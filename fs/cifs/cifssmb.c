/*
 *   fs/cifs/cifssmb.c
 *
 *   Copyright (C) International Business Machines  Corp., 2002,2009
 *   Author(s): Steve French (sfrench@us.ibm.com)
 *
 *   Contains the routines for constructing the SMB PDUs themselves
 *
 *   This library is free software; you can redistribute it and/or modify
 *   it under the terms of the GNU Lesser General Public License as published
 *   by the Free Software Foundation; either version 2.1 of the License, or
 *   (at your option) any later version.
 *
 *   This library is distributed in the hope that it will be useful,
 *   but WITHOUT ANY WARRANTY; without even the implied warranty of
 *   MERCHANTABILITY or FITNESS FOR A PARTICULAR PURPOSE.  See
 *   the GNU Lesser General Public License for more details.
 *
 *   You should have received a copy of the GNU Lesser General Public License
 *   along with this library; if not, write to the Free Software
 *   Foundation, Inc., 59 Temple Place, Suite 330, Boston, MA 02111-1307 USA
 */

 /* SMB/CIFS PDU handling routines here - except for leftovers in connect.c   */
 /* These are mostly routines that operate on a pathname, or on a tree id     */
 /* (mounted volume), but there are eight handle based routines which must be */
 /* treated slightly differently for reconnection purposes since we never     */
 /* want to reuse a stale file handle and only the caller knows the file info */

#include <linux/fs.h>
#include <linux/kernel.h>
#include <linux/vfs.h>
#include <linux/posix_acl_xattr.h>
#include <asm/uaccess.h>
#include "cifspdu.h"
#include "cifsglob.h"
#include "cifsacl.h"
#include "cifsproto.h"
#include "cifs_unicode.h"
#include "cifs_debug.h"

#ifdef CONFIG_CIFS_POSIX
static struct {
	int index;
	char *name;
} protocols[] = {
#ifdef CONFIG_CIFS_WEAK_PW_HASH
	{LANMAN_PROT, "\2LM1.2X002"},
	{LANMAN2_PROT, "\2LANMAN2.1"},
#endif /* weak password hashing for legacy clients */
	{CIFS_PROT, "\2NT LM 0.12"},
	{POSIX_PROT, "\2POSIX 2"},
	{BAD_PROT, "\2"}
};
#else
static struct {
	int index;
	char *name;
} protocols[] = {
#ifdef CONFIG_CIFS_WEAK_PW_HASH
	{LANMAN_PROT, "\2LM1.2X002"},
	{LANMAN2_PROT, "\2LANMAN2.1"},
#endif /* weak password hashing for legacy clients */
	{CIFS_PROT, "\2NT LM 0.12"},
	{BAD_PROT, "\2"}
};
#endif

/* define the number of elements in the cifs dialect array */
#ifdef CONFIG_CIFS_POSIX
#ifdef CONFIG_CIFS_WEAK_PW_HASH
#define CIFS_NUM_PROT 4
#else
#define CIFS_NUM_PROT 2
#endif /* CIFS_WEAK_PW_HASH */
#else /* not posix */
#ifdef CONFIG_CIFS_WEAK_PW_HASH
#define CIFS_NUM_PROT 3
#else
#define CIFS_NUM_PROT 1
#endif /* CONFIG_CIFS_WEAK_PW_HASH */
#endif /* CIFS_POSIX */

/* Mark as invalid, all open files on tree connections since they
   were closed when session to server was lost */
static void mark_open_files_invalid(struct cifsTconInfo *pTcon)
{
	struct cifsFileInfo *open_file = NULL;
	struct list_head *tmp;
	struct list_head *tmp1;

/* list all files open on tree connection and mark them invalid */
	write_lock(&GlobalSMBSeslock);
	list_for_each_safe(tmp, tmp1, &pTcon->openFileList) {
		open_file = list_entry(tmp, struct cifsFileInfo, tlist);
		open_file->invalidHandle = true;
		open_file->oplock_break_cancelled = true;
	}
	write_unlock(&GlobalSMBSeslock);
	/* BB Add call to invalidate_inodes(sb) for all superblocks mounted
	   to this tcon */
}

/* reconnect the socket, tcon, and smb session if needed */
static int
cifs_reconnect_tcon(struct cifsTconInfo *tcon, int smb_command)
{
	int rc = 0;
	struct cifsSesInfo *ses;
	struct TCP_Server_Info *server;
	struct nls_table *nls_codepage;

	/*
	 * SMBs NegProt, SessSetup, uLogoff do not have tcon yet so check for
	 * tcp and smb session status done differently for those three - in the
	 * calling routine
	 */
	if (!tcon)
		return 0;

	ses = tcon->ses;
	server = ses->server;

	/*
	 * only tree disconnect, open, and write, (and ulogoff which does not
	 * have tcon) are allowed as we start force umount
	 */
	if (tcon->tidStatus == CifsExiting) {
		if (smb_command != SMB_COM_WRITE_ANDX &&
		    smb_command != SMB_COM_OPEN_ANDX &&
		    smb_command != SMB_COM_TREE_DISCONNECT) {
			cFYI(1, ("can not send cmd %d while umounting",
				smb_command));
			return -ENODEV;
		}
	}

<<<<<<< HEAD
			nls_codepage = load_nls_default();
		/* need to prevent multiple threads trying to
		simultaneously reconnect the same SMB session */
			mutex_lock(&tcon->ses->sesSem);
			if (tcon->ses->need_reconnect)
				rc = cifs_setup_session(0, tcon->ses,
							nls_codepage);
			if (!rc && (tcon->need_reconnect)) {
				mark_open_files_invalid(tcon);
				rc = CIFSTCon(0, tcon->ses, tcon->treeName,
					      tcon, nls_codepage);
				mutex_unlock(&tcon->ses->sesSem);
				/* BB FIXME add code to check if wsize needs
				   update due to negotiated smb buffer size
				   shrinking */
				if (rc == 0) {
					atomic_inc(&tconInfoReconnectCount);
					/* tell server Unix caps we support */
					if (tcon->ses->capabilities & CAP_UNIX)
						reset_cifs_unix_caps(
						0 /* no xid */,
						tcon,
						NULL /* we do not know sb */,
						NULL /* no vol info */);
				}

				cFYI(1, ("reconnect tcon rc = %d", rc));
				/* Removed call to reopen open files here.
				   It is safer (and faster) to reopen files
				   one at a time as needed in read and write */

				/* Check if handle based operation so we
				   know whether we can continue or not without
				   returning to caller to reset file handle */
				switch (smb_command) {
					case SMB_COM_READ_ANDX:
					case SMB_COM_WRITE_ANDX:
					case SMB_COM_CLOSE:
					case SMB_COM_FIND_CLOSE2:
					case SMB_COM_LOCKING_ANDX: {
						unload_nls(nls_codepage);
						return -EAGAIN;
					}
				}
			} else {
				mutex_unlock(&tcon->ses->sesSem);
			}
			unload_nls(nls_codepage);
=======
	if (ses->status == CifsExiting)
		return -EIO;

	/*
	 * Give demultiplex thread up to 10 seconds to reconnect, should be
	 * greater than cifs socket timeout which is 7 seconds
	 */
	while (server->tcpStatus == CifsNeedReconnect) {
		wait_event_interruptible_timeout(server->response_q,
			(server->tcpStatus == CifsGood), 10 * HZ);
>>>>>>> 4ec62b2b

		/* is TCP session is reestablished now ?*/
		if (server->tcpStatus != CifsNeedReconnect)
			break;

		/*
		 * on "soft" mounts we wait once. Hard mounts keep
		 * retrying until process is killed or server comes
		 * back on-line
		 */
		if (!tcon->retry || ses->status == CifsExiting) {
			cFYI(1, ("gave up waiting on reconnect in smb_init"));
			return -EHOSTDOWN;
		}
	}

	if (!ses->need_reconnect && !tcon->need_reconnect)
		return 0;

	nls_codepage = load_nls_default();

	/*
	 * need to prevent multiple threads trying to simultaneously
	 * reconnect the same SMB session
	 */
	down(&ses->sesSem);
	if (ses->need_reconnect)
		rc = cifs_setup_session(0, ses, nls_codepage);

	/* do we need to reconnect tcon? */
	if (rc || !tcon->need_reconnect) {
		up(&ses->sesSem);
		goto out;
	}

	mark_open_files_invalid(tcon);
	rc = CIFSTCon(0, ses, tcon->treeName, tcon, nls_codepage);
	up(&ses->sesSem);
	cFYI(1, ("reconnect tcon rc = %d", rc));

	if (rc)
		goto out;

	/*
	 * FIXME: check if wsize needs updated due to negotiated smb buffer
	 * 	  size shrinking
	 */
	atomic_inc(&tconInfoReconnectCount);

	/* tell server Unix caps we support */
	if (ses->capabilities & CAP_UNIX)
		reset_cifs_unix_caps(0, tcon, NULL, NULL);

	/*
	 * Removed call to reopen open files here. It is safer (and faster) to
	 * reopen files one at a time as needed in read and write.
	 *
	 * FIXME: what about file locks? don't we need to reclaim them ASAP?
	 */

out:
	/*
	 * Check if handle based operation so we know whether we can continue
	 * or not without returning to caller to reset file handle
	 */
	switch (smb_command) {
	case SMB_COM_READ_ANDX:
	case SMB_COM_WRITE_ANDX:
	case SMB_COM_CLOSE:
	case SMB_COM_FIND_CLOSE2:
	case SMB_COM_LOCKING_ANDX:
		rc = -EAGAIN;
	}

	unload_nls(nls_codepage);
	return rc;
}

/* Allocate and return pointer to an SMB request buffer, and set basic
   SMB information in the SMB header.  If the return code is zero, this
   function must have filled in request_buf pointer */
static int
small_smb_init(int smb_command, int wct, struct cifsTconInfo *tcon,
		void **request_buf)
{
	int rc = 0;

	rc = cifs_reconnect_tcon(tcon, smb_command);
	if (rc)
		return rc;

	*request_buf = cifs_small_buf_get();
	if (*request_buf == NULL) {
		/* BB should we add a retry in here if not a writepage? */
		return -ENOMEM;
	}

	header_assemble((struct smb_hdr *) *request_buf, smb_command,
			tcon, wct);

	if (tcon != NULL)
		cifs_stats_inc(&tcon->num_smbs_sent);

	return rc;
}

int
small_smb_init_no_tc(const int smb_command, const int wct,
		     struct cifsSesInfo *ses, void **request_buf)
{
	int rc;
	struct smb_hdr *buffer;

	rc = small_smb_init(smb_command, wct, NULL, request_buf);
	if (rc)
		return rc;

	buffer = (struct smb_hdr *)*request_buf;
	buffer->Mid = GetNextMid(ses->server);
	if (ses->capabilities & CAP_UNICODE)
		buffer->Flags2 |= SMBFLG2_UNICODE;
	if (ses->capabilities & CAP_STATUS32)
		buffer->Flags2 |= SMBFLG2_ERR_STATUS;

	/* uid, tid can stay at zero as set in header assemble */

	/* BB add support for turning on the signing when
	this function is used after 1st of session setup requests */

	return rc;
}

/* If the return code is zero, this function must fill in request_buf pointer */
static int
smb_init(int smb_command, int wct, struct cifsTconInfo *tcon,
	 void **request_buf /* returned */ ,
	 void **response_buf /* returned */ )
{
	int rc = 0;

<<<<<<< HEAD
	/* SMBs NegProt, SessSetup, uLogoff do not have tcon yet so
	   check for tcp and smb session status done differently
	   for those three - in the calling routine */
	if (tcon) {
		if (tcon->tidStatus == CifsExiting) {
			/* only tree disconnect, open, and write,
			  (and ulogoff which does not have tcon)
			  are allowed as we start force umount */
			if ((smb_command != SMB_COM_WRITE_ANDX) &&
			   (smb_command != SMB_COM_OPEN_ANDX) &&
			   (smb_command != SMB_COM_TREE_DISCONNECT)) {
				cFYI(1, ("can not send cmd %d while umounting",
					smb_command));
				return -ENODEV;
			}
		}

		if ((tcon->ses) && (tcon->ses->status != CifsExiting) &&
				  (tcon->ses->server)) {
			struct nls_table *nls_codepage;
				/* Give Demultiplex thread up to 10 seconds to
				   reconnect, should be greater than cifs socket
				   timeout which is 7 seconds */
			while (tcon->ses->server->tcpStatus ==
							CifsNeedReconnect) {
				wait_event_interruptible_timeout(tcon->ses->server->response_q,
					(tcon->ses->server->tcpStatus ==
							CifsGood), 10 * HZ);
				if (tcon->ses->server->tcpStatus ==
						CifsNeedReconnect) {
					/* on "soft" mounts we wait once */
					if (!tcon->retry ||
					   (tcon->ses->status == CifsExiting)) {
						cFYI(1, ("gave up waiting on "
						      "reconnect in smb_init"));
						return -EHOSTDOWN;
					} /* else "hard" mount - keep retrying
					     until process is killed or server
					     comes on-line */
				} else /* TCP session is reestablished now */
					break;
			}
			nls_codepage = load_nls_default();
		/* need to prevent multiple threads trying to
		simultaneously reconnect the same SMB session */
			mutex_lock(&tcon->ses->sesSem);
			if (tcon->ses->need_reconnect)
				rc = cifs_setup_session(0, tcon->ses,
							nls_codepage);
			if (!rc && (tcon->need_reconnect)) {
				mark_open_files_invalid(tcon);
				rc = CIFSTCon(0, tcon->ses, tcon->treeName,
					      tcon, nls_codepage);
				mutex_unlock(&tcon->ses->sesSem);
				/* BB FIXME add code to check if wsize needs
				update due to negotiated smb buffer size
				shrinking */
				if (rc == 0) {
					atomic_inc(&tconInfoReconnectCount);
					/* tell server Unix caps we support */
					if (tcon->ses->capabilities & CAP_UNIX)
						reset_cifs_unix_caps(
						0 /* no xid */,
						tcon,
						NULL /* do not know sb */,
						NULL /* no vol info */);
				}

				cFYI(1, ("reconnect tcon rc = %d", rc));
				/* Removed call to reopen open files here.
				   It is safer (and faster) to reopen files
				   one at a time as needed in read and write */

				/* Check if handle based operation so we
				   know whether we can continue or not without
				   returning to caller to reset file handle */
				switch (smb_command) {
					case SMB_COM_READ_ANDX:
					case SMB_COM_WRITE_ANDX:
					case SMB_COM_CLOSE:
					case SMB_COM_FIND_CLOSE2:
					case SMB_COM_LOCKING_ANDX: {
						unload_nls(nls_codepage);
						return -EAGAIN;
					}
				}
			} else {
				mutex_unlock(&tcon->ses->sesSem);
			}
			unload_nls(nls_codepage);

		} else {
			return -EIO;
		}
	}
=======
	rc = cifs_reconnect_tcon(tcon, smb_command);
>>>>>>> 4ec62b2b
	if (rc)
		return rc;

	*request_buf = cifs_buf_get();
	if (*request_buf == NULL) {
		/* BB should we add a retry in here if not a writepage? */
		return -ENOMEM;
	}
    /* Although the original thought was we needed the response buf for  */
    /* potential retries of smb operations it turns out we can determine */
    /* from the mid flags when the request buffer can be resent without  */
    /* having to use a second distinct buffer for the response */
	if (response_buf)
		*response_buf = *request_buf;

	header_assemble((struct smb_hdr *) *request_buf, smb_command, tcon,
			wct);

	if (tcon != NULL)
		cifs_stats_inc(&tcon->num_smbs_sent);

	return rc;
}

static int validate_t2(struct smb_t2_rsp *pSMB)
{
	int rc = -EINVAL;
	int total_size;
	char *pBCC;

	/* check for plausible wct, bcc and t2 data and parm sizes */
	/* check for parm and data offset going beyond end of smb */
	if (pSMB->hdr.WordCount >= 10) {
		if ((le16_to_cpu(pSMB->t2_rsp.ParameterOffset) <= 1024) &&
		   (le16_to_cpu(pSMB->t2_rsp.DataOffset) <= 1024)) {
			/* check that bcc is at least as big as parms + data */
			/* check that bcc is less than negotiated smb buffer */
			total_size = le16_to_cpu(pSMB->t2_rsp.ParameterCount);
			if (total_size < 512) {
				total_size +=
					le16_to_cpu(pSMB->t2_rsp.DataCount);
				/* BCC le converted in SendReceive */
				pBCC = (pSMB->hdr.WordCount * 2) +
					sizeof(struct smb_hdr) +
					(char *)pSMB;
				if ((total_size <= (*(u16 *)pBCC)) &&
				   (total_size <
					CIFSMaxBufSize+MAX_CIFS_HDR_SIZE)) {
					return 0;
				}
			}
		}
	}
	cifs_dump_mem("Invalid transact2 SMB: ", (char *)pSMB,
		sizeof(struct smb_t2_rsp) + 16);
	return rc;
}
int
CIFSSMBNegotiate(unsigned int xid, struct cifsSesInfo *ses)
{
	NEGOTIATE_REQ *pSMB;
	NEGOTIATE_RSP *pSMBr;
	int rc = 0;
	int bytes_returned;
	int i;
	struct TCP_Server_Info *server;
	u16 count;
	unsigned int secFlags;
	u16 dialect;

	if (ses->server)
		server = ses->server;
	else {
		rc = -EIO;
		return rc;
	}
	rc = smb_init(SMB_COM_NEGOTIATE, 0, NULL /* no tcon yet */ ,
		      (void **) &pSMB, (void **) &pSMBr);
	if (rc)
		return rc;

	/* if any of auth flags (ie not sign or seal) are overriden use them */
	if (ses->overrideSecFlg & (~(CIFSSEC_MUST_SIGN | CIFSSEC_MUST_SEAL)))
		secFlags = ses->overrideSecFlg;  /* BB FIXME fix sign flags? */
	else /* if override flags set only sign/seal OR them with global auth */
		secFlags = extended_security | ses->overrideSecFlg;

	cFYI(1, ("secFlags 0x%x", secFlags));

	pSMB->hdr.Mid = GetNextMid(server);
	pSMB->hdr.Flags2 |= (SMBFLG2_UNICODE | SMBFLG2_ERR_STATUS);

	if ((secFlags & CIFSSEC_MUST_KRB5) == CIFSSEC_MUST_KRB5)
		pSMB->hdr.Flags2 |= SMBFLG2_EXT_SEC;
	else if ((secFlags & CIFSSEC_AUTH_MASK) == CIFSSEC_MAY_KRB5) {
		cFYI(1, ("Kerberos only mechanism, enable extended security"));
		pSMB->hdr.Flags2 |= SMBFLG2_EXT_SEC;
	}
#ifdef CONFIG_CIFS_EXPERIMENTAL
	else if ((secFlags & CIFSSEC_MUST_NTLMSSP) == CIFSSEC_MUST_NTLMSSP)
		pSMB->hdr.Flags2 |= SMBFLG2_EXT_SEC;
	else if ((secFlags & CIFSSEC_AUTH_MASK) == CIFSSEC_MAY_NTLMSSP) {
		cFYI(1, ("NTLMSSP only mechanism, enable extended security"));
		pSMB->hdr.Flags2 |= SMBFLG2_EXT_SEC;
	}
#endif

	count = 0;
	for (i = 0; i < CIFS_NUM_PROT; i++) {
		strncpy(pSMB->DialectsArray+count, protocols[i].name, 16);
		count += strlen(protocols[i].name) + 1;
		/* null at end of source and target buffers anyway */
	}
	pSMB->hdr.smb_buf_length += count;
	pSMB->ByteCount = cpu_to_le16(count);

	rc = SendReceive(xid, ses, (struct smb_hdr *) pSMB,
			 (struct smb_hdr *) pSMBr, &bytes_returned, 0);
	if (rc != 0)
		goto neg_err_exit;

	dialect = le16_to_cpu(pSMBr->DialectIndex);
	cFYI(1, ("Dialect: %d", dialect));
	/* Check wct = 1 error case */
	if ((pSMBr->hdr.WordCount < 13) || (dialect == BAD_PROT)) {
		/* core returns wct = 1, but we do not ask for core - otherwise
		small wct just comes when dialect index is -1 indicating we
		could not negotiate a common dialect */
		rc = -EOPNOTSUPP;
		goto neg_err_exit;
#ifdef CONFIG_CIFS_WEAK_PW_HASH
	} else if ((pSMBr->hdr.WordCount == 13)
			&& ((dialect == LANMAN_PROT)
				|| (dialect == LANMAN2_PROT))) {
		__s16 tmp;
		struct lanman_neg_rsp *rsp = (struct lanman_neg_rsp *)pSMBr;

		if ((secFlags & CIFSSEC_MAY_LANMAN) ||
			(secFlags & CIFSSEC_MAY_PLNTXT))
			server->secType = LANMAN;
		else {
			cERROR(1, ("mount failed weak security disabled"
				   " in /proc/fs/cifs/SecurityFlags"));
			rc = -EOPNOTSUPP;
			goto neg_err_exit;
		}
		server->secMode = (__u8)le16_to_cpu(rsp->SecurityMode);
		server->maxReq = le16_to_cpu(rsp->MaxMpxCount);
		server->maxBuf = min((__u32)le16_to_cpu(rsp->MaxBufSize),
				(__u32)CIFSMaxBufSize + MAX_CIFS_HDR_SIZE);
		server->max_vcs = le16_to_cpu(rsp->MaxNumberVcs);
		GETU32(server->sessid) = le32_to_cpu(rsp->SessionKey);
		/* even though we do not use raw we might as well set this
		accurately, in case we ever find a need for it */
		if ((le16_to_cpu(rsp->RawMode) & RAW_ENABLE) == RAW_ENABLE) {
			server->max_rw = 0xFF00;
			server->capabilities = CAP_MPX_MODE | CAP_RAW_MODE;
		} else {
			server->max_rw = 0;/* do not need to use raw anyway */
			server->capabilities = CAP_MPX_MODE;
		}
		tmp = (__s16)le16_to_cpu(rsp->ServerTimeZone);
		if (tmp == -1) {
			/* OS/2 often does not set timezone therefore
			 * we must use server time to calc time zone.
			 * Could deviate slightly from the right zone.
			 * Smallest defined timezone difference is 15 minutes
			 * (i.e. Nepal).  Rounding up/down is done to match
			 * this requirement.
			 */
			int val, seconds, remain, result;
			struct timespec ts, utc;
			utc = CURRENT_TIME;
			ts = cnvrtDosUnixTm(rsp->SrvTime.Date,
					    rsp->SrvTime.Time, 0);
			cFYI(1, ("SrvTime %d sec since 1970 (utc: %d) diff: %d",
				(int)ts.tv_sec, (int)utc.tv_sec,
				(int)(utc.tv_sec - ts.tv_sec)));
			val = (int)(utc.tv_sec - ts.tv_sec);
			seconds = abs(val);
			result = (seconds / MIN_TZ_ADJ) * MIN_TZ_ADJ;
			remain = seconds % MIN_TZ_ADJ;
			if (remain >= (MIN_TZ_ADJ / 2))
				result += MIN_TZ_ADJ;
			if (val < 0)
				result = -result;
			server->timeAdj = result;
		} else {
			server->timeAdj = (int)tmp;
			server->timeAdj *= 60; /* also in seconds */
		}
		cFYI(1, ("server->timeAdj: %d seconds", server->timeAdj));


		/* BB get server time for time conversions and add
		code to use it and timezone since this is not UTC */

		if (rsp->EncryptionKeyLength ==
				cpu_to_le16(CIFS_CRYPTO_KEY_SIZE)) {
			memcpy(server->cryptKey, rsp->EncryptionKey,
				CIFS_CRYPTO_KEY_SIZE);
		} else if (server->secMode & SECMODE_PW_ENCRYPT) {
			rc = -EIO; /* need cryptkey unless plain text */
			goto neg_err_exit;
		}

		cFYI(1, ("LANMAN negotiated"));
		/* we will not end up setting signing flags - as no signing
		was in LANMAN and server did not return the flags on */
		goto signing_check;
#else /* weak security disabled */
	} else if (pSMBr->hdr.WordCount == 13) {
		cERROR(1, ("mount failed, cifs module not built "
			  "with CIFS_WEAK_PW_HASH support"));
			rc = -EOPNOTSUPP;
#endif /* WEAK_PW_HASH */
		goto neg_err_exit;
	} else if (pSMBr->hdr.WordCount != 17) {
		/* unknown wct */
		rc = -EOPNOTSUPP;
		goto neg_err_exit;
	}
	/* else wct == 17 NTLM */
	server->secMode = pSMBr->SecurityMode;
	if ((server->secMode & SECMODE_USER) == 0)
		cFYI(1, ("share mode security"));

	if ((server->secMode & SECMODE_PW_ENCRYPT) == 0)
#ifdef CONFIG_CIFS_WEAK_PW_HASH
		if ((secFlags & CIFSSEC_MAY_PLNTXT) == 0)
#endif /* CIFS_WEAK_PW_HASH */
			cERROR(1, ("Server requests plain text password"
				  " but client support disabled"));

	if ((secFlags & CIFSSEC_MUST_NTLMV2) == CIFSSEC_MUST_NTLMV2)
		server->secType = NTLMv2;
	else if (secFlags & CIFSSEC_MAY_NTLM)
		server->secType = NTLM;
	else if (secFlags & CIFSSEC_MAY_NTLMV2)
		server->secType = NTLMv2;
	else if (secFlags & CIFSSEC_MAY_KRB5)
		server->secType = Kerberos;
	else if (secFlags & CIFSSEC_MAY_NTLMSSP)
		server->secType = RawNTLMSSP;
	else if (secFlags & CIFSSEC_MAY_LANMAN)
		server->secType = LANMAN;
/* #ifdef CONFIG_CIFS_EXPERIMENTAL
	else if (secFlags & CIFSSEC_MAY_PLNTXT)
		server->secType = ??
#endif */
	else {
		rc = -EOPNOTSUPP;
		cERROR(1, ("Invalid security type"));
		goto neg_err_exit;
	}
	/* else ... any others ...? */

	/* one byte, so no need to convert this or EncryptionKeyLen from
	   little endian */
	server->maxReq = le16_to_cpu(pSMBr->MaxMpxCount);
	/* probably no need to store and check maxvcs */
	server->maxBuf = min(le32_to_cpu(pSMBr->MaxBufferSize),
			(__u32) CIFSMaxBufSize + MAX_CIFS_HDR_SIZE);
	server->max_rw = le32_to_cpu(pSMBr->MaxRawSize);
	cFYI(DBG2, ("Max buf = %d", ses->server->maxBuf));
	GETU32(ses->server->sessid) = le32_to_cpu(pSMBr->SessionKey);
	server->capabilities = le32_to_cpu(pSMBr->Capabilities);
	server->timeAdj = (int)(__s16)le16_to_cpu(pSMBr->ServerTimeZone);
	server->timeAdj *= 60;
	if (pSMBr->EncryptionKeyLength == CIFS_CRYPTO_KEY_SIZE) {
		memcpy(server->cryptKey, pSMBr->u.EncryptionKey,
		       CIFS_CRYPTO_KEY_SIZE);
	} else if ((pSMBr->hdr.Flags2 & SMBFLG2_EXT_SEC)
			&& (pSMBr->EncryptionKeyLength == 0)) {
		/* decode security blob */
	} else if (server->secMode & SECMODE_PW_ENCRYPT) {
		rc = -EIO; /* no crypt key only if plain text pwd */
		goto neg_err_exit;
	}

	/* BB might be helpful to save off the domain of server here */

	if ((pSMBr->hdr.Flags2 & SMBFLG2_EXT_SEC) &&
		(server->capabilities & CAP_EXTENDED_SECURITY)) {
		count = pSMBr->ByteCount;
		if (count < 16) {
			rc = -EIO;
			goto neg_err_exit;
		}
		read_lock(&cifs_tcp_ses_lock);
		if (server->srv_count > 1) {
			read_unlock(&cifs_tcp_ses_lock);
			if (memcmp(server->server_GUID,
				   pSMBr->u.extended_response.
				   GUID, 16) != 0) {
				cFYI(1, ("server UID changed"));
				memcpy(server->server_GUID,
					pSMBr->u.extended_response.GUID,
					16);
			}
		} else {
			read_unlock(&cifs_tcp_ses_lock);
			memcpy(server->server_GUID,
			       pSMBr->u.extended_response.GUID, 16);
		}

		if (count == 16) {
			server->secType = RawNTLMSSP;
		} else {
			rc = decode_negTokenInit(pSMBr->u.extended_response.
						 SecurityBlob,
						 count - 16,
						 &server->secType);
			if (rc == 1)
				rc = 0;
			else
				rc = -EINVAL;
		}
	} else
		server->capabilities &= ~CAP_EXTENDED_SECURITY;

#ifdef CONFIG_CIFS_WEAK_PW_HASH
signing_check:
#endif
	if ((secFlags & CIFSSEC_MAY_SIGN) == 0) {
		/* MUST_SIGN already includes the MAY_SIGN FLAG
		   so if this is zero it means that signing is disabled */
		cFYI(1, ("Signing disabled"));
		if (server->secMode & SECMODE_SIGN_REQUIRED) {
			cERROR(1, ("Server requires "
				   "packet signing to be enabled in "
				   "/proc/fs/cifs/SecurityFlags."));
			rc = -EOPNOTSUPP;
		}
		server->secMode &=
			~(SECMODE_SIGN_ENABLED | SECMODE_SIGN_REQUIRED);
	} else if ((secFlags & CIFSSEC_MUST_SIGN) == CIFSSEC_MUST_SIGN) {
		/* signing required */
		cFYI(1, ("Must sign - secFlags 0x%x", secFlags));
		if ((server->secMode &
			(SECMODE_SIGN_ENABLED | SECMODE_SIGN_REQUIRED)) == 0) {
			cERROR(1,
				("signing required but server lacks support"));
			rc = -EOPNOTSUPP;
		} else
			server->secMode |= SECMODE_SIGN_REQUIRED;
	} else {
		/* signing optional ie CIFSSEC_MAY_SIGN */
		if ((server->secMode & SECMODE_SIGN_REQUIRED) == 0)
			server->secMode &=
				~(SECMODE_SIGN_ENABLED | SECMODE_SIGN_REQUIRED);
	}

neg_err_exit:
	cifs_buf_release(pSMB);

	cFYI(1, ("negprot rc %d", rc));
	return rc;
}

int
CIFSSMBTDis(const int xid, struct cifsTconInfo *tcon)
{
	struct smb_hdr *smb_buffer;
	int rc = 0;

	cFYI(1, ("In tree disconnect"));

	/* BB: do we need to check this? These should never be NULL. */
	if ((tcon->ses == NULL) || (tcon->ses->server == NULL))
		return -EIO;

	/*
	 * No need to return error on this operation if tid invalidated and
	 * closed on server already e.g. due to tcp session crashing. Also,
	 * the tcon is no longer on the list, so no need to take lock before
	 * checking this.
	 */
	if ((tcon->need_reconnect) || (tcon->ses->need_reconnect))
		return 0;

	rc = small_smb_init(SMB_COM_TREE_DISCONNECT, 0, tcon,
			    (void **)&smb_buffer);
	if (rc)
		return rc;

	rc = SendReceiveNoRsp(xid, tcon->ses, smb_buffer, 0);
	if (rc)
		cFYI(1, ("Tree disconnect failed %d", rc));

	/* No need to return error on this operation if tid invalidated and
	   closed on server already e.g. due to tcp session crashing */
	if (rc == -EAGAIN)
		rc = 0;

	return rc;
}

int
CIFSSMBLogoff(const int xid, struct cifsSesInfo *ses)
{
	LOGOFF_ANDX_REQ *pSMB;
	int rc = 0;

	cFYI(1, ("In SMBLogoff for session disconnect"));

	/*
	 * BB: do we need to check validity of ses and server? They should
	 * always be valid since we have an active reference. If not, that
	 * should probably be a BUG()
	 */
	if (!ses || !ses->server)
		return -EIO;

	mutex_lock(&ses->sesSem);
	if (ses->need_reconnect)
		goto session_already_dead; /* no need to send SMBlogoff if uid
					      already closed due to reconnect */
	rc = small_smb_init(SMB_COM_LOGOFF_ANDX, 2, NULL, (void **)&pSMB);
	if (rc) {
		mutex_unlock(&ses->sesSem);
		return rc;
	}

	pSMB->hdr.Mid = GetNextMid(ses->server);

	if (ses->server->secMode &
		   (SECMODE_SIGN_REQUIRED | SECMODE_SIGN_ENABLED))
			pSMB->hdr.Flags2 |= SMBFLG2_SECURITY_SIGNATURE;

	pSMB->hdr.Uid = ses->Suid;

	pSMB->AndXCommand = 0xFF;
	rc = SendReceiveNoRsp(xid, ses, (struct smb_hdr *) pSMB, 0);
session_already_dead:
	mutex_unlock(&ses->sesSem);

	/* if session dead then we do not need to do ulogoff,
		since server closed smb session, no sense reporting
		error */
	if (rc == -EAGAIN)
		rc = 0;
	return rc;
}

int
CIFSPOSIXDelFile(const int xid, struct cifsTconInfo *tcon, const char *fileName,
		 __u16 type, const struct nls_table *nls_codepage, int remap)
{
	TRANSACTION2_SPI_REQ *pSMB = NULL;
	TRANSACTION2_SPI_RSP *pSMBr = NULL;
	struct unlink_psx_rq *pRqD;
	int name_len;
	int rc = 0;
	int bytes_returned = 0;
	__u16 params, param_offset, offset, byte_count;

	cFYI(1, ("In POSIX delete"));
PsxDelete:
	rc = smb_init(SMB_COM_TRANSACTION2, 15, tcon, (void **) &pSMB,
		      (void **) &pSMBr);
	if (rc)
		return rc;

	if (pSMB->hdr.Flags2 & SMBFLG2_UNICODE) {
		name_len =
		    cifsConvertToUCS((__le16 *) pSMB->FileName, fileName,
				     PATH_MAX, nls_codepage, remap);
		name_len++;	/* trailing null */
		name_len *= 2;
	} else { /* BB add path length overrun check */
		name_len = strnlen(fileName, PATH_MAX);
		name_len++;	/* trailing null */
		strncpy(pSMB->FileName, fileName, name_len);
	}

	params = 6 + name_len;
	pSMB->MaxParameterCount = cpu_to_le16(2);
	pSMB->MaxDataCount = 0; /* BB double check this with jra */
	pSMB->MaxSetupCount = 0;
	pSMB->Reserved = 0;
	pSMB->Flags = 0;
	pSMB->Timeout = 0;
	pSMB->Reserved2 = 0;
	param_offset = offsetof(struct smb_com_transaction2_spi_req,
				InformationLevel) - 4;
	offset = param_offset + params;

	/* Setup pointer to Request Data (inode type) */
	pRqD = (struct unlink_psx_rq *)(((char *)&pSMB->hdr.Protocol) + offset);
	pRqD->type = cpu_to_le16(type);
	pSMB->ParameterOffset = cpu_to_le16(param_offset);
	pSMB->DataOffset = cpu_to_le16(offset);
	pSMB->SetupCount = 1;
	pSMB->Reserved3 = 0;
	pSMB->SubCommand = cpu_to_le16(TRANS2_SET_PATH_INFORMATION);
	byte_count = 3 /* pad */  + params + sizeof(struct unlink_psx_rq);

	pSMB->DataCount = cpu_to_le16(sizeof(struct unlink_psx_rq));
	pSMB->TotalDataCount = cpu_to_le16(sizeof(struct unlink_psx_rq));
	pSMB->ParameterCount = cpu_to_le16(params);
	pSMB->TotalParameterCount = pSMB->ParameterCount;
	pSMB->InformationLevel = cpu_to_le16(SMB_POSIX_UNLINK);
	pSMB->Reserved4 = 0;
	pSMB->hdr.smb_buf_length += byte_count;
	pSMB->ByteCount = cpu_to_le16(byte_count);
	rc = SendReceive(xid, tcon->ses, (struct smb_hdr *) pSMB,
			 (struct smb_hdr *) pSMBr, &bytes_returned, 0);
	if (rc)
		cFYI(1, ("Posix delete returned %d", rc));
	cifs_buf_release(pSMB);

	cifs_stats_inc(&tcon->num_deletes);

	if (rc == -EAGAIN)
		goto PsxDelete;

	return rc;
}

int
CIFSSMBDelFile(const int xid, struct cifsTconInfo *tcon, const char *fileName,
	       const struct nls_table *nls_codepage, int remap)
{
	DELETE_FILE_REQ *pSMB = NULL;
	DELETE_FILE_RSP *pSMBr = NULL;
	int rc = 0;
	int bytes_returned;
	int name_len;

DelFileRetry:
	rc = smb_init(SMB_COM_DELETE, 1, tcon, (void **) &pSMB,
		      (void **) &pSMBr);
	if (rc)
		return rc;

	if (pSMB->hdr.Flags2 & SMBFLG2_UNICODE) {
		name_len =
		    cifsConvertToUCS((__le16 *) pSMB->fileName, fileName,
				     PATH_MAX, nls_codepage, remap);
		name_len++;	/* trailing null */
		name_len *= 2;
	} else {		/* BB improve check for buffer overruns BB */
		name_len = strnlen(fileName, PATH_MAX);
		name_len++;	/* trailing null */
		strncpy(pSMB->fileName, fileName, name_len);
	}
	pSMB->SearchAttributes =
	    cpu_to_le16(ATTR_READONLY | ATTR_HIDDEN | ATTR_SYSTEM);
	pSMB->BufferFormat = 0x04;
	pSMB->hdr.smb_buf_length += name_len + 1;
	pSMB->ByteCount = cpu_to_le16(name_len + 1);
	rc = SendReceive(xid, tcon->ses, (struct smb_hdr *) pSMB,
			 (struct smb_hdr *) pSMBr, &bytes_returned, 0);
	cifs_stats_inc(&tcon->num_deletes);
	if (rc)
		cFYI(1, ("Error in RMFile = %d", rc));

	cifs_buf_release(pSMB);
	if (rc == -EAGAIN)
		goto DelFileRetry;

	return rc;
}

int
CIFSSMBRmDir(const int xid, struct cifsTconInfo *tcon, const char *dirName,
	     const struct nls_table *nls_codepage, int remap)
{
	DELETE_DIRECTORY_REQ *pSMB = NULL;
	DELETE_DIRECTORY_RSP *pSMBr = NULL;
	int rc = 0;
	int bytes_returned;
	int name_len;

	cFYI(1, ("In CIFSSMBRmDir"));
RmDirRetry:
	rc = smb_init(SMB_COM_DELETE_DIRECTORY, 0, tcon, (void **) &pSMB,
		      (void **) &pSMBr);
	if (rc)
		return rc;

	if (pSMB->hdr.Flags2 & SMBFLG2_UNICODE) {
		name_len = cifsConvertToUCS((__le16 *) pSMB->DirName, dirName,
					 PATH_MAX, nls_codepage, remap);
		name_len++;	/* trailing null */
		name_len *= 2;
	} else {		/* BB improve check for buffer overruns BB */
		name_len = strnlen(dirName, PATH_MAX);
		name_len++;	/* trailing null */
		strncpy(pSMB->DirName, dirName, name_len);
	}

	pSMB->BufferFormat = 0x04;
	pSMB->hdr.smb_buf_length += name_len + 1;
	pSMB->ByteCount = cpu_to_le16(name_len + 1);
	rc = SendReceive(xid, tcon->ses, (struct smb_hdr *) pSMB,
			 (struct smb_hdr *) pSMBr, &bytes_returned, 0);
	cifs_stats_inc(&tcon->num_rmdirs);
	if (rc)
		cFYI(1, ("Error in RMDir = %d", rc));

	cifs_buf_release(pSMB);
	if (rc == -EAGAIN)
		goto RmDirRetry;
	return rc;
}

int
CIFSSMBMkDir(const int xid, struct cifsTconInfo *tcon,
	     const char *name, const struct nls_table *nls_codepage, int remap)
{
	int rc = 0;
	CREATE_DIRECTORY_REQ *pSMB = NULL;
	CREATE_DIRECTORY_RSP *pSMBr = NULL;
	int bytes_returned;
	int name_len;

	cFYI(1, ("In CIFSSMBMkDir"));
MkDirRetry:
	rc = smb_init(SMB_COM_CREATE_DIRECTORY, 0, tcon, (void **) &pSMB,
		      (void **) &pSMBr);
	if (rc)
		return rc;

	if (pSMB->hdr.Flags2 & SMBFLG2_UNICODE) {
		name_len = cifsConvertToUCS((__le16 *) pSMB->DirName, name,
					    PATH_MAX, nls_codepage, remap);
		name_len++;	/* trailing null */
		name_len *= 2;
	} else {		/* BB improve check for buffer overruns BB */
		name_len = strnlen(name, PATH_MAX);
		name_len++;	/* trailing null */
		strncpy(pSMB->DirName, name, name_len);
	}

	pSMB->BufferFormat = 0x04;
	pSMB->hdr.smb_buf_length += name_len + 1;
	pSMB->ByteCount = cpu_to_le16(name_len + 1);
	rc = SendReceive(xid, tcon->ses, (struct smb_hdr *) pSMB,
			 (struct smb_hdr *) pSMBr, &bytes_returned, 0);
	cifs_stats_inc(&tcon->num_mkdirs);
	if (rc)
		cFYI(1, ("Error in Mkdir = %d", rc));

	cifs_buf_release(pSMB);
	if (rc == -EAGAIN)
		goto MkDirRetry;
	return rc;
}

int
CIFSPOSIXCreate(const int xid, struct cifsTconInfo *tcon, __u32 posix_flags,
		__u64 mode, __u16 *netfid, FILE_UNIX_BASIC_INFO *pRetData,
		__u32 *pOplock, const char *name,
		const struct nls_table *nls_codepage, int remap)
{
	TRANSACTION2_SPI_REQ *pSMB = NULL;
	TRANSACTION2_SPI_RSP *pSMBr = NULL;
	int name_len;
	int rc = 0;
	int bytes_returned = 0;
	__u16 params, param_offset, offset, byte_count, count;
	OPEN_PSX_REQ *pdata;
	OPEN_PSX_RSP *psx_rsp;

	cFYI(1, ("In POSIX Create"));
PsxCreat:
	rc = smb_init(SMB_COM_TRANSACTION2, 15, tcon, (void **) &pSMB,
		      (void **) &pSMBr);
	if (rc)
		return rc;

	if (pSMB->hdr.Flags2 & SMBFLG2_UNICODE) {
		name_len =
		    cifsConvertToUCS((__le16 *) pSMB->FileName, name,
				     PATH_MAX, nls_codepage, remap);
		name_len++;	/* trailing null */
		name_len *= 2;
	} else {	/* BB improve the check for buffer overruns BB */
		name_len = strnlen(name, PATH_MAX);
		name_len++;	/* trailing null */
		strncpy(pSMB->FileName, name, name_len);
	}

	params = 6 + name_len;
	count = sizeof(OPEN_PSX_REQ);
	pSMB->MaxParameterCount = cpu_to_le16(2);
	pSMB->MaxDataCount = cpu_to_le16(1000);	/* large enough */
	pSMB->MaxSetupCount = 0;
	pSMB->Reserved = 0;
	pSMB->Flags = 0;
	pSMB->Timeout = 0;
	pSMB->Reserved2 = 0;
	param_offset = offsetof(struct smb_com_transaction2_spi_req,
				InformationLevel) - 4;
	offset = param_offset + params;
	pdata = (OPEN_PSX_REQ *)(((char *)&pSMB->hdr.Protocol) + offset);
	pdata->Level = cpu_to_le16(SMB_QUERY_FILE_UNIX_BASIC);
	pdata->Permissions = cpu_to_le64(mode);
	pdata->PosixOpenFlags = cpu_to_le32(posix_flags);
	pdata->OpenFlags =  cpu_to_le32(*pOplock);
	pSMB->ParameterOffset = cpu_to_le16(param_offset);
	pSMB->DataOffset = cpu_to_le16(offset);
	pSMB->SetupCount = 1;
	pSMB->Reserved3 = 0;
	pSMB->SubCommand = cpu_to_le16(TRANS2_SET_PATH_INFORMATION);
	byte_count = 3 /* pad */  + params + count;

	pSMB->DataCount = cpu_to_le16(count);
	pSMB->ParameterCount = cpu_to_le16(params);
	pSMB->TotalDataCount = pSMB->DataCount;
	pSMB->TotalParameterCount = pSMB->ParameterCount;
	pSMB->InformationLevel = cpu_to_le16(SMB_POSIX_OPEN);
	pSMB->Reserved4 = 0;
	pSMB->hdr.smb_buf_length += byte_count;
	pSMB->ByteCount = cpu_to_le16(byte_count);
	rc = SendReceive(xid, tcon->ses, (struct smb_hdr *) pSMB,
			 (struct smb_hdr *) pSMBr, &bytes_returned, 0);
	if (rc) {
		cFYI(1, ("Posix create returned %d", rc));
		goto psx_create_err;
	}

	cFYI(1, ("copying inode info"));
	rc = validate_t2((struct smb_t2_rsp *)pSMBr);

	if (rc || (pSMBr->ByteCount < sizeof(OPEN_PSX_RSP))) {
		rc = -EIO;	/* bad smb */
		goto psx_create_err;
	}

	/* copy return information to pRetData */
	psx_rsp = (OPEN_PSX_RSP *)((char *) &pSMBr->hdr.Protocol
			+ le16_to_cpu(pSMBr->t2.DataOffset));

	*pOplock = le16_to_cpu(psx_rsp->OplockFlags);
	if (netfid)
		*netfid = psx_rsp->Fid;   /* cifs fid stays in le */
	/* Let caller know file was created so we can set the mode. */
	/* Do we care about the CreateAction in any other cases? */
	if (cpu_to_le32(FILE_CREATE) == psx_rsp->CreateAction)
		*pOplock |= CIFS_CREATE_ACTION;
	/* check to make sure response data is there */
	if (psx_rsp->ReturnedLevel != cpu_to_le16(SMB_QUERY_FILE_UNIX_BASIC)) {
		pRetData->Type = cpu_to_le32(-1); /* unknown */
		cFYI(DBG2, ("unknown type"));
	} else {
		if (pSMBr->ByteCount < sizeof(OPEN_PSX_RSP)
					+ sizeof(FILE_UNIX_BASIC_INFO)) {
			cERROR(1, ("Open response data too small"));
			pRetData->Type = cpu_to_le32(-1);
			goto psx_create_err;
		}
		memcpy((char *) pRetData,
			(char *)psx_rsp + sizeof(OPEN_PSX_RSP),
			sizeof(FILE_UNIX_BASIC_INFO));
	}

psx_create_err:
	cifs_buf_release(pSMB);

	if (posix_flags & SMB_O_DIRECTORY)
		cifs_stats_inc(&tcon->num_posixmkdirs);
	else
		cifs_stats_inc(&tcon->num_posixopens);

	if (rc == -EAGAIN)
		goto PsxCreat;

	return rc;
}

static __u16 convert_disposition(int disposition)
{
	__u16 ofun = 0;

	switch (disposition) {
		case FILE_SUPERSEDE:
			ofun = SMBOPEN_OCREATE | SMBOPEN_OTRUNC;
			break;
		case FILE_OPEN:
			ofun = SMBOPEN_OAPPEND;
			break;
		case FILE_CREATE:
			ofun = SMBOPEN_OCREATE;
			break;
		case FILE_OPEN_IF:
			ofun = SMBOPEN_OCREATE | SMBOPEN_OAPPEND;
			break;
		case FILE_OVERWRITE:
			ofun = SMBOPEN_OTRUNC;
			break;
		case FILE_OVERWRITE_IF:
			ofun = SMBOPEN_OCREATE | SMBOPEN_OTRUNC;
			break;
		default:
			cFYI(1, ("unknown disposition %d", disposition));
			ofun =  SMBOPEN_OAPPEND; /* regular open */
	}
	return ofun;
}

static int
access_flags_to_smbopen_mode(const int access_flags)
{
	int masked_flags = access_flags & (GENERIC_READ | GENERIC_WRITE);

	if (masked_flags == GENERIC_READ)
		return SMBOPEN_READ;
	else if (masked_flags == GENERIC_WRITE)
		return SMBOPEN_WRITE;

	/* just go for read/write */
	return SMBOPEN_READWRITE;
}

int
SMBLegacyOpen(const int xid, struct cifsTconInfo *tcon,
	    const char *fileName, const int openDisposition,
	    const int access_flags, const int create_options, __u16 *netfid,
	    int *pOplock, FILE_ALL_INFO *pfile_info,
	    const struct nls_table *nls_codepage, int remap)
{
	int rc = -EACCES;
	OPENX_REQ *pSMB = NULL;
	OPENX_RSP *pSMBr = NULL;
	int bytes_returned;
	int name_len;
	__u16 count;

OldOpenRetry:
	rc = smb_init(SMB_COM_OPEN_ANDX, 15, tcon, (void **) &pSMB,
		      (void **) &pSMBr);
	if (rc)
		return rc;

	pSMB->AndXCommand = 0xFF;       /* none */

	if (pSMB->hdr.Flags2 & SMBFLG2_UNICODE) {
		count = 1;      /* account for one byte pad to word boundary */
		name_len =
		   cifsConvertToUCS((__le16 *) (pSMB->fileName + 1),
				    fileName, PATH_MAX, nls_codepage, remap);
		name_len++;     /* trailing null */
		name_len *= 2;
	} else {                /* BB improve check for buffer overruns BB */
		count = 0;      /* no pad */
		name_len = strnlen(fileName, PATH_MAX);
		name_len++;     /* trailing null */
		strncpy(pSMB->fileName, fileName, name_len);
	}
	if (*pOplock & REQ_OPLOCK)
		pSMB->OpenFlags = cpu_to_le16(REQ_OPLOCK);
	else if (*pOplock & REQ_BATCHOPLOCK)
		pSMB->OpenFlags = cpu_to_le16(REQ_BATCHOPLOCK);

	pSMB->OpenFlags |= cpu_to_le16(REQ_MORE_INFO);
	pSMB->Mode = cpu_to_le16(access_flags_to_smbopen_mode(access_flags));
	pSMB->Mode |= cpu_to_le16(0x40); /* deny none */
	/* set file as system file if special file such
	   as fifo and server expecting SFU style and
	   no Unix extensions */

	if (create_options & CREATE_OPTION_SPECIAL)
		pSMB->FileAttributes = cpu_to_le16(ATTR_SYSTEM);
	else /* BB FIXME BB */
		pSMB->FileAttributes = cpu_to_le16(0/*ATTR_NORMAL*/);

	if (create_options & CREATE_OPTION_READONLY)
		pSMB->FileAttributes |= cpu_to_le16(ATTR_READONLY);

	/* BB FIXME BB */
/*	pSMB->CreateOptions = cpu_to_le32(create_options &
						 CREATE_OPTIONS_MASK); */
	/* BB FIXME END BB */

	pSMB->Sattr = cpu_to_le16(ATTR_HIDDEN | ATTR_SYSTEM | ATTR_DIRECTORY);
	pSMB->OpenFunction = cpu_to_le16(convert_disposition(openDisposition));
	count += name_len;
	pSMB->hdr.smb_buf_length += count;

	pSMB->ByteCount = cpu_to_le16(count);
	/* long_op set to 1 to allow for oplock break timeouts */
	rc = SendReceive(xid, tcon->ses, (struct smb_hdr *) pSMB,
			(struct smb_hdr *)pSMBr, &bytes_returned, CIFS_LONG_OP);
	cifs_stats_inc(&tcon->num_opens);
	if (rc) {
		cFYI(1, ("Error in Open = %d", rc));
	} else {
	/* BB verify if wct == 15 */

/*		*pOplock = pSMBr->OplockLevel; */ /* BB take from action field*/

		*netfid = pSMBr->Fid;   /* cifs fid stays in le */
		/* Let caller know file was created so we can set the mode. */
		/* Do we care about the CreateAction in any other cases? */
	/* BB FIXME BB */
/*		if (cpu_to_le32(FILE_CREATE) == pSMBr->CreateAction)
			*pOplock |= CIFS_CREATE_ACTION; */
	/* BB FIXME END */

		if (pfile_info) {
			pfile_info->CreationTime = 0; /* BB convert CreateTime*/
			pfile_info->LastAccessTime = 0; /* BB fixme */
			pfile_info->LastWriteTime = 0; /* BB fixme */
			pfile_info->ChangeTime = 0;  /* BB fixme */
			pfile_info->Attributes =
				cpu_to_le32(le16_to_cpu(pSMBr->FileAttributes));
			/* the file_info buf is endian converted by caller */
			pfile_info->AllocationSize =
				cpu_to_le64(le32_to_cpu(pSMBr->EndOfFile));
			pfile_info->EndOfFile = pfile_info->AllocationSize;
			pfile_info->NumberOfLinks = cpu_to_le32(1);
			pfile_info->DeletePending = 0;
		}
	}

	cifs_buf_release(pSMB);
	if (rc == -EAGAIN)
		goto OldOpenRetry;
	return rc;
}

int
CIFSSMBOpen(const int xid, struct cifsTconInfo *tcon,
	    const char *fileName, const int openDisposition,
	    const int access_flags, const int create_options, __u16 *netfid,
	    int *pOplock, FILE_ALL_INFO *pfile_info,
	    const struct nls_table *nls_codepage, int remap)
{
	int rc = -EACCES;
	OPEN_REQ *pSMB = NULL;
	OPEN_RSP *pSMBr = NULL;
	int bytes_returned;
	int name_len;
	__u16 count;

openRetry:
	rc = smb_init(SMB_COM_NT_CREATE_ANDX, 24, tcon, (void **) &pSMB,
		      (void **) &pSMBr);
	if (rc)
		return rc;

	pSMB->AndXCommand = 0xFF;	/* none */

	if (pSMB->hdr.Flags2 & SMBFLG2_UNICODE) {
		count = 1;	/* account for one byte pad to word boundary */
		name_len =
		    cifsConvertToUCS((__le16 *) (pSMB->fileName + 1),
				     fileName, PATH_MAX, nls_codepage, remap);
		name_len++;	/* trailing null */
		name_len *= 2;
		pSMB->NameLength = cpu_to_le16(name_len);
	} else {		/* BB improve check for buffer overruns BB */
		count = 0;	/* no pad */
		name_len = strnlen(fileName, PATH_MAX);
		name_len++;	/* trailing null */
		pSMB->NameLength = cpu_to_le16(name_len);
		strncpy(pSMB->fileName, fileName, name_len);
	}
	if (*pOplock & REQ_OPLOCK)
		pSMB->OpenFlags = cpu_to_le32(REQ_OPLOCK);
	else if (*pOplock & REQ_BATCHOPLOCK)
		pSMB->OpenFlags = cpu_to_le32(REQ_BATCHOPLOCK);
	pSMB->DesiredAccess = cpu_to_le32(access_flags);
	pSMB->AllocationSize = 0;
	/* set file as system file if special file such
	   as fifo and server expecting SFU style and
	   no Unix extensions */
	if (create_options & CREATE_OPTION_SPECIAL)
		pSMB->FileAttributes = cpu_to_le32(ATTR_SYSTEM);
	else
		pSMB->FileAttributes = cpu_to_le32(ATTR_NORMAL);

	/* XP does not handle ATTR_POSIX_SEMANTICS */
	/* but it helps speed up case sensitive checks for other
	servers such as Samba */
	if (tcon->ses->capabilities & CAP_UNIX)
		pSMB->FileAttributes |= cpu_to_le32(ATTR_POSIX_SEMANTICS);

	if (create_options & CREATE_OPTION_READONLY)
		pSMB->FileAttributes |= cpu_to_le32(ATTR_READONLY);

	pSMB->ShareAccess = cpu_to_le32(FILE_SHARE_ALL);
	pSMB->CreateDisposition = cpu_to_le32(openDisposition);
	pSMB->CreateOptions = cpu_to_le32(create_options & CREATE_OPTIONS_MASK);
	/* BB Expirement with various impersonation levels and verify */
	pSMB->ImpersonationLevel = cpu_to_le32(SECURITY_IMPERSONATION);
	pSMB->SecurityFlags =
	    SECURITY_CONTEXT_TRACKING | SECURITY_EFFECTIVE_ONLY;

	count += name_len;
	pSMB->hdr.smb_buf_length += count;

	pSMB->ByteCount = cpu_to_le16(count);
	/* long_op set to 1 to allow for oplock break timeouts */
	rc = SendReceive(xid, tcon->ses, (struct smb_hdr *) pSMB,
			(struct smb_hdr *)pSMBr, &bytes_returned, CIFS_LONG_OP);
	cifs_stats_inc(&tcon->num_opens);
	if (rc) {
		cFYI(1, ("Error in Open = %d", rc));
	} else {
		*pOplock = pSMBr->OplockLevel; /* 1 byte no need to le_to_cpu */
		*netfid = pSMBr->Fid;	/* cifs fid stays in le */
		/* Let caller know file was created so we can set the mode. */
		/* Do we care about the CreateAction in any other cases? */
		if (cpu_to_le32(FILE_CREATE) == pSMBr->CreateAction)
			*pOplock |= CIFS_CREATE_ACTION;
		if (pfile_info) {
			memcpy((char *)pfile_info, (char *)&pSMBr->CreationTime,
				36 /* CreationTime to Attributes */);
			/* the file_info buf is endian converted by caller */
			pfile_info->AllocationSize = pSMBr->AllocationSize;
			pfile_info->EndOfFile = pSMBr->EndOfFile;
			pfile_info->NumberOfLinks = cpu_to_le32(1);
			pfile_info->DeletePending = 0;
		}
	}

	cifs_buf_release(pSMB);
	if (rc == -EAGAIN)
		goto openRetry;
	return rc;
}

int
CIFSSMBRead(const int xid, struct cifsTconInfo *tcon, const int netfid,
	    const unsigned int count, const __u64 lseek, unsigned int *nbytes,
	    char **buf, int *pbuf_type)
{
	int rc = -EACCES;
	READ_REQ *pSMB = NULL;
	READ_RSP *pSMBr = NULL;
	char *pReadData = NULL;
	int wct;
	int resp_buf_type = 0;
	struct kvec iov[1];

	cFYI(1, ("Reading %d bytes on fid %d", count, netfid));
	if (tcon->ses->capabilities & CAP_LARGE_FILES)
		wct = 12;
	else {
		wct = 10; /* old style read */
		if ((lseek >> 32) > 0)  {
			/* can not handle this big offset for old */
			return -EIO;
		}
	}

	*nbytes = 0;
	rc = small_smb_init(SMB_COM_READ_ANDX, wct, tcon, (void **) &pSMB);
	if (rc)
		return rc;

	/* tcon and ses pointer are checked in smb_init */
	if (tcon->ses->server == NULL)
		return -ECONNABORTED;

	pSMB->AndXCommand = 0xFF;       /* none */
	pSMB->Fid = netfid;
	pSMB->OffsetLow = cpu_to_le32(lseek & 0xFFFFFFFF);
	if (wct == 12)
		pSMB->OffsetHigh = cpu_to_le32(lseek >> 32);

	pSMB->Remaining = 0;
	pSMB->MaxCount = cpu_to_le16(count & 0xFFFF);
	pSMB->MaxCountHigh = cpu_to_le32(count >> 16);
	if (wct == 12)
		pSMB->ByteCount = 0;  /* no need to do le conversion since 0 */
	else {
		/* old style read */
		struct smb_com_readx_req *pSMBW =
			(struct smb_com_readx_req *)pSMB;
		pSMBW->ByteCount = 0;
	}

	iov[0].iov_base = (char *)pSMB;
	iov[0].iov_len = pSMB->hdr.smb_buf_length + 4;
	rc = SendReceive2(xid, tcon->ses, iov, 1 /* num iovecs */,
			 &resp_buf_type, CIFS_STD_OP | CIFS_LOG_ERROR);
	cifs_stats_inc(&tcon->num_reads);
	pSMBr = (READ_RSP *)iov[0].iov_base;
	if (rc) {
		cERROR(1, ("Send error in read = %d", rc));
	} else {
		int data_length = le16_to_cpu(pSMBr->DataLengthHigh);
		data_length = data_length << 16;
		data_length += le16_to_cpu(pSMBr->DataLength);
		*nbytes = data_length;

		/*check that DataLength would not go beyond end of SMB */
		if ((data_length > CIFSMaxBufSize)
				|| (data_length > count)) {
			cFYI(1, ("bad length %d for count %d",
				 data_length, count));
			rc = -EIO;
			*nbytes = 0;
		} else {
			pReadData = (char *) (&pSMBr->hdr.Protocol) +
					le16_to_cpu(pSMBr->DataOffset);
/*			if (rc = copy_to_user(buf, pReadData, data_length)) {
				cERROR(1,("Faulting on read rc = %d",rc));
				rc = -EFAULT;
			}*/ /* can not use copy_to_user when using page cache*/
			if (*buf)
				memcpy(*buf, pReadData, data_length);
		}
	}

/*	cifs_small_buf_release(pSMB); */ /* Freed earlier now in SendReceive2 */
	if (*buf) {
		if (resp_buf_type == CIFS_SMALL_BUFFER)
			cifs_small_buf_release(iov[0].iov_base);
		else if (resp_buf_type == CIFS_LARGE_BUFFER)
			cifs_buf_release(iov[0].iov_base);
	} else if (resp_buf_type != CIFS_NO_BUFFER) {
		/* return buffer to caller to free */
		*buf = iov[0].iov_base;
		if (resp_buf_type == CIFS_SMALL_BUFFER)
			*pbuf_type = CIFS_SMALL_BUFFER;
		else if (resp_buf_type == CIFS_LARGE_BUFFER)
			*pbuf_type = CIFS_LARGE_BUFFER;
	} /* else no valid buffer on return - leave as null */

	/* Note: On -EAGAIN error only caller can retry on handle based calls
		since file handle passed in no longer valid */
	return rc;
}


int
CIFSSMBWrite(const int xid, struct cifsTconInfo *tcon,
	     const int netfid, const unsigned int count,
	     const __u64 offset, unsigned int *nbytes, const char *buf,
	     const char __user *ubuf, const int long_op)
{
	int rc = -EACCES;
	WRITE_REQ *pSMB = NULL;
	WRITE_RSP *pSMBr = NULL;
	int bytes_returned, wct;
	__u32 bytes_sent;
	__u16 byte_count;

	/* cFYI(1, ("write at %lld %d bytes", offset, count));*/
	if (tcon->ses == NULL)
		return -ECONNABORTED;

	if (tcon->ses->capabilities & CAP_LARGE_FILES)
		wct = 14;
	else {
		wct = 12;
		if ((offset >> 32) > 0) {
			/* can not handle big offset for old srv */
			return -EIO;
		}
	}

	rc = smb_init(SMB_COM_WRITE_ANDX, wct, tcon, (void **) &pSMB,
		      (void **) &pSMBr);
	if (rc)
		return rc;
	/* tcon and ses pointer are checked in smb_init */
	if (tcon->ses->server == NULL)
		return -ECONNABORTED;

	pSMB->AndXCommand = 0xFF;	/* none */
	pSMB->Fid = netfid;
	pSMB->OffsetLow = cpu_to_le32(offset & 0xFFFFFFFF);
	if (wct == 14)
		pSMB->OffsetHigh = cpu_to_le32(offset >> 32);

	pSMB->Reserved = 0xFFFFFFFF;
	pSMB->WriteMode = 0;
	pSMB->Remaining = 0;

	/* Can increase buffer size if buffer is big enough in some cases ie we
	can send more if LARGE_WRITE_X capability returned by the server and if
	our buffer is big enough or if we convert to iovecs on socket writes
	and eliminate the copy to the CIFS buffer */
	if (tcon->ses->capabilities & CAP_LARGE_WRITE_X) {
		bytes_sent = min_t(const unsigned int, CIFSMaxBufSize, count);
	} else {
		bytes_sent = (tcon->ses->server->maxBuf - MAX_CIFS_HDR_SIZE)
			 & ~0xFF;
	}

	if (bytes_sent > count)
		bytes_sent = count;
	pSMB->DataOffset =
		cpu_to_le16(offsetof(struct smb_com_write_req, Data) - 4);
	if (buf)
		memcpy(pSMB->Data, buf, bytes_sent);
	else if (ubuf) {
		if (copy_from_user(pSMB->Data, ubuf, bytes_sent)) {
			cifs_buf_release(pSMB);
			return -EFAULT;
		}
	} else if (count != 0) {
		/* No buffer */
		cifs_buf_release(pSMB);
		return -EINVAL;
	} /* else setting file size with write of zero bytes */
	if (wct == 14)
		byte_count = bytes_sent + 1; /* pad */
	else /* wct == 12 */
		byte_count = bytes_sent + 5; /* bigger pad, smaller smb hdr */

	pSMB->DataLengthLow = cpu_to_le16(bytes_sent & 0xFFFF);
	pSMB->DataLengthHigh = cpu_to_le16(bytes_sent >> 16);
	pSMB->hdr.smb_buf_length += byte_count;

	if (wct == 14)
		pSMB->ByteCount = cpu_to_le16(byte_count);
	else { /* old style write has byte count 4 bytes earlier
		  so 4 bytes pad  */
		struct smb_com_writex_req *pSMBW =
			(struct smb_com_writex_req *)pSMB;
		pSMBW->ByteCount = cpu_to_le16(byte_count);
	}

	rc = SendReceive(xid, tcon->ses, (struct smb_hdr *) pSMB,
			 (struct smb_hdr *) pSMBr, &bytes_returned, long_op);
	cifs_stats_inc(&tcon->num_writes);
	if (rc) {
		cFYI(1, ("Send error in write = %d", rc));
		*nbytes = 0;
	} else {
		*nbytes = le16_to_cpu(pSMBr->CountHigh);
		*nbytes = (*nbytes) << 16;
		*nbytes += le16_to_cpu(pSMBr->Count);
	}

	cifs_buf_release(pSMB);

	/* Note: On -EAGAIN error only caller can retry on handle based calls
		since file handle passed in no longer valid */

	return rc;
}

int
CIFSSMBWrite2(const int xid, struct cifsTconInfo *tcon,
	     const int netfid, const unsigned int count,
	     const __u64 offset, unsigned int *nbytes, struct kvec *iov,
	     int n_vec, const int long_op)
{
	int rc = -EACCES;
	WRITE_REQ *pSMB = NULL;
	int wct;
	int smb_hdr_len;
	int resp_buf_type = 0;

	*nbytes = 0;

	cFYI(1, ("write2 at %lld %d bytes", (long long)offset, count));

	if (tcon->ses->capabilities & CAP_LARGE_FILES) {
		wct = 14;
	} else {
		wct = 12;
		if ((offset >> 32) > 0) {
			/* can not handle big offset for old srv */
			return -EIO;
		}
	}
	rc = small_smb_init(SMB_COM_WRITE_ANDX, wct, tcon, (void **) &pSMB);
	if (rc)
		return rc;
	/* tcon and ses pointer are checked in smb_init */
	if (tcon->ses->server == NULL)
		return -ECONNABORTED;

	pSMB->AndXCommand = 0xFF;	/* none */
	pSMB->Fid = netfid;
	pSMB->OffsetLow = cpu_to_le32(offset & 0xFFFFFFFF);
	if (wct == 14)
		pSMB->OffsetHigh = cpu_to_le32(offset >> 32);
	pSMB->Reserved = 0xFFFFFFFF;
	pSMB->WriteMode = 0;
	pSMB->Remaining = 0;

	pSMB->DataOffset =
	    cpu_to_le16(offsetof(struct smb_com_write_req, Data) - 4);

	pSMB->DataLengthLow = cpu_to_le16(count & 0xFFFF);
	pSMB->DataLengthHigh = cpu_to_le16(count >> 16);
	smb_hdr_len = pSMB->hdr.smb_buf_length + 1; /* hdr + 1 byte pad */
	if (wct == 14)
		pSMB->hdr.smb_buf_length += count+1;
	else /* wct == 12 */
		pSMB->hdr.smb_buf_length += count+5; /* smb data starts later */
	if (wct == 14)
		pSMB->ByteCount = cpu_to_le16(count + 1);
	else /* wct == 12 */ /* bigger pad, smaller smb hdr, keep offset ok */ {
		struct smb_com_writex_req *pSMBW =
				(struct smb_com_writex_req *)pSMB;
		pSMBW->ByteCount = cpu_to_le16(count + 5);
	}
	iov[0].iov_base = pSMB;
	if (wct == 14)
		iov[0].iov_len = smb_hdr_len + 4;
	else /* wct == 12 pad bigger by four bytes */
		iov[0].iov_len = smb_hdr_len + 8;


	rc = SendReceive2(xid, tcon->ses, iov, n_vec + 1, &resp_buf_type,
			  long_op);
	cifs_stats_inc(&tcon->num_writes);
	if (rc) {
		cFYI(1, ("Send error Write2 = %d", rc));
	} else if (resp_buf_type == 0) {
		/* presumably this can not happen, but best to be safe */
		rc = -EIO;
	} else {
		WRITE_RSP *pSMBr = (WRITE_RSP *)iov[0].iov_base;
		*nbytes = le16_to_cpu(pSMBr->CountHigh);
		*nbytes = (*nbytes) << 16;
		*nbytes += le16_to_cpu(pSMBr->Count);
	}

/*	cifs_small_buf_release(pSMB); */ /* Freed earlier now in SendReceive2 */
	if (resp_buf_type == CIFS_SMALL_BUFFER)
		cifs_small_buf_release(iov[0].iov_base);
	else if (resp_buf_type == CIFS_LARGE_BUFFER)
		cifs_buf_release(iov[0].iov_base);

	/* Note: On -EAGAIN error only caller can retry on handle based calls
		since file handle passed in no longer valid */

	return rc;
}


int
CIFSSMBLock(const int xid, struct cifsTconInfo *tcon,
	    const __u16 smb_file_id, const __u64 len,
	    const __u64 offset, const __u32 numUnlock,
	    const __u32 numLock, const __u8 lockType, const bool waitFlag)
{
	int rc = 0;
	LOCK_REQ *pSMB = NULL;
/*	LOCK_RSP *pSMBr = NULL; */ /* No response data other than rc to parse */
	int bytes_returned;
	int timeout = 0;
	__u16 count;

	cFYI(1, ("CIFSSMBLock timeout %d numLock %d", (int)waitFlag, numLock));
	rc = small_smb_init(SMB_COM_LOCKING_ANDX, 8, tcon, (void **) &pSMB);

	if (rc)
		return rc;

	if (lockType == LOCKING_ANDX_OPLOCK_RELEASE) {
		timeout = CIFS_ASYNC_OP; /* no response expected */
		pSMB->Timeout = 0;
	} else if (waitFlag) {
		timeout = CIFS_BLOCKING_OP; /* blocking operation, no timeout */
		pSMB->Timeout = cpu_to_le32(-1);/* blocking - do not time out */
	} else {
		pSMB->Timeout = 0;
	}

	pSMB->NumberOfLocks = cpu_to_le16(numLock);
	pSMB->NumberOfUnlocks = cpu_to_le16(numUnlock);
	pSMB->LockType = lockType;
	pSMB->AndXCommand = 0xFF;	/* none */
	pSMB->Fid = smb_file_id; /* netfid stays le */

	if ((numLock != 0) || (numUnlock != 0)) {
		pSMB->Locks[0].Pid = cpu_to_le16(current->tgid);
		/* BB where to store pid high? */
		pSMB->Locks[0].LengthLow = cpu_to_le32((u32)len);
		pSMB->Locks[0].LengthHigh = cpu_to_le32((u32)(len>>32));
		pSMB->Locks[0].OffsetLow = cpu_to_le32((u32)offset);
		pSMB->Locks[0].OffsetHigh = cpu_to_le32((u32)(offset>>32));
		count = sizeof(LOCKING_ANDX_RANGE);
	} else {
		/* oplock break */
		count = 0;
	}
	pSMB->hdr.smb_buf_length += count;
	pSMB->ByteCount = cpu_to_le16(count);

	if (waitFlag) {
		rc = SendReceiveBlockingLock(xid, tcon, (struct smb_hdr *) pSMB,
			(struct smb_hdr *) pSMB, &bytes_returned);
		cifs_small_buf_release(pSMB);
	} else {
		rc = SendReceiveNoRsp(xid, tcon->ses, (struct smb_hdr *)pSMB,
				      timeout);
		/* SMB buffer freed by function above */
	}
	cifs_stats_inc(&tcon->num_locks);
	if (rc)
		cFYI(1, ("Send error in Lock = %d", rc));

	/* Note: On -EAGAIN error only caller can retry on handle based calls
	since file handle passed in no longer valid */
	return rc;
}

int
CIFSSMBPosixLock(const int xid, struct cifsTconInfo *tcon,
		const __u16 smb_file_id, const int get_flag, const __u64 len,
		struct file_lock *pLockData, const __u16 lock_type,
		const bool waitFlag)
{
	struct smb_com_transaction2_sfi_req *pSMB  = NULL;
	struct smb_com_transaction2_sfi_rsp *pSMBr = NULL;
	struct cifs_posix_lock *parm_data;
	int rc = 0;
	int timeout = 0;
	int bytes_returned = 0;
	int resp_buf_type = 0;
	__u16 params, param_offset, offset, byte_count, count;
	struct kvec iov[1];

	cFYI(1, ("Posix Lock"));

	if (pLockData == NULL)
		return -EINVAL;

	rc = small_smb_init(SMB_COM_TRANSACTION2, 15, tcon, (void **) &pSMB);

	if (rc)
		return rc;

	pSMBr = (struct smb_com_transaction2_sfi_rsp *)pSMB;

	params = 6;
	pSMB->MaxSetupCount = 0;
	pSMB->Reserved = 0;
	pSMB->Flags = 0;
	pSMB->Reserved2 = 0;
	param_offset = offsetof(struct smb_com_transaction2_sfi_req, Fid) - 4;
	offset = param_offset + params;

	count = sizeof(struct cifs_posix_lock);
	pSMB->MaxParameterCount = cpu_to_le16(2);
	pSMB->MaxDataCount = cpu_to_le16(1000); /* BB find max SMB from sess */
	pSMB->SetupCount = 1;
	pSMB->Reserved3 = 0;
	if (get_flag)
		pSMB->SubCommand = cpu_to_le16(TRANS2_QUERY_FILE_INFORMATION);
	else
		pSMB->SubCommand = cpu_to_le16(TRANS2_SET_FILE_INFORMATION);
	byte_count = 3 /* pad */  + params + count;
	pSMB->DataCount = cpu_to_le16(count);
	pSMB->ParameterCount = cpu_to_le16(params);
	pSMB->TotalDataCount = pSMB->DataCount;
	pSMB->TotalParameterCount = pSMB->ParameterCount;
	pSMB->ParameterOffset = cpu_to_le16(param_offset);
	parm_data = (struct cifs_posix_lock *)
			(((char *) &pSMB->hdr.Protocol) + offset);

	parm_data->lock_type = cpu_to_le16(lock_type);
	if (waitFlag) {
		timeout = CIFS_BLOCKING_OP; /* blocking operation, no timeout */
		parm_data->lock_flags = cpu_to_le16(1);
		pSMB->Timeout = cpu_to_le32(-1);
	} else
		pSMB->Timeout = 0;

	parm_data->pid = cpu_to_le32(current->tgid);
	parm_data->start = cpu_to_le64(pLockData->fl_start);
	parm_data->length = cpu_to_le64(len);  /* normalize negative numbers */

	pSMB->DataOffset = cpu_to_le16(offset);
	pSMB->Fid = smb_file_id;
	pSMB->InformationLevel = cpu_to_le16(SMB_SET_POSIX_LOCK);
	pSMB->Reserved4 = 0;
	pSMB->hdr.smb_buf_length += byte_count;
	pSMB->ByteCount = cpu_to_le16(byte_count);
	if (waitFlag) {
		rc = SendReceiveBlockingLock(xid, tcon, (struct smb_hdr *) pSMB,
			(struct smb_hdr *) pSMBr, &bytes_returned);
	} else {
		iov[0].iov_base = (char *)pSMB;
		iov[0].iov_len = pSMB->hdr.smb_buf_length + 4;
		rc = SendReceive2(xid, tcon->ses, iov, 1 /* num iovecs */,
				&resp_buf_type, timeout);
		pSMB = NULL; /* request buf already freed by SendReceive2. Do
				not try to free it twice below on exit */
		pSMBr = (struct smb_com_transaction2_sfi_rsp *)iov[0].iov_base;
	}

	if (rc) {
		cFYI(1, ("Send error in Posix Lock = %d", rc));
	} else if (get_flag) {
		/* lock structure can be returned on get */
		__u16 data_offset;
		__u16 data_count;
		rc = validate_t2((struct smb_t2_rsp *)pSMBr);

		if (rc || (pSMBr->ByteCount < sizeof(struct cifs_posix_lock))) {
			rc = -EIO;      /* bad smb */
			goto plk_err_exit;
		}
		data_offset = le16_to_cpu(pSMBr->t2.DataOffset);
		data_count  = le16_to_cpu(pSMBr->t2.DataCount);
		if (data_count < sizeof(struct cifs_posix_lock)) {
			rc = -EIO;
			goto plk_err_exit;
		}
		parm_data = (struct cifs_posix_lock *)
			((char *)&pSMBr->hdr.Protocol + data_offset);
		if (parm_data->lock_type == cpu_to_le16(CIFS_UNLCK))
			pLockData->fl_type = F_UNLCK;
	}

plk_err_exit:
	if (pSMB)
		cifs_small_buf_release(pSMB);

	if (resp_buf_type == CIFS_SMALL_BUFFER)
		cifs_small_buf_release(iov[0].iov_base);
	else if (resp_buf_type == CIFS_LARGE_BUFFER)
		cifs_buf_release(iov[0].iov_base);

	/* Note: On -EAGAIN error only caller can retry on handle based calls
	   since file handle passed in no longer valid */

	return rc;
}


int
CIFSSMBClose(const int xid, struct cifsTconInfo *tcon, int smb_file_id)
{
	int rc = 0;
	CLOSE_REQ *pSMB = NULL;
	cFYI(1, ("In CIFSSMBClose"));

/* do not retry on dead session on close */
	rc = small_smb_init(SMB_COM_CLOSE, 3, tcon, (void **) &pSMB);
	if (rc == -EAGAIN)
		return 0;
	if (rc)
		return rc;

	pSMB->FileID = (__u16) smb_file_id;
	pSMB->LastWriteTime = 0xFFFFFFFF;
	pSMB->ByteCount = 0;
	rc = SendReceiveNoRsp(xid, tcon->ses, (struct smb_hdr *) pSMB, 0);
	cifs_stats_inc(&tcon->num_closes);
	if (rc) {
		if (rc != -EINTR) {
			/* EINTR is expected when user ctl-c to kill app */
			cERROR(1, ("Send error in Close = %d", rc));
		}
	}

	/* Since session is dead, file will be closed on server already */
	if (rc == -EAGAIN)
		rc = 0;

	return rc;
}

int
CIFSSMBFlush(const int xid, struct cifsTconInfo *tcon, int smb_file_id)
{
	int rc = 0;
	FLUSH_REQ *pSMB = NULL;
	cFYI(1, ("In CIFSSMBFlush"));

	rc = small_smb_init(SMB_COM_FLUSH, 1, tcon, (void **) &pSMB);
	if (rc)
		return rc;

	pSMB->FileID = (__u16) smb_file_id;
	pSMB->ByteCount = 0;
	rc = SendReceiveNoRsp(xid, tcon->ses, (struct smb_hdr *) pSMB, 0);
	cifs_stats_inc(&tcon->num_flushes);
	if (rc)
		cERROR(1, ("Send error in Flush = %d", rc));

	return rc;
}

int
CIFSSMBRename(const int xid, struct cifsTconInfo *tcon,
	      const char *fromName, const char *toName,
	      const struct nls_table *nls_codepage, int remap)
{
	int rc = 0;
	RENAME_REQ *pSMB = NULL;
	RENAME_RSP *pSMBr = NULL;
	int bytes_returned;
	int name_len, name_len2;
	__u16 count;

	cFYI(1, ("In CIFSSMBRename"));
renameRetry:
	rc = smb_init(SMB_COM_RENAME, 1, tcon, (void **) &pSMB,
		      (void **) &pSMBr);
	if (rc)
		return rc;

	pSMB->BufferFormat = 0x04;
	pSMB->SearchAttributes =
	    cpu_to_le16(ATTR_READONLY | ATTR_HIDDEN | ATTR_SYSTEM |
			ATTR_DIRECTORY);

	if (pSMB->hdr.Flags2 & SMBFLG2_UNICODE) {
		name_len =
		    cifsConvertToUCS((__le16 *) pSMB->OldFileName, fromName,
				     PATH_MAX, nls_codepage, remap);
		name_len++;	/* trailing null */
		name_len *= 2;
		pSMB->OldFileName[name_len] = 0x04;	/* pad */
	/* protocol requires ASCII signature byte on Unicode string */
		pSMB->OldFileName[name_len + 1] = 0x00;
		name_len2 =
		    cifsConvertToUCS((__le16 *)&pSMB->OldFileName[name_len + 2],
				     toName, PATH_MAX, nls_codepage, remap);
		name_len2 += 1 /* trailing null */  + 1 /* Signature word */ ;
		name_len2 *= 2;	/* convert to bytes */
	} else {	/* BB improve the check for buffer overruns BB */
		name_len = strnlen(fromName, PATH_MAX);
		name_len++;	/* trailing null */
		strncpy(pSMB->OldFileName, fromName, name_len);
		name_len2 = strnlen(toName, PATH_MAX);
		name_len2++;	/* trailing null */
		pSMB->OldFileName[name_len] = 0x04;  /* 2nd buffer format */
		strncpy(&pSMB->OldFileName[name_len + 1], toName, name_len2);
		name_len2++;	/* trailing null */
		name_len2++;	/* signature byte */
	}

	count = 1 /* 1st signature byte */  + name_len + name_len2;
	pSMB->hdr.smb_buf_length += count;
	pSMB->ByteCount = cpu_to_le16(count);

	rc = SendReceive(xid, tcon->ses, (struct smb_hdr *) pSMB,
			 (struct smb_hdr *) pSMBr, &bytes_returned, 0);
	cifs_stats_inc(&tcon->num_renames);
	if (rc)
		cFYI(1, ("Send error in rename = %d", rc));

	cifs_buf_release(pSMB);

	if (rc == -EAGAIN)
		goto renameRetry;

	return rc;
}

int CIFSSMBRenameOpenFile(const int xid, struct cifsTconInfo *pTcon,
		int netfid, const char *target_name,
		const struct nls_table *nls_codepage, int remap)
{
	struct smb_com_transaction2_sfi_req *pSMB  = NULL;
	struct smb_com_transaction2_sfi_rsp *pSMBr = NULL;
	struct set_file_rename *rename_info;
	char *data_offset;
	char dummy_string[30];
	int rc = 0;
	int bytes_returned = 0;
	int len_of_str;
	__u16 params, param_offset, offset, count, byte_count;

	cFYI(1, ("Rename to File by handle"));
	rc = smb_init(SMB_COM_TRANSACTION2, 15, pTcon, (void **) &pSMB,
			(void **) &pSMBr);
	if (rc)
		return rc;

	params = 6;
	pSMB->MaxSetupCount = 0;
	pSMB->Reserved = 0;
	pSMB->Flags = 0;
	pSMB->Timeout = 0;
	pSMB->Reserved2 = 0;
	param_offset = offsetof(struct smb_com_transaction2_sfi_req, Fid) - 4;
	offset = param_offset + params;

	data_offset = (char *) (&pSMB->hdr.Protocol) + offset;
	rename_info = (struct set_file_rename *) data_offset;
	pSMB->MaxParameterCount = cpu_to_le16(2);
	pSMB->MaxDataCount = cpu_to_le16(1000); /* BB find max SMB from sess */
	pSMB->SetupCount = 1;
	pSMB->Reserved3 = 0;
	pSMB->SubCommand = cpu_to_le16(TRANS2_SET_FILE_INFORMATION);
	byte_count = 3 /* pad */  + params;
	pSMB->ParameterCount = cpu_to_le16(params);
	pSMB->TotalParameterCount = pSMB->ParameterCount;
	pSMB->ParameterOffset = cpu_to_le16(param_offset);
	pSMB->DataOffset = cpu_to_le16(offset);
	/* construct random name ".cifs_tmp<inodenum><mid>" */
	rename_info->overwrite = cpu_to_le32(1);
	rename_info->root_fid  = 0;
	/* unicode only call */
	if (target_name == NULL) {
		sprintf(dummy_string, "cifs%x", pSMB->hdr.Mid);
		len_of_str = cifsConvertToUCS((__le16 *)rename_info->target_name,
					dummy_string, 24, nls_codepage, remap);
	} else {
		len_of_str = cifsConvertToUCS((__le16 *)rename_info->target_name,
					target_name, PATH_MAX, nls_codepage,
					remap);
	}
	rename_info->target_name_len = cpu_to_le32(2 * len_of_str);
	count = 12 /* sizeof(struct set_file_rename) */ + (2 * len_of_str);
	byte_count += count;
	pSMB->DataCount = cpu_to_le16(count);
	pSMB->TotalDataCount = pSMB->DataCount;
	pSMB->Fid = netfid;
	pSMB->InformationLevel =
		cpu_to_le16(SMB_SET_FILE_RENAME_INFORMATION);
	pSMB->Reserved4 = 0;
	pSMB->hdr.smb_buf_length += byte_count;
	pSMB->ByteCount = cpu_to_le16(byte_count);
	rc = SendReceive(xid, pTcon->ses, (struct smb_hdr *) pSMB,
			 (struct smb_hdr *) pSMBr, &bytes_returned, 0);
	cifs_stats_inc(&pTcon->num_t2renames);
	if (rc)
		cFYI(1, ("Send error in Rename (by file handle) = %d", rc));

	cifs_buf_release(pSMB);

	/* Note: On -EAGAIN error only caller can retry on handle based calls
		since file handle passed in no longer valid */

	return rc;
}

int
CIFSSMBCopy(const int xid, struct cifsTconInfo *tcon, const char *fromName,
	    const __u16 target_tid, const char *toName, const int flags,
	    const struct nls_table *nls_codepage, int remap)
{
	int rc = 0;
	COPY_REQ *pSMB = NULL;
	COPY_RSP *pSMBr = NULL;
	int bytes_returned;
	int name_len, name_len2;
	__u16 count;

	cFYI(1, ("In CIFSSMBCopy"));
copyRetry:
	rc = smb_init(SMB_COM_COPY, 1, tcon, (void **) &pSMB,
			(void **) &pSMBr);
	if (rc)
		return rc;

	pSMB->BufferFormat = 0x04;
	pSMB->Tid2 = target_tid;

	pSMB->Flags = cpu_to_le16(flags & COPY_TREE);

	if (pSMB->hdr.Flags2 & SMBFLG2_UNICODE) {
		name_len = cifsConvertToUCS((__le16 *) pSMB->OldFileName,
					    fromName, PATH_MAX, nls_codepage,
					    remap);
		name_len++;     /* trailing null */
		name_len *= 2;
		pSMB->OldFileName[name_len] = 0x04;     /* pad */
		/* protocol requires ASCII signature byte on Unicode string */
		pSMB->OldFileName[name_len + 1] = 0x00;
		name_len2 =
		    cifsConvertToUCS((__le16 *)&pSMB->OldFileName[name_len + 2],
				toName, PATH_MAX, nls_codepage, remap);
		name_len2 += 1 /* trailing null */  + 1 /* Signature word */ ;
		name_len2 *= 2; /* convert to bytes */
	} else { 	/* BB improve the check for buffer overruns BB */
		name_len = strnlen(fromName, PATH_MAX);
		name_len++;     /* trailing null */
		strncpy(pSMB->OldFileName, fromName, name_len);
		name_len2 = strnlen(toName, PATH_MAX);
		name_len2++;    /* trailing null */
		pSMB->OldFileName[name_len] = 0x04;  /* 2nd buffer format */
		strncpy(&pSMB->OldFileName[name_len + 1], toName, name_len2);
		name_len2++;    /* trailing null */
		name_len2++;    /* signature byte */
	}

	count = 1 /* 1st signature byte */  + name_len + name_len2;
	pSMB->hdr.smb_buf_length += count;
	pSMB->ByteCount = cpu_to_le16(count);

	rc = SendReceive(xid, tcon->ses, (struct smb_hdr *) pSMB,
		(struct smb_hdr *) pSMBr, &bytes_returned, 0);
	if (rc) {
		cFYI(1, ("Send error in copy = %d with %d files copied",
			rc, le16_to_cpu(pSMBr->CopyCount)));
	}
	cifs_buf_release(pSMB);

	if (rc == -EAGAIN)
		goto copyRetry;

	return rc;
}

int
CIFSUnixCreateSymLink(const int xid, struct cifsTconInfo *tcon,
		      const char *fromName, const char *toName,
		      const struct nls_table *nls_codepage)
{
	TRANSACTION2_SPI_REQ *pSMB = NULL;
	TRANSACTION2_SPI_RSP *pSMBr = NULL;
	char *data_offset;
	int name_len;
	int name_len_target;
	int rc = 0;
	int bytes_returned = 0;
	__u16 params, param_offset, offset, byte_count;

	cFYI(1, ("In Symlink Unix style"));
createSymLinkRetry:
	rc = smb_init(SMB_COM_TRANSACTION2, 15, tcon, (void **) &pSMB,
		      (void **) &pSMBr);
	if (rc)
		return rc;

	if (pSMB->hdr.Flags2 & SMBFLG2_UNICODE) {
		name_len =
		    cifs_strtoUCS((__le16 *) pSMB->FileName, fromName, PATH_MAX
				  /* find define for this maxpathcomponent */
				  , nls_codepage);
		name_len++;	/* trailing null */
		name_len *= 2;

	} else {	/* BB improve the check for buffer overruns BB */
		name_len = strnlen(fromName, PATH_MAX);
		name_len++;	/* trailing null */
		strncpy(pSMB->FileName, fromName, name_len);
	}
	params = 6 + name_len;
	pSMB->MaxSetupCount = 0;
	pSMB->Reserved = 0;
	pSMB->Flags = 0;
	pSMB->Timeout = 0;
	pSMB->Reserved2 = 0;
	param_offset = offsetof(struct smb_com_transaction2_spi_req,
				InformationLevel) - 4;
	offset = param_offset + params;

	data_offset = (char *) (&pSMB->hdr.Protocol) + offset;
	if (pSMB->hdr.Flags2 & SMBFLG2_UNICODE) {
		name_len_target =
		    cifs_strtoUCS((__le16 *) data_offset, toName, PATH_MAX
				  /* find define for this maxpathcomponent */
				  , nls_codepage);
		name_len_target++;	/* trailing null */
		name_len_target *= 2;
	} else {	/* BB improve the check for buffer overruns BB */
		name_len_target = strnlen(toName, PATH_MAX);
		name_len_target++;	/* trailing null */
		strncpy(data_offset, toName, name_len_target);
	}

	pSMB->MaxParameterCount = cpu_to_le16(2);
	/* BB find exact max on data count below from sess */
	pSMB->MaxDataCount = cpu_to_le16(1000);
	pSMB->SetupCount = 1;
	pSMB->Reserved3 = 0;
	pSMB->SubCommand = cpu_to_le16(TRANS2_SET_PATH_INFORMATION);
	byte_count = 3 /* pad */  + params + name_len_target;
	pSMB->DataCount = cpu_to_le16(name_len_target);
	pSMB->ParameterCount = cpu_to_le16(params);
	pSMB->TotalDataCount = pSMB->DataCount;
	pSMB->TotalParameterCount = pSMB->ParameterCount;
	pSMB->ParameterOffset = cpu_to_le16(param_offset);
	pSMB->DataOffset = cpu_to_le16(offset);
	pSMB->InformationLevel = cpu_to_le16(SMB_SET_FILE_UNIX_LINK);
	pSMB->Reserved4 = 0;
	pSMB->hdr.smb_buf_length += byte_count;
	pSMB->ByteCount = cpu_to_le16(byte_count);
	rc = SendReceive(xid, tcon->ses, (struct smb_hdr *) pSMB,
			 (struct smb_hdr *) pSMBr, &bytes_returned, 0);
	cifs_stats_inc(&tcon->num_symlinks);
	if (rc)
		cFYI(1, ("Send error in SetPathInfo create symlink = %d", rc));

	cifs_buf_release(pSMB);

	if (rc == -EAGAIN)
		goto createSymLinkRetry;

	return rc;
}

int
CIFSUnixCreateHardLink(const int xid, struct cifsTconInfo *tcon,
		       const char *fromName, const char *toName,
		       const struct nls_table *nls_codepage, int remap)
{
	TRANSACTION2_SPI_REQ *pSMB = NULL;
	TRANSACTION2_SPI_RSP *pSMBr = NULL;
	char *data_offset;
	int name_len;
	int name_len_target;
	int rc = 0;
	int bytes_returned = 0;
	__u16 params, param_offset, offset, byte_count;

	cFYI(1, ("In Create Hard link Unix style"));
createHardLinkRetry:
	rc = smb_init(SMB_COM_TRANSACTION2, 15, tcon, (void **) &pSMB,
		      (void **) &pSMBr);
	if (rc)
		return rc;

	if (pSMB->hdr.Flags2 & SMBFLG2_UNICODE) {
		name_len = cifsConvertToUCS((__le16 *) pSMB->FileName, toName,
					    PATH_MAX, nls_codepage, remap);
		name_len++;	/* trailing null */
		name_len *= 2;

	} else {	/* BB improve the check for buffer overruns BB */
		name_len = strnlen(toName, PATH_MAX);
		name_len++;	/* trailing null */
		strncpy(pSMB->FileName, toName, name_len);
	}
	params = 6 + name_len;
	pSMB->MaxSetupCount = 0;
	pSMB->Reserved = 0;
	pSMB->Flags = 0;
	pSMB->Timeout = 0;
	pSMB->Reserved2 = 0;
	param_offset = offsetof(struct smb_com_transaction2_spi_req,
				InformationLevel) - 4;
	offset = param_offset + params;

	data_offset = (char *) (&pSMB->hdr.Protocol) + offset;
	if (pSMB->hdr.Flags2 & SMBFLG2_UNICODE) {
		name_len_target =
		    cifsConvertToUCS((__le16 *) data_offset, fromName, PATH_MAX,
				     nls_codepage, remap);
		name_len_target++;	/* trailing null */
		name_len_target *= 2;
	} else {	/* BB improve the check for buffer overruns BB */
		name_len_target = strnlen(fromName, PATH_MAX);
		name_len_target++;	/* trailing null */
		strncpy(data_offset, fromName, name_len_target);
	}

	pSMB->MaxParameterCount = cpu_to_le16(2);
	/* BB find exact max on data count below from sess*/
	pSMB->MaxDataCount = cpu_to_le16(1000);
	pSMB->SetupCount = 1;
	pSMB->Reserved3 = 0;
	pSMB->SubCommand = cpu_to_le16(TRANS2_SET_PATH_INFORMATION);
	byte_count = 3 /* pad */  + params + name_len_target;
	pSMB->ParameterCount = cpu_to_le16(params);
	pSMB->TotalParameterCount = pSMB->ParameterCount;
	pSMB->DataCount = cpu_to_le16(name_len_target);
	pSMB->TotalDataCount = pSMB->DataCount;
	pSMB->ParameterOffset = cpu_to_le16(param_offset);
	pSMB->DataOffset = cpu_to_le16(offset);
	pSMB->InformationLevel = cpu_to_le16(SMB_SET_FILE_UNIX_HLINK);
	pSMB->Reserved4 = 0;
	pSMB->hdr.smb_buf_length += byte_count;
	pSMB->ByteCount = cpu_to_le16(byte_count);
	rc = SendReceive(xid, tcon->ses, (struct smb_hdr *) pSMB,
			 (struct smb_hdr *) pSMBr, &bytes_returned, 0);
	cifs_stats_inc(&tcon->num_hardlinks);
	if (rc)
		cFYI(1, ("Send error in SetPathInfo (hard link) = %d", rc));

	cifs_buf_release(pSMB);
	if (rc == -EAGAIN)
		goto createHardLinkRetry;

	return rc;
}

int
CIFSCreateHardLink(const int xid, struct cifsTconInfo *tcon,
		   const char *fromName, const char *toName,
		   const struct nls_table *nls_codepage, int remap)
{
	int rc = 0;
	NT_RENAME_REQ *pSMB = NULL;
	RENAME_RSP *pSMBr = NULL;
	int bytes_returned;
	int name_len, name_len2;
	__u16 count;

	cFYI(1, ("In CIFSCreateHardLink"));
winCreateHardLinkRetry:

	rc = smb_init(SMB_COM_NT_RENAME, 4, tcon, (void **) &pSMB,
		      (void **) &pSMBr);
	if (rc)
		return rc;

	pSMB->SearchAttributes =
	    cpu_to_le16(ATTR_READONLY | ATTR_HIDDEN | ATTR_SYSTEM |
			ATTR_DIRECTORY);
	pSMB->Flags = cpu_to_le16(CREATE_HARD_LINK);
	pSMB->ClusterCount = 0;

	pSMB->BufferFormat = 0x04;

	if (pSMB->hdr.Flags2 & SMBFLG2_UNICODE) {
		name_len =
		    cifsConvertToUCS((__le16 *) pSMB->OldFileName, fromName,
				     PATH_MAX, nls_codepage, remap);
		name_len++;	/* trailing null */
		name_len *= 2;

		/* protocol specifies ASCII buffer format (0x04) for unicode */
		pSMB->OldFileName[name_len] = 0x04;
		pSMB->OldFileName[name_len + 1] = 0x00; /* pad */
		name_len2 =
		    cifsConvertToUCS((__le16 *)&pSMB->OldFileName[name_len + 2],
				     toName, PATH_MAX, nls_codepage, remap);
		name_len2 += 1 /* trailing null */  + 1 /* Signature word */ ;
		name_len2 *= 2;	/* convert to bytes */
	} else {	/* BB improve the check for buffer overruns BB */
		name_len = strnlen(fromName, PATH_MAX);
		name_len++;	/* trailing null */
		strncpy(pSMB->OldFileName, fromName, name_len);
		name_len2 = strnlen(toName, PATH_MAX);
		name_len2++;	/* trailing null */
		pSMB->OldFileName[name_len] = 0x04;	/* 2nd buffer format */
		strncpy(&pSMB->OldFileName[name_len + 1], toName, name_len2);
		name_len2++;	/* trailing null */
		name_len2++;	/* signature byte */
	}

	count = 1 /* string type byte */  + name_len + name_len2;
	pSMB->hdr.smb_buf_length += count;
	pSMB->ByteCount = cpu_to_le16(count);

	rc = SendReceive(xid, tcon->ses, (struct smb_hdr *) pSMB,
			 (struct smb_hdr *) pSMBr, &bytes_returned, 0);
	cifs_stats_inc(&tcon->num_hardlinks);
	if (rc)
		cFYI(1, ("Send error in hard link (NT rename) = %d", rc));

	cifs_buf_release(pSMB);
	if (rc == -EAGAIN)
		goto winCreateHardLinkRetry;

	return rc;
}

int
CIFSSMBUnixQuerySymLink(const int xid, struct cifsTconInfo *tcon,
			const unsigned char *searchName, char **symlinkinfo,
			const struct nls_table *nls_codepage)
{
/* SMB_QUERY_FILE_UNIX_LINK */
	TRANSACTION2_QPI_REQ *pSMB = NULL;
	TRANSACTION2_QPI_RSP *pSMBr = NULL;
	int rc = 0;
	int bytes_returned;
	int name_len;
	__u16 params, byte_count;
	char *data_start;

	cFYI(1, ("In QPathSymLinkInfo (Unix) for path %s", searchName));

querySymLinkRetry:
	rc = smb_init(SMB_COM_TRANSACTION2, 15, tcon, (void **) &pSMB,
		      (void **) &pSMBr);
	if (rc)
		return rc;

	if (pSMB->hdr.Flags2 & SMBFLG2_UNICODE) {
		name_len =
		    cifs_strtoUCS((__le16 *) pSMB->FileName, searchName,
				  PATH_MAX, nls_codepage);
		name_len++;	/* trailing null */
		name_len *= 2;
	} else {	/* BB improve the check for buffer overruns BB */
		name_len = strnlen(searchName, PATH_MAX);
		name_len++;	/* trailing null */
		strncpy(pSMB->FileName, searchName, name_len);
	}

	params = 2 /* level */  + 4 /* rsrvd */  + name_len /* incl null */ ;
	pSMB->TotalDataCount = 0;
	pSMB->MaxParameterCount = cpu_to_le16(2);
	pSMB->MaxDataCount = cpu_to_le16(CIFSMaxBufSize);
	pSMB->MaxSetupCount = 0;
	pSMB->Reserved = 0;
	pSMB->Flags = 0;
	pSMB->Timeout = 0;
	pSMB->Reserved2 = 0;
	pSMB->ParameterOffset = cpu_to_le16(offsetof(
	struct smb_com_transaction2_qpi_req, InformationLevel) - 4);
	pSMB->DataCount = 0;
	pSMB->DataOffset = 0;
	pSMB->SetupCount = 1;
	pSMB->Reserved3 = 0;
	pSMB->SubCommand = cpu_to_le16(TRANS2_QUERY_PATH_INFORMATION);
	byte_count = params + 1 /* pad */ ;
	pSMB->TotalParameterCount = cpu_to_le16(params);
	pSMB->ParameterCount = pSMB->TotalParameterCount;
	pSMB->InformationLevel = cpu_to_le16(SMB_QUERY_FILE_UNIX_LINK);
	pSMB->Reserved4 = 0;
	pSMB->hdr.smb_buf_length += byte_count;
	pSMB->ByteCount = cpu_to_le16(byte_count);

	rc = SendReceive(xid, tcon->ses, (struct smb_hdr *) pSMB,
			 (struct smb_hdr *) pSMBr, &bytes_returned, 0);
	if (rc) {
		cFYI(1, ("Send error in QuerySymLinkInfo = %d", rc));
	} else {
		/* decode response */

		rc = validate_t2((struct smb_t2_rsp *)pSMBr);
		/* BB also check enough total bytes returned */
		if (rc || (pSMBr->ByteCount < 2))
			rc = -EIO;
		else {
			bool is_unicode;
			u16 count = le16_to_cpu(pSMBr->t2.DataCount);

			data_start = ((char *) &pSMBr->hdr.Protocol) +
					   le16_to_cpu(pSMBr->t2.DataOffset);

			if (pSMBr->hdr.Flags2 & SMBFLG2_UNICODE)
				is_unicode = true;
			else
				is_unicode = false;

			/* BB FIXME investigate remapping reserved chars here */
			*symlinkinfo = cifs_strndup_from_ucs(data_start, count,
						    is_unicode, nls_codepage);
			if (!*symlinkinfo)
				rc = -ENOMEM;
		}
	}
	cifs_buf_release(pSMB);
	if (rc == -EAGAIN)
		goto querySymLinkRetry;
	return rc;
}

#ifdef CONFIG_CIFS_EXPERIMENTAL
/* Initialize NT TRANSACT SMB into small smb request buffer.
   This assumes that all NT TRANSACTS that we init here have
   total parm and data under about 400 bytes (to fit in small cifs
   buffer size), which is the case so far, it easily fits. NB:
	Setup words themselves and ByteCount
	MaxSetupCount (size of returned setup area) and
	MaxParameterCount (returned parms size) must be set by caller */
static int
smb_init_nttransact(const __u16 sub_command, const int setup_count,
		   const int parm_len, struct cifsTconInfo *tcon,
		   void **ret_buf)
{
	int rc;
	__u32 temp_offset;
	struct smb_com_ntransact_req *pSMB;

	rc = small_smb_init(SMB_COM_NT_TRANSACT, 19 + setup_count, tcon,
				(void **)&pSMB);
	if (rc)
		return rc;
	*ret_buf = (void *)pSMB;
	pSMB->Reserved = 0;
	pSMB->TotalParameterCount = cpu_to_le32(parm_len);
	pSMB->TotalDataCount  = 0;
	pSMB->MaxDataCount = cpu_to_le32((tcon->ses->server->maxBuf -
					  MAX_CIFS_HDR_SIZE) & 0xFFFFFF00);
	pSMB->ParameterCount = pSMB->TotalParameterCount;
	pSMB->DataCount  = pSMB->TotalDataCount;
	temp_offset = offsetof(struct smb_com_ntransact_req, Parms) +
			(setup_count * 2) - 4 /* for rfc1001 length itself */;
	pSMB->ParameterOffset = cpu_to_le32(temp_offset);
	pSMB->DataOffset = cpu_to_le32(temp_offset + parm_len);
	pSMB->SetupCount = setup_count; /* no need to le convert byte fields */
	pSMB->SubCommand = cpu_to_le16(sub_command);
	return 0;
}

static int
validate_ntransact(char *buf, char **ppparm, char **ppdata,
		   __u32 *pparmlen, __u32 *pdatalen)
{
	char *end_of_smb;
	__u32 data_count, data_offset, parm_count, parm_offset;
	struct smb_com_ntransact_rsp *pSMBr;

	*pdatalen = 0;
	*pparmlen = 0;

	if (buf == NULL)
		return -EINVAL;

	pSMBr = (struct smb_com_ntransact_rsp *)buf;

	/* ByteCount was converted from little endian in SendReceive */
	end_of_smb = 2 /* sizeof byte count */ + pSMBr->ByteCount +
			(char *)&pSMBr->ByteCount;

	data_offset = le32_to_cpu(pSMBr->DataOffset);
	data_count = le32_to_cpu(pSMBr->DataCount);
	parm_offset = le32_to_cpu(pSMBr->ParameterOffset);
	parm_count = le32_to_cpu(pSMBr->ParameterCount);

	*ppparm = (char *)&pSMBr->hdr.Protocol + parm_offset;
	*ppdata = (char *)&pSMBr->hdr.Protocol + data_offset;

	/* should we also check that parm and data areas do not overlap? */
	if (*ppparm > end_of_smb) {
		cFYI(1, ("parms start after end of smb"));
		return -EINVAL;
	} else if (parm_count + *ppparm > end_of_smb) {
		cFYI(1, ("parm end after end of smb"));
		return -EINVAL;
	} else if (*ppdata > end_of_smb) {
		cFYI(1, ("data starts after end of smb"));
		return -EINVAL;
	} else if (data_count + *ppdata > end_of_smb) {
		cFYI(1, ("data %p + count %d (%p) ends after end of smb %p start %p",
			*ppdata, data_count, (data_count + *ppdata),
			end_of_smb, pSMBr));
		return -EINVAL;
	} else if (parm_count + data_count > pSMBr->ByteCount) {
		cFYI(1, ("parm count and data count larger than SMB"));
		return -EINVAL;
	}
	*pdatalen = data_count;
	*pparmlen = parm_count;
	return 0;
}

int
CIFSSMBQueryReparseLinkInfo(const int xid, struct cifsTconInfo *tcon,
			const unsigned char *searchName,
			char *symlinkinfo, const int buflen, __u16 fid,
			const struct nls_table *nls_codepage)
{
	int rc = 0;
	int bytes_returned;
	struct smb_com_transaction_ioctl_req *pSMB;
	struct smb_com_transaction_ioctl_rsp *pSMBr;

	cFYI(1, ("In Windows reparse style QueryLink for path %s", searchName));
	rc = smb_init(SMB_COM_NT_TRANSACT, 23, tcon, (void **) &pSMB,
		      (void **) &pSMBr);
	if (rc)
		return rc;

	pSMB->TotalParameterCount = 0 ;
	pSMB->TotalDataCount = 0;
	pSMB->MaxParameterCount = cpu_to_le32(2);
	/* BB find exact data count max from sess structure BB */
	pSMB->MaxDataCount = cpu_to_le32((tcon->ses->server->maxBuf -
					  MAX_CIFS_HDR_SIZE) & 0xFFFFFF00);
	pSMB->MaxSetupCount = 4;
	pSMB->Reserved = 0;
	pSMB->ParameterOffset = 0;
	pSMB->DataCount = 0;
	pSMB->DataOffset = 0;
	pSMB->SetupCount = 4;
	pSMB->SubCommand = cpu_to_le16(NT_TRANSACT_IOCTL);
	pSMB->ParameterCount = pSMB->TotalParameterCount;
	pSMB->FunctionCode = cpu_to_le32(FSCTL_GET_REPARSE_POINT);
	pSMB->IsFsctl = 1; /* FSCTL */
	pSMB->IsRootFlag = 0;
	pSMB->Fid = fid; /* file handle always le */
	pSMB->ByteCount = 0;

	rc = SendReceive(xid, tcon->ses, (struct smb_hdr *) pSMB,
			 (struct smb_hdr *) pSMBr, &bytes_returned, 0);
	if (rc) {
		cFYI(1, ("Send error in QueryReparseLinkInfo = %d", rc));
	} else {		/* decode response */
		__u32 data_offset = le32_to_cpu(pSMBr->DataOffset);
		__u32 data_count = le32_to_cpu(pSMBr->DataCount);
		if ((pSMBr->ByteCount < 2) || (data_offset > 512)) {
		/* BB also check enough total bytes returned */
			rc = -EIO;	/* bad smb */
			goto qreparse_out;
		}
		if (data_count && (data_count < 2048)) {
			char *end_of_smb = 2 /* sizeof byte count */ +
				pSMBr->ByteCount + (char *)&pSMBr->ByteCount;

			struct reparse_data *reparse_buf =
						(struct reparse_data *)
						((char *)&pSMBr->hdr.Protocol
								 + data_offset);
			if ((char *)reparse_buf >= end_of_smb) {
				rc = -EIO;
				goto qreparse_out;
			}
			if ((reparse_buf->LinkNamesBuf +
				reparse_buf->TargetNameOffset +
				reparse_buf->TargetNameLen) > end_of_smb) {
				cFYI(1, ("reparse buf beyond SMB"));
				rc = -EIO;
				goto qreparse_out;
			}

			if (pSMBr->hdr.Flags2 & SMBFLG2_UNICODE) {
				cifs_from_ucs2(symlinkinfo, (__le16 *)
						(reparse_buf->LinkNamesBuf +
						reparse_buf->TargetNameOffset),
						buflen,
						reparse_buf->TargetNameLen,
						nls_codepage, 0);
			} else { /* ASCII names */
				strncpy(symlinkinfo,
					reparse_buf->LinkNamesBuf +
					reparse_buf->TargetNameOffset,
					min_t(const int, buflen,
					   reparse_buf->TargetNameLen));
			}
		} else {
			rc = -EIO;
			cFYI(1, ("Invalid return data count on "
				 "get reparse info ioctl"));
		}
		symlinkinfo[buflen] = 0; /* just in case so the caller
					does not go off the end of the buffer */
		cFYI(1, ("readlink result - %s", symlinkinfo));
	}

qreparse_out:
	cifs_buf_release(pSMB);

	/* Note: On -EAGAIN error only caller can retry on handle based calls
		since file handle passed in no longer valid */

	return rc;
}
#endif /* CIFS_EXPERIMENTAL */

#ifdef CONFIG_CIFS_POSIX

/*Convert an Access Control Entry from wire format to local POSIX xattr format*/
static void cifs_convert_ace(posix_acl_xattr_entry *ace,
			     struct cifs_posix_ace *cifs_ace)
{
	/* u8 cifs fields do not need le conversion */
	ace->e_perm = cpu_to_le16(cifs_ace->cifs_e_perm);
	ace->e_tag  = cpu_to_le16(cifs_ace->cifs_e_tag);
	ace->e_id   = cpu_to_le32(le64_to_cpu(cifs_ace->cifs_uid));
	/* cFYI(1,("perm %d tag %d id %d",ace->e_perm,ace->e_tag,ace->e_id)); */

	return;
}

/* Convert ACL from CIFS POSIX wire format to local Linux POSIX ACL xattr */
static int cifs_copy_posix_acl(char *trgt, char *src, const int buflen,
			       const int acl_type, const int size_of_data_area)
{
	int size =  0;
	int i;
	__u16 count;
	struct cifs_posix_ace *pACE;
	struct cifs_posix_acl *cifs_acl = (struct cifs_posix_acl *)src;
	posix_acl_xattr_header *local_acl = (posix_acl_xattr_header *)trgt;

	if (le16_to_cpu(cifs_acl->version) != CIFS_ACL_VERSION)
		return -EOPNOTSUPP;

	if (acl_type & ACL_TYPE_ACCESS) {
		count = le16_to_cpu(cifs_acl->access_entry_count);
		pACE = &cifs_acl->ace_array[0];
		size = sizeof(struct cifs_posix_acl);
		size += sizeof(struct cifs_posix_ace) * count;
		/* check if we would go beyond end of SMB */
		if (size_of_data_area < size) {
			cFYI(1, ("bad CIFS POSIX ACL size %d vs. %d",
				size_of_data_area, size));
			return -EINVAL;
		}
	} else if (acl_type & ACL_TYPE_DEFAULT) {
		count = le16_to_cpu(cifs_acl->access_entry_count);
		size = sizeof(struct cifs_posix_acl);
		size += sizeof(struct cifs_posix_ace) * count;
/* skip past access ACEs to get to default ACEs */
		pACE = &cifs_acl->ace_array[count];
		count = le16_to_cpu(cifs_acl->default_entry_count);
		size += sizeof(struct cifs_posix_ace) * count;
		/* check if we would go beyond end of SMB */
		if (size_of_data_area < size)
			return -EINVAL;
	} else {
		/* illegal type */
		return -EINVAL;
	}

	size = posix_acl_xattr_size(count);
	if ((buflen == 0) || (local_acl == NULL)) {
		/* used to query ACL EA size */
	} else if (size > buflen) {
		return -ERANGE;
	} else /* buffer big enough */ {
		local_acl->a_version = cpu_to_le32(POSIX_ACL_XATTR_VERSION);
		for (i = 0; i < count ; i++) {
			cifs_convert_ace(&local_acl->a_entries[i], pACE);
			pACE++;
		}
	}
	return size;
}

static __u16 convert_ace_to_cifs_ace(struct cifs_posix_ace *cifs_ace,
				     const posix_acl_xattr_entry *local_ace)
{
	__u16 rc = 0; /* 0 = ACL converted ok */

	cifs_ace->cifs_e_perm = le16_to_cpu(local_ace->e_perm);
	cifs_ace->cifs_e_tag =  le16_to_cpu(local_ace->e_tag);
	/* BB is there a better way to handle the large uid? */
	if (local_ace->e_id == cpu_to_le32(-1)) {
	/* Probably no need to le convert -1 on any arch but can not hurt */
		cifs_ace->cifs_uid = cpu_to_le64(-1);
	} else
		cifs_ace->cifs_uid = cpu_to_le64(le32_to_cpu(local_ace->e_id));
	/*cFYI(1,("perm %d tag %d id %d",ace->e_perm,ace->e_tag,ace->e_id));*/
	return rc;
}

/* Convert ACL from local Linux POSIX xattr to CIFS POSIX ACL wire format */
static __u16 ACL_to_cifs_posix(char *parm_data, const char *pACL,
			       const int buflen, const int acl_type)
{
	__u16 rc = 0;
	struct cifs_posix_acl *cifs_acl = (struct cifs_posix_acl *)parm_data;
	posix_acl_xattr_header *local_acl = (posix_acl_xattr_header *)pACL;
	int count;
	int i;

	if ((buflen == 0) || (pACL == NULL) || (cifs_acl == NULL))
		return 0;

	count = posix_acl_xattr_count((size_t)buflen);
	cFYI(1, ("setting acl with %d entries from buf of length %d and "
		"version of %d",
		count, buflen, le32_to_cpu(local_acl->a_version)));
	if (le32_to_cpu(local_acl->a_version) != 2) {
		cFYI(1, ("unknown POSIX ACL version %d",
		     le32_to_cpu(local_acl->a_version)));
		return 0;
	}
	cifs_acl->version = cpu_to_le16(1);
	if (acl_type == ACL_TYPE_ACCESS)
		cifs_acl->access_entry_count = cpu_to_le16(count);
	else if (acl_type == ACL_TYPE_DEFAULT)
		cifs_acl->default_entry_count = cpu_to_le16(count);
	else {
		cFYI(1, ("unknown ACL type %d", acl_type));
		return 0;
	}
	for (i = 0; i < count; i++) {
		rc = convert_ace_to_cifs_ace(&cifs_acl->ace_array[i],
					&local_acl->a_entries[i]);
		if (rc != 0) {
			/* ACE not converted */
			break;
		}
	}
	if (rc == 0) {
		rc = (__u16)(count * sizeof(struct cifs_posix_ace));
		rc += sizeof(struct cifs_posix_acl);
		/* BB add check to make sure ACL does not overflow SMB */
	}
	return rc;
}

int
CIFSSMBGetPosixACL(const int xid, struct cifsTconInfo *tcon,
		   const unsigned char *searchName,
		   char *acl_inf, const int buflen, const int acl_type,
		   const struct nls_table *nls_codepage, int remap)
{
/* SMB_QUERY_POSIX_ACL */
	TRANSACTION2_QPI_REQ *pSMB = NULL;
	TRANSACTION2_QPI_RSP *pSMBr = NULL;
	int rc = 0;
	int bytes_returned;
	int name_len;
	__u16 params, byte_count;

	cFYI(1, ("In GetPosixACL (Unix) for path %s", searchName));

queryAclRetry:
	rc = smb_init(SMB_COM_TRANSACTION2, 15, tcon, (void **) &pSMB,
		(void **) &pSMBr);
	if (rc)
		return rc;

	if (pSMB->hdr.Flags2 & SMBFLG2_UNICODE) {
		name_len =
			cifsConvertToUCS((__le16 *) pSMB->FileName, searchName,
					 PATH_MAX, nls_codepage, remap);
		name_len++;     /* trailing null */
		name_len *= 2;
		pSMB->FileName[name_len] = 0;
		pSMB->FileName[name_len+1] = 0;
	} else {	/* BB improve the check for buffer overruns BB */
		name_len = strnlen(searchName, PATH_MAX);
		name_len++;     /* trailing null */
		strncpy(pSMB->FileName, searchName, name_len);
	}

	params = 2 /* level */  + 4 /* rsrvd */  + name_len /* incl null */ ;
	pSMB->TotalDataCount = 0;
	pSMB->MaxParameterCount = cpu_to_le16(2);
	/* BB find exact max data count below from sess structure BB */
	pSMB->MaxDataCount = cpu_to_le16(4000);
	pSMB->MaxSetupCount = 0;
	pSMB->Reserved = 0;
	pSMB->Flags = 0;
	pSMB->Timeout = 0;
	pSMB->Reserved2 = 0;
	pSMB->ParameterOffset = cpu_to_le16(
		offsetof(struct smb_com_transaction2_qpi_req,
			 InformationLevel) - 4);
	pSMB->DataCount = 0;
	pSMB->DataOffset = 0;
	pSMB->SetupCount = 1;
	pSMB->Reserved3 = 0;
	pSMB->SubCommand = cpu_to_le16(TRANS2_QUERY_PATH_INFORMATION);
	byte_count = params + 1 /* pad */ ;
	pSMB->TotalParameterCount = cpu_to_le16(params);
	pSMB->ParameterCount = pSMB->TotalParameterCount;
	pSMB->InformationLevel = cpu_to_le16(SMB_QUERY_POSIX_ACL);
	pSMB->Reserved4 = 0;
	pSMB->hdr.smb_buf_length += byte_count;
	pSMB->ByteCount = cpu_to_le16(byte_count);

	rc = SendReceive(xid, tcon->ses, (struct smb_hdr *) pSMB,
		(struct smb_hdr *) pSMBr, &bytes_returned, 0);
	cifs_stats_inc(&tcon->num_acl_get);
	if (rc) {
		cFYI(1, ("Send error in Query POSIX ACL = %d", rc));
	} else {
		/* decode response */

		rc = validate_t2((struct smb_t2_rsp *)pSMBr);
		if (rc || (pSMBr->ByteCount < 2))
		/* BB also check enough total bytes returned */
			rc = -EIO;      /* bad smb */
		else {
			__u16 data_offset = le16_to_cpu(pSMBr->t2.DataOffset);
			__u16 count = le16_to_cpu(pSMBr->t2.DataCount);
			rc = cifs_copy_posix_acl(acl_inf,
				(char *)&pSMBr->hdr.Protocol+data_offset,
				buflen, acl_type, count);
		}
	}
	cifs_buf_release(pSMB);
	if (rc == -EAGAIN)
		goto queryAclRetry;
	return rc;
}

int
CIFSSMBSetPosixACL(const int xid, struct cifsTconInfo *tcon,
		   const unsigned char *fileName,
		   const char *local_acl, const int buflen,
		   const int acl_type,
		   const struct nls_table *nls_codepage, int remap)
{
	struct smb_com_transaction2_spi_req *pSMB = NULL;
	struct smb_com_transaction2_spi_rsp *pSMBr = NULL;
	char *parm_data;
	int name_len;
	int rc = 0;
	int bytes_returned = 0;
	__u16 params, byte_count, data_count, param_offset, offset;

	cFYI(1, ("In SetPosixACL (Unix) for path %s", fileName));
setAclRetry:
	rc = smb_init(SMB_COM_TRANSACTION2, 15, tcon, (void **) &pSMB,
		      (void **) &pSMBr);
	if (rc)
		return rc;
	if (pSMB->hdr.Flags2 & SMBFLG2_UNICODE) {
		name_len =
			cifsConvertToUCS((__le16 *) pSMB->FileName, fileName,
				      PATH_MAX, nls_codepage, remap);
		name_len++;     /* trailing null */
		name_len *= 2;
	} else {	/* BB improve the check for buffer overruns BB */
		name_len = strnlen(fileName, PATH_MAX);
		name_len++;     /* trailing null */
		strncpy(pSMB->FileName, fileName, name_len);
	}
	params = 6 + name_len;
	pSMB->MaxParameterCount = cpu_to_le16(2);
	/* BB find max SMB size from sess */
	pSMB->MaxDataCount = cpu_to_le16(1000);
	pSMB->MaxSetupCount = 0;
	pSMB->Reserved = 0;
	pSMB->Flags = 0;
	pSMB->Timeout = 0;
	pSMB->Reserved2 = 0;
	param_offset = offsetof(struct smb_com_transaction2_spi_req,
				InformationLevel) - 4;
	offset = param_offset + params;
	parm_data = ((char *) &pSMB->hdr.Protocol) + offset;
	pSMB->ParameterOffset = cpu_to_le16(param_offset);

	/* convert to on the wire format for POSIX ACL */
	data_count = ACL_to_cifs_posix(parm_data, local_acl, buflen, acl_type);

	if (data_count == 0) {
		rc = -EOPNOTSUPP;
		goto setACLerrorExit;
	}
	pSMB->DataOffset = cpu_to_le16(offset);
	pSMB->SetupCount = 1;
	pSMB->Reserved3 = 0;
	pSMB->SubCommand = cpu_to_le16(TRANS2_SET_PATH_INFORMATION);
	pSMB->InformationLevel = cpu_to_le16(SMB_SET_POSIX_ACL);
	byte_count = 3 /* pad */  + params + data_count;
	pSMB->DataCount = cpu_to_le16(data_count);
	pSMB->TotalDataCount = pSMB->DataCount;
	pSMB->ParameterCount = cpu_to_le16(params);
	pSMB->TotalParameterCount = pSMB->ParameterCount;
	pSMB->Reserved4 = 0;
	pSMB->hdr.smb_buf_length += byte_count;
	pSMB->ByteCount = cpu_to_le16(byte_count);
	rc = SendReceive(xid, tcon->ses, (struct smb_hdr *) pSMB,
			 (struct smb_hdr *) pSMBr, &bytes_returned, 0);
	if (rc)
		cFYI(1, ("Set POSIX ACL returned %d", rc));

setACLerrorExit:
	cifs_buf_release(pSMB);
	if (rc == -EAGAIN)
		goto setAclRetry;
	return rc;
}

/* BB fix tabs in this function FIXME BB */
int
CIFSGetExtAttr(const int xid, struct cifsTconInfo *tcon,
	       const int netfid, __u64 *pExtAttrBits, __u64 *pMask)
{
	int rc = 0;
	struct smb_t2_qfi_req *pSMB = NULL;
	struct smb_t2_qfi_rsp *pSMBr = NULL;
	int bytes_returned;
	__u16 params, byte_count;

	cFYI(1, ("In GetExtAttr"));
	if (tcon == NULL)
		return -ENODEV;

GetExtAttrRetry:
	rc = smb_init(SMB_COM_TRANSACTION2, 15, tcon, (void **) &pSMB,
			(void **) &pSMBr);
	if (rc)
		return rc;

	params = 2 /* level */ + 2 /* fid */;
	pSMB->t2.TotalDataCount = 0;
	pSMB->t2.MaxParameterCount = cpu_to_le16(4);
	/* BB find exact max data count below from sess structure BB */
	pSMB->t2.MaxDataCount = cpu_to_le16(4000);
	pSMB->t2.MaxSetupCount = 0;
	pSMB->t2.Reserved = 0;
	pSMB->t2.Flags = 0;
	pSMB->t2.Timeout = 0;
	pSMB->t2.Reserved2 = 0;
	pSMB->t2.ParameterOffset = cpu_to_le16(offsetof(struct smb_t2_qfi_req,
					       Fid) - 4);
	pSMB->t2.DataCount = 0;
	pSMB->t2.DataOffset = 0;
	pSMB->t2.SetupCount = 1;
	pSMB->t2.Reserved3 = 0;
	pSMB->t2.SubCommand = cpu_to_le16(TRANS2_QUERY_FILE_INFORMATION);
	byte_count = params + 1 /* pad */ ;
	pSMB->t2.TotalParameterCount = cpu_to_le16(params);
	pSMB->t2.ParameterCount = pSMB->t2.TotalParameterCount;
	pSMB->InformationLevel = cpu_to_le16(SMB_QUERY_ATTR_FLAGS);
	pSMB->Pad = 0;
	pSMB->Fid = netfid;
	pSMB->hdr.smb_buf_length += byte_count;
	pSMB->t2.ByteCount = cpu_to_le16(byte_count);

	rc = SendReceive(xid, tcon->ses, (struct smb_hdr *) pSMB,
			 (struct smb_hdr *) pSMBr, &bytes_returned, 0);
	if (rc) {
		cFYI(1, ("error %d in GetExtAttr", rc));
	} else {
		/* decode response */
		rc = validate_t2((struct smb_t2_rsp *)pSMBr);
		if (rc || (pSMBr->ByteCount < 2))
		/* BB also check enough total bytes returned */
			/* If rc should we check for EOPNOSUPP and
			   disable the srvino flag? or in caller? */
			rc = -EIO;      /* bad smb */
		else {
			__u16 data_offset = le16_to_cpu(pSMBr->t2.DataOffset);
			__u16 count = le16_to_cpu(pSMBr->t2.DataCount);
			struct file_chattr_info *pfinfo;
			/* BB Do we need a cast or hash here ? */
			if (count != 16) {
				cFYI(1, ("Illegal size ret in GetExtAttr"));
				rc = -EIO;
				goto GetExtAttrOut;
			}
			pfinfo = (struct file_chattr_info *)
				 (data_offset + (char *) &pSMBr->hdr.Protocol);
			*pExtAttrBits = le64_to_cpu(pfinfo->mode);
			*pMask = le64_to_cpu(pfinfo->mask);
		}
	}
GetExtAttrOut:
	cifs_buf_release(pSMB);
	if (rc == -EAGAIN)
		goto GetExtAttrRetry;
	return rc;
}

#endif /* CONFIG_POSIX */

#ifdef CONFIG_CIFS_EXPERIMENTAL
/* Get Security Descriptor (by handle) from remote server for a file or dir */
int
CIFSSMBGetCIFSACL(const int xid, struct cifsTconInfo *tcon, __u16 fid,
		  struct cifs_ntsd **acl_inf, __u32 *pbuflen)
{
	int rc = 0;
	int buf_type = 0;
	QUERY_SEC_DESC_REQ *pSMB;
	struct kvec iov[1];

	cFYI(1, ("GetCifsACL"));

	*pbuflen = 0;
	*acl_inf = NULL;

	rc = smb_init_nttransact(NT_TRANSACT_QUERY_SECURITY_DESC, 0,
			8 /* parm len */, tcon, (void **) &pSMB);
	if (rc)
		return rc;

	pSMB->MaxParameterCount = cpu_to_le32(4);
	/* BB TEST with big acls that might need to be e.g. larger than 16K */
	pSMB->MaxSetupCount = 0;
	pSMB->Fid = fid; /* file handle always le */
	pSMB->AclFlags = cpu_to_le32(CIFS_ACL_OWNER | CIFS_ACL_GROUP |
				     CIFS_ACL_DACL);
	pSMB->ByteCount = cpu_to_le16(11); /* 3 bytes pad + 8 bytes parm */
	pSMB->hdr.smb_buf_length += 11;
	iov[0].iov_base = (char *)pSMB;
	iov[0].iov_len = pSMB->hdr.smb_buf_length + 4;

	rc = SendReceive2(xid, tcon->ses, iov, 1 /* num iovec */, &buf_type,
			 CIFS_STD_OP);
	cifs_stats_inc(&tcon->num_acl_get);
	if (rc) {
		cFYI(1, ("Send error in QuerySecDesc = %d", rc));
	} else {                /* decode response */
		__le32 *parm;
		__u32 parm_len;
		__u32 acl_len;
		struct smb_com_ntransact_rsp *pSMBr;
		char *pdata;

/* validate_nttransact */
		rc = validate_ntransact(iov[0].iov_base, (char **)&parm,
					&pdata, &parm_len, pbuflen);
		if (rc)
			goto qsec_out;
		pSMBr = (struct smb_com_ntransact_rsp *)iov[0].iov_base;

		cFYI(1, ("smb %p parm %p data %p", pSMBr, parm, *acl_inf));

		if (le32_to_cpu(pSMBr->ParameterCount) != 4) {
			rc = -EIO;      /* bad smb */
			*pbuflen = 0;
			goto qsec_out;
		}

/* BB check that data area is minimum length and as big as acl_len */

		acl_len = le32_to_cpu(*parm);
		if (acl_len != *pbuflen) {
			cERROR(1, ("acl length %d does not match %d",
				   acl_len, *pbuflen));
			if (*pbuflen > acl_len)
				*pbuflen = acl_len;
		}

		/* check if buffer is big enough for the acl
		   header followed by the smallest SID */
		if ((*pbuflen < sizeof(struct cifs_ntsd) + 8) ||
		    (*pbuflen >= 64 * 1024)) {
			cERROR(1, ("bad acl length %d", *pbuflen));
			rc = -EINVAL;
			*pbuflen = 0;
		} else {
			*acl_inf = kmalloc(*pbuflen, GFP_KERNEL);
			if (*acl_inf == NULL) {
				*pbuflen = 0;
				rc = -ENOMEM;
			}
			memcpy(*acl_inf, pdata, *pbuflen);
		}
	}
qsec_out:
	if (buf_type == CIFS_SMALL_BUFFER)
		cifs_small_buf_release(iov[0].iov_base);
	else if (buf_type == CIFS_LARGE_BUFFER)
		cifs_buf_release(iov[0].iov_base);
/*	cifs_small_buf_release(pSMB); */ /* Freed earlier now in SendReceive2 */
	return rc;
}

int
CIFSSMBSetCIFSACL(const int xid, struct cifsTconInfo *tcon, __u16 fid,
			struct cifs_ntsd *pntsd, __u32 acllen)
{
	__u16 byte_count, param_count, data_count, param_offset, data_offset;
	int rc = 0;
	int bytes_returned = 0;
	SET_SEC_DESC_REQ *pSMB = NULL;
	NTRANSACT_RSP *pSMBr = NULL;

setCifsAclRetry:
	rc = smb_init(SMB_COM_NT_TRANSACT, 19, tcon, (void **) &pSMB,
			(void **) &pSMBr);
	if (rc)
			return (rc);

	pSMB->MaxSetupCount = 0;
	pSMB->Reserved = 0;

	param_count = 8;
	param_offset = offsetof(struct smb_com_transaction_ssec_req, Fid) - 4;
	data_count = acllen;
	data_offset = param_offset + param_count;
	byte_count = 3 /* pad */  + param_count;

	pSMB->DataCount = cpu_to_le32(data_count);
	pSMB->TotalDataCount = pSMB->DataCount;
	pSMB->MaxParameterCount = cpu_to_le32(4);
	pSMB->MaxDataCount = cpu_to_le32(16384);
	pSMB->ParameterCount = cpu_to_le32(param_count);
	pSMB->ParameterOffset = cpu_to_le32(param_offset);
	pSMB->TotalParameterCount = pSMB->ParameterCount;
	pSMB->DataOffset = cpu_to_le32(data_offset);
	pSMB->SetupCount = 0;
	pSMB->SubCommand = cpu_to_le16(NT_TRANSACT_SET_SECURITY_DESC);
	pSMB->ByteCount = cpu_to_le16(byte_count+data_count);

	pSMB->Fid = fid; /* file handle always le */
	pSMB->Reserved2 = 0;
	pSMB->AclFlags = cpu_to_le32(CIFS_ACL_DACL);

	if (pntsd && acllen) {
		memcpy((char *) &pSMBr->hdr.Protocol + data_offset,
			(char *) pntsd,
			acllen);
		pSMB->hdr.smb_buf_length += (byte_count + data_count);

	} else
		pSMB->hdr.smb_buf_length += byte_count;

	rc = SendReceive(xid, tcon->ses, (struct smb_hdr *) pSMB,
		(struct smb_hdr *) pSMBr, &bytes_returned, 0);

	cFYI(1, ("SetCIFSACL bytes_returned: %d, rc: %d", bytes_returned, rc));
	if (rc)
		cFYI(1, ("Set CIFS ACL returned %d", rc));
	cifs_buf_release(pSMB);

	if (rc == -EAGAIN)
		goto setCifsAclRetry;

	return (rc);
}

#endif /* CONFIG_CIFS_EXPERIMENTAL */

/* Legacy Query Path Information call for lookup to old servers such
   as Win9x/WinME */
int SMBQueryInformation(const int xid, struct cifsTconInfo *tcon,
			const unsigned char *searchName,
			FILE_ALL_INFO *pFinfo,
			const struct nls_table *nls_codepage, int remap)
{
	QUERY_INFORMATION_REQ *pSMB;
	QUERY_INFORMATION_RSP *pSMBr;
	int rc = 0;
	int bytes_returned;
	int name_len;

	cFYI(1, ("In SMBQPath path %s", searchName));
QInfRetry:
	rc = smb_init(SMB_COM_QUERY_INFORMATION, 0, tcon, (void **) &pSMB,
		      (void **) &pSMBr);
	if (rc)
		return rc;

	if (pSMB->hdr.Flags2 & SMBFLG2_UNICODE) {
		name_len =
			cifsConvertToUCS((__le16 *) pSMB->FileName, searchName,
					PATH_MAX, nls_codepage, remap);
		name_len++;     /* trailing null */
		name_len *= 2;
	} else {
		name_len = strnlen(searchName, PATH_MAX);
		name_len++;     /* trailing null */
		strncpy(pSMB->FileName, searchName, name_len);
	}
	pSMB->BufferFormat = 0x04;
	name_len++; /* account for buffer type byte */
	pSMB->hdr.smb_buf_length += (__u16) name_len;
	pSMB->ByteCount = cpu_to_le16(name_len);

	rc = SendReceive(xid, tcon->ses, (struct smb_hdr *) pSMB,
			 (struct smb_hdr *) pSMBr, &bytes_returned, 0);
	if (rc) {
		cFYI(1, ("Send error in QueryInfo = %d", rc));
	} else if (pFinfo) {
		struct timespec ts;
		__u32 time = le32_to_cpu(pSMBr->last_write_time);

		/* decode response */
		/* BB FIXME - add time zone adjustment BB */
		memset(pFinfo, 0, sizeof(FILE_ALL_INFO));
		ts.tv_nsec = 0;
		ts.tv_sec = time;
		/* decode time fields */
		pFinfo->ChangeTime = cpu_to_le64(cifs_UnixTimeToNT(ts));
		pFinfo->LastWriteTime = pFinfo->ChangeTime;
		pFinfo->LastAccessTime = 0;
		pFinfo->AllocationSize =
			cpu_to_le64(le32_to_cpu(pSMBr->size));
		pFinfo->EndOfFile = pFinfo->AllocationSize;
		pFinfo->Attributes =
			cpu_to_le32(le16_to_cpu(pSMBr->attr));
	} else
		rc = -EIO; /* bad buffer passed in */

	cifs_buf_release(pSMB);

	if (rc == -EAGAIN)
		goto QInfRetry;

	return rc;
}




int
CIFSSMBQPathInfo(const int xid, struct cifsTconInfo *tcon,
		 const unsigned char *searchName,
		 FILE_ALL_INFO *pFindData,
		 int legacy /* old style infolevel */,
		 const struct nls_table *nls_codepage, int remap)
{
/* level 263 SMB_QUERY_FILE_ALL_INFO */
	TRANSACTION2_QPI_REQ *pSMB = NULL;
	TRANSACTION2_QPI_RSP *pSMBr = NULL;
	int rc = 0;
	int bytes_returned;
	int name_len;
	__u16 params, byte_count;

/* cFYI(1, ("In QPathInfo path %s", searchName)); */
QPathInfoRetry:
	rc = smb_init(SMB_COM_TRANSACTION2, 15, tcon, (void **) &pSMB,
		      (void **) &pSMBr);
	if (rc)
		return rc;

	if (pSMB->hdr.Flags2 & SMBFLG2_UNICODE) {
		name_len =
		    cifsConvertToUCS((__le16 *) pSMB->FileName, searchName,
				     PATH_MAX, nls_codepage, remap);
		name_len++;	/* trailing null */
		name_len *= 2;
	} else {	/* BB improve the check for buffer overruns BB */
		name_len = strnlen(searchName, PATH_MAX);
		name_len++;	/* trailing null */
		strncpy(pSMB->FileName, searchName, name_len);
	}

	params = 2 /* level */ + 4 /* reserved */ + name_len /* includes NUL */;
	pSMB->TotalDataCount = 0;
	pSMB->MaxParameterCount = cpu_to_le16(2);
	/* BB find exact max SMB PDU from sess structure BB */
	pSMB->MaxDataCount = cpu_to_le16(4000);
	pSMB->MaxSetupCount = 0;
	pSMB->Reserved = 0;
	pSMB->Flags = 0;
	pSMB->Timeout = 0;
	pSMB->Reserved2 = 0;
	pSMB->ParameterOffset = cpu_to_le16(offsetof(
	struct smb_com_transaction2_qpi_req, InformationLevel) - 4);
	pSMB->DataCount = 0;
	pSMB->DataOffset = 0;
	pSMB->SetupCount = 1;
	pSMB->Reserved3 = 0;
	pSMB->SubCommand = cpu_to_le16(TRANS2_QUERY_PATH_INFORMATION);
	byte_count = params + 1 /* pad */ ;
	pSMB->TotalParameterCount = cpu_to_le16(params);
	pSMB->ParameterCount = pSMB->TotalParameterCount;
	if (legacy)
		pSMB->InformationLevel = cpu_to_le16(SMB_INFO_STANDARD);
	else
		pSMB->InformationLevel = cpu_to_le16(SMB_QUERY_FILE_ALL_INFO);
	pSMB->Reserved4 = 0;
	pSMB->hdr.smb_buf_length += byte_count;
	pSMB->ByteCount = cpu_to_le16(byte_count);

	rc = SendReceive(xid, tcon->ses, (struct smb_hdr *) pSMB,
			 (struct smb_hdr *) pSMBr, &bytes_returned, 0);
	if (rc) {
		cFYI(1, ("Send error in QPathInfo = %d", rc));
	} else {		/* decode response */
		rc = validate_t2((struct smb_t2_rsp *)pSMBr);

		if (rc) /* BB add auto retry on EOPNOTSUPP? */
			rc = -EIO;
		else if (!legacy && (pSMBr->ByteCount < 40))
			rc = -EIO;	/* bad smb */
		else if (legacy && (pSMBr->ByteCount < 24))
			rc = -EIO;  /* 24 or 26 expected but we do not read
					last field */
		else if (pFindData) {
			int size;
			__u16 data_offset = le16_to_cpu(pSMBr->t2.DataOffset);

			/* On legacy responses we do not read the last field,
			EAsize, fortunately since it varies by subdialect and
			also note it differs on Set vs. Get, ie two bytes or 4
			bytes depending but we don't care here */
			if (legacy)
				size = sizeof(FILE_INFO_STANDARD);
			else
				size = sizeof(FILE_ALL_INFO);
			memcpy((char *) pFindData,
			       (char *) &pSMBr->hdr.Protocol +
			       data_offset, size);
		} else
		    rc = -ENOMEM;
	}
	cifs_buf_release(pSMB);
	if (rc == -EAGAIN)
		goto QPathInfoRetry;

	return rc;
}

int
CIFSSMBUnixQPathInfo(const int xid, struct cifsTconInfo *tcon,
		     const unsigned char *searchName,
		     FILE_UNIX_BASIC_INFO *pFindData,
		     const struct nls_table *nls_codepage, int remap)
{
/* SMB_QUERY_FILE_UNIX_BASIC */
	TRANSACTION2_QPI_REQ *pSMB = NULL;
	TRANSACTION2_QPI_RSP *pSMBr = NULL;
	int rc = 0;
	int bytes_returned = 0;
	int name_len;
	__u16 params, byte_count;

	cFYI(1, ("In QPathInfo (Unix) the path %s", searchName));
UnixQPathInfoRetry:
	rc = smb_init(SMB_COM_TRANSACTION2, 15, tcon, (void **) &pSMB,
		      (void **) &pSMBr);
	if (rc)
		return rc;

	if (pSMB->hdr.Flags2 & SMBFLG2_UNICODE) {
		name_len =
		    cifsConvertToUCS((__le16 *) pSMB->FileName, searchName,
				  PATH_MAX, nls_codepage, remap);
		name_len++;	/* trailing null */
		name_len *= 2;
	} else {	/* BB improve the check for buffer overruns BB */
		name_len = strnlen(searchName, PATH_MAX);
		name_len++;	/* trailing null */
		strncpy(pSMB->FileName, searchName, name_len);
	}

	params = 2 /* level */ + 4 /* reserved */ + name_len /* includes NUL */;
	pSMB->TotalDataCount = 0;
	pSMB->MaxParameterCount = cpu_to_le16(2);
	/* BB find exact max SMB PDU from sess structure BB */
	pSMB->MaxDataCount = cpu_to_le16(4000);
	pSMB->MaxSetupCount = 0;
	pSMB->Reserved = 0;
	pSMB->Flags = 0;
	pSMB->Timeout = 0;
	pSMB->Reserved2 = 0;
	pSMB->ParameterOffset = cpu_to_le16(offsetof(
	struct smb_com_transaction2_qpi_req, InformationLevel) - 4);
	pSMB->DataCount = 0;
	pSMB->DataOffset = 0;
	pSMB->SetupCount = 1;
	pSMB->Reserved3 = 0;
	pSMB->SubCommand = cpu_to_le16(TRANS2_QUERY_PATH_INFORMATION);
	byte_count = params + 1 /* pad */ ;
	pSMB->TotalParameterCount = cpu_to_le16(params);
	pSMB->ParameterCount = pSMB->TotalParameterCount;
	pSMB->InformationLevel = cpu_to_le16(SMB_QUERY_FILE_UNIX_BASIC);
	pSMB->Reserved4 = 0;
	pSMB->hdr.smb_buf_length += byte_count;
	pSMB->ByteCount = cpu_to_le16(byte_count);

	rc = SendReceive(xid, tcon->ses, (struct smb_hdr *) pSMB,
			 (struct smb_hdr *) pSMBr, &bytes_returned, 0);
	if (rc) {
		cFYI(1, ("Send error in QPathInfo = %d", rc));
	} else {		/* decode response */
		rc = validate_t2((struct smb_t2_rsp *)pSMBr);

		if (rc || (pSMBr->ByteCount < sizeof(FILE_UNIX_BASIC_INFO))) {
			cERROR(1, ("Malformed FILE_UNIX_BASIC_INFO response.\n"
				   "Unix Extensions can be disabled on mount "
				   "by specifying the nosfu mount option."));
			rc = -EIO;	/* bad smb */
		} else {
			__u16 data_offset = le16_to_cpu(pSMBr->t2.DataOffset);
			memcpy((char *) pFindData,
			       (char *) &pSMBr->hdr.Protocol +
			       data_offset,
			       sizeof(FILE_UNIX_BASIC_INFO));
		}
	}
	cifs_buf_release(pSMB);
	if (rc == -EAGAIN)
		goto UnixQPathInfoRetry;

	return rc;
}

/* xid, tcon, searchName and codepage are input parms, rest are returned */
int
CIFSFindFirst(const int xid, struct cifsTconInfo *tcon,
	      const char *searchName,
	      const struct nls_table *nls_codepage,
	      __u16 *pnetfid,
	      struct cifs_search_info *psrch_inf, int remap, const char dirsep)
{
/* level 257 SMB_ */
	TRANSACTION2_FFIRST_REQ *pSMB = NULL;
	TRANSACTION2_FFIRST_RSP *pSMBr = NULL;
	T2_FFIRST_RSP_PARMS *parms;
	int rc = 0;
	int bytes_returned = 0;
	int name_len;
	__u16 params, byte_count;

	cFYI(1, ("In FindFirst for %s", searchName));

findFirstRetry:
	rc = smb_init(SMB_COM_TRANSACTION2, 15, tcon, (void **) &pSMB,
		      (void **) &pSMBr);
	if (rc)
		return rc;

	if (pSMB->hdr.Flags2 & SMBFLG2_UNICODE) {
		name_len =
		    cifsConvertToUCS((__le16 *) pSMB->FileName, searchName,
				 PATH_MAX, nls_codepage, remap);
		/* We can not add the asterik earlier in case
		it got remapped to 0xF03A as if it were part of the
		directory name instead of a wildcard */
		name_len *= 2;
		pSMB->FileName[name_len] = dirsep;
		pSMB->FileName[name_len+1] = 0;
		pSMB->FileName[name_len+2] = '*';
		pSMB->FileName[name_len+3] = 0;
		name_len += 4; /* now the trailing null */
		pSMB->FileName[name_len] = 0; /* null terminate just in case */
		pSMB->FileName[name_len+1] = 0;
		name_len += 2;
	} else {	/* BB add check for overrun of SMB buf BB */
		name_len = strnlen(searchName, PATH_MAX);
/* BB fix here and in unicode clause above ie
		if (name_len > buffersize-header)
			free buffer exit; BB */
		strncpy(pSMB->FileName, searchName, name_len);
		pSMB->FileName[name_len] = dirsep;
		pSMB->FileName[name_len+1] = '*';
		pSMB->FileName[name_len+2] = 0;
		name_len += 3;
	}

	params = 12 + name_len /* includes null */ ;
	pSMB->TotalDataCount = 0;	/* no EAs */
	pSMB->MaxParameterCount = cpu_to_le16(10);
	pSMB->MaxDataCount = cpu_to_le16((tcon->ses->server->maxBuf -
					  MAX_CIFS_HDR_SIZE) & 0xFFFFFF00);
	pSMB->MaxSetupCount = 0;
	pSMB->Reserved = 0;
	pSMB->Flags = 0;
	pSMB->Timeout = 0;
	pSMB->Reserved2 = 0;
	byte_count = params + 1 /* pad */ ;
	pSMB->TotalParameterCount = cpu_to_le16(params);
	pSMB->ParameterCount = pSMB->TotalParameterCount;
	pSMB->ParameterOffset = cpu_to_le16(
	      offsetof(struct smb_com_transaction2_ffirst_req, SearchAttributes)
		- 4);
	pSMB->DataCount = 0;
	pSMB->DataOffset = 0;
	pSMB->SetupCount = 1;	/* one byte, no need to make endian neutral */
	pSMB->Reserved3 = 0;
	pSMB->SubCommand = cpu_to_le16(TRANS2_FIND_FIRST);
	pSMB->SearchAttributes =
	    cpu_to_le16(ATTR_READONLY | ATTR_HIDDEN | ATTR_SYSTEM |
			ATTR_DIRECTORY);
	pSMB->SearchCount = cpu_to_le16(CIFSMaxBufSize/sizeof(FILE_UNIX_INFO));
	pSMB->SearchFlags = cpu_to_le16(CIFS_SEARCH_CLOSE_AT_END |
		CIFS_SEARCH_RETURN_RESUME);
	pSMB->InformationLevel = cpu_to_le16(psrch_inf->info_level);

	/* BB what should we set StorageType to? Does it matter? BB */
	pSMB->SearchStorageType = 0;
	pSMB->hdr.smb_buf_length += byte_count;
	pSMB->ByteCount = cpu_to_le16(byte_count);

	rc = SendReceive(xid, tcon->ses, (struct smb_hdr *) pSMB,
			 (struct smb_hdr *) pSMBr, &bytes_returned, 0);
	cifs_stats_inc(&tcon->num_ffirst);

	if (rc) {/* BB add logic to retry regular search if Unix search
			rejected unexpectedly by server */
		/* BB Add code to handle unsupported level rc */
		cFYI(1, ("Error in FindFirst = %d", rc));

		cifs_buf_release(pSMB);

		/* BB eventually could optimize out free and realloc of buf */
		/*    for this case */
		if (rc == -EAGAIN)
			goto findFirstRetry;
	} else { /* decode response */
		/* BB remember to free buffer if error BB */
		rc = validate_t2((struct smb_t2_rsp *)pSMBr);
		if (rc == 0) {
			unsigned int lnoff;

			if (pSMBr->hdr.Flags2 & SMBFLG2_UNICODE)
				psrch_inf->unicode = true;
			else
				psrch_inf->unicode = false;

			psrch_inf->ntwrk_buf_start = (char *)pSMBr;
			psrch_inf->smallBuf = 0;
			psrch_inf->srch_entries_start =
				(char *) &pSMBr->hdr.Protocol +
					le16_to_cpu(pSMBr->t2.DataOffset);
			parms = (T2_FFIRST_RSP_PARMS *)((char *) &pSMBr->hdr.Protocol +
			       le16_to_cpu(pSMBr->t2.ParameterOffset));

			if (parms->EndofSearch)
				psrch_inf->endOfSearch = true;
			else
				psrch_inf->endOfSearch = false;

			psrch_inf->entries_in_buffer =
					le16_to_cpu(parms->SearchCount);
			psrch_inf->index_of_last_entry = 2 /* skip . and .. */ +
				psrch_inf->entries_in_buffer;
			lnoff = le16_to_cpu(parms->LastNameOffset);
			if (tcon->ses->server->maxBuf - MAX_CIFS_HDR_SIZE <
			      lnoff) {
				cERROR(1, ("ignoring corrupt resume name"));
				psrch_inf->last_entry = NULL;
				return rc;
			}

			psrch_inf->last_entry = psrch_inf->srch_entries_start +
							lnoff;

			*pnetfid = parms->SearchHandle;
		} else {
			cifs_buf_release(pSMB);
		}
	}

	return rc;
}

int CIFSFindNext(const int xid, struct cifsTconInfo *tcon,
		 __u16 searchHandle, struct cifs_search_info *psrch_inf)
{
	TRANSACTION2_FNEXT_REQ *pSMB = NULL;
	TRANSACTION2_FNEXT_RSP *pSMBr = NULL;
	T2_FNEXT_RSP_PARMS *parms;
	char *response_data;
	int rc = 0;
	int bytes_returned, name_len;
	__u16 params, byte_count;

	cFYI(1, ("In FindNext"));

	if (psrch_inf->endOfSearch)
		return -ENOENT;

	rc = smb_init(SMB_COM_TRANSACTION2, 15, tcon, (void **) &pSMB,
		(void **) &pSMBr);
	if (rc)
		return rc;

	params = 14; /* includes 2 bytes of null string, converted to LE below*/
	byte_count = 0;
	pSMB->TotalDataCount = 0;       /* no EAs */
	pSMB->MaxParameterCount = cpu_to_le16(8);
	pSMB->MaxDataCount =
		cpu_to_le16((tcon->ses->server->maxBuf - MAX_CIFS_HDR_SIZE) &
				0xFFFFFF00);
	pSMB->MaxSetupCount = 0;
	pSMB->Reserved = 0;
	pSMB->Flags = 0;
	pSMB->Timeout = 0;
	pSMB->Reserved2 = 0;
	pSMB->ParameterOffset =  cpu_to_le16(
	      offsetof(struct smb_com_transaction2_fnext_req,SearchHandle) - 4);
	pSMB->DataCount = 0;
	pSMB->DataOffset = 0;
	pSMB->SetupCount = 1;
	pSMB->Reserved3 = 0;
	pSMB->SubCommand = cpu_to_le16(TRANS2_FIND_NEXT);
	pSMB->SearchHandle = searchHandle;      /* always kept as le */
	pSMB->SearchCount =
		cpu_to_le16(CIFSMaxBufSize / sizeof(FILE_UNIX_INFO));
	pSMB->InformationLevel = cpu_to_le16(psrch_inf->info_level);
	pSMB->ResumeKey = psrch_inf->resume_key;
	pSMB->SearchFlags =
	      cpu_to_le16(CIFS_SEARCH_CLOSE_AT_END | CIFS_SEARCH_RETURN_RESUME);

	name_len = psrch_inf->resume_name_len;
	params += name_len;
	if (name_len < PATH_MAX) {
		memcpy(pSMB->ResumeFileName, psrch_inf->presume_name, name_len);
		byte_count += name_len;
		/* 14 byte parm len above enough for 2 byte null terminator */
		pSMB->ResumeFileName[name_len] = 0;
		pSMB->ResumeFileName[name_len+1] = 0;
	} else {
		rc = -EINVAL;
		goto FNext2_err_exit;
	}
	byte_count = params + 1 /* pad */ ;
	pSMB->TotalParameterCount = cpu_to_le16(params);
	pSMB->ParameterCount = pSMB->TotalParameterCount;
	pSMB->hdr.smb_buf_length += byte_count;
	pSMB->ByteCount = cpu_to_le16(byte_count);

	rc = SendReceive(xid, tcon->ses, (struct smb_hdr *) pSMB,
			(struct smb_hdr *) pSMBr, &bytes_returned, 0);
	cifs_stats_inc(&tcon->num_fnext);
	if (rc) {
		if (rc == -EBADF) {
			psrch_inf->endOfSearch = true;
			cifs_buf_release(pSMB);
			rc = 0; /* search probably was closed at end of search*/
		} else
			cFYI(1, ("FindNext returned = %d", rc));
	} else {                /* decode response */
		rc = validate_t2((struct smb_t2_rsp *)pSMBr);

		if (rc == 0) {
			unsigned int lnoff;

			/* BB fixme add lock for file (srch_info) struct here */
			if (pSMBr->hdr.Flags2 & SMBFLG2_UNICODE)
				psrch_inf->unicode = true;
			else
				psrch_inf->unicode = false;
			response_data = (char *) &pSMBr->hdr.Protocol +
			       le16_to_cpu(pSMBr->t2.ParameterOffset);
			parms = (T2_FNEXT_RSP_PARMS *)response_data;
			response_data = (char *)&pSMBr->hdr.Protocol +
				le16_to_cpu(pSMBr->t2.DataOffset);
			if (psrch_inf->smallBuf)
				cifs_small_buf_release(
					psrch_inf->ntwrk_buf_start);
			else
				cifs_buf_release(psrch_inf->ntwrk_buf_start);
			psrch_inf->srch_entries_start = response_data;
			psrch_inf->ntwrk_buf_start = (char *)pSMB;
			psrch_inf->smallBuf = 0;
			if (parms->EndofSearch)
				psrch_inf->endOfSearch = true;
			else
				psrch_inf->endOfSearch = false;
			psrch_inf->entries_in_buffer =
						le16_to_cpu(parms->SearchCount);
			psrch_inf->index_of_last_entry +=
				psrch_inf->entries_in_buffer;
			lnoff = le16_to_cpu(parms->LastNameOffset);
			if (tcon->ses->server->maxBuf - MAX_CIFS_HDR_SIZE <
			      lnoff) {
				cERROR(1, ("ignoring corrupt resume name"));
				psrch_inf->last_entry = NULL;
				return rc;
			} else
				psrch_inf->last_entry =
					psrch_inf->srch_entries_start + lnoff;

/*  cFYI(1,("fnxt2 entries in buf %d index_of_last %d",
	    psrch_inf->entries_in_buffer, psrch_inf->index_of_last_entry)); */

			/* BB fixme add unlock here */
		}

	}

	/* BB On error, should we leave previous search buf (and count and
	last entry fields) intact or free the previous one? */

	/* Note: On -EAGAIN error only caller can retry on handle based calls
	since file handle passed in no longer valid */
FNext2_err_exit:
	if (rc != 0)
		cifs_buf_release(pSMB);
	return rc;
}

int
CIFSFindClose(const int xid, struct cifsTconInfo *tcon,
	      const __u16 searchHandle)
{
	int rc = 0;
	FINDCLOSE_REQ *pSMB = NULL;

	cFYI(1, ("In CIFSSMBFindClose"));
	rc = small_smb_init(SMB_COM_FIND_CLOSE2, 1, tcon, (void **)&pSMB);

	/* no sense returning error if session restarted
		as file handle has been closed */
	if (rc == -EAGAIN)
		return 0;
	if (rc)
		return rc;

	pSMB->FileID = searchHandle;
	pSMB->ByteCount = 0;
	rc = SendReceiveNoRsp(xid, tcon->ses, (struct smb_hdr *) pSMB, 0);
	if (rc)
		cERROR(1, ("Send error in FindClose = %d", rc));

	cifs_stats_inc(&tcon->num_fclose);

	/* Since session is dead, search handle closed on server already */
	if (rc == -EAGAIN)
		rc = 0;

	return rc;
}

int
CIFSGetSrvInodeNumber(const int xid, struct cifsTconInfo *tcon,
		      const unsigned char *searchName,
		      __u64 *inode_number,
		      const struct nls_table *nls_codepage, int remap)
{
	int rc = 0;
	TRANSACTION2_QPI_REQ *pSMB = NULL;
	TRANSACTION2_QPI_RSP *pSMBr = NULL;
	int name_len, bytes_returned;
	__u16 params, byte_count;

	cFYI(1, ("In GetSrvInodeNum for %s", searchName));
	if (tcon == NULL)
		return -ENODEV;

GetInodeNumberRetry:
	rc = smb_init(SMB_COM_TRANSACTION2, 15, tcon, (void **) &pSMB,
		      (void **) &pSMBr);
	if (rc)
		return rc;

	if (pSMB->hdr.Flags2 & SMBFLG2_UNICODE) {
		name_len =
			cifsConvertToUCS((__le16 *) pSMB->FileName, searchName,
					 PATH_MAX, nls_codepage, remap);
		name_len++;     /* trailing null */
		name_len *= 2;
	} else {	/* BB improve the check for buffer overruns BB */
		name_len = strnlen(searchName, PATH_MAX);
		name_len++;     /* trailing null */
		strncpy(pSMB->FileName, searchName, name_len);
	}

	params = 2 /* level */  + 4 /* rsrvd */  + name_len /* incl null */ ;
	pSMB->TotalDataCount = 0;
	pSMB->MaxParameterCount = cpu_to_le16(2);
	/* BB find exact max data count below from sess structure BB */
	pSMB->MaxDataCount = cpu_to_le16(4000);
	pSMB->MaxSetupCount = 0;
	pSMB->Reserved = 0;
	pSMB->Flags = 0;
	pSMB->Timeout = 0;
	pSMB->Reserved2 = 0;
	pSMB->ParameterOffset = cpu_to_le16(offsetof(
		struct smb_com_transaction2_qpi_req, InformationLevel) - 4);
	pSMB->DataCount = 0;
	pSMB->DataOffset = 0;
	pSMB->SetupCount = 1;
	pSMB->Reserved3 = 0;
	pSMB->SubCommand = cpu_to_le16(TRANS2_QUERY_PATH_INFORMATION);
	byte_count = params + 1 /* pad */ ;
	pSMB->TotalParameterCount = cpu_to_le16(params);
	pSMB->ParameterCount = pSMB->TotalParameterCount;
	pSMB->InformationLevel = cpu_to_le16(SMB_QUERY_FILE_INTERNAL_INFO);
	pSMB->Reserved4 = 0;
	pSMB->hdr.smb_buf_length += byte_count;
	pSMB->ByteCount = cpu_to_le16(byte_count);

	rc = SendReceive(xid, tcon->ses, (struct smb_hdr *) pSMB,
		(struct smb_hdr *) pSMBr, &bytes_returned, 0);
	if (rc) {
		cFYI(1, ("error %d in QueryInternalInfo", rc));
	} else {
		/* decode response */
		rc = validate_t2((struct smb_t2_rsp *)pSMBr);
		if (rc || (pSMBr->ByteCount < 2))
		/* BB also check enough total bytes returned */
			/* If rc should we check for EOPNOSUPP and
			disable the srvino flag? or in caller? */
			rc = -EIO;      /* bad smb */
		else {
			__u16 data_offset = le16_to_cpu(pSMBr->t2.DataOffset);
			__u16 count = le16_to_cpu(pSMBr->t2.DataCount);
			struct file_internal_info *pfinfo;
			/* BB Do we need a cast or hash here ? */
			if (count < 8) {
				cFYI(1, ("Illegal size ret in QryIntrnlInf"));
				rc = -EIO;
				goto GetInodeNumOut;
			}
			pfinfo = (struct file_internal_info *)
				(data_offset + (char *) &pSMBr->hdr.Protocol);
			*inode_number = le64_to_cpu(pfinfo->UniqueId);
		}
	}
GetInodeNumOut:
	cifs_buf_release(pSMB);
	if (rc == -EAGAIN)
		goto GetInodeNumberRetry;
	return rc;
}

/* parses DFS refferal V3 structure
 * caller is responsible for freeing target_nodes
 * returns:
 * 	on success - 0
 *	on failure - errno
 */
static int
parse_DFS_referrals(TRANSACTION2_GET_DFS_REFER_RSP *pSMBr,
		unsigned int *num_of_nodes,
		struct dfs_info3_param **target_nodes,
		const struct nls_table *nls_codepage, int remap,
		const char *searchName)
{
	int i, rc = 0;
	char *data_end;
	bool is_unicode;
	struct dfs_referral_level_3 *ref;

	if (pSMBr->hdr.Flags2 & SMBFLG2_UNICODE)
		is_unicode = true;
	else
		is_unicode = false;
	*num_of_nodes = le16_to_cpu(pSMBr->NumberOfReferrals);

	if (*num_of_nodes < 1) {
		cERROR(1, ("num_referrals: must be at least > 0,"
			"but we get num_referrals = %d\n", *num_of_nodes));
		rc = -EINVAL;
		goto parse_DFS_referrals_exit;
	}

	ref = (struct dfs_referral_level_3 *) &(pSMBr->referrals);
	if (ref->VersionNumber != cpu_to_le16(3)) {
		cERROR(1, ("Referrals of V%d version are not supported,"
			"should be V3", le16_to_cpu(ref->VersionNumber)));
		rc = -EINVAL;
		goto parse_DFS_referrals_exit;
	}

	/* get the upper boundary of the resp buffer */
	data_end = (char *)(&(pSMBr->PathConsumed)) +
				le16_to_cpu(pSMBr->t2.DataCount);

	cFYI(1, ("num_referrals: %d dfs flags: 0x%x ... \n",
			*num_of_nodes,
			le32_to_cpu(pSMBr->DFSFlags)));

	*target_nodes = kzalloc(sizeof(struct dfs_info3_param) *
			*num_of_nodes, GFP_KERNEL);
	if (*target_nodes == NULL) {
		cERROR(1, ("Failed to allocate buffer for target_nodes\n"));
		rc = -ENOMEM;
		goto parse_DFS_referrals_exit;
	}

	/* collect neccessary data from referrals */
	for (i = 0; i < *num_of_nodes; i++) {
		char *temp;
		int max_len;
		struct dfs_info3_param *node = (*target_nodes)+i;

		node->flags = le32_to_cpu(pSMBr->DFSFlags);
		if (is_unicode) {
			__le16 *tmp = kmalloc(strlen(searchName)*2 + 2,
						GFP_KERNEL);
			if (tmp == NULL) {
				rc = -ENOMEM;
				goto parse_DFS_referrals_exit;
			}
			cifsConvertToUCS((__le16 *) tmp, searchName,
					PATH_MAX, nls_codepage, remap);
			node->path_consumed = cifs_ucs2_bytes(tmp,
					le16_to_cpu(pSMBr->PathConsumed),
					nls_codepage);
			kfree(tmp);
		} else
			node->path_consumed = le16_to_cpu(pSMBr->PathConsumed);

		node->server_type = le16_to_cpu(ref->ServerType);
		node->ref_flag = le16_to_cpu(ref->ReferralEntryFlags);

		/* copy DfsPath */
		temp = (char *)ref + le16_to_cpu(ref->DfsPathOffset);
		max_len = data_end - temp;
		node->path_name = cifs_strndup_from_ucs(temp, max_len,
						      is_unicode, nls_codepage);
		if (!node->path_name) {
			rc = -ENOMEM;
			goto parse_DFS_referrals_exit;
		}

		/* copy link target UNC */
		temp = (char *)ref + le16_to_cpu(ref->NetworkAddressOffset);
		max_len = data_end - temp;
		node->node_name = cifs_strndup_from_ucs(temp, max_len,
						      is_unicode, nls_codepage);
		if (!node->node_name)
			rc = -ENOMEM;
	}

parse_DFS_referrals_exit:
	if (rc) {
		free_dfs_info_array(*target_nodes, *num_of_nodes);
		*target_nodes = NULL;
		*num_of_nodes = 0;
	}
	return rc;
}

int
CIFSGetDFSRefer(const int xid, struct cifsSesInfo *ses,
		const unsigned char *searchName,
		struct dfs_info3_param **target_nodes,
		unsigned int *num_of_nodes,
		const struct nls_table *nls_codepage, int remap)
{
/* TRANS2_GET_DFS_REFERRAL */
	TRANSACTION2_GET_DFS_REFER_REQ *pSMB = NULL;
	TRANSACTION2_GET_DFS_REFER_RSP *pSMBr = NULL;
	int rc = 0;
	int bytes_returned;
	int name_len;
	__u16 params, byte_count;
	*num_of_nodes = 0;
	*target_nodes = NULL;

	cFYI(1, ("In GetDFSRefer the path %s", searchName));
	if (ses == NULL)
		return -ENODEV;
getDFSRetry:
	rc = smb_init(SMB_COM_TRANSACTION2, 15, NULL, (void **) &pSMB,
		      (void **) &pSMBr);
	if (rc)
		return rc;

	/* server pointer checked in called function,
	but should never be null here anyway */
	pSMB->hdr.Mid = GetNextMid(ses->server);
	pSMB->hdr.Tid = ses->ipc_tid;
	pSMB->hdr.Uid = ses->Suid;
	if (ses->capabilities & CAP_STATUS32)
		pSMB->hdr.Flags2 |= SMBFLG2_ERR_STATUS;
	if (ses->capabilities & CAP_DFS)
		pSMB->hdr.Flags2 |= SMBFLG2_DFS;

	if (ses->capabilities & CAP_UNICODE) {
		pSMB->hdr.Flags2 |= SMBFLG2_UNICODE;
		name_len =
		    cifsConvertToUCS((__le16 *) pSMB->RequestFileName,
				     searchName, PATH_MAX, nls_codepage, remap);
		name_len++;	/* trailing null */
		name_len *= 2;
	} else {	/* BB improve the check for buffer overruns BB */
		name_len = strnlen(searchName, PATH_MAX);
		name_len++;	/* trailing null */
		strncpy(pSMB->RequestFileName, searchName, name_len);
	}

	if (ses->server) {
		if (ses->server->secMode &
		   (SECMODE_SIGN_REQUIRED | SECMODE_SIGN_ENABLED))
			pSMB->hdr.Flags2 |= SMBFLG2_SECURITY_SIGNATURE;
	}

	pSMB->hdr.Uid = ses->Suid;

	params = 2 /* level */  + name_len /*includes null */ ;
	pSMB->TotalDataCount = 0;
	pSMB->DataCount = 0;
	pSMB->DataOffset = 0;
	pSMB->MaxParameterCount = 0;
	/* BB find exact max SMB PDU from sess structure BB */
	pSMB->MaxDataCount = cpu_to_le16(4000);
	pSMB->MaxSetupCount = 0;
	pSMB->Reserved = 0;
	pSMB->Flags = 0;
	pSMB->Timeout = 0;
	pSMB->Reserved2 = 0;
	pSMB->ParameterOffset = cpu_to_le16(offsetof(
	  struct smb_com_transaction2_get_dfs_refer_req, MaxReferralLevel) - 4);
	pSMB->SetupCount = 1;
	pSMB->Reserved3 = 0;
	pSMB->SubCommand = cpu_to_le16(TRANS2_GET_DFS_REFERRAL);
	byte_count = params + 3 /* pad */ ;
	pSMB->ParameterCount = cpu_to_le16(params);
	pSMB->TotalParameterCount = pSMB->ParameterCount;
	pSMB->MaxReferralLevel = cpu_to_le16(3);
	pSMB->hdr.smb_buf_length += byte_count;
	pSMB->ByteCount = cpu_to_le16(byte_count);

	rc = SendReceive(xid, ses, (struct smb_hdr *) pSMB,
			 (struct smb_hdr *) pSMBr, &bytes_returned, 0);
	if (rc) {
		cFYI(1, ("Send error in GetDFSRefer = %d", rc));
		goto GetDFSRefExit;
	}
	rc = validate_t2((struct smb_t2_rsp *)pSMBr);

	/* BB Also check if enough total bytes returned? */
	if (rc || (pSMBr->ByteCount < 17)) {
		rc = -EIO;      /* bad smb */
		goto GetDFSRefExit;
	}

	cFYI(1, ("Decoding GetDFSRefer response BCC: %d  Offset %d",
				pSMBr->ByteCount,
				le16_to_cpu(pSMBr->t2.DataOffset)));

	/* parse returned result into more usable form */
	rc = parse_DFS_referrals(pSMBr, num_of_nodes,
				 target_nodes, nls_codepage, remap,
				 searchName);

GetDFSRefExit:
	cifs_buf_release(pSMB);

	if (rc == -EAGAIN)
		goto getDFSRetry;

	return rc;
}

/* Query File System Info such as free space to old servers such as Win 9x */
int
SMBOldQFSInfo(const int xid, struct cifsTconInfo *tcon, struct kstatfs *FSData)
{
/* level 0x01 SMB_QUERY_FILE_SYSTEM_INFO */
	TRANSACTION2_QFSI_REQ *pSMB = NULL;
	TRANSACTION2_QFSI_RSP *pSMBr = NULL;
	FILE_SYSTEM_ALLOC_INFO *response_data;
	int rc = 0;
	int bytes_returned = 0;
	__u16 params, byte_count;

	cFYI(1, ("OldQFSInfo"));
oldQFSInfoRetry:
	rc = smb_init(SMB_COM_TRANSACTION2, 15, tcon, (void **) &pSMB,
		(void **) &pSMBr);
	if (rc)
		return rc;

	params = 2;     /* level */
	pSMB->TotalDataCount = 0;
	pSMB->MaxParameterCount = cpu_to_le16(2);
	pSMB->MaxDataCount = cpu_to_le16(1000);
	pSMB->MaxSetupCount = 0;
	pSMB->Reserved = 0;
	pSMB->Flags = 0;
	pSMB->Timeout = 0;
	pSMB->Reserved2 = 0;
	byte_count = params + 1 /* pad */ ;
	pSMB->TotalParameterCount = cpu_to_le16(params);
	pSMB->ParameterCount = pSMB->TotalParameterCount;
	pSMB->ParameterOffset = cpu_to_le16(offsetof(
	struct smb_com_transaction2_qfsi_req, InformationLevel) - 4);
	pSMB->DataCount = 0;
	pSMB->DataOffset = 0;
	pSMB->SetupCount = 1;
	pSMB->Reserved3 = 0;
	pSMB->SubCommand = cpu_to_le16(TRANS2_QUERY_FS_INFORMATION);
	pSMB->InformationLevel = cpu_to_le16(SMB_INFO_ALLOCATION);
	pSMB->hdr.smb_buf_length += byte_count;
	pSMB->ByteCount = cpu_to_le16(byte_count);

	rc = SendReceive(xid, tcon->ses, (struct smb_hdr *) pSMB,
		(struct smb_hdr *) pSMBr, &bytes_returned, 0);
	if (rc) {
		cFYI(1, ("Send error in QFSInfo = %d", rc));
	} else {                /* decode response */
		rc = validate_t2((struct smb_t2_rsp *)pSMBr);

		if (rc || (pSMBr->ByteCount < 18))
			rc = -EIO;      /* bad smb */
		else {
			__u16 data_offset = le16_to_cpu(pSMBr->t2.DataOffset);
			cFYI(1, ("qfsinf resp BCC: %d  Offset %d",
				 pSMBr->ByteCount, data_offset));

			response_data = (FILE_SYSTEM_ALLOC_INFO *)
				(((char *) &pSMBr->hdr.Protocol) + data_offset);
			FSData->f_bsize =
				le16_to_cpu(response_data->BytesPerSector) *
				le32_to_cpu(response_data->
					SectorsPerAllocationUnit);
			FSData->f_blocks =
			       le32_to_cpu(response_data->TotalAllocationUnits);
			FSData->f_bfree = FSData->f_bavail =
				le32_to_cpu(response_data->FreeAllocationUnits);
			cFYI(1,
			     ("Blocks: %lld  Free: %lld Block size %ld",
			      (unsigned long long)FSData->f_blocks,
			      (unsigned long long)FSData->f_bfree,
			      FSData->f_bsize));
		}
	}
	cifs_buf_release(pSMB);

	if (rc == -EAGAIN)
		goto oldQFSInfoRetry;

	return rc;
}

int
CIFSSMBQFSInfo(const int xid, struct cifsTconInfo *tcon, struct kstatfs *FSData)
{
/* level 0x103 SMB_QUERY_FILE_SYSTEM_INFO */
	TRANSACTION2_QFSI_REQ *pSMB = NULL;
	TRANSACTION2_QFSI_RSP *pSMBr = NULL;
	FILE_SYSTEM_INFO *response_data;
	int rc = 0;
	int bytes_returned = 0;
	__u16 params, byte_count;

	cFYI(1, ("In QFSInfo"));
QFSInfoRetry:
	rc = smb_init(SMB_COM_TRANSACTION2, 15, tcon, (void **) &pSMB,
		      (void **) &pSMBr);
	if (rc)
		return rc;

	params = 2;	/* level */
	pSMB->TotalDataCount = 0;
	pSMB->MaxParameterCount = cpu_to_le16(2);
	pSMB->MaxDataCount = cpu_to_le16(1000);
	pSMB->MaxSetupCount = 0;
	pSMB->Reserved = 0;
	pSMB->Flags = 0;
	pSMB->Timeout = 0;
	pSMB->Reserved2 = 0;
	byte_count = params + 1 /* pad */ ;
	pSMB->TotalParameterCount = cpu_to_le16(params);
	pSMB->ParameterCount = pSMB->TotalParameterCount;
	pSMB->ParameterOffset = cpu_to_le16(offsetof(
		struct smb_com_transaction2_qfsi_req, InformationLevel) - 4);
	pSMB->DataCount = 0;
	pSMB->DataOffset = 0;
	pSMB->SetupCount = 1;
	pSMB->Reserved3 = 0;
	pSMB->SubCommand = cpu_to_le16(TRANS2_QUERY_FS_INFORMATION);
	pSMB->InformationLevel = cpu_to_le16(SMB_QUERY_FS_SIZE_INFO);
	pSMB->hdr.smb_buf_length += byte_count;
	pSMB->ByteCount = cpu_to_le16(byte_count);

	rc = SendReceive(xid, tcon->ses, (struct smb_hdr *) pSMB,
			 (struct smb_hdr *) pSMBr, &bytes_returned, 0);
	if (rc) {
		cFYI(1, ("Send error in QFSInfo = %d", rc));
	} else {		/* decode response */
		rc = validate_t2((struct smb_t2_rsp *)pSMBr);

		if (rc || (pSMBr->ByteCount < 24))
			rc = -EIO;	/* bad smb */
		else {
			__u16 data_offset = le16_to_cpu(pSMBr->t2.DataOffset);

			response_data =
			    (FILE_SYSTEM_INFO
			     *) (((char *) &pSMBr->hdr.Protocol) +
				 data_offset);
			FSData->f_bsize =
			    le32_to_cpu(response_data->BytesPerSector) *
			    le32_to_cpu(response_data->
					SectorsPerAllocationUnit);
			FSData->f_blocks =
			    le64_to_cpu(response_data->TotalAllocationUnits);
			FSData->f_bfree = FSData->f_bavail =
			    le64_to_cpu(response_data->FreeAllocationUnits);
			cFYI(1,
			     ("Blocks: %lld  Free: %lld Block size %ld",
			      (unsigned long long)FSData->f_blocks,
			      (unsigned long long)FSData->f_bfree,
			      FSData->f_bsize));
		}
	}
	cifs_buf_release(pSMB);

	if (rc == -EAGAIN)
		goto QFSInfoRetry;

	return rc;
}

int
CIFSSMBQFSAttributeInfo(const int xid, struct cifsTconInfo *tcon)
{
/* level 0x105  SMB_QUERY_FILE_SYSTEM_INFO */
	TRANSACTION2_QFSI_REQ *pSMB = NULL;
	TRANSACTION2_QFSI_RSP *pSMBr = NULL;
	FILE_SYSTEM_ATTRIBUTE_INFO *response_data;
	int rc = 0;
	int bytes_returned = 0;
	__u16 params, byte_count;

	cFYI(1, ("In QFSAttributeInfo"));
QFSAttributeRetry:
	rc = smb_init(SMB_COM_TRANSACTION2, 15, tcon, (void **) &pSMB,
		      (void **) &pSMBr);
	if (rc)
		return rc;

	params = 2;	/* level */
	pSMB->TotalDataCount = 0;
	pSMB->MaxParameterCount = cpu_to_le16(2);
	/* BB find exact max SMB PDU from sess structure BB */
	pSMB->MaxDataCount = cpu_to_le16(1000);
	pSMB->MaxSetupCount = 0;
	pSMB->Reserved = 0;
	pSMB->Flags = 0;
	pSMB->Timeout = 0;
	pSMB->Reserved2 = 0;
	byte_count = params + 1 /* pad */ ;
	pSMB->TotalParameterCount = cpu_to_le16(params);
	pSMB->ParameterCount = pSMB->TotalParameterCount;
	pSMB->ParameterOffset = cpu_to_le16(offsetof(
		struct smb_com_transaction2_qfsi_req, InformationLevel) - 4);
	pSMB->DataCount = 0;
	pSMB->DataOffset = 0;
	pSMB->SetupCount = 1;
	pSMB->Reserved3 = 0;
	pSMB->SubCommand = cpu_to_le16(TRANS2_QUERY_FS_INFORMATION);
	pSMB->InformationLevel = cpu_to_le16(SMB_QUERY_FS_ATTRIBUTE_INFO);
	pSMB->hdr.smb_buf_length += byte_count;
	pSMB->ByteCount = cpu_to_le16(byte_count);

	rc = SendReceive(xid, tcon->ses, (struct smb_hdr *) pSMB,
			 (struct smb_hdr *) pSMBr, &bytes_returned, 0);
	if (rc) {
		cERROR(1, ("Send error in QFSAttributeInfo = %d", rc));
	} else {		/* decode response */
		rc = validate_t2((struct smb_t2_rsp *)pSMBr);

		if (rc || (pSMBr->ByteCount < 13)) {
			/* BB also check if enough bytes returned */
			rc = -EIO;	/* bad smb */
		} else {
			__u16 data_offset = le16_to_cpu(pSMBr->t2.DataOffset);
			response_data =
			    (FILE_SYSTEM_ATTRIBUTE_INFO
			     *) (((char *) &pSMBr->hdr.Protocol) +
				 data_offset);
			memcpy(&tcon->fsAttrInfo, response_data,
			       sizeof(FILE_SYSTEM_ATTRIBUTE_INFO));
		}
	}
	cifs_buf_release(pSMB);

	if (rc == -EAGAIN)
		goto QFSAttributeRetry;

	return rc;
}

int
CIFSSMBQFSDeviceInfo(const int xid, struct cifsTconInfo *tcon)
{
/* level 0x104 SMB_QUERY_FILE_SYSTEM_INFO */
	TRANSACTION2_QFSI_REQ *pSMB = NULL;
	TRANSACTION2_QFSI_RSP *pSMBr = NULL;
	FILE_SYSTEM_DEVICE_INFO *response_data;
	int rc = 0;
	int bytes_returned = 0;
	__u16 params, byte_count;

	cFYI(1, ("In QFSDeviceInfo"));
QFSDeviceRetry:
	rc = smb_init(SMB_COM_TRANSACTION2, 15, tcon, (void **) &pSMB,
		      (void **) &pSMBr);
	if (rc)
		return rc;

	params = 2;	/* level */
	pSMB->TotalDataCount = 0;
	pSMB->MaxParameterCount = cpu_to_le16(2);
	/* BB find exact max SMB PDU from sess structure BB */
	pSMB->MaxDataCount = cpu_to_le16(1000);
	pSMB->MaxSetupCount = 0;
	pSMB->Reserved = 0;
	pSMB->Flags = 0;
	pSMB->Timeout = 0;
	pSMB->Reserved2 = 0;
	byte_count = params + 1 /* pad */ ;
	pSMB->TotalParameterCount = cpu_to_le16(params);
	pSMB->ParameterCount = pSMB->TotalParameterCount;
	pSMB->ParameterOffset = cpu_to_le16(offsetof(
		struct smb_com_transaction2_qfsi_req, InformationLevel) - 4);

	pSMB->DataCount = 0;
	pSMB->DataOffset = 0;
	pSMB->SetupCount = 1;
	pSMB->Reserved3 = 0;
	pSMB->SubCommand = cpu_to_le16(TRANS2_QUERY_FS_INFORMATION);
	pSMB->InformationLevel = cpu_to_le16(SMB_QUERY_FS_DEVICE_INFO);
	pSMB->hdr.smb_buf_length += byte_count;
	pSMB->ByteCount = cpu_to_le16(byte_count);

	rc = SendReceive(xid, tcon->ses, (struct smb_hdr *) pSMB,
			 (struct smb_hdr *) pSMBr, &bytes_returned, 0);
	if (rc) {
		cFYI(1, ("Send error in QFSDeviceInfo = %d", rc));
	} else {		/* decode response */
		rc = validate_t2((struct smb_t2_rsp *)pSMBr);

		if (rc || (pSMBr->ByteCount < sizeof(FILE_SYSTEM_DEVICE_INFO)))
			rc = -EIO;	/* bad smb */
		else {
			__u16 data_offset = le16_to_cpu(pSMBr->t2.DataOffset);
			response_data =
			    (FILE_SYSTEM_DEVICE_INFO *)
				(((char *) &pSMBr->hdr.Protocol) +
				 data_offset);
			memcpy(&tcon->fsDevInfo, response_data,
			       sizeof(FILE_SYSTEM_DEVICE_INFO));
		}
	}
	cifs_buf_release(pSMB);

	if (rc == -EAGAIN)
		goto QFSDeviceRetry;

	return rc;
}

int
CIFSSMBQFSUnixInfo(const int xid, struct cifsTconInfo *tcon)
{
/* level 0x200  SMB_QUERY_CIFS_UNIX_INFO */
	TRANSACTION2_QFSI_REQ *pSMB = NULL;
	TRANSACTION2_QFSI_RSP *pSMBr = NULL;
	FILE_SYSTEM_UNIX_INFO *response_data;
	int rc = 0;
	int bytes_returned = 0;
	__u16 params, byte_count;

	cFYI(1, ("In QFSUnixInfo"));
QFSUnixRetry:
	rc = smb_init(SMB_COM_TRANSACTION2, 15, tcon, (void **) &pSMB,
		      (void **) &pSMBr);
	if (rc)
		return rc;

	params = 2;	/* level */
	pSMB->TotalDataCount = 0;
	pSMB->DataCount = 0;
	pSMB->DataOffset = 0;
	pSMB->MaxParameterCount = cpu_to_le16(2);
	/* BB find exact max SMB PDU from sess structure BB */
	pSMB->MaxDataCount = cpu_to_le16(100);
	pSMB->MaxSetupCount = 0;
	pSMB->Reserved = 0;
	pSMB->Flags = 0;
	pSMB->Timeout = 0;
	pSMB->Reserved2 = 0;
	byte_count = params + 1 /* pad */ ;
	pSMB->ParameterCount = cpu_to_le16(params);
	pSMB->TotalParameterCount = pSMB->ParameterCount;
	pSMB->ParameterOffset = cpu_to_le16(offsetof(struct
			smb_com_transaction2_qfsi_req, InformationLevel) - 4);
	pSMB->SetupCount = 1;
	pSMB->Reserved3 = 0;
	pSMB->SubCommand = cpu_to_le16(TRANS2_QUERY_FS_INFORMATION);
	pSMB->InformationLevel = cpu_to_le16(SMB_QUERY_CIFS_UNIX_INFO);
	pSMB->hdr.smb_buf_length += byte_count;
	pSMB->ByteCount = cpu_to_le16(byte_count);

	rc = SendReceive(xid, tcon->ses, (struct smb_hdr *) pSMB,
			 (struct smb_hdr *) pSMBr, &bytes_returned, 0);
	if (rc) {
		cERROR(1, ("Send error in QFSUnixInfo = %d", rc));
	} else {		/* decode response */
		rc = validate_t2((struct smb_t2_rsp *)pSMBr);

		if (rc || (pSMBr->ByteCount < 13)) {
			rc = -EIO;	/* bad smb */
		} else {
			__u16 data_offset = le16_to_cpu(pSMBr->t2.DataOffset);
			response_data =
			    (FILE_SYSTEM_UNIX_INFO
			     *) (((char *) &pSMBr->hdr.Protocol) +
				 data_offset);
			memcpy(&tcon->fsUnixInfo, response_data,
			       sizeof(FILE_SYSTEM_UNIX_INFO));
		}
	}
	cifs_buf_release(pSMB);

	if (rc == -EAGAIN)
		goto QFSUnixRetry;


	return rc;
}

int
CIFSSMBSetFSUnixInfo(const int xid, struct cifsTconInfo *tcon, __u64 cap)
{
/* level 0x200  SMB_SET_CIFS_UNIX_INFO */
	TRANSACTION2_SETFSI_REQ *pSMB = NULL;
	TRANSACTION2_SETFSI_RSP *pSMBr = NULL;
	int rc = 0;
	int bytes_returned = 0;
	__u16 params, param_offset, offset, byte_count;

	cFYI(1, ("In SETFSUnixInfo"));
SETFSUnixRetry:
	/* BB switch to small buf init to save memory */
	rc = smb_init(SMB_COM_TRANSACTION2, 15, tcon, (void **) &pSMB,
		      (void **) &pSMBr);
	if (rc)
		return rc;

	params = 4;	/* 2 bytes zero followed by info level. */
	pSMB->MaxSetupCount = 0;
	pSMB->Reserved = 0;
	pSMB->Flags = 0;
	pSMB->Timeout = 0;
	pSMB->Reserved2 = 0;
	param_offset = offsetof(struct smb_com_transaction2_setfsi_req, FileNum)
				- 4;
	offset = param_offset + params;

	pSMB->MaxParameterCount = cpu_to_le16(4);
	/* BB find exact max SMB PDU from sess structure BB */
	pSMB->MaxDataCount = cpu_to_le16(100);
	pSMB->SetupCount = 1;
	pSMB->Reserved3 = 0;
	pSMB->SubCommand = cpu_to_le16(TRANS2_SET_FS_INFORMATION);
	byte_count = 1 /* pad */ + params + 12;

	pSMB->DataCount = cpu_to_le16(12);
	pSMB->ParameterCount = cpu_to_le16(params);
	pSMB->TotalDataCount = pSMB->DataCount;
	pSMB->TotalParameterCount = pSMB->ParameterCount;
	pSMB->ParameterOffset = cpu_to_le16(param_offset);
	pSMB->DataOffset = cpu_to_le16(offset);

	/* Params. */
	pSMB->FileNum = 0;
	pSMB->InformationLevel = cpu_to_le16(SMB_SET_CIFS_UNIX_INFO);

	/* Data. */
	pSMB->ClientUnixMajor = cpu_to_le16(CIFS_UNIX_MAJOR_VERSION);
	pSMB->ClientUnixMinor = cpu_to_le16(CIFS_UNIX_MINOR_VERSION);
	pSMB->ClientUnixCap = cpu_to_le64(cap);

	pSMB->hdr.smb_buf_length += byte_count;
	pSMB->ByteCount = cpu_to_le16(byte_count);

	rc = SendReceive(xid, tcon->ses, (struct smb_hdr *) pSMB,
			 (struct smb_hdr *) pSMBr, &bytes_returned, 0);
	if (rc) {
		cERROR(1, ("Send error in SETFSUnixInfo = %d", rc));
	} else {		/* decode response */
		rc = validate_t2((struct smb_t2_rsp *)pSMBr);
		if (rc)
			rc = -EIO;	/* bad smb */
	}
	cifs_buf_release(pSMB);

	if (rc == -EAGAIN)
		goto SETFSUnixRetry;

	return rc;
}



int
CIFSSMBQFSPosixInfo(const int xid, struct cifsTconInfo *tcon,
		   struct kstatfs *FSData)
{
/* level 0x201  SMB_QUERY_CIFS_POSIX_INFO */
	TRANSACTION2_QFSI_REQ *pSMB = NULL;
	TRANSACTION2_QFSI_RSP *pSMBr = NULL;
	FILE_SYSTEM_POSIX_INFO *response_data;
	int rc = 0;
	int bytes_returned = 0;
	__u16 params, byte_count;

	cFYI(1, ("In QFSPosixInfo"));
QFSPosixRetry:
	rc = smb_init(SMB_COM_TRANSACTION2, 15, tcon, (void **) &pSMB,
		      (void **) &pSMBr);
	if (rc)
		return rc;

	params = 2;	/* level */
	pSMB->TotalDataCount = 0;
	pSMB->DataCount = 0;
	pSMB->DataOffset = 0;
	pSMB->MaxParameterCount = cpu_to_le16(2);
	/* BB find exact max SMB PDU from sess structure BB */
	pSMB->MaxDataCount = cpu_to_le16(100);
	pSMB->MaxSetupCount = 0;
	pSMB->Reserved = 0;
	pSMB->Flags = 0;
	pSMB->Timeout = 0;
	pSMB->Reserved2 = 0;
	byte_count = params + 1 /* pad */ ;
	pSMB->ParameterCount = cpu_to_le16(params);
	pSMB->TotalParameterCount = pSMB->ParameterCount;
	pSMB->ParameterOffset = cpu_to_le16(offsetof(struct
			smb_com_transaction2_qfsi_req, InformationLevel) - 4);
	pSMB->SetupCount = 1;
	pSMB->Reserved3 = 0;
	pSMB->SubCommand = cpu_to_le16(TRANS2_QUERY_FS_INFORMATION);
	pSMB->InformationLevel = cpu_to_le16(SMB_QUERY_POSIX_FS_INFO);
	pSMB->hdr.smb_buf_length += byte_count;
	pSMB->ByteCount = cpu_to_le16(byte_count);

	rc = SendReceive(xid, tcon->ses, (struct smb_hdr *) pSMB,
			 (struct smb_hdr *) pSMBr, &bytes_returned, 0);
	if (rc) {
		cFYI(1, ("Send error in QFSUnixInfo = %d", rc));
	} else {		/* decode response */
		rc = validate_t2((struct smb_t2_rsp *)pSMBr);

		if (rc || (pSMBr->ByteCount < 13)) {
			rc = -EIO;	/* bad smb */
		} else {
			__u16 data_offset = le16_to_cpu(pSMBr->t2.DataOffset);
			response_data =
			    (FILE_SYSTEM_POSIX_INFO
			     *) (((char *) &pSMBr->hdr.Protocol) +
				 data_offset);
			FSData->f_bsize =
					le32_to_cpu(response_data->BlockSize);
			FSData->f_blocks =
					le64_to_cpu(response_data->TotalBlocks);
			FSData->f_bfree =
			    le64_to_cpu(response_data->BlocksAvail);
			if (response_data->UserBlocksAvail == cpu_to_le64(-1)) {
				FSData->f_bavail = FSData->f_bfree;
			} else {
				FSData->f_bavail =
				    le64_to_cpu(response_data->UserBlocksAvail);
			}
			if (response_data->TotalFileNodes != cpu_to_le64(-1))
				FSData->f_files =
				     le64_to_cpu(response_data->TotalFileNodes);
			if (response_data->FreeFileNodes != cpu_to_le64(-1))
				FSData->f_ffree =
				      le64_to_cpu(response_data->FreeFileNodes);
		}
	}
	cifs_buf_release(pSMB);

	if (rc == -EAGAIN)
		goto QFSPosixRetry;

	return rc;
}


/* We can not use write of zero bytes trick to
   set file size due to need for large file support.  Also note that
   this SetPathInfo is preferred to SetFileInfo based method in next
   routine which is only needed to work around a sharing violation bug
   in Samba which this routine can run into */

int
CIFSSMBSetEOF(const int xid, struct cifsTconInfo *tcon, const char *fileName,
	      __u64 size, bool SetAllocation,
	      const struct nls_table *nls_codepage, int remap)
{
	struct smb_com_transaction2_spi_req *pSMB = NULL;
	struct smb_com_transaction2_spi_rsp *pSMBr = NULL;
	struct file_end_of_file_info *parm_data;
	int name_len;
	int rc = 0;
	int bytes_returned = 0;
	__u16 params, byte_count, data_count, param_offset, offset;

	cFYI(1, ("In SetEOF"));
SetEOFRetry:
	rc = smb_init(SMB_COM_TRANSACTION2, 15, tcon, (void **) &pSMB,
		      (void **) &pSMBr);
	if (rc)
		return rc;

	if (pSMB->hdr.Flags2 & SMBFLG2_UNICODE) {
		name_len =
		    cifsConvertToUCS((__le16 *) pSMB->FileName, fileName,
				     PATH_MAX, nls_codepage, remap);
		name_len++;	/* trailing null */
		name_len *= 2;
	} else {	/* BB improve the check for buffer overruns BB */
		name_len = strnlen(fileName, PATH_MAX);
		name_len++;	/* trailing null */
		strncpy(pSMB->FileName, fileName, name_len);
	}
	params = 6 + name_len;
	data_count = sizeof(struct file_end_of_file_info);
	pSMB->MaxParameterCount = cpu_to_le16(2);
	pSMB->MaxDataCount = cpu_to_le16(4100);
	pSMB->MaxSetupCount = 0;
	pSMB->Reserved = 0;
	pSMB->Flags = 0;
	pSMB->Timeout = 0;
	pSMB->Reserved2 = 0;
	param_offset = offsetof(struct smb_com_transaction2_spi_req,
				InformationLevel) - 4;
	offset = param_offset + params;
	if (SetAllocation) {
		if (tcon->ses->capabilities & CAP_INFOLEVEL_PASSTHRU)
			pSMB->InformationLevel =
				cpu_to_le16(SMB_SET_FILE_ALLOCATION_INFO2);
		else
			pSMB->InformationLevel =
				cpu_to_le16(SMB_SET_FILE_ALLOCATION_INFO);
	} else /* Set File Size */  {
	    if (tcon->ses->capabilities & CAP_INFOLEVEL_PASSTHRU)
		    pSMB->InformationLevel =
				cpu_to_le16(SMB_SET_FILE_END_OF_FILE_INFO2);
	    else
		    pSMB->InformationLevel =
				cpu_to_le16(SMB_SET_FILE_END_OF_FILE_INFO);
	}

	parm_data =
	    (struct file_end_of_file_info *) (((char *) &pSMB->hdr.Protocol) +
				       offset);
	pSMB->ParameterOffset = cpu_to_le16(param_offset);
	pSMB->DataOffset = cpu_to_le16(offset);
	pSMB->SetupCount = 1;
	pSMB->Reserved3 = 0;
	pSMB->SubCommand = cpu_to_le16(TRANS2_SET_PATH_INFORMATION);
	byte_count = 3 /* pad */  + params + data_count;
	pSMB->DataCount = cpu_to_le16(data_count);
	pSMB->TotalDataCount = pSMB->DataCount;
	pSMB->ParameterCount = cpu_to_le16(params);
	pSMB->TotalParameterCount = pSMB->ParameterCount;
	pSMB->Reserved4 = 0;
	pSMB->hdr.smb_buf_length += byte_count;
	parm_data->FileSize = cpu_to_le64(size);
	pSMB->ByteCount = cpu_to_le16(byte_count);
	rc = SendReceive(xid, tcon->ses, (struct smb_hdr *) pSMB,
			 (struct smb_hdr *) pSMBr, &bytes_returned, 0);
	if (rc)
		cFYI(1, ("SetPathInfo (file size) returned %d", rc));

	cifs_buf_release(pSMB);

	if (rc == -EAGAIN)
		goto SetEOFRetry;

	return rc;
}

int
CIFSSMBSetFileSize(const int xid, struct cifsTconInfo *tcon, __u64 size,
		   __u16 fid, __u32 pid_of_opener, bool SetAllocation)
{
	struct smb_com_transaction2_sfi_req *pSMB  = NULL;
	char *data_offset;
	struct file_end_of_file_info *parm_data;
	int rc = 0;
	__u16 params, param_offset, offset, byte_count, count;

	cFYI(1, ("SetFileSize (via SetFileInfo) %lld",
			(long long)size));
	rc = small_smb_init(SMB_COM_TRANSACTION2, 15, tcon, (void **) &pSMB);

	if (rc)
		return rc;

	pSMB->hdr.Pid = cpu_to_le16((__u16)pid_of_opener);
	pSMB->hdr.PidHigh = cpu_to_le16((__u16)(pid_of_opener >> 16));

	params = 6;
	pSMB->MaxSetupCount = 0;
	pSMB->Reserved = 0;
	pSMB->Flags = 0;
	pSMB->Timeout = 0;
	pSMB->Reserved2 = 0;
	param_offset = offsetof(struct smb_com_transaction2_sfi_req, Fid) - 4;
	offset = param_offset + params;

	data_offset = (char *) (&pSMB->hdr.Protocol) + offset;

	count = sizeof(struct file_end_of_file_info);
	pSMB->MaxParameterCount = cpu_to_le16(2);
	/* BB find exact max SMB PDU from sess structure BB */
	pSMB->MaxDataCount = cpu_to_le16(1000);
	pSMB->SetupCount = 1;
	pSMB->Reserved3 = 0;
	pSMB->SubCommand = cpu_to_le16(TRANS2_SET_FILE_INFORMATION);
	byte_count = 3 /* pad */  + params + count;
	pSMB->DataCount = cpu_to_le16(count);
	pSMB->ParameterCount = cpu_to_le16(params);
	pSMB->TotalDataCount = pSMB->DataCount;
	pSMB->TotalParameterCount = pSMB->ParameterCount;
	pSMB->ParameterOffset = cpu_to_le16(param_offset);
	parm_data =
		(struct file_end_of_file_info *) (((char *) &pSMB->hdr.Protocol)
				+ offset);
	pSMB->DataOffset = cpu_to_le16(offset);
	parm_data->FileSize = cpu_to_le64(size);
	pSMB->Fid = fid;
	if (SetAllocation) {
		if (tcon->ses->capabilities & CAP_INFOLEVEL_PASSTHRU)
			pSMB->InformationLevel =
				cpu_to_le16(SMB_SET_FILE_ALLOCATION_INFO2);
		else
			pSMB->InformationLevel =
				cpu_to_le16(SMB_SET_FILE_ALLOCATION_INFO);
	} else /* Set File Size */  {
	    if (tcon->ses->capabilities & CAP_INFOLEVEL_PASSTHRU)
		    pSMB->InformationLevel =
				cpu_to_le16(SMB_SET_FILE_END_OF_FILE_INFO2);
	    else
		    pSMB->InformationLevel =
				cpu_to_le16(SMB_SET_FILE_END_OF_FILE_INFO);
	}
	pSMB->Reserved4 = 0;
	pSMB->hdr.smb_buf_length += byte_count;
	pSMB->ByteCount = cpu_to_le16(byte_count);
	rc = SendReceiveNoRsp(xid, tcon->ses, (struct smb_hdr *) pSMB, 0);
	if (rc) {
		cFYI(1,
		     ("Send error in SetFileInfo (SetFileSize) = %d",
		      rc));
	}

	/* Note: On -EAGAIN error only caller can retry on handle based calls
		since file handle passed in no longer valid */

	return rc;
}

/* Some legacy servers such as NT4 require that the file times be set on
   an open handle, rather than by pathname - this is awkward due to
   potential access conflicts on the open, but it is unavoidable for these
   old servers since the only other choice is to go from 100 nanosecond DCE
   time and resort to the original setpathinfo level which takes the ancient
   DOS time format with 2 second granularity */
int
CIFSSMBSetFileInfo(const int xid, struct cifsTconInfo *tcon,
		    const FILE_BASIC_INFO *data, __u16 fid, __u32 pid_of_opener)
{
	struct smb_com_transaction2_sfi_req *pSMB  = NULL;
	char *data_offset;
	int rc = 0;
	__u16 params, param_offset, offset, byte_count, count;

	cFYI(1, ("Set Times (via SetFileInfo)"));
	rc = small_smb_init(SMB_COM_TRANSACTION2, 15, tcon, (void **) &pSMB);

	if (rc)
		return rc;

	pSMB->hdr.Pid = cpu_to_le16((__u16)pid_of_opener);
	pSMB->hdr.PidHigh = cpu_to_le16((__u16)(pid_of_opener >> 16));

	params = 6;
	pSMB->MaxSetupCount = 0;
	pSMB->Reserved = 0;
	pSMB->Flags = 0;
	pSMB->Timeout = 0;
	pSMB->Reserved2 = 0;
	param_offset = offsetof(struct smb_com_transaction2_sfi_req, Fid) - 4;
	offset = param_offset + params;

	data_offset = (char *) (&pSMB->hdr.Protocol) + offset;

	count = sizeof(FILE_BASIC_INFO);
	pSMB->MaxParameterCount = cpu_to_le16(2);
	/* BB find max SMB PDU from sess */
	pSMB->MaxDataCount = cpu_to_le16(1000);
	pSMB->SetupCount = 1;
	pSMB->Reserved3 = 0;
	pSMB->SubCommand = cpu_to_le16(TRANS2_SET_FILE_INFORMATION);
	byte_count = 3 /* pad */  + params + count;
	pSMB->DataCount = cpu_to_le16(count);
	pSMB->ParameterCount = cpu_to_le16(params);
	pSMB->TotalDataCount = pSMB->DataCount;
	pSMB->TotalParameterCount = pSMB->ParameterCount;
	pSMB->ParameterOffset = cpu_to_le16(param_offset);
	pSMB->DataOffset = cpu_to_le16(offset);
	pSMB->Fid = fid;
	if (tcon->ses->capabilities & CAP_INFOLEVEL_PASSTHRU)
		pSMB->InformationLevel = cpu_to_le16(SMB_SET_FILE_BASIC_INFO2);
	else
		pSMB->InformationLevel = cpu_to_le16(SMB_SET_FILE_BASIC_INFO);
	pSMB->Reserved4 = 0;
	pSMB->hdr.smb_buf_length += byte_count;
	pSMB->ByteCount = cpu_to_le16(byte_count);
	memcpy(data_offset, data, sizeof(FILE_BASIC_INFO));
	rc = SendReceiveNoRsp(xid, tcon->ses, (struct smb_hdr *) pSMB, 0);
	if (rc)
		cFYI(1, ("Send error in Set Time (SetFileInfo) = %d", rc));

	/* Note: On -EAGAIN error only caller can retry on handle based calls
		since file handle passed in no longer valid */

	return rc;
}

int
CIFSSMBSetFileDisposition(const int xid, struct cifsTconInfo *tcon,
			  bool delete_file, __u16 fid, __u32 pid_of_opener)
{
	struct smb_com_transaction2_sfi_req *pSMB  = NULL;
	char *data_offset;
	int rc = 0;
	__u16 params, param_offset, offset, byte_count, count;

	cFYI(1, ("Set File Disposition (via SetFileInfo)"));
	rc = small_smb_init(SMB_COM_TRANSACTION2, 15, tcon, (void **) &pSMB);

	if (rc)
		return rc;

	pSMB->hdr.Pid = cpu_to_le16((__u16)pid_of_opener);
	pSMB->hdr.PidHigh = cpu_to_le16((__u16)(pid_of_opener >> 16));

	params = 6;
	pSMB->MaxSetupCount = 0;
	pSMB->Reserved = 0;
	pSMB->Flags = 0;
	pSMB->Timeout = 0;
	pSMB->Reserved2 = 0;
	param_offset = offsetof(struct smb_com_transaction2_sfi_req, Fid) - 4;
	offset = param_offset + params;

	data_offset = (char *) (&pSMB->hdr.Protocol) + offset;

	count = 1;
	pSMB->MaxParameterCount = cpu_to_le16(2);
	/* BB find max SMB PDU from sess */
	pSMB->MaxDataCount = cpu_to_le16(1000);
	pSMB->SetupCount = 1;
	pSMB->Reserved3 = 0;
	pSMB->SubCommand = cpu_to_le16(TRANS2_SET_FILE_INFORMATION);
	byte_count = 3 /* pad */  + params + count;
	pSMB->DataCount = cpu_to_le16(count);
	pSMB->ParameterCount = cpu_to_le16(params);
	pSMB->TotalDataCount = pSMB->DataCount;
	pSMB->TotalParameterCount = pSMB->ParameterCount;
	pSMB->ParameterOffset = cpu_to_le16(param_offset);
	pSMB->DataOffset = cpu_to_le16(offset);
	pSMB->Fid = fid;
	pSMB->InformationLevel = cpu_to_le16(SMB_SET_FILE_DISPOSITION_INFO);
	pSMB->Reserved4 = 0;
	pSMB->hdr.smb_buf_length += byte_count;
	pSMB->ByteCount = cpu_to_le16(byte_count);
	*data_offset = delete_file ? 1 : 0;
	rc = SendReceiveNoRsp(xid, tcon->ses, (struct smb_hdr *) pSMB, 0);
	if (rc)
		cFYI(1, ("Send error in SetFileDisposition = %d", rc));

	return rc;
}

int
CIFSSMBSetPathInfo(const int xid, struct cifsTconInfo *tcon,
		   const char *fileName, const FILE_BASIC_INFO *data,
		   const struct nls_table *nls_codepage, int remap)
{
	TRANSACTION2_SPI_REQ *pSMB = NULL;
	TRANSACTION2_SPI_RSP *pSMBr = NULL;
	int name_len;
	int rc = 0;
	int bytes_returned = 0;
	char *data_offset;
	__u16 params, param_offset, offset, byte_count, count;

	cFYI(1, ("In SetTimes"));

SetTimesRetry:
	rc = smb_init(SMB_COM_TRANSACTION2, 15, tcon, (void **) &pSMB,
		      (void **) &pSMBr);
	if (rc)
		return rc;

	if (pSMB->hdr.Flags2 & SMBFLG2_UNICODE) {
		name_len =
		    cifsConvertToUCS((__le16 *) pSMB->FileName, fileName,
				     PATH_MAX, nls_codepage, remap);
		name_len++;	/* trailing null */
		name_len *= 2;
	} else {	/* BB improve the check for buffer overruns BB */
		name_len = strnlen(fileName, PATH_MAX);
		name_len++;	/* trailing null */
		strncpy(pSMB->FileName, fileName, name_len);
	}

	params = 6 + name_len;
	count = sizeof(FILE_BASIC_INFO);
	pSMB->MaxParameterCount = cpu_to_le16(2);
	/* BB find max SMB PDU from sess structure BB */
	pSMB->MaxDataCount = cpu_to_le16(1000);
	pSMB->MaxSetupCount = 0;
	pSMB->Reserved = 0;
	pSMB->Flags = 0;
	pSMB->Timeout = 0;
	pSMB->Reserved2 = 0;
	param_offset = offsetof(struct smb_com_transaction2_spi_req,
				InformationLevel) - 4;
	offset = param_offset + params;
	data_offset = (char *) (&pSMB->hdr.Protocol) + offset;
	pSMB->ParameterOffset = cpu_to_le16(param_offset);
	pSMB->DataOffset = cpu_to_le16(offset);
	pSMB->SetupCount = 1;
	pSMB->Reserved3 = 0;
	pSMB->SubCommand = cpu_to_le16(TRANS2_SET_PATH_INFORMATION);
	byte_count = 3 /* pad */  + params + count;

	pSMB->DataCount = cpu_to_le16(count);
	pSMB->ParameterCount = cpu_to_le16(params);
	pSMB->TotalDataCount = pSMB->DataCount;
	pSMB->TotalParameterCount = pSMB->ParameterCount;
	if (tcon->ses->capabilities & CAP_INFOLEVEL_PASSTHRU)
		pSMB->InformationLevel = cpu_to_le16(SMB_SET_FILE_BASIC_INFO2);
	else
		pSMB->InformationLevel = cpu_to_le16(SMB_SET_FILE_BASIC_INFO);
	pSMB->Reserved4 = 0;
	pSMB->hdr.smb_buf_length += byte_count;
	memcpy(data_offset, data, sizeof(FILE_BASIC_INFO));
	pSMB->ByteCount = cpu_to_le16(byte_count);
	rc = SendReceive(xid, tcon->ses, (struct smb_hdr *) pSMB,
			 (struct smb_hdr *) pSMBr, &bytes_returned, 0);
	if (rc)
		cFYI(1, ("SetPathInfo (times) returned %d", rc));

	cifs_buf_release(pSMB);

	if (rc == -EAGAIN)
		goto SetTimesRetry;

	return rc;
}

/* Can not be used to set time stamps yet (due to old DOS time format) */
/* Can be used to set attributes */
#if 0  /* Possibly not needed - since it turns out that strangely NT4 has a bug
	  handling it anyway and NT4 was what we thought it would be needed for
	  Do not delete it until we prove whether needed for Win9x though */
int
CIFSSMBSetAttrLegacy(int xid, struct cifsTconInfo *tcon, char *fileName,
		__u16 dos_attrs, const struct nls_table *nls_codepage)
{
	SETATTR_REQ *pSMB = NULL;
	SETATTR_RSP *pSMBr = NULL;
	int rc = 0;
	int bytes_returned;
	int name_len;

	cFYI(1, ("In SetAttrLegacy"));

SetAttrLgcyRetry:
	rc = smb_init(SMB_COM_SETATTR, 8, tcon, (void **) &pSMB,
		      (void **) &pSMBr);
	if (rc)
		return rc;

	if (pSMB->hdr.Flags2 & SMBFLG2_UNICODE) {
		name_len =
			ConvertToUCS((__le16 *) pSMB->fileName, fileName,
				PATH_MAX, nls_codepage);
		name_len++;     /* trailing null */
		name_len *= 2;
	} else {	/* BB improve the check for buffer overruns BB */
		name_len = strnlen(fileName, PATH_MAX);
		name_len++;     /* trailing null */
		strncpy(pSMB->fileName, fileName, name_len);
	}
	pSMB->attr = cpu_to_le16(dos_attrs);
	pSMB->BufferFormat = 0x04;
	pSMB->hdr.smb_buf_length += name_len + 1;
	pSMB->ByteCount = cpu_to_le16(name_len + 1);
	rc = SendReceive(xid, tcon->ses, (struct smb_hdr *) pSMB,
			 (struct smb_hdr *) pSMBr, &bytes_returned, 0);
	if (rc)
		cFYI(1, ("Error in LegacySetAttr = %d", rc));

	cifs_buf_release(pSMB);

	if (rc == -EAGAIN)
		goto SetAttrLgcyRetry;

	return rc;
}
#endif /* temporarily unneeded SetAttr legacy function */

static void
cifs_fill_unix_set_info(FILE_UNIX_BASIC_INFO *data_offset,
			const struct cifs_unix_set_info_args *args)
{
	u64 mode = args->mode;

	/*
	 * Samba server ignores set of file size to zero due to bugs in some
	 * older clients, but we should be precise - we use SetFileSize to
	 * set file size and do not want to truncate file size to zero
	 * accidently as happened on one Samba server beta by putting
	 * zero instead of -1 here
	 */
	data_offset->EndOfFile = cpu_to_le64(NO_CHANGE_64);
	data_offset->NumOfBytes = cpu_to_le64(NO_CHANGE_64);
	data_offset->LastStatusChange = cpu_to_le64(args->ctime);
	data_offset->LastAccessTime = cpu_to_le64(args->atime);
	data_offset->LastModificationTime = cpu_to_le64(args->mtime);
	data_offset->Uid = cpu_to_le64(args->uid);
	data_offset->Gid = cpu_to_le64(args->gid);
	/* better to leave device as zero when it is  */
	data_offset->DevMajor = cpu_to_le64(MAJOR(args->device));
	data_offset->DevMinor = cpu_to_le64(MINOR(args->device));
	data_offset->Permissions = cpu_to_le64(mode);

	if (S_ISREG(mode))
		data_offset->Type = cpu_to_le32(UNIX_FILE);
	else if (S_ISDIR(mode))
		data_offset->Type = cpu_to_le32(UNIX_DIR);
	else if (S_ISLNK(mode))
		data_offset->Type = cpu_to_le32(UNIX_SYMLINK);
	else if (S_ISCHR(mode))
		data_offset->Type = cpu_to_le32(UNIX_CHARDEV);
	else if (S_ISBLK(mode))
		data_offset->Type = cpu_to_le32(UNIX_BLOCKDEV);
	else if (S_ISFIFO(mode))
		data_offset->Type = cpu_to_le32(UNIX_FIFO);
	else if (S_ISSOCK(mode))
		data_offset->Type = cpu_to_le32(UNIX_SOCKET);
}

int
CIFSSMBUnixSetFileInfo(const int xid, struct cifsTconInfo *tcon,
		       const struct cifs_unix_set_info_args *args,
		       u16 fid, u32 pid_of_opener)
{
	struct smb_com_transaction2_sfi_req *pSMB  = NULL;
	FILE_UNIX_BASIC_INFO *data_offset;
	int rc = 0;
	u16 params, param_offset, offset, byte_count, count;

	cFYI(1, ("Set Unix Info (via SetFileInfo)"));
	rc = small_smb_init(SMB_COM_TRANSACTION2, 15, tcon, (void **) &pSMB);

	if (rc)
		return rc;

	pSMB->hdr.Pid = cpu_to_le16((__u16)pid_of_opener);
	pSMB->hdr.PidHigh = cpu_to_le16((__u16)(pid_of_opener >> 16));

	params = 6;
	pSMB->MaxSetupCount = 0;
	pSMB->Reserved = 0;
	pSMB->Flags = 0;
	pSMB->Timeout = 0;
	pSMB->Reserved2 = 0;
	param_offset = offsetof(struct smb_com_transaction2_sfi_req, Fid) - 4;
	offset = param_offset + params;

	data_offset = (FILE_UNIX_BASIC_INFO *)
				((char *)(&pSMB->hdr.Protocol) + offset);
	count = sizeof(FILE_UNIX_BASIC_INFO);

	pSMB->MaxParameterCount = cpu_to_le16(2);
	/* BB find max SMB PDU from sess */
	pSMB->MaxDataCount = cpu_to_le16(1000);
	pSMB->SetupCount = 1;
	pSMB->Reserved3 = 0;
	pSMB->SubCommand = cpu_to_le16(TRANS2_SET_FILE_INFORMATION);
	byte_count = 3 /* pad */  + params + count;
	pSMB->DataCount = cpu_to_le16(count);
	pSMB->ParameterCount = cpu_to_le16(params);
	pSMB->TotalDataCount = pSMB->DataCount;
	pSMB->TotalParameterCount = pSMB->ParameterCount;
	pSMB->ParameterOffset = cpu_to_le16(param_offset);
	pSMB->DataOffset = cpu_to_le16(offset);
	pSMB->Fid = fid;
	pSMB->InformationLevel = cpu_to_le16(SMB_SET_FILE_UNIX_BASIC);
	pSMB->Reserved4 = 0;
	pSMB->hdr.smb_buf_length += byte_count;
	pSMB->ByteCount = cpu_to_le16(byte_count);

	cifs_fill_unix_set_info(data_offset, args);

	rc = SendReceiveNoRsp(xid, tcon->ses, (struct smb_hdr *) pSMB, 0);
	if (rc)
		cFYI(1, ("Send error in Set Time (SetFileInfo) = %d", rc));

	/* Note: On -EAGAIN error only caller can retry on handle based calls
		since file handle passed in no longer valid */

	return rc;
}

int
CIFSSMBUnixSetPathInfo(const int xid, struct cifsTconInfo *tcon, char *fileName,
		       const struct cifs_unix_set_info_args *args,
		       const struct nls_table *nls_codepage, int remap)
{
	TRANSACTION2_SPI_REQ *pSMB = NULL;
	TRANSACTION2_SPI_RSP *pSMBr = NULL;
	int name_len;
	int rc = 0;
	int bytes_returned = 0;
	FILE_UNIX_BASIC_INFO *data_offset;
	__u16 params, param_offset, offset, count, byte_count;

	cFYI(1, ("In SetUID/GID/Mode"));
setPermsRetry:
	rc = smb_init(SMB_COM_TRANSACTION2, 15, tcon, (void **) &pSMB,
		      (void **) &pSMBr);
	if (rc)
		return rc;

	if (pSMB->hdr.Flags2 & SMBFLG2_UNICODE) {
		name_len =
		    cifsConvertToUCS((__le16 *) pSMB->FileName, fileName,
				     PATH_MAX, nls_codepage, remap);
		name_len++;	/* trailing null */
		name_len *= 2;
	} else {	/* BB improve the check for buffer overruns BB */
		name_len = strnlen(fileName, PATH_MAX);
		name_len++;	/* trailing null */
		strncpy(pSMB->FileName, fileName, name_len);
	}

	params = 6 + name_len;
	count = sizeof(FILE_UNIX_BASIC_INFO);
	pSMB->MaxParameterCount = cpu_to_le16(2);
	/* BB find max SMB PDU from sess structure BB */
	pSMB->MaxDataCount = cpu_to_le16(1000);
	pSMB->MaxSetupCount = 0;
	pSMB->Reserved = 0;
	pSMB->Flags = 0;
	pSMB->Timeout = 0;
	pSMB->Reserved2 = 0;
	param_offset = offsetof(struct smb_com_transaction2_spi_req,
				InformationLevel) - 4;
	offset = param_offset + params;
	data_offset =
	    (FILE_UNIX_BASIC_INFO *) ((char *) &pSMB->hdr.Protocol +
				      offset);
	memset(data_offset, 0, count);
	pSMB->DataOffset = cpu_to_le16(offset);
	pSMB->ParameterOffset = cpu_to_le16(param_offset);
	pSMB->SetupCount = 1;
	pSMB->Reserved3 = 0;
	pSMB->SubCommand = cpu_to_le16(TRANS2_SET_PATH_INFORMATION);
	byte_count = 3 /* pad */  + params + count;
	pSMB->ParameterCount = cpu_to_le16(params);
	pSMB->DataCount = cpu_to_le16(count);
	pSMB->TotalParameterCount = pSMB->ParameterCount;
	pSMB->TotalDataCount = pSMB->DataCount;
	pSMB->InformationLevel = cpu_to_le16(SMB_SET_FILE_UNIX_BASIC);
	pSMB->Reserved4 = 0;
	pSMB->hdr.smb_buf_length += byte_count;

	cifs_fill_unix_set_info(data_offset, args);

	pSMB->ByteCount = cpu_to_le16(byte_count);
	rc = SendReceive(xid, tcon->ses, (struct smb_hdr *) pSMB,
			 (struct smb_hdr *) pSMBr, &bytes_returned, 0);
	if (rc)
		cFYI(1, ("SetPathInfo (perms) returned %d", rc));

	cifs_buf_release(pSMB);
	if (rc == -EAGAIN)
		goto setPermsRetry;
	return rc;
}

int CIFSSMBNotify(const int xid, struct cifsTconInfo *tcon,
		  const int notify_subdirs, const __u16 netfid,
		  __u32 filter, struct file *pfile, int multishot,
		  const struct nls_table *nls_codepage)
{
	int rc = 0;
	struct smb_com_transaction_change_notify_req *pSMB = NULL;
	struct smb_com_ntransaction_change_notify_rsp *pSMBr = NULL;
	struct dir_notify_req *dnotify_req;
	int bytes_returned;

	cFYI(1, ("In CIFSSMBNotify for file handle %d", (int)netfid));
	rc = smb_init(SMB_COM_NT_TRANSACT, 23, tcon, (void **) &pSMB,
		      (void **) &pSMBr);
	if (rc)
		return rc;

	pSMB->TotalParameterCount = 0 ;
	pSMB->TotalDataCount = 0;
	pSMB->MaxParameterCount = cpu_to_le32(2);
	/* BB find exact data count max from sess structure BB */
	pSMB->MaxDataCount = 0; /* same in little endian or be */
/* BB VERIFY verify which is correct for above BB */
	pSMB->MaxDataCount = cpu_to_le32((tcon->ses->server->maxBuf -
					     MAX_CIFS_HDR_SIZE) & 0xFFFFFF00);

	pSMB->MaxSetupCount = 4;
	pSMB->Reserved = 0;
	pSMB->ParameterOffset = 0;
	pSMB->DataCount = 0;
	pSMB->DataOffset = 0;
	pSMB->SetupCount = 4; /* single byte does not need le conversion */
	pSMB->SubCommand = cpu_to_le16(NT_TRANSACT_NOTIFY_CHANGE);
	pSMB->ParameterCount = pSMB->TotalParameterCount;
	if (notify_subdirs)
		pSMB->WatchTree = 1; /* one byte - no le conversion needed */
	pSMB->Reserved2 = 0;
	pSMB->CompletionFilter = cpu_to_le32(filter);
	pSMB->Fid = netfid; /* file handle always le */
	pSMB->ByteCount = 0;

	rc = SendReceive(xid, tcon->ses, (struct smb_hdr *) pSMB,
			 (struct smb_hdr *)pSMBr, &bytes_returned,
			 CIFS_ASYNC_OP);
	if (rc) {
		cFYI(1, ("Error in Notify = %d", rc));
	} else {
		/* Add file to outstanding requests */
		/* BB change to kmem cache alloc */
		dnotify_req = kmalloc(
						sizeof(struct dir_notify_req),
						 GFP_KERNEL);
		if (dnotify_req) {
			dnotify_req->Pid = pSMB->hdr.Pid;
			dnotify_req->PidHigh = pSMB->hdr.PidHigh;
			dnotify_req->Mid = pSMB->hdr.Mid;
			dnotify_req->Tid = pSMB->hdr.Tid;
			dnotify_req->Uid = pSMB->hdr.Uid;
			dnotify_req->netfid = netfid;
			dnotify_req->pfile = pfile;
			dnotify_req->filter = filter;
			dnotify_req->multishot = multishot;
			spin_lock(&GlobalMid_Lock);
			list_add_tail(&dnotify_req->lhead,
					&GlobalDnotifyReqList);
			spin_unlock(&GlobalMid_Lock);
		} else
			rc = -ENOMEM;
	}
	cifs_buf_release(pSMB);
	return rc;
}
#ifdef CONFIG_CIFS_XATTR
ssize_t
CIFSSMBQAllEAs(const int xid, struct cifsTconInfo *tcon,
		 const unsigned char *searchName,
		 char *EAData, size_t buf_size,
		 const struct nls_table *nls_codepage, int remap)
{
		/* BB assumes one setup word */
	TRANSACTION2_QPI_REQ *pSMB = NULL;
	TRANSACTION2_QPI_RSP *pSMBr = NULL;
	int rc = 0;
	int bytes_returned;
	int name_len;
	struct fea *temp_fea;
	char *temp_ptr;
	__u16 params, byte_count;

	cFYI(1, ("In Query All EAs path %s", searchName));
QAllEAsRetry:
	rc = smb_init(SMB_COM_TRANSACTION2, 15, tcon, (void **) &pSMB,
		      (void **) &pSMBr);
	if (rc)
		return rc;

	if (pSMB->hdr.Flags2 & SMBFLG2_UNICODE) {
		name_len =
		    cifsConvertToUCS((__le16 *) pSMB->FileName, searchName,
				     PATH_MAX, nls_codepage, remap);
		name_len++;	/* trailing null */
		name_len *= 2;
	} else {	/* BB improve the check for buffer overruns BB */
		name_len = strnlen(searchName, PATH_MAX);
		name_len++;	/* trailing null */
		strncpy(pSMB->FileName, searchName, name_len);
	}

	params = 2 /* level */ + 4 /* reserved */ + name_len /* includes NUL */;
	pSMB->TotalDataCount = 0;
	pSMB->MaxParameterCount = cpu_to_le16(2);
	/* BB find exact max SMB PDU from sess structure BB */
	pSMB->MaxDataCount = cpu_to_le16(4000);
	pSMB->MaxSetupCount = 0;
	pSMB->Reserved = 0;
	pSMB->Flags = 0;
	pSMB->Timeout = 0;
	pSMB->Reserved2 = 0;
	pSMB->ParameterOffset = cpu_to_le16(offsetof(
	struct smb_com_transaction2_qpi_req, InformationLevel) - 4);
	pSMB->DataCount = 0;
	pSMB->DataOffset = 0;
	pSMB->SetupCount = 1;
	pSMB->Reserved3 = 0;
	pSMB->SubCommand = cpu_to_le16(TRANS2_QUERY_PATH_INFORMATION);
	byte_count = params + 1 /* pad */ ;
	pSMB->TotalParameterCount = cpu_to_le16(params);
	pSMB->ParameterCount = pSMB->TotalParameterCount;
	pSMB->InformationLevel = cpu_to_le16(SMB_INFO_QUERY_ALL_EAS);
	pSMB->Reserved4 = 0;
	pSMB->hdr.smb_buf_length += byte_count;
	pSMB->ByteCount = cpu_to_le16(byte_count);

	rc = SendReceive(xid, tcon->ses, (struct smb_hdr *) pSMB,
			 (struct smb_hdr *) pSMBr, &bytes_returned, 0);
	if (rc) {
		cFYI(1, ("Send error in QueryAllEAs = %d", rc));
	} else {		/* decode response */
		rc = validate_t2((struct smb_t2_rsp *)pSMBr);

		/* BB also check enough total bytes returned */
		/* BB we need to improve the validity checking
		of these trans2 responses */
		if (rc || (pSMBr->ByteCount < 4))
			rc = -EIO;	/* bad smb */
	   /* else if (pFindData){
			memcpy((char *) pFindData,
			       (char *) &pSMBr->hdr.Protocol +
			       data_offset, kl);
		}*/ else {
			/* check that length of list is not more than bcc */
			/* check that each entry does not go beyond length
			   of list */
			/* check that each element of each entry does not
			   go beyond end of list */
			__u16 data_offset = le16_to_cpu(pSMBr->t2.DataOffset);
			struct fealist *ea_response_data;
			rc = 0;
			/* validate_trans2_offsets() */
			/* BB check if start of smb + data_offset > &bcc+ bcc */
			ea_response_data = (struct fealist *)
				(((char *) &pSMBr->hdr.Protocol) +
				data_offset);
			name_len = le32_to_cpu(ea_response_data->list_len);
			cFYI(1, ("ea length %d", name_len));
			if (name_len <= 8) {
			/* returned EA size zeroed at top of function */
				cFYI(1, ("empty EA list returned from server"));
			} else {
				/* account for ea list len */
				name_len -= 4;
				temp_fea = ea_response_data->list;
				temp_ptr = (char *)temp_fea;
				while (name_len > 0) {
					__u16 value_len;
					name_len -= 4;
					temp_ptr += 4;
					rc += temp_fea->name_len;
				/* account for prefix user. and trailing null */
					rc = rc + 5 + 1;
					if (rc < (int)buf_size) {
						memcpy(EAData, "user.", 5);
						EAData += 5;
						memcpy(EAData, temp_ptr,
						       temp_fea->name_len);
						EAData += temp_fea->name_len;
						/* null terminate name */
						*EAData = 0;
						EAData = EAData + 1;
					} else if (buf_size == 0) {
						/* skip copy - calc size only */
					} else {
						/* stop before overrun buffer */
						rc = -ERANGE;
						break;
					}
					name_len -= temp_fea->name_len;
					temp_ptr += temp_fea->name_len;
					/* account for trailing null */
					name_len--;
					temp_ptr++;
					value_len =
					      le16_to_cpu(temp_fea->value_len);
					name_len -= value_len;
					temp_ptr += value_len;
					/* BB check that temp_ptr is still
					      within the SMB BB*/

					/* no trailing null to account for
					   in value len */
					/* go on to next EA */
					temp_fea = (struct fea *)temp_ptr;
				}
			}
		}
	}
	cifs_buf_release(pSMB);
	if (rc == -EAGAIN)
		goto QAllEAsRetry;

	return (ssize_t)rc;
}

ssize_t CIFSSMBQueryEA(const int xid, struct cifsTconInfo *tcon,
		const unsigned char *searchName, const unsigned char *ea_name,
		unsigned char *ea_value, size_t buf_size,
		const struct nls_table *nls_codepage, int remap)
{
	TRANSACTION2_QPI_REQ *pSMB = NULL;
	TRANSACTION2_QPI_RSP *pSMBr = NULL;
	int rc = 0;
	int bytes_returned;
	int name_len;
	struct fea *temp_fea;
	char *temp_ptr;
	__u16 params, byte_count;

	cFYI(1, ("In Query EA path %s", searchName));
QEARetry:
	rc = smb_init(SMB_COM_TRANSACTION2, 15, tcon, (void **) &pSMB,
		      (void **) &pSMBr);
	if (rc)
		return rc;

	if (pSMB->hdr.Flags2 & SMBFLG2_UNICODE) {
		name_len =
		    cifsConvertToUCS((__le16 *) pSMB->FileName, searchName,
				     PATH_MAX, nls_codepage, remap);
		name_len++;	/* trailing null */
		name_len *= 2;
	} else {	/* BB improve the check for buffer overruns BB */
		name_len = strnlen(searchName, PATH_MAX);
		name_len++;	/* trailing null */
		strncpy(pSMB->FileName, searchName, name_len);
	}

	params = 2 /* level */ + 4 /* reserved */ + name_len /* includes NUL */;
	pSMB->TotalDataCount = 0;
	pSMB->MaxParameterCount = cpu_to_le16(2);
	/* BB find exact max SMB PDU from sess structure BB */
	pSMB->MaxDataCount = cpu_to_le16(4000);
	pSMB->MaxSetupCount = 0;
	pSMB->Reserved = 0;
	pSMB->Flags = 0;
	pSMB->Timeout = 0;
	pSMB->Reserved2 = 0;
	pSMB->ParameterOffset = cpu_to_le16(offsetof(
		struct smb_com_transaction2_qpi_req, InformationLevel) - 4);
	pSMB->DataCount = 0;
	pSMB->DataOffset = 0;
	pSMB->SetupCount = 1;
	pSMB->Reserved3 = 0;
	pSMB->SubCommand = cpu_to_le16(TRANS2_QUERY_PATH_INFORMATION);
	byte_count = params + 1 /* pad */ ;
	pSMB->TotalParameterCount = cpu_to_le16(params);
	pSMB->ParameterCount = pSMB->TotalParameterCount;
	pSMB->InformationLevel = cpu_to_le16(SMB_INFO_QUERY_ALL_EAS);
	pSMB->Reserved4 = 0;
	pSMB->hdr.smb_buf_length += byte_count;
	pSMB->ByteCount = cpu_to_le16(byte_count);

	rc = SendReceive(xid, tcon->ses, (struct smb_hdr *) pSMB,
			 (struct smb_hdr *) pSMBr, &bytes_returned, 0);
	if (rc) {
		cFYI(1, ("Send error in Query EA = %d", rc));
	} else {		/* decode response */
		rc = validate_t2((struct smb_t2_rsp *)pSMBr);

		/* BB also check enough total bytes returned */
		/* BB we need to improve the validity checking
		of these trans2 responses */
		if (rc || (pSMBr->ByteCount < 4))
			rc = -EIO;	/* bad smb */
	   /* else if (pFindData){
			memcpy((char *) pFindData,
			       (char *) &pSMBr->hdr.Protocol +
			       data_offset, kl);
		}*/ else {
			/* check that length of list is not more than bcc */
			/* check that each entry does not go beyond length
			   of list */
			/* check that each element of each entry does not
			   go beyond end of list */
			__u16 data_offset = le16_to_cpu(pSMBr->t2.DataOffset);
			struct fealist *ea_response_data;
			rc = -ENODATA;
			/* validate_trans2_offsets() */
			/* BB check if start of smb + data_offset > &bcc+ bcc*/
			ea_response_data = (struct fealist *)
				(((char *) &pSMBr->hdr.Protocol) +
				data_offset);
			name_len = le32_to_cpu(ea_response_data->list_len);
			cFYI(1, ("ea length %d", name_len));
			if (name_len <= 8) {
			/* returned EA size zeroed at top of function */
				cFYI(1, ("empty EA list returned from server"));
			} else {
				/* account for ea list len */
				name_len -= 4;
				temp_fea = ea_response_data->list;
				temp_ptr = (char *)temp_fea;
				/* loop through checking if we have a matching
				name and then return the associated value */
				while (name_len > 0) {
					__u16 value_len;
					name_len -= 4;
					temp_ptr += 4;
					value_len =
					      le16_to_cpu(temp_fea->value_len);
				/* BB validate that value_len falls within SMB,
				even though maximum for name_len is 255 */
					if (memcmp(temp_fea->name, ea_name,
						  temp_fea->name_len) == 0) {
						/* found a match */
						rc = value_len;
				/* account for prefix user. and trailing null */
						if (rc <= (int)buf_size) {
							memcpy(ea_value,
								temp_fea->name+temp_fea->name_len+1,
								rc);
							/* ea values, unlike ea
							   names, are not null
							   terminated */
						} else if (buf_size == 0) {
						/* skip copy - calc size only */
						} else {
						/* stop before overrun buffer */
							rc = -ERANGE;
						}
						break;
					}
					name_len -= temp_fea->name_len;
					temp_ptr += temp_fea->name_len;
					/* account for trailing null */
					name_len--;
					temp_ptr++;
					name_len -= value_len;
					temp_ptr += value_len;
					/* No trailing null to account for in
					   value_len.  Go on to next EA */
					temp_fea = (struct fea *)temp_ptr;
				}
			}
		}
	}
	cifs_buf_release(pSMB);
	if (rc == -EAGAIN)
		goto QEARetry;

	return (ssize_t)rc;
}

int
CIFSSMBSetEA(const int xid, struct cifsTconInfo *tcon, const char *fileName,
	     const char *ea_name, const void *ea_value,
	     const __u16 ea_value_len, const struct nls_table *nls_codepage,
	     int remap)
{
	struct smb_com_transaction2_spi_req *pSMB = NULL;
	struct smb_com_transaction2_spi_rsp *pSMBr = NULL;
	struct fealist *parm_data;
	int name_len;
	int rc = 0;
	int bytes_returned = 0;
	__u16 params, param_offset, byte_count, offset, count;

	cFYI(1, ("In SetEA"));
SetEARetry:
	rc = smb_init(SMB_COM_TRANSACTION2, 15, tcon, (void **) &pSMB,
		      (void **) &pSMBr);
	if (rc)
		return rc;

	if (pSMB->hdr.Flags2 & SMBFLG2_UNICODE) {
		name_len =
		    cifsConvertToUCS((__le16 *) pSMB->FileName, fileName,
				     PATH_MAX, nls_codepage, remap);
		name_len++;	/* trailing null */
		name_len *= 2;
	} else {	/* BB improve the check for buffer overruns BB */
		name_len = strnlen(fileName, PATH_MAX);
		name_len++;	/* trailing null */
		strncpy(pSMB->FileName, fileName, name_len);
	}

	params = 6 + name_len;

	/* done calculating parms using name_len of file name,
	now use name_len to calculate length of ea name
	we are going to create in the inode xattrs */
	if (ea_name == NULL)
		name_len = 0;
	else
		name_len = strnlen(ea_name, 255);

	count = sizeof(*parm_data) + ea_value_len + name_len;
	pSMB->MaxParameterCount = cpu_to_le16(2);
	/* BB find max SMB PDU from sess */
	pSMB->MaxDataCount = cpu_to_le16(1000);
	pSMB->MaxSetupCount = 0;
	pSMB->Reserved = 0;
	pSMB->Flags = 0;
	pSMB->Timeout = 0;
	pSMB->Reserved2 = 0;
	param_offset = offsetof(struct smb_com_transaction2_spi_req,
				InformationLevel) - 4;
	offset = param_offset + params;
	pSMB->InformationLevel =
		cpu_to_le16(SMB_SET_FILE_EA);

	parm_data =
		(struct fealist *) (((char *) &pSMB->hdr.Protocol) +
				       offset);
	pSMB->ParameterOffset = cpu_to_le16(param_offset);
	pSMB->DataOffset = cpu_to_le16(offset);
	pSMB->SetupCount = 1;
	pSMB->Reserved3 = 0;
	pSMB->SubCommand = cpu_to_le16(TRANS2_SET_PATH_INFORMATION);
	byte_count = 3 /* pad */  + params + count;
	pSMB->DataCount = cpu_to_le16(count);
	parm_data->list_len = cpu_to_le32(count);
	parm_data->list[0].EA_flags = 0;
	/* we checked above that name len is less than 255 */
	parm_data->list[0].name_len = (__u8)name_len;
	/* EA names are always ASCII */
	if (ea_name)
		strncpy(parm_data->list[0].name, ea_name, name_len);
	parm_data->list[0].name[name_len] = 0;
	parm_data->list[0].value_len = cpu_to_le16(ea_value_len);
	/* caller ensures that ea_value_len is less than 64K but
	we need to ensure that it fits within the smb */

	/*BB add length check to see if it would fit in
	     negotiated SMB buffer size BB */
	/* if (ea_value_len > buffer_size - 512 (enough for header)) */
	if (ea_value_len)
		memcpy(parm_data->list[0].name+name_len+1,
		       ea_value, ea_value_len);

	pSMB->TotalDataCount = pSMB->DataCount;
	pSMB->ParameterCount = cpu_to_le16(params);
	pSMB->TotalParameterCount = pSMB->ParameterCount;
	pSMB->Reserved4 = 0;
	pSMB->hdr.smb_buf_length += byte_count;
	pSMB->ByteCount = cpu_to_le16(byte_count);
	rc = SendReceive(xid, tcon->ses, (struct smb_hdr *) pSMB,
			 (struct smb_hdr *) pSMBr, &bytes_returned, 0);
	if (rc)
		cFYI(1, ("SetPathInfo (EA) returned %d", rc));

	cifs_buf_release(pSMB);

	if (rc == -EAGAIN)
		goto SetEARetry;

	return rc;
}

#endif<|MERGE_RESOLUTION|>--- conflicted
+++ resolved
@@ -135,56 +135,6 @@
 		}
 	}
 
-<<<<<<< HEAD
-			nls_codepage = load_nls_default();
-		/* need to prevent multiple threads trying to
-		simultaneously reconnect the same SMB session */
-			mutex_lock(&tcon->ses->sesSem);
-			if (tcon->ses->need_reconnect)
-				rc = cifs_setup_session(0, tcon->ses,
-							nls_codepage);
-			if (!rc && (tcon->need_reconnect)) {
-				mark_open_files_invalid(tcon);
-				rc = CIFSTCon(0, tcon->ses, tcon->treeName,
-					      tcon, nls_codepage);
-				mutex_unlock(&tcon->ses->sesSem);
-				/* BB FIXME add code to check if wsize needs
-				   update due to negotiated smb buffer size
-				   shrinking */
-				if (rc == 0) {
-					atomic_inc(&tconInfoReconnectCount);
-					/* tell server Unix caps we support */
-					if (tcon->ses->capabilities & CAP_UNIX)
-						reset_cifs_unix_caps(
-						0 /* no xid */,
-						tcon,
-						NULL /* we do not know sb */,
-						NULL /* no vol info */);
-				}
-
-				cFYI(1, ("reconnect tcon rc = %d", rc));
-				/* Removed call to reopen open files here.
-				   It is safer (and faster) to reopen files
-				   one at a time as needed in read and write */
-
-				/* Check if handle based operation so we
-				   know whether we can continue or not without
-				   returning to caller to reset file handle */
-				switch (smb_command) {
-					case SMB_COM_READ_ANDX:
-					case SMB_COM_WRITE_ANDX:
-					case SMB_COM_CLOSE:
-					case SMB_COM_FIND_CLOSE2:
-					case SMB_COM_LOCKING_ANDX: {
-						unload_nls(nls_codepage);
-						return -EAGAIN;
-					}
-				}
-			} else {
-				mutex_unlock(&tcon->ses->sesSem);
-			}
-			unload_nls(nls_codepage);
-=======
 	if (ses->status == CifsExiting)
 		return -EIO;
 
@@ -195,7 +145,6 @@
 	while (server->tcpStatus == CifsNeedReconnect) {
 		wait_event_interruptible_timeout(server->response_q,
 			(server->tcpStatus == CifsGood), 10 * HZ);
->>>>>>> 4ec62b2b
 
 		/* is TCP session is reestablished now ?*/
 		if (server->tcpStatus != CifsNeedReconnect)
@@ -221,19 +170,19 @@
 	 * need to prevent multiple threads trying to simultaneously
 	 * reconnect the same SMB session
 	 */
-	down(&ses->sesSem);
+	mutex_lock(&ses->session_mutex);
 	if (ses->need_reconnect)
 		rc = cifs_setup_session(0, ses, nls_codepage);
 
 	/* do we need to reconnect tcon? */
 	if (rc || !tcon->need_reconnect) {
-		up(&ses->sesSem);
+		mutex_unlock(&ses->session_mutex);
 		goto out;
 	}
 
 	mark_open_files_invalid(tcon);
 	rc = CIFSTCon(0, ses, tcon->treeName, tcon, nls_codepage);
-	up(&ses->sesSem);
+	mutex_unlock(&ses->session_mutex);
 	cFYI(1, ("reconnect tcon rc = %d", rc));
 
 	if (rc)
@@ -336,105 +285,7 @@
 {
 	int rc = 0;
 
-<<<<<<< HEAD
-	/* SMBs NegProt, SessSetup, uLogoff do not have tcon yet so
-	   check for tcp and smb session status done differently
-	   for those three - in the calling routine */
-	if (tcon) {
-		if (tcon->tidStatus == CifsExiting) {
-			/* only tree disconnect, open, and write,
-			  (and ulogoff which does not have tcon)
-			  are allowed as we start force umount */
-			if ((smb_command != SMB_COM_WRITE_ANDX) &&
-			   (smb_command != SMB_COM_OPEN_ANDX) &&
-			   (smb_command != SMB_COM_TREE_DISCONNECT)) {
-				cFYI(1, ("can not send cmd %d while umounting",
-					smb_command));
-				return -ENODEV;
-			}
-		}
-
-		if ((tcon->ses) && (tcon->ses->status != CifsExiting) &&
-				  (tcon->ses->server)) {
-			struct nls_table *nls_codepage;
-				/* Give Demultiplex thread up to 10 seconds to
-				   reconnect, should be greater than cifs socket
-				   timeout which is 7 seconds */
-			while (tcon->ses->server->tcpStatus ==
-							CifsNeedReconnect) {
-				wait_event_interruptible_timeout(tcon->ses->server->response_q,
-					(tcon->ses->server->tcpStatus ==
-							CifsGood), 10 * HZ);
-				if (tcon->ses->server->tcpStatus ==
-						CifsNeedReconnect) {
-					/* on "soft" mounts we wait once */
-					if (!tcon->retry ||
-					   (tcon->ses->status == CifsExiting)) {
-						cFYI(1, ("gave up waiting on "
-						      "reconnect in smb_init"));
-						return -EHOSTDOWN;
-					} /* else "hard" mount - keep retrying
-					     until process is killed or server
-					     comes on-line */
-				} else /* TCP session is reestablished now */
-					break;
-			}
-			nls_codepage = load_nls_default();
-		/* need to prevent multiple threads trying to
-		simultaneously reconnect the same SMB session */
-			mutex_lock(&tcon->ses->sesSem);
-			if (tcon->ses->need_reconnect)
-				rc = cifs_setup_session(0, tcon->ses,
-							nls_codepage);
-			if (!rc && (tcon->need_reconnect)) {
-				mark_open_files_invalid(tcon);
-				rc = CIFSTCon(0, tcon->ses, tcon->treeName,
-					      tcon, nls_codepage);
-				mutex_unlock(&tcon->ses->sesSem);
-				/* BB FIXME add code to check if wsize needs
-				update due to negotiated smb buffer size
-				shrinking */
-				if (rc == 0) {
-					atomic_inc(&tconInfoReconnectCount);
-					/* tell server Unix caps we support */
-					if (tcon->ses->capabilities & CAP_UNIX)
-						reset_cifs_unix_caps(
-						0 /* no xid */,
-						tcon,
-						NULL /* do not know sb */,
-						NULL /* no vol info */);
-				}
-
-				cFYI(1, ("reconnect tcon rc = %d", rc));
-				/* Removed call to reopen open files here.
-				   It is safer (and faster) to reopen files
-				   one at a time as needed in read and write */
-
-				/* Check if handle based operation so we
-				   know whether we can continue or not without
-				   returning to caller to reset file handle */
-				switch (smb_command) {
-					case SMB_COM_READ_ANDX:
-					case SMB_COM_WRITE_ANDX:
-					case SMB_COM_CLOSE:
-					case SMB_COM_FIND_CLOSE2:
-					case SMB_COM_LOCKING_ANDX: {
-						unload_nls(nls_codepage);
-						return -EAGAIN;
-					}
-				}
-			} else {
-				mutex_unlock(&tcon->ses->sesSem);
-			}
-			unload_nls(nls_codepage);
-
-		} else {
-			return -EIO;
-		}
-	}
-=======
 	rc = cifs_reconnect_tcon(tcon, smb_command);
->>>>>>> 4ec62b2b
 	if (rc)
 		return rc;
 
@@ -849,13 +700,13 @@
 	if (!ses || !ses->server)
 		return -EIO;
 
-	mutex_lock(&ses->sesSem);
+	mutex_lock(&ses->session_mutex);
 	if (ses->need_reconnect)
 		goto session_already_dead; /* no need to send SMBlogoff if uid
 					      already closed due to reconnect */
 	rc = small_smb_init(SMB_COM_LOGOFF_ANDX, 2, NULL, (void **)&pSMB);
 	if (rc) {
-		mutex_unlock(&ses->sesSem);
+		mutex_unlock(&ses->session_mutex);
 		return rc;
 	}
 
@@ -870,7 +721,7 @@
 	pSMB->AndXCommand = 0xFF;
 	rc = SendReceiveNoRsp(xid, ses, (struct smb_hdr *) pSMB, 0);
 session_already_dead:
-	mutex_unlock(&ses->sesSem);
+	mutex_unlock(&ses->session_mutex);
 
 	/* if session dead then we do not need to do ulogoff,
 		since server closed smb session, no sense reporting
