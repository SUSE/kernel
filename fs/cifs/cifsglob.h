--- conflicted
+++ resolved
@@ -76,10 +76,6 @@
 #define SMB_ECHO_INTERVAL_MIN 1
 #define SMB_ECHO_INTERVAL_MAX 600
 #define SMB_ECHO_INTERVAL_DEFAULT 60
-
-/* dns resolution intervals in seconds */
-#define SMB_DNS_RESOLVE_INTERVAL_MIN     120
-#define SMB_DNS_RESOLVE_INTERVAL_DEFAULT 600
 
 /* smb multichannel query server interfaces interval in seconds */
 #define SMB_INTERFACE_POLL_INTERVAL	600
@@ -694,7 +690,6 @@
 	/* point to the SMBD connection if RDMA is used instead of socket */
 	struct smbd_connection *smbd_conn;
 	struct delayed_work	echo; /* echo ping workqueue job */
-	struct delayed_work	resolve; /* dns resolution workqueue job */
 	char	*smallbuf;	/* pointer to current "small" buffer */
 	char	*bigbuf;	/* pointer to current "big" buffer */
 	/* Total size of this PDU. Only valid from cifs_demultiplex_thread */
@@ -1247,12 +1242,8 @@
 	struct cached_fids *cfids;
 	/* BB add field for back pointer to sb struct(s)? */
 #ifdef CONFIG_CIFS_DFS_UPCALL
-<<<<<<< HEAD
-	struct list_head ulist; /* cache update list */
-=======
 	struct list_head dfs_ses_list;
 	struct delayed_work dfs_cache_work;
->>>>>>> 16718dba
 #endif
 	struct delayed_work	query_interfaces; /* query interfaces workqueue job */
 };
@@ -1785,13 +1776,7 @@
 	struct TCP_Server_Info *server;
 	struct cifs_ses *ses;
 	struct cifs_tcon *tcon;
-<<<<<<< HEAD
-	struct cifs_ses *root_ses;
-	uuid_t mount_id;
-	char *origin_fullpath, *leaf_fullpath;
-=======
 	struct list_head dfs_ses_list;
->>>>>>> 16718dba
 };
 
 static inline void free_dfs_info_param(struct dfs_info3_param *param)
@@ -2209,6 +2194,12 @@
 	unsigned long addr;
 	int i, j;
 
+	/*
+	 * The first rqst has a transform header where the first 20 bytes are
+	 * not part of the encrypted blob.
+	 */
+	skip = 20;
+
 	/* Assumes the first rqst has a transform header as the first iov.
 	 * I.e.
 	 * rqst[0].rq_iov[0]  is transform header
@@ -2216,14 +2207,9 @@
 	 * rqst[1+].rq_iov[0+] data to be encrypted/decrypted
 	 */
 	for (i = 0; i < num_rqst; i++) {
-		/*
-		 * The first rqst has a transform header where the
-		 * first 20 bytes are not part of the encrypted blob.
-		 */
 		for (j = 0; j < rqst[i].rq_nvec; j++) {
 			struct kvec *iov = &rqst[i].rq_iov[j];
 
-			skip = (i == 0) && (j == 0) ? 20 : 0;
 			addr = (unsigned long)iov->iov_base + skip;
 			if (unlikely(is_vmalloc_addr((void *)addr))) {
 				len = iov->iov_len - skip;
@@ -2232,6 +2218,7 @@
 			} else {
 				nents++;
 			}
+			skip = 0;
 		}
 		nents += rqst[i].rq_npages;
 	}
