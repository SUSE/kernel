/*
 *   fs/cifs/connect.c
 *
 *   Copyright (C) International Business Machines  Corp., 2002,2011
 *   Author(s): Steve French (sfrench@us.ibm.com)
 *
 *   This library is free software; you can redistribute it and/or modify
 *   it under the terms of the GNU Lesser General Public License as published
 *   by the Free Software Foundation; either version 2.1 of the License, or
 *   (at your option) any later version.
 *
 *   This library is distributed in the hope that it will be useful,
 *   but WITHOUT ANY WARRANTY; without even the implied warranty of
 *   MERCHANTABILITY or FITNESS FOR A PARTICULAR PURPOSE.  See
 *   the GNU Lesser General Public License for more details.
 *
 *   You should have received a copy of the GNU Lesser General Public License
 *   along with this library; if not, write to the Free Software
 *   Foundation, Inc., 59 Temple Place, Suite 330, Boston, MA 02111-1307 USA
 */
#include <linux/fs.h>
#include <linux/net.h>
#include <linux/string.h>
#include <linux/sched/mm.h>
#include <linux/sched/signal.h>
#include <linux/list.h>
#include <linux/wait.h>
#include <linux/slab.h>
#include <linux/pagemap.h>
#include <linux/ctype.h>
#include <linux/utsname.h>
#include <linux/mempool.h>
#include <linux/delay.h>
#include <linux/completion.h>
#include <linux/kthread.h>
#include <linux/pagevec.h>
#include <linux/freezer.h>
#include <linux/namei.h>
#include <linux/uuid.h>
#include <linux/uaccess.h>
#include <asm/processor.h>
#include <linux/inet.h>
#include <linux/module.h>
#include <keys/user-type.h>
#include <net/ipv6.h>
#include <linux/parser.h>
#include <linux/bvec.h>
#include "cifspdu.h"
#include "cifsglob.h"
#include "cifsproto.h"
#include "cifs_unicode.h"
#include "cifs_debug.h"
#include "cifs_fs_sb.h"
#include "ntlmssp.h"
#include "nterr.h"
#include "rfc1002pdu.h"
#include "fscache.h"
#include "smb2proto.h"
#include "smbdirect.h"
#include "dns_resolve.h"
#ifdef CONFIG_CIFS_DFS_UPCALL
#include "dfs_cache.h"
#endif
#include "fs_context.h"
#ifdef CONFIG_CIFS_SWN_UPCALL
#include "cifs_swn.h"
#endif

extern mempool_t *cifs_req_poolp;
extern bool disable_legacy_dialects;

/* FIXME: should these be tunable? */
#define TLINK_ERROR_EXPIRE	(1 * HZ)
#define TLINK_IDLE_EXPIRE	(600 * HZ)

/* Drop the connection to not overload the server */
#define NUM_STATUS_IO_TIMEOUT   5

static int ip_connect(struct TCP_Server_Info *server);
static int generic_ip_connect(struct TCP_Server_Info *server);
static void tlink_rb_insert(struct rb_root *root, struct tcon_link *new_tlink);
static void cifs_prune_tlinks(struct work_struct *work);

/*
 * Resolve hostname and set ip addr in tcp ses. Useful for hostnames that may
 * get their ip addresses changed at some point.
 *
 * This should be called with server->srv_mutex held.
 */
static int reconn_set_ipaddr_from_hostname(struct TCP_Server_Info *server)
{
	int rc;
	int len;
	char *unc, *ipaddr = NULL;

	if (!server->hostname)
		return -EINVAL;

	len = strlen(server->hostname) + 3;

	unc = kmalloc(len, GFP_KERNEL);
	if (!unc) {
		cifs_dbg(FYI, "%s: failed to create UNC path\n", __func__);
		return -ENOMEM;
	}
	scnprintf(unc, len, "\\\\%s", server->hostname);

	rc = dns_resolve_server_name_to_ip(unc, &ipaddr);
	kfree(unc);

	if (rc < 0) {
		cifs_dbg(FYI, "%s: failed to resolve server part of %s to IP: %d\n",
			 __func__, server->hostname, rc);
		return rc;
	}

	spin_lock(&cifs_tcp_ses_lock);
	rc = cifs_convert_address((struct sockaddr *)&server->dstaddr, ipaddr,
				  strlen(ipaddr));
	spin_unlock(&cifs_tcp_ses_lock);
	kfree(ipaddr);

	return !rc ? -1 : 0;
}

#ifdef CONFIG_CIFS_DFS_UPCALL
/* These functions must be called with server->srv_mutex held */
static void reconn_set_next_dfs_target(struct TCP_Server_Info *server,
				       struct cifs_sb_info *cifs_sb,
				       struct dfs_cache_tgt_list *tgt_list,
				       struct dfs_cache_tgt_iterator **tgt_it)
{
	const char *name;
	int rc;

	if (!cifs_sb || !cifs_sb->origin_fullpath)
		return;

	if (!*tgt_it) {
		*tgt_it = dfs_cache_get_tgt_iterator(tgt_list);
	} else {
		*tgt_it = dfs_cache_get_next_tgt(tgt_list, *tgt_it);
		if (!*tgt_it)
			*tgt_it = dfs_cache_get_tgt_iterator(tgt_list);
	}

	cifs_dbg(FYI, "%s: UNC: %s\n", __func__, cifs_sb->origin_fullpath);

	name = dfs_cache_get_tgt_name(*tgt_it);

	kfree(server->hostname);

	server->hostname = extract_hostname(name);
	if (IS_ERR(server->hostname)) {
		cifs_dbg(FYI,
			 "%s: failed to extract hostname from target: %ld\n",
			 __func__, PTR_ERR(server->hostname));
		return;
	}

	rc = reconn_set_ipaddr_from_hostname(server);
	if (rc) {
		cifs_dbg(FYI, "%s: failed to resolve hostname: %d\n",
			 __func__, rc);
	}
}

static inline int reconn_setup_dfs_targets(struct cifs_sb_info *cifs_sb,
					   struct dfs_cache_tgt_list *tl)
{
	if (!cifs_sb->origin_fullpath)
		return -EOPNOTSUPP;
	return dfs_cache_noreq_find(cifs_sb->origin_fullpath + 1, NULL, tl);
}
#endif

/*
 * cifs tcp session reconnection
 *
 * mark tcp session as reconnecting so temporarily locked
 * mark all smb sessions as reconnecting for tcp session
 * reconnect tcp session
 * wake up waiters on reconnection? - (not needed currently)
 */
int
cifs_reconnect(struct TCP_Server_Info *server)
{
	int rc = 0;
	struct list_head *tmp, *tmp2;
	struct cifs_ses *ses;
	struct cifs_tcon *tcon;
	struct mid_q_entry *mid_entry;
	struct list_head retry_list;
#ifdef CONFIG_CIFS_DFS_UPCALL
	struct super_block *sb = NULL;
	struct cifs_sb_info *cifs_sb = NULL;
	struct dfs_cache_tgt_list tgt_list = {0};
	struct dfs_cache_tgt_iterator *tgt_it = NULL;
#endif

	spin_lock(&GlobalMid_Lock);
	server->nr_targets = 1;
#ifdef CONFIG_CIFS_DFS_UPCALL
	spin_unlock(&GlobalMid_Lock);
	sb = cifs_get_tcp_super(server);
	if (IS_ERR(sb)) {
		rc = PTR_ERR(sb);
		cifs_dbg(FYI, "%s: will not do DFS failover: rc = %d\n",
			 __func__, rc);
		sb = NULL;
	} else {
		cifs_sb = CIFS_SB(sb);
		rc = reconn_setup_dfs_targets(cifs_sb, &tgt_list);
		if (rc) {
			cifs_sb = NULL;
			if (rc != -EOPNOTSUPP) {
				cifs_server_dbg(VFS, "%s: no target servers for DFS failover\n",
						__func__);
			}
		} else {
			server->nr_targets = dfs_cache_get_nr_tgts(&tgt_list);
		}
	}
	cifs_dbg(FYI, "%s: will retry %d target(s)\n", __func__,
		 server->nr_targets);
	spin_lock(&GlobalMid_Lock);
#endif
	if (server->tcpStatus == CifsExiting) {
		/* the demux thread will exit normally
		next time through the loop */
		spin_unlock(&GlobalMid_Lock);
#ifdef CONFIG_CIFS_DFS_UPCALL
		dfs_cache_free_tgts(&tgt_list);
		cifs_put_tcp_super(sb);
#endif
		wake_up(&server->response_q);
		return rc;
	} else
		server->tcpStatus = CifsNeedReconnect;
	spin_unlock(&GlobalMid_Lock);
	server->maxBuf = 0;
	server->max_read = 0;

	cifs_dbg(FYI, "Mark tcp session as need reconnect\n");
	trace_smb3_reconnect(server->CurrentMid, server->conn_id, server->hostname);

	/* before reconnecting the tcp session, mark the smb session (uid)
		and the tid bad so they are not used until reconnected */
	cifs_dbg(FYI, "%s: marking sessions and tcons for reconnect\n",
		 __func__);
	spin_lock(&cifs_tcp_ses_lock);
	list_for_each(tmp, &server->smb_ses_list) {
		ses = list_entry(tmp, struct cifs_ses, smb_ses_list);
		ses->need_reconnect = true;
		list_for_each(tmp2, &ses->tcon_list) {
			tcon = list_entry(tmp2, struct cifs_tcon, tcon_list);
			tcon->need_reconnect = true;
		}
		if (ses->tcon_ipc)
			ses->tcon_ipc->need_reconnect = true;
	}
	spin_unlock(&cifs_tcp_ses_lock);

	/* do not want to be sending data on a socket we are freeing */
	cifs_dbg(FYI, "%s: tearing down socket\n", __func__);
	mutex_lock(&server->srv_mutex);
	if (server->ssocket) {
		cifs_dbg(FYI, "State: 0x%x Flags: 0x%lx\n",
			 server->ssocket->state, server->ssocket->flags);
		kernel_sock_shutdown(server->ssocket, SHUT_WR);
		cifs_dbg(FYI, "Post shutdown state: 0x%x Flags: 0x%lx\n",
			 server->ssocket->state, server->ssocket->flags);
		sock_release(server->ssocket);
		server->ssocket = NULL;
	}
	server->sequence_number = 0;
	server->session_estab = false;
	kfree(server->session_key.response);
	server->session_key.response = NULL;
	server->session_key.len = 0;
	server->lstrp = jiffies;

	/* mark submitted MIDs for retry and issue callback */
	INIT_LIST_HEAD(&retry_list);
	cifs_dbg(FYI, "%s: moving mids to private list\n", __func__);
	spin_lock(&GlobalMid_Lock);
	list_for_each_safe(tmp, tmp2, &server->pending_mid_q) {
		mid_entry = list_entry(tmp, struct mid_q_entry, qhead);
		kref_get(&mid_entry->refcount);
		if (mid_entry->mid_state == MID_REQUEST_SUBMITTED)
			mid_entry->mid_state = MID_RETRY_NEEDED;
		list_move(&mid_entry->qhead, &retry_list);
		mid_entry->mid_flags |= MID_DELETED;
	}
	spin_unlock(&GlobalMid_Lock);
	mutex_unlock(&server->srv_mutex);

	cifs_dbg(FYI, "%s: issuing mid callbacks\n", __func__);
	list_for_each_safe(tmp, tmp2, &retry_list) {
		mid_entry = list_entry(tmp, struct mid_q_entry, qhead);
		list_del_init(&mid_entry->qhead);
		mid_entry->callback(mid_entry);
		cifs_mid_q_entry_release(mid_entry);
	}

	if (cifs_rdma_enabled(server)) {
		mutex_lock(&server->srv_mutex);
		smbd_destroy(server);
		mutex_unlock(&server->srv_mutex);
	}

	do {
		try_to_freeze();

		mutex_lock(&server->srv_mutex);

#ifdef CONFIG_CIFS_SWN_UPCALL
		if (server->use_swn_dstaddr) {
			server->dstaddr = server->swn_dstaddr;
		} else {
#endif

#ifdef CONFIG_CIFS_DFS_UPCALL
		if (cifs_sb && cifs_sb->origin_fullpath)
			/*
			 * Set up next DFS target server (if any) for reconnect. If DFS
			 * feature is disabled, then we will retry last server we
			 * connected to before.
			 */
			reconn_set_next_dfs_target(server, cifs_sb, &tgt_list, &tgt_it);
		else {
#endif
			/*
			 * Resolve the hostname again to make sure that IP address is up-to-date.
			 */
			rc = reconn_set_ipaddr_from_hostname(server);
			if (rc) {
				cifs_dbg(FYI, "%s: failed to resolve hostname: %d\n",
						__func__, rc);
			}

#ifdef CONFIG_CIFS_DFS_UPCALL
		}
#endif


#ifdef CONFIG_CIFS_SWN_UPCALL
		}
#endif

		if (cifs_rdma_enabled(server))
			rc = smbd_reconnect(server);
		else
			rc = generic_ip_connect(server);
		if (rc) {
			cifs_dbg(FYI, "reconnect error %d\n", rc);
			mutex_unlock(&server->srv_mutex);
			msleep(3000);
		} else {
			atomic_inc(&tcpSesReconnectCount);
			set_credits(server, 1);
			spin_lock(&GlobalMid_Lock);
			if (server->tcpStatus != CifsExiting)
				server->tcpStatus = CifsNeedNegotiate;
			spin_unlock(&GlobalMid_Lock);
#ifdef CONFIG_CIFS_SWN_UPCALL
			server->use_swn_dstaddr = false;
#endif
			mutex_unlock(&server->srv_mutex);
		}
	} while (server->tcpStatus == CifsNeedReconnect);

#ifdef CONFIG_CIFS_DFS_UPCALL
	if (tgt_it) {
		rc = dfs_cache_noreq_update_tgthint(cifs_sb->origin_fullpath + 1,
						    tgt_it);
		if (rc) {
			cifs_server_dbg(VFS, "%s: failed to update DFS target hint: rc = %d\n",
				 __func__, rc);
		}
		rc = dfs_cache_update_vol(cifs_sb->origin_fullpath, server);
		if (rc) {
			cifs_server_dbg(VFS, "%s: failed to update vol info in DFS cache: rc = %d\n",
				 __func__, rc);
		}
		dfs_cache_free_tgts(&tgt_list);

	}

	cifs_put_tcp_super(sb);
#endif
	if (server->tcpStatus == CifsNeedNegotiate)
		mod_delayed_work(cifsiod_wq, &server->echo, 0);

	wake_up(&server->response_q);
	return rc;
}

static void
cifs_echo_request(struct work_struct *work)
{
	int rc;
	struct TCP_Server_Info *server = container_of(work,
					struct TCP_Server_Info, echo.work);
	unsigned long echo_interval;

	/*
	 * If we need to renegotiate, set echo interval to zero to
	 * immediately call echo service where we can renegotiate.
	 */
	if (server->tcpStatus == CifsNeedNegotiate)
		echo_interval = 0;
	else
		echo_interval = server->echo_interval;

	/*
	 * We cannot send an echo if it is disabled.
	 * Also, no need to ping if we got a response recently.
	 */

	if (server->tcpStatus == CifsNeedReconnect ||
	    server->tcpStatus == CifsExiting ||
	    server->tcpStatus == CifsNew ||
	    (server->ops->can_echo && !server->ops->can_echo(server)) ||
	    time_before(jiffies, server->lstrp + echo_interval - HZ))
		goto requeue_echo;

	rc = server->ops->echo ? server->ops->echo(server) : -ENOSYS;
	if (rc)
		cifs_dbg(FYI, "Unable to send echo request to server: %s\n",
			 server->hostname);

#ifdef CONFIG_CIFS_SWN_UPCALL
	/* Check witness registrations */
	cifs_swn_check();
#endif

requeue_echo:
	queue_delayed_work(cifsiod_wq, &server->echo, server->echo_interval);
}

static bool
allocate_buffers(struct TCP_Server_Info *server)
{
	if (!server->bigbuf) {
		server->bigbuf = (char *)cifs_buf_get();
		if (!server->bigbuf) {
			cifs_server_dbg(VFS, "No memory for large SMB response\n");
			msleep(3000);
			/* retry will check if exiting */
			return false;
		}
	} else if (server->large_buf) {
		/* we are reusing a dirty large buf, clear its start */
		memset(server->bigbuf, 0, HEADER_SIZE(server));
	}

	if (!server->smallbuf) {
		server->smallbuf = (char *)cifs_small_buf_get();
		if (!server->smallbuf) {
			cifs_server_dbg(VFS, "No memory for SMB response\n");
			msleep(1000);
			/* retry will check if exiting */
			return false;
		}
		/* beginning of smb buffer is cleared in our buf_get */
	} else {
		/* if existing small buf clear beginning */
		memset(server->smallbuf, 0, HEADER_SIZE(server));
	}

	return true;
}

static bool
server_unresponsive(struct TCP_Server_Info *server)
{
	/*
	 * We need to wait 3 echo intervals to make sure we handle such
	 * situations right:
	 * 1s  client sends a normal SMB request
	 * 2s  client gets a response
	 * 30s echo workqueue job pops, and decides we got a response recently
	 *     and don't need to send another
	 * ...
	 * 65s kernel_recvmsg times out, and we see that we haven't gotten
	 *     a response in >60s.
	 */
	if ((server->tcpStatus == CifsGood ||
	    server->tcpStatus == CifsNeedNegotiate) &&
	    time_after(jiffies, server->lstrp + 3 * server->echo_interval)) {
		cifs_server_dbg(VFS, "has not responded in %lu seconds. Reconnecting...\n",
			 (3 * server->echo_interval) / HZ);
		cifs_reconnect(server);
		return true;
	}

	return false;
}

static inline bool
zero_credits(struct TCP_Server_Info *server)
{
	int val;

	spin_lock(&server->req_lock);
	val = server->credits + server->echo_credits + server->oplock_credits;
	if (server->in_flight == 0 && val == 0) {
		spin_unlock(&server->req_lock);
		return true;
	}
	spin_unlock(&server->req_lock);
	return false;
}

static int
cifs_readv_from_socket(struct TCP_Server_Info *server, struct msghdr *smb_msg)
{
	int length = 0;
	int total_read;

	smb_msg->msg_control = NULL;
	smb_msg->msg_controllen = 0;

	for (total_read = 0; msg_data_left(smb_msg); total_read += length) {
		try_to_freeze();

		/* reconnect if no credits and no requests in flight */
		if (zero_credits(server)) {
			cifs_reconnect(server);
			return -ECONNABORTED;
		}

		if (server_unresponsive(server))
			return -ECONNABORTED;
		if (cifs_rdma_enabled(server) && server->smbd_conn)
			length = smbd_recv(server->smbd_conn, smb_msg);
		else
			length = sock_recvmsg(server->ssocket, smb_msg, 0);

		if (server->tcpStatus == CifsExiting)
			return -ESHUTDOWN;

		if (server->tcpStatus == CifsNeedReconnect) {
			cifs_reconnect(server);
			return -ECONNABORTED;
		}

		if (length == -ERESTARTSYS ||
		    length == -EAGAIN ||
		    length == -EINTR) {
			/*
			 * Minimum sleep to prevent looping, allowing socket
			 * to clear and app threads to set tcpStatus
			 * CifsNeedReconnect if server hung.
			 */
			usleep_range(1000, 2000);
			length = 0;
			continue;
		}

		if (length <= 0) {
			cifs_dbg(FYI, "Received no data or error: %d\n", length);
			cifs_reconnect(server);
			return -ECONNABORTED;
		}
	}
	return total_read;
}

int
cifs_read_from_socket(struct TCP_Server_Info *server, char *buf,
		      unsigned int to_read)
{
	struct msghdr smb_msg;
	struct kvec iov = {.iov_base = buf, .iov_len = to_read};
	iov_iter_kvec(&smb_msg.msg_iter, READ, &iov, 1, to_read);

	return cifs_readv_from_socket(server, &smb_msg);
}

ssize_t
cifs_discard_from_socket(struct TCP_Server_Info *server, size_t to_read)
{
	struct msghdr smb_msg;

	/*
	 *  iov_iter_discard already sets smb_msg.type and count and iov_offset
	 *  and cifs_readv_from_socket sets msg_control and msg_controllen
	 *  so little to initialize in struct msghdr
	 */
	smb_msg.msg_name = NULL;
	smb_msg.msg_namelen = 0;
	iov_iter_discard(&smb_msg.msg_iter, READ, to_read);

	return cifs_readv_from_socket(server, &smb_msg);
}

int
cifs_read_page_from_socket(struct TCP_Server_Info *server, struct page *page,
	unsigned int page_offset, unsigned int to_read)
{
	struct msghdr smb_msg;
	struct bio_vec bv = {
		.bv_page = page, .bv_len = to_read, .bv_offset = page_offset};
	iov_iter_bvec(&smb_msg.msg_iter, READ, &bv, 1, to_read);
	return cifs_readv_from_socket(server, &smb_msg);
}

static bool
is_smb_response(struct TCP_Server_Info *server, unsigned char type)
{
	/*
	 * The first byte big endian of the length field,
	 * is actually not part of the length but the type
	 * with the most common, zero, as regular data.
	 */
	switch (type) {
	case RFC1002_SESSION_MESSAGE:
		/* Regular SMB response */
		return true;
	case RFC1002_SESSION_KEEP_ALIVE:
		cifs_dbg(FYI, "RFC 1002 session keep alive\n");
		break;
	case RFC1002_POSITIVE_SESSION_RESPONSE:
		cifs_dbg(FYI, "RFC 1002 positive session response\n");
		break;
	case RFC1002_NEGATIVE_SESSION_RESPONSE:
		/*
		 * We get this from Windows 98 instead of an error on
		 * SMB negprot response.
		 */
		cifs_dbg(FYI, "RFC 1002 negative session response\n");
		/* give server a second to clean up */
		msleep(1000);
		/*
		 * Always try 445 first on reconnect since we get NACK
		 * on some if we ever connected to port 139 (the NACK
		 * is since we do not begin with RFC1001 session
		 * initialize frame).
		 */
		cifs_set_port((struct sockaddr *)&server->dstaddr, CIFS_PORT);
		cifs_reconnect(server);
		break;
	default:
		cifs_server_dbg(VFS, "RFC 1002 unknown response type 0x%x\n", type);
		cifs_reconnect(server);
	}

	return false;
}

void
dequeue_mid(struct mid_q_entry *mid, bool malformed)
{
#ifdef CONFIG_CIFS_STATS2
	mid->when_received = jiffies;
#endif
	spin_lock(&GlobalMid_Lock);
	if (!malformed)
		mid->mid_state = MID_RESPONSE_RECEIVED;
	else
		mid->mid_state = MID_RESPONSE_MALFORMED;
	/*
	 * Trying to handle/dequeue a mid after the send_recv()
	 * function has finished processing it is a bug.
	 */
	if (mid->mid_flags & MID_DELETED)
		pr_warn_once("trying to dequeue a deleted mid\n");
	else {
		list_del_init(&mid->qhead);
		mid->mid_flags |= MID_DELETED;
	}
	spin_unlock(&GlobalMid_Lock);
}

static unsigned int
smb2_get_credits_from_hdr(char *buffer, struct TCP_Server_Info *server)
{
	struct smb2_sync_hdr *shdr = (struct smb2_sync_hdr *)buffer;

	/*
	 * SMB1 does not use credits.
	 */
	if (server->vals->header_preamble_size)
		return 0;

	return le16_to_cpu(shdr->CreditRequest);
}

static void
handle_mid(struct mid_q_entry *mid, struct TCP_Server_Info *server,
	   char *buf, int malformed)
{
	if (server->ops->check_trans2 &&
	    server->ops->check_trans2(mid, server, buf, malformed))
		return;
	mid->credits_received = smb2_get_credits_from_hdr(buf, server);
	mid->resp_buf = buf;
	mid->large_buf = server->large_buf;
	/* Was previous buf put in mpx struct for multi-rsp? */
	if (!mid->multiRsp) {
		/* smb buffer will be freed by user thread */
		if (server->large_buf)
			server->bigbuf = NULL;
		else
			server->smallbuf = NULL;
	}
	dequeue_mid(mid, malformed);
}

static void clean_demultiplex_info(struct TCP_Server_Info *server)
{
	int length;

	/* take it off the list, if it's not already */
	spin_lock(&cifs_tcp_ses_lock);
	list_del_init(&server->tcp_ses_list);
	spin_unlock(&cifs_tcp_ses_lock);

	cancel_delayed_work_sync(&server->echo);

	spin_lock(&GlobalMid_Lock);
	server->tcpStatus = CifsExiting;
	spin_unlock(&GlobalMid_Lock);
	wake_up_all(&server->response_q);

	/* check if we have blocked requests that need to free */
	spin_lock(&server->req_lock);
	if (server->credits <= 0)
		server->credits = 1;
	spin_unlock(&server->req_lock);
	/*
	 * Although there should not be any requests blocked on this queue it
	 * can not hurt to be paranoid and try to wake up requests that may
	 * haven been blocked when more than 50 at time were on the wire to the
	 * same server - they now will see the session is in exit state and get
	 * out of SendReceive.
	 */
	wake_up_all(&server->request_q);
	/* give those requests time to exit */
	msleep(125);
	if (cifs_rdma_enabled(server))
		smbd_destroy(server);
	if (server->ssocket) {
		sock_release(server->ssocket);
		server->ssocket = NULL;
	}

	if (!list_empty(&server->pending_mid_q)) {
		struct list_head dispose_list;
		struct mid_q_entry *mid_entry;
		struct list_head *tmp, *tmp2;

		INIT_LIST_HEAD(&dispose_list);
		spin_lock(&GlobalMid_Lock);
		list_for_each_safe(tmp, tmp2, &server->pending_mid_q) {
			mid_entry = list_entry(tmp, struct mid_q_entry, qhead);
			cifs_dbg(FYI, "Clearing mid %llu\n", mid_entry->mid);
			kref_get(&mid_entry->refcount);
			mid_entry->mid_state = MID_SHUTDOWN;
			list_move(&mid_entry->qhead, &dispose_list);
			mid_entry->mid_flags |= MID_DELETED;
		}
		spin_unlock(&GlobalMid_Lock);

		/* now walk dispose list and issue callbacks */
		list_for_each_safe(tmp, tmp2, &dispose_list) {
			mid_entry = list_entry(tmp, struct mid_q_entry, qhead);
			cifs_dbg(FYI, "Callback mid %llu\n", mid_entry->mid);
			list_del_init(&mid_entry->qhead);
			mid_entry->callback(mid_entry);
			cifs_mid_q_entry_release(mid_entry);
		}
		/* 1/8th of sec is more than enough time for them to exit */
		msleep(125);
	}

	if (!list_empty(&server->pending_mid_q)) {
		/*
		 * mpx threads have not exited yet give them at least the smb
		 * send timeout time for long ops.
		 *
		 * Due to delays on oplock break requests, we need to wait at
		 * least 45 seconds before giving up on a request getting a
		 * response and going ahead and killing cifsd.
		 */
		cifs_dbg(FYI, "Wait for exit from demultiplex thread\n");
		msleep(46000);
		/*
		 * If threads still have not exited they are probably never
		 * coming home not much else we can do but free the memory.
		 */
	}

	kfree(server->hostname);
	kfree(server);

	length = atomic_dec_return(&tcpSesAllocCount);
	if (length > 0)
		mempool_resize(cifs_req_poolp, length + cifs_min_rcv);
}

static int
standard_receive3(struct TCP_Server_Info *server, struct mid_q_entry *mid)
{
	int length;
	char *buf = server->smallbuf;
	unsigned int pdu_length = server->pdu_size;

	/* make sure this will fit in a large buffer */
	if (pdu_length > CIFSMaxBufSize + MAX_HEADER_SIZE(server) -
		server->vals->header_preamble_size) {
		cifs_server_dbg(VFS, "SMB response too long (%u bytes)\n", pdu_length);
		cifs_reconnect(server);
		return -ECONNABORTED;
	}

	/* switch to large buffer if too big for a small one */
	if (pdu_length > MAX_CIFS_SMALL_BUFFER_SIZE - 4) {
		server->large_buf = true;
		memcpy(server->bigbuf, buf, server->total_read);
		buf = server->bigbuf;
	}

	/* now read the rest */
	length = cifs_read_from_socket(server, buf + HEADER_SIZE(server) - 1,
				       pdu_length - HEADER_SIZE(server) + 1
				       + server->vals->header_preamble_size);

	if (length < 0)
		return length;
	server->total_read += length;

	dump_smb(buf, server->total_read);

	return cifs_handle_standard(server, mid);
}

int
cifs_handle_standard(struct TCP_Server_Info *server, struct mid_q_entry *mid)
{
	char *buf = server->large_buf ? server->bigbuf : server->smallbuf;
	int length;

	/*
	 * We know that we received enough to get to the MID as we
	 * checked the pdu_length earlier. Now check to see
	 * if the rest of the header is OK. We borrow the length
	 * var for the rest of the loop to avoid a new stack var.
	 *
	 * 48 bytes is enough to display the header and a little bit
	 * into the payload for debugging purposes.
	 */
	length = server->ops->check_message(buf, server->total_read, server);
	if (length != 0)
		cifs_dump_mem("Bad SMB: ", buf,
			min_t(unsigned int, server->total_read, 48));

	if (server->ops->is_session_expired &&
	    server->ops->is_session_expired(buf)) {
		cifs_reconnect(server);
		return -1;
	}

	if (server->ops->is_status_pending &&
	    server->ops->is_status_pending(buf, server))
		return -1;

	if (!mid)
		return length;

	handle_mid(mid, server, buf, length);
	return 0;
}

static void
smb2_add_credits_from_hdr(char *buffer, struct TCP_Server_Info *server)
{
	struct smb2_sync_hdr *shdr = (struct smb2_sync_hdr *)buffer;
	int scredits, in_flight;

	/*
	 * SMB1 does not use credits.
	 */
	if (server->vals->header_preamble_size)
		return;

	if (shdr->CreditRequest) {
		spin_lock(&server->req_lock);
		server->credits += le16_to_cpu(shdr->CreditRequest);
		scredits = server->credits;
		in_flight = server->in_flight;
		spin_unlock(&server->req_lock);
		wake_up(&server->request_q);

		trace_smb3_add_credits(server->CurrentMid,
				server->conn_id, server->hostname, scredits,
				le16_to_cpu(shdr->CreditRequest), in_flight);
		cifs_server_dbg(FYI, "%s: added %u credits total=%d\n",
				__func__, le16_to_cpu(shdr->CreditRequest),
				scredits);
	}
}


static int
cifs_demultiplex_thread(void *p)
{
	int i, num_mids, length;
	struct TCP_Server_Info *server = p;
	unsigned int pdu_length;
	unsigned int next_offset;
	char *buf = NULL;
	struct task_struct *task_to_wake = NULL;
	struct mid_q_entry *mids[MAX_COMPOUND];
	char *bufs[MAX_COMPOUND];
	unsigned int noreclaim_flag, num_io_timeout = 0;

	noreclaim_flag = memalloc_noreclaim_save();
	cifs_dbg(FYI, "Demultiplex PID: %d\n", task_pid_nr(current));

	length = atomic_inc_return(&tcpSesAllocCount);
	if (length > 1)
		mempool_resize(cifs_req_poolp, length + cifs_min_rcv);

	set_freezable();
	allow_kernel_signal(SIGKILL);
	while (server->tcpStatus != CifsExiting) {
		if (try_to_freeze())
			continue;

		if (!allocate_buffers(server))
			continue;

		server->large_buf = false;
		buf = server->smallbuf;
		pdu_length = 4; /* enough to get RFC1001 header */

		length = cifs_read_from_socket(server, buf, pdu_length);
		if (length < 0)
			continue;

		if (server->vals->header_preamble_size == 0)
			server->total_read = 0;
		else
			server->total_read = length;

		/*
		 * The right amount was read from socket - 4 bytes,
		 * so we can now interpret the length field.
		 */
		pdu_length = get_rfc1002_length(buf);

		cifs_dbg(FYI, "RFC1002 header 0x%x\n", pdu_length);
		if (!is_smb_response(server, buf[0]))
			continue;
next_pdu:
		server->pdu_size = pdu_length;

		/* make sure we have enough to get to the MID */
		if (server->pdu_size < HEADER_SIZE(server) - 1 -
		    server->vals->header_preamble_size) {
			cifs_server_dbg(VFS, "SMB response too short (%u bytes)\n",
				 server->pdu_size);
			cifs_reconnect(server);
			continue;
		}

		/* read down to the MID */
		length = cifs_read_from_socket(server,
			     buf + server->vals->header_preamble_size,
			     HEADER_SIZE(server) - 1
			     - server->vals->header_preamble_size);
		if (length < 0)
			continue;
		server->total_read += length;

		if (server->ops->next_header) {
			next_offset = server->ops->next_header(buf);
			if (next_offset)
				server->pdu_size = next_offset;
		}

		memset(mids, 0, sizeof(mids));
		memset(bufs, 0, sizeof(bufs));
		num_mids = 0;

		if (server->ops->is_transform_hdr &&
		    server->ops->receive_transform &&
		    server->ops->is_transform_hdr(buf)) {
			length = server->ops->receive_transform(server,
								mids,
								bufs,
								&num_mids);
		} else {
			mids[0] = server->ops->find_mid(server, buf);
			bufs[0] = buf;
			num_mids = 1;

			if (!mids[0] || !mids[0]->receive)
				length = standard_receive3(server, mids[0]);
			else
				length = mids[0]->receive(server, mids[0]);
		}

		if (length < 0) {
			for (i = 0; i < num_mids; i++)
				if (mids[i])
					cifs_mid_q_entry_release(mids[i]);
			continue;
		}

		if (server->ops->is_status_io_timeout &&
		    server->ops->is_status_io_timeout(buf)) {
			num_io_timeout++;
			if (num_io_timeout > NUM_STATUS_IO_TIMEOUT) {
				cifs_reconnect(server);
				num_io_timeout = 0;
				continue;
			}
		}

		server->lstrp = jiffies;

		for (i = 0; i < num_mids; i++) {
			if (mids[i] != NULL) {
				mids[i]->resp_buf_size = server->pdu_size;

				if (bufs[i] && server->ops->is_network_name_deleted)
					server->ops->is_network_name_deleted(bufs[i],
									server);

				if (!mids[i]->multiRsp || mids[i]->multiEnd)
					mids[i]->callback(mids[i]);

				cifs_mid_q_entry_release(mids[i]);
			} else if (server->ops->is_oplock_break &&
				   server->ops->is_oplock_break(bufs[i],
								server)) {
				smb2_add_credits_from_hdr(bufs[i], server);
				cifs_dbg(FYI, "Received oplock break\n");
			} else {
				cifs_server_dbg(VFS, "No task to wake, unknown frame received! NumMids %d\n",
						atomic_read(&midCount));
				cifs_dump_mem("Received Data is: ", bufs[i],
					      HEADER_SIZE(server));
				smb2_add_credits_from_hdr(bufs[i], server);
#ifdef CONFIG_CIFS_DEBUG2
				if (server->ops->dump_detail)
					server->ops->dump_detail(bufs[i],
								 server);
				cifs_dump_mids(server);
#endif /* CIFS_DEBUG2 */
			}
		}

		if (pdu_length > server->pdu_size) {
			if (!allocate_buffers(server))
				continue;
			pdu_length -= server->pdu_size;
			server->total_read = 0;
			server->large_buf = false;
			buf = server->smallbuf;
			goto next_pdu;
		}
	} /* end while !EXITING */

	/* buffer usually freed in free_mid - need to free it here on exit */
	cifs_buf_release(server->bigbuf);
	if (server->smallbuf) /* no sense logging a debug message if NULL */
		cifs_small_buf_release(server->smallbuf);

	task_to_wake = xchg(&server->tsk, NULL);
	clean_demultiplex_info(server);

	/* if server->tsk was NULL then wait for a signal before exiting */
	if (!task_to_wake) {
		set_current_state(TASK_INTERRUPTIBLE);
		while (!signal_pending(current)) {
			schedule();
			set_current_state(TASK_INTERRUPTIBLE);
		}
		set_current_state(TASK_RUNNING);
	}

	memalloc_noreclaim_restore(noreclaim_flag);
	module_put_and_exit(0);
}

/**
 * Returns true if srcaddr isn't specified and rhs isn't specified, or
 * if srcaddr is specified and matches the IP address of the rhs argument
 */
bool
cifs_match_ipaddr(struct sockaddr *srcaddr, struct sockaddr *rhs)
{
	switch (srcaddr->sa_family) {
	case AF_UNSPEC:
		return (rhs->sa_family == AF_UNSPEC);
	case AF_INET: {
		struct sockaddr_in *saddr4 = (struct sockaddr_in *)srcaddr;
		struct sockaddr_in *vaddr4 = (struct sockaddr_in *)rhs;
		return (saddr4->sin_addr.s_addr == vaddr4->sin_addr.s_addr);
	}
	case AF_INET6: {
		struct sockaddr_in6 *saddr6 = (struct sockaddr_in6 *)srcaddr;
		struct sockaddr_in6 *vaddr6 = (struct sockaddr_in6 *)rhs;
		return ipv6_addr_equal(&saddr6->sin6_addr, &vaddr6->sin6_addr);
	}
	default:
		WARN_ON(1);
		return false; /* don't expect to be here */
	}
}

/*
 * If no port is specified in addr structure, we try to match with 445 port
 * and if it fails - with 139 ports. It should be called only if address
 * families of server and addr are equal.
 */
static bool
match_port(struct TCP_Server_Info *server, struct sockaddr *addr)
{
	__be16 port, *sport;

	/* SMBDirect manages its own ports, don't match it here */
	if (server->rdma)
		return true;

	switch (addr->sa_family) {
	case AF_INET:
		sport = &((struct sockaddr_in *) &server->dstaddr)->sin_port;
		port = ((struct sockaddr_in *) addr)->sin_port;
		break;
	case AF_INET6:
		sport = &((struct sockaddr_in6 *) &server->dstaddr)->sin6_port;
		port = ((struct sockaddr_in6 *) addr)->sin6_port;
		break;
	default:
		WARN_ON(1);
		return false;
	}

	if (!port) {
		port = htons(CIFS_PORT);
		if (port == *sport)
			return true;

		port = htons(RFC1001_PORT);
	}

	return port == *sport;
}

static bool
match_address(struct TCP_Server_Info *server, struct sockaddr *addr,
	      struct sockaddr *srcaddr)
{
	switch (addr->sa_family) {
	case AF_INET: {
		struct sockaddr_in *addr4 = (struct sockaddr_in *)addr;
		struct sockaddr_in *srv_addr4 =
					(struct sockaddr_in *)&server->dstaddr;

		if (addr4->sin_addr.s_addr != srv_addr4->sin_addr.s_addr)
			return false;
		break;
	}
	case AF_INET6: {
		struct sockaddr_in6 *addr6 = (struct sockaddr_in6 *)addr;
		struct sockaddr_in6 *srv_addr6 =
					(struct sockaddr_in6 *)&server->dstaddr;

		if (!ipv6_addr_equal(&addr6->sin6_addr,
				     &srv_addr6->sin6_addr))
			return false;
		if (addr6->sin6_scope_id != srv_addr6->sin6_scope_id)
			return false;
		break;
	}
	default:
		WARN_ON(1);
		return false; /* don't expect to be here */
	}

	if (!cifs_match_ipaddr(srcaddr, (struct sockaddr *)&server->srcaddr))
		return false;

	return true;
}

static bool
match_security(struct TCP_Server_Info *server, struct smb3_fs_context *ctx)
{
	/*
	 * The select_sectype function should either return the ctx->sectype
	 * that was specified, or "Unspecified" if that sectype was not
	 * compatible with the given NEGOTIATE request.
	 */
	if (server->ops->select_sectype(server, ctx->sectype)
	     == Unspecified)
		return false;

	/*
	 * Now check if signing mode is acceptable. No need to check
	 * global_secflags at this point since if MUST_SIGN is set then
	 * the server->sign had better be too.
	 */
	if (ctx->sign && !server->sign)
		return false;

	return true;
}

static int match_server(struct TCP_Server_Info *server, struct smb3_fs_context *ctx)
{
	struct sockaddr *addr = (struct sockaddr *)&ctx->dstaddr;

	if (ctx->nosharesock)
		return 0;

	/* If multidialect negotiation see if existing sessions match one */
	if (strcmp(ctx->vals->version_string, SMB3ANY_VERSION_STRING) == 0) {
		if (server->vals->protocol_id < SMB30_PROT_ID)
			return 0;
	} else if (strcmp(ctx->vals->version_string,
		   SMBDEFAULT_VERSION_STRING) == 0) {
		if (server->vals->protocol_id < SMB21_PROT_ID)
			return 0;
	} else if ((server->vals != ctx->vals) || (server->ops != ctx->ops))
		return 0;

	if (!net_eq(cifs_net_ns(server), current->nsproxy->net_ns))
		return 0;

	if (!match_address(server, addr,
			   (struct sockaddr *)&ctx->srcaddr))
		return 0;

	if (!match_port(server, addr))
		return 0;

	if (!match_security(server, ctx))
		return 0;

	if (server->echo_interval != ctx->echo_interval * HZ)
		return 0;

	if (server->rdma != ctx->rdma)
		return 0;

	if (server->ignore_signature != ctx->ignore_signature)
		return 0;

	if (server->min_offload != ctx->min_offload)
		return 0;

	return 1;
}

struct TCP_Server_Info *
cifs_find_tcp_session(struct smb3_fs_context *ctx)
{
	struct TCP_Server_Info *server;

	spin_lock(&cifs_tcp_ses_lock);
	list_for_each_entry(server, &cifs_tcp_ses_list, tcp_ses_list) {
		/*
		 * Skip ses channels since they're only handled in lower layers
		 * (e.g. cifs_send_recv).
		 */
		if (server->is_channel || !match_server(server, ctx))
			continue;

		++server->srv_count;
		spin_unlock(&cifs_tcp_ses_lock);
		cifs_dbg(FYI, "Existing tcp session with server found\n");
		return server;
	}
	spin_unlock(&cifs_tcp_ses_lock);
	return NULL;
}

void
cifs_put_tcp_session(struct TCP_Server_Info *server, int from_reconnect)
{
	struct task_struct *task;

	spin_lock(&cifs_tcp_ses_lock);
	if (--server->srv_count > 0) {
		spin_unlock(&cifs_tcp_ses_lock);
		return;
	}

	put_net(cifs_net_ns(server));

	list_del_init(&server->tcp_ses_list);
	spin_unlock(&cifs_tcp_ses_lock);

	cancel_delayed_work_sync(&server->echo);

	if (from_reconnect)
		/*
		 * Avoid deadlock here: reconnect work calls
		 * cifs_put_tcp_session() at its end. Need to be sure
		 * that reconnect work does nothing with server pointer after
		 * that step.
		 */
		cancel_delayed_work(&server->reconnect);
	else
		cancel_delayed_work_sync(&server->reconnect);

	spin_lock(&GlobalMid_Lock);
	server->tcpStatus = CifsExiting;
	spin_unlock(&GlobalMid_Lock);

	cifs_crypto_secmech_release(server);
	cifs_fscache_release_client_cookie(server);

	kfree(server->session_key.response);
	server->session_key.response = NULL;
	server->session_key.len = 0;

	task = xchg(&server->tsk, NULL);
	if (task)
		send_sig(SIGKILL, task, 1);
}

struct TCP_Server_Info *
cifs_get_tcp_session(struct smb3_fs_context *ctx)
{
	struct TCP_Server_Info *tcp_ses = NULL;
	int rc;

	cifs_dbg(FYI, "UNC: %s\n", ctx->UNC);

	/* see if we already have a matching tcp_ses */
	tcp_ses = cifs_find_tcp_session(ctx);
	if (tcp_ses)
		return tcp_ses;

	tcp_ses = kzalloc(sizeof(struct TCP_Server_Info), GFP_KERNEL);
	if (!tcp_ses) {
		rc = -ENOMEM;
		goto out_err;
	}

	tcp_ses->ops = ctx->ops;
	tcp_ses->vals = ctx->vals;
	cifs_set_net_ns(tcp_ses, get_net(current->nsproxy->net_ns));
	tcp_ses->hostname = extract_hostname(ctx->UNC);
	if (IS_ERR(tcp_ses->hostname)) {
		rc = PTR_ERR(tcp_ses->hostname);
		goto out_err_crypto_release;
	}

	tcp_ses->conn_id = atomic_inc_return(&tcpSesNextId);
	tcp_ses->noblockcnt = ctx->rootfs;
	tcp_ses->noblocksnd = ctx->noblocksnd || ctx->rootfs;
	tcp_ses->noautotune = ctx->noautotune;
	tcp_ses->tcp_nodelay = ctx->sockopt_tcp_nodelay;
	tcp_ses->rdma = ctx->rdma;
	tcp_ses->in_flight = 0;
	tcp_ses->max_in_flight = 0;
	tcp_ses->credits = 1;
	init_waitqueue_head(&tcp_ses->response_q);
	init_waitqueue_head(&tcp_ses->request_q);
	INIT_LIST_HEAD(&tcp_ses->pending_mid_q);
	mutex_init(&tcp_ses->srv_mutex);
	memcpy(tcp_ses->workstation_RFC1001_name,
		ctx->source_rfc1001_name, RFC1001_NAME_LEN_WITH_NULL);
	memcpy(tcp_ses->server_RFC1001_name,
		ctx->target_rfc1001_name, RFC1001_NAME_LEN_WITH_NULL);
	tcp_ses->session_estab = false;
	tcp_ses->sequence_number = 0;
	tcp_ses->reconnect_instance = 1;
	tcp_ses->lstrp = jiffies;
	tcp_ses->compress_algorithm = cpu_to_le16(ctx->compression);
	spin_lock_init(&tcp_ses->req_lock);
	INIT_LIST_HEAD(&tcp_ses->tcp_ses_list);
	INIT_LIST_HEAD(&tcp_ses->smb_ses_list);
	INIT_DELAYED_WORK(&tcp_ses->echo, cifs_echo_request);
	INIT_DELAYED_WORK(&tcp_ses->reconnect, smb2_reconnect_server);
	mutex_init(&tcp_ses->reconnect_mutex);
	memcpy(&tcp_ses->srcaddr, &ctx->srcaddr,
	       sizeof(tcp_ses->srcaddr));
	memcpy(&tcp_ses->dstaddr, &ctx->dstaddr,
		sizeof(tcp_ses->dstaddr));
	if (ctx->use_client_guid)
		memcpy(tcp_ses->client_guid, ctx->client_guid,
		       SMB2_CLIENT_GUID_SIZE);
	else
		generate_random_uuid(tcp_ses->client_guid);
	/*
	 * at this point we are the only ones with the pointer
	 * to the struct since the kernel thread not created yet
	 * no need to spinlock this init of tcpStatus or srv_count
	 */
	tcp_ses->tcpStatus = CifsNew;
	++tcp_ses->srv_count;

	if (ctx->echo_interval >= SMB_ECHO_INTERVAL_MIN &&
		ctx->echo_interval <= SMB_ECHO_INTERVAL_MAX)
		tcp_ses->echo_interval = ctx->echo_interval * HZ;
	else
		tcp_ses->echo_interval = SMB_ECHO_INTERVAL_DEFAULT * HZ;
	if (tcp_ses->rdma) {
#ifndef CONFIG_CIFS_SMB_DIRECT
		cifs_dbg(VFS, "CONFIG_CIFS_SMB_DIRECT is not enabled\n");
		rc = -ENOENT;
		goto out_err_crypto_release;
#endif
		tcp_ses->smbd_conn = smbd_get_connection(
			tcp_ses, (struct sockaddr *)&ctx->dstaddr);
		if (tcp_ses->smbd_conn) {
			cifs_dbg(VFS, "RDMA transport established\n");
			rc = 0;
			goto smbd_connected;
		} else {
			rc = -ENOENT;
			goto out_err_crypto_release;
		}
	}
	rc = ip_connect(tcp_ses);
	if (rc < 0) {
		cifs_dbg(VFS, "Error connecting to socket. Aborting operation.\n");
		goto out_err_crypto_release;
	}
smbd_connected:
	/*
	 * since we're in a cifs function already, we know that
	 * this will succeed. No need for try_module_get().
	 */
	__module_get(THIS_MODULE);
	tcp_ses->tsk = kthread_run(cifs_demultiplex_thread,
				  tcp_ses, "cifsd");
	if (IS_ERR(tcp_ses->tsk)) {
		rc = PTR_ERR(tcp_ses->tsk);
		cifs_dbg(VFS, "error %d create cifsd thread\n", rc);
		module_put(THIS_MODULE);
		goto out_err_crypto_release;
	}
	tcp_ses->min_offload = ctx->min_offload;
	tcp_ses->tcpStatus = CifsNeedNegotiate;

	if ((ctx->max_credits < 20) || (ctx->max_credits > 60000))
		tcp_ses->max_credits = SMB2_MAX_CREDITS_AVAILABLE;
	else
		tcp_ses->max_credits = ctx->max_credits;

	tcp_ses->nr_targets = 1;
	tcp_ses->ignore_signature = ctx->ignore_signature;
	/* thread spawned, put it on the list */
	spin_lock(&cifs_tcp_ses_lock);
	list_add(&tcp_ses->tcp_ses_list, &cifs_tcp_ses_list);
	spin_unlock(&cifs_tcp_ses_lock);

	cifs_fscache_get_client_cookie(tcp_ses);

	/* queue echo request delayed work */
	queue_delayed_work(cifsiod_wq, &tcp_ses->echo, tcp_ses->echo_interval);

	return tcp_ses;

out_err_crypto_release:
	cifs_crypto_secmech_release(tcp_ses);

	put_net(cifs_net_ns(tcp_ses));

out_err:
	if (tcp_ses) {
		if (!IS_ERR(tcp_ses->hostname))
			kfree(tcp_ses->hostname);
		if (tcp_ses->ssocket)
			sock_release(tcp_ses->ssocket);
		kfree(tcp_ses);
	}
	return ERR_PTR(rc);
}

static int match_session(struct cifs_ses *ses, struct smb3_fs_context *ctx)
{
	if (ctx->sectype != Unspecified &&
	    ctx->sectype != ses->sectype)
		return 0;

	/*
	 * If an existing session is limited to less channels than
	 * requested, it should not be reused
	 */
	if (ses->chan_max < ctx->max_channels)
		return 0;

	switch (ses->sectype) {
	case Kerberos:
		if (!uid_eq(ctx->cred_uid, ses->cred_uid))
			return 0;
		break;
	default:
		/* NULL username means anonymous session */
		if (ses->user_name == NULL) {
			if (!ctx->nullauth)
				return 0;
			break;
		}

		/* anything else takes username/password */
		if (strncmp(ses->user_name,
			    ctx->username ? ctx->username : "",
			    CIFS_MAX_USERNAME_LEN))
			return 0;
		if ((ctx->username && strlen(ctx->username) != 0) &&
		    ses->password != NULL &&
		    strncmp(ses->password,
			    ctx->password ? ctx->password : "",
			    CIFS_MAX_PASSWORD_LEN))
			return 0;
	}
	return 1;
}

/**
 * cifs_setup_ipc - helper to setup the IPC tcon for the session
 *
 * A new IPC connection is made and stored in the session
 * tcon_ipc. The IPC tcon has the same lifetime as the session.
 */
static int
cifs_setup_ipc(struct cifs_ses *ses, struct smb3_fs_context *ctx)
{
	int rc = 0, xid;
	struct cifs_tcon *tcon;
	char unc[SERVER_NAME_LENGTH + sizeof("//x/IPC$")] = {0};
	bool seal = false;
	struct TCP_Server_Info *server = ses->server;

	/*
	 * If the mount request that resulted in the creation of the
	 * session requires encryption, force IPC to be encrypted too.
	 */
	if (ctx->seal) {
		if (server->capabilities & SMB2_GLOBAL_CAP_ENCRYPTION)
			seal = true;
		else {
			cifs_server_dbg(VFS,
				 "IPC: server doesn't support encryption\n");
			return -EOPNOTSUPP;
		}
	}

	tcon = tconInfoAlloc();
	if (tcon == NULL)
		return -ENOMEM;

	scnprintf(unc, sizeof(unc), "\\\\%s\\IPC$", server->hostname);

	xid = get_xid();
	tcon->ses = ses;
	tcon->ipc = true;
	tcon->seal = seal;
	rc = server->ops->tree_connect(xid, ses, unc, tcon, ctx->local_nls);
	free_xid(xid);

	if (rc) {
		cifs_server_dbg(VFS, "failed to connect to IPC (rc=%d)\n", rc);
		tconInfoFree(tcon);
		goto out;
	}

	cifs_dbg(FYI, "IPC tcon rc = %d ipc tid = %d\n", rc, tcon->tid);

	ses->tcon_ipc = tcon;
out:
	return rc;
}

/**
 * cifs_free_ipc - helper to release the session IPC tcon
 *
 * Needs to be called everytime a session is destroyed
 */
static int
cifs_free_ipc(struct cifs_ses *ses)
{
	int rc = 0, xid;
	struct cifs_tcon *tcon = ses->tcon_ipc;

	if (tcon == NULL)
		return 0;

	if (ses->server->ops->tree_disconnect) {
		xid = get_xid();
		rc = ses->server->ops->tree_disconnect(xid, tcon);
		free_xid(xid);
	}

	if (rc)
		cifs_dbg(FYI, "failed to disconnect IPC tcon (rc=%d)\n", rc);

	tconInfoFree(tcon);
	ses->tcon_ipc = NULL;
	return rc;
}

static struct cifs_ses *
cifs_find_smb_ses(struct TCP_Server_Info *server, struct smb3_fs_context *ctx)
{
	struct cifs_ses *ses;

	spin_lock(&cifs_tcp_ses_lock);
	list_for_each_entry(ses, &server->smb_ses_list, smb_ses_list) {
		if (ses->status == CifsExiting)
			continue;
		if (!match_session(ses, ctx))
			continue;
		++ses->ses_count;
		spin_unlock(&cifs_tcp_ses_lock);
		return ses;
	}
	spin_unlock(&cifs_tcp_ses_lock);
	return NULL;
}

void cifs_put_smb_ses(struct cifs_ses *ses)
{
	unsigned int rc, xid;
	struct TCP_Server_Info *server = ses->server;

	cifs_dbg(FYI, "%s: ses_count=%d\n", __func__, ses->ses_count);

	spin_lock(&cifs_tcp_ses_lock);
	if (ses->status == CifsExiting) {
		spin_unlock(&cifs_tcp_ses_lock);
		return;
	}
	if (--ses->ses_count > 0) {
		spin_unlock(&cifs_tcp_ses_lock);
		return;
	}
	if (ses->status == CifsGood)
		ses->status = CifsExiting;
	spin_unlock(&cifs_tcp_ses_lock);

	cifs_free_ipc(ses);

	if (ses->status == CifsExiting && server->ops->logoff) {
		xid = get_xid();
		rc = server->ops->logoff(xid, ses);
		if (rc)
			cifs_server_dbg(VFS, "%s: Session Logoff failure rc=%d\n",
				__func__, rc);
		_free_xid(xid);
	}

	spin_lock(&cifs_tcp_ses_lock);
	list_del_init(&ses->smb_ses_list);
	spin_unlock(&cifs_tcp_ses_lock);

	/* close any extra channels */
	if (ses->chan_count > 1) {
		int i;

		for (i = 1; i < ses->chan_count; i++)
			cifs_put_tcp_session(ses->chans[i].server, 0);
	}

	sesInfoFree(ses);
	cifs_put_tcp_session(server, 0);
}

#ifdef CONFIG_KEYS

/* strlen("cifs:a:") + CIFS_MAX_DOMAINNAME_LEN + 1 */
#define CIFSCREDS_DESC_SIZE (7 + CIFS_MAX_DOMAINNAME_LEN + 1)

/* Populate username and pw fields from keyring if possible */
static int
cifs_set_cifscreds(struct smb3_fs_context *ctx, struct cifs_ses *ses)
{
	int rc = 0;
	int is_domain = 0;
	const char *delim, *payload;
	char *desc;
	ssize_t len;
	struct key *key;
	struct TCP_Server_Info *server = ses->server;
	struct sockaddr_in *sa;
	struct sockaddr_in6 *sa6;
	const struct user_key_payload *upayload;

	desc = kmalloc(CIFSCREDS_DESC_SIZE, GFP_KERNEL);
	if (!desc)
		return -ENOMEM;

	/* try to find an address key first */
	switch (server->dstaddr.ss_family) {
	case AF_INET:
		sa = (struct sockaddr_in *)&server->dstaddr;
		sprintf(desc, "cifs:a:%pI4", &sa->sin_addr.s_addr);
		break;
	case AF_INET6:
		sa6 = (struct sockaddr_in6 *)&server->dstaddr;
		sprintf(desc, "cifs:a:%pI6c", &sa6->sin6_addr.s6_addr);
		break;
	default:
		cifs_dbg(FYI, "Bad ss_family (%hu)\n",
			 server->dstaddr.ss_family);
		rc = -EINVAL;
		goto out_err;
	}

	cifs_dbg(FYI, "%s: desc=%s\n", __func__, desc);
	key = request_key(&key_type_logon, desc, "");
	if (IS_ERR(key)) {
		if (!ses->domainName) {
			cifs_dbg(FYI, "domainName is NULL\n");
			rc = PTR_ERR(key);
			goto out_err;
		}

		/* didn't work, try to find a domain key */
		sprintf(desc, "cifs:d:%s", ses->domainName);
		cifs_dbg(FYI, "%s: desc=%s\n", __func__, desc);
		key = request_key(&key_type_logon, desc, "");
		if (IS_ERR(key)) {
			rc = PTR_ERR(key);
			goto out_err;
		}
		is_domain = 1;
	}

	down_read(&key->sem);
	upayload = user_key_payload_locked(key);
	if (IS_ERR_OR_NULL(upayload)) {
		rc = upayload ? PTR_ERR(upayload) : -EINVAL;
		goto out_key_put;
	}

	/* find first : in payload */
	payload = upayload->data;
	delim = strnchr(payload, upayload->datalen, ':');
	cifs_dbg(FYI, "payload=%s\n", payload);
	if (!delim) {
		cifs_dbg(FYI, "Unable to find ':' in payload (datalen=%d)\n",
			 upayload->datalen);
		rc = -EINVAL;
		goto out_key_put;
	}

	len = delim - payload;
	if (len > CIFS_MAX_USERNAME_LEN || len <= 0) {
		cifs_dbg(FYI, "Bad value from username search (len=%zd)\n",
			 len);
		rc = -EINVAL;
		goto out_key_put;
	}

	ctx->username = kstrndup(payload, len, GFP_KERNEL);
	if (!ctx->username) {
		cifs_dbg(FYI, "Unable to allocate %zd bytes for username\n",
			 len);
		rc = -ENOMEM;
		goto out_key_put;
	}
	cifs_dbg(FYI, "%s: username=%s\n", __func__, ctx->username);

	len = key->datalen - (len + 1);
	if (len > CIFS_MAX_PASSWORD_LEN || len <= 0) {
		cifs_dbg(FYI, "Bad len for password search (len=%zd)\n", len);
		rc = -EINVAL;
		kfree(ctx->username);
		ctx->username = NULL;
		goto out_key_put;
	}

	++delim;
	ctx->password = kstrndup(delim, len, GFP_KERNEL);
	if (!ctx->password) {
		cifs_dbg(FYI, "Unable to allocate %zd bytes for password\n",
			 len);
		rc = -ENOMEM;
		kfree(ctx->username);
		ctx->username = NULL;
		goto out_key_put;
	}

	/*
	 * If we have a domain key then we must set the domainName in the
	 * for the request.
	 */
	if (is_domain && ses->domainName) {
		ctx->domainname = kstrndup(ses->domainName,
					   strlen(ses->domainName),
					   GFP_KERNEL);
		if (!ctx->domainname) {
			cifs_dbg(FYI, "Unable to allocate %zd bytes for domain\n",
				 len);
			rc = -ENOMEM;
			kfree(ctx->username);
			ctx->username = NULL;
			kfree_sensitive(ctx->password);
			ctx->password = NULL;
			goto out_key_put;
		}
	}

out_key_put:
	up_read(&key->sem);
	key_put(key);
out_err:
	kfree(desc);
	cifs_dbg(FYI, "%s: returning %d\n", __func__, rc);
	return rc;
}
#else /* ! CONFIG_KEYS */
static inline int
cifs_set_cifscreds(struct smb3_fs_context *ctx __attribute__((unused)),
		   struct cifs_ses *ses __attribute__((unused)))
{
	return -ENOSYS;
}
#endif /* CONFIG_KEYS */

/**
 * cifs_get_smb_ses - get a session matching @ctx data from @server
 *
 * This function assumes it is being called from cifs_mount() where we
 * already got a server reference (server refcount +1). See
 * cifs_get_tcon() for refcount explanations.
 */
struct cifs_ses *
cifs_get_smb_ses(struct TCP_Server_Info *server, struct smb3_fs_context *ctx)
{
	int rc = -ENOMEM;
	unsigned int xid;
	struct cifs_ses *ses;
	struct sockaddr_in *addr = (struct sockaddr_in *)&server->dstaddr;
	struct sockaddr_in6 *addr6 = (struct sockaddr_in6 *)&server->dstaddr;

	xid = get_xid();

	ses = cifs_find_smb_ses(server, ctx);
	if (ses) {
		cifs_dbg(FYI, "Existing smb sess found (status=%d)\n",
			 ses->status);

		mutex_lock(&ses->session_mutex);
		rc = cifs_negotiate_protocol(xid, ses);
		if (rc) {
			mutex_unlock(&ses->session_mutex);
			/* problem -- put our ses reference */
			cifs_put_smb_ses(ses);
			free_xid(xid);
			return ERR_PTR(rc);
		}
		if (ses->need_reconnect) {
			cifs_dbg(FYI, "Session needs reconnect\n");
			rc = cifs_setup_session(xid, ses,
						ctx->local_nls);
			if (rc) {
				mutex_unlock(&ses->session_mutex);
				/* problem -- put our reference */
				cifs_put_smb_ses(ses);
				free_xid(xid);
				return ERR_PTR(rc);
			}
		}
		mutex_unlock(&ses->session_mutex);

		/* existing SMB ses has a server reference already */
		cifs_put_tcp_session(server, 0);
		free_xid(xid);
		return ses;
	}

	cifs_dbg(FYI, "Existing smb sess not found\n");
	ses = sesInfoAlloc();
	if (ses == NULL)
		goto get_ses_fail;

	/* new SMB session uses our server ref */
	ses->server = server;
	if (server->dstaddr.ss_family == AF_INET6)
		sprintf(ses->ip_addr, "%pI6", &addr6->sin6_addr);
	else
		sprintf(ses->ip_addr, "%pI4", &addr->sin_addr);

	if (ctx->username) {
		ses->user_name = kstrdup(ctx->username, GFP_KERNEL);
		if (!ses->user_name)
			goto get_ses_fail;
	}

	/* ctx->password freed at unmount */
	if (ctx->password) {
		ses->password = kstrdup(ctx->password, GFP_KERNEL);
		if (!ses->password)
			goto get_ses_fail;
	}
	if (ctx->domainname) {
		ses->domainName = kstrdup(ctx->domainname, GFP_KERNEL);
		if (!ses->domainName)
			goto get_ses_fail;
	}
	if (ctx->domainauto)
		ses->domainAuto = ctx->domainauto;
	ses->cred_uid = ctx->cred_uid;
	ses->linux_uid = ctx->linux_uid;

	ses->sectype = ctx->sectype;
	ses->sign = ctx->sign;
	mutex_lock(&ses->session_mutex);

	/* add server as first channel */
	ses->chans[0].server = server;
	ses->chan_count = 1;
	ses->chan_max = ctx->multichannel ? ctx->max_channels:1;

	rc = cifs_negotiate_protocol(xid, ses);
	if (!rc)
		rc = cifs_setup_session(xid, ses, ctx->local_nls);

	/* each channel uses a different signing key */
	memcpy(ses->chans[0].signkey, ses->smb3signingkey,
	       sizeof(ses->smb3signingkey));

	mutex_unlock(&ses->session_mutex);
	if (rc)
		goto get_ses_fail;

	/* success, put it on the list and add it as first channel */
	spin_lock(&cifs_tcp_ses_lock);
	list_add(&ses->smb_ses_list, &server->smb_ses_list);
	spin_unlock(&cifs_tcp_ses_lock);

	free_xid(xid);

	cifs_setup_ipc(ses, ctx);

	return ses;

get_ses_fail:
	sesInfoFree(ses);
	free_xid(xid);
	return ERR_PTR(rc);
}

static int match_tcon(struct cifs_tcon *tcon, struct smb3_fs_context *ctx)
{
	if (tcon->tidStatus == CifsExiting)
		return 0;
	if (strncmp(tcon->treeName, ctx->UNC, MAX_TREE_SIZE))
		return 0;
	if (tcon->seal != ctx->seal)
		return 0;
	if (tcon->snapshot_time != ctx->snapshot_time)
		return 0;
	if (tcon->handle_timeout != ctx->handle_timeout)
		return 0;
	if (tcon->no_lease != ctx->no_lease)
		return 0;
	if (tcon->nodelete != ctx->nodelete)
		return 0;
	return 1;
}

static struct cifs_tcon *
cifs_find_tcon(struct cifs_ses *ses, struct smb3_fs_context *ctx)
{
	struct list_head *tmp;
	struct cifs_tcon *tcon;

	spin_lock(&cifs_tcp_ses_lock);
	list_for_each(tmp, &ses->tcon_list) {
		tcon = list_entry(tmp, struct cifs_tcon, tcon_list);
#ifdef CONFIG_CIFS_DFS_UPCALL
		if (tcon->dfs_path)
			continue;
#endif
		if (!match_tcon(tcon, ctx))
			continue;
		++tcon->tc_count;
		spin_unlock(&cifs_tcp_ses_lock);
		return tcon;
	}
	spin_unlock(&cifs_tcp_ses_lock);
	return NULL;
}

void
cifs_put_tcon(struct cifs_tcon *tcon)
{
	unsigned int xid;
	struct cifs_ses *ses;

	/*
	 * IPC tcon share the lifetime of their session and are
	 * destroyed in the session put function
	 */
	if (tcon == NULL || tcon->ipc)
		return;

	ses = tcon->ses;
	cifs_dbg(FYI, "%s: tc_count=%d\n", __func__, tcon->tc_count);
	spin_lock(&cifs_tcp_ses_lock);
	if (--tcon->tc_count > 0) {
		spin_unlock(&cifs_tcp_ses_lock);
		return;
	}

#ifdef CONFIG_CIFS_SWN_UPCALL
	if (tcon->use_witness) {
		int rc;

		rc = cifs_swn_unregister(tcon);
		if (rc < 0) {
			cifs_dbg(VFS, "%s: Failed to unregister for witness notifications: %d\n",
					__func__, rc);
		}
	}
#endif

	list_del_init(&tcon->tcon_list);
	spin_unlock(&cifs_tcp_ses_lock);

	xid = get_xid();
	if (ses->server->ops->tree_disconnect)
		ses->server->ops->tree_disconnect(xid, tcon);
	_free_xid(xid);

	cifs_fscache_release_super_cookie(tcon);
	tconInfoFree(tcon);
	cifs_put_smb_ses(ses);
}

/**
 * cifs_get_tcon - get a tcon matching @ctx data from @ses
 *
 * - tcon refcount is the number of mount points using the tcon.
 * - ses refcount is the number of tcon using the session.
 *
 * 1. This function assumes it is being called from cifs_mount() where
 *    we already got a session reference (ses refcount +1).
 *
 * 2. Since we're in the context of adding a mount point, the end
 *    result should be either:
 *
 * a) a new tcon already allocated with refcount=1 (1 mount point) and
 *    its session refcount incremented (1 new tcon). This +1 was
 *    already done in (1).
 *
 * b) an existing tcon with refcount+1 (add a mount point to it) and
 *    identical ses refcount (no new tcon). Because of (1) we need to
 *    decrement the ses refcount.
 */
static struct cifs_tcon *
cifs_get_tcon(struct cifs_ses *ses, struct smb3_fs_context *ctx)
{
	int rc, xid;
	struct cifs_tcon *tcon;

	tcon = cifs_find_tcon(ses, ctx);
	if (tcon) {
		/*
		 * tcon has refcount already incremented but we need to
		 * decrement extra ses reference gotten by caller (case b)
		 */
		cifs_dbg(FYI, "Found match on UNC path\n");
		cifs_put_smb_ses(ses);
		return tcon;
	}

	if (!ses->server->ops->tree_connect) {
		rc = -ENOSYS;
		goto out_fail;
	}

	tcon = tconInfoAlloc();
	if (tcon == NULL) {
		rc = -ENOMEM;
		goto out_fail;
	}

	if (ctx->snapshot_time) {
		if (ses->server->vals->protocol_id == 0) {
			cifs_dbg(VFS,
			     "Use SMB2 or later for snapshot mount option\n");
			rc = -EOPNOTSUPP;
			goto out_fail;
		} else
			tcon->snapshot_time = ctx->snapshot_time;
	}

	if (ctx->handle_timeout) {
		if (ses->server->vals->protocol_id == 0) {
			cifs_dbg(VFS,
			     "Use SMB2.1 or later for handle timeout option\n");
			rc = -EOPNOTSUPP;
			goto out_fail;
		} else
			tcon->handle_timeout = ctx->handle_timeout;
	}

	tcon->ses = ses;
	if (ctx->password) {
		tcon->password = kstrdup(ctx->password, GFP_KERNEL);
		if (!tcon->password) {
			rc = -ENOMEM;
			goto out_fail;
		}
	}

	if (ctx->seal) {
		if (ses->server->vals->protocol_id == 0) {
			cifs_dbg(VFS,
				 "SMB3 or later required for encryption\n");
			rc = -EOPNOTSUPP;
			goto out_fail;
		} else if (tcon->ses->server->capabilities &
					SMB2_GLOBAL_CAP_ENCRYPTION)
			tcon->seal = true;
		else {
			cifs_dbg(VFS, "Encryption is not supported on share\n");
			rc = -EOPNOTSUPP;
			goto out_fail;
		}
	}

	if (ctx->linux_ext) {
		if (ses->server->posix_ext_supported) {
			tcon->posix_extensions = true;
			pr_warn_once("SMB3.11 POSIX Extensions are experimental\n");
		} else {
			cifs_dbg(VFS, "Server does not support mounting with posix SMB3.11 extensions\n");
			rc = -EOPNOTSUPP;
			goto out_fail;
		}
	}

	/*
	 * BB Do we need to wrap session_mutex around this TCon call and Unix
	 * SetFS as we do on SessSetup and reconnect?
	 */
	xid = get_xid();
	rc = ses->server->ops->tree_connect(xid, ses, ctx->UNC, tcon,
					    ctx->local_nls);
	free_xid(xid);
	cifs_dbg(FYI, "Tcon rc = %d\n", rc);
	if (rc)
		goto out_fail;

	tcon->use_persistent = false;
	/* check if SMB2 or later, CIFS does not support persistent handles */
	if (ctx->persistent) {
		if (ses->server->vals->protocol_id == 0) {
			cifs_dbg(VFS,
			     "SMB3 or later required for persistent handles\n");
			rc = -EOPNOTSUPP;
			goto out_fail;
		} else if (ses->server->capabilities &
			   SMB2_GLOBAL_CAP_PERSISTENT_HANDLES)
			tcon->use_persistent = true;
		else /* persistent handles requested but not supported */ {
			cifs_dbg(VFS,
				"Persistent handles not supported on share\n");
			rc = -EOPNOTSUPP;
			goto out_fail;
		}
	} else if ((tcon->capabilities & SMB2_SHARE_CAP_CONTINUOUS_AVAILABILITY)
	     && (ses->server->capabilities & SMB2_GLOBAL_CAP_PERSISTENT_HANDLES)
	     && (ctx->nopersistent == false)) {
		cifs_dbg(FYI, "enabling persistent handles\n");
		tcon->use_persistent = true;
	} else if (ctx->resilient) {
		if (ses->server->vals->protocol_id == 0) {
			cifs_dbg(VFS,
			     "SMB2.1 or later required for resilient handles\n");
			rc = -EOPNOTSUPP;
			goto out_fail;
		}
		tcon->use_resilient = true;
	}
#ifdef CONFIG_CIFS_SWN_UPCALL
	tcon->use_witness = false;
	if (ctx->witness) {
		if (ses->server->vals->protocol_id >= SMB30_PROT_ID) {
			if (tcon->capabilities & SMB2_SHARE_CAP_CLUSTER) {
				/*
				 * Set witness in use flag in first place
				 * to retry registration in the echo task
				 */
				tcon->use_witness = true;
				/* And try to register immediately */
				rc = cifs_swn_register(tcon);
				if (rc < 0) {
					cifs_dbg(VFS, "Failed to register for witness notifications: %d\n", rc);
					goto out_fail;
				}
			} else {
				/* TODO: try to extend for non-cluster uses (eg multichannel) */
				cifs_dbg(VFS, "witness requested on mount but no CLUSTER capability on share\n");
				rc = -EOPNOTSUPP;
				goto out_fail;
			}
		} else {
			cifs_dbg(VFS, "SMB3 or later required for witness option\n");
			rc = -EOPNOTSUPP;
			goto out_fail;
		}
	}
#endif

	/* If the user really knows what they are doing they can override */
	if (tcon->share_flags & SMB2_SHAREFLAG_NO_CACHING) {
		if (ctx->cache_ro)
			cifs_dbg(VFS, "cache=ro requested on mount but NO_CACHING flag set on share\n");
		else if (ctx->cache_rw)
			cifs_dbg(VFS, "cache=singleclient requested on mount but NO_CACHING flag set on share\n");
	}

	if (ctx->no_lease) {
		if (ses->server->vals->protocol_id == 0) {
			cifs_dbg(VFS,
				"SMB2 or later required for nolease option\n");
			rc = -EOPNOTSUPP;
			goto out_fail;
		} else
			tcon->no_lease = ctx->no_lease;
	}

	/*
	 * We can have only one retry value for a connection to a share so for
	 * resources mounted more than once to the same server share the last
	 * value passed in for the retry flag is used.
	 */
	tcon->retry = ctx->retry;
	tcon->nocase = ctx->nocase;
	if (ses->server->capabilities & SMB2_GLOBAL_CAP_DIRECTORY_LEASING)
		tcon->nohandlecache = ctx->nohandlecache;
	else
		tcon->nohandlecache = true;
	tcon->nodelete = ctx->nodelete;
	tcon->local_lease = ctx->local_lease;
	INIT_LIST_HEAD(&tcon->pending_opens);

	spin_lock(&cifs_tcp_ses_lock);
	list_add(&tcon->tcon_list, &ses->tcon_list);
	spin_unlock(&cifs_tcp_ses_lock);

	cifs_fscache_get_super_cookie(tcon);

	return tcon;

out_fail:
	tconInfoFree(tcon);
	return ERR_PTR(rc);
}

void
cifs_put_tlink(struct tcon_link *tlink)
{
	if (!tlink || IS_ERR(tlink))
		return;

	if (!atomic_dec_and_test(&tlink->tl_count) ||
	    test_bit(TCON_LINK_IN_TREE, &tlink->tl_flags)) {
		tlink->tl_time = jiffies;
		return;
	}

	if (!IS_ERR(tlink_tcon(tlink)))
		cifs_put_tcon(tlink_tcon(tlink));
	kfree(tlink);
	return;
}

static int
compare_mount_options(struct super_block *sb, struct cifs_mnt_data *mnt_data)
{
	struct cifs_sb_info *old = CIFS_SB(sb);
	struct cifs_sb_info *new = mnt_data->cifs_sb;
	unsigned int oldflags = old->mnt_cifs_flags & CIFS_MOUNT_MASK;
	unsigned int newflags = new->mnt_cifs_flags & CIFS_MOUNT_MASK;

	if ((sb->s_flags & CIFS_MS_MASK) != (mnt_data->flags & CIFS_MS_MASK))
		return 0;

	if (old->mnt_cifs_serverino_autodisabled)
		newflags &= ~CIFS_MOUNT_SERVER_INUM;

	if (oldflags != newflags)
		return 0;

	/*
	 * We want to share sb only if we don't specify an r/wsize or
	 * specified r/wsize is greater than or equal to existing one.
	 */
	if (new->ctx->wsize && new->ctx->wsize < old->ctx->wsize)
		return 0;

	if (new->ctx->rsize && new->ctx->rsize < old->ctx->rsize)
		return 0;

	if (!uid_eq(old->ctx->linux_uid, new->ctx->linux_uid) ||
	    !gid_eq(old->ctx->linux_gid, new->ctx->linux_gid))
		return 0;

	if (old->ctx->file_mode != new->ctx->file_mode ||
	    old->ctx->dir_mode != new->ctx->dir_mode)
		return 0;

	if (strcmp(old->local_nls->charset, new->local_nls->charset))
		return 0;

	if (old->ctx->acregmax != new->ctx->acregmax)
		return 0;
	if (old->ctx->acdirmax != new->ctx->acdirmax)
		return 0;

	return 1;
}

static int
match_prepath(struct super_block *sb, struct cifs_mnt_data *mnt_data)
{
	struct cifs_sb_info *old = CIFS_SB(sb);
	struct cifs_sb_info *new = mnt_data->cifs_sb;
	bool old_set = (old->mnt_cifs_flags & CIFS_MOUNT_USE_PREFIX_PATH) &&
		old->prepath;
	bool new_set = (new->mnt_cifs_flags & CIFS_MOUNT_USE_PREFIX_PATH) &&
		new->prepath;

	if (old_set && new_set && !strcmp(new->prepath, old->prepath))
		return 1;
	else if (!old_set && !new_set)
		return 1;

	return 0;
}

int
cifs_match_super(struct super_block *sb, void *data)
{
	struct cifs_mnt_data *mnt_data = (struct cifs_mnt_data *)data;
	struct smb3_fs_context *ctx;
	struct cifs_sb_info *cifs_sb;
	struct TCP_Server_Info *tcp_srv;
	struct cifs_ses *ses;
	struct cifs_tcon *tcon;
	struct tcon_link *tlink;
	int rc = 0;

	spin_lock(&cifs_tcp_ses_lock);
	cifs_sb = CIFS_SB(sb);
	tlink = cifs_get_tlink(cifs_sb_master_tlink(cifs_sb));
	if (IS_ERR(tlink)) {
		spin_unlock(&cifs_tcp_ses_lock);
		return rc;
	}
	tcon = tlink_tcon(tlink);
	ses = tcon->ses;
	tcp_srv = ses->server;

	ctx = mnt_data->ctx;

	if (!match_server(tcp_srv, ctx) ||
	    !match_session(ses, ctx) ||
	    !match_tcon(tcon, ctx) ||
	    !match_prepath(sb, mnt_data)) {
		rc = 0;
		goto out;
	}

	rc = compare_mount_options(sb, mnt_data);
out:
	spin_unlock(&cifs_tcp_ses_lock);
	cifs_put_tlink(tlink);
	return rc;
}

#ifdef CONFIG_DEBUG_LOCK_ALLOC
static struct lock_class_key cifs_key[2];
static struct lock_class_key cifs_slock_key[2];

static inline void
cifs_reclassify_socket4(struct socket *sock)
{
	struct sock *sk = sock->sk;
	BUG_ON(!sock_allow_reclassification(sk));
	sock_lock_init_class_and_name(sk, "slock-AF_INET-CIFS",
		&cifs_slock_key[0], "sk_lock-AF_INET-CIFS", &cifs_key[0]);
}

static inline void
cifs_reclassify_socket6(struct socket *sock)
{
	struct sock *sk = sock->sk;
	BUG_ON(!sock_allow_reclassification(sk));
	sock_lock_init_class_and_name(sk, "slock-AF_INET6-CIFS",
		&cifs_slock_key[1], "sk_lock-AF_INET6-CIFS", &cifs_key[1]);
}
#else
static inline void
cifs_reclassify_socket4(struct socket *sock)
{
}

static inline void
cifs_reclassify_socket6(struct socket *sock)
{
}
#endif

/* See RFC1001 section 14 on representation of Netbios names */
static void rfc1002mangle(char *target, char *source, unsigned int length)
{
	unsigned int i, j;

	for (i = 0, j = 0; i < (length); i++) {
		/* mask a nibble at a time and encode */
		target[j] = 'A' + (0x0F & (source[i] >> 4));
		target[j+1] = 'A' + (0x0F & source[i]);
		j += 2;
	}

}

static int
bind_socket(struct TCP_Server_Info *server)
{
	int rc = 0;
	if (server->srcaddr.ss_family != AF_UNSPEC) {
		/* Bind to the specified local IP address */
		struct socket *socket = server->ssocket;
		rc = socket->ops->bind(socket,
				       (struct sockaddr *) &server->srcaddr,
				       sizeof(server->srcaddr));
		if (rc < 0) {
			struct sockaddr_in *saddr4;
			struct sockaddr_in6 *saddr6;
			saddr4 = (struct sockaddr_in *)&server->srcaddr;
			saddr6 = (struct sockaddr_in6 *)&server->srcaddr;
			if (saddr6->sin6_family == AF_INET6)
				cifs_server_dbg(VFS, "Failed to bind to: %pI6c, error: %d\n",
					 &saddr6->sin6_addr, rc);
			else
				cifs_server_dbg(VFS, "Failed to bind to: %pI4, error: %d\n",
					 &saddr4->sin_addr.s_addr, rc);
		}
	}
	return rc;
}

static int
ip_rfc1001_connect(struct TCP_Server_Info *server)
{
	int rc = 0;
	/*
	 * some servers require RFC1001 sessinit before sending
	 * negprot - BB check reconnection in case where second
	 * sessinit is sent but no second negprot
	 */
	struct rfc1002_session_packet *ses_init_buf;
	struct smb_hdr *smb_buf;
	ses_init_buf = kzalloc(sizeof(struct rfc1002_session_packet),
			       GFP_KERNEL);
	if (ses_init_buf) {
		ses_init_buf->trailer.session_req.called_len = 32;

		if (server->server_RFC1001_name[0] != 0)
			rfc1002mangle(ses_init_buf->trailer.
				      session_req.called_name,
				      server->server_RFC1001_name,
				      RFC1001_NAME_LEN_WITH_NULL);
		else
			rfc1002mangle(ses_init_buf->trailer.
				      session_req.called_name,
				      DEFAULT_CIFS_CALLED_NAME,
				      RFC1001_NAME_LEN_WITH_NULL);

		ses_init_buf->trailer.session_req.calling_len = 32;

		/*
		 * calling name ends in null (byte 16) from old smb
		 * convention.
		 */
		if (server->workstation_RFC1001_name[0] != 0)
			rfc1002mangle(ses_init_buf->trailer.
				      session_req.calling_name,
				      server->workstation_RFC1001_name,
				      RFC1001_NAME_LEN_WITH_NULL);
		else
			rfc1002mangle(ses_init_buf->trailer.
				      session_req.calling_name,
				      "LINUX_CIFS_CLNT",
				      RFC1001_NAME_LEN_WITH_NULL);

		ses_init_buf->trailer.session_req.scope1 = 0;
		ses_init_buf->trailer.session_req.scope2 = 0;
		smb_buf = (struct smb_hdr *)ses_init_buf;

		/* sizeof RFC1002_SESSION_REQUEST with no scope */
		smb_buf->smb_buf_length = cpu_to_be32(0x81000044);
		rc = smb_send(server, smb_buf, 0x44);
		kfree(ses_init_buf);
		/*
		 * RFC1001 layer in at least one server
		 * requires very short break before negprot
		 * presumably because not expecting negprot
		 * to follow so fast.  This is a simple
		 * solution that works without
		 * complicating the code and causes no
		 * significant slowing down on mount
		 * for everyone else
		 */
		usleep_range(1000, 2000);
	}
	/*
	 * else the negprot may still work without this
	 * even though malloc failed
	 */

	return rc;
}

static int
generic_ip_connect(struct TCP_Server_Info *server)
{
	int rc = 0;
	__be16 sport;
	int slen, sfamily;
	struct socket *socket = server->ssocket;
	struct sockaddr *saddr;

	saddr = (struct sockaddr *) &server->dstaddr;

	if (server->dstaddr.ss_family == AF_INET6) {
		struct sockaddr_in6 *ipv6 = (struct sockaddr_in6 *)&server->dstaddr;

		sport = ipv6->sin6_port;
		slen = sizeof(struct sockaddr_in6);
		sfamily = AF_INET6;
		cifs_dbg(FYI, "%s: connecting to [%pI6]:%d\n", __func__, &ipv6->sin6_addr,
				ntohs(sport));
	} else {
		struct sockaddr_in *ipv4 = (struct sockaddr_in *)&server->dstaddr;

		sport = ipv4->sin_port;
		slen = sizeof(struct sockaddr_in);
		sfamily = AF_INET;
		cifs_dbg(FYI, "%s: connecting to %pI4:%d\n", __func__, &ipv4->sin_addr,
				ntohs(sport));
	}

	if (socket == NULL) {
		rc = __sock_create(cifs_net_ns(server), sfamily, SOCK_STREAM,
				   IPPROTO_TCP, &socket, 1);
		if (rc < 0) {
			cifs_server_dbg(VFS, "Error %d creating socket\n", rc);
			server->ssocket = NULL;
			return rc;
		}

		/* BB other socket options to set KEEPALIVE, NODELAY? */
		cifs_dbg(FYI, "Socket created\n");
		server->ssocket = socket;
		socket->sk->sk_allocation = GFP_NOFS;
		if (sfamily == AF_INET6)
			cifs_reclassify_socket6(socket);
		else
			cifs_reclassify_socket4(socket);
	}

	rc = bind_socket(server);
	if (rc < 0)
		return rc;

	/*
	 * Eventually check for other socket options to change from
	 * the default. sock_setsockopt not used because it expects
	 * user space buffer
	 */
	socket->sk->sk_rcvtimeo = 7 * HZ;
	socket->sk->sk_sndtimeo = 5 * HZ;

	/* make the bufsizes depend on wsize/rsize and max requests */
	if (server->noautotune) {
		if (socket->sk->sk_sndbuf < (200 * 1024))
			socket->sk->sk_sndbuf = 200 * 1024;
		if (socket->sk->sk_rcvbuf < (140 * 1024))
			socket->sk->sk_rcvbuf = 140 * 1024;
	}

	if (server->tcp_nodelay)
		tcp_sock_set_nodelay(socket->sk);

	cifs_dbg(FYI, "sndbuf %d rcvbuf %d rcvtimeo 0x%lx\n",
		 socket->sk->sk_sndbuf,
		 socket->sk->sk_rcvbuf, socket->sk->sk_rcvtimeo);

	rc = socket->ops->connect(socket, saddr, slen,
				  server->noblockcnt ? O_NONBLOCK : 0);
	/*
	 * When mounting SMB root file systems, we do not want to block in
	 * connect. Otherwise bail out and then let cifs_reconnect() perform
	 * reconnect failover - if possible.
	 */
	if (server->noblockcnt && rc == -EINPROGRESS)
		rc = 0;
	if (rc < 0) {
		cifs_dbg(FYI, "Error %d connecting to server\n", rc);
		sock_release(socket);
		server->ssocket = NULL;
		return rc;
	}

	if (sport == htons(RFC1001_PORT))
		rc = ip_rfc1001_connect(server);

	return rc;
}

static int
ip_connect(struct TCP_Server_Info *server)
{
	__be16 *sport;
	struct sockaddr_in6 *addr6 = (struct sockaddr_in6 *)&server->dstaddr;
	struct sockaddr_in *addr = (struct sockaddr_in *)&server->dstaddr;

	if (server->dstaddr.ss_family == AF_INET6)
		sport = &addr6->sin6_port;
	else
		sport = &addr->sin_port;

	if (*sport == 0) {
		int rc;

		/* try with 445 port at first */
		*sport = htons(CIFS_PORT);

		rc = generic_ip_connect(server);
		if (rc >= 0)
			return rc;

		/* if it failed, try with 139 port */
		*sport = htons(RFC1001_PORT);
	}

	return generic_ip_connect(server);
}

void reset_cifs_unix_caps(unsigned int xid, struct cifs_tcon *tcon,
			  struct cifs_sb_info *cifs_sb, struct smb3_fs_context *ctx)
{
	/*
	 * If we are reconnecting then should we check to see if
	 * any requested capabilities changed locally e.g. via
	 * remount but we can not do much about it here
	 * if they have (even if we could detect it by the following)
	 * Perhaps we could add a backpointer to array of sb from tcon
	 * or if we change to make all sb to same share the same
	 * sb as NFS - then we only have one backpointer to sb.
	 * What if we wanted to mount the server share twice once with
	 * and once without posixacls or posix paths?
	 */
	__u64 saved_cap = le64_to_cpu(tcon->fsUnixInfo.Capability);

	if (ctx && ctx->no_linux_ext) {
		tcon->fsUnixInfo.Capability = 0;
		tcon->unix_ext = 0; /* Unix Extensions disabled */
		cifs_dbg(FYI, "Linux protocol extensions disabled\n");
		return;
	} else if (ctx)
		tcon->unix_ext = 1; /* Unix Extensions supported */

	if (!tcon->unix_ext) {
		cifs_dbg(FYI, "Unix extensions disabled so not set on reconnect\n");
		return;
	}

	if (!CIFSSMBQFSUnixInfo(xid, tcon)) {
		__u64 cap = le64_to_cpu(tcon->fsUnixInfo.Capability);
		cifs_dbg(FYI, "unix caps which server supports %lld\n", cap);
		/*
		 * check for reconnect case in which we do not
		 * want to change the mount behavior if we can avoid it
		 */
		if (ctx == NULL) {
			/*
			 * turn off POSIX ACL and PATHNAMES if not set
			 * originally at mount time
			 */
			if ((saved_cap & CIFS_UNIX_POSIX_ACL_CAP) == 0)
				cap &= ~CIFS_UNIX_POSIX_ACL_CAP;
			if ((saved_cap & CIFS_UNIX_POSIX_PATHNAMES_CAP) == 0) {
				if (cap & CIFS_UNIX_POSIX_PATHNAMES_CAP)
					cifs_dbg(VFS, "POSIXPATH support change\n");
				cap &= ~CIFS_UNIX_POSIX_PATHNAMES_CAP;
			} else if ((cap & CIFS_UNIX_POSIX_PATHNAMES_CAP) == 0) {
				cifs_dbg(VFS, "possible reconnect error\n");
				cifs_dbg(VFS, "server disabled POSIX path support\n");
			}
		}

		if (cap & CIFS_UNIX_TRANSPORT_ENCRYPTION_MANDATORY_CAP)
			cifs_dbg(VFS, "per-share encryption not supported yet\n");

		cap &= CIFS_UNIX_CAP_MASK;
		if (ctx && ctx->no_psx_acl)
			cap &= ~CIFS_UNIX_POSIX_ACL_CAP;
		else if (CIFS_UNIX_POSIX_ACL_CAP & cap) {
			cifs_dbg(FYI, "negotiated posix acl support\n");
			if (cifs_sb)
				cifs_sb->mnt_cifs_flags |=
					CIFS_MOUNT_POSIXACL;
		}

		if (ctx && ctx->posix_paths == 0)
			cap &= ~CIFS_UNIX_POSIX_PATHNAMES_CAP;
		else if (cap & CIFS_UNIX_POSIX_PATHNAMES_CAP) {
			cifs_dbg(FYI, "negotiate posix pathnames\n");
			if (cifs_sb)
				cifs_sb->mnt_cifs_flags |=
					CIFS_MOUNT_POSIX_PATHS;
		}

		cifs_dbg(FYI, "Negotiate caps 0x%x\n", (int)cap);
#ifdef CONFIG_CIFS_DEBUG2
		if (cap & CIFS_UNIX_FCNTL_CAP)
			cifs_dbg(FYI, "FCNTL cap\n");
		if (cap & CIFS_UNIX_EXTATTR_CAP)
			cifs_dbg(FYI, "EXTATTR cap\n");
		if (cap & CIFS_UNIX_POSIX_PATHNAMES_CAP)
			cifs_dbg(FYI, "POSIX path cap\n");
		if (cap & CIFS_UNIX_XATTR_CAP)
			cifs_dbg(FYI, "XATTR cap\n");
		if (cap & CIFS_UNIX_POSIX_ACL_CAP)
			cifs_dbg(FYI, "POSIX ACL cap\n");
		if (cap & CIFS_UNIX_LARGE_READ_CAP)
			cifs_dbg(FYI, "very large read cap\n");
		if (cap & CIFS_UNIX_LARGE_WRITE_CAP)
			cifs_dbg(FYI, "very large write cap\n");
		if (cap & CIFS_UNIX_TRANSPORT_ENCRYPTION_CAP)
			cifs_dbg(FYI, "transport encryption cap\n");
		if (cap & CIFS_UNIX_TRANSPORT_ENCRYPTION_MANDATORY_CAP)
			cifs_dbg(FYI, "mandatory transport encryption cap\n");
#endif /* CIFS_DEBUG2 */
		if (CIFSSMBSetFSUnixInfo(xid, tcon, cap)) {
			if (ctx == NULL)
				cifs_dbg(FYI, "resetting capabilities failed\n");
			else
				cifs_dbg(VFS, "Negotiating Unix capabilities with the server failed. Consider mounting with the Unix Extensions disabled if problems are found by specifying the nounix mount option.\n");

		}
	}
}

int cifs_setup_cifs_sb(struct cifs_sb_info *cifs_sb)
{
	struct smb3_fs_context *ctx = cifs_sb->ctx;

	INIT_DELAYED_WORK(&cifs_sb->prune_tlinks, cifs_prune_tlinks);

	spin_lock_init(&cifs_sb->tlink_tree_lock);
	cifs_sb->tlink_tree = RB_ROOT;

	cifs_dbg(FYI, "file mode: %04ho  dir mode: %04ho\n",
		 ctx->file_mode, ctx->dir_mode);

	/* this is needed for ASCII cp to Unicode converts */
	if (ctx->iocharset == NULL) {
		/* load_nls_default cannot return null */
		cifs_sb->local_nls = load_nls_default();
	} else {
		cifs_sb->local_nls = load_nls(ctx->iocharset);
		if (cifs_sb->local_nls == NULL) {
			cifs_dbg(VFS, "CIFS mount error: iocharset %s not found\n",
				 ctx->iocharset);
			return -ELIBACC;
		}
	}
	ctx->local_nls = cifs_sb->local_nls;

	smb3_update_mnt_flags(cifs_sb);

	if (ctx->direct_io)
		cifs_dbg(FYI, "mounting share using direct i/o\n");
	if (ctx->cache_ro) {
		cifs_dbg(VFS, "mounting share with read only caching. Ensure that the share will not be modified while in use.\n");
		cifs_sb->mnt_cifs_flags |= CIFS_MOUNT_RO_CACHE;
	} else if (ctx->cache_rw) {
		cifs_dbg(VFS, "mounting share in single client RW caching mode. Ensure that no other systems will be accessing the share.\n");
		cifs_sb->mnt_cifs_flags |= (CIFS_MOUNT_RO_CACHE |
					    CIFS_MOUNT_RW_CACHE);
	}

	if ((ctx->cifs_acl) && (ctx->dynperm))
		cifs_dbg(VFS, "mount option dynperm ignored if cifsacl mount option supported\n");

	if (ctx->prepath) {
		cifs_sb->prepath = kstrdup(ctx->prepath, GFP_KERNEL);
		if (cifs_sb->prepath == NULL)
			return -ENOMEM;
		cifs_sb->mnt_cifs_flags |= CIFS_MOUNT_USE_PREFIX_PATH;
	}

	return 0;
}

/* Release all succeed connections */
static inline void mount_put_conns(struct cifs_sb_info *cifs_sb,
				   unsigned int xid,
				   struct TCP_Server_Info *server,
				   struct cifs_ses *ses, struct cifs_tcon *tcon)
{
	int rc = 0;

	if (tcon)
		cifs_put_tcon(tcon);
	else if (ses)
		cifs_put_smb_ses(ses);
	else if (server)
		cifs_put_tcp_session(server, 0);
	cifs_sb->mnt_cifs_flags &= ~CIFS_MOUNT_POSIX_PATHS;
	free_xid(xid);
}

/* Get connections for tcp, ses and tcon */
static int mount_get_conns(struct smb3_fs_context *ctx, struct cifs_sb_info *cifs_sb,
			   unsigned int *xid,
			   struct TCP_Server_Info **nserver,
			   struct cifs_ses **nses, struct cifs_tcon **ntcon)
{
	int rc = 0;
	struct TCP_Server_Info *server;
	struct cifs_ses *ses;
	struct cifs_tcon *tcon;

	*nserver = NULL;
	*nses = NULL;
	*ntcon = NULL;

	*xid = get_xid();

	/* get a reference to a tcp session */
	server = cifs_get_tcp_session(ctx);
	if (IS_ERR(server)) {
		rc = PTR_ERR(server);
		return rc;
	}

	*nserver = server;

	/* get a reference to a SMB session */
	ses = cifs_get_smb_ses(server, ctx);
	if (IS_ERR(ses)) {
		rc = PTR_ERR(ses);
		return rc;
	}

	*nses = ses;

	if ((ctx->persistent == true) && (!(ses->server->capabilities &
					    SMB2_GLOBAL_CAP_PERSISTENT_HANDLES))) {
		cifs_server_dbg(VFS, "persistent handles not supported by server\n");
		return -EOPNOTSUPP;
	}

	/* search for existing tcon to this server share */
	tcon = cifs_get_tcon(ses, ctx);
	if (IS_ERR(tcon)) {
		rc = PTR_ERR(tcon);
		return rc;
	}

	*ntcon = tcon;

	/* if new SMB3.11 POSIX extensions are supported do not remap / and \ */
	if (tcon->posix_extensions)
		cifs_sb->mnt_cifs_flags |= CIFS_MOUNT_POSIX_PATHS;

	/* tell server which Unix caps we support */
	if (cap_unix(tcon->ses)) {
		/*
		 * reset of caps checks mount to see if unix extensions disabled
		 * for just this mount.
		 */
		reset_cifs_unix_caps(*xid, tcon, cifs_sb, ctx);
		if ((tcon->ses->server->tcpStatus == CifsNeedReconnect) &&
		    (le64_to_cpu(tcon->fsUnixInfo.Capability) &
		     CIFS_UNIX_TRANSPORT_ENCRYPTION_MANDATORY_CAP))
			return -EACCES;
	} else
		tcon->unix_ext = 0; /* server does not support them */

	/* do not care if a following call succeed - informational */
	if (!tcon->pipe && server->ops->qfs_tcon) {
		server->ops->qfs_tcon(*xid, tcon, cifs_sb);
		if (cifs_sb->mnt_cifs_flags & CIFS_MOUNT_RO_CACHE) {
			if (tcon->fsDevInfo.DeviceCharacteristics &
			    cpu_to_le32(FILE_READ_ONLY_DEVICE))
				cifs_dbg(VFS, "mounted to read only share\n");
			else if ((cifs_sb->mnt_cifs_flags &
				  CIFS_MOUNT_RW_CACHE) == 0)
				cifs_dbg(VFS, "read only mount of RW share\n");
			/* no need to log a RW mount of a typical RW share */
		}
	}

	/*
	 * Clamp the rsize/wsize mount arguments if they are too big for the server
	 * and set the rsize/wsize to the negotiated values if not passed in by
	 * the user on mount
	 */
	if ((cifs_sb->ctx->wsize == 0) ||
	    (cifs_sb->ctx->wsize > server->ops->negotiate_wsize(tcon, ctx)))
		cifs_sb->ctx->wsize = server->ops->negotiate_wsize(tcon, ctx);
	if ((cifs_sb->ctx->rsize == 0) ||
	    (cifs_sb->ctx->rsize > server->ops->negotiate_rsize(tcon, ctx)))
		cifs_sb->ctx->rsize = server->ops->negotiate_rsize(tcon, ctx);

	return 0;
}

static int mount_setup_tlink(struct cifs_sb_info *cifs_sb, struct cifs_ses *ses,
			     struct cifs_tcon *tcon)
{
	struct tcon_link *tlink;

	/* hang the tcon off of the superblock */
	tlink = kzalloc(sizeof(*tlink), GFP_KERNEL);
	if (tlink == NULL)
		return -ENOMEM;

	tlink->tl_uid = ses->linux_uid;
	tlink->tl_tcon = tcon;
	tlink->tl_time = jiffies;
	set_bit(TCON_LINK_MASTER, &tlink->tl_flags);
	set_bit(TCON_LINK_IN_TREE, &tlink->tl_flags);

	cifs_sb->master_tlink = tlink;
	spin_lock(&cifs_sb->tlink_tree_lock);
	tlink_rb_insert(&cifs_sb->tlink_tree, tlink);
	spin_unlock(&cifs_sb->tlink_tree_lock);

	queue_delayed_work(cifsiod_wq, &cifs_sb->prune_tlinks,
				TLINK_IDLE_EXPIRE);
	return 0;
}

#ifdef CONFIG_CIFS_DFS_UPCALL
/*
 * cifs_build_path_to_root returns full path to root when we do not have an
 * existing connection (tcon)
 */
static char *
build_unc_path_to_root(const struct smb3_fs_context *ctx,
		       const struct cifs_sb_info *cifs_sb, bool useppath)
{
	char *full_path, *pos;
	unsigned int pplen = useppath && ctx->prepath ?
		strlen(ctx->prepath) + 1 : 0;
	unsigned int unc_len = strnlen(ctx->UNC, MAX_TREE_SIZE + 1);

	if (unc_len > MAX_TREE_SIZE)
		return ERR_PTR(-EINVAL);

	full_path = kmalloc(unc_len + pplen + 1, GFP_KERNEL);
	if (full_path == NULL)
		return ERR_PTR(-ENOMEM);

	memcpy(full_path, ctx->UNC, unc_len);
	pos = full_path + unc_len;

	if (pplen) {
		*pos = CIFS_DIR_SEP(cifs_sb);
		memcpy(pos + 1, ctx->prepath, pplen);
		pos += pplen;
	}

	*pos = '\0'; /* add trailing null */
	convert_delimiter(full_path, CIFS_DIR_SEP(cifs_sb));
	cifs_dbg(FYI, "%s: full_path=%s\n", __func__, full_path);
	return full_path;
}

/**
 * expand_dfs_referral - Perform a dfs referral query and update the cifs_sb
 *
 * If a referral is found, cifs_sb->ctx->mount_options will be (re-)allocated
 * to a string containing updated options for the submount.  Otherwise it
 * will be left untouched.
 *
 * Returns the rc from get_dfs_path to the caller, which can be used to
 * determine whether there were referrals.
 */
static int
expand_dfs_referral(const unsigned int xid, struct cifs_ses *ses,
		    struct smb3_fs_context *ctx, struct cifs_sb_info *cifs_sb,
		    char *ref_path)
{
	int rc;
	struct dfs_info3_param referral = {0};
	char *full_path = NULL, *mdata = NULL;

	if (cifs_sb->mnt_cifs_flags & CIFS_MOUNT_NO_DFS)
		return -EREMOTE;

	full_path = build_unc_path_to_root(ctx, cifs_sb, true);
	if (IS_ERR(full_path))
		return PTR_ERR(full_path);

	rc = dfs_cache_find(xid, ses, cifs_sb->local_nls, cifs_remap(cifs_sb),
			    ref_path, &referral, NULL);
	if (!rc) {
		char *fake_devname = NULL;

		mdata = cifs_compose_mount_options(cifs_sb->ctx->mount_options,
						   full_path + 1, &referral,
						   &fake_devname);
		free_dfs_info_param(&referral);

		if (IS_ERR(mdata)) {
			rc = PTR_ERR(mdata);
			mdata = NULL;
		} else {
			/*
			 * We can not clear out the whole structure since we
			 * no longer have an explicit function to parse
			 * a mount-string. Instead we need to clear out the
			 * individual fields that are no longer valid.
			 */
			kfree(ctx->prepath);
			ctx->prepath = NULL;
			rc = cifs_setup_volume_info(ctx, mdata, fake_devname);
		}
		kfree(fake_devname);
		kfree(cifs_sb->ctx->mount_options);
		cifs_sb->ctx->mount_options = mdata;
	}
	kfree(full_path);
	return rc;
}

static inline int get_next_dfs_tgt(const char *path,
				   struct dfs_cache_tgt_list *tgt_list,
				   struct dfs_cache_tgt_iterator **tgt_it)
{
	if (!*tgt_it)
		*tgt_it = dfs_cache_get_tgt_iterator(tgt_list);
	else
		*tgt_it = dfs_cache_get_next_tgt(tgt_list, *tgt_it);
	return !*tgt_it ? -EHOSTDOWN : 0;
}

static int update_vol_info(const struct dfs_cache_tgt_iterator *tgt_it,
			   struct smb3_fs_context *fake_ctx, struct smb3_fs_context *ctx)
{
	const char *tgt = dfs_cache_get_tgt_name(tgt_it);
	int len = strlen(tgt) + 2;
	char *new_unc;

	new_unc = kmalloc(len, GFP_KERNEL);
	if (!new_unc)
		return -ENOMEM;
	scnprintf(new_unc, len, "\\%s", tgt);

	kfree(ctx->UNC);
	ctx->UNC = new_unc;

	if (fake_ctx->prepath) {
		kfree(ctx->prepath);
		ctx->prepath = fake_ctx->prepath;
		fake_ctx->prepath = NULL;
	}
	memcpy(&ctx->dstaddr, &fake_ctx->dstaddr, sizeof(ctx->dstaddr));

	return 0;
}

static int do_dfs_failover(const char *path, const char *full_path, struct cifs_sb_info *cifs_sb,
			   struct smb3_fs_context *ctx, struct cifs_ses *root_ses,
			   unsigned int *xid, struct TCP_Server_Info **server,
			   struct cifs_ses **ses, struct cifs_tcon **tcon)
{
	int rc;
	struct dfs_cache_tgt_list tgt_list = {0};
	struct dfs_cache_tgt_iterator *tgt_it = NULL;
	struct smb3_fs_context tmp_ctx = {NULL};

	if (cifs_sb->mnt_cifs_flags & CIFS_MOUNT_NO_DFS)
		return -EOPNOTSUPP;

	cifs_dbg(FYI, "%s: path=%s full_path=%s\n", __func__, path, full_path);

	rc = dfs_cache_noreq_find(path, NULL, &tgt_list);
	if (rc)
		return rc;
	/*
	 * We use a 'tmp_ctx' here because we need pass it down to the mount_{get,put} functions to
	 * test connection against new DFS targets.
	 */
	rc = smb3_fs_context_dup(&tmp_ctx, ctx);
	if (rc)
		goto out;

	for (;;) {
		struct dfs_info3_param ref = {0};
		char *fake_devname = NULL, *mdata = NULL;

		/* Get next DFS target server - if any */
		rc = get_next_dfs_tgt(path, &tgt_list, &tgt_it);
		if (rc)
			break;

		rc = dfs_cache_get_tgt_referral(path, tgt_it, &ref);
		if (rc)
<<<<<<< HEAD
			break;

		cifs_dbg(FYI, "%s: old ctx: UNC=%s prepath=%s\n", __func__, tmp_ctx.UNC,
			 tmp_ctx.prepath);

		mdata = cifs_compose_mount_options(cifs_sb->ctx->mount_options, full_path + 1, &ref,
						   &fake_devname);
		free_dfs_info_param(&ref);

		if (IS_ERR(mdata)) {
			rc = PTR_ERR(mdata);
			mdata = NULL;
		} else
			rc = cifs_setup_volume_info(&tmp_ctx, mdata, fake_devname);

		kfree(mdata);
		kfree(fake_devname);

		if (rc)
			break;

		cifs_dbg(FYI, "%s: new ctx: UNC=%s prepath=%s\n", __func__, tmp_ctx.UNC,
			 tmp_ctx.prepath);

		mount_put_conns(cifs_sb, *xid, *server, *ses, *tcon);
		rc = mount_get_conns(&tmp_ctx, cifs_sb, xid, server, ses, tcon);
		if (!rc || (*server && *ses)) {
			/*
			 * We were able to connect to new target server. Update current context with
			 * new target server.
			 */
			rc = update_vol_info(tgt_it, &tmp_ctx, ctx);
			break;
=======
			break;

		cifs_dbg(FYI, "%s: old ctx: UNC=%s prepath=%s\n", __func__, tmp_ctx.UNC,
			 tmp_ctx.prepath);

		mdata = cifs_compose_mount_options(cifs_sb->ctx->mount_options, full_path + 1, &ref,
						   &fake_devname);
		free_dfs_info_param(&ref);

		if (IS_ERR(mdata)) {
			rc = PTR_ERR(mdata);
			mdata = NULL;
		} else
			rc = cifs_setup_volume_info(&tmp_ctx, mdata, fake_devname);

		kfree(mdata);
		kfree(fake_devname);

		if (rc)
			break;

		cifs_dbg(FYI, "%s: new ctx: UNC=%s prepath=%s\n", __func__, tmp_ctx.UNC,
			 tmp_ctx.prepath);

		mount_put_conns(cifs_sb, *xid, *server, *ses, *tcon);
		rc = mount_get_conns(&tmp_ctx, cifs_sb, xid, server, ses, tcon);
		if (!rc || (*server && *ses)) {
			/*
			 * We were able to connect to new target server. Update current context with
			 * new target server.
			 */
			rc = update_vol_info(tgt_it, &tmp_ctx, ctx);
			break;
>>>>>>> 65820f91
		}
	}
	if (!rc) {
		cifs_dbg(FYI, "%s: final ctx: UNC=%s prepath=%s\n", __func__, tmp_ctx.UNC,
			 tmp_ctx.prepath);
		/*
		 * Update DFS target hint in DFS referral cache with the target server we
		 * successfully reconnected to.
		 */
		rc = dfs_cache_update_tgthint(*xid, root_ses ? root_ses : *ses, cifs_sb->local_nls,
					      cifs_remap(cifs_sb), path, tgt_it);
	}

out:
	smb3_cleanup_fs_context_contents(&tmp_ctx);
	dfs_cache_free_tgts(&tgt_list);
	return rc;
}
#endif

/* TODO: all callers to this are broken. We are not parsing mount_options here
 * we should pass a clone of the original context?
 */
int
cifs_setup_volume_info(struct smb3_fs_context *ctx, const char *mntopts, const char *devname)
{
	int rc = 0;

	smb3_parse_devname(devname, ctx);

	if (mntopts) {
		char *ip;

		cifs_dbg(FYI, "%s: mntopts=%s\n", __func__, mntopts);
		rc = smb3_parse_opt(mntopts, "ip", &ip);
		if (!rc && !cifs_convert_address((struct sockaddr *)&ctx->dstaddr, ip,
						 strlen(ip))) {
			cifs_dbg(VFS, "%s: failed to convert ip address\n", __func__);
			return -EINVAL;
		}
	}

	if (ctx->nullauth) {
		cifs_dbg(FYI, "Anonymous login\n");
		kfree(ctx->username);
		ctx->username = NULL;
	} else if (ctx->username) {
		/* BB fixme parse for domain name here */
		cifs_dbg(FYI, "Username: %s\n", ctx->username);
	} else {
		cifs_dbg(VFS, "No username specified\n");
	/* In userspace mount helper we can get user name from alternate
	   locations such as env variables and files on disk */
		return -EINVAL;
	}

	return rc;
}

static int
cifs_are_all_path_components_accessible(struct TCP_Server_Info *server,
					unsigned int xid,
					struct cifs_tcon *tcon,
					struct cifs_sb_info *cifs_sb,
					char *full_path,
					int added_treename)
{
	int rc;
	char *s;
	char sep, tmp;
	int skip = added_treename ? 1 : 0;

	sep = CIFS_DIR_SEP(cifs_sb);
	s = full_path;

	rc = server->ops->is_path_accessible(xid, tcon, cifs_sb, "");
	while (rc == 0) {
		/* skip separators */
		while (*s == sep)
			s++;
		if (!*s)
			break;
		/* next separator */
		while (*s && *s != sep)
			s++;
		/*
		 * if the treename is added, we then have to skip the first
		 * part within the separators
		 */
		if (skip) {
			skip = 0;
			continue;
		}
		/*
		 * temporarily null-terminate the path at the end of
		 * the current component
		 */
		tmp = *s;
		*s = 0;
		rc = server->ops->is_path_accessible(xid, tcon, cifs_sb,
						     full_path);
		*s = tmp;
	}
	return rc;
}

/*
 * Check if path is remote (e.g. a DFS share). Return -EREMOTE if it is,
 * otherwise 0.
 */
static int is_path_remote(struct cifs_sb_info *cifs_sb, struct smb3_fs_context *ctx,
			  const unsigned int xid,
			  struct TCP_Server_Info *server,
			  struct cifs_tcon *tcon)
{
	int rc;
	char *full_path;

	if (!server->ops->is_path_accessible)
		return -EOPNOTSUPP;

	/*
	 * cifs_build_path_to_root works only when we have a valid tcon
	 */
	full_path = cifs_build_path_to_root(ctx, cifs_sb, tcon,
					    tcon->Flags & SMB_SHARE_IS_IN_DFS);
	if (full_path == NULL)
		return -ENOMEM;

	cifs_dbg(FYI, "%s: full_path: %s\n", __func__, full_path);

	rc = server->ops->is_path_accessible(xid, tcon, cifs_sb,
					     full_path);
	if (rc != 0 && rc != -EREMOTE) {
		kfree(full_path);
		return rc;
	}

	if (rc != -EREMOTE) {
		rc = cifs_are_all_path_components_accessible(server, xid, tcon,
			cifs_sb, full_path, tcon->Flags & SMB_SHARE_IS_IN_DFS);
		if (rc != 0) {
			cifs_server_dbg(VFS, "cannot query dirs between root and final path, enabling CIFS_MOUNT_USE_PREFIX_PATH\n");
			cifs_sb->mnt_cifs_flags |= CIFS_MOUNT_USE_PREFIX_PATH;
			rc = 0;
		}
	}

	kfree(full_path);
	return rc;
}

#ifdef CONFIG_CIFS_DFS_UPCALL
static void set_root_ses(struct cifs_sb_info *cifs_sb, struct cifs_ses *ses,
			 struct cifs_ses **root_ses)
{
	if (ses) {
		spin_lock(&cifs_tcp_ses_lock);
		ses->ses_count++;
		if (ses->tcon_ipc)
			ses->tcon_ipc->remap = cifs_remap(cifs_sb);
		spin_unlock(&cifs_tcp_ses_lock);
	}
	*root_ses = ses;
}

static void put_root_ses(struct cifs_ses *ses)
{
	if (ses)
		cifs_put_smb_ses(ses);
}

/* Set up next dfs prefix path in @dfs_path */
static int next_dfs_prepath(struct cifs_sb_info *cifs_sb, struct smb3_fs_context *ctx,
			    const unsigned int xid, struct TCP_Server_Info *server,
			    struct cifs_tcon *tcon, char **dfs_path)
{
	char *path, *npath;
	int added_treename = is_tcon_dfs(tcon);
	int rc;

	path = cifs_build_path_to_root(ctx, cifs_sb, tcon, added_treename);
	if (!path)
		return -ENOMEM;

	rc = is_path_remote(cifs_sb, ctx, xid, server, tcon);
	if (rc == -EREMOTE) {
		struct smb3_fs_context v = {NULL};
		/* if @path contains a tree name, skip it in the prefix path */
		if (added_treename) {
			rc = smb3_parse_devname(path, &v);
			if (rc)
				goto out;
			npath = build_unc_path_to_root(&v, cifs_sb, true);
			smb3_cleanup_fs_context_contents(&v);
		} else {
			v.UNC = ctx->UNC;
			v.prepath = path + 1;
			npath = build_unc_path_to_root(&v, cifs_sb, true);
		}

		if (IS_ERR(npath)) {
			rc = PTR_ERR(npath);
			goto out;
		}

		kfree(*dfs_path);
		*dfs_path = npath;
		rc = -EREMOTE;
	}

out:
	kfree(path);
	return rc;
}

/* Check if resolved targets can handle any DFS referrals */
static int is_referral_server(const char *ref_path, struct cifs_tcon *tcon, bool *ref_server)
{
	int rc;
	struct dfs_info3_param ref = {0};

	if (is_tcon_dfs(tcon)) {
		*ref_server = true;
	} else {
		cifs_dbg(FYI, "%s: ref_path=%s\n", __func__, ref_path);

		rc = dfs_cache_noreq_find(ref_path, &ref, NULL);
		if (rc) {
			cifs_dbg(VFS, "%s: dfs_cache_noreq_find: failed (rc=%d)\n", __func__, rc);
			return rc;
		}
		cifs_dbg(FYI, "%s: ref.flags=0x%x\n", __func__, ref.flags);
		/*
		 * Check if all targets are capable of handling DFS referrals as per
		 * MS-DFSC 2.2.4 RESP_GET_DFS_REFERRAL.
		 */
		*ref_server = !!(ref.flags & DFSREF_REFERRAL_SERVER);
		free_dfs_info_param(&ref);
	}
	return 0;
}

int cifs_mount(struct cifs_sb_info *cifs_sb, struct smb3_fs_context *ctx)
{
	int rc = 0;
	unsigned int xid;
	struct TCP_Server_Info *server = NULL;
	struct cifs_ses *ses = NULL, *root_ses = NULL;
	struct cifs_tcon *tcon = NULL;
	int count = 0;
	char *ref_path = NULL, *full_path = NULL;
	char *oldmnt = NULL;
	char *mntdata = NULL;
	bool ref_server = false;

	rc = mount_get_conns(ctx, cifs_sb, &xid, &server, &ses, &tcon);
	/*
	 * If called with 'nodfs' mount option, then skip DFS resolving.  Otherwise unconditionally
	 * try to get an DFS referral (even cached) to determine whether it is an DFS mount.
	 *
	 * Skip prefix path to provide support for DFS referrals from w2k8 servers which don't seem
	 * to respond with PATH_NOT_COVERED to requests that include the prefix.
	 */
	if ((cifs_sb->mnt_cifs_flags & CIFS_MOUNT_NO_DFS) ||
	    dfs_cache_find(xid, ses, cifs_sb->local_nls, cifs_remap(cifs_sb), ctx->UNC + 1, NULL,
			   NULL)) {
		if (rc)
			goto error;
		/* Check if it is fully accessible and then mount it */
		rc = is_path_remote(cifs_sb, ctx, xid, server, tcon);
		if (!rc)
			goto out;
		if (rc != -EREMOTE)
			goto error;
	}
	/* Save mount options */
	mntdata = kstrndup(cifs_sb->ctx->mount_options,
			   strlen(cifs_sb->ctx->mount_options), GFP_KERNEL);
	if (!mntdata) {
		rc = -ENOMEM;
		goto error;
	}
	/* Get path of DFS root */
	ref_path = build_unc_path_to_root(ctx, cifs_sb, false);
	if (IS_ERR(ref_path)) {
		rc = PTR_ERR(ref_path);
		ref_path = NULL;
		goto error;
	}

	set_root_ses(cifs_sb, ses, &root_ses);
	do {
		/* Save full path of last DFS path we used to resolve final target server */
		kfree(full_path);
		full_path = build_unc_path_to_root(ctx, cifs_sb, !!count);
		if (IS_ERR(full_path)) {
			rc = PTR_ERR(full_path);
			full_path = NULL;
			break;
		}
		/* Chase referral */
		oldmnt = cifs_sb->ctx->mount_options;
		rc = expand_dfs_referral(xid, root_ses, ctx, cifs_sb, ref_path + 1);
		if (rc)
			break;
		/* Connect to new DFS target only if we were redirected */
		if (oldmnt != cifs_sb->ctx->mount_options) {
			mount_put_conns(cifs_sb, xid, server, ses, tcon);
			rc = mount_get_conns(ctx, cifs_sb, &xid, &server, &ses, &tcon);
		}
		if (rc && !server && !ses) {
			/* Failed to connect. Try to connect to other targets in the referral. */
			rc = do_dfs_failover(ref_path + 1, full_path, cifs_sb, ctx, root_ses, &xid,
					     &server, &ses, &tcon);
		}
		if (rc == -EACCES || rc == -EOPNOTSUPP || !server || !ses)
			break;
		if (!tcon)
			continue;

		/* Make sure that requests go through new root servers */
		rc = is_referral_server(ref_path + 1, tcon, &ref_server);
		if (rc)
			break;
		if (ref_server) {
			put_root_ses(root_ses);
			set_root_ses(cifs_sb, ses, &root_ses);
		}

		/* Get next dfs path and then continue chasing them if -EREMOTE */
		rc = next_dfs_prepath(cifs_sb, ctx, xid, server, tcon, &ref_path);
		/* Prevent recursion on broken link referrals */
		if (rc == -EREMOTE && ++count > MAX_NESTED_LINKS)
			rc = -ELOOP;
	} while (rc == -EREMOTE);

	if (rc)
		goto error;
	put_root_ses(root_ses);
	root_ses = NULL;
	kfree(ref_path);
	ref_path = NULL;
	/*
	 * Store DFS full path in both superblock and tree connect structures.
	 *
	 * For DFS root mounts, the prefix path (cifs_sb->prepath) is preserved during reconnect so
	 * only the root path is set in cifs_sb->origin_fullpath and tcon->dfs_path. And for DFS
	 * links, the prefix path is included in both and may be changed during reconnect.  See
	 * cifs_tree_connect().
	 */
	cifs_sb->origin_fullpath = kstrndup(full_path, strlen(full_path), GFP_KERNEL);
	if (!cifs_sb->origin_fullpath) {
		rc = -ENOMEM;
		goto error;
	}
	spin_lock(&cifs_tcp_ses_lock);
	tcon->dfs_path = full_path;
	full_path = NULL;
	tcon->remap = cifs_remap(cifs_sb);
	spin_unlock(&cifs_tcp_ses_lock);

	/* Add original context for DFS cache to be used when refreshing referrals */
	rc = dfs_cache_add_vol(mntdata, ctx, cifs_sb->origin_fullpath);
	if (rc)
		goto error;
	/*
	 * After reconnecting to a different server, unique ids won't
	 * match anymore, so we disable serverino. This prevents
	 * dentry revalidation to think the dentry are stale (ESTALE).
	 */
	cifs_autodisable_serverino(cifs_sb);
	/*
	 * Force the use of prefix path to support failover on DFS paths that
	 * resolve to targets that have different prefix paths.
	 */
	cifs_sb->mnt_cifs_flags |= CIFS_MOUNT_USE_PREFIX_PATH;
	kfree(cifs_sb->prepath);
	cifs_sb->prepath = ctx->prepath;
	ctx->prepath = NULL;

out:
	free_xid(xid);
	cifs_try_adding_channels(cifs_sb, ses);
	return mount_setup_tlink(cifs_sb, ses, tcon);

error:
	kfree(ref_path);
	kfree(full_path);
	kfree(mntdata);
	kfree(cifs_sb->origin_fullpath);
	put_root_ses(root_ses);
	mount_put_conns(cifs_sb, xid, server, ses, tcon);
	return rc;
}
#else
int cifs_mount(struct cifs_sb_info *cifs_sb, struct smb3_fs_context *ctx)
{
	int rc = 0;
	unsigned int xid;
	struct cifs_ses *ses;
	struct cifs_tcon *tcon;
	struct TCP_Server_Info *server;

	rc = mount_get_conns(ctx, cifs_sb, &xid, &server, &ses, &tcon);
	if (rc)
		goto error;

	if (tcon) {
		rc = is_path_remote(cifs_sb, ctx, xid, server, tcon);
		if (rc == -EREMOTE)
			rc = -EOPNOTSUPP;
		if (rc)
			goto error;
	}

	free_xid(xid);

	return mount_setup_tlink(cifs_sb, ses, tcon);

error:
	mount_put_conns(cifs_sb, xid, server, ses, tcon);
	return rc;
}
#endif

/*
 * Issue a TREE_CONNECT request.
 */
int
CIFSTCon(const unsigned int xid, struct cifs_ses *ses,
	 const char *tree, struct cifs_tcon *tcon,
	 const struct nls_table *nls_codepage)
{
	struct smb_hdr *smb_buffer;
	struct smb_hdr *smb_buffer_response;
	TCONX_REQ *pSMB;
	TCONX_RSP *pSMBr;
	unsigned char *bcc_ptr;
	int rc = 0;
	int length;
	__u16 bytes_left, count;

	if (ses == NULL)
		return -EIO;

	smb_buffer = cifs_buf_get();
	if (smb_buffer == NULL)
		return -ENOMEM;

	smb_buffer_response = smb_buffer;

	header_assemble(smb_buffer, SMB_COM_TREE_CONNECT_ANDX,
			NULL /*no tid */ , 4 /*wct */ );

	smb_buffer->Mid = get_next_mid(ses->server);
	smb_buffer->Uid = ses->Suid;
	pSMB = (TCONX_REQ *) smb_buffer;
	pSMBr = (TCONX_RSP *) smb_buffer_response;

	pSMB->AndXCommand = 0xFF;
	pSMB->Flags = cpu_to_le16(TCON_EXTENDED_SECINFO);
	bcc_ptr = &pSMB->Password[0];
	if (tcon->pipe || (ses->server->sec_mode & SECMODE_USER)) {
		pSMB->PasswordLength = cpu_to_le16(1);	/* minimum */
		*bcc_ptr = 0; /* password is null byte */
		bcc_ptr++;              /* skip password */
		/* already aligned so no need to do it below */
	} else {
		pSMB->PasswordLength = cpu_to_le16(CIFS_AUTH_RESP_SIZE);
		/* BB FIXME add code to fail this if NTLMv2 or Kerberos
		   specified as required (when that support is added to
		   the vfs in the future) as only NTLM or the much
		   weaker LANMAN (which we do not send by default) is accepted
		   by Samba (not sure whether other servers allow
		   NTLMv2 password here) */
#ifdef CONFIG_CIFS_WEAK_PW_HASH
		if ((global_secflags & CIFSSEC_MAY_LANMAN) &&
		    (ses->sectype == LANMAN))
			calc_lanman_hash(tcon->password, ses->server->cryptkey,
					 ses->server->sec_mode &
					    SECMODE_PW_ENCRYPT ? true : false,
					 bcc_ptr);
		else
#endif /* CIFS_WEAK_PW_HASH */
		rc = SMBNTencrypt(tcon->password, ses->server->cryptkey,
					bcc_ptr, nls_codepage);
		if (rc) {
			cifs_dbg(FYI, "%s Can't generate NTLM rsp. Error: %d\n",
				 __func__, rc);
			cifs_buf_release(smb_buffer);
			return rc;
		}

		bcc_ptr += CIFS_AUTH_RESP_SIZE;
		if (ses->capabilities & CAP_UNICODE) {
			/* must align unicode strings */
			*bcc_ptr = 0; /* null byte password */
			bcc_ptr++;
		}
	}

	if (ses->server->sign)
		smb_buffer->Flags2 |= SMBFLG2_SECURITY_SIGNATURE;

	if (ses->capabilities & CAP_STATUS32) {
		smb_buffer->Flags2 |= SMBFLG2_ERR_STATUS;
	}
	if (ses->capabilities & CAP_DFS) {
		smb_buffer->Flags2 |= SMBFLG2_DFS;
	}
	if (ses->capabilities & CAP_UNICODE) {
		smb_buffer->Flags2 |= SMBFLG2_UNICODE;
		length =
		    cifs_strtoUTF16((__le16 *) bcc_ptr, tree,
			6 /* max utf8 char length in bytes */ *
			(/* server len*/ + 256 /* share len */), nls_codepage);
		bcc_ptr += 2 * length;	/* convert num 16 bit words to bytes */
		bcc_ptr += 2;	/* skip trailing null */
	} else {		/* ASCII */
		strcpy(bcc_ptr, tree);
		bcc_ptr += strlen(tree) + 1;
	}
	strcpy(bcc_ptr, "?????");
	bcc_ptr += strlen("?????");
	bcc_ptr += 1;
	count = bcc_ptr - &pSMB->Password[0];
	be32_add_cpu(&pSMB->hdr.smb_buf_length, count);
	pSMB->ByteCount = cpu_to_le16(count);

	rc = SendReceive(xid, ses, smb_buffer, smb_buffer_response, &length,
			 0);

	/* above now done in SendReceive */
	if (rc == 0) {
		bool is_unicode;

		tcon->tidStatus = CifsGood;
		tcon->need_reconnect = false;
		tcon->tid = smb_buffer_response->Tid;
		bcc_ptr = pByteArea(smb_buffer_response);
		bytes_left = get_bcc(smb_buffer_response);
		length = strnlen(bcc_ptr, bytes_left - 2);
		if (smb_buffer->Flags2 & SMBFLG2_UNICODE)
			is_unicode = true;
		else
			is_unicode = false;


		/* skip service field (NB: this field is always ASCII) */
		if (length == 3) {
			if ((bcc_ptr[0] == 'I') && (bcc_ptr[1] == 'P') &&
			    (bcc_ptr[2] == 'C')) {
				cifs_dbg(FYI, "IPC connection\n");
				tcon->ipc = true;
				tcon->pipe = true;
			}
		} else if (length == 2) {
			if ((bcc_ptr[0] == 'A') && (bcc_ptr[1] == ':')) {
				/* the most common case */
				cifs_dbg(FYI, "disk share connection\n");
			}
		}
		bcc_ptr += length + 1;
		bytes_left -= (length + 1);
		strlcpy(tcon->treeName, tree, sizeof(tcon->treeName));

		/* mostly informational -- no need to fail on error here */
		kfree(tcon->nativeFileSystem);
		tcon->nativeFileSystem = cifs_strndup_from_utf16(bcc_ptr,
						      bytes_left, is_unicode,
						      nls_codepage);

		cifs_dbg(FYI, "nativeFileSystem=%s\n", tcon->nativeFileSystem);

		if ((smb_buffer_response->WordCount == 3) ||
			 (smb_buffer_response->WordCount == 7))
			/* field is in same location */
			tcon->Flags = le16_to_cpu(pSMBr->OptionalSupport);
		else
			tcon->Flags = 0;
		cifs_dbg(FYI, "Tcon flags: 0x%x\n", tcon->Flags);
	}

	cifs_buf_release(smb_buffer);
	return rc;
}

static void delayed_free(struct rcu_head *p)
{
	struct cifs_sb_info *cifs_sb = container_of(p, struct cifs_sb_info, rcu);

	unload_nls(cifs_sb->local_nls);
	smb3_cleanup_fs_context(cifs_sb->ctx);
	kfree(cifs_sb);
}

void
cifs_umount(struct cifs_sb_info *cifs_sb)
{
	struct rb_root *root = &cifs_sb->tlink_tree;
	struct rb_node *node;
	struct tcon_link *tlink;

	cancel_delayed_work_sync(&cifs_sb->prune_tlinks);

	spin_lock(&cifs_sb->tlink_tree_lock);
	while ((node = rb_first(root))) {
		tlink = rb_entry(node, struct tcon_link, tl_rbnode);
		cifs_get_tlink(tlink);
		clear_bit(TCON_LINK_IN_TREE, &tlink->tl_flags);
		rb_erase(node, root);

		spin_unlock(&cifs_sb->tlink_tree_lock);
		cifs_put_tlink(tlink);
		spin_lock(&cifs_sb->tlink_tree_lock);
	}
	spin_unlock(&cifs_sb->tlink_tree_lock);

	kfree(cifs_sb->prepath);
#ifdef CONFIG_CIFS_DFS_UPCALL
	dfs_cache_del_vol(cifs_sb->origin_fullpath);
	kfree(cifs_sb->origin_fullpath);
#endif
	call_rcu(&cifs_sb->rcu, delayed_free);
}

int
cifs_negotiate_protocol(const unsigned int xid, struct cifs_ses *ses)
{
	int rc = 0;
	struct TCP_Server_Info *server = cifs_ses_server(ses);

	if (!server->ops->need_neg || !server->ops->negotiate)
		return -ENOSYS;

	/* only send once per connect */
	if (!server->ops->need_neg(server))
		return 0;

	rc = server->ops->negotiate(xid, ses);
	if (rc == 0) {
		spin_lock(&GlobalMid_Lock);
		if (server->tcpStatus == CifsNeedNegotiate)
			server->tcpStatus = CifsGood;
		else
			rc = -EHOSTDOWN;
		spin_unlock(&GlobalMid_Lock);
	}

	return rc;
}

int
cifs_setup_session(const unsigned int xid, struct cifs_ses *ses,
		   struct nls_table *nls_info)
{
	int rc = -ENOSYS;
	struct TCP_Server_Info *server = cifs_ses_server(ses);

	if (!ses->binding) {
		ses->capabilities = server->capabilities;
		if (!linuxExtEnabled)
			ses->capabilities &= (~server->vals->cap_unix);

		if (ses->auth_key.response) {
			cifs_dbg(FYI, "Free previous auth_key.response = %p\n",
				 ses->auth_key.response);
			kfree(ses->auth_key.response);
			ses->auth_key.response = NULL;
			ses->auth_key.len = 0;
		}
	}

	cifs_dbg(FYI, "Security Mode: 0x%x Capabilities: 0x%x TimeAdjust: %d\n",
		 server->sec_mode, server->capabilities, server->timeAdj);

	if (server->ops->sess_setup)
		rc = server->ops->sess_setup(xid, ses, nls_info);

	if (rc)
		cifs_server_dbg(VFS, "Send error in SessSetup = %d\n", rc);

	return rc;
}

static int
cifs_set_vol_auth(struct smb3_fs_context *ctx, struct cifs_ses *ses)
{
	ctx->sectype = ses->sectype;

	/* krb5 is special, since we don't need username or pw */
	if (ctx->sectype == Kerberos)
		return 0;

	return cifs_set_cifscreds(ctx, ses);
}

static struct cifs_tcon *
cifs_construct_tcon(struct cifs_sb_info *cifs_sb, kuid_t fsuid)
{
	int rc;
	struct cifs_tcon *master_tcon = cifs_sb_master_tcon(cifs_sb);
	struct cifs_ses *ses;
	struct cifs_tcon *tcon = NULL;
	struct smb3_fs_context *ctx;

	ctx = kzalloc(sizeof(*ctx), GFP_KERNEL);
	if (ctx == NULL)
		return ERR_PTR(-ENOMEM);

	ctx->local_nls = cifs_sb->local_nls;
	ctx->linux_uid = fsuid;
	ctx->cred_uid = fsuid;
	ctx->UNC = master_tcon->treeName;
	ctx->retry = master_tcon->retry;
	ctx->nocase = master_tcon->nocase;
	ctx->nohandlecache = master_tcon->nohandlecache;
	ctx->local_lease = master_tcon->local_lease;
	ctx->no_lease = master_tcon->no_lease;
	ctx->resilient = master_tcon->use_resilient;
	ctx->persistent = master_tcon->use_persistent;
	ctx->handle_timeout = master_tcon->handle_timeout;
	ctx->no_linux_ext = !master_tcon->unix_ext;
	ctx->linux_ext = master_tcon->posix_extensions;
	ctx->sectype = master_tcon->ses->sectype;
	ctx->sign = master_tcon->ses->sign;
	ctx->seal = master_tcon->seal;
#ifdef CONFIG_CIFS_SWN_UPCALL
	ctx->witness = master_tcon->use_witness;
#endif

	rc = cifs_set_vol_auth(ctx, master_tcon->ses);
	if (rc) {
		tcon = ERR_PTR(rc);
		goto out;
	}

	/* get a reference for the same TCP session */
	spin_lock(&cifs_tcp_ses_lock);
	++master_tcon->ses->server->srv_count;
	spin_unlock(&cifs_tcp_ses_lock);

	ses = cifs_get_smb_ses(master_tcon->ses->server, ctx);
	if (IS_ERR(ses)) {
		tcon = (struct cifs_tcon *)ses;
		cifs_put_tcp_session(master_tcon->ses->server, 0);
		goto out;
	}

	tcon = cifs_get_tcon(ses, ctx);
	if (IS_ERR(tcon)) {
		cifs_put_smb_ses(ses);
		goto out;
	}

	if (cap_unix(ses))
		reset_cifs_unix_caps(0, tcon, NULL, ctx);

out:
	kfree(ctx->username);
	kfree_sensitive(ctx->password);
	kfree(ctx);

	return tcon;
}

struct cifs_tcon *
cifs_sb_master_tcon(struct cifs_sb_info *cifs_sb)
{
	return tlink_tcon(cifs_sb_master_tlink(cifs_sb));
}

/* find and return a tlink with given uid */
static struct tcon_link *
tlink_rb_search(struct rb_root *root, kuid_t uid)
{
	struct rb_node *node = root->rb_node;
	struct tcon_link *tlink;

	while (node) {
		tlink = rb_entry(node, struct tcon_link, tl_rbnode);

		if (uid_gt(tlink->tl_uid, uid))
			node = node->rb_left;
		else if (uid_lt(tlink->tl_uid, uid))
			node = node->rb_right;
		else
			return tlink;
	}
	return NULL;
}

/* insert a tcon_link into the tree */
static void
tlink_rb_insert(struct rb_root *root, struct tcon_link *new_tlink)
{
	struct rb_node **new = &(root->rb_node), *parent = NULL;
	struct tcon_link *tlink;

	while (*new) {
		tlink = rb_entry(*new, struct tcon_link, tl_rbnode);
		parent = *new;

		if (uid_gt(tlink->tl_uid, new_tlink->tl_uid))
			new = &((*new)->rb_left);
		else
			new = &((*new)->rb_right);
	}

	rb_link_node(&new_tlink->tl_rbnode, parent, new);
	rb_insert_color(&new_tlink->tl_rbnode, root);
}

/*
 * Find or construct an appropriate tcon given a cifs_sb and the fsuid of the
 * current task.
 *
 * If the superblock doesn't refer to a multiuser mount, then just return
 * the master tcon for the mount.
 *
 * First, search the rbtree for an existing tcon for this fsuid. If one
 * exists, then check to see if it's pending construction. If it is then wait
 * for construction to complete. Once it's no longer pending, check to see if
 * it failed and either return an error or retry construction, depending on
 * the timeout.
 *
 * If one doesn't exist then insert a new tcon_link struct into the tree and
 * try to construct a new one.
 */
struct tcon_link *
cifs_sb_tlink(struct cifs_sb_info *cifs_sb)
{
	int ret;
	kuid_t fsuid = current_fsuid();
	struct tcon_link *tlink, *newtlink;

	if (!(cifs_sb->mnt_cifs_flags & CIFS_MOUNT_MULTIUSER))
		return cifs_get_tlink(cifs_sb_master_tlink(cifs_sb));

	spin_lock(&cifs_sb->tlink_tree_lock);
	tlink = tlink_rb_search(&cifs_sb->tlink_tree, fsuid);
	if (tlink)
		cifs_get_tlink(tlink);
	spin_unlock(&cifs_sb->tlink_tree_lock);

	if (tlink == NULL) {
		newtlink = kzalloc(sizeof(*tlink), GFP_KERNEL);
		if (newtlink == NULL)
			return ERR_PTR(-ENOMEM);
		newtlink->tl_uid = fsuid;
		newtlink->tl_tcon = ERR_PTR(-EACCES);
		set_bit(TCON_LINK_PENDING, &newtlink->tl_flags);
		set_bit(TCON_LINK_IN_TREE, &newtlink->tl_flags);
		cifs_get_tlink(newtlink);

		spin_lock(&cifs_sb->tlink_tree_lock);
		/* was one inserted after previous search? */
		tlink = tlink_rb_search(&cifs_sb->tlink_tree, fsuid);
		if (tlink) {
			cifs_get_tlink(tlink);
			spin_unlock(&cifs_sb->tlink_tree_lock);
			kfree(newtlink);
			goto wait_for_construction;
		}
		tlink = newtlink;
		tlink_rb_insert(&cifs_sb->tlink_tree, tlink);
		spin_unlock(&cifs_sb->tlink_tree_lock);
	} else {
wait_for_construction:
		ret = wait_on_bit(&tlink->tl_flags, TCON_LINK_PENDING,
				  TASK_INTERRUPTIBLE);
		if (ret) {
			cifs_put_tlink(tlink);
			return ERR_PTR(-ERESTARTSYS);
		}

		/* if it's good, return it */
		if (!IS_ERR(tlink->tl_tcon))
			return tlink;

		/* return error if we tried this already recently */
		if (time_before(jiffies, tlink->tl_time + TLINK_ERROR_EXPIRE)) {
			cifs_put_tlink(tlink);
			return ERR_PTR(-EACCES);
		}

		if (test_and_set_bit(TCON_LINK_PENDING, &tlink->tl_flags))
			goto wait_for_construction;
	}

	tlink->tl_tcon = cifs_construct_tcon(cifs_sb, fsuid);
	clear_bit(TCON_LINK_PENDING, &tlink->tl_flags);
	wake_up_bit(&tlink->tl_flags, TCON_LINK_PENDING);

	if (IS_ERR(tlink->tl_tcon)) {
		cifs_put_tlink(tlink);
		return ERR_PTR(-EACCES);
	}

	return tlink;
}

/*
 * periodic workqueue job that scans tcon_tree for a superblock and closes
 * out tcons.
 */
static void
cifs_prune_tlinks(struct work_struct *work)
{
	struct cifs_sb_info *cifs_sb = container_of(work, struct cifs_sb_info,
						    prune_tlinks.work);
	struct rb_root *root = &cifs_sb->tlink_tree;
	struct rb_node *node;
	struct rb_node *tmp;
	struct tcon_link *tlink;

	/*
	 * Because we drop the spinlock in the loop in order to put the tlink
	 * it's not guarded against removal of links from the tree. The only
	 * places that remove entries from the tree are this function and
	 * umounts. Because this function is non-reentrant and is canceled
	 * before umount can proceed, this is safe.
	 */
	spin_lock(&cifs_sb->tlink_tree_lock);
	node = rb_first(root);
	while (node != NULL) {
		tmp = node;
		node = rb_next(tmp);
		tlink = rb_entry(tmp, struct tcon_link, tl_rbnode);

		if (test_bit(TCON_LINK_MASTER, &tlink->tl_flags) ||
		    atomic_read(&tlink->tl_count) != 0 ||
		    time_after(tlink->tl_time + TLINK_IDLE_EXPIRE, jiffies))
			continue;

		cifs_get_tlink(tlink);
		clear_bit(TCON_LINK_IN_TREE, &tlink->tl_flags);
		rb_erase(tmp, root);

		spin_unlock(&cifs_sb->tlink_tree_lock);
		cifs_put_tlink(tlink);
		spin_lock(&cifs_sb->tlink_tree_lock);
	}
	spin_unlock(&cifs_sb->tlink_tree_lock);

	queue_delayed_work(cifsiod_wq, &cifs_sb->prune_tlinks,
				TLINK_IDLE_EXPIRE);
}

#ifdef CONFIG_CIFS_DFS_UPCALL
int cifs_tree_connect(const unsigned int xid, struct cifs_tcon *tcon, const struct nls_table *nlsc)
{
	int rc;
	struct TCP_Server_Info *server = tcon->ses->server;
	const struct smb_version_operations *ops = server->ops;
	struct dfs_cache_tgt_list tl;
	struct dfs_cache_tgt_iterator *it = NULL;
	char *tree;
	const char *tcp_host;
	size_t tcp_host_len;
	const char *dfs_host;
	size_t dfs_host_len;
	char *share = NULL, *prefix = NULL;
	struct dfs_info3_param ref = {0};
	bool isroot;

	tree = kzalloc(MAX_TREE_SIZE, GFP_KERNEL);
	if (!tree)
		return -ENOMEM;

	if (!tcon->dfs_path) {
		if (tcon->ipc) {
			scnprintf(tree, MAX_TREE_SIZE, "\\\\%s\\IPC$", server->hostname);
			rc = ops->tree_connect(xid, tcon->ses, tree, tcon, nlsc);
		} else {
			rc = ops->tree_connect(xid, tcon->ses, tcon->treeName, tcon, nlsc);
		}
		goto out;
	}

	rc = dfs_cache_noreq_find(tcon->dfs_path + 1, &ref, &tl);
	if (rc)
		goto out;
	isroot = ref.server_type == DFS_TYPE_ROOT;
	free_dfs_info_param(&ref);

	extract_unc_hostname(server->hostname, &tcp_host, &tcp_host_len);

	for (it = dfs_cache_get_tgt_iterator(&tl); it; it = dfs_cache_get_next_tgt(&tl, it)) {
		bool target_match;

		kfree(share);
		kfree(prefix);
		share = NULL;
		prefix = NULL;

		rc = dfs_cache_get_tgt_share(tcon->dfs_path + 1, it, &share, &prefix);
		if (rc) {
			cifs_dbg(VFS, "%s: failed to parse target share %d\n",
				 __func__, rc);
			continue;
		}

		extract_unc_hostname(share, &dfs_host, &dfs_host_len);

		if (dfs_host_len != tcp_host_len
		    || strncasecmp(dfs_host, tcp_host, dfs_host_len) != 0) {
			cifs_dbg(FYI, "%s: %.*s doesn't match %.*s\n", __func__, (int)dfs_host_len,
				 dfs_host, (int)tcp_host_len, tcp_host);

			rc = match_target_ip(server, dfs_host, dfs_host_len, &target_match);
			if (rc) {
				cifs_dbg(VFS, "%s: failed to match target ip: %d\n", __func__, rc);
				break;
			}

			if (!target_match) {
				cifs_dbg(FYI, "%s: skipping target\n", __func__);
				continue;
			}
		}

		if (tcon->ipc) {
			scnprintf(tree, MAX_TREE_SIZE, "\\\\%s\\IPC$", share);
			rc = ops->tree_connect(xid, tcon->ses, tree, tcon, nlsc);
		} else {
			scnprintf(tree, MAX_TREE_SIZE, "\\%s", share);
			rc = ops->tree_connect(xid, tcon->ses, tree, tcon, nlsc);
			/* Only handle prefix paths of DFS link targets */
			if (!rc && !isroot) {
				rc = update_super_prepath(tcon, prefix);
				break;
			}
		}
		if (rc == -EREMOTE)
			break;
	}

	kfree(share);
	kfree(prefix);

	if (!rc) {
		if (it)
			rc = dfs_cache_noreq_update_tgthint(tcon->dfs_path + 1, it);
		else
			rc = -ENOENT;
	}
	dfs_cache_free_tgts(&tl);
out:
	kfree(tree);
	return rc;
}
#else
int cifs_tree_connect(const unsigned int xid, struct cifs_tcon *tcon, const struct nls_table *nlsc)
{
	const struct smb_version_operations *ops = tcon->ses->server->ops;

	return ops->tree_connect(xid, tcon->ses, tcon->treeName, tcon, nlsc);
}
#endif<|MERGE_RESOLUTION|>--- conflicted
+++ resolved
@@ -3116,7 +3116,6 @@
 
 		rc = dfs_cache_get_tgt_referral(path, tgt_it, &ref);
 		if (rc)
-<<<<<<< HEAD
 			break;
 
 		cifs_dbg(FYI, "%s: old ctx: UNC=%s prepath=%s\n", __func__, tmp_ctx.UNC,
@@ -3150,41 +3149,6 @@
 			 */
 			rc = update_vol_info(tgt_it, &tmp_ctx, ctx);
 			break;
-=======
-			break;
-
-		cifs_dbg(FYI, "%s: old ctx: UNC=%s prepath=%s\n", __func__, tmp_ctx.UNC,
-			 tmp_ctx.prepath);
-
-		mdata = cifs_compose_mount_options(cifs_sb->ctx->mount_options, full_path + 1, &ref,
-						   &fake_devname);
-		free_dfs_info_param(&ref);
-
-		if (IS_ERR(mdata)) {
-			rc = PTR_ERR(mdata);
-			mdata = NULL;
-		} else
-			rc = cifs_setup_volume_info(&tmp_ctx, mdata, fake_devname);
-
-		kfree(mdata);
-		kfree(fake_devname);
-
-		if (rc)
-			break;
-
-		cifs_dbg(FYI, "%s: new ctx: UNC=%s prepath=%s\n", __func__, tmp_ctx.UNC,
-			 tmp_ctx.prepath);
-
-		mount_put_conns(cifs_sb, *xid, *server, *ses, *tcon);
-		rc = mount_get_conns(&tmp_ctx, cifs_sb, xid, server, ses, tcon);
-		if (!rc || (*server && *ses)) {
-			/*
-			 * We were able to connect to new target server. Update current context with
-			 * new target server.
-			 */
-			rc = update_vol_info(tgt_it, &tmp_ctx, ctx);
-			break;
->>>>>>> 65820f91
 		}
 	}
 	if (!rc) {
