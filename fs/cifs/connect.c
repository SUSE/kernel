--- conflicted
+++ resolved
@@ -3068,11 +3068,7 @@
 	if (tcon->ses->capabilities & CAP_UNIX) {
 		/* reset of caps checks mount to see if unix extensions
 		   disabled for just this mount */
-<<<<<<< HEAD
-		reset_cifs_unix_caps(xid, tcon, sb, volume_info);
-=======
 		reset_cifs_unix_caps(xid, tcon, cifs_sb, volume_info);
->>>>>>> 77570429
 		if ((tcon->ses->server->tcpStatus == CifsNeedReconnect) &&
 		    (le64_to_cpu(tcon->fsUnixInfo.Capability) &
 		     CIFS_UNIX_TRANSPORT_ENCRYPTION_MANDATORY_CAP)) {
@@ -3087,13 +3083,6 @@
 		CIFSSMBQFSDeviceInfo(xid, tcon);
 		CIFSSMBQFSAttributeInfo(xid, tcon);
 	}
-<<<<<<< HEAD
-
-	/* convert forward to back slashes in prepath here if needed */
-	if ((cifs_sb->mnt_cifs_flags & CIFS_MOUNT_POSIX_PATHS) == 0)
-		convert_delimiter(cifs_sb->prepath, CIFS_DIR_SEP(cifs_sb));
-=======
->>>>>>> 77570429
 
 	if ((tcon->unix_ext == 0) && (cifs_sb->rsize > (1024 * 127))) {
 		cifs_sb->rsize = 1024 * 127;
