/* SPDX-License-Identifier: LGPL-2.1 */
/*
 *   fs/cifs/cifs_fs_sb.h
 *
 *   Copyright (c) International Business Machines  Corp., 2002,2004
 *   Author(s): Steve French (sfrench@us.ibm.com)
 *
 */
#include <linux/rbtree.h>

#ifndef _CIFS_FS_SB_H
#define _CIFS_FS_SB_H

#include <linux/backing-dev.h>

#define CIFS_MOUNT_NO_PERM      1 /* do not do client vfs_perm check */
#define CIFS_MOUNT_SET_UID      2 /* set current's euid in create etc. */
#define CIFS_MOUNT_SERVER_INUM  4 /* inode numbers from uniqueid from server  */
#define CIFS_MOUNT_DIRECT_IO    8 /* do not write nor read through page cache */
#define CIFS_MOUNT_NO_XATTR     0x10  /* if set - disable xattr support       */
#define CIFS_MOUNT_MAP_SPECIAL_CHR 0x20 /* remap illegal chars in filenames   */
#define CIFS_MOUNT_POSIX_PATHS  0x40  /* Negotiate posix pathnames if possible*/
#define CIFS_MOUNT_UNX_EMUL     0x80  /* Network compat with SFUnix emulation */
#define CIFS_MOUNT_NO_BRL       0x100 /* No sending byte range locks to srv   */
#define CIFS_MOUNT_CIFS_ACL     0x200 /* send ACL requests to non-POSIX srv   */
#define CIFS_MOUNT_OVERR_UID    0x400 /* override uid returned from server    */
#define CIFS_MOUNT_OVERR_GID    0x800 /* override gid returned from server    */
#define CIFS_MOUNT_DYNPERM      0x1000 /* allow in-memory only mode setting   */
#define CIFS_MOUNT_NOPOSIXBRL   0x2000 /* mandatory not posix byte range lock */
#define CIFS_MOUNT_NOSSYNC      0x4000 /* don't do slow SMBflush on every sync*/
#define CIFS_MOUNT_FSCACHE	0x8000 /* local caching enabled */
#define CIFS_MOUNT_MF_SYMLINKS	0x10000 /* Minshall+French Symlinks enabled */
#define CIFS_MOUNT_MULTIUSER	0x20000 /* multiuser mount */
#define CIFS_MOUNT_STRICT_IO	0x40000 /* strict cache mode */
#define CIFS_MOUNT_RWPIDFORWARD	0x80000 /* use pid forwarding for rw */
#define CIFS_MOUNT_POSIXACL	0x100000 /* mirror of SB_POSIXACL in mnt_cifs_flags */
#define CIFS_MOUNT_CIFS_BACKUPUID 0x200000 /* backup intent bit for a user */
#define CIFS_MOUNT_CIFS_BACKUPGID 0x400000 /* backup intent bit for a group */
#define CIFS_MOUNT_MAP_SFM_CHR	0x800000 /* SFM/MAC mapping for illegal chars */
#define CIFS_MOUNT_USE_PREFIX_PATH 0x1000000 /* make subpath with unaccessible
					      * root mountable
					      */
#define CIFS_MOUNT_UID_FROM_ACL 0x2000000 /* try to get UID via special SID */
#define CIFS_MOUNT_NO_HANDLE_CACHE 0x4000000 /* disable caching dir handles */
#define CIFS_MOUNT_NO_DFS 0x8000000 /* disable DFS resolving */
#define CIFS_MOUNT_MODE_FROM_SID 0x10000000 /* retrieve mode from special ACE */
#define CIFS_MOUNT_RO_CACHE	0x20000000  /* assumes share will not change */
#define CIFS_MOUNT_RW_CACHE	0x40000000  /* assumes only client accessing */
<<<<<<< HEAD
=======
#define CIFS_MOUNT_SHUTDOWN	0x80000000
>>>>>>> 7d2a07b7

struct cifs_sb_info {
	struct rb_root tlink_tree;
	spinlock_t tlink_tree_lock;
	struct tcon_link *master_tlink;
	struct nls_table *local_nls;
	struct smb3_fs_context *ctx;
	atomic_t active;
	unsigned int mnt_cifs_flags;
	struct delayed_work prune_tlinks;
	struct rcu_head rcu;

	/* only used when CIFS_MOUNT_USE_PREFIX_PATH is set */
	char *prepath;

	/*
	 * Canonical DFS path initially provided by the mount call. We might connect to something
	 * different via DFS but we want to keep it to do failover properly.
	 */
	char *origin_fullpath; /* \\HOST\SHARE\[OPTIONAL PATH] */
	/* randomly generated 128-bit number for indexing dfs mount groups in referral cache */
	uuid_t dfs_mount_id;
	/*
	 * Indicate whether serverino option was turned off later
	 * (cifs_autodisable_serverino) in order to match new mounts.
	 */
	bool mnt_cifs_serverino_autodisabled;
	/*
	 * Available once the mount has completed.
	 */
	struct dentry *root;
};
#endif				/* _CIFS_FS_SB_H */<|MERGE_RESOLUTION|>--- conflicted
+++ resolved
@@ -46,10 +46,7 @@
 #define CIFS_MOUNT_MODE_FROM_SID 0x10000000 /* retrieve mode from special ACE */
 #define CIFS_MOUNT_RO_CACHE	0x20000000  /* assumes share will not change */
 #define CIFS_MOUNT_RW_CACHE	0x40000000  /* assumes only client accessing */
-<<<<<<< HEAD
-=======
 #define CIFS_MOUNT_SHUTDOWN	0x80000000
->>>>>>> 7d2a07b7
 
 struct cifs_sb_info {
 	struct rb_root tlink_tree;
