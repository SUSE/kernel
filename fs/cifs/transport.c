--- conflicted
+++ resolved
@@ -877,11 +877,7 @@
 			list_del_init(&mid->qhead);
 			mid->mid_flags |= MID_DELETED;
 		}
-<<<<<<< HEAD
-		cifs_dbg(VFS, "%s: invalid mid state mid=%llu state=%d\n",
-=======
 		cifs_server_dbg(VFS, "%s: invalid mid state mid=%llu state=%d\n",
->>>>>>> fec38890
 			 __func__, mid->mid, mid->mid_state);
 		rc = -EIO;
 	}
