--- conflicted
+++ resolved
@@ -260,11 +260,7 @@
 	} else if (maptype == 1) {
 		vm_unmap_ram(src, ctx->inpages);
 	} else if (maptype == 2) {
-<<<<<<< HEAD
-		erofs_put_pcpubuf(src);
-=======
 		z_erofs_put_gbuf(src);
->>>>>>> 2d5404ca
 	} else if (maptype != 3) {
 		DBG_BUGON(1);
 		return -EFAULT;
