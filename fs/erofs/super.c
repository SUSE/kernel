--- conflicted
+++ resolved
@@ -767,17 +767,10 @@
 
 static int erofs_init_fs_context(struct fs_context *fc)
 {
-<<<<<<< HEAD
-	struct erofs_fs_context *ctx;
-
-	ctx = kzalloc(sizeof(*ctx), GFP_KERNEL);
-	if (!ctx)
-=======
 	struct erofs_sb_info *sbi;
 
 	sbi = kzalloc(sizeof(*sbi), GFP_KERNEL);
 	if (!sbi)
->>>>>>> b48d67c4
 		return -ENOMEM;
 
 	sbi->devs = kzalloc(sizeof(struct erofs_dev_context), GFP_KERNEL);
@@ -796,15 +789,9 @@
 
 static void erofs_kill_sb(struct super_block *sb)
 {
-<<<<<<< HEAD
-	struct erofs_sb_info *sbi;
-
-	if (erofs_is_fscache_mode(sb))
-=======
 	struct erofs_sb_info *sbi = EROFS_SB(sb);
 
 	if (IS_ENABLED(CONFIG_EROFS_FS_ONDEMAND) && sbi->fsid)
->>>>>>> b48d67c4
 		kill_anon_super(sb);
 	else
 		kill_block_super(sb);
