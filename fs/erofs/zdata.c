// SPDX-License-Identifier: GPL-2.0-only
/*
 * Copyright (C) 2018 HUAWEI, Inc.
 *             https://www.huawei.com/
 * Copyright (C) 2022 Alibaba Cloud
 */
#include "compress.h"
#include <linux/psi.h>
#include <linux/cpuhotplug.h>
#include <trace/events/erofs.h>

#define Z_EROFS_PCLUSTER_MAX_PAGES	(Z_EROFS_PCLUSTER_MAX_SIZE / PAGE_SIZE)
#define Z_EROFS_INLINE_BVECS		2

/*
 * let's leave a type here in case of introducing
 * another tagged pointer later.
 */
typedef void *z_erofs_next_pcluster_t;

struct z_erofs_bvec {
	struct page *page;
	int offset;
	unsigned int end;
};

#define __Z_EROFS_BVSET(name, total) \
struct name { \
	/* point to the next page which contains the following bvecs */ \
	struct page *nextpage; \
	struct z_erofs_bvec bvec[total]; \
}
__Z_EROFS_BVSET(z_erofs_bvset,);
__Z_EROFS_BVSET(z_erofs_bvset_inline, Z_EROFS_INLINE_BVECS);

/*
 * Structure fields follow one of the following exclusion rules.
 *
 * I: Modifiable by initialization/destruction paths and read-only
 *    for everyone else;
 *
 * L: Field should be protected by the pcluster lock;
 *
 * A: Field should be accessed / updated in atomic for parallelized code.
 */
struct z_erofs_pcluster {
	struct erofs_workgroup obj;
	struct mutex lock;

	/* A: point to next chained pcluster or TAILs */
	z_erofs_next_pcluster_t next;

	/* L: the maximum decompression size of this round */
	unsigned int length;

	/* L: total number of bvecs */
	unsigned int vcnt;

	/* I: pcluster size (compressed size) in bytes */
	unsigned int pclustersize;

	/* I: page offset of start position of decompression */
	unsigned short pageofs_out;

	/* I: page offset of inline compressed data */
	unsigned short pageofs_in;

	union {
		/* L: inline a certain number of bvec for bootstrap */
		struct z_erofs_bvset_inline bvset;

		/* I: can be used to free the pcluster by RCU. */
		struct rcu_head rcu;
	};

	/* I: compression algorithm format */
	unsigned char algorithmformat;

	/* L: whether partial decompression or not */
	bool partial;

	/* L: indicate several pageofs_outs or not */
	bool multibases;

	/* L: whether extra buffer allocations are best-effort */
	bool besteffort;

	/* A: compressed bvecs (can be cached or inplaced pages) */
	struct z_erofs_bvec compressed_bvecs[];
};

<<<<<<< HEAD
/* let's avoid the valid 32-bit kernel addresses */

/* the end of a chain of pclusters */
#define Z_EROFS_PCLUSTER_TAIL           ((void *)0x5F0ECAFE)
=======
/* the end of a chain of pclusters */
#define Z_EROFS_PCLUSTER_TAIL           ((void *) 0x700 + POISON_POINTER_DELTA)
>>>>>>> 2d5404ca
#define Z_EROFS_PCLUSTER_NIL            (NULL)

struct z_erofs_decompressqueue {
	struct super_block *sb;
	atomic_t pending_bios;
	z_erofs_next_pcluster_t head;

	union {
		struct completion done;
		struct work_struct work;
		struct kthread_work kthread_work;
	} u;
	bool eio, sync;
};

static inline bool z_erofs_is_inline_pcluster(struct z_erofs_pcluster *pcl)
{
	return !pcl->obj.index;
}

static inline unsigned int z_erofs_pclusterpages(struct z_erofs_pcluster *pcl)
{
	return PAGE_ALIGN(pcl->pclustersize) >> PAGE_SHIFT;
}

#define MNGD_MAPPING(sbi)	((sbi)->managed_cache->i_mapping)
static bool erofs_folio_is_managed(struct erofs_sb_info *sbi, struct folio *fo)
{
	return fo->mapping == MNGD_MAPPING(sbi);
}

#define Z_EROFS_ONSTACK_PAGES		32

/*
 * since pclustersize is variable for big pcluster feature, introduce slab
 * pools implementation for different pcluster sizes.
 */
struct z_erofs_pcluster_slab {
	struct kmem_cache *slab;
	unsigned int maxpages;
	char name[48];
};

#define _PCLP(n) { .maxpages = n }

static struct z_erofs_pcluster_slab pcluster_pool[] __read_mostly = {
	_PCLP(1), _PCLP(4), _PCLP(16), _PCLP(64), _PCLP(128),
	_PCLP(Z_EROFS_PCLUSTER_MAX_PAGES)
};

struct z_erofs_bvec_iter {
	struct page *bvpage;
	struct z_erofs_bvset *bvset;
	unsigned int nr, cur;
};

static struct page *z_erofs_bvec_iter_end(struct z_erofs_bvec_iter *iter)
{
	if (iter->bvpage)
		kunmap_local(iter->bvset);
	return iter->bvpage;
}

static struct page *z_erofs_bvset_flip(struct z_erofs_bvec_iter *iter)
{
	unsigned long base = (unsigned long)((struct z_erofs_bvset *)0)->bvec;
	/* have to access nextpage in advance, otherwise it will be unmapped */
	struct page *nextpage = iter->bvset->nextpage;
	struct page *oldpage;

	DBG_BUGON(!nextpage);
	oldpage = z_erofs_bvec_iter_end(iter);
	iter->bvpage = nextpage;
	iter->bvset = kmap_local_page(nextpage);
	iter->nr = (PAGE_SIZE - base) / sizeof(struct z_erofs_bvec);
	iter->cur = 0;
	return oldpage;
}

static void z_erofs_bvec_iter_begin(struct z_erofs_bvec_iter *iter,
				    struct z_erofs_bvset_inline *bvset,
				    unsigned int bootstrap_nr,
				    unsigned int cur)
{
	*iter = (struct z_erofs_bvec_iter) {
		.nr = bootstrap_nr,
		.bvset = (struct z_erofs_bvset *)bvset,
	};

	while (cur > iter->nr) {
		cur -= iter->nr;
		z_erofs_bvset_flip(iter);
	}
	iter->cur = cur;
}

static int z_erofs_bvec_enqueue(struct z_erofs_bvec_iter *iter,
				struct z_erofs_bvec *bvec,
				struct page **candidate_bvpage,
				struct page **pagepool)
{
	if (iter->cur >= iter->nr) {
		struct page *nextpage = *candidate_bvpage;

		if (!nextpage) {
			nextpage = __erofs_allocpage(pagepool, GFP_KERNEL,
					true);
			if (!nextpage)
				return -ENOMEM;
			set_page_private(nextpage, Z_EROFS_SHORTLIVED_PAGE);
		}
		DBG_BUGON(iter->bvset->nextpage);
		iter->bvset->nextpage = nextpage;
		z_erofs_bvset_flip(iter);

		iter->bvset->nextpage = NULL;
		*candidate_bvpage = NULL;
	}
	iter->bvset->bvec[iter->cur++] = *bvec;
	return 0;
}

static void z_erofs_bvec_dequeue(struct z_erofs_bvec_iter *iter,
				 struct z_erofs_bvec *bvec,
				 struct page **old_bvpage)
{
	if (iter->cur == iter->nr)
		*old_bvpage = z_erofs_bvset_flip(iter);
	else
		*old_bvpage = NULL;
	*bvec = iter->bvset->bvec[iter->cur++];
}

static void z_erofs_destroy_pcluster_pool(void)
{
	int i;

	for (i = 0; i < ARRAY_SIZE(pcluster_pool); ++i) {
		if (!pcluster_pool[i].slab)
			continue;
		kmem_cache_destroy(pcluster_pool[i].slab);
		pcluster_pool[i].slab = NULL;
	}
}

static int z_erofs_create_pcluster_pool(void)
{
	struct z_erofs_pcluster_slab *pcs;
	struct z_erofs_pcluster *a;
	unsigned int size;

	for (pcs = pcluster_pool;
	     pcs < pcluster_pool + ARRAY_SIZE(pcluster_pool); ++pcs) {
		size = struct_size(a, compressed_bvecs, pcs->maxpages);

		sprintf(pcs->name, "erofs_pcluster-%u", pcs->maxpages);
		pcs->slab = kmem_cache_create(pcs->name, size, 0,
					      SLAB_RECLAIM_ACCOUNT, NULL);
		if (pcs->slab)
			continue;

		z_erofs_destroy_pcluster_pool();
		return -ENOMEM;
	}
	return 0;
}

static struct z_erofs_pcluster *z_erofs_alloc_pcluster(unsigned int size)
{
	unsigned int nrpages = PAGE_ALIGN(size) >> PAGE_SHIFT;
	struct z_erofs_pcluster_slab *pcs = pcluster_pool;

	for (; pcs < pcluster_pool + ARRAY_SIZE(pcluster_pool); ++pcs) {
		struct z_erofs_pcluster *pcl;

		if (nrpages > pcs->maxpages)
			continue;

		pcl = kmem_cache_zalloc(pcs->slab, GFP_KERNEL);
		if (!pcl)
			return ERR_PTR(-ENOMEM);
		pcl->pclustersize = size;
		return pcl;
	}
	return ERR_PTR(-EINVAL);
}

static void z_erofs_free_pcluster(struct z_erofs_pcluster *pcl)
{
	unsigned int pclusterpages = z_erofs_pclusterpages(pcl);
	int i;

	for (i = 0; i < ARRAY_SIZE(pcluster_pool); ++i) {
		struct z_erofs_pcluster_slab *pcs = pcluster_pool + i;

		if (pclusterpages > pcs->maxpages)
			continue;

		kmem_cache_free(pcs->slab, pcl);
		return;
	}
	DBG_BUGON(1);
}

static struct workqueue_struct *z_erofs_workqueue __read_mostly;

#ifdef CONFIG_EROFS_FS_PCPU_KTHREAD
static struct kthread_worker __rcu **z_erofs_pcpu_workers;

static void erofs_destroy_percpu_workers(void)
{
	struct kthread_worker *worker;
	unsigned int cpu;

	for_each_possible_cpu(cpu) {
		worker = rcu_dereference_protected(
					z_erofs_pcpu_workers[cpu], 1);
		rcu_assign_pointer(z_erofs_pcpu_workers[cpu], NULL);
		if (worker)
			kthread_destroy_worker(worker);
	}
	kfree(z_erofs_pcpu_workers);
}

static struct kthread_worker *erofs_init_percpu_worker(int cpu)
{
	struct kthread_worker *worker =
		kthread_create_worker_on_cpu(cpu, 0, "erofs_worker/%u", cpu);

	if (IS_ERR(worker))
		return worker;
	if (IS_ENABLED(CONFIG_EROFS_FS_PCPU_KTHREAD_HIPRI))
		sched_set_fifo_low(worker->task);
	return worker;
}

static int erofs_init_percpu_workers(void)
{
	struct kthread_worker *worker;
	unsigned int cpu;

	z_erofs_pcpu_workers = kcalloc(num_possible_cpus(),
			sizeof(struct kthread_worker *), GFP_ATOMIC);
	if (!z_erofs_pcpu_workers)
		return -ENOMEM;

	for_each_online_cpu(cpu) {	/* could miss cpu{off,on}line? */
		worker = erofs_init_percpu_worker(cpu);
		if (!IS_ERR(worker))
			rcu_assign_pointer(z_erofs_pcpu_workers[cpu], worker);
	}
	return 0;
}
#else
static inline void erofs_destroy_percpu_workers(void) {}
static inline int erofs_init_percpu_workers(void) { return 0; }
#endif

#if defined(CONFIG_HOTPLUG_CPU) && defined(CONFIG_EROFS_FS_PCPU_KTHREAD)
static DEFINE_SPINLOCK(z_erofs_pcpu_worker_lock);
static enum cpuhp_state erofs_cpuhp_state;

static int erofs_cpu_online(unsigned int cpu)
{
	struct kthread_worker *worker, *old;

	worker = erofs_init_percpu_worker(cpu);
	if (IS_ERR(worker))
		return PTR_ERR(worker);

	spin_lock(&z_erofs_pcpu_worker_lock);
	old = rcu_dereference_protected(z_erofs_pcpu_workers[cpu],
			lockdep_is_held(&z_erofs_pcpu_worker_lock));
	if (!old)
		rcu_assign_pointer(z_erofs_pcpu_workers[cpu], worker);
	spin_unlock(&z_erofs_pcpu_worker_lock);
	if (old)
		kthread_destroy_worker(worker);
	return 0;
}

static int erofs_cpu_offline(unsigned int cpu)
{
	struct kthread_worker *worker;

	spin_lock(&z_erofs_pcpu_worker_lock);
	worker = rcu_dereference_protected(z_erofs_pcpu_workers[cpu],
			lockdep_is_held(&z_erofs_pcpu_worker_lock));
	rcu_assign_pointer(z_erofs_pcpu_workers[cpu], NULL);
	spin_unlock(&z_erofs_pcpu_worker_lock);

	synchronize_rcu();
	if (worker)
		kthread_destroy_worker(worker);
	return 0;
}

static int erofs_cpu_hotplug_init(void)
{
	int state;

	state = cpuhp_setup_state_nocalls(CPUHP_AP_ONLINE_DYN,
			"fs/erofs:online", erofs_cpu_online, erofs_cpu_offline);
	if (state < 0)
		return state;

	erofs_cpuhp_state = state;
	return 0;
}

static void erofs_cpu_hotplug_destroy(void)
{
	if (erofs_cpuhp_state)
		cpuhp_remove_state_nocalls(erofs_cpuhp_state);
}
#else /* !CONFIG_HOTPLUG_CPU || !CONFIG_EROFS_FS_PCPU_KTHREAD */
static inline int erofs_cpu_hotplug_init(void) { return 0; }
static inline void erofs_cpu_hotplug_destroy(void) {}
#endif

void z_erofs_exit_subsystem(void)
{
	erofs_cpu_hotplug_destroy();
	erofs_destroy_percpu_workers();
	destroy_workqueue(z_erofs_workqueue);
	z_erofs_destroy_pcluster_pool();
	z_erofs_exit_decompressor();
}

int __init z_erofs_init_subsystem(void)
{
	int err = z_erofs_init_decompressor();

	if (err)
		goto err_decompressor;

	err = z_erofs_create_pcluster_pool();
	if (err)
		goto err_pcluster_pool;

	z_erofs_workqueue = alloc_workqueue("erofs_worker",
			WQ_UNBOUND | WQ_HIGHPRI, num_possible_cpus());
	if (!z_erofs_workqueue) {
		err = -ENOMEM;
		goto err_workqueue_init;
	}

	err = erofs_init_percpu_workers();
	if (err)
		goto err_pcpu_worker;

	err = erofs_cpu_hotplug_init();
	if (err < 0)
		goto err_cpuhp_init;
	return err;

err_cpuhp_init:
	erofs_destroy_percpu_workers();
err_pcpu_worker:
	destroy_workqueue(z_erofs_workqueue);
err_workqueue_init:
	z_erofs_destroy_pcluster_pool();
err_pcluster_pool:
	z_erofs_exit_decompressor();
err_decompressor:
	return err;
}

enum z_erofs_pclustermode {
	Z_EROFS_PCLUSTER_INFLIGHT,
	/*
	 * a weak form of Z_EROFS_PCLUSTER_FOLLOWED, the difference is that it
	 * could be dispatched into bypass queue later due to uptodated managed
	 * pages. All related online pages cannot be reused for inplace I/O (or
	 * bvpage) since it can be directly decoded without I/O submission.
	 */
	Z_EROFS_PCLUSTER_FOLLOWED_NOINPLACE,
	/*
<<<<<<< HEAD
	 * The current collection has been linked with the owned chain, and
	 * could also be linked with the remaining collections, which means
	 * if the processing page is the tail page of the collection, thus
	 * the current collection can safely use the whole page (since
	 * the previous collection is under control) for in-place I/O, as
	 * illustrated below:
	 *  ________________________________________________________________
	 * |  tail (partial) page |          head (partial) page           |
	 * |  (of the current cl) |      (of the previous collection)      |
	 * |                      |                                        |
	 * |__PCLUSTER_FOLLOWED___|___________PCLUSTER_FOLLOWED____________|
=======
	 * The pcluster was just linked to a decompression chain by us.  It can
	 * also be linked with the remaining pclusters, which means if the
	 * processing page is the tail page of a pcluster, this pcluster can
	 * safely use the whole page (since the previous pcluster is within the
	 * same chain) for in-place I/O, as illustrated below:
	 *  ___________________________________________________
	 * |  tail (partial) page  |    head (partial) page    |
	 * |  (of the current pcl) |   (of the previous pcl)   |
	 * |___PCLUSTER_FOLLOWED___|_____PCLUSTER_FOLLOWED_____|
>>>>>>> 2d5404ca
	 *
	 * [  (*) the page above can be used as inplace I/O.   ]
	 */
	Z_EROFS_PCLUSTER_FOLLOWED,
};

struct z_erofs_decompress_frontend {
	struct inode *const inode;
	struct erofs_map_blocks map;
	struct z_erofs_bvec_iter biter;

	struct page *pagepool;
	struct page *candidate_bvpage;
	struct z_erofs_pcluster *pcl;
	z_erofs_next_pcluster_t owned_head;
	enum z_erofs_pclustermode mode;

	erofs_off_t headoffset;

	/* a pointer used to pick up inplace I/O pages */
	unsigned int icur;
};

#define DECOMPRESS_FRONTEND_INIT(__i) { \
	.inode = __i, .owned_head = Z_EROFS_PCLUSTER_TAIL, \
	.mode = Z_EROFS_PCLUSTER_FOLLOWED }

static bool z_erofs_should_alloc_cache(struct z_erofs_decompress_frontend *fe)
{
	unsigned int cachestrategy = EROFS_I_SB(fe->inode)->opt.cache_strategy;

	if (cachestrategy <= EROFS_ZIP_CACHE_DISABLED)
		return false;

	if (!(fe->map.m_flags & EROFS_MAP_FULL_MAPPED))
		return true;

	if (cachestrategy >= EROFS_ZIP_CACHE_READAROUND &&
	    fe->map.m_la < fe->headoffset)
		return true;

	return false;
}

static void z_erofs_bind_cache(struct z_erofs_decompress_frontend *fe)
{
	struct address_space *mc = MNGD_MAPPING(EROFS_I_SB(fe->inode));
	struct z_erofs_pcluster *pcl = fe->pcl;
	unsigned int pclusterpages = z_erofs_pclusterpages(pcl);
	bool shouldalloc = z_erofs_should_alloc_cache(fe);
	bool standalone = true;
	/*
	 * optimistic allocation without direct reclaim since inplace I/O
	 * can be used if low memory otherwise.
	 */
	gfp_t gfp = (mapping_gfp_mask(mc) & ~__GFP_DIRECT_RECLAIM) |
			__GFP_NOMEMALLOC | __GFP_NORETRY | __GFP_NOWARN;
	unsigned int i;

	if (i_blocksize(fe->inode) != PAGE_SIZE ||
	    fe->mode < Z_EROFS_PCLUSTER_FOLLOWED)
		return;

	for (i = 0; i < pclusterpages; ++i) {
		struct page *page, *newpage;

		/* Inaccurate check w/o locking to avoid unneeded lookups */
		if (READ_ONCE(pcl->compressed_bvecs[i].page))
			continue;

		page = find_get_page(mc, pcl->obj.index + i);
		if (!page) {
			/* I/O is needed, no possible to decompress directly */
			standalone = false;
			if (!shouldalloc)
				continue;

			/*
			 * Try cached I/O if allocation succeeds or fallback to
			 * in-place I/O instead to avoid any direct reclaim.
			 */
			newpage = erofs_allocpage(&fe->pagepool, gfp);
			if (!newpage)
				continue;
			set_page_private(newpage, Z_EROFS_PREALLOCATED_PAGE);
		}
		spin_lock(&pcl->obj.lockref.lock);
		if (!pcl->compressed_bvecs[i].page) {
			pcl->compressed_bvecs[i].page = page ? page : newpage;
			spin_unlock(&pcl->obj.lockref.lock);
			continue;
		}
		spin_unlock(&pcl->obj.lockref.lock);

		if (page)
			put_page(page);
		else if (newpage)
			erofs_pagepool_add(&fe->pagepool, newpage);
	}

	/*
	 * don't do inplace I/O if all compressed pages are available in
	 * managed cache since it can be moved to the bypass queue instead.
	 */
	if (standalone)
		fe->mode = Z_EROFS_PCLUSTER_FOLLOWED_NOINPLACE;
}

/* (erofs_shrinker) disconnect cached encoded data with pclusters */
int erofs_try_to_free_all_cached_folios(struct erofs_sb_info *sbi,
					struct erofs_workgroup *grp)
{
	struct z_erofs_pcluster *const pcl =
		container_of(grp, struct z_erofs_pcluster, obj);
	unsigned int pclusterpages = z_erofs_pclusterpages(pcl);
	struct folio *folio;
	int i;

	DBG_BUGON(z_erofs_is_inline_pcluster(pcl));
	/* Each cached folio contains one page unless bs > ps is supported */
	for (i = 0; i < pclusterpages; ++i) {
		if (pcl->compressed_bvecs[i].page) {
			folio = page_folio(pcl->compressed_bvecs[i].page);
			/* Avoid reclaiming or migrating this folio */
			if (!folio_trylock(folio))
				return -EBUSY;

			if (!erofs_folio_is_managed(sbi, folio))
				continue;
			pcl->compressed_bvecs[i].page = NULL;
			folio_detach_private(folio);
			folio_unlock(folio);
		}
	}
	return 0;
}

static bool z_erofs_cache_release_folio(struct folio *folio, gfp_t gfp)
{
	struct z_erofs_pcluster *pcl = folio_get_private(folio);
	struct z_erofs_bvec *bvec = pcl->compressed_bvecs;
	struct z_erofs_bvec *end = bvec + z_erofs_pclusterpages(pcl);
	bool ret;

	if (!folio_test_private(folio))
		return true;

	ret = false;
	spin_lock(&pcl->obj.lockref.lock);
	if (pcl->obj.lockref.count <= 0) {
		DBG_BUGON(z_erofs_is_inline_pcluster(pcl));
		for (; bvec < end; ++bvec) {
			if (bvec->page && page_folio(bvec->page) == folio) {
				bvec->page = NULL;
				folio_detach_private(folio);
				ret = true;
				break;
			}
		}
	}
	spin_unlock(&pcl->obj.lockref.lock);
	return ret;
}

/*
 * It will be called only on inode eviction. In case that there are still some
 * decompression requests in progress, wait with rescheduling for a bit here.
 * An extra lock could be introduced instead but it seems unnecessary.
 */
static void z_erofs_cache_invalidate_folio(struct folio *folio,
					   size_t offset, size_t length)
{
	const size_t stop = length + offset;

	/* Check for potential overflow in debug mode */
	DBG_BUGON(stop > folio_size(folio) || stop < length);

	if (offset == 0 && stop == folio_size(folio))
		while (!z_erofs_cache_release_folio(folio, 0))
			cond_resched();
}

static const struct address_space_operations z_erofs_cache_aops = {
	.release_folio = z_erofs_cache_release_folio,
	.invalidate_folio = z_erofs_cache_invalidate_folio,
};

int erofs_init_managed_cache(struct super_block *sb)
{
	struct inode *const inode = new_inode(sb);

	if (!inode)
		return -ENOMEM;

	set_nlink(inode, 1);
	inode->i_size = OFFSET_MAX;
	inode->i_mapping->a_ops = &z_erofs_cache_aops;
	mapping_set_gfp_mask(inode->i_mapping, GFP_KERNEL);
	EROFS_SB(sb)->managed_cache = inode;
	return 0;
}

/* callers must be with pcluster lock held */
static int z_erofs_attach_page(struct z_erofs_decompress_frontend *fe,
			       struct z_erofs_bvec *bvec, bool exclusive)
{
	struct z_erofs_pcluster *pcl = fe->pcl;
	int ret;

	if (exclusive) {
		/* give priority for inplaceio to use file pages first */
		spin_lock(&pcl->obj.lockref.lock);
		while (fe->icur > 0) {
			if (pcl->compressed_bvecs[--fe->icur].page)
				continue;
			pcl->compressed_bvecs[fe->icur] = *bvec;
			spin_unlock(&pcl->obj.lockref.lock);
			return 0;
		}
		spin_unlock(&pcl->obj.lockref.lock);

		/* otherwise, check if it can be used as a bvpage */
		if (fe->mode >= Z_EROFS_PCLUSTER_FOLLOWED &&
		    !fe->candidate_bvpage)
			fe->candidate_bvpage = bvec->page;
	}
	ret = z_erofs_bvec_enqueue(&fe->biter, bvec, &fe->candidate_bvpage,
				   &fe->pagepool);
	fe->pcl->vcnt += (ret >= 0);
	return ret;
}

<<<<<<< HEAD
static void z_erofs_try_to_claim_pcluster(struct z_erofs_decompress_frontend *f)
{
	struct z_erofs_pcluster *pcl = f->pcl;
	z_erofs_next_pcluster_t *owned_head = &f->owned_head;

	/* type 1, nil pcluster (this pcluster doesn't belong to any chain.) */
	if (cmpxchg(&pcl->next, Z_EROFS_PCLUSTER_NIL,
		    *owned_head) == Z_EROFS_PCLUSTER_NIL) {
		*owned_head = &pcl->next;
		/* so we can attach this pcluster to our submission chain. */
		f->mode = Z_EROFS_PCLUSTER_FOLLOWED;
		return;
	}

	/* type 2, it belongs to an ongoing chain */
	f->mode = Z_EROFS_PCLUSTER_INFLIGHT;
}

=======
>>>>>>> 2d5404ca
static int z_erofs_register_pcluster(struct z_erofs_decompress_frontend *fe)
{
	struct erofs_map_blocks *map = &fe->map;
	struct super_block *sb = fe->inode->i_sb;
	bool ztailpacking = map->m_flags & EROFS_MAP_META;
	struct z_erofs_pcluster *pcl;
	struct erofs_workgroup *grp;
	int err;

	if (!(map->m_flags & EROFS_MAP_ENCODED) ||
	    (!ztailpacking && !erofs_blknr(sb, map->m_pa))) {
		DBG_BUGON(1);
		return -EFSCORRUPTED;
	}

	/* no available pcluster, let's allocate one */
	pcl = z_erofs_alloc_pcluster(map->m_plen);
	if (IS_ERR(pcl))
		return PTR_ERR(pcl);

	spin_lock_init(&pcl->obj.lockref.lock);
	pcl->obj.lockref.count = 1;	/* one ref for this request */
	pcl->algorithmformat = map->m_algorithmformat;
	pcl->length = 0;
	pcl->partial = true;

	/* new pclusters should be claimed as type 1, primary and followed */
	pcl->next = fe->owned_head;
	pcl->pageofs_out = map->m_la & ~PAGE_MASK;
	fe->mode = Z_EROFS_PCLUSTER_FOLLOWED;

	/*
	 * lock all primary followed works before visible to others
	 * and mutex_trylock *never* fails for a new pcluster.
	 */
	mutex_init(&pcl->lock);
	DBG_BUGON(!mutex_trylock(&pcl->lock));

	if (ztailpacking) {
		pcl->obj.index = 0;	/* which indicates ztailpacking */
	} else {
		pcl->obj.index = erofs_blknr(sb, map->m_pa);

		grp = erofs_insert_workgroup(fe->inode->i_sb, &pcl->obj);
		if (IS_ERR(grp)) {
			err = PTR_ERR(grp);
			goto err_out;
		}

		if (grp != &pcl->obj) {
			fe->pcl = container_of(grp,
					struct z_erofs_pcluster, obj);
			err = -EEXIST;
			goto err_out;
		}
	}
	fe->owned_head = &pcl->next;
	fe->pcl = pcl;
	return 0;

err_out:
	mutex_unlock(&pcl->lock);
	z_erofs_free_pcluster(pcl);
	return err;
}

static int z_erofs_pcluster_begin(struct z_erofs_decompress_frontend *fe)
{
	struct erofs_map_blocks *map = &fe->map;
	struct super_block *sb = fe->inode->i_sb;
	erofs_blk_t blknr = erofs_blknr(sb, map->m_pa);
	struct erofs_workgroup *grp = NULL;
	int ret;

	DBG_BUGON(fe->pcl);
	/* must be Z_EROFS_PCLUSTER_TAIL or pointed to previous pcluster */
	DBG_BUGON(fe->owned_head == Z_EROFS_PCLUSTER_NIL);

	if (!(map->m_flags & EROFS_MAP_META)) {
		grp = erofs_find_workgroup(sb, blknr);
	} else if ((map->m_pa & ~PAGE_MASK) + map->m_plen > PAGE_SIZE) {
		DBG_BUGON(1);
		return -EFSCORRUPTED;
	}

	if (grp) {
		fe->pcl = container_of(grp, struct z_erofs_pcluster, obj);
		ret = -EEXIST;
	} else {
		ret = z_erofs_register_pcluster(fe);
	}

	if (ret == -EEXIST) {
		mutex_lock(&fe->pcl->lock);
<<<<<<< HEAD
		z_erofs_try_to_claim_pcluster(fe);
=======
		/* check if this pcluster hasn't been linked into any chain. */
		if (cmpxchg(&fe->pcl->next, Z_EROFS_PCLUSTER_NIL,
			    fe->owned_head) == Z_EROFS_PCLUSTER_NIL) {
			/* .. so it can be attached to our submission chain */
			fe->owned_head = &fe->pcl->next;
			fe->mode = Z_EROFS_PCLUSTER_FOLLOWED;
		} else {	/* otherwise, it belongs to an inflight chain */
			fe->mode = Z_EROFS_PCLUSTER_INFLIGHT;
		}
>>>>>>> 2d5404ca
	} else if (ret) {
		return ret;
	}

	z_erofs_bvec_iter_begin(&fe->biter, &fe->pcl->bvset,
				Z_EROFS_INLINE_BVECS, fe->pcl->vcnt);
	if (!z_erofs_is_inline_pcluster(fe->pcl)) {
		/* bind cache first when cached decompression is preferred */
		z_erofs_bind_cache(fe);
	} else {
		void *mptr;

		mptr = erofs_read_metabuf(&map->buf, sb, map->m_pa, EROFS_NO_KMAP);
		if (IS_ERR(mptr)) {
			ret = PTR_ERR(mptr);
			erofs_err(sb, "failed to get inline data %d", ret);
			return ret;
		}
		get_page(map->buf.page);
		WRITE_ONCE(fe->pcl->compressed_bvecs[0].page, map->buf.page);
		fe->pcl->pageofs_in = map->m_pa & ~PAGE_MASK;
		fe->mode = Z_EROFS_PCLUSTER_FOLLOWED_NOINPLACE;
	}
	/* file-backed inplace I/O pages are traversed in reverse order */
	fe->icur = z_erofs_pclusterpages(fe->pcl);
	return 0;
}

/*
 * keep in mind that no referenced pclusters will be freed
 * only after a RCU grace period.
 */
static void z_erofs_rcu_callback(struct rcu_head *head)
{
	z_erofs_free_pcluster(container_of(head,
			struct z_erofs_pcluster, rcu));
}

void erofs_workgroup_free_rcu(struct erofs_workgroup *grp)
{
	struct z_erofs_pcluster *const pcl =
		container_of(grp, struct z_erofs_pcluster, obj);

	call_rcu(&pcl->rcu, z_erofs_rcu_callback);
}

static void z_erofs_pcluster_end(struct z_erofs_decompress_frontend *fe)
{
	struct z_erofs_pcluster *pcl = fe->pcl;

	if (!pcl)
		return;

	z_erofs_bvec_iter_end(&fe->biter);
	mutex_unlock(&pcl->lock);

	if (fe->candidate_bvpage)
		fe->candidate_bvpage = NULL;

	/*
	 * if all pending pages are added, don't hold its reference
	 * any longer if the pcluster isn't hosted by ourselves.
	 */
	if (fe->mode < Z_EROFS_PCLUSTER_FOLLOWED_NOINPLACE)
		erofs_workgroup_put(&pcl->obj);

	fe->pcl = NULL;
}

static int z_erofs_read_fragment(struct super_block *sb, struct folio *folio,
			unsigned int cur, unsigned int end, erofs_off_t pos)
{
	struct inode *packed_inode = EROFS_SB(sb)->packed_inode;
	struct erofs_buf buf = __EROFS_BUF_INITIALIZER;
	unsigned int cnt;
	u8 *src;

	if (!packed_inode)
		return -EFSCORRUPTED;

	buf.mapping = packed_inode->i_mapping;
	for (; cur < end; cur += cnt, pos += cnt) {
		cnt = min(end - cur, sb->s_blocksize - erofs_blkoff(sb, pos));
		src = erofs_bread(&buf, pos, EROFS_KMAP);
		if (IS_ERR(src)) {
			erofs_put_metabuf(&buf);
			return PTR_ERR(src);
		}
		memcpy_to_folio(folio, cur, src, cnt);
	}
	erofs_put_metabuf(&buf);
	return 0;
}

static int z_erofs_scan_folio(struct z_erofs_decompress_frontend *f,
			      struct folio *folio, bool ra)
{
	struct inode *const inode = f->inode;
	struct erofs_map_blocks *const map = &f->map;
	const loff_t offset = folio_pos(folio);
	const unsigned int bs = i_blocksize(inode);
	unsigned int end = folio_size(folio), split = 0, cur, pgs;
	bool tight, excl;
	int err = 0;

	tight = (bs == PAGE_SIZE);
	erofs_onlinefolio_init(folio);
	do {
		if (offset + end - 1 < map->m_la ||
		    offset + end - 1 >= map->m_la + map->m_llen) {
			z_erofs_pcluster_end(f);
			map->m_la = offset + end - 1;
			map->m_llen = 0;
			err = z_erofs_map_blocks_iter(inode, map, 0);
			if (err)
				break;
		}
<<<<<<< HEAD
		get_page(fe->map.buf.page);
		WRITE_ONCE(fe->pcl->compressed_bvecs[0].page,
			   fe->map.buf.page);
		fe->mode = Z_EROFS_PCLUSTER_FOLLOWED_NOINPLACE;
	} else {
		/* bind cache first when cached decompression is preferred */
		z_erofs_bind_cache(fe, pagepool);
	}
hitted:
	/*
	 * Ensure the current partial page belongs to this submit chain rather
	 * than other concurrent submit chains or the noio(bypass) chain since
	 * those chains are handled asynchronously thus the page cannot be used
	 * for inplace I/O or bvpage (should be processed in a strict order.)
	 */
	tight &= (fe->mode > Z_EROFS_PCLUSTER_FOLLOWED_NOINPLACE);

	cur = end - min_t(erofs_off_t, offset + end - map->m_la, end);
	if (!(map->m_flags & EROFS_MAP_MAPPED)) {
		zero_user_segment(page, cur, end);
		++spiltted;
		tight = false;
		goto next_part;
	}
	if (map->m_flags & EROFS_MAP_FRAGMENT) {
		unsigned int pageofs, skip, len;
=======
>>>>>>> 2d5404ca

		cur = offset > map->m_la ? 0 : map->m_la - offset;
		pgs = round_down(cur, PAGE_SIZE);
		/* bump split parts first to avoid several separate cases */
		++split;

		if (!(map->m_flags & EROFS_MAP_MAPPED)) {
			folio_zero_segment(folio, cur, end);
			tight = false;
		} else if (map->m_flags & EROFS_MAP_FRAGMENT) {
			erofs_off_t fpos = offset + cur - map->m_la;

			err = z_erofs_read_fragment(inode->i_sb, folio, cur,
					cur + min(map->m_llen - fpos, end - cur),
					EROFS_I(inode)->z_fragmentoff + fpos);
			if (err)
				break;
			tight = false;
		} else {
			if (!f->pcl) {
				err = z_erofs_pcluster_begin(f);
				if (err)
					break;
				f->pcl->besteffort |= !ra;
			}

			pgs = round_down(end - 1, PAGE_SIZE);
			/*
			 * Ensure this partial page belongs to this submit chain
			 * rather than other concurrent submit chains or
			 * noio(bypass) chains since those chains are handled
			 * asynchronously thus it cannot be used for inplace I/O
			 * or bvpage (should be processed in the strict order.)
			 */
			tight &= (f->mode >= Z_EROFS_PCLUSTER_FOLLOWED);
			excl = false;
			if (cur <= pgs) {
				excl = (split <= 1) || tight;
				cur = pgs;
			}

			err = z_erofs_attach_page(f, &((struct z_erofs_bvec) {
				.page = folio_page(folio, pgs >> PAGE_SHIFT),
				.offset = offset + pgs - map->m_la,
				.end = end - pgs, }), excl);
			if (err)
				break;

			erofs_onlinefolio_split(folio);
			if (f->pcl->pageofs_out != (map->m_la & ~PAGE_MASK))
				f->pcl->multibases = true;
			if (f->pcl->length < offset + end - map->m_la) {
				f->pcl->length = offset + end - map->m_la;
				f->pcl->pageofs_out = map->m_la & ~PAGE_MASK;
			}
			if ((map->m_flags & EROFS_MAP_FULL_MAPPED) &&
			    !(map->m_flags & EROFS_MAP_PARTIAL_REF) &&
			    f->pcl->length == map->m_llen)
				f->pcl->partial = false;
		}
		/* shorten the remaining extent to update progress */
		map->m_llen = offset + cur - map->m_la;
		map->m_flags &= ~EROFS_MAP_FULL_MAPPED;
		if (cur <= pgs) {
			split = cur < pgs;
			tight = (bs == PAGE_SIZE);
		}
	} while ((end = cur) > 0);
	erofs_onlinefolio_end(folio, err);
	return err;
}

static bool z_erofs_is_sync_decompress(struct erofs_sb_info *sbi,
				       unsigned int readahead_pages)
{
	/* auto: enable for read_folio, disable for readahead */
	if ((sbi->opt.sync_decompress == EROFS_SYNC_DECOMPRESS_AUTO) &&
	    !readahead_pages)
		return true;

	if ((sbi->opt.sync_decompress == EROFS_SYNC_DECOMPRESS_FORCE_ON) &&
	    (readahead_pages <= sbi->opt.max_sync_decompress_pages))
		return true;

	return false;
}

static bool z_erofs_page_is_invalidated(struct page *page)
{
	return !page_folio(page)->mapping && !z_erofs_is_shortlived_page(page);
}

struct z_erofs_decompress_backend {
	struct page *onstack_pages[Z_EROFS_ONSTACK_PAGES];
	struct super_block *sb;
	struct z_erofs_pcluster *pcl;

	/* pages with the longest decompressed length for deduplication */
	struct page **decompressed_pages;
	/* pages to keep the compressed data */
	struct page **compressed_pages;

	struct list_head decompressed_secondary_bvecs;
	struct page **pagepool;
	unsigned int onstack_used, nr_pages;
};

struct z_erofs_bvec_item {
	struct z_erofs_bvec bvec;
	struct list_head list;
};

static void z_erofs_do_decompressed_bvec(struct z_erofs_decompress_backend *be,
					 struct z_erofs_bvec *bvec)
{
	struct z_erofs_bvec_item *item;
	unsigned int pgnr;

	if (!((bvec->offset + be->pcl->pageofs_out) & ~PAGE_MASK) &&
	    (bvec->end == PAGE_SIZE ||
	     bvec->offset + bvec->end == be->pcl->length)) {
		pgnr = (bvec->offset + be->pcl->pageofs_out) >> PAGE_SHIFT;
		DBG_BUGON(pgnr >= be->nr_pages);
		if (!be->decompressed_pages[pgnr]) {
			be->decompressed_pages[pgnr] = bvec->page;
			return;
		}
	}

	/* (cold path) one pcluster is requested multiple times */
	item = kmalloc(sizeof(*item), GFP_KERNEL | __GFP_NOFAIL);
	item->bvec = *bvec;
	list_add(&item->list, &be->decompressed_secondary_bvecs);
}

static void z_erofs_fill_other_copies(struct z_erofs_decompress_backend *be,
				      int err)
{
	unsigned int off0 = be->pcl->pageofs_out;
	struct list_head *p, *n;

	list_for_each_safe(p, n, &be->decompressed_secondary_bvecs) {
		struct z_erofs_bvec_item *bvi;
		unsigned int end, cur;
		void *dst, *src;

		bvi = container_of(p, struct z_erofs_bvec_item, list);
		cur = bvi->bvec.offset < 0 ? -bvi->bvec.offset : 0;
		end = min_t(unsigned int, be->pcl->length - bvi->bvec.offset,
			    bvi->bvec.end);
		dst = kmap_local_page(bvi->bvec.page);
		while (cur < end) {
			unsigned int pgnr, scur, len;

			pgnr = (bvi->bvec.offset + cur + off0) >> PAGE_SHIFT;
			DBG_BUGON(pgnr >= be->nr_pages);

			scur = bvi->bvec.offset + cur -
					((pgnr << PAGE_SHIFT) - off0);
			len = min_t(unsigned int, end - cur, PAGE_SIZE - scur);
			if (!be->decompressed_pages[pgnr]) {
				err = -EFSCORRUPTED;
				cur += len;
				continue;
			}
			src = kmap_local_page(be->decompressed_pages[pgnr]);
			memcpy(dst + cur, src + scur, len);
			kunmap_local(src);
			cur += len;
		}
		kunmap_local(dst);
		erofs_onlinefolio_end(page_folio(bvi->bvec.page), err);
		list_del(p);
		kfree(bvi);
	}
}

static void z_erofs_parse_out_bvecs(struct z_erofs_decompress_backend *be)
{
	struct z_erofs_pcluster *pcl = be->pcl;
	struct z_erofs_bvec_iter biter;
	struct page *old_bvpage;
	int i;

	z_erofs_bvec_iter_begin(&biter, &pcl->bvset, Z_EROFS_INLINE_BVECS, 0);
	for (i = 0; i < pcl->vcnt; ++i) {
		struct z_erofs_bvec bvec;

		z_erofs_bvec_dequeue(&biter, &bvec, &old_bvpage);

		if (old_bvpage)
			z_erofs_put_shortlivedpage(be->pagepool, old_bvpage);

		DBG_BUGON(z_erofs_page_is_invalidated(bvec.page));
		z_erofs_do_decompressed_bvec(be, &bvec);
	}

	old_bvpage = z_erofs_bvec_iter_end(&biter);
	if (old_bvpage)
		z_erofs_put_shortlivedpage(be->pagepool, old_bvpage);
}

static int z_erofs_parse_in_bvecs(struct z_erofs_decompress_backend *be,
				  bool *overlapped)
{
	struct z_erofs_pcluster *pcl = be->pcl;
	unsigned int pclusterpages = z_erofs_pclusterpages(pcl);
	int i, err = 0;

	*overlapped = false;
	for (i = 0; i < pclusterpages; ++i) {
		struct z_erofs_bvec *bvec = &pcl->compressed_bvecs[i];
		struct page *page = bvec->page;

		/* compressed data ought to be valid when decompressing */
		if (IS_ERR(page) || !page) {
			bvec->page = NULL;	/* clear the failure reason */
			err = page ? PTR_ERR(page) : -EIO;
			continue;
		}
		be->compressed_pages[i] = page;

		if (z_erofs_is_inline_pcluster(pcl) ||
		    erofs_folio_is_managed(EROFS_SB(be->sb), page_folio(page))) {
			if (!PageUptodate(page))
				err = -EIO;
			continue;
		}

		DBG_BUGON(z_erofs_page_is_invalidated(page));
		if (z_erofs_is_shortlived_page(page))
			continue;
		z_erofs_do_decompressed_bvec(be, bvec);
		*overlapped = true;
	}
	return err;
}

static int z_erofs_decompress_pcluster(struct z_erofs_decompress_backend *be,
				       int err)
{
	struct erofs_sb_info *const sbi = EROFS_SB(be->sb);
	struct z_erofs_pcluster *pcl = be->pcl;
	unsigned int pclusterpages = z_erofs_pclusterpages(pcl);
	const struct z_erofs_decompressor *decomp =
				z_erofs_decomp[pcl->algorithmformat];
	int i, j, jtop, err2;
	struct page *page;
	bool overlapped;

	mutex_lock(&pcl->lock);
	be->nr_pages = PAGE_ALIGN(pcl->length + pcl->pageofs_out) >> PAGE_SHIFT;

	/* allocate (de)compressed page arrays if cannot be kept on stack */
	be->decompressed_pages = NULL;
	be->compressed_pages = NULL;
	be->onstack_used = 0;
	if (be->nr_pages <= Z_EROFS_ONSTACK_PAGES) {
		be->decompressed_pages = be->onstack_pages;
		be->onstack_used = be->nr_pages;
		memset(be->decompressed_pages, 0,
		       sizeof(struct page *) * be->nr_pages);
	}

	if (pclusterpages + be->onstack_used <= Z_EROFS_ONSTACK_PAGES)
		be->compressed_pages = be->onstack_pages + be->onstack_used;

	if (!be->decompressed_pages)
		be->decompressed_pages =
			kvcalloc(be->nr_pages, sizeof(struct page *),
				 GFP_KERNEL | __GFP_NOFAIL);
	if (!be->compressed_pages)
		be->compressed_pages =
			kvcalloc(pclusterpages, sizeof(struct page *),
				 GFP_KERNEL | __GFP_NOFAIL);

	z_erofs_parse_out_bvecs(be);
	err2 = z_erofs_parse_in_bvecs(be, &overlapped);
	if (err2)
		err = err2;
	if (!err)
		err = decomp->decompress(&(struct z_erofs_decompress_req) {
					.sb = be->sb,
					.in = be->compressed_pages,
					.out = be->decompressed_pages,
					.pageofs_in = pcl->pageofs_in,
					.pageofs_out = pcl->pageofs_out,
					.inputsize = pcl->pclustersize,
					.outputsize = pcl->length,
					.alg = pcl->algorithmformat,
					.inplace_io = overlapped,
					.partial_decoding = pcl->partial,
					.fillgaps = pcl->multibases,
					.gfp = pcl->besteffort ? GFP_KERNEL :
						GFP_NOWAIT | __GFP_NORETRY
				 }, be->pagepool);

	/* must handle all compressed pages before actual file pages */
	if (z_erofs_is_inline_pcluster(pcl)) {
		page = pcl->compressed_bvecs[0].page;
		WRITE_ONCE(pcl->compressed_bvecs[0].page, NULL);
		put_page(page);
	} else {
		/* managed folios are still left in compressed_bvecs[] */
		for (i = 0; i < pclusterpages; ++i) {
<<<<<<< HEAD
			/* consider shortlived pages added when decompressing */
			page = be->compressed_pages[i];

			if (erofs_page_is_managed(sbi, page))
=======
			page = be->compressed_pages[i];
			if (!page ||
			    erofs_folio_is_managed(sbi, page_folio(page)))
>>>>>>> 2d5404ca
				continue;
			(void)z_erofs_put_shortlivedpage(be->pagepool, page);
			WRITE_ONCE(pcl->compressed_bvecs[i].page, NULL);
		}
	}
	if (be->compressed_pages < be->onstack_pages ||
	    be->compressed_pages >= be->onstack_pages + Z_EROFS_ONSTACK_PAGES)
		kvfree(be->compressed_pages);

	jtop = 0;
	z_erofs_fill_other_copies(be, err);
	for (i = 0; i < be->nr_pages; ++i) {
		page = be->decompressed_pages[i];
		if (!page)
			continue;

		DBG_BUGON(z_erofs_page_is_invalidated(page));
		if (!z_erofs_is_shortlived_page(page)) {
			erofs_onlinefolio_end(page_folio(page), err);
			continue;
		}
		if (pcl->algorithmformat != Z_EROFS_COMPRESSION_LZ4) {
			erofs_pagepool_add(be->pagepool, page);
			continue;
		}
		for (j = 0; j < jtop && be->decompressed_pages[j] != page; ++j)
			;
		if (j >= jtop)	/* this bounce page is newly detected */
			be->decompressed_pages[jtop++] = page;
	}
	while (jtop)
		erofs_pagepool_add(be->pagepool,
				   be->decompressed_pages[--jtop]);
	if (be->decompressed_pages != be->onstack_pages)
		kvfree(be->decompressed_pages);

	pcl->length = 0;
	pcl->partial = true;
	pcl->multibases = false;
	pcl->besteffort = false;
	pcl->bvset.nextpage = NULL;
	pcl->vcnt = 0;

	/* pcluster lock MUST be taken before the following line */
	WRITE_ONCE(pcl->next, Z_EROFS_PCLUSTER_NIL);
	mutex_unlock(&pcl->lock);
	return err;
}

static int z_erofs_decompress_queue(const struct z_erofs_decompressqueue *io,
				    struct page **pagepool)
{
	struct z_erofs_decompress_backend be = {
		.sb = io->sb,
		.pagepool = pagepool,
		.decompressed_secondary_bvecs =
			LIST_HEAD_INIT(be.decompressed_secondary_bvecs),
	};
	z_erofs_next_pcluster_t owned = io->head;
	int err = io->eio ? -EIO : 0;

	while (owned != Z_EROFS_PCLUSTER_TAIL) {
		DBG_BUGON(owned == Z_EROFS_PCLUSTER_NIL);

		be.pcl = container_of(owned, struct z_erofs_pcluster, next);
		owned = READ_ONCE(be.pcl->next);

		err = z_erofs_decompress_pcluster(&be, err) ?: err;
		if (z_erofs_is_inline_pcluster(be.pcl))
			z_erofs_free_pcluster(be.pcl);
		else
			erofs_workgroup_put(&be.pcl->obj);
	}
	return err;
}

static void z_erofs_decompressqueue_work(struct work_struct *work)
{
	struct z_erofs_decompressqueue *bgq =
		container_of(work, struct z_erofs_decompressqueue, u.work);
	struct page *pagepool = NULL;

	DBG_BUGON(bgq->head == Z_EROFS_PCLUSTER_TAIL);
	z_erofs_decompress_queue(bgq, &pagepool);
	erofs_release_pages(&pagepool);
	kvfree(bgq);
}

#ifdef CONFIG_EROFS_FS_PCPU_KTHREAD
static void z_erofs_decompressqueue_kthread_work(struct kthread_work *work)
{
	z_erofs_decompressqueue_work((struct work_struct *)work);
}
#endif

static void z_erofs_decompress_kickoff(struct z_erofs_decompressqueue *io,
				       int bios)
{
	struct erofs_sb_info *const sbi = EROFS_SB(io->sb);

	/* wake up the caller thread for sync decompression */
	if (io->sync) {
		if (!atomic_add_return(bios, &io->pending_bios))
			complete(&io->u.done);
		return;
	}

	if (atomic_add_return(bios, &io->pending_bios))
		return;
	/* Use (kthread_)work and sync decompression for atomic contexts only */
	if (!in_task() || irqs_disabled() || rcu_read_lock_any_held()) {
#ifdef CONFIG_EROFS_FS_PCPU_KTHREAD
		struct kthread_worker *worker;

		rcu_read_lock();
		worker = rcu_dereference(
				z_erofs_pcpu_workers[raw_smp_processor_id()]);
		if (!worker) {
			INIT_WORK(&io->u.work, z_erofs_decompressqueue_work);
			queue_work(z_erofs_workqueue, &io->u.work);
		} else {
			kthread_queue_work(worker, &io->u.kthread_work);
		}
		rcu_read_unlock();
#else
		queue_work(z_erofs_workqueue, &io->u.work);
#endif
		/* enable sync decompression for readahead */
		if (sbi->opt.sync_decompress == EROFS_SYNC_DECOMPRESS_AUTO)
			sbi->opt.sync_decompress = EROFS_SYNC_DECOMPRESS_FORCE_ON;
		return;
	}
	z_erofs_decompressqueue_work(&io->u.work);
}

static void z_erofs_fill_bio_vec(struct bio_vec *bvec,
				 struct z_erofs_decompress_frontend *f,
				 struct z_erofs_pcluster *pcl,
				 unsigned int nr,
				 struct address_space *mc)
{
	gfp_t gfp = mapping_gfp_mask(mc);
	bool tocache = false;
	struct z_erofs_bvec zbv;
	struct address_space *mapping;
	struct folio *folio;
	struct page *page;
	int bs = i_blocksize(f->inode);

	/* Except for inplace folios, the entire folio can be used for I/Os */
	bvec->bv_offset = 0;
	bvec->bv_len = PAGE_SIZE;
repeat:
	spin_lock(&pcl->obj.lockref.lock);
	zbv = pcl->compressed_bvecs[nr];
	spin_unlock(&pcl->obj.lockref.lock);
	if (!zbv.page)
		goto out_allocfolio;

	bvec->bv_page = zbv.page;
	DBG_BUGON(z_erofs_is_shortlived_page(bvec->bv_page));

	folio = page_folio(zbv.page);
	/*
	 * Handle preallocated cached folios.  We tried to allocate such folios
	 * without triggering direct reclaim.  If allocation failed, inplace
	 * file-backed folios will be used instead.
	 */
	if (folio->private == (void *)Z_EROFS_PREALLOCATED_PAGE) {
		tocache = true;
		goto out_tocache;
	}

	mapping = READ_ONCE(folio->mapping);
	/*
	 * File-backed folios for inplace I/Os are all locked steady,
	 * therefore it is impossible for `mapping` to be NULL.
	 */
	if (mapping && mapping != mc) {
		if (zbv.offset < 0)
			bvec->bv_offset = round_up(-zbv.offset, bs);
		bvec->bv_len = round_up(zbv.end, bs) - bvec->bv_offset;
		return;
	}

	folio_lock(folio);
	if (likely(folio->mapping == mc)) {
		/*
		 * The cached folio is still in managed cache but without
		 * a valid `->private` pcluster hint.  Let's reconnect them.
		 */
		if (!folio_test_private(folio)) {
			folio_attach_private(folio, pcl);
			/* compressed_bvecs[] already takes a ref before */
			folio_put(folio);
		}
		if (likely(folio->private == pcl))  {
			/* don't submit cache I/Os again if already uptodate */
			if (folio_test_uptodate(folio)) {
				folio_unlock(folio);
				bvec->bv_page = NULL;
			}
			return;
		}
		/*
		 * Already linked with another pcluster, which only appears in
		 * crafted images by fuzzers for now.  But handle this anyway.
		 */
		tocache = false;	/* use temporary short-lived pages */
	} else {
		DBG_BUGON(1); /* referenced managed folios can't be truncated */
		tocache = true;
	}
	folio_unlock(folio);
	folio_put(folio);
out_allocfolio:
	page = __erofs_allocpage(&f->pagepool, gfp, true);
	spin_lock(&pcl->obj.lockref.lock);
	if (unlikely(pcl->compressed_bvecs[nr].page != zbv.page)) {
		if (page)
			erofs_pagepool_add(&f->pagepool, page);
		spin_unlock(&pcl->obj.lockref.lock);
		cond_resched();
		goto repeat;
	}
	pcl->compressed_bvecs[nr].page = page ? page : ERR_PTR(-ENOMEM);
	spin_unlock(&pcl->obj.lockref.lock);
	bvec->bv_page = page;
	if (!page)
		return;
	folio = page_folio(page);
out_tocache:
	if (!tocache || bs != PAGE_SIZE ||
	    filemap_add_folio(mc, folio, pcl->obj.index + nr, gfp)) {
		/* turn into a temporary shortlived folio (1 ref) */
		folio->private = (void *)Z_EROFS_SHORTLIVED_PAGE;
		return;
	}
	folio_attach_private(folio, pcl);
	/* drop a refcount added by allocpage (then 2 refs in total here) */
	folio_put(folio);
}

static struct z_erofs_decompressqueue *jobqueue_init(struct super_block *sb,
			      struct z_erofs_decompressqueue *fgq, bool *fg)
{
	struct z_erofs_decompressqueue *q;

	if (fg && !*fg) {
		q = kvzalloc(sizeof(*q), GFP_KERNEL | __GFP_NOWARN);
		if (!q) {
			*fg = true;
			goto fg_out;
		}
#ifdef CONFIG_EROFS_FS_PCPU_KTHREAD
		kthread_init_work(&q->u.kthread_work,
				  z_erofs_decompressqueue_kthread_work);
#else
		INIT_WORK(&q->u.work, z_erofs_decompressqueue_work);
#endif
	} else {
fg_out:
		q = fgq;
		init_completion(&fgq->u.done);
		atomic_set(&fgq->pending_bios, 0);
		q->eio = false;
		q->sync = true;
	}
	q->sb = sb;
	q->head = Z_EROFS_PCLUSTER_TAIL;
	return q;
}

/* define decompression jobqueue types */
enum {
	JQ_BYPASS,
	JQ_SUBMIT,
	NR_JOBQUEUES,
};

static void move_to_bypass_jobqueue(struct z_erofs_pcluster *pcl,
				    z_erofs_next_pcluster_t qtail[],
				    z_erofs_next_pcluster_t owned_head)
{
	z_erofs_next_pcluster_t *const submit_qtail = qtail[JQ_SUBMIT];
	z_erofs_next_pcluster_t *const bypass_qtail = qtail[JQ_BYPASS];

	WRITE_ONCE(pcl->next, Z_EROFS_PCLUSTER_TAIL);

	WRITE_ONCE(*submit_qtail, owned_head);
	WRITE_ONCE(*bypass_qtail, &pcl->next);

	qtail[JQ_BYPASS] = &pcl->next;
}

static void z_erofs_endio(struct bio *bio)
{
	struct z_erofs_decompressqueue *q = bio->bi_private;
	blk_status_t err = bio->bi_status;
	struct folio_iter fi;

	bio_for_each_folio_all(fi, bio) {
		struct folio *folio = fi.folio;

		DBG_BUGON(folio_test_uptodate(folio));
		DBG_BUGON(z_erofs_page_is_invalidated(&folio->page));
		if (!erofs_folio_is_managed(EROFS_SB(q->sb), folio))
			continue;

		if (!err)
			folio_mark_uptodate(folio);
		folio_unlock(folio);
	}
	if (err)
		q->eio = true;
	z_erofs_decompress_kickoff(q, -1);
	if (bio->bi_bdev)
		bio_put(bio);
}

static void z_erofs_submit_queue(struct z_erofs_decompress_frontend *f,
				 struct z_erofs_decompressqueue *fgq,
				 bool *force_fg, bool readahead)
{
	struct super_block *sb = f->inode->i_sb;
	struct address_space *mc = MNGD_MAPPING(EROFS_SB(sb));
	z_erofs_next_pcluster_t qtail[NR_JOBQUEUES];
	struct z_erofs_decompressqueue *q[NR_JOBQUEUES];
	z_erofs_next_pcluster_t owned_head = f->owned_head;
	/* bio is NULL initially, so no need to initialize last_{index,bdev} */
	erofs_off_t last_pa;
	unsigned int nr_bios = 0;
	struct bio *bio = NULL;
	unsigned long pflags;
	int memstall = 0;

	/* No need to read from device for pclusters in the bypass queue. */
	q[JQ_BYPASS] = jobqueue_init(sb, fgq + JQ_BYPASS, NULL);
	q[JQ_SUBMIT] = jobqueue_init(sb, fgq + JQ_SUBMIT, force_fg);

	qtail[JQ_BYPASS] = &q[JQ_BYPASS]->head;
	qtail[JQ_SUBMIT] = &q[JQ_SUBMIT]->head;

	/* by default, all need io submission */
	q[JQ_SUBMIT]->head = owned_head;

	do {
		struct erofs_map_dev mdev;
		struct z_erofs_pcluster *pcl;
		erofs_off_t cur, end;
		struct bio_vec bvec;
		unsigned int i = 0;
		bool bypass = true;

		DBG_BUGON(owned_head == Z_EROFS_PCLUSTER_NIL);
		pcl = container_of(owned_head, struct z_erofs_pcluster, next);
		owned_head = READ_ONCE(pcl->next);

		if (z_erofs_is_inline_pcluster(pcl)) {
			move_to_bypass_jobqueue(pcl, qtail, owned_head);
			continue;
		}

		/* no device id here, thus it will always succeed */
		mdev = (struct erofs_map_dev) {
			.m_pa = erofs_pos(sb, pcl->obj.index),
		};
		(void)erofs_map_dev(sb, &mdev);

		cur = mdev.m_pa;
		end = cur + pcl->pclustersize;
		do {
			bvec.bv_page = NULL;
			if (bio && (cur != last_pa ||
				    bio->bi_bdev != mdev.m_bdev)) {
drain_io:
				if (erofs_is_fileio_mode(EROFS_SB(sb)))
					erofs_fileio_submit_bio(bio);
				else if (erofs_is_fscache_mode(sb))
					erofs_fscache_submit_bio(bio);
				else
					submit_bio(bio);

				if (memstall) {
					psi_memstall_leave(&pflags);
					memstall = 0;
				}
				bio = NULL;
			}

			if (!bvec.bv_page) {
				z_erofs_fill_bio_vec(&bvec, f, pcl, i++, mc);
				if (!bvec.bv_page)
					continue;
				if (cur + bvec.bv_len > end)
					bvec.bv_len = end - cur;
				DBG_BUGON(bvec.bv_len < sb->s_blocksize);
			}

			if (unlikely(PageWorkingset(bvec.bv_page)) &&
			    !memstall) {
				psi_memstall_enter(&pflags);
				memstall = 1;
			}

			if (!bio) {
				if (erofs_is_fileio_mode(EROFS_SB(sb)))
					bio = erofs_fileio_bio_alloc(&mdev);
				else if (erofs_is_fscache_mode(sb))
					bio = erofs_fscache_bio_alloc(&mdev);
				else
					bio = bio_alloc(mdev.m_bdev, BIO_MAX_VECS,
							REQ_OP_READ, GFP_NOIO);
				bio->bi_end_io = z_erofs_endio;
				bio->bi_iter.bi_sector = cur >> 9;
				bio->bi_private = q[JQ_SUBMIT];
				if (readahead)
					bio->bi_opf |= REQ_RAHEAD;
				++nr_bios;
			}

			if (!bio_add_page(bio, bvec.bv_page, bvec.bv_len,
					  bvec.bv_offset))
				goto drain_io;
			last_pa = cur + bvec.bv_len;
			bypass = false;
		} while ((cur += bvec.bv_len) < end);

		if (!bypass)
			qtail[JQ_SUBMIT] = &pcl->next;
		else
			move_to_bypass_jobqueue(pcl, qtail, owned_head);
	} while (owned_head != Z_EROFS_PCLUSTER_TAIL);

	if (bio) {
		if (erofs_is_fileio_mode(EROFS_SB(sb)))
			erofs_fileio_submit_bio(bio);
		else if (erofs_is_fscache_mode(sb))
			erofs_fscache_submit_bio(bio);
		else
			submit_bio(bio);
		if (memstall)
			psi_memstall_leave(&pflags);
	}

	/*
	 * although background is preferred, no one is pending for submission.
	 * don't issue decompression but drop it directly instead.
	 */
	if (!*force_fg && !nr_bios) {
		kvfree(q[JQ_SUBMIT]);
		return;
	}
	z_erofs_decompress_kickoff(q[JQ_SUBMIT], nr_bios);
}

static int z_erofs_runqueue(struct z_erofs_decompress_frontend *f,
			    unsigned int ra_folios)
{
	struct z_erofs_decompressqueue io[NR_JOBQUEUES];
	struct erofs_sb_info *sbi = EROFS_I_SB(f->inode);
	bool force_fg = z_erofs_is_sync_decompress(sbi, ra_folios);
	int err;

	if (f->owned_head == Z_EROFS_PCLUSTER_TAIL)
		return 0;
	z_erofs_submit_queue(f, io, &force_fg, !!ra_folios);

	/* handle bypass queue (no i/o pclusters) immediately */
	err = z_erofs_decompress_queue(&io[JQ_BYPASS], &f->pagepool);
	if (!force_fg)
		return err;

	/* wait until all bios are completed */
	wait_for_completion_io(&io[JQ_SUBMIT].u.done);

	/* handle synchronous decompress queue in the caller context */
	return z_erofs_decompress_queue(&io[JQ_SUBMIT], &f->pagepool) ?: err;
}

/*
 * Since partial uptodate is still unimplemented for now, we have to use
 * approximate readmore strategies as a start.
 */
static void z_erofs_pcluster_readmore(struct z_erofs_decompress_frontend *f,
		struct readahead_control *rac, bool backmost)
{
	struct inode *inode = f->inode;
	struct erofs_map_blocks *map = &f->map;
	erofs_off_t cur, end, headoffset = f->headoffset;
	int err;

	if (backmost) {
		if (rac)
			end = headoffset + readahead_length(rac) - 1;
		else
			end = headoffset + PAGE_SIZE - 1;
		map->m_la = end;
		err = z_erofs_map_blocks_iter(inode, map,
					      EROFS_GET_BLOCKS_READMORE);
		if (err)
			return;

		/* expand ra for the trailing edge if readahead */
		if (rac) {
			cur = round_up(map->m_la + map->m_llen, PAGE_SIZE);
			readahead_expand(rac, headoffset, cur - headoffset);
			return;
		}
		end = round_up(end, PAGE_SIZE);
	} else {
		end = round_up(map->m_la, PAGE_SIZE);
		if (!map->m_llen)
			return;
	}

	cur = map->m_la + map->m_llen - 1;
	while ((cur >= end) && (cur < i_size_read(inode))) {
		pgoff_t index = cur >> PAGE_SHIFT;
		struct folio *folio;

		folio = erofs_grab_folio_nowait(inode->i_mapping, index);
		if (!IS_ERR_OR_NULL(folio)) {
			if (folio_test_uptodate(folio))
				folio_unlock(folio);
			else
				z_erofs_scan_folio(f, folio, !!rac);
			folio_put(folio);
		}

		if (cur < PAGE_SIZE)
			break;
		cur = (index << PAGE_SHIFT) - 1;
	}
}

static int z_erofs_read_folio(struct file *file, struct folio *folio)
{
	struct inode *const inode = folio->mapping->host;
	struct z_erofs_decompress_frontend f = DECOMPRESS_FRONTEND_INIT(inode);
	int err;

	trace_erofs_read_folio(folio, false);
	f.headoffset = (erofs_off_t)folio->index << PAGE_SHIFT;

	z_erofs_pcluster_readmore(&f, NULL, true);
	err = z_erofs_scan_folio(&f, folio, false);
	z_erofs_pcluster_readmore(&f, NULL, false);
	z_erofs_pcluster_end(&f);

	/* if some pclusters are ready, need submit them anyway */
	err = z_erofs_runqueue(&f, 0) ?: err;
	if (err && err != -EINTR)
		erofs_err(inode->i_sb, "read error %d @ %lu of nid %llu",
			  err, folio->index, EROFS_I(inode)->nid);

	erofs_put_metabuf(&f.map.buf);
	erofs_release_pages(&f.pagepool);
	return err;
}

static void z_erofs_readahead(struct readahead_control *rac)
{
	struct inode *const inode = rac->mapping->host;
	struct z_erofs_decompress_frontend f = DECOMPRESS_FRONTEND_INIT(inode);
	struct folio *head = NULL, *folio;
	unsigned int nr_folios;
	int err;

	f.headoffset = readahead_pos(rac);

	z_erofs_pcluster_readmore(&f, rac, true);
	nr_folios = readahead_count(rac);
	trace_erofs_readpages(inode, readahead_index(rac), nr_folios, false);

	while ((folio = readahead_folio(rac))) {
		folio->private = head;
		head = folio;
	}

	/* traverse in reverse order for best metadata I/O performance */
	while (head) {
		folio = head;
		head = folio_get_private(folio);

		err = z_erofs_scan_folio(&f, folio, true);
		if (err && err != -EINTR)
			erofs_err(inode->i_sb, "readahead error at folio %lu @ nid %llu",
				  folio->index, EROFS_I(inode)->nid);
	}
	z_erofs_pcluster_readmore(&f, rac, false);
	z_erofs_pcluster_end(&f);

	(void)z_erofs_runqueue(&f, nr_folios);
	erofs_put_metabuf(&f.map.buf);
	erofs_release_pages(&f.pagepool);
}

const struct address_space_operations z_erofs_aops = {
	.read_folio = z_erofs_read_folio,
	.readahead = z_erofs_readahead,
};<|MERGE_RESOLUTION|>--- conflicted
+++ resolved
@@ -89,15 +89,8 @@
 	struct z_erofs_bvec compressed_bvecs[];
 };
 
-<<<<<<< HEAD
-/* let's avoid the valid 32-bit kernel addresses */
-
-/* the end of a chain of pclusters */
-#define Z_EROFS_PCLUSTER_TAIL           ((void *)0x5F0ECAFE)
-=======
 /* the end of a chain of pclusters */
 #define Z_EROFS_PCLUSTER_TAIL           ((void *) 0x700 + POISON_POINTER_DELTA)
->>>>>>> 2d5404ca
 #define Z_EROFS_PCLUSTER_NIL            (NULL)
 
 struct z_erofs_decompressqueue {
@@ -476,19 +469,6 @@
 	 */
 	Z_EROFS_PCLUSTER_FOLLOWED_NOINPLACE,
 	/*
-<<<<<<< HEAD
-	 * The current collection has been linked with the owned chain, and
-	 * could also be linked with the remaining collections, which means
-	 * if the processing page is the tail page of the collection, thus
-	 * the current collection can safely use the whole page (since
-	 * the previous collection is under control) for in-place I/O, as
-	 * illustrated below:
-	 *  ________________________________________________________________
-	 * |  tail (partial) page |          head (partial) page           |
-	 * |  (of the current cl) |      (of the previous collection)      |
-	 * |                      |                                        |
-	 * |__PCLUSTER_FOLLOWED___|___________PCLUSTER_FOLLOWED____________|
-=======
 	 * The pcluster was just linked to a decompression chain by us.  It can
 	 * also be linked with the remaining pclusters, which means if the
 	 * processing page is the tail page of a pcluster, this pcluster can
@@ -498,7 +478,6 @@
 	 * |  tail (partial) page  |    head (partial) page    |
 	 * |  (of the current pcl) |   (of the previous pcl)   |
 	 * |___PCLUSTER_FOLLOWED___|_____PCLUSTER_FOLLOWED_____|
->>>>>>> 2d5404ca
 	 *
 	 * [  (*) the page above can be used as inplace I/O.   ]
 	 */
@@ -731,27 +710,6 @@
 	return ret;
 }
 
-<<<<<<< HEAD
-static void z_erofs_try_to_claim_pcluster(struct z_erofs_decompress_frontend *f)
-{
-	struct z_erofs_pcluster *pcl = f->pcl;
-	z_erofs_next_pcluster_t *owned_head = &f->owned_head;
-
-	/* type 1, nil pcluster (this pcluster doesn't belong to any chain.) */
-	if (cmpxchg(&pcl->next, Z_EROFS_PCLUSTER_NIL,
-		    *owned_head) == Z_EROFS_PCLUSTER_NIL) {
-		*owned_head = &pcl->next;
-		/* so we can attach this pcluster to our submission chain. */
-		f->mode = Z_EROFS_PCLUSTER_FOLLOWED;
-		return;
-	}
-
-	/* type 2, it belongs to an ongoing chain */
-	f->mode = Z_EROFS_PCLUSTER_INFLIGHT;
-}
-
-=======
->>>>>>> 2d5404ca
 static int z_erofs_register_pcluster(struct z_erofs_decompress_frontend *fe)
 {
 	struct erofs_map_blocks *map = &fe->map;
@@ -846,9 +804,6 @@
 
 	if (ret == -EEXIST) {
 		mutex_lock(&fe->pcl->lock);
-<<<<<<< HEAD
-		z_erofs_try_to_claim_pcluster(fe);
-=======
 		/* check if this pcluster hasn't been linked into any chain. */
 		if (cmpxchg(&fe->pcl->next, Z_EROFS_PCLUSTER_NIL,
 			    fe->owned_head) == Z_EROFS_PCLUSTER_NIL) {
@@ -858,7 +813,6 @@
 		} else {	/* otherwise, it belongs to an inflight chain */
 			fe->mode = Z_EROFS_PCLUSTER_INFLIGHT;
 		}
->>>>>>> 2d5404ca
 	} else if (ret) {
 		return ret;
 	}
@@ -976,35 +930,6 @@
 			if (err)
 				break;
 		}
-<<<<<<< HEAD
-		get_page(fe->map.buf.page);
-		WRITE_ONCE(fe->pcl->compressed_bvecs[0].page,
-			   fe->map.buf.page);
-		fe->mode = Z_EROFS_PCLUSTER_FOLLOWED_NOINPLACE;
-	} else {
-		/* bind cache first when cached decompression is preferred */
-		z_erofs_bind_cache(fe, pagepool);
-	}
-hitted:
-	/*
-	 * Ensure the current partial page belongs to this submit chain rather
-	 * than other concurrent submit chains or the noio(bypass) chain since
-	 * those chains are handled asynchronously thus the page cannot be used
-	 * for inplace I/O or bvpage (should be processed in a strict order.)
-	 */
-	tight &= (fe->mode > Z_EROFS_PCLUSTER_FOLLOWED_NOINPLACE);
-
-	cur = end - min_t(erofs_off_t, offset + end - map->m_la, end);
-	if (!(map->m_flags & EROFS_MAP_MAPPED)) {
-		zero_user_segment(page, cur, end);
-		++spiltted;
-		tight = false;
-		goto next_part;
-	}
-	if (map->m_flags & EROFS_MAP_FRAGMENT) {
-		unsigned int pageofs, skip, len;
-=======
->>>>>>> 2d5404ca
 
 		cur = offset > map->m_la ? 0 : map->m_la - offset;
 		pgs = round_down(cur, PAGE_SIZE);
@@ -1310,16 +1235,9 @@
 	} else {
 		/* managed folios are still left in compressed_bvecs[] */
 		for (i = 0; i < pclusterpages; ++i) {
-<<<<<<< HEAD
-			/* consider shortlived pages added when decompressing */
-			page = be->compressed_pages[i];
-
-			if (erofs_page_is_managed(sbi, page))
-=======
 			page = be->compressed_pages[i];
 			if (!page ||
 			    erofs_folio_is_managed(sbi, page_folio(page)))
->>>>>>> 2d5404ca
 				continue;
 			(void)z_erofs_put_shortlivedpage(be->pagepool, page);
 			WRITE_ONCE(pcl->compressed_bvecs[i].page, NULL);
