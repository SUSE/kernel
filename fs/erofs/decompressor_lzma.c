--- conflicted
+++ resolved
@@ -186,59 +186,6 @@
 	/* 3. multi-call decompress */
 	xz_dec_microlzma_reset(strm->state, rq->inputsize, rq->outputsize,
 			       !rq->partial_decoding);
-<<<<<<< HEAD
-	pageofs = rq->pageofs_out;
-	strm->buf.in = kin + rq->pageofs_in;
-	strm->buf.in_pos = 0;
-	strm->buf.in_size = min_t(u32, inlen, PAGE_SIZE - rq->pageofs_in);
-	inlen -= strm->buf.in_size;
-	strm->buf.out = NULL;
-	strm->buf.out_pos = 0;
-	strm->buf.out_size = 0;
-
-	for (ni = 0, no = -1;;) {
-		enum xz_ret xz_err;
-
-		if (strm->buf.out_pos == strm->buf.out_size) {
-			if (strm->buf.out) {
-				kunmap(rq->out[no]);
-				strm->buf.out = NULL;
-			}
-
-			if (++no >= nrpages_out || !outlen) {
-				erofs_err(rq->sb, "decompressed buf out of bound");
-				err = -EFSCORRUPTED;
-				break;
-			}
-			strm->buf.out_pos = 0;
-			strm->buf.out_size = min_t(u32, outlen,
-						   PAGE_SIZE - pageofs);
-			outlen -= strm->buf.out_size;
-			if (!rq->out[no] && rq->fillgaps) {	/* deduped */
-				rq->out[no] = erofs_allocpage(pagepool,
-						GFP_KERNEL | __GFP_NOFAIL);
-				set_page_private(rq->out[no],
-						 Z_EROFS_SHORTLIVED_PAGE);
-			}
-			if (rq->out[no])
-				strm->buf.out = kmap(rq->out[no]) + pageofs;
-			pageofs = 0;
-		} else if (strm->buf.in_pos == strm->buf.in_size) {
-			kunmap(rq->in[ni]);
-
-			if (++ni >= nrpages_in || !inlen) {
-				erofs_err(rq->sb, "compressed buf out of bound");
-				err = -EFSCORRUPTED;
-				break;
-			}
-			strm->buf.in_pos = 0;
-			strm->buf.in_size = min_t(u32, inlen, PAGE_SIZE);
-			inlen -= strm->buf.in_size;
-			kin = kmap(rq->in[ni]);
-			strm->buf.in = kin;
-			bounced = false;
-		}
-=======
 	buf.in_size = min(rq->inputsize, PAGE_SIZE - rq->pageofs_in);
 	rq->inputsize -= buf.in_size;
 	buf.in = dctx.kin + rq->pageofs_in;
@@ -251,7 +198,6 @@
 						 (void **)&buf.in, pgpl);
 		if (err)
 			break;
->>>>>>> 2d5404ca
 
 		if (buf.out_size == buf.out_pos) {
 			buf.out_size = dctx.avail_out;
