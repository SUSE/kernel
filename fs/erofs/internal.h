/* SPDX-License-Identifier: GPL-2.0-only */
/*
 * Copyright (C) 2017-2018 HUAWEI, Inc.
 *             https://www.huawei.com/
 * Copyright (C) 2021, Alibaba Cloud
 */
#ifndef __EROFS_INTERNAL_H
#define __EROFS_INTERNAL_H

#include <linux/fs.h>
#include <linux/dax.h>
#include <linux/dcache.h>
#include <linux/mm.h>
#include <linux/module.h>
#include <linux/pagemap.h>
#include <linux/bio.h>
#include <linux/magic.h>
#include <linux/slab.h>
#include <linux/vmalloc.h>
#include <linux/iomap.h>
#include "erofs_fs.h"

__printf(2, 3) void _erofs_printk(struct super_block *sb, const char *fmt, ...);
#define erofs_err(sb, fmt, ...)	\
	_erofs_printk(sb, KERN_ERR fmt "\n", ##__VA_ARGS__)
#define erofs_info(sb, fmt, ...) \
	_erofs_printk(sb, KERN_INFO fmt "\n", ##__VA_ARGS__)

#ifdef CONFIG_EROFS_FS_DEBUG
#define DBG_BUGON               BUG_ON
#else
#define DBG_BUGON(x)            ((void)(x))
#endif	/* !CONFIG_EROFS_FS_DEBUG */

/* EROFS_SUPER_MAGIC_V1 to represent the whole file system */
#define EROFS_SUPER_MAGIC   EROFS_SUPER_MAGIC_V1

typedef u64 erofs_nid_t;
typedef u64 erofs_off_t;
typedef u64 erofs_blk_t;

struct erofs_device_info {
	char *path;
	struct erofs_fscache *fscache;
	struct file *file;
	struct dax_device *dax_dev;
	u64 fsoff, dax_part_off;

	erofs_blk_t blocks;
	erofs_blk_t uniaddr;
};

enum {
	EROFS_SYNC_DECOMPRESS_AUTO,
	EROFS_SYNC_DECOMPRESS_FORCE_ON,
	EROFS_SYNC_DECOMPRESS_FORCE_OFF
};

struct erofs_mount_opts {
	/* current strategy of how to use managed cache */
	unsigned char cache_strategy;
	/* strategy of sync decompression (0 - auto, 1 - force on, 2 - force off) */
	unsigned int sync_decompress;
	/* threshold for decompression synchronously */
	unsigned int max_sync_decompress_pages;
	unsigned int mount_opt;
};

struct erofs_dev_context {
	struct idr tree;
	struct rw_semaphore rwsem;

	unsigned int extra_devices;
	bool flatdev;
};

/* all filesystem-wide lz4 configurations */
struct erofs_sb_lz4_info {
	/* # of pages needed for EROFS lz4 rolling decompression */
	u16 max_distance_pages;
	/* maximum possible blocks for pclusters in the filesystem */
	u16 max_pclusterblks;
};

struct erofs_domain {
	refcount_t ref;
	struct list_head list;
	struct fscache_volume *volume;
	char *domain_id;
};

struct erofs_fscache {
	struct fscache_cookie *cookie;
	struct inode *inode;	/* anonymous inode for the blob */

	/* used for share domain mode */
	struct erofs_domain *domain;
	struct list_head node;
	refcount_t ref;
	char *name;
};

struct erofs_xattr_prefix_item {
	struct erofs_xattr_long_prefix *prefix;
	u8 infix_len;
};

struct erofs_sb_info {
	struct erofs_device_info dif0;
	struct erofs_mount_opts opt;	/* options */
#ifdef CONFIG_EROFS_FS_ZIP
	/* list for all registered superblocks, mainly for shrinker */
	struct list_head list;
	struct mutex umount_mutex;

	/* managed XArray arranged in physical block number */
	struct xarray managed_pslots;

	unsigned int shrinker_run_no;
	u16 available_compr_algs;

	/* pseudo inode to manage cached pages */
	struct inode *managed_cache;

	struct erofs_sb_lz4_info lz4;
#endif	/* CONFIG_EROFS_FS_ZIP */
	struct inode *packed_inode;
	struct inode *metabox_inode;
	struct erofs_dev_context *devs;
	u64 total_blocks;

	u32 meta_blkaddr;
#ifdef CONFIG_EROFS_FS_XATTR
	u32 xattr_blkaddr;
	u32 xattr_prefix_start;
	u8 xattr_prefix_count;
	struct erofs_xattr_prefix_item *xattr_prefixes;
	unsigned int xattr_filter_reserved;
#endif
	u16 device_id_mask;	/* valid bits of device id to be used */

	unsigned char islotbits;	/* inode slot unit size in bit shift */
	unsigned char blkszbits;	/* filesystem block size in bit shift */

	u32 sb_size;			/* total superblock size */
	u32 fixed_nsec;
	s64 epoch;

	/* what we really care is nid, rather than ino.. */
	erofs_nid_t root_nid;
	erofs_nid_t packed_nid;
	erofs_nid_t metabox_nid;
	/* used for statfs, f_files - f_favail */
	u64 inos;

	u32 feature_compat;
	u32 feature_incompat;

	/* sysfs support */
	struct kobject s_kobj;		/* /sys/fs/erofs/<devname> */
	struct completion s_kobj_unregister;
	erofs_off_t dir_ra_bytes;

	/* fscache support */
	struct fscache_volume *volume;
	struct erofs_domain *domain;
	char *fsid;
	char *domain_id;
};

#define EROFS_SB(sb) ((struct erofs_sb_info *)(sb)->s_fs_info)
#define EROFS_I_SB(inode) ((struct erofs_sb_info *)(inode)->i_sb->s_fs_info)

/* Mount flags set via mount options or defaults */
#define EROFS_MOUNT_XATTR_USER		0x00000010
#define EROFS_MOUNT_POSIX_ACL		0x00000020
#define EROFS_MOUNT_DAX_ALWAYS		0x00000040
#define EROFS_MOUNT_DAX_NEVER		0x00000080
#define EROFS_MOUNT_DIRECT_IO		0x00000100

#define clear_opt(opt, option)	((opt)->mount_opt &= ~EROFS_MOUNT_##option)
#define set_opt(opt, option)	((opt)->mount_opt |= EROFS_MOUNT_##option)
#define test_opt(opt, option)	((opt)->mount_opt & EROFS_MOUNT_##option)

static inline bool erofs_is_fileio_mode(struct erofs_sb_info *sbi)
{
	return IS_ENABLED(CONFIG_EROFS_FS_BACKED_BY_FILE) && sbi->dif0.file;
}

static inline bool erofs_is_fscache_mode(struct super_block *sb)
{
	return IS_ENABLED(CONFIG_EROFS_FS_ONDEMAND) &&
			!erofs_is_fileio_mode(EROFS_SB(sb)) && !sb->s_bdev;
}

enum {
	EROFS_ZIP_CACHE_DISABLED,
	EROFS_ZIP_CACHE_READAHEAD,
	EROFS_ZIP_CACHE_READAROUND
};

struct erofs_buf {
	struct address_space *mapping;
	struct file *file;
	u64 off;
	struct page *page;
	void *base;
};
#define __EROFS_BUF_INITIALIZER	((struct erofs_buf){ .page = NULL })

#define erofs_blknr(sb, pos)	((erofs_blk_t)((pos) >> (sb)->s_blocksize_bits))
#define erofs_blkoff(sb, pos)	((pos) & ((sb)->s_blocksize - 1))
#define erofs_pos(sb, blk)	((erofs_off_t)(blk) << (sb)->s_blocksize_bits)
#define erofs_iblks(i)	(round_up((i)->i_size, i_blocksize(i)) >> (i)->i_blkbits)

#define EROFS_FEATURE_FUNCS(name, compat, feature) \
static inline bool erofs_sb_has_##name(struct erofs_sb_info *sbi) \
{ \
	return sbi->feature_##compat & EROFS_FEATURE_##feature; \
}

EROFS_FEATURE_FUNCS(zero_padding, incompat, INCOMPAT_ZERO_PADDING)
EROFS_FEATURE_FUNCS(compr_cfgs, incompat, INCOMPAT_COMPR_CFGS)
EROFS_FEATURE_FUNCS(big_pcluster, incompat, INCOMPAT_BIG_PCLUSTER)
EROFS_FEATURE_FUNCS(chunked_file, incompat, INCOMPAT_CHUNKED_FILE)
EROFS_FEATURE_FUNCS(device_table, incompat, INCOMPAT_DEVICE_TABLE)
EROFS_FEATURE_FUNCS(compr_head2, incompat, INCOMPAT_COMPR_HEAD2)
EROFS_FEATURE_FUNCS(ztailpacking, incompat, INCOMPAT_ZTAILPACKING)
EROFS_FEATURE_FUNCS(fragments, incompat, INCOMPAT_FRAGMENTS)
EROFS_FEATURE_FUNCS(dedupe, incompat, INCOMPAT_DEDUPE)
EROFS_FEATURE_FUNCS(xattr_prefixes, incompat, INCOMPAT_XATTR_PREFIXES)
EROFS_FEATURE_FUNCS(48bit, incompat, INCOMPAT_48BIT)
EROFS_FEATURE_FUNCS(metabox, incompat, INCOMPAT_METABOX)
EROFS_FEATURE_FUNCS(sb_chksum, compat, COMPAT_SB_CHKSUM)
EROFS_FEATURE_FUNCS(xattr_filter, compat, COMPAT_XATTR_FILTER)
EROFS_FEATURE_FUNCS(shared_ea_in_metabox, compat, COMPAT_SHARED_EA_IN_METABOX)
EROFS_FEATURE_FUNCS(plain_xattr_pfx, compat, COMPAT_PLAIN_XATTR_PFX)

static inline u64 erofs_nid_to_ino64(struct erofs_sb_info *sbi, erofs_nid_t nid)
{
	if (!erofs_sb_has_metabox(sbi))
		return nid;

	/*
	 * When metadata compression is enabled, avoid generating excessively
	 * large inode numbers for metadata-compressed inodes.  Shift NIDs in
	 * the 31-62 bit range left by one and move the metabox flag to bit 31.
	 *
	 * Note: on-disk NIDs remain unchanged as they are primarily used for
	 * compatibility with non-LFS 32-bit applications.
	 */
	return ((nid << 1) & GENMASK_ULL(63, 32)) | (nid & GENMASK(30, 0)) |
		((nid >> EROFS_DIRENT_NID_METABOX_BIT) << 31);
}

/* atomic flag definitions */
#define EROFS_I_EA_INITED_BIT	0
#define EROFS_I_Z_INITED_BIT	1

/* bitlock definitions (arranged in reverse order) */
#define EROFS_I_BL_XATTR_BIT	(BITS_PER_LONG - 1)
#define EROFS_I_BL_Z_BIT	(BITS_PER_LONG - 2)

/* default readahead size of directories */
#define EROFS_DIR_RA_BYTES	16384

struct erofs_inode {
	erofs_nid_t nid;

	/* atomic flags (including bitlocks) */
	unsigned long flags;

	unsigned char datalayout;
	unsigned char inode_isize;
	bool dot_omitted;
	unsigned int xattr_isize;

	unsigned int xattr_name_filter;
	unsigned int xattr_shared_count;
	unsigned int *xattr_shared_xattrs;

	union {
		erofs_blk_t startblk;
		struct {
			unsigned short	chunkformat;
			unsigned char	chunkbits;
		};
#ifdef CONFIG_EROFS_FS_ZIP
		struct {
			unsigned short z_advise;
			unsigned char  z_algorithmtype[2];
			unsigned char  z_lclusterbits;
			union {
				u64    z_tailextent_headlcn;
				u64    z_extents;
			};
			erofs_off_t    z_fragmentoff;
			unsigned short z_idata_size;
		};
#endif	/* CONFIG_EROFS_FS_ZIP */
	};
	/* the corresponding vfs inode */
	struct inode vfs_inode;
};

#define EROFS_I(ptr)	container_of(ptr, struct erofs_inode, vfs_inode)

static inline bool erofs_inode_in_metabox(struct inode *inode)
{
	return EROFS_I(inode)->nid & BIT_ULL(EROFS_DIRENT_NID_METABOX_BIT);
}

static inline erofs_off_t erofs_iloc(struct inode *inode)
{
	struct erofs_sb_info *sbi = EROFS_I_SB(inode);
	erofs_nid_t nid_lo = EROFS_I(inode)->nid & EROFS_DIRENT_NID_MASK;

	if (erofs_inode_in_metabox(inode))
		return nid_lo << sbi->islotbits;
	return erofs_pos(inode->i_sb, sbi->meta_blkaddr) +
		(nid_lo << sbi->islotbits);
}

static inline unsigned int erofs_inode_version(unsigned int ifmt)
{
	return (ifmt >> EROFS_I_VERSION_BIT) & EROFS_I_VERSION_MASK;
}

static inline unsigned int erofs_inode_datalayout(unsigned int ifmt)
{
	return (ifmt >> EROFS_I_DATALAYOUT_BIT) & EROFS_I_DATALAYOUT_MASK;
}

/* reclaiming is never triggered when allocating new folios. */
static inline struct folio *erofs_grab_folio_nowait(struct address_space *as,
						    pgoff_t index)
{
	return __filemap_get_folio(as, index,
			FGP_LOCK|FGP_CREAT|FGP_NOFS|FGP_NOWAIT,
			readahead_gfp_mask(as) & ~__GFP_RECLAIM);
}

/* Has a disk mapping */
#define EROFS_MAP_MAPPED	0x0001
/* Located in metadata (could be copied from bd_inode) */
#define EROFS_MAP_META		0x0002
/* The extent is encoded */
#define EROFS_MAP_ENCODED	0x0004
/* The length of extent is full */
#define EROFS_MAP_FULL_MAPPED	0x0008
/* Located in the special packed inode */
#define __EROFS_MAP_FRAGMENT	0x0010
/* The extent refers to partial decompressed data */
#define EROFS_MAP_PARTIAL_REF	0x0020

#define EROFS_MAP_FRAGMENT	(EROFS_MAP_MAPPED | __EROFS_MAP_FRAGMENT)

struct erofs_map_blocks {
	struct erofs_buf buf;

	erofs_off_t m_pa, m_la;
	u64 m_plen, m_llen;

	unsigned short m_deviceid;
	char m_algorithmformat;
	unsigned int m_flags;
};

/*
 * Used to get the exact decompressed length, e.g. fiemap (consider lookback
 * approach instead if possible since it's more metadata lightweight.)
 */
#define EROFS_GET_BLOCKS_FIEMAP		0x0001
/* Used to map the whole extent if non-negligible data is requested for LZMA */
#define EROFS_GET_BLOCKS_READMORE	0x0002
/* Used to map tail extent for tailpacking inline or fragment pcluster */
#define EROFS_GET_BLOCKS_FINDTAIL	0x0004

enum {
	Z_EROFS_COMPRESSION_SHIFTED = Z_EROFS_COMPRESSION_MAX,
	Z_EROFS_COMPRESSION_INTERLACED,
	Z_EROFS_COMPRESSION_RUNTIME_MAX
};

struct erofs_map_dev {
	struct super_block *m_sb;
	struct erofs_device_info *m_dif;
	struct block_device *m_bdev;

	erofs_off_t m_pa;
	unsigned int m_deviceid;
};

extern const struct super_operations erofs_sops;

extern const struct address_space_operations erofs_aops;
extern const struct address_space_operations erofs_fileio_aops;
extern const struct address_space_operations z_erofs_aops;
extern const struct address_space_operations erofs_fscache_access_aops;

extern const struct inode_operations erofs_generic_iops;
extern const struct inode_operations erofs_symlink_iops;
extern const struct inode_operations erofs_fast_symlink_iops;
extern const struct inode_operations erofs_dir_iops;

extern const struct file_operations erofs_file_fops;
extern const struct file_operations erofs_dir_fops;

extern const struct iomap_ops z_erofs_iomap_report_ops;

/* flags for erofs_fscache_register_cookie() */
#define EROFS_REG_COOKIE_SHARE		0x0001
#define EROFS_REG_COOKIE_NEED_NOEXIST	0x0002

void *erofs_read_metadata(struct super_block *sb, struct erofs_buf *buf,
			  erofs_off_t *offset, int *lengthp);
void erofs_unmap_metabuf(struct erofs_buf *buf);
void erofs_put_metabuf(struct erofs_buf *buf);
void *erofs_bread(struct erofs_buf *buf, erofs_off_t offset, bool need_kmap);
int erofs_init_metabuf(struct erofs_buf *buf, struct super_block *sb,
		       bool in_metabox);
void *erofs_read_metabuf(struct erofs_buf *buf, struct super_block *sb,
<<<<<<< HEAD
			 erofs_off_t offset);
=======
			 erofs_off_t offset, bool in_metabox);
>>>>>>> 3476aa7d
int erofs_map_dev(struct super_block *sb, struct erofs_map_dev *dev);
int erofs_fiemap(struct inode *inode, struct fiemap_extent_info *fieinfo,
		 u64 start, u64 len);
int erofs_map_blocks(struct inode *inode, struct erofs_map_blocks *map);
void erofs_onlinefolio_init(struct folio *folio);
void erofs_onlinefolio_split(struct folio *folio);
void erofs_onlinefolio_end(struct folio *folio, int err, bool dirty);
struct inode *erofs_iget(struct super_block *sb, erofs_nid_t nid);
int erofs_getattr(struct mnt_idmap *idmap, const struct path *path,
		  struct kstat *stat, u32 request_mask,
		  unsigned int query_flags);
int erofs_namei(struct inode *dir, const struct qstr *name,
		erofs_nid_t *nid, unsigned int *d_type);

static inline void *erofs_vm_map_ram(struct page **pages, unsigned int count)
{
	int retried = 0;

	while (1) {
		void *p = vm_map_ram(pages, count, -1);

		/* retry two more times (totally 3 times) */
		if (p || ++retried >= 3)
			return p;
		vm_unmap_aliases();
	}
	return NULL;
}

int erofs_register_sysfs(struct super_block *sb);
void erofs_unregister_sysfs(struct super_block *sb);
int __init erofs_init_sysfs(void);
void erofs_exit_sysfs(void);

struct page *__erofs_allocpage(struct page **pagepool, gfp_t gfp, bool tryrsv);
static inline struct page *erofs_allocpage(struct page **pagepool, gfp_t gfp)
{
	return __erofs_allocpage(pagepool, gfp, false);
}
static inline void erofs_pagepool_add(struct page **pagepool, struct page *page)
{
	set_page_private(page, (unsigned long)*pagepool);
	*pagepool = page;
}
void erofs_release_pages(struct page **pagepool);

#ifdef CONFIG_EROFS_FS_ZIP
#define MNGD_MAPPING(sbi)	((sbi)->managed_cache->i_mapping)

extern atomic_long_t erofs_global_shrink_cnt;
void erofs_shrinker_register(struct super_block *sb);
void erofs_shrinker_unregister(struct super_block *sb);
int __init erofs_init_shrinker(void);
void erofs_exit_shrinker(void);
int __init z_erofs_init_subsystem(void);
void z_erofs_exit_subsystem(void);
int z_erofs_init_super(struct super_block *sb);
unsigned long z_erofs_shrink_scan(struct erofs_sb_info *sbi,
				  unsigned long nr_shrink);
int z_erofs_map_blocks_iter(struct inode *inode, struct erofs_map_blocks *map,
			    int flags);
void *z_erofs_get_gbuf(unsigned int requiredpages);
void z_erofs_put_gbuf(void *ptr);
int z_erofs_gbuf_growsize(unsigned int nrpages);
int __init z_erofs_gbuf_init(void);
void z_erofs_gbuf_exit(void);
int z_erofs_parse_cfgs(struct super_block *sb, struct erofs_super_block *dsb);
#else
static inline void erofs_shrinker_register(struct super_block *sb) {}
static inline void erofs_shrinker_unregister(struct super_block *sb) {}
static inline int erofs_init_shrinker(void) { return 0; }
static inline void erofs_exit_shrinker(void) {}
static inline int z_erofs_init_subsystem(void) { return 0; }
static inline void z_erofs_exit_subsystem(void) {}
static inline int z_erofs_init_super(struct super_block *sb) { return 0; }
#endif	/* !CONFIG_EROFS_FS_ZIP */

#ifdef CONFIG_EROFS_FS_BACKED_BY_FILE
struct bio *erofs_fileio_bio_alloc(struct erofs_map_dev *mdev);
void erofs_fileio_submit_bio(struct bio *bio);
#else
static inline struct bio *erofs_fileio_bio_alloc(struct erofs_map_dev *mdev) { return NULL; }
static inline void erofs_fileio_submit_bio(struct bio *bio) {}
#endif

#ifdef CONFIG_EROFS_FS_ONDEMAND
int erofs_fscache_register_fs(struct super_block *sb);
void erofs_fscache_unregister_fs(struct super_block *sb);

struct erofs_fscache *erofs_fscache_register_cookie(struct super_block *sb,
					char *name, unsigned int flags);
void erofs_fscache_unregister_cookie(struct erofs_fscache *fscache);
struct bio *erofs_fscache_bio_alloc(struct erofs_map_dev *mdev);
void erofs_fscache_submit_bio(struct bio *bio);
#else
static inline int erofs_fscache_register_fs(struct super_block *sb)
{
	return -EOPNOTSUPP;
}
static inline void erofs_fscache_unregister_fs(struct super_block *sb) {}

static inline
struct erofs_fscache *erofs_fscache_register_cookie(struct super_block *sb,
					char *name, unsigned int flags)
{
	return ERR_PTR(-EOPNOTSUPP);
}

static inline void erofs_fscache_unregister_cookie(struct erofs_fscache *fscache)
{
}
static inline struct bio *erofs_fscache_bio_alloc(struct erofs_map_dev *mdev) { return NULL; }
static inline void erofs_fscache_submit_bio(struct bio *bio) {}
#endif

#define EFSCORRUPTED    EUCLEAN         /* Filesystem is corrupted */

#endif	/* __EROFS_INTERNAL_H */<|MERGE_RESOLUTION|>--- conflicted
+++ resolved
@@ -420,11 +420,7 @@
 int erofs_init_metabuf(struct erofs_buf *buf, struct super_block *sb,
 		       bool in_metabox);
 void *erofs_read_metabuf(struct erofs_buf *buf, struct super_block *sb,
-<<<<<<< HEAD
-			 erofs_off_t offset);
-=======
 			 erofs_off_t offset, bool in_metabox);
->>>>>>> 3476aa7d
 int erofs_map_dev(struct super_block *sb, struct erofs_map_dev *dev);
 int erofs_fiemap(struct inode *inode, struct fiemap_extent_info *fieinfo,
 		 u64 start, u64 len);
