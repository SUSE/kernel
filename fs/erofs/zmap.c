// SPDX-License-Identifier: GPL-2.0-only
/*
 * Copyright (C) 2018-2019 HUAWEI, Inc.
 *             https://www.huawei.com/
 */
#include "internal.h"
#include <asm/unaligned.h>
#include <trace/events/erofs.h>

static int z_erofs_do_map_blocks(struct inode *inode,
				 struct erofs_map_blocks *map,
				 int flags);

int z_erofs_fill_inode(struct inode *inode)
{
	struct erofs_inode *const vi = EROFS_I(inode);
	struct erofs_sb_info *sbi = EROFS_SB(inode->i_sb);

	if (!erofs_sb_has_big_pcluster(sbi) &&
	    !erofs_sb_has_ztailpacking(sbi) && !erofs_sb_has_fragments(sbi) &&
	    vi->datalayout == EROFS_INODE_FLAT_COMPRESSION_LEGACY) {
		vi->z_advise = 0;
		vi->z_algorithmtype[0] = 0;
		vi->z_algorithmtype[1] = 0;
		vi->z_logical_clusterbits = LOG_BLOCK_SIZE;
		set_bit(EROFS_I_Z_INITED_BIT, &vi->flags);
	}
	inode->i_mapping->a_ops = &z_erofs_aops;
	return 0;
}

static int z_erofs_fill_inode_lazy(struct inode *inode)
{
	struct erofs_inode *const vi = EROFS_I(inode);
	struct super_block *const sb = inode->i_sb;
	int err, headnr;
	erofs_off_t pos;
	struct erofs_buf buf = __EROFS_BUF_INITIALIZER;
	void *kaddr;
	struct z_erofs_map_header *h;

	if (test_bit(EROFS_I_Z_INITED_BIT, &vi->flags)) {
		/*
		 * paired with smp_mb() at the end of the function to ensure
		 * fields will only be observed after the bit is set.
		 */
		smp_mb();
		return 0;
	}

	if (wait_on_bit_lock(&vi->flags, EROFS_I_BL_Z_BIT, TASK_KILLABLE))
		return -ERESTARTSYS;

	err = 0;
	if (test_bit(EROFS_I_Z_INITED_BIT, &vi->flags))
		goto out_unlock;

	pos = ALIGN(iloc(EROFS_SB(sb), vi->nid) + vi->inode_isize +
		    vi->xattr_isize, 8);
	kaddr = erofs_read_metabuf(&buf, sb, erofs_blknr(pos), EROFS_KMAP);
	if (IS_ERR(kaddr)) {
		err = PTR_ERR(kaddr);
		goto out_unlock;
	}

	h = kaddr + erofs_blkoff(pos);
	/*
	 * if the highest bit of the 8-byte map header is set, the whole file
	 * is stored in the packed inode. The rest bits keeps z_fragmentoff.
	 */
	if (h->h_clusterbits >> Z_EROFS_FRAGMENT_INODE_BIT) {
		vi->z_advise = Z_EROFS_ADVISE_FRAGMENT_PCLUSTER;
		vi->z_fragmentoff = le64_to_cpu(*(__le64 *)h) ^ (1ULL << 63);
		vi->z_tailextent_headlcn = 0;
		goto done;
	}
	vi->z_advise = le16_to_cpu(h->h_advise);
	vi->z_algorithmtype[0] = h->h_algorithmtype & 15;
	vi->z_algorithmtype[1] = h->h_algorithmtype >> 4;

	headnr = 0;
	if (vi->z_algorithmtype[0] >= Z_EROFS_COMPRESSION_MAX ||
	    vi->z_algorithmtype[++headnr] >= Z_EROFS_COMPRESSION_MAX) {
		erofs_err(sb, "unknown HEAD%u format %u for nid %llu, please upgrade kernel",
			  headnr + 1, vi->z_algorithmtype[headnr], vi->nid);
		err = -EOPNOTSUPP;
		goto out_put_metabuf;
	}

	vi->z_logical_clusterbits = LOG_BLOCK_SIZE + (h->h_clusterbits & 7);
	if (!erofs_sb_has_big_pcluster(EROFS_SB(sb)) &&
	    vi->z_advise & (Z_EROFS_ADVISE_BIG_PCLUSTER_1 |
			    Z_EROFS_ADVISE_BIG_PCLUSTER_2)) {
		erofs_err(sb, "per-inode big pcluster without sb feature for nid %llu",
			  vi->nid);
		err = -EFSCORRUPTED;
		goto out_put_metabuf;
	}
	if (vi->datalayout == EROFS_INODE_FLAT_COMPRESSION &&
	    !(vi->z_advise & Z_EROFS_ADVISE_BIG_PCLUSTER_1) ^
	    !(vi->z_advise & Z_EROFS_ADVISE_BIG_PCLUSTER_2)) {
		erofs_err(sb, "big pcluster head1/2 of compact indexes should be consistent for nid %llu",
			  vi->nid);
		err = -EFSCORRUPTED;
		goto out_put_metabuf;
	}

	if (vi->z_advise & Z_EROFS_ADVISE_INLINE_PCLUSTER) {
		struct erofs_map_blocks map = {
			.buf = __EROFS_BUF_INITIALIZER
		};

		vi->z_idata_size = le16_to_cpu(h->h_idata_size);
		err = z_erofs_do_map_blocks(inode, &map,
					    EROFS_GET_BLOCKS_FINDTAIL);
		erofs_put_metabuf(&map.buf);

		if (!map.m_plen ||
		    erofs_blkoff(map.m_pa) + map.m_plen > EROFS_BLKSIZ) {
			erofs_err(sb, "invalid tail-packing pclustersize %llu",
				  map.m_plen);
			err = -EFSCORRUPTED;
		}
		if (err < 0)
			goto out_put_metabuf;
<<<<<<< HEAD
=======
	}

	if (vi->z_advise & Z_EROFS_ADVISE_FRAGMENT_PCLUSTER &&
	    !(h->h_clusterbits >> Z_EROFS_FRAGMENT_INODE_BIT)) {
		struct erofs_map_blocks map = {
			.buf = __EROFS_BUF_INITIALIZER
		};

		vi->z_fragmentoff = le32_to_cpu(h->h_fragmentoff);
		err = z_erofs_do_map_blocks(inode, &map,
					    EROFS_GET_BLOCKS_FINDTAIL);
		erofs_put_metabuf(&map.buf);
		if (err < 0)
			goto out_put_metabuf;
>>>>>>> 7dd250ec
	}
done:
	/* paired with smp_mb() at the beginning of the function */
	smp_mb();
	set_bit(EROFS_I_Z_INITED_BIT, &vi->flags);
out_put_metabuf:
	erofs_put_metabuf(&buf);
out_unlock:
	clear_and_wake_up_bit(EROFS_I_BL_Z_BIT, &vi->flags);
	return err;
}

struct z_erofs_maprecorder {
	struct inode *inode;
	struct erofs_map_blocks *map;
	void *kaddr;

	unsigned long lcn;
	/* compression extent information gathered */
	u8  type, headtype;
	u16 clusterofs;
	u16 delta[2];
	erofs_blk_t pblk, compressedblks;
	erofs_off_t nextpackoff;
	bool partialref;
};

static int legacy_load_cluster_from_disk(struct z_erofs_maprecorder *m,
					 unsigned long lcn)
{
	struct inode *const inode = m->inode;
	struct erofs_inode *const vi = EROFS_I(inode);
	const erofs_off_t ibase = iloc(EROFS_I_SB(inode), vi->nid);
	const erofs_off_t pos =
		Z_EROFS_VLE_LEGACY_INDEX_ALIGN(ibase + vi->inode_isize +
					       vi->xattr_isize) +
		lcn * sizeof(struct z_erofs_vle_decompressed_index);
	struct z_erofs_vle_decompressed_index *di;
	unsigned int advise, type;

	m->kaddr = erofs_read_metabuf(&m->map->buf, inode->i_sb,
				      erofs_blknr(pos), EROFS_KMAP_ATOMIC);
	if (IS_ERR(m->kaddr))
		return PTR_ERR(m->kaddr);

	m->nextpackoff = pos + sizeof(struct z_erofs_vle_decompressed_index);
	m->lcn = lcn;
	di = m->kaddr + erofs_blkoff(pos);

	advise = le16_to_cpu(di->di_advise);
	type = (advise >> Z_EROFS_VLE_DI_CLUSTER_TYPE_BIT) &
		((1 << Z_EROFS_VLE_DI_CLUSTER_TYPE_BITS) - 1);
	switch (type) {
	case Z_EROFS_VLE_CLUSTER_TYPE_NONHEAD:
		m->clusterofs = 1 << vi->z_logical_clusterbits;
		m->delta[0] = le16_to_cpu(di->di_u.delta[0]);
		if (m->delta[0] & Z_EROFS_VLE_DI_D0_CBLKCNT) {
			if (!(vi->z_advise & (Z_EROFS_ADVISE_BIG_PCLUSTER_1 |
					Z_EROFS_ADVISE_BIG_PCLUSTER_2))) {
				DBG_BUGON(1);
				return -EFSCORRUPTED;
			}
			m->compressedblks = m->delta[0] &
				~Z_EROFS_VLE_DI_D0_CBLKCNT;
			m->delta[0] = 1;
		}
		m->delta[1] = le16_to_cpu(di->di_u.delta[1]);
		break;
	case Z_EROFS_VLE_CLUSTER_TYPE_PLAIN:
	case Z_EROFS_VLE_CLUSTER_TYPE_HEAD1:
	case Z_EROFS_VLE_CLUSTER_TYPE_HEAD2:
		if (advise & Z_EROFS_VLE_DI_PARTIAL_REF)
			m->partialref = true;
		m->clusterofs = le16_to_cpu(di->di_clusterofs);
		m->pblk = le32_to_cpu(di->di_u.blkaddr);
		break;
	default:
		DBG_BUGON(1);
		return -EOPNOTSUPP;
	}
	m->type = type;
	return 0;
}

static unsigned int decode_compactedbits(unsigned int lobits,
					 unsigned int lomask,
					 u8 *in, unsigned int pos, u8 *type)
{
	const unsigned int v = get_unaligned_le32(in + pos / 8) >> (pos & 7);
	const unsigned int lo = v & lomask;

	*type = (v >> lobits) & 3;
	return lo;
}

static int get_compacted_la_distance(unsigned int lclusterbits,
				     unsigned int encodebits,
				     unsigned int vcnt, u8 *in, int i)
{
	const unsigned int lomask = (1 << lclusterbits) - 1;
	unsigned int lo, d1 = 0;
	u8 type;

	DBG_BUGON(i >= vcnt);

	do {
		lo = decode_compactedbits(lclusterbits, lomask,
					  in, encodebits * i, &type);

		if (type != Z_EROFS_VLE_CLUSTER_TYPE_NONHEAD)
			return d1;
		++d1;
	} while (++i < vcnt);

	/* vcnt - 1 (Z_EROFS_VLE_CLUSTER_TYPE_NONHEAD) item */
	if (!(lo & Z_EROFS_VLE_DI_D0_CBLKCNT))
		d1 += lo - 1;
	return d1;
}

static int unpack_compacted_index(struct z_erofs_maprecorder *m,
				  unsigned int amortizedshift,
				  erofs_off_t pos, bool lookahead)
{
	struct erofs_inode *const vi = EROFS_I(m->inode);
	const unsigned int lclusterbits = vi->z_logical_clusterbits;
	const unsigned int lomask = (1 << lclusterbits) - 1;
	unsigned int vcnt, base, lo, encodebits, nblk, eofs;
	int i;
	u8 *in, type;
	bool big_pcluster;

	if (1 << amortizedshift == 4)
		vcnt = 2;
	else if (1 << amortizedshift == 2 && lclusterbits == 12)
		vcnt = 16;
	else
		return -EOPNOTSUPP;

	/* it doesn't equal to round_up(..) */
	m->nextpackoff = round_down(pos, vcnt << amortizedshift) +
			 (vcnt << amortizedshift);
	big_pcluster = vi->z_advise & Z_EROFS_ADVISE_BIG_PCLUSTER_1;
	encodebits = ((vcnt << amortizedshift) - sizeof(__le32)) * 8 / vcnt;
	eofs = erofs_blkoff(pos);
	base = round_down(eofs, vcnt << amortizedshift);
	in = m->kaddr + base;

	i = (eofs - base) >> amortizedshift;

	lo = decode_compactedbits(lclusterbits, lomask,
				  in, encodebits * i, &type);
	m->type = type;
	if (type == Z_EROFS_VLE_CLUSTER_TYPE_NONHEAD) {
		m->clusterofs = 1 << lclusterbits;

		/* figure out lookahead_distance: delta[1] if needed */
		if (lookahead)
			m->delta[1] = get_compacted_la_distance(lclusterbits,
						encodebits, vcnt, in, i);
		if (lo & Z_EROFS_VLE_DI_D0_CBLKCNT) {
			if (!big_pcluster) {
				DBG_BUGON(1);
				return -EFSCORRUPTED;
			}
			m->compressedblks = lo & ~Z_EROFS_VLE_DI_D0_CBLKCNT;
			m->delta[0] = 1;
			return 0;
		} else if (i + 1 != (int)vcnt) {
			m->delta[0] = lo;
			return 0;
		}
		/*
		 * since the last lcluster in the pack is special,
		 * of which lo saves delta[1] rather than delta[0].
		 * Hence, get delta[0] by the previous lcluster indirectly.
		 */
		lo = decode_compactedbits(lclusterbits, lomask,
					  in, encodebits * (i - 1), &type);
		if (type != Z_EROFS_VLE_CLUSTER_TYPE_NONHEAD)
			lo = 0;
		else if (lo & Z_EROFS_VLE_DI_D0_CBLKCNT)
			lo = 1;
		m->delta[0] = lo + 1;
		return 0;
	}
	m->clusterofs = lo;
	m->delta[0] = 0;
	/* figout out blkaddr (pblk) for HEAD lclusters */
	if (!big_pcluster) {
		nblk = 1;
		while (i > 0) {
			--i;
			lo = decode_compactedbits(lclusterbits, lomask,
						  in, encodebits * i, &type);
			if (type == Z_EROFS_VLE_CLUSTER_TYPE_NONHEAD)
				i -= lo;

			if (i >= 0)
				++nblk;
		}
	} else {
		nblk = 0;
		while (i > 0) {
			--i;
			lo = decode_compactedbits(lclusterbits, lomask,
						  in, encodebits * i, &type);
			if (type == Z_EROFS_VLE_CLUSTER_TYPE_NONHEAD) {
				if (lo & Z_EROFS_VLE_DI_D0_CBLKCNT) {
					--i;
					nblk += lo & ~Z_EROFS_VLE_DI_D0_CBLKCNT;
					continue;
				}
				/* bigpcluster shouldn't have plain d0 == 1 */
				if (lo <= 1) {
					DBG_BUGON(1);
					return -EFSCORRUPTED;
				}
				i -= lo - 2;
				continue;
			}
			++nblk;
		}
	}
	in += (vcnt << amortizedshift) - sizeof(__le32);
	m->pblk = le32_to_cpu(*(__le32 *)in) + nblk;
	return 0;
}

static int compacted_load_cluster_from_disk(struct z_erofs_maprecorder *m,
					    unsigned long lcn, bool lookahead)
{
	struct inode *const inode = m->inode;
	struct erofs_inode *const vi = EROFS_I(inode);
	const unsigned int lclusterbits = vi->z_logical_clusterbits;
	const erofs_off_t ebase = ALIGN(iloc(EROFS_I_SB(inode), vi->nid) +
					vi->inode_isize + vi->xattr_isize, 8) +
		sizeof(struct z_erofs_map_header);
	const unsigned int totalidx = DIV_ROUND_UP(inode->i_size, EROFS_BLKSIZ);
	unsigned int compacted_4b_initial, compacted_2b;
	unsigned int amortizedshift;
	erofs_off_t pos;

	if (lclusterbits != 12)
		return -EOPNOTSUPP;

	if (lcn >= totalidx)
		return -EINVAL;

	m->lcn = lcn;
	/* used to align to 32-byte (compacted_2b) alignment */
	compacted_4b_initial = (32 - ebase % 32) / 4;
	if (compacted_4b_initial == 32 / 4)
		compacted_4b_initial = 0;

	if ((vi->z_advise & Z_EROFS_ADVISE_COMPACTED_2B) &&
	    compacted_4b_initial < totalidx)
		compacted_2b = rounddown(totalidx - compacted_4b_initial, 16);
	else
		compacted_2b = 0;

	pos = ebase;
	if (lcn < compacted_4b_initial) {
		amortizedshift = 2;
		goto out;
	}
	pos += compacted_4b_initial * 4;
	lcn -= compacted_4b_initial;

	if (lcn < compacted_2b) {
		amortizedshift = 1;
		goto out;
	}
	pos += compacted_2b * 2;
	lcn -= compacted_2b;
	amortizedshift = 2;
out:
	pos += lcn * (1 << amortizedshift);
	m->kaddr = erofs_read_metabuf(&m->map->buf, inode->i_sb,
				      erofs_blknr(pos), EROFS_KMAP_ATOMIC);
	if (IS_ERR(m->kaddr))
		return PTR_ERR(m->kaddr);
	return unpack_compacted_index(m, amortizedshift, pos, lookahead);
}

static int z_erofs_load_cluster_from_disk(struct z_erofs_maprecorder *m,
					  unsigned int lcn, bool lookahead)
{
	const unsigned int datamode = EROFS_I(m->inode)->datalayout;

	if (datamode == EROFS_INODE_FLAT_COMPRESSION_LEGACY)
		return legacy_load_cluster_from_disk(m, lcn);

	if (datamode == EROFS_INODE_FLAT_COMPRESSION)
		return compacted_load_cluster_from_disk(m, lcn, lookahead);

	return -EINVAL;
}

static int z_erofs_extent_lookback(struct z_erofs_maprecorder *m,
				   unsigned int lookback_distance)
{
	struct erofs_inode *const vi = EROFS_I(m->inode);
	const unsigned int lclusterbits = vi->z_logical_clusterbits;

	while (m->lcn >= lookback_distance) {
		unsigned long lcn = m->lcn - lookback_distance;
		int err;

		/* load extent head logical cluster if needed */
		err = z_erofs_load_cluster_from_disk(m, lcn, false);
		if (err)
			return err;

		switch (m->type) {
		case Z_EROFS_VLE_CLUSTER_TYPE_NONHEAD:
			if (!m->delta[0]) {
				erofs_err(m->inode->i_sb,
					  "invalid lookback distance 0 @ nid %llu",
					  vi->nid);
				DBG_BUGON(1);
				return -EFSCORRUPTED;
			}
			lookback_distance = m->delta[0];
			continue;
		case Z_EROFS_VLE_CLUSTER_TYPE_PLAIN:
		case Z_EROFS_VLE_CLUSTER_TYPE_HEAD1:
		case Z_EROFS_VLE_CLUSTER_TYPE_HEAD2:
			m->headtype = m->type;
			m->map->m_la = (lcn << lclusterbits) | m->clusterofs;
			return 0;
		default:
			erofs_err(m->inode->i_sb,
				  "unknown type %u @ lcn %lu of nid %llu",
				  m->type, lcn, vi->nid);
			DBG_BUGON(1);
			return -EOPNOTSUPP;
		}
	}

	erofs_err(m->inode->i_sb, "bogus lookback distance @ nid %llu",
		  vi->nid);
	DBG_BUGON(1);
	return -EFSCORRUPTED;
}

static int z_erofs_get_extent_compressedlen(struct z_erofs_maprecorder *m,
					    unsigned int initial_lcn)
{
	struct erofs_inode *const vi = EROFS_I(m->inode);
	struct erofs_map_blocks *const map = m->map;
	const unsigned int lclusterbits = vi->z_logical_clusterbits;
	unsigned long lcn;
	int err;

	DBG_BUGON(m->type != Z_EROFS_VLE_CLUSTER_TYPE_PLAIN &&
		  m->type != Z_EROFS_VLE_CLUSTER_TYPE_HEAD1 &&
		  m->type != Z_EROFS_VLE_CLUSTER_TYPE_HEAD2);
	DBG_BUGON(m->type != m->headtype);

	if (m->headtype == Z_EROFS_VLE_CLUSTER_TYPE_PLAIN ||
	    ((m->headtype == Z_EROFS_VLE_CLUSTER_TYPE_HEAD1) &&
	     !(vi->z_advise & Z_EROFS_ADVISE_BIG_PCLUSTER_1)) ||
	    ((m->headtype == Z_EROFS_VLE_CLUSTER_TYPE_HEAD2) &&
	     !(vi->z_advise & Z_EROFS_ADVISE_BIG_PCLUSTER_2))) {
		map->m_plen = 1ULL << lclusterbits;
		return 0;
	}
	lcn = m->lcn + 1;
	if (m->compressedblks)
		goto out;

	err = z_erofs_load_cluster_from_disk(m, lcn, false);
	if (err)
		return err;

	/*
	 * If the 1st NONHEAD lcluster has already been handled initially w/o
	 * valid compressedblks, which means at least it mustn't be CBLKCNT, or
	 * an internal implemenatation error is detected.
	 *
	 * The following code can also handle it properly anyway, but let's
	 * BUG_ON in the debugging mode only for developers to notice that.
	 */
	DBG_BUGON(lcn == initial_lcn &&
		  m->type == Z_EROFS_VLE_CLUSTER_TYPE_NONHEAD);

	switch (m->type) {
	case Z_EROFS_VLE_CLUSTER_TYPE_PLAIN:
	case Z_EROFS_VLE_CLUSTER_TYPE_HEAD1:
	case Z_EROFS_VLE_CLUSTER_TYPE_HEAD2:
		/*
		 * if the 1st NONHEAD lcluster is actually PLAIN or HEAD type
		 * rather than CBLKCNT, it's a 1 lcluster-sized pcluster.
		 */
		m->compressedblks = 1 << (lclusterbits - LOG_BLOCK_SIZE);
		break;
	case Z_EROFS_VLE_CLUSTER_TYPE_NONHEAD:
		if (m->delta[0] != 1)
			goto err_bonus_cblkcnt;
		if (m->compressedblks)
			break;
		fallthrough;
	default:
		erofs_err(m->inode->i_sb,
			  "cannot found CBLKCNT @ lcn %lu of nid %llu",
			  lcn, vi->nid);
		DBG_BUGON(1);
		return -EFSCORRUPTED;
	}
out:
	map->m_plen = (u64)m->compressedblks << LOG_BLOCK_SIZE;
	return 0;
err_bonus_cblkcnt:
	erofs_err(m->inode->i_sb,
		  "bogus CBLKCNT @ lcn %lu of nid %llu",
		  lcn, vi->nid);
	DBG_BUGON(1);
	return -EFSCORRUPTED;
}

static int z_erofs_get_extent_decompressedlen(struct z_erofs_maprecorder *m)
{
	struct inode *inode = m->inode;
	struct erofs_inode *vi = EROFS_I(inode);
	struct erofs_map_blocks *map = m->map;
	unsigned int lclusterbits = vi->z_logical_clusterbits;
	u64 lcn = m->lcn, headlcn = map->m_la >> lclusterbits;
	int err;

	do {
		/* handle the last EOF pcluster (no next HEAD lcluster) */
		if ((lcn << lclusterbits) >= inode->i_size) {
			map->m_llen = inode->i_size - map->m_la;
			return 0;
		}

		err = z_erofs_load_cluster_from_disk(m, lcn, true);
		if (err)
			return err;

		if (m->type == Z_EROFS_VLE_CLUSTER_TYPE_NONHEAD) {
			DBG_BUGON(!m->delta[1] &&
				  m->clusterofs != 1 << lclusterbits);
		} else if (m->type == Z_EROFS_VLE_CLUSTER_TYPE_PLAIN ||
			   m->type == Z_EROFS_VLE_CLUSTER_TYPE_HEAD1 ||
			   m->type == Z_EROFS_VLE_CLUSTER_TYPE_HEAD2) {
			/* go on until the next HEAD lcluster */
			if (lcn != headlcn)
				break;
			m->delta[1] = 1;
		} else {
			erofs_err(inode->i_sb, "unknown type %u @ lcn %llu of nid %llu",
				  m->type, lcn, vi->nid);
			DBG_BUGON(1);
			return -EOPNOTSUPP;
		}
		lcn += m->delta[1];
	} while (m->delta[1]);

	map->m_llen = (lcn << lclusterbits) + m->clusterofs - map->m_la;
	return 0;
}

static int z_erofs_do_map_blocks(struct inode *inode,
				 struct erofs_map_blocks *map,
				 int flags)
{
	struct erofs_inode *const vi = EROFS_I(inode);
	bool ztailpacking = vi->z_advise & Z_EROFS_ADVISE_INLINE_PCLUSTER;
	bool fragment = vi->z_advise & Z_EROFS_ADVISE_FRAGMENT_PCLUSTER;
	struct z_erofs_maprecorder m = {
		.inode = inode,
		.map = map,
	};
	int err = 0;
	unsigned int lclusterbits, endoff;
	unsigned long initial_lcn;
	unsigned long long ofs, end;

	lclusterbits = vi->z_logical_clusterbits;
	ofs = flags & EROFS_GET_BLOCKS_FINDTAIL ? inode->i_size - 1 : map->m_la;
	initial_lcn = ofs >> lclusterbits;
	endoff = ofs & ((1 << lclusterbits) - 1);

	err = z_erofs_load_cluster_from_disk(&m, initial_lcn, false);
	if (err)
		goto unmap_out;

	if (ztailpacking && (flags & EROFS_GET_BLOCKS_FINDTAIL))
		vi->z_idataoff = m.nextpackoff;

	map->m_flags = EROFS_MAP_MAPPED | EROFS_MAP_ENCODED;
	end = (m.lcn + 1ULL) << lclusterbits;

	switch (m.type) {
	case Z_EROFS_VLE_CLUSTER_TYPE_PLAIN:
	case Z_EROFS_VLE_CLUSTER_TYPE_HEAD1:
	case Z_EROFS_VLE_CLUSTER_TYPE_HEAD2:
		if (endoff >= m.clusterofs) {
			m.headtype = m.type;
			map->m_la = (m.lcn << lclusterbits) | m.clusterofs;
			/*
			 * For ztailpacking files, in order to inline data more
			 * effectively, special EOF lclusters are now supported
			 * which can have three parts at most.
			 */
			if (ztailpacking && end > inode->i_size)
				end = inode->i_size;
			break;
		}
		/* m.lcn should be >= 1 if endoff < m.clusterofs */
		if (!m.lcn) {
			erofs_err(inode->i_sb,
				  "invalid logical cluster 0 at nid %llu",
				  vi->nid);
			err = -EFSCORRUPTED;
			goto unmap_out;
		}
		end = (m.lcn << lclusterbits) | m.clusterofs;
		map->m_flags |= EROFS_MAP_FULL_MAPPED;
		m.delta[0] = 1;
		fallthrough;
	case Z_EROFS_VLE_CLUSTER_TYPE_NONHEAD:
		/* get the corresponding first chunk */
		err = z_erofs_extent_lookback(&m, m.delta[0]);
		if (err)
			goto unmap_out;
		break;
	default:
		erofs_err(inode->i_sb,
			  "unknown type %u @ offset %llu of nid %llu",
			  m.type, ofs, vi->nid);
		err = -EOPNOTSUPP;
		goto unmap_out;
	}
	if (m.partialref)
		map->m_flags |= EROFS_MAP_PARTIAL_REF;
	map->m_llen = end - map->m_la;

	if (flags & EROFS_GET_BLOCKS_FINDTAIL) {
		vi->z_tailextent_headlcn = m.lcn;
		/* for non-compact indexes, fragmentoff is 64 bits */
		if (fragment &&
		    vi->datalayout == EROFS_INODE_FLAT_COMPRESSION_LEGACY)
			vi->z_fragmentoff |= (u64)m.pblk << 32;
	}
	if (ztailpacking && m.lcn == vi->z_tailextent_headlcn) {
		map->m_flags |= EROFS_MAP_META;
		map->m_pa = vi->z_idataoff;
		map->m_plen = vi->z_idata_size;
	} else if (fragment && m.lcn == vi->z_tailextent_headlcn) {
		map->m_flags |= EROFS_MAP_FRAGMENT;
	} else {
		map->m_pa = blknr_to_addr(m.pblk);
		err = z_erofs_get_extent_compressedlen(&m, initial_lcn);
		if (err)
			goto out;
	}

	if (m.headtype == Z_EROFS_VLE_CLUSTER_TYPE_PLAIN) {
		if (vi->z_advise & Z_EROFS_ADVISE_INTERLACED_PCLUSTER)
			map->m_algorithmformat =
				Z_EROFS_COMPRESSION_INTERLACED;
		else
			map->m_algorithmformat =
				Z_EROFS_COMPRESSION_SHIFTED;
	} else if (m.headtype == Z_EROFS_VLE_CLUSTER_TYPE_HEAD2) {
		map->m_algorithmformat = vi->z_algorithmtype[1];
	} else {
		map->m_algorithmformat = vi->z_algorithmtype[0];
	}

	if ((flags & EROFS_GET_BLOCKS_FIEMAP) ||
	    ((flags & EROFS_GET_BLOCKS_READMORE) &&
	     map->m_algorithmformat == Z_EROFS_COMPRESSION_LZMA &&
	     map->m_llen >= EROFS_BLKSIZ)) {
		err = z_erofs_get_extent_decompressedlen(&m);
		if (!err)
			map->m_flags |= EROFS_MAP_FULL_MAPPED;
	}
unmap_out:
	erofs_unmap_metabuf(&m.map->buf);

out:
	erofs_dbg("%s, m_la %llu m_pa %llu m_llen %llu m_plen %llu m_flags 0%o",
		  __func__, map->m_la, map->m_pa,
		  map->m_llen, map->m_plen, map->m_flags);

	return err;
}

int z_erofs_map_blocks_iter(struct inode *inode, struct erofs_map_blocks *map,
			    int flags)
{
	struct erofs_inode *const vi = EROFS_I(inode);
	int err = 0;

	trace_z_erofs_map_blocks_iter_enter(inode, map, flags);

	/* when trying to read beyond EOF, leave it unmapped */
	if (map->m_la >= inode->i_size) {
		map->m_llen = map->m_la + 1 - inode->i_size;
		map->m_la = inode->i_size;
		map->m_flags = 0;
		goto out;
	}

	err = z_erofs_fill_inode_lazy(inode);
	if (err)
		goto out;

	if ((vi->z_advise & Z_EROFS_ADVISE_FRAGMENT_PCLUSTER) &&
	    !vi->z_tailextent_headlcn) {
		map->m_la = 0;
		map->m_llen = inode->i_size;
		map->m_flags = EROFS_MAP_MAPPED | EROFS_MAP_FULL_MAPPED |
				EROFS_MAP_FRAGMENT;
		goto out;
	}

	err = z_erofs_do_map_blocks(inode, map, flags);
out:
	trace_z_erofs_map_blocks_iter_exit(inode, map, flags, err);

	/* aggressively BUG_ON iff CONFIG_EROFS_FS_DEBUG is on */
	DBG_BUGON(err < 0 && err != -ENOMEM);
	return err;
}

static int z_erofs_iomap_begin_report(struct inode *inode, loff_t offset,
				loff_t length, unsigned int flags,
				struct iomap *iomap, struct iomap *srcmap)
{
	int ret;
	struct erofs_map_blocks map = { .m_la = offset };

	ret = z_erofs_map_blocks_iter(inode, &map, EROFS_GET_BLOCKS_FIEMAP);
	erofs_put_metabuf(&map.buf);
	if (ret < 0)
		return ret;

	iomap->bdev = inode->i_sb->s_bdev;
	iomap->offset = map.m_la;
	iomap->length = map.m_llen;
	if (map.m_flags & EROFS_MAP_MAPPED) {
		iomap->type = IOMAP_MAPPED;
		iomap->addr = map.m_flags & EROFS_MAP_FRAGMENT ?
			      IOMAP_NULL_ADDR : map.m_pa;
	} else {
		iomap->type = IOMAP_HOLE;
		iomap->addr = IOMAP_NULL_ADDR;
		/*
		 * No strict rule how to describe extents for post EOF, yet
		 * we need do like below. Otherwise, iomap itself will get
		 * into an endless loop on post EOF.
		 */
		if (iomap->offset >= inode->i_size)
			iomap->length = length + map.m_la - offset;
	}
	iomap->flags = 0;
	return 0;
}

const struct iomap_ops z_erofs_iomap_report_ops = {
	.iomap_begin = z_erofs_iomap_begin_report,
};<|MERGE_RESOLUTION|>--- conflicted
+++ resolved
@@ -123,8 +123,6 @@
 		}
 		if (err < 0)
 			goto out_put_metabuf;
-<<<<<<< HEAD
-=======
 	}
 
 	if (vi->z_advise & Z_EROFS_ADVISE_FRAGMENT_PCLUSTER &&
@@ -139,7 +137,6 @@
 		erofs_put_metabuf(&map.buf);
 		if (err < 0)
 			goto out_put_metabuf;
->>>>>>> 7dd250ec
 	}
 done:
 	/* paired with smp_mb() at the beginning of the function */
