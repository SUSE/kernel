--- conflicted
+++ resolved
@@ -317,15 +317,6 @@
 {
 	void *ptr = iomap->private;
 
-<<<<<<< HEAD
-		*eblks = bio_max_segs(nblocks);
-		bio = bio_alloc(sb->s_bdev, *eblks, GFP_NOIO,
-				REQ_OP_READ | (ra ? REQ_RAHEAD : 0));
-
-		bio->bi_end_io = erofs_readendio;
-		bio->bi_iter.bi_sector = (sector_t)blknr <<
-			LOG_SECTORS_PER_BLOCK;
-=======
 	if (ptr) {
 		struct erofs_buf buf = {
 			.page = kmap_to_page(ptr),
@@ -337,7 +328,6 @@
 		erofs_put_metabuf(&buf);
 	} else {
 		DBG_BUGON(iomap->type == IOMAP_INLINE);
->>>>>>> eb3cdb58
 	}
 	return written;
 }
