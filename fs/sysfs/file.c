/*
 * fs/sysfs/file.c - sysfs regular (text) file implementation
 *
 * Copyright (c) 2001-3 Patrick Mochel
 * Copyright (c) 2007 SUSE Linux Products GmbH
 * Copyright (c) 2007 Tejun Heo <teheo@suse.de>
 *
 * This file is released under the GPLv2.
 *
 * Please see Documentation/filesystems/sysfs.txt for more information.
 */

#include <linux/module.h>
#include <linux/kobject.h>
#include <linux/kallsyms.h>
#include <linux/slab.h>
#include <linux/fsnotify.h>
#include <linux/namei.h>
#include <linux/limits.h>
#include <linux/poll.h>
#include <linux/list.h>
#include <linux/mutex.h>
#include <asm/uaccess.h>

#include "sysfs.h"

/* used in crash dumps to help with debugging */
static char last_sysfs_file[PATH_MAX];

/*
 * There's one sysfs_buffer for each open file and one
 * sysfs_open_dirent for each sysfs_dirent with one or more open
 * files.
 *
 * filp->private_data points to sysfs_buffer and
 * sysfs_dirent->s_attr.open points to sysfs_open_dirent.  s_attr.open
 * is protected by sysfs_open_dirent_lock.
 */
static DEFINE_SPINLOCK(sysfs_open_dirent_lock);

struct sysfs_open_dirent {
	atomic_t		refcnt;
	atomic_t		event;
	wait_queue_head_t	poll;
	struct list_head	buffers; /* goes through sysfs_buffer.list */
};

struct sysfs_buffer {
	size_t			count;
	loff_t			pos;
	char			* page;
	struct sysfs_ops	* ops;
	struct mutex		mutex;
	int			needs_read_fill;
	int			event;
	struct list_head	list;
};

/**
 *	fill_read_buffer - allocate and fill buffer from object.
 *	@dentry:	dentry pointer.
 *	@buffer:	data buffer for file.
 *
 *	Allocate @buffer->page, if it hasn't been already, then call the
 *	kobject's show() method to fill the buffer with this attribute's 
 *	data. 
 *	This is called only once, on the file's first read unless an error
 *	is returned.
 */
static int fill_read_buffer(struct dentry * dentry, struct sysfs_buffer * buffer)
{
	struct sysfs_dirent *attr_sd = dentry->d_fsdata;
	struct kobject *kobj = attr_sd->s_parent->s_dir.kobj;
	struct sysfs_ops * ops = buffer->ops;
	int ret = 0;
	ssize_t count;

	if (!buffer->page)
		buffer->page = (char *) get_zeroed_page(GFP_KERNEL);
	if (!buffer->page)
		return -ENOMEM;

	/* need attr_sd for attr and ops, its parent for kobj */
	if (!sysfs_get_active_two(attr_sd))
		return -ENODEV;

	buffer->event = atomic_read(&attr_sd->s_attr.open->event);
	count = ops->show(kobj, attr_sd->s_attr.attr, buffer->page);

	sysfs_put_active_two(attr_sd);

	/*
	 * The code works fine with PAGE_SIZE return but it's likely to
	 * indicate truncated result or overflow in normal use cases.
	 */
	if (count >= (ssize_t)PAGE_SIZE) {
		print_symbol("fill_read_buffer: %s returned bad count\n",
			(unsigned long)ops->show);
		/* Try to struggle along */
		count = PAGE_SIZE - 1;
	}
	if (count >= 0) {
		buffer->needs_read_fill = 0;
		buffer->count = count;
	} else {
		ret = count;
	}
	return ret;
}

/**
 *	sysfs_read_file - read an attribute. 
 *	@file:	file pointer.
 *	@buf:	buffer to fill.
 *	@count:	number of bytes to read.
 *	@ppos:	starting offset in file.
 *
 *	Userspace wants to read an attribute file. The attribute descriptor
 *	is in the file's ->d_fsdata. The target object is in the directory's
 *	->d_fsdata.
 *
 *	We call fill_read_buffer() to allocate and fill the buffer from the
 *	object's show() method exactly once (if the read is happening from
 *	the beginning of the file). That should fill the entire buffer with
 *	all the data the object has to offer for that attribute.
 *	We then call flush_read_buffer() to copy the buffer to userspace
 *	in the increments specified.
 */

static ssize_t
sysfs_read_file(struct file *file, char __user *buf, size_t count, loff_t *ppos)
{
	struct sysfs_buffer * buffer = file->private_data;
	ssize_t retval = 0;

	mutex_lock(&buffer->mutex);
	if (buffer->needs_read_fill || *ppos == 0) {
		retval = fill_read_buffer(file->f_path.dentry,buffer);
		if (retval)
			goto out;
	}
	pr_debug("%s: count = %zd, ppos = %lld, buf = %s\n",
		 __func__, count, *ppos, buffer->page);
	retval = simple_read_from_buffer(buf, count, ppos, buffer->page,
					 buffer->count);
out:
	mutex_unlock(&buffer->mutex);
	return retval;
}

/**
 *	fill_write_buffer - copy buffer from userspace.
 *	@buffer:	data buffer for file.
 *	@buf:		data from user.
 *	@count:		number of bytes in @userbuf.
 *
 *	Allocate @buffer->page if it hasn't been already, then
 *	copy the user-supplied buffer into it.
 */

static int 
fill_write_buffer(struct sysfs_buffer * buffer, const char __user * buf, size_t count)
{
	int error;

	if (!buffer->page)
		buffer->page = (char *)get_zeroed_page(GFP_KERNEL);
	if (!buffer->page)
		return -ENOMEM;

	if (count >= PAGE_SIZE)
		count = PAGE_SIZE - 1;
	error = copy_from_user(buffer->page,buf,count);
	buffer->needs_read_fill = 1;
	/* if buf is assumed to contain a string, terminate it by \0,
	   so e.g. sscanf() can scan the string easily */
	buffer->page[count] = 0;
	return error ? -EFAULT : count;
}


/**
 *	flush_write_buffer - push buffer to kobject.
 *	@dentry:	dentry to the attribute
 *	@buffer:	data buffer for file.
 *	@count:		number of bytes
 *
 *	Get the correct pointers for the kobject and the attribute we're
 *	dealing with, then call the store() method for the attribute, 
 *	passing the buffer that we acquired in fill_write_buffer().
 */

static int
flush_write_buffer(struct dentry * dentry, struct sysfs_buffer * buffer, size_t count)
{
	struct sysfs_dirent *attr_sd = dentry->d_fsdata;
	struct kobject *kobj = attr_sd->s_parent->s_dir.kobj;
	struct sysfs_ops * ops = buffer->ops;
	int rc;

	/* need attr_sd for attr and ops, its parent for kobj */
	if (!sysfs_get_active_two(attr_sd))
		return -ENODEV;

	rc = ops->store(kobj, attr_sd->s_attr.attr, buffer->page, count);

	sysfs_put_active_two(attr_sd);

	return rc;
}


/**
 *	sysfs_write_file - write an attribute.
 *	@file:	file pointer
 *	@buf:	data to write
 *	@count:	number of bytes
 *	@ppos:	starting offset
 *
 *	Similar to sysfs_read_file(), though working in the opposite direction.
 *	We allocate and fill the data from the user in fill_write_buffer(),
 *	then push it to the kobject in flush_write_buffer().
 *	There is no easy way for us to know if userspace is only doing a partial
 *	write, so we don't support them. We expect the entire buffer to come
 *	on the first write. 
 *	Hint: if you're writing a value, first read the file, modify only the
 *	the value you're changing, then write entire buffer back. 
 */

static ssize_t
sysfs_write_file(struct file *file, const char __user *buf, size_t count, loff_t *ppos)
{
	struct sysfs_buffer * buffer = file->private_data;
	ssize_t len;

	mutex_lock(&buffer->mutex);
	len = fill_write_buffer(buffer, buf, count);
	if (len > 0)
		len = flush_write_buffer(file->f_path.dentry, buffer, len);
	if (len > 0)
		*ppos += len;
	mutex_unlock(&buffer->mutex);
	return len;
}

/**
 *	sysfs_get_open_dirent - get or create sysfs_open_dirent
 *	@sd: target sysfs_dirent
 *	@buffer: sysfs_buffer for this instance of open
 *
 *	If @sd->s_attr.open exists, increment its reference count;
 *	otherwise, create one.  @buffer is chained to the buffers
 *	list.
 *
 *	LOCKING:
 *	Kernel thread context (may sleep).
 *
 *	RETURNS:
 *	0 on success, -errno on failure.
 */
static int sysfs_get_open_dirent(struct sysfs_dirent *sd,
				 struct sysfs_buffer *buffer)
{
	struct sysfs_open_dirent *od, *new_od = NULL;

 retry:
	spin_lock(&sysfs_open_dirent_lock);

	if (!sd->s_attr.open && new_od) {
		sd->s_attr.open = new_od;
		new_od = NULL;
	}

	od = sd->s_attr.open;
	if (od) {
		atomic_inc(&od->refcnt);
		list_add_tail(&buffer->list, &od->buffers);
	}

	spin_unlock(&sysfs_open_dirent_lock);

	if (od) {
		kfree(new_od);
		return 0;
	}

	/* not there, initialize a new one and retry */
	new_od = kmalloc(sizeof(*new_od), GFP_KERNEL);
	if (!new_od)
		return -ENOMEM;

	atomic_set(&new_od->refcnt, 0);
	atomic_set(&new_od->event, 1);
	init_waitqueue_head(&new_od->poll);
	INIT_LIST_HEAD(&new_od->buffers);
	goto retry;
}

/**
 *	sysfs_put_open_dirent - put sysfs_open_dirent
 *	@sd: target sysfs_dirent
 *	@buffer: associated sysfs_buffer
 *
 *	Put @sd->s_attr.open and unlink @buffer from the buffers list.
 *	If reference count reaches zero, disassociate and free it.
 *
 *	LOCKING:
 *	None.
 */
static void sysfs_put_open_dirent(struct sysfs_dirent *sd,
				  struct sysfs_buffer *buffer)
{
	struct sysfs_open_dirent *od = sd->s_attr.open;

	spin_lock(&sysfs_open_dirent_lock);

	list_del(&buffer->list);
	if (atomic_dec_and_test(&od->refcnt))
		sd->s_attr.open = NULL;
	else
		od = NULL;

	spin_unlock(&sysfs_open_dirent_lock);

	kfree(od);
}

static int sysfs_open_file(struct inode *inode, struct file *file)
{
	struct sysfs_dirent *attr_sd = file->f_path.dentry->d_fsdata;
	struct kobject *kobj = attr_sd->s_parent->s_dir.kobj;
	struct sysfs_buffer *buffer;
	struct sysfs_ops *ops;
	int error = -EACCES;
	char *p;

	p = d_path(&file->f_path, last_sysfs_file, sizeof(last_sysfs_file));
	if (p)
		memmove(last_sysfs_file, p, strlen(p) + 1);

	/* need attr_sd for attr and ops, its parent for kobj */
	if (!sysfs_get_active_two(attr_sd))
		return -ENODEV;

	/* every kobject with an attribute needs a ktype assigned */
	if (kobj->ktype && kobj->ktype->sysfs_ops)
		ops = kobj->ktype->sysfs_ops;
	else {
		WARN(1, KERN_ERR "missing sysfs attribute operations for "
		       "kobject: %s\n", kobject_name(kobj));
		goto err_out;
	}

	/* File needs write support.
	 * The inode's perms must say it's ok, 
	 * and we must have a store method.
	 */
	if (file->f_mode & FMODE_WRITE) {
		if (!(inode->i_mode & S_IWUGO) || !ops->store)
			goto err_out;
	}

	/* File needs read support.
	 * The inode's perms must say it's ok, and we there
	 * must be a show method for it.
	 */
	if (file->f_mode & FMODE_READ) {
		if (!(inode->i_mode & S_IRUGO) || !ops->show)
			goto err_out;
	}

	/* No error? Great, allocate a buffer for the file, and store it
	 * it in file->private_data for easy access.
	 */
	error = -ENOMEM;
	buffer = kzalloc(sizeof(struct sysfs_buffer), GFP_KERNEL);
	if (!buffer)
		goto err_out;

	mutex_init(&buffer->mutex);
	buffer->needs_read_fill = 1;
	buffer->ops = ops;
	file->private_data = buffer;

	/* make sure we have open dirent struct */
	error = sysfs_get_open_dirent(attr_sd, buffer);
	if (error)
		goto err_free;

	/* open succeeded, put active references */
	sysfs_put_active_two(attr_sd);
	return 0;

 err_free:
	kfree(buffer);
 err_out:
	sysfs_put_active_two(attr_sd);
	return error;
}

void sysfs_printk_last_file(void)
{
	printk(KERN_EMERG "last sysfs file: %s\n", last_sysfs_file);
}

static int sysfs_release(struct inode *inode, struct file *filp)
{
	struct sysfs_dirent *sd = filp->f_path.dentry->d_fsdata;
	struct sysfs_buffer *buffer = filp->private_data;

	sysfs_put_open_dirent(sd, buffer);

	if (buffer->page)
		free_page((unsigned long)buffer->page);
	kfree(buffer);

	return 0;
}

/* Sysfs attribute files are pollable.  The idea is that you read
 * the content and then you use 'poll' or 'select' to wait for
 * the content to change.  When the content changes (assuming the
 * manager for the kobject supports notification), poll will
 * return POLLERR|POLLPRI, and select will return the fd whether
 * it is waiting for read, write, or exceptions.
 * Once poll/select indicates that the value has changed, you
 * need to close and re-open the file, or seek to 0 and read again.
 * Reminder: this only works for attributes which actively support
 * it, and it is not possible to test an attribute from userspace
 * to see if it supports poll (Neither 'poll' nor 'select' return
 * an appropriate error code).  When in doubt, set a suitable timeout value.
 */
static unsigned int sysfs_poll(struct file *filp, poll_table *wait)
{
	struct sysfs_buffer * buffer = filp->private_data;
	struct sysfs_dirent *attr_sd = filp->f_path.dentry->d_fsdata;
	struct sysfs_open_dirent *od = attr_sd->s_attr.open;

	/* need parent for the kobj, grab both */
	if (!sysfs_get_active_two(attr_sd))
		goto trigger;

	poll_wait(filp, &od->poll, wait);

	sysfs_put_active_two(attr_sd);

	if (buffer->event != atomic_read(&od->event))
		goto trigger;

	return 0;

 trigger:
	buffer->needs_read_fill = 1;
	return POLLERR|POLLPRI;
}

void sysfs_notify(struct kobject *k, char *dir, char *attr)
{
	struct sysfs_dirent *sd = k->sd;

	mutex_lock(&sysfs_mutex);

	if (sd && dir)
		sd = sysfs_find_dirent(sd, dir);
	if (sd && attr)
		sd = sysfs_find_dirent(sd, attr);
	if (sd) {
		struct sysfs_open_dirent *od;

		spin_lock(&sysfs_open_dirent_lock);

		od = sd->s_attr.open;
		if (od) {
			atomic_inc(&od->event);
			wake_up_interruptible(&od->poll);
		}

		spin_unlock(&sysfs_open_dirent_lock);
	}

	mutex_unlock(&sysfs_mutex);
}
EXPORT_SYMBOL_GPL(sysfs_notify);

const struct file_operations sysfs_file_operations = {
	.read		= sysfs_read_file,
	.write		= sysfs_write_file,
	.llseek		= generic_file_llseek,
	.open		= sysfs_open_file,
	.release	= sysfs_release,
	.poll		= sysfs_poll,
};

int sysfs_add_file_mode(struct sysfs_dirent *dir_sd,
			const struct attribute *attr, int type, mode_t amode)
{
	umode_t mode = (amode & S_IALLUGO) | S_IFREG;
	struct sysfs_addrm_cxt acxt;
	struct sysfs_dirent *sd;
	int rc;

	sd = sysfs_new_dirent(attr->name, mode, type);
	if (!sd)
		return -ENOMEM;
	sd->s_attr.attr = (void *)attr;

	sysfs_addrm_start(&acxt, dir_sd);
	rc = sysfs_add_one(&acxt, sd);
	sysfs_addrm_finish(&acxt);

	if (rc)
		sysfs_put(sd);

	return rc;
}


int sysfs_add_file(struct sysfs_dirent *dir_sd, const struct attribute *attr,
		   int type)
{
	return sysfs_add_file_mode(dir_sd, attr, type, attr->mode);
}


/**
 *	sysfs_create_file - create an attribute file for an object.
 *	@kobj:	object we're creating for. 
 *	@attr:	attribute descriptor.
 */

int sysfs_create_file(struct kobject * kobj, const struct attribute * attr)
{
	BUG_ON(!kobj || !kobj->sd || !attr);

	return sysfs_add_file(kobj->sd, attr, SYSFS_KOBJ_ATTR);

}


/**
 * sysfs_add_file_to_group - add an attribute file to a pre-existing group.
 * @kobj: object we're acting for.
 * @attr: attribute descriptor.
 * @group: group name.
 */
int sysfs_add_file_to_group(struct kobject *kobj,
		const struct attribute *attr, const char *group)
{
	struct sysfs_dirent *dir_sd;
	int error;

	if (group)
		dir_sd = sysfs_get_dirent(kobj->sd, group);
	else
		dir_sd = sysfs_get(kobj->sd);

	if (!dir_sd)
		return -ENOENT;

	error = sysfs_add_file(dir_sd, attr, SYSFS_KOBJ_ATTR);
	sysfs_put(dir_sd);

	return error;
}
EXPORT_SYMBOL_GPL(sysfs_add_file_to_group);

/**
 * sysfs_chmod_file - update the modified mode value on an object attribute.
 * @kobj: object we're acting for.
 * @attr: attribute descriptor.
 * @mode: file permissions.
 *
 */
int sysfs_chmod_file(struct kobject *kobj, struct attribute *attr, mode_t mode)
{
	struct sysfs_dirent *victim_sd = NULL;
	struct dentry *victim = NULL;
	struct inode * inode;
	struct iattr newattrs;
	int rc;

	rc = -ENOENT;
	victim_sd = sysfs_get_dirent(kobj->sd, attr->name);
	if (!victim_sd)
		goto out;

	mutex_lock(&sysfs_rename_mutex);
	victim = sysfs_get_dentry(victim_sd);
	mutex_unlock(&sysfs_rename_mutex);
	if (IS_ERR(victim)) {
		rc = PTR_ERR(victim);
		victim = NULL;
		goto out;
	}

	inode = victim->d_inode;

	mutex_lock(&inode->i_mutex);

	newattrs.ia_mode = (mode & S_IALLUGO) | (inode->i_mode & ~S_IALLUGO);
	newattrs.ia_valid = ATTR_MODE | ATTR_CTIME;
<<<<<<< HEAD
	rc = notify_change(victim, NULL, &newattrs);
=======
	newattrs.ia_ctime = current_fs_time(inode->i_sb);
	rc = sysfs_setattr(victim, &newattrs);
>>>>>>> 30a2f3c6

	if (rc == 0) {
		fsnotify_change(victim, newattrs.ia_valid);
		mutex_lock(&sysfs_mutex);
		victim_sd->s_mode = newattrs.ia_mode;
		mutex_unlock(&sysfs_mutex);
	}

	mutex_unlock(&inode->i_mutex);
 out:
	dput(victim);
	sysfs_put(victim_sd);
	return rc;
}
EXPORT_SYMBOL_GPL(sysfs_chmod_file);


/**
 *	sysfs_remove_file - remove an object attribute.
 *	@kobj:	object we're acting for.
 *	@attr:	attribute descriptor.
 *
 *	Hash the attribute name and kill the victim.
 */

void sysfs_remove_file(struct kobject * kobj, const struct attribute * attr)
{
	sysfs_hash_and_remove(kobj->sd, attr->name);
}


/**
 * sysfs_remove_file_from_group - remove an attribute file from a group.
 * @kobj: object we're acting for.
 * @attr: attribute descriptor.
 * @group: group name.
 */
void sysfs_remove_file_from_group(struct kobject *kobj,
		const struct attribute *attr, const char *group)
{
	struct sysfs_dirent *dir_sd;

	if (group)
		dir_sd = sysfs_get_dirent(kobj->sd, group);
	else
		dir_sd = sysfs_get(kobj->sd);
	if (dir_sd) {
		sysfs_hash_and_remove(dir_sd, attr->name);
		sysfs_put(dir_sd);
	}
}
EXPORT_SYMBOL_GPL(sysfs_remove_file_from_group);

struct sysfs_schedule_callback_struct {
	struct kobject 		*kobj;
	void			(*func)(void *);
	void			*data;
	struct module		*owner;
	struct work_struct	work;
};

static void sysfs_schedule_callback_work(struct work_struct *work)
{
	struct sysfs_schedule_callback_struct *ss = container_of(work,
			struct sysfs_schedule_callback_struct, work);

	(ss->func)(ss->data);
	kobject_put(ss->kobj);
	module_put(ss->owner);
	kfree(ss);
}

/**
 * sysfs_schedule_callback - helper to schedule a callback for a kobject
 * @kobj: object we're acting for.
 * @func: callback function to invoke later.
 * @data: argument to pass to @func.
 * @owner: module owning the callback code
 *
 * sysfs attribute methods must not unregister themselves or their parent
 * kobject (which would amount to the same thing).  Attempts to do so will
 * deadlock, since unregistration is mutually exclusive with driver
 * callbacks.
 *
 * Instead methods can call this routine, which will attempt to allocate
 * and schedule a workqueue request to call back @func with @data as its
 * argument in the workqueue's process context.  @kobj will be pinned
 * until @func returns.
 *
 * Returns 0 if the request was submitted, -ENOMEM if storage could not
 * be allocated, -ENODEV if a reference to @owner isn't available.
 */
int sysfs_schedule_callback(struct kobject *kobj, void (*func)(void *),
		void *data, struct module *owner)
{
	struct sysfs_schedule_callback_struct *ss;

	if (!try_module_get(owner))
		return -ENODEV;
	ss = kmalloc(sizeof(*ss), GFP_KERNEL);
	if (!ss) {
		module_put(owner);
		return -ENOMEM;
	}
	kobject_get(kobj);
	ss->kobj = kobj;
	ss->func = func;
	ss->data = data;
	ss->owner = owner;
	INIT_WORK(&ss->work, sysfs_schedule_callback_work);
	schedule_work(&ss->work);
	return 0;
}
EXPORT_SYMBOL_GPL(sysfs_schedule_callback);


EXPORT_SYMBOL_GPL(sysfs_create_file);
EXPORT_SYMBOL_GPL(sysfs_remove_file);<|MERGE_RESOLUTION|>--- conflicted
+++ resolved
@@ -599,12 +599,8 @@
 
 	newattrs.ia_mode = (mode & S_IALLUGO) | (inode->i_mode & ~S_IALLUGO);
 	newattrs.ia_valid = ATTR_MODE | ATTR_CTIME;
-<<<<<<< HEAD
-	rc = notify_change(victim, NULL, &newattrs);
-=======
 	newattrs.ia_ctime = current_fs_time(inode->i_sb);
 	rc = sysfs_setattr(victim, &newattrs);
->>>>>>> 30a2f3c6
 
 	if (rc == 0) {
 		fsnotify_change(victim, newattrs.ia_valid);
