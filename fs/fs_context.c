// SPDX-License-Identifier: GPL-2.0-or-later
/* Provide a way to create a superblock configuration context within the kernel
 * that allows a superblock to be set up prior to mounting.
 *
 * Copyright (C) 2017 Red Hat, Inc. All Rights Reserved.
 * Written by David Howells (dhowells@redhat.com)
 */

#define pr_fmt(fmt) KBUILD_MODNAME ": " fmt
#include <linux/module.h>
#include <linux/fs_context.h>
#include <linux/fs_parser.h>
#include <linux/fs.h>
#include <linux/mount.h>
#include <linux/nsproxy.h>
#include <linux/slab.h>
#include <linux/magic.h>
#include <linux/security.h>
#include <linux/mnt_namespace.h>
#include <linux/pid_namespace.h>
#include <linux/user_namespace.h>
#include <net/net_namespace.h>
#include <asm/sections.h>
#include "mount.h"
#include "internal.h"

enum legacy_fs_param {
	LEGACY_FS_UNSET_PARAMS,
	LEGACY_FS_MONOLITHIC_PARAMS,
	LEGACY_FS_INDIVIDUAL_PARAMS,
};

struct legacy_fs_context {
	char			*legacy_data;	/* Data page for legacy filesystems */
	size_t			data_size;
	enum legacy_fs_param	param_type;
};

static int legacy_init_fs_context(struct fs_context *fc);

static const struct constant_table common_set_sb_flag[] = {
	{ "dirsync",	SB_DIRSYNC },
	{ "lazytime",	SB_LAZYTIME },
	{ "mand",	SB_MANDLOCK },
	{ "ro",		SB_RDONLY },
	{ "sync",	SB_SYNCHRONOUS },
	{ },
};

static const struct constant_table common_clear_sb_flag[] = {
	{ "async",	SB_SYNCHRONOUS },
	{ "nolazytime",	SB_LAZYTIME },
	{ "nomand",	SB_MANDLOCK },
	{ "rw",		SB_RDONLY },
	{ },
};

/*
 * Check for a common mount option that manipulates s_flags.
 */
static int vfs_parse_sb_flag(struct fs_context *fc, const char *key)
{
	unsigned int token;

	token = lookup_constant(common_set_sb_flag, key, 0);
	if (token) {
		fc->sb_flags |= token;
		fc->sb_flags_mask |= token;
		return 0;
	}

	token = lookup_constant(common_clear_sb_flag, key, 0);
	if (token) {
		fc->sb_flags &= ~token;
		fc->sb_flags_mask |= token;
		return 0;
	}

	return -ENOPARAM;
}

/**
 * vfs_parse_fs_param_source - Handle setting "source" via parameter
 * @fc: The filesystem context to modify
 * @param: The parameter
 *
 * This is a simple helper for filesystems to verify that the "source" they
 * accept is sane.
 *
 * Returns 0 on success, -ENOPARAM if this is not  "source" parameter, and
 * -EINVAL otherwise. In the event of failure, supplementary error information
 *  is logged.
 */
int vfs_parse_fs_param_source(struct fs_context *fc, struct fs_parameter *param)
{
	if (strcmp(param->key, "source") != 0)
		return -ENOPARAM;

	if (param->type != fs_value_is_string)
		return invalf(fc, "Non-string source");

	if (fc->source)
		return invalf(fc, "Multiple sources");

	fc->source = param->string;
	param->string = NULL;
	return 0;
}
EXPORT_SYMBOL(vfs_parse_fs_param_source);

/**
 * vfs_parse_fs_param - Add a single parameter to a superblock config
 * @fc: The filesystem context to modify
 * @param: The parameter
 *
 * A single mount option in string form is applied to the filesystem context
 * being set up.  Certain standard options (for example "ro") are translated
 * into flag bits without going to the filesystem.  The active security module
 * is allowed to observe and poach options.  Any other options are passed over
 * to the filesystem to parse.
 *
 * This may be called multiple times for a context.
 *
 * Returns 0 on success and a negative error code on failure.  In the event of
 * failure, supplementary error information may have been set.
 */
int vfs_parse_fs_param(struct fs_context *fc, struct fs_parameter *param)
{
	int ret;

	if (!param->key)
		return invalf(fc, "Unnamed parameter\n");

	ret = vfs_parse_sb_flag(fc, param->key);
	if (ret != -ENOPARAM)
		return ret;

	ret = security_fs_context_parse_param(fc, param);
	if (ret != -ENOPARAM)
		/* Param belongs to the LSM or is disallowed by the LSM; so
		 * don't pass to the FS.
		 */
		return ret;

	if (fc->ops->parse_param) {
		ret = fc->ops->parse_param(fc, param);
		if (ret != -ENOPARAM)
			return ret;
	}

	/* If the filesystem doesn't take any arguments, give it the
	 * default handling of source.
	 */
	ret = vfs_parse_fs_param_source(fc, param);
	if (ret != -ENOPARAM)
		return ret;

	return invalf(fc, "%s: Unknown parameter '%s'",
		      fc->fs_type->name, param->key);
}
EXPORT_SYMBOL(vfs_parse_fs_param);

/**
 * vfs_parse_fs_string - Convenience function to just parse a string.
 */
int vfs_parse_fs_string(struct fs_context *fc, const char *key,
			const char *value, size_t v_size)
{
	int ret;

	struct fs_parameter param = {
		.key	= key,
		.type	= fs_value_is_flag,
		.size	= v_size,
	};

	if (value) {
		param.string = kmemdup_nul(value, v_size, GFP_KERNEL);
		if (!param.string)
			return -ENOMEM;
		param.type = fs_value_is_string;
	}

	ret = vfs_parse_fs_param(fc, &param);
	kfree(param.string);
	return ret;
}
EXPORT_SYMBOL(vfs_parse_fs_string);

/**
 * generic_parse_monolithic - Parse key[=val][,key[=val]]* mount data
 * @ctx: The superblock configuration to fill in.
 * @data: The data to parse
 *
 * Parse a blob of data that's in key[=val][,key[=val]]* form.  This can be
 * called from the ->monolithic_mount_data() fs_context operation.
 *
 * Returns 0 on success or the error returned by the ->parse_option() fs_context
 * operation on failure.
 */
int generic_parse_monolithic(struct fs_context *fc, void *data)
{
	char *options = data, *key;
	int ret = 0;

	if (!options)
		return 0;

	ret = security_sb_eat_lsm_opts(options, &fc->security);
	if (ret)
		return ret;

	while ((key = strsep(&options, ",")) != NULL) {
		if (*key) {
			size_t v_len = 0;
			char *value = strchr(key, '=');

			if (value) {
				if (value == key)
					continue;
				*value++ = 0;
				v_len = strlen(value);
			}
			ret = vfs_parse_fs_string(fc, key, value, v_len);
			if (ret < 0)
				break;
		}
	}

	return ret;
}
EXPORT_SYMBOL(generic_parse_monolithic);

/**
 * alloc_fs_context - Create a filesystem context.
 * @fs_type: The filesystem type.
 * @reference: The dentry from which this one derives (or NULL)
 * @sb_flags: Filesystem/superblock flags (SB_*)
 * @sb_flags_mask: Applicable members of @sb_flags
 * @purpose: The purpose that this configuration shall be used for.
 *
 * Open a filesystem and create a mount context.  The mount context is
 * initialised with the supplied flags and, if a submount/automount from
 * another superblock (referred to by @reference) is supplied, may have
 * parameters such as namespaces copied across from that superblock.
 */
static struct fs_context *alloc_fs_context(struct file_system_type *fs_type,
				      struct dentry *reference,
				      unsigned int sb_flags,
				      unsigned int sb_flags_mask,
				      enum fs_context_purpose purpose)
{
	int (*init_fs_context)(struct fs_context *);
	struct fs_context *fc;
	int ret = -ENOMEM;

	fc = kzalloc(sizeof(struct fs_context), GFP_KERNEL);
	if (!fc)
		return ERR_PTR(-ENOMEM);

	fc->purpose	= purpose;
	fc->sb_flags	= sb_flags;
	fc->sb_flags_mask = sb_flags_mask;
	fc->fs_type	= get_filesystem(fs_type);
	fc->cred	= get_current_cred();
	fc->net_ns	= get_net(current->nsproxy->net_ns);
	fc->log.prefix	= fs_type->name;

	mutex_init(&fc->uapi_mutex);

	switch (purpose) {
	case FS_CONTEXT_FOR_MOUNT:
		fc->user_ns = get_user_ns(fc->cred->user_ns);
		break;
	case FS_CONTEXT_FOR_SUBMOUNT:
		fc->user_ns = get_user_ns(reference->d_sb->s_user_ns);
		break;
	case FS_CONTEXT_FOR_RECONFIGURE:
		atomic_inc(&reference->d_sb->s_active);
		fc->user_ns = get_user_ns(reference->d_sb->s_user_ns);
		fc->root = dget(reference);
		break;
	}

	/* TODO: Make all filesystems support this unconditionally */
	init_fs_context = fc->fs_type->init_fs_context;
	if (!init_fs_context)
		init_fs_context = legacy_init_fs_context;

	ret = init_fs_context(fc);
	if (ret < 0)
		goto err_fc;
	fc->need_free = true;
	return fc;

err_fc:
	put_fs_context(fc);
	return ERR_PTR(ret);
}

struct fs_context *fs_context_for_mount(struct file_system_type *fs_type,
					unsigned int sb_flags)
{
	return alloc_fs_context(fs_type, NULL, sb_flags, 0,
					FS_CONTEXT_FOR_MOUNT);
}
EXPORT_SYMBOL(fs_context_for_mount);

struct fs_context *fs_context_for_reconfigure(struct dentry *dentry,
					unsigned int sb_flags,
					unsigned int sb_flags_mask)
{
	return alloc_fs_context(dentry->d_sb->s_type, dentry, sb_flags,
				sb_flags_mask, FS_CONTEXT_FOR_RECONFIGURE);
}
EXPORT_SYMBOL(fs_context_for_reconfigure);

struct fs_context *fs_context_for_submount(struct file_system_type *type,
					   struct dentry *reference)
{
	return alloc_fs_context(type, reference, 0, 0, FS_CONTEXT_FOR_SUBMOUNT);
}
EXPORT_SYMBOL(fs_context_for_submount);

void fc_drop_locked(struct fs_context *fc)
{
	struct super_block *sb = fc->root->d_sb;
	dput(fc->root);
	fc->root = NULL;
	deactivate_locked_super(sb);
}

static void legacy_fs_context_free(struct fs_context *fc);

/**
 * vfs_dup_fc_config: Duplicate a filesystem context.
 * @src_fc: The context to copy.
 */
struct fs_context *vfs_dup_fs_context(struct fs_context *src_fc)
{
	struct fs_context *fc;
	int ret;

	if (!src_fc->ops->dup)
		return ERR_PTR(-EOPNOTSUPP);

	fc = kmemdup(src_fc, sizeof(struct fs_context), GFP_KERNEL);
	if (!fc)
		return ERR_PTR(-ENOMEM);

	mutex_init(&fc->uapi_mutex);

	fc->fs_private	= NULL;
	fc->s_fs_info	= NULL;
	fc->source	= NULL;
	fc->security	= NULL;
	get_filesystem(fc->fs_type);
	get_net(fc->net_ns);
	get_user_ns(fc->user_ns);
	get_cred(fc->cred);
	if (fc->log.log)
		refcount_inc(&fc->log.log->usage);

	/* Can't call put until we've called ->dup */
	ret = fc->ops->dup(fc, src_fc);
	if (ret < 0)
		goto err_fc;

	ret = security_fs_context_dup(fc, src_fc);
	if (ret < 0)
		goto err_fc;
	return fc;

err_fc:
	put_fs_context(fc);
	return ERR_PTR(ret);
}
EXPORT_SYMBOL(vfs_dup_fs_context);

/**
 * logfc - Log a message to a filesystem context
 * @fc: The filesystem context to log to.
 * @fmt: The format of the buffer.
 */
void logfc(struct fc_log *log, const char *prefix, char level, const char *fmt, ...)
{
	va_list va;
	struct va_format vaf = {.fmt = fmt, .va = &va};

	va_start(va, fmt);
	if (!log) {
		switch (level) {
		case 'w':
			printk(KERN_WARNING "%s%s%pV\n", prefix ? prefix : "",
						prefix ? ": " : "", &vaf);
			break;
		case 'e':
			printk(KERN_ERR "%s%s%pV\n", prefix ? prefix : "",
						prefix ? ": " : "", &vaf);
			break;
		default:
			printk(KERN_NOTICE "%s%s%pV\n", prefix ? prefix : "",
						prefix ? ": " : "", &vaf);
			break;
		}
	} else {
		unsigned int logsize = ARRAY_SIZE(log->buffer);
		u8 index;
		char *q = kasprintf(GFP_KERNEL, "%c %s%s%pV\n", level,
						prefix ? prefix : "",
						prefix ? ": " : "", &vaf);

		index = log->head & (logsize - 1);
		BUILD_BUG_ON(sizeof(log->head) != sizeof(u8) ||
			     sizeof(log->tail) != sizeof(u8));
		if ((u8)(log->head - log->tail) == logsize) {
			/* The buffer is full, discard the oldest message */
			if (log->need_free & (1 << index))
				kfree(log->buffer[index]);
			log->tail++;
		}

		log->buffer[index] = q ? q : "OOM: Can't store error string";
		if (q)
			log->need_free |= 1 << index;
		else
			log->need_free &= ~(1 << index);
		log->head++;
	}
	va_end(va);
}
EXPORT_SYMBOL(logfc);

/*
 * Free a logging structure.
 */
static void put_fc_log(struct fs_context *fc)
{
	struct fc_log *log = fc->log.log;
	int i;

	if (log) {
		if (refcount_dec_and_test(&log->usage)) {
			fc->log.log = NULL;
			for (i = 0; i <= 7; i++)
				if (log->need_free & (1 << i))
					kfree(log->buffer[i]);
			kfree(log);
		}
	}
}

/**
 * put_fs_context - Dispose of a superblock configuration context.
 * @fc: The context to dispose of.
 */
void put_fs_context(struct fs_context *fc)
{
	struct super_block *sb;

	if (fc->root) {
		sb = fc->root->d_sb;
		dput(fc->root);
		fc->root = NULL;
		deactivate_super(sb);
	}

	if (fc->need_free && fc->ops && fc->ops->free)
		fc->ops->free(fc);

	security_free_mnt_opts(&fc->security);
	put_net(fc->net_ns);
	put_user_ns(fc->user_ns);
	put_cred(fc->cred);
	put_fc_log(fc);
	put_filesystem(fc->fs_type);
	kfree(fc->source);
	kfree(fc);
}
EXPORT_SYMBOL(put_fs_context);

/*
 * Free the config for a filesystem that doesn't support fs_context.
 */
static void legacy_fs_context_free(struct fs_context *fc)
{
	struct legacy_fs_context *ctx = fc->fs_private;

	if (ctx) {
		if (ctx->param_type == LEGACY_FS_INDIVIDUAL_PARAMS)
			kfree(ctx->legacy_data);
		kfree(ctx);
	}
}

/*
 * Duplicate a legacy config.
 */
static int legacy_fs_context_dup(struct fs_context *fc, struct fs_context *src_fc)
{
	struct legacy_fs_context *ctx;
	struct legacy_fs_context *src_ctx = src_fc->fs_private;

	ctx = kmemdup(src_ctx, sizeof(*src_ctx), GFP_KERNEL);
	if (!ctx)
		return -ENOMEM;

	if (ctx->param_type == LEGACY_FS_INDIVIDUAL_PARAMS) {
		ctx->legacy_data = kmemdup(src_ctx->legacy_data,
					   src_ctx->data_size, GFP_KERNEL);
		if (!ctx->legacy_data) {
			kfree(ctx);
			return -ENOMEM;
		}
	}

	fc->fs_private = ctx;
	return 0;
}

/*
 * Add a parameter to a legacy config.  We build up a comma-separated list of
 * options.
 */
static int legacy_parse_param(struct fs_context *fc, struct fs_parameter *param)
{
	struct legacy_fs_context *ctx = fc->fs_private;
	unsigned int size = ctx->data_size;
	size_t len = 0;
	int ret;

<<<<<<< HEAD
	if (strcmp(param->key, "source") == 0) {
		if (param->type != fs_value_is_string)
			return invalf(fc, "VFS: Legacy: Non-string source");
		if (fc->source)
			return invalf(fc, "VFS: Legacy: Multiple sources");
		fc->source = param->string;
		param->string = NULL;
		return 0;
	}
=======
	ret = vfs_parse_fs_param_source(fc, param);
	if (ret != -ENOPARAM)
		return ret;
>>>>>>> 7d2a07b7

	if (ctx->param_type == LEGACY_FS_MONOLITHIC_PARAMS)
		return invalf(fc, "VFS: Legacy: Can't mix monolithic and individual options");

	switch (param->type) {
	case fs_value_is_string:
		len = 1 + param->size;
		fallthrough;
	case fs_value_is_flag:
		len += strlen(param->key);
		break;
	default:
		return invalf(fc, "VFS: Legacy: Parameter type for '%s' not supported",
			      param->key);
	}

	if (len > PAGE_SIZE - 2 - size)
		return invalf(fc, "VFS: Legacy: Cumulative options too large");
	if (strchr(param->key, ',') ||
	    (param->type == fs_value_is_string &&
	     memchr(param->string, ',', param->size)))
		return invalf(fc, "VFS: Legacy: Option '%s' contained comma",
			      param->key);
	if (!ctx->legacy_data) {
		ctx->legacy_data = kmalloc(PAGE_SIZE, GFP_KERNEL);
		if (!ctx->legacy_data)
			return -ENOMEM;
	}

	ctx->legacy_data[size++] = ',';
	len = strlen(param->key);
	memcpy(ctx->legacy_data + size, param->key, len);
	size += len;
	if (param->type == fs_value_is_string) {
		ctx->legacy_data[size++] = '=';
		memcpy(ctx->legacy_data + size, param->string, param->size);
		size += param->size;
	}
	ctx->legacy_data[size] = '\0';
	ctx->data_size = size;
	ctx->param_type = LEGACY_FS_INDIVIDUAL_PARAMS;
	return 0;
}

/*
 * Add monolithic mount data.
 */
static int legacy_parse_monolithic(struct fs_context *fc, void *data)
{
	struct legacy_fs_context *ctx = fc->fs_private;

	if (ctx->param_type != LEGACY_FS_UNSET_PARAMS) {
		pr_warn("VFS: Can't mix monolithic and individual options\n");
		return -EINVAL;
	}

	ctx->legacy_data = data;
	ctx->param_type = LEGACY_FS_MONOLITHIC_PARAMS;
	if (!ctx->legacy_data)
		return 0;

	if (fc->fs_type->fs_flags & FS_BINARY_MOUNTDATA)
		return 0;
	return security_sb_eat_lsm_opts(ctx->legacy_data, &fc->security);
}

/*
 * Get a mountable root with the legacy mount command.
 */
static int legacy_get_tree(struct fs_context *fc)
{
	struct legacy_fs_context *ctx = fc->fs_private;
	struct super_block *sb;
	struct dentry *root;

	root = fc->fs_type->mount(fc->fs_type, fc->sb_flags,
				      fc->source, ctx->legacy_data);
	if (IS_ERR(root))
		return PTR_ERR(root);

	sb = root->d_sb;
	BUG_ON(!sb);

	fc->root = root;
	return 0;
}

/*
 * Handle remount.
 */
static int legacy_reconfigure(struct fs_context *fc)
{
	struct legacy_fs_context *ctx = fc->fs_private;
	struct super_block *sb = fc->root->d_sb;

	if (!sb->s_op->remount_fs)
		return 0;

	return sb->s_op->remount_fs(sb, &fc->sb_flags,
				    ctx ? ctx->legacy_data : NULL);
}

const struct fs_context_operations legacy_fs_context_ops = {
	.free			= legacy_fs_context_free,
	.dup			= legacy_fs_context_dup,
	.parse_param		= legacy_parse_param,
	.parse_monolithic	= legacy_parse_monolithic,
	.get_tree		= legacy_get_tree,
	.reconfigure		= legacy_reconfigure,
};

/*
 * Initialise a legacy context for a filesystem that doesn't support
 * fs_context.
 */
static int legacy_init_fs_context(struct fs_context *fc)
{
	fc->fs_private = kzalloc(sizeof(struct legacy_fs_context), GFP_KERNEL);
	if (!fc->fs_private)
		return -ENOMEM;
	fc->ops = &legacy_fs_context_ops;
	return 0;
}

int parse_monolithic_mount_data(struct fs_context *fc, void *data)
{
	int (*monolithic_mount_data)(struct fs_context *, void *);

	monolithic_mount_data = fc->ops->parse_monolithic;
	if (!monolithic_mount_data)
		monolithic_mount_data = generic_parse_monolithic;

	return monolithic_mount_data(fc, data);
}

/*
 * Clean up a context after performing an action on it and put it into a state
 * from where it can be used to reconfigure a superblock.
 *
 * Note that here we do only the parts that can't fail; the rest is in
 * finish_clean_context() below and in between those fs_context is marked
 * FS_CONTEXT_AWAITING_RECONF.  The reason for splitup is that after
 * successful mount or remount we need to report success to userland.
 * Trying to do full reinit (for the sake of possible subsequent remount)
 * and failing to allocate memory would've put us into a nasty situation.
 * So here we only discard the old state and reinitialization is left
 * until we actually try to reconfigure.
 */
void vfs_clean_context(struct fs_context *fc)
{
	if (fc->need_free && fc->ops && fc->ops->free)
		fc->ops->free(fc);
	fc->need_free = false;
	fc->fs_private = NULL;
	fc->s_fs_info = NULL;
	fc->sb_flags = 0;
	security_free_mnt_opts(&fc->security);
	kfree(fc->source);
	fc->source = NULL;

	fc->purpose = FS_CONTEXT_FOR_RECONFIGURE;
	fc->phase = FS_CONTEXT_AWAITING_RECONF;
}

int finish_clean_context(struct fs_context *fc)
{
	int error;

	if (fc->phase != FS_CONTEXT_AWAITING_RECONF)
		return 0;

	if (fc->fs_type->init_fs_context)
		error = fc->fs_type->init_fs_context(fc);
	else
		error = legacy_init_fs_context(fc);
	if (unlikely(error)) {
		fc->phase = FS_CONTEXT_FAILED;
		return error;
	}
	fc->need_free = true;
	fc->phase = FS_CONTEXT_RECONF_PARAMS;
	return 0;
}<|MERGE_RESOLUTION|>--- conflicted
+++ resolved
@@ -529,21 +529,9 @@
 	size_t len = 0;
 	int ret;
 
-<<<<<<< HEAD
-	if (strcmp(param->key, "source") == 0) {
-		if (param->type != fs_value_is_string)
-			return invalf(fc, "VFS: Legacy: Non-string source");
-		if (fc->source)
-			return invalf(fc, "VFS: Legacy: Multiple sources");
-		fc->source = param->string;
-		param->string = NULL;
-		return 0;
-	}
-=======
 	ret = vfs_parse_fs_param_source(fc, param);
 	if (ret != -ENOPARAM)
 		return ret;
->>>>>>> 7d2a07b7
 
 	if (ctx->param_type == LEGACY_FS_MONOLITHIC_PARAMS)
 		return invalf(fc, "VFS: Legacy: Can't mix monolithic and individual options");
