// SPDX-License-Identifier: GPL-2.0-or-later
/*
 * Copyright (C) 2002, 2004 Oracle.  All rights reserved.
 */

#include <linux/fs.h>
#include <linux/slab.h>
#include <linux/highmem.h>
#include <linux/pagemap.h>
#include <asm/byteorder.h>
#include <linux/swap.h>
#include <linux/mpage.h>
#include <linux/quotaops.h>
#include <linux/blkdev.h>
#include <linux/uio.h>
#include <linux/mm.h>

#include <cluster/masklog.h>

#include "ocfs2.h"

#include "alloc.h"
#include "aops.h"
#include "dlmglue.h"
#include "extent_map.h"
#include "file.h"
#include "inode.h"
#include "journal.h"
#include "suballoc.h"
#include "super.h"
#include "symlink.h"
#include "refcounttree.h"
#include "ocfs2_trace.h"

#include "buffer_head_io.h"
#include "dir.h"
#include "namei.h"
#include "sysfile.h"

static int ocfs2_symlink_get_block(struct inode *inode, sector_t iblock,
				   struct buffer_head *bh_result, int create)
{
	int err = -EIO;
	int status;
	struct ocfs2_dinode *fe = NULL;
	struct buffer_head *bh = NULL;
	struct buffer_head *buffer_cache_bh = NULL;
	struct ocfs2_super *osb = OCFS2_SB(inode->i_sb);
	void *kaddr;

	trace_ocfs2_symlink_get_block(
			(unsigned long long)OCFS2_I(inode)->ip_blkno,
			(unsigned long long)iblock, bh_result, create);

	BUG_ON(ocfs2_inode_is_fast_symlink(inode));

	if ((iblock << inode->i_sb->s_blocksize_bits) > PATH_MAX + 1) {
		mlog(ML_ERROR, "block offset > PATH_MAX: %llu",
		     (unsigned long long)iblock);
		goto bail;
	}

	status = ocfs2_read_inode_block(inode, &bh);
	if (status < 0) {
		mlog_errno(status);
		goto bail;
	}
	fe = (struct ocfs2_dinode *) bh->b_data;

	if ((u64)iblock >= ocfs2_clusters_to_blocks(inode->i_sb,
						    le32_to_cpu(fe->i_clusters))) {
		err = -ENOMEM;
		mlog(ML_ERROR, "block offset is outside the allocated size: "
		     "%llu\n", (unsigned long long)iblock);
		goto bail;
	}

	/* We don't use the page cache to create symlink data, so if
	 * need be, copy it over from the buffer cache. */
	if (!buffer_uptodate(bh_result) && ocfs2_inode_is_new(inode)) {
		u64 blkno = le64_to_cpu(fe->id2.i_list.l_recs[0].e_blkno) +
			    iblock;
		buffer_cache_bh = sb_getblk(osb->sb, blkno);
		if (!buffer_cache_bh) {
			err = -ENOMEM;
			mlog(ML_ERROR, "couldn't getblock for symlink!\n");
			goto bail;
		}

		/* we haven't locked out transactions, so a commit
		 * could've happened. Since we've got a reference on
		 * the bh, even if it commits while we're doing the
		 * copy, the data is still good. */
		if (buffer_jbd(buffer_cache_bh)
		    && ocfs2_inode_is_new(inode)) {
			kaddr = kmap_atomic(bh_result->b_page);
			if (!kaddr) {
				mlog(ML_ERROR, "couldn't kmap!\n");
				goto bail;
			}
			memcpy(kaddr + (bh_result->b_size * iblock),
			       buffer_cache_bh->b_data,
			       bh_result->b_size);
			kunmap_atomic(kaddr);
			set_buffer_uptodate(bh_result);
		}
		brelse(buffer_cache_bh);
	}

	map_bh(bh_result, inode->i_sb,
	       le64_to_cpu(fe->id2.i_list.l_recs[0].e_blkno) + iblock);

	err = 0;

bail:
	brelse(bh);

	return err;
}

static int ocfs2_lock_get_block(struct inode *inode, sector_t iblock,
		    struct buffer_head *bh_result, int create)
{
	int ret = 0;
	struct ocfs2_inode_info *oi = OCFS2_I(inode);

	down_read(&oi->ip_alloc_sem);
	ret = ocfs2_get_block(inode, iblock, bh_result, create);
	up_read(&oi->ip_alloc_sem);

	return ret;
}

int ocfs2_get_block(struct inode *inode, sector_t iblock,
		    struct buffer_head *bh_result, int create)
{
	int err = 0;
	unsigned int ext_flags;
	u64 max_blocks = bh_result->b_size >> inode->i_blkbits;
	u64 p_blkno, count, past_eof;
	struct ocfs2_super *osb = OCFS2_SB(inode->i_sb);

	trace_ocfs2_get_block((unsigned long long)OCFS2_I(inode)->ip_blkno,
			      (unsigned long long)iblock, bh_result, create);

	if (OCFS2_I(inode)->ip_flags & OCFS2_INODE_SYSTEM_FILE)
		mlog(ML_NOTICE, "get_block on system inode 0x%p (%lu)\n",
		     inode, inode->i_ino);

	if (S_ISLNK(inode->i_mode)) {
		/* this always does I/O for some reason. */
		err = ocfs2_symlink_get_block(inode, iblock, bh_result, create);
		goto bail;
	}

	err = ocfs2_extent_map_get_blocks(inode, iblock, &p_blkno, &count,
					  &ext_flags);
	if (err) {
		mlog(ML_ERROR, "Error %d from get_blocks(0x%p, %llu, 1, "
		     "%llu, NULL)\n", err, inode, (unsigned long long)iblock,
		     (unsigned long long)p_blkno);
		goto bail;
	}

	if (max_blocks < count)
		count = max_blocks;

	/*
	 * ocfs2 never allocates in this function - the only time we
	 * need to use BH_New is when we're extending i_size on a file
	 * system which doesn't support holes, in which case BH_New
	 * allows __block_write_begin() to zero.
	 *
	 * If we see this on a sparse file system, then a truncate has
	 * raced us and removed the cluster. In this case, we clear
	 * the buffers dirty and uptodate bits and let the buffer code
	 * ignore it as a hole.
	 */
	if (create && p_blkno == 0 && ocfs2_sparse_alloc(osb)) {
		clear_buffer_dirty(bh_result);
		clear_buffer_uptodate(bh_result);
		goto bail;
	}

	/* Treat the unwritten extent as a hole for zeroing purposes. */
	if (p_blkno && !(ext_flags & OCFS2_EXT_UNWRITTEN))
		map_bh(bh_result, inode->i_sb, p_blkno);

	bh_result->b_size = count << inode->i_blkbits;

	if (!ocfs2_sparse_alloc(osb)) {
		if (p_blkno == 0) {
			err = -EIO;
			mlog(ML_ERROR,
			     "iblock = %llu p_blkno = %llu blkno=(%llu)\n",
			     (unsigned long long)iblock,
			     (unsigned long long)p_blkno,
			     (unsigned long long)OCFS2_I(inode)->ip_blkno);
			mlog(ML_ERROR, "Size %llu, clusters %u\n", (unsigned long long)i_size_read(inode), OCFS2_I(inode)->ip_clusters);
			dump_stack();
			goto bail;
		}
	}

	past_eof = ocfs2_blocks_for_bytes(inode->i_sb, i_size_read(inode));

	trace_ocfs2_get_block_end((unsigned long long)OCFS2_I(inode)->ip_blkno,
				  (unsigned long long)past_eof);
	if (create && (iblock >= past_eof))
		set_buffer_new(bh_result);

bail:
	if (err < 0)
		err = -EIO;

	return err;
}

int ocfs2_read_inline_data(struct inode *inode, struct page *page,
			   struct buffer_head *di_bh)
{
	void *kaddr;
	loff_t size;
	struct ocfs2_dinode *di = (struct ocfs2_dinode *)di_bh->b_data;

	if (!(le16_to_cpu(di->i_dyn_features) & OCFS2_INLINE_DATA_FL)) {
		ocfs2_error(inode->i_sb, "Inode %llu lost inline data flag\n",
			    (unsigned long long)OCFS2_I(inode)->ip_blkno);
		return -EROFS;
	}

	size = i_size_read(inode);

	if (size > PAGE_SIZE ||
	    size > ocfs2_max_inline_data_with_xattr(inode->i_sb, di)) {
		ocfs2_error(inode->i_sb,
			    "Inode %llu has with inline data has bad size: %Lu\n",
			    (unsigned long long)OCFS2_I(inode)->ip_blkno,
			    (unsigned long long)size);
		return -EROFS;
	}

	kaddr = kmap_atomic(page);
	if (size)
		memcpy(kaddr, di->id2.i_data.id_data, size);
	/* Clear the remaining part of the page */
	memset(kaddr + size, 0, PAGE_SIZE - size);
	flush_dcache_page(page);
	kunmap_atomic(kaddr);

	SetPageUptodate(page);

	return 0;
}

static int ocfs2_readpage_inline(struct inode *inode, struct page *page)
{
	int ret;
	struct buffer_head *di_bh = NULL;

	BUG_ON(!PageLocked(page));
	BUG_ON(!(OCFS2_I(inode)->ip_dyn_features & OCFS2_INLINE_DATA_FL));

	ret = ocfs2_read_inode_block(inode, &di_bh);
	if (ret) {
		mlog_errno(ret);
		goto out;
	}

	ret = ocfs2_read_inline_data(inode, page, di_bh);
out:
	unlock_page(page);

	brelse(di_bh);
	return ret;
}

static int ocfs2_read_folio(struct file *file, struct folio *folio)
{
	struct inode *inode = folio->mapping->host;
	struct ocfs2_inode_info *oi = OCFS2_I(inode);
	loff_t start = folio_pos(folio);
	int ret, unlock = 1;

	trace_ocfs2_readpage((unsigned long long)oi->ip_blkno, folio->index);

	ret = ocfs2_inode_lock_with_page(inode, NULL, 0, &folio->page);
	if (ret != 0) {
		if (ret == AOP_TRUNCATED_PAGE)
			unlock = 0;
		mlog_errno(ret);
		goto out;
	}

	if (down_read_trylock(&oi->ip_alloc_sem) == 0) {
		/*
		 * Unlock the folio and cycle ip_alloc_sem so that we don't
		 * busyloop waiting for ip_alloc_sem to unlock
		 */
		ret = AOP_TRUNCATED_PAGE;
		folio_unlock(folio);
		unlock = 0;
		down_read(&oi->ip_alloc_sem);
		up_read(&oi->ip_alloc_sem);
		goto out_inode_unlock;
	}

	/*
	 * i_size might have just been updated as we grabed the meta lock.  We
	 * might now be discovering a truncate that hit on another node.
	 * block_read_full_folio->get_block freaks out if it is asked to read
	 * beyond the end of a file, so we check here.  Callers
	 * (generic_file_read, vm_ops->fault) are clever enough to check i_size
	 * and notice that the folio they just read isn't needed.
	 *
	 * XXX sys_readahead() seems to get that wrong?
	 */
	if (start >= i_size_read(inode)) {
		folio_zero_segment(folio, 0, folio_size(folio));
		folio_mark_uptodate(folio);
		ret = 0;
		goto out_alloc;
	}

	if (oi->ip_dyn_features & OCFS2_INLINE_DATA_FL)
		ret = ocfs2_readpage_inline(inode, &folio->page);
	else
		ret = block_read_full_folio(folio, ocfs2_get_block);
	unlock = 0;

out_alloc:
	up_read(&oi->ip_alloc_sem);
out_inode_unlock:
	ocfs2_inode_unlock(inode, 0);
out:
	if (unlock)
		folio_unlock(folio);
	return ret;
}

/*
 * This is used only for read-ahead. Failures or difficult to handle
 * situations are safe to ignore.
 *
 * Right now, we don't bother with BH_Boundary - in-inode extent lists
 * are quite large (243 extents on 4k blocks), so most inodes don't
 * grow out to a tree. If need be, detecting boundary extents could
 * trivially be added in a future version of ocfs2_get_block().
 */
static void ocfs2_readahead(struct readahead_control *rac)
{
	int ret;
	struct inode *inode = rac->mapping->host;
	struct ocfs2_inode_info *oi = OCFS2_I(inode);

	/*
	 * Use the nonblocking flag for the dlm code to avoid page
	 * lock inversion, but don't bother with retrying.
	 */
	ret = ocfs2_inode_lock_full(inode, NULL, 0, OCFS2_LOCK_NONBLOCK);
	if (ret)
		return;

	if (down_read_trylock(&oi->ip_alloc_sem) == 0)
		goto out_unlock;

	/*
	 * Don't bother with inline-data. There isn't anything
	 * to read-ahead in that case anyway...
	 */
	if (oi->ip_dyn_features & OCFS2_INLINE_DATA_FL)
		goto out_up;

	/*
	 * Check whether a remote node truncated this file - we just
	 * drop out in that case as it's not worth handling here.
	 */
	if (readahead_pos(rac) >= i_size_read(inode))
		goto out_up;

	mpage_readahead(rac, ocfs2_get_block);

out_up:
	up_read(&oi->ip_alloc_sem);
out_unlock:
	ocfs2_inode_unlock(inode, 0);
}

/* Note: Because we don't support holes, our allocation has
 * already happened (allocation writes zeros to the file data)
 * so we don't have to worry about ordered writes in
 * ocfs2_writepage.
 *
 * ->writepage is called during the process of invalidating the page cache
 * during blocked lock processing.  It can't block on any cluster locks
 * to during block mapping.  It's relying on the fact that the block
 * mapping can't have disappeared under the dirty pages that it is
 * being asked to write back.
 */
static int ocfs2_writepage(struct page *page, struct writeback_control *wbc)
{
	trace_ocfs2_writepage(
		(unsigned long long)OCFS2_I(page->mapping->host)->ip_blkno,
		page->index);

	return block_write_full_page(page, ocfs2_get_block, wbc);
}

/* Taken from ext3. We don't necessarily need the full blown
 * functionality yet, but IMHO it's better to cut and paste the whole
 * thing so we can avoid introducing our own bugs (and easily pick up
 * their fixes when they happen) --Mark */
int walk_page_buffers(	handle_t *handle,
			struct buffer_head *head,
			unsigned from,
			unsigned to,
			int *partial,
			int (*fn)(	handle_t *handle,
					struct buffer_head *bh))
{
	struct buffer_head *bh;
	unsigned block_start, block_end;
	unsigned blocksize = head->b_size;
	int err, ret = 0;
	struct buffer_head *next;

	for (	bh = head, block_start = 0;
		ret == 0 && (bh != head || !block_start);
	    	block_start = block_end, bh = next)
	{
		next = bh->b_this_page;
		block_end = block_start + blocksize;
		if (block_end <= from || block_start >= to) {
			if (partial && !buffer_uptodate(bh))
				*partial = 1;
			continue;
		}
		err = (*fn)(handle, bh);
		if (!ret)
			ret = err;
	}
	return ret;
}

static sector_t ocfs2_bmap(struct address_space *mapping, sector_t block)
{
	sector_t status;
	u64 p_blkno = 0;
	int err = 0;
	struct inode *inode = mapping->host;

	trace_ocfs2_bmap((unsigned long long)OCFS2_I(inode)->ip_blkno,
			 (unsigned long long)block);

	/*
	 * The swap code (ab-)uses ->bmap to get a block mapping and then
	 * bypasseѕ the file system for actual I/O.  We really can't allow
	 * that on refcounted inodes, so we have to skip out here.  And yes,
	 * 0 is the magic code for a bmap error..
	 */
	if (ocfs2_is_refcount_inode(inode))
		return 0;

	/* We don't need to lock journal system files, since they aren't
	 * accessed concurrently from multiple nodes.
	 */
	if (!INODE_JOURNAL(inode)) {
		err = ocfs2_inode_lock(inode, NULL, 0);
		if (err) {
			if (err != -ENOENT)
				mlog_errno(err);
			goto bail;
		}
		down_read(&OCFS2_I(inode)->ip_alloc_sem);
	}

	if (!(OCFS2_I(inode)->ip_dyn_features & OCFS2_INLINE_DATA_FL))
		err = ocfs2_extent_map_get_blocks(inode, block, &p_blkno, NULL,
						  NULL);

	if (!INODE_JOURNAL(inode)) {
		up_read(&OCFS2_I(inode)->ip_alloc_sem);
		ocfs2_inode_unlock(inode, 0);
	}

	if (err) {
		mlog(ML_ERROR, "get_blocks() failed, block = %llu\n",
		     (unsigned long long)block);
		mlog_errno(err);
		goto bail;
	}

bail:
	status = err ? 0 : p_blkno;

	return status;
}

static bool ocfs2_release_folio(struct folio *folio, gfp_t wait)
{
	if (!folio_buffers(folio))
		return false;
	return try_to_free_buffers(folio);
}

static void ocfs2_figure_cluster_boundaries(struct ocfs2_super *osb,
					    u32 cpos,
					    unsigned int *start,
					    unsigned int *end)
{
	unsigned int cluster_start = 0, cluster_end = PAGE_SIZE;

	if (unlikely(PAGE_SHIFT > osb->s_clustersize_bits)) {
		unsigned int cpp;

		cpp = 1 << (PAGE_SHIFT - osb->s_clustersize_bits);

		cluster_start = cpos % cpp;
		cluster_start = cluster_start << osb->s_clustersize_bits;

		cluster_end = cluster_start + osb->s_clustersize;
	}

	BUG_ON(cluster_start > PAGE_SIZE);
	BUG_ON(cluster_end > PAGE_SIZE);

	if (start)
		*start = cluster_start;
	if (end)
		*end = cluster_end;
}

/*
 * 'from' and 'to' are the region in the page to avoid zeroing.
 *
 * If pagesize > clustersize, this function will avoid zeroing outside
 * of the cluster boundary.
 *
 * from == to == 0 is code for "zero the entire cluster region"
 */
static void ocfs2_clear_page_regions(struct page *page,
				     struct ocfs2_super *osb, u32 cpos,
				     unsigned from, unsigned to)
{
	void *kaddr;
	unsigned int cluster_start, cluster_end;

	ocfs2_figure_cluster_boundaries(osb, cpos, &cluster_start, &cluster_end);

	kaddr = kmap_atomic(page);

	if (from || to) {
		if (from > cluster_start)
			memset(kaddr + cluster_start, 0, from - cluster_start);
		if (to < cluster_end)
			memset(kaddr + to, 0, cluster_end - to);
	} else {
		memset(kaddr + cluster_start, 0, cluster_end - cluster_start);
	}

	kunmap_atomic(kaddr);
}

/*
 * Nonsparse file systems fully allocate before we get to the write
 * code. This prevents ocfs2_write() from tagging the write as an
 * allocating one, which means ocfs2_map_page_blocks() might try to
 * read-in the blocks at the tail of our file. Avoid reading them by
 * testing i_size against each block offset.
 */
static int ocfs2_should_read_blk(struct inode *inode, struct page *page,
				 unsigned int block_start)
{
	u64 offset = page_offset(page) + block_start;

	if (ocfs2_sparse_alloc(OCFS2_SB(inode->i_sb)))
		return 1;

	if (i_size_read(inode) > offset)
		return 1;

	return 0;
}

/*
 * Some of this taken from __block_write_begin(). We already have our
 * mapping by now though, and the entire write will be allocating or
 * it won't, so not much need to use BH_New.
 *
 * This will also skip zeroing, which is handled externally.
 */
int ocfs2_map_page_blocks(struct page *page, u64 *p_blkno,
			  struct inode *inode, unsigned int from,
			  unsigned int to, int new)
{
	int ret = 0;
	struct buffer_head *head, *bh, *wait[2], **wait_bh = wait;
	unsigned int block_end, block_start;
	unsigned int bsize = i_blocksize(inode);

	if (!page_has_buffers(page))
		create_empty_buffers(page, bsize, 0);

	head = page_buffers(page);
	for (bh = head, block_start = 0; bh != head || !block_start;
	     bh = bh->b_this_page, block_start += bsize) {
		block_end = block_start + bsize;

		clear_buffer_new(bh);

		/*
		 * Ignore blocks outside of our i/o range -
		 * they may belong to unallocated clusters.
		 */
		if (block_start >= to || block_end <= from) {
			if (PageUptodate(page))
				set_buffer_uptodate(bh);
			continue;
		}

		/*
		 * For an allocating write with cluster size >= page
		 * size, we always write the entire page.
		 */
		if (new)
			set_buffer_new(bh);

		if (!buffer_mapped(bh)) {
			map_bh(bh, inode->i_sb, *p_blkno);
			clean_bdev_bh_alias(bh);
		}

		if (PageUptodate(page)) {
			set_buffer_uptodate(bh);
		} else if (!buffer_uptodate(bh) && !buffer_delay(bh) &&
			   !buffer_new(bh) &&
			   ocfs2_should_read_blk(inode, page, block_start) &&
			   (block_start < from || block_end > to)) {
			bh_read_nowait(bh, 0);
			*wait_bh++=bh;
		}

		*p_blkno = *p_blkno + 1;
	}

	/*
	 * If we issued read requests - let them complete.
	 */
	while(wait_bh > wait) {
		wait_on_buffer(*--wait_bh);
		if (!buffer_uptodate(*wait_bh))
			ret = -EIO;
	}

	if (ret == 0 || !new)
		return ret;

	/*
	 * If we get -EIO above, zero out any newly allocated blocks
	 * to avoid exposing stale data.
	 */
	bh = head;
	block_start = 0;
	do {
		block_end = block_start + bsize;
		if (block_end <= from)
			goto next_bh;
		if (block_start >= to)
			break;

		zero_user(page, block_start, bh->b_size);
		set_buffer_uptodate(bh);
		mark_buffer_dirty(bh);

next_bh:
		block_start = block_end;
		bh = bh->b_this_page;
	} while (bh != head);

	return ret;
}

#if (PAGE_SIZE >= OCFS2_MAX_CLUSTERSIZE)
#define OCFS2_MAX_CTXT_PAGES	1
#else
#define OCFS2_MAX_CTXT_PAGES	(OCFS2_MAX_CLUSTERSIZE / PAGE_SIZE)
#endif

#define OCFS2_MAX_CLUSTERS_PER_PAGE	(PAGE_SIZE / OCFS2_MIN_CLUSTERSIZE)

struct ocfs2_unwritten_extent {
	struct list_head	ue_node;
	struct list_head	ue_ip_node;
	u32			ue_cpos;
	u32			ue_phys;
};

/*
 * Describe the state of a single cluster to be written to.
 */
struct ocfs2_write_cluster_desc {
	u32		c_cpos;
	u32		c_phys;
	/*
	 * Give this a unique field because c_phys eventually gets
	 * filled.
	 */
	unsigned	c_new;
	unsigned	c_clear_unwritten;
	unsigned	c_needs_zero;
};

struct ocfs2_write_ctxt {
	/* Logical cluster position / len of write */
	u32				w_cpos;
	u32				w_clen;

	/* First cluster allocated in a nonsparse extend */
	u32				w_first_new_cpos;

	/* Type of caller. Must be one of buffer, mmap, direct.  */
	ocfs2_write_type_t		w_type;

	struct ocfs2_write_cluster_desc	w_desc[OCFS2_MAX_CLUSTERS_PER_PAGE];

	/*
	 * This is true if page_size > cluster_size.
	 *
	 * It triggers a set of special cases during write which might
	 * have to deal with allocating writes to partial pages.
	 */
	unsigned int			w_large_pages;

	/*
	 * Pages involved in this write.
	 *
	 * w_target_page is the page being written to by the user.
	 *
	 * w_pages is an array of pages which always contains
	 * w_target_page, and in the case of an allocating write with
	 * page_size < cluster size, it will contain zero'd and mapped
	 * pages adjacent to w_target_page which need to be written
	 * out in so that future reads from that region will get
	 * zero's.
	 */
	unsigned int			w_num_pages;
	struct page			*w_pages[OCFS2_MAX_CTXT_PAGES];
	struct page			*w_target_page;

	/*
	 * w_target_locked is used for page_mkwrite path indicating no unlocking
	 * against w_target_page in ocfs2_write_end_nolock.
	 */
	unsigned int			w_target_locked:1;

	/*
	 * ocfs2_write_end() uses this to know what the real range to
	 * write in the target should be.
	 */
	unsigned int			w_target_from;
	unsigned int			w_target_to;

	/*
	 * We could use journal_current_handle() but this is cleaner,
	 * IMHO -Mark
	 */
	handle_t			*w_handle;

	struct buffer_head		*w_di_bh;

	struct ocfs2_cached_dealloc_ctxt w_dealloc;

	struct list_head		w_unwritten_list;
	unsigned int			w_unwritten_count;
};

void ocfs2_unlock_and_free_pages(struct page **pages, int num_pages)
{
	int i;

	for(i = 0; i < num_pages; i++) {
		if (pages[i]) {
			unlock_page(pages[i]);
			mark_page_accessed(pages[i]);
			put_page(pages[i]);
		}
	}
}

static void ocfs2_unlock_pages(struct ocfs2_write_ctxt *wc)
{
	int i;

	/*
	 * w_target_locked is only set to true in the page_mkwrite() case.
	 * The intent is to allow us to lock the target page from write_begin()
	 * to write_end(). The caller must hold a ref on w_target_page.
	 */
	if (wc->w_target_locked) {
		BUG_ON(!wc->w_target_page);
		for (i = 0; i < wc->w_num_pages; i++) {
			if (wc->w_target_page == wc->w_pages[i]) {
				wc->w_pages[i] = NULL;
				break;
			}
		}
		mark_page_accessed(wc->w_target_page);
		put_page(wc->w_target_page);
	}
	ocfs2_unlock_and_free_pages(wc->w_pages, wc->w_num_pages);
}

static void ocfs2_free_unwritten_list(struct inode *inode,
				 struct list_head *head)
{
	struct ocfs2_inode_info *oi = OCFS2_I(inode);
	struct ocfs2_unwritten_extent *ue = NULL, *tmp = NULL;

	list_for_each_entry_safe(ue, tmp, head, ue_node) {
		list_del(&ue->ue_node);
		spin_lock(&oi->ip_lock);
		list_del(&ue->ue_ip_node);
		spin_unlock(&oi->ip_lock);
		kfree(ue);
	}
}

static void ocfs2_free_write_ctxt(struct inode *inode,
				  struct ocfs2_write_ctxt *wc)
{
	ocfs2_free_unwritten_list(inode, &wc->w_unwritten_list);
	ocfs2_unlock_pages(wc);
	brelse(wc->w_di_bh);
	kfree(wc);
}

static int ocfs2_alloc_write_ctxt(struct ocfs2_write_ctxt **wcp,
				  struct ocfs2_super *osb, loff_t pos,
				  unsigned len, ocfs2_write_type_t type,
				  struct buffer_head *di_bh)
{
	u32 cend;
	struct ocfs2_write_ctxt *wc;

	wc = kzalloc(sizeof(struct ocfs2_write_ctxt), GFP_NOFS);
	if (!wc)
		return -ENOMEM;

	wc->w_cpos = pos >> osb->s_clustersize_bits;
	wc->w_first_new_cpos = UINT_MAX;
	cend = (pos + len - 1) >> osb->s_clustersize_bits;
	wc->w_clen = cend - wc->w_cpos + 1;
	get_bh(di_bh);
	wc->w_di_bh = di_bh;
	wc->w_type = type;

	if (unlikely(PAGE_SHIFT > osb->s_clustersize_bits))
		wc->w_large_pages = 1;
	else
		wc->w_large_pages = 0;

	ocfs2_init_dealloc_ctxt(&wc->w_dealloc);
	INIT_LIST_HEAD(&wc->w_unwritten_list);

	*wcp = wc;

	return 0;
}

/*
 * If a page has any new buffers, zero them out here, and mark them uptodate
 * and dirty so they'll be written out (in order to prevent uninitialised
 * block data from leaking). And clear the new bit.
 */
static void ocfs2_zero_new_buffers(struct page *page, unsigned from, unsigned to)
{
	unsigned int block_start, block_end;
	struct buffer_head *head, *bh;

	BUG_ON(!PageLocked(page));
	if (!page_has_buffers(page))
		return;

	bh = head = page_buffers(page);
	block_start = 0;
	do {
		block_end = block_start + bh->b_size;

		if (buffer_new(bh)) {
			if (block_end > from && block_start < to) {
				if (!PageUptodate(page)) {
					unsigned start, end;

					start = max(from, block_start);
					end = min(to, block_end);

					zero_user_segment(page, start, end);
					set_buffer_uptodate(bh);
				}

				clear_buffer_new(bh);
				mark_buffer_dirty(bh);
			}
		}

		block_start = block_end;
		bh = bh->b_this_page;
	} while (bh != head);
}

/*
 * Only called when we have a failure during allocating write to write
 * zero's to the newly allocated region.
 */
static void ocfs2_write_failure(struct inode *inode,
				struct ocfs2_write_ctxt *wc,
				loff_t user_pos, unsigned user_len)
{
	int i;
	unsigned from = user_pos & (PAGE_SIZE - 1),
		to = user_pos + user_len;
	struct page *tmppage;

	if (wc->w_target_page)
		ocfs2_zero_new_buffers(wc->w_target_page, from, to);

	for(i = 0; i < wc->w_num_pages; i++) {
		tmppage = wc->w_pages[i];

		if (tmppage && page_has_buffers(tmppage)) {
			if (ocfs2_should_order_data(inode))
				ocfs2_jbd2_inode_add_write(wc->w_handle, inode,
							   user_pos, user_len);

			block_commit_write(tmppage, from, to);
		}
	}
}

static int ocfs2_prepare_page_for_write(struct inode *inode, u64 *p_blkno,
					struct ocfs2_write_ctxt *wc,
					struct page *page, u32 cpos,
					loff_t user_pos, unsigned user_len,
					int new)
{
	int ret;
	unsigned int map_from = 0, map_to = 0;
	unsigned int cluster_start, cluster_end;
	unsigned int user_data_from = 0, user_data_to = 0;

	ocfs2_figure_cluster_boundaries(OCFS2_SB(inode->i_sb), cpos,
					&cluster_start, &cluster_end);

	/* treat the write as new if the a hole/lseek spanned across
	 * the page boundary.
	 */
	new = new | ((i_size_read(inode) <= page_offset(page)) &&
			(page_offset(page) <= user_pos));

	if (page == wc->w_target_page) {
		map_from = user_pos & (PAGE_SIZE - 1);
		map_to = map_from + user_len;

		if (new)
			ret = ocfs2_map_page_blocks(page, p_blkno, inode,
						    cluster_start, cluster_end,
						    new);
		else
			ret = ocfs2_map_page_blocks(page, p_blkno, inode,
						    map_from, map_to, new);
		if (ret) {
			mlog_errno(ret);
			goto out;
		}

		user_data_from = map_from;
		user_data_to = map_to;
		if (new) {
			map_from = cluster_start;
			map_to = cluster_end;
		}
	} else {
		/*
		 * If we haven't allocated the new page yet, we
		 * shouldn't be writing it out without copying user
		 * data. This is likely a math error from the caller.
		 */
		BUG_ON(!new);

		map_from = cluster_start;
		map_to = cluster_end;

		ret = ocfs2_map_page_blocks(page, p_blkno, inode,
					    cluster_start, cluster_end, new);
		if (ret) {
			mlog_errno(ret);
			goto out;
		}
	}

	/*
	 * Parts of newly allocated pages need to be zero'd.
	 *
	 * Above, we have also rewritten 'to' and 'from' - as far as
	 * the rest of the function is concerned, the entire cluster
	 * range inside of a page needs to be written.
	 *
	 * We can skip this if the page is up to date - it's already
	 * been zero'd from being read in as a hole.
	 */
	if (new && !PageUptodate(page))
		ocfs2_clear_page_regions(page, OCFS2_SB(inode->i_sb),
					 cpos, user_data_from, user_data_to);

	flush_dcache_page(page);

out:
	return ret;
}

/*
 * This function will only grab one clusters worth of pages.
 */
static int ocfs2_grab_pages_for_write(struct address_space *mapping,
				      struct ocfs2_write_ctxt *wc,
				      u32 cpos, loff_t user_pos,
				      unsigned user_len, int new,
				      struct page *mmap_page)
{
	int ret = 0, i;
	unsigned long start, target_index, end_index, index;
	struct inode *inode = mapping->host;
	loff_t last_byte;

	target_index = user_pos >> PAGE_SHIFT;

	/*
	 * Figure out how many pages we'll be manipulating here. For
	 * non allocating write, we just change the one
	 * page. Otherwise, we'll need a whole clusters worth.  If we're
	 * writing past i_size, we only need enough pages to cover the
	 * last page of the write.
	 */
	if (new) {
		wc->w_num_pages = ocfs2_pages_per_cluster(inode->i_sb);
		start = ocfs2_align_clusters_to_page_index(inode->i_sb, cpos);
		/*
		 * We need the index *past* the last page we could possibly
		 * touch.  This is the page past the end of the write or
		 * i_size, whichever is greater.
		 */
		last_byte = max(user_pos + user_len, i_size_read(inode));
		BUG_ON(last_byte < 1);
		end_index = ((last_byte - 1) >> PAGE_SHIFT) + 1;
		if ((start + wc->w_num_pages) > end_index)
			wc->w_num_pages = end_index - start;
	} else {
		wc->w_num_pages = 1;
		start = target_index;
	}
	end_index = (user_pos + user_len - 1) >> PAGE_SHIFT;

	for(i = 0; i < wc->w_num_pages; i++) {
		index = start + i;

		if (index >= target_index && index <= end_index &&
		    wc->w_type == OCFS2_WRITE_MMAP) {
			/*
			 * ocfs2_pagemkwrite() is a little different
			 * and wants us to directly use the page
			 * passed in.
			 */
			lock_page(mmap_page);

			/* Exit and let the caller retry */
			if (mmap_page->mapping != mapping) {
				WARN_ON(mmap_page->mapping);
				unlock_page(mmap_page);
				ret = -EAGAIN;
				goto out;
			}

			get_page(mmap_page);
			wc->w_pages[i] = mmap_page;
			wc->w_target_locked = true;
		} else if (index >= target_index && index <= end_index &&
			   wc->w_type == OCFS2_WRITE_DIRECT) {
			/* Direct write has no mapping page. */
			wc->w_pages[i] = NULL;
			continue;
		} else {
			wc->w_pages[i] = find_or_create_page(mapping, index,
							     GFP_NOFS);
			if (!wc->w_pages[i]) {
				ret = -ENOMEM;
				mlog_errno(ret);
				goto out;
			}
		}
		wait_for_stable_page(wc->w_pages[i]);

		if (index == target_index)
			wc->w_target_page = wc->w_pages[i];
	}
out:
	if (ret)
		wc->w_target_locked = false;
	return ret;
}

/*
 * Prepare a single cluster for write one cluster into the file.
 */
static int ocfs2_write_cluster(struct address_space *mapping,
			       u32 *phys, unsigned int new,
			       unsigned int clear_unwritten,
			       unsigned int should_zero,
			       struct ocfs2_alloc_context *data_ac,
			       struct ocfs2_alloc_context *meta_ac,
			       struct ocfs2_write_ctxt *wc, u32 cpos,
			       loff_t user_pos, unsigned user_len)
{
	int ret, i;
	u64 p_blkno;
	struct inode *inode = mapping->host;
	struct ocfs2_extent_tree et;
	int bpc = ocfs2_clusters_to_blocks(inode->i_sb, 1);

	if (new) {
		u32 tmp_pos;

		/*
		 * This is safe to call with the page locks - it won't take
		 * any additional semaphores or cluster locks.
		 */
		tmp_pos = cpos;
		ret = ocfs2_add_inode_data(OCFS2_SB(inode->i_sb), inode,
					   &tmp_pos, 1, !clear_unwritten,
					   wc->w_di_bh, wc->w_handle,
					   data_ac, meta_ac, NULL);
		/*
		 * This shouldn't happen because we must have already
		 * calculated the correct meta data allocation required. The
		 * internal tree allocation code should know how to increase
		 * transaction credits itself.
		 *
		 * If need be, we could handle -EAGAIN for a
		 * RESTART_TRANS here.
		 */
		mlog_bug_on_msg(ret == -EAGAIN,
				"Inode %llu: EAGAIN return during allocation.\n",
				(unsigned long long)OCFS2_I(inode)->ip_blkno);
		if (ret < 0) {
			mlog_errno(ret);
			goto out;
		}
	} else if (clear_unwritten) {
		ocfs2_init_dinode_extent_tree(&et, INODE_CACHE(inode),
					      wc->w_di_bh);
		ret = ocfs2_mark_extent_written(inode, &et,
						wc->w_handle, cpos, 1, *phys,
						meta_ac, &wc->w_dealloc);
		if (ret < 0) {
			mlog_errno(ret);
			goto out;
		}
	}

	/*
	 * The only reason this should fail is due to an inability to
	 * find the extent added.
	 */
	ret = ocfs2_get_clusters(inode, cpos, phys, NULL, NULL);
	if (ret < 0) {
		mlog(ML_ERROR, "Get physical blkno failed for inode %llu, "
			    "at logical cluster %u",
			    (unsigned long long)OCFS2_I(inode)->ip_blkno, cpos);
		goto out;
	}

	BUG_ON(*phys == 0);

	p_blkno = ocfs2_clusters_to_blocks(inode->i_sb, *phys);
	if (!should_zero)
		p_blkno += (user_pos >> inode->i_sb->s_blocksize_bits) & (u64)(bpc - 1);

	for(i = 0; i < wc->w_num_pages; i++) {
		int tmpret;

		/* This is the direct io target page. */
		if (wc->w_pages[i] == NULL) {
			p_blkno++;
			continue;
		}

		tmpret = ocfs2_prepare_page_for_write(inode, &p_blkno, wc,
						      wc->w_pages[i], cpos,
						      user_pos, user_len,
						      should_zero);
		if (tmpret) {
			mlog_errno(tmpret);
			if (ret == 0)
				ret = tmpret;
		}
	}

	/*
	 * We only have cleanup to do in case of allocating write.
	 */
	if (ret && new)
		ocfs2_write_failure(inode, wc, user_pos, user_len);

out:

	return ret;
}

static int ocfs2_write_cluster_by_desc(struct address_space *mapping,
				       struct ocfs2_alloc_context *data_ac,
				       struct ocfs2_alloc_context *meta_ac,
				       struct ocfs2_write_ctxt *wc,
				       loff_t pos, unsigned len)
{
	int ret, i;
	loff_t cluster_off;
	unsigned int local_len = len;
	struct ocfs2_write_cluster_desc *desc;
	struct ocfs2_super *osb = OCFS2_SB(mapping->host->i_sb);

	for (i = 0; i < wc->w_clen; i++) {
		desc = &wc->w_desc[i];

		/*
		 * We have to make sure that the total write passed in
		 * doesn't extend past a single cluster.
		 */
		local_len = len;
		cluster_off = pos & (osb->s_clustersize - 1);
		if ((cluster_off + local_len) > osb->s_clustersize)
			local_len = osb->s_clustersize - cluster_off;

		ret = ocfs2_write_cluster(mapping, &desc->c_phys,
					  desc->c_new,
					  desc->c_clear_unwritten,
					  desc->c_needs_zero,
					  data_ac, meta_ac,
					  wc, desc->c_cpos, pos, local_len);
		if (ret) {
			mlog_errno(ret);
			goto out;
		}

		len -= local_len;
		pos += local_len;
	}

	ret = 0;
out:
	return ret;
}

/*
 * ocfs2_write_end() wants to know which parts of the target page it
 * should complete the write on. It's easiest to compute them ahead of
 * time when a more complete view of the write is available.
 */
static void ocfs2_set_target_boundaries(struct ocfs2_super *osb,
					struct ocfs2_write_ctxt *wc,
					loff_t pos, unsigned len, int alloc)
{
	struct ocfs2_write_cluster_desc *desc;

	wc->w_target_from = pos & (PAGE_SIZE - 1);
	wc->w_target_to = wc->w_target_from + len;

	if (alloc == 0)
		return;

	/*
	 * Allocating write - we may have different boundaries based
	 * on page size and cluster size.
	 *
	 * NOTE: We can no longer compute one value from the other as
	 * the actual write length and user provided length may be
	 * different.
	 */

	if (wc->w_large_pages) {
		/*
		 * We only care about the 1st and last cluster within
		 * our range and whether they should be zero'd or not. Either
		 * value may be extended out to the start/end of a
		 * newly allocated cluster.
		 */
		desc = &wc->w_desc[0];
		if (desc->c_needs_zero)
			ocfs2_figure_cluster_boundaries(osb,
							desc->c_cpos,
							&wc->w_target_from,
							NULL);

		desc = &wc->w_desc[wc->w_clen - 1];
		if (desc->c_needs_zero)
			ocfs2_figure_cluster_boundaries(osb,
							desc->c_cpos,
							NULL,
							&wc->w_target_to);
	} else {
		wc->w_target_from = 0;
		wc->w_target_to = PAGE_SIZE;
	}
}

/*
 * Check if this extent is marked UNWRITTEN by direct io. If so, we need not to
 * do the zero work. And should not to clear UNWRITTEN since it will be cleared
 * by the direct io procedure.
 * If this is a new extent that allocated by direct io, we should mark it in
 * the ip_unwritten_list.
 */
static int ocfs2_unwritten_check(struct inode *inode,
				 struct ocfs2_write_ctxt *wc,
				 struct ocfs2_write_cluster_desc *desc)
{
	struct ocfs2_inode_info *oi = OCFS2_I(inode);
	struct ocfs2_unwritten_extent *ue = NULL, *new = NULL;
	int ret = 0;

	if (!desc->c_needs_zero)
		return 0;

retry:
	spin_lock(&oi->ip_lock);
	/* Needs not to zero no metter buffer or direct. The one who is zero
	 * the cluster is doing zero. And he will clear unwritten after all
	 * cluster io finished. */
	list_for_each_entry(ue, &oi->ip_unwritten_list, ue_ip_node) {
		if (desc->c_cpos == ue->ue_cpos) {
			BUG_ON(desc->c_new);
			desc->c_needs_zero = 0;
			desc->c_clear_unwritten = 0;
			goto unlock;
		}
	}

	if (wc->w_type != OCFS2_WRITE_DIRECT)
		goto unlock;

	if (new == NULL) {
		spin_unlock(&oi->ip_lock);
		new = kmalloc(sizeof(struct ocfs2_unwritten_extent),
			     GFP_NOFS);
		if (new == NULL) {
			ret = -ENOMEM;
			goto out;
		}
		goto retry;
	}
	/* This direct write will doing zero. */
	new->ue_cpos = desc->c_cpos;
	new->ue_phys = desc->c_phys;
	desc->c_clear_unwritten = 0;
	list_add_tail(&new->ue_ip_node, &oi->ip_unwritten_list);
	list_add_tail(&new->ue_node, &wc->w_unwritten_list);
	wc->w_unwritten_count++;
	new = NULL;
unlock:
	spin_unlock(&oi->ip_lock);
out:
	kfree(new);
	return ret;
}

/*
 * Populate each single-cluster write descriptor in the write context
 * with information about the i/o to be done.
 *
 * Returns the number of clusters that will have to be allocated, as
 * well as a worst case estimate of the number of extent records that
 * would have to be created during a write to an unwritten region.
 */
static int ocfs2_populate_write_desc(struct inode *inode,
				     struct ocfs2_write_ctxt *wc,
				     unsigned int *clusters_to_alloc,
				     unsigned int *extents_to_split)
{
	int ret;
	struct ocfs2_write_cluster_desc *desc;
	unsigned int num_clusters = 0;
	unsigned int ext_flags = 0;
	u32 phys = 0;
	int i;

	*clusters_to_alloc = 0;
	*extents_to_split = 0;

	for (i = 0; i < wc->w_clen; i++) {
		desc = &wc->w_desc[i];
		desc->c_cpos = wc->w_cpos + i;

		if (num_clusters == 0) {
			/*
			 * Need to look up the next extent record.
			 */
			ret = ocfs2_get_clusters(inode, desc->c_cpos, &phys,
						 &num_clusters, &ext_flags);
			if (ret) {
				mlog_errno(ret);
				goto out;
			}

			/* We should already CoW the refcountd extent. */
			BUG_ON(ext_flags & OCFS2_EXT_REFCOUNTED);

			/*
			 * Assume worst case - that we're writing in
			 * the middle of the extent.
			 *
			 * We can assume that the write proceeds from
			 * left to right, in which case the extent
			 * insert code is smart enough to coalesce the
			 * next splits into the previous records created.
			 */
			if (ext_flags & OCFS2_EXT_UNWRITTEN)
				*extents_to_split = *extents_to_split + 2;
		} else if (phys) {
			/*
			 * Only increment phys if it doesn't describe
			 * a hole.
			 */
			phys++;
		}

		/*
		 * If w_first_new_cpos is < UINT_MAX, we have a non-sparse
		 * file that got extended.  w_first_new_cpos tells us
		 * where the newly allocated clusters are so we can
		 * zero them.
		 */
		if (desc->c_cpos >= wc->w_first_new_cpos) {
			BUG_ON(phys == 0);
			desc->c_needs_zero = 1;
		}

		desc->c_phys = phys;
		if (phys == 0) {
			desc->c_new = 1;
			desc->c_needs_zero = 1;
			desc->c_clear_unwritten = 1;
			*clusters_to_alloc = *clusters_to_alloc + 1;
		}

		if (ext_flags & OCFS2_EXT_UNWRITTEN) {
			desc->c_clear_unwritten = 1;
			desc->c_needs_zero = 1;
		}

		ret = ocfs2_unwritten_check(inode, wc, desc);
		if (ret) {
			mlog_errno(ret);
			goto out;
		}

		num_clusters--;
	}

	ret = 0;
out:
	return ret;
}

static int ocfs2_write_begin_inline(struct address_space *mapping,
				    struct inode *inode,
				    struct ocfs2_write_ctxt *wc)
{
	int ret;
	struct ocfs2_super *osb = OCFS2_SB(inode->i_sb);
	struct page *page;
	handle_t *handle;
	struct ocfs2_dinode *di = (struct ocfs2_dinode *)wc->w_di_bh->b_data;

	handle = ocfs2_start_trans(osb, OCFS2_INODE_UPDATE_CREDITS);
	if (IS_ERR(handle)) {
		ret = PTR_ERR(handle);
		mlog_errno(ret);
		goto out;
	}

	page = find_or_create_page(mapping, 0, GFP_NOFS);
	if (!page) {
		ocfs2_commit_trans(osb, handle);
		ret = -ENOMEM;
		mlog_errno(ret);
		goto out;
	}
	/*
	 * If we don't set w_num_pages then this page won't get unlocked
	 * and freed on cleanup of the write context.
	 */
	wc->w_pages[0] = wc->w_target_page = page;
	wc->w_num_pages = 1;

	ret = ocfs2_journal_access_di(handle, INODE_CACHE(inode), wc->w_di_bh,
				      OCFS2_JOURNAL_ACCESS_WRITE);
	if (ret) {
		ocfs2_commit_trans(osb, handle);

		mlog_errno(ret);
		goto out;
	}

	if (!(OCFS2_I(inode)->ip_dyn_features & OCFS2_INLINE_DATA_FL))
		ocfs2_set_inode_data_inline(inode, di);

	if (!PageUptodate(page)) {
		ret = ocfs2_read_inline_data(inode, page, wc->w_di_bh);
		if (ret) {
			ocfs2_commit_trans(osb, handle);

			goto out;
		}
	}

	wc->w_handle = handle;
out:
	return ret;
}

int ocfs2_size_fits_inline_data(struct buffer_head *di_bh, u64 new_size)
{
	struct ocfs2_dinode *di = (struct ocfs2_dinode *)di_bh->b_data;

	if (new_size <= le16_to_cpu(di->id2.i_data.id_count))
		return 1;
	return 0;
}

static int ocfs2_try_to_write_inline_data(struct address_space *mapping,
					  struct inode *inode, loff_t pos,
					  unsigned len, struct page *mmap_page,
					  struct ocfs2_write_ctxt *wc)
{
	int ret, written = 0;
	loff_t end = pos + len;
	struct ocfs2_inode_info *oi = OCFS2_I(inode);
	struct ocfs2_dinode *di = NULL;

	trace_ocfs2_try_to_write_inline_data((unsigned long long)oi->ip_blkno,
					     len, (unsigned long long)pos,
					     oi->ip_dyn_features);

	/*
	 * Handle inodes which already have inline data 1st.
	 */
	if (oi->ip_dyn_features & OCFS2_INLINE_DATA_FL) {
		if (mmap_page == NULL &&
		    ocfs2_size_fits_inline_data(wc->w_di_bh, end))
			goto do_inline_write;

		/*
		 * The write won't fit - we have to give this inode an
		 * inline extent list now.
		 */
		ret = ocfs2_convert_inline_data_to_extents(inode, wc->w_di_bh);
		if (ret)
			mlog_errno(ret);
		goto out;
	}

	/*
	 * Check whether the inode can accept inline data.
	 */
	if (oi->ip_clusters != 0 || i_size_read(inode) != 0)
		return 0;

	/*
	 * Check whether the write can fit.
	 */
	di = (struct ocfs2_dinode *)wc->w_di_bh->b_data;
	if (mmap_page ||
	    end > ocfs2_max_inline_data_with_xattr(inode->i_sb, di))
		return 0;

do_inline_write:
	ret = ocfs2_write_begin_inline(mapping, inode, wc);
	if (ret) {
		mlog_errno(ret);
		goto out;
	}

	/*
	 * This signals to the caller that the data can be written
	 * inline.
	 */
	written = 1;
out:
	return written ? written : ret;
}

/*
 * This function only does anything for file systems which can't
 * handle sparse files.
 *
 * What we want to do here is fill in any hole between the current end
 * of allocation and the end of our write. That way the rest of the
 * write path can treat it as an non-allocating write, which has no
 * special case code for sparse/nonsparse files.
 */
static int ocfs2_expand_nonsparse_inode(struct inode *inode,
					struct buffer_head *di_bh,
					loff_t pos, unsigned len,
					struct ocfs2_write_ctxt *wc)
{
	int ret;
	loff_t newsize = pos + len;

	BUG_ON(ocfs2_sparse_alloc(OCFS2_SB(inode->i_sb)));

	if (newsize <= i_size_read(inode))
		return 0;

	ret = ocfs2_extend_no_holes(inode, di_bh, newsize, pos);
	if (ret)
		mlog_errno(ret);

	/* There is no wc if this is call from direct. */
	if (wc)
		wc->w_first_new_cpos =
			ocfs2_clusters_for_bytes(inode->i_sb, i_size_read(inode));

	return ret;
}

static int ocfs2_zero_tail(struct inode *inode, struct buffer_head *di_bh,
			   loff_t pos)
{
	int ret = 0;

	BUG_ON(!ocfs2_sparse_alloc(OCFS2_SB(inode->i_sb)));
	if (pos > i_size_read(inode))
		ret = ocfs2_zero_extend(inode, di_bh, pos);

	return ret;
}

int ocfs2_write_begin_nolock(struct address_space *mapping,
			     loff_t pos, unsigned len, ocfs2_write_type_t type,
			     struct page **pagep, void **fsdata,
			     struct buffer_head *di_bh, struct page *mmap_page)
{
	int ret, cluster_of_pages, credits = OCFS2_INODE_UPDATE_CREDITS;
	unsigned int clusters_to_alloc, extents_to_split, clusters_need = 0;
	struct ocfs2_write_ctxt *wc;
	struct inode *inode = mapping->host;
	struct ocfs2_super *osb = OCFS2_SB(inode->i_sb);
	struct ocfs2_dinode *di;
	struct ocfs2_alloc_context *data_ac = NULL;
	struct ocfs2_alloc_context *meta_ac = NULL;
	handle_t *handle;
	struct ocfs2_extent_tree et;
	int try_free = 1, ret1;

try_again:
	ret = ocfs2_alloc_write_ctxt(&wc, osb, pos, len, type, di_bh);
	if (ret) {
		mlog_errno(ret);
		return ret;
	}

	if (ocfs2_supports_inline_data(osb)) {
		ret = ocfs2_try_to_write_inline_data(mapping, inode, pos, len,
						     mmap_page, wc);
		if (ret == 1) {
			ret = 0;
			goto success;
		}
		if (ret < 0) {
			mlog_errno(ret);
			goto out;
		}
	}

	/* Direct io change i_size late, should not zero tail here. */
	if (type != OCFS2_WRITE_DIRECT) {
		if (ocfs2_sparse_alloc(osb))
			ret = ocfs2_zero_tail(inode, di_bh, pos);
		else
			ret = ocfs2_expand_nonsparse_inode(inode, di_bh, pos,
							   len, wc);
		if (ret) {
			mlog_errno(ret);
			goto out;
		}
	}

	ret = ocfs2_check_range_for_refcount(inode, pos, len);
	if (ret < 0) {
		mlog_errno(ret);
		goto out;
	} else if (ret == 1) {
		clusters_need = wc->w_clen;
		ret = ocfs2_refcount_cow(inode, di_bh,
					 wc->w_cpos, wc->w_clen, UINT_MAX);
		if (ret) {
			mlog_errno(ret);
			goto out;
		}
	}

	ret = ocfs2_populate_write_desc(inode, wc, &clusters_to_alloc,
					&extents_to_split);
	if (ret) {
		mlog_errno(ret);
		goto out;
	}
	clusters_need += clusters_to_alloc;

	di = (struct ocfs2_dinode *)wc->w_di_bh->b_data;

	trace_ocfs2_write_begin_nolock(
			(unsigned long long)OCFS2_I(inode)->ip_blkno,
			(long long)i_size_read(inode),
			le32_to_cpu(di->i_clusters),
			pos, len, type, mmap_page,
			clusters_to_alloc, extents_to_split);

	/*
	 * We set w_target_from, w_target_to here so that
	 * ocfs2_write_end() knows which range in the target page to
	 * write out. An allocation requires that we write the entire
	 * cluster range.
	 */
	if (clusters_to_alloc || extents_to_split) {
		/*
		 * XXX: We are stretching the limits of
		 * ocfs2_lock_allocators(). It greatly over-estimates
		 * the work to be done.
		 */
		ocfs2_init_dinode_extent_tree(&et, INODE_CACHE(inode),
					      wc->w_di_bh);
		ret = ocfs2_lock_allocators(inode, &et,
					    clusters_to_alloc, extents_to_split,
					    &data_ac, &meta_ac);
		if (ret) {
			mlog_errno(ret);
			goto out;
		}

		if (data_ac)
			data_ac->ac_resv = &OCFS2_I(inode)->ip_la_data_resv;

		credits = ocfs2_calc_extend_credits(inode->i_sb,
						    &di->id2.i_list);
	} else if (type == OCFS2_WRITE_DIRECT)
		/* direct write needs not to start trans if no extents alloc. */
		goto success;

	/*
	 * We have to zero sparse allocated clusters, unwritten extent clusters,
	 * and non-sparse clusters we just extended.  For non-sparse writes,
	 * we know zeros will only be needed in the first and/or last cluster.
	 */
	if (wc->w_clen && (wc->w_desc[0].c_needs_zero ||
			   wc->w_desc[wc->w_clen - 1].c_needs_zero))
		cluster_of_pages = 1;
	else
		cluster_of_pages = 0;

	ocfs2_set_target_boundaries(osb, wc, pos, len, cluster_of_pages);

	handle = ocfs2_start_trans(osb, credits);
	if (IS_ERR(handle)) {
		ret = PTR_ERR(handle);
		mlog_errno(ret);
		goto out;
	}

	wc->w_handle = handle;

	if (clusters_to_alloc) {
		ret = dquot_alloc_space_nodirty(inode,
			ocfs2_clusters_to_bytes(osb->sb, clusters_to_alloc));
		if (ret)
			goto out_commit;
	}

	ret = ocfs2_journal_access_di(handle, INODE_CACHE(inode), wc->w_di_bh,
				      OCFS2_JOURNAL_ACCESS_WRITE);
	if (ret) {
		mlog_errno(ret);
		goto out_quota;
	}

	/*
	 * Fill our page array first. That way we've grabbed enough so
	 * that we can zero and flush if we error after adding the
	 * extent.
	 */
	ret = ocfs2_grab_pages_for_write(mapping, wc, wc->w_cpos, pos, len,
					 cluster_of_pages, mmap_page);
	if (ret) {
		/*
		 * ocfs2_grab_pages_for_write() returns -EAGAIN if it could not lock
		 * the target page. In this case, we exit with no error and no target
		 * page. This will trigger the caller, page_mkwrite(), to re-try
		 * the operation.
		 */
		if (type == OCFS2_WRITE_MMAP && ret == -EAGAIN) {
			BUG_ON(wc->w_target_page);
			ret = 0;
			goto out_quota;
		}

		mlog_errno(ret);
		goto out_quota;
	}

	ret = ocfs2_write_cluster_by_desc(mapping, data_ac, meta_ac, wc, pos,
					  len);
	if (ret) {
		mlog_errno(ret);
		goto out_quota;
	}

	if (data_ac)
		ocfs2_free_alloc_context(data_ac);
	if (meta_ac)
		ocfs2_free_alloc_context(meta_ac);

success:
	if (pagep)
		*pagep = wc->w_target_page;
	*fsdata = wc;
	return 0;
out_quota:
	if (clusters_to_alloc)
		dquot_free_space(inode,
			  ocfs2_clusters_to_bytes(osb->sb, clusters_to_alloc));
out_commit:
	ocfs2_commit_trans(osb, handle);

out:
	/*
	 * The mmapped page won't be unlocked in ocfs2_free_write_ctxt(),
	 * even in case of error here like ENOSPC and ENOMEM. So, we need
	 * to unlock the target page manually to prevent deadlocks when
	 * retrying again on ENOSPC, or when returning non-VM_FAULT_LOCKED
	 * to VM code.
	 */
	if (wc->w_target_locked)
		unlock_page(mmap_page);

	ocfs2_free_write_ctxt(inode, wc);

	if (data_ac) {
		ocfs2_free_alloc_context(data_ac);
		data_ac = NULL;
	}
	if (meta_ac) {
		ocfs2_free_alloc_context(meta_ac);
		meta_ac = NULL;
	}

	if (ret == -ENOSPC && try_free) {
		/*
		 * Try to free some truncate log so that we can have enough
		 * clusters to allocate.
		 */
		try_free = 0;

		ret1 = ocfs2_try_to_free_truncate_log(osb, clusters_need);
		if (ret1 == 1)
			goto try_again;

		if (ret1 < 0)
			mlog_errno(ret1);
	}

	return ret;
}

static int ocfs2_write_begin(struct file *file, struct address_space *mapping,
			     loff_t pos, unsigned len,
			     struct page **pagep, void **fsdata)
{
	int ret;
	struct buffer_head *di_bh = NULL;
	struct inode *inode = mapping->host;

	ret = ocfs2_inode_lock(inode, &di_bh, 1);
	if (ret) {
		mlog_errno(ret);
		return ret;
	}

	/*
	 * Take alloc sem here to prevent concurrent lookups. That way
	 * the mapping, zeroing and tree manipulation within
	 * ocfs2_write() will be safe against ->read_folio(). This
	 * should also serve to lock out allocation from a shared
	 * writeable region.
	 */
	down_write(&OCFS2_I(inode)->ip_alloc_sem);

	ret = ocfs2_write_begin_nolock(mapping, pos, len, OCFS2_WRITE_BUFFER,
				       pagep, fsdata, di_bh, NULL);
	if (ret) {
		mlog_errno(ret);
		goto out_fail;
	}

	brelse(di_bh);

	return 0;

out_fail:
	up_write(&OCFS2_I(inode)->ip_alloc_sem);

	brelse(di_bh);
	ocfs2_inode_unlock(inode, 1);

	return ret;
}

static void ocfs2_write_end_inline(struct inode *inode, loff_t pos,
				   unsigned len, unsigned *copied,
				   struct ocfs2_dinode *di,
				   struct ocfs2_write_ctxt *wc)
{
	void *kaddr;

	if (unlikely(*copied < len)) {
		if (!PageUptodate(wc->w_target_page)) {
			*copied = 0;
			return;
		}
	}

	kaddr = kmap_atomic(wc->w_target_page);
	memcpy(di->id2.i_data.id_data + pos, kaddr + pos, *copied);
	kunmap_atomic(kaddr);

	trace_ocfs2_write_end_inline(
	     (unsigned long long)OCFS2_I(inode)->ip_blkno,
	     (unsigned long long)pos, *copied,
	     le16_to_cpu(di->id2.i_data.id_count),
	     le16_to_cpu(di->i_dyn_features));
}

int ocfs2_write_end_nolock(struct address_space *mapping,
			   loff_t pos, unsigned len, unsigned copied, void *fsdata)
{
	int i, ret;
	unsigned from, to, start = pos & (PAGE_SIZE - 1);
	struct inode *inode = mapping->host;
	struct ocfs2_super *osb = OCFS2_SB(inode->i_sb);
	struct ocfs2_write_ctxt *wc = fsdata;
	struct ocfs2_dinode *di = (struct ocfs2_dinode *)wc->w_di_bh->b_data;
	handle_t *handle = wc->w_handle;
	struct page *tmppage;

	BUG_ON(!list_empty(&wc->w_unwritten_list));

	if (handle) {
		ret = ocfs2_journal_access_di(handle, INODE_CACHE(inode),
				wc->w_di_bh, OCFS2_JOURNAL_ACCESS_WRITE);
		if (ret) {
			copied = ret;
			mlog_errno(ret);
			goto out;
		}
	}

	if (OCFS2_I(inode)->ip_dyn_features & OCFS2_INLINE_DATA_FL) {
		ocfs2_write_end_inline(inode, pos, len, &copied, di, wc);
		goto out_write_size;
	}

	if (unlikely(copied < len) && wc->w_target_page) {
		loff_t new_isize;

		if (!PageUptodate(wc->w_target_page))
			copied = 0;

		new_isize = max_t(loff_t, i_size_read(inode), pos + copied);
		if (new_isize > page_offset(wc->w_target_page))
			ocfs2_zero_new_buffers(wc->w_target_page, start+copied,
					       start+len);
		else {
			/*
			 * When page is fully beyond new isize (data copy
			 * failed), do not bother zeroing the page. Invalidate
			 * it instead so that writeback does not get confused
			 * put page & buffer dirty bits into inconsistent
			 * state.
			 */
<<<<<<< HEAD
			block_invalidatepage(wc->w_target_page, 0, PAGE_SIZE);
=======
			block_invalidate_folio(page_folio(wc->w_target_page),
						0, PAGE_SIZE);
>>>>>>> eb3cdb58
		}
	}
	if (wc->w_target_page)
		flush_dcache_page(wc->w_target_page);

	for(i = 0; i < wc->w_num_pages; i++) {
		tmppage = wc->w_pages[i];

		/* This is the direct io target page. */
		if (tmppage == NULL)
			continue;

		if (tmppage == wc->w_target_page) {
			from = wc->w_target_from;
			to = wc->w_target_to;

			BUG_ON(from > PAGE_SIZE ||
			       to > PAGE_SIZE ||
			       to < from);
		} else {
			/*
			 * Pages adjacent to the target (if any) imply
			 * a hole-filling write in which case we want
			 * to flush their entire range.
			 */
			from = 0;
			to = PAGE_SIZE;
		}

		if (page_has_buffers(tmppage)) {
			if (handle && ocfs2_should_order_data(inode)) {
				loff_t start_byte =
					((loff_t)tmppage->index << PAGE_SHIFT) +
					from;
				loff_t length = to - from;
				ocfs2_jbd2_inode_add_write(handle, inode,
							   start_byte, length);
			}
			block_commit_write(tmppage, from, to);
		}
	}

out_write_size:
	/* Direct io do not update i_size here. */
	if (wc->w_type != OCFS2_WRITE_DIRECT) {
		pos += copied;
		if (pos > i_size_read(inode)) {
			i_size_write(inode, pos);
			mark_inode_dirty(inode);
		}
		inode->i_blocks = ocfs2_inode_sector_count(inode);
		di->i_size = cpu_to_le64((u64)i_size_read(inode));
		inode->i_mtime = inode->i_ctime = current_time(inode);
		di->i_mtime = di->i_ctime = cpu_to_le64(inode->i_mtime.tv_sec);
		di->i_mtime_nsec = di->i_ctime_nsec = cpu_to_le32(inode->i_mtime.tv_nsec);
		if (handle)
			ocfs2_update_inode_fsync_trans(handle, inode, 1);
	}
	if (handle)
		ocfs2_journal_dirty(handle, wc->w_di_bh);

out:
	/* unlock pages before dealloc since it needs acquiring j_trans_barrier
	 * lock, or it will cause a deadlock since journal commit threads holds
	 * this lock and will ask for the page lock when flushing the data.
	 * put it here to preserve the unlock order.
	 */
	ocfs2_unlock_pages(wc);

	if (handle)
		ocfs2_commit_trans(osb, handle);

	ocfs2_run_deallocs(osb, &wc->w_dealloc);

	brelse(wc->w_di_bh);
	kfree(wc);

	return copied;
}

static int ocfs2_write_end(struct file *file, struct address_space *mapping,
			   loff_t pos, unsigned len, unsigned copied,
			   struct page *page, void *fsdata)
{
	int ret;
	struct inode *inode = mapping->host;

	ret = ocfs2_write_end_nolock(mapping, pos, len, copied, fsdata);

	up_write(&OCFS2_I(inode)->ip_alloc_sem);
	ocfs2_inode_unlock(inode, 1);

	return ret;
}

struct ocfs2_dio_write_ctxt {
	struct list_head	dw_zero_list;
	unsigned		dw_zero_count;
	int			dw_orphaned;
	pid_t			dw_writer_pid;
};

static struct ocfs2_dio_write_ctxt *
ocfs2_dio_alloc_write_ctx(struct buffer_head *bh, int *alloc)
{
	struct ocfs2_dio_write_ctxt *dwc = NULL;

	if (bh->b_private)
		return bh->b_private;

	dwc = kmalloc(sizeof(struct ocfs2_dio_write_ctxt), GFP_NOFS);
	if (dwc == NULL)
		return NULL;
	INIT_LIST_HEAD(&dwc->dw_zero_list);
	dwc->dw_zero_count = 0;
	dwc->dw_orphaned = 0;
	dwc->dw_writer_pid = task_pid_nr(current);
	bh->b_private = dwc;
	*alloc = 1;

	return dwc;
}

static void ocfs2_dio_free_write_ctx(struct inode *inode,
				     struct ocfs2_dio_write_ctxt *dwc)
{
	ocfs2_free_unwritten_list(inode, &dwc->dw_zero_list);
	kfree(dwc);
}

/*
 * TODO: Make this into a generic get_blocks function.
 *
 * From do_direct_io in direct-io.c:
 *  "So what we do is to permit the ->get_blocks function to populate
 *   bh.b_size with the size of IO which is permitted at this offset and
 *   this i_blkbits."
 *
 * This function is called directly from get_more_blocks in direct-io.c.
 *
 * called like this: dio->get_blocks(dio->inode, fs_startblk,
 * 					fs_count, map_bh, dio->rw == WRITE);
 */
static int ocfs2_dio_wr_get_block(struct inode *inode, sector_t iblock,
			       struct buffer_head *bh_result, int create)
{
	struct ocfs2_super *osb = OCFS2_SB(inode->i_sb);
	struct ocfs2_inode_info *oi = OCFS2_I(inode);
	struct ocfs2_write_ctxt *wc;
	struct ocfs2_write_cluster_desc *desc = NULL;
	struct ocfs2_dio_write_ctxt *dwc = NULL;
	struct buffer_head *di_bh = NULL;
	u64 p_blkno;
	unsigned int i_blkbits = inode->i_sb->s_blocksize_bits;
	loff_t pos = iblock << i_blkbits;
	sector_t endblk = (i_size_read(inode) - 1) >> i_blkbits;
	unsigned len, total_len = bh_result->b_size;
	int ret = 0, first_get_block = 0;

	len = osb->s_clustersize - (pos & (osb->s_clustersize - 1));
	len = min(total_len, len);

	/*
	 * bh_result->b_size is count in get_more_blocks according to write
	 * "pos" and "end", we need map twice to return different buffer state:
	 * 1. area in file size, not set NEW;
	 * 2. area out file size, set  NEW.
	 *
	 *		   iblock    endblk
	 * |--------|---------|---------|---------
	 * |<-------area in file------->|
	 */

	if ((iblock <= endblk) &&
	    ((iblock + ((len - 1) >> i_blkbits)) > endblk))
		len = (endblk - iblock + 1) << i_blkbits;

	mlog(0, "get block of %lu at %llu:%u req %u\n",
			inode->i_ino, pos, len, total_len);

	/*
	 * Because we need to change file size in ocfs2_dio_end_io_write(), or
	 * we may need to add it to orphan dir. So can not fall to fast path
	 * while file size will be changed.
	 */
	if (pos + total_len <= i_size_read(inode)) {

		/* This is the fast path for re-write. */
		ret = ocfs2_lock_get_block(inode, iblock, bh_result, create);
		if (buffer_mapped(bh_result) &&
		    !buffer_new(bh_result) &&
		    ret == 0)
			goto out;

		/* Clear state set by ocfs2_get_block. */
		bh_result->b_state = 0;
	}

	dwc = ocfs2_dio_alloc_write_ctx(bh_result, &first_get_block);
	if (unlikely(dwc == NULL)) {
		ret = -ENOMEM;
		mlog_errno(ret);
		goto out;
	}

	if (ocfs2_clusters_for_bytes(inode->i_sb, pos + total_len) >
	    ocfs2_clusters_for_bytes(inode->i_sb, i_size_read(inode)) &&
	    !dwc->dw_orphaned) {
		/*
		 * when we are going to alloc extents beyond file size, add the
		 * inode to orphan dir, so we can recall those spaces when
		 * system crashed during write.
		 */
		ret = ocfs2_add_inode_to_orphan(osb, inode);
		if (ret < 0) {
			mlog_errno(ret);
			goto out;
		}
		dwc->dw_orphaned = 1;
	}

	ret = ocfs2_inode_lock(inode, &di_bh, 1);
	if (ret) {
		mlog_errno(ret);
		goto out;
	}

	down_write(&oi->ip_alloc_sem);

	if (first_get_block) {
		if (ocfs2_sparse_alloc(osb))
			ret = ocfs2_zero_tail(inode, di_bh, pos);
		else
			ret = ocfs2_expand_nonsparse_inode(inode, di_bh, pos,
							   total_len, NULL);
		if (ret < 0) {
			mlog_errno(ret);
			goto unlock;
		}
	}

	ret = ocfs2_write_begin_nolock(inode->i_mapping, pos, len,
				       OCFS2_WRITE_DIRECT, NULL,
				       (void **)&wc, di_bh, NULL);
	if (ret) {
		mlog_errno(ret);
		goto unlock;
	}

	desc = &wc->w_desc[0];

	p_blkno = ocfs2_clusters_to_blocks(inode->i_sb, desc->c_phys);
	BUG_ON(p_blkno == 0);
	p_blkno += iblock & (u64)(ocfs2_clusters_to_blocks(inode->i_sb, 1) - 1);

	map_bh(bh_result, inode->i_sb, p_blkno);
	bh_result->b_size = len;
	if (desc->c_needs_zero)
		set_buffer_new(bh_result);

	if (iblock > endblk)
		set_buffer_new(bh_result);

	/* May sleep in end_io. It should not happen in a irq context. So defer
	 * it to dio work queue. */
	set_buffer_defer_completion(bh_result);

	if (!list_empty(&wc->w_unwritten_list)) {
		struct ocfs2_unwritten_extent *ue = NULL;

		ue = list_first_entry(&wc->w_unwritten_list,
				      struct ocfs2_unwritten_extent,
				      ue_node);
		BUG_ON(ue->ue_cpos != desc->c_cpos);
		/* The physical address may be 0, fill it. */
		ue->ue_phys = desc->c_phys;

		list_splice_tail_init(&wc->w_unwritten_list, &dwc->dw_zero_list);
		dwc->dw_zero_count += wc->w_unwritten_count;
	}

	ret = ocfs2_write_end_nolock(inode->i_mapping, pos, len, len, wc);
	BUG_ON(ret != len);
	ret = 0;
unlock:
	up_write(&oi->ip_alloc_sem);
	ocfs2_inode_unlock(inode, 1);
	brelse(di_bh);
out:
	if (ret < 0)
		ret = -EIO;
	return ret;
}

static int ocfs2_dio_end_io_write(struct inode *inode,
				  struct ocfs2_dio_write_ctxt *dwc,
				  loff_t offset,
				  ssize_t bytes)
{
	struct ocfs2_cached_dealloc_ctxt dealloc;
	struct ocfs2_extent_tree et;
	struct ocfs2_super *osb = OCFS2_SB(inode->i_sb);
	struct ocfs2_inode_info *oi = OCFS2_I(inode);
	struct ocfs2_unwritten_extent *ue = NULL;
	struct buffer_head *di_bh = NULL;
	struct ocfs2_dinode *di;
	struct ocfs2_alloc_context *data_ac = NULL;
	struct ocfs2_alloc_context *meta_ac = NULL;
	handle_t *handle = NULL;
	loff_t end = offset + bytes;
	int ret = 0, credits = 0;

	ocfs2_init_dealloc_ctxt(&dealloc);

	/* We do clear unwritten, delete orphan, change i_size here. If neither
	 * of these happen, we can skip all this. */
	if (list_empty(&dwc->dw_zero_list) &&
	    end <= i_size_read(inode) &&
	    !dwc->dw_orphaned)
		goto out;

	ret = ocfs2_inode_lock(inode, &di_bh, 1);
	if (ret < 0) {
		mlog_errno(ret);
		goto out;
	}

	down_write(&oi->ip_alloc_sem);

	/* Delete orphan before acquire i_rwsem. */
	if (dwc->dw_orphaned) {
		BUG_ON(dwc->dw_writer_pid != task_pid_nr(current));

		end = end > i_size_read(inode) ? end : 0;

		ret = ocfs2_del_inode_from_orphan(osb, inode, di_bh,
				!!end, end);
		if (ret < 0)
			mlog_errno(ret);
	}

	di = (struct ocfs2_dinode *)di_bh->b_data;

	ocfs2_init_dinode_extent_tree(&et, INODE_CACHE(inode), di_bh);

	/* Attach dealloc with extent tree in case that we may reuse extents
	 * which are already unlinked from current extent tree due to extent
	 * rotation and merging.
	 */
	et.et_dealloc = &dealloc;

	ret = ocfs2_lock_allocators(inode, &et, 0, dwc->dw_zero_count*2,
				    &data_ac, &meta_ac);
	if (ret) {
		mlog_errno(ret);
		goto unlock;
	}

	credits = ocfs2_calc_extend_credits(inode->i_sb, &di->id2.i_list);

	handle = ocfs2_start_trans(osb, credits);
	if (IS_ERR(handle)) {
		ret = PTR_ERR(handle);
		mlog_errno(ret);
		goto unlock;
	}
	ret = ocfs2_journal_access_di(handle, INODE_CACHE(inode), di_bh,
				      OCFS2_JOURNAL_ACCESS_WRITE);
	if (ret) {
		mlog_errno(ret);
		goto commit;
	}

	list_for_each_entry(ue, &dwc->dw_zero_list, ue_node) {
		ret = ocfs2_mark_extent_written(inode, &et, handle,
						ue->ue_cpos, 1,
						ue->ue_phys,
						meta_ac, &dealloc);
		if (ret < 0) {
			mlog_errno(ret);
			break;
		}
	}

	if (end > i_size_read(inode)) {
		ret = ocfs2_set_inode_size(handle, inode, di_bh, end);
		if (ret < 0)
			mlog_errno(ret);
	}
commit:
	ocfs2_commit_trans(osb, handle);
unlock:
	up_write(&oi->ip_alloc_sem);
	ocfs2_inode_unlock(inode, 1);
	brelse(di_bh);
out:
	if (data_ac)
		ocfs2_free_alloc_context(data_ac);
	if (meta_ac)
		ocfs2_free_alloc_context(meta_ac);
	ocfs2_run_deallocs(osb, &dealloc);
	ocfs2_dio_free_write_ctx(inode, dwc);

	return ret;
}

/*
 * ocfs2_dio_end_io is called by the dio core when a dio is finished.  We're
 * particularly interested in the aio/dio case.  We use the rw_lock DLM lock
 * to protect io on one node from truncation on another.
 */
static int ocfs2_dio_end_io(struct kiocb *iocb,
			    loff_t offset,
			    ssize_t bytes,
			    void *private)
{
	struct inode *inode = file_inode(iocb->ki_filp);
	int level;
	int ret = 0;

	/* this io's submitter should not have unlocked this before we could */
	BUG_ON(!ocfs2_iocb_is_rw_locked(iocb));

	if (bytes <= 0)
		mlog_ratelimited(ML_ERROR, "Direct IO failed, bytes = %lld",
				 (long long)bytes);
	if (private) {
		if (bytes > 0)
			ret = ocfs2_dio_end_io_write(inode, private, offset,
						     bytes);
		else
			ocfs2_dio_free_write_ctx(inode, private);
	}

	ocfs2_iocb_clear_rw_locked(iocb);

	level = ocfs2_iocb_rw_locked_level(iocb);
	ocfs2_rw_unlock(inode, level);
	return ret;
}

static ssize_t ocfs2_direct_IO(struct kiocb *iocb, struct iov_iter *iter)
{
	struct file *file = iocb->ki_filp;
	struct inode *inode = file->f_mapping->host;
	struct ocfs2_super *osb = OCFS2_SB(inode->i_sb);
	get_block_t *get_block;

	/*
	 * Fallback to buffered I/O if we see an inode without
	 * extents.
	 */
	if (OCFS2_I(inode)->ip_dyn_features & OCFS2_INLINE_DATA_FL)
		return 0;

	/* Fallback to buffered I/O if we do not support append dio. */
	if (iocb->ki_pos + iter->count > i_size_read(inode) &&
	    !ocfs2_supports_append_dio(osb))
		return 0;

	if (iov_iter_rw(iter) == READ)
		get_block = ocfs2_lock_get_block;
	else
		get_block = ocfs2_dio_wr_get_block;

	return __blockdev_direct_IO(iocb, inode, inode->i_sb->s_bdev,
				    iter, get_block,
				    ocfs2_dio_end_io, 0);
}

const struct address_space_operations ocfs2_aops = {
	.dirty_folio		= block_dirty_folio,
	.read_folio		= ocfs2_read_folio,
	.readahead		= ocfs2_readahead,
	.writepage		= ocfs2_writepage,
	.write_begin		= ocfs2_write_begin,
	.write_end		= ocfs2_write_end,
	.bmap			= ocfs2_bmap,
	.direct_IO		= ocfs2_direct_IO,
	.invalidate_folio	= block_invalidate_folio,
	.release_folio		= ocfs2_release_folio,
	.migrate_folio		= buffer_migrate_folio,
	.is_partially_uptodate	= block_is_partially_uptodate,
	.error_remove_page	= generic_error_remove_page,
};<|MERGE_RESOLUTION|>--- conflicted
+++ resolved
@@ -1994,12 +1994,8 @@
 			 * put page & buffer dirty bits into inconsistent
 			 * state.
 			 */
-<<<<<<< HEAD
-			block_invalidatepage(wc->w_target_page, 0, PAGE_SIZE);
-=======
 			block_invalidate_folio(page_folio(wc->w_target_page),
 						0, PAGE_SIZE);
->>>>>>> eb3cdb58
 		}
 	}
 	if (wc->w_target_page)
