// SPDX-License-Identifier: GPL-2.0-or-later
/*
 * Copyright (C) 2004, 2005 Oracle.  All rights reserved.
 */

#include <linux/kernel.h>
#include <linux/sched.h>
#include <linux/jiffies.h>
#include <linux/module.h>
#include <linux/fs.h>
#include <linux/bio.h>
#include <linux/blkdev.h>
#include <linux/delay.h>
#include <linux/file.h>
#include <linux/kthread.h>
#include <linux/configfs.h>
#include <linux/random.h>
#include <linux/crc32.h>
#include <linux/time.h>
#include <linux/debugfs.h>
#include <linux/slab.h>
#include <linux/bitmap.h>
#include <linux/ktime.h>
#include "heartbeat.h"
#include "tcp.h"
#include "nodemanager.h"
#include "quorum.h"

#include "masklog.h"


/*
 * The first heartbeat pass had one global thread that would serialize all hb
 * callback calls.  This global serializing sem should only be removed once
 * we've made sure that all callees can deal with being called concurrently
 * from multiple hb region threads.
 */
static DECLARE_RWSEM(o2hb_callback_sem);

/*
 * multiple hb threads are watching multiple regions.  A node is live
 * whenever any of the threads sees activity from the node in its region.
 */
static DEFINE_SPINLOCK(o2hb_live_lock);
static struct list_head o2hb_live_slots[O2NM_MAX_NODES];
static unsigned long o2hb_live_node_bitmap[BITS_TO_LONGS(O2NM_MAX_NODES)];
static LIST_HEAD(o2hb_node_events);
static DECLARE_WAIT_QUEUE_HEAD(o2hb_steady_queue);

/*
 * In global heartbeat, we maintain a series of region bitmaps.
 * 	- o2hb_region_bitmap allows us to limit the region number to max region.
 * 	- o2hb_live_region_bitmap tracks live regions (seen steady iterations).
 * 	- o2hb_quorum_region_bitmap tracks live regions that have seen all nodes
 * 		heartbeat on it.
 * 	- o2hb_failed_region_bitmap tracks the regions that have seen io timeouts.
 */
static unsigned long o2hb_region_bitmap[BITS_TO_LONGS(O2NM_MAX_REGIONS)];
static unsigned long o2hb_live_region_bitmap[BITS_TO_LONGS(O2NM_MAX_REGIONS)];
static unsigned long o2hb_quorum_region_bitmap[BITS_TO_LONGS(O2NM_MAX_REGIONS)];
static unsigned long o2hb_failed_region_bitmap[BITS_TO_LONGS(O2NM_MAX_REGIONS)];

#define O2HB_DB_TYPE_LIVENODES		0
#define O2HB_DB_TYPE_LIVEREGIONS	1
#define O2HB_DB_TYPE_QUORUMREGIONS	2
#define O2HB_DB_TYPE_FAILEDREGIONS	3
#define O2HB_DB_TYPE_REGION_LIVENODES	4
#define O2HB_DB_TYPE_REGION_NUMBER	5
#define O2HB_DB_TYPE_REGION_ELAPSED_TIME	6
#define O2HB_DB_TYPE_REGION_PINNED	7
struct o2hb_debug_buf {
	int db_type;
	int db_size;
	int db_len;
	void *db_data;
};

static struct o2hb_debug_buf *o2hb_db_livenodes;
static struct o2hb_debug_buf *o2hb_db_liveregions;
static struct o2hb_debug_buf *o2hb_db_quorumregions;
static struct o2hb_debug_buf *o2hb_db_failedregions;

#define O2HB_DEBUG_DIR			"o2hb"
#define O2HB_DEBUG_LIVENODES		"livenodes"
#define O2HB_DEBUG_LIVEREGIONS		"live_regions"
#define O2HB_DEBUG_QUORUMREGIONS	"quorum_regions"
#define O2HB_DEBUG_FAILEDREGIONS	"failed_regions"
#define O2HB_DEBUG_REGION_NUMBER	"num"
#define O2HB_DEBUG_REGION_ELAPSED_TIME	"elapsed_time_in_ms"
#define O2HB_DEBUG_REGION_PINNED	"pinned"

static struct dentry *o2hb_debug_dir;

static LIST_HEAD(o2hb_all_regions);

static struct o2hb_callback {
	struct list_head list;
} o2hb_callbacks[O2HB_NUM_CB];

static struct o2hb_callback *hbcall_from_type(enum o2hb_callback_type type);

enum o2hb_heartbeat_modes {
	O2HB_HEARTBEAT_LOCAL		= 0,
	O2HB_HEARTBEAT_GLOBAL,
	O2HB_HEARTBEAT_NUM_MODES,
};

static const char *o2hb_heartbeat_mode_desc[O2HB_HEARTBEAT_NUM_MODES] = {
	"local",	/* O2HB_HEARTBEAT_LOCAL */
	"global",	/* O2HB_HEARTBEAT_GLOBAL */
};

unsigned int o2hb_dead_threshold = O2HB_DEFAULT_DEAD_THRESHOLD;
static unsigned int o2hb_heartbeat_mode = O2HB_HEARTBEAT_LOCAL;

/*
 * o2hb_dependent_users tracks the number of registered callbacks that depend
 * on heartbeat. o2net and o2dlm are two entities that register this callback.
 * However only o2dlm depends on the heartbeat. It does not want the heartbeat
 * to stop while a dlm domain is still active.
 */
static unsigned int o2hb_dependent_users;

/*
 * In global heartbeat mode, all regions are pinned if there are one or more
 * dependent users and the quorum region count is <= O2HB_PIN_CUT_OFF. All
 * regions are unpinned if the region count exceeds the cut off or the number
 * of dependent users falls to zero.
 */
#define O2HB_PIN_CUT_OFF		3

/*
 * In local heartbeat mode, we assume the dlm domain name to be the same as
 * region uuid. This is true for domains created for the file system but not
 * necessarily true for userdlm domains. This is a known limitation.
 *
 * In global heartbeat mode, we pin/unpin all o2hb regions. This solution
 * works for both file system and userdlm domains.
 */
static int o2hb_region_pin(const char *region_uuid);
static void o2hb_region_unpin(const char *region_uuid);

/* Only sets a new threshold if there are no active regions.
 *
 * No locking or otherwise interesting code is required for reading
 * o2hb_dead_threshold as it can't change once regions are active and
 * it's not interesting to anyone until then anyway. */
static void o2hb_dead_threshold_set(unsigned int threshold)
{
	if (threshold > O2HB_MIN_DEAD_THRESHOLD) {
		spin_lock(&o2hb_live_lock);
		if (list_empty(&o2hb_all_regions))
			o2hb_dead_threshold = threshold;
		spin_unlock(&o2hb_live_lock);
	}
}

static int o2hb_global_heartbeat_mode_set(unsigned int hb_mode)
{
	int ret = -1;

	if (hb_mode < O2HB_HEARTBEAT_NUM_MODES) {
		spin_lock(&o2hb_live_lock);
		if (list_empty(&o2hb_all_regions)) {
			o2hb_heartbeat_mode = hb_mode;
			ret = 0;
		}
		spin_unlock(&o2hb_live_lock);
	}

	return ret;
}

struct o2hb_node_event {
	struct list_head        hn_item;
	enum o2hb_callback_type hn_event_type;
	struct o2nm_node        *hn_node;
	int                     hn_node_num;
};

struct o2hb_disk_slot {
	struct o2hb_disk_heartbeat_block *ds_raw_block;
	u8			ds_node_num;
	u64			ds_last_time;
	u64			ds_last_generation;
	u16			ds_equal_samples;
	u16			ds_changed_samples;
	struct list_head	ds_live_item;
};

/* each thread owns a region.. when we're asked to tear down the region
 * we ask the thread to stop, who cleans up the region */
struct o2hb_region {
	struct config_item	hr_item;

	struct list_head	hr_all_item;
	unsigned		hr_unclean_stop:1,
				hr_aborted_start:1,
				hr_item_pinned:1,
				hr_item_dropped:1,
				hr_node_deleted:1;

	/* protected by the hr_callback_sem */
	struct task_struct 	*hr_task;

	unsigned int		hr_blocks;
	unsigned long long	hr_start_block;

	unsigned int		hr_block_bits;
	unsigned int		hr_block_bytes;

	unsigned int		hr_slots_per_page;
	unsigned int		hr_num_pages;

	struct page             **hr_slot_data;
	struct file		*hr_bdev_file;
	struct o2hb_disk_slot	*hr_slots;

	/* live node map of this region */
	unsigned long		hr_live_node_bitmap[BITS_TO_LONGS(O2NM_MAX_NODES)];
	unsigned int		hr_region_num;

	struct dentry		*hr_debug_dir;
	struct o2hb_debug_buf	*hr_db_livenodes;
	struct o2hb_debug_buf	*hr_db_regnum;
	struct o2hb_debug_buf	*hr_db_elapsed_time;
	struct o2hb_debug_buf	*hr_db_pinned;

	/* let the person setting up hb wait for it to return until it
	 * has reached a 'steady' state.  This will be fixed when we have
	 * a more complete api that doesn't lead to this sort of fragility. */
	atomic_t		hr_steady_iterations;

	/* terminate o2hb thread if it does not reach steady state
	 * (hr_steady_iterations == 0) within hr_unsteady_iterations */
	atomic_t		hr_unsteady_iterations;

	unsigned int		hr_timeout_ms;

	/* randomized as the region goes up and down so that a node
	 * recognizes a node going up and down in one iteration */
	u64			hr_generation;

	struct delayed_work	hr_write_timeout_work;
	unsigned long		hr_last_timeout_start;

	/* negotiate timer, used to negotiate extending hb timeout. */
	struct delayed_work	hr_nego_timeout_work;
	unsigned long		hr_nego_node_bitmap[BITS_TO_LONGS(O2NM_MAX_NODES)];

	/* Used during o2hb_check_slot to hold a copy of the block
	 * being checked because we temporarily have to zero out the
	 * crc field. */
	struct o2hb_disk_heartbeat_block *hr_tmp_block;

	/* Message key for negotiate timeout message. */
	unsigned int		hr_key;
	struct list_head	hr_handler_list;

	/* last hb status, 0 for success, other value for error. */
	int			hr_last_hb_status;
};

static inline struct block_device *reg_bdev(struct o2hb_region *reg)
{
	return reg->hr_bdev_file ? file_bdev(reg->hr_bdev_file) : NULL;
}

struct o2hb_bio_wait_ctxt {
	atomic_t          wc_num_reqs;
	struct completion wc_io_complete;
	int               wc_error;
};

#define O2HB_NEGO_TIMEOUT_MS (O2HB_MAX_WRITE_TIMEOUT_MS/2)

enum {
	O2HB_NEGO_TIMEOUT_MSG = 1,
	O2HB_NEGO_APPROVE_MSG = 2,
};

struct o2hb_nego_msg {
	u8 node_num;
};

static void o2hb_write_timeout(struct work_struct *work)
{
	int failed, quorum;
	struct o2hb_region *reg =
		container_of(work, struct o2hb_region,
			     hr_write_timeout_work.work);

	mlog(ML_ERROR, "Heartbeat write timeout to device %pg after %u "
	     "milliseconds\n", reg_bdev(reg),
	     jiffies_to_msecs(jiffies - reg->hr_last_timeout_start));

	if (o2hb_global_heartbeat_active()) {
		spin_lock(&o2hb_live_lock);
		if (test_bit(reg->hr_region_num, o2hb_quorum_region_bitmap))
			set_bit(reg->hr_region_num, o2hb_failed_region_bitmap);
		failed = bitmap_weight(o2hb_failed_region_bitmap,
					O2NM_MAX_REGIONS);
		quorum = bitmap_weight(o2hb_quorum_region_bitmap,
					O2NM_MAX_REGIONS);
		spin_unlock(&o2hb_live_lock);

		mlog(ML_HEARTBEAT, "Number of regions %d, failed regions %d\n",
		     quorum, failed);

		/*
		 * Fence if the number of failed regions >= half the number
		 * of  quorum regions
		 */
		if ((failed << 1) < quorum)
			return;
	}

	o2quo_disk_timeout();
}

static void o2hb_arm_timeout(struct o2hb_region *reg)
{
	/* Arm writeout only after thread reaches steady state */
	if (atomic_read(&reg->hr_steady_iterations) != 0)
		return;

	mlog(ML_HEARTBEAT, "Queue write timeout for %u ms\n",
	     O2HB_MAX_WRITE_TIMEOUT_MS);

	if (o2hb_global_heartbeat_active()) {
		spin_lock(&o2hb_live_lock);
		clear_bit(reg->hr_region_num, o2hb_failed_region_bitmap);
		spin_unlock(&o2hb_live_lock);
	}
	cancel_delayed_work(&reg->hr_write_timeout_work);
	schedule_delayed_work(&reg->hr_write_timeout_work,
			      msecs_to_jiffies(O2HB_MAX_WRITE_TIMEOUT_MS));

	cancel_delayed_work(&reg->hr_nego_timeout_work);
	/* negotiate timeout must be less than write timeout. */
	schedule_delayed_work(&reg->hr_nego_timeout_work,
			      msecs_to_jiffies(O2HB_NEGO_TIMEOUT_MS));
	bitmap_zero(reg->hr_nego_node_bitmap, O2NM_MAX_NODES);
}

static void o2hb_disarm_timeout(struct o2hb_region *reg)
{
	cancel_delayed_work_sync(&reg->hr_write_timeout_work);
	cancel_delayed_work_sync(&reg->hr_nego_timeout_work);
}

static int o2hb_send_nego_msg(int key, int type, u8 target)
{
	struct o2hb_nego_msg msg;
	int status, ret;

	msg.node_num = o2nm_this_node();
again:
	ret = o2net_send_message(type, key, &msg, sizeof(msg),
			target, &status);

	if (ret == -EAGAIN || ret == -ENOMEM) {
		msleep(100);
		goto again;
	}

	return ret;
}

static void o2hb_nego_timeout(struct work_struct *work)
{
	unsigned long live_node_bitmap[BITS_TO_LONGS(O2NM_MAX_NODES)];
	int master_node, i, ret;
	struct o2hb_region *reg;

	reg = container_of(work, struct o2hb_region, hr_nego_timeout_work.work);
	/* don't negotiate timeout if last hb failed since it is very
	 * possible io failed. Should let write timeout fence self.
	 */
	if (reg->hr_last_hb_status)
		return;

	o2hb_fill_node_map(live_node_bitmap, O2NM_MAX_NODES);
	/* lowest node as master node to make negotiate decision. */
	master_node = find_first_bit(live_node_bitmap, O2NM_MAX_NODES);

	if (master_node == o2nm_this_node()) {
		if (!test_bit(master_node, reg->hr_nego_node_bitmap)) {
			printk(KERN_NOTICE "o2hb: node %d hb write hung for %ds on region %s (%pg).\n",
				o2nm_this_node(), O2HB_NEGO_TIMEOUT_MS/1000,
				config_item_name(&reg->hr_item), reg_bdev(reg));
			set_bit(master_node, reg->hr_nego_node_bitmap);
		}
		if (!bitmap_equal(reg->hr_nego_node_bitmap, live_node_bitmap,
				  O2NM_MAX_NODES)) {
			/* check negotiate bitmap every second to do timeout
			 * approve decision.
			 */
			schedule_delayed_work(&reg->hr_nego_timeout_work,
				msecs_to_jiffies(1000));

			return;
		}

		printk(KERN_NOTICE "o2hb: all nodes hb write hung, maybe region %s (%pg) is down.\n",
			config_item_name(&reg->hr_item),
			reg_bdev(reg));
		/* approve negotiate timeout request. */
		o2hb_arm_timeout(reg);

		i = -1;
		while ((i = find_next_bit(live_node_bitmap,
				O2NM_MAX_NODES, i + 1)) < O2NM_MAX_NODES) {
			if (i == master_node)
				continue;

			mlog(ML_HEARTBEAT, "send NEGO_APPROVE msg to node %d\n", i);
			ret = o2hb_send_nego_msg(reg->hr_key,
					O2HB_NEGO_APPROVE_MSG, i);
			if (ret)
				mlog(ML_ERROR, "send NEGO_APPROVE msg to node %d fail %d\n",
					i, ret);
		}
	} else {
		/* negotiate timeout with master node. */
		printk(KERN_NOTICE "o2hb: node %d hb write hung for %ds on region %s (%pg), negotiate timeout with node %d.\n",
			o2nm_this_node(), O2HB_NEGO_TIMEOUT_MS/1000, config_item_name(&reg->hr_item),
			reg_bdev(reg), master_node);
		ret = o2hb_send_nego_msg(reg->hr_key, O2HB_NEGO_TIMEOUT_MSG,
				master_node);
		if (ret)
			mlog(ML_ERROR, "send NEGO_TIMEOUT msg to node %d fail %d\n",
				master_node, ret);
	}
}

static int o2hb_nego_timeout_handler(struct o2net_msg *msg, u32 len, void *data,
				void **ret_data)
{
	struct o2hb_region *reg = data;
	struct o2hb_nego_msg *nego_msg;

	nego_msg = (struct o2hb_nego_msg *)msg->buf;
	printk(KERN_NOTICE "o2hb: receive negotiate timeout message from node %d on region %s (%pg).\n",
		nego_msg->node_num, config_item_name(&reg->hr_item),
		reg_bdev(reg));
	if (nego_msg->node_num < O2NM_MAX_NODES)
		set_bit(nego_msg->node_num, reg->hr_nego_node_bitmap);
	else
		mlog(ML_ERROR, "got nego timeout message from bad node.\n");

	return 0;
}

static int o2hb_nego_approve_handler(struct o2net_msg *msg, u32 len, void *data,
				void **ret_data)
{
	struct o2hb_region *reg = data;

	printk(KERN_NOTICE "o2hb: negotiate timeout approved by master node on region %s (%pg).\n",
		config_item_name(&reg->hr_item), reg_bdev(reg));
	o2hb_arm_timeout(reg);
	return 0;
}

static inline void o2hb_bio_wait_init(struct o2hb_bio_wait_ctxt *wc)
{
	atomic_set(&wc->wc_num_reqs, 1);
	init_completion(&wc->wc_io_complete);
	wc->wc_error = 0;
}

/* Used in error paths too */
static inline void o2hb_bio_wait_dec(struct o2hb_bio_wait_ctxt *wc,
				     unsigned int num)
{
	/* sadly atomic_sub_and_test() isn't available on all platforms.  The
	 * good news is that the fast path only completes one at a time */
	while(num--) {
		if (atomic_dec_and_test(&wc->wc_num_reqs)) {
			BUG_ON(num > 0);
			complete(&wc->wc_io_complete);
		}
	}
}

static void o2hb_wait_on_io(struct o2hb_bio_wait_ctxt *wc)
{
	o2hb_bio_wait_dec(wc, 1);
	wait_for_completion(&wc->wc_io_complete);
}

static void o2hb_bio_end_io(struct bio *bio)
{
	struct o2hb_bio_wait_ctxt *wc = bio->bi_private;

	if (bio->bi_status) {
		mlog(ML_ERROR, "IO Error %d\n", bio->bi_status);
		wc->wc_error = blk_status_to_errno(bio->bi_status);
	}

	o2hb_bio_wait_dec(wc, 1);
	bio_put(bio);
}

/* Setup a Bio to cover I/O against num_slots slots starting at
 * start_slot. */
static struct bio *o2hb_setup_one_bio(struct o2hb_region *reg,
				      struct o2hb_bio_wait_ctxt *wc,
				      unsigned int *current_slot,
				      unsigned int max_slots, blk_opf_t opf)
{
	int len, current_page;
	unsigned int vec_len, vec_start;
	unsigned int bits = reg->hr_block_bits;
	unsigned int spp = reg->hr_slots_per_page;
	unsigned int cs = *current_slot;
	struct bio *bio;
	struct page *page;

	/* Testing has shown this allocation to take long enough under
	 * GFP_KERNEL that the local node can get fenced. It would be
	 * nicest if we could pre-allocate these bios and avoid this
	 * all together. */
	bio = bio_alloc(reg_bdev(reg), 16, opf, GFP_ATOMIC);
	if (!bio) {
		mlog(ML_ERROR, "Could not alloc slots BIO!\n");
		bio = ERR_PTR(-ENOMEM);
		goto bail;
	}

	/* Must put everything in 512 byte sectors for the bio... */
	bio->bi_iter.bi_sector = (reg->hr_start_block + cs) << (bits - 9);
	bio->bi_private = wc;
	bio->bi_end_io = o2hb_bio_end_io;

	vec_start = (cs << bits) % PAGE_SIZE;
	while(cs < max_slots) {
		current_page = cs / spp;
		page = reg->hr_slot_data[current_page];

		vec_len = min(PAGE_SIZE - vec_start,
			      (max_slots-cs) * (PAGE_SIZE/spp) );

		mlog(ML_HB_BIO, "page %d, vec_len = %u, vec_start = %u\n",
		     current_page, vec_len, vec_start);

		len = bio_add_page(bio, page, vec_len, vec_start);
		if (len != vec_len) break;

		cs += vec_len / (PAGE_SIZE/spp);
		vec_start = 0;
	}

bail:
	*current_slot = cs;
	return bio;
}

static int o2hb_read_slots(struct o2hb_region *reg,
			   unsigned int begin_slot,
			   unsigned int max_slots)
{
	unsigned int current_slot = begin_slot;
	int status;
	struct o2hb_bio_wait_ctxt wc;
	struct bio *bio;

	o2hb_bio_wait_init(&wc);

	while(current_slot < max_slots) {
		bio = o2hb_setup_one_bio(reg, &wc, &current_slot, max_slots,
					 REQ_OP_READ);
		if (IS_ERR(bio)) {
			status = PTR_ERR(bio);
			mlog_errno(status);
			goto bail_and_wait;
		}

		atomic_inc(&wc.wc_num_reqs);
		submit_bio(bio);
	}

	status = 0;

bail_and_wait:
	o2hb_wait_on_io(&wc);
	if (wc.wc_error && !status)
		status = wc.wc_error;

	return status;
}

static int o2hb_issue_node_write(struct o2hb_region *reg,
				 struct o2hb_bio_wait_ctxt *write_wc)
{
	int status;
	unsigned int slot;
	struct bio *bio;

	o2hb_bio_wait_init(write_wc);

	slot = o2nm_this_node();

	bio = o2hb_setup_one_bio(reg, write_wc, &slot, slot+1,
				 REQ_OP_WRITE | REQ_SYNC);
	if (IS_ERR(bio)) {
		status = PTR_ERR(bio);
		mlog_errno(status);
		goto bail;
	}

	atomic_inc(&write_wc->wc_num_reqs);
	submit_bio(bio);

	status = 0;
bail:
	return status;
}

static u32 o2hb_compute_block_crc_le(struct o2hb_region *reg,
				     struct o2hb_disk_heartbeat_block *hb_block)
{
	__le32 old_cksum;
	u32 ret;

	/* We want to compute the block crc with a 0 value in the
	 * hb_cksum field. Save it off here and replace after the
	 * crc. */
	old_cksum = hb_block->hb_cksum;
	hb_block->hb_cksum = 0;

	ret = crc32_le(0, (unsigned char *) hb_block, reg->hr_block_bytes);

	hb_block->hb_cksum = old_cksum;

	return ret;
}

static void o2hb_dump_slot(struct o2hb_disk_heartbeat_block *hb_block)
{
	mlog(ML_ERROR, "Dump slot information: seq = 0x%llx, node = %u, "
	     "cksum = 0x%x, generation 0x%llx\n",
	     (long long)le64_to_cpu(hb_block->hb_seq),
	     hb_block->hb_node, le32_to_cpu(hb_block->hb_cksum),
	     (long long)le64_to_cpu(hb_block->hb_generation));
}

static int o2hb_verify_crc(struct o2hb_region *reg,
			   struct o2hb_disk_heartbeat_block *hb_block)
{
	u32 read, computed;

	read = le32_to_cpu(hb_block->hb_cksum);
	computed = o2hb_compute_block_crc_le(reg, hb_block);

	return read == computed;
}

/*
 * Compare the slot data with what we wrote in the last iteration.
 * If the match fails, print an appropriate error message. This is to
 * detect errors like... another node hearting on the same slot,
 * flaky device that is losing writes, etc.
 * Returns 1 if check succeeds, 0 otherwise.
 */
static int o2hb_check_own_slot(struct o2hb_region *reg)
{
	struct o2hb_disk_slot *slot;
	struct o2hb_disk_heartbeat_block *hb_block;
	char *errstr;

	slot = &reg->hr_slots[o2nm_this_node()];
	/* Don't check on our 1st timestamp */
	if (!slot->ds_last_time)
		return 0;

	hb_block = slot->ds_raw_block;
	if (le64_to_cpu(hb_block->hb_seq) == slot->ds_last_time &&
	    le64_to_cpu(hb_block->hb_generation) == slot->ds_last_generation &&
	    hb_block->hb_node == slot->ds_node_num)
		return 1;

#define ERRSTR1		"Another node is heartbeating on device"
#define ERRSTR2		"Heartbeat generation mismatch on device"
#define ERRSTR3		"Heartbeat sequence mismatch on device"

	if (hb_block->hb_node != slot->ds_node_num)
		errstr = ERRSTR1;
	else if (le64_to_cpu(hb_block->hb_generation) !=
		 slot->ds_last_generation)
		errstr = ERRSTR2;
	else
		errstr = ERRSTR3;

	mlog(ML_ERROR, "%s (%pg): expected(%u:0x%llx, 0x%llx), "
	     "ondisk(%u:0x%llx, 0x%llx)\n", errstr, reg_bdev(reg),
	     slot->ds_node_num, (unsigned long long)slot->ds_last_generation,
	     (unsigned long long)slot->ds_last_time, hb_block->hb_node,
	     (unsigned long long)le64_to_cpu(hb_block->hb_generation),
	     (unsigned long long)le64_to_cpu(hb_block->hb_seq));

	return 0;
}

static inline void o2hb_prepare_block(struct o2hb_region *reg,
				      u64 generation)
{
	int node_num;
	u64 cputime;
	struct o2hb_disk_slot *slot;
	struct o2hb_disk_heartbeat_block *hb_block;

	node_num = o2nm_this_node();
	slot = &reg->hr_slots[node_num];

	hb_block = (struct o2hb_disk_heartbeat_block *)slot->ds_raw_block;
	memset(hb_block, 0, reg->hr_block_bytes);
	/* TODO: time stuff */
	cputime = ktime_get_real_seconds();
	if (!cputime)
		cputime = 1;

	hb_block->hb_seq = cpu_to_le64(cputime);
	hb_block->hb_node = node_num;
	hb_block->hb_generation = cpu_to_le64(generation);
	hb_block->hb_dead_ms = cpu_to_le32(o2hb_dead_threshold * O2HB_REGION_TIMEOUT_MS);

	/* This step must always happen last! */
	hb_block->hb_cksum = cpu_to_le32(o2hb_compute_block_crc_le(reg,
								   hb_block));

	mlog(ML_HB_BIO, "our node generation = 0x%llx, cksum = 0x%x\n",
	     (long long)generation,
	     le32_to_cpu(hb_block->hb_cksum));
}

static void o2hb_fire_callbacks(struct o2hb_callback *hbcall,
				struct o2nm_node *node,
				int idx)
{
	struct o2hb_callback_func *f;

	list_for_each_entry(f, &hbcall->list, hc_item) {
		mlog(ML_HEARTBEAT, "calling funcs %p\n", f);
		(f->hc_func)(node, idx, f->hc_data);
	}
}

/* Will run the list in order until we process the passed event */
static void o2hb_run_event_list(struct o2hb_node_event *queued_event)
{
	struct o2hb_callback *hbcall;
	struct o2hb_node_event *event;

	/* Holding callback sem assures we don't alter the callback
	 * lists when doing this, and serializes ourselves with other
	 * processes wanting callbacks. */
	down_write(&o2hb_callback_sem);

	spin_lock(&o2hb_live_lock);
	while (!list_empty(&o2hb_node_events)
	       && !list_empty(&queued_event->hn_item)) {
		event = list_entry(o2hb_node_events.next,
				   struct o2hb_node_event,
				   hn_item);
		list_del_init(&event->hn_item);
		spin_unlock(&o2hb_live_lock);

		mlog(ML_HEARTBEAT, "Node %s event for %d\n",
		     event->hn_event_type == O2HB_NODE_UP_CB ? "UP" : "DOWN",
		     event->hn_node_num);

		hbcall = hbcall_from_type(event->hn_event_type);

		/* We should *never* have gotten on to the list with a
		 * bad type... This isn't something that we should try
		 * to recover from. */
		BUG_ON(IS_ERR(hbcall));

		o2hb_fire_callbacks(hbcall, event->hn_node, event->hn_node_num);

		spin_lock(&o2hb_live_lock);
	}
	spin_unlock(&o2hb_live_lock);

	up_write(&o2hb_callback_sem);
}

static void o2hb_queue_node_event(struct o2hb_node_event *event,
				  enum o2hb_callback_type type,
				  struct o2nm_node *node,
				  int node_num)
{
	assert_spin_locked(&o2hb_live_lock);

	BUG_ON((!node) && (type != O2HB_NODE_DOWN_CB));

	event->hn_event_type = type;
	event->hn_node = node;
	event->hn_node_num = node_num;

	mlog(ML_HEARTBEAT, "Queue node %s event for node %d\n",
	     type == O2HB_NODE_UP_CB ? "UP" : "DOWN", node_num);

	list_add_tail(&event->hn_item, &o2hb_node_events);
}

static void o2hb_shutdown_slot(struct o2hb_disk_slot *slot)
{
	struct o2hb_node_event event =
		{ .hn_item = LIST_HEAD_INIT(event.hn_item), };
	struct o2nm_node *node;
	int queued = 0;

	node = o2nm_get_node_by_num(slot->ds_node_num);
	if (!node)
		return;

	spin_lock(&o2hb_live_lock);
	if (!list_empty(&slot->ds_live_item)) {
		mlog(ML_HEARTBEAT, "Shutdown, node %d leaves region\n",
		     slot->ds_node_num);

		list_del_init(&slot->ds_live_item);

		if (list_empty(&o2hb_live_slots[slot->ds_node_num])) {
			clear_bit(slot->ds_node_num, o2hb_live_node_bitmap);

			o2hb_queue_node_event(&event, O2HB_NODE_DOWN_CB, node,
					      slot->ds_node_num);
			queued = 1;
		}
	}
	spin_unlock(&o2hb_live_lock);

	if (queued)
		o2hb_run_event_list(&event);

	o2nm_node_put(node);
}

static void o2hb_set_quorum_device(struct o2hb_region *reg)
{
	if (!o2hb_global_heartbeat_active())
		return;

	/* Prevent race with o2hb_heartbeat_group_drop_item() */
	if (kthread_should_stop())
		return;

	/* Tag region as quorum only after thread reaches steady state */
	if (atomic_read(&reg->hr_steady_iterations) != 0)
		return;

	spin_lock(&o2hb_live_lock);

	if (test_bit(reg->hr_region_num, o2hb_quorum_region_bitmap))
		goto unlock;

	/*
	 * A region can be added to the quorum only when it sees all
	 * live nodes heartbeat on it. In other words, the region has been
	 * added to all nodes.
	 */
	if (!bitmap_equal(reg->hr_live_node_bitmap, o2hb_live_node_bitmap,
			  O2NM_MAX_NODES))
		goto unlock;

	printk(KERN_NOTICE "o2hb: Region %s (%pg) is now a quorum device\n",
	       config_item_name(&reg->hr_item), reg_bdev(reg));

	set_bit(reg->hr_region_num, o2hb_quorum_region_bitmap);

	/*
	 * If global heartbeat active, unpin all regions if the
	 * region count > CUT_OFF
	 */
	if (bitmap_weight(o2hb_quorum_region_bitmap,
			   O2NM_MAX_REGIONS) > O2HB_PIN_CUT_OFF)
		o2hb_region_unpin(NULL);
unlock:
	spin_unlock(&o2hb_live_lock);
}

static int o2hb_check_slot(struct o2hb_region *reg,
			   struct o2hb_disk_slot *slot)
{
	int changed = 0, gen_changed = 0;
	struct o2hb_node_event event =
		{ .hn_item = LIST_HEAD_INIT(event.hn_item), };
	struct o2nm_node *node;
	struct o2hb_disk_heartbeat_block *hb_block = reg->hr_tmp_block;
	u64 cputime;
	unsigned int dead_ms = o2hb_dead_threshold * O2HB_REGION_TIMEOUT_MS;
	unsigned int slot_dead_ms;
	int tmp;
	int queued = 0;

	memcpy(hb_block, slot->ds_raw_block, reg->hr_block_bytes);

	/*
	 * If a node is no longer configured but is still in the livemap, we
	 * may need to clear that bit from the livemap.
	 */
	node = o2nm_get_node_by_num(slot->ds_node_num);
	if (!node) {
		spin_lock(&o2hb_live_lock);
		tmp = test_bit(slot->ds_node_num, o2hb_live_node_bitmap);
		spin_unlock(&o2hb_live_lock);
		if (!tmp)
			return 0;
	}

	if (!o2hb_verify_crc(reg, hb_block)) {
		/* all paths from here will drop o2hb_live_lock for
		 * us. */
		spin_lock(&o2hb_live_lock);

		/* Don't print an error on the console in this case -
		 * a freshly formatted heartbeat area will not have a
		 * crc set on it. */
		if (list_empty(&slot->ds_live_item))
			goto out;

		/* The node is live but pushed out a bad crc. We
		 * consider it a transient miss but don't populate any
		 * other values as they may be junk. */
		mlog(ML_ERROR, "Node %d has written a bad crc to %pg\n",
		     slot->ds_node_num, reg_bdev(reg));
		o2hb_dump_slot(hb_block);

		slot->ds_equal_samples++;
		goto fire_callbacks;
	}

	/* we don't care if these wrap.. the state transitions below
	 * clear at the right places */
	cputime = le64_to_cpu(hb_block->hb_seq);
	if (slot->ds_last_time != cputime)
		slot->ds_changed_samples++;
	else
		slot->ds_equal_samples++;
	slot->ds_last_time = cputime;

	/* The node changed heartbeat generations. We assume this to
	 * mean it dropped off but came back before we timed out. We
	 * want to consider it down for the time being but don't want
	 * to lose any changed_samples state we might build up to
	 * considering it live again. */
	if (slot->ds_last_generation != le64_to_cpu(hb_block->hb_generation)) {
		gen_changed = 1;
		slot->ds_equal_samples = 0;
		mlog(ML_HEARTBEAT, "Node %d changed generation (0x%llx "
		     "to 0x%llx)\n", slot->ds_node_num,
		     (long long)slot->ds_last_generation,
		     (long long)le64_to_cpu(hb_block->hb_generation));
	}

	slot->ds_last_generation = le64_to_cpu(hb_block->hb_generation);

	mlog(ML_HEARTBEAT, "Slot %d gen 0x%llx cksum 0x%x "
	     "seq %llu last %llu changed %u equal %u\n",
	     slot->ds_node_num, (long long)slot->ds_last_generation,
	     le32_to_cpu(hb_block->hb_cksum),
	     (unsigned long long)le64_to_cpu(hb_block->hb_seq),
	     (unsigned long long)slot->ds_last_time, slot->ds_changed_samples,
	     slot->ds_equal_samples);

	spin_lock(&o2hb_live_lock);

fire_callbacks:
	/* dead nodes only come to life after some number of
	 * changes at any time during their dead time */
	if (list_empty(&slot->ds_live_item) &&
	    slot->ds_changed_samples >= O2HB_LIVE_THRESHOLD) {
		mlog(ML_HEARTBEAT, "Node %d (id 0x%llx) joined my region\n",
		     slot->ds_node_num, (long long)slot->ds_last_generation);

		set_bit(slot->ds_node_num, reg->hr_live_node_bitmap);

		/* first on the list generates a callback */
		if (list_empty(&o2hb_live_slots[slot->ds_node_num])) {
			mlog(ML_HEARTBEAT, "o2hb: Add node %d to live nodes "
			     "bitmap\n", slot->ds_node_num);
			set_bit(slot->ds_node_num, o2hb_live_node_bitmap);

			o2hb_queue_node_event(&event, O2HB_NODE_UP_CB, node,
					      slot->ds_node_num);

			changed = 1;
			queued = 1;
		}

		list_add_tail(&slot->ds_live_item,
			      &o2hb_live_slots[slot->ds_node_num]);

		slot->ds_equal_samples = 0;

		/* We want to be sure that all nodes agree on the
		 * number of milliseconds before a node will be
		 * considered dead. The self-fencing timeout is
		 * computed from this value, and a discrepancy might
		 * result in heartbeat calling a node dead when it
		 * hasn't self-fenced yet. */
		slot_dead_ms = le32_to_cpu(hb_block->hb_dead_ms);
		if (slot_dead_ms && slot_dead_ms != dead_ms) {
			/* TODO: Perhaps we can fail the region here. */
			mlog(ML_ERROR, "Node %d on device %pg has a dead count "
			     "of %u ms, but our count is %u ms.\n"
			     "Please double check your configuration values "
			     "for 'O2CB_HEARTBEAT_THRESHOLD'\n",
			     slot->ds_node_num, reg_bdev(reg),
			     slot_dead_ms, dead_ms);
		}
		goto out;
	}

	/* if the list is dead, we're done.. */
	if (list_empty(&slot->ds_live_item))
		goto out;

	/* live nodes only go dead after enough consequtive missed
	 * samples..  reset the missed counter whenever we see
	 * activity */
	if (slot->ds_equal_samples >= o2hb_dead_threshold || gen_changed) {
		mlog(ML_HEARTBEAT, "Node %d left my region\n",
		     slot->ds_node_num);

		clear_bit(slot->ds_node_num, reg->hr_live_node_bitmap);

		/* last off the live_slot generates a callback */
		list_del_init(&slot->ds_live_item);
		if (list_empty(&o2hb_live_slots[slot->ds_node_num])) {
			mlog(ML_HEARTBEAT, "o2hb: Remove node %d from live "
			     "nodes bitmap\n", slot->ds_node_num);
			clear_bit(slot->ds_node_num, o2hb_live_node_bitmap);

			/* node can be null */
			o2hb_queue_node_event(&event, O2HB_NODE_DOWN_CB,
					      node, slot->ds_node_num);

			changed = 1;
			queued = 1;
		}

		/* We don't clear this because the node is still
		 * actually writing new blocks. */
		if (!gen_changed)
			slot->ds_changed_samples = 0;
		goto out;
	}
	if (slot->ds_changed_samples) {
		slot->ds_changed_samples = 0;
		slot->ds_equal_samples = 0;
	}
out:
	spin_unlock(&o2hb_live_lock);

	if (queued)
		o2hb_run_event_list(&event);

	if (node)
		o2nm_node_put(node);
	return changed;
}

static int o2hb_highest_node(unsigned long *nodes, int numbits)
{
	return find_last_bit(nodes, numbits);
}

static int o2hb_lowest_node(unsigned long *nodes, int numbits)
{
	return find_first_bit(nodes, numbits);
}

static int o2hb_do_disk_heartbeat(struct o2hb_region *reg)
{
	int i, ret, highest_node, lowest_node;
	int membership_change = 0, own_slot_ok = 0;
	unsigned long configured_nodes[BITS_TO_LONGS(O2NM_MAX_NODES)];
	unsigned long live_node_bitmap[BITS_TO_LONGS(O2NM_MAX_NODES)];
	struct o2hb_bio_wait_ctxt write_wc;

	ret = o2nm_configured_node_map(configured_nodes,
				       sizeof(configured_nodes));
	if (ret) {
		mlog_errno(ret);
		goto bail;
	}

	/*
	 * If a node is not configured but is in the livemap, we still need
	 * to read the slot so as to be able to remove it from the livemap.
	 */
	o2hb_fill_node_map(live_node_bitmap, O2NM_MAX_NODES);
	i = -1;
	while ((i = find_next_bit(live_node_bitmap,
				  O2NM_MAX_NODES, i + 1)) < O2NM_MAX_NODES) {
		set_bit(i, configured_nodes);
	}

	highest_node = o2hb_highest_node(configured_nodes, O2NM_MAX_NODES);
	lowest_node = o2hb_lowest_node(configured_nodes, O2NM_MAX_NODES);
	if (highest_node >= O2NM_MAX_NODES || lowest_node >= O2NM_MAX_NODES) {
		mlog(ML_NOTICE, "o2hb: No configured nodes found!\n");
		ret = -EINVAL;
		goto bail;
	}

	/* No sense in reading the slots of nodes that don't exist
	 * yet. Of course, if the node definitions have holes in them
	 * then we're reading an empty slot anyway... Consider this
	 * best-effort. */
	ret = o2hb_read_slots(reg, lowest_node, highest_node + 1);
	if (ret < 0) {
		mlog_errno(ret);
		goto bail;
	}

	/* With an up to date view of the slots, we can check that no
	 * other node has been improperly configured to heartbeat in
	 * our slot. */
	own_slot_ok = o2hb_check_own_slot(reg);

	/* fill in the proper info for our next heartbeat */
	o2hb_prepare_block(reg, reg->hr_generation);

	ret = o2hb_issue_node_write(reg, &write_wc);
	if (ret < 0) {
		mlog_errno(ret);
		goto bail;
	}

	i = -1;
	while((i = find_next_bit(configured_nodes,
				 O2NM_MAX_NODES, i + 1)) < O2NM_MAX_NODES) {
		membership_change |= o2hb_check_slot(reg, &reg->hr_slots[i]);
	}

	/*
	 * We have to be sure we've advertised ourselves on disk
	 * before we can go to steady state.  This ensures that
	 * people we find in our steady state have seen us.
	 */
	o2hb_wait_on_io(&write_wc);
	if (write_wc.wc_error) {
		/* Do not re-arm the write timeout on I/O error - we
		 * can't be sure that the new block ever made it to
		 * disk */
		mlog(ML_ERROR, "Write error %d on device \"%pg\"\n",
		     write_wc.wc_error, reg_bdev(reg));
		ret = write_wc.wc_error;
		goto bail;
	}

	/* Skip disarming the timeout if own slot has stale/bad data */
	if (own_slot_ok) {
		o2hb_set_quorum_device(reg);
		o2hb_arm_timeout(reg);
		reg->hr_last_timeout_start = jiffies;
	}

bail:
	/* let the person who launched us know when things are steady */
	if (atomic_read(&reg->hr_steady_iterations) != 0) {
		if (!ret && own_slot_ok && !membership_change) {
			if (atomic_dec_and_test(&reg->hr_steady_iterations))
				wake_up(&o2hb_steady_queue);
		}
	}

	if (atomic_read(&reg->hr_steady_iterations) != 0) {
		if (atomic_dec_and_test(&reg->hr_unsteady_iterations)) {
			printk(KERN_NOTICE "o2hb: Unable to stabilize "
			       "heartbeat on region %s (%pg)\n",
			       config_item_name(&reg->hr_item),
			       reg_bdev(reg));
			atomic_set(&reg->hr_steady_iterations, 0);
			reg->hr_aborted_start = 1;
			wake_up(&o2hb_steady_queue);
			ret = -EIO;
		}
	}

	return ret;
}

/*
 * we ride the region ref that the region dir holds.  before the region
 * dir is removed and drops it ref it will wait to tear down this
 * thread.
 */
static int o2hb_thread(void *data)
{
	int i, ret;
	struct o2hb_region *reg = data;
	struct o2hb_bio_wait_ctxt write_wc;
	ktime_t before_hb, after_hb;
	unsigned int elapsed_msec;

	mlog(ML_HEARTBEAT|ML_KTHREAD, "hb thread running\n");

	set_user_nice(current, MIN_NICE);

	/* Pin node */
	ret = o2nm_depend_this_node();
	if (ret) {
		mlog(ML_ERROR, "Node has been deleted, ret = %d\n", ret);
		reg->hr_node_deleted = 1;
		wake_up(&o2hb_steady_queue);
		return 0;
	}

	while (!kthread_should_stop() &&
	       !reg->hr_unclean_stop && !reg->hr_aborted_start) {
		/* We track the time spent inside
		 * o2hb_do_disk_heartbeat so that we avoid more than
		 * hr_timeout_ms between disk writes. On busy systems
		 * this should result in a heartbeat which is less
		 * likely to time itself out. */
		before_hb = ktime_get_real();

		ret = o2hb_do_disk_heartbeat(reg);
		reg->hr_last_hb_status = ret;

		after_hb = ktime_get_real();

		elapsed_msec = (unsigned int)
				ktime_ms_delta(after_hb, before_hb);

		mlog(ML_HEARTBEAT,
		     "start = %lld, end = %lld, msec = %u, ret = %d\n",
		     before_hb, after_hb, elapsed_msec, ret);

		if (!kthread_should_stop() &&
		    elapsed_msec < reg->hr_timeout_ms) {
			/* the kthread api has blocked signals for us so no
			 * need to record the return value. */
			msleep_interruptible(reg->hr_timeout_ms - elapsed_msec);
		}
	}

	o2hb_disarm_timeout(reg);

	/* unclean stop is only used in very bad situation */
	for(i = 0; !reg->hr_unclean_stop && i < reg->hr_blocks; i++)
		o2hb_shutdown_slot(&reg->hr_slots[i]);

	/* Explicit down notification - avoid forcing the other nodes
	 * to timeout on this region when we could just as easily
	 * write a clear generation - thus indicating to them that
	 * this node has left this region.
	 */
	if (!reg->hr_unclean_stop && !reg->hr_aborted_start) {
		o2hb_prepare_block(reg, 0);
		ret = o2hb_issue_node_write(reg, &write_wc);
		if (ret == 0)
			o2hb_wait_on_io(&write_wc);
		else
			mlog_errno(ret);
	}

	/* Unpin node */
	o2nm_undepend_this_node();

	mlog(ML_HEARTBEAT|ML_KTHREAD, "o2hb thread exiting\n");

	return 0;
}

#ifdef CONFIG_DEBUG_FS
static int o2hb_debug_open(struct inode *inode, struct file *file)
{
	struct o2hb_debug_buf *db = inode->i_private;
	struct o2hb_region *reg;
	unsigned long map[BITS_TO_LONGS(O2NM_MAX_NODES)];
	unsigned long lts;
	char *buf = NULL;
	int i = -1;
	int out = 0;

	/* max_nodes should be the largest bitmap we pass here */
	BUG_ON(sizeof(map) < db->db_size);

	buf = kmalloc(PAGE_SIZE, GFP_KERNEL);
	if (!buf)
		goto bail;

	switch (db->db_type) {
	case O2HB_DB_TYPE_LIVENODES:
	case O2HB_DB_TYPE_LIVEREGIONS:
	case O2HB_DB_TYPE_QUORUMREGIONS:
	case O2HB_DB_TYPE_FAILEDREGIONS:
		spin_lock(&o2hb_live_lock);
		memcpy(map, db->db_data, db->db_size);
		spin_unlock(&o2hb_live_lock);
		break;

	case O2HB_DB_TYPE_REGION_LIVENODES:
		spin_lock(&o2hb_live_lock);
		reg = (struct o2hb_region *)db->db_data;
		memcpy(map, reg->hr_live_node_bitmap, db->db_size);
		spin_unlock(&o2hb_live_lock);
		break;

	case O2HB_DB_TYPE_REGION_NUMBER:
		reg = (struct o2hb_region *)db->db_data;
		out += scnprintf(buf + out, PAGE_SIZE - out, "%d\n",
				reg->hr_region_num);
		goto done;

	case O2HB_DB_TYPE_REGION_ELAPSED_TIME:
		reg = (struct o2hb_region *)db->db_data;
		lts = reg->hr_last_timeout_start;
		/* If 0, it has never been set before */
		if (lts)
			lts = jiffies_to_msecs(jiffies - lts);
		out += scnprintf(buf + out, PAGE_SIZE - out, "%lu\n", lts);
		goto done;

	case O2HB_DB_TYPE_REGION_PINNED:
		reg = (struct o2hb_region *)db->db_data;
		out += scnprintf(buf + out, PAGE_SIZE - out, "%u\n",
				!!reg->hr_item_pinned);
		goto done;

	default:
		goto done;
	}

	while ((i = find_next_bit(map, db->db_len, i + 1)) < db->db_len)
		out += scnprintf(buf + out, PAGE_SIZE - out, "%d ", i);
	out += scnprintf(buf + out, PAGE_SIZE - out, "\n");

done:
	i_size_write(inode, out);

	file->private_data = buf;

	return 0;
bail:
	return -ENOMEM;
}

static int o2hb_debug_release(struct inode *inode, struct file *file)
{
	kfree(file->private_data);
	return 0;
}

static ssize_t o2hb_debug_read(struct file *file, char __user *buf,
				 size_t nbytes, loff_t *ppos)
{
	return simple_read_from_buffer(buf, nbytes, ppos, file->private_data,
				       i_size_read(file->f_mapping->host));
}
#else
static int o2hb_debug_open(struct inode *inode, struct file *file)
{
	return 0;
}
static int o2hb_debug_release(struct inode *inode, struct file *file)
{
	return 0;
}
static ssize_t o2hb_debug_read(struct file *file, char __user *buf,
			       size_t nbytes, loff_t *ppos)
{
	return 0;
}
#endif  /* CONFIG_DEBUG_FS */

static const struct file_operations o2hb_debug_fops = {
	.open =		o2hb_debug_open,
	.release =	o2hb_debug_release,
	.read =		o2hb_debug_read,
	.llseek =	generic_file_llseek,
};

void o2hb_exit(void)
{
	debugfs_remove_recursive(o2hb_debug_dir);
	kfree(o2hb_db_livenodes);
	kfree(o2hb_db_liveregions);
	kfree(o2hb_db_quorumregions);
	kfree(o2hb_db_failedregions);
}

static void o2hb_debug_create(const char *name, struct dentry *dir,
			      struct o2hb_debug_buf **db, int db_len, int type,
			      int size, int len, void *data)
{
	*db = kmalloc(db_len, GFP_KERNEL);
	if (!*db)
		return;

	(*db)->db_type = type;
	(*db)->db_size = size;
	(*db)->db_len = len;
	(*db)->db_data = data;

	debugfs_create_file(name, S_IFREG|S_IRUSR, dir, *db, &o2hb_debug_fops);
}

static void o2hb_debug_init(void)
{
	o2hb_debug_dir = debugfs_create_dir(O2HB_DEBUG_DIR, NULL);

	o2hb_debug_create(O2HB_DEBUG_LIVENODES, o2hb_debug_dir,
			  &o2hb_db_livenodes, sizeof(*o2hb_db_livenodes),
			  O2HB_DB_TYPE_LIVENODES, sizeof(o2hb_live_node_bitmap),
			  O2NM_MAX_NODES, o2hb_live_node_bitmap);

	o2hb_debug_create(O2HB_DEBUG_LIVEREGIONS, o2hb_debug_dir,
			  &o2hb_db_liveregions, sizeof(*o2hb_db_liveregions),
			  O2HB_DB_TYPE_LIVEREGIONS,
			  sizeof(o2hb_live_region_bitmap), O2NM_MAX_REGIONS,
			  o2hb_live_region_bitmap);

	o2hb_debug_create(O2HB_DEBUG_QUORUMREGIONS, o2hb_debug_dir,
			  &o2hb_db_quorumregions,
			  sizeof(*o2hb_db_quorumregions),
			  O2HB_DB_TYPE_QUORUMREGIONS,
			  sizeof(o2hb_quorum_region_bitmap), O2NM_MAX_REGIONS,
			  o2hb_quorum_region_bitmap);

	o2hb_debug_create(O2HB_DEBUG_FAILEDREGIONS, o2hb_debug_dir,
			  &o2hb_db_failedregions,
			  sizeof(*o2hb_db_failedregions),
			  O2HB_DB_TYPE_FAILEDREGIONS,
			  sizeof(o2hb_failed_region_bitmap), O2NM_MAX_REGIONS,
			  o2hb_failed_region_bitmap);
}

void o2hb_init(void)
{
	int i;

	for (i = 0; i < ARRAY_SIZE(o2hb_callbacks); i++)
		INIT_LIST_HEAD(&o2hb_callbacks[i].list);

	for (i = 0; i < ARRAY_SIZE(o2hb_live_slots); i++)
		INIT_LIST_HEAD(&o2hb_live_slots[i]);

	bitmap_zero(o2hb_live_node_bitmap, O2NM_MAX_NODES);
	bitmap_zero(o2hb_region_bitmap, O2NM_MAX_REGIONS);
	bitmap_zero(o2hb_live_region_bitmap, O2NM_MAX_REGIONS);
	bitmap_zero(o2hb_quorum_region_bitmap, O2NM_MAX_REGIONS);
	bitmap_zero(o2hb_failed_region_bitmap, O2NM_MAX_REGIONS);

	o2hb_dependent_users = 0;

	o2hb_debug_init();
}

/* if we're already in a callback then we're already serialized by the sem */
static void o2hb_fill_node_map_from_callback(unsigned long *map,
					     unsigned int bits)
{
	bitmap_copy(map, o2hb_live_node_bitmap, bits);
}

/*
 * get a map of all nodes that are heartbeating in any regions
 */
void o2hb_fill_node_map(unsigned long *map, unsigned int bits)
{
	/* callers want to serialize this map and callbacks so that they
	 * can trust that they don't miss nodes coming to the party */
	down_read(&o2hb_callback_sem);
	spin_lock(&o2hb_live_lock);
	o2hb_fill_node_map_from_callback(map, bits);
	spin_unlock(&o2hb_live_lock);
	up_read(&o2hb_callback_sem);
}
EXPORT_SYMBOL_GPL(o2hb_fill_node_map);

/*
 * heartbeat configfs bits.  The heartbeat set is a default set under
 * the cluster set in nodemanager.c.
 */

static struct o2hb_region *to_o2hb_region(struct config_item *item)
{
	return item ? container_of(item, struct o2hb_region, hr_item) : NULL;
}

/* drop_item only drops its ref after killing the thread, nothing should
 * be using the region anymore.  this has to clean up any state that
 * attributes might have built up. */
static void o2hb_region_release(struct config_item *item)
{
	int i;
	struct page *page;
	struct o2hb_region *reg = to_o2hb_region(item);

	mlog(ML_HEARTBEAT, "hb region release (%pg)\n", reg_bdev(reg));

	kfree(reg->hr_tmp_block);

	if (reg->hr_slot_data) {
		for (i = 0; i < reg->hr_num_pages; i++) {
			page = reg->hr_slot_data[i];
			if (page)
				__free_page(page);
		}
		kfree(reg->hr_slot_data);
	}

<<<<<<< HEAD
	if (reg->hr_bdev)
		blkdev_put(reg->hr_bdev, NULL);
=======
	if (reg->hr_bdev_file)
		fput(reg->hr_bdev_file);
>>>>>>> 2d5404ca

	kfree(reg->hr_slots);

	debugfs_remove_recursive(reg->hr_debug_dir);
	kfree(reg->hr_db_livenodes);
	kfree(reg->hr_db_regnum);
	kfree(reg->hr_db_elapsed_time);
	kfree(reg->hr_db_pinned);

	spin_lock(&o2hb_live_lock);
	list_del(&reg->hr_all_item);
	spin_unlock(&o2hb_live_lock);

	o2net_unregister_handler_list(&reg->hr_handler_list);
	kfree(reg);
}

static int o2hb_read_block_input(struct o2hb_region *reg,
				 const char *page,
				 unsigned long *ret_bytes,
				 unsigned int *ret_bits)
{
	unsigned long bytes;
	char *p = (char *)page;

	bytes = simple_strtoul(p, &p, 0);
	if (!p || (*p && (*p != '\n')))
		return -EINVAL;

	/* Heartbeat and fs min / max block sizes are the same. */
	if (bytes > 4096 || bytes < 512)
		return -ERANGE;
	if (hweight16(bytes) != 1)
		return -EINVAL;

	if (ret_bytes)
		*ret_bytes = bytes;
	if (ret_bits)
		*ret_bits = ffs(bytes) - 1;

	return 0;
}

static ssize_t o2hb_region_block_bytes_show(struct config_item *item,
					    char *page)
{
	return sprintf(page, "%u\n", to_o2hb_region(item)->hr_block_bytes);
}

static ssize_t o2hb_region_block_bytes_store(struct config_item *item,
					     const char *page,
					     size_t count)
{
	struct o2hb_region *reg = to_o2hb_region(item);
	int status;
	unsigned long block_bytes;
	unsigned int block_bits;

	if (reg->hr_bdev_file)
		return -EINVAL;

	status = o2hb_read_block_input(reg, page, &block_bytes,
				       &block_bits);
	if (status)
		return status;

	reg->hr_block_bytes = (unsigned int)block_bytes;
	reg->hr_block_bits = block_bits;

	return count;
}

static ssize_t o2hb_region_start_block_show(struct config_item *item,
					    char *page)
{
	return sprintf(page, "%llu\n", to_o2hb_region(item)->hr_start_block);
}

static ssize_t o2hb_region_start_block_store(struct config_item *item,
					     const char *page,
					     size_t count)
{
	struct o2hb_region *reg = to_o2hb_region(item);
	unsigned long long tmp;
	char *p = (char *)page;
	ssize_t ret;

	if (reg->hr_bdev_file)
		return -EINVAL;

	ret = kstrtoull(p, 0, &tmp);
	if (ret)
		return -EINVAL;

	reg->hr_start_block = tmp;

	return count;
}

static ssize_t o2hb_region_blocks_show(struct config_item *item, char *page)
{
	return sprintf(page, "%d\n", to_o2hb_region(item)->hr_blocks);
}

static ssize_t o2hb_region_blocks_store(struct config_item *item,
					const char *page,
					size_t count)
{
	struct o2hb_region *reg = to_o2hb_region(item);
	unsigned long tmp;
	char *p = (char *)page;

	if (reg->hr_bdev_file)
		return -EINVAL;

	tmp = simple_strtoul(p, &p, 0);
	if (!p || (*p && (*p != '\n')))
		return -EINVAL;

	if (tmp > O2NM_MAX_NODES || tmp == 0)
		return -ERANGE;

	reg->hr_blocks = (unsigned int)tmp;

	return count;
}

static ssize_t o2hb_region_dev_show(struct config_item *item, char *page)
{
	unsigned int ret = 0;

	if (to_o2hb_region(item)->hr_bdev_file)
		ret = sprintf(page, "%pg\n", reg_bdev(to_o2hb_region(item)));

	return ret;
}

static void o2hb_init_region_params(struct o2hb_region *reg)
{
	reg->hr_slots_per_page = PAGE_SIZE >> reg->hr_block_bits;
	reg->hr_timeout_ms = O2HB_REGION_TIMEOUT_MS;

	mlog(ML_HEARTBEAT, "hr_start_block = %llu, hr_blocks = %u\n",
	     reg->hr_start_block, reg->hr_blocks);
	mlog(ML_HEARTBEAT, "hr_block_bytes = %u, hr_block_bits = %u\n",
	     reg->hr_block_bytes, reg->hr_block_bits);
	mlog(ML_HEARTBEAT, "hr_timeout_ms = %u\n", reg->hr_timeout_ms);
	mlog(ML_HEARTBEAT, "dead threshold = %u\n", o2hb_dead_threshold);
}

static int o2hb_map_slot_data(struct o2hb_region *reg)
{
	int i, j;
	unsigned int last_slot;
	unsigned int spp = reg->hr_slots_per_page;
	struct page *page;
	char *raw;
	struct o2hb_disk_slot *slot;

	reg->hr_tmp_block = kmalloc(reg->hr_block_bytes, GFP_KERNEL);
	if (reg->hr_tmp_block == NULL)
		return -ENOMEM;

	reg->hr_slots = kcalloc(reg->hr_blocks,
				sizeof(struct o2hb_disk_slot), GFP_KERNEL);
	if (reg->hr_slots == NULL)
		return -ENOMEM;

	for(i = 0; i < reg->hr_blocks; i++) {
		slot = &reg->hr_slots[i];
		slot->ds_node_num = i;
		INIT_LIST_HEAD(&slot->ds_live_item);
		slot->ds_raw_block = NULL;
	}

	reg->hr_num_pages = (reg->hr_blocks + spp - 1) / spp;
	mlog(ML_HEARTBEAT, "Going to require %u pages to cover %u blocks "
			   "at %u blocks per page\n",
	     reg->hr_num_pages, reg->hr_blocks, spp);

	reg->hr_slot_data = kcalloc(reg->hr_num_pages, sizeof(struct page *),
				    GFP_KERNEL);
	if (!reg->hr_slot_data)
		return -ENOMEM;

	for(i = 0; i < reg->hr_num_pages; i++) {
		page = alloc_page(GFP_KERNEL);
		if (!page)
			return -ENOMEM;

		reg->hr_slot_data[i] = page;

		last_slot = i * spp;
		raw = page_address(page);
		for (j = 0;
		     (j < spp) && ((j + last_slot) < reg->hr_blocks);
		     j++) {
			BUG_ON((j + last_slot) >= reg->hr_blocks);

			slot = &reg->hr_slots[j + last_slot];
			slot->ds_raw_block =
				(struct o2hb_disk_heartbeat_block *) raw;

			raw += reg->hr_block_bytes;
		}
	}

	return 0;
}

/* Read in all the slots available and populate the tracking
 * structures so that we can start with a baseline idea of what's
 * there. */
static int o2hb_populate_slot_data(struct o2hb_region *reg)
{
	int ret, i;
	struct o2hb_disk_slot *slot;
	struct o2hb_disk_heartbeat_block *hb_block;

	ret = o2hb_read_slots(reg, 0, reg->hr_blocks);
	if (ret)
		goto out;

	/* We only want to get an idea of the values initially in each
	 * slot, so we do no verification - o2hb_check_slot will
	 * actually determine if each configured slot is valid and
	 * whether any values have changed. */
	for(i = 0; i < reg->hr_blocks; i++) {
		slot = &reg->hr_slots[i];
		hb_block = (struct o2hb_disk_heartbeat_block *) slot->ds_raw_block;

		/* Only fill the values that o2hb_check_slot uses to
		 * determine changing slots */
		slot->ds_last_time = le64_to_cpu(hb_block->hb_seq);
		slot->ds_last_generation = le64_to_cpu(hb_block->hb_generation);
	}

out:
	return ret;
}

/*
 * this is acting as commit; we set up all of hr_bdev_file and hr_task or
 * nothing
 */
static ssize_t o2hb_region_dev_store(struct config_item *item,
				     const char *page,
				     size_t count)
{
	struct o2hb_region *reg = to_o2hb_region(item);
	struct task_struct *hb_task;
	long fd;
	int sectsize;
	char *p = (char *)page;
	struct fd f;
	ssize_t ret = -EINVAL;
	int live_threshold;

	if (reg->hr_bdev_file)
		goto out;

	/* We can't heartbeat without having had our node number
	 * configured yet. */
	if (o2nm_this_node() == O2NM_MAX_NODES)
		goto out;

	fd = simple_strtol(p, &p, 0);
	if (!p || (*p && (*p != '\n')))
		goto out;

	if (fd < 0 || fd >= INT_MAX)
		goto out;

	f = fdget(fd);
	if (fd_file(f) == NULL)
		goto out;

	if (reg->hr_blocks == 0 || reg->hr_start_block == 0 ||
	    reg->hr_block_bytes == 0)
		goto out2;

	if (!S_ISBLK(fd_file(f)->f_mapping->host->i_mode))
		goto out2;

<<<<<<< HEAD
	reg->hr_bdev = blkdev_get_by_dev(f.file->f_mapping->host->i_rdev,
					 BLK_OPEN_WRITE | BLK_OPEN_READ, NULL,
					 NULL);
	if (IS_ERR(reg->hr_bdev)) {
		ret = PTR_ERR(reg->hr_bdev);
		reg->hr_bdev = NULL;
=======
	reg->hr_bdev_file = bdev_file_open_by_dev(fd_file(f)->f_mapping->host->i_rdev,
			BLK_OPEN_WRITE | BLK_OPEN_READ, NULL, NULL);
	if (IS_ERR(reg->hr_bdev_file)) {
		ret = PTR_ERR(reg->hr_bdev_file);
		reg->hr_bdev_file = NULL;
>>>>>>> 2d5404ca
		goto out2;
	}

	sectsize = bdev_logical_block_size(reg_bdev(reg));
	if (sectsize != reg->hr_block_bytes) {
		mlog(ML_ERROR,
		     "blocksize %u incorrect for device, expected %d",
		     reg->hr_block_bytes, sectsize);
		ret = -EINVAL;
		goto out3;
	}

	o2hb_init_region_params(reg);

	/* Generation of zero is invalid */
	do {
		get_random_bytes(&reg->hr_generation,
				 sizeof(reg->hr_generation));
	} while (reg->hr_generation == 0);

	ret = o2hb_map_slot_data(reg);
	if (ret) {
		mlog_errno(ret);
		goto out3;
	}

	ret = o2hb_populate_slot_data(reg);
	if (ret) {
		mlog_errno(ret);
		goto out3;
	}

	INIT_DELAYED_WORK(&reg->hr_write_timeout_work, o2hb_write_timeout);
	INIT_DELAYED_WORK(&reg->hr_nego_timeout_work, o2hb_nego_timeout);

	/*
	 * A node is considered live after it has beat LIVE_THRESHOLD
	 * times.  We're not steady until we've given them a chance
	 * _after_ our first read.
	 * The default threshold is bare minimum so as to limit the delay
	 * during mounts. For global heartbeat, the threshold doubled for the
	 * first region.
	 */
	live_threshold = O2HB_LIVE_THRESHOLD;
	if (o2hb_global_heartbeat_active()) {
		spin_lock(&o2hb_live_lock);
		if (bitmap_weight(o2hb_region_bitmap, O2NM_MAX_REGIONS) == 1)
			live_threshold <<= 1;
		spin_unlock(&o2hb_live_lock);
	}
	++live_threshold;
	atomic_set(&reg->hr_steady_iterations, live_threshold);
	/* unsteady_iterations is triple the steady_iterations */
	atomic_set(&reg->hr_unsteady_iterations, (live_threshold * 3));

	hb_task = kthread_run(o2hb_thread, reg, "o2hb-%s",
			      reg->hr_item.ci_name);
	if (IS_ERR(hb_task)) {
		ret = PTR_ERR(hb_task);
		mlog_errno(ret);
		goto out3;
	}

	spin_lock(&o2hb_live_lock);
	reg->hr_task = hb_task;
	spin_unlock(&o2hb_live_lock);

	ret = wait_event_interruptible(o2hb_steady_queue,
				atomic_read(&reg->hr_steady_iterations) == 0 ||
				reg->hr_node_deleted);
	if (ret) {
		atomic_set(&reg->hr_steady_iterations, 0);
		reg->hr_aborted_start = 1;
	}

	if (reg->hr_aborted_start) {
		ret = -EIO;
		goto out3;
	}

	if (reg->hr_node_deleted) {
		ret = -EINVAL;
		goto out3;
	}

	/* Ok, we were woken.  Make sure it wasn't by drop_item() */
	spin_lock(&o2hb_live_lock);
	hb_task = reg->hr_task;
	if (o2hb_global_heartbeat_active())
		set_bit(reg->hr_region_num, o2hb_live_region_bitmap);
	spin_unlock(&o2hb_live_lock);

	if (hb_task)
		ret = count;
	else
		ret = -EIO;

	if (hb_task && o2hb_global_heartbeat_active())
		printk(KERN_NOTICE "o2hb: Heartbeat started on region %s (%pg)\n",
		       config_item_name(&reg->hr_item), reg_bdev(reg));

out3:
	if (ret < 0) {
<<<<<<< HEAD
		blkdev_put(reg->hr_bdev, NULL);
		reg->hr_bdev = NULL;
=======
		fput(reg->hr_bdev_file);
		reg->hr_bdev_file = NULL;
>>>>>>> 2d5404ca
	}
out2:
	fdput(f);
out:
	return ret;
}

static ssize_t o2hb_region_pid_show(struct config_item *item, char *page)
{
	struct o2hb_region *reg = to_o2hb_region(item);
	pid_t pid = 0;

	spin_lock(&o2hb_live_lock);
	if (reg->hr_task)
		pid = task_pid_nr(reg->hr_task);
	spin_unlock(&o2hb_live_lock);

	if (!pid)
		return 0;

	return sprintf(page, "%u\n", pid);
}

CONFIGFS_ATTR(o2hb_region_, block_bytes);
CONFIGFS_ATTR(o2hb_region_, start_block);
CONFIGFS_ATTR(o2hb_region_, blocks);
CONFIGFS_ATTR(o2hb_region_, dev);
CONFIGFS_ATTR_RO(o2hb_region_, pid);

static struct configfs_attribute *o2hb_region_attrs[] = {
	&o2hb_region_attr_block_bytes,
	&o2hb_region_attr_start_block,
	&o2hb_region_attr_blocks,
	&o2hb_region_attr_dev,
	&o2hb_region_attr_pid,
	NULL,
};

static struct configfs_item_operations o2hb_region_item_ops = {
	.release		= o2hb_region_release,
};

static const struct config_item_type o2hb_region_type = {
	.ct_item_ops	= &o2hb_region_item_ops,
	.ct_attrs	= o2hb_region_attrs,
	.ct_owner	= THIS_MODULE,
};

/* heartbeat set */

struct o2hb_heartbeat_group {
	struct config_group hs_group;
	/* some stuff? */
};

static struct o2hb_heartbeat_group *to_o2hb_heartbeat_group(struct config_group *group)
{
	return group ?
		container_of(group, struct o2hb_heartbeat_group, hs_group)
		: NULL;
}

static void o2hb_debug_region_init(struct o2hb_region *reg,
				   struct dentry *parent)
{
	struct dentry *dir;

	dir = debugfs_create_dir(config_item_name(&reg->hr_item), parent);
	reg->hr_debug_dir = dir;

	o2hb_debug_create(O2HB_DEBUG_LIVENODES, dir, &(reg->hr_db_livenodes),
			  sizeof(*(reg->hr_db_livenodes)),
			  O2HB_DB_TYPE_REGION_LIVENODES,
			  sizeof(reg->hr_live_node_bitmap), O2NM_MAX_NODES,
			  reg);

	o2hb_debug_create(O2HB_DEBUG_REGION_NUMBER, dir, &(reg->hr_db_regnum),
			  sizeof(*(reg->hr_db_regnum)),
			  O2HB_DB_TYPE_REGION_NUMBER, 0, O2NM_MAX_NODES, reg);

	o2hb_debug_create(O2HB_DEBUG_REGION_ELAPSED_TIME, dir,
			  &(reg->hr_db_elapsed_time),
			  sizeof(*(reg->hr_db_elapsed_time)),
			  O2HB_DB_TYPE_REGION_ELAPSED_TIME, 0, 0, reg);

	o2hb_debug_create(O2HB_DEBUG_REGION_PINNED, dir, &(reg->hr_db_pinned),
			  sizeof(*(reg->hr_db_pinned)),
			  O2HB_DB_TYPE_REGION_PINNED, 0, 0, reg);

}

static struct config_item *o2hb_heartbeat_group_make_item(struct config_group *group,
							  const char *name)
{
	struct o2hb_region *reg = NULL;
	int ret;

	reg = kzalloc(sizeof(struct o2hb_region), GFP_KERNEL);
	if (reg == NULL)
		return ERR_PTR(-ENOMEM);

	if (strlen(name) > O2HB_MAX_REGION_NAME_LEN) {
		ret = -ENAMETOOLONG;
		goto free;
	}

	spin_lock(&o2hb_live_lock);
	reg->hr_region_num = 0;
	if (o2hb_global_heartbeat_active()) {
		reg->hr_region_num = find_first_zero_bit(o2hb_region_bitmap,
							 O2NM_MAX_REGIONS);
		if (reg->hr_region_num >= O2NM_MAX_REGIONS) {
			spin_unlock(&o2hb_live_lock);
			ret = -EFBIG;
			goto free;
		}
		set_bit(reg->hr_region_num, o2hb_region_bitmap);
	}
	list_add_tail(&reg->hr_all_item, &o2hb_all_regions);
	spin_unlock(&o2hb_live_lock);

	config_item_init_type_name(&reg->hr_item, name, &o2hb_region_type);

	/* this is the same way to generate msg key as dlm, for local heartbeat,
	 * name is also the same, so make initial crc value different to avoid
	 * message key conflict.
	 */
	reg->hr_key = crc32_le(reg->hr_region_num + O2NM_MAX_REGIONS,
		name, strlen(name));
	INIT_LIST_HEAD(&reg->hr_handler_list);
	ret = o2net_register_handler(O2HB_NEGO_TIMEOUT_MSG, reg->hr_key,
			sizeof(struct o2hb_nego_msg),
			o2hb_nego_timeout_handler,
			reg, NULL, &reg->hr_handler_list);
	if (ret)
		goto remove_item;

	ret = o2net_register_handler(O2HB_NEGO_APPROVE_MSG, reg->hr_key,
			sizeof(struct o2hb_nego_msg),
			o2hb_nego_approve_handler,
			reg, NULL, &reg->hr_handler_list);
	if (ret)
		goto unregister_handler;

	o2hb_debug_region_init(reg, o2hb_debug_dir);

	return &reg->hr_item;

unregister_handler:
	o2net_unregister_handler_list(&reg->hr_handler_list);
remove_item:
	spin_lock(&o2hb_live_lock);
	list_del(&reg->hr_all_item);
	if (o2hb_global_heartbeat_active())
		clear_bit(reg->hr_region_num, o2hb_region_bitmap);
	spin_unlock(&o2hb_live_lock);
free:
	kfree(reg);
	return ERR_PTR(ret);
}

static void o2hb_heartbeat_group_drop_item(struct config_group *group,
					   struct config_item *item)
{
	struct task_struct *hb_task;
	struct o2hb_region *reg = to_o2hb_region(item);
	int quorum_region = 0;

	/* stop the thread when the user removes the region dir */
	spin_lock(&o2hb_live_lock);
	hb_task = reg->hr_task;
	reg->hr_task = NULL;
	reg->hr_item_dropped = 1;
	spin_unlock(&o2hb_live_lock);

	if (hb_task)
		kthread_stop(hb_task);

	if (o2hb_global_heartbeat_active()) {
		spin_lock(&o2hb_live_lock);
		clear_bit(reg->hr_region_num, o2hb_region_bitmap);
		clear_bit(reg->hr_region_num, o2hb_live_region_bitmap);
		if (test_bit(reg->hr_region_num, o2hb_quorum_region_bitmap))
			quorum_region = 1;
		clear_bit(reg->hr_region_num, o2hb_quorum_region_bitmap);
		spin_unlock(&o2hb_live_lock);
		printk(KERN_NOTICE "o2hb: Heartbeat %s on region %s (%pg)\n",
		       ((atomic_read(&reg->hr_steady_iterations) == 0) ?
			"stopped" : "start aborted"), config_item_name(item),
		       reg_bdev(reg));
	}

	/*
	 * If we're racing a dev_write(), we need to wake them.  They will
	 * check reg->hr_task
	 */
	if (atomic_read(&reg->hr_steady_iterations) != 0) {
		reg->hr_aborted_start = 1;
		atomic_set(&reg->hr_steady_iterations, 0);
		wake_up(&o2hb_steady_queue);
	}

	config_item_put(item);

	if (!o2hb_global_heartbeat_active() || !quorum_region)
		return;

	/*
	 * If global heartbeat active and there are dependent users,
	 * pin all regions if quorum region count <= CUT_OFF
	 */
	spin_lock(&o2hb_live_lock);

	if (!o2hb_dependent_users)
		goto unlock;

	if (bitmap_weight(o2hb_quorum_region_bitmap,
			   O2NM_MAX_REGIONS) <= O2HB_PIN_CUT_OFF)
		o2hb_region_pin(NULL);

unlock:
	spin_unlock(&o2hb_live_lock);
}

static ssize_t o2hb_heartbeat_group_dead_threshold_show(struct config_item *item,
		char *page)
{
	return sprintf(page, "%u\n", o2hb_dead_threshold);
}

static ssize_t o2hb_heartbeat_group_dead_threshold_store(struct config_item *item,
		const char *page, size_t count)
{
	unsigned long tmp;
	char *p = (char *)page;

	tmp = simple_strtoul(p, &p, 10);
	if (!p || (*p && (*p != '\n')))
                return -EINVAL;

	/* this will validate ranges for us. */
	o2hb_dead_threshold_set((unsigned int) tmp);

	return count;
}

static ssize_t o2hb_heartbeat_group_mode_show(struct config_item *item,
		char *page)
{
	return sprintf(page, "%s\n",
		       o2hb_heartbeat_mode_desc[o2hb_heartbeat_mode]);
}

static ssize_t o2hb_heartbeat_group_mode_store(struct config_item *item,
		const char *page, size_t count)
{
	unsigned int i;
	int ret;
	size_t len;

	len = (page[count - 1] == '\n') ? count - 1 : count;
	if (!len)
		return -EINVAL;

	for (i = 0; i < O2HB_HEARTBEAT_NUM_MODES; ++i) {
		if (strncasecmp(page, o2hb_heartbeat_mode_desc[i], len))
			continue;

		ret = o2hb_global_heartbeat_mode_set(i);
		if (!ret)
			printk(KERN_NOTICE "o2hb: Heartbeat mode set to %s\n",
			       o2hb_heartbeat_mode_desc[i]);
		return count;
	}

	return -EINVAL;

}

CONFIGFS_ATTR(o2hb_heartbeat_group_, dead_threshold);
CONFIGFS_ATTR(o2hb_heartbeat_group_, mode);

static struct configfs_attribute *o2hb_heartbeat_group_attrs[] = {
	&o2hb_heartbeat_group_attr_dead_threshold,
	&o2hb_heartbeat_group_attr_mode,
	NULL,
};

static struct configfs_group_operations o2hb_heartbeat_group_group_ops = {
	.make_item	= o2hb_heartbeat_group_make_item,
	.drop_item	= o2hb_heartbeat_group_drop_item,
};

static const struct config_item_type o2hb_heartbeat_group_type = {
	.ct_group_ops	= &o2hb_heartbeat_group_group_ops,
	.ct_attrs	= o2hb_heartbeat_group_attrs,
	.ct_owner	= THIS_MODULE,
};

/* this is just here to avoid touching group in heartbeat.h which the
 * entire damn world #includes */
struct config_group *o2hb_alloc_hb_set(void)
{
	struct o2hb_heartbeat_group *hs = NULL;
	struct config_group *ret = NULL;

	hs = kzalloc(sizeof(struct o2hb_heartbeat_group), GFP_KERNEL);
	if (hs == NULL)
		goto out;

	config_group_init_type_name(&hs->hs_group, "heartbeat",
				    &o2hb_heartbeat_group_type);

	ret = &hs->hs_group;
out:
	if (ret == NULL)
		kfree(hs);
	return ret;
}

void o2hb_free_hb_set(struct config_group *group)
{
	struct o2hb_heartbeat_group *hs = to_o2hb_heartbeat_group(group);
	kfree(hs);
}

/* hb callback registration and issuing */

static struct o2hb_callback *hbcall_from_type(enum o2hb_callback_type type)
{
	if (type == O2HB_NUM_CB)
		return ERR_PTR(-EINVAL);

	return &o2hb_callbacks[type];
}

void o2hb_setup_callback(struct o2hb_callback_func *hc,
			 enum o2hb_callback_type type,
			 o2hb_cb_func *func,
			 void *data,
			 int priority)
{
	INIT_LIST_HEAD(&hc->hc_item);
	hc->hc_func = func;
	hc->hc_data = data;
	hc->hc_priority = priority;
	hc->hc_type = type;
	hc->hc_magic = O2HB_CB_MAGIC;
}
EXPORT_SYMBOL_GPL(o2hb_setup_callback);

/*
 * In local heartbeat mode, region_uuid passed matches the dlm domain name.
 * In global heartbeat mode, region_uuid passed is NULL.
 *
 * In local, we only pin the matching region. In global we pin all the active
 * regions.
 */
static int o2hb_region_pin(const char *region_uuid)
{
	int ret = 0, found = 0;
	struct o2hb_region *reg;
	char *uuid;

	assert_spin_locked(&o2hb_live_lock);

	list_for_each_entry(reg, &o2hb_all_regions, hr_all_item) {
		if (reg->hr_item_dropped)
			continue;

		uuid = config_item_name(&reg->hr_item);

		/* local heartbeat */
		if (region_uuid) {
			if (strcmp(region_uuid, uuid))
				continue;
			found = 1;
		}

		if (reg->hr_item_pinned || reg->hr_item_dropped)
			goto skip_pin;

		/* Ignore ENOENT only for local hb (userdlm domain) */
		ret = o2nm_depend_item(&reg->hr_item);
		if (!ret) {
			mlog(ML_CLUSTER, "Pin region %s\n", uuid);
			reg->hr_item_pinned = 1;
		} else {
			if (ret == -ENOENT && found)
				ret = 0;
			else {
				mlog(ML_ERROR, "Pin region %s fails with %d\n",
				     uuid, ret);
				break;
			}
		}
skip_pin:
		if (found)
			break;
	}

	return ret;
}

/*
 * In local heartbeat mode, region_uuid passed matches the dlm domain name.
 * In global heartbeat mode, region_uuid passed is NULL.
 *
 * In local, we only unpin the matching region. In global we unpin all the
 * active regions.
 */
static void o2hb_region_unpin(const char *region_uuid)
{
	struct o2hb_region *reg;
	char *uuid;
	int found = 0;

	assert_spin_locked(&o2hb_live_lock);

	list_for_each_entry(reg, &o2hb_all_regions, hr_all_item) {
		if (reg->hr_item_dropped)
			continue;

		uuid = config_item_name(&reg->hr_item);
		if (region_uuid) {
			if (strcmp(region_uuid, uuid))
				continue;
			found = 1;
		}

		if (reg->hr_item_pinned) {
			mlog(ML_CLUSTER, "Unpin region %s\n", uuid);
			o2nm_undepend_item(&reg->hr_item);
			reg->hr_item_pinned = 0;
		}
		if (found)
			break;
	}
}

static int o2hb_region_inc_user(const char *region_uuid)
{
	int ret = 0;

	spin_lock(&o2hb_live_lock);

	/* local heartbeat */
	if (!o2hb_global_heartbeat_active()) {
	    ret = o2hb_region_pin(region_uuid);
	    goto unlock;
	}

	/*
	 * if global heartbeat active and this is the first dependent user,
	 * pin all regions if quorum region count <= CUT_OFF
	 */
	o2hb_dependent_users++;
	if (o2hb_dependent_users > 1)
		goto unlock;

	if (bitmap_weight(o2hb_quorum_region_bitmap,
			   O2NM_MAX_REGIONS) <= O2HB_PIN_CUT_OFF)
		ret = o2hb_region_pin(NULL);

unlock:
	spin_unlock(&o2hb_live_lock);
	return ret;
}

static void o2hb_region_dec_user(const char *region_uuid)
{
	spin_lock(&o2hb_live_lock);

	/* local heartbeat */
	if (!o2hb_global_heartbeat_active()) {
	    o2hb_region_unpin(region_uuid);
	    goto unlock;
	}

	/*
	 * if global heartbeat active and there are no dependent users,
	 * unpin all quorum regions
	 */
	o2hb_dependent_users--;
	if (!o2hb_dependent_users)
		o2hb_region_unpin(NULL);

unlock:
	spin_unlock(&o2hb_live_lock);
}

int o2hb_register_callback(const char *region_uuid,
			   struct o2hb_callback_func *hc)
{
	struct o2hb_callback_func *f;
	struct o2hb_callback *hbcall;
	int ret;

	BUG_ON(hc->hc_magic != O2HB_CB_MAGIC);
	BUG_ON(!list_empty(&hc->hc_item));

	hbcall = hbcall_from_type(hc->hc_type);
	if (IS_ERR(hbcall)) {
		ret = PTR_ERR(hbcall);
		goto out;
	}

	if (region_uuid) {
		ret = o2hb_region_inc_user(region_uuid);
		if (ret) {
			mlog_errno(ret);
			goto out;
		}
	}

	down_write(&o2hb_callback_sem);

	list_for_each_entry(f, &hbcall->list, hc_item) {
		if (hc->hc_priority < f->hc_priority) {
			list_add_tail(&hc->hc_item, &f->hc_item);
			break;
		}
	}
	if (list_empty(&hc->hc_item))
		list_add_tail(&hc->hc_item, &hbcall->list);

	up_write(&o2hb_callback_sem);
	ret = 0;
out:
	mlog(ML_CLUSTER, "returning %d on behalf of %p for funcs %p\n",
	     ret, __builtin_return_address(0), hc);
	return ret;
}
EXPORT_SYMBOL_GPL(o2hb_register_callback);

void o2hb_unregister_callback(const char *region_uuid,
			      struct o2hb_callback_func *hc)
{
	BUG_ON(hc->hc_magic != O2HB_CB_MAGIC);

	mlog(ML_CLUSTER, "on behalf of %p for funcs %p\n",
	     __builtin_return_address(0), hc);

	/* XXX Can this happen _with_ a region reference? */
	if (list_empty(&hc->hc_item))
		return;

	if (region_uuid)
		o2hb_region_dec_user(region_uuid);

	down_write(&o2hb_callback_sem);

	list_del_init(&hc->hc_item);

	up_write(&o2hb_callback_sem);
}
EXPORT_SYMBOL_GPL(o2hb_unregister_callback);

int o2hb_check_node_heartbeating_no_sem(u8 node_num)
{
	unsigned long testing_map[BITS_TO_LONGS(O2NM_MAX_NODES)];

	spin_lock(&o2hb_live_lock);
	o2hb_fill_node_map_from_callback(testing_map, O2NM_MAX_NODES);
	spin_unlock(&o2hb_live_lock);
	if (!test_bit(node_num, testing_map)) {
		mlog(ML_HEARTBEAT,
		     "node (%u) does not have heartbeating enabled.\n",
		     node_num);
		return 0;
	}

	return 1;
}
EXPORT_SYMBOL_GPL(o2hb_check_node_heartbeating_no_sem);

int o2hb_check_node_heartbeating_from_callback(u8 node_num)
{
	unsigned long testing_map[BITS_TO_LONGS(O2NM_MAX_NODES)];

	o2hb_fill_node_map_from_callback(testing_map, O2NM_MAX_NODES);
	if (!test_bit(node_num, testing_map)) {
		mlog(ML_HEARTBEAT,
		     "node (%u) does not have heartbeating enabled.\n",
		     node_num);
		return 0;
	}

	return 1;
}
EXPORT_SYMBOL_GPL(o2hb_check_node_heartbeating_from_callback);

/*
 * this is just a hack until we get the plumbing which flips file systems
 * read only and drops the hb ref instead of killing the node dead.
 */
void o2hb_stop_all_regions(void)
{
	struct o2hb_region *reg;

	mlog(ML_ERROR, "stopping heartbeat on all active regions.\n");

	spin_lock(&o2hb_live_lock);

	list_for_each_entry(reg, &o2hb_all_regions, hr_all_item)
		reg->hr_unclean_stop = 1;

	spin_unlock(&o2hb_live_lock);
}
EXPORT_SYMBOL_GPL(o2hb_stop_all_regions);

int o2hb_get_all_regions(char *region_uuids, u8 max_regions)
{
	struct o2hb_region *reg;
	int numregs = 0;
	char *p;

	spin_lock(&o2hb_live_lock);

	p = region_uuids;
	list_for_each_entry(reg, &o2hb_all_regions, hr_all_item) {
		if (reg->hr_item_dropped)
			continue;

		mlog(0, "Region: %s\n", config_item_name(&reg->hr_item));
		if (numregs < max_regions) {
			memcpy(p, config_item_name(&reg->hr_item),
			       O2HB_MAX_REGION_NAME_LEN);
			p += O2HB_MAX_REGION_NAME_LEN;
		}
		numregs++;
	}

	spin_unlock(&o2hb_live_lock);

	return numregs;
}
EXPORT_SYMBOL_GPL(o2hb_get_all_regions);

int o2hb_global_heartbeat_active(void)
{
	return (o2hb_heartbeat_mode == O2HB_HEARTBEAT_GLOBAL);
}
EXPORT_SYMBOL(o2hb_global_heartbeat_active);<|MERGE_RESOLUTION|>--- conflicted
+++ resolved
@@ -1509,13 +1509,8 @@
 		kfree(reg->hr_slot_data);
 	}
 
-<<<<<<< HEAD
-	if (reg->hr_bdev)
-		blkdev_put(reg->hr_bdev, NULL);
-=======
 	if (reg->hr_bdev_file)
 		fput(reg->hr_bdev_file);
->>>>>>> 2d5404ca
 
 	kfree(reg->hr_slots);
 
@@ -1800,20 +1795,11 @@
 	if (!S_ISBLK(fd_file(f)->f_mapping->host->i_mode))
 		goto out2;
 
-<<<<<<< HEAD
-	reg->hr_bdev = blkdev_get_by_dev(f.file->f_mapping->host->i_rdev,
-					 BLK_OPEN_WRITE | BLK_OPEN_READ, NULL,
-					 NULL);
-	if (IS_ERR(reg->hr_bdev)) {
-		ret = PTR_ERR(reg->hr_bdev);
-		reg->hr_bdev = NULL;
-=======
 	reg->hr_bdev_file = bdev_file_open_by_dev(fd_file(f)->f_mapping->host->i_rdev,
 			BLK_OPEN_WRITE | BLK_OPEN_READ, NULL, NULL);
 	if (IS_ERR(reg->hr_bdev_file)) {
 		ret = PTR_ERR(reg->hr_bdev_file);
 		reg->hr_bdev_file = NULL;
->>>>>>> 2d5404ca
 		goto out2;
 	}
 
@@ -1917,13 +1903,8 @@
 
 out3:
 	if (ret < 0) {
-<<<<<<< HEAD
-		blkdev_put(reg->hr_bdev, NULL);
-		reg->hr_bdev = NULL;
-=======
 		fput(reg->hr_bdev_file);
 		reg->hr_bdev_file = NULL;
->>>>>>> 2d5404ca
 	}
 out2:
 	fdput(f);
