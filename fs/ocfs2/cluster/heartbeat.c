--- conflicted
+++ resolved
@@ -515,11 +515,7 @@
 	 * GFP_KERNEL that the local node can get fenced. It would be
 	 * nicest if we could pre-allocate these bios and avoid this
 	 * all together. */
-<<<<<<< HEAD
-	bio = bio_alloc(reg->hr_bdev, 16, op | op_flags, GFP_ATOMIC);
-=======
 	bio = bio_alloc(reg->hr_bdev, 16, opf, GFP_ATOMIC);
->>>>>>> eb3cdb58
 	if (!bio) {
 		mlog(ML_ERROR, "Could not alloc slots BIO!\n");
 		bio = ERR_PTR(-ENOMEM);
