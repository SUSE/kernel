/* -*- mode: c; c-basic-offset: 8; -*-
 * vim: noexpandtab sw=8 ts=8 sts=0:
 *
 * dlmmod.c
 *
 * standalone DLM module
 *
 * Copyright (C) 2004 Oracle.  All rights reserved.
 *
 * This program is free software; you can redistribute it and/or
 * modify it under the terms of the GNU General Public
 * License as published by the Free Software Foundation; either
 * version 2 of the License, or (at your option) any later version.
 *
 * This program is distributed in the hope that it will be useful,
 * but WITHOUT ANY WARRANTY; without even the implied warranty of
 * MERCHANTABILITY or FITNESS FOR A PARTICULAR PURPOSE.  See the GNU
 * General Public License for more details.
 *
 * You should have received a copy of the GNU General Public
 * License along with this program; if not, write to the
 * Free Software Foundation, Inc., 59 Temple Place - Suite 330,
 * Boston, MA 021110-1307, USA.
 *
 */


#include <linux/module.h>
#include <linux/fs.h>
#include <linux/types.h>
#include <linux/slab.h>
#include <linux/highmem.h>
#include <linux/init.h>
#include <linux/sysctl.h>
#include <linux/random.h>
#include <linux/blkdev.h>
#include <linux/socket.h>
#include <linux/inet.h>
#include <linux/spinlock.h>
#include <linux/delay.h>


#include "cluster/heartbeat.h"
#include "cluster/nodemanager.h"
#include "cluster/tcp.h"

#include "dlmapi.h"
#include "dlmcommon.h"
#include "dlmdomain.h"
#include "dlmdebug.h"

#define MLOG_MASK_PREFIX (ML_DLM|ML_DLM_MASTER)
#include "cluster/masklog.h"

static void dlm_mle_node_down(struct dlm_ctxt *dlm,
			      struct dlm_master_list_entry *mle,
			      struct o2nm_node *node,
			      int idx);
static void dlm_mle_node_up(struct dlm_ctxt *dlm,
			    struct dlm_master_list_entry *mle,
			    struct o2nm_node *node,
			    int idx);

static void dlm_assert_master_worker(struct dlm_work_item *item, void *data);
static int dlm_do_assert_master(struct dlm_ctxt *dlm,
				struct dlm_lock_resource *res,
				void *nodemap, u32 flags);
static void dlm_deref_lockres_worker(struct dlm_work_item *item, void *data);

static inline int dlm_mle_equal(struct dlm_ctxt *dlm,
				struct dlm_master_list_entry *mle,
				const char *name,
				unsigned int namelen)
{
	if (dlm != mle->dlm)
		return 0;

	if (namelen != mle->mnamelen ||
	    memcmp(name, mle->mname, namelen) != 0)
		return 0;

	return 1;
}

static struct kmem_cache *dlm_lockres_cache;
static struct kmem_cache *dlm_lockname_cache;
static struct kmem_cache *dlm_mle_cache;

static void dlm_mle_release(struct kref *kref);
static void dlm_init_mle(struct dlm_master_list_entry *mle,
			enum dlm_mle_type type,
			struct dlm_ctxt *dlm,
			struct dlm_lock_resource *res,
			const char *name,
			unsigned int namelen);
static void dlm_put_mle(struct dlm_master_list_entry *mle);
static void __dlm_put_mle(struct dlm_master_list_entry *mle);
static int dlm_find_mle(struct dlm_ctxt *dlm,
			struct dlm_master_list_entry **mle,
			char *name, unsigned int namelen);

static int dlm_do_master_request(struct dlm_lock_resource *res,
				 struct dlm_master_list_entry *mle, int to);


static int dlm_wait_for_lock_mastery(struct dlm_ctxt *dlm,
				     struct dlm_lock_resource *res,
				     struct dlm_master_list_entry *mle,
				     int *blocked);
static int dlm_restart_lock_mastery(struct dlm_ctxt *dlm,
				    struct dlm_lock_resource *res,
				    struct dlm_master_list_entry *mle,
				    int blocked);
static int dlm_add_migration_mle(struct dlm_ctxt *dlm,
				 struct dlm_lock_resource *res,
				 struct dlm_master_list_entry *mle,
				 struct dlm_master_list_entry **oldmle,
				 const char *name, unsigned int namelen,
				 u8 new_master, u8 master);

static u8 dlm_pick_migration_target(struct dlm_ctxt *dlm,
				    struct dlm_lock_resource *res);
static void dlm_remove_nonlocal_locks(struct dlm_ctxt *dlm,
				      struct dlm_lock_resource *res);
static int dlm_mark_lockres_migrating(struct dlm_ctxt *dlm,
				       struct dlm_lock_resource *res,
				       u8 target);
static int dlm_pre_master_reco_lockres(struct dlm_ctxt *dlm,
				       struct dlm_lock_resource *res);


int dlm_is_host_down(int errno)
{
	switch (errno) {
		case -EBADF:
		case -ECONNREFUSED:
		case -ENOTCONN:
		case -ECONNRESET:
		case -EPIPE:
		case -EHOSTDOWN:
		case -EHOSTUNREACH:
		case -ETIMEDOUT:
		case -ECONNABORTED:
		case -ENETDOWN:
		case -ENETUNREACH:
		case -ENETRESET:
		case -ESHUTDOWN:
		case -ENOPROTOOPT:
		case -EINVAL:   /* if returned from our tcp code,
				   this means there is no socket */
			return 1;
	}
	return 0;
}


/*
 * MASTER LIST FUNCTIONS
 */


/*
 * regarding master list entries and heartbeat callbacks:
 *
 * in order to avoid sleeping and allocation that occurs in
 * heartbeat, master list entries are simply attached to the
 * dlm's established heartbeat callbacks.  the mle is attached
 * when it is created, and since the dlm->spinlock is held at
 * that time, any heartbeat event will be properly discovered
 * by the mle.  the mle needs to be detached from the
 * dlm->mle_hb_events list as soon as heartbeat events are no
 * longer useful to the mle, and before the mle is freed.
 *
 * as a general rule, heartbeat events are no longer needed by
 * the mle once an "answer" regarding the lock master has been
 * received.
 */
static inline void __dlm_mle_attach_hb_events(struct dlm_ctxt *dlm,
					      struct dlm_master_list_entry *mle)
{
	assert_spin_locked(&dlm->spinlock);

	list_add_tail(&mle->hb_events, &dlm->mle_hb_events);
}


static inline void __dlm_mle_detach_hb_events(struct dlm_ctxt *dlm,
					      struct dlm_master_list_entry *mle)
{
	if (!list_empty(&mle->hb_events))
		list_del_init(&mle->hb_events);
}


static inline void dlm_mle_detach_hb_events(struct dlm_ctxt *dlm,
					    struct dlm_master_list_entry *mle)
{
	spin_lock(&dlm->spinlock);
	__dlm_mle_detach_hb_events(dlm, mle);
	spin_unlock(&dlm->spinlock);
}

static void dlm_get_mle_inuse(struct dlm_master_list_entry *mle)
{
	struct dlm_ctxt *dlm;
	dlm = mle->dlm;

	assert_spin_locked(&dlm->spinlock);
	assert_spin_locked(&dlm->master_lock);
	mle->inuse++;
	kref_get(&mle->mle_refs);
}

static void dlm_put_mle_inuse(struct dlm_master_list_entry *mle)
{
	struct dlm_ctxt *dlm;
	dlm = mle->dlm;

	spin_lock(&dlm->spinlock);
	spin_lock(&dlm->master_lock);
	mle->inuse--;
	__dlm_put_mle(mle);
	spin_unlock(&dlm->master_lock);
	spin_unlock(&dlm->spinlock);

}

/* remove from list and free */
static void __dlm_put_mle(struct dlm_master_list_entry *mle)
{
	struct dlm_ctxt *dlm;
	dlm = mle->dlm;

	assert_spin_locked(&dlm->spinlock);
	assert_spin_locked(&dlm->master_lock);
	if (!atomic_read(&mle->mle_refs.refcount)) {
		/* this may or may not crash, but who cares.
		 * it's a BUG. */
		mlog(ML_ERROR, "bad mle: %p\n", mle);
		dlm_print_one_mle(mle);
		BUG();
	} else
		kref_put(&mle->mle_refs, dlm_mle_release);
}


/* must not have any spinlocks coming in */
static void dlm_put_mle(struct dlm_master_list_entry *mle)
{
	struct dlm_ctxt *dlm;
	dlm = mle->dlm;

	spin_lock(&dlm->spinlock);
	spin_lock(&dlm->master_lock);
	__dlm_put_mle(mle);
	spin_unlock(&dlm->master_lock);
	spin_unlock(&dlm->spinlock);
}

static inline void dlm_get_mle(struct dlm_master_list_entry *mle)
{
	kref_get(&mle->mle_refs);
}

static void dlm_init_mle(struct dlm_master_list_entry *mle,
			enum dlm_mle_type type,
			struct dlm_ctxt *dlm,
			struct dlm_lock_resource *res,
			const char *name,
			unsigned int namelen)
{
	assert_spin_locked(&dlm->spinlock);

	mle->dlm = dlm;
	mle->type = type;
	INIT_HLIST_NODE(&mle->master_hash_node);
	INIT_LIST_HEAD(&mle->hb_events);
	memset(mle->maybe_map, 0, sizeof(mle->maybe_map));
	spin_lock_init(&mle->spinlock);
	init_waitqueue_head(&mle->wq);
	atomic_set(&mle->woken, 0);
	kref_init(&mle->mle_refs);
	memset(mle->response_map, 0, sizeof(mle->response_map));
	mle->master = O2NM_MAX_NODES;
	mle->new_master = O2NM_MAX_NODES;
	mle->inuse = 0;

	BUG_ON(mle->type != DLM_MLE_BLOCK &&
	       mle->type != DLM_MLE_MASTER &&
	       mle->type != DLM_MLE_MIGRATION);

	if (mle->type == DLM_MLE_MASTER) {
		BUG_ON(!res);
		mle->mleres = res;
		memcpy(mle->mname, res->lockname.name, res->lockname.len);
		mle->mnamelen = res->lockname.len;
		mle->mnamehash = res->lockname.hash;
	} else {
		BUG_ON(!name);
		mle->mleres = NULL;
		memcpy(mle->mname, name, namelen);
		mle->mnamelen = namelen;
		mle->mnamehash = dlm_lockid_hash(name, namelen);
	}

	atomic_inc(&dlm->mle_tot_count[mle->type]);
	atomic_inc(&dlm->mle_cur_count[mle->type]);

	/* copy off the node_map and register hb callbacks on our copy */
	memcpy(mle->node_map, dlm->domain_map, sizeof(mle->node_map));
	memcpy(mle->vote_map, dlm->domain_map, sizeof(mle->vote_map));
	clear_bit(dlm->node_num, mle->vote_map);
	clear_bit(dlm->node_num, mle->node_map);

	/* attach the mle to the domain node up/down events */
	__dlm_mle_attach_hb_events(dlm, mle);
}

void __dlm_unlink_mle(struct dlm_ctxt *dlm, struct dlm_master_list_entry *mle)
{
	assert_spin_locked(&dlm->spinlock);
	assert_spin_locked(&dlm->master_lock);

	if (!hlist_unhashed(&mle->master_hash_node))
		hlist_del_init(&mle->master_hash_node);
}

void __dlm_insert_mle(struct dlm_ctxt *dlm, struct dlm_master_list_entry *mle)
{
	struct hlist_head *bucket;

	assert_spin_locked(&dlm->master_lock);

	bucket = dlm_master_hash(dlm, mle->mnamehash);
	hlist_add_head(&mle->master_hash_node, bucket);
}

/* returns 1 if found, 0 if not */
static int dlm_find_mle(struct dlm_ctxt *dlm,
			struct dlm_master_list_entry **mle,
			char *name, unsigned int namelen)
{
	struct dlm_master_list_entry *tmpmle;
	struct hlist_head *bucket;
	unsigned int hash;

	assert_spin_locked(&dlm->master_lock);

	hash = dlm_lockid_hash(name, namelen);
	bucket = dlm_master_hash(dlm, hash);
	hlist_for_each_entry(tmpmle, bucket, master_hash_node) {
		if (!dlm_mle_equal(dlm, tmpmle, name, namelen))
			continue;
		dlm_get_mle(tmpmle);
		*mle = tmpmle;
		return 1;
	}
	return 0;
}

void dlm_hb_event_notify_attached(struct dlm_ctxt *dlm, int idx, int node_up)
{
	struct dlm_master_list_entry *mle;

	assert_spin_locked(&dlm->spinlock);

	list_for_each_entry(mle, &dlm->mle_hb_events, hb_events) {
		if (node_up)
			dlm_mle_node_up(dlm, mle, NULL, idx);
		else
			dlm_mle_node_down(dlm, mle, NULL, idx);
	}
}

static void dlm_mle_node_down(struct dlm_ctxt *dlm,
			      struct dlm_master_list_entry *mle,
			      struct o2nm_node *node, int idx)
{
	spin_lock(&mle->spinlock);

	if (!test_bit(idx, mle->node_map))
		mlog(0, "node %u already removed from nodemap!\n", idx);
	else
		clear_bit(idx, mle->node_map);

	spin_unlock(&mle->spinlock);
}

static void dlm_mle_node_up(struct dlm_ctxt *dlm,
			    struct dlm_master_list_entry *mle,
			    struct o2nm_node *node, int idx)
{
	spin_lock(&mle->spinlock);

	if (test_bit(idx, mle->node_map))
		mlog(0, "node %u already in node map!\n", idx);
	else
		set_bit(idx, mle->node_map);

	spin_unlock(&mle->spinlock);
}


int dlm_init_mle_cache(void)
{
	dlm_mle_cache = kmem_cache_create("o2dlm_mle",
					  sizeof(struct dlm_master_list_entry),
					  0, SLAB_HWCACHE_ALIGN,
					  NULL);
	if (dlm_mle_cache == NULL)
		return -ENOMEM;
	return 0;
}

void dlm_destroy_mle_cache(void)
{
	if (dlm_mle_cache)
		kmem_cache_destroy(dlm_mle_cache);
}

static void dlm_mle_release(struct kref *kref)
{
	struct dlm_master_list_entry *mle;
	struct dlm_ctxt *dlm;

	mle = container_of(kref, struct dlm_master_list_entry, mle_refs);
	dlm = mle->dlm;

	assert_spin_locked(&dlm->spinlock);
	assert_spin_locked(&dlm->master_lock);

	mlog(0, "Releasing mle for %.*s, type %d\n", mle->mnamelen, mle->mname,
	     mle->type);

	/* remove from list if not already */
	__dlm_unlink_mle(dlm, mle);

	/* detach the mle from the domain node up/down events */
	__dlm_mle_detach_hb_events(dlm, mle);

	atomic_dec(&dlm->mle_cur_count[mle->type]);

	/* NOTE: kfree under spinlock here.
	 * if this is bad, we can move this to a freelist. */
	kmem_cache_free(dlm_mle_cache, mle);
}


/*
 * LOCK RESOURCE FUNCTIONS
 */

int dlm_init_master_caches(void)
{
	dlm_lockres_cache = kmem_cache_create("o2dlm_lockres",
					      sizeof(struct dlm_lock_resource),
					      0, SLAB_HWCACHE_ALIGN, NULL);
	if (!dlm_lockres_cache)
		goto bail;

	dlm_lockname_cache = kmem_cache_create("o2dlm_lockname",
					       DLM_LOCKID_NAME_MAX, 0,
					       SLAB_HWCACHE_ALIGN, NULL);
	if (!dlm_lockname_cache)
		goto bail;

	return 0;
bail:
	dlm_destroy_master_caches();
	return -ENOMEM;
}

void dlm_destroy_master_caches(void)
{
	if (dlm_lockname_cache) {
		kmem_cache_destroy(dlm_lockname_cache);
		dlm_lockname_cache = NULL;
	}

	if (dlm_lockres_cache) {
		kmem_cache_destroy(dlm_lockres_cache);
		dlm_lockres_cache = NULL;
	}
}

static void dlm_lockres_release(struct kref *kref)
{
	struct dlm_lock_resource *res;
	struct dlm_ctxt *dlm;

	res = container_of(kref, struct dlm_lock_resource, refs);
	dlm = res->dlm;

	/* This should not happen -- all lockres' have a name
	 * associated with them at init time. */
	BUG_ON(!res->lockname.name);

	mlog(0, "destroying lockres %.*s\n", res->lockname.len,
	     res->lockname.name);

	atomic_dec(&dlm->res_cur_count);

	if (!hlist_unhashed(&res->hash_node) ||
	    !list_empty(&res->granted) ||
	    !list_empty(&res->converting) ||
	    !list_empty(&res->blocked) ||
	    !list_empty(&res->dirty) ||
	    !list_empty(&res->recovering) ||
	    !list_empty(&res->purge)) {
		mlog(ML_ERROR,
		     "Going to BUG for resource %.*s."
		     "  We're on a list! [%c%c%c%c%c%c%c]\n",
		     res->lockname.len, res->lockname.name,
		     !hlist_unhashed(&res->hash_node) ? 'H' : ' ',
		     !list_empty(&res->granted) ? 'G' : ' ',
		     !list_empty(&res->converting) ? 'C' : ' ',
		     !list_empty(&res->blocked) ? 'B' : ' ',
		     !list_empty(&res->dirty) ? 'D' : ' ',
		     !list_empty(&res->recovering) ? 'R' : ' ',
		     !list_empty(&res->purge) ? 'P' : ' ');

		dlm_print_one_lock_resource(res);
	}

	/* By the time we're ready to blow this guy away, we shouldn't
	 * be on any lists. */
	BUG_ON(!hlist_unhashed(&res->hash_node));
	BUG_ON(!list_empty(&res->granted));
	BUG_ON(!list_empty(&res->converting));
	BUG_ON(!list_empty(&res->blocked));
	BUG_ON(!list_empty(&res->dirty));
	BUG_ON(!list_empty(&res->recovering));
	BUG_ON(!list_empty(&res->purge));

	kmem_cache_free(dlm_lockname_cache, (void *)res->lockname.name);

	kmem_cache_free(dlm_lockres_cache, res);
}

void dlm_lockres_put(struct dlm_lock_resource *res)
{
	kref_put(&res->refs, dlm_lockres_release);
}

static void dlm_init_lockres(struct dlm_ctxt *dlm,
			     struct dlm_lock_resource *res,
			     const char *name, unsigned int namelen)
{
	char *qname;

	/* If we memset here, we lose our reference to the kmalloc'd
	 * res->lockname.name, so be sure to init every field
	 * correctly! */

	qname = (char *) res->lockname.name;
	memcpy(qname, name, namelen);

	res->lockname.len = namelen;
	res->lockname.hash = dlm_lockid_hash(name, namelen);

	init_waitqueue_head(&res->wq);
	spin_lock_init(&res->spinlock);
	INIT_HLIST_NODE(&res->hash_node);
	INIT_LIST_HEAD(&res->granted);
	INIT_LIST_HEAD(&res->converting);
	INIT_LIST_HEAD(&res->blocked);
	INIT_LIST_HEAD(&res->dirty);
	INIT_LIST_HEAD(&res->recovering);
	INIT_LIST_HEAD(&res->purge);
	INIT_LIST_HEAD(&res->tracking);
	atomic_set(&res->asts_reserved, 0);
	res->migration_pending = 0;
	res->inflight_locks = 0;
	res->inflight_assert_workers = 0;

	res->dlm = dlm;

	kref_init(&res->refs);

	atomic_inc(&dlm->res_tot_count);
	atomic_inc(&dlm->res_cur_count);

	/* just for consistency */
	spin_lock(&res->spinlock);
	dlm_set_lockres_owner(dlm, res, DLM_LOCK_RES_OWNER_UNKNOWN);
	spin_unlock(&res->spinlock);

	res->state = DLM_LOCK_RES_IN_PROGRESS;

	res->last_used = 0;

	spin_lock(&dlm->spinlock);
	list_add_tail(&res->tracking, &dlm->tracking_list);
	spin_unlock(&dlm->spinlock);

	memset(res->lvb, 0, DLM_LVB_LEN);
	memset(res->refmap, 0, sizeof(res->refmap));
}

struct dlm_lock_resource *dlm_new_lockres(struct dlm_ctxt *dlm,
				   const char *name,
				   unsigned int namelen)
{
	struct dlm_lock_resource *res = NULL;

	res = kmem_cache_zalloc(dlm_lockres_cache, GFP_NOFS);
	if (!res)
		goto error;

	res->lockname.name = kmem_cache_zalloc(dlm_lockname_cache, GFP_NOFS);
	if (!res->lockname.name)
		goto error;

	dlm_init_lockres(dlm, res, name, namelen);
	return res;

error:
	if (res)
		kmem_cache_free(dlm_lockres_cache, res);
	return NULL;
}

void dlm_lockres_set_refmap_bit(struct dlm_ctxt *dlm,
				struct dlm_lock_resource *res, int bit)
{
	assert_spin_locked(&res->spinlock);

	mlog(0, "res %.*s, set node %u, %ps()\n", res->lockname.len,
	     res->lockname.name, bit, __builtin_return_address(0));

	set_bit(bit, res->refmap);
}

void dlm_lockres_clear_refmap_bit(struct dlm_ctxt *dlm,
				  struct dlm_lock_resource *res, int bit)
{
	assert_spin_locked(&res->spinlock);

	mlog(0, "res %.*s, clr node %u, %ps()\n", res->lockname.len,
	     res->lockname.name, bit, __builtin_return_address(0));

	clear_bit(bit, res->refmap);
}

static void __dlm_lockres_grab_inflight_ref(struct dlm_ctxt *dlm,
				   struct dlm_lock_resource *res)
{
	res->inflight_locks++;

	mlog(0, "%s: res %.*s, inflight++: now %u, %ps()\n", dlm->name,
	     res->lockname.len, res->lockname.name, res->inflight_locks,
	     __builtin_return_address(0));
}

void dlm_lockres_grab_inflight_ref(struct dlm_ctxt *dlm,
				   struct dlm_lock_resource *res)
{
	assert_spin_locked(&res->spinlock);
	__dlm_lockres_grab_inflight_ref(dlm, res);
}

void dlm_lockres_drop_inflight_ref(struct dlm_ctxt *dlm,
				   struct dlm_lock_resource *res)
{
	assert_spin_locked(&res->spinlock);

	BUG_ON(res->inflight_locks == 0);

	res->inflight_locks--;

	mlog(0, "%s: res %.*s, inflight--: now %u, %ps()\n", dlm->name,
	     res->lockname.len, res->lockname.name, res->inflight_locks,
	     __builtin_return_address(0));

	wake_up(&res->wq);
}

void __dlm_lockres_grab_inflight_worker(struct dlm_ctxt *dlm,
		struct dlm_lock_resource *res)
{
	assert_spin_locked(&res->spinlock);
	res->inflight_assert_workers++;
	mlog(0, "%s:%.*s: inflight assert worker++: now %u\n",
			dlm->name, res->lockname.len, res->lockname.name,
			res->inflight_assert_workers);
}

static void __dlm_lockres_drop_inflight_worker(struct dlm_ctxt *dlm,
		struct dlm_lock_resource *res)
{
	assert_spin_locked(&res->spinlock);
	BUG_ON(res->inflight_assert_workers == 0);
	res->inflight_assert_workers--;
	mlog(0, "%s:%.*s: inflight assert worker--: now %u\n",
			dlm->name, res->lockname.len, res->lockname.name,
			res->inflight_assert_workers);
}

static void dlm_lockres_drop_inflight_worker(struct dlm_ctxt *dlm,
		struct dlm_lock_resource *res)
{
	spin_lock(&res->spinlock);
	__dlm_lockres_drop_inflight_worker(dlm, res);
	spin_unlock(&res->spinlock);
}

/*
 * lookup a lock resource by name.
 * may already exist in the hashtable.
 * lockid is null terminated
 *
 * if not, allocate enough for the lockres and for
 * the temporary structure used in doing the mastering.
 *
 * also, do a lookup in the dlm->master_list to see
 * if another node has begun mastering the same lock.
 * if so, there should be a block entry in there
 * for this name, and we should *not* attempt to master
 * the lock here.   need to wait around for that node
 * to assert_master (or die).
 *
 */
struct dlm_lock_resource * dlm_get_lock_resource(struct dlm_ctxt *dlm,
					  const char *lockid,
					  int namelen,
					  int flags)
{
	struct dlm_lock_resource *tmpres=NULL, *res=NULL;
	struct dlm_master_list_entry *mle = NULL;
	struct dlm_master_list_entry *alloc_mle = NULL;
	int blocked = 0;
	int ret, nodenum;
	struct dlm_node_iter iter;
	unsigned int hash;
	int tries = 0;
	int bit, wait_on_recovery = 0;

	BUG_ON(!lockid);

	hash = dlm_lockid_hash(lockid, namelen);

	mlog(0, "get lockres %s (len %d)\n", lockid, namelen);

lookup:
	spin_lock(&dlm->spinlock);
	tmpres = __dlm_lookup_lockres_full(dlm, lockid, namelen, hash);
	if (tmpres) {
		spin_unlock(&dlm->spinlock);
		spin_lock(&tmpres->spinlock);

		/*
		 * Right after dlm spinlock was released, dlm_thread could have
		 * purged the lockres. Check if lockres got unhashed. If so
		 * start over.
		 */
		if (hlist_unhashed(&tmpres->hash_node)) {
			spin_unlock(&tmpres->spinlock);
			dlm_lockres_put(tmpres);
			tmpres = NULL;
			goto lookup;
		}

		/* Wait on the thread that is mastering the resource */
		if (tmpres->owner == DLM_LOCK_RES_OWNER_UNKNOWN) {
			__dlm_wait_on_lockres(tmpres);
			BUG_ON(tmpres->owner == DLM_LOCK_RES_OWNER_UNKNOWN);
			spin_unlock(&tmpres->spinlock);
			dlm_lockres_put(tmpres);
			tmpres = NULL;
			goto lookup;
		}

		/* Wait on the resource purge to complete before continuing */
		if (tmpres->state & DLM_LOCK_RES_DROPPING_REF) {
			BUG_ON(tmpres->owner == dlm->node_num);
			__dlm_wait_on_lockres_flags(tmpres,
						    DLM_LOCK_RES_DROPPING_REF);
			spin_unlock(&tmpres->spinlock);
			dlm_lockres_put(tmpres);
			tmpres = NULL;
			goto lookup;
		}

		/* Grab inflight ref to pin the resource */
		dlm_lockres_grab_inflight_ref(dlm, tmpres);

		spin_unlock(&tmpres->spinlock);
		if (res) {
			spin_lock(&dlm->track_lock);
			if (!list_empty(&res->tracking))
				list_del_init(&res->tracking);
			else
				mlog(ML_ERROR, "Resource %.*s not "
						"on the Tracking list\n",
						res->lockname.len,
						res->lockname.name);
			spin_unlock(&dlm->track_lock);
			dlm_lockres_put(res);
		}
		res = tmpres;
		goto leave;
	}

	if (!res) {
		spin_unlock(&dlm->spinlock);
		mlog(0, "allocating a new resource\n");
		/* nothing found and we need to allocate one. */
		alloc_mle = kmem_cache_alloc(dlm_mle_cache, GFP_NOFS);
		if (!alloc_mle)
			goto leave;
		res = dlm_new_lockres(dlm, lockid, namelen);
		if (!res)
			goto leave;
		goto lookup;
	}

	mlog(0, "no lockres found, allocated our own: %p\n", res);

	if (flags & LKM_LOCAL) {
		/* caller knows it's safe to assume it's not mastered elsewhere
		 * DONE!  return right away */
		spin_lock(&res->spinlock);
		dlm_change_lockres_owner(dlm, res, dlm->node_num);
		__dlm_insert_lockres(dlm, res);
		dlm_lockres_grab_inflight_ref(dlm, res);
		spin_unlock(&res->spinlock);
		spin_unlock(&dlm->spinlock);
		/* lockres still marked IN_PROGRESS */
		goto wake_waiters;
	}

	/* check master list to see if another node has started mastering it */
	spin_lock(&dlm->master_lock);

	/* if we found a block, wait for lock to be mastered by another node */
	blocked = dlm_find_mle(dlm, &mle, (char *)lockid, namelen);
	if (blocked) {
		int mig;
		if (mle->type == DLM_MLE_MASTER) {
			mlog(ML_ERROR, "master entry for nonexistent lock!\n");
			BUG();
		}
		mig = (mle->type == DLM_MLE_MIGRATION);
		/* if there is a migration in progress, let the migration
		 * finish before continuing.  we can wait for the absence
		 * of the MIGRATION mle: either the migrate finished or
		 * one of the nodes died and the mle was cleaned up.
		 * if there is a BLOCK here, but it already has a master
		 * set, we are too late.  the master does not have a ref
		 * for us in the refmap.  detach the mle and drop it.
		 * either way, go back to the top and start over. */
		if (mig || mle->master != O2NM_MAX_NODES) {
			BUG_ON(mig && mle->master == dlm->node_num);
			/* we arrived too late.  the master does not
			 * have a ref for us. retry. */
			mlog(0, "%s:%.*s: late on %s\n",
			     dlm->name, namelen, lockid,
			     mig ?  "MIGRATION" : "BLOCK");
			spin_unlock(&dlm->master_lock);
			spin_unlock(&dlm->spinlock);

			/* master is known, detach */
			if (!mig)
				dlm_mle_detach_hb_events(dlm, mle);
			dlm_put_mle(mle);
			mle = NULL;
			/* this is lame, but we can't wait on either
			 * the mle or lockres waitqueue here */
			if (mig)
				msleep(100);
			goto lookup;
		}
	} else {
		/* go ahead and try to master lock on this node */
		mle = alloc_mle;
		/* make sure this does not get freed below */
		alloc_mle = NULL;
		dlm_init_mle(mle, DLM_MLE_MASTER, dlm, res, NULL, 0);
		set_bit(dlm->node_num, mle->maybe_map);
		__dlm_insert_mle(dlm, mle);

		/* still holding the dlm spinlock, check the recovery map
		 * to see if there are any nodes that still need to be
		 * considered.  these will not appear in the mle nodemap
		 * but they might own this lockres.  wait on them. */
		bit = find_next_bit(dlm->recovery_map, O2NM_MAX_NODES, 0);
		if (bit < O2NM_MAX_NODES) {
			mlog(0, "%s: res %.*s, At least one node (%d) "
			     "to recover before lock mastery can begin\n",
			     dlm->name, namelen, (char *)lockid, bit);
			wait_on_recovery = 1;
		}
	}

	/* at this point there is either a DLM_MLE_BLOCK or a
	 * DLM_MLE_MASTER on the master list, so it's safe to add the
	 * lockres to the hashtable.  anyone who finds the lock will
	 * still have to wait on the IN_PROGRESS. */

	/* finally add the lockres to its hash bucket */
	__dlm_insert_lockres(dlm, res);

	/* since this lockres is new it doesn't not require the spinlock */
	__dlm_lockres_grab_inflight_ref(dlm, res);

	/* get an extra ref on the mle in case this is a BLOCK
	 * if so, the creator of the BLOCK may try to put the last
	 * ref at this time in the assert master handler, so we
	 * need an extra one to keep from a bad ptr deref. */
	dlm_get_mle_inuse(mle);
	spin_unlock(&dlm->master_lock);
	spin_unlock(&dlm->spinlock);

redo_request:
	while (wait_on_recovery) {
		/* any cluster changes that occurred after dropping the
		 * dlm spinlock would be detectable be a change on the mle,
		 * so we only need to clear out the recovery map once. */
		if (dlm_is_recovery_lock(lockid, namelen)) {
			mlog(0, "%s: Recovery map is not empty, but must "
			     "master $RECOVERY lock now\n", dlm->name);
			if (!dlm_pre_master_reco_lockres(dlm, res))
				wait_on_recovery = 0;
			else {
				mlog(0, "%s: waiting 500ms for heartbeat state "
				    "change\n", dlm->name);
				msleep(500);
			}
			continue;
		}

		dlm_kick_recovery_thread(dlm);
		msleep(1000);
		dlm_wait_for_recovery(dlm);

		spin_lock(&dlm->spinlock);
		bit = find_next_bit(dlm->recovery_map, O2NM_MAX_NODES, 0);
		if (bit < O2NM_MAX_NODES) {
			mlog(0, "%s: res %.*s, At least one node (%d) "
			     "to recover before lock mastery can begin\n",
			     dlm->name, namelen, (char *)lockid, bit);
			wait_on_recovery = 1;
		} else
			wait_on_recovery = 0;
		spin_unlock(&dlm->spinlock);

		if (wait_on_recovery)
			dlm_wait_for_node_recovery(dlm, bit, 10000);
	}

	/* must wait for lock to be mastered elsewhere */
	if (blocked)
		goto wait;

	ret = -EINVAL;
	dlm_node_iter_init(mle->vote_map, &iter);
	while ((nodenum = dlm_node_iter_next(&iter)) >= 0) {
		ret = dlm_do_master_request(res, mle, nodenum);
		if (ret < 0)
			mlog_errno(ret);
		if (mle->master != O2NM_MAX_NODES) {
			/* found a master ! */
			if (mle->master <= nodenum)
				break;
			/* if our master request has not reached the master
			 * yet, keep going until it does.  this is how the
			 * master will know that asserts are needed back to
			 * the lower nodes. */
			mlog(0, "%s: res %.*s, Requests only up to %u but "
			     "master is %u, keep going\n", dlm->name, namelen,
			     lockid, nodenum, mle->master);
		}
	}

wait:
	/* keep going until the response map includes all nodes */
	ret = dlm_wait_for_lock_mastery(dlm, res, mle, &blocked);
	if (ret < 0) {
		wait_on_recovery = 1;
		mlog(0, "%s: res %.*s, Node map changed, redo the master "
		     "request now, blocked=%d\n", dlm->name, res->lockname.len,
		     res->lockname.name, blocked);
		if (++tries > 20) {
			mlog(ML_ERROR, "%s: res %.*s, Spinning on "
			     "dlm_wait_for_lock_mastery, blocked = %d\n",
			     dlm->name, res->lockname.len,
			     res->lockname.name, blocked);
			dlm_print_one_lock_resource(res);
			dlm_print_one_mle(mle);
			tries = 0;
		}
		goto redo_request;
	}

	mlog(0, "%s: res %.*s, Mastered by %u\n", dlm->name, res->lockname.len,
	     res->lockname.name, res->owner);
	/* make sure we never continue without this */
	BUG_ON(res->owner == O2NM_MAX_NODES);

	/* master is known, detach if not already detached */
	dlm_mle_detach_hb_events(dlm, mle);
	dlm_put_mle(mle);
	/* put the extra ref */
	dlm_put_mle_inuse(mle);

wake_waiters:
	spin_lock(&res->spinlock);
	res->state &= ~DLM_LOCK_RES_IN_PROGRESS;
	spin_unlock(&res->spinlock);
	wake_up(&res->wq);

leave:
	/* need to free the unused mle */
	if (alloc_mle)
		kmem_cache_free(dlm_mle_cache, alloc_mle);

	return res;
}


#define DLM_MASTERY_TIMEOUT_MS   5000

static int dlm_wait_for_lock_mastery(struct dlm_ctxt *dlm,
				     struct dlm_lock_resource *res,
				     struct dlm_master_list_entry *mle,
				     int *blocked)
{
	u8 m;
	int ret, bit;
	int map_changed, voting_done;
	int assert, sleep;

recheck:
	ret = 0;
	assert = 0;

	/* check if another node has already become the owner */
	spin_lock(&res->spinlock);
	if (res->owner != DLM_LOCK_RES_OWNER_UNKNOWN) {
		mlog(0, "%s:%.*s: owner is suddenly %u\n", dlm->name,
		     res->lockname.len, res->lockname.name, res->owner);
		spin_unlock(&res->spinlock);
		/* this will cause the master to re-assert across
		 * the whole cluster, freeing up mles */
		if (res->owner != dlm->node_num) {
			ret = dlm_do_master_request(res, mle, res->owner);
			if (ret < 0) {
				/* give recovery a chance to run */
				mlog(ML_ERROR, "link to %u went down?: %d\n", res->owner, ret);
				msleep(500);
				goto recheck;
			}
		}
		ret = 0;
		goto leave;
	}
	spin_unlock(&res->spinlock);

	spin_lock(&mle->spinlock);
	m = mle->master;
	map_changed = (memcmp(mle->vote_map, mle->node_map,
			      sizeof(mle->vote_map)) != 0);
	voting_done = (memcmp(mle->vote_map, mle->response_map,
			     sizeof(mle->vote_map)) == 0);

	/* restart if we hit any errors */
	if (map_changed) {
		int b;
		mlog(0, "%s: %.*s: node map changed, restarting\n",
		     dlm->name, res->lockname.len, res->lockname.name);
		ret = dlm_restart_lock_mastery(dlm, res, mle, *blocked);
		b = (mle->type == DLM_MLE_BLOCK);
		if ((*blocked && !b) || (!*blocked && b)) {
			mlog(0, "%s:%.*s: status change: old=%d new=%d\n",
			     dlm->name, res->lockname.len, res->lockname.name,
			     *blocked, b);
			*blocked = b;
		}
		spin_unlock(&mle->spinlock);
		if (ret < 0) {
			mlog_errno(ret);
			goto leave;
		}
		mlog(0, "%s:%.*s: restart lock mastery succeeded, "
		     "rechecking now\n", dlm->name, res->lockname.len,
		     res->lockname.name);
		goto recheck;
	} else {
		if (!voting_done) {
			mlog(0, "map not changed and voting not done "
			     "for %s:%.*s\n", dlm->name, res->lockname.len,
			     res->lockname.name);
		}
	}

	if (m != O2NM_MAX_NODES) {
		/* another node has done an assert!
		 * all done! */
		sleep = 0;
	} else {
		sleep = 1;
		/* have all nodes responded? */
		if (voting_done && !*blocked) {
			bit = find_next_bit(mle->maybe_map, O2NM_MAX_NODES, 0);
			if (dlm->node_num <= bit) {
				/* my node number is lowest.
			 	 * now tell other nodes that I am
				 * mastering this. */
				mle->master = dlm->node_num;
				/* ref was grabbed in get_lock_resource
				 * will be dropped in dlmlock_master */
				assert = 1;
				sleep = 0;
			}
			/* if voting is done, but we have not received
			 * an assert master yet, we must sleep */
		}
	}

	spin_unlock(&mle->spinlock);

	/* sleep if we haven't finished voting yet */
	if (sleep) {
		unsigned long timeo = msecs_to_jiffies(DLM_MASTERY_TIMEOUT_MS);

		/*
		if (atomic_read(&mle->mle_refs.refcount) < 2)
			mlog(ML_ERROR, "mle (%p) refs=%d, name=%.*s\n", mle,
			atomic_read(&mle->mle_refs.refcount),
			res->lockname.len, res->lockname.name);
		*/
		atomic_set(&mle->woken, 0);
		(void)wait_event_timeout(mle->wq,
					 (atomic_read(&mle->woken) == 1),
					 timeo);
		if (res->owner == O2NM_MAX_NODES) {
			mlog(0, "%s:%.*s: waiting again\n", dlm->name,
			     res->lockname.len, res->lockname.name);
			goto recheck;
		}
		mlog(0, "done waiting, master is %u\n", res->owner);
		ret = 0;
		goto leave;
	}

	ret = 0;   /* done */
	if (assert) {
		m = dlm->node_num;
		mlog(0, "about to master %.*s here, this=%u\n",
		     res->lockname.len, res->lockname.name, m);
		ret = dlm_do_assert_master(dlm, res, mle->vote_map, 0);
		if (ret) {
			/* This is a failure in the network path,
			 * not in the response to the assert_master
			 * (any nonzero response is a BUG on this node).
			 * Most likely a socket just got disconnected
			 * due to node death. */
			mlog_errno(ret);
		}
		/* no longer need to restart lock mastery.
		 * all living nodes have been contacted. */
		ret = 0;
	}

	/* set the lockres owner */
	spin_lock(&res->spinlock);
	/* mastery reference obtained either during
	 * assert_master_handler or in get_lock_resource */
	dlm_change_lockres_owner(dlm, res, m);
	spin_unlock(&res->spinlock);

leave:
	return ret;
}

struct dlm_bitmap_diff_iter
{
	int curnode;
	unsigned long *orig_bm;
	unsigned long *cur_bm;
	unsigned long diff_bm[BITS_TO_LONGS(O2NM_MAX_NODES)];
};

enum dlm_node_state_change
{
	NODE_DOWN = -1,
	NODE_NO_CHANGE = 0,
	NODE_UP
};

static void dlm_bitmap_diff_iter_init(struct dlm_bitmap_diff_iter *iter,
				      unsigned long *orig_bm,
				      unsigned long *cur_bm)
{
	unsigned long p1, p2;
	int i;

	iter->curnode = -1;
	iter->orig_bm = orig_bm;
	iter->cur_bm = cur_bm;

	for (i = 0; i < BITS_TO_LONGS(O2NM_MAX_NODES); i++) {
       		p1 = *(iter->orig_bm + i);
	       	p2 = *(iter->cur_bm + i);
		iter->diff_bm[i] = (p1 & ~p2) | (p2 & ~p1);
	}
}

static int dlm_bitmap_diff_iter_next(struct dlm_bitmap_diff_iter *iter,
				     enum dlm_node_state_change *state)
{
	int bit;

	if (iter->curnode >= O2NM_MAX_NODES)
		return -ENOENT;

	bit = find_next_bit(iter->diff_bm, O2NM_MAX_NODES,
			    iter->curnode+1);
	if (bit >= O2NM_MAX_NODES) {
		iter->curnode = O2NM_MAX_NODES;
		return -ENOENT;
	}

	/* if it was there in the original then this node died */
	if (test_bit(bit, iter->orig_bm))
		*state = NODE_DOWN;
	else
		*state = NODE_UP;

	iter->curnode = bit;
	return bit;
}


static int dlm_restart_lock_mastery(struct dlm_ctxt *dlm,
				    struct dlm_lock_resource *res,
				    struct dlm_master_list_entry *mle,
				    int blocked)
{
	struct dlm_bitmap_diff_iter bdi;
	enum dlm_node_state_change sc;
	int node;
	int ret = 0;

	mlog(0, "something happened such that the "
	     "master process may need to be restarted!\n");

	assert_spin_locked(&mle->spinlock);

	dlm_bitmap_diff_iter_init(&bdi, mle->vote_map, mle->node_map);
	node = dlm_bitmap_diff_iter_next(&bdi, &sc);
	while (node >= 0) {
		if (sc == NODE_UP) {
			/* a node came up.  clear any old vote from
			 * the response map and set it in the vote map
			 * then restart the mastery. */
			mlog(ML_NOTICE, "node %d up while restarting\n", node);

			/* redo the master request, but only for the new node */
			mlog(0, "sending request to new node\n");
			clear_bit(node, mle->response_map);
			set_bit(node, mle->vote_map);
		} else {
			mlog(ML_ERROR, "node down! %d\n", node);
			if (blocked) {
				int lowest = find_next_bit(mle->maybe_map,
						       O2NM_MAX_NODES, 0);

				/* act like it was never there */
				clear_bit(node, mle->maybe_map);

			       	if (node == lowest) {
					mlog(0, "expected master %u died"
					    " while this node was blocked "
					    "waiting on it!\n", node);
					lowest = find_next_bit(mle->maybe_map,
						       	O2NM_MAX_NODES,
						       	lowest+1);
					if (lowest < O2NM_MAX_NODES) {
						mlog(0, "%s:%.*s:still "
						     "blocked. waiting on %u "
						     "now\n", dlm->name,
						     res->lockname.len,
						     res->lockname.name,
						     lowest);
					} else {
						/* mle is an MLE_BLOCK, but
						 * there is now nothing left to
						 * block on.  we need to return
						 * all the way back out and try
						 * again with an MLE_MASTER.
						 * dlm_do_local_recovery_cleanup
						 * has already run, so the mle
						 * refcount is ok */
						mlog(0, "%s:%.*s: no "
						     "longer blocking. try to "
						     "master this here\n",
						     dlm->name,
						     res->lockname.len,
						     res->lockname.name);
						mle->type = DLM_MLE_MASTER;
						mle->mleres = res;
					}
				}
			}

			/* now blank out everything, as if we had never
			 * contacted anyone */
			memset(mle->maybe_map, 0, sizeof(mle->maybe_map));
			memset(mle->response_map, 0, sizeof(mle->response_map));
			/* reset the vote_map to the current node_map */
			memcpy(mle->vote_map, mle->node_map,
			       sizeof(mle->node_map));
			/* put myself into the maybe map */
			if (mle->type != DLM_MLE_BLOCK)
				set_bit(dlm->node_num, mle->maybe_map);
		}
		ret = -EAGAIN;
		node = dlm_bitmap_diff_iter_next(&bdi, &sc);
	}
	return ret;
}


/*
 * DLM_MASTER_REQUEST_MSG
 *
 * returns: 0 on success,
 *          -errno on a network error
 *
 * on error, the caller should assume the target node is "dead"
 *
 */

static int dlm_do_master_request(struct dlm_lock_resource *res,
				 struct dlm_master_list_entry *mle, int to)
{
	struct dlm_ctxt *dlm = mle->dlm;
	struct dlm_master_request request;
	int ret, response=0, resend;

	memset(&request, 0, sizeof(request));
	request.node_idx = dlm->node_num;

	BUG_ON(mle->type == DLM_MLE_MIGRATION);

	request.namelen = (u8)mle->mnamelen;
	memcpy(request.name, mle->mname, request.namelen);

again:
	ret = o2net_send_message(DLM_MASTER_REQUEST_MSG, dlm->key, &request,
				 sizeof(request), to, &response);
	if (ret < 0)  {
		if (ret == -ESRCH) {
			/* should never happen */
			mlog(ML_ERROR, "TCP stack not ready!\n");
			BUG();
		} else if (ret == -EINVAL) {
			mlog(ML_ERROR, "bad args passed to o2net!\n");
			BUG();
		} else if (ret == -ENOMEM) {
			mlog(ML_ERROR, "out of memory while trying to send "
			     "network message!  retrying\n");
			/* this is totally crude */
			msleep(50);
			goto again;
		} else if (!dlm_is_host_down(ret)) {
			/* not a network error. bad. */
			mlog_errno(ret);
			mlog(ML_ERROR, "unhandled error!");
			BUG();
		}
		/* all other errors should be network errors,
		 * and likely indicate node death */
		mlog(ML_ERROR, "link to %d went down!\n", to);
		goto out;
	}

	ret = 0;
	resend = 0;
	spin_lock(&mle->spinlock);
	switch (response) {
		case DLM_MASTER_RESP_YES:
			set_bit(to, mle->response_map);
			mlog(0, "node %u is the master, response=YES\n", to);
			mlog(0, "%s:%.*s: master node %u now knows I have a "
			     "reference\n", dlm->name, res->lockname.len,
			     res->lockname.name, to);
			mle->master = to;
			break;
		case DLM_MASTER_RESP_NO:
			mlog(0, "node %u not master, response=NO\n", to);
			set_bit(to, mle->response_map);
			break;
		case DLM_MASTER_RESP_MAYBE:
			mlog(0, "node %u not master, response=MAYBE\n", to);
			set_bit(to, mle->response_map);
			set_bit(to, mle->maybe_map);
			break;
		case DLM_MASTER_RESP_ERROR:
			mlog(0, "node %u hit an error, resending\n", to);
			resend = 1;
			response = 0;
			break;
		default:
			mlog(ML_ERROR, "bad response! %u\n", response);
			BUG();
	}
	spin_unlock(&mle->spinlock);
	if (resend) {
		/* this is also totally crude */
		msleep(50);
		goto again;
	}

out:
	return ret;
}

/*
 * locks that can be taken here:
 * dlm->spinlock
 * res->spinlock
 * mle->spinlock
 * dlm->master_list
 *
 * if possible, TRIM THIS DOWN!!!
 */
int dlm_master_request_handler(struct o2net_msg *msg, u32 len, void *data,
			       void **ret_data)
{
	u8 response = DLM_MASTER_RESP_MAYBE;
	struct dlm_ctxt *dlm = data;
	struct dlm_lock_resource *res = NULL;
	struct dlm_master_request *request = (struct dlm_master_request *) msg->buf;
	struct dlm_master_list_entry *mle = NULL, *tmpmle = NULL;
	char *name;
	unsigned int namelen, hash;
	int found, ret;
	int set_maybe;
	int dispatch_assert = 0;
	int dispatched = 0;

	if (!dlm_grab(dlm))
		return DLM_MASTER_RESP_NO;

	if (!dlm_domain_fully_joined(dlm)) {
		response = DLM_MASTER_RESP_NO;
		goto send_response;
	}

	name = request->name;
	namelen = request->namelen;
	hash = dlm_lockid_hash(name, namelen);

	if (namelen > DLM_LOCKID_NAME_MAX) {
		response = DLM_IVBUFLEN;
		goto send_response;
	}

way_up_top:
	spin_lock(&dlm->spinlock);
	res = __dlm_lookup_lockres(dlm, name, namelen, hash);
	if (res) {
		spin_unlock(&dlm->spinlock);

		/* take care of the easy cases up front */
		spin_lock(&res->spinlock);

		/*
		 * Right after dlm spinlock was released, dlm_thread could have
		 * purged the lockres. Check if lockres got unhashed. If so
		 * start over.
		 */
		if (hlist_unhashed(&res->hash_node)) {
			spin_unlock(&res->spinlock);
			dlm_lockres_put(res);
			goto way_up_top;
		}

		if (res->state & (DLM_LOCK_RES_RECOVERING|
				  DLM_LOCK_RES_MIGRATING)) {
			spin_unlock(&res->spinlock);
			mlog(0, "returning DLM_MASTER_RESP_ERROR since res is "
			     "being recovered/migrated\n");
			response = DLM_MASTER_RESP_ERROR;
			if (mle)
				kmem_cache_free(dlm_mle_cache, mle);
			goto send_response;
		}

		if (res->owner == dlm->node_num) {
			dlm_lockres_set_refmap_bit(dlm, res, request->node_idx);
			spin_unlock(&res->spinlock);
			response = DLM_MASTER_RESP_YES;
			if (mle)
				kmem_cache_free(dlm_mle_cache, mle);

			/* this node is the owner.
			 * there is some extra work that needs to
			 * happen now.  the requesting node has
			 * caused all nodes up to this one to
			 * create mles.  this node now needs to
			 * go back and clean those up. */
			dispatch_assert = 1;
			goto send_response;
		} else if (res->owner != DLM_LOCK_RES_OWNER_UNKNOWN) {
			spin_unlock(&res->spinlock);
			// mlog(0, "node %u is the master\n", res->owner);
			response = DLM_MASTER_RESP_NO;
			if (mle)
				kmem_cache_free(dlm_mle_cache, mle);
			goto send_response;
		}

		/* ok, there is no owner.  either this node is
		 * being blocked, or it is actively trying to
		 * master this lock. */
		if (!(res->state & DLM_LOCK_RES_IN_PROGRESS)) {
			mlog(ML_ERROR, "lock with no owner should be "
			     "in-progress!\n");
			BUG();
		}

		// mlog(0, "lockres is in progress...\n");
		spin_lock(&dlm->master_lock);
		found = dlm_find_mle(dlm, &tmpmle, name, namelen);
		if (!found) {
			mlog(ML_ERROR, "no mle found for this lock!\n");
			BUG();
		}
		set_maybe = 1;
		spin_lock(&tmpmle->spinlock);
		if (tmpmle->type == DLM_MLE_BLOCK) {
			// mlog(0, "this node is waiting for "
			// "lockres to be mastered\n");
			response = DLM_MASTER_RESP_NO;
		} else if (tmpmle->type == DLM_MLE_MIGRATION) {
			mlog(0, "node %u is master, but trying to migrate to "
			     "node %u.\n", tmpmle->master, tmpmle->new_master);
			if (tmpmle->master == dlm->node_num) {
				mlog(ML_ERROR, "no owner on lockres, but this "
				     "node is trying to migrate it to %u?!\n",
				     tmpmle->new_master);
				BUG();
			} else {
				/* the real master can respond on its own */
				response = DLM_MASTER_RESP_NO;
			}
		} else if (tmpmle->master != DLM_LOCK_RES_OWNER_UNKNOWN) {
			set_maybe = 0;
			if (tmpmle->master == dlm->node_num) {
				response = DLM_MASTER_RESP_YES;
				/* this node will be the owner.
				 * go back and clean the mles on any
				 * other nodes */
				dispatch_assert = 1;
				dlm_lockres_set_refmap_bit(dlm, res,
							   request->node_idx);
			} else
				response = DLM_MASTER_RESP_NO;
		} else {
			// mlog(0, "this node is attempting to "
			// "master lockres\n");
			response = DLM_MASTER_RESP_MAYBE;
		}
		if (set_maybe)
			set_bit(request->node_idx, tmpmle->maybe_map);
		spin_unlock(&tmpmle->spinlock);

		spin_unlock(&dlm->master_lock);
		spin_unlock(&res->spinlock);

		/* keep the mle attached to heartbeat events */
		dlm_put_mle(tmpmle);
		if (mle)
			kmem_cache_free(dlm_mle_cache, mle);
		goto send_response;
	}

	/*
	 * lockres doesn't exist on this node
	 * if there is an MLE_BLOCK, return NO
	 * if there is an MLE_MASTER, return MAYBE
	 * otherwise, add an MLE_BLOCK, return NO
	 */
	spin_lock(&dlm->master_lock);
	found = dlm_find_mle(dlm, &tmpmle, name, namelen);
	if (!found) {
		/* this lockid has never been seen on this node yet */
		// mlog(0, "no mle found\n");
		if (!mle) {
			spin_unlock(&dlm->master_lock);
			spin_unlock(&dlm->spinlock);

			mle = kmem_cache_alloc(dlm_mle_cache, GFP_NOFS);
			if (!mle) {
				response = DLM_MASTER_RESP_ERROR;
				mlog_errno(-ENOMEM);
				goto send_response;
			}
			goto way_up_top;
		}

		// mlog(0, "this is second time thru, already allocated, "
		// "add the block.\n");
		dlm_init_mle(mle, DLM_MLE_BLOCK, dlm, NULL, name, namelen);
		set_bit(request->node_idx, mle->maybe_map);
		__dlm_insert_mle(dlm, mle);
		response = DLM_MASTER_RESP_NO;
	} else {
		// mlog(0, "mle was found\n");
		set_maybe = 1;
		spin_lock(&tmpmle->spinlock);
		if (tmpmle->master == dlm->node_num) {
			mlog(ML_ERROR, "no lockres, but an mle with this node as master!\n");
			BUG();
		}
		if (tmpmle->type == DLM_MLE_BLOCK)
			response = DLM_MASTER_RESP_NO;
		else if (tmpmle->type == DLM_MLE_MIGRATION) {
			mlog(0, "migration mle was found (%u->%u)\n",
			     tmpmle->master, tmpmle->new_master);
			/* real master can respond on its own */
			response = DLM_MASTER_RESP_NO;
		} else
			response = DLM_MASTER_RESP_MAYBE;
		if (set_maybe)
			set_bit(request->node_idx, tmpmle->maybe_map);
		spin_unlock(&tmpmle->spinlock);
	}
	spin_unlock(&dlm->master_lock);
	spin_unlock(&dlm->spinlock);

	if (found) {
		/* keep the mle attached to heartbeat events */
		dlm_put_mle(tmpmle);
	}
send_response:
	/*
	 * __dlm_lookup_lockres() grabbed a reference to this lockres.
	 * The reference is released by dlm_assert_master_worker() under
	 * the call to dlm_dispatch_assert_master().  If
	 * dlm_assert_master_worker() isn't called, we drop it here.
	 */
	if (dispatch_assert) {
		if (response != DLM_MASTER_RESP_YES)
			mlog(ML_ERROR, "invalid response %d\n", response);
		if (!res) {
			mlog(ML_ERROR, "bad lockres while trying to assert!\n");
			BUG();
		}
		mlog(0, "%u is the owner of %.*s, cleaning everyone else\n",
			     dlm->node_num, res->lockname.len, res->lockname.name);
		spin_lock(&res->spinlock);
		ret = dlm_dispatch_assert_master(dlm, res, 0, request->node_idx,
						 DLM_ASSERT_MASTER_MLE_CLEANUP);
		if (ret < 0) {
			mlog(ML_ERROR, "failed to dispatch assert master work\n");
			response = DLM_MASTER_RESP_ERROR;
			spin_unlock(&res->spinlock);
			dlm_lockres_put(res);
		} else {
			dispatched = 1;
			__dlm_lockres_grab_inflight_worker(dlm, res);
<<<<<<< HEAD
		}
		spin_unlock(&res->spinlock);
=======
			spin_unlock(&res->spinlock);
		}
>>>>>>> 61328de2
	} else {
		if (res)
			dlm_lockres_put(res);
	}

	if (!dispatched)
		dlm_put(dlm);
	return response;
}

/*
 * DLM_ASSERT_MASTER_MSG
 */


/*
 * NOTE: this can be used for debugging
 * can periodically run all locks owned by this node
 * and re-assert across the cluster...
 */
static int dlm_do_assert_master(struct dlm_ctxt *dlm,
				struct dlm_lock_resource *res,
				void *nodemap, u32 flags)
{
	struct dlm_assert_master assert;
	int to, tmpret;
	struct dlm_node_iter iter;
	int ret = 0;
	int reassert;
	const char *lockname = res->lockname.name;
	unsigned int namelen = res->lockname.len;

	BUG_ON(namelen > O2NM_MAX_NAME_LEN);

	spin_lock(&res->spinlock);
	res->state |= DLM_LOCK_RES_SETREF_INPROG;
	spin_unlock(&res->spinlock);

again:
	reassert = 0;

	/* note that if this nodemap is empty, it returns 0 */
	dlm_node_iter_init(nodemap, &iter);
	while ((to = dlm_node_iter_next(&iter)) >= 0) {
		int r = 0;
		struct dlm_master_list_entry *mle = NULL;

		mlog(0, "sending assert master to %d (%.*s)\n", to,
		     namelen, lockname);
		memset(&assert, 0, sizeof(assert));
		assert.node_idx = dlm->node_num;
		assert.namelen = namelen;
		memcpy(assert.name, lockname, namelen);
		assert.flags = cpu_to_be32(flags);

		tmpret = o2net_send_message(DLM_ASSERT_MASTER_MSG, dlm->key,
					    &assert, sizeof(assert), to, &r);
		if (tmpret < 0) {
			mlog(ML_ERROR, "Error %d when sending message %u (key "
			     "0x%x) to node %u\n", tmpret,
			     DLM_ASSERT_MASTER_MSG, dlm->key, to);
			if (!dlm_is_host_down(tmpret)) {
				mlog(ML_ERROR, "unhandled error=%d!\n", tmpret);
				BUG();
			}
			/* a node died.  finish out the rest of the nodes. */
			mlog(0, "link to %d went down!\n", to);
			/* any nonzero status return will do */
			ret = tmpret;
			r = 0;
		} else if (r < 0) {
			/* ok, something horribly messed.  kill thyself. */
			mlog(ML_ERROR,"during assert master of %.*s to %u, "
			     "got %d.\n", namelen, lockname, to, r);
			spin_lock(&dlm->spinlock);
			spin_lock(&dlm->master_lock);
			if (dlm_find_mle(dlm, &mle, (char *)lockname,
					 namelen)) {
				dlm_print_one_mle(mle);
				__dlm_put_mle(mle);
			}
			spin_unlock(&dlm->master_lock);
			spin_unlock(&dlm->spinlock);
			BUG();
		}

		if (r & DLM_ASSERT_RESPONSE_REASSERT &&
		    !(r & DLM_ASSERT_RESPONSE_MASTERY_REF)) {
				mlog(ML_ERROR, "%.*s: very strange, "
				     "master MLE but no lockres on %u\n",
				     namelen, lockname, to);
		}

		if (r & DLM_ASSERT_RESPONSE_REASSERT) {
			mlog(0, "%.*s: node %u create mles on other "
			     "nodes and requests a re-assert\n",
			     namelen, lockname, to);
			reassert = 1;
		}
		if (r & DLM_ASSERT_RESPONSE_MASTERY_REF) {
			mlog(0, "%.*s: node %u has a reference to this "
			     "lockres, set the bit in the refmap\n",
			     namelen, lockname, to);
			spin_lock(&res->spinlock);
			dlm_lockres_set_refmap_bit(dlm, res, to);
			spin_unlock(&res->spinlock);
		}
	}

	if (reassert)
		goto again;

	spin_lock(&res->spinlock);
	res->state &= ~DLM_LOCK_RES_SETREF_INPROG;
	spin_unlock(&res->spinlock);
	wake_up(&res->wq);

	return ret;
}

/*
 * locks that can be taken here:
 * dlm->spinlock
 * res->spinlock
 * mle->spinlock
 * dlm->master_list
 *
 * if possible, TRIM THIS DOWN!!!
 */
int dlm_assert_master_handler(struct o2net_msg *msg, u32 len, void *data,
			      void **ret_data)
{
	struct dlm_ctxt *dlm = data;
	struct dlm_master_list_entry *mle = NULL;
	struct dlm_assert_master *assert = (struct dlm_assert_master *)msg->buf;
	struct dlm_lock_resource *res = NULL;
	char *name;
	unsigned int namelen, hash;
	u32 flags;
	int master_request = 0, have_lockres_ref = 0;
	int ret = 0;

	if (!dlm_grab(dlm))
		return 0;

	name = assert->name;
	namelen = assert->namelen;
	hash = dlm_lockid_hash(name, namelen);
	flags = be32_to_cpu(assert->flags);

	if (namelen > DLM_LOCKID_NAME_MAX) {
		mlog(ML_ERROR, "Invalid name length!");
		goto done;
	}

	spin_lock(&dlm->spinlock);

	if (flags)
		mlog(0, "assert_master with flags: %u\n", flags);

	/* find the MLE */
	spin_lock(&dlm->master_lock);
	if (!dlm_find_mle(dlm, &mle, name, namelen)) {
		/* not an error, could be master just re-asserting */
		mlog(0, "just got an assert_master from %u, but no "
		     "MLE for it! (%.*s)\n", assert->node_idx,
		     namelen, name);
	} else {
		int bit = find_next_bit (mle->maybe_map, O2NM_MAX_NODES, 0);
		if (bit >= O2NM_MAX_NODES) {
			/* not necessarily an error, though less likely.
			 * could be master just re-asserting. */
			mlog(0, "no bits set in the maybe_map, but %u "
			     "is asserting! (%.*s)\n", assert->node_idx,
			     namelen, name);
		} else if (bit != assert->node_idx) {
			if (flags & DLM_ASSERT_MASTER_MLE_CLEANUP) {
				mlog(0, "master %u was found, %u should "
				     "back off\n", assert->node_idx, bit);
			} else {
				/* with the fix for bug 569, a higher node
				 * number winning the mastery will respond
				 * YES to mastery requests, but this node
				 * had no way of knowing.  let it pass. */
				mlog(0, "%u is the lowest node, "
				     "%u is asserting. (%.*s)  %u must "
				     "have begun after %u won.\n", bit,
				     assert->node_idx, namelen, name, bit,
				     assert->node_idx);
			}
		}
		if (mle->type == DLM_MLE_MIGRATION) {
			if (flags & DLM_ASSERT_MASTER_MLE_CLEANUP) {
				mlog(0, "%s:%.*s: got cleanup assert"
				     " from %u for migration\n",
				     dlm->name, namelen, name,
				     assert->node_idx);
			} else if (!(flags & DLM_ASSERT_MASTER_FINISH_MIGRATION)) {
				mlog(0, "%s:%.*s: got unrelated assert"
				     " from %u for migration, ignoring\n",
				     dlm->name, namelen, name,
				     assert->node_idx);
				__dlm_put_mle(mle);
				spin_unlock(&dlm->master_lock);
				spin_unlock(&dlm->spinlock);
				goto done;
			}
		}
	}
	spin_unlock(&dlm->master_lock);

	/* ok everything checks out with the MLE
	 * now check to see if there is a lockres */
	res = __dlm_lookup_lockres(dlm, name, namelen, hash);
	if (res) {
		spin_lock(&res->spinlock);
		if (res->state & DLM_LOCK_RES_RECOVERING)  {
			mlog(ML_ERROR, "%u asserting but %.*s is "
			     "RECOVERING!\n", assert->node_idx, namelen, name);
			goto kill;
		}
		if (!mle) {
			if (res->owner != DLM_LOCK_RES_OWNER_UNKNOWN &&
			    res->owner != assert->node_idx) {
				mlog(ML_ERROR, "DIE! Mastery assert from %u, "
				     "but current owner is %u! (%.*s)\n",
				     assert->node_idx, res->owner, namelen,
				     name);
				__dlm_print_one_lock_resource(res);
				BUG();
			}
		} else if (mle->type != DLM_MLE_MIGRATION) {
			if (res->owner != DLM_LOCK_RES_OWNER_UNKNOWN) {
				/* owner is just re-asserting */
				if (res->owner == assert->node_idx) {
					mlog(0, "owner %u re-asserting on "
					     "lock %.*s\n", assert->node_idx,
					     namelen, name);
					goto ok;
				}
				mlog(ML_ERROR, "got assert_master from "
				     "node %u, but %u is the owner! "
				     "(%.*s)\n", assert->node_idx,
				     res->owner, namelen, name);
				goto kill;
			}
			if (!(res->state & DLM_LOCK_RES_IN_PROGRESS)) {
				mlog(ML_ERROR, "got assert from %u, but lock "
				     "with no owner should be "
				     "in-progress! (%.*s)\n",
				     assert->node_idx,
				     namelen, name);
				goto kill;
			}
		} else /* mle->type == DLM_MLE_MIGRATION */ {
			/* should only be getting an assert from new master */
			if (assert->node_idx != mle->new_master) {
				mlog(ML_ERROR, "got assert from %u, but "
				     "new master is %u, and old master "
				     "was %u (%.*s)\n",
				     assert->node_idx, mle->new_master,
				     mle->master, namelen, name);
				goto kill;
			}

		}
ok:
		spin_unlock(&res->spinlock);
	}

	// mlog(0, "woo!  got an assert_master from node %u!\n",
	// 	     assert->node_idx);
	if (mle) {
		int extra_ref = 0;
		int nn = -1;
		int rr, err = 0;

		spin_lock(&mle->spinlock);
		if (mle->type == DLM_MLE_BLOCK || mle->type == DLM_MLE_MIGRATION)
			extra_ref = 1;
		else {
			/* MASTER mle: if any bits set in the response map
			 * then the calling node needs to re-assert to clear
			 * up nodes that this node contacted */
			while ((nn = find_next_bit (mle->response_map, O2NM_MAX_NODES,
						    nn+1)) < O2NM_MAX_NODES) {
				if (nn != dlm->node_num && nn != assert->node_idx) {
					master_request = 1;
					break;
				}
			}
		}
		mle->master = assert->node_idx;
		atomic_set(&mle->woken, 1);
		wake_up(&mle->wq);
		spin_unlock(&mle->spinlock);

		if (res) {
			int wake = 0;
			spin_lock(&res->spinlock);
			if (mle->type == DLM_MLE_MIGRATION) {
				mlog(0, "finishing off migration of lockres %.*s, "
			     		"from %u to %u\n",
			       		res->lockname.len, res->lockname.name,
			       		dlm->node_num, mle->new_master);
				res->state &= ~DLM_LOCK_RES_MIGRATING;
				wake = 1;
				dlm_change_lockres_owner(dlm, res, mle->new_master);
				BUG_ON(res->state & DLM_LOCK_RES_DIRTY);
			} else {
				dlm_change_lockres_owner(dlm, res, mle->master);
			}
			spin_unlock(&res->spinlock);
			have_lockres_ref = 1;
			if (wake)
				wake_up(&res->wq);
		}

		/* master is known, detach if not already detached.
		 * ensures that only one assert_master call will happen
		 * on this mle. */
		spin_lock(&dlm->master_lock);

		rr = atomic_read(&mle->mle_refs.refcount);
		if (mle->inuse > 0) {
			if (extra_ref && rr < 3)
				err = 1;
			else if (!extra_ref && rr < 2)
				err = 1;
		} else {
			if (extra_ref && rr < 2)
				err = 1;
			else if (!extra_ref && rr < 1)
				err = 1;
		}
		if (err) {
			mlog(ML_ERROR, "%s:%.*s: got assert master from %u "
			     "that will mess up this node, refs=%d, extra=%d, "
			     "inuse=%d\n", dlm->name, namelen, name,
			     assert->node_idx, rr, extra_ref, mle->inuse);
			dlm_print_one_mle(mle);
		}
		__dlm_unlink_mle(dlm, mle);
		__dlm_mle_detach_hb_events(dlm, mle);
		__dlm_put_mle(mle);
		if (extra_ref) {
			/* the assert master message now balances the extra
		 	 * ref given by the master / migration request message.
		 	 * if this is the last put, it will be removed
		 	 * from the list. */
			__dlm_put_mle(mle);
		}
		spin_unlock(&dlm->master_lock);
	} else if (res) {
		if (res->owner != assert->node_idx) {
			mlog(0, "assert_master from %u, but current "
			     "owner is %u (%.*s), no mle\n", assert->node_idx,
			     res->owner, namelen, name);
		}
	}
	spin_unlock(&dlm->spinlock);

done:
	ret = 0;
	if (res) {
		spin_lock(&res->spinlock);
		res->state |= DLM_LOCK_RES_SETREF_INPROG;
		spin_unlock(&res->spinlock);
		*ret_data = (void *)res;
	}
	dlm_put(dlm);
	if (master_request) {
		mlog(0, "need to tell master to reassert\n");
		/* positive. negative would shoot down the node. */
		ret |= DLM_ASSERT_RESPONSE_REASSERT;
		if (!have_lockres_ref) {
			mlog(ML_ERROR, "strange, got assert from %u, MASTER "
			     "mle present here for %s:%.*s, but no lockres!\n",
			     assert->node_idx, dlm->name, namelen, name);
		}
	}
	if (have_lockres_ref) {
		/* let the master know we have a reference to the lockres */
		ret |= DLM_ASSERT_RESPONSE_MASTERY_REF;
		mlog(0, "%s:%.*s: got assert from %u, need a ref\n",
		     dlm->name, namelen, name, assert->node_idx);
	}
	return ret;

kill:
	/* kill the caller! */
	mlog(ML_ERROR, "Bad message received from another node.  Dumping state "
	     "and killing the other node now!  This node is OK and can continue.\n");
	__dlm_print_one_lock_resource(res);
	spin_unlock(&res->spinlock);
	spin_lock(&dlm->master_lock);
	if (mle)
		__dlm_put_mle(mle);
	spin_unlock(&dlm->master_lock);
	spin_unlock(&dlm->spinlock);
	*ret_data = (void *)res;
	dlm_put(dlm);
	return -EINVAL;
}

void dlm_assert_master_post_handler(int status, void *data, void *ret_data)
{
	struct dlm_lock_resource *res = (struct dlm_lock_resource *)ret_data;

	if (ret_data) {
		spin_lock(&res->spinlock);
		res->state &= ~DLM_LOCK_RES_SETREF_INPROG;
		spin_unlock(&res->spinlock);
		wake_up(&res->wq);
		dlm_lockres_put(res);
	}
	return;
}

int dlm_dispatch_assert_master(struct dlm_ctxt *dlm,
			       struct dlm_lock_resource *res,
			       int ignore_higher, u8 request_from, u32 flags)
{
	struct dlm_work_item *item;
	item = kzalloc(sizeof(*item), GFP_ATOMIC);
	if (!item)
		return -ENOMEM;


	/* queue up work for dlm_assert_master_worker */
	dlm_init_work_item(dlm, item, dlm_assert_master_worker, NULL);
	item->u.am.lockres = res; /* already have a ref */
	/* can optionally ignore node numbers higher than this node */
	item->u.am.ignore_higher = ignore_higher;
	item->u.am.request_from = request_from;
	item->u.am.flags = flags;

	if (ignore_higher)
		mlog(0, "IGNORE HIGHER: %.*s\n", res->lockname.len,
		     res->lockname.name);

	spin_lock(&dlm->work_lock);
	list_add_tail(&item->list, &dlm->work_list);
	spin_unlock(&dlm->work_lock);

	queue_work(dlm->dlm_worker, &dlm->dispatched_work);
	return 0;
}

static void dlm_assert_master_worker(struct dlm_work_item *item, void *data)
{
	struct dlm_ctxt *dlm = data;
	int ret = 0;
	struct dlm_lock_resource *res;
	unsigned long nodemap[BITS_TO_LONGS(O2NM_MAX_NODES)];
	int ignore_higher;
	int bit;
	u8 request_from;
	u32 flags;

	dlm = item->dlm;
	res = item->u.am.lockres;
	ignore_higher = item->u.am.ignore_higher;
	request_from = item->u.am.request_from;
	flags = item->u.am.flags;

	spin_lock(&dlm->spinlock);
	memcpy(nodemap, dlm->domain_map, sizeof(nodemap));
	spin_unlock(&dlm->spinlock);

	clear_bit(dlm->node_num, nodemap);
	if (ignore_higher) {
		/* if is this just to clear up mles for nodes below
		 * this node, do not send the message to the original
		 * caller or any node number higher than this */
		clear_bit(request_from, nodemap);
		bit = dlm->node_num;
		while (1) {
			bit = find_next_bit(nodemap, O2NM_MAX_NODES,
					    bit+1);
		       	if (bit >= O2NM_MAX_NODES)
				break;
			clear_bit(bit, nodemap);
		}
	}

	/*
	 * If we're migrating this lock to someone else, we are no
	 * longer allowed to assert out own mastery.  OTOH, we need to
	 * prevent migration from starting while we're still asserting
	 * our dominance.  The reserved ast delays migration.
	 */
	spin_lock(&res->spinlock);
	if (res->state & DLM_LOCK_RES_MIGRATING) {
		mlog(0, "Someone asked us to assert mastery, but we're "
		     "in the middle of migration.  Skipping assert, "
		     "the new master will handle that.\n");
		spin_unlock(&res->spinlock);
		goto put;
	} else
		__dlm_lockres_reserve_ast(res);
	spin_unlock(&res->spinlock);

	/* this call now finishes out the nodemap
	 * even if one or more nodes die */
	mlog(0, "worker about to master %.*s here, this=%u\n",
		     res->lockname.len, res->lockname.name, dlm->node_num);
	ret = dlm_do_assert_master(dlm, res, nodemap, flags);
	if (ret < 0) {
		/* no need to restart, we are done */
		if (!dlm_is_host_down(ret))
			mlog_errno(ret);
	}

	/* Ok, we've asserted ourselves.  Let's let migration start. */
	dlm_lockres_release_ast(dlm, res);

put:
	dlm_lockres_drop_inflight_worker(dlm, res);

	dlm_lockres_put(res);

	mlog(0, "finished with dlm_assert_master_worker\n");
}

/* SPECIAL CASE for the $RECOVERY lock used by the recovery thread.
 * We cannot wait for node recovery to complete to begin mastering this
 * lockres because this lockres is used to kick off recovery! ;-)
 * So, do a pre-check on all living nodes to see if any of those nodes
 * think that $RECOVERY is currently mastered by a dead node.  If so,
 * we wait a short time to allow that node to get notified by its own
 * heartbeat stack, then check again.  All $RECOVERY lock resources
 * mastered by dead nodes are purged when the hearbeat callback is
 * fired, so we can know for sure that it is safe to continue once
 * the node returns a live node or no node.  */
static int dlm_pre_master_reco_lockres(struct dlm_ctxt *dlm,
				       struct dlm_lock_resource *res)
{
	struct dlm_node_iter iter;
	int nodenum;
	int ret = 0;
	u8 master = DLM_LOCK_RES_OWNER_UNKNOWN;

	spin_lock(&dlm->spinlock);
	dlm_node_iter_init(dlm->domain_map, &iter);
	spin_unlock(&dlm->spinlock);

	while ((nodenum = dlm_node_iter_next(&iter)) >= 0) {
		/* do not send to self */
		if (nodenum == dlm->node_num)
			continue;
		ret = dlm_do_master_requery(dlm, res, nodenum, &master);
		if (ret < 0) {
			mlog_errno(ret);
			if (!dlm_is_host_down(ret))
				BUG();
			/* host is down, so answer for that node would be
			 * DLM_LOCK_RES_OWNER_UNKNOWN.  continue. */
			ret = 0;
		}

		if (master != DLM_LOCK_RES_OWNER_UNKNOWN) {
			/* check to see if this master is in the recovery map */
			spin_lock(&dlm->spinlock);
			if (test_bit(master, dlm->recovery_map)) {
				mlog(ML_NOTICE, "%s: node %u has not seen "
				     "node %u go down yet, and thinks the "
				     "dead node is mastering the recovery "
				     "lock.  must wait.\n", dlm->name,
				     nodenum, master);
				ret = -EAGAIN;
			}
			spin_unlock(&dlm->spinlock);
			mlog(0, "%s: reco lock master is %u\n", dlm->name,
			     master);
			break;
		}
	}
	return ret;
}

/*
 * DLM_DEREF_LOCKRES_MSG
 */

int dlm_drop_lockres_ref(struct dlm_ctxt *dlm, struct dlm_lock_resource *res)
{
	struct dlm_deref_lockres deref;
	int ret = 0, r;
	const char *lockname;
	unsigned int namelen;

	lockname = res->lockname.name;
	namelen = res->lockname.len;
	BUG_ON(namelen > O2NM_MAX_NAME_LEN);

	memset(&deref, 0, sizeof(deref));
	deref.node_idx = dlm->node_num;
	deref.namelen = namelen;
	memcpy(deref.name, lockname, namelen);

	ret = o2net_send_message(DLM_DEREF_LOCKRES_MSG, dlm->key,
				 &deref, sizeof(deref), res->owner, &r);
	if (ret < 0)
		mlog(ML_ERROR, "%s: res %.*s, error %d send DEREF to node %u\n",
		     dlm->name, namelen, lockname, ret, res->owner);
	else if (r < 0) {
		/* BAD.  other node says I did not have a ref. */
		mlog(ML_ERROR, "%s: res %.*s, DEREF to node %u got %d\n",
		     dlm->name, namelen, lockname, res->owner, r);
		dlm_print_one_lock_resource(res);
		BUG();
	}
	return ret;
}

int dlm_deref_lockres_handler(struct o2net_msg *msg, u32 len, void *data,
			      void **ret_data)
{
	struct dlm_ctxt *dlm = data;
	struct dlm_deref_lockres *deref = (struct dlm_deref_lockres *)msg->buf;
	struct dlm_lock_resource *res = NULL;
	char *name;
	unsigned int namelen;
	int ret = -EINVAL;
	u8 node;
	unsigned int hash;
	struct dlm_work_item *item;
	int cleared = 0;
	int dispatch = 0;

	if (!dlm_grab(dlm))
		return 0;

	name = deref->name;
	namelen = deref->namelen;
	node = deref->node_idx;

	if (namelen > DLM_LOCKID_NAME_MAX) {
		mlog(ML_ERROR, "Invalid name length!");
		goto done;
	}
	if (deref->node_idx >= O2NM_MAX_NODES) {
		mlog(ML_ERROR, "Invalid node number: %u\n", node);
		goto done;
	}

	hash = dlm_lockid_hash(name, namelen);

	spin_lock(&dlm->spinlock);
	res = __dlm_lookup_lockres_full(dlm, name, namelen, hash);
	if (!res) {
		spin_unlock(&dlm->spinlock);
		mlog(ML_ERROR, "%s:%.*s: bad lockres name\n",
		     dlm->name, namelen, name);
		goto done;
	}
	spin_unlock(&dlm->spinlock);

	spin_lock(&res->spinlock);
	if (res->state & DLM_LOCK_RES_SETREF_INPROG)
		dispatch = 1;
	else {
		BUG_ON(res->state & DLM_LOCK_RES_DROPPING_REF);
		if (test_bit(node, res->refmap)) {
			dlm_lockres_clear_refmap_bit(dlm, res, node);
			cleared = 1;
		}
	}
	spin_unlock(&res->spinlock);

	if (!dispatch) {
		if (cleared)
			dlm_lockres_calc_usage(dlm, res);
		else {
			mlog(ML_ERROR, "%s:%.*s: node %u trying to drop ref "
		     	"but it is already dropped!\n", dlm->name,
		     	res->lockname.len, res->lockname.name, node);
			dlm_print_one_lock_resource(res);
		}
		ret = 0;
		goto done;
	}

	item = kzalloc(sizeof(*item), GFP_NOFS);
	if (!item) {
		ret = -ENOMEM;
		mlog_errno(ret);
		goto done;
	}

	dlm_init_work_item(dlm, item, dlm_deref_lockres_worker, NULL);
	item->u.dl.deref_res = res;
	item->u.dl.deref_node = node;

	spin_lock(&dlm->work_lock);
	list_add_tail(&item->list, &dlm->work_list);
	spin_unlock(&dlm->work_lock);

	queue_work(dlm->dlm_worker, &dlm->dispatched_work);
	return 0;

done:
	if (res)
		dlm_lockres_put(res);
	dlm_put(dlm);

	return ret;
}

static void dlm_deref_lockres_worker(struct dlm_work_item *item, void *data)
{
	struct dlm_ctxt *dlm;
	struct dlm_lock_resource *res;
	u8 node;
	u8 cleared = 0;

	dlm = item->dlm;
	res = item->u.dl.deref_res;
	node = item->u.dl.deref_node;

	spin_lock(&res->spinlock);
	BUG_ON(res->state & DLM_LOCK_RES_DROPPING_REF);
	if (test_bit(node, res->refmap)) {
		__dlm_wait_on_lockres_flags(res, DLM_LOCK_RES_SETREF_INPROG);
		dlm_lockres_clear_refmap_bit(dlm, res, node);
		cleared = 1;
	}
	spin_unlock(&res->spinlock);

	if (cleared) {
		mlog(0, "%s:%.*s node %u ref dropped in dispatch\n",
		     dlm->name, res->lockname.len, res->lockname.name, node);
		dlm_lockres_calc_usage(dlm, res);
	} else {
		mlog(ML_ERROR, "%s:%.*s: node %u trying to drop ref "
		     "but it is already dropped!\n", dlm->name,
		     res->lockname.len, res->lockname.name, node);
		dlm_print_one_lock_resource(res);
	}

	dlm_lockres_put(res);
}

/*
 * A migrateable resource is one that is :
 * 1. locally mastered, and,
 * 2. zero local locks, and,
 * 3. one or more non-local locks, or, one or more references
 * Returns 1 if yes, 0 if not.
 */
static int dlm_is_lockres_migrateable(struct dlm_ctxt *dlm,
				      struct dlm_lock_resource *res)
{
	enum dlm_lockres_list idx;
	int nonlocal = 0, node_ref;
	struct list_head *queue;
	struct dlm_lock *lock;
	u64 cookie;

	assert_spin_locked(&res->spinlock);

	/* delay migration when the lockres is in MIGRATING state */
	if (res->state & DLM_LOCK_RES_MIGRATING)
		return 0;

	/* delay migration when the lockres is in RECOCERING state */
	if (res->state & DLM_LOCK_RES_RECOVERING)
		return 0;

	if (res->owner != dlm->node_num)
		return 0;

        for (idx = DLM_GRANTED_LIST; idx <= DLM_BLOCKED_LIST; idx++) {
		queue = dlm_list_idx_to_ptr(res, idx);
		list_for_each_entry(lock, queue, list) {
			if (lock->ml.node != dlm->node_num) {
				nonlocal++;
				continue;
			}
			cookie = be64_to_cpu(lock->ml.cookie);
			mlog(0, "%s: Not migrateable res %.*s, lock %u:%llu on "
			     "%s list\n", dlm->name, res->lockname.len,
			     res->lockname.name,
			     dlm_get_lock_cookie_node(cookie),
			     dlm_get_lock_cookie_seq(cookie),
			     dlm_list_in_text(idx));
			return 0;
		}
	}

	if (!nonlocal) {
		node_ref = find_next_bit(res->refmap, O2NM_MAX_NODES, 0);
		if (node_ref >= O2NM_MAX_NODES)
			return 0;
	}

	mlog(0, "%s: res %.*s, Migrateable\n", dlm->name, res->lockname.len,
	     res->lockname.name);

	return 1;
}

/*
 * DLM_MIGRATE_LOCKRES
 */


static int dlm_migrate_lockres(struct dlm_ctxt *dlm,
			       struct dlm_lock_resource *res, u8 target)
{
	struct dlm_master_list_entry *mle = NULL;
	struct dlm_master_list_entry *oldmle = NULL;
 	struct dlm_migratable_lockres *mres = NULL;
	int ret = 0;
	const char *name;
	unsigned int namelen;
	int mle_added = 0;
	int wake = 0;

	if (!dlm_grab(dlm))
		return -EINVAL;

	BUG_ON(target == O2NM_MAX_NODES);

	name = res->lockname.name;
	namelen = res->lockname.len;

	mlog(0, "%s: Migrating %.*s to node %u\n", dlm->name, namelen, name,
	     target);

	/* preallocate up front. if this fails, abort */
	ret = -ENOMEM;
	mres = (struct dlm_migratable_lockres *) __get_free_page(GFP_NOFS);
	if (!mres) {
		mlog_errno(ret);
		goto leave;
	}

	mle = kmem_cache_alloc(dlm_mle_cache, GFP_NOFS);
	if (!mle) {
		mlog_errno(ret);
		goto leave;
	}
	ret = 0;

	/*
	 * clear any existing master requests and
	 * add the migration mle to the list
	 */
	spin_lock(&dlm->spinlock);
	spin_lock(&dlm->master_lock);
	ret = dlm_add_migration_mle(dlm, res, mle, &oldmle, name,
				    namelen, target, dlm->node_num);
	spin_unlock(&dlm->master_lock);
	spin_unlock(&dlm->spinlock);

	if (ret == -EEXIST) {
		mlog(0, "another process is already migrating it\n");
		goto fail;
	}
	mle_added = 1;

	/*
	 * set the MIGRATING flag and flush asts
	 * if we fail after this we need to re-dirty the lockres
	 */
	if (dlm_mark_lockres_migrating(dlm, res, target) < 0) {
		mlog(ML_ERROR, "tried to migrate %.*s to %u, but "
		     "the target went down.\n", res->lockname.len,
		     res->lockname.name, target);
		spin_lock(&res->spinlock);
		res->state &= ~DLM_LOCK_RES_MIGRATING;
		wake = 1;
		spin_unlock(&res->spinlock);
		ret = -EINVAL;
	}

fail:
	if (oldmle) {
		/* master is known, detach if not already detached */
		dlm_mle_detach_hb_events(dlm, oldmle);
		dlm_put_mle(oldmle);
	}

	if (ret < 0) {
		if (mle_added) {
			dlm_mle_detach_hb_events(dlm, mle);
			dlm_put_mle(mle);
		} else if (mle) {
			kmem_cache_free(dlm_mle_cache, mle);
			mle = NULL;
		}
		goto leave;
	}

	/*
	 * at this point, we have a migration target, an mle
	 * in the master list, and the MIGRATING flag set on
	 * the lockres
	 */

	/* now that remote nodes are spinning on the MIGRATING flag,
	 * ensure that all assert_master work is flushed. */
	flush_workqueue(dlm->dlm_worker);

	/* get an extra reference on the mle.
	 * otherwise the assert_master from the new
	 * master will destroy this.
	 * also, make sure that all callers of dlm_get_mle
	 * take both dlm->spinlock and dlm->master_lock */
	spin_lock(&dlm->spinlock);
	spin_lock(&dlm->master_lock);
	dlm_get_mle_inuse(mle);
	spin_unlock(&dlm->master_lock);
	spin_unlock(&dlm->spinlock);

	/* notify new node and send all lock state */
	/* call send_one_lockres with migration flag.
	 * this serves as notice to the target node that a
	 * migration is starting. */
	ret = dlm_send_one_lockres(dlm, res, mres, target,
				   DLM_MRES_MIGRATION);

	if (ret < 0) {
		mlog(0, "migration to node %u failed with %d\n",
		     target, ret);
		/* migration failed, detach and clean up mle */
		dlm_mle_detach_hb_events(dlm, mle);
		dlm_put_mle(mle);
		dlm_put_mle_inuse(mle);
		spin_lock(&res->spinlock);
		res->state &= ~DLM_LOCK_RES_MIGRATING;
		wake = 1;
		spin_unlock(&res->spinlock);
		if (dlm_is_host_down(ret))
			dlm_wait_for_node_death(dlm, target,
						DLM_NODE_DEATH_WAIT_MAX);
		goto leave;
	}

	/* at this point, the target sends a message to all nodes,
	 * (using dlm_do_migrate_request).  this node is skipped since
	 * we had to put an mle in the list to begin the process.  this
	 * node now waits for target to do an assert master.  this node
	 * will be the last one notified, ensuring that the migration
	 * is complete everywhere.  if the target dies while this is
	 * going on, some nodes could potentially see the target as the
	 * master, so it is important that my recovery finds the migration
	 * mle and sets the master to UNKNOWN. */


	/* wait for new node to assert master */
	while (1) {
		ret = wait_event_interruptible_timeout(mle->wq,
					(atomic_read(&mle->woken) == 1),
					msecs_to_jiffies(5000));

		if (ret >= 0) {
		       	if (atomic_read(&mle->woken) == 1 ||
			    res->owner == target)
				break;

			mlog(0, "%s:%.*s: timed out during migration\n",
			     dlm->name, res->lockname.len, res->lockname.name);
			/* avoid hang during shutdown when migrating lockres
			 * to a node which also goes down */
			if (dlm_is_node_dead(dlm, target)) {
				mlog(0, "%s:%.*s: expected migration "
				     "target %u is no longer up, restarting\n",
				     dlm->name, res->lockname.len,
				     res->lockname.name, target);
				ret = -EINVAL;
				/* migration failed, detach and clean up mle */
				dlm_mle_detach_hb_events(dlm, mle);
				dlm_put_mle(mle);
				dlm_put_mle_inuse(mle);
				spin_lock(&res->spinlock);
				res->state &= ~DLM_LOCK_RES_MIGRATING;
				wake = 1;
				spin_unlock(&res->spinlock);
				goto leave;
			}
		} else
			mlog(0, "%s:%.*s: caught signal during migration\n",
			     dlm->name, res->lockname.len, res->lockname.name);
	}

	/* all done, set the owner, clear the flag */
	spin_lock(&res->spinlock);
	dlm_set_lockres_owner(dlm, res, target);
	res->state &= ~DLM_LOCK_RES_MIGRATING;
	dlm_remove_nonlocal_locks(dlm, res);
	spin_unlock(&res->spinlock);
	wake_up(&res->wq);

	/* master is known, detach if not already detached */
	dlm_mle_detach_hb_events(dlm, mle);
	dlm_put_mle_inuse(mle);
	ret = 0;

	dlm_lockres_calc_usage(dlm, res);

leave:
	/* re-dirty the lockres if we failed */
	if (ret < 0)
		dlm_kick_thread(dlm, res);

	/* wake up waiters if the MIGRATING flag got set
	 * but migration failed */
	if (wake)
		wake_up(&res->wq);

	if (mres)
		free_page((unsigned long)mres);

	dlm_put(dlm);

	mlog(0, "%s: Migrating %.*s to %u, returns %d\n", dlm->name, namelen,
	     name, target, ret);
	return ret;
}

#define DLM_MIGRATION_RETRY_MS  100

/*
 * Should be called only after beginning the domain leave process.
 * There should not be any remaining locks on nonlocal lock resources,
 * and there should be no local locks left on locally mastered resources.
 *
 * Called with the dlm spinlock held, may drop it to do migration, but
 * will re-acquire before exit.
 *
 * Returns: 1 if dlm->spinlock was dropped/retaken, 0 if never dropped
 */
int dlm_empty_lockres(struct dlm_ctxt *dlm, struct dlm_lock_resource *res)
{
	int ret;
	int lock_dropped = 0;
	u8 target = O2NM_MAX_NODES;

	assert_spin_locked(&dlm->spinlock);

	spin_lock(&res->spinlock);
	if (dlm_is_lockres_migrateable(dlm, res))
		target = dlm_pick_migration_target(dlm, res);
	spin_unlock(&res->spinlock);

	if (target == O2NM_MAX_NODES)
		goto leave;

	/* Wheee! Migrate lockres here! Will sleep so drop spinlock. */
	spin_unlock(&dlm->spinlock);
	lock_dropped = 1;
	ret = dlm_migrate_lockres(dlm, res, target);
	if (ret)
		mlog(0, "%s: res %.*s, Migrate to node %u failed with %d\n",
		     dlm->name, res->lockname.len, res->lockname.name,
		     target, ret);
	spin_lock(&dlm->spinlock);
leave:
	return lock_dropped;
}

int dlm_lock_basts_flushed(struct dlm_ctxt *dlm, struct dlm_lock *lock)
{
	int ret;
	spin_lock(&dlm->ast_lock);
	spin_lock(&lock->spinlock);
	ret = (list_empty(&lock->bast_list) && !lock->bast_pending);
	spin_unlock(&lock->spinlock);
	spin_unlock(&dlm->ast_lock);
	return ret;
}

static int dlm_migration_can_proceed(struct dlm_ctxt *dlm,
				     struct dlm_lock_resource *res,
				     u8 mig_target)
{
	int can_proceed;
	spin_lock(&res->spinlock);
	can_proceed = !!(res->state & DLM_LOCK_RES_MIGRATING);
	spin_unlock(&res->spinlock);

	/* target has died, so make the caller break out of the
	 * wait_event, but caller must recheck the domain_map */
	spin_lock(&dlm->spinlock);
	if (!test_bit(mig_target, dlm->domain_map))
		can_proceed = 1;
	spin_unlock(&dlm->spinlock);
	return can_proceed;
}

static int dlm_lockres_is_dirty(struct dlm_ctxt *dlm,
				struct dlm_lock_resource *res)
{
	int ret;
	spin_lock(&res->spinlock);
	ret = !!(res->state & DLM_LOCK_RES_DIRTY);
	spin_unlock(&res->spinlock);
	return ret;
}


static int dlm_mark_lockres_migrating(struct dlm_ctxt *dlm,
				       struct dlm_lock_resource *res,
				       u8 target)
{
	int ret = 0;

	mlog(0, "dlm_mark_lockres_migrating: %.*s, from %u to %u\n",
	       res->lockname.len, res->lockname.name, dlm->node_num,
	       target);
	/* need to set MIGRATING flag on lockres.  this is done by
	 * ensuring that all asts have been flushed for this lockres. */
	spin_lock(&res->spinlock);
	BUG_ON(res->migration_pending);
	res->migration_pending = 1;
	/* strategy is to reserve an extra ast then release
	 * it below, letting the release do all of the work */
	__dlm_lockres_reserve_ast(res);
	spin_unlock(&res->spinlock);

	/* now flush all the pending asts */
	dlm_kick_thread(dlm, res);
	/* before waiting on DIRTY, block processes which may
	 * try to dirty the lockres before MIGRATING is set */
	spin_lock(&res->spinlock);
	BUG_ON(res->state & DLM_LOCK_RES_BLOCK_DIRTY);
	res->state |= DLM_LOCK_RES_BLOCK_DIRTY;
	spin_unlock(&res->spinlock);
	/* now wait on any pending asts and the DIRTY state */
	wait_event(dlm->ast_wq, !dlm_lockres_is_dirty(dlm, res));
	dlm_lockres_release_ast(dlm, res);

	mlog(0, "about to wait on migration_wq, dirty=%s\n",
	       res->state & DLM_LOCK_RES_DIRTY ? "yes" : "no");
	/* if the extra ref we just put was the final one, this
	 * will pass thru immediately.  otherwise, we need to wait
	 * for the last ast to finish. */
again:
	ret = wait_event_interruptible_timeout(dlm->migration_wq,
		   dlm_migration_can_proceed(dlm, res, target),
		   msecs_to_jiffies(1000));
	if (ret < 0) {
		mlog(0, "woken again: migrating? %s, dead? %s\n",
		       res->state & DLM_LOCK_RES_MIGRATING ? "yes":"no",
		       test_bit(target, dlm->domain_map) ? "no":"yes");
	} else {
		mlog(0, "all is well: migrating? %s, dead? %s\n",
		       res->state & DLM_LOCK_RES_MIGRATING ? "yes":"no",
		       test_bit(target, dlm->domain_map) ? "no":"yes");
	}
	if (!dlm_migration_can_proceed(dlm, res, target)) {
		mlog(0, "trying again...\n");
		goto again;
	}

	ret = 0;
	/* did the target go down or die? */
	spin_lock(&dlm->spinlock);
	if (!test_bit(target, dlm->domain_map)) {
		mlog(ML_ERROR, "aha. migration target %u just went down\n",
		     target);
		ret = -EHOSTDOWN;
	}
	spin_unlock(&dlm->spinlock);

	/*
	 * if target is down, we need to clear DLM_LOCK_RES_BLOCK_DIRTY for
	 * another try; otherwise, we are sure the MIGRATING state is there,
	 * drop the unneded state which blocked threads trying to DIRTY
	 */
	spin_lock(&res->spinlock);
	BUG_ON(!(res->state & DLM_LOCK_RES_BLOCK_DIRTY));
	res->state &= ~DLM_LOCK_RES_BLOCK_DIRTY;
	if (!ret)
		BUG_ON(!(res->state & DLM_LOCK_RES_MIGRATING));
	spin_unlock(&res->spinlock);

	/*
	 * at this point:
	 *
	 *   o the DLM_LOCK_RES_MIGRATING flag is set if target not down
	 *   o there are no pending asts on this lockres
	 *   o all processes trying to reserve an ast on this
	 *     lockres must wait for the MIGRATING flag to clear
	 */
	return ret;
}

/* last step in the migration process.
 * original master calls this to free all of the dlm_lock
 * structures that used to be for other nodes. */
static void dlm_remove_nonlocal_locks(struct dlm_ctxt *dlm,
				      struct dlm_lock_resource *res)
{
	struct list_head *queue = &res->granted;
	int i, bit;
	struct dlm_lock *lock, *next;

	assert_spin_locked(&res->spinlock);

	BUG_ON(res->owner == dlm->node_num);

	for (i=0; i<3; i++) {
		list_for_each_entry_safe(lock, next, queue, list) {
			if (lock->ml.node != dlm->node_num) {
				mlog(0, "putting lock for node %u\n",
				     lock->ml.node);
				/* be extra careful */
				BUG_ON(!list_empty(&lock->ast_list));
				BUG_ON(!list_empty(&lock->bast_list));
				BUG_ON(lock->ast_pending);
				BUG_ON(lock->bast_pending);
				dlm_lockres_clear_refmap_bit(dlm, res,
							     lock->ml.node);
				list_del_init(&lock->list);
				dlm_lock_put(lock);
				/* In a normal unlock, we would have added a
				 * DLM_UNLOCK_FREE_LOCK action. Force it. */
				dlm_lock_put(lock);
			}
		}
		queue++;
	}
	bit = 0;
	while (1) {
		bit = find_next_bit(res->refmap, O2NM_MAX_NODES, bit);
		if (bit >= O2NM_MAX_NODES)
			break;
		/* do not clear the local node reference, if there is a
		 * process holding this, let it drop the ref itself */
		if (bit != dlm->node_num) {
			mlog(0, "%s:%.*s: node %u had a ref to this "
			     "migrating lockres, clearing\n", dlm->name,
			     res->lockname.len, res->lockname.name, bit);
			dlm_lockres_clear_refmap_bit(dlm, res, bit);
		}
		bit++;
	}
}

/*
 * Pick a node to migrate the lock resource to. This function selects a
 * potential target based first on the locks and then on refmap. It skips
 * nodes that are in the process of exiting the domain.
 */
static u8 dlm_pick_migration_target(struct dlm_ctxt *dlm,
				    struct dlm_lock_resource *res)
{
	enum dlm_lockres_list idx;
	struct list_head *queue = &res->granted;
	struct dlm_lock *lock;
	int noderef;
	u8 nodenum = O2NM_MAX_NODES;

	assert_spin_locked(&dlm->spinlock);
	assert_spin_locked(&res->spinlock);

	/* Go through all the locks */
	for (idx = DLM_GRANTED_LIST; idx <= DLM_BLOCKED_LIST; idx++) {
		queue = dlm_list_idx_to_ptr(res, idx);
		list_for_each_entry(lock, queue, list) {
			if (lock->ml.node == dlm->node_num)
				continue;
			if (test_bit(lock->ml.node, dlm->exit_domain_map))
				continue;
			nodenum = lock->ml.node;
			goto bail;
		}
	}

	/* Go thru the refmap */
	noderef = -1;
	while (1) {
		noderef = find_next_bit(res->refmap, O2NM_MAX_NODES,
					noderef + 1);
		if (noderef >= O2NM_MAX_NODES)
			break;
		if (noderef == dlm->node_num)
			continue;
		if (test_bit(noderef, dlm->exit_domain_map))
			continue;
		nodenum = noderef;
		goto bail;
	}

bail:
	return nodenum;
}

/* this is called by the new master once all lockres
 * data has been received */
static int dlm_do_migrate_request(struct dlm_ctxt *dlm,
				  struct dlm_lock_resource *res,
				  u8 master, u8 new_master,
				  struct dlm_node_iter *iter)
{
	struct dlm_migrate_request migrate;
	int ret, skip, status = 0;
	int nodenum;

	memset(&migrate, 0, sizeof(migrate));
	migrate.namelen = res->lockname.len;
	memcpy(migrate.name, res->lockname.name, migrate.namelen);
	migrate.new_master = new_master;
	migrate.master = master;

	ret = 0;

	/* send message to all nodes, except the master and myself */
	while ((nodenum = dlm_node_iter_next(iter)) >= 0) {
		if (nodenum == master ||
		    nodenum == new_master)
			continue;

		/* We could race exit domain. If exited, skip. */
		spin_lock(&dlm->spinlock);
		skip = (!test_bit(nodenum, dlm->domain_map));
		spin_unlock(&dlm->spinlock);
		if (skip) {
			clear_bit(nodenum, iter->node_map);
			continue;
		}

		ret = o2net_send_message(DLM_MIGRATE_REQUEST_MSG, dlm->key,
					 &migrate, sizeof(migrate), nodenum,
					 &status);
		if (ret < 0) {
			mlog(ML_ERROR, "%s: res %.*s, Error %d send "
			     "MIGRATE_REQUEST to node %u\n", dlm->name,
			     migrate.namelen, migrate.name, ret, nodenum);
			if (!dlm_is_host_down(ret)) {
				mlog(ML_ERROR, "unhandled error=%d!\n", ret);
				BUG();
			}
			clear_bit(nodenum, iter->node_map);
			ret = 0;
		} else if (status < 0) {
			mlog(0, "migrate request (node %u) returned %d!\n",
			     nodenum, status);
			ret = status;
		} else if (status == DLM_MIGRATE_RESPONSE_MASTERY_REF) {
			/* during the migration request we short-circuited
			 * the mastery of the lockres.  make sure we have
			 * a mastery ref for nodenum */
			mlog(0, "%s:%.*s: need ref for node %u\n",
			     dlm->name, res->lockname.len, res->lockname.name,
			     nodenum);
			spin_lock(&res->spinlock);
			dlm_lockres_set_refmap_bit(dlm, res, nodenum);
			spin_unlock(&res->spinlock);
		}
	}

	if (ret < 0)
		mlog_errno(ret);

	mlog(0, "returning ret=%d\n", ret);
	return ret;
}


/* if there is an existing mle for this lockres, we now know who the master is.
 * (the one who sent us *this* message) we can clear it up right away.
 * since the process that put the mle on the list still has a reference to it,
 * we can unhash it now, set the master and wake the process.  as a result,
 * we will have no mle in the list to start with.  now we can add an mle for
 * the migration and this should be the only one found for those scanning the
 * list.  */
int dlm_migrate_request_handler(struct o2net_msg *msg, u32 len, void *data,
				void **ret_data)
{
	struct dlm_ctxt *dlm = data;
	struct dlm_lock_resource *res = NULL;
	struct dlm_migrate_request *migrate = (struct dlm_migrate_request *) msg->buf;
	struct dlm_master_list_entry *mle = NULL, *oldmle = NULL;
	const char *name;
	unsigned int namelen, hash;
	int ret = 0;

	if (!dlm_grab(dlm))
		return -EINVAL;

	name = migrate->name;
	namelen = migrate->namelen;
	hash = dlm_lockid_hash(name, namelen);

	/* preallocate.. if this fails, abort */
	mle = kmem_cache_alloc(dlm_mle_cache, GFP_NOFS);

	if (!mle) {
		ret = -ENOMEM;
		goto leave;
	}

	/* check for pre-existing lock */
	spin_lock(&dlm->spinlock);
	res = __dlm_lookup_lockres(dlm, name, namelen, hash);
	if (res) {
		spin_lock(&res->spinlock);
		if (res->state & DLM_LOCK_RES_RECOVERING) {
			/* if all is working ok, this can only mean that we got
		 	* a migrate request from a node that we now see as
		 	* dead.  what can we do here?  drop it to the floor? */
			spin_unlock(&res->spinlock);
			mlog(ML_ERROR, "Got a migrate request, but the "
			     "lockres is marked as recovering!");
			kmem_cache_free(dlm_mle_cache, mle);
			ret = -EINVAL; /* need a better solution */
			goto unlock;
		}
		res->state |= DLM_LOCK_RES_MIGRATING;
		spin_unlock(&res->spinlock);
	}

	spin_lock(&dlm->master_lock);
	/* ignore status.  only nonzero status would BUG. */
	ret = dlm_add_migration_mle(dlm, res, mle, &oldmle,
				    name, namelen,
				    migrate->new_master,
				    migrate->master);

	spin_unlock(&dlm->master_lock);
unlock:
	spin_unlock(&dlm->spinlock);

	if (oldmle) {
		/* master is known, detach if not already detached */
		dlm_mle_detach_hb_events(dlm, oldmle);
		dlm_put_mle(oldmle);
	}

	if (res)
		dlm_lockres_put(res);
leave:
	dlm_put(dlm);
	return ret;
}

/* must be holding dlm->spinlock and dlm->master_lock
 * when adding a migration mle, we can clear any other mles
 * in the master list because we know with certainty that
 * the master is "master".  so we remove any old mle from
 * the list after setting it's master field, and then add
 * the new migration mle.  this way we can hold with the rule
 * of having only one mle for a given lock name at all times. */
static int dlm_add_migration_mle(struct dlm_ctxt *dlm,
				 struct dlm_lock_resource *res,
				 struct dlm_master_list_entry *mle,
				 struct dlm_master_list_entry **oldmle,
				 const char *name, unsigned int namelen,
				 u8 new_master, u8 master)
{
	int found;
	int ret = 0;

	*oldmle = NULL;

	assert_spin_locked(&dlm->spinlock);
	assert_spin_locked(&dlm->master_lock);

	/* caller is responsible for any ref taken here on oldmle */
	found = dlm_find_mle(dlm, oldmle, (char *)name, namelen);
	if (found) {
		struct dlm_master_list_entry *tmp = *oldmle;
		spin_lock(&tmp->spinlock);
		if (tmp->type == DLM_MLE_MIGRATION) {
			if (master == dlm->node_num) {
				/* ah another process raced me to it */
				mlog(0, "tried to migrate %.*s, but some "
				     "process beat me to it\n",
				     namelen, name);
				ret = -EEXIST;
			} else {
				/* bad.  2 NODES are trying to migrate! */
				mlog(ML_ERROR, "migration error  mle: "
				     "master=%u new_master=%u // request: "
				     "master=%u new_master=%u // "
				     "lockres=%.*s\n",
				     tmp->master, tmp->new_master,
				     master, new_master,
				     namelen, name);
				BUG();
			}
		} else {
			/* this is essentially what assert_master does */
			tmp->master = master;
			atomic_set(&tmp->woken, 1);
			wake_up(&tmp->wq);
			/* remove it so that only one mle will be found */
			__dlm_unlink_mle(dlm, tmp);
			__dlm_mle_detach_hb_events(dlm, tmp);
			if (tmp->type == DLM_MLE_MASTER) {
				ret = DLM_MIGRATE_RESPONSE_MASTERY_REF;
				mlog(0, "%s:%.*s: master=%u, newmaster=%u, "
						"telling master to get ref "
						"for cleared out mle during "
						"migration\n", dlm->name,
						namelen, name, master,
						new_master);
			}
		}
		spin_unlock(&tmp->spinlock);
	}

	/* now add a migration mle to the tail of the list */
	dlm_init_mle(mle, DLM_MLE_MIGRATION, dlm, res, name, namelen);
	mle->new_master = new_master;
	/* the new master will be sending an assert master for this.
	 * at that point we will get the refmap reference */
	mle->master = master;
	/* do this for consistency with other mle types */
	set_bit(new_master, mle->maybe_map);
	__dlm_insert_mle(dlm, mle);

	return ret;
}

/*
 * Sets the owner of the lockres, associated to the mle, to UNKNOWN
 */
static struct dlm_lock_resource *dlm_reset_mleres_owner(struct dlm_ctxt *dlm,
					struct dlm_master_list_entry *mle)
{
	struct dlm_lock_resource *res;

	/* Find the lockres associated to the mle and set its owner to UNK */
	res = __dlm_lookup_lockres(dlm, mle->mname, mle->mnamelen,
				   mle->mnamehash);
	if (res) {
		spin_unlock(&dlm->master_lock);

		/* move lockres onto recovery list */
		spin_lock(&res->spinlock);
		dlm_set_lockres_owner(dlm, res, DLM_LOCK_RES_OWNER_UNKNOWN);
		dlm_move_lockres_to_recovery_list(dlm, res);
		spin_unlock(&res->spinlock);
		dlm_lockres_put(res);

		/* about to get rid of mle, detach from heartbeat */
		__dlm_mle_detach_hb_events(dlm, mle);

		/* dump the mle */
		spin_lock(&dlm->master_lock);
		__dlm_put_mle(mle);
		spin_unlock(&dlm->master_lock);
	}

	return res;
}

static void dlm_clean_migration_mle(struct dlm_ctxt *dlm,
				    struct dlm_master_list_entry *mle)
{
	__dlm_mle_detach_hb_events(dlm, mle);

	spin_lock(&mle->spinlock);
	__dlm_unlink_mle(dlm, mle);
	atomic_set(&mle->woken, 1);
	spin_unlock(&mle->spinlock);

	wake_up(&mle->wq);
}

static void dlm_clean_block_mle(struct dlm_ctxt *dlm,
				struct dlm_master_list_entry *mle, u8 dead_node)
{
	int bit;

	BUG_ON(mle->type != DLM_MLE_BLOCK);

	spin_lock(&mle->spinlock);
	bit = find_next_bit(mle->maybe_map, O2NM_MAX_NODES, 0);
	if (bit != dead_node) {
		mlog(0, "mle found, but dead node %u would not have been "
		     "master\n", dead_node);
		spin_unlock(&mle->spinlock);
	} else {
		/* Must drop the refcount by one since the assert_master will
		 * never arrive. This may result in the mle being unlinked and
		 * freed, but there may still be a process waiting in the
		 * dlmlock path which is fine. */
		mlog(0, "node %u was expected master\n", dead_node);
		atomic_set(&mle->woken, 1);
		spin_unlock(&mle->spinlock);
		wake_up(&mle->wq);

		/* Do not need events any longer, so detach from heartbeat */
		__dlm_mle_detach_hb_events(dlm, mle);
		__dlm_put_mle(mle);
	}
}

void dlm_clean_master_list(struct dlm_ctxt *dlm, u8 dead_node)
{
	struct dlm_master_list_entry *mle;
	struct dlm_lock_resource *res;
	struct hlist_head *bucket;
	struct hlist_node *tmp;
	unsigned int i;

	mlog(0, "dlm=%s, dead node=%u\n", dlm->name, dead_node);
top:
	assert_spin_locked(&dlm->spinlock);

	/* clean the master list */
	spin_lock(&dlm->master_lock);
	for (i = 0; i < DLM_HASH_BUCKETS; i++) {
		bucket = dlm_master_hash(dlm, i);
		hlist_for_each_entry_safe(mle, tmp, bucket, master_hash_node) {
			BUG_ON(mle->type != DLM_MLE_BLOCK &&
			       mle->type != DLM_MLE_MASTER &&
			       mle->type != DLM_MLE_MIGRATION);

			/* MASTER mles are initiated locally. The waiting
			 * process will notice the node map change shortly.
			 * Let that happen as normal. */
			if (mle->type == DLM_MLE_MASTER)
				continue;

			/* BLOCK mles are initiated by other nodes. Need to
			 * clean up if the dead node would have been the
			 * master. */
			if (mle->type == DLM_MLE_BLOCK) {
				dlm_clean_block_mle(dlm, mle, dead_node);
				continue;
			}

			/* Everything else is a MIGRATION mle */

			/* The rule for MIGRATION mles is that the master
			 * becomes UNKNOWN if *either* the original or the new
			 * master dies. All UNKNOWN lockres' are sent to
			 * whichever node becomes the recovery master. The new
			 * master is responsible for determining if there is
			 * still a master for this lockres, or if he needs to
			 * take over mastery. Either way, this node should
			 * expect another message to resolve this. */

			if (mle->master != dead_node &&
			    mle->new_master != dead_node)
				continue;

			/* If we have reached this point, this mle needs to be
			 * removed from the list and freed. */
			dlm_clean_migration_mle(dlm, mle);

			mlog(0, "%s: node %u died during migration from "
			     "%u to %u!\n", dlm->name, dead_node, mle->master,
			     mle->new_master);

			/* If we find a lockres associated with the mle, we've
			 * hit this rare case that messes up our lock ordering.
			 * If so, we need to drop the master lock so that we can
			 * take the lockres lock, meaning that we will have to
			 * restart from the head of list. */
			res = dlm_reset_mleres_owner(dlm, mle);
			if (res)
				/* restart */
				goto top;

			/* This may be the last reference */
			__dlm_put_mle(mle);
		}
	}
	spin_unlock(&dlm->master_lock);
}

int dlm_finish_migration(struct dlm_ctxt *dlm, struct dlm_lock_resource *res,
			 u8 old_master)
{
	struct dlm_node_iter iter;
	int ret = 0;

	spin_lock(&dlm->spinlock);
	dlm_node_iter_init(dlm->domain_map, &iter);
	clear_bit(old_master, iter.node_map);
	clear_bit(dlm->node_num, iter.node_map);
	spin_unlock(&dlm->spinlock);

	/* ownership of the lockres is changing.  account for the
	 * mastery reference here since old_master will briefly have
	 * a reference after the migration completes */
	spin_lock(&res->spinlock);
	dlm_lockres_set_refmap_bit(dlm, res, old_master);
	spin_unlock(&res->spinlock);

	mlog(0, "now time to do a migrate request to other nodes\n");
	ret = dlm_do_migrate_request(dlm, res, old_master,
				     dlm->node_num, &iter);
	if (ret < 0) {
		mlog_errno(ret);
		goto leave;
	}

	mlog(0, "doing assert master of %.*s to all except the original node\n",
	     res->lockname.len, res->lockname.name);
	/* this call now finishes out the nodemap
	 * even if one or more nodes die */
	ret = dlm_do_assert_master(dlm, res, iter.node_map,
				   DLM_ASSERT_MASTER_FINISH_MIGRATION);
	if (ret < 0) {
		/* no longer need to retry.  all living nodes contacted. */
		mlog_errno(ret);
		ret = 0;
	}

	memset(iter.node_map, 0, sizeof(iter.node_map));
	set_bit(old_master, iter.node_map);
	mlog(0, "doing assert master of %.*s back to %u\n",
	     res->lockname.len, res->lockname.name, old_master);
	ret = dlm_do_assert_master(dlm, res, iter.node_map,
				   DLM_ASSERT_MASTER_FINISH_MIGRATION);
	if (ret < 0) {
		mlog(0, "assert master to original master failed "
		     "with %d.\n", ret);
		/* the only nonzero status here would be because of
		 * a dead original node.  we're done. */
		ret = 0;
	}

	/* all done, set the owner, clear the flag */
	spin_lock(&res->spinlock);
	dlm_set_lockres_owner(dlm, res, dlm->node_num);
	res->state &= ~DLM_LOCK_RES_MIGRATING;
	spin_unlock(&res->spinlock);
	/* re-dirty it on the new master */
	dlm_kick_thread(dlm, res);
	wake_up(&res->wq);
leave:
	return ret;
}

/*
 * LOCKRES AST REFCOUNT
 * this is integral to migration
 */

/* for future intent to call an ast, reserve one ahead of time.
 * this should be called only after waiting on the lockres
 * with dlm_wait_on_lockres, and while still holding the
 * spinlock after the call. */
void __dlm_lockres_reserve_ast(struct dlm_lock_resource *res)
{
	assert_spin_locked(&res->spinlock);
	if (res->state & DLM_LOCK_RES_MIGRATING) {
		__dlm_print_one_lock_resource(res);
	}
	BUG_ON(res->state & DLM_LOCK_RES_MIGRATING);

	atomic_inc(&res->asts_reserved);
}

/*
 * used to drop the reserved ast, either because it went unused,
 * or because the ast/bast was actually called.
 *
 * also, if there is a pending migration on this lockres,
 * and this was the last pending ast on the lockres,
 * atomically set the MIGRATING flag before we drop the lock.
 * this is how we ensure that migration can proceed with no
 * asts in progress.  note that it is ok if the state of the
 * queues is such that a lock should be granted in the future
 * or that a bast should be fired, because the new master will
 * shuffle the lists on this lockres as soon as it is migrated.
 */
void dlm_lockres_release_ast(struct dlm_ctxt *dlm,
			     struct dlm_lock_resource *res)
{
	if (!atomic_dec_and_lock(&res->asts_reserved, &res->spinlock))
		return;

	if (!res->migration_pending) {
		spin_unlock(&res->spinlock);
		return;
	}

	BUG_ON(res->state & DLM_LOCK_RES_MIGRATING);
	res->migration_pending = 0;
	res->state |= DLM_LOCK_RES_MIGRATING;
	spin_unlock(&res->spinlock);
	wake_up(&res->wq);
	wake_up(&dlm->migration_wq);
}

void dlm_force_free_mles(struct dlm_ctxt *dlm)
{
	int i;
	struct hlist_head *bucket;
	struct dlm_master_list_entry *mle;
	struct hlist_node *tmp;

	/*
	 * We notified all other nodes that we are exiting the domain and
	 * marked the dlm state to DLM_CTXT_LEAVING. If any mles are still
	 * around we force free them and wake any processes that are waiting
	 * on the mles
	 */
	spin_lock(&dlm->spinlock);
	spin_lock(&dlm->master_lock);

	BUG_ON(dlm->dlm_state != DLM_CTXT_LEAVING);
	BUG_ON((find_next_bit(dlm->domain_map, O2NM_MAX_NODES, 0) < O2NM_MAX_NODES));

	for (i = 0; i < DLM_HASH_BUCKETS; i++) {
		bucket = dlm_master_hash(dlm, i);
		hlist_for_each_entry_safe(mle, tmp, bucket, master_hash_node) {
			if (mle->type != DLM_MLE_BLOCK) {
				mlog(ML_ERROR, "bad mle: %p\n", mle);
				dlm_print_one_mle(mle);
			}
			atomic_set(&mle->woken, 1);
			wake_up(&mle->wq);

			__dlm_unlink_mle(dlm, mle);
			__dlm_mle_detach_hb_events(dlm, mle);
			__dlm_put_mle(mle);
		}
	}
	spin_unlock(&dlm->master_lock);
	spin_unlock(&dlm->spinlock);
}<|MERGE_RESOLUTION|>--- conflicted
+++ resolved
@@ -1663,13 +1663,8 @@
 		} else {
 			dispatched = 1;
 			__dlm_lockres_grab_inflight_worker(dlm, res);
-<<<<<<< HEAD
-		}
-		spin_unlock(&res->spinlock);
-=======
 			spin_unlock(&res->spinlock);
 		}
->>>>>>> 61328de2
 	} else {
 		if (res)
 			dlm_lockres_put(res);
