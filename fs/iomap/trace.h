/* SPDX-License-Identifier: GPL-2.0 */
/*
 * Copyright (c) 2009-2021 Christoph Hellwig
 *
 * NOTE: none of these tracepoints shall be considered a stable kernel ABI
 * as they can change at any time.
 *
 * Current conventions for printing numbers measuring specific units:
 *
 * offset: byte offset into a subcomponent of a file operation
 * pos: file offset, in bytes
 * length: length of a file operation, in bytes
 * ino: inode number
 *
 * Numbers describing space allocations should be formatted in hexadecimal.
 */
#undef TRACE_SYSTEM
#define TRACE_SYSTEM iomap

#if !defined(_IOMAP_TRACE_H) || defined(TRACE_HEADER_MULTI_READ)
#define _IOMAP_TRACE_H

#include <linux/tracepoint.h>

struct inode;

DECLARE_EVENT_CLASS(iomap_readpage_class,
	TP_PROTO(struct inode *inode, int nr_pages),
	TP_ARGS(inode, nr_pages),
	TP_STRUCT__entry(
		__field(dev_t, dev)
		__field(u64, ino)
		__field(int, nr_pages)
	),
	TP_fast_assign(
		__entry->dev = inode_get_dev(inode);
		__entry->ino = inode->i_ino;
		__entry->nr_pages = nr_pages;
	),
	TP_printk("dev %d:%d ino 0x%llx nr_pages %d",
		  MAJOR(__entry->dev), MINOR(__entry->dev),
		  __entry->ino,
		  __entry->nr_pages)
)

#define DEFINE_READPAGE_EVENT(name)		\
DEFINE_EVENT(iomap_readpage_class, name,	\
	TP_PROTO(struct inode *inode, int nr_pages), \
	TP_ARGS(inode, nr_pages))
DEFINE_READPAGE_EVENT(iomap_readpage);
DEFINE_READPAGE_EVENT(iomap_readahead);

DECLARE_EVENT_CLASS(iomap_range_class,
	TP_PROTO(struct inode *inode, loff_t off, u64 len),
	TP_ARGS(inode, off, len),
	TP_STRUCT__entry(
		__field(dev_t, dev)
		__field(u64, ino)
		__field(loff_t, size)
		__field(loff_t, offset)
		__field(u64, length)
	),
	TP_fast_assign(
		__entry->dev = inode_get_dev(inode);
		__entry->ino = inode->i_ino;
		__entry->size = i_size_read(inode);
		__entry->offset = off;
		__entry->length = len;
	),
	TP_printk("dev %d:%d ino 0x%llx size 0x%llx offset 0x%llx length 0x%llx",
		  MAJOR(__entry->dev), MINOR(__entry->dev),
		  __entry->ino,
		  __entry->size,
		  __entry->offset,
		  __entry->length)
)

#define DEFINE_RANGE_EVENT(name)		\
DEFINE_EVENT(iomap_range_class, name,	\
	TP_PROTO(struct inode *inode, loff_t off, u64 len),\
	TP_ARGS(inode, off, len))
DEFINE_RANGE_EVENT(iomap_writepage);
DEFINE_RANGE_EVENT(iomap_release_folio);
DEFINE_RANGE_EVENT(iomap_invalidate_folio);
DEFINE_RANGE_EVENT(iomap_dio_invalidate_fail);
DEFINE_RANGE_EVENT(iomap_dio_rw_queued);

#define IOMAP_TYPE_STRINGS \
	{ IOMAP_HOLE,		"HOLE" }, \
	{ IOMAP_DELALLOC,	"DELALLOC" }, \
	{ IOMAP_MAPPED,		"MAPPED" }, \
	{ IOMAP_UNWRITTEN,	"UNWRITTEN" }, \
	{ IOMAP_INLINE,		"INLINE" }

#define IOMAP_FLAGS_STRINGS \
	{ IOMAP_WRITE,		"WRITE" }, \
	{ IOMAP_ZERO,		"ZERO" }, \
	{ IOMAP_REPORT,		"REPORT" }, \
	{ IOMAP_FAULT,		"FAULT" }, \
	{ IOMAP_DIRECT,		"DIRECT" }, \
	{ IOMAP_NOWAIT,		"NOWAIT" }

#define IOMAP_F_FLAGS_STRINGS \
	{ IOMAP_F_NEW,		"NEW" }, \
	{ IOMAP_F_DIRTY,	"DIRTY" }, \
	{ IOMAP_F_SHARED,	"SHARED" }, \
	{ IOMAP_F_MERGED,	"MERGED" }, \
	{ IOMAP_F_BUFFER_HEAD,	"BH" }, \
	{ IOMAP_F_SIZE_CHANGED,	"SIZE_CHANGED" }

#define IOMAP_DIO_STRINGS \
	{IOMAP_DIO_FORCE_WAIT,	"DIO_FORCE_WAIT" }, \
	{IOMAP_DIO_OVERWRITE_ONLY, "DIO_OVERWRITE_ONLY" }, \
	{IOMAP_DIO_PARTIAL,	"DIO_PARTIAL" }

DECLARE_EVENT_CLASS(iomap_class,
	TP_PROTO(struct inode *inode, struct iomap *iomap),
	TP_ARGS(inode, iomap),
	TP_STRUCT__entry(
		__field(dev_t, dev)
		__field(u64, ino)
		__field(u64, addr)
		__field(loff_t, offset)
		__field(u64, length)
		__field(u16, type)
		__field(u16, flags)
		__field(dev_t, bdev)
	),
	TP_fast_assign(
		__entry->dev = inode_get_dev(inode);
		__entry->ino = inode->i_ino;
		__entry->addr = iomap->addr;
		__entry->offset = iomap->offset;
		__entry->length = iomap->length;
		__entry->type = iomap->type;
		__entry->flags = iomap->flags;
		__entry->bdev = iomap->bdev ? iomap->bdev->bd_dev : 0;
	),
	TP_printk("dev %d:%d ino 0x%llx bdev %d:%d addr 0x%llx offset 0x%llx "
		  "length 0x%llx type %s flags %s",
		  MAJOR(__entry->dev), MINOR(__entry->dev),
		  __entry->ino,
		  MAJOR(__entry->bdev), MINOR(__entry->bdev),
		  __entry->addr,
		  __entry->offset,
		  __entry->length,
		  __print_symbolic(__entry->type, IOMAP_TYPE_STRINGS),
		  __print_flags(__entry->flags, "|", IOMAP_F_FLAGS_STRINGS))
)

#define DEFINE_IOMAP_EVENT(name)		\
DEFINE_EVENT(iomap_class, name,	\
	TP_PROTO(struct inode *inode, struct iomap *iomap), \
	TP_ARGS(inode, iomap))
<<<<<<< HEAD
DEFINE_IOMAP_EVENT(iomap_apply_dstmap);
DEFINE_IOMAP_EVENT(iomap_apply_srcmap);
DEFINE_IOMAP_EVENT(iomap_iter_dstmap);
DEFINE_IOMAP_EVENT(iomap_iter_srcmap);

TRACE_EVENT(iomap_apply,
	TP_PROTO(struct inode *inode, loff_t pos, loff_t length,
		unsigned int flags, const void *ops, void *actor,
		unsigned long caller),
	TP_ARGS(inode, pos, length, flags, ops, actor, caller),
=======
DEFINE_IOMAP_EVENT(iomap_iter_dstmap);
DEFINE_IOMAP_EVENT(iomap_iter_srcmap);
DEFINE_IOMAP_EVENT(iomap_writepage_map);

TRACE_EVENT(iomap_iter,
	TP_PROTO(struct iomap_iter *iter, const void *ops,
		 unsigned long caller),
	TP_ARGS(iter, ops, caller),
>>>>>>> eb3cdb58
	TP_STRUCT__entry(
		__field(dev_t, dev)
		__field(u64, ino)
		__field(loff_t, pos)
		__field(u64, length)
		__field(unsigned int, flags)
		__field(const void *, ops)
		__field(unsigned long, caller)
	),
	TP_fast_assign(
<<<<<<< HEAD
		__entry->dev = inode_get_dev(inode);
		__entry->ino = inode->i_ino;
		__entry->pos = pos;
		__entry->length = length;
		__entry->flags = flags;
=======
		__entry->dev = iter->inode->i_sb->s_dev;
		__entry->ino = iter->inode->i_ino;
		__entry->pos = iter->pos;
		__entry->length = iomap_length(iter);
		__entry->flags = iter->flags;
>>>>>>> eb3cdb58
		__entry->ops = ops;
		__entry->caller = caller;
	),
	TP_printk("dev %d:%d ino 0x%llx pos 0x%llx length 0x%llx flags %s (0x%x) ops %ps caller %pS",
		  MAJOR(__entry->dev), MINOR(__entry->dev),
		   __entry->ino,
		   __entry->pos,
		   __entry->length,
		   __print_flags(__entry->flags, "|", IOMAP_FLAGS_STRINGS),
		   __entry->flags,
		   __entry->ops,
		   (void *)__entry->caller)
);

TRACE_EVENT(iomap_dio_rw_begin,
	TP_PROTO(struct kiocb *iocb, struct iov_iter *iter,
		 unsigned int dio_flags, size_t done_before),
	TP_ARGS(iocb, iter, dio_flags, done_before),
	TP_STRUCT__entry(
		__field(dev_t,	dev)
		__field(ino_t,	ino)
		__field(loff_t, isize)
		__field(loff_t, pos)
		__field(size_t,	count)
		__field(size_t,	done_before)
		__field(int,	ki_flags)
		__field(unsigned int,	dio_flags)
		__field(bool,	aio)
	),
	TP_fast_assign(
		__entry->dev = file_inode(iocb->ki_filp)->i_sb->s_dev;
		__entry->ino = file_inode(iocb->ki_filp)->i_ino;
		__entry->isize = file_inode(iocb->ki_filp)->i_size;
		__entry->pos = iocb->ki_pos;
		__entry->count = iov_iter_count(iter);
		__entry->done_before = done_before;
		__entry->ki_flags = iocb->ki_flags;
		__entry->dio_flags = dio_flags;
		__entry->aio = !is_sync_kiocb(iocb);
	),
	TP_printk("dev %d:%d ino 0x%lx size 0x%llx offset 0x%llx length 0x%zx done_before 0x%zx flags %s dio_flags %s aio %d",
		  MAJOR(__entry->dev), MINOR(__entry->dev),
		  __entry->ino,
		  __entry->isize,
		  __entry->pos,
		  __entry->count,
		  __entry->done_before,
		  __print_flags(__entry->ki_flags, "|", TRACE_IOCB_STRINGS),
		  __print_flags(__entry->dio_flags, "|", IOMAP_DIO_STRINGS),
		  __entry->aio)
);

TRACE_EVENT(iomap_dio_complete,
	TP_PROTO(struct kiocb *iocb, int error, ssize_t ret),
	TP_ARGS(iocb, error, ret),
	TP_STRUCT__entry(
		__field(dev_t,	dev)
		__field(ino_t,	ino)
		__field(loff_t, isize)
		__field(loff_t, pos)
		__field(int,	ki_flags)
		__field(bool,	aio)
		__field(int,	error)
		__field(ssize_t, ret)
	),
	TP_fast_assign(
		__entry->dev = file_inode(iocb->ki_filp)->i_sb->s_dev;
		__entry->ino = file_inode(iocb->ki_filp)->i_ino;
		__entry->isize = file_inode(iocb->ki_filp)->i_size;
		__entry->pos = iocb->ki_pos;
		__entry->ki_flags = iocb->ki_flags;
		__entry->aio = !is_sync_kiocb(iocb);
		__entry->error = error;
		__entry->ret = ret;
	),
	TP_printk("dev %d:%d ino 0x%lx size 0x%llx offset 0x%llx flags %s aio %d error %d ret %zd",
		  MAJOR(__entry->dev), MINOR(__entry->dev),
		  __entry->ino,
		  __entry->isize,
		  __entry->pos,
		  __print_flags(__entry->ki_flags, "|", TRACE_IOCB_STRINGS),
		  __entry->aio,
		  __entry->error,
		  __entry->ret)
);

TRACE_EVENT(iomap_iter,
	TP_PROTO(struct iomap_iter *iter, const void *ops,
		 unsigned long caller),
	TP_ARGS(iter, ops, caller),
	TP_STRUCT__entry(
		__field(dev_t, dev)
		__field(u64, ino)
		__field(loff_t, pos)
		__field(loff_t, length)
		__field(unsigned int, flags)
		__field(const void *, ops)
		__field(unsigned long, caller)
	),
	TP_fast_assign(
		__entry->dev = iter->inode->i_sb->s_dev;
		__entry->ino = iter->inode->i_ino;
		__entry->pos = iter->pos;
		__entry->length = iomap_length(iter);
		__entry->flags = iter->flags;
		__entry->ops = ops;
		__entry->caller = caller;
	),
	TP_printk("dev %d:%d ino 0x%llx pos %lld length %lld flags %s (0x%x) ops %ps caller %pS",
		  MAJOR(__entry->dev), MINOR(__entry->dev),
		   __entry->ino,
		   __entry->pos,
		   __entry->length,
		   __print_flags(__entry->flags, "|", IOMAP_FLAGS_STRINGS),
		   __entry->flags,
		   __entry->ops,
		   (void *)__entry->caller)
);

#endif /* _IOMAP_TRACE_H */

#undef TRACE_INCLUDE_PATH
#define TRACE_INCLUDE_PATH .
#define TRACE_INCLUDE_FILE trace
#include <trace/define_trace.h><|MERGE_RESOLUTION|>--- conflicted
+++ resolved
@@ -152,18 +152,6 @@
 DEFINE_EVENT(iomap_class, name,	\
 	TP_PROTO(struct inode *inode, struct iomap *iomap), \
 	TP_ARGS(inode, iomap))
-<<<<<<< HEAD
-DEFINE_IOMAP_EVENT(iomap_apply_dstmap);
-DEFINE_IOMAP_EVENT(iomap_apply_srcmap);
-DEFINE_IOMAP_EVENT(iomap_iter_dstmap);
-DEFINE_IOMAP_EVENT(iomap_iter_srcmap);
-
-TRACE_EVENT(iomap_apply,
-	TP_PROTO(struct inode *inode, loff_t pos, loff_t length,
-		unsigned int flags, const void *ops, void *actor,
-		unsigned long caller),
-	TP_ARGS(inode, pos, length, flags, ops, actor, caller),
-=======
 DEFINE_IOMAP_EVENT(iomap_iter_dstmap);
 DEFINE_IOMAP_EVENT(iomap_iter_srcmap);
 DEFINE_IOMAP_EVENT(iomap_writepage_map);
@@ -172,7 +160,6 @@
 	TP_PROTO(struct iomap_iter *iter, const void *ops,
 		 unsigned long caller),
 	TP_ARGS(iter, ops, caller),
->>>>>>> eb3cdb58
 	TP_STRUCT__entry(
 		__field(dev_t, dev)
 		__field(u64, ino)
@@ -183,19 +170,11 @@
 		__field(unsigned long, caller)
 	),
 	TP_fast_assign(
-<<<<<<< HEAD
-		__entry->dev = inode_get_dev(inode);
-		__entry->ino = inode->i_ino;
-		__entry->pos = pos;
-		__entry->length = length;
-		__entry->flags = flags;
-=======
-		__entry->dev = iter->inode->i_sb->s_dev;
+		__entry->dev = inode_get_dev(iter->inode);
 		__entry->ino = iter->inode->i_ino;
 		__entry->pos = iter->pos;
 		__entry->length = iomap_length(iter);
 		__entry->flags = iter->flags;
->>>>>>> eb3cdb58
 		__entry->ops = ops;
 		__entry->caller = caller;
 	),
@@ -282,39 +261,6 @@
 		  __entry->ret)
 );
 
-TRACE_EVENT(iomap_iter,
-	TP_PROTO(struct iomap_iter *iter, const void *ops,
-		 unsigned long caller),
-	TP_ARGS(iter, ops, caller),
-	TP_STRUCT__entry(
-		__field(dev_t, dev)
-		__field(u64, ino)
-		__field(loff_t, pos)
-		__field(loff_t, length)
-		__field(unsigned int, flags)
-		__field(const void *, ops)
-		__field(unsigned long, caller)
-	),
-	TP_fast_assign(
-		__entry->dev = iter->inode->i_sb->s_dev;
-		__entry->ino = iter->inode->i_ino;
-		__entry->pos = iter->pos;
-		__entry->length = iomap_length(iter);
-		__entry->flags = iter->flags;
-		__entry->ops = ops;
-		__entry->caller = caller;
-	),
-	TP_printk("dev %d:%d ino 0x%llx pos %lld length %lld flags %s (0x%x) ops %ps caller %pS",
-		  MAJOR(__entry->dev), MINOR(__entry->dev),
-		   __entry->ino,
-		   __entry->pos,
-		   __entry->length,
-		   __print_flags(__entry->flags, "|", IOMAP_FLAGS_STRINGS),
-		   __entry->flags,
-		   __entry->ops,
-		   (void *)__entry->caller)
-);
-
 #endif /* _IOMAP_TRACE_H */
 
 #undef TRACE_INCLUDE_PATH
