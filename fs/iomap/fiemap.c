// SPDX-License-Identifier: GPL-2.0
/*
 * Copyright (c) 2016-2021 Christoph Hellwig.
 */
#include <linux/module.h>
#include <linux/compiler.h>
#include <linux/fs.h>
#include <linux/iomap.h>
#include <linux/fiemap.h>
<<<<<<< HEAD
=======
#include <linux/pagemap.h>
>>>>>>> eb3cdb58

static int iomap_to_fiemap(struct fiemap_extent_info *fi,
		const struct iomap *iomap, u32 flags)
{
	switch (iomap->type) {
	case IOMAP_HOLE:
		/* skip holes */
		return 0;
	case IOMAP_DELALLOC:
		flags |= FIEMAP_EXTENT_DELALLOC | FIEMAP_EXTENT_UNKNOWN;
		break;
	case IOMAP_MAPPED:
		break;
	case IOMAP_UNWRITTEN:
		flags |= FIEMAP_EXTENT_UNWRITTEN;
		break;
	case IOMAP_INLINE:
		flags |= FIEMAP_EXTENT_DATA_INLINE;
		break;
	}

	if (iomap->flags & IOMAP_F_MERGED)
		flags |= FIEMAP_EXTENT_MERGED;
	if (iomap->flags & IOMAP_F_SHARED)
		flags |= FIEMAP_EXTENT_SHARED;

	return fiemap_fill_next_extent(fi, iomap->offset,
			iomap->addr != IOMAP_NULL_ADDR ? iomap->addr : 0,
			iomap->length, flags);
}

static loff_t iomap_fiemap_iter(const struct iomap_iter *iter,
		struct fiemap_extent_info *fi, struct iomap *prev)
{
	int ret;

	if (iter->iomap.type == IOMAP_HOLE)
		return iomap_length(iter);

	ret = iomap_to_fiemap(fi, prev, 0);
	*prev = iter->iomap;
	switch (ret) {
	case 0:		/* success */
		return iomap_length(iter);
	case 1:		/* extent array full */
		return 0;
	default:	/* error */
		return ret;
	}
}

int iomap_fiemap(struct inode *inode, struct fiemap_extent_info *fi,
		u64 start, u64 len, const struct iomap_ops *ops)
{
	struct iomap_iter iter = {
		.inode		= inode,
		.pos		= start,
		.len		= len,
		.flags		= IOMAP_REPORT,
	};
	struct iomap prev = {
		.type		= IOMAP_HOLE,
	};
	int ret;

	ret = fiemap_prep(inode, fi, start, &iter.len, 0);
	if (ret)
		return ret;

	while ((ret = iomap_iter(&iter, ops)) > 0)
		iter.processed = iomap_fiemap_iter(&iter, fi, &prev);

	if (prev.type != IOMAP_HOLE) {
		ret = iomap_to_fiemap(fi, &prev, FIEMAP_EXTENT_LAST);
		if (ret < 0)
			return ret;
	}

	/* inode with no (attribute) mapping will give ENOENT */
	if (ret < 0 && ret != -ENOENT)
		return ret;
	return 0;
}
EXPORT_SYMBOL_GPL(iomap_fiemap);

/* legacy ->bmap interface.  0 is the error return (!) */
sector_t
iomap_bmap(struct address_space *mapping, sector_t bno,
		const struct iomap_ops *ops)
{
	struct iomap_iter iter = {
		.inode	= mapping->host,
		.pos	= (loff_t)bno << mapping->host->i_blkbits,
		.len	= i_blocksize(mapping->host),
		.flags	= IOMAP_REPORT,
	};
	const unsigned int blkshift = mapping->host->i_blkbits - SECTOR_SHIFT;
	int ret;

	if (filemap_write_and_wait(mapping))
		return 0;

	bno = 0;
	while ((ret = iomap_iter(&iter, ops)) > 0) {
		if (iter.iomap.type == IOMAP_MAPPED)
			bno = iomap_sector(&iter.iomap, iter.pos) >> blkshift;
		/* leave iter.processed unset to abort loop */
	}
	if (ret)
		return 0;

	return bno;
}
EXPORT_SYMBOL_GPL(iomap_bmap);<|MERGE_RESOLUTION|>--- conflicted
+++ resolved
@@ -7,10 +7,7 @@
 #include <linux/fs.h>
 #include <linux/iomap.h>
 #include <linux/fiemap.h>
-<<<<<<< HEAD
-=======
 #include <linux/pagemap.h>
->>>>>>> eb3cdb58
 
 static int iomap_to_fiemap(struct fiemap_extent_info *fi,
 		const struct iomap *iomap, u32 flags)
