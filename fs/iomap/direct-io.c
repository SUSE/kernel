--- conflicted
+++ resolved
@@ -320,12 +320,9 @@
 		if (pad)
 			iomap_dio_zero(dio, iomap, pos, fs_block_size - pad);
 	}
-<<<<<<< HEAD
-=======
 out:
 	/* Undo iter limitation to current extent */
 	iov_iter_reexpand(dio->submit.iter, orig_count - copied);
->>>>>>> 0d3821eb
 	if (copied)
 		return copied;
 	return ret;
