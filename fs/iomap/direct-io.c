--- conflicted
+++ resolved
@@ -6,10 +6,7 @@
 #include <linux/module.h>
 #include <linux/compiler.h>
 #include <linux/fs.h>
-<<<<<<< HEAD
-=======
 #include <linux/fscrypt.h>
->>>>>>> eb3cdb58
 #include <linux/pagemap.h>
 #include <linux/iomap.h>
 #include <linux/backing-dev.h>
@@ -54,8 +51,6 @@
 	};
 };
 
-<<<<<<< HEAD
-=======
 static struct bio *iomap_dio_alloc_bio(const struct iomap_iter *iter,
 		struct iomap_dio *dio, unsigned short nr_vecs, blk_opf_t opf)
 {
@@ -65,7 +60,6 @@
 	return bio_alloc(iter->iomap.bdev, nr_vecs, opf, GFP_KERNEL);
 }
 
->>>>>>> eb3cdb58
 static void iomap_dio_submit_bio(const struct iomap_iter *iter,
 		struct iomap_dio *dio, struct bio *bio, loff_t pos)
 {
@@ -202,13 +196,9 @@
 	struct page *page = ZERO_PAGE(0);
 	struct bio *bio;
 
-<<<<<<< HEAD
-	bio = bio_alloc(iter->iomap.bdev, 1, REQ_OP_WRITE | flags, GFP_KERNEL);
-=======
 	bio = iomap_dio_alloc_bio(iter, dio, 1, REQ_OP_WRITE | REQ_SYNC | REQ_IDLE);
 	fscrypt_set_bio_crypt_ctx(bio, inode, pos >> inode->i_blkbits,
 				  GFP_KERNEL);
->>>>>>> eb3cdb58
 	bio->bi_iter.bi_sector = iomap_sector(&iter->iomap, pos);
 	bio->bi_private = dio;
 	bio->bi_end_io = iomap_dio_bio_end_io;
@@ -223,11 +213,7 @@
  * mapping, and whether or not we want FUA.  Note that we can end up
  * clearing the WRITE_FUA flag in the dio request.
  */
-<<<<<<< HEAD
-static inline unsigned int iomap_dio_bio_opflags(struct iomap_dio *dio,
-=======
 static inline blk_opf_t iomap_dio_bio_opflags(struct iomap_dio *dio,
->>>>>>> eb3cdb58
 		const struct iomap *iomap, bool use_fua)
 {
 	blk_opf_t opflags = REQ_SYNC | REQ_IDLE;
@@ -249,19 +235,10 @@
 {
 	const struct iomap *iomap = &iter->iomap;
 	struct inode *inode = iter->inode;
-<<<<<<< HEAD
-	unsigned int blkbits = blksize_bits(bdev_logical_block_size(iomap->bdev));
-	unsigned int fs_block_size = i_blocksize(inode), pad;
-	unsigned int align = iov_iter_alignment(dio->submit.iter);
-	loff_t length = iomap_length(iter);
-	loff_t pos = iter->pos;
-	unsigned int bio_opf;
-=======
 	unsigned int fs_block_size = i_blocksize(inode), pad;
 	loff_t length = iomap_length(iter);
 	loff_t pos = iter->pos;
 	blk_opf_t bio_opf;
->>>>>>> eb3cdb58
 	struct bio *bio;
 	bool need_zeroout = false;
 	bool use_fua = false;
@@ -337,13 +314,9 @@
 			goto out;
 		}
 
-<<<<<<< HEAD
-		bio = bio_alloc(iomap->bdev, nr_pages, bio_opf, GFP_KERNEL);
-=======
 		bio = iomap_dio_alloc_bio(iter, dio, nr_pages, bio_opf);
 		fscrypt_set_bio_crypt_ctx(bio, inode, pos >> inode->i_blkbits,
 					  GFP_KERNEL);
->>>>>>> eb3cdb58
 		bio->bi_iter.bi_sector = iomap_sector(iomap, pos);
 		bio->bi_ioprio = dio->iocb->ki_ioprio;
 		bio->bi_private = dio;
@@ -513,10 +486,7 @@
 		.pos		= iocb->ki_pos,
 		.len		= iov_iter_count(iter),
 		.flags		= IOMAP_DIRECT,
-<<<<<<< HEAD
-=======
 		.private	= private,
->>>>>>> eb3cdb58
 	};
 	loff_t end = iomi.pos + iomi.len - 1, ret = 0;
 	bool wait_for_completion =
@@ -524,11 +494,8 @@
 	struct blk_plug plug;
 	struct iomap_dio *dio;
 
-<<<<<<< HEAD
-=======
 	trace_iomap_dio_rw_begin(iocb, iter, dio_flags, done_before);
 
->>>>>>> eb3cdb58
 	if (!iomi.len)
 		return NULL;
 
@@ -646,15 +613,12 @@
 	if (iov_iter_rw(iter) == READ && iomi.pos >= dio->i_size)
 		iov_iter_revert(iter, iomi.pos - dio->i_size);
 
-<<<<<<< HEAD
-=======
 	if (ret == -EFAULT && dio->size && (dio_flags & IOMAP_DIO_PARTIAL)) {
 		if (!(iocb->ki_flags & IOCB_NOWAIT))
 			wait_for_completion = true;
 		ret = 0;
 	}
 
->>>>>>> eb3cdb58
 	/* magic error code to fall back to buffered I/O */
 	if (ret == -ENOTBLK) {
 		wait_for_completion = true;
