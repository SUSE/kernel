--- conflicted
+++ resolved
@@ -2133,37 +2133,6 @@
 }
 
 /*
-<<<<<<< HEAD
- * Be careful about ever adding any more callers of this
- * function.  Its flags must be in the namei format, not
- * what get passed to sys_open().
- */
-static int __open_namei_create(struct nameidata *nd, struct path *path,
-				int open_flag, int mode)
-{
-	int error;
-	struct dentry *dir = nd->path.dentry;
-
-	if (!IS_ACL(dir->d_inode))
-		mode &= ~current_umask();
-	error = security_path_mknod(&nd->path, path->dentry, mode, 0);
-	if (error)
-		goto out_unlock;
-	error = vfs_create(dir->d_inode, path->dentry, mode, nd);
-out_unlock:
-	mutex_unlock(&dir->d_inode->i_mutex);
-	dput(nd->path.dentry);
-	nd->path.dentry = path->dentry;
-
-	if (error)
-		return error;
-	/* Don't check for write permission, don't truncate */
-	return may_open(&nd->path, 0, open_flag & ~O_TRUNC);
-}
-
-/*
-=======
->>>>>>> 6221f222
  * Note that while the flag value (low two bits) for sys_open means:
  *	00 - read-only
  *	01 - write-only
@@ -2291,7 +2260,7 @@
 	/* Negative dentry, just create the file */
 	if (!dentry->d_inode) {
 		int mode = op->mode;
-		if (!IS_POSIXACL(dir->d_inode))
+		if (!IS_ACL(dir->d_inode))
 			mode &= ~current_umask();
 		/*
 		 * This write is needed to ensure that a
