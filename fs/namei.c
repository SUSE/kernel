// SPDX-License-Identifier: GPL-2.0
/*
 *  linux/fs/namei.c
 *
 *  Copyright (C) 1991, 1992  Linus Torvalds
 */

/*
 * Some corrections by tytso.
 */

/* [Feb 1997 T. Schoebel-Theuer] Complete rewrite of the pathname
 * lookup logic.
 */
/* [Feb-Apr 2000, AV] Rewrite to the new namespace architecture.
 */

#include <linux/init.h>
#include <linux/export.h>
#include <linux/kernel.h>
#include <linux/slab.h>
#include <linux/fs.h>
#include <linux/filelock.h>
#include <linux/namei.h>
#include <linux/pagemap.h>
#include <linux/sched/mm.h>
#include <linux/fsnotify.h>
#include <linux/personality.h>
#include <linux/security.h>
#include <linux/ima.h>
#include <linux/syscalls.h>
#include <linux/mount.h>
#include <linux/audit.h>
#include <linux/capability.h>
#include <linux/file.h>
#include <linux/fcntl.h>
#include <linux/device_cgroup.h>
#include <linux/fs_struct.h>
#include <linux/posix_acl.h>
#include <linux/hash.h>
#include <linux/bitops.h>
#include <linux/init_task.h>
#include <linux/uaccess.h>

#include "internal.h"
#include "mount.h"

/* [Feb-1997 T. Schoebel-Theuer]
 * Fundamental changes in the pathname lookup mechanisms (namei)
 * were necessary because of omirr.  The reason is that omirr needs
 * to know the _real_ pathname, not the user-supplied one, in case
 * of symlinks (and also when transname replacements occur).
 *
 * The new code replaces the old recursive symlink resolution with
 * an iterative one (in case of non-nested symlink chains).  It does
 * this with calls to <fs>_follow_link().
 * As a side effect, dir_namei(), _namei() and follow_link() are now 
 * replaced with a single function lookup_dentry() that can handle all 
 * the special cases of the former code.
 *
 * With the new dcache, the pathname is stored at each inode, at least as
 * long as the refcount of the inode is positive.  As a side effect, the
 * size of the dcache depends on the inode cache and thus is dynamic.
 *
 * [29-Apr-1998 C. Scott Ananian] Updated above description of symlink
 * resolution to correspond with current state of the code.
 *
 * Note that the symlink resolution is not *completely* iterative.
 * There is still a significant amount of tail- and mid- recursion in
 * the algorithm.  Also, note that <fs>_readlink() is not used in
 * lookup_dentry(): lookup_dentry() on the result of <fs>_readlink()
 * may return different results than <fs>_follow_link().  Many virtual
 * filesystems (including /proc) exhibit this behavior.
 */

/* [24-Feb-97 T. Schoebel-Theuer] Side effects caused by new implementation:
 * New symlink semantics: when open() is called with flags O_CREAT | O_EXCL
 * and the name already exists in form of a symlink, try to create the new
 * name indicated by the symlink. The old code always complained that the
 * name already exists, due to not following the symlink even if its target
 * is nonexistent.  The new semantics affects also mknod() and link() when
 * the name is a symlink pointing to a non-existent name.
 *
 * I don't know which semantics is the right one, since I have no access
 * to standards. But I found by trial that HP-UX 9.0 has the full "new"
 * semantics implemented, while SunOS 4.1.1 and Solaris (SunOS 5.4) have the
 * "old" one. Personally, I think the new semantics is much more logical.
 * Note that "ln old new" where "new" is a symlink pointing to a non-existing
 * file does succeed in both HP-UX and SunOs, but not in Solaris
 * and in the old Linux semantics.
 */

/* [16-Dec-97 Kevin Buhr] For security reasons, we change some symlink
 * semantics.  See the comments in "open_namei" and "do_link" below.
 *
 * [10-Sep-98 Alan Modra] Another symlink change.
 */

/* [Feb-Apr 2000 AV] Complete rewrite. Rules for symlinks:
 *	inside the path - always follow.
 *	in the last component in creation/removal/renaming - never follow.
 *	if LOOKUP_FOLLOW passed - follow.
 *	if the pathname has trailing slashes - follow.
 *	otherwise - don't follow.
 * (applied in that order).
 *
 * [Jun 2000 AV] Inconsistent behaviour of open() in case if flags==O_CREAT
 * restored for 2.4. This is the last surviving part of old 4.2BSD bug.
 * During the 2.4 we need to fix the userland stuff depending on it -
 * hopefully we will be able to get rid of that wart in 2.5. So far only
 * XEmacs seems to be relying on it...
 */
/*
 * [Sep 2001 AV] Single-semaphore locking scheme (kudos to David Holland)
 * implemented.  Let's see if raised priority of ->s_vfs_rename_mutex gives
 * any extra contention...
 */

/* In order to reduce some races, while at the same time doing additional
 * checking and hopefully speeding things up, we copy filenames to the
 * kernel data space before using them..
 *
 * POSIX.1 2.4: an empty pathname is invalid (ENOENT).
 * PATH_MAX includes the nul terminator --RR.
 */

#define EMBEDDED_NAME_MAX	(PATH_MAX - offsetof(struct filename, iname))

struct filename *
getname_flags(const char __user *filename, int flags, int *empty)
{
	struct filename *result;
	char *kname;
	int len;

	result = audit_reusename(filename);
	if (result)
		return result;

	result = __getname();
	if (unlikely(!result))
		return ERR_PTR(-ENOMEM);

	/*
	 * First, try to embed the struct filename inside the names_cache
	 * allocation
	 */
	kname = (char *)result->iname;
	result->name = kname;

	len = strncpy_from_user(kname, filename, EMBEDDED_NAME_MAX);
	if (unlikely(len < 0)) {
		__putname(result);
		return ERR_PTR(len);
	}

	/*
	 * Uh-oh. We have a name that's approaching PATH_MAX. Allocate a
	 * separate struct filename so we can dedicate the entire
	 * names_cache allocation for the pathname, and re-do the copy from
	 * userland.
	 */
	if (unlikely(len == EMBEDDED_NAME_MAX)) {
		const size_t size = offsetof(struct filename, iname[1]);
		kname = (char *)result;

		/*
		 * size is chosen that way we to guarantee that
		 * result->iname[0] is within the same object and that
		 * kname can't be equal to result->iname, no matter what.
		 */
		result = kzalloc(size, GFP_KERNEL);
		if (unlikely(!result)) {
			__putname(kname);
			return ERR_PTR(-ENOMEM);
		}
		result->name = kname;
		len = strncpy_from_user(kname, filename, PATH_MAX);
		if (unlikely(len < 0)) {
			__putname(kname);
			kfree(result);
			return ERR_PTR(len);
		}
		if (unlikely(len == PATH_MAX)) {
			__putname(kname);
			kfree(result);
			return ERR_PTR(-ENAMETOOLONG);
		}
	}

	result->refcnt = 1;
	/* The empty path is special. */
	if (unlikely(!len)) {
		if (empty)
			*empty = 1;
		if (!(flags & LOOKUP_EMPTY)) {
			putname(result);
			return ERR_PTR(-ENOENT);
		}
	}

	result->uptr = filename;
	result->aname = NULL;
	audit_getname(result);
	return result;
}

struct filename *
getname_uflags(const char __user *filename, int uflags)
{
	int flags = (uflags & AT_EMPTY_PATH) ? LOOKUP_EMPTY : 0;

	return getname_flags(filename, flags, NULL);
}

struct filename *
getname(const char __user * filename)
{
	return getname_flags(filename, 0, NULL);
}

struct filename *
getname_kernel(const char * filename)
{
	struct filename *result;
	int len = strlen(filename) + 1;

	result = __getname();
	if (unlikely(!result))
		return ERR_PTR(-ENOMEM);

	if (len <= EMBEDDED_NAME_MAX) {
		result->name = (char *)result->iname;
	} else if (len <= PATH_MAX) {
		const size_t size = offsetof(struct filename, iname[1]);
		struct filename *tmp;

		tmp = kmalloc(size, GFP_KERNEL);
		if (unlikely(!tmp)) {
			__putname(result);
			return ERR_PTR(-ENOMEM);
		}
		tmp->name = (char *)result;
		result = tmp;
	} else {
		__putname(result);
		return ERR_PTR(-ENAMETOOLONG);
	}
	memcpy((char *)result->name, filename, len);
	result->uptr = NULL;
	result->aname = NULL;
	result->refcnt = 1;
	audit_getname(result);

	return result;
}
EXPORT_SYMBOL(getname_kernel);

void putname(struct filename *name)
{
	if (IS_ERR(name))
		return;

	BUG_ON(name->refcnt <= 0);

	if (--name->refcnt > 0)
		return;

	if (name->name != name->iname) {
		__putname(name->name);
		kfree(name);
	} else
		__putname(name);
}
EXPORT_SYMBOL(putname);

/**
 * check_acl - perform ACL permission checking
 * @idmap:	idmap of the mount the inode was found from
 * @inode:	inode to check permissions on
 * @mask:	right to check for (%MAY_READ, %MAY_WRITE, %MAY_EXEC ...)
 *
 * This function performs the ACL permission checking. Since this function
 * retrieve POSIX acls it needs to know whether it is called from a blocking or
 * non-blocking context and thus cares about the MAY_NOT_BLOCK bit.
 *
 * If the inode has been found through an idmapped mount the idmap of
 * the vfsmount must be passed through @idmap. This function will then take
 * care to map the inode according to @idmap before checking permissions.
 * On non-idmapped mounts or if permission checking is to be performed on the
 * raw inode simply passs @nop_mnt_idmap.
 */
static int check_acl(struct mnt_idmap *idmap,
		     struct inode *inode, int mask)
{
#ifdef CONFIG_FS_POSIX_ACL
	struct posix_acl *acl;

	if (mask & MAY_NOT_BLOCK) {
		acl = get_cached_acl_rcu(inode, ACL_TYPE_ACCESS);
	        if (!acl)
	                return -EAGAIN;
		/* no ->get_inode_acl() calls in RCU mode... */
		if (is_uncached_acl(acl))
			return -ECHILD;
	        return posix_acl_permission(idmap, inode, acl, mask);
	}

	acl = get_inode_acl(inode, ACL_TYPE_ACCESS);
	if (IS_ERR(acl))
		return PTR_ERR(acl);
	if (acl) {
	        int error = posix_acl_permission(idmap, inode, acl, mask);
	        posix_acl_release(acl);
	        return error;
	}
#endif

	return -EAGAIN;
}

/**
 * acl_permission_check - perform basic UNIX permission checking
 * @idmap:	idmap of the mount the inode was found from
 * @inode:	inode to check permissions on
 * @mask:	right to check for (%MAY_READ, %MAY_WRITE, %MAY_EXEC ...)
 *
 * This function performs the basic UNIX permission checking. Since this
 * function may retrieve POSIX acls it needs to know whether it is called from a
 * blocking or non-blocking context and thus cares about the MAY_NOT_BLOCK bit.
 *
 * If the inode has been found through an idmapped mount the idmap of
 * the vfsmount must be passed through @idmap. This function will then take
 * care to map the inode according to @idmap before checking permissions.
 * On non-idmapped mounts or if permission checking is to be performed on the
 * raw inode simply passs @nop_mnt_idmap.
 */
static int acl_permission_check(struct mnt_idmap *idmap,
				struct inode *inode, int mask)
{
	unsigned int mode = inode->i_mode;
	vfsuid_t vfsuid;

	/* Are we the owner? If so, ACL's don't matter */
	vfsuid = i_uid_into_vfsuid(idmap, inode);
	if (likely(vfsuid_eq_kuid(vfsuid, current_fsuid()))) {
		mask &= 7;
		mode >>= 6;
		return (mask & ~mode) ? -EACCES : 0;
	}

	/* Do we have ACL's? */
	if (IS_POSIXACL(inode) && (mode & S_IRWXG)) {
		int error = check_acl(idmap, inode, mask);
		if (error != -EAGAIN)
			return error;
	}

	/* Only RWX matters for group/other mode bits */
	mask &= 7;

	/*
	 * Are the group permissions different from
	 * the other permissions in the bits we care
	 * about? Need to check group ownership if so.
	 */
	if (mask & (mode ^ (mode >> 3))) {
		vfsgid_t vfsgid = i_gid_into_vfsgid(idmap, inode);
		if (vfsgid_in_group_p(vfsgid))
			mode >>= 3;
	}

	/* Bits in 'mode' clear that we require? */
	return (mask & ~mode) ? -EACCES : 0;
}

/**
 * generic_permission -  check for access rights on a Posix-like filesystem
 * @idmap:	idmap of the mount the inode was found from
 * @inode:	inode to check access rights for
 * @mask:	right to check for (%MAY_READ, %MAY_WRITE, %MAY_EXEC,
 *		%MAY_NOT_BLOCK ...)
 *
 * Used to check for read/write/execute permissions on a file.
 * We use "fsuid" for this, letting us set arbitrary permissions
 * for filesystem access without changing the "normal" uids which
 * are used for other things.
 *
 * generic_permission is rcu-walk aware. It returns -ECHILD in case an rcu-walk
 * request cannot be satisfied (eg. requires blocking or too much complexity).
 * It would then be called again in ref-walk mode.
 *
 * If the inode has been found through an idmapped mount the idmap of
 * the vfsmount must be passed through @idmap. This function will then take
 * care to map the inode according to @idmap before checking permissions.
 * On non-idmapped mounts or if permission checking is to be performed on the
 * raw inode simply passs @nop_mnt_idmap.
 */
int generic_permission(struct mnt_idmap *idmap, struct inode *inode,
		       int mask)
{
	int ret;

	/*
	 * Do the basic permission checks.
	 */
	ret = acl_permission_check(idmap, inode, mask);
	if (ret != -EACCES)
		return ret;

	if (S_ISDIR(inode->i_mode)) {
		/* DACs are overridable for directories */
		if (!(mask & MAY_WRITE))
			if (capable_wrt_inode_uidgid(idmap, inode,
						     CAP_DAC_READ_SEARCH))
				return 0;
		if (capable_wrt_inode_uidgid(idmap, inode,
					     CAP_DAC_OVERRIDE))
			return 0;
		return -EACCES;
	}

	/*
	 * Searching includes executable on directories, else just read.
	 */
	mask &= MAY_READ | MAY_WRITE | MAY_EXEC;
	if (mask == MAY_READ)
		if (capable_wrt_inode_uidgid(idmap, inode,
					     CAP_DAC_READ_SEARCH))
			return 0;
	/*
	 * Read/write DACs are always overridable.
	 * Executable DACs are overridable when there is
	 * at least one exec bit set.
	 */
	if (!(mask & MAY_EXEC) || (inode->i_mode & S_IXUGO))
		if (capable_wrt_inode_uidgid(idmap, inode,
					     CAP_DAC_OVERRIDE))
			return 0;

	return -EACCES;
}
EXPORT_SYMBOL(generic_permission);

/**
 * do_inode_permission - UNIX permission checking
 * @idmap:	idmap of the mount the inode was found from
 * @inode:	inode to check permissions on
 * @mask:	right to check for (%MAY_READ, %MAY_WRITE, %MAY_EXEC ...)
 *
 * We _really_ want to just do "generic_permission()" without
 * even looking at the inode->i_op values. So we keep a cache
 * flag in inode->i_opflags, that says "this has not special
 * permission function, use the fast case".
 */
static inline int do_inode_permission(struct mnt_idmap *idmap,
				      struct inode *inode, int mask)
{
	if (unlikely(!(inode->i_opflags & IOP_FASTPERM))) {
		if (likely(inode->i_op->permission))
			return inode->i_op->permission(idmap, inode, mask);

		/* This gets set once for the inode lifetime */
		spin_lock(&inode->i_lock);
		inode->i_opflags |= IOP_FASTPERM;
		spin_unlock(&inode->i_lock);
	}
	return generic_permission(idmap, inode, mask);
}

/**
 * sb_permission - Check superblock-level permissions
 * @sb: Superblock of inode to check permission on
 * @inode: Inode to check permission on
 * @mask: Right to check for (%MAY_READ, %MAY_WRITE, %MAY_EXEC)
 *
 * Separate out file-system wide checks from inode-specific permission checks.
 */
static int sb_permission(struct super_block *sb, struct inode *inode, int mask)
{
	if (unlikely(mask & MAY_WRITE)) {
		umode_t mode = inode->i_mode;

		/* Nobody gets write access to a read-only fs. */
		if (sb_rdonly(sb) && (S_ISREG(mode) || S_ISDIR(mode) || S_ISLNK(mode)))
			return -EROFS;
	}
	return 0;
}

/**
 * inode_permission - Check for access rights to a given inode
 * @idmap:	idmap of the mount the inode was found from
 * @inode:	Inode to check permission on
 * @mask:	Right to check for (%MAY_READ, %MAY_WRITE, %MAY_EXEC)
 *
 * Check for read/write/execute permissions on an inode.  We use fs[ug]id for
 * this, letting us set arbitrary permissions for filesystem access without
 * changing the "normal" UIDs which are used for other things.
 *
 * When checking for MAY_APPEND, MAY_WRITE must also be set in @mask.
 */
int inode_permission(struct mnt_idmap *idmap,
		     struct inode *inode, int mask)
{
	int retval;

	retval = sb_permission(inode->i_sb, inode, mask);
	if (retval)
		return retval;

	if (unlikely(mask & MAY_WRITE)) {
		/*
		 * Nobody gets write access to an immutable file.
		 */
		if (IS_IMMUTABLE(inode))
			return -EPERM;

		/*
		 * Updating mtime will likely cause i_uid and i_gid to be
		 * written back improperly if their true value is unknown
		 * to the vfs.
		 */
		if (HAS_UNMAPPED_ID(idmap, inode))
			return -EACCES;
	}

	retval = do_inode_permission(idmap, inode, mask);
	if (retval)
		return retval;

	retval = devcgroup_inode_permission(inode, mask);
	if (retval)
		return retval;

	return security_inode_permission(inode, mask);
}
EXPORT_SYMBOL(inode_permission);

/**
 * path_get - get a reference to a path
 * @path: path to get the reference to
 *
 * Given a path increment the reference count to the dentry and the vfsmount.
 */
void path_get(const struct path *path)
{
	mntget(path->mnt);
	dget(path->dentry);
}
EXPORT_SYMBOL(path_get);

/**
 * path_put - put a reference to a path
 * @path: path to put the reference to
 *
 * Given a path decrement the reference count to the dentry and the vfsmount.
 */
void path_put(const struct path *path)
{
	dput(path->dentry);
	mntput(path->mnt);
}
EXPORT_SYMBOL(path_put);

#define EMBEDDED_LEVELS 2
struct nameidata {
	struct path	path;
	struct qstr	last;
	struct path	root;
	struct inode	*inode; /* path.dentry.d_inode */
	unsigned int	flags, state;
	unsigned	seq, next_seq, m_seq, r_seq;
	int		last_type;
	unsigned	depth;
	int		total_link_count;
	struct saved {
		struct path link;
		struct delayed_call done;
		const char *name;
		unsigned seq;
	} *stack, internal[EMBEDDED_LEVELS];
	struct filename	*name;
	struct nameidata *saved;
	unsigned	root_seq;
	int		dfd;
	vfsuid_t	dir_vfsuid;
	umode_t		dir_mode;
} __randomize_layout;

#define ND_ROOT_PRESET 1
#define ND_ROOT_GRABBED 2
#define ND_JUMPED 4

static void __set_nameidata(struct nameidata *p, int dfd, struct filename *name)
{
	struct nameidata *old = current->nameidata;
	p->stack = p->internal;
	p->depth = 0;
	p->dfd = dfd;
	p->name = name;
	p->path.mnt = NULL;
	p->path.dentry = NULL;
	p->total_link_count = old ? old->total_link_count : 0;
	p->saved = old;
	current->nameidata = p;
}

static inline void set_nameidata(struct nameidata *p, int dfd, struct filename *name,
			  const struct path *root)
{
	__set_nameidata(p, dfd, name);
	p->state = 0;
	if (unlikely(root)) {
		p->state = ND_ROOT_PRESET;
		p->root = *root;
	}
}

static void restore_nameidata(void)
{
	struct nameidata *now = current->nameidata, *old = now->saved;

	current->nameidata = old;
	if (old)
		old->total_link_count = now->total_link_count;
	if (now->stack != now->internal)
		kfree(now->stack);
}

static bool nd_alloc_stack(struct nameidata *nd)
{
	struct saved *p;

	p= kmalloc_array(MAXSYMLINKS, sizeof(struct saved),
			 nd->flags & LOOKUP_RCU ? GFP_ATOMIC : GFP_KERNEL);
	if (unlikely(!p))
		return false;
	memcpy(p, nd->internal, sizeof(nd->internal));
	nd->stack = p;
	return true;
}

/**
 * path_connected - Verify that a dentry is below mnt.mnt_root
 *
 * Rename can sometimes move a file or directory outside of a bind
 * mount, path_connected allows those cases to be detected.
 */
static bool path_connected(struct vfsmount *mnt, struct dentry *dentry)
{
	struct super_block *sb = mnt->mnt_sb;

	/* Bind mounts can have disconnected paths */
	if (mnt->mnt_root == sb->s_root)
		return true;

	return is_subdir(dentry, mnt->mnt_root);
}

static void drop_links(struct nameidata *nd)
{
	int i = nd->depth;
	while (i--) {
		struct saved *last = nd->stack + i;
		do_delayed_call(&last->done);
		clear_delayed_call(&last->done);
	}
}

static void leave_rcu(struct nameidata *nd)
{
	nd->flags &= ~LOOKUP_RCU;
	nd->seq = nd->next_seq = 0;
	rcu_read_unlock();
}

static void terminate_walk(struct nameidata *nd)
{
	drop_links(nd);
	if (!(nd->flags & LOOKUP_RCU)) {
		int i;
		path_put(&nd->path);
		for (i = 0; i < nd->depth; i++)
			path_put(&nd->stack[i].link);
		if (nd->state & ND_ROOT_GRABBED) {
			path_put(&nd->root);
			nd->state &= ~ND_ROOT_GRABBED;
		}
	} else {
		leave_rcu(nd);
	}
	nd->depth = 0;
	nd->path.mnt = NULL;
	nd->path.dentry = NULL;
}

/* path_put is needed afterwards regardless of success or failure */
static bool __legitimize_path(struct path *path, unsigned seq, unsigned mseq)
{
	int res = __legitimize_mnt(path->mnt, mseq);
	if (unlikely(res)) {
		if (res > 0)
			path->mnt = NULL;
		path->dentry = NULL;
		return false;
	}
	if (unlikely(!lockref_get_not_dead(&path->dentry->d_lockref))) {
		path->dentry = NULL;
		return false;
	}
	return !read_seqcount_retry(&path->dentry->d_seq, seq);
}

static inline bool legitimize_path(struct nameidata *nd,
			    struct path *path, unsigned seq)
{
	return __legitimize_path(path, seq, nd->m_seq);
}

static bool legitimize_links(struct nameidata *nd)
{
	int i;
	if (unlikely(nd->flags & LOOKUP_CACHED)) {
		drop_links(nd);
		nd->depth = 0;
		return false;
	}
	for (i = 0; i < nd->depth; i++) {
		struct saved *last = nd->stack + i;
		if (unlikely(!legitimize_path(nd, &last->link, last->seq))) {
			drop_links(nd);
			nd->depth = i + 1;
			return false;
		}
	}
	return true;
}

static bool legitimize_root(struct nameidata *nd)
{
	/* Nothing to do if nd->root is zero or is managed by the VFS user. */
	if (!nd->root.mnt || (nd->state & ND_ROOT_PRESET))
		return true;
	nd->state |= ND_ROOT_GRABBED;
	return legitimize_path(nd, &nd->root, nd->root_seq);
}

/*
 * Path walking has 2 modes, rcu-walk and ref-walk (see
 * Documentation/filesystems/path-lookup.txt).  In situations when we can't
 * continue in RCU mode, we attempt to drop out of rcu-walk mode and grab
 * normal reference counts on dentries and vfsmounts to transition to ref-walk
 * mode.  Refcounts are grabbed at the last known good point before rcu-walk
 * got stuck, so ref-walk may continue from there. If this is not successful
 * (eg. a seqcount has changed), then failure is returned and it's up to caller
 * to restart the path walk from the beginning in ref-walk mode.
 */

/**
 * try_to_unlazy - try to switch to ref-walk mode.
 * @nd: nameidata pathwalk data
 * Returns: true on success, false on failure
 *
 * try_to_unlazy attempts to legitimize the current nd->path and nd->root
 * for ref-walk mode.
 * Must be called from rcu-walk context.
 * Nothing should touch nameidata between try_to_unlazy() failure and
 * terminate_walk().
 */
static bool try_to_unlazy(struct nameidata *nd)
{
	struct dentry *parent = nd->path.dentry;

	BUG_ON(!(nd->flags & LOOKUP_RCU));

	if (unlikely(!legitimize_links(nd)))
		goto out1;
	if (unlikely(!legitimize_path(nd, &nd->path, nd->seq)))
		goto out;
	if (unlikely(!legitimize_root(nd)))
		goto out;
	leave_rcu(nd);
	BUG_ON(nd->inode != parent->d_inode);
	return true;

out1:
	nd->path.mnt = NULL;
	nd->path.dentry = NULL;
out:
	leave_rcu(nd);
	return false;
}

/**
 * try_to_unlazy_next - try to switch to ref-walk mode.
 * @nd: nameidata pathwalk data
 * @dentry: next dentry to step into
 * Returns: true on success, false on failure
 *
 * Similar to try_to_unlazy(), but here we have the next dentry already
 * picked by rcu-walk and want to legitimize that in addition to the current
 * nd->path and nd->root for ref-walk mode.  Must be called from rcu-walk context.
 * Nothing should touch nameidata between try_to_unlazy_next() failure and
 * terminate_walk().
 */
static bool try_to_unlazy_next(struct nameidata *nd, struct dentry *dentry)
{
	int res;
	BUG_ON(!(nd->flags & LOOKUP_RCU));

	if (unlikely(!legitimize_links(nd)))
		goto out2;
	res = __legitimize_mnt(nd->path.mnt, nd->m_seq);
	if (unlikely(res)) {
		if (res > 0)
			goto out2;
		goto out1;
	}
	if (unlikely(!lockref_get_not_dead(&nd->path.dentry->d_lockref)))
		goto out1;

	/*
	 * We need to move both the parent and the dentry from the RCU domain
	 * to be properly refcounted. And the sequence number in the dentry
	 * validates *both* dentry counters, since we checked the sequence
	 * number of the parent after we got the child sequence number. So we
	 * know the parent must still be valid if the child sequence number is
	 */
	if (unlikely(!lockref_get_not_dead(&dentry->d_lockref)))
		goto out;
	if (read_seqcount_retry(&dentry->d_seq, nd->next_seq))
		goto out_dput;
	/*
	 * Sequence counts matched. Now make sure that the root is
	 * still valid and get it if required.
	 */
	if (unlikely(!legitimize_root(nd)))
		goto out_dput;
	leave_rcu(nd);
	return true;

out2:
	nd->path.mnt = NULL;
out1:
	nd->path.dentry = NULL;
out:
	leave_rcu(nd);
	return false;
out_dput:
	leave_rcu(nd);
	dput(dentry);
	return false;
}

static inline int d_revalidate(struct dentry *dentry, unsigned int flags)
{
	if (unlikely(dentry->d_flags & DCACHE_OP_REVALIDATE))
		return dentry->d_op->d_revalidate(dentry, flags);
	else
		return 1;
}

/**
 * complete_walk - successful completion of path walk
 * @nd:  pointer nameidata
 *
 * If we had been in RCU mode, drop out of it and legitimize nd->path.
 * Revalidate the final result, unless we'd already done that during
 * the path walk or the filesystem doesn't ask for it.  Return 0 on
 * success, -error on failure.  In case of failure caller does not
 * need to drop nd->path.
 */
static int complete_walk(struct nameidata *nd)
{
	struct dentry *dentry = nd->path.dentry;
	int status;

	if (nd->flags & LOOKUP_RCU) {
		/*
		 * We don't want to zero nd->root for scoped-lookups or
		 * externally-managed nd->root.
		 */
		if (!(nd->state & ND_ROOT_PRESET))
			if (!(nd->flags & LOOKUP_IS_SCOPED))
				nd->root.mnt = NULL;
		nd->flags &= ~LOOKUP_CACHED;
		if (!try_to_unlazy(nd))
			return -ECHILD;
	}

	if (unlikely(nd->flags & LOOKUP_IS_SCOPED)) {
		/*
		 * While the guarantee of LOOKUP_IS_SCOPED is (roughly) "don't
		 * ever step outside the root during lookup" and should already
		 * be guaranteed by the rest of namei, we want to avoid a namei
		 * BUG resulting in userspace being given a path that was not
		 * scoped within the root at some point during the lookup.
		 *
		 * So, do a final sanity-check to make sure that in the
		 * worst-case scenario (a complete bypass of LOOKUP_IS_SCOPED)
		 * we won't silently return an fd completely outside of the
		 * requested root to userspace.
		 *
		 * Userspace could move the path outside the root after this
		 * check, but as discussed elsewhere this is not a concern (the
		 * resolved file was inside the root at some point).
		 */
		if (!path_is_under(&nd->path, &nd->root))
			return -EXDEV;
	}

	if (likely(!(nd->state & ND_JUMPED)))
		return 0;

	if (likely(!(dentry->d_flags & DCACHE_OP_WEAK_REVALIDATE)))
		return 0;

	status = dentry->d_op->d_weak_revalidate(dentry, nd->flags);
	if (status > 0)
		return 0;

	if (!status)
		status = -ESTALE;

	return status;
}

static int set_root(struct nameidata *nd)
{
	struct fs_struct *fs = current->fs;

	/*
	 * Jumping to the real root in a scoped-lookup is a BUG in namei, but we
	 * still have to ensure it doesn't happen because it will cause a breakout
	 * from the dirfd.
	 */
	if (WARN_ON(nd->flags & LOOKUP_IS_SCOPED))
		return -ENOTRECOVERABLE;

	if (nd->flags & LOOKUP_RCU) {
		unsigned seq;

		do {
			seq = read_seqcount_begin(&fs->seq);
			nd->root = fs->root;
			nd->root_seq = __read_seqcount_begin(&nd->root.dentry->d_seq);
		} while (read_seqcount_retry(&fs->seq, seq));
	} else {
		get_fs_root(fs, &nd->root);
		nd->state |= ND_ROOT_GRABBED;
	}
	return 0;
}

static int nd_jump_root(struct nameidata *nd)
{
	if (unlikely(nd->flags & LOOKUP_BENEATH))
		return -EXDEV;
	if (unlikely(nd->flags & LOOKUP_NO_XDEV)) {
		/* Absolute path arguments to path_init() are allowed. */
		if (nd->path.mnt != NULL && nd->path.mnt != nd->root.mnt)
			return -EXDEV;
	}
	if (!nd->root.mnt) {
		int error = set_root(nd);
		if (error)
			return error;
	}
	if (nd->flags & LOOKUP_RCU) {
		struct dentry *d;
		nd->path = nd->root;
		d = nd->path.dentry;
		nd->inode = d->d_inode;
		nd->seq = nd->root_seq;
		if (read_seqcount_retry(&d->d_seq, nd->seq))
			return -ECHILD;
	} else {
		path_put(&nd->path);
		nd->path = nd->root;
		path_get(&nd->path);
		nd->inode = nd->path.dentry->d_inode;
	}
	nd->state |= ND_JUMPED;
	return 0;
}

/*
 * Helper to directly jump to a known parsed path from ->get_link,
 * caller must have taken a reference to path beforehand.
 */
int nd_jump_link(const struct path *path)
{
	int error = -ELOOP;
	struct nameidata *nd = current->nameidata;

	if (unlikely(nd->flags & LOOKUP_NO_MAGICLINKS))
		goto err;

	error = -EXDEV;
	if (unlikely(nd->flags & LOOKUP_NO_XDEV)) {
		if (nd->path.mnt != path->mnt)
			goto err;
	}
	/* Not currently safe for scoped-lookups. */
	if (unlikely(nd->flags & LOOKUP_IS_SCOPED))
		goto err;

	path_put(&nd->path);
	nd->path = *path;
	nd->inode = nd->path.dentry->d_inode;
	nd->state |= ND_JUMPED;
	return 0;

err:
	path_put(path);
	return error;
}

static inline void put_link(struct nameidata *nd)
{
	struct saved *last = nd->stack + --nd->depth;
	do_delayed_call(&last->done);
	if (!(nd->flags & LOOKUP_RCU))
		path_put(&last->link);
}

static int sysctl_protected_symlinks __read_mostly;
static int sysctl_protected_hardlinks __read_mostly;
static int sysctl_protected_fifos __read_mostly;
static int sysctl_protected_regular __read_mostly;

#ifdef CONFIG_SYSCTL
static struct ctl_table namei_sysctls[] = {
	{
		.procname	= "protected_symlinks",
		.data		= &sysctl_protected_symlinks,
		.maxlen		= sizeof(int),
		.mode		= 0644,
		.proc_handler	= proc_dointvec_minmax,
		.extra1		= SYSCTL_ZERO,
		.extra2		= SYSCTL_ONE,
	},
	{
		.procname	= "protected_hardlinks",
		.data		= &sysctl_protected_hardlinks,
		.maxlen		= sizeof(int),
		.mode		= 0644,
		.proc_handler	= proc_dointvec_minmax,
		.extra1		= SYSCTL_ZERO,
		.extra2		= SYSCTL_ONE,
	},
	{
		.procname	= "protected_fifos",
		.data		= &sysctl_protected_fifos,
		.maxlen		= sizeof(int),
		.mode		= 0644,
		.proc_handler	= proc_dointvec_minmax,
		.extra1		= SYSCTL_ZERO,
		.extra2		= SYSCTL_TWO,
	},
	{
		.procname	= "protected_regular",
		.data		= &sysctl_protected_regular,
		.maxlen		= sizeof(int),
		.mode		= 0644,
		.proc_handler	= proc_dointvec_minmax,
		.extra1		= SYSCTL_ZERO,
		.extra2		= SYSCTL_TWO,
	},
	{ }
};

static int __init init_fs_namei_sysctls(void)
{
	register_sysctl_init("fs", namei_sysctls);
	return 0;
}
fs_initcall(init_fs_namei_sysctls);

#endif /* CONFIG_SYSCTL */

/**
 * may_follow_link - Check symlink following for unsafe situations
 * @nd: nameidata pathwalk data
 *
 * In the case of the sysctl_protected_symlinks sysctl being enabled,
 * CAP_DAC_OVERRIDE needs to be specifically ignored if the symlink is
 * in a sticky world-writable directory. This is to protect privileged
 * processes from failing races against path names that may change out
 * from under them by way of other users creating malicious symlinks.
 * It will permit symlinks to be followed only when outside a sticky
 * world-writable directory, or when the uid of the symlink and follower
 * match, or when the directory owner matches the symlink's owner.
 *
 * Returns 0 if following the symlink is allowed, -ve on error.
 */
static inline int may_follow_link(struct nameidata *nd, const struct inode *inode)
{
	struct mnt_idmap *idmap;
	vfsuid_t vfsuid;

	if (!sysctl_protected_symlinks)
		return 0;

	idmap = mnt_idmap(nd->path.mnt);
	vfsuid = i_uid_into_vfsuid(idmap, inode);
	/* Allowed if owner and follower match. */
	if (vfsuid_eq_kuid(vfsuid, current_fsuid()))
		return 0;

	/* Allowed if parent directory not sticky and world-writable. */
	if ((nd->dir_mode & (S_ISVTX|S_IWOTH)) != (S_ISVTX|S_IWOTH))
		return 0;

	/* Allowed if parent directory and link owner match. */
	if (vfsuid_valid(nd->dir_vfsuid) && vfsuid_eq(nd->dir_vfsuid, vfsuid))
		return 0;

	if (nd->flags & LOOKUP_RCU)
		return -ECHILD;

	audit_inode(nd->name, nd->stack[0].link.dentry, 0);
	audit_log_path_denied(AUDIT_ANOM_LINK, "follow_link");
	return -EACCES;
}

/**
 * safe_hardlink_source - Check for safe hardlink conditions
 * @idmap: idmap of the mount the inode was found from
 * @inode: the source inode to hardlink from
 *
 * Return false if at least one of the following conditions:
 *    - inode is not a regular file
 *    - inode is setuid
 *    - inode is setgid and group-exec
 *    - access failure for read and write
 *
 * Otherwise returns true.
 */
static bool safe_hardlink_source(struct mnt_idmap *idmap,
				 struct inode *inode)
{
	umode_t mode = inode->i_mode;

	/* Special files should not get pinned to the filesystem. */
	if (!S_ISREG(mode))
		return false;

	/* Setuid files should not get pinned to the filesystem. */
	if (mode & S_ISUID)
		return false;

	/* Executable setgid files should not get pinned to the filesystem. */
	if ((mode & (S_ISGID | S_IXGRP)) == (S_ISGID | S_IXGRP))
		return false;

	/* Hardlinking to unreadable or unwritable sources is dangerous. */
	if (inode_permission(idmap, inode, MAY_READ | MAY_WRITE))
		return false;

	return true;
}

/**
 * may_linkat - Check permissions for creating a hardlink
 * @idmap: idmap of the mount the inode was found from
 * @link:  the source to hardlink from
 *
 * Block hardlink when all of:
 *  - sysctl_protected_hardlinks enabled
 *  - fsuid does not match inode
 *  - hardlink source is unsafe (see safe_hardlink_source() above)
 *  - not CAP_FOWNER in a namespace with the inode owner uid mapped
 *
 * If the inode has been found through an idmapped mount the idmap of
 * the vfsmount must be passed through @idmap. This function will then take
 * care to map the inode according to @idmap before checking permissions.
 * On non-idmapped mounts or if permission checking is to be performed on the
 * raw inode simply pass @nop_mnt_idmap.
 *
 * Returns 0 if successful, -ve on error.
 */
int may_linkat(struct mnt_idmap *idmap, const struct path *link)
{
	struct inode *inode = link->dentry->d_inode;

	/* Inode writeback is not safe when the uid or gid are invalid. */
	if (!vfsuid_valid(i_uid_into_vfsuid(idmap, inode)) ||
	    !vfsgid_valid(i_gid_into_vfsgid(idmap, inode)))
		return -EOVERFLOW;

	if (!sysctl_protected_hardlinks)
		return 0;

	/* Source inode owner (or CAP_FOWNER) can hardlink all they like,
	 * otherwise, it must be a safe source.
	 */
	if (safe_hardlink_source(idmap, inode) ||
	    inode_owner_or_capable(idmap, inode))
		return 0;

	audit_log_path_denied(AUDIT_ANOM_LINK, "linkat");
	return -EPERM;
}

/**
 * may_create_in_sticky - Check whether an O_CREAT open in a sticky directory
 *			  should be allowed, or not, on files that already
 *			  exist.
 * @idmap: idmap of the mount the inode was found from
 * @nd: nameidata pathwalk data
 * @inode: the inode of the file to open
 *
 * Block an O_CREAT open of a FIFO (or a regular file) when:
 *   - sysctl_protected_fifos (or sysctl_protected_regular) is enabled
 *   - the file already exists
 *   - we are in a sticky directory
 *   - we don't own the file
 *   - the owner of the directory doesn't own the file
 *   - the directory is world writable
 * If the sysctl_protected_fifos (or sysctl_protected_regular) is set to 2
 * the directory doesn't have to be world writable: being group writable will
 * be enough.
 *
 * If the inode has been found through an idmapped mount the idmap of
 * the vfsmount must be passed through @idmap. This function will then take
 * care to map the inode according to @idmap before checking permissions.
 * On non-idmapped mounts or if permission checking is to be performed on the
 * raw inode simply pass @nop_mnt_idmap.
 *
 * Returns 0 if the open is allowed, -ve on error.
 */
static int may_create_in_sticky(struct mnt_idmap *idmap,
				struct nameidata *nd, struct inode *const inode)
{
	umode_t dir_mode = nd->dir_mode;
	vfsuid_t dir_vfsuid = nd->dir_vfsuid;

	if ((!sysctl_protected_fifos && S_ISFIFO(inode->i_mode)) ||
	    (!sysctl_protected_regular && S_ISREG(inode->i_mode)) ||
	    likely(!(dir_mode & S_ISVTX)) ||
	    vfsuid_eq(i_uid_into_vfsuid(idmap, inode), dir_vfsuid) ||
	    vfsuid_eq_kuid(i_uid_into_vfsuid(idmap, inode), current_fsuid()))
		return 0;

	if (likely(dir_mode & 0002) ||
	    (dir_mode & 0020 &&
	     ((sysctl_protected_fifos >= 2 && S_ISFIFO(inode->i_mode)) ||
	      (sysctl_protected_regular >= 2 && S_ISREG(inode->i_mode))))) {
		const char *operation = S_ISFIFO(inode->i_mode) ?
					"sticky_create_fifo" :
					"sticky_create_regular";
		audit_log_path_denied(AUDIT_ANOM_CREAT, operation);
		return -EACCES;
	}
	return 0;
}

/*
 * follow_up - Find the mountpoint of path's vfsmount
 *
 * Given a path, find the mountpoint of its source file system.
 * Replace @path with the path of the mountpoint in the parent mount.
 * Up is towards /.
 *
 * Return 1 if we went up a level and 0 if we were already at the
 * root.
 */
int follow_up(struct path *path)
{
	struct mount *mnt = real_mount(path->mnt);
	struct mount *parent;
	struct dentry *mountpoint;

	read_seqlock_excl(&mount_lock);
	parent = mnt->mnt_parent;
	if (parent == mnt) {
		read_sequnlock_excl(&mount_lock);
		return 0;
	}
	mntget(&parent->mnt);
	mountpoint = dget(mnt->mnt_mountpoint);
	read_sequnlock_excl(&mount_lock);
	dput(path->dentry);
	path->dentry = mountpoint;
	mntput(path->mnt);
	path->mnt = &parent->mnt;
	return 1;
}
EXPORT_SYMBOL(follow_up);

static bool choose_mountpoint_rcu(struct mount *m, const struct path *root,
				  struct path *path, unsigned *seqp)
{
	while (mnt_has_parent(m)) {
		struct dentry *mountpoint = m->mnt_mountpoint;

		m = m->mnt_parent;
		if (unlikely(root->dentry == mountpoint &&
			     root->mnt == &m->mnt))
			break;
		if (mountpoint != m->mnt.mnt_root) {
			path->mnt = &m->mnt;
			path->dentry = mountpoint;
			*seqp = read_seqcount_begin(&mountpoint->d_seq);
			return true;
		}
	}
	return false;
}

static bool choose_mountpoint(struct mount *m, const struct path *root,
			      struct path *path)
{
	bool found;

	rcu_read_lock();
	while (1) {
		unsigned seq, mseq = read_seqbegin(&mount_lock);

		found = choose_mountpoint_rcu(m, root, path, &seq);
		if (unlikely(!found)) {
			if (!read_seqretry(&mount_lock, mseq))
				break;
		} else {
			if (likely(__legitimize_path(path, seq, mseq)))
				break;
			rcu_read_unlock();
			path_put(path);
			rcu_read_lock();
		}
	}
	rcu_read_unlock();
	return found;
}

/*
 * Perform an automount
 * - return -EISDIR to tell follow_managed() to stop and return the path we
 *   were called with.
 */
static int follow_automount(struct path *path, int *count, unsigned lookup_flags)
{
	struct dentry *dentry = path->dentry;

	/* We don't want to mount if someone's just doing a stat -
	 * unless they're stat'ing a directory and appended a '/' to
	 * the name.
	 *
	 * We do, however, want to mount if someone wants to open or
	 * create a file of any type under the mountpoint, wants to
	 * traverse through the mountpoint or wants to open the
	 * mounted directory.  Also, autofs may mark negative dentries
	 * as being automount points.  These will need the attentions
	 * of the daemon to instantiate them before they can be used.
	 */
	if (!(lookup_flags & (LOOKUP_PARENT | LOOKUP_DIRECTORY |
			   LOOKUP_OPEN | LOOKUP_CREATE | LOOKUP_AUTOMOUNT)) &&
	    dentry->d_inode)
		return -EISDIR;

	if (count && (*count)++ >= MAXSYMLINKS)
		return -ELOOP;

	return finish_automount(dentry->d_op->d_automount(path), path);
}

/*
 * mount traversal - out-of-line part.  One note on ->d_flags accesses -
 * dentries are pinned but not locked here, so negative dentry can go
 * positive right under us.  Use of smp_load_acquire() provides a barrier
 * sufficient for ->d_inode and ->d_flags consistency.
 */
static int __traverse_mounts(struct path *path, unsigned flags, bool *jumped,
			     int *count, unsigned lookup_flags)
{
	struct vfsmount *mnt = path->mnt;
	bool need_mntput = false;
	int ret = 0;

	while (flags & DCACHE_MANAGED_DENTRY) {
		/* Allow the filesystem to manage the transit without i_mutex
		 * being held. */
		if (flags & DCACHE_MANAGE_TRANSIT) {
			ret = path->dentry->d_op->d_manage(path, false);
			flags = smp_load_acquire(&path->dentry->d_flags);
			if (ret < 0)
				break;
		}

		if (flags & DCACHE_MOUNTED) {	// something's mounted on it..
			struct vfsmount *mounted = lookup_mnt(path);
			if (mounted) {		// ... in our namespace
				dput(path->dentry);
				if (need_mntput)
					mntput(path->mnt);
				path->mnt = mounted;
				path->dentry = dget(mounted->mnt_root);
				// here we know it's positive
				flags = path->dentry->d_flags;
				need_mntput = true;
				continue;
			}
		}

		if (!(flags & DCACHE_NEED_AUTOMOUNT))
			break;

		// uncovered automount point
		ret = follow_automount(path, count, lookup_flags);
		flags = smp_load_acquire(&path->dentry->d_flags);
		if (ret < 0)
			break;
	}

	if (ret == -EISDIR)
		ret = 0;
	// possible if you race with several mount --move
	if (need_mntput && path->mnt == mnt)
		mntput(path->mnt);
	if (!ret && unlikely(d_flags_negative(flags)))
		ret = -ENOENT;
	*jumped = need_mntput;
	return ret;
}

static inline int traverse_mounts(struct path *path, bool *jumped,
				  int *count, unsigned lookup_flags)
{
	unsigned flags = smp_load_acquire(&path->dentry->d_flags);

	/* fastpath */
	if (likely(!(flags & DCACHE_MANAGED_DENTRY))) {
		*jumped = false;
		if (unlikely(d_flags_negative(flags)))
			return -ENOENT;
		return 0;
	}
	return __traverse_mounts(path, flags, jumped, count, lookup_flags);
}

int follow_down_one(struct path *path)
{
	struct vfsmount *mounted;

	mounted = lookup_mnt(path);
	if (mounted) {
		dput(path->dentry);
		mntput(path->mnt);
		path->mnt = mounted;
		path->dentry = dget(mounted->mnt_root);
		return 1;
	}
	return 0;
}
EXPORT_SYMBOL(follow_down_one);

/*
 * Follow down to the covering mount currently visible to userspace.  At each
 * point, the filesystem owning that dentry may be queried as to whether the
 * caller is permitted to proceed or not.
 */
int follow_down(struct path *path, unsigned int flags)
{
	struct vfsmount *mnt = path->mnt;
	bool jumped;
	int ret = traverse_mounts(path, &jumped, NULL, flags);

	if (path->mnt != mnt)
		mntput(mnt);
	return ret;
}
EXPORT_SYMBOL(follow_down);

/*
 * Try to skip to top of mountpoint pile in rcuwalk mode.  Fail if
 * we meet a managed dentry that would need blocking.
 */
static bool __follow_mount_rcu(struct nameidata *nd, struct path *path)
{
	struct dentry *dentry = path->dentry;
	unsigned int flags = dentry->d_flags;

	if (likely(!(flags & DCACHE_MANAGED_DENTRY)))
		return true;

	if (unlikely(nd->flags & LOOKUP_NO_XDEV))
		return false;

	for (;;) {
		/*
		 * Don't forget we might have a non-mountpoint managed dentry
		 * that wants to block transit.
		 */
		if (unlikely(flags & DCACHE_MANAGE_TRANSIT)) {
			int res = dentry->d_op->d_manage(path, true);
			if (res)
				return res == -EISDIR;
			flags = dentry->d_flags;
		}

		if (flags & DCACHE_MOUNTED) {
			struct mount *mounted = __lookup_mnt(path->mnt, dentry);
			if (mounted) {
				path->mnt = &mounted->mnt;
				dentry = path->dentry = mounted->mnt.mnt_root;
				nd->state |= ND_JUMPED;
				nd->next_seq = read_seqcount_begin(&dentry->d_seq);
				flags = dentry->d_flags;
				// makes sure that non-RCU pathwalk could reach
				// this state.
				if (read_seqretry(&mount_lock, nd->m_seq))
					return false;
				continue;
			}
			if (read_seqretry(&mount_lock, nd->m_seq))
				return false;
		}
		return !(flags & DCACHE_NEED_AUTOMOUNT);
	}
}

static inline int handle_mounts(struct nameidata *nd, struct dentry *dentry,
			  struct path *path)
{
	bool jumped;
	int ret;

	path->mnt = nd->path.mnt;
	path->dentry = dentry;
	if (nd->flags & LOOKUP_RCU) {
		unsigned int seq = nd->next_seq;
		if (likely(__follow_mount_rcu(nd, path)))
			return 0;
		// *path and nd->next_seq might've been clobbered
		path->mnt = nd->path.mnt;
		path->dentry = dentry;
		nd->next_seq = seq;
		if (!try_to_unlazy_next(nd, dentry))
			return -ECHILD;
	}
	ret = traverse_mounts(path, &jumped, &nd->total_link_count, nd->flags);
	if (jumped) {
		if (unlikely(nd->flags & LOOKUP_NO_XDEV))
			ret = -EXDEV;
		else
			nd->state |= ND_JUMPED;
	}
	if (unlikely(ret)) {
		dput(path->dentry);
		if (path->mnt != nd->path.mnt)
			mntput(path->mnt);
	}
	return ret;
}

/*
 * This looks up the name in dcache and possibly revalidates the found dentry.
 * NULL is returned if the dentry does not exist in the cache.
 */
static struct dentry *lookup_dcache(const struct qstr *name,
				    struct dentry *dir,
				    unsigned int flags)
{
	struct dentry *dentry = d_lookup(dir, name);
	if (dentry) {
		int error = d_revalidate(dentry, flags);
		if (unlikely(error <= 0)) {
			if (!error)
				d_invalidate(dentry);
			dput(dentry);
			return ERR_PTR(error);
		}
	}
	return dentry;
}

/*
 * Parent directory has inode locked exclusive.  This is one
 * and only case when ->lookup() gets called on non in-lookup
 * dentries - as the matter of fact, this only gets called
 * when directory is guaranteed to have no in-lookup children
 * at all.
 */
struct dentry *lookup_one_qstr_excl(const struct qstr *name,
				    struct dentry *base,
				    unsigned int flags)
{
	struct dentry *dentry = lookup_dcache(name, base, flags);
	struct dentry *old;
	struct inode *dir = base->d_inode;

	if (dentry)
		return dentry;

	/* Don't create child dentry for a dead directory. */
	if (unlikely(IS_DEADDIR(dir)))
		return ERR_PTR(-ENOENT);

	dentry = d_alloc(base, name);
	if (unlikely(!dentry))
		return ERR_PTR(-ENOMEM);

	old = dir->i_op->lookup(dir, dentry, flags);
	if (unlikely(old)) {
		dput(dentry);
		dentry = old;
	}
	return dentry;
}
EXPORT_SYMBOL(lookup_one_qstr_excl);

static struct dentry *lookup_fast(struct nameidata *nd)
{
	struct dentry *dentry, *parent = nd->path.dentry;
	int status = 1;

	/*
	 * Rename seqlock is not required here because in the off chance
	 * of a false negative due to a concurrent rename, the caller is
	 * going to fall back to non-racy lookup.
	 */
	if (nd->flags & LOOKUP_RCU) {
		dentry = __d_lookup_rcu(parent, &nd->last, &nd->next_seq);
		if (unlikely(!dentry)) {
			if (!try_to_unlazy(nd))
				return ERR_PTR(-ECHILD);
			return NULL;
		}

		/*
		 * This sequence count validates that the parent had no
		 * changes while we did the lookup of the dentry above.
		 */
		if (read_seqcount_retry(&parent->d_seq, nd->seq))
			return ERR_PTR(-ECHILD);

		status = d_revalidate(dentry, nd->flags);
		if (likely(status > 0))
			return dentry;
		if (!try_to_unlazy_next(nd, dentry))
			return ERR_PTR(-ECHILD);
		if (status == -ECHILD)
			/* we'd been told to redo it in non-rcu mode */
			status = d_revalidate(dentry, nd->flags);
	} else {
		dentry = __d_lookup(parent, &nd->last);
		if (unlikely(!dentry))
			return NULL;
		status = d_revalidate(dentry, nd->flags);
	}
	if (unlikely(status <= 0)) {
		if (!status)
			d_invalidate(dentry);
		dput(dentry);
		return ERR_PTR(status);
	}
	return dentry;
}

/* Fast lookup failed, do it the slow way */
static struct dentry *__lookup_slow(const struct qstr *name,
				    struct dentry *dir,
				    unsigned int flags)
{
	struct dentry *dentry, *old;
	struct inode *inode = dir->d_inode;
	DECLARE_WAIT_QUEUE_HEAD_ONSTACK(wq);

	/* Don't go there if it's already dead */
	if (unlikely(IS_DEADDIR(inode)))
		return ERR_PTR(-ENOENT);
again:
	dentry = d_alloc_parallel(dir, name, &wq);
	if (IS_ERR(dentry))
		return dentry;
	if (unlikely(!d_in_lookup(dentry))) {
		int error = d_revalidate(dentry, flags);
		if (unlikely(error <= 0)) {
			if (!error) {
				d_invalidate(dentry);
				dput(dentry);
				goto again;
			}
			dput(dentry);
			dentry = ERR_PTR(error);
		}
	} else {
		old = inode->i_op->lookup(inode, dentry, flags);
		d_lookup_done(dentry);
		if (unlikely(old)) {
			dput(dentry);
			dentry = old;
		}
	}
	return dentry;
}

static struct dentry *lookup_slow(const struct qstr *name,
				  struct dentry *dir,
				  unsigned int flags)
{
	struct inode *inode = dir->d_inode;
	struct dentry *res;
	inode_lock_shared(inode);
	res = __lookup_slow(name, dir, flags);
	inode_unlock_shared(inode);
	return res;
}

static inline int may_lookup(struct mnt_idmap *idmap,
			     struct nameidata *nd)
{
	if (nd->flags & LOOKUP_RCU) {
		int err = inode_permission(idmap, nd->inode, MAY_EXEC|MAY_NOT_BLOCK);
		if (err != -ECHILD || !try_to_unlazy(nd))
			return err;
	}
	return inode_permission(idmap, nd->inode, MAY_EXEC);
}

static int reserve_stack(struct nameidata *nd, struct path *link)
{
	if (unlikely(nd->total_link_count++ >= MAXSYMLINKS))
		return -ELOOP;

	if (likely(nd->depth != EMBEDDED_LEVELS))
		return 0;
	if (likely(nd->stack != nd->internal))
		return 0;
	if (likely(nd_alloc_stack(nd)))
		return 0;

	if (nd->flags & LOOKUP_RCU) {
		// we need to grab link before we do unlazy.  And we can't skip
		// unlazy even if we fail to grab the link - cleanup needs it
		bool grabbed_link = legitimize_path(nd, link, nd->next_seq);

		if (!try_to_unlazy(nd) || !grabbed_link)
			return -ECHILD;

		if (nd_alloc_stack(nd))
			return 0;
	}
	return -ENOMEM;
}

enum {WALK_TRAILING = 1, WALK_MORE = 2, WALK_NOFOLLOW = 4};

static const char *pick_link(struct nameidata *nd, struct path *link,
		     struct inode *inode, int flags)
{
	struct saved *last;
	const char *res;
	int error = reserve_stack(nd, link);

	if (unlikely(error)) {
		if (!(nd->flags & LOOKUP_RCU))
			path_put(link);
		return ERR_PTR(error);
	}
	last = nd->stack + nd->depth++;
	last->link = *link;
	clear_delayed_call(&last->done);
	last->seq = nd->next_seq;

	if (flags & WALK_TRAILING) {
		error = may_follow_link(nd, inode);
		if (unlikely(error))
			return ERR_PTR(error);
	}

	if (unlikely(nd->flags & LOOKUP_NO_SYMLINKS) ||
			unlikely(link->mnt->mnt_flags & MNT_NOSYMFOLLOW))
		return ERR_PTR(-ELOOP);

	if (!(nd->flags & LOOKUP_RCU)) {
		touch_atime(&last->link);
		cond_resched();
	} else if (atime_needs_update(&last->link, inode)) {
		if (!try_to_unlazy(nd))
			return ERR_PTR(-ECHILD);
		touch_atime(&last->link);
	}

	error = security_inode_follow_link(link->dentry, inode,
					   nd->flags & LOOKUP_RCU);
	if (unlikely(error))
		return ERR_PTR(error);

	res = READ_ONCE(inode->i_link);
	if (!res) {
		const char * (*get)(struct dentry *, struct inode *,
				struct delayed_call *);
		get = inode->i_op->get_link;
		if (nd->flags & LOOKUP_RCU) {
			res = get(NULL, inode, &last->done);
			if (res == ERR_PTR(-ECHILD) && try_to_unlazy(nd))
				res = get(link->dentry, inode, &last->done);
		} else {
			res = get(link->dentry, inode, &last->done);
		}
		if (!res)
			goto all_done;
		if (IS_ERR(res))
			return res;
	}
	if (*res == '/') {
		error = nd_jump_root(nd);
		if (unlikely(error))
			return ERR_PTR(error);
		while (unlikely(*++res == '/'))
			;
	}
	if (*res)
		return res;
all_done: // pure jump
	put_link(nd);
	return NULL;
}

/*
 * Do we need to follow links? We _really_ want to be able
 * to do this check without having to look at inode->i_op,
 * so we keep a cache of "no, this doesn't need follow_link"
 * for the common case.
 *
 * NOTE: dentry must be what nd->next_seq had been sampled from.
 */
static const char *step_into(struct nameidata *nd, int flags,
		     struct dentry *dentry)
{
	struct path path;
	struct inode *inode;
	int err = handle_mounts(nd, dentry, &path);

	if (err < 0)
		return ERR_PTR(err);
	inode = path.dentry->d_inode;
	if (likely(!d_is_symlink(path.dentry)) ||
	   ((flags & WALK_TRAILING) && !(nd->flags & LOOKUP_FOLLOW)) ||
	   (flags & WALK_NOFOLLOW)) {
		/* not a symlink or should not follow */
		if (nd->flags & LOOKUP_RCU) {
			if (read_seqcount_retry(&path.dentry->d_seq, nd->next_seq))
				return ERR_PTR(-ECHILD);
			if (unlikely(!inode))
				return ERR_PTR(-ENOENT);
		} else {
			dput(nd->path.dentry);
			if (nd->path.mnt != path.mnt)
				mntput(nd->path.mnt);
		}
		nd->path = path;
		nd->inode = inode;
		nd->seq = nd->next_seq;
		return NULL;
	}
	if (nd->flags & LOOKUP_RCU) {
		/* make sure that d_is_symlink above matches inode */
		if (read_seqcount_retry(&path.dentry->d_seq, nd->next_seq))
			return ERR_PTR(-ECHILD);
	} else {
		if (path.mnt == nd->path.mnt)
			mntget(path.mnt);
	}
	return pick_link(nd, &path, inode, flags);
}

static struct dentry *follow_dotdot_rcu(struct nameidata *nd)
{
	struct dentry *parent, *old;

	if (path_equal(&nd->path, &nd->root))
		goto in_root;
	if (unlikely(nd->path.dentry == nd->path.mnt->mnt_root)) {
		struct path path;
		unsigned seq;
		if (!choose_mountpoint_rcu(real_mount(nd->path.mnt),
					   &nd->root, &path, &seq))
			goto in_root;
		if (unlikely(nd->flags & LOOKUP_NO_XDEV))
			return ERR_PTR(-ECHILD);
		nd->path = path;
		nd->inode = path.dentry->d_inode;
		nd->seq = seq;
		// makes sure that non-RCU pathwalk could reach this state
		if (read_seqretry(&mount_lock, nd->m_seq))
			return ERR_PTR(-ECHILD);
		/* we know that mountpoint was pinned */
	}
	old = nd->path.dentry;
	parent = old->d_parent;
	nd->next_seq = read_seqcount_begin(&parent->d_seq);
	// makes sure that non-RCU pathwalk could reach this state
	if (read_seqcount_retry(&old->d_seq, nd->seq))
		return ERR_PTR(-ECHILD);
	if (unlikely(!path_connected(nd->path.mnt, parent)))
		return ERR_PTR(-ECHILD);
	return parent;
in_root:
	if (read_seqretry(&mount_lock, nd->m_seq))
		return ERR_PTR(-ECHILD);
	if (unlikely(nd->flags & LOOKUP_BENEATH))
		return ERR_PTR(-ECHILD);
	nd->next_seq = nd->seq;
	return nd->path.dentry;
}

static struct dentry *follow_dotdot(struct nameidata *nd)
{
	struct dentry *parent;

	if (path_equal(&nd->path, &nd->root))
		goto in_root;
	if (unlikely(nd->path.dentry == nd->path.mnt->mnt_root)) {
		struct path path;

		if (!choose_mountpoint(real_mount(nd->path.mnt),
				       &nd->root, &path))
			goto in_root;
		path_put(&nd->path);
		nd->path = path;
		nd->inode = path.dentry->d_inode;
		if (unlikely(nd->flags & LOOKUP_NO_XDEV))
			return ERR_PTR(-EXDEV);
	}
	/* rare case of legitimate dget_parent()... */
	parent = dget_parent(nd->path.dentry);
	if (unlikely(!path_connected(nd->path.mnt, parent))) {
		dput(parent);
		return ERR_PTR(-ENOENT);
	}
	return parent;

in_root:
	if (unlikely(nd->flags & LOOKUP_BENEATH))
		return ERR_PTR(-EXDEV);
	return dget(nd->path.dentry);
}

static const char *handle_dots(struct nameidata *nd, int type)
{
	if (type == LAST_DOTDOT) {
		const char *error = NULL;
		struct dentry *parent;

		if (!nd->root.mnt) {
			error = ERR_PTR(set_root(nd));
			if (error)
				return error;
		}
		if (nd->flags & LOOKUP_RCU)
			parent = follow_dotdot_rcu(nd);
		else
			parent = follow_dotdot(nd);
		if (IS_ERR(parent))
			return ERR_CAST(parent);
		error = step_into(nd, WALK_NOFOLLOW, parent);
		if (unlikely(error))
			return error;

		if (unlikely(nd->flags & LOOKUP_IS_SCOPED)) {
			/*
			 * If there was a racing rename or mount along our
			 * path, then we can't be sure that ".." hasn't jumped
			 * above nd->root (and so userspace should retry or use
			 * some fallback).
			 */
			smp_rmb();
			if (__read_seqcount_retry(&mount_lock.seqcount, nd->m_seq))
				return ERR_PTR(-EAGAIN);
			if (__read_seqcount_retry(&rename_lock.seqcount, nd->r_seq))
				return ERR_PTR(-EAGAIN);
		}
	}
	return NULL;
}

static const char *walk_component(struct nameidata *nd, int flags)
{
	struct dentry *dentry;
	/*
	 * "." and ".." are special - ".." especially so because it has
	 * to be able to know about the current root directory and
	 * parent relationships.
	 */
	if (unlikely(nd->last_type != LAST_NORM)) {
		if (!(flags & WALK_MORE) && nd->depth)
			put_link(nd);
		return handle_dots(nd, nd->last_type);
	}
	dentry = lookup_fast(nd);
	if (IS_ERR(dentry))
		return ERR_CAST(dentry);
	if (unlikely(!dentry)) {
		dentry = lookup_slow(&nd->last, nd->path.dentry, nd->flags);
		if (IS_ERR(dentry))
			return ERR_CAST(dentry);
	}
	if (!(flags & WALK_MORE) && nd->depth)
		put_link(nd);
	return step_into(nd, flags, dentry);
}

/*
 * We can do the critical dentry name comparison and hashing
 * operations one word at a time, but we are limited to:
 *
 * - Architectures with fast unaligned word accesses. We could
 *   do a "get_unaligned()" if this helps and is sufficiently
 *   fast.
 *
 * - non-CONFIG_DEBUG_PAGEALLOC configurations (so that we
 *   do not trap on the (extremely unlikely) case of a page
 *   crossing operation.
 *
 * - Furthermore, we need an efficient 64-bit compile for the
 *   64-bit case in order to generate the "number of bytes in
 *   the final mask". Again, that could be replaced with a
 *   efficient population count instruction or similar.
 */
#ifdef CONFIG_DCACHE_WORD_ACCESS

#include <asm/word-at-a-time.h>

#ifdef HASH_MIX

/* Architecture provides HASH_MIX and fold_hash() in <asm/hash.h> */

#elif defined(CONFIG_64BIT)
/*
 * Register pressure in the mixing function is an issue, particularly
 * on 32-bit x86, but almost any function requires one state value and
 * one temporary.  Instead, use a function designed for two state values
 * and no temporaries.
 *
 * This function cannot create a collision in only two iterations, so
 * we have two iterations to achieve avalanche.  In those two iterations,
 * we have six layers of mixing, which is enough to spread one bit's
 * influence out to 2^6 = 64 state bits.
 *
 * Rotate constants are scored by considering either 64 one-bit input
 * deltas or 64*63/2 = 2016 two-bit input deltas, and finding the
 * probability of that delta causing a change to each of the 128 output
 * bits, using a sample of random initial states.
 *
 * The Shannon entropy of the computed probabilities is then summed
 * to produce a score.  Ideally, any input change has a 50% chance of
 * toggling any given output bit.
 *
 * Mixing scores (in bits) for (12,45):
 * Input delta: 1-bit      2-bit
 * 1 round:     713.3    42542.6
 * 2 rounds:   2753.7   140389.8
 * 3 rounds:   5954.1   233458.2
 * 4 rounds:   7862.6   256672.2
 * Perfect:    8192     258048
 *            (64*128) (64*63/2 * 128)
 */
#define HASH_MIX(x, y, a)	\
	(	x ^= (a),	\
	y ^= x,	x = rol64(x,12),\
	x += y,	y = rol64(y,45),\
	y *= 9			)

/*
 * Fold two longs into one 32-bit hash value.  This must be fast, but
 * latency isn't quite as critical, as there is a fair bit of additional
 * work done before the hash value is used.
 */
static inline unsigned int fold_hash(unsigned long x, unsigned long y)
{
	y ^= x * GOLDEN_RATIO_64;
	y *= GOLDEN_RATIO_64;
	return y >> 32;
}

#else	/* 32-bit case */

/*
 * Mixing scores (in bits) for (7,20):
 * Input delta: 1-bit      2-bit
 * 1 round:     330.3     9201.6
 * 2 rounds:   1246.4    25475.4
 * 3 rounds:   1907.1    31295.1
 * 4 rounds:   2042.3    31718.6
 * Perfect:    2048      31744
 *            (32*64)   (32*31/2 * 64)
 */
#define HASH_MIX(x, y, a)	\
	(	x ^= (a),	\
	y ^= x,	x = rol32(x, 7),\
	x += y,	y = rol32(y,20),\
	y *= 9			)

static inline unsigned int fold_hash(unsigned long x, unsigned long y)
{
	/* Use arch-optimized multiply if one exists */
	return __hash_32(y ^ __hash_32(x));
}

#endif

/*
 * Return the hash of a string of known length.  This is carfully
 * designed to match hash_name(), which is the more critical function.
 * In particular, we must end by hashing a final word containing 0..7
 * payload bytes, to match the way that hash_name() iterates until it
 * finds the delimiter after the name.
 */
unsigned int full_name_hash(const void *salt, const char *name, unsigned int len)
{
	unsigned long a, x = 0, y = (unsigned long)salt;

	for (;;) {
		if (!len)
			goto done;
		a = load_unaligned_zeropad(name);
		if (len < sizeof(unsigned long))
			break;
		HASH_MIX(x, y, a);
		name += sizeof(unsigned long);
		len -= sizeof(unsigned long);
	}
	x ^= a & bytemask_from_count(len);
done:
	return fold_hash(x, y);
}
EXPORT_SYMBOL(full_name_hash);

/* Return the "hash_len" (hash and length) of a null-terminated string */
u64 hashlen_string(const void *salt, const char *name)
{
	unsigned long a = 0, x = 0, y = (unsigned long)salt;
	unsigned long adata, mask, len;
	const struct word_at_a_time constants = WORD_AT_A_TIME_CONSTANTS;

	len = 0;
	goto inside;

	do {
		HASH_MIX(x, y, a);
		len += sizeof(unsigned long);
inside:
		a = load_unaligned_zeropad(name+len);
	} while (!has_zero(a, &adata, &constants));

	adata = prep_zero_mask(a, adata, &constants);
	mask = create_zero_mask(adata);
	x ^= a & zero_bytemask(mask);

	return hashlen_create(fold_hash(x, y), len + find_zero(mask));
}
EXPORT_SYMBOL(hashlen_string);

/*
 * Calculate the length and hash of the path component, and
 * return the "hash_len" as the result.
 */
static inline u64 hash_name(const void *salt, const char *name)
{
	unsigned long a = 0, b, x = 0, y = (unsigned long)salt;
	unsigned long adata, bdata, mask, len;
	const struct word_at_a_time constants = WORD_AT_A_TIME_CONSTANTS;

	len = 0;
	goto inside;

	do {
		HASH_MIX(x, y, a);
		len += sizeof(unsigned long);
inside:
		a = load_unaligned_zeropad(name+len);
		b = a ^ REPEAT_BYTE('/');
	} while (!(has_zero(a, &adata, &constants) | has_zero(b, &bdata, &constants)));

	adata = prep_zero_mask(a, adata, &constants);
	bdata = prep_zero_mask(b, bdata, &constants);
	mask = create_zero_mask(adata | bdata);
	x ^= a & zero_bytemask(mask);

	return hashlen_create(fold_hash(x, y), len + find_zero(mask));
}

#else	/* !CONFIG_DCACHE_WORD_ACCESS: Slow, byte-at-a-time version */

/* Return the hash of a string of known length */
unsigned int full_name_hash(const void *salt, const char *name, unsigned int len)
{
	unsigned long hash = init_name_hash(salt);
	while (len--)
		hash = partial_name_hash((unsigned char)*name++, hash);
	return end_name_hash(hash);
}
EXPORT_SYMBOL(full_name_hash);

/* Return the "hash_len" (hash and length) of a null-terminated string */
u64 hashlen_string(const void *salt, const char *name)
{
	unsigned long hash = init_name_hash(salt);
	unsigned long len = 0, c;

	c = (unsigned char)*name;
	while (c) {
		len++;
		hash = partial_name_hash(c, hash);
		c = (unsigned char)name[len];
	}
	return hashlen_create(end_name_hash(hash), len);
}
EXPORT_SYMBOL(hashlen_string);

/*
 * We know there's a real path component here of at least
 * one character.
 */
static inline u64 hash_name(const void *salt, const char *name)
{
	unsigned long hash = init_name_hash(salt);
	unsigned long len = 0, c;

	c = (unsigned char)*name;
	do {
		len++;
		hash = partial_name_hash(c, hash);
		c = (unsigned char)name[len];
	} while (c && c != '/');
	return hashlen_create(end_name_hash(hash), len);
}

#endif

/*
 * Name resolution.
 * This is the basic name resolution function, turning a pathname into
 * the final dentry. We expect 'base' to be positive and a directory.
 *
 * Returns 0 and nd will have valid dentry and mnt on success.
 * Returns error and drops reference to input namei data on failure.
 */
static int link_path_walk(const char *name, struct nameidata *nd)
{
	int depth = 0; // depth <= nd->depth
	int err;

	nd->last_type = LAST_ROOT;
	nd->flags |= LOOKUP_PARENT;
	if (IS_ERR(name))
		return PTR_ERR(name);
	while (*name=='/')
		name++;
	if (!*name) {
		nd->dir_mode = 0; // short-circuit the 'hardening' idiocy
		return 0;
	}

	/* At this point we know we have a real path component. */
	for(;;) {
		struct mnt_idmap *idmap;
		const char *link;
		u64 hash_len;
		int type;

		idmap = mnt_idmap(nd->path.mnt);
		err = may_lookup(idmap, nd);
		if (err)
			return err;

		hash_len = hash_name(nd->path.dentry, name);

		type = LAST_NORM;
		if (name[0] == '.') switch (hashlen_len(hash_len)) {
			case 2:
				if (name[1] == '.') {
					type = LAST_DOTDOT;
					nd->state |= ND_JUMPED;
				}
				break;
			case 1:
				type = LAST_DOT;
		}
		if (likely(type == LAST_NORM)) {
			struct dentry *parent = nd->path.dentry;
			nd->state &= ~ND_JUMPED;
			if (unlikely(parent->d_flags & DCACHE_OP_HASH)) {
				struct qstr this = { { .hash_len = hash_len }, .name = name };
				err = parent->d_op->d_hash(parent, &this);
				if (err < 0)
					return err;
				hash_len = this.hash_len;
				name = this.name;
			}
		}

		nd->last.hash_len = hash_len;
		nd->last.name = name;
		nd->last_type = type;

		name += hashlen_len(hash_len);
		if (!*name)
			goto OK;
		/*
		 * If it wasn't NUL, we know it was '/'. Skip that
		 * slash, and continue until no more slashes.
		 */
		do {
			name++;
		} while (unlikely(*name == '/'));
		if (unlikely(!*name)) {
OK:
			/* pathname or trailing symlink, done */
			if (!depth) {
				nd->dir_vfsuid = i_uid_into_vfsuid(idmap, nd->inode);
				nd->dir_mode = nd->inode->i_mode;
				nd->flags &= ~LOOKUP_PARENT;
				return 0;
			}
			/* last component of nested symlink */
			name = nd->stack[--depth].name;
			link = walk_component(nd, 0);
		} else {
			/* not the last component */
			link = walk_component(nd, WALK_MORE);
		}
		if (unlikely(link)) {
			if (IS_ERR(link))
				return PTR_ERR(link);
			/* a symlink to follow */
			nd->stack[depth++].name = name;
			name = link;
			continue;
		}
		if (unlikely(!d_can_lookup(nd->path.dentry))) {
			if (nd->flags & LOOKUP_RCU) {
				if (!try_to_unlazy(nd))
					return -ECHILD;
			}
			return -ENOTDIR;
		}
	}
}

/* must be paired with terminate_walk() */
static const char *path_init(struct nameidata *nd, unsigned flags)
{
	int error;
	const char *s = nd->name->name;

	/* LOOKUP_CACHED requires RCU, ask caller to retry */
	if ((flags & (LOOKUP_RCU | LOOKUP_CACHED)) == LOOKUP_CACHED)
		return ERR_PTR(-EAGAIN);

	if (!*s)
		flags &= ~LOOKUP_RCU;
	if (flags & LOOKUP_RCU)
		rcu_read_lock();
	else
		nd->seq = nd->next_seq = 0;

	nd->flags = flags;
	nd->state |= ND_JUMPED;

	nd->m_seq = __read_seqcount_begin(&mount_lock.seqcount);
	nd->r_seq = __read_seqcount_begin(&rename_lock.seqcount);
	smp_rmb();

	if (nd->state & ND_ROOT_PRESET) {
		struct dentry *root = nd->root.dentry;
		struct inode *inode = root->d_inode;
		if (*s && unlikely(!d_can_lookup(root)))
			return ERR_PTR(-ENOTDIR);
		nd->path = nd->root;
		nd->inode = inode;
		if (flags & LOOKUP_RCU) {
			nd->seq = read_seqcount_begin(&nd->path.dentry->d_seq);
			nd->root_seq = nd->seq;
		} else {
			path_get(&nd->path);
		}
		return s;
	}

	nd->root.mnt = NULL;

	/* Absolute pathname -- fetch the root (LOOKUP_IN_ROOT uses nd->dfd). */
	if (*s == '/' && !(flags & LOOKUP_IN_ROOT)) {
		error = nd_jump_root(nd);
		if (unlikely(error))
			return ERR_PTR(error);
		return s;
	}

	/* Relative pathname -- get the starting-point it is relative to. */
	if (nd->dfd == AT_FDCWD) {
		if (flags & LOOKUP_RCU) {
			struct fs_struct *fs = current->fs;
			unsigned seq;

			do {
				seq = read_seqcount_begin(&fs->seq);
				nd->path = fs->pwd;
				nd->inode = nd->path.dentry->d_inode;
				nd->seq = __read_seqcount_begin(&nd->path.dentry->d_seq);
			} while (read_seqcount_retry(&fs->seq, seq));
		} else {
			get_fs_pwd(current->fs, &nd->path);
			nd->inode = nd->path.dentry->d_inode;
		}
	} else {
		/* Caller must check execute permissions on the starting path component */
		struct fd f = fdget_raw(nd->dfd);
		struct dentry *dentry;

		if (!f.file)
			return ERR_PTR(-EBADF);

		dentry = f.file->f_path.dentry;

		if (*s && unlikely(!d_can_lookup(dentry))) {
			fdput(f);
			return ERR_PTR(-ENOTDIR);
		}

		nd->path = f.file->f_path;
		if (flags & LOOKUP_RCU) {
			nd->inode = nd->path.dentry->d_inode;
			nd->seq = read_seqcount_begin(&nd->path.dentry->d_seq);
		} else {
			path_get(&nd->path);
			nd->inode = nd->path.dentry->d_inode;
		}
		fdput(f);
	}

	/* For scoped-lookups we need to set the root to the dirfd as well. */
	if (flags & LOOKUP_IS_SCOPED) {
		nd->root = nd->path;
		if (flags & LOOKUP_RCU) {
			nd->root_seq = nd->seq;
		} else {
			path_get(&nd->root);
			nd->state |= ND_ROOT_GRABBED;
		}
	}
	return s;
}

static inline const char *lookup_last(struct nameidata *nd)
{
	if (nd->last_type == LAST_NORM && nd->last.name[nd->last.len])
		nd->flags |= LOOKUP_FOLLOW | LOOKUP_DIRECTORY;

	return walk_component(nd, WALK_TRAILING);
}

static int handle_lookup_down(struct nameidata *nd)
{
	if (!(nd->flags & LOOKUP_RCU))
		dget(nd->path.dentry);
	nd->next_seq = nd->seq;
	return PTR_ERR(step_into(nd, WALK_NOFOLLOW, nd->path.dentry));
}

/* Returns 0 and nd will be valid on success; Retuns error, otherwise. */
static int path_lookupat(struct nameidata *nd, unsigned flags, struct path *path)
{
	const char *s = path_init(nd, flags);
	int err;

	if (unlikely(flags & LOOKUP_DOWN) && !IS_ERR(s)) {
		err = handle_lookup_down(nd);
		if (unlikely(err < 0))
			s = ERR_PTR(err);
	}

	while (!(err = link_path_walk(s, nd)) &&
	       (s = lookup_last(nd)) != NULL)
		;
	if (!err && unlikely(nd->flags & LOOKUP_MOUNTPOINT)) {
		err = handle_lookup_down(nd);
		nd->state &= ~ND_JUMPED; // no d_weak_revalidate(), please...
	}
	if (!err)
		err = complete_walk(nd);

	if (!err && nd->flags & LOOKUP_DIRECTORY)
		if (!d_can_lookup(nd->path.dentry))
			err = -ENOTDIR;
	if (!err) {
		*path = nd->path;
		nd->path.mnt = NULL;
		nd->path.dentry = NULL;
	}
	terminate_walk(nd);
	return err;
}

int filename_lookup(int dfd, struct filename *name, unsigned flags,
		    struct path *path, struct path *root)
{
	int retval;
	struct nameidata nd;
	if (IS_ERR(name))
		return PTR_ERR(name);
	set_nameidata(&nd, dfd, name, root);
	retval = path_lookupat(&nd, flags | LOOKUP_RCU, path);
	if (unlikely(retval == -ECHILD))
		retval = path_lookupat(&nd, flags, path);
	if (unlikely(retval == -ESTALE))
		retval = path_lookupat(&nd, flags | LOOKUP_REVAL, path);

	if (likely(!retval))
		audit_inode(name, path->dentry,
			    flags & LOOKUP_MOUNTPOINT ? AUDIT_INODE_NOEVAL : 0);
	restore_nameidata();
	return retval;
}

/* Returns 0 and nd will be valid on success; Retuns error, otherwise. */
static int path_parentat(struct nameidata *nd, unsigned flags,
				struct path *parent)
{
	const char *s = path_init(nd, flags);
	int err = link_path_walk(s, nd);
	if (!err)
		err = complete_walk(nd);
	if (!err) {
		*parent = nd->path;
		nd->path.mnt = NULL;
		nd->path.dentry = NULL;
	}
	terminate_walk(nd);
	return err;
}

/* Note: this does not consume "name" */
<<<<<<< HEAD
static int filename_parentat(int dfd, struct filename *name,
			     unsigned int flags, struct path *parent,
			     struct qstr *last, int *type)
=======
static int __filename_parentat(int dfd, struct filename *name,
			       unsigned int flags, struct path *parent,
			       struct qstr *last, int *type,
			       const struct path *root)
>>>>>>> eb3cdb58
{
	int retval;
	struct nameidata nd;

	if (IS_ERR(name))
		return PTR_ERR(name);
<<<<<<< HEAD
	set_nameidata(&nd, dfd, name, NULL);
=======
	set_nameidata(&nd, dfd, name, root);
>>>>>>> eb3cdb58
	retval = path_parentat(&nd, flags | LOOKUP_RCU, parent);
	if (unlikely(retval == -ECHILD))
		retval = path_parentat(&nd, flags, parent);
	if (unlikely(retval == -ESTALE))
		retval = path_parentat(&nd, flags | LOOKUP_REVAL, parent);
	if (likely(!retval)) {
		*last = nd.last;
		*type = nd.last_type;
		audit_inode(name, parent->dentry, AUDIT_INODE_PARENT);
	}
	restore_nameidata();
	return retval;
<<<<<<< HEAD
=======
}

static int filename_parentat(int dfd, struct filename *name,
			     unsigned int flags, struct path *parent,
			     struct qstr *last, int *type)
{
	return __filename_parentat(dfd, name, flags, parent, last, type, NULL);
>>>>>>> eb3cdb58
}

/* does lookup, returns the object with parent locked */
static struct dentry *__kern_path_locked(struct filename *name, struct path *path)
{
	struct dentry *d;
	struct qstr last;
	int type, error;

	error = filename_parentat(AT_FDCWD, name, 0, path, &last, &type);
	if (error)
		return ERR_PTR(error);
	if (unlikely(type != LAST_NORM)) {
		path_put(path);
		return ERR_PTR(-EINVAL);
	}
	inode_lock_nested(path->dentry->d_inode, I_MUTEX_PARENT);
	d = lookup_one_qstr_excl(&last, path->dentry, 0);
	if (IS_ERR(d)) {
		inode_unlock(path->dentry->d_inode);
		path_put(path);
	}
	return d;
}

struct dentry *kern_path_locked(const char *name, struct path *path)
{
	struct filename *filename = getname_kernel(name);
	struct dentry *res = __kern_path_locked(filename, path);

	putname(filename);
	return res;
}

int kern_path(const char *name, unsigned int flags, struct path *path)
{
	struct filename *filename = getname_kernel(name);
	int ret = filename_lookup(AT_FDCWD, filename, flags, path, NULL);

	putname(filename);
	return ret;

}
EXPORT_SYMBOL(kern_path);

/**
 * vfs_path_parent_lookup - lookup a parent path relative to a dentry-vfsmount pair
 * @filename: filename structure
 * @flags: lookup flags
 * @parent: pointer to struct path to fill
 * @last: last component
 * @type: type of the last component
 * @root: pointer to struct path of the base directory
 */
int vfs_path_parent_lookup(struct filename *filename, unsigned int flags,
			   struct path *parent, struct qstr *last, int *type,
			   const struct path *root)
{
	return  __filename_parentat(AT_FDCWD, filename, flags, parent, last,
				    type, root);
}
EXPORT_SYMBOL(vfs_path_parent_lookup);

/**
 * vfs_path_lookup - lookup a file path relative to a dentry-vfsmount pair
 * @dentry:  pointer to dentry of the base directory
 * @mnt: pointer to vfs mount of the base directory
 * @name: pointer to file name
 * @flags: lookup flags
 * @path: pointer to struct path to fill
 */
int vfs_path_lookup(struct dentry *dentry, struct vfsmount *mnt,
		    const char *name, unsigned int flags,
		    struct path *path)
{
	struct filename *filename;
	struct path root = {.mnt = mnt, .dentry = dentry};
	int ret;

	filename = getname_kernel(name);
	/* the first argument of filename_lookup() is ignored with root */
	ret = filename_lookup(AT_FDCWD, filename, flags, path, &root);
	putname(filename);
	return ret;
}
EXPORT_SYMBOL(vfs_path_lookup);

static int lookup_one_common(struct mnt_idmap *idmap,
			     const char *name, struct dentry *base, int len,
			     struct qstr *this)
{
	this->name = name;
	this->len = len;
	this->hash = full_name_hash(base, name, len);
	if (!len)
		return -EACCES;

	if (unlikely(name[0] == '.')) {
		if (len < 2 || (len == 2 && name[1] == '.'))
			return -EACCES;
	}

	while (len--) {
		unsigned int c = *(const unsigned char *)name++;
		if (c == '/' || c == '\0')
			return -EACCES;
	}
	/*
	 * See if the low-level filesystem might want
	 * to use its own hash..
	 */
	if (base->d_flags & DCACHE_OP_HASH) {
		int err = base->d_op->d_hash(base, this);
		if (err < 0)
			return err;
	}

	return inode_permission(idmap, base->d_inode, MAY_EXEC);
}

/**
 * try_lookup_one_len - filesystem helper to lookup single pathname component
 * @name:	pathname component to lookup
 * @base:	base directory to lookup from
 * @len:	maximum length @len should be interpreted to
 *
 * Look up a dentry by name in the dcache, returning NULL if it does not
 * currently exist.  The function does not try to create a dentry.
 *
 * Note that this routine is purely a helper for filesystem usage and should
 * not be called by generic code.
 *
 * The caller must hold base->i_mutex.
 */
struct dentry *try_lookup_one_len(const char *name, struct dentry *base, int len)
{
	struct qstr this;
	int err;

	WARN_ON_ONCE(!inode_is_locked(base->d_inode));

	err = lookup_one_common(&nop_mnt_idmap, name, base, len, &this);
	if (err)
		return ERR_PTR(err);

	return lookup_dcache(&this, base, 0);
}
EXPORT_SYMBOL(try_lookup_one_len);

/**
 * lookup_one_len - filesystem helper to lookup single pathname component
 * @name:	pathname component to lookup
 * @base:	base directory to lookup from
 * @len:	maximum length @len should be interpreted to
 *
 * Note that this routine is purely a helper for filesystem usage and should
 * not be called by generic code.
 *
 * The caller must hold base->i_mutex.
 */
struct dentry *lookup_one_len(const char *name, struct dentry *base, int len)
{
	struct dentry *dentry;
	struct qstr this;
	int err;

	WARN_ON_ONCE(!inode_is_locked(base->d_inode));

	err = lookup_one_common(&nop_mnt_idmap, name, base, len, &this);
	if (err)
		return ERR_PTR(err);

	dentry = lookup_dcache(&this, base, 0);
	return dentry ? dentry : __lookup_slow(&this, base, 0);
}
EXPORT_SYMBOL(lookup_one_len);

/**
 * lookup_one - filesystem helper to lookup single pathname component
 * @idmap:	idmap of the mount the lookup is performed from
 * @name:	pathname component to lookup
 * @base:	base directory to lookup from
 * @len:	maximum length @len should be interpreted to
 *
 * Note that this routine is purely a helper for filesystem usage and should
 * not be called by generic code.
 *
 * The caller must hold base->i_mutex.
 */
struct dentry *lookup_one(struct mnt_idmap *idmap, const char *name,
			  struct dentry *base, int len)
{
	struct dentry *dentry;
	struct qstr this;
	int err;

	WARN_ON_ONCE(!inode_is_locked(base->d_inode));

	err = lookup_one_common(idmap, name, base, len, &this);
	if (err)
		return ERR_PTR(err);

	dentry = lookup_dcache(&this, base, 0);
	return dentry ? dentry : __lookup_slow(&this, base, 0);
}
EXPORT_SYMBOL(lookup_one);

/**
 * lookup_one_unlocked - filesystem helper to lookup single pathname component
 * @idmap:	idmap of the mount the lookup is performed from
 * @name:	pathname component to lookup
 * @base:	base directory to lookup from
 * @len:	maximum length @len should be interpreted to
 *
 * Note that this routine is purely a helper for filesystem usage and should
 * not be called by generic code.
 *
 * Unlike lookup_one_len, it should be called without the parent
 * i_mutex held, and will take the i_mutex itself if necessary.
 */
struct dentry *lookup_one_unlocked(struct mnt_idmap *idmap,
				   const char *name, struct dentry *base,
				   int len)
{
	struct qstr this;
	int err;
	struct dentry *ret;

	err = lookup_one_common(idmap, name, base, len, &this);
	if (err)
		return ERR_PTR(err);

	ret = lookup_dcache(&this, base, 0);
	if (!ret)
		ret = lookup_slow(&this, base, 0);
	return ret;
}
EXPORT_SYMBOL(lookup_one_unlocked);

/**
 * lookup_one_positive_unlocked - filesystem helper to lookup single
 *				  pathname component
 * @idmap:	idmap of the mount the lookup is performed from
 * @name:	pathname component to lookup
 * @base:	base directory to lookup from
 * @len:	maximum length @len should be interpreted to
 *
 * This helper will yield ERR_PTR(-ENOENT) on negatives. The helper returns
 * known positive or ERR_PTR(). This is what most of the users want.
 *
 * Note that pinned negative with unlocked parent _can_ become positive at any
 * time, so callers of lookup_one_unlocked() need to be very careful; pinned
 * positives have >d_inode stable, so this one avoids such problems.
 *
 * Note that this routine is purely a helper for filesystem usage and should
 * not be called by generic code.
 *
 * The helper should be called without i_mutex held.
 */
struct dentry *lookup_one_positive_unlocked(struct mnt_idmap *idmap,
					    const char *name,
					    struct dentry *base, int len)
{
	struct dentry *ret = lookup_one_unlocked(idmap, name, base, len);

	if (!IS_ERR(ret) && d_flags_negative(smp_load_acquire(&ret->d_flags))) {
		dput(ret);
		ret = ERR_PTR(-ENOENT);
	}
	return ret;
}
EXPORT_SYMBOL(lookup_one_positive_unlocked);

/**
 * lookup_one_len_unlocked - filesystem helper to lookup single pathname component
 * @name:	pathname component to lookup
 * @base:	base directory to lookup from
 * @len:	maximum length @len should be interpreted to
 *
 * Note that this routine is purely a helper for filesystem usage and should
 * not be called by generic code.
 *
 * Unlike lookup_one_len, it should be called without the parent
 * i_mutex held, and will take the i_mutex itself if necessary.
 */
struct dentry *lookup_one_len_unlocked(const char *name,
				       struct dentry *base, int len)
{
	return lookup_one_unlocked(&nop_mnt_idmap, name, base, len);
}
EXPORT_SYMBOL(lookup_one_len_unlocked);

/*
 * Like lookup_one_len_unlocked(), except that it yields ERR_PTR(-ENOENT)
 * on negatives.  Returns known positive or ERR_PTR(); that's what
 * most of the users want.  Note that pinned negative with unlocked parent
 * _can_ become positive at any time, so callers of lookup_one_len_unlocked()
 * need to be very careful; pinned positives have ->d_inode stable, so
 * this one avoids such problems.
 */
struct dentry *lookup_positive_unlocked(const char *name,
				       struct dentry *base, int len)
{
	return lookup_one_positive_unlocked(&nop_mnt_idmap, name, base, len);
}
EXPORT_SYMBOL(lookup_positive_unlocked);

#ifdef CONFIG_UNIX98_PTYS
int path_pts(struct path *path)
{
	/* Find something mounted on "pts" in the same directory as
	 * the input path.
	 */
	struct dentry *parent = dget_parent(path->dentry);
	struct dentry *child;
	struct qstr this = QSTR_INIT("pts", 3);

	if (unlikely(!path_connected(path->mnt, parent))) {
		dput(parent);
		return -ENOENT;
	}
	dput(path->dentry);
	path->dentry = parent;
	child = d_hash_and_lookup(parent, &this);
	if (!child)
		return -ENOENT;

	path->dentry = child;
	dput(parent);
	follow_down(path, 0);
	return 0;
}
#endif

int user_path_at_empty(int dfd, const char __user *name, unsigned flags,
		 struct path *path, int *empty)
{
	struct filename *filename = getname_flags(name, flags, empty);
	int ret = filename_lookup(dfd, filename, flags, path, NULL);

	putname(filename);
	return ret;
}
EXPORT_SYMBOL(user_path_at_empty);

int __check_sticky(struct mnt_idmap *idmap, struct inode *dir,
		   struct inode *inode)
{
	kuid_t fsuid = current_fsuid();

	if (vfsuid_eq_kuid(i_uid_into_vfsuid(idmap, inode), fsuid))
		return 0;
	if (vfsuid_eq_kuid(i_uid_into_vfsuid(idmap, dir), fsuid))
		return 0;
	return !capable_wrt_inode_uidgid(idmap, inode, CAP_FOWNER);
}
EXPORT_SYMBOL(__check_sticky);

/*
 *	Check whether we can remove a link victim from directory dir, check
 *  whether the type of victim is right.
 *  1. We can't do it if dir is read-only (done in permission())
 *  2. We should have write and exec permissions on dir
 *  3. We can't remove anything from append-only dir
 *  4. We can't do anything with immutable dir (done in permission())
 *  5. If the sticky bit on dir is set we should either
 *	a. be owner of dir, or
 *	b. be owner of victim, or
 *	c. have CAP_FOWNER capability
 *  6. If the victim is append-only or immutable we can't do antyhing with
 *     links pointing to it.
 *  7. If the victim has an unknown uid or gid we can't change the inode.
 *  8. If we were asked to remove a directory and victim isn't one - ENOTDIR.
 *  9. If we were asked to remove a non-directory and victim isn't one - EISDIR.
 * 10. We can't remove a root or mountpoint.
 * 11. We don't allow removal of NFS sillyrenamed files; it's handled by
 *     nfs_async_unlink().
 */
static int may_delete(struct mnt_idmap *idmap, struct inode *dir,
		      struct dentry *victim, bool isdir)
{
	struct inode *inode = d_backing_inode(victim);
	int error;

	if (d_is_negative(victim))
		return -ENOENT;
	BUG_ON(!inode);

	BUG_ON(victim->d_parent->d_inode != dir);

	/* Inode writeback is not safe when the uid or gid are invalid. */
	if (!vfsuid_valid(i_uid_into_vfsuid(idmap, inode)) ||
	    !vfsgid_valid(i_gid_into_vfsgid(idmap, inode)))
		return -EOVERFLOW;

	audit_inode_child(dir, victim, AUDIT_TYPE_CHILD_DELETE);

	error = inode_permission(idmap, dir, MAY_WRITE | MAY_EXEC);
	if (error)
		return error;
	if (IS_APPEND(dir))
		return -EPERM;

	if (check_sticky(idmap, dir, inode) || IS_APPEND(inode) ||
	    IS_IMMUTABLE(inode) || IS_SWAPFILE(inode) ||
	    HAS_UNMAPPED_ID(idmap, inode))
		return -EPERM;
	if (isdir) {
		if (!d_is_dir(victim))
			return -ENOTDIR;
		if (IS_ROOT(victim))
			return -EBUSY;
	} else if (d_is_dir(victim))
		return -EISDIR;
	if (IS_DEADDIR(dir))
		return -ENOENT;
	if (victim->d_flags & DCACHE_NFSFS_RENAMED)
		return -EBUSY;
	return 0;
}

/*	Check whether we can create an object with dentry child in directory
 *  dir.
 *  1. We can't do it if child already exists (open has special treatment for
 *     this case, but since we are inlined it's OK)
 *  2. We can't do it if dir is read-only (done in permission())
 *  3. We can't do it if the fs can't represent the fsuid or fsgid.
 *  4. We should have write and exec permissions on dir
 *  5. We can't do it if dir is immutable (done in permission())
 */
static inline int may_create(struct mnt_idmap *idmap,
			     struct inode *dir, struct dentry *child)
{
	audit_inode_child(dir, child, AUDIT_TYPE_CHILD_CREATE);
	if (child->d_inode)
		return -EEXIST;
	if (IS_DEADDIR(dir))
		return -ENOENT;
	if (!fsuidgid_has_mapping(dir->i_sb, idmap))
		return -EOVERFLOW;

	return inode_permission(idmap, dir, MAY_WRITE | MAY_EXEC);
}

static struct dentry *lock_two_directories(struct dentry *p1, struct dentry *p2)
{
	struct dentry *p;

	p = d_ancestor(p2, p1);
	if (p) {
		inode_lock_nested(p2->d_inode, I_MUTEX_PARENT);
		inode_lock_nested(p1->d_inode, I_MUTEX_CHILD);
		return p;
	}

	p = d_ancestor(p1, p2);
	if (p) {
		inode_lock_nested(p1->d_inode, I_MUTEX_PARENT);
		inode_lock_nested(p2->d_inode, I_MUTEX_CHILD);
		return p;
	}

	lock_two_inodes(p1->d_inode, p2->d_inode,
			I_MUTEX_PARENT, I_MUTEX_PARENT2);
	return NULL;
}

/*
 * p1 and p2 should be directories on the same fs.
 */
struct dentry *lock_rename(struct dentry *p1, struct dentry *p2)
{
	if (p1 == p2) {
		inode_lock_nested(p1->d_inode, I_MUTEX_PARENT);
		return NULL;
	}

	mutex_lock(&p1->d_sb->s_vfs_rename_mutex);
	return lock_two_directories(p1, p2);
}
EXPORT_SYMBOL(lock_rename);

/*
 * c1 and p2 should be on the same fs.
 */
struct dentry *lock_rename_child(struct dentry *c1, struct dentry *p2)
{
	if (READ_ONCE(c1->d_parent) == p2) {
		/*
		 * hopefully won't need to touch ->s_vfs_rename_mutex at all.
		 */
		inode_lock_nested(p2->d_inode, I_MUTEX_PARENT);
		/*
		 * now that p2 is locked, nobody can move in or out of it,
		 * so the test below is safe.
		 */
		if (likely(c1->d_parent == p2))
			return NULL;

		/*
		 * c1 got moved out of p2 while we'd been taking locks;
		 * unlock and fall back to slow case.
		 */
		inode_unlock(p2->d_inode);
	}

	mutex_lock(&c1->d_sb->s_vfs_rename_mutex);
	/*
	 * nobody can move out of any directories on this fs.
	 */
	if (likely(c1->d_parent != p2))
		return lock_two_directories(c1->d_parent, p2);

	/*
	 * c1 got moved into p2 while we were taking locks;
	 * we need p2 locked and ->s_vfs_rename_mutex unlocked,
	 * for consistency with lock_rename().
	 */
	inode_lock_nested(p2->d_inode, I_MUTEX_PARENT);
	mutex_unlock(&c1->d_sb->s_vfs_rename_mutex);
	return NULL;
}
EXPORT_SYMBOL(lock_rename_child);

void unlock_rename(struct dentry *p1, struct dentry *p2)
{
	inode_unlock(p1->d_inode);
	if (p1 != p2) {
		inode_unlock(p2->d_inode);
		mutex_unlock(&p1->d_sb->s_vfs_rename_mutex);
	}
}
EXPORT_SYMBOL(unlock_rename);

/**
 * mode_strip_umask - handle vfs umask stripping
 * @dir:	parent directory of the new inode
 * @mode:	mode of the new inode to be created in @dir
 *
 * Umask stripping depends on whether or not the filesystem supports POSIX
 * ACLs. If the filesystem doesn't support it umask stripping is done directly
 * in here. If the filesystem does support POSIX ACLs umask stripping is
 * deferred until the filesystem calls posix_acl_create().
 *
 * Returns: mode
 */
static inline umode_t mode_strip_umask(const struct inode *dir, umode_t mode)
{
	if (!IS_POSIXACL(dir))
		mode &= ~current_umask();
	return mode;
}

/**
 * vfs_prepare_mode - prepare the mode to be used for a new inode
<<<<<<< HEAD
 * @mnt_userns:		user namespace of the mount the inode was found from
=======
 * @idmap:	idmap of the mount the inode was found from
>>>>>>> eb3cdb58
 * @dir:	parent directory of the new inode
 * @mode:	mode of the new inode
 * @mask_perms:	allowed permission by the vfs
 * @type:	type of file to be created
 *
 * This helper consolidates and enforces vfs restrictions on the @mode of a new
 * object to be created.
 *
 * Umask stripping depends on whether the filesystem supports POSIX ACLs (see
 * the kernel documentation for mode_strip_umask()). Moving umask stripping
 * after setgid stripping allows the same ordering for both non-POSIX ACL and
 * POSIX ACL supporting filesystems.
 *
 * Note that it's currently valid for @type to be 0 if a directory is created.
 * Filesystems raise that flag individually and we need to check whether each
 * filesystem can deal with receiving S_IFDIR from the vfs before we enforce a
 * non-zero type.
 *
 * Returns: mode to be passed to the filesystem
 */
<<<<<<< HEAD
static inline umode_t vfs_prepare_mode(struct user_namespace *mnt_userns,
				       const struct inode *dir, umode_t mode,
				       umode_t mask_perms, umode_t type)
{
	mode = mode_strip_sgid(mnt_userns, dir, mode);
=======
static inline umode_t vfs_prepare_mode(struct mnt_idmap *idmap,
				       const struct inode *dir, umode_t mode,
				       umode_t mask_perms, umode_t type)
{
	mode = mode_strip_sgid(idmap, dir, mode);
>>>>>>> eb3cdb58
	mode = mode_strip_umask(dir, mode);

	/*
	 * Apply the vfs mandated allowed permission mask and set the type of
	 * file to be created before we call into the filesystem.
	 */
	mode &= (mask_perms & ~S_IFMT);
	mode |= (type & S_IFMT);

	return mode;
}

/**
 * vfs_create - create new file
 * @idmap:	idmap of the mount the inode was found from
 * @dir:	inode of @dentry
 * @dentry:	pointer to dentry of the base directory
 * @mode:	mode of the new file
 * @want_excl:	whether the file must not yet exist
 *
 * Create a new file.
 *
 * If the inode has been found through an idmapped mount the idmap of
 * the vfsmount must be passed through @idmap. This function will then take
 * care to map the inode according to @idmap before checking permissions.
 * On non-idmapped mounts or if permission checking is to be performed on the
 * raw inode simply passs @nop_mnt_idmap.
 */
int vfs_create(struct mnt_idmap *idmap, struct inode *dir,
	       struct dentry *dentry, umode_t mode, bool want_excl)
{
	int error;

	error = may_create(idmap, dir, dentry);
	if (error)
		return error;

	if (!dir->i_op->create)
		return -EACCES;	/* shouldn't it be ENOSYS? */

<<<<<<< HEAD
	mode = vfs_prepare_mode(mnt_userns, dir, mode, S_IALLUGO, S_IFREG);
=======
	mode = vfs_prepare_mode(idmap, dir, mode, S_IALLUGO, S_IFREG);
>>>>>>> eb3cdb58
	error = security_inode_create(dir, dentry, mode);
	if (error)
		return error;
	error = dir->i_op->create(idmap, dir, dentry, mode, want_excl);
	if (!error)
		fsnotify_create(dir, dentry);
	return error;
}
EXPORT_SYMBOL(vfs_create);

int vfs_mkobj(struct dentry *dentry, umode_t mode,
		int (*f)(struct dentry *, umode_t, void *),
		void *arg)
{
	struct inode *dir = dentry->d_parent->d_inode;
	int error = may_create(&nop_mnt_idmap, dir, dentry);
	if (error)
		return error;

	mode &= S_IALLUGO;
	mode |= S_IFREG;
	error = security_inode_create(dir, dentry, mode);
	if (error)
		return error;
	error = f(dentry, mode, arg);
	if (!error)
		fsnotify_create(dir, dentry);
	return error;
}
EXPORT_SYMBOL(vfs_mkobj);

bool may_open_dev(const struct path *path)
{
	return !(path->mnt->mnt_flags & MNT_NODEV) &&
		!(path->mnt->mnt_sb->s_iflags & SB_I_NODEV);
}

static int may_open(struct mnt_idmap *idmap, const struct path *path,
		    int acc_mode, int flag)
{
	struct dentry *dentry = path->dentry;
	struct inode *inode = dentry->d_inode;
	int error;

	if (!inode)
		return -ENOENT;

	switch (inode->i_mode & S_IFMT) {
	case S_IFLNK:
		return -ELOOP;
	case S_IFDIR:
		if (acc_mode & MAY_WRITE)
			return -EISDIR;
		if (acc_mode & MAY_EXEC)
			return -EACCES;
		break;
	case S_IFBLK:
	case S_IFCHR:
		if (!may_open_dev(path))
			return -EACCES;
		fallthrough;
	case S_IFIFO:
	case S_IFSOCK:
		if (acc_mode & MAY_EXEC)
			return -EACCES;
		flag &= ~O_TRUNC;
		break;
	case S_IFREG:
		if ((acc_mode & MAY_EXEC) && path_noexec(path))
			return -EACCES;
		break;
	}

	error = inode_permission(idmap, inode, MAY_OPEN | acc_mode);
	if (error)
		return error;

	/*
	 * An append-only file must be opened in append mode for writing.
	 */
	if (IS_APPEND(inode)) {
		if  ((flag & O_ACCMODE) != O_RDONLY && !(flag & O_APPEND))
			return -EPERM;
		if (flag & O_TRUNC)
			return -EPERM;
	}

	/* O_NOATIME can only be set by the owner or superuser */
	if (flag & O_NOATIME && !inode_owner_or_capable(idmap, inode))
		return -EPERM;

	return 0;
}

static int handle_truncate(struct mnt_idmap *idmap, struct file *filp)
{
	const struct path *path = &filp->f_path;
	struct inode *inode = path->dentry->d_inode;
	int error = get_write_access(inode);
	if (error)
		return error;

	error = security_file_truncate(filp);
	if (!error) {
		error = do_truncate(idmap, path->dentry, 0,
				    ATTR_MTIME|ATTR_CTIME|ATTR_OPEN,
				    filp);
	}
	put_write_access(inode);
	return error;
}

static inline int open_to_namei_flags(int flag)
{
	if ((flag & O_ACCMODE) == 3)
		flag--;
	return flag;
}

static int may_o_create(struct mnt_idmap *idmap,
			const struct path *dir, struct dentry *dentry,
			umode_t mode)
{
	int error = security_path_mknod(dir, dentry, mode, 0);
	if (error)
		return error;

	if (!fsuidgid_has_mapping(dir->dentry->d_sb, idmap))
		return -EOVERFLOW;

	error = inode_permission(idmap, dir->dentry->d_inode,
				 MAY_WRITE | MAY_EXEC);
	if (error)
		return error;

	return security_inode_create(dir->dentry->d_inode, dentry, mode);
}

/*
 * Attempt to atomically look up, create and open a file from a negative
 * dentry.
 *
 * Returns 0 if successful.  The file will have been created and attached to
 * @file by the filesystem calling finish_open().
 *
 * If the file was looked up only or didn't need creating, FMODE_OPENED won't
 * be set.  The caller will need to perform the open themselves.  @path will
 * have been updated to point to the new dentry.  This may be negative.
 *
 * Returns an error code otherwise.
 */
static struct dentry *atomic_open(struct nameidata *nd, struct dentry *dentry,
				  struct file *file,
				  int open_flag, umode_t mode)
{
	struct dentry *const DENTRY_NOT_SET = (void *) -1UL;
	struct inode *dir =  nd->path.dentry->d_inode;
	int error;

	if (nd->flags & LOOKUP_DIRECTORY)
		open_flag |= O_DIRECTORY;

	file->f_path.dentry = DENTRY_NOT_SET;
	file->f_path.mnt = nd->path.mnt;
	error = dir->i_op->atomic_open(dir, dentry, file,
				       open_to_namei_flags(open_flag), mode);
	d_lookup_done(dentry);
	if (!error) {
		if (file->f_mode & FMODE_OPENED) {
			if (unlikely(dentry != file->f_path.dentry)) {
				dput(dentry);
				dentry = dget(file->f_path.dentry);
			}
		} else if (WARN_ON(file->f_path.dentry == DENTRY_NOT_SET)) {
			error = -EIO;
		} else {
			if (file->f_path.dentry) {
				dput(dentry);
				dentry = file->f_path.dentry;
			}
			if (unlikely(d_is_negative(dentry)))
				error = -ENOENT;
		}
	}
	if (error) {
		dput(dentry);
		dentry = ERR_PTR(error);
	}
	return dentry;
}

/*
 * Look up and maybe create and open the last component.
 *
 * Must be called with parent locked (exclusive in O_CREAT case).
 *
 * Returns 0 on success, that is, if
 *  the file was successfully atomically created (if necessary) and opened, or
 *  the file was not completely opened at this time, though lookups and
 *  creations were performed.
 * These case are distinguished by presence of FMODE_OPENED on file->f_mode.
 * In the latter case dentry returned in @path might be negative if O_CREAT
 * hadn't been specified.
 *
 * An error code is returned on failure.
 */
static struct dentry *lookup_open(struct nameidata *nd, struct file *file,
				  const struct open_flags *op,
				  bool got_write)
{
	struct mnt_idmap *idmap;
	struct dentry *dir = nd->path.dentry;
	struct inode *dir_inode = dir->d_inode;
	int open_flag = op->open_flag;
	struct dentry *dentry;
	int error, create_error = 0;
	umode_t mode = op->mode;
	DECLARE_WAIT_QUEUE_HEAD_ONSTACK(wq);

	if (unlikely(IS_DEADDIR(dir_inode)))
		return ERR_PTR(-ENOENT);

	file->f_mode &= ~FMODE_CREATED;
	dentry = d_lookup(dir, &nd->last);
	for (;;) {
		if (!dentry) {
			dentry = d_alloc_parallel(dir, &nd->last, &wq);
			if (IS_ERR(dentry))
				return dentry;
		}
		if (d_in_lookup(dentry))
			break;

		error = d_revalidate(dentry, nd->flags);
		if (likely(error > 0))
			break;
		if (error)
			goto out_dput;
		d_invalidate(dentry);
		dput(dentry);
		dentry = NULL;
	}
	if (dentry->d_inode) {
		/* Cached positive dentry: will open in f_op->open */
		return dentry;
	}

	/*
	 * Checking write permission is tricky, bacuse we don't know if we are
	 * going to actually need it: O_CREAT opens should work as long as the
	 * file exists.  But checking existence breaks atomicity.  The trick is
	 * to check access and if not granted clear O_CREAT from the flags.
	 *
	 * Another problem is returing the "right" error value (e.g. for an
	 * O_EXCL open we want to return EEXIST not EROFS).
	 */
	if (unlikely(!got_write))
		open_flag &= ~O_TRUNC;
	idmap = mnt_idmap(nd->path.mnt);
	if (open_flag & O_CREAT) {
		if (open_flag & O_EXCL)
			open_flag &= ~O_TRUNC;
<<<<<<< HEAD
		mode = vfs_prepare_mode(mnt_userns, dir->d_inode, mode, mode, mode);
=======
		mode = vfs_prepare_mode(idmap, dir->d_inode, mode, mode, mode);
>>>>>>> eb3cdb58
		if (likely(got_write))
			create_error = may_o_create(idmap, &nd->path,
						    dentry, mode);
		else
			create_error = -EROFS;
	}
	if (create_error)
		open_flag &= ~O_CREAT;
	if (dir_inode->i_op->atomic_open) {
		dentry = atomic_open(nd, dentry, file, open_flag, mode);
		if (unlikely(create_error) && dentry == ERR_PTR(-ENOENT))
			dentry = ERR_PTR(create_error);
		return dentry;
	}

	if (d_in_lookup(dentry)) {
		struct dentry *res = dir_inode->i_op->lookup(dir_inode, dentry,
							     nd->flags);
		d_lookup_done(dentry);
		if (unlikely(res)) {
			if (IS_ERR(res)) {
				error = PTR_ERR(res);
				goto out_dput;
			}
			dput(dentry);
			dentry = res;
		}
	}

	/* Negative dentry, just create the file */
	if (!dentry->d_inode && (open_flag & O_CREAT)) {
		file->f_mode |= FMODE_CREATED;
		audit_inode_child(dir_inode, dentry, AUDIT_TYPE_CHILD_CREATE);
		if (!dir_inode->i_op->create) {
			error = -EACCES;
			goto out_dput;
		}

		error = dir_inode->i_op->create(idmap, dir_inode, dentry,
						mode, open_flag & O_EXCL);
		if (error)
			goto out_dput;
	}
	if (unlikely(create_error) && !dentry->d_inode) {
		error = create_error;
		goto out_dput;
	}
	return dentry;

out_dput:
	dput(dentry);
	return ERR_PTR(error);
}

static const char *open_last_lookups(struct nameidata *nd,
		   struct file *file, const struct open_flags *op)
{
	struct dentry *dir = nd->path.dentry;
	int open_flag = op->open_flag;
	bool got_write = false;
	struct dentry *dentry;
	const char *res;

	nd->flags |= op->intent;

	if (nd->last_type != LAST_NORM) {
		if (nd->depth)
			put_link(nd);
		return handle_dots(nd, nd->last_type);
	}

	if (!(open_flag & O_CREAT)) {
		if (nd->last.name[nd->last.len])
			nd->flags |= LOOKUP_FOLLOW | LOOKUP_DIRECTORY;
		/* we _can_ be in RCU mode here */
		dentry = lookup_fast(nd);
		if (IS_ERR(dentry))
			return ERR_CAST(dentry);
		if (likely(dentry))
			goto finish_lookup;

		BUG_ON(nd->flags & LOOKUP_RCU);
	} else {
		/* create side of things */
		if (nd->flags & LOOKUP_RCU) {
			if (!try_to_unlazy(nd))
				return ERR_PTR(-ECHILD);
		}
		audit_inode(nd->name, dir, AUDIT_INODE_PARENT);
		/* trailing slashes? */
		if (unlikely(nd->last.name[nd->last.len]))
			return ERR_PTR(-EISDIR);
	}

	if (open_flag & (O_CREAT | O_TRUNC | O_WRONLY | O_RDWR)) {
		got_write = !mnt_want_write(nd->path.mnt);
		/*
		 * do _not_ fail yet - we might not need that or fail with
		 * a different error; let lookup_open() decide; we'll be
		 * dropping this one anyway.
		 */
	}
	if (open_flag & O_CREAT)
		inode_lock(dir->d_inode);
	else
		inode_lock_shared(dir->d_inode);
	dentry = lookup_open(nd, file, op, got_write);
	if (!IS_ERR(dentry) && (file->f_mode & FMODE_CREATED))
		fsnotify_create(dir->d_inode, dentry);
	if (open_flag & O_CREAT)
		inode_unlock(dir->d_inode);
	else
		inode_unlock_shared(dir->d_inode);

	if (got_write)
		mnt_drop_write(nd->path.mnt);

	if (IS_ERR(dentry))
		return ERR_CAST(dentry);

	if (file->f_mode & (FMODE_OPENED | FMODE_CREATED)) {
		dput(nd->path.dentry);
		nd->path.dentry = dentry;
		return NULL;
	}

finish_lookup:
	if (nd->depth)
		put_link(nd);
	res = step_into(nd, WALK_TRAILING, dentry);
	if (unlikely(res))
		nd->flags &= ~(LOOKUP_OPEN|LOOKUP_CREATE|LOOKUP_EXCL);
	return res;
}

/*
 * Handle the last step of open()
 */
static int do_open(struct nameidata *nd,
		   struct file *file, const struct open_flags *op)
{
	struct mnt_idmap *idmap;
	int open_flag = op->open_flag;
	bool do_truncate;
	int acc_mode;
	int error;

	if (!(file->f_mode & (FMODE_OPENED | FMODE_CREATED))) {
		error = complete_walk(nd);
		if (error)
			return error;
	}
	if (!(file->f_mode & FMODE_CREATED))
		audit_inode(nd->name, nd->path.dentry, 0);
	idmap = mnt_idmap(nd->path.mnt);
	if (open_flag & O_CREAT) {
		if ((open_flag & O_EXCL) && !(file->f_mode & FMODE_CREATED))
			return -EEXIST;
		if (d_is_dir(nd->path.dentry))
			return -EISDIR;
		error = may_create_in_sticky(idmap, nd,
					     d_backing_inode(nd->path.dentry));
		if (unlikely(error))
			return error;
	}
	if ((nd->flags & LOOKUP_DIRECTORY) && !d_can_lookup(nd->path.dentry))
		return -ENOTDIR;

	do_truncate = false;
	acc_mode = op->acc_mode;
	if (file->f_mode & FMODE_CREATED) {
		/* Don't check for write permission, don't truncate */
		open_flag &= ~O_TRUNC;
		acc_mode = 0;
	} else if (d_is_reg(nd->path.dentry) && open_flag & O_TRUNC) {
		error = mnt_want_write(nd->path.mnt);
		if (error)
			return error;
		do_truncate = true;
	}
	error = may_open(idmap, &nd->path, acc_mode, open_flag);
	if (!error && !(file->f_mode & FMODE_OPENED))
		error = vfs_open(&nd->path, file);
	if (!error)
		error = ima_file_check(file, op->acc_mode);
	if (!error && do_truncate)
		error = handle_truncate(idmap, file);
	if (unlikely(error > 0)) {
		WARN_ON(1);
		error = -EINVAL;
	}
	if (do_truncate)
		mnt_drop_write(nd->path.mnt);
	return error;
}

/**
 * vfs_tmpfile - create tmpfile
 * @idmap:	idmap of the mount the inode was found from
 * @parentpath:	pointer to the path of the base directory
 * @file:	file descriptor of the new tmpfile
 * @mode:	mode of the new tmpfile
 *
 * Create a temporary file.
 *
 * If the inode has been found through an idmapped mount the idmap of
 * the vfsmount must be passed through @idmap. This function will then take
 * care to map the inode according to @idmap before checking permissions.
 * On non-idmapped mounts or if permission checking is to be performed on the
 * raw inode simply passs @nop_mnt_idmap.
 */
static int vfs_tmpfile(struct mnt_idmap *idmap,
		       const struct path *parentpath,
		       struct file *file, umode_t mode)
{
	struct dentry *child;
	struct inode *dir = d_inode(parentpath->dentry);
	struct inode *inode;
	int error;
	int open_flag = file->f_flags;

	/* we want directory to be writable */
	error = inode_permission(idmap, dir, MAY_WRITE | MAY_EXEC);
	if (error)
		return error;
	if (!dir->i_op->tmpfile)
		return -EOPNOTSUPP;
	child = d_alloc(parentpath->dentry, &slash_name);
	if (unlikely(!child))
<<<<<<< HEAD
		goto out_err;
	mode = vfs_prepare_mode(mnt_userns, dir, mode, mode, mode);
	error = dir->i_op->tmpfile(mnt_userns, dir, child, mode);
=======
		return -ENOMEM;
	file->f_path.mnt = parentpath->mnt;
	file->f_path.dentry = child;
	mode = vfs_prepare_mode(idmap, dir, mode, mode, mode);
	error = dir->i_op->tmpfile(idmap, dir, file, mode);
	dput(child);
>>>>>>> eb3cdb58
	if (error)
		return error;
	/* Don't check for other permissions, the inode was just created */
	error = may_open(idmap, &file->f_path, 0, file->f_flags);
	if (error)
		return error;
	inode = file_inode(file);
	if (!(open_flag & O_EXCL)) {
		spin_lock(&inode->i_lock);
		inode->i_state |= I_LINKABLE;
		spin_unlock(&inode->i_lock);
	}
	ima_post_create_tmpfile(idmap, inode);
	return 0;
}

/**
 * vfs_tmpfile_open - open a tmpfile for kernel internal use
 * @idmap:	idmap of the mount the inode was found from
 * @parentpath:	path of the base directory
 * @mode:	mode of the new tmpfile
 * @open_flag:	flags
 * @cred:	credentials for open
 *
 * Create and open a temporary file.  The file is not accounted in nr_files,
 * hence this is only for kernel internal use, and must not be installed into
 * file tables or such.
 */
struct file *vfs_tmpfile_open(struct mnt_idmap *idmap,
			  const struct path *parentpath,
			  umode_t mode, int open_flag, const struct cred *cred)
{
	struct file *file;
	int error;

	file = alloc_empty_file_noaccount(open_flag, cred);
	if (!IS_ERR(file)) {
		error = vfs_tmpfile(idmap, parentpath, file, mode);
		if (error) {
			fput(file);
			file = ERR_PTR(error);
		}
	}
	return file;
}
EXPORT_SYMBOL(vfs_tmpfile_open);

static int do_tmpfile(struct nameidata *nd, unsigned flags,
		const struct open_flags *op,
		struct file *file)
{
	struct path path;
	int error = path_lookupat(nd, flags | LOOKUP_DIRECTORY, &path);

	if (unlikely(error))
		return error;
	error = mnt_want_write(path.mnt);
	if (unlikely(error))
		goto out;
	error = vfs_tmpfile(mnt_idmap(path.mnt), &path, file, op->mode);
	if (error)
		goto out2;
	audit_inode(nd->name, file->f_path.dentry, 0);
out2:
	mnt_drop_write(path.mnt);
out:
	path_put(&path);
	return error;
}

static int do_o_path(struct nameidata *nd, unsigned flags, struct file *file)
{
	struct path path;
	int error = path_lookupat(nd, flags, &path);
	if (!error) {
		audit_inode(nd->name, path.dentry, 0);
		error = vfs_open(&path, file);
		path_put(&path);
	}
	return error;
}

static struct file *path_openat(struct nameidata *nd,
			const struct open_flags *op, unsigned flags)
{
	struct file *file;
	int error;

	file = alloc_empty_file(op->open_flag, current_cred());
	if (IS_ERR(file))
		return file;

	if (unlikely(file->f_flags & __O_TMPFILE)) {
		error = do_tmpfile(nd, flags, op, file);
	} else if (unlikely(file->f_flags & O_PATH)) {
		error = do_o_path(nd, flags, file);
	} else {
		const char *s = path_init(nd, flags);
		while (!(error = link_path_walk(s, nd)) &&
		       (s = open_last_lookups(nd, file, op)) != NULL)
			;
		if (!error)
			error = do_open(nd, file, op);
		terminate_walk(nd);
	}
	if (likely(!error)) {
		if (likely(file->f_mode & FMODE_OPENED))
			return file;
		WARN_ON(1);
		error = -EINVAL;
	}
	fput(file);
	if (error == -EOPENSTALE) {
		if (flags & LOOKUP_RCU)
			error = -ECHILD;
		else
			error = -ESTALE;
	}
	return ERR_PTR(error);
}

struct file *do_filp_open(int dfd, struct filename *pathname,
		const struct open_flags *op)
{
	struct nameidata nd;
	int flags = op->lookup_flags;
	struct file *filp;

	set_nameidata(&nd, dfd, pathname, NULL);
	filp = path_openat(&nd, op, flags | LOOKUP_RCU);
	if (unlikely(filp == ERR_PTR(-ECHILD)))
		filp = path_openat(&nd, op, flags);
	if (unlikely(filp == ERR_PTR(-ESTALE)))
		filp = path_openat(&nd, op, flags | LOOKUP_REVAL);
	restore_nameidata();
	return filp;
}

struct file *do_file_open_root(const struct path *root,
		const char *name, const struct open_flags *op)
{
	struct nameidata nd;
	struct file *file;
	struct filename *filename;
	int flags = op->lookup_flags;

	if (d_is_symlink(root->dentry) && op->intent & LOOKUP_OPEN)
		return ERR_PTR(-ELOOP);

	filename = getname_kernel(name);
	if (IS_ERR(filename))
		return ERR_CAST(filename);

	set_nameidata(&nd, -1, filename, root);
	file = path_openat(&nd, op, flags | LOOKUP_RCU);
	if (unlikely(file == ERR_PTR(-ECHILD)))
		file = path_openat(&nd, op, flags);
	if (unlikely(file == ERR_PTR(-ESTALE)))
		file = path_openat(&nd, op, flags | LOOKUP_REVAL);
	restore_nameidata();
	putname(filename);
	return file;
}

static struct dentry *filename_create(int dfd, struct filename *name,
				      struct path *path, unsigned int lookup_flags)
{
	struct dentry *dentry = ERR_PTR(-EEXIST);
	struct qstr last;
	bool want_dir = lookup_flags & LOOKUP_DIRECTORY;
	unsigned int reval_flag = lookup_flags & LOOKUP_REVAL;
	unsigned int create_flags = LOOKUP_CREATE | LOOKUP_EXCL;
	int type;
	int err2;
	int error;

	error = filename_parentat(dfd, name, reval_flag, path, &last, &type);
	if (error)
		return ERR_PTR(error);

	/*
	 * Yucky last component or no last component at all?
	 * (foo/., foo/.., /////)
	 */
	if (unlikely(type != LAST_NORM))
		goto out;

	/* don't fail immediately if it's r/o, at least try to report other errors */
	err2 = mnt_want_write(path->mnt);
	/*
	 * Do the final lookup.  Suppress 'create' if there is a trailing
	 * '/', and a directory wasn't requested.
	 */
	if (last.name[last.len] && !want_dir)
		create_flags = 0;
	inode_lock_nested(path->dentry->d_inode, I_MUTEX_PARENT);
<<<<<<< HEAD
	dentry = __lookup_hash(&last, path->dentry, reval_flag | create_flags);
=======
	dentry = lookup_one_qstr_excl(&last, path->dentry,
				      reval_flag | create_flags);
>>>>>>> eb3cdb58
	if (IS_ERR(dentry))
		goto unlock;

	error = -EEXIST;
	if (d_is_positive(dentry))
		goto fail;

	/*
	 * Special case - lookup gave negative, but... we had foo/bar/
	 * From the vfs_mknod() POV we just have a negative dentry -
	 * all is fine. Let's be bastards - you had / on the end, you've
	 * been asking for (non-existent) directory. -ENOENT for you.
	 */
	if (unlikely(!create_flags)) {
		error = -ENOENT;
		goto fail;
	}
	if (unlikely(err2)) {
		error = err2;
		goto fail;
	}
	return dentry;
fail:
	dput(dentry);
	dentry = ERR_PTR(error);
unlock:
	inode_unlock(path->dentry->d_inode);
	if (!err2)
		mnt_drop_write(path->mnt);
out:
	path_put(path);
	return dentry;
}

struct dentry *kern_path_create(int dfd, const char *pathname,
				struct path *path, unsigned int lookup_flags)
{
	struct filename *filename = getname_kernel(pathname);
	struct dentry *res = filename_create(dfd, filename, path, lookup_flags);

	putname(filename);
	return res;
}
EXPORT_SYMBOL(kern_path_create);

void done_path_create(struct path *path, struct dentry *dentry)
{
	dput(dentry);
	inode_unlock(path->dentry->d_inode);
	mnt_drop_write(path->mnt);
	path_put(path);
}
EXPORT_SYMBOL(done_path_create);

inline struct dentry *user_path_create(int dfd, const char __user *pathname,
				struct path *path, unsigned int lookup_flags)
{
	struct filename *filename = getname(pathname);
	struct dentry *res = filename_create(dfd, filename, path, lookup_flags);

	putname(filename);
	return res;
}
EXPORT_SYMBOL(user_path_create);

/**
 * vfs_mknod - create device node or file
 * @idmap:	idmap of the mount the inode was found from
 * @dir:	inode of @dentry
 * @dentry:	pointer to dentry of the base directory
 * @mode:	mode of the new device node or file
 * @dev:	device number of device to create
 *
 * Create a device node or file.
 *
 * If the inode has been found through an idmapped mount the idmap of
 * the vfsmount must be passed through @idmap. This function will then take
 * care to map the inode according to @idmap before checking permissions.
 * On non-idmapped mounts or if permission checking is to be performed on the
 * raw inode simply passs @nop_mnt_idmap.
 */
int vfs_mknod(struct mnt_idmap *idmap, struct inode *dir,
	      struct dentry *dentry, umode_t mode, dev_t dev)
{
	bool is_whiteout = S_ISCHR(mode) && dev == WHITEOUT_DEV;
	int error = may_create(idmap, dir, dentry);

	if (error)
		return error;

	if ((S_ISCHR(mode) || S_ISBLK(mode)) && !is_whiteout &&
	    !capable(CAP_MKNOD))
		return -EPERM;

	if (!dir->i_op->mknod)
		return -EPERM;

<<<<<<< HEAD
	mode = vfs_prepare_mode(mnt_userns, dir, mode, mode, mode);
=======
	mode = vfs_prepare_mode(idmap, dir, mode, mode, mode);
>>>>>>> eb3cdb58
	error = devcgroup_inode_mknod(mode, dev);
	if (error)
		return error;

	error = security_inode_mknod(dir, dentry, mode, dev);
	if (error)
		return error;

	error = dir->i_op->mknod(idmap, dir, dentry, mode, dev);
	if (!error)
		fsnotify_create(dir, dentry);
	return error;
}
EXPORT_SYMBOL(vfs_mknod);

static int may_mknod(umode_t mode)
{
	switch (mode & S_IFMT) {
	case S_IFREG:
	case S_IFCHR:
	case S_IFBLK:
	case S_IFIFO:
	case S_IFSOCK:
	case 0: /* zero mode translates to S_IFREG */
		return 0;
	case S_IFDIR:
		return -EPERM;
	default:
		return -EINVAL;
	}
}

static int do_mknodat(int dfd, struct filename *name, umode_t mode,
		unsigned int dev)
{
	struct mnt_idmap *idmap;
	struct dentry *dentry;
	struct path path;
	int error;
	unsigned int lookup_flags = 0;

	error = may_mknod(mode);
	if (error)
		goto out1;
retry:
	dentry = filename_create(dfd, name, &path, lookup_flags);
	error = PTR_ERR(dentry);
	if (IS_ERR(dentry))
		goto out1;

	error = security_path_mknod(&path, dentry,
			mode_strip_umask(path.dentry->d_inode, mode), dev);
	if (error)
		goto out2;

	idmap = mnt_idmap(path.mnt);
	switch (mode & S_IFMT) {
		case 0: case S_IFREG:
			error = vfs_create(idmap, path.dentry->d_inode,
					   dentry, mode, true);
			if (!error)
				ima_post_path_mknod(idmap, dentry);
			break;
		case S_IFCHR: case S_IFBLK:
			error = vfs_mknod(idmap, path.dentry->d_inode,
					  dentry, mode, new_decode_dev(dev));
			break;
		case S_IFIFO: case S_IFSOCK:
			error = vfs_mknod(idmap, path.dentry->d_inode,
					  dentry, mode, 0);
			break;
	}
out2:
	done_path_create(&path, dentry);
	if (retry_estale(error, lookup_flags)) {
		lookup_flags |= LOOKUP_REVAL;
		goto retry;
	}
out1:
	putname(name);
	return error;
}

SYSCALL_DEFINE4(mknodat, int, dfd, const char __user *, filename, umode_t, mode,
		unsigned int, dev)
{
	return do_mknodat(dfd, getname(filename), mode, dev);
}

SYSCALL_DEFINE3(mknod, const char __user *, filename, umode_t, mode, unsigned, dev)
{
	return do_mknodat(AT_FDCWD, getname(filename), mode, dev);
}

/**
 * vfs_mkdir - create directory
 * @idmap:	idmap of the mount the inode was found from
 * @dir:	inode of @dentry
 * @dentry:	pointer to dentry of the base directory
 * @mode:	mode of the new directory
 *
 * Create a directory.
 *
 * If the inode has been found through an idmapped mount the idmap of
 * the vfsmount must be passed through @idmap. This function will then take
 * care to map the inode according to @idmap before checking permissions.
 * On non-idmapped mounts or if permission checking is to be performed on the
 * raw inode simply passs @nop_mnt_idmap.
 */
int vfs_mkdir(struct mnt_idmap *idmap, struct inode *dir,
	      struct dentry *dentry, umode_t mode)
{
	int error;
	unsigned max_links = dir->i_sb->s_max_links;

	error = may_create(idmap, dir, dentry);
	if (error)
		return error;

	if (!dir->i_op->mkdir)
		return -EPERM;

<<<<<<< HEAD
	mode = vfs_prepare_mode(mnt_userns, dir, mode, S_IRWXUGO | S_ISVTX, 0);
=======
	mode = vfs_prepare_mode(idmap, dir, mode, S_IRWXUGO | S_ISVTX, 0);
>>>>>>> eb3cdb58
	error = security_inode_mkdir(dir, dentry, mode);
	if (error)
		return error;

	if (max_links && dir->i_nlink >= max_links)
		return -EMLINK;

	error = dir->i_op->mkdir(idmap, dir, dentry, mode);
	if (!error)
		fsnotify_mkdir(dir, dentry);
	return error;
}
EXPORT_SYMBOL(vfs_mkdir);

int do_mkdirat(int dfd, struct filename *name, umode_t mode)
{
	struct dentry *dentry;
	struct path path;
	int error;
	unsigned int lookup_flags = LOOKUP_DIRECTORY;

retry:
	dentry = filename_create(dfd, name, &path, lookup_flags);
	error = PTR_ERR(dentry);
	if (IS_ERR(dentry))
		goto out_putname;

	error = security_path_mkdir(&path, dentry,
			mode_strip_umask(path.dentry->d_inode, mode));
	if (!error) {
		error = vfs_mkdir(mnt_idmap(path.mnt), path.dentry->d_inode,
				  dentry, mode);
	}
	done_path_create(&path, dentry);
	if (retry_estale(error, lookup_flags)) {
		lookup_flags |= LOOKUP_REVAL;
		goto retry;
	}
out_putname:
	putname(name);
	return error;
}

SYSCALL_DEFINE3(mkdirat, int, dfd, const char __user *, pathname, umode_t, mode)
{
	return do_mkdirat(dfd, getname(pathname), mode);
}

SYSCALL_DEFINE2(mkdir, const char __user *, pathname, umode_t, mode)
{
	return do_mkdirat(AT_FDCWD, getname(pathname), mode);
}

/**
 * vfs_rmdir - remove directory
 * @idmap:	idmap of the mount the inode was found from
 * @dir:	inode of @dentry
 * @dentry:	pointer to dentry of the base directory
 *
 * Remove a directory.
 *
 * If the inode has been found through an idmapped mount the idmap of
 * the vfsmount must be passed through @idmap. This function will then take
 * care to map the inode according to @idmap before checking permissions.
 * On non-idmapped mounts or if permission checking is to be performed on the
 * raw inode simply passs @nop_mnt_idmap.
 */
int vfs_rmdir(struct mnt_idmap *idmap, struct inode *dir,
		     struct dentry *dentry)
{
	int error = may_delete(idmap, dir, dentry, 1);

	if (error)
		return error;

	if (!dir->i_op->rmdir)
		return -EPERM;

	dget(dentry);
	inode_lock(dentry->d_inode);

	error = -EBUSY;
	if (is_local_mountpoint(dentry) ||
	    (dentry->d_inode->i_flags & S_KERNEL_FILE))
		goto out;

	error = security_inode_rmdir(dir, dentry);
	if (error)
		goto out;

	error = dir->i_op->rmdir(dir, dentry);
	if (error)
		goto out;

	shrink_dcache_parent(dentry);
	dentry->d_inode->i_flags |= S_DEAD;
	dont_mount(dentry);
	detach_mounts(dentry);

out:
	inode_unlock(dentry->d_inode);
	dput(dentry);
	if (!error)
		d_delete_notify(dir, dentry);
	return error;
}
EXPORT_SYMBOL(vfs_rmdir);

int do_rmdir(int dfd, struct filename *name)
{
<<<<<<< HEAD
	struct user_namespace *mnt_userns;
=======
>>>>>>> eb3cdb58
	int error;
	struct dentry *dentry;
	struct path path;
	struct qstr last;
	int type;
	unsigned int lookup_flags = 0;
retry:
	error = filename_parentat(dfd, name, lookup_flags, &path, &last, &type);
	if (error)
		goto exit1;

	switch (type) {
	case LAST_DOTDOT:
		error = -ENOTEMPTY;
		goto exit2;
	case LAST_DOT:
		error = -EINVAL;
		goto exit2;
	case LAST_ROOT:
		error = -EBUSY;
		goto exit2;
	}

	error = mnt_want_write(path.mnt);
	if (error)
		goto exit2;

	inode_lock_nested(path.dentry->d_inode, I_MUTEX_PARENT);
	dentry = lookup_one_qstr_excl(&last, path.dentry, lookup_flags);
	error = PTR_ERR(dentry);
	if (IS_ERR(dentry))
		goto exit3;
	if (!dentry->d_inode) {
		error = -ENOENT;
		goto exit4;
	}
	error = security_path_rmdir(&path, dentry);
	if (error)
		goto exit4;
<<<<<<< HEAD
	mnt_userns = mnt_user_ns(path.mnt);
	error = vfs_rmdir(mnt_userns, path.dentry->d_inode, dentry);
=======
	error = vfs_rmdir(mnt_idmap(path.mnt), path.dentry->d_inode, dentry);
>>>>>>> eb3cdb58
exit4:
	dput(dentry);
exit3:
	inode_unlock(path.dentry->d_inode);
	mnt_drop_write(path.mnt);
exit2:
	path_put(&path);
	if (retry_estale(error, lookup_flags)) {
		lookup_flags |= LOOKUP_REVAL;
		goto retry;
	}
exit1:
	putname(name);
	return error;
}

SYSCALL_DEFINE1(rmdir, const char __user *, pathname)
{
	return do_rmdir(AT_FDCWD, getname(pathname));
}

/**
 * vfs_unlink - unlink a filesystem object
 * @idmap:	idmap of the mount the inode was found from
 * @dir:	parent directory
 * @dentry:	victim
 * @delegated_inode: returns victim inode, if the inode is delegated.
 *
 * The caller must hold dir->i_mutex.
 *
 * If vfs_unlink discovers a delegation, it will return -EWOULDBLOCK and
 * return a reference to the inode in delegated_inode.  The caller
 * should then break the delegation on that inode and retry.  Because
 * breaking a delegation may take a long time, the caller should drop
 * dir->i_mutex before doing so.
 *
 * Alternatively, a caller may pass NULL for delegated_inode.  This may
 * be appropriate for callers that expect the underlying filesystem not
 * to be NFS exported.
 *
 * If the inode has been found through an idmapped mount the idmap of
 * the vfsmount must be passed through @idmap. This function will then take
 * care to map the inode according to @idmap before checking permissions.
 * On non-idmapped mounts or if permission checking is to be performed on the
 * raw inode simply passs @nop_mnt_idmap.
 */
int vfs_unlink(struct mnt_idmap *idmap, struct inode *dir,
	       struct dentry *dentry, struct inode **delegated_inode)
{
	struct inode *target = dentry->d_inode;
	int error = may_delete(idmap, dir, dentry, 0);

	if (error)
		return error;

	if (!dir->i_op->unlink)
		return -EPERM;

	inode_lock(target);
	if (IS_SWAPFILE(target))
		error = -EPERM;
	else if (is_local_mountpoint(dentry))
		error = -EBUSY;
	else {
		error = security_inode_unlink(dir, dentry);
		if (!error) {
			error = try_break_deleg(target, delegated_inode);
			if (error)
				goto out;
			error = dir->i_op->unlink(dir, dentry);
			if (!error) {
				dont_mount(dentry);
				detach_mounts(dentry);
			}
		}
	}
out:
	inode_unlock(target);

	/* We don't d_delete() NFS sillyrenamed files--they still exist. */
	if (!error && dentry->d_flags & DCACHE_NFSFS_RENAMED) {
		fsnotify_unlink(dir, dentry);
	} else if (!error) {
		fsnotify_link_count(target);
		d_delete_notify(dir, dentry);
	}

	return error;
}
EXPORT_SYMBOL(vfs_unlink);

/*
 * Make sure that the actual truncation of the file will occur outside its
 * directory's i_mutex.  Truncate can take a long time if there is a lot of
 * writeout happening, and we don't want to prevent access to the directory
 * while waiting on the I/O.
 */
int do_unlinkat(int dfd, struct filename *name)
{
	int error;
	struct dentry *dentry;
	struct path path;
	struct qstr last;
	int type;
	struct inode *inode = NULL;
	struct inode *delegated_inode = NULL;
	unsigned int lookup_flags = 0;
retry:
	error = filename_parentat(dfd, name, lookup_flags, &path, &last, &type);
	if (error)
		goto exit1;

	error = -EISDIR;
	if (type != LAST_NORM)
		goto exit2;

	error = mnt_want_write(path.mnt);
	if (error)
		goto exit2;
retry_deleg:
	inode_lock_nested(path.dentry->d_inode, I_MUTEX_PARENT);
	dentry = lookup_one_qstr_excl(&last, path.dentry, lookup_flags);
	error = PTR_ERR(dentry);
	if (!IS_ERR(dentry)) {

		/* Why not before? Because we want correct error value */
		if (last.name[last.len])
			goto slashes;
		inode = dentry->d_inode;
		if (d_is_negative(dentry))
			goto slashes;
		ihold(inode);
		error = security_path_unlink(&path, dentry);
		if (error)
			goto exit3;
<<<<<<< HEAD
		mnt_userns = mnt_user_ns(path.mnt);
		error = vfs_unlink(mnt_userns, path.dentry->d_inode, dentry,
				   &delegated_inode);
=======
		error = vfs_unlink(mnt_idmap(path.mnt), path.dentry->d_inode,
				   dentry, &delegated_inode);
>>>>>>> eb3cdb58
exit3:
		dput(dentry);
	}
	inode_unlock(path.dentry->d_inode);
	if (inode)
		iput(inode);	/* truncate the inode here */
	inode = NULL;
	if (delegated_inode) {
		error = break_deleg_wait(&delegated_inode);
		if (!error)
			goto retry_deleg;
	}
	mnt_drop_write(path.mnt);
exit2:
	path_put(&path);
	if (retry_estale(error, lookup_flags)) {
		lookup_flags |= LOOKUP_REVAL;
		inode = NULL;
		goto retry;
	}
exit1:
	putname(name);
	return error;

slashes:
	if (d_is_negative(dentry))
		error = -ENOENT;
	else if (d_is_dir(dentry))
		error = -EISDIR;
	else
		error = -ENOTDIR;
	goto exit3;
}

SYSCALL_DEFINE3(unlinkat, int, dfd, const char __user *, pathname, int, flag)
{
	if ((flag & ~AT_REMOVEDIR) != 0)
		return -EINVAL;

	if (flag & AT_REMOVEDIR)
		return do_rmdir(dfd, getname(pathname));
	return do_unlinkat(dfd, getname(pathname));
}

SYSCALL_DEFINE1(unlink, const char __user *, pathname)
{
	return do_unlinkat(AT_FDCWD, getname(pathname));
}

/**
 * vfs_symlink - create symlink
 * @idmap:	idmap of the mount the inode was found from
 * @dir:	inode of @dentry
 * @dentry:	pointer to dentry of the base directory
 * @oldname:	name of the file to link to
 *
 * Create a symlink.
 *
 * If the inode has been found through an idmapped mount the idmap of
 * the vfsmount must be passed through @idmap. This function will then take
 * care to map the inode according to @idmap before checking permissions.
 * On non-idmapped mounts or if permission checking is to be performed on the
 * raw inode simply passs @nop_mnt_idmap.
 */
int vfs_symlink(struct mnt_idmap *idmap, struct inode *dir,
		struct dentry *dentry, const char *oldname)
{
	int error;

	error = may_create(idmap, dir, dentry);
	if (error)
		return error;

	if (!dir->i_op->symlink)
		return -EPERM;

	error = security_inode_symlink(dir, dentry, oldname);
	if (error)
		return error;

	error = dir->i_op->symlink(idmap, dir, dentry, oldname);
	if (!error)
		fsnotify_create(dir, dentry);
	return error;
}
EXPORT_SYMBOL(vfs_symlink);

int do_symlinkat(struct filename *from, int newdfd, struct filename *to)
{
	int error;
	struct dentry *dentry;
	struct path path;
	unsigned int lookup_flags = 0;

	if (IS_ERR(from)) {
		error = PTR_ERR(from);
		goto out_putnames;
	}
retry:
	dentry = filename_create(newdfd, to, &path, lookup_flags);
	error = PTR_ERR(dentry);
	if (IS_ERR(dentry))
		goto out_putnames;

	error = security_path_symlink(&path, dentry, from->name);
	if (!error)
		error = vfs_symlink(mnt_idmap(path.mnt), path.dentry->d_inode,
				    dentry, from->name);
	done_path_create(&path, dentry);
	if (retry_estale(error, lookup_flags)) {
		lookup_flags |= LOOKUP_REVAL;
		goto retry;
	}
out_putnames:
	putname(to);
	putname(from);
	return error;
}

SYSCALL_DEFINE3(symlinkat, const char __user *, oldname,
		int, newdfd, const char __user *, newname)
{
	return do_symlinkat(getname(oldname), newdfd, getname(newname));
}

SYSCALL_DEFINE2(symlink, const char __user *, oldname, const char __user *, newname)
{
	return do_symlinkat(getname(oldname), AT_FDCWD, getname(newname));
}

/**
 * vfs_link - create a new link
 * @old_dentry:	object to be linked
 * @idmap:	idmap of the mount
 * @dir:	new parent
 * @new_dentry:	where to create the new link
 * @delegated_inode: returns inode needing a delegation break
 *
 * The caller must hold dir->i_mutex
 *
 * If vfs_link discovers a delegation on the to-be-linked file in need
 * of breaking, it will return -EWOULDBLOCK and return a reference to the
 * inode in delegated_inode.  The caller should then break the delegation
 * and retry.  Because breaking a delegation may take a long time, the
 * caller should drop the i_mutex before doing so.
 *
 * Alternatively, a caller may pass NULL for delegated_inode.  This may
 * be appropriate for callers that expect the underlying filesystem not
 * to be NFS exported.
 *
 * If the inode has been found through an idmapped mount the idmap of
 * the vfsmount must be passed through @idmap. This function will then take
 * care to map the inode according to @idmap before checking permissions.
 * On non-idmapped mounts or if permission checking is to be performed on the
 * raw inode simply passs @nop_mnt_idmap.
 */
int vfs_link(struct dentry *old_dentry, struct mnt_idmap *idmap,
	     struct inode *dir, struct dentry *new_dentry,
	     struct inode **delegated_inode)
{
	struct inode *inode = old_dentry->d_inode;
	unsigned max_links = dir->i_sb->s_max_links;
	int error;

	if (!inode)
		return -ENOENT;

	error = may_create(idmap, dir, new_dentry);
	if (error)
		return error;

	if (dir->i_sb != inode->i_sb)
		return -EXDEV;

	/*
	 * A link to an append-only or immutable file cannot be created.
	 */
	if (IS_APPEND(inode) || IS_IMMUTABLE(inode))
		return -EPERM;
	/*
	 * Updating the link count will likely cause i_uid and i_gid to
	 * be writen back improperly if their true value is unknown to
	 * the vfs.
	 */
	if (HAS_UNMAPPED_ID(idmap, inode))
		return -EPERM;
	if (!dir->i_op->link)
		return -EPERM;
	if (S_ISDIR(inode->i_mode))
		return -EPERM;

	error = security_inode_link(old_dentry, dir, new_dentry);
	if (error)
		return error;

	inode_lock(inode);
	/* Make sure we don't allow creating hardlink to an unlinked file */
	if (inode->i_nlink == 0 && !(inode->i_state & I_LINKABLE))
		error =  -ENOENT;
	else if (max_links && inode->i_nlink >= max_links)
		error = -EMLINK;
	else {
		error = try_break_deleg(inode, delegated_inode);
		if (!error)
			error = dir->i_op->link(old_dentry, dir, new_dentry);
	}

	if (!error && (inode->i_state & I_LINKABLE)) {
		spin_lock(&inode->i_lock);
		inode->i_state &= ~I_LINKABLE;
		spin_unlock(&inode->i_lock);
	}
	inode_unlock(inode);
	if (!error)
		fsnotify_link(dir, inode, new_dentry);
	return error;
}
EXPORT_SYMBOL(vfs_link);

/*
 * Hardlinks are often used in delicate situations.  We avoid
 * security-related surprises by not following symlinks on the
 * newname.  --KAB
 *
 * We don't follow them on the oldname either to be compatible
 * with linux 2.0, and to avoid hard-linking to directories
 * and other special files.  --ADM
 */
int do_linkat(int olddfd, struct filename *old, int newdfd,
	      struct filename *new, int flags)
{
	struct mnt_idmap *idmap;
	struct dentry *new_dentry;
	struct path old_path, new_path;
	struct inode *delegated_inode = NULL;
	int how = 0;
	int error;

	if ((flags & ~(AT_SYMLINK_FOLLOW | AT_EMPTY_PATH)) != 0) {
		error = -EINVAL;
		goto out_putnames;
	}
	/*
	 * To use null names we require CAP_DAC_READ_SEARCH
	 * This ensures that not everyone will be able to create
	 * handlink using the passed filedescriptor.
	 */
	if (flags & AT_EMPTY_PATH && !capable(CAP_DAC_READ_SEARCH)) {
		error = -ENOENT;
		goto out_putnames;
	}

	if (flags & AT_SYMLINK_FOLLOW)
		how |= LOOKUP_FOLLOW;
retry:
	error = filename_lookup(olddfd, old, how, &old_path, NULL);
	if (error)
		goto out_putnames;

	new_dentry = filename_create(newdfd, new, &new_path,
					(how & LOOKUP_REVAL));
	error = PTR_ERR(new_dentry);
	if (IS_ERR(new_dentry))
		goto out_putpath;

	error = -EXDEV;
	if (old_path.mnt != new_path.mnt)
		goto out_dput;
	idmap = mnt_idmap(new_path.mnt);
	error = may_linkat(idmap, &old_path);
	if (unlikely(error))
		goto out_dput;
	error = security_path_link(old_path.dentry, &new_path, new_dentry);
	if (error)
		goto out_dput;
	error = vfs_link(old_path.dentry, idmap, new_path.dentry->d_inode,
			 new_dentry, &delegated_inode);
out_dput:
	done_path_create(&new_path, new_dentry);
	if (delegated_inode) {
		error = break_deleg_wait(&delegated_inode);
		if (!error) {
			path_put(&old_path);
			goto retry;
		}
	}
	if (retry_estale(error, how)) {
		path_put(&old_path);
		how |= LOOKUP_REVAL;
		goto retry;
	}
out_putpath:
	path_put(&old_path);
out_putnames:
	putname(old);
	putname(new);

	return error;
}

SYSCALL_DEFINE5(linkat, int, olddfd, const char __user *, oldname,
		int, newdfd, const char __user *, newname, int, flags)
{
	return do_linkat(olddfd, getname_uflags(oldname, flags),
		newdfd, getname(newname), flags);
}

SYSCALL_DEFINE2(link, const char __user *, oldname, const char __user *, newname)
{
	return do_linkat(AT_FDCWD, getname(oldname), AT_FDCWD, getname(newname), 0);
}

/**
 * vfs_rename - rename a filesystem object
 * @rd:		pointer to &struct renamedata info
 *
 * The caller must hold multiple mutexes--see lock_rename()).
 *
 * If vfs_rename discovers a delegation in need of breaking at either
 * the source or destination, it will return -EWOULDBLOCK and return a
 * reference to the inode in delegated_inode.  The caller should then
 * break the delegation and retry.  Because breaking a delegation may
 * take a long time, the caller should drop all locks before doing
 * so.
 *
 * Alternatively, a caller may pass NULL for delegated_inode.  This may
 * be appropriate for callers that expect the underlying filesystem not
 * to be NFS exported.
 *
 * The worst of all namespace operations - renaming directory. "Perverted"
 * doesn't even start to describe it. Somebody in UCB had a heck of a trip...
 * Problems:
 *
 *	a) we can get into loop creation.
 *	b) race potential - two innocent renames can create a loop together.
 *	   That's where 4.4 screws up. Current fix: serialization on
 *	   sb->s_vfs_rename_mutex. We might be more accurate, but that's another
 *	   story.
 *	c) we have to lock _four_ objects - parents and victim (if it exists),
 *	   and source.
 *	   And that - after we got ->i_mutex on parents (until then we don't know
 *	   whether the target exists).  Solution: try to be smart with locking
 *	   order for inodes.  We rely on the fact that tree topology may change
 *	   only under ->s_vfs_rename_mutex _and_ that parent of the object we
 *	   move will be locked.  Thus we can rank directories by the tree
 *	   (ancestors first) and rank all non-directories after them.
 *	   That works since everybody except rename does "lock parent, lookup,
 *	   lock child" and rename is under ->s_vfs_rename_mutex.
 *	   HOWEVER, it relies on the assumption that any object with ->lookup()
 *	   has no more than 1 dentry.  If "hybrid" objects will ever appear,
 *	   we'd better make sure that there's no link(2) for them.
 *	d) conversion from fhandle to dentry may come in the wrong moment - when
 *	   we are removing the target. Solution: we will have to grab ->i_mutex
 *	   in the fhandle_to_dentry code. [FIXME - current nfsfh.c relies on
 *	   ->i_mutex on parents, which works but leads to some truly excessive
 *	   locking].
 */
int vfs_rename(struct renamedata *rd)
{
	int error;
	struct inode *old_dir = rd->old_dir, *new_dir = rd->new_dir;
	struct dentry *old_dentry = rd->old_dentry;
	struct dentry *new_dentry = rd->new_dentry;
	struct inode **delegated_inode = rd->delegated_inode;
	unsigned int flags = rd->flags;
	bool is_dir = d_is_dir(old_dentry);
	struct inode *source = old_dentry->d_inode;
	struct inode *target = new_dentry->d_inode;
	bool new_is_dir = false;
	unsigned max_links = new_dir->i_sb->s_max_links;
	struct name_snapshot old_name;

	if (source == target)
		return 0;

	error = may_delete(rd->old_mnt_idmap, old_dir, old_dentry, is_dir);
	if (error)
		return error;

	if (!target) {
		error = may_create(rd->new_mnt_idmap, new_dir, new_dentry);
	} else {
		new_is_dir = d_is_dir(new_dentry);

		if (!(flags & RENAME_EXCHANGE))
			error = may_delete(rd->new_mnt_idmap, new_dir,
					   new_dentry, is_dir);
		else
			error = may_delete(rd->new_mnt_idmap, new_dir,
					   new_dentry, new_is_dir);
	}
	if (error)
		return error;

	if (!old_dir->i_op->rename)
		return -EPERM;

	/*
	 * If we are going to change the parent - check write permissions,
	 * we'll need to flip '..'.
	 */
	if (new_dir != old_dir) {
		if (is_dir) {
			error = inode_permission(rd->old_mnt_idmap, source,
						 MAY_WRITE);
			if (error)
				return error;
		}
		if ((flags & RENAME_EXCHANGE) && new_is_dir) {
			error = inode_permission(rd->new_mnt_idmap, target,
						 MAY_WRITE);
			if (error)
				return error;
		}
	}

	error = security_inode_rename(old_dir, old_dentry, new_dir, new_dentry,
				      flags);
	if (error)
		return error;

	take_dentry_name_snapshot(&old_name, old_dentry);
	dget(new_dentry);
	/*
	 * Lock all moved children. Moved directories may need to change parent
	 * pointer so they need the lock to prevent against concurrent
	 * directory changes moving parent pointer. For regular files we've
	 * historically always done this. The lockdep locking subclasses are
	 * somewhat arbitrary but RENAME_EXCHANGE in particular can swap
	 * regular files and directories so it's difficult to tell which
	 * subclasses to use.
	 */
	lock_two_inodes(source, target, I_MUTEX_NORMAL, I_MUTEX_NONDIR2);

	error = -EPERM;
	if (IS_SWAPFILE(source) || (target && IS_SWAPFILE(target)))
		goto out;

	error = -EPERM;
	if (IS_SWAPFILE(source) || (target && IS_SWAPFILE(target)))
		goto out;

	error = -EBUSY;
	if (is_local_mountpoint(old_dentry) || is_local_mountpoint(new_dentry))
		goto out;

	if (max_links && new_dir != old_dir) {
		error = -EMLINK;
		if (is_dir && !new_is_dir && new_dir->i_nlink >= max_links)
			goto out;
		if ((flags & RENAME_EXCHANGE) && !is_dir && new_is_dir &&
		    old_dir->i_nlink >= max_links)
			goto out;
	}
	if (!is_dir) {
		error = try_break_deleg(source, delegated_inode);
		if (error)
			goto out;
	}
	if (target && !new_is_dir) {
		error = try_break_deleg(target, delegated_inode);
		if (error)
			goto out;
	}
	error = old_dir->i_op->rename(rd->new_mnt_idmap, old_dir, old_dentry,
				      new_dir, new_dentry, flags);
	if (error)
		goto out;

	if (!(flags & RENAME_EXCHANGE) && target) {
		if (is_dir) {
			shrink_dcache_parent(new_dentry);
			target->i_flags |= S_DEAD;
		}
		dont_mount(new_dentry);
		detach_mounts(new_dentry);
	}
	if (!(old_dir->i_sb->s_type->fs_flags & FS_RENAME_DOES_D_MOVE)) {
		if (!(flags & RENAME_EXCHANGE))
			d_move(old_dentry, new_dentry);
		else
			d_exchange(old_dentry, new_dentry);
	}
out:
	inode_unlock(source);
	if (target)
		inode_unlock(target);
	dput(new_dentry);
	if (!error) {
		fsnotify_move(old_dir, new_dir, &old_name.name, is_dir,
			      !(flags & RENAME_EXCHANGE) ? target : NULL, old_dentry);
		if (flags & RENAME_EXCHANGE) {
			fsnotify_move(new_dir, old_dir, &old_dentry->d_name,
				      new_is_dir, NULL, new_dentry);
		}
	}
	release_dentry_name_snapshot(&old_name);

	return error;
}
EXPORT_SYMBOL(vfs_rename);

int do_renameat2(int olddfd, struct filename *from, int newdfd,
		 struct filename *to, unsigned int flags)
{
	struct renamedata rd;
	struct dentry *old_dentry, *new_dentry;
	struct dentry *trap;
	struct path old_path, new_path;
	struct qstr old_last, new_last;
	int old_type, new_type;
	struct inode *delegated_inode = NULL;
	unsigned int lookup_flags = 0, target_flags = LOOKUP_RENAME_TARGET;
	bool should_retry = false;
	int error = -EINVAL;

	if (flags & ~(RENAME_NOREPLACE | RENAME_EXCHANGE | RENAME_WHITEOUT))
		goto put_names;

	if ((flags & (RENAME_NOREPLACE | RENAME_WHITEOUT)) &&
	    (flags & RENAME_EXCHANGE))
		goto put_names;

	if (flags & RENAME_EXCHANGE)
		target_flags = 0;

retry:
	error = filename_parentat(olddfd, from, lookup_flags, &old_path,
				  &old_last, &old_type);
	if (error)
		goto put_names;

	error = filename_parentat(newdfd, to, lookup_flags, &new_path, &new_last,
				  &new_type);
	if (error)
		goto exit1;

	error = -EXDEV;
	if (old_path.mnt != new_path.mnt)
		goto exit2;

	error = -EBUSY;
	if (old_type != LAST_NORM)
		goto exit2;

	if (flags & RENAME_NOREPLACE)
		error = -EEXIST;
	if (new_type != LAST_NORM)
		goto exit2;

	error = mnt_want_write(old_path.mnt);
	if (error)
		goto exit2;

retry_deleg:
	trap = lock_rename(new_path.dentry, old_path.dentry);

	old_dentry = lookup_one_qstr_excl(&old_last, old_path.dentry,
					  lookup_flags);
	error = PTR_ERR(old_dentry);
	if (IS_ERR(old_dentry))
		goto exit3;
	/* source must exist */
	error = -ENOENT;
	if (d_is_negative(old_dentry))
		goto exit4;
	new_dentry = lookup_one_qstr_excl(&new_last, new_path.dentry,
					  lookup_flags | target_flags);
	error = PTR_ERR(new_dentry);
	if (IS_ERR(new_dentry))
		goto exit4;
	error = -EEXIST;
	if ((flags & RENAME_NOREPLACE) && d_is_positive(new_dentry))
		goto exit5;
	if (flags & RENAME_EXCHANGE) {
		error = -ENOENT;
		if (d_is_negative(new_dentry))
			goto exit5;

		if (!d_is_dir(new_dentry)) {
			error = -ENOTDIR;
			if (new_last.name[new_last.len])
				goto exit5;
		}
	}
	/* unless the source is a directory trailing slashes give -ENOTDIR */
	if (!d_is_dir(old_dentry)) {
		error = -ENOTDIR;
		if (old_last.name[old_last.len])
			goto exit5;
		if (!(flags & RENAME_EXCHANGE) && new_last.name[new_last.len])
			goto exit5;
	}
	/* source should not be ancestor of target */
	error = -EINVAL;
	if (old_dentry == trap)
		goto exit5;
	/* target should not be an ancestor of source */
	if (!(flags & RENAME_EXCHANGE))
		error = -ENOTEMPTY;
	if (new_dentry == trap)
		goto exit5;

	error = security_path_rename(&old_path, old_dentry,
				     &new_path, new_dentry, flags);
	if (error)
		goto exit5;

	rd.old_dir	   = old_path.dentry->d_inode;
	rd.old_dentry	   = old_dentry;
	rd.old_mnt_idmap   = mnt_idmap(old_path.mnt);
	rd.new_dir	   = new_path.dentry->d_inode;
	rd.new_dentry	   = new_dentry;
	rd.new_mnt_idmap   = mnt_idmap(new_path.mnt);
	rd.delegated_inode = &delegated_inode;
	rd.flags	   = flags;
	error = vfs_rename(&rd);
exit5:
	dput(new_dentry);
exit4:
	dput(old_dentry);
exit3:
	unlock_rename(new_path.dentry, old_path.dentry);
	if (delegated_inode) {
		error = break_deleg_wait(&delegated_inode);
		if (!error)
			goto retry_deleg;
	}
	mnt_drop_write(old_path.mnt);
exit2:
	if (retry_estale(error, lookup_flags))
		should_retry = true;
	path_put(&new_path);
exit1:
	path_put(&old_path);
	if (should_retry) {
		should_retry = false;
		lookup_flags |= LOOKUP_REVAL;
		goto retry;
	}
put_names:
	putname(from);
	putname(to);
	return error;
}

SYSCALL_DEFINE5(renameat2, int, olddfd, const char __user *, oldname,
		int, newdfd, const char __user *, newname, unsigned int, flags)
{
	return do_renameat2(olddfd, getname(oldname), newdfd, getname(newname),
				flags);
}

SYSCALL_DEFINE4(renameat, int, olddfd, const char __user *, oldname,
		int, newdfd, const char __user *, newname)
{
	return do_renameat2(olddfd, getname(oldname), newdfd, getname(newname),
				0);
}

SYSCALL_DEFINE2(rename, const char __user *, oldname, const char __user *, newname)
{
	return do_renameat2(AT_FDCWD, getname(oldname), AT_FDCWD,
				getname(newname), 0);
}

int readlink_copy(char __user *buffer, int buflen, const char *link)
{
	int len = PTR_ERR(link);
	if (IS_ERR(link))
		goto out;

	len = strlen(link);
	if (len > (unsigned) buflen)
		len = buflen;
	if (copy_to_user(buffer, link, len))
		len = -EFAULT;
out:
	return len;
}

/**
 * vfs_readlink - copy symlink body into userspace buffer
 * @dentry: dentry on which to get symbolic link
 * @buffer: user memory pointer
 * @buflen: size of buffer
 *
 * Does not touch atime.  That's up to the caller if necessary
 *
 * Does not call security hook.
 */
int vfs_readlink(struct dentry *dentry, char __user *buffer, int buflen)
{
	struct inode *inode = d_inode(dentry);
	DEFINE_DELAYED_CALL(done);
	const char *link;
	int res;

	if (unlikely(!(inode->i_opflags & IOP_DEFAULT_READLINK))) {
		if (unlikely(inode->i_op->readlink))
			return inode->i_op->readlink(dentry, buffer, buflen);

		if (!d_is_symlink(dentry))
			return -EINVAL;

		spin_lock(&inode->i_lock);
		inode->i_opflags |= IOP_DEFAULT_READLINK;
		spin_unlock(&inode->i_lock);
	}

	link = READ_ONCE(inode->i_link);
	if (!link) {
		link = inode->i_op->get_link(dentry, inode, &done);
		if (IS_ERR(link))
			return PTR_ERR(link);
	}
	res = readlink_copy(buffer, buflen, link);
	do_delayed_call(&done);
	return res;
}
EXPORT_SYMBOL(vfs_readlink);

/**
 * vfs_get_link - get symlink body
 * @dentry: dentry on which to get symbolic link
 * @done: caller needs to free returned data with this
 *
 * Calls security hook and i_op->get_link() on the supplied inode.
 *
 * It does not touch atime.  That's up to the caller if necessary.
 *
 * Does not work on "special" symlinks like /proc/$$/fd/N
 */
const char *vfs_get_link(struct dentry *dentry, struct delayed_call *done)
{
	const char *res = ERR_PTR(-EINVAL);
	struct inode *inode = d_inode(dentry);

	if (d_is_symlink(dentry)) {
		res = ERR_PTR(security_inode_readlink(dentry));
		if (!res)
			res = inode->i_op->get_link(dentry, inode, done);
	}
	return res;
}
EXPORT_SYMBOL(vfs_get_link);

/* get the link contents into pagecache */
const char *page_get_link(struct dentry *dentry, struct inode *inode,
			  struct delayed_call *callback)
{
	char *kaddr;
	struct page *page;
	struct address_space *mapping = inode->i_mapping;

	if (!dentry) {
		page = find_get_page(mapping, 0);
		if (!page)
			return ERR_PTR(-ECHILD);
		if (!PageUptodate(page)) {
			put_page(page);
			return ERR_PTR(-ECHILD);
		}
	} else {
		page = read_mapping_page(mapping, 0, NULL);
		if (IS_ERR(page))
			return (char*)page;
	}
	set_delayed_call(callback, page_put_link, page);
	BUG_ON(mapping_gfp_mask(mapping) & __GFP_HIGHMEM);
	kaddr = page_address(page);
	nd_terminate_link(kaddr, inode->i_size, PAGE_SIZE - 1);
	return kaddr;
}

EXPORT_SYMBOL(page_get_link);

void page_put_link(void *arg)
{
	put_page(arg);
}
EXPORT_SYMBOL(page_put_link);

int page_readlink(struct dentry *dentry, char __user *buffer, int buflen)
{
	DEFINE_DELAYED_CALL(done);
	int res = readlink_copy(buffer, buflen,
				page_get_link(dentry, d_inode(dentry),
					      &done));
	do_delayed_call(&done);
	return res;
}
EXPORT_SYMBOL(page_readlink);

int page_symlink(struct inode *inode, const char *symname, int len)
{
	struct address_space *mapping = inode->i_mapping;
	const struct address_space_operations *aops = mapping->a_ops;
	bool nofs = !mapping_gfp_constraint(mapping, __GFP_FS);
	struct page *page;
	void *fsdata = NULL;
	int err;
	unsigned int flags;

retry:
	if (nofs)
		flags = memalloc_nofs_save();
	err = aops->write_begin(NULL, mapping, 0, len-1, &page, &fsdata);
	if (nofs)
		memalloc_nofs_restore(flags);
	if (err)
		goto fail;

	memcpy(page_address(page), symname, len-1);

	err = aops->write_end(NULL, mapping, 0, len-1, len-1,
							page, fsdata);
	if (err < 0)
		goto fail;
	if (err < len-1)
		goto retry;

	mark_inode_dirty(inode);
	return 0;
fail:
	return err;
}
EXPORT_SYMBOL(page_symlink);

const struct inode_operations page_symlink_inode_operations = {
	.get_link	= page_get_link,
};
EXPORT_SYMBOL(page_symlink_inode_operations);<|MERGE_RESOLUTION|>--- conflicted
+++ resolved
@@ -2536,27 +2536,17 @@
 }
 
 /* Note: this does not consume "name" */
-<<<<<<< HEAD
-static int filename_parentat(int dfd, struct filename *name,
-			     unsigned int flags, struct path *parent,
-			     struct qstr *last, int *type)
-=======
 static int __filename_parentat(int dfd, struct filename *name,
 			       unsigned int flags, struct path *parent,
 			       struct qstr *last, int *type,
 			       const struct path *root)
->>>>>>> eb3cdb58
 {
 	int retval;
 	struct nameidata nd;
 
 	if (IS_ERR(name))
 		return PTR_ERR(name);
-<<<<<<< HEAD
-	set_nameidata(&nd, dfd, name, NULL);
-=======
 	set_nameidata(&nd, dfd, name, root);
->>>>>>> eb3cdb58
 	retval = path_parentat(&nd, flags | LOOKUP_RCU, parent);
 	if (unlikely(retval == -ECHILD))
 		retval = path_parentat(&nd, flags, parent);
@@ -2569,8 +2559,6 @@
 	}
 	restore_nameidata();
 	return retval;
-<<<<<<< HEAD
-=======
 }
 
 static int filename_parentat(int dfd, struct filename *name,
@@ -2578,7 +2566,6 @@
 			     struct qstr *last, int *type)
 {
 	return __filename_parentat(dfd, name, flags, parent, last, type, NULL);
->>>>>>> eb3cdb58
 }
 
 /* does lookup, returns the object with parent locked */
@@ -3134,11 +3121,7 @@
 
 /**
  * vfs_prepare_mode - prepare the mode to be used for a new inode
-<<<<<<< HEAD
- * @mnt_userns:		user namespace of the mount the inode was found from
-=======
  * @idmap:	idmap of the mount the inode was found from
->>>>>>> eb3cdb58
  * @dir:	parent directory of the new inode
  * @mode:	mode of the new inode
  * @mask_perms:	allowed permission by the vfs
@@ -3159,19 +3142,11 @@
  *
  * Returns: mode to be passed to the filesystem
  */
-<<<<<<< HEAD
-static inline umode_t vfs_prepare_mode(struct user_namespace *mnt_userns,
-				       const struct inode *dir, umode_t mode,
-				       umode_t mask_perms, umode_t type)
-{
-	mode = mode_strip_sgid(mnt_userns, dir, mode);
-=======
 static inline umode_t vfs_prepare_mode(struct mnt_idmap *idmap,
 				       const struct inode *dir, umode_t mode,
 				       umode_t mask_perms, umode_t type)
 {
 	mode = mode_strip_sgid(idmap, dir, mode);
->>>>>>> eb3cdb58
 	mode = mode_strip_umask(dir, mode);
 
 	/*
@@ -3212,11 +3187,7 @@
 	if (!dir->i_op->create)
 		return -EACCES;	/* shouldn't it be ENOSYS? */
 
-<<<<<<< HEAD
-	mode = vfs_prepare_mode(mnt_userns, dir, mode, S_IALLUGO, S_IFREG);
-=======
 	mode = vfs_prepare_mode(idmap, dir, mode, S_IALLUGO, S_IFREG);
->>>>>>> eb3cdb58
 	error = security_inode_create(dir, dentry, mode);
 	if (error)
 		return error;
@@ -3479,11 +3450,7 @@
 	if (open_flag & O_CREAT) {
 		if (open_flag & O_EXCL)
 			open_flag &= ~O_TRUNC;
-<<<<<<< HEAD
-		mode = vfs_prepare_mode(mnt_userns, dir->d_inode, mode, mode, mode);
-=======
 		mode = vfs_prepare_mode(idmap, dir->d_inode, mode, mode, mode);
->>>>>>> eb3cdb58
 		if (likely(got_write))
 			create_error = may_o_create(idmap, &nd->path,
 						    dentry, mode);
@@ -3713,18 +3680,12 @@
 		return -EOPNOTSUPP;
 	child = d_alloc(parentpath->dentry, &slash_name);
 	if (unlikely(!child))
-<<<<<<< HEAD
-		goto out_err;
-	mode = vfs_prepare_mode(mnt_userns, dir, mode, mode, mode);
-	error = dir->i_op->tmpfile(mnt_userns, dir, child, mode);
-=======
 		return -ENOMEM;
 	file->f_path.mnt = parentpath->mnt;
 	file->f_path.dentry = child;
 	mode = vfs_prepare_mode(idmap, dir, mode, mode, mode);
 	error = dir->i_op->tmpfile(idmap, dir, file, mode);
 	dput(child);
->>>>>>> eb3cdb58
 	if (error)
 		return error;
 	/* Don't check for other permissions, the inode was just created */
@@ -3921,12 +3882,8 @@
 	if (last.name[last.len] && !want_dir)
 		create_flags = 0;
 	inode_lock_nested(path->dentry->d_inode, I_MUTEX_PARENT);
-<<<<<<< HEAD
-	dentry = __lookup_hash(&last, path->dentry, reval_flag | create_flags);
-=======
 	dentry = lookup_one_qstr_excl(&last, path->dentry,
 				      reval_flag | create_flags);
->>>>>>> eb3cdb58
 	if (IS_ERR(dentry))
 		goto unlock;
 
@@ -4024,11 +3981,7 @@
 	if (!dir->i_op->mknod)
 		return -EPERM;
 
-<<<<<<< HEAD
-	mode = vfs_prepare_mode(mnt_userns, dir, mode, mode, mode);
-=======
 	mode = vfs_prepare_mode(idmap, dir, mode, mode, mode);
->>>>>>> eb3cdb58
 	error = devcgroup_inode_mknod(mode, dev);
 	if (error)
 		return error;
@@ -4151,11 +4104,7 @@
 	if (!dir->i_op->mkdir)
 		return -EPERM;
 
-<<<<<<< HEAD
-	mode = vfs_prepare_mode(mnt_userns, dir, mode, S_IRWXUGO | S_ISVTX, 0);
-=======
 	mode = vfs_prepare_mode(idmap, dir, mode, S_IRWXUGO | S_ISVTX, 0);
->>>>>>> eb3cdb58
 	error = security_inode_mkdir(dir, dentry, mode);
 	if (error)
 		return error;
@@ -4266,10 +4215,6 @@
 
 int do_rmdir(int dfd, struct filename *name)
 {
-<<<<<<< HEAD
-	struct user_namespace *mnt_userns;
-=======
->>>>>>> eb3cdb58
 	int error;
 	struct dentry *dentry;
 	struct path path;
@@ -4309,12 +4254,7 @@
 	error = security_path_rmdir(&path, dentry);
 	if (error)
 		goto exit4;
-<<<<<<< HEAD
-	mnt_userns = mnt_user_ns(path.mnt);
-	error = vfs_rmdir(mnt_userns, path.dentry->d_inode, dentry);
-=======
 	error = vfs_rmdir(mnt_idmap(path.mnt), path.dentry->d_inode, dentry);
->>>>>>> eb3cdb58
 exit4:
 	dput(dentry);
 exit3:
@@ -4450,14 +4390,8 @@
 		error = security_path_unlink(&path, dentry);
 		if (error)
 			goto exit3;
-<<<<<<< HEAD
-		mnt_userns = mnt_user_ns(path.mnt);
-		error = vfs_unlink(mnt_userns, path.dentry->d_inode, dentry,
-				   &delegated_inode);
-=======
 		error = vfs_unlink(mnt_idmap(path.mnt), path.dentry->d_inode,
 				   dentry, &delegated_inode);
->>>>>>> eb3cdb58
 exit3:
 		dput(dentry);
 	}
@@ -4896,10 +4830,6 @@
 	if (IS_SWAPFILE(source) || (target && IS_SWAPFILE(target)))
 		goto out;
 
-	error = -EPERM;
-	if (IS_SWAPFILE(source) || (target && IS_SWAPFILE(target)))
-		goto out;
-
 	error = -EBUSY;
 	if (is_local_mountpoint(old_dentry) || is_local_mountpoint(new_dentry))
 		goto out;
