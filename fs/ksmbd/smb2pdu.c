// SPDX-License-Identifier: GPL-2.0-or-later
/*
 *   Copyright (C) 2016 Namjae Jeon <linkinjeon@kernel.org>
 *   Copyright (C) 2018 Samsung Electronics Co., Ltd.
 */

#include <linux/inetdevice.h>
#include <net/addrconf.h>
#include <linux/syscalls.h>
#include <linux/namei.h>
#include <linux/statfs.h>
#include <linux/ethtool.h>
#include <linux/falloc.h>
#include <linux/mount.h>

#include "glob.h"
#include "smbfsctl.h"
#include "oplock.h"
#include "smbacl.h"

#include "auth.h"
#include "asn1.h"
#include "connection.h"
#include "transport_ipc.h"
#include "transport_rdma.h"
#include "vfs.h"
#include "vfs_cache.h"
#include "misc.h"

#include "server.h"
#include "smb_common.h"
#include "smbstatus.h"
#include "ksmbd_work.h"
#include "mgmt/user_config.h"
#include "mgmt/share_config.h"
#include "mgmt/tree_connect.h"
#include "mgmt/user_session.h"
#include "mgmt/ksmbd_ida.h"
#include "ndr.h"

static void __wbuf(struct ksmbd_work *work, void **req, void **rsp)
{
	if (work->next_smb2_rcv_hdr_off) {
		*req = ksmbd_req_buf_next(work);
		*rsp = ksmbd_resp_buf_next(work);
	} else {
		*req = smb2_get_msg(work->request_buf);
		*rsp = smb2_get_msg(work->response_buf);
	}
}

#define WORK_BUFFERS(w, rq, rs)	__wbuf((w), (void **)&(rq), (void **)&(rs))

/**
 * check_session_id() - check for valid session id in smb header
 * @conn:	connection instance
 * @id:		session id from smb header
 *
 * Return:      1 if valid session id, otherwise 0
 */
static inline bool check_session_id(struct ksmbd_conn *conn, u64 id)
{
	struct ksmbd_session *sess;

	if (id == 0 || id == -1)
		return false;

	sess = ksmbd_session_lookup_all(conn, id);
	if (sess)
		return true;
	pr_err("Invalid user session id: %llu\n", id);
	return false;
}

struct channel *lookup_chann_list(struct ksmbd_session *sess, struct ksmbd_conn *conn)
{
	struct channel *chann;

	list_for_each_entry(chann, &sess->ksmbd_chann_list, chann_list) {
		if (chann->conn == conn)
			return chann;
	}

	return NULL;
}

/**
 * smb2_get_ksmbd_tcon() - get tree connection information using a tree id.
 * @work:	smb work
 *
 * Return:	0 if there is a tree connection matched or these are
 *		skipable commands, otherwise error
 */
int smb2_get_ksmbd_tcon(struct ksmbd_work *work)
{
	struct smb2_hdr *req_hdr = smb2_get_msg(work->request_buf);
	unsigned int cmd = le16_to_cpu(req_hdr->Command);
	int tree_id;

	work->tcon = NULL;
	if (cmd == SMB2_TREE_CONNECT_HE ||
	    cmd ==  SMB2_CANCEL_HE ||
	    cmd ==  SMB2_LOGOFF_HE) {
		ksmbd_debug(SMB, "skip to check tree connect request\n");
		return 0;
	}

	if (xa_empty(&work->sess->tree_conns)) {
		ksmbd_debug(SMB, "NO tree connected\n");
		return -ENOENT;
	}

	tree_id = le32_to_cpu(req_hdr->Id.SyncId.TreeId);
	work->tcon = ksmbd_tree_conn_lookup(work->sess, tree_id);
	if (!work->tcon) {
		pr_err("Invalid tid %d\n", tree_id);
		return -EINVAL;
	}

	return 1;
}

/**
 * smb2_set_err_rsp() - set error response code on smb response
 * @work:	smb work containing response buffer
 */
void smb2_set_err_rsp(struct ksmbd_work *work)
{
	struct smb2_err_rsp *err_rsp;

	if (work->next_smb2_rcv_hdr_off)
		err_rsp = ksmbd_resp_buf_next(work);
	else
		err_rsp = smb2_get_msg(work->response_buf);

	if (err_rsp->hdr.Status != STATUS_STOPPED_ON_SYMLINK) {
		err_rsp->StructureSize = SMB2_ERROR_STRUCTURE_SIZE2_LE;
		err_rsp->ErrorContextCount = 0;
		err_rsp->Reserved = 0;
		err_rsp->ByteCount = 0;
		err_rsp->ErrorData[0] = 0;
		inc_rfc1001_len(work->response_buf, SMB2_ERROR_STRUCTURE_SIZE2);
	}
}

/**
 * is_smb2_neg_cmd() - is it smb2 negotiation command
 * @work:	smb work containing smb header
 *
 * Return:      true if smb2 negotiation command, otherwise false
 */
bool is_smb2_neg_cmd(struct ksmbd_work *work)
{
	struct smb2_hdr *hdr = smb2_get_msg(work->request_buf);

	/* is it SMB2 header ? */
	if (hdr->ProtocolId != SMB2_PROTO_NUMBER)
		return false;

	/* make sure it is request not response message */
	if (hdr->Flags & SMB2_FLAGS_SERVER_TO_REDIR)
		return false;

	if (hdr->Command != SMB2_NEGOTIATE)
		return false;

	return true;
}

/**
 * is_smb2_rsp() - is it smb2 response
 * @work:	smb work containing smb response buffer
 *
 * Return:      true if smb2 response, otherwise false
 */
bool is_smb2_rsp(struct ksmbd_work *work)
{
	struct smb2_hdr *hdr = smb2_get_msg(work->response_buf);

	/* is it SMB2 header ? */
	if (hdr->ProtocolId != SMB2_PROTO_NUMBER)
		return false;

	/* make sure it is response not request message */
	if (!(hdr->Flags & SMB2_FLAGS_SERVER_TO_REDIR))
		return false;

	return true;
}

/**
 * get_smb2_cmd_val() - get smb command code from smb header
 * @work:	smb work containing smb request buffer
 *
 * Return:      smb2 request command value
 */
u16 get_smb2_cmd_val(struct ksmbd_work *work)
{
	struct smb2_hdr *rcv_hdr;

	if (work->next_smb2_rcv_hdr_off)
		rcv_hdr = ksmbd_req_buf_next(work);
	else
		rcv_hdr = smb2_get_msg(work->request_buf);
	return le16_to_cpu(rcv_hdr->Command);
}

/**
 * set_smb2_rsp_status() - set error response code on smb2 header
 * @work:	smb work containing response buffer
 * @err:	error response code
 */
void set_smb2_rsp_status(struct ksmbd_work *work, __le32 err)
{
	struct smb2_hdr *rsp_hdr;

	if (work->next_smb2_rcv_hdr_off)
		rsp_hdr = ksmbd_resp_buf_next(work);
	else
		rsp_hdr = smb2_get_msg(work->response_buf);
	rsp_hdr->Status = err;
	smb2_set_err_rsp(work);
}

/**
 * init_smb2_neg_rsp() - initialize smb2 response for negotiate command
 * @work:	smb work containing smb request buffer
 *
 * smb2 negotiate response is sent in reply of smb1 negotiate command for
 * dialect auto-negotiation.
 */
int init_smb2_neg_rsp(struct ksmbd_work *work)
{
	struct smb2_hdr *rsp_hdr;
	struct smb2_negotiate_rsp *rsp;
	struct ksmbd_conn *conn = work->conn;

	if (conn->need_neg == false)
		return -EINVAL;

	*(__be32 *)work->response_buf =
		cpu_to_be32(conn->vals->header_size);

	rsp_hdr = smb2_get_msg(work->response_buf);
	memset(rsp_hdr, 0, sizeof(struct smb2_hdr) + 2);
	rsp_hdr->ProtocolId = SMB2_PROTO_NUMBER;
	rsp_hdr->StructureSize = SMB2_HEADER_STRUCTURE_SIZE;
	rsp_hdr->CreditRequest = cpu_to_le16(2);
	rsp_hdr->Command = SMB2_NEGOTIATE;
	rsp_hdr->Flags = (SMB2_FLAGS_SERVER_TO_REDIR);
	rsp_hdr->NextCommand = 0;
	rsp_hdr->MessageId = 0;
	rsp_hdr->Id.SyncId.ProcessId = 0;
	rsp_hdr->Id.SyncId.TreeId = 0;
	rsp_hdr->SessionId = 0;
	memset(rsp_hdr->Signature, 0, 16);

	rsp = smb2_get_msg(work->response_buf);

	WARN_ON(ksmbd_conn_good(work));

	rsp->StructureSize = cpu_to_le16(65);
	ksmbd_debug(SMB, "conn->dialect 0x%x\n", conn->dialect);
	rsp->DialectRevision = cpu_to_le16(conn->dialect);
	/* Not setting conn guid rsp->ServerGUID, as it
	 * not used by client for identifying connection
	 */
	rsp->Capabilities = cpu_to_le32(conn->vals->capabilities);
	/* Default Max Message Size till SMB2.0, 64K*/
	rsp->MaxTransactSize = cpu_to_le32(conn->vals->max_trans_size);
	rsp->MaxReadSize = cpu_to_le32(conn->vals->max_read_size);
	rsp->MaxWriteSize = cpu_to_le32(conn->vals->max_write_size);

	rsp->SystemTime = cpu_to_le64(ksmbd_systime());
	rsp->ServerStartTime = 0;

	rsp->SecurityBufferOffset = cpu_to_le16(128);
	rsp->SecurityBufferLength = cpu_to_le16(AUTH_GSS_LENGTH);
	ksmbd_copy_gss_neg_header((char *)(&rsp->hdr) +
		le16_to_cpu(rsp->SecurityBufferOffset));
	inc_rfc1001_len(work->response_buf,
			sizeof(struct smb2_negotiate_rsp) -
			sizeof(struct smb2_hdr) - sizeof(rsp->Buffer) +
			AUTH_GSS_LENGTH);
	rsp->SecurityMode = SMB2_NEGOTIATE_SIGNING_ENABLED_LE;
	if (server_conf.signing == KSMBD_CONFIG_OPT_MANDATORY)
		rsp->SecurityMode |= SMB2_NEGOTIATE_SIGNING_REQUIRED_LE;
	conn->use_spnego = true;

	ksmbd_conn_set_need_negotiate(work);
	return 0;
}

/**
 * smb2_set_rsp_credits() - set number of credits in response buffer
 * @work:	smb work containing smb response buffer
 */
int smb2_set_rsp_credits(struct ksmbd_work *work)
{
	struct smb2_hdr *req_hdr = ksmbd_req_buf_next(work);
	struct smb2_hdr *hdr = ksmbd_resp_buf_next(work);
	struct ksmbd_conn *conn = work->conn;
	unsigned short credits_requested, aux_max;
	unsigned short credit_charge, credits_granted = 0;

	if (work->send_no_response)
		return 0;

	hdr->CreditCharge = req_hdr->CreditCharge;

	if (conn->total_credits > conn->vals->max_credits) {
		hdr->CreditRequest = 0;
		pr_err("Total credits overflow: %d\n", conn->total_credits);
		return -EINVAL;
	}

	credit_charge = max_t(unsigned short,
			      le16_to_cpu(req_hdr->CreditCharge), 1);
	if (credit_charge > conn->total_credits) {
		ksmbd_debug(SMB, "Insufficient credits granted, given: %u, granted: %u\n",
			    credit_charge, conn->total_credits);
		return -EINVAL;
	}

	conn->total_credits -= credit_charge;
	conn->outstanding_credits -= credit_charge;
	credits_requested = max_t(unsigned short,
				  le16_to_cpu(req_hdr->CreditRequest), 1);

	/* according to smb2.credits smbtorture, Windows server
	 * 2016 or later grant up to 8192 credits at once.
	 *
	 * TODO: Need to adjuct CreditRequest value according to
	 * current cpu load
	 */
	if (hdr->Command == SMB2_NEGOTIATE)
		aux_max = 1;
	else
		aux_max = conn->vals->max_credits - credit_charge;
	credits_granted = min_t(unsigned short, credits_requested, aux_max);

	if (conn->vals->max_credits - conn->total_credits < credits_granted)
		credits_granted = conn->vals->max_credits -
			conn->total_credits;

	conn->total_credits += credits_granted;
	work->credits_granted += credits_granted;

	if (!req_hdr->NextCommand) {
		/* Update CreditRequest in last request */
		hdr->CreditRequest = cpu_to_le16(work->credits_granted);
	}
	ksmbd_debug(SMB,
		    "credits: requested[%d] granted[%d] total_granted[%d]\n",
		    credits_requested, credits_granted,
		    conn->total_credits);
	return 0;
}

/**
 * init_chained_smb2_rsp() - initialize smb2 chained response
 * @work:	smb work containing smb response buffer
 */
static void init_chained_smb2_rsp(struct ksmbd_work *work)
{
	struct smb2_hdr *req = ksmbd_req_buf_next(work);
	struct smb2_hdr *rsp = ksmbd_resp_buf_next(work);
	struct smb2_hdr *rsp_hdr;
	struct smb2_hdr *rcv_hdr;
	int next_hdr_offset = 0;
	int len, new_len;

	/* Len of this response = updated RFC len - offset of previous cmd
	 * in the compound rsp
	 */

	/* Storing the current local FID which may be needed by subsequent
	 * command in the compound request
	 */
	if (req->Command == SMB2_CREATE && rsp->Status == STATUS_SUCCESS) {
		work->compound_fid = ((struct smb2_create_rsp *)rsp)->VolatileFileId;
		work->compound_pfid = ((struct smb2_create_rsp *)rsp)->PersistentFileId;
		work->compound_sid = le64_to_cpu(rsp->SessionId);
	}

	len = get_rfc1002_len(work->response_buf) - work->next_smb2_rsp_hdr_off;
	next_hdr_offset = le32_to_cpu(req->NextCommand);

	new_len = ALIGN(len, 8);
	inc_rfc1001_len(work->response_buf,
			sizeof(struct smb2_hdr) + new_len - len);
	rsp->NextCommand = cpu_to_le32(new_len);

	work->next_smb2_rcv_hdr_off += next_hdr_offset;
	work->next_smb2_rsp_hdr_off += new_len;
	ksmbd_debug(SMB,
		    "Compound req new_len = %d rcv off = %d rsp off = %d\n",
		    new_len, work->next_smb2_rcv_hdr_off,
		    work->next_smb2_rsp_hdr_off);

	rsp_hdr = ksmbd_resp_buf_next(work);
	rcv_hdr = ksmbd_req_buf_next(work);

	if (!(rcv_hdr->Flags & SMB2_FLAGS_RELATED_OPERATIONS)) {
		ksmbd_debug(SMB, "related flag should be set\n");
		work->compound_fid = KSMBD_NO_FID;
		work->compound_pfid = KSMBD_NO_FID;
	}
	memset((char *)rsp_hdr, 0, sizeof(struct smb2_hdr) + 2);
	rsp_hdr->ProtocolId = SMB2_PROTO_NUMBER;
	rsp_hdr->StructureSize = SMB2_HEADER_STRUCTURE_SIZE;
	rsp_hdr->Command = rcv_hdr->Command;

	/*
	 * Message is response. We don't grant oplock yet.
	 */
	rsp_hdr->Flags = (SMB2_FLAGS_SERVER_TO_REDIR |
				SMB2_FLAGS_RELATED_OPERATIONS);
	rsp_hdr->NextCommand = 0;
	rsp_hdr->MessageId = rcv_hdr->MessageId;
	rsp_hdr->Id.SyncId.ProcessId = rcv_hdr->Id.SyncId.ProcessId;
	rsp_hdr->Id.SyncId.TreeId = rcv_hdr->Id.SyncId.TreeId;
	rsp_hdr->SessionId = rcv_hdr->SessionId;
	memcpy(rsp_hdr->Signature, rcv_hdr->Signature, 16);
}

/**
 * is_chained_smb2_message() - check for chained command
 * @work:	smb work containing smb request buffer
 *
 * Return:      true if chained request, otherwise false
 */
bool is_chained_smb2_message(struct ksmbd_work *work)
{
	struct smb2_hdr *hdr = smb2_get_msg(work->request_buf);
	unsigned int len, next_cmd;

	if (hdr->ProtocolId != SMB2_PROTO_NUMBER)
		return false;

	hdr = ksmbd_req_buf_next(work);
	next_cmd = le32_to_cpu(hdr->NextCommand);
	if (next_cmd > 0) {
		if ((u64)work->next_smb2_rcv_hdr_off + next_cmd +
			__SMB2_HEADER_STRUCTURE_SIZE >
		    get_rfc1002_len(work->request_buf)) {
			pr_err("next command(%u) offset exceeds smb msg size\n",
			       next_cmd);
			return false;
		}

		if ((u64)get_rfc1002_len(work->response_buf) + MAX_CIFS_SMALL_BUFFER_SIZE >
		    work->response_sz) {
			pr_err("next response offset exceeds response buffer size\n");
			return false;
		}

		ksmbd_debug(SMB, "got SMB2 chained command\n");
		init_chained_smb2_rsp(work);
		return true;
	} else if (work->next_smb2_rcv_hdr_off) {
		/*
		 * This is last request in chained command,
		 * align response to 8 byte
		 */
		len = ALIGN(get_rfc1002_len(work->response_buf), 8);
		len = len - get_rfc1002_len(work->response_buf);
		if (len) {
			ksmbd_debug(SMB, "padding len %u\n", len);
			inc_rfc1001_len(work->response_buf, len);
			if (work->aux_payload_sz)
				work->aux_payload_sz += len;
		}
	}
	return false;
}

/**
 * init_smb2_rsp_hdr() - initialize smb2 response
 * @work:	smb work containing smb request buffer
 *
 * Return:      0
 */
int init_smb2_rsp_hdr(struct ksmbd_work *work)
{
	struct smb2_hdr *rsp_hdr = smb2_get_msg(work->response_buf);
	struct smb2_hdr *rcv_hdr = smb2_get_msg(work->request_buf);
	struct ksmbd_conn *conn = work->conn;

	memset(rsp_hdr, 0, sizeof(struct smb2_hdr) + 2);
	*(__be32 *)work->response_buf =
		cpu_to_be32(conn->vals->header_size);
	rsp_hdr->ProtocolId = rcv_hdr->ProtocolId;
	rsp_hdr->StructureSize = SMB2_HEADER_STRUCTURE_SIZE;
	rsp_hdr->Command = rcv_hdr->Command;

	/*
	 * Message is response. We don't grant oplock yet.
	 */
	rsp_hdr->Flags = (SMB2_FLAGS_SERVER_TO_REDIR);
	rsp_hdr->NextCommand = 0;
	rsp_hdr->MessageId = rcv_hdr->MessageId;
	rsp_hdr->Id.SyncId.ProcessId = rcv_hdr->Id.SyncId.ProcessId;
	rsp_hdr->Id.SyncId.TreeId = rcv_hdr->Id.SyncId.TreeId;
	rsp_hdr->SessionId = rcv_hdr->SessionId;
	memcpy(rsp_hdr->Signature, rcv_hdr->Signature, 16);

	work->syncronous = true;
	if (work->async_id) {
		ksmbd_release_id(&conn->async_ida, work->async_id);
		work->async_id = 0;
	}

	return 0;
}

/**
 * smb2_allocate_rsp_buf() - allocate smb2 response buffer
 * @work:	smb work containing smb request buffer
 *
 * Return:      0 on success, otherwise -ENOMEM
 */
int smb2_allocate_rsp_buf(struct ksmbd_work *work)
{
	struct smb2_hdr *hdr = smb2_get_msg(work->request_buf);
	size_t small_sz = MAX_CIFS_SMALL_BUFFER_SIZE;
	size_t large_sz = small_sz + work->conn->vals->max_trans_size;
	size_t sz = small_sz;
	int cmd = le16_to_cpu(hdr->Command);

	if (cmd == SMB2_IOCTL_HE || cmd == SMB2_QUERY_DIRECTORY_HE)
		sz = large_sz;

	if (cmd == SMB2_QUERY_INFO_HE) {
		struct smb2_query_info_req *req;

		req = smb2_get_msg(work->request_buf);
		if ((req->InfoType == SMB2_O_INFO_FILE &&
		     (req->FileInfoClass == FILE_FULL_EA_INFORMATION ||
		     req->FileInfoClass == FILE_ALL_INFORMATION)) ||
		    req->InfoType == SMB2_O_INFO_SECURITY)
			sz = large_sz;
	}

	/* allocate large response buf for chained commands */
	if (le32_to_cpu(hdr->NextCommand) > 0)
		sz = large_sz;

	work->response_buf = kvmalloc(sz, GFP_KERNEL | __GFP_ZERO);
	if (!work->response_buf)
		return -ENOMEM;

	work->response_sz = sz;
	return 0;
}

/**
 * smb2_check_user_session() - check for valid session for a user
 * @work:	smb work containing smb request buffer
 *
 * Return:      0 on success, otherwise error
 */
int smb2_check_user_session(struct ksmbd_work *work)
{
	struct smb2_hdr *req_hdr = smb2_get_msg(work->request_buf);
	struct ksmbd_conn *conn = work->conn;
	unsigned int cmd = conn->ops->get_cmd_val(work);
	unsigned long long sess_id;

	work->sess = NULL;
	/*
	 * SMB2_ECHO, SMB2_NEGOTIATE, SMB2_SESSION_SETUP command do not
	 * require a session id, so no need to validate user session's for
	 * these commands.
	 */
	if (cmd == SMB2_ECHO_HE || cmd == SMB2_NEGOTIATE_HE ||
	    cmd == SMB2_SESSION_SETUP_HE)
		return 0;

	if (!ksmbd_conn_good(work))
		return -EINVAL;

	sess_id = le64_to_cpu(req_hdr->SessionId);
	/* Check for validity of user session */
	work->sess = ksmbd_session_lookup_all(conn, sess_id);
	if (work->sess)
		return 1;
	ksmbd_debug(SMB, "Invalid user session, Uid %llu\n", sess_id);
	return -EINVAL;
}

static void destroy_previous_session(struct ksmbd_conn *conn,
				     struct ksmbd_user *user, u64 id)
{
	struct ksmbd_session *prev_sess = ksmbd_session_lookup_slowpath(id);
	struct ksmbd_user *prev_user;
	struct channel *chann;

	if (!prev_sess)
		return;

	prev_user = prev_sess->user;

	if (!prev_user ||
	    strcmp(user->name, prev_user->name) ||
	    user->passkey_sz != prev_user->passkey_sz ||
	    memcmp(user->passkey, prev_user->passkey, user->passkey_sz))
		return;

	prev_sess->state = SMB2_SESSION_EXPIRED;
	write_lock(&prev_sess->chann_lock);
	list_for_each_entry(chann, &prev_sess->ksmbd_chann_list, chann_list)
		chann->conn->status = KSMBD_SESS_EXITING;
	write_unlock(&prev_sess->chann_lock);
}

/**
 * smb2_get_name() - get filename string from on the wire smb format
 * @src:	source buffer
 * @maxlen:	maxlen of source string
 * @local_nls:	nls_table pointer
 *
 * Return:      matching converted filename on success, otherwise error ptr
 */
static char *
smb2_get_name(const char *src, const int maxlen, struct nls_table *local_nls)
{
	char *name;

	name = smb_strndup_from_utf16(src, maxlen, 1, local_nls);
	if (IS_ERR(name)) {
		pr_err("failed to get name %ld\n", PTR_ERR(name));
		return name;
	}

	ksmbd_conv_path_to_unix(name);
	ksmbd_strip_last_slash(name);
	return name;
}

int setup_async_work(struct ksmbd_work *work, void (*fn)(void **), void **arg)
{
	struct smb2_hdr *rsp_hdr;
	struct ksmbd_conn *conn = work->conn;
	int id;

	rsp_hdr = smb2_get_msg(work->response_buf);
	rsp_hdr->Flags |= SMB2_FLAGS_ASYNC_COMMAND;

	id = ksmbd_acquire_async_msg_id(&conn->async_ida);
	if (id < 0) {
		pr_err("Failed to alloc async message id\n");
		return id;
	}
	work->syncronous = false;
	work->async_id = id;
	rsp_hdr->Id.AsyncId = cpu_to_le64(id);

	ksmbd_debug(SMB,
		    "Send interim Response to inform async request id : %d\n",
		    work->async_id);

	work->cancel_fn = fn;
	work->cancel_argv = arg;

	if (list_empty(&work->async_request_entry)) {
		spin_lock(&conn->request_lock);
		list_add_tail(&work->async_request_entry, &conn->async_requests);
		spin_unlock(&conn->request_lock);
	}

	return 0;
}

void smb2_send_interim_resp(struct ksmbd_work *work, __le32 status)
{
	struct smb2_hdr *rsp_hdr;

	rsp_hdr = smb2_get_msg(work->response_buf);
	smb2_set_err_rsp(work);
	rsp_hdr->Status = status;

	work->multiRsp = 1;
	ksmbd_conn_write(work);
	rsp_hdr->Status = 0;
	work->multiRsp = 0;
}

static __le32 smb2_get_reparse_tag_special_file(umode_t mode)
{
	if (S_ISDIR(mode) || S_ISREG(mode))
		return 0;

	if (S_ISLNK(mode))
		return IO_REPARSE_TAG_LX_SYMLINK_LE;
	else if (S_ISFIFO(mode))
		return IO_REPARSE_TAG_LX_FIFO_LE;
	else if (S_ISSOCK(mode))
		return IO_REPARSE_TAG_AF_UNIX_LE;
	else if (S_ISCHR(mode))
		return IO_REPARSE_TAG_LX_CHR_LE;
	else if (S_ISBLK(mode))
		return IO_REPARSE_TAG_LX_BLK_LE;

	return 0;
}

/**
 * smb2_get_dos_mode() - get file mode in dos format from unix mode
 * @stat:	kstat containing file mode
 * @attribute:	attribute flags
 *
 * Return:      converted dos mode
 */
static int smb2_get_dos_mode(struct kstat *stat, int attribute)
{
	int attr = 0;

	if (S_ISDIR(stat->mode)) {
		attr = FILE_ATTRIBUTE_DIRECTORY |
			(attribute & (FILE_ATTRIBUTE_HIDDEN | FILE_ATTRIBUTE_SYSTEM));
	} else {
		attr = (attribute & 0x00005137) | FILE_ATTRIBUTE_ARCHIVE;
		attr &= ~(FILE_ATTRIBUTE_DIRECTORY);
		if (S_ISREG(stat->mode) && (server_conf.share_fake_fscaps &
				FILE_SUPPORTS_SPARSE_FILES))
			attr |= FILE_ATTRIBUTE_SPARSE_FILE;

		if (smb2_get_reparse_tag_special_file(stat->mode))
			attr |= FILE_ATTRIBUTE_REPARSE_POINT;
	}

	return attr;
}

static void build_preauth_ctxt(struct smb2_preauth_neg_context *pneg_ctxt,
			       __le16 hash_id)
{
	pneg_ctxt->ContextType = SMB2_PREAUTH_INTEGRITY_CAPABILITIES;
	pneg_ctxt->DataLength = cpu_to_le16(38);
	pneg_ctxt->HashAlgorithmCount = cpu_to_le16(1);
	pneg_ctxt->Reserved = cpu_to_le32(0);
	pneg_ctxt->SaltLength = cpu_to_le16(SMB311_SALT_SIZE);
	get_random_bytes(pneg_ctxt->Salt, SMB311_SALT_SIZE);
	pneg_ctxt->HashAlgorithms = hash_id;
}

static void build_encrypt_ctxt(struct smb2_encryption_neg_context *pneg_ctxt,
			       __le16 cipher_type)
{
	pneg_ctxt->ContextType = SMB2_ENCRYPTION_CAPABILITIES;
	pneg_ctxt->DataLength = cpu_to_le16(4);
	pneg_ctxt->Reserved = cpu_to_le32(0);
	pneg_ctxt->CipherCount = cpu_to_le16(1);
	pneg_ctxt->Ciphers[0] = cipher_type;
}

static void build_compression_ctxt(struct smb2_compression_capabilities_context *pneg_ctxt,
				   __le16 comp_algo)
{
	pneg_ctxt->ContextType = SMB2_COMPRESSION_CAPABILITIES;
	pneg_ctxt->DataLength =
		cpu_to_le16(sizeof(struct smb2_compression_capabilities_context)
			- sizeof(struct smb2_neg_context));
	pneg_ctxt->Reserved = cpu_to_le32(0);
	pneg_ctxt->CompressionAlgorithmCount = cpu_to_le16(1);
	pneg_ctxt->Flags = cpu_to_le32(0);
	pneg_ctxt->CompressionAlgorithms[0] = comp_algo;
}

static void build_sign_cap_ctxt(struct smb2_signing_capabilities *pneg_ctxt,
				__le16 sign_algo)
{
	pneg_ctxt->ContextType = SMB2_SIGNING_CAPABILITIES;
	pneg_ctxt->DataLength =
		cpu_to_le16((sizeof(struct smb2_signing_capabilities) + 2)
			- sizeof(struct smb2_neg_context));
	pneg_ctxt->Reserved = cpu_to_le32(0);
	pneg_ctxt->SigningAlgorithmCount = cpu_to_le16(1);
	pneg_ctxt->SigningAlgorithms[0] = sign_algo;
}

static void build_posix_ctxt(struct smb2_posix_neg_context *pneg_ctxt)
{
	pneg_ctxt->ContextType = SMB2_POSIX_EXTENSIONS_AVAILABLE;
	pneg_ctxt->DataLength = cpu_to_le16(POSIX_CTXT_DATA_LEN);
	/* SMB2_CREATE_TAG_POSIX is "0x93AD25509CB411E7B42383DE968BCD7C" */
	pneg_ctxt->Name[0] = 0x93;
	pneg_ctxt->Name[1] = 0xAD;
	pneg_ctxt->Name[2] = 0x25;
	pneg_ctxt->Name[3] = 0x50;
	pneg_ctxt->Name[4] = 0x9C;
	pneg_ctxt->Name[5] = 0xB4;
	pneg_ctxt->Name[6] = 0x11;
	pneg_ctxt->Name[7] = 0xE7;
	pneg_ctxt->Name[8] = 0xB4;
	pneg_ctxt->Name[9] = 0x23;
	pneg_ctxt->Name[10] = 0x83;
	pneg_ctxt->Name[11] = 0xDE;
	pneg_ctxt->Name[12] = 0x96;
	pneg_ctxt->Name[13] = 0x8B;
	pneg_ctxt->Name[14] = 0xCD;
	pneg_ctxt->Name[15] = 0x7C;
}

static void assemble_neg_contexts(struct ksmbd_conn *conn,
				  struct smb2_negotiate_rsp *rsp,
				  void *smb2_buf_len)
{
	char *pneg_ctxt = (char *)rsp +
			le32_to_cpu(rsp->NegotiateContextOffset);
	int neg_ctxt_cnt = 1;
	int ctxt_size;

	ksmbd_debug(SMB,
		    "assemble SMB2_PREAUTH_INTEGRITY_CAPABILITIES context\n");
	build_preauth_ctxt((struct smb2_preauth_neg_context *)pneg_ctxt,
			   conn->preauth_info->Preauth_HashId);
	rsp->NegotiateContextCount = cpu_to_le16(neg_ctxt_cnt);
	inc_rfc1001_len(smb2_buf_len, AUTH_GSS_PADDING);
	ctxt_size = sizeof(struct smb2_preauth_neg_context);
	/* Round to 8 byte boundary */
	pneg_ctxt += round_up(sizeof(struct smb2_preauth_neg_context), 8);

	if (conn->cipher_type) {
		ctxt_size = round_up(ctxt_size, 8);
		ksmbd_debug(SMB,
			    "assemble SMB2_ENCRYPTION_CAPABILITIES context\n");
		build_encrypt_ctxt((struct smb2_encryption_neg_context *)pneg_ctxt,
				   conn->cipher_type);
		rsp->NegotiateContextCount = cpu_to_le16(++neg_ctxt_cnt);
		ctxt_size += sizeof(struct smb2_encryption_neg_context) + 2;
		/* Round to 8 byte boundary */
		pneg_ctxt +=
			round_up(sizeof(struct smb2_encryption_neg_context) + 2,
				 8);
	}

	if (conn->compress_algorithm) {
		ctxt_size = round_up(ctxt_size, 8);
		ksmbd_debug(SMB,
			    "assemble SMB2_COMPRESSION_CAPABILITIES context\n");
		/* Temporarily set to SMB3_COMPRESS_NONE */
		build_compression_ctxt((struct smb2_compression_capabilities_context *)pneg_ctxt,
				       conn->compress_algorithm);
		rsp->NegotiateContextCount = cpu_to_le16(++neg_ctxt_cnt);
		ctxt_size += sizeof(struct smb2_compression_capabilities_context) + 2;
		/* Round to 8 byte boundary */
		pneg_ctxt += round_up(sizeof(struct smb2_compression_capabilities_context) + 2,
				      8);
	}

	if (conn->posix_ext_supported) {
		ctxt_size = round_up(ctxt_size, 8);
		ksmbd_debug(SMB,
			    "assemble SMB2_POSIX_EXTENSIONS_AVAILABLE context\n");
		build_posix_ctxt((struct smb2_posix_neg_context *)pneg_ctxt);
		rsp->NegotiateContextCount = cpu_to_le16(++neg_ctxt_cnt);
		ctxt_size += sizeof(struct smb2_posix_neg_context);
		/* Round to 8 byte boundary */
		pneg_ctxt += round_up(sizeof(struct smb2_posix_neg_context), 8);
	}

	if (conn->signing_negotiated) {
		ctxt_size = round_up(ctxt_size, 8);
		ksmbd_debug(SMB,
			    "assemble SMB2_SIGNING_CAPABILITIES context\n");
		build_sign_cap_ctxt((struct smb2_signing_capabilities *)pneg_ctxt,
				    conn->signing_algorithm);
		rsp->NegotiateContextCount = cpu_to_le16(++neg_ctxt_cnt);
		ctxt_size += sizeof(struct smb2_signing_capabilities) + 2;
	}

	inc_rfc1001_len(smb2_buf_len, ctxt_size);
}

static __le32 decode_preauth_ctxt(struct ksmbd_conn *conn,
				  struct smb2_preauth_neg_context *pneg_ctxt)
{
	__le32 err = STATUS_NO_PREAUTH_INTEGRITY_HASH_OVERLAP;

	if (pneg_ctxt->HashAlgorithms == SMB2_PREAUTH_INTEGRITY_SHA512) {
		conn->preauth_info->Preauth_HashId =
			SMB2_PREAUTH_INTEGRITY_SHA512;
		err = STATUS_SUCCESS;
	}

	return err;
}

static void decode_encrypt_ctxt(struct ksmbd_conn *conn,
				struct smb2_encryption_neg_context *pneg_ctxt,
				int len_of_ctxts)
{
	int cph_cnt = le16_to_cpu(pneg_ctxt->CipherCount);
	int i, cphs_size = cph_cnt * sizeof(__le16);

	conn->cipher_type = 0;

	if (sizeof(struct smb2_encryption_neg_context) + cphs_size >
	    len_of_ctxts) {
		pr_err("Invalid cipher count(%d)\n", cph_cnt);
		return;
	}

	if (!(server_conf.flags & KSMBD_GLOBAL_FLAG_SMB2_ENCRYPTION))
		return;

	for (i = 0; i < cph_cnt; i++) {
		if (pneg_ctxt->Ciphers[i] == SMB2_ENCRYPTION_AES128_GCM ||
		    pneg_ctxt->Ciphers[i] == SMB2_ENCRYPTION_AES128_CCM ||
		    pneg_ctxt->Ciphers[i] == SMB2_ENCRYPTION_AES256_CCM ||
		    pneg_ctxt->Ciphers[i] == SMB2_ENCRYPTION_AES256_GCM) {
			ksmbd_debug(SMB, "Cipher ID = 0x%x\n",
				    pneg_ctxt->Ciphers[i]);
			conn->cipher_type = pneg_ctxt->Ciphers[i];
			break;
		}
	}
}

/**
 * smb3_encryption_negotiated() - checks if server and client agreed on enabling encryption
 * @conn:	smb connection
 *
 * Return:	true if connection should be encrypted, else false
 */
bool smb3_encryption_negotiated(struct ksmbd_conn *conn)
{
	if (!conn->ops->generate_encryptionkey)
		return false;

	/*
	 * SMB 3.0 and 3.0.2 dialects use the SMB2_GLOBAL_CAP_ENCRYPTION flag.
	 * SMB 3.1.1 uses the cipher_type field.
	 */
	return (conn->vals->capabilities & SMB2_GLOBAL_CAP_ENCRYPTION) ||
	    conn->cipher_type;
}

static void decode_compress_ctxt(struct ksmbd_conn *conn,
				 struct smb2_compression_capabilities_context *pneg_ctxt)
{
	conn->compress_algorithm = SMB3_COMPRESS_NONE;
}

static void decode_sign_cap_ctxt(struct ksmbd_conn *conn,
				 struct smb2_signing_capabilities *pneg_ctxt,
				 int len_of_ctxts)
{
	int sign_algo_cnt = le16_to_cpu(pneg_ctxt->SigningAlgorithmCount);
	int i, sign_alos_size = sign_algo_cnt * sizeof(__le16);

	conn->signing_negotiated = false;

	if (sizeof(struct smb2_signing_capabilities) + sign_alos_size >
	    len_of_ctxts) {
		pr_err("Invalid signing algorithm count(%d)\n", sign_algo_cnt);
		return;
	}

	for (i = 0; i < sign_algo_cnt; i++) {
		if (pneg_ctxt->SigningAlgorithms[i] == SIGNING_ALG_HMAC_SHA256_LE ||
		    pneg_ctxt->SigningAlgorithms[i] == SIGNING_ALG_AES_CMAC_LE) {
			ksmbd_debug(SMB, "Signing Algorithm ID = 0x%x\n",
				    pneg_ctxt->SigningAlgorithms[i]);
			conn->signing_negotiated = true;
			conn->signing_algorithm =
				pneg_ctxt->SigningAlgorithms[i];
			break;
		}
	}
}

static __le32 deassemble_neg_contexts(struct ksmbd_conn *conn,
				      struct smb2_negotiate_req *req,
				      int len_of_smb)
{
	/* +4 is to account for the RFC1001 len field */
	struct smb2_neg_context *pctx = (struct smb2_neg_context *)req;
	int i = 0, len_of_ctxts;
	int offset = le32_to_cpu(req->NegotiateContextOffset);
	int neg_ctxt_cnt = le16_to_cpu(req->NegotiateContextCount);
	__le32 status = STATUS_INVALID_PARAMETER;

	ksmbd_debug(SMB, "decoding %d negotiate contexts\n", neg_ctxt_cnt);
	if (len_of_smb <= offset) {
		ksmbd_debug(SMB, "Invalid response: negotiate context offset\n");
		return status;
	}

	len_of_ctxts = len_of_smb - offset;

	while (i++ < neg_ctxt_cnt) {
		int clen;

		/* check that offset is not beyond end of SMB */
		if (len_of_ctxts == 0)
			break;

		if (len_of_ctxts < sizeof(struct smb2_neg_context))
			break;

		pctx = (struct smb2_neg_context *)((char *)pctx + offset);
		clen = le16_to_cpu(pctx->DataLength);
		if (clen + sizeof(struct smb2_neg_context) > len_of_ctxts)
			break;

		if (pctx->ContextType == SMB2_PREAUTH_INTEGRITY_CAPABILITIES) {
			ksmbd_debug(SMB,
				    "deassemble SMB2_PREAUTH_INTEGRITY_CAPABILITIES context\n");
			if (conn->preauth_info->Preauth_HashId)
				break;

			status = decode_preauth_ctxt(conn,
						     (struct smb2_preauth_neg_context *)pctx);
			if (status != STATUS_SUCCESS)
				break;
		} else if (pctx->ContextType == SMB2_ENCRYPTION_CAPABILITIES) {
			ksmbd_debug(SMB,
				    "deassemble SMB2_ENCRYPTION_CAPABILITIES context\n");
			if (conn->cipher_type)
				break;

			decode_encrypt_ctxt(conn,
					    (struct smb2_encryption_neg_context *)pctx,
					    len_of_ctxts);
		} else if (pctx->ContextType == SMB2_COMPRESSION_CAPABILITIES) {
			ksmbd_debug(SMB,
				    "deassemble SMB2_COMPRESSION_CAPABILITIES context\n");
			if (conn->compress_algorithm)
				break;

			decode_compress_ctxt(conn,
					     (struct smb2_compression_capabilities_context *)pctx);
		} else if (pctx->ContextType == SMB2_NETNAME_NEGOTIATE_CONTEXT_ID) {
			ksmbd_debug(SMB,
				    "deassemble SMB2_NETNAME_NEGOTIATE_CONTEXT_ID context\n");
		} else if (pctx->ContextType == SMB2_POSIX_EXTENSIONS_AVAILABLE) {
			ksmbd_debug(SMB,
				    "deassemble SMB2_POSIX_EXTENSIONS_AVAILABLE context\n");
			conn->posix_ext_supported = true;
		} else if (pctx->ContextType == SMB2_SIGNING_CAPABILITIES) {
			ksmbd_debug(SMB,
				    "deassemble SMB2_SIGNING_CAPABILITIES context\n");
			decode_sign_cap_ctxt(conn,
					     (struct smb2_signing_capabilities *)pctx,
					     len_of_ctxts);
		}

		/* offsets must be 8 byte aligned */
		clen = (clen + 7) & ~0x7;
		offset = clen + sizeof(struct smb2_neg_context);
		len_of_ctxts -= clen + sizeof(struct smb2_neg_context);
	}
	return status;
}

/**
 * smb2_handle_negotiate() - handler for smb2 negotiate command
 * @work:	smb work containing smb request buffer
 *
 * Return:      0
 */
int smb2_handle_negotiate(struct ksmbd_work *work)
{
	struct ksmbd_conn *conn = work->conn;
	struct smb2_negotiate_req *req = smb2_get_msg(work->request_buf);
	struct smb2_negotiate_rsp *rsp = smb2_get_msg(work->response_buf);
	int rc = 0;
	unsigned int smb2_buf_len, smb2_neg_size;
	__le32 status;

	ksmbd_debug(SMB, "Received negotiate request\n");
	conn->need_neg = false;
	if (ksmbd_conn_good(work)) {
		pr_err("conn->tcp_status is already in CifsGood State\n");
		work->send_no_response = 1;
		return rc;
	}

	if (req->DialectCount == 0) {
		pr_err("malformed packet\n");
		rsp->hdr.Status = STATUS_INVALID_PARAMETER;
		rc = -EINVAL;
		goto err_out;
	}

	smb2_buf_len = get_rfc1002_len(work->request_buf);
	smb2_neg_size = offsetof(struct smb2_negotiate_req, Dialects);
	if (smb2_neg_size > smb2_buf_len) {
		rsp->hdr.Status = STATUS_INVALID_PARAMETER;
		rc = -EINVAL;
		goto err_out;
	}

	if (conn->dialect == SMB311_PROT_ID) {
		unsigned int nego_ctxt_off = le32_to_cpu(req->NegotiateContextOffset);

		if (smb2_buf_len < nego_ctxt_off) {
			rsp->hdr.Status = STATUS_INVALID_PARAMETER;
			rc = -EINVAL;
			goto err_out;
		}

		if (smb2_neg_size > nego_ctxt_off) {
			rsp->hdr.Status = STATUS_INVALID_PARAMETER;
			rc = -EINVAL;
			goto err_out;
		}

		if (smb2_neg_size + le16_to_cpu(req->DialectCount) * sizeof(__le16) >
		    nego_ctxt_off) {
			rsp->hdr.Status = STATUS_INVALID_PARAMETER;
			rc = -EINVAL;
			goto err_out;
		}
	} else {
		if (smb2_neg_size + le16_to_cpu(req->DialectCount) * sizeof(__le16) >
		    smb2_buf_len) {
			rsp->hdr.Status = STATUS_INVALID_PARAMETER;
			rc = -EINVAL;
			goto err_out;
		}
	}

	conn->cli_cap = le32_to_cpu(req->Capabilities);
	switch (conn->dialect) {
	case SMB311_PROT_ID:
		conn->preauth_info =
			kzalloc(sizeof(struct preauth_integrity_info),
				GFP_KERNEL);
		if (!conn->preauth_info) {
			rc = -ENOMEM;
			rsp->hdr.Status = STATUS_INVALID_PARAMETER;
			goto err_out;
		}

		status = deassemble_neg_contexts(conn, req,
						 get_rfc1002_len(work->request_buf));
		if (status != STATUS_SUCCESS) {
			pr_err("deassemble_neg_contexts error(0x%x)\n",
			       status);
			rsp->hdr.Status = status;
			rc = -EINVAL;
			kfree(conn->preauth_info);
			conn->preauth_info = NULL;
			goto err_out;
		}

		rc = init_smb3_11_server(conn);
		if (rc < 0) {
			rsp->hdr.Status = STATUS_INVALID_PARAMETER;
			kfree(conn->preauth_info);
			conn->preauth_info = NULL;
			goto err_out;
		}

		ksmbd_gen_preauth_integrity_hash(conn,
						 work->request_buf,
						 conn->preauth_info->Preauth_HashValue);
		rsp->NegotiateContextOffset =
				cpu_to_le32(OFFSET_OF_NEG_CONTEXT);
		assemble_neg_contexts(conn, rsp, work->response_buf);
		break;
	case SMB302_PROT_ID:
		init_smb3_02_server(conn);
		break;
	case SMB30_PROT_ID:
		init_smb3_0_server(conn);
		break;
	case SMB21_PROT_ID:
		init_smb2_1_server(conn);
		break;
	case SMB2X_PROT_ID:
	case BAD_PROT_ID:
	default:
		ksmbd_debug(SMB, "Server dialect :0x%x not supported\n",
			    conn->dialect);
		rsp->hdr.Status = STATUS_NOT_SUPPORTED;
		rc = -EINVAL;
		goto err_out;
	}
	rsp->Capabilities = cpu_to_le32(conn->vals->capabilities);

	/* For stats */
	conn->connection_type = conn->dialect;

	rsp->MaxTransactSize = cpu_to_le32(conn->vals->max_trans_size);
	rsp->MaxReadSize = cpu_to_le32(conn->vals->max_read_size);
	rsp->MaxWriteSize = cpu_to_le32(conn->vals->max_write_size);

	memcpy(conn->ClientGUID, req->ClientGUID,
			SMB2_CLIENT_GUID_SIZE);
	conn->cli_sec_mode = le16_to_cpu(req->SecurityMode);

	rsp->StructureSize = cpu_to_le16(65);
	rsp->DialectRevision = cpu_to_le16(conn->dialect);
	/* Not setting conn guid rsp->ServerGUID, as it
	 * not used by client for identifying server
	 */
	memset(rsp->ServerGUID, 0, SMB2_CLIENT_GUID_SIZE);

	rsp->SystemTime = cpu_to_le64(ksmbd_systime());
	rsp->ServerStartTime = 0;
	ksmbd_debug(SMB, "negotiate context offset %d, count %d\n",
		    le32_to_cpu(rsp->NegotiateContextOffset),
		    le16_to_cpu(rsp->NegotiateContextCount));

	rsp->SecurityBufferOffset = cpu_to_le16(128);
	rsp->SecurityBufferLength = cpu_to_le16(AUTH_GSS_LENGTH);
	ksmbd_copy_gss_neg_header((char *)(&rsp->hdr) +
				  le16_to_cpu(rsp->SecurityBufferOffset));
	inc_rfc1001_len(work->response_buf, sizeof(struct smb2_negotiate_rsp) -
			sizeof(struct smb2_hdr) - sizeof(rsp->Buffer) +
			 AUTH_GSS_LENGTH);
	rsp->SecurityMode = SMB2_NEGOTIATE_SIGNING_ENABLED_LE;
	conn->use_spnego = true;

	if ((server_conf.signing == KSMBD_CONFIG_OPT_AUTO ||
	     server_conf.signing == KSMBD_CONFIG_OPT_DISABLED) &&
	    req->SecurityMode & SMB2_NEGOTIATE_SIGNING_REQUIRED_LE)
		conn->sign = true;
	else if (server_conf.signing == KSMBD_CONFIG_OPT_MANDATORY) {
		server_conf.enforced_signing = true;
		rsp->SecurityMode |= SMB2_NEGOTIATE_SIGNING_REQUIRED_LE;
		conn->sign = true;
	}

	conn->srv_sec_mode = le16_to_cpu(rsp->SecurityMode);
	ksmbd_conn_set_need_negotiate(work);

err_out:
	if (rc < 0)
		smb2_set_err_rsp(work);

	return rc;
}

static int alloc_preauth_hash(struct ksmbd_session *sess,
			      struct ksmbd_conn *conn)
{
	if (sess->Preauth_HashValue)
		return 0;

	sess->Preauth_HashValue = kmemdup(conn->preauth_info->Preauth_HashValue,
					  PREAUTH_HASHVALUE_SIZE, GFP_KERNEL);
	if (!sess->Preauth_HashValue)
		return -ENOMEM;

	return 0;
}

static int generate_preauth_hash(struct ksmbd_work *work)
{
	struct ksmbd_conn *conn = work->conn;
	struct ksmbd_session *sess = work->sess;
	u8 *preauth_hash;

	if (conn->dialect != SMB311_PROT_ID)
		return 0;

	if (conn->binding) {
		struct preauth_session *preauth_sess;

		preauth_sess = ksmbd_preauth_session_lookup(conn, sess->id);
		if (!preauth_sess) {
			preauth_sess = ksmbd_preauth_session_alloc(conn, sess->id);
			if (!preauth_sess)
				return -ENOMEM;
		}

		preauth_hash = preauth_sess->Preauth_HashValue;
	} else {
		if (!sess->Preauth_HashValue)
			if (alloc_preauth_hash(sess, conn))
				return -ENOMEM;
		preauth_hash = sess->Preauth_HashValue;
	}

	ksmbd_gen_preauth_integrity_hash(conn, work->request_buf, preauth_hash);
	return 0;
}

static int decode_negotiation_token(struct ksmbd_conn *conn,
				    struct negotiate_message *negblob,
				    size_t sz)
{
	if (!conn->use_spnego)
		return -EINVAL;

	if (ksmbd_decode_negTokenInit((char *)negblob, sz, conn)) {
		if (ksmbd_decode_negTokenTarg((char *)negblob, sz, conn)) {
			conn->auth_mechs |= KSMBD_AUTH_NTLMSSP;
			conn->preferred_auth_mech = KSMBD_AUTH_NTLMSSP;
			conn->use_spnego = false;
		}
	}
	return 0;
}

static int ntlm_negotiate(struct ksmbd_work *work,
			  struct negotiate_message *negblob,
			  size_t negblob_len)
{
	struct smb2_sess_setup_rsp *rsp = smb2_get_msg(work->response_buf);
	struct challenge_message *chgblob;
	unsigned char *spnego_blob = NULL;
	u16 spnego_blob_len;
	char *neg_blob;
	int sz, rc;

	ksmbd_debug(SMB, "negotiate phase\n");
	rc = ksmbd_decode_ntlmssp_neg_blob(negblob, negblob_len, work->conn);
	if (rc)
		return rc;

	sz = le16_to_cpu(rsp->SecurityBufferOffset);
	chgblob =
		(struct challenge_message *)((char *)&rsp->hdr.ProtocolId + sz);
	memset(chgblob, 0, sizeof(struct challenge_message));

	if (!work->conn->use_spnego) {
		sz = ksmbd_build_ntlmssp_challenge_blob(chgblob, work->conn);
		if (sz < 0)
			return -ENOMEM;

		rsp->SecurityBufferLength = cpu_to_le16(sz);
		return 0;
	}

	sz = sizeof(struct challenge_message);
	sz += (strlen(ksmbd_netbios_name()) * 2 + 1 + 4) * 6;

	neg_blob = kzalloc(sz, GFP_KERNEL);
	if (!neg_blob)
		return -ENOMEM;

	chgblob = (struct challenge_message *)neg_blob;
	sz = ksmbd_build_ntlmssp_challenge_blob(chgblob, work->conn);
	if (sz < 0) {
		rc = -ENOMEM;
		goto out;
	}

	rc = build_spnego_ntlmssp_neg_blob(&spnego_blob, &spnego_blob_len,
					   neg_blob, sz);
	if (rc) {
		rc = -ENOMEM;
		goto out;
	}

	sz = le16_to_cpu(rsp->SecurityBufferOffset);
	memcpy((char *)&rsp->hdr.ProtocolId + sz, spnego_blob, spnego_blob_len);
	rsp->SecurityBufferLength = cpu_to_le16(spnego_blob_len);

out:
	kfree(spnego_blob);
	kfree(neg_blob);
	return rc;
}

static struct authenticate_message *user_authblob(struct ksmbd_conn *conn,
						  struct smb2_sess_setup_req *req)
{
	int sz;

	if (conn->use_spnego && conn->mechToken)
		return (struct authenticate_message *)conn->mechToken;

	sz = le16_to_cpu(req->SecurityBufferOffset);
	return (struct authenticate_message *)((char *)&req->hdr.ProtocolId
					       + sz);
}

static struct ksmbd_user *session_user(struct ksmbd_conn *conn,
				       struct smb2_sess_setup_req *req)
{
	struct authenticate_message *authblob;
	struct ksmbd_user *user;
	char *name;
	unsigned int auth_msg_len, name_off, name_len, secbuf_len;

	secbuf_len = le16_to_cpu(req->SecurityBufferLength);
	if (secbuf_len < sizeof(struct authenticate_message)) {
		ksmbd_debug(SMB, "blob len %d too small\n", secbuf_len);
		return NULL;
	}
	authblob = user_authblob(conn, req);
	name_off = le32_to_cpu(authblob->UserName.BufferOffset);
	name_len = le16_to_cpu(authblob->UserName.Length);
	auth_msg_len = le16_to_cpu(req->SecurityBufferOffset) + secbuf_len;

	if (auth_msg_len < (u64)name_off + name_len)
		return NULL;

	name = smb_strndup_from_utf16((const char *)authblob + name_off,
				      name_len,
				      true,
				      conn->local_nls);
	if (IS_ERR(name)) {
		pr_err("cannot allocate memory\n");
		return NULL;
	}

	ksmbd_debug(SMB, "session setup request for user %s\n", name);
	user = ksmbd_login_user(name);
	kfree(name);
	return user;
}

static int ntlm_authenticate(struct ksmbd_work *work)
{
	struct smb2_sess_setup_req *req = smb2_get_msg(work->request_buf);
	struct smb2_sess_setup_rsp *rsp = smb2_get_msg(work->response_buf);
	struct ksmbd_conn *conn = work->conn;
	struct ksmbd_session *sess = work->sess;
	struct channel *chann = NULL;
	struct ksmbd_user *user;
	u64 prev_id;
	int sz, rc;

	ksmbd_debug(SMB, "authenticate phase\n");
	if (conn->use_spnego) {
		unsigned char *spnego_blob;
		u16 spnego_blob_len;

		rc = build_spnego_ntlmssp_auth_blob(&spnego_blob,
						    &spnego_blob_len,
						    0);
		if (rc)
			return -ENOMEM;

		sz = le16_to_cpu(rsp->SecurityBufferOffset);
		memcpy((char *)&rsp->hdr.ProtocolId + sz, spnego_blob, spnego_blob_len);
		rsp->SecurityBufferLength = cpu_to_le16(spnego_blob_len);
		kfree(spnego_blob);
		inc_rfc1001_len(work->response_buf, spnego_blob_len - 1);
	}

	user = session_user(conn, req);
	if (!user) {
		ksmbd_debug(SMB, "Unknown user name or an error\n");
		return -EPERM;
	}

	/* Check for previous session */
	prev_id = le64_to_cpu(req->PreviousSessionId);
	if (prev_id && prev_id != sess->id)
		destroy_previous_session(conn, user, prev_id);

	if (sess->state == SMB2_SESSION_VALID) {
		/*
		 * Reuse session if anonymous try to connect
		 * on reauthetication.
		 */
		if (ksmbd_anonymous_user(user)) {
			ksmbd_free_user(user);
			return 0;
		}

		if (!ksmbd_compare_user(sess->user, user)) {
			ksmbd_free_user(user);
			return -EPERM;
		}
		ksmbd_free_user(user);
	} else {
		sess->user = user;
	}

	if (user_guest(sess->user)) {
		rsp->SessionFlags = SMB2_SESSION_FLAG_IS_GUEST_LE;
	} else {
		struct authenticate_message *authblob;

		authblob = user_authblob(conn, req);
		sz = le16_to_cpu(req->SecurityBufferLength);
		rc = ksmbd_decode_ntlmssp_auth_blob(authblob, sz, conn, sess);
		if (rc) {
			set_user_flag(sess->user, KSMBD_USER_FLAG_BAD_PASSWORD);
			ksmbd_debug(SMB, "authentication failed\n");
			return -EPERM;
		}
	}

	/*
	 * If session state is SMB2_SESSION_VALID, We can assume
	 * that it is reauthentication. And the user/password
	 * has been verified, so return it here.
	 */
	if (sess->state == SMB2_SESSION_VALID) {
		if (conn->binding)
			goto binding_session;
		return 0;
	}

	if ((rsp->SessionFlags != SMB2_SESSION_FLAG_IS_GUEST_LE &&
	     (conn->sign || server_conf.enforced_signing)) ||
	    (req->SecurityMode & SMB2_NEGOTIATE_SIGNING_REQUIRED))
		sess->sign = true;

	if (smb3_encryption_negotiated(conn) &&
			!(req->Flags & SMB2_SESSION_REQ_FLAG_BINDING)) {
		rc = conn->ops->generate_encryptionkey(conn, sess);
		if (rc) {
			ksmbd_debug(SMB,
					"SMB3 encryption key generation failed\n");
			return -EINVAL;
		}
		sess->enc = true;
		rsp->SessionFlags = SMB2_SESSION_FLAG_ENCRYPT_DATA_LE;
		/*
		 * signing is disable if encryption is enable
		 * on this session
		 */
		sess->sign = false;
	}

binding_session:
	if (conn->dialect >= SMB30_PROT_ID) {
		read_lock(&sess->chann_lock);
		chann = lookup_chann_list(sess, conn);
		read_unlock(&sess->chann_lock);
		if (!chann) {
			chann = kmalloc(sizeof(struct channel), GFP_KERNEL);
			if (!chann)
				return -ENOMEM;

			chann->conn = conn;
			INIT_LIST_HEAD(&chann->chann_list);
			write_lock(&sess->chann_lock);
			list_add(&chann->chann_list, &sess->ksmbd_chann_list);
			write_unlock(&sess->chann_lock);
		}
	}

	if (conn->ops->generate_signingkey) {
		rc = conn->ops->generate_signingkey(sess, conn);
		if (rc) {
			ksmbd_debug(SMB, "SMB3 signing key generation failed\n");
			return -EINVAL;
		}
	}

	if (!ksmbd_conn_lookup_dialect(conn)) {
		pr_err("fail to verify the dialect\n");
		return -ENOENT;
	}
	return 0;
}

#ifdef CONFIG_SMB_SERVER_KERBEROS5
static int krb5_authenticate(struct ksmbd_work *work)
{
	struct smb2_sess_setup_req *req = smb2_get_msg(work->request_buf);
	struct smb2_sess_setup_rsp *rsp = smb2_get_msg(work->response_buf);
	struct ksmbd_conn *conn = work->conn;
	struct ksmbd_session *sess = work->sess;
	char *in_blob, *out_blob;
	struct channel *chann = NULL;
	u64 prev_sess_id;
	int in_len, out_len;
	int retval;

	in_blob = (char *)&req->hdr.ProtocolId +
		le16_to_cpu(req->SecurityBufferOffset);
	in_len = le16_to_cpu(req->SecurityBufferLength);
	out_blob = (char *)&rsp->hdr.ProtocolId +
		le16_to_cpu(rsp->SecurityBufferOffset);
	out_len = work->response_sz -
		(le16_to_cpu(rsp->SecurityBufferOffset) + 4);

	/* Check previous session */
	prev_sess_id = le64_to_cpu(req->PreviousSessionId);
	if (prev_sess_id && prev_sess_id != sess->id)
		destroy_previous_session(conn, sess->user, prev_sess_id);

	if (sess->state == SMB2_SESSION_VALID)
		ksmbd_free_user(sess->user);

	retval = ksmbd_krb5_authenticate(sess, in_blob, in_len,
					 out_blob, &out_len);
	if (retval) {
		ksmbd_debug(SMB, "krb5 authentication failed\n");
		return -EINVAL;
	}
	rsp->SecurityBufferLength = cpu_to_le16(out_len);
	inc_rfc1001_len(work->response_buf, out_len - 1);

	if ((conn->sign || server_conf.enforced_signing) ||
	    (req->SecurityMode & SMB2_NEGOTIATE_SIGNING_REQUIRED))
		sess->sign = true;

	if (smb3_encryption_negotiated(conn)) {
		retval = conn->ops->generate_encryptionkey(conn, sess);
		if (retval) {
			ksmbd_debug(SMB,
				    "SMB3 encryption key generation failed\n");
			return -EINVAL;
		}
		sess->enc = true;
		rsp->SessionFlags = SMB2_SESSION_FLAG_ENCRYPT_DATA_LE;
		sess->sign = false;
	}

	if (conn->dialect >= SMB30_PROT_ID) {
		read_lock(&sess->chann_lock);
		chann = lookup_chann_list(sess, conn);
		read_unlock(&sess->chann_lock);
		if (!chann) {
			chann = kmalloc(sizeof(struct channel), GFP_KERNEL);
			if (!chann)
				return -ENOMEM;

			chann->conn = conn;
			INIT_LIST_HEAD(&chann->chann_list);
			write_lock(&sess->chann_lock);
			list_add(&chann->chann_list, &sess->ksmbd_chann_list);
			write_unlock(&sess->chann_lock);
		}
	}

	if (conn->ops->generate_signingkey) {
		retval = conn->ops->generate_signingkey(sess, conn);
		if (retval) {
			ksmbd_debug(SMB, "SMB3 signing key generation failed\n");
			return -EINVAL;
		}
	}

	if (!ksmbd_conn_lookup_dialect(conn)) {
		pr_err("fail to verify the dialect\n");
		return -ENOENT;
	}
	return 0;
}
#else
static int krb5_authenticate(struct ksmbd_work *work)
{
	return -EOPNOTSUPP;
}
#endif

int smb2_sess_setup(struct ksmbd_work *work)
{
	struct ksmbd_conn *conn = work->conn;
	struct smb2_sess_setup_req *req = smb2_get_msg(work->request_buf);
	struct smb2_sess_setup_rsp *rsp = smb2_get_msg(work->response_buf);
	struct ksmbd_session *sess;
	struct negotiate_message *negblob;
	unsigned int negblob_len, negblob_off;
	int rc = 0;

	ksmbd_debug(SMB, "Received request for session setup\n");

	rsp->StructureSize = cpu_to_le16(9);
	rsp->SessionFlags = 0;
	rsp->SecurityBufferOffset = cpu_to_le16(72);
	rsp->SecurityBufferLength = 0;
	inc_rfc1001_len(work->response_buf, 9);

	if (!req->hdr.SessionId) {
		sess = ksmbd_smb2_session_create();
		if (!sess) {
			rc = -ENOMEM;
			goto out_err;
		}
		rsp->hdr.SessionId = cpu_to_le64(sess->id);
		rc = ksmbd_session_register(conn, sess);
		if (rc)
			goto out_err;
	} else if (conn->dialect >= SMB30_PROT_ID &&
		   (server_conf.flags & KSMBD_GLOBAL_FLAG_SMB3_MULTICHANNEL) &&
		   req->Flags & SMB2_SESSION_REQ_FLAG_BINDING) {
		u64 sess_id = le64_to_cpu(req->hdr.SessionId);

		sess = ksmbd_session_lookup_slowpath(sess_id);
		if (!sess) {
			rc = -ENOENT;
			goto out_err;
		}

		if (conn->dialect != sess->dialect) {
			rc = -EINVAL;
			goto out_err;
		}

		if (!(req->hdr.Flags & SMB2_FLAGS_SIGNED)) {
			rc = -EINVAL;
			goto out_err;
		}

		if (strncmp(conn->ClientGUID, sess->ClientGUID,
			    SMB2_CLIENT_GUID_SIZE)) {
			rc = -ENOENT;
			goto out_err;
		}

		if (sess->state == SMB2_SESSION_IN_PROGRESS) {
			rc = -EACCES;
			goto out_err;
		}

		if (sess->state == SMB2_SESSION_EXPIRED) {
			rc = -EFAULT;
			goto out_err;
		}

		if (ksmbd_session_lookup(conn, sess_id)) {
			rc = -EACCES;
			goto out_err;
		}

		conn->binding = true;
	} else if ((conn->dialect < SMB30_PROT_ID ||
		    server_conf.flags & KSMBD_GLOBAL_FLAG_SMB3_MULTICHANNEL) &&
		   (req->Flags & SMB2_SESSION_REQ_FLAG_BINDING)) {
		sess = NULL;
		rc = -EACCES;
		goto out_err;
	} else {
		sess = ksmbd_session_lookup(conn,
					    le64_to_cpu(req->hdr.SessionId));
		if (!sess) {
			rc = -ENOENT;
			goto out_err;
		}
	}
	work->sess = sess;

	if (sess->state == SMB2_SESSION_EXPIRED)
		sess->state = SMB2_SESSION_IN_PROGRESS;

	negblob_off = le16_to_cpu(req->SecurityBufferOffset);
	negblob_len = le16_to_cpu(req->SecurityBufferLength);
	if (negblob_off < offsetof(struct smb2_sess_setup_req, Buffer) ||
	    negblob_len < offsetof(struct negotiate_message, NegotiateFlags)) {
		rc = -EINVAL;
		goto out_err;
	}

	negblob = (struct negotiate_message *)((char *)&req->hdr.ProtocolId +
			negblob_off);

	if (decode_negotiation_token(conn, negblob, negblob_len) == 0) {
		if (conn->mechToken)
			negblob = (struct negotiate_message *)conn->mechToken;
	}

	if (server_conf.auth_mechs & conn->auth_mechs) {
		rc = generate_preauth_hash(work);
		if (rc)
			goto out_err;

		if (conn->preferred_auth_mech &
				(KSMBD_AUTH_KRB5 | KSMBD_AUTH_MSKRB5)) {
			rc = krb5_authenticate(work);
			if (rc) {
				rc = -EINVAL;
				goto out_err;
			}

			ksmbd_conn_set_good(work);
			sess->state = SMB2_SESSION_VALID;
			kfree(sess->Preauth_HashValue);
			sess->Preauth_HashValue = NULL;
		} else if (conn->preferred_auth_mech == KSMBD_AUTH_NTLMSSP) {
			if (negblob->MessageType == NtLmNegotiate) {
				rc = ntlm_negotiate(work, negblob, negblob_len);
				if (rc)
					goto out_err;
				rsp->hdr.Status =
					STATUS_MORE_PROCESSING_REQUIRED;
				/*
				 * Note: here total size -1 is done as an
				 * adjustment for 0 size blob
				 */
				inc_rfc1001_len(work->response_buf,
						le16_to_cpu(rsp->SecurityBufferLength) - 1);

			} else if (negblob->MessageType == NtLmAuthenticate) {
				rc = ntlm_authenticate(work);
				if (rc)
					goto out_err;

				ksmbd_conn_set_good(work);
				sess->state = SMB2_SESSION_VALID;
				if (conn->binding) {
					struct preauth_session *preauth_sess;

					preauth_sess =
						ksmbd_preauth_session_lookup(conn, sess->id);
					if (preauth_sess) {
						list_del(&preauth_sess->preauth_entry);
						kfree(preauth_sess);
					}
				}
				kfree(sess->Preauth_HashValue);
				sess->Preauth_HashValue = NULL;
			}
		} else {
			/* TODO: need one more negotiation */
			pr_err("Not support the preferred authentication\n");
			rc = -EINVAL;
		}
	} else {
		pr_err("Not support authentication\n");
		rc = -EINVAL;
	}

out_err:
	if (rc == -EINVAL)
		rsp->hdr.Status = STATUS_INVALID_PARAMETER;
	else if (rc == -ENOENT)
		rsp->hdr.Status = STATUS_USER_SESSION_DELETED;
	else if (rc == -EACCES)
		rsp->hdr.Status = STATUS_REQUEST_NOT_ACCEPTED;
	else if (rc == -EFAULT)
		rsp->hdr.Status = STATUS_NETWORK_SESSION_EXPIRED;
	else if (rc == -ENOMEM)
		rsp->hdr.Status = STATUS_INSUFFICIENT_RESOURCES;
	else if (rc)
		rsp->hdr.Status = STATUS_LOGON_FAILURE;

	if (conn->use_spnego && conn->mechToken) {
		kfree(conn->mechToken);
		conn->mechToken = NULL;
	}

	if (rc < 0) {
		/*
		 * SecurityBufferOffset should be set to zero
		 * in session setup error response.
		 */
		rsp->SecurityBufferOffset = 0;

		if (sess) {
			bool try_delay = false;

			/*
			 * To avoid dictionary attacks (repeated session setups rapidly sent) to
			 * connect to server, ksmbd make a delay of a 5 seconds on session setup
			 * failure to make it harder to send enough random connection requests
			 * to break into a server.
			 */
			if (sess->user && sess->user->flags & KSMBD_USER_FLAG_DELAY_SESSION)
				try_delay = true;

			xa_erase(&conn->sessions, sess->id);
			ksmbd_session_destroy(sess);
			work->sess = NULL;
			if (try_delay)
				ssleep(5);
		}
	}

	return rc;
}

/**
 * smb2_tree_connect() - handler for smb2 tree connect command
 * @work:	smb work containing smb request buffer
 *
 * Return:      0 on success, otherwise error
 */
int smb2_tree_connect(struct ksmbd_work *work)
{
	struct ksmbd_conn *conn = work->conn;
	struct smb2_tree_connect_req *req = smb2_get_msg(work->request_buf);
	struct smb2_tree_connect_rsp *rsp = smb2_get_msg(work->response_buf);
	struct ksmbd_session *sess = work->sess;
	char *treename = NULL, *name = NULL;
	struct ksmbd_tree_conn_status status;
	struct ksmbd_share_config *share;
	int rc = -EINVAL;

	treename = smb_strndup_from_utf16(req->Buffer,
					  le16_to_cpu(req->PathLength), true,
					  conn->local_nls);
	if (IS_ERR(treename)) {
		pr_err("treename is NULL\n");
		status.ret = KSMBD_TREE_CONN_STATUS_ERROR;
		goto out_err1;
	}

	name = ksmbd_extract_sharename(conn->um, treename);
	if (IS_ERR(name)) {
		status.ret = KSMBD_TREE_CONN_STATUS_ERROR;
		goto out_err1;
	}

	ksmbd_debug(SMB, "tree connect request for tree %s treename %s\n",
		    name, treename);

	status = ksmbd_tree_conn_connect(conn, sess, name);
	if (status.ret == KSMBD_TREE_CONN_STATUS_OK)
		rsp->hdr.Id.SyncId.TreeId = cpu_to_le32(status.tree_conn->id);
	else
		goto out_err1;

	share = status.tree_conn->share_conf;
	if (test_share_config_flag(share, KSMBD_SHARE_FLAG_PIPE)) {
		ksmbd_debug(SMB, "IPC share path request\n");
		rsp->ShareType = SMB2_SHARE_TYPE_PIPE;
		rsp->MaximalAccess = FILE_READ_DATA_LE | FILE_READ_EA_LE |
			FILE_EXECUTE_LE | FILE_READ_ATTRIBUTES_LE |
			FILE_DELETE_LE | FILE_READ_CONTROL_LE |
			FILE_WRITE_DAC_LE | FILE_WRITE_OWNER_LE |
			FILE_SYNCHRONIZE_LE;
	} else {
		rsp->ShareType = SMB2_SHARE_TYPE_DISK;
		rsp->MaximalAccess = FILE_READ_DATA_LE | FILE_READ_EA_LE |
			FILE_EXECUTE_LE | FILE_READ_ATTRIBUTES_LE;
		if (test_tree_conn_flag(status.tree_conn,
					KSMBD_TREE_CONN_FLAG_WRITABLE)) {
			rsp->MaximalAccess |= FILE_WRITE_DATA_LE |
				FILE_APPEND_DATA_LE | FILE_WRITE_EA_LE |
				FILE_DELETE_LE | FILE_WRITE_ATTRIBUTES_LE |
				FILE_DELETE_CHILD_LE | FILE_READ_CONTROL_LE |
				FILE_WRITE_DAC_LE | FILE_WRITE_OWNER_LE |
				FILE_SYNCHRONIZE_LE;
		}
	}

	status.tree_conn->maximal_access = le32_to_cpu(rsp->MaximalAccess);
	if (conn->posix_ext_supported)
		status.tree_conn->posix_extensions = true;

out_err1:
	rsp->StructureSize = cpu_to_le16(16);
	rsp->Capabilities = 0;
	rsp->Reserved = 0;
	/* default manual caching */
	rsp->ShareFlags = SMB2_SHAREFLAG_MANUAL_CACHING;
	inc_rfc1001_len(work->response_buf, 16);

	if (!IS_ERR(treename))
		kfree(treename);
	if (!IS_ERR(name))
		kfree(name);

	switch (status.ret) {
	case KSMBD_TREE_CONN_STATUS_OK:
		rsp->hdr.Status = STATUS_SUCCESS;
		rc = 0;
		break;
	case -ESTALE:
	case -ENOENT:
	case KSMBD_TREE_CONN_STATUS_NO_SHARE:
		rsp->hdr.Status = STATUS_BAD_NETWORK_NAME;
		break;
	case -ENOMEM:
	case KSMBD_TREE_CONN_STATUS_NOMEM:
		rsp->hdr.Status = STATUS_NO_MEMORY;
		break;
	case KSMBD_TREE_CONN_STATUS_ERROR:
	case KSMBD_TREE_CONN_STATUS_TOO_MANY_CONNS:
	case KSMBD_TREE_CONN_STATUS_TOO_MANY_SESSIONS:
		rsp->hdr.Status = STATUS_ACCESS_DENIED;
		break;
	case -EINVAL:
		rsp->hdr.Status = STATUS_INVALID_PARAMETER;
		break;
	default:
		rsp->hdr.Status = STATUS_ACCESS_DENIED;
	}

	return rc;
}

/**
 * smb2_create_open_flags() - convert smb open flags to unix open flags
 * @file_present:	is file already present
 * @access:		file access flags
 * @disposition:	file disposition flags
 * @may_flags:		set with MAY_ flags
 *
 * Return:      file open flags
 */
static int smb2_create_open_flags(bool file_present, __le32 access,
				  __le32 disposition,
				  int *may_flags)
{
	int oflags = O_NONBLOCK | O_LARGEFILE;

	if (access & FILE_READ_DESIRED_ACCESS_LE &&
	    access & FILE_WRITE_DESIRE_ACCESS_LE) {
		oflags |= O_RDWR;
		*may_flags = MAY_OPEN | MAY_READ | MAY_WRITE;
	} else if (access & FILE_WRITE_DESIRE_ACCESS_LE) {
		oflags |= O_WRONLY;
		*may_flags = MAY_OPEN | MAY_WRITE;
	} else {
		oflags |= O_RDONLY;
		*may_flags = MAY_OPEN | MAY_READ;
	}

	if (access == FILE_READ_ATTRIBUTES_LE)
		oflags |= O_PATH;

	if (file_present) {
		switch (disposition & FILE_CREATE_MASK_LE) {
		case FILE_OPEN_LE:
		case FILE_CREATE_LE:
			break;
		case FILE_SUPERSEDE_LE:
		case FILE_OVERWRITE_LE:
		case FILE_OVERWRITE_IF_LE:
			oflags |= O_TRUNC;
			break;
		default:
			break;
		}
	} else {
		switch (disposition & FILE_CREATE_MASK_LE) {
		case FILE_SUPERSEDE_LE:
		case FILE_CREATE_LE:
		case FILE_OPEN_IF_LE:
		case FILE_OVERWRITE_IF_LE:
			oflags |= O_CREAT;
			break;
		case FILE_OPEN_LE:
		case FILE_OVERWRITE_LE:
			oflags &= ~O_CREAT;
			break;
		default:
			break;
		}
	}

	return oflags;
}

/**
 * smb2_tree_disconnect() - handler for smb tree connect request
 * @work:	smb work containing request buffer
 *
 * Return:      0
 */
int smb2_tree_disconnect(struct ksmbd_work *work)
{
	struct smb2_tree_disconnect_rsp *rsp = smb2_get_msg(work->response_buf);
	struct ksmbd_session *sess = work->sess;
	struct ksmbd_tree_connect *tcon = work->tcon;

	rsp->StructureSize = cpu_to_le16(4);
	inc_rfc1001_len(work->response_buf, 4);

	ksmbd_debug(SMB, "request\n");

	if (!tcon) {
		struct smb2_tree_disconnect_req *req =
			smb2_get_msg(work->request_buf);

		ksmbd_debug(SMB, "Invalid tid %d\n", req->hdr.Id.SyncId.TreeId);
		rsp->hdr.Status = STATUS_NETWORK_NAME_DELETED;
		smb2_set_err_rsp(work);
		return 0;
	}

	ksmbd_close_tree_conn_fds(work);
	ksmbd_tree_conn_disconnect(sess, tcon);
	work->tcon = NULL;
	return 0;
}

/**
 * smb2_session_logoff() - handler for session log off request
 * @work:	smb work containing request buffer
 *
 * Return:      0
 */
int smb2_session_logoff(struct ksmbd_work *work)
{
	struct ksmbd_conn *conn = work->conn;
	struct smb2_logoff_rsp *rsp = smb2_get_msg(work->response_buf);
	struct ksmbd_session *sess = work->sess;

	rsp->StructureSize = cpu_to_le16(4);
	inc_rfc1001_len(work->response_buf, 4);

	ksmbd_debug(SMB, "request\n");

	/* setting CifsExiting here may race with start_tcp_sess */
	ksmbd_conn_set_need_reconnect(work);
	ksmbd_close_session_fds(work);
	ksmbd_conn_wait_idle(conn);

	if (ksmbd_tree_conn_session_logoff(sess)) {
		struct smb2_logoff_req *req = smb2_get_msg(work->request_buf);

		ksmbd_debug(SMB, "Invalid tid %d\n", req->hdr.Id.SyncId.TreeId);
		rsp->hdr.Status = STATUS_NETWORK_NAME_DELETED;
		smb2_set_err_rsp(work);
		return 0;
	}

	ksmbd_destroy_file_table(&sess->file_table);
	sess->state = SMB2_SESSION_EXPIRED;

	ksmbd_free_user(sess->user);
	sess->user = NULL;

	/* let start_tcp_sess free connection info now */
	ksmbd_conn_set_need_negotiate(work);
	return 0;
}

/**
 * create_smb2_pipe() - create IPC pipe
 * @work:	smb work containing request buffer
 *
 * Return:      0 on success, otherwise error
 */
static noinline int create_smb2_pipe(struct ksmbd_work *work)
{
	struct smb2_create_rsp *rsp = smb2_get_msg(work->response_buf);
	struct smb2_create_req *req = smb2_get_msg(work->request_buf);
	int id;
	int err;
	char *name;

	name = smb_strndup_from_utf16(req->Buffer, le16_to_cpu(req->NameLength),
				      1, work->conn->local_nls);
	if (IS_ERR(name)) {
		rsp->hdr.Status = STATUS_NO_MEMORY;
		err = PTR_ERR(name);
		goto out;
	}

	id = ksmbd_session_rpc_open(work->sess, name);
	if (id < 0) {
		pr_err("Unable to open RPC pipe: %d\n", id);
		err = id;
		goto out;
	}

	rsp->hdr.Status = STATUS_SUCCESS;
	rsp->StructureSize = cpu_to_le16(89);
	rsp->OplockLevel = SMB2_OPLOCK_LEVEL_NONE;
	rsp->Flags = 0;
	rsp->CreateAction = cpu_to_le32(FILE_OPENED);

	rsp->CreationTime = cpu_to_le64(0);
	rsp->LastAccessTime = cpu_to_le64(0);
	rsp->ChangeTime = cpu_to_le64(0);
	rsp->AllocationSize = cpu_to_le64(0);
	rsp->EndofFile = cpu_to_le64(0);
	rsp->FileAttributes = FILE_ATTRIBUTE_NORMAL_LE;
	rsp->Reserved2 = 0;
	rsp->VolatileFileId = id;
	rsp->PersistentFileId = 0;
	rsp->CreateContextsOffset = 0;
	rsp->CreateContextsLength = 0;

	inc_rfc1001_len(work->response_buf, 88); /* StructureSize - 1*/
	kfree(name);
	return 0;

out:
	switch (err) {
	case -EINVAL:
		rsp->hdr.Status = STATUS_INVALID_PARAMETER;
		break;
	case -ENOSPC:
	case -ENOMEM:
		rsp->hdr.Status = STATUS_NO_MEMORY;
		break;
	}

	if (!IS_ERR(name))
		kfree(name);

	smb2_set_err_rsp(work);
	return err;
}

/**
 * smb2_set_ea() - handler for setting extended attributes using set
 *		info command
 * @eabuf:	set info command buffer
 * @buf_len:	set info command buffer length
 * @path:	dentry path for get ea
 *
 * Return:	0 on success, otherwise error
 */
static int smb2_set_ea(struct smb2_ea_info *eabuf, unsigned int buf_len,
		       const struct path *path)
{
	struct user_namespace *user_ns = mnt_user_ns(path->mnt);
	char *attr_name = NULL, *value;
	int rc = 0;
	unsigned int next = 0;

	if (buf_len < sizeof(struct smb2_ea_info) + eabuf->EaNameLength +
			le16_to_cpu(eabuf->EaValueLength))
		return -EINVAL;

	attr_name = kmalloc(XATTR_NAME_MAX + 1, GFP_KERNEL);
	if (!attr_name)
		return -ENOMEM;

	do {
		if (!eabuf->EaNameLength)
			goto next;

		ksmbd_debug(SMB,
			    "name : <%s>, name_len : %u, value_len : %u, next : %u\n",
			    eabuf->name, eabuf->EaNameLength,
			    le16_to_cpu(eabuf->EaValueLength),
			    le32_to_cpu(eabuf->NextEntryOffset));

		if (eabuf->EaNameLength >
		    (XATTR_NAME_MAX - XATTR_USER_PREFIX_LEN)) {
			rc = -EINVAL;
			break;
		}

		memcpy(attr_name, XATTR_USER_PREFIX, XATTR_USER_PREFIX_LEN);
		memcpy(&attr_name[XATTR_USER_PREFIX_LEN], eabuf->name,
		       eabuf->EaNameLength);
		attr_name[XATTR_USER_PREFIX_LEN + eabuf->EaNameLength] = '\0';
		value = (char *)&eabuf->name + eabuf->EaNameLength + 1;

		if (!eabuf->EaValueLength) {
			rc = ksmbd_vfs_casexattr_len(user_ns,
						     path->dentry,
						     attr_name,
						     XATTR_USER_PREFIX_LEN +
						     eabuf->EaNameLength);

			/* delete the EA only when it exits */
			if (rc > 0) {
				rc = ksmbd_vfs_remove_xattr(user_ns,
							    path->dentry,
							    attr_name);

				if (rc < 0) {
					ksmbd_debug(SMB,
						    "remove xattr failed(%d)\n",
						    rc);
					break;
				}
			}

			/* if the EA doesn't exist, just do nothing. */
			rc = 0;
		} else {
			rc = ksmbd_vfs_setxattr(user_ns,
						path->dentry, attr_name, value,
						le16_to_cpu(eabuf->EaValueLength), 0);
			if (rc < 0) {
				ksmbd_debug(SMB,
					    "ksmbd_vfs_setxattr is failed(%d)\n",
					    rc);
				break;
			}
		}

next:
		next = le32_to_cpu(eabuf->NextEntryOffset);
		if (next == 0 || buf_len < next)
			break;
		buf_len -= next;
		eabuf = (struct smb2_ea_info *)((char *)eabuf + next);
		if (next < (u32)eabuf->EaNameLength + le16_to_cpu(eabuf->EaValueLength))
			break;

	} while (next != 0);

	kfree(attr_name);
	return rc;
}

static noinline int smb2_set_stream_name_xattr(const struct path *path,
					       struct ksmbd_file *fp,
					       char *stream_name, int s_type)
{
	struct user_namespace *user_ns = mnt_user_ns(path->mnt);
	size_t xattr_stream_size;
	char *xattr_stream_name;
	int rc;

	rc = ksmbd_vfs_xattr_stream_name(stream_name,
					 &xattr_stream_name,
					 &xattr_stream_size,
					 s_type);
	if (rc)
		return rc;

	fp->stream.name = xattr_stream_name;
	fp->stream.size = xattr_stream_size;

	/* Check if there is stream prefix in xattr space */
	rc = ksmbd_vfs_casexattr_len(user_ns,
				     path->dentry,
				     xattr_stream_name,
				     xattr_stream_size);
	if (rc >= 0)
		return 0;

	if (fp->cdoption == FILE_OPEN_LE) {
		ksmbd_debug(SMB, "XATTR stream name lookup failed: %d\n", rc);
		return -EBADF;
	}

	rc = ksmbd_vfs_setxattr(user_ns, path->dentry,
				xattr_stream_name, NULL, 0, 0);
	if (rc < 0)
		pr_err("Failed to store XATTR stream name :%d\n", rc);
	return 0;
}

static int smb2_remove_smb_xattrs(const struct path *path)
{
	struct user_namespace *user_ns = mnt_user_ns(path->mnt);
	char *name, *xattr_list = NULL;
	ssize_t xattr_list_len;
	int err = 0;

	xattr_list_len = ksmbd_vfs_listxattr(path->dentry, &xattr_list);
	if (xattr_list_len < 0) {
		goto out;
	} else if (!xattr_list_len) {
		ksmbd_debug(SMB, "empty xattr in the file\n");
		goto out;
	}

	for (name = xattr_list; name - xattr_list < xattr_list_len;
			name += strlen(name) + 1) {
		ksmbd_debug(SMB, "%s, len %zd\n", name, strlen(name));

		if (!strncmp(name, XATTR_USER_PREFIX, XATTR_USER_PREFIX_LEN) &&
		    !strncmp(&name[XATTR_USER_PREFIX_LEN], STREAM_PREFIX,
			     STREAM_PREFIX_LEN)) {
			err = ksmbd_vfs_remove_xattr(user_ns, path->dentry,
						     name);
			if (err)
				ksmbd_debug(SMB, "remove xattr failed : %s\n",
					    name);
		}
	}
out:
	kvfree(xattr_list);
	return err;
}

static int smb2_create_truncate(const struct path *path)
{
	int rc = vfs_truncate(path, 0);

	if (rc) {
		pr_err("vfs_truncate failed, rc %d\n", rc);
		return rc;
	}

	rc = smb2_remove_smb_xattrs(path);
	if (rc == -EOPNOTSUPP)
		rc = 0;
	if (rc)
		ksmbd_debug(SMB,
			    "ksmbd_truncate_stream_name_xattr failed, rc %d\n",
			    rc);
	return rc;
}

static void smb2_new_xattrs(struct ksmbd_tree_connect *tcon, const struct path *path,
			    struct ksmbd_file *fp)
{
	struct xattr_dos_attrib da = {0};
	int rc;

	if (!test_share_config_flag(tcon->share_conf,
				    KSMBD_SHARE_FLAG_STORE_DOS_ATTRS))
		return;

	da.version = 4;
	da.attr = le32_to_cpu(fp->f_ci->m_fattr);
	da.itime = da.create_time = fp->create_time;
	da.flags = XATTR_DOSINFO_ATTRIB | XATTR_DOSINFO_CREATE_TIME |
		XATTR_DOSINFO_ITIME;

	rc = ksmbd_vfs_set_dos_attrib_xattr(mnt_user_ns(path->mnt),
					    path->dentry, &da);
	if (rc)
		ksmbd_debug(SMB, "failed to store file attribute into xattr\n");
}

static void smb2_update_xattrs(struct ksmbd_tree_connect *tcon,
			       const struct path *path, struct ksmbd_file *fp)
{
	struct xattr_dos_attrib da;
	int rc;

	fp->f_ci->m_fattr &= ~(FILE_ATTRIBUTE_HIDDEN_LE | FILE_ATTRIBUTE_SYSTEM_LE);

	/* get FileAttributes from XATTR_NAME_DOS_ATTRIBUTE */
	if (!test_share_config_flag(tcon->share_conf,
				    KSMBD_SHARE_FLAG_STORE_DOS_ATTRS))
		return;

	rc = ksmbd_vfs_get_dos_attrib_xattr(mnt_user_ns(path->mnt),
					    path->dentry, &da);
	if (rc > 0) {
		fp->f_ci->m_fattr = cpu_to_le32(da.attr);
		fp->create_time = da.create_time;
		fp->itime = da.itime;
	}
}

static int smb2_creat(struct ksmbd_work *work, struct path *path, char *name,
		      int open_flags, umode_t posix_mode, bool is_dir)
{
	struct ksmbd_tree_connect *tcon = work->tcon;
	struct ksmbd_share_config *share = tcon->share_conf;
	umode_t mode;
	int rc;

	if (!(open_flags & O_CREAT))
		return -EBADF;

	ksmbd_debug(SMB, "file does not exist, so creating\n");
	if (is_dir == true) {
		ksmbd_debug(SMB, "creating directory\n");

		mode = share_config_directory_mode(share, posix_mode);
		rc = ksmbd_vfs_mkdir(work, name, mode);
		if (rc)
			return rc;
	} else {
		ksmbd_debug(SMB, "creating regular file\n");

		mode = share_config_create_mode(share, posix_mode);
		rc = ksmbd_vfs_create(work, name, mode);
		if (rc)
			return rc;
	}

	rc = ksmbd_vfs_kern_path(work, name, 0, path, 0);
	if (rc) {
		pr_err("cannot get linux path (%s), err = %d\n",
		       name, rc);
		return rc;
	}
	return 0;
}

static int smb2_create_sd_buffer(struct ksmbd_work *work,
				 struct smb2_create_req *req,
				 const struct path *path)
{
	struct create_context *context;
	struct create_sd_buf_req *sd_buf;

	if (!req->CreateContextsOffset)
		return -ENOENT;

	/* Parse SD BUFFER create contexts */
	context = smb2_find_context_vals(req, SMB2_CREATE_SD_BUFFER);
	if (!context)
		return -ENOENT;
	else if (IS_ERR(context))
		return PTR_ERR(context);

	ksmbd_debug(SMB,
		    "Set ACLs using SMB2_CREATE_SD_BUFFER context\n");
	sd_buf = (struct create_sd_buf_req *)context;
	if (le16_to_cpu(context->DataOffset) +
	    le32_to_cpu(context->DataLength) <
	    sizeof(struct create_sd_buf_req))
		return -EINVAL;
	return set_info_sec(work->conn, work->tcon, path, &sd_buf->ntsd,
			    le32_to_cpu(sd_buf->ccontext.DataLength), true);
}

static void ksmbd_acls_fattr(struct smb_fattr *fattr,
			     struct user_namespace *mnt_userns,
			     struct inode *inode)
{
	vfsuid_t vfsuid = i_uid_into_vfsuid(mnt_userns, inode);
	vfsgid_t vfsgid = i_gid_into_vfsgid(mnt_userns, inode);

	fattr->cf_uid = vfsuid_into_kuid(vfsuid);
	fattr->cf_gid = vfsgid_into_kgid(vfsgid);
	fattr->cf_mode = inode->i_mode;
	fattr->cf_acls = NULL;
	fattr->cf_dacls = NULL;

	if (IS_ENABLED(CONFIG_FS_POSIX_ACL)) {
		fattr->cf_acls = get_acl(inode, ACL_TYPE_ACCESS);
		if (S_ISDIR(inode->i_mode))
			fattr->cf_dacls = get_acl(inode, ACL_TYPE_DEFAULT);
	}
}

/**
 * smb2_open() - handler for smb file open request
 * @work:	smb work containing request buffer
 *
 * Return:      0 on success, otherwise error
 */
int smb2_open(struct ksmbd_work *work)
{
	struct ksmbd_conn *conn = work->conn;
	struct ksmbd_session *sess = work->sess;
	struct ksmbd_tree_connect *tcon = work->tcon;
	struct smb2_create_req *req;
	struct smb2_create_rsp *rsp;
	struct path path;
	struct ksmbd_share_config *share = tcon->share_conf;
	struct ksmbd_file *fp = NULL;
	struct file *filp = NULL;
	struct user_namespace *user_ns = NULL;
	struct kstat stat;
	struct create_context *context;
	struct lease_ctx_info *lc = NULL;
	struct create_ea_buf_req *ea_buf = NULL;
	struct oplock_info *opinfo;
	__le32 *next_ptr = NULL;
	int req_op_level = 0, open_flags = 0, may_flags = 0, file_info = 0;
	int rc = 0;
	int contxt_cnt = 0, query_disk_id = 0;
	int maximal_access_ctxt = 0, posix_ctxt = 0;
	int s_type = 0;
	int next_off = 0;
	char *name = NULL;
	char *stream_name = NULL;
	bool file_present = false, created = false, already_permitted = false;
	int share_ret, need_truncate = 0;
	u64 time;
	umode_t posix_mode = 0;
	__le32 daccess, maximal_access = 0;

	WORK_BUFFERS(work, req, rsp);

	if (req->hdr.NextCommand && !work->next_smb2_rcv_hdr_off &&
	    (req->hdr.Flags & SMB2_FLAGS_RELATED_OPERATIONS)) {
		ksmbd_debug(SMB, "invalid flag in chained command\n");
		rsp->hdr.Status = STATUS_INVALID_PARAMETER;
		smb2_set_err_rsp(work);
		return -EINVAL;
	}

	if (test_share_config_flag(share, KSMBD_SHARE_FLAG_PIPE)) {
		ksmbd_debug(SMB, "IPC pipe create request\n");
		return create_smb2_pipe(work);
	}

	if (req->NameLength) {
		if ((req->CreateOptions & FILE_DIRECTORY_FILE_LE) &&
		    *(char *)req->Buffer == '\\') {
			pr_err("not allow directory name included leading slash\n");
			rc = -EINVAL;
			goto err_out1;
		}

		name = smb2_get_name(req->Buffer,
				     le16_to_cpu(req->NameLength),
				     work->conn->local_nls);
		if (IS_ERR(name)) {
			rc = PTR_ERR(name);
			if (rc != -ENOMEM)
				rc = -ENOENT;
			name = NULL;
			goto err_out1;
		}

		ksmbd_debug(SMB, "converted name = %s\n", name);
		if (strchr(name, ':')) {
			if (!test_share_config_flag(work->tcon->share_conf,
						    KSMBD_SHARE_FLAG_STREAMS)) {
				rc = -EBADF;
				goto err_out1;
			}
			rc = parse_stream_name(name, &stream_name, &s_type);
			if (rc < 0)
				goto err_out1;
		}

		rc = ksmbd_validate_filename(name);
		if (rc < 0)
			goto err_out1;

		if (ksmbd_share_veto_filename(share, name)) {
			rc = -ENOENT;
			ksmbd_debug(SMB, "Reject open(), vetoed file: %s\n",
				    name);
			goto err_out1;
		}
	} else {
		name = kstrdup("", GFP_KERNEL);
		if (!name) {
			rc = -ENOMEM;
			goto err_out1;
		}
	}

	req_op_level = req->RequestedOplockLevel;
	if (req_op_level == SMB2_OPLOCK_LEVEL_LEASE)
		lc = parse_lease_state(req);

	if (le32_to_cpu(req->ImpersonationLevel) > le32_to_cpu(IL_DELEGATE)) {
		pr_err("Invalid impersonationlevel : 0x%x\n",
		       le32_to_cpu(req->ImpersonationLevel));
		rc = -EIO;
		rsp->hdr.Status = STATUS_BAD_IMPERSONATION_LEVEL;
		goto err_out1;
	}

	if (req->CreateOptions && !(req->CreateOptions & CREATE_OPTIONS_MASK_LE)) {
		pr_err("Invalid create options : 0x%x\n",
		       le32_to_cpu(req->CreateOptions));
		rc = -EINVAL;
		goto err_out1;
	} else {
		if (req->CreateOptions & FILE_SEQUENTIAL_ONLY_LE &&
		    req->CreateOptions & FILE_RANDOM_ACCESS_LE)
			req->CreateOptions = ~(FILE_SEQUENTIAL_ONLY_LE);

		if (req->CreateOptions &
		    (FILE_OPEN_BY_FILE_ID_LE | CREATE_TREE_CONNECTION |
		     FILE_RESERVE_OPFILTER_LE)) {
			rc = -EOPNOTSUPP;
			goto err_out1;
		}

		if (req->CreateOptions & FILE_DIRECTORY_FILE_LE) {
			if (req->CreateOptions & FILE_NON_DIRECTORY_FILE_LE) {
				rc = -EINVAL;
				goto err_out1;
			} else if (req->CreateOptions & FILE_NO_COMPRESSION_LE) {
				req->CreateOptions = ~(FILE_NO_COMPRESSION_LE);
			}
		}
	}

	if (le32_to_cpu(req->CreateDisposition) >
	    le32_to_cpu(FILE_OVERWRITE_IF_LE)) {
		pr_err("Invalid create disposition : 0x%x\n",
		       le32_to_cpu(req->CreateDisposition));
		rc = -EINVAL;
		goto err_out1;
	}

	if (!(req->DesiredAccess & DESIRED_ACCESS_MASK)) {
		pr_err("Invalid desired access : 0x%x\n",
		       le32_to_cpu(req->DesiredAccess));
		rc = -EACCES;
		goto err_out1;
	}

	if (req->FileAttributes && !(req->FileAttributes & FILE_ATTRIBUTE_MASK_LE)) {
		pr_err("Invalid file attribute : 0x%x\n",
		       le32_to_cpu(req->FileAttributes));
		rc = -EINVAL;
		goto err_out1;
	}

	if (req->CreateContextsOffset) {
		/* Parse non-durable handle create contexts */
		context = smb2_find_context_vals(req, SMB2_CREATE_EA_BUFFER);
		if (IS_ERR(context)) {
			rc = PTR_ERR(context);
			goto err_out1;
		} else if (context) {
			ea_buf = (struct create_ea_buf_req *)context;
			if (le16_to_cpu(context->DataOffset) +
			    le32_to_cpu(context->DataLength) <
			    sizeof(struct create_ea_buf_req)) {
				rc = -EINVAL;
				goto err_out1;
			}
			if (req->CreateOptions & FILE_NO_EA_KNOWLEDGE_LE) {
				rsp->hdr.Status = STATUS_ACCESS_DENIED;
				rc = -EACCES;
				goto err_out1;
			}
		}

		context = smb2_find_context_vals(req,
						 SMB2_CREATE_QUERY_MAXIMAL_ACCESS_REQUEST);
		if (IS_ERR(context)) {
			rc = PTR_ERR(context);
			goto err_out1;
		} else if (context) {
			ksmbd_debug(SMB,
				    "get query maximal access context\n");
			maximal_access_ctxt = 1;
		}

		context = smb2_find_context_vals(req,
						 SMB2_CREATE_TIMEWARP_REQUEST);
		if (IS_ERR(context)) {
			rc = PTR_ERR(context);
			goto err_out1;
		} else if (context) {
			ksmbd_debug(SMB, "get timewarp context\n");
			rc = -EBADF;
			goto err_out1;
		}

		if (tcon->posix_extensions) {
			context = smb2_find_context_vals(req,
							 SMB2_CREATE_TAG_POSIX);
			if (IS_ERR(context)) {
				rc = PTR_ERR(context);
				goto err_out1;
			} else if (context) {
				struct create_posix *posix =
					(struct create_posix *)context;
				if (le16_to_cpu(context->DataOffset) +
				    le32_to_cpu(context->DataLength) <
				    sizeof(struct create_posix) - 4) {
					rc = -EINVAL;
					goto err_out1;
				}
				ksmbd_debug(SMB, "get posix context\n");

				posix_mode = le32_to_cpu(posix->Mode);
				posix_ctxt = 1;
			}
		}
	}

	if (ksmbd_override_fsids(work)) {
		rc = -ENOMEM;
		goto err_out1;
	}

	rc = ksmbd_vfs_kern_path(work, name, LOOKUP_NO_SYMLINKS, &path, 1);
	if (!rc) {
		if (req->CreateOptions & FILE_DELETE_ON_CLOSE_LE) {
			/*
			 * If file exists with under flags, return access
			 * denied error.
			 */
			if (req->CreateDisposition == FILE_OVERWRITE_IF_LE ||
			    req->CreateDisposition == FILE_OPEN_IF_LE) {
				rc = -EACCES;
				path_put(&path);
				goto err_out;
			}

			if (!test_tree_conn_flag(tcon, KSMBD_TREE_CONN_FLAG_WRITABLE)) {
				ksmbd_debug(SMB,
					    "User does not have write permission\n");
				rc = -EACCES;
				path_put(&path);
				goto err_out;
			}
		} else if (d_is_symlink(path.dentry)) {
			rc = -EACCES;
			path_put(&path);
			goto err_out;
		}
	}

	if (rc) {
		if (rc != -ENOENT)
			goto err_out;
		ksmbd_debug(SMB, "can not get linux path for %s, rc = %d\n",
			    name, rc);
		rc = 0;
	} else {
		file_present = true;
		user_ns = mnt_user_ns(path.mnt);
	}
	if (stream_name) {
		if (req->CreateOptions & FILE_DIRECTORY_FILE_LE) {
			if (s_type == DATA_STREAM) {
				rc = -EIO;
				rsp->hdr.Status = STATUS_NOT_A_DIRECTORY;
			}
		} else {
			if (file_present && S_ISDIR(d_inode(path.dentry)->i_mode) &&
			    s_type == DATA_STREAM) {
				rc = -EIO;
				rsp->hdr.Status = STATUS_FILE_IS_A_DIRECTORY;
			}
		}

		if (req->CreateOptions & FILE_DIRECTORY_FILE_LE &&
		    req->FileAttributes & FILE_ATTRIBUTE_NORMAL_LE) {
			rsp->hdr.Status = STATUS_NOT_A_DIRECTORY;
			rc = -EIO;
		}

		if (rc < 0)
			goto err_out;
	}

	if (file_present && req->CreateOptions & FILE_NON_DIRECTORY_FILE_LE &&
	    S_ISDIR(d_inode(path.dentry)->i_mode) &&
	    !(req->CreateOptions & FILE_DELETE_ON_CLOSE_LE)) {
		ksmbd_debug(SMB, "open() argument is a directory: %s, %x\n",
			    name, req->CreateOptions);
		rsp->hdr.Status = STATUS_FILE_IS_A_DIRECTORY;
		rc = -EIO;
		goto err_out;
	}

	if (file_present && (req->CreateOptions & FILE_DIRECTORY_FILE_LE) &&
	    !(req->CreateDisposition == FILE_CREATE_LE) &&
	    !S_ISDIR(d_inode(path.dentry)->i_mode)) {
		rsp->hdr.Status = STATUS_NOT_A_DIRECTORY;
		rc = -EIO;
		goto err_out;
	}

	if (!stream_name && file_present &&
	    req->CreateDisposition == FILE_CREATE_LE) {
		rc = -EEXIST;
		goto err_out;
	}

	daccess = smb_map_generic_desired_access(req->DesiredAccess);

	if (file_present && !(req->CreateOptions & FILE_DELETE_ON_CLOSE_LE)) {
		rc = smb_check_perm_dacl(conn, &path, &daccess,
					 sess->user->uid);
		if (rc)
			goto err_out;
	}

	if (daccess & FILE_MAXIMAL_ACCESS_LE) {
		if (!file_present) {
			daccess = cpu_to_le32(GENERIC_ALL_FLAGS);
		} else {
			rc = ksmbd_vfs_query_maximal_access(user_ns,
							    path.dentry,
							    &daccess);
			if (rc)
				goto err_out;
			already_permitted = true;
		}
		maximal_access = daccess;
	}

	open_flags = smb2_create_open_flags(file_present, daccess,
					    req->CreateDisposition,
					    &may_flags);

	if (!test_tree_conn_flag(tcon, KSMBD_TREE_CONN_FLAG_WRITABLE)) {
		if (open_flags & O_CREAT) {
			ksmbd_debug(SMB,
				    "User does not have write permission\n");
			rc = -EACCES;
			goto err_out;
		}
	}

	/*create file if not present */
	if (!file_present) {
		rc = smb2_creat(work, &path, name, open_flags, posix_mode,
				req->CreateOptions & FILE_DIRECTORY_FILE_LE);
		if (rc) {
			if (rc == -ENOENT) {
				rc = -EIO;
				rsp->hdr.Status = STATUS_OBJECT_PATH_NOT_FOUND;
			}
			goto err_out;
		}

		created = true;
		user_ns = mnt_user_ns(path.mnt);
		if (ea_buf) {
			if (le32_to_cpu(ea_buf->ccontext.DataLength) <
			    sizeof(struct smb2_ea_info)) {
				rc = -EINVAL;
				goto err_out;
			}

			rc = smb2_set_ea(&ea_buf->ea,
					 le32_to_cpu(ea_buf->ccontext.DataLength),
					 &path);
			if (rc == -EOPNOTSUPP)
				rc = 0;
			else if (rc)
				goto err_out;
		}
	} else if (!already_permitted) {
		/* FILE_READ_ATTRIBUTE is allowed without inode_permission,
		 * because execute(search) permission on a parent directory,
		 * is already granted.
		 */
		if (daccess & ~(FILE_READ_ATTRIBUTES_LE | FILE_READ_CONTROL_LE)) {
			rc = inode_permission(user_ns,
					      d_inode(path.dentry),
					      may_flags);
			if (rc)
				goto err_out;

			if ((daccess & FILE_DELETE_LE) ||
			    (req->CreateOptions & FILE_DELETE_ON_CLOSE_LE)) {
				rc = ksmbd_vfs_may_delete(user_ns,
							  path.dentry);
				if (rc)
					goto err_out;
			}
		}
	}

	rc = ksmbd_query_inode_status(d_inode(path.dentry->d_parent));
	if (rc == KSMBD_INODE_STATUS_PENDING_DELETE) {
		rc = -EBUSY;
		goto err_out;
	}

	rc = 0;
	filp = dentry_open(&path, open_flags, current_cred());
	if (IS_ERR(filp)) {
		rc = PTR_ERR(filp);
		pr_err("dentry open for dir failed, rc %d\n", rc);
		goto err_out;
	}

	if (file_present) {
		if (!(open_flags & O_TRUNC))
			file_info = FILE_OPENED;
		else
			file_info = FILE_OVERWRITTEN;

		if ((req->CreateDisposition & FILE_CREATE_MASK_LE) ==
		    FILE_SUPERSEDE_LE)
			file_info = FILE_SUPERSEDED;
	} else if (open_flags & O_CREAT) {
		file_info = FILE_CREATED;
	}

	ksmbd_vfs_set_fadvise(filp, req->CreateOptions);

	/* Obtain Volatile-ID */
	fp = ksmbd_open_fd(work, filp);
	if (IS_ERR(fp)) {
		fput(filp);
		rc = PTR_ERR(fp);
		fp = NULL;
		goto err_out;
	}

	/* Get Persistent-ID */
	ksmbd_open_durable_fd(fp);
	if (!has_file_id(fp->persistent_id)) {
		rc = -ENOMEM;
		goto err_out;
	}

	fp->cdoption = req->CreateDisposition;
	fp->daccess = daccess;
	fp->saccess = req->ShareAccess;
	fp->coption = req->CreateOptions;

	/* Set default windows and posix acls if creating new file */
	if (created) {
		int posix_acl_rc;
		struct inode *inode = d_inode(path.dentry);

		posix_acl_rc = ksmbd_vfs_inherit_posix_acl(user_ns,
							   inode,
							   d_inode(path.dentry->d_parent));
		if (posix_acl_rc)
			ksmbd_debug(SMB, "inherit posix acl failed : %d\n", posix_acl_rc);

		if (test_share_config_flag(work->tcon->share_conf,
					   KSMBD_SHARE_FLAG_ACL_XATTR)) {
			rc = smb_inherit_dacl(conn, &path, sess->user->uid,
					      sess->user->gid);
		}

		if (rc) {
			rc = smb2_create_sd_buffer(work, req, &path);
			if (rc) {
				if (posix_acl_rc)
					ksmbd_vfs_set_init_posix_acl(user_ns,
								     inode);

				if (test_share_config_flag(work->tcon->share_conf,
							   KSMBD_SHARE_FLAG_ACL_XATTR)) {
					struct smb_fattr fattr;
					struct smb_ntsd *pntsd;
					int pntsd_size, ace_num = 0;

					ksmbd_acls_fattr(&fattr, user_ns, inode);
					if (fattr.cf_acls)
						ace_num = fattr.cf_acls->a_count;
					if (fattr.cf_dacls)
						ace_num += fattr.cf_dacls->a_count;

					pntsd = kmalloc(sizeof(struct smb_ntsd) +
							sizeof(struct smb_sid) * 3 +
							sizeof(struct smb_acl) +
							sizeof(struct smb_ace) * ace_num * 2,
							GFP_KERNEL);
					if (!pntsd)
						goto err_out;

					rc = build_sec_desc(user_ns,
							    pntsd, NULL, 0,
							    OWNER_SECINFO |
							    GROUP_SECINFO |
							    DACL_SECINFO,
							    &pntsd_size, &fattr);
					posix_acl_release(fattr.cf_acls);
					posix_acl_release(fattr.cf_dacls);
					if (rc) {
						kfree(pntsd);
						goto err_out;
					}

					rc = ksmbd_vfs_set_sd_xattr(conn,
								    user_ns,
								    path.dentry,
								    pntsd,
								    pntsd_size);
					kfree(pntsd);
					if (rc)
						pr_err("failed to store ntacl in xattr : %d\n",
						       rc);
				}
			}
		}
		rc = 0;
	}

	if (stream_name) {
		rc = smb2_set_stream_name_xattr(&path,
						fp,
						stream_name,
						s_type);
		if (rc)
			goto err_out;
		file_info = FILE_CREATED;
	}

	fp->attrib_only = !(req->DesiredAccess & ~(FILE_READ_ATTRIBUTES_LE |
			FILE_WRITE_ATTRIBUTES_LE | FILE_SYNCHRONIZE_LE));
	if (!S_ISDIR(file_inode(filp)->i_mode) && open_flags & O_TRUNC &&
	    !fp->attrib_only && !stream_name) {
		smb_break_all_oplock(work, fp);
		need_truncate = 1;
	}

	/* fp should be searchable through ksmbd_inode.m_fp_list
	 * after daccess, saccess, attrib_only, and stream are
	 * initialized.
	 */
	write_lock(&fp->f_ci->m_lock);
	list_add(&fp->node, &fp->f_ci->m_fp_list);
	write_unlock(&fp->f_ci->m_lock);

	/* Check delete pending among previous fp before oplock break */
	if (ksmbd_inode_pending_delete(fp)) {
		rc = -EBUSY;
		goto err_out;
	}

	share_ret = ksmbd_smb_check_shared_mode(fp->filp, fp);
	if (!test_share_config_flag(work->tcon->share_conf, KSMBD_SHARE_FLAG_OPLOCKS) ||
	    (req_op_level == SMB2_OPLOCK_LEVEL_LEASE &&
	     !(conn->vals->capabilities & SMB2_GLOBAL_CAP_LEASING))) {
		if (share_ret < 0 && !S_ISDIR(file_inode(fp->filp)->i_mode)) {
			rc = share_ret;
			goto err_out;
		}
	} else {
		if (req_op_level == SMB2_OPLOCK_LEVEL_LEASE) {
			req_op_level = smb2_map_lease_to_oplock(lc->req_state);
			ksmbd_debug(SMB,
				    "lease req for(%s) req oplock state 0x%x, lease state 0x%x\n",
				    name, req_op_level, lc->req_state);
			rc = find_same_lease_key(sess, fp->f_ci, lc);
			if (rc)
				goto err_out;
		} else if (open_flags == O_RDONLY &&
			   (req_op_level == SMB2_OPLOCK_LEVEL_BATCH ||
			    req_op_level == SMB2_OPLOCK_LEVEL_EXCLUSIVE))
			req_op_level = SMB2_OPLOCK_LEVEL_II;

		rc = smb_grant_oplock(work, req_op_level,
				      fp->persistent_id, fp,
				      le32_to_cpu(req->hdr.Id.SyncId.TreeId),
				      lc, share_ret);
		if (rc < 0)
			goto err_out;
	}

	if (req->CreateOptions & FILE_DELETE_ON_CLOSE_LE)
		ksmbd_fd_set_delete_on_close(fp, file_info);

	if (need_truncate) {
		rc = smb2_create_truncate(&path);
		if (rc)
			goto err_out;
	}

	if (req->CreateContextsOffset) {
		struct create_alloc_size_req *az_req;

		az_req = (struct create_alloc_size_req *)smb2_find_context_vals(req,
					SMB2_CREATE_ALLOCATION_SIZE);
		if (IS_ERR(az_req)) {
			rc = PTR_ERR(az_req);
			goto err_out;
		} else if (az_req) {
			loff_t alloc_size;
			int err;

			if (le16_to_cpu(az_req->ccontext.DataOffset) +
			    le32_to_cpu(az_req->ccontext.DataLength) <
			    sizeof(struct create_alloc_size_req)) {
				rc = -EINVAL;
				goto err_out;
			}
			alloc_size = le64_to_cpu(az_req->AllocationSize);
			ksmbd_debug(SMB,
				    "request smb2 create allocate size : %llu\n",
				    alloc_size);
			smb_break_all_levII_oplock(work, fp, 1);
			err = vfs_fallocate(fp->filp, FALLOC_FL_KEEP_SIZE, 0,
					    alloc_size);
			if (err < 0)
				ksmbd_debug(SMB,
					    "vfs_fallocate is failed : %d\n",
					    err);
		}

		context = smb2_find_context_vals(req, SMB2_CREATE_QUERY_ON_DISK_ID);
		if (IS_ERR(context)) {
			rc = PTR_ERR(context);
			goto err_out;
		} else if (context) {
			ksmbd_debug(SMB, "get query on disk id context\n");
			query_disk_id = 1;
		}
	}

	rc = ksmbd_vfs_getattr(&path, &stat);
	if (rc)
		goto err_out;

	if (stat.result_mask & STATX_BTIME)
		fp->create_time = ksmbd_UnixTimeToNT(stat.btime);
	else
		fp->create_time = ksmbd_UnixTimeToNT(stat.ctime);
	if (req->FileAttributes || fp->f_ci->m_fattr == 0)
		fp->f_ci->m_fattr =
			cpu_to_le32(smb2_get_dos_mode(&stat, le32_to_cpu(req->FileAttributes)));

	if (!created)
		smb2_update_xattrs(tcon, &path, fp);
	else
		smb2_new_xattrs(tcon, &path, fp);

	memcpy(fp->client_guid, conn->ClientGUID, SMB2_CLIENT_GUID_SIZE);

	rsp->StructureSize = cpu_to_le16(89);
	rcu_read_lock();
	opinfo = rcu_dereference(fp->f_opinfo);
	rsp->OplockLevel = opinfo != NULL ? opinfo->level : 0;
	rcu_read_unlock();
	rsp->Flags = 0;
	rsp->CreateAction = cpu_to_le32(file_info);
	rsp->CreationTime = cpu_to_le64(fp->create_time);
	time = ksmbd_UnixTimeToNT(stat.atime);
	rsp->LastAccessTime = cpu_to_le64(time);
	time = ksmbd_UnixTimeToNT(stat.mtime);
	rsp->LastWriteTime = cpu_to_le64(time);
	time = ksmbd_UnixTimeToNT(stat.ctime);
	rsp->ChangeTime = cpu_to_le64(time);
	rsp->AllocationSize = S_ISDIR(stat.mode) ? 0 :
		cpu_to_le64(stat.blocks << 9);
	rsp->EndofFile = S_ISDIR(stat.mode) ? 0 : cpu_to_le64(stat.size);
	rsp->FileAttributes = fp->f_ci->m_fattr;

	rsp->Reserved2 = 0;

	rsp->PersistentFileId = fp->persistent_id;
	rsp->VolatileFileId = fp->volatile_id;

	rsp->CreateContextsOffset = 0;
	rsp->CreateContextsLength = 0;
	inc_rfc1001_len(work->response_buf, 88); /* StructureSize - 1*/

	/* If lease is request send lease context response */
	if (opinfo && opinfo->is_lease) {
		struct create_context *lease_ccontext;

		ksmbd_debug(SMB, "lease granted on(%s) lease state 0x%x\n",
			    name, opinfo->o_lease->state);
		rsp->OplockLevel = SMB2_OPLOCK_LEVEL_LEASE;

		lease_ccontext = (struct create_context *)rsp->Buffer;
		contxt_cnt++;
		create_lease_buf(rsp->Buffer, opinfo->o_lease);
		le32_add_cpu(&rsp->CreateContextsLength,
			     conn->vals->create_lease_size);
		inc_rfc1001_len(work->response_buf,
				conn->vals->create_lease_size);
		next_ptr = &lease_ccontext->Next;
		next_off = conn->vals->create_lease_size;
	}

	if (maximal_access_ctxt) {
		struct create_context *mxac_ccontext;

		if (maximal_access == 0)
			ksmbd_vfs_query_maximal_access(user_ns,
						       path.dentry,
						       &maximal_access);
		mxac_ccontext = (struct create_context *)(rsp->Buffer +
				le32_to_cpu(rsp->CreateContextsLength));
		contxt_cnt++;
		create_mxac_rsp_buf(rsp->Buffer +
				le32_to_cpu(rsp->CreateContextsLength),
				le32_to_cpu(maximal_access));
		le32_add_cpu(&rsp->CreateContextsLength,
			     conn->vals->create_mxac_size);
		inc_rfc1001_len(work->response_buf,
				conn->vals->create_mxac_size);
		if (next_ptr)
			*next_ptr = cpu_to_le32(next_off);
		next_ptr = &mxac_ccontext->Next;
		next_off = conn->vals->create_mxac_size;
	}

	if (query_disk_id) {
		struct create_context *disk_id_ccontext;

		disk_id_ccontext = (struct create_context *)(rsp->Buffer +
				le32_to_cpu(rsp->CreateContextsLength));
		contxt_cnt++;
		create_disk_id_rsp_buf(rsp->Buffer +
				le32_to_cpu(rsp->CreateContextsLength),
				stat.ino, tcon->id);
		le32_add_cpu(&rsp->CreateContextsLength,
			     conn->vals->create_disk_id_size);
		inc_rfc1001_len(work->response_buf,
				conn->vals->create_disk_id_size);
		if (next_ptr)
			*next_ptr = cpu_to_le32(next_off);
		next_ptr = &disk_id_ccontext->Next;
		next_off = conn->vals->create_disk_id_size;
	}

	if (posix_ctxt) {
		contxt_cnt++;
		create_posix_rsp_buf(rsp->Buffer +
				le32_to_cpu(rsp->CreateContextsLength),
				fp);
		le32_add_cpu(&rsp->CreateContextsLength,
			     conn->vals->create_posix_size);
		inc_rfc1001_len(work->response_buf,
				conn->vals->create_posix_size);
		if (next_ptr)
			*next_ptr = cpu_to_le32(next_off);
	}

	if (contxt_cnt > 0) {
		rsp->CreateContextsOffset =
			cpu_to_le32(offsetof(struct smb2_create_rsp, Buffer));
	}

err_out:
	if (file_present || created)
		path_put(&path);
	ksmbd_revert_fsids(work);
err_out1:
	if (rc) {
		if (rc == -EINVAL)
			rsp->hdr.Status = STATUS_INVALID_PARAMETER;
		else if (rc == -EOPNOTSUPP)
			rsp->hdr.Status = STATUS_NOT_SUPPORTED;
		else if (rc == -EACCES || rc == -ESTALE || rc == -EXDEV)
			rsp->hdr.Status = STATUS_ACCESS_DENIED;
		else if (rc == -ENOENT)
			rsp->hdr.Status = STATUS_OBJECT_NAME_INVALID;
		else if (rc == -EPERM)
			rsp->hdr.Status = STATUS_SHARING_VIOLATION;
		else if (rc == -EBUSY)
			rsp->hdr.Status = STATUS_DELETE_PENDING;
		else if (rc == -EBADF)
			rsp->hdr.Status = STATUS_OBJECT_NAME_NOT_FOUND;
		else if (rc == -ENOEXEC)
			rsp->hdr.Status = STATUS_DUPLICATE_OBJECTID;
		else if (rc == -ENXIO)
			rsp->hdr.Status = STATUS_NO_SUCH_DEVICE;
		else if (rc == -EEXIST)
			rsp->hdr.Status = STATUS_OBJECT_NAME_COLLISION;
		else if (rc == -EMFILE)
			rsp->hdr.Status = STATUS_INSUFFICIENT_RESOURCES;
		if (!rsp->hdr.Status)
			rsp->hdr.Status = STATUS_UNEXPECTED_IO_ERROR;

		if (fp)
			ksmbd_fd_put(work, fp);
		smb2_set_err_rsp(work);
		ksmbd_debug(SMB, "Error response: %x\n", rsp->hdr.Status);
	}

	kfree(name);
	kfree(lc);

	return 0;
}

static int readdir_info_level_struct_sz(int info_level)
{
	switch (info_level) {
	case FILE_FULL_DIRECTORY_INFORMATION:
		return sizeof(struct file_full_directory_info);
	case FILE_BOTH_DIRECTORY_INFORMATION:
		return sizeof(struct file_both_directory_info);
	case FILE_DIRECTORY_INFORMATION:
		return sizeof(struct file_directory_info);
	case FILE_NAMES_INFORMATION:
		return sizeof(struct file_names_info);
	case FILEID_FULL_DIRECTORY_INFORMATION:
		return sizeof(struct file_id_full_dir_info);
	case FILEID_BOTH_DIRECTORY_INFORMATION:
		return sizeof(struct file_id_both_directory_info);
	case SMB_FIND_FILE_POSIX_INFO:
		return sizeof(struct smb2_posix_info);
	default:
		return -EOPNOTSUPP;
	}
}

static int dentry_name(struct ksmbd_dir_info *d_info, int info_level)
{
	switch (info_level) {
	case FILE_FULL_DIRECTORY_INFORMATION:
	{
		struct file_full_directory_info *ffdinfo;

		ffdinfo = (struct file_full_directory_info *)d_info->rptr;
		d_info->rptr += le32_to_cpu(ffdinfo->NextEntryOffset);
		d_info->name = ffdinfo->FileName;
		d_info->name_len = le32_to_cpu(ffdinfo->FileNameLength);
		return 0;
	}
	case FILE_BOTH_DIRECTORY_INFORMATION:
	{
		struct file_both_directory_info *fbdinfo;

		fbdinfo = (struct file_both_directory_info *)d_info->rptr;
		d_info->rptr += le32_to_cpu(fbdinfo->NextEntryOffset);
		d_info->name = fbdinfo->FileName;
		d_info->name_len = le32_to_cpu(fbdinfo->FileNameLength);
		return 0;
	}
	case FILE_DIRECTORY_INFORMATION:
	{
		struct file_directory_info *fdinfo;

		fdinfo = (struct file_directory_info *)d_info->rptr;
		d_info->rptr += le32_to_cpu(fdinfo->NextEntryOffset);
		d_info->name = fdinfo->FileName;
		d_info->name_len = le32_to_cpu(fdinfo->FileNameLength);
		return 0;
	}
	case FILE_NAMES_INFORMATION:
	{
		struct file_names_info *fninfo;

		fninfo = (struct file_names_info *)d_info->rptr;
		d_info->rptr += le32_to_cpu(fninfo->NextEntryOffset);
		d_info->name = fninfo->FileName;
		d_info->name_len = le32_to_cpu(fninfo->FileNameLength);
		return 0;
	}
	case FILEID_FULL_DIRECTORY_INFORMATION:
	{
		struct file_id_full_dir_info *dinfo;

		dinfo = (struct file_id_full_dir_info *)d_info->rptr;
		d_info->rptr += le32_to_cpu(dinfo->NextEntryOffset);
		d_info->name = dinfo->FileName;
		d_info->name_len = le32_to_cpu(dinfo->FileNameLength);
		return 0;
	}
	case FILEID_BOTH_DIRECTORY_INFORMATION:
	{
		struct file_id_both_directory_info *fibdinfo;

		fibdinfo = (struct file_id_both_directory_info *)d_info->rptr;
		d_info->rptr += le32_to_cpu(fibdinfo->NextEntryOffset);
		d_info->name = fibdinfo->FileName;
		d_info->name_len = le32_to_cpu(fibdinfo->FileNameLength);
		return 0;
	}
	case SMB_FIND_FILE_POSIX_INFO:
	{
		struct smb2_posix_info *posix_info;

		posix_info = (struct smb2_posix_info *)d_info->rptr;
		d_info->rptr += le32_to_cpu(posix_info->NextEntryOffset);
		d_info->name = posix_info->name;
		d_info->name_len = le32_to_cpu(posix_info->name_len);
		return 0;
	}
	default:
		return -EINVAL;
	}
}

/**
 * smb2_populate_readdir_entry() - encode directory entry in smb2 response
 * buffer
 * @conn:	connection instance
 * @info_level:	smb information level
 * @d_info:	structure included variables for query dir
 * @ksmbd_kstat:	ksmbd wrapper of dirent stat information
 *
 * if directory has many entries, find first can't read it fully.
 * find next might be called multiple times to read remaining dir entries
 *
 * Return:	0 on success, otherwise error
 */
static int smb2_populate_readdir_entry(struct ksmbd_conn *conn, int info_level,
				       struct ksmbd_dir_info *d_info,
				       struct ksmbd_kstat *ksmbd_kstat)
{
	int next_entry_offset = 0;
	char *conv_name;
	int conv_len;
	void *kstat;
	int struct_sz, rc = 0;

	conv_name = ksmbd_convert_dir_info_name(d_info,
						conn->local_nls,
						&conv_len);
	if (!conv_name)
		return -ENOMEM;

	/* Somehow the name has only terminating NULL bytes */
	if (conv_len < 0) {
		rc = -EINVAL;
		goto free_conv_name;
	}

	struct_sz = readdir_info_level_struct_sz(info_level) - 1 + conv_len;
	next_entry_offset = ALIGN(struct_sz, KSMBD_DIR_INFO_ALIGNMENT);
	d_info->last_entry_off_align = next_entry_offset - struct_sz;

	if (next_entry_offset > d_info->out_buf_len) {
		d_info->out_buf_len = 0;
		rc = -ENOSPC;
		goto free_conv_name;
	}

	kstat = d_info->wptr;
	if (info_level != FILE_NAMES_INFORMATION)
		kstat = ksmbd_vfs_init_kstat(&d_info->wptr, ksmbd_kstat);

	switch (info_level) {
	case FILE_FULL_DIRECTORY_INFORMATION:
	{
		struct file_full_directory_info *ffdinfo;

		ffdinfo = (struct file_full_directory_info *)kstat;
		ffdinfo->FileNameLength = cpu_to_le32(conv_len);
		ffdinfo->EaSize =
			smb2_get_reparse_tag_special_file(ksmbd_kstat->kstat->mode);
		if (ffdinfo->EaSize)
			ffdinfo->ExtFileAttributes = FILE_ATTRIBUTE_REPARSE_POINT_LE;
		if (d_info->hide_dot_file && d_info->name[0] == '.')
			ffdinfo->ExtFileAttributes |= FILE_ATTRIBUTE_HIDDEN_LE;
		memcpy(ffdinfo->FileName, conv_name, conv_len);
		ffdinfo->NextEntryOffset = cpu_to_le32(next_entry_offset);
		break;
	}
	case FILE_BOTH_DIRECTORY_INFORMATION:
	{
		struct file_both_directory_info *fbdinfo;

		fbdinfo = (struct file_both_directory_info *)kstat;
		fbdinfo->FileNameLength = cpu_to_le32(conv_len);
		fbdinfo->EaSize =
			smb2_get_reparse_tag_special_file(ksmbd_kstat->kstat->mode);
		if (fbdinfo->EaSize)
			fbdinfo->ExtFileAttributes = FILE_ATTRIBUTE_REPARSE_POINT_LE;
		fbdinfo->ShortNameLength = 0;
		fbdinfo->Reserved = 0;
		if (d_info->hide_dot_file && d_info->name[0] == '.')
			fbdinfo->ExtFileAttributes |= FILE_ATTRIBUTE_HIDDEN_LE;
		memcpy(fbdinfo->FileName, conv_name, conv_len);
		fbdinfo->NextEntryOffset = cpu_to_le32(next_entry_offset);
		break;
	}
	case FILE_DIRECTORY_INFORMATION:
	{
		struct file_directory_info *fdinfo;

		fdinfo = (struct file_directory_info *)kstat;
		fdinfo->FileNameLength = cpu_to_le32(conv_len);
		if (d_info->hide_dot_file && d_info->name[0] == '.')
			fdinfo->ExtFileAttributes |= FILE_ATTRIBUTE_HIDDEN_LE;
		memcpy(fdinfo->FileName, conv_name, conv_len);
		fdinfo->NextEntryOffset = cpu_to_le32(next_entry_offset);
		break;
	}
	case FILE_NAMES_INFORMATION:
	{
		struct file_names_info *fninfo;

		fninfo = (struct file_names_info *)kstat;
		fninfo->FileNameLength = cpu_to_le32(conv_len);
		memcpy(fninfo->FileName, conv_name, conv_len);
		fninfo->NextEntryOffset = cpu_to_le32(next_entry_offset);
		break;
	}
	case FILEID_FULL_DIRECTORY_INFORMATION:
	{
		struct file_id_full_dir_info *dinfo;

		dinfo = (struct file_id_full_dir_info *)kstat;
		dinfo->FileNameLength = cpu_to_le32(conv_len);
		dinfo->EaSize =
			smb2_get_reparse_tag_special_file(ksmbd_kstat->kstat->mode);
		if (dinfo->EaSize)
			dinfo->ExtFileAttributes = FILE_ATTRIBUTE_REPARSE_POINT_LE;
		dinfo->Reserved = 0;
		dinfo->UniqueId = cpu_to_le64(ksmbd_kstat->kstat->ino);
		if (d_info->hide_dot_file && d_info->name[0] == '.')
			dinfo->ExtFileAttributes |= FILE_ATTRIBUTE_HIDDEN_LE;
		memcpy(dinfo->FileName, conv_name, conv_len);
		dinfo->NextEntryOffset = cpu_to_le32(next_entry_offset);
		break;
	}
	case FILEID_BOTH_DIRECTORY_INFORMATION:
	{
		struct file_id_both_directory_info *fibdinfo;

		fibdinfo = (struct file_id_both_directory_info *)kstat;
		fibdinfo->FileNameLength = cpu_to_le32(conv_len);
		fibdinfo->EaSize =
			smb2_get_reparse_tag_special_file(ksmbd_kstat->kstat->mode);
		if (fibdinfo->EaSize)
			fibdinfo->ExtFileAttributes = FILE_ATTRIBUTE_REPARSE_POINT_LE;
		fibdinfo->UniqueId = cpu_to_le64(ksmbd_kstat->kstat->ino);
		fibdinfo->ShortNameLength = 0;
		fibdinfo->Reserved = 0;
		fibdinfo->Reserved2 = cpu_to_le16(0);
		if (d_info->hide_dot_file && d_info->name[0] == '.')
			fibdinfo->ExtFileAttributes |= FILE_ATTRIBUTE_HIDDEN_LE;
		memcpy(fibdinfo->FileName, conv_name, conv_len);
		fibdinfo->NextEntryOffset = cpu_to_le32(next_entry_offset);
		break;
	}
	case SMB_FIND_FILE_POSIX_INFO:
	{
		struct smb2_posix_info *posix_info;
		u64 time;

		posix_info = (struct smb2_posix_info *)kstat;
		posix_info->Ignored = 0;
		posix_info->CreationTime = cpu_to_le64(ksmbd_kstat->create_time);
		time = ksmbd_UnixTimeToNT(ksmbd_kstat->kstat->ctime);
		posix_info->ChangeTime = cpu_to_le64(time);
		time = ksmbd_UnixTimeToNT(ksmbd_kstat->kstat->atime);
		posix_info->LastAccessTime = cpu_to_le64(time);
		time = ksmbd_UnixTimeToNT(ksmbd_kstat->kstat->mtime);
		posix_info->LastWriteTime = cpu_to_le64(time);
		posix_info->EndOfFile = cpu_to_le64(ksmbd_kstat->kstat->size);
		posix_info->AllocationSize = cpu_to_le64(ksmbd_kstat->kstat->blocks << 9);
		posix_info->DeviceId = cpu_to_le32(ksmbd_kstat->kstat->rdev);
		posix_info->HardLinks = cpu_to_le32(ksmbd_kstat->kstat->nlink);
		posix_info->Mode = cpu_to_le32(ksmbd_kstat->kstat->mode & 0777);
		posix_info->Inode = cpu_to_le64(ksmbd_kstat->kstat->ino);
		posix_info->DosAttributes =
			S_ISDIR(ksmbd_kstat->kstat->mode) ?
				FILE_ATTRIBUTE_DIRECTORY_LE : FILE_ATTRIBUTE_ARCHIVE_LE;
		if (d_info->hide_dot_file && d_info->name[0] == '.')
			posix_info->DosAttributes |= FILE_ATTRIBUTE_HIDDEN_LE;
		/*
		 * SidBuffer(32) contain two sids(Domain sid(16), UNIX group sid(16)).
		 * UNIX sid(16) = revision(1) + num_subauth(1) + authority(6) +
		 *		  sub_auth(4 * 1(num_subauth)) + RID(4).
		 */
		id_to_sid(from_kuid_munged(&init_user_ns, ksmbd_kstat->kstat->uid),
			  SIDUNIX_USER, (struct smb_sid *)&posix_info->SidBuffer[0]);
		id_to_sid(from_kgid_munged(&init_user_ns, ksmbd_kstat->kstat->gid),
			  SIDUNIX_GROUP, (struct smb_sid *)&posix_info->SidBuffer[16]);
		memcpy(posix_info->name, conv_name, conv_len);
		posix_info->name_len = cpu_to_le32(conv_len);
		posix_info->NextEntryOffset = cpu_to_le32(next_entry_offset);
		break;
	}

	} /* switch (info_level) */

	d_info->last_entry_offset = d_info->data_count;
	d_info->data_count += next_entry_offset;
	d_info->out_buf_len -= next_entry_offset;
	d_info->wptr += next_entry_offset;

	ksmbd_debug(SMB,
		    "info_level : %d, buf_len :%d, next_offset : %d, data_count : %d\n",
		    info_level, d_info->out_buf_len,
		    next_entry_offset, d_info->data_count);

free_conv_name:
	kfree(conv_name);
	return rc;
}

struct smb2_query_dir_private {
	struct ksmbd_work	*work;
	char			*search_pattern;
	struct ksmbd_file	*dir_fp;

	struct ksmbd_dir_info	*d_info;
	int			info_level;
};

static void lock_dir(struct ksmbd_file *dir_fp)
{
	struct dentry *dir = dir_fp->filp->f_path.dentry;

	inode_lock_nested(d_inode(dir), I_MUTEX_PARENT);
}

static void unlock_dir(struct ksmbd_file *dir_fp)
{
	struct dentry *dir = dir_fp->filp->f_path.dentry;

	inode_unlock(d_inode(dir));
}

static int process_query_dir_entries(struct smb2_query_dir_private *priv)
{
	struct user_namespace	*user_ns = file_mnt_user_ns(priv->dir_fp->filp);
	struct kstat		kstat;
	struct ksmbd_kstat	ksmbd_kstat;
	int			rc;
	int			i;

	for (i = 0; i < priv->d_info->num_entry; i++) {
		struct dentry *dent;

		if (dentry_name(priv->d_info, priv->info_level))
			return -EINVAL;

		lock_dir(priv->dir_fp);
		dent = lookup_one(user_ns, priv->d_info->name,
				  priv->dir_fp->filp->f_path.dentry,
				  priv->d_info->name_len);
		unlock_dir(priv->dir_fp);

		if (IS_ERR(dent)) {
			ksmbd_debug(SMB, "Cannot lookup `%s' [%ld]\n",
				    priv->d_info->name,
				    PTR_ERR(dent));
			continue;
		}
		if (unlikely(d_is_negative(dent))) {
			dput(dent);
			ksmbd_debug(SMB, "Negative dentry `%s'\n",
				    priv->d_info->name);
			continue;
		}

		ksmbd_kstat.kstat = &kstat;
		if (priv->info_level != FILE_NAMES_INFORMATION)
			ksmbd_vfs_fill_dentry_attrs(priv->work,
						    user_ns,
						    dent,
						    &ksmbd_kstat);

		rc = smb2_populate_readdir_entry(priv->work->conn,
						 priv->info_level,
						 priv->d_info,
						 &ksmbd_kstat);
		dput(dent);
		if (rc)
			return rc;
	}
	return 0;
}

static int reserve_populate_dentry(struct ksmbd_dir_info *d_info,
				   int info_level)
{
	int struct_sz;
	int conv_len;
	int next_entry_offset;

	struct_sz = readdir_info_level_struct_sz(info_level);
	if (struct_sz == -EOPNOTSUPP)
		return -EOPNOTSUPP;

	conv_len = (d_info->name_len + 1) * 2;
	next_entry_offset = ALIGN(struct_sz - 1 + conv_len,
				  KSMBD_DIR_INFO_ALIGNMENT);

	if (next_entry_offset > d_info->out_buf_len) {
		d_info->out_buf_len = 0;
		return -ENOSPC;
	}

	switch (info_level) {
	case FILE_FULL_DIRECTORY_INFORMATION:
	{
		struct file_full_directory_info *ffdinfo;

		ffdinfo = (struct file_full_directory_info *)d_info->wptr;
		memcpy(ffdinfo->FileName, d_info->name, d_info->name_len);
		ffdinfo->FileName[d_info->name_len] = 0x00;
		ffdinfo->FileNameLength = cpu_to_le32(d_info->name_len);
		ffdinfo->NextEntryOffset = cpu_to_le32(next_entry_offset);
		break;
	}
	case FILE_BOTH_DIRECTORY_INFORMATION:
	{
		struct file_both_directory_info *fbdinfo;

		fbdinfo = (struct file_both_directory_info *)d_info->wptr;
		memcpy(fbdinfo->FileName, d_info->name, d_info->name_len);
		fbdinfo->FileName[d_info->name_len] = 0x00;
		fbdinfo->FileNameLength = cpu_to_le32(d_info->name_len);
		fbdinfo->NextEntryOffset = cpu_to_le32(next_entry_offset);
		break;
	}
	case FILE_DIRECTORY_INFORMATION:
	{
		struct file_directory_info *fdinfo;

		fdinfo = (struct file_directory_info *)d_info->wptr;
		memcpy(fdinfo->FileName, d_info->name, d_info->name_len);
		fdinfo->FileName[d_info->name_len] = 0x00;
		fdinfo->FileNameLength = cpu_to_le32(d_info->name_len);
		fdinfo->NextEntryOffset = cpu_to_le32(next_entry_offset);
		break;
	}
	case FILE_NAMES_INFORMATION:
	{
		struct file_names_info *fninfo;

		fninfo = (struct file_names_info *)d_info->wptr;
		memcpy(fninfo->FileName, d_info->name, d_info->name_len);
		fninfo->FileName[d_info->name_len] = 0x00;
		fninfo->FileNameLength = cpu_to_le32(d_info->name_len);
		fninfo->NextEntryOffset = cpu_to_le32(next_entry_offset);
		break;
	}
	case FILEID_FULL_DIRECTORY_INFORMATION:
	{
		struct file_id_full_dir_info *dinfo;

		dinfo = (struct file_id_full_dir_info *)d_info->wptr;
		memcpy(dinfo->FileName, d_info->name, d_info->name_len);
		dinfo->FileName[d_info->name_len] = 0x00;
		dinfo->FileNameLength = cpu_to_le32(d_info->name_len);
		dinfo->NextEntryOffset = cpu_to_le32(next_entry_offset);
		break;
	}
	case FILEID_BOTH_DIRECTORY_INFORMATION:
	{
		struct file_id_both_directory_info *fibdinfo;

		fibdinfo = (struct file_id_both_directory_info *)d_info->wptr;
		memcpy(fibdinfo->FileName, d_info->name, d_info->name_len);
		fibdinfo->FileName[d_info->name_len] = 0x00;
		fibdinfo->FileNameLength = cpu_to_le32(d_info->name_len);
		fibdinfo->NextEntryOffset = cpu_to_le32(next_entry_offset);
		break;
	}
	case SMB_FIND_FILE_POSIX_INFO:
	{
		struct smb2_posix_info *posix_info;

		posix_info = (struct smb2_posix_info *)d_info->wptr;
		memcpy(posix_info->name, d_info->name, d_info->name_len);
		posix_info->name[d_info->name_len] = 0x00;
		posix_info->name_len = cpu_to_le32(d_info->name_len);
		posix_info->NextEntryOffset =
			cpu_to_le32(next_entry_offset);
		break;
	}
	} /* switch (info_level) */

	d_info->num_entry++;
	d_info->out_buf_len -= next_entry_offset;
	d_info->wptr += next_entry_offset;
	return 0;
}

static bool __query_dir(struct dir_context *ctx, const char *name, int namlen,
		       loff_t offset, u64 ino, unsigned int d_type)
{
	struct ksmbd_readdir_data	*buf;
	struct smb2_query_dir_private	*priv;
	struct ksmbd_dir_info		*d_info;
	int				rc;

	buf	= container_of(ctx, struct ksmbd_readdir_data, ctx);
	priv	= buf->private;
	d_info	= priv->d_info;

	/* dot and dotdot entries are already reserved */
	if (!strcmp(".", name) || !strcmp("..", name))
		return true;
	if (ksmbd_share_veto_filename(priv->work->tcon->share_conf, name))
		return true;
	if (!match_pattern(name, namlen, priv->search_pattern))
		return true;

	d_info->name		= name;
	d_info->name_len	= namlen;
	rc = reserve_populate_dentry(d_info, priv->info_level);
	if (rc)
		return false;
	if (d_info->flags & SMB2_RETURN_SINGLE_ENTRY)
		d_info->out_buf_len = 0;
<<<<<<< HEAD
		return 0;
	}
	return 0;
=======
	return true;
>>>>>>> 7dd250ec
}

static int verify_info_level(int info_level)
{
	switch (info_level) {
	case FILE_FULL_DIRECTORY_INFORMATION:
	case FILE_BOTH_DIRECTORY_INFORMATION:
	case FILE_DIRECTORY_INFORMATION:
	case FILE_NAMES_INFORMATION:
	case FILEID_FULL_DIRECTORY_INFORMATION:
	case FILEID_BOTH_DIRECTORY_INFORMATION:
	case SMB_FIND_FILE_POSIX_INFO:
		break;
	default:
		return -EOPNOTSUPP;
	}

	return 0;
}

static int smb2_resp_buf_len(struct ksmbd_work *work, unsigned short hdr2_len)
{
	int free_len;

	free_len = (int)(work->response_sz -
		(get_rfc1002_len(work->response_buf) + 4)) - hdr2_len;
	return free_len;
}

static int smb2_calc_max_out_buf_len(struct ksmbd_work *work,
				     unsigned short hdr2_len,
				     unsigned int out_buf_len)
{
	int free_len;

	if (out_buf_len > work->conn->vals->max_trans_size)
		return -EINVAL;

	free_len = smb2_resp_buf_len(work, hdr2_len);
	if (free_len < 0)
		return -EINVAL;

	return min_t(int, out_buf_len, free_len);
}

int smb2_query_dir(struct ksmbd_work *work)
{
	struct ksmbd_conn *conn = work->conn;
	struct smb2_query_directory_req *req;
	struct smb2_query_directory_rsp *rsp;
	struct ksmbd_share_config *share = work->tcon->share_conf;
	struct ksmbd_file *dir_fp = NULL;
	struct ksmbd_dir_info d_info;
	int rc = 0;
	char *srch_ptr = NULL;
	unsigned char srch_flag;
	int buffer_sz;
	struct smb2_query_dir_private query_dir_private = {NULL, };

	WORK_BUFFERS(work, req, rsp);

	if (ksmbd_override_fsids(work)) {
		rsp->hdr.Status = STATUS_NO_MEMORY;
		smb2_set_err_rsp(work);
		return -ENOMEM;
	}

	rc = verify_info_level(req->FileInformationClass);
	if (rc) {
		rc = -EFAULT;
		goto err_out2;
	}

	dir_fp = ksmbd_lookup_fd_slow(work, req->VolatileFileId, req->PersistentFileId);
	if (!dir_fp) {
		rc = -EBADF;
		goto err_out2;
	}

	if (!(dir_fp->daccess & FILE_LIST_DIRECTORY_LE) ||
	    inode_permission(file_mnt_user_ns(dir_fp->filp),
			     file_inode(dir_fp->filp),
			     MAY_READ | MAY_EXEC)) {
		pr_err("no right to enumerate directory (%pD)\n", dir_fp->filp);
		rc = -EACCES;
		goto err_out2;
	}

	if (!S_ISDIR(file_inode(dir_fp->filp)->i_mode)) {
		pr_err("can't do query dir for a file\n");
		rc = -EINVAL;
		goto err_out2;
	}

	srch_flag = req->Flags;
	srch_ptr = smb_strndup_from_utf16(req->Buffer,
					  le16_to_cpu(req->FileNameLength), 1,
					  conn->local_nls);
	if (IS_ERR(srch_ptr)) {
		ksmbd_debug(SMB, "Search Pattern not found\n");
		rc = -EINVAL;
		goto err_out2;
	} else {
		ksmbd_debug(SMB, "Search pattern is %s\n", srch_ptr);
	}

	if (srch_flag & SMB2_REOPEN || srch_flag & SMB2_RESTART_SCANS) {
		ksmbd_debug(SMB, "Restart directory scan\n");
		generic_file_llseek(dir_fp->filp, 0, SEEK_SET);
	}

	memset(&d_info, 0, sizeof(struct ksmbd_dir_info));
	d_info.wptr = (char *)rsp->Buffer;
	d_info.rptr = (char *)rsp->Buffer;
	d_info.out_buf_len =
		smb2_calc_max_out_buf_len(work, 8,
					  le32_to_cpu(req->OutputBufferLength));
	if (d_info.out_buf_len < 0) {
		rc = -EINVAL;
		goto err_out;
	}
	d_info.flags = srch_flag;

	/*
	 * reserve dot and dotdot entries in head of buffer
	 * in first response
	 */
	rc = ksmbd_populate_dot_dotdot_entries(work, req->FileInformationClass,
					       dir_fp, &d_info, srch_ptr,
					       smb2_populate_readdir_entry);
	if (rc == -ENOSPC)
		rc = 0;
	else if (rc)
		goto err_out;

	if (test_share_config_flag(share, KSMBD_SHARE_FLAG_HIDE_DOT_FILES))
		d_info.hide_dot_file = true;

	buffer_sz				= d_info.out_buf_len;
	d_info.rptr				= d_info.wptr;
	query_dir_private.work			= work;
	query_dir_private.search_pattern	= srch_ptr;
	query_dir_private.dir_fp		= dir_fp;
	query_dir_private.d_info		= &d_info;
	query_dir_private.info_level		= req->FileInformationClass;
	dir_fp->readdir_data.private		= &query_dir_private;
	set_ctx_actor(&dir_fp->readdir_data.ctx, __query_dir);

	rc = iterate_dir(dir_fp->filp, &dir_fp->readdir_data.ctx);
	/*
	 * req->OutputBufferLength is too small to contain even one entry.
	 * In this case, it immediately returns OutputBufferLength 0 to client.
	 */
	if (!d_info.out_buf_len && !d_info.num_entry)
		goto no_buf_len;
	if (rc > 0 || rc == -ENOSPC)
		rc = 0;
	else if (rc)
		goto err_out;

	d_info.wptr = d_info.rptr;
	d_info.out_buf_len = buffer_sz;
	rc = process_query_dir_entries(&query_dir_private);
	if (rc)
		goto err_out;

	if (!d_info.data_count && d_info.out_buf_len >= 0) {
		if (srch_flag & SMB2_RETURN_SINGLE_ENTRY && !is_asterisk(srch_ptr)) {
			rsp->hdr.Status = STATUS_NO_SUCH_FILE;
		} else {
			dir_fp->dot_dotdot[0] = dir_fp->dot_dotdot[1] = 0;
			rsp->hdr.Status = STATUS_NO_MORE_FILES;
		}
		rsp->StructureSize = cpu_to_le16(9);
		rsp->OutputBufferOffset = cpu_to_le16(0);
		rsp->OutputBufferLength = cpu_to_le32(0);
		rsp->Buffer[0] = 0;
		inc_rfc1001_len(work->response_buf, 9);
	} else {
no_buf_len:
		((struct file_directory_info *)
		((char *)rsp->Buffer + d_info.last_entry_offset))
		->NextEntryOffset = 0;
		if (d_info.data_count >= d_info.last_entry_off_align)
			d_info.data_count -= d_info.last_entry_off_align;

		rsp->StructureSize = cpu_to_le16(9);
		rsp->OutputBufferOffset = cpu_to_le16(72);
		rsp->OutputBufferLength = cpu_to_le32(d_info.data_count);
		inc_rfc1001_len(work->response_buf, 8 + d_info.data_count);
	}

	kfree(srch_ptr);
	ksmbd_fd_put(work, dir_fp);
	ksmbd_revert_fsids(work);
	return 0;

err_out:
	pr_err("error while processing smb2 query dir rc = %d\n", rc);
	kfree(srch_ptr);

err_out2:
	if (rc == -EINVAL)
		rsp->hdr.Status = STATUS_INVALID_PARAMETER;
	else if (rc == -EACCES)
		rsp->hdr.Status = STATUS_ACCESS_DENIED;
	else if (rc == -ENOENT)
		rsp->hdr.Status = STATUS_NO_SUCH_FILE;
	else if (rc == -EBADF)
		rsp->hdr.Status = STATUS_FILE_CLOSED;
	else if (rc == -ENOMEM)
		rsp->hdr.Status = STATUS_NO_MEMORY;
	else if (rc == -EFAULT)
		rsp->hdr.Status = STATUS_INVALID_INFO_CLASS;
	else if (rc == -EIO)
		rsp->hdr.Status = STATUS_FILE_CORRUPT_ERROR;
	if (!rsp->hdr.Status)
		rsp->hdr.Status = STATUS_UNEXPECTED_IO_ERROR;

	smb2_set_err_rsp(work);
	ksmbd_fd_put(work, dir_fp);
	ksmbd_revert_fsids(work);
	return 0;
}

/**
 * buffer_check_err() - helper function to check buffer errors
 * @reqOutputBufferLength:	max buffer length expected in command response
 * @rsp:		query info response buffer contains output buffer length
 * @rsp_org:		base response buffer pointer in case of chained response
 * @infoclass_size:	query info class response buffer size
 *
 * Return:	0 on success, otherwise error
 */
static int buffer_check_err(int reqOutputBufferLength,
			    struct smb2_query_info_rsp *rsp,
			    void *rsp_org, int infoclass_size)
{
	if (reqOutputBufferLength < le32_to_cpu(rsp->OutputBufferLength)) {
		if (reqOutputBufferLength < infoclass_size) {
			pr_err("Invalid Buffer Size Requested\n");
			rsp->hdr.Status = STATUS_INFO_LENGTH_MISMATCH;
			*(__be32 *)rsp_org = cpu_to_be32(sizeof(struct smb2_hdr));
			return -EINVAL;
		}

		ksmbd_debug(SMB, "Buffer Overflow\n");
		rsp->hdr.Status = STATUS_BUFFER_OVERFLOW;
		*(__be32 *)rsp_org = cpu_to_be32(sizeof(struct smb2_hdr) +
				reqOutputBufferLength);
		rsp->OutputBufferLength = cpu_to_le32(reqOutputBufferLength);
	}
	return 0;
}

static void get_standard_info_pipe(struct smb2_query_info_rsp *rsp,
				   void *rsp_org)
{
	struct smb2_file_standard_info *sinfo;

	sinfo = (struct smb2_file_standard_info *)rsp->Buffer;

	sinfo->AllocationSize = cpu_to_le64(4096);
	sinfo->EndOfFile = cpu_to_le64(0);
	sinfo->NumberOfLinks = cpu_to_le32(1);
	sinfo->DeletePending = 1;
	sinfo->Directory = 0;
	rsp->OutputBufferLength =
		cpu_to_le32(sizeof(struct smb2_file_standard_info));
	inc_rfc1001_len(rsp_org, sizeof(struct smb2_file_standard_info));
}

static void get_internal_info_pipe(struct smb2_query_info_rsp *rsp, u64 num,
				   void *rsp_org)
{
	struct smb2_file_internal_info *file_info;

	file_info = (struct smb2_file_internal_info *)rsp->Buffer;

	/* any unique number */
	file_info->IndexNumber = cpu_to_le64(num | (1ULL << 63));
	rsp->OutputBufferLength =
		cpu_to_le32(sizeof(struct smb2_file_internal_info));
	inc_rfc1001_len(rsp_org, sizeof(struct smb2_file_internal_info));
}

static int smb2_get_info_file_pipe(struct ksmbd_session *sess,
				   struct smb2_query_info_req *req,
				   struct smb2_query_info_rsp *rsp,
				   void *rsp_org)
{
	u64 id;
	int rc;

	/*
	 * Windows can sometime send query file info request on
	 * pipe without opening it, checking error condition here
	 */
	id = req->VolatileFileId;
	if (!ksmbd_session_rpc_method(sess, id))
		return -ENOENT;

	ksmbd_debug(SMB, "FileInfoClass %u, FileId 0x%llx\n",
		    req->FileInfoClass, req->VolatileFileId);

	switch (req->FileInfoClass) {
	case FILE_STANDARD_INFORMATION:
		get_standard_info_pipe(rsp, rsp_org);
		rc = buffer_check_err(le32_to_cpu(req->OutputBufferLength),
				      rsp, rsp_org,
				      FILE_STANDARD_INFORMATION_SIZE);
		break;
	case FILE_INTERNAL_INFORMATION:
		get_internal_info_pipe(rsp, id, rsp_org);
		rc = buffer_check_err(le32_to_cpu(req->OutputBufferLength),
				      rsp, rsp_org,
				      FILE_INTERNAL_INFORMATION_SIZE);
		break;
	default:
		ksmbd_debug(SMB, "smb2_info_file_pipe for %u not supported\n",
			    req->FileInfoClass);
		rc = -EOPNOTSUPP;
	}
	return rc;
}

/**
 * smb2_get_ea() - handler for smb2 get extended attribute command
 * @work:	smb work containing query info command buffer
 * @fp:		ksmbd_file pointer
 * @req:	get extended attribute request
 * @rsp:	response buffer pointer
 * @rsp_org:	base response buffer pointer in case of chained response
 *
 * Return:	0 on success, otherwise error
 */
static int smb2_get_ea(struct ksmbd_work *work, struct ksmbd_file *fp,
		       struct smb2_query_info_req *req,
		       struct smb2_query_info_rsp *rsp, void *rsp_org)
{
	struct smb2_ea_info *eainfo, *prev_eainfo;
	char *name, *ptr, *xattr_list = NULL, *buf;
	int rc, name_len, value_len, xattr_list_len, idx;
	ssize_t buf_free_len, alignment_bytes, next_offset, rsp_data_cnt = 0;
	struct smb2_ea_info_req *ea_req = NULL;
	const struct path *path;
	struct user_namespace *user_ns = file_mnt_user_ns(fp->filp);

	if (!(fp->daccess & FILE_READ_EA_LE)) {
		pr_err("Not permitted to read ext attr : 0x%x\n",
		       fp->daccess);
		return -EACCES;
	}

	path = &fp->filp->f_path;
	/* single EA entry is requested with given user.* name */
	if (req->InputBufferLength) {
		if (le32_to_cpu(req->InputBufferLength) <
		    sizeof(struct smb2_ea_info_req))
			return -EINVAL;

		ea_req = (struct smb2_ea_info_req *)req->Buffer;
	} else {
		/* need to send all EAs, if no specific EA is requested*/
		if (le32_to_cpu(req->Flags) & SL_RETURN_SINGLE_ENTRY)
			ksmbd_debug(SMB,
				    "All EAs are requested but need to send single EA entry in rsp flags 0x%x\n",
				    le32_to_cpu(req->Flags));
	}

	buf_free_len =
		smb2_calc_max_out_buf_len(work, 8,
					  le32_to_cpu(req->OutputBufferLength));
	if (buf_free_len < 0)
		return -EINVAL;

	rc = ksmbd_vfs_listxattr(path->dentry, &xattr_list);
	if (rc < 0) {
		rsp->hdr.Status = STATUS_INVALID_HANDLE;
		goto out;
	} else if (!rc) { /* there is no EA in the file */
		ksmbd_debug(SMB, "no ea data in the file\n");
		goto done;
	}
	xattr_list_len = rc;

	ptr = (char *)rsp->Buffer;
	eainfo = (struct smb2_ea_info *)ptr;
	prev_eainfo = eainfo;
	idx = 0;

	while (idx < xattr_list_len) {
		name = xattr_list + idx;
		name_len = strlen(name);

		ksmbd_debug(SMB, "%s, len %d\n", name, name_len);
		idx += name_len + 1;

		/*
		 * CIFS does not support EA other than user.* namespace,
		 * still keep the framework generic, to list other attrs
		 * in future.
		 */
		if (strncmp(name, XATTR_USER_PREFIX, XATTR_USER_PREFIX_LEN))
			continue;

		if (!strncmp(&name[XATTR_USER_PREFIX_LEN], STREAM_PREFIX,
			     STREAM_PREFIX_LEN))
			continue;

		if (req->InputBufferLength &&
		    strncmp(&name[XATTR_USER_PREFIX_LEN], ea_req->name,
			    ea_req->EaNameLength))
			continue;

		if (!strncmp(&name[XATTR_USER_PREFIX_LEN],
			     DOS_ATTRIBUTE_PREFIX, DOS_ATTRIBUTE_PREFIX_LEN))
			continue;

		if (!strncmp(name, XATTR_USER_PREFIX, XATTR_USER_PREFIX_LEN))
			name_len -= XATTR_USER_PREFIX_LEN;

		ptr = (char *)(&eainfo->name + name_len + 1);
		buf_free_len -= (offsetof(struct smb2_ea_info, name) +
				name_len + 1);
		/* bailout if xattr can't fit in buf_free_len */
		value_len = ksmbd_vfs_getxattr(user_ns, path->dentry,
					       name, &buf);
		if (value_len <= 0) {
			rc = -ENOENT;
			rsp->hdr.Status = STATUS_INVALID_HANDLE;
			goto out;
		}

		buf_free_len -= value_len;
		if (buf_free_len < 0) {
			kfree(buf);
			break;
		}

		memcpy(ptr, buf, value_len);
		kfree(buf);

		ptr += value_len;
		eainfo->Flags = 0;
		eainfo->EaNameLength = name_len;

		if (!strncmp(name, XATTR_USER_PREFIX, XATTR_USER_PREFIX_LEN))
			memcpy(eainfo->name, &name[XATTR_USER_PREFIX_LEN],
			       name_len);
		else
			memcpy(eainfo->name, name, name_len);

		eainfo->name[name_len] = '\0';
		eainfo->EaValueLength = cpu_to_le16(value_len);
		next_offset = offsetof(struct smb2_ea_info, name) +
			name_len + 1 + value_len;

		/* align next xattr entry at 4 byte bundary */
		alignment_bytes = ((next_offset + 3) & ~3) - next_offset;
		if (alignment_bytes) {
			memset(ptr, '\0', alignment_bytes);
			ptr += alignment_bytes;
			next_offset += alignment_bytes;
			buf_free_len -= alignment_bytes;
		}
		eainfo->NextEntryOffset = cpu_to_le32(next_offset);
		prev_eainfo = eainfo;
		eainfo = (struct smb2_ea_info *)ptr;
		rsp_data_cnt += next_offset;

		if (req->InputBufferLength) {
			ksmbd_debug(SMB, "single entry requested\n");
			break;
		}
	}

	/* no more ea entries */
	prev_eainfo->NextEntryOffset = 0;
done:
	rc = 0;
	if (rsp_data_cnt == 0)
		rsp->hdr.Status = STATUS_NO_EAS_ON_FILE;
	rsp->OutputBufferLength = cpu_to_le32(rsp_data_cnt);
	inc_rfc1001_len(rsp_org, rsp_data_cnt);
out:
	kvfree(xattr_list);
	return rc;
}

static void get_file_access_info(struct smb2_query_info_rsp *rsp,
				 struct ksmbd_file *fp, void *rsp_org)
{
	struct smb2_file_access_info *file_info;

	file_info = (struct smb2_file_access_info *)rsp->Buffer;
	file_info->AccessFlags = fp->daccess;
	rsp->OutputBufferLength =
		cpu_to_le32(sizeof(struct smb2_file_access_info));
	inc_rfc1001_len(rsp_org, sizeof(struct smb2_file_access_info));
}

static int get_file_basic_info(struct smb2_query_info_rsp *rsp,
			       struct ksmbd_file *fp, void *rsp_org)
{
	struct smb2_file_basic_info *basic_info;
	struct kstat stat;
	u64 time;

	if (!(fp->daccess & FILE_READ_ATTRIBUTES_LE)) {
		pr_err("no right to read the attributes : 0x%x\n",
		       fp->daccess);
		return -EACCES;
	}

	basic_info = (struct smb2_file_basic_info *)rsp->Buffer;
	generic_fillattr(file_mnt_user_ns(fp->filp), file_inode(fp->filp),
			 &stat);
	basic_info->CreationTime = cpu_to_le64(fp->create_time);
	time = ksmbd_UnixTimeToNT(stat.atime);
	basic_info->LastAccessTime = cpu_to_le64(time);
	time = ksmbd_UnixTimeToNT(stat.mtime);
	basic_info->LastWriteTime = cpu_to_le64(time);
	time = ksmbd_UnixTimeToNT(stat.ctime);
	basic_info->ChangeTime = cpu_to_le64(time);
	basic_info->Attributes = fp->f_ci->m_fattr;
	basic_info->Pad1 = 0;
	rsp->OutputBufferLength =
		cpu_to_le32(sizeof(struct smb2_file_basic_info));
	inc_rfc1001_len(rsp_org, sizeof(struct smb2_file_basic_info));
	return 0;
}

static unsigned long long get_allocation_size(struct inode *inode,
					      struct kstat *stat)
{
	unsigned long long alloc_size = 0;

	if (!S_ISDIR(stat->mode)) {
		if ((inode->i_blocks << 9) <= stat->size)
			alloc_size = stat->size;
		else
			alloc_size = inode->i_blocks << 9;
	}

	return alloc_size;
}

static void get_file_standard_info(struct smb2_query_info_rsp *rsp,
				   struct ksmbd_file *fp, void *rsp_org)
{
	struct smb2_file_standard_info *sinfo;
	unsigned int delete_pending;
	struct inode *inode;
	struct kstat stat;

	inode = file_inode(fp->filp);
	generic_fillattr(file_mnt_user_ns(fp->filp), inode, &stat);

	sinfo = (struct smb2_file_standard_info *)rsp->Buffer;
	delete_pending = ksmbd_inode_pending_delete(fp);

	sinfo->AllocationSize = cpu_to_le64(get_allocation_size(inode, &stat));
	sinfo->EndOfFile = S_ISDIR(stat.mode) ? 0 : cpu_to_le64(stat.size);
	sinfo->NumberOfLinks = cpu_to_le32(get_nlink(&stat) - delete_pending);
	sinfo->DeletePending = delete_pending;
	sinfo->Directory = S_ISDIR(stat.mode) ? 1 : 0;
	rsp->OutputBufferLength =
		cpu_to_le32(sizeof(struct smb2_file_standard_info));
	inc_rfc1001_len(rsp_org,
			sizeof(struct smb2_file_standard_info));
}

static void get_file_alignment_info(struct smb2_query_info_rsp *rsp,
				    void *rsp_org)
{
	struct smb2_file_alignment_info *file_info;

	file_info = (struct smb2_file_alignment_info *)rsp->Buffer;
	file_info->AlignmentRequirement = 0;
	rsp->OutputBufferLength =
		cpu_to_le32(sizeof(struct smb2_file_alignment_info));
	inc_rfc1001_len(rsp_org,
			sizeof(struct smb2_file_alignment_info));
}

static int get_file_all_info(struct ksmbd_work *work,
			     struct smb2_query_info_rsp *rsp,
			     struct ksmbd_file *fp,
			     void *rsp_org)
{
	struct ksmbd_conn *conn = work->conn;
	struct smb2_file_all_info *file_info;
	unsigned int delete_pending;
	struct inode *inode;
	struct kstat stat;
	int conv_len;
	char *filename;
	u64 time;

	if (!(fp->daccess & FILE_READ_ATTRIBUTES_LE)) {
		ksmbd_debug(SMB, "no right to read the attributes : 0x%x\n",
			    fp->daccess);
		return -EACCES;
	}

	filename = convert_to_nt_pathname(work->tcon->share_conf, &fp->filp->f_path);
	if (IS_ERR(filename))
		return PTR_ERR(filename);

	inode = file_inode(fp->filp);
	generic_fillattr(file_mnt_user_ns(fp->filp), inode, &stat);

	ksmbd_debug(SMB, "filename = %s\n", filename);
	delete_pending = ksmbd_inode_pending_delete(fp);
	file_info = (struct smb2_file_all_info *)rsp->Buffer;

	file_info->CreationTime = cpu_to_le64(fp->create_time);
	time = ksmbd_UnixTimeToNT(stat.atime);
	file_info->LastAccessTime = cpu_to_le64(time);
	time = ksmbd_UnixTimeToNT(stat.mtime);
	file_info->LastWriteTime = cpu_to_le64(time);
	time = ksmbd_UnixTimeToNT(stat.ctime);
	file_info->ChangeTime = cpu_to_le64(time);
	file_info->Attributes = fp->f_ci->m_fattr;
	file_info->Pad1 = 0;
	file_info->AllocationSize =
		cpu_to_le64(get_allocation_size(inode, &stat));
	file_info->EndOfFile = S_ISDIR(stat.mode) ? 0 : cpu_to_le64(stat.size);
	file_info->NumberOfLinks =
			cpu_to_le32(get_nlink(&stat) - delete_pending);
	file_info->DeletePending = delete_pending;
	file_info->Directory = S_ISDIR(stat.mode) ? 1 : 0;
	file_info->Pad2 = 0;
	file_info->IndexNumber = cpu_to_le64(stat.ino);
	file_info->EASize = 0;
	file_info->AccessFlags = fp->daccess;
	file_info->CurrentByteOffset = cpu_to_le64(fp->filp->f_pos);
	file_info->Mode = fp->coption;
	file_info->AlignmentRequirement = 0;
	conv_len = smbConvertToUTF16((__le16 *)file_info->FileName, filename,
				     PATH_MAX, conn->local_nls, 0);
	conv_len *= 2;
	file_info->FileNameLength = cpu_to_le32(conv_len);
	rsp->OutputBufferLength =
		cpu_to_le32(sizeof(struct smb2_file_all_info) + conv_len - 1);
	kfree(filename);
	inc_rfc1001_len(rsp_org, le32_to_cpu(rsp->OutputBufferLength));
	return 0;
}

static void get_file_alternate_info(struct ksmbd_work *work,
				    struct smb2_query_info_rsp *rsp,
				    struct ksmbd_file *fp,
				    void *rsp_org)
{
	struct ksmbd_conn *conn = work->conn;
	struct smb2_file_alt_name_info *file_info;
	struct dentry *dentry = fp->filp->f_path.dentry;
	int conv_len;

	spin_lock(&dentry->d_lock);
	file_info = (struct smb2_file_alt_name_info *)rsp->Buffer;
	conv_len = ksmbd_extract_shortname(conn,
					   dentry->d_name.name,
					   file_info->FileName);
	spin_unlock(&dentry->d_lock);
	file_info->FileNameLength = cpu_to_le32(conv_len);
	rsp->OutputBufferLength =
		cpu_to_le32(sizeof(struct smb2_file_alt_name_info) + conv_len);
	inc_rfc1001_len(rsp_org, le32_to_cpu(rsp->OutputBufferLength));
}

static void get_file_stream_info(struct ksmbd_work *work,
				 struct smb2_query_info_rsp *rsp,
				 struct ksmbd_file *fp,
				 void *rsp_org)
{
	struct ksmbd_conn *conn = work->conn;
	struct smb2_file_stream_info *file_info;
	char *stream_name, *xattr_list = NULL, *stream_buf;
	struct kstat stat;
	const struct path *path = &fp->filp->f_path;
	ssize_t xattr_list_len;
	int nbytes = 0, streamlen, stream_name_len, next, idx = 0;
	int buf_free_len;
	struct smb2_query_info_req *req = ksmbd_req_buf_next(work);

	generic_fillattr(file_mnt_user_ns(fp->filp), file_inode(fp->filp),
			 &stat);
	file_info = (struct smb2_file_stream_info *)rsp->Buffer;

	buf_free_len =
		smb2_calc_max_out_buf_len(work, 8,
					  le32_to_cpu(req->OutputBufferLength));
	if (buf_free_len < 0)
		goto out;

	xattr_list_len = ksmbd_vfs_listxattr(path->dentry, &xattr_list);
	if (xattr_list_len < 0) {
		goto out;
	} else if (!xattr_list_len) {
		ksmbd_debug(SMB, "empty xattr in the file\n");
		goto out;
	}

	while (idx < xattr_list_len) {
		stream_name = xattr_list + idx;
		streamlen = strlen(stream_name);
		idx += streamlen + 1;

		ksmbd_debug(SMB, "%s, len %d\n", stream_name, streamlen);

		if (strncmp(&stream_name[XATTR_USER_PREFIX_LEN],
			    STREAM_PREFIX, STREAM_PREFIX_LEN))
			continue;

		stream_name_len = streamlen - (XATTR_USER_PREFIX_LEN +
				STREAM_PREFIX_LEN);
		streamlen = stream_name_len;

		/* plus : size */
		streamlen += 1;
		stream_buf = kmalloc(streamlen + 1, GFP_KERNEL);
		if (!stream_buf)
			break;

		streamlen = snprintf(stream_buf, streamlen + 1,
				     ":%s", &stream_name[XATTR_NAME_STREAM_LEN]);

		next = sizeof(struct smb2_file_stream_info) + streamlen * 2;
		if (next > buf_free_len) {
			kfree(stream_buf);
			break;
		}

		file_info = (struct smb2_file_stream_info *)&rsp->Buffer[nbytes];
		streamlen  = smbConvertToUTF16((__le16 *)file_info->StreamName,
					       stream_buf, streamlen,
					       conn->local_nls, 0);
		streamlen *= 2;
		kfree(stream_buf);
		file_info->StreamNameLength = cpu_to_le32(streamlen);
		file_info->StreamSize = cpu_to_le64(stream_name_len);
		file_info->StreamAllocationSize = cpu_to_le64(stream_name_len);

		nbytes += next;
		buf_free_len -= next;
		file_info->NextEntryOffset = cpu_to_le32(next);
	}

out:
	if (!S_ISDIR(stat.mode) &&
	    buf_free_len >= sizeof(struct smb2_file_stream_info) + 7 * 2) {
		file_info = (struct smb2_file_stream_info *)
			&rsp->Buffer[nbytes];
		streamlen = smbConvertToUTF16((__le16 *)file_info->StreamName,
					      "::$DATA", 7, conn->local_nls, 0);
		streamlen *= 2;
		file_info->StreamNameLength = cpu_to_le32(streamlen);
		file_info->StreamSize = cpu_to_le64(stat.size);
		file_info->StreamAllocationSize = cpu_to_le64(stat.blocks << 9);
		nbytes += sizeof(struct smb2_file_stream_info) + streamlen;
	}

	/* last entry offset should be 0 */
	file_info->NextEntryOffset = 0;
	kvfree(xattr_list);

	rsp->OutputBufferLength = cpu_to_le32(nbytes);
	inc_rfc1001_len(rsp_org, nbytes);
}

static void get_file_internal_info(struct smb2_query_info_rsp *rsp,
				   struct ksmbd_file *fp, void *rsp_org)
{
	struct smb2_file_internal_info *file_info;
	struct kstat stat;

	generic_fillattr(file_mnt_user_ns(fp->filp), file_inode(fp->filp),
			 &stat);
	file_info = (struct smb2_file_internal_info *)rsp->Buffer;
	file_info->IndexNumber = cpu_to_le64(stat.ino);
	rsp->OutputBufferLength =
		cpu_to_le32(sizeof(struct smb2_file_internal_info));
	inc_rfc1001_len(rsp_org, sizeof(struct smb2_file_internal_info));
}

static int get_file_network_open_info(struct smb2_query_info_rsp *rsp,
				      struct ksmbd_file *fp, void *rsp_org)
{
	struct smb2_file_ntwrk_info *file_info;
	struct inode *inode;
	struct kstat stat;
	u64 time;

	if (!(fp->daccess & FILE_READ_ATTRIBUTES_LE)) {
		pr_err("no right to read the attributes : 0x%x\n",
		       fp->daccess);
		return -EACCES;
	}

	file_info = (struct smb2_file_ntwrk_info *)rsp->Buffer;

	inode = file_inode(fp->filp);
	generic_fillattr(file_mnt_user_ns(fp->filp), inode, &stat);

	file_info->CreationTime = cpu_to_le64(fp->create_time);
	time = ksmbd_UnixTimeToNT(stat.atime);
	file_info->LastAccessTime = cpu_to_le64(time);
	time = ksmbd_UnixTimeToNT(stat.mtime);
	file_info->LastWriteTime = cpu_to_le64(time);
	time = ksmbd_UnixTimeToNT(stat.ctime);
	file_info->ChangeTime = cpu_to_le64(time);
	file_info->Attributes = fp->f_ci->m_fattr;
	file_info->AllocationSize =
		cpu_to_le64(get_allocation_size(inode, &stat));
	file_info->EndOfFile = S_ISDIR(stat.mode) ? 0 : cpu_to_le64(stat.size);
	file_info->Reserved = cpu_to_le32(0);
	rsp->OutputBufferLength =
		cpu_to_le32(sizeof(struct smb2_file_ntwrk_info));
	inc_rfc1001_len(rsp_org, sizeof(struct smb2_file_ntwrk_info));
	return 0;
}

static void get_file_ea_info(struct smb2_query_info_rsp *rsp, void *rsp_org)
{
	struct smb2_file_ea_info *file_info;

	file_info = (struct smb2_file_ea_info *)rsp->Buffer;
	file_info->EASize = 0;
	rsp->OutputBufferLength =
		cpu_to_le32(sizeof(struct smb2_file_ea_info));
	inc_rfc1001_len(rsp_org, sizeof(struct smb2_file_ea_info));
}

static void get_file_position_info(struct smb2_query_info_rsp *rsp,
				   struct ksmbd_file *fp, void *rsp_org)
{
	struct smb2_file_pos_info *file_info;

	file_info = (struct smb2_file_pos_info *)rsp->Buffer;
	file_info->CurrentByteOffset = cpu_to_le64(fp->filp->f_pos);
	rsp->OutputBufferLength =
		cpu_to_le32(sizeof(struct smb2_file_pos_info));
	inc_rfc1001_len(rsp_org, sizeof(struct smb2_file_pos_info));
}

static void get_file_mode_info(struct smb2_query_info_rsp *rsp,
			       struct ksmbd_file *fp, void *rsp_org)
{
	struct smb2_file_mode_info *file_info;

	file_info = (struct smb2_file_mode_info *)rsp->Buffer;
	file_info->Mode = fp->coption & FILE_MODE_INFO_MASK;
	rsp->OutputBufferLength =
		cpu_to_le32(sizeof(struct smb2_file_mode_info));
	inc_rfc1001_len(rsp_org, sizeof(struct smb2_file_mode_info));
}

static void get_file_compression_info(struct smb2_query_info_rsp *rsp,
				      struct ksmbd_file *fp, void *rsp_org)
{
	struct smb2_file_comp_info *file_info;
	struct kstat stat;

	generic_fillattr(file_mnt_user_ns(fp->filp), file_inode(fp->filp),
			 &stat);

	file_info = (struct smb2_file_comp_info *)rsp->Buffer;
	file_info->CompressedFileSize = cpu_to_le64(stat.blocks << 9);
	file_info->CompressionFormat = COMPRESSION_FORMAT_NONE;
	file_info->CompressionUnitShift = 0;
	file_info->ChunkShift = 0;
	file_info->ClusterShift = 0;
	memset(&file_info->Reserved[0], 0, 3);

	rsp->OutputBufferLength =
		cpu_to_le32(sizeof(struct smb2_file_comp_info));
	inc_rfc1001_len(rsp_org, sizeof(struct smb2_file_comp_info));
}

static int get_file_attribute_tag_info(struct smb2_query_info_rsp *rsp,
				       struct ksmbd_file *fp, void *rsp_org)
{
	struct smb2_file_attr_tag_info *file_info;

	if (!(fp->daccess & FILE_READ_ATTRIBUTES_LE)) {
		pr_err("no right to read the attributes : 0x%x\n",
		       fp->daccess);
		return -EACCES;
	}

	file_info = (struct smb2_file_attr_tag_info *)rsp->Buffer;
	file_info->FileAttributes = fp->f_ci->m_fattr;
	file_info->ReparseTag = 0;
	rsp->OutputBufferLength =
		cpu_to_le32(sizeof(struct smb2_file_attr_tag_info));
	inc_rfc1001_len(rsp_org, sizeof(struct smb2_file_attr_tag_info));
	return 0;
}

static int find_file_posix_info(struct smb2_query_info_rsp *rsp,
				struct ksmbd_file *fp, void *rsp_org)
{
	struct smb311_posix_qinfo *file_info;
	struct inode *inode = file_inode(fp->filp);
	struct user_namespace *user_ns = file_mnt_user_ns(fp->filp);
	vfsuid_t vfsuid = i_uid_into_vfsuid(user_ns, inode);
	vfsgid_t vfsgid = i_gid_into_vfsgid(user_ns, inode);
	u64 time;
	int out_buf_len = sizeof(struct smb311_posix_qinfo) + 32;

	file_info = (struct smb311_posix_qinfo *)rsp->Buffer;
	file_info->CreationTime = cpu_to_le64(fp->create_time);
	time = ksmbd_UnixTimeToNT(inode->i_atime);
	file_info->LastAccessTime = cpu_to_le64(time);
	time = ksmbd_UnixTimeToNT(inode->i_mtime);
	file_info->LastWriteTime = cpu_to_le64(time);
	time = ksmbd_UnixTimeToNT(inode->i_ctime);
	file_info->ChangeTime = cpu_to_le64(time);
	file_info->DosAttributes = fp->f_ci->m_fattr;
	file_info->Inode = cpu_to_le64(inode->i_ino);
	file_info->EndOfFile = cpu_to_le64(inode->i_size);
	file_info->AllocationSize = cpu_to_le64(inode->i_blocks << 9);
	file_info->HardLinks = cpu_to_le32(inode->i_nlink);
	file_info->Mode = cpu_to_le32(inode->i_mode & 0777);
	file_info->DeviceId = cpu_to_le32(inode->i_rdev);

	/*
	 * Sids(32) contain two sids(Domain sid(16), UNIX group sid(16)).
	 * UNIX sid(16) = revision(1) + num_subauth(1) + authority(6) +
	 *		  sub_auth(4 * 1(num_subauth)) + RID(4).
	 */
	id_to_sid(from_kuid_munged(&init_user_ns, vfsuid_into_kuid(vfsuid)),
		  SIDUNIX_USER, (struct smb_sid *)&file_info->Sids[0]);
	id_to_sid(from_kgid_munged(&init_user_ns, vfsgid_into_kgid(vfsgid)),
		  SIDUNIX_GROUP, (struct smb_sid *)&file_info->Sids[16]);

	rsp->OutputBufferLength = cpu_to_le32(out_buf_len);
	inc_rfc1001_len(rsp_org, out_buf_len);
	return out_buf_len;
}

static int smb2_get_info_file(struct ksmbd_work *work,
			      struct smb2_query_info_req *req,
			      struct smb2_query_info_rsp *rsp)
{
	struct ksmbd_file *fp;
	int fileinfoclass = 0;
	int rc = 0;
	int file_infoclass_size;
	unsigned int id = KSMBD_NO_FID, pid = KSMBD_NO_FID;

	if (test_share_config_flag(work->tcon->share_conf,
				   KSMBD_SHARE_FLAG_PIPE)) {
		/* smb2 info file called for pipe */
		return smb2_get_info_file_pipe(work->sess, req, rsp,
					       work->response_buf);
	}

	if (work->next_smb2_rcv_hdr_off) {
		if (!has_file_id(req->VolatileFileId)) {
			ksmbd_debug(SMB, "Compound request set FID = %llu\n",
				    work->compound_fid);
			id = work->compound_fid;
			pid = work->compound_pfid;
		}
	}

	if (!has_file_id(id)) {
		id = req->VolatileFileId;
		pid = req->PersistentFileId;
	}

	fp = ksmbd_lookup_fd_slow(work, id, pid);
	if (!fp)
		return -ENOENT;

	fileinfoclass = req->FileInfoClass;

	switch (fileinfoclass) {
	case FILE_ACCESS_INFORMATION:
		get_file_access_info(rsp, fp, work->response_buf);
		file_infoclass_size = FILE_ACCESS_INFORMATION_SIZE;
		break;

	case FILE_BASIC_INFORMATION:
		rc = get_file_basic_info(rsp, fp, work->response_buf);
		file_infoclass_size = FILE_BASIC_INFORMATION_SIZE;
		break;

	case FILE_STANDARD_INFORMATION:
		get_file_standard_info(rsp, fp, work->response_buf);
		file_infoclass_size = FILE_STANDARD_INFORMATION_SIZE;
		break;

	case FILE_ALIGNMENT_INFORMATION:
		get_file_alignment_info(rsp, work->response_buf);
		file_infoclass_size = FILE_ALIGNMENT_INFORMATION_SIZE;
		break;

	case FILE_ALL_INFORMATION:
		rc = get_file_all_info(work, rsp, fp, work->response_buf);
		file_infoclass_size = FILE_ALL_INFORMATION_SIZE;
		break;

	case FILE_ALTERNATE_NAME_INFORMATION:
		get_file_alternate_info(work, rsp, fp, work->response_buf);
		file_infoclass_size = FILE_ALTERNATE_NAME_INFORMATION_SIZE;
		break;

	case FILE_STREAM_INFORMATION:
		get_file_stream_info(work, rsp, fp, work->response_buf);
		file_infoclass_size = FILE_STREAM_INFORMATION_SIZE;
		break;

	case FILE_INTERNAL_INFORMATION:
		get_file_internal_info(rsp, fp, work->response_buf);
		file_infoclass_size = FILE_INTERNAL_INFORMATION_SIZE;
		break;

	case FILE_NETWORK_OPEN_INFORMATION:
		rc = get_file_network_open_info(rsp, fp, work->response_buf);
		file_infoclass_size = FILE_NETWORK_OPEN_INFORMATION_SIZE;
		break;

	case FILE_EA_INFORMATION:
		get_file_ea_info(rsp, work->response_buf);
		file_infoclass_size = FILE_EA_INFORMATION_SIZE;
		break;

	case FILE_FULL_EA_INFORMATION:
		rc = smb2_get_ea(work, fp, req, rsp, work->response_buf);
		file_infoclass_size = FILE_FULL_EA_INFORMATION_SIZE;
		break;

	case FILE_POSITION_INFORMATION:
		get_file_position_info(rsp, fp, work->response_buf);
		file_infoclass_size = FILE_POSITION_INFORMATION_SIZE;
		break;

	case FILE_MODE_INFORMATION:
		get_file_mode_info(rsp, fp, work->response_buf);
		file_infoclass_size = FILE_MODE_INFORMATION_SIZE;
		break;

	case FILE_COMPRESSION_INFORMATION:
		get_file_compression_info(rsp, fp, work->response_buf);
		file_infoclass_size = FILE_COMPRESSION_INFORMATION_SIZE;
		break;

	case FILE_ATTRIBUTE_TAG_INFORMATION:
		rc = get_file_attribute_tag_info(rsp, fp, work->response_buf);
		file_infoclass_size = FILE_ATTRIBUTE_TAG_INFORMATION_SIZE;
		break;
	case SMB_FIND_FILE_POSIX_INFO:
		if (!work->tcon->posix_extensions) {
			pr_err("client doesn't negotiate with SMB3.1.1 POSIX Extensions\n");
			rc = -EOPNOTSUPP;
		} else {
			file_infoclass_size = find_file_posix_info(rsp, fp,
					work->response_buf);
		}
		break;
	default:
		ksmbd_debug(SMB, "fileinfoclass %d not supported yet\n",
			    fileinfoclass);
		rc = -EOPNOTSUPP;
	}
	if (!rc)
		rc = buffer_check_err(le32_to_cpu(req->OutputBufferLength),
				      rsp, work->response_buf,
				      file_infoclass_size);
	ksmbd_fd_put(work, fp);
	return rc;
}

static int smb2_get_info_filesystem(struct ksmbd_work *work,
				    struct smb2_query_info_req *req,
				    struct smb2_query_info_rsp *rsp)
{
	struct ksmbd_session *sess = work->sess;
	struct ksmbd_conn *conn = work->conn;
	struct ksmbd_share_config *share = work->tcon->share_conf;
	int fsinfoclass = 0;
	struct kstatfs stfs;
	struct path path;
	int rc = 0, len;
	int fs_infoclass_size = 0;

	rc = kern_path(share->path, LOOKUP_NO_SYMLINKS, &path);
	if (rc) {
		pr_err("cannot create vfs path\n");
		return -EIO;
	}

	rc = vfs_statfs(&path, &stfs);
	if (rc) {
		pr_err("cannot do stat of path %s\n", share->path);
		path_put(&path);
		return -EIO;
	}

	fsinfoclass = req->FileInfoClass;

	switch (fsinfoclass) {
	case FS_DEVICE_INFORMATION:
	{
		struct filesystem_device_info *info;

		info = (struct filesystem_device_info *)rsp->Buffer;

		info->DeviceType = cpu_to_le32(stfs.f_type);
		info->DeviceCharacteristics = cpu_to_le32(0x00000020);
		rsp->OutputBufferLength = cpu_to_le32(8);
		inc_rfc1001_len(work->response_buf, 8);
		fs_infoclass_size = FS_DEVICE_INFORMATION_SIZE;
		break;
	}
	case FS_ATTRIBUTE_INFORMATION:
	{
		struct filesystem_attribute_info *info;
		size_t sz;

		info = (struct filesystem_attribute_info *)rsp->Buffer;
		info->Attributes = cpu_to_le32(FILE_SUPPORTS_OBJECT_IDS |
					       FILE_PERSISTENT_ACLS |
					       FILE_UNICODE_ON_DISK |
					       FILE_CASE_PRESERVED_NAMES |
					       FILE_CASE_SENSITIVE_SEARCH |
					       FILE_SUPPORTS_BLOCK_REFCOUNTING);

		info->Attributes |= cpu_to_le32(server_conf.share_fake_fscaps);

		info->MaxPathNameComponentLength = cpu_to_le32(stfs.f_namelen);
		len = smbConvertToUTF16((__le16 *)info->FileSystemName,
					"NTFS", PATH_MAX, conn->local_nls, 0);
		len = len * 2;
		info->FileSystemNameLen = cpu_to_le32(len);
		sz = sizeof(struct filesystem_attribute_info) - 2 + len;
		rsp->OutputBufferLength = cpu_to_le32(sz);
		inc_rfc1001_len(work->response_buf, sz);
		fs_infoclass_size = FS_ATTRIBUTE_INFORMATION_SIZE;
		break;
	}
	case FS_VOLUME_INFORMATION:
	{
		struct filesystem_vol_info *info;
		size_t sz;
		unsigned int serial_crc = 0;

		info = (struct filesystem_vol_info *)(rsp->Buffer);
		info->VolumeCreationTime = 0;
		serial_crc = crc32_le(serial_crc, share->name,
				      strlen(share->name));
		serial_crc = crc32_le(serial_crc, share->path,
				      strlen(share->path));
		serial_crc = crc32_le(serial_crc, ksmbd_netbios_name(),
				      strlen(ksmbd_netbios_name()));
		/* Taking dummy value of serial number*/
		info->SerialNumber = cpu_to_le32(serial_crc);
		len = smbConvertToUTF16((__le16 *)info->VolumeLabel,
					share->name, PATH_MAX,
					conn->local_nls, 0);
		len = len * 2;
		info->VolumeLabelSize = cpu_to_le32(len);
		info->Reserved = 0;
		sz = sizeof(struct filesystem_vol_info) - 2 + len;
		rsp->OutputBufferLength = cpu_to_le32(sz);
		inc_rfc1001_len(work->response_buf, sz);
		fs_infoclass_size = FS_VOLUME_INFORMATION_SIZE;
		break;
	}
	case FS_SIZE_INFORMATION:
	{
		struct filesystem_info *info;

		info = (struct filesystem_info *)(rsp->Buffer);
		info->TotalAllocationUnits = cpu_to_le64(stfs.f_blocks);
		info->FreeAllocationUnits = cpu_to_le64(stfs.f_bfree);
		info->SectorsPerAllocationUnit = cpu_to_le32(1);
		info->BytesPerSector = cpu_to_le32(stfs.f_bsize);
		rsp->OutputBufferLength = cpu_to_le32(24);
		inc_rfc1001_len(work->response_buf, 24);
		fs_infoclass_size = FS_SIZE_INFORMATION_SIZE;
		break;
	}
	case FS_FULL_SIZE_INFORMATION:
	{
		struct smb2_fs_full_size_info *info;

		info = (struct smb2_fs_full_size_info *)(rsp->Buffer);
		info->TotalAllocationUnits = cpu_to_le64(stfs.f_blocks);
		info->CallerAvailableAllocationUnits =
					cpu_to_le64(stfs.f_bavail);
		info->ActualAvailableAllocationUnits =
					cpu_to_le64(stfs.f_bfree);
		info->SectorsPerAllocationUnit = cpu_to_le32(1);
		info->BytesPerSector = cpu_to_le32(stfs.f_bsize);
		rsp->OutputBufferLength = cpu_to_le32(32);
		inc_rfc1001_len(work->response_buf, 32);
		fs_infoclass_size = FS_FULL_SIZE_INFORMATION_SIZE;
		break;
	}
	case FS_OBJECT_ID_INFORMATION:
	{
		struct object_id_info *info;

		info = (struct object_id_info *)(rsp->Buffer);

		if (!user_guest(sess->user))
			memcpy(info->objid, user_passkey(sess->user), 16);
		else
			memset(info->objid, 0, 16);

		info->extended_info.magic = cpu_to_le32(EXTENDED_INFO_MAGIC);
		info->extended_info.version = cpu_to_le32(1);
		info->extended_info.release = cpu_to_le32(1);
		info->extended_info.rel_date = 0;
		memcpy(info->extended_info.version_string, "1.1.0", strlen("1.1.0"));
		rsp->OutputBufferLength = cpu_to_le32(64);
		inc_rfc1001_len(work->response_buf, 64);
		fs_infoclass_size = FS_OBJECT_ID_INFORMATION_SIZE;
		break;
	}
	case FS_SECTOR_SIZE_INFORMATION:
	{
		struct smb3_fs_ss_info *info;
		unsigned int sector_size =
			min_t(unsigned int, path.mnt->mnt_sb->s_blocksize, 4096);

		info = (struct smb3_fs_ss_info *)(rsp->Buffer);

		info->LogicalBytesPerSector = cpu_to_le32(sector_size);
		info->PhysicalBytesPerSectorForAtomicity =
				cpu_to_le32(sector_size);
		info->PhysicalBytesPerSectorForPerf = cpu_to_le32(sector_size);
		info->FSEffPhysicalBytesPerSectorForAtomicity =
				cpu_to_le32(sector_size);
		info->Flags = cpu_to_le32(SSINFO_FLAGS_ALIGNED_DEVICE |
				    SSINFO_FLAGS_PARTITION_ALIGNED_ON_DEVICE);
		info->ByteOffsetForSectorAlignment = 0;
		info->ByteOffsetForPartitionAlignment = 0;
		rsp->OutputBufferLength = cpu_to_le32(28);
		inc_rfc1001_len(work->response_buf, 28);
		fs_infoclass_size = FS_SECTOR_SIZE_INFORMATION_SIZE;
		break;
	}
	case FS_CONTROL_INFORMATION:
	{
		/*
		 * TODO : The current implementation is based on
		 * test result with win7(NTFS) server. It's need to
		 * modify this to get valid Quota values
		 * from Linux kernel
		 */
		struct smb2_fs_control_info *info;

		info = (struct smb2_fs_control_info *)(rsp->Buffer);
		info->FreeSpaceStartFiltering = 0;
		info->FreeSpaceThreshold = 0;
		info->FreeSpaceStopFiltering = 0;
		info->DefaultQuotaThreshold = cpu_to_le64(SMB2_NO_FID);
		info->DefaultQuotaLimit = cpu_to_le64(SMB2_NO_FID);
		info->Padding = 0;
		rsp->OutputBufferLength = cpu_to_le32(48);
		inc_rfc1001_len(work->response_buf, 48);
		fs_infoclass_size = FS_CONTROL_INFORMATION_SIZE;
		break;
	}
	case FS_POSIX_INFORMATION:
	{
		struct filesystem_posix_info *info;

		if (!work->tcon->posix_extensions) {
			pr_err("client doesn't negotiate with SMB3.1.1 POSIX Extensions\n");
			rc = -EOPNOTSUPP;
		} else {
			info = (struct filesystem_posix_info *)(rsp->Buffer);
			info->OptimalTransferSize = cpu_to_le32(stfs.f_bsize);
			info->BlockSize = cpu_to_le32(stfs.f_bsize);
			info->TotalBlocks = cpu_to_le64(stfs.f_blocks);
			info->BlocksAvail = cpu_to_le64(stfs.f_bfree);
			info->UserBlocksAvail = cpu_to_le64(stfs.f_bavail);
			info->TotalFileNodes = cpu_to_le64(stfs.f_files);
			info->FreeFileNodes = cpu_to_le64(stfs.f_ffree);
			rsp->OutputBufferLength = cpu_to_le32(56);
			inc_rfc1001_len(work->response_buf, 56);
			fs_infoclass_size = FS_POSIX_INFORMATION_SIZE;
		}
		break;
	}
	default:
		path_put(&path);
		return -EOPNOTSUPP;
	}
	rc = buffer_check_err(le32_to_cpu(req->OutputBufferLength),
			      rsp, work->response_buf,
			      fs_infoclass_size);
	path_put(&path);
	return rc;
}

static int smb2_get_info_sec(struct ksmbd_work *work,
			     struct smb2_query_info_req *req,
			     struct smb2_query_info_rsp *rsp)
{
	struct ksmbd_file *fp;
	struct user_namespace *user_ns;
	struct smb_ntsd *pntsd = (struct smb_ntsd *)rsp->Buffer, *ppntsd = NULL;
	struct smb_fattr fattr = {{0}};
	struct inode *inode;
	__u32 secdesclen = 0;
	unsigned int id = KSMBD_NO_FID, pid = KSMBD_NO_FID;
	int addition_info = le32_to_cpu(req->AdditionalInformation);
	int rc = 0, ppntsd_size = 0;

	if (addition_info & ~(OWNER_SECINFO | GROUP_SECINFO | DACL_SECINFO |
			      PROTECTED_DACL_SECINFO |
			      UNPROTECTED_DACL_SECINFO)) {
		ksmbd_debug(SMB, "Unsupported addition info: 0x%x)\n",
		       addition_info);

		pntsd->revision = cpu_to_le16(1);
		pntsd->type = cpu_to_le16(SELF_RELATIVE | DACL_PROTECTED);
		pntsd->osidoffset = 0;
		pntsd->gsidoffset = 0;
		pntsd->sacloffset = 0;
		pntsd->dacloffset = 0;

		secdesclen = sizeof(struct smb_ntsd);
		rsp->OutputBufferLength = cpu_to_le32(secdesclen);
		inc_rfc1001_len(work->response_buf, secdesclen);

		return 0;
	}

	if (work->next_smb2_rcv_hdr_off) {
		if (!has_file_id(req->VolatileFileId)) {
			ksmbd_debug(SMB, "Compound request set FID = %llu\n",
				    work->compound_fid);
			id = work->compound_fid;
			pid = work->compound_pfid;
		}
	}

	if (!has_file_id(id)) {
		id = req->VolatileFileId;
		pid = req->PersistentFileId;
	}

	fp = ksmbd_lookup_fd_slow(work, id, pid);
	if (!fp)
		return -ENOENT;

	user_ns = file_mnt_user_ns(fp->filp);
	inode = file_inode(fp->filp);
	ksmbd_acls_fattr(&fattr, user_ns, inode);

	if (test_share_config_flag(work->tcon->share_conf,
				   KSMBD_SHARE_FLAG_ACL_XATTR))
		ppntsd_size = ksmbd_vfs_get_sd_xattr(work->conn, user_ns,
						     fp->filp->f_path.dentry,
						     &ppntsd);

	/* Check if sd buffer size exceeds response buffer size */
	if (smb2_resp_buf_len(work, 8) > ppntsd_size)
		rc = build_sec_desc(user_ns, pntsd, ppntsd, ppntsd_size,
				    addition_info, &secdesclen, &fattr);
	posix_acl_release(fattr.cf_acls);
	posix_acl_release(fattr.cf_dacls);
	kfree(ppntsd);
	ksmbd_fd_put(work, fp);
	if (rc)
		return rc;

	rsp->OutputBufferLength = cpu_to_le32(secdesclen);
	inc_rfc1001_len(work->response_buf, secdesclen);
	return 0;
}

/**
 * smb2_query_info() - handler for smb2 query info command
 * @work:	smb work containing query info request buffer
 *
 * Return:	0 on success, otherwise error
 */
int smb2_query_info(struct ksmbd_work *work)
{
	struct smb2_query_info_req *req;
	struct smb2_query_info_rsp *rsp;
	int rc = 0;

	WORK_BUFFERS(work, req, rsp);

	ksmbd_debug(SMB, "GOT query info request\n");

	switch (req->InfoType) {
	case SMB2_O_INFO_FILE:
		ksmbd_debug(SMB, "GOT SMB2_O_INFO_FILE\n");
		rc = smb2_get_info_file(work, req, rsp);
		break;
	case SMB2_O_INFO_FILESYSTEM:
		ksmbd_debug(SMB, "GOT SMB2_O_INFO_FILESYSTEM\n");
		rc = smb2_get_info_filesystem(work, req, rsp);
		break;
	case SMB2_O_INFO_SECURITY:
		ksmbd_debug(SMB, "GOT SMB2_O_INFO_SECURITY\n");
		rc = smb2_get_info_sec(work, req, rsp);
		break;
	default:
		ksmbd_debug(SMB, "InfoType %d not supported yet\n",
			    req->InfoType);
		rc = -EOPNOTSUPP;
	}

	if (rc < 0) {
		if (rc == -EACCES)
			rsp->hdr.Status = STATUS_ACCESS_DENIED;
		else if (rc == -ENOENT)
			rsp->hdr.Status = STATUS_FILE_CLOSED;
		else if (rc == -EIO)
			rsp->hdr.Status = STATUS_UNEXPECTED_IO_ERROR;
		else if (rc == -EOPNOTSUPP || rsp->hdr.Status == 0)
			rsp->hdr.Status = STATUS_INVALID_INFO_CLASS;
		smb2_set_err_rsp(work);

		ksmbd_debug(SMB, "error while processing smb2 query rc = %d\n",
			    rc);
		return rc;
	}
	rsp->StructureSize = cpu_to_le16(9);
	rsp->OutputBufferOffset = cpu_to_le16(72);
	inc_rfc1001_len(work->response_buf, 8);
	return 0;
}

/**
 * smb2_close_pipe() - handler for closing IPC pipe
 * @work:	smb work containing close request buffer
 *
 * Return:	0
 */
static noinline int smb2_close_pipe(struct ksmbd_work *work)
{
	u64 id;
	struct smb2_close_req *req = smb2_get_msg(work->request_buf);
	struct smb2_close_rsp *rsp = smb2_get_msg(work->response_buf);

	id = req->VolatileFileId;
	ksmbd_session_rpc_close(work->sess, id);

	rsp->StructureSize = cpu_to_le16(60);
	rsp->Flags = 0;
	rsp->Reserved = 0;
	rsp->CreationTime = 0;
	rsp->LastAccessTime = 0;
	rsp->LastWriteTime = 0;
	rsp->ChangeTime = 0;
	rsp->AllocationSize = 0;
	rsp->EndOfFile = 0;
	rsp->Attributes = 0;
	inc_rfc1001_len(work->response_buf, 60);
	return 0;
}

/**
 * smb2_close() - handler for smb2 close file command
 * @work:	smb work containing close request buffer
 *
 * Return:	0
 */
int smb2_close(struct ksmbd_work *work)
{
	u64 volatile_id = KSMBD_NO_FID;
	u64 sess_id;
	struct smb2_close_req *req;
	struct smb2_close_rsp *rsp;
	struct ksmbd_conn *conn = work->conn;
	struct ksmbd_file *fp;
	struct inode *inode;
	u64 time;
	int err = 0;

	WORK_BUFFERS(work, req, rsp);

	if (test_share_config_flag(work->tcon->share_conf,
				   KSMBD_SHARE_FLAG_PIPE)) {
		ksmbd_debug(SMB, "IPC pipe close request\n");
		return smb2_close_pipe(work);
	}

	sess_id = le64_to_cpu(req->hdr.SessionId);
	if (req->hdr.Flags & SMB2_FLAGS_RELATED_OPERATIONS)
		sess_id = work->compound_sid;

	work->compound_sid = 0;
	if (check_session_id(conn, sess_id)) {
		work->compound_sid = sess_id;
	} else {
		rsp->hdr.Status = STATUS_USER_SESSION_DELETED;
		if (req->hdr.Flags & SMB2_FLAGS_RELATED_OPERATIONS)
			rsp->hdr.Status = STATUS_INVALID_PARAMETER;
		err = -EBADF;
		goto out;
	}

	if (work->next_smb2_rcv_hdr_off &&
	    !has_file_id(req->VolatileFileId)) {
		if (!has_file_id(work->compound_fid)) {
			/* file already closed, return FILE_CLOSED */
			ksmbd_debug(SMB, "file already closed\n");
			rsp->hdr.Status = STATUS_FILE_CLOSED;
			err = -EBADF;
			goto out;
		} else {
			ksmbd_debug(SMB,
				    "Compound request set FID = %llu:%llu\n",
				    work->compound_fid,
				    work->compound_pfid);
			volatile_id = work->compound_fid;

			/* file closed, stored id is not valid anymore */
			work->compound_fid = KSMBD_NO_FID;
			work->compound_pfid = KSMBD_NO_FID;
		}
	} else {
		volatile_id = req->VolatileFileId;
	}
	ksmbd_debug(SMB, "volatile_id = %llu\n", volatile_id);

	rsp->StructureSize = cpu_to_le16(60);
	rsp->Reserved = 0;

	if (req->Flags == SMB2_CLOSE_FLAG_POSTQUERY_ATTRIB) {
		fp = ksmbd_lookup_fd_fast(work, volatile_id);
		if (!fp) {
			err = -ENOENT;
			goto out;
		}

		inode = file_inode(fp->filp);
		rsp->Flags = SMB2_CLOSE_FLAG_POSTQUERY_ATTRIB;
		rsp->AllocationSize = S_ISDIR(inode->i_mode) ? 0 :
			cpu_to_le64(inode->i_blocks << 9);
		rsp->EndOfFile = cpu_to_le64(inode->i_size);
		rsp->Attributes = fp->f_ci->m_fattr;
		rsp->CreationTime = cpu_to_le64(fp->create_time);
		time = ksmbd_UnixTimeToNT(inode->i_atime);
		rsp->LastAccessTime = cpu_to_le64(time);
		time = ksmbd_UnixTimeToNT(inode->i_mtime);
		rsp->LastWriteTime = cpu_to_le64(time);
		time = ksmbd_UnixTimeToNT(inode->i_ctime);
		rsp->ChangeTime = cpu_to_le64(time);
		ksmbd_fd_put(work, fp);
	} else {
		rsp->Flags = 0;
		rsp->AllocationSize = 0;
		rsp->EndOfFile = 0;
		rsp->Attributes = 0;
		rsp->CreationTime = 0;
		rsp->LastAccessTime = 0;
		rsp->LastWriteTime = 0;
		rsp->ChangeTime = 0;
	}

	err = ksmbd_close_fd(work, volatile_id);
out:
	if (err) {
		if (rsp->hdr.Status == 0)
			rsp->hdr.Status = STATUS_FILE_CLOSED;
		smb2_set_err_rsp(work);
	} else {
		inc_rfc1001_len(work->response_buf, 60);
	}

	return 0;
}

/**
 * smb2_echo() - handler for smb2 echo(ping) command
 * @work:	smb work containing echo request buffer
 *
 * Return:	0
 */
int smb2_echo(struct ksmbd_work *work)
{
	struct smb2_echo_rsp *rsp = smb2_get_msg(work->response_buf);

	rsp->StructureSize = cpu_to_le16(4);
	rsp->Reserved = 0;
	inc_rfc1001_len(work->response_buf, 4);
	return 0;
}

static int smb2_rename(struct ksmbd_work *work,
		       struct ksmbd_file *fp,
		       struct user_namespace *user_ns,
		       struct smb2_file_rename_info *file_info,
		       struct nls_table *local_nls)
{
	struct ksmbd_share_config *share = fp->tcon->share_conf;
	char *new_name = NULL, *abs_oldname = NULL, *old_name = NULL;
	char *pathname = NULL;
	struct path path;
	bool file_present = true;
	int rc;

	ksmbd_debug(SMB, "setting FILE_RENAME_INFO\n");
	pathname = kmalloc(PATH_MAX, GFP_KERNEL);
	if (!pathname)
		return -ENOMEM;

	abs_oldname = file_path(fp->filp, pathname, PATH_MAX);
	if (IS_ERR(abs_oldname)) {
		rc = -EINVAL;
		goto out;
	}
	old_name = strrchr(abs_oldname, '/');
	if (old_name && old_name[1] != '\0') {
		old_name++;
	} else {
		ksmbd_debug(SMB, "can't get last component in path %s\n",
			    abs_oldname);
		rc = -ENOENT;
		goto out;
	}

	new_name = smb2_get_name(file_info->FileName,
				 le32_to_cpu(file_info->FileNameLength),
				 local_nls);
	if (IS_ERR(new_name)) {
		rc = PTR_ERR(new_name);
		goto out;
	}

	if (strchr(new_name, ':')) {
		int s_type;
		char *xattr_stream_name, *stream_name = NULL;
		size_t xattr_stream_size;
		int len;

		rc = parse_stream_name(new_name, &stream_name, &s_type);
		if (rc < 0)
			goto out;

		len = strlen(new_name);
		if (len > 0 && new_name[len - 1] != '/') {
			pr_err("not allow base filename in rename\n");
			rc = -ESHARE;
			goto out;
		}

		rc = ksmbd_vfs_xattr_stream_name(stream_name,
						 &xattr_stream_name,
						 &xattr_stream_size,
						 s_type);
		if (rc)
			goto out;

		rc = ksmbd_vfs_setxattr(user_ns,
					fp->filp->f_path.dentry,
					xattr_stream_name,
					NULL, 0, 0);
		if (rc < 0) {
			pr_err("failed to store stream name in xattr: %d\n",
			       rc);
			rc = -EINVAL;
			goto out;
		}

		goto out;
	}

	ksmbd_debug(SMB, "new name %s\n", new_name);
	rc = ksmbd_vfs_kern_path(work, new_name, LOOKUP_NO_SYMLINKS, &path, 1);
	if (rc) {
		if (rc != -ENOENT)
			goto out;
		file_present = false;
	} else {
		path_put(&path);
	}

	if (ksmbd_share_veto_filename(share, new_name)) {
		rc = -ENOENT;
		ksmbd_debug(SMB, "Can't rename vetoed file: %s\n", new_name);
		goto out;
	}

	if (file_info->ReplaceIfExists) {
		if (file_present) {
			rc = ksmbd_vfs_remove_file(work, new_name);
			if (rc) {
				if (rc != -ENOTEMPTY)
					rc = -EINVAL;
				ksmbd_debug(SMB, "cannot delete %s, rc %d\n",
					    new_name, rc);
				goto out;
			}
		}
	} else {
		if (file_present &&
		    strncmp(old_name, path.dentry->d_name.name, strlen(old_name))) {
			rc = -EEXIST;
			ksmbd_debug(SMB,
				    "cannot rename already existing file\n");
			goto out;
		}
	}

	rc = ksmbd_vfs_fp_rename(work, fp, new_name);
out:
	kfree(pathname);
	if (!IS_ERR(new_name))
		kfree(new_name);
	return rc;
}

static int smb2_create_link(struct ksmbd_work *work,
			    struct ksmbd_share_config *share,
			    struct smb2_file_link_info *file_info,
			    unsigned int buf_len, struct file *filp,
			    struct nls_table *local_nls)
{
	char *link_name = NULL, *target_name = NULL, *pathname = NULL;
	struct path path;
	bool file_present = true;
	int rc;

	if (buf_len < (u64)sizeof(struct smb2_file_link_info) +
			le32_to_cpu(file_info->FileNameLength))
		return -EINVAL;

	ksmbd_debug(SMB, "setting FILE_LINK_INFORMATION\n");
	pathname = kmalloc(PATH_MAX, GFP_KERNEL);
	if (!pathname)
		return -ENOMEM;

	link_name = smb2_get_name(file_info->FileName,
				  le32_to_cpu(file_info->FileNameLength),
				  local_nls);
	if (IS_ERR(link_name) || S_ISDIR(file_inode(filp)->i_mode)) {
		rc = -EINVAL;
		goto out;
	}

	ksmbd_debug(SMB, "link name is %s\n", link_name);
	target_name = file_path(filp, pathname, PATH_MAX);
	if (IS_ERR(target_name)) {
		rc = -EINVAL;
		goto out;
	}

	ksmbd_debug(SMB, "target name is %s\n", target_name);
	rc = ksmbd_vfs_kern_path(work, link_name, LOOKUP_NO_SYMLINKS, &path, 0);
	if (rc) {
		if (rc != -ENOENT)
			goto out;
		file_present = false;
	} else {
		path_put(&path);
	}

	if (file_info->ReplaceIfExists) {
		if (file_present) {
			rc = ksmbd_vfs_remove_file(work, link_name);
			if (rc) {
				rc = -EINVAL;
				ksmbd_debug(SMB, "cannot delete %s\n",
					    link_name);
				goto out;
			}
		}
	} else {
		if (file_present) {
			rc = -EEXIST;
			ksmbd_debug(SMB, "link already exists\n");
			goto out;
		}
	}

	rc = ksmbd_vfs_link(work, target_name, link_name);
	if (rc)
		rc = -EINVAL;
out:
	if (!IS_ERR(link_name))
		kfree(link_name);
	kfree(pathname);
	return rc;
}

static int set_file_basic_info(struct ksmbd_file *fp,
			       struct smb2_file_basic_info *file_info,
			       struct ksmbd_share_config *share)
{
	struct iattr attrs;
	struct file *filp;
	struct inode *inode;
	struct user_namespace *user_ns;
	int rc = 0;

	if (!(fp->daccess & FILE_WRITE_ATTRIBUTES_LE))
		return -EACCES;

	attrs.ia_valid = 0;
	filp = fp->filp;
	inode = file_inode(filp);
	user_ns = file_mnt_user_ns(filp);

	if (file_info->CreationTime)
		fp->create_time = le64_to_cpu(file_info->CreationTime);

	if (file_info->LastAccessTime) {
		attrs.ia_atime = ksmbd_NTtimeToUnix(file_info->LastAccessTime);
		attrs.ia_valid |= (ATTR_ATIME | ATTR_ATIME_SET);
	}

	attrs.ia_valid |= ATTR_CTIME;
	if (file_info->ChangeTime)
		attrs.ia_ctime = ksmbd_NTtimeToUnix(file_info->ChangeTime);
	else
		attrs.ia_ctime = inode->i_ctime;

	if (file_info->LastWriteTime) {
		attrs.ia_mtime = ksmbd_NTtimeToUnix(file_info->LastWriteTime);
		attrs.ia_valid |= (ATTR_MTIME | ATTR_MTIME_SET);
	}

	if (file_info->Attributes) {
		if (!S_ISDIR(inode->i_mode) &&
		    file_info->Attributes & FILE_ATTRIBUTE_DIRECTORY_LE) {
			pr_err("can't change a file to a directory\n");
			return -EINVAL;
		}

		if (!(S_ISDIR(inode->i_mode) && file_info->Attributes == FILE_ATTRIBUTE_NORMAL_LE))
			fp->f_ci->m_fattr = file_info->Attributes |
				(fp->f_ci->m_fattr & FILE_ATTRIBUTE_DIRECTORY_LE);
	}

	if (test_share_config_flag(share, KSMBD_SHARE_FLAG_STORE_DOS_ATTRS) &&
	    (file_info->CreationTime || file_info->Attributes)) {
		struct xattr_dos_attrib da = {0};

		da.version = 4;
		da.itime = fp->itime;
		da.create_time = fp->create_time;
		da.attr = le32_to_cpu(fp->f_ci->m_fattr);
		da.flags = XATTR_DOSINFO_ATTRIB | XATTR_DOSINFO_CREATE_TIME |
			XATTR_DOSINFO_ITIME;

		rc = ksmbd_vfs_set_dos_attrib_xattr(user_ns,
						    filp->f_path.dentry, &da);
		if (rc)
			ksmbd_debug(SMB,
				    "failed to restore file attribute in EA\n");
		rc = 0;
	}

	if (attrs.ia_valid) {
		struct dentry *dentry = filp->f_path.dentry;
		struct inode *inode = d_inode(dentry);

		if (IS_IMMUTABLE(inode) || IS_APPEND(inode))
			return -EACCES;

		inode_lock(inode);
		inode->i_ctime = attrs.ia_ctime;
		attrs.ia_valid &= ~ATTR_CTIME;
		rc = notify_change(user_ns, dentry, &attrs, NULL);
		inode_unlock(inode);
	}
	return rc;
}

static int set_file_allocation_info(struct ksmbd_work *work,
				    struct ksmbd_file *fp,
				    struct smb2_file_alloc_info *file_alloc_info)
{
	/*
	 * TODO : It's working fine only when store dos attributes
	 * is not yes. need to implement a logic which works
	 * properly with any smb.conf option
	 */

	loff_t alloc_blks;
	struct inode *inode;
	int rc;

	if (!(fp->daccess & FILE_WRITE_DATA_LE))
		return -EACCES;

	alloc_blks = (le64_to_cpu(file_alloc_info->AllocationSize) + 511) >> 9;
	inode = file_inode(fp->filp);

	if (alloc_blks > inode->i_blocks) {
		smb_break_all_levII_oplock(work, fp, 1);
		rc = vfs_fallocate(fp->filp, FALLOC_FL_KEEP_SIZE, 0,
				   alloc_blks * 512);
		if (rc && rc != -EOPNOTSUPP) {
			pr_err("vfs_fallocate is failed : %d\n", rc);
			return rc;
		}
	} else if (alloc_blks < inode->i_blocks) {
		loff_t size;

		/*
		 * Allocation size could be smaller than original one
		 * which means allocated blocks in file should be
		 * deallocated. use truncate to cut out it, but inode
		 * size is also updated with truncate offset.
		 * inode size is retained by backup inode size.
		 */
		size = i_size_read(inode);
		rc = ksmbd_vfs_truncate(work, fp, alloc_blks * 512);
		if (rc) {
			pr_err("truncate failed!, err %d\n", rc);
			return rc;
		}
		if (size < alloc_blks * 512)
			i_size_write(inode, size);
	}
	return 0;
}

static int set_end_of_file_info(struct ksmbd_work *work, struct ksmbd_file *fp,
				struct smb2_file_eof_info *file_eof_info)
{
	loff_t newsize;
	struct inode *inode;
	int rc;

	if (!(fp->daccess & FILE_WRITE_DATA_LE))
		return -EACCES;

	newsize = le64_to_cpu(file_eof_info->EndOfFile);
	inode = file_inode(fp->filp);

	/*
	 * If FILE_END_OF_FILE_INFORMATION of set_info_file is called
	 * on FAT32 shared device, truncate execution time is too long
	 * and network error could cause from windows client. because
	 * truncate of some filesystem like FAT32 fill zero data in
	 * truncated range.
	 */
	if (inode->i_sb->s_magic != MSDOS_SUPER_MAGIC) {
		ksmbd_debug(SMB, "truncated to newsize %lld\n", newsize);
		rc = ksmbd_vfs_truncate(work, fp, newsize);
		if (rc) {
			ksmbd_debug(SMB, "truncate failed!, err %d\n", rc);
			if (rc != -EAGAIN)
				rc = -EBADF;
			return rc;
		}
	}
	return 0;
}

static int set_rename_info(struct ksmbd_work *work, struct ksmbd_file *fp,
			   struct smb2_file_rename_info *rename_info,
			   unsigned int buf_len)
{
	struct user_namespace *user_ns;
	struct ksmbd_file *parent_fp;
	struct dentry *parent;
	struct dentry *dentry = fp->filp->f_path.dentry;
	int ret;

	if (!(fp->daccess & FILE_DELETE_LE)) {
		pr_err("no right to delete : 0x%x\n", fp->daccess);
		return -EACCES;
	}

	if (buf_len < (u64)sizeof(struct smb2_file_rename_info) +
			le32_to_cpu(rename_info->FileNameLength))
		return -EINVAL;

	user_ns = file_mnt_user_ns(fp->filp);
	if (ksmbd_stream_fd(fp))
		goto next;

	parent = dget_parent(dentry);
	ret = ksmbd_vfs_lock_parent(user_ns, parent, dentry);
	if (ret) {
		dput(parent);
		return ret;
	}

	parent_fp = ksmbd_lookup_fd_inode(d_inode(parent));
	inode_unlock(d_inode(parent));
	dput(parent);

	if (parent_fp) {
		if (parent_fp->daccess & FILE_DELETE_LE) {
			pr_err("parent dir is opened with delete access\n");
			ksmbd_fd_put(work, parent_fp);
			return -ESHARE;
		}
		ksmbd_fd_put(work, parent_fp);
	}
next:
	return smb2_rename(work, fp, user_ns, rename_info,
			   work->conn->local_nls);
}

static int set_file_disposition_info(struct ksmbd_file *fp,
				     struct smb2_file_disposition_info *file_info)
{
	struct inode *inode;

	if (!(fp->daccess & FILE_DELETE_LE)) {
		pr_err("no right to delete : 0x%x\n", fp->daccess);
		return -EACCES;
	}

	inode = file_inode(fp->filp);
	if (file_info->DeletePending) {
		if (S_ISDIR(inode->i_mode) &&
		    ksmbd_vfs_empty_dir(fp) == -ENOTEMPTY)
			return -EBUSY;
		ksmbd_set_inode_pending_delete(fp);
	} else {
		ksmbd_clear_inode_pending_delete(fp);
	}
	return 0;
}

static int set_file_position_info(struct ksmbd_file *fp,
				  struct smb2_file_pos_info *file_info)
{
	loff_t current_byte_offset;
	unsigned long sector_size;
	struct inode *inode;

	inode = file_inode(fp->filp);
	current_byte_offset = le64_to_cpu(file_info->CurrentByteOffset);
	sector_size = inode->i_sb->s_blocksize;

	if (current_byte_offset < 0 ||
	    (fp->coption == FILE_NO_INTERMEDIATE_BUFFERING_LE &&
	     current_byte_offset & (sector_size - 1))) {
		pr_err("CurrentByteOffset is not valid : %llu\n",
		       current_byte_offset);
		return -EINVAL;
	}

	fp->filp->f_pos = current_byte_offset;
	return 0;
}

static int set_file_mode_info(struct ksmbd_file *fp,
			      struct smb2_file_mode_info *file_info)
{
	__le32 mode;

	mode = file_info->Mode;

	if ((mode & ~FILE_MODE_INFO_MASK)) {
		pr_err("Mode is not valid : 0x%x\n", le32_to_cpu(mode));
		return -EINVAL;
	}

	/*
	 * TODO : need to implement consideration for
	 * FILE_SYNCHRONOUS_IO_ALERT and FILE_SYNCHRONOUS_IO_NONALERT
	 */
	ksmbd_vfs_set_fadvise(fp->filp, mode);
	fp->coption = mode;
	return 0;
}

/**
 * smb2_set_info_file() - handler for smb2 set info command
 * @work:	smb work containing set info command buffer
 * @fp:		ksmbd_file pointer
 * @req:	request buffer pointer
 * @share:	ksmbd_share_config pointer
 *
 * Return:	0 on success, otherwise error
 * TODO: need to implement an error handling for STATUS_INFO_LENGTH_MISMATCH
 */
static int smb2_set_info_file(struct ksmbd_work *work, struct ksmbd_file *fp,
			      struct smb2_set_info_req *req,
			      struct ksmbd_share_config *share)
{
	unsigned int buf_len = le32_to_cpu(req->BufferLength);

	switch (req->FileInfoClass) {
	case FILE_BASIC_INFORMATION:
	{
		if (buf_len < sizeof(struct smb2_file_basic_info))
			return -EINVAL;

		return set_file_basic_info(fp, (struct smb2_file_basic_info *)req->Buffer, share);
	}
	case FILE_ALLOCATION_INFORMATION:
	{
		if (buf_len < sizeof(struct smb2_file_alloc_info))
			return -EINVAL;

		return set_file_allocation_info(work, fp,
						(struct smb2_file_alloc_info *)req->Buffer);
	}
	case FILE_END_OF_FILE_INFORMATION:
	{
		if (buf_len < sizeof(struct smb2_file_eof_info))
			return -EINVAL;

		return set_end_of_file_info(work, fp,
					    (struct smb2_file_eof_info *)req->Buffer);
	}
	case FILE_RENAME_INFORMATION:
	{
		if (!test_tree_conn_flag(work->tcon, KSMBD_TREE_CONN_FLAG_WRITABLE)) {
			ksmbd_debug(SMB,
				    "User does not have write permission\n");
			return -EACCES;
		}

		if (buf_len < sizeof(struct smb2_file_rename_info))
			return -EINVAL;

		return set_rename_info(work, fp,
				       (struct smb2_file_rename_info *)req->Buffer,
				       buf_len);
	}
	case FILE_LINK_INFORMATION:
	{
		if (buf_len < sizeof(struct smb2_file_link_info))
			return -EINVAL;

		return smb2_create_link(work, work->tcon->share_conf,
					(struct smb2_file_link_info *)req->Buffer,
					buf_len, fp->filp,
					work->conn->local_nls);
	}
	case FILE_DISPOSITION_INFORMATION:
	{
		if (!test_tree_conn_flag(work->tcon, KSMBD_TREE_CONN_FLAG_WRITABLE)) {
			ksmbd_debug(SMB,
				    "User does not have write permission\n");
			return -EACCES;
		}

		if (buf_len < sizeof(struct smb2_file_disposition_info))
			return -EINVAL;

		return set_file_disposition_info(fp,
						 (struct smb2_file_disposition_info *)req->Buffer);
	}
	case FILE_FULL_EA_INFORMATION:
	{
		if (!(fp->daccess & FILE_WRITE_EA_LE)) {
			pr_err("Not permitted to write ext  attr: 0x%x\n",
			       fp->daccess);
			return -EACCES;
		}

		if (buf_len < sizeof(struct smb2_ea_info))
			return -EINVAL;

		return smb2_set_ea((struct smb2_ea_info *)req->Buffer,
				   buf_len, &fp->filp->f_path);
	}
	case FILE_POSITION_INFORMATION:
	{
		if (buf_len < sizeof(struct smb2_file_pos_info))
			return -EINVAL;

		return set_file_position_info(fp, (struct smb2_file_pos_info *)req->Buffer);
	}
	case FILE_MODE_INFORMATION:
	{
		if (buf_len < sizeof(struct smb2_file_mode_info))
			return -EINVAL;

		return set_file_mode_info(fp, (struct smb2_file_mode_info *)req->Buffer);
	}
	}

	pr_err("Unimplemented Fileinfoclass :%d\n", req->FileInfoClass);
	return -EOPNOTSUPP;
}

static int smb2_set_info_sec(struct ksmbd_file *fp, int addition_info,
			     char *buffer, int buf_len)
{
	struct smb_ntsd *pntsd = (struct smb_ntsd *)buffer;

	fp->saccess |= FILE_SHARE_DELETE_LE;

	return set_info_sec(fp->conn, fp->tcon, &fp->filp->f_path, pntsd,
			buf_len, false);
}

/**
 * smb2_set_info() - handler for smb2 set info command handler
 * @work:	smb work containing set info request buffer
 *
 * Return:	0 on success, otherwise error
 */
int smb2_set_info(struct ksmbd_work *work)
{
	struct smb2_set_info_req *req;
	struct smb2_set_info_rsp *rsp;
	struct ksmbd_file *fp;
	int rc = 0;
	unsigned int id = KSMBD_NO_FID, pid = KSMBD_NO_FID;

	ksmbd_debug(SMB, "Received set info request\n");

	if (work->next_smb2_rcv_hdr_off) {
		req = ksmbd_req_buf_next(work);
		rsp = ksmbd_resp_buf_next(work);
		if (!has_file_id(req->VolatileFileId)) {
			ksmbd_debug(SMB, "Compound request set FID = %llu\n",
				    work->compound_fid);
			id = work->compound_fid;
			pid = work->compound_pfid;
		}
	} else {
		req = smb2_get_msg(work->request_buf);
		rsp = smb2_get_msg(work->response_buf);
	}

	if (!has_file_id(id)) {
		id = req->VolatileFileId;
		pid = req->PersistentFileId;
	}

	fp = ksmbd_lookup_fd_slow(work, id, pid);
	if (!fp) {
		ksmbd_debug(SMB, "Invalid id for close: %u\n", id);
		rc = -ENOENT;
		goto err_out;
	}

	switch (req->InfoType) {
	case SMB2_O_INFO_FILE:
		ksmbd_debug(SMB, "GOT SMB2_O_INFO_FILE\n");
		rc = smb2_set_info_file(work, fp, req, work->tcon->share_conf);
		break;
	case SMB2_O_INFO_SECURITY:
		ksmbd_debug(SMB, "GOT SMB2_O_INFO_SECURITY\n");
		if (ksmbd_override_fsids(work)) {
			rc = -ENOMEM;
			goto err_out;
		}
		rc = smb2_set_info_sec(fp,
				       le32_to_cpu(req->AdditionalInformation),
				       req->Buffer,
				       le32_to_cpu(req->BufferLength));
		ksmbd_revert_fsids(work);
		break;
	default:
		rc = -EOPNOTSUPP;
	}

	if (rc < 0)
		goto err_out;

	rsp->StructureSize = cpu_to_le16(2);
	inc_rfc1001_len(work->response_buf, 2);
	ksmbd_fd_put(work, fp);
	return 0;

err_out:
	if (rc == -EACCES || rc == -EPERM || rc == -EXDEV)
		rsp->hdr.Status = STATUS_ACCESS_DENIED;
	else if (rc == -EINVAL)
		rsp->hdr.Status = STATUS_INVALID_PARAMETER;
	else if (rc == -ESHARE)
		rsp->hdr.Status = STATUS_SHARING_VIOLATION;
	else if (rc == -ENOENT)
		rsp->hdr.Status = STATUS_OBJECT_NAME_INVALID;
	else if (rc == -EBUSY || rc == -ENOTEMPTY)
		rsp->hdr.Status = STATUS_DIRECTORY_NOT_EMPTY;
	else if (rc == -EAGAIN)
		rsp->hdr.Status = STATUS_FILE_LOCK_CONFLICT;
	else if (rc == -EBADF || rc == -ESTALE)
		rsp->hdr.Status = STATUS_INVALID_HANDLE;
	else if (rc == -EEXIST)
		rsp->hdr.Status = STATUS_OBJECT_NAME_COLLISION;
	else if (rsp->hdr.Status == 0 || rc == -EOPNOTSUPP)
		rsp->hdr.Status = STATUS_INVALID_INFO_CLASS;
	smb2_set_err_rsp(work);
	ksmbd_fd_put(work, fp);
	ksmbd_debug(SMB, "error while processing smb2 query rc = %d\n", rc);
	return rc;
}

/**
 * smb2_read_pipe() - handler for smb2 read from IPC pipe
 * @work:	smb work containing read IPC pipe command buffer
 *
 * Return:	0 on success, otherwise error
 */
static noinline int smb2_read_pipe(struct ksmbd_work *work)
{
	int nbytes = 0, err;
	u64 id;
	struct ksmbd_rpc_command *rpc_resp;
	struct smb2_read_req *req = smb2_get_msg(work->request_buf);
	struct smb2_read_rsp *rsp = smb2_get_msg(work->response_buf);

	id = req->VolatileFileId;

	inc_rfc1001_len(work->response_buf, 16);
	rpc_resp = ksmbd_rpc_read(work->sess, id);
	if (rpc_resp) {
		if (rpc_resp->flags != KSMBD_RPC_OK) {
			err = -EINVAL;
			goto out;
		}

		work->aux_payload_buf =
			kvmalloc(rpc_resp->payload_sz, GFP_KERNEL | __GFP_ZERO);
		if (!work->aux_payload_buf) {
			err = -ENOMEM;
			goto out;
		}

		memcpy(work->aux_payload_buf, rpc_resp->payload,
		       rpc_resp->payload_sz);

		nbytes = rpc_resp->payload_sz;
		work->resp_hdr_sz = get_rfc1002_len(work->response_buf) + 4;
		work->aux_payload_sz = nbytes;
		kvfree(rpc_resp);
	}

	rsp->StructureSize = cpu_to_le16(17);
	rsp->DataOffset = 80;
	rsp->Reserved = 0;
	rsp->DataLength = cpu_to_le32(nbytes);
	rsp->DataRemaining = 0;
	rsp->Flags = 0;
	inc_rfc1001_len(work->response_buf, nbytes);
	return 0;

out:
	rsp->hdr.Status = STATUS_UNEXPECTED_IO_ERROR;
	smb2_set_err_rsp(work);
	kvfree(rpc_resp);
	return err;
}

static int smb2_set_remote_key_for_rdma(struct ksmbd_work *work,
					struct smb2_buffer_desc_v1 *desc,
					__le32 Channel,
					__le16 ChannelInfoLength)
{
	unsigned int i, ch_count;

	if (work->conn->dialect == SMB30_PROT_ID &&
	    Channel != SMB2_CHANNEL_RDMA_V1)
		return -EINVAL;

	ch_count = le16_to_cpu(ChannelInfoLength) / sizeof(*desc);
	if (ksmbd_debug_types & KSMBD_DEBUG_RDMA) {
		for (i = 0; i < ch_count; i++) {
			pr_info("RDMA r/w request %#x: token %#x, length %#x\n",
				i,
				le32_to_cpu(desc[i].token),
				le32_to_cpu(desc[i].length));
		}
	}
	if (!ch_count)
		return -EINVAL;

	work->need_invalidate_rkey =
		(Channel == SMB2_CHANNEL_RDMA_V1_INVALIDATE);
	if (Channel == SMB2_CHANNEL_RDMA_V1_INVALIDATE)
		work->remote_key = le32_to_cpu(desc->token);
	return 0;
}

static ssize_t smb2_read_rdma_channel(struct ksmbd_work *work,
				      struct smb2_read_req *req, void *data_buf,
				      size_t length)
{
	int err;

	err = ksmbd_conn_rdma_write(work->conn, data_buf, length,
				    (struct smb2_buffer_desc_v1 *)
				    ((char *)req + le16_to_cpu(req->ReadChannelInfoOffset)),
				    le16_to_cpu(req->ReadChannelInfoLength));
	if (err)
		return err;

	return length;
}

/**
 * smb2_read() - handler for smb2 read from file
 * @work:	smb work containing read command buffer
 *
 * Return:	0 on success, otherwise error
 */
int smb2_read(struct ksmbd_work *work)
{
	struct ksmbd_conn *conn = work->conn;
	struct smb2_read_req *req;
	struct smb2_read_rsp *rsp;
	struct ksmbd_file *fp = NULL;
	loff_t offset;
	size_t length, mincount;
	ssize_t nbytes = 0, remain_bytes = 0;
	int err = 0;
	bool is_rdma_channel = false;
	unsigned int max_read_size = conn->vals->max_read_size;

	WORK_BUFFERS(work, req, rsp);

	if (test_share_config_flag(work->tcon->share_conf,
				   KSMBD_SHARE_FLAG_PIPE)) {
		ksmbd_debug(SMB, "IPC pipe read request\n");
		return smb2_read_pipe(work);
	}

	if (req->Channel == SMB2_CHANNEL_RDMA_V1_INVALIDATE ||
	    req->Channel == SMB2_CHANNEL_RDMA_V1) {
		is_rdma_channel = true;
		max_read_size = get_smbd_max_read_write_size();
	}

	if (is_rdma_channel == true) {
		unsigned int ch_offset = le16_to_cpu(req->ReadChannelInfoOffset);

		if (ch_offset < offsetof(struct smb2_read_req, Buffer)) {
			err = -EINVAL;
			goto out;
		}
		err = smb2_set_remote_key_for_rdma(work,
						   (struct smb2_buffer_desc_v1 *)
						   ((char *)req + ch_offset),
						   req->Channel,
						   req->ReadChannelInfoLength);
		if (err)
			goto out;
	}

	fp = ksmbd_lookup_fd_slow(work, req->VolatileFileId, req->PersistentFileId);
	if (!fp) {
		err = -ENOENT;
		goto out;
	}

	if (!(fp->daccess & (FILE_READ_DATA_LE | FILE_READ_ATTRIBUTES_LE))) {
		pr_err("Not permitted to read : 0x%x\n", fp->daccess);
		err = -EACCES;
		goto out;
	}

	offset = le64_to_cpu(req->Offset);
	length = le32_to_cpu(req->Length);
	mincount = le32_to_cpu(req->MinimumCount);

	if (length > max_read_size) {
		ksmbd_debug(SMB, "limiting read size to max size(%u)\n",
			    max_read_size);
		err = -EINVAL;
		goto out;
	}

	ksmbd_debug(SMB, "filename %pD, offset %lld, len %zu\n",
		    fp->filp, offset, length);

	work->aux_payload_buf = kvmalloc(length, GFP_KERNEL | __GFP_ZERO);
	if (!work->aux_payload_buf) {
		err = -ENOMEM;
		goto out;
	}

	nbytes = ksmbd_vfs_read(work, fp, length, &offset);
	if (nbytes < 0) {
		err = nbytes;
		goto out;
	}

	if ((nbytes == 0 && length != 0) || nbytes < mincount) {
		kvfree(work->aux_payload_buf);
		work->aux_payload_buf = NULL;
		rsp->hdr.Status = STATUS_END_OF_FILE;
		smb2_set_err_rsp(work);
		ksmbd_fd_put(work, fp);
		return 0;
	}

	ksmbd_debug(SMB, "nbytes %zu, offset %lld mincount %zu\n",
		    nbytes, offset, mincount);

	if (is_rdma_channel == true) {
		/* write data to the client using rdma channel */
		remain_bytes = smb2_read_rdma_channel(work, req,
						      work->aux_payload_buf,
						      nbytes);
		kvfree(work->aux_payload_buf);
		work->aux_payload_buf = NULL;

		nbytes = 0;
		if (remain_bytes < 0) {
			err = (int)remain_bytes;
			goto out;
		}
	}

	rsp->StructureSize = cpu_to_le16(17);
	rsp->DataOffset = 80;
	rsp->Reserved = 0;
	rsp->DataLength = cpu_to_le32(nbytes);
	rsp->DataRemaining = cpu_to_le32(remain_bytes);
	rsp->Flags = 0;
	inc_rfc1001_len(work->response_buf, 16);
	work->resp_hdr_sz = get_rfc1002_len(work->response_buf) + 4;
	work->aux_payload_sz = nbytes;
	inc_rfc1001_len(work->response_buf, nbytes);
	ksmbd_fd_put(work, fp);
	return 0;

out:
	if (err) {
		if (err == -EISDIR)
			rsp->hdr.Status = STATUS_INVALID_DEVICE_REQUEST;
		else if (err == -EAGAIN)
			rsp->hdr.Status = STATUS_FILE_LOCK_CONFLICT;
		else if (err == -ENOENT)
			rsp->hdr.Status = STATUS_FILE_CLOSED;
		else if (err == -EACCES)
			rsp->hdr.Status = STATUS_ACCESS_DENIED;
		else if (err == -ESHARE)
			rsp->hdr.Status = STATUS_SHARING_VIOLATION;
		else if (err == -EINVAL)
			rsp->hdr.Status = STATUS_INVALID_PARAMETER;
		else
			rsp->hdr.Status = STATUS_INVALID_HANDLE;

		smb2_set_err_rsp(work);
	}
	ksmbd_fd_put(work, fp);
	return err;
}

/**
 * smb2_write_pipe() - handler for smb2 write on IPC pipe
 * @work:	smb work containing write IPC pipe command buffer
 *
 * Return:	0 on success, otherwise error
 */
static noinline int smb2_write_pipe(struct ksmbd_work *work)
{
	struct smb2_write_req *req = smb2_get_msg(work->request_buf);
	struct smb2_write_rsp *rsp = smb2_get_msg(work->response_buf);
	struct ksmbd_rpc_command *rpc_resp;
	u64 id = 0;
	int err = 0, ret = 0;
	char *data_buf;
	size_t length;

	length = le32_to_cpu(req->Length);
	id = req->VolatileFileId;

	if ((u64)le16_to_cpu(req->DataOffset) + length >
	    get_rfc1002_len(work->request_buf)) {
		pr_err("invalid write data offset %u, smb_len %u\n",
		       le16_to_cpu(req->DataOffset),
		       get_rfc1002_len(work->request_buf));
		err = -EINVAL;
		goto out;
	}

	data_buf = (char *)(((char *)&req->hdr.ProtocolId) +
			   le16_to_cpu(req->DataOffset));

	rpc_resp = ksmbd_rpc_write(work->sess, id, data_buf, length);
	if (rpc_resp) {
		if (rpc_resp->flags == KSMBD_RPC_ENOTIMPLEMENTED) {
			rsp->hdr.Status = STATUS_NOT_SUPPORTED;
			kvfree(rpc_resp);
			smb2_set_err_rsp(work);
			return -EOPNOTSUPP;
		}
		if (rpc_resp->flags != KSMBD_RPC_OK) {
			rsp->hdr.Status = STATUS_INVALID_HANDLE;
			smb2_set_err_rsp(work);
			kvfree(rpc_resp);
			return ret;
		}
		kvfree(rpc_resp);
	}

	rsp->StructureSize = cpu_to_le16(17);
	rsp->DataOffset = 0;
	rsp->Reserved = 0;
	rsp->DataLength = cpu_to_le32(length);
	rsp->DataRemaining = 0;
	rsp->Reserved2 = 0;
	inc_rfc1001_len(work->response_buf, 16);
	return 0;
out:
	if (err) {
		rsp->hdr.Status = STATUS_INVALID_HANDLE;
		smb2_set_err_rsp(work);
	}

	return err;
}

static ssize_t smb2_write_rdma_channel(struct ksmbd_work *work,
				       struct smb2_write_req *req,
				       struct ksmbd_file *fp,
				       loff_t offset, size_t length, bool sync)
{
	char *data_buf;
	int ret;
	ssize_t nbytes;

	data_buf = kvmalloc(length, GFP_KERNEL | __GFP_ZERO);
	if (!data_buf)
		return -ENOMEM;

	ret = ksmbd_conn_rdma_read(work->conn, data_buf, length,
				   (struct smb2_buffer_desc_v1 *)
				   ((char *)req + le16_to_cpu(req->WriteChannelInfoOffset)),
				   le16_to_cpu(req->WriteChannelInfoLength));
	if (ret < 0) {
		kvfree(data_buf);
		return ret;
	}

	ret = ksmbd_vfs_write(work, fp, data_buf, length, &offset, sync, &nbytes);
	kvfree(data_buf);
	if (ret < 0)
		return ret;

	return nbytes;
}

/**
 * smb2_write() - handler for smb2 write from file
 * @work:	smb work containing write command buffer
 *
 * Return:	0 on success, otherwise error
 */
int smb2_write(struct ksmbd_work *work)
{
	struct smb2_write_req *req;
	struct smb2_write_rsp *rsp;
	struct ksmbd_file *fp = NULL;
	loff_t offset;
	size_t length;
	ssize_t nbytes;
	char *data_buf;
	bool writethrough = false, is_rdma_channel = false;
	int err = 0;
	unsigned int max_write_size = work->conn->vals->max_write_size;

	WORK_BUFFERS(work, req, rsp);

	if (test_share_config_flag(work->tcon->share_conf, KSMBD_SHARE_FLAG_PIPE)) {
		ksmbd_debug(SMB, "IPC pipe write request\n");
		return smb2_write_pipe(work);
	}

	offset = le64_to_cpu(req->Offset);
	length = le32_to_cpu(req->Length);

	if (req->Channel == SMB2_CHANNEL_RDMA_V1 ||
	    req->Channel == SMB2_CHANNEL_RDMA_V1_INVALIDATE) {
		is_rdma_channel = true;
		max_write_size = get_smbd_max_read_write_size();
		length = le32_to_cpu(req->RemainingBytes);
	}

	if (is_rdma_channel == true) {
		unsigned int ch_offset = le16_to_cpu(req->WriteChannelInfoOffset);

		if (req->Length != 0 || req->DataOffset != 0 ||
		    ch_offset < offsetof(struct smb2_write_req, Buffer)) {
			err = -EINVAL;
			goto out;
		}
		err = smb2_set_remote_key_for_rdma(work,
						   (struct smb2_buffer_desc_v1 *)
						   ((char *)req + ch_offset),
						   req->Channel,
						   req->WriteChannelInfoLength);
		if (err)
			goto out;
	}

	if (!test_tree_conn_flag(work->tcon, KSMBD_TREE_CONN_FLAG_WRITABLE)) {
		ksmbd_debug(SMB, "User does not have write permission\n");
		err = -EACCES;
		goto out;
	}

	fp = ksmbd_lookup_fd_slow(work, req->VolatileFileId, req->PersistentFileId);
	if (!fp) {
		err = -ENOENT;
		goto out;
	}

	if (!(fp->daccess & (FILE_WRITE_DATA_LE | FILE_READ_ATTRIBUTES_LE))) {
		pr_err("Not permitted to write : 0x%x\n", fp->daccess);
		err = -EACCES;
		goto out;
	}

	if (length > max_write_size) {
		ksmbd_debug(SMB, "limiting write size to max size(%u)\n",
			    max_write_size);
		err = -EINVAL;
		goto out;
	}

	ksmbd_debug(SMB, "flags %u\n", le32_to_cpu(req->Flags));
	if (le32_to_cpu(req->Flags) & SMB2_WRITEFLAG_WRITE_THROUGH)
		writethrough = true;

	if (is_rdma_channel == false) {
		if (le16_to_cpu(req->DataOffset) <
		    offsetof(struct smb2_write_req, Buffer)) {
			err = -EINVAL;
			goto out;
		}

		data_buf = (char *)(((char *)&req->hdr.ProtocolId) +
				    le16_to_cpu(req->DataOffset));

		ksmbd_debug(SMB, "filename %pD, offset %lld, len %zu\n",
			    fp->filp, offset, length);
		err = ksmbd_vfs_write(work, fp, data_buf, length, &offset,
				      writethrough, &nbytes);
		if (err < 0)
			goto out;
	} else {
		/* read data from the client using rdma channel, and
		 * write the data.
		 */
		nbytes = smb2_write_rdma_channel(work, req, fp, offset, length,
						 writethrough);
		if (nbytes < 0) {
			err = (int)nbytes;
			goto out;
		}
	}

	rsp->StructureSize = cpu_to_le16(17);
	rsp->DataOffset = 0;
	rsp->Reserved = 0;
	rsp->DataLength = cpu_to_le32(nbytes);
	rsp->DataRemaining = 0;
	rsp->Reserved2 = 0;
	inc_rfc1001_len(work->response_buf, 16);
	ksmbd_fd_put(work, fp);
	return 0;

out:
	if (err == -EAGAIN)
		rsp->hdr.Status = STATUS_FILE_LOCK_CONFLICT;
	else if (err == -ENOSPC || err == -EFBIG)
		rsp->hdr.Status = STATUS_DISK_FULL;
	else if (err == -ENOENT)
		rsp->hdr.Status = STATUS_FILE_CLOSED;
	else if (err == -EACCES)
		rsp->hdr.Status = STATUS_ACCESS_DENIED;
	else if (err == -ESHARE)
		rsp->hdr.Status = STATUS_SHARING_VIOLATION;
	else if (err == -EINVAL)
		rsp->hdr.Status = STATUS_INVALID_PARAMETER;
	else
		rsp->hdr.Status = STATUS_INVALID_HANDLE;

	smb2_set_err_rsp(work);
	ksmbd_fd_put(work, fp);
	return err;
}

/**
 * smb2_flush() - handler for smb2 flush file - fsync
 * @work:	smb work containing flush command buffer
 *
 * Return:	0 on success, otherwise error
 */
int smb2_flush(struct ksmbd_work *work)
{
	struct smb2_flush_req *req;
	struct smb2_flush_rsp *rsp;
	int err;

	WORK_BUFFERS(work, req, rsp);

	ksmbd_debug(SMB, "SMB2_FLUSH called for fid %llu\n", req->VolatileFileId);

	err = ksmbd_vfs_fsync(work, req->VolatileFileId, req->PersistentFileId);
	if (err)
		goto out;

	rsp->StructureSize = cpu_to_le16(4);
	rsp->Reserved = 0;
	inc_rfc1001_len(work->response_buf, 4);
	return 0;

out:
	if (err) {
		rsp->hdr.Status = STATUS_INVALID_HANDLE;
		smb2_set_err_rsp(work);
	}

	return err;
}

/**
 * smb2_cancel() - handler for smb2 cancel command
 * @work:	smb work containing cancel command buffer
 *
 * Return:	0 on success, otherwise error
 */
int smb2_cancel(struct ksmbd_work *work)
{
	struct ksmbd_conn *conn = work->conn;
	struct smb2_hdr *hdr = smb2_get_msg(work->request_buf);
	struct smb2_hdr *chdr;
	struct ksmbd_work *cancel_work = NULL, *iter;
	struct list_head *command_list;

	ksmbd_debug(SMB, "smb2 cancel called on mid %llu, async flags 0x%x\n",
		    hdr->MessageId, hdr->Flags);

	if (hdr->Flags & SMB2_FLAGS_ASYNC_COMMAND) {
		command_list = &conn->async_requests;

		spin_lock(&conn->request_lock);
		list_for_each_entry(iter, command_list,
				    async_request_entry) {
			chdr = smb2_get_msg(iter->request_buf);

			if (iter->async_id !=
			    le64_to_cpu(hdr->Id.AsyncId))
				continue;

			ksmbd_debug(SMB,
				    "smb2 with AsyncId %llu cancelled command = 0x%x\n",
				    le64_to_cpu(hdr->Id.AsyncId),
				    le16_to_cpu(chdr->Command));
			cancel_work = iter;
			break;
		}
		spin_unlock(&conn->request_lock);
	} else {
		command_list = &conn->requests;

		spin_lock(&conn->request_lock);
		list_for_each_entry(iter, command_list, request_entry) {
			chdr = smb2_get_msg(iter->request_buf);

			if (chdr->MessageId != hdr->MessageId ||
			    iter == work)
				continue;

			ksmbd_debug(SMB,
				    "smb2 with mid %llu cancelled command = 0x%x\n",
				    le64_to_cpu(hdr->MessageId),
				    le16_to_cpu(chdr->Command));
			cancel_work = iter;
			break;
		}
		spin_unlock(&conn->request_lock);
	}

	if (cancel_work) {
		cancel_work->state = KSMBD_WORK_CANCELLED;
		if (cancel_work->cancel_fn)
			cancel_work->cancel_fn(cancel_work->cancel_argv);
	}

	/* For SMB2_CANCEL command itself send no response*/
	work->send_no_response = 1;
	return 0;
}

struct file_lock *smb_flock_init(struct file *f)
{
	struct file_lock *fl;

	fl = locks_alloc_lock();
	if (!fl)
		goto out;

	locks_init_lock(fl);

	fl->fl_owner = f;
	fl->fl_pid = current->tgid;
	fl->fl_file = f;
	fl->fl_flags = FL_POSIX;
	fl->fl_ops = NULL;
	fl->fl_lmops = NULL;

out:
	return fl;
}

static int smb2_set_flock_flags(struct file_lock *flock, int flags)
{
	int cmd = -EINVAL;

	/* Checking for wrong flag combination during lock request*/
	switch (flags) {
	case SMB2_LOCKFLAG_SHARED:
		ksmbd_debug(SMB, "received shared request\n");
		cmd = F_SETLKW;
		flock->fl_type = F_RDLCK;
		flock->fl_flags |= FL_SLEEP;
		break;
	case SMB2_LOCKFLAG_EXCLUSIVE:
		ksmbd_debug(SMB, "received exclusive request\n");
		cmd = F_SETLKW;
		flock->fl_type = F_WRLCK;
		flock->fl_flags |= FL_SLEEP;
		break;
	case SMB2_LOCKFLAG_SHARED | SMB2_LOCKFLAG_FAIL_IMMEDIATELY:
		ksmbd_debug(SMB,
			    "received shared & fail immediately request\n");
		cmd = F_SETLK;
		flock->fl_type = F_RDLCK;
		break;
	case SMB2_LOCKFLAG_EXCLUSIVE | SMB2_LOCKFLAG_FAIL_IMMEDIATELY:
		ksmbd_debug(SMB,
			    "received exclusive & fail immediately request\n");
		cmd = F_SETLK;
		flock->fl_type = F_WRLCK;
		break;
	case SMB2_LOCKFLAG_UNLOCK:
		ksmbd_debug(SMB, "received unlock request\n");
		flock->fl_type = F_UNLCK;
		cmd = 0;
		break;
	}

	return cmd;
}

static struct ksmbd_lock *smb2_lock_init(struct file_lock *flock,
					 unsigned int cmd, int flags,
					 struct list_head *lock_list)
{
	struct ksmbd_lock *lock;

	lock = kzalloc(sizeof(struct ksmbd_lock), GFP_KERNEL);
	if (!lock)
		return NULL;

	lock->cmd = cmd;
	lock->fl = flock;
	lock->start = flock->fl_start;
	lock->end = flock->fl_end;
	lock->flags = flags;
	if (lock->start == lock->end)
		lock->zero_len = 1;
	INIT_LIST_HEAD(&lock->clist);
	INIT_LIST_HEAD(&lock->flist);
	INIT_LIST_HEAD(&lock->llist);
	list_add_tail(&lock->llist, lock_list);

	return lock;
}

static void smb2_remove_blocked_lock(void **argv)
{
	struct file_lock *flock = (struct file_lock *)argv[0];

	ksmbd_vfs_posix_lock_unblock(flock);
	wake_up(&flock->fl_wait);
}

static inline bool lock_defer_pending(struct file_lock *fl)
{
	/* check pending lock waiters */
	return waitqueue_active(&fl->fl_wait);
}

/**
 * smb2_lock() - handler for smb2 file lock command
 * @work:	smb work containing lock command buffer
 *
 * Return:	0 on success, otherwise error
 */
int smb2_lock(struct ksmbd_work *work)
{
	struct smb2_lock_req *req = smb2_get_msg(work->request_buf);
	struct smb2_lock_rsp *rsp = smb2_get_msg(work->response_buf);
	struct smb2_lock_element *lock_ele;
	struct ksmbd_file *fp = NULL;
	struct file_lock *flock = NULL;
	struct file *filp = NULL;
	int lock_count;
	int flags = 0;
	int cmd = 0;
	int err = -EIO, i, rc = 0;
	u64 lock_start, lock_length;
	struct ksmbd_lock *smb_lock = NULL, *cmp_lock, *tmp, *tmp2;
	struct ksmbd_conn *conn;
	int nolock = 0;
	LIST_HEAD(lock_list);
	LIST_HEAD(rollback_list);
	int prior_lock = 0;

	ksmbd_debug(SMB, "Received lock request\n");
	fp = ksmbd_lookup_fd_slow(work, req->VolatileFileId, req->PersistentFileId);
	if (!fp) {
		ksmbd_debug(SMB, "Invalid file id for lock : %llu\n", req->VolatileFileId);
		err = -ENOENT;
		goto out2;
	}

	filp = fp->filp;
	lock_count = le16_to_cpu(req->LockCount);
	lock_ele = req->locks;

	ksmbd_debug(SMB, "lock count is %d\n", lock_count);
	if (!lock_count) {
		err = -EINVAL;
		goto out2;
	}

	for (i = 0; i < lock_count; i++) {
		flags = le32_to_cpu(lock_ele[i].Flags);

		flock = smb_flock_init(filp);
		if (!flock)
			goto out;

		cmd = smb2_set_flock_flags(flock, flags);

		lock_start = le64_to_cpu(lock_ele[i].Offset);
		lock_length = le64_to_cpu(lock_ele[i].Length);
		if (lock_start > U64_MAX - lock_length) {
			pr_err("Invalid lock range requested\n");
			rsp->hdr.Status = STATUS_INVALID_LOCK_RANGE;
			goto out;
		}

		if (lock_start > OFFSET_MAX)
			flock->fl_start = OFFSET_MAX;
		else
			flock->fl_start = lock_start;

		lock_length = le64_to_cpu(lock_ele[i].Length);
		if (lock_length > OFFSET_MAX - flock->fl_start)
			lock_length = OFFSET_MAX - flock->fl_start;

		flock->fl_end = flock->fl_start + lock_length;

		if (flock->fl_end < flock->fl_start) {
			ksmbd_debug(SMB,
				    "the end offset(%llx) is smaller than the start offset(%llx)\n",
				    flock->fl_end, flock->fl_start);
			rsp->hdr.Status = STATUS_INVALID_LOCK_RANGE;
			goto out;
		}

		/* Check conflict locks in one request */
		list_for_each_entry(cmp_lock, &lock_list, llist) {
			if (cmp_lock->fl->fl_start <= flock->fl_start &&
			    cmp_lock->fl->fl_end >= flock->fl_end) {
				if (cmp_lock->fl->fl_type != F_UNLCK &&
				    flock->fl_type != F_UNLCK) {
					pr_err("conflict two locks in one request\n");
					err = -EINVAL;
					goto out;
				}
			}
		}

		smb_lock = smb2_lock_init(flock, cmd, flags, &lock_list);
		if (!smb_lock) {
			err = -EINVAL;
			goto out;
		}
	}

	list_for_each_entry_safe(smb_lock, tmp, &lock_list, llist) {
		if (smb_lock->cmd < 0) {
			err = -EINVAL;
			goto out;
		}

		if (!(smb_lock->flags & SMB2_LOCKFLAG_MASK)) {
			err = -EINVAL;
			goto out;
		}

		if ((prior_lock & (SMB2_LOCKFLAG_EXCLUSIVE | SMB2_LOCKFLAG_SHARED) &&
		     smb_lock->flags & SMB2_LOCKFLAG_UNLOCK) ||
		    (prior_lock == SMB2_LOCKFLAG_UNLOCK &&
		     !(smb_lock->flags & SMB2_LOCKFLAG_UNLOCK))) {
			err = -EINVAL;
			goto out;
		}

		prior_lock = smb_lock->flags;

		if (!(smb_lock->flags & SMB2_LOCKFLAG_UNLOCK) &&
		    !(smb_lock->flags & SMB2_LOCKFLAG_FAIL_IMMEDIATELY))
			goto no_check_cl;

		nolock = 1;
		/* check locks in connection list */
		read_lock(&conn_list_lock);
		list_for_each_entry(conn, &conn_list, conns_list) {
			spin_lock(&conn->llist_lock);
			list_for_each_entry_safe(cmp_lock, tmp2, &conn->lock_list, clist) {
				if (file_inode(cmp_lock->fl->fl_file) !=
				    file_inode(smb_lock->fl->fl_file))
					continue;

				if (smb_lock->fl->fl_type == F_UNLCK) {
					if (cmp_lock->fl->fl_file == smb_lock->fl->fl_file &&
					    cmp_lock->start == smb_lock->start &&
					    cmp_lock->end == smb_lock->end &&
					    !lock_defer_pending(cmp_lock->fl)) {
						nolock = 0;
						list_del(&cmp_lock->flist);
						list_del(&cmp_lock->clist);
						spin_unlock(&conn->llist_lock);
						read_unlock(&conn_list_lock);

						locks_free_lock(cmp_lock->fl);
						kfree(cmp_lock);
						goto out_check_cl;
					}
					continue;
				}

				if (cmp_lock->fl->fl_file == smb_lock->fl->fl_file) {
					if (smb_lock->flags & SMB2_LOCKFLAG_SHARED)
						continue;
				} else {
					if (cmp_lock->flags & SMB2_LOCKFLAG_SHARED)
						continue;
				}

				/* check zero byte lock range */
				if (cmp_lock->zero_len && !smb_lock->zero_len &&
				    cmp_lock->start > smb_lock->start &&
				    cmp_lock->start < smb_lock->end) {
					spin_unlock(&conn->llist_lock);
					read_unlock(&conn_list_lock);
					pr_err("previous lock conflict with zero byte lock range\n");
					goto out;
				}

				if (smb_lock->zero_len && !cmp_lock->zero_len &&
				    smb_lock->start > cmp_lock->start &&
				    smb_lock->start < cmp_lock->end) {
					spin_unlock(&conn->llist_lock);
					read_unlock(&conn_list_lock);
					pr_err("current lock conflict with zero byte lock range\n");
					goto out;
				}

				if (((cmp_lock->start <= smb_lock->start &&
				      cmp_lock->end > smb_lock->start) ||
				     (cmp_lock->start < smb_lock->end &&
				      cmp_lock->end >= smb_lock->end)) &&
				    !cmp_lock->zero_len && !smb_lock->zero_len) {
					spin_unlock(&conn->llist_lock);
					read_unlock(&conn_list_lock);
					pr_err("Not allow lock operation on exclusive lock range\n");
					goto out;
				}
			}
			spin_unlock(&conn->llist_lock);
		}
		read_unlock(&conn_list_lock);
out_check_cl:
		if (smb_lock->fl->fl_type == F_UNLCK && nolock) {
			pr_err("Try to unlock nolocked range\n");
			rsp->hdr.Status = STATUS_RANGE_NOT_LOCKED;
			goto out;
		}

no_check_cl:
		if (smb_lock->zero_len) {
			err = 0;
			goto skip;
		}

		flock = smb_lock->fl;
		list_del(&smb_lock->llist);
retry:
		rc = vfs_lock_file(filp, smb_lock->cmd, flock, NULL);
skip:
		if (flags & SMB2_LOCKFLAG_UNLOCK) {
			if (!rc) {
				ksmbd_debug(SMB, "File unlocked\n");
			} else if (rc == -ENOENT) {
				rsp->hdr.Status = STATUS_NOT_LOCKED;
				goto out;
			}
			locks_free_lock(flock);
			kfree(smb_lock);
		} else {
			if (rc == FILE_LOCK_DEFERRED) {
				void **argv;

				ksmbd_debug(SMB,
					    "would have to wait for getting lock\n");
				spin_lock(&work->conn->llist_lock);
				list_add_tail(&smb_lock->clist,
					      &work->conn->lock_list);
				spin_unlock(&work->conn->llist_lock);
				list_add(&smb_lock->llist, &rollback_list);

				argv = kmalloc(sizeof(void *), GFP_KERNEL);
				if (!argv) {
					err = -ENOMEM;
					goto out;
				}
				argv[0] = flock;

				rc = setup_async_work(work,
						      smb2_remove_blocked_lock,
						      argv);
				if (rc) {
					err = -ENOMEM;
					goto out;
				}
				spin_lock(&fp->f_lock);
				list_add(&work->fp_entry, &fp->blocked_works);
				spin_unlock(&fp->f_lock);

				smb2_send_interim_resp(work, STATUS_PENDING);

				ksmbd_vfs_posix_lock_wait(flock);

				if (work->state != KSMBD_WORK_ACTIVE) {
					list_del(&smb_lock->llist);
					spin_lock(&work->conn->llist_lock);
					list_del(&smb_lock->clist);
					spin_unlock(&work->conn->llist_lock);
					locks_free_lock(flock);

					if (work->state == KSMBD_WORK_CANCELLED) {
						spin_lock(&fp->f_lock);
						list_del(&work->fp_entry);
						spin_unlock(&fp->f_lock);
						rsp->hdr.Status =
							STATUS_CANCELLED;
						kfree(smb_lock);
						smb2_send_interim_resp(work,
								       STATUS_CANCELLED);
						work->send_no_response = 1;
						goto out;
					}
					init_smb2_rsp_hdr(work);
					smb2_set_err_rsp(work);
					rsp->hdr.Status =
						STATUS_RANGE_NOT_LOCKED;
					kfree(smb_lock);
					goto out2;
				}

				list_del(&smb_lock->llist);
				spin_lock(&work->conn->llist_lock);
				list_del(&smb_lock->clist);
				spin_unlock(&work->conn->llist_lock);

				spin_lock(&fp->f_lock);
				list_del(&work->fp_entry);
				spin_unlock(&fp->f_lock);
				goto retry;
			} else if (!rc) {
				spin_lock(&work->conn->llist_lock);
				list_add_tail(&smb_lock->clist,
					      &work->conn->lock_list);
				list_add_tail(&smb_lock->flist,
					      &fp->lock_list);
				spin_unlock(&work->conn->llist_lock);
				list_add(&smb_lock->llist, &rollback_list);
				ksmbd_debug(SMB, "successful in taking lock\n");
			} else {
				goto out;
			}
		}
	}

	if (atomic_read(&fp->f_ci->op_count) > 1)
		smb_break_all_oplock(work, fp);

	rsp->StructureSize = cpu_to_le16(4);
	ksmbd_debug(SMB, "successful in taking lock\n");
	rsp->hdr.Status = STATUS_SUCCESS;
	rsp->Reserved = 0;
	inc_rfc1001_len(work->response_buf, 4);
	ksmbd_fd_put(work, fp);
	return 0;

out:
	list_for_each_entry_safe(smb_lock, tmp, &lock_list, llist) {
		locks_free_lock(smb_lock->fl);
		list_del(&smb_lock->llist);
		kfree(smb_lock);
	}

	list_for_each_entry_safe(smb_lock, tmp, &rollback_list, llist) {
		struct file_lock *rlock = NULL;

		rlock = smb_flock_init(filp);
		rlock->fl_type = F_UNLCK;
		rlock->fl_start = smb_lock->start;
		rlock->fl_end = smb_lock->end;

		rc = vfs_lock_file(filp, 0, rlock, NULL);
		if (rc)
			pr_err("rollback unlock fail : %d\n", rc);

		list_del(&smb_lock->llist);
		spin_lock(&work->conn->llist_lock);
		if (!list_empty(&smb_lock->flist))
			list_del(&smb_lock->flist);
		list_del(&smb_lock->clist);
		spin_unlock(&work->conn->llist_lock);

		locks_free_lock(smb_lock->fl);
		locks_free_lock(rlock);
		kfree(smb_lock);
	}
out2:
	ksmbd_debug(SMB, "failed in taking lock(flags : %x), err : %d\n", flags, err);

	if (!rsp->hdr.Status) {
		if (err == -EINVAL)
			rsp->hdr.Status = STATUS_INVALID_PARAMETER;
		else if (err == -ENOMEM)
			rsp->hdr.Status = STATUS_INSUFFICIENT_RESOURCES;
		else if (err == -ENOENT)
			rsp->hdr.Status = STATUS_FILE_CLOSED;
		else
			rsp->hdr.Status = STATUS_LOCK_NOT_GRANTED;
	}

	smb2_set_err_rsp(work);
	ksmbd_fd_put(work, fp);
	return err;
}

static int fsctl_copychunk(struct ksmbd_work *work,
			   struct copychunk_ioctl_req *ci_req,
			   unsigned int cnt_code,
			   unsigned int input_count,
			   unsigned long long volatile_id,
			   unsigned long long persistent_id,
			   struct smb2_ioctl_rsp *rsp)
{
	struct copychunk_ioctl_rsp *ci_rsp;
	struct ksmbd_file *src_fp = NULL, *dst_fp = NULL;
	struct srv_copychunk *chunks;
	unsigned int i, chunk_count, chunk_count_written = 0;
	unsigned int chunk_size_written = 0;
	loff_t total_size_written = 0;
	int ret = 0;

	ci_rsp = (struct copychunk_ioctl_rsp *)&rsp->Buffer[0];

	rsp->VolatileFileId = volatile_id;
	rsp->PersistentFileId = persistent_id;
	ci_rsp->ChunksWritten =
		cpu_to_le32(ksmbd_server_side_copy_max_chunk_count());
	ci_rsp->ChunkBytesWritten =
		cpu_to_le32(ksmbd_server_side_copy_max_chunk_size());
	ci_rsp->TotalBytesWritten =
		cpu_to_le32(ksmbd_server_side_copy_max_total_size());

	chunks = (struct srv_copychunk *)&ci_req->Chunks[0];
	chunk_count = le32_to_cpu(ci_req->ChunkCount);
	if (chunk_count == 0)
		goto out;
	total_size_written = 0;

	/* verify the SRV_COPYCHUNK_COPY packet */
	if (chunk_count > ksmbd_server_side_copy_max_chunk_count() ||
	    input_count < offsetof(struct copychunk_ioctl_req, Chunks) +
	     chunk_count * sizeof(struct srv_copychunk)) {
		rsp->hdr.Status = STATUS_INVALID_PARAMETER;
		return -EINVAL;
	}

	for (i = 0; i < chunk_count; i++) {
		if (le32_to_cpu(chunks[i].Length) == 0 ||
		    le32_to_cpu(chunks[i].Length) > ksmbd_server_side_copy_max_chunk_size())
			break;
		total_size_written += le32_to_cpu(chunks[i].Length);
	}

	if (i < chunk_count ||
	    total_size_written > ksmbd_server_side_copy_max_total_size()) {
		rsp->hdr.Status = STATUS_INVALID_PARAMETER;
		return -EINVAL;
	}

	src_fp = ksmbd_lookup_foreign_fd(work,
					 le64_to_cpu(ci_req->ResumeKey[0]));
	dst_fp = ksmbd_lookup_fd_slow(work, volatile_id, persistent_id);
	ret = -EINVAL;
	if (!src_fp ||
	    src_fp->persistent_id != le64_to_cpu(ci_req->ResumeKey[1])) {
		rsp->hdr.Status = STATUS_OBJECT_NAME_NOT_FOUND;
		goto out;
	}

	if (!dst_fp) {
		rsp->hdr.Status = STATUS_FILE_CLOSED;
		goto out;
	}

	/*
	 * FILE_READ_DATA should only be included in
	 * the FSCTL_COPYCHUNK case
	 */
	if (cnt_code == FSCTL_COPYCHUNK &&
	    !(dst_fp->daccess & (FILE_READ_DATA_LE | FILE_GENERIC_READ_LE))) {
		rsp->hdr.Status = STATUS_ACCESS_DENIED;
		goto out;
	}

	ret = ksmbd_vfs_copy_file_ranges(work, src_fp, dst_fp,
					 chunks, chunk_count,
					 &chunk_count_written,
					 &chunk_size_written,
					 &total_size_written);
	if (ret < 0) {
		if (ret == -EACCES)
			rsp->hdr.Status = STATUS_ACCESS_DENIED;
		if (ret == -EAGAIN)
			rsp->hdr.Status = STATUS_FILE_LOCK_CONFLICT;
		else if (ret == -EBADF)
			rsp->hdr.Status = STATUS_INVALID_HANDLE;
		else if (ret == -EFBIG || ret == -ENOSPC)
			rsp->hdr.Status = STATUS_DISK_FULL;
		else if (ret == -EINVAL)
			rsp->hdr.Status = STATUS_INVALID_PARAMETER;
		else if (ret == -EISDIR)
			rsp->hdr.Status = STATUS_FILE_IS_A_DIRECTORY;
		else if (ret == -E2BIG)
			rsp->hdr.Status = STATUS_INVALID_VIEW_SIZE;
		else
			rsp->hdr.Status = STATUS_UNEXPECTED_IO_ERROR;
	}

	ci_rsp->ChunksWritten = cpu_to_le32(chunk_count_written);
	ci_rsp->ChunkBytesWritten = cpu_to_le32(chunk_size_written);
	ci_rsp->TotalBytesWritten = cpu_to_le32(total_size_written);
out:
	ksmbd_fd_put(work, src_fp);
	ksmbd_fd_put(work, dst_fp);
	return ret;
}

static __be32 idev_ipv4_address(struct in_device *idev)
{
	__be32 addr = 0;

	struct in_ifaddr *ifa;

	rcu_read_lock();
	in_dev_for_each_ifa_rcu(ifa, idev) {
		if (ifa->ifa_flags & IFA_F_SECONDARY)
			continue;

		addr = ifa->ifa_address;
		break;
	}
	rcu_read_unlock();
	return addr;
}

static int fsctl_query_iface_info_ioctl(struct ksmbd_conn *conn,
					struct smb2_ioctl_rsp *rsp,
					unsigned int out_buf_len)
{
	struct network_interface_info_ioctl_rsp *nii_rsp = NULL;
	int nbytes = 0;
	struct net_device *netdev;
	struct sockaddr_storage_rsp *sockaddr_storage;
	unsigned int flags;
	unsigned long long speed;

	rtnl_lock();
	for_each_netdev(&init_net, netdev) {
		bool ipv4_set = false;

		if (netdev->type == ARPHRD_LOOPBACK)
			continue;

		flags = dev_get_flags(netdev);
		if (!(flags & IFF_RUNNING))
			continue;
ipv6_retry:
		if (out_buf_len <
		    nbytes + sizeof(struct network_interface_info_ioctl_rsp)) {
			rtnl_unlock();
			return -ENOSPC;
		}

		nii_rsp = (struct network_interface_info_ioctl_rsp *)
				&rsp->Buffer[nbytes];
		nii_rsp->IfIndex = cpu_to_le32(netdev->ifindex);

		nii_rsp->Capability = 0;
		if (netdev->real_num_tx_queues > 1)
			nii_rsp->Capability |= cpu_to_le32(RSS_CAPABLE);
		if (ksmbd_rdma_capable_netdev(netdev))
			nii_rsp->Capability |= cpu_to_le32(RDMA_CAPABLE);

		nii_rsp->Next = cpu_to_le32(152);
		nii_rsp->Reserved = 0;

		if (netdev->ethtool_ops->get_link_ksettings) {
			struct ethtool_link_ksettings cmd;

			netdev->ethtool_ops->get_link_ksettings(netdev, &cmd);
			speed = cmd.base.speed;
		} else {
			ksmbd_debug(SMB, "%s %s\n", netdev->name,
				    "speed is unknown, defaulting to 1Gb/sec");
			speed = SPEED_1000;
		}

		speed *= 1000000;
		nii_rsp->LinkSpeed = cpu_to_le64(speed);

		sockaddr_storage = (struct sockaddr_storage_rsp *)
					nii_rsp->SockAddr_Storage;
		memset(sockaddr_storage, 0, 128);

		if (!ipv4_set) {
			struct in_device *idev;

			sockaddr_storage->Family = cpu_to_le16(INTERNETWORK);
			sockaddr_storage->addr4.Port = 0;

			idev = __in_dev_get_rtnl(netdev);
			if (!idev)
				continue;
			sockaddr_storage->addr4.IPv4address =
						idev_ipv4_address(idev);
			nbytes += sizeof(struct network_interface_info_ioctl_rsp);
			ipv4_set = true;
			goto ipv6_retry;
		} else {
			struct inet6_dev *idev6;
			struct inet6_ifaddr *ifa;
			__u8 *ipv6_addr = sockaddr_storage->addr6.IPv6address;

			sockaddr_storage->Family = cpu_to_le16(INTERNETWORKV6);
			sockaddr_storage->addr6.Port = 0;
			sockaddr_storage->addr6.FlowInfo = 0;

			idev6 = __in6_dev_get(netdev);
			if (!idev6)
				continue;

			list_for_each_entry(ifa, &idev6->addr_list, if_list) {
				if (ifa->flags & (IFA_F_TENTATIVE |
							IFA_F_DEPRECATED))
					continue;
				memcpy(ipv6_addr, ifa->addr.s6_addr, 16);
				break;
			}
			sockaddr_storage->addr6.ScopeId = 0;
			nbytes += sizeof(struct network_interface_info_ioctl_rsp);
		}
	}
	rtnl_unlock();

	/* zero if this is last one */
	if (nii_rsp)
		nii_rsp->Next = 0;

	rsp->PersistentFileId = SMB2_NO_FID;
	rsp->VolatileFileId = SMB2_NO_FID;
	return nbytes;
}

static int fsctl_validate_negotiate_info(struct ksmbd_conn *conn,
					 struct validate_negotiate_info_req *neg_req,
					 struct validate_negotiate_info_rsp *neg_rsp,
					 unsigned int in_buf_len)
{
	int ret = 0;
	int dialect;

	if (in_buf_len < offsetof(struct validate_negotiate_info_req, Dialects) +
			le16_to_cpu(neg_req->DialectCount) * sizeof(__le16))
		return -EINVAL;

	dialect = ksmbd_lookup_dialect_by_id(neg_req->Dialects,
					     neg_req->DialectCount);
	if (dialect == BAD_PROT_ID || dialect != conn->dialect) {
		ret = -EINVAL;
		goto err_out;
	}

	if (strncmp(neg_req->Guid, conn->ClientGUID, SMB2_CLIENT_GUID_SIZE)) {
		ret = -EINVAL;
		goto err_out;
	}

	if (le16_to_cpu(neg_req->SecurityMode) != conn->cli_sec_mode) {
		ret = -EINVAL;
		goto err_out;
	}

	if (le32_to_cpu(neg_req->Capabilities) != conn->cli_cap) {
		ret = -EINVAL;
		goto err_out;
	}

	neg_rsp->Capabilities = cpu_to_le32(conn->vals->capabilities);
	memset(neg_rsp->Guid, 0, SMB2_CLIENT_GUID_SIZE);
	neg_rsp->SecurityMode = cpu_to_le16(conn->srv_sec_mode);
	neg_rsp->Dialect = cpu_to_le16(conn->dialect);
err_out:
	return ret;
}

static int fsctl_query_allocated_ranges(struct ksmbd_work *work, u64 id,
					struct file_allocated_range_buffer *qar_req,
					struct file_allocated_range_buffer *qar_rsp,
					unsigned int in_count, unsigned int *out_count)
{
	struct ksmbd_file *fp;
	loff_t start, length;
	int ret = 0;

	*out_count = 0;
	if (in_count == 0)
		return -EINVAL;

	fp = ksmbd_lookup_fd_fast(work, id);
	if (!fp)
		return -ENOENT;

	start = le64_to_cpu(qar_req->file_offset);
	length = le64_to_cpu(qar_req->length);

	ret = ksmbd_vfs_fqar_lseek(fp, start, length,
				   qar_rsp, in_count, out_count);
	if (ret && ret != -E2BIG)
		*out_count = 0;

	ksmbd_fd_put(work, fp);
	return ret;
}

static int fsctl_pipe_transceive(struct ksmbd_work *work, u64 id,
				 unsigned int out_buf_len,
				 struct smb2_ioctl_req *req,
				 struct smb2_ioctl_rsp *rsp)
{
	struct ksmbd_rpc_command *rpc_resp;
	char *data_buf = (char *)&req->Buffer[0];
	int nbytes = 0;

	rpc_resp = ksmbd_rpc_ioctl(work->sess, id, data_buf,
				   le32_to_cpu(req->InputCount));
	if (rpc_resp) {
		if (rpc_resp->flags == KSMBD_RPC_SOME_NOT_MAPPED) {
			/*
			 * set STATUS_SOME_NOT_MAPPED response
			 * for unknown domain sid.
			 */
			rsp->hdr.Status = STATUS_SOME_NOT_MAPPED;
		} else if (rpc_resp->flags == KSMBD_RPC_ENOTIMPLEMENTED) {
			rsp->hdr.Status = STATUS_NOT_SUPPORTED;
			goto out;
		} else if (rpc_resp->flags != KSMBD_RPC_OK) {
			rsp->hdr.Status = STATUS_INVALID_PARAMETER;
			goto out;
		}

		nbytes = rpc_resp->payload_sz;
		if (rpc_resp->payload_sz > out_buf_len) {
			rsp->hdr.Status = STATUS_BUFFER_OVERFLOW;
			nbytes = out_buf_len;
		}

		if (!rpc_resp->payload_sz) {
			rsp->hdr.Status =
				STATUS_UNEXPECTED_IO_ERROR;
			goto out;
		}

		memcpy((char *)rsp->Buffer, rpc_resp->payload, nbytes);
	}
out:
	kvfree(rpc_resp);
	return nbytes;
}

static inline int fsctl_set_sparse(struct ksmbd_work *work, u64 id,
				   struct file_sparse *sparse)
{
	struct ksmbd_file *fp;
	struct user_namespace *user_ns;
	int ret = 0;
	__le32 old_fattr;

	fp = ksmbd_lookup_fd_fast(work, id);
	if (!fp)
		return -ENOENT;
	user_ns = file_mnt_user_ns(fp->filp);

	old_fattr = fp->f_ci->m_fattr;
	if (sparse->SetSparse)
		fp->f_ci->m_fattr |= FILE_ATTRIBUTE_SPARSE_FILE_LE;
	else
		fp->f_ci->m_fattr &= ~FILE_ATTRIBUTE_SPARSE_FILE_LE;

	if (fp->f_ci->m_fattr != old_fattr &&
	    test_share_config_flag(work->tcon->share_conf,
				   KSMBD_SHARE_FLAG_STORE_DOS_ATTRS)) {
		struct xattr_dos_attrib da;

		ret = ksmbd_vfs_get_dos_attrib_xattr(user_ns,
						     fp->filp->f_path.dentry, &da);
		if (ret <= 0)
			goto out;

		da.attr = le32_to_cpu(fp->f_ci->m_fattr);
		ret = ksmbd_vfs_set_dos_attrib_xattr(user_ns,
						     fp->filp->f_path.dentry, &da);
		if (ret)
			fp->f_ci->m_fattr = old_fattr;
	}

out:
	ksmbd_fd_put(work, fp);
	return ret;
}

static int fsctl_request_resume_key(struct ksmbd_work *work,
				    struct smb2_ioctl_req *req,
				    struct resume_key_ioctl_rsp *key_rsp)
{
	struct ksmbd_file *fp;

	fp = ksmbd_lookup_fd_slow(work, req->VolatileFileId, req->PersistentFileId);
	if (!fp)
		return -ENOENT;

	memset(key_rsp, 0, sizeof(*key_rsp));
	key_rsp->ResumeKey[0] = req->VolatileFileId;
	key_rsp->ResumeKey[1] = req->PersistentFileId;
	ksmbd_fd_put(work, fp);

	return 0;
}

/**
 * smb2_ioctl() - handler for smb2 ioctl command
 * @work:	smb work containing ioctl command buffer
 *
 * Return:	0 on success, otherwise error
 */
int smb2_ioctl(struct ksmbd_work *work)
{
	struct smb2_ioctl_req *req;
	struct smb2_ioctl_rsp *rsp;
	unsigned int cnt_code, nbytes = 0, out_buf_len, in_buf_len;
	u64 id = KSMBD_NO_FID;
	struct ksmbd_conn *conn = work->conn;
	int ret = 0;

	if (work->next_smb2_rcv_hdr_off) {
		req = ksmbd_req_buf_next(work);
		rsp = ksmbd_resp_buf_next(work);
		if (!has_file_id(req->VolatileFileId)) {
			ksmbd_debug(SMB, "Compound request set FID = %llu\n",
				    work->compound_fid);
			id = work->compound_fid;
		}
	} else {
		req = smb2_get_msg(work->request_buf);
		rsp = smb2_get_msg(work->response_buf);
	}

	if (!has_file_id(id))
		id = req->VolatileFileId;

	if (req->Flags != cpu_to_le32(SMB2_0_IOCTL_IS_FSCTL)) {
		rsp->hdr.Status = STATUS_NOT_SUPPORTED;
		goto out;
	}

	cnt_code = le32_to_cpu(req->CtlCode);
	ret = smb2_calc_max_out_buf_len(work, 48,
					le32_to_cpu(req->MaxOutputResponse));
	if (ret < 0) {
		rsp->hdr.Status = STATUS_INVALID_PARAMETER;
		goto out;
	}
	out_buf_len = (unsigned int)ret;
	in_buf_len = le32_to_cpu(req->InputCount);

	switch (cnt_code) {
	case FSCTL_DFS_GET_REFERRALS:
	case FSCTL_DFS_GET_REFERRALS_EX:
		/* Not support DFS yet */
		rsp->hdr.Status = STATUS_FS_DRIVER_REQUIRED;
		goto out;
	case FSCTL_CREATE_OR_GET_OBJECT_ID:
	{
		struct file_object_buf_type1_ioctl_rsp *obj_buf;

		nbytes = sizeof(struct file_object_buf_type1_ioctl_rsp);
		obj_buf = (struct file_object_buf_type1_ioctl_rsp *)
			&rsp->Buffer[0];

		/*
		 * TODO: This is dummy implementation to pass smbtorture
		 * Need to check correct response later
		 */
		memset(obj_buf->ObjectId, 0x0, 16);
		memset(obj_buf->BirthVolumeId, 0x0, 16);
		memset(obj_buf->BirthObjectId, 0x0, 16);
		memset(obj_buf->DomainId, 0x0, 16);

		break;
	}
	case FSCTL_PIPE_TRANSCEIVE:
		out_buf_len = min_t(u32, KSMBD_IPC_MAX_PAYLOAD, out_buf_len);
		nbytes = fsctl_pipe_transceive(work, id, out_buf_len, req, rsp);
		break;
	case FSCTL_VALIDATE_NEGOTIATE_INFO:
		if (conn->dialect < SMB30_PROT_ID) {
			ret = -EOPNOTSUPP;
			goto out;
		}

		if (in_buf_len < offsetof(struct validate_negotiate_info_req,
					  Dialects)) {
			ret = -EINVAL;
			goto out;
		}

		if (out_buf_len < sizeof(struct validate_negotiate_info_rsp)) {
			ret = -EINVAL;
			goto out;
		}

		ret = fsctl_validate_negotiate_info(conn,
			(struct validate_negotiate_info_req *)&req->Buffer[0],
			(struct validate_negotiate_info_rsp *)&rsp->Buffer[0],
			in_buf_len);
		if (ret < 0)
			goto out;

		nbytes = sizeof(struct validate_negotiate_info_rsp);
		rsp->PersistentFileId = SMB2_NO_FID;
		rsp->VolatileFileId = SMB2_NO_FID;
		break;
	case FSCTL_QUERY_NETWORK_INTERFACE_INFO:
		ret = fsctl_query_iface_info_ioctl(conn, rsp, out_buf_len);
		if (ret < 0)
			goto out;
		nbytes = ret;
		break;
	case FSCTL_REQUEST_RESUME_KEY:
		if (out_buf_len < sizeof(struct resume_key_ioctl_rsp)) {
			ret = -EINVAL;
			goto out;
		}

		ret = fsctl_request_resume_key(work, req,
					       (struct resume_key_ioctl_rsp *)&rsp->Buffer[0]);
		if (ret < 0)
			goto out;
		rsp->PersistentFileId = req->PersistentFileId;
		rsp->VolatileFileId = req->VolatileFileId;
		nbytes = sizeof(struct resume_key_ioctl_rsp);
		break;
	case FSCTL_COPYCHUNK:
	case FSCTL_COPYCHUNK_WRITE:
		if (!test_tree_conn_flag(work->tcon, KSMBD_TREE_CONN_FLAG_WRITABLE)) {
			ksmbd_debug(SMB,
				    "User does not have write permission\n");
			ret = -EACCES;
			goto out;
		}

		if (in_buf_len < sizeof(struct copychunk_ioctl_req)) {
			ret = -EINVAL;
			goto out;
		}

		if (out_buf_len < sizeof(struct copychunk_ioctl_rsp)) {
			ret = -EINVAL;
			goto out;
		}

		nbytes = sizeof(struct copychunk_ioctl_rsp);
		rsp->VolatileFileId = req->VolatileFileId;
		rsp->PersistentFileId = req->PersistentFileId;
		fsctl_copychunk(work,
				(struct copychunk_ioctl_req *)&req->Buffer[0],
				le32_to_cpu(req->CtlCode),
				le32_to_cpu(req->InputCount),
				req->VolatileFileId,
				req->PersistentFileId,
				rsp);
		break;
	case FSCTL_SET_SPARSE:
		if (in_buf_len < sizeof(struct file_sparse)) {
			ret = -EINVAL;
			goto out;
		}

		ret = fsctl_set_sparse(work, id,
				       (struct file_sparse *)&req->Buffer[0]);
		if (ret < 0)
			goto out;
		break;
	case FSCTL_SET_ZERO_DATA:
	{
		struct file_zero_data_information *zero_data;
		struct ksmbd_file *fp;
		loff_t off, len, bfz;

		if (!test_tree_conn_flag(work->tcon, KSMBD_TREE_CONN_FLAG_WRITABLE)) {
			ksmbd_debug(SMB,
				    "User does not have write permission\n");
			ret = -EACCES;
			goto out;
		}

		if (in_buf_len < sizeof(struct file_zero_data_information)) {
			ret = -EINVAL;
			goto out;
		}

		zero_data =
			(struct file_zero_data_information *)&req->Buffer[0];

		off = le64_to_cpu(zero_data->FileOffset);
		bfz = le64_to_cpu(zero_data->BeyondFinalZero);
		if (off > bfz) {
			ret = -EINVAL;
			goto out;
		}

		len = bfz - off;
		if (len) {
			fp = ksmbd_lookup_fd_fast(work, id);
			if (!fp) {
				ret = -ENOENT;
				goto out;
			}

			ret = ksmbd_vfs_zero_data(work, fp, off, len);
			ksmbd_fd_put(work, fp);
			if (ret < 0)
				goto out;
		}
		break;
	}
	case FSCTL_QUERY_ALLOCATED_RANGES:
		if (in_buf_len < sizeof(struct file_allocated_range_buffer)) {
			ret = -EINVAL;
			goto out;
		}

		ret = fsctl_query_allocated_ranges(work, id,
			(struct file_allocated_range_buffer *)&req->Buffer[0],
			(struct file_allocated_range_buffer *)&rsp->Buffer[0],
			out_buf_len /
			sizeof(struct file_allocated_range_buffer), &nbytes);
		if (ret == -E2BIG) {
			rsp->hdr.Status = STATUS_BUFFER_OVERFLOW;
		} else if (ret < 0) {
			nbytes = 0;
			goto out;
		}

		nbytes *= sizeof(struct file_allocated_range_buffer);
		break;
	case FSCTL_GET_REPARSE_POINT:
	{
		struct reparse_data_buffer *reparse_ptr;
		struct ksmbd_file *fp;

		reparse_ptr = (struct reparse_data_buffer *)&rsp->Buffer[0];
		fp = ksmbd_lookup_fd_fast(work, id);
		if (!fp) {
			pr_err("not found fp!!\n");
			ret = -ENOENT;
			goto out;
		}

		reparse_ptr->ReparseTag =
			smb2_get_reparse_tag_special_file(file_inode(fp->filp)->i_mode);
		reparse_ptr->ReparseDataLength = 0;
		ksmbd_fd_put(work, fp);
		nbytes = sizeof(struct reparse_data_buffer);
		break;
	}
	case FSCTL_DUPLICATE_EXTENTS_TO_FILE:
	{
		struct ksmbd_file *fp_in, *fp_out = NULL;
		struct duplicate_extents_to_file *dup_ext;
		loff_t src_off, dst_off, length, cloned;

		if (in_buf_len < sizeof(struct duplicate_extents_to_file)) {
			ret = -EINVAL;
			goto out;
		}

		dup_ext = (struct duplicate_extents_to_file *)&req->Buffer[0];

		fp_in = ksmbd_lookup_fd_slow(work, dup_ext->VolatileFileHandle,
					     dup_ext->PersistentFileHandle);
		if (!fp_in) {
			pr_err("not found file handle in duplicate extent to file\n");
			ret = -ENOENT;
			goto out;
		}

		fp_out = ksmbd_lookup_fd_fast(work, id);
		if (!fp_out) {
			pr_err("not found fp\n");
			ret = -ENOENT;
			goto dup_ext_out;
		}

		src_off = le64_to_cpu(dup_ext->SourceFileOffset);
		dst_off = le64_to_cpu(dup_ext->TargetFileOffset);
		length = le64_to_cpu(dup_ext->ByteCount);
		/*
		 * XXX: It is not clear if FSCTL_DUPLICATE_EXTENTS_TO_FILE
		 * should fall back to vfs_copy_file_range().  This could be
		 * beneficial when re-exporting nfs/smb mount, but note that
		 * this can result in partial copy that returns an error status.
		 * If/when FSCTL_DUPLICATE_EXTENTS_TO_FILE_EX is implemented,
		 * fall back to vfs_copy_file_range(), should be avoided when
		 * the flag DUPLICATE_EXTENTS_DATA_EX_SOURCE_ATOMIC is set.
		 */
		cloned = vfs_clone_file_range(fp_in->filp, src_off,
					      fp_out->filp, dst_off, length, 0);
		if (cloned == -EXDEV || cloned == -EOPNOTSUPP) {
			ret = -EOPNOTSUPP;
			goto dup_ext_out;
		} else if (cloned != length) {
			cloned = vfs_copy_file_range(fp_in->filp, src_off,
						     fp_out->filp, dst_off,
						     length, 0);
			if (cloned != length) {
				if (cloned < 0)
					ret = cloned;
				else
					ret = -EINVAL;
			}
		}

dup_ext_out:
		ksmbd_fd_put(work, fp_in);
		ksmbd_fd_put(work, fp_out);
		if (ret < 0)
			goto out;
		break;
	}
	default:
		ksmbd_debug(SMB, "not implemented yet ioctl command 0x%x\n",
			    cnt_code);
		ret = -EOPNOTSUPP;
		goto out;
	}

	rsp->CtlCode = cpu_to_le32(cnt_code);
	rsp->InputCount = cpu_to_le32(0);
	rsp->InputOffset = cpu_to_le32(112);
	rsp->OutputOffset = cpu_to_le32(112);
	rsp->OutputCount = cpu_to_le32(nbytes);
	rsp->StructureSize = cpu_to_le16(49);
	rsp->Reserved = cpu_to_le16(0);
	rsp->Flags = cpu_to_le32(0);
	rsp->Reserved2 = cpu_to_le32(0);
	inc_rfc1001_len(work->response_buf, 48 + nbytes);

	return 0;

out:
	if (ret == -EACCES)
		rsp->hdr.Status = STATUS_ACCESS_DENIED;
	else if (ret == -ENOENT)
		rsp->hdr.Status = STATUS_OBJECT_NAME_NOT_FOUND;
	else if (ret == -EOPNOTSUPP)
		rsp->hdr.Status = STATUS_NOT_SUPPORTED;
	else if (ret == -ENOSPC)
		rsp->hdr.Status = STATUS_BUFFER_TOO_SMALL;
	else if (ret < 0 || rsp->hdr.Status == 0)
		rsp->hdr.Status = STATUS_INVALID_PARAMETER;
	smb2_set_err_rsp(work);
	return 0;
}

/**
 * smb20_oplock_break_ack() - handler for smb2.0 oplock break command
 * @work:	smb work containing oplock break command buffer
 *
 * Return:	0
 */
static void smb20_oplock_break_ack(struct ksmbd_work *work)
{
	struct smb2_oplock_break *req = smb2_get_msg(work->request_buf);
	struct smb2_oplock_break *rsp = smb2_get_msg(work->response_buf);
	struct ksmbd_file *fp;
	struct oplock_info *opinfo = NULL;
	__le32 err = 0;
	int ret = 0;
	u64 volatile_id, persistent_id;
	char req_oplevel = 0, rsp_oplevel = 0;
	unsigned int oplock_change_type;

	volatile_id = req->VolatileFid;
	persistent_id = req->PersistentFid;
	req_oplevel = req->OplockLevel;
	ksmbd_debug(OPLOCK, "v_id %llu, p_id %llu request oplock level %d\n",
		    volatile_id, persistent_id, req_oplevel);

	fp = ksmbd_lookup_fd_slow(work, volatile_id, persistent_id);
	if (!fp) {
		rsp->hdr.Status = STATUS_FILE_CLOSED;
		smb2_set_err_rsp(work);
		return;
	}

	opinfo = opinfo_get(fp);
	if (!opinfo) {
		pr_err("unexpected null oplock_info\n");
		rsp->hdr.Status = STATUS_INVALID_OPLOCK_PROTOCOL;
		smb2_set_err_rsp(work);
		ksmbd_fd_put(work, fp);
		return;
	}

	if (opinfo->level == SMB2_OPLOCK_LEVEL_NONE) {
		rsp->hdr.Status = STATUS_INVALID_OPLOCK_PROTOCOL;
		goto err_out;
	}

	if (opinfo->op_state == OPLOCK_STATE_NONE) {
		ksmbd_debug(SMB, "unexpected oplock state 0x%x\n", opinfo->op_state);
		rsp->hdr.Status = STATUS_UNSUCCESSFUL;
		goto err_out;
	}

	if ((opinfo->level == SMB2_OPLOCK_LEVEL_EXCLUSIVE ||
	     opinfo->level == SMB2_OPLOCK_LEVEL_BATCH) &&
	    (req_oplevel != SMB2_OPLOCK_LEVEL_II &&
	     req_oplevel != SMB2_OPLOCK_LEVEL_NONE)) {
		err = STATUS_INVALID_OPLOCK_PROTOCOL;
		oplock_change_type = OPLOCK_WRITE_TO_NONE;
	} else if (opinfo->level == SMB2_OPLOCK_LEVEL_II &&
		   req_oplevel != SMB2_OPLOCK_LEVEL_NONE) {
		err = STATUS_INVALID_OPLOCK_PROTOCOL;
		oplock_change_type = OPLOCK_READ_TO_NONE;
	} else if (req_oplevel == SMB2_OPLOCK_LEVEL_II ||
		   req_oplevel == SMB2_OPLOCK_LEVEL_NONE) {
		err = STATUS_INVALID_DEVICE_STATE;
		if ((opinfo->level == SMB2_OPLOCK_LEVEL_EXCLUSIVE ||
		     opinfo->level == SMB2_OPLOCK_LEVEL_BATCH) &&
		    req_oplevel == SMB2_OPLOCK_LEVEL_II) {
			oplock_change_type = OPLOCK_WRITE_TO_READ;
		} else if ((opinfo->level == SMB2_OPLOCK_LEVEL_EXCLUSIVE ||
			    opinfo->level == SMB2_OPLOCK_LEVEL_BATCH) &&
			   req_oplevel == SMB2_OPLOCK_LEVEL_NONE) {
			oplock_change_type = OPLOCK_WRITE_TO_NONE;
		} else if (opinfo->level == SMB2_OPLOCK_LEVEL_II &&
			   req_oplevel == SMB2_OPLOCK_LEVEL_NONE) {
			oplock_change_type = OPLOCK_READ_TO_NONE;
		} else {
			oplock_change_type = 0;
		}
	} else {
		oplock_change_type = 0;
	}

	switch (oplock_change_type) {
	case OPLOCK_WRITE_TO_READ:
		ret = opinfo_write_to_read(opinfo);
		rsp_oplevel = SMB2_OPLOCK_LEVEL_II;
		break;
	case OPLOCK_WRITE_TO_NONE:
		ret = opinfo_write_to_none(opinfo);
		rsp_oplevel = SMB2_OPLOCK_LEVEL_NONE;
		break;
	case OPLOCK_READ_TO_NONE:
		ret = opinfo_read_to_none(opinfo);
		rsp_oplevel = SMB2_OPLOCK_LEVEL_NONE;
		break;
	default:
		pr_err("unknown oplock change 0x%x -> 0x%x\n",
		       opinfo->level, rsp_oplevel);
	}

	if (ret < 0) {
		rsp->hdr.Status = err;
		goto err_out;
	}

	opinfo_put(opinfo);
	ksmbd_fd_put(work, fp);
	opinfo->op_state = OPLOCK_STATE_NONE;
	wake_up_interruptible_all(&opinfo->oplock_q);

	rsp->StructureSize = cpu_to_le16(24);
	rsp->OplockLevel = rsp_oplevel;
	rsp->Reserved = 0;
	rsp->Reserved2 = 0;
	rsp->VolatileFid = volatile_id;
	rsp->PersistentFid = persistent_id;
	inc_rfc1001_len(work->response_buf, 24);
	return;

err_out:
	opinfo->op_state = OPLOCK_STATE_NONE;
	wake_up_interruptible_all(&opinfo->oplock_q);

	opinfo_put(opinfo);
	ksmbd_fd_put(work, fp);
	smb2_set_err_rsp(work);
}

static int check_lease_state(struct lease *lease, __le32 req_state)
{
	if ((lease->new_state ==
	     (SMB2_LEASE_READ_CACHING_LE | SMB2_LEASE_HANDLE_CACHING_LE)) &&
	    !(req_state & SMB2_LEASE_WRITE_CACHING_LE)) {
		lease->new_state = req_state;
		return 0;
	}

	if (lease->new_state == req_state)
		return 0;

	return 1;
}

/**
 * smb21_lease_break_ack() - handler for smb2.1 lease break command
 * @work:	smb work containing lease break command buffer
 *
 * Return:	0
 */
static void smb21_lease_break_ack(struct ksmbd_work *work)
{
	struct ksmbd_conn *conn = work->conn;
	struct smb2_lease_ack *req = smb2_get_msg(work->request_buf);
	struct smb2_lease_ack *rsp = smb2_get_msg(work->response_buf);
	struct oplock_info *opinfo;
	__le32 err = 0;
	int ret = 0;
	unsigned int lease_change_type;
	__le32 lease_state;
	struct lease *lease;

	ksmbd_debug(OPLOCK, "smb21 lease break, lease state(0x%x)\n",
		    le32_to_cpu(req->LeaseState));
	opinfo = lookup_lease_in_table(conn, req->LeaseKey);
	if (!opinfo) {
		ksmbd_debug(OPLOCK, "file not opened\n");
		smb2_set_err_rsp(work);
		rsp->hdr.Status = STATUS_UNSUCCESSFUL;
		return;
	}
	lease = opinfo->o_lease;

	if (opinfo->op_state == OPLOCK_STATE_NONE) {
		pr_err("unexpected lease break state 0x%x\n",
		       opinfo->op_state);
		rsp->hdr.Status = STATUS_UNSUCCESSFUL;
		goto err_out;
	}

	if (check_lease_state(lease, req->LeaseState)) {
		rsp->hdr.Status = STATUS_REQUEST_NOT_ACCEPTED;
		ksmbd_debug(OPLOCK,
			    "req lease state: 0x%x, expected state: 0x%x\n",
			    req->LeaseState, lease->new_state);
		goto err_out;
	}

	if (!atomic_read(&opinfo->breaking_cnt)) {
		rsp->hdr.Status = STATUS_UNSUCCESSFUL;
		goto err_out;
	}

	/* check for bad lease state */
	if (req->LeaseState &
	    (~(SMB2_LEASE_READ_CACHING_LE | SMB2_LEASE_HANDLE_CACHING_LE))) {
		err = STATUS_INVALID_OPLOCK_PROTOCOL;
		if (lease->state & SMB2_LEASE_WRITE_CACHING_LE)
			lease_change_type = OPLOCK_WRITE_TO_NONE;
		else
			lease_change_type = OPLOCK_READ_TO_NONE;
		ksmbd_debug(OPLOCK, "handle bad lease state 0x%x -> 0x%x\n",
			    le32_to_cpu(lease->state),
			    le32_to_cpu(req->LeaseState));
	} else if (lease->state == SMB2_LEASE_READ_CACHING_LE &&
		   req->LeaseState != SMB2_LEASE_NONE_LE) {
		err = STATUS_INVALID_OPLOCK_PROTOCOL;
		lease_change_type = OPLOCK_READ_TO_NONE;
		ksmbd_debug(OPLOCK, "handle bad lease state 0x%x -> 0x%x\n",
			    le32_to_cpu(lease->state),
			    le32_to_cpu(req->LeaseState));
	} else {
		/* valid lease state changes */
		err = STATUS_INVALID_DEVICE_STATE;
		if (req->LeaseState == SMB2_LEASE_NONE_LE) {
			if (lease->state & SMB2_LEASE_WRITE_CACHING_LE)
				lease_change_type = OPLOCK_WRITE_TO_NONE;
			else
				lease_change_type = OPLOCK_READ_TO_NONE;
		} else if (req->LeaseState & SMB2_LEASE_READ_CACHING_LE) {
			if (lease->state & SMB2_LEASE_WRITE_CACHING_LE)
				lease_change_type = OPLOCK_WRITE_TO_READ;
			else
				lease_change_type = OPLOCK_READ_HANDLE_TO_READ;
		} else {
			lease_change_type = 0;
		}
	}

	switch (lease_change_type) {
	case OPLOCK_WRITE_TO_READ:
		ret = opinfo_write_to_read(opinfo);
		break;
	case OPLOCK_READ_HANDLE_TO_READ:
		ret = opinfo_read_handle_to_read(opinfo);
		break;
	case OPLOCK_WRITE_TO_NONE:
		ret = opinfo_write_to_none(opinfo);
		break;
	case OPLOCK_READ_TO_NONE:
		ret = opinfo_read_to_none(opinfo);
		break;
	default:
		ksmbd_debug(OPLOCK, "unknown lease change 0x%x -> 0x%x\n",
			    le32_to_cpu(lease->state),
			    le32_to_cpu(req->LeaseState));
	}

	lease_state = lease->state;
	opinfo->op_state = OPLOCK_STATE_NONE;
	wake_up_interruptible_all(&opinfo->oplock_q);
	atomic_dec(&opinfo->breaking_cnt);
	wake_up_interruptible_all(&opinfo->oplock_brk);
	opinfo_put(opinfo);

	if (ret < 0) {
		rsp->hdr.Status = err;
		goto err_out;
	}

	rsp->StructureSize = cpu_to_le16(36);
	rsp->Reserved = 0;
	rsp->Flags = 0;
	memcpy(rsp->LeaseKey, req->LeaseKey, 16);
	rsp->LeaseState = lease_state;
	rsp->LeaseDuration = 0;
	inc_rfc1001_len(work->response_buf, 36);
	return;

err_out:
	opinfo->op_state = OPLOCK_STATE_NONE;
	wake_up_interruptible_all(&opinfo->oplock_q);
	atomic_dec(&opinfo->breaking_cnt);
	wake_up_interruptible_all(&opinfo->oplock_brk);

	opinfo_put(opinfo);
	smb2_set_err_rsp(work);
}

/**
 * smb2_oplock_break() - dispatcher for smb2.0 and 2.1 oplock/lease break
 * @work:	smb work containing oplock/lease break command buffer
 *
 * Return:	0
 */
int smb2_oplock_break(struct ksmbd_work *work)
{
	struct smb2_oplock_break *req = smb2_get_msg(work->request_buf);
	struct smb2_oplock_break *rsp = smb2_get_msg(work->response_buf);

	switch (le16_to_cpu(req->StructureSize)) {
	case OP_BREAK_STRUCT_SIZE_20:
		smb20_oplock_break_ack(work);
		break;
	case OP_BREAK_STRUCT_SIZE_21:
		smb21_lease_break_ack(work);
		break;
	default:
		ksmbd_debug(OPLOCK, "invalid break cmd %d\n",
			    le16_to_cpu(req->StructureSize));
		rsp->hdr.Status = STATUS_INVALID_PARAMETER;
		smb2_set_err_rsp(work);
	}

	return 0;
}

/**
 * smb2_notify() - handler for smb2 notify request
 * @work:   smb work containing notify command buffer
 *
 * Return:      0
 */
int smb2_notify(struct ksmbd_work *work)
{
	struct smb2_change_notify_req *req;
	struct smb2_change_notify_rsp *rsp;

	WORK_BUFFERS(work, req, rsp);

	if (work->next_smb2_rcv_hdr_off && req->hdr.NextCommand) {
		rsp->hdr.Status = STATUS_INTERNAL_ERROR;
		smb2_set_err_rsp(work);
		return 0;
	}

	smb2_set_err_rsp(work);
	rsp->hdr.Status = STATUS_NOT_IMPLEMENTED;
	return 0;
}

/**
 * smb2_is_sign_req() - handler for checking packet signing status
 * @work:	smb work containing notify command buffer
 * @command:	SMB2 command id
 *
 * Return:	true if packed is signed, false otherwise
 */
bool smb2_is_sign_req(struct ksmbd_work *work, unsigned int command)
{
	struct smb2_hdr *rcv_hdr2 = smb2_get_msg(work->request_buf);

	if ((rcv_hdr2->Flags & SMB2_FLAGS_SIGNED) &&
	    command != SMB2_NEGOTIATE_HE &&
	    command != SMB2_SESSION_SETUP_HE &&
	    command != SMB2_OPLOCK_BREAK_HE)
		return true;

	return false;
}

/**
 * smb2_check_sign_req() - handler for req packet sign processing
 * @work:   smb work containing notify command buffer
 *
 * Return:	1 on success, 0 otherwise
 */
int smb2_check_sign_req(struct ksmbd_work *work)
{
	struct smb2_hdr *hdr;
	char signature_req[SMB2_SIGNATURE_SIZE];
	char signature[SMB2_HMACSHA256_SIZE];
	struct kvec iov[1];
	size_t len;

	hdr = smb2_get_msg(work->request_buf);
	if (work->next_smb2_rcv_hdr_off)
		hdr = ksmbd_req_buf_next(work);

	if (!hdr->NextCommand && !work->next_smb2_rcv_hdr_off)
		len = get_rfc1002_len(work->request_buf);
	else if (hdr->NextCommand)
		len = le32_to_cpu(hdr->NextCommand);
	else
		len = get_rfc1002_len(work->request_buf) -
			work->next_smb2_rcv_hdr_off;

	memcpy(signature_req, hdr->Signature, SMB2_SIGNATURE_SIZE);
	memset(hdr->Signature, 0, SMB2_SIGNATURE_SIZE);

	iov[0].iov_base = (char *)&hdr->ProtocolId;
	iov[0].iov_len = len;

	if (ksmbd_sign_smb2_pdu(work->conn, work->sess->sess_key, iov, 1,
				signature))
		return 0;

	if (memcmp(signature, signature_req, SMB2_SIGNATURE_SIZE)) {
		pr_err("bad smb2 signature\n");
		return 0;
	}

	return 1;
}

/**
 * smb2_set_sign_rsp() - handler for rsp packet sign processing
 * @work:   smb work containing notify command buffer
 *
 */
void smb2_set_sign_rsp(struct ksmbd_work *work)
{
	struct smb2_hdr *hdr;
	struct smb2_hdr *req_hdr;
	char signature[SMB2_HMACSHA256_SIZE];
	struct kvec iov[2];
	size_t len;
	int n_vec = 1;

	hdr = smb2_get_msg(work->response_buf);
	if (work->next_smb2_rsp_hdr_off)
		hdr = ksmbd_resp_buf_next(work);

	req_hdr = ksmbd_req_buf_next(work);

	if (!work->next_smb2_rsp_hdr_off) {
		len = get_rfc1002_len(work->response_buf);
		if (req_hdr->NextCommand)
			len = ALIGN(len, 8);
	} else {
		len = get_rfc1002_len(work->response_buf) -
			work->next_smb2_rsp_hdr_off;
		len = ALIGN(len, 8);
	}

	if (req_hdr->NextCommand)
		hdr->NextCommand = cpu_to_le32(len);

	hdr->Flags |= SMB2_FLAGS_SIGNED;
	memset(hdr->Signature, 0, SMB2_SIGNATURE_SIZE);

	iov[0].iov_base = (char *)&hdr->ProtocolId;
	iov[0].iov_len = len;

	if (work->aux_payload_sz) {
		iov[0].iov_len -= work->aux_payload_sz;

		iov[1].iov_base = work->aux_payload_buf;
		iov[1].iov_len = work->aux_payload_sz;
		n_vec++;
	}

	if (!ksmbd_sign_smb2_pdu(work->conn, work->sess->sess_key, iov, n_vec,
				 signature))
		memcpy(hdr->Signature, signature, SMB2_SIGNATURE_SIZE);
}

/**
 * smb3_check_sign_req() - handler for req packet sign processing
 * @work:   smb work containing notify command buffer
 *
 * Return:	1 on success, 0 otherwise
 */
int smb3_check_sign_req(struct ksmbd_work *work)
{
	struct ksmbd_conn *conn = work->conn;
	char *signing_key;
	struct smb2_hdr *hdr;
	struct channel *chann;
	char signature_req[SMB2_SIGNATURE_SIZE];
	char signature[SMB2_CMACAES_SIZE];
	struct kvec iov[1];
	size_t len;

	hdr = smb2_get_msg(work->request_buf);
	if (work->next_smb2_rcv_hdr_off)
		hdr = ksmbd_req_buf_next(work);

	if (!hdr->NextCommand && !work->next_smb2_rcv_hdr_off)
		len = get_rfc1002_len(work->request_buf);
	else if (hdr->NextCommand)
		len = le32_to_cpu(hdr->NextCommand);
	else
		len = get_rfc1002_len(work->request_buf) -
			work->next_smb2_rcv_hdr_off;

	if (le16_to_cpu(hdr->Command) == SMB2_SESSION_SETUP_HE) {
		signing_key = work->sess->smb3signingkey;
	} else {
		read_lock(&work->sess->chann_lock);
		chann = lookup_chann_list(work->sess, conn);
		if (!chann) {
			read_unlock(&work->sess->chann_lock);
			return 0;
		}
		signing_key = chann->smb3signingkey;
		read_unlock(&work->sess->chann_lock);
	}

	if (!signing_key) {
		pr_err("SMB3 signing key is not generated\n");
		return 0;
	}

	memcpy(signature_req, hdr->Signature, SMB2_SIGNATURE_SIZE);
	memset(hdr->Signature, 0, SMB2_SIGNATURE_SIZE);
	iov[0].iov_base = (char *)&hdr->ProtocolId;
	iov[0].iov_len = len;

	if (ksmbd_sign_smb3_pdu(conn, signing_key, iov, 1, signature))
		return 0;

	if (memcmp(signature, signature_req, SMB2_SIGNATURE_SIZE)) {
		pr_err("bad smb2 signature\n");
		return 0;
	}

	return 1;
}

/**
 * smb3_set_sign_rsp() - handler for rsp packet sign processing
 * @work:   smb work containing notify command buffer
 *
 */
void smb3_set_sign_rsp(struct ksmbd_work *work)
{
	struct ksmbd_conn *conn = work->conn;
	struct smb2_hdr *req_hdr, *hdr;
	struct channel *chann;
	char signature[SMB2_CMACAES_SIZE];
	struct kvec iov[2];
	int n_vec = 1;
	size_t len;
	char *signing_key;

	hdr = smb2_get_msg(work->response_buf);
	if (work->next_smb2_rsp_hdr_off)
		hdr = ksmbd_resp_buf_next(work);

	req_hdr = ksmbd_req_buf_next(work);

	if (!work->next_smb2_rsp_hdr_off) {
		len = get_rfc1002_len(work->response_buf);
		if (req_hdr->NextCommand)
			len = ALIGN(len, 8);
	} else {
		len = get_rfc1002_len(work->response_buf) -
			work->next_smb2_rsp_hdr_off;
		len = ALIGN(len, 8);
	}

	if (conn->binding == false &&
	    le16_to_cpu(hdr->Command) == SMB2_SESSION_SETUP_HE) {
		signing_key = work->sess->smb3signingkey;
	} else {
		read_lock(&work->sess->chann_lock);
		chann = lookup_chann_list(work->sess, work->conn);
		if (!chann) {
			read_unlock(&work->sess->chann_lock);
			return;
		}
		signing_key = chann->smb3signingkey;
		read_unlock(&work->sess->chann_lock);
	}

	if (!signing_key)
		return;

	if (req_hdr->NextCommand)
		hdr->NextCommand = cpu_to_le32(len);

	hdr->Flags |= SMB2_FLAGS_SIGNED;
	memset(hdr->Signature, 0, SMB2_SIGNATURE_SIZE);
	iov[0].iov_base = (char *)&hdr->ProtocolId;
	iov[0].iov_len = len;
	if (work->aux_payload_sz) {
		iov[0].iov_len -= work->aux_payload_sz;
		iov[1].iov_base = work->aux_payload_buf;
		iov[1].iov_len = work->aux_payload_sz;
		n_vec++;
	}

	if (!ksmbd_sign_smb3_pdu(conn, signing_key, iov, n_vec, signature))
		memcpy(hdr->Signature, signature, SMB2_SIGNATURE_SIZE);
}

/**
 * smb3_preauth_hash_rsp() - handler for computing preauth hash on response
 * @work:   smb work containing response buffer
 *
 */
void smb3_preauth_hash_rsp(struct ksmbd_work *work)
{
	struct ksmbd_conn *conn = work->conn;
	struct ksmbd_session *sess = work->sess;
	struct smb2_hdr *req, *rsp;

	if (conn->dialect != SMB311_PROT_ID)
		return;

	WORK_BUFFERS(work, req, rsp);

	if (le16_to_cpu(req->Command) == SMB2_NEGOTIATE_HE &&
	    conn->preauth_info)
		ksmbd_gen_preauth_integrity_hash(conn, work->response_buf,
						 conn->preauth_info->Preauth_HashValue);

	if (le16_to_cpu(rsp->Command) == SMB2_SESSION_SETUP_HE && sess) {
		__u8 *hash_value;

		if (conn->binding) {
			struct preauth_session *preauth_sess;

			preauth_sess = ksmbd_preauth_session_lookup(conn, sess->id);
			if (!preauth_sess)
				return;
			hash_value = preauth_sess->Preauth_HashValue;
		} else {
			hash_value = sess->Preauth_HashValue;
			if (!hash_value)
				return;
		}
		ksmbd_gen_preauth_integrity_hash(conn, work->response_buf,
						 hash_value);
	}
}

static void fill_transform_hdr(void *tr_buf, char *old_buf, __le16 cipher_type)
{
	struct smb2_transform_hdr *tr_hdr = tr_buf + 4;
	struct smb2_hdr *hdr = smb2_get_msg(old_buf);
	unsigned int orig_len = get_rfc1002_len(old_buf);

	/* tr_buf must be cleared by the caller */
	tr_hdr->ProtocolId = SMB2_TRANSFORM_PROTO_NUM;
	tr_hdr->OriginalMessageSize = cpu_to_le32(orig_len);
	tr_hdr->Flags = cpu_to_le16(TRANSFORM_FLAG_ENCRYPTED);
	if (cipher_type == SMB2_ENCRYPTION_AES128_GCM ||
	    cipher_type == SMB2_ENCRYPTION_AES256_GCM)
		get_random_bytes(&tr_hdr->Nonce, SMB3_AES_GCM_NONCE);
	else
		get_random_bytes(&tr_hdr->Nonce, SMB3_AES_CCM_NONCE);
	memcpy(&tr_hdr->SessionId, &hdr->SessionId, 8);
	inc_rfc1001_len(tr_buf, sizeof(struct smb2_transform_hdr));
	inc_rfc1001_len(tr_buf, orig_len);
}

int smb3_encrypt_resp(struct ksmbd_work *work)
{
	char *buf = work->response_buf;
	struct kvec iov[3];
	int rc = -ENOMEM;
	int buf_size = 0, rq_nvec = 2 + (work->aux_payload_sz ? 1 : 0);

	if (ARRAY_SIZE(iov) < rq_nvec)
		return -ENOMEM;

	work->tr_buf = kzalloc(sizeof(struct smb2_transform_hdr) + 4, GFP_KERNEL);
	if (!work->tr_buf)
		return rc;

	/* fill transform header */
	fill_transform_hdr(work->tr_buf, buf, work->conn->cipher_type);

	iov[0].iov_base = work->tr_buf;
	iov[0].iov_len = sizeof(struct smb2_transform_hdr) + 4;
	buf_size += iov[0].iov_len - 4;

	iov[1].iov_base = buf + 4;
	iov[1].iov_len = get_rfc1002_len(buf);
	if (work->aux_payload_sz) {
		iov[1].iov_len = work->resp_hdr_sz - 4;

		iov[2].iov_base = work->aux_payload_buf;
		iov[2].iov_len = work->aux_payload_sz;
		buf_size += iov[2].iov_len;
	}
	buf_size += iov[1].iov_len;
	work->resp_hdr_sz = iov[1].iov_len;

	rc = ksmbd_crypt_message(work, iov, rq_nvec, 1);
	if (rc)
		return rc;

	memmove(buf, iov[1].iov_base, iov[1].iov_len);
	*(__be32 *)work->tr_buf = cpu_to_be32(buf_size);

	return rc;
}

bool smb3_is_transform_hdr(void *buf)
{
	struct smb2_transform_hdr *trhdr = smb2_get_msg(buf);

	return trhdr->ProtocolId == SMB2_TRANSFORM_PROTO_NUM;
}

int smb3_decrypt_req(struct ksmbd_work *work)
{
	struct ksmbd_session *sess;
	char *buf = work->request_buf;
	unsigned int pdu_length = get_rfc1002_len(buf);
	struct kvec iov[2];
	int buf_data_size = pdu_length - sizeof(struct smb2_transform_hdr);
	struct smb2_transform_hdr *tr_hdr = smb2_get_msg(buf);
	int rc = 0;

	if (buf_data_size < sizeof(struct smb2_hdr)) {
		pr_err("Transform message is too small (%u)\n",
		       pdu_length);
		return -ECONNABORTED;
	}

	if (buf_data_size < le32_to_cpu(tr_hdr->OriginalMessageSize)) {
		pr_err("Transform message is broken\n");
		return -ECONNABORTED;
	}

	sess = ksmbd_session_lookup_all(work->conn, le64_to_cpu(tr_hdr->SessionId));
	if (!sess) {
		pr_err("invalid session id(%llx) in transform header\n",
		       le64_to_cpu(tr_hdr->SessionId));
		return -ECONNABORTED;
	}

	iov[0].iov_base = buf;
	iov[0].iov_len = sizeof(struct smb2_transform_hdr) + 4;
	iov[1].iov_base = buf + sizeof(struct smb2_transform_hdr) + 4;
	iov[1].iov_len = buf_data_size;
	rc = ksmbd_crypt_message(work, iov, 2, 0);
	if (rc)
		return rc;

	memmove(buf + 4, iov[1].iov_base, buf_data_size);
	*(__be32 *)buf = cpu_to_be32(buf_data_size);

	return rc;
}

bool smb3_11_final_sess_setup_resp(struct ksmbd_work *work)
{
	struct ksmbd_conn *conn = work->conn;
	struct smb2_hdr *rsp = smb2_get_msg(work->response_buf);

	if (conn->dialect < SMB30_PROT_ID)
		return false;

	if (work->next_smb2_rcv_hdr_off)
		rsp = ksmbd_resp_buf_next(work);

	if (le16_to_cpu(rsp->Command) == SMB2_SESSION_SETUP_HE &&
	    rsp->Status == STATUS_SUCCESS)
		return true;
	return false;
}<|MERGE_RESOLUTION|>--- conflicted
+++ resolved
@@ -3812,13 +3812,7 @@
 		return false;
 	if (d_info->flags & SMB2_RETURN_SINGLE_ENTRY)
 		d_info->out_buf_len = 0;
-<<<<<<< HEAD
-		return 0;
-	}
-	return 0;
-=======
 	return true;
->>>>>>> 7dd250ec
 }
 
 static int verify_info_level(int info_level)
