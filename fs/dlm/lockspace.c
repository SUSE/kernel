// SPDX-License-Identifier: GPL-2.0-only
/******************************************************************************
*******************************************************************************
**
**  Copyright (C) Sistina Software, Inc.  1997-2003  All rights reserved.
**  Copyright (C) 2004-2011 Red Hat, Inc.  All rights reserved.
**
**
*******************************************************************************
******************************************************************************/

#include <linux/module.h>

#include "dlm_internal.h"
#include "lockspace.h"
#include "member.h"
#include "recoverd.h"
#include "dir.h"
#include "midcomms.h"
#include "config.h"
#include "memory.h"
#include "lock.h"
#include "recover.h"
#include "requestqueue.h"
#include "user.h"
#include "ast.h"

static int			ls_count;
static struct mutex		ls_lock;
static struct list_head		lslist;
static spinlock_t		lslist_lock;

static ssize_t dlm_control_store(struct dlm_ls *ls, const char *buf, size_t len)
{
	ssize_t ret = len;
	int n;
	int rc = kstrtoint(buf, 0, &n);

	if (rc)
		return rc;
	ls = dlm_find_lockspace_local(ls);
	if (!ls)
		return -EINVAL;

	switch (n) {
	case 0:
		dlm_ls_stop(ls);
		break;
	case 1:
		dlm_ls_start(ls);
		break;
	default:
		ret = -EINVAL;
	}
	dlm_put_lockspace(ls);
	return ret;
}

static ssize_t dlm_event_store(struct dlm_ls *ls, const char *buf, size_t len)
{
	int rc = kstrtoint(buf, 0, &ls->ls_uevent_result);

	if (rc)
		return rc;
	set_bit(LSFL_UEVENT_WAIT, &ls->ls_flags);
	wake_up(&ls->ls_uevent_wait);
	return len;
}

static ssize_t dlm_id_show(struct dlm_ls *ls, char *buf)
{
	return snprintf(buf, PAGE_SIZE, "%u\n", ls->ls_global_id);
}

static ssize_t dlm_id_store(struct dlm_ls *ls, const char *buf, size_t len)
{
	int rc = kstrtouint(buf, 0, &ls->ls_global_id);

	if (rc)
		return rc;
	return len;
}

static ssize_t dlm_nodir_show(struct dlm_ls *ls, char *buf)
{
	return snprintf(buf, PAGE_SIZE, "%u\n", dlm_no_directory(ls));
}

static ssize_t dlm_nodir_store(struct dlm_ls *ls, const char *buf, size_t len)
{
	int val;
	int rc = kstrtoint(buf, 0, &val);

	if (rc)
		return rc;
	if (val == 1)
		set_bit(LSFL_NODIR, &ls->ls_flags);
	return len;
}

static ssize_t dlm_recover_status_show(struct dlm_ls *ls, char *buf)
{
	uint32_t status = dlm_recover_status(ls);
	return snprintf(buf, PAGE_SIZE, "%x\n", status);
}

static ssize_t dlm_recover_nodeid_show(struct dlm_ls *ls, char *buf)
{
	return snprintf(buf, PAGE_SIZE, "%d\n", ls->ls_recover_nodeid);
}

struct dlm_attr {
	struct attribute attr;
	ssize_t (*show)(struct dlm_ls *, char *);
	ssize_t (*store)(struct dlm_ls *, const char *, size_t);
};

static struct dlm_attr dlm_attr_control = {
	.attr  = {.name = "control", .mode = S_IWUSR},
	.store = dlm_control_store
};

static struct dlm_attr dlm_attr_event = {
	.attr  = {.name = "event_done", .mode = S_IWUSR},
	.store = dlm_event_store
};

static struct dlm_attr dlm_attr_id = {
	.attr  = {.name = "id", .mode = S_IRUGO | S_IWUSR},
	.show  = dlm_id_show,
	.store = dlm_id_store
};

static struct dlm_attr dlm_attr_nodir = {
	.attr  = {.name = "nodir", .mode = S_IRUGO | S_IWUSR},
	.show  = dlm_nodir_show,
	.store = dlm_nodir_store
};

static struct dlm_attr dlm_attr_recover_status = {
	.attr  = {.name = "recover_status", .mode = S_IRUGO},
	.show  = dlm_recover_status_show
};

static struct dlm_attr dlm_attr_recover_nodeid = {
	.attr  = {.name = "recover_nodeid", .mode = S_IRUGO},
	.show  = dlm_recover_nodeid_show
};

static struct attribute *dlm_attrs[] = {
	&dlm_attr_control.attr,
	&dlm_attr_event.attr,
	&dlm_attr_id.attr,
	&dlm_attr_nodir.attr,
	&dlm_attr_recover_status.attr,
	&dlm_attr_recover_nodeid.attr,
	NULL,
};
ATTRIBUTE_GROUPS(dlm);

static ssize_t dlm_attr_show(struct kobject *kobj, struct attribute *attr,
			     char *buf)
{
	struct dlm_ls *ls  = container_of(kobj, struct dlm_ls, ls_kobj);
	struct dlm_attr *a = container_of(attr, struct dlm_attr, attr);
	return a->show ? a->show(ls, buf) : 0;
}

static ssize_t dlm_attr_store(struct kobject *kobj, struct attribute *attr,
			      const char *buf, size_t len)
{
	struct dlm_ls *ls  = container_of(kobj, struct dlm_ls, ls_kobj);
	struct dlm_attr *a = container_of(attr, struct dlm_attr, attr);
	return a->store ? a->store(ls, buf, len) : len;
}

static const struct sysfs_ops dlm_attr_ops = {
	.show  = dlm_attr_show,
	.store = dlm_attr_store,
};

static struct kobj_type dlm_ktype = {
	.default_groups = dlm_groups,
	.sysfs_ops     = &dlm_attr_ops,
};

static struct kset *dlm_kset;

static int do_uevent(struct dlm_ls *ls, int in)
{
	if (in)
		kobject_uevent(&ls->ls_kobj, KOBJ_ONLINE);
	else
		kobject_uevent(&ls->ls_kobj, KOBJ_OFFLINE);

	log_rinfo(ls, "%s the lockspace group...", in ? "joining" : "leaving");

	/* dlm_controld will see the uevent, do the necessary group management
	   and then write to sysfs to wake us */

	wait_event(ls->ls_uevent_wait,
		   test_and_clear_bit(LSFL_UEVENT_WAIT, &ls->ls_flags));

	log_rinfo(ls, "group event done %d", ls->ls_uevent_result);

	return ls->ls_uevent_result;
}

static int dlm_uevent(const struct kobject *kobj, struct kobj_uevent_env *env)
{
	const struct dlm_ls *ls = container_of(kobj, struct dlm_ls, ls_kobj);

	add_uevent_var(env, "LOCKSPACE=%s", ls->ls_name);
	return 0;
}

static const struct kset_uevent_ops dlm_uevent_ops = {
	.uevent = dlm_uevent,
};

int __init dlm_lockspace_init(void)
{
	ls_count = 0;
	mutex_init(&ls_lock);
	INIT_LIST_HEAD(&lslist);
	spin_lock_init(&lslist_lock);

	dlm_kset = kset_create_and_add("dlm", &dlm_uevent_ops, kernel_kobj);
	if (!dlm_kset) {
		printk(KERN_WARNING "%s: can not create kset\n", __func__);
		return -ENOMEM;
	}
	return 0;
}

void dlm_lockspace_exit(void)
{
	kset_unregister(dlm_kset);
}

struct dlm_ls *dlm_find_lockspace_global(uint32_t id)
{
	struct dlm_ls *ls;

	spin_lock_bh(&lslist_lock);

	list_for_each_entry(ls, &lslist, ls_list) {
		if (ls->ls_global_id == id) {
			atomic_inc(&ls->ls_count);
			goto out;
		}
	}
	ls = NULL;
 out:
	spin_unlock_bh(&lslist_lock);
	return ls;
}

struct dlm_ls *dlm_find_lockspace_local(dlm_lockspace_t *lockspace)
{
	struct dlm_ls *ls = lockspace;

	atomic_inc(&ls->ls_count);
	return ls;
}

struct dlm_ls *dlm_find_lockspace_device(int minor)
{
	struct dlm_ls *ls;

	spin_lock_bh(&lslist_lock);
	list_for_each_entry(ls, &lslist, ls_list) {
		if (ls->ls_device.minor == minor) {
			atomic_inc(&ls->ls_count);
			goto out;
		}
	}
	ls = NULL;
 out:
	spin_unlock_bh(&lslist_lock);
	return ls;
}

void dlm_put_lockspace(struct dlm_ls *ls)
{
	if (atomic_dec_and_test(&ls->ls_count))
		wake_up(&ls->ls_count_wait);
}

static void remove_lockspace(struct dlm_ls *ls)
{
retry:
	wait_event(ls->ls_count_wait, atomic_read(&ls->ls_count) == 0);

	spin_lock_bh(&lslist_lock);
	if (atomic_read(&ls->ls_count) != 0) {
		spin_unlock_bh(&lslist_lock);
		goto retry;
	}

	WARN_ON(ls->ls_create_count != 0);
	list_del(&ls->ls_list);
	spin_unlock_bh(&lslist_lock);
}

static int threads_start(void)
{
	int error;

	/* Thread for sending/receiving messages for all lockspace's */
	error = dlm_midcomms_start();
	if (error)
		log_print("cannot start dlm midcomms %d", error);

	return error;
}

static int lkb_idr_free(struct dlm_lkb *lkb)
{
	if (lkb->lkb_lvbptr && test_bit(DLM_IFL_MSTCPY_BIT, &lkb->lkb_iflags))
		dlm_free_lvb(lkb->lkb_lvbptr);

	dlm_free_lkb(lkb);
	return 0;
}

static void rhash_free_rsb(void *ptr, void *arg)
{
	struct dlm_rsb *rsb = ptr;

	dlm_free_rsb(rsb);
}

static void free_lockspace(struct work_struct *work)
{
	struct dlm_ls *ls  = container_of(work, struct dlm_ls, ls_free_work);
	struct dlm_lkb *lkb;
	unsigned long id;

	/*
	 * Free all lkb's in xa
	 */
	xa_for_each(&ls->ls_lkbxa, id, lkb) {
		lkb_idr_free(lkb);
	}
	xa_destroy(&ls->ls_lkbxa);

	/*
	 * Free all rsb's on rsbtbl
	 */
	rhashtable_free_and_destroy(&ls->ls_rsbtbl, rhash_free_rsb, NULL);

	kfree(ls);
}

static int new_lockspace(const char *name, const char *cluster,
			 uint32_t flags, int lvblen,
			 const struct dlm_lockspace_ops *ops, void *ops_arg,
			 int *ops_result, dlm_lockspace_t **lockspace)
{
	struct dlm_ls *ls;
	int namelen = strlen(name);
	int error;

	if (namelen > DLM_LOCKSPACE_LEN || namelen == 0)
		return -EINVAL;

	if (lvblen % 8)
		return -EINVAL;

	if (!try_module_get(THIS_MODULE))
		return -EINVAL;

	if (!dlm_user_daemon_available()) {
		log_print("dlm user daemon not available");
		error = -EUNATCH;
		goto out;
	}

	if (ops && ops_result) {
	       	if (!dlm_config.ci_recover_callbacks)
			*ops_result = -EOPNOTSUPP;
		else
			*ops_result = 0;
	}

	if (!cluster)
		log_print("dlm cluster name '%s' is being used without an application provided cluster name",
			  dlm_config.ci_cluster_name);

	if (dlm_config.ci_recover_callbacks && cluster &&
	    strncmp(cluster, dlm_config.ci_cluster_name, DLM_LOCKSPACE_LEN)) {
		log_print("dlm cluster name '%s' does not match "
			  "the application cluster name '%s'",
			  dlm_config.ci_cluster_name, cluster);
		error = -EBADR;
		goto out;
	}

	error = 0;

	spin_lock_bh(&lslist_lock);
	list_for_each_entry(ls, &lslist, ls_list) {
		WARN_ON(ls->ls_create_count <= 0);
		if (ls->ls_namelen != namelen)
			continue;
		if (memcmp(ls->ls_name, name, namelen))
			continue;
		if (flags & DLM_LSFL_NEWEXCL) {
			error = -EEXIST;
			break;
		}
		ls->ls_create_count++;
		*lockspace = ls;
		error = 1;
		break;
	}
	spin_unlock_bh(&lslist_lock);

	if (error)
		goto out;

	error = -ENOMEM;

	ls = kzalloc(sizeof(*ls), GFP_NOFS);
	if (!ls)
		goto out;
	memcpy(ls->ls_name, name, namelen);
	ls->ls_namelen = namelen;
	ls->ls_lvblen = lvblen;
	atomic_set(&ls->ls_count, 0);
	init_waitqueue_head(&ls->ls_count_wait);
	ls->ls_flags = 0;

	if (ops && dlm_config.ci_recover_callbacks) {
		ls->ls_ops = ops;
		ls->ls_ops_arg = ops_arg;
	}

	if (flags & DLM_LSFL_SOFTIRQ)
		set_bit(LSFL_SOFTIRQ, &ls->ls_flags);

	/* ls_exflags are forced to match among nodes, and we don't
	 * need to require all nodes to have some flags set
	 */
	ls->ls_exflags = (flags & ~(DLM_LSFL_FS | DLM_LSFL_NEWEXCL |
				    DLM_LSFL_SOFTIRQ));

	INIT_LIST_HEAD(&ls->ls_slow_inactive);
	INIT_LIST_HEAD(&ls->ls_slow_active);
	rwlock_init(&ls->ls_rsbtbl_lock);

	error = rhashtable_init(&ls->ls_rsbtbl, &dlm_rhash_rsb_params);
	if (error)
		goto out_lsfree;

	xa_init_flags(&ls->ls_lkbxa, XA_FLAGS_ALLOC | XA_FLAGS_LOCK_BH);
	rwlock_init(&ls->ls_lkbxa_lock);

	INIT_LIST_HEAD(&ls->ls_waiters);
	spin_lock_init(&ls->ls_waiters_lock);
	INIT_LIST_HEAD(&ls->ls_orphans);
	spin_lock_init(&ls->ls_orphans_lock);

	INIT_LIST_HEAD(&ls->ls_nodes);
	INIT_LIST_HEAD(&ls->ls_nodes_gone);
	ls->ls_num_nodes = 0;
	ls->ls_low_nodeid = 0;
	ls->ls_total_weight = 0;
	ls->ls_node_array = NULL;

	memset(&ls->ls_local_rsb, 0, sizeof(struct dlm_rsb));
	ls->ls_local_rsb.res_ls = ls;

	ls->ls_debug_rsb_dentry = NULL;
	ls->ls_debug_waiters_dentry = NULL;

	init_waitqueue_head(&ls->ls_uevent_wait);
	ls->ls_uevent_result = 0;
	init_completion(&ls->ls_recovery_done);
	ls->ls_recovery_result = -1;

	spin_lock_init(&ls->ls_cb_lock);
	INIT_LIST_HEAD(&ls->ls_cb_delay);

	INIT_WORK(&ls->ls_free_work, free_lockspace);

	ls->ls_recoverd_task = NULL;
	mutex_init(&ls->ls_recoverd_active);
	spin_lock_init(&ls->ls_recover_lock);
	spin_lock_init(&ls->ls_rcom_spin);
	get_random_bytes(&ls->ls_rcom_seq, sizeof(uint64_t));
	ls->ls_recover_status = 0;
	ls->ls_recover_seq = get_random_u64();
	ls->ls_recover_args = NULL;
	init_rwsem(&ls->ls_in_recovery);
	rwlock_init(&ls->ls_recv_active);
	INIT_LIST_HEAD(&ls->ls_requestqueue);
	rwlock_init(&ls->ls_requestqueue_lock);
	spin_lock_init(&ls->ls_clear_proc_locks);

	/* Due backwards compatibility with 3.1 we need to use maximum
	 * possible dlm message size to be sure the message will fit and
	 * not having out of bounds issues. However on sending side 3.2
	 * might send less.
	 */
	ls->ls_recover_buf = kmalloc(DLM_MAX_SOCKET_BUFSIZE, GFP_NOFS);
	if (!ls->ls_recover_buf) {
		error = -ENOMEM;
		goto out_lkbxa;
	}

	ls->ls_slot = 0;
	ls->ls_num_slots = 0;
	ls->ls_slots_size = 0;
	ls->ls_slots = NULL;

	INIT_LIST_HEAD(&ls->ls_recover_list);
	spin_lock_init(&ls->ls_recover_list_lock);
	xa_init_flags(&ls->ls_recover_xa, XA_FLAGS_ALLOC | XA_FLAGS_LOCK_BH);
	spin_lock_init(&ls->ls_recover_xa_lock);
	ls->ls_recover_list_count = 0;
	init_waitqueue_head(&ls->ls_wait_general);
	INIT_LIST_HEAD(&ls->ls_masters_list);
	rwlock_init(&ls->ls_masters_lock);
	INIT_LIST_HEAD(&ls->ls_dir_dump_list);
	rwlock_init(&ls->ls_dir_dump_lock);

	INIT_LIST_HEAD(&ls->ls_scan_list);
	spin_lock_init(&ls->ls_scan_lock);
	timer_setup(&ls->ls_scan_timer, dlm_rsb_scan, TIMER_DEFERRABLE);

	spin_lock_bh(&lslist_lock);
	ls->ls_create_count = 1;
	list_add(&ls->ls_list, &lslist);
	spin_unlock_bh(&lslist_lock);

	if (flags & DLM_LSFL_FS)
		set_bit(LSFL_FS, &ls->ls_flags);

	error = dlm_callback_start(ls);
	if (error) {
		log_error(ls, "can't start dlm_callback %d", error);
		goto out_delist;
	}

	init_waitqueue_head(&ls->ls_recover_lock_wait);

	/*
	 * Once started, dlm_recoverd first looks for ls in lslist, then
	 * initializes ls_in_recovery as locked in "down" mode.  We need
	 * to wait for the wakeup from dlm_recoverd because in_recovery
	 * has to start out in down mode.
	 */

	error = dlm_recoverd_start(ls);
	if (error) {
		log_error(ls, "can't start dlm_recoverd %d", error);
		goto out_callback;
	}

	wait_event(ls->ls_recover_lock_wait,
		   test_bit(LSFL_RECOVER_LOCK, &ls->ls_flags));

	ls->ls_kobj.kset = dlm_kset;
	error = kobject_init_and_add(&ls->ls_kobj, &dlm_ktype, NULL,
				     "%s", ls->ls_name);
	if (error)
		goto out_recoverd;
	kobject_uevent(&ls->ls_kobj, KOBJ_ADD);

	/* This uevent triggers dlm_controld in userspace to add us to the
	   group of nodes that are members of this lockspace (managed by the
	   cluster infrastructure.)  Once it's done that, it tells us who the
	   current lockspace members are (via configfs) and then tells the
	   lockspace to start running (via sysfs) in dlm_ls_start(). */

	error = do_uevent(ls, 1);
	if (error)
		goto out_recoverd;

	/* wait until recovery is successful or failed */
	wait_for_completion(&ls->ls_recovery_done);
	error = ls->ls_recovery_result;
	if (error)
		goto out_members;

	dlm_create_debug_file(ls);

	log_rinfo(ls, "join complete");
	*lockspace = ls;
	return 0;

 out_members:
	do_uevent(ls, 0);
	dlm_clear_members(ls);
	kfree(ls->ls_node_array);
 out_recoverd:
	dlm_recoverd_stop(ls);
 out_callback:
	dlm_callback_stop(ls);
 out_delist:
	spin_lock_bh(&lslist_lock);
	list_del(&ls->ls_list);
	spin_unlock_bh(&lslist_lock);
	xa_destroy(&ls->ls_recover_xa);
	kfree(ls->ls_recover_buf);
 out_lkbxa:
	xa_destroy(&ls->ls_lkbxa);
	rhashtable_destroy(&ls->ls_rsbtbl);
 out_lsfree:
	kobject_put(&ls->ls_kobj);
	kfree(ls);
 out:
	module_put(THIS_MODULE);
	return error;
}

static int __dlm_new_lockspace(const char *name, const char *cluster,
			       uint32_t flags, int lvblen,
			       const struct dlm_lockspace_ops *ops,
			       void *ops_arg, int *ops_result,
			       dlm_lockspace_t **lockspace)
{
	int error = 0;

	mutex_lock(&ls_lock);
	if (!ls_count)
		error = threads_start();
	if (error)
		goto out;

	error = new_lockspace(name, cluster, flags, lvblen, ops, ops_arg,
			      ops_result, lockspace);
	if (!error)
		ls_count++;
	if (error > 0)
		error = 0;
	if (!ls_count) {
		dlm_midcomms_shutdown();
		dlm_midcomms_stop();
	}
 out:
	mutex_unlock(&ls_lock);
	return error;
}

int dlm_new_lockspace(const char *name, const char *cluster, uint32_t flags,
		      int lvblen, const struct dlm_lockspace_ops *ops,
		      void *ops_arg, int *ops_result,
		      dlm_lockspace_t **lockspace)
{
	return __dlm_new_lockspace(name, cluster, flags | DLM_LSFL_FS, lvblen,
				   ops, ops_arg, ops_result, lockspace);
}

int dlm_new_user_lockspace(const char *name, const char *cluster,
			   uint32_t flags, int lvblen,
			   const struct dlm_lockspace_ops *ops,
			   void *ops_arg, int *ops_result,
			   dlm_lockspace_t **lockspace)
{
	if (flags & DLM_LSFL_SOFTIRQ)
		return -EINVAL;

	return __dlm_new_lockspace(name, cluster, flags, lvblen, ops,
				   ops_arg, ops_result, lockspace);
}

/* NOTE: We check the lkbxa here rather than the resource table.
   This is because there may be LKBs queued as ASTs that have been unlinked
   from their RSBs and are pending deletion once the AST has been delivered */

static int lockspace_busy(struct dlm_ls *ls, int force)
{
	struct dlm_lkb *lkb;
	unsigned long id;
	int rv = 0;

	read_lock_bh(&ls->ls_lkbxa_lock);
	if (force == 0) {
		xa_for_each(&ls->ls_lkbxa, id, lkb) {
			rv = 1;
			break;
		}
	} else if (force == 1) {
		xa_for_each(&ls->ls_lkbxa, id, lkb) {
			if (lkb->lkb_nodeid == 0 &&
			    lkb->lkb_grmode != DLM_LOCK_IV) {
				rv = 1;
				break;
			}
		}
	} else {
		rv = 0;
	}
	read_unlock_bh(&ls->ls_lkbxa_lock);
	return rv;
}

static int release_lockspace(struct dlm_ls *ls, int force)
{
	int busy, rv;

	busy = lockspace_busy(ls, force);

	spin_lock_bh(&lslist_lock);
	if (ls->ls_create_count == 1) {
		if (busy) {
			rv = -EBUSY;
		} else {
			/* remove_lockspace takes ls off lslist */
			ls->ls_create_count = 0;
			rv = 0;
		}
	} else if (ls->ls_create_count > 1) {
		rv = --ls->ls_create_count;
	} else {
		rv = -EINVAL;
	}
	spin_unlock_bh(&lslist_lock);

	if (rv) {
		log_debug(ls, "release_lockspace no remove %d", rv);
		return rv;
	}

	if (ls_count == 1)
		dlm_midcomms_version_wait();

	dlm_device_deregister(ls);

	if (force < 3 && dlm_user_daemon_available())
		do_uevent(ls, 0);

	dlm_recoverd_stop(ls);

	/* clear the LSFL_RUNNING flag to fast up
	 * time_shutdown_sync(), we don't care anymore
	 */
	clear_bit(LSFL_RUNNING, &ls->ls_flags);
	timer_shutdown_sync(&ls->ls_scan_timer);

	if (ls_count == 1) {
		dlm_clear_members(ls);
		dlm_midcomms_shutdown();
	}

	dlm_callback_stop(ls);

	remove_lockspace(ls);

	dlm_delete_debug_file(ls);

	kobject_put(&ls->ls_kobj);

	xa_destroy(&ls->ls_recover_xa);
	kfree(ls->ls_recover_buf);

	/*
	 * Free structures on any other lists
	 */

	dlm_purge_requestqueue(ls);
	kfree(ls->ls_recover_args);
	dlm_clear_members(ls);
	dlm_clear_members_gone(ls);
	kfree(ls->ls_node_array);

	log_rinfo(ls, "%s final free", __func__);

	/* delayed free of data structures see free_lockspace() */
	queue_work(dlm_wq, &ls->ls_free_work);
	module_put(THIS_MODULE);
	return 0;
}

/*
 * Called when a system has released all its locks and is not going to use the
 * lockspace any longer.  We free everything we're managing for this lockspace.
 * Remaining nodes will go through the recovery process as if we'd died.  The
 * lockspace must continue to function as usual, participating in recoveries,
 * until this returns.
 *
 * Force has 4 possible values:
 * 0 - don't destroy lockspace if it has any LKBs
 * 1 - destroy lockspace if it has remote LKBs but not if it has local LKBs
 * 2 - destroy lockspace regardless of LKBs
 * 3 - destroy lockspace as part of a forced shutdown
 */

int dlm_release_lockspace(void *lockspace, int force)
{
	struct dlm_ls *ls;
	int error;

	ls = dlm_find_lockspace_local(lockspace);
	if (!ls)
		return -EINVAL;
	dlm_put_lockspace(ls);

	mutex_lock(&ls_lock);
	error = release_lockspace(ls, force);
	if (!error)
		ls_count--;
	if (!ls_count)
		dlm_midcomms_stop();
	mutex_unlock(&ls_lock);

	return error;
}

void dlm_stop_lockspaces(void)
{
	struct dlm_ls *ls;
	int count;

 restart:
	count = 0;
	spin_lock_bh(&lslist_lock);
	list_for_each_entry(ls, &lslist, ls_list) {
		if (!test_bit(LSFL_RUNNING, &ls->ls_flags)) {
			count++;
			continue;
		}
		spin_unlock_bh(&lslist_lock);
		log_error(ls, "no userland control daemon, stopping lockspace");
		dlm_ls_stop(ls);
		goto restart;
	}
	spin_unlock_bh(&lslist_lock);

	if (count)
		log_print("dlm user daemon left %d lockspaces", count);
<<<<<<< HEAD
}
=======
}
>>>>>>> 2d5404ca
<|MERGE_RESOLUTION|>--- conflicted
+++ resolved
@@ -832,8 +832,4 @@
 
 	if (count)
 		log_print("dlm user daemon left %d lockspaces", count);
-<<<<<<< HEAD
-}
-=======
-}
->>>>>>> 2d5404ca
+}