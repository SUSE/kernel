--- conflicted
+++ resolved
@@ -18,12 +18,9 @@
 #include "memory.h"
 #include "config.h"
 #include "midcomms.h"
-<<<<<<< HEAD
-=======
 
 #define CREATE_TRACE_POINTS
 #include <trace/events/dlm.h>
->>>>>>> eb3cdb58
 
 static int __init init_dlm(void)
 {
