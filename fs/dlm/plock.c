// SPDX-License-Identifier: GPL-2.0-only
/*
 * Copyright (C) 2005-2008 Red Hat, Inc.  All rights reserved.
 */

#include <linux/fs.h>
#include <linux/filelock.h>
#include <linux/miscdevice.h>
#include <linux/poll.h>
#include <linux/dlm.h>
#include <linux/dlm_plock.h>
#include <linux/slab.h>

#include "dlm_internal.h"
#include "lockspace.h"

static DEFINE_SPINLOCK(ops_lock);
static LIST_HEAD(send_list);
static LIST_HEAD(recv_list);
static DECLARE_WAIT_QUEUE_HEAD(send_wq);
static DECLARE_WAIT_QUEUE_HEAD(recv_wq);

<<<<<<< HEAD
struct plock_op {
	struct list_head list;
	int done;
	struct dlm_plock_info info;
	int (*callback)(struct file_lock *fl, int result);
};

struct plock_xop {
	struct plock_op xop;
=======
struct plock_async_data {
>>>>>>> eb3cdb58
	void *fl;
	void *file;
	struct file_lock flc;
	int (*callback)(struct file_lock *fl, int result);
};

struct plock_op {
	struct list_head list;
	int done;
	struct dlm_plock_info info;
	/* if set indicates async handling */
	struct plock_async_data *data;
};

static inline void set_version(struct dlm_plock_info *info)
{
	info->version[0] = DLM_PLOCK_VERSION_MAJOR;
	info->version[1] = DLM_PLOCK_VERSION_MINOR;
	info->version[2] = DLM_PLOCK_VERSION_PATCH;
}

static int check_version(struct dlm_plock_info *info)
{
	if ((DLM_PLOCK_VERSION_MAJOR != info->version[0]) ||
	    (DLM_PLOCK_VERSION_MINOR < info->version[1])) {
		log_print("plock device version mismatch: "
			  "kernel (%u.%u.%u), user (%u.%u.%u)",
			  DLM_PLOCK_VERSION_MAJOR,
			  DLM_PLOCK_VERSION_MINOR,
			  DLM_PLOCK_VERSION_PATCH,
			  info->version[0],
			  info->version[1],
			  info->version[2]);
		return -EINVAL;
	}
	return 0;
}

static void dlm_release_plock_op(struct plock_op *op)
{
	kfree(op->data);
	kfree(op);
}

static void send_op(struct plock_op *op)
{
	set_version(&op->info);
	spin_lock(&ops_lock);
	list_add_tail(&op->list, &send_list);
	spin_unlock(&ops_lock);
	wake_up(&send_wq);
}

/* If a process was killed while waiting for the only plock on a file,
   locks_remove_posix will not see any lock on the file so it won't
   send an unlock-close to us to pass on to userspace to clean up the
   abandoned waiter.  So, we have to insert the unlock-close when the
   lock call is interrupted. */

static void do_unlock_close(const struct dlm_plock_info *info)
{
	struct plock_op *op;

	op = kzalloc(sizeof(*op), GFP_NOFS);
	if (!op)
		return;

	op->info.optype		= DLM_PLOCK_OP_UNLOCK;
	op->info.pid		= info->pid;
	op->info.fsid		= info->fsid;
	op->info.number		= info->number;
	op->info.start		= 0;
	op->info.end		= OFFSET_MAX;
	op->info.owner		= info->owner;

	op->info.flags |= DLM_PLOCK_FL_CLOSE;
	send_op(op);
}

int dlm_posix_lock(dlm_lockspace_t *lockspace, u64 number, struct file *file,
		   int cmd, struct file_lock *fl)
{
	struct plock_async_data *op_data;
	struct dlm_ls *ls;
	struct plock_op *op;
	int rv;

	ls = dlm_find_lockspace_local(lockspace);
	if (!ls)
		return -EINVAL;

	op = kzalloc(sizeof(*op), GFP_NOFS);
	if (!op) {
		rv = -ENOMEM;
		goto out;
	}

	op->info.optype		= DLM_PLOCK_OP_LOCK;
	op->info.pid		= fl->fl_pid;
	op->info.ex		= (fl->fl_type == F_WRLCK);
	op->info.wait		= IS_SETLKW(cmd);
	op->info.fsid		= ls->ls_global_id;
	op->info.number		= number;
	op->info.start		= fl->fl_start;
	op->info.end		= fl->fl_end;
	/* async handling */
	if (fl->fl_lmops && fl->fl_lmops->lm_grant) {
		op_data = kzalloc(sizeof(*op_data), GFP_NOFS);
		if (!op_data) {
			dlm_release_plock_op(op);
			rv = -ENOMEM;
			goto out;
		}

		/* fl_owner is lockd which doesn't distinguish
		   processes on the nfs client */
		op->info.owner	= (__u64) fl->fl_pid;
<<<<<<< HEAD
		op->callback	= fl->fl_lmops->lm_grant;
		locks_init_lock(&xop->flc);
		locks_copy_lock(&xop->flc, fl);
		xop->fl		= fl;
		xop->file	= file;
=======
		op_data->callback = fl->fl_lmops->lm_grant;
		locks_init_lock(&op_data->flc);
		locks_copy_lock(&op_data->flc, fl);
		op_data->fl		= fl;
		op_data->file	= file;

		op->data = op_data;

		send_op(op);
		rv = FILE_LOCK_DEFERRED;
		goto out;
>>>>>>> eb3cdb58
	} else {
		op->info.owner	= (__u64)(long) fl->fl_owner;
	}

	send_op(op);

<<<<<<< HEAD
	if (!op->callback) {
		rv = wait_event_interruptible(recv_wq, (op->done != 0));
=======
	if (op->info.wait) {
		rv = wait_event_killable(recv_wq, (op->done != 0));
>>>>>>> eb3cdb58
		if (rv == -ERESTARTSYS) {
			spin_lock(&ops_lock);
			/* recheck under ops_lock if we got a done != 0,
			 * if so this interrupt case should be ignored
			 */
			if (op->done != 0) {
				spin_unlock(&ops_lock);
				goto do_lock_wait;
			}
			list_del(&op->list);
			spin_unlock(&ops_lock);

			log_debug(ls, "%s: wait interrupted %x %llx pid %d",
				  __func__, ls->ls_global_id,
				  (unsigned long long)number, op->info.pid);
			do_unlock_close(&op->info);
			dlm_release_plock_op(op);
			goto out;
		}
	} else {
		wait_event(recv_wq, (op->done != 0));
	}

do_lock_wait:

	WARN_ON(!list_empty(&op->list));

	rv = op->info.rv;

	if (!rv) {
		if (locks_lock_file_wait(file, fl) < 0)
			log_error(ls, "dlm_posix_lock: vfs lock error %llx",
				  (unsigned long long)number);
	}

	dlm_release_plock_op(op);
out:
	dlm_put_lockspace(ls);
	return rv;
}
EXPORT_SYMBOL_GPL(dlm_posix_lock);

/* Returns failure iff a successful lock operation should be canceled */
static int dlm_plock_callback(struct plock_op *op)
{
	struct plock_async_data *op_data = op->data;
	struct file *file;
	struct file_lock *fl;
	struct file_lock *flc;
	int (*notify)(struct file_lock *fl, int result) = NULL;
	int rv = 0;

	WARN_ON(!list_empty(&op->list));

	/* check if the following 2 are still valid or make a copy */
<<<<<<< HEAD
	file = xop->file;
	flc = &xop->flc;
	fl = xop->fl;
	notify = op->callback;
=======
	file = op_data->file;
	flc = &op_data->flc;
	fl = op_data->fl;
	notify = op_data->callback;
>>>>>>> eb3cdb58

	if (op->info.rv) {
		notify(fl, op->info.rv);
		goto out;
	}

	/* got fs lock; bookkeep locally as well: */
	flc->fl_flags &= ~FL_SLEEP;
	if (posix_lock_file(file, flc, NULL)) {
		/*
		 * This can only happen in the case of kmalloc() failure.
		 * The filesystem's own lock is the authoritative lock,
		 * so a failure to get the lock locally is not a disaster.
		 * As long as the fs cannot reliably cancel locks (especially
		 * in a low-memory situation), we're better off ignoring
		 * this failure than trying to recover.
		 */
		log_print("dlm_plock_callback: vfs lock error %llx file %p fl %p",
			  (unsigned long long)op->info.number, file, fl);
	}

	rv = notify(fl, 0);
	if (rv) {
		/* XXX: We need to cancel the fs lock here: */
		log_print("dlm_plock_callback: lock granted after lock request "
			  "failed; dangling lock!\n");
		goto out;
	}

out:
	dlm_release_plock_op(op);
	return rv;
}

int dlm_posix_unlock(dlm_lockspace_t *lockspace, u64 number, struct file *file,
		     struct file_lock *fl)
{
	struct dlm_ls *ls;
	struct plock_op *op;
	int rv;
	unsigned char fl_flags = fl->fl_flags;

	ls = dlm_find_lockspace_local(lockspace);
	if (!ls)
		return -EINVAL;

	op = kzalloc(sizeof(*op), GFP_NOFS);
	if (!op) {
		rv = -ENOMEM;
		goto out;
	}

	/* cause the vfs unlock to return ENOENT if lock is not found */
	fl->fl_flags |= FL_EXISTS;

	rv = locks_lock_file_wait(file, fl);
	if (rv == -ENOENT) {
		rv = 0;
		goto out_free;
	}
	if (rv < 0) {
		log_error(ls, "dlm_posix_unlock: vfs unlock error %d %llx",
			  rv, (unsigned long long)number);
	}

	op->info.optype		= DLM_PLOCK_OP_UNLOCK;
	op->info.pid		= fl->fl_pid;
	op->info.fsid		= ls->ls_global_id;
	op->info.number		= number;
	op->info.start		= fl->fl_start;
	op->info.end		= fl->fl_end;
	if (fl->fl_lmops && fl->fl_lmops->lm_grant)
		op->info.owner	= (__u64) fl->fl_pid;
	else
		op->info.owner	= (__u64)(long) fl->fl_owner;

	if (fl->fl_flags & FL_CLOSE) {
		op->info.flags |= DLM_PLOCK_FL_CLOSE;
		send_op(op);
		rv = 0;
		goto out;
	}

	send_op(op);
	wait_event(recv_wq, (op->done != 0));

	WARN_ON(!list_empty(&op->list));

	rv = op->info.rv;

	if (rv == -ENOENT)
		rv = 0;

out_free:
	dlm_release_plock_op(op);
out:
	dlm_put_lockspace(ls);
	fl->fl_flags = fl_flags;
	return rv;
}
EXPORT_SYMBOL_GPL(dlm_posix_unlock);

int dlm_posix_get(dlm_lockspace_t *lockspace, u64 number, struct file *file,
		  struct file_lock *fl)
{
	struct dlm_ls *ls;
	struct plock_op *op;
	int rv;

	ls = dlm_find_lockspace_local(lockspace);
	if (!ls)
		return -EINVAL;

	op = kzalloc(sizeof(*op), GFP_NOFS);
	if (!op) {
		rv = -ENOMEM;
		goto out;
	}

	op->info.optype		= DLM_PLOCK_OP_GET;
	op->info.pid		= fl->fl_pid;
	op->info.ex		= (fl->fl_type == F_WRLCK);
	op->info.fsid		= ls->ls_global_id;
	op->info.number		= number;
	op->info.start		= fl->fl_start;
	op->info.end		= fl->fl_end;
	if (fl->fl_lmops && fl->fl_lmops->lm_grant)
		op->info.owner	= (__u64) fl->fl_pid;
	else
		op->info.owner	= (__u64)(long) fl->fl_owner;

	send_op(op);
	wait_event(recv_wq, (op->done != 0));

	WARN_ON(!list_empty(&op->list));

	/* info.rv from userspace is 1 for conflict, 0 for no-conflict,
	   -ENOENT if there are no locks on the file */

	rv = op->info.rv;

	fl->fl_type = F_UNLCK;
	if (rv == -ENOENT)
		rv = 0;
	else if (rv > 0) {
		locks_init_lock(fl);
		fl->fl_type = (op->info.ex) ? F_WRLCK : F_RDLCK;
		fl->fl_flags = FL_POSIX;
		fl->fl_pid = op->info.pid;
		if (op->info.nodeid != dlm_our_nodeid())
			fl->fl_pid = -fl->fl_pid;
		fl->fl_start = op->info.start;
		fl->fl_end = op->info.end;
		rv = 0;
	}

	dlm_release_plock_op(op);
out:
	dlm_put_lockspace(ls);
	return rv;
}
EXPORT_SYMBOL_GPL(dlm_posix_get);

/* a read copies out one plock request from the send list */
static ssize_t dev_read(struct file *file, char __user *u, size_t count,
			loff_t *ppos)
{
	struct dlm_plock_info info;
	struct plock_op *op = NULL;

	if (count < sizeof(info))
		return -EINVAL;

	spin_lock(&ops_lock);
	if (!list_empty(&send_list)) {
		op = list_first_entry(&send_list, struct plock_op, list);
		if (op->info.flags & DLM_PLOCK_FL_CLOSE)
			list_del(&op->list);
		else
			list_move_tail(&op->list, &recv_list);
		memcpy(&info, &op->info, sizeof(info));
	}
	spin_unlock(&ops_lock);

	if (!op)
		return -EAGAIN;

	/* there is no need to get a reply from userspace for unlocks
	   that were generated by the vfs cleaning up for a close
	   (the process did not make an unlock call). */

	if (op->info.flags & DLM_PLOCK_FL_CLOSE)
		dlm_release_plock_op(op);

	if (copy_to_user(u, &info, sizeof(info)))
		return -EFAULT;
	return sizeof(info);
}

/* a write copies in one plock result that should match a plock_op
   on the recv list */
static ssize_t dev_write(struct file *file, const char __user *u, size_t count,
			 loff_t *ppos)
{
	struct plock_op *op = NULL, *iter;
	struct dlm_plock_info info;
	int do_callback = 0;

	if (count != sizeof(info))
		return -EINVAL;

	if (copy_from_user(&info, u, sizeof(info)))
		return -EFAULT;

	if (check_version(&info))
		return -EINVAL;

	/*
	 * The results for waiting ops (SETLKW) can be returned in any
	 * order, so match all fields to find the op.  The results for
	 * non-waiting ops are returned in the order that they were sent
	 * to userspace, so match the result with the first non-waiting op.
	 */
	spin_lock(&ops_lock);
<<<<<<< HEAD
	list_for_each_entry(op, &recv_list, list) {
		if (op->info.fsid == info.fsid &&
		    op->info.number == info.number &&
		    op->info.owner == info.owner) {
			list_del_init(&op->list);
			memcpy(&op->info, &info, sizeof(info));
			if (op->callback)
				do_callback = 1;
			else
				op->done = 1;
			found = 1;
			break;
=======
	if (info.wait) {
		list_for_each_entry(iter, &recv_list, list) {
			if (iter->info.fsid == info.fsid &&
			    iter->info.number == info.number &&
			    iter->info.owner == info.owner &&
			    iter->info.pid == info.pid &&
			    iter->info.start == info.start &&
			    iter->info.end == info.end &&
			    iter->info.ex == info.ex &&
			    iter->info.wait) {
				op = iter;
				break;
			}
		}
	} else {
		list_for_each_entry(iter, &recv_list, list) {
			if (!iter->info.wait) {
				op = iter;
				break;
			}
>>>>>>> eb3cdb58
		}
	}

	if (op) {
		/* Sanity check that op and info match. */
		if (info.wait)
			WARN_ON(op->info.optype != DLM_PLOCK_OP_LOCK);
		else
			WARN_ON(op->info.fsid != info.fsid ||
				op->info.number != info.number ||
				op->info.owner != info.owner ||
				op->info.optype != info.optype);

		list_del_init(&op->list);
		memcpy(&op->info, &info, sizeof(info));
		if (op->data)
			do_callback = 1;
		else
			op->done = 1;
	}
	spin_unlock(&ops_lock);

	if (op) {
		if (do_callback)
			dlm_plock_callback(op);
		else
			wake_up(&recv_wq);
	} else
		pr_debug("%s: no op %x %llx", __func__,
			 info.fsid, (unsigned long long)info.number);
	return count;
}

static __poll_t dev_poll(struct file *file, poll_table *wait)
{
	__poll_t mask = 0;

	poll_wait(file, &send_wq, wait);

	spin_lock(&ops_lock);
	if (!list_empty(&send_list))
		mask = EPOLLIN | EPOLLRDNORM;
	spin_unlock(&ops_lock);

	return mask;
}

static const struct file_operations dev_fops = {
	.read    = dev_read,
	.write   = dev_write,
	.poll    = dev_poll,
	.owner   = THIS_MODULE,
	.llseek  = noop_llseek,
};

static struct miscdevice plock_dev_misc = {
	.minor = MISC_DYNAMIC_MINOR,
	.name = DLM_PLOCK_MISC_NAME,
	.fops = &dev_fops
};

int dlm_plock_init(void)
{
	int rv;

	rv = misc_register(&plock_dev_misc);
	if (rv)
		log_print("dlm_plock_init: misc_register failed %d", rv);
	return rv;
}

void dlm_plock_exit(void)
{
	misc_deregister(&plock_dev_misc);
}
<|MERGE_RESOLUTION|>--- conflicted
+++ resolved
@@ -20,19 +20,7 @@
 static DECLARE_WAIT_QUEUE_HEAD(send_wq);
 static DECLARE_WAIT_QUEUE_HEAD(recv_wq);
 
-<<<<<<< HEAD
-struct plock_op {
-	struct list_head list;
-	int done;
-	struct dlm_plock_info info;
-	int (*callback)(struct file_lock *fl, int result);
-};
-
-struct plock_xop {
-	struct plock_op xop;
-=======
 struct plock_async_data {
->>>>>>> eb3cdb58
 	void *fl;
 	void *file;
 	struct file_lock flc;
@@ -150,13 +138,6 @@
 		/* fl_owner is lockd which doesn't distinguish
 		   processes on the nfs client */
 		op->info.owner	= (__u64) fl->fl_pid;
-<<<<<<< HEAD
-		op->callback	= fl->fl_lmops->lm_grant;
-		locks_init_lock(&xop->flc);
-		locks_copy_lock(&xop->flc, fl);
-		xop->fl		= fl;
-		xop->file	= file;
-=======
 		op_data->callback = fl->fl_lmops->lm_grant;
 		locks_init_lock(&op_data->flc);
 		locks_copy_lock(&op_data->flc, fl);
@@ -168,20 +149,14 @@
 		send_op(op);
 		rv = FILE_LOCK_DEFERRED;
 		goto out;
->>>>>>> eb3cdb58
 	} else {
 		op->info.owner	= (__u64)(long) fl->fl_owner;
 	}
 
 	send_op(op);
 
-<<<<<<< HEAD
-	if (!op->callback) {
-		rv = wait_event_interruptible(recv_wq, (op->done != 0));
-=======
 	if (op->info.wait) {
 		rv = wait_event_killable(recv_wq, (op->done != 0));
->>>>>>> eb3cdb58
 		if (rv == -ERESTARTSYS) {
 			spin_lock(&ops_lock);
 			/* recheck under ops_lock if we got a done != 0,
@@ -237,17 +212,10 @@
 	WARN_ON(!list_empty(&op->list));
 
 	/* check if the following 2 are still valid or make a copy */
-<<<<<<< HEAD
-	file = xop->file;
-	flc = &xop->flc;
-	fl = xop->fl;
-	notify = op->callback;
-=======
 	file = op_data->file;
 	flc = &op_data->flc;
 	fl = op_data->fl;
 	notify = op_data->callback;
->>>>>>> eb3cdb58
 
 	if (op->info.rv) {
 		notify(fl, op->info.rv);
@@ -472,20 +440,6 @@
 	 * to userspace, so match the result with the first non-waiting op.
 	 */
 	spin_lock(&ops_lock);
-<<<<<<< HEAD
-	list_for_each_entry(op, &recv_list, list) {
-		if (op->info.fsid == info.fsid &&
-		    op->info.number == info.number &&
-		    op->info.owner == info.owner) {
-			list_del_init(&op->list);
-			memcpy(&op->info, &info, sizeof(info));
-			if (op->callback)
-				do_callback = 1;
-			else
-				op->done = 1;
-			found = 1;
-			break;
-=======
 	if (info.wait) {
 		list_for_each_entry(iter, &recv_list, list) {
 			if (iter->info.fsid == info.fsid &&
@@ -506,7 +460,6 @@
 				op = iter;
 				break;
 			}
->>>>>>> eb3cdb58
 		}
 	}
 
