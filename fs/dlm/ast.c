--- conflicted
+++ resolved
@@ -57,15 +57,8 @@
 bool dlm_may_skip_callback(struct dlm_lkb *lkb, uint32_t flags, int mode,
 			   int status, uint32_t sbflags, int *copy_lvb)
 {
-<<<<<<< HEAD
-	struct dlm_ls *ls = lkb->lkb_resource->res_ls;
-	int rv = DLM_ENQUEUE_CALLBACK_SUCCESS;
-	struct dlm_callback *cb;
-	int copy_lvb = 0;
-=======
 	struct dlm_rsb *rsb = lkb->lkb_resource;
 	struct dlm_ls *ls = rsb->res_ls;
->>>>>>> 2d5404ca
 	int prev_mode;
 
 	if (copy_lvb)
@@ -101,21 +94,6 @@
 				return true;
 			}
 		}
-<<<<<<< HEAD
-	} else if (flags & DLM_CB_CAST) {
-		if (test_bit(DLM_DFL_USER_BIT, &lkb->lkb_dflags)) {
-			if (lkb->lkb_last_cast)
-				prev_mode = lkb->lkb_last_cb->mode;
-			else
-				prev_mode = -1;
-
-			if (!status && lkb->lkb_lksb->sb_lvbptr &&
-			    dlm_lvb_operations[prev_mode + 1][mode + 1])
-				copy_lvb = 1;
-		}
-	}
-=======
->>>>>>> 2d5404ca
 
 		lkb->lkb_last_bast_time = ktime_get();
 		lkb->lkb_last_bast_cb_mode = mode;
@@ -134,19 +112,8 @@
 		lkb->lkb_last_cast_time = ktime_get();
 	}
 
-<<<<<<< HEAD
-	cb->flags = flags;
-	cb->mode = mode;
-	cb->sb_status = status;
-	cb->sb_flags = (sbflags & 0x000000FF);
-	cb->copy_lvb = copy_lvb;
-	kref_init(&cb->ref);
-	if (!test_and_set_bit(DLM_IFL_CB_PENDING_BIT, &lkb->lkb_iflags))
-		rv = DLM_ENQUEUE_CALLBACK_NEED_SCHED;
-=======
 	lkb->lkb_last_cb_mode = mode;
 	lkb->lkb_last_cb_flags = flags;
->>>>>>> 2d5404ca
 
 	return false;
 }
@@ -224,61 +191,9 @@
 					 lkb->lkb_astparam, rsb->res_name,
 					 rsb->res_length);
 		} else {
-<<<<<<< HEAD
-			queue_work(ls->ls_callback_wq, &lkb->lkb_cb_work);
-		}
-		spin_unlock(&ls->ls_cb_lock);
-		break;
-	case DLM_ENQUEUE_CALLBACK_FAILURE:
-		WARN_ON_ONCE(1);
-		break;
-	case DLM_ENQUEUE_CALLBACK_SUCCESS:
-		break;
-	default:
-		WARN_ON_ONCE(1);
-		break;
-	}
-	spin_unlock(&lkb->lkb_cb_lock);
-}
-
-void dlm_callback_work(struct work_struct *work)
-{
-	struct dlm_lkb *lkb = container_of(work, struct dlm_lkb, lkb_cb_work);
-	struct dlm_ls *ls = lkb->lkb_resource->res_ls;
-	void (*castfn) (void *astparam);
-	void (*bastfn) (void *astparam, int mode);
-	struct dlm_callback *cb;
-	int rv;
-
-	spin_lock(&lkb->lkb_cb_lock);
-	rv = dlm_dequeue_lkb_callback(lkb, &cb);
-	if (WARN_ON_ONCE(rv == DLM_DEQUEUE_CALLBACK_EMPTY)) {
-		clear_bit(DLM_IFL_CB_PENDING_BIT, &lkb->lkb_iflags);
-		spin_unlock(&lkb->lkb_cb_lock);
-		goto out;
-	}
-	spin_unlock(&lkb->lkb_cb_lock);
-
-	for (;;) {
-		castfn = lkb->lkb_astfn;
-		bastfn = lkb->lkb_bastfn;
-
-		if (cb->flags & DLM_CB_BAST) {
-			trace_dlm_bast(ls, lkb, cb->mode);
-			lkb->lkb_last_bast_time = ktime_get();
-			lkb->lkb_last_bast_mode = cb->mode;
-			bastfn(lkb->lkb_astparam, cb->mode);
-		} else if (cb->flags & DLM_CB_CAST) {
-			lkb->lkb_lksb->sb_status = cb->sb_status;
-			lkb->lkb_lksb->sb_flags = cb->sb_flags;
-			trace_dlm_ast(ls, lkb);
-			lkb->lkb_last_cast_time = ktime_get();
-			castfn(lkb->lkb_astparam);
-=======
 			rv = dlm_get_queue_cb(lkb, flags, mode, status, sbflags, &cb);
 			if (!rv)
 				queue_work(ls->ls_callback_wq, &cb->work);
->>>>>>> 2d5404ca
 		}
 	}
 	spin_unlock_bh(&ls->ls_cb_lock);
