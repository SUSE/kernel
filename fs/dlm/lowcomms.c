--- conflicted
+++ resolved
@@ -590,21 +590,8 @@
 
 static void lowcomms_error_report(struct sock *sk)
 {
-<<<<<<< HEAD
-	struct connection *con;
-	void (*orig_report)(struct sock *) = NULL;
-	struct inet_sock *inet;
-
-	read_lock_bh(&sk->sk_callback_lock);
-	con = sock2con(sk);
-	if (con == NULL)
-		goto out;
-
-	orig_report = listen_sock.sk_error_report;
-=======
 	struct connection *con = sock2con(sk);
 	struct inet_sock *inet;
->>>>>>> eb3cdb58
 
 	inet = inet_sk(sk);
 	switch (sk->sk_family) {
@@ -614,41 +601,16 @@
 				   "sk_err=%d/%d\n", dlm_our_nodeid(),
 				   con->nodeid, &inet->inet_daddr,
 				   ntohs(inet->inet_dport), sk->sk_err,
-<<<<<<< HEAD
-				   sk->sk_err_soft);
-		break;
-=======
 				   READ_ONCE(sk->sk_err_soft));
 		break;
 #if IS_ENABLED(CONFIG_IPV6)
->>>>>>> eb3cdb58
 	case AF_INET6:
 		printk_ratelimited(KERN_ERR "dlm: node %d: socket error "
 				   "sending to node %d at %pI6c, "
 				   "dport %d, sk_err=%d/%d\n", dlm_our_nodeid(),
 				   con->nodeid, &sk->sk_v6_daddr,
 				   ntohs(inet->inet_dport), sk->sk_err,
-<<<<<<< HEAD
-				   sk->sk_err_soft);
-		break;
-	default:
-		printk_ratelimited(KERN_ERR "dlm: node %d: socket error "
-				   "invalid socket family %d set, "
-				   "sk_err=%d/%d\n", dlm_our_nodeid(),
-				   sk->sk_family, sk->sk_err, sk->sk_err_soft);
-		goto out;
-	}
-
-	/* below sendcon only handling */
-	if (test_bit(CF_IS_OTHERCON, &con->flags))
-		con = con->sendcon;
-
-	switch (sk->sk_err) {
-	case ECONNREFUSED:
-		set_bit(CF_DELAY_CONNECT, &con->flags);
-=======
 				   READ_ONCE(sk->sk_err_soft));
->>>>>>> eb3cdb58
 		break;
 #endif
 	default:
@@ -1607,11 +1569,6 @@
 {
 	int ret;
 
-<<<<<<< HEAD
-	do {
-		ret = accept_from_sock(&listen_con);
-	} while (!ret);
-=======
 	if (WARN_ON_ONCE(!listen_con.sock))
 		return;
 
@@ -1621,7 +1578,6 @@
 
 	if (ret < 0)
 		log_print("critical error accepting connection: %d", ret);
->>>>>>> eb3cdb58
 }
 
 static int dlm_connect(struct connection *con)
@@ -2002,11 +1958,7 @@
 
 int dlm_lowcomms_start(void)
 {
-<<<<<<< HEAD
-	int error = -EINVAL;
-=======
 	int error;
->>>>>>> eb3cdb58
 
 	init_local();
 	if (!dlm_local_count) {
