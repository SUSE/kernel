// SPDX-License-Identifier: GPL-2.0-only
/******************************************************************************
*******************************************************************************
**
**  Copyright (C) Sistina Software, Inc.  1997-2003  All rights reserved.
**  Copyright (C) 2004-2009 Red Hat, Inc.  All rights reserved.
**
**
*******************************************************************************
******************************************************************************/

/*
 * lowcomms.c
 *
 * This is the "low-level" comms layer.
 *
 * It is responsible for sending/receiving messages
 * from other nodes in the cluster.
 *
 * Cluster nodes are referred to by their nodeids. nodeids are
 * simply 32 bit numbers to the locking module - if they need to
 * be expanded for the cluster infrastructure then that is its
 * responsibility. It is this layer's
 * responsibility to resolve these into IP address or
 * whatever it needs for inter-node communication.
 *
 * The comms level is two kernel threads that deal mainly with
 * the receiving of messages from other nodes and passing them
 * up to the mid-level comms layer (which understands the
 * message format) for execution by the locking core, and
 * a send thread which does all the setting up of connections
 * to remote nodes and the sending of data. Threads are not allowed
 * to send their own data because it may cause them to wait in times
 * of high load. Also, this way, the sending thread can collect together
 * messages bound for one node and send them in one block.
 *
 * lowcomms will choose to use either TCP or SCTP as its transport layer
 * depending on the configuration variable 'protocol'. This should be set
 * to 0 (default) for TCP or 1 for SCTP. It should be configured using a
 * cluster-wide mechanism as it must be the same on all nodes of the cluster
 * for the DLM to function.
 *
 */

#include <asm/ioctls.h>
#include <net/sock.h>
#include <net/tcp.h>
#include <linux/pagemap.h>
#include <linux/file.h>
#include <linux/mutex.h>
#include <linux/sctp.h>
#include <linux/slab.h>
#include <net/sctp/sctp.h>
#include <net/ipv6.h>

#include <trace/events/dlm.h>
#include <trace/events/sock.h>

#include "dlm_internal.h"
#include "lowcomms.h"
#include "midcomms.h"
#include "memory.h"
#include "config.h"

#define DLM_SHUTDOWN_WAIT_TIMEOUT msecs_to_jiffies(5000)
#define DLM_MAX_PROCESS_BUFFERS 24
#define NEEDED_RMEM (4*1024*1024)

struct connection {
	struct socket *sock;	/* NULL if not connected */
	uint32_t nodeid;	/* So we know who we are in the list */
	/* this semaphore is used to allow parallel recv/send in read
	 * lock mode. When we release a sock we need to held the write lock.
	 *
	 * However this is locking code and not nice. When we remove the
	 * othercon handling we can look into other mechanism to synchronize
	 * io handling to call sock_release() at the right time.
	 */
	struct rw_semaphore sock_lock;
	unsigned long flags;
#define CF_APP_LIMITED 0
#define CF_RECV_PENDING 1
#define CF_SEND_PENDING 2
#define CF_RECV_INTR 3
#define CF_IO_STOP 4
#define CF_IS_OTHERCON 5
	struct list_head writequeue;  /* List of outgoing writequeue_entries */
	spinlock_t writequeue_lock;
	int retries;
	struct hlist_node list;
	/* due some connect()/accept() races we currently have this cross over
	 * connection attempt second connection for one node.
	 *
	 * There is a solution to avoid the race by introducing a connect
	 * rule as e.g. our_nodeid > nodeid_to_connect who is allowed to
	 * connect. Otherside can connect but will only be considered that
	 * the other side wants to have a reconnect.
	 *
	 * However changing to this behaviour will break backwards compatible.
	 * In a DLM protocol major version upgrade we should remove this!
	 */
	struct connection *othercon;
	struct work_struct rwork; /* receive worker */
	struct work_struct swork; /* send worker */
	wait_queue_head_t shutdown_wait;
	unsigned char rx_leftover_buf[DLM_MAX_SOCKET_BUFSIZE];
	int rx_leftover;
	int mark;
	int addr_count;
	int curr_addr_index;
	struct sockaddr_storage addr[DLM_MAX_ADDR_COUNT];
	spinlock_t addrs_lock;
	struct rcu_head rcu;
};
#define sock2con(x) ((struct connection *)(x)->sk_user_data)

struct listen_connection {
	struct socket *sock;
	struct work_struct rwork;
};

#define DLM_WQ_REMAIN_BYTES(e) (PAGE_SIZE - e->end)
#define DLM_WQ_LENGTH_BYTES(e) (e->end - e->offset)

/* An entry waiting to be sent */
struct writequeue_entry {
	struct list_head list;
	struct page *page;
	int offset;
	int len;
	int end;
	int users;
	bool dirty;
	struct connection *con;
	struct list_head msgs;
	struct kref ref;
};

struct dlm_msg {
	struct writequeue_entry *entry;
	struct dlm_msg *orig_msg;
	bool retransmit;
	void *ppc;
	int len;
	int idx; /* new()/commit() idx exchange */

	struct list_head list;
	struct kref ref;
};

struct processqueue_entry {
	unsigned char *buf;
	int nodeid;
	int buflen;

	struct list_head list;
};

struct dlm_proto_ops {
	bool try_new_addr;
	const char *name;
	int proto;

	void (*sockopts)(struct socket *sock);
	int (*bind)(struct socket *sock);
	int (*listen_validate)(void);
	void (*listen_sockopts)(struct socket *sock);
	int (*listen_bind)(struct socket *sock);
};

static struct listen_sock_callbacks {
	void (*sk_error_report)(struct sock *);
	void (*sk_data_ready)(struct sock *);
	void (*sk_state_change)(struct sock *);
	void (*sk_write_space)(struct sock *);
} listen_sock;

static struct listen_connection listen_con;
static struct sockaddr_storage dlm_local_addr[DLM_MAX_ADDR_COUNT];
static int dlm_local_count;

/* Work queues */
static struct workqueue_struct *io_workqueue;
static struct workqueue_struct *process_workqueue;

static struct hlist_head connection_hash[CONN_HASH_SIZE];
static DEFINE_SPINLOCK(connections_lock);
DEFINE_STATIC_SRCU(connections_srcu);

static const struct dlm_proto_ops *dlm_proto_ops;

#define DLM_IO_SUCCESS 0
#define DLM_IO_END 1
#define DLM_IO_EOF 2
#define DLM_IO_RESCHED 3
#define DLM_IO_FLUSH 4

static void process_recv_sockets(struct work_struct *work);
static void process_send_sockets(struct work_struct *work);
static void process_dlm_messages(struct work_struct *work);

static DECLARE_WORK(process_work, process_dlm_messages);
static DEFINE_SPINLOCK(processqueue_lock);
static bool process_dlm_messages_pending;
static DECLARE_WAIT_QUEUE_HEAD(processqueue_wq);
static atomic_t processqueue_count;
static LIST_HEAD(processqueue);

bool dlm_lowcomms_is_running(void)
{
	return !!listen_con.sock;
}

static void lowcomms_queue_swork(struct connection *con)
{
	assert_spin_locked(&con->writequeue_lock);

	if (!test_bit(CF_IO_STOP, &con->flags) &&
	    !test_bit(CF_APP_LIMITED, &con->flags) &&
	    !test_and_set_bit(CF_SEND_PENDING, &con->flags))
		queue_work(io_workqueue, &con->swork);
}

static void lowcomms_queue_rwork(struct connection *con)
{
#ifdef CONFIG_LOCKDEP
	WARN_ON_ONCE(!lockdep_sock_is_held(con->sock->sk));
#endif

	if (!test_bit(CF_IO_STOP, &con->flags) &&
	    !test_and_set_bit(CF_RECV_PENDING, &con->flags))
		queue_work(io_workqueue, &con->rwork);
}

static void writequeue_entry_ctor(void *data)
{
	struct writequeue_entry *entry = data;

	INIT_LIST_HEAD(&entry->msgs);
}

struct kmem_cache *dlm_lowcomms_writequeue_cache_create(void)
{
	return kmem_cache_create("dlm_writequeue", sizeof(struct writequeue_entry),
				 0, 0, writequeue_entry_ctor);
}

struct kmem_cache *dlm_lowcomms_msg_cache_create(void)
{
	return KMEM_CACHE(dlm_msg, 0);
}

/* need to held writequeue_lock */
static struct writequeue_entry *con_next_wq(struct connection *con)
{
	struct writequeue_entry *e;

	e = list_first_entry_or_null(&con->writequeue, struct writequeue_entry,
				     list);
	/* if len is zero nothing is to send, if there are users filling
	 * buffers we wait until the users are done so we can send more.
	 */
	if (!e || e->users || e->len == 0)
		return NULL;

	return e;
}

static struct connection *__find_con(int nodeid, int r)
{
	struct connection *con;

	hlist_for_each_entry_rcu(con, &connection_hash[r], list) {
		if (con->nodeid == nodeid)
			return con;
	}

	return NULL;
}

static void dlm_con_init(struct connection *con, int nodeid)
{
	con->nodeid = nodeid;
	init_rwsem(&con->sock_lock);
	INIT_LIST_HEAD(&con->writequeue);
	spin_lock_init(&con->writequeue_lock);
	INIT_WORK(&con->swork, process_send_sockets);
	INIT_WORK(&con->rwork, process_recv_sockets);
	spin_lock_init(&con->addrs_lock);
	init_waitqueue_head(&con->shutdown_wait);
}

/*
 * If 'allocation' is zero then we don't attempt to create a new
 * connection structure for this node.
 */
static struct connection *nodeid2con(int nodeid, gfp_t alloc)
{
	struct connection *con, *tmp;
	int r;

	r = nodeid_hash(nodeid);
	con = __find_con(nodeid, r);
	if (con || !alloc)
		return con;

	con = kzalloc(sizeof(*con), alloc);
	if (!con)
		return NULL;

	dlm_con_init(con, nodeid);

	spin_lock(&connections_lock);
	/* Because multiple workqueues/threads calls this function it can
	 * race on multiple cpu's. Instead of locking hot path __find_con()
	 * we just check in rare cases of recently added nodes again
	 * under protection of connections_lock. If this is the case we
	 * abort our connection creation and return the existing connection.
	 */
	tmp = __find_con(nodeid, r);
	if (tmp) {
		spin_unlock(&connections_lock);
		kfree(con);
		return tmp;
	}

	hlist_add_head_rcu(&con->list, &connection_hash[r]);
	spin_unlock(&connections_lock);

	return con;
}

static int addr_compare(const struct sockaddr_storage *x,
			const struct sockaddr_storage *y)
{
	switch (x->ss_family) {
	case AF_INET: {
		struct sockaddr_in *sinx = (struct sockaddr_in *)x;
		struct sockaddr_in *siny = (struct sockaddr_in *)y;
		if (sinx->sin_addr.s_addr != siny->sin_addr.s_addr)
			return 0;
		if (sinx->sin_port != siny->sin_port)
			return 0;
		break;
	}
	case AF_INET6: {
		struct sockaddr_in6 *sinx = (struct sockaddr_in6 *)x;
		struct sockaddr_in6 *siny = (struct sockaddr_in6 *)y;
		if (!ipv6_addr_equal(&sinx->sin6_addr, &siny->sin6_addr))
			return 0;
		if (sinx->sin6_port != siny->sin6_port)
			return 0;
		break;
	}
	default:
		return 0;
	}
	return 1;
}

static int nodeid_to_addr(int nodeid, struct sockaddr_storage *sas_out,
			  struct sockaddr *sa_out, bool try_new_addr,
			  unsigned int *mark)
{
	struct sockaddr_storage sas;
	struct connection *con;
	int idx;

	if (!dlm_local_count)
		return -1;

	idx = srcu_read_lock(&connections_srcu);
	con = nodeid2con(nodeid, 0);
	if (!con) {
		srcu_read_unlock(&connections_srcu, idx);
		return -ENOENT;
	}

	spin_lock(&con->addrs_lock);
	if (!con->addr_count) {
		spin_unlock(&con->addrs_lock);
		srcu_read_unlock(&connections_srcu, idx);
		return -ENOENT;
	}

	memcpy(&sas, &con->addr[con->curr_addr_index],
	       sizeof(struct sockaddr_storage));

	if (try_new_addr) {
		con->curr_addr_index++;
		if (con->curr_addr_index == con->addr_count)
			con->curr_addr_index = 0;
	}

	*mark = con->mark;
	spin_unlock(&con->addrs_lock);

	if (sas_out)
		memcpy(sas_out, &sas, sizeof(struct sockaddr_storage));

	if (!sa_out) {
		srcu_read_unlock(&connections_srcu, idx);
		return 0;
	}

	if (dlm_local_addr[0].ss_family == AF_INET) {
		struct sockaddr_in *in4  = (struct sockaddr_in *) &sas;
		struct sockaddr_in *ret4 = (struct sockaddr_in *) sa_out;
		ret4->sin_addr.s_addr = in4->sin_addr.s_addr;
	} else {
		struct sockaddr_in6 *in6  = (struct sockaddr_in6 *) &sas;
		struct sockaddr_in6 *ret6 = (struct sockaddr_in6 *) sa_out;
		ret6->sin6_addr = in6->sin6_addr;
	}

	srcu_read_unlock(&connections_srcu, idx);
	return 0;
}

static int addr_to_nodeid(struct sockaddr_storage *addr, int *nodeid,
			  unsigned int *mark)
{
	struct connection *con;
	int i, idx, addr_i;

	idx = srcu_read_lock(&connections_srcu);
	for (i = 0; i < CONN_HASH_SIZE; i++) {
		hlist_for_each_entry_rcu(con, &connection_hash[i], list) {
			WARN_ON_ONCE(!con->addr_count);

			spin_lock(&con->addrs_lock);
			for (addr_i = 0; addr_i < con->addr_count; addr_i++) {
				if (addr_compare(&con->addr[addr_i], addr)) {
					*nodeid = con->nodeid;
					*mark = con->mark;
					spin_unlock(&con->addrs_lock);
					srcu_read_unlock(&connections_srcu, idx);
					return 0;
				}
			}
			spin_unlock(&con->addrs_lock);
		}
	}
	srcu_read_unlock(&connections_srcu, idx);

	return -ENOENT;
}

static bool dlm_lowcomms_con_has_addr(const struct connection *con,
				      const struct sockaddr_storage *addr)
{
	int i;

	for (i = 0; i < con->addr_count; i++) {
		if (addr_compare(&con->addr[i], addr))
			return true;
	}

	return false;
}

int dlm_lowcomms_addr(int nodeid, struct sockaddr_storage *addr)
{
	struct connection *con;
	bool ret, idx;

	idx = srcu_read_lock(&connections_srcu);
	con = nodeid2con(nodeid, GFP_NOFS);
	if (!con) {
		srcu_read_unlock(&connections_srcu, idx);
		return -ENOMEM;
	}

	spin_lock(&con->addrs_lock);
	if (!con->addr_count) {
		memcpy(&con->addr[0], addr, sizeof(*addr));
		con->addr_count = 1;
		con->mark = dlm_config.ci_mark;
		spin_unlock(&con->addrs_lock);
		srcu_read_unlock(&connections_srcu, idx);
		return 0;
	}

	ret = dlm_lowcomms_con_has_addr(con, addr);
	if (ret) {
		spin_unlock(&con->addrs_lock);
		srcu_read_unlock(&connections_srcu, idx);
		return -EEXIST;
	}

	if (con->addr_count >= DLM_MAX_ADDR_COUNT) {
		spin_unlock(&con->addrs_lock);
		srcu_read_unlock(&connections_srcu, idx);
		return -ENOSPC;
	}

	memcpy(&con->addr[con->addr_count++], addr, sizeof(*addr));
	srcu_read_unlock(&connections_srcu, idx);
	spin_unlock(&con->addrs_lock);
	return 0;
}

/* Data available on socket or listen socket received a connect */
static void lowcomms_data_ready(struct sock *sk)
{
	struct connection *con = sock2con(sk);

	trace_sk_data_ready(sk);

	set_bit(CF_RECV_INTR, &con->flags);
	lowcomms_queue_rwork(con);
}

static void lowcomms_write_space(struct sock *sk)
{
	struct connection *con = sock2con(sk);

	clear_bit(SOCK_NOSPACE, &con->sock->flags);

	spin_lock_bh(&con->writequeue_lock);
	if (test_and_clear_bit(CF_APP_LIMITED, &con->flags)) {
		con->sock->sk->sk_write_pending--;
		clear_bit(SOCKWQ_ASYNC_NOSPACE, &con->sock->flags);
	}

	lowcomms_queue_swork(con);
	spin_unlock_bh(&con->writequeue_lock);
}

static void lowcomms_state_change(struct sock *sk)
{
	/* SCTP layer is not calling sk_data_ready when the connection
	 * is done, so we catch the signal through here.
	 */
	if (sk->sk_shutdown == RCV_SHUTDOWN)
		lowcomms_data_ready(sk);
}

static void lowcomms_listen_data_ready(struct sock *sk)
{
	trace_sk_data_ready(sk);

	queue_work(io_workqueue, &listen_con.rwork);
}

int dlm_lowcomms_connect_node(int nodeid)
{
	struct connection *con;
	int idx;

	idx = srcu_read_lock(&connections_srcu);
	con = nodeid2con(nodeid, 0);
	if (WARN_ON_ONCE(!con)) {
		srcu_read_unlock(&connections_srcu, idx);
		return -ENOENT;
	}

	down_read(&con->sock_lock);
	if (!con->sock) {
		spin_lock_bh(&con->writequeue_lock);
		lowcomms_queue_swork(con);
		spin_unlock_bh(&con->writequeue_lock);
	}
	up_read(&con->sock_lock);
	srcu_read_unlock(&connections_srcu, idx);

	cond_resched();
	return 0;
}

int dlm_lowcomms_nodes_set_mark(int nodeid, unsigned int mark)
{
	struct connection *con;
	int idx;

	idx = srcu_read_lock(&connections_srcu);
	con = nodeid2con(nodeid, 0);
	if (!con) {
		srcu_read_unlock(&connections_srcu, idx);
		return -ENOENT;
	}

	spin_lock(&con->addrs_lock);
	con->mark = mark;
	spin_unlock(&con->addrs_lock);
	srcu_read_unlock(&connections_srcu, idx);
	return 0;
}

static void lowcomms_error_report(struct sock *sk)
{
	struct connection *con = sock2con(sk);
	struct inet_sock *inet;

	inet = inet_sk(sk);
	switch (sk->sk_family) {
	case AF_INET:
		printk_ratelimited(KERN_ERR "dlm: node %d: socket error "
				   "sending to node %d at %pI4, dport %d, "
				   "sk_err=%d/%d\n", dlm_our_nodeid(),
				   con->nodeid, &inet->inet_daddr,
				   ntohs(inet->inet_dport), sk->sk_err,
				   READ_ONCE(sk->sk_err_soft));
		break;
#if IS_ENABLED(CONFIG_IPV6)
	case AF_INET6:
		printk_ratelimited(KERN_ERR "dlm: node %d: socket error "
				   "sending to node %d at %pI6c, "
				   "dport %d, sk_err=%d/%d\n", dlm_our_nodeid(),
				   con->nodeid, &sk->sk_v6_daddr,
				   ntohs(inet->inet_dport), sk->sk_err,
				   READ_ONCE(sk->sk_err_soft));
		break;
#endif
	default:
		printk_ratelimited(KERN_ERR "dlm: node %d: socket error "
				   "invalid socket family %d set, "
				   "sk_err=%d/%d\n", dlm_our_nodeid(),
				   sk->sk_family, sk->sk_err,
				   READ_ONCE(sk->sk_err_soft));
		break;
	}

	dlm_midcomms_unack_msg_resend(con->nodeid);

	listen_sock.sk_error_report(sk);
}

static void restore_callbacks(struct sock *sk)
{
#ifdef CONFIG_LOCKDEP
	WARN_ON_ONCE(!lockdep_sock_is_held(sk));
#endif

	sk->sk_user_data = NULL;
	sk->sk_data_ready = listen_sock.sk_data_ready;
	sk->sk_state_change = listen_sock.sk_state_change;
	sk->sk_write_space = listen_sock.sk_write_space;
	sk->sk_error_report = listen_sock.sk_error_report;
}

/* Make a socket active */
static void add_sock(struct socket *sock, struct connection *con)
{
	struct sock *sk = sock->sk;

	lock_sock(sk);
	con->sock = sock;

	sk->sk_user_data = con;
	sk->sk_data_ready = lowcomms_data_ready;
	sk->sk_write_space = lowcomms_write_space;
	if (dlm_config.ci_protocol == DLM_PROTO_SCTP)
		sk->sk_state_change = lowcomms_state_change;
	sk->sk_allocation = GFP_NOFS;
	sk->sk_use_task_frag = false;
	sk->sk_error_report = lowcomms_error_report;
	release_sock(sk);
}

/* Add the port number to an IPv6 or 4 sockaddr and return the address
   length */
static void make_sockaddr(struct sockaddr_storage *saddr, uint16_t port,
			  int *addr_len)
{
	saddr->ss_family =  dlm_local_addr[0].ss_family;
	if (saddr->ss_family == AF_INET) {
		struct sockaddr_in *in4_addr = (struct sockaddr_in *)saddr;
		in4_addr->sin_port = cpu_to_be16(port);
		*addr_len = sizeof(struct sockaddr_in);
		memset(&in4_addr->sin_zero, 0, sizeof(in4_addr->sin_zero));
	} else {
		struct sockaddr_in6 *in6_addr = (struct sockaddr_in6 *)saddr;
		in6_addr->sin6_port = cpu_to_be16(port);
		*addr_len = sizeof(struct sockaddr_in6);
	}
	memset((char *)saddr + *addr_len, 0, sizeof(struct sockaddr_storage) - *addr_len);
}

static void dlm_page_release(struct kref *kref)
{
	struct writequeue_entry *e = container_of(kref, struct writequeue_entry,
						  ref);

	__free_page(e->page);
	dlm_free_writequeue(e);
}

static void dlm_msg_release(struct kref *kref)
{
	struct dlm_msg *msg = container_of(kref, struct dlm_msg, ref);

	kref_put(&msg->entry->ref, dlm_page_release);
	dlm_free_msg(msg);
}

static void free_entry(struct writequeue_entry *e)
{
	struct dlm_msg *msg, *tmp;

	list_for_each_entry_safe(msg, tmp, &e->msgs, list) {
		if (msg->orig_msg) {
			msg->orig_msg->retransmit = false;
			kref_put(&msg->orig_msg->ref, dlm_msg_release);
		}

		list_del(&msg->list);
		kref_put(&msg->ref, dlm_msg_release);
	}

	list_del(&e->list);
	kref_put(&e->ref, dlm_page_release);
}

static void dlm_close_sock(struct socket **sock)
{
	lock_sock((*sock)->sk);
	restore_callbacks((*sock)->sk);
	release_sock((*sock)->sk);

	sock_release(*sock);
	*sock = NULL;
}

static void allow_connection_io(struct connection *con)
{
	if (con->othercon)
		clear_bit(CF_IO_STOP, &con->othercon->flags);
	clear_bit(CF_IO_STOP, &con->flags);
}

static void stop_connection_io(struct connection *con)
{
	if (con->othercon)
		stop_connection_io(con->othercon);

	spin_lock_bh(&con->writequeue_lock);
	set_bit(CF_IO_STOP, &con->flags);
	spin_unlock_bh(&con->writequeue_lock);

	down_write(&con->sock_lock);
	if (con->sock) {
		lock_sock(con->sock->sk);
		restore_callbacks(con->sock->sk);
		release_sock(con->sock->sk);
	}
	up_write(&con->sock_lock);

	cancel_work_sync(&con->swork);
	cancel_work_sync(&con->rwork);
}

/* Close a remote connection and tidy up */
static void close_connection(struct connection *con, bool and_other)
{
	struct writequeue_entry *e;

	if (con->othercon && and_other)
		close_connection(con->othercon, false);

	down_write(&con->sock_lock);
	if (!con->sock) {
		up_write(&con->sock_lock);
		return;
	}

	dlm_close_sock(&con->sock);

	/* if we send a writequeue entry only a half way, we drop the
	 * whole entry because reconnection and that we not start of the
	 * middle of a msg which will confuse the other end.
	 *
	 * we can always drop messages because retransmits, but what we
	 * cannot allow is to transmit half messages which may be processed
	 * at the other side.
	 *
	 * our policy is to start on a clean state when disconnects, we don't
	 * know what's send/received on transport layer in this case.
	 */
	spin_lock_bh(&con->writequeue_lock);
	if (!list_empty(&con->writequeue)) {
		e = list_first_entry(&con->writequeue, struct writequeue_entry,
				     list);
		if (e->dirty)
			free_entry(e);
	}
	spin_unlock_bh(&con->writequeue_lock);

	con->rx_leftover = 0;
	con->retries = 0;
	clear_bit(CF_APP_LIMITED, &con->flags);
	clear_bit(CF_RECV_PENDING, &con->flags);
	clear_bit(CF_SEND_PENDING, &con->flags);
	up_write(&con->sock_lock);
}

static void shutdown_connection(struct connection *con, bool and_other)
{
	int ret;

	if (con->othercon && and_other)
		shutdown_connection(con->othercon, false);

	flush_workqueue(io_workqueue);
	down_read(&con->sock_lock);
	/* nothing to shutdown */
	if (!con->sock) {
		up_read(&con->sock_lock);
		return;
	}

	ret = kernel_sock_shutdown(con->sock, SHUT_WR);
	up_read(&con->sock_lock);
	if (ret) {
		log_print("Connection %p failed to shutdown: %d will force close",
			  con, ret);
		goto force_close;
	} else {
		ret = wait_event_timeout(con->shutdown_wait, !con->sock,
					 DLM_SHUTDOWN_WAIT_TIMEOUT);
		if (ret == 0) {
			log_print("Connection %p shutdown timed out, will force close",
				  con);
			goto force_close;
		}
	}

	return;

force_close:
	close_connection(con, false);
}

static struct processqueue_entry *new_processqueue_entry(int nodeid,
							 int buflen)
{
	struct processqueue_entry *pentry;

	pentry = kmalloc(sizeof(*pentry), GFP_NOFS);
	if (!pentry)
		return NULL;

	pentry->buf = kmalloc(buflen, GFP_NOFS);
	if (!pentry->buf) {
		kfree(pentry);
		return NULL;
	}

	pentry->nodeid = nodeid;
	return pentry;
}

static void free_processqueue_entry(struct processqueue_entry *pentry)
{
	kfree(pentry->buf);
	kfree(pentry);
}

static void process_dlm_messages(struct work_struct *work)
{
	struct processqueue_entry *pentry;

	spin_lock_bh(&processqueue_lock);
	pentry = list_first_entry_or_null(&processqueue,
					  struct processqueue_entry, list);
	if (WARN_ON_ONCE(!pentry)) {
		process_dlm_messages_pending = false;
<<<<<<< HEAD
		spin_unlock(&processqueue_lock);
=======
		spin_unlock_bh(&processqueue_lock);
>>>>>>> 2d5404ca
		return;
	}

	list_del(&pentry->list);
	if (atomic_dec_and_test(&processqueue_count))
		wake_up(&processqueue_wq);
	spin_unlock_bh(&processqueue_lock);

	for (;;) {
		dlm_process_incoming_buffer(pentry->nodeid, pentry->buf,
					    pentry->buflen);
		free_processqueue_entry(pentry);

		spin_lock_bh(&processqueue_lock);
		pentry = list_first_entry_or_null(&processqueue,
						  struct processqueue_entry, list);
		if (!pentry) {
			process_dlm_messages_pending = false;
			spin_unlock_bh(&processqueue_lock);
			break;
		}

		list_del(&pentry->list);
		if (atomic_dec_and_test(&processqueue_count))
			wake_up(&processqueue_wq);
		spin_unlock_bh(&processqueue_lock);
	}
}

/* Data received from remote end */
static int receive_from_sock(struct connection *con, int buflen)
{
	struct processqueue_entry *pentry;
	int ret, buflen_real;
	struct msghdr msg;
	struct kvec iov;

	pentry = new_processqueue_entry(con->nodeid, buflen);
	if (!pentry)
		return DLM_IO_RESCHED;

	memcpy(pentry->buf, con->rx_leftover_buf, con->rx_leftover);

	/* calculate new buffer parameter regarding last receive and
	 * possible leftover bytes
	 */
	iov.iov_base = pentry->buf + con->rx_leftover;
	iov.iov_len = buflen - con->rx_leftover;

	memset(&msg, 0, sizeof(msg));
	msg.msg_flags = MSG_DONTWAIT | MSG_NOSIGNAL;
	clear_bit(CF_RECV_INTR, &con->flags);
again:
	ret = kernel_recvmsg(con->sock, &msg, &iov, 1, iov.iov_len,
			     msg.msg_flags);
	trace_dlm_recv(con->nodeid, ret);
	if (ret == -EAGAIN) {
		lock_sock(con->sock->sk);
		if (test_and_clear_bit(CF_RECV_INTR, &con->flags)) {
			release_sock(con->sock->sk);
			goto again;
		}

		clear_bit(CF_RECV_PENDING, &con->flags);
		release_sock(con->sock->sk);
		free_processqueue_entry(pentry);
		return DLM_IO_END;
	} else if (ret == 0) {
		/* close will clear CF_RECV_PENDING */
		free_processqueue_entry(pentry);
		return DLM_IO_EOF;
	} else if (ret < 0) {
		free_processqueue_entry(pentry);
		return ret;
	}

	/* new buflen according readed bytes and leftover from last receive */
	buflen_real = ret + con->rx_leftover;
	ret = dlm_validate_incoming_buffer(con->nodeid, pentry->buf,
					   buflen_real);
	if (ret < 0) {
		free_processqueue_entry(pentry);
		return ret;
	}

	pentry->buflen = ret;

	/* calculate leftover bytes from process and put it into begin of
	 * the receive buffer, so next receive we have the full message
	 * at the start address of the receive buffer.
	 */
	con->rx_leftover = buflen_real - ret;
	memmove(con->rx_leftover_buf, pentry->buf + ret,
		con->rx_leftover);

	spin_lock_bh(&processqueue_lock);
	ret = atomic_inc_return(&processqueue_count);
	list_add_tail(&pentry->list, &processqueue);
	if (!process_dlm_messages_pending) {
		process_dlm_messages_pending = true;
		queue_work(process_workqueue, &process_work);
	}
	spin_unlock_bh(&processqueue_lock);

	if (ret > DLM_MAX_PROCESS_BUFFERS)
		return DLM_IO_FLUSH;

	return DLM_IO_SUCCESS;
}

/* Listening socket is busy, accept a connection */
static int accept_from_sock(void)
{
	struct sockaddr_storage peeraddr;
	int len, idx, result, nodeid;
	struct connection *newcon;
	struct socket *newsock;
	unsigned int mark;

	result = kernel_accept(listen_con.sock, &newsock, O_NONBLOCK);
	if (result == -EAGAIN)
		return DLM_IO_END;
	else if (result < 0)
		goto accept_err;

	/* Get the connected socket's peer */
	memset(&peeraddr, 0, sizeof(peeraddr));
	len = newsock->ops->getname(newsock, (struct sockaddr *)&peeraddr, 2);
	if (len < 0) {
		result = -ECONNABORTED;
		goto accept_err;
	}

	/* Get the new node's NODEID */
	make_sockaddr(&peeraddr, 0, &len);
	if (addr_to_nodeid(&peeraddr, &nodeid, &mark)) {
		switch (peeraddr.ss_family) {
		case AF_INET: {
			struct sockaddr_in *sin = (struct sockaddr_in *)&peeraddr;

			log_print("connect from non cluster IPv4 node %pI4",
				  &sin->sin_addr);
			break;
		}
#if IS_ENABLED(CONFIG_IPV6)
		case AF_INET6: {
			struct sockaddr_in6 *sin6 = (struct sockaddr_in6 *)&peeraddr;

			log_print("connect from non cluster IPv6 node %pI6c",
				  &sin6->sin6_addr);
			break;
		}
#endif
		default:
			log_print("invalid family from non cluster node");
			break;
		}

		sock_release(newsock);
		return -1;
	}

	log_print("got connection from %d", nodeid);

	/*  Check to see if we already have a connection to this node. This
	 *  could happen if the two nodes initiate a connection at roughly
	 *  the same time and the connections cross on the wire.
	 *  In this case we store the incoming one in "othercon"
	 */
	idx = srcu_read_lock(&connections_srcu);
	newcon = nodeid2con(nodeid, 0);
	if (WARN_ON_ONCE(!newcon)) {
		srcu_read_unlock(&connections_srcu, idx);
		result = -ENOENT;
		goto accept_err;
	}

	sock_set_mark(newsock->sk, mark);

	down_write(&newcon->sock_lock);
	if (newcon->sock) {
		struct connection *othercon = newcon->othercon;

		if (!othercon) {
			othercon = kzalloc(sizeof(*othercon), GFP_NOFS);
			if (!othercon) {
				log_print("failed to allocate incoming socket");
				up_write(&newcon->sock_lock);
				srcu_read_unlock(&connections_srcu, idx);
				result = -ENOMEM;
				goto accept_err;
			}

			dlm_con_init(othercon, nodeid);
			lockdep_set_subclass(&othercon->sock_lock, 1);
			newcon->othercon = othercon;
			set_bit(CF_IS_OTHERCON, &othercon->flags);
		} else {
			/* close other sock con if we have something new */
			close_connection(othercon, false);
		}

		down_write(&othercon->sock_lock);
		add_sock(newsock, othercon);

		/* check if we receved something while adding */
		lock_sock(othercon->sock->sk);
		lowcomms_queue_rwork(othercon);
		release_sock(othercon->sock->sk);
		up_write(&othercon->sock_lock);
	}
	else {
		/* accept copies the sk after we've saved the callbacks, so we
		   don't want to save them a second time or comm errors will
		   result in calling sk_error_report recursively. */
		add_sock(newsock, newcon);

		/* check if we receved something while adding */
		lock_sock(newcon->sock->sk);
		lowcomms_queue_rwork(newcon);
		release_sock(newcon->sock->sk);
	}
	up_write(&newcon->sock_lock);
	srcu_read_unlock(&connections_srcu, idx);

	return DLM_IO_SUCCESS;

accept_err:
	if (newsock)
		sock_release(newsock);

	return result;
}

/*
 * writequeue_entry_complete - try to delete and free write queue entry
 * @e: write queue entry to try to delete
 * @completed: bytes completed
 *
 * writequeue_lock must be held.
 */
static void writequeue_entry_complete(struct writequeue_entry *e, int completed)
{
	e->offset += completed;
	e->len -= completed;
	/* signal that page was half way transmitted */
	e->dirty = true;

	if (e->len == 0 && e->users == 0)
		free_entry(e);
}

/*
 * sctp_bind_addrs - bind a SCTP socket to all our addresses
 */
static int sctp_bind_addrs(struct socket *sock, uint16_t port)
{
	struct sockaddr_storage localaddr;
	struct sockaddr *addr = (struct sockaddr *)&localaddr;
	int i, addr_len, result = 0;

	for (i = 0; i < dlm_local_count; i++) {
		memcpy(&localaddr, &dlm_local_addr[i], sizeof(localaddr));
		make_sockaddr(&localaddr, port, &addr_len);

		if (!i)
			result = kernel_bind(sock, addr, addr_len);
		else
			result = sock_bind_add(sock->sk, addr, addr_len);

		if (result < 0) {
			log_print("Can't bind to %d addr number %d, %d.\n",
				  port, i + 1, result);
			break;
		}
	}
	return result;
}

/* Get local addresses */
static void init_local(void)
{
	struct sockaddr_storage sas;
	int i;

	dlm_local_count = 0;
	for (i = 0; i < DLM_MAX_ADDR_COUNT; i++) {
		if (dlm_our_addr(&sas, i))
			break;

		memcpy(&dlm_local_addr[dlm_local_count++], &sas, sizeof(sas));
	}
}

static struct writequeue_entry *new_writequeue_entry(struct connection *con)
{
	struct writequeue_entry *entry;

	entry = dlm_allocate_writequeue();
	if (!entry)
		return NULL;

	entry->page = alloc_page(GFP_ATOMIC | __GFP_ZERO);
	if (!entry->page) {
		dlm_free_writequeue(entry);
		return NULL;
	}

	entry->offset = 0;
	entry->len = 0;
	entry->end = 0;
	entry->dirty = false;
	entry->con = con;
	entry->users = 1;
	kref_init(&entry->ref);
	return entry;
}

static struct writequeue_entry *new_wq_entry(struct connection *con, int len,
					     char **ppc, void (*cb)(void *data),
					     void *data)
{
	struct writequeue_entry *e;

	spin_lock_bh(&con->writequeue_lock);
	if (!list_empty(&con->writequeue)) {
		e = list_last_entry(&con->writequeue, struct writequeue_entry, list);
		if (DLM_WQ_REMAIN_BYTES(e) >= len) {
			kref_get(&e->ref);

			*ppc = page_address(e->page) + e->end;
			if (cb)
				cb(data);

			e->end += len;
			e->users++;
			goto out;
		}
	}

	e = new_writequeue_entry(con);
	if (!e)
		goto out;

	kref_get(&e->ref);
	*ppc = page_address(e->page);
	e->end += len;
	if (cb)
		cb(data);

	list_add_tail(&e->list, &con->writequeue);

out:
	spin_unlock_bh(&con->writequeue_lock);
	return e;
};

static struct dlm_msg *dlm_lowcomms_new_msg_con(struct connection *con, int len,
						char **ppc, void (*cb)(void *data),
						void *data)
{
	struct writequeue_entry *e;
	struct dlm_msg *msg;

	msg = dlm_allocate_msg();
	if (!msg)
		return NULL;

	kref_init(&msg->ref);

	e = new_wq_entry(con, len, ppc, cb, data);
	if (!e) {
		dlm_free_msg(msg);
		return NULL;
	}

	msg->retransmit = false;
	msg->orig_msg = NULL;
	msg->ppc = *ppc;
	msg->len = len;
	msg->entry = e;

	return msg;
}

/* avoid false positive for nodes_srcu, unlock happens in
 * dlm_lowcomms_commit_msg which is a must call if success
 */
#ifndef __CHECKER__
struct dlm_msg *dlm_lowcomms_new_msg(int nodeid, int len, char **ppc,
				     void (*cb)(void *data), void *data)
{
	struct connection *con;
	struct dlm_msg *msg;
	int idx;

	if (len > DLM_MAX_SOCKET_BUFSIZE ||
	    len < sizeof(struct dlm_header)) {
		BUILD_BUG_ON(PAGE_SIZE < DLM_MAX_SOCKET_BUFSIZE);
		log_print("failed to allocate a buffer of size %d", len);
		WARN_ON_ONCE(1);
		return NULL;
	}

	idx = srcu_read_lock(&connections_srcu);
	con = nodeid2con(nodeid, 0);
	if (WARN_ON_ONCE(!con)) {
		srcu_read_unlock(&connections_srcu, idx);
		return NULL;
	}

	msg = dlm_lowcomms_new_msg_con(con, len, ppc, cb, data);
	if (!msg) {
		srcu_read_unlock(&connections_srcu, idx);
		return NULL;
	}

	/* for dlm_lowcomms_commit_msg() */
	kref_get(&msg->ref);
	/* we assume if successful commit must called */
	msg->idx = idx;
	return msg;
}
#endif

static void _dlm_lowcomms_commit_msg(struct dlm_msg *msg)
{
	struct writequeue_entry *e = msg->entry;
	struct connection *con = e->con;
	int users;

	spin_lock_bh(&con->writequeue_lock);
	kref_get(&msg->ref);
	list_add(&msg->list, &e->msgs);

	users = --e->users;
	if (users)
		goto out;

	e->len = DLM_WQ_LENGTH_BYTES(e);

	lowcomms_queue_swork(con);

out:
	spin_unlock_bh(&con->writequeue_lock);
	return;
}

/* avoid false positive for nodes_srcu, lock was happen in
 * dlm_lowcomms_new_msg
 */
#ifndef __CHECKER__
void dlm_lowcomms_commit_msg(struct dlm_msg *msg)
{
	_dlm_lowcomms_commit_msg(msg);
	srcu_read_unlock(&connections_srcu, msg->idx);
	/* because dlm_lowcomms_new_msg() */
	kref_put(&msg->ref, dlm_msg_release);
}
#endif

void dlm_lowcomms_put_msg(struct dlm_msg *msg)
{
	kref_put(&msg->ref, dlm_msg_release);
}

/* does not held connections_srcu, usage lowcomms_error_report only */
int dlm_lowcomms_resend_msg(struct dlm_msg *msg)
{
	struct dlm_msg *msg_resend;
	char *ppc;

	if (msg->retransmit)
		return 1;

	msg_resend = dlm_lowcomms_new_msg_con(msg->entry->con, msg->len, &ppc,
					      NULL, NULL);
	if (!msg_resend)
		return -ENOMEM;

	msg->retransmit = true;
	kref_get(&msg->ref);
	msg_resend->orig_msg = msg;

	memcpy(ppc, msg->ppc, msg->len);
	_dlm_lowcomms_commit_msg(msg_resend);
	dlm_lowcomms_put_msg(msg_resend);

	return 0;
}

/* Send a message */
static int send_to_sock(struct connection *con)
{
	struct writequeue_entry *e;
	struct bio_vec bvec;
	struct msghdr msg = {
		.msg_flags = MSG_SPLICE_PAGES | MSG_DONTWAIT | MSG_NOSIGNAL,
	};
	int len, offset, ret;

	spin_lock_bh(&con->writequeue_lock);
	e = con_next_wq(con);
	if (!e) {
		clear_bit(CF_SEND_PENDING, &con->flags);
		spin_unlock_bh(&con->writequeue_lock);
		return DLM_IO_END;
	}

	len = e->len;
	offset = e->offset;
	WARN_ON_ONCE(len == 0 && e->users == 0);
	spin_unlock_bh(&con->writequeue_lock);

	bvec_set_page(&bvec, e->page, len, offset);
	iov_iter_bvec(&msg.msg_iter, ITER_SOURCE, &bvec, 1, len);
	ret = sock_sendmsg(con->sock, &msg);
	trace_dlm_send(con->nodeid, ret);
	if (ret == -EAGAIN || ret == 0) {
		lock_sock(con->sock->sk);
		spin_lock_bh(&con->writequeue_lock);
		if (test_bit(SOCKWQ_ASYNC_NOSPACE, &con->sock->flags) &&
		    !test_and_set_bit(CF_APP_LIMITED, &con->flags)) {
			/* Notify TCP that we're limited by the
			 * application window size.
			 */
			set_bit(SOCK_NOSPACE, &con->sock->sk->sk_socket->flags);
			con->sock->sk->sk_write_pending++;

			clear_bit(CF_SEND_PENDING, &con->flags);
			spin_unlock_bh(&con->writequeue_lock);
			release_sock(con->sock->sk);

			/* wait for write_space() event */
			return DLM_IO_END;
		}
		spin_unlock_bh(&con->writequeue_lock);
		release_sock(con->sock->sk);

		return DLM_IO_RESCHED;
	} else if (ret < 0) {
		return ret;
	}

	spin_lock_bh(&con->writequeue_lock);
	writequeue_entry_complete(e, ret);
	spin_unlock_bh(&con->writequeue_lock);

	return DLM_IO_SUCCESS;
}

static void clean_one_writequeue(struct connection *con)
{
	struct writequeue_entry *e, *safe;

	spin_lock_bh(&con->writequeue_lock);
	list_for_each_entry_safe(e, safe, &con->writequeue, list) {
		free_entry(e);
	}
	spin_unlock_bh(&con->writequeue_lock);
}

static void connection_release(struct rcu_head *rcu)
{
	struct connection *con = container_of(rcu, struct connection, rcu);

	WARN_ON_ONCE(!list_empty(&con->writequeue));
	WARN_ON_ONCE(con->sock);
	kfree(con);
}

/* Called from recovery when it knows that a node has
   left the cluster */
int dlm_lowcomms_close(int nodeid)
{
	struct connection *con;
	int idx;

	log_print("closing connection to node %d", nodeid);

	idx = srcu_read_lock(&connections_srcu);
	con = nodeid2con(nodeid, 0);
	if (WARN_ON_ONCE(!con)) {
		srcu_read_unlock(&connections_srcu, idx);
		return -ENOENT;
	}

	stop_connection_io(con);
	log_print("io handling for node: %d stopped", nodeid);
	close_connection(con, true);

	spin_lock(&connections_lock);
	hlist_del_rcu(&con->list);
	spin_unlock(&connections_lock);

	clean_one_writequeue(con);
	call_srcu(&connections_srcu, &con->rcu, connection_release);
	if (con->othercon) {
		clean_one_writequeue(con->othercon);
		call_srcu(&connections_srcu, &con->othercon->rcu, connection_release);
	}
	srcu_read_unlock(&connections_srcu, idx);

	/* for debugging we print when we are done to compare with other
	 * messages in between. This function need to be correctly synchronized
	 * with io handling
	 */
	log_print("closing connection to node %d done", nodeid);

	return 0;
}

/* Receive worker function */
static void process_recv_sockets(struct work_struct *work)
{
	struct connection *con = container_of(work, struct connection, rwork);
	int ret, buflen;

	down_read(&con->sock_lock);
	if (!con->sock) {
		up_read(&con->sock_lock);
		return;
	}

	buflen = READ_ONCE(dlm_config.ci_buffer_size);
	do {
		ret = receive_from_sock(con, buflen);
	} while (ret == DLM_IO_SUCCESS);
	up_read(&con->sock_lock);

	switch (ret) {
	case DLM_IO_END:
		/* CF_RECV_PENDING cleared */
		break;
	case DLM_IO_EOF:
		close_connection(con, false);
		wake_up(&con->shutdown_wait);
		/* CF_RECV_PENDING cleared */
		break;
	case DLM_IO_FLUSH:
		/* we can't flush the process_workqueue here because a
		 * WQ_MEM_RECLAIM workequeue can occurr a deadlock for a non
		 * WQ_MEM_RECLAIM workqueue such as process_workqueue. Instead
		 * we have a waitqueue to wait until all messages are
		 * processed.
		 *
		 * This handling is only necessary to backoff the sender and
		 * not queue all messages from the socket layer into DLM
		 * processqueue. When DLM is capable to parse multiple messages
		 * on an e.g. per socket basis this handling can might be
		 * removed. Especially in a message burst we are too slow to
		 * process messages and the queue will fill up memory.
		 */
		wait_event(processqueue_wq, !atomic_read(&processqueue_count));
		fallthrough;
	case DLM_IO_RESCHED:
		cond_resched();
		queue_work(io_workqueue, &con->rwork);
		/* CF_RECV_PENDING not cleared */
		break;
	default:
		if (ret < 0) {
			if (test_bit(CF_IS_OTHERCON, &con->flags)) {
				close_connection(con, false);
			} else {
				spin_lock_bh(&con->writequeue_lock);
				lowcomms_queue_swork(con);
				spin_unlock_bh(&con->writequeue_lock);
			}

			/* CF_RECV_PENDING cleared for othercon
			 * we trigger send queue if not already done
			 * and process_send_sockets will handle it
			 */
			break;
		}

		WARN_ON_ONCE(1);
		break;
	}
}

static void process_listen_recv_socket(struct work_struct *work)
{
	int ret;

	if (WARN_ON_ONCE(!listen_con.sock))
		return;

	do {
		ret = accept_from_sock();
	} while (ret == DLM_IO_SUCCESS);

	if (ret < 0)
		log_print("critical error accepting connection: %d", ret);
}

static int dlm_connect(struct connection *con)
{
	struct sockaddr_storage addr;
	int result, addr_len;
	struct socket *sock;
	unsigned int mark;

	memset(&addr, 0, sizeof(addr));
	result = nodeid_to_addr(con->nodeid, &addr, NULL,
				dlm_proto_ops->try_new_addr, &mark);
	if (result < 0) {
		log_print("no address for nodeid %d", con->nodeid);
		return result;
	}

	/* Create a socket to communicate with */
	result = sock_create_kern(&init_net, dlm_local_addr[0].ss_family,
				  SOCK_STREAM, dlm_proto_ops->proto, &sock);
	if (result < 0)
		return result;

	sock_set_mark(sock->sk, mark);
	dlm_proto_ops->sockopts(sock);

	result = dlm_proto_ops->bind(sock);
	if (result < 0) {
		sock_release(sock);
		return result;
	}

	add_sock(sock, con);

	log_print_ratelimited("connecting to %d", con->nodeid);
	make_sockaddr(&addr, dlm_config.ci_tcp_port, &addr_len);
	result = kernel_connect(sock, (struct sockaddr *)&addr, addr_len, 0);
	switch (result) {
	case -EINPROGRESS:
		/* not an error */
		fallthrough;
	case 0:
		break;
	default:
		if (result < 0)
			dlm_close_sock(&con->sock);

		break;
	}

	return result;
}

/* Send worker function */
static void process_send_sockets(struct work_struct *work)
{
	struct connection *con = container_of(work, struct connection, swork);
	int ret;

	WARN_ON_ONCE(test_bit(CF_IS_OTHERCON, &con->flags));

	down_read(&con->sock_lock);
	if (!con->sock) {
		up_read(&con->sock_lock);
		down_write(&con->sock_lock);
		if (!con->sock) {
			ret = dlm_connect(con);
			switch (ret) {
			case 0:
				break;
			default:
				/* CF_SEND_PENDING not cleared */
				up_write(&con->sock_lock);
				log_print("connect to node %d try %d error %d",
					  con->nodeid, con->retries++, ret);
				msleep(1000);
				/* For now we try forever to reconnect. In
				 * future we should send a event to cluster
				 * manager to fence itself after certain amount
				 * of retries.
				 */
				queue_work(io_workqueue, &con->swork);
				return;
			}
		}
		downgrade_write(&con->sock_lock);
	}

	do {
		ret = send_to_sock(con);
	} while (ret == DLM_IO_SUCCESS);
	up_read(&con->sock_lock);

	switch (ret) {
	case DLM_IO_END:
		/* CF_SEND_PENDING cleared */
		break;
	case DLM_IO_RESCHED:
		/* CF_SEND_PENDING not cleared */
		cond_resched();
		queue_work(io_workqueue, &con->swork);
		break;
	default:
		if (ret < 0) {
			close_connection(con, false);

			/* CF_SEND_PENDING cleared */
			spin_lock_bh(&con->writequeue_lock);
			lowcomms_queue_swork(con);
			spin_unlock_bh(&con->writequeue_lock);
			break;
		}

		WARN_ON_ONCE(1);
		break;
	}
}

static void work_stop(void)
{
	if (io_workqueue) {
		destroy_workqueue(io_workqueue);
		io_workqueue = NULL;
	}

	if (process_workqueue) {
		destroy_workqueue(process_workqueue);
		process_workqueue = NULL;
	}
}

static int work_start(void)
{
	io_workqueue = alloc_workqueue("dlm_io", WQ_HIGHPRI | WQ_MEM_RECLAIM |
				       WQ_UNBOUND, 0);
	if (!io_workqueue) {
		log_print("can't start dlm_io");
		return -ENOMEM;
	}

	process_workqueue = alloc_workqueue("dlm_process", WQ_HIGHPRI | WQ_BH, 0);
	if (!process_workqueue) {
		log_print("can't start dlm_process");
		destroy_workqueue(io_workqueue);
		io_workqueue = NULL;
		return -ENOMEM;
	}

	return 0;
}

void dlm_lowcomms_shutdown(void)
{
	struct connection *con;
	int i, idx;

	/* stop lowcomms_listen_data_ready calls */
	lock_sock(listen_con.sock->sk);
	listen_con.sock->sk->sk_data_ready = listen_sock.sk_data_ready;
	release_sock(listen_con.sock->sk);

	cancel_work_sync(&listen_con.rwork);
	dlm_close_sock(&listen_con.sock);

	idx = srcu_read_lock(&connections_srcu);
	for (i = 0; i < CONN_HASH_SIZE; i++) {
		hlist_for_each_entry_rcu(con, &connection_hash[i], list) {
			shutdown_connection(con, true);
			stop_connection_io(con);
			flush_workqueue(process_workqueue);
			close_connection(con, true);

			clean_one_writequeue(con);
			if (con->othercon)
				clean_one_writequeue(con->othercon);
			allow_connection_io(con);
		}
	}
	srcu_read_unlock(&connections_srcu, idx);
}

void dlm_lowcomms_stop(void)
{
	work_stop();
	dlm_proto_ops = NULL;
}

static int dlm_listen_for_all(void)
{
	struct socket *sock;
	int result;

	log_print("Using %s for communications",
		  dlm_proto_ops->name);

	result = dlm_proto_ops->listen_validate();
	if (result < 0)
		return result;

	result = sock_create_kern(&init_net, dlm_local_addr[0].ss_family,
				  SOCK_STREAM, dlm_proto_ops->proto, &sock);
	if (result < 0) {
		log_print("Can't create comms socket: %d", result);
		return result;
	}

	sock_set_mark(sock->sk, dlm_config.ci_mark);
	dlm_proto_ops->listen_sockopts(sock);

	result = dlm_proto_ops->listen_bind(sock);
	if (result < 0)
		goto out;

	lock_sock(sock->sk);
	listen_sock.sk_data_ready = sock->sk->sk_data_ready;
	listen_sock.sk_write_space = sock->sk->sk_write_space;
	listen_sock.sk_error_report = sock->sk->sk_error_report;
	listen_sock.sk_state_change = sock->sk->sk_state_change;

	listen_con.sock = sock;

	sock->sk->sk_allocation = GFP_NOFS;
	sock->sk->sk_use_task_frag = false;
	sock->sk->sk_data_ready = lowcomms_listen_data_ready;
	release_sock(sock->sk);

	result = sock->ops->listen(sock, 128);
	if (result < 0) {
		dlm_close_sock(&listen_con.sock);
		return result;
	}

	return 0;

out:
	sock_release(sock);
	return result;
}

static int dlm_tcp_bind(struct socket *sock)
{
	struct sockaddr_storage src_addr;
	int result, addr_len;

	/* Bind to our cluster-known address connecting to avoid
	 * routing problems.
	 */
	memcpy(&src_addr, &dlm_local_addr[0], sizeof(src_addr));
	make_sockaddr(&src_addr, 0, &addr_len);

	result = kernel_bind(sock, (struct sockaddr *)&src_addr,
			     addr_len);
	if (result < 0) {
		/* This *may* not indicate a critical error */
		log_print("could not bind for connect: %d", result);
	}

	return 0;
}

<<<<<<< HEAD
static int dlm_tcp_connect(struct connection *con, struct socket *sock,
			   struct sockaddr *addr, int addr_len)
{
	return kernel_connect(sock, addr, addr_len, O_NONBLOCK);
}

=======
>>>>>>> 2d5404ca
static int dlm_tcp_listen_validate(void)
{
	/* We don't support multi-homed hosts */
	if (dlm_local_count > 1) {
		log_print("TCP protocol can't handle multi-homed hosts, try SCTP");
		return -EINVAL;
	}

	return 0;
}

static void dlm_tcp_sockopts(struct socket *sock)
{
	/* Turn off Nagle's algorithm */
	tcp_sock_set_nodelay(sock->sk);
}

static void dlm_tcp_listen_sockopts(struct socket *sock)
{
	dlm_tcp_sockopts(sock);
	sock_set_reuseaddr(sock->sk);
}

static int dlm_tcp_listen_bind(struct socket *sock)
{
	int addr_len;

	/* Bind to our port */
	make_sockaddr(&dlm_local_addr[0], dlm_config.ci_tcp_port, &addr_len);
	return kernel_bind(sock, (struct sockaddr *)&dlm_local_addr[0],
			   addr_len);
}

static const struct dlm_proto_ops dlm_tcp_ops = {
	.name = "TCP",
	.proto = IPPROTO_TCP,
	.sockopts = dlm_tcp_sockopts,
	.bind = dlm_tcp_bind,
	.listen_validate = dlm_tcp_listen_validate,
	.listen_sockopts = dlm_tcp_listen_sockopts,
	.listen_bind = dlm_tcp_listen_bind,
};

static int dlm_sctp_bind(struct socket *sock)
{
	return sctp_bind_addrs(sock, 0);
}

<<<<<<< HEAD
static int dlm_sctp_connect(struct connection *con, struct socket *sock,
			    struct sockaddr *addr, int addr_len)
{
	int ret;

	/*
	 * Make kernel_connect() function return in specified time,
	 * since O_NONBLOCK argument in connect() function does not work here,
	 * then, we should restore the default value of this attribute.
	 */
	sock_set_sndtimeo(sock->sk, 5);
	ret = kernel_connect(sock, addr, addr_len, 0);
	sock_set_sndtimeo(sock->sk, 0);
	return ret;
}

=======
>>>>>>> 2d5404ca
static int dlm_sctp_listen_validate(void)
{
	if (!IS_ENABLED(CONFIG_IP_SCTP)) {
		log_print("SCTP is not enabled by this kernel");
		return -EOPNOTSUPP;
	}

	request_module("sctp");
	return 0;
}

static int dlm_sctp_bind_listen(struct socket *sock)
{
	return sctp_bind_addrs(sock, dlm_config.ci_tcp_port);
}

static void dlm_sctp_sockopts(struct socket *sock)
{
	/* Turn off Nagle's algorithm */
	sctp_sock_set_nodelay(sock->sk);
	sock_set_rcvbuf(sock->sk, NEEDED_RMEM);
}

static const struct dlm_proto_ops dlm_sctp_ops = {
	.name = "SCTP",
	.proto = IPPROTO_SCTP,
	.try_new_addr = true,
	.sockopts = dlm_sctp_sockopts,
	.bind = dlm_sctp_bind,
	.listen_validate = dlm_sctp_listen_validate,
	.listen_sockopts = dlm_sctp_sockopts,
	.listen_bind = dlm_sctp_bind_listen,
};

int dlm_lowcomms_start(void)
{
	int error;

	init_local();
	if (!dlm_local_count) {
		error = -ENOTCONN;
		log_print("no local IP address has been set");
		goto fail;
	}

	error = work_start();
	if (error)
		goto fail;

	/* Start listening */
	switch (dlm_config.ci_protocol) {
	case DLM_PROTO_TCP:
		dlm_proto_ops = &dlm_tcp_ops;
		break;
	case DLM_PROTO_SCTP:
		dlm_proto_ops = &dlm_sctp_ops;
		break;
	default:
		log_print("Invalid protocol identifier %d set",
			  dlm_config.ci_protocol);
		error = -EINVAL;
		goto fail_proto_ops;
	}

	error = dlm_listen_for_all();
	if (error)
		goto fail_listen;

	return 0;

fail_listen:
	dlm_proto_ops = NULL;
fail_proto_ops:
	work_stop();
fail:
	return error;
}

void dlm_lowcomms_init(void)
{
	int i;

	for (i = 0; i < CONN_HASH_SIZE; i++)
		INIT_HLIST_HEAD(&connection_hash[i]);

	INIT_WORK(&listen_con.rwork, process_listen_recv_socket);
}

void dlm_lowcomms_exit(void)
{
	struct connection *con;
	int i, idx;

	idx = srcu_read_lock(&connections_srcu);
	for (i = 0; i < CONN_HASH_SIZE; i++) {
		hlist_for_each_entry_rcu(con, &connection_hash[i], list) {
			spin_lock(&connections_lock);
			hlist_del_rcu(&con->list);
			spin_unlock(&connections_lock);

			if (con->othercon)
				call_srcu(&connections_srcu, &con->othercon->rcu,
					  connection_release);
			call_srcu(&connections_srcu, &con->rcu, connection_release);
		}
	}
	srcu_read_unlock(&connections_srcu, idx);
}<|MERGE_RESOLUTION|>--- conflicted
+++ resolved
@@ -865,11 +865,7 @@
 					  struct processqueue_entry, list);
 	if (WARN_ON_ONCE(!pentry)) {
 		process_dlm_messages_pending = false;
-<<<<<<< HEAD
-		spin_unlock(&processqueue_lock);
-=======
 		spin_unlock_bh(&processqueue_lock);
->>>>>>> 2d5404ca
 		return;
 	}
 
@@ -1825,15 +1821,6 @@
 	return 0;
 }
 
-<<<<<<< HEAD
-static int dlm_tcp_connect(struct connection *con, struct socket *sock,
-			   struct sockaddr *addr, int addr_len)
-{
-	return kernel_connect(sock, addr, addr_len, O_NONBLOCK);
-}
-
-=======
->>>>>>> 2d5404ca
 static int dlm_tcp_listen_validate(void)
 {
 	/* We don't support multi-homed hosts */
@@ -1882,25 +1869,6 @@
 	return sctp_bind_addrs(sock, 0);
 }
 
-<<<<<<< HEAD
-static int dlm_sctp_connect(struct connection *con, struct socket *sock,
-			    struct sockaddr *addr, int addr_len)
-{
-	int ret;
-
-	/*
-	 * Make kernel_connect() function return in specified time,
-	 * since O_NONBLOCK argument in connect() function does not work here,
-	 * then, we should restore the default value of this attribute.
-	 */
-	sock_set_sndtimeo(sock->sk, 5);
-	ret = kernel_connect(sock, addr, addr_len, 0);
-	sock_set_sndtimeo(sock->sk, 0);
-	return ret;
-}
-
-=======
->>>>>>> 2d5404ca
 static int dlm_sctp_listen_validate(void)
 {
 	if (!IS_ENABLED(CONFIG_IP_SCTP)) {
