--- conflicted
+++ resolved
@@ -515,13 +515,10 @@
 						 node->nodeid, dlm_state_str(node->state));
 					set_bit(DLM_NODE_FLAG_STOP_RX, &node->flags);
 					dlm_send_fin(node, dlm_pas_fin_ack_rcv);
-<<<<<<< HEAD
-=======
 				} else {
 					node->state = DLM_CLOSE_WAIT;
 					pr_debug("switch node %d to state %s\n",
 						 node->nodeid, dlm_state_str(node->state));
->>>>>>> eb3cdb58
 				}
 				break;
 			case DLM_FIN_WAIT1:
