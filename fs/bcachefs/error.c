--- conflicted
+++ resolved
@@ -13,24 +13,14 @@
 
 void bch2_log_msg_start(struct bch_fs *c, struct printbuf *out)
 {
-<<<<<<< HEAD
+	printbuf_indent_add_nextline(out, 2);
+
 #ifdef BCACHEFS_LOG_PREFIX
 	prt_printf(out, bch2_log_msg(c, ""));
 #endif
-	printbuf_indent_add(out, 2);
-}
-
-bool bch2_inconsistent_error(struct bch_fs *c)
-=======
-	printbuf_indent_add_nextline(out, 2);
-
-#ifdef BCACHEFS_LOG_PREFIX
-	prt_printf(out, bch2_log_msg(c, ""));
-#endif
 }
 
 bool __bch2_inconsistent_error(struct bch_fs *c, struct printbuf *out)
->>>>>>> e747403a
 {
 	set_bit(BCH_FS_error, &c->flags);
 
