--- conflicted
+++ resolved
@@ -36,13 +36,8 @@
 	return (struct gc_pos) { .phase	= phase, };
 }
 
-<<<<<<< HEAD
-static inline struct gc_pos gc_pos_btree(enum btree_id btree,
-					 struct bpos pos, unsigned level)
-=======
 static inline struct gc_pos gc_pos_btree(enum btree_id btree, unsigned level,
 					 struct bpos pos)
->>>>>>> 5f59ab93
 {
 	return (struct gc_pos) {
 		.phase	= GC_PHASE_btree,
@@ -59,22 +54,6 @@
 static inline struct gc_pos gc_pos_btree_node(struct btree *b)
 {
 	return gc_pos_btree(b->c.btree_id, b->c.level, b->key.k.p);
-}
-
-static inline int gc_btree_order(enum btree_id btree)
-{
-	if (btree == BTREE_ID_stripes)
-		return -1;
-	return btree;
-}
-
-static inline int gc_pos_cmp(struct gc_pos l, struct gc_pos r)
-{
-	return   cmp_int(l.phase, r.phase) ?:
-		 cmp_int(gc_btree_order(l.btree),
-			 gc_btree_order(r.btree)) ?:
-		-cmp_int(l.level, r.level) ?:
-		 bpos_cmp(l.pos, r.pos);
 }
 
 static inline int gc_btree_order(enum btree_id btree)
