// SPDX-License-Identifier: GPL-2.0
#include <linux/anon_inodes.h>
#include <linux/exportfs.h>
#include <linux/file.h>
#include <linux/fs.h>
#include <linux/cgroup.h>
#include <linux/magic.h>
#include <linux/mount.h>
#include <linux/pid.h>
#include <linux/pidfs.h>
#include <linux/pid_namespace.h>
#include <linux/poll.h>
#include <linux/proc_fs.h>
#include <linux/proc_ns.h>
#include <linux/pseudo_fs.h>
#include <linux/ptrace.h>
#include <linux/seq_file.h>
#include <uapi/linux/pidfd.h>
#include <linux/ipc_namespace.h>
#include <linux/time_namespace.h>
#include <linux/utsname.h>
#include <net/net_namespace.h>
#include <linux/coredump.h>

#include "internal.h"
#include "mount.h"

static struct kmem_cache *pidfs_cachep __ro_after_init;

/*
 * Stashes information that userspace needs to access even after the
 * process has been reaped.
 */
struct pidfs_exit_info {
	__u64 cgroupid;
	__s32 exit_code;
	__u32 coredump_mask;
};

struct pidfs_inode {
	struct pidfs_exit_info __pei;
	struct pidfs_exit_info *exit_info;
	struct inode vfs_inode;
};

static inline struct pidfs_inode *pidfs_i(struct inode *inode)
{
	return container_of(inode, struct pidfs_inode, vfs_inode);
}

static struct rb_root pidfs_ino_tree = RB_ROOT;

#if BITS_PER_LONG == 32
static inline unsigned long pidfs_ino(u64 ino)
{
	return lower_32_bits(ino);
}

/* On 32 bit the generation number are the upper 32 bits. */
static inline u32 pidfs_gen(u64 ino)
{
	return upper_32_bits(ino);
}

#else

/* On 64 bit simply return ino. */
static inline unsigned long pidfs_ino(u64 ino)
{
	return ino;
}

/* On 64 bit the generation number is 0. */
static inline u32 pidfs_gen(u64 ino)
{
	return 0;
}
#endif

static int pidfs_ino_cmp(struct rb_node *a, const struct rb_node *b)
{
	struct pid *pid_a = rb_entry(a, struct pid, pidfs_node);
	struct pid *pid_b = rb_entry(b, struct pid, pidfs_node);
	u64 pid_ino_a = pid_a->ino;
	u64 pid_ino_b = pid_b->ino;

	if (pid_ino_a < pid_ino_b)
		return -1;
	if (pid_ino_a > pid_ino_b)
		return 1;
	return 0;
}

void pidfs_add_pid(struct pid *pid)
{
	static u64 pidfs_ino_nr = 2;

	/*
	 * On 64 bit nothing special happens. The 64bit number assigned
	 * to struct pid is the inode number.
	 *
	 * On 32 bit the 64 bit number assigned to struct pid is split
	 * into two 32 bit numbers. The lower 32 bits are used as the
	 * inode number and the upper 32 bits are used as the inode
	 * generation number.
	 *
	 * On 32 bit pidfs_ino() will return the lower 32 bit. When
	 * pidfs_ino() returns zero a wrap around happened. When a
	 * wraparound happens the 64 bit number will be incremented by 2
	 * so inode numbering starts at 2 again.
	 *
	 * On 64 bit comparing two pidfds is as simple as comparing
	 * inode numbers.
	 *
	 * When a wraparound happens on 32 bit multiple pidfds with the
	 * same inode number are likely to exist (This isn't a problem
	 * since before pidfs pidfds used the anonymous inode meaning
	 * all pidfds had the same inode number.). Userspace can
	 * reconstruct the 64 bit identifier by retrieving both the
	 * inode number and the inode generation number to compare or
	 * use file handles.
	 */
	if (pidfs_ino(pidfs_ino_nr) == 0)
		pidfs_ino_nr += 2;

	pid->ino = pidfs_ino_nr;
	pid->stashed = NULL;
	pidfs_ino_nr++;

	write_seqcount_begin(&pidmap_lock_seq);
	rb_find_add_rcu(&pid->pidfs_node, &pidfs_ino_tree, pidfs_ino_cmp);
	write_seqcount_end(&pidmap_lock_seq);
}

void pidfs_remove_pid(struct pid *pid)
{
	write_seqcount_begin(&pidmap_lock_seq);
	rb_erase(&pid->pidfs_node, &pidfs_ino_tree);
	write_seqcount_end(&pidmap_lock_seq);
}

#ifdef CONFIG_PROC_FS
/**
 * pidfd_show_fdinfo - print information about a pidfd
 * @m: proc fdinfo file
 * @f: file referencing a pidfd
 *
 * Pid:
 * This function will print the pid that a given pidfd refers to in the
 * pid namespace of the procfs instance.
 * If the pid namespace of the process is not a descendant of the pid
 * namespace of the procfs instance 0 will be shown as its pid. This is
 * similar to calling getppid() on a process whose parent is outside of
 * its pid namespace.
 *
 * NSpid:
 * If pid namespaces are supported then this function will also print
 * the pid of a given pidfd refers to for all descendant pid namespaces
 * starting from the current pid namespace of the instance, i.e. the
 * Pid field and the first entry in the NSpid field will be identical.
 * If the pid namespace of the process is not a descendant of the pid
 * namespace of the procfs instance 0 will be shown as its first NSpid
 * entry and no others will be shown.
 * Note that this differs from the Pid and NSpid fields in
 * /proc/<pid>/status where Pid and NSpid are always shown relative to
 * the  pid namespace of the procfs instance. The difference becomes
 * obvious when sending around a pidfd between pid namespaces from a
 * different branch of the tree, i.e. where no ancestral relation is
 * present between the pid namespaces:
 * - create two new pid namespaces ns1 and ns2 in the initial pid
 *   namespace (also take care to create new mount namespaces in the
 *   new pid namespace and mount procfs)
 * - create a process with a pidfd in ns1
 * - send pidfd from ns1 to ns2
 * - read /proc/self/fdinfo/<pidfd> and observe that both Pid and NSpid
 *   have exactly one entry, which is 0
 */
static void pidfd_show_fdinfo(struct seq_file *m, struct file *f)
{
	struct pid *pid = pidfd_pid(f);
	struct pid_namespace *ns;
	pid_t nr = -1;

	if (likely(pid_has_task(pid, PIDTYPE_PID))) {
		ns = proc_pid_ns(file_inode(m->file)->i_sb);
		nr = pid_nr_ns(pid, ns);
	}

	seq_put_decimal_ll(m, "Pid:\t", nr);

#ifdef CONFIG_PID_NS
	seq_put_decimal_ll(m, "\nNSpid:\t", nr);
	if (nr > 0) {
		int i;

		/* If nr is non-zero it means that 'pid' is valid and that
		 * ns, i.e. the pid namespace associated with the procfs
		 * instance, is in the pid namespace hierarchy of pid.
		 * Start at one below the already printed level.
		 */
		for (i = ns->level + 1; i <= pid->level; i++)
			seq_put_decimal_ll(m, "\t", pid->numbers[i].nr);
	}
#endif
	seq_putc(m, '\n');
}
#endif

/*
 * Poll support for process exit notification.
 */
static __poll_t pidfd_poll(struct file *file, struct poll_table_struct *pts)
{
	struct pid *pid = pidfd_pid(file);
	struct task_struct *task;
	__poll_t poll_flags = 0;

	poll_wait(file, &pid->wait_pidfd, pts);
	/*
	 * Don't wake waiters if the thread-group leader exited
	 * prematurely. They either get notified when the last subthread
	 * exits or not at all if one of the remaining subthreads execs
	 * and assumes the struct pid of the old thread-group leader.
	 */
	guard(rcu)();
	task = pid_task(pid, PIDTYPE_PID);
	if (!task)
		poll_flags = EPOLLIN | EPOLLRDNORM | EPOLLHUP;
	else if (task->exit_state && !delay_group_leader(task))
		poll_flags = EPOLLIN | EPOLLRDNORM;

	return poll_flags;
}

static inline bool pid_in_current_pidns(const struct pid *pid)
{
	const struct pid_namespace *ns = task_active_pid_ns(current);

	if (ns->level <= pid->level)
		return pid->numbers[ns->level].ns == ns;

	return false;
}

static __u32 pidfs_coredump_mask(unsigned long mm_flags)
{
	switch (__get_dumpable(mm_flags)) {
	case SUID_DUMP_USER:
		return PIDFD_COREDUMP_USER;
	case SUID_DUMP_ROOT:
		return PIDFD_COREDUMP_ROOT;
	case SUID_DUMP_DISABLE:
		return PIDFD_COREDUMP_SKIP;
	default:
		WARN_ON_ONCE(true);
	}

	return 0;
}

static long pidfd_info(struct file *file, unsigned int cmd, unsigned long arg)
{
	struct pidfd_info __user *uinfo = (struct pidfd_info __user *)arg;
	struct inode *inode = file_inode(file);
	struct pid *pid = pidfd_pid(file);
	size_t usize = _IOC_SIZE(cmd);
	struct pidfd_info kinfo = {};
	struct pidfs_exit_info *exit_info;
	struct user_namespace *user_ns;
	struct task_struct *task;
	const struct cred *c;
	__u64 mask;

	if (!uinfo)
		return -EINVAL;
	if (usize < PIDFD_INFO_SIZE_VER0)
		return -EINVAL; /* First version, no smaller struct possible */

	if (copy_from_user(&mask, &uinfo->mask, sizeof(mask)))
		return -EFAULT;

	/*
	 * Restrict information retrieval to tasks within the caller's pid
	 * namespace hierarchy.
	 */
	if (!pid_in_current_pidns(pid))
		return -ESRCH;

	if (mask & PIDFD_INFO_EXIT) {
		exit_info = READ_ONCE(pidfs_i(inode)->exit_info);
		if (exit_info) {
			kinfo.mask |= PIDFD_INFO_EXIT;
#ifdef CONFIG_CGROUPS
			kinfo.cgroupid = exit_info->cgroupid;
			kinfo.mask |= PIDFD_INFO_CGROUPID;
#endif
			kinfo.exit_code = exit_info->exit_code;
		}
	}

	if (mask & PIDFD_INFO_COREDUMP) {
		kinfo.mask |= PIDFD_INFO_COREDUMP;
		kinfo.coredump_mask = READ_ONCE(pidfs_i(inode)->__pei.coredump_mask);
	}

	task = get_pid_task(pid, PIDTYPE_PID);
	if (!task) {
		/*
		 * If the task has already been reaped, only exit
		 * information is available
		 */
		if (!(mask & PIDFD_INFO_EXIT))
			return -ESRCH;

		goto copy_out;
	}

	c = get_task_cred(task);
	if (!c)
		return -ESRCH;

	if (!(kinfo.mask & PIDFD_INFO_COREDUMP)) {
		task_lock(task);
		if (task->mm)
			kinfo.coredump_mask = pidfs_coredump_mask(task->mm->flags);
		task_unlock(task);
	}

	/* Unconditionally return identifiers and credentials, the rest only on request */

	user_ns = current_user_ns();
	kinfo.ruid = from_kuid_munged(user_ns, c->uid);
	kinfo.rgid = from_kgid_munged(user_ns, c->gid);
	kinfo.euid = from_kuid_munged(user_ns, c->euid);
	kinfo.egid = from_kgid_munged(user_ns, c->egid);
	kinfo.suid = from_kuid_munged(user_ns, c->suid);
	kinfo.sgid = from_kgid_munged(user_ns, c->sgid);
	kinfo.fsuid = from_kuid_munged(user_ns, c->fsuid);
	kinfo.fsgid = from_kgid_munged(user_ns, c->fsgid);
	kinfo.mask |= PIDFD_INFO_CREDS;
	put_cred(c);

#ifdef CONFIG_CGROUPS
	if (!kinfo.cgroupid) {
		struct cgroup *cgrp;

		rcu_read_lock();
		cgrp = task_dfl_cgroup(task);
		kinfo.cgroupid = cgroup_id(cgrp);
		kinfo.mask |= PIDFD_INFO_CGROUPID;
		rcu_read_unlock();
	}
#endif

	/*
	 * Copy pid/tgid last, to reduce the chances the information might be
	 * stale. Note that it is not possible to ensure it will be valid as the
	 * task might return as soon as the copy_to_user finishes, but that's ok
	 * and userspace expects that might happen and can act accordingly, so
	 * this is just best-effort. What we can do however is checking that all
	 * the fields are set correctly, or return ESRCH to avoid providing
	 * incomplete information. */

	kinfo.ppid = task_ppid_nr_ns(task, NULL);
	kinfo.tgid = task_tgid_vnr(task);
	kinfo.pid = task_pid_vnr(task);
	kinfo.mask |= PIDFD_INFO_PID;

	if (kinfo.pid == 0 || kinfo.tgid == 0 || (kinfo.ppid == 0 && kinfo.pid != 1))
		return -ESRCH;

copy_out:
	/*
	 * If userspace and the kernel have the same struct size it can just
	 * be copied. If userspace provides an older struct, only the bits that
	 * userspace knows about will be copied. If userspace provides a new
	 * struct, only the bits that the kernel knows about will be copied.
	 */
	return copy_struct_to_user(uinfo, usize, &kinfo, sizeof(kinfo), NULL);
}

static bool pidfs_ioctl_valid(unsigned int cmd)
{
	switch (cmd) {
	case FS_IOC_GETVERSION:
	case PIDFD_GET_CGROUP_NAMESPACE:
	case PIDFD_GET_IPC_NAMESPACE:
	case PIDFD_GET_MNT_NAMESPACE:
	case PIDFD_GET_NET_NAMESPACE:
	case PIDFD_GET_PID_FOR_CHILDREN_NAMESPACE:
	case PIDFD_GET_TIME_NAMESPACE:
	case PIDFD_GET_TIME_FOR_CHILDREN_NAMESPACE:
	case PIDFD_GET_UTS_NAMESPACE:
	case PIDFD_GET_USER_NAMESPACE:
	case PIDFD_GET_PID_NAMESPACE:
		return true;
	}

	/* Extensible ioctls require some more careful checks. */
	switch (_IOC_NR(cmd)) {
	case _IOC_NR(PIDFD_GET_INFO):
		/*
		 * Try to prevent performing a pidfd ioctl when someone
		 * erronously mistook the file descriptor for a pidfd.
		 * This is not perfect but will catch most cases.
		 */
		return (_IOC_TYPE(cmd) == _IOC_TYPE(PIDFD_GET_INFO));
	}

	return false;
}

static long pidfd_ioctl(struct file *file, unsigned int cmd, unsigned long arg)
{
	struct task_struct *task __free(put_task) = NULL;
	struct nsproxy *nsp __free(put_nsproxy) = NULL;
	struct ns_common *ns_common = NULL;
	struct pid_namespace *pid_ns;

	if (!pidfs_ioctl_valid(cmd))
		return -ENOIOCTLCMD;

	if (cmd == FS_IOC_GETVERSION) {
		if (!arg)
			return -EINVAL;

		__u32 __user *argp = (__u32 __user *)arg;
		return put_user(file_inode(file)->i_generation, argp);
	}

	/* Extensible IOCTL that does not open namespace FDs, take a shortcut */
	if (_IOC_NR(cmd) == _IOC_NR(PIDFD_GET_INFO))
		return pidfd_info(file, cmd, arg);

	task = get_pid_task(pidfd_pid(file), PIDTYPE_PID);
	if (!task)
		return -ESRCH;

	if (arg)
		return -EINVAL;

	scoped_guard(task_lock, task) {
		nsp = task->nsproxy;
		if (nsp)
			get_nsproxy(nsp);
	}
	if (!nsp)
		return -ESRCH; /* just pretend it didn't exist */

	/*
	 * We're trying to open a file descriptor to the namespace so perform a
	 * filesystem cred ptrace check. Also, we mirror nsfs behavior.
	 */
	if (!ptrace_may_access(task, PTRACE_MODE_READ_FSCREDS))
		return -EACCES;

	switch (cmd) {
	/* Namespaces that hang of nsproxy. */
	case PIDFD_GET_CGROUP_NAMESPACE:
		if (IS_ENABLED(CONFIG_CGROUPS)) {
			get_cgroup_ns(nsp->cgroup_ns);
			ns_common = to_ns_common(nsp->cgroup_ns);
		}
		break;
	case PIDFD_GET_IPC_NAMESPACE:
		if (IS_ENABLED(CONFIG_IPC_NS)) {
			get_ipc_ns(nsp->ipc_ns);
			ns_common = to_ns_common(nsp->ipc_ns);
		}
		break;
	case PIDFD_GET_MNT_NAMESPACE:
		get_mnt_ns(nsp->mnt_ns);
		ns_common = to_ns_common(nsp->mnt_ns);
		break;
	case PIDFD_GET_NET_NAMESPACE:
		if (IS_ENABLED(CONFIG_NET_NS)) {
			ns_common = to_ns_common(nsp->net_ns);
			get_net_ns(ns_common);
		}
		break;
	case PIDFD_GET_PID_FOR_CHILDREN_NAMESPACE:
		if (IS_ENABLED(CONFIG_PID_NS)) {
			get_pid_ns(nsp->pid_ns_for_children);
			ns_common = to_ns_common(nsp->pid_ns_for_children);
		}
		break;
	case PIDFD_GET_TIME_NAMESPACE:
		if (IS_ENABLED(CONFIG_TIME_NS)) {
			get_time_ns(nsp->time_ns);
			ns_common = to_ns_common(nsp->time_ns);
		}
		break;
	case PIDFD_GET_TIME_FOR_CHILDREN_NAMESPACE:
		if (IS_ENABLED(CONFIG_TIME_NS)) {
			get_time_ns(nsp->time_ns_for_children);
			ns_common = to_ns_common(nsp->time_ns_for_children);
		}
		break;
	case PIDFD_GET_UTS_NAMESPACE:
		if (IS_ENABLED(CONFIG_UTS_NS)) {
			get_uts_ns(nsp->uts_ns);
			ns_common = to_ns_common(nsp->uts_ns);
		}
		break;
	/* Namespaces that don't hang of nsproxy. */
	case PIDFD_GET_USER_NAMESPACE:
		if (IS_ENABLED(CONFIG_USER_NS)) {
			rcu_read_lock();
			ns_common = to_ns_common(get_user_ns(task_cred_xxx(task, user_ns)));
			rcu_read_unlock();
		}
		break;
	case PIDFD_GET_PID_NAMESPACE:
		if (IS_ENABLED(CONFIG_PID_NS)) {
			rcu_read_lock();
			pid_ns = task_active_pid_ns(task);
			if (pid_ns)
				ns_common = to_ns_common(get_pid_ns(pid_ns));
			rcu_read_unlock();
		}
		break;
	default:
		return -ENOIOCTLCMD;
	}

	if (!ns_common)
		return -EOPNOTSUPP;

	/* open_namespace() unconditionally consumes the reference */
	return open_namespace(ns_common);
}

static const struct file_operations pidfs_file_operations = {
	.poll		= pidfd_poll,
#ifdef CONFIG_PROC_FS
	.show_fdinfo	= pidfd_show_fdinfo,
#endif
	.unlocked_ioctl	= pidfd_ioctl,
	.compat_ioctl   = compat_ptr_ioctl,
};

struct pid *pidfd_pid(const struct file *file)
{
	if (file->f_op != &pidfs_file_operations)
		return ERR_PTR(-EBADF);
	return file_inode(file)->i_private;
}

/*
 * We're called from release_task(). We know there's at least one
 * reference to struct pid being held that won't be released until the
 * task has been reaped which cannot happen until we're out of
 * release_task().
 *
 * If this struct pid is referred to by a pidfd then
 * stashed_dentry_get() will return the dentry and inode for that struct
 * pid. Since we've taken a reference on it there's now an additional
 * reference from the exit path on it. Which is fine. We're going to put
 * it again in a second and we know that the pid is kept alive anyway.
 *
 * Worst case is that we've filled in the info and immediately free the
 * dentry and inode afterwards since the pidfd has been closed. Since
 * pidfs_exit() currently is placed after exit_task_work() we know that
 * it cannot be us aka the exiting task holding a pidfd to ourselves.
 */
void pidfs_exit(struct task_struct *tsk)
{
	struct dentry *dentry;

	might_sleep();

	dentry = stashed_dentry_get(&task_pid(tsk)->stashed);
	if (dentry) {
		struct inode *inode = d_inode(dentry);
		struct pidfs_exit_info *exit_info = &pidfs_i(inode)->__pei;
#ifdef CONFIG_CGROUPS
		struct cgroup *cgrp;

		rcu_read_lock();
		cgrp = task_dfl_cgroup(tsk);
		exit_info->cgroupid = cgroup_id(cgrp);
		rcu_read_unlock();
#endif
		exit_info->exit_code = tsk->exit_code;

		/* Ensure that PIDFD_GET_INFO sees either all or nothing. */
		smp_store_release(&pidfs_i(inode)->exit_info, &pidfs_i(inode)->__pei);
		dput(dentry);
	}
}

#ifdef CONFIG_COREDUMP
void pidfs_coredump(const struct coredump_params *cprm)
{
	struct pid *pid = cprm->pid;
	struct pidfs_exit_info *exit_info;
	struct dentry *dentry;
	struct inode *inode;
	__u32 coredump_mask = 0;

	dentry = pid->stashed;
	if (WARN_ON_ONCE(!dentry))
		return;

	inode = d_inode(dentry);
	exit_info = &pidfs_i(inode)->__pei;
	/* Note how we were coredumped. */
	coredump_mask = pidfs_coredump_mask(cprm->mm_flags);
	/* Note that we actually did coredump. */
	coredump_mask |= PIDFD_COREDUMPED;
	/* If coredumping is set to skip we should never end up here. */
	VFS_WARN_ON_ONCE(coredump_mask & PIDFD_COREDUMP_SKIP);
	smp_store_release(&exit_info->coredump_mask, coredump_mask);
}
#endif

static struct vfsmount *pidfs_mnt __ro_after_init;

/*
 * The vfs falls back to simple_setattr() if i_op->setattr() isn't
 * implemented. Let's reject it completely until we have a clean
 * permission concept for pidfds.
 */
static int pidfs_setattr(struct mnt_idmap *idmap, struct dentry *dentry,
			 struct iattr *attr)
{
	return anon_inode_setattr(idmap, dentry, attr);
}

static int pidfs_getattr(struct mnt_idmap *idmap, const struct path *path,
			 struct kstat *stat, u32 request_mask,
			 unsigned int query_flags)
{
	return anon_inode_getattr(idmap, path, stat, request_mask, query_flags);
}

static const struct inode_operations pidfs_inode_operations = {
	.getattr = pidfs_getattr,
	.setattr = pidfs_setattr,
};

static void pidfs_evict_inode(struct inode *inode)
{
	struct pid *pid = inode->i_private;

	clear_inode(inode);
	put_pid(pid);
}

static struct inode *pidfs_alloc_inode(struct super_block *sb)
{
	struct pidfs_inode *pi;

	pi = alloc_inode_sb(sb, pidfs_cachep, GFP_KERNEL);
	if (!pi)
		return NULL;

	memset(&pi->__pei, 0, sizeof(pi->__pei));
	pi->exit_info = NULL;

	return &pi->vfs_inode;
}

static void pidfs_free_inode(struct inode *inode)
{
	kmem_cache_free(pidfs_cachep, pidfs_i(inode));
}

static const struct super_operations pidfs_sops = {
	.alloc_inode	= pidfs_alloc_inode,
	.drop_inode	= generic_delete_inode,
	.evict_inode	= pidfs_evict_inode,
	.free_inode	= pidfs_free_inode,
	.statfs		= simple_statfs,
};

/*
 * 'lsof' has knowledge of out historical anon_inode use, and expects
 * the pidfs dentry name to start with 'anon_inode'.
 */
static char *pidfs_dname(struct dentry *dentry, char *buffer, int buflen)
{
	return dynamic_dname(buffer, buflen, "anon_inode:[pidfd]");
}

const struct dentry_operations pidfs_dentry_operations = {
	.d_dname	= pidfs_dname,
	.d_prune	= stashed_dentry_prune,
};

static int pidfs_encode_fh(struct inode *inode, u32 *fh, int *max_len,
			   struct inode *parent)
{
	const struct pid *pid = inode->i_private;

	if (*max_len < 2) {
		*max_len = 2;
		return FILEID_INVALID;
	}

	*max_len = 2;
	*(u64 *)fh = pid->ino;
	return FILEID_KERNFS;
}

static int pidfs_ino_find(const void *key, const struct rb_node *node)
{
	const u64 pid_ino = *(u64 *)key;
	const struct pid *pid = rb_entry(node, struct pid, pidfs_node);

	if (pid_ino < pid->ino)
		return -1;
	if (pid_ino > pid->ino)
		return 1;
	return 0;
}

/* Find a struct pid based on the inode number. */
static struct pid *pidfs_ino_get_pid(u64 ino)
{
	struct pid *pid;
	struct rb_node *node;
	unsigned int seq;

	guard(rcu)();
	do {
		seq = read_seqcount_begin(&pidmap_lock_seq);
		node = rb_find_rcu(&ino, &pidfs_ino_tree, pidfs_ino_find);
		if (node)
			break;
	} while (read_seqcount_retry(&pidmap_lock_seq, seq));

	if (!node)
		return NULL;

	pid = rb_entry(node, struct pid, pidfs_node);

	/* Within our pid namespace hierarchy? */
	if (pid_vnr(pid) == 0)
		return NULL;

	return get_pid(pid);
}

static struct dentry *pidfs_fh_to_dentry(struct super_block *sb,
					 struct fid *fid, int fh_len,
					 int fh_type)
{
	int ret;
	u64 pid_ino;
	struct path path;
	struct pid *pid;

	if (fh_len < 2)
		return NULL;

	switch (fh_type) {
	case FILEID_KERNFS:
		pid_ino = *(u64 *)fid;
		break;
	default:
		return NULL;
	}

	pid = pidfs_ino_get_pid(pid_ino);
	if (!pid)
		return NULL;

	ret = path_from_stashed(&pid->stashed, pidfs_mnt, pid, &path);
	if (ret < 0)
		return ERR_PTR(ret);

	mntput(path.mnt);
	return path.dentry;
}

/*
 * Make sure that we reject any nonsensical flags that users pass via
 * open_by_handle_at(). Note that PIDFD_THREAD is defined as O_EXCL, and
 * PIDFD_NONBLOCK as O_NONBLOCK.
 */
#define VALID_FILE_HANDLE_OPEN_FLAGS \
	(O_RDONLY | O_WRONLY | O_RDWR | O_NONBLOCK | O_CLOEXEC | O_EXCL)

static int pidfs_export_permission(struct handle_to_path_ctx *ctx,
				   unsigned int oflags)
{
	if (oflags & ~(VALID_FILE_HANDLE_OPEN_FLAGS | O_LARGEFILE))
		return -EINVAL;

	/*
	 * pidfd_ino_get_pid() will verify that the struct pid is part
	 * of the caller's pid namespace hierarchy. No further
	 * permission checks are needed.
	 */
	return 0;
}

static inline bool pidfs_pid_valid(struct pid *pid, const struct path *path,
				   unsigned int flags)
{
	enum pid_type type;

	if (flags & PIDFD_STALE)
		return true;

	/*
	 * Make sure that if a pidfd is created PIDFD_INFO_EXIT
	 * information will be available. So after an inode for the
	 * pidfd has been allocated perform another check that the pid
	 * is still alive. If it is exit information is available even
	 * if the task gets reaped before the pidfd is returned to
	 * userspace. The only exception are indicated by PIDFD_STALE:
	 *
	 * (1) The kernel is in the middle of task creation and thus no
	 *     task linkage has been established yet.
	 * (2) The caller knows @pid has been registered in pidfs at a
	 *     time when the task was still alive.
	 *
	 * In both cases exit information will have been reported.
	 */
	if (flags & PIDFD_THREAD)
		type = PIDTYPE_PID;
	else
		type = PIDTYPE_TGID;

	/*
	 * Since pidfs_exit() is called before struct pid's task linkage
	 * is removed the case where the task got reaped but a dentry
	 * was already attached to struct pid and exit information was
	 * recorded and published can be handled correctly.
	 */
	if (unlikely(!pid_has_task(pid, type))) {
		struct inode *inode = d_inode(path->dentry);
		return !!READ_ONCE(pidfs_i(inode)->exit_info);
	}

	return true;
}

static struct file *pidfs_export_open(struct path *path, unsigned int oflags)
{
	if (!pidfs_pid_valid(d_inode(path->dentry)->i_private, path, oflags))
		return ERR_PTR(-ESRCH);

	/*
	 * Clear O_LARGEFILE as open_by_handle_at() forces it and raise
	 * O_RDWR as pidfds always are.
	 */
	oflags &= ~O_LARGEFILE;
	return dentry_open(path, oflags | O_RDWR, current_cred());
}

static const struct export_operations pidfs_export_operations = {
	.encode_fh	= pidfs_encode_fh,
	.fh_to_dentry	= pidfs_fh_to_dentry,
	.open		= pidfs_export_open,
	.permission	= pidfs_export_permission,
};

static int pidfs_init_inode(struct inode *inode, void *data)
{
	const struct pid *pid = data;

	inode->i_private = data;
	inode->i_flags |= S_PRIVATE | S_ANON_INODE;
	inode->i_mode |= S_IRWXU;
	inode->i_op = &pidfs_inode_operations;
	inode->i_fop = &pidfs_file_operations;
	inode->i_ino = pidfs_ino(pid->ino);
	inode->i_generation = pidfs_gen(pid->ino);
	return 0;
}

static void pidfs_put_data(void *data)
{
	struct pid *pid = data;
	put_pid(pid);
}

static const struct stashed_operations pidfs_stashed_ops = {
	.init_inode = pidfs_init_inode,
	.put_data = pidfs_put_data,
};

static int pidfs_init_fs_context(struct fs_context *fc)
{
	struct pseudo_fs_context *ctx;

	ctx = init_pseudo(fc, PID_FS_MAGIC);
	if (!ctx)
		return -ENOMEM;

	ctx->ops = &pidfs_sops;
	ctx->eops = &pidfs_export_operations;
	ctx->dops = &pidfs_dentry_operations;
	fc->s_fs_info = (void *)&pidfs_stashed_ops;
	return 0;
}

static struct file_system_type pidfs_type = {
	.name			= "pidfs",
	.init_fs_context	= pidfs_init_fs_context,
	.kill_sb		= kill_anon_super,
};

struct file *pidfs_alloc_file(struct pid *pid, unsigned int flags)
{
	struct file *pidfd_file;
	struct path path __free(path_put) = {};
	int ret;

	/*
	 * Ensure that PIDFD_STALE can be passed as a flag without
	 * overloading other uapi pidfd flags.
	 */
	BUILD_BUG_ON(PIDFD_STALE == PIDFD_THREAD);
	BUILD_BUG_ON(PIDFD_STALE == PIDFD_NONBLOCK);

	ret = path_from_stashed(&pid->stashed, pidfs_mnt, get_pid(pid), &path);
	if (ret < 0)
		return ERR_PTR(ret);

	if (!pidfs_pid_valid(pid, &path, flags))
		return ERR_PTR(-ESRCH);

<<<<<<< HEAD
	flags &= ~PIDFD_CLONE;
=======
	flags &= ~PIDFD_STALE;
>>>>>>> 19272b37
	flags |= O_RDWR;
	pidfd_file = dentry_open(&path, flags, current_cred());
	/* Raise PIDFD_THREAD explicitly as do_dentry_open() strips it. */
	if (!IS_ERR(pidfd_file))
		pidfd_file->f_flags |= (flags & PIDFD_THREAD);

	return pidfd_file;
}

/**
 * pidfs_register_pid - register a struct pid in pidfs
 * @pid: pid to pin
 *
 * Register a struct pid in pidfs. Needs to be paired with
 * pidfs_put_pid() to not risk leaking the pidfs dentry and inode.
 *
 * Return: On success zero, on error a negative error code is returned.
 */
int pidfs_register_pid(struct pid *pid)
{
	struct path path __free(path_put) = {};
	int ret;

	might_sleep();

	if (!pid)
		return 0;

	ret = path_from_stashed(&pid->stashed, pidfs_mnt, get_pid(pid), &path);
	if (unlikely(ret))
		return ret;
	/* Keep the dentry and only put the reference to the mount. */
	path.dentry = NULL;
	return 0;
}

/**
 * pidfs_get_pid - pin a struct pid through pidfs
 * @pid: pid to pin
 *
 * Similar to pidfs_register_pid() but only valid if the caller knows
 * there's a reference to the @pid through a dentry already that can't
 * go away.
 */
void pidfs_get_pid(struct pid *pid)
{
	if (!pid)
		return;
	WARN_ON_ONCE(!stashed_dentry_get(&pid->stashed));
}

/**
 * pidfs_put_pid - drop a pidfs reference
 * @pid: pid to drop
 *
 * Drop a reference to @pid via pidfs. This is only safe if the
 * reference has been taken via pidfs_get_pid().
 */
void pidfs_put_pid(struct pid *pid)
{
	might_sleep();

	if (!pid)
		return;
	VFS_WARN_ON_ONCE(!pid->stashed);
	dput(pid->stashed);
}

static void pidfs_inode_init_once(void *data)
{
	struct pidfs_inode *pi = data;

	inode_init_once(&pi->vfs_inode);
}

void __init pidfs_init(void)
{
	pidfs_cachep = kmem_cache_create("pidfs_cache", sizeof(struct pidfs_inode), 0,
					 (SLAB_HWCACHE_ALIGN | SLAB_RECLAIM_ACCOUNT |
					  SLAB_ACCOUNT | SLAB_PANIC),
					 pidfs_inode_init_once);
	pidfs_mnt = kern_mount(&pidfs_type);
	if (IS_ERR(pidfs_mnt))
		panic("Failed to mount pidfs pseudo filesystem");
}<|MERGE_RESOLUTION|>--- conflicted
+++ resolved
@@ -924,11 +924,7 @@
 	if (!pidfs_pid_valid(pid, &path, flags))
 		return ERR_PTR(-ESRCH);
 
-<<<<<<< HEAD
-	flags &= ~PIDFD_CLONE;
-=======
 	flags &= ~PIDFD_STALE;
->>>>>>> 19272b37
 	flags |= O_RDWR;
 	pidfd_file = dentry_open(&path, flags, current_cred());
 	/* Raise PIDFD_THREAD explicitly as do_dentry_open() strips it. */
