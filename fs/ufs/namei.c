/*
 * linux/fs/ufs/namei.c
 *
 * Migration to usage of "page cache" on May 2006 by
 * Evgeniy Dushistov <dushistov@mail.ru> based on ext2 code base.
 *
 * Copyright (C) 1998
 * Daniel Pirkl <daniel.pirkl@email.cz>
 * Charles University, Faculty of Mathematics and Physics
 *
 *  from
 *
 *  linux/fs/ext2/namei.c
 *
 * Copyright (C) 1992, 1993, 1994, 1995
 * Remy Card (card@masi.ibp.fr)
 * Laboratoire MASI - Institut Blaise Pascal
 * Universite Pierre et Marie Curie (Paris VI)
 *
 *  from
 *
 *  linux/fs/minix/namei.c
 *
 *  Copyright (C) 1991, 1992  Linus Torvalds
 *
 *  Big-endian to little-endian byte-swapping/bitmaps by
 *        David S. Miller (davem@caip.rutgers.edu), 1995
 */

#include <linux/time.h>
#include <linux/fs.h>

#include "ufs_fs.h"
#include "ufs.h"
#include "util.h"

static inline int ufs_add_nondir(struct dentry *dentry, struct inode *inode)
{
	int err = ufs_add_link(dentry, inode);
	if (!err) {
		unlock_new_inode(inode);
		d_instantiate(dentry, inode);
		return 0;
	}
	inode_dec_link_count(inode);
	unlock_new_inode(inode);
	iput(inode);
	return err;
}

static struct dentry *ufs_lookup(struct inode * dir, struct dentry *dentry, unsigned int flags)
{
	struct inode * inode = NULL;
	ino_t ino;
	
	if (dentry->d_name.len > UFS_MAXNAMLEN)
		return ERR_PTR(-ENAMETOOLONG);

	ino = ufs_inode_by_name(dir, &dentry->d_name);
	if (ino)
		inode = ufs_iget(dir->i_sb, ino);
	return d_splice_alias(inode, dentry);
}

/*
 * By the time this is called, we already have created
 * the directory cache entry for the new file, but it
 * is so far negative - it has no inode.
 *
 * If the create succeeds, we fill in the inode information
 * with d_instantiate(). 
 */
static int ufs_create (struct inode * dir, struct dentry * dentry, umode_t mode,
		bool excl)
{
	struct inode *inode;

	inode = ufs_new_inode(dir, mode);
	if (IS_ERR(inode))
		return PTR_ERR(inode);

	inode->i_op = &ufs_file_inode_operations;
	inode->i_fop = &ufs_file_operations;
	inode->i_mapping->a_ops = &ufs_aops;
	mark_inode_dirty(inode);
	return ufs_add_nondir(dentry, inode);
}

static int ufs_mknod(struct inode *dir, struct dentry *dentry, umode_t mode, dev_t rdev)
{
	struct inode *inode;
	int err;

	if (!old_valid_dev(rdev))
		return -EINVAL;

	inode = ufs_new_inode(dir, mode);
	err = PTR_ERR(inode);
	if (!IS_ERR(inode)) {
		init_special_inode(inode, mode, rdev);
		ufs_set_inode_dev(inode->i_sb, UFS_I(inode), rdev);
		mark_inode_dirty(inode);
		err = ufs_add_nondir(dentry, inode);
	}
	return err;
}

static int ufs_symlink (struct inode * dir, struct dentry * dentry,
	const char * symname)
{
	struct super_block * sb = dir->i_sb;
	int err;
	unsigned l = strlen(symname)+1;
	struct inode * inode;

	if (l > sb->s_blocksize)
		return -ENAMETOOLONG;

	lock_ufs(dir->i_sb);
	inode = ufs_new_inode(dir, S_IFLNK | S_IRWXUGO);
	err = PTR_ERR(inode);
	if (IS_ERR(inode))
<<<<<<< HEAD
		goto out;
=======
		return err;
>>>>>>> 827c24bc

	if (l > UFS_SB(sb)->s_uspi->s_maxsymlinklen) {
		/* slow symlink */
		inode->i_op = &ufs_symlink_inode_operations;
		inode->i_mapping->a_ops = &ufs_aops;
		err = page_symlink(inode, symname, l);
		if (err)
			goto out_fail;
	} else {
		/* fast symlink */
		inode->i_op = &ufs_fast_symlink_inode_operations;
		inode->i_link = (char *)UFS_I(inode)->i_u1.i_symlink;
		memcpy(inode->i_link, symname, l);
		inode->i_size = l-1;
	}
	mark_inode_dirty(inode);

	return ufs_add_nondir(dentry, inode);

out_fail:
	inode_dec_link_count(inode);
	unlock_new_inode(inode);
	iput(inode);
	return err;
}

static int ufs_link (struct dentry * old_dentry, struct inode * dir,
	struct dentry *dentry)
{
	struct inode *inode = d_inode(old_dentry);
	int error;

	inode->i_ctime = CURRENT_TIME_SEC;
	inode_inc_link_count(inode);
	ihold(inode);

	error = ufs_add_link(dentry, inode);
	if (error) {
		inode_dec_link_count(inode);
		iput(inode);
	} else
		d_instantiate(dentry, inode);
<<<<<<< HEAD
	unlock_ufs(dir->i_sb);
=======
>>>>>>> 827c24bc
	return error;
}

static int ufs_mkdir(struct inode * dir, struct dentry * dentry, umode_t mode)
{
	struct inode * inode;
	int err;

<<<<<<< HEAD
	lock_ufs(dir->i_sb);
=======
>>>>>>> 827c24bc
	inode_inc_link_count(dir);

	inode = ufs_new_inode(dir, S_IFDIR|mode);
	err = PTR_ERR(inode);
	if (IS_ERR(inode))
		goto out_dir;

	inode->i_op = &ufs_dir_inode_operations;
	inode->i_fop = &ufs_dir_operations;
	inode->i_mapping->a_ops = &ufs_aops;

	inode_inc_link_count(inode);

	err = ufs_make_empty(inode, dir);
	if (err)
		goto out_fail;

	err = ufs_add_link(dentry, inode);
	if (err)
		goto out_fail;

	unlock_new_inode(inode);
	d_instantiate(dentry, inode);
	return 0;

out_fail:
	inode_dec_link_count(inode);
	inode_dec_link_count(inode);
	unlock_new_inode(inode);
	iput (inode);
out_dir:
	inode_dec_link_count(dir);
	return err;
}

static int ufs_unlink(struct inode *dir, struct dentry *dentry)
{
	struct inode * inode = d_inode(dentry);
	struct ufs_dir_entry *de;
	struct page *page;
	int err = -ENOENT;

	de = ufs_find_entry(dir, &dentry->d_name, &page);
	if (!de)
		goto out;

	err = ufs_delete_entry(dir, de, page);
	if (err)
		goto out;

	inode->i_ctime = dir->i_ctime;
	inode_dec_link_count(inode);
	err = 0;
out:
	return err;
}

static int ufs_rmdir (struct inode * dir, struct dentry *dentry)
{
	struct inode * inode = d_inode(dentry);
	int err= -ENOTEMPTY;

	if (ufs_empty_dir (inode)) {
		err = ufs_unlink(dir, dentry);
		if (!err) {
			inode->i_size = 0;
			inode_dec_link_count(inode);
			inode_dec_link_count(dir);
		}
	}
	return err;
}

static int ufs_rename(struct inode *old_dir, struct dentry *old_dentry,
		      struct inode *new_dir, struct dentry *new_dentry)
{
	struct inode *old_inode = d_inode(old_dentry);
	struct inode *new_inode = d_inode(new_dentry);
	struct page *dir_page = NULL;
	struct ufs_dir_entry * dir_de = NULL;
	struct page *old_page;
	struct ufs_dir_entry *old_de;
	int err = -ENOENT;

	old_de = ufs_find_entry(old_dir, &old_dentry->d_name, &old_page);
	if (!old_de)
		goto out;

	if (S_ISDIR(old_inode->i_mode)) {
		err = -EIO;
		dir_de = ufs_dotdot(old_inode, &dir_page);
		if (!dir_de)
			goto out_old;
	}

	if (new_inode) {
		struct page *new_page;
		struct ufs_dir_entry *new_de;

		err = -ENOTEMPTY;
		if (dir_de && !ufs_empty_dir(new_inode))
			goto out_dir;

		err = -ENOENT;
		new_de = ufs_find_entry(new_dir, &new_dentry->d_name, &new_page);
		if (!new_de)
			goto out_dir;
		ufs_set_link(new_dir, new_de, new_page, old_inode, 1);
		new_inode->i_ctime = CURRENT_TIME_SEC;
		if (dir_de)
			drop_nlink(new_inode);
		inode_dec_link_count(new_inode);
	} else {
		err = ufs_add_link(new_dentry, old_inode);
		if (err)
			goto out_dir;
		if (dir_de)
			inode_inc_link_count(new_dir);
	}

	/*
	 * Like most other Unix systems, set the ctime for inodes on a
 	 * rename.
	 */
	old_inode->i_ctime = CURRENT_TIME_SEC;

	ufs_delete_entry(old_dir, old_de, old_page);
	mark_inode_dirty(old_inode);

	if (dir_de) {
		if (old_dir != new_dir)
			ufs_set_link(old_inode, dir_de, dir_page, new_dir, 0);
		else {
			kunmap(dir_page);
			page_cache_release(dir_page);
		}
		inode_dec_link_count(old_dir);
	}
	return 0;


out_dir:
	if (dir_de) {
		kunmap(dir_page);
		page_cache_release(dir_page);
	}
out_old:
	kunmap(old_page);
	page_cache_release(old_page);
out:
	return err;
}

const struct inode_operations ufs_dir_inode_operations = {
	.create		= ufs_create,
	.lookup		= ufs_lookup,
	.link		= ufs_link,
	.unlink		= ufs_unlink,
	.symlink	= ufs_symlink,
	.mkdir		= ufs_mkdir,
	.rmdir		= ufs_rmdir,
	.mknod		= ufs_mknod,
	.rename		= ufs_rename,
};<|MERGE_RESOLUTION|>--- conflicted
+++ resolved
@@ -116,15 +116,10 @@
 	if (l > sb->s_blocksize)
 		return -ENAMETOOLONG;
 
-	lock_ufs(dir->i_sb);
 	inode = ufs_new_inode(dir, S_IFLNK | S_IRWXUGO);
 	err = PTR_ERR(inode);
 	if (IS_ERR(inode))
-<<<<<<< HEAD
-		goto out;
-=======
 		return err;
->>>>>>> 827c24bc
 
 	if (l > UFS_SB(sb)->s_uspi->s_maxsymlinklen) {
 		/* slow symlink */
@@ -167,10 +162,6 @@
 		iput(inode);
 	} else
 		d_instantiate(dentry, inode);
-<<<<<<< HEAD
-	unlock_ufs(dir->i_sb);
-=======
->>>>>>> 827c24bc
 	return error;
 }
 
@@ -179,10 +170,6 @@
 	struct inode * inode;
 	int err;
 
-<<<<<<< HEAD
-	lock_ufs(dir->i_sb);
-=======
->>>>>>> 827c24bc
 	inode_inc_link_count(dir);
 
 	inode = ufs_new_inode(dir, S_IFDIR|mode);
