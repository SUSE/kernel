--- conflicted
+++ resolved
@@ -53,13 +53,8 @@
 #include "internal.h"
 
 static int fsync_buffers_list(spinlock_t *lock, struct list_head *list);
-<<<<<<< HEAD
-static int submit_bh_wbc(int op, int op_flags, struct buffer_head *bh,
-			 struct writeback_control *wbc);
-=======
 static void submit_bh_wbc(blk_opf_t opf, struct buffer_head *bh,
 			  struct writeback_control *wbc);
->>>>>>> eb3cdb58
 
 #define BH_ENTRY(list) list_entry((list), struct buffer_head, b_assoc_buffers)
 
@@ -1867,11 +1862,7 @@
 	do {
 		struct buffer_head *next = bh->b_this_page;
 		if (buffer_async_write(bh)) {
-<<<<<<< HEAD
-			submit_bh_wbc(REQ_OP_WRITE, write_flags, bh, wbc);
-=======
 			submit_bh_wbc(REQ_OP_WRITE | write_flags, bh, wbc);
->>>>>>> eb3cdb58
 			nr_underway++;
 		}
 		bh = next;
@@ -1925,11 +1916,7 @@
 		struct buffer_head *next = bh->b_this_page;
 		if (buffer_async_write(bh)) {
 			clear_buffer_dirty(bh);
-<<<<<<< HEAD
-			submit_bh_wbc(REQ_OP_WRITE, write_flags, bh, wbc);
-=======
 			submit_bh_wbc(REQ_OP_WRITE | write_flags, bh, wbc);
->>>>>>> eb3cdb58
 			nr_underway++;
 		}
 		bh = next;
@@ -2036,11 +2023,7 @@
 	}
 }
 
-<<<<<<< HEAD
-int __block_write_begin_int(struct page *page, loff_t pos, unsigned len,
-=======
 int __block_write_begin_int(struct folio *folio, loff_t pos, unsigned len,
->>>>>>> eb3cdb58
 		get_block_t *get_block, const struct iomap *iomap)
 {
 	unsigned from = pos & (PAGE_SIZE - 1);
@@ -2748,13 +2731,8 @@
 	bio_put(bio);
 }
 
-<<<<<<< HEAD
-static int submit_bh_wbc(int op, int op_flags, struct buffer_head *bh,
-			 struct writeback_control *wbc)
-=======
 static void submit_bh_wbc(blk_opf_t opf, struct buffer_head *bh,
 			  struct writeback_control *wbc)
->>>>>>> eb3cdb58
 {
 	const enum req_op op = opf & REQ_OP_MASK;
 	struct bio *bio;
@@ -2772,19 +2750,11 @@
 		clear_buffer_write_io_error(bh);
 
 	if (buffer_meta(bh))
-<<<<<<< HEAD
-		op_flags |= REQ_META;
-	if (buffer_prio(bh))
-		op_flags |= REQ_PRIO;
-
-	bio = bio_alloc(bh->b_bdev, 1, op | op_flags, GFP_NOIO);
-=======
 		opf |= REQ_META;
 	if (buffer_prio(bh))
 		opf |= REQ_PRIO;
 
 	bio = bio_alloc(bh->b_bdev, 1, opf, GFP_NOIO);
->>>>>>> eb3cdb58
 
 	fscrypt_set_bio_crypt_ctx_bh(bio, bh, GFP_NOIO);
 
@@ -2809,11 +2779,7 @@
 
 void submit_bh(blk_opf_t opf, struct buffer_head *bh)
 {
-<<<<<<< HEAD
-	return submit_bh_wbc(op, op_flags, bh, NULL);
-=======
 	submit_bh_wbc(opf, bh, NULL);
->>>>>>> eb3cdb58
 }
 EXPORT_SYMBOL(submit_bh);
 
