// SPDX-License-Identifier: GPL-2.0-only
/*
 *  linux/fs/buffer.c
 *
 *  Copyright (C) 1991, 1992, 2002  Linus Torvalds
 */

/*
 * Start bdflush() with kernel_thread not syscall - Paul Gortmaker, 12/95
 *
 * Removed a lot of unnecessary code and simplified things now that
 * the buffer cache isn't our primary cache - Andrew Tridgell 12/96
 *
 * Speed up hash, lru, and free list operations.  Use gfp() for allocating
 * hash table, use SLAB cache for buffer heads. SMP threading.  -DaveM
 *
 * Added 32k buffer block sizes - these are required older ARM systems. - RMK
 *
 * async buffer flushing, 1999 Andrea Arcangeli <andrea@suse.de>
 */

#include <linux/kernel.h>
#include <linux/sched/signal.h>
#include <linux/syscalls.h>
#include <linux/fs.h>
#include <linux/iomap.h>
#include <linux/mm.h>
#include <linux/percpu.h>
#include <linux/slab.h>
#include <linux/capability.h>
#include <linux/blkdev.h>
#include <linux/file.h>
#include <linux/quotaops.h>
#include <linux/highmem.h>
#include <linux/export.h>
#include <linux/backing-dev.h>
#include <linux/writeback.h>
#include <linux/hash.h>
#include <linux/suspend.h>
#include <linux/buffer_head.h>
#include <linux/task_io_accounting_ops.h>
#include <linux/bio.h>
#include <linux/cpu.h>
#include <linux/bitops.h>
#include <linux/mpage.h>
#include <linux/bit_spinlock.h>
#include <linux/pagevec.h>
#include <linux/sched/mm.h>
#include <trace/events/block.h>
#include <linux/fscrypt.h>
#include <linux/fsverity.h>
#include <linux/sched/isolation.h>

#include "internal.h"

static int fsync_buffers_list(spinlock_t *lock, struct list_head *list);
static void submit_bh_wbc(blk_opf_t opf, struct buffer_head *bh,
			  enum rw_hint hint, struct writeback_control *wbc);

#define BH_ENTRY(list) list_entry((list), struct buffer_head, b_assoc_buffers)

inline void touch_buffer(struct buffer_head *bh)
{
	trace_block_touch_buffer(bh);
	folio_mark_accessed(bh->b_folio);
}
EXPORT_SYMBOL(touch_buffer);

void __lock_buffer(struct buffer_head *bh)
{
	wait_on_bit_lock_io(&bh->b_state, BH_Lock, TASK_UNINTERRUPTIBLE);
}
EXPORT_SYMBOL(__lock_buffer);

void unlock_buffer(struct buffer_head *bh)
{
	clear_bit_unlock(BH_Lock, &bh->b_state);
	smp_mb__after_atomic();
	wake_up_bit(&bh->b_state, BH_Lock);
}
EXPORT_SYMBOL(unlock_buffer);

/*
 * Returns if the folio has dirty or writeback buffers. If all the buffers
 * are unlocked and clean then the folio_test_dirty information is stale. If
 * any of the buffers are locked, it is assumed they are locked for IO.
 */
void buffer_check_dirty_writeback(struct folio *folio,
				     bool *dirty, bool *writeback)
{
	struct buffer_head *head, *bh;
	*dirty = false;
	*writeback = false;

	BUG_ON(!folio_test_locked(folio));

	head = folio_buffers(folio);
	if (!head)
		return;

	if (folio_test_writeback(folio))
		*writeback = true;

	bh = head;
	do {
		if (buffer_locked(bh))
			*writeback = true;

		if (buffer_dirty(bh))
			*dirty = true;

		bh = bh->b_this_page;
	} while (bh != head);
}

/*
 * Block until a buffer comes unlocked.  This doesn't stop it
 * from becoming locked again - you have to lock it yourself
 * if you want to preserve its state.
 */
void __wait_on_buffer(struct buffer_head * bh)
{
	wait_on_bit_io(&bh->b_state, BH_Lock, TASK_UNINTERRUPTIBLE);
}
EXPORT_SYMBOL(__wait_on_buffer);

static void buffer_io_error(struct buffer_head *bh, char *msg)
{
	if (!test_bit(BH_Quiet, &bh->b_state))
		printk_ratelimited(KERN_ERR
			"Buffer I/O error on dev %pg, logical block %llu%s\n",
			bh->b_bdev, (unsigned long long)bh->b_blocknr, msg);
}

/*
 * End-of-IO handler helper function which does not touch the bh after
 * unlocking it.
 * Note: unlock_buffer() sort-of does touch the bh after unlocking it, but
 * a race there is benign: unlock_buffer() only use the bh's address for
 * hashing after unlocking the buffer, so it doesn't actually touch the bh
 * itself.
 */
static void __end_buffer_read_notouch(struct buffer_head *bh, int uptodate)
{
	if (uptodate) {
		set_buffer_uptodate(bh);
	} else {
		/* This happens, due to failed read-ahead attempts. */
		clear_buffer_uptodate(bh);
	}
	unlock_buffer(bh);
}

/*
 * Default synchronous end-of-IO handler..  Just mark it up-to-date and
 * unlock the buffer.
 */
void end_buffer_read_sync(struct buffer_head *bh, int uptodate)
{
	__end_buffer_read_notouch(bh, uptodate);
	put_bh(bh);
}
EXPORT_SYMBOL(end_buffer_read_sync);

void end_buffer_write_sync(struct buffer_head *bh, int uptodate)
{
	if (uptodate) {
		set_buffer_uptodate(bh);
	} else {
		buffer_io_error(bh, ", lost sync page write");
		mark_buffer_write_io_error(bh);
		clear_buffer_uptodate(bh);
	}
	unlock_buffer(bh);
	put_bh(bh);
}
EXPORT_SYMBOL(end_buffer_write_sync);

/*
 * Various filesystems appear to want __find_get_block to be non-blocking.
 * But it's the page lock which protects the buffers.  To get around this,
 * we get exclusion from try_to_free_buffers with the blockdev mapping's
 * i_private_lock.
 *
 * Hack idea: for the blockdev mapping, i_private_lock contention
 * may be quite high.  This code could TryLock the page, and if that
 * succeeds, there is no need to take i_private_lock.
 */
static struct buffer_head *
__find_get_block_slow(struct block_device *bdev, sector_t block)
{
	struct address_space *bd_mapping = bdev->bd_mapping;
	const int blkbits = bd_mapping->host->i_blkbits;
	struct buffer_head *ret = NULL;
	pgoff_t index;
	struct buffer_head *bh;
	struct buffer_head *head;
	struct folio *folio;
	int all_mapped = 1;
	static DEFINE_RATELIMIT_STATE(last_warned, HZ, 1);

<<<<<<< HEAD
	index = block >> (PAGE_SHIFT - bd_inode->i_blkbits);
=======
	index = ((loff_t)block << blkbits) / PAGE_SIZE;
>>>>>>> 2d5404ca
	folio = __filemap_get_folio(bd_mapping, index, FGP_ACCESSED, 0);
	if (IS_ERR(folio))
		goto out;

<<<<<<< HEAD
	spin_lock(&bd_mapping->private_lock);
=======
	spin_lock(&bd_mapping->i_private_lock);
>>>>>>> 2d5404ca
	head = folio_buffers(folio);
	if (!head)
		goto out_unlock;
	bh = head;
	do {
		if (!buffer_mapped(bh))
			all_mapped = 0;
		else if (bh->b_blocknr == block) {
			ret = bh;
			get_bh(bh);
			goto out_unlock;
		}
		bh = bh->b_this_page;
	} while (bh != head);

	/* we might be here because some of the buffers on this page are
	 * not mapped.  This is due to various races between
	 * file io on the block device and getblk.  It gets dealt with
	 * elsewhere, don't buffer_error if we had some unmapped buffers
	 */
	ratelimit_set_flags(&last_warned, RATELIMIT_MSG_ON_RELEASE);
	if (all_mapped && __ratelimit(&last_warned)) {
		printk("__find_get_block_slow() failed. block=%llu, "
		       "b_blocknr=%llu, b_state=0x%08lx, b_size=%zu, "
		       "device %pg blocksize: %d\n",
		       (unsigned long long)block,
		       (unsigned long long)bh->b_blocknr,
		       bh->b_state, bh->b_size, bdev,
		       1 << blkbits);
	}
out_unlock:
<<<<<<< HEAD
	spin_unlock(&bd_mapping->private_lock);
=======
	spin_unlock(&bd_mapping->i_private_lock);
>>>>>>> 2d5404ca
	folio_put(folio);
out:
	return ret;
}

static void end_buffer_async_read(struct buffer_head *bh, int uptodate)
{
	unsigned long flags;
	struct buffer_head *first;
	struct buffer_head *tmp;
	struct folio *folio;
	int folio_uptodate = 1;

	BUG_ON(!buffer_async_read(bh));

	folio = bh->b_folio;
	if (uptodate) {
		set_buffer_uptodate(bh);
	} else {
		clear_buffer_uptodate(bh);
		buffer_io_error(bh, ", async page read");
	}

	/*
	 * Be _very_ careful from here on. Bad things can happen if
	 * two buffer heads end IO at almost the same time and both
	 * decide that the page is now completely done.
	 */
	first = folio_buffers(folio);
	spin_lock_irqsave(&first->b_uptodate_lock, flags);
	clear_buffer_async_read(bh);
	unlock_buffer(bh);
	tmp = bh;
	do {
		if (!buffer_uptodate(tmp))
			folio_uptodate = 0;
		if (buffer_async_read(tmp)) {
			BUG_ON(!buffer_locked(tmp));
			goto still_busy;
		}
		tmp = tmp->b_this_page;
	} while (tmp != bh);
	spin_unlock_irqrestore(&first->b_uptodate_lock, flags);

	folio_end_read(folio, folio_uptodate);
	return;

still_busy:
	spin_unlock_irqrestore(&first->b_uptodate_lock, flags);
	return;
}

struct postprocess_bh_ctx {
	struct work_struct work;
	struct buffer_head *bh;
};

static void verify_bh(struct work_struct *work)
{
	struct postprocess_bh_ctx *ctx =
		container_of(work, struct postprocess_bh_ctx, work);
	struct buffer_head *bh = ctx->bh;
	bool valid;

	valid = fsverity_verify_blocks(bh->b_folio, bh->b_size, bh_offset(bh));
	end_buffer_async_read(bh, valid);
	kfree(ctx);
}

static bool need_fsverity(struct buffer_head *bh)
{
	struct folio *folio = bh->b_folio;
	struct inode *inode = folio->mapping->host;

	return fsverity_active(inode) &&
		/* needed by ext4 */
		folio->index < DIV_ROUND_UP(inode->i_size, PAGE_SIZE);
}

static void decrypt_bh(struct work_struct *work)
{
	struct postprocess_bh_ctx *ctx =
		container_of(work, struct postprocess_bh_ctx, work);
	struct buffer_head *bh = ctx->bh;
	int err;

	err = fscrypt_decrypt_pagecache_blocks(bh->b_folio, bh->b_size,
					       bh_offset(bh));
	if (err == 0 && need_fsverity(bh)) {
		/*
		 * We use different work queues for decryption and for verity
		 * because verity may require reading metadata pages that need
		 * decryption, and we shouldn't recurse to the same workqueue.
		 */
		INIT_WORK(&ctx->work, verify_bh);
		fsverity_enqueue_verify_work(&ctx->work);
		return;
	}
	end_buffer_async_read(bh, err == 0);
	kfree(ctx);
}

/*
 * I/O completion handler for block_read_full_folio() - pages
 * which come unlocked at the end of I/O.
 */
static void end_buffer_async_read_io(struct buffer_head *bh, int uptodate)
{
	struct inode *inode = bh->b_folio->mapping->host;
	bool decrypt = fscrypt_inode_uses_fs_layer_crypto(inode);
	bool verify = need_fsverity(bh);

	/* Decrypt (with fscrypt) and/or verify (with fsverity) if needed. */
	if (uptodate && (decrypt || verify)) {
		struct postprocess_bh_ctx *ctx =
			kmalloc(sizeof(*ctx), GFP_ATOMIC);

		if (ctx) {
			ctx->bh = bh;
			if (decrypt) {
				INIT_WORK(&ctx->work, decrypt_bh);
				fscrypt_enqueue_decrypt_work(&ctx->work);
			} else {
				INIT_WORK(&ctx->work, verify_bh);
				fsverity_enqueue_verify_work(&ctx->work);
			}
			return;
		}
		uptodate = 0;
	}
	end_buffer_async_read(bh, uptodate);
}

/*
 * Completion handler for block_write_full_folio() - folios which are unlocked
 * during I/O, and which have the writeback flag cleared upon I/O completion.
 */
static void end_buffer_async_write(struct buffer_head *bh, int uptodate)
{
	unsigned long flags;
	struct buffer_head *first;
	struct buffer_head *tmp;
	struct folio *folio;

	BUG_ON(!buffer_async_write(bh));

	folio = bh->b_folio;
	if (uptodate) {
		set_buffer_uptodate(bh);
	} else {
		buffer_io_error(bh, ", lost async page write");
		mark_buffer_write_io_error(bh);
		clear_buffer_uptodate(bh);
	}

	first = folio_buffers(folio);
	spin_lock_irqsave(&first->b_uptodate_lock, flags);

	clear_buffer_async_write(bh);
	unlock_buffer(bh);
	tmp = bh->b_this_page;
	while (tmp != bh) {
		if (buffer_async_write(tmp)) {
			BUG_ON(!buffer_locked(tmp));
			goto still_busy;
		}
		tmp = tmp->b_this_page;
	}
	spin_unlock_irqrestore(&first->b_uptodate_lock, flags);
	folio_end_writeback(folio);
	return;

still_busy:
	spin_unlock_irqrestore(&first->b_uptodate_lock, flags);
	return;
}

/*
 * If a page's buffers are under async readin (end_buffer_async_read
 * completion) then there is a possibility that another thread of
 * control could lock one of the buffers after it has completed
 * but while some of the other buffers have not completed.  This
 * locked buffer would confuse end_buffer_async_read() into not unlocking
 * the page.  So the absence of BH_Async_Read tells end_buffer_async_read()
 * that this buffer is not under async I/O.
 *
 * The page comes unlocked when it has no locked buffer_async buffers
 * left.
 *
 * PageLocked prevents anyone starting new async I/O reads any of
 * the buffers.
 *
 * PageWriteback is used to prevent simultaneous writeout of the same
 * page.
 *
 * PageLocked prevents anyone from starting writeback of a page which is
 * under read I/O (PageWriteback is only ever set against a locked page).
 */
static void mark_buffer_async_read(struct buffer_head *bh)
{
	bh->b_end_io = end_buffer_async_read_io;
	set_buffer_async_read(bh);
}

static void mark_buffer_async_write_endio(struct buffer_head *bh,
					  bh_end_io_t *handler)
{
	bh->b_end_io = handler;
	set_buffer_async_write(bh);
}

void mark_buffer_async_write(struct buffer_head *bh)
{
	mark_buffer_async_write_endio(bh, end_buffer_async_write);
}
EXPORT_SYMBOL(mark_buffer_async_write);


/*
 * fs/buffer.c contains helper functions for buffer-backed address space's
 * fsync functions.  A common requirement for buffer-based filesystems is
 * that certain data from the backing blockdev needs to be written out for
 * a successful fsync().  For example, ext2 indirect blocks need to be
 * written back and waited upon before fsync() returns.
 *
 * The functions mark_buffer_dirty_inode(), fsync_inode_buffers(),
 * inode_has_buffers() and invalidate_inode_buffers() are provided for the
 * management of a list of dependent buffers at ->i_mapping->i_private_list.
 *
 * Locking is a little subtle: try_to_free_buffers() will remove buffers
 * from their controlling inode's queue when they are being freed.  But
 * try_to_free_buffers() will be operating against the *blockdev* mapping
 * at the time, not against the S_ISREG file which depends on those buffers.
 * So the locking for i_private_list is via the i_private_lock in the address_space
 * which backs the buffers.  Which is different from the address_space 
 * against which the buffers are listed.  So for a particular address_space,
 * mapping->i_private_lock does *not* protect mapping->i_private_list!  In fact,
 * mapping->i_private_list will always be protected by the backing blockdev's
 * ->i_private_lock.
 *
 * Which introduces a requirement: all buffers on an address_space's
 * ->i_private_list must be from the same address_space: the blockdev's.
 *
 * address_spaces which do not place buffers at ->i_private_list via these
 * utility functions are free to use i_private_lock and i_private_list for
 * whatever they want.  The only requirement is that list_empty(i_private_list)
 * be true at clear_inode() time.
 *
 * FIXME: clear_inode should not call invalidate_inode_buffers().  The
 * filesystems should do that.  invalidate_inode_buffers() should just go
 * BUG_ON(!list_empty).
 *
 * FIXME: mark_buffer_dirty_inode() is a data-plane operation.  It should
 * take an address_space, not an inode.  And it should be called
 * mark_buffer_dirty_fsync() to clearly define why those buffers are being
 * queued up.
 *
 * FIXME: mark_buffer_dirty_inode() doesn't need to add the buffer to the
 * list if it is already on a list.  Because if the buffer is on a list,
 * it *must* already be on the right one.  If not, the filesystem is being
 * silly.  This will save a ton of locking.  But first we have to ensure
 * that buffers are taken *off* the old inode's list when they are freed
 * (presumably in truncate).  That requires careful auditing of all
 * filesystems (do it inside bforget()).  It could also be done by bringing
 * b_inode back.
 */

/*
 * The buffer's backing address_space's i_private_lock must be held
 */
static void __remove_assoc_queue(struct buffer_head *bh)
{
	list_del_init(&bh->b_assoc_buffers);
	WARN_ON(!bh->b_assoc_map);
	bh->b_assoc_map = NULL;
}

int inode_has_buffers(struct inode *inode)
{
	return !list_empty(&inode->i_data.i_private_list);
}

/*
 * osync is designed to support O_SYNC io.  It waits synchronously for
 * all already-submitted IO to complete, but does not queue any new
 * writes to the disk.
 *
 * To do O_SYNC writes, just queue the buffer writes with write_dirty_buffer
 * as you dirty the buffers, and then use osync_inode_buffers to wait for
 * completion.  Any other dirty buffers which are not yet queued for
 * write will not be flushed to disk by the osync.
 */
static int osync_buffers_list(spinlock_t *lock, struct list_head *list)
{
	struct buffer_head *bh;
	struct list_head *p;
	int err = 0;

	spin_lock(lock);
repeat:
	list_for_each_prev(p, list) {
		bh = BH_ENTRY(p);
		if (buffer_locked(bh)) {
			get_bh(bh);
			spin_unlock(lock);
			wait_on_buffer(bh);
			if (!buffer_uptodate(bh))
				err = -EIO;
			brelse(bh);
			spin_lock(lock);
			goto repeat;
		}
	}
	spin_unlock(lock);
	return err;
}

/**
 * sync_mapping_buffers - write out & wait upon a mapping's "associated" buffers
 * @mapping: the mapping which wants those buffers written
 *
 * Starts I/O against the buffers at mapping->i_private_list, and waits upon
 * that I/O.
 *
 * Basically, this is a convenience function for fsync().
 * @mapping is a file or directory which needs those buffers to be written for
 * a successful fsync().
 */
int sync_mapping_buffers(struct address_space *mapping)
{
	struct address_space *buffer_mapping = mapping->i_private_data;

	if (buffer_mapping == NULL || list_empty(&mapping->i_private_list))
		return 0;

	return fsync_buffers_list(&buffer_mapping->i_private_lock,
					&mapping->i_private_list);
}
EXPORT_SYMBOL(sync_mapping_buffers);

/**
 * generic_buffers_fsync_noflush - generic buffer fsync implementation
 * for simple filesystems with no inode lock
 *
 * @file:	file to synchronize
 * @start:	start offset in bytes
 * @end:	end offset in bytes (inclusive)
 * @datasync:	only synchronize essential metadata if true
 *
 * This is a generic implementation of the fsync method for simple
 * filesystems which track all non-inode metadata in the buffers list
 * hanging off the address_space structure.
 */
int generic_buffers_fsync_noflush(struct file *file, loff_t start, loff_t end,
				  bool datasync)
{
	struct inode *inode = file->f_mapping->host;
	int err;
	int ret;

	err = file_write_and_wait_range(file, start, end);
	if (err)
		return err;

	ret = sync_mapping_buffers(inode->i_mapping);
	if (!(inode->i_state & I_DIRTY_ALL))
		goto out;
	if (datasync && !(inode->i_state & I_DIRTY_DATASYNC))
		goto out;

	err = sync_inode_metadata(inode, 1);
	if (ret == 0)
		ret = err;

out:
	/* check and advance again to catch errors after syncing out buffers */
	err = file_check_and_advance_wb_err(file);
	if (ret == 0)
		ret = err;
	return ret;
}
EXPORT_SYMBOL(generic_buffers_fsync_noflush);

/**
 * generic_buffers_fsync - generic buffer fsync implementation
 * for simple filesystems with no inode lock
 *
 * @file:	file to synchronize
 * @start:	start offset in bytes
 * @end:	end offset in bytes (inclusive)
 * @datasync:	only synchronize essential metadata if true
 *
 * This is a generic implementation of the fsync method for simple
 * filesystems which track all non-inode metadata in the buffers list
 * hanging off the address_space structure. This also makes sure that
 * a device cache flush operation is called at the end.
 */
int generic_buffers_fsync(struct file *file, loff_t start, loff_t end,
			  bool datasync)
{
	struct inode *inode = file->f_mapping->host;
	int ret;

	ret = generic_buffers_fsync_noflush(file, start, end, datasync);
	if (!ret)
		ret = blkdev_issue_flush(inode->i_sb->s_bdev);
	return ret;
}
EXPORT_SYMBOL(generic_buffers_fsync);

/*
 * Called when we've recently written block `bblock', and it is known that
 * `bblock' was for a buffer_boundary() buffer.  This means that the block at
 * `bblock + 1' is probably a dirty indirect block.  Hunt it down and, if it's
 * dirty, schedule it for IO.  So that indirects merge nicely with their data.
 */
void write_boundary_block(struct block_device *bdev,
			sector_t bblock, unsigned blocksize)
{
	struct buffer_head *bh = __find_get_block(bdev, bblock + 1, blocksize);
	if (bh) {
		if (buffer_dirty(bh))
			write_dirty_buffer(bh, 0);
		put_bh(bh);
	}
}

void mark_buffer_dirty_inode(struct buffer_head *bh, struct inode *inode)
{
	struct address_space *mapping = inode->i_mapping;
	struct address_space *buffer_mapping = bh->b_folio->mapping;

	mark_buffer_dirty(bh);
	if (!mapping->i_private_data) {
		mapping->i_private_data = buffer_mapping;
	} else {
		BUG_ON(mapping->i_private_data != buffer_mapping);
	}
	if (!bh->b_assoc_map) {
		spin_lock(&buffer_mapping->i_private_lock);
		list_move_tail(&bh->b_assoc_buffers,
				&mapping->i_private_list);
		bh->b_assoc_map = mapping;
		spin_unlock(&buffer_mapping->i_private_lock);
	}
}
EXPORT_SYMBOL(mark_buffer_dirty_inode);

/**
 * block_dirty_folio - Mark a folio as dirty.
 * @mapping: The address space containing this folio.
 * @folio: The folio to mark dirty.
 *
 * Filesystems which use buffer_heads can use this function as their
 * ->dirty_folio implementation.  Some filesystems need to do a little
 * work before calling this function.  Filesystems which do not use
 * buffer_heads should call filemap_dirty_folio() instead.
 *
 * If the folio has buffers, the uptodate buffers are set dirty, to
 * preserve dirty-state coherency between the folio and the buffers.
 * Buffers added to a dirty folio are created dirty.
 *
 * The buffers are dirtied before the folio is dirtied.  There's a small
 * race window in which writeback may see the folio cleanness but not the
 * buffer dirtiness.  That's fine.  If this code were to set the folio
 * dirty before the buffers, writeback could clear the folio dirty flag,
 * see a bunch of clean buffers and we'd end up with dirty buffers/clean
 * folio on the dirty folio list.
 *
 * We use i_private_lock to lock against try_to_free_buffers() while
 * using the folio's buffer list.  This also prevents clean buffers
 * being added to the folio after it was set dirty.
 *
 * Context: May only be called from process context.  Does not sleep.
 * Caller must ensure that @folio cannot be truncated during this call,
 * typically by holding the folio lock or having a page in the folio
 * mapped and holding the page table lock.
 *
 * Return: True if the folio was dirtied; false if it was already dirtied.
 */
bool block_dirty_folio(struct address_space *mapping, struct folio *folio)
{
	struct buffer_head *head;
	bool newly_dirty;

	spin_lock(&mapping->i_private_lock);
	head = folio_buffers(folio);
	if (head) {
		struct buffer_head *bh = head;

		do {
			set_buffer_dirty(bh);
			bh = bh->b_this_page;
		} while (bh != head);
	}
	/*
	 * Lock out page's memcg migration to keep PageDirty
	 * synchronized with per-memcg dirty page counters.
	 */
	folio_memcg_lock(folio);
	newly_dirty = !folio_test_set_dirty(folio);
	spin_unlock(&mapping->i_private_lock);

	if (newly_dirty)
		__folio_mark_dirty(folio, mapping, 1);

	folio_memcg_unlock(folio);

	if (newly_dirty)
		__mark_inode_dirty(mapping->host, I_DIRTY_PAGES);

	return newly_dirty;
}
EXPORT_SYMBOL(block_dirty_folio);

/*
 * Write out and wait upon a list of buffers.
 *
 * We have conflicting pressures: we want to make sure that all
 * initially dirty buffers get waited on, but that any subsequently
 * dirtied buffers don't.  After all, we don't want fsync to last
 * forever if somebody is actively writing to the file.
 *
 * Do this in two main stages: first we copy dirty buffers to a
 * temporary inode list, queueing the writes as we go.  Then we clean
 * up, waiting for those writes to complete.
 * 
 * During this second stage, any subsequent updates to the file may end
 * up refiling the buffer on the original inode's dirty list again, so
 * there is a chance we will end up with a buffer queued for write but
 * not yet completed on that list.  So, as a final cleanup we go through
 * the osync code to catch these locked, dirty buffers without requeuing
 * any newly dirty buffers for write.
 */
static int fsync_buffers_list(spinlock_t *lock, struct list_head *list)
{
	struct buffer_head *bh;
	struct address_space *mapping;
	int err = 0, err2;
	struct blk_plug plug;
	LIST_HEAD(tmp);

	blk_start_plug(&plug);

	spin_lock(lock);
	while (!list_empty(list)) {
		bh = BH_ENTRY(list->next);
		mapping = bh->b_assoc_map;
		__remove_assoc_queue(bh);
		/* Avoid race with mark_buffer_dirty_inode() which does
		 * a lockless check and we rely on seeing the dirty bit */
		smp_mb();
		if (buffer_dirty(bh) || buffer_locked(bh)) {
			list_add(&bh->b_assoc_buffers, &tmp);
			bh->b_assoc_map = mapping;
			if (buffer_dirty(bh)) {
				get_bh(bh);
				spin_unlock(lock);
				/*
				 * Ensure any pending I/O completes so that
				 * write_dirty_buffer() actually writes the
				 * current contents - it is a noop if I/O is
				 * still in flight on potentially older
				 * contents.
				 */
				write_dirty_buffer(bh, REQ_SYNC);

				/*
				 * Kick off IO for the previous mapping. Note
				 * that we will not run the very last mapping,
				 * wait_on_buffer() will do that for us
				 * through sync_buffer().
				 */
				brelse(bh);
				spin_lock(lock);
			}
		}
	}

	spin_unlock(lock);
	blk_finish_plug(&plug);
	spin_lock(lock);

	while (!list_empty(&tmp)) {
		bh = BH_ENTRY(tmp.prev);
		get_bh(bh);
		mapping = bh->b_assoc_map;
		__remove_assoc_queue(bh);
		/* Avoid race with mark_buffer_dirty_inode() which does
		 * a lockless check and we rely on seeing the dirty bit */
		smp_mb();
		if (buffer_dirty(bh)) {
			list_add(&bh->b_assoc_buffers,
				 &mapping->i_private_list);
			bh->b_assoc_map = mapping;
		}
		spin_unlock(lock);
		wait_on_buffer(bh);
		if (!buffer_uptodate(bh))
			err = -EIO;
		brelse(bh);
		spin_lock(lock);
	}
	
	spin_unlock(lock);
	err2 = osync_buffers_list(lock, list);
	if (err)
		return err;
	else
		return err2;
}

/*
 * Invalidate any and all dirty buffers on a given inode.  We are
 * probably unmounting the fs, but that doesn't mean we have already
 * done a sync().  Just drop the buffers from the inode list.
 *
 * NOTE: we take the inode's blockdev's mapping's i_private_lock.  Which
 * assumes that all the buffers are against the blockdev.  Not true
 * for reiserfs.
 */
void invalidate_inode_buffers(struct inode *inode)
{
	if (inode_has_buffers(inode)) {
		struct address_space *mapping = &inode->i_data;
		struct list_head *list = &mapping->i_private_list;
		struct address_space *buffer_mapping = mapping->i_private_data;

		spin_lock(&buffer_mapping->i_private_lock);
		while (!list_empty(list))
			__remove_assoc_queue(BH_ENTRY(list->next));
		spin_unlock(&buffer_mapping->i_private_lock);
	}
}
EXPORT_SYMBOL(invalidate_inode_buffers);

/*
 * Remove any clean buffers from the inode's buffer list.  This is called
 * when we're trying to free the inode itself.  Those buffers can pin it.
 *
 * Returns true if all buffers were removed.
 */
int remove_inode_buffers(struct inode *inode)
{
	int ret = 1;

	if (inode_has_buffers(inode)) {
		struct address_space *mapping = &inode->i_data;
		struct list_head *list = &mapping->i_private_list;
		struct address_space *buffer_mapping = mapping->i_private_data;

		spin_lock(&buffer_mapping->i_private_lock);
		while (!list_empty(list)) {
			struct buffer_head *bh = BH_ENTRY(list->next);
			if (buffer_dirty(bh)) {
				ret = 0;
				break;
			}
			__remove_assoc_queue(bh);
		}
		spin_unlock(&buffer_mapping->i_private_lock);
	}
	return ret;
}

/*
 * Create the appropriate buffers when given a folio for data area and
 * the size of each buffer.. Use the bh->b_this_page linked list to
 * follow the buffers created.  Return NULL if unable to create more
 * buffers.
 *
 * The retry flag is used to differentiate async IO (paging, swapping)
 * which may not fail from ordinary buffer allocations.
 */
struct buffer_head *folio_alloc_buffers(struct folio *folio, unsigned long size,
					gfp_t gfp)
{
	struct buffer_head *bh, *head;
	long offset;
	struct mem_cgroup *memcg, *old_memcg;

	/* The folio lock pins the memcg */
	memcg = folio_memcg(folio);
	old_memcg = set_active_memcg(memcg);

	head = NULL;
	offset = folio_size(folio);
	while ((offset -= size) >= 0) {
		bh = alloc_buffer_head(gfp);
		if (!bh)
			goto no_grow;

		bh->b_this_page = head;
		bh->b_blocknr = -1;
		head = bh;

		bh->b_size = size;

		/* Link the buffer to its folio */
		folio_set_bh(bh, folio, offset);
	}
out:
	set_active_memcg(old_memcg);
	return head;
/*
 * In case anything failed, we just free everything we got.
 */
no_grow:
	if (head) {
		do {
			bh = head;
			head = head->b_this_page;
			free_buffer_head(bh);
		} while (head);
	}

	goto out;
}
EXPORT_SYMBOL_GPL(folio_alloc_buffers);

struct buffer_head *alloc_page_buffers(struct page *page, unsigned long size)
{
	gfp_t gfp = GFP_NOFS | __GFP_ACCOUNT;

	return folio_alloc_buffers(page_folio(page), size, gfp);
}
EXPORT_SYMBOL_GPL(alloc_page_buffers);

static inline void link_dev_buffers(struct folio *folio,
		struct buffer_head *head)
{
	struct buffer_head *bh, *tail;

	bh = head;
	do {
		tail = bh;
		bh = bh->b_this_page;
	} while (bh);
	tail->b_this_page = head;
	folio_attach_private(folio, head);
}

static sector_t blkdev_max_block(struct block_device *bdev, unsigned int size)
{
	sector_t retval = ~((sector_t)0);
	loff_t sz = bdev_nr_bytes(bdev);

	if (sz) {
		unsigned int sizebits = blksize_bits(size);
		retval = (sz >> sizebits);
	}
	return retval;
}

/*
 * Initialise the state of a blockdev folio's buffers.
 */ 
static sector_t folio_init_buffers(struct folio *folio,
<<<<<<< HEAD
		struct block_device *bdev, sector_t block, int size)
=======
		struct block_device *bdev, unsigned size)
>>>>>>> 2d5404ca
{
	struct buffer_head *head = folio_buffers(folio);
	struct buffer_head *bh = head;
	bool uptodate = folio_test_uptodate(folio);
<<<<<<< HEAD
=======
	sector_t block = div_u64(folio_pos(folio), size);
>>>>>>> 2d5404ca
	sector_t end_block = blkdev_max_block(bdev, size);

	do {
		if (!buffer_mapped(bh)) {
			bh->b_end_io = NULL;
			bh->b_private = NULL;
			bh->b_bdev = bdev;
			bh->b_blocknr = block;
			if (uptodate)
				set_buffer_uptodate(bh);
			if (block < end_block)
				set_buffer_mapped(bh);
		}
		block++;
		bh = bh->b_this_page;
	} while (bh != head);

	/*
	 * Caller needs to validate requested block against end of device.
	 */
	return end_block;
}

/*
 * Create the page-cache folio that contains the requested block.
 *
 * This is used purely for blockdev mappings.
 *
 * Returns false if we have a failure which cannot be cured by retrying
 * without sleeping.  Returns true if we succeeded, or the caller should retry.
 */
static bool grow_dev_folio(struct block_device *bdev, sector_t block,
		pgoff_t index, unsigned size, gfp_t gfp)
{
<<<<<<< HEAD
	struct inode *inode = bdev->bd_inode;
=======
	struct address_space *mapping = bdev->bd_mapping;
>>>>>>> 2d5404ca
	struct folio *folio;
	struct buffer_head *bh;
	sector_t end_block = 0;

<<<<<<< HEAD
	/*
	 * XXX: __getblk_slow() can not really deal with failure and
	 * will endlessly loop on improvised global reclaim.  Prefer
	 * looping in the allocator rather than here, at least that
	 * code knows what it's doing.
	 */
	gfp_mask |= __GFP_NOFAIL;

	folio = __filemap_get_folio(inode->i_mapping, index,
			FGP_LOCK | FGP_ACCESSED | FGP_CREAT, gfp_mask);
=======
	folio = __filemap_get_folio(mapping, index,
			FGP_LOCK | FGP_ACCESSED | FGP_CREAT, gfp);
	if (IS_ERR(folio))
		return false;
>>>>>>> 2d5404ca

	bh = folio_buffers(folio);
	if (bh) {
		if (bh->b_size == size) {
<<<<<<< HEAD
			end_block = folio_init_buffers(folio, bdev,
					(sector_t)index << sizebits, size);
			goto done;
		}
		if (!try_to_free_buffers(folio))
			goto failed;
	}

	bh = folio_alloc_buffers(folio, size, true);
=======
			end_block = folio_init_buffers(folio, bdev, size);
			goto unlock;
		}

		/*
		 * Retrying may succeed; for example the folio may finish
		 * writeback, or buffers may be cleaned.  This should not
		 * happen very often; maybe we have old buffers attached to
		 * this blockdev's page cache and we're trying to change
		 * the block size?
		 */
		if (!try_to_free_buffers(folio)) {
			end_block = ~0ULL;
			goto unlock;
		}
	}

	bh = folio_alloc_buffers(folio, size, gfp | __GFP_ACCOUNT);
	if (!bh)
		goto unlock;
>>>>>>> 2d5404ca

	/*
	 * Link the folio to the buffers and initialise them.  Take the
	 * lock to be atomic wrt __find_get_block(), which does not
	 * run under the folio lock.
	 */
<<<<<<< HEAD
	spin_lock(&inode->i_mapping->private_lock);
	link_dev_buffers(folio, bh);
	end_block = folio_init_buffers(folio, bdev,
			(sector_t)index << sizebits, size);
	spin_unlock(&inode->i_mapping->private_lock);
done:
	ret = (block < end_block) ? 1 : -ENXIO;
failed:
	folio_unlock(folio);
	folio_put(folio);
	return ret;
=======
	spin_lock(&mapping->i_private_lock);
	link_dev_buffers(folio, bh);
	end_block = folio_init_buffers(folio, bdev, size);
	spin_unlock(&mapping->i_private_lock);
unlock:
	folio_unlock(folio);
	folio_put(folio);
	return block < end_block;
>>>>>>> 2d5404ca
}

/*
 * Create buffers for the specified block device block's folio.  If
 * that folio was dirty, the buffers are set dirty also.  Returns false
 * if we've hit a permanent error.
 */
static bool grow_buffers(struct block_device *bdev, sector_t block,
		unsigned size, gfp_t gfp)
{
	loff_t pos;

	/*
	 * Check for a block which lies outside our maximum possible
	 * pagecache index.
	 */
	if (check_mul_overflow(block, (sector_t)size, &pos) || pos > MAX_LFS_FILESIZE) {
		printk(KERN_ERR "%s: requested out-of-range block %llu for device %pg\n",
			__func__, (unsigned long long)block,
			bdev);
		return false;
	}

	/* Create a folio with the proper size buffers */
	return grow_dev_folio(bdev, block, pos / PAGE_SIZE, size, gfp);
}

static struct buffer_head *
__getblk_slow(struct block_device *bdev, sector_t block,
	     unsigned size, gfp_t gfp)
{
	/* Size must be multiple of hard sectorsize */
	if (unlikely(size & (bdev_logical_block_size(bdev)-1) ||
			(size < 512 || size > PAGE_SIZE))) {
		printk(KERN_ERR "getblk(): invalid block size %d requested\n",
					size);
		printk(KERN_ERR "logical block size: %d\n",
					bdev_logical_block_size(bdev));

		dump_stack();
		return NULL;
	}

	for (;;) {
		struct buffer_head *bh;

		bh = __find_get_block(bdev, block, size);
		if (bh)
			return bh;

		if (!grow_buffers(bdev, block, size, gfp))
			return NULL;
	}
}

/*
 * The relationship between dirty buffers and dirty pages:
 *
 * Whenever a page has any dirty buffers, the page's dirty bit is set, and
 * the page is tagged dirty in the page cache.
 *
 * At all times, the dirtiness of the buffers represents the dirtiness of
 * subsections of the page.  If the page has buffers, the page dirty bit is
 * merely a hint about the true dirty state.
 *
 * When a page is set dirty in its entirety, all its buffers are marked dirty
 * (if the page has buffers).
 *
 * When a buffer is marked dirty, its page is dirtied, but the page's other
 * buffers are not.
 *
 * Also.  When blockdev buffers are explicitly read with bread(), they
 * individually become uptodate.  But their backing page remains not
 * uptodate - even if all of its buffers are uptodate.  A subsequent
 * block_read_full_folio() against that folio will discover all the uptodate
 * buffers, will set the folio uptodate and will perform no I/O.
 */

/**
 * mark_buffer_dirty - mark a buffer_head as needing writeout
 * @bh: the buffer_head to mark dirty
 *
 * mark_buffer_dirty() will set the dirty bit against the buffer, then set
 * its backing page dirty, then tag the page as dirty in the page cache
 * and then attach the address_space's inode to its superblock's dirty
 * inode list.
 *
 * mark_buffer_dirty() is atomic.  It takes bh->b_folio->mapping->i_private_lock,
 * i_pages lock and mapping->host->i_lock.
 */
void mark_buffer_dirty(struct buffer_head *bh)
{
	WARN_ON_ONCE(!buffer_uptodate(bh));

	trace_block_dirty_buffer(bh);

	/*
	 * Very *carefully* optimize the it-is-already-dirty case.
	 *
	 * Don't let the final "is it dirty" escape to before we
	 * perhaps modified the buffer.
	 */
	if (buffer_dirty(bh)) {
		smp_mb();
		if (buffer_dirty(bh))
			return;
	}

	if (!test_set_buffer_dirty(bh)) {
		struct folio *folio = bh->b_folio;
		struct address_space *mapping = NULL;

		folio_memcg_lock(folio);
		if (!folio_test_set_dirty(folio)) {
			mapping = folio->mapping;
			if (mapping)
				__folio_mark_dirty(folio, mapping, 0);
		}
		folio_memcg_unlock(folio);
		if (mapping)
			__mark_inode_dirty(mapping->host, I_DIRTY_PAGES);
	}
}
EXPORT_SYMBOL(mark_buffer_dirty);

void mark_buffer_write_io_error(struct buffer_head *bh)
{
	set_buffer_write_io_error(bh);
	/* FIXME: do we need to set this in both places? */
	if (bh->b_folio && bh->b_folio->mapping)
		mapping_set_error(bh->b_folio->mapping, -EIO);
	if (bh->b_assoc_map) {
		mapping_set_error(bh->b_assoc_map, -EIO);
		errseq_set(&bh->b_assoc_map->host->i_sb->s_wb_err, -EIO);
	}
}
EXPORT_SYMBOL(mark_buffer_write_io_error);

/**
 * __brelse - Release a buffer.
 * @bh: The buffer to release.
 *
 * This variant of brelse() can be called if @bh is guaranteed to not be NULL.
 */
void __brelse(struct buffer_head *bh)
{
	if (atomic_read(&bh->b_count)) {
		put_bh(bh);
		return;
	}
	WARN(1, KERN_ERR "VFS: brelse: Trying to free free buffer\n");
}
EXPORT_SYMBOL(__brelse);

/**
 * __bforget - Discard any dirty data in a buffer.
 * @bh: The buffer to forget.
 *
 * This variant of bforget() can be called if @bh is guaranteed to not
 * be NULL.
 */
void __bforget(struct buffer_head *bh)
{
	clear_buffer_dirty(bh);
	if (bh->b_assoc_map) {
		struct address_space *buffer_mapping = bh->b_folio->mapping;

		spin_lock(&buffer_mapping->i_private_lock);
		list_del_init(&bh->b_assoc_buffers);
		bh->b_assoc_map = NULL;
		spin_unlock(&buffer_mapping->i_private_lock);
	}
	__brelse(bh);
}
EXPORT_SYMBOL(__bforget);

static struct buffer_head *__bread_slow(struct buffer_head *bh)
{
	lock_buffer(bh);
	if (buffer_uptodate(bh)) {
		unlock_buffer(bh);
		return bh;
	} else {
		get_bh(bh);
		bh->b_end_io = end_buffer_read_sync;
		submit_bh(REQ_OP_READ, bh);
		wait_on_buffer(bh);
		if (buffer_uptodate(bh))
			return bh;
	}
	brelse(bh);
	return NULL;
}

/*
 * Per-cpu buffer LRU implementation.  To reduce the cost of __find_get_block().
 * The bhs[] array is sorted - newest buffer is at bhs[0].  Buffers have their
 * refcount elevated by one when they're in an LRU.  A buffer can only appear
 * once in a particular CPU's LRU.  A single buffer can be present in multiple
 * CPU's LRUs at the same time.
 *
 * This is a transparent caching front-end to sb_bread(), sb_getblk() and
 * sb_find_get_block().
 *
 * The LRUs themselves only need locking against invalidate_bh_lrus.  We use
 * a local interrupt disable for that.
 */

#define BH_LRU_SIZE	16

struct bh_lru {
	struct buffer_head *bhs[BH_LRU_SIZE];
};

static DEFINE_PER_CPU(struct bh_lru, bh_lrus) = {{ NULL }};

#ifdef CONFIG_SMP
#define bh_lru_lock()	local_irq_disable()
#define bh_lru_unlock()	local_irq_enable()
#else
#define bh_lru_lock()	preempt_disable()
#define bh_lru_unlock()	preempt_enable()
#endif

static inline void check_irqs_on(void)
{
#ifdef irqs_disabled
	BUG_ON(irqs_disabled());
#endif
}

/*
 * Install a buffer_head into this cpu's LRU.  If not already in the LRU, it is
 * inserted at the front, and the buffer_head at the back if any is evicted.
 * Or, if already in the LRU it is moved to the front.
 */
static void bh_lru_install(struct buffer_head *bh)
{
	struct buffer_head *evictee = bh;
	struct bh_lru *b;
	int i;

	check_irqs_on();
	bh_lru_lock();

	/*
	 * the refcount of buffer_head in bh_lru prevents dropping the
	 * attached page(i.e., try_to_free_buffers) so it could cause
	 * failing page migration.
	 * Skip putting upcoming bh into bh_lru until migration is done.
	 */
	if (lru_cache_disabled() || cpu_is_isolated(smp_processor_id())) {
		bh_lru_unlock();
		return;
	}

	b = this_cpu_ptr(&bh_lrus);
	for (i = 0; i < BH_LRU_SIZE; i++) {
		swap(evictee, b->bhs[i]);
		if (evictee == bh) {
			bh_lru_unlock();
			return;
		}
	}

	get_bh(bh);
	bh_lru_unlock();
	brelse(evictee);
}

/*
 * Look up the bh in this cpu's LRU.  If it's there, move it to the head.
 */
static struct buffer_head *
lookup_bh_lru(struct block_device *bdev, sector_t block, unsigned size)
{
	struct buffer_head *ret = NULL;
	unsigned int i;

	check_irqs_on();
	bh_lru_lock();
	if (cpu_is_isolated(smp_processor_id())) {
		bh_lru_unlock();
		return NULL;
	}
	for (i = 0; i < BH_LRU_SIZE; i++) {
		struct buffer_head *bh = __this_cpu_read(bh_lrus.bhs[i]);

		if (bh && bh->b_blocknr == block && bh->b_bdev == bdev &&
		    bh->b_size == size) {
			if (i) {
				while (i) {
					__this_cpu_write(bh_lrus.bhs[i],
						__this_cpu_read(bh_lrus.bhs[i - 1]));
					i--;
				}
				__this_cpu_write(bh_lrus.bhs[0], bh);
			}
			get_bh(bh);
			ret = bh;
			break;
		}
	}
	bh_lru_unlock();
	return ret;
}

/*
 * Perform a pagecache lookup for the matching buffer.  If it's there, refresh
 * it in the LRU and mark it as accessed.  If it is not present then return
 * NULL
 */
struct buffer_head *
__find_get_block(struct block_device *bdev, sector_t block, unsigned size)
{
	struct buffer_head *bh = lookup_bh_lru(bdev, block, size);

	if (bh == NULL) {
		/* __find_get_block_slow will mark the page accessed */
		bh = __find_get_block_slow(bdev, block);
		if (bh)
			bh_lru_install(bh);
	} else
		touch_buffer(bh);

	return bh;
}
EXPORT_SYMBOL(__find_get_block);

/**
 * bdev_getblk - Get a buffer_head in a block device's buffer cache.
 * @bdev: The block device.
 * @block: The block number.
 * @size: The size of buffer_heads for this @bdev.
 * @gfp: The memory allocation flags to use.
 *
 * The returned buffer head has its reference count incremented, but is
 * not locked.  The caller should call brelse() when it has finished
 * with the buffer.  The buffer may not be uptodate.  If needed, the
 * caller can bring it uptodate either by reading it or overwriting it.
 *
 * Return: The buffer head, or NULL if memory could not be allocated.
 */
struct buffer_head *bdev_getblk(struct block_device *bdev, sector_t block,
		unsigned size, gfp_t gfp)
{
	struct buffer_head *bh = __find_get_block(bdev, block, size);

	might_alloc(gfp);
	if (bh)
		return bh;

	return __getblk_slow(bdev, block, size, gfp);
}
EXPORT_SYMBOL(bdev_getblk);

/*
 * Do async read-ahead on a buffer..
 */
void __breadahead(struct block_device *bdev, sector_t block, unsigned size)
{
	struct buffer_head *bh = bdev_getblk(bdev, block, size,
			GFP_NOWAIT | __GFP_MOVABLE);

	if (likely(bh)) {
		bh_readahead(bh, REQ_RAHEAD);
		brelse(bh);
	}
}
EXPORT_SYMBOL(__breadahead);

/**
 * __bread_gfp() - Read a block.
 * @bdev: The block device to read from.
 * @block: Block number in units of block size.
 * @size: The block size of this device in bytes.
 * @gfp: Not page allocation flags; see below.
 *
 * You are not expected to call this function.  You should use one of
 * sb_bread(), sb_bread_unmovable() or __bread().
 *
 * Read a specified block, and return the buffer head that refers to it.
 * If @gfp is 0, the memory will be allocated using the block device's
 * default GFP flags.  If @gfp is __GFP_MOVABLE, the memory may be
 * allocated from a movable area.  Do not pass in a complete set of
 * GFP flags.
 *
 * The returned buffer head has its refcount increased.  The caller should
 * call brelse() when it has finished with the buffer.
 *
 * Context: May sleep waiting for I/O.
 * Return: NULL if the block was unreadable.
 */
struct buffer_head *__bread_gfp(struct block_device *bdev, sector_t block,
		unsigned size, gfp_t gfp)
{
	struct buffer_head *bh;

	gfp |= mapping_gfp_constraint(bdev->bd_mapping, ~__GFP_FS);

	/*
	 * Prefer looping in the allocator rather than here, at least that
	 * code knows what it's doing.
	 */
	gfp |= __GFP_NOFAIL;

	bh = bdev_getblk(bdev, block, size, gfp);

	if (likely(bh) && !buffer_uptodate(bh))
		bh = __bread_slow(bh);
	return bh;
}
EXPORT_SYMBOL(__bread_gfp);

static void __invalidate_bh_lrus(struct bh_lru *b)
{
	int i;

	for (i = 0; i < BH_LRU_SIZE; i++) {
		brelse(b->bhs[i]);
		b->bhs[i] = NULL;
	}
}
/*
 * invalidate_bh_lrus() is called rarely - but not only at unmount.
 * This doesn't race because it runs in each cpu either in irq
 * or with preempt disabled.
 */
static void invalidate_bh_lru(void *arg)
{
	struct bh_lru *b = &get_cpu_var(bh_lrus);

	__invalidate_bh_lrus(b);
	put_cpu_var(bh_lrus);
}

bool has_bh_in_lru(int cpu, void *dummy)
{
	struct bh_lru *b = per_cpu_ptr(&bh_lrus, cpu);
	int i;
	
	for (i = 0; i < BH_LRU_SIZE; i++) {
		if (b->bhs[i])
			return true;
	}

	return false;
}

void invalidate_bh_lrus(void)
{
	on_each_cpu_cond(has_bh_in_lru, invalidate_bh_lru, NULL, 1);
}
EXPORT_SYMBOL_GPL(invalidate_bh_lrus);

/*
 * It's called from workqueue context so we need a bh_lru_lock to close
 * the race with preemption/irq.
 */
void invalidate_bh_lrus_cpu(void)
{
	struct bh_lru *b;

	bh_lru_lock();
	b = this_cpu_ptr(&bh_lrus);
	__invalidate_bh_lrus(b);
	bh_lru_unlock();
}

void folio_set_bh(struct buffer_head *bh, struct folio *folio,
		  unsigned long offset)
{
	bh->b_folio = folio;
	BUG_ON(offset >= folio_size(folio));
	if (folio_test_highmem(folio))
		/*
		 * This catches illegal uses and preserves the offset:
		 */
		bh->b_data = (char *)(0 + offset);
	else
		bh->b_data = folio_address(folio) + offset;
}
EXPORT_SYMBOL(folio_set_bh);

/*
 * Called when truncating a buffer on a page completely.
 */

/* Bits that are cleared during an invalidate */
#define BUFFER_FLAGS_DISCARD \
	(1 << BH_Mapped | 1 << BH_New | 1 << BH_Req | \
	 1 << BH_Delay | 1 << BH_Unwritten)

static void discard_buffer(struct buffer_head * bh)
{
	unsigned long b_state;

	lock_buffer(bh);
	clear_buffer_dirty(bh);
	bh->b_bdev = NULL;
	b_state = READ_ONCE(bh->b_state);
	do {
	} while (!try_cmpxchg(&bh->b_state, &b_state,
			      b_state & ~BUFFER_FLAGS_DISCARD));
	unlock_buffer(bh);
}

/**
 * block_invalidate_folio - Invalidate part or all of a buffer-backed folio.
 * @folio: The folio which is affected.
 * @offset: start of the range to invalidate
 * @length: length of the range to invalidate
 *
 * block_invalidate_folio() is called when all or part of the folio has been
 * invalidated by a truncate operation.
 *
 * block_invalidate_folio() does not have to release all buffers, but it must
 * ensure that no dirty buffer is left outside @offset and that no I/O
 * is underway against any of the blocks which are outside the truncation
 * point.  Because the caller is about to free (and possibly reuse) those
 * blocks on-disk.
 */
void block_invalidate_folio(struct folio *folio, size_t offset, size_t length)
{
	struct buffer_head *head, *bh, *next;
	size_t curr_off = 0;
	size_t stop = length + offset;

	BUG_ON(!folio_test_locked(folio));

	/*
	 * Check for overflow
	 */
	BUG_ON(stop > folio_size(folio) || stop < length);

	head = folio_buffers(folio);
	if (!head)
		return;

	bh = head;
	do {
		size_t next_off = curr_off + bh->b_size;
		next = bh->b_this_page;

		/*
		 * Are we still fully in range ?
		 */
		if (next_off > stop)
			goto out;

		/*
		 * is this block fully invalidated?
		 */
		if (offset <= curr_off)
			discard_buffer(bh);
		curr_off = next_off;
		bh = next;
	} while (bh != head);

	/*
	 * We release buffers only if the entire folio is being invalidated.
	 * The get_block cached value has been unconditionally invalidated,
	 * so real IO is not possible anymore.
	 */
	if (length == folio_size(folio))
		filemap_release_folio(folio, 0);
out:
	return;
}
EXPORT_SYMBOL(block_invalidate_folio);

/*
 * We attach and possibly dirty the buffers atomically wrt
 * block_dirty_folio() via i_private_lock.  try_to_free_buffers
 * is already excluded via the folio lock.
 */
struct buffer_head *create_empty_buffers(struct folio *folio,
		unsigned long blocksize, unsigned long b_state)
{
	struct buffer_head *bh, *head, *tail;
	gfp_t gfp = GFP_NOFS | __GFP_ACCOUNT | __GFP_NOFAIL;

	head = folio_alloc_buffers(folio, blocksize, gfp);
	bh = head;
	do {
		bh->b_state |= b_state;
		tail = bh;
		bh = bh->b_this_page;
	} while (bh);
	tail->b_this_page = head;

	spin_lock(&folio->mapping->i_private_lock);
	if (folio_test_uptodate(folio) || folio_test_dirty(folio)) {
		bh = head;
		do {
			if (folio_test_dirty(folio))
				set_buffer_dirty(bh);
			if (folio_test_uptodate(folio))
				set_buffer_uptodate(bh);
			bh = bh->b_this_page;
		} while (bh != head);
	}
	folio_attach_private(folio, head);
	spin_unlock(&folio->mapping->i_private_lock);

	return head;
}
EXPORT_SYMBOL(create_empty_buffers);

/**
 * clean_bdev_aliases: clean a range of buffers in block device
 * @bdev: Block device to clean buffers in
 * @block: Start of a range of blocks to clean
 * @len: Number of blocks to clean
 *
 * We are taking a range of blocks for data and we don't want writeback of any
 * buffer-cache aliases starting from return from this function and until the
 * moment when something will explicitly mark the buffer dirty (hopefully that
 * will not happen until we will free that block ;-) We don't even need to mark
 * it not-uptodate - nobody can expect anything from a newly allocated buffer
 * anyway. We used to use unmap_buffer() for such invalidation, but that was
 * wrong. We definitely don't want to mark the alias unmapped, for example - it
 * would confuse anyone who might pick it with bread() afterwards...
 *
 * Also..  Note that bforget() doesn't lock the buffer.  So there can be
 * writeout I/O going on against recently-freed buffers.  We don't wait on that
 * I/O in bforget() - it's more efficient to wait on the I/O only if we really
 * need to.  That happens here.
 */
void clean_bdev_aliases(struct block_device *bdev, sector_t block, sector_t len)
{
	struct address_space *bd_mapping = bdev->bd_mapping;
	const int blkbits = bd_mapping->host->i_blkbits;
	struct folio_batch fbatch;
	pgoff_t index = ((loff_t)block << blkbits) / PAGE_SIZE;
	pgoff_t end;
	int i, count;
	struct buffer_head *bh;
	struct buffer_head *head;

	end = ((loff_t)(block + len - 1) << blkbits) / PAGE_SIZE;
	folio_batch_init(&fbatch);
	while (filemap_get_folios(bd_mapping, &index, end, &fbatch)) {
		count = folio_batch_count(&fbatch);
		for (i = 0; i < count; i++) {
			struct folio *folio = fbatch.folios[i];

			if (!folio_buffers(folio))
				continue;
			/*
			 * We use folio lock instead of bd_mapping->i_private_lock
			 * to pin buffers here since we can afford to sleep and
			 * it scales better than a global spinlock lock.
			 */
			folio_lock(folio);
			/* Recheck when the folio is locked which pins bhs */
			head = folio_buffers(folio);
			if (!head)
				goto unlock_page;
			bh = head;
			do {
				if (!buffer_mapped(bh) || (bh->b_blocknr < block))
					goto next;
				if (bh->b_blocknr >= block + len)
					break;
				clear_buffer_dirty(bh);
				wait_on_buffer(bh);
				clear_buffer_req(bh);
next:
				bh = bh->b_this_page;
			} while (bh != head);
unlock_page:
			folio_unlock(folio);
		}
		folio_batch_release(&fbatch);
		cond_resched();
		/* End of range already reached? */
		if (index > end || !index)
			break;
	}
}
EXPORT_SYMBOL(clean_bdev_aliases);

static struct buffer_head *folio_create_buffers(struct folio *folio,
						struct inode *inode,
						unsigned int b_state)
{
	struct buffer_head *bh;

	BUG_ON(!folio_test_locked(folio));

	bh = folio_buffers(folio);
	if (!bh)
		bh = create_empty_buffers(folio,
				1 << READ_ONCE(inode->i_blkbits), b_state);
	return bh;
}

/*
 * NOTE! All mapped/uptodate combinations are valid:
 *
 *	Mapped	Uptodate	Meaning
 *
 *	No	No		"unknown" - must do get_block()
 *	No	Yes		"hole" - zero-filled
 *	Yes	No		"allocated" - allocated on disk, not read in
 *	Yes	Yes		"valid" - allocated and up-to-date in memory.
 *
 * "Dirty" is valid only with the last case (mapped+uptodate).
 */

/*
 * While block_write_full_folio is writing back the dirty buffers under
 * the page lock, whoever dirtied the buffers may decide to clean them
 * again at any time.  We handle that by only looking at the buffer
 * state inside lock_buffer().
 *
 * If block_write_full_folio() is called for regular writeback
 * (wbc->sync_mode == WB_SYNC_NONE) then it will redirty a page which has a
 * locked buffer.   This only can happen if someone has written the buffer
 * directly, with submit_bh().  At the address_space level PageWriteback
 * prevents this contention from occurring.
 *
 * If block_write_full_folio() is called with wbc->sync_mode ==
 * WB_SYNC_ALL, the writes are posted using REQ_SYNC; this
 * causes the writes to be flagged as synchronous writes.
 */
int __block_write_full_folio(struct inode *inode, struct folio *folio,
<<<<<<< HEAD
			get_block_t *get_block, struct writeback_control *wbc,
			bh_end_io_t *handler)
=======
			get_block_t *get_block, struct writeback_control *wbc)
>>>>>>> 2d5404ca
{
	int err;
	sector_t block;
	sector_t last_block;
	struct buffer_head *bh, *head;
	size_t blocksize;
	int nr_underway = 0;
	blk_opf_t write_flags = wbc_to_write_flags(wbc);

	head = folio_create_buffers(folio, inode,
				    (1 << BH_Dirty) | (1 << BH_Uptodate));

	/*
	 * Be very careful.  We have no exclusion from block_dirty_folio
	 * here, and the (potentially unmapped) buffers may become dirty at
	 * any time.  If a buffer becomes dirty here after we've inspected it
	 * then we just miss that fact, and the folio stays dirty.
	 *
	 * Buffers outside i_size may be dirtied by block_dirty_folio;
	 * handle that here by just cleaning them.
	 */

	bh = head;
	blocksize = bh->b_size;

<<<<<<< HEAD
	block = (sector_t)folio->index << (PAGE_SHIFT - bbits);
	last_block = (i_size_read(inode) - 1) >> bbits;
=======
	block = div_u64(folio_pos(folio), blocksize);
	last_block = div_u64(i_size_read(inode) - 1, blocksize);
>>>>>>> 2d5404ca

	/*
	 * Get all the dirty buffers mapped to disk addresses and
	 * handle any aliases from the underlying blockdev's mapping.
	 */
	do {
		if (block > last_block) {
			/*
			 * mapped buffers outside i_size will occur, because
			 * this folio can be outside i_size when there is a
			 * truncate in progress.
			 */
			/*
			 * The buffer was zeroed by block_write_full_folio()
			 */
			clear_buffer_dirty(bh);
			set_buffer_uptodate(bh);
		} else if ((!buffer_mapped(bh) || buffer_delay(bh)) &&
			   buffer_dirty(bh)) {
			WARN_ON(bh->b_size != blocksize);
			err = get_block(inode, block, bh, 1);
			if (err)
				goto recover;
			clear_buffer_delay(bh);
			if (buffer_new(bh)) {
				/* blockdev mappings never come here */
				clear_buffer_new(bh);
				clean_bdev_bh_alias(bh);
			}
		}
		bh = bh->b_this_page;
		block++;
	} while (bh != head);

	do {
		if (!buffer_mapped(bh))
			continue;
		/*
		 * If it's a fully non-blocking write attempt and we cannot
		 * lock the buffer then redirty the folio.  Note that this can
		 * potentially cause a busy-wait loop from writeback threads
		 * and kswapd activity, but those code paths have their own
		 * higher-level throttling.
		 */
		if (wbc->sync_mode != WB_SYNC_NONE) {
			lock_buffer(bh);
		} else if (!trylock_buffer(bh)) {
			folio_redirty_for_writepage(wbc, folio);
			continue;
		}
		if (test_clear_buffer_dirty(bh)) {
			mark_buffer_async_write_endio(bh,
				end_buffer_async_write);
		} else {
			unlock_buffer(bh);
		}
	} while ((bh = bh->b_this_page) != head);

	/*
	 * The folio and its buffers are protected by the writeback flag,
	 * so we can drop the bh refcounts early.
	 */
	BUG_ON(folio_test_writeback(folio));
	folio_start_writeback(folio);

	do {
		struct buffer_head *next = bh->b_this_page;
		if (buffer_async_write(bh)) {
			submit_bh_wbc(REQ_OP_WRITE | write_flags, bh,
				      inode->i_write_hint, wbc);
			nr_underway++;
		}
		bh = next;
	} while (bh != head);
	folio_unlock(folio);

	err = 0;
done:
	if (nr_underway == 0) {
		/*
		 * The folio was marked dirty, but the buffers were
		 * clean.  Someone wrote them back by hand with
		 * write_dirty_buffer/submit_bh.  A rare case.
		 */
		folio_end_writeback(folio);

		/*
		 * The folio and buffer_heads can be released at any time from
		 * here on.
		 */
	}
	return err;

recover:
	/*
	 * ENOSPC, or some other error.  We may already have added some
	 * blocks to the file, so we need to write these out to avoid
	 * exposing stale data.
	 * The folio is currently locked and not marked for writeback
	 */
	bh = head;
	/* Recovery: lock and submit the mapped buffers */
	do {
		if (buffer_mapped(bh) && buffer_dirty(bh) &&
		    !buffer_delay(bh)) {
			lock_buffer(bh);
			mark_buffer_async_write_endio(bh,
				end_buffer_async_write);
		} else {
			/*
			 * The buffer may have been set dirty during
			 * attachment to a dirty folio.
			 */
			clear_buffer_dirty(bh);
		}
	} while ((bh = bh->b_this_page) != head);
<<<<<<< HEAD
	folio_set_error(folio);
=======
>>>>>>> 2d5404ca
	BUG_ON(folio_test_writeback(folio));
	mapping_set_error(folio->mapping, err);
	folio_start_writeback(folio);
	do {
		struct buffer_head *next = bh->b_this_page;
		if (buffer_async_write(bh)) {
			clear_buffer_dirty(bh);
			submit_bh_wbc(REQ_OP_WRITE | write_flags, bh,
				      inode->i_write_hint, wbc);
			nr_underway++;
		}
		bh = next;
	} while (bh != head);
	folio_unlock(folio);
	goto done;
}
EXPORT_SYMBOL(__block_write_full_folio);

/*
 * If a folio has any new buffers, zero them out here, and mark them uptodate
 * and dirty so they'll be written out (in order to prevent uninitialised
 * block data from leaking). And clear the new bit.
 */
void folio_zero_new_buffers(struct folio *folio, size_t from, size_t to)
{
	size_t block_start, block_end;
	struct buffer_head *head, *bh;

	BUG_ON(!folio_test_locked(folio));
	head = folio_buffers(folio);
	if (!head)
		return;

	bh = head;
	block_start = 0;
	do {
		block_end = block_start + bh->b_size;

		if (buffer_new(bh)) {
			if (block_end > from && block_start < to) {
				if (!folio_test_uptodate(folio)) {
					size_t start, xend;

					start = max(from, block_start);
					xend = min(to, block_end);

					folio_zero_segment(folio, start, xend);
					set_buffer_uptodate(bh);
				}

				clear_buffer_new(bh);
				mark_buffer_dirty(bh);
			}
		}

		block_start = block_end;
		bh = bh->b_this_page;
	} while (bh != head);
}
EXPORT_SYMBOL(folio_zero_new_buffers);

static int
iomap_to_bh(struct inode *inode, sector_t block, struct buffer_head *bh,
		const struct iomap *iomap)
{
	loff_t offset = (loff_t)block << inode->i_blkbits;

	bh->b_bdev = iomap->bdev;

	/*
	 * Block points to offset in file we need to map, iomap contains
	 * the offset at which the map starts. If the map ends before the
	 * current block, then do not map the buffer and let the caller
	 * handle it.
	 */
	if (offset >= iomap->offset + iomap->length)
		return -EIO;

	switch (iomap->type) {
	case IOMAP_HOLE:
		/*
		 * If the buffer is not up to date or beyond the current EOF,
		 * we need to mark it as new to ensure sub-block zeroing is
		 * executed if necessary.
		 */
		if (!buffer_uptodate(bh) ||
		    (offset >= i_size_read(inode)))
			set_buffer_new(bh);
		return 0;
	case IOMAP_DELALLOC:
		if (!buffer_uptodate(bh) ||
		    (offset >= i_size_read(inode)))
			set_buffer_new(bh);
		set_buffer_uptodate(bh);
		set_buffer_mapped(bh);
		set_buffer_delay(bh);
		return 0;
	case IOMAP_UNWRITTEN:
		/*
		 * For unwritten regions, we always need to ensure that regions
		 * in the block we are not writing to are zeroed. Mark the
		 * buffer as new to ensure this.
		 */
		set_buffer_new(bh);
		set_buffer_unwritten(bh);
		fallthrough;
	case IOMAP_MAPPED:
		if ((iomap->flags & IOMAP_F_NEW) ||
		    offset >= i_size_read(inode)) {
			/*
			 * This can happen if truncating the block device races
			 * with the check in the caller as i_size updates on
			 * block devices aren't synchronized by i_rwsem for
			 * block devices.
			 */
			if (S_ISBLK(inode->i_mode))
				return -EIO;
			set_buffer_new(bh);
		}
		bh->b_blocknr = (iomap->addr + offset - iomap->offset) >>
				inode->i_blkbits;
		set_buffer_mapped(bh);
		return 0;
	default:
		WARN_ON_ONCE(1);
		return -EIO;
	}
}

int __block_write_begin_int(struct folio *folio, loff_t pos, unsigned len,
		get_block_t *get_block, const struct iomap *iomap)
{
	size_t from = offset_in_folio(folio, pos);
	size_t to = from + len;
	struct inode *inode = folio->mapping->host;
	size_t block_start, block_end;
	sector_t block;
	int err = 0;
	size_t blocksize;
	struct buffer_head *bh, *head, *wait[2], **wait_bh=wait;

	BUG_ON(!folio_test_locked(folio));
	BUG_ON(to > folio_size(folio));
	BUG_ON(from > to);

	head = folio_create_buffers(folio, inode, 0);
	blocksize = head->b_size;
	block = div_u64(folio_pos(folio), blocksize);

	for (bh = head, block_start = 0; bh != head || !block_start;
	    block++, block_start=block_end, bh = bh->b_this_page) {
		block_end = block_start + blocksize;
		if (block_end <= from || block_start >= to) {
			if (folio_test_uptodate(folio)) {
				if (!buffer_uptodate(bh))
					set_buffer_uptodate(bh);
			}
			continue;
		}
		if (buffer_new(bh))
			clear_buffer_new(bh);
		if (!buffer_mapped(bh)) {
			WARN_ON(bh->b_size != blocksize);
			if (get_block)
				err = get_block(inode, block, bh, 1);
			else
				err = iomap_to_bh(inode, block, bh, iomap);
			if (err)
				break;

			if (buffer_new(bh)) {
				clean_bdev_bh_alias(bh);
				if (folio_test_uptodate(folio)) {
					clear_buffer_new(bh);
					set_buffer_uptodate(bh);
					mark_buffer_dirty(bh);
					continue;
				}
				if (block_end > to || block_start < from)
					folio_zero_segments(folio,
						to, block_end,
						block_start, from);
				continue;
			}
		}
		if (folio_test_uptodate(folio)) {
			if (!buffer_uptodate(bh))
				set_buffer_uptodate(bh);
			continue; 
		}
		if (!buffer_uptodate(bh) && !buffer_delay(bh) &&
		    !buffer_unwritten(bh) &&
		     (block_start < from || block_end > to)) {
			bh_read_nowait(bh, 0);
			*wait_bh++=bh;
		}
	}
	/*
	 * If we issued read requests - let them complete.
	 */
	while(wait_bh > wait) {
		wait_on_buffer(*--wait_bh);
		if (!buffer_uptodate(*wait_bh))
			err = -EIO;
	}
	if (unlikely(err))
		folio_zero_new_buffers(folio, from, to);
	return err;
}

int __block_write_begin(struct folio *folio, loff_t pos, unsigned len,
		get_block_t *get_block)
{
	return __block_write_begin_int(folio, pos, len, get_block, NULL);
}
EXPORT_SYMBOL(__block_write_begin);

<<<<<<< HEAD
static int __block_commit_write(struct inode *inode, struct folio *folio,
		size_t from, size_t to)
=======
static void __block_commit_write(struct folio *folio, size_t from, size_t to)
>>>>>>> 2d5404ca
{
	size_t block_start, block_end;
	bool partial = false;
	unsigned blocksize;
	struct buffer_head *bh, *head;

	bh = head = folio_buffers(folio);
	if (!bh)
<<<<<<< HEAD
		return 0;
=======
		return;
>>>>>>> 2d5404ca
	blocksize = bh->b_size;

	block_start = 0;
	do {
		block_end = block_start + blocksize;
		if (block_end <= from || block_start >= to) {
			if (!buffer_uptodate(bh))
				partial = true;
		} else {
			set_buffer_uptodate(bh);
			mark_buffer_dirty(bh);
		}
		if (buffer_new(bh))
			clear_buffer_new(bh);

		block_start = block_end;
		bh = bh->b_this_page;
	} while (bh != head);

	/*
	 * If this is a partial write which happened to make all buffers
	 * uptodate then we can optimize away a bogus read_folio() for
	 * the next read(). Here we 'discover' whether the folio went
	 * uptodate as a result of this (potentially partial) write.
	 */
	if (!partial)
		folio_mark_uptodate(folio);
<<<<<<< HEAD
	return 0;
=======
>>>>>>> 2d5404ca
}

/*
 * block_write_begin takes care of the basic task of block allocation and
 * bringing partial write blocks uptodate first.
 *
 * The filesystem needs to handle block truncation upon failure.
 */
int block_write_begin(struct address_space *mapping, loff_t pos, unsigned len,
		struct folio **foliop, get_block_t *get_block)
{
	pgoff_t index = pos >> PAGE_SHIFT;
	struct folio *folio;
	int status;

	folio = __filemap_get_folio(mapping, index, FGP_WRITEBEGIN,
			mapping_gfp_mask(mapping));
	if (IS_ERR(folio))
		return PTR_ERR(folio);

	status = __block_write_begin_int(folio, pos, len, get_block, NULL);
	if (unlikely(status)) {
		folio_unlock(folio);
		folio_put(folio);
		folio = NULL;
	}

	*foliop = folio;
	return status;
}
EXPORT_SYMBOL(block_write_begin);

int block_write_end(struct file *file, struct address_space *mapping,
			loff_t pos, unsigned len, unsigned copied,
			struct folio *folio, void *fsdata)
{
<<<<<<< HEAD
	struct folio *folio = page_folio(page);
	struct inode *inode = mapping->host;
=======
>>>>>>> 2d5404ca
	size_t start = pos - folio_pos(folio);

	if (unlikely(copied < len)) {
		/*
		 * The buffers that were written will now be uptodate, so
		 * we don't have to worry about a read_folio reading them
		 * and overwriting a partial write. However if we have
		 * encountered a short write and only partially written
		 * into a buffer, it will not be marked uptodate, so a
		 * read_folio might come in and destroy our partial write.
		 *
		 * Do the simplest thing, and just treat any short write to a
		 * non uptodate folio as a zero-length write, and force the
		 * caller to redo the whole thing.
		 */
		if (!folio_test_uptodate(folio))
			copied = 0;

		folio_zero_new_buffers(folio, start+copied, start+len);
	}
	flush_dcache_folio(folio);

	/* This could be a short (even 0-length) commit */
<<<<<<< HEAD
	__block_commit_write(inode, folio, start, start + copied);
=======
	__block_commit_write(folio, start, start + copied);
>>>>>>> 2d5404ca

	return copied;
}
EXPORT_SYMBOL(block_write_end);

int generic_write_end(struct file *file, struct address_space *mapping,
			loff_t pos, unsigned len, unsigned copied,
			struct folio *folio, void *fsdata)
{
	struct inode *inode = mapping->host;
	loff_t old_size = inode->i_size;
	bool i_size_changed = false;

	copied = block_write_end(file, mapping, pos, len, copied, folio, fsdata);

	/*
	 * No need to use i_size_read() here, the i_size cannot change under us
	 * because we hold i_rwsem.
	 *
	 * But it's important to update i_size while still holding folio lock:
	 * page writeout could otherwise come in and zero beyond i_size.
	 */
	if (pos + copied > inode->i_size) {
		i_size_write(inode, pos + copied);
		i_size_changed = true;
	}

	folio_unlock(folio);
	folio_put(folio);

	if (old_size < pos)
		pagecache_isize_extended(inode, old_size, pos);
	/*
	 * Don't mark the inode dirty under page lock. First, it unnecessarily
	 * makes the holding time of page lock longer. Second, it forces lock
	 * ordering of page lock and transaction start for journaling
	 * filesystems.
	 */
	if (i_size_changed)
		mark_inode_dirty(inode);
	return copied;
}
EXPORT_SYMBOL(generic_write_end);

/*
 * block_is_partially_uptodate checks whether buffers within a folio are
 * uptodate or not.
 *
 * Returns true if all buffers which correspond to the specified part
 * of the folio are uptodate.
 */
bool block_is_partially_uptodate(struct folio *folio, size_t from, size_t count)
{
	unsigned block_start, block_end, blocksize;
	unsigned to;
	struct buffer_head *bh, *head;
	bool ret = true;

	head = folio_buffers(folio);
	if (!head)
		return false;
	blocksize = head->b_size;
	to = min_t(unsigned, folio_size(folio) - from, count);
	to = from + to;
	if (from < blocksize && to > folio_size(folio) - blocksize)
		return false;

	bh = head;
	block_start = 0;
	do {
		block_end = block_start + blocksize;
		if (block_end > from && block_start < to) {
			if (!buffer_uptodate(bh)) {
				ret = false;
				break;
			}
			if (block_end >= to)
				break;
		}
		block_start = block_end;
		bh = bh->b_this_page;
	} while (bh != head);

	return ret;
}
EXPORT_SYMBOL(block_is_partially_uptodate);

/*
 * Generic "read_folio" function for block devices that have the normal
 * get_block functionality. This is most of the block device filesystems.
 * Reads the folio asynchronously --- the unlock_buffer() and
 * set/clear_buffer_uptodate() functions propagate buffer state into the
 * folio once IO has completed.
 */
int block_read_full_folio(struct folio *folio, get_block_t *get_block)
{
	struct inode *inode = folio->mapping->host;
	sector_t iblock, lblock;
	struct buffer_head *bh, *head, *arr[MAX_BUF_PER_PAGE];
	size_t blocksize;
	int nr, i;
	int fully_mapped = 1;
	bool page_error = false;
	loff_t limit = i_size_read(inode);

	/* This is needed for ext4. */
	if (IS_ENABLED(CONFIG_FS_VERITY) && IS_VERITY(inode))
		limit = inode->i_sb->s_maxbytes;

	VM_BUG_ON_FOLIO(folio_test_large(folio), folio);

	head = folio_create_buffers(folio, inode, 0);
	blocksize = head->b_size;

	iblock = div_u64(folio_pos(folio), blocksize);
	lblock = div_u64(limit + blocksize - 1, blocksize);
	bh = head;
	nr = 0;
	i = 0;

	do {
		if (buffer_uptodate(bh))
			continue;

		if (!buffer_mapped(bh)) {
			int err = 0;

			fully_mapped = 0;
			if (iblock < lblock) {
				WARN_ON(bh->b_size != blocksize);
				err = get_block(inode, iblock, bh, 0);
				if (err)
					page_error = true;
			}
			if (!buffer_mapped(bh)) {
				folio_zero_range(folio, i * blocksize,
						blocksize);
				if (!err)
					set_buffer_uptodate(bh);
				continue;
			}
			/*
			 * get_block() might have updated the buffer
			 * synchronously
			 */
			if (buffer_uptodate(bh))
				continue;
		}
		arr[nr++] = bh;
	} while (i++, iblock++, (bh = bh->b_this_page) != head);

	if (fully_mapped)
		folio_set_mappedtodisk(folio);

	if (!nr) {
		/*
		 * All buffers are uptodate or get_block() returned an
		 * error when trying to map them - we can finish the read.
		 */
		folio_end_read(folio, !page_error);
		return 0;
	}

	/* Stage two: lock the buffers */
	for (i = 0; i < nr; i++) {
		bh = arr[i];
		lock_buffer(bh);
		mark_buffer_async_read(bh);
	}

	/*
	 * Stage 3: start the IO.  Check for uptodateness
	 * inside the buffer lock in case another process reading
	 * the underlying blockdev brought it uptodate (the sct fix).
	 */
	for (i = 0; i < nr; i++) {
		bh = arr[i];
		if (buffer_uptodate(bh))
			end_buffer_async_read(bh, 1);
		else
			submit_bh(REQ_OP_READ, bh);
	}
	return 0;
}
EXPORT_SYMBOL(block_read_full_folio);

/* utility function for filesystems that need to do work on expanding
 * truncates.  Uses filesystem pagecache writes to allow the filesystem to
 * deal with the hole.  
 */
int generic_cont_expand_simple(struct inode *inode, loff_t size)
{
	struct address_space *mapping = inode->i_mapping;
	const struct address_space_operations *aops = mapping->a_ops;
	struct folio *folio;
	void *fsdata = NULL;
	int err;

	err = inode_newsize_ok(inode, size);
	if (err)
		goto out;

	err = aops->write_begin(NULL, mapping, size, 0, &folio, &fsdata);
	if (err)
		goto out;

	err = aops->write_end(NULL, mapping, size, 0, 0, folio, fsdata);
	BUG_ON(err > 0);

out:
	return err;
}
EXPORT_SYMBOL(generic_cont_expand_simple);

static int cont_expand_zero(struct file *file, struct address_space *mapping,
			    loff_t pos, loff_t *bytes)
{
	struct inode *inode = mapping->host;
	const struct address_space_operations *aops = mapping->a_ops;
	unsigned int blocksize = i_blocksize(inode);
	struct folio *folio;
	void *fsdata = NULL;
	pgoff_t index, curidx;
	loff_t curpos;
	unsigned zerofrom, offset, len;
	int err = 0;

	index = pos >> PAGE_SHIFT;
	offset = pos & ~PAGE_MASK;

	while (index > (curidx = (curpos = *bytes)>>PAGE_SHIFT)) {
		zerofrom = curpos & ~PAGE_MASK;
		if (zerofrom & (blocksize-1)) {
			*bytes |= (blocksize-1);
			(*bytes)++;
		}
		len = PAGE_SIZE - zerofrom;

		err = aops->write_begin(file, mapping, curpos, len,
					    &folio, &fsdata);
		if (err)
			goto out;
		folio_zero_range(folio, offset_in_folio(folio, curpos), len);
		err = aops->write_end(file, mapping, curpos, len, len,
						folio, fsdata);
		if (err < 0)
			goto out;
		BUG_ON(err != len);
		err = 0;

		balance_dirty_pages_ratelimited(mapping);

		if (fatal_signal_pending(current)) {
			err = -EINTR;
			goto out;
		}
	}

	/* page covers the boundary, find the boundary offset */
	if (index == curidx) {
		zerofrom = curpos & ~PAGE_MASK;
		/* if we will expand the thing last block will be filled */
		if (offset <= zerofrom) {
			goto out;
		}
		if (zerofrom & (blocksize-1)) {
			*bytes |= (blocksize-1);
			(*bytes)++;
		}
		len = offset - zerofrom;

		err = aops->write_begin(file, mapping, curpos, len,
					    &folio, &fsdata);
		if (err)
			goto out;
		folio_zero_range(folio, offset_in_folio(folio, curpos), len);
		err = aops->write_end(file, mapping, curpos, len, len,
						folio, fsdata);
		if (err < 0)
			goto out;
		BUG_ON(err != len);
		err = 0;
	}
out:
	return err;
}

/*
 * For moronic filesystems that do not allow holes in file.
 * We may have to extend the file.
 */
int cont_write_begin(struct file *file, struct address_space *mapping,
			loff_t pos, unsigned len,
			struct folio **foliop, void **fsdata,
			get_block_t *get_block, loff_t *bytes)
{
	struct inode *inode = mapping->host;
	unsigned int blocksize = i_blocksize(inode);
	unsigned int zerofrom;
	int err;

	err = cont_expand_zero(file, mapping, pos, bytes);
	if (err)
		return err;

	zerofrom = *bytes & ~PAGE_MASK;
	if (pos+len > *bytes && zerofrom & (blocksize-1)) {
		*bytes |= (blocksize-1);
		(*bytes)++;
	}

	return block_write_begin(mapping, pos, len, foliop, get_block);
}
EXPORT_SYMBOL(cont_write_begin);

void block_commit_write(struct page *page, unsigned from, unsigned to)
{
	struct folio *folio = page_folio(page);
<<<<<<< HEAD
	struct inode *inode = folio->mapping->host;
	__block_commit_write(inode, folio, from, to);
	return 0;
=======
	__block_commit_write(folio, from, to);
>>>>>>> 2d5404ca
}
EXPORT_SYMBOL(block_commit_write);

/*
 * block_page_mkwrite() is not allowed to change the file size as it gets
 * called from a page fault handler when a page is first dirtied. Hence we must
 * be careful to check for EOF conditions here. We set the page up correctly
 * for a written page which means we get ENOSPC checking when writing into
 * holes and correct delalloc and unwritten extent mapping on filesystems that
 * support these features.
 *
 * We are not allowed to take the i_mutex here so we have to play games to
 * protect against truncate races as the page could now be beyond EOF.  Because
 * truncate writes the inode size before removing pages, once we have the
 * page lock we can determine safely if the page is beyond EOF. If it is not
 * beyond EOF, then the page is guaranteed safe against truncation until we
 * unlock the page.
 *
 * Direct callers of this function should protect against filesystem freezing
 * using sb_start_pagefault() - sb_end_pagefault() functions.
 */
int block_page_mkwrite(struct vm_area_struct *vma, struct vm_fault *vmf,
			 get_block_t get_block)
{
	struct folio *folio = page_folio(vmf->page);
	struct inode *inode = file_inode(vma->vm_file);
	unsigned long end;
	loff_t size;
	int ret;

	folio_lock(folio);
	size = i_size_read(inode);
	if ((folio->mapping != inode->i_mapping) ||
	    (folio_pos(folio) >= size)) {
		/* We overload EFAULT to mean page got truncated */
		ret = -EFAULT;
		goto out_unlock;
	}

	end = folio_size(folio);
	/* folio is wholly or partially inside EOF */
	if (folio_pos(folio) + end > size)
		end = size - folio_pos(folio);
<<<<<<< HEAD

	ret = __block_write_begin_int(folio, 0, end, get_block, NULL);
	if (!ret)
		ret = __block_commit_write(inode, folio, 0, end);
=======
>>>>>>> 2d5404ca

	ret = __block_write_begin_int(folio, 0, end, get_block, NULL);
	if (unlikely(ret))
		goto out_unlock;
<<<<<<< HEAD
=======

	__block_commit_write(folio, 0, end);

>>>>>>> 2d5404ca
	folio_mark_dirty(folio);
	folio_wait_stable(folio);
	return 0;
out_unlock:
	folio_unlock(folio);
	return ret;
}
EXPORT_SYMBOL(block_page_mkwrite);

int block_truncate_page(struct address_space *mapping,
			loff_t from, get_block_t *get_block)
{
	pgoff_t index = from >> PAGE_SHIFT;
	unsigned blocksize;
	sector_t iblock;
	size_t offset, length, pos;
	struct inode *inode = mapping->host;
	struct folio *folio;
	struct buffer_head *bh;
	int err = 0;

	blocksize = i_blocksize(inode);
	length = from & (blocksize - 1);

	/* Block boundary? Nothing to do */
	if (!length)
		return 0;

	length = blocksize - length;
<<<<<<< HEAD
	iblock = (sector_t)index << (PAGE_SHIFT - inode->i_blkbits);
	
	folio = filemap_grab_folio(mapping, index);
	if (IS_ERR(folio))
		return PTR_ERR(folio);

	bh = folio_buffers(folio);
	if (!bh) {
		folio_create_empty_buffers(folio, blocksize, 0);
		bh = folio_buffers(folio);
	}
=======
	iblock = ((loff_t)index * PAGE_SIZE) >> inode->i_blkbits;

	folio = filemap_grab_folio(mapping, index);
	if (IS_ERR(folio))
		return PTR_ERR(folio);

	bh = folio_buffers(folio);
	if (!bh)
		bh = create_empty_buffers(folio, blocksize, 0);
>>>>>>> 2d5404ca

	/* Find the buffer that contains "offset" */
	offset = offset_in_folio(folio, from);
	pos = blocksize;
	while (offset >= pos) {
		bh = bh->b_this_page;
		iblock++;
		pos += blocksize;
	}

	if (!buffer_mapped(bh)) {
		WARN_ON(bh->b_size != blocksize);
		err = get_block(inode, iblock, bh, 0);
		if (err)
			goto unlock;
		/* unmapped? It's a hole - nothing to do */
		if (!buffer_mapped(bh))
			goto unlock;
	}

	/* Ok, it's mapped. Make sure it's up-to-date */
	if (folio_test_uptodate(folio))
		set_buffer_uptodate(bh);

	if (!buffer_uptodate(bh) && !buffer_delay(bh) && !buffer_unwritten(bh)) {
		err = bh_read(bh, 0);
		/* Uhhuh. Read error. Complain and punt. */
		if (err < 0)
			goto unlock;
	}

	folio_zero_range(folio, offset, length);
	mark_buffer_dirty(bh);

unlock:
	folio_unlock(folio);
	folio_put(folio);

	return err;
}
EXPORT_SYMBOL(block_truncate_page);

/*
 * The generic ->writepage function for buffer-backed address_spaces
 */
int block_write_full_folio(struct folio *folio, struct writeback_control *wbc,
		void *get_block)
{
<<<<<<< HEAD
	struct folio *folio = page_folio(page);
=======
>>>>>>> 2d5404ca
	struct inode * const inode = folio->mapping->host;
	loff_t i_size = i_size_read(inode);

	/* Is the folio fully inside i_size? */
	if (folio_pos(folio) + folio_size(folio) <= i_size)
<<<<<<< HEAD
		return __block_write_full_folio(inode, folio, get_block, wbc,
					       end_buffer_async_write);
=======
		return __block_write_full_folio(inode, folio, get_block, wbc);
>>>>>>> 2d5404ca

	/* Is the folio fully outside i_size? (truncate in progress) */
	if (folio_pos(folio) >= i_size) {
		folio_unlock(folio);
		return 0; /* don't care */
	}

	/*
	 * The folio straddles i_size.  It must be zeroed out on each and every
	 * writepage invocation because it may be mmapped.  "A file is mapped
	 * in multiples of the page size.  For a file that is not a multiple of
	 * the page size, the remaining memory is zeroed when mapped, and
	 * writes to that region are not written out to the file."
	 */
	folio_zero_segment(folio, offset_in_folio(folio, i_size),
			folio_size(folio));
<<<<<<< HEAD
	return __block_write_full_folio(inode, folio, get_block, wbc,
			end_buffer_async_write);
=======
	return __block_write_full_folio(inode, folio, get_block, wbc);
>>>>>>> 2d5404ca
}

sector_t generic_block_bmap(struct address_space *mapping, sector_t block,
			    get_block_t *get_block)
{
	struct inode *inode = mapping->host;
	struct buffer_head tmp = {
		.b_size = i_blocksize(inode),
	};

	get_block(inode, block, &tmp, 0);
	return tmp.b_blocknr;
}
EXPORT_SYMBOL(generic_block_bmap);

static void end_bio_bh_io_sync(struct bio *bio)
{
	struct buffer_head *bh = bio->bi_private;

	if (unlikely(bio_flagged(bio, BIO_QUIET)))
		set_bit(BH_Quiet, &bh->b_state);

	bh->b_end_io(bh, !bio->bi_status);
	bio_put(bio);
}

static void submit_bh_wbc(blk_opf_t opf, struct buffer_head *bh,
			  enum rw_hint write_hint,
			  struct writeback_control *wbc)
{
	const enum req_op op = opf & REQ_OP_MASK;
	struct bio *bio;

	BUG_ON(!buffer_locked(bh));
	BUG_ON(!buffer_mapped(bh));
	BUG_ON(!bh->b_end_io);
	BUG_ON(buffer_delay(bh));
	BUG_ON(buffer_unwritten(bh));

	/*
	 * Only clear out a write error when rewriting
	 */
	if (test_set_buffer_req(bh) && (op == REQ_OP_WRITE))
		clear_buffer_write_io_error(bh);

	if (buffer_meta(bh))
		opf |= REQ_META;
	if (buffer_prio(bh))
		opf |= REQ_PRIO;

	bio = bio_alloc(bh->b_bdev, 1, opf, GFP_NOIO);

	fscrypt_set_bio_crypt_ctx_bh(bio, bh, GFP_NOIO);

	bio->bi_iter.bi_sector = bh->b_blocknr * (bh->b_size >> 9);
	bio->bi_write_hint = write_hint;

	__bio_add_page(bio, bh->b_page, bh->b_size, bh_offset(bh));

	bio->bi_end_io = end_bio_bh_io_sync;
	bio->bi_private = bh;

	/* Take care of bh's that straddle the end of the device */
	guard_bio_eod(bio);

	if (wbc) {
		wbc_init_bio(wbc, bio);
		wbc_account_cgroup_owner(wbc, bh->b_page, bh->b_size);
	}

	submit_bio(bio);
}

void submit_bh(blk_opf_t opf, struct buffer_head *bh)
{
	submit_bh_wbc(opf, bh, WRITE_LIFE_NOT_SET, NULL);
}
EXPORT_SYMBOL(submit_bh);

void write_dirty_buffer(struct buffer_head *bh, blk_opf_t op_flags)
{
	lock_buffer(bh);
	if (!test_clear_buffer_dirty(bh)) {
		unlock_buffer(bh);
		return;
	}
	bh->b_end_io = end_buffer_write_sync;
	get_bh(bh);
	submit_bh(REQ_OP_WRITE | op_flags, bh);
}
EXPORT_SYMBOL(write_dirty_buffer);

/*
 * For a data-integrity writeout, we need to wait upon any in-progress I/O
 * and then start new I/O and then wait upon it.  The caller must have a ref on
 * the buffer_head.
 */
int __sync_dirty_buffer(struct buffer_head *bh, blk_opf_t op_flags)
{
	WARN_ON(atomic_read(&bh->b_count) < 1);
	lock_buffer(bh);
	if (test_clear_buffer_dirty(bh)) {
		/*
		 * The bh should be mapped, but it might not be if the
		 * device was hot-removed. Not much we can do but fail the I/O.
		 */
		if (!buffer_mapped(bh)) {
			unlock_buffer(bh);
			return -EIO;
		}

		get_bh(bh);
		bh->b_end_io = end_buffer_write_sync;
		submit_bh(REQ_OP_WRITE | op_flags, bh);
		wait_on_buffer(bh);
		if (!buffer_uptodate(bh))
			return -EIO;
	} else {
		unlock_buffer(bh);
	}
	return 0;
}
EXPORT_SYMBOL(__sync_dirty_buffer);

int sync_dirty_buffer(struct buffer_head *bh)
{
	return __sync_dirty_buffer(bh, REQ_SYNC);
}
EXPORT_SYMBOL(sync_dirty_buffer);

static inline int buffer_busy(struct buffer_head *bh)
{
	return atomic_read(&bh->b_count) |
		(bh->b_state & ((1 << BH_Dirty) | (1 << BH_Lock)));
}

static bool
drop_buffers(struct folio *folio, struct buffer_head **buffers_to_free)
{
	struct buffer_head *head = folio_buffers(folio);
	struct buffer_head *bh;

	bh = head;
	do {
		if (buffer_busy(bh))
			goto failed;
		bh = bh->b_this_page;
	} while (bh != head);

	do {
		struct buffer_head *next = bh->b_this_page;

		if (bh->b_assoc_map)
			__remove_assoc_queue(bh);
		bh = next;
	} while (bh != head);
	*buffers_to_free = head;
	folio_detach_private(folio);
	return true;
failed:
	return false;
}

/**
 * try_to_free_buffers - Release buffers attached to this folio.
 * @folio: The folio.
 *
 * If any buffers are in use (dirty, under writeback, elevated refcount),
 * no buffers will be freed.
 *
 * If the folio is dirty but all the buffers are clean then we need to
 * be sure to mark the folio clean as well.  This is because the folio
 * may be against a block device, and a later reattachment of buffers
 * to a dirty folio will set *all* buffers dirty.  Which would corrupt
 * filesystem data on the same device.
 *
 * The same applies to regular filesystem folios: if all the buffers are
 * clean then we set the folio clean and proceed.  To do that, we require
 * total exclusion from block_dirty_folio().  That is obtained with
 * i_private_lock.
 *
 * Exclusion against try_to_free_buffers may be obtained by either
 * locking the folio or by holding its mapping's i_private_lock.
 *
 * Context: Process context.  @folio must be locked.  Will not sleep.
 * Return: true if all buffers attached to this folio were freed.
 */
bool try_to_free_buffers(struct folio *folio)
{
	struct address_space * const mapping = folio->mapping;
	struct buffer_head *buffers_to_free = NULL;
	bool ret = 0;

	BUG_ON(!folio_test_locked(folio));
	if (folio_test_writeback(folio))
		return false;

	if (mapping == NULL) {		/* can this still happen? */
		ret = drop_buffers(folio, &buffers_to_free);
		goto out;
	}

	spin_lock(&mapping->i_private_lock);
	ret = drop_buffers(folio, &buffers_to_free);

	/*
	 * If the filesystem writes its buffers by hand (eg ext3)
	 * then we can have clean buffers against a dirty folio.  We
	 * clean the folio here; otherwise the VM will never notice
	 * that the filesystem did any IO at all.
	 *
	 * Also, during truncate, discard_buffer will have marked all
	 * the folio's buffers clean.  We discover that here and clean
	 * the folio also.
	 *
	 * i_private_lock must be held over this entire operation in order
	 * to synchronise against block_dirty_folio and prevent the
	 * dirty bit from being lost.
	 */
	if (ret)
		folio_cancel_dirty(folio);
	spin_unlock(&mapping->i_private_lock);
out:
	if (buffers_to_free) {
		struct buffer_head *bh = buffers_to_free;

		do {
			struct buffer_head *next = bh->b_this_page;
			free_buffer_head(bh);
			bh = next;
		} while (bh != buffers_to_free);
	}
	return ret;
}
EXPORT_SYMBOL(try_to_free_buffers);

/*
 * Buffer-head allocation
 */
static struct kmem_cache *bh_cachep __ro_after_init;

/*
 * Once the number of bh's in the machine exceeds this level, we start
 * stripping them in writeback.
 */
static unsigned long max_buffer_heads __ro_after_init;

int buffer_heads_over_limit;

struct bh_accounting {
	int nr;			/* Number of live bh's */
	int ratelimit;		/* Limit cacheline bouncing */
};

static DEFINE_PER_CPU(struct bh_accounting, bh_accounting) = {0, 0};

static void recalc_bh_state(void)
{
	int i;
	int tot = 0;

	if (__this_cpu_inc_return(bh_accounting.ratelimit) - 1 < 4096)
		return;
	__this_cpu_write(bh_accounting.ratelimit, 0);
	for_each_online_cpu(i)
		tot += per_cpu(bh_accounting, i).nr;
	buffer_heads_over_limit = (tot > max_buffer_heads);
}

struct buffer_head *alloc_buffer_head(gfp_t gfp_flags)
{
	struct buffer_head *ret = kmem_cache_zalloc(bh_cachep, gfp_flags);
	if (ret) {
		INIT_LIST_HEAD(&ret->b_assoc_buffers);
		spin_lock_init(&ret->b_uptodate_lock);
		preempt_disable();
		__this_cpu_inc(bh_accounting.nr);
		recalc_bh_state();
		preempt_enable();
	}
	return ret;
}
EXPORT_SYMBOL(alloc_buffer_head);

void free_buffer_head(struct buffer_head *bh)
{
	BUG_ON(!list_empty(&bh->b_assoc_buffers));
	kmem_cache_free(bh_cachep, bh);
	preempt_disable();
	__this_cpu_dec(bh_accounting.nr);
	recalc_bh_state();
	preempt_enable();
}
EXPORT_SYMBOL(free_buffer_head);

static int buffer_exit_cpu_dead(unsigned int cpu)
{
	int i;
	struct bh_lru *b = &per_cpu(bh_lrus, cpu);

	for (i = 0; i < BH_LRU_SIZE; i++) {
		brelse(b->bhs[i]);
		b->bhs[i] = NULL;
	}
	this_cpu_add(bh_accounting.nr, per_cpu(bh_accounting, cpu).nr);
	per_cpu(bh_accounting, cpu).nr = 0;
	return 0;
}

/**
 * bh_uptodate_or_lock - Test whether the buffer is uptodate
 * @bh: struct buffer_head
 *
 * Return true if the buffer is up-to-date and false,
 * with the buffer locked, if not.
 */
int bh_uptodate_or_lock(struct buffer_head *bh)
{
	if (!buffer_uptodate(bh)) {
		lock_buffer(bh);
		if (!buffer_uptodate(bh))
			return 0;
		unlock_buffer(bh);
	}
	return 1;
}
EXPORT_SYMBOL(bh_uptodate_or_lock);

/**
 * __bh_read - Submit read for a locked buffer
 * @bh: struct buffer_head
 * @op_flags: appending REQ_OP_* flags besides REQ_OP_READ
 * @wait: wait until reading finish
 *
 * Returns zero on success or don't wait, and -EIO on error.
 */
int __bh_read(struct buffer_head *bh, blk_opf_t op_flags, bool wait)
{
	int ret = 0;

	BUG_ON(!buffer_locked(bh));

	get_bh(bh);
	bh->b_end_io = end_buffer_read_sync;
	submit_bh(REQ_OP_READ | op_flags, bh);
	if (wait) {
		wait_on_buffer(bh);
		if (!buffer_uptodate(bh))
			ret = -EIO;
	}
	return ret;
}
EXPORT_SYMBOL(__bh_read);

/**
 * __bh_read_batch - Submit read for a batch of unlocked buffers
 * @nr: entry number of the buffer batch
 * @bhs: a batch of struct buffer_head
 * @op_flags: appending REQ_OP_* flags besides REQ_OP_READ
 * @force_lock: force to get a lock on the buffer if set, otherwise drops any
 *              buffer that cannot lock.
 *
 * Returns zero on success or don't wait, and -EIO on error.
 */
void __bh_read_batch(int nr, struct buffer_head *bhs[],
		     blk_opf_t op_flags, bool force_lock)
{
	int i;

	for (i = 0; i < nr; i++) {
		struct buffer_head *bh = bhs[i];

		if (buffer_uptodate(bh))
			continue;

		if (force_lock)
			lock_buffer(bh);
		else
			if (!trylock_buffer(bh))
				continue;

		if (buffer_uptodate(bh)) {
			unlock_buffer(bh);
			continue;
		}

		bh->b_end_io = end_buffer_read_sync;
		get_bh(bh);
		submit_bh(REQ_OP_READ | op_flags, bh);
	}
}
EXPORT_SYMBOL(__bh_read_batch);

void __init buffer_init(void)
{
	unsigned long nrpages;
	int ret;

	bh_cachep = KMEM_CACHE(buffer_head,
				SLAB_RECLAIM_ACCOUNT|SLAB_PANIC);
	/*
	 * Limit the bh occupancy to 10% of ZONE_NORMAL
	 */
	nrpages = (nr_free_buffer_pages() * 10) / 100;
	max_buffer_heads = nrpages * (PAGE_SIZE / sizeof(struct buffer_head));
	ret = cpuhp_setup_state_nocalls(CPUHP_FS_BUFF_DEAD, "fs/buffer:dead",
					NULL, buffer_exit_cpu_dead);
	WARN_ON(ret < 0);
}<|MERGE_RESOLUTION|>--- conflicted
+++ resolved
@@ -199,20 +199,12 @@
 	int all_mapped = 1;
 	static DEFINE_RATELIMIT_STATE(last_warned, HZ, 1);
 
-<<<<<<< HEAD
-	index = block >> (PAGE_SHIFT - bd_inode->i_blkbits);
-=======
 	index = ((loff_t)block << blkbits) / PAGE_SIZE;
->>>>>>> 2d5404ca
 	folio = __filemap_get_folio(bd_mapping, index, FGP_ACCESSED, 0);
 	if (IS_ERR(folio))
 		goto out;
 
-<<<<<<< HEAD
-	spin_lock(&bd_mapping->private_lock);
-=======
 	spin_lock(&bd_mapping->i_private_lock);
->>>>>>> 2d5404ca
 	head = folio_buffers(folio);
 	if (!head)
 		goto out_unlock;
@@ -244,11 +236,7 @@
 		       1 << blkbits);
 	}
 out_unlock:
-<<<<<<< HEAD
-	spin_unlock(&bd_mapping->private_lock);
-=======
 	spin_unlock(&bd_mapping->i_private_lock);
->>>>>>> 2d5404ca
 	folio_put(folio);
 out:
 	return ret;
@@ -1007,19 +995,12 @@
  * Initialise the state of a blockdev folio's buffers.
  */ 
 static sector_t folio_init_buffers(struct folio *folio,
-<<<<<<< HEAD
-		struct block_device *bdev, sector_t block, int size)
-=======
 		struct block_device *bdev, unsigned size)
->>>>>>> 2d5404ca
 {
 	struct buffer_head *head = folio_buffers(folio);
 	struct buffer_head *bh = head;
 	bool uptodate = folio_test_uptodate(folio);
-<<<<<<< HEAD
-=======
 	sector_t block = div_u64(folio_pos(folio), size);
->>>>>>> 2d5404ca
 	sector_t end_block = blkdev_max_block(bdev, size);
 
 	do {
@@ -1054,47 +1035,19 @@
 static bool grow_dev_folio(struct block_device *bdev, sector_t block,
 		pgoff_t index, unsigned size, gfp_t gfp)
 {
-<<<<<<< HEAD
-	struct inode *inode = bdev->bd_inode;
-=======
 	struct address_space *mapping = bdev->bd_mapping;
->>>>>>> 2d5404ca
 	struct folio *folio;
 	struct buffer_head *bh;
 	sector_t end_block = 0;
 
-<<<<<<< HEAD
-	/*
-	 * XXX: __getblk_slow() can not really deal with failure and
-	 * will endlessly loop on improvised global reclaim.  Prefer
-	 * looping in the allocator rather than here, at least that
-	 * code knows what it's doing.
-	 */
-	gfp_mask |= __GFP_NOFAIL;
-
-	folio = __filemap_get_folio(inode->i_mapping, index,
-			FGP_LOCK | FGP_ACCESSED | FGP_CREAT, gfp_mask);
-=======
 	folio = __filemap_get_folio(mapping, index,
 			FGP_LOCK | FGP_ACCESSED | FGP_CREAT, gfp);
 	if (IS_ERR(folio))
 		return false;
->>>>>>> 2d5404ca
 
 	bh = folio_buffers(folio);
 	if (bh) {
 		if (bh->b_size == size) {
-<<<<<<< HEAD
-			end_block = folio_init_buffers(folio, bdev,
-					(sector_t)index << sizebits, size);
-			goto done;
-		}
-		if (!try_to_free_buffers(folio))
-			goto failed;
-	}
-
-	bh = folio_alloc_buffers(folio, size, true);
-=======
 			end_block = folio_init_buffers(folio, bdev, size);
 			goto unlock;
 		}
@@ -1115,26 +1068,12 @@
 	bh = folio_alloc_buffers(folio, size, gfp | __GFP_ACCOUNT);
 	if (!bh)
 		goto unlock;
->>>>>>> 2d5404ca
 
 	/*
 	 * Link the folio to the buffers and initialise them.  Take the
 	 * lock to be atomic wrt __find_get_block(), which does not
 	 * run under the folio lock.
 	 */
-<<<<<<< HEAD
-	spin_lock(&inode->i_mapping->private_lock);
-	link_dev_buffers(folio, bh);
-	end_block = folio_init_buffers(folio, bdev,
-			(sector_t)index << sizebits, size);
-	spin_unlock(&inode->i_mapping->private_lock);
-done:
-	ret = (block < end_block) ? 1 : -ENXIO;
-failed:
-	folio_unlock(folio);
-	folio_put(folio);
-	return ret;
-=======
 	spin_lock(&mapping->i_private_lock);
 	link_dev_buffers(folio, bh);
 	end_block = folio_init_buffers(folio, bdev, size);
@@ -1143,7 +1082,6 @@
 	folio_unlock(folio);
 	folio_put(folio);
 	return block < end_block;
->>>>>>> 2d5404ca
 }
 
 /*
@@ -1872,12 +1810,7 @@
  * causes the writes to be flagged as synchronous writes.
  */
 int __block_write_full_folio(struct inode *inode, struct folio *folio,
-<<<<<<< HEAD
-			get_block_t *get_block, struct writeback_control *wbc,
-			bh_end_io_t *handler)
-=======
 			get_block_t *get_block, struct writeback_control *wbc)
->>>>>>> 2d5404ca
 {
 	int err;
 	sector_t block;
@@ -1903,13 +1836,8 @@
 	bh = head;
 	blocksize = bh->b_size;
 
-<<<<<<< HEAD
-	block = (sector_t)folio->index << (PAGE_SHIFT - bbits);
-	last_block = (i_size_read(inode) - 1) >> bbits;
-=======
 	block = div_u64(folio_pos(folio), blocksize);
 	last_block = div_u64(i_size_read(inode) - 1, blocksize);
->>>>>>> 2d5404ca
 
 	/*
 	 * Get all the dirty buffers mapped to disk addresses and
@@ -2026,10 +1954,6 @@
 			clear_buffer_dirty(bh);
 		}
 	} while ((bh = bh->b_this_page) != head);
-<<<<<<< HEAD
-	folio_set_error(folio);
-=======
->>>>>>> 2d5404ca
 	BUG_ON(folio_test_writeback(folio));
 	mapping_set_error(folio->mapping, err);
 	folio_start_writeback(folio);
@@ -2247,12 +2171,7 @@
 }
 EXPORT_SYMBOL(__block_write_begin);
 
-<<<<<<< HEAD
-static int __block_commit_write(struct inode *inode, struct folio *folio,
-		size_t from, size_t to)
-=======
 static void __block_commit_write(struct folio *folio, size_t from, size_t to)
->>>>>>> 2d5404ca
 {
 	size_t block_start, block_end;
 	bool partial = false;
@@ -2261,11 +2180,7 @@
 
 	bh = head = folio_buffers(folio);
 	if (!bh)
-<<<<<<< HEAD
-		return 0;
-=======
 		return;
->>>>>>> 2d5404ca
 	blocksize = bh->b_size;
 
 	block_start = 0;
@@ -2293,10 +2208,6 @@
 	 */
 	if (!partial)
 		folio_mark_uptodate(folio);
-<<<<<<< HEAD
-	return 0;
-=======
->>>>>>> 2d5404ca
 }
 
 /*
@@ -2333,11 +2244,6 @@
 			loff_t pos, unsigned len, unsigned copied,
 			struct folio *folio, void *fsdata)
 {
-<<<<<<< HEAD
-	struct folio *folio = page_folio(page);
-	struct inode *inode = mapping->host;
-=======
->>>>>>> 2d5404ca
 	size_t start = pos - folio_pos(folio);
 
 	if (unlikely(copied < len)) {
@@ -2361,11 +2267,7 @@
 	flush_dcache_folio(folio);
 
 	/* This could be a short (even 0-length) commit */
-<<<<<<< HEAD
-	__block_commit_write(inode, folio, start, start + copied);
-=======
 	__block_commit_write(folio, start, start + copied);
->>>>>>> 2d5404ca
 
 	return copied;
 }
@@ -2684,13 +2586,7 @@
 void block_commit_write(struct page *page, unsigned from, unsigned to)
 {
 	struct folio *folio = page_folio(page);
-<<<<<<< HEAD
-	struct inode *inode = folio->mapping->host;
-	__block_commit_write(inode, folio, from, to);
-	return 0;
-=======
 	__block_commit_write(folio, from, to);
->>>>>>> 2d5404ca
 }
 EXPORT_SYMBOL(block_commit_write);
 
@@ -2734,23 +2630,13 @@
 	/* folio is wholly or partially inside EOF */
 	if (folio_pos(folio) + end > size)
 		end = size - folio_pos(folio);
-<<<<<<< HEAD
-
-	ret = __block_write_begin_int(folio, 0, end, get_block, NULL);
-	if (!ret)
-		ret = __block_commit_write(inode, folio, 0, end);
-=======
->>>>>>> 2d5404ca
 
 	ret = __block_write_begin_int(folio, 0, end, get_block, NULL);
 	if (unlikely(ret))
 		goto out_unlock;
-<<<<<<< HEAD
-=======
 
 	__block_commit_write(folio, 0, end);
 
->>>>>>> 2d5404ca
 	folio_mark_dirty(folio);
 	folio_wait_stable(folio);
 	return 0;
@@ -2780,29 +2666,15 @@
 		return 0;
 
 	length = blocksize - length;
-<<<<<<< HEAD
-	iblock = (sector_t)index << (PAGE_SHIFT - inode->i_blkbits);
-	
+	iblock = ((loff_t)index * PAGE_SIZE) >> inode->i_blkbits;
+
 	folio = filemap_grab_folio(mapping, index);
 	if (IS_ERR(folio))
 		return PTR_ERR(folio);
 
 	bh = folio_buffers(folio);
-	if (!bh) {
-		folio_create_empty_buffers(folio, blocksize, 0);
-		bh = folio_buffers(folio);
-	}
-=======
-	iblock = ((loff_t)index * PAGE_SIZE) >> inode->i_blkbits;
-
-	folio = filemap_grab_folio(mapping, index);
-	if (IS_ERR(folio))
-		return PTR_ERR(folio);
-
-	bh = folio_buffers(folio);
 	if (!bh)
 		bh = create_empty_buffers(folio, blocksize, 0);
->>>>>>> 2d5404ca
 
 	/* Find the buffer that contains "offset" */
 	offset = offset_in_folio(folio, from);
@@ -2851,21 +2723,12 @@
 int block_write_full_folio(struct folio *folio, struct writeback_control *wbc,
 		void *get_block)
 {
-<<<<<<< HEAD
-	struct folio *folio = page_folio(page);
-=======
->>>>>>> 2d5404ca
 	struct inode * const inode = folio->mapping->host;
 	loff_t i_size = i_size_read(inode);
 
 	/* Is the folio fully inside i_size? */
 	if (folio_pos(folio) + folio_size(folio) <= i_size)
-<<<<<<< HEAD
-		return __block_write_full_folio(inode, folio, get_block, wbc,
-					       end_buffer_async_write);
-=======
 		return __block_write_full_folio(inode, folio, get_block, wbc);
->>>>>>> 2d5404ca
 
 	/* Is the folio fully outside i_size? (truncate in progress) */
 	if (folio_pos(folio) >= i_size) {
@@ -2882,12 +2745,7 @@
 	 */
 	folio_zero_segment(folio, offset_in_folio(folio, i_size),
 			folio_size(folio));
-<<<<<<< HEAD
-	return __block_write_full_folio(inode, folio, get_block, wbc,
-			end_buffer_async_write);
-=======
 	return __block_write_full_folio(inode, folio, get_block, wbc);
->>>>>>> 2d5404ca
 }
 
 sector_t generic_block_bmap(struct address_space *mapping, sector_t block,
