--- conflicted
+++ resolved
@@ -84,13 +84,8 @@
 	int ret;
 
 	mutex_lock(&eventfs_mutex);
-<<<<<<< HEAD
-	ef = dentry->d_fsdata;
-	if (ef && ef->is_freed) {
-=======
 	ei = dentry->d_fsdata;
 	if (ei->is_freed) {
->>>>>>> 05b5b70f
 		/* Do not allow changes if the event is about to be removed. */
 		mutex_unlock(&eventfs_mutex);
 		return -ENODEV;
@@ -109,10 +104,6 @@
 	}
 
 	ret = simple_setattr(idmap, dentry, iattr);
-<<<<<<< HEAD
-	if (!ret && ef)
-		update_attr(ef, iattr);
-=======
 	if (ret < 0)
 		goto out;
 
@@ -143,7 +134,6 @@
 		}
 	}
  out:
->>>>>>> 05b5b70f
 	mutex_unlock(&eventfs_mutex);
 	return ret;
 }
