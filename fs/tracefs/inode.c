--- conflicted
+++ resolved
@@ -719,11 +719,7 @@
 	if (security_locked_down(LOCKDOWN_TRACEFS))
 		return NULL;
 
-<<<<<<< HEAD
-	return __create_dir(name, parent, &simple_dir_inode_operations);
-=======
 	return __create_dir(name, parent, &tracefs_dir_inode_operations);
->>>>>>> 2d5404ca
 }
 
 /**
