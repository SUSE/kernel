// SPDX-License-Identifier: GPL-2.0-or-later
/*
 * eCryptfs: Linux filesystem encryption layer
 *
 * Copyright (C) 1997-2004 Erez Zadok
 * Copyright (C) 2001-2004 Stony Brook University
 * Copyright (C) 2004-2007 International Business Machines Corp.
 *   Author(s): Michael A. Halcrow <mahalcro@us.ibm.com>
 *              Michael C. Thompsion <mcthomps@us.ibm.com>
 */

#include <linux/file.h>
#include <linux/vmalloc.h>
#include <linux/pagemap.h>
#include <linux/dcache.h>
#include <linux/namei.h>
#include <linux/mount.h>
#include <linux/fs_stack.h>
#include <linux/slab.h>
#include <linux/xattr.h>
#include <linux/fileattr.h>
#include <asm/unaligned.h>
#include "ecryptfs_kernel.h"

static int lock_parent(struct dentry *dentry,
		       struct dentry **lower_dentry,
		       struct inode **lower_dir)
{
	struct dentry *lower_dir_dentry;

	lower_dir_dentry = ecryptfs_dentry_to_lower(dentry->d_parent);
	*lower_dir = d_inode(lower_dir_dentry);
	*lower_dentry = ecryptfs_dentry_to_lower(dentry);

	inode_lock_nested(*lower_dir, I_MUTEX_PARENT);
	return (*lower_dentry)->d_parent == lower_dir_dentry ? 0 : -EINVAL;
}

static int ecryptfs_inode_test(struct inode *inode, void *lower_inode)
{
	return ecryptfs_inode_to_lower(inode) == lower_inode;
}

static int ecryptfs_inode_set(struct inode *inode, void *opaque)
{
	struct inode *lower_inode = opaque;

	ecryptfs_set_inode_lower(inode, lower_inode);
	fsstack_copy_attr_all(inode, lower_inode);
	/* i_size will be overwritten for encrypted regular files */
	fsstack_copy_inode_size(inode, lower_inode);
	inode->i_ino = lower_inode->i_ino;
	inode->i_mapping->a_ops = &ecryptfs_aops;

	if (S_ISLNK(inode->i_mode))
		inode->i_op = &ecryptfs_symlink_iops;
	else if (S_ISDIR(inode->i_mode))
		inode->i_op = &ecryptfs_dir_iops;
	else
		inode->i_op = &ecryptfs_main_iops;

	if (S_ISDIR(inode->i_mode))
		inode->i_fop = &ecryptfs_dir_fops;
	else if (special_file(inode->i_mode))
		init_special_inode(inode, inode->i_mode, inode->i_rdev);
	else
		inode->i_fop = &ecryptfs_main_fops;

	return 0;
}

static struct inode *__ecryptfs_get_inode(struct inode *lower_inode,
					  struct super_block *sb)
{
	struct inode *inode;

	if (lower_inode->i_sb != ecryptfs_superblock_to_lower(sb))
		return ERR_PTR(-EXDEV);
	if (!igrab(lower_inode))
		return ERR_PTR(-ESTALE);
	inode = iget5_locked(sb, (unsigned long)lower_inode,
			     ecryptfs_inode_test, ecryptfs_inode_set,
			     lower_inode);
	if (!inode) {
		iput(lower_inode);
		return ERR_PTR(-EACCES);
	}
	if (!(inode->i_state & I_NEW))
		iput(lower_inode);

	return inode;
}

struct inode *ecryptfs_get_inode(struct inode *lower_inode,
				 struct super_block *sb)
{
	struct inode *inode = __ecryptfs_get_inode(lower_inode, sb);

	if (!IS_ERR(inode) && (inode->i_state & I_NEW))
		unlock_new_inode(inode);

	return inode;
}

/**
 * ecryptfs_interpose
 * @lower_dentry: Existing dentry in the lower filesystem
 * @dentry: ecryptfs' dentry
 * @sb: ecryptfs's super_block
 *
 * Interposes upper and lower dentries.
 *
 * Returns zero on success; non-zero otherwise
 */
static int ecryptfs_interpose(struct dentry *lower_dentry,
			      struct dentry *dentry, struct super_block *sb)
{
	struct inode *inode = ecryptfs_get_inode(d_inode(lower_dentry), sb);

	if (IS_ERR(inode))
		return PTR_ERR(inode);
	d_instantiate(dentry, inode);

	return 0;
}

static int ecryptfs_do_unlink(struct inode *dir, struct dentry *dentry,
			      struct inode *inode)
{
<<<<<<< HEAD
	struct dentry *lower_dentry = ecryptfs_dentry_to_lower(dentry);
	struct dentry *lower_dir_dentry;
	struct inode *lower_dir_inode;
	int rc;

	lower_dir_dentry = ecryptfs_dentry_to_lower(dentry->d_parent);
	lower_dir_inode = d_inode(lower_dir_dentry);
	inode_lock_nested(lower_dir_inode, I_MUTEX_PARENT);
	dget(lower_dentry);	// don't even try to make the lower negative
	if (lower_dentry->d_parent != lower_dir_dentry)
		rc = -EINVAL;
	else if (d_unhashed(lower_dentry))
		rc = -EINVAL;
	else
		rc = vfs_unlink(lower_dir_inode, lower_dentry, NULL);
=======
	struct dentry *lower_dentry;
	struct inode *lower_dir;
	int rc;

	rc = lock_parent(dentry, &lower_dentry, &lower_dir);
	dget(lower_dentry);	// don't even try to make the lower negative
	if (!rc) {
		if (d_unhashed(lower_dentry))
			rc = -EINVAL;
		else
			rc = vfs_unlink(&init_user_ns, lower_dir, lower_dentry,
					NULL);
	}
>>>>>>> 7d2a07b7
	if (rc) {
		printk(KERN_ERR "Error in vfs_unlink; rc = [%d]\n", rc);
		goto out_unlock;
	}
	fsstack_copy_attr_times(dir, lower_dir);
	set_nlink(inode, ecryptfs_inode_to_lower(inode)->i_nlink);
	inode->i_ctime = dir->i_ctime;
out_unlock:
	dput(lower_dentry);
<<<<<<< HEAD
	inode_unlock(lower_dir_inode);
=======
	inode_unlock(lower_dir);
>>>>>>> 7d2a07b7
	if (!rc)
		d_drop(dentry);
	return rc;
}

/**
 * ecryptfs_do_create
 * @directory_inode: inode of the new file's dentry's parent in ecryptfs
 * @ecryptfs_dentry: New file's dentry in ecryptfs
 * @mode: The mode of the new file
 *
 * Creates the underlying file and the eCryptfs inode which will link to
 * it. It will also update the eCryptfs directory inode to mimic the
 * stat of the lower directory inode.
 *
 * Returns the new eCryptfs inode on success; an ERR_PTR on error condition
 */
static struct inode *
ecryptfs_do_create(struct inode *directory_inode,
		   struct dentry *ecryptfs_dentry, umode_t mode)
{
	int rc;
	struct dentry *lower_dentry;
	struct inode *lower_dir;
	struct inode *inode;

	rc = lock_parent(ecryptfs_dentry, &lower_dentry, &lower_dir);
	if (!rc)
		rc = vfs_create(&init_user_ns, lower_dir,
				lower_dentry, mode, true);
	if (rc) {
		printk(KERN_ERR "%s: Failure to create dentry in lower fs; "
		       "rc = [%d]\n", __func__, rc);
		inode = ERR_PTR(rc);
		goto out_lock;
	}
	inode = __ecryptfs_get_inode(d_inode(lower_dentry),
				     directory_inode->i_sb);
	if (IS_ERR(inode)) {
		vfs_unlink(&init_user_ns, lower_dir, lower_dentry, NULL);
		goto out_lock;
	}
	fsstack_copy_attr_times(directory_inode, lower_dir);
	fsstack_copy_inode_size(directory_inode, lower_dir);
out_lock:
	inode_unlock(lower_dir);
	return inode;
}

/*
 * ecryptfs_initialize_file
 *
 * Cause the file to be changed from a basic empty file to an ecryptfs
 * file with a header and first data page.
 *
 * Returns zero on success
 */
int ecryptfs_initialize_file(struct dentry *ecryptfs_dentry,
			     struct inode *ecryptfs_inode)
{
	struct ecryptfs_crypt_stat *crypt_stat =
		&ecryptfs_inode_to_private(ecryptfs_inode)->crypt_stat;
	int rc = 0;

	if (S_ISDIR(ecryptfs_inode->i_mode)) {
		ecryptfs_printk(KERN_DEBUG, "This is a directory\n");
		crypt_stat->flags &= ~(ECRYPTFS_ENCRYPTED);
		goto out;
	}
	ecryptfs_printk(KERN_DEBUG, "Initializing crypto context\n");
	rc = ecryptfs_new_file_context(ecryptfs_inode);
	if (rc) {
		ecryptfs_printk(KERN_ERR, "Error creating new file "
				"context; rc = [%d]\n", rc);
		goto out;
	}
	rc = ecryptfs_get_lower_file(ecryptfs_dentry, ecryptfs_inode);
	if (rc) {
		printk(KERN_ERR "%s: Error attempting to initialize "
			"the lower file for the dentry with name "
			"[%pd]; rc = [%d]\n", __func__,
			ecryptfs_dentry, rc);
		goto out;
	}
	rc = ecryptfs_write_metadata(ecryptfs_dentry, ecryptfs_inode);
	if (rc)
		printk(KERN_ERR "Error writing headers; rc = [%d]\n", rc);
	ecryptfs_put_lower_file(ecryptfs_inode);
out:
	return rc;
}

/*
 * ecryptfs_create
 * @mode: The mode of the new file.
 *
 * Creates a new file.
 *
 * Returns zero on success; non-zero on error condition
 */
static int
ecryptfs_create(struct user_namespace *mnt_userns,
		struct inode *directory_inode, struct dentry *ecryptfs_dentry,
		umode_t mode, bool excl)
{
	struct inode *ecryptfs_inode;
	int rc;

	ecryptfs_inode = ecryptfs_do_create(directory_inode, ecryptfs_dentry,
					    mode);
	if (IS_ERR(ecryptfs_inode)) {
		ecryptfs_printk(KERN_WARNING, "Failed to create file in"
				"lower filesystem\n");
		rc = PTR_ERR(ecryptfs_inode);
		goto out;
	}
	/* At this point, a file exists on "disk"; we need to make sure
	 * that this on disk file is prepared to be an ecryptfs file */
	rc = ecryptfs_initialize_file(ecryptfs_dentry, ecryptfs_inode);
	if (rc) {
		ecryptfs_do_unlink(directory_inode, ecryptfs_dentry,
				   ecryptfs_inode);
		iget_failed(ecryptfs_inode);
		goto out;
	}
	d_instantiate_new(ecryptfs_dentry, ecryptfs_inode);
out:
	return rc;
}

static int ecryptfs_i_size_read(struct dentry *dentry, struct inode *inode)
{
	struct ecryptfs_crypt_stat *crypt_stat;
	int rc;

	rc = ecryptfs_get_lower_file(dentry, inode);
	if (rc) {
		printk(KERN_ERR "%s: Error attempting to initialize "
			"the lower file for the dentry with name "
			"[%pd]; rc = [%d]\n", __func__,
			dentry, rc);
		return rc;
	}

	crypt_stat = &ecryptfs_inode_to_private(inode)->crypt_stat;
	/* TODO: lock for crypt_stat comparison */
	if (!(crypt_stat->flags & ECRYPTFS_POLICY_APPLIED))
		ecryptfs_set_default_sizes(crypt_stat);

	rc = ecryptfs_read_and_validate_header_region(inode);
	ecryptfs_put_lower_file(inode);
	if (rc) {
		rc = ecryptfs_read_and_validate_xattr_region(dentry, inode);
		if (!rc)
			crypt_stat->flags |= ECRYPTFS_METADATA_IN_XATTR;
	}

	/* Must return 0 to allow non-eCryptfs files to be looked up, too */
	return 0;
}

/*
 * ecryptfs_lookup_interpose - Dentry interposition for a lookup
 */
static struct dentry *ecryptfs_lookup_interpose(struct dentry *dentry,
				     struct dentry *lower_dentry)
{
	struct path *path = ecryptfs_dentry_to_lower_path(dentry->d_parent);
	struct inode *inode, *lower_inode;
	struct ecryptfs_dentry_info *dentry_info;
	int rc = 0;

	dentry_info = kmem_cache_alloc(ecryptfs_dentry_info_cache, GFP_KERNEL);
	if (!dentry_info) {
		dput(lower_dentry);
		return ERR_PTR(-ENOMEM);
	}

	fsstack_copy_attr_atime(d_inode(dentry->d_parent),
				d_inode(path->dentry));
	BUG_ON(!d_count(lower_dentry));

	ecryptfs_set_dentry_private(dentry, dentry_info);
	dentry_info->lower_path.mnt = mntget(path->mnt);
	dentry_info->lower_path.dentry = lower_dentry;

	/*
	 * negative dentry can go positive under us here - its parent is not
	 * locked.  That's OK and that could happen just as we return from
	 * ecryptfs_lookup() anyway.  Just need to be careful and fetch
	 * ->d_inode only once - it's not stable here.
	 */
	lower_inode = READ_ONCE(lower_dentry->d_inode);

	if (!lower_inode) {
		/* We want to add because we couldn't find in lower */
		d_add(dentry, NULL);
		return NULL;
	}
	inode = __ecryptfs_get_inode(lower_inode, dentry->d_sb);
	if (IS_ERR(inode)) {
		printk(KERN_ERR "%s: Error interposing; rc = [%ld]\n",
		       __func__, PTR_ERR(inode));
		return ERR_CAST(inode);
	}
	if (S_ISREG(inode->i_mode)) {
		rc = ecryptfs_i_size_read(dentry, inode);
		if (rc) {
			make_bad_inode(inode);
			return ERR_PTR(rc);
		}
	}

	if (inode->i_state & I_NEW)
		unlock_new_inode(inode);
	return d_splice_alias(inode, dentry);
}

/**
 * ecryptfs_lookup
 * @ecryptfs_dir_inode: The eCryptfs directory inode
 * @ecryptfs_dentry: The eCryptfs dentry that we are looking up
 * @flags: lookup flags
 *
 * Find a file on disk. If the file does not exist, then we'll add it to the
 * dentry cache and continue on to read it from the disk.
 */
static struct dentry *ecryptfs_lookup(struct inode *ecryptfs_dir_inode,
				      struct dentry *ecryptfs_dentry,
				      unsigned int flags)
{
	char *encrypted_and_encoded_name = NULL;
	struct ecryptfs_mount_crypt_stat *mount_crypt_stat;
	struct dentry *lower_dir_dentry, *lower_dentry;
	const char *name = ecryptfs_dentry->d_name.name;
	size_t len = ecryptfs_dentry->d_name.len;
	struct dentry *res;
	int rc = 0;

	lower_dir_dentry = ecryptfs_dentry_to_lower(ecryptfs_dentry->d_parent);

	mount_crypt_stat = &ecryptfs_superblock_to_private(
				ecryptfs_dentry->d_sb)->mount_crypt_stat;
	if (mount_crypt_stat->flags & ECRYPTFS_GLOBAL_ENCRYPT_FILENAMES) {
		rc = ecryptfs_encrypt_and_encode_filename(
			&encrypted_and_encoded_name, &len,
			mount_crypt_stat, name, len);
		if (rc) {
			printk(KERN_ERR "%s: Error attempting to encrypt and encode "
			       "filename; rc = [%d]\n", __func__, rc);
			return ERR_PTR(rc);
		}
		name = encrypted_and_encoded_name;
	}

	lower_dentry = lookup_one_len_unlocked(name, lower_dir_dentry, len);
	if (IS_ERR(lower_dentry)) {
		ecryptfs_printk(KERN_DEBUG, "%s: lookup_one_len() returned "
				"[%ld] on lower_dentry = [%s]\n", __func__,
				PTR_ERR(lower_dentry),
				name);
		res = ERR_CAST(lower_dentry);
	} else {
		res = ecryptfs_lookup_interpose(ecryptfs_dentry, lower_dentry);
	}
	kfree(encrypted_and_encoded_name);
	return res;
}

static int ecryptfs_link(struct dentry *old_dentry, struct inode *dir,
			 struct dentry *new_dentry)
{
	struct dentry *lower_old_dentry;
	struct dentry *lower_new_dentry;
	struct inode *lower_dir;
	u64 file_size_save;
	int rc;

	file_size_save = i_size_read(d_inode(old_dentry));
	lower_old_dentry = ecryptfs_dentry_to_lower(old_dentry);
	rc = lock_parent(new_dentry, &lower_new_dentry, &lower_dir);
	if (!rc)
		rc = vfs_link(lower_old_dentry, &init_user_ns, lower_dir,
			      lower_new_dentry, NULL);
	if (rc || d_really_is_negative(lower_new_dentry))
		goto out_lock;
	rc = ecryptfs_interpose(lower_new_dentry, new_dentry, dir->i_sb);
	if (rc)
		goto out_lock;
	fsstack_copy_attr_times(dir, lower_dir);
	fsstack_copy_inode_size(dir, lower_dir);
	set_nlink(d_inode(old_dentry),
		  ecryptfs_inode_to_lower(d_inode(old_dentry))->i_nlink);
	i_size_write(d_inode(new_dentry), file_size_save);
out_lock:
	inode_unlock(lower_dir);
	return rc;
}

static int ecryptfs_unlink(struct inode *dir, struct dentry *dentry)
{
	return ecryptfs_do_unlink(dir, dentry, d_inode(dentry));
}

static int ecryptfs_symlink(struct user_namespace *mnt_userns,
			    struct inode *dir, struct dentry *dentry,
			    const char *symname)
{
	int rc;
	struct dentry *lower_dentry;
	struct inode *lower_dir;
	char *encoded_symname;
	size_t encoded_symlen;
	struct ecryptfs_mount_crypt_stat *mount_crypt_stat = NULL;

	rc = lock_parent(dentry, &lower_dentry, &lower_dir);
	if (rc)
		goto out_lock;
	mount_crypt_stat = &ecryptfs_superblock_to_private(
		dir->i_sb)->mount_crypt_stat;
	rc = ecryptfs_encrypt_and_encode_filename(&encoded_symname,
						  &encoded_symlen,
						  mount_crypt_stat, symname,
						  strlen(symname));
	if (rc)
		goto out_lock;
	rc = vfs_symlink(&init_user_ns, lower_dir, lower_dentry,
			 encoded_symname);
	kfree(encoded_symname);
	if (rc || d_really_is_negative(lower_dentry))
		goto out_lock;
	rc = ecryptfs_interpose(lower_dentry, dentry, dir->i_sb);
	if (rc)
		goto out_lock;
	fsstack_copy_attr_times(dir, lower_dir);
	fsstack_copy_inode_size(dir, lower_dir);
out_lock:
	inode_unlock(lower_dir);
	if (d_really_is_negative(dentry))
		d_drop(dentry);
	return rc;
}

static int ecryptfs_mkdir(struct user_namespace *mnt_userns, struct inode *dir,
			  struct dentry *dentry, umode_t mode)
{
	int rc;
	struct dentry *lower_dentry;
	struct inode *lower_dir;

	rc = lock_parent(dentry, &lower_dentry, &lower_dir);
	if (!rc)
		rc = vfs_mkdir(&init_user_ns, lower_dir,
			       lower_dentry, mode);
	if (rc || d_really_is_negative(lower_dentry))
		goto out;
	rc = ecryptfs_interpose(lower_dentry, dentry, dir->i_sb);
	if (rc)
		goto out;
	fsstack_copy_attr_times(dir, lower_dir);
	fsstack_copy_inode_size(dir, lower_dir);
	set_nlink(dir, lower_dir->i_nlink);
out:
	inode_unlock(lower_dir);
	if (d_really_is_negative(dentry))
		d_drop(dentry);
	return rc;
}

static int ecryptfs_rmdir(struct inode *dir, struct dentry *dentry)
{
	struct dentry *lower_dentry;
<<<<<<< HEAD
	struct dentry *lower_dir_dentry;
	struct inode *lower_dir_inode;
	int rc;

	lower_dentry = ecryptfs_dentry_to_lower(dentry);
	lower_dir_dentry = ecryptfs_dentry_to_lower(dentry->d_parent);
	lower_dir_inode = d_inode(lower_dir_dentry);

	inode_lock_nested(lower_dir_inode, I_MUTEX_PARENT);
	dget(lower_dentry);	// don't even try to make the lower negative
	if (lower_dentry->d_parent != lower_dir_dentry)
		rc = -EINVAL;
	else if (d_unhashed(lower_dentry))
		rc = -EINVAL;
	else
		rc = vfs_rmdir(lower_dir_inode, lower_dentry);
	if (!rc) {
		clear_nlink(d_inode(dentry));
		fsstack_copy_attr_times(dir, lower_dir_inode);
		set_nlink(dir, lower_dir_inode->i_nlink);
	}
	dput(lower_dentry);
	inode_unlock(lower_dir_inode);
=======
	struct inode *lower_dir;
	int rc;

	rc = lock_parent(dentry, &lower_dentry, &lower_dir);
	dget(lower_dentry);	// don't even try to make the lower negative
	if (!rc) {
		if (d_unhashed(lower_dentry))
			rc = -EINVAL;
		else
			rc = vfs_rmdir(&init_user_ns, lower_dir, lower_dentry);
	}
	if (!rc) {
		clear_nlink(d_inode(dentry));
		fsstack_copy_attr_times(dir, lower_dir);
		set_nlink(dir, lower_dir->i_nlink);
	}
	dput(lower_dentry);
	inode_unlock(lower_dir);
>>>>>>> 7d2a07b7
	if (!rc)
		d_drop(dentry);
	return rc;
}

static int
ecryptfs_mknod(struct user_namespace *mnt_userns, struct inode *dir,
	       struct dentry *dentry, umode_t mode, dev_t dev)
{
	int rc;
	struct dentry *lower_dentry;
	struct inode *lower_dir;

	rc = lock_parent(dentry, &lower_dentry, &lower_dir);
	if (!rc)
		rc = vfs_mknod(&init_user_ns, lower_dir,
			       lower_dentry, mode, dev);
	if (rc || d_really_is_negative(lower_dentry))
		goto out;
	rc = ecryptfs_interpose(lower_dentry, dentry, dir->i_sb);
	if (rc)
		goto out;
	fsstack_copy_attr_times(dir, lower_dir);
	fsstack_copy_inode_size(dir, lower_dir);
out:
	inode_unlock(lower_dir);
	if (d_really_is_negative(dentry))
		d_drop(dentry);
	return rc;
}

static int
ecryptfs_rename(struct user_namespace *mnt_userns, struct inode *old_dir,
		struct dentry *old_dentry, struct inode *new_dir,
		struct dentry *new_dentry, unsigned int flags)
{
	int rc;
	struct dentry *lower_old_dentry;
	struct dentry *lower_new_dentry;
	struct dentry *lower_old_dir_dentry;
	struct dentry *lower_new_dir_dentry;
	struct dentry *trap;
	struct inode *target_inode;
	struct renamedata rd = {};

	if (flags)
		return -EINVAL;

	lower_old_dir_dentry = ecryptfs_dentry_to_lower(old_dentry->d_parent);
	lower_new_dir_dentry = ecryptfs_dentry_to_lower(new_dentry->d_parent);

	lower_old_dentry = ecryptfs_dentry_to_lower(old_dentry);
	lower_new_dentry = ecryptfs_dentry_to_lower(new_dentry);

	target_inode = d_inode(new_dentry);

	trap = lock_rename(lower_old_dir_dentry, lower_new_dir_dentry);
	dget(lower_new_dentry);
	rc = -EINVAL;
	if (lower_old_dentry->d_parent != lower_old_dir_dentry)
		goto out_lock;
	if (lower_new_dentry->d_parent != lower_new_dir_dentry)
		goto out_lock;
	if (d_unhashed(lower_old_dentry) || d_unhashed(lower_new_dentry))
		goto out_lock;
	/* source should not be ancestor of target */
	if (trap == lower_old_dentry)
		goto out_lock;
	/* target should not be ancestor of source */
	if (trap == lower_new_dentry) {
		rc = -ENOTEMPTY;
		goto out_lock;
	}

	rd.old_mnt_userns	= &init_user_ns;
	rd.old_dir		= d_inode(lower_old_dir_dentry);
	rd.old_dentry		= lower_old_dentry;
	rd.new_mnt_userns	= &init_user_ns;
	rd.new_dir		= d_inode(lower_new_dir_dentry);
	rd.new_dentry		= lower_new_dentry;
	rc = vfs_rename(&rd);
	if (rc)
		goto out_lock;
	if (target_inode)
		fsstack_copy_attr_all(target_inode,
				      ecryptfs_inode_to_lower(target_inode));
	fsstack_copy_attr_all(new_dir, d_inode(lower_new_dir_dentry));
	if (new_dir != old_dir)
		fsstack_copy_attr_all(old_dir, d_inode(lower_old_dir_dentry));
out_lock:
	dput(lower_new_dentry);
	unlock_rename(lower_old_dir_dentry, lower_new_dir_dentry);
	return rc;
}

static char *ecryptfs_readlink_lower(struct dentry *dentry, size_t *bufsiz)
{
	DEFINE_DELAYED_CALL(done);
	struct dentry *lower_dentry = ecryptfs_dentry_to_lower(dentry);
	const char *link;
	char *buf;
	int rc;

	link = vfs_get_link(lower_dentry, &done);
	if (IS_ERR(link))
		return ERR_CAST(link);

	rc = ecryptfs_decode_and_decrypt_filename(&buf, bufsiz, dentry->d_sb,
						  link, strlen(link));
	do_delayed_call(&done);
	if (rc)
		return ERR_PTR(rc);

	return buf;
}

static const char *ecryptfs_get_link(struct dentry *dentry,
				     struct inode *inode,
				     struct delayed_call *done)
{
	size_t len;
	char *buf;

	if (!dentry)
		return ERR_PTR(-ECHILD);

	buf = ecryptfs_readlink_lower(dentry, &len);
	if (IS_ERR(buf))
		return buf;
	fsstack_copy_attr_atime(d_inode(dentry),
				d_inode(ecryptfs_dentry_to_lower(dentry)));
	buf[len] = '\0';
	set_delayed_call(done, kfree_link, buf);
	return buf;
}

/**
 * upper_size_to_lower_size
 * @crypt_stat: Crypt_stat associated with file
 * @upper_size: Size of the upper file
 *
 * Calculate the required size of the lower file based on the
 * specified size of the upper file. This calculation is based on the
 * number of headers in the underlying file and the extent size.
 *
 * Returns Calculated size of the lower file.
 */
static loff_t
upper_size_to_lower_size(struct ecryptfs_crypt_stat *crypt_stat,
			 loff_t upper_size)
{
	loff_t lower_size;

	lower_size = ecryptfs_lower_header_size(crypt_stat);
	if (upper_size != 0) {
		loff_t num_extents;

		num_extents = upper_size >> crypt_stat->extent_shift;
		if (upper_size & ~crypt_stat->extent_mask)
			num_extents++;
		lower_size += (num_extents * crypt_stat->extent_size);
	}
	return lower_size;
}

/**
 * truncate_upper
 * @dentry: The ecryptfs layer dentry
 * @ia: Address of the ecryptfs inode's attributes
 * @lower_ia: Address of the lower inode's attributes
 *
 * Function to handle truncations modifying the size of the file. Note
 * that the file sizes are interpolated. When expanding, we are simply
 * writing strings of 0's out. When truncating, we truncate the upper
 * inode and update the lower_ia according to the page index
 * interpolations. If ATTR_SIZE is set in lower_ia->ia_valid upon return,
 * the caller must use lower_ia in a call to notify_change() to perform
 * the truncation of the lower inode.
 *
 * Returns zero on success; non-zero otherwise
 */
static int truncate_upper(struct dentry *dentry, struct iattr *ia,
			  struct iattr *lower_ia)
{
	int rc = 0;
	struct inode *inode = d_inode(dentry);
	struct ecryptfs_crypt_stat *crypt_stat;
	loff_t i_size = i_size_read(inode);
	loff_t lower_size_before_truncate;
	loff_t lower_size_after_truncate;

	if (unlikely((ia->ia_size == i_size))) {
		lower_ia->ia_valid &= ~ATTR_SIZE;
		return 0;
	}
	rc = ecryptfs_get_lower_file(dentry, inode);
	if (rc)
		return rc;
	crypt_stat = &ecryptfs_inode_to_private(d_inode(dentry))->crypt_stat;
	/* Switch on growing or shrinking file */
	if (ia->ia_size > i_size) {
		char zero[] = { 0x00 };

		lower_ia->ia_valid &= ~ATTR_SIZE;
		/* Write a single 0 at the last position of the file;
		 * this triggers code that will fill in 0's throughout
		 * the intermediate portion of the previous end of the
		 * file and the new and of the file */
		rc = ecryptfs_write(inode, zero,
				    (ia->ia_size - 1), 1);
	} else { /* ia->ia_size < i_size_read(inode) */
		/* We're chopping off all the pages down to the page
		 * in which ia->ia_size is located. Fill in the end of
		 * that page from (ia->ia_size & ~PAGE_MASK) to
		 * PAGE_SIZE with zeros. */
		size_t num_zeros = (PAGE_SIZE
				    - (ia->ia_size & ~PAGE_MASK));

		if (!(crypt_stat->flags & ECRYPTFS_ENCRYPTED)) {
			truncate_setsize(inode, ia->ia_size);
			lower_ia->ia_size = ia->ia_size;
			lower_ia->ia_valid |= ATTR_SIZE;
			goto out;
		}
		if (num_zeros) {
			char *zeros_virt;

			zeros_virt = kzalloc(num_zeros, GFP_KERNEL);
			if (!zeros_virt) {
				rc = -ENOMEM;
				goto out;
			}
			rc = ecryptfs_write(inode, zeros_virt,
					    ia->ia_size, num_zeros);
			kfree(zeros_virt);
			if (rc) {
				printk(KERN_ERR "Error attempting to zero out "
				       "the remainder of the end page on "
				       "reducing truncate; rc = [%d]\n", rc);
				goto out;
			}
		}
		truncate_setsize(inode, ia->ia_size);
		rc = ecryptfs_write_inode_size_to_metadata(inode);
		if (rc) {
			printk(KERN_ERR	"Problem with "
			       "ecryptfs_write_inode_size_to_metadata; "
			       "rc = [%d]\n", rc);
			goto out;
		}
		/* We are reducing the size of the ecryptfs file, and need to
		 * know if we need to reduce the size of the lower file. */
		lower_size_before_truncate =
		    upper_size_to_lower_size(crypt_stat, i_size);
		lower_size_after_truncate =
		    upper_size_to_lower_size(crypt_stat, ia->ia_size);
		if (lower_size_after_truncate < lower_size_before_truncate) {
			lower_ia->ia_size = lower_size_after_truncate;
			lower_ia->ia_valid |= ATTR_SIZE;
		} else
			lower_ia->ia_valid &= ~ATTR_SIZE;
	}
out:
	ecryptfs_put_lower_file(inode);
	return rc;
}

static int ecryptfs_inode_newsize_ok(struct inode *inode, loff_t offset)
{
	struct ecryptfs_crypt_stat *crypt_stat;
	loff_t lower_oldsize, lower_newsize;

	crypt_stat = &ecryptfs_inode_to_private(inode)->crypt_stat;
	lower_oldsize = upper_size_to_lower_size(crypt_stat,
						 i_size_read(inode));
	lower_newsize = upper_size_to_lower_size(crypt_stat, offset);
	if (lower_newsize > lower_oldsize) {
		/*
		 * The eCryptfs inode and the new *lower* size are mixed here
		 * because we may not have the lower i_mutex held and/or it may
		 * not be appropriate to call inode_newsize_ok() with inodes
		 * from other filesystems.
		 */
		return inode_newsize_ok(inode, lower_newsize);
	}

	return 0;
}

/**
 * ecryptfs_truncate
 * @dentry: The ecryptfs layer dentry
 * @new_length: The length to expand the file to
 *
 * Simple function that handles the truncation of an eCryptfs inode and
 * its corresponding lower inode.
 *
 * Returns zero on success; non-zero otherwise
 */
int ecryptfs_truncate(struct dentry *dentry, loff_t new_length)
{
	struct iattr ia = { .ia_valid = ATTR_SIZE, .ia_size = new_length };
	struct iattr lower_ia = { .ia_valid = 0 };
	int rc;

	rc = ecryptfs_inode_newsize_ok(d_inode(dentry), new_length);
	if (rc)
		return rc;

	rc = truncate_upper(dentry, &ia, &lower_ia);
	if (!rc && lower_ia.ia_valid & ATTR_SIZE) {
		struct dentry *lower_dentry = ecryptfs_dentry_to_lower(dentry);

		inode_lock(d_inode(lower_dentry));
		rc = notify_change(&init_user_ns, lower_dentry,
				   &lower_ia, NULL);
		inode_unlock(d_inode(lower_dentry));
	}
	return rc;
}

static int
ecryptfs_permission(struct user_namespace *mnt_userns, struct inode *inode,
		    int mask)
{
	return inode_permission(&init_user_ns,
				ecryptfs_inode_to_lower(inode), mask);
}

/**
 * ecryptfs_setattr
 * @mnt_userns: user namespace of the target mount
 * @dentry: dentry handle to the inode to modify
 * @ia: Structure with flags of what to change and values
 *
 * Updates the metadata of an inode. If the update is to the size
 * i.e. truncation, then ecryptfs_truncate will handle the size modification
 * of both the ecryptfs inode and the lower inode.
 *
 * All other metadata changes will be passed right to the lower filesystem,
 * and we will just update our inode to look like the lower.
 */
static int ecryptfs_setattr(struct user_namespace *mnt_userns,
			    struct dentry *dentry, struct iattr *ia)
{
	int rc = 0;
	struct dentry *lower_dentry;
	struct iattr lower_ia;
	struct inode *inode;
	struct inode *lower_inode;
	struct ecryptfs_crypt_stat *crypt_stat;

	crypt_stat = &ecryptfs_inode_to_private(d_inode(dentry))->crypt_stat;
	if (!(crypt_stat->flags & ECRYPTFS_STRUCT_INITIALIZED)) {
		rc = ecryptfs_init_crypt_stat(crypt_stat);
		if (rc)
			return rc;
	}
	inode = d_inode(dentry);
	lower_inode = ecryptfs_inode_to_lower(inode);
	lower_dentry = ecryptfs_dentry_to_lower(dentry);
	mutex_lock(&crypt_stat->cs_mutex);
	if (d_is_dir(dentry))
		crypt_stat->flags &= ~(ECRYPTFS_ENCRYPTED);
	else if (d_is_reg(dentry)
		 && (!(crypt_stat->flags & ECRYPTFS_POLICY_APPLIED)
		     || !(crypt_stat->flags & ECRYPTFS_KEY_VALID))) {
		struct ecryptfs_mount_crypt_stat *mount_crypt_stat;

		mount_crypt_stat = &ecryptfs_superblock_to_private(
			dentry->d_sb)->mount_crypt_stat;
		rc = ecryptfs_get_lower_file(dentry, inode);
		if (rc) {
			mutex_unlock(&crypt_stat->cs_mutex);
			goto out;
		}
		rc = ecryptfs_read_metadata(dentry);
		ecryptfs_put_lower_file(inode);
		if (rc) {
			if (!(mount_crypt_stat->flags
			      & ECRYPTFS_PLAINTEXT_PASSTHROUGH_ENABLED)) {
				rc = -EIO;
				printk(KERN_WARNING "Either the lower file "
				       "is not in a valid eCryptfs format, "
				       "or the key could not be retrieved. "
				       "Plaintext passthrough mode is not "
				       "enabled; returning -EIO\n");
				mutex_unlock(&crypt_stat->cs_mutex);
				goto out;
			}
			rc = 0;
			crypt_stat->flags &= ~(ECRYPTFS_I_SIZE_INITIALIZED
					       | ECRYPTFS_ENCRYPTED);
		}
	}
	mutex_unlock(&crypt_stat->cs_mutex);

	rc = setattr_prepare(&init_user_ns, dentry, ia);
	if (rc)
		goto out;
	if (ia->ia_valid & ATTR_SIZE) {
		rc = ecryptfs_inode_newsize_ok(inode, ia->ia_size);
		if (rc)
			goto out;
	}

	memcpy(&lower_ia, ia, sizeof(lower_ia));
	if (ia->ia_valid & ATTR_FILE)
		lower_ia.ia_file = ecryptfs_file_to_lower(ia->ia_file);
	if (ia->ia_valid & ATTR_SIZE) {
		rc = truncate_upper(dentry, ia, &lower_ia);
		if (rc < 0)
			goto out;
	}

	/*
	 * mode change is for clearing setuid/setgid bits. Allow lower fs
	 * to interpret this in its own way.
	 */
	if (lower_ia.ia_valid & (ATTR_KILL_SUID | ATTR_KILL_SGID))
		lower_ia.ia_valid &= ~ATTR_MODE;

	inode_lock(d_inode(lower_dentry));
	rc = notify_change(&init_user_ns, lower_dentry, &lower_ia, NULL);
	inode_unlock(d_inode(lower_dentry));
out:
	fsstack_copy_attr_all(inode, lower_inode);
	return rc;
}

static int ecryptfs_getattr_link(struct user_namespace *mnt_userns,
				 const struct path *path, struct kstat *stat,
				 u32 request_mask, unsigned int flags)
{
	struct dentry *dentry = path->dentry;
	struct ecryptfs_mount_crypt_stat *mount_crypt_stat;
	int rc = 0;

	mount_crypt_stat = &ecryptfs_superblock_to_private(
						dentry->d_sb)->mount_crypt_stat;
	generic_fillattr(&init_user_ns, d_inode(dentry), stat);
	if (mount_crypt_stat->flags & ECRYPTFS_GLOBAL_ENCRYPT_FILENAMES) {
		char *target;
		size_t targetsiz;

		target = ecryptfs_readlink_lower(dentry, &targetsiz);
		if (!IS_ERR(target)) {
			kfree(target);
			stat->size = targetsiz;
		} else {
			rc = PTR_ERR(target);
		}
	}
	return rc;
}

static int ecryptfs_getattr(struct user_namespace *mnt_userns,
			    const struct path *path, struct kstat *stat,
			    u32 request_mask, unsigned int flags)
{
	struct dentry *dentry = path->dentry;
	struct kstat lower_stat;
	int rc;

	rc = vfs_getattr(ecryptfs_dentry_to_lower_path(dentry), &lower_stat,
			 request_mask, flags);
	if (!rc) {
		fsstack_copy_attr_all(d_inode(dentry),
				      ecryptfs_inode_to_lower(d_inode(dentry)));
		generic_fillattr(&init_user_ns, d_inode(dentry), stat);
		stat->blocks = lower_stat.blocks;
	}
	return rc;
}

int
ecryptfs_setxattr(struct dentry *dentry, struct inode *inode,
		  const char *name, const void *value,
		  size_t size, int flags)
{
	int rc;
	struct dentry *lower_dentry;
	struct inode *lower_inode;

	lower_dentry = ecryptfs_dentry_to_lower(dentry);
	lower_inode = d_inode(lower_dentry);
	if (!(lower_inode->i_opflags & IOP_XATTR)) {
		rc = -EOPNOTSUPP;
		goto out;
	}
	inode_lock(lower_inode);
	rc = __vfs_setxattr_locked(&init_user_ns, lower_dentry, name, value, size, flags, NULL);
	inode_unlock(lower_inode);
	if (!rc && inode)
		fsstack_copy_attr_all(inode, lower_inode);
out:
	return rc;
}

ssize_t
ecryptfs_getxattr_lower(struct dentry *lower_dentry, struct inode *lower_inode,
			const char *name, void *value, size_t size)
{
	int rc;

	if (!(lower_inode->i_opflags & IOP_XATTR)) {
		rc = -EOPNOTSUPP;
		goto out;
	}
	inode_lock(lower_inode);
	rc = __vfs_getxattr(lower_dentry, lower_inode, name, value, size);
	inode_unlock(lower_inode);
out:
	return rc;
}

static ssize_t
ecryptfs_getxattr(struct dentry *dentry, struct inode *inode,
		  const char *name, void *value, size_t size)
{
	return ecryptfs_getxattr_lower(ecryptfs_dentry_to_lower(dentry),
				       ecryptfs_inode_to_lower(inode),
				       name, value, size);
}

static ssize_t
ecryptfs_listxattr(struct dentry *dentry, char *list, size_t size)
{
	int rc = 0;
	struct dentry *lower_dentry;

	lower_dentry = ecryptfs_dentry_to_lower(dentry);
	if (!d_inode(lower_dentry)->i_op->listxattr) {
		rc = -EOPNOTSUPP;
		goto out;
	}
	inode_lock(d_inode(lower_dentry));
	rc = d_inode(lower_dentry)->i_op->listxattr(lower_dentry, list, size);
	inode_unlock(d_inode(lower_dentry));
out:
	return rc;
}

static int ecryptfs_removexattr(struct dentry *dentry, struct inode *inode,
				const char *name)
{
	int rc;
	struct dentry *lower_dentry;
	struct inode *lower_inode;

	lower_dentry = ecryptfs_dentry_to_lower(dentry);
	lower_inode = ecryptfs_inode_to_lower(inode);
	if (!(lower_inode->i_opflags & IOP_XATTR)) {
		rc = -EOPNOTSUPP;
		goto out;
	}
	inode_lock(lower_inode);
	rc = __vfs_removexattr(&init_user_ns, lower_dentry, name);
	inode_unlock(lower_inode);
out:
	return rc;
}

static int ecryptfs_fileattr_get(struct dentry *dentry, struct fileattr *fa)
{
	return vfs_fileattr_get(ecryptfs_dentry_to_lower(dentry), fa);
}

static int ecryptfs_fileattr_set(struct user_namespace *mnt_userns,
				 struct dentry *dentry, struct fileattr *fa)
{
	struct dentry *lower_dentry = ecryptfs_dentry_to_lower(dentry);
	int rc;

	rc = vfs_fileattr_set(&init_user_ns, lower_dentry, fa);
	fsstack_copy_attr_all(d_inode(dentry), d_inode(lower_dentry));

	return rc;
}

const struct inode_operations ecryptfs_symlink_iops = {
	.get_link = ecryptfs_get_link,
	.permission = ecryptfs_permission,
	.setattr = ecryptfs_setattr,
	.getattr = ecryptfs_getattr_link,
	.listxattr = ecryptfs_listxattr,
};

const struct inode_operations ecryptfs_dir_iops = {
	.create = ecryptfs_create,
	.lookup = ecryptfs_lookup,
	.link = ecryptfs_link,
	.unlink = ecryptfs_unlink,
	.symlink = ecryptfs_symlink,
	.mkdir = ecryptfs_mkdir,
	.rmdir = ecryptfs_rmdir,
	.mknod = ecryptfs_mknod,
	.rename = ecryptfs_rename,
	.permission = ecryptfs_permission,
	.setattr = ecryptfs_setattr,
	.listxattr = ecryptfs_listxattr,
	.fileattr_get = ecryptfs_fileattr_get,
	.fileattr_set = ecryptfs_fileattr_set,
};

const struct inode_operations ecryptfs_main_iops = {
	.permission = ecryptfs_permission,
	.setattr = ecryptfs_setattr,
	.getattr = ecryptfs_getattr,
	.listxattr = ecryptfs_listxattr,
	.fileattr_get = ecryptfs_fileattr_get,
	.fileattr_set = ecryptfs_fileattr_set,
};

static int ecryptfs_xattr_get(const struct xattr_handler *handler,
			      struct dentry *dentry, struct inode *inode,
			      const char *name, void *buffer, size_t size)
{
	return ecryptfs_getxattr(dentry, inode, name, buffer, size);
}

static int ecryptfs_xattr_set(const struct xattr_handler *handler,
			      struct user_namespace *mnt_userns,
			      struct dentry *dentry, struct inode *inode,
			      const char *name, const void *value, size_t size,
			      int flags)
{
	if (value)
		return ecryptfs_setxattr(dentry, inode, name, value, size, flags);
	else {
		BUG_ON(flags != XATTR_REPLACE);
		return ecryptfs_removexattr(dentry, inode, name);
	}
}

static const struct xattr_handler ecryptfs_xattr_handler = {
	.prefix = "",  /* match anything */
	.get = ecryptfs_xattr_get,
	.set = ecryptfs_xattr_set,
};

const struct xattr_handler *ecryptfs_xattr_handlers[] = {
	&ecryptfs_xattr_handler,
	NULL
};<|MERGE_RESOLUTION|>--- conflicted
+++ resolved
@@ -127,23 +127,6 @@
 static int ecryptfs_do_unlink(struct inode *dir, struct dentry *dentry,
 			      struct inode *inode)
 {
-<<<<<<< HEAD
-	struct dentry *lower_dentry = ecryptfs_dentry_to_lower(dentry);
-	struct dentry *lower_dir_dentry;
-	struct inode *lower_dir_inode;
-	int rc;
-
-	lower_dir_dentry = ecryptfs_dentry_to_lower(dentry->d_parent);
-	lower_dir_inode = d_inode(lower_dir_dentry);
-	inode_lock_nested(lower_dir_inode, I_MUTEX_PARENT);
-	dget(lower_dentry);	// don't even try to make the lower negative
-	if (lower_dentry->d_parent != lower_dir_dentry)
-		rc = -EINVAL;
-	else if (d_unhashed(lower_dentry))
-		rc = -EINVAL;
-	else
-		rc = vfs_unlink(lower_dir_inode, lower_dentry, NULL);
-=======
 	struct dentry *lower_dentry;
 	struct inode *lower_dir;
 	int rc;
@@ -157,7 +140,6 @@
 			rc = vfs_unlink(&init_user_ns, lower_dir, lower_dentry,
 					NULL);
 	}
->>>>>>> 7d2a07b7
 	if (rc) {
 		printk(KERN_ERR "Error in vfs_unlink; rc = [%d]\n", rc);
 		goto out_unlock;
@@ -167,11 +149,7 @@
 	inode->i_ctime = dir->i_ctime;
 out_unlock:
 	dput(lower_dentry);
-<<<<<<< HEAD
-	inode_unlock(lower_dir_inode);
-=======
 	inode_unlock(lower_dir);
->>>>>>> 7d2a07b7
 	if (!rc)
 		d_drop(dentry);
 	return rc;
@@ -544,31 +522,6 @@
 static int ecryptfs_rmdir(struct inode *dir, struct dentry *dentry)
 {
 	struct dentry *lower_dentry;
-<<<<<<< HEAD
-	struct dentry *lower_dir_dentry;
-	struct inode *lower_dir_inode;
-	int rc;
-
-	lower_dentry = ecryptfs_dentry_to_lower(dentry);
-	lower_dir_dentry = ecryptfs_dentry_to_lower(dentry->d_parent);
-	lower_dir_inode = d_inode(lower_dir_dentry);
-
-	inode_lock_nested(lower_dir_inode, I_MUTEX_PARENT);
-	dget(lower_dentry);	// don't even try to make the lower negative
-	if (lower_dentry->d_parent != lower_dir_dentry)
-		rc = -EINVAL;
-	else if (d_unhashed(lower_dentry))
-		rc = -EINVAL;
-	else
-		rc = vfs_rmdir(lower_dir_inode, lower_dentry);
-	if (!rc) {
-		clear_nlink(d_inode(dentry));
-		fsstack_copy_attr_times(dir, lower_dir_inode);
-		set_nlink(dir, lower_dir_inode->i_nlink);
-	}
-	dput(lower_dentry);
-	inode_unlock(lower_dir_inode);
-=======
 	struct inode *lower_dir;
 	int rc;
 
@@ -587,7 +540,6 @@
 	}
 	dput(lower_dentry);
 	inode_unlock(lower_dir);
->>>>>>> 7d2a07b7
 	if (!rc)
 		d_drop(dentry);
 	return rc;
