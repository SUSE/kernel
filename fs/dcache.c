--- conflicted
+++ resolved
@@ -302,7 +302,7 @@
 {
 	struct dentry *dentry = container_of(head, struct dentry, d_u.d_rcu);
 
-	kmem_cache_free(dentry_cache, dentry);
+	kmem_cache_free(dentry_cache, dentry); 
 }
 
 static void __d_free_external(struct rcu_head *head)
@@ -808,11 +808,7 @@
 	 * don't need to do anything else.
 	 */
 locked:
-<<<<<<< HEAD
-	if (dentry->d_lockref.count) {
-=======
 	if (dentry->d_lockref.count || retain_dentry(dentry, true)) {
->>>>>>> 2d5404ca
 		spin_unlock(&dentry->d_lock);
 		return true;
 	}
@@ -820,7 +816,7 @@
 }
 
 
-/*
+/* 
  * This is dput
  *
  * This is complicated by the fact that we do not want to put
@@ -839,7 +835,7 @@
 
 /*
  * dput - release a dentry
- * @dentry: dentry to release
+ * @dentry: dentry to release 
  *
  * Release a dentry. This will drop the usage count and if appropriate
  * call the dentry unlink method as well as removing it from the queues and
@@ -1630,7 +1626,7 @@
  * available. On a success the dentry is returned. The name passed in is
  * copied and the copy passed in may be reused after this call.
  */
-
+ 
 static struct dentry *__d_alloc(struct super_block *sb, const struct qstr *name)
 {
 	struct dentry *dentry;
@@ -1658,14 +1654,14 @@
 						  GFP_KERNEL_ACCOUNT |
 						  __GFP_RECLAIMABLE);
 		if (!p) {
-			kmem_cache_free(dentry_cache, dentry);
+			kmem_cache_free(dentry_cache, dentry); 
 			return NULL;
 		}
 		atomic_set(&p->u.count, 1);
 		dname = p->name;
 	} else  {
 		dname = dentry->d_iname;
-	}
+	}	
 
 	dentry->d_name.len = name->len;
 	dentry->d_name.hash = name->hash;
@@ -1888,7 +1884,7 @@
  * (or otherwise set) by the caller to indicate that it is now
  * in use by the dcache.
  */
-
+ 
 void d_instantiate(struct dentry *entry, struct inode * inode)
 {
 	BUG_ON(!hlist_unhashed(&entry->d_u.d_alias));
@@ -2083,7 +2079,7 @@
 		if (!found) {
 			iput(inode);
 			return ERR_PTR(-ENOMEM);
-		}
+		} 
 	}
 	res = d_splice_alias(inode, found);
 	if (res) {
@@ -2323,7 +2319,7 @@
 	 * See Documentation/filesystems/path-lookup.txt for more details.
 	 */
 	rcu_read_lock();
-
+	
 	hlist_bl_for_each_entry_rcu(dentry, node, b, d_hash) {
 
 		if (dentry->d_name.hash != hash)
@@ -2386,7 +2382,7 @@
  * it from the hash queues and waiting for
  * it to be deleted later when it has no users
  */
-
+ 
 /**
  * d_delete - delete a dentry
  * @dentry: The dentry to delete
@@ -2394,7 +2390,7 @@
  * Turn the dentry into a negative dentry if possible, otherwise
  * remove it from the hash queues so it can be deleted later
  */
-
+ 
 void d_delete(struct dentry * dentry)
 {
 	struct inode *inode = dentry->d_inode;
@@ -2430,7 +2426,7 @@
  *
  * Adds a dentry to the hash according to its name.
  */
-
+ 
 void d_rehash(struct dentry * entry)
 {
 	spin_lock(&entry->d_lock);
@@ -3046,7 +3042,7 @@
  * Returns false otherwise.
  * Caller must ensure that "new_dentry" is pinned before calling is_subdir()
  */
-
+  
 bool is_subdir(struct dentry *new_dentry, struct dentry *old_dentry)
 {
 	bool subdir;
