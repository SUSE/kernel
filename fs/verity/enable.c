// SPDX-License-Identifier: GPL-2.0
/*
 * Ioctl to enable verity on a file
 *
 * Copyright 2019 Google LLC
 */

#include "fsverity_private.h"

#include <crypto/hash.h>
#include <linux/mount.h>
#include <linux/sched/signal.h>
#include <linux/uaccess.h>

struct block_buffer {
	u32 filled;
	bool is_root_hash;
	u8 *data;
};

/* Hash a block, writing the result to the next level's pending block buffer. */
static int hash_one_block(struct inode *inode,
			  const struct merkle_tree_params *params,
			  struct block_buffer *cur)
{
	struct block_buffer *next = cur + 1;
	int err;

	/*
	 * Safety check to prevent a buffer overflow in case of a filesystem bug
	 * that allows the file size to change despite deny_write_access(), or a
	 * bug in the Merkle tree logic itself
	 */
	if (WARN_ON_ONCE(next->is_root_hash && next->filled != 0))
		return -EINVAL;

	/* Zero-pad the block if it's shorter than the block size. */
	memset(&cur->data[cur->filled], 0, params->block_size - cur->filled);

	err = fsverity_hash_block(params, inode, cur->data,
				  &next->data[next->filled]);
	if (err)
		return err;
	next->filled += params->digest_size;
	cur->filled = 0;
	return 0;
}

static int write_merkle_tree_block(struct inode *inode, const u8 *buf,
				   unsigned long index,
				   const struct merkle_tree_params *params)
{
	u64 pos = (u64)index << params->log_blocksize;
	int err;

	err = inode->i_sb->s_vop->write_merkle_tree_block(inode, buf, pos,
							  params->block_size);
	if (err)
		fsverity_err(inode, "Error %d writing Merkle tree block %lu",
			     err, index);
	return err;
}

/*
 * Build the Merkle tree for the given file using the given parameters, and
 * return the root hash in @root_hash.
 *
 * The tree is written to a filesystem-specific location as determined by the
 * ->write_merkle_tree_block() method.  However, the blocks that comprise the
 * tree are the same for all filesystems.
 */
static int build_merkle_tree(struct file *filp,
			     const struct merkle_tree_params *params,
			     u8 *root_hash)
{
	struct inode *inode = file_inode(filp);
	const u64 data_size = inode->i_size;
	const int num_levels = params->num_levels;
	struct block_buffer _buffers[1 + FS_VERITY_MAX_LEVELS + 1] = {};
	struct block_buffer *buffers = &_buffers[1];
	unsigned long level_offset[FS_VERITY_MAX_LEVELS];
	int level;
	u64 offset;
	int err;

	if (data_size == 0) {
		/* Empty file is a special case; root hash is all 0's */
		memset(root_hash, 0, params->digest_size);
		return 0;
	}

	/*
	 * Allocate the block buffers.  Buffer "-1" is for data blocks.
	 * Buffers 0 <= level < num_levels are for the actual tree levels.
	 * Buffer 'num_levels' is for the root hash.
	 */
<<<<<<< HEAD
	blocks = ((u64)inode->i_size + params->block_size - 1) >>
		 params->log_blocksize;
	for (level = 0; level <= params->num_levels; level++) {
		err = build_merkle_tree_level(filp, level, blocks, params,
					      pending_hashes, req);
=======
	for (level = -1; level < num_levels; level++) {
		buffers[level].data = kzalloc(params->block_size, GFP_KERNEL);
		if (!buffers[level].data) {
			err = -ENOMEM;
			goto out;
		}
	}
	buffers[num_levels].data = root_hash;
	buffers[num_levels].is_root_hash = true;

	BUILD_BUG_ON(sizeof(level_offset) != sizeof(params->level_start));
	memcpy(level_offset, params->level_start, sizeof(level_offset));

	/* Hash each data block, also hashing the tree blocks as they fill up */
	for (offset = 0; offset < data_size; offset += params->block_size) {
		ssize_t bytes_read;
		loff_t pos = offset;

		buffers[-1].filled = min_t(u64, params->block_size,
					   data_size - offset);
		bytes_read = __kernel_read(filp, buffers[-1].data,
					   buffers[-1].filled, &pos);
		if (bytes_read < 0) {
			err = bytes_read;
			fsverity_err(inode, "Error %d reading file data", err);
			goto out;
		}
		if (bytes_read != buffers[-1].filled) {
			err = -EINVAL;
			fsverity_err(inode, "Short read of file data");
			goto out;
		}
		err = hash_one_block(inode, params, &buffers[-1]);
>>>>>>> eb3cdb58
		if (err)
			goto out;
		for (level = 0; level < num_levels; level++) {
			if (buffers[level].filled + params->digest_size <=
			    params->block_size) {
				/* Next block at @level isn't full yet */
				break;
			}
			/* Next block at @level is full */

			err = hash_one_block(inode, params, &buffers[level]);
			if (err)
				goto out;
			err = write_merkle_tree_block(inode,
						      buffers[level].data,
						      level_offset[level],
						      params);
			if (err)
				goto out;
			level_offset[level]++;
		}
		if (fatal_signal_pending(current)) {
			err = -EINTR;
			goto out;
		}
		cond_resched();
	}
	/* Finish all nonempty pending tree blocks. */
	for (level = 0; level < num_levels; level++) {
		if (buffers[level].filled != 0) {
			err = hash_one_block(inode, params, &buffers[level]);
			if (err)
				goto out;
			err = write_merkle_tree_block(inode,
						      buffers[level].data,
						      level_offset[level],
						      params);
			if (err)
				goto out;
		}
	}
	/* The root hash was filled by the last call to hash_one_block(). */
	if (WARN_ON_ONCE(buffers[num_levels].filled != params->digest_size)) {
		err = -EINVAL;
		goto out;
	}
	err = 0;
out:
	for (level = -1; level < num_levels; level++)
		kfree(buffers[level].data);
	return err;
}

static int enable_verity(struct file *filp,
			 const struct fsverity_enable_arg *arg)
{
	struct inode *inode = file_inode(filp);
	const struct fsverity_operations *vops = inode->i_sb->s_vop;
	struct merkle_tree_params params = { };
	struct fsverity_descriptor *desc;
	size_t desc_size = struct_size(desc, signature, arg->sig_size);
	struct fsverity_info *vi;
	int err;

	/* Start initializing the fsverity_descriptor */
	desc = kzalloc(desc_size, GFP_KERNEL);
	if (!desc)
		return -ENOMEM;
	desc->version = 1;
	desc->hash_algorithm = arg->hash_algorithm;
	desc->log_blocksize = ilog2(arg->block_size);

	/* Get the salt if the user provided one */
	if (arg->salt_size &&
	    copy_from_user(desc->salt, u64_to_user_ptr(arg->salt_ptr),
			   arg->salt_size)) {
		err = -EFAULT;
		goto out;
	}
	desc->salt_size = arg->salt_size;

	/* Get the signature if the user provided one */
	if (arg->sig_size &&
	    copy_from_user(desc->signature, u64_to_user_ptr(arg->sig_ptr),
			   arg->sig_size)) {
		err = -EFAULT;
		goto out;
	}
	desc->sig_size = cpu_to_le32(arg->sig_size);

	desc->data_size = cpu_to_le64(inode->i_size);

	/* Prepare the Merkle tree parameters */
	err = fsverity_init_merkle_tree_params(&params, inode,
					       arg->hash_algorithm,
					       desc->log_blocksize,
					       desc->salt, desc->salt_size);
	if (err)
		goto out;

	/*
	 * Start enabling verity on this file, serialized by the inode lock.
	 * Fail if verity is already enabled or is already being enabled.
	 */
	inode_lock(inode);
	if (IS_VERITY(inode))
		err = -EEXIST;
	else
		err = vops->begin_enable_verity(filp);
	inode_unlock(inode);
	if (err)
		goto out;

	/*
	 * Build the Merkle tree.  Don't hold the inode lock during this, since
	 * on huge files this may take a very long time and we don't want to
	 * force unrelated syscalls like chown() to block forever.  We don't
	 * need the inode lock here because deny_write_access() already prevents
	 * the file from being written to or truncated, and we still serialize
	 * ->begin_enable_verity() and ->end_enable_verity() using the inode
	 * lock and only allow one process to be here at a time on a given file.
	 */
	BUILD_BUG_ON(sizeof(desc->root_hash) < FS_VERITY_MAX_DIGEST_SIZE);
	err = build_merkle_tree(filp, &params, desc->root_hash);
	if (err) {
		fsverity_err(inode, "Error %d building Merkle tree", err);
		goto rollback;
	}

	/*
	 * Create the fsverity_info.  Don't bother trying to save work by
	 * reusing the merkle_tree_params from above.  Instead, just create the
	 * fsverity_info from the fsverity_descriptor as if it were just loaded
	 * from disk.  This is simpler, and it serves as an extra check that the
	 * metadata we're writing is valid before actually enabling verity.
	 */
	vi = fsverity_create_info(inode, desc);
	if (IS_ERR(vi)) {
		err = PTR_ERR(vi);
		goto rollback;
	}

	/*
	 * Tell the filesystem to finish enabling verity on the file.
	 * Serialized with ->begin_enable_verity() by the inode lock.
	 */
	inode_lock(inode);
	err = vops->end_enable_verity(filp, desc, desc_size, params.tree_size);
	inode_unlock(inode);
	if (err) {
		fsverity_err(inode, "%ps() failed with err %d",
			     vops->end_enable_verity, err);
		fsverity_free_info(vi);
	} else if (WARN_ON_ONCE(!IS_VERITY(inode))) {
		err = -EINVAL;
		fsverity_free_info(vi);
	} else {
		/* Successfully enabled verity */

		/*
		 * Readers can start using ->i_verity_info immediately, so it
		 * can't be rolled back once set.  So don't set it until just
		 * after the filesystem has successfully enabled verity.
		 */
		fsverity_set_info(inode, vi);
	}
out:
	kfree(params.hashstate);
	kfree(desc);
	return err;

rollback:
	inode_lock(inode);
	(void)vops->end_enable_verity(filp, NULL, 0, params.tree_size);
	inode_unlock(inode);
	goto out;
}

/**
 * fsverity_ioctl_enable() - enable verity on a file
 * @filp: file to enable verity on
 * @uarg: user pointer to fsverity_enable_arg
 *
 * Enable fs-verity on a file.  See the "FS_IOC_ENABLE_VERITY" section of
 * Documentation/filesystems/fsverity.rst for the documentation.
 *
 * Return: 0 on success, -errno on failure
 */
int fsverity_ioctl_enable(struct file *filp, const void __user *uarg)
{
	struct inode *inode = file_inode(filp);
	struct fsverity_enable_arg arg;
	int err;

	if (copy_from_user(&arg, uarg, sizeof(arg)))
		return -EFAULT;

	if (arg.version != 1)
		return -EINVAL;

	if (arg.__reserved1 ||
	    memchr_inv(arg.__reserved2, 0, sizeof(arg.__reserved2)))
		return -EINVAL;

	if (!is_power_of_2(arg.block_size))
		return -EINVAL;

	if (arg.salt_size > sizeof_field(struct fsverity_descriptor, salt))
		return -EMSGSIZE;

	if (arg.sig_size > FS_VERITY_MAX_SIGNATURE_SIZE)
		return -EMSGSIZE;

	/*
	 * Require a regular file with write access.  But the actual fd must
	 * still be readonly so that we can lock out all writers.  This is
	 * needed to guarantee that no writable fds exist to the file once it
	 * has verity enabled, and to stabilize the data being hashed.
	 */

	err = file_permission(filp, MAY_WRITE);
	if (err)
		return err;
	/*
	 * __kernel_read() is used while building the Merkle tree.  So, we can't
	 * allow file descriptors that were opened for ioctl access only, using
	 * the special nonstandard access mode 3.  O_RDONLY only, please!
	 */
	if (!(filp->f_mode & FMODE_READ))
		return -EBADF;

	if (IS_APPEND(inode))
		return -EPERM;

	if (S_ISDIR(inode->i_mode))
		return -EISDIR;

	if (!S_ISREG(inode->i_mode))
		return -EINVAL;

	err = mnt_want_write_file(filp);
	if (err) /* -EROFS */
		return err;

	err = deny_write_access(filp);
	if (err) /* -ETXTBSY */
		goto out_drop_write;

	err = enable_verity(filp, &arg);

	/*
	 * We no longer drop the inode's pagecache after enabling verity.  This
	 * used to be done to try to avoid a race condition where pages could be
	 * evicted after being used in the Merkle tree construction, then
	 * re-instantiated by a concurrent read.  Such pages are unverified, and
	 * the backing storage could have filled them with different content, so
	 * they shouldn't be used to fulfill reads once verity is enabled.
	 *
	 * But, dropping the pagecache has a big performance impact, and it
	 * doesn't fully solve the race condition anyway.  So for those reasons,
	 * and also because this race condition isn't very important relatively
	 * speaking (especially for small-ish files, where the chance of a page
	 * being used, evicted, *and* re-instantiated all while enabling verity
	 * is quite small), we no longer drop the inode's pagecache.
	 */

	/*
	 * allow_write_access() is needed to pair with deny_write_access().
	 * Regardless, the filesystem won't allow writing to verity files.
	 */
	allow_write_access(filp);
out_drop_write:
	mnt_drop_write_file(filp);
	return err;
}
EXPORT_SYMBOL_GPL(fsverity_ioctl_enable);<|MERGE_RESOLUTION|>--- conflicted
+++ resolved
@@ -94,13 +94,6 @@
 	 * Buffers 0 <= level < num_levels are for the actual tree levels.
 	 * Buffer 'num_levels' is for the root hash.
 	 */
-<<<<<<< HEAD
-	blocks = ((u64)inode->i_size + params->block_size - 1) >>
-		 params->log_blocksize;
-	for (level = 0; level <= params->num_levels; level++) {
-		err = build_merkle_tree_level(filp, level, blocks, params,
-					      pending_hashes, req);
-=======
 	for (level = -1; level < num_levels; level++) {
 		buffers[level].data = kzalloc(params->block_size, GFP_KERNEL);
 		if (!buffers[level].data) {
@@ -134,7 +127,6 @@
 			goto out;
 		}
 		err = hash_one_block(inode, params, &buffers[-1]);
->>>>>>> eb3cdb58
 		if (err)
 			goto out;
 		for (level = 0; level < num_levels; level++) {
