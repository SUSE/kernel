// SPDX-License-Identifier: GPL-2.0
/*
 * Opening fs-verity files
 *
 * Copyright 2019 Google LLC
 */

#include "fsverity_private.h"

#include <linux/mm.h>
#include <linux/slab.h>

static struct kmem_cache *fsverity_info_cachep;

/**
 * fsverity_init_merkle_tree_params() - initialize Merkle tree parameters
 * @params: the parameters struct to initialize
 * @inode: the inode for which the Merkle tree is being built
 * @hash_algorithm: number of hash algorithm to use
 * @log_blocksize: log base 2 of block size to use
 * @salt: pointer to salt (optional)
 * @salt_size: size of salt, possibly 0
 *
 * Validate the hash algorithm and block size, then compute the tree topology
 * (num levels, num blocks in each level, etc.) and initialize @params.
 *
 * Return: 0 on success, -errno on failure
 */
int fsverity_init_merkle_tree_params(struct merkle_tree_params *params,
				     const struct inode *inode,
				     unsigned int hash_algorithm,
				     unsigned int log_blocksize,
				     const u8 *salt, size_t salt_size)
{
	struct fsverity_hash_alg *hash_alg;
	int err;
	u64 blocks;
	u64 blocks_in_level[FS_VERITY_MAX_LEVELS];
	u64 offset;
	int level;

	memset(params, 0, sizeof(*params));

	hash_alg = fsverity_get_hash_alg(inode, hash_algorithm);
	if (IS_ERR(hash_alg))
		return PTR_ERR(hash_alg);
	params->hash_alg = hash_alg;
	params->digest_size = hash_alg->digest_size;

	params->hashstate = fsverity_prepare_hash_state(hash_alg, salt,
							salt_size);
	if (IS_ERR(params->hashstate)) {
		err = PTR_ERR(params->hashstate);
		params->hashstate = NULL;
		fsverity_err(inode, "Error %d preparing hash state", err);
		goto out_err;
	}

	/*
	 * fs/verity/ directly assumes that the Merkle tree block size is a
	 * power of 2 less than or equal to PAGE_SIZE.  Another restriction
	 * arises from the interaction between fs/verity/ and the filesystems
	 * themselves: filesystems expect to be able to verify a single
	 * filesystem block of data at a time.  Therefore, the Merkle tree block
	 * size must also be less than or equal to the filesystem block size.
	 *
	 * The above are the only hard limitations, so in theory the Merkle tree
	 * block size could be as small as twice the digest size.  However,
	 * that's not useful, and it would result in some unusually deep and
	 * large Merkle trees.  So we currently require that the Merkle tree
	 * block size be at least 1024 bytes.  That's small enough to test the
	 * sub-page block case on systems with 4K pages, but not too small.
	 */
	if (log_blocksize < 10 || log_blocksize > PAGE_SHIFT ||
	    log_blocksize > inode->i_blkbits) {
		fsverity_warn(inode, "Unsupported log_blocksize: %u",
			      log_blocksize);
		err = -EINVAL;
		goto out_err;
	}
	params->log_blocksize = log_blocksize;
	params->block_size = 1 << log_blocksize;
	params->log_blocks_per_page = PAGE_SHIFT - log_blocksize;
	params->blocks_per_page = 1 << params->log_blocks_per_page;

	if (WARN_ON_ONCE(!is_power_of_2(params->digest_size))) {
		err = -EINVAL;
		goto out_err;
	}
	if (params->block_size < 2 * params->digest_size) {
		fsverity_warn(inode,
			      "Merkle tree block size (%u) too small for hash algorithm \"%s\"",
			      params->block_size, hash_alg->name);
		err = -EINVAL;
		goto out_err;
	}
	params->log_digestsize = ilog2(params->digest_size);
	params->log_arity = log_blocksize - params->log_digestsize;
	params->hashes_per_block = 1 << params->log_arity;

	/*
	 * Compute the number of levels in the Merkle tree and create a map from
	 * level to the starting block of that level.  Level 'num_levels - 1' is
	 * the root and is stored first.  Level 0 is the level directly "above"
	 * the data blocks and is stored last.
	 */

	/* Compute number of levels and the number of blocks in each level */
	blocks = ((u64)inode->i_size + params->block_size - 1) >> log_blocksize;
<<<<<<< HEAD
	pr_debug("Data is %lld bytes (%llu blocks)\n", inode->i_size, blocks);
=======
>>>>>>> eb3cdb58
	while (blocks > 1) {
		if (params->num_levels >= FS_VERITY_MAX_LEVELS) {
			fsverity_err(inode, "Too many levels in Merkle tree");
			err = -EFBIG;
			goto out_err;
		}
		blocks = (blocks + params->hashes_per_block - 1) >>
			 params->log_arity;
		blocks_in_level[params->num_levels++] = blocks;
	}

	/* Compute the starting block of each level */
	offset = 0;
	for (level = (int)params->num_levels - 1; level >= 0; level--) {
		params->level_start[level] = offset;
		offset += blocks_in_level[level];
	}

	/*
	 * With block_size != PAGE_SIZE, an in-memory bitmap will need to be
	 * allocated to track the "verified" status of hash blocks.  Don't allow
	 * this bitmap to get too large.  For now, limit it to 1 MiB, which
	 * limits the file size to about 4.4 TB with SHA-256 and 4K blocks.
	 *
	 * Together with the fact that the data, and thus also the Merkle tree,
	 * cannot have more than ULONG_MAX pages, this implies that hash block
	 * indices can always fit in an 'unsigned long'.  But to be safe, we
	 * explicitly check for that too.  Note, this is only for hash block
	 * indices; data block indices might not fit in an 'unsigned long'.
	 */
	if ((params->block_size != PAGE_SIZE && offset > 1 << 23) ||
	    offset > ULONG_MAX) {
		fsverity_err(inode, "Too many blocks in Merkle tree");
		err = -EFBIG;
		goto out_err;
	}

	params->tree_size = offset << log_blocksize;
	params->tree_pages = PAGE_ALIGN(params->tree_size) >> PAGE_SHIFT;
	return 0;

out_err:
	kfree(params->hashstate);
	memset(params, 0, sizeof(*params));
	return err;
}

/*
 * Compute the file digest by hashing the fsverity_descriptor excluding the
 * signature and with the sig_size field set to 0.
 */
static int compute_file_digest(struct fsverity_hash_alg *hash_alg,
			       struct fsverity_descriptor *desc,
			       u8 *file_digest)
{
	__le32 sig_size = desc->sig_size;
	int err;

	desc->sig_size = 0;
	err = fsverity_hash_buffer(hash_alg, desc, sizeof(*desc), file_digest);
	desc->sig_size = sig_size;

	return err;
}

/*
 * Create a new fsverity_info from the given fsverity_descriptor (with optional
 * appended signature), and check the signature if present.  The
 * fsverity_descriptor must have already undergone basic validation.
 */
struct fsverity_info *fsverity_create_info(const struct inode *inode,
					   struct fsverity_descriptor *desc)
{
	struct fsverity_info *vi;
	int err;

	vi = kmem_cache_zalloc(fsverity_info_cachep, GFP_KERNEL);
	if (!vi)
		return ERR_PTR(-ENOMEM);
	vi->inode = inode;

	err = fsverity_init_merkle_tree_params(&vi->tree_params, inode,
					       desc->hash_algorithm,
					       desc->log_blocksize,
					       desc->salt, desc->salt_size);
	if (err) {
		fsverity_err(inode,
			     "Error %d initializing Merkle tree parameters",
			     err);
		goto fail;
	}

	memcpy(vi->root_hash, desc->root_hash, vi->tree_params.digest_size);

	err = compute_file_digest(vi->tree_params.hash_alg, desc,
				  vi->file_digest);
	if (err) {
		fsverity_err(inode, "Error %d computing file digest", err);
		goto fail;
	}

	err = fsverity_verify_signature(vi, desc->signature,
					le32_to_cpu(desc->sig_size));
	if (err)
		goto fail;

	if (vi->tree_params.block_size != PAGE_SIZE) {
		/*
		 * When the Merkle tree block size and page size differ, we use
		 * a bitmap to keep track of which hash blocks have been
		 * verified.  This bitmap must contain one bit per hash block,
		 * including alignment to a page boundary at the end.
		 *
		 * Eventually, to support extremely large files in an efficient
		 * way, it might be necessary to make pages of this bitmap
		 * reclaimable.  But for now, simply allocating the whole bitmap
		 * is a simple solution that works well on the files on which
		 * fsverity is realistically used.  E.g., with SHA-256 and 4K
		 * blocks, a 100MB file only needs a 24-byte bitmap, and the
		 * bitmap for any file under 17GB fits in a 4K page.
		 */
		unsigned long num_bits =
			vi->tree_params.tree_pages <<
			vi->tree_params.log_blocks_per_page;

		vi->hash_block_verified = kvcalloc(BITS_TO_LONGS(num_bits),
						   sizeof(unsigned long),
						   GFP_KERNEL);
		if (!vi->hash_block_verified) {
			err = -ENOMEM;
			goto fail;
		}
		spin_lock_init(&vi->hash_page_init_lock);
	}

	return vi;

fail:
	fsverity_free_info(vi);
	return ERR_PTR(err);
}

void fsverity_set_info(struct inode *inode, struct fsverity_info *vi)
{
	/*
	 * Multiple tasks may race to set ->i_verity_info, so use
	 * cmpxchg_release().  This pairs with the smp_load_acquire() in
	 * fsverity_get_info().  I.e., here we publish ->i_verity_info with a
	 * RELEASE barrier so that other tasks can ACQUIRE it.
	 */
	if (cmpxchg_release(&inode->i_verity_info, NULL, vi) != NULL) {
		/* Lost the race, so free the fsverity_info we allocated. */
		fsverity_free_info(vi);
		/*
		 * Afterwards, the caller may access ->i_verity_info directly,
		 * so make sure to ACQUIRE the winning fsverity_info.
		 */
		(void)fsverity_get_info(inode);
	}
}

void fsverity_free_info(struct fsverity_info *vi)
{
	if (!vi)
		return;
	kfree(vi->tree_params.hashstate);
	kvfree(vi->hash_block_verified);
	kmem_cache_free(fsverity_info_cachep, vi);
}

static bool validate_fsverity_descriptor(struct inode *inode,
					 const struct fsverity_descriptor *desc,
					 size_t desc_size)
{
	if (desc_size < sizeof(*desc)) {
		fsverity_err(inode, "Unrecognized descriptor size: %zu bytes",
			     desc_size);
		return false;
	}

	if (desc->version != 1) {
		fsverity_err(inode, "Unrecognized descriptor version: %u",
			     desc->version);
		return false;
	}

	if (memchr_inv(desc->__reserved, 0, sizeof(desc->__reserved))) {
		fsverity_err(inode, "Reserved bits set in descriptor");
		return false;
	}

	if (desc->salt_size > sizeof(desc->salt)) {
		fsverity_err(inode, "Invalid salt_size: %u", desc->salt_size);
		return false;
	}

	if (le64_to_cpu(desc->data_size) != inode->i_size) {
		fsverity_err(inode,
			     "Wrong data_size: %llu (desc) != %lld (inode)",
			     le64_to_cpu(desc->data_size), inode->i_size);
		return false;
	}

	if (le32_to_cpu(desc->sig_size) > desc_size - sizeof(*desc)) {
		fsverity_err(inode, "Signature overflows verity descriptor");
		return false;
	}

	return true;
}

/*
 * Read the inode's fsverity_descriptor (with optional appended signature) from
 * the filesystem, and do basic validation of it.
 */
int fsverity_get_descriptor(struct inode *inode,
			    struct fsverity_descriptor **desc_ret)
{
	int res;
	struct fsverity_descriptor *desc;

	res = inode->i_sb->s_vop->get_verity_descriptor(inode, NULL, 0);
	if (res < 0) {
		fsverity_err(inode,
			     "Error %d getting verity descriptor size", res);
		return res;
	}
	if (res > FS_VERITY_MAX_DESCRIPTOR_SIZE) {
		fsverity_err(inode, "Verity descriptor is too large (%d bytes)",
			     res);
		return -EMSGSIZE;
	}
	desc = kmalloc(res, GFP_KERNEL);
	if (!desc)
		return -ENOMEM;
	res = inode->i_sb->s_vop->get_verity_descriptor(inode, desc, res);
	if (res < 0) {
		fsverity_err(inode, "Error %d reading verity descriptor", res);
		kfree(desc);
		return res;
	}

	if (!validate_fsverity_descriptor(inode, desc, res)) {
		kfree(desc);
		return -EINVAL;
	}

	*desc_ret = desc;
	return 0;
}

/* Ensure the inode has an ->i_verity_info */
static int ensure_verity_info(struct inode *inode)
{
	struct fsverity_info *vi = fsverity_get_info(inode);
	struct fsverity_descriptor *desc;
	int err;

	if (vi)
		return 0;

	err = fsverity_get_descriptor(inode, &desc);
	if (err)
		return err;

	vi = fsverity_create_info(inode, desc);
	if (IS_ERR(vi)) {
		err = PTR_ERR(vi);
		goto out_free_desc;
	}

	fsverity_set_info(inode, vi);
	err = 0;
out_free_desc:
	kfree(desc);
	return err;
}

int __fsverity_file_open(struct inode *inode, struct file *filp)
{
	if (filp->f_mode & FMODE_WRITE)
		return -EPERM;
	return ensure_verity_info(inode);
}
EXPORT_SYMBOL_GPL(__fsverity_file_open);

int __fsverity_prepare_setattr(struct dentry *dentry, struct iattr *attr)
{
	if (attr->ia_valid & ATTR_SIZE)
		return -EPERM;
	return 0;
}
EXPORT_SYMBOL_GPL(__fsverity_prepare_setattr);

void __fsverity_cleanup_inode(struct inode *inode)
{
	fsverity_free_info(inode->i_verity_info);
	inode->i_verity_info = NULL;
}
EXPORT_SYMBOL_GPL(__fsverity_cleanup_inode);

int __init fsverity_init_info_cache(void)
{
	fsverity_info_cachep = KMEM_CACHE_USERCOPY(fsverity_info,
						   SLAB_RECLAIM_ACCOUNT,
						   file_digest);
	if (!fsverity_info_cachep)
		return -ENOMEM;
	return 0;
}

void __init fsverity_exit_info_cache(void)
{
	kmem_cache_destroy(fsverity_info_cachep);
	fsverity_info_cachep = NULL;
}<|MERGE_RESOLUTION|>--- conflicted
+++ resolved
@@ -107,10 +107,6 @@
 
 	/* Compute number of levels and the number of blocks in each level */
 	blocks = ((u64)inode->i_size + params->block_size - 1) >> log_blocksize;
-<<<<<<< HEAD
-	pr_debug("Data is %lld bytes (%llu blocks)\n", inode->i_size, blocks);
-=======
->>>>>>> eb3cdb58
 	while (blocks > 1) {
 		if (params->num_levels >= FS_VERITY_MAX_LEVELS) {
 			fsverity_err(inode, "Too many levels in Merkle tree");
