--- conflicted
+++ resolved
@@ -131,28 +131,6 @@
 	return false;
 }
 
-<<<<<<< HEAD
-/**
- * inode_io_list_del_locked - remove an inode from its bdi_writeback IO list
- * @inode: inode to be removed
- * @wb: bdi_writeback @inode is being removed from
- *
- * Remove @inode which may be on one of @wb->b_{dirty|io|more_io} lists and
- * clear %WB_has_dirty_io if all are empty afterwards.
- */
-static void inode_io_list_del_locked(struct inode *inode,
-				     struct bdi_writeback *wb)
-{
-	assert_spin_locked(&wb->list_lock);
-	assert_spin_locked(&inode->i_lock);
-
-	inode->i_state &= ~I_SYNC_QUEUED;
-	list_del_init(&inode->i_io_list);
-	wb_io_lists_depopulated(wb);
-}
-
-=======
->>>>>>> 7d2a07b7
 static void wb_wakeup(struct bdi_writeback *wb)
 {
 	spin_lock_bh(&wb->work_lock);
@@ -246,8 +224,6 @@
 #define WB_FRN_HIST_MAX_SLOTS	(WB_FRN_HIST_THR_SLOTS / 2 + 1)
 					/* one round can affect upto 5 slots */
 #define WB_FRN_MAX_IN_FLIGHT	1024	/* don't queue too many concurrently */
-<<<<<<< HEAD
-=======
 
 /*
  * Maximum inodes per isw.  A specific value has been chosen to make
@@ -255,7 +231,6 @@
  */
 #define WB_MAX_INODES_PER_ISW  ((1024UL - sizeof(struct inode_switch_wbs_context)) \
                                 / sizeof(struct inode *))
->>>>>>> 7d2a07b7
 
 static atomic_t isw_nr_in_flight = ATOMIC_INIT(0);
 static struct workqueue_struct *isw_wq;
@@ -589,11 +564,8 @@
 	isw = kzalloc(sizeof(*isw) + 2 * sizeof(struct inode *), GFP_ATOMIC);
 	if (!isw)
 		return;
-<<<<<<< HEAD
-=======
 
 	atomic_inc(&isw_nr_in_flight);
->>>>>>> 7d2a07b7
 
 	/* find and pin the new wb */
 	rcu_read_lock();
@@ -620,14 +592,8 @@
 	 * lock so that stat transfer can synchronize against them.
 	 * Let's continue after I_WB_SWITCH is guaranteed to be visible.
 	 */
-<<<<<<< HEAD
-	call_rcu(&isw->rcu_head, inode_switch_wbs_rcu_fn);
-
-	atomic_inc(&isw_nr_in_flight);
-=======
 	INIT_RCU_WORK(&isw->work, inode_switch_wbs_work_fn);
 	queue_rcu_work(isw_wq, &isw->work);
->>>>>>> 7d2a07b7
 	return;
 
 out_free:
@@ -635,8 +601,6 @@
 	if (isw->new_wb)
 		wb_put(isw->new_wb);
 	kfree(isw);
-<<<<<<< HEAD
-=======
 }
 
 /**
@@ -704,7 +668,6 @@
 	queue_rcu_work(isw_wq, &isw->work);
 
 	return restart;
->>>>>>> 7d2a07b7
 }
 
 /**
@@ -1303,15 +1266,11 @@
 
 	wb = inode_to_wb_and_lock_list(inode);
 	spin_lock(&inode->i_lock);
-<<<<<<< HEAD
-	inode_io_list_del_locked(inode, wb);
-=======
 
 	inode->i_state &= ~I_SYNC_QUEUED;
 	list_del_init(&inode->i_io_list);
 	wb_io_lists_depopulated(wb);
 
->>>>>>> 7d2a07b7
 	spin_unlock(&inode->i_lock);
 	spin_unlock(&wb->list_lock);
 }
@@ -1670,22 +1629,6 @@
 	 * If the inode has dirty timestamps and we need to write them, call
 	 * mark_inode_dirty_sync() to notify the filesystem about it and to
 	 * change I_DIRTY_TIME into I_DIRTY_SYNC.
-<<<<<<< HEAD
-	 */
-	if ((inode->i_state & I_DIRTY_TIME) &&
-	    (wbc->sync_mode == WB_SYNC_ALL || wbc->for_sync ||
-	     time_after(jiffies, inode->dirtied_time_when +
-			dirtytime_expire_interval * HZ))) {
-		trace_writeback_lazytime(inode);
-		mark_inode_dirty_sync(inode);
-	}
-
-	/*
-	 * Some filesystems may redirty the inode during the writeback
-	 * due to delalloc, clear dirty metadata flags right before
-	 * write_inode()
-	 */
-=======
 	 */
 	if ((inode->i_state & I_DIRTY_TIME) &&
 	    (wbc->sync_mode == WB_SYNC_ALL ||
@@ -1701,7 +1644,6 @@
 	 * inode during writepages due to delalloc.  It also needs to be done
 	 * after handling timestamp expiration, as that may dirty the inode too.
 	 */
->>>>>>> 7d2a07b7
 	spin_lock(&inode->i_lock);
 	dirty = inode->i_state & I_DIRTY;
 	inode->i_state &= ~dirty;
@@ -2522,13 +2464,6 @@
 
 			wb = locked_inode_to_wb_and_lock_list(inode);
 
-<<<<<<< HEAD
-			WARN(bdi_cap_writeback_dirty(wb->bdi) &&
-			     !test_bit(WB_registered, &wb->state),
-			     "bdi-%s not registered\n", bdi_dev_name(wb->bdi));
-
-=======
->>>>>>> 7d2a07b7
 			inode->dirtied_when = jiffies;
 			if (dirtytime)
 				inode->dirtied_time_when = jiffies;
