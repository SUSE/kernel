// SPDX-License-Identifier: GPL-2.0-only
/*
 * fs/fs-writeback.c
 *
 * Copyright (C) 2002, Linus Torvalds.
 *
 * Contains all the functions related to writing back and waiting
 * upon dirty inodes against superblocks, and writing back dirty
 * pages against inodes.  ie: data writeback.  Writeout of the
 * inode itself is not handled here.
 *
 * 10Apr2002	Andrew Morton
 *		Split out of fs/inode.c
 *		Additions for address_space-based writeback
 */

#include <linux/kernel.h>
#include <linux/export.h>
#include <linux/spinlock.h>
#include <linux/slab.h>
#include <linux/sched.h>
#include <linux/fs.h>
#include <linux/mm.h>
#include <linux/pagemap.h>
#include <linux/kthread.h>
#include <linux/writeback.h>
#include <linux/blkdev.h>
#include <linux/backing-dev.h>
#include <linux/tracepoint.h>
#include <linux/device.h>
#include <linux/memcontrol.h>
#include "internal.h"

/*
 * 4MB minimal write chunk size
 */
#define MIN_WRITEBACK_PAGES	(4096UL >> (PAGE_SHIFT - 10))

/*
 * Passed into wb_writeback(), essentially a subset of writeback_control
 */
struct wb_writeback_work {
	long nr_pages;
	struct super_block *sb;
	enum writeback_sync_modes sync_mode;
	unsigned int tagged_writepages:1;
	unsigned int for_kupdate:1;
	unsigned int range_cyclic:1;
	unsigned int for_background:1;
	unsigned int for_sync:1;	/* sync(2) WB_SYNC_ALL writeback */
	unsigned int auto_free:1;	/* free on completion */
	enum wb_reason reason;		/* why was writeback initiated? */

	struct list_head list;		/* pending work list */
	struct wb_completion *done;	/* set if the caller waits */
};

/*
 * If an inode is constantly having its pages dirtied, but then the
 * updates stop dirtytime_expire_interval seconds in the past, it's
 * possible for the worst case time between when an inode has its
 * timestamps updated and when they finally get written out to be two
 * dirtytime_expire_intervals.  We set the default to 12 hours (in
 * seconds), which means most of the time inodes will have their
 * timestamps written to disk after 12 hours, but in the worst case a
 * few inodes might not their timestamps updated for 24 hours.
 */
unsigned int dirtytime_expire_interval = 12 * 60 * 60;

static inline struct inode *wb_inode(struct list_head *head)
{
	return list_entry(head, struct inode, i_io_list);
}

/*
 * Include the creation of the trace points after defining the
 * wb_writeback_work structure and inline functions so that the definition
 * remains local to this file.
 */
#define CREATE_TRACE_POINTS
#include <trace/events/writeback.h>

EXPORT_TRACEPOINT_SYMBOL_GPL(wbc_writepage);

static bool wb_io_lists_populated(struct bdi_writeback *wb)
{
	if (wb_has_dirty_io(wb)) {
		return false;
	} else {
		set_bit(WB_has_dirty_io, &wb->state);
		WARN_ON_ONCE(!wb->avg_write_bandwidth);
		atomic_long_add(wb->avg_write_bandwidth,
				&wb->bdi->tot_write_bandwidth);
		return true;
	}
}

static void wb_io_lists_depopulated(struct bdi_writeback *wb)
{
	if (wb_has_dirty_io(wb) && list_empty(&wb->b_dirty) &&
	    list_empty(&wb->b_io) && list_empty(&wb->b_more_io)) {
		clear_bit(WB_has_dirty_io, &wb->state);
		WARN_ON_ONCE(atomic_long_sub_return(wb->avg_write_bandwidth,
					&wb->bdi->tot_write_bandwidth) < 0);
	}
}

/**
 * inode_io_list_move_locked - move an inode onto a bdi_writeback IO list
 * @inode: inode to be moved
 * @wb: target bdi_writeback
 * @head: one of @wb->b_{dirty|io|more_io|dirty_time}
 *
 * Move @inode->i_io_list to @list of @wb and set %WB_has_dirty_io.
 * Returns %true if @inode is the first occupant of the !dirty_time IO
 * lists; otherwise, %false.
 */
static bool inode_io_list_move_locked(struct inode *inode,
				      struct bdi_writeback *wb,
				      struct list_head *head)
{
	assert_spin_locked(&wb->list_lock);
	assert_spin_locked(&inode->i_lock);
	WARN_ON_ONCE(inode->i_state & I_FREEING);

	list_move(&inode->i_io_list, head);

	/* dirty_time doesn't count as dirty_io until expiration */
	if (head != &wb->b_dirty_time)
		return wb_io_lists_populated(wb);

	wb_io_lists_depopulated(wb);
	return false;
}

static void wb_wakeup(struct bdi_writeback *wb)
{
	spin_lock_irq(&wb->work_lock);
	if (test_bit(WB_registered, &wb->state))
		mod_delayed_work(bdi_wq, &wb->dwork, 0);
	spin_unlock_irq(&wb->work_lock);
}

/*
 * This function is used when the first inode for this wb is marked dirty. It
 * wakes-up the corresponding bdi thread which should then take care of the
 * periodic background write-out of dirty inodes. Since the write-out would
 * starts only 'dirty_writeback_interval' centisecs from now anyway, we just
 * set up a timer which wakes the bdi thread up later.
 *
 * Note, we wouldn't bother setting up the timer, but this function is on the
 * fast-path (used by '__mark_inode_dirty()'), so we save few context switches
 * by delaying the wake-up.
 *
 * We have to be careful not to postpone flush work if it is scheduled for
 * earlier. Thus we use queue_delayed_work().
 */
static void wb_wakeup_delayed(struct bdi_writeback *wb)
{
	unsigned long timeout;

	timeout = msecs_to_jiffies(dirty_writeback_interval * 10);
	spin_lock_irq(&wb->work_lock);
	if (test_bit(WB_registered, &wb->state))
		queue_delayed_work(bdi_wq, &wb->dwork, timeout);
	spin_unlock_irq(&wb->work_lock);
}

static void finish_writeback_work(struct wb_writeback_work *work)
{
	struct wb_completion *done = work->done;

	if (work->auto_free)
		kfree(work);
	if (done) {
		wait_queue_head_t *waitq = done->waitq;

		/* @done can't be accessed after the following dec */
		if (atomic_dec_and_test(&done->cnt))
			wake_up_all(waitq);
	}
}

static void wb_queue_work(struct bdi_writeback *wb,
			  struct wb_writeback_work *work)
{
	trace_writeback_queue(wb, work);

	if (work->done)
		atomic_inc(&work->done->cnt);

	spin_lock_irq(&wb->work_lock);

	if (test_bit(WB_registered, &wb->state)) {
		list_add_tail(&work->list, &wb->work_list);
		mod_delayed_work(bdi_wq, &wb->dwork, 0);
	} else
		finish_writeback_work(work);

	spin_unlock_irq(&wb->work_lock);
}

/**
 * wb_wait_for_completion - wait for completion of bdi_writeback_works
 * @done: target wb_completion
 *
 * Wait for one or more work items issued to @bdi with their ->done field
 * set to @done, which should have been initialized with
 * DEFINE_WB_COMPLETION().  This function returns after all such work items
 * are completed.  Work items which are waited upon aren't freed
 * automatically on completion.
 */
void wb_wait_for_completion(struct wb_completion *done)
{
	atomic_dec(&done->cnt);		/* put down the initial count */
	wait_event(*done->waitq, !atomic_read(&done->cnt));
}

#ifdef CONFIG_CGROUP_WRITEBACK

/*
 * Parameters for foreign inode detection, see wbc_detach_inode() to see
 * how they're used.
 *
 * These paramters are inherently heuristical as the detection target
 * itself is fuzzy.  All we want to do is detaching an inode from the
 * current owner if it's being written to by some other cgroups too much.
 *
 * The current cgroup writeback is built on the assumption that multiple
 * cgroups writing to the same inode concurrently is very rare and a mode
 * of operation which isn't well supported.  As such, the goal is not
 * taking too long when a different cgroup takes over an inode while
 * avoiding too aggressive flip-flops from occasional foreign writes.
 *
 * We record, very roughly, 2s worth of IO time history and if more than
 * half of that is foreign, trigger the switch.  The recording is quantized
 * to 16 slots.  To avoid tiny writes from swinging the decision too much,
 * writes smaller than 1/8 of avg size are ignored.
 */
#define WB_FRN_TIME_SHIFT	13	/* 1s = 2^13, upto 8 secs w/ 16bit */
#define WB_FRN_TIME_AVG_SHIFT	3	/* avg = avg * 7/8 + new * 1/8 */
#define WB_FRN_TIME_CUT_DIV	8	/* ignore rounds < avg / 8 */
#define WB_FRN_TIME_PERIOD	(2 * (1 << WB_FRN_TIME_SHIFT))	/* 2s */

#define WB_FRN_HIST_SLOTS	16	/* inode->i_wb_frn_history is 16bit */
#define WB_FRN_HIST_UNIT	(WB_FRN_TIME_PERIOD / WB_FRN_HIST_SLOTS)
					/* each slot's duration is 2s / 16 */
#define WB_FRN_HIST_THR_SLOTS	(WB_FRN_HIST_SLOTS / 2)
					/* if foreign slots >= 8, switch */
#define WB_FRN_HIST_MAX_SLOTS	(WB_FRN_HIST_THR_SLOTS / 2 + 1)
					/* one round can affect upto 5 slots */
#define WB_FRN_MAX_IN_FLIGHT	1024	/* don't queue too many concurrently */

/*
 * Maximum inodes per isw.  A specific value has been chosen to make
 * struct inode_switch_wbs_context fit into 1024 bytes kmalloc.
 */
#define WB_MAX_INODES_PER_ISW  ((1024UL - sizeof(struct inode_switch_wbs_context)) \
                                / sizeof(struct inode *))

static atomic_t isw_nr_in_flight = ATOMIC_INIT(0);
static struct workqueue_struct *isw_wq;

void __inode_attach_wb(struct inode *inode, struct folio *folio)
{
	struct backing_dev_info *bdi = inode_to_bdi(inode);
	struct bdi_writeback *wb = NULL;

	if (inode_cgwb_enabled(inode)) {
		struct cgroup_subsys_state *memcg_css;

		if (folio) {
			memcg_css = mem_cgroup_css_from_folio(folio);
			wb = wb_get_create(bdi, memcg_css, GFP_ATOMIC);
		} else {
			/* must pin memcg_css, see wb_get_create() */
			memcg_css = task_get_css(current, memory_cgrp_id);
			wb = wb_get_create(bdi, memcg_css, GFP_ATOMIC);
			css_put(memcg_css);
		}
	}

	if (!wb)
		wb = &bdi->wb;

	/*
	 * There may be multiple instances of this function racing to
	 * update the same inode.  Use cmpxchg() to tell the winner.
	 */
	if (unlikely(cmpxchg(&inode->i_wb, NULL, wb)))
		wb_put(wb);
}
EXPORT_SYMBOL_GPL(__inode_attach_wb);

/**
 * inode_cgwb_move_to_attached - put the inode onto wb->b_attached list
 * @inode: inode of interest with i_lock held
 * @wb: target bdi_writeback
 *
 * Remove the inode from wb's io lists and if necessarily put onto b_attached
 * list.  Only inodes attached to cgwb's are kept on this list.
 */
static void inode_cgwb_move_to_attached(struct inode *inode,
					struct bdi_writeback *wb)
{
	assert_spin_locked(&wb->list_lock);
	assert_spin_locked(&inode->i_lock);
	WARN_ON_ONCE(inode->i_state & I_FREEING);

	inode->i_state &= ~I_SYNC_QUEUED;
	if (wb != &wb->bdi->wb)
		list_move(&inode->i_io_list, &wb->b_attached);
	else
		list_del_init(&inode->i_io_list);
	wb_io_lists_depopulated(wb);
}

/**
 * locked_inode_to_wb_and_lock_list - determine a locked inode's wb and lock it
 * @inode: inode of interest with i_lock held
 *
 * Returns @inode's wb with its list_lock held.  @inode->i_lock must be
 * held on entry and is released on return.  The returned wb is guaranteed
 * to stay @inode's associated wb until its list_lock is released.
 */
static struct bdi_writeback *
locked_inode_to_wb_and_lock_list(struct inode *inode)
	__releases(&inode->i_lock)
	__acquires(&wb->list_lock)
{
	while (true) {
		struct bdi_writeback *wb = inode_to_wb(inode);

		/*
		 * inode_to_wb() association is protected by both
		 * @inode->i_lock and @wb->list_lock but list_lock nests
		 * outside i_lock.  Drop i_lock and verify that the
		 * association hasn't changed after acquiring list_lock.
		 */
		wb_get(wb);
		spin_unlock(&inode->i_lock);
		spin_lock(&wb->list_lock);

		/* i_wb may have changed inbetween, can't use inode_to_wb() */
		if (likely(wb == inode->i_wb)) {
			wb_put(wb);	/* @inode already has ref */
			return wb;
		}

		spin_unlock(&wb->list_lock);
		wb_put(wb);
		cpu_relax();
		spin_lock(&inode->i_lock);
	}
}

/**
 * inode_to_wb_and_lock_list - determine an inode's wb and lock it
 * @inode: inode of interest
 *
 * Same as locked_inode_to_wb_and_lock_list() but @inode->i_lock isn't held
 * on entry.
 */
static struct bdi_writeback *inode_to_wb_and_lock_list(struct inode *inode)
	__acquires(&wb->list_lock)
{
	spin_lock(&inode->i_lock);
	return locked_inode_to_wb_and_lock_list(inode);
}

struct inode_switch_wbs_context {
	struct rcu_work		work;

	/*
	 * Multiple inodes can be switched at once.  The switching procedure
	 * consists of two parts, separated by a RCU grace period.  To make
	 * sure that the second part is executed for each inode gone through
	 * the first part, all inode pointers are placed into a NULL-terminated
	 * array embedded into struct inode_switch_wbs_context.  Otherwise
	 * an inode could be left in a non-consistent state.
	 */
	struct bdi_writeback	*new_wb;
	struct inode		*inodes[];
};

static void bdi_down_write_wb_switch_rwsem(struct backing_dev_info *bdi)
{
	down_write(&bdi->wb_switch_rwsem);
}

static void bdi_up_write_wb_switch_rwsem(struct backing_dev_info *bdi)
{
	up_write(&bdi->wb_switch_rwsem);
}

static bool inode_do_switch_wbs(struct inode *inode,
				struct bdi_writeback *old_wb,
				struct bdi_writeback *new_wb)
{
	struct address_space *mapping = inode->i_mapping;
	XA_STATE(xas, &mapping->i_pages, 0);
	struct folio *folio;
	bool switched = false;

	spin_lock(&inode->i_lock);
	xa_lock_irq(&mapping->i_pages);

	/*
	 * Once I_FREEING or I_WILL_FREE are visible under i_lock, the eviction
	 * path owns the inode and we shouldn't modify ->i_io_list.
	 */
	if (unlikely(inode->i_state & (I_FREEING | I_WILL_FREE)))
		goto skip_switch;

	trace_inode_switch_wbs(inode, old_wb, new_wb);

	/*
	 * Count and transfer stats.  Note that PAGECACHE_TAG_DIRTY points
	 * to possibly dirty folios while PAGECACHE_TAG_WRITEBACK points to
	 * folios actually under writeback.
	 */
	xas_for_each_marked(&xas, folio, ULONG_MAX, PAGECACHE_TAG_DIRTY) {
		if (folio_test_dirty(folio)) {
			long nr = folio_nr_pages(folio);
			wb_stat_mod(old_wb, WB_RECLAIMABLE, -nr);
			wb_stat_mod(new_wb, WB_RECLAIMABLE, nr);
		}
	}

	xas_set(&xas, 0);
	xas_for_each_marked(&xas, folio, ULONG_MAX, PAGECACHE_TAG_WRITEBACK) {
		long nr = folio_nr_pages(folio);
		WARN_ON_ONCE(!folio_test_writeback(folio));
		wb_stat_mod(old_wb, WB_WRITEBACK, -nr);
		wb_stat_mod(new_wb, WB_WRITEBACK, nr);
	}

	if (mapping_tagged(mapping, PAGECACHE_TAG_WRITEBACK)) {
		atomic_dec(&old_wb->writeback_inodes);
		atomic_inc(&new_wb->writeback_inodes);
	}

	wb_get(new_wb);

	/*
	 * Transfer to @new_wb's IO list if necessary.  If the @inode is dirty,
	 * the specific list @inode was on is ignored and the @inode is put on
	 * ->b_dirty which is always correct including from ->b_dirty_time.
	 * The transfer preserves @inode->dirtied_when ordering.  If the @inode
	 * was clean, it means it was on the b_attached list, so move it onto
	 * the b_attached list of @new_wb.
	 */
	if (!list_empty(&inode->i_io_list)) {
		inode->i_wb = new_wb;

		if (inode->i_state & I_DIRTY_ALL) {
			struct inode *pos;

			list_for_each_entry(pos, &new_wb->b_dirty, i_io_list)
				if (time_after_eq(inode->dirtied_when,
						  pos->dirtied_when))
					break;
			inode_io_list_move_locked(inode, new_wb,
						  pos->i_io_list.prev);
		} else {
			inode_cgwb_move_to_attached(inode, new_wb);
		}
	} else {
		inode->i_wb = new_wb;
	}

	/* ->i_wb_frn updates may race wbc_detach_inode() but doesn't matter */
	inode->i_wb_frn_winner = 0;
	inode->i_wb_frn_avg_time = 0;
	inode->i_wb_frn_history = 0;
	switched = true;
skip_switch:
	/*
	 * Paired with load_acquire in unlocked_inode_to_wb_begin() and
	 * ensures that the new wb is visible if they see !I_WB_SWITCH.
	 */
	smp_store_release(&inode->i_state, inode->i_state & ~I_WB_SWITCH);

	xa_unlock_irq(&mapping->i_pages);
	spin_unlock(&inode->i_lock);

	return switched;
}

static void inode_switch_wbs_work_fn(struct work_struct *work)
{
	struct inode_switch_wbs_context *isw =
		container_of(to_rcu_work(work), struct inode_switch_wbs_context, work);
	struct backing_dev_info *bdi = inode_to_bdi(isw->inodes[0]);
	struct bdi_writeback *old_wb = isw->inodes[0]->i_wb;
	struct bdi_writeback *new_wb = isw->new_wb;
	unsigned long nr_switched = 0;
	struct inode **inodep;

	/*
	 * If @inode switches cgwb membership while sync_inodes_sb() is
	 * being issued, sync_inodes_sb() might miss it.  Synchronize.
	 */
	down_read(&bdi->wb_switch_rwsem);

	/*
	 * By the time control reaches here, RCU grace period has passed
	 * since I_WB_SWITCH assertion and all wb stat update transactions
	 * between unlocked_inode_to_wb_begin/end() are guaranteed to be
	 * synchronizing against the i_pages lock.
	 *
	 * Grabbing old_wb->list_lock, inode->i_lock and the i_pages lock
	 * gives us exclusion against all wb related operations on @inode
	 * including IO list manipulations and stat updates.
	 */
	if (old_wb < new_wb) {
		spin_lock(&old_wb->list_lock);
		spin_lock_nested(&new_wb->list_lock, SINGLE_DEPTH_NESTING);
	} else {
		spin_lock(&new_wb->list_lock);
		spin_lock_nested(&old_wb->list_lock, SINGLE_DEPTH_NESTING);
	}

	for (inodep = isw->inodes; *inodep; inodep++) {
		WARN_ON_ONCE((*inodep)->i_wb != old_wb);
		if (inode_do_switch_wbs(*inodep, old_wb, new_wb))
			nr_switched++;
	}

	spin_unlock(&new_wb->list_lock);
	spin_unlock(&old_wb->list_lock);

	up_read(&bdi->wb_switch_rwsem);

	if (nr_switched) {
		wb_wakeup(new_wb);
		wb_put_many(old_wb, nr_switched);
	}

	for (inodep = isw->inodes; *inodep; inodep++)
		iput(*inodep);
	wb_put(new_wb);
	kfree(isw);
	atomic_dec(&isw_nr_in_flight);
}

static bool inode_prepare_wbs_switch(struct inode *inode,
				     struct bdi_writeback *new_wb)
{
	/*
	 * Paired with smp_mb() in cgroup_writeback_umount().
	 * isw_nr_in_flight must be increased before checking SB_ACTIVE and
	 * grabbing an inode, otherwise isw_nr_in_flight can be observed as 0
	 * in cgroup_writeback_umount() and the isw_wq will be not flushed.
	 */
	smp_mb();

	if (IS_DAX(inode))
		return false;

	/* while holding I_WB_SWITCH, no one else can update the association */
	spin_lock(&inode->i_lock);
	if (!(inode->i_sb->s_flags & SB_ACTIVE) ||
	    inode->i_state & (I_WB_SWITCH | I_FREEING | I_WILL_FREE) ||
	    inode_to_wb(inode) == new_wb) {
		spin_unlock(&inode->i_lock);
		return false;
	}
	inode->i_state |= I_WB_SWITCH;
	__iget(inode);
	spin_unlock(&inode->i_lock);

	return true;
}

/**
 * inode_switch_wbs - change the wb association of an inode
 * @inode: target inode
 * @new_wb_id: ID of the new wb
 *
 * Switch @inode's wb association to the wb identified by @new_wb_id.  The
 * switching is performed asynchronously and may fail silently.
 */
static void inode_switch_wbs(struct inode *inode, int new_wb_id)
{
	struct backing_dev_info *bdi = inode_to_bdi(inode);
	struct cgroup_subsys_state *memcg_css;
	struct inode_switch_wbs_context *isw;

	/* noop if seems to be already in progress */
	if (inode->i_state & I_WB_SWITCH)
		return;

	/* avoid queueing a new switch if too many are already in flight */
	if (atomic_read(&isw_nr_in_flight) > WB_FRN_MAX_IN_FLIGHT)
		return;

	isw = kzalloc(struct_size(isw, inodes, 2), GFP_ATOMIC);
	if (!isw)
		return;

	atomic_inc(&isw_nr_in_flight);

	/* find and pin the new wb */
	rcu_read_lock();
	memcg_css = css_from_id(new_wb_id, &memory_cgrp_subsys);
	if (memcg_css && !css_tryget(memcg_css))
		memcg_css = NULL;
	rcu_read_unlock();
	if (!memcg_css)
		goto out_free;

	isw->new_wb = wb_get_create(bdi, memcg_css, GFP_ATOMIC);
	css_put(memcg_css);
	if (!isw->new_wb)
		goto out_free;

	if (!inode_prepare_wbs_switch(inode, isw->new_wb))
		goto out_free;

	isw->inodes[0] = inode;

	/*
	 * In addition to synchronizing among switchers, I_WB_SWITCH tells
	 * the RCU protected stat update paths to grab the i_page
	 * lock so that stat transfer can synchronize against them.
	 * Let's continue after I_WB_SWITCH is guaranteed to be visible.
	 */
	INIT_RCU_WORK(&isw->work, inode_switch_wbs_work_fn);
	queue_rcu_work(isw_wq, &isw->work);
	return;

out_free:
	atomic_dec(&isw_nr_in_flight);
	if (isw->new_wb)
		wb_put(isw->new_wb);
	kfree(isw);
}

static bool isw_prepare_wbs_switch(struct inode_switch_wbs_context *isw,
				   struct list_head *list, int *nr)
{
	struct inode *inode;

	list_for_each_entry(inode, list, i_io_list) {
		if (!inode_prepare_wbs_switch(inode, isw->new_wb))
			continue;

		isw->inodes[*nr] = inode;
		(*nr)++;

		if (*nr >= WB_MAX_INODES_PER_ISW - 1)
			return true;
	}
	return false;
}

/**
 * cleanup_offline_cgwb - detach associated inodes
 * @wb: target wb
 *
 * Switch all inodes attached to @wb to a nearest living ancestor's wb in order
 * to eventually release the dying @wb.  Returns %true if not all inodes were
 * switched and the function has to be restarted.
 */
bool cleanup_offline_cgwb(struct bdi_writeback *wb)
{
	struct cgroup_subsys_state *memcg_css;
	struct inode_switch_wbs_context *isw;
	int nr;
	bool restart = false;

	isw = kzalloc(struct_size(isw, inodes, WB_MAX_INODES_PER_ISW),
		      GFP_KERNEL);
	if (!isw)
		return restart;

	atomic_inc(&isw_nr_in_flight);

	for (memcg_css = wb->memcg_css->parent; memcg_css;
	     memcg_css = memcg_css->parent) {
		isw->new_wb = wb_get_create(wb->bdi, memcg_css, GFP_KERNEL);
		if (isw->new_wb)
			break;
	}
	if (unlikely(!isw->new_wb))
		isw->new_wb = &wb->bdi->wb; /* wb_get() is noop for bdi's wb */

	nr = 0;
	spin_lock(&wb->list_lock);
	/*
	 * In addition to the inodes that have completed writeback, also switch
	 * cgwbs for those inodes only with dirty timestamps. Otherwise, those
	 * inodes won't be written back for a long time when lazytime is
	 * enabled, and thus pinning the dying cgwbs. It won't break the
	 * bandwidth restrictions, as writeback of inode metadata is not
	 * accounted for.
	 */
	restart = isw_prepare_wbs_switch(isw, &wb->b_attached, &nr);
	if (!restart)
		restart = isw_prepare_wbs_switch(isw, &wb->b_dirty_time, &nr);
	spin_unlock(&wb->list_lock);

	/* no attached inodes? bail out */
	if (nr == 0) {
		atomic_dec(&isw_nr_in_flight);
		wb_put(isw->new_wb);
		kfree(isw);
		return restart;
	}

	/*
	 * In addition to synchronizing among switchers, I_WB_SWITCH tells
	 * the RCU protected stat update paths to grab the i_page
	 * lock so that stat transfer can synchronize against them.
	 * Let's continue after I_WB_SWITCH is guaranteed to be visible.
	 */
	INIT_RCU_WORK(&isw->work, inode_switch_wbs_work_fn);
	queue_rcu_work(isw_wq, &isw->work);

	return restart;
}

/**
 * wbc_attach_and_unlock_inode - associate wbc with target inode and unlock it
 * @wbc: writeback_control of interest
 * @inode: target inode
 *
 * @inode is locked and about to be written back under the control of @wbc.
 * Record @inode's writeback context into @wbc and unlock the i_lock.  On
 * writeback completion, wbc_detach_inode() should be called.  This is used
 * to track the cgroup writeback context.
 */
void wbc_attach_and_unlock_inode(struct writeback_control *wbc,
				 struct inode *inode)
{
	if (!inode_cgwb_enabled(inode)) {
		spin_unlock(&inode->i_lock);
		return;
	}

	wbc->wb = inode_to_wb(inode);
	wbc->inode = inode;

	wbc->wb_id = wbc->wb->memcg_css->id;
	wbc->wb_lcand_id = inode->i_wb_frn_winner;
	wbc->wb_tcand_id = 0;
	wbc->wb_bytes = 0;
	wbc->wb_lcand_bytes = 0;
	wbc->wb_tcand_bytes = 0;

	wb_get(wbc->wb);
	spin_unlock(&inode->i_lock);

	/*
	 * A dying wb indicates that either the blkcg associated with the
	 * memcg changed or the associated memcg is dying.  In the first
	 * case, a replacement wb should already be available and we should
	 * refresh the wb immediately.  In the second case, trying to
	 * refresh will keep failing.
	 */
	if (unlikely(wb_dying(wbc->wb) && !css_is_dying(wbc->wb->memcg_css)))
		inode_switch_wbs(inode, wbc->wb_id);
}
EXPORT_SYMBOL_GPL(wbc_attach_and_unlock_inode);

/**
 * wbc_detach_inode - disassociate wbc from inode and perform foreign detection
 * @wbc: writeback_control of the just finished writeback
 *
 * To be called after a writeback attempt of an inode finishes and undoes
 * wbc_attach_and_unlock_inode().  Can be called under any context.
 *
 * As concurrent write sharing of an inode is expected to be very rare and
 * memcg only tracks page ownership on first-use basis severely confining
 * the usefulness of such sharing, cgroup writeback tracks ownership
 * per-inode.  While the support for concurrent write sharing of an inode
 * is deemed unnecessary, an inode being written to by different cgroups at
 * different points in time is a lot more common, and, more importantly,
 * charging only by first-use can too readily lead to grossly incorrect
 * behaviors (single foreign page can lead to gigabytes of writeback to be
 * incorrectly attributed).
 *
 * To resolve this issue, cgroup writeback detects the majority dirtier of
 * an inode and transfers the ownership to it.  To avoid unnecessary
 * oscillation, the detection mechanism keeps track of history and gives
 * out the switch verdict only if the foreign usage pattern is stable over
 * a certain amount of time and/or writeback attempts.
 *
 * On each writeback attempt, @wbc tries to detect the majority writer
 * using Boyer-Moore majority vote algorithm.  In addition to the byte
 * count from the majority voting, it also counts the bytes written for the
 * current wb and the last round's winner wb (max of last round's current
 * wb, the winner from two rounds ago, and the last round's majority
 * candidate).  Keeping track of the historical winner helps the algorithm
 * to semi-reliably detect the most active writer even when it's not the
 * absolute majority.
 *
 * Once the winner of the round is determined, whether the winner is
 * foreign or not and how much IO time the round consumed is recorded in
 * inode->i_wb_frn_history.  If the amount of recorded foreign IO time is
 * over a certain threshold, the switch verdict is given.
 */
void wbc_detach_inode(struct writeback_control *wbc)
{
	struct bdi_writeback *wb = wbc->wb;
	struct inode *inode = wbc->inode;
	unsigned long avg_time, max_bytes, max_time;
	u16 history;
	int max_id;

	if (!wb)
		return;

	history = inode->i_wb_frn_history;
	avg_time = inode->i_wb_frn_avg_time;

	/* pick the winner of this round */
	if (wbc->wb_bytes >= wbc->wb_lcand_bytes &&
	    wbc->wb_bytes >= wbc->wb_tcand_bytes) {
		max_id = wbc->wb_id;
		max_bytes = wbc->wb_bytes;
	} else if (wbc->wb_lcand_bytes >= wbc->wb_tcand_bytes) {
		max_id = wbc->wb_lcand_id;
		max_bytes = wbc->wb_lcand_bytes;
	} else {
		max_id = wbc->wb_tcand_id;
		max_bytes = wbc->wb_tcand_bytes;
	}

	/*
	 * Calculate the amount of IO time the winner consumed and fold it
	 * into the running average kept per inode.  If the consumed IO
	 * time is lower than avag / WB_FRN_TIME_CUT_DIV, ignore it for
	 * deciding whether to switch or not.  This is to prevent one-off
	 * small dirtiers from skewing the verdict.
	 */
	max_time = DIV_ROUND_UP((max_bytes >> PAGE_SHIFT) << WB_FRN_TIME_SHIFT,
				wb->avg_write_bandwidth);
	if (avg_time)
		avg_time += (max_time >> WB_FRN_TIME_AVG_SHIFT) -
			    (avg_time >> WB_FRN_TIME_AVG_SHIFT);
	else
		avg_time = max_time;	/* immediate catch up on first run */

	if (max_time >= avg_time / WB_FRN_TIME_CUT_DIV) {
		int slots;

		/*
		 * The switch verdict is reached if foreign wb's consume
		 * more than a certain proportion of IO time in a
		 * WB_FRN_TIME_PERIOD.  This is loosely tracked by 16 slot
		 * history mask where each bit represents one sixteenth of
		 * the period.  Determine the number of slots to shift into
		 * history from @max_time.
		 */
		slots = min(DIV_ROUND_UP(max_time, WB_FRN_HIST_UNIT),
			    (unsigned long)WB_FRN_HIST_MAX_SLOTS);
		history <<= slots;
		if (wbc->wb_id != max_id)
			history |= (1U << slots) - 1;

		if (history)
			trace_inode_foreign_history(inode, wbc, history);

		/*
		 * Switch if the current wb isn't the consistent winner.
		 * If there are multiple closely competing dirtiers, the
		 * inode may switch across them repeatedly over time, which
		 * is okay.  The main goal is avoiding keeping an inode on
		 * the wrong wb for an extended period of time.
		 */
		if (hweight16(history) > WB_FRN_HIST_THR_SLOTS)
			inode_switch_wbs(inode, max_id);
	}

	/*
	 * Multiple instances of this function may race to update the
	 * following fields but we don't mind occassional inaccuracies.
	 */
	inode->i_wb_frn_winner = max_id;
	inode->i_wb_frn_avg_time = min(avg_time, (unsigned long)U16_MAX);
	inode->i_wb_frn_history = history;

	wb_put(wbc->wb);
	wbc->wb = NULL;
}
EXPORT_SYMBOL_GPL(wbc_detach_inode);

/**
 * wbc_account_cgroup_owner - account writeback to update inode cgroup ownership
 * @wbc: writeback_control of the writeback in progress
 * @page: page being written out
 * @bytes: number of bytes being written out
 *
 * @bytes from @page are about to written out during the writeback
 * controlled by @wbc.  Keep the book for foreign inode detection.  See
 * wbc_detach_inode().
 */
void wbc_account_cgroup_owner(struct writeback_control *wbc, struct page *page,
			      size_t bytes)
{
	struct folio *folio;
	struct cgroup_subsys_state *css;
	int id;

	/*
	 * pageout() path doesn't attach @wbc to the inode being written
	 * out.  This is intentional as we don't want the function to block
	 * behind a slow cgroup.  Ultimately, we want pageout() to kick off
	 * regular writeback instead of writing things out itself.
	 */
	if (!wbc->wb || wbc->no_cgroup_owner)
		return;

	folio = page_folio(page);
	css = mem_cgroup_css_from_folio(folio);
	/* dead cgroups shouldn't contribute to inode ownership arbitration */
	if (!(css->flags & CSS_ONLINE))
		return;

	id = css->id;

	if (id == wbc->wb_id) {
		wbc->wb_bytes += bytes;
		return;
	}

	if (id == wbc->wb_lcand_id)
		wbc->wb_lcand_bytes += bytes;

	/* Boyer-Moore majority vote algorithm */
	if (!wbc->wb_tcand_bytes)
		wbc->wb_tcand_id = id;
	if (id == wbc->wb_tcand_id)
		wbc->wb_tcand_bytes += bytes;
	else
		wbc->wb_tcand_bytes -= min(bytes, wbc->wb_tcand_bytes);
}
EXPORT_SYMBOL_GPL(wbc_account_cgroup_owner);

/**
 * wb_split_bdi_pages - split nr_pages to write according to bandwidth
 * @wb: target bdi_writeback to split @nr_pages to
 * @nr_pages: number of pages to write for the whole bdi
 *
 * Split @wb's portion of @nr_pages according to @wb's write bandwidth in
 * relation to the total write bandwidth of all wb's w/ dirty inodes on
 * @wb->bdi.
 */
static long wb_split_bdi_pages(struct bdi_writeback *wb, long nr_pages)
{
	unsigned long this_bw = wb->avg_write_bandwidth;
	unsigned long tot_bw = atomic_long_read(&wb->bdi->tot_write_bandwidth);

	if (nr_pages == LONG_MAX)
		return LONG_MAX;

	/*
	 * This may be called on clean wb's and proportional distribution
	 * may not make sense, just use the original @nr_pages in those
	 * cases.  In general, we wanna err on the side of writing more.
	 */
	if (!tot_bw || this_bw >= tot_bw)
		return nr_pages;
	else
		return DIV_ROUND_UP_ULL((u64)nr_pages * this_bw, tot_bw);
}

/**
 * bdi_split_work_to_wbs - split a wb_writeback_work to all wb's of a bdi
 * @bdi: target backing_dev_info
 * @base_work: wb_writeback_work to issue
 * @skip_if_busy: skip wb's which already have writeback in progress
 *
 * Split and issue @base_work to all wb's (bdi_writeback's) of @bdi which
 * have dirty inodes.  If @base_work->nr_page isn't %LONG_MAX, it's
 * distributed to the busy wbs according to each wb's proportion in the
 * total active write bandwidth of @bdi.
 */
static void bdi_split_work_to_wbs(struct backing_dev_info *bdi,
				  struct wb_writeback_work *base_work,
				  bool skip_if_busy)
{
	struct bdi_writeback *last_wb = NULL;
	struct bdi_writeback *wb = list_entry(&bdi->wb_list,
					      struct bdi_writeback, bdi_node);

	might_sleep();
restart:
	rcu_read_lock();
	list_for_each_entry_continue_rcu(wb, &bdi->wb_list, bdi_node) {
		DEFINE_WB_COMPLETION(fallback_work_done, bdi);
		struct wb_writeback_work fallback_work;
		struct wb_writeback_work *work;
		long nr_pages;

		if (last_wb) {
			wb_put(last_wb);
			last_wb = NULL;
		}

		/* SYNC_ALL writes out I_DIRTY_TIME too */
		if (!wb_has_dirty_io(wb) &&
		    (base_work->sync_mode == WB_SYNC_NONE ||
		     list_empty(&wb->b_dirty_time)))
			continue;
		if (skip_if_busy && writeback_in_progress(wb))
			continue;

		nr_pages = wb_split_bdi_pages(wb, base_work->nr_pages);

		work = kmalloc(sizeof(*work), GFP_ATOMIC);
		if (work) {
			*work = *base_work;
			work->nr_pages = nr_pages;
			work->auto_free = 1;
			wb_queue_work(wb, work);
			continue;
		}

		/*
		 * If wb_tryget fails, the wb has been shutdown, skip it.
		 *
		 * Pin @wb so that it stays on @bdi->wb_list.  This allows
		 * continuing iteration from @wb after dropping and
		 * regrabbing rcu read lock.
		 */
		if (!wb_tryget(wb))
			continue;

		/* alloc failed, execute synchronously using on-stack fallback */
		work = &fallback_work;
		*work = *base_work;
		work->nr_pages = nr_pages;
		work->auto_free = 0;
		work->done = &fallback_work_done;

		wb_queue_work(wb, work);
		last_wb = wb;

		rcu_read_unlock();
		wb_wait_for_completion(&fallback_work_done);
		goto restart;
	}
	rcu_read_unlock();

	if (last_wb)
		wb_put(last_wb);
}

/**
 * cgroup_writeback_by_id - initiate cgroup writeback from bdi and memcg IDs
 * @bdi_id: target bdi id
 * @memcg_id: target memcg css id
 * @reason: reason why some writeback work initiated
 * @done: target wb_completion
 *
 * Initiate flush of the bdi_writeback identified by @bdi_id and @memcg_id
 * with the specified parameters.
 */
int cgroup_writeback_by_id(u64 bdi_id, int memcg_id,
			   enum wb_reason reason, struct wb_completion *done)
{
	struct backing_dev_info *bdi;
	struct cgroup_subsys_state *memcg_css;
	struct bdi_writeback *wb;
	struct wb_writeback_work *work;
	unsigned long dirty;
	int ret;

	/* lookup bdi and memcg */
	bdi = bdi_get_by_id(bdi_id);
	if (!bdi)
		return -ENOENT;

	rcu_read_lock();
	memcg_css = css_from_id(memcg_id, &memory_cgrp_subsys);
	if (memcg_css && !css_tryget(memcg_css))
		memcg_css = NULL;
	rcu_read_unlock();
	if (!memcg_css) {
		ret = -ENOENT;
		goto out_bdi_put;
	}

	/*
	 * And find the associated wb.  If the wb isn't there already
	 * there's nothing to flush, don't create one.
	 */
	wb = wb_get_lookup(bdi, memcg_css);
	if (!wb) {
		ret = -ENOENT;
		goto out_css_put;
	}

	/*
	 * The caller is attempting to write out most of
	 * the currently dirty pages.  Let's take the current dirty page
	 * count and inflate it by 25% which should be large enough to
	 * flush out most dirty pages while avoiding getting livelocked by
	 * concurrent dirtiers.
	 *
	 * BTW the memcg stats are flushed periodically and this is best-effort
	 * estimation, so some potential error is ok.
	 */
	dirty = memcg_page_state(mem_cgroup_from_css(memcg_css), NR_FILE_DIRTY);
	dirty = dirty * 10 / 8;

	/* issue the writeback work */
	work = kzalloc(sizeof(*work), GFP_NOWAIT | __GFP_NOWARN);
	if (work) {
		work->nr_pages = dirty;
		work->sync_mode = WB_SYNC_NONE;
		work->range_cyclic = 1;
		work->reason = reason;
		work->done = done;
		work->auto_free = 1;
		wb_queue_work(wb, work);
		ret = 0;
	} else {
		ret = -ENOMEM;
	}

	wb_put(wb);
out_css_put:
	css_put(memcg_css);
out_bdi_put:
	bdi_put(bdi);
	return ret;
}

/**
 * cgroup_writeback_umount - flush inode wb switches for umount
 * @sb: target super_block
 *
 * This function is called when a super_block is about to be destroyed and
 * flushes in-flight inode wb switches.  An inode wb switch goes through
 * RCU and then workqueue, so the two need to be flushed in order to ensure
 * that all previously scheduled switches are finished.  As wb switches are
 * rare occurrences and synchronize_rcu() can take a while, perform
 * flushing iff wb switches are in flight.
 */
void cgroup_writeback_umount(struct super_block *sb)
{

	if (!(sb->s_bdi->capabilities & BDI_CAP_WRITEBACK))
		return;

	/*
	 * SB_ACTIVE should be reliably cleared before checking
	 * isw_nr_in_flight, see generic_shutdown_super().
	 */
	smp_mb();

	if (atomic_read(&isw_nr_in_flight)) {
		/*
		 * Use rcu_barrier() to wait for all pending callbacks to
		 * ensure that all in-flight wb switches are in the workqueue.
		 */
		rcu_barrier();
		flush_workqueue(isw_wq);
	}
}

static int __init cgroup_writeback_init(void)
{
	isw_wq = alloc_workqueue("inode_switch_wbs", 0, 0);
	if (!isw_wq)
		return -ENOMEM;
	return 0;
}
fs_initcall(cgroup_writeback_init);

#else	/* CONFIG_CGROUP_WRITEBACK */

static void bdi_down_write_wb_switch_rwsem(struct backing_dev_info *bdi) { }
static void bdi_up_write_wb_switch_rwsem(struct backing_dev_info *bdi) { }

static void inode_cgwb_move_to_attached(struct inode *inode,
					struct bdi_writeback *wb)
{
	assert_spin_locked(&wb->list_lock);
	assert_spin_locked(&inode->i_lock);
	WARN_ON_ONCE(inode->i_state & I_FREEING);

	inode->i_state &= ~I_SYNC_QUEUED;
	list_del_init(&inode->i_io_list);
	wb_io_lists_depopulated(wb);
}

static struct bdi_writeback *
locked_inode_to_wb_and_lock_list(struct inode *inode)
	__releases(&inode->i_lock)
	__acquires(&wb->list_lock)
{
	struct bdi_writeback *wb = inode_to_wb(inode);

	spin_unlock(&inode->i_lock);
	spin_lock(&wb->list_lock);
	return wb;
}

static struct bdi_writeback *inode_to_wb_and_lock_list(struct inode *inode)
	__acquires(&wb->list_lock)
{
	struct bdi_writeback *wb = inode_to_wb(inode);

	spin_lock(&wb->list_lock);
	return wb;
}

static long wb_split_bdi_pages(struct bdi_writeback *wb, long nr_pages)
{
	return nr_pages;
}

static void bdi_split_work_to_wbs(struct backing_dev_info *bdi,
				  struct wb_writeback_work *base_work,
				  bool skip_if_busy)
{
	might_sleep();

	if (!skip_if_busy || !writeback_in_progress(&bdi->wb)) {
		base_work->auto_free = 0;
		wb_queue_work(&bdi->wb, base_work);
	}
}

#endif	/* CONFIG_CGROUP_WRITEBACK */

/*
 * Add in the number of potentially dirty inodes, because each inode
 * write can dirty pagecache in the underlying blockdev.
 */
static unsigned long get_nr_dirty_pages(void)
{
	return global_node_page_state(NR_FILE_DIRTY) +
		get_nr_dirty_inodes();
}

static void wb_start_writeback(struct bdi_writeback *wb, enum wb_reason reason)
{
	if (!wb_has_dirty_io(wb))
		return;

	/*
	 * All callers of this function want to start writeback of all
	 * dirty pages. Places like vmscan can call this at a very
	 * high frequency, causing pointless allocations of tons of
	 * work items and keeping the flusher threads busy retrieving
	 * that work. Ensure that we only allow one of them pending and
	 * inflight at the time.
	 */
	if (test_bit(WB_start_all, &wb->state) ||
	    test_and_set_bit(WB_start_all, &wb->state))
		return;

	wb->start_all_reason = reason;
	wb_wakeup(wb);
}

/**
 * wb_start_background_writeback - start background writeback
 * @wb: bdi_writback to write from
 *
 * Description:
 *   This makes sure WB_SYNC_NONE background writeback happens. When
 *   this function returns, it is only guaranteed that for given wb
 *   some IO is happening if we are over background dirty threshold.
 *   Caller need not hold sb s_umount semaphore.
 */
void wb_start_background_writeback(struct bdi_writeback *wb)
{
	/*
	 * We just wake up the flusher thread. It will perform background
	 * writeback as soon as there is no other work to do.
	 */
	trace_writeback_wake_background(wb);
	wb_wakeup(wb);
}

/*
 * Remove the inode from the writeback list it is on.
 */
void inode_io_list_del(struct inode *inode)
{
	struct bdi_writeback *wb;

	wb = inode_to_wb_and_lock_list(inode);
	spin_lock(&inode->i_lock);

	inode->i_state &= ~I_SYNC_QUEUED;
	list_del_init(&inode->i_io_list);
	wb_io_lists_depopulated(wb);

	spin_unlock(&inode->i_lock);
	spin_unlock(&wb->list_lock);
}
EXPORT_SYMBOL(inode_io_list_del);

/*
 * mark an inode as under writeback on the sb
 */
void sb_mark_inode_writeback(struct inode *inode)
{
	struct super_block *sb = inode->i_sb;
	unsigned long flags;

	if (list_empty(&inode->i_wb_list)) {
		spin_lock_irqsave(&sb->s_inode_wblist_lock, flags);
		if (list_empty(&inode->i_wb_list)) {
			list_add_tail(&inode->i_wb_list, &sb->s_inodes_wb);
			trace_sb_mark_inode_writeback(inode);
		}
		spin_unlock_irqrestore(&sb->s_inode_wblist_lock, flags);
	}
}

/*
 * clear an inode as under writeback on the sb
 */
void sb_clear_inode_writeback(struct inode *inode)
{
	struct super_block *sb = inode->i_sb;
	unsigned long flags;

	if (!list_empty(&inode->i_wb_list)) {
		spin_lock_irqsave(&sb->s_inode_wblist_lock, flags);
		if (!list_empty(&inode->i_wb_list)) {
			list_del_init(&inode->i_wb_list);
			trace_sb_clear_inode_writeback(inode);
		}
		spin_unlock_irqrestore(&sb->s_inode_wblist_lock, flags);
	}
}

/*
 * Redirty an inode: set its when-it-was dirtied timestamp and move it to the
 * furthest end of its superblock's dirty-inode list.
 *
 * Before stamping the inode's ->dirtied_when, we check to see whether it is
 * already the most-recently-dirtied inode on the b_dirty list.  If that is
 * the case then the inode must have been redirtied while it was being written
 * out and we don't reset its dirtied_when.
 */
static void redirty_tail_locked(struct inode *inode, struct bdi_writeback *wb)
{
	assert_spin_locked(&inode->i_lock);

	inode->i_state &= ~I_SYNC_QUEUED;
	/*
	 * When the inode is being freed just don't bother with dirty list
	 * tracking. Flush worker will ignore this inode anyway and it will
	 * trigger assertions in inode_io_list_move_locked().
	 */
	if (inode->i_state & I_FREEING) {
		list_del_init(&inode->i_io_list);
		wb_io_lists_depopulated(wb);
		return;
	}
	if (!list_empty(&wb->b_dirty)) {
		struct inode *tail;

		tail = wb_inode(wb->b_dirty.next);
		if (time_before(inode->dirtied_when, tail->dirtied_when))
			inode->dirtied_when = jiffies;
	}
	inode_io_list_move_locked(inode, wb, &wb->b_dirty);
}

static void redirty_tail(struct inode *inode, struct bdi_writeback *wb)
{
	spin_lock(&inode->i_lock);
	redirty_tail_locked(inode, wb);
	spin_unlock(&inode->i_lock);
}

/*
 * requeue inode for re-scanning after bdi->b_io list is exhausted.
 */
static void requeue_io(struct inode *inode, struct bdi_writeback *wb)
{
	inode_io_list_move_locked(inode, wb, &wb->b_more_io);
}

static void inode_sync_complete(struct inode *inode)
{
	assert_spin_locked(&inode->i_lock);

	inode->i_state &= ~I_SYNC;
	/* If inode is clean an unused, put it into LRU now... */
	inode_add_lru(inode);
	/* Called with inode->i_lock which ensures memory ordering. */
	inode_wake_up_bit(inode, __I_SYNC);
}

static bool inode_dirtied_after(struct inode *inode, unsigned long t)
{
	bool ret = time_after(inode->dirtied_when, t);
#ifndef CONFIG_64BIT
	/*
	 * For inodes being constantly redirtied, dirtied_when can get stuck.
	 * It _appears_ to be in the future, but is actually in distant past.
	 * This test is necessary to prevent such wrapped-around relative times
	 * from permanently stopping the whole bdi writeback.
	 */
	ret = ret && time_before_eq(inode->dirtied_when, jiffies);
#endif
	return ret;
}

/*
 * Move expired (dirtied before dirtied_before) dirty inodes from
 * @delaying_queue to @dispatch_queue.
 */
static int move_expired_inodes(struct list_head *delaying_queue,
			       struct list_head *dispatch_queue,
			       unsigned long dirtied_before)
{
	LIST_HEAD(tmp);
	struct list_head *pos, *node;
	struct super_block *sb = NULL;
	struct inode *inode;
	int do_sb_sort = 0;
	int moved = 0;

	while (!list_empty(delaying_queue)) {
		inode = wb_inode(delaying_queue->prev);
		if (inode_dirtied_after(inode, dirtied_before))
			break;
		spin_lock(&inode->i_lock);
		list_move(&inode->i_io_list, &tmp);
		moved++;
		inode->i_state |= I_SYNC_QUEUED;
		spin_unlock(&inode->i_lock);
		if (sb_is_blkdev_sb(inode->i_sb))
			continue;
		if (sb && sb != inode->i_sb)
			do_sb_sort = 1;
		sb = inode->i_sb;
	}

	/* just one sb in list, splice to dispatch_queue and we're done */
	if (!do_sb_sort) {
		list_splice(&tmp, dispatch_queue);
		goto out;
	}

	/*
	 * Although inode's i_io_list is moved from 'tmp' to 'dispatch_queue',
	 * we don't take inode->i_lock here because it is just a pointless overhead.
	 * Inode is already marked as I_SYNC_QUEUED so writeback list handling is
	 * fully under our control.
	 */
	while (!list_empty(&tmp)) {
		sb = wb_inode(tmp.prev)->i_sb;
		list_for_each_prev_safe(pos, node, &tmp) {
			inode = wb_inode(pos);
			if (inode->i_sb == sb)
				list_move(&inode->i_io_list, dispatch_queue);
		}
	}
out:
	return moved;
}

/*
 * Queue all expired dirty inodes for io, eldest first.
 * Before
 *         newly dirtied     b_dirty    b_io    b_more_io
 *         =============>    gf         edc     BA
 * After
 *         newly dirtied     b_dirty    b_io    b_more_io
 *         =============>    g          fBAedc
 *                                           |
 *                                           +--> dequeue for IO
 */
static void queue_io(struct bdi_writeback *wb, struct wb_writeback_work *work,
		     unsigned long dirtied_before)
{
	int moved;
	unsigned long time_expire_jif = dirtied_before;

	assert_spin_locked(&wb->list_lock);
	list_splice_init(&wb->b_more_io, &wb->b_io);
	moved = move_expired_inodes(&wb->b_dirty, &wb->b_io, dirtied_before);
	if (!work->for_sync)
		time_expire_jif = jiffies - dirtytime_expire_interval * HZ;
	moved += move_expired_inodes(&wb->b_dirty_time, &wb->b_io,
				     time_expire_jif);
	if (moved)
		wb_io_lists_populated(wb);
	trace_writeback_queue_io(wb, work, dirtied_before, moved);
}

static int write_inode(struct inode *inode, struct writeback_control *wbc)
{
	int ret;

	if (inode->i_sb->s_op->write_inode && !is_bad_inode(inode)) {
		trace_writeback_write_inode_start(inode, wbc);
		ret = inode->i_sb->s_op->write_inode(inode, wbc);
		trace_writeback_write_inode(inode, wbc);
		return ret;
	}
	return 0;
}

/*
 * Wait for writeback on an inode to complete. Called with i_lock held.
 * Caller must make sure inode cannot go away when we drop i_lock.
 */
void inode_wait_for_writeback(struct inode *inode)
{
	struct wait_bit_queue_entry wqe;
	struct wait_queue_head *wq_head;

	assert_spin_locked(&inode->i_lock);

	if (!(inode->i_state & I_SYNC))
		return;

	wq_head = inode_bit_waitqueue(&wqe, inode, __I_SYNC);
	for (;;) {
		prepare_to_wait_event(wq_head, &wqe.wq_entry, TASK_UNINTERRUPTIBLE);
		/* Checking I_SYNC with inode->i_lock guarantees memory ordering. */
		if (!(inode->i_state & I_SYNC))
			break;
		spin_unlock(&inode->i_lock);
		schedule();
		spin_lock(&inode->i_lock);
	}
	finish_wait(wq_head, &wqe.wq_entry);
}

/*
 * Sleep until I_SYNC is cleared. This function must be called with i_lock
 * held and drops it. It is aimed for callers not holding any inode reference
 * so once i_lock is dropped, inode can go away.
 */
static void inode_sleep_on_writeback(struct inode *inode)
	__releases(inode->i_lock)
{
	struct wait_bit_queue_entry wqe;
	struct wait_queue_head *wq_head;
	bool sleep;

	assert_spin_locked(&inode->i_lock);

	wq_head = inode_bit_waitqueue(&wqe, inode, __I_SYNC);
	prepare_to_wait_event(wq_head, &wqe.wq_entry, TASK_UNINTERRUPTIBLE);
	/* Checking I_SYNC with inode->i_lock guarantees memory ordering. */
	sleep = !!(inode->i_state & I_SYNC);
	spin_unlock(&inode->i_lock);
	if (sleep)
		schedule();
	finish_wait(wq_head, &wqe.wq_entry);
}

/*
 * Find proper writeback list for the inode depending on its current state and
 * possibly also change of its state while we were doing writeback.  Here we
 * handle things such as livelock prevention or fairness of writeback among
 * inodes. This function can be called only by flusher thread - noone else
 * processes all inodes in writeback lists and requeueing inodes behind flusher
 * thread's back can have unexpected consequences.
 */
static void requeue_inode(struct inode *inode, struct bdi_writeback *wb,
			  struct writeback_control *wbc,
			  unsigned long dirtied_before)
{
	if (inode->i_state & I_FREEING)
		return;

	/*
	 * Sync livelock prevention. Each inode is tagged and synced in one
	 * shot. If still dirty, it will be redirty_tail()'ed below.  Update
	 * the dirty time to prevent enqueue and sync it again.
	 */
	if ((inode->i_state & I_DIRTY) &&
	    (wbc->sync_mode == WB_SYNC_ALL || wbc->tagged_writepages))
		inode->dirtied_when = jiffies;

	if (wbc->pages_skipped) {
		/*
		 * Writeback is not making progress due to locked buffers.
		 * Skip this inode for now. Although having skipped pages
		 * is odd for clean inodes, it can happen for some
		 * filesystems so handle that gracefully.
		 */
		if (inode->i_state & I_DIRTY_ALL)
			redirty_tail_locked(inode, wb);
		else
			inode_cgwb_move_to_attached(inode, wb);
		return;
	}

	if (mapping_tagged(inode->i_mapping, PAGECACHE_TAG_DIRTY)) {
		/*
		 * We didn't write back all the pages.  nfs_writepages()
		 * sometimes bales out without doing anything.
		 */
		if (wbc->nr_to_write <= 0 &&
		    !inode_dirtied_after(inode, dirtied_before)) {
			/* Slice used up. Queue for next turn. */
			requeue_io(inode, wb);
		} else {
			/*
			 * Writeback blocked by something other than
			 * congestion. Delay the inode for some time to
			 * avoid spinning on the CPU (100% iowait)
			 * retrying writeback of the dirty page/inode
			 * that cannot be performed immediately.
			 */
			redirty_tail_locked(inode, wb);
		}
	} else if (inode->i_state & I_DIRTY) {
		/*
		 * Filesystems can dirty the inode during writeback operations,
		 * such as delayed allocation during submission or metadata
		 * updates after data IO completion.
		 */
		redirty_tail_locked(inode, wb);
	} else if (inode->i_state & I_DIRTY_TIME) {
		inode->dirtied_when = jiffies;
		inode_io_list_move_locked(inode, wb, &wb->b_dirty_time);
		inode->i_state &= ~I_SYNC_QUEUED;
	} else {
		/* The inode is clean. Remove from writeback lists. */
		inode_cgwb_move_to_attached(inode, wb);
	}
}

/*
 * Write out an inode and its dirty pages (or some of its dirty pages, depending
 * on @wbc->nr_to_write), and clear the relevant dirty flags from i_state.
 *
 * This doesn't remove the inode from the writeback list it is on, except
 * potentially to move it from b_dirty_time to b_dirty due to timestamp
 * expiration.  The caller is otherwise responsible for writeback list handling.
 *
 * The caller is also responsible for setting the I_SYNC flag beforehand and
 * calling inode_sync_complete() to clear it afterwards.
 */
static int
__writeback_single_inode(struct inode *inode, struct writeback_control *wbc)
{
	struct address_space *mapping = inode->i_mapping;
	long nr_to_write = wbc->nr_to_write;
	unsigned dirty;
	int ret;

	WARN_ON(!(inode->i_state & I_SYNC));

	trace_writeback_single_inode_start(inode, wbc, nr_to_write);

	ret = do_writepages(mapping, wbc);

	/*
	 * Make sure to wait on the data before writing out the metadata.
	 * This is important for filesystems that modify metadata on data
	 * I/O completion. We don't do it for sync(2) writeback because it has a
	 * separate, external IO completion path and ->sync_fs for guaranteeing
	 * inode metadata is written back correctly.
	 */
	if (wbc->sync_mode == WB_SYNC_ALL && !wbc->for_sync) {
		int err = filemap_fdatawait(mapping);
		if (ret == 0)
			ret = err;
	}

	/*
	 * If the inode has dirty timestamps and we need to write them, call
	 * mark_inode_dirty_sync() to notify the filesystem about it and to
	 * change I_DIRTY_TIME into I_DIRTY_SYNC.
	 */
	if ((inode->i_state & I_DIRTY_TIME) &&
	    (wbc->sync_mode == WB_SYNC_ALL ||
	     time_after(jiffies, inode->dirtied_time_when +
			dirtytime_expire_interval * HZ))) {
		trace_writeback_lazytime(inode);
		mark_inode_dirty_sync(inode);
	}

	/*
	 * Get and clear the dirty flags from i_state.  This needs to be done
	 * after calling writepages because some filesystems may redirty the
	 * inode during writepages due to delalloc.  It also needs to be done
	 * after handling timestamp expiration, as that may dirty the inode too.
	 */
	spin_lock(&inode->i_lock);
	dirty = inode->i_state & I_DIRTY;
	inode->i_state &= ~dirty;

	/*
	 * Paired with smp_mb() in __mark_inode_dirty().  This allows
	 * __mark_inode_dirty() to test i_state without grabbing i_lock -
	 * either they see the I_DIRTY bits cleared or we see the dirtied
	 * inode.
	 *
	 * I_DIRTY_PAGES is always cleared together above even if @mapping
	 * still has dirty pages.  The flag is reinstated after smp_mb() if
	 * necessary.  This guarantees that either __mark_inode_dirty()
	 * sees clear I_DIRTY_PAGES or we see PAGECACHE_TAG_DIRTY.
	 */
	smp_mb();

	if (mapping_tagged(mapping, PAGECACHE_TAG_DIRTY))
		inode->i_state |= I_DIRTY_PAGES;
	else if (unlikely(inode->i_state & I_PINNING_NETFS_WB)) {
		if (!(inode->i_state & I_DIRTY_PAGES)) {
			inode->i_state &= ~I_PINNING_NETFS_WB;
			wbc->unpinned_netfs_wb = true;
			dirty |= I_PINNING_NETFS_WB; /* Cause write_inode */
		}
	}

	spin_unlock(&inode->i_lock);

	/* Don't write the inode if only I_DIRTY_PAGES was set */
	if (dirty & ~I_DIRTY_PAGES) {
		int err = write_inode(inode, wbc);
		if (ret == 0)
			ret = err;
	}
	wbc->unpinned_netfs_wb = false;
	trace_writeback_single_inode(inode, wbc, nr_to_write);
	return ret;
}

/*
 * Write out an inode's dirty data and metadata on-demand, i.e. separately from
 * the regular batched writeback done by the flusher threads in
 * writeback_sb_inodes().  @wbc controls various aspects of the write, such as
 * whether it is a data-integrity sync (%WB_SYNC_ALL) or not (%WB_SYNC_NONE).
 *
 * To prevent the inode from going away, either the caller must have a reference
 * to the inode, or the inode must have I_WILL_FREE or I_FREEING set.
 */
static int writeback_single_inode(struct inode *inode,
				  struct writeback_control *wbc)
{
	struct bdi_writeback *wb;
	int ret = 0;

	spin_lock(&inode->i_lock);
	if (!atomic_read(&inode->i_count))
		WARN_ON(!(inode->i_state & (I_WILL_FREE|I_FREEING)));
	else
		WARN_ON(inode->i_state & I_WILL_FREE);

	if (inode->i_state & I_SYNC) {
		/*
		 * Writeback is already running on the inode.  For WB_SYNC_NONE,
		 * that's enough and we can just return.  For WB_SYNC_ALL, we
		 * must wait for the existing writeback to complete, then do
		 * writeback again if there's anything left.
		 */
		if (wbc->sync_mode != WB_SYNC_ALL)
			goto out;
		inode_wait_for_writeback(inode);
	}
	WARN_ON(inode->i_state & I_SYNC);
	/*
	 * If the inode is already fully clean, then there's nothing to do.
	 *
	 * For data-integrity syncs we also need to check whether any pages are
	 * still under writeback, e.g. due to prior WB_SYNC_NONE writeback.  If
	 * there are any such pages, we'll need to wait for them.
	 */
	if (!(inode->i_state & I_DIRTY_ALL) &&
	    (wbc->sync_mode != WB_SYNC_ALL ||
	     !mapping_tagged(inode->i_mapping, PAGECACHE_TAG_WRITEBACK)))
		goto out;
	inode->i_state |= I_SYNC;
	wbc_attach_and_unlock_inode(wbc, inode);

	ret = __writeback_single_inode(inode, wbc);

	wbc_detach_inode(wbc);

	wb = inode_to_wb_and_lock_list(inode);
	spin_lock(&inode->i_lock);
	/*
	 * If the inode is freeing, its i_io_list shoudn't be updated
	 * as it can be finally deleted at this moment.
	 */
	if (!(inode->i_state & I_FREEING)) {
		/*
		 * If the inode is now fully clean, then it can be safely
		 * removed from its writeback list (if any). Otherwise the
		 * flusher threads are responsible for the writeback lists.
		 */
		if (!(inode->i_state & I_DIRTY_ALL))
			inode_cgwb_move_to_attached(inode, wb);
		else if (!(inode->i_state & I_SYNC_QUEUED)) {
			if ((inode->i_state & I_DIRTY))
				redirty_tail_locked(inode, wb);
			else if (inode->i_state & I_DIRTY_TIME) {
				inode->dirtied_when = jiffies;
				inode_io_list_move_locked(inode,
							  wb,
							  &wb->b_dirty_time);
			}
		}
	}

	spin_unlock(&wb->list_lock);
	inode_sync_complete(inode);
out:
	spin_unlock(&inode->i_lock);
	return ret;
}

static long writeback_chunk_size(struct bdi_writeback *wb,
				 struct wb_writeback_work *work)
{
	long pages;

	/*
	 * WB_SYNC_ALL mode does livelock avoidance by syncing dirty
	 * inodes/pages in one big loop. Setting wbc.nr_to_write=LONG_MAX
	 * here avoids calling into writeback_inodes_wb() more than once.
	 *
	 * The intended call sequence for WB_SYNC_ALL writeback is:
	 *
	 *      wb_writeback()
	 *          writeback_sb_inodes()       <== called only once
	 *              write_cache_pages()     <== called once for each inode
	 *                   (quickly) tag currently dirty pages
	 *                   (maybe slowly) sync all tagged pages
	 */
	if (work->sync_mode == WB_SYNC_ALL || work->tagged_writepages)
		pages = LONG_MAX;
	else {
		pages = min(wb->avg_write_bandwidth / 2,
			    global_wb_domain.dirty_limit / DIRTY_SCOPE);
		pages = min(pages, work->nr_pages);
		pages = round_down(pages + MIN_WRITEBACK_PAGES,
				   MIN_WRITEBACK_PAGES);
	}

	return pages;
}

/*
 * Write a portion of b_io inodes which belong to @sb.
 *
 * Return the number of pages and/or inodes written.
 *
 * NOTE! This is called with wb->list_lock held, and will
 * unlock and relock that for each inode it ends up doing
 * IO for.
 */
static long writeback_sb_inodes(struct super_block *sb,
				struct bdi_writeback *wb,
				struct wb_writeback_work *work)
{
	struct writeback_control wbc = {
		.sync_mode		= work->sync_mode,
		.tagged_writepages	= work->tagged_writepages,
		.for_kupdate		= work->for_kupdate,
		.for_background		= work->for_background,
		.for_sync		= work->for_sync,
		.range_cyclic		= work->range_cyclic,
		.range_start		= 0,
		.range_end		= LLONG_MAX,
	};
	unsigned long start_time = jiffies;
	long write_chunk;
	long total_wrote = 0;  /* count both pages and inodes */
	unsigned long dirtied_before = jiffies;

	if (work->for_kupdate)
		dirtied_before = jiffies -
			msecs_to_jiffies(dirty_expire_interval * 10);

	while (!list_empty(&wb->b_io)) {
		struct inode *inode = wb_inode(wb->b_io.prev);
		struct bdi_writeback *tmp_wb;
		long wrote;

		if (inode->i_sb != sb) {
			if (work->sb) {
				/*
				 * We only want to write back data for this
				 * superblock, move all inodes not belonging
				 * to it back onto the dirty list.
				 */
				redirty_tail(inode, wb);
				continue;
			}

			/*
			 * The inode belongs to a different superblock.
			 * Bounce back to the caller to unpin this and
			 * pin the next superblock.
			 */
			break;
		}

		/*
		 * Don't bother with new inodes or inodes being freed, first
		 * kind does not need periodic writeout yet, and for the latter
		 * kind writeout is handled by the freer.
		 */
		spin_lock(&inode->i_lock);
		if (inode->i_state & (I_NEW | I_FREEING | I_WILL_FREE)) {
			redirty_tail_locked(inode, wb);
			spin_unlock(&inode->i_lock);
			continue;
		}
		if ((inode->i_state & I_SYNC) && wbc.sync_mode != WB_SYNC_ALL) {
			/*
			 * If this inode is locked for writeback and we are not
			 * doing writeback-for-data-integrity, move it to
			 * b_more_io so that writeback can proceed with the
			 * other inodes on s_io.
			 *
			 * We'll have another go at writing back this inode
			 * when we completed a full scan of b_io.
			 */
			requeue_io(inode, wb);
			spin_unlock(&inode->i_lock);
			trace_writeback_sb_inodes_requeue(inode);
			continue;
		}
		spin_unlock(&wb->list_lock);

		/*
		 * We already requeued the inode if it had I_SYNC set and we
		 * are doing WB_SYNC_NONE writeback. So this catches only the
		 * WB_SYNC_ALL case.
		 */
		if (inode->i_state & I_SYNC) {
			/* Wait for I_SYNC. This function drops i_lock... */
			inode_sleep_on_writeback(inode);
			/* Inode may be gone, start again */
			spin_lock(&wb->list_lock);
			continue;
		}
		inode->i_state |= I_SYNC;
		wbc_attach_and_unlock_inode(&wbc, inode);

		write_chunk = writeback_chunk_size(wb, work);
		wbc.nr_to_write = write_chunk;
		wbc.pages_skipped = 0;

		/*
		 * We use I_SYNC to pin the inode in memory. While it is set
		 * evict_inode() will wait so the inode cannot be freed.
		 */
		__writeback_single_inode(inode, &wbc);

		wbc_detach_inode(&wbc);
		work->nr_pages -= write_chunk - wbc.nr_to_write;
		wrote = write_chunk - wbc.nr_to_write - wbc.pages_skipped;
		wrote = wrote < 0 ? 0 : wrote;
		total_wrote += wrote;

		if (need_resched()) {
			/*
			 * We're trying to balance between building up a nice
			 * long list of IOs to improve our merge rate, and
			 * getting those IOs out quickly for anyone throttling
			 * in balance_dirty_pages().  cond_resched() doesn't
			 * unplug, so get our IOs out the door before we
			 * give up the CPU.
			 */
			blk_flush_plug(current->plug, false);
			cond_resched();
		}

		/*
		 * Requeue @inode if still dirty.  Be careful as @inode may
		 * have been switched to another wb in the meantime.
		 */
		tmp_wb = inode_to_wb_and_lock_list(inode);
		spin_lock(&inode->i_lock);
		if (!(inode->i_state & I_DIRTY_ALL))
			total_wrote++;
		requeue_inode(inode, tmp_wb, &wbc, dirtied_before);
		inode_sync_complete(inode);
		spin_unlock(&inode->i_lock);

		if (unlikely(tmp_wb != wb)) {
			spin_unlock(&tmp_wb->list_lock);
			spin_lock(&wb->list_lock);
		}

		/*
		 * bail out to wb_writeback() often enough to check
		 * background threshold and other termination conditions.
		 */
		if (total_wrote) {
			if (time_is_before_jiffies(start_time + HZ / 10UL))
				break;
			if (work->nr_pages <= 0)
				break;
		}
	}
	return total_wrote;
}

static long __writeback_inodes_wb(struct bdi_writeback *wb,
				  struct wb_writeback_work *work)
{
	unsigned long start_time = jiffies;
	long wrote = 0;

	while (!list_empty(&wb->b_io)) {
		struct inode *inode = wb_inode(wb->b_io.prev);
		struct super_block *sb = inode->i_sb;

		if (!super_trylock_shared(sb)) {
			/*
			 * super_trylock_shared() may fail consistently due to
			 * s_umount being grabbed by someone else. Don't use
			 * requeue_io() to avoid busy retrying the inode/sb.
			 */
			redirty_tail(inode, wb);
			continue;
		}
		wrote += writeback_sb_inodes(sb, wb, work);
		up_read(&sb->s_umount);

		/* refer to the same tests at the end of writeback_sb_inodes */
		if (wrote) {
			if (time_is_before_jiffies(start_time + HZ / 10UL))
				break;
			if (work->nr_pages <= 0)
				break;
		}
	}
	/* Leave any unwritten inodes on b_io */
	return wrote;
}

static long writeback_inodes_wb(struct bdi_writeback *wb, long nr_pages,
				enum wb_reason reason)
{
	struct wb_writeback_work work = {
		.nr_pages	= nr_pages,
		.sync_mode	= WB_SYNC_NONE,
		.range_cyclic	= 1,
		.reason		= reason,
	};
	struct blk_plug plug;

	blk_start_plug(&plug);
	spin_lock(&wb->list_lock);
	if (list_empty(&wb->b_io))
		queue_io(wb, &work, jiffies);
	__writeback_inodes_wb(wb, &work);
	spin_unlock(&wb->list_lock);
	blk_finish_plug(&plug);

	return nr_pages - work.nr_pages;
}

/*
 * Explicit flushing or periodic writeback of "old" data.
 *
 * Define "old": the first time one of an inode's pages is dirtied, we mark the
 * dirtying-time in the inode's address_space.  So this periodic writeback code
 * just walks the superblock inode list, writing back any inodes which are
 * older than a specific point in time.
 *
 * Try to run once per dirty_writeback_interval.  But if a writeback event
 * takes longer than a dirty_writeback_interval interval, then leave a
 * one-second gap.
 *
 * dirtied_before takes precedence over nr_to_write.  So we'll only write back
 * all dirty pages if they are all attached to "old" mappings.
 */
static long wb_writeback(struct bdi_writeback *wb,
			 struct wb_writeback_work *work)
{
	long nr_pages = work->nr_pages;
	unsigned long dirtied_before = jiffies;
	struct inode *inode;
	long progress;
	struct blk_plug plug;
	bool queued = false;

	blk_start_plug(&plug);
	for (;;) {
		/*
		 * Stop writeback when nr_pages has been consumed
		 */
		if (work->nr_pages <= 0)
			break;

		/*
		 * Background writeout and kupdate-style writeback may
		 * run forever. Stop them if there is other work to do
		 * so that e.g. sync can proceed. They'll be restarted
		 * after the other works are all done.
		 */
		if ((work->for_background || work->for_kupdate) &&
		    !list_empty(&wb->work_list))
			break;

		/*
		 * For background writeout, stop when we are below the
		 * background dirty threshold
		 */
		if (work->for_background && !wb_over_bg_thresh(wb))
			break;


		spin_lock(&wb->list_lock);
<<<<<<< HEAD

		/*
		 * Kupdate and background works are special and we want to
		 * include all inodes that need writing. Livelock avoidance is
		 * handled by these works yielding to any other work so we are
		 * safe.
		 */
		if (work->for_kupdate) {
			dirtied_before = jiffies -
				msecs_to_jiffies(dirty_expire_interval * 10);
		} else if (work->for_background)
			dirtied_before = jiffies;
=======
>>>>>>> 2d5404ca

		trace_writeback_start(wb, work);
		if (list_empty(&wb->b_io)) {
			/*
			 * Kupdate and background works are special and we want
			 * to include all inodes that need writing. Livelock
			 * avoidance is handled by these works yielding to any
			 * other work so we are safe.
			 */
			if (work->for_kupdate) {
				dirtied_before = jiffies -
					msecs_to_jiffies(dirty_expire_interval *
							 10);
			} else if (work->for_background)
				dirtied_before = jiffies;

			queue_io(wb, work, dirtied_before);
			queued = true;
		}
		if (work->sb)
			progress = writeback_sb_inodes(work->sb, wb, work);
		else
			progress = __writeback_inodes_wb(wb, work);
		trace_writeback_written(wb, work);

		/*
		 * Did we write something? Try for more
		 *
		 * Dirty inodes are moved to b_io for writeback in batches.
		 * The completion of the current batch does not necessarily
		 * mean the overall work is done. So we keep looping as long
		 * as made some progress on cleaning pages or inodes.
		 */
<<<<<<< HEAD
		if (progress) {
=======
		if (progress || !queued) {
>>>>>>> 2d5404ca
			spin_unlock(&wb->list_lock);
			continue;
		}

		/*
		 * No more inodes for IO, bail
		 */
		if (list_empty(&wb->b_more_io)) {
			spin_unlock(&wb->list_lock);
			break;
		}

		/*
		 * Nothing written. Wait for some inode to
		 * become available for writeback. Otherwise
		 * we'll just busyloop.
		 */
		trace_writeback_wait(wb, work);
		inode = wb_inode(wb->b_more_io.prev);
		spin_lock(&inode->i_lock);
		spin_unlock(&wb->list_lock);
		/* This function drops i_lock... */
		inode_sleep_on_writeback(inode);
	}
	blk_finish_plug(&plug);

	return nr_pages - work->nr_pages;
}

/*
 * Return the next wb_writeback_work struct that hasn't been processed yet.
 */
static struct wb_writeback_work *get_next_work_item(struct bdi_writeback *wb)
{
	struct wb_writeback_work *work = NULL;

	spin_lock_irq(&wb->work_lock);
	if (!list_empty(&wb->work_list)) {
		work = list_entry(wb->work_list.next,
				  struct wb_writeback_work, list);
		list_del_init(&work->list);
	}
	spin_unlock_irq(&wb->work_lock);
	return work;
}

static long wb_check_background_flush(struct bdi_writeback *wb)
{
	if (wb_over_bg_thresh(wb)) {

		struct wb_writeback_work work = {
			.nr_pages	= LONG_MAX,
			.sync_mode	= WB_SYNC_NONE,
			.for_background	= 1,
			.range_cyclic	= 1,
			.reason		= WB_REASON_BACKGROUND,
		};

		return wb_writeback(wb, &work);
	}

	return 0;
}

static long wb_check_old_data_flush(struct bdi_writeback *wb)
{
	unsigned long expired;
	long nr_pages;

	/*
	 * When set to zero, disable periodic writeback
	 */
	if (!dirty_writeback_interval)
		return 0;

	expired = wb->last_old_flush +
			msecs_to_jiffies(dirty_writeback_interval * 10);
	if (time_before(jiffies, expired))
		return 0;

	wb->last_old_flush = jiffies;
	nr_pages = get_nr_dirty_pages();

	if (nr_pages) {
		struct wb_writeback_work work = {
			.nr_pages	= nr_pages,
			.sync_mode	= WB_SYNC_NONE,
			.for_kupdate	= 1,
			.range_cyclic	= 1,
			.reason		= WB_REASON_PERIODIC,
		};

		return wb_writeback(wb, &work);
	}

	return 0;
}

static long wb_check_start_all(struct bdi_writeback *wb)
{
	long nr_pages;

	if (!test_bit(WB_start_all, &wb->state))
		return 0;

	nr_pages = get_nr_dirty_pages();
	if (nr_pages) {
		struct wb_writeback_work work = {
			.nr_pages	= wb_split_bdi_pages(wb, nr_pages),
			.sync_mode	= WB_SYNC_NONE,
			.range_cyclic	= 1,
			.reason		= wb->start_all_reason,
		};

		nr_pages = wb_writeback(wb, &work);
	}

	clear_bit(WB_start_all, &wb->state);
	return nr_pages;
}


/*
 * Retrieve work items and do the writeback they describe
 */
static long wb_do_writeback(struct bdi_writeback *wb)
{
	struct wb_writeback_work *work;
	long wrote = 0;

	set_bit(WB_writeback_running, &wb->state);
	while ((work = get_next_work_item(wb)) != NULL) {
		trace_writeback_exec(wb, work);
		wrote += wb_writeback(wb, work);
		finish_writeback_work(work);
	}

	/*
	 * Check for a flush-everything request
	 */
	wrote += wb_check_start_all(wb);

	/*
	 * Check for periodic writeback, kupdated() style
	 */
	wrote += wb_check_old_data_flush(wb);
	wrote += wb_check_background_flush(wb);
	clear_bit(WB_writeback_running, &wb->state);

	return wrote;
}

/*
 * Handle writeback of dirty data for the device backed by this bdi. Also
 * reschedules periodically and does kupdated style flushing.
 */
void wb_workfn(struct work_struct *work)
{
	struct bdi_writeback *wb = container_of(to_delayed_work(work),
						struct bdi_writeback, dwork);
	long pages_written;

	set_worker_desc("flush-%s", bdi_dev_name(wb->bdi));

	if (likely(!current_is_workqueue_rescuer() ||
		   !test_bit(WB_registered, &wb->state))) {
		/*
		 * The normal path.  Keep writing back @wb until its
		 * work_list is empty.  Note that this path is also taken
		 * if @wb is shutting down even when we're running off the
		 * rescuer as work_list needs to be drained.
		 */
		do {
			pages_written = wb_do_writeback(wb);
			trace_writeback_pages_written(pages_written);
		} while (!list_empty(&wb->work_list));
	} else {
		/*
		 * bdi_wq can't get enough workers and we're running off
		 * the emergency worker.  Don't hog it.  Hopefully, 1024 is
		 * enough for efficient IO.
		 */
		pages_written = writeback_inodes_wb(wb, 1024,
						    WB_REASON_FORKER_THREAD);
		trace_writeback_pages_written(pages_written);
	}

	if (!list_empty(&wb->work_list))
		wb_wakeup(wb);
	else if (wb_has_dirty_io(wb) && dirty_writeback_interval)
		wb_wakeup_delayed(wb);
}

/*
 * Start writeback of all dirty pages on this bdi.
 */
static void __wakeup_flusher_threads_bdi(struct backing_dev_info *bdi,
					 enum wb_reason reason)
{
	struct bdi_writeback *wb;

	if (!bdi_has_dirty_io(bdi))
		return;

	list_for_each_entry_rcu(wb, &bdi->wb_list, bdi_node)
		wb_start_writeback(wb, reason);
}

void wakeup_flusher_threads_bdi(struct backing_dev_info *bdi,
				enum wb_reason reason)
{
	rcu_read_lock();
	__wakeup_flusher_threads_bdi(bdi, reason);
	rcu_read_unlock();
}

/*
 * Wakeup the flusher threads to start writeback of all currently dirty pages
 */
void wakeup_flusher_threads(enum wb_reason reason)
{
	struct backing_dev_info *bdi;

	/*
	 * If we are expecting writeback progress we must submit plugged IO.
	 */
	blk_flush_plug(current->plug, true);

	rcu_read_lock();
	list_for_each_entry_rcu(bdi, &bdi_list, bdi_list)
		__wakeup_flusher_threads_bdi(bdi, reason);
	rcu_read_unlock();
}

/*
 * Wake up bdi's periodically to make sure dirtytime inodes gets
 * written back periodically.  We deliberately do *not* check the
 * b_dirtytime list in wb_has_dirty_io(), since this would cause the
 * kernel to be constantly waking up once there are any dirtytime
 * inodes on the system.  So instead we define a separate delayed work
 * function which gets called much more rarely.  (By default, only
 * once every 12 hours.)
 *
 * If there is any other write activity going on in the file system,
 * this function won't be necessary.  But if the only thing that has
 * happened on the file system is a dirtytime inode caused by an atime
 * update, we need this infrastructure below to make sure that inode
 * eventually gets pushed out to disk.
 */
static void wakeup_dirtytime_writeback(struct work_struct *w);
static DECLARE_DELAYED_WORK(dirtytime_work, wakeup_dirtytime_writeback);

static void wakeup_dirtytime_writeback(struct work_struct *w)
{
	struct backing_dev_info *bdi;

	rcu_read_lock();
	list_for_each_entry_rcu(bdi, &bdi_list, bdi_list) {
		struct bdi_writeback *wb;

		list_for_each_entry_rcu(wb, &bdi->wb_list, bdi_node)
			if (!list_empty(&wb->b_dirty_time))
				wb_wakeup(wb);
	}
	rcu_read_unlock();
	schedule_delayed_work(&dirtytime_work, dirtytime_expire_interval * HZ);
}

static int __init start_dirtytime_writeback(void)
{
	schedule_delayed_work(&dirtytime_work, dirtytime_expire_interval * HZ);
	return 0;
}
__initcall(start_dirtytime_writeback);

int dirtytime_interval_handler(const struct ctl_table *table, int write,
			       void *buffer, size_t *lenp, loff_t *ppos)
{
	int ret;

	ret = proc_dointvec_minmax(table, write, buffer, lenp, ppos);
	if (ret == 0 && write)
		mod_delayed_work(system_wq, &dirtytime_work, 0);
	return ret;
}

/**
 * __mark_inode_dirty -	internal function to mark an inode dirty
 *
 * @inode: inode to mark
 * @flags: what kind of dirty, e.g. I_DIRTY_SYNC.  This can be a combination of
 *	   multiple I_DIRTY_* flags, except that I_DIRTY_TIME can't be combined
 *	   with I_DIRTY_PAGES.
 *
 * Mark an inode as dirty.  We notify the filesystem, then update the inode's
 * dirty flags.  Then, if needed we add the inode to the appropriate dirty list.
 *
 * Most callers should use mark_inode_dirty() or mark_inode_dirty_sync()
 * instead of calling this directly.
 *
 * CAREFUL!  We only add the inode to the dirty list if it is hashed or if it
 * refers to a blockdev.  Unhashed inodes will never be added to the dirty list
 * even if they are later hashed, as they will have been marked dirty already.
 *
 * In short, ensure you hash any inodes _before_ you start marking them dirty.
 *
 * Note that for blockdevs, inode->dirtied_when represents the dirtying time of
 * the block-special inode (/dev/hda1) itself.  And the ->dirtied_when field of
 * the kernel-internal blockdev inode represents the dirtying time of the
 * blockdev's pages.  This is why for I_DIRTY_PAGES we always use
 * page->mapping->host, so the page-dirtying time is recorded in the internal
 * blockdev inode.
 */
void __mark_inode_dirty(struct inode *inode, int flags)
{
	struct super_block *sb = inode->i_sb;
	int dirtytime = 0;
	struct bdi_writeback *wb = NULL;

	trace_writeback_mark_inode_dirty(inode, flags);

	if (flags & I_DIRTY_INODE) {
		/*
		 * Inode timestamp update will piggback on this dirtying.
		 * We tell ->dirty_inode callback that timestamps need to
		 * be updated by setting I_DIRTY_TIME in flags.
		 */
		if (inode->i_state & I_DIRTY_TIME) {
			spin_lock(&inode->i_lock);
			if (inode->i_state & I_DIRTY_TIME) {
				inode->i_state &= ~I_DIRTY_TIME;
				flags |= I_DIRTY_TIME;
			}
			spin_unlock(&inode->i_lock);
		}

		/*
		 * Notify the filesystem about the inode being dirtied, so that
		 * (if needed) it can update on-disk fields and journal the
		 * inode.  This is only needed when the inode itself is being
		 * dirtied now.  I.e. it's only needed for I_DIRTY_INODE, not
		 * for just I_DIRTY_PAGES or I_DIRTY_TIME.
		 */
		trace_writeback_dirty_inode_start(inode, flags);
		if (sb->s_op->dirty_inode)
			sb->s_op->dirty_inode(inode,
				flags & (I_DIRTY_INODE | I_DIRTY_TIME));
		trace_writeback_dirty_inode(inode, flags);

		/* I_DIRTY_INODE supersedes I_DIRTY_TIME. */
		flags &= ~I_DIRTY_TIME;
	} else {
		/*
		 * Else it's either I_DIRTY_PAGES, I_DIRTY_TIME, or nothing.
		 * (We don't support setting both I_DIRTY_PAGES and I_DIRTY_TIME
		 * in one call to __mark_inode_dirty().)
		 */
		dirtytime = flags & I_DIRTY_TIME;
		WARN_ON_ONCE(dirtytime && flags != I_DIRTY_TIME);
	}

	/*
	 * Paired with smp_mb() in __writeback_single_inode() for the
	 * following lockless i_state test.  See there for details.
	 */
	smp_mb();

	if ((inode->i_state & flags) == flags)
		return;

	spin_lock(&inode->i_lock);
	if ((inode->i_state & flags) != flags) {
		const int was_dirty = inode->i_state & I_DIRTY;

		inode_attach_wb(inode, NULL);

		inode->i_state |= flags;

		/*
		 * Grab inode's wb early because it requires dropping i_lock and we
		 * need to make sure following checks happen atomically with dirty
		 * list handling so that we don't move inodes under flush worker's
		 * hands.
		 */
		if (!was_dirty) {
			wb = locked_inode_to_wb_and_lock_list(inode);
			spin_lock(&inode->i_lock);
		}

		/*
		 * If the inode is queued for writeback by flush worker, just
		 * update its dirty state. Once the flush worker is done with
		 * the inode it will place it on the appropriate superblock
		 * list, based upon its state.
		 */
		if (inode->i_state & I_SYNC_QUEUED)
			goto out_unlock;

		/*
		 * Only add valid (hashed) inodes to the superblock's
		 * dirty list.  Add blockdev inodes as well.
		 */
		if (!S_ISBLK(inode->i_mode)) {
			if (inode_unhashed(inode))
				goto out_unlock;
		}
		if (inode->i_state & I_FREEING)
			goto out_unlock;

		/*
		 * If the inode was already on b_dirty/b_io/b_more_io, don't
		 * reposition it (that would break b_dirty time-ordering).
		 */
		if (!was_dirty) {
			struct list_head *dirty_list;
			bool wakeup_bdi = false;

			inode->dirtied_when = jiffies;
			if (dirtytime)
				inode->dirtied_time_when = jiffies;

			if (inode->i_state & I_DIRTY)
				dirty_list = &wb->b_dirty;
			else
				dirty_list = &wb->b_dirty_time;

			wakeup_bdi = inode_io_list_move_locked(inode, wb,
							       dirty_list);

			spin_unlock(&wb->list_lock);
			spin_unlock(&inode->i_lock);
			trace_writeback_dirty_inode_enqueue(inode);

			/*
			 * If this is the first dirty inode for this bdi,
			 * we have to wake-up the corresponding bdi thread
			 * to make sure background write-back happens
			 * later.
			 */
			if (wakeup_bdi &&
			    (wb->bdi->capabilities & BDI_CAP_WRITEBACK))
				wb_wakeup_delayed(wb);
			return;
		}
	}
out_unlock:
	if (wb)
		spin_unlock(&wb->list_lock);
	spin_unlock(&inode->i_lock);
}
EXPORT_SYMBOL(__mark_inode_dirty);

/*
 * The @s_sync_lock is used to serialise concurrent sync operations
 * to avoid lock contention problems with concurrent wait_sb_inodes() calls.
 * Concurrent callers will block on the s_sync_lock rather than doing contending
 * walks. The queueing maintains sync(2) required behaviour as all the IO that
 * has been issued up to the time this function is enter is guaranteed to be
 * completed by the time we have gained the lock and waited for all IO that is
 * in progress regardless of the order callers are granted the lock.
 */
static void wait_sb_inodes(struct super_block *sb)
{
	LIST_HEAD(sync_list);

	/*
	 * We need to be protected against the filesystem going from
	 * r/o to r/w or vice versa.
	 */
	WARN_ON(!rwsem_is_locked(&sb->s_umount));

	mutex_lock(&sb->s_sync_lock);

	/*
	 * Splice the writeback list onto a temporary list to avoid waiting on
	 * inodes that have started writeback after this point.
	 *
	 * Use rcu_read_lock() to keep the inodes around until we have a
	 * reference. s_inode_wblist_lock protects sb->s_inodes_wb as well as
	 * the local list because inodes can be dropped from either by writeback
	 * completion.
	 */
	rcu_read_lock();
	spin_lock_irq(&sb->s_inode_wblist_lock);
	list_splice_init(&sb->s_inodes_wb, &sync_list);

	/*
	 * Data integrity sync. Must wait for all pages under writeback, because
	 * there may have been pages dirtied before our sync call, but which had
	 * writeout started before we write it out.  In which case, the inode
	 * may not be on the dirty list, but we still have to wait for that
	 * writeout.
	 */
	while (!list_empty(&sync_list)) {
		struct inode *inode = list_first_entry(&sync_list, struct inode,
						       i_wb_list);
		struct address_space *mapping = inode->i_mapping;

		/*
		 * Move each inode back to the wb list before we drop the lock
		 * to preserve consistency between i_wb_list and the mapping
		 * writeback tag. Writeback completion is responsible to remove
		 * the inode from either list once the writeback tag is cleared.
		 */
		list_move_tail(&inode->i_wb_list, &sb->s_inodes_wb);

		/*
		 * The mapping can appear untagged while still on-list since we
		 * do not have the mapping lock. Skip it here, wb completion
		 * will remove it.
		 */
		if (!mapping_tagged(mapping, PAGECACHE_TAG_WRITEBACK))
			continue;

		spin_unlock_irq(&sb->s_inode_wblist_lock);

		spin_lock(&inode->i_lock);
		if (inode->i_state & (I_FREEING|I_WILL_FREE|I_NEW)) {
			spin_unlock(&inode->i_lock);

			spin_lock_irq(&sb->s_inode_wblist_lock);
			continue;
		}
		__iget(inode);
		spin_unlock(&inode->i_lock);
		rcu_read_unlock();

		/*
		 * We keep the error status of individual mapping so that
		 * applications can catch the writeback error using fsync(2).
		 * See filemap_fdatawait_keep_errors() for details.
		 */
		filemap_fdatawait_keep_errors(mapping);

		cond_resched();

		iput(inode);

		rcu_read_lock();
		spin_lock_irq(&sb->s_inode_wblist_lock);
	}
	spin_unlock_irq(&sb->s_inode_wblist_lock);
	rcu_read_unlock();
	mutex_unlock(&sb->s_sync_lock);
}

static void __writeback_inodes_sb_nr(struct super_block *sb, unsigned long nr,
				     enum wb_reason reason, bool skip_if_busy)
{
	struct backing_dev_info *bdi = sb->s_bdi;
	DEFINE_WB_COMPLETION(done, bdi);
	struct wb_writeback_work work = {
		.sb			= sb,
		.sync_mode		= WB_SYNC_NONE,
		.tagged_writepages	= 1,
		.done			= &done,
		.nr_pages		= nr,
		.reason			= reason,
	};

	if (!bdi_has_dirty_io(bdi) || bdi == &noop_backing_dev_info)
		return;
	WARN_ON(!rwsem_is_locked(&sb->s_umount));

	bdi_split_work_to_wbs(sb->s_bdi, &work, skip_if_busy);
	wb_wait_for_completion(&done);
}

/**
 * writeback_inodes_sb_nr -	writeback dirty inodes from given super_block
 * @sb: the superblock
 * @nr: the number of pages to write
 * @reason: reason why some writeback work initiated
 *
 * Start writeback on some inodes on this super_block. No guarantees are made
 * on how many (if any) will be written, and this function does not wait
 * for IO completion of submitted IO.
 */
void writeback_inodes_sb_nr(struct super_block *sb,
			    unsigned long nr,
			    enum wb_reason reason)
{
	__writeback_inodes_sb_nr(sb, nr, reason, false);
}
EXPORT_SYMBOL(writeback_inodes_sb_nr);

/**
 * writeback_inodes_sb	-	writeback dirty inodes from given super_block
 * @sb: the superblock
 * @reason: reason why some writeback work was initiated
 *
 * Start writeback on some inodes on this super_block. No guarantees are made
 * on how many (if any) will be written, and this function does not wait
 * for IO completion of submitted IO.
 */
void writeback_inodes_sb(struct super_block *sb, enum wb_reason reason)
{
	writeback_inodes_sb_nr(sb, get_nr_dirty_pages(), reason);
}
EXPORT_SYMBOL(writeback_inodes_sb);

/**
 * try_to_writeback_inodes_sb - try to start writeback if none underway
 * @sb: the superblock
 * @reason: reason why some writeback work was initiated
 *
 * Invoke __writeback_inodes_sb_nr if no writeback is currently underway.
 */
void try_to_writeback_inodes_sb(struct super_block *sb, enum wb_reason reason)
{
	if (!down_read_trylock(&sb->s_umount))
		return;

	__writeback_inodes_sb_nr(sb, get_nr_dirty_pages(), reason, true);
	up_read(&sb->s_umount);
}
EXPORT_SYMBOL(try_to_writeback_inodes_sb);

/**
 * sync_inodes_sb	-	sync sb inode pages
 * @sb: the superblock
 *
 * This function writes and waits on any dirty inode belonging to this
 * super_block.
 */
void sync_inodes_sb(struct super_block *sb)
{
	struct backing_dev_info *bdi = sb->s_bdi;
	DEFINE_WB_COMPLETION(done, bdi);
	struct wb_writeback_work work = {
		.sb		= sb,
		.sync_mode	= WB_SYNC_ALL,
		.nr_pages	= LONG_MAX,
		.range_cyclic	= 0,
		.done		= &done,
		.reason		= WB_REASON_SYNC,
		.for_sync	= 1,
	};

	/*
	 * Can't skip on !bdi_has_dirty() because we should wait for !dirty
	 * inodes under writeback and I_DIRTY_TIME inodes ignored by
	 * bdi_has_dirty() need to be written out too.
	 */
	if (bdi == &noop_backing_dev_info)
		return;
	WARN_ON(!rwsem_is_locked(&sb->s_umount));

	/* protect against inode wb switch, see inode_switch_wbs_work_fn() */
	bdi_down_write_wb_switch_rwsem(bdi);
	bdi_split_work_to_wbs(bdi, &work, false);
	wb_wait_for_completion(&done);
	bdi_up_write_wb_switch_rwsem(bdi);

	wait_sb_inodes(sb);
}
EXPORT_SYMBOL(sync_inodes_sb);

/**
 * write_inode_now	-	write an inode to disk
 * @inode: inode to write to disk
 * @sync: whether the write should be synchronous or not
 *
 * This function commits an inode to disk immediately if it is dirty. This is
 * primarily needed by knfsd.
 *
 * The caller must either have a ref on the inode or must have set I_WILL_FREE.
 */
int write_inode_now(struct inode *inode, int sync)
{
	struct writeback_control wbc = {
		.nr_to_write = LONG_MAX,
		.sync_mode = sync ? WB_SYNC_ALL : WB_SYNC_NONE,
		.range_start = 0,
		.range_end = LLONG_MAX,
	};

	if (!mapping_can_writeback(inode->i_mapping))
		wbc.nr_to_write = 0;

	might_sleep();
	return writeback_single_inode(inode, &wbc);
}
EXPORT_SYMBOL(write_inode_now);

/**
 * sync_inode_metadata - write an inode to disk
 * @inode: the inode to sync
 * @wait: wait for I/O to complete.
 *
 * Write an inode to disk and adjust its dirty state after completion.
 *
 * Note: only writes the actual inode, no associated data or other metadata.
 */
int sync_inode_metadata(struct inode *inode, int wait)
{
	struct writeback_control wbc = {
		.sync_mode = wait ? WB_SYNC_ALL : WB_SYNC_NONE,
		.nr_to_write = 0, /* metadata-only */
	};

	return writeback_single_inode(inode, &wbc);
}
EXPORT_SYMBOL(sync_inode_metadata);<|MERGE_RESOLUTION|>--- conflicted
+++ resolved
@@ -2111,21 +2111,6 @@
 
 
 		spin_lock(&wb->list_lock);
-<<<<<<< HEAD
-
-		/*
-		 * Kupdate and background works are special and we want to
-		 * include all inodes that need writing. Livelock avoidance is
-		 * handled by these works yielding to any other work so we are
-		 * safe.
-		 */
-		if (work->for_kupdate) {
-			dirtied_before = jiffies -
-				msecs_to_jiffies(dirty_expire_interval * 10);
-		} else if (work->for_background)
-			dirtied_before = jiffies;
-=======
->>>>>>> 2d5404ca
 
 		trace_writeback_start(wb, work);
 		if (list_empty(&wb->b_io)) {
@@ -2159,11 +2144,7 @@
 		 * mean the overall work is done. So we keep looping as long
 		 * as made some progress on cleaning pages or inodes.
 		 */
-<<<<<<< HEAD
-		if (progress) {
-=======
 		if (progress || !queued) {
->>>>>>> 2d5404ca
 			spin_unlock(&wb->list_lock);
 			continue;
 		}
