--- conflicted
+++ resolved
@@ -416,11 +416,7 @@
 	}
 
 	error = vfs_fileattr_get(filepath.dentry, &fa);
-<<<<<<< HEAD
-	if (error == -ENOIOCTLCMD)
-=======
 	if (error == -ENOIOCTLCMD || error == -ENOTTY)
->>>>>>> 211ddde0
 		error = -EOPNOTSUPP;
 	if (error)
 		return error;
@@ -489,11 +485,7 @@
 	if (!error) {
 		error = vfs_fileattr_set(mnt_idmap(filepath.mnt),
 					 filepath.dentry, &fa);
-<<<<<<< HEAD
-		if (error == -ENOIOCTLCMD)
-=======
 		if (error == -ENOIOCTLCMD || error == -ENOTTY)
->>>>>>> 211ddde0
 			error = -EOPNOTSUPP;
 		mnt_drop_write(filepath.mnt);
 	}
