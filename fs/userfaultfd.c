--- conflicted
+++ resolved
@@ -593,26 +593,7 @@
 	spin_unlock_irq(&ctx->event_wqh.lock);
 
 	if (release_new_ctx) {
-<<<<<<< HEAD
-		struct vm_area_struct *vma;
-		struct mm_struct *mm = release_new_ctx->mm;
-		VMA_ITERATOR(vmi, mm, 0);
-
-		/* the various vma->vm_userfaultfd_ctx still points to it */
-		mmap_write_lock(mm);
-		for_each_vma(vmi, vma) {
-			if (vma->vm_userfaultfd_ctx.ctx == release_new_ctx) {
-				vma_start_write(vma);
-				vma->vm_userfaultfd_ctx = NULL_VM_UFFD_CTX;
-				userfaultfd_set_vm_flags(vma,
-							 vma->vm_flags & ~__VM_UFFD_FLAGS);
-			}
-		}
-		mmap_write_unlock(mm);
-
-=======
 		userfaultfd_release_new(release_new_ctx);
->>>>>>> 2d5404ca
 		userfaultfd_ctx_put(release_new_ctx);
 	}
 
@@ -640,18 +621,11 @@
 	struct userfaultfd_fork_ctx *fctx;
 
 	octx = vma->vm_userfaultfd_ctx.ctx;
-<<<<<<< HEAD
-	if (!octx || !(octx->features & UFFD_FEATURE_EVENT_FORK)) {
-		vma_start_write(vma);
-		vma->vm_userfaultfd_ctx = NULL_VM_UFFD_CTX;
-		userfaultfd_set_vm_flags(vma, vma->vm_flags & ~__VM_UFFD_FLAGS);
-=======
 	if (!octx)
 		return 0;
 
 	if (!(octx->features & UFFD_FEATURE_EVENT_FORK)) {
 		userfaultfd_reset_ctx(vma);
->>>>>>> 2d5404ca
 		return 0;
 	}
 
@@ -764,13 +738,7 @@
 		up_write(&ctx->map_changing_lock);
 	} else {
 		/* Drop uffd context if remap feature not enabled */
-<<<<<<< HEAD
-		vma_start_write(vma);
-		vma->vm_userfaultfd_ctx = NULL_VM_UFFD_CTX;
-		userfaultfd_set_vm_flags(vma, vma->vm_flags & ~__VM_UFFD_FLAGS);
-=======
 		userfaultfd_reset_ctx(vma);
->>>>>>> 2d5404ca
 	}
 }
 
@@ -855,13 +823,9 @@
 		return -ENOMEM;
 
 	userfaultfd_ctx_get(ctx);
-<<<<<<< HEAD
-	atomic_inc(&ctx->mmap_changing);
-=======
 	down_write(&ctx->map_changing_lock);
 	atomic_inc(&ctx->mmap_changing);
 	up_write(&ctx->map_changing_lock);
->>>>>>> 2d5404ca
 	unmap_ctx->ctx = ctx;
 	unmap_ctx->start = start;
 	unmap_ctx->end = end;
@@ -898,55 +862,8 @@
 
 	WRITE_ONCE(ctx->released, true);
 
-<<<<<<< HEAD
-	if (!mmget_not_zero(mm))
-		goto wakeup;
-
-	/*
-	 * Flush page faults out of all CPUs. NOTE: all page faults
-	 * must be retried without returning VM_FAULT_SIGBUS if
-	 * userfaultfd_ctx_get() succeeds but vma->vma_userfault_ctx
-	 * changes while handle_userfault released the mmap_lock. So
-	 * it's critical that released is set to true (above), before
-	 * taking the mmap_lock for writing.
-	 */
-	mmap_write_lock(mm);
-	prev = NULL;
-	for_each_vma(vmi, vma) {
-		cond_resched();
-		BUG_ON(!!vma->vm_userfaultfd_ctx.ctx ^
-		       !!(vma->vm_flags & __VM_UFFD_FLAGS));
-		if (vma->vm_userfaultfd_ctx.ctx != ctx) {
-			prev = vma;
-			continue;
-		}
-		/* Reset ptes for the whole vma range if wr-protected */
-		if (userfaultfd_wp(vma))
-			uffd_wp_range(vma, vma->vm_start,
-				      vma->vm_end - vma->vm_start, false);
-		new_flags = vma->vm_flags & ~__VM_UFFD_FLAGS;
-		prev = vma_merge(&vmi, mm, prev, vma->vm_start, vma->vm_end,
-				 new_flags, vma->anon_vma,
-				 vma->vm_file, vma->vm_pgoff,
-				 vma_policy(vma),
-				 NULL_VM_UFFD_CTX, anon_vma_name(vma));
-		if (prev) {
-			vma = prev;
-		} else {
-			prev = vma;
-		}
-
-		vma_start_write(vma);
-		userfaultfd_set_vm_flags(vma, new_flags);
-		vma->vm_userfaultfd_ctx = NULL_VM_UFFD_CTX;
-	}
-	mmap_write_unlock(mm);
-	mmput(mm);
-wakeup:
-=======
 	userfaultfd_release_all(mm, ctx);
 
->>>>>>> 2d5404ca
 	/*
 	 * After no new page faults can wait on this fault_*wqh, flush
 	 * the last page faults that may have been already waiting on
@@ -1458,76 +1375,8 @@
 	} for_each_vma_range(vmi, cur, end);
 	BUG_ON(!found);
 
-<<<<<<< HEAD
-	vma_iter_set(&vmi, start);
-	prev = vma_prev(&vmi);
-	if (vma->vm_start < start)
-		prev = vma;
-
-	ret = 0;
-	for_each_vma_range(vmi, vma, end) {
-		cond_resched();
-
-		BUG_ON(!vma_can_userfault(vma, vm_flags));
-		BUG_ON(vma->vm_userfaultfd_ctx.ctx &&
-		       vma->vm_userfaultfd_ctx.ctx != ctx);
-		WARN_ON(!(vma->vm_flags & VM_MAYWRITE));
-
-		/*
-		 * Nothing to do: this vma is already registered into this
-		 * userfaultfd and with the right tracking mode too.
-		 */
-		if (vma->vm_userfaultfd_ctx.ctx == ctx &&
-		    (vma->vm_flags & vm_flags) == vm_flags)
-			goto skip;
-
-		if (vma->vm_start > start)
-			start = vma->vm_start;
-		vma_end = min(end, vma->vm_end);
-
-		new_flags = (vma->vm_flags & ~__VM_UFFD_FLAGS) | vm_flags;
-		pgoff = vma->vm_pgoff + ((start - vma->vm_start) >> PAGE_SHIFT);
-		prev = vma_merge(&vmi, mm, prev, start, vma_end, new_flags,
-				 vma->anon_vma, vma->vm_file, pgoff,
-				 vma_policy(vma),
-				 ((struct vm_userfaultfd_ctx){ ctx }),
-				 anon_vma_name(vma));
-		if (prev) {
-			/* vma_merge() invalidated the mas */
-			vma = prev;
-			goto next;
-		}
-		if (vma->vm_start < start) {
-			ret = split_vma(&vmi, vma, start, 1);
-			if (ret)
-				break;
-		}
-		if (vma->vm_end > end) {
-			ret = split_vma(&vmi, vma, end, 0);
-			if (ret)
-				break;
-		}
-	next:
-		/*
-		 * In the vma_merge() successful mprotect-like case 8:
-		 * the next vma was merged into the current one and
-		 * the current one has not been updated yet.
-		 */
-		vma_start_write(vma);
-		userfaultfd_set_vm_flags(vma, new_flags);
-		vma->vm_userfaultfd_ctx.ctx = ctx;
-
-		if (is_vm_hugetlb_page(vma) && uffd_disable_huge_pmd_share(vma))
-			hugetlb_unshare_all_pmds(vma);
-
-	skip:
-		prev = vma;
-		start = vma->vm_end;
-	}
-=======
 	ret = userfaultfd_register_range(ctx, vma, vm_flags, start, end,
 					 wp_async);
->>>>>>> 2d5404ca
 
 out_unlock:
 	mmap_write_unlock(mm);
@@ -1676,18 +1525,6 @@
 			ret = PTR_ERR(vma);
 			break;
 		}
-<<<<<<< HEAD
-	next:
-		/*
-		 * In the vma_merge() successful mprotect-like case 8:
-		 * the next vma was merged into the current one and
-		 * the current one has not been updated yet.
-		 */
-		vma_start_write(vma);
-		userfaultfd_set_vm_flags(vma, new_flags);
-		vma->vm_userfaultfd_ctx = NULL_VM_UFFD_CTX;
-=======
->>>>>>> 2d5404ca
 
 	skip:
 		prev = vma;
@@ -2276,17 +2113,12 @@
 	atomic_set(&ctx->mmap_changing, 0);
 	ctx->mm = current->mm;
 
-<<<<<<< HEAD
-	/* Create a new inode so that the LSM can block the creation.  */
-	fd = anon_inode_create_getfd("[userfaultfd]", &userfaultfd_fops, ctx,
-=======
 	fd = get_unused_fd_flags(flags & UFFD_SHARED_FCNTL_FLAGS);
 	if (fd < 0)
 		goto err_out;
 
 	/* Create a new inode so that the LSM can block the creation.  */
 	file = anon_inode_create_getfile("[userfaultfd]", &userfaultfd_fops, ctx,
->>>>>>> 2d5404ca
 			O_RDONLY | (flags & UFFD_SHARED_FCNTL_FLAGS), NULL);
 	if (IS_ERR(file)) {
 		put_unused_fd(fd);
