--- conflicted
+++ resolved
@@ -352,13 +352,6 @@
 	}
 
 	call->rxcall = rxcall;
-<<<<<<< HEAD
-
-	if (call->max_lifespan)
-		rxrpc_kernel_set_max_life(call->net->socket, rxcall,
-					  call->max_lifespan);
-=======
->>>>>>> eb3cdb58
 	call->issue_time = ktime_get_real();
 
 	/* send the request */
@@ -847,12 +840,8 @@
 	case -ENOMEM:
 		_debug("oom");
 		rxrpc_kernel_abort_call(net->socket, call->rxcall,
-<<<<<<< HEAD
-					RXGEN_SS_MARSHAL, -ENOMEM, "KOO");
-=======
 					RXGEN_SS_MARSHAL, -ENOMEM,
 					afs_abort_oom);
->>>>>>> eb3cdb58
 		fallthrough;
 	default:
 		_leave(" [error]");
@@ -894,12 +883,8 @@
 	if (n == -ENOMEM) {
 		_debug("oom");
 		rxrpc_kernel_abort_call(net->socket, call->rxcall,
-<<<<<<< HEAD
-					RXGEN_SS_MARSHAL, -ENOMEM, "KOO");
-=======
 					RXGEN_SS_MARSHAL, -ENOMEM,
 					afs_abort_oom);
->>>>>>> eb3cdb58
 	}
 	_leave(" [error]");
 }
