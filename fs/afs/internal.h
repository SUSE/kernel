/* SPDX-License-Identifier: GPL-2.0-or-later */
/* internal AFS stuff
 *
 * Copyright (C) 2002, 2007 Red Hat, Inc. All Rights Reserved.
 * Written by David Howells (dhowells@redhat.com)
 */

#include <linux/compiler.h>
#include <linux/kernel.h>
#include <linux/ktime.h>
#include <linux/fs.h>
#include <linux/filelock.h>
#include <linux/pagemap.h>
#include <linux/rxrpc.h>
#include <linux/key.h>
#include <linux/workqueue.h>
#include <linux/sched.h>
#include <linux/fscache.h>
#include <linux/backing-dev.h>
#include <linux/uuid.h>
#include <linux/mm_types.h>
#include <linux/dns_resolver.h>
#include <net/net_namespace.h>
#include <net/netns/generic.h>
#include <net/sock.h>
#include <net/af_rxrpc.h>

#include "afs.h"
#include "afs_vl.h"

#define AFS_CELL_MAX_ADDRS 15

struct pagevec;
struct afs_call;
struct afs_vnode;

/*
 * Partial file-locking emulation mode.  (The problem being that AFS3 only
 * allows whole-file locks and no upgrading/downgrading).
 */
enum afs_flock_mode {
	afs_flock_mode_unset,
	afs_flock_mode_local,	/* Local locking only */
	afs_flock_mode_openafs,	/* Don't get server lock for a partial lock */
	afs_flock_mode_strict,	/* Always get a server lock for a partial lock */
	afs_flock_mode_write,	/* Get an exclusive server lock for a partial lock */
};

struct afs_fs_context {
	bool			force;		/* T to force cell type */
	bool			autocell;	/* T if set auto mount operation */
	bool			dyn_root;	/* T if dynamic root */
	bool			no_cell;	/* T if the source is "none" (for dynroot) */
	enum afs_flock_mode	flock_mode;	/* Partial file-locking emulation mode */
	afs_voltype_t		type;		/* type of volume requested */
	unsigned int		volnamesz;	/* size of volume name */
	const char		*volname;	/* name of volume to mount */
	struct afs_net		*net;		/* the AFS net namespace stuff */
	struct afs_cell		*cell;		/* cell in which to find volume */
	struct afs_volume	*volume;	/* volume record */
	struct key		*key;		/* key to use for secure mounting */
};

enum afs_call_state {
	AFS_CALL_CL_REQUESTING,		/* Client: Request is being sent */
	AFS_CALL_CL_AWAIT_REPLY,	/* Client: Awaiting reply */
	AFS_CALL_CL_PROC_REPLY,		/* Client: rxrpc call complete; processing reply */
	AFS_CALL_SV_AWAIT_OP_ID,	/* Server: Awaiting op ID */
	AFS_CALL_SV_AWAIT_REQUEST,	/* Server: Awaiting request data */
	AFS_CALL_SV_REPLYING,		/* Server: Replying */
	AFS_CALL_SV_AWAIT_ACK,		/* Server: Awaiting final ACK */
	AFS_CALL_COMPLETE,		/* Completed or failed */
};

/*
 * List of server addresses.
 */
struct afs_addr_list {
	struct rcu_head		rcu;
	refcount_t		usage;
	u32			version;	/* Version */
	unsigned char		max_addrs;
	unsigned char		nr_addrs;
	unsigned char		preferred;	/* Preferred address */
	unsigned char		nr_ipv4;	/* Number of IPv4 addresses */
	enum dns_record_source	source:8;
	enum dns_lookup_status	status:8;
	unsigned long		failed;		/* Mask of addrs that failed locally/ICMP */
	unsigned long		responded;	/* Mask of addrs that responded */
	struct sockaddr_rxrpc	addrs[];
#define AFS_MAX_ADDRESSES ((unsigned int)(sizeof(unsigned long) * 8))
};

/*
 * a record of an in-progress RxRPC call
 */
struct afs_call {
	const struct afs_call_type *type;	/* type of call */
	struct afs_addr_list	*alist;		/* Address is alist[addr_ix] */
	wait_queue_head_t	waitq;		/* processes awaiting completion */
	struct work_struct	async_work;	/* async I/O processor */
	struct work_struct	work;		/* actual work processor */
	struct rxrpc_call	*rxcall;	/* RxRPC call handle */
	struct key		*key;		/* security for this call */
	struct afs_net		*net;		/* The network namespace */
	struct afs_server	*server;	/* The fileserver record if fs op (pins ref) */
	struct afs_vlserver	*vlserver;	/* The vlserver record if vl op */
	void			*request;	/* request data (first part) */
	size_t			iov_len;	/* Size of *iter to be used */
	struct iov_iter		def_iter;	/* Default buffer/data iterator */
	struct iov_iter		*write_iter;	/* Iterator defining write to be made */
	struct iov_iter		*iter;		/* Iterator currently in use */
	union {	/* Convenience for ->def_iter */
		struct kvec	kvec[1];
		struct bio_vec	bvec[1];
	};
	void			*buffer;	/* reply receive buffer */
	union {
		long			ret0;	/* Value to reply with instead of 0 */
		struct afs_addr_list	*ret_alist;
		struct afs_vldb_entry	*ret_vldb;
		char			*ret_str;
	};
	struct afs_operation	*op;
	unsigned int		server_index;
	refcount_t		ref;
	enum afs_call_state	state;
	spinlock_t		state_lock;
	int			error;		/* error code */
	u32			abort_code;	/* Remote abort ID or 0 */
	unsigned int		max_lifespan;	/* Maximum lifespan in secs to set if not 0 */
	unsigned		request_size;	/* size of request data */
	unsigned		reply_max;	/* maximum size of reply */
	unsigned		count2;		/* count used in unmarshalling */
	unsigned char		unmarshall;	/* unmarshalling phase */
	unsigned char		addr_ix;	/* Address in ->alist */
	bool			drop_ref;	/* T if need to drop ref for incoming call */
	bool			need_attention;	/* T if RxRPC poked us */
	bool			async;		/* T if asynchronous */
	bool			upgrade;	/* T to request service upgrade */
	bool			intr;		/* T if interruptible */
	bool			unmarshalling_error; /* T if an unmarshalling error occurred */
	u16			service_id;	/* Actual service ID (after upgrade) */
	unsigned int		debug_id;	/* Trace ID */
	u32			operation_ID;	/* operation ID for an incoming call */
	u32			count;		/* count for use in unmarshalling */
	union {					/* place to extract temporary data */
		struct {
			__be32	tmp_u;
			__be32	tmp;
		} __attribute__((packed));
		__be64		tmp64;
	};
	ktime_t			issue_time;	/* Time of issue of operation */
};

struct afs_call_type {
	const char *name;
	unsigned int op; /* Really enum afs_fs_operation */

	/* deliver request or reply data to an call
	 * - returning an error will cause the call to be aborted
	 */
	int (*deliver)(struct afs_call *call);

	/* clean up a call */
	void (*destructor)(struct afs_call *call);

	/* Work function */
	void (*work)(struct work_struct *work);

	/* Call done function (gets called immediately on success or failure) */
	void (*done)(struct afs_call *call);
};

/*
 * Key available for writeback on a file.
 */
struct afs_wb_key {
	refcount_t		usage;
	struct key		*key;
	struct list_head	vnode_link;	/* Link in vnode->wb_keys */
};

/*
 * AFS open file information record.  Pointed to by file->private_data.
 */
struct afs_file {
	struct key		*key;		/* The key this file was opened with */
	struct afs_wb_key	*wb;		/* Writeback key record for this file */
};

static inline struct key *afs_file_key(struct file *file)
{
	struct afs_file *af = file->private_data;

	return af->key;
}

/*
 * Record of an outstanding read operation on a vnode.
 */
struct afs_read {
	loff_t			pos;		/* Where to start reading */
	loff_t			len;		/* How much we're asking for */
	loff_t			actual_len;	/* How much we're actually getting */
	loff_t			file_size;	/* File size returned by server */
	struct key		*key;		/* The key to use to reissue the read */
	struct afs_vnode	*vnode;		/* The file being read into. */
	struct netfs_io_subrequest *subreq;	/* Fscache helper read request this belongs to */
	afs_dataversion_t	data_version;	/* Version number returned by server */
	refcount_t		usage;
	unsigned int		call_debug_id;
	unsigned int		nr_pages;
	int			error;
	void (*done)(struct afs_read *);
	void (*cleanup)(struct afs_read *);
	struct iov_iter		*iter;		/* Iterator representing the buffer */
	struct iov_iter		def_iter;	/* Default iterator */
};

/*
 * AFS superblock private data
 * - there's one superblock per volume
 */
struct afs_super_info {
	struct net		*net_ns;	/* Network namespace */
	struct afs_cell		*cell;		/* The cell in which the volume resides */
	struct afs_volume	*volume;	/* volume record */
	enum afs_flock_mode	flock_mode:8;	/* File locking emulation mode */
	bool			dyn_root;	/* True if dynamic root */
};

static inline struct afs_super_info *AFS_FS_S(struct super_block *sb)
{
	return sb->s_fs_info;
}

extern struct file_system_type afs_fs_type;

/*
 * Set of substitutes for @sys.
 */
struct afs_sysnames {
#define AFS_NR_SYSNAME 16
	char			*subs[AFS_NR_SYSNAME];
	refcount_t		usage;
	unsigned short		nr;
	char			blank[1];
};

/*
 * AFS network namespace record.
 */
struct afs_net {
	struct net		*net;		/* Backpointer to the owning net namespace */
	struct afs_uuid		uuid;
	bool			live;		/* F if this namespace is being removed */

	/* AF_RXRPC I/O stuff */
	struct socket		*socket;
	struct afs_call		*spare_incoming_call;
	struct work_struct	charge_preallocation_work;
	struct mutex		socket_mutex;
	atomic_t		nr_outstanding_calls;
	atomic_t		nr_superblocks;

	/* Cell database */
	struct rb_root		cells;
	struct afs_cell		*ws_cell;
	struct work_struct	cells_manager;
	struct timer_list	cells_timer;
	atomic_t		cells_outstanding;
	struct rw_semaphore	cells_lock;
	struct mutex		cells_alias_lock;

	struct mutex		proc_cells_lock;
	struct hlist_head	proc_cells;

	/* Known servers.  Theoretically each fileserver can only be in one
	 * cell, but in practice, people create aliases and subsets and there's
	 * no easy way to distinguish them.
	 */
	seqlock_t		fs_lock;	/* For fs_servers, fs_probe_*, fs_proc */
	struct rb_root		fs_servers;	/* afs_server (by server UUID or address) */
	struct list_head	fs_probe_fast;	/* List of afs_server to probe at 30s intervals */
	struct list_head	fs_probe_slow;	/* List of afs_server to probe at 5m intervals */
	struct hlist_head	fs_proc;	/* procfs servers list */

	struct hlist_head	fs_addresses4;	/* afs_server (by lowest IPv4 addr) */
	struct hlist_head	fs_addresses6;	/* afs_server (by lowest IPv6 addr) */
	seqlock_t		fs_addr_lock;	/* For fs_addresses[46] */

	struct work_struct	fs_manager;
	struct timer_list	fs_timer;

	struct work_struct	fs_prober;
	struct timer_list	fs_probe_timer;
	atomic_t		servers_outstanding;

	/* File locking renewal management */
	struct mutex		lock_manager_mutex;

	/* Misc */
	struct super_block	*dynroot_sb;	/* Dynamic root mount superblock */
	struct proc_dir_entry	*proc_afs;	/* /proc/net/afs directory */
	struct afs_sysnames	*sysnames;
	rwlock_t		sysnames_lock;

	/* Statistics counters */
	atomic_t		n_lookup;	/* Number of lookups done */
	atomic_t		n_reval;	/* Number of dentries needing revalidation */
	atomic_t		n_inval;	/* Number of invalidations by the server */
	atomic_t		n_relpg;	/* Number of invalidations by release_folio */
	atomic_t		n_read_dir;	/* Number of directory pages read */
	atomic_t		n_dir_cr;	/* Number of directory entry creation edits */
	atomic_t		n_dir_rm;	/* Number of directory entry removal edits */
	atomic_t		n_stores;	/* Number of store ops */
	atomic_long_t		n_store_bytes;	/* Number of bytes stored */
	atomic_long_t		n_fetch_bytes;	/* Number of bytes fetched */
	atomic_t		n_fetches;	/* Number of data fetch ops */
};

extern const char afs_init_sysname[];

enum afs_cell_state {
	AFS_CELL_UNSET,
	AFS_CELL_ACTIVATING,
	AFS_CELL_ACTIVE,
	AFS_CELL_DEACTIVATING,
	AFS_CELL_INACTIVE,
	AFS_CELL_FAILED,
	AFS_CELL_REMOVED,
};

/*
 * AFS cell record.
 *
 * This is a tricky concept to get right as it is possible to create aliases
 * simply by pointing AFSDB/SRV records for two names at the same set of VL
 * servers; it is also possible to do things like setting up two sets of VL
 * servers, one of which provides a superset of the volumes provided by the
 * other (for internal/external division, for example).
 *
 * Cells only exist in the sense that (a) a cell's name maps to a set of VL
 * servers and (b) a cell's name is used by the client to select the key to use
 * for authentication and encryption.  The cell name is not typically used in
 * the protocol.
 *
 * Two cells are determined to be aliases if they have an explicit alias (YFS
 * only), share any VL servers in common or have at least one volume in common.
 * "In common" means that the address list of the VL servers or the fileservers
 * share at least one endpoint.
 */
struct afs_cell {
	union {
		struct rcu_head	rcu;
		struct rb_node	net_node;	/* Node in net->cells */
	};
	struct afs_net		*net;
	struct afs_cell		*alias_of;	/* The cell this is an alias of */
	struct afs_volume	*root_volume;	/* The root.cell volume if there is one */
	struct key		*anonymous_key;	/* anonymous user key for this cell */
	struct work_struct	manager;	/* Manager for init/deinit/dns */
	struct hlist_node	proc_link;	/* /proc cell list link */
	time64_t		dns_expiry;	/* Time AFSDB/SRV record expires */
	time64_t		last_inactive;	/* Time of last drop of usage count */
	refcount_t		ref;		/* Struct refcount */
	atomic_t		active;		/* Active usage counter */
	unsigned long		flags;
#define AFS_CELL_FL_NO_GC	0		/* The cell was added manually, don't auto-gc */
#define AFS_CELL_FL_DO_LOOKUP	1		/* DNS lookup requested */
#define AFS_CELL_FL_CHECK_ALIAS	2		/* Need to check for aliases */
	enum afs_cell_state	state;
	short			error;
	enum dns_record_source	dns_source:8;	/* Latest source of data from lookup */
	enum dns_lookup_status	dns_status:8;	/* Latest status of data from lookup */
	unsigned int		dns_lookup_count; /* Counter of DNS lookups */
	unsigned int		debug_id;

	/* The volumes belonging to this cell */
	struct rb_root		volumes;	/* Tree of volumes on this server */
	struct hlist_head	proc_volumes;	/* procfs volume list */
	seqlock_t		volume_lock;	/* For volumes */

	/* Active fileserver interaction state. */
	struct rb_root		fs_servers;	/* afs_server (by server UUID) */
	seqlock_t		fs_lock;	/* For fs_servers  */
	struct rw_semaphore	fs_open_mmaps_lock;
	struct list_head	fs_open_mmaps;	/* List of vnodes that are mmapped */
	atomic_t		fs_s_break;	/* Counter of CB.InitCallBackState messages */

	/* VL server list. */
	rwlock_t		vl_servers_lock; /* Lock on vl_servers */
	struct afs_vlserver_list __rcu *vl_servers;

	u8			name_len;	/* Length of name */
	char			*name;		/* Cell name, case-flattened and NUL-padded */
};

/*
 * Volume Location server record.
 */
struct afs_vlserver {
	struct rcu_head		rcu;
	struct afs_addr_list	__rcu *addresses; /* List of addresses for this VL server */
	unsigned long		flags;
#define AFS_VLSERVER_FL_PROBED	0		/* The VL server has been probed */
#define AFS_VLSERVER_FL_PROBING	1		/* VL server is being probed */
#define AFS_VLSERVER_FL_IS_YFS	2		/* Server is YFS not AFS */
#define AFS_VLSERVER_FL_RESPONDING 3		/* VL server is responding */
	rwlock_t		lock;		/* Lock on addresses */
	refcount_t		ref;
	unsigned int		rtt;		/* Server's current RTT in uS */

	/* Probe state */
	wait_queue_head_t	probe_wq;
	atomic_t		probe_outstanding;
	spinlock_t		probe_lock;
	struct {
		unsigned int	rtt;		/* RTT in uS */
		u32		abort_code;
		short		error;
		unsigned short	flags;
#define AFS_VLSERVER_PROBE_RESPONDED		0x01 /* At least once response (may be abort) */
#define AFS_VLSERVER_PROBE_IS_YFS		0x02 /* The peer appears to be YFS */
#define AFS_VLSERVER_PROBE_NOT_YFS		0x04 /* The peer appears not to be YFS */
#define AFS_VLSERVER_PROBE_LOCAL_FAILURE	0x08 /* A local failure prevented a probe */
	} probe;

	u16			port;
	u16			name_len;	/* Length of name */
	char			name[];		/* Server name, case-flattened */
};

/*
 * Weighted list of Volume Location servers.
 */
struct afs_vlserver_entry {
	u16			priority;	/* Preference (as SRV) */
	u16			weight;		/* Weight (as SRV) */
	enum dns_record_source	source:8;
	enum dns_lookup_status	status:8;
	struct afs_vlserver	*server;
};

struct afs_vlserver_list {
	struct rcu_head		rcu;
	refcount_t		ref;
	u8			nr_servers;
	u8			index;		/* Server currently in use */
	u8			preferred;	/* Preferred server */
	enum dns_record_source	source:8;
	enum dns_lookup_status	status:8;
	rwlock_t		lock;
	struct afs_vlserver_entry servers[];
};

/*
 * Cached VLDB entry.
 *
 * This is pointed to by cell->vldb_entries, indexed by name.
 */
struct afs_vldb_entry {
	afs_volid_t		vid[3];		/* Volume IDs for R/W, R/O and Bak volumes */

	unsigned long		flags;
#define AFS_VLDB_HAS_RW		0		/* - R/W volume exists */
#define AFS_VLDB_HAS_RO		1		/* - R/O volume exists */
#define AFS_VLDB_HAS_BAK	2		/* - Backup volume exists */
#define AFS_VLDB_QUERY_VALID	3		/* - Record is valid */
#define AFS_VLDB_QUERY_ERROR	4		/* - VL server returned error */

	uuid_t			fs_server[AFS_NMAXNSERVERS];
	u32			addr_version[AFS_NMAXNSERVERS]; /* Registration change counters */
	u8			fs_mask[AFS_NMAXNSERVERS];
#define AFS_VOL_VTM_RW	0x01 /* R/W version of the volume is available (on this server) */
#define AFS_VOL_VTM_RO	0x02 /* R/O version of the volume is available (on this server) */
#define AFS_VOL_VTM_BAK	0x04 /* backup version of the volume is available (on this server) */
	short			error;
	u8			nr_servers;	/* Number of server records */
	u8			name_len;
	u8			name[AFS_MAXVOLNAME + 1]; /* NUL-padded volume name */
};

/*
 * Record of fileserver with which we're actively communicating.
 */
struct afs_server {
	struct rcu_head		rcu;
	union {
		uuid_t		uuid;		/* Server ID */
		struct afs_uuid	_uuid;
	};

	struct afs_addr_list	__rcu *addresses;
	struct afs_cell		*cell;		/* Cell to which belongs (pins ref) */
	struct rb_node		uuid_rb;	/* Link in net->fs_servers */
	struct afs_server __rcu	*uuid_next;	/* Next server with same UUID */
	struct afs_server	*uuid_prev;	/* Previous server with same UUID */
	struct list_head	probe_link;	/* Link in net->fs_probe_list */
	struct hlist_node	addr4_link;	/* Link in net->fs_addresses4 */
	struct hlist_node	addr6_link;	/* Link in net->fs_addresses6 */
	struct hlist_node	proc_link;	/* Link in net->fs_proc */
	struct work_struct	initcb_work;	/* Work for CB.InitCallBackState* */
	struct afs_server	*gc_next;	/* Next server in manager's list */
	time64_t		unuse_time;	/* Time at which last unused */
	unsigned long		flags;
#define AFS_SERVER_FL_RESPONDING 0		/* The server is responding */
#define AFS_SERVER_FL_UPDATING	1
#define AFS_SERVER_FL_NEEDS_UPDATE 2		/* Fileserver address list is out of date */
#define AFS_SERVER_FL_NOT_READY	4		/* The record is not ready for use */
#define AFS_SERVER_FL_NOT_FOUND	5		/* VL server says no such server */
#define AFS_SERVER_FL_VL_FAIL	6		/* Failed to access VL server */
#define AFS_SERVER_FL_MAY_HAVE_CB 8		/* May have callbacks on this fileserver */
#define AFS_SERVER_FL_IS_YFS	16		/* Server is YFS not AFS */
#define AFS_SERVER_FL_NO_IBULK	17		/* Fileserver doesn't support FS.InlineBulkStatus */
#define AFS_SERVER_FL_NO_RM2	18		/* Fileserver doesn't support YFS.RemoveFile2 */
#define AFS_SERVER_FL_HAS_FS64	19		/* Fileserver supports FS.{Fetch,Store}Data64 */
	refcount_t		ref;		/* Object refcount */
	atomic_t		active;		/* Active user count */
	u32			addr_version;	/* Address list version */
	unsigned int		rtt;		/* Server's current RTT in uS */
	unsigned int		debug_id;	/* Debugging ID for traces */

	/* file service access */
	rwlock_t		fs_lock;	/* access lock */

	/* callback promise management */
	unsigned		cb_s_break;	/* Break-everything counter. */

	/* Probe state */
	unsigned long		probed_at;	/* Time last probe was dispatched (jiffies) */
	wait_queue_head_t	probe_wq;
	atomic_t		probe_outstanding;
	spinlock_t		probe_lock;
	struct {
		unsigned int	rtt;		/* RTT in uS */
		u32		abort_code;
		short		error;
		bool		responded:1;
		bool		is_yfs:1;
		bool		not_yfs:1;
		bool		local_failure:1;
	} probe;
};

/*
 * Replaceable volume server list.
 */
struct afs_server_entry {
	struct afs_server	*server;
};

struct afs_server_list {
	afs_volid_t		vids[AFS_MAXTYPES]; /* Volume IDs */
	refcount_t		usage;
	unsigned char		nr_servers;
	unsigned char		preferred;	/* Preferred server */
	unsigned short		vnovol_mask;	/* Servers to be skipped due to VNOVOL */
	unsigned int		seq;		/* Set to ->servers_seq when installed */
	rwlock_t		lock;
	struct afs_server_entry	servers[];
};

/*
 * Live AFS volume management.
 */
struct afs_volume {
	union {
		struct rcu_head	rcu;
		afs_volid_t	vid;		/* volume ID */
	};
	refcount_t		ref;
	time64_t		update_at;	/* Time at which to next update */
	struct afs_cell		*cell;		/* Cell to which belongs (pins ref) */
	struct rb_node		cell_node;	/* Link in cell->volumes */
	struct hlist_node	proc_link;	/* Link in cell->proc_volumes */
	struct super_block __rcu *sb;		/* Superblock on which inodes reside */
	unsigned long		flags;
#define AFS_VOLUME_NEEDS_UPDATE	0	/* - T if an update needs performing */
#define AFS_VOLUME_UPDATING	1	/* - T if an update is in progress */
#define AFS_VOLUME_WAIT		2	/* - T if users must wait for update */
#define AFS_VOLUME_DELETED	3	/* - T if volume appears deleted */
#define AFS_VOLUME_OFFLINE	4	/* - T if volume offline notice given */
#define AFS_VOLUME_BUSY		5	/* - T if volume busy notice given */
#define AFS_VOLUME_MAYBE_NO_IBULK 6	/* - T if some servers don't have InlineBulkStatus */
#ifdef CONFIG_AFS_FSCACHE
	struct fscache_volume	*cache;		/* Caching cookie */
#endif
	struct afs_server_list __rcu *servers;	/* List of servers on which volume resides */
	rwlock_t		servers_lock;	/* Lock for ->servers */
	unsigned int		servers_seq;	/* Incremented each time ->servers changes */

	unsigned		cb_v_break;	/* Break-everything counter. */
	rwlock_t		cb_v_break_lock;

	afs_voltype_t		type;		/* type of volume */
	char			type_force;	/* force volume type (suppress R/O -> R/W) */
	u8			name_len;
	u8			name[AFS_MAXVOLNAME + 1]; /* NUL-padded volume name */
};

enum afs_lock_state {
	AFS_VNODE_LOCK_NONE,		/* The vnode has no lock on the server */
	AFS_VNODE_LOCK_WAITING_FOR_CB,	/* We're waiting for the server to break the callback */
	AFS_VNODE_LOCK_SETTING,		/* We're asking the server for a lock */
	AFS_VNODE_LOCK_GRANTED,		/* We have a lock on the server */
	AFS_VNODE_LOCK_EXTENDING,	/* We're extending a lock on the server */
	AFS_VNODE_LOCK_NEED_UNLOCK,	/* We need to unlock on the server */
	AFS_VNODE_LOCK_UNLOCKING,	/* We're telling the server to unlock */
	AFS_VNODE_LOCK_DELETED,		/* The vnode has been deleted whilst we have a lock */
};

/*
 * AFS inode private data.
 *
 * Note that afs_alloc_inode() *must* reset anything that could incorrectly
 * leak from one inode to another.
 */
struct afs_vnode {
<<<<<<< HEAD
	struct {
		/* These must be contiguous */
		struct inode	vfs_inode;	/* the VFS's inode record */
		struct netfs_i_context netfs_ctx; /* Netfslib context */
	};

=======
	struct netfs_inode	netfs;		/* Netfslib context and vfs inode */
>>>>>>> eb3cdb58
	struct afs_volume	*volume;	/* volume on which vnode resides */
	struct afs_fid		fid;		/* the file identifier for this inode */
	struct afs_file_status	status;		/* AFS status info for this file */
	afs_dataversion_t	invalid_before;	/* Child dentries are invalid before this */
	struct afs_permits __rcu *permit_cache;	/* cache of permits so far obtained */
	struct mutex		io_lock;	/* Lock for serialising I/O on this mutex */
	struct rw_semaphore	validate_lock;	/* lock for validating this vnode */
	struct rw_semaphore	rmdir_lock;	/* Lock for rmdir vs sillyrename */
	struct key		*silly_key;	/* Silly rename key */
	spinlock_t		wb_lock;	/* lock for wb_keys */
	spinlock_t		lock;		/* waitqueue/flags lock */
	unsigned long		flags;
#define AFS_VNODE_CB_PROMISED	0		/* Set if vnode has a callback promise */
#define AFS_VNODE_UNSET		1		/* set if vnode attributes not yet set */
#define AFS_VNODE_DIR_VALID	2		/* Set if dir contents are valid */
#define AFS_VNODE_ZAP_DATA	3		/* set if vnode's data should be invalidated */
#define AFS_VNODE_DELETED	4		/* set if vnode deleted on server */
#define AFS_VNODE_MOUNTPOINT	5		/* set if vnode is a mountpoint symlink */
#define AFS_VNODE_AUTOCELL	6		/* set if Vnode is an auto mount point */
#define AFS_VNODE_PSEUDODIR	7 		/* set if Vnode is a pseudo directory */
#define AFS_VNODE_NEW_CONTENT	8		/* Set if file has new content (create/trunc-0) */
#define AFS_VNODE_SILLY_DELETED	9		/* Set if file has been silly-deleted */
#define AFS_VNODE_MODIFYING	10		/* Set if we're performing a modification op */

	struct list_head	wb_keys;	/* List of keys available for writeback */
	struct list_head	pending_locks;	/* locks waiting to be granted */
	struct list_head	granted_locks;	/* locks granted on this file */
	struct delayed_work	lock_work;	/* work to be done in locking */
	struct key		*lock_key;	/* Key to be used in lock ops */
	ktime_t			locked_at;	/* Time at which lock obtained */
	enum afs_lock_state	lock_state : 8;
	afs_lock_type_t		lock_type : 8;

	/* outstanding callback notification on this file */
	struct work_struct	cb_work;	/* Work for mmap'd files */
	struct list_head	cb_mmap_link;	/* Link in cell->fs_open_mmaps */
	void			*cb_server;	/* Server with callback/filelock */
	atomic_t		cb_nr_mmap;	/* Number of mmaps */
	unsigned int		cb_fs_s_break;	/* Mass server break counter (cell->fs_s_break) */
	unsigned int		cb_s_break;	/* Mass break counter on ->server */
	unsigned int		cb_v_break;	/* Mass break counter on ->volume */
	unsigned int		cb_break;	/* Break counter on vnode */
	seqlock_t		cb_lock;	/* Lock for ->cb_server, ->status, ->cb_*break */

	time64_t		cb_expires_at;	/* time at which callback expires */
};

static inline struct fscache_cookie *afs_vnode_cache(struct afs_vnode *vnode)
{
#ifdef CONFIG_AFS_FSCACHE
<<<<<<< HEAD
	return netfs_i_cookie(&vnode->vfs_inode);
=======
	return netfs_i_cookie(&vnode->netfs);
>>>>>>> eb3cdb58
#else
	return NULL;
#endif
}

static inline void afs_vnode_set_cache(struct afs_vnode *vnode,
				       struct fscache_cookie *cookie)
{
#ifdef CONFIG_AFS_FSCACHE
<<<<<<< HEAD
	vnode->netfs_ctx.cache = cookie;
=======
	vnode->netfs.cache = cookie;
>>>>>>> eb3cdb58
#endif
}

/*
 * cached security record for one user's attempt to access a vnode
 */
struct afs_permit {
	struct key		*key;		/* RxRPC ticket holding a security context */
	afs_access_t		access;		/* CallerAccess value for this key */
};

/*
 * Immutable cache of CallerAccess records from attempts to access vnodes.
 * These may be shared between multiple vnodes.
 */
struct afs_permits {
	struct rcu_head		rcu;
	struct hlist_node	hash_node;	/* Link in hash */
	unsigned long		h;		/* Hash value for this permit list */
	refcount_t		usage;
	unsigned short		nr_permits;	/* Number of records */
	bool			invalidated;	/* Invalidated due to key change */
	struct afs_permit	permits[];	/* List of permits sorted by key pointer */
};

/*
 * Error prioritisation and accumulation.
 */
struct afs_error {
	short	error;			/* Accumulated error */
	bool	responded;		/* T if server responded */
};

/*
 * Cursor for iterating over a server's address list.
 */
struct afs_addr_cursor {
	struct afs_addr_list	*alist;		/* Current address list (pins ref) */
	unsigned long		tried;		/* Tried addresses */
	signed char		index;		/* Current address */
	bool			responded;	/* T if the current address responded */
	unsigned short		nr_iterations;	/* Number of address iterations */
	short			error;
	u32			abort_code;
};

/*
 * Cursor for iterating over a set of volume location servers.
 */
struct afs_vl_cursor {
	struct afs_addr_cursor	ac;
	struct afs_cell		*cell;		/* The cell we're querying */
	struct afs_vlserver_list *server_list;	/* Current server list (pins ref) */
	struct afs_vlserver	*server;	/* Server on which this resides */
	struct key		*key;		/* Key for the server */
	unsigned long		untried;	/* Bitmask of untried servers */
	short			index;		/* Current server */
	short			error;
	unsigned short		flags;
#define AFS_VL_CURSOR_STOP	0x0001		/* Set to cease iteration */
#define AFS_VL_CURSOR_RETRY	0x0002		/* Set to do a retry */
#define AFS_VL_CURSOR_RETRIED	0x0004		/* Set if started a retry */
	unsigned short		nr_iterations;	/* Number of server iterations */
};

/*
 * Fileserver operation methods.
 */
struct afs_operation_ops {
	void (*issue_afs_rpc)(struct afs_operation *op);
	void (*issue_yfs_rpc)(struct afs_operation *op);
	void (*success)(struct afs_operation *op);
	void (*aborted)(struct afs_operation *op);
	void (*failed)(struct afs_operation *op);
	void (*edit_dir)(struct afs_operation *op);
	void (*put)(struct afs_operation *op);
};

struct afs_vnode_param {
	struct afs_vnode	*vnode;
	struct afs_fid		fid;		/* Fid to access */
	struct afs_status_cb	scb;		/* Returned status and callback promise */
	afs_dataversion_t	dv_before;	/* Data version before the call */
	unsigned int		cb_break_before; /* cb_break + cb_s_break before the call */
	u8			dv_delta;	/* Expected change in data version */
	bool			put_vnode:1;	/* T if we have a ref on the vnode */
	bool			need_io_lock:1;	/* T if we need the I/O lock on this */
	bool			update_ctime:1;	/* Need to update the ctime */
	bool			set_size:1;	/* Must update i_size */
	bool			op_unlinked:1;	/* True if file was unlinked by op */
	bool			speculative:1;	/* T if speculative status fetch (no vnode lock) */
	bool			modification:1;	/* Set if the content gets modified */
};

/*
 * Fileserver operation wrapper, handling server and address rotation
 * asynchronously.  May make simultaneous calls to multiple servers.
 */
struct afs_operation {
	struct afs_net		*net;		/* Network namespace */
	struct key		*key;		/* Key for the cell */
	const struct afs_call_type *type;	/* Type of call done */
	const struct afs_operation_ops *ops;

	/* Parameters/results for the operation */
	struct afs_volume	*volume;	/* Volume being accessed */
	struct afs_vnode_param	file[2];
	struct afs_vnode_param	*more_files;
	struct afs_volsync	volsync;
	struct dentry		*dentry;	/* Dentry to be altered */
	struct dentry		*dentry_2;	/* Second dentry to be altered */
	struct timespec64	mtime;		/* Modification time to record */
	struct timespec64	ctime;		/* Change time to set */
	short			nr_files;	/* Number of entries in file[], more_files */
	short			error;
	unsigned int		debug_id;

	unsigned int		cb_v_break;	/* Volume break counter before op */
	unsigned int		cb_s_break;	/* Server break counter before op */

	union {
		struct {
			int	which;		/* Which ->file[] to fetch for */
		} fetch_status;
		struct {
			int	reason;		/* enum afs_edit_dir_reason */
			mode_t	mode;
			const char *symlink;
		} create;
		struct {
			bool	need_rehash;
		} unlink;
		struct {
			struct dentry *rehash;
			struct dentry *tmp;
			bool	new_negative;
		} rename;
		struct {
			struct afs_read *req;
		} fetch;
		struct {
			afs_lock_type_t type;
		} lock;
		struct {
			struct iov_iter	*write_iter;
			loff_t	pos;
			loff_t	size;
			loff_t	i_size;
			bool	laundering;	/* Laundering page, PG_writeback not set */
		} store;
		struct {
			struct iattr	*attr;
			loff_t		old_i_size;
		} setattr;
		struct afs_acl	*acl;
		struct yfs_acl	*yacl;
		struct {
			struct afs_volume_status vs;
			struct kstatfs		*buf;
		} volstatus;
	};

	/* Fileserver iteration state */
	struct afs_addr_cursor	ac;
	struct afs_server_list	*server_list;	/* Current server list (pins ref) */
	struct afs_server	*server;	/* Server we're using (ref pinned by server_list) */
	struct afs_call		*call;
	unsigned long		untried;	/* Bitmask of untried servers */
	short			index;		/* Current server */
	unsigned short		nr_iterations;	/* Number of server iterations */

	unsigned int		flags;
#define AFS_OPERATION_STOP		0x0001	/* Set to cease iteration */
#define AFS_OPERATION_VBUSY		0x0002	/* Set if seen VBUSY */
#define AFS_OPERATION_VMOVED		0x0004	/* Set if seen VMOVED */
#define AFS_OPERATION_VNOVOL		0x0008	/* Set if seen VNOVOL */
#define AFS_OPERATION_CUR_ONLY		0x0010	/* Set if current server only (file lock held) */
#define AFS_OPERATION_NO_VSLEEP		0x0020	/* Set to prevent sleep on VBUSY, VOFFLINE, ... */
#define AFS_OPERATION_UNINTR		0x0040	/* Set if op is uninterruptible */
#define AFS_OPERATION_DOWNGRADE		0x0080	/* Set to retry with downgraded opcode */
#define AFS_OPERATION_LOCK_0		0x0100	/* Set if have io_lock on file[0] */
#define AFS_OPERATION_LOCK_1		0x0200	/* Set if have io_lock on file[1] */
#define AFS_OPERATION_TRIED_ALL		0x0400	/* Set if we've tried all the fileservers */
#define AFS_OPERATION_RETRY_SERVER	0x0800	/* Set if we should retry the current server */
#define AFS_OPERATION_DIR_CONFLICT	0x1000	/* Set if we detected a 3rd-party dir change */
};

/*
 * Cache auxiliary data.
 */
struct afs_vnode_cache_aux {
	__be64			data_version;
} __packed;

static inline void afs_set_cache_aux(struct afs_vnode *vnode,
				     struct afs_vnode_cache_aux *aux)
{
	aux->data_version = cpu_to_be64(vnode->status.data_version);
}

static inline void afs_invalidate_cache(struct afs_vnode *vnode, unsigned int flags)
{
	struct afs_vnode_cache_aux aux;

	afs_set_cache_aux(vnode, &aux);
	fscache_invalidate(afs_vnode_cache(vnode), &aux,
<<<<<<< HEAD
			   i_size_read(&vnode->vfs_inode), flags);
=======
			   i_size_read(&vnode->netfs.inode), flags);
>>>>>>> eb3cdb58
}

/*
 * We use folio->private to hold the amount of the folio that we've written to,
 * splitting the field into two parts.  However, we need to represent a range
 * 0...FOLIO_SIZE, so we reduce the resolution if the size of the folio
 * exceeds what we can encode.
 */
#ifdef CONFIG_64BIT
#define __AFS_FOLIO_PRIV_MASK		0x7fffffffUL
#define __AFS_FOLIO_PRIV_SHIFT		32
#define __AFS_FOLIO_PRIV_MMAPPED	0x80000000UL
#else
#define __AFS_FOLIO_PRIV_MASK		0x7fffUL
#define __AFS_FOLIO_PRIV_SHIFT		16
#define __AFS_FOLIO_PRIV_MMAPPED	0x8000UL
#endif

static inline unsigned int afs_folio_dirty_resolution(struct folio *folio)
{
	int shift = folio_shift(folio) - (__AFS_FOLIO_PRIV_SHIFT - 1);
	return (shift > 0) ? shift : 0;
}

static inline size_t afs_folio_dirty_from(struct folio *folio, unsigned long priv)
{
	unsigned long x = priv & __AFS_FOLIO_PRIV_MASK;

	/* The lower bound is inclusive */
	return x << afs_folio_dirty_resolution(folio);
}

static inline size_t afs_folio_dirty_to(struct folio *folio, unsigned long priv)
{
	unsigned long x = (priv >> __AFS_FOLIO_PRIV_SHIFT) & __AFS_FOLIO_PRIV_MASK;

	/* The upper bound is immediately beyond the region */
	return (x + 1) << afs_folio_dirty_resolution(folio);
}

static inline unsigned long afs_folio_dirty(struct folio *folio, size_t from, size_t to)
{
	unsigned int res = afs_folio_dirty_resolution(folio);
	from >>= res;
	to = (to - 1) >> res;
	return (to << __AFS_FOLIO_PRIV_SHIFT) | from;
}

static inline unsigned long afs_folio_dirty_mmapped(unsigned long priv)
{
	return priv | __AFS_FOLIO_PRIV_MMAPPED;
}

static inline bool afs_is_folio_dirty_mmapped(unsigned long priv)
{
	return priv & __AFS_FOLIO_PRIV_MMAPPED;
}

#include <trace/events/afs.h>

/*****************************************************************************/
/*
 * addr_list.c
 */
static inline struct afs_addr_list *afs_get_addrlist(struct afs_addr_list *alist)
{
	if (alist)
		refcount_inc(&alist->usage);
	return alist;
}
extern struct afs_addr_list *afs_alloc_addrlist(unsigned int,
						unsigned short,
						unsigned short);
extern void afs_put_addrlist(struct afs_addr_list *);
extern struct afs_vlserver_list *afs_parse_text_addrs(struct afs_net *,
						      const char *, size_t, char,
						      unsigned short, unsigned short);
extern struct afs_vlserver_list *afs_dns_query(struct afs_cell *, time64_t *);
extern bool afs_iterate_addresses(struct afs_addr_cursor *);
extern int afs_end_cursor(struct afs_addr_cursor *);

extern void afs_merge_fs_addr4(struct afs_addr_list *, __be32, u16);
extern void afs_merge_fs_addr6(struct afs_addr_list *, __be32 *, u16);

/*
<<<<<<< HEAD
 * cache.c
 */
#ifdef CONFIG_AFS_FSCACHE
extern struct fscache_netfs afs_cache_netfs;
#endif

/*
=======
>>>>>>> eb3cdb58
 * callback.c
 */
extern void afs_invalidate_mmap_work(struct work_struct *);
extern void afs_server_init_callback_work(struct work_struct *work);
extern void afs_init_callback_state(struct afs_server *);
extern void __afs_break_callback(struct afs_vnode *, enum afs_cb_break_reason);
extern void afs_break_callback(struct afs_vnode *, enum afs_cb_break_reason);
extern void afs_break_callbacks(struct afs_server *, size_t, struct afs_callback_break *);

static inline unsigned int afs_calc_vnode_cb_break(struct afs_vnode *vnode)
{
	return vnode->cb_break + vnode->cb_v_break;
}

static inline bool afs_cb_is_broken(unsigned int cb_break,
				    const struct afs_vnode *vnode)
{
	return cb_break != (vnode->cb_break + vnode->volume->cb_v_break);
}

/*
 * cell.c
 */
extern int afs_cell_init(struct afs_net *, const char *);
extern struct afs_cell *afs_find_cell(struct afs_net *, const char *, unsigned,
				      enum afs_cell_trace);
extern struct afs_cell *afs_lookup_cell(struct afs_net *, const char *, unsigned,
					const char *, bool);
extern struct afs_cell *afs_use_cell(struct afs_cell *, enum afs_cell_trace);
extern void afs_unuse_cell(struct afs_net *, struct afs_cell *, enum afs_cell_trace);
extern struct afs_cell *afs_get_cell(struct afs_cell *, enum afs_cell_trace);
extern void afs_see_cell(struct afs_cell *, enum afs_cell_trace);
extern void afs_put_cell(struct afs_cell *, enum afs_cell_trace);
extern void afs_queue_cell(struct afs_cell *, enum afs_cell_trace);
extern void afs_manage_cells(struct work_struct *);
extern void afs_cells_timer(struct timer_list *);
extern void __net_exit afs_cell_purge(struct afs_net *);

/*
 * cmservice.c
 */
extern bool afs_cm_incoming_call(struct afs_call *);

/*
 * dir.c
 */
extern const struct file_operations afs_dir_file_operations;
extern const struct inode_operations afs_dir_inode_operations;
extern const struct address_space_operations afs_dir_aops;
extern const struct dentry_operations afs_fs_dentry_operations;

extern void afs_d_release(struct dentry *);
extern void afs_check_for_remote_deletion(struct afs_operation *);

/*
 * dir_edit.c
 */
extern void afs_edit_dir_add(struct afs_vnode *, struct qstr *, struct afs_fid *,
			     enum afs_edit_dir_reason);
extern void afs_edit_dir_remove(struct afs_vnode *, struct qstr *, enum afs_edit_dir_reason);

/*
 * dir_silly.c
 */
extern int afs_sillyrename(struct afs_vnode *, struct afs_vnode *,
			   struct dentry *, struct key *);
extern int afs_silly_iput(struct dentry *, struct inode *);

/*
 * dynroot.c
 */
extern const struct inode_operations afs_dynroot_inode_operations;
extern const struct dentry_operations afs_dynroot_dentry_operations;

extern struct inode *afs_try_auto_mntpt(struct dentry *, struct inode *);
extern int afs_dynroot_mkdir(struct afs_net *, struct afs_cell *);
extern void afs_dynroot_rmdir(struct afs_net *, struct afs_cell *);
extern int afs_dynroot_populate(struct super_block *);
extern void afs_dynroot_depopulate(struct super_block *);

/*
 * file.c
 */
extern const struct address_space_operations afs_file_aops;
extern const struct address_space_operations afs_symlink_aops;
extern const struct inode_operations afs_file_inode_operations;
extern const struct file_operations afs_file_operations;
extern const struct netfs_request_ops afs_req_ops;

extern int afs_cache_wb_key(struct afs_vnode *, struct afs_file *);
extern void afs_put_wb_key(struct afs_wb_key *);
extern int afs_open(struct inode *, struct file *);
extern int afs_release(struct inode *, struct file *);
extern int afs_fetch_data(struct afs_vnode *, struct afs_read *);
extern struct afs_read *afs_alloc_read(gfp_t);
extern void afs_put_read(struct afs_read *);
extern int afs_write_inode(struct inode *, struct writeback_control *);

static inline struct afs_read *afs_get_read(struct afs_read *req)
{
	refcount_inc(&req->usage);
	return req;
}

/*
 * flock.c
 */
extern struct workqueue_struct *afs_lock_manager;

extern void afs_lock_op_done(struct afs_call *);
extern void afs_lock_work(struct work_struct *);
extern void afs_lock_may_be_available(struct afs_vnode *);
extern int afs_lock(struct file *, int, struct file_lock *);
extern int afs_flock(struct file *, int, struct file_lock *);

/*
 * fsclient.c
 */
extern void afs_fs_fetch_status(struct afs_operation *);
extern void afs_fs_fetch_data(struct afs_operation *);
extern void afs_fs_create_file(struct afs_operation *);
extern void afs_fs_make_dir(struct afs_operation *);
extern void afs_fs_remove_file(struct afs_operation *);
extern void afs_fs_remove_dir(struct afs_operation *);
extern void afs_fs_link(struct afs_operation *);
extern void afs_fs_symlink(struct afs_operation *);
extern void afs_fs_rename(struct afs_operation *);
extern void afs_fs_store_data(struct afs_operation *);
extern void afs_fs_setattr(struct afs_operation *);
extern void afs_fs_get_volume_status(struct afs_operation *);
extern void afs_fs_set_lock(struct afs_operation *);
extern void afs_fs_extend_lock(struct afs_operation *);
extern void afs_fs_release_lock(struct afs_operation *);
extern int afs_fs_give_up_all_callbacks(struct afs_net *, struct afs_server *,
					struct afs_addr_cursor *, struct key *);
extern bool afs_fs_get_capabilities(struct afs_net *, struct afs_server *,
				    struct afs_addr_cursor *, struct key *);
extern void afs_fs_inline_bulk_status(struct afs_operation *);

struct afs_acl {
	u32	size;
	u8	data[];
};

extern void afs_fs_fetch_acl(struct afs_operation *);
extern void afs_fs_store_acl(struct afs_operation *);

/*
 * fs_operation.c
 */
extern struct afs_operation *afs_alloc_operation(struct key *, struct afs_volume *);
extern int afs_put_operation(struct afs_operation *);
extern bool afs_begin_vnode_operation(struct afs_operation *);
extern void afs_wait_for_operation(struct afs_operation *);
extern int afs_do_sync_operation(struct afs_operation *);

static inline void afs_op_nomem(struct afs_operation *op)
{
	op->error = -ENOMEM;
}

static inline void afs_op_set_vnode(struct afs_operation *op, unsigned int n,
				    struct afs_vnode *vnode)
{
	op->file[n].vnode = vnode;
	op->file[n].need_io_lock = true;
}

static inline void afs_op_set_fid(struct afs_operation *op, unsigned int n,
				  const struct afs_fid *fid)
{
	op->file[n].fid = *fid;
}

/*
 * fs_probe.c
 */
extern void afs_fileserver_probe_result(struct afs_call *);
extern void afs_fs_probe_fileserver(struct afs_net *, struct afs_server *, struct key *, bool);
extern int afs_wait_for_fs_probes(struct afs_server_list *, unsigned long);
extern void afs_probe_fileserver(struct afs_net *, struct afs_server *);
extern void afs_fs_probe_dispatcher(struct work_struct *);
extern int afs_wait_for_one_fs_probe(struct afs_server *, bool);
extern void afs_fs_probe_cleanup(struct afs_net *);

/*
 * inode.c
 */
extern const struct afs_operation_ops afs_fetch_status_operation;

extern void afs_vnode_commit_status(struct afs_operation *, struct afs_vnode_param *);
extern int afs_fetch_status(struct afs_vnode *, struct key *, bool, afs_access_t *);
extern int afs_ilookup5_test_by_fid(struct inode *, void *);
extern struct inode *afs_iget_pseudo_dir(struct super_block *, bool);
extern struct inode *afs_iget(struct afs_operation *, struct afs_vnode_param *);
extern struct inode *afs_root_iget(struct super_block *, struct key *);
extern bool afs_check_validity(struct afs_vnode *);
extern int afs_validate(struct afs_vnode *, struct key *);
bool afs_pagecache_valid(struct afs_vnode *);
extern int afs_getattr(struct mnt_idmap *idmap, const struct path *,
		       struct kstat *, u32, unsigned int);
extern int afs_setattr(struct mnt_idmap *idmap, struct dentry *, struct iattr *);
extern void afs_evict_inode(struct inode *);
extern int afs_drop_inode(struct inode *);

/*
 * main.c
 */
extern struct workqueue_struct *afs_wq;
extern int afs_net_id;

static inline struct afs_net *afs_net(struct net *net)
{
	return net_generic(net, afs_net_id);
}

static inline struct afs_net *afs_sb2net(struct super_block *sb)
{
	return afs_net(AFS_FS_S(sb)->net_ns);
}

static inline struct afs_net *afs_d2net(struct dentry *dentry)
{
	return afs_sb2net(dentry->d_sb);
}

static inline struct afs_net *afs_i2net(struct inode *inode)
{
	return afs_sb2net(inode->i_sb);
}

static inline struct afs_net *afs_v2net(struct afs_vnode *vnode)
{
	return afs_i2net(&vnode->netfs.inode);
}

static inline struct afs_net *afs_sock2net(struct sock *sk)
{
	return net_generic(sock_net(sk), afs_net_id);
}

static inline void __afs_stat(atomic_t *s)
{
	atomic_inc(s);
}

#define afs_stat_v(vnode, n) __afs_stat(&afs_v2net(vnode)->n)

/*
 * misc.c
 */
extern int afs_abort_to_error(u32);
extern void afs_prioritise_error(struct afs_error *, int, u32);

/*
 * mntpt.c
 */
extern const struct inode_operations afs_mntpt_inode_operations;
extern const struct inode_operations afs_autocell_inode_operations;
extern const struct file_operations afs_mntpt_file_operations;

extern struct vfsmount *afs_d_automount(struct path *);
extern void afs_mntpt_kill_timer(void);

/*
 * proc.c
 */
#ifdef CONFIG_PROC_FS
extern int __net_init afs_proc_init(struct afs_net *);
extern void __net_exit afs_proc_cleanup(struct afs_net *);
extern int afs_proc_cell_setup(struct afs_cell *);
extern void afs_proc_cell_remove(struct afs_cell *);
extern void afs_put_sysnames(struct afs_sysnames *);
#else
static inline int afs_proc_init(struct afs_net *net) { return 0; }
static inline void afs_proc_cleanup(struct afs_net *net) {}
static inline int afs_proc_cell_setup(struct afs_cell *cell) { return 0; }
static inline void afs_proc_cell_remove(struct afs_cell *cell) {}
static inline void afs_put_sysnames(struct afs_sysnames *sysnames) {}
#endif

/*
 * rotate.c
 */
extern bool afs_select_fileserver(struct afs_operation *);
extern void afs_dump_edestaddrreq(const struct afs_operation *);

/*
 * rxrpc.c
 */
extern struct workqueue_struct *afs_async_calls;

extern int __net_init afs_open_socket(struct afs_net *);
extern void __net_exit afs_close_socket(struct afs_net *);
extern void afs_charge_preallocation(struct work_struct *);
extern void afs_put_call(struct afs_call *);
extern void afs_make_call(struct afs_addr_cursor *, struct afs_call *, gfp_t);
extern long afs_wait_for_call_to_complete(struct afs_call *, struct afs_addr_cursor *);
extern struct afs_call *afs_alloc_flat_call(struct afs_net *,
					    const struct afs_call_type *,
					    size_t, size_t);
extern void afs_flat_call_destructor(struct afs_call *);
extern void afs_send_empty_reply(struct afs_call *);
extern void afs_send_simple_reply(struct afs_call *, const void *, size_t);
extern int afs_extract_data(struct afs_call *, bool);
extern int afs_protocol_error(struct afs_call *, enum afs_eproto_cause);

static inline void afs_make_op_call(struct afs_operation *op, struct afs_call *call,
				    gfp_t gfp)
{
	op->call = call;
	op->type = call->type;
	call->op = op;
	call->key = op->key;
	call->intr = !(op->flags & AFS_OPERATION_UNINTR);
	afs_make_call(&op->ac, call, gfp);
}

static inline void afs_extract_begin(struct afs_call *call, void *buf, size_t size)
{
	call->iov_len = size;
	call->kvec[0].iov_base = buf;
	call->kvec[0].iov_len = size;
	iov_iter_kvec(&call->def_iter, ITER_DEST, call->kvec, 1, size);
}

static inline void afs_extract_to_tmp(struct afs_call *call)
{
	call->iov_len = sizeof(call->tmp);
	afs_extract_begin(call, &call->tmp, sizeof(call->tmp));
}

static inline void afs_extract_to_tmp64(struct afs_call *call)
{
	call->iov_len = sizeof(call->tmp64);
	afs_extract_begin(call, &call->tmp64, sizeof(call->tmp64));
}

static inline void afs_extract_discard(struct afs_call *call, size_t size)
{
	call->iov_len = size;
	iov_iter_discard(&call->def_iter, ITER_DEST, size);
}

static inline void afs_extract_to_buf(struct afs_call *call, size_t size)
{
	call->iov_len = size;
	afs_extract_begin(call, call->buffer, size);
}

static inline int afs_transfer_reply(struct afs_call *call)
{
	return afs_extract_data(call, false);
}

static inline bool afs_check_call_state(struct afs_call *call,
					enum afs_call_state state)
{
	return READ_ONCE(call->state) == state;
}

static inline bool afs_set_call_state(struct afs_call *call,
				      enum afs_call_state from,
				      enum afs_call_state to)
{
	bool ok = false;

	spin_lock_bh(&call->state_lock);
	if (call->state == from) {
		call->state = to;
		trace_afs_call_state(call, from, to, 0, 0);
		ok = true;
	}
	spin_unlock_bh(&call->state_lock);
	return ok;
}

static inline void afs_set_call_complete(struct afs_call *call,
					 int error, u32 remote_abort)
{
	enum afs_call_state state;
	bool ok = false;

	spin_lock_bh(&call->state_lock);
	state = call->state;
	if (state != AFS_CALL_COMPLETE) {
		call->abort_code = remote_abort;
		call->error = error;
		call->state = AFS_CALL_COMPLETE;
		trace_afs_call_state(call, state, AFS_CALL_COMPLETE,
				     error, remote_abort);
		ok = true;
	}
	spin_unlock_bh(&call->state_lock);
	if (ok) {
		trace_afs_call_done(call);

		/* Asynchronous calls have two refs to release - one from the alloc and
		 * one queued with the work item - and we can't just deallocate the
		 * call because the work item may be queued again.
		 */
		if (call->drop_ref)
			afs_put_call(call);
	}
}

/*
 * security.c
 */
extern void afs_put_permits(struct afs_permits *);
extern void afs_clear_permits(struct afs_vnode *);
extern void afs_cache_permit(struct afs_vnode *, struct key *, unsigned int,
			     struct afs_status_cb *);
extern struct key *afs_request_key(struct afs_cell *);
extern struct key *afs_request_key_rcu(struct afs_cell *);
extern int afs_check_permit(struct afs_vnode *, struct key *, afs_access_t *);
extern int afs_permission(struct mnt_idmap *, struct inode *, int);
extern void __exit afs_clean_up_permit_cache(void);

/*
 * server.c
 */
extern spinlock_t afs_server_peer_lock;

extern struct afs_server *afs_find_server(struct afs_net *,
					  const struct sockaddr_rxrpc *);
extern struct afs_server *afs_find_server_by_uuid(struct afs_net *, const uuid_t *);
extern struct afs_server *afs_lookup_server(struct afs_cell *, struct key *, const uuid_t *, u32);
extern struct afs_server *afs_get_server(struct afs_server *, enum afs_server_trace);
extern struct afs_server *afs_use_server(struct afs_server *, enum afs_server_trace);
extern void afs_unuse_server(struct afs_net *, struct afs_server *, enum afs_server_trace);
extern void afs_unuse_server_notime(struct afs_net *, struct afs_server *, enum afs_server_trace);
extern void afs_put_server(struct afs_net *, struct afs_server *, enum afs_server_trace);
extern void afs_manage_servers(struct work_struct *);
extern void afs_servers_timer(struct timer_list *);
extern void afs_fs_probe_timer(struct timer_list *);
extern void __net_exit afs_purge_servers(struct afs_net *);
extern bool afs_check_server_record(struct afs_operation *, struct afs_server *);

static inline void afs_inc_servers_outstanding(struct afs_net *net)
{
	atomic_inc(&net->servers_outstanding);
}

static inline void afs_dec_servers_outstanding(struct afs_net *net)
{
	if (atomic_dec_and_test(&net->servers_outstanding))
		wake_up_var(&net->servers_outstanding);
}

static inline bool afs_is_probing_server(struct afs_server *server)
{
	return list_empty(&server->probe_link);
}

/*
 * server_list.c
 */
static inline struct afs_server_list *afs_get_serverlist(struct afs_server_list *slist)
{
	refcount_inc(&slist->usage);
	return slist;
}

extern void afs_put_serverlist(struct afs_net *, struct afs_server_list *);
extern struct afs_server_list *afs_alloc_server_list(struct afs_cell *, struct key *,
						     struct afs_vldb_entry *,
						     u8);
extern bool afs_annotate_server_list(struct afs_server_list *, struct afs_server_list *);

/*
 * super.c
 */
extern int __init afs_fs_init(void);
extern void afs_fs_exit(void);

/*
 * vlclient.c
 */
extern struct afs_vldb_entry *afs_vl_get_entry_by_name_u(struct afs_vl_cursor *,
							 const char *, int);
extern struct afs_addr_list *afs_vl_get_addrs_u(struct afs_vl_cursor *, const uuid_t *);
extern struct afs_call *afs_vl_get_capabilities(struct afs_net *, struct afs_addr_cursor *,
						struct key *, struct afs_vlserver *, unsigned int);
extern struct afs_addr_list *afs_yfsvl_get_endpoints(struct afs_vl_cursor *, const uuid_t *);
extern char *afs_yfsvl_get_cell_name(struct afs_vl_cursor *);

/*
 * vl_alias.c
 */
extern int afs_cell_detect_alias(struct afs_cell *, struct key *);

/*
 * vl_probe.c
 */
extern void afs_vlserver_probe_result(struct afs_call *);
extern int afs_send_vl_probes(struct afs_net *, struct key *, struct afs_vlserver_list *);
extern int afs_wait_for_vl_probes(struct afs_vlserver_list *, unsigned long);

/*
 * vl_rotate.c
 */
extern bool afs_begin_vlserver_operation(struct afs_vl_cursor *,
					 struct afs_cell *, struct key *);
extern bool afs_select_vlserver(struct afs_vl_cursor *);
extern bool afs_select_current_vlserver(struct afs_vl_cursor *);
extern int afs_end_vlserver_operation(struct afs_vl_cursor *);

/*
 * vlserver_list.c
 */
static inline struct afs_vlserver *afs_get_vlserver(struct afs_vlserver *vlserver)
{
	refcount_inc(&vlserver->ref);
	return vlserver;
}

static inline struct afs_vlserver_list *afs_get_vlserverlist(struct afs_vlserver_list *vllist)
{
	if (vllist)
		refcount_inc(&vllist->ref);
	return vllist;
}

extern struct afs_vlserver *afs_alloc_vlserver(const char *, size_t, unsigned short);
extern void afs_put_vlserver(struct afs_net *, struct afs_vlserver *);
extern struct afs_vlserver_list *afs_alloc_vlserver_list(unsigned int);
extern void afs_put_vlserverlist(struct afs_net *, struct afs_vlserver_list *);
extern struct afs_vlserver_list *afs_extract_vlserver_list(struct afs_cell *,
							   const void *, size_t);

/*
 * volume.c
 */
extern struct afs_volume *afs_create_volume(struct afs_fs_context *);
extern int afs_activate_volume(struct afs_volume *);
extern void afs_deactivate_volume(struct afs_volume *);
extern struct afs_volume *afs_get_volume(struct afs_volume *, enum afs_volume_trace);
extern void afs_put_volume(struct afs_net *, struct afs_volume *, enum afs_volume_trace);
extern int afs_check_volume_status(struct afs_volume *, struct afs_operation *);

/*
 * write.c
 */
#ifdef CONFIG_AFS_FSCACHE
<<<<<<< HEAD
extern int afs_set_page_dirty(struct page *);
#else
#define afs_set_page_dirty __set_page_dirty_nobuffers
=======
bool afs_dirty_folio(struct address_space *, struct folio *);
#else
#define afs_dirty_folio filemap_dirty_folio
>>>>>>> eb3cdb58
#endif
extern int afs_write_begin(struct file *file, struct address_space *mapping,
			loff_t pos, unsigned len,
			struct page **pagep, void **fsdata);
extern int afs_write_end(struct file *file, struct address_space *mapping,
			loff_t pos, unsigned len, unsigned copied,
			struct page *page, void *fsdata);
extern int afs_writepage(struct page *, struct writeback_control *);
extern int afs_writepages(struct address_space *, struct writeback_control *);
extern ssize_t afs_file_write(struct kiocb *, struct iov_iter *);
extern int afs_fsync(struct file *, loff_t, loff_t, int);
extern vm_fault_t afs_page_mkwrite(struct vm_fault *vmf);
extern void afs_prune_wb_keys(struct afs_vnode *);
int afs_launder_folio(struct folio *);

/*
 * xattr.c
 */
extern const struct xattr_handler *afs_xattr_handlers[];

/*
 * yfsclient.c
 */
extern void yfs_fs_fetch_data(struct afs_operation *);
extern void yfs_fs_create_file(struct afs_operation *);
extern void yfs_fs_make_dir(struct afs_operation *);
extern void yfs_fs_remove_file2(struct afs_operation *);
extern void yfs_fs_remove_file(struct afs_operation *);
extern void yfs_fs_remove_dir(struct afs_operation *);
extern void yfs_fs_link(struct afs_operation *);
extern void yfs_fs_symlink(struct afs_operation *);
extern void yfs_fs_rename(struct afs_operation *);
extern void yfs_fs_store_data(struct afs_operation *);
extern void yfs_fs_setattr(struct afs_operation *);
extern void yfs_fs_get_volume_status(struct afs_operation *);
extern void yfs_fs_set_lock(struct afs_operation *);
extern void yfs_fs_extend_lock(struct afs_operation *);
extern void yfs_fs_release_lock(struct afs_operation *);
extern void yfs_fs_fetch_status(struct afs_operation *);
extern void yfs_fs_inline_bulk_status(struct afs_operation *);

struct yfs_acl {
	struct afs_acl	*acl;		/* Dir/file/symlink ACL */
	struct afs_acl	*vol_acl;	/* Whole volume ACL */
	u32		inherit_flag;	/* True if ACL is inherited from parent dir */
	u32		num_cleaned;	/* Number of ACEs removed due to subject removal */
	unsigned int	flags;
#define YFS_ACL_WANT_ACL	0x01	/* Set if caller wants ->acl */
#define YFS_ACL_WANT_VOL_ACL	0x02	/* Set if caller wants ->vol_acl */
};

extern void yfs_free_opaque_acl(struct yfs_acl *);
extern void yfs_fs_fetch_opaque_acl(struct afs_operation *);
extern void yfs_fs_store_opaque_acl2(struct afs_operation *);

/*
 * Miscellaneous inline functions.
 */
static inline struct afs_vnode *AFS_FS_I(struct inode *inode)
{
	return container_of(inode, struct afs_vnode, netfs.inode);
}

static inline struct inode *AFS_VNODE_TO_I(struct afs_vnode *vnode)
{
	return &vnode->netfs.inode;
}

/*
 * Note that a dentry got changed.  We need to set d_fsdata to the data version
 * number derived from the result of the operation.  It doesn't matter if
 * d_fsdata goes backwards as we'll just revalidate.
 */
static inline void afs_update_dentry_version(struct afs_operation *op,
					     struct afs_vnode_param *dir_vp,
					     struct dentry *dentry)
{
	if (!op->error)
		dentry->d_fsdata =
			(void *)(unsigned long)dir_vp->scb.status.data_version;
}

/*
 * Set the file size and block count.  Estimate the number of 512 bytes blocks
 * used, rounded up to nearest 1K for consistency with other AFS clients.
 */
static inline void afs_set_i_size(struct afs_vnode *vnode, u64 size)
{
<<<<<<< HEAD
	i_size_write(&vnode->vfs_inode, size);
	vnode->vfs_inode.i_blocks = ((size + 1023) >> 10) << 1;
=======
	i_size_write(&vnode->netfs.inode, size);
	vnode->netfs.inode.i_blocks = ((size + 1023) >> 10) << 1;
>>>>>>> eb3cdb58
}

/*
 * Check for a conflicting operation on a directory that we just unlinked from.
 * If someone managed to sneak a link or an unlink in on the file we just
 * unlinked, we won't be able to trust nlink on an AFS file (but not YFS).
 */
static inline void afs_check_dir_conflict(struct afs_operation *op,
					  struct afs_vnode_param *dvp)
{
	if (dvp->dv_before + dvp->dv_delta != dvp->scb.status.data_version)
		op->flags |= AFS_OPERATION_DIR_CONFLICT;
}

static inline int afs_io_error(struct afs_call *call, enum afs_io_error where)
{
	trace_afs_io_error(call->debug_id, -EIO, where);
	return -EIO;
}

static inline int afs_bad(struct afs_vnode *vnode, enum afs_file_error where)
{
	trace_afs_file_error(vnode, -EIO, where);
	return -EIO;
}

/*****************************************************************************/
/*
 * debug tracing
 */
extern unsigned afs_debug;

#define dbgprintk(FMT,...) \
	printk("[%-6.6s] "FMT"\n", current->comm ,##__VA_ARGS__)

#define kenter(FMT,...)	dbgprintk("==> %s("FMT")",__func__ ,##__VA_ARGS__)
#define kleave(FMT,...)	dbgprintk("<== %s()"FMT"",__func__ ,##__VA_ARGS__)
#define kdebug(FMT,...)	dbgprintk("    "FMT ,##__VA_ARGS__)


#if defined(__KDEBUG)
#define _enter(FMT,...)	kenter(FMT,##__VA_ARGS__)
#define _leave(FMT,...)	kleave(FMT,##__VA_ARGS__)
#define _debug(FMT,...)	kdebug(FMT,##__VA_ARGS__)

#elif defined(CONFIG_AFS_DEBUG)
#define AFS_DEBUG_KENTER	0x01
#define AFS_DEBUG_KLEAVE	0x02
#define AFS_DEBUG_KDEBUG	0x04

#define _enter(FMT,...)					\
do {							\
	if (unlikely(afs_debug & AFS_DEBUG_KENTER))	\
		kenter(FMT,##__VA_ARGS__);		\
} while (0)

#define _leave(FMT,...)					\
do {							\
	if (unlikely(afs_debug & AFS_DEBUG_KLEAVE))	\
		kleave(FMT,##__VA_ARGS__);		\
} while (0)

#define _debug(FMT,...)					\
do {							\
	if (unlikely(afs_debug & AFS_DEBUG_KDEBUG))	\
		kdebug(FMT,##__VA_ARGS__);		\
} while (0)

#else
#define _enter(FMT,...)	no_printk("==> %s("FMT")",__func__ ,##__VA_ARGS__)
#define _leave(FMT,...)	no_printk("<== %s()"FMT"",__func__ ,##__VA_ARGS__)
#define _debug(FMT,...)	no_printk("    "FMT ,##__VA_ARGS__)
#endif

/*
 * debug assertion checking
 */
#if 1 // defined(__KDEBUGALL)

#define ASSERT(X)						\
do {								\
	if (unlikely(!(X))) {					\
		printk(KERN_ERR "\n");				\
		printk(KERN_ERR "AFS: Assertion failed\n");	\
		BUG();						\
	}							\
} while(0)

#define ASSERTCMP(X, OP, Y)						\
do {									\
	if (unlikely(!((X) OP (Y)))) {					\
		printk(KERN_ERR "\n");					\
		printk(KERN_ERR "AFS: Assertion failed\n");		\
		printk(KERN_ERR "%lu " #OP " %lu is false\n",		\
		       (unsigned long)(X), (unsigned long)(Y));		\
		printk(KERN_ERR "0x%lx " #OP " 0x%lx is false\n",	\
		       (unsigned long)(X), (unsigned long)(Y));		\
		BUG();							\
	}								\
} while(0)

#define ASSERTRANGE(L, OP1, N, OP2, H)					\
do {									\
	if (unlikely(!((L) OP1 (N)) || !((N) OP2 (H)))) {		\
		printk(KERN_ERR "\n");					\
		printk(KERN_ERR "AFS: Assertion failed\n");		\
		printk(KERN_ERR "%lu "#OP1" %lu "#OP2" %lu is false\n",	\
		       (unsigned long)(L), (unsigned long)(N),		\
		       (unsigned long)(H));				\
		printk(KERN_ERR "0x%lx "#OP1" 0x%lx "#OP2" 0x%lx is false\n", \
		       (unsigned long)(L), (unsigned long)(N),		\
		       (unsigned long)(H));				\
		BUG();							\
	}								\
} while(0)

#define ASSERTIF(C, X)						\
do {								\
	if (unlikely((C) && !(X))) {				\
		printk(KERN_ERR "\n");				\
		printk(KERN_ERR "AFS: Assertion failed\n");	\
		BUG();						\
	}							\
} while(0)

#define ASSERTIFCMP(C, X, OP, Y)					\
do {									\
	if (unlikely((C) && !((X) OP (Y)))) {				\
		printk(KERN_ERR "\n");					\
		printk(KERN_ERR "AFS: Assertion failed\n");		\
		printk(KERN_ERR "%lu " #OP " %lu is false\n",		\
		       (unsigned long)(X), (unsigned long)(Y));		\
		printk(KERN_ERR "0x%lx " #OP " 0x%lx is false\n",	\
		       (unsigned long)(X), (unsigned long)(Y));		\
		BUG();							\
	}								\
} while(0)

#else

#define ASSERT(X)				\
do {						\
} while(0)

#define ASSERTCMP(X, OP, Y)			\
do {						\
} while(0)

#define ASSERTRANGE(L, OP1, N, OP2, H)		\
do {						\
} while(0)

#define ASSERTIF(C, X)				\
do {						\
} while(0)

#define ASSERTIFCMP(C, X, OP, Y)		\
do {						\
} while(0)

#endif /* __KDEBUGALL */<|MERGE_RESOLUTION|>--- conflicted
+++ resolved
@@ -619,16 +619,7 @@
  * leak from one inode to another.
  */
 struct afs_vnode {
-<<<<<<< HEAD
-	struct {
-		/* These must be contiguous */
-		struct inode	vfs_inode;	/* the VFS's inode record */
-		struct netfs_i_context netfs_ctx; /* Netfslib context */
-	};
-
-=======
 	struct netfs_inode	netfs;		/* Netfslib context and vfs inode */
->>>>>>> eb3cdb58
 	struct afs_volume	*volume;	/* volume on which vnode resides */
 	struct afs_fid		fid;		/* the file identifier for this inode */
 	struct afs_file_status	status;		/* AFS status info for this file */
@@ -679,11 +670,7 @@
 static inline struct fscache_cookie *afs_vnode_cache(struct afs_vnode *vnode)
 {
 #ifdef CONFIG_AFS_FSCACHE
-<<<<<<< HEAD
-	return netfs_i_cookie(&vnode->vfs_inode);
-=======
 	return netfs_i_cookie(&vnode->netfs);
->>>>>>> eb3cdb58
 #else
 	return NULL;
 #endif
@@ -693,11 +680,7 @@
 				       struct fscache_cookie *cookie)
 {
 #ifdef CONFIG_AFS_FSCACHE
-<<<<<<< HEAD
-	vnode->netfs_ctx.cache = cookie;
-=======
 	vnode->netfs.cache = cookie;
->>>>>>> eb3cdb58
 #endif
 }
 
@@ -904,11 +887,7 @@
 
 	afs_set_cache_aux(vnode, &aux);
 	fscache_invalidate(afs_vnode_cache(vnode), &aux,
-<<<<<<< HEAD
-			   i_size_read(&vnode->vfs_inode), flags);
-=======
 			   i_size_read(&vnode->netfs.inode), flags);
->>>>>>> eb3cdb58
 }
 
 /*
@@ -994,16 +973,6 @@
 extern void afs_merge_fs_addr6(struct afs_addr_list *, __be32 *, u16);
 
 /*
-<<<<<<< HEAD
- * cache.c
- */
-#ifdef CONFIG_AFS_FSCACHE
-extern struct fscache_netfs afs_cache_netfs;
-#endif
-
-/*
-=======
->>>>>>> eb3cdb58
  * callback.c
  */
 extern void afs_invalidate_mmap_work(struct work_struct *);
@@ -1549,15 +1518,9 @@
  * write.c
  */
 #ifdef CONFIG_AFS_FSCACHE
-<<<<<<< HEAD
-extern int afs_set_page_dirty(struct page *);
-#else
-#define afs_set_page_dirty __set_page_dirty_nobuffers
-=======
 bool afs_dirty_folio(struct address_space *, struct folio *);
 #else
 #define afs_dirty_folio filemap_dirty_folio
->>>>>>> eb3cdb58
 #endif
 extern int afs_write_begin(struct file *file, struct address_space *mapping,
 			loff_t pos, unsigned len,
@@ -1646,13 +1609,8 @@
  */
 static inline void afs_set_i_size(struct afs_vnode *vnode, u64 size)
 {
-<<<<<<< HEAD
-	i_size_write(&vnode->vfs_inode, size);
-	vnode->vfs_inode.i_blocks = ((size + 1023) >> 10) << 1;
-=======
 	i_size_write(&vnode->netfs.inode, size);
 	vnode->netfs.inode.i_blocks = ((size + 1023) >> 10) << 1;
->>>>>>> eb3cdb58
 }
 
 /*
