--- conflicted
+++ resolved
@@ -27,11 +27,7 @@
 	const struct afs_addr_list *alist;
 	struct afs_server *server = NULL;
 	unsigned int i;
-<<<<<<< HEAD
-	int seq = 1, diff;
-=======
 	int seq = 1;
->>>>>>> 2d5404ca
 
 	rcu_read_lock();
 
