--- conflicted
+++ resolved
@@ -19,14 +19,6 @@
 #include "internal.h"
 
 static int afs_file_mmap(struct file *file, struct vm_area_struct *vma);
-<<<<<<< HEAD
-static int afs_symlink_readpage(struct file *file, struct page *page);
-static void afs_invalidatepage(struct page *page, unsigned int offset,
-			       unsigned int length);
-static int afs_releasepage(struct page *page, gfp_t gfp_flags);
-
-static ssize_t afs_file_read_iter(struct kiocb *iocb, struct iov_iter *iter);
-=======
 static int afs_symlink_read_folio(struct file *file, struct folio *folio);
 static void afs_invalidate_folio(struct folio *folio, size_t offset,
 			       size_t length);
@@ -36,7 +28,6 @@
 static void afs_vm_open(struct vm_area_struct *area);
 static void afs_vm_close(struct vm_area_struct *area);
 static vm_fault_t afs_vm_map_pages(struct vm_fault *vmf, pgoff_t start_pgoff, pgoff_t end_pgoff);
->>>>>>> eb3cdb58
 
 const struct file_operations afs_file_operations = {
 	.open		= afs_open,
@@ -59,21 +50,12 @@
 };
 
 const struct address_space_operations afs_file_aops = {
-<<<<<<< HEAD
-	.readpage	= netfs_readpage,
-	.readahead	= netfs_readahead,
-	.set_page_dirty	= afs_set_page_dirty,
-	.launder_page	= afs_launder_page,
-	.releasepage	= afs_releasepage,
-	.invalidatepage	= afs_invalidatepage,
-=======
 	.read_folio	= netfs_read_folio,
 	.readahead	= netfs_readahead,
 	.dirty_folio	= afs_dirty_folio,
 	.launder_folio	= afs_launder_folio,
 	.release_folio	= afs_release_folio,
 	.invalidate_folio = afs_invalidate_folio,
->>>>>>> eb3cdb58
 	.write_begin	= afs_write_begin,
 	.write_end	= afs_write_end,
 	.writepages	= afs_writepages,
@@ -85,12 +67,6 @@
 	.release_folio	= afs_release_folio,
 	.invalidate_folio = afs_invalidate_folio,
 	.migrate_folio	= filemap_migrate_folio,
-};
-
-const struct address_space_operations afs_symlink_aops = {
-	.readpage	= afs_symlink_readpage,
-	.releasepage	= afs_releasepage,
-	.invalidatepage	= afs_invalidatepage,
 };
 
 static const struct vm_operations_struct afs_vm_ops = {
@@ -219,11 +195,7 @@
 		afs_put_wb_key(af->wb);
 
 	if ((file->f_mode & FMODE_WRITE)) {
-<<<<<<< HEAD
-		i_size = i_size_read(&vnode->vfs_inode);
-=======
 		i_size = i_size_read(&vnode->netfs.inode);
->>>>>>> eb3cdb58
 		afs_set_cache_aux(vnode, &aux);
 		fscache_unuse_cookie(afs_vnode_cache(vnode), &aux, &i_size);
 	} else {
@@ -361,11 +333,7 @@
 	afs_put_read(fsreq);
 }
 
-<<<<<<< HEAD
-static int afs_symlink_readpage(struct file *file, struct page *page)
-=======
 static int afs_symlink_read_folio(struct file *file, struct folio *folio)
->>>>>>> eb3cdb58
 {
 	struct afs_vnode *vnode = AFS_FS_I(folio->mapping->host);
 	struct afs_read *fsreq;
@@ -408,11 +376,7 @@
 }
 
 static int afs_check_write_begin(struct file *file, loff_t pos, unsigned len,
-<<<<<<< HEAD
-				 struct page **pagep, void **_fsdata)
-=======
 				 struct folio **foliop, void **_fsdata)
->>>>>>> eb3cdb58
 {
 	struct afs_vnode *vnode = AFS_FS_I(file_inode(file));
 
@@ -518,30 +482,18 @@
  * release a page and clean up its private state if it's not busy
  * - return true if the page can now be released, false if not
  */
-<<<<<<< HEAD
-static int afs_releasepage(struct page *page, gfp_t gfp)
-=======
 static bool afs_release_folio(struct folio *folio, gfp_t gfp)
->>>>>>> eb3cdb58
 {
 	struct afs_vnode *vnode = AFS_FS_I(folio_inode(folio));
 
 	_enter("{{%llx:%llu}[%lu],%lx},%x",
-<<<<<<< HEAD
-	       vnode->fid.vid, vnode->fid.vnode, page->index, page->flags,
-=======
 	       vnode->fid.vid, vnode->fid.vnode, folio_index(folio), folio->flags,
->>>>>>> eb3cdb58
 	       gfp);
 
 	/* deny if folio is being written to the cache and the caller hasn't
 	 * elected to wait */
 #ifdef CONFIG_AFS_FSCACHE
-<<<<<<< HEAD
-	if (PageFsCache(page)) {
-=======
 	if (folio_test_fscache(folio)) {
->>>>>>> eb3cdb58
 		if (current_is_kswapd() || !(gfp & __GFP_FS))
 			return false;
 		folio_wait_fscache(folio);
@@ -604,8 +556,6 @@
 	return ret;
 }
 
-<<<<<<< HEAD
-=======
 static void afs_vm_open(struct vm_area_struct *vma)
 {
 	afs_add_open_mmap(AFS_FS_I(file_inode(vma->vm_file)));
@@ -625,7 +575,6 @@
 	return 0;
 }
 
->>>>>>> eb3cdb58
 static ssize_t afs_file_read_iter(struct kiocb *iocb, struct iov_iter *iter)
 {
 	struct afs_vnode *vnode = AFS_FS_I(file_inode(iocb->ki_filp));
