// SPDX-License-Identifier: GPL-2.0-or-later
/* dir.c: AFS filesystem directory handling
 *
 * Copyright (C) 2002, 2018 Red Hat, Inc. All Rights Reserved.
 * Written by David Howells (dhowells@redhat.com)
 */

#include <linux/kernel.h>
#include <linux/fs.h>
#include <linux/namei.h>
#include <linux/pagemap.h>
#include <linux/swap.h>
#include <linux/ctype.h>
#include <linux/sched.h>
#include <linux/iversion.h>
#include <linux/iov_iter.h>
#include <linux/task_io_accounting_ops.h>
#include "internal.h"
#include "afs_fs.h"
#include "xdr_fs.h"

static struct dentry *afs_lookup(struct inode *dir, struct dentry *dentry,
				 unsigned int flags);
static int afs_dir_open(struct inode *inode, struct file *file);
static int afs_readdir(struct file *file, struct dir_context *ctx);
static int afs_d_revalidate(struct inode *dir, const struct qstr *name,
			    struct dentry *dentry, unsigned int flags);
static int afs_d_delete(const struct dentry *dentry);
static void afs_d_iput(struct dentry *dentry, struct inode *inode);
static bool afs_lookup_one_filldir(struct dir_context *ctx, const char *name, int nlen,
				  loff_t fpos, u64 ino, unsigned dtype);
static bool afs_lookup_filldir(struct dir_context *ctx, const char *name, int nlen,
			      loff_t fpos, u64 ino, unsigned dtype);
static int afs_create(struct mnt_idmap *idmap, struct inode *dir,
		      struct dentry *dentry, umode_t mode, bool excl);
static int afs_mkdir(struct mnt_idmap *idmap, struct inode *dir,
		     struct dentry *dentry, umode_t mode);
static int afs_rmdir(struct inode *dir, struct dentry *dentry);
static int afs_unlink(struct inode *dir, struct dentry *dentry);
static int afs_link(struct dentry *from, struct inode *dir,
		    struct dentry *dentry);
static int afs_symlink(struct mnt_idmap *idmap, struct inode *dir,
		       struct dentry *dentry, const char *content);
static int afs_rename(struct mnt_idmap *idmap, struct inode *old_dir,
		      struct dentry *old_dentry, struct inode *new_dir,
		      struct dentry *new_dentry, unsigned int flags);

const struct file_operations afs_dir_file_operations = {
	.open		= afs_dir_open,
	.release	= afs_release,
	.iterate_shared	= afs_readdir,
	.lock		= afs_lock,
	.llseek		= generic_file_llseek,
};

const struct inode_operations afs_dir_inode_operations = {
	.create		= afs_create,
	.lookup		= afs_lookup,
	.link		= afs_link,
	.unlink		= afs_unlink,
	.symlink	= afs_symlink,
	.mkdir		= afs_mkdir,
	.rmdir		= afs_rmdir,
	.rename		= afs_rename,
	.permission	= afs_permission,
	.getattr	= afs_getattr,
	.setattr	= afs_setattr,
};

const struct address_space_operations afs_dir_aops = {
	.writepages	= afs_single_writepages,
};

const struct dentry_operations afs_fs_dentry_operations = {
	.d_revalidate	= afs_d_revalidate,
	.d_delete	= afs_d_delete,
	.d_release	= afs_d_release,
	.d_automount	= afs_d_automount,
	.d_iput		= afs_d_iput,
};

struct afs_lookup_one_cookie {
	struct dir_context	ctx;
	struct qstr		name;
	bool			found;
	struct afs_fid		fid;
};

struct afs_lookup_cookie {
	struct dir_context	ctx;
	struct qstr		name;
	unsigned short		nr_fids;
	struct afs_fid		fids[50];
};

static void afs_dir_unuse_cookie(struct afs_vnode *dvnode, int ret)
{
	if (ret == 0) {
		struct afs_vnode_cache_aux aux;
		loff_t i_size = i_size_read(&dvnode->netfs.inode);

		afs_set_cache_aux(dvnode, &aux);
		fscache_unuse_cookie(afs_vnode_cache(dvnode), &aux, &i_size);
	} else {
		fscache_unuse_cookie(afs_vnode_cache(dvnode), NULL, NULL);
	}
}

/*
 * Iterate through a kmapped directory segment, dumping a summary of
 * the contents.
 */
static size_t afs_dir_dump_step(void *iter_base, size_t progress, size_t len,
				void *priv, void *priv2)
{
	do {
		union afs_xdr_dir_block *block = iter_base;

		pr_warn("[%05zx] %32phN\n", progress, block);
		iter_base += AFS_DIR_BLOCK_SIZE;
		progress += AFS_DIR_BLOCK_SIZE;
		len -= AFS_DIR_BLOCK_SIZE;
	} while (len > 0);

	return len;
}

/*
 * Dump the contents of a directory.
 */
static void afs_dir_dump(struct afs_vnode *dvnode)
{
	struct iov_iter iter;
	unsigned long long i_size = i_size_read(&dvnode->netfs.inode);

	pr_warn("DIR %llx:%llx is=%llx\n",
		dvnode->fid.vid, dvnode->fid.vnode, i_size);

	iov_iter_folio_queue(&iter, ITER_SOURCE, dvnode->directory, 0, 0, i_size);
	iterate_folioq(&iter, iov_iter_count(&iter), NULL, NULL,
		       afs_dir_dump_step);
}

/*
 * check that a directory folio is valid
 */
static bool afs_dir_check_block(struct afs_vnode *dvnode, size_t progress,
				union afs_xdr_dir_block *block)
{
	if (block->hdr.magic != AFS_DIR_MAGIC) {
		pr_warn("%s(%lx): [%zx] bad magic %04x\n",
		       __func__, dvnode->netfs.inode.i_ino,
		       progress, ntohs(block->hdr.magic));
		trace_afs_dir_check_failed(dvnode, progress);
		trace_afs_file_error(dvnode, -EIO, afs_file_error_dir_bad_magic);
		return false;
	}

	/* Make sure each block is NUL terminated so we can reasonably
	 * use string functions on it.  The filenames in the folio
	 * *should* be NUL-terminated anyway.
	 */
	((u8 *)block)[AFS_DIR_BLOCK_SIZE - 1] = 0;
	afs_stat_v(dvnode, n_read_dir);
	return true;
}

/*
 * Iterate through a kmapped directory segment, checking the content.
 */
static size_t afs_dir_check_step(void *iter_base, size_t progress, size_t len,
				 void *priv, void *priv2)
{
	struct afs_vnode *dvnode = priv;

	if (WARN_ON_ONCE(progress % AFS_DIR_BLOCK_SIZE ||
			 len % AFS_DIR_BLOCK_SIZE))
		return len;

	do {
		if (!afs_dir_check_block(dvnode, progress, iter_base))
			break;
		iter_base += AFS_DIR_BLOCK_SIZE;
		len -= AFS_DIR_BLOCK_SIZE;
	} while (len > 0);

	return len;
}

/*
 * Check all the blocks in a directory.
 */
static int afs_dir_check(struct afs_vnode *dvnode)
{
	struct iov_iter iter;
	unsigned long long i_size = i_size_read(&dvnode->netfs.inode);
	size_t checked = 0;

	if (unlikely(!i_size))
		return 0;

	iov_iter_folio_queue(&iter, ITER_SOURCE, dvnode->directory, 0, 0, i_size);
	checked = iterate_folioq(&iter, iov_iter_count(&iter), dvnode, NULL,
				 afs_dir_check_step);
	if (checked != i_size) {
		afs_dir_dump(dvnode);
		return -EIO;
	}
	return 0;
}

/*
 * open an AFS directory file
 */
static int afs_dir_open(struct inode *inode, struct file *file)
{
	_enter("{%lu}", inode->i_ino);

	BUILD_BUG_ON(sizeof(union afs_xdr_dir_block) != 2048);
	BUILD_BUG_ON(sizeof(union afs_xdr_dirent) != 32);

	if (test_bit(AFS_VNODE_DELETED, &AFS_FS_I(inode)->flags))
		return -ENOENT;

	return afs_open(inode, file);
}

/*
 * Read a file in a single download.
 */
static ssize_t afs_do_read_single(struct afs_vnode *dvnode, struct file *file)
{
	struct iov_iter iter;
	ssize_t ret;
	loff_t i_size;
	bool is_dir = (S_ISDIR(dvnode->netfs.inode.i_mode) &&
		       !test_bit(AFS_VNODE_MOUNTPOINT, &dvnode->flags));

	i_size = i_size_read(&dvnode->netfs.inode);
	if (is_dir) {
		if (i_size < AFS_DIR_BLOCK_SIZE)
			return afs_bad(dvnode, afs_file_error_dir_small);
		if (i_size > AFS_DIR_BLOCK_SIZE * 1024) {
			trace_afs_file_error(dvnode, -EFBIG, afs_file_error_dir_big);
			return -EFBIG;
		}
	} else {
		if (i_size > AFSPATHMAX) {
			trace_afs_file_error(dvnode, -EFBIG, afs_file_error_dir_big);
			return -EFBIG;
		}
	}

	/* Expand the storage.  TODO: Shrink the storage too. */
	if (dvnode->directory_size < i_size) {
		size_t cur_size = dvnode->directory_size;

		ret = netfs_alloc_folioq_buffer(NULL,
						&dvnode->directory, &cur_size, i_size,
						mapping_gfp_mask(dvnode->netfs.inode.i_mapping));
		dvnode->directory_size = cur_size;
		if (ret < 0)
			return ret;
	}

	iov_iter_folio_queue(&iter, ITER_DEST, dvnode->directory, 0, 0, dvnode->directory_size);

	/* AFS requires us to perform the read of a directory synchronously as
	 * a single unit to avoid issues with the directory contents being
	 * changed between reads.
	 */
	ret = netfs_read_single(&dvnode->netfs.inode, file, &iter);
	if (ret >= 0) {
		i_size = i_size_read(&dvnode->netfs.inode);
		if (i_size > ret) {
			/* The content has grown, so we need to expand the
			 * buffer.
			 */
			ret = -ESTALE;
		} else if (is_dir) {
			int ret2 = afs_dir_check(dvnode);

			if (ret2 < 0)
				ret = ret2;
		} else if (i_size < folioq_folio_size(dvnode->directory, 0)) {
			/* NUL-terminate a symlink. */
			char *symlink = kmap_local_folio(folioq_folio(dvnode->directory, 0), 0);

			symlink[i_size] = 0;
			kunmap_local(symlink);
		}
	}

	return ret;
}

ssize_t afs_read_single(struct afs_vnode *dvnode, struct file *file)
{
	ssize_t ret;

	fscache_use_cookie(afs_vnode_cache(dvnode), false);
	ret = afs_do_read_single(dvnode, file);
	fscache_unuse_cookie(afs_vnode_cache(dvnode), NULL, NULL);
	return ret;
}

/*
 * Read the directory into a folio_queue buffer in one go, scrubbing the
 * previous contents.  We return -ESTALE if the caller needs to call us again.
 */
ssize_t afs_read_dir(struct afs_vnode *dvnode, struct file *file)
	__acquires(&dvnode->validate_lock)
{
	ssize_t ret;
	loff_t i_size;

	i_size = i_size_read(&dvnode->netfs.inode);

	ret = -ERESTARTSYS;
	if (down_read_killable(&dvnode->validate_lock) < 0)
		goto error;

	/* We only need to reread the data if it became invalid - or if we
	 * haven't read it yet.
	 */
	if (test_bit(AFS_VNODE_DIR_VALID, &dvnode->flags) &&
	    test_bit(AFS_VNODE_DIR_READ, &dvnode->flags)) {
		ret = i_size;
		goto valid;
	}

	up_read(&dvnode->validate_lock);
	if (down_write_killable(&dvnode->validate_lock) < 0)
		goto error;

	if (!test_bit(AFS_VNODE_DIR_VALID, &dvnode->flags))
		afs_invalidate_cache(dvnode, 0);

	if (!test_bit(AFS_VNODE_DIR_VALID, &dvnode->flags) ||
	    !test_bit(AFS_VNODE_DIR_READ, &dvnode->flags)) {
		trace_afs_reload_dir(dvnode);
		ret = afs_read_single(dvnode, file);
		if (ret < 0)
			goto error_unlock;

		// TODO: Trim excess pages

		set_bit(AFS_VNODE_DIR_VALID, &dvnode->flags);
		set_bit(AFS_VNODE_DIR_READ, &dvnode->flags);
	} else {
		ret = i_size;
	}

	downgrade_write(&dvnode->validate_lock);
valid:
	return ret;

error_unlock:
	up_write(&dvnode->validate_lock);
error:
	_leave(" = %zd", ret);
	return ret;
}

/*
 * deal with one block in an AFS directory
 */
static int afs_dir_iterate_block(struct afs_vnode *dvnode,
				 struct dir_context *ctx,
				 union afs_xdr_dir_block *block)
{
	union afs_xdr_dirent *dire;
	unsigned int blknum, base, hdr, pos, next, nr_slots;
	size_t nlen;
	int tmp;

	blknum	= ctx->pos / AFS_DIR_BLOCK_SIZE;
	base	= blknum * AFS_DIR_SLOTS_PER_BLOCK;
	hdr	= (blknum == 0 ? AFS_DIR_RESV_BLOCKS0 : AFS_DIR_RESV_BLOCKS);
	pos	= DIV_ROUND_UP(ctx->pos, AFS_DIR_DIRENT_SIZE) - base;

	_enter("%llx,%x", ctx->pos, blknum);

	/* walk through the block, an entry at a time */
	for (unsigned int slot = hdr; slot < AFS_DIR_SLOTS_PER_BLOCK; slot = next) {
		/* skip entries marked unused in the bitmap */
		if (!(block->hdr.bitmap[slot / 8] &
		      (1 << (slot % 8)))) {
			_debug("ENT[%x]: Unused", base + slot);
			next = slot + 1;
			if (next >= pos)
				ctx->pos = (base + next) * sizeof(union afs_xdr_dirent);
			continue;
		}

		/* got a valid entry */
		dire = &block->dirents[slot];
		nlen = strnlen(dire->u.name,
			       (unsigned long)(block + 1) - (unsigned long)dire->u.name - 1);
		if (nlen > AFSNAMEMAX - 1) {
			_debug("ENT[%x]: Name too long (len %zx)",
			       base + slot, nlen);
			return afs_bad(dvnode, afs_file_error_dir_name_too_long);
		}

		_debug("ENT[%x]: %s %zx \"%s\"",
		       base + slot, (slot < pos ? "skip" : "fill"),
		       nlen, dire->u.name);

		nr_slots = afs_dir_calc_slots(nlen);
		next = slot + nr_slots;
		if (next > AFS_DIR_SLOTS_PER_BLOCK) {
			_debug("ENT[%x]: extends beyond end dir block (len %zx)",
			       base + slot, nlen);
			return afs_bad(dvnode, afs_file_error_dir_over_end);
		}

		/* Check that the name-extension dirents are all allocated */
		for (tmp = 1; tmp < nr_slots; tmp++) {
			unsigned int xslot = slot + tmp;

			if (!(block->hdr.bitmap[xslot / 8] & (1 << (xslot % 8)))) {
				_debug("ENT[%x]: Unmarked extension (%x/%x)",
				       base + slot, tmp, nr_slots);
				return afs_bad(dvnode, afs_file_error_dir_unmarked_ext);
			}
		}

		/* skip if starts before the current position */
		if (slot < pos) {
			if (next > pos)
				ctx->pos = (base + next) * sizeof(union afs_xdr_dirent);
			continue;
		}

		/* found the next entry */
		if (!dir_emit(ctx, dire->u.name, nlen,
			      ntohl(dire->u.vnode),
			      (ctx->actor == afs_lookup_filldir ||
			       ctx->actor == afs_lookup_one_filldir)?
			      ntohl(dire->u.unique) : DT_UNKNOWN)) {
			_leave(" = 0 [full]");
			return 0;
		}

		ctx->pos = (base + next) * sizeof(union afs_xdr_dirent);
	}

	_leave(" = 1 [more]");
	return 1;
}

struct afs_dir_iteration_ctx {
	struct dir_context	*dir_ctx;
	int			error;
};

/*
 * Iterate through a kmapped directory segment.
 */
static size_t afs_dir_iterate_step(void *iter_base, size_t progress, size_t len,
				   void *priv, void *priv2)
{
	struct afs_dir_iteration_ctx *ctx = priv2;
	struct afs_vnode *dvnode = priv;
	int ret;

	if (WARN_ON_ONCE(progress % AFS_DIR_BLOCK_SIZE ||
			 len % AFS_DIR_BLOCK_SIZE)) {
		pr_err("Mis-iteration prog=%zx len=%zx\n",
		       progress % AFS_DIR_BLOCK_SIZE,
		       len % AFS_DIR_BLOCK_SIZE);
		return len;
	}

	do {
		ret = afs_dir_iterate_block(dvnode, ctx->dir_ctx, iter_base);
		if (ret != 1)
			break;

		ctx->dir_ctx->pos = round_up(ctx->dir_ctx->pos, AFS_DIR_BLOCK_SIZE);
		iter_base += AFS_DIR_BLOCK_SIZE;
		len -= AFS_DIR_BLOCK_SIZE;
	} while (len > 0);

	return len;
}

/*
 * Iterate through the directory folios.
 */
static int afs_dir_iterate_contents(struct inode *dir, struct dir_context *dir_ctx)
{
	struct afs_dir_iteration_ctx ctx = { .dir_ctx = dir_ctx };
	struct afs_vnode *dvnode = AFS_FS_I(dir);
	struct iov_iter iter;
	unsigned long long i_size = i_size_read(dir);

	/* Round the file position up to the next entry boundary */
	dir_ctx->pos = round_up(dir_ctx->pos, sizeof(union afs_xdr_dirent));

	if (i_size <= 0 || dir_ctx->pos >= i_size)
		return 0;

	iov_iter_folio_queue(&iter, ITER_SOURCE, dvnode->directory, 0, 0, i_size);
	iov_iter_advance(&iter, round_down(dir_ctx->pos, AFS_DIR_BLOCK_SIZE));

	iterate_folioq(&iter, iov_iter_count(&iter), dvnode, &ctx,
		       afs_dir_iterate_step);

	if (ctx.error == -ESTALE)
		afs_invalidate_dir(dvnode, afs_dir_invalid_iter_stale);
	return ctx.error;
}

/*
 * iterate through the data blob that lists the contents of an AFS directory
 */
static int afs_dir_iterate(struct inode *dir, struct dir_context *ctx,
			   struct file *file, afs_dataversion_t *_dir_version)
{
	struct afs_vnode *dvnode = AFS_FS_I(dir);
	int retry_limit = 100;
	int ret;

	_enter("{%lu},%llx,,", dir->i_ino, ctx->pos);

	do {
		if (--retry_limit < 0) {
			pr_warn("afs_read_dir(): Too many retries\n");
			ret = -ESTALE;
			break;
		}
		ret = afs_read_dir(dvnode, file);
		if (ret < 0) {
			if (ret != -ESTALE)
				break;
			if (test_bit(AFS_VNODE_DELETED, &AFS_FS_I(dir)->flags)) {
				ret = -ESTALE;
				break;
			}
			continue;
		}
		*_dir_version = inode_peek_iversion_raw(dir);

		ret = afs_dir_iterate_contents(dir, ctx);
		up_read(&dvnode->validate_lock);
	} while (ret == -ESTALE);

	_leave(" = %d", ret);
	return ret;
}

/*
 * read an AFS directory
 */
static int afs_readdir(struct file *file, struct dir_context *ctx)
{
	afs_dataversion_t dir_version;

	return afs_dir_iterate(file_inode(file), ctx, file, &dir_version);
}

/*
 * Search the directory for a single name
 * - if afs_dir_iterate_block() spots this function, it'll pass the FID
 *   uniquifier through dtype
 */
static bool afs_lookup_one_filldir(struct dir_context *ctx, const char *name,
				  int nlen, loff_t fpos, u64 ino, unsigned dtype)
{
	struct afs_lookup_one_cookie *cookie =
		container_of(ctx, struct afs_lookup_one_cookie, ctx);

	_enter("{%s,%u},%s,%u,,%llu,%u",
	       cookie->name.name, cookie->name.len, name, nlen,
	       (unsigned long long) ino, dtype);

	/* insanity checks first */
	BUILD_BUG_ON(sizeof(union afs_xdr_dir_block) != 2048);
	BUILD_BUG_ON(sizeof(union afs_xdr_dirent) != 32);

	if (cookie->name.len != nlen ||
	    memcmp(cookie->name.name, name, nlen) != 0) {
		_leave(" = true [keep looking]");
		return true;
	}

	cookie->fid.vnode = ino;
	cookie->fid.unique = dtype;
	cookie->found = 1;

	_leave(" = false [found]");
	return false;
}

/*
 * Do a lookup of a single name in a directory
 * - just returns the FID the dentry name maps to if found
 */
static int afs_do_lookup_one(struct inode *dir, const struct qstr *name,
			     struct afs_fid *fid,
			     afs_dataversion_t *_dir_version)
{
	struct afs_super_info *as = dir->i_sb->s_fs_info;
	struct afs_lookup_one_cookie cookie = {
		.ctx.actor = afs_lookup_one_filldir,
		.name = *name,
		.fid.vid = as->volume->vid
	};
	int ret;

	_enter("{%lu},{%.*s},", dir->i_ino, name->len, name->name);

	/* search the directory */
	ret = afs_dir_iterate(dir, &cookie.ctx, NULL, _dir_version);
	if (ret < 0) {
		_leave(" = %d [iter]", ret);
		return ret;
	}

	if (!cookie.found) {
		_leave(" = -ENOENT [not found]");
		return -ENOENT;
	}

	*fid = cookie.fid;
	_leave(" = 0 { vn=%llu u=%u }", fid->vnode, fid->unique);
	return 0;
}

/*
 * search the directory for a name
 * - if afs_dir_iterate_block() spots this function, it'll pass the FID
 *   uniquifier through dtype
 */
static bool afs_lookup_filldir(struct dir_context *ctx, const char *name,
			      int nlen, loff_t fpos, u64 ino, unsigned dtype)
{
	struct afs_lookup_cookie *cookie =
		container_of(ctx, struct afs_lookup_cookie, ctx);

	_enter("{%s,%u},%s,%u,,%llu,%u",
	       cookie->name.name, cookie->name.len, name, nlen,
	       (unsigned long long) ino, dtype);

	/* insanity checks first */
	BUILD_BUG_ON(sizeof(union afs_xdr_dir_block) != 2048);
	BUILD_BUG_ON(sizeof(union afs_xdr_dirent) != 32);

	if (cookie->nr_fids < 50) {
		cookie->fids[cookie->nr_fids].vnode	= ino;
		cookie->fids[cookie->nr_fids].unique	= dtype;
		cookie->nr_fids++;
	}

	return cookie->nr_fids < 50;
}

/*
 * Deal with the result of a successful lookup operation.  Turn all the files
 * into inodes and save the first one - which is the one we actually want.
 */
static void afs_do_lookup_success(struct afs_operation *op)
{
	struct afs_vnode_param *vp;
	struct afs_vnode *vnode;
	struct inode *inode;
	u32 abort_code;
	int i;

	_enter("");

	for (i = 0; i < op->nr_files; i++) {
		switch (i) {
		case 0:
			vp = &op->file[0];
			abort_code = vp->scb.status.abort_code;
			if (abort_code != 0) {
				op->call_abort_code = abort_code;
				afs_op_set_error(op, afs_abort_to_error(abort_code));
				op->cumul_error.abort_code = abort_code;
			}
			break;

		case 1:
			vp = &op->file[1];
			break;

		default:
			vp = &op->more_files[i - 2];
			break;
		}

		if (vp->scb.status.abort_code)
			trace_afs_bulkstat_error(op, &vp->fid, i, vp->scb.status.abort_code);
		if (!vp->scb.have_status && !vp->scb.have_error)
			continue;

		_debug("do [%u]", i);
		if (vp->vnode) {
			if (!test_bit(AFS_VNODE_UNSET, &vp->vnode->flags))
				afs_vnode_commit_status(op, vp);
		} else if (vp->scb.status.abort_code == 0) {
			inode = afs_iget(op, vp);
			if (!IS_ERR(inode)) {
				vnode = AFS_FS_I(inode);
				afs_cache_permit(vnode, op->key,
						 0 /* Assume vnode->cb_break is 0 */ +
						 op->cb_v_break,
						 &vp->scb);
				vp->vnode = vnode;
				vp->put_vnode = true;
			}
		} else {
			_debug("- abort %d %llx:%llx.%x",
			       vp->scb.status.abort_code,
			       vp->fid.vid, vp->fid.vnode, vp->fid.unique);
		}
	}

	_leave("");
}

static const struct afs_operation_ops afs_inline_bulk_status_operation = {
	.issue_afs_rpc	= afs_fs_inline_bulk_status,
	.issue_yfs_rpc	= yfs_fs_inline_bulk_status,
	.success	= afs_do_lookup_success,
};

static const struct afs_operation_ops afs_lookup_fetch_status_operation = {
	.issue_afs_rpc	= afs_fs_fetch_status,
	.issue_yfs_rpc	= yfs_fs_fetch_status,
	.success	= afs_do_lookup_success,
	.aborted	= afs_check_for_remote_deletion,
};

/*
 * See if we know that the server we expect to use doesn't support
 * FS.InlineBulkStatus.
 */
static bool afs_server_supports_ibulk(struct afs_vnode *dvnode)
{
	struct afs_server_list *slist;
	struct afs_volume *volume = dvnode->volume;
	struct afs_server *server;
	bool ret = true;
	int i;

	if (!test_bit(AFS_VOLUME_MAYBE_NO_IBULK, &volume->flags))
		return true;

	rcu_read_lock();
	slist = rcu_dereference(volume->servers);

	for (i = 0; i < slist->nr_servers; i++) {
		server = slist->servers[i].server;
		if (server == dvnode->cb_server) {
			if (test_bit(AFS_SERVER_FL_NO_IBULK, &server->flags))
				ret = false;
			break;
		}
	}

	rcu_read_unlock();
	return ret;
}

/*
 * Do a lookup in a directory.  We make use of bulk lookup to query a slew of
 * files in one go and create inodes for them.  The inode of the file we were
 * asked for is returned.
 */
static struct inode *afs_do_lookup(struct inode *dir, struct dentry *dentry)
{
	struct afs_lookup_cookie *cookie;
	struct afs_vnode_param *vp;
	struct afs_operation *op;
	struct afs_vnode *dvnode = AFS_FS_I(dir), *vnode;
	struct inode *inode = NULL, *ti;
	afs_dataversion_t data_version = READ_ONCE(dvnode->status.data_version);
	bool supports_ibulk;
	long ret;
	int i;

	_enter("{%lu},%p{%pd},", dir->i_ino, dentry, dentry);

	cookie = kzalloc(sizeof(struct afs_lookup_cookie), GFP_KERNEL);
	if (!cookie)
		return ERR_PTR(-ENOMEM);

	for (i = 0; i < ARRAY_SIZE(cookie->fids); i++)
		cookie->fids[i].vid = dvnode->fid.vid;
	cookie->ctx.actor = afs_lookup_filldir;
	cookie->name = dentry->d_name;
	cookie->nr_fids = 2; /* slot 1 is saved for the fid we actually want
			      * and slot 0 for the directory */

	/* Search the directory for the named entry using the hash table... */
	ret = afs_dir_search(dvnode, &dentry->d_name, &cookie->fids[1], &data_version);
	if (ret < 0)
		goto out;

	supports_ibulk = afs_server_supports_ibulk(dvnode);
	if (supports_ibulk) {
		/* ...then scan linearly from that point for entries to lookup-ahead. */
		cookie->ctx.pos = (ret + 1) * AFS_DIR_DIRENT_SIZE;
		afs_dir_iterate(dir, &cookie->ctx, NULL, &data_version);
	}

	dentry->d_fsdata = (void *)(unsigned long)data_version;

	/* Check to see if we already have an inode for the primary fid. */
	inode = ilookup5(dir->i_sb, cookie->fids[1].vnode,
			 afs_ilookup5_test_by_fid, &cookie->fids[1]);
	if (inode)
		goto out; /* We do */

	/* Okay, we didn't find it.  We need to query the server - and whilst
	 * we're doing that, we're going to attempt to look up a bunch of other
	 * vnodes also.
	 */
	op = afs_alloc_operation(NULL, dvnode->volume);
	if (IS_ERR(op)) {
		ret = PTR_ERR(op);
		goto out;
	}

	afs_op_set_vnode(op, 0, dvnode);
	afs_op_set_fid(op, 1, &cookie->fids[1]);

	op->nr_files = cookie->nr_fids;
	_debug("nr_files %u", op->nr_files);

	/* Need space for examining all the selected files */
	if (op->nr_files > 2) {
		op->more_files = kvcalloc(op->nr_files - 2,
					  sizeof(struct afs_vnode_param),
					  GFP_KERNEL);
		if (!op->more_files) {
			afs_op_nomem(op);
			goto out_op;
		}

		for (i = 2; i < op->nr_files; i++) {
			vp = &op->more_files[i - 2];
			vp->fid = cookie->fids[i];

			/* Find any inodes that already exist and get their
			 * callback counters.
			 */
			ti = ilookup5_nowait(dir->i_sb, vp->fid.vnode,
					     afs_ilookup5_test_by_fid, &vp->fid);
			if (!IS_ERR_OR_NULL(ti)) {
				vnode = AFS_FS_I(ti);
				vp->dv_before = vnode->status.data_version;
				vp->cb_break_before = afs_calc_vnode_cb_break(vnode);
				vp->vnode = vnode;
				vp->put_vnode = true;
				vp->speculative = true; /* vnode not locked */
			}
		}
	}

	/* Try FS.InlineBulkStatus first.  Abort codes for the individual
	 * lookups contained therein are stored in the reply without aborting
	 * the whole operation.
	 */
	afs_op_set_error(op, -ENOTSUPP);
	if (supports_ibulk) {
		op->ops = &afs_inline_bulk_status_operation;
		afs_begin_vnode_operation(op);
		afs_wait_for_operation(op);
	}

	if (afs_op_error(op) == -ENOTSUPP) {
		/* We could try FS.BulkStatus next, but this aborts the entire
		 * op if any of the lookups fails - so, for the moment, revert
		 * to FS.FetchStatus for op->file[1].
		 */
		op->fetch_status.which = 1;
		op->ops = &afs_lookup_fetch_status_operation;
		afs_begin_vnode_operation(op);
		afs_wait_for_operation(op);
	}

out_op:
	if (!afs_op_error(op)) {
		if (op->file[1].scb.status.abort_code) {
			afs_op_accumulate_error(op, -ECONNABORTED,
						op->file[1].scb.status.abort_code);
		} else {
			inode = &op->file[1].vnode->netfs.inode;
			op->file[1].vnode = NULL;
		}
	}

	if (op->file[0].scb.have_status)
		dentry->d_fsdata = (void *)(unsigned long)op->file[0].scb.status.data_version;
	else
		dentry->d_fsdata = (void *)(unsigned long)op->file[0].dv_before;
	ret = afs_put_operation(op);
out:
	kfree(cookie);
	_leave("");
	return inode ?: ERR_PTR(ret);
}

/*
 * Look up an entry in a directory with @sys substitution.
 */
static struct dentry *afs_lookup_atsys(struct inode *dir, struct dentry *dentry)
{
	struct afs_sysnames *subs;
	struct afs_net *net = afs_i2net(dir);
	struct dentry *ret;
	char *buf, *p, *name;
	int len, i;

	_enter("");

	ret = ERR_PTR(-ENOMEM);
	p = buf = kmalloc(AFSNAMEMAX, GFP_KERNEL);
	if (!buf)
		goto out_p;
	if (dentry->d_name.len > 4) {
		memcpy(p, dentry->d_name.name, dentry->d_name.len - 4);
		p += dentry->d_name.len - 4;
	}

	/* There is an ordered list of substitutes that we have to try. */
	read_lock(&net->sysnames_lock);
	subs = net->sysnames;
	refcount_inc(&subs->usage);
	read_unlock(&net->sysnames_lock);

	for (i = 0; i < subs->nr; i++) {
		name = subs->subs[i];
		len = dentry->d_name.len - 4 + strlen(name);
		if (len >= AFSNAMEMAX) {
			ret = ERR_PTR(-ENAMETOOLONG);
			goto out_s;
		}

		strcpy(p, name);
		ret = lookup_one_len(buf, dentry->d_parent, len);
		if (IS_ERR(ret) || d_is_positive(ret))
			goto out_s;
		dput(ret);
	}

	/* We don't want to d_add() the @sys dentry here as we don't want to
	 * the cached dentry to hide changes to the sysnames list.
	 */
	ret = NULL;
out_s:
	afs_put_sysnames(subs);
	kfree(buf);
out_p:
	return ret;
}

/*
 * look up an entry in a directory
 */
static struct dentry *afs_lookup(struct inode *dir, struct dentry *dentry,
				 unsigned int flags)
{
	struct afs_vnode *dvnode = AFS_FS_I(dir);
	struct afs_fid fid = {};
	struct inode *inode;
	struct dentry *d;
	int ret;

	_enter("{%llx:%llu},%p{%pd},",
	       dvnode->fid.vid, dvnode->fid.vnode, dentry, dentry);

	ASSERTCMP(d_inode(dentry), ==, NULL);

	if (dentry->d_name.len >= AFSNAMEMAX) {
		_leave(" = -ENAMETOOLONG");
		return ERR_PTR(-ENAMETOOLONG);
	}

	if (test_bit(AFS_VNODE_DELETED, &dvnode->flags)) {
		_leave(" = -ESTALE");
		return ERR_PTR(-ESTALE);
	}

	ret = afs_validate(dvnode, NULL);
	if (ret < 0) {
		afs_dir_unuse_cookie(dvnode, ret);
		_leave(" = %d [val]", ret);
		return ERR_PTR(ret);
	}

	if (dentry->d_name.len >= 4 &&
	    dentry->d_name.name[dentry->d_name.len - 4] == '@' &&
	    dentry->d_name.name[dentry->d_name.len - 3] == 's' &&
	    dentry->d_name.name[dentry->d_name.len - 2] == 'y' &&
	    dentry->d_name.name[dentry->d_name.len - 1] == 's')
		return afs_lookup_atsys(dir, dentry);

	afs_stat_v(dvnode, n_lookup);
	inode = afs_do_lookup(dir, dentry);
	if (inode == ERR_PTR(-ENOENT))
		inode = afs_try_auto_mntpt(dentry, dir);

	if (!IS_ERR_OR_NULL(inode))
		fid = AFS_FS_I(inode)->fid;

	_debug("splice %p", dentry->d_inode);
	d = d_splice_alias(inode, dentry);
	if (!IS_ERR_OR_NULL(d)) {
		d->d_fsdata = dentry->d_fsdata;
		trace_afs_lookup(dvnode, &d->d_name, &fid);
	} else {
		trace_afs_lookup(dvnode, &dentry->d_name, &fid);
	}
	_leave("");
	return d;
}

/*
 * Check the validity of a dentry under RCU conditions.
 */
static int afs_d_revalidate_rcu(struct afs_vnode *dvnode, struct dentry *dentry)
{
	long dir_version, de_version;

	_enter("%p", dentry);

	if (test_bit(AFS_VNODE_DELETED, &dvnode->flags))
		return -ECHILD;

	if (!afs_check_validity(dvnode))
		return -ECHILD;

	/* We only need to invalidate a dentry if the server's copy changed
	 * behind our back.  If we made the change, it's no problem.  Note that
	 * on a 32-bit system, we only have 32 bits in the dentry to store the
	 * version.
	 */
	dir_version = (long)READ_ONCE(dvnode->status.data_version);
	de_version = (long)READ_ONCE(dentry->d_fsdata);
	if (de_version != dir_version) {
		dir_version = (long)READ_ONCE(dvnode->invalid_before);
		if (de_version - dir_version < 0)
			return -ECHILD;
	}

	return 1; /* Still valid */
}

/*
 * check that a dentry lookup hit has found a valid entry
 * - NOTE! the hit can be a negative hit too, so we can't assume we have an
 *   inode
 */
static int afs_d_revalidate(struct inode *parent_dir, const struct qstr *name,
			    struct dentry *dentry, unsigned int flags)
{
	struct afs_vnode *vnode, *dir = AFS_FS_I(parent_dir);
	struct afs_fid fid;
	struct inode *inode;
	struct key *key;
	afs_dataversion_t dir_version, invalid_before;
	long de_version;
	int ret;

	if (flags & LOOKUP_RCU)
		return afs_d_revalidate_rcu(dir, dentry);

	if (d_really_is_positive(dentry)) {
		vnode = AFS_FS_I(d_inode(dentry));
		_enter("{v={%llx:%llu} n=%pd fl=%lx},",
		       vnode->fid.vid, vnode->fid.vnode, dentry,
		       vnode->flags);
	} else {
		_enter("{neg n=%pd}", dentry);
	}

	key = afs_request_key(AFS_FS_S(dentry->d_sb)->volume->cell);
	if (IS_ERR(key))
		key = NULL;

	/* validate the parent directory */
	ret = afs_validate(dir, key);
	if (ret == -ERESTARTSYS) {
		key_put(key);
		return ret;
	}

	if (test_bit(AFS_VNODE_DELETED, &dir->flags)) {
		_debug("%pd: parent dir deleted", dentry);
		goto not_found;
	}

	/* We only need to invalidate a dentry if the server's copy changed
	 * behind our back.  If we made the change, it's no problem.  Note that
	 * on a 32-bit system, we only have 32 bits in the dentry to store the
	 * version.
	 */
	dir_version = dir->status.data_version;
	de_version = (long)dentry->d_fsdata;
	if (de_version == (long)dir_version)
		goto out_valid_noupdate;

	invalid_before = dir->invalid_before;
	if (de_version - (long)invalid_before >= 0)
		goto out_valid;

	_debug("dir modified");
	afs_stat_v(dir, n_reval);

	/* search the directory for this vnode */
	ret = afs_do_lookup_one(&dir->netfs.inode, name, &fid, &dir_version);
	switch (ret) {
	case 0:
		/* the filename maps to something */
		if (d_really_is_negative(dentry))
			goto not_found;
		inode = d_inode(dentry);
		if (is_bad_inode(inode)) {
			printk("kAFS: afs_d_revalidate: %pd2 has bad inode\n",
			       dentry);
			goto not_found;
		}

		vnode = AFS_FS_I(inode);

		/* if the vnode ID has changed, then the dirent points to a
		 * different file */
		if (fid.vnode != vnode->fid.vnode) {
			_debug("%pd: dirent changed [%llu != %llu]",
			       dentry, fid.vnode,
			       vnode->fid.vnode);
			goto not_found;
		}

		/* if the vnode ID uniqifier has changed, then the file has
		 * been deleted and replaced, and the original vnode ID has
		 * been reused */
		if (fid.unique != vnode->fid.unique) {
			_debug("%pd: file deleted (uq %u -> %u I:%u)",
			       dentry, fid.unique,
			       vnode->fid.unique,
			       vnode->netfs.inode.i_generation);
			goto not_found;
		}
		goto out_valid;

	case -ENOENT:
		/* the filename is unknown */
		_debug("%pd: dirent not found", dentry);
		if (d_really_is_positive(dentry))
			goto not_found;
		goto out_valid;

	default:
		_debug("failed to iterate parent %pd2: %d", dentry, ret);
		goto not_found;
	}

out_valid:
	dentry->d_fsdata = (void *)(unsigned long)dir_version;
out_valid_noupdate:
	key_put(key);
	_leave(" = 1 [valid]");
	return 1;

not_found:
	_debug("dropping dentry %pd2", dentry);
	key_put(key);

	_leave(" = 0 [bad]");
	return 0;
}

/*
 * allow the VFS to enquire as to whether a dentry should be unhashed (mustn't
 * sleep)
 * - called from dput() when d_count is going to 0.
 * - return 1 to request dentry be unhashed, 0 otherwise
 */
static int afs_d_delete(const struct dentry *dentry)
{
	_enter("%pd", dentry);

	if (dentry->d_flags & DCACHE_NFSFS_RENAMED)
		goto zap;

	if (d_really_is_positive(dentry) &&
	    (test_bit(AFS_VNODE_DELETED,   &AFS_FS_I(d_inode(dentry))->flags) ||
	     test_bit(AFS_VNODE_PSEUDODIR, &AFS_FS_I(d_inode(dentry))->flags)))
		goto zap;

	_leave(" = 0 [keep]");
	return 0;

zap:
	_leave(" = 1 [zap]");
	return 1;
}

/*
 * Clean up sillyrename files on dentry removal.
 */
static void afs_d_iput(struct dentry *dentry, struct inode *inode)
{
	if (dentry->d_flags & DCACHE_NFSFS_RENAMED)
		afs_silly_iput(dentry, inode);
	iput(inode);
}

/*
 * handle dentry release
 */
void afs_d_release(struct dentry *dentry)
{
	_enter("%pd", dentry);
}

void afs_check_for_remote_deletion(struct afs_operation *op)
{
	struct afs_vnode *vnode = op->file[0].vnode;

	switch (afs_op_abort_code(op)) {
	case VNOVNODE:
		set_bit(AFS_VNODE_DELETED, &vnode->flags);
		clear_nlink(&vnode->netfs.inode);
		afs_break_callback(vnode, afs_cb_break_for_deleted);
	}
}

/*
 * Create a new inode for create/mkdir/symlink
 */
static void afs_vnode_new_inode(struct afs_operation *op)
{
	struct afs_vnode_param *dvp = &op->file[0];
	struct afs_vnode_param *vp = &op->file[1];
	struct afs_vnode *vnode;
	struct inode *inode;

	_enter("");

	ASSERTCMP(afs_op_error(op), ==, 0);

	inode = afs_iget(op, vp);
	if (IS_ERR(inode)) {
		/* ENOMEM or EINTR at a really inconvenient time - just abandon
		 * the new directory on the server.
		 */
		afs_op_accumulate_error(op, PTR_ERR(inode), 0);
		return;
	}

	vnode = AFS_FS_I(inode);
	set_bit(AFS_VNODE_NEW_CONTENT, &vnode->flags);
	if (S_ISDIR(inode->i_mode))
		afs_mkdir_init_dir(vnode, dvp->vnode);
	else if (S_ISLNK(inode->i_mode))
		afs_init_new_symlink(vnode, op);
	if (!afs_op_error(op))
		afs_cache_permit(vnode, op->key, vnode->cb_break, &vp->scb);
	d_instantiate(op->dentry, inode);
}

static void afs_create_success(struct afs_operation *op)
{
	_enter("op=%08x", op->debug_id);
	op->ctime = op->file[0].scb.status.mtime_client;
	afs_vnode_commit_status(op, &op->file[0]);
	afs_update_dentry_version(op, &op->file[0], op->dentry);
	afs_vnode_new_inode(op);
}

static void afs_create_edit_dir(struct afs_operation *op)
{
	struct netfs_cache_resources cres = {};
	struct afs_vnode_param *dvp = &op->file[0];
	struct afs_vnode_param *vp = &op->file[1];
	struct afs_vnode *dvnode = dvp->vnode;

	_enter("op=%08x", op->debug_id);

	fscache_begin_write_operation(&cres, afs_vnode_cache(dvnode));
	down_write(&dvnode->validate_lock);
	if (test_bit(AFS_VNODE_DIR_VALID, &dvnode->flags) &&
	    dvnode->status.data_version == dvp->dv_before + dvp->dv_delta)
		afs_edit_dir_add(dvnode, &op->dentry->d_name, &vp->fid,
				 op->create.reason);
	up_write(&dvnode->validate_lock);
	fscache_end_operation(&cres);
}

static void afs_create_put(struct afs_operation *op)
{
	_enter("op=%08x", op->debug_id);

	if (afs_op_error(op))
		d_drop(op->dentry);
}

static const struct afs_operation_ops afs_mkdir_operation = {
	.issue_afs_rpc	= afs_fs_make_dir,
	.issue_yfs_rpc	= yfs_fs_make_dir,
	.success	= afs_create_success,
	.aborted	= afs_check_for_remote_deletion,
	.edit_dir	= afs_create_edit_dir,
	.put		= afs_create_put,
};

/*
 * create a directory on an AFS filesystem
 */
static int afs_mkdir(struct mnt_idmap *idmap, struct inode *dir,
		     struct dentry *dentry, umode_t mode)
{
	struct afs_operation *op;
	struct afs_vnode *dvnode = AFS_FS_I(dir);
	int ret;

	_enter("{%llx:%llu},{%pd},%ho",
	       dvnode->fid.vid, dvnode->fid.vnode, dentry, mode);

	op = afs_alloc_operation(NULL, dvnode->volume);
	if (IS_ERR(op)) {
		d_drop(dentry);
		return PTR_ERR(op);
	}

	fscache_use_cookie(afs_vnode_cache(dvnode), true);

	afs_op_set_vnode(op, 0, dvnode);
	op->file[0].dv_delta = 1;
	op->file[0].modification = true;
	op->file[0].update_ctime = true;
	op->dentry	= dentry;
	op->create.mode	= S_IFDIR | mode;
	op->create.reason = afs_edit_dir_for_mkdir;
	op->mtime	= current_time(dir);
	op->ops		= &afs_mkdir_operation;
	ret = afs_do_sync_operation(op);
	afs_dir_unuse_cookie(dvnode, ret);
	return ret;
}

/*
 * Remove a subdir from a directory.
 */
static void afs_dir_remove_subdir(struct dentry *dentry)
{
	if (d_really_is_positive(dentry)) {
		struct afs_vnode *vnode = AFS_FS_I(d_inode(dentry));

		clear_nlink(&vnode->netfs.inode);
		set_bit(AFS_VNODE_DELETED, &vnode->flags);
		afs_clear_cb_promise(vnode, afs_cb_promise_clear_rmdir);
		afs_invalidate_dir(vnode, afs_dir_invalid_subdir_removed);
	}
}

static void afs_rmdir_success(struct afs_operation *op)
{
	_enter("op=%08x", op->debug_id);
	op->ctime = op->file[0].scb.status.mtime_client;
	afs_vnode_commit_status(op, &op->file[0]);
	afs_update_dentry_version(op, &op->file[0], op->dentry);
}

static void afs_rmdir_edit_dir(struct afs_operation *op)
{
	struct netfs_cache_resources cres = {};
	struct afs_vnode_param *dvp = &op->file[0];
	struct afs_vnode *dvnode = dvp->vnode;

	_enter("op=%08x", op->debug_id);
	afs_dir_remove_subdir(op->dentry);

	fscache_begin_write_operation(&cres, afs_vnode_cache(dvnode));
	down_write(&dvnode->validate_lock);
	if (test_bit(AFS_VNODE_DIR_VALID, &dvnode->flags) &&
	    dvnode->status.data_version == dvp->dv_before + dvp->dv_delta)
		afs_edit_dir_remove(dvnode, &op->dentry->d_name,
				    afs_edit_dir_for_rmdir);
	up_write(&dvnode->validate_lock);
	fscache_end_operation(&cres);
}

static void afs_rmdir_put(struct afs_operation *op)
{
	_enter("op=%08x", op->debug_id);
	if (op->file[1].vnode)
		up_write(&op->file[1].vnode->rmdir_lock);
}

static const struct afs_operation_ops afs_rmdir_operation = {
	.issue_afs_rpc	= afs_fs_remove_dir,
	.issue_yfs_rpc	= yfs_fs_remove_dir,
	.success	= afs_rmdir_success,
	.aborted	= afs_check_for_remote_deletion,
	.edit_dir	= afs_rmdir_edit_dir,
	.put		= afs_rmdir_put,
};

/*
 * remove a directory from an AFS filesystem
 */
static int afs_rmdir(struct inode *dir, struct dentry *dentry)
{
	struct afs_operation *op;
	struct afs_vnode *dvnode = AFS_FS_I(dir), *vnode = NULL;
	int ret;

	_enter("{%llx:%llu},{%pd}",
	       dvnode->fid.vid, dvnode->fid.vnode, dentry);

	op = afs_alloc_operation(NULL, dvnode->volume);
	if (IS_ERR(op))
		return PTR_ERR(op);

	fscache_use_cookie(afs_vnode_cache(dvnode), true);

	afs_op_set_vnode(op, 0, dvnode);
	op->file[0].dv_delta = 1;
	op->file[0].modification = true;
	op->file[0].update_ctime = true;

	op->dentry	= dentry;
	op->ops		= &afs_rmdir_operation;

	/* Try to make sure we have a callback promise on the victim. */
	if (d_really_is_positive(dentry)) {
		vnode = AFS_FS_I(d_inode(dentry));
		ret = afs_validate(vnode, op->key);
		if (ret < 0)
			goto error;
	}

	if (vnode) {
		ret = down_write_killable(&vnode->rmdir_lock);
		if (ret < 0)
			goto error;
		op->file[1].vnode = vnode;
	}

	ret = afs_do_sync_operation(op);

	/* Not all systems that can host afs servers have ENOTEMPTY. */
	if (ret == -EEXIST)
		ret = -ENOTEMPTY;
<<<<<<< HEAD
=======
out:
	afs_dir_unuse_cookie(dvnode, ret);
>>>>>>> 69730cac
	return ret;

error:
	ret = afs_put_operation(op);
	goto out;
}

/*
 * Remove a link to a file or symlink from a directory.
 *
 * If the file was not deleted due to excess hard links, the fileserver will
 * break the callback promise on the file - if it had one - before it returns
 * to us, and if it was deleted, it won't
 *
 * However, if we didn't have a callback promise outstanding, or it was
 * outstanding on a different server, then it won't break it either...
 */
static void afs_dir_remove_link(struct afs_operation *op)
{
	struct afs_vnode *dvnode = op->file[0].vnode;
	struct afs_vnode *vnode = op->file[1].vnode;
	struct dentry *dentry = op->dentry;
	int ret;

	if (afs_op_error(op) ||
	    (op->file[1].scb.have_status && op->file[1].scb.have_error))
		return;
	if (d_really_is_positive(dentry))
		return;

	if (test_bit(AFS_VNODE_DELETED, &vnode->flags)) {
		/* Already done */
	} else if (test_bit(AFS_VNODE_DIR_VALID, &dvnode->flags)) {
		write_seqlock(&vnode->cb_lock);
		drop_nlink(&vnode->netfs.inode);
		if (vnode->netfs.inode.i_nlink == 0) {
			set_bit(AFS_VNODE_DELETED, &vnode->flags);
			__afs_break_callback(vnode, afs_cb_break_for_unlink);
		}
		write_sequnlock(&vnode->cb_lock);
	} else {
		afs_break_callback(vnode, afs_cb_break_for_unlink);

		if (test_bit(AFS_VNODE_DELETED, &vnode->flags))
			_debug("AFS_VNODE_DELETED");

		ret = afs_validate(vnode, op->key);
		if (ret != -ESTALE)
			afs_op_set_error(op, ret);
	}

	_debug("nlink %d [val %d]", vnode->netfs.inode.i_nlink, afs_op_error(op));
}

static void afs_unlink_success(struct afs_operation *op)
{
	_enter("op=%08x", op->debug_id);
	op->ctime = op->file[0].scb.status.mtime_client;
	afs_check_dir_conflict(op, &op->file[0]);
	afs_vnode_commit_status(op, &op->file[0]);
	afs_vnode_commit_status(op, &op->file[1]);
	afs_update_dentry_version(op, &op->file[0], op->dentry);
	afs_dir_remove_link(op);
}

static void afs_unlink_edit_dir(struct afs_operation *op)
{
	struct netfs_cache_resources cres = {};
	struct afs_vnode_param *dvp = &op->file[0];
	struct afs_vnode *dvnode = dvp->vnode;

	_enter("op=%08x", op->debug_id);
	fscache_begin_write_operation(&cres, afs_vnode_cache(dvnode));
	down_write(&dvnode->validate_lock);
	if (test_bit(AFS_VNODE_DIR_VALID, &dvnode->flags) &&
	    dvnode->status.data_version == dvp->dv_before + dvp->dv_delta)
		afs_edit_dir_remove(dvnode, &op->dentry->d_name,
				    afs_edit_dir_for_unlink);
	up_write(&dvnode->validate_lock);
	fscache_end_operation(&cres);
}

static void afs_unlink_put(struct afs_operation *op)
{
	_enter("op=%08x", op->debug_id);
	if (op->unlink.need_rehash && afs_op_error(op) < 0 && afs_op_error(op) != -ENOENT)
		d_rehash(op->dentry);
}

static const struct afs_operation_ops afs_unlink_operation = {
	.issue_afs_rpc	= afs_fs_remove_file,
	.issue_yfs_rpc	= yfs_fs_remove_file,
	.success	= afs_unlink_success,
	.aborted	= afs_check_for_remote_deletion,
	.edit_dir	= afs_unlink_edit_dir,
	.put		= afs_unlink_put,
};

/*
 * Remove a file or symlink from an AFS filesystem.
 */
static int afs_unlink(struct inode *dir, struct dentry *dentry)
{
	struct afs_operation *op;
	struct afs_vnode *dvnode = AFS_FS_I(dir);
	struct afs_vnode *vnode = AFS_FS_I(d_inode(dentry));
	int ret;

	_enter("{%llx:%llu},{%pd}",
	       dvnode->fid.vid, dvnode->fid.vnode, dentry);

	if (dentry->d_name.len >= AFSNAMEMAX)
		return -ENAMETOOLONG;

	op = afs_alloc_operation(NULL, dvnode->volume);
	if (IS_ERR(op))
		return PTR_ERR(op);

	fscache_use_cookie(afs_vnode_cache(dvnode), true);

	afs_op_set_vnode(op, 0, dvnode);
	op->file[0].dv_delta = 1;
	op->file[0].modification = true;
	op->file[0].update_ctime = true;

	/* Try to make sure we have a callback promise on the victim. */
	ret = afs_validate(vnode, op->key);
	if (ret < 0) {
		afs_op_set_error(op, ret);
		goto error;
	}

	spin_lock(&dentry->d_lock);
	if (d_count(dentry) > 1) {
		spin_unlock(&dentry->d_lock);
		/* Start asynchronous writeout of the inode */
		write_inode_now(d_inode(dentry), 0);
		afs_op_set_error(op, afs_sillyrename(dvnode, vnode, dentry, op->key));
		goto error;
	}
	if (!d_unhashed(dentry)) {
		/* Prevent a race with RCU lookup. */
		__d_drop(dentry);
		op->unlink.need_rehash = true;
	}
	spin_unlock(&dentry->d_lock);

	op->file[1].vnode = vnode;
	op->file[1].update_ctime = true;
	op->file[1].op_unlinked = true;
	op->dentry	= dentry;
	op->ops		= &afs_unlink_operation;
	afs_begin_vnode_operation(op);
	afs_wait_for_operation(op);

	/* If there was a conflict with a third party, check the status of the
	 * unlinked vnode.
	 */
	if (afs_op_error(op) == 0 && (op->flags & AFS_OPERATION_DIR_CONFLICT)) {
		op->file[1].update_ctime = false;
		op->fetch_status.which = 1;
		op->ops = &afs_fetch_status_operation;
		afs_begin_vnode_operation(op);
		afs_wait_for_operation(op);
	}

error:
	ret = afs_put_operation(op);
	afs_dir_unuse_cookie(dvnode, ret);
	return ret;
}

static const struct afs_operation_ops afs_create_operation = {
	.issue_afs_rpc	= afs_fs_create_file,
	.issue_yfs_rpc	= yfs_fs_create_file,
	.success	= afs_create_success,
	.aborted	= afs_check_for_remote_deletion,
	.edit_dir	= afs_create_edit_dir,
	.put		= afs_create_put,
};

/*
 * create a regular file on an AFS filesystem
 */
static int afs_create(struct mnt_idmap *idmap, struct inode *dir,
		      struct dentry *dentry, umode_t mode, bool excl)
{
	struct afs_operation *op;
	struct afs_vnode *dvnode = AFS_FS_I(dir);
	int ret = -ENAMETOOLONG;

	_enter("{%llx:%llu},{%pd},%ho",
	       dvnode->fid.vid, dvnode->fid.vnode, dentry, mode);

	if (dentry->d_name.len >= AFSNAMEMAX)
		goto error;

	op = afs_alloc_operation(NULL, dvnode->volume);
	if (IS_ERR(op)) {
		ret = PTR_ERR(op);
		goto error;
	}

	fscache_use_cookie(afs_vnode_cache(dvnode), true);

	afs_op_set_vnode(op, 0, dvnode);
	op->file[0].dv_delta = 1;
	op->file[0].modification = true;
	op->file[0].update_ctime = true;

	op->dentry	= dentry;
	op->create.mode	= S_IFREG | mode;
	op->create.reason = afs_edit_dir_for_create;
	op->mtime	= current_time(dir);
	op->ops		= &afs_create_operation;
	ret = afs_do_sync_operation(op);
	afs_dir_unuse_cookie(dvnode, ret);
	return ret;

error:
	d_drop(dentry);
	_leave(" = %d", ret);
	return ret;
}

static void afs_link_success(struct afs_operation *op)
{
	struct afs_vnode_param *dvp = &op->file[0];
	struct afs_vnode_param *vp = &op->file[1];

	_enter("op=%08x", op->debug_id);
	op->ctime = dvp->scb.status.mtime_client;
	afs_vnode_commit_status(op, dvp);
	afs_vnode_commit_status(op, vp);
	afs_update_dentry_version(op, dvp, op->dentry);
	if (op->dentry_2->d_parent == op->dentry->d_parent)
		afs_update_dentry_version(op, dvp, op->dentry_2);
	ihold(&vp->vnode->netfs.inode);
	d_instantiate(op->dentry, &vp->vnode->netfs.inode);
}

static void afs_link_put(struct afs_operation *op)
{
	_enter("op=%08x", op->debug_id);
	if (afs_op_error(op))
		d_drop(op->dentry);
}

static const struct afs_operation_ops afs_link_operation = {
	.issue_afs_rpc	= afs_fs_link,
	.issue_yfs_rpc	= yfs_fs_link,
	.success	= afs_link_success,
	.aborted	= afs_check_for_remote_deletion,
	.edit_dir	= afs_create_edit_dir,
	.put		= afs_link_put,
};

/*
 * create a hard link between files in an AFS filesystem
 */
static int afs_link(struct dentry *from, struct inode *dir,
		    struct dentry *dentry)
{
	struct afs_operation *op;
	struct afs_vnode *dvnode = AFS_FS_I(dir);
	struct afs_vnode *vnode = AFS_FS_I(d_inode(from));
	int ret = -ENAMETOOLONG;

	_enter("{%llx:%llu},{%llx:%llu},{%pd}",
	       vnode->fid.vid, vnode->fid.vnode,
	       dvnode->fid.vid, dvnode->fid.vnode,
	       dentry);

	if (dentry->d_name.len >= AFSNAMEMAX)
		goto error;

	op = afs_alloc_operation(NULL, dvnode->volume);
	if (IS_ERR(op)) {
		ret = PTR_ERR(op);
		goto error;
	}

	fscache_use_cookie(afs_vnode_cache(dvnode), true);

	ret = afs_validate(vnode, op->key);
	if (ret < 0)
		goto error_op;

	afs_op_set_vnode(op, 0, dvnode);
	afs_op_set_vnode(op, 1, vnode);
	op->file[0].dv_delta = 1;
	op->file[0].modification = true;
	op->file[0].update_ctime = true;
	op->file[1].update_ctime = true;

	op->dentry		= dentry;
	op->dentry_2		= from;
	op->ops			= &afs_link_operation;
	op->create.reason	= afs_edit_dir_for_link;
	ret = afs_do_sync_operation(op);
	afs_dir_unuse_cookie(dvnode, ret);
	return ret;

error_op:
	afs_put_operation(op);
	afs_dir_unuse_cookie(dvnode, ret);
error:
	d_drop(dentry);
	_leave(" = %d", ret);
	return ret;
}

static const struct afs_operation_ops afs_symlink_operation = {
	.issue_afs_rpc	= afs_fs_symlink,
	.issue_yfs_rpc	= yfs_fs_symlink,
	.success	= afs_create_success,
	.aborted	= afs_check_for_remote_deletion,
	.edit_dir	= afs_create_edit_dir,
	.put		= afs_create_put,
};

/*
 * create a symlink in an AFS filesystem
 */
static int afs_symlink(struct mnt_idmap *idmap, struct inode *dir,
		       struct dentry *dentry, const char *content)
{
	struct afs_operation *op;
	struct afs_vnode *dvnode = AFS_FS_I(dir);
	int ret;

	_enter("{%llx:%llu},{%pd},%s",
	       dvnode->fid.vid, dvnode->fid.vnode, dentry,
	       content);

	ret = -ENAMETOOLONG;
	if (dentry->d_name.len >= AFSNAMEMAX)
		goto error;

	ret = -EINVAL;
	if (strlen(content) >= AFSPATHMAX)
		goto error;

	op = afs_alloc_operation(NULL, dvnode->volume);
	if (IS_ERR(op)) {
		ret = PTR_ERR(op);
		goto error;
	}

	fscache_use_cookie(afs_vnode_cache(dvnode), true);

	afs_op_set_vnode(op, 0, dvnode);
	op->file[0].dv_delta = 1;

	op->dentry		= dentry;
	op->ops			= &afs_symlink_operation;
	op->create.reason	= afs_edit_dir_for_symlink;
	op->create.symlink	= content;
	op->mtime		= current_time(dir);
	ret = afs_do_sync_operation(op);
	afs_dir_unuse_cookie(dvnode, ret);
	return ret;

error:
	d_drop(dentry);
	_leave(" = %d", ret);
	return ret;
}

static void afs_rename_success(struct afs_operation *op)
{
	struct afs_vnode *vnode = AFS_FS_I(d_inode(op->dentry));

	_enter("op=%08x", op->debug_id);

	op->ctime = op->file[0].scb.status.mtime_client;
	afs_check_dir_conflict(op, &op->file[1]);
	afs_vnode_commit_status(op, &op->file[0]);
	if (op->file[1].vnode != op->file[0].vnode) {
		op->ctime = op->file[1].scb.status.mtime_client;
		afs_vnode_commit_status(op, &op->file[1]);
	}

	/* If we're moving a subdir between dirs, we need to update
	 * its DV counter too as the ".." will be altered.
	 */
	if (S_ISDIR(vnode->netfs.inode.i_mode) &&
	    op->file[0].vnode != op->file[1].vnode) {
		u64 new_dv;

		write_seqlock(&vnode->cb_lock);

		new_dv = vnode->status.data_version + 1;
		trace_afs_set_dv(vnode, new_dv);
		vnode->status.data_version = new_dv;
		inode_set_iversion_raw(&vnode->netfs.inode, new_dv);

		write_sequnlock(&vnode->cb_lock);
	}
}

static void afs_rename_edit_dir(struct afs_operation *op)
{
	struct netfs_cache_resources orig_cres = {}, new_cres = {};
	struct afs_vnode_param *orig_dvp = &op->file[0];
	struct afs_vnode_param *new_dvp = &op->file[1];
	struct afs_vnode *orig_dvnode = orig_dvp->vnode;
	struct afs_vnode *new_dvnode = new_dvp->vnode;
	struct afs_vnode *vnode = AFS_FS_I(d_inode(op->dentry));
	struct dentry *old_dentry = op->dentry;
	struct dentry *new_dentry = op->dentry_2;
	struct inode *new_inode;

	_enter("op=%08x", op->debug_id);

	if (op->rename.rehash) {
		d_rehash(op->rename.rehash);
		op->rename.rehash = NULL;
	}

	fscache_begin_write_operation(&orig_cres, afs_vnode_cache(orig_dvnode));
	if (new_dvnode != orig_dvnode)
		fscache_begin_write_operation(&new_cres, afs_vnode_cache(new_dvnode));

	down_write(&orig_dvnode->validate_lock);
	if (test_bit(AFS_VNODE_DIR_VALID, &orig_dvnode->flags) &&
	    orig_dvnode->status.data_version == orig_dvp->dv_before + orig_dvp->dv_delta)
		afs_edit_dir_remove(orig_dvnode, &old_dentry->d_name,
				    afs_edit_dir_for_rename_0);

	if (new_dvnode != orig_dvnode) {
		up_write(&orig_dvnode->validate_lock);
		down_write(&new_dvnode->validate_lock);
	}

	if (test_bit(AFS_VNODE_DIR_VALID, &new_dvnode->flags) &&
	    new_dvnode->status.data_version == new_dvp->dv_before + new_dvp->dv_delta) {
		if (!op->rename.new_negative)
			afs_edit_dir_remove(new_dvnode, &new_dentry->d_name,
					    afs_edit_dir_for_rename_1);

		afs_edit_dir_add(new_dvnode, &new_dentry->d_name,
				 &vnode->fid, afs_edit_dir_for_rename_2);
	}

	if (S_ISDIR(vnode->netfs.inode.i_mode) &&
	    new_dvnode != orig_dvnode &&
	    test_bit(AFS_VNODE_DIR_VALID, &vnode->flags))
		afs_edit_dir_update_dotdot(vnode, new_dvnode,
					   afs_edit_dir_for_rename_sub);

	new_inode = d_inode(new_dentry);
	if (new_inode) {
		spin_lock(&new_inode->i_lock);
		if (S_ISDIR(new_inode->i_mode))
			clear_nlink(new_inode);
		else if (new_inode->i_nlink > 0)
			drop_nlink(new_inode);
		spin_unlock(&new_inode->i_lock);
	}

	/* Now we can update d_fsdata on the dentries to reflect their
	 * new parent's data_version.
	 *
	 * Note that if we ever implement RENAME_EXCHANGE, we'll have
	 * to update both dentries with opposing dir versions.
	 */
	afs_update_dentry_version(op, new_dvp, op->dentry);
	afs_update_dentry_version(op, new_dvp, op->dentry_2);

	d_move(old_dentry, new_dentry);

	up_write(&new_dvnode->validate_lock);
	fscache_end_operation(&orig_cres);
	if (new_dvnode != orig_dvnode)
		fscache_end_operation(&new_cres);
}

static void afs_rename_put(struct afs_operation *op)
{
	_enter("op=%08x", op->debug_id);
	if (op->rename.rehash)
		d_rehash(op->rename.rehash);
	dput(op->rename.tmp);
	if (afs_op_error(op))
		d_rehash(op->dentry);
}

static const struct afs_operation_ops afs_rename_operation = {
	.issue_afs_rpc	= afs_fs_rename,
	.issue_yfs_rpc	= yfs_fs_rename,
	.success	= afs_rename_success,
	.edit_dir	= afs_rename_edit_dir,
	.put		= afs_rename_put,
};

/*
 * rename a file in an AFS filesystem and/or move it between directories
 */
static int afs_rename(struct mnt_idmap *idmap, struct inode *old_dir,
		      struct dentry *old_dentry, struct inode *new_dir,
		      struct dentry *new_dentry, unsigned int flags)
{
	struct afs_operation *op;
	struct afs_vnode *orig_dvnode, *new_dvnode, *vnode;
	int ret;

	if (flags)
		return -EINVAL;

	/* Don't allow silly-rename files be moved around. */
	if (old_dentry->d_flags & DCACHE_NFSFS_RENAMED)
		return -EINVAL;

	vnode = AFS_FS_I(d_inode(old_dentry));
	orig_dvnode = AFS_FS_I(old_dir);
	new_dvnode = AFS_FS_I(new_dir);

	_enter("{%llx:%llu},{%llx:%llu},{%llx:%llu},{%pd}",
	       orig_dvnode->fid.vid, orig_dvnode->fid.vnode,
	       vnode->fid.vid, vnode->fid.vnode,
	       new_dvnode->fid.vid, new_dvnode->fid.vnode,
	       new_dentry);

	op = afs_alloc_operation(NULL, orig_dvnode->volume);
	if (IS_ERR(op))
		return PTR_ERR(op);

	fscache_use_cookie(afs_vnode_cache(orig_dvnode), true);
	if (new_dvnode != orig_dvnode)
		fscache_use_cookie(afs_vnode_cache(new_dvnode), true);

	ret = afs_validate(vnode, op->key);
	afs_op_set_error(op, ret);
	if (ret < 0)
		goto error;

	afs_op_set_vnode(op, 0, orig_dvnode);
	afs_op_set_vnode(op, 1, new_dvnode); /* May be same as orig_dvnode */
	op->file[0].dv_delta = 1;
	op->file[1].dv_delta = 1;
	op->file[0].modification = true;
	op->file[1].modification = true;
	op->file[0].update_ctime = true;
	op->file[1].update_ctime = true;

	op->dentry		= old_dentry;
	op->dentry_2		= new_dentry;
	op->rename.new_negative	= d_is_negative(new_dentry);
	op->ops			= &afs_rename_operation;

	/* For non-directories, check whether the target is busy and if so,
	 * make a copy of the dentry and then do a silly-rename.  If the
	 * silly-rename succeeds, the copied dentry is hashed and becomes the
	 * new target.
	 */
	if (d_is_positive(new_dentry) && !d_is_dir(new_dentry)) {
		/* To prevent any new references to the target during the
		 * rename, we unhash the dentry in advance.
		 */
		if (!d_unhashed(new_dentry)) {
			d_drop(new_dentry);
			op->rename.rehash = new_dentry;
		}

		if (d_count(new_dentry) > 2) {
			/* copy the target dentry's name */
			op->rename.tmp = d_alloc(new_dentry->d_parent,
						 &new_dentry->d_name);
			if (!op->rename.tmp) {
				afs_op_nomem(op);
				goto error;
			}

			ret = afs_sillyrename(new_dvnode,
					      AFS_FS_I(d_inode(new_dentry)),
					      new_dentry, op->key);
			if (ret) {
				afs_op_set_error(op, ret);
				goto error;
			}

			op->dentry_2 = op->rename.tmp;
			op->rename.rehash = NULL;
			op->rename.new_negative = true;
		}
	}

	/* This bit is potentially nasty as there's a potential race with
	 * afs_d_revalidate{,_rcu}().  We have to change d_fsdata on the dentry
	 * to reflect it's new parent's new data_version after the op, but
	 * d_revalidate may see old_dentry between the op having taken place
	 * and the version being updated.
	 *
	 * So drop the old_dentry for now to make other threads go through
	 * lookup instead - which we hold a lock against.
	 */
	d_drop(old_dentry);

	ret = afs_do_sync_operation(op);
out:
	afs_dir_unuse_cookie(orig_dvnode, ret);
	if (new_dvnode != orig_dvnode)
		afs_dir_unuse_cookie(new_dvnode, ret);
	return ret;

error:
	ret = afs_put_operation(op);
	goto out;
}

/*
 * Write the file contents to the cache as a single blob.
 */
int afs_single_writepages(struct address_space *mapping,
			  struct writeback_control *wbc)
{
	struct afs_vnode *dvnode = AFS_FS_I(mapping->host);
	struct iov_iter iter;
	bool is_dir = (S_ISDIR(dvnode->netfs.inode.i_mode) &&
		       !test_bit(AFS_VNODE_MOUNTPOINT, &dvnode->flags));
	int ret = 0;

	/* Need to lock to prevent the folio queue and folios from being thrown
	 * away.
	 */
	down_read(&dvnode->validate_lock);

	if (is_dir ?
	    test_bit(AFS_VNODE_DIR_VALID, &dvnode->flags) :
	    atomic64_read(&dvnode->cb_expires_at) != AFS_NO_CB_PROMISE) {
		iov_iter_folio_queue(&iter, ITER_SOURCE, dvnode->directory, 0, 0,
				     i_size_read(&dvnode->netfs.inode));
		ret = netfs_writeback_single(mapping, wbc, &iter);
	}

	up_read(&dvnode->validate_lock);
	return ret;
}<|MERGE_RESOLUTION|>--- conflicted
+++ resolved
@@ -1451,11 +1451,8 @@
 	/* Not all systems that can host afs servers have ENOTEMPTY. */
 	if (ret == -EEXIST)
 		ret = -ENOTEMPTY;
-<<<<<<< HEAD
-=======
 out:
 	afs_dir_unuse_cookie(dvnode, ret);
->>>>>>> 69730cac
 	return ret;
 
 error:
