// SPDX-License-Identifier: GPL-2.0+
/*
 * Dummy inodes to buffer blocks for garbage collection
 *
 * Copyright (C) 2005-2008 Nippon Telegraph and Telephone Corporation.
 *
 * Written by Seiji Kihara, Amagai Yoshiji, and Ryusuke Konishi.
 * Revised by Ryusuke Konishi.
 *
 */
/*
 * This file adds the cache of on-disk blocks to be moved in garbage
 * collection.  The disk blocks are held with dummy inodes (called
 * gcinodes), and this file provides lookup function of the dummy
 * inodes and their buffer read function.
 *
 * Buffers and pages held by the dummy inodes will be released each
 * time after they are copied to a new log.  Dirty blocks made on the
 * current generation and the blocks to be moved by GC never overlap
 * because the dirty blocks make a new generation; they rather must be
 * written individually.
 */

#include <linux/buffer_head.h>
#include <linux/mpage.h>
#include <linux/hash.h>
#include <linux/slab.h>
#include <linux/swap.h>
#include "nilfs.h"
#include "btree.h"
#include "btnode.h"
#include "page.h"
#include "mdt.h"
#include "dat.h"
#include "ifile.h"

/*
 * nilfs_gccache_submit_read_data() - add data buffer and submit read request
 * @inode - gc inode
 * @blkoff - dummy offset treated as the key for the page cache
 * @pbn - physical block number of the block
 * @vbn - virtual block number of the block, 0 for non-virtual block
 * @out_bh - indirect pointer to a buffer_head struct to receive the results
 *
 * Description: nilfs_gccache_submit_read_data() registers the data buffer
 * specified by @pbn to the GC pagecache with the key @blkoff.
 * This function sets @vbn (@pbn if @vbn is zero) in b_blocknr of the buffer.
 *
 * Return Value: On success, 0 is returned. On Error, one of the following
 * negative error code is returned.
 *
 * %-EIO - I/O error.
 *
 * %-ENOMEM - Insufficient amount of memory available.
 *
 * %-ENOENT - The block specified with @pbn does not exist.
 */
int nilfs_gccache_submit_read_data(struct inode *inode, sector_t blkoff,
				   sector_t pbn, __u64 vbn,
				   struct buffer_head **out_bh)
{
	struct buffer_head *bh;
	int err;

	bh = nilfs_grab_buffer(inode, inode->i_mapping, blkoff, 0);
	if (unlikely(!bh))
		return -ENOMEM;

	if (buffer_uptodate(bh))
		goto out;

	if (pbn == 0) {
		struct the_nilfs *nilfs = inode->i_sb->s_fs_info;

		err = nilfs_dat_translate(nilfs->ns_dat, vbn, &pbn);
		if (unlikely(err)) /* -EIO, -ENOMEM, -ENOENT */
			goto failed;
	}

	lock_buffer(bh);
	if (buffer_uptodate(bh)) {
		unlock_buffer(bh);
		goto out;
	}

	if (!buffer_mapped(bh)) {
		bh->b_bdev = inode->i_sb->s_bdev;
		set_buffer_mapped(bh);
	}
	bh->b_blocknr = pbn;
	bh->b_end_io = end_buffer_read_sync;
	get_bh(bh);
	submit_bh(REQ_OP_READ, bh);
	if (vbn)
		bh->b_blocknr = vbn;
 out:
	err = 0;
	*out_bh = bh;

 failed:
<<<<<<< HEAD
	unlock_page(bh->b_page);
	put_page(bh->b_page);
=======
	folio_unlock(bh->b_folio);
	folio_put(bh->b_folio);
>>>>>>> 2d5404ca
	if (unlikely(err))
		brelse(bh);
	return err;
}

/*
 * nilfs_gccache_submit_read_node() - add node buffer and submit read request
 * @inode - gc inode
 * @pbn - physical block number for the block
 * @vbn - virtual block number for the block
 * @out_bh - indirect pointer to a buffer_head struct to receive the results
 *
 * Description: nilfs_gccache_submit_read_node() registers the node buffer
 * specified by @vbn to the GC pagecache.  @pbn can be supplied by the
 * caller to avoid translation of the disk block address.
 *
 * Return Value: On success, 0 is returned. On Error, one of the following
 * negative error code is returned.
 *
 * %-EIO - I/O error.
 *
 * %-ENOMEM - Insufficient amount of memory available.
 */
int nilfs_gccache_submit_read_node(struct inode *inode, sector_t pbn,
				   __u64 vbn, struct buffer_head **out_bh)
{
	struct inode *btnc_inode = NILFS_I(inode)->i_assoc_inode;
	int ret;

	ret = nilfs_btnode_submit_block(btnc_inode->i_mapping, vbn ? : pbn, pbn,
					REQ_OP_READ, out_bh, &pbn);
	if (ret == -EEXIST) /* internal code (cache hit) */
		ret = 0;
	return ret;
}

int nilfs_gccache_wait_and_mark_dirty(struct buffer_head *bh)
{
	wait_on_buffer(bh);
	if (!buffer_uptodate(bh)) {
		struct inode *inode = bh->b_folio->mapping->host;

		nilfs_err(inode->i_sb,
			  "I/O error reading %s block for GC (ino=%lu, vblocknr=%llu)",
			  buffer_nilfs_node(bh) ? "node" : "data",
			  inode->i_ino, (unsigned long long)bh->b_blocknr);
		return -EIO;
	}
	if (buffer_dirty(bh))
		return -EEXIST;

	if (buffer_nilfs_node(bh) && nilfs_btree_broken_node_block(bh)) {
		clear_buffer_uptodate(bh);
		return -EIO;
	}
	mark_buffer_dirty(bh);
	return 0;
}

int nilfs_init_gcinode(struct inode *inode)
{
	struct nilfs_inode_info *ii = NILFS_I(inode);

	inode->i_mode = S_IFREG;
	mapping_set_gfp_mask(inode->i_mapping, GFP_NOFS);
	inode->i_mapping->a_ops = &empty_aops;

	ii->i_flags = 0;
	nilfs_bmap_init_gc(ii->i_bmap);

	return nilfs_attach_btree_node_cache(inode);
}

/**
 * nilfs_remove_all_gcinodes() - remove all unprocessed gc inodes
 * @nilfs: NILFS filesystem instance
 */
void nilfs_remove_all_gcinodes(struct the_nilfs *nilfs)
{
	struct list_head *head = &nilfs->ns_gc_inodes;
	struct nilfs_inode_info *ii;

	while (!list_empty(head)) {
		ii = list_first_entry(head, struct nilfs_inode_info, i_dirty);
		list_del_init(&ii->i_dirty);
		truncate_inode_pages(&ii->vfs_inode.i_data, 0);
		nilfs_btnode_cache_clear(ii->i_assoc_inode->i_mapping);
		iput(&ii->vfs_inode);
	}
}<|MERGE_RESOLUTION|>--- conflicted
+++ resolved
@@ -98,13 +98,8 @@
 	*out_bh = bh;
 
  failed:
-<<<<<<< HEAD
-	unlock_page(bh->b_page);
-	put_page(bh->b_page);
-=======
 	folio_unlock(bh->b_folio);
 	folio_put(bh->b_folio);
->>>>>>> 2d5404ca
 	if (unlikely(err))
 		brelse(bh);
 	return err;
