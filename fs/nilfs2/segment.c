// SPDX-License-Identifier: GPL-2.0+
/*
 * NILFS segment constructor.
 *
 * Copyright (C) 2005-2008 Nippon Telegraph and Telephone Corporation.
 *
 * Written by Ryusuke Konishi.
 *
 */

#include <linux/pagemap.h>
#include <linux/buffer_head.h>
#include <linux/writeback.h>
#include <linux/bitops.h>
#include <linux/bio.h>
#include <linux/completion.h>
#include <linux/blkdev.h>
#include <linux/backing-dev.h>
#include <linux/freezer.h>
#include <linux/kthread.h>
#include <linux/crc32.h>
#include <linux/pagevec.h>
#include <linux/slab.h>
#include <linux/sched/signal.h>

#include "nilfs.h"
#include "btnode.h"
#include "page.h"
#include "segment.h"
#include "sufile.h"
#include "cpfile.h"
#include "ifile.h"
#include "segbuf.h"


/*
 * Segment constructor
 */
#define SC_N_INODEVEC	16   /* Size of locally allocated inode vector */

#define SC_MAX_SEGDELTA 64   /*
			      * Upper limit of the number of segments
			      * appended in collection retry loop
			      */

/* Construction mode */
enum {
	SC_LSEG_SR = 1,	/* Make a logical segment having a super root */
	SC_LSEG_DSYNC,	/*
			 * Flush data blocks of a given file and make
			 * a logical segment without a super root.
			 */
	SC_FLUSH_FILE,	/*
			 * Flush data files, leads to segment writes without
			 * creating a checkpoint.
			 */
	SC_FLUSH_DAT,	/*
			 * Flush DAT file.  This also creates segments
			 * without a checkpoint.
			 */
};

/* Stage numbers of dirty block collection */
enum {
	NILFS_ST_INIT = 0,
	NILFS_ST_GC,		/* Collecting dirty blocks for GC */
	NILFS_ST_FILE,
	NILFS_ST_IFILE,
	NILFS_ST_CPFILE,
	NILFS_ST_SUFILE,
	NILFS_ST_DAT,
	NILFS_ST_SR,		/* Super root */
	NILFS_ST_DSYNC,		/* Data sync blocks */
	NILFS_ST_DONE,
};

#define CREATE_TRACE_POINTS
#include <trace/events/nilfs2.h>

/*
 * nilfs_sc_cstage_inc(), nilfs_sc_cstage_set(), nilfs_sc_cstage_get() are
 * wrapper functions of stage count (nilfs_sc_info->sc_stage.scnt). Users of
 * the variable must use them because transition of stage count must involve
 * trace events (trace_nilfs2_collection_stage_transition).
 *
 * nilfs_sc_cstage_get() isn't required for the above purpose because it doesn't
 * produce tracepoint events. It is provided just for making the intention
 * clear.
 */
static inline void nilfs_sc_cstage_inc(struct nilfs_sc_info *sci)
{
	sci->sc_stage.scnt++;
	trace_nilfs2_collection_stage_transition(sci);
}

static inline void nilfs_sc_cstage_set(struct nilfs_sc_info *sci, int next_scnt)
{
	sci->sc_stage.scnt = next_scnt;
	trace_nilfs2_collection_stage_transition(sci);
}

static inline int nilfs_sc_cstage_get(struct nilfs_sc_info *sci)
{
	return sci->sc_stage.scnt;
}

/* State flags of collection */
#define NILFS_CF_NODE		0x0001	/* Collecting node blocks */
#define NILFS_CF_IFILE_STARTED	0x0002	/* IFILE stage has started */
#define NILFS_CF_SUFREED	0x0004	/* segment usages has been freed */
#define NILFS_CF_HISTORY_MASK	(NILFS_CF_IFILE_STARTED | NILFS_CF_SUFREED)

/* Operations depending on the construction mode and file type */
struct nilfs_sc_operations {
	int (*collect_data)(struct nilfs_sc_info *, struct buffer_head *,
			    struct inode *);
	int (*collect_node)(struct nilfs_sc_info *, struct buffer_head *,
			    struct inode *);
	int (*collect_bmap)(struct nilfs_sc_info *, struct buffer_head *,
			    struct inode *);
	void (*write_data_binfo)(struct nilfs_sc_info *,
				 struct nilfs_segsum_pointer *,
				 union nilfs_binfo *);
	void (*write_node_binfo)(struct nilfs_sc_info *,
				 struct nilfs_segsum_pointer *,
				 union nilfs_binfo *);
};

/*
 * Other definitions
 */
static void nilfs_segctor_start_timer(struct nilfs_sc_info *);
static void nilfs_segctor_do_flush(struct nilfs_sc_info *, int);
static void nilfs_segctor_do_immediate_flush(struct nilfs_sc_info *);
static void nilfs_dispose_list(struct the_nilfs *, struct list_head *, int);

#define nilfs_cnt32_ge(a, b)   \
	(typecheck(__u32, a) && typecheck(__u32, b) && \
	 ((__s32)(a) - (__s32)(b) >= 0))

static int nilfs_prepare_segment_lock(struct super_block *sb,
				      struct nilfs_transaction_info *ti)
{
	struct nilfs_transaction_info *cur_ti = current->journal_info;
	void *save = NULL;

	if (cur_ti) {
		if (cur_ti->ti_magic == NILFS_TI_MAGIC)
			return ++cur_ti->ti_count;

		/*
		 * If journal_info field is occupied by other FS,
		 * it is saved and will be restored on
		 * nilfs_transaction_commit().
		 */
		nilfs_warn(sb, "journal info from a different FS");
		save = current->journal_info;
	}
	if (!ti) {
		ti = kmem_cache_alloc(nilfs_transaction_cachep, GFP_NOFS);
		if (!ti)
			return -ENOMEM;
		ti->ti_flags = NILFS_TI_DYNAMIC_ALLOC;
	} else {
		ti->ti_flags = 0;
	}
	ti->ti_count = 0;
	ti->ti_save = save;
	ti->ti_magic = NILFS_TI_MAGIC;
	current->journal_info = ti;
	return 0;
}

/**
 * nilfs_transaction_begin - start indivisible file operations.
 * @sb: super block
 * @ti: nilfs_transaction_info
 * @vacancy_check: flags for vacancy rate checks
 *
 * nilfs_transaction_begin() acquires a reader/writer semaphore, called
 * the segment semaphore, to make a segment construction and write tasks
 * exclusive.  The function is used with nilfs_transaction_commit() in pairs.
 * The region enclosed by these two functions can be nested.  To avoid a
 * deadlock, the semaphore is only acquired or released in the outermost call.
 *
 * This function allocates a nilfs_transaction_info struct to keep context
 * information on it.  It is initialized and hooked onto the current task in
 * the outermost call.  If a pre-allocated struct is given to @ti, it is used
 * instead; otherwise a new struct is assigned from a slab.
 *
 * When @vacancy_check flag is set, this function will check the amount of
 * free space, and will wait for the GC to reclaim disk space if low capacity.
 *
 * Return Value: On success, 0 is returned. On error, one of the following
 * negative error code is returned.
 *
 * %-ENOMEM - Insufficient memory available.
 *
 * %-ENOSPC - No space left on device
 */
int nilfs_transaction_begin(struct super_block *sb,
			    struct nilfs_transaction_info *ti,
			    int vacancy_check)
{
	struct the_nilfs *nilfs;
	int ret = nilfs_prepare_segment_lock(sb, ti);
	struct nilfs_transaction_info *trace_ti;

	if (unlikely(ret < 0))
		return ret;
	if (ret > 0) {
		trace_ti = current->journal_info;

		trace_nilfs2_transaction_transition(sb, trace_ti,
				    trace_ti->ti_count, trace_ti->ti_flags,
				    TRACE_NILFS2_TRANSACTION_BEGIN);
		return 0;
	}

	sb_start_intwrite(sb);

	nilfs = sb->s_fs_info;
	down_read(&nilfs->ns_segctor_sem);
	if (vacancy_check && nilfs_near_disk_full(nilfs)) {
		up_read(&nilfs->ns_segctor_sem);
		ret = -ENOSPC;
		goto failed;
	}

	trace_ti = current->journal_info;
	trace_nilfs2_transaction_transition(sb, trace_ti, trace_ti->ti_count,
					    trace_ti->ti_flags,
					    TRACE_NILFS2_TRANSACTION_BEGIN);
	return 0;

 failed:
	ti = current->journal_info;
	current->journal_info = ti->ti_save;
	if (ti->ti_flags & NILFS_TI_DYNAMIC_ALLOC)
		kmem_cache_free(nilfs_transaction_cachep, ti);
	sb_end_intwrite(sb);
	return ret;
}

/**
 * nilfs_transaction_commit - commit indivisible file operations.
 * @sb: super block
 *
 * nilfs_transaction_commit() releases the read semaphore which is
 * acquired by nilfs_transaction_begin(). This is only performed
 * in outermost call of this function.  If a commit flag is set,
 * nilfs_transaction_commit() sets a timer to start the segment
 * constructor.  If a sync flag is set, it starts construction
 * directly.
 */
int nilfs_transaction_commit(struct super_block *sb)
{
	struct nilfs_transaction_info *ti = current->journal_info;
	struct the_nilfs *nilfs = sb->s_fs_info;
	int err = 0;

	BUG_ON(ti == NULL || ti->ti_magic != NILFS_TI_MAGIC);
	ti->ti_flags |= NILFS_TI_COMMIT;
	if (ti->ti_count > 0) {
		ti->ti_count--;
		trace_nilfs2_transaction_transition(sb, ti, ti->ti_count,
			    ti->ti_flags, TRACE_NILFS2_TRANSACTION_COMMIT);
		return 0;
	}
	if (nilfs->ns_writer) {
		struct nilfs_sc_info *sci = nilfs->ns_writer;

		if (ti->ti_flags & NILFS_TI_COMMIT)
			nilfs_segctor_start_timer(sci);
		if (atomic_read(&nilfs->ns_ndirtyblks) > sci->sc_watermark)
			nilfs_segctor_do_flush(sci, 0);
	}
	up_read(&nilfs->ns_segctor_sem);
	trace_nilfs2_transaction_transition(sb, ti, ti->ti_count,
			    ti->ti_flags, TRACE_NILFS2_TRANSACTION_COMMIT);

	current->journal_info = ti->ti_save;

	if (ti->ti_flags & NILFS_TI_SYNC)
		err = nilfs_construct_segment(sb);
	if (ti->ti_flags & NILFS_TI_DYNAMIC_ALLOC)
		kmem_cache_free(nilfs_transaction_cachep, ti);
	sb_end_intwrite(sb);
	return err;
}

void nilfs_transaction_abort(struct super_block *sb)
{
	struct nilfs_transaction_info *ti = current->journal_info;
	struct the_nilfs *nilfs = sb->s_fs_info;

	BUG_ON(ti == NULL || ti->ti_magic != NILFS_TI_MAGIC);
	if (ti->ti_count > 0) {
		ti->ti_count--;
		trace_nilfs2_transaction_transition(sb, ti, ti->ti_count,
			    ti->ti_flags, TRACE_NILFS2_TRANSACTION_ABORT);
		return;
	}
	up_read(&nilfs->ns_segctor_sem);

	trace_nilfs2_transaction_transition(sb, ti, ti->ti_count,
		    ti->ti_flags, TRACE_NILFS2_TRANSACTION_ABORT);

	current->journal_info = ti->ti_save;
	if (ti->ti_flags & NILFS_TI_DYNAMIC_ALLOC)
		kmem_cache_free(nilfs_transaction_cachep, ti);
	sb_end_intwrite(sb);
}

void nilfs_relax_pressure_in_lock(struct super_block *sb)
{
	struct the_nilfs *nilfs = sb->s_fs_info;
	struct nilfs_sc_info *sci = nilfs->ns_writer;

	if (sb_rdonly(sb) || unlikely(!sci) || !sci->sc_flush_request)
		return;

	set_bit(NILFS_SC_PRIOR_FLUSH, &sci->sc_flags);
	up_read(&nilfs->ns_segctor_sem);

	down_write(&nilfs->ns_segctor_sem);
	if (sci->sc_flush_request &&
	    test_bit(NILFS_SC_PRIOR_FLUSH, &sci->sc_flags)) {
		struct nilfs_transaction_info *ti = current->journal_info;

		ti->ti_flags |= NILFS_TI_WRITER;
		nilfs_segctor_do_immediate_flush(sci);
		ti->ti_flags &= ~NILFS_TI_WRITER;
	}
	downgrade_write(&nilfs->ns_segctor_sem);
}

static void nilfs_transaction_lock(struct super_block *sb,
				   struct nilfs_transaction_info *ti,
				   int gcflag)
{
	struct nilfs_transaction_info *cur_ti = current->journal_info;
	struct the_nilfs *nilfs = sb->s_fs_info;
	struct nilfs_sc_info *sci = nilfs->ns_writer;

	WARN_ON(cur_ti);
	ti->ti_flags = NILFS_TI_WRITER;
	ti->ti_count = 0;
	ti->ti_save = cur_ti;
	ti->ti_magic = NILFS_TI_MAGIC;
	current->journal_info = ti;

	for (;;) {
		trace_nilfs2_transaction_transition(sb, ti, ti->ti_count,
			    ti->ti_flags, TRACE_NILFS2_TRANSACTION_TRYLOCK);

		down_write(&nilfs->ns_segctor_sem);
		if (!test_bit(NILFS_SC_PRIOR_FLUSH, &sci->sc_flags))
			break;

		nilfs_segctor_do_immediate_flush(sci);

		up_write(&nilfs->ns_segctor_sem);
		cond_resched();
	}
	if (gcflag)
		ti->ti_flags |= NILFS_TI_GC;

	trace_nilfs2_transaction_transition(sb, ti, ti->ti_count,
			    ti->ti_flags, TRACE_NILFS2_TRANSACTION_LOCK);
}

static void nilfs_transaction_unlock(struct super_block *sb)
{
	struct nilfs_transaction_info *ti = current->journal_info;
	struct the_nilfs *nilfs = sb->s_fs_info;

	BUG_ON(ti == NULL || ti->ti_magic != NILFS_TI_MAGIC);
	BUG_ON(ti->ti_count > 0);

	up_write(&nilfs->ns_segctor_sem);
	current->journal_info = ti->ti_save;

	trace_nilfs2_transaction_transition(sb, ti, ti->ti_count,
			    ti->ti_flags, TRACE_NILFS2_TRANSACTION_UNLOCK);
}

static void *nilfs_segctor_map_segsum_entry(struct nilfs_sc_info *sci,
					    struct nilfs_segsum_pointer *ssp,
					    unsigned int bytes)
{
	struct nilfs_segment_buffer *segbuf = sci->sc_curseg;
	unsigned int blocksize = sci->sc_super->s_blocksize;
	void *p;

	if (unlikely(ssp->offset + bytes > blocksize)) {
		ssp->offset = 0;
		BUG_ON(NILFS_SEGBUF_BH_IS_LAST(ssp->bh,
					       &segbuf->sb_segsum_buffers));
		ssp->bh = NILFS_SEGBUF_NEXT_BH(ssp->bh);
	}
	p = ssp->bh->b_data + ssp->offset;
	ssp->offset += bytes;
	return p;
}

/**
 * nilfs_segctor_reset_segment_buffer - reset the current segment buffer
 * @sci: nilfs_sc_info
 */
static int nilfs_segctor_reset_segment_buffer(struct nilfs_sc_info *sci)
{
	struct nilfs_segment_buffer *segbuf = sci->sc_curseg;
	struct buffer_head *sumbh;
	unsigned int sumbytes;
	unsigned int flags = 0;
	int err;

	if (nilfs_doing_gc())
		flags = NILFS_SS_GC;
	err = nilfs_segbuf_reset(segbuf, flags, sci->sc_seg_ctime, sci->sc_cno);
	if (unlikely(err))
		return err;

	sumbh = NILFS_SEGBUF_FIRST_BH(&segbuf->sb_segsum_buffers);
	sumbytes = segbuf->sb_sum.sumbytes;
	sci->sc_finfo_ptr.bh = sumbh;  sci->sc_finfo_ptr.offset = sumbytes;
	sci->sc_binfo_ptr.bh = sumbh;  sci->sc_binfo_ptr.offset = sumbytes;
	sci->sc_blk_cnt = sci->sc_datablk_cnt = 0;
	return 0;
}

/**
 * nilfs_segctor_zeropad_segsum - zero pad the rest of the segment summary area
 * @sci: segment constructor object
 *
 * nilfs_segctor_zeropad_segsum() zero-fills unallocated space at the end of
 * the current segment summary block.
 */
static void nilfs_segctor_zeropad_segsum(struct nilfs_sc_info *sci)
{
	struct nilfs_segsum_pointer *ssp;

	ssp = sci->sc_blk_cnt > 0 ? &sci->sc_binfo_ptr : &sci->sc_finfo_ptr;
	if (ssp->offset < ssp->bh->b_size)
		memset(ssp->bh->b_data + ssp->offset, 0,
		       ssp->bh->b_size - ssp->offset);
}

static int nilfs_segctor_feed_segment(struct nilfs_sc_info *sci)
{
	sci->sc_nblk_this_inc += sci->sc_curseg->sb_sum.nblocks;
	if (NILFS_SEGBUF_IS_LAST(sci->sc_curseg, &sci->sc_segbufs))
		return -E2BIG; /*
				* The current segment is filled up
				* (internal code)
				*/
	nilfs_segctor_zeropad_segsum(sci);
	sci->sc_curseg = NILFS_NEXT_SEGBUF(sci->sc_curseg);
	return nilfs_segctor_reset_segment_buffer(sci);
}

static int nilfs_segctor_add_super_root(struct nilfs_sc_info *sci)
{
	struct nilfs_segment_buffer *segbuf = sci->sc_curseg;
	int err;

	if (segbuf->sb_sum.nblocks >= segbuf->sb_rest_blocks) {
		err = nilfs_segctor_feed_segment(sci);
		if (err)
			return err;
		segbuf = sci->sc_curseg;
	}
	err = nilfs_segbuf_extend_payload(segbuf, &segbuf->sb_super_root);
	if (likely(!err))
		segbuf->sb_sum.flags |= NILFS_SS_SR;
	return err;
}

/*
 * Functions for making segment summary and payloads
 */
static int nilfs_segctor_segsum_block_required(
	struct nilfs_sc_info *sci, const struct nilfs_segsum_pointer *ssp,
	unsigned int binfo_size)
{
	unsigned int blocksize = sci->sc_super->s_blocksize;
	/* Size of finfo and binfo is enough small against blocksize */

	return ssp->offset + binfo_size +
		(!sci->sc_blk_cnt ? sizeof(struct nilfs_finfo) : 0) >
		blocksize;
}

static void nilfs_segctor_begin_finfo(struct nilfs_sc_info *sci,
				      struct inode *inode)
{
	sci->sc_curseg->sb_sum.nfinfo++;
	sci->sc_binfo_ptr = sci->sc_finfo_ptr;
	nilfs_segctor_map_segsum_entry(
		sci, &sci->sc_binfo_ptr, sizeof(struct nilfs_finfo));

	if (NILFS_I(inode)->i_root &&
	    !test_bit(NILFS_SC_HAVE_DELTA, &sci->sc_flags))
		set_bit(NILFS_SC_HAVE_DELTA, &sci->sc_flags);
	/* skip finfo */
}

static void nilfs_segctor_end_finfo(struct nilfs_sc_info *sci,
				    struct inode *inode)
{
	struct nilfs_finfo *finfo;
	struct nilfs_inode_info *ii;
	struct nilfs_segment_buffer *segbuf;
	__u64 cno;

	if (sci->sc_blk_cnt == 0)
		return;

	ii = NILFS_I(inode);

	if (test_bit(NILFS_I_GCINODE, &ii->i_state))
		cno = ii->i_cno;
	else if (NILFS_ROOT_METADATA_FILE(inode->i_ino))
		cno = 0;
	else
		cno = sci->sc_cno;

	finfo = nilfs_segctor_map_segsum_entry(sci, &sci->sc_finfo_ptr,
						 sizeof(*finfo));
	finfo->fi_ino = cpu_to_le64(inode->i_ino);
	finfo->fi_nblocks = cpu_to_le32(sci->sc_blk_cnt);
	finfo->fi_ndatablk = cpu_to_le32(sci->sc_datablk_cnt);
	finfo->fi_cno = cpu_to_le64(cno);

	segbuf = sci->sc_curseg;
	segbuf->sb_sum.sumbytes = sci->sc_binfo_ptr.offset +
		sci->sc_super->s_blocksize * (segbuf->sb_sum.nsumblk - 1);
	sci->sc_finfo_ptr = sci->sc_binfo_ptr;
	sci->sc_blk_cnt = sci->sc_datablk_cnt = 0;
}

static int nilfs_segctor_add_file_block(struct nilfs_sc_info *sci,
					struct buffer_head *bh,
					struct inode *inode,
					unsigned int binfo_size)
{
	struct nilfs_segment_buffer *segbuf;
	int required, err = 0;

 retry:
	segbuf = sci->sc_curseg;
	required = nilfs_segctor_segsum_block_required(
		sci, &sci->sc_binfo_ptr, binfo_size);
	if (segbuf->sb_sum.nblocks + required + 1 > segbuf->sb_rest_blocks) {
		nilfs_segctor_end_finfo(sci, inode);
		err = nilfs_segctor_feed_segment(sci);
		if (err)
			return err;
		goto retry;
	}
	if (unlikely(required)) {
		nilfs_segctor_zeropad_segsum(sci);
		err = nilfs_segbuf_extend_segsum(segbuf);
		if (unlikely(err))
			goto failed;
	}
	if (sci->sc_blk_cnt == 0)
		nilfs_segctor_begin_finfo(sci, inode);

	nilfs_segctor_map_segsum_entry(sci, &sci->sc_binfo_ptr, binfo_size);
	/* Substitution to vblocknr is delayed until update_blocknr() */
	nilfs_segbuf_add_file_buffer(segbuf, bh);
	sci->sc_blk_cnt++;
 failed:
	return err;
}

/*
 * Callback functions that enumerate, mark, and collect dirty blocks
 */
static int nilfs_collect_file_data(struct nilfs_sc_info *sci,
				   struct buffer_head *bh, struct inode *inode)
{
	int err;

	err = nilfs_bmap_propagate(NILFS_I(inode)->i_bmap, bh);
	if (err < 0)
		return err;

	err = nilfs_segctor_add_file_block(sci, bh, inode,
					   sizeof(struct nilfs_binfo_v));
	if (!err)
		sci->sc_datablk_cnt++;
	return err;
}

static int nilfs_collect_file_node(struct nilfs_sc_info *sci,
				   struct buffer_head *bh,
				   struct inode *inode)
{
	return nilfs_bmap_propagate(NILFS_I(inode)->i_bmap, bh);
}

static int nilfs_collect_file_bmap(struct nilfs_sc_info *sci,
				   struct buffer_head *bh,
				   struct inode *inode)
{
	WARN_ON(!buffer_dirty(bh));
	return nilfs_segctor_add_file_block(sci, bh, inode, sizeof(__le64));
}

static void nilfs_write_file_data_binfo(struct nilfs_sc_info *sci,
					struct nilfs_segsum_pointer *ssp,
					union nilfs_binfo *binfo)
{
	struct nilfs_binfo_v *binfo_v = nilfs_segctor_map_segsum_entry(
		sci, ssp, sizeof(*binfo_v));
	*binfo_v = binfo->bi_v;
}

static void nilfs_write_file_node_binfo(struct nilfs_sc_info *sci,
					struct nilfs_segsum_pointer *ssp,
					union nilfs_binfo *binfo)
{
	__le64 *vblocknr = nilfs_segctor_map_segsum_entry(
		sci, ssp, sizeof(*vblocknr));
	*vblocknr = binfo->bi_v.bi_vblocknr;
}

static const struct nilfs_sc_operations nilfs_sc_file_ops = {
	.collect_data = nilfs_collect_file_data,
	.collect_node = nilfs_collect_file_node,
	.collect_bmap = nilfs_collect_file_bmap,
	.write_data_binfo = nilfs_write_file_data_binfo,
	.write_node_binfo = nilfs_write_file_node_binfo,
};

static int nilfs_collect_dat_data(struct nilfs_sc_info *sci,
				  struct buffer_head *bh, struct inode *inode)
{
	int err;

	err = nilfs_bmap_propagate(NILFS_I(inode)->i_bmap, bh);
	if (err < 0)
		return err;

	err = nilfs_segctor_add_file_block(sci, bh, inode, sizeof(__le64));
	if (!err)
		sci->sc_datablk_cnt++;
	return err;
}

static int nilfs_collect_dat_bmap(struct nilfs_sc_info *sci,
				  struct buffer_head *bh, struct inode *inode)
{
	WARN_ON(!buffer_dirty(bh));
	return nilfs_segctor_add_file_block(sci, bh, inode,
					    sizeof(struct nilfs_binfo_dat));
}

static void nilfs_write_dat_data_binfo(struct nilfs_sc_info *sci,
				       struct nilfs_segsum_pointer *ssp,
				       union nilfs_binfo *binfo)
{
	__le64 *blkoff = nilfs_segctor_map_segsum_entry(sci, ssp,
							  sizeof(*blkoff));
	*blkoff = binfo->bi_dat.bi_blkoff;
}

static void nilfs_write_dat_node_binfo(struct nilfs_sc_info *sci,
				       struct nilfs_segsum_pointer *ssp,
				       union nilfs_binfo *binfo)
{
	struct nilfs_binfo_dat *binfo_dat =
		nilfs_segctor_map_segsum_entry(sci, ssp, sizeof(*binfo_dat));
	*binfo_dat = binfo->bi_dat;
}

static const struct nilfs_sc_operations nilfs_sc_dat_ops = {
	.collect_data = nilfs_collect_dat_data,
	.collect_node = nilfs_collect_file_node,
	.collect_bmap = nilfs_collect_dat_bmap,
	.write_data_binfo = nilfs_write_dat_data_binfo,
	.write_node_binfo = nilfs_write_dat_node_binfo,
};

static const struct nilfs_sc_operations nilfs_sc_dsync_ops = {
	.collect_data = nilfs_collect_file_data,
	.collect_node = NULL,
	.collect_bmap = NULL,
	.write_data_binfo = nilfs_write_file_data_binfo,
	.write_node_binfo = NULL,
};

static size_t nilfs_lookup_dirty_data_buffers(struct inode *inode,
					      struct list_head *listp,
					      size_t nlimit,
					      loff_t start, loff_t end)
{
	struct address_space *mapping = inode->i_mapping;
	struct folio_batch fbatch;
	pgoff_t index = 0, last = ULONG_MAX;
	size_t ndirties = 0;
	int i;

	if (unlikely(start != 0 || end != LLONG_MAX)) {
		/*
		 * A valid range is given for sync-ing data pages. The
		 * range is rounded to per-page; extra dirty buffers
		 * may be included if blocksize < pagesize.
		 */
		index = start >> PAGE_SHIFT;
		last = end >> PAGE_SHIFT;
	}
	folio_batch_init(&fbatch);
 repeat:
	if (unlikely(index > last) ||
	      !filemap_get_folios_tag(mapping, &index, last,
		      PAGECACHE_TAG_DIRTY, &fbatch))
		return ndirties;

	for (i = 0; i < folio_batch_count(&fbatch); i++) {
		struct buffer_head *bh, *head;
		struct folio *folio = fbatch.folios[i];

		folio_lock(folio);
		head = folio_buffers(folio);
		if (!head) {
			create_empty_buffers(&folio->page, i_blocksize(inode), 0);
			head = folio_buffers(folio);
		}
		folio_unlock(folio);

		bh = head;
		do {
			if (!buffer_dirty(bh) || buffer_async_write(bh))
				continue;
			get_bh(bh);
			list_add_tail(&bh->b_assoc_buffers, listp);
			ndirties++;
			if (unlikely(ndirties >= nlimit)) {
				folio_batch_release(&fbatch);
				cond_resched();
				return ndirties;
			}
		} while (bh = bh->b_this_page, bh != head);
	}
	folio_batch_release(&fbatch);
	cond_resched();
	goto repeat;
}

static void nilfs_lookup_dirty_node_buffers(struct inode *inode,
					    struct list_head *listp)
{
	struct nilfs_inode_info *ii = NILFS_I(inode);
	struct inode *btnc_inode = ii->i_assoc_inode;
<<<<<<< HEAD
	struct pagevec pvec;
=======
	struct folio_batch fbatch;
>>>>>>> eb3cdb58
	struct buffer_head *bh, *head;
	unsigned int i;
	pgoff_t index = 0;

	if (!btnc_inode)
		return;
<<<<<<< HEAD

	pagevec_init(&pvec);

	while (pagevec_lookup_tag(&pvec, btnc_inode->i_mapping, &index,
					PAGECACHE_TAG_DIRTY)) {
		for (i = 0; i < pagevec_count(&pvec); i++) {
			bh = head = page_buffers(pvec.pages[i]);
=======
	folio_batch_init(&fbatch);

	while (filemap_get_folios_tag(btnc_inode->i_mapping, &index,
				(pgoff_t)-1, PAGECACHE_TAG_DIRTY, &fbatch)) {
		for (i = 0; i < folio_batch_count(&fbatch); i++) {
			bh = head = folio_buffers(fbatch.folios[i]);
>>>>>>> eb3cdb58
			do {
				if (buffer_dirty(bh) &&
						!buffer_async_write(bh)) {
					get_bh(bh);
					list_add_tail(&bh->b_assoc_buffers,
						      listp);
				}
				bh = bh->b_this_page;
			} while (bh != head);
		}
		folio_batch_release(&fbatch);
		cond_resched();
	}
}

static void nilfs_dispose_list(struct the_nilfs *nilfs,
			       struct list_head *head, int force)
{
	struct nilfs_inode_info *ii, *n;
	struct nilfs_inode_info *ivec[SC_N_INODEVEC], **pii;
	unsigned int nv = 0;

	while (!list_empty(head)) {
		spin_lock(&nilfs->ns_inode_lock);
		list_for_each_entry_safe(ii, n, head, i_dirty) {
			list_del_init(&ii->i_dirty);
			if (force) {
				if (unlikely(ii->i_bh)) {
					brelse(ii->i_bh);
					ii->i_bh = NULL;
				}
			} else if (test_bit(NILFS_I_DIRTY, &ii->i_state)) {
				set_bit(NILFS_I_QUEUED, &ii->i_state);
				list_add_tail(&ii->i_dirty,
					      &nilfs->ns_dirty_files);
				continue;
			}
			ivec[nv++] = ii;
			if (nv == SC_N_INODEVEC)
				break;
		}
		spin_unlock(&nilfs->ns_inode_lock);

		for (pii = ivec; nv > 0; pii++, nv--)
			iput(&(*pii)->vfs_inode);
	}
}

static void nilfs_iput_work_func(struct work_struct *work)
{
	struct nilfs_sc_info *sci = container_of(work, struct nilfs_sc_info,
						 sc_iput_work);
	struct the_nilfs *nilfs = sci->sc_super->s_fs_info;

	nilfs_dispose_list(nilfs, &sci->sc_iput_queue, 0);
}

static int nilfs_test_metadata_dirty(struct the_nilfs *nilfs,
				     struct nilfs_root *root)
{
	int ret = 0;

	if (nilfs_mdt_fetch_dirty(root->ifile))
		ret++;
	if (nilfs_mdt_fetch_dirty(nilfs->ns_cpfile))
		ret++;
	if (nilfs_mdt_fetch_dirty(nilfs->ns_sufile))
		ret++;
	if ((ret || nilfs_doing_gc()) && nilfs_mdt_fetch_dirty(nilfs->ns_dat))
		ret++;
	return ret;
}

static int nilfs_segctor_clean(struct nilfs_sc_info *sci)
{
	return list_empty(&sci->sc_dirty_files) &&
		!test_bit(NILFS_SC_DIRTY, &sci->sc_flags) &&
		sci->sc_nfreesegs == 0 &&
		(!nilfs_doing_gc() || list_empty(&sci->sc_gc_inodes));
}

static int nilfs_segctor_confirm(struct nilfs_sc_info *sci)
{
	struct the_nilfs *nilfs = sci->sc_super->s_fs_info;
	int ret = 0;

	if (nilfs_test_metadata_dirty(nilfs, sci->sc_root))
		set_bit(NILFS_SC_DIRTY, &sci->sc_flags);

	spin_lock(&nilfs->ns_inode_lock);
	if (list_empty(&nilfs->ns_dirty_files) && nilfs_segctor_clean(sci))
		ret++;

	spin_unlock(&nilfs->ns_inode_lock);
	return ret;
}

static void nilfs_segctor_clear_metadata_dirty(struct nilfs_sc_info *sci)
{
	struct the_nilfs *nilfs = sci->sc_super->s_fs_info;

	nilfs_mdt_clear_dirty(sci->sc_root->ifile);
	nilfs_mdt_clear_dirty(nilfs->ns_cpfile);
	nilfs_mdt_clear_dirty(nilfs->ns_sufile);
	nilfs_mdt_clear_dirty(nilfs->ns_dat);
}

static int nilfs_segctor_create_checkpoint(struct nilfs_sc_info *sci)
{
	struct the_nilfs *nilfs = sci->sc_super->s_fs_info;
	struct buffer_head *bh_cp;
	struct nilfs_checkpoint *raw_cp;
	int err;

	/* XXX: this interface will be changed */
	err = nilfs_cpfile_get_checkpoint(nilfs->ns_cpfile, nilfs->ns_cno, 1,
					  &raw_cp, &bh_cp);
	if (likely(!err)) {
		/*
		 * The following code is duplicated with cpfile.  But, it is
		 * needed to collect the checkpoint even if it was not newly
		 * created.
		 */
		mark_buffer_dirty(bh_cp);
		nilfs_mdt_mark_dirty(nilfs->ns_cpfile);
		nilfs_cpfile_put_checkpoint(
			nilfs->ns_cpfile, nilfs->ns_cno, bh_cp);
	} else if (err == -EINVAL || err == -ENOENT) {
		nilfs_error(sci->sc_super,
			    "checkpoint creation failed due to metadata corruption.");
		err = -EIO;
	}
	return err;
}

static int nilfs_segctor_fill_in_checkpoint(struct nilfs_sc_info *sci)
{
	struct the_nilfs *nilfs = sci->sc_super->s_fs_info;
	struct buffer_head *bh_cp;
	struct nilfs_checkpoint *raw_cp;
	int err;

	err = nilfs_cpfile_get_checkpoint(nilfs->ns_cpfile, nilfs->ns_cno, 0,
					  &raw_cp, &bh_cp);
	if (unlikely(err)) {
		if (err == -EINVAL || err == -ENOENT) {
			nilfs_error(sci->sc_super,
				    "checkpoint finalization failed due to metadata corruption.");
			err = -EIO;
		}
		goto failed_ibh;
	}
	raw_cp->cp_snapshot_list.ssl_next = 0;
	raw_cp->cp_snapshot_list.ssl_prev = 0;
	raw_cp->cp_inodes_count =
		cpu_to_le64(atomic64_read(&sci->sc_root->inodes_count));
	raw_cp->cp_blocks_count =
		cpu_to_le64(atomic64_read(&sci->sc_root->blocks_count));
	raw_cp->cp_nblk_inc =
		cpu_to_le64(sci->sc_nblk_inc + sci->sc_nblk_this_inc);
	raw_cp->cp_create = cpu_to_le64(sci->sc_seg_ctime);
	raw_cp->cp_cno = cpu_to_le64(nilfs->ns_cno);

	if (test_bit(NILFS_SC_HAVE_DELTA, &sci->sc_flags))
		nilfs_checkpoint_clear_minor(raw_cp);
	else
		nilfs_checkpoint_set_minor(raw_cp);

	nilfs_write_inode_common(sci->sc_root->ifile,
				 &raw_cp->cp_ifile_inode, 1);
	nilfs_cpfile_put_checkpoint(nilfs->ns_cpfile, nilfs->ns_cno, bh_cp);
	return 0;

 failed_ibh:
	return err;
}

static void nilfs_fill_in_file_bmap(struct inode *ifile,
				    struct nilfs_inode_info *ii)

{
	struct buffer_head *ibh;
	struct nilfs_inode *raw_inode;

	if (test_bit(NILFS_I_BMAP, &ii->i_state)) {
		ibh = ii->i_bh;
		BUG_ON(!ibh);
		raw_inode = nilfs_ifile_map_inode(ifile, ii->vfs_inode.i_ino,
						  ibh);
		nilfs_bmap_write(ii->i_bmap, raw_inode);
		nilfs_ifile_unmap_inode(ifile, ii->vfs_inode.i_ino, ibh);
	}
}

static void nilfs_segctor_fill_in_file_bmap(struct nilfs_sc_info *sci)
{
	struct nilfs_inode_info *ii;

	list_for_each_entry(ii, &sci->sc_dirty_files, i_dirty) {
		nilfs_fill_in_file_bmap(sci->sc_root->ifile, ii);
		set_bit(NILFS_I_COLLECTED, &ii->i_state);
	}
}

static void nilfs_segctor_fill_in_super_root(struct nilfs_sc_info *sci,
					     struct the_nilfs *nilfs)
{
	struct buffer_head *bh_sr;
	struct nilfs_super_root *raw_sr;
	unsigned int isz, srsz;

	bh_sr = NILFS_LAST_SEGBUF(&sci->sc_segbufs)->sb_super_root;

	lock_buffer(bh_sr);
	raw_sr = (struct nilfs_super_root *)bh_sr->b_data;
	isz = nilfs->ns_inode_size;
	srsz = NILFS_SR_BYTES(isz);

	raw_sr->sr_sum = 0;  /* Ensure initialization within this update */
	raw_sr->sr_bytes = cpu_to_le16(srsz);
	raw_sr->sr_nongc_ctime
		= cpu_to_le64(nilfs_doing_gc() ?
			      nilfs->ns_nongc_ctime : sci->sc_seg_ctime);
	raw_sr->sr_flags = 0;

	nilfs_write_inode_common(nilfs->ns_dat, (void *)raw_sr +
				 NILFS_SR_DAT_OFFSET(isz), 1);
	nilfs_write_inode_common(nilfs->ns_cpfile, (void *)raw_sr +
				 NILFS_SR_CPFILE_OFFSET(isz), 1);
	nilfs_write_inode_common(nilfs->ns_sufile, (void *)raw_sr +
				 NILFS_SR_SUFILE_OFFSET(isz), 1);
	memset((void *)raw_sr + srsz, 0, nilfs->ns_blocksize - srsz);
	set_buffer_uptodate(bh_sr);
	unlock_buffer(bh_sr);
}

static void nilfs_redirty_inodes(struct list_head *head)
{
	struct nilfs_inode_info *ii;

	list_for_each_entry(ii, head, i_dirty) {
		if (test_bit(NILFS_I_COLLECTED, &ii->i_state))
			clear_bit(NILFS_I_COLLECTED, &ii->i_state);
	}
}

static void nilfs_drop_collected_inodes(struct list_head *head)
{
	struct nilfs_inode_info *ii;

	list_for_each_entry(ii, head, i_dirty) {
		if (!test_and_clear_bit(NILFS_I_COLLECTED, &ii->i_state))
			continue;

		clear_bit(NILFS_I_INODE_SYNC, &ii->i_state);
		set_bit(NILFS_I_UPDATED, &ii->i_state);
	}
}

static int nilfs_segctor_apply_buffers(struct nilfs_sc_info *sci,
				       struct inode *inode,
				       struct list_head *listp,
				       int (*collect)(struct nilfs_sc_info *,
						      struct buffer_head *,
						      struct inode *))
{
	struct buffer_head *bh, *n;
	int err = 0;

	if (collect) {
		list_for_each_entry_safe(bh, n, listp, b_assoc_buffers) {
			list_del_init(&bh->b_assoc_buffers);
			err = collect(sci, bh, inode);
			brelse(bh);
			if (unlikely(err))
				goto dispose_buffers;
		}
		return 0;
	}

 dispose_buffers:
	while (!list_empty(listp)) {
		bh = list_first_entry(listp, struct buffer_head,
				      b_assoc_buffers);
		list_del_init(&bh->b_assoc_buffers);
		brelse(bh);
	}
	return err;
}

static size_t nilfs_segctor_buffer_rest(struct nilfs_sc_info *sci)
{
	/* Remaining number of blocks within segment buffer */
	return sci->sc_segbuf_nblocks -
		(sci->sc_nblk_this_inc + sci->sc_curseg->sb_sum.nblocks);
}

static int nilfs_segctor_scan_file(struct nilfs_sc_info *sci,
				   struct inode *inode,
				   const struct nilfs_sc_operations *sc_ops)
{
	LIST_HEAD(data_buffers);
	LIST_HEAD(node_buffers);
	int err;

	if (!(sci->sc_stage.flags & NILFS_CF_NODE)) {
		size_t n, rest = nilfs_segctor_buffer_rest(sci);

		n = nilfs_lookup_dirty_data_buffers(
			inode, &data_buffers, rest + 1, 0, LLONG_MAX);
		if (n > rest) {
			err = nilfs_segctor_apply_buffers(
				sci, inode, &data_buffers,
				sc_ops->collect_data);
			BUG_ON(!err); /* always receive -E2BIG or true error */
			goto break_or_fail;
		}
	}
	nilfs_lookup_dirty_node_buffers(inode, &node_buffers);

	if (!(sci->sc_stage.flags & NILFS_CF_NODE)) {
		err = nilfs_segctor_apply_buffers(
			sci, inode, &data_buffers, sc_ops->collect_data);
		if (unlikely(err)) {
			/* dispose node list */
			nilfs_segctor_apply_buffers(
				sci, inode, &node_buffers, NULL);
			goto break_or_fail;
		}
		sci->sc_stage.flags |= NILFS_CF_NODE;
	}
	/* Collect node */
	err = nilfs_segctor_apply_buffers(
		sci, inode, &node_buffers, sc_ops->collect_node);
	if (unlikely(err))
		goto break_or_fail;

	nilfs_bmap_lookup_dirty_buffers(NILFS_I(inode)->i_bmap, &node_buffers);
	err = nilfs_segctor_apply_buffers(
		sci, inode, &node_buffers, sc_ops->collect_bmap);
	if (unlikely(err))
		goto break_or_fail;

	nilfs_segctor_end_finfo(sci, inode);
	sci->sc_stage.flags &= ~NILFS_CF_NODE;

 break_or_fail:
	return err;
}

static int nilfs_segctor_scan_file_dsync(struct nilfs_sc_info *sci,
					 struct inode *inode)
{
	LIST_HEAD(data_buffers);
	size_t n, rest = nilfs_segctor_buffer_rest(sci);
	int err;

	n = nilfs_lookup_dirty_data_buffers(inode, &data_buffers, rest + 1,
					    sci->sc_dsync_start,
					    sci->sc_dsync_end);

	err = nilfs_segctor_apply_buffers(sci, inode, &data_buffers,
					  nilfs_collect_file_data);
	if (!err) {
		nilfs_segctor_end_finfo(sci, inode);
		BUG_ON(n > rest);
		/* always receive -E2BIG or true error if n > rest */
	}
	return err;
}

static int nilfs_segctor_collect_blocks(struct nilfs_sc_info *sci, int mode)
{
	struct the_nilfs *nilfs = sci->sc_super->s_fs_info;
	struct list_head *head;
	struct nilfs_inode_info *ii;
	size_t ndone;
	int err = 0;

	switch (nilfs_sc_cstage_get(sci)) {
	case NILFS_ST_INIT:
		/* Pre-processes */
		sci->sc_stage.flags = 0;

		if (!test_bit(NILFS_SC_UNCLOSED, &sci->sc_flags)) {
			sci->sc_nblk_inc = 0;
			sci->sc_curseg->sb_sum.flags = NILFS_SS_LOGBGN;
			if (mode == SC_LSEG_DSYNC) {
				nilfs_sc_cstage_set(sci, NILFS_ST_DSYNC);
				goto dsync_mode;
			}
		}

		sci->sc_stage.dirty_file_ptr = NULL;
		sci->sc_stage.gc_inode_ptr = NULL;
		if (mode == SC_FLUSH_DAT) {
			nilfs_sc_cstage_set(sci, NILFS_ST_DAT);
			goto dat_stage;
		}
		nilfs_sc_cstage_inc(sci);
		fallthrough;
	case NILFS_ST_GC:
		if (nilfs_doing_gc()) {
			head = &sci->sc_gc_inodes;
			ii = list_prepare_entry(sci->sc_stage.gc_inode_ptr,
						head, i_dirty);
			list_for_each_entry_continue(ii, head, i_dirty) {
				err = nilfs_segctor_scan_file(
					sci, &ii->vfs_inode,
					&nilfs_sc_file_ops);
				if (unlikely(err)) {
					sci->sc_stage.gc_inode_ptr = list_entry(
						ii->i_dirty.prev,
						struct nilfs_inode_info,
						i_dirty);
					goto break_or_fail;
				}
				set_bit(NILFS_I_COLLECTED, &ii->i_state);
			}
			sci->sc_stage.gc_inode_ptr = NULL;
		}
		nilfs_sc_cstage_inc(sci);
		fallthrough;
	case NILFS_ST_FILE:
		head = &sci->sc_dirty_files;
		ii = list_prepare_entry(sci->sc_stage.dirty_file_ptr, head,
					i_dirty);
		list_for_each_entry_continue(ii, head, i_dirty) {
			clear_bit(NILFS_I_DIRTY, &ii->i_state);

			err = nilfs_segctor_scan_file(sci, &ii->vfs_inode,
						      &nilfs_sc_file_ops);
			if (unlikely(err)) {
				sci->sc_stage.dirty_file_ptr =
					list_entry(ii->i_dirty.prev,
						   struct nilfs_inode_info,
						   i_dirty);
				goto break_or_fail;
			}
			/* sci->sc_stage.dirty_file_ptr = NILFS_I(inode); */
			/* XXX: required ? */
		}
		sci->sc_stage.dirty_file_ptr = NULL;
		if (mode == SC_FLUSH_FILE) {
			nilfs_sc_cstage_set(sci, NILFS_ST_DONE);
			return 0;
		}
		nilfs_sc_cstage_inc(sci);
		sci->sc_stage.flags |= NILFS_CF_IFILE_STARTED;
		fallthrough;
	case NILFS_ST_IFILE:
		err = nilfs_segctor_scan_file(sci, sci->sc_root->ifile,
					      &nilfs_sc_file_ops);
		if (unlikely(err))
			break;
		nilfs_sc_cstage_inc(sci);
		/* Creating a checkpoint */
		err = nilfs_segctor_create_checkpoint(sci);
		if (unlikely(err))
			break;
		fallthrough;
	case NILFS_ST_CPFILE:
		err = nilfs_segctor_scan_file(sci, nilfs->ns_cpfile,
					      &nilfs_sc_file_ops);
		if (unlikely(err))
			break;
		nilfs_sc_cstage_inc(sci);
		fallthrough;
	case NILFS_ST_SUFILE:
		err = nilfs_sufile_freev(nilfs->ns_sufile, sci->sc_freesegs,
					 sci->sc_nfreesegs, &ndone);
		if (unlikely(err)) {
			nilfs_sufile_cancel_freev(nilfs->ns_sufile,
						  sci->sc_freesegs, ndone,
						  NULL);
			break;
		}
		sci->sc_stage.flags |= NILFS_CF_SUFREED;

		err = nilfs_segctor_scan_file(sci, nilfs->ns_sufile,
					      &nilfs_sc_file_ops);
		if (unlikely(err))
			break;
		nilfs_sc_cstage_inc(sci);
		fallthrough;
	case NILFS_ST_DAT:
 dat_stage:
		err = nilfs_segctor_scan_file(sci, nilfs->ns_dat,
					      &nilfs_sc_dat_ops);
		if (unlikely(err))
			break;
		if (mode == SC_FLUSH_DAT) {
			nilfs_sc_cstage_set(sci, NILFS_ST_DONE);
			return 0;
		}
		nilfs_sc_cstage_inc(sci);
		fallthrough;
	case NILFS_ST_SR:
		if (mode == SC_LSEG_SR) {
			/* Appending a super root */
			err = nilfs_segctor_add_super_root(sci);
			if (unlikely(err))
				break;
		}
		/* End of a logical segment */
		sci->sc_curseg->sb_sum.flags |= NILFS_SS_LOGEND;
		nilfs_sc_cstage_set(sci, NILFS_ST_DONE);
		return 0;
	case NILFS_ST_DSYNC:
 dsync_mode:
		sci->sc_curseg->sb_sum.flags |= NILFS_SS_SYNDT;
		ii = sci->sc_dsync_inode;
		if (!test_bit(NILFS_I_BUSY, &ii->i_state))
			break;

		err = nilfs_segctor_scan_file_dsync(sci, &ii->vfs_inode);
		if (unlikely(err))
			break;
		sci->sc_curseg->sb_sum.flags |= NILFS_SS_LOGEND;
		nilfs_sc_cstage_set(sci, NILFS_ST_DONE);
		return 0;
	case NILFS_ST_DONE:
		return 0;
	default:
		BUG();
	}

 break_or_fail:
	return err;
}

/**
 * nilfs_segctor_begin_construction - setup segment buffer to make a new log
 * @sci: nilfs_sc_info
 * @nilfs: nilfs object
 */
static int nilfs_segctor_begin_construction(struct nilfs_sc_info *sci,
					    struct the_nilfs *nilfs)
{
	struct nilfs_segment_buffer *segbuf, *prev;
	__u64 nextnum;
	int err, alloc = 0;

	segbuf = nilfs_segbuf_new(sci->sc_super);
	if (unlikely(!segbuf))
		return -ENOMEM;

	if (list_empty(&sci->sc_write_logs)) {
		nilfs_segbuf_map(segbuf, nilfs->ns_segnum,
				 nilfs->ns_pseg_offset, nilfs);
		if (segbuf->sb_rest_blocks < NILFS_PSEG_MIN_BLOCKS) {
			nilfs_shift_to_next_segment(nilfs);
			nilfs_segbuf_map(segbuf, nilfs->ns_segnum, 0, nilfs);
		}

		segbuf->sb_sum.seg_seq = nilfs->ns_seg_seq;
		nextnum = nilfs->ns_nextnum;

		if (nilfs->ns_segnum == nilfs->ns_nextnum)
			/* Start from the head of a new full segment */
			alloc++;
	} else {
		/* Continue logs */
		prev = NILFS_LAST_SEGBUF(&sci->sc_write_logs);
		nilfs_segbuf_map_cont(segbuf, prev);
		segbuf->sb_sum.seg_seq = prev->sb_sum.seg_seq;
		nextnum = prev->sb_nextnum;

		if (segbuf->sb_rest_blocks < NILFS_PSEG_MIN_BLOCKS) {
			nilfs_segbuf_map(segbuf, prev->sb_nextnum, 0, nilfs);
			segbuf->sb_sum.seg_seq++;
			alloc++;
		}
	}

	err = nilfs_sufile_mark_dirty(nilfs->ns_sufile, segbuf->sb_segnum);
	if (err)
		goto failed;

	if (alloc) {
		err = nilfs_sufile_alloc(nilfs->ns_sufile, &nextnum);
		if (err)
			goto failed;
	}
	nilfs_segbuf_set_next_segnum(segbuf, nextnum, nilfs);

	BUG_ON(!list_empty(&sci->sc_segbufs));
	list_add_tail(&segbuf->sb_list, &sci->sc_segbufs);
	sci->sc_segbuf_nblocks = segbuf->sb_rest_blocks;
	return 0;

 failed:
	nilfs_segbuf_free(segbuf);
	return err;
}

static int nilfs_segctor_extend_segments(struct nilfs_sc_info *sci,
					 struct the_nilfs *nilfs, int nadd)
{
	struct nilfs_segment_buffer *segbuf, *prev;
	struct inode *sufile = nilfs->ns_sufile;
	__u64 nextnextnum;
	LIST_HEAD(list);
	int err, ret, i;

	prev = NILFS_LAST_SEGBUF(&sci->sc_segbufs);
	/*
	 * Since the segment specified with nextnum might be allocated during
	 * the previous construction, the buffer including its segusage may
	 * not be dirty.  The following call ensures that the buffer is dirty
	 * and will pin the buffer on memory until the sufile is written.
	 */
	err = nilfs_sufile_mark_dirty(sufile, prev->sb_nextnum);
	if (unlikely(err))
		return err;

	for (i = 0; i < nadd; i++) {
		/* extend segment info */
		err = -ENOMEM;
		segbuf = nilfs_segbuf_new(sci->sc_super);
		if (unlikely(!segbuf))
			goto failed;

		/* map this buffer to region of segment on-disk */
		nilfs_segbuf_map(segbuf, prev->sb_nextnum, 0, nilfs);
		sci->sc_segbuf_nblocks += segbuf->sb_rest_blocks;

		/* allocate the next next full segment */
		err = nilfs_sufile_alloc(sufile, &nextnextnum);
		if (unlikely(err))
			goto failed_segbuf;

		segbuf->sb_sum.seg_seq = prev->sb_sum.seg_seq + 1;
		nilfs_segbuf_set_next_segnum(segbuf, nextnextnum, nilfs);

		list_add_tail(&segbuf->sb_list, &list);
		prev = segbuf;
	}
	list_splice_tail(&list, &sci->sc_segbufs);
	return 0;

 failed_segbuf:
	nilfs_segbuf_free(segbuf);
 failed:
	list_for_each_entry(segbuf, &list, sb_list) {
		ret = nilfs_sufile_free(sufile, segbuf->sb_nextnum);
		WARN_ON(ret); /* never fails */
	}
	nilfs_destroy_logs(&list);
	return err;
}

static void nilfs_free_incomplete_logs(struct list_head *logs,
				       struct the_nilfs *nilfs)
{
	struct nilfs_segment_buffer *segbuf, *prev;
	struct inode *sufile = nilfs->ns_sufile;
	int ret;

	segbuf = NILFS_FIRST_SEGBUF(logs);
	if (nilfs->ns_nextnum != segbuf->sb_nextnum) {
		ret = nilfs_sufile_free(sufile, segbuf->sb_nextnum);
		WARN_ON(ret); /* never fails */
	}
	if (atomic_read(&segbuf->sb_err)) {
		/* Case 1: The first segment failed */
		if (segbuf->sb_pseg_start != segbuf->sb_fseg_start)
			/*
			 * Case 1a:  Partial segment appended into an existing
			 * segment
			 */
			nilfs_terminate_segment(nilfs, segbuf->sb_fseg_start,
						segbuf->sb_fseg_end);
		else /* Case 1b:  New full segment */
			set_nilfs_discontinued(nilfs);
	}

	prev = segbuf;
	list_for_each_entry_continue(segbuf, logs, sb_list) {
		if (prev->sb_nextnum != segbuf->sb_nextnum) {
			ret = nilfs_sufile_free(sufile, segbuf->sb_nextnum);
			WARN_ON(ret); /* never fails */
		}
		if (atomic_read(&segbuf->sb_err) &&
		    segbuf->sb_segnum != nilfs->ns_nextnum)
			/* Case 2: extended segment (!= next) failed */
			nilfs_sufile_set_error(sufile, segbuf->sb_segnum);
		prev = segbuf;
	}
}

static void nilfs_segctor_update_segusage(struct nilfs_sc_info *sci,
					  struct inode *sufile)
{
	struct nilfs_segment_buffer *segbuf;
	unsigned long live_blocks;
	int ret;

	list_for_each_entry(segbuf, &sci->sc_segbufs, sb_list) {
		live_blocks = segbuf->sb_sum.nblocks +
			(segbuf->sb_pseg_start - segbuf->sb_fseg_start);
		ret = nilfs_sufile_set_segment_usage(sufile, segbuf->sb_segnum,
						     live_blocks,
						     sci->sc_seg_ctime);
		WARN_ON(ret); /* always succeed because the segusage is dirty */
	}
}

static void nilfs_cancel_segusage(struct list_head *logs, struct inode *sufile)
{
	struct nilfs_segment_buffer *segbuf;
	int ret;

	segbuf = NILFS_FIRST_SEGBUF(logs);
	ret = nilfs_sufile_set_segment_usage(sufile, segbuf->sb_segnum,
					     segbuf->sb_pseg_start -
					     segbuf->sb_fseg_start, 0);
	WARN_ON(ret); /* always succeed because the segusage is dirty */

	list_for_each_entry_continue(segbuf, logs, sb_list) {
		ret = nilfs_sufile_set_segment_usage(sufile, segbuf->sb_segnum,
						     0, 0);
		WARN_ON(ret); /* always succeed */
	}
}

static void nilfs_segctor_truncate_segments(struct nilfs_sc_info *sci,
					    struct nilfs_segment_buffer *last,
					    struct inode *sufile)
{
	struct nilfs_segment_buffer *segbuf = last;
	int ret;

	list_for_each_entry_continue(segbuf, &sci->sc_segbufs, sb_list) {
		sci->sc_segbuf_nblocks -= segbuf->sb_rest_blocks;
		ret = nilfs_sufile_free(sufile, segbuf->sb_nextnum);
		WARN_ON(ret);
	}
	nilfs_truncate_logs(&sci->sc_segbufs, last);
}


static int nilfs_segctor_collect(struct nilfs_sc_info *sci,
				 struct the_nilfs *nilfs, int mode)
{
	struct nilfs_cstage prev_stage = sci->sc_stage;
	int err, nadd = 1;

	/* Collection retry loop */
	for (;;) {
		sci->sc_nblk_this_inc = 0;
		sci->sc_curseg = NILFS_FIRST_SEGBUF(&sci->sc_segbufs);

		err = nilfs_segctor_reset_segment_buffer(sci);
		if (unlikely(err))
			goto failed;

		err = nilfs_segctor_collect_blocks(sci, mode);
		sci->sc_nblk_this_inc += sci->sc_curseg->sb_sum.nblocks;
		if (!err)
			break;

		if (unlikely(err != -E2BIG))
			goto failed;

		/* The current segment is filled up */
		if (mode != SC_LSEG_SR ||
		    nilfs_sc_cstage_get(sci) < NILFS_ST_CPFILE)
			break;

		nilfs_clear_logs(&sci->sc_segbufs);

		if (sci->sc_stage.flags & NILFS_CF_SUFREED) {
			err = nilfs_sufile_cancel_freev(nilfs->ns_sufile,
							sci->sc_freesegs,
							sci->sc_nfreesegs,
							NULL);
			WARN_ON(err); /* do not happen */
			sci->sc_stage.flags &= ~NILFS_CF_SUFREED;
		}

		err = nilfs_segctor_extend_segments(sci, nilfs, nadd);
		if (unlikely(err))
			return err;

		nadd = min_t(int, nadd << 1, SC_MAX_SEGDELTA);
		sci->sc_stage = prev_stage;
	}
	nilfs_segctor_zeropad_segsum(sci);
	nilfs_segctor_truncate_segments(sci, sci->sc_curseg, nilfs->ns_sufile);
	return 0;

 failed:
	return err;
}

static void nilfs_list_replace_buffer(struct buffer_head *old_bh,
				      struct buffer_head *new_bh)
{
	BUG_ON(!list_empty(&new_bh->b_assoc_buffers));

	list_replace_init(&old_bh->b_assoc_buffers, &new_bh->b_assoc_buffers);
	/* The caller must release old_bh */
}

static int
nilfs_segctor_update_payload_blocknr(struct nilfs_sc_info *sci,
				     struct nilfs_segment_buffer *segbuf,
				     int mode)
{
	struct inode *inode = NULL;
	sector_t blocknr;
	unsigned long nfinfo = segbuf->sb_sum.nfinfo;
	unsigned long nblocks = 0, ndatablk = 0;
	const struct nilfs_sc_operations *sc_op = NULL;
	struct nilfs_segsum_pointer ssp;
	struct nilfs_finfo *finfo = NULL;
	union nilfs_binfo binfo;
	struct buffer_head *bh, *bh_org;
	ino_t ino = 0;
	int err = 0;

	if (!nfinfo)
		goto out;

	blocknr = segbuf->sb_pseg_start + segbuf->sb_sum.nsumblk;
	ssp.bh = NILFS_SEGBUF_FIRST_BH(&segbuf->sb_segsum_buffers);
	ssp.offset = sizeof(struct nilfs_segment_summary);

	list_for_each_entry(bh, &segbuf->sb_payload_buffers, b_assoc_buffers) {
		if (bh == segbuf->sb_super_root)
			break;
		if (!finfo) {
			finfo =	nilfs_segctor_map_segsum_entry(
				sci, &ssp, sizeof(*finfo));
			ino = le64_to_cpu(finfo->fi_ino);
			nblocks = le32_to_cpu(finfo->fi_nblocks);
			ndatablk = le32_to_cpu(finfo->fi_ndatablk);

			inode = bh->b_folio->mapping->host;

			if (mode == SC_LSEG_DSYNC)
				sc_op = &nilfs_sc_dsync_ops;
			else if (ino == NILFS_DAT_INO)
				sc_op = &nilfs_sc_dat_ops;
			else /* file blocks */
				sc_op = &nilfs_sc_file_ops;
		}
		bh_org = bh;
		get_bh(bh_org);
		err = nilfs_bmap_assign(NILFS_I(inode)->i_bmap, &bh, blocknr,
					&binfo);
		if (bh != bh_org)
			nilfs_list_replace_buffer(bh_org, bh);
		brelse(bh_org);
		if (unlikely(err))
			goto failed_bmap;

		if (ndatablk > 0)
			sc_op->write_data_binfo(sci, &ssp, &binfo);
		else
			sc_op->write_node_binfo(sci, &ssp, &binfo);

		blocknr++;
		if (--nblocks == 0) {
			finfo = NULL;
			if (--nfinfo == 0)
				break;
		} else if (ndatablk > 0)
			ndatablk--;
	}
 out:
	return 0;

 failed_bmap:
	return err;
}

static int nilfs_segctor_assign(struct nilfs_sc_info *sci, int mode)
{
	struct nilfs_segment_buffer *segbuf;
	int err;

	list_for_each_entry(segbuf, &sci->sc_segbufs, sb_list) {
		err = nilfs_segctor_update_payload_blocknr(sci, segbuf, mode);
		if (unlikely(err))
			return err;
		nilfs_segbuf_fill_in_segsum(segbuf);
	}
	return 0;
}

static void nilfs_begin_page_io(struct page *page)
{
	if (!page || PageWriteback(page))
		/*
		 * For split b-tree node pages, this function may be called
		 * twice.  We ignore the 2nd or later calls by this check.
		 */
		return;

	lock_page(page);
	clear_page_dirty_for_io(page);
	set_page_writeback(page);
	unlock_page(page);
}

static void nilfs_segctor_prepare_write(struct nilfs_sc_info *sci)
{
	struct nilfs_segment_buffer *segbuf;
	struct page *bd_page = NULL, *fs_page = NULL;

	list_for_each_entry(segbuf, &sci->sc_segbufs, sb_list) {
		struct buffer_head *bh;

		list_for_each_entry(bh, &segbuf->sb_segsum_buffers,
				    b_assoc_buffers) {
			if (bh->b_page != bd_page) {
				if (bd_page) {
					lock_page(bd_page);
					clear_page_dirty_for_io(bd_page);
					set_page_writeback(bd_page);
					unlock_page(bd_page);
				}
				bd_page = bh->b_page;
			}
		}

		list_for_each_entry(bh, &segbuf->sb_payload_buffers,
				    b_assoc_buffers) {
			set_buffer_async_write(bh);
			if (bh == segbuf->sb_super_root) {
				if (bh->b_page != bd_page) {
					lock_page(bd_page);
					clear_page_dirty_for_io(bd_page);
					set_page_writeback(bd_page);
					unlock_page(bd_page);
					bd_page = bh->b_page;
				}
				break;
			}
			if (bh->b_page != fs_page) {
				nilfs_begin_page_io(fs_page);
				fs_page = bh->b_page;
			}
		}
	}
	if (bd_page) {
		lock_page(bd_page);
		clear_page_dirty_for_io(bd_page);
		set_page_writeback(bd_page);
		unlock_page(bd_page);
	}
	nilfs_begin_page_io(fs_page);
}

static int nilfs_segctor_write(struct nilfs_sc_info *sci,
			       struct the_nilfs *nilfs)
{
	int ret;

	ret = nilfs_write_logs(&sci->sc_segbufs, nilfs);
	list_splice_tail_init(&sci->sc_segbufs, &sci->sc_write_logs);
	return ret;
}

static void nilfs_end_page_io(struct page *page, int err)
{
	if (!page)
		return;

	if (buffer_nilfs_node(page_buffers(page)) && !PageWriteback(page)) {
		/*
		 * For b-tree node pages, this function may be called twice
		 * or more because they might be split in a segment.
		 */
		if (PageDirty(page)) {
			/*
			 * For pages holding split b-tree node buffers, dirty
			 * flag on the buffers may be cleared discretely.
			 * In that case, the page is once redirtied for
			 * remaining buffers, and it must be cancelled if
			 * all the buffers get cleaned later.
			 */
			lock_page(page);
			if (nilfs_page_buffers_clean(page))
				__nilfs_clear_page_dirty(page);
			unlock_page(page);
		}
		return;
	}

	if (!err) {
		if (!nilfs_page_buffers_clean(page))
			__set_page_dirty_nobuffers(page);
		ClearPageError(page);
	} else {
		__set_page_dirty_nobuffers(page);
		SetPageError(page);
	}

	end_page_writeback(page);
}

static void nilfs_abort_logs(struct list_head *logs, int err)
{
	struct nilfs_segment_buffer *segbuf;
	struct page *bd_page = NULL, *fs_page = NULL;
	struct buffer_head *bh;

	if (list_empty(logs))
		return;

	list_for_each_entry(segbuf, logs, sb_list) {
		list_for_each_entry(bh, &segbuf->sb_segsum_buffers,
				    b_assoc_buffers) {
			clear_buffer_uptodate(bh);
			if (bh->b_page != bd_page) {
				if (bd_page)
					end_page_writeback(bd_page);
				bd_page = bh->b_page;
			}
		}

		list_for_each_entry(bh, &segbuf->sb_payload_buffers,
				    b_assoc_buffers) {
			clear_buffer_async_write(bh);
			if (bh == segbuf->sb_super_root) {
				clear_buffer_uptodate(bh);
				if (bh->b_page != bd_page) {
					end_page_writeback(bd_page);
					bd_page = bh->b_page;
				}
				break;
			}
			if (bh->b_page != fs_page) {
				nilfs_end_page_io(fs_page, err);
				fs_page = bh->b_page;
			}
		}
	}
	if (bd_page)
		end_page_writeback(bd_page);

	nilfs_end_page_io(fs_page, err);
}

static void nilfs_segctor_abort_construction(struct nilfs_sc_info *sci,
					     struct the_nilfs *nilfs, int err)
{
	LIST_HEAD(logs);
	int ret;

	list_splice_tail_init(&sci->sc_write_logs, &logs);
	ret = nilfs_wait_on_logs(&logs);
	nilfs_abort_logs(&logs, ret ? : err);

	list_splice_tail_init(&sci->sc_segbufs, &logs);
	nilfs_cancel_segusage(&logs, nilfs->ns_sufile);
	nilfs_free_incomplete_logs(&logs, nilfs);

	if (sci->sc_stage.flags & NILFS_CF_SUFREED) {
		ret = nilfs_sufile_cancel_freev(nilfs->ns_sufile,
						sci->sc_freesegs,
						sci->sc_nfreesegs,
						NULL);
		WARN_ON(ret); /* do not happen */
	}

	nilfs_destroy_logs(&logs);
}

static void nilfs_set_next_segment(struct the_nilfs *nilfs,
				   struct nilfs_segment_buffer *segbuf)
{
	nilfs->ns_segnum = segbuf->sb_segnum;
	nilfs->ns_nextnum = segbuf->sb_nextnum;
	nilfs->ns_pseg_offset = segbuf->sb_pseg_start - segbuf->sb_fseg_start
		+ segbuf->sb_sum.nblocks;
	nilfs->ns_seg_seq = segbuf->sb_sum.seg_seq;
	nilfs->ns_ctime = segbuf->sb_sum.ctime;
}

static void nilfs_segctor_complete_write(struct nilfs_sc_info *sci)
{
	struct nilfs_segment_buffer *segbuf;
	struct page *bd_page = NULL, *fs_page = NULL;
	struct the_nilfs *nilfs = sci->sc_super->s_fs_info;
	int update_sr = false;

	list_for_each_entry(segbuf, &sci->sc_write_logs, sb_list) {
		struct buffer_head *bh;

		list_for_each_entry(bh, &segbuf->sb_segsum_buffers,
				    b_assoc_buffers) {
			set_buffer_uptodate(bh);
			clear_buffer_dirty(bh);
			if (bh->b_page != bd_page) {
				if (bd_page)
					end_page_writeback(bd_page);
				bd_page = bh->b_page;
			}
		}
		/*
		 * We assume that the buffers which belong to the same page
		 * continue over the buffer list.
		 * Under this assumption, the last BHs of pages is
		 * identifiable by the discontinuity of bh->b_page
		 * (page != fs_page).
		 *
		 * For B-tree node blocks, however, this assumption is not
		 * guaranteed.  The cleanup code of B-tree node pages needs
		 * special care.
		 */
		list_for_each_entry(bh, &segbuf->sb_payload_buffers,
				    b_assoc_buffers) {
			const unsigned long set_bits = BIT(BH_Uptodate);
			const unsigned long clear_bits =
				(BIT(BH_Dirty) | BIT(BH_Async_Write) |
				 BIT(BH_Delay) | BIT(BH_NILFS_Volatile) |
				 BIT(BH_NILFS_Redirected));

			set_mask_bits(&bh->b_state, clear_bits, set_bits);
			if (bh == segbuf->sb_super_root) {
				if (bh->b_page != bd_page) {
					end_page_writeback(bd_page);
					bd_page = bh->b_page;
				}
				update_sr = true;
				break;
			}
			if (bh->b_page != fs_page) {
				nilfs_end_page_io(fs_page, 0);
				fs_page = bh->b_page;
			}
		}

		if (!nilfs_segbuf_simplex(segbuf)) {
			if (segbuf->sb_sum.flags & NILFS_SS_LOGBGN) {
				set_bit(NILFS_SC_UNCLOSED, &sci->sc_flags);
				sci->sc_lseg_stime = jiffies;
			}
			if (segbuf->sb_sum.flags & NILFS_SS_LOGEND)
				clear_bit(NILFS_SC_UNCLOSED, &sci->sc_flags);
		}
	}
	/*
	 * Since pages may continue over multiple segment buffers,
	 * end of the last page must be checked outside of the loop.
	 */
	if (bd_page)
		end_page_writeback(bd_page);

	nilfs_end_page_io(fs_page, 0);

	nilfs_drop_collected_inodes(&sci->sc_dirty_files);

	if (nilfs_doing_gc())
		nilfs_drop_collected_inodes(&sci->sc_gc_inodes);
	else
		nilfs->ns_nongc_ctime = sci->sc_seg_ctime;

	sci->sc_nblk_inc += sci->sc_nblk_this_inc;

	segbuf = NILFS_LAST_SEGBUF(&sci->sc_write_logs);
	nilfs_set_next_segment(nilfs, segbuf);

	if (update_sr) {
		nilfs->ns_flushed_device = 0;
		nilfs_set_last_segment(nilfs, segbuf->sb_pseg_start,
				       segbuf->sb_sum.seg_seq, nilfs->ns_cno++);

		clear_bit(NILFS_SC_HAVE_DELTA, &sci->sc_flags);
		clear_bit(NILFS_SC_DIRTY, &sci->sc_flags);
		set_bit(NILFS_SC_SUPER_ROOT, &sci->sc_flags);
		nilfs_segctor_clear_metadata_dirty(sci);
	} else
		clear_bit(NILFS_SC_SUPER_ROOT, &sci->sc_flags);
}

static int nilfs_segctor_wait(struct nilfs_sc_info *sci)
{
	int ret;

	ret = nilfs_wait_on_logs(&sci->sc_write_logs);
	if (!ret) {
		nilfs_segctor_complete_write(sci);
		nilfs_destroy_logs(&sci->sc_write_logs);
	}
	return ret;
}

static int nilfs_segctor_collect_dirty_files(struct nilfs_sc_info *sci,
					     struct the_nilfs *nilfs)
{
	struct nilfs_inode_info *ii, *n;
	struct inode *ifile = sci->sc_root->ifile;

	spin_lock(&nilfs->ns_inode_lock);
 retry:
	list_for_each_entry_safe(ii, n, &nilfs->ns_dirty_files, i_dirty) {
		if (!ii->i_bh) {
			struct buffer_head *ibh;
			int err;

			spin_unlock(&nilfs->ns_inode_lock);
			err = nilfs_ifile_get_inode_block(
				ifile, ii->vfs_inode.i_ino, &ibh);
			if (unlikely(err)) {
				nilfs_warn(sci->sc_super,
					   "log writer: error %d getting inode block (ino=%lu)",
					   err, ii->vfs_inode.i_ino);
				return err;
			}
			spin_lock(&nilfs->ns_inode_lock);
			if (likely(!ii->i_bh))
				ii->i_bh = ibh;
			else
				brelse(ibh);
			goto retry;
		}

		// Always redirty the buffer to avoid race condition
		mark_buffer_dirty(ii->i_bh);
		nilfs_mdt_mark_dirty(ifile);

		clear_bit(NILFS_I_QUEUED, &ii->i_state);
		set_bit(NILFS_I_BUSY, &ii->i_state);
		list_move_tail(&ii->i_dirty, &sci->sc_dirty_files);
	}
	spin_unlock(&nilfs->ns_inode_lock);

	return 0;
}

static void nilfs_segctor_drop_written_files(struct nilfs_sc_info *sci,
					     struct the_nilfs *nilfs)
{
	struct nilfs_inode_info *ii, *n;
	int during_mount = !(sci->sc_super->s_flags & SB_ACTIVE);
	int defer_iput = false;

	spin_lock(&nilfs->ns_inode_lock);
	list_for_each_entry_safe(ii, n, &sci->sc_dirty_files, i_dirty) {
		if (!test_and_clear_bit(NILFS_I_UPDATED, &ii->i_state) ||
		    test_bit(NILFS_I_DIRTY, &ii->i_state))
			continue;

		clear_bit(NILFS_I_BUSY, &ii->i_state);
		brelse(ii->i_bh);
		ii->i_bh = NULL;
		list_del_init(&ii->i_dirty);
		if (!ii->vfs_inode.i_nlink || during_mount) {
			/*
			 * Defer calling iput() to avoid deadlocks if
			 * i_nlink == 0 or mount is not yet finished.
			 */
			list_add_tail(&ii->i_dirty, &sci->sc_iput_queue);
			defer_iput = true;
		} else {
			spin_unlock(&nilfs->ns_inode_lock);
			iput(&ii->vfs_inode);
			spin_lock(&nilfs->ns_inode_lock);
		}
	}
	spin_unlock(&nilfs->ns_inode_lock);

	if (defer_iput)
		schedule_work(&sci->sc_iput_work);
}

/*
 * Main procedure of segment constructor
 */
static int nilfs_segctor_do_construct(struct nilfs_sc_info *sci, int mode)
{
	struct the_nilfs *nilfs = sci->sc_super->s_fs_info;
	int err;

	if (sb_rdonly(sci->sc_super))
		return -EROFS;

	nilfs_sc_cstage_set(sci, NILFS_ST_INIT);
	sci->sc_cno = nilfs->ns_cno;

	err = nilfs_segctor_collect_dirty_files(sci, nilfs);
	if (unlikely(err))
		goto out;

	if (nilfs_test_metadata_dirty(nilfs, sci->sc_root))
		set_bit(NILFS_SC_DIRTY, &sci->sc_flags);

	if (nilfs_segctor_clean(sci))
		goto out;

	do {
		sci->sc_stage.flags &= ~NILFS_CF_HISTORY_MASK;

		err = nilfs_segctor_begin_construction(sci, nilfs);
		if (unlikely(err))
			goto out;

		/* Update time stamp */
		sci->sc_seg_ctime = ktime_get_real_seconds();

		err = nilfs_segctor_collect(sci, nilfs, mode);
		if (unlikely(err))
			goto failed;

		/* Avoid empty segment */
		if (nilfs_sc_cstage_get(sci) == NILFS_ST_DONE &&
		    nilfs_segbuf_empty(sci->sc_curseg)) {
			nilfs_segctor_abort_construction(sci, nilfs, 1);
			goto out;
		}

		err = nilfs_segctor_assign(sci, mode);
		if (unlikely(err))
			goto failed;

		if (sci->sc_stage.flags & NILFS_CF_IFILE_STARTED)
			nilfs_segctor_fill_in_file_bmap(sci);

		if (mode == SC_LSEG_SR &&
		    nilfs_sc_cstage_get(sci) >= NILFS_ST_CPFILE) {
			err = nilfs_segctor_fill_in_checkpoint(sci);
			if (unlikely(err))
				goto failed_to_write;

			nilfs_segctor_fill_in_super_root(sci, nilfs);
		}
		nilfs_segctor_update_segusage(sci, nilfs->ns_sufile);

		/* Write partial segments */
		nilfs_segctor_prepare_write(sci);

		nilfs_add_checksums_on_logs(&sci->sc_segbufs,
					    nilfs->ns_crc_seed);

		err = nilfs_segctor_write(sci, nilfs);
		if (unlikely(err))
			goto failed_to_write;

		if (nilfs_sc_cstage_get(sci) == NILFS_ST_DONE ||
		    nilfs->ns_blocksize_bits != PAGE_SHIFT) {
			/*
			 * At this point, we avoid double buffering
			 * for blocksize < pagesize because page dirty
			 * flag is turned off during write and dirty
			 * buffers are not properly collected for
			 * pages crossing over segments.
			 */
			err = nilfs_segctor_wait(sci);
			if (err)
				goto failed_to_write;
		}
	} while (nilfs_sc_cstage_get(sci) != NILFS_ST_DONE);

 out:
	nilfs_segctor_drop_written_files(sci, nilfs);
	return err;

 failed_to_write:
	if (sci->sc_stage.flags & NILFS_CF_IFILE_STARTED)
		nilfs_redirty_inodes(&sci->sc_dirty_files);

 failed:
	if (nilfs_doing_gc())
		nilfs_redirty_inodes(&sci->sc_gc_inodes);
	nilfs_segctor_abort_construction(sci, nilfs, err);
	goto out;
}

/**
 * nilfs_segctor_start_timer - set timer of background write
 * @sci: nilfs_sc_info
 *
 * If the timer has already been set, it ignores the new request.
 * This function MUST be called within a section locking the segment
 * semaphore.
 */
static void nilfs_segctor_start_timer(struct nilfs_sc_info *sci)
{
	spin_lock(&sci->sc_state_lock);
	if (!(sci->sc_state & NILFS_SEGCTOR_COMMIT)) {
		sci->sc_timer.expires = jiffies + sci->sc_interval;
		add_timer(&sci->sc_timer);
		sci->sc_state |= NILFS_SEGCTOR_COMMIT;
	}
	spin_unlock(&sci->sc_state_lock);
}

static void nilfs_segctor_do_flush(struct nilfs_sc_info *sci, int bn)
{
	spin_lock(&sci->sc_state_lock);
	if (!(sci->sc_flush_request & BIT(bn))) {
		unsigned long prev_req = sci->sc_flush_request;

		sci->sc_flush_request |= BIT(bn);
		if (!prev_req)
			wake_up(&sci->sc_wait_daemon);
	}
	spin_unlock(&sci->sc_state_lock);
}

/**
 * nilfs_flush_segment - trigger a segment construction for resource control
 * @sb: super block
 * @ino: inode number of the file to be flushed out.
 */
void nilfs_flush_segment(struct super_block *sb, ino_t ino)
{
	struct the_nilfs *nilfs = sb->s_fs_info;
	struct nilfs_sc_info *sci = nilfs->ns_writer;

	if (!sci || nilfs_doing_construction())
		return;
	nilfs_segctor_do_flush(sci, NILFS_MDT_INODE(sb, ino) ? ino : 0);
					/* assign bit 0 to data files */
}

struct nilfs_segctor_wait_request {
	wait_queue_entry_t	wq;
	__u32		seq;
	int		err;
	atomic_t	done;
};

static int nilfs_segctor_sync(struct nilfs_sc_info *sci)
{
	struct nilfs_segctor_wait_request wait_req;
	int err = 0;

	spin_lock(&sci->sc_state_lock);
	init_wait(&wait_req.wq);
	wait_req.err = 0;
	atomic_set(&wait_req.done, 0);
	wait_req.seq = ++sci->sc_seq_request;
	spin_unlock(&sci->sc_state_lock);

	init_waitqueue_entry(&wait_req.wq, current);
	add_wait_queue(&sci->sc_wait_request, &wait_req.wq);
	set_current_state(TASK_INTERRUPTIBLE);
	wake_up(&sci->sc_wait_daemon);

	for (;;) {
		if (atomic_read(&wait_req.done)) {
			err = wait_req.err;
			break;
		}
		if (!signal_pending(current)) {
			schedule();
			continue;
		}
		err = -ERESTARTSYS;
		break;
	}
	finish_wait(&sci->sc_wait_request, &wait_req.wq);
	return err;
}

static void nilfs_segctor_wakeup(struct nilfs_sc_info *sci, int err)
{
	struct nilfs_segctor_wait_request *wrq, *n;
	unsigned long flags;

	spin_lock_irqsave(&sci->sc_wait_request.lock, flags);
	list_for_each_entry_safe(wrq, n, &sci->sc_wait_request.head, wq.entry) {
		if (!atomic_read(&wrq->done) &&
		    nilfs_cnt32_ge(sci->sc_seq_done, wrq->seq)) {
			wrq->err = err;
			atomic_set(&wrq->done, 1);
		}
		if (atomic_read(&wrq->done)) {
			wrq->wq.func(&wrq->wq,
				     TASK_UNINTERRUPTIBLE | TASK_INTERRUPTIBLE,
				     0, NULL);
		}
	}
	spin_unlock_irqrestore(&sci->sc_wait_request.lock, flags);
}

/**
 * nilfs_construct_segment - construct a logical segment
 * @sb: super block
 *
 * Return Value: On success, 0 is returned. On errors, one of the following
 * negative error code is returned.
 *
 * %-EROFS - Read only filesystem.
 *
 * %-EIO - I/O error
 *
 * %-ENOSPC - No space left on device (only in a panic state).
 *
 * %-ERESTARTSYS - Interrupted.
 *
 * %-ENOMEM - Insufficient memory available.
 */
int nilfs_construct_segment(struct super_block *sb)
{
	struct the_nilfs *nilfs = sb->s_fs_info;
	struct nilfs_sc_info *sci = nilfs->ns_writer;
	struct nilfs_transaction_info *ti;

	if (sb_rdonly(sb) || unlikely(!sci))
		return -EROFS;

	/* A call inside transactions causes a deadlock. */
	BUG_ON((ti = current->journal_info) && ti->ti_magic == NILFS_TI_MAGIC);

	return nilfs_segctor_sync(sci);
}

/**
 * nilfs_construct_dsync_segment - construct a data-only logical segment
 * @sb: super block
 * @inode: inode whose data blocks should be written out
 * @start: start byte offset
 * @end: end byte offset (inclusive)
 *
 * Return Value: On success, 0 is returned. On errors, one of the following
 * negative error code is returned.
 *
 * %-EROFS - Read only filesystem.
 *
 * %-EIO - I/O error
 *
 * %-ENOSPC - No space left on device (only in a panic state).
 *
 * %-ERESTARTSYS - Interrupted.
 *
 * %-ENOMEM - Insufficient memory available.
 */
int nilfs_construct_dsync_segment(struct super_block *sb, struct inode *inode,
				  loff_t start, loff_t end)
{
	struct the_nilfs *nilfs = sb->s_fs_info;
	struct nilfs_sc_info *sci = nilfs->ns_writer;
	struct nilfs_inode_info *ii;
	struct nilfs_transaction_info ti;
	int err = 0;

	if (sb_rdonly(sb) || unlikely(!sci))
		return -EROFS;

	nilfs_transaction_lock(sb, &ti, 0);

	ii = NILFS_I(inode);
	if (test_bit(NILFS_I_INODE_SYNC, &ii->i_state) ||
	    nilfs_test_opt(nilfs, STRICT_ORDER) ||
	    test_bit(NILFS_SC_UNCLOSED, &sci->sc_flags) ||
	    nilfs_discontinued(nilfs)) {
		nilfs_transaction_unlock(sb);
		err = nilfs_segctor_sync(sci);
		return err;
	}

	spin_lock(&nilfs->ns_inode_lock);
	if (!test_bit(NILFS_I_QUEUED, &ii->i_state) &&
	    !test_bit(NILFS_I_BUSY, &ii->i_state)) {
		spin_unlock(&nilfs->ns_inode_lock);
		nilfs_transaction_unlock(sb);
		return 0;
	}
	spin_unlock(&nilfs->ns_inode_lock);
	sci->sc_dsync_inode = ii;
	sci->sc_dsync_start = start;
	sci->sc_dsync_end = end;

	err = nilfs_segctor_do_construct(sci, SC_LSEG_DSYNC);
	if (!err)
		nilfs->ns_flushed_device = 0;

	nilfs_transaction_unlock(sb);
	return err;
}

#define FLUSH_FILE_BIT	(0x1) /* data file only */
#define FLUSH_DAT_BIT	BIT(NILFS_DAT_INO) /* DAT only */

/**
 * nilfs_segctor_accept - record accepted sequence count of log-write requests
 * @sci: segment constructor object
 */
static void nilfs_segctor_accept(struct nilfs_sc_info *sci)
{
	spin_lock(&sci->sc_state_lock);
	sci->sc_seq_accepted = sci->sc_seq_request;
	spin_unlock(&sci->sc_state_lock);
	del_timer_sync(&sci->sc_timer);
}

/**
 * nilfs_segctor_notify - notify the result of request to caller threads
 * @sci: segment constructor object
 * @mode: mode of log forming
 * @err: error code to be notified
 */
static void nilfs_segctor_notify(struct nilfs_sc_info *sci, int mode, int err)
{
	/* Clear requests (even when the construction failed) */
	spin_lock(&sci->sc_state_lock);

	if (mode == SC_LSEG_SR) {
		sci->sc_state &= ~NILFS_SEGCTOR_COMMIT;
		sci->sc_seq_done = sci->sc_seq_accepted;
		nilfs_segctor_wakeup(sci, err);
		sci->sc_flush_request = 0;
	} else {
		if (mode == SC_FLUSH_FILE)
			sci->sc_flush_request &= ~FLUSH_FILE_BIT;
		else if (mode == SC_FLUSH_DAT)
			sci->sc_flush_request &= ~FLUSH_DAT_BIT;

		/* re-enable timer if checkpoint creation was not done */
		if ((sci->sc_state & NILFS_SEGCTOR_COMMIT) &&
		    time_before(jiffies, sci->sc_timer.expires))
			add_timer(&sci->sc_timer);
	}
	spin_unlock(&sci->sc_state_lock);
}

/**
 * nilfs_segctor_construct - form logs and write them to disk
 * @sci: segment constructor object
 * @mode: mode of log forming
 */
static int nilfs_segctor_construct(struct nilfs_sc_info *sci, int mode)
{
	struct the_nilfs *nilfs = sci->sc_super->s_fs_info;
	struct nilfs_super_block **sbp;
	int err = 0;

	nilfs_segctor_accept(sci);

	if (nilfs_discontinued(nilfs))
		mode = SC_LSEG_SR;
	if (!nilfs_segctor_confirm(sci))
		err = nilfs_segctor_do_construct(sci, mode);

	if (likely(!err)) {
		if (mode != SC_FLUSH_DAT)
			atomic_set(&nilfs->ns_ndirtyblks, 0);
		if (test_bit(NILFS_SC_SUPER_ROOT, &sci->sc_flags) &&
		    nilfs_discontinued(nilfs)) {
			down_write(&nilfs->ns_sem);
			err = -EIO;
			sbp = nilfs_prepare_super(sci->sc_super,
						  nilfs_sb_will_flip(nilfs));
			if (likely(sbp)) {
				nilfs_set_log_cursor(sbp[0], nilfs);
				err = nilfs_commit_super(sci->sc_super,
							 NILFS_SB_COMMIT);
			}
			up_write(&nilfs->ns_sem);
		}
	}

	nilfs_segctor_notify(sci, mode, err);
	return err;
}

static void nilfs_construction_timeout(struct timer_list *t)
{
	struct nilfs_sc_info *sci = from_timer(sci, t, sc_timer);

	wake_up_process(sci->sc_timer_task);
}

static void
nilfs_remove_written_gcinodes(struct the_nilfs *nilfs, struct list_head *head)
{
	struct nilfs_inode_info *ii, *n;

	list_for_each_entry_safe(ii, n, head, i_dirty) {
		if (!test_bit(NILFS_I_UPDATED, &ii->i_state))
			continue;
		list_del_init(&ii->i_dirty);
		truncate_inode_pages(&ii->vfs_inode.i_data, 0);
		nilfs_btnode_cache_clear(ii->i_assoc_inode->i_mapping);
		iput(&ii->vfs_inode);
	}
}

int nilfs_clean_segments(struct super_block *sb, struct nilfs_argv *argv,
			 void **kbufs)
{
	struct the_nilfs *nilfs = sb->s_fs_info;
	struct nilfs_sc_info *sci = nilfs->ns_writer;
	struct nilfs_transaction_info ti;
	int err;

	if (unlikely(!sci))
		return -EROFS;

	nilfs_transaction_lock(sb, &ti, 1);

	err = nilfs_mdt_save_to_shadow_map(nilfs->ns_dat);
	if (unlikely(err))
		goto out_unlock;

	err = nilfs_ioctl_prepare_clean_segments(nilfs, argv, kbufs);
	if (unlikely(err)) {
		nilfs_mdt_restore_from_shadow_map(nilfs->ns_dat);
		goto out_unlock;
	}

	sci->sc_freesegs = kbufs[4];
	sci->sc_nfreesegs = argv[4].v_nmembs;
	list_splice_tail_init(&nilfs->ns_gc_inodes, &sci->sc_gc_inodes);

	for (;;) {
		err = nilfs_segctor_construct(sci, SC_LSEG_SR);
		nilfs_remove_written_gcinodes(nilfs, &sci->sc_gc_inodes);

		if (likely(!err))
			break;

		nilfs_warn(sb, "error %d cleaning segments", err);
		set_current_state(TASK_INTERRUPTIBLE);
		schedule_timeout(sci->sc_interval);
	}
	if (nilfs_test_opt(nilfs, DISCARD)) {
		int ret = nilfs_discard_segments(nilfs, sci->sc_freesegs,
						 sci->sc_nfreesegs);
		if (ret) {
			nilfs_warn(sb,
				   "error %d on discard request, turning discards off for the device",
				   ret);
			nilfs_clear_opt(nilfs, DISCARD);
		}
	}

 out_unlock:
	sci->sc_freesegs = NULL;
	sci->sc_nfreesegs = 0;
	nilfs_mdt_clear_shadow_map(nilfs->ns_dat);
	nilfs_transaction_unlock(sb);
	return err;
}

static void nilfs_segctor_thread_construct(struct nilfs_sc_info *sci, int mode)
{
	struct nilfs_transaction_info ti;

	nilfs_transaction_lock(sci->sc_super, &ti, 0);
	nilfs_segctor_construct(sci, mode);

	/*
	 * Unclosed segment should be retried.  We do this using sc_timer.
	 * Timeout of sc_timer will invoke complete construction which leads
	 * to close the current logical segment.
	 */
	if (test_bit(NILFS_SC_UNCLOSED, &sci->sc_flags))
		nilfs_segctor_start_timer(sci);

	nilfs_transaction_unlock(sci->sc_super);
}

static void nilfs_segctor_do_immediate_flush(struct nilfs_sc_info *sci)
{
	int mode = 0;

	spin_lock(&sci->sc_state_lock);
	mode = (sci->sc_flush_request & FLUSH_DAT_BIT) ?
		SC_FLUSH_DAT : SC_FLUSH_FILE;
	spin_unlock(&sci->sc_state_lock);

	if (mode) {
		nilfs_segctor_do_construct(sci, mode);

		spin_lock(&sci->sc_state_lock);
		sci->sc_flush_request &= (mode == SC_FLUSH_FILE) ?
			~FLUSH_FILE_BIT : ~FLUSH_DAT_BIT;
		spin_unlock(&sci->sc_state_lock);
	}
	clear_bit(NILFS_SC_PRIOR_FLUSH, &sci->sc_flags);
}

static int nilfs_segctor_flush_mode(struct nilfs_sc_info *sci)
{
	if (!test_bit(NILFS_SC_UNCLOSED, &sci->sc_flags) ||
	    time_before(jiffies, sci->sc_lseg_stime + sci->sc_mjcp_freq)) {
		if (!(sci->sc_flush_request & ~FLUSH_FILE_BIT))
			return SC_FLUSH_FILE;
		else if (!(sci->sc_flush_request & ~FLUSH_DAT_BIT))
			return SC_FLUSH_DAT;
	}
	return SC_LSEG_SR;
}

/**
 * nilfs_segctor_thread - main loop of the segment constructor thread.
 * @arg: pointer to a struct nilfs_sc_info.
 *
 * nilfs_segctor_thread() initializes a timer and serves as a daemon
 * to execute segment constructions.
 */
static int nilfs_segctor_thread(void *arg)
{
	struct nilfs_sc_info *sci = (struct nilfs_sc_info *)arg;
	struct the_nilfs *nilfs = sci->sc_super->s_fs_info;
	int timeout = 0;

	sci->sc_timer_task = current;

	/* start sync. */
	sci->sc_task = current;
	wake_up(&sci->sc_wait_task); /* for nilfs_segctor_start_thread() */
	nilfs_info(sci->sc_super,
		   "segctord starting. Construction interval = %lu seconds, CP frequency < %lu seconds",
		   sci->sc_interval / HZ, sci->sc_mjcp_freq / HZ);

	spin_lock(&sci->sc_state_lock);
 loop:
	for (;;) {
		int mode;

		if (sci->sc_state & NILFS_SEGCTOR_QUIT)
			goto end_thread;

		if (timeout || sci->sc_seq_request != sci->sc_seq_done)
			mode = SC_LSEG_SR;
		else if (sci->sc_flush_request)
			mode = nilfs_segctor_flush_mode(sci);
		else
			break;

		spin_unlock(&sci->sc_state_lock);
		nilfs_segctor_thread_construct(sci, mode);
		spin_lock(&sci->sc_state_lock);
		timeout = 0;
	}


	if (freezing(current)) {
		spin_unlock(&sci->sc_state_lock);
		try_to_freeze();
		spin_lock(&sci->sc_state_lock);
	} else {
		DEFINE_WAIT(wait);
		int should_sleep = 1;

		prepare_to_wait(&sci->sc_wait_daemon, &wait,
				TASK_INTERRUPTIBLE);

		if (sci->sc_seq_request != sci->sc_seq_done)
			should_sleep = 0;
		else if (sci->sc_flush_request)
			should_sleep = 0;
		else if (sci->sc_state & NILFS_SEGCTOR_COMMIT)
			should_sleep = time_before(jiffies,
					sci->sc_timer.expires);

		if (should_sleep) {
			spin_unlock(&sci->sc_state_lock);
			schedule();
			spin_lock(&sci->sc_state_lock);
		}
		finish_wait(&sci->sc_wait_daemon, &wait);
		timeout = ((sci->sc_state & NILFS_SEGCTOR_COMMIT) &&
			   time_after_eq(jiffies, sci->sc_timer.expires));

		if (nilfs_sb_dirty(nilfs) && nilfs_sb_need_update(nilfs))
			set_nilfs_discontinued(nilfs);
	}
	goto loop;

 end_thread:
	/* end sync. */
	sci->sc_task = NULL;
	wake_up(&sci->sc_wait_task); /* for nilfs_segctor_kill_thread() */
	spin_unlock(&sci->sc_state_lock);
	return 0;
}

static int nilfs_segctor_start_thread(struct nilfs_sc_info *sci)
{
	struct task_struct *t;

	t = kthread_run(nilfs_segctor_thread, sci, "segctord");
	if (IS_ERR(t)) {
		int err = PTR_ERR(t);

		nilfs_err(sci->sc_super, "error %d creating segctord thread",
			  err);
		return err;
	}
	wait_event(sci->sc_wait_task, sci->sc_task != NULL);
	return 0;
}

static void nilfs_segctor_kill_thread(struct nilfs_sc_info *sci)
	__acquires(&sci->sc_state_lock)
	__releases(&sci->sc_state_lock)
{
	sci->sc_state |= NILFS_SEGCTOR_QUIT;

	while (sci->sc_task) {
		wake_up(&sci->sc_wait_daemon);
		spin_unlock(&sci->sc_state_lock);
		wait_event(sci->sc_wait_task, sci->sc_task == NULL);
		spin_lock(&sci->sc_state_lock);
	}
}

/*
 * Setup & clean-up functions
 */
static struct nilfs_sc_info *nilfs_segctor_new(struct super_block *sb,
					       struct nilfs_root *root)
{
	struct the_nilfs *nilfs = sb->s_fs_info;
	struct nilfs_sc_info *sci;

	sci = kzalloc(sizeof(*sci), GFP_KERNEL);
	if (!sci)
		return NULL;

	sci->sc_super = sb;

	nilfs_get_root(root);
	sci->sc_root = root;

	init_waitqueue_head(&sci->sc_wait_request);
	init_waitqueue_head(&sci->sc_wait_daemon);
	init_waitqueue_head(&sci->sc_wait_task);
	spin_lock_init(&sci->sc_state_lock);
	INIT_LIST_HEAD(&sci->sc_dirty_files);
	INIT_LIST_HEAD(&sci->sc_segbufs);
	INIT_LIST_HEAD(&sci->sc_write_logs);
	INIT_LIST_HEAD(&sci->sc_gc_inodes);
	INIT_LIST_HEAD(&sci->sc_iput_queue);
	INIT_WORK(&sci->sc_iput_work, nilfs_iput_work_func);
	timer_setup(&sci->sc_timer, nilfs_construction_timeout, 0);

	sci->sc_interval = HZ * NILFS_SC_DEFAULT_TIMEOUT;
	sci->sc_mjcp_freq = HZ * NILFS_SC_DEFAULT_SR_FREQ;
	sci->sc_watermark = NILFS_SC_DEFAULT_WATERMARK;

	if (nilfs->ns_interval)
		sci->sc_interval = HZ * nilfs->ns_interval;
	if (nilfs->ns_watermark)
		sci->sc_watermark = nilfs->ns_watermark;
	return sci;
}

static void nilfs_segctor_write_out(struct nilfs_sc_info *sci)
{
	int ret, retrycount = NILFS_SC_CLEANUP_RETRY;

	/*
	 * The segctord thread was stopped and its timer was removed.
	 * But some tasks remain.
	 */
	do {
		struct nilfs_transaction_info ti;

		nilfs_transaction_lock(sci->sc_super, &ti, 0);
		ret = nilfs_segctor_construct(sci, SC_LSEG_SR);
		nilfs_transaction_unlock(sci->sc_super);

		flush_work(&sci->sc_iput_work);

	} while (ret && ret != -EROFS && retrycount-- > 0);
}

/**
 * nilfs_segctor_destroy - destroy the segment constructor.
 * @sci: nilfs_sc_info
 *
 * nilfs_segctor_destroy() kills the segctord thread and frees
 * the nilfs_sc_info struct.
 * Caller must hold the segment semaphore.
 */
static void nilfs_segctor_destroy(struct nilfs_sc_info *sci)
{
	struct the_nilfs *nilfs = sci->sc_super->s_fs_info;
	int flag;

	up_write(&nilfs->ns_segctor_sem);

	spin_lock(&sci->sc_state_lock);
	nilfs_segctor_kill_thread(sci);
	flag = ((sci->sc_state & NILFS_SEGCTOR_COMMIT) || sci->sc_flush_request
		|| sci->sc_seq_request != sci->sc_seq_done);
	spin_unlock(&sci->sc_state_lock);

	if (flush_work(&sci->sc_iput_work))
		flag = true;

	if (flag || !nilfs_segctor_confirm(sci))
		nilfs_segctor_write_out(sci);

	if (!list_empty(&sci->sc_dirty_files)) {
		nilfs_warn(sci->sc_super,
			   "disposed unprocessed dirty file(s) when stopping log writer");
		nilfs_dispose_list(nilfs, &sci->sc_dirty_files, 1);
	}

	if (!list_empty(&sci->sc_iput_queue)) {
		nilfs_warn(sci->sc_super,
			   "disposed unprocessed inode(s) in iput queue when stopping log writer");
		nilfs_dispose_list(nilfs, &sci->sc_iput_queue, 1);
	}

	WARN_ON(!list_empty(&sci->sc_segbufs));
	WARN_ON(!list_empty(&sci->sc_write_logs));

	nilfs_put_root(sci->sc_root);

	down_write(&nilfs->ns_segctor_sem);

	timer_shutdown_sync(&sci->sc_timer);
	kfree(sci);
}

/**
 * nilfs_attach_log_writer - attach log writer
 * @sb: super block instance
 * @root: root object of the current filesystem tree
 *
 * This allocates a log writer object, initializes it, and starts the
 * log writer.
 *
 * Return Value: On success, 0 is returned. On error, one of the following
 * negative error code is returned.
 *
 * %-ENOMEM - Insufficient memory available.
 */
int nilfs_attach_log_writer(struct super_block *sb, struct nilfs_root *root)
{
	struct the_nilfs *nilfs = sb->s_fs_info;
	int err;

	if (nilfs->ns_writer) {
		/*
		 * This happens if the filesystem is made read-only by
		 * __nilfs_error or nilfs_remount and then remounted
		 * read/write.  In these cases, reuse the existing
		 * writer.
		 */
		return 0;
	}

	nilfs->ns_writer = nilfs_segctor_new(sb, root);
	if (!nilfs->ns_writer)
		return -ENOMEM;

	inode_attach_wb(nilfs->ns_bdev->bd_inode, NULL);

	err = nilfs_segctor_start_thread(nilfs->ns_writer);
	if (unlikely(err))
		nilfs_detach_log_writer(sb);

	return err;
}

/**
 * nilfs_detach_log_writer - destroy log writer
 * @sb: super block instance
 *
 * This kills log writer daemon, frees the log writer object, and
 * destroys list of dirty files.
 */
void nilfs_detach_log_writer(struct super_block *sb)
{
	struct the_nilfs *nilfs = sb->s_fs_info;
	LIST_HEAD(garbage_list);

	down_write(&nilfs->ns_segctor_sem);
	if (nilfs->ns_writer) {
		nilfs_segctor_destroy(nilfs->ns_writer);
		nilfs->ns_writer = NULL;
	}
	set_nilfs_purging(nilfs);

	/* Force to free the list of dirty files */
	spin_lock(&nilfs->ns_inode_lock);
	if (!list_empty(&nilfs->ns_dirty_files)) {
		list_splice_init(&nilfs->ns_dirty_files, &garbage_list);
		nilfs_warn(sb,
			   "disposed unprocessed dirty file(s) when detaching log writer");
	}
	spin_unlock(&nilfs->ns_inode_lock);
	up_write(&nilfs->ns_segctor_sem);

	nilfs_dispose_list(nilfs, &garbage_list, 1);
	clear_nilfs_purging(nilfs);
}<|MERGE_RESOLUTION|>--- conflicted
+++ resolved
@@ -756,33 +756,19 @@
 {
 	struct nilfs_inode_info *ii = NILFS_I(inode);
 	struct inode *btnc_inode = ii->i_assoc_inode;
-<<<<<<< HEAD
-	struct pagevec pvec;
-=======
 	struct folio_batch fbatch;
->>>>>>> eb3cdb58
 	struct buffer_head *bh, *head;
 	unsigned int i;
 	pgoff_t index = 0;
 
 	if (!btnc_inode)
 		return;
-<<<<<<< HEAD
-
-	pagevec_init(&pvec);
-
-	while (pagevec_lookup_tag(&pvec, btnc_inode->i_mapping, &index,
-					PAGECACHE_TAG_DIRTY)) {
-		for (i = 0; i < pagevec_count(&pvec); i++) {
-			bh = head = page_buffers(pvec.pages[i]);
-=======
 	folio_batch_init(&fbatch);
 
 	while (filemap_get_folios_tag(btnc_inode->i_mapping, &index,
 				(pgoff_t)-1, PAGECACHE_TAG_DIRTY, &fbatch)) {
 		for (i = 0; i < folio_batch_count(&fbatch); i++) {
 			bh = head = folio_buffers(fbatch.folios[i]);
->>>>>>> eb3cdb58
 			do {
 				if (buffer_dirty(bh) &&
 						!buffer_async_write(bh)) {
