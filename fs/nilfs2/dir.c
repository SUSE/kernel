--- conflicted
+++ resolved
@@ -183,25 +183,6 @@
 	return false;
 }
 
-<<<<<<< HEAD
-static void *nilfs_get_page(struct inode *dir, unsigned long n,
-		struct page **pagep)
-{
-	struct address_space *mapping = dir->i_mapping;
-	struct page *page = read_mapping_page(mapping, n, NULL);
-	void *kaddr;
-
-	if (IS_ERR(page))
-		return page;
-
-	kaddr = kmap(page);
-	if (unlikely(!PageChecked(page))) {
-		if (!nilfs_check_page(page))
-			goto fail;
-	}
-
-	*pagep = page;
-=======
 static void *nilfs_get_folio(struct inode *dir, unsigned long n,
 		struct folio **foliop)
 {
@@ -219,7 +200,6 @@
 	}
 
 	*foliop = folio;
->>>>>>> 2d5404ca
 	return kaddr;
 
 fail:
@@ -251,40 +231,6 @@
 					  nilfs_rec_len_from_disk(p->rec_len));
 }
 
-<<<<<<< HEAD
-static unsigned char
-nilfs_filetype_table[NILFS_FT_MAX] = {
-	[NILFS_FT_UNKNOWN]	= DT_UNKNOWN,
-	[NILFS_FT_REG_FILE]	= DT_REG,
-	[NILFS_FT_DIR]		= DT_DIR,
-	[NILFS_FT_CHRDEV]	= DT_CHR,
-	[NILFS_FT_BLKDEV]	= DT_BLK,
-	[NILFS_FT_FIFO]		= DT_FIFO,
-	[NILFS_FT_SOCK]		= DT_SOCK,
-	[NILFS_FT_SYMLINK]	= DT_LNK,
-};
-
-#define S_SHIFT 12
-static unsigned char
-nilfs_type_by_mode[(S_IFMT >> S_SHIFT) + 1] = {
-	[S_IFREG >> S_SHIFT]	= NILFS_FT_REG_FILE,
-	[S_IFDIR >> S_SHIFT]	= NILFS_FT_DIR,
-	[S_IFCHR >> S_SHIFT]	= NILFS_FT_CHRDEV,
-	[S_IFBLK >> S_SHIFT]	= NILFS_FT_BLKDEV,
-	[S_IFIFO >> S_SHIFT]	= NILFS_FT_FIFO,
-	[S_IFSOCK >> S_SHIFT]	= NILFS_FT_SOCK,
-	[S_IFLNK >> S_SHIFT]	= NILFS_FT_SYMLINK,
-};
-
-static void nilfs_set_de_type(struct nilfs_dir_entry *de, struct inode *inode)
-{
-	umode_t mode = inode->i_mode;
-
-	de->file_type = nilfs_type_by_mode[(mode & S_IFMT)>>S_SHIFT];
-}
-
-=======
->>>>>>> 2d5404ca
 static int nilfs_readdir(struct file *file, struct dir_context *ctx)
 {
 	loff_t pos = ctx->pos;
@@ -300,15 +246,9 @@
 	for ( ; n < npages; n++, offset = 0) {
 		char *kaddr, *limit;
 		struct nilfs_dir_entry *de;
-<<<<<<< HEAD
-		struct page *page;
-
-		kaddr = nilfs_get_page(inode, n, &page);
-=======
 		struct folio *folio;
 
 		kaddr = nilfs_get_folio(inode, n, &folio);
->>>>>>> 2d5404ca
 		if (IS_ERR(kaddr)) {
 			nilfs_error(sb, "bad page in #%lu", inode->i_ino);
 			ctx->pos += PAGE_SIZE - offset;
@@ -370,23 +310,6 @@
 		start = 0;
 	n = start;
 	do {
-<<<<<<< HEAD
-		char *kaddr = nilfs_get_page(dir, n, &page);
-
-		if (!IS_ERR(kaddr)) {
-			de = (struct nilfs_dir_entry *)kaddr;
-			kaddr += nilfs_last_byte(dir, n) - reclen;
-			while ((char *) de <= kaddr) {
-				if (de->rec_len == 0) {
-					nilfs_error(dir->i_sb,
-						"zero-length directory entry");
-					nilfs_put_page(page);
-					goto out;
-				}
-				if (nilfs_match(namelen, name, de))
-					goto found;
-				de = nilfs_next_entry(de);
-=======
 		char *kaddr = nilfs_get_folio(dir, n, foliop);
 
 		if (IS_ERR(kaddr))
@@ -400,7 +323,6 @@
 					    "zero-length directory entry");
 				folio_release_kmap(*foliop, kaddr);
 				goto out;
->>>>>>> 2d5404ca
 			}
 			if (nilfs_match(namelen, name, de))
 				goto found;
@@ -429,13 +351,6 @@
 
 struct nilfs_dir_entry *nilfs_dotdot(struct inode *dir, struct folio **foliop)
 {
-<<<<<<< HEAD
-	struct nilfs_dir_entry *de = nilfs_get_page(dir, 0, p);
-
-	if (IS_ERR(de))
-		return NULL;
-	return nilfs_next_entry(de);
-=======
 	struct folio *folio;
 	struct nilfs_dir_entry *de, *next_de;
 	size_t limit;
@@ -469,7 +384,6 @@
 	nilfs_error(dir->i_sb, "directory #%lu %s", dir->i_ino, msg);
 	folio_release_kmap(folio, de);
 	return NULL;
->>>>>>> 2d5404ca
 }
 
 int nilfs_inode_by_name(struct inode *dir, const struct qstr *qstr, ino_t *ino)
@@ -530,17 +444,9 @@
 		char *kaddr = nilfs_get_folio(dir, n, &folio);
 		char *dir_end;
 
-<<<<<<< HEAD
-		kaddr = nilfs_get_page(dir, n, &page);
-		err = PTR_ERR(kaddr);
-		if (IS_ERR(kaddr))
-			goto out;
-		lock_page(page);
-=======
 		if (IS_ERR(kaddr))
 			return PTR_ERR(kaddr);
 		folio_lock(folio);
->>>>>>> 2d5404ca
 		dir_end = kaddr + nilfs_last_byte(dir, n);
 		de = (struct nilfs_dir_entry *)kaddr;
 		kaddr += folio_size(folio) - reclen;
@@ -701,11 +607,7 @@
 	for (i = 0; i < npages; i++) {
 		struct nilfs_dir_entry *de;
 
-<<<<<<< HEAD
-		kaddr = nilfs_get_page(inode, i, &page);
-=======
 		kaddr = nilfs_get_folio(inode, i, &folio);
->>>>>>> 2d5404ca
 		if (IS_ERR(kaddr))
 			return 0;
 
