--- conflicted
+++ resolved
@@ -357,13 +357,6 @@
 	wi->nr_vecs = min(wi->max_pages, wi->rest_blocks);
 	wi->start = wi->end;
 	return 0;
-<<<<<<< HEAD
-
- failed:
-	wi->bio = NULL;
-	return err;
-=======
->>>>>>> eb3cdb58
 }
 
 static void nilfs_segbuf_prepare_write(struct nilfs_segment_buffer *segbuf,
