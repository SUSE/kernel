/* SPDX-License-Identifier: GPL-2.0+ */
/*
 * the_nilfs.h - the_nilfs shared structure.
 *
 * Copyright (C) 2005-2008 Nippon Telegraph and Telephone Corporation.
 *
 * Written by Ryusuke Konishi.
 *
 */

#ifndef _THE_NILFS_H
#define _THE_NILFS_H

#include <linux/types.h>
#include <linux/buffer_head.h>
#include <linux/rbtree.h>
#include <linux/fs.h>
#include <linux/blkdev.h>
#include <linux/backing-dev.h>
#include <linux/slab.h>
#include <linux/refcount.h>

struct nilfs_sc_info;
struct nilfs_sysfs_dev_subgroups;

/* the_nilfs struct */
enum {
	THE_NILFS_INIT = 0,     /* Information from super_block is set */
	THE_NILFS_DISCONTINUED,	/* 'next' pointer chain has broken */
	THE_NILFS_GC_RUNNING,	/* gc process is running */
	THE_NILFS_SB_DIRTY,	/* super block is dirty */
};

/**
 * struct the_nilfs - struct to supervise multiple nilfs mount points
 * @ns_flags: flags
 * @ns_flushed_device: flag indicating if all volatile data was flushed
 * @ns_sb: back pointer to super block instance
 * @ns_bdev: block device
 * @ns_sem: semaphore for shared states
 * @ns_snapshot_mount_mutex: mutex to protect snapshot mounts
 * @ns_sbh: buffer heads of on-disk super blocks
 * @ns_sbp: pointers to super block data
 * @ns_sbwtime: previous write time of super block
 * @ns_sbwcount: write count of super block
 * @ns_sbsize: size of valid data in super block
 * @ns_mount_state: file system state
 * @ns_sb_update_freq: interval of periodical update of superblocks (in seconds)
 * @ns_seg_seq: segment sequence counter
 * @ns_segnum: index number of the latest full segment.
 * @ns_nextnum: index number of the full segment index to be used next
 * @ns_pseg_offset: offset of next partial segment in the current full segment
 * @ns_cno: next checkpoint number
 * @ns_ctime: write time of the last segment
 * @ns_nongc_ctime: write time of the last segment not for cleaner operation
 * @ns_ndirtyblks: Number of dirty data blocks
 * @ns_last_segment_lock: lock protecting fields for the latest segment
 * @ns_last_pseg: start block number of the latest segment
 * @ns_last_seq: sequence value of the latest segment
 * @ns_last_cno: checkpoint number of the latest segment
 * @ns_prot_seq: least sequence number of segments which must not be reclaimed
 * @ns_prev_seq: base sequence number used to decide if advance log cursor
 * @ns_writer: log writer
 * @ns_segctor_sem: semaphore protecting log write
 * @ns_dat: DAT file inode
 * @ns_cpfile: checkpoint file inode
 * @ns_sufile: segusage file inode
 * @ns_cptree: rb-tree of all mounted checkpoints (nilfs_root)
 * @ns_cptree_lock: lock protecting @ns_cptree
 * @ns_dirty_files: list of dirty files
 * @ns_inode_lock: lock protecting @ns_dirty_files
 * @ns_gc_inodes: dummy inodes to keep live blocks
 * @ns_next_generation: next generation number for inodes
 * @ns_next_gen_lock: lock protecting @ns_next_generation
 * @ns_mount_opt: mount options
 * @ns_resuid: uid for reserved blocks
 * @ns_resgid: gid for reserved blocks
 * @ns_interval: checkpoint creation interval
 * @ns_watermark: watermark for the number of dirty buffers
 * @ns_blocksize_bits: bit length of block size
 * @ns_blocksize: block size
 * @ns_nsegments: number of segments in filesystem
 * @ns_blocks_per_segment: number of blocks per segment
 * @ns_r_segments_percentage: reserved segments percentage
 * @ns_nrsvsegs: number of reserved segments
 * @ns_first_data_block: block number of first data block
 * @ns_inode_size: size of on-disk inode
 * @ns_first_ino: first not-special inode number
 * @ns_crc_seed: seed value of CRC32 calculation
 * @ns_dev_kobj: /sys/fs/<nilfs>/<device>
 * @ns_dev_kobj_unregister: completion state
 * @ns_dev_subgroups: <device> subgroups pointer
 */
struct the_nilfs {
	unsigned long		ns_flags;
	int			ns_flushed_device;

	struct super_block     *ns_sb;
	struct block_device    *ns_bdev;
	struct rw_semaphore	ns_sem;
	struct mutex		ns_snapshot_mount_mutex;

	/*
	 * used for
	 * - loading the latest checkpoint exclusively.
	 * - allocating a new full segment.
	 */
	struct buffer_head     *ns_sbh[2];
	struct nilfs_super_block *ns_sbp[2];
	time64_t		ns_sbwtime;
	unsigned int		ns_sbwcount;
	unsigned int		ns_sbsize;
	unsigned int		ns_mount_state;
	unsigned int		ns_sb_update_freq;

	/*
	 * The following fields are updated by a writable FS-instance.
	 * These fields are protected by ns_segctor_sem outside load_nilfs().
	 */
	u64			ns_seg_seq;
	__u64			ns_segnum;
	__u64			ns_nextnum;
	unsigned long		ns_pseg_offset;
	__u64			ns_cno;
	time64_t		ns_ctime;
	time64_t		ns_nongc_ctime;
	atomic_t		ns_ndirtyblks;

	/*
	 * The following fields hold information on the latest partial segment
	 * written to disk with a super root.  These fields are protected by
	 * ns_last_segment_lock.
	 */
	spinlock_t		ns_last_segment_lock;
	sector_t		ns_last_pseg;
	u64			ns_last_seq;
	__u64			ns_last_cno;
	u64			ns_prot_seq;
	u64			ns_prev_seq;

	struct nilfs_sc_info   *ns_writer;
	struct rw_semaphore	ns_segctor_sem;

	/*
	 * Following fields are lock free except for the period before
	 * the_nilfs is initialized.
	 */
	struct inode	       *ns_dat;
	struct inode	       *ns_cpfile;
	struct inode	       *ns_sufile;

	/* Checkpoint tree */
	struct rb_root		ns_cptree;
	spinlock_t		ns_cptree_lock;

	/* Dirty inode list */
	struct list_head	ns_dirty_files;
	spinlock_t		ns_inode_lock;

	/* GC inode list */
	struct list_head	ns_gc_inodes;

	/* Inode allocator */
	u32			ns_next_generation;
	spinlock_t		ns_next_gen_lock;

	/* Mount options */
	unsigned long		ns_mount_opt;

	uid_t			ns_resuid;
	gid_t			ns_resgid;
	unsigned long		ns_interval;
	unsigned long		ns_watermark;

	/* Disk layout information (static) */
	unsigned int		ns_blocksize_bits;
	unsigned int		ns_blocksize;
	unsigned long		ns_nsegments;
	unsigned long		ns_blocks_per_segment;
	unsigned long		ns_r_segments_percentage;
	unsigned long		ns_nrsvsegs;
	unsigned long		ns_first_data_block;
	int			ns_inode_size;
	int			ns_first_ino;
	u32			ns_crc_seed;

	/* /sys/fs/<nilfs>/<device> */
	struct kobject ns_dev_kobj;
	struct completion ns_dev_kobj_unregister;
	struct nilfs_sysfs_dev_subgroups *ns_dev_subgroups;
};

#define THE_NILFS_FNS(bit, name)					\
static inline void set_nilfs_##name(struct the_nilfs *nilfs)		\
{									\
	set_bit(THE_NILFS_##bit, &(nilfs)->ns_flags);			\
}									\
static inline void clear_nilfs_##name(struct the_nilfs *nilfs)		\
{									\
	clear_bit(THE_NILFS_##bit, &(nilfs)->ns_flags);			\
}									\
static inline int nilfs_##name(struct the_nilfs *nilfs)			\
{									\
	return test_bit(THE_NILFS_##bit, &(nilfs)->ns_flags);		\
}

THE_NILFS_FNS(INIT, init)
THE_NILFS_FNS(DISCONTINUED, discontinued)
THE_NILFS_FNS(GC_RUNNING, gc_running)
THE_NILFS_FNS(SB_DIRTY, sb_dirty)

/*
 * Mount option operations
 */
#define nilfs_clear_opt(nilfs, opt)  \
	((nilfs)->ns_mount_opt &= ~NILFS_MOUNT_##opt)
#define nilfs_set_opt(nilfs, opt)  \
	((nilfs)->ns_mount_opt |= NILFS_MOUNT_##opt)
#define nilfs_test_opt(nilfs, opt) ((nilfs)->ns_mount_opt & NILFS_MOUNT_##opt)
#define nilfs_write_opt(nilfs, mask, opt)				\
	((nilfs)->ns_mount_opt =					\
		(((nilfs)->ns_mount_opt & ~NILFS_MOUNT_##mask) |	\
		 NILFS_MOUNT_##opt))					\

/**
 * struct nilfs_root - nilfs root object
 * @cno: checkpoint number
 * @rb_node: red-black tree node
 * @count: refcount of this structure
 * @nilfs: nilfs object
 * @ifile: inode file
 * @inodes_count: number of inodes
 * @blocks_count: number of blocks
 * @snapshot_kobj: /sys/fs/<nilfs>/<device>/mounted_snapshots/<snapshot>
 * @snapshot_kobj_unregister: completion state for kernel object
 */
struct nilfs_root {
	__u64 cno;
	struct rb_node rb_node;

	refcount_t count;
	struct the_nilfs *nilfs;
	struct inode *ifile;

	atomic64_t inodes_count;
	atomic64_t blocks_count;

	/* /sys/fs/<nilfs>/<device>/mounted_snapshots/<snapshot> */
	struct kobject snapshot_kobj;
	struct completion snapshot_kobj_unregister;
};

/* Special checkpoint number */
#define NILFS_CPTREE_CURRENT_CNO	0

/* Minimum interval of periodical update of superblocks (in seconds) */
#define NILFS_SB_FREQ		10

static inline int nilfs_sb_need_update(struct the_nilfs *nilfs)
{
	u64 t = ktime_get_real_seconds();

	return t < nilfs->ns_sbwtime ||
		t > nilfs->ns_sbwtime + nilfs->ns_sb_update_freq;
}

static inline int nilfs_sb_will_flip(struct the_nilfs *nilfs)
{
	int flip_bits = nilfs->ns_sbwcount & 0x0FL;

	return (flip_bits != 0x08 && flip_bits != 0x0F);
}

void nilfs_set_last_segment(struct the_nilfs *, sector_t, u64, __u64);
struct the_nilfs *alloc_nilfs(struct super_block *sb);
void destroy_nilfs(struct the_nilfs *nilfs);
int init_nilfs(struct the_nilfs *nilfs, struct super_block *sb, char *data);
int load_nilfs(struct the_nilfs *nilfs, struct super_block *sb);
unsigned long nilfs_nrsvsegs(struct the_nilfs *nilfs, unsigned long nsegs);
void nilfs_set_nsegments(struct the_nilfs *nilfs, unsigned long nsegs);
int nilfs_discard_segments(struct the_nilfs *, __u64 *, size_t);
int nilfs_count_free_blocks(struct the_nilfs *, sector_t *);
struct nilfs_root *nilfs_lookup_root(struct the_nilfs *nilfs, __u64 cno);
struct nilfs_root *nilfs_find_or_create_root(struct the_nilfs *nilfs,
					     __u64 cno);
void nilfs_put_root(struct nilfs_root *root);
int nilfs_near_disk_full(struct the_nilfs *);
void nilfs_fall_back_super_block(struct the_nilfs *);
void nilfs_swap_super_block(struct the_nilfs *);


static inline void nilfs_get_root(struct nilfs_root *root)
{
	refcount_inc(&root->count);
}

static inline int nilfs_valid_fs(struct the_nilfs *nilfs)
{
	unsigned int valid_fs;

	down_read(&nilfs->ns_sem);
	valid_fs = (nilfs->ns_mount_state & NILFS_VALID_FS);
	up_read(&nilfs->ns_sem);
	return valid_fs;
}

static inline void
nilfs_get_segment_range(struct the_nilfs *nilfs, __u64 segnum,
			sector_t *seg_start, sector_t *seg_end)
{
	*seg_start = (sector_t)nilfs->ns_blocks_per_segment * segnum;
	*seg_end = *seg_start + nilfs->ns_blocks_per_segment - 1;
	if (segnum == 0)
		*seg_start = nilfs->ns_first_data_block;
}

static inline sector_t
nilfs_get_segment_start_blocknr(struct the_nilfs *nilfs, __u64 segnum)
{
	return (segnum == 0) ? nilfs->ns_first_data_block :
		(sector_t)nilfs->ns_blocks_per_segment * segnum;
}

static inline __u64
nilfs_get_segnum_of_block(struct the_nilfs *nilfs, sector_t blocknr)
{
	sector_t segnum = blocknr;

	sector_div(segnum, nilfs->ns_blocks_per_segment);
	return segnum;
}

static inline void
nilfs_terminate_segment(struct the_nilfs *nilfs, sector_t seg_start,
			sector_t seg_end)
{
	/* terminate the current full segment (used in case of I/O-error) */
	nilfs->ns_pseg_offset = seg_end - seg_start + 1;
}

static inline void nilfs_shift_to_next_segment(struct the_nilfs *nilfs)
{
	/* move forward with a full segment */
	nilfs->ns_segnum = nilfs->ns_nextnum;
	nilfs->ns_pseg_offset = 0;
	nilfs->ns_seg_seq++;
}

static inline __u64 nilfs_last_cno(struct the_nilfs *nilfs)
{
	__u64 cno;

	spin_lock(&nilfs->ns_last_segment_lock);
	cno = nilfs->ns_last_cno;
	spin_unlock(&nilfs->ns_last_segment_lock);
	return cno;
}

static inline int nilfs_segment_is_active(struct the_nilfs *nilfs, __u64 n)
{
	return n == nilfs->ns_segnum || n == nilfs->ns_nextnum;
}

static inline int nilfs_flush_device(struct the_nilfs *nilfs)
{
	int err;

	if (!nilfs_test_opt(nilfs, BARRIER) || nilfs->ns_flushed_device)
		return 0;

	nilfs->ns_flushed_device = 1;
	/*
	 * the store to ns_flushed_device must not be reordered after
	 * blkdev_issue_flush().
	 */
	smp_wmb();

<<<<<<< HEAD
	err = blkdev_issue_flush(nilfs->ns_bdev, GFP_KERNEL);
=======
	err = blkdev_issue_flush(nilfs->ns_bdev);
>>>>>>> 7d2a07b7
	if (err != -EIO)
		err = 0;
	return err;
}

#endif /* _THE_NILFS_H */<|MERGE_RESOLUTION|>--- conflicted
+++ resolved
@@ -375,11 +375,7 @@
 	 */
 	smp_wmb();
 
-<<<<<<< HEAD
-	err = blkdev_issue_flush(nilfs->ns_bdev, GFP_KERNEL);
-=======
 	err = blkdev_issue_flush(nilfs->ns_bdev);
->>>>>>> 7d2a07b7
 	if (err != -EIO)
 		err = 0;
 	return err;
