// SPDX-License-Identifier: GPL-2.0
/*
 * fs/f2fs/gc.c
 *
 * Copyright (c) 2012 Samsung Electronics Co., Ltd.
 *             http://www.samsung.com/
 */
#include <linux/fs.h>
#include <linux/module.h>
#include <linux/init.h>
#include <linux/f2fs_fs.h>
#include <linux/kthread.h>
#include <linux/delay.h>
#include <linux/freezer.h>
#include <linux/sched/signal.h>
#include <linux/random.h>
#include <linux/sched/mm.h>

#include "f2fs.h"
#include "node.h"
#include "segment.h"
#include "gc.h"
#include "iostat.h"
#include <trace/events/f2fs.h>

static struct kmem_cache *victim_entry_slab;

static unsigned int count_bits(const unsigned long *addr,
				unsigned int offset, unsigned int len);

static int gc_thread_func(void *data)
{
	struct f2fs_sb_info *sbi = data;
	struct f2fs_gc_kthread *gc_th = sbi->gc_thread;
	wait_queue_head_t *wq = &sbi->gc_thread->gc_wait_queue_head;
	wait_queue_head_t *fggc_wq = &sbi->gc_thread->fggc_wq;
	unsigned int wait_ms;
	struct f2fs_gc_control gc_control = {
		.victim_segno = NULL_SEGNO,
		.should_migrate_blocks = false,
		.err_gc_skipped = false };

	wait_ms = gc_th->min_sleep_time;

	set_freezable();
	do {
		bool sync_mode, foreground = false;

		wait_event_interruptible_timeout(*wq,
				kthread_should_stop() || freezing(current) ||
				waitqueue_active(fggc_wq) ||
				gc_th->gc_wake,
				msecs_to_jiffies(wait_ms));

		if (test_opt(sbi, GC_MERGE) && waitqueue_active(fggc_wq))
			foreground = true;

		/* give it a try one time */
		if (gc_th->gc_wake)
			gc_th->gc_wake = 0;

		if (try_to_freeze()) {
			stat_other_skip_bggc_count(sbi);
			continue;
		}
		if (kthread_should_stop())
			break;

		if (sbi->sb->s_writers.frozen >= SB_FREEZE_WRITE) {
			increase_sleep_time(gc_th, &wait_ms);
			stat_other_skip_bggc_count(sbi);
			continue;
		}

		if (time_to_inject(sbi, FAULT_CHECKPOINT)) {
			f2fs_show_injection_info(sbi, FAULT_CHECKPOINT);
			f2fs_stop_checkpoint(sbi, false,
					STOP_CP_REASON_FAULT_INJECT);
		}

		if (!sb_start_write_trylock(sbi->sb)) {
			stat_other_skip_bggc_count(sbi);
			continue;
		}

		/*
		 * [GC triggering condition]
		 * 0. GC is not conducted currently.
		 * 1. There are enough dirty segments.
		 * 2. IO subsystem is idle by checking the # of writeback pages.
		 * 3. IO subsystem is idle by checking the # of requests in
		 *    bdev's request list.
		 *
		 * Note) We have to avoid triggering GCs frequently.
		 * Because it is possible that some segments can be
		 * invalidated soon after by user update or deletion.
		 * So, I'd like to wait some time to collect dirty segments.
		 */
		if (sbi->gc_mode == GC_URGENT_HIGH) {
			spin_lock(&sbi->gc_urgent_high_lock);
<<<<<<< HEAD
			if (sbi->gc_urgent_high_limited &&
					!sbi->gc_urgent_high_remaining--) {
				sbi->gc_urgent_high_limited = false;
				sbi->gc_mode = GC_NORMAL;
=======
			if (sbi->gc_urgent_high_remaining) {
				sbi->gc_urgent_high_remaining--;
				if (!sbi->gc_urgent_high_remaining)
					sbi->gc_mode = GC_NORMAL;
>>>>>>> 7dd250ec
			}
			spin_unlock(&sbi->gc_urgent_high_lock);
		}

		if (sbi->gc_mode == GC_URGENT_HIGH ||
				sbi->gc_mode == GC_URGENT_MID) {
			wait_ms = gc_th->urgent_sleep_time;
			f2fs_down_write(&sbi->gc_lock);
			goto do_gc;
		}

		if (foreground) {
			f2fs_down_write(&sbi->gc_lock);
			goto do_gc;
		} else if (!f2fs_down_write_trylock(&sbi->gc_lock)) {
			stat_other_skip_bggc_count(sbi);
			goto next;
		}

		if (!is_idle(sbi, GC_TIME)) {
			increase_sleep_time(gc_th, &wait_ms);
			f2fs_up_write(&sbi->gc_lock);
			stat_io_skip_bggc_count(sbi);
			goto next;
		}

		if (has_enough_invalid_blocks(sbi))
			decrease_sleep_time(gc_th, &wait_ms);
		else
			increase_sleep_time(gc_th, &wait_ms);
do_gc:
		if (!foreground)
			stat_inc_bggc_count(sbi->stat_info);

		sync_mode = F2FS_OPTION(sbi).bggc_mode == BGGC_MODE_SYNC;

		/* foreground GC was been triggered via f2fs_balance_fs() */
		if (foreground)
			sync_mode = false;

		gc_control.init_gc_type = sync_mode ? FG_GC : BG_GC;
		gc_control.no_bg_gc = foreground;
		gc_control.nr_free_secs = foreground ? 1 : 0;

		/* if return value is not zero, no victim was selected */
		if (f2fs_gc(sbi, &gc_control)) {
			/* don't bother wait_ms by foreground gc */
			if (!foreground)
				wait_ms = gc_th->no_gc_sleep_time;
		}

		if (foreground)
			wake_up_all(&gc_th->fggc_wq);

		trace_f2fs_background_gc(sbi->sb, wait_ms,
				prefree_segments(sbi), free_segments(sbi));

		/* balancing f2fs's metadata periodically */
		f2fs_balance_fs_bg(sbi, true);
next:
		sb_end_write(sbi->sb);

	} while (!kthread_should_stop());
	return 0;
}

int f2fs_start_gc_thread(struct f2fs_sb_info *sbi)
{
	struct f2fs_gc_kthread *gc_th;
	dev_t dev = sbi->sb->s_bdev->bd_dev;
	int err = 0;

	gc_th = f2fs_kmalloc(sbi, sizeof(struct f2fs_gc_kthread), GFP_KERNEL);
	if (!gc_th) {
		err = -ENOMEM;
		goto out;
	}

	gc_th->urgent_sleep_time = DEF_GC_THREAD_URGENT_SLEEP_TIME;
	gc_th->min_sleep_time = DEF_GC_THREAD_MIN_SLEEP_TIME;
	gc_th->max_sleep_time = DEF_GC_THREAD_MAX_SLEEP_TIME;
	gc_th->no_gc_sleep_time = DEF_GC_THREAD_NOGC_SLEEP_TIME;

	gc_th->gc_wake = 0;

	sbi->gc_thread = gc_th;
	init_waitqueue_head(&sbi->gc_thread->gc_wait_queue_head);
	init_waitqueue_head(&sbi->gc_thread->fggc_wq);
	sbi->gc_thread->f2fs_gc_task = kthread_run(gc_thread_func, sbi,
			"f2fs_gc-%u:%u", MAJOR(dev), MINOR(dev));
	if (IS_ERR(gc_th->f2fs_gc_task)) {
		err = PTR_ERR(gc_th->f2fs_gc_task);
		kfree(gc_th);
		sbi->gc_thread = NULL;
	}
out:
	return err;
}

void f2fs_stop_gc_thread(struct f2fs_sb_info *sbi)
{
	struct f2fs_gc_kthread *gc_th = sbi->gc_thread;

	if (!gc_th)
		return;
	kthread_stop(gc_th->f2fs_gc_task);
	wake_up_all(&gc_th->fggc_wq);
	kfree(gc_th);
	sbi->gc_thread = NULL;
}

static int select_gc_type(struct f2fs_sb_info *sbi, int gc_type)
{
	int gc_mode;

	if (gc_type == BG_GC) {
		if (sbi->am.atgc_enabled)
			gc_mode = GC_AT;
		else
			gc_mode = GC_CB;
	} else {
		gc_mode = GC_GREEDY;
	}

	switch (sbi->gc_mode) {
	case GC_IDLE_CB:
		gc_mode = GC_CB;
		break;
	case GC_IDLE_GREEDY:
	case GC_URGENT_HIGH:
		gc_mode = GC_GREEDY;
		break;
	case GC_IDLE_AT:
		gc_mode = GC_AT;
		break;
	}

	return gc_mode;
}

static void select_policy(struct f2fs_sb_info *sbi, int gc_type,
			int type, struct victim_sel_policy *p)
{
	struct dirty_seglist_info *dirty_i = DIRTY_I(sbi);

	if (p->alloc_mode == SSR) {
		p->gc_mode = GC_GREEDY;
		p->dirty_bitmap = dirty_i->dirty_segmap[type];
		p->max_search = dirty_i->nr_dirty[type];
		p->ofs_unit = 1;
	} else if (p->alloc_mode == AT_SSR) {
		p->gc_mode = GC_GREEDY;
		p->dirty_bitmap = dirty_i->dirty_segmap[type];
		p->max_search = dirty_i->nr_dirty[type];
		p->ofs_unit = 1;
	} else {
		p->gc_mode = select_gc_type(sbi, gc_type);
		p->ofs_unit = sbi->segs_per_sec;
		if (__is_large_section(sbi)) {
			p->dirty_bitmap = dirty_i->dirty_secmap;
			p->max_search = count_bits(p->dirty_bitmap,
						0, MAIN_SECS(sbi));
		} else {
			p->dirty_bitmap = dirty_i->dirty_segmap[DIRTY];
			p->max_search = dirty_i->nr_dirty[DIRTY];
		}
	}

	/*
	 * adjust candidates range, should select all dirty segments for
	 * foreground GC and urgent GC cases.
	 */
	if (gc_type != FG_GC &&
			(sbi->gc_mode != GC_URGENT_HIGH) &&
			(p->gc_mode != GC_AT && p->alloc_mode != AT_SSR) &&
			p->max_search > sbi->max_victim_search)
		p->max_search = sbi->max_victim_search;

	/* let's select beginning hot/small space first in no_heap mode*/
	if (f2fs_need_rand_seg(sbi))
		p->offset = prandom_u32_max(MAIN_SECS(sbi) * sbi->segs_per_sec);
	else if (test_opt(sbi, NOHEAP) &&
		(type == CURSEG_HOT_DATA || IS_NODESEG(type)))
		p->offset = 0;
	else
		p->offset = SIT_I(sbi)->last_victim[p->gc_mode];
}

static unsigned int get_max_cost(struct f2fs_sb_info *sbi,
				struct victim_sel_policy *p)
{
	/* SSR allocates in a segment unit */
	if (p->alloc_mode == SSR)
		return sbi->blocks_per_seg;
	else if (p->alloc_mode == AT_SSR)
		return UINT_MAX;

	/* LFS */
	if (p->gc_mode == GC_GREEDY)
		return 2 * sbi->blocks_per_seg * p->ofs_unit;
	else if (p->gc_mode == GC_CB)
		return UINT_MAX;
	else if (p->gc_mode == GC_AT)
		return UINT_MAX;
	else /* No other gc_mode */
		return 0;
}

static unsigned int check_bg_victims(struct f2fs_sb_info *sbi)
{
	struct dirty_seglist_info *dirty_i = DIRTY_I(sbi);
	unsigned int secno;

	/*
	 * If the gc_type is FG_GC, we can select victim segments
	 * selected by background GC before.
	 * Those segments guarantee they have small valid blocks.
	 */
	for_each_set_bit(secno, dirty_i->victim_secmap, MAIN_SECS(sbi)) {
		if (sec_usage_check(sbi, secno))
			continue;
		clear_bit(secno, dirty_i->victim_secmap);
		return GET_SEG_FROM_SEC(sbi, secno);
	}
	return NULL_SEGNO;
}

static unsigned int get_cb_cost(struct f2fs_sb_info *sbi, unsigned int segno)
{
	struct sit_info *sit_i = SIT_I(sbi);
	unsigned int secno = GET_SEC_FROM_SEG(sbi, segno);
	unsigned int start = GET_SEG_FROM_SEC(sbi, secno);
	unsigned long long mtime = 0;
	unsigned int vblocks;
	unsigned char age = 0;
	unsigned char u;
	unsigned int i;
	unsigned int usable_segs_per_sec = f2fs_usable_segs_in_sec(sbi, segno);

	for (i = 0; i < usable_segs_per_sec; i++)
		mtime += get_seg_entry(sbi, start + i)->mtime;
	vblocks = get_valid_blocks(sbi, segno, true);

	mtime = div_u64(mtime, usable_segs_per_sec);
	vblocks = div_u64(vblocks, usable_segs_per_sec);

	u = (vblocks * 100) >> sbi->log_blocks_per_seg;

	/* Handle if the system time has changed by the user */
	if (mtime < sit_i->min_mtime)
		sit_i->min_mtime = mtime;
	if (mtime > sit_i->max_mtime)
		sit_i->max_mtime = mtime;
	if (sit_i->max_mtime != sit_i->min_mtime)
		age = 100 - div64_u64(100 * (mtime - sit_i->min_mtime),
				sit_i->max_mtime - sit_i->min_mtime);

	return UINT_MAX - ((100 * (100 - u) * age) / (100 + u));
}

static inline unsigned int get_gc_cost(struct f2fs_sb_info *sbi,
			unsigned int segno, struct victim_sel_policy *p)
{
	if (p->alloc_mode == SSR)
		return get_seg_entry(sbi, segno)->ckpt_valid_blocks;

	/* alloc_mode == LFS */
	if (p->gc_mode == GC_GREEDY)
		return get_valid_blocks(sbi, segno, true);
	else if (p->gc_mode == GC_CB)
		return get_cb_cost(sbi, segno);

	f2fs_bug_on(sbi, 1);
	return 0;
}

static unsigned int count_bits(const unsigned long *addr,
				unsigned int offset, unsigned int len)
{
	unsigned int end = offset + len, sum = 0;

	while (offset < end) {
		if (test_bit(offset++, addr))
			++sum;
	}
	return sum;
}

static struct victim_entry *attach_victim_entry(struct f2fs_sb_info *sbi,
				unsigned long long mtime, unsigned int segno,
				struct rb_node *parent, struct rb_node **p,
				bool left_most)
{
	struct atgc_management *am = &sbi->am;
	struct victim_entry *ve;

	ve =  f2fs_kmem_cache_alloc(victim_entry_slab,
				GFP_NOFS, true, NULL);

	ve->mtime = mtime;
	ve->segno = segno;

	rb_link_node(&ve->rb_node, parent, p);
	rb_insert_color_cached(&ve->rb_node, &am->root, left_most);

	list_add_tail(&ve->list, &am->victim_list);

	am->victim_count++;

	return ve;
}

static void insert_victim_entry(struct f2fs_sb_info *sbi,
				unsigned long long mtime, unsigned int segno)
{
	struct atgc_management *am = &sbi->am;
	struct rb_node **p;
	struct rb_node *parent = NULL;
	bool left_most = true;

	p = f2fs_lookup_rb_tree_ext(sbi, &am->root, &parent, mtime, &left_most);
	attach_victim_entry(sbi, mtime, segno, parent, p, left_most);
}

static void add_victim_entry(struct f2fs_sb_info *sbi,
				struct victim_sel_policy *p, unsigned int segno)
{
	struct sit_info *sit_i = SIT_I(sbi);
	unsigned int secno = GET_SEC_FROM_SEG(sbi, segno);
	unsigned int start = GET_SEG_FROM_SEC(sbi, secno);
	unsigned long long mtime = 0;
	unsigned int i;

	if (unlikely(is_sbi_flag_set(sbi, SBI_CP_DISABLED))) {
		if (p->gc_mode == GC_AT &&
			get_valid_blocks(sbi, segno, true) == 0)
			return;
	}

	for (i = 0; i < sbi->segs_per_sec; i++)
		mtime += get_seg_entry(sbi, start + i)->mtime;
	mtime = div_u64(mtime, sbi->segs_per_sec);

	/* Handle if the system time has changed by the user */
	if (mtime < sit_i->min_mtime)
		sit_i->min_mtime = mtime;
	if (mtime > sit_i->max_mtime)
		sit_i->max_mtime = mtime;
	if (mtime < sit_i->dirty_min_mtime)
		sit_i->dirty_min_mtime = mtime;
	if (mtime > sit_i->dirty_max_mtime)
		sit_i->dirty_max_mtime = mtime;

	/* don't choose young section as candidate */
	if (sit_i->dirty_max_mtime - mtime < p->age_threshold)
		return;

	insert_victim_entry(sbi, mtime, segno);
}

static struct rb_node *lookup_central_victim(struct f2fs_sb_info *sbi,
						struct victim_sel_policy *p)
{
	struct atgc_management *am = &sbi->am;
	struct rb_node *parent = NULL;
	bool left_most;

	f2fs_lookup_rb_tree_ext(sbi, &am->root, &parent, p->age, &left_most);

	return parent;
}

static void atgc_lookup_victim(struct f2fs_sb_info *sbi,
						struct victim_sel_policy *p)
{
	struct sit_info *sit_i = SIT_I(sbi);
	struct atgc_management *am = &sbi->am;
	struct rb_root_cached *root = &am->root;
	struct rb_node *node;
	struct rb_entry *re;
	struct victim_entry *ve;
	unsigned long long total_time;
	unsigned long long age, u, accu;
	unsigned long long max_mtime = sit_i->dirty_max_mtime;
	unsigned long long min_mtime = sit_i->dirty_min_mtime;
	unsigned int sec_blocks = CAP_BLKS_PER_SEC(sbi);
	unsigned int vblocks;
	unsigned int dirty_threshold = max(am->max_candidate_count,
					am->candidate_ratio *
					am->victim_count / 100);
	unsigned int age_weight = am->age_weight;
	unsigned int cost;
	unsigned int iter = 0;

	if (max_mtime < min_mtime)
		return;

	max_mtime += 1;
	total_time = max_mtime - min_mtime;

	accu = div64_u64(ULLONG_MAX, total_time);
	accu = min_t(unsigned long long, div_u64(accu, 100),
					DEFAULT_ACCURACY_CLASS);

	node = rb_first_cached(root);
next:
	re = rb_entry_safe(node, struct rb_entry, rb_node);
	if (!re)
		return;

	ve = (struct victim_entry *)re;

	if (ve->mtime >= max_mtime || ve->mtime < min_mtime)
		goto skip;

	/* age = 10000 * x% * 60 */
	age = div64_u64(accu * (max_mtime - ve->mtime), total_time) *
								age_weight;

	vblocks = get_valid_blocks(sbi, ve->segno, true);
	f2fs_bug_on(sbi, !vblocks || vblocks == sec_blocks);

	/* u = 10000 * x% * 40 */
	u = div64_u64(accu * (sec_blocks - vblocks), sec_blocks) *
							(100 - age_weight);

	f2fs_bug_on(sbi, age + u >= UINT_MAX);

	cost = UINT_MAX - (age + u);
	iter++;

	if (cost < p->min_cost ||
			(cost == p->min_cost && age > p->oldest_age)) {
		p->min_cost = cost;
		p->oldest_age = age;
		p->min_segno = ve->segno;
	}
skip:
	if (iter < dirty_threshold) {
		node = rb_next(node);
		goto next;
	}
}

/*
 * select candidates around source section in range of
 * [target - dirty_threshold, target + dirty_threshold]
 */
static void atssr_lookup_victim(struct f2fs_sb_info *sbi,
						struct victim_sel_policy *p)
{
	struct sit_info *sit_i = SIT_I(sbi);
	struct atgc_management *am = &sbi->am;
	struct rb_node *node;
	struct rb_entry *re;
	struct victim_entry *ve;
	unsigned long long age;
	unsigned long long max_mtime = sit_i->dirty_max_mtime;
	unsigned long long min_mtime = sit_i->dirty_min_mtime;
	unsigned int seg_blocks = sbi->blocks_per_seg;
	unsigned int vblocks;
	unsigned int dirty_threshold = max(am->max_candidate_count,
					am->candidate_ratio *
					am->victim_count / 100);
	unsigned int cost;
	unsigned int iter = 0;
	int stage = 0;

	if (max_mtime < min_mtime)
		return;
	max_mtime += 1;
next_stage:
	node = lookup_central_victim(sbi, p);
next_node:
	re = rb_entry_safe(node, struct rb_entry, rb_node);
	if (!re) {
		if (stage == 0)
			goto skip_stage;
		return;
	}

	ve = (struct victim_entry *)re;

	if (ve->mtime >= max_mtime || ve->mtime < min_mtime)
		goto skip_node;

	age = max_mtime - ve->mtime;

	vblocks = get_seg_entry(sbi, ve->segno)->ckpt_valid_blocks;
	f2fs_bug_on(sbi, !vblocks);

	/* rare case */
	if (vblocks == seg_blocks)
		goto skip_node;

	iter++;

	age = max_mtime - abs(p->age - age);
	cost = UINT_MAX - vblocks;

	if (cost < p->min_cost ||
			(cost == p->min_cost && age > p->oldest_age)) {
		p->min_cost = cost;
		p->oldest_age = age;
		p->min_segno = ve->segno;
	}
skip_node:
	if (iter < dirty_threshold) {
		if (stage == 0)
			node = rb_prev(node);
		else if (stage == 1)
			node = rb_next(node);
		goto next_node;
	}
skip_stage:
	if (stage < 1) {
		stage++;
		iter = 0;
		goto next_stage;
	}
}
static void lookup_victim_by_age(struct f2fs_sb_info *sbi,
						struct victim_sel_policy *p)
{
	f2fs_bug_on(sbi, !f2fs_check_rb_tree_consistence(sbi,
						&sbi->am.root, true));

	if (p->gc_mode == GC_AT)
		atgc_lookup_victim(sbi, p);
	else if (p->alloc_mode == AT_SSR)
		atssr_lookup_victim(sbi, p);
	else
		f2fs_bug_on(sbi, 1);
}

static void release_victim_entry(struct f2fs_sb_info *sbi)
{
	struct atgc_management *am = &sbi->am;
	struct victim_entry *ve, *tmp;

	list_for_each_entry_safe(ve, tmp, &am->victim_list, list) {
		list_del(&ve->list);
		kmem_cache_free(victim_entry_slab, ve);
		am->victim_count--;
	}

	am->root = RB_ROOT_CACHED;

	f2fs_bug_on(sbi, am->victim_count);
	f2fs_bug_on(sbi, !list_empty(&am->victim_list));
}

static bool f2fs_pin_section(struct f2fs_sb_info *sbi, unsigned int segno)
{
	struct dirty_seglist_info *dirty_i = DIRTY_I(sbi);
	unsigned int secno = GET_SEC_FROM_SEG(sbi, segno);

	if (!dirty_i->enable_pin_section)
		return false;
	if (!test_and_set_bit(secno, dirty_i->pinned_secmap))
		dirty_i->pinned_secmap_cnt++;
	return true;
}

static bool f2fs_pinned_section_exists(struct dirty_seglist_info *dirty_i)
{
	return dirty_i->pinned_secmap_cnt;
}

static bool f2fs_section_is_pinned(struct dirty_seglist_info *dirty_i,
						unsigned int secno)
{
	return dirty_i->enable_pin_section &&
		f2fs_pinned_section_exists(dirty_i) &&
		test_bit(secno, dirty_i->pinned_secmap);
}

static void f2fs_unpin_all_sections(struct f2fs_sb_info *sbi, bool enable)
{
	unsigned int bitmap_size = f2fs_bitmap_size(MAIN_SECS(sbi));

	if (f2fs_pinned_section_exists(DIRTY_I(sbi))) {
		memset(DIRTY_I(sbi)->pinned_secmap, 0, bitmap_size);
		DIRTY_I(sbi)->pinned_secmap_cnt = 0;
	}
	DIRTY_I(sbi)->enable_pin_section = enable;
}

static int f2fs_gc_pinned_control(struct inode *inode, int gc_type,
							unsigned int segno)
{
	if (!f2fs_is_pinned_file(inode))
		return 0;
	if (gc_type != FG_GC)
		return -EBUSY;
	if (!f2fs_pin_section(F2FS_I_SB(inode), segno))
		f2fs_pin_file_control(inode, true);
	return -EAGAIN;
}

/*
 * This function is called from two paths.
 * One is garbage collection and the other is SSR segment selection.
 * When it is called during GC, it just gets a victim segment
 * and it does not remove it from dirty seglist.
 * When it is called from SSR segment selection, it finds a segment
 * which has minimum valid blocks and removes it from dirty seglist.
 */
static int get_victim_by_default(struct f2fs_sb_info *sbi,
			unsigned int *result, int gc_type, int type,
			char alloc_mode, unsigned long long age)
{
	struct dirty_seglist_info *dirty_i = DIRTY_I(sbi);
	struct sit_info *sm = SIT_I(sbi);
	struct victim_sel_policy p;
	unsigned int secno, last_victim;
	unsigned int last_segment;
	unsigned int nsearched;
	bool is_atgc;
	int ret = 0;

	mutex_lock(&dirty_i->seglist_lock);
	last_segment = MAIN_SECS(sbi) * sbi->segs_per_sec;

	p.alloc_mode = alloc_mode;
	p.age = age;
	p.age_threshold = sbi->am.age_threshold;

retry:
	select_policy(sbi, gc_type, type, &p);
	p.min_segno = NULL_SEGNO;
	p.oldest_age = 0;
	p.min_cost = get_max_cost(sbi, &p);

	is_atgc = (p.gc_mode == GC_AT || p.alloc_mode == AT_SSR);
	nsearched = 0;

	if (is_atgc)
		SIT_I(sbi)->dirty_min_mtime = ULLONG_MAX;

	if (*result != NULL_SEGNO) {
		if (!get_valid_blocks(sbi, *result, false)) {
			ret = -ENODATA;
			goto out;
		}

		if (sec_usage_check(sbi, GET_SEC_FROM_SEG(sbi, *result)))
			ret = -EBUSY;
		else
			p.min_segno = *result;
		goto out;
	}

	ret = -ENODATA;
	if (p.max_search == 0)
		goto out;

	if (__is_large_section(sbi) && p.alloc_mode == LFS) {
		if (sbi->next_victim_seg[BG_GC] != NULL_SEGNO) {
			p.min_segno = sbi->next_victim_seg[BG_GC];
			*result = p.min_segno;
			sbi->next_victim_seg[BG_GC] = NULL_SEGNO;
			goto got_result;
		}
		if (gc_type == FG_GC &&
				sbi->next_victim_seg[FG_GC] != NULL_SEGNO) {
			p.min_segno = sbi->next_victim_seg[FG_GC];
			*result = p.min_segno;
			sbi->next_victim_seg[FG_GC] = NULL_SEGNO;
			goto got_result;
		}
	}

	last_victim = sm->last_victim[p.gc_mode];
	if (p.alloc_mode == LFS && gc_type == FG_GC) {
		p.min_segno = check_bg_victims(sbi);
		if (p.min_segno != NULL_SEGNO)
			goto got_it;
	}

	while (1) {
		unsigned long cost, *dirty_bitmap;
		unsigned int unit_no, segno;

		dirty_bitmap = p.dirty_bitmap;
		unit_no = find_next_bit(dirty_bitmap,
				last_segment / p.ofs_unit,
				p.offset / p.ofs_unit);
		segno = unit_no * p.ofs_unit;
		if (segno >= last_segment) {
			if (sm->last_victim[p.gc_mode]) {
				last_segment =
					sm->last_victim[p.gc_mode];
				sm->last_victim[p.gc_mode] = 0;
				p.offset = 0;
				continue;
			}
			break;
		}

		p.offset = segno + p.ofs_unit;
		nsearched++;

#ifdef CONFIG_F2FS_CHECK_FS
		/*
		 * skip selecting the invalid segno (that is failed due to block
		 * validity check failure during GC) to avoid endless GC loop in
		 * such cases.
		 */
		if (test_bit(segno, sm->invalid_segmap))
			goto next;
#endif

		secno = GET_SEC_FROM_SEG(sbi, segno);

		if (sec_usage_check(sbi, secno))
			goto next;

		/* Don't touch checkpointed data */
		if (unlikely(is_sbi_flag_set(sbi, SBI_CP_DISABLED))) {
			if (p.alloc_mode == LFS) {
				/*
				 * LFS is set to find source section during GC.
				 * The victim should have no checkpointed data.
				 */
				if (get_ckpt_valid_blocks(sbi, segno, true))
					goto next;
			} else {
				/*
				 * SSR | AT_SSR are set to find target segment
				 * for writes which can be full by checkpointed
				 * and newly written blocks.
				 */
				if (!f2fs_segment_has_free_slot(sbi, segno))
					goto next;
			}
		}

		if (gc_type == BG_GC && test_bit(secno, dirty_i->victim_secmap))
			goto next;

		if (gc_type == FG_GC && f2fs_section_is_pinned(dirty_i, secno))
			goto next;

		if (is_atgc) {
			add_victim_entry(sbi, &p, segno);
			goto next;
		}

		cost = get_gc_cost(sbi, segno, &p);

		if (p.min_cost > cost) {
			p.min_segno = segno;
			p.min_cost = cost;
		}
next:
		if (nsearched >= p.max_search) {
			if (!sm->last_victim[p.gc_mode] && segno <= last_victim)
				sm->last_victim[p.gc_mode] =
					last_victim + p.ofs_unit;
			else
				sm->last_victim[p.gc_mode] = segno + p.ofs_unit;
			sm->last_victim[p.gc_mode] %=
				(MAIN_SECS(sbi) * sbi->segs_per_sec);
			break;
		}
	}

	/* get victim for GC_AT/AT_SSR */
	if (is_atgc) {
		lookup_victim_by_age(sbi, &p);
		release_victim_entry(sbi);
	}

	if (is_atgc && p.min_segno == NULL_SEGNO &&
			sm->elapsed_time < p.age_threshold) {
		p.age_threshold = 0;
		goto retry;
	}

	if (p.min_segno != NULL_SEGNO) {
got_it:
		*result = (p.min_segno / p.ofs_unit) * p.ofs_unit;
got_result:
		if (p.alloc_mode == LFS) {
			secno = GET_SEC_FROM_SEG(sbi, p.min_segno);
			if (gc_type == FG_GC)
				sbi->cur_victim_sec = secno;
			else
				set_bit(secno, dirty_i->victim_secmap);
		}
		ret = 0;

	}
out:
	if (p.min_segno != NULL_SEGNO)
		trace_f2fs_get_victim(sbi->sb, type, gc_type, &p,
				sbi->cur_victim_sec,
				prefree_segments(sbi), free_segments(sbi));
	mutex_unlock(&dirty_i->seglist_lock);

	return ret;
}

static const struct victim_selection default_v_ops = {
	.get_victim = get_victim_by_default,
};

static struct inode *find_gc_inode(struct gc_inode_list *gc_list, nid_t ino)
{
	struct inode_entry *ie;

	ie = radix_tree_lookup(&gc_list->iroot, ino);
	if (ie)
		return ie->inode;
	return NULL;
}

static void add_gc_inode(struct gc_inode_list *gc_list, struct inode *inode)
{
	struct inode_entry *new_ie;

	if (inode == find_gc_inode(gc_list, inode->i_ino)) {
		iput(inode);
		return;
	}
	new_ie = f2fs_kmem_cache_alloc(f2fs_inode_entry_slab,
					GFP_NOFS, true, NULL);
	new_ie->inode = inode;

	f2fs_radix_tree_insert(&gc_list->iroot, inode->i_ino, new_ie);
	list_add_tail(&new_ie->list, &gc_list->ilist);
}

static void put_gc_inode(struct gc_inode_list *gc_list)
{
	struct inode_entry *ie, *next_ie;

	list_for_each_entry_safe(ie, next_ie, &gc_list->ilist, list) {
		radix_tree_delete(&gc_list->iroot, ie->inode->i_ino);
		iput(ie->inode);
		list_del(&ie->list);
		kmem_cache_free(f2fs_inode_entry_slab, ie);
	}
}

static int check_valid_map(struct f2fs_sb_info *sbi,
				unsigned int segno, int offset)
{
	struct sit_info *sit_i = SIT_I(sbi);
	struct seg_entry *sentry;
	int ret;

	down_read(&sit_i->sentry_lock);
	sentry = get_seg_entry(sbi, segno);
	ret = f2fs_test_bit(offset, sentry->cur_valid_map);
	up_read(&sit_i->sentry_lock);
	return ret;
}

/*
 * This function compares node address got in summary with that in NAT.
 * On validity, copy that node with cold status, otherwise (invalid node)
 * ignore that.
 */
static int gc_node_segment(struct f2fs_sb_info *sbi,
		struct f2fs_summary *sum, unsigned int segno, int gc_type)
{
	struct f2fs_summary *entry;
	block_t start_addr;
	int off;
	int phase = 0;
	bool fggc = (gc_type == FG_GC);
	int submitted = 0;
	unsigned int usable_blks_in_seg = f2fs_usable_blks_in_seg(sbi, segno);

	start_addr = START_BLOCK(sbi, segno);

next_step:
	entry = sum;

	if (fggc && phase == 2)
		atomic_inc(&sbi->wb_sync_req[NODE]);

	for (off = 0; off < usable_blks_in_seg; off++, entry++) {
		nid_t nid = le32_to_cpu(entry->nid);
		struct page *node_page;
		struct node_info ni;
		int err;

		/* stop BG_GC if there is not enough free sections. */
		if (gc_type == BG_GC && has_not_enough_free_secs(sbi, 0, 0))
			return submitted;

		if (check_valid_map(sbi, segno, off) == 0)
			continue;

		if (phase == 0) {
			f2fs_ra_meta_pages(sbi, NAT_BLOCK_OFFSET(nid), 1,
							META_NAT, true);
			continue;
		}

		if (phase == 1) {
			f2fs_ra_node_page(sbi, nid);
			continue;
		}

		/* phase == 2 */
		node_page = f2fs_get_node_page(sbi, nid);
		if (IS_ERR(node_page))
			continue;

		/* block may become invalid during f2fs_get_node_page */
		if (check_valid_map(sbi, segno, off) == 0) {
			f2fs_put_page(node_page, 1);
			continue;
		}

		if (f2fs_get_node_info(sbi, nid, &ni, false)) {
			f2fs_put_page(node_page, 1);
			continue;
		}

		if (ni.blk_addr != start_addr + off) {
			f2fs_put_page(node_page, 1);
			continue;
		}

		err = f2fs_move_node_page(node_page, gc_type);
		if (!err && gc_type == FG_GC)
			submitted++;
		stat_inc_node_blk_count(sbi, 1, gc_type);
	}

	if (++phase < 3)
		goto next_step;

	if (fggc)
		atomic_dec(&sbi->wb_sync_req[NODE]);
	return submitted;
}

/*
 * Calculate start block index indicating the given node offset.
 * Be careful, caller should give this node offset only indicating direct node
 * blocks. If any node offsets, which point the other types of node blocks such
 * as indirect or double indirect node blocks, are given, it must be a caller's
 * bug.
 */
block_t f2fs_start_bidx_of_node(unsigned int node_ofs, struct inode *inode)
{
	unsigned int indirect_blks = 2 * NIDS_PER_BLOCK + 4;
	unsigned int bidx;

	if (node_ofs == 0)
		return 0;

	if (node_ofs <= 2) {
		bidx = node_ofs - 1;
	} else if (node_ofs <= indirect_blks) {
		int dec = (node_ofs - 4) / (NIDS_PER_BLOCK + 1);

		bidx = node_ofs - 2 - dec;
	} else {
		int dec = (node_ofs - indirect_blks - 3) / (NIDS_PER_BLOCK + 1);

		bidx = node_ofs - 5 - dec;
	}
	return bidx * ADDRS_PER_BLOCK(inode) + ADDRS_PER_INODE(inode);
}

static bool is_alive(struct f2fs_sb_info *sbi, struct f2fs_summary *sum,
		struct node_info *dni, block_t blkaddr, unsigned int *nofs)
{
	struct page *node_page;
	nid_t nid;
	unsigned int ofs_in_node, max_addrs;
	block_t source_blkaddr;

	nid = le32_to_cpu(sum->nid);
	ofs_in_node = le16_to_cpu(sum->ofs_in_node);

	node_page = f2fs_get_node_page(sbi, nid);
	if (IS_ERR(node_page))
		return false;

	if (f2fs_get_node_info(sbi, nid, dni, false)) {
		f2fs_put_page(node_page, 1);
		return false;
	}

	if (sum->version != dni->version) {
		f2fs_warn(sbi, "%s: valid data with mismatched node version.",
			  __func__);
		set_sbi_flag(sbi, SBI_NEED_FSCK);
	}

	if (f2fs_check_nid_range(sbi, dni->ino)) {
		f2fs_put_page(node_page, 1);
		return false;
	}

	max_addrs = IS_INODE(node_page) ? DEF_ADDRS_PER_INODE :
						DEF_ADDRS_PER_BLOCK;
	if (ofs_in_node >= max_addrs) {
		f2fs_err(sbi, "Inconsistent ofs_in_node:%u in summary, ino:%u, nid:%u, max:%u",
			ofs_in_node, dni->ino, dni->nid, max_addrs);
		return false;
	}

	*nofs = ofs_of_node(node_page);
	source_blkaddr = data_blkaddr(NULL, node_page, ofs_in_node);
	f2fs_put_page(node_page, 1);

	if (source_blkaddr != blkaddr) {
#ifdef CONFIG_F2FS_CHECK_FS
		unsigned int segno = GET_SEGNO(sbi, blkaddr);
		unsigned long offset = GET_BLKOFF_FROM_SEG0(sbi, blkaddr);

		if (unlikely(check_valid_map(sbi, segno, offset))) {
			if (!test_and_set_bit(segno, SIT_I(sbi)->invalid_segmap)) {
				f2fs_err(sbi, "mismatched blkaddr %u (source_blkaddr %u) in seg %u",
					 blkaddr, source_blkaddr, segno);
				set_sbi_flag(sbi, SBI_NEED_FSCK);
			}
		}
#endif
		return false;
	}
	return true;
}

static int ra_data_block(struct inode *inode, pgoff_t index)
{
	struct f2fs_sb_info *sbi = F2FS_I_SB(inode);
	struct address_space *mapping = inode->i_mapping;
	struct dnode_of_data dn;
	struct page *page;
	struct extent_info ei = {0, 0, 0};
	struct f2fs_io_info fio = {
		.sbi = sbi,
		.ino = inode->i_ino,
		.type = DATA,
		.temp = COLD,
		.op = REQ_OP_READ,
		.op_flags = 0,
		.encrypted_page = NULL,
		.in_list = false,
		.retry = false,
	};
	int err;

	page = f2fs_grab_cache_page(mapping, index, true);
	if (!page)
		return -ENOMEM;

	if (f2fs_lookup_extent_cache(inode, index, &ei)) {
		dn.data_blkaddr = ei.blk + index - ei.fofs;
		if (unlikely(!f2fs_is_valid_blkaddr(sbi, dn.data_blkaddr,
						DATA_GENERIC_ENHANCE_READ))) {
			err = -EFSCORRUPTED;
			f2fs_handle_error(sbi, ERROR_INVALID_BLKADDR);
			goto put_page;
		}
		goto got_it;
	}

	set_new_dnode(&dn, inode, NULL, NULL, 0);
	err = f2fs_get_dnode_of_data(&dn, index, LOOKUP_NODE);
	if (err)
		goto put_page;
	f2fs_put_dnode(&dn);

	if (!__is_valid_data_blkaddr(dn.data_blkaddr)) {
		err = -ENOENT;
		goto put_page;
	}
	if (unlikely(!f2fs_is_valid_blkaddr(sbi, dn.data_blkaddr,
						DATA_GENERIC_ENHANCE))) {
		err = -EFSCORRUPTED;
		f2fs_handle_error(sbi, ERROR_INVALID_BLKADDR);
		goto put_page;
	}
got_it:
	/* read page */
	fio.page = page;
	fio.new_blkaddr = fio.old_blkaddr = dn.data_blkaddr;

	/*
	 * don't cache encrypted data into meta inode until previous dirty
	 * data were writebacked to avoid racing between GC and flush.
	 */
	f2fs_wait_on_page_writeback(page, DATA, true, true);

	f2fs_wait_on_block_writeback(inode, dn.data_blkaddr);

	fio.encrypted_page = f2fs_pagecache_get_page(META_MAPPING(sbi),
					dn.data_blkaddr,
					FGP_LOCK | FGP_CREAT, GFP_NOFS);
	if (!fio.encrypted_page) {
		err = -ENOMEM;
		goto put_page;
	}

	err = f2fs_submit_page_bio(&fio);
	if (err)
		goto put_encrypted_page;
	f2fs_put_page(fio.encrypted_page, 0);
	f2fs_put_page(page, 1);

	f2fs_update_iostat(sbi, inode, FS_DATA_READ_IO, F2FS_BLKSIZE);
	f2fs_update_iostat(sbi, NULL, FS_GDATA_READ_IO, F2FS_BLKSIZE);

	return 0;
put_encrypted_page:
	f2fs_put_page(fio.encrypted_page, 1);
put_page:
	f2fs_put_page(page, 1);
	return err;
}

/*
 * Move data block via META_MAPPING while keeping locked data page.
 * This can be used to move blocks, aka LBAs, directly on disk.
 */
static int move_data_block(struct inode *inode, block_t bidx,
				int gc_type, unsigned int segno, int off)
{
	struct f2fs_io_info fio = {
		.sbi = F2FS_I_SB(inode),
		.ino = inode->i_ino,
		.type = DATA,
		.temp = COLD,
		.op = REQ_OP_READ,
		.op_flags = 0,
		.encrypted_page = NULL,
		.in_list = false,
		.retry = false,
	};
	struct dnode_of_data dn;
	struct f2fs_summary sum;
	struct node_info ni;
	struct page *page, *mpage;
	block_t newaddr;
	int err = 0;
	bool lfs_mode = f2fs_lfs_mode(fio.sbi);
	int type = fio.sbi->am.atgc_enabled && (gc_type == BG_GC) &&
				(fio.sbi->gc_mode != GC_URGENT_HIGH) ?
				CURSEG_ALL_DATA_ATGC : CURSEG_COLD_DATA;

	/* do not read out */
	page = f2fs_grab_cache_page(inode->i_mapping, bidx, false);
	if (!page)
		return -ENOMEM;

	if (!check_valid_map(F2FS_I_SB(inode), segno, off)) {
		err = -ENOENT;
		goto out;
	}

	err = f2fs_gc_pinned_control(inode, gc_type, segno);
	if (err)
		goto out;

	set_new_dnode(&dn, inode, NULL, NULL, 0);
	err = f2fs_get_dnode_of_data(&dn, bidx, LOOKUP_NODE);
	if (err)
		goto out;

	if (unlikely(dn.data_blkaddr == NULL_ADDR)) {
		ClearPageUptodate(page);
		err = -ENOENT;
		goto put_out;
	}

	/*
	 * don't cache encrypted data into meta inode until previous dirty
	 * data were writebacked to avoid racing between GC and flush.
	 */
	f2fs_wait_on_page_writeback(page, DATA, true, true);

	f2fs_wait_on_block_writeback(inode, dn.data_blkaddr);

	err = f2fs_get_node_info(fio.sbi, dn.nid, &ni, false);
	if (err)
		goto put_out;

	/* read page */
	fio.page = page;
	fio.new_blkaddr = fio.old_blkaddr = dn.data_blkaddr;

	if (lfs_mode)
		f2fs_down_write(&fio.sbi->io_order_lock);

	mpage = f2fs_grab_cache_page(META_MAPPING(fio.sbi),
					fio.old_blkaddr, false);
	if (!mpage) {
		err = -ENOMEM;
		goto up_out;
	}

	fio.encrypted_page = mpage;

	/* read source block in mpage */
	if (!PageUptodate(mpage)) {
		err = f2fs_submit_page_bio(&fio);
		if (err) {
			f2fs_put_page(mpage, 1);
			goto up_out;
		}

		f2fs_update_iostat(fio.sbi, inode, FS_DATA_READ_IO,
							F2FS_BLKSIZE);
		f2fs_update_iostat(fio.sbi, NULL, FS_GDATA_READ_IO,
							F2FS_BLKSIZE);

		lock_page(mpage);
		if (unlikely(mpage->mapping != META_MAPPING(fio.sbi) ||
						!PageUptodate(mpage))) {
			err = -EIO;
			f2fs_put_page(mpage, 1);
			goto up_out;
		}
	}

	set_summary(&sum, dn.nid, dn.ofs_in_node, ni.version);

	/* allocate block address */
	f2fs_allocate_data_block(fio.sbi, NULL, fio.old_blkaddr, &newaddr,
				&sum, type, NULL);

	fio.encrypted_page = f2fs_pagecache_get_page(META_MAPPING(fio.sbi),
				newaddr, FGP_LOCK | FGP_CREAT, GFP_NOFS);
	if (!fio.encrypted_page) {
		err = -ENOMEM;
		f2fs_put_page(mpage, 1);
		goto recover_block;
	}

	/* write target block */
	f2fs_wait_on_page_writeback(fio.encrypted_page, DATA, true, true);
	memcpy(page_address(fio.encrypted_page),
				page_address(mpage), PAGE_SIZE);
	f2fs_put_page(mpage, 1);
	invalidate_mapping_pages(META_MAPPING(fio.sbi),
				fio.old_blkaddr, fio.old_blkaddr);
	f2fs_invalidate_compress_page(fio.sbi, fio.old_blkaddr);

	set_page_dirty(fio.encrypted_page);
	if (clear_page_dirty_for_io(fio.encrypted_page))
		dec_page_count(fio.sbi, F2FS_DIRTY_META);

	set_page_writeback(fio.encrypted_page);
	ClearPageError(page);

	fio.op = REQ_OP_WRITE;
	fio.op_flags = REQ_SYNC;
	fio.new_blkaddr = newaddr;
	f2fs_submit_page_write(&fio);
	if (fio.retry) {
		err = -EAGAIN;
		if (PageWriteback(fio.encrypted_page))
			end_page_writeback(fio.encrypted_page);
		goto put_page_out;
	}

	f2fs_update_iostat(fio.sbi, NULL, FS_GC_DATA_IO, F2FS_BLKSIZE);

	f2fs_update_data_blkaddr(&dn, newaddr);
	set_inode_flag(inode, FI_APPEND_WRITE);
	if (page->index == 0)
		set_inode_flag(inode, FI_FIRST_BLOCK_WRITTEN);
put_page_out:
	f2fs_put_page(fio.encrypted_page, 1);
recover_block:
	if (err)
		f2fs_do_replace_block(fio.sbi, &sum, newaddr, fio.old_blkaddr,
							true, true, true);
up_out:
	if (lfs_mode)
		f2fs_up_write(&fio.sbi->io_order_lock);
put_out:
	f2fs_put_dnode(&dn);
out:
	f2fs_put_page(page, 1);
	return err;
}

static int move_data_page(struct inode *inode, block_t bidx, int gc_type,
							unsigned int segno, int off)
{
	struct page *page;
	int err = 0;

	page = f2fs_get_lock_data_page(inode, bidx, true);
	if (IS_ERR(page))
		return PTR_ERR(page);

	if (!check_valid_map(F2FS_I_SB(inode), segno, off)) {
		err = -ENOENT;
		goto out;
	}

	err = f2fs_gc_pinned_control(inode, gc_type, segno);
	if (err)
		goto out;

	if (gc_type == BG_GC) {
		if (PageWriteback(page)) {
			err = -EAGAIN;
			goto out;
		}
		set_page_dirty(page);
		set_page_private_gcing(page);
	} else {
		struct f2fs_io_info fio = {
			.sbi = F2FS_I_SB(inode),
			.ino = inode->i_ino,
			.type = DATA,
			.temp = COLD,
			.op = REQ_OP_WRITE,
			.op_flags = REQ_SYNC,
			.old_blkaddr = NULL_ADDR,
			.page = page,
			.encrypted_page = NULL,
			.need_lock = LOCK_REQ,
			.io_type = FS_GC_DATA_IO,
		};
		bool is_dirty = PageDirty(page);

retry:
		f2fs_wait_on_page_writeback(page, DATA, true, true);

		set_page_dirty(page);
		if (clear_page_dirty_for_io(page)) {
			inode_dec_dirty_pages(inode);
			f2fs_remove_dirty_inode(inode);
		}

		set_page_private_gcing(page);

		err = f2fs_do_write_data_page(&fio);
		if (err) {
			clear_page_private_gcing(page);
			if (err == -ENOMEM) {
				memalloc_retry_wait(GFP_NOFS);
				goto retry;
			}
			if (is_dirty)
				set_page_dirty(page);
		}
	}
out:
	f2fs_put_page(page, 1);
	return err;
}

/*
 * This function tries to get parent node of victim data block, and identifies
 * data block validity. If the block is valid, copy that with cold status and
 * modify parent node.
 * If the parent node is not valid or the data block address is different,
 * the victim data block is ignored.
 */
static int gc_data_segment(struct f2fs_sb_info *sbi, struct f2fs_summary *sum,
		struct gc_inode_list *gc_list, unsigned int segno, int gc_type,
		bool force_migrate)
{
	struct super_block *sb = sbi->sb;
	struct f2fs_summary *entry;
	block_t start_addr;
	int off;
	int phase = 0;
	int submitted = 0;
	unsigned int usable_blks_in_seg = f2fs_usable_blks_in_seg(sbi, segno);

	start_addr = START_BLOCK(sbi, segno);

next_step:
	entry = sum;

	for (off = 0; off < usable_blks_in_seg; off++, entry++) {
		struct page *data_page;
		struct inode *inode;
		struct node_info dni; /* dnode info for the data */
		unsigned int ofs_in_node, nofs;
		block_t start_bidx;
		nid_t nid = le32_to_cpu(entry->nid);

		/*
		 * stop BG_GC if there is not enough free sections.
		 * Or, stop GC if the segment becomes fully valid caused by
		 * race condition along with SSR block allocation.
		 */
		if ((gc_type == BG_GC && has_not_enough_free_secs(sbi, 0, 0)) ||
			(!force_migrate && get_valid_blocks(sbi, segno, true) ==
							CAP_BLKS_PER_SEC(sbi)))
			return submitted;

		if (check_valid_map(sbi, segno, off) == 0)
			continue;

		if (phase == 0) {
			f2fs_ra_meta_pages(sbi, NAT_BLOCK_OFFSET(nid), 1,
							META_NAT, true);
			continue;
		}

		if (phase == 1) {
			f2fs_ra_node_page(sbi, nid);
			continue;
		}

		/* Get an inode by ino with checking validity */
		if (!is_alive(sbi, entry, &dni, start_addr + off, &nofs))
			continue;

		if (phase == 2) {
			f2fs_ra_node_page(sbi, dni.ino);
			continue;
		}

		ofs_in_node = le16_to_cpu(entry->ofs_in_node);

		if (phase == 3) {
			int err;

			inode = f2fs_iget(sb, dni.ino);
			if (IS_ERR(inode) || is_bad_inode(inode) ||
					special_file(inode->i_mode))
				continue;

			err = f2fs_gc_pinned_control(inode, gc_type, segno);
			if (err == -EAGAIN) {
				iput(inode);
				return submitted;
			}

			if (!f2fs_down_write_trylock(
				&F2FS_I(inode)->i_gc_rwsem[WRITE])) {
				iput(inode);
				sbi->skipped_gc_rwsem++;
				continue;
			}

			start_bidx = f2fs_start_bidx_of_node(nofs, inode) +
								ofs_in_node;

			if (f2fs_post_read_required(inode)) {
				int err = ra_data_block(inode, start_bidx);

				f2fs_up_write(&F2FS_I(inode)->i_gc_rwsem[WRITE]);
				if (err) {
					iput(inode);
					continue;
				}
				add_gc_inode(gc_list, inode);
				continue;
			}

			data_page = f2fs_get_read_data_page(inode,
						start_bidx, REQ_RAHEAD, true);
			f2fs_up_write(&F2FS_I(inode)->i_gc_rwsem[WRITE]);
			if (IS_ERR(data_page)) {
				iput(inode);
				continue;
			}

			f2fs_put_page(data_page, 0);
			add_gc_inode(gc_list, inode);
			continue;
		}

		/* phase 4 */
		inode = find_gc_inode(gc_list, dni.ino);
		if (inode) {
			struct f2fs_inode_info *fi = F2FS_I(inode);
			bool locked = false;
			int err;

			if (S_ISREG(inode->i_mode)) {
				if (!f2fs_down_write_trylock(&fi->i_gc_rwsem[READ])) {
					sbi->skipped_gc_rwsem++;
					continue;
				}
				if (!f2fs_down_write_trylock(
						&fi->i_gc_rwsem[WRITE])) {
					sbi->skipped_gc_rwsem++;
					f2fs_up_write(&fi->i_gc_rwsem[READ]);
					continue;
				}
				locked = true;

				/* wait for all inflight aio data */
				inode_dio_wait(inode);
			}

			start_bidx = f2fs_start_bidx_of_node(nofs, inode)
								+ ofs_in_node;
			if (f2fs_post_read_required(inode))
				err = move_data_block(inode, start_bidx,
							gc_type, segno, off);
			else
				err = move_data_page(inode, start_bidx, gc_type,
								segno, off);

			if (!err && (gc_type == FG_GC ||
					f2fs_post_read_required(inode)))
				submitted++;

			if (locked) {
				f2fs_up_write(&fi->i_gc_rwsem[WRITE]);
				f2fs_up_write(&fi->i_gc_rwsem[READ]);
			}

			stat_inc_data_blk_count(sbi, 1, gc_type);
		}
	}

	if (++phase < 5)
		goto next_step;

	return submitted;
}

static int __get_victim(struct f2fs_sb_info *sbi, unsigned int *victim,
			int gc_type)
{
	struct sit_info *sit_i = SIT_I(sbi);
	int ret;

	down_write(&sit_i->sentry_lock);
	ret = DIRTY_I(sbi)->v_ops->get_victim(sbi, victim, gc_type,
					      NO_CHECK_TYPE, LFS, 0);
	up_write(&sit_i->sentry_lock);
	return ret;
}

static int do_garbage_collect(struct f2fs_sb_info *sbi,
				unsigned int start_segno,
				struct gc_inode_list *gc_list, int gc_type,
				bool force_migrate)
{
	struct page *sum_page;
	struct f2fs_summary_block *sum;
	struct blk_plug plug;
	unsigned int segno = start_segno;
	unsigned int end_segno = start_segno + sbi->segs_per_sec;
	int seg_freed = 0, migrated = 0;
	unsigned char type = IS_DATASEG(get_seg_entry(sbi, segno)->type) ?
						SUM_TYPE_DATA : SUM_TYPE_NODE;
	int submitted = 0;

	if (__is_large_section(sbi))
		end_segno = rounddown(end_segno, sbi->segs_per_sec);

	/*
	 * zone-capacity can be less than zone-size in zoned devices,
	 * resulting in less than expected usable segments in the zone,
	 * calculate the end segno in the zone which can be garbage collected
	 */
	if (f2fs_sb_has_blkzoned(sbi))
		end_segno -= sbi->segs_per_sec -
					f2fs_usable_segs_in_sec(sbi, segno);

	sanity_check_seg_type(sbi, get_seg_entry(sbi, segno)->type);

	/* readahead multi ssa blocks those have contiguous address */
	if (__is_large_section(sbi))
		f2fs_ra_meta_pages(sbi, GET_SUM_BLOCK(sbi, segno),
					end_segno - segno, META_SSA, true);

	/* reference all summary page */
	while (segno < end_segno) {
		sum_page = f2fs_get_sum_page(sbi, segno++);
		if (IS_ERR(sum_page)) {
			int err = PTR_ERR(sum_page);

			end_segno = segno - 1;
			for (segno = start_segno; segno < end_segno; segno++) {
				sum_page = find_get_page(META_MAPPING(sbi),
						GET_SUM_BLOCK(sbi, segno));
				f2fs_put_page(sum_page, 0);
				f2fs_put_page(sum_page, 0);
			}
			return err;
		}
		unlock_page(sum_page);
	}

	blk_start_plug(&plug);

	for (segno = start_segno; segno < end_segno; segno++) {

		/* find segment summary of victim */
		sum_page = find_get_page(META_MAPPING(sbi),
					GET_SUM_BLOCK(sbi, segno));
		f2fs_put_page(sum_page, 0);

		if (get_valid_blocks(sbi, segno, false) == 0)
			goto freed;
		if (gc_type == BG_GC && __is_large_section(sbi) &&
				migrated >= sbi->migration_granularity)
			goto skip;
		if (!PageUptodate(sum_page) || unlikely(f2fs_cp_error(sbi)))
			goto skip;

		sum = page_address(sum_page);
		if (type != GET_SUM_TYPE((&sum->footer))) {
			f2fs_err(sbi, "Inconsistent segment (%u) type [%d, %d] in SSA and SIT",
				 segno, type, GET_SUM_TYPE((&sum->footer)));
			set_sbi_flag(sbi, SBI_NEED_FSCK);
			f2fs_stop_checkpoint(sbi, false,
				STOP_CP_REASON_CORRUPTED_SUMMARY);
			goto skip;
		}

		/*
		 * this is to avoid deadlock:
		 * - lock_page(sum_page)         - f2fs_replace_block
		 *  - check_valid_map()            - down_write(sentry_lock)
		 *   - down_read(sentry_lock)     - change_curseg()
		 *                                  - lock_page(sum_page)
		 */
		if (type == SUM_TYPE_NODE)
			submitted += gc_node_segment(sbi, sum->entries, segno,
								gc_type);
		else
			submitted += gc_data_segment(sbi, sum->entries, gc_list,
							segno, gc_type,
							force_migrate);

		stat_inc_seg_count(sbi, type, gc_type);
		sbi->gc_reclaimed_segs[sbi->gc_mode]++;
		migrated++;

freed:
		if (gc_type == FG_GC &&
				get_valid_blocks(sbi, segno, false) == 0)
			seg_freed++;

		if (__is_large_section(sbi) && segno + 1 < end_segno)
			sbi->next_victim_seg[gc_type] = segno + 1;
skip:
		f2fs_put_page(sum_page, 0);
	}

	if (submitted)
		f2fs_submit_merged_write(sbi,
				(type == SUM_TYPE_NODE) ? NODE : DATA);

	blk_finish_plug(&plug);

	stat_inc_call_count(sbi->stat_info);

	return seg_freed;
}

int f2fs_gc(struct f2fs_sb_info *sbi, struct f2fs_gc_control *gc_control)
{
	int gc_type = gc_control->init_gc_type;
	unsigned int segno = gc_control->victim_segno;
	int sec_freed = 0, seg_freed = 0, total_freed = 0;
	int ret = 0;
	struct cp_control cpc;
	struct gc_inode_list gc_list = {
		.ilist = LIST_HEAD_INIT(gc_list.ilist),
		.iroot = RADIX_TREE_INIT(gc_list.iroot, GFP_NOFS),
	};
	unsigned int skipped_round = 0, round = 0;

	trace_f2fs_gc_begin(sbi->sb, gc_type, gc_control->no_bg_gc,
				gc_control->nr_free_secs,
				get_pages(sbi, F2FS_DIRTY_NODES),
				get_pages(sbi, F2FS_DIRTY_DENTS),
				get_pages(sbi, F2FS_DIRTY_IMETA),
				free_sections(sbi),
				free_segments(sbi),
				reserved_segments(sbi),
				prefree_segments(sbi));

	cpc.reason = __get_cp_reason(sbi);
	sbi->skipped_gc_rwsem = 0;
gc_more:
	if (unlikely(!(sbi->sb->s_flags & SB_ACTIVE))) {
		ret = -EINVAL;
		goto stop;
	}
	if (unlikely(f2fs_cp_error(sbi))) {
		ret = -EIO;
		goto stop;
	}

	if (gc_type == BG_GC && has_not_enough_free_secs(sbi, 0, 0)) {
		/*
		 * For example, if there are many prefree_segments below given
		 * threshold, we can make them free by checkpoint. Then, we
		 * secure free segments which doesn't need fggc any more.
		 */
		if (prefree_segments(sbi)) {
			ret = f2fs_write_checkpoint(sbi, &cpc);
			if (ret)
				goto stop;
		}
		if (has_not_enough_free_secs(sbi, 0, 0))
			gc_type = FG_GC;
	}

	/* f2fs_balance_fs doesn't need to do BG_GC in critical path. */
	if (gc_type == BG_GC && gc_control->no_bg_gc) {
		ret = -EINVAL;
		goto stop;
	}
retry:
	ret = __get_victim(sbi, &segno, gc_type);
	if (ret) {
		/* allow to search victim from sections has pinned data */
		if (ret == -ENODATA && gc_type == FG_GC &&
				f2fs_pinned_section_exists(DIRTY_I(sbi))) {
			f2fs_unpin_all_sections(sbi, false);
			goto retry;
		}
		goto stop;
	}

	seg_freed = do_garbage_collect(sbi, segno, &gc_list, gc_type,
				gc_control->should_migrate_blocks);
	total_freed += seg_freed;

	if (seg_freed == f2fs_usable_segs_in_sec(sbi, segno))
		sec_freed++;

	if (gc_type == FG_GC)
		sbi->cur_victim_sec = NULL_SEGNO;

	if (gc_control->init_gc_type == FG_GC ||
	    !has_not_enough_free_secs(sbi,
				(gc_type == FG_GC) ? sec_freed : 0, 0)) {
		if (gc_type == FG_GC && sec_freed < gc_control->nr_free_secs)
			goto go_gc_more;
		goto stop;
	}

	/* FG_GC stops GC by skip_count */
	if (gc_type == FG_GC) {
		if (sbi->skipped_gc_rwsem)
			skipped_round++;
		round++;
		if (skipped_round > MAX_SKIP_GC_COUNT &&
				skipped_round * 2 >= round) {
			ret = f2fs_write_checkpoint(sbi, &cpc);
			goto stop;
		}
	}

	/* Write checkpoint to reclaim prefree segments */
	if (free_sections(sbi) < NR_CURSEG_PERSIST_TYPE &&
				prefree_segments(sbi)) {
		ret = f2fs_write_checkpoint(sbi, &cpc);
		if (ret)
			goto stop;
	}
go_gc_more:
	segno = NULL_SEGNO;
	goto gc_more;

stop:
	SIT_I(sbi)->last_victim[ALLOC_NEXT] = 0;
	SIT_I(sbi)->last_victim[FLUSH_DEVICE] = gc_control->victim_segno;

	if (gc_type == FG_GC)
		f2fs_unpin_all_sections(sbi, true);

	trace_f2fs_gc_end(sbi->sb, ret, total_freed, sec_freed,
				get_pages(sbi, F2FS_DIRTY_NODES),
				get_pages(sbi, F2FS_DIRTY_DENTS),
				get_pages(sbi, F2FS_DIRTY_IMETA),
				free_sections(sbi),
				free_segments(sbi),
				reserved_segments(sbi),
				prefree_segments(sbi));

	f2fs_up_write(&sbi->gc_lock);

	put_gc_inode(&gc_list);

	if (gc_control->err_gc_skipped && !ret)
		ret = sec_freed ? 0 : -EAGAIN;
	return ret;
}

int __init f2fs_create_garbage_collection_cache(void)
{
	victim_entry_slab = f2fs_kmem_cache_create("f2fs_victim_entry",
					sizeof(struct victim_entry));
	if (!victim_entry_slab)
		return -ENOMEM;
	return 0;
}

void f2fs_destroy_garbage_collection_cache(void)
{
	kmem_cache_destroy(victim_entry_slab);
}

static void init_atgc_management(struct f2fs_sb_info *sbi)
{
	struct atgc_management *am = &sbi->am;

	if (test_opt(sbi, ATGC) &&
		SIT_I(sbi)->elapsed_time >= DEF_GC_THREAD_AGE_THRESHOLD)
		am->atgc_enabled = true;

	am->root = RB_ROOT_CACHED;
	INIT_LIST_HEAD(&am->victim_list);
	am->victim_count = 0;

	am->candidate_ratio = DEF_GC_THREAD_CANDIDATE_RATIO;
	am->max_candidate_count = DEF_GC_THREAD_MAX_CANDIDATE_COUNT;
	am->age_weight = DEF_GC_THREAD_AGE_WEIGHT;
	am->age_threshold = DEF_GC_THREAD_AGE_THRESHOLD;
}

void f2fs_build_gc_manager(struct f2fs_sb_info *sbi)
{
	DIRTY_I(sbi)->v_ops = &default_v_ops;

	sbi->gc_pin_file_threshold = DEF_GC_FAILED_PINNED_FILES;

	/* give warm/cold data area from slower device */
	if (f2fs_is_multi_device(sbi) && !__is_large_section(sbi))
		SIT_I(sbi)->last_victim[ALLOC_NEXT] =
				GET_SEGNO(sbi, FDEV(0).end_blk) + 1;

	init_atgc_management(sbi);
}

static int free_segment_range(struct f2fs_sb_info *sbi,
				unsigned int secs, bool gc_only)
{
	unsigned int segno, next_inuse, start, end;
	struct cp_control cpc = { CP_RESIZE, 0, 0, 0 };
	int gc_mode, gc_type;
	int err = 0;
	int type;

	/* Force block allocation for GC */
	MAIN_SECS(sbi) -= secs;
	start = MAIN_SECS(sbi) * sbi->segs_per_sec;
	end = MAIN_SEGS(sbi) - 1;

	mutex_lock(&DIRTY_I(sbi)->seglist_lock);
	for (gc_mode = 0; gc_mode < MAX_GC_POLICY; gc_mode++)
		if (SIT_I(sbi)->last_victim[gc_mode] >= start)
			SIT_I(sbi)->last_victim[gc_mode] = 0;

	for (gc_type = BG_GC; gc_type <= FG_GC; gc_type++)
		if (sbi->next_victim_seg[gc_type] >= start)
			sbi->next_victim_seg[gc_type] = NULL_SEGNO;
	mutex_unlock(&DIRTY_I(sbi)->seglist_lock);

	/* Move out cursegs from the target range */
	for (type = CURSEG_HOT_DATA; type < NR_CURSEG_PERSIST_TYPE; type++)
		f2fs_allocate_segment_for_resize(sbi, type, start, end);

	/* do GC to move out valid blocks in the range */
	for (segno = start; segno <= end; segno += sbi->segs_per_sec) {
		struct gc_inode_list gc_list = {
			.ilist = LIST_HEAD_INIT(gc_list.ilist),
			.iroot = RADIX_TREE_INIT(gc_list.iroot, GFP_NOFS),
		};

		do_garbage_collect(sbi, segno, &gc_list, FG_GC, true);
		put_gc_inode(&gc_list);

		if (!gc_only && get_valid_blocks(sbi, segno, true)) {
			err = -EAGAIN;
			goto out;
		}
		if (fatal_signal_pending(current)) {
			err = -ERESTARTSYS;
			goto out;
		}
	}
	if (gc_only)
		goto out;

	err = f2fs_write_checkpoint(sbi, &cpc);
	if (err)
		goto out;

	next_inuse = find_next_inuse(FREE_I(sbi), end + 1, start);
	if (next_inuse <= end) {
		f2fs_err(sbi, "segno %u should be free but still inuse!",
			 next_inuse);
		f2fs_bug_on(sbi, 1);
	}
out:
	MAIN_SECS(sbi) += secs;
	return err;
}

static void update_sb_metadata(struct f2fs_sb_info *sbi, int secs)
{
	struct f2fs_super_block *raw_sb = F2FS_RAW_SUPER(sbi);
	int section_count;
	int segment_count;
	int segment_count_main;
	long long block_count;
	int segs = secs * sbi->segs_per_sec;

	f2fs_down_write(&sbi->sb_lock);

	section_count = le32_to_cpu(raw_sb->section_count);
	segment_count = le32_to_cpu(raw_sb->segment_count);
	segment_count_main = le32_to_cpu(raw_sb->segment_count_main);
	block_count = le64_to_cpu(raw_sb->block_count);

	raw_sb->section_count = cpu_to_le32(section_count + secs);
	raw_sb->segment_count = cpu_to_le32(segment_count + segs);
	raw_sb->segment_count_main = cpu_to_le32(segment_count_main + segs);
	raw_sb->block_count = cpu_to_le64(block_count +
					(long long)segs * sbi->blocks_per_seg);
	if (f2fs_is_multi_device(sbi)) {
		int last_dev = sbi->s_ndevs - 1;
		int dev_segs =
			le32_to_cpu(raw_sb->devs[last_dev].total_segments);

		raw_sb->devs[last_dev].total_segments =
						cpu_to_le32(dev_segs + segs);
	}

	f2fs_up_write(&sbi->sb_lock);
}

static void update_fs_metadata(struct f2fs_sb_info *sbi, int secs)
{
	int segs = secs * sbi->segs_per_sec;
	long long blks = (long long)segs * sbi->blocks_per_seg;
	long long user_block_count =
				le64_to_cpu(F2FS_CKPT(sbi)->user_block_count);

	SM_I(sbi)->segment_count = (int)SM_I(sbi)->segment_count + segs;
	MAIN_SEGS(sbi) = (int)MAIN_SEGS(sbi) + segs;
	MAIN_SECS(sbi) += secs;
	FREE_I(sbi)->free_sections = (int)FREE_I(sbi)->free_sections + secs;
	FREE_I(sbi)->free_segments = (int)FREE_I(sbi)->free_segments + segs;
	F2FS_CKPT(sbi)->user_block_count = cpu_to_le64(user_block_count + blks);

	if (f2fs_is_multi_device(sbi)) {
		int last_dev = sbi->s_ndevs - 1;

		FDEV(last_dev).total_segments =
				(int)FDEV(last_dev).total_segments + segs;
		FDEV(last_dev).end_blk =
				(long long)FDEV(last_dev).end_blk + blks;
#ifdef CONFIG_BLK_DEV_ZONED
		FDEV(last_dev).nr_blkz = (int)FDEV(last_dev).nr_blkz +
					(int)(blks >> sbi->log_blocks_per_blkz);
#endif
	}
}

int f2fs_resize_fs(struct f2fs_sb_info *sbi, __u64 block_count)
{
	__u64 old_block_count, shrunk_blocks;
	struct cp_control cpc = { CP_RESIZE, 0, 0, 0 };
	unsigned int secs;
	int err = 0;
	__u32 rem;

	old_block_count = le64_to_cpu(F2FS_RAW_SUPER(sbi)->block_count);
	if (block_count > old_block_count)
		return -EINVAL;

	if (f2fs_is_multi_device(sbi)) {
		int last_dev = sbi->s_ndevs - 1;
		__u64 last_segs = FDEV(last_dev).total_segments;

		if (block_count + last_segs * sbi->blocks_per_seg <=
								old_block_count)
			return -EINVAL;
	}

	/* new fs size should align to section size */
	div_u64_rem(block_count, BLKS_PER_SEC(sbi), &rem);
	if (rem)
		return -EINVAL;

	if (block_count == old_block_count)
		return 0;

	if (is_sbi_flag_set(sbi, SBI_NEED_FSCK)) {
		f2fs_err(sbi, "Should run fsck to repair first.");
		return -EFSCORRUPTED;
	}

	if (test_opt(sbi, DISABLE_CHECKPOINT)) {
		f2fs_err(sbi, "Checkpoint should be enabled.");
		return -EINVAL;
	}

	shrunk_blocks = old_block_count - block_count;
	secs = div_u64(shrunk_blocks, BLKS_PER_SEC(sbi));

	/* stop other GC */
	if (!f2fs_down_write_trylock(&sbi->gc_lock))
		return -EAGAIN;

	/* stop CP to protect MAIN_SEC in free_segment_range */
	f2fs_lock_op(sbi);

	spin_lock(&sbi->stat_lock);
	if (shrunk_blocks + valid_user_blocks(sbi) +
		sbi->current_reserved_blocks + sbi->unusable_block_count +
		F2FS_OPTION(sbi).root_reserved_blocks > sbi->user_block_count)
		err = -ENOSPC;
	spin_unlock(&sbi->stat_lock);

	if (err)
		goto out_unlock;

	err = free_segment_range(sbi, secs, true);

out_unlock:
	f2fs_unlock_op(sbi);
	f2fs_up_write(&sbi->gc_lock);
	if (err)
		return err;

	set_sbi_flag(sbi, SBI_IS_RESIZEFS);

	freeze_super(sbi->sb);
	f2fs_down_write(&sbi->gc_lock);
	f2fs_down_write(&sbi->cp_global_sem);

	spin_lock(&sbi->stat_lock);
	if (shrunk_blocks + valid_user_blocks(sbi) +
		sbi->current_reserved_blocks + sbi->unusable_block_count +
		F2FS_OPTION(sbi).root_reserved_blocks > sbi->user_block_count)
		err = -ENOSPC;
	else
		sbi->user_block_count -= shrunk_blocks;
	spin_unlock(&sbi->stat_lock);
	if (err)
		goto out_err;

	err = free_segment_range(sbi, secs, false);
	if (err)
		goto recover_out;

	update_sb_metadata(sbi, -secs);

	err = f2fs_commit_super(sbi, false);
	if (err) {
		update_sb_metadata(sbi, secs);
		goto recover_out;
	}

	update_fs_metadata(sbi, -secs);
	clear_sbi_flag(sbi, SBI_IS_RESIZEFS);
	set_sbi_flag(sbi, SBI_IS_DIRTY);

	err = f2fs_write_checkpoint(sbi, &cpc);
	if (err) {
		update_fs_metadata(sbi, secs);
		update_sb_metadata(sbi, secs);
		f2fs_commit_super(sbi, false);
	}
recover_out:
	if (err) {
		set_sbi_flag(sbi, SBI_NEED_FSCK);
		f2fs_err(sbi, "resize_fs failed, should run fsck to repair!");

		spin_lock(&sbi->stat_lock);
		sbi->user_block_count += shrunk_blocks;
		spin_unlock(&sbi->stat_lock);
	}
out_err:
	f2fs_up_write(&sbi->cp_global_sem);
	f2fs_up_write(&sbi->gc_lock);
	thaw_super(sbi->sb);
	clear_sbi_flag(sbi, SBI_IS_RESIZEFS);
	return err;
}<|MERGE_RESOLUTION|>--- conflicted
+++ resolved
@@ -98,17 +98,10 @@
 		 */
 		if (sbi->gc_mode == GC_URGENT_HIGH) {
 			spin_lock(&sbi->gc_urgent_high_lock);
-<<<<<<< HEAD
-			if (sbi->gc_urgent_high_limited &&
-					!sbi->gc_urgent_high_remaining--) {
-				sbi->gc_urgent_high_limited = false;
-				sbi->gc_mode = GC_NORMAL;
-=======
 			if (sbi->gc_urgent_high_remaining) {
 				sbi->gc_urgent_high_remaining--;
 				if (!sbi->gc_urgent_high_remaining)
 					sbi->gc_mode = GC_NORMAL;
->>>>>>> 7dd250ec
 			}
 			spin_unlock(&sbi->gc_urgent_high_lock);
 		}
