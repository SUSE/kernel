// SPDX-License-Identifier: GPL-2.0
/*
 * fs/f2fs/gc.c
 *
 * Copyright (c) 2012 Samsung Electronics Co., Ltd.
 *             http://www.samsung.com/
 */
#include <linux/fs.h>
#include <linux/module.h>
#include <linux/init.h>
#include <linux/f2fs_fs.h>
#include <linux/kthread.h>
#include <linux/delay.h>
#include <linux/freezer.h>
#include <linux/sched/signal.h>
#include <linux/random.h>
#include <linux/sched/mm.h>

#include "f2fs.h"
#include "node.h"
#include "segment.h"
#include "gc.h"
#include "iostat.h"
#include <trace/events/f2fs.h>

static struct kmem_cache *victim_entry_slab;

static unsigned int count_bits(const unsigned long *addr,
				unsigned int offset, unsigned int len);

static int gc_thread_func(void *data)
{
	struct f2fs_sb_info *sbi = data;
	struct f2fs_gc_kthread *gc_th = sbi->gc_thread;
	wait_queue_head_t *wq = &sbi->gc_thread->gc_wait_queue_head;
	wait_queue_head_t *fggc_wq = &sbi->gc_thread->fggc_wq;
	unsigned int wait_ms;
	struct f2fs_gc_control gc_control = {
		.victim_segno = NULL_SEGNO,
		.should_migrate_blocks = false,
		.err_gc_skipped = false };

	wait_ms = gc_th->min_sleep_time;

	set_freezable();
	do {
		bool sync_mode, foreground = false;

		wait_event_interruptible_timeout(*wq,
				kthread_should_stop() || freezing(current) ||
				waitqueue_active(fggc_wq) ||
				gc_th->gc_wake,
				msecs_to_jiffies(wait_ms));

		if (test_opt(sbi, GC_MERGE) && waitqueue_active(fggc_wq))
			foreground = true;

		/* give it a try one time */
		if (gc_th->gc_wake)
			gc_th->gc_wake = false;

		if (try_to_freeze() || f2fs_readonly(sbi->sb)) {
			stat_other_skip_bggc_count(sbi);
			continue;
		}
		if (kthread_should_stop())
			break;

		if (sbi->sb->s_writers.frozen >= SB_FREEZE_WRITE) {
			increase_sleep_time(gc_th, &wait_ms);
			stat_other_skip_bggc_count(sbi);
			continue;
		}

		if (time_to_inject(sbi, FAULT_CHECKPOINT))
			f2fs_stop_checkpoint(sbi, false,
					STOP_CP_REASON_FAULT_INJECT);

		if (!sb_start_write_trylock(sbi->sb)) {
			stat_other_skip_bggc_count(sbi);
			continue;
		}

		/*
		 * [GC triggering condition]
		 * 0. GC is not conducted currently.
		 * 1. There are enough dirty segments.
		 * 2. IO subsystem is idle by checking the # of writeback pages.
		 * 3. IO subsystem is idle by checking the # of requests in
		 *    bdev's request list.
		 *
		 * Note) We have to avoid triggering GCs frequently.
		 * Because it is possible that some segments can be
		 * invalidated soon after by user update or deletion.
		 * So, I'd like to wait some time to collect dirty segments.
		 */
		if (sbi->gc_mode == GC_URGENT_HIGH ||
				sbi->gc_mode == GC_URGENT_MID) {
			wait_ms = gc_th->urgent_sleep_time;
			f2fs_down_write(&sbi->gc_lock);
			goto do_gc;
		}

		if (foreground) {
			f2fs_down_write(&sbi->gc_lock);
			goto do_gc;
		} else if (!f2fs_down_write_trylock(&sbi->gc_lock)) {
			stat_other_skip_bggc_count(sbi);
			goto next;
		}

		if (!is_idle(sbi, GC_TIME)) {
			increase_sleep_time(gc_th, &wait_ms);
			f2fs_up_write(&sbi->gc_lock);
			stat_io_skip_bggc_count(sbi);
			goto next;
		}

		if (has_enough_invalid_blocks(sbi))
			decrease_sleep_time(gc_th, &wait_ms);
		else
			increase_sleep_time(gc_th, &wait_ms);
do_gc:
		if (!foreground)
			stat_inc_bggc_count(sbi->stat_info);

		sync_mode = F2FS_OPTION(sbi).bggc_mode == BGGC_MODE_SYNC;

		/* foreground GC was been triggered via f2fs_balance_fs() */
		if (foreground)
			sync_mode = false;

		gc_control.init_gc_type = sync_mode ? FG_GC : BG_GC;
		gc_control.no_bg_gc = foreground;
		gc_control.nr_free_secs = foreground ? 1 : 0;

		/* if return value is not zero, no victim was selected */
		if (f2fs_gc(sbi, &gc_control)) {
			/* don't bother wait_ms by foreground gc */
			if (!foreground)
				wait_ms = gc_th->no_gc_sleep_time;
		} else {
			/* reset wait_ms to default sleep time */
			if (wait_ms == gc_th->no_gc_sleep_time)
				wait_ms = gc_th->min_sleep_time;
		}

		if (foreground)
			wake_up_all(&gc_th->fggc_wq);

		trace_f2fs_background_gc(sbi->sb, wait_ms,
				prefree_segments(sbi), free_segments(sbi));

		/* balancing f2fs's metadata periodically */
		f2fs_balance_fs_bg(sbi, true);
next:
		if (sbi->gc_mode != GC_NORMAL) {
			spin_lock(&sbi->gc_remaining_trials_lock);
			if (sbi->gc_remaining_trials) {
				sbi->gc_remaining_trials--;
				if (!sbi->gc_remaining_trials)
					sbi->gc_mode = GC_NORMAL;
			}
			spin_unlock(&sbi->gc_remaining_trials_lock);
		}
		sb_end_write(sbi->sb);

	} while (!kthread_should_stop());
	return 0;
}

int f2fs_start_gc_thread(struct f2fs_sb_info *sbi)
{
	struct f2fs_gc_kthread *gc_th;
	dev_t dev = sbi->sb->s_bdev->bd_dev;

	gc_th = f2fs_kmalloc(sbi, sizeof(struct f2fs_gc_kthread), GFP_KERNEL);
	if (!gc_th)
		return -ENOMEM;

	gc_th->urgent_sleep_time = DEF_GC_THREAD_URGENT_SLEEP_TIME;
	gc_th->min_sleep_time = DEF_GC_THREAD_MIN_SLEEP_TIME;
	gc_th->max_sleep_time = DEF_GC_THREAD_MAX_SLEEP_TIME;
	gc_th->no_gc_sleep_time = DEF_GC_THREAD_NOGC_SLEEP_TIME;

	gc_th->gc_wake = false;

	sbi->gc_thread = gc_th;
	init_waitqueue_head(&sbi->gc_thread->gc_wait_queue_head);
	init_waitqueue_head(&sbi->gc_thread->fggc_wq);
	sbi->gc_thread->f2fs_gc_task = kthread_run(gc_thread_func, sbi,
			"f2fs_gc-%u:%u", MAJOR(dev), MINOR(dev));
	if (IS_ERR(gc_th->f2fs_gc_task)) {
		int err = PTR_ERR(gc_th->f2fs_gc_task);

		kfree(gc_th);
		sbi->gc_thread = NULL;
		return err;
	}

	return 0;
}

void f2fs_stop_gc_thread(struct f2fs_sb_info *sbi)
{
	struct f2fs_gc_kthread *gc_th = sbi->gc_thread;

	if (!gc_th)
		return;
	kthread_stop(gc_th->f2fs_gc_task);
	wake_up_all(&gc_th->fggc_wq);
	kfree(gc_th);
	sbi->gc_thread = NULL;
}

static int select_gc_type(struct f2fs_sb_info *sbi, int gc_type)
{
	int gc_mode;

	if (gc_type == BG_GC) {
		if (sbi->am.atgc_enabled)
			gc_mode = GC_AT;
		else
			gc_mode = GC_CB;
	} else {
		gc_mode = GC_GREEDY;
	}

	switch (sbi->gc_mode) {
	case GC_IDLE_CB:
		gc_mode = GC_CB;
		break;
	case GC_IDLE_GREEDY:
	case GC_URGENT_HIGH:
		gc_mode = GC_GREEDY;
		break;
	case GC_IDLE_AT:
		gc_mode = GC_AT;
		break;
	}

	return gc_mode;
}

static void select_policy(struct f2fs_sb_info *sbi, int gc_type,
			int type, struct victim_sel_policy *p)
{
	struct dirty_seglist_info *dirty_i = DIRTY_I(sbi);

	if (p->alloc_mode == SSR) {
		p->gc_mode = GC_GREEDY;
		p->dirty_bitmap = dirty_i->dirty_segmap[type];
		p->max_search = dirty_i->nr_dirty[type];
		p->ofs_unit = 1;
	} else if (p->alloc_mode == AT_SSR) {
		p->gc_mode = GC_GREEDY;
		p->dirty_bitmap = dirty_i->dirty_segmap[type];
		p->max_search = dirty_i->nr_dirty[type];
		p->ofs_unit = 1;
	} else {
		p->gc_mode = select_gc_type(sbi, gc_type);
		p->ofs_unit = sbi->segs_per_sec;
		if (__is_large_section(sbi)) {
			p->dirty_bitmap = dirty_i->dirty_secmap;
			p->max_search = count_bits(p->dirty_bitmap,
						0, MAIN_SECS(sbi));
		} else {
			p->dirty_bitmap = dirty_i->dirty_segmap[DIRTY];
			p->max_search = dirty_i->nr_dirty[DIRTY];
		}
	}

	/*
	 * adjust candidates range, should select all dirty segments for
	 * foreground GC and urgent GC cases.
	 */
	if (gc_type != FG_GC &&
			(sbi->gc_mode != GC_URGENT_HIGH) &&
			(p->gc_mode != GC_AT && p->alloc_mode != AT_SSR) &&
			p->max_search > sbi->max_victim_search)
		p->max_search = sbi->max_victim_search;

	/* let's select beginning hot/small space first in no_heap mode*/
	if (f2fs_need_rand_seg(sbi))
		p->offset = get_random_u32_below(MAIN_SECS(sbi) * sbi->segs_per_sec);
	else if (test_opt(sbi, NOHEAP) &&
		(type == CURSEG_HOT_DATA || IS_NODESEG(type)))
		p->offset = 0;
	else
		p->offset = SIT_I(sbi)->last_victim[p->gc_mode];
}

static unsigned int get_max_cost(struct f2fs_sb_info *sbi,
				struct victim_sel_policy *p)
{
	/* SSR allocates in a segment unit */
	if (p->alloc_mode == SSR)
		return sbi->blocks_per_seg;
	else if (p->alloc_mode == AT_SSR)
		return UINT_MAX;

	/* LFS */
	if (p->gc_mode == GC_GREEDY)
		return 2 * sbi->blocks_per_seg * p->ofs_unit;
	else if (p->gc_mode == GC_CB)
		return UINT_MAX;
	else if (p->gc_mode == GC_AT)
		return UINT_MAX;
	else /* No other gc_mode */
		return 0;
}

static unsigned int check_bg_victims(struct f2fs_sb_info *sbi)
{
	struct dirty_seglist_info *dirty_i = DIRTY_I(sbi);
	unsigned int secno;

	/*
	 * If the gc_type is FG_GC, we can select victim segments
	 * selected by background GC before.
	 * Those segments guarantee they have small valid blocks.
	 */
	for_each_set_bit(secno, dirty_i->victim_secmap, MAIN_SECS(sbi)) {
		if (sec_usage_check(sbi, secno))
			continue;
		clear_bit(secno, dirty_i->victim_secmap);
		return GET_SEG_FROM_SEC(sbi, secno);
	}
	return NULL_SEGNO;
}

static unsigned int get_cb_cost(struct f2fs_sb_info *sbi, unsigned int segno)
{
	struct sit_info *sit_i = SIT_I(sbi);
	unsigned int secno = GET_SEC_FROM_SEG(sbi, segno);
	unsigned int start = GET_SEG_FROM_SEC(sbi, secno);
	unsigned long long mtime = 0;
	unsigned int vblocks;
	unsigned char age = 0;
	unsigned char u;
	unsigned int i;
	unsigned int usable_segs_per_sec = f2fs_usable_segs_in_sec(sbi, segno);

	for (i = 0; i < usable_segs_per_sec; i++)
		mtime += get_seg_entry(sbi, start + i)->mtime;
	vblocks = get_valid_blocks(sbi, segno, true);

	mtime = div_u64(mtime, usable_segs_per_sec);
	vblocks = div_u64(vblocks, usable_segs_per_sec);

	u = (vblocks * 100) >> sbi->log_blocks_per_seg;

	/* Handle if the system time has changed by the user */
	if (mtime < sit_i->min_mtime)
		sit_i->min_mtime = mtime;
	if (mtime > sit_i->max_mtime)
		sit_i->max_mtime = mtime;
	if (sit_i->max_mtime != sit_i->min_mtime)
		age = 100 - div64_u64(100 * (mtime - sit_i->min_mtime),
				sit_i->max_mtime - sit_i->min_mtime);

	return UINT_MAX - ((100 * (100 - u) * age) / (100 + u));
}

static inline unsigned int get_gc_cost(struct f2fs_sb_info *sbi,
			unsigned int segno, struct victim_sel_policy *p)
{
	if (p->alloc_mode == SSR)
		return get_seg_entry(sbi, segno)->ckpt_valid_blocks;

	/* alloc_mode == LFS */
	if (p->gc_mode == GC_GREEDY)
		return get_valid_blocks(sbi, segno, true);
	else if (p->gc_mode == GC_CB)
		return get_cb_cost(sbi, segno);

	f2fs_bug_on(sbi, 1);
	return 0;
}

static unsigned int count_bits(const unsigned long *addr,
				unsigned int offset, unsigned int len)
{
	unsigned int end = offset + len, sum = 0;

	while (offset < end) {
		if (test_bit(offset++, addr))
			++sum;
	}
	return sum;
}

static bool f2fs_check_victim_tree(struct f2fs_sb_info *sbi,
				struct rb_root_cached *root)
{
#ifdef CONFIG_F2FS_CHECK_FS
	struct rb_node *cur = rb_first_cached(root), *next;
	struct victim_entry *cur_ve, *next_ve;

	while (cur) {
		next = rb_next(cur);
		if (!next)
			return true;

		cur_ve = rb_entry(cur, struct victim_entry, rb_node);
		next_ve = rb_entry(next, struct victim_entry, rb_node);

		if (cur_ve->mtime > next_ve->mtime) {
			f2fs_info(sbi, "broken victim_rbtree, "
				"cur_mtime(%llu) next_mtime(%llu)",
				cur_ve->mtime, next_ve->mtime);
			return false;
		}
		cur = next;
	}
#endif
	return true;
}

static struct victim_entry *__lookup_victim_entry(struct f2fs_sb_info *sbi,
					unsigned long long mtime)
{
	struct atgc_management *am = &sbi->am;
	struct rb_node *node = am->root.rb_root.rb_node;
	struct victim_entry *ve = NULL;

	while (node) {
		ve = rb_entry(node, struct victim_entry, rb_node);

		if (mtime < ve->mtime)
			node = node->rb_left;
		else
			node = node->rb_right;
	}
	return ve;
}

static struct victim_entry *__create_victim_entry(struct f2fs_sb_info *sbi,
		unsigned long long mtime, unsigned int segno)
{
	struct atgc_management *am = &sbi->am;
	struct victim_entry *ve;

	ve =  f2fs_kmem_cache_alloc(victim_entry_slab, GFP_NOFS, true, NULL);

	ve->mtime = mtime;
	ve->segno = segno;

	list_add_tail(&ve->list, &am->victim_list);
	am->victim_count++;

	return ve;
}

static void __insert_victim_entry(struct f2fs_sb_info *sbi,
				unsigned long long mtime, unsigned int segno)
{
	struct atgc_management *am = &sbi->am;
	struct rb_root_cached *root = &am->root;
	struct rb_node **p = &root->rb_root.rb_node;
	struct rb_node *parent = NULL;
	struct victim_entry *ve;
	bool left_most = true;

	/* look up rb tree to find parent node */
	while (*p) {
		parent = *p;
		ve = rb_entry(parent, struct victim_entry, rb_node);

		if (mtime < ve->mtime) {
			p = &(*p)->rb_left;
		} else {
			p = &(*p)->rb_right;
			left_most = false;
		}
	}

	ve = __create_victim_entry(sbi, mtime, segno);

	rb_link_node(&ve->rb_node, parent, p);
	rb_insert_color_cached(&ve->rb_node, root, left_most);
}

static void add_victim_entry(struct f2fs_sb_info *sbi,
				struct victim_sel_policy *p, unsigned int segno)
{
	struct sit_info *sit_i = SIT_I(sbi);
	unsigned int secno = GET_SEC_FROM_SEG(sbi, segno);
	unsigned int start = GET_SEG_FROM_SEC(sbi, secno);
	unsigned long long mtime = 0;
	unsigned int i;

	if (unlikely(is_sbi_flag_set(sbi, SBI_CP_DISABLED))) {
		if (p->gc_mode == GC_AT &&
			get_valid_blocks(sbi, segno, true) == 0)
			return;
	}

	for (i = 0; i < sbi->segs_per_sec; i++)
		mtime += get_seg_entry(sbi, start + i)->mtime;
	mtime = div_u64(mtime, sbi->segs_per_sec);

	/* Handle if the system time has changed by the user */
	if (mtime < sit_i->min_mtime)
		sit_i->min_mtime = mtime;
	if (mtime > sit_i->max_mtime)
		sit_i->max_mtime = mtime;
	if (mtime < sit_i->dirty_min_mtime)
		sit_i->dirty_min_mtime = mtime;
	if (mtime > sit_i->dirty_max_mtime)
		sit_i->dirty_max_mtime = mtime;

	/* don't choose young section as candidate */
	if (sit_i->dirty_max_mtime - mtime < p->age_threshold)
		return;

	__insert_victim_entry(sbi, mtime, segno);
}

static void atgc_lookup_victim(struct f2fs_sb_info *sbi,
						struct victim_sel_policy *p)
{
	struct sit_info *sit_i = SIT_I(sbi);
	struct atgc_management *am = &sbi->am;
	struct rb_root_cached *root = &am->root;
	struct rb_node *node;
	struct victim_entry *ve;
	unsigned long long total_time;
	unsigned long long age, u, accu;
	unsigned long long max_mtime = sit_i->dirty_max_mtime;
	unsigned long long min_mtime = sit_i->dirty_min_mtime;
	unsigned int sec_blocks = CAP_BLKS_PER_SEC(sbi);
	unsigned int vblocks;
	unsigned int dirty_threshold = max(am->max_candidate_count,
					am->candidate_ratio *
					am->victim_count / 100);
	unsigned int age_weight = am->age_weight;
	unsigned int cost;
	unsigned int iter = 0;

	if (max_mtime < min_mtime)
		return;

	max_mtime += 1;
	total_time = max_mtime - min_mtime;

	accu = div64_u64(ULLONG_MAX, total_time);
	accu = min_t(unsigned long long, div_u64(accu, 100),
					DEFAULT_ACCURACY_CLASS);

	node = rb_first_cached(root);
next:
	ve = rb_entry_safe(node, struct victim_entry, rb_node);
	if (!ve)
		return;

	if (ve->mtime >= max_mtime || ve->mtime < min_mtime)
		goto skip;

	/* age = 10000 * x% * 60 */
	age = div64_u64(accu * (max_mtime - ve->mtime), total_time) *
								age_weight;

	vblocks = get_valid_blocks(sbi, ve->segno, true);
	f2fs_bug_on(sbi, !vblocks || vblocks == sec_blocks);

	/* u = 10000 * x% * 40 */
	u = div64_u64(accu * (sec_blocks - vblocks), sec_blocks) *
							(100 - age_weight);

	f2fs_bug_on(sbi, age + u >= UINT_MAX);

	cost = UINT_MAX - (age + u);
	iter++;

	if (cost < p->min_cost ||
			(cost == p->min_cost && age > p->oldest_age)) {
		p->min_cost = cost;
		p->oldest_age = age;
		p->min_segno = ve->segno;
	}
skip:
	if (iter < dirty_threshold) {
		node = rb_next(node);
		goto next;
	}
}

/*
 * select candidates around source section in range of
 * [target - dirty_threshold, target + dirty_threshold]
 */
static void atssr_lookup_victim(struct f2fs_sb_info *sbi,
						struct victim_sel_policy *p)
{
	struct sit_info *sit_i = SIT_I(sbi);
	struct atgc_management *am = &sbi->am;
	struct victim_entry *ve;
	unsigned long long age;
	unsigned long long max_mtime = sit_i->dirty_max_mtime;
	unsigned long long min_mtime = sit_i->dirty_min_mtime;
	unsigned int seg_blocks = sbi->blocks_per_seg;
	unsigned int vblocks;
	unsigned int dirty_threshold = max(am->max_candidate_count,
					am->candidate_ratio *
					am->victim_count / 100);
	unsigned int cost, iter;
	int stage = 0;

	if (max_mtime < min_mtime)
		return;
	max_mtime += 1;
next_stage:
	iter = 0;
	ve = __lookup_victim_entry(sbi, p->age);
next_node:
	if (!ve) {
		if (stage++ == 0)
			goto next_stage;
		return;
	}

	if (ve->mtime >= max_mtime || ve->mtime < min_mtime)
		goto skip_node;

	age = max_mtime - ve->mtime;

	vblocks = get_seg_entry(sbi, ve->segno)->ckpt_valid_blocks;
	f2fs_bug_on(sbi, !vblocks);

	/* rare case */
	if (vblocks == seg_blocks)
		goto skip_node;

	iter++;

	age = max_mtime - abs(p->age - age);
	cost = UINT_MAX - vblocks;

	if (cost < p->min_cost ||
			(cost == p->min_cost && age > p->oldest_age)) {
		p->min_cost = cost;
		p->oldest_age = age;
		p->min_segno = ve->segno;
	}
skip_node:
	if (iter < dirty_threshold) {
		ve = rb_entry(stage == 0 ? rb_prev(&ve->rb_node) :
					rb_next(&ve->rb_node),
					struct victim_entry, rb_node);
		goto next_node;
	}

	if (stage++ == 0)
		goto next_stage;
}

static void lookup_victim_by_age(struct f2fs_sb_info *sbi,
						struct victim_sel_policy *p)
{
	f2fs_bug_on(sbi, !f2fs_check_victim_tree(sbi, &sbi->am.root));

	if (p->gc_mode == GC_AT)
		atgc_lookup_victim(sbi, p);
	else if (p->alloc_mode == AT_SSR)
		atssr_lookup_victim(sbi, p);
	else
		f2fs_bug_on(sbi, 1);
}

static void release_victim_entry(struct f2fs_sb_info *sbi)
{
	struct atgc_management *am = &sbi->am;
	struct victim_entry *ve, *tmp;

	list_for_each_entry_safe(ve, tmp, &am->victim_list, list) {
		list_del(&ve->list);
		kmem_cache_free(victim_entry_slab, ve);
		am->victim_count--;
	}

	am->root = RB_ROOT_CACHED;

	f2fs_bug_on(sbi, am->victim_count);
	f2fs_bug_on(sbi, !list_empty(&am->victim_list));
}

static bool f2fs_pin_section(struct f2fs_sb_info *sbi, unsigned int segno)
{
	struct dirty_seglist_info *dirty_i = DIRTY_I(sbi);
	unsigned int secno = GET_SEC_FROM_SEG(sbi, segno);

	if (!dirty_i->enable_pin_section)
		return false;
	if (!test_and_set_bit(secno, dirty_i->pinned_secmap))
		dirty_i->pinned_secmap_cnt++;
	return true;
}

static bool f2fs_pinned_section_exists(struct dirty_seglist_info *dirty_i)
{
	return dirty_i->pinned_secmap_cnt;
}

static bool f2fs_section_is_pinned(struct dirty_seglist_info *dirty_i,
						unsigned int secno)
{
	return dirty_i->enable_pin_section &&
		f2fs_pinned_section_exists(dirty_i) &&
		test_bit(secno, dirty_i->pinned_secmap);
}

static void f2fs_unpin_all_sections(struct f2fs_sb_info *sbi, bool enable)
{
	unsigned int bitmap_size = f2fs_bitmap_size(MAIN_SECS(sbi));

	if (f2fs_pinned_section_exists(DIRTY_I(sbi))) {
		memset(DIRTY_I(sbi)->pinned_secmap, 0, bitmap_size);
		DIRTY_I(sbi)->pinned_secmap_cnt = 0;
	}
	DIRTY_I(sbi)->enable_pin_section = enable;
}

static int f2fs_gc_pinned_control(struct inode *inode, int gc_type,
							unsigned int segno)
{
	if (!f2fs_is_pinned_file(inode))
		return 0;
	if (gc_type != FG_GC)
		return -EBUSY;
	if (!f2fs_pin_section(F2FS_I_SB(inode), segno))
		f2fs_pin_file_control(inode, true);
	return -EAGAIN;
}

/*
 * This function is called from two paths.
 * One is garbage collection and the other is SSR segment selection.
 * When it is called during GC, it just gets a victim segment
 * and it does not remove it from dirty seglist.
 * When it is called from SSR segment selection, it finds a segment
 * which has minimum valid blocks and removes it from dirty seglist.
 */
int f2fs_get_victim(struct f2fs_sb_info *sbi, unsigned int *result,
			int gc_type, int type, char alloc_mode,
			unsigned long long age)
{
	struct dirty_seglist_info *dirty_i = DIRTY_I(sbi);
	struct sit_info *sm = SIT_I(sbi);
	struct victim_sel_policy p;
	unsigned int secno, last_victim;
	unsigned int last_segment;
	unsigned int nsearched;
	bool is_atgc;
	int ret = 0;

	mutex_lock(&dirty_i->seglist_lock);
	last_segment = MAIN_SECS(sbi) * sbi->segs_per_sec;

	p.alloc_mode = alloc_mode;
	p.age = age;
	p.age_threshold = sbi->am.age_threshold;

retry:
	select_policy(sbi, gc_type, type, &p);
	p.min_segno = NULL_SEGNO;
	p.oldest_age = 0;
	p.min_cost = get_max_cost(sbi, &p);

	is_atgc = (p.gc_mode == GC_AT || p.alloc_mode == AT_SSR);
	nsearched = 0;

	if (is_atgc)
		SIT_I(sbi)->dirty_min_mtime = ULLONG_MAX;

	if (*result != NULL_SEGNO) {
		if (!get_valid_blocks(sbi, *result, false)) {
			ret = -ENODATA;
			goto out;
		}

		if (sec_usage_check(sbi, GET_SEC_FROM_SEG(sbi, *result)))
			ret = -EBUSY;
		else
			p.min_segno = *result;
		goto out;
	}

	ret = -ENODATA;
	if (p.max_search == 0)
		goto out;

	if (__is_large_section(sbi) && p.alloc_mode == LFS) {
		if (sbi->next_victim_seg[BG_GC] != NULL_SEGNO) {
			p.min_segno = sbi->next_victim_seg[BG_GC];
			*result = p.min_segno;
			sbi->next_victim_seg[BG_GC] = NULL_SEGNO;
			goto got_result;
		}
		if (gc_type == FG_GC &&
				sbi->next_victim_seg[FG_GC] != NULL_SEGNO) {
			p.min_segno = sbi->next_victim_seg[FG_GC];
			*result = p.min_segno;
			sbi->next_victim_seg[FG_GC] = NULL_SEGNO;
			goto got_result;
		}
	}

	last_victim = sm->last_victim[p.gc_mode];
	if (p.alloc_mode == LFS && gc_type == FG_GC) {
		p.min_segno = check_bg_victims(sbi);
		if (p.min_segno != NULL_SEGNO)
			goto got_it;
	}

	while (1) {
		unsigned long cost, *dirty_bitmap;
		unsigned int unit_no, segno;

		dirty_bitmap = p.dirty_bitmap;
		unit_no = find_next_bit(dirty_bitmap,
				last_segment / p.ofs_unit,
				p.offset / p.ofs_unit);
		segno = unit_no * p.ofs_unit;
		if (segno >= last_segment) {
			if (sm->last_victim[p.gc_mode]) {
				last_segment =
					sm->last_victim[p.gc_mode];
				sm->last_victim[p.gc_mode] = 0;
				p.offset = 0;
				continue;
			}
			break;
		}

		p.offset = segno + p.ofs_unit;
		nsearched++;

#ifdef CONFIG_F2FS_CHECK_FS
		/*
		 * skip selecting the invalid segno (that is failed due to block
		 * validity check failure during GC) to avoid endless GC loop in
		 * such cases.
		 */
		if (test_bit(segno, sm->invalid_segmap))
			goto next;
#endif

		secno = GET_SEC_FROM_SEG(sbi, segno);

		if (sec_usage_check(sbi, secno))
			goto next;

		/* Don't touch checkpointed data */
		if (unlikely(is_sbi_flag_set(sbi, SBI_CP_DISABLED))) {
			if (p.alloc_mode == LFS) {
				/*
				 * LFS is set to find source section during GC.
				 * The victim should have no checkpointed data.
				 */
				if (get_ckpt_valid_blocks(sbi, segno, true))
					goto next;
			} else {
				/*
				 * SSR | AT_SSR are set to find target segment
				 * for writes which can be full by checkpointed
				 * and newly written blocks.
				 */
				if (!f2fs_segment_has_free_slot(sbi, segno))
					goto next;
			}
		}

		if (gc_type == BG_GC && test_bit(secno, dirty_i->victim_secmap))
			goto next;

		if (gc_type == FG_GC && f2fs_section_is_pinned(dirty_i, secno))
			goto next;

		if (is_atgc) {
			add_victim_entry(sbi, &p, segno);
			goto next;
		}

		cost = get_gc_cost(sbi, segno, &p);

		if (p.min_cost > cost) {
			p.min_segno = segno;
			p.min_cost = cost;
		}
next:
		if (nsearched >= p.max_search) {
			if (!sm->last_victim[p.gc_mode] && segno <= last_victim)
				sm->last_victim[p.gc_mode] =
					last_victim + p.ofs_unit;
			else
				sm->last_victim[p.gc_mode] = segno + p.ofs_unit;
			sm->last_victim[p.gc_mode] %=
				(MAIN_SECS(sbi) * sbi->segs_per_sec);
			break;
		}
	}

	/* get victim for GC_AT/AT_SSR */
	if (is_atgc) {
		lookup_victim_by_age(sbi, &p);
		release_victim_entry(sbi);
	}

	if (is_atgc && p.min_segno == NULL_SEGNO &&
			sm->elapsed_time < p.age_threshold) {
		p.age_threshold = 0;
		goto retry;
	}

	if (p.min_segno != NULL_SEGNO) {
got_it:
		*result = (p.min_segno / p.ofs_unit) * p.ofs_unit;
got_result:
		if (p.alloc_mode == LFS) {
			secno = GET_SEC_FROM_SEG(sbi, p.min_segno);
			if (gc_type == FG_GC)
				sbi->cur_victim_sec = secno;
			else
				set_bit(secno, dirty_i->victim_secmap);
		}
		ret = 0;

	}
out:
	if (p.min_segno != NULL_SEGNO)
		trace_f2fs_get_victim(sbi->sb, type, gc_type, &p,
				sbi->cur_victim_sec,
				prefree_segments(sbi), free_segments(sbi));
	mutex_unlock(&dirty_i->seglist_lock);

	return ret;
}

static struct inode *find_gc_inode(struct gc_inode_list *gc_list, nid_t ino)
{
	struct inode_entry *ie;

	ie = radix_tree_lookup(&gc_list->iroot, ino);
	if (ie)
		return ie->inode;
	return NULL;
}

static void add_gc_inode(struct gc_inode_list *gc_list, struct inode *inode)
{
	struct inode_entry *new_ie;

	if (inode == find_gc_inode(gc_list, inode->i_ino)) {
		iput(inode);
		return;
	}
	new_ie = f2fs_kmem_cache_alloc(f2fs_inode_entry_slab,
					GFP_NOFS, true, NULL);
	new_ie->inode = inode;

	f2fs_radix_tree_insert(&gc_list->iroot, inode->i_ino, new_ie);
	list_add_tail(&new_ie->list, &gc_list->ilist);
}

static void put_gc_inode(struct gc_inode_list *gc_list)
{
	struct inode_entry *ie, *next_ie;

	list_for_each_entry_safe(ie, next_ie, &gc_list->ilist, list) {
		radix_tree_delete(&gc_list->iroot, ie->inode->i_ino);
		iput(ie->inode);
		list_del(&ie->list);
		kmem_cache_free(f2fs_inode_entry_slab, ie);
	}
}

static int check_valid_map(struct f2fs_sb_info *sbi,
				unsigned int segno, int offset)
{
	struct sit_info *sit_i = SIT_I(sbi);
	struct seg_entry *sentry;
	int ret;

	down_read(&sit_i->sentry_lock);
	sentry = get_seg_entry(sbi, segno);
	ret = f2fs_test_bit(offset, sentry->cur_valid_map);
	up_read(&sit_i->sentry_lock);
	return ret;
}

/*
 * This function compares node address got in summary with that in NAT.
 * On validity, copy that node with cold status, otherwise (invalid node)
 * ignore that.
 */
static int gc_node_segment(struct f2fs_sb_info *sbi,
		struct f2fs_summary *sum, unsigned int segno, int gc_type)
{
	struct f2fs_summary *entry;
	block_t start_addr;
	int off;
	int phase = 0;
	bool fggc = (gc_type == FG_GC);
	int submitted = 0;
	unsigned int usable_blks_in_seg = f2fs_usable_blks_in_seg(sbi, segno);

	start_addr = START_BLOCK(sbi, segno);

next_step:
	entry = sum;

	if (fggc && phase == 2)
		atomic_inc(&sbi->wb_sync_req[NODE]);

	for (off = 0; off < usable_blks_in_seg; off++, entry++) {
		nid_t nid = le32_to_cpu(entry->nid);
		struct page *node_page;
		struct node_info ni;
		int err;

		/* stop BG_GC if there is not enough free sections. */
		if (gc_type == BG_GC && has_not_enough_free_secs(sbi, 0, 0))
			return submitted;

		if (check_valid_map(sbi, segno, off) == 0)
			continue;

		if (phase == 0) {
			f2fs_ra_meta_pages(sbi, NAT_BLOCK_OFFSET(nid), 1,
							META_NAT, true);
			continue;
		}

		if (phase == 1) {
			f2fs_ra_node_page(sbi, nid);
			continue;
		}

		/* phase == 2 */
		node_page = f2fs_get_node_page(sbi, nid);
		if (IS_ERR(node_page))
			continue;

		/* block may become invalid during f2fs_get_node_page */
		if (check_valid_map(sbi, segno, off) == 0) {
			f2fs_put_page(node_page, 1);
			continue;
		}

		if (f2fs_get_node_info(sbi, nid, &ni, false)) {
			f2fs_put_page(node_page, 1);
			continue;
		}

		if (ni.blk_addr != start_addr + off) {
			f2fs_put_page(node_page, 1);
			continue;
		}

		err = f2fs_move_node_page(node_page, gc_type);
		if (!err && gc_type == FG_GC)
			submitted++;
		stat_inc_node_blk_count(sbi, 1, gc_type);
	}

	if (++phase < 3)
		goto next_step;

	if (fggc)
		atomic_dec(&sbi->wb_sync_req[NODE]);
	return submitted;
}

/*
 * Calculate start block index indicating the given node offset.
 * Be careful, caller should give this node offset only indicating direct node
 * blocks. If any node offsets, which point the other types of node blocks such
 * as indirect or double indirect node blocks, are given, it must be a caller's
 * bug.
 */
block_t f2fs_start_bidx_of_node(unsigned int node_ofs, struct inode *inode)
{
	unsigned int indirect_blks = 2 * NIDS_PER_BLOCK + 4;
	unsigned int bidx;

	if (node_ofs == 0)
		return 0;

	if (node_ofs <= 2) {
		bidx = node_ofs - 1;
	} else if (node_ofs <= indirect_blks) {
		int dec = (node_ofs - 4) / (NIDS_PER_BLOCK + 1);

		bidx = node_ofs - 2 - dec;
	} else {
		int dec = (node_ofs - indirect_blks - 3) / (NIDS_PER_BLOCK + 1);

		bidx = node_ofs - 5 - dec;
	}
	return bidx * ADDRS_PER_BLOCK(inode) + ADDRS_PER_INODE(inode);
}

static bool is_alive(struct f2fs_sb_info *sbi, struct f2fs_summary *sum,
		struct node_info *dni, block_t blkaddr, unsigned int *nofs)
{
	struct page *node_page;
	nid_t nid;
	unsigned int ofs_in_node, max_addrs, base;
	block_t source_blkaddr;

	nid = le32_to_cpu(sum->nid);
	ofs_in_node = le16_to_cpu(sum->ofs_in_node);

	node_page = f2fs_get_node_page(sbi, nid);
	if (IS_ERR(node_page))
		return false;

	if (f2fs_get_node_info(sbi, nid, dni, false)) {
		f2fs_put_page(node_page, 1);
		return false;
	}

	if (sum->version != dni->version) {
		f2fs_warn(sbi, "%s: valid data with mismatched node version.",
			  __func__);
		set_sbi_flag(sbi, SBI_NEED_FSCK);
	}

	if (f2fs_check_nid_range(sbi, dni->ino)) {
		f2fs_put_page(node_page, 1);
		return false;
	}

	if (IS_INODE(node_page)) {
		base = offset_in_addr(F2FS_INODE(node_page));
		max_addrs = DEF_ADDRS_PER_INODE;
	} else {
		base = 0;
		max_addrs = DEF_ADDRS_PER_BLOCK;
	}

	if (base + ofs_in_node >= max_addrs) {
		f2fs_err(sbi, "Inconsistent blkaddr offset: base:%u, ofs_in_node:%u, max:%u, ino:%u, nid:%u",
			base, ofs_in_node, max_addrs, dni->ino, dni->nid);
		f2fs_put_page(node_page, 1);
		return false;
	}

	*nofs = ofs_of_node(node_page);
	source_blkaddr = data_blkaddr(NULL, node_page, ofs_in_node);
	f2fs_put_page(node_page, 1);

	if (source_blkaddr != blkaddr) {
#ifdef CONFIG_F2FS_CHECK_FS
		unsigned int segno = GET_SEGNO(sbi, blkaddr);
		unsigned long offset = GET_BLKOFF_FROM_SEG0(sbi, blkaddr);

		if (unlikely(check_valid_map(sbi, segno, offset))) {
			if (!test_and_set_bit(segno, SIT_I(sbi)->invalid_segmap)) {
				f2fs_err(sbi, "mismatched blkaddr %u (source_blkaddr %u) in seg %u",
					 blkaddr, source_blkaddr, segno);
				set_sbi_flag(sbi, SBI_NEED_FSCK);
			}
		}
#endif
		return false;
	}
	return true;
}

static int ra_data_block(struct inode *inode, pgoff_t index)
{
	struct f2fs_sb_info *sbi = F2FS_I_SB(inode);
	struct address_space *mapping = inode->i_mapping;
	struct dnode_of_data dn;
	struct page *page;
	struct f2fs_io_info fio = {
		.sbi = sbi,
		.ino = inode->i_ino,
		.type = DATA,
		.temp = COLD,
		.op = REQ_OP_READ,
		.op_flags = 0,
		.encrypted_page = NULL,
		.in_list = 0,
		.retry = 0,
	};
	int err;

	page = f2fs_grab_cache_page(mapping, index, true);
	if (!page)
		return -ENOMEM;

	if (f2fs_lookup_read_extent_cache_block(inode, index,
						&dn.data_blkaddr)) {
		if (unlikely(!f2fs_is_valid_blkaddr(sbi, dn.data_blkaddr,
						DATA_GENERIC_ENHANCE_READ))) {
			err = -EFSCORRUPTED;
			f2fs_handle_error(sbi, ERROR_INVALID_BLKADDR);
			goto put_page;
		}
		goto got_it;
	}

	set_new_dnode(&dn, inode, NULL, NULL, 0);
	err = f2fs_get_dnode_of_data(&dn, index, LOOKUP_NODE);
	if (err)
		goto put_page;
	f2fs_put_dnode(&dn);

	if (!__is_valid_data_blkaddr(dn.data_blkaddr)) {
		err = -ENOENT;
		goto put_page;
	}
	if (unlikely(!f2fs_is_valid_blkaddr(sbi, dn.data_blkaddr,
						DATA_GENERIC_ENHANCE))) {
		err = -EFSCORRUPTED;
		f2fs_handle_error(sbi, ERROR_INVALID_BLKADDR);
		goto put_page;
	}
got_it:
	/* read page */
	fio.page = page;
	fio.new_blkaddr = fio.old_blkaddr = dn.data_blkaddr;

	/*
	 * don't cache encrypted data into meta inode until previous dirty
	 * data were writebacked to avoid racing between GC and flush.
	 */
	f2fs_wait_on_page_writeback(page, DATA, true, true);

	f2fs_wait_on_block_writeback(inode, dn.data_blkaddr);

	fio.encrypted_page = f2fs_pagecache_get_page(META_MAPPING(sbi),
					dn.data_blkaddr,
					FGP_LOCK | FGP_CREAT, GFP_NOFS);
	if (!fio.encrypted_page) {
		err = -ENOMEM;
		goto put_page;
	}

	err = f2fs_submit_page_bio(&fio);
	if (err)
		goto put_encrypted_page;
	f2fs_put_page(fio.encrypted_page, 0);
	f2fs_put_page(page, 1);

	f2fs_update_iostat(sbi, inode, FS_DATA_READ_IO, F2FS_BLKSIZE);
	f2fs_update_iostat(sbi, NULL, FS_GDATA_READ_IO, F2FS_BLKSIZE);

	return 0;
put_encrypted_page:
	f2fs_put_page(fio.encrypted_page, 1);
put_page:
	f2fs_put_page(page, 1);
	return err;
}

/*
 * Move data block via META_MAPPING while keeping locked data page.
 * This can be used to move blocks, aka LBAs, directly on disk.
 */
static int move_data_block(struct inode *inode, block_t bidx,
				int gc_type, unsigned int segno, int off)
{
	struct f2fs_io_info fio = {
		.sbi = F2FS_I_SB(inode),
		.ino = inode->i_ino,
		.type = DATA,
		.temp = COLD,
		.op = REQ_OP_READ,
		.op_flags = 0,
		.encrypted_page = NULL,
		.in_list = 0,
		.retry = 0,
	};
	struct dnode_of_data dn;
	struct f2fs_summary sum;
	struct node_info ni;
	struct page *page, *mpage;
	block_t newaddr;
	int err = 0;
	bool lfs_mode = f2fs_lfs_mode(fio.sbi);
	int type = fio.sbi->am.atgc_enabled && (gc_type == BG_GC) &&
				(fio.sbi->gc_mode != GC_URGENT_HIGH) ?
				CURSEG_ALL_DATA_ATGC : CURSEG_COLD_DATA;

	/* do not read out */
	page = f2fs_grab_cache_page(inode->i_mapping, bidx, false);
	if (!page)
		return -ENOMEM;

	if (!check_valid_map(F2FS_I_SB(inode), segno, off)) {
		err = -ENOENT;
		goto out;
	}

	err = f2fs_gc_pinned_control(inode, gc_type, segno);
	if (err)
		goto out;

	set_new_dnode(&dn, inode, NULL, NULL, 0);
	err = f2fs_get_dnode_of_data(&dn, bidx, LOOKUP_NODE);
	if (err)
		goto out;

	if (unlikely(dn.data_blkaddr == NULL_ADDR)) {
		ClearPageUptodate(page);
		err = -ENOENT;
		goto put_out;
	}

	/*
	 * don't cache encrypted data into meta inode until previous dirty
	 * data were writebacked to avoid racing between GC and flush.
	 */
	f2fs_wait_on_page_writeback(page, DATA, true, true);

	f2fs_wait_on_block_writeback(inode, dn.data_blkaddr);

	err = f2fs_get_node_info(fio.sbi, dn.nid, &ni, false);
	if (err)
		goto put_out;

	/* read page */
	fio.page = page;
	fio.new_blkaddr = fio.old_blkaddr = dn.data_blkaddr;

	if (lfs_mode)
		f2fs_down_write(&fio.sbi->io_order_lock);

	mpage = f2fs_grab_cache_page(META_MAPPING(fio.sbi),
					fio.old_blkaddr, false);
	if (!mpage) {
		err = -ENOMEM;
		goto up_out;
	}

	fio.encrypted_page = mpage;

	/* read source block in mpage */
	if (!PageUptodate(mpage)) {
		err = f2fs_submit_page_bio(&fio);
		if (err) {
			f2fs_put_page(mpage, 1);
			goto up_out;
		}

		f2fs_update_iostat(fio.sbi, inode, FS_DATA_READ_IO,
							F2FS_BLKSIZE);
		f2fs_update_iostat(fio.sbi, NULL, FS_GDATA_READ_IO,
							F2FS_BLKSIZE);

		lock_page(mpage);
		if (unlikely(mpage->mapping != META_MAPPING(fio.sbi) ||
						!PageUptodate(mpage))) {
			err = -EIO;
			f2fs_put_page(mpage, 1);
			goto up_out;
		}
	}

	set_summary(&sum, dn.nid, dn.ofs_in_node, ni.version);

	/* allocate block address */
	f2fs_allocate_data_block(fio.sbi, NULL, fio.old_blkaddr, &newaddr,
				&sum, type, NULL);

	fio.encrypted_page = f2fs_pagecache_get_page(META_MAPPING(fio.sbi),
				newaddr, FGP_LOCK | FGP_CREAT, GFP_NOFS);
	if (!fio.encrypted_page) {
		err = -ENOMEM;
		f2fs_put_page(mpage, 1);
		goto recover_block;
	}

	/* write target block */
	f2fs_wait_on_page_writeback(fio.encrypted_page, DATA, true, true);
	memcpy(page_address(fio.encrypted_page),
				page_address(mpage), PAGE_SIZE);
	f2fs_put_page(mpage, 1);
	invalidate_mapping_pages(META_MAPPING(fio.sbi),
				fio.old_blkaddr, fio.old_blkaddr);
	f2fs_invalidate_compress_page(fio.sbi, fio.old_blkaddr);

	set_page_dirty(fio.encrypted_page);
	if (clear_page_dirty_for_io(fio.encrypted_page))
		dec_page_count(fio.sbi, F2FS_DIRTY_META);

	set_page_writeback(fio.encrypted_page);

	fio.op = REQ_OP_WRITE;
	fio.op_flags = REQ_SYNC;
	fio.new_blkaddr = newaddr;
	f2fs_submit_page_write(&fio);
	if (fio.retry) {
		err = -EAGAIN;
		if (PageWriteback(fio.encrypted_page))
			end_page_writeback(fio.encrypted_page);
		goto put_page_out;
	}

	f2fs_update_iostat(fio.sbi, NULL, FS_GC_DATA_IO, F2FS_BLKSIZE);

	f2fs_update_data_blkaddr(&dn, newaddr);
	set_inode_flag(inode, FI_APPEND_WRITE);
	if (page->index == 0)
		set_inode_flag(inode, FI_FIRST_BLOCK_WRITTEN);
put_page_out:
	f2fs_put_page(fio.encrypted_page, 1);
recover_block:
	if (err)
		f2fs_do_replace_block(fio.sbi, &sum, newaddr, fio.old_blkaddr,
							true, true, true);
up_out:
	if (lfs_mode)
		f2fs_up_write(&fio.sbi->io_order_lock);
put_out:
	f2fs_put_dnode(&dn);
out:
	f2fs_put_page(page, 1);
	return err;
}

static int move_data_page(struct inode *inode, block_t bidx, int gc_type,
							unsigned int segno, int off)
{
	struct page *page;
	int err = 0;

	page = f2fs_get_lock_data_page(inode, bidx, true);
	if (IS_ERR(page))
		return PTR_ERR(page);

	if (!check_valid_map(F2FS_I_SB(inode), segno, off)) {
		err = -ENOENT;
		goto out;
	}

	err = f2fs_gc_pinned_control(inode, gc_type, segno);
	if (err)
		goto out;

	if (gc_type == BG_GC) {
		if (PageWriteback(page)) {
			err = -EAGAIN;
			goto out;
		}
		set_page_dirty(page);
		set_page_private_gcing(page);
	} else {
		struct f2fs_io_info fio = {
			.sbi = F2FS_I_SB(inode),
			.ino = inode->i_ino,
			.type = DATA,
			.temp = COLD,
			.op = REQ_OP_WRITE,
			.op_flags = REQ_SYNC,
			.old_blkaddr = NULL_ADDR,
			.page = page,
			.encrypted_page = NULL,
			.need_lock = LOCK_REQ,
			.io_type = FS_GC_DATA_IO,
		};
		bool is_dirty = PageDirty(page);

retry:
		f2fs_wait_on_page_writeback(page, DATA, true, true);

		set_page_dirty(page);
		if (clear_page_dirty_for_io(page)) {
			inode_dec_dirty_pages(inode);
			f2fs_remove_dirty_inode(inode);
		}

		set_page_private_gcing(page);

		err = f2fs_do_write_data_page(&fio);
		if (err) {
			clear_page_private_gcing(page);
			if (err == -ENOMEM) {
				memalloc_retry_wait(GFP_NOFS);
				goto retry;
			}
			if (is_dirty)
				set_page_dirty(page);
		}
	}
out:
	f2fs_put_page(page, 1);
	return err;
}

/*
 * This function tries to get parent node of victim data block, and identifies
 * data block validity. If the block is valid, copy that with cold status and
 * modify parent node.
 * If the parent node is not valid or the data block address is different,
 * the victim data block is ignored.
 */
static int gc_data_segment(struct f2fs_sb_info *sbi, struct f2fs_summary *sum,
		struct gc_inode_list *gc_list, unsigned int segno, int gc_type,
		bool force_migrate)
{
	struct super_block *sb = sbi->sb;
	struct f2fs_summary *entry;
	block_t start_addr;
	int off;
	int phase = 0;
	int submitted = 0;
	unsigned int usable_blks_in_seg = f2fs_usable_blks_in_seg(sbi, segno);

	start_addr = START_BLOCK(sbi, segno);

next_step:
	entry = sum;

	for (off = 0; off < usable_blks_in_seg; off++, entry++) {
		struct page *data_page;
		struct inode *inode;
		struct node_info dni; /* dnode info for the data */
		unsigned int ofs_in_node, nofs;
		block_t start_bidx;
		nid_t nid = le32_to_cpu(entry->nid);

		/*
		 * stop BG_GC if there is not enough free sections.
		 * Or, stop GC if the segment becomes fully valid caused by
		 * race condition along with SSR block allocation.
		 */
		if ((gc_type == BG_GC && has_not_enough_free_secs(sbi, 0, 0)) ||
			(!force_migrate && get_valid_blocks(sbi, segno, true) ==
							CAP_BLKS_PER_SEC(sbi)))
			return submitted;

		if (check_valid_map(sbi, segno, off) == 0)
			continue;

		if (phase == 0) {
			f2fs_ra_meta_pages(sbi, NAT_BLOCK_OFFSET(nid), 1,
							META_NAT, true);
			continue;
		}

		if (phase == 1) {
			f2fs_ra_node_page(sbi, nid);
			continue;
		}

		/* Get an inode by ino with checking validity */
		if (!is_alive(sbi, entry, &dni, start_addr + off, &nofs))
			continue;

		if (phase == 2) {
			f2fs_ra_node_page(sbi, dni.ino);
			continue;
		}

		ofs_in_node = le16_to_cpu(entry->ofs_in_node);

		if (phase == 3) {
			int err;

			inode = f2fs_iget(sb, dni.ino);
			if (IS_ERR(inode) || is_bad_inode(inode) ||
					special_file(inode->i_mode))
				continue;

			err = f2fs_gc_pinned_control(inode, gc_type, segno);
			if (err == -EAGAIN) {
				iput(inode);
				return submitted;
			}

			if (!f2fs_down_write_trylock(
				&F2FS_I(inode)->i_gc_rwsem[WRITE])) {
				iput(inode);
				sbi->skipped_gc_rwsem++;
				continue;
			}

			start_bidx = f2fs_start_bidx_of_node(nofs, inode) +
								ofs_in_node;

			if (f2fs_post_read_required(inode)) {
				int err = ra_data_block(inode, start_bidx);

				f2fs_up_write(&F2FS_I(inode)->i_gc_rwsem[WRITE]);
				if (err) {
					iput(inode);
					continue;
				}
				add_gc_inode(gc_list, inode);
				continue;
			}

			data_page = f2fs_get_read_data_page(inode, start_bidx,
							REQ_RAHEAD, true, NULL);
			f2fs_up_write(&F2FS_I(inode)->i_gc_rwsem[WRITE]);
			if (IS_ERR(data_page)) {
				iput(inode);
				continue;
			}

			f2fs_put_page(data_page, 0);
			add_gc_inode(gc_list, inode);
			continue;
		}

		/* phase 4 */
		inode = find_gc_inode(gc_list, dni.ino);
		if (inode) {
			struct f2fs_inode_info *fi = F2FS_I(inode);
			bool locked = false;
			int err;

			if (S_ISREG(inode->i_mode)) {
<<<<<<< HEAD
				if (!down_write_trylock(&fi->i_gc_rwsem[READ])) {
					sbi->skipped_gc_rwsem++;
					continue;
				}
				if (!down_write_trylock(
						&fi->i_gc_rwsem[WRITE])) {
=======
				if (!f2fs_down_write_trylock(&fi->i_gc_rwsem[WRITE])) {
					sbi->skipped_gc_rwsem++;
					continue;
				}
				if (!f2fs_down_write_trylock(
						&fi->i_gc_rwsem[READ])) {
>>>>>>> eb3cdb58
					sbi->skipped_gc_rwsem++;
					f2fs_up_write(&fi->i_gc_rwsem[WRITE]);
					continue;
				}
				locked = true;

				/* wait for all inflight aio data */
				inode_dio_wait(inode);
			}

			start_bidx = f2fs_start_bidx_of_node(nofs, inode)
								+ ofs_in_node;
			if (f2fs_post_read_required(inode))
				err = move_data_block(inode, start_bidx,
							gc_type, segno, off);
			else
				err = move_data_page(inode, start_bidx, gc_type,
								segno, off);

			if (!err && (gc_type == FG_GC ||
					f2fs_post_read_required(inode)))
				submitted++;

			if (locked) {
				f2fs_up_write(&fi->i_gc_rwsem[READ]);
				f2fs_up_write(&fi->i_gc_rwsem[WRITE]);
			}

			stat_inc_data_blk_count(sbi, 1, gc_type);
		}
	}

	if (++phase < 5)
		goto next_step;

	return submitted;
}

static int __get_victim(struct f2fs_sb_info *sbi, unsigned int *victim,
			int gc_type)
{
	struct sit_info *sit_i = SIT_I(sbi);
	int ret;

	down_write(&sit_i->sentry_lock);
	ret = f2fs_get_victim(sbi, victim, gc_type, NO_CHECK_TYPE, LFS, 0);
	up_write(&sit_i->sentry_lock);
	return ret;
}

static int do_garbage_collect(struct f2fs_sb_info *sbi,
				unsigned int start_segno,
				struct gc_inode_list *gc_list, int gc_type,
				bool force_migrate)
{
	struct page *sum_page;
	struct f2fs_summary_block *sum;
	struct blk_plug plug;
	unsigned int segno = start_segno;
	unsigned int end_segno = start_segno + sbi->segs_per_sec;
	int seg_freed = 0, migrated = 0;
	unsigned char type = IS_DATASEG(get_seg_entry(sbi, segno)->type) ?
						SUM_TYPE_DATA : SUM_TYPE_NODE;
	int submitted = 0;

	if (__is_large_section(sbi))
		end_segno = rounddown(end_segno, sbi->segs_per_sec);

	/*
	 * zone-capacity can be less than zone-size in zoned devices,
	 * resulting in less than expected usable segments in the zone,
	 * calculate the end segno in the zone which can be garbage collected
	 */
	if (f2fs_sb_has_blkzoned(sbi))
		end_segno -= sbi->segs_per_sec -
					f2fs_usable_segs_in_sec(sbi, segno);

	sanity_check_seg_type(sbi, get_seg_entry(sbi, segno)->type);

	/* readahead multi ssa blocks those have contiguous address */
	if (__is_large_section(sbi))
		f2fs_ra_meta_pages(sbi, GET_SUM_BLOCK(sbi, segno),
					end_segno - segno, META_SSA, true);

	/* reference all summary page */
	while (segno < end_segno) {
		sum_page = f2fs_get_sum_page(sbi, segno++);
		if (IS_ERR(sum_page)) {
			int err = PTR_ERR(sum_page);

			end_segno = segno - 1;
			for (segno = start_segno; segno < end_segno; segno++) {
				sum_page = find_get_page(META_MAPPING(sbi),
						GET_SUM_BLOCK(sbi, segno));
				f2fs_put_page(sum_page, 0);
				f2fs_put_page(sum_page, 0);
			}
			return err;
		}
		unlock_page(sum_page);
	}

	blk_start_plug(&plug);

	for (segno = start_segno; segno < end_segno; segno++) {

		/* find segment summary of victim */
		sum_page = find_get_page(META_MAPPING(sbi),
					GET_SUM_BLOCK(sbi, segno));
		f2fs_put_page(sum_page, 0);

		if (get_valid_blocks(sbi, segno, false) == 0)
			goto freed;
		if (gc_type == BG_GC && __is_large_section(sbi) &&
				migrated >= sbi->migration_granularity)
			goto skip;
		if (!PageUptodate(sum_page) || unlikely(f2fs_cp_error(sbi)))
			goto skip;

		sum = page_address(sum_page);
		if (type != GET_SUM_TYPE((&sum->footer))) {
			f2fs_err(sbi, "Inconsistent segment (%u) type [%d, %d] in SSA and SIT",
				 segno, type, GET_SUM_TYPE((&sum->footer)));
			set_sbi_flag(sbi, SBI_NEED_FSCK);
			f2fs_stop_checkpoint(sbi, false,
				STOP_CP_REASON_CORRUPTED_SUMMARY);
			goto skip;
		}

		/*
		 * this is to avoid deadlock:
		 * - lock_page(sum_page)         - f2fs_replace_block
		 *  - check_valid_map()            - down_write(sentry_lock)
		 *   - down_read(sentry_lock)     - change_curseg()
		 *                                  - lock_page(sum_page)
		 */
		if (type == SUM_TYPE_NODE)
			submitted += gc_node_segment(sbi, sum->entries, segno,
								gc_type);
		else
			submitted += gc_data_segment(sbi, sum->entries, gc_list,
							segno, gc_type,
							force_migrate);

		stat_inc_seg_count(sbi, type, gc_type);
		sbi->gc_reclaimed_segs[sbi->gc_mode]++;
		migrated++;

freed:
		if (gc_type == FG_GC &&
				get_valid_blocks(sbi, segno, false) == 0)
			seg_freed++;

		if (__is_large_section(sbi))
			sbi->next_victim_seg[gc_type] =
				(segno + 1 < end_segno) ? segno + 1 : NULL_SEGNO;
skip:
		f2fs_put_page(sum_page, 0);
	}

	if (submitted)
		f2fs_submit_merged_write(sbi,
				(type == SUM_TYPE_NODE) ? NODE : DATA);

	blk_finish_plug(&plug);

	stat_inc_call_count(sbi->stat_info);

	return seg_freed;
}

int f2fs_gc(struct f2fs_sb_info *sbi, struct f2fs_gc_control *gc_control)
{
	int gc_type = gc_control->init_gc_type;
	unsigned int segno = gc_control->victim_segno;
	int sec_freed = 0, seg_freed = 0, total_freed = 0;
	int ret = 0;
	struct cp_control cpc;
	struct gc_inode_list gc_list = {
		.ilist = LIST_HEAD_INIT(gc_list.ilist),
		.iroot = RADIX_TREE_INIT(gc_list.iroot, GFP_NOFS),
	};
	unsigned int skipped_round = 0, round = 0;
	unsigned int upper_secs;

	trace_f2fs_gc_begin(sbi->sb, gc_type, gc_control->no_bg_gc,
				gc_control->nr_free_secs,
				get_pages(sbi, F2FS_DIRTY_NODES),
				get_pages(sbi, F2FS_DIRTY_DENTS),
				get_pages(sbi, F2FS_DIRTY_IMETA),
				free_sections(sbi),
				free_segments(sbi),
				reserved_segments(sbi),
				prefree_segments(sbi));

	cpc.reason = __get_cp_reason(sbi);
gc_more:
	sbi->skipped_gc_rwsem = 0;
	if (unlikely(!(sbi->sb->s_flags & SB_ACTIVE))) {
		ret = -EINVAL;
		goto stop;
	}
	if (unlikely(f2fs_cp_error(sbi))) {
		ret = -EIO;
		goto stop;
	}

	/* Let's run FG_GC, if we don't have enough space. */
	if (has_not_enough_free_secs(sbi, 0, 0)) {
		gc_type = FG_GC;

		/*
		 * For example, if there are many prefree_segments below given
		 * threshold, we can make them free by checkpoint. Then, we
		 * secure free segments which doesn't need fggc any more.
		 */
		if (prefree_segments(sbi)) {
			ret = f2fs_write_checkpoint(sbi, &cpc);
			if (ret)
				goto stop;
		}
	}

	/* f2fs_balance_fs doesn't need to do BG_GC in critical path. */
	if (gc_type == BG_GC && gc_control->no_bg_gc) {
		ret = -EINVAL;
		goto stop;
	}
retry:
	ret = __get_victim(sbi, &segno, gc_type);
	if (ret) {
		/* allow to search victim from sections has pinned data */
		if (ret == -ENODATA && gc_type == FG_GC &&
				f2fs_pinned_section_exists(DIRTY_I(sbi))) {
			f2fs_unpin_all_sections(sbi, false);
			goto retry;
		}
		goto stop;
	}

	seg_freed = do_garbage_collect(sbi, segno, &gc_list, gc_type,
				gc_control->should_migrate_blocks);
	total_freed += seg_freed;

	if (seg_freed == f2fs_usable_segs_in_sec(sbi, segno))
		sec_freed++;

	if (gc_type == FG_GC) {
		sbi->cur_victim_sec = NULL_SEGNO;

		if (has_enough_free_secs(sbi, sec_freed, 0)) {
			if (!gc_control->no_bg_gc &&
			    sec_freed < gc_control->nr_free_secs)
				goto go_gc_more;
			goto stop;
		}
		if (sbi->skipped_gc_rwsem)
			skipped_round++;
		round++;
		if (skipped_round > MAX_SKIP_GC_COUNT &&
				skipped_round * 2 >= round) {
			ret = f2fs_write_checkpoint(sbi, &cpc);
			goto stop;
		}
	} else if (has_enough_free_secs(sbi, 0, 0)) {
		goto stop;
	}

	__get_secs_required(sbi, NULL, &upper_secs, NULL);

	/*
	 * Write checkpoint to reclaim prefree segments.
	 * We need more three extra sections for writer's data/node/dentry.
	 */
	if (free_sections(sbi) <= upper_secs + NR_GC_CHECKPOINT_SECS &&
				prefree_segments(sbi)) {
		ret = f2fs_write_checkpoint(sbi, &cpc);
		if (ret)
			goto stop;
	}
go_gc_more:
	segno = NULL_SEGNO;
	goto gc_more;

stop:
	SIT_I(sbi)->last_victim[ALLOC_NEXT] = 0;
	SIT_I(sbi)->last_victim[FLUSH_DEVICE] = gc_control->victim_segno;

	if (gc_type == FG_GC)
		f2fs_unpin_all_sections(sbi, true);

	trace_f2fs_gc_end(sbi->sb, ret, total_freed, sec_freed,
				get_pages(sbi, F2FS_DIRTY_NODES),
				get_pages(sbi, F2FS_DIRTY_DENTS),
				get_pages(sbi, F2FS_DIRTY_IMETA),
				free_sections(sbi),
				free_segments(sbi),
				reserved_segments(sbi),
				prefree_segments(sbi));

	f2fs_up_write(&sbi->gc_lock);

	put_gc_inode(&gc_list);

	if (gc_control->err_gc_skipped && !ret)
		ret = sec_freed ? 0 : -EAGAIN;
	return ret;
}

int __init f2fs_create_garbage_collection_cache(void)
{
	victim_entry_slab = f2fs_kmem_cache_create("f2fs_victim_entry",
					sizeof(struct victim_entry));
	return victim_entry_slab ? 0 : -ENOMEM;
}

void f2fs_destroy_garbage_collection_cache(void)
{
	kmem_cache_destroy(victim_entry_slab);
}

static void init_atgc_management(struct f2fs_sb_info *sbi)
{
	struct atgc_management *am = &sbi->am;

	if (test_opt(sbi, ATGC) &&
		SIT_I(sbi)->elapsed_time >= DEF_GC_THREAD_AGE_THRESHOLD)
		am->atgc_enabled = true;

	am->root = RB_ROOT_CACHED;
	INIT_LIST_HEAD(&am->victim_list);
	am->victim_count = 0;

	am->candidate_ratio = DEF_GC_THREAD_CANDIDATE_RATIO;
	am->max_candidate_count = DEF_GC_THREAD_MAX_CANDIDATE_COUNT;
	am->age_weight = DEF_GC_THREAD_AGE_WEIGHT;
	am->age_threshold = DEF_GC_THREAD_AGE_THRESHOLD;
}

void f2fs_build_gc_manager(struct f2fs_sb_info *sbi)
{
	sbi->gc_pin_file_threshold = DEF_GC_FAILED_PINNED_FILES;

	/* give warm/cold data area from slower device */
	if (f2fs_is_multi_device(sbi) && !__is_large_section(sbi))
		SIT_I(sbi)->last_victim[ALLOC_NEXT] =
				GET_SEGNO(sbi, FDEV(0).end_blk) + 1;

	init_atgc_management(sbi);
}

static int free_segment_range(struct f2fs_sb_info *sbi,
				unsigned int secs, bool gc_only)
{
	unsigned int segno, next_inuse, start, end;
	struct cp_control cpc = { CP_RESIZE, 0, 0, 0 };
	int gc_mode, gc_type;
	int err = 0;
	int type;

	/* Force block allocation for GC */
	MAIN_SECS(sbi) -= secs;
	start = MAIN_SECS(sbi) * sbi->segs_per_sec;
	end = MAIN_SEGS(sbi) - 1;

	mutex_lock(&DIRTY_I(sbi)->seglist_lock);
	for (gc_mode = 0; gc_mode < MAX_GC_POLICY; gc_mode++)
		if (SIT_I(sbi)->last_victim[gc_mode] >= start)
			SIT_I(sbi)->last_victim[gc_mode] = 0;

	for (gc_type = BG_GC; gc_type <= FG_GC; gc_type++)
		if (sbi->next_victim_seg[gc_type] >= start)
			sbi->next_victim_seg[gc_type] = NULL_SEGNO;
	mutex_unlock(&DIRTY_I(sbi)->seglist_lock);

	/* Move out cursegs from the target range */
	for (type = CURSEG_HOT_DATA; type < NR_CURSEG_PERSIST_TYPE; type++)
		f2fs_allocate_segment_for_resize(sbi, type, start, end);

	/* do GC to move out valid blocks in the range */
	for (segno = start; segno <= end; segno += sbi->segs_per_sec) {
		struct gc_inode_list gc_list = {
			.ilist = LIST_HEAD_INIT(gc_list.ilist),
			.iroot = RADIX_TREE_INIT(gc_list.iroot, GFP_NOFS),
		};

		do_garbage_collect(sbi, segno, &gc_list, FG_GC, true);
		put_gc_inode(&gc_list);

		if (!gc_only && get_valid_blocks(sbi, segno, true)) {
			err = -EAGAIN;
			goto out;
		}
		if (fatal_signal_pending(current)) {
			err = -ERESTARTSYS;
			goto out;
		}
	}
	if (gc_only)
		goto out;

	err = f2fs_write_checkpoint(sbi, &cpc);
	if (err)
		goto out;

	next_inuse = find_next_inuse(FREE_I(sbi), end + 1, start);
	if (next_inuse <= end) {
		f2fs_err(sbi, "segno %u should be free but still inuse!",
			 next_inuse);
		f2fs_bug_on(sbi, 1);
	}
out:
	MAIN_SECS(sbi) += secs;
	return err;
}

static void update_sb_metadata(struct f2fs_sb_info *sbi, int secs)
{
	struct f2fs_super_block *raw_sb = F2FS_RAW_SUPER(sbi);
	int section_count;
	int segment_count;
	int segment_count_main;
	long long block_count;
	int segs = secs * sbi->segs_per_sec;

	f2fs_down_write(&sbi->sb_lock);

	section_count = le32_to_cpu(raw_sb->section_count);
	segment_count = le32_to_cpu(raw_sb->segment_count);
	segment_count_main = le32_to_cpu(raw_sb->segment_count_main);
	block_count = le64_to_cpu(raw_sb->block_count);

	raw_sb->section_count = cpu_to_le32(section_count + secs);
	raw_sb->segment_count = cpu_to_le32(segment_count + segs);
	raw_sb->segment_count_main = cpu_to_le32(segment_count_main + segs);
	raw_sb->block_count = cpu_to_le64(block_count +
					(long long)segs * sbi->blocks_per_seg);
	if (f2fs_is_multi_device(sbi)) {
		int last_dev = sbi->s_ndevs - 1;
		int dev_segs =
			le32_to_cpu(raw_sb->devs[last_dev].total_segments);

		raw_sb->devs[last_dev].total_segments =
						cpu_to_le32(dev_segs + segs);
	}

	f2fs_up_write(&sbi->sb_lock);
}

static void update_fs_metadata(struct f2fs_sb_info *sbi, int secs)
{
	int segs = secs * sbi->segs_per_sec;
	long long blks = (long long)segs * sbi->blocks_per_seg;
	long long user_block_count =
				le64_to_cpu(F2FS_CKPT(sbi)->user_block_count);

	SM_I(sbi)->segment_count = (int)SM_I(sbi)->segment_count + segs;
	MAIN_SEGS(sbi) = (int)MAIN_SEGS(sbi) + segs;
	MAIN_SECS(sbi) += secs;
	FREE_I(sbi)->free_sections = (int)FREE_I(sbi)->free_sections + secs;
	FREE_I(sbi)->free_segments = (int)FREE_I(sbi)->free_segments + segs;
	F2FS_CKPT(sbi)->user_block_count = cpu_to_le64(user_block_count + blks);

	if (f2fs_is_multi_device(sbi)) {
		int last_dev = sbi->s_ndevs - 1;

		FDEV(last_dev).total_segments =
				(int)FDEV(last_dev).total_segments + segs;
		FDEV(last_dev).end_blk =
				(long long)FDEV(last_dev).end_blk + blks;
#ifdef CONFIG_BLK_DEV_ZONED
		FDEV(last_dev).nr_blkz = FDEV(last_dev).nr_blkz +
					div_u64(blks, sbi->blocks_per_blkz);
#endif
	}
}

int f2fs_resize_fs(struct file *filp, __u64 block_count)
{
	struct f2fs_sb_info *sbi = F2FS_I_SB(file_inode(filp));
	__u64 old_block_count, shrunk_blocks;
	struct cp_control cpc = { CP_RESIZE, 0, 0, 0 };
	unsigned int secs;
	int err = 0;
	__u32 rem;

	old_block_count = le64_to_cpu(F2FS_RAW_SUPER(sbi)->block_count);
	if (block_count > old_block_count)
		return -EINVAL;

	if (f2fs_is_multi_device(sbi)) {
		int last_dev = sbi->s_ndevs - 1;
		__u64 last_segs = FDEV(last_dev).total_segments;

		if (block_count + last_segs * sbi->blocks_per_seg <=
								old_block_count)
			return -EINVAL;
	}

	/* new fs size should align to section size */
	div_u64_rem(block_count, BLKS_PER_SEC(sbi), &rem);
	if (rem)
		return -EINVAL;

	if (block_count == old_block_count)
		return 0;

	if (is_sbi_flag_set(sbi, SBI_NEED_FSCK)) {
		f2fs_err(sbi, "Should run fsck to repair first.");
		return -EFSCORRUPTED;
	}

	if (test_opt(sbi, DISABLE_CHECKPOINT)) {
		f2fs_err(sbi, "Checkpoint should be enabled.");
		return -EINVAL;
	}

	err = mnt_want_write_file(filp);
	if (err)
		return err;

	shrunk_blocks = old_block_count - block_count;
	secs = div_u64(shrunk_blocks, BLKS_PER_SEC(sbi));

	/* stop other GC */
	if (!f2fs_down_write_trylock(&sbi->gc_lock)) {
		err = -EAGAIN;
		goto out_drop_write;
	}

	/* stop CP to protect MAIN_SEC in free_segment_range */
	f2fs_lock_op(sbi);

	spin_lock(&sbi->stat_lock);
	if (shrunk_blocks + valid_user_blocks(sbi) +
		sbi->current_reserved_blocks + sbi->unusable_block_count +
		F2FS_OPTION(sbi).root_reserved_blocks > sbi->user_block_count)
		err = -ENOSPC;
	spin_unlock(&sbi->stat_lock);

	if (err)
		goto out_unlock;

	err = free_segment_range(sbi, secs, true);

out_unlock:
	f2fs_unlock_op(sbi);
	f2fs_up_write(&sbi->gc_lock);
out_drop_write:
	mnt_drop_write_file(filp);
	if (err)
		return err;

	err = freeze_super(sbi->sb);
	if (err)
		return err;

	if (f2fs_readonly(sbi->sb)) {
		thaw_super(sbi->sb);
		return -EROFS;
	}

	f2fs_down_write(&sbi->gc_lock);
	f2fs_down_write(&sbi->cp_global_sem);

	spin_lock(&sbi->stat_lock);
	if (shrunk_blocks + valid_user_blocks(sbi) +
		sbi->current_reserved_blocks + sbi->unusable_block_count +
		F2FS_OPTION(sbi).root_reserved_blocks > sbi->user_block_count)
		err = -ENOSPC;
	else
		sbi->user_block_count -= shrunk_blocks;
	spin_unlock(&sbi->stat_lock);
	if (err)
		goto out_err;

	set_sbi_flag(sbi, SBI_IS_RESIZEFS);
	err = free_segment_range(sbi, secs, false);
	if (err)
		goto recover_out;

	update_sb_metadata(sbi, -secs);

	err = f2fs_commit_super(sbi, false);
	if (err) {
		update_sb_metadata(sbi, secs);
		goto recover_out;
	}

	update_fs_metadata(sbi, -secs);
	clear_sbi_flag(sbi, SBI_IS_RESIZEFS);
	set_sbi_flag(sbi, SBI_IS_DIRTY);

	err = f2fs_write_checkpoint(sbi, &cpc);
	if (err) {
		update_fs_metadata(sbi, secs);
		update_sb_metadata(sbi, secs);
		f2fs_commit_super(sbi, false);
	}
recover_out:
	clear_sbi_flag(sbi, SBI_IS_RESIZEFS);
	if (err) {
		set_sbi_flag(sbi, SBI_NEED_FSCK);
		f2fs_err(sbi, "resize_fs failed, should run fsck to repair!");

		spin_lock(&sbi->stat_lock);
		sbi->user_block_count += shrunk_blocks;
		spin_unlock(&sbi->stat_lock);
	}
out_err:
	f2fs_up_write(&sbi->cp_global_sem);
	f2fs_up_write(&sbi->gc_lock);
	thaw_super(sbi->sb);
	return err;
}<|MERGE_RESOLUTION|>--- conflicted
+++ resolved
@@ -1616,21 +1616,12 @@
 			int err;
 
 			if (S_ISREG(inode->i_mode)) {
-<<<<<<< HEAD
-				if (!down_write_trylock(&fi->i_gc_rwsem[READ])) {
-					sbi->skipped_gc_rwsem++;
-					continue;
-				}
-				if (!down_write_trylock(
-						&fi->i_gc_rwsem[WRITE])) {
-=======
 				if (!f2fs_down_write_trylock(&fi->i_gc_rwsem[WRITE])) {
 					sbi->skipped_gc_rwsem++;
 					continue;
 				}
 				if (!f2fs_down_write_trylock(
 						&fi->i_gc_rwsem[READ])) {
->>>>>>> eb3cdb58
 					sbi->skipped_gc_rwsem++;
 					f2fs_up_write(&fi->i_gc_rwsem[WRITE]);
 					continue;
