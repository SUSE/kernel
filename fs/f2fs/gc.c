// SPDX-License-Identifier: GPL-2.0
/*
 * fs/f2fs/gc.c
 *
 * Copyright (c) 2012 Samsung Electronics Co., Ltd.
 *             http://www.samsung.com/
 */
#include <linux/fs.h>
#include <linux/module.h>
#include <linux/init.h>
#include <linux/f2fs_fs.h>
#include <linux/kthread.h>
#include <linux/delay.h>
#include <linux/freezer.h>
#include <linux/sched/signal.h>
#include <linux/random.h>
#include <linux/sched/mm.h>

#include "f2fs.h"
#include "node.h"
#include "segment.h"
#include "gc.h"
#include "iostat.h"
#include <trace/events/f2fs.h>

static struct kmem_cache *victim_entry_slab;

static unsigned int count_bits(const unsigned long *addr,
				unsigned int offset, unsigned int len);

static int gc_thread_func(void *data)
{
	struct f2fs_sb_info *sbi = data;
	struct f2fs_gc_kthread *gc_th = sbi->gc_thread;
	wait_queue_head_t *wq = &sbi->gc_thread->gc_wait_queue_head;
	wait_queue_head_t *fggc_wq = &sbi->gc_thread->fggc_wq;
	unsigned int wait_ms;
	struct f2fs_gc_control gc_control = {
		.victim_segno = NULL_SEGNO,
		.should_migrate_blocks = false,
		.err_gc_skipped = false };

	wait_ms = gc_th->min_sleep_time;

	set_freezable();
	do {
		bool sync_mode, foreground = false;

		wait_event_freezable_timeout(*wq,
				kthread_should_stop() ||
				waitqueue_active(fggc_wq) ||
				gc_th->gc_wake,
				msecs_to_jiffies(wait_ms));

		if (test_opt(sbi, GC_MERGE) && waitqueue_active(fggc_wq))
			foreground = true;

		/* give it a try one time */
		if (gc_th->gc_wake)
			gc_th->gc_wake = false;

<<<<<<< HEAD
		if (try_to_freeze() || f2fs_readonly(sbi->sb)) {
=======
		if (f2fs_readonly(sbi->sb)) {
>>>>>>> 2d5404ca
			stat_other_skip_bggc_count(sbi);
			continue;
		}
		if (kthread_should_stop())
			break;

		if (sbi->sb->s_writers.frozen >= SB_FREEZE_WRITE) {
			increase_sleep_time(gc_th, &wait_ms);
			stat_other_skip_bggc_count(sbi);
			continue;
		}

		if (time_to_inject(sbi, FAULT_CHECKPOINT))
			f2fs_stop_checkpoint(sbi, false,
					STOP_CP_REASON_FAULT_INJECT);

		if (!sb_start_write_trylock(sbi->sb)) {
			stat_other_skip_bggc_count(sbi);
			continue;
		}

		gc_control.one_time = false;

		/*
		 * [GC triggering condition]
		 * 0. GC is not conducted currently.
		 * 1. There are enough dirty segments.
		 * 2. IO subsystem is idle by checking the # of writeback pages.
		 * 3. IO subsystem is idle by checking the # of requests in
		 *    bdev's request list.
		 *
		 * Note) We have to avoid triggering GCs frequently.
		 * Because it is possible that some segments can be
		 * invalidated soon after by user update or deletion.
		 * So, I'd like to wait some time to collect dirty segments.
		 */
		if (sbi->gc_mode == GC_URGENT_HIGH ||
				sbi->gc_mode == GC_URGENT_MID) {
			wait_ms = gc_th->urgent_sleep_time;
			f2fs_down_write(&sbi->gc_lock);
			goto do_gc;
		}

		if (foreground) {
			f2fs_down_write(&sbi->gc_lock);
			goto do_gc;
		} else if (!f2fs_down_write_trylock(&sbi->gc_lock)) {
			stat_other_skip_bggc_count(sbi);
			goto next;
		}

		if (!is_idle(sbi, GC_TIME)) {
			increase_sleep_time(gc_th, &wait_ms);
			f2fs_up_write(&sbi->gc_lock);
			stat_io_skip_bggc_count(sbi);
			goto next;
		}

		if (f2fs_sb_has_blkzoned(sbi)) {
			if (has_enough_free_blocks(sbi,
				gc_th->no_zoned_gc_percent)) {
				wait_ms = gc_th->no_gc_sleep_time;
				f2fs_up_write(&sbi->gc_lock);
				goto next;
			}
			if (wait_ms == gc_th->no_gc_sleep_time)
				wait_ms = gc_th->max_sleep_time;
		}

		if (need_to_boost_gc(sbi)) {
			decrease_sleep_time(gc_th, &wait_ms);
			if (f2fs_sb_has_blkzoned(sbi))
				gc_control.one_time = true;
		} else {
			increase_sleep_time(gc_th, &wait_ms);
		}
do_gc:
		stat_inc_gc_call_count(sbi, foreground ?
					FOREGROUND : BACKGROUND);

		sync_mode = (F2FS_OPTION(sbi).bggc_mode == BGGC_MODE_SYNC) ||
				gc_control.one_time;

		/* foreground GC was been triggered via f2fs_balance_fs() */
		if (foreground)
			sync_mode = false;

		gc_control.init_gc_type = sync_mode ? FG_GC : BG_GC;
		gc_control.no_bg_gc = foreground;
		gc_control.nr_free_secs = foreground ? 1 : 0;

		/* if return value is not zero, no victim was selected */
		if (f2fs_gc(sbi, &gc_control)) {
			/* don't bother wait_ms by foreground gc */
			if (!foreground)
				wait_ms = gc_th->no_gc_sleep_time;
		} else {
			/* reset wait_ms to default sleep time */
			if (wait_ms == gc_th->no_gc_sleep_time)
				wait_ms = gc_th->min_sleep_time;
		}

		if (foreground)
			wake_up_all(&gc_th->fggc_wq);

		trace_f2fs_background_gc(sbi->sb, wait_ms,
				prefree_segments(sbi), free_segments(sbi));

		/* balancing f2fs's metadata periodically */
		f2fs_balance_fs_bg(sbi, true);
next:
		if (sbi->gc_mode != GC_NORMAL) {
			spin_lock(&sbi->gc_remaining_trials_lock);
			if (sbi->gc_remaining_trials) {
				sbi->gc_remaining_trials--;
				if (!sbi->gc_remaining_trials)
					sbi->gc_mode = GC_NORMAL;
			}
			spin_unlock(&sbi->gc_remaining_trials_lock);
		}
		sb_end_write(sbi->sb);

	} while (!kthread_should_stop());
	return 0;
}

int f2fs_start_gc_thread(struct f2fs_sb_info *sbi)
{
	struct f2fs_gc_kthread *gc_th;
	dev_t dev = sbi->sb->s_bdev->bd_dev;

	gc_th = f2fs_kmalloc(sbi, sizeof(struct f2fs_gc_kthread), GFP_KERNEL);
	if (!gc_th)
		return -ENOMEM;

	gc_th->urgent_sleep_time = DEF_GC_THREAD_URGENT_SLEEP_TIME;
	gc_th->valid_thresh_ratio = DEF_GC_THREAD_VALID_THRESH_RATIO;

	if (f2fs_sb_has_blkzoned(sbi)) {
		gc_th->min_sleep_time = DEF_GC_THREAD_MIN_SLEEP_TIME_ZONED;
		gc_th->max_sleep_time = DEF_GC_THREAD_MAX_SLEEP_TIME_ZONED;
		gc_th->no_gc_sleep_time = DEF_GC_THREAD_NOGC_SLEEP_TIME_ZONED;
		gc_th->no_zoned_gc_percent = LIMIT_NO_ZONED_GC;
		gc_th->boost_zoned_gc_percent = LIMIT_BOOST_ZONED_GC;
	} else {
		gc_th->min_sleep_time = DEF_GC_THREAD_MIN_SLEEP_TIME;
		gc_th->max_sleep_time = DEF_GC_THREAD_MAX_SLEEP_TIME;
		gc_th->no_gc_sleep_time = DEF_GC_THREAD_NOGC_SLEEP_TIME;
		gc_th->no_zoned_gc_percent = 0;
		gc_th->boost_zoned_gc_percent = 0;
	}

	gc_th->gc_wake = false;

	sbi->gc_thread = gc_th;
	init_waitqueue_head(&sbi->gc_thread->gc_wait_queue_head);
	init_waitqueue_head(&sbi->gc_thread->fggc_wq);
	sbi->gc_thread->f2fs_gc_task = kthread_run(gc_thread_func, sbi,
			"f2fs_gc-%u:%u", MAJOR(dev), MINOR(dev));
	if (IS_ERR(gc_th->f2fs_gc_task)) {
		int err = PTR_ERR(gc_th->f2fs_gc_task);

		kfree(gc_th);
		sbi->gc_thread = NULL;
		return err;
	}

	return 0;
}

void f2fs_stop_gc_thread(struct f2fs_sb_info *sbi)
{
	struct f2fs_gc_kthread *gc_th = sbi->gc_thread;

	if (!gc_th)
		return;
	kthread_stop(gc_th->f2fs_gc_task);
	wake_up_all(&gc_th->fggc_wq);
	kfree(gc_th);
	sbi->gc_thread = NULL;
}

static int select_gc_type(struct f2fs_sb_info *sbi, int gc_type)
{
	int gc_mode;

	if (gc_type == BG_GC) {
		if (sbi->am.atgc_enabled)
			gc_mode = GC_AT;
		else
			gc_mode = GC_CB;
	} else {
		gc_mode = GC_GREEDY;
	}

	switch (sbi->gc_mode) {
	case GC_IDLE_CB:
		gc_mode = GC_CB;
		break;
	case GC_IDLE_GREEDY:
	case GC_URGENT_HIGH:
		gc_mode = GC_GREEDY;
		break;
	case GC_IDLE_AT:
		gc_mode = GC_AT;
		break;
	}

	return gc_mode;
}

static void select_policy(struct f2fs_sb_info *sbi, int gc_type,
			int type, struct victim_sel_policy *p)
{
	struct dirty_seglist_info *dirty_i = DIRTY_I(sbi);

	if (p->alloc_mode == SSR) {
		p->gc_mode = GC_GREEDY;
		p->dirty_bitmap = dirty_i->dirty_segmap[type];
		p->max_search = dirty_i->nr_dirty[type];
		p->ofs_unit = 1;
	} else if (p->alloc_mode == AT_SSR) {
		p->gc_mode = GC_GREEDY;
		p->dirty_bitmap = dirty_i->dirty_segmap[type];
		p->max_search = dirty_i->nr_dirty[type];
		p->ofs_unit = 1;
	} else {
		p->gc_mode = select_gc_type(sbi, gc_type);
		p->ofs_unit = SEGS_PER_SEC(sbi);
		if (__is_large_section(sbi)) {
			p->dirty_bitmap = dirty_i->dirty_secmap;
			p->max_search = count_bits(p->dirty_bitmap,
						0, MAIN_SECS(sbi));
		} else {
			p->dirty_bitmap = dirty_i->dirty_segmap[DIRTY];
			p->max_search = dirty_i->nr_dirty[DIRTY];
		}
	}

	/*
	 * adjust candidates range, should select all dirty segments for
	 * foreground GC and urgent GC cases.
	 */
	if (gc_type != FG_GC &&
			(sbi->gc_mode != GC_URGENT_HIGH) &&
			(p->gc_mode != GC_AT && p->alloc_mode != AT_SSR) &&
			p->max_search > sbi->max_victim_search)
		p->max_search = sbi->max_victim_search;

	/* let's select beginning hot/small space first. */
	if (f2fs_need_rand_seg(sbi))
		p->offset = get_random_u32_below(MAIN_SECS(sbi) *
						SEGS_PER_SEC(sbi));
	else if (type == CURSEG_HOT_DATA || IS_NODESEG(type))
		p->offset = 0;
	else
		p->offset = SIT_I(sbi)->last_victim[p->gc_mode];
}

static unsigned int get_max_cost(struct f2fs_sb_info *sbi,
				struct victim_sel_policy *p)
{
	/* SSR allocates in a segment unit */
	if (p->alloc_mode == SSR)
		return BLKS_PER_SEG(sbi);
	else if (p->alloc_mode == AT_SSR)
		return UINT_MAX;

	/* LFS */
	if (p->gc_mode == GC_GREEDY)
		return SEGS_TO_BLKS(sbi, 2 * p->ofs_unit);
	else if (p->gc_mode == GC_CB)
		return UINT_MAX;
	else if (p->gc_mode == GC_AT)
		return UINT_MAX;
	else /* No other gc_mode */
		return 0;
}

static unsigned int check_bg_victims(struct f2fs_sb_info *sbi)
{
	struct dirty_seglist_info *dirty_i = DIRTY_I(sbi);
	unsigned int secno;

	/*
	 * If the gc_type is FG_GC, we can select victim segments
	 * selected by background GC before.
	 * Those segments guarantee they have small valid blocks.
	 */
	for_each_set_bit(secno, dirty_i->victim_secmap, MAIN_SECS(sbi)) {
		if (sec_usage_check(sbi, secno))
			continue;
		clear_bit(secno, dirty_i->victim_secmap);
		return GET_SEG_FROM_SEC(sbi, secno);
	}
	return NULL_SEGNO;
}

static unsigned int get_cb_cost(struct f2fs_sb_info *sbi, unsigned int segno)
{
	struct sit_info *sit_i = SIT_I(sbi);
	unsigned int secno = GET_SEC_FROM_SEG(sbi, segno);
	unsigned int start = GET_SEG_FROM_SEC(sbi, secno);
	unsigned long long mtime = 0;
	unsigned int vblocks;
	unsigned char age = 0;
	unsigned char u;
	unsigned int i;
	unsigned int usable_segs_per_sec = f2fs_usable_segs_in_sec(sbi);

	for (i = 0; i < usable_segs_per_sec; i++)
		mtime += get_seg_entry(sbi, start + i)->mtime;
	vblocks = get_valid_blocks(sbi, segno, true);

	mtime = div_u64(mtime, usable_segs_per_sec);
	vblocks = div_u64(vblocks, usable_segs_per_sec);

	u = BLKS_TO_SEGS(sbi, vblocks * 100);

	/* Handle if the system time has changed by the user */
	if (mtime < sit_i->min_mtime)
		sit_i->min_mtime = mtime;
	if (mtime > sit_i->max_mtime)
		sit_i->max_mtime = mtime;
	if (sit_i->max_mtime != sit_i->min_mtime)
		age = 100 - div64_u64(100 * (mtime - sit_i->min_mtime),
				sit_i->max_mtime - sit_i->min_mtime);

	return UINT_MAX - ((100 * (100 - u) * age) / (100 + u));
}

static inline unsigned int get_gc_cost(struct f2fs_sb_info *sbi,
			unsigned int segno, struct victim_sel_policy *p)
{
	if (p->alloc_mode == SSR)
		return get_seg_entry(sbi, segno)->ckpt_valid_blocks;

	if (p->one_time_gc && (get_valid_blocks(sbi, segno, true) >=
		CAP_BLKS_PER_SEC(sbi) * sbi->gc_thread->valid_thresh_ratio /
		100))
		return UINT_MAX;

	/* alloc_mode == LFS */
	if (p->gc_mode == GC_GREEDY)
		return get_valid_blocks(sbi, segno, true);
	else if (p->gc_mode == GC_CB)
		return get_cb_cost(sbi, segno);

	f2fs_bug_on(sbi, 1);
	return 0;
}

static unsigned int count_bits(const unsigned long *addr,
				unsigned int offset, unsigned int len)
{
	unsigned int end = offset + len, sum = 0;

	while (offset < end) {
		if (test_bit(offset++, addr))
			++sum;
	}
	return sum;
}

static bool f2fs_check_victim_tree(struct f2fs_sb_info *sbi,
				struct rb_root_cached *root)
{
#ifdef CONFIG_F2FS_CHECK_FS
	struct rb_node *cur = rb_first_cached(root), *next;
	struct victim_entry *cur_ve, *next_ve;

	while (cur) {
		next = rb_next(cur);
		if (!next)
			return true;

		cur_ve = rb_entry(cur, struct victim_entry, rb_node);
		next_ve = rb_entry(next, struct victim_entry, rb_node);

		if (cur_ve->mtime > next_ve->mtime) {
			f2fs_info(sbi, "broken victim_rbtree, "
				"cur_mtime(%llu) next_mtime(%llu)",
				cur_ve->mtime, next_ve->mtime);
			return false;
		}
		cur = next;
	}
#endif
	return true;
}

static struct victim_entry *__lookup_victim_entry(struct f2fs_sb_info *sbi,
					unsigned long long mtime)
{
	struct atgc_management *am = &sbi->am;
	struct rb_node *node = am->root.rb_root.rb_node;
	struct victim_entry *ve = NULL;

	while (node) {
		ve = rb_entry(node, struct victim_entry, rb_node);

		if (mtime < ve->mtime)
			node = node->rb_left;
		else
			node = node->rb_right;
	}
	return ve;
}

static struct victim_entry *__create_victim_entry(struct f2fs_sb_info *sbi,
		unsigned long long mtime, unsigned int segno)
{
	struct atgc_management *am = &sbi->am;
	struct victim_entry *ve;

	ve =  f2fs_kmem_cache_alloc(victim_entry_slab, GFP_NOFS, true, NULL);

	ve->mtime = mtime;
	ve->segno = segno;

	list_add_tail(&ve->list, &am->victim_list);
	am->victim_count++;

	return ve;
}

static void __insert_victim_entry(struct f2fs_sb_info *sbi,
				unsigned long long mtime, unsigned int segno)
{
	struct atgc_management *am = &sbi->am;
	struct rb_root_cached *root = &am->root;
	struct rb_node **p = &root->rb_root.rb_node;
	struct rb_node *parent = NULL;
	struct victim_entry *ve;
	bool left_most = true;

	/* look up rb tree to find parent node */
	while (*p) {
		parent = *p;
		ve = rb_entry(parent, struct victim_entry, rb_node);

		if (mtime < ve->mtime) {
			p = &(*p)->rb_left;
		} else {
			p = &(*p)->rb_right;
			left_most = false;
		}
	}

	ve = __create_victim_entry(sbi, mtime, segno);

	rb_link_node(&ve->rb_node, parent, p);
	rb_insert_color_cached(&ve->rb_node, root, left_most);
}

static void add_victim_entry(struct f2fs_sb_info *sbi,
				struct victim_sel_policy *p, unsigned int segno)
{
	struct sit_info *sit_i = SIT_I(sbi);
	unsigned int secno = GET_SEC_FROM_SEG(sbi, segno);
	unsigned int start = GET_SEG_FROM_SEC(sbi, secno);
	unsigned long long mtime = 0;
	unsigned int i;

	if (unlikely(is_sbi_flag_set(sbi, SBI_CP_DISABLED))) {
		if (p->gc_mode == GC_AT &&
			get_valid_blocks(sbi, segno, true) == 0)
			return;
	}

	for (i = 0; i < SEGS_PER_SEC(sbi); i++)
		mtime += get_seg_entry(sbi, start + i)->mtime;
	mtime = div_u64(mtime, SEGS_PER_SEC(sbi));

	/* Handle if the system time has changed by the user */
	if (mtime < sit_i->min_mtime)
		sit_i->min_mtime = mtime;
	if (mtime > sit_i->max_mtime)
		sit_i->max_mtime = mtime;
	if (mtime < sit_i->dirty_min_mtime)
		sit_i->dirty_min_mtime = mtime;
	if (mtime > sit_i->dirty_max_mtime)
		sit_i->dirty_max_mtime = mtime;

	/* don't choose young section as candidate */
	if (sit_i->dirty_max_mtime - mtime < p->age_threshold)
		return;

	__insert_victim_entry(sbi, mtime, segno);
}

static void atgc_lookup_victim(struct f2fs_sb_info *sbi,
						struct victim_sel_policy *p)
{
	struct sit_info *sit_i = SIT_I(sbi);
	struct atgc_management *am = &sbi->am;
	struct rb_root_cached *root = &am->root;
	struct rb_node *node;
	struct victim_entry *ve;
	unsigned long long total_time;
	unsigned long long age, u, accu;
	unsigned long long max_mtime = sit_i->dirty_max_mtime;
	unsigned long long min_mtime = sit_i->dirty_min_mtime;
	unsigned int sec_blocks = CAP_BLKS_PER_SEC(sbi);
	unsigned int vblocks;
	unsigned int dirty_threshold = max(am->max_candidate_count,
					am->candidate_ratio *
					am->victim_count / 100);
	unsigned int age_weight = am->age_weight;
	unsigned int cost;
	unsigned int iter = 0;

	if (max_mtime < min_mtime)
		return;

	max_mtime += 1;
	total_time = max_mtime - min_mtime;

	accu = div64_u64(ULLONG_MAX, total_time);
	accu = min_t(unsigned long long, div_u64(accu, 100),
					DEFAULT_ACCURACY_CLASS);

	node = rb_first_cached(root);
next:
	ve = rb_entry_safe(node, struct victim_entry, rb_node);
	if (!ve)
		return;

	if (ve->mtime >= max_mtime || ve->mtime < min_mtime)
		goto skip;

	/* age = 10000 * x% * 60 */
	age = div64_u64(accu * (max_mtime - ve->mtime), total_time) *
								age_weight;

	vblocks = get_valid_blocks(sbi, ve->segno, true);
	f2fs_bug_on(sbi, !vblocks || vblocks == sec_blocks);

	/* u = 10000 * x% * 40 */
	u = div64_u64(accu * (sec_blocks - vblocks), sec_blocks) *
							(100 - age_weight);

	f2fs_bug_on(sbi, age + u >= UINT_MAX);

	cost = UINT_MAX - (age + u);
	iter++;

	if (cost < p->min_cost ||
			(cost == p->min_cost && age > p->oldest_age)) {
		p->min_cost = cost;
		p->oldest_age = age;
		p->min_segno = ve->segno;
	}
skip:
	if (iter < dirty_threshold) {
		node = rb_next(node);
		goto next;
	}
}

/*
 * select candidates around source section in range of
 * [target - dirty_threshold, target + dirty_threshold]
 */
static void atssr_lookup_victim(struct f2fs_sb_info *sbi,
						struct victim_sel_policy *p)
{
	struct sit_info *sit_i = SIT_I(sbi);
	struct atgc_management *am = &sbi->am;
	struct victim_entry *ve;
	unsigned long long age;
	unsigned long long max_mtime = sit_i->dirty_max_mtime;
	unsigned long long min_mtime = sit_i->dirty_min_mtime;
	unsigned int vblocks;
	unsigned int dirty_threshold = max(am->max_candidate_count,
					am->candidate_ratio *
					am->victim_count / 100);
	unsigned int cost, iter;
	int stage = 0;

	if (max_mtime < min_mtime)
		return;
	max_mtime += 1;
next_stage:
	iter = 0;
	ve = __lookup_victim_entry(sbi, p->age);
next_node:
	if (!ve) {
		if (stage++ == 0)
			goto next_stage;
		return;
	}

	if (ve->mtime >= max_mtime || ve->mtime < min_mtime)
		goto skip_node;

	age = max_mtime - ve->mtime;

	vblocks = get_seg_entry(sbi, ve->segno)->ckpt_valid_blocks;
	f2fs_bug_on(sbi, !vblocks);

	/* rare case */
	if (vblocks == BLKS_PER_SEG(sbi))
		goto skip_node;

	iter++;

	age = max_mtime - abs(p->age - age);
	cost = UINT_MAX - vblocks;

	if (cost < p->min_cost ||
			(cost == p->min_cost && age > p->oldest_age)) {
		p->min_cost = cost;
		p->oldest_age = age;
		p->min_segno = ve->segno;
	}
skip_node:
	if (iter < dirty_threshold) {
		ve = rb_entry(stage == 0 ? rb_prev(&ve->rb_node) :
					rb_next(&ve->rb_node),
					struct victim_entry, rb_node);
		goto next_node;
	}

	if (stage++ == 0)
		goto next_stage;
}

static void lookup_victim_by_age(struct f2fs_sb_info *sbi,
						struct victim_sel_policy *p)
{
	f2fs_bug_on(sbi, !f2fs_check_victim_tree(sbi, &sbi->am.root));

	if (p->gc_mode == GC_AT)
		atgc_lookup_victim(sbi, p);
	else if (p->alloc_mode == AT_SSR)
		atssr_lookup_victim(sbi, p);
	else
		f2fs_bug_on(sbi, 1);
}

static void release_victim_entry(struct f2fs_sb_info *sbi)
{
	struct atgc_management *am = &sbi->am;
	struct victim_entry *ve, *tmp;

	list_for_each_entry_safe(ve, tmp, &am->victim_list, list) {
		list_del(&ve->list);
		kmem_cache_free(victim_entry_slab, ve);
		am->victim_count--;
	}

	am->root = RB_ROOT_CACHED;

	f2fs_bug_on(sbi, am->victim_count);
	f2fs_bug_on(sbi, !list_empty(&am->victim_list));
}

static bool f2fs_pin_section(struct f2fs_sb_info *sbi, unsigned int segno)
{
	struct dirty_seglist_info *dirty_i = DIRTY_I(sbi);
	unsigned int secno = GET_SEC_FROM_SEG(sbi, segno);

	if (!dirty_i->enable_pin_section)
		return false;
	if (!test_and_set_bit(secno, dirty_i->pinned_secmap))
		dirty_i->pinned_secmap_cnt++;
	return true;
}

static bool f2fs_pinned_section_exists(struct dirty_seglist_info *dirty_i)
{
	return dirty_i->pinned_secmap_cnt;
}

static bool f2fs_section_is_pinned(struct dirty_seglist_info *dirty_i,
						unsigned int secno)
{
	return dirty_i->enable_pin_section &&
		f2fs_pinned_section_exists(dirty_i) &&
		test_bit(secno, dirty_i->pinned_secmap);
}

static void f2fs_unpin_all_sections(struct f2fs_sb_info *sbi, bool enable)
{
	unsigned int bitmap_size = f2fs_bitmap_size(MAIN_SECS(sbi));

	if (f2fs_pinned_section_exists(DIRTY_I(sbi))) {
		memset(DIRTY_I(sbi)->pinned_secmap, 0, bitmap_size);
		DIRTY_I(sbi)->pinned_secmap_cnt = 0;
	}
	DIRTY_I(sbi)->enable_pin_section = enable;
}

static int f2fs_gc_pinned_control(struct inode *inode, int gc_type,
							unsigned int segno)
{
	if (!f2fs_is_pinned_file(inode))
		return 0;
	if (gc_type != FG_GC)
		return -EBUSY;
	if (!f2fs_pin_section(F2FS_I_SB(inode), segno))
		f2fs_pin_file_control(inode, true);
	return -EAGAIN;
}

/*
 * This function is called from two paths.
 * One is garbage collection and the other is SSR segment selection.
 * When it is called during GC, it just gets a victim segment
 * and it does not remove it from dirty seglist.
 * When it is called from SSR segment selection, it finds a segment
 * which has minimum valid blocks and removes it from dirty seglist.
 */
int f2fs_get_victim(struct f2fs_sb_info *sbi, unsigned int *result,
			int gc_type, int type, char alloc_mode,
			unsigned long long age, bool one_time)
{
	struct dirty_seglist_info *dirty_i = DIRTY_I(sbi);
	struct sit_info *sm = SIT_I(sbi);
	struct victim_sel_policy p;
	unsigned int secno, last_victim;
	unsigned int last_segment;
	unsigned int nsearched;
	bool is_atgc;
	int ret = 0;

	mutex_lock(&dirty_i->seglist_lock);
	last_segment = MAIN_SECS(sbi) * SEGS_PER_SEC(sbi);

	p.alloc_mode = alloc_mode;
	p.age = age;
	p.age_threshold = sbi->am.age_threshold;
	p.one_time_gc = one_time;

retry:
	select_policy(sbi, gc_type, type, &p);
	p.min_segno = NULL_SEGNO;
	p.oldest_age = 0;
	p.min_cost = get_max_cost(sbi, &p);

	is_atgc = (p.gc_mode == GC_AT || p.alloc_mode == AT_SSR);
	nsearched = 0;

	if (is_atgc)
		SIT_I(sbi)->dirty_min_mtime = ULLONG_MAX;

	if (*result != NULL_SEGNO) {
		if (!get_valid_blocks(sbi, *result, false)) {
			ret = -ENODATA;
			goto out;
		}

		if (sec_usage_check(sbi, GET_SEC_FROM_SEG(sbi, *result)))
			ret = -EBUSY;
		else
			p.min_segno = *result;
		goto out;
	}

	ret = -ENODATA;
	if (p.max_search == 0)
		goto out;

	if (__is_large_section(sbi) && p.alloc_mode == LFS) {
		if (sbi->next_victim_seg[BG_GC] != NULL_SEGNO) {
			p.min_segno = sbi->next_victim_seg[BG_GC];
			*result = p.min_segno;
			sbi->next_victim_seg[BG_GC] = NULL_SEGNO;
			goto got_result;
		}
		if (gc_type == FG_GC &&
				sbi->next_victim_seg[FG_GC] != NULL_SEGNO) {
			p.min_segno = sbi->next_victim_seg[FG_GC];
			*result = p.min_segno;
			sbi->next_victim_seg[FG_GC] = NULL_SEGNO;
			goto got_result;
		}
	}

	last_victim = sm->last_victim[p.gc_mode];
	if (p.alloc_mode == LFS && gc_type == FG_GC) {
		p.min_segno = check_bg_victims(sbi);
		if (p.min_segno != NULL_SEGNO)
			goto got_it;
	}

	while (1) {
		unsigned long cost, *dirty_bitmap;
		unsigned int unit_no, segno;

		dirty_bitmap = p.dirty_bitmap;
		unit_no = find_next_bit(dirty_bitmap,
				last_segment / p.ofs_unit,
				p.offset / p.ofs_unit);
		segno = unit_no * p.ofs_unit;
		if (segno >= last_segment) {
			if (sm->last_victim[p.gc_mode]) {
				last_segment =
					sm->last_victim[p.gc_mode];
				sm->last_victim[p.gc_mode] = 0;
				p.offset = 0;
				continue;
			}
			break;
		}

		p.offset = segno + p.ofs_unit;
		nsearched++;

#ifdef CONFIG_F2FS_CHECK_FS
		/*
		 * skip selecting the invalid segno (that is failed due to block
		 * validity check failure during GC) to avoid endless GC loop in
		 * such cases.
		 */
		if (test_bit(segno, sm->invalid_segmap))
			goto next;
#endif

		secno = GET_SEC_FROM_SEG(sbi, segno);

		if (sec_usage_check(sbi, secno))
			goto next;

		/* Don't touch checkpointed data */
		if (unlikely(is_sbi_flag_set(sbi, SBI_CP_DISABLED))) {
			if (p.alloc_mode == LFS) {
				/*
				 * LFS is set to find source section during GC.
				 * The victim should have no checkpointed data.
				 */
				if (get_ckpt_valid_blocks(sbi, segno, true))
					goto next;
			} else {
				/*
				 * SSR | AT_SSR are set to find target segment
				 * for writes which can be full by checkpointed
				 * and newly written blocks.
				 */
				if (!f2fs_segment_has_free_slot(sbi, segno))
					goto next;
			}
		}

		if (gc_type == BG_GC && test_bit(secno, dirty_i->victim_secmap))
			goto next;

		if (gc_type == FG_GC && f2fs_section_is_pinned(dirty_i, secno))
			goto next;

		if (is_atgc) {
			add_victim_entry(sbi, &p, segno);
			goto next;
		}

		cost = get_gc_cost(sbi, segno, &p);

		if (p.min_cost > cost) {
			p.min_segno = segno;
			p.min_cost = cost;
		}
next:
		if (nsearched >= p.max_search) {
			if (!sm->last_victim[p.gc_mode] && segno <= last_victim)
				sm->last_victim[p.gc_mode] =
					last_victim + p.ofs_unit;
			else
				sm->last_victim[p.gc_mode] = segno + p.ofs_unit;
			sm->last_victim[p.gc_mode] %=
				(MAIN_SECS(sbi) * SEGS_PER_SEC(sbi));
			break;
		}
	}

	/* get victim for GC_AT/AT_SSR */
	if (is_atgc) {
		lookup_victim_by_age(sbi, &p);
		release_victim_entry(sbi);
	}

	if (is_atgc && p.min_segno == NULL_SEGNO &&
			sm->elapsed_time < p.age_threshold) {
		p.age_threshold = 0;
		goto retry;
	}

	if (p.min_segno != NULL_SEGNO) {
got_it:
		*result = (p.min_segno / p.ofs_unit) * p.ofs_unit;
got_result:
		if (p.alloc_mode == LFS) {
			secno = GET_SEC_FROM_SEG(sbi, p.min_segno);
			if (gc_type == FG_GC)
				sbi->cur_victim_sec = secno;
			else
				set_bit(secno, dirty_i->victim_secmap);
		}
		ret = 0;

	}
out:
	if (p.min_segno != NULL_SEGNO)
		trace_f2fs_get_victim(sbi->sb, type, gc_type, &p,
				sbi->cur_victim_sec,
				prefree_segments(sbi), free_segments(sbi));
	mutex_unlock(&dirty_i->seglist_lock);

	return ret;
}

static struct inode *find_gc_inode(struct gc_inode_list *gc_list, nid_t ino)
{
	struct inode_entry *ie;

	ie = radix_tree_lookup(&gc_list->iroot, ino);
	if (ie)
		return ie->inode;
	return NULL;
}

static void add_gc_inode(struct gc_inode_list *gc_list, struct inode *inode)
{
	struct inode_entry *new_ie;

	if (inode == find_gc_inode(gc_list, inode->i_ino)) {
		iput(inode);
		return;
	}
	new_ie = f2fs_kmem_cache_alloc(f2fs_inode_entry_slab,
					GFP_NOFS, true, NULL);
	new_ie->inode = inode;

	f2fs_radix_tree_insert(&gc_list->iroot, inode->i_ino, new_ie);
	list_add_tail(&new_ie->list, &gc_list->ilist);
}

static void put_gc_inode(struct gc_inode_list *gc_list)
{
	struct inode_entry *ie, *next_ie;

	list_for_each_entry_safe(ie, next_ie, &gc_list->ilist, list) {
		radix_tree_delete(&gc_list->iroot, ie->inode->i_ino);
		iput(ie->inode);
		list_del(&ie->list);
		kmem_cache_free(f2fs_inode_entry_slab, ie);
	}
}

static int check_valid_map(struct f2fs_sb_info *sbi,
				unsigned int segno, int offset)
{
	struct sit_info *sit_i = SIT_I(sbi);
	struct seg_entry *sentry;
	int ret;

	down_read(&sit_i->sentry_lock);
	sentry = get_seg_entry(sbi, segno);
	ret = f2fs_test_bit(offset, sentry->cur_valid_map);
	up_read(&sit_i->sentry_lock);
	return ret;
}

/*
 * This function compares node address got in summary with that in NAT.
 * On validity, copy that node with cold status, otherwise (invalid node)
 * ignore that.
 */
static int gc_node_segment(struct f2fs_sb_info *sbi,
		struct f2fs_summary *sum, unsigned int segno, int gc_type)
{
	struct f2fs_summary *entry;
	block_t start_addr;
	int off;
	int phase = 0;
	bool fggc = (gc_type == FG_GC);
	int submitted = 0;
	unsigned int usable_blks_in_seg = f2fs_usable_blks_in_seg(sbi, segno);

	start_addr = START_BLOCK(sbi, segno);

next_step:
	entry = sum;

	if (fggc && phase == 2)
		atomic_inc(&sbi->wb_sync_req[NODE]);

	for (off = 0; off < usable_blks_in_seg; off++, entry++) {
		nid_t nid = le32_to_cpu(entry->nid);
		struct page *node_page;
		struct node_info ni;
		int err;

		/* stop BG_GC if there is not enough free sections. */
		if (gc_type == BG_GC && has_not_enough_free_secs(sbi, 0, 0))
			return submitted;

		if (check_valid_map(sbi, segno, off) == 0)
			continue;

		if (phase == 0) {
			f2fs_ra_meta_pages(sbi, NAT_BLOCK_OFFSET(nid), 1,
							META_NAT, true);
			continue;
		}

		if (phase == 1) {
			f2fs_ra_node_page(sbi, nid);
			continue;
		}

		/* phase == 2 */
		node_page = f2fs_get_node_page(sbi, nid);
		if (IS_ERR(node_page))
			continue;

		/* block may become invalid during f2fs_get_node_page */
		if (check_valid_map(sbi, segno, off) == 0) {
			f2fs_put_page(node_page, 1);
			continue;
		}

		if (f2fs_get_node_info(sbi, nid, &ni, false)) {
			f2fs_put_page(node_page, 1);
			continue;
		}

		if (ni.blk_addr != start_addr + off) {
			f2fs_put_page(node_page, 1);
			continue;
		}

		err = f2fs_move_node_page(node_page, gc_type);
		if (!err && gc_type == FG_GC)
			submitted++;
		stat_inc_node_blk_count(sbi, 1, gc_type);
	}

	if (++phase < 3)
		goto next_step;

	if (fggc)
		atomic_dec(&sbi->wb_sync_req[NODE]);
	return submitted;
}

/*
 * Calculate start block index indicating the given node offset.
 * Be careful, caller should give this node offset only indicating direct node
 * blocks. If any node offsets, which point the other types of node blocks such
 * as indirect or double indirect node blocks, are given, it must be a caller's
 * bug.
 */
block_t f2fs_start_bidx_of_node(unsigned int node_ofs, struct inode *inode)
{
	unsigned int indirect_blks = 2 * NIDS_PER_BLOCK + 4;
	unsigned int bidx;

	if (node_ofs == 0)
		return 0;

	if (node_ofs <= 2) {
		bidx = node_ofs - 1;
	} else if (node_ofs <= indirect_blks) {
		int dec = (node_ofs - 4) / (NIDS_PER_BLOCK + 1);

		bidx = node_ofs - 2 - dec;
	} else {
		int dec = (node_ofs - indirect_blks - 3) / (NIDS_PER_BLOCK + 1);

		bidx = node_ofs - 5 - dec;
	}
	return bidx * ADDRS_PER_BLOCK(inode) + ADDRS_PER_INODE(inode);
}

static bool is_alive(struct f2fs_sb_info *sbi, struct f2fs_summary *sum,
		struct node_info *dni, block_t blkaddr, unsigned int *nofs)
{
	struct page *node_page;
	nid_t nid;
	unsigned int ofs_in_node, max_addrs, base;
	block_t source_blkaddr;

	nid = le32_to_cpu(sum->nid);
	ofs_in_node = le16_to_cpu(sum->ofs_in_node);

	node_page = f2fs_get_node_page(sbi, nid);
	if (IS_ERR(node_page))
		return false;

	if (f2fs_get_node_info(sbi, nid, dni, false)) {
		f2fs_put_page(node_page, 1);
		return false;
	}

	if (sum->version != dni->version) {
		f2fs_warn(sbi, "%s: valid data with mismatched node version.",
			  __func__);
		set_sbi_flag(sbi, SBI_NEED_FSCK);
	}

	if (f2fs_check_nid_range(sbi, dni->ino)) {
		f2fs_put_page(node_page, 1);
		return false;
	}

	if (IS_INODE(node_page)) {
		base = offset_in_addr(F2FS_INODE(node_page));
		max_addrs = DEF_ADDRS_PER_INODE;
	} else {
		base = 0;
		max_addrs = DEF_ADDRS_PER_BLOCK;
	}

	if (base + ofs_in_node >= max_addrs) {
		f2fs_err(sbi, "Inconsistent blkaddr offset: base:%u, ofs_in_node:%u, max:%u, ino:%u, nid:%u",
			base, ofs_in_node, max_addrs, dni->ino, dni->nid);
		f2fs_put_page(node_page, 1);
		return false;
	}

	*nofs = ofs_of_node(node_page);
	source_blkaddr = data_blkaddr(NULL, node_page, ofs_in_node);
	f2fs_put_page(node_page, 1);

	if (source_blkaddr != blkaddr) {
#ifdef CONFIG_F2FS_CHECK_FS
		unsigned int segno = GET_SEGNO(sbi, blkaddr);
		unsigned long offset = GET_BLKOFF_FROM_SEG0(sbi, blkaddr);

		if (unlikely(check_valid_map(sbi, segno, offset))) {
			if (!test_and_set_bit(segno, SIT_I(sbi)->invalid_segmap)) {
				f2fs_err(sbi, "mismatched blkaddr %u (source_blkaddr %u) in seg %u",
					 blkaddr, source_blkaddr, segno);
				set_sbi_flag(sbi, SBI_NEED_FSCK);
			}
		}
#endif
		return false;
	}
	return true;
}

static int ra_data_block(struct inode *inode, pgoff_t index)
{
	struct f2fs_sb_info *sbi = F2FS_I_SB(inode);
	struct address_space *mapping = f2fs_is_cow_file(inode) ?
				F2FS_I(inode)->atomic_inode->i_mapping : inode->i_mapping;
	struct dnode_of_data dn;
	struct page *page;
	struct f2fs_io_info fio = {
		.sbi = sbi,
		.ino = inode->i_ino,
		.type = DATA,
		.temp = COLD,
		.op = REQ_OP_READ,
		.op_flags = 0,
		.encrypted_page = NULL,
		.in_list = 0,
	};
	int err;

	page = f2fs_grab_cache_page(mapping, index, true);
	if (!page)
		return -ENOMEM;

	if (f2fs_lookup_read_extent_cache_block(inode, index,
						&dn.data_blkaddr)) {
		if (unlikely(!f2fs_is_valid_blkaddr(sbi, dn.data_blkaddr,
						DATA_GENERIC_ENHANCE_READ))) {
			err = -EFSCORRUPTED;
			goto put_page;
		}
		goto got_it;
	}

	set_new_dnode(&dn, inode, NULL, NULL, 0);
	err = f2fs_get_dnode_of_data(&dn, index, LOOKUP_NODE);
	if (err)
		goto put_page;
	f2fs_put_dnode(&dn);

	if (!__is_valid_data_blkaddr(dn.data_blkaddr)) {
		err = -ENOENT;
		goto put_page;
	}
	if (unlikely(!f2fs_is_valid_blkaddr(sbi, dn.data_blkaddr,
						DATA_GENERIC_ENHANCE))) {
		err = -EFSCORRUPTED;
		goto put_page;
	}
got_it:
	/* read page */
	fio.page = page;
	fio.new_blkaddr = fio.old_blkaddr = dn.data_blkaddr;

	/*
	 * don't cache encrypted data into meta inode until previous dirty
	 * data were writebacked to avoid racing between GC and flush.
	 */
	f2fs_wait_on_page_writeback(page, DATA, true, true);

	f2fs_wait_on_block_writeback(inode, dn.data_blkaddr);

	fio.encrypted_page = f2fs_pagecache_get_page(META_MAPPING(sbi),
					dn.data_blkaddr,
					FGP_LOCK | FGP_CREAT, GFP_NOFS);
	if (!fio.encrypted_page) {
		err = -ENOMEM;
		goto put_page;
	}

	err = f2fs_submit_page_bio(&fio);
	if (err)
		goto put_encrypted_page;
	f2fs_put_page(fio.encrypted_page, 0);
	f2fs_put_page(page, 1);

	f2fs_update_iostat(sbi, inode, FS_DATA_READ_IO, F2FS_BLKSIZE);
	f2fs_update_iostat(sbi, NULL, FS_GDATA_READ_IO, F2FS_BLKSIZE);

	return 0;
put_encrypted_page:
	f2fs_put_page(fio.encrypted_page, 1);
put_page:
	f2fs_put_page(page, 1);
	return err;
}

/*
 * Move data block via META_MAPPING while keeping locked data page.
 * This can be used to move blocks, aka LBAs, directly on disk.
 */
static int move_data_block(struct inode *inode, block_t bidx,
				int gc_type, unsigned int segno, int off)
{
	struct address_space *mapping = f2fs_is_cow_file(inode) ?
				F2FS_I(inode)->atomic_inode->i_mapping : inode->i_mapping;
	struct f2fs_io_info fio = {
		.sbi = F2FS_I_SB(inode),
		.ino = inode->i_ino,
		.type = DATA,
		.temp = COLD,
		.op = REQ_OP_READ,
		.op_flags = 0,
		.encrypted_page = NULL,
		.in_list = 0,
	};
	struct dnode_of_data dn;
	struct f2fs_summary sum;
	struct node_info ni;
	struct page *page, *mpage;
	block_t newaddr;
	int err = 0;
	bool lfs_mode = f2fs_lfs_mode(fio.sbi);
	int type = fio.sbi->am.atgc_enabled && (gc_type == BG_GC) &&
				(fio.sbi->gc_mode != GC_URGENT_HIGH) ?
				CURSEG_ALL_DATA_ATGC : CURSEG_COLD_DATA;

	/* do not read out */
	page = f2fs_grab_cache_page(mapping, bidx, false);
	if (!page)
		return -ENOMEM;

	if (!check_valid_map(F2FS_I_SB(inode), segno, off)) {
		err = -ENOENT;
		goto out;
	}

	err = f2fs_gc_pinned_control(inode, gc_type, segno);
	if (err)
		goto out;

	set_new_dnode(&dn, inode, NULL, NULL, 0);
	err = f2fs_get_dnode_of_data(&dn, bidx, LOOKUP_NODE);
	if (err)
		goto out;

	if (unlikely(dn.data_blkaddr == NULL_ADDR)) {
		ClearPageUptodate(page);
		err = -ENOENT;
		goto put_out;
	}

	/*
	 * don't cache encrypted data into meta inode until previous dirty
	 * data were writebacked to avoid racing between GC and flush.
	 */
	f2fs_wait_on_page_writeback(page, DATA, true, true);

	f2fs_wait_on_block_writeback(inode, dn.data_blkaddr);

	err = f2fs_get_node_info(fio.sbi, dn.nid, &ni, false);
	if (err)
		goto put_out;

	/* read page */
	fio.page = page;
	fio.new_blkaddr = fio.old_blkaddr = dn.data_blkaddr;

	if (lfs_mode)
		f2fs_down_write(&fio.sbi->io_order_lock);

	mpage = f2fs_grab_cache_page(META_MAPPING(fio.sbi),
					fio.old_blkaddr, false);
	if (!mpage) {
		err = -ENOMEM;
		goto up_out;
	}

	fio.encrypted_page = mpage;

	/* read source block in mpage */
	if (!PageUptodate(mpage)) {
		err = f2fs_submit_page_bio(&fio);
		if (err) {
			f2fs_put_page(mpage, 1);
			goto up_out;
		}

		f2fs_update_iostat(fio.sbi, inode, FS_DATA_READ_IO,
							F2FS_BLKSIZE);
		f2fs_update_iostat(fio.sbi, NULL, FS_GDATA_READ_IO,
							F2FS_BLKSIZE);

		lock_page(mpage);
		if (unlikely(mpage->mapping != META_MAPPING(fio.sbi) ||
						!PageUptodate(mpage))) {
			err = -EIO;
			f2fs_put_page(mpage, 1);
			goto up_out;
		}
	}

	set_summary(&sum, dn.nid, dn.ofs_in_node, ni.version);

	/* allocate block address */
	err = f2fs_allocate_data_block(fio.sbi, NULL, fio.old_blkaddr, &newaddr,
				&sum, type, NULL);
	if (err) {
		f2fs_put_page(mpage, 1);
		/* filesystem should shutdown, no need to recovery block */
		goto up_out;
	}

	fio.encrypted_page = f2fs_pagecache_get_page(META_MAPPING(fio.sbi),
				newaddr, FGP_LOCK | FGP_CREAT, GFP_NOFS);
	if (!fio.encrypted_page) {
		err = -ENOMEM;
		f2fs_put_page(mpage, 1);
		goto recover_block;
	}

	/* write target block */
	f2fs_wait_on_page_writeback(fio.encrypted_page, DATA, true, true);
	memcpy(page_address(fio.encrypted_page),
				page_address(mpage), PAGE_SIZE);
	f2fs_put_page(mpage, 1);

	f2fs_invalidate_internal_cache(fio.sbi, fio.old_blkaddr);

	set_page_dirty(fio.encrypted_page);
	if (clear_page_dirty_for_io(fio.encrypted_page))
		dec_page_count(fio.sbi, F2FS_DIRTY_META);

	set_page_writeback(fio.encrypted_page);

	fio.op = REQ_OP_WRITE;
	fio.op_flags = REQ_SYNC;
	fio.new_blkaddr = newaddr;
	f2fs_submit_page_write(&fio);

	f2fs_update_iostat(fio.sbi, NULL, FS_GC_DATA_IO, F2FS_BLKSIZE);

	f2fs_update_data_blkaddr(&dn, newaddr);
	set_inode_flag(inode, FI_APPEND_WRITE);

	f2fs_put_page(fio.encrypted_page, 1);
recover_block:
	if (err)
		f2fs_do_replace_block(fio.sbi, &sum, newaddr, fio.old_blkaddr,
							true, true, true);
up_out:
	if (lfs_mode)
		f2fs_up_write(&fio.sbi->io_order_lock);
put_out:
	f2fs_put_dnode(&dn);
out:
	f2fs_put_page(page, 1);
	return err;
}

static int move_data_page(struct inode *inode, block_t bidx, int gc_type,
							unsigned int segno, int off)
{
	struct page *page;
	int err = 0;

	page = f2fs_get_lock_data_page(inode, bidx, true);
	if (IS_ERR(page))
		return PTR_ERR(page);

	if (!check_valid_map(F2FS_I_SB(inode), segno, off)) {
		err = -ENOENT;
		goto out;
	}

	err = f2fs_gc_pinned_control(inode, gc_type, segno);
	if (err)
		goto out;

	if (gc_type == BG_GC) {
		if (folio_test_writeback(page_folio(page))) {
			err = -EAGAIN;
			goto out;
		}
		set_page_dirty(page);
		set_page_private_gcing(page);
	} else {
		struct f2fs_io_info fio = {
			.sbi = F2FS_I_SB(inode),
			.ino = inode->i_ino,
			.type = DATA,
			.temp = COLD,
			.op = REQ_OP_WRITE,
			.op_flags = REQ_SYNC,
			.old_blkaddr = NULL_ADDR,
			.page = page,
			.encrypted_page = NULL,
			.need_lock = LOCK_REQ,
			.io_type = FS_GC_DATA_IO,
		};
		bool is_dirty = PageDirty(page);

retry:
		f2fs_wait_on_page_writeback(page, DATA, true, true);

		set_page_dirty(page);
		if (clear_page_dirty_for_io(page)) {
			inode_dec_dirty_pages(inode);
			f2fs_remove_dirty_inode(inode);
		}

		set_page_private_gcing(page);

		err = f2fs_do_write_data_page(&fio);
		if (err) {
			clear_page_private_gcing(page);
			if (err == -ENOMEM) {
				memalloc_retry_wait(GFP_NOFS);
				goto retry;
			}
			if (is_dirty)
				set_page_dirty(page);
		}
	}
out:
	f2fs_put_page(page, 1);
	return err;
}

/*
 * This function tries to get parent node of victim data block, and identifies
 * data block validity. If the block is valid, copy that with cold status and
 * modify parent node.
 * If the parent node is not valid or the data block address is different,
 * the victim data block is ignored.
 */
static int gc_data_segment(struct f2fs_sb_info *sbi, struct f2fs_summary *sum,
		struct gc_inode_list *gc_list, unsigned int segno, int gc_type,
		bool force_migrate)
{
	struct super_block *sb = sbi->sb;
	struct f2fs_summary *entry;
	block_t start_addr;
	int off;
	int phase = 0;
	int submitted = 0;
	unsigned int usable_blks_in_seg = f2fs_usable_blks_in_seg(sbi, segno);

	start_addr = START_BLOCK(sbi, segno);

next_step:
	entry = sum;

	for (off = 0; off < usable_blks_in_seg; off++, entry++) {
		struct page *data_page;
		struct inode *inode;
		struct node_info dni; /* dnode info for the data */
		unsigned int ofs_in_node, nofs;
		block_t start_bidx;
		nid_t nid = le32_to_cpu(entry->nid);

		/*
		 * stop BG_GC if there is not enough free sections.
		 * Or, stop GC if the segment becomes fully valid caused by
		 * race condition along with SSR block allocation.
		 */
		if ((gc_type == BG_GC && has_not_enough_free_secs(sbi, 0, 0)) ||
			(!force_migrate && get_valid_blocks(sbi, segno, true) ==
							CAP_BLKS_PER_SEC(sbi)))
			return submitted;

		if (check_valid_map(sbi, segno, off) == 0)
			continue;

		if (phase == 0) {
			f2fs_ra_meta_pages(sbi, NAT_BLOCK_OFFSET(nid), 1,
							META_NAT, true);
			continue;
		}

		if (phase == 1) {
			f2fs_ra_node_page(sbi, nid);
			continue;
		}

		/* Get an inode by ino with checking validity */
		if (!is_alive(sbi, entry, &dni, start_addr + off, &nofs))
			continue;

		if (phase == 2) {
			f2fs_ra_node_page(sbi, dni.ino);
			continue;
		}

		ofs_in_node = le16_to_cpu(entry->ofs_in_node);

		if (phase == 3) {
			int err;

			inode = f2fs_iget(sb, dni.ino);
			if (IS_ERR(inode))
				continue;

			if (is_bad_inode(inode) ||
					special_file(inode->i_mode)) {
				iput(inode);
				continue;
			}

			if (f2fs_has_inline_data(inode)) {
				iput(inode);
				set_sbi_flag(sbi, SBI_NEED_FSCK);
				f2fs_err_ratelimited(sbi,
					"inode %lx has both inline_data flag and "
					"data block, nid=%u, ofs_in_node=%u",
					inode->i_ino, dni.nid, ofs_in_node);
				continue;
			}

			err = f2fs_gc_pinned_control(inode, gc_type, segno);
			if (err == -EAGAIN) {
				iput(inode);
				return submitted;
			}

			if (!f2fs_down_write_trylock(
				&F2FS_I(inode)->i_gc_rwsem[WRITE])) {
				iput(inode);
				sbi->skipped_gc_rwsem++;
				continue;
			}

			start_bidx = f2fs_start_bidx_of_node(nofs, inode) +
								ofs_in_node;

			if (f2fs_meta_inode_gc_required(inode)) {
				int err = ra_data_block(inode, start_bidx);

				f2fs_up_write(&F2FS_I(inode)->i_gc_rwsem[WRITE]);
				if (err) {
					iput(inode);
					continue;
				}
				add_gc_inode(gc_list, inode);
				continue;
			}

			data_page = f2fs_get_read_data_page(inode, start_bidx,
							REQ_RAHEAD, true, NULL);
			f2fs_up_write(&F2FS_I(inode)->i_gc_rwsem[WRITE]);
			if (IS_ERR(data_page)) {
				iput(inode);
				continue;
			}

			f2fs_put_page(data_page, 0);
			add_gc_inode(gc_list, inode);
			continue;
		}

		/* phase 4 */
		inode = find_gc_inode(gc_list, dni.ino);
		if (inode) {
			struct f2fs_inode_info *fi = F2FS_I(inode);
			bool locked = false;
			int err;

			if (S_ISREG(inode->i_mode)) {
				if (!f2fs_down_write_trylock(&fi->i_gc_rwsem[WRITE])) {
					sbi->skipped_gc_rwsem++;
					continue;
				}
				if (!f2fs_down_write_trylock(
						&fi->i_gc_rwsem[READ])) {
					sbi->skipped_gc_rwsem++;
					f2fs_up_write(&fi->i_gc_rwsem[WRITE]);
					continue;
				}
				locked = true;

				/* wait for all inflight aio data */
				inode_dio_wait(inode);
			}

			start_bidx = f2fs_start_bidx_of_node(nofs, inode)
								+ ofs_in_node;
			if (f2fs_meta_inode_gc_required(inode))
				err = move_data_block(inode, start_bidx,
							gc_type, segno, off);
			else
				err = move_data_page(inode, start_bidx, gc_type,
								segno, off);

			if (!err && (gc_type == FG_GC ||
					f2fs_meta_inode_gc_required(inode)))
				submitted++;

			if (locked) {
				f2fs_up_write(&fi->i_gc_rwsem[READ]);
				f2fs_up_write(&fi->i_gc_rwsem[WRITE]);
			}

			stat_inc_data_blk_count(sbi, 1, gc_type);
		}
	}

	if (++phase < 5)
		goto next_step;

	return submitted;
}

static int __get_victim(struct f2fs_sb_info *sbi, unsigned int *victim,
			int gc_type, bool one_time)
{
	struct sit_info *sit_i = SIT_I(sbi);
	int ret;

	down_write(&sit_i->sentry_lock);
	ret = f2fs_get_victim(sbi, victim, gc_type, NO_CHECK_TYPE,
			LFS, 0, one_time);
	up_write(&sit_i->sentry_lock);
	return ret;
}

static int do_garbage_collect(struct f2fs_sb_info *sbi,
				unsigned int start_segno,
				struct gc_inode_list *gc_list, int gc_type,
				bool force_migrate, bool one_time)
{
	struct page *sum_page;
	struct f2fs_summary_block *sum;
	struct blk_plug plug;
	unsigned int segno = start_segno;
	unsigned int end_segno = start_segno + SEGS_PER_SEC(sbi);
	unsigned int sec_end_segno;
	int seg_freed = 0, migrated = 0;
	unsigned char type = IS_DATASEG(get_seg_entry(sbi, segno)->type) ?
						SUM_TYPE_DATA : SUM_TYPE_NODE;
	unsigned char data_type = (type == SUM_TYPE_DATA) ? DATA : NODE;
	int submitted = 0;

	if (__is_large_section(sbi)) {
		sec_end_segno = rounddown(end_segno, SEGS_PER_SEC(sbi));

		/*
		 * zone-capacity can be less than zone-size in zoned devices,
		 * resulting in less than expected usable segments in the zone,
		 * calculate the end segno in the zone which can be garbage
		 * collected
		 */
		if (f2fs_sb_has_blkzoned(sbi))
			sec_end_segno -= SEGS_PER_SEC(sbi) -
					f2fs_usable_segs_in_sec(sbi);

		if (gc_type == BG_GC || one_time) {
			unsigned int window_granularity =
				sbi->migration_window_granularity;

			if (f2fs_sb_has_blkzoned(sbi) &&
					!has_enough_free_blocks(sbi,
					sbi->gc_thread->boost_zoned_gc_percent))
				window_granularity *=
					BOOST_GC_MULTIPLE;

			end_segno = start_segno + window_granularity;
		}

		if (end_segno > sec_end_segno)
			end_segno = sec_end_segno;
	}

	sanity_check_seg_type(sbi, get_seg_entry(sbi, segno)->type);

	/* readahead multi ssa blocks those have contiguous address */
	if (__is_large_section(sbi))
		f2fs_ra_meta_pages(sbi, GET_SUM_BLOCK(sbi, segno),
					end_segno - segno, META_SSA, true);

	/* reference all summary page */
	while (segno < end_segno) {
		sum_page = f2fs_get_sum_page(sbi, segno++);
		if (IS_ERR(sum_page)) {
			int err = PTR_ERR(sum_page);

			end_segno = segno - 1;
			for (segno = start_segno; segno < end_segno; segno++) {
				sum_page = find_get_page(META_MAPPING(sbi),
						GET_SUM_BLOCK(sbi, segno));
				f2fs_put_page(sum_page, 0);
				f2fs_put_page(sum_page, 0);
			}
			return err;
		}
		unlock_page(sum_page);
	}

	blk_start_plug(&plug);

	for (segno = start_segno; segno < end_segno; segno++) {

		/* find segment summary of victim */
		sum_page = find_get_page(META_MAPPING(sbi),
					GET_SUM_BLOCK(sbi, segno));
		f2fs_put_page(sum_page, 0);

		if (get_valid_blocks(sbi, segno, false) == 0)
			goto freed;
		if (gc_type == BG_GC && __is_large_section(sbi) &&
				migrated >= sbi->migration_granularity)
			goto skip;
		if (!PageUptodate(sum_page) || unlikely(f2fs_cp_error(sbi)))
			goto skip;

		sum = page_address(sum_page);
		if (type != GET_SUM_TYPE((&sum->footer))) {
			f2fs_err(sbi, "Inconsistent segment (%u) type [%d, %d] in SSA and SIT",
				 segno, type, GET_SUM_TYPE((&sum->footer)));
			f2fs_stop_checkpoint(sbi, false,
				STOP_CP_REASON_CORRUPTED_SUMMARY);
			goto skip;
		}

		/*
		 * this is to avoid deadlock:
		 * - lock_page(sum_page)         - f2fs_replace_block
		 *  - check_valid_map()            - down_write(sentry_lock)
		 *   - down_read(sentry_lock)     - change_curseg()
		 *                                  - lock_page(sum_page)
		 */
		if (type == SUM_TYPE_NODE)
			submitted += gc_node_segment(sbi, sum->entries, segno,
								gc_type);
		else
			submitted += gc_data_segment(sbi, sum->entries, gc_list,
							segno, gc_type,
							force_migrate);

		stat_inc_gc_seg_count(sbi, data_type, gc_type);
		sbi->gc_reclaimed_segs[sbi->gc_mode]++;
		migrated++;

freed:
		if (gc_type == FG_GC &&
				get_valid_blocks(sbi, segno, false) == 0)
			seg_freed++;

		if (__is_large_section(sbi))
			sbi->next_victim_seg[gc_type] =
				(segno + 1 < sec_end_segno) ?
					segno + 1 : NULL_SEGNO;
skip:
		f2fs_put_page(sum_page, 0);
	}

	if (submitted)
		f2fs_submit_merged_write(sbi, data_type);

	blk_finish_plug(&plug);

	if (migrated)
		stat_inc_gc_sec_count(sbi, data_type, gc_type);

	return seg_freed;
}

int f2fs_gc(struct f2fs_sb_info *sbi, struct f2fs_gc_control *gc_control)
{
	int gc_type = gc_control->init_gc_type;
	unsigned int segno = gc_control->victim_segno;
	int sec_freed = 0, seg_freed = 0, total_freed = 0, total_sec_freed = 0;
	int ret = 0;
	struct cp_control cpc;
	struct gc_inode_list gc_list = {
		.ilist = LIST_HEAD_INIT(gc_list.ilist),
		.iroot = RADIX_TREE_INIT(gc_list.iroot, GFP_NOFS),
	};
	unsigned int skipped_round = 0, round = 0;
	unsigned int upper_secs;

	trace_f2fs_gc_begin(sbi->sb, gc_type, gc_control->no_bg_gc,
				gc_control->nr_free_secs,
				get_pages(sbi, F2FS_DIRTY_NODES),
				get_pages(sbi, F2FS_DIRTY_DENTS),
				get_pages(sbi, F2FS_DIRTY_IMETA),
				free_sections(sbi),
				free_segments(sbi),
				reserved_segments(sbi),
				prefree_segments(sbi));

	cpc.reason = __get_cp_reason(sbi);
gc_more:
	sbi->skipped_gc_rwsem = 0;
	if (unlikely(!(sbi->sb->s_flags & SB_ACTIVE))) {
		ret = -EINVAL;
		goto stop;
	}
	if (unlikely(f2fs_cp_error(sbi))) {
		ret = -EIO;
		goto stop;
	}

	/* Let's run FG_GC, if we don't have enough space. */
	if (has_not_enough_free_secs(sbi, 0, 0)) {
		gc_type = FG_GC;

		/*
		 * For example, if there are many prefree_segments below given
		 * threshold, we can make them free by checkpoint. Then, we
		 * secure free segments which doesn't need fggc any more.
		 */
		if (prefree_segments(sbi)) {
			stat_inc_cp_call_count(sbi, TOTAL_CALL);
			ret = f2fs_write_checkpoint(sbi, &cpc);
			if (ret)
				goto stop;
			/* Reset due to checkpoint */
			sec_freed = 0;
		}
	}

	/* f2fs_balance_fs doesn't need to do BG_GC in critical path. */
	if (gc_type == BG_GC && gc_control->no_bg_gc) {
		ret = -EINVAL;
		goto stop;
	}
retry:
	ret = __get_victim(sbi, &segno, gc_type, gc_control->one_time);
	if (ret) {
		/* allow to search victim from sections has pinned data */
		if (ret == -ENODATA && gc_type == FG_GC &&
				f2fs_pinned_section_exists(DIRTY_I(sbi))) {
			f2fs_unpin_all_sections(sbi, false);
			goto retry;
		}
		goto stop;
	}

	seg_freed = do_garbage_collect(sbi, segno, &gc_list, gc_type,
				gc_control->should_migrate_blocks,
				gc_control->one_time);
	if (seg_freed < 0)
		goto stop;

	total_freed += seg_freed;

	if (seg_freed == f2fs_usable_segs_in_sec(sbi)) {
		sec_freed++;
		total_sec_freed++;
	}

	if (gc_control->one_time)
		goto stop;

	if (gc_type == FG_GC) {
		sbi->cur_victim_sec = NULL_SEGNO;

		if (has_enough_free_secs(sbi, sec_freed, 0)) {
			if (!gc_control->no_bg_gc &&
			    total_sec_freed < gc_control->nr_free_secs)
				goto go_gc_more;
			goto stop;
		}
		if (sbi->skipped_gc_rwsem)
			skipped_round++;
		round++;
		if (skipped_round > MAX_SKIP_GC_COUNT &&
				skipped_round * 2 >= round) {
			stat_inc_cp_call_count(sbi, TOTAL_CALL);
			ret = f2fs_write_checkpoint(sbi, &cpc);
			goto stop;
		}
	} else if (has_enough_free_secs(sbi, 0, 0)) {
		goto stop;
	}

	__get_secs_required(sbi, NULL, &upper_secs, NULL);

	/*
	 * Write checkpoint to reclaim prefree segments.
	 * We need more three extra sections for writer's data/node/dentry.
	 */
	if (free_sections(sbi) <= upper_secs + NR_GC_CHECKPOINT_SECS &&
				prefree_segments(sbi)) {
		stat_inc_cp_call_count(sbi, TOTAL_CALL);
		ret = f2fs_write_checkpoint(sbi, &cpc);
		if (ret)
			goto stop;
		/* Reset due to checkpoint */
		sec_freed = 0;
	}
go_gc_more:
	segno = NULL_SEGNO;
	goto gc_more;

stop:
	SIT_I(sbi)->last_victim[ALLOC_NEXT] = 0;
	SIT_I(sbi)->last_victim[FLUSH_DEVICE] = gc_control->victim_segno;

	if (gc_type == FG_GC)
		f2fs_unpin_all_sections(sbi, true);

	trace_f2fs_gc_end(sbi->sb, ret, total_freed, total_sec_freed,
				get_pages(sbi, F2FS_DIRTY_NODES),
				get_pages(sbi, F2FS_DIRTY_DENTS),
				get_pages(sbi, F2FS_DIRTY_IMETA),
				free_sections(sbi),
				free_segments(sbi),
				reserved_segments(sbi),
				prefree_segments(sbi));

	f2fs_up_write(&sbi->gc_lock);

	put_gc_inode(&gc_list);

	if (gc_control->err_gc_skipped && !ret)
		ret = total_sec_freed ? 0 : -EAGAIN;
	return ret;
}

int __init f2fs_create_garbage_collection_cache(void)
{
	victim_entry_slab = f2fs_kmem_cache_create("f2fs_victim_entry",
					sizeof(struct victim_entry));
	return victim_entry_slab ? 0 : -ENOMEM;
}

void f2fs_destroy_garbage_collection_cache(void)
{
	kmem_cache_destroy(victim_entry_slab);
}

static void init_atgc_management(struct f2fs_sb_info *sbi)
{
	struct atgc_management *am = &sbi->am;

	if (test_opt(sbi, ATGC) &&
		SIT_I(sbi)->elapsed_time >= DEF_GC_THREAD_AGE_THRESHOLD)
		am->atgc_enabled = true;

	am->root = RB_ROOT_CACHED;
	INIT_LIST_HEAD(&am->victim_list);
	am->victim_count = 0;

	am->candidate_ratio = DEF_GC_THREAD_CANDIDATE_RATIO;
	am->max_candidate_count = DEF_GC_THREAD_MAX_CANDIDATE_COUNT;
	am->age_weight = DEF_GC_THREAD_AGE_WEIGHT;
	am->age_threshold = DEF_GC_THREAD_AGE_THRESHOLD;
}

void f2fs_build_gc_manager(struct f2fs_sb_info *sbi)
{
	sbi->gc_pin_file_threshold = DEF_GC_FAILED_PINNED_FILES;

	/* give warm/cold data area from slower device */
	if (f2fs_is_multi_device(sbi) && !__is_large_section(sbi))
		SIT_I(sbi)->last_victim[ALLOC_NEXT] =
				GET_SEGNO(sbi, FDEV(0).end_blk) + 1;

	init_atgc_management(sbi);
}

int f2fs_gc_range(struct f2fs_sb_info *sbi,
		unsigned int start_seg, unsigned int end_seg,
		bool dry_run, unsigned int dry_run_sections)
{
	unsigned int segno;
	unsigned int gc_secs = dry_run_sections;

	if (unlikely(f2fs_cp_error(sbi)))
		return -EIO;

	for (segno = start_seg; segno <= end_seg; segno += SEGS_PER_SEC(sbi)) {
		struct gc_inode_list gc_list = {
			.ilist = LIST_HEAD_INIT(gc_list.ilist),
			.iroot = RADIX_TREE_INIT(gc_list.iroot, GFP_NOFS),
		};

		do_garbage_collect(sbi, segno, &gc_list, FG_GC, true, false);
		put_gc_inode(&gc_list);

		if (!dry_run && get_valid_blocks(sbi, segno, true))
			return -EAGAIN;
		if (dry_run && dry_run_sections &&
		    !get_valid_blocks(sbi, segno, true) && --gc_secs == 0)
			break;

		if (fatal_signal_pending(current))
			return -ERESTARTSYS;
	}

	return 0;
}

static int free_segment_range(struct f2fs_sb_info *sbi,
				unsigned int secs, bool dry_run)
{
	unsigned int next_inuse, start, end;
	struct cp_control cpc = { CP_RESIZE, 0, 0, 0 };
	int gc_mode, gc_type;
	int err = 0;
	int type;

	/* Force block allocation for GC */
	MAIN_SECS(sbi) -= secs;
	start = MAIN_SECS(sbi) * SEGS_PER_SEC(sbi);
	end = MAIN_SEGS(sbi) - 1;

	mutex_lock(&DIRTY_I(sbi)->seglist_lock);
	for (gc_mode = 0; gc_mode < MAX_GC_POLICY; gc_mode++)
		if (SIT_I(sbi)->last_victim[gc_mode] >= start)
			SIT_I(sbi)->last_victim[gc_mode] = 0;

	for (gc_type = BG_GC; gc_type <= FG_GC; gc_type++)
		if (sbi->next_victim_seg[gc_type] >= start)
			sbi->next_victim_seg[gc_type] = NULL_SEGNO;
	mutex_unlock(&DIRTY_I(sbi)->seglist_lock);

	/* Move out cursegs from the target range */
	for (type = CURSEG_HOT_DATA; type < NR_CURSEG_PERSIST_TYPE; type++) {
		err = f2fs_allocate_segment_for_resize(sbi, type, start, end);
		if (err)
			goto out;
	}

	/* do GC to move out valid blocks in the range */
	err = f2fs_gc_range(sbi, start, end, dry_run, 0);
	if (err || dry_run)
		goto out;

	stat_inc_cp_call_count(sbi, TOTAL_CALL);
	err = f2fs_write_checkpoint(sbi, &cpc);
	if (err)
		goto out;

	next_inuse = find_next_inuse(FREE_I(sbi), end + 1, start);
	if (next_inuse <= end) {
		f2fs_err(sbi, "segno %u should be free but still inuse!",
			 next_inuse);
		f2fs_bug_on(sbi, 1);
	}
out:
	MAIN_SECS(sbi) += secs;
	return err;
}

static void update_sb_metadata(struct f2fs_sb_info *sbi, int secs)
{
	struct f2fs_super_block *raw_sb = F2FS_RAW_SUPER(sbi);
	int section_count;
	int segment_count;
	int segment_count_main;
	long long block_count;
	int segs = secs * SEGS_PER_SEC(sbi);

	f2fs_down_write(&sbi->sb_lock);

	section_count = le32_to_cpu(raw_sb->section_count);
	segment_count = le32_to_cpu(raw_sb->segment_count);
	segment_count_main = le32_to_cpu(raw_sb->segment_count_main);
	block_count = le64_to_cpu(raw_sb->block_count);

	raw_sb->section_count = cpu_to_le32(section_count + secs);
	raw_sb->segment_count = cpu_to_le32(segment_count + segs);
	raw_sb->segment_count_main = cpu_to_le32(segment_count_main + segs);
	raw_sb->block_count = cpu_to_le64(block_count +
			(long long)SEGS_TO_BLKS(sbi, segs));
	if (f2fs_is_multi_device(sbi)) {
		int last_dev = sbi->s_ndevs - 1;
		int dev_segs =
			le32_to_cpu(raw_sb->devs[last_dev].total_segments);

		raw_sb->devs[last_dev].total_segments =
						cpu_to_le32(dev_segs + segs);
	}

	f2fs_up_write(&sbi->sb_lock);
}

static void update_fs_metadata(struct f2fs_sb_info *sbi, int secs)
{
	int segs = secs * SEGS_PER_SEC(sbi);
	long long blks = SEGS_TO_BLKS(sbi, segs);
	long long user_block_count =
				le64_to_cpu(F2FS_CKPT(sbi)->user_block_count);

	SM_I(sbi)->segment_count = (int)SM_I(sbi)->segment_count + segs;
	MAIN_SEGS(sbi) = (int)MAIN_SEGS(sbi) + segs;
	MAIN_SECS(sbi) += secs;
	FREE_I(sbi)->free_sections = (int)FREE_I(sbi)->free_sections + secs;
	FREE_I(sbi)->free_segments = (int)FREE_I(sbi)->free_segments + segs;
	F2FS_CKPT(sbi)->user_block_count = cpu_to_le64(user_block_count + blks);

	if (f2fs_is_multi_device(sbi)) {
		int last_dev = sbi->s_ndevs - 1;

		FDEV(last_dev).total_segments =
				(int)FDEV(last_dev).total_segments + segs;
		FDEV(last_dev).end_blk =
				(long long)FDEV(last_dev).end_blk + blks;
#ifdef CONFIG_BLK_DEV_ZONED
		FDEV(last_dev).nr_blkz = FDEV(last_dev).nr_blkz +
					div_u64(blks, sbi->blocks_per_blkz);
#endif
	}
}

int f2fs_resize_fs(struct file *filp, __u64 block_count)
{
	struct f2fs_sb_info *sbi = F2FS_I_SB(file_inode(filp));
	__u64 old_block_count, shrunk_blocks;
	struct cp_control cpc = { CP_RESIZE, 0, 0, 0 };
	unsigned int secs;
	int err = 0;
	__u32 rem;

	old_block_count = le64_to_cpu(F2FS_RAW_SUPER(sbi)->block_count);
	if (block_count > old_block_count)
		return -EINVAL;

	if (f2fs_is_multi_device(sbi)) {
		int last_dev = sbi->s_ndevs - 1;
		__u64 last_segs = FDEV(last_dev).total_segments;

		if (block_count + SEGS_TO_BLKS(sbi, last_segs) <=
								old_block_count)
			return -EINVAL;
	}

	/* new fs size should align to section size */
	div_u64_rem(block_count, BLKS_PER_SEC(sbi), &rem);
	if (rem)
		return -EINVAL;

	if (block_count == old_block_count)
		return 0;

	if (is_sbi_flag_set(sbi, SBI_NEED_FSCK)) {
		f2fs_err(sbi, "Should run fsck to repair first.");
		return -EFSCORRUPTED;
	}

	if (test_opt(sbi, DISABLE_CHECKPOINT)) {
		f2fs_err(sbi, "Checkpoint should be enabled.");
		return -EINVAL;
	}

	err = mnt_want_write_file(filp);
	if (err)
		return err;

	shrunk_blocks = old_block_count - block_count;
	secs = div_u64(shrunk_blocks, BLKS_PER_SEC(sbi));

	/* stop other GC */
	if (!f2fs_down_write_trylock(&sbi->gc_lock)) {
		err = -EAGAIN;
		goto out_drop_write;
	}

	/* stop CP to protect MAIN_SEC in free_segment_range */
	f2fs_lock_op(sbi);

	spin_lock(&sbi->stat_lock);
	if (shrunk_blocks + valid_user_blocks(sbi) +
		sbi->current_reserved_blocks + sbi->unusable_block_count +
		F2FS_OPTION(sbi).root_reserved_blocks > sbi->user_block_count)
		err = -ENOSPC;
	spin_unlock(&sbi->stat_lock);

	if (err)
		goto out_unlock;

	err = free_segment_range(sbi, secs, true);

out_unlock:
	f2fs_unlock_op(sbi);
	f2fs_up_write(&sbi->gc_lock);
out_drop_write:
	mnt_drop_write_file(filp);
	if (err)
		return err;

<<<<<<< HEAD
	err = freeze_super(sbi->sb);
=======
	err = freeze_super(sbi->sb, FREEZE_HOLDER_USERSPACE);
>>>>>>> 2d5404ca
	if (err)
		return err;

	if (f2fs_readonly(sbi->sb)) {
<<<<<<< HEAD
		thaw_super(sbi->sb);
=======
		err = thaw_super(sbi->sb, FREEZE_HOLDER_USERSPACE);
		if (err)
			return err;
>>>>>>> 2d5404ca
		return -EROFS;
	}

	f2fs_down_write(&sbi->gc_lock);
	f2fs_down_write(&sbi->cp_global_sem);

	spin_lock(&sbi->stat_lock);
	if (shrunk_blocks + valid_user_blocks(sbi) +
		sbi->current_reserved_blocks + sbi->unusable_block_count +
		F2FS_OPTION(sbi).root_reserved_blocks > sbi->user_block_count)
		err = -ENOSPC;
	else
		sbi->user_block_count -= shrunk_blocks;
	spin_unlock(&sbi->stat_lock);
	if (err)
		goto out_err;

	set_sbi_flag(sbi, SBI_IS_RESIZEFS);
	err = free_segment_range(sbi, secs, false);
	if (err)
		goto recover_out;

	update_sb_metadata(sbi, -secs);

	err = f2fs_commit_super(sbi, false);
	if (err) {
		update_sb_metadata(sbi, secs);
		goto recover_out;
	}

	update_fs_metadata(sbi, -secs);
	clear_sbi_flag(sbi, SBI_IS_RESIZEFS);
	set_sbi_flag(sbi, SBI_IS_DIRTY);

	stat_inc_cp_call_count(sbi, TOTAL_CALL);
	err = f2fs_write_checkpoint(sbi, &cpc);
	if (err) {
		update_fs_metadata(sbi, secs);
		update_sb_metadata(sbi, secs);
		f2fs_commit_super(sbi, false);
	}
recover_out:
	clear_sbi_flag(sbi, SBI_IS_RESIZEFS);
	if (err) {
		set_sbi_flag(sbi, SBI_NEED_FSCK);
		f2fs_err(sbi, "resize_fs failed, should run fsck to repair!");

		spin_lock(&sbi->stat_lock);
		sbi->user_block_count += shrunk_blocks;
		spin_unlock(&sbi->stat_lock);
	}
out_err:
	f2fs_up_write(&sbi->cp_global_sem);
	f2fs_up_write(&sbi->gc_lock);
	thaw_super(sbi->sb, FREEZE_HOLDER_USERSPACE);
	return err;
}<|MERGE_RESOLUTION|>--- conflicted
+++ resolved
@@ -59,11 +59,7 @@
 		if (gc_th->gc_wake)
 			gc_th->gc_wake = false;
 
-<<<<<<< HEAD
-		if (try_to_freeze() || f2fs_readonly(sbi->sb)) {
-=======
 		if (f2fs_readonly(sbi->sb)) {
->>>>>>> 2d5404ca
 			stat_other_skip_bggc_count(sbi);
 			continue;
 		}
@@ -2279,22 +2275,14 @@
 	if (err)
 		return err;
 
-<<<<<<< HEAD
-	err = freeze_super(sbi->sb);
-=======
 	err = freeze_super(sbi->sb, FREEZE_HOLDER_USERSPACE);
->>>>>>> 2d5404ca
 	if (err)
 		return err;
 
 	if (f2fs_readonly(sbi->sb)) {
-<<<<<<< HEAD
-		thaw_super(sbi->sb);
-=======
 		err = thaw_super(sbi->sb, FREEZE_HOLDER_USERSPACE);
 		if (err)
 			return err;
->>>>>>> 2d5404ca
 		return -EROFS;
 	}
 
