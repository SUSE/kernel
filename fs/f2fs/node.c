// SPDX-License-Identifier: GPL-2.0
/*
 * fs/f2fs/node.c
 *
 * Copyright (c) 2012 Samsung Electronics Co., Ltd.
 *             http://www.samsung.com/
 */
#include <linux/fs.h>
#include <linux/f2fs_fs.h>
#include <linux/mpage.h>
#include <linux/sched/mm.h>
#include <linux/blkdev.h>
#include <linux/pagevec.h>
#include <linux/swap.h>

#include "f2fs.h"
#include "node.h"
#include "segment.h"
#include "xattr.h"
#include "iostat.h"
#include <trace/events/f2fs.h>

#define on_f2fs_build_free_nids(nm_i) mutex_is_locked(&(nm_i)->build_lock)

static struct kmem_cache *nat_entry_slab;
static struct kmem_cache *free_nid_slab;
static struct kmem_cache *nat_entry_set_slab;
static struct kmem_cache *fsync_node_entry_slab;

/*
 * Check whether the given nid is within node id range.
 */
int f2fs_check_nid_range(struct f2fs_sb_info *sbi, nid_t nid)
{
	if (unlikely(nid < F2FS_ROOT_INO(sbi) || nid >= NM_I(sbi)->max_nid)) {
		set_sbi_flag(sbi, SBI_NEED_FSCK);
		f2fs_warn(sbi, "%s: out-of-range nid=%x, run fsck to fix.",
			  __func__, nid);
		f2fs_handle_error(sbi, ERROR_CORRUPTED_INODE);
		return -EFSCORRUPTED;
	}
	return 0;
}

bool f2fs_available_free_memory(struct f2fs_sb_info *sbi, int type)
{
	struct f2fs_nm_info *nm_i = NM_I(sbi);
	struct discard_cmd_control *dcc = SM_I(sbi)->dcc_info;
	struct sysinfo val;
	unsigned long avail_ram;
	unsigned long mem_size = 0;
	bool res = false;

	if (!nm_i)
		return true;

	si_meminfo(&val);

	/* only uses low memory */
	avail_ram = val.totalram - val.totalhigh;

	/*
	 * give 25%, 25%, 50%, 50%, 25%, 25% memory for each components respectively
	 */
	if (type == FREE_NIDS) {
		mem_size = (nm_i->nid_cnt[FREE_NID] *
				sizeof(struct free_nid)) >> PAGE_SHIFT;
		res = mem_size < ((avail_ram * nm_i->ram_thresh / 100) >> 2);
	} else if (type == NAT_ENTRIES) {
		mem_size = (nm_i->nat_cnt[TOTAL_NAT] *
				sizeof(struct nat_entry)) >> PAGE_SHIFT;
		res = mem_size < ((avail_ram * nm_i->ram_thresh / 100) >> 2);
		if (excess_cached_nats(sbi))
			res = false;
	} else if (type == DIRTY_DENTS) {
		if (sbi->sb->s_bdi->wb.dirty_exceeded)
			return false;
		mem_size = get_pages(sbi, F2FS_DIRTY_DENTS);
		res = mem_size < ((avail_ram * nm_i->ram_thresh / 100) >> 1);
	} else if (type == INO_ENTRIES) {
		int i;

		for (i = 0; i < MAX_INO_ENTRY; i++)
			mem_size += sbi->im[i].ino_num *
						sizeof(struct ino_entry);
		mem_size >>= PAGE_SHIFT;
		res = mem_size < ((avail_ram * nm_i->ram_thresh / 100) >> 1);
	} else if (type == READ_EXTENT_CACHE || type == AGE_EXTENT_CACHE) {
		enum extent_type etype = type == READ_EXTENT_CACHE ?
						EX_READ : EX_BLOCK_AGE;
		struct extent_tree_info *eti = &sbi->extent_tree[etype];

		mem_size = (atomic_read(&eti->total_ext_tree) *
				sizeof(struct extent_tree) +
				atomic_read(&eti->total_ext_node) *
				sizeof(struct extent_node)) >> PAGE_SHIFT;
		res = mem_size < ((avail_ram * nm_i->ram_thresh / 100) >> 2);
	} else if (type == DISCARD_CACHE) {
		mem_size = (atomic_read(&dcc->discard_cmd_cnt) *
				sizeof(struct discard_cmd)) >> PAGE_SHIFT;
		res = mem_size < (avail_ram * nm_i->ram_thresh / 100);
	} else if (type == COMPRESS_PAGE) {
#ifdef CONFIG_F2FS_FS_COMPRESSION
		unsigned long free_ram = val.freeram;

		/*
		 * free memory is lower than watermark or cached page count
		 * exceed threshold, deny caching compress page.
		 */
		res = (free_ram > avail_ram * sbi->compress_watermark / 100) &&
			(COMPRESS_MAPPING(sbi)->nrpages <
			 free_ram * sbi->compress_percent / 100);
#else
		res = false;
#endif
	} else {
		if (!sbi->sb->s_bdi->wb.dirty_exceeded)
			return true;
	}
	return res;
}

static void clear_node_page_dirty(struct page *page)
{
	if (PageDirty(page)) {
		f2fs_clear_page_cache_dirty_tag(page_folio(page));
		clear_page_dirty_for_io(page);
		dec_page_count(F2FS_P_SB(page), F2FS_DIRTY_NODES);
	}
	ClearPageUptodate(page);
}

static struct page *get_current_nat_page(struct f2fs_sb_info *sbi, nid_t nid)
{
	return f2fs_get_meta_page_retry(sbi, current_nat_addr(sbi, nid));
}

static struct page *get_next_nat_page(struct f2fs_sb_info *sbi, nid_t nid)
{
	struct page *src_page;
	struct page *dst_page;
	pgoff_t dst_off;
	void *src_addr;
	void *dst_addr;
	struct f2fs_nm_info *nm_i = NM_I(sbi);

	dst_off = next_nat_addr(sbi, current_nat_addr(sbi, nid));

	/* get current nat block page with lock */
	src_page = get_current_nat_page(sbi, nid);
	if (IS_ERR(src_page))
		return src_page;
	dst_page = f2fs_grab_meta_page(sbi, dst_off);
	f2fs_bug_on(sbi, PageDirty(src_page));

	src_addr = page_address(src_page);
	dst_addr = page_address(dst_page);
	memcpy(dst_addr, src_addr, PAGE_SIZE);
	set_page_dirty(dst_page);
	f2fs_put_page(src_page, 1);

	set_to_next_nat(nm_i, nid);

	return dst_page;
}

static struct nat_entry *__alloc_nat_entry(struct f2fs_sb_info *sbi,
						nid_t nid, bool no_fail)
{
	struct nat_entry *new;

	new = f2fs_kmem_cache_alloc(nat_entry_slab,
					GFP_F2FS_ZERO, no_fail, sbi);
	if (new) {
		nat_set_nid(new, nid);
		nat_reset_flag(new);
	}
	return new;
}

static void __free_nat_entry(struct nat_entry *e)
{
	kmem_cache_free(nat_entry_slab, e);
}

/* must be locked by nat_tree_lock */
static struct nat_entry *__init_nat_entry(struct f2fs_nm_info *nm_i,
	struct nat_entry *ne, struct f2fs_nat_entry *raw_ne, bool no_fail)
{
	if (no_fail)
		f2fs_radix_tree_insert(&nm_i->nat_root, nat_get_nid(ne), ne);
	else if (radix_tree_insert(&nm_i->nat_root, nat_get_nid(ne), ne))
		return NULL;

	if (raw_ne)
		node_info_from_raw_nat(&ne->ni, raw_ne);

	spin_lock(&nm_i->nat_list_lock);
	list_add_tail(&ne->list, &nm_i->nat_entries);
	spin_unlock(&nm_i->nat_list_lock);

	nm_i->nat_cnt[TOTAL_NAT]++;
	nm_i->nat_cnt[RECLAIMABLE_NAT]++;
	return ne;
}

static struct nat_entry *__lookup_nat_cache(struct f2fs_nm_info *nm_i, nid_t n)
{
	struct nat_entry *ne;

	ne = radix_tree_lookup(&nm_i->nat_root, n);

	/* for recent accessed nat entry, move it to tail of lru list */
	if (ne && !get_nat_flag(ne, IS_DIRTY)) {
		spin_lock(&nm_i->nat_list_lock);
		if (!list_empty(&ne->list))
			list_move_tail(&ne->list, &nm_i->nat_entries);
		spin_unlock(&nm_i->nat_list_lock);
	}

	return ne;
}

static unsigned int __gang_lookup_nat_cache(struct f2fs_nm_info *nm_i,
		nid_t start, unsigned int nr, struct nat_entry **ep)
{
	return radix_tree_gang_lookup(&nm_i->nat_root, (void **)ep, start, nr);
}

static void __del_from_nat_cache(struct f2fs_nm_info *nm_i, struct nat_entry *e)
{
	radix_tree_delete(&nm_i->nat_root, nat_get_nid(e));
	nm_i->nat_cnt[TOTAL_NAT]--;
	nm_i->nat_cnt[RECLAIMABLE_NAT]--;
	__free_nat_entry(e);
}

static struct nat_entry_set *__grab_nat_entry_set(struct f2fs_nm_info *nm_i,
							struct nat_entry *ne)
{
	nid_t set = NAT_BLOCK_OFFSET(ne->ni.nid);
	struct nat_entry_set *head;

	head = radix_tree_lookup(&nm_i->nat_set_root, set);
	if (!head) {
		head = f2fs_kmem_cache_alloc(nat_entry_set_slab,
						GFP_NOFS, true, NULL);

		INIT_LIST_HEAD(&head->entry_list);
		INIT_LIST_HEAD(&head->set_list);
		head->set = set;
		head->entry_cnt = 0;
		f2fs_radix_tree_insert(&nm_i->nat_set_root, set, head);
	}
	return head;
}

static void __set_nat_cache_dirty(struct f2fs_nm_info *nm_i,
						struct nat_entry *ne)
{
	struct nat_entry_set *head;
	bool new_ne = nat_get_blkaddr(ne) == NEW_ADDR;

	if (!new_ne)
		head = __grab_nat_entry_set(nm_i, ne);

	/*
	 * update entry_cnt in below condition:
	 * 1. update NEW_ADDR to valid block address;
	 * 2. update old block address to new one;
	 */
	if (!new_ne && (get_nat_flag(ne, IS_PREALLOC) ||
				!get_nat_flag(ne, IS_DIRTY)))
		head->entry_cnt++;

	set_nat_flag(ne, IS_PREALLOC, new_ne);

	if (get_nat_flag(ne, IS_DIRTY))
		goto refresh_list;

	nm_i->nat_cnt[DIRTY_NAT]++;
	nm_i->nat_cnt[RECLAIMABLE_NAT]--;
	set_nat_flag(ne, IS_DIRTY, true);
refresh_list:
	spin_lock(&nm_i->nat_list_lock);
	if (new_ne)
		list_del_init(&ne->list);
	else
		list_move_tail(&ne->list, &head->entry_list);
	spin_unlock(&nm_i->nat_list_lock);
}

static void __clear_nat_cache_dirty(struct f2fs_nm_info *nm_i,
		struct nat_entry_set *set, struct nat_entry *ne)
{
	spin_lock(&nm_i->nat_list_lock);
	list_move_tail(&ne->list, &nm_i->nat_entries);
	spin_unlock(&nm_i->nat_list_lock);

	set_nat_flag(ne, IS_DIRTY, false);
	set->entry_cnt--;
	nm_i->nat_cnt[DIRTY_NAT]--;
	nm_i->nat_cnt[RECLAIMABLE_NAT]++;
}

static unsigned int __gang_lookup_nat_set(struct f2fs_nm_info *nm_i,
		nid_t start, unsigned int nr, struct nat_entry_set **ep)
{
	return radix_tree_gang_lookup(&nm_i->nat_set_root, (void **)ep,
							start, nr);
}

bool f2fs_in_warm_node_list(struct f2fs_sb_info *sbi, struct page *page)
{
	return NODE_MAPPING(sbi) == page->mapping &&
			IS_DNODE(page) && is_cold_node(page);
}

void f2fs_init_fsync_node_info(struct f2fs_sb_info *sbi)
{
	spin_lock_init(&sbi->fsync_node_lock);
	INIT_LIST_HEAD(&sbi->fsync_node_list);
	sbi->fsync_seg_id = 0;
	sbi->fsync_node_num = 0;
}

static unsigned int f2fs_add_fsync_node_entry(struct f2fs_sb_info *sbi,
							struct page *page)
{
	struct fsync_node_entry *fn;
	unsigned long flags;
	unsigned int seq_id;

	fn = f2fs_kmem_cache_alloc(fsync_node_entry_slab,
					GFP_NOFS, true, NULL);

	get_page(page);
	fn->page = page;
	INIT_LIST_HEAD(&fn->list);

	spin_lock_irqsave(&sbi->fsync_node_lock, flags);
	list_add_tail(&fn->list, &sbi->fsync_node_list);
	fn->seq_id = sbi->fsync_seg_id++;
	seq_id = fn->seq_id;
	sbi->fsync_node_num++;
	spin_unlock_irqrestore(&sbi->fsync_node_lock, flags);

	return seq_id;
}

void f2fs_del_fsync_node_entry(struct f2fs_sb_info *sbi, struct page *page)
{
	struct fsync_node_entry *fn;
	unsigned long flags;

	spin_lock_irqsave(&sbi->fsync_node_lock, flags);
	list_for_each_entry(fn, &sbi->fsync_node_list, list) {
		if (fn->page == page) {
			list_del(&fn->list);
			sbi->fsync_node_num--;
			spin_unlock_irqrestore(&sbi->fsync_node_lock, flags);
			kmem_cache_free(fsync_node_entry_slab, fn);
			put_page(page);
			return;
		}
	}
	spin_unlock_irqrestore(&sbi->fsync_node_lock, flags);
	f2fs_bug_on(sbi, 1);
}

void f2fs_reset_fsync_node_info(struct f2fs_sb_info *sbi)
{
	unsigned long flags;

	spin_lock_irqsave(&sbi->fsync_node_lock, flags);
	sbi->fsync_seg_id = 0;
	spin_unlock_irqrestore(&sbi->fsync_node_lock, flags);
}

int f2fs_need_dentry_mark(struct f2fs_sb_info *sbi, nid_t nid)
{
	struct f2fs_nm_info *nm_i = NM_I(sbi);
	struct nat_entry *e;
	bool need = false;

	f2fs_down_read(&nm_i->nat_tree_lock);
	e = __lookup_nat_cache(nm_i, nid);
	if (e) {
		if (!get_nat_flag(e, IS_CHECKPOINTED) &&
				!get_nat_flag(e, HAS_FSYNCED_INODE))
			need = true;
	}
	f2fs_up_read(&nm_i->nat_tree_lock);
	return need;
}

bool f2fs_is_checkpointed_node(struct f2fs_sb_info *sbi, nid_t nid)
{
	struct f2fs_nm_info *nm_i = NM_I(sbi);
	struct nat_entry *e;
	bool is_cp = true;

	f2fs_down_read(&nm_i->nat_tree_lock);
	e = __lookup_nat_cache(nm_i, nid);
	if (e && !get_nat_flag(e, IS_CHECKPOINTED))
		is_cp = false;
	f2fs_up_read(&nm_i->nat_tree_lock);
	return is_cp;
}

bool f2fs_need_inode_block_update(struct f2fs_sb_info *sbi, nid_t ino)
{
	struct f2fs_nm_info *nm_i = NM_I(sbi);
	struct nat_entry *e;
	bool need_update = true;

	f2fs_down_read(&nm_i->nat_tree_lock);
	e = __lookup_nat_cache(nm_i, ino);
	if (e && get_nat_flag(e, HAS_LAST_FSYNC) &&
			(get_nat_flag(e, IS_CHECKPOINTED) ||
			 get_nat_flag(e, HAS_FSYNCED_INODE)))
		need_update = false;
	f2fs_up_read(&nm_i->nat_tree_lock);
	return need_update;
}

/* must be locked by nat_tree_lock */
static void cache_nat_entry(struct f2fs_sb_info *sbi, nid_t nid,
						struct f2fs_nat_entry *ne)
{
	struct f2fs_nm_info *nm_i = NM_I(sbi);
	struct nat_entry *new, *e;

	/* Let's mitigate lock contention of nat_tree_lock during checkpoint */
	if (f2fs_rwsem_is_locked(&sbi->cp_global_sem))
		return;

	new = __alloc_nat_entry(sbi, nid, false);
	if (!new)
		return;

	f2fs_down_write(&nm_i->nat_tree_lock);
	e = __lookup_nat_cache(nm_i, nid);
	if (!e)
		e = __init_nat_entry(nm_i, new, ne, false);
	else
		f2fs_bug_on(sbi, nat_get_ino(e) != le32_to_cpu(ne->ino) ||
				nat_get_blkaddr(e) !=
					le32_to_cpu(ne->block_addr) ||
				nat_get_version(e) != ne->version);
	f2fs_up_write(&nm_i->nat_tree_lock);
	if (e != new)
		__free_nat_entry(new);
}

static void set_node_addr(struct f2fs_sb_info *sbi, struct node_info *ni,
			block_t new_blkaddr, bool fsync_done)
{
	struct f2fs_nm_info *nm_i = NM_I(sbi);
	struct nat_entry *e;
	struct nat_entry *new = __alloc_nat_entry(sbi, ni->nid, true);

	f2fs_down_write(&nm_i->nat_tree_lock);
	e = __lookup_nat_cache(nm_i, ni->nid);
	if (!e) {
		e = __init_nat_entry(nm_i, new, NULL, true);
		copy_node_info(&e->ni, ni);
		f2fs_bug_on(sbi, ni->blk_addr == NEW_ADDR);
	} else if (new_blkaddr == NEW_ADDR) {
		/*
		 * when nid is reallocated,
		 * previous nat entry can be remained in nat cache.
		 * So, reinitialize it with new information.
		 */
		copy_node_info(&e->ni, ni);
		f2fs_bug_on(sbi, ni->blk_addr != NULL_ADDR);
	}
	/* let's free early to reduce memory consumption */
	if (e != new)
		__free_nat_entry(new);

	/* sanity check */
	f2fs_bug_on(sbi, nat_get_blkaddr(e) != ni->blk_addr);
	f2fs_bug_on(sbi, nat_get_blkaddr(e) == NULL_ADDR &&
			new_blkaddr == NULL_ADDR);
	f2fs_bug_on(sbi, nat_get_blkaddr(e) == NEW_ADDR &&
			new_blkaddr == NEW_ADDR);
	f2fs_bug_on(sbi, __is_valid_data_blkaddr(nat_get_blkaddr(e)) &&
			new_blkaddr == NEW_ADDR);

	/* increment version no as node is removed */
	if (nat_get_blkaddr(e) != NEW_ADDR && new_blkaddr == NULL_ADDR) {
		unsigned char version = nat_get_version(e);

		nat_set_version(e, inc_node_version(version));
	}

	/* change address */
	nat_set_blkaddr(e, new_blkaddr);
	if (!__is_valid_data_blkaddr(new_blkaddr))
		set_nat_flag(e, IS_CHECKPOINTED, false);
	__set_nat_cache_dirty(nm_i, e);

	/* update fsync_mark if its inode nat entry is still alive */
	if (ni->nid != ni->ino)
		e = __lookup_nat_cache(nm_i, ni->ino);
	if (e) {
		if (fsync_done && ni->nid == ni->ino)
			set_nat_flag(e, HAS_FSYNCED_INODE, true);
		set_nat_flag(e, HAS_LAST_FSYNC, fsync_done);
	}
	f2fs_up_write(&nm_i->nat_tree_lock);
}

int f2fs_try_to_free_nats(struct f2fs_sb_info *sbi, int nr_shrink)
{
	struct f2fs_nm_info *nm_i = NM_I(sbi);
	int nr = nr_shrink;

	if (!f2fs_down_write_trylock(&nm_i->nat_tree_lock))
		return 0;

	spin_lock(&nm_i->nat_list_lock);
	while (nr_shrink) {
		struct nat_entry *ne;

		if (list_empty(&nm_i->nat_entries))
			break;

		ne = list_first_entry(&nm_i->nat_entries,
					struct nat_entry, list);
		list_del(&ne->list);
		spin_unlock(&nm_i->nat_list_lock);

		__del_from_nat_cache(nm_i, ne);
		nr_shrink--;

		spin_lock(&nm_i->nat_list_lock);
	}
	spin_unlock(&nm_i->nat_list_lock);

	f2fs_up_write(&nm_i->nat_tree_lock);
	return nr - nr_shrink;
}

int f2fs_get_node_info(struct f2fs_sb_info *sbi, nid_t nid,
				struct node_info *ni, bool checkpoint_context)
{
	struct f2fs_nm_info *nm_i = NM_I(sbi);
	struct curseg_info *curseg = CURSEG_I(sbi, CURSEG_HOT_DATA);
	struct f2fs_journal *journal = curseg->journal;
	nid_t start_nid = START_NID(nid);
	struct f2fs_nat_block *nat_blk;
	struct page *page = NULL;
	struct f2fs_nat_entry ne;
	struct nat_entry *e;
	pgoff_t index;
	block_t blkaddr;
	int i;

	ni->nid = nid;
retry:
	/* Check nat cache */
	f2fs_down_read(&nm_i->nat_tree_lock);
	e = __lookup_nat_cache(nm_i, nid);
	if (e) {
		ni->ino = nat_get_ino(e);
		ni->blk_addr = nat_get_blkaddr(e);
		ni->version = nat_get_version(e);
		f2fs_up_read(&nm_i->nat_tree_lock);
		return 0;
	}

	/*
	 * Check current segment summary by trying to grab journal_rwsem first.
	 * This sem is on the critical path on the checkpoint requiring the above
	 * nat_tree_lock. Therefore, we should retry, if we failed to grab here
	 * while not bothering checkpoint.
	 */
	if (!f2fs_rwsem_is_locked(&sbi->cp_global_sem) || checkpoint_context) {
		down_read(&curseg->journal_rwsem);
	} else if (f2fs_rwsem_is_contended(&nm_i->nat_tree_lock) ||
				!down_read_trylock(&curseg->journal_rwsem)) {
		f2fs_up_read(&nm_i->nat_tree_lock);
		goto retry;
	}

	i = f2fs_lookup_journal_in_cursum(journal, NAT_JOURNAL, nid, 0);
	if (i >= 0) {
		ne = nat_in_journal(journal, i);
		node_info_from_raw_nat(ni, &ne);
	}
	up_read(&curseg->journal_rwsem);
	if (i >= 0) {
		f2fs_up_read(&nm_i->nat_tree_lock);
		goto cache;
	}

	/* Fill node_info from nat page */
	index = current_nat_addr(sbi, nid);
	f2fs_up_read(&nm_i->nat_tree_lock);

	page = f2fs_get_meta_page(sbi, index);
	if (IS_ERR(page))
		return PTR_ERR(page);

	nat_blk = (struct f2fs_nat_block *)page_address(page);
	ne = nat_blk->entries[nid - start_nid];
	node_info_from_raw_nat(ni, &ne);
	f2fs_put_page(page, 1);
cache:
	blkaddr = le32_to_cpu(ne.block_addr);
	if (__is_valid_data_blkaddr(blkaddr) &&
		!f2fs_is_valid_blkaddr(sbi, blkaddr, DATA_GENERIC_ENHANCE))
		return -EFAULT;

	/* cache nat entry */
	cache_nat_entry(sbi, nid, &ne);
	return 0;
}

/*
 * readahead MAX_RA_NODE number of node pages.
 */
static void f2fs_ra_node_pages(struct page *parent, int start, int n)
{
	struct f2fs_sb_info *sbi = F2FS_P_SB(parent);
	struct blk_plug plug;
	int i, end;
	nid_t nid;

	blk_start_plug(&plug);

	/* Then, try readahead for siblings of the desired node */
	end = start + n;
	end = min(end, (int)NIDS_PER_BLOCK);
	for (i = start; i < end; i++) {
		nid = get_nid(parent, i, false);
		f2fs_ra_node_page(sbi, nid);
	}

	blk_finish_plug(&plug);
}

pgoff_t f2fs_get_next_page_offset(struct dnode_of_data *dn, pgoff_t pgofs)
{
	const long direct_index = ADDRS_PER_INODE(dn->inode);
	const long direct_blks = ADDRS_PER_BLOCK(dn->inode);
	const long indirect_blks = ADDRS_PER_BLOCK(dn->inode) * NIDS_PER_BLOCK;
	unsigned int skipped_unit = ADDRS_PER_BLOCK(dn->inode);
	int cur_level = dn->cur_level;
	int max_level = dn->max_level;
	pgoff_t base = 0;

	if (!dn->max_level)
		return pgofs + 1;

	while (max_level-- > cur_level)
		skipped_unit *= NIDS_PER_BLOCK;

	switch (dn->max_level) {
	case 3:
		base += 2 * indirect_blks;
		fallthrough;
	case 2:
		base += 2 * direct_blks;
		fallthrough;
	case 1:
		base += direct_index;
		break;
	default:
		f2fs_bug_on(F2FS_I_SB(dn->inode), 1);
	}

	return ((pgofs - base) / skipped_unit + 1) * skipped_unit + base;
}

/*
 * The maximum depth is four.
 * Offset[0] will have raw inode offset.
 */
static int get_node_path(struct inode *inode, long block,
				int offset[4], unsigned int noffset[4])
{
	const long direct_index = ADDRS_PER_INODE(inode);
	const long direct_blks = ADDRS_PER_BLOCK(inode);
	const long dptrs_per_blk = NIDS_PER_BLOCK;
	const long indirect_blks = ADDRS_PER_BLOCK(inode) * NIDS_PER_BLOCK;
	const long dindirect_blks = indirect_blks * NIDS_PER_BLOCK;
	int n = 0;
	int level = 0;

	noffset[0] = 0;

	if (block < direct_index) {
		offset[n] = block;
		goto got;
	}
	block -= direct_index;
	if (block < direct_blks) {
		offset[n++] = NODE_DIR1_BLOCK;
		noffset[n] = 1;
		offset[n] = block;
		level = 1;
		goto got;
	}
	block -= direct_blks;
	if (block < direct_blks) {
		offset[n++] = NODE_DIR2_BLOCK;
		noffset[n] = 2;
		offset[n] = block;
		level = 1;
		goto got;
	}
	block -= direct_blks;
	if (block < indirect_blks) {
		offset[n++] = NODE_IND1_BLOCK;
		noffset[n] = 3;
		offset[n++] = block / direct_blks;
		noffset[n] = 4 + offset[n - 1];
		offset[n] = block % direct_blks;
		level = 2;
		goto got;
	}
	block -= indirect_blks;
	if (block < indirect_blks) {
		offset[n++] = NODE_IND2_BLOCK;
		noffset[n] = 4 + dptrs_per_blk;
		offset[n++] = block / direct_blks;
		noffset[n] = 5 + dptrs_per_blk + offset[n - 1];
		offset[n] = block % direct_blks;
		level = 2;
		goto got;
	}
	block -= indirect_blks;
	if (block < dindirect_blks) {
		offset[n++] = NODE_DIND_BLOCK;
		noffset[n] = 5 + (dptrs_per_blk * 2);
		offset[n++] = block / indirect_blks;
		noffset[n] = 6 + (dptrs_per_blk * 2) +
			      offset[n - 1] * (dptrs_per_blk + 1);
		offset[n++] = (block / direct_blks) % dptrs_per_blk;
		noffset[n] = 7 + (dptrs_per_blk * 2) +
			      offset[n - 2] * (dptrs_per_blk + 1) +
			      offset[n - 1];
		offset[n] = block % direct_blks;
		level = 3;
		goto got;
	} else {
		return -E2BIG;
	}
got:
	return level;
}

/*
 * Caller should call f2fs_put_dnode(dn).
 * Also, it should grab and release a rwsem by calling f2fs_lock_op() and
 * f2fs_unlock_op() only if mode is set with ALLOC_NODE.
 */
int f2fs_get_dnode_of_data(struct dnode_of_data *dn, pgoff_t index, int mode)
{
	struct f2fs_sb_info *sbi = F2FS_I_SB(dn->inode);
	struct page *npage[4];
	struct page *parent = NULL;
	int offset[4];
	unsigned int noffset[4];
	nid_t nids[4];
	int level, i = 0;
	int err = 0;

	level = get_node_path(dn->inode, index, offset, noffset);
	if (level < 0)
		return level;

	nids[0] = dn->inode->i_ino;
	npage[0] = dn->inode_page;

	if (!npage[0]) {
		npage[0] = f2fs_get_node_page(sbi, nids[0]);
		if (IS_ERR(npage[0]))
			return PTR_ERR(npage[0]);
	}

	/* if inline_data is set, should not report any block indices */
	if (f2fs_has_inline_data(dn->inode) && index) {
		err = -ENOENT;
		f2fs_put_page(npage[0], 1);
		goto release_out;
	}

	parent = npage[0];
	if (level != 0)
		nids[1] = get_nid(parent, offset[0], true);
	dn->inode_page = npage[0];
	dn->inode_page_locked = true;

	/* get indirect or direct nodes */
	for (i = 1; i <= level; i++) {
		bool done = false;

		if (!nids[i] && mode == ALLOC_NODE) {
			/* alloc new node */
			if (!f2fs_alloc_nid(sbi, &(nids[i]))) {
				err = -ENOSPC;
				goto release_pages;
			}

			dn->nid = nids[i];
			npage[i] = f2fs_new_node_page(dn, noffset[i]);
			if (IS_ERR(npage[i])) {
				f2fs_alloc_nid_failed(sbi, nids[i]);
				err = PTR_ERR(npage[i]);
				goto release_pages;
			}

			set_nid(parent, offset[i - 1], nids[i], i == 1);
			f2fs_alloc_nid_done(sbi, nids[i]);
			done = true;
		} else if (mode == LOOKUP_NODE_RA && i == level && level > 1) {
			npage[i] = f2fs_get_node_page_ra(parent, offset[i - 1]);
			if (IS_ERR(npage[i])) {
				err = PTR_ERR(npage[i]);
				goto release_pages;
			}
			done = true;
		}
		if (i == 1) {
			dn->inode_page_locked = false;
			unlock_page(parent);
		} else {
			f2fs_put_page(parent, 1);
		}

		if (!done) {
			npage[i] = f2fs_get_node_page(sbi, nids[i]);
			if (IS_ERR(npage[i])) {
				err = PTR_ERR(npage[i]);
				f2fs_put_page(npage[0], 0);
				goto release_out;
			}
		}
		if (i < level) {
			parent = npage[i];
			nids[i + 1] = get_nid(parent, offset[i], false);
		}
	}
	dn->nid = nids[level];
	dn->ofs_in_node = offset[level];
	dn->node_page = npage[level];
	dn->data_blkaddr = f2fs_data_blkaddr(dn);

	if (is_inode_flag_set(dn->inode, FI_COMPRESSED_FILE) &&
					f2fs_sb_has_readonly(sbi)) {
		unsigned int cluster_size = F2FS_I(dn->inode)->i_cluster_size;
		unsigned int ofs_in_node = dn->ofs_in_node;
		pgoff_t fofs = index;
		unsigned int c_len;
		block_t blkaddr;

		/* should align fofs and ofs_in_node to cluster_size */
		if (fofs % cluster_size) {
			fofs = round_down(fofs, cluster_size);
			ofs_in_node = round_down(ofs_in_node, cluster_size);
		}

		c_len = f2fs_cluster_blocks_are_contiguous(dn, ofs_in_node);
		if (!c_len)
			goto out;

		blkaddr = data_blkaddr(dn->inode, dn->node_page, ofs_in_node);
		if (blkaddr == COMPRESS_ADDR)
			blkaddr = data_blkaddr(dn->inode, dn->node_page,
						ofs_in_node + 1);

		f2fs_update_read_extent_tree_range_compressed(dn->inode,
					fofs, blkaddr, cluster_size, c_len);
	}
out:
	return 0;

release_pages:
	f2fs_put_page(parent, 1);
	if (i > 1)
		f2fs_put_page(npage[0], 0);
release_out:
	dn->inode_page = NULL;
	dn->node_page = NULL;
	if (err == -ENOENT) {
		dn->cur_level = i;
		dn->max_level = level;
		dn->ofs_in_node = offset[level];
	}
	return err;
}

static int truncate_node(struct dnode_of_data *dn)
{
	struct f2fs_sb_info *sbi = F2FS_I_SB(dn->inode);
	struct node_info ni;
	int err;
	pgoff_t index;

	err = f2fs_get_node_info(sbi, dn->nid, &ni, false);
	if (err)
		return err;

	/* Deallocate node address */
	f2fs_invalidate_blocks(sbi, ni.blk_addr);
	dec_valid_node_count(sbi, dn->inode, dn->nid == dn->inode->i_ino);
	set_node_addr(sbi, &ni, NULL_ADDR, false);

	if (dn->nid == dn->inode->i_ino) {
		f2fs_remove_orphan_inode(sbi, dn->nid);
		dec_valid_inode_count(sbi);
		f2fs_inode_synced(dn->inode);
	}

	clear_node_page_dirty(dn->node_page);
	set_sbi_flag(sbi, SBI_IS_DIRTY);

	index = page_folio(dn->node_page)->index;
	f2fs_put_page(dn->node_page, 1);

	invalidate_mapping_pages(NODE_MAPPING(sbi),
			index, index);

	dn->node_page = NULL;
	trace_f2fs_truncate_node(dn->inode, dn->nid, ni.blk_addr);

	return 0;
}

static int truncate_dnode(struct dnode_of_data *dn)
{
	struct f2fs_sb_info *sbi = F2FS_I_SB(dn->inode);
	struct page *page;
	int err;

	if (dn->nid == 0)
		return 1;

	/* get direct node */
	page = f2fs_get_node_page(sbi, dn->nid);
	if (PTR_ERR(page) == -ENOENT)
		return 1;
	else if (IS_ERR(page))
		return PTR_ERR(page);

	if (IS_INODE(page) || ino_of_node(page) != dn->inode->i_ino) {
		f2fs_err(sbi, "incorrect node reference, ino: %lu, nid: %u, ino_of_node: %u",
				dn->inode->i_ino, dn->nid, ino_of_node(page));
		set_sbi_flag(sbi, SBI_NEED_FSCK);
		f2fs_handle_error(sbi, ERROR_INVALID_NODE_REFERENCE);
		f2fs_put_page(page, 1);
		return -EFSCORRUPTED;
	}

	/* Make dnode_of_data for parameter */
	dn->node_page = page;
	dn->ofs_in_node = 0;
	f2fs_truncate_data_blocks_range(dn, ADDRS_PER_BLOCK(dn->inode));
	err = truncate_node(dn);
	if (err) {
		f2fs_put_page(page, 1);
		return err;
	}

	return 1;
}

static int truncate_nodes(struct dnode_of_data *dn, unsigned int nofs,
						int ofs, int depth)
{
	struct dnode_of_data rdn = *dn;
	struct page *page;
	struct f2fs_node *rn;
	nid_t child_nid;
	unsigned int child_nofs;
	int freed = 0;
	int i, ret;

	if (dn->nid == 0)
		return NIDS_PER_BLOCK + 1;

	trace_f2fs_truncate_nodes_enter(dn->inode, dn->nid, dn->data_blkaddr);

	page = f2fs_get_node_page(F2FS_I_SB(dn->inode), dn->nid);
	if (IS_ERR(page)) {
		trace_f2fs_truncate_nodes_exit(dn->inode, PTR_ERR(page));
		return PTR_ERR(page);
	}

	f2fs_ra_node_pages(page, ofs, NIDS_PER_BLOCK);

	rn = F2FS_NODE(page);
	if (depth < 3) {
		for (i = ofs; i < NIDS_PER_BLOCK; i++, freed++) {
			child_nid = le32_to_cpu(rn->in.nid[i]);
			if (child_nid == 0)
				continue;
			rdn.nid = child_nid;
			ret = truncate_dnode(&rdn);
			if (ret < 0)
				goto out_err;
			if (set_nid(page, i, 0, false))
				dn->node_changed = true;
		}
	} else {
		child_nofs = nofs + ofs * (NIDS_PER_BLOCK + 1) + 1;
		for (i = ofs; i < NIDS_PER_BLOCK; i++) {
			child_nid = le32_to_cpu(rn->in.nid[i]);
			if (child_nid == 0) {
				child_nofs += NIDS_PER_BLOCK + 1;
				continue;
			}
			rdn.nid = child_nid;
			ret = truncate_nodes(&rdn, child_nofs, 0, depth - 1);
			if (ret == (NIDS_PER_BLOCK + 1)) {
				if (set_nid(page, i, 0, false))
					dn->node_changed = true;
				child_nofs += ret;
			} else if (ret < 0 && ret != -ENOENT) {
				goto out_err;
			}
		}
		freed = child_nofs;
	}

	if (!ofs) {
		/* remove current indirect node */
		dn->node_page = page;
		ret = truncate_node(dn);
		if (ret)
			goto out_err;
		freed++;
	} else {
		f2fs_put_page(page, 1);
	}
	trace_f2fs_truncate_nodes_exit(dn->inode, freed);
	return freed;

out_err:
	f2fs_put_page(page, 1);
	trace_f2fs_truncate_nodes_exit(dn->inode, ret);
	return ret;
}

static int truncate_partial_nodes(struct dnode_of_data *dn,
			struct f2fs_inode *ri, int *offset, int depth)
{
	struct page *pages[2];
	nid_t nid[3];
	nid_t child_nid;
	int err = 0;
	int i;
	int idx = depth - 2;

	nid[0] = le32_to_cpu(ri->i_nid[offset[0] - NODE_DIR1_BLOCK]);
	if (!nid[0])
		return 0;

	/* get indirect nodes in the path */
	for (i = 0; i < idx + 1; i++) {
		/* reference count'll be increased */
		pages[i] = f2fs_get_node_page(F2FS_I_SB(dn->inode), nid[i]);
		if (IS_ERR(pages[i])) {
			err = PTR_ERR(pages[i]);
			idx = i - 1;
			goto fail;
		}
		nid[i + 1] = get_nid(pages[i], offset[i + 1], false);
	}

	f2fs_ra_node_pages(pages[idx], offset[idx + 1], NIDS_PER_BLOCK);

	/* free direct nodes linked to a partial indirect node */
	for (i = offset[idx + 1]; i < NIDS_PER_BLOCK; i++) {
		child_nid = get_nid(pages[idx], i, false);
		if (!child_nid)
			continue;
		dn->nid = child_nid;
		err = truncate_dnode(dn);
		if (err < 0)
			goto fail;
		if (set_nid(pages[idx], i, 0, false))
			dn->node_changed = true;
	}

	if (offset[idx + 1] == 0) {
		dn->node_page = pages[idx];
		dn->nid = nid[idx];
		err = truncate_node(dn);
		if (err)
			goto fail;
	} else {
		f2fs_put_page(pages[idx], 1);
	}
	offset[idx]++;
	offset[idx + 1] = 0;
	idx--;
fail:
	for (i = idx; i >= 0; i--)
		f2fs_put_page(pages[i], 1);

	trace_f2fs_truncate_partial_nodes(dn->inode, nid, depth, err);

	return err;
}

/*
 * All the block addresses of data and nodes should be nullified.
 */
int f2fs_truncate_inode_blocks(struct inode *inode, pgoff_t from)
{
	struct f2fs_sb_info *sbi = F2FS_I_SB(inode);
	int err = 0, cont = 1;
	int level, offset[4], noffset[4];
	unsigned int nofs = 0;
	struct f2fs_inode *ri;
	struct dnode_of_data dn;
	struct page *page;

	trace_f2fs_truncate_inode_blocks_enter(inode, from);

	level = get_node_path(inode, from, offset, noffset);
	if (level < 0) {
		trace_f2fs_truncate_inode_blocks_exit(inode, level);
		return level;
	}

	page = f2fs_get_node_page(sbi, inode->i_ino);
	if (IS_ERR(page)) {
		trace_f2fs_truncate_inode_blocks_exit(inode, PTR_ERR(page));
		return PTR_ERR(page);
	}

	set_new_dnode(&dn, inode, page, NULL, 0);
	unlock_page(page);

	ri = F2FS_INODE(page);
	switch (level) {
	case 0:
	case 1:
		nofs = noffset[1];
		break;
	case 2:
		nofs = noffset[1];
		if (!offset[level - 1])
			goto skip_partial;
		err = truncate_partial_nodes(&dn, ri, offset, level);
		if (err < 0 && err != -ENOENT)
			goto fail;
		nofs += 1 + NIDS_PER_BLOCK;
		break;
	case 3:
		nofs = 5 + 2 * NIDS_PER_BLOCK;
		if (!offset[level - 1])
			goto skip_partial;
		err = truncate_partial_nodes(&dn, ri, offset, level);
		if (err < 0 && err != -ENOENT)
			goto fail;
		break;
	default:
		BUG();
	}

skip_partial:
	while (cont) {
		dn.nid = le32_to_cpu(ri->i_nid[offset[0] - NODE_DIR1_BLOCK]);
		switch (offset[0]) {
		case NODE_DIR1_BLOCK:
		case NODE_DIR2_BLOCK:
			err = truncate_dnode(&dn);
			break;

		case NODE_IND1_BLOCK:
		case NODE_IND2_BLOCK:
			err = truncate_nodes(&dn, nofs, offset[1], 2);
			break;

		case NODE_DIND_BLOCK:
			err = truncate_nodes(&dn, nofs, offset[1], 3);
			cont = 0;
			break;

		default:
			BUG();
		}
		if (err == -ENOENT) {
			set_sbi_flag(F2FS_P_SB(page), SBI_NEED_FSCK);
			f2fs_handle_error(sbi, ERROR_INVALID_BLKADDR);
			f2fs_err_ratelimited(sbi,
				"truncate node fail, ino:%lu, nid:%u, "
				"offset[0]:%d, offset[1]:%d, nofs:%d",
				inode->i_ino, dn.nid, offset[0],
				offset[1], nofs);
			err = 0;
		}
		if (err < 0)
			goto fail;
		if (offset[1] == 0 &&
				ri->i_nid[offset[0] - NODE_DIR1_BLOCK]) {
			lock_page(page);
			BUG_ON(page->mapping != NODE_MAPPING(sbi));
			f2fs_wait_on_page_writeback(page, NODE, true, true);
			ri->i_nid[offset[0] - NODE_DIR1_BLOCK] = 0;
			set_page_dirty(page);
			unlock_page(page);
		}
		offset[1] = 0;
		offset[0]++;
		nofs += err;
	}
fail:
	f2fs_put_page(page, 0);
	trace_f2fs_truncate_inode_blocks_exit(inode, err);
	return err > 0 ? 0 : err;
}

/* caller must lock inode page */
int f2fs_truncate_xattr_node(struct inode *inode)
{
	struct f2fs_sb_info *sbi = F2FS_I_SB(inode);
	nid_t nid = F2FS_I(inode)->i_xattr_nid;
	struct dnode_of_data dn;
	struct page *npage;
	int err;

	if (!nid)
		return 0;

	npage = f2fs_get_node_page(sbi, nid);
	if (IS_ERR(npage))
		return PTR_ERR(npage);

	set_new_dnode(&dn, inode, NULL, npage, nid);
	err = truncate_node(&dn);
	if (err) {
		f2fs_put_page(npage, 1);
		return err;
	}

	f2fs_i_xnid_write(inode, 0);

	return 0;
}

/*
 * Caller should grab and release a rwsem by calling f2fs_lock_op() and
 * f2fs_unlock_op().
 */
int f2fs_remove_inode_page(struct inode *inode)
{
	struct dnode_of_data dn;
	int err;

	set_new_dnode(&dn, inode, NULL, NULL, inode->i_ino);
	err = f2fs_get_dnode_of_data(&dn, 0, LOOKUP_NODE);
	if (err)
		return err;

	err = f2fs_truncate_xattr_node(inode);
	if (err) {
		f2fs_put_dnode(&dn);
		return err;
	}

	/* remove potential inline_data blocks */
	if (S_ISREG(inode->i_mode) || S_ISDIR(inode->i_mode) ||
				S_ISLNK(inode->i_mode))
		f2fs_truncate_data_blocks_range(&dn, 1);

	/* 0 is possible, after f2fs_new_inode() has failed */
	if (unlikely(f2fs_cp_error(F2FS_I_SB(inode)))) {
		f2fs_put_dnode(&dn);
		return -EIO;
	}

	if (unlikely(inode->i_blocks != 0 && inode->i_blocks != 8)) {
		f2fs_warn(F2FS_I_SB(inode),
			"f2fs_remove_inode_page: inconsistent i_blocks, ino:%lu, iblocks:%llu",
			inode->i_ino, (unsigned long long)inode->i_blocks);
		set_sbi_flag(F2FS_I_SB(inode), SBI_NEED_FSCK);
	}

	/* will put inode & node pages */
	err = truncate_node(&dn);
	if (err) {
		f2fs_put_dnode(&dn);
		return err;
	}
	return 0;
}

struct page *f2fs_new_inode_page(struct inode *inode)
{
	struct dnode_of_data dn;

	/* allocate inode page for new inode */
	set_new_dnode(&dn, inode, NULL, NULL, inode->i_ino);

	/* caller should f2fs_put_page(page, 1); */
	return f2fs_new_node_page(&dn, 0);
}

struct page *f2fs_new_node_page(struct dnode_of_data *dn, unsigned int ofs)
{
	struct f2fs_sb_info *sbi = F2FS_I_SB(dn->inode);
	struct node_info new_ni;
	struct page *page;
	int err;

	if (unlikely(is_inode_flag_set(dn->inode, FI_NO_ALLOC)))
		return ERR_PTR(-EPERM);

	page = f2fs_grab_cache_page(NODE_MAPPING(sbi), dn->nid, false);
	if (!page)
		return ERR_PTR(-ENOMEM);

	if (unlikely((err = inc_valid_node_count(sbi, dn->inode, !ofs))))
		goto fail;

#ifdef CONFIG_F2FS_CHECK_FS
	err = f2fs_get_node_info(sbi, dn->nid, &new_ni, false);
	if (err) {
		dec_valid_node_count(sbi, dn->inode, !ofs);
		goto fail;
	}
	if (unlikely(new_ni.blk_addr != NULL_ADDR)) {
		err = -EFSCORRUPTED;
		dec_valid_node_count(sbi, dn->inode, !ofs);
		set_sbi_flag(sbi, SBI_NEED_FSCK);
		f2fs_handle_error(sbi, ERROR_INVALID_BLKADDR);
		goto fail;
	}
#endif
	new_ni.nid = dn->nid;
	new_ni.ino = dn->inode->i_ino;
	new_ni.blk_addr = NULL_ADDR;
	new_ni.flag = 0;
	new_ni.version = 0;
	set_node_addr(sbi, &new_ni, NEW_ADDR, false);

	f2fs_wait_on_page_writeback(page, NODE, true, true);
	fill_node_footer(page, dn->nid, dn->inode->i_ino, ofs, true);
	set_cold_node(page, S_ISDIR(dn->inode->i_mode));
	if (!PageUptodate(page))
		SetPageUptodate(page);
	if (set_page_dirty(page))
		dn->node_changed = true;

	if (f2fs_has_xattr_block(ofs))
		f2fs_i_xnid_write(dn->inode, dn->nid);

	if (ofs == 0)
		inc_valid_inode_count(sbi);
	return page;
fail:
	clear_node_page_dirty(page);
	f2fs_put_page(page, 1);
	return ERR_PTR(err);
}

/*
 * Caller should do after getting the following values.
 * 0: f2fs_put_page(page, 0)
 * LOCKED_PAGE or error: f2fs_put_page(page, 1)
 */
static int read_node_page(struct page *page, blk_opf_t op_flags)
{
	struct folio *folio = page_folio(page);
	struct f2fs_sb_info *sbi = F2FS_P_SB(page);
	struct node_info ni;
	struct f2fs_io_info fio = {
		.sbi = sbi,
		.type = NODE,
		.op = REQ_OP_READ,
		.op_flags = op_flags,
		.page = page,
		.encrypted_page = NULL,
	};
	int err;

	if (folio_test_uptodate(folio)) {
		if (!f2fs_inode_chksum_verify(sbi, page)) {
			folio_clear_uptodate(folio);
			return -EFSBADCRC;
		}
		return LOCKED_PAGE;
	}

	err = f2fs_get_node_info(sbi, folio->index, &ni, false);
	if (err)
		return err;

	/* NEW_ADDR can be seen, after cp_error drops some dirty node pages */
	if (unlikely(ni.blk_addr == NULL_ADDR || ni.blk_addr == NEW_ADDR)) {
		folio_clear_uptodate(folio);
		return -ENOENT;
	}

	fio.new_blkaddr = fio.old_blkaddr = ni.blk_addr;

	err = f2fs_submit_page_bio(&fio);

	if (!err)
		f2fs_update_iostat(sbi, NULL, FS_NODE_READ_IO, F2FS_BLKSIZE);

	return err;
}

/*
 * Readahead a node page
 */
void f2fs_ra_node_page(struct f2fs_sb_info *sbi, nid_t nid)
{
	struct page *apage;
	int err;

	if (!nid)
		return;
	if (f2fs_check_nid_range(sbi, nid))
		return;

	apage = xa_load(&NODE_MAPPING(sbi)->i_pages, nid);
	if (apage)
		return;

	apage = f2fs_grab_cache_page(NODE_MAPPING(sbi), nid, false);
	if (!apage)
		return;

	err = read_node_page(apage, REQ_RAHEAD);
	f2fs_put_page(apage, err ? 1 : 0);
}

static struct page *__get_node_page(struct f2fs_sb_info *sbi, pgoff_t nid,
					struct page *parent, int start)
{
	struct page *page;
	int err;

	if (!nid)
		return ERR_PTR(-ENOENT);
	if (f2fs_check_nid_range(sbi, nid))
		return ERR_PTR(-EINVAL);
repeat:
	page = f2fs_grab_cache_page(NODE_MAPPING(sbi), nid, false);
	if (!page)
		return ERR_PTR(-ENOMEM);

	err = read_node_page(page, 0);
	if (err < 0) {
		goto out_put_err;
	} else if (err == LOCKED_PAGE) {
		err = 0;
		goto page_hit;
	}

	if (parent)
		f2fs_ra_node_pages(parent, start + 1, MAX_RA_NODE);

	lock_page(page);

	if (unlikely(page->mapping != NODE_MAPPING(sbi))) {
		f2fs_put_page(page, 1);
		goto repeat;
	}

	if (unlikely(!PageUptodate(page))) {
		err = -EIO;
		goto out_err;
	}

	if (!f2fs_inode_chksum_verify(sbi, page)) {
		err = -EFSBADCRC;
		goto out_err;
	}
page_hit:
	if (likely(nid == nid_of_node(page)))
		return page;

	f2fs_warn(sbi, "inconsistent node block, nid:%lu, node_footer[nid:%u,ino:%u,ofs:%u,cpver:%llu,blkaddr:%u]",
			  nid, nid_of_node(page), ino_of_node(page),
			  ofs_of_node(page), cpver_of_node(page),
			  next_blkaddr_of_node(page));
	set_sbi_flag(sbi, SBI_NEED_FSCK);
	f2fs_handle_error(sbi, ERROR_INCONSISTENT_FOOTER);
	err = -EFSCORRUPTED;
out_err:
	ClearPageUptodate(page);
out_put_err:
	/* ENOENT comes from read_node_page which is not an error. */
	if (err != -ENOENT)
		f2fs_handle_page_eio(sbi, page_folio(page), NODE);
	f2fs_put_page(page, 1);
	return ERR_PTR(err);
}

struct page *f2fs_get_node_page(struct f2fs_sb_info *sbi, pgoff_t nid)
{
	return __get_node_page(sbi, nid, NULL, 0);
}

struct page *f2fs_get_node_page_ra(struct page *parent, int start)
{
	struct f2fs_sb_info *sbi = F2FS_P_SB(parent);
	nid_t nid = get_nid(parent, start, false);

	return __get_node_page(sbi, nid, parent, start);
}

static void flush_inline_data(struct f2fs_sb_info *sbi, nid_t ino)
{
	struct inode *inode;
	struct page *page;
	int ret;

	/* should flush inline_data before evict_inode */
	inode = ilookup(sbi->sb, ino);
	if (!inode)
		return;

	page = f2fs_pagecache_get_page(inode->i_mapping, 0,
					FGP_LOCK|FGP_NOWAIT, 0);
	if (!page)
		goto iput_out;

	if (!PageUptodate(page))
		goto page_out;

	if (!PageDirty(page))
		goto page_out;

	if (!clear_page_dirty_for_io(page))
		goto page_out;

	ret = f2fs_write_inline_data(inode, page_folio(page));
	inode_dec_dirty_pages(inode);
	f2fs_remove_dirty_inode(inode);
	if (ret)
		set_page_dirty(page);
page_out:
	f2fs_put_page(page, 1);
iput_out:
	iput(inode);
}

static struct page *last_fsync_dnode(struct f2fs_sb_info *sbi, nid_t ino)
{
	pgoff_t index;
	struct folio_batch fbatch;
	struct page *last_page = NULL;
	int nr_folios;

	folio_batch_init(&fbatch);
	index = 0;

	while ((nr_folios = filemap_get_folios_tag(NODE_MAPPING(sbi), &index,
					(pgoff_t)-1, PAGECACHE_TAG_DIRTY,
					&fbatch))) {
		int i;

		for (i = 0; i < nr_folios; i++) {
			struct page *page = &fbatch.folios[i]->page;

			if (unlikely(f2fs_cp_error(sbi))) {
				f2fs_put_page(last_page, 0);
				folio_batch_release(&fbatch);
				return ERR_PTR(-EIO);
			}

			if (!IS_DNODE(page) || !is_cold_node(page))
				continue;
			if (ino_of_node(page) != ino)
				continue;

			lock_page(page);

			if (unlikely(page->mapping != NODE_MAPPING(sbi))) {
continue_unlock:
				unlock_page(page);
				continue;
			}
			if (ino_of_node(page) != ino)
				goto continue_unlock;

			if (!PageDirty(page)) {
				/* someone wrote it for us */
				goto continue_unlock;
			}

			if (last_page)
				f2fs_put_page(last_page, 0);

			get_page(page);
			last_page = page;
			unlock_page(page);
		}
		folio_batch_release(&fbatch);
		cond_resched();
	}
	return last_page;
}

static int __write_node_page(struct page *page, bool atomic, bool *submitted,
				struct writeback_control *wbc, bool do_balance,
				enum iostat_type io_type, unsigned int *seq_id)
{
	struct f2fs_sb_info *sbi = F2FS_P_SB(page);
	struct folio *folio = page_folio(page);
	nid_t nid;
	struct node_info ni;
	struct f2fs_io_info fio = {
		.sbi = sbi,
		.ino = ino_of_node(page),
		.type = NODE,
		.op = REQ_OP_WRITE,
		.op_flags = wbc_to_write_flags(wbc),
		.page = page,
		.encrypted_page = NULL,
		.submitted = 0,
		.io_type = io_type,
		.io_wbc = wbc,
	};
	unsigned int seq;

	trace_f2fs_writepage(folio, NODE);

	if (unlikely(f2fs_cp_error(sbi))) {
		/* keep node pages in remount-ro mode */
		if (F2FS_OPTION(sbi).errors == MOUNT_ERRORS_READONLY)
			goto redirty_out;
<<<<<<< HEAD
		ClearPageUptodate(page);
=======
		folio_clear_uptodate(folio);
>>>>>>> 2d5404ca
		dec_page_count(sbi, F2FS_DIRTY_NODES);
		folio_unlock(folio);
		return 0;
	}

	if (unlikely(is_sbi_flag_set(sbi, SBI_POR_DOING)))
		goto redirty_out;

	if (!is_sbi_flag_set(sbi, SBI_CP_DISABLED) &&
			wbc->sync_mode == WB_SYNC_NONE &&
			IS_DNODE(page) && is_cold_node(page))
		goto redirty_out;

	/* get old block addr of this node page */
	nid = nid_of_node(page);
	f2fs_bug_on(sbi, folio->index != nid);

	if (f2fs_get_node_info(sbi, nid, &ni, !do_balance))
		goto redirty_out;

	if (wbc->for_reclaim) {
		if (!f2fs_down_read_trylock(&sbi->node_write))
			goto redirty_out;
	} else {
		f2fs_down_read(&sbi->node_write);
	}

	/* This page is already truncated */
	if (unlikely(ni.blk_addr == NULL_ADDR)) {
		folio_clear_uptodate(folio);
		dec_page_count(sbi, F2FS_DIRTY_NODES);
		f2fs_up_read(&sbi->node_write);
		folio_unlock(folio);
		return 0;
	}

	if (__is_valid_data_blkaddr(ni.blk_addr) &&
		!f2fs_is_valid_blkaddr(sbi, ni.blk_addr,
					DATA_GENERIC_ENHANCE)) {
		f2fs_up_read(&sbi->node_write);
		goto redirty_out;
	}

	if (atomic && !test_opt(sbi, NOBARRIER))
		fio.op_flags |= REQ_PREFLUSH | REQ_FUA;

	/* should add to global list before clearing PAGECACHE status */
	if (f2fs_in_warm_node_list(sbi, page)) {
		seq = f2fs_add_fsync_node_entry(sbi, page);
		if (seq_id)
			*seq_id = seq;
	}

	folio_start_writeback(folio);

	fio.old_blkaddr = ni.blk_addr;
	f2fs_do_write_node_page(nid, &fio);
	set_node_addr(sbi, &ni, fio.new_blkaddr, is_fsync_dnode(page));
	dec_page_count(sbi, F2FS_DIRTY_NODES);
	f2fs_up_read(&sbi->node_write);

	if (wbc->for_reclaim) {
		f2fs_submit_merged_write_cond(sbi, NULL, page, 0, NODE);
		submitted = NULL;
	}

	folio_unlock(folio);

	if (unlikely(f2fs_cp_error(sbi))) {
		f2fs_submit_merged_write(sbi, NODE);
		submitted = NULL;
	}
	if (submitted)
		*submitted = fio.submitted;

	if (do_balance)
		f2fs_balance_fs(sbi, false);
	return 0;

redirty_out:
	folio_redirty_for_writepage(wbc, folio);
	return AOP_WRITEPAGE_ACTIVATE;
}

int f2fs_move_node_page(struct page *node_page, int gc_type)
{
	int err = 0;

	if (gc_type == FG_GC) {
		struct writeback_control wbc = {
			.sync_mode = WB_SYNC_ALL,
			.nr_to_write = 1,
			.for_reclaim = 0,
		};

		f2fs_wait_on_page_writeback(node_page, NODE, true, true);

		set_page_dirty(node_page);

		if (!clear_page_dirty_for_io(node_page)) {
			err = -EAGAIN;
			goto out_page;
		}

		if (__write_node_page(node_page, false, NULL,
					&wbc, false, FS_GC_NODE_IO, NULL)) {
			err = -EAGAIN;
			unlock_page(node_page);
		}
		goto release_page;
	} else {
		/* set page dirty and write it */
		if (!folio_test_writeback(page_folio(node_page)))
			set_page_dirty(node_page);
	}
out_page:
	unlock_page(node_page);
release_page:
	f2fs_put_page(node_page, 0);
	return err;
}

static int f2fs_write_node_page(struct page *page,
				struct writeback_control *wbc)
{
	return __write_node_page(page, false, NULL, wbc, false,
						FS_NODE_IO, NULL);
}

int f2fs_fsync_node_pages(struct f2fs_sb_info *sbi, struct inode *inode,
			struct writeback_control *wbc, bool atomic,
			unsigned int *seq_id)
{
	pgoff_t index;
	struct folio_batch fbatch;
	int ret = 0;
	struct page *last_page = NULL;
	bool marked = false;
	nid_t ino = inode->i_ino;
	int nr_folios;
	int nwritten = 0;

	if (atomic) {
		last_page = last_fsync_dnode(sbi, ino);
		if (IS_ERR_OR_NULL(last_page))
			return PTR_ERR_OR_ZERO(last_page);
	}
retry:
	folio_batch_init(&fbatch);
	index = 0;

	while ((nr_folios = filemap_get_folios_tag(NODE_MAPPING(sbi), &index,
					(pgoff_t)-1, PAGECACHE_TAG_DIRTY,
					&fbatch))) {
		int i;

		for (i = 0; i < nr_folios; i++) {
			struct page *page = &fbatch.folios[i]->page;
			bool submitted = false;

			if (unlikely(f2fs_cp_error(sbi))) {
				f2fs_put_page(last_page, 0);
				folio_batch_release(&fbatch);
				ret = -EIO;
				goto out;
			}

			if (!IS_DNODE(page) || !is_cold_node(page))
				continue;
			if (ino_of_node(page) != ino)
				continue;

			lock_page(page);

			if (unlikely(page->mapping != NODE_MAPPING(sbi))) {
continue_unlock:
				unlock_page(page);
				continue;
			}
			if (ino_of_node(page) != ino)
				goto continue_unlock;

			if (!PageDirty(page) && page != last_page) {
				/* someone wrote it for us */
				goto continue_unlock;
			}

			f2fs_wait_on_page_writeback(page, NODE, true, true);

			set_fsync_mark(page, 0);
			set_dentry_mark(page, 0);

			if (!atomic || page == last_page) {
				set_fsync_mark(page, 1);
				percpu_counter_inc(&sbi->rf_node_block_count);
				if (IS_INODE(page)) {
					if (is_inode_flag_set(inode,
								FI_DIRTY_INODE))
						f2fs_update_inode(inode, page);
					set_dentry_mark(page,
						f2fs_need_dentry_mark(sbi, ino));
				}
				/* may be written by other thread */
				if (!PageDirty(page))
					set_page_dirty(page);
			}

			if (!clear_page_dirty_for_io(page))
				goto continue_unlock;

			ret = __write_node_page(page, atomic &&
						page == last_page,
						&submitted, wbc, true,
						FS_NODE_IO, seq_id);
			if (ret) {
				unlock_page(page);
				f2fs_put_page(last_page, 0);
				break;
			} else if (submitted) {
				nwritten++;
			}

			if (page == last_page) {
				f2fs_put_page(page, 0);
				marked = true;
				break;
			}
		}
		folio_batch_release(&fbatch);
		cond_resched();

		if (ret || marked)
			break;
	}
	if (!ret && atomic && !marked) {
		f2fs_debug(sbi, "Retry to write fsync mark: ino=%u, idx=%lx",
			   ino, page_folio(last_page)->index);
		lock_page(last_page);
		f2fs_wait_on_page_writeback(last_page, NODE, true, true);
		set_page_dirty(last_page);
		unlock_page(last_page);
		goto retry;
	}
out:
	if (nwritten)
		f2fs_submit_merged_write_cond(sbi, NULL, NULL, ino, NODE);
	return ret ? -EIO : 0;
}

static int f2fs_match_ino(struct inode *inode, unsigned long ino, void *data)
{
	struct f2fs_sb_info *sbi = F2FS_I_SB(inode);
	bool clean;

	if (inode->i_ino != ino)
		return 0;

	if (!is_inode_flag_set(inode, FI_DIRTY_INODE))
		return 0;

	spin_lock(&sbi->inode_lock[DIRTY_META]);
	clean = list_empty(&F2FS_I(inode)->gdirty_list);
	spin_unlock(&sbi->inode_lock[DIRTY_META]);

	if (clean)
		return 0;

	inode = igrab(inode);
	if (!inode)
		return 0;
	return 1;
}

static bool flush_dirty_inode(struct page *page)
{
	struct f2fs_sb_info *sbi = F2FS_P_SB(page);
	struct inode *inode;
	nid_t ino = ino_of_node(page);

	inode = find_inode_nowait(sbi->sb, ino, f2fs_match_ino, NULL);
	if (!inode)
		return false;

	f2fs_update_inode(inode, page);
	unlock_page(page);

	iput(inode);
	return true;
}

void f2fs_flush_inline_data(struct f2fs_sb_info *sbi)
{
	pgoff_t index = 0;
	struct folio_batch fbatch;
	int nr_folios;

	folio_batch_init(&fbatch);

	while ((nr_folios = filemap_get_folios_tag(NODE_MAPPING(sbi), &index,
					(pgoff_t)-1, PAGECACHE_TAG_DIRTY,
					&fbatch))) {
		int i;

		for (i = 0; i < nr_folios; i++) {
			struct page *page = &fbatch.folios[i]->page;

			if (!IS_INODE(page))
				continue;

			lock_page(page);

			if (unlikely(page->mapping != NODE_MAPPING(sbi))) {
continue_unlock:
				unlock_page(page);
				continue;
			}

			if (!PageDirty(page)) {
				/* someone wrote it for us */
				goto continue_unlock;
			}

			/* flush inline_data, if it's async context. */
			if (page_private_inline(page)) {
				clear_page_private_inline(page);
				unlock_page(page);
				flush_inline_data(sbi, ino_of_node(page));
				continue;
			}
			unlock_page(page);
		}
		folio_batch_release(&fbatch);
		cond_resched();
	}
}

int f2fs_sync_node_pages(struct f2fs_sb_info *sbi,
				struct writeback_control *wbc,
				bool do_balance, enum iostat_type io_type)
{
	pgoff_t index;
	struct folio_batch fbatch;
	int step = 0;
	int nwritten = 0;
	int ret = 0;
	int nr_folios, done = 0;

	folio_batch_init(&fbatch);

next_step:
	index = 0;

	while (!done && (nr_folios = filemap_get_folios_tag(NODE_MAPPING(sbi),
				&index, (pgoff_t)-1, PAGECACHE_TAG_DIRTY,
				&fbatch))) {
		int i;

		for (i = 0; i < nr_folios; i++) {
			struct page *page = &fbatch.folios[i]->page;
			bool submitted = false;

			/* give a priority to WB_SYNC threads */
			if (atomic_read(&sbi->wb_sync_req[NODE]) &&
					wbc->sync_mode == WB_SYNC_NONE) {
				done = 1;
				break;
			}

			/*
			 * flushing sequence with step:
			 * 0. indirect nodes
			 * 1. dentry dnodes
			 * 2. file dnodes
			 */
			if (step == 0 && IS_DNODE(page))
				continue;
			if (step == 1 && (!IS_DNODE(page) ||
						is_cold_node(page)))
				continue;
			if (step == 2 && (!IS_DNODE(page) ||
						!is_cold_node(page)))
				continue;
lock_node:
			if (wbc->sync_mode == WB_SYNC_ALL)
				lock_page(page);
			else if (!trylock_page(page))
				continue;

			if (unlikely(page->mapping != NODE_MAPPING(sbi))) {
continue_unlock:
				unlock_page(page);
				continue;
			}

			if (!PageDirty(page)) {
				/* someone wrote it for us */
				goto continue_unlock;
			}

			/* flush inline_data/inode, if it's async context. */
			if (!do_balance)
				goto write_node;

			/* flush inline_data */
			if (page_private_inline(page)) {
				clear_page_private_inline(page);
				unlock_page(page);
				flush_inline_data(sbi, ino_of_node(page));
				goto lock_node;
			}

			/* flush dirty inode */
			if (IS_INODE(page) && flush_dirty_inode(page))
				goto lock_node;
write_node:
			f2fs_wait_on_page_writeback(page, NODE, true, true);

			if (!clear_page_dirty_for_io(page))
				goto continue_unlock;

			set_fsync_mark(page, 0);
			set_dentry_mark(page, 0);

			ret = __write_node_page(page, false, &submitted,
						wbc, do_balance, io_type, NULL);
			if (ret)
				unlock_page(page);
			else if (submitted)
				nwritten++;

			if (--wbc->nr_to_write == 0)
				break;
		}
		folio_batch_release(&fbatch);
		cond_resched();

		if (wbc->nr_to_write == 0) {
			step = 2;
			break;
		}
	}

	if (step < 2) {
		if (!is_sbi_flag_set(sbi, SBI_CP_DISABLED) &&
				wbc->sync_mode == WB_SYNC_NONE && step == 1)
			goto out;
		step++;
		goto next_step;
	}
out:
	if (nwritten)
		f2fs_submit_merged_write(sbi, NODE);

	if (unlikely(f2fs_cp_error(sbi)))
		return -EIO;
	return ret;
}

int f2fs_wait_on_node_pages_writeback(struct f2fs_sb_info *sbi,
						unsigned int seq_id)
{
	struct fsync_node_entry *fn;
	struct page *page;
	struct list_head *head = &sbi->fsync_node_list;
	unsigned long flags;
	unsigned int cur_seq_id = 0;

	while (seq_id && cur_seq_id < seq_id) {
		spin_lock_irqsave(&sbi->fsync_node_lock, flags);
		if (list_empty(head)) {
			spin_unlock_irqrestore(&sbi->fsync_node_lock, flags);
			break;
		}
		fn = list_first_entry(head, struct fsync_node_entry, list);
		if (fn->seq_id > seq_id) {
			spin_unlock_irqrestore(&sbi->fsync_node_lock, flags);
			break;
		}
		cur_seq_id = fn->seq_id;
		page = fn->page;
		get_page(page);
		spin_unlock_irqrestore(&sbi->fsync_node_lock, flags);

		f2fs_wait_on_page_writeback(page, NODE, true, false);

		put_page(page);
	}

	return filemap_check_errors(NODE_MAPPING(sbi));
}

static int f2fs_write_node_pages(struct address_space *mapping,
			    struct writeback_control *wbc)
{
	struct f2fs_sb_info *sbi = F2FS_M_SB(mapping);
	struct blk_plug plug;
	long diff;

	if (unlikely(is_sbi_flag_set(sbi, SBI_POR_DOING)))
		goto skip_write;

	/* balancing f2fs's metadata in background */
	f2fs_balance_fs_bg(sbi, true);

	/* collect a number of dirty node pages and write together */
	if (wbc->sync_mode != WB_SYNC_ALL &&
			get_pages(sbi, F2FS_DIRTY_NODES) <
					nr_pages_to_skip(sbi, NODE))
		goto skip_write;

	if (wbc->sync_mode == WB_SYNC_ALL)
		atomic_inc(&sbi->wb_sync_req[NODE]);
	else if (atomic_read(&sbi->wb_sync_req[NODE])) {
		/* to avoid potential deadlock */
		if (current->plug)
			blk_finish_plug(current->plug);
		goto skip_write;
	}

	trace_f2fs_writepages(mapping->host, wbc, NODE);

	diff = nr_pages_to_write(sbi, NODE, wbc);
	blk_start_plug(&plug);
	f2fs_sync_node_pages(sbi, wbc, true, FS_NODE_IO);
	blk_finish_plug(&plug);
	wbc->nr_to_write = max((long)0, wbc->nr_to_write - diff);

	if (wbc->sync_mode == WB_SYNC_ALL)
		atomic_dec(&sbi->wb_sync_req[NODE]);
	return 0;

skip_write:
	wbc->pages_skipped += get_pages(sbi, F2FS_DIRTY_NODES);
	trace_f2fs_writepages(mapping->host, wbc, NODE);
	return 0;
}

static bool f2fs_dirty_node_folio(struct address_space *mapping,
		struct folio *folio)
{
	trace_f2fs_set_page_dirty(folio, NODE);

	if (!folio_test_uptodate(folio))
		folio_mark_uptodate(folio);
#ifdef CONFIG_F2FS_CHECK_FS
	if (IS_INODE(&folio->page))
		f2fs_inode_chksum_set(F2FS_M_SB(mapping), &folio->page);
#endif
	if (filemap_dirty_folio(mapping, folio)) {
		inc_page_count(F2FS_M_SB(mapping), F2FS_DIRTY_NODES);
		set_page_private_reference(&folio->page);
		return true;
	}
	return false;
}

/*
 * Structure of the f2fs node operations
 */
const struct address_space_operations f2fs_node_aops = {
	.writepage	= f2fs_write_node_page,
	.writepages	= f2fs_write_node_pages,
	.dirty_folio	= f2fs_dirty_node_folio,
	.invalidate_folio = f2fs_invalidate_folio,
	.release_folio	= f2fs_release_folio,
	.migrate_folio	= filemap_migrate_folio,
};

static struct free_nid *__lookup_free_nid_list(struct f2fs_nm_info *nm_i,
						nid_t n)
{
	return radix_tree_lookup(&nm_i->free_nid_root, n);
}

static int __insert_free_nid(struct f2fs_sb_info *sbi,
				struct free_nid *i)
{
	struct f2fs_nm_info *nm_i = NM_I(sbi);
	int err = radix_tree_insert(&nm_i->free_nid_root, i->nid, i);

	if (err)
		return err;

	nm_i->nid_cnt[FREE_NID]++;
	list_add_tail(&i->list, &nm_i->free_nid_list);
	return 0;
}

static void __remove_free_nid(struct f2fs_sb_info *sbi,
			struct free_nid *i, enum nid_state state)
{
	struct f2fs_nm_info *nm_i = NM_I(sbi);

	f2fs_bug_on(sbi, state != i->state);
	nm_i->nid_cnt[state]--;
	if (state == FREE_NID)
		list_del(&i->list);
	radix_tree_delete(&nm_i->free_nid_root, i->nid);
}

static void __move_free_nid(struct f2fs_sb_info *sbi, struct free_nid *i,
			enum nid_state org_state, enum nid_state dst_state)
{
	struct f2fs_nm_info *nm_i = NM_I(sbi);

	f2fs_bug_on(sbi, org_state != i->state);
	i->state = dst_state;
	nm_i->nid_cnt[org_state]--;
	nm_i->nid_cnt[dst_state]++;

	switch (dst_state) {
	case PREALLOC_NID:
		list_del(&i->list);
		break;
	case FREE_NID:
		list_add_tail(&i->list, &nm_i->free_nid_list);
		break;
	default:
		BUG_ON(1);
	}
}

bool f2fs_nat_bitmap_enabled(struct f2fs_sb_info *sbi)
{
	struct f2fs_nm_info *nm_i = NM_I(sbi);
	unsigned int i;
	bool ret = true;

	f2fs_down_read(&nm_i->nat_tree_lock);
	for (i = 0; i < nm_i->nat_blocks; i++) {
		if (!test_bit_le(i, nm_i->nat_block_bitmap)) {
			ret = false;
			break;
		}
	}
	f2fs_up_read(&nm_i->nat_tree_lock);

	return ret;
}

static void update_free_nid_bitmap(struct f2fs_sb_info *sbi, nid_t nid,
							bool set, bool build)
{
	struct f2fs_nm_info *nm_i = NM_I(sbi);
	unsigned int nat_ofs = NAT_BLOCK_OFFSET(nid);
	unsigned int nid_ofs = nid - START_NID(nid);

	if (!test_bit_le(nat_ofs, nm_i->nat_block_bitmap))
		return;

	if (set) {
		if (test_bit_le(nid_ofs, nm_i->free_nid_bitmap[nat_ofs]))
			return;
		__set_bit_le(nid_ofs, nm_i->free_nid_bitmap[nat_ofs]);
		nm_i->free_nid_count[nat_ofs]++;
	} else {
		if (!test_bit_le(nid_ofs, nm_i->free_nid_bitmap[nat_ofs]))
			return;
		__clear_bit_le(nid_ofs, nm_i->free_nid_bitmap[nat_ofs]);
		if (!build)
			nm_i->free_nid_count[nat_ofs]--;
	}
}

/* return if the nid is recognized as free */
static bool add_free_nid(struct f2fs_sb_info *sbi,
				nid_t nid, bool build, bool update)
{
	struct f2fs_nm_info *nm_i = NM_I(sbi);
	struct free_nid *i, *e;
	struct nat_entry *ne;
	int err = -EINVAL;
	bool ret = false;

	/* 0 nid should not be used */
	if (unlikely(nid == 0))
		return false;

	if (unlikely(f2fs_check_nid_range(sbi, nid)))
		return false;

	i = f2fs_kmem_cache_alloc(free_nid_slab, GFP_NOFS, true, NULL);
	i->nid = nid;
	i->state = FREE_NID;

	radix_tree_preload(GFP_NOFS | __GFP_NOFAIL);

	spin_lock(&nm_i->nid_list_lock);

	if (build) {
		/*
		 *   Thread A             Thread B
		 *  - f2fs_create
		 *   - f2fs_new_inode
		 *    - f2fs_alloc_nid
		 *     - __insert_nid_to_list(PREALLOC_NID)
		 *                     - f2fs_balance_fs_bg
		 *                      - f2fs_build_free_nids
		 *                       - __f2fs_build_free_nids
		 *                        - scan_nat_page
		 *                         - add_free_nid
		 *                          - __lookup_nat_cache
		 *  - f2fs_add_link
		 *   - f2fs_init_inode_metadata
		 *    - f2fs_new_inode_page
		 *     - f2fs_new_node_page
		 *      - set_node_addr
		 *  - f2fs_alloc_nid_done
		 *   - __remove_nid_from_list(PREALLOC_NID)
		 *                         - __insert_nid_to_list(FREE_NID)
		 */
		ne = __lookup_nat_cache(nm_i, nid);
		if (ne && (!get_nat_flag(ne, IS_CHECKPOINTED) ||
				nat_get_blkaddr(ne) != NULL_ADDR))
			goto err_out;

		e = __lookup_free_nid_list(nm_i, nid);
		if (e) {
			if (e->state == FREE_NID)
				ret = true;
			goto err_out;
		}
	}
	ret = true;
	err = __insert_free_nid(sbi, i);
err_out:
	if (update) {
		update_free_nid_bitmap(sbi, nid, ret, build);
		if (!build)
			nm_i->available_nids++;
	}
	spin_unlock(&nm_i->nid_list_lock);
	radix_tree_preload_end();

	if (err)
		kmem_cache_free(free_nid_slab, i);
	return ret;
}

static void remove_free_nid(struct f2fs_sb_info *sbi, nid_t nid)
{
	struct f2fs_nm_info *nm_i = NM_I(sbi);
	struct free_nid *i;
	bool need_free = false;

	spin_lock(&nm_i->nid_list_lock);
	i = __lookup_free_nid_list(nm_i, nid);
	if (i && i->state == FREE_NID) {
		__remove_free_nid(sbi, i, FREE_NID);
		need_free = true;
	}
	spin_unlock(&nm_i->nid_list_lock);

	if (need_free)
		kmem_cache_free(free_nid_slab, i);
}

static int scan_nat_page(struct f2fs_sb_info *sbi,
			struct page *nat_page, nid_t start_nid)
{
	struct f2fs_nm_info *nm_i = NM_I(sbi);
	struct f2fs_nat_block *nat_blk = page_address(nat_page);
	block_t blk_addr;
	unsigned int nat_ofs = NAT_BLOCK_OFFSET(start_nid);
	int i;

	__set_bit_le(nat_ofs, nm_i->nat_block_bitmap);

	i = start_nid % NAT_ENTRY_PER_BLOCK;

	for (; i < NAT_ENTRY_PER_BLOCK; i++, start_nid++) {
		if (unlikely(start_nid >= nm_i->max_nid))
			break;

		blk_addr = le32_to_cpu(nat_blk->entries[i].block_addr);

		if (blk_addr == NEW_ADDR)
			return -EFSCORRUPTED;

		if (blk_addr == NULL_ADDR) {
			add_free_nid(sbi, start_nid, true, true);
		} else {
			spin_lock(&NM_I(sbi)->nid_list_lock);
			update_free_nid_bitmap(sbi, start_nid, false, true);
			spin_unlock(&NM_I(sbi)->nid_list_lock);
		}
	}

	return 0;
}

static void scan_curseg_cache(struct f2fs_sb_info *sbi)
{
	struct curseg_info *curseg = CURSEG_I(sbi, CURSEG_HOT_DATA);
	struct f2fs_journal *journal = curseg->journal;
	int i;

	down_read(&curseg->journal_rwsem);
	for (i = 0; i < nats_in_cursum(journal); i++) {
		block_t addr;
		nid_t nid;

		addr = le32_to_cpu(nat_in_journal(journal, i).block_addr);
		nid = le32_to_cpu(nid_in_journal(journal, i));
		if (addr == NULL_ADDR)
			add_free_nid(sbi, nid, true, false);
		else
			remove_free_nid(sbi, nid);
	}
	up_read(&curseg->journal_rwsem);
}

static void scan_free_nid_bits(struct f2fs_sb_info *sbi)
{
	struct f2fs_nm_info *nm_i = NM_I(sbi);
	unsigned int i, idx;
	nid_t nid;

	f2fs_down_read(&nm_i->nat_tree_lock);

	for (i = 0; i < nm_i->nat_blocks; i++) {
		if (!test_bit_le(i, nm_i->nat_block_bitmap))
			continue;
		if (!nm_i->free_nid_count[i])
			continue;
		for (idx = 0; idx < NAT_ENTRY_PER_BLOCK; idx++) {
			idx = find_next_bit_le(nm_i->free_nid_bitmap[i],
						NAT_ENTRY_PER_BLOCK, idx);
			if (idx >= NAT_ENTRY_PER_BLOCK)
				break;

			nid = i * NAT_ENTRY_PER_BLOCK + idx;
			add_free_nid(sbi, nid, true, false);

			if (nm_i->nid_cnt[FREE_NID] >= MAX_FREE_NIDS)
				goto out;
		}
	}
out:
	scan_curseg_cache(sbi);

	f2fs_up_read(&nm_i->nat_tree_lock);
}

static int __f2fs_build_free_nids(struct f2fs_sb_info *sbi,
						bool sync, bool mount)
{
	struct f2fs_nm_info *nm_i = NM_I(sbi);
	int i = 0, ret;
	nid_t nid = nm_i->next_scan_nid;

	if (unlikely(nid >= nm_i->max_nid))
		nid = 0;

	if (unlikely(nid % NAT_ENTRY_PER_BLOCK))
		nid = NAT_BLOCK_OFFSET(nid) * NAT_ENTRY_PER_BLOCK;

	/* Enough entries */
	if (nm_i->nid_cnt[FREE_NID] >= NAT_ENTRY_PER_BLOCK)
		return 0;

	if (!sync && !f2fs_available_free_memory(sbi, FREE_NIDS))
		return 0;

	if (!mount) {
		/* try to find free nids in free_nid_bitmap */
		scan_free_nid_bits(sbi);

		if (nm_i->nid_cnt[FREE_NID] >= NAT_ENTRY_PER_BLOCK)
			return 0;
	}

	/* readahead nat pages to be scanned */
	f2fs_ra_meta_pages(sbi, NAT_BLOCK_OFFSET(nid), FREE_NID_PAGES,
							META_NAT, true);

	f2fs_down_read(&nm_i->nat_tree_lock);

	while (1) {
		if (!test_bit_le(NAT_BLOCK_OFFSET(nid),
						nm_i->nat_block_bitmap)) {
			struct page *page = get_current_nat_page(sbi, nid);

			if (IS_ERR(page)) {
				ret = PTR_ERR(page);
			} else {
				ret = scan_nat_page(sbi, page, nid);
				f2fs_put_page(page, 1);
			}

			if (ret) {
				f2fs_up_read(&nm_i->nat_tree_lock);

				if (ret == -EFSCORRUPTED) {
					f2fs_err(sbi, "NAT is corrupt, run fsck to fix it");
					set_sbi_flag(sbi, SBI_NEED_FSCK);
					f2fs_handle_error(sbi,
						ERROR_INCONSISTENT_NAT);
				}

				return ret;
			}
		}

		nid += (NAT_ENTRY_PER_BLOCK - (nid % NAT_ENTRY_PER_BLOCK));
		if (unlikely(nid >= nm_i->max_nid))
			nid = 0;

		if (++i >= FREE_NID_PAGES)
			break;
	}

	/* go to the next free nat pages to find free nids abundantly */
	nm_i->next_scan_nid = nid;

	/* find free nids from current sum_pages */
	scan_curseg_cache(sbi);

	f2fs_up_read(&nm_i->nat_tree_lock);

	f2fs_ra_meta_pages(sbi, NAT_BLOCK_OFFSET(nm_i->next_scan_nid),
					nm_i->ra_nid_pages, META_NAT, false);

	return 0;
}

int f2fs_build_free_nids(struct f2fs_sb_info *sbi, bool sync, bool mount)
{
	int ret;

	mutex_lock(&NM_I(sbi)->build_lock);
	ret = __f2fs_build_free_nids(sbi, sync, mount);
	mutex_unlock(&NM_I(sbi)->build_lock);

	return ret;
}

/*
 * If this function returns success, caller can obtain a new nid
 * from second parameter of this function.
 * The returned nid could be used ino as well as nid when inode is created.
 */
bool f2fs_alloc_nid(struct f2fs_sb_info *sbi, nid_t *nid)
{
	struct f2fs_nm_info *nm_i = NM_I(sbi);
	struct free_nid *i = NULL;
retry:
	if (time_to_inject(sbi, FAULT_ALLOC_NID))
		return false;

	spin_lock(&nm_i->nid_list_lock);

	if (unlikely(nm_i->available_nids == 0)) {
		spin_unlock(&nm_i->nid_list_lock);
		return false;
	}

	/* We should not use stale free nids created by f2fs_build_free_nids */
	if (nm_i->nid_cnt[FREE_NID] && !on_f2fs_build_free_nids(nm_i)) {
		f2fs_bug_on(sbi, list_empty(&nm_i->free_nid_list));
		i = list_first_entry(&nm_i->free_nid_list,
					struct free_nid, list);
		*nid = i->nid;

		__move_free_nid(sbi, i, FREE_NID, PREALLOC_NID);
		nm_i->available_nids--;

		update_free_nid_bitmap(sbi, *nid, false, false);

		spin_unlock(&nm_i->nid_list_lock);
		return true;
	}
	spin_unlock(&nm_i->nid_list_lock);

	/* Let's scan nat pages and its caches to get free nids */
	if (!f2fs_build_free_nids(sbi, true, false))
		goto retry;
	return false;
}

/*
 * f2fs_alloc_nid() should be called prior to this function.
 */
void f2fs_alloc_nid_done(struct f2fs_sb_info *sbi, nid_t nid)
{
	struct f2fs_nm_info *nm_i = NM_I(sbi);
	struct free_nid *i;

	spin_lock(&nm_i->nid_list_lock);
	i = __lookup_free_nid_list(nm_i, nid);
	f2fs_bug_on(sbi, !i);
	__remove_free_nid(sbi, i, PREALLOC_NID);
	spin_unlock(&nm_i->nid_list_lock);

	kmem_cache_free(free_nid_slab, i);
}

/*
 * f2fs_alloc_nid() should be called prior to this function.
 */
void f2fs_alloc_nid_failed(struct f2fs_sb_info *sbi, nid_t nid)
{
	struct f2fs_nm_info *nm_i = NM_I(sbi);
	struct free_nid *i;
	bool need_free = false;

	if (!nid)
		return;

	spin_lock(&nm_i->nid_list_lock);
	i = __lookup_free_nid_list(nm_i, nid);
	f2fs_bug_on(sbi, !i);

	if (!f2fs_available_free_memory(sbi, FREE_NIDS)) {
		__remove_free_nid(sbi, i, PREALLOC_NID);
		need_free = true;
	} else {
		__move_free_nid(sbi, i, PREALLOC_NID, FREE_NID);
	}

	nm_i->available_nids++;

	update_free_nid_bitmap(sbi, nid, true, false);

	spin_unlock(&nm_i->nid_list_lock);

	if (need_free)
		kmem_cache_free(free_nid_slab, i);
}

int f2fs_try_to_free_nids(struct f2fs_sb_info *sbi, int nr_shrink)
{
	struct f2fs_nm_info *nm_i = NM_I(sbi);
	int nr = nr_shrink;

	if (nm_i->nid_cnt[FREE_NID] <= MAX_FREE_NIDS)
		return 0;

	if (!mutex_trylock(&nm_i->build_lock))
		return 0;

	while (nr_shrink && nm_i->nid_cnt[FREE_NID] > MAX_FREE_NIDS) {
		struct free_nid *i, *next;
		unsigned int batch = SHRINK_NID_BATCH_SIZE;

		spin_lock(&nm_i->nid_list_lock);
		list_for_each_entry_safe(i, next, &nm_i->free_nid_list, list) {
			if (!nr_shrink || !batch ||
				nm_i->nid_cnt[FREE_NID] <= MAX_FREE_NIDS)
				break;
			__remove_free_nid(sbi, i, FREE_NID);
			kmem_cache_free(free_nid_slab, i);
			nr_shrink--;
			batch--;
		}
		spin_unlock(&nm_i->nid_list_lock);
	}

	mutex_unlock(&nm_i->build_lock);

	return nr - nr_shrink;
}

int f2fs_recover_inline_xattr(struct inode *inode, struct page *page)
{
	void *src_addr, *dst_addr;
	size_t inline_size;
	struct page *ipage;
	struct f2fs_inode *ri;

	ipage = f2fs_get_node_page(F2FS_I_SB(inode), inode->i_ino);
	if (IS_ERR(ipage))
		return PTR_ERR(ipage);

	ri = F2FS_INODE(page);
	if (ri->i_inline & F2FS_INLINE_XATTR) {
		if (!f2fs_has_inline_xattr(inode)) {
			set_inode_flag(inode, FI_INLINE_XATTR);
			stat_inc_inline_xattr(inode);
		}
	} else {
		if (f2fs_has_inline_xattr(inode)) {
			stat_dec_inline_xattr(inode);
			clear_inode_flag(inode, FI_INLINE_XATTR);
		}
		goto update_inode;
	}

	dst_addr = inline_xattr_addr(inode, ipage);
	src_addr = inline_xattr_addr(inode, page);
	inline_size = inline_xattr_size(inode);

	f2fs_wait_on_page_writeback(ipage, NODE, true, true);
	memcpy(dst_addr, src_addr, inline_size);
update_inode:
	f2fs_update_inode(inode, ipage);
	f2fs_put_page(ipage, 1);
	return 0;
}

int f2fs_recover_xattr_data(struct inode *inode, struct page *page)
{
	struct f2fs_sb_info *sbi = F2FS_I_SB(inode);
	nid_t prev_xnid = F2FS_I(inode)->i_xattr_nid;
	nid_t new_xnid;
	struct dnode_of_data dn;
	struct node_info ni;
	struct page *xpage;
	int err;

	if (!prev_xnid)
		goto recover_xnid;

	/* 1: invalidate the previous xattr nid */
	err = f2fs_get_node_info(sbi, prev_xnid, &ni, false);
	if (err)
		return err;

	f2fs_invalidate_blocks(sbi, ni.blk_addr);
	dec_valid_node_count(sbi, inode, false);
	set_node_addr(sbi, &ni, NULL_ADDR, false);

recover_xnid:
	/* 2: update xattr nid in inode */
	if (!f2fs_alloc_nid(sbi, &new_xnid))
		return -ENOSPC;

	set_new_dnode(&dn, inode, NULL, NULL, new_xnid);
	xpage = f2fs_new_node_page(&dn, XATTR_NODE_OFFSET);
	if (IS_ERR(xpage)) {
		f2fs_alloc_nid_failed(sbi, new_xnid);
		return PTR_ERR(xpage);
	}

	f2fs_alloc_nid_done(sbi, new_xnid);
	f2fs_update_inode_page(inode);

	/* 3: update and set xattr node page dirty */
	if (page) {
		memcpy(F2FS_NODE(xpage), F2FS_NODE(page),
				VALID_XATTR_BLOCK_SIZE);
		set_page_dirty(xpage);
	}
	f2fs_put_page(xpage, 1);

	return 0;
}

int f2fs_recover_inode_page(struct f2fs_sb_info *sbi, struct page *page)
{
	struct f2fs_inode *src, *dst;
	nid_t ino = ino_of_node(page);
	struct node_info old_ni, new_ni;
	struct page *ipage;
	int err;

	err = f2fs_get_node_info(sbi, ino, &old_ni, false);
	if (err)
		return err;

	if (unlikely(old_ni.blk_addr != NULL_ADDR))
		return -EINVAL;
retry:
	ipage = f2fs_grab_cache_page(NODE_MAPPING(sbi), ino, false);
	if (!ipage) {
		memalloc_retry_wait(GFP_NOFS);
		goto retry;
	}

	/* Should not use this inode from free nid list */
	remove_free_nid(sbi, ino);

	if (!PageUptodate(ipage))
		SetPageUptodate(ipage);
	fill_node_footer(ipage, ino, ino, 0, true);
	set_cold_node(ipage, false);

	src = F2FS_INODE(page);
	dst = F2FS_INODE(ipage);

	memcpy(dst, src, offsetof(struct f2fs_inode, i_ext));
	dst->i_size = 0;
	dst->i_blocks = cpu_to_le64(1);
	dst->i_links = cpu_to_le32(1);
	dst->i_xattr_nid = 0;
	dst->i_inline = src->i_inline & (F2FS_INLINE_XATTR | F2FS_EXTRA_ATTR);
	if (dst->i_inline & F2FS_EXTRA_ATTR) {
		dst->i_extra_isize = src->i_extra_isize;

		if (f2fs_sb_has_flexible_inline_xattr(sbi) &&
			F2FS_FITS_IN_INODE(src, le16_to_cpu(src->i_extra_isize),
							i_inline_xattr_size))
			dst->i_inline_xattr_size = src->i_inline_xattr_size;

		if (f2fs_sb_has_project_quota(sbi) &&
			F2FS_FITS_IN_INODE(src, le16_to_cpu(src->i_extra_isize),
								i_projid))
			dst->i_projid = src->i_projid;

		if (f2fs_sb_has_inode_crtime(sbi) &&
			F2FS_FITS_IN_INODE(src, le16_to_cpu(src->i_extra_isize),
							i_crtime_nsec)) {
			dst->i_crtime = src->i_crtime;
			dst->i_crtime_nsec = src->i_crtime_nsec;
		}
	}

	new_ni = old_ni;
	new_ni.ino = ino;

	if (unlikely(inc_valid_node_count(sbi, NULL, true)))
		WARN_ON(1);
	set_node_addr(sbi, &new_ni, NEW_ADDR, false);
	inc_valid_inode_count(sbi);
	set_page_dirty(ipage);
	f2fs_put_page(ipage, 1);
	return 0;
}

int f2fs_restore_node_summary(struct f2fs_sb_info *sbi,
			unsigned int segno, struct f2fs_summary_block *sum)
{
	struct f2fs_node *rn;
	struct f2fs_summary *sum_entry;
	block_t addr;
	int i, idx, last_offset, nrpages;

	/* scan the node segment */
	last_offset = BLKS_PER_SEG(sbi);
	addr = START_BLOCK(sbi, segno);
	sum_entry = &sum->entries[0];

	for (i = 0; i < last_offset; i += nrpages, addr += nrpages) {
		nrpages = bio_max_segs(last_offset - i);

		/* readahead node pages */
		f2fs_ra_meta_pages(sbi, addr, nrpages, META_POR, true);

		for (idx = addr; idx < addr + nrpages; idx++) {
			struct page *page = f2fs_get_tmp_page(sbi, idx);

			if (IS_ERR(page))
				return PTR_ERR(page);

			rn = F2FS_NODE(page);
			sum_entry->nid = rn->footer.nid;
			sum_entry->version = 0;
			sum_entry->ofs_in_node = 0;
			sum_entry++;
			f2fs_put_page(page, 1);
		}

		invalidate_mapping_pages(META_MAPPING(sbi), addr,
							addr + nrpages);
	}
	return 0;
}

static void remove_nats_in_journal(struct f2fs_sb_info *sbi)
{
	struct f2fs_nm_info *nm_i = NM_I(sbi);
	struct curseg_info *curseg = CURSEG_I(sbi, CURSEG_HOT_DATA);
	struct f2fs_journal *journal = curseg->journal;
	int i;

	down_write(&curseg->journal_rwsem);
	for (i = 0; i < nats_in_cursum(journal); i++) {
		struct nat_entry *ne;
		struct f2fs_nat_entry raw_ne;
		nid_t nid = le32_to_cpu(nid_in_journal(journal, i));

		if (f2fs_check_nid_range(sbi, nid))
			continue;

		raw_ne = nat_in_journal(journal, i);

		ne = __lookup_nat_cache(nm_i, nid);
		if (!ne) {
			ne = __alloc_nat_entry(sbi, nid, true);
			__init_nat_entry(nm_i, ne, &raw_ne, true);
		}

		/*
		 * if a free nat in journal has not been used after last
		 * checkpoint, we should remove it from available nids,
		 * since later we will add it again.
		 */
		if (!get_nat_flag(ne, IS_DIRTY) &&
				le32_to_cpu(raw_ne.block_addr) == NULL_ADDR) {
			spin_lock(&nm_i->nid_list_lock);
			nm_i->available_nids--;
			spin_unlock(&nm_i->nid_list_lock);
		}

		__set_nat_cache_dirty(nm_i, ne);
	}
	update_nats_in_cursum(journal, -i);
	up_write(&curseg->journal_rwsem);
}

static void __adjust_nat_entry_set(struct nat_entry_set *nes,
						struct list_head *head, int max)
{
	struct nat_entry_set *cur;

	if (nes->entry_cnt >= max)
		goto add_out;

	list_for_each_entry(cur, head, set_list) {
		if (cur->entry_cnt >= nes->entry_cnt) {
			list_add(&nes->set_list, cur->set_list.prev);
			return;
		}
	}
add_out:
	list_add_tail(&nes->set_list, head);
}

static void __update_nat_bits(struct f2fs_nm_info *nm_i, unsigned int nat_ofs,
							unsigned int valid)
{
	if (valid == 0) {
		__set_bit_le(nat_ofs, nm_i->empty_nat_bits);
		__clear_bit_le(nat_ofs, nm_i->full_nat_bits);
		return;
	}

	__clear_bit_le(nat_ofs, nm_i->empty_nat_bits);
	if (valid == NAT_ENTRY_PER_BLOCK)
		__set_bit_le(nat_ofs, nm_i->full_nat_bits);
	else
		__clear_bit_le(nat_ofs, nm_i->full_nat_bits);
}

static void update_nat_bits(struct f2fs_sb_info *sbi, nid_t start_nid,
						struct page *page)
{
	struct f2fs_nm_info *nm_i = NM_I(sbi);
	unsigned int nat_index = start_nid / NAT_ENTRY_PER_BLOCK;
	struct f2fs_nat_block *nat_blk = page_address(page);
	int valid = 0;
	int i = 0;

	if (!is_set_ckpt_flags(sbi, CP_NAT_BITS_FLAG))
		return;

	if (nat_index == 0) {
		valid = 1;
		i = 1;
	}
	for (; i < NAT_ENTRY_PER_BLOCK; i++) {
		if (le32_to_cpu(nat_blk->entries[i].block_addr) != NULL_ADDR)
			valid++;
	}

	__update_nat_bits(nm_i, nat_index, valid);
}

void f2fs_enable_nat_bits(struct f2fs_sb_info *sbi)
{
	struct f2fs_nm_info *nm_i = NM_I(sbi);
	unsigned int nat_ofs;

	f2fs_down_read(&nm_i->nat_tree_lock);

	for (nat_ofs = 0; nat_ofs < nm_i->nat_blocks; nat_ofs++) {
		unsigned int valid = 0, nid_ofs = 0;

		/* handle nid zero due to it should never be used */
		if (unlikely(nat_ofs == 0)) {
			valid = 1;
			nid_ofs = 1;
		}

		for (; nid_ofs < NAT_ENTRY_PER_BLOCK; nid_ofs++) {
			if (!test_bit_le(nid_ofs,
					nm_i->free_nid_bitmap[nat_ofs]))
				valid++;
		}

		__update_nat_bits(nm_i, nat_ofs, valid);
	}

	f2fs_up_read(&nm_i->nat_tree_lock);
}

static int __flush_nat_entry_set(struct f2fs_sb_info *sbi,
		struct nat_entry_set *set, struct cp_control *cpc)
{
	struct curseg_info *curseg = CURSEG_I(sbi, CURSEG_HOT_DATA);
	struct f2fs_journal *journal = curseg->journal;
	nid_t start_nid = set->set * NAT_ENTRY_PER_BLOCK;
	bool to_journal = true;
	struct f2fs_nat_block *nat_blk;
	struct nat_entry *ne, *cur;
	struct page *page = NULL;

	/*
	 * there are two steps to flush nat entries:
	 * #1, flush nat entries to journal in current hot data summary block.
	 * #2, flush nat entries to nat page.
	 */
	if ((cpc->reason & CP_UMOUNT) ||
		!__has_cursum_space(journal, set->entry_cnt, NAT_JOURNAL))
		to_journal = false;

	if (to_journal) {
		down_write(&curseg->journal_rwsem);
	} else {
		page = get_next_nat_page(sbi, start_nid);
		if (IS_ERR(page))
			return PTR_ERR(page);

		nat_blk = page_address(page);
		f2fs_bug_on(sbi, !nat_blk);
	}

	/* flush dirty nats in nat entry set */
	list_for_each_entry_safe(ne, cur, &set->entry_list, list) {
		struct f2fs_nat_entry *raw_ne;
		nid_t nid = nat_get_nid(ne);
		int offset;

		f2fs_bug_on(sbi, nat_get_blkaddr(ne) == NEW_ADDR);

		if (to_journal) {
			offset = f2fs_lookup_journal_in_cursum(journal,
							NAT_JOURNAL, nid, 1);
			f2fs_bug_on(sbi, offset < 0);
			raw_ne = &nat_in_journal(journal, offset);
			nid_in_journal(journal, offset) = cpu_to_le32(nid);
		} else {
			raw_ne = &nat_blk->entries[nid - start_nid];
		}
		raw_nat_from_node_info(raw_ne, &ne->ni);
		nat_reset_flag(ne);
		__clear_nat_cache_dirty(NM_I(sbi), set, ne);
		if (nat_get_blkaddr(ne) == NULL_ADDR) {
			add_free_nid(sbi, nid, false, true);
		} else {
			spin_lock(&NM_I(sbi)->nid_list_lock);
			update_free_nid_bitmap(sbi, nid, false, false);
			spin_unlock(&NM_I(sbi)->nid_list_lock);
		}
	}

	if (to_journal) {
		up_write(&curseg->journal_rwsem);
	} else {
		update_nat_bits(sbi, start_nid, page);
		f2fs_put_page(page, 1);
	}

	/* Allow dirty nats by node block allocation in write_begin */
	if (!set->entry_cnt) {
		radix_tree_delete(&NM_I(sbi)->nat_set_root, set->set);
		kmem_cache_free(nat_entry_set_slab, set);
	}
	return 0;
}

/*
 * This function is called during the checkpointing process.
 */
int f2fs_flush_nat_entries(struct f2fs_sb_info *sbi, struct cp_control *cpc)
{
	struct f2fs_nm_info *nm_i = NM_I(sbi);
	struct curseg_info *curseg = CURSEG_I(sbi, CURSEG_HOT_DATA);
	struct f2fs_journal *journal = curseg->journal;
	struct nat_entry_set *setvec[NAT_VEC_SIZE];
	struct nat_entry_set *set, *tmp;
	unsigned int found;
	nid_t set_idx = 0;
	LIST_HEAD(sets);
	int err = 0;

	/*
	 * during unmount, let's flush nat_bits before checking
	 * nat_cnt[DIRTY_NAT].
	 */
	if (cpc->reason & CP_UMOUNT) {
		f2fs_down_write(&nm_i->nat_tree_lock);
		remove_nats_in_journal(sbi);
		f2fs_up_write(&nm_i->nat_tree_lock);
	}

	if (!nm_i->nat_cnt[DIRTY_NAT])
		return 0;

	f2fs_down_write(&nm_i->nat_tree_lock);

	/*
	 * if there are no enough space in journal to store dirty nat
	 * entries, remove all entries from journal and merge them
	 * into nat entry set.
	 */
	if (cpc->reason & CP_UMOUNT ||
		!__has_cursum_space(journal,
			nm_i->nat_cnt[DIRTY_NAT], NAT_JOURNAL))
		remove_nats_in_journal(sbi);

	while ((found = __gang_lookup_nat_set(nm_i,
					set_idx, NAT_VEC_SIZE, setvec))) {
		unsigned idx;

		set_idx = setvec[found - 1]->set + 1;
		for (idx = 0; idx < found; idx++)
			__adjust_nat_entry_set(setvec[idx], &sets,
						MAX_NAT_JENTRIES(journal));
	}

	/* flush dirty nats in nat entry set */
	list_for_each_entry_safe(set, tmp, &sets, set_list) {
		err = __flush_nat_entry_set(sbi, set, cpc);
		if (err)
			break;
	}

	f2fs_up_write(&nm_i->nat_tree_lock);
	/* Allow dirty nats by node block allocation in write_begin */

	return err;
}

static int __get_nat_bitmaps(struct f2fs_sb_info *sbi)
{
	struct f2fs_checkpoint *ckpt = F2FS_CKPT(sbi);
	struct f2fs_nm_info *nm_i = NM_I(sbi);
	unsigned int nat_bits_bytes = nm_i->nat_blocks / BITS_PER_BYTE;
	unsigned int i;
	__u64 cp_ver = cur_cp_version(ckpt);
	block_t nat_bits_addr;

	nm_i->nat_bits_blocks = F2FS_BLK_ALIGN((nat_bits_bytes << 1) + 8);
	nm_i->nat_bits = f2fs_kvzalloc(sbi,
			F2FS_BLK_TO_BYTES(nm_i->nat_bits_blocks), GFP_KERNEL);
	if (!nm_i->nat_bits)
		return -ENOMEM;

	nm_i->full_nat_bits = nm_i->nat_bits + 8;
	nm_i->empty_nat_bits = nm_i->full_nat_bits + nat_bits_bytes;

	if (!is_set_ckpt_flags(sbi, CP_NAT_BITS_FLAG))
		return 0;

	nat_bits_addr = __start_cp_addr(sbi) + BLKS_PER_SEG(sbi) -
						nm_i->nat_bits_blocks;
	for (i = 0; i < nm_i->nat_bits_blocks; i++) {
		struct page *page;

		page = f2fs_get_meta_page(sbi, nat_bits_addr++);
		if (IS_ERR(page))
			return PTR_ERR(page);

		memcpy(nm_i->nat_bits + F2FS_BLK_TO_BYTES(i),
					page_address(page), F2FS_BLKSIZE);
		f2fs_put_page(page, 1);
	}

	cp_ver |= (cur_cp_crc(ckpt) << 32);
	if (cpu_to_le64(cp_ver) != *(__le64 *)nm_i->nat_bits) {
		clear_ckpt_flags(sbi, CP_NAT_BITS_FLAG);
		f2fs_notice(sbi, "Disable nat_bits due to incorrect cp_ver (%llu, %llu)",
			cp_ver, le64_to_cpu(*(__le64 *)nm_i->nat_bits));
		return 0;
	}

	f2fs_notice(sbi, "Found nat_bits in checkpoint");
	return 0;
}

static inline void load_free_nid_bitmap(struct f2fs_sb_info *sbi)
{
	struct f2fs_nm_info *nm_i = NM_I(sbi);
	unsigned int i = 0;
	nid_t nid, last_nid;

	if (!is_set_ckpt_flags(sbi, CP_NAT_BITS_FLAG))
		return;

	for (i = 0; i < nm_i->nat_blocks; i++) {
		i = find_next_bit_le(nm_i->empty_nat_bits, nm_i->nat_blocks, i);
		if (i >= nm_i->nat_blocks)
			break;

		__set_bit_le(i, nm_i->nat_block_bitmap);

		nid = i * NAT_ENTRY_PER_BLOCK;
		last_nid = nid + NAT_ENTRY_PER_BLOCK;

		spin_lock(&NM_I(sbi)->nid_list_lock);
		for (; nid < last_nid; nid++)
			update_free_nid_bitmap(sbi, nid, true, true);
		spin_unlock(&NM_I(sbi)->nid_list_lock);
	}

	for (i = 0; i < nm_i->nat_blocks; i++) {
		i = find_next_bit_le(nm_i->full_nat_bits, nm_i->nat_blocks, i);
		if (i >= nm_i->nat_blocks)
			break;

		__set_bit_le(i, nm_i->nat_block_bitmap);
	}
}

static int init_node_manager(struct f2fs_sb_info *sbi)
{
	struct f2fs_super_block *sb_raw = F2FS_RAW_SUPER(sbi);
	struct f2fs_nm_info *nm_i = NM_I(sbi);
	unsigned char *version_bitmap;
	unsigned int nat_segs;
	int err;

	nm_i->nat_blkaddr = le32_to_cpu(sb_raw->nat_blkaddr);

	/* segment_count_nat includes pair segment so divide to 2. */
	nat_segs = le32_to_cpu(sb_raw->segment_count_nat) >> 1;
	nm_i->nat_blocks = nat_segs << le32_to_cpu(sb_raw->log_blocks_per_seg);
	nm_i->max_nid = NAT_ENTRY_PER_BLOCK * nm_i->nat_blocks;

	/* not used nids: 0, node, meta, (and root counted as valid node) */
	nm_i->available_nids = nm_i->max_nid - sbi->total_valid_node_count -
						F2FS_RESERVED_NODE_NUM;
	nm_i->nid_cnt[FREE_NID] = 0;
	nm_i->nid_cnt[PREALLOC_NID] = 0;
	nm_i->ram_thresh = DEF_RAM_THRESHOLD;
	nm_i->ra_nid_pages = DEF_RA_NID_PAGES;
	nm_i->dirty_nats_ratio = DEF_DIRTY_NAT_RATIO_THRESHOLD;
	nm_i->max_rf_node_blocks = DEF_RF_NODE_BLOCKS;

	INIT_RADIX_TREE(&nm_i->free_nid_root, GFP_ATOMIC);
	INIT_LIST_HEAD(&nm_i->free_nid_list);
	INIT_RADIX_TREE(&nm_i->nat_root, GFP_NOIO);
	INIT_RADIX_TREE(&nm_i->nat_set_root, GFP_NOIO);
	INIT_LIST_HEAD(&nm_i->nat_entries);
	spin_lock_init(&nm_i->nat_list_lock);

	mutex_init(&nm_i->build_lock);
	spin_lock_init(&nm_i->nid_list_lock);
	init_f2fs_rwsem(&nm_i->nat_tree_lock);

	nm_i->next_scan_nid = le32_to_cpu(sbi->ckpt->next_free_nid);
	nm_i->bitmap_size = __bitmap_size(sbi, NAT_BITMAP);
	version_bitmap = __bitmap_ptr(sbi, NAT_BITMAP);
	nm_i->nat_bitmap = kmemdup(version_bitmap, nm_i->bitmap_size,
					GFP_KERNEL);
	if (!nm_i->nat_bitmap)
		return -ENOMEM;

	err = __get_nat_bitmaps(sbi);
	if (err)
		return err;

#ifdef CONFIG_F2FS_CHECK_FS
	nm_i->nat_bitmap_mir = kmemdup(version_bitmap, nm_i->bitmap_size,
					GFP_KERNEL);
	if (!nm_i->nat_bitmap_mir)
		return -ENOMEM;
#endif

	return 0;
}

static int init_free_nid_cache(struct f2fs_sb_info *sbi)
{
	struct f2fs_nm_info *nm_i = NM_I(sbi);
	int i;

	nm_i->free_nid_bitmap =
		f2fs_kvzalloc(sbi, array_size(sizeof(unsigned char *),
					      nm_i->nat_blocks),
			      GFP_KERNEL);
	if (!nm_i->free_nid_bitmap)
		return -ENOMEM;

	for (i = 0; i < nm_i->nat_blocks; i++) {
		nm_i->free_nid_bitmap[i] = f2fs_kvzalloc(sbi,
			f2fs_bitmap_size(NAT_ENTRY_PER_BLOCK), GFP_KERNEL);
		if (!nm_i->free_nid_bitmap[i])
			return -ENOMEM;
	}

	nm_i->nat_block_bitmap = f2fs_kvzalloc(sbi, nm_i->nat_blocks / 8,
								GFP_KERNEL);
	if (!nm_i->nat_block_bitmap)
		return -ENOMEM;

	nm_i->free_nid_count =
		f2fs_kvzalloc(sbi, array_size(sizeof(unsigned short),
					      nm_i->nat_blocks),
			      GFP_KERNEL);
	if (!nm_i->free_nid_count)
		return -ENOMEM;
	return 0;
}

int f2fs_build_node_manager(struct f2fs_sb_info *sbi)
{
	int err;

	sbi->nm_info = f2fs_kzalloc(sbi, sizeof(struct f2fs_nm_info),
							GFP_KERNEL);
	if (!sbi->nm_info)
		return -ENOMEM;

	err = init_node_manager(sbi);
	if (err)
		return err;

	err = init_free_nid_cache(sbi);
	if (err)
		return err;

	/* load free nid status from nat_bits table */
	load_free_nid_bitmap(sbi);

	return f2fs_build_free_nids(sbi, true, true);
}

void f2fs_destroy_node_manager(struct f2fs_sb_info *sbi)
{
	struct f2fs_nm_info *nm_i = NM_I(sbi);
	struct free_nid *i, *next_i;
	void *vec[NAT_VEC_SIZE];
	struct nat_entry **natvec = (struct nat_entry **)vec;
	struct nat_entry_set **setvec = (struct nat_entry_set **)vec;
	nid_t nid = 0;
	unsigned int found;

	if (!nm_i)
		return;

	/* destroy free nid list */
	spin_lock(&nm_i->nid_list_lock);
	list_for_each_entry_safe(i, next_i, &nm_i->free_nid_list, list) {
		__remove_free_nid(sbi, i, FREE_NID);
		spin_unlock(&nm_i->nid_list_lock);
		kmem_cache_free(free_nid_slab, i);
		spin_lock(&nm_i->nid_list_lock);
	}
	f2fs_bug_on(sbi, nm_i->nid_cnt[FREE_NID]);
	f2fs_bug_on(sbi, nm_i->nid_cnt[PREALLOC_NID]);
	f2fs_bug_on(sbi, !list_empty(&nm_i->free_nid_list));
	spin_unlock(&nm_i->nid_list_lock);

	/* destroy nat cache */
	f2fs_down_write(&nm_i->nat_tree_lock);
	while ((found = __gang_lookup_nat_cache(nm_i,
					nid, NAT_VEC_SIZE, natvec))) {
		unsigned idx;

		nid = nat_get_nid(natvec[found - 1]) + 1;
		for (idx = 0; idx < found; idx++) {
			spin_lock(&nm_i->nat_list_lock);
			list_del(&natvec[idx]->list);
			spin_unlock(&nm_i->nat_list_lock);

			__del_from_nat_cache(nm_i, natvec[idx]);
		}
	}
	f2fs_bug_on(sbi, nm_i->nat_cnt[TOTAL_NAT]);

	/* destroy nat set cache */
	nid = 0;
	memset(vec, 0, sizeof(void *) * NAT_VEC_SIZE);
	while ((found = __gang_lookup_nat_set(nm_i,
					nid, NAT_VEC_SIZE, setvec))) {
		unsigned idx;

		nid = setvec[found - 1]->set + 1;
		for (idx = 0; idx < found; idx++) {
			/* entry_cnt is not zero, when cp_error was occurred */
			f2fs_bug_on(sbi, !list_empty(&setvec[idx]->entry_list));
			radix_tree_delete(&nm_i->nat_set_root, setvec[idx]->set);
			kmem_cache_free(nat_entry_set_slab, setvec[idx]);
		}
	}
	f2fs_up_write(&nm_i->nat_tree_lock);

	kvfree(nm_i->nat_block_bitmap);
	if (nm_i->free_nid_bitmap) {
		int i;

		for (i = 0; i < nm_i->nat_blocks; i++)
			kvfree(nm_i->free_nid_bitmap[i]);
		kvfree(nm_i->free_nid_bitmap);
	}
	kvfree(nm_i->free_nid_count);

	kvfree(nm_i->nat_bitmap);
	kvfree(nm_i->nat_bits);
#ifdef CONFIG_F2FS_CHECK_FS
	kvfree(nm_i->nat_bitmap_mir);
#endif
	sbi->nm_info = NULL;
	kfree(nm_i);
}

int __init f2fs_create_node_manager_caches(void)
{
	nat_entry_slab = f2fs_kmem_cache_create("f2fs_nat_entry",
			sizeof(struct nat_entry));
	if (!nat_entry_slab)
		goto fail;

	free_nid_slab = f2fs_kmem_cache_create("f2fs_free_nid",
			sizeof(struct free_nid));
	if (!free_nid_slab)
		goto destroy_nat_entry;

	nat_entry_set_slab = f2fs_kmem_cache_create("f2fs_nat_entry_set",
			sizeof(struct nat_entry_set));
	if (!nat_entry_set_slab)
		goto destroy_free_nid;

	fsync_node_entry_slab = f2fs_kmem_cache_create("f2fs_fsync_node_entry",
			sizeof(struct fsync_node_entry));
	if (!fsync_node_entry_slab)
		goto destroy_nat_entry_set;
	return 0;

destroy_nat_entry_set:
	kmem_cache_destroy(nat_entry_set_slab);
destroy_free_nid:
	kmem_cache_destroy(free_nid_slab);
destroy_nat_entry:
	kmem_cache_destroy(nat_entry_slab);
fail:
	return -ENOMEM;
}

void f2fs_destroy_node_manager_caches(void)
{
	kmem_cache_destroy(fsync_node_entry_slab);
	kmem_cache_destroy(nat_entry_set_slab);
	kmem_cache_destroy(free_nid_slab);
	kmem_cache_destroy(nat_entry_slab);
}<|MERGE_RESOLUTION|>--- conflicted
+++ resolved
@@ -1632,11 +1632,7 @@
 		/* keep node pages in remount-ro mode */
 		if (F2FS_OPTION(sbi).errors == MOUNT_ERRORS_READONLY)
 			goto redirty_out;
-<<<<<<< HEAD
-		ClearPageUptodate(page);
-=======
 		folio_clear_uptodate(folio);
->>>>>>> 2d5404ca
 		dec_page_count(sbi, F2FS_DIRTY_NODES);
 		folio_unlock(folio);
 		return 0;
