--- conflicted
+++ resolved
@@ -1376,12 +1376,7 @@
 		return err;
 
 	/* NEW_ADDR can be seen, after cp_error drops some dirty node pages */
-<<<<<<< HEAD
-	if (unlikely(ni.blk_addr == NULL_ADDR || ni.blk_addr == NEW_ADDR) ||
-			is_sbi_flag_set(sbi, SBI_IS_SHUTDOWN)) {
-=======
 	if (unlikely(ni.blk_addr == NULL_ADDR || ni.blk_addr == NEW_ADDR)) {
->>>>>>> eb3cdb58
 		ClearPageUptodate(page);
 		return -ENOENT;
 	}
