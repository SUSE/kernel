// SPDX-License-Identifier: GPL-2.0
/*
 * fs/f2fs/node.c
 *
 * Copyright (c) 2012 Samsung Electronics Co., Ltd.
 *             http://www.samsung.com/
 */
#include <linux/fs.h>
#include <linux/f2fs_fs.h>
#include <linux/mpage.h>
#include <linux/sched/mm.h>
#include <linux/blkdev.h>
#include <linux/pagevec.h>
#include <linux/swap.h>

#include "f2fs.h"
#include "node.h"
#include "segment.h"
#include "xattr.h"
#include "iostat.h"
#include <trace/events/f2fs.h>

#define on_f2fs_build_free_nids(nm_i) mutex_is_locked(&(nm_i)->build_lock)

static struct kmem_cache *nat_entry_slab;
static struct kmem_cache *free_nid_slab;
static struct kmem_cache *nat_entry_set_slab;
static struct kmem_cache *fsync_node_entry_slab;

/*
 * Check whether the given nid is within node id range.
 */
int f2fs_check_nid_range(struct f2fs_sb_info *sbi, nid_t nid)
{
	if (unlikely(nid < F2FS_ROOT_INO(sbi) || nid >= NM_I(sbi)->max_nid)) {
		set_sbi_flag(sbi, SBI_NEED_FSCK);
		f2fs_warn(sbi, "%s: out-of-range nid=%x, run fsck to fix.",
			  __func__, nid);
		f2fs_handle_error(sbi, ERROR_CORRUPTED_INODE);
		return -EFSCORRUPTED;
	}
	return 0;
}

bool f2fs_available_free_memory(struct f2fs_sb_info *sbi, int type)
{
	struct f2fs_nm_info *nm_i = NM_I(sbi);
	struct discard_cmd_control *dcc = SM_I(sbi)->dcc_info;
	struct sysinfo val;
	unsigned long avail_ram;
	unsigned long mem_size = 0;
	bool res = false;

	if (!nm_i)
		return true;

	si_meminfo(&val);

	/* only uses low memory */
	avail_ram = val.totalram - val.totalhigh;

	/*
	 * give 25%, 25%, 50%, 50%, 25%, 25% memory for each components respectively
	 */
	if (type == FREE_NIDS) {
		mem_size = (nm_i->nid_cnt[FREE_NID] *
				sizeof(struct free_nid)) >> PAGE_SHIFT;
		res = mem_size < ((avail_ram * nm_i->ram_thresh / 100) >> 2);
	} else if (type == NAT_ENTRIES) {
		mem_size = (nm_i->nat_cnt[TOTAL_NAT] *
				sizeof(struct nat_entry)) >> PAGE_SHIFT;
		res = mem_size < ((avail_ram * nm_i->ram_thresh / 100) >> 2);
		if (excess_cached_nats(sbi))
			res = false;
	} else if (type == DIRTY_DENTS) {
		if (sbi->sb->s_bdi->wb.dirty_exceeded)
			return false;
		mem_size = get_pages(sbi, F2FS_DIRTY_DENTS);
		res = mem_size < ((avail_ram * nm_i->ram_thresh / 100) >> 1);
	} else if (type == INO_ENTRIES) {
		int i;

		for (i = 0; i < MAX_INO_ENTRY; i++)
			mem_size += sbi->im[i].ino_num *
						sizeof(struct ino_entry);
		mem_size >>= PAGE_SHIFT;
		res = mem_size < ((avail_ram * nm_i->ram_thresh / 100) >> 1);
	} else if (type == READ_EXTENT_CACHE || type == AGE_EXTENT_CACHE) {
		enum extent_type etype = type == READ_EXTENT_CACHE ?
						EX_READ : EX_BLOCK_AGE;
		struct extent_tree_info *eti = &sbi->extent_tree[etype];

		mem_size = (atomic_read(&eti->total_ext_tree) *
				sizeof(struct extent_tree) +
				atomic_read(&eti->total_ext_node) *
				sizeof(struct extent_node)) >> PAGE_SHIFT;
		res = mem_size < ((avail_ram * nm_i->ram_thresh / 100) >> 2);
	} else if (type == DISCARD_CACHE) {
		mem_size = (atomic_read(&dcc->discard_cmd_cnt) *
				sizeof(struct discard_cmd)) >> PAGE_SHIFT;
		res = mem_size < (avail_ram * nm_i->ram_thresh / 100);
	} else if (type == COMPRESS_PAGE) {
#ifdef CONFIG_F2FS_FS_COMPRESSION
		unsigned long free_ram = val.freeram;

		/*
		 * free memory is lower than watermark or cached page count
		 * exceed threshold, deny caching compress page.
		 */
		res = (free_ram > avail_ram * sbi->compress_watermark / 100) &&
			(COMPRESS_MAPPING(sbi)->nrpages <
			 free_ram * sbi->compress_percent / 100);
#else
		res = false;
#endif
	} else {
		if (!sbi->sb->s_bdi->wb.dirty_exceeded)
			return true;
	}
	return res;
}

static void clear_node_folio_dirty(struct folio *folio)
{
	if (folio_test_dirty(folio)) {
		f2fs_clear_page_cache_dirty_tag(folio);
		folio_clear_dirty_for_io(folio);
		dec_page_count(F2FS_F_SB(folio), F2FS_DIRTY_NODES);
	}
	folio_clear_uptodate(folio);
}

static struct folio *get_current_nat_folio(struct f2fs_sb_info *sbi, nid_t nid)
{
	return f2fs_get_meta_folio_retry(sbi, current_nat_addr(sbi, nid));
}

static struct page *get_next_nat_page(struct f2fs_sb_info *sbi, nid_t nid)
{
	struct folio *src_folio;
	struct folio *dst_folio;
	pgoff_t dst_off;
	void *src_addr;
	void *dst_addr;
	struct f2fs_nm_info *nm_i = NM_I(sbi);

	dst_off = next_nat_addr(sbi, current_nat_addr(sbi, nid));

	/* get current nat block page with lock */
	src_folio = get_current_nat_folio(sbi, nid);
	if (IS_ERR(src_folio))
		return &src_folio->page;
	dst_folio = f2fs_grab_meta_folio(sbi, dst_off);
	f2fs_bug_on(sbi, folio_test_dirty(src_folio));

	src_addr = folio_address(src_folio);
	dst_addr = folio_address(dst_folio);
	memcpy(dst_addr, src_addr, PAGE_SIZE);
	folio_mark_dirty(dst_folio);
	f2fs_folio_put(src_folio, true);

	set_to_next_nat(nm_i, nid);

	return &dst_folio->page;
}

static struct nat_entry *__alloc_nat_entry(struct f2fs_sb_info *sbi,
						nid_t nid, bool no_fail)
{
	struct nat_entry *new;

	new = f2fs_kmem_cache_alloc(nat_entry_slab,
					GFP_F2FS_ZERO, no_fail, sbi);
	if (new) {
		nat_set_nid(new, nid);
		nat_reset_flag(new);
	}
	return new;
}

static void __free_nat_entry(struct nat_entry *e)
{
	kmem_cache_free(nat_entry_slab, e);
}

/* must be locked by nat_tree_lock */
static struct nat_entry *__init_nat_entry(struct f2fs_nm_info *nm_i,
	struct nat_entry *ne, struct f2fs_nat_entry *raw_ne, bool no_fail)
{
	if (no_fail)
		f2fs_radix_tree_insert(&nm_i->nat_root, nat_get_nid(ne), ne);
	else if (radix_tree_insert(&nm_i->nat_root, nat_get_nid(ne), ne))
		return NULL;

	if (raw_ne)
		node_info_from_raw_nat(&ne->ni, raw_ne);

	spin_lock(&nm_i->nat_list_lock);
	list_add_tail(&ne->list, &nm_i->nat_entries);
	spin_unlock(&nm_i->nat_list_lock);

	nm_i->nat_cnt[TOTAL_NAT]++;
	nm_i->nat_cnt[RECLAIMABLE_NAT]++;
	return ne;
}

static struct nat_entry *__lookup_nat_cache(struct f2fs_nm_info *nm_i, nid_t n)
{
	struct nat_entry *ne;

	ne = radix_tree_lookup(&nm_i->nat_root, n);

	/* for recent accessed nat entry, move it to tail of lru list */
	if (ne && !get_nat_flag(ne, IS_DIRTY)) {
		spin_lock(&nm_i->nat_list_lock);
		if (!list_empty(&ne->list))
			list_move_tail(&ne->list, &nm_i->nat_entries);
		spin_unlock(&nm_i->nat_list_lock);
	}

	return ne;
}

static unsigned int __gang_lookup_nat_cache(struct f2fs_nm_info *nm_i,
		nid_t start, unsigned int nr, struct nat_entry **ep)
{
	return radix_tree_gang_lookup(&nm_i->nat_root, (void **)ep, start, nr);
}

static void __del_from_nat_cache(struct f2fs_nm_info *nm_i, struct nat_entry *e)
{
	radix_tree_delete(&nm_i->nat_root, nat_get_nid(e));
	nm_i->nat_cnt[TOTAL_NAT]--;
	nm_i->nat_cnt[RECLAIMABLE_NAT]--;
	__free_nat_entry(e);
}

static struct nat_entry_set *__grab_nat_entry_set(struct f2fs_nm_info *nm_i,
							struct nat_entry *ne)
{
	nid_t set = NAT_BLOCK_OFFSET(ne->ni.nid);
	struct nat_entry_set *head;

	head = radix_tree_lookup(&nm_i->nat_set_root, set);
	if (!head) {
		head = f2fs_kmem_cache_alloc(nat_entry_set_slab,
						GFP_NOFS, true, NULL);

		INIT_LIST_HEAD(&head->entry_list);
		INIT_LIST_HEAD(&head->set_list);
		head->set = set;
		head->entry_cnt = 0;
		f2fs_radix_tree_insert(&nm_i->nat_set_root, set, head);
	}
	return head;
}

static void __set_nat_cache_dirty(struct f2fs_nm_info *nm_i,
						struct nat_entry *ne)
{
	struct nat_entry_set *head;
	bool new_ne = nat_get_blkaddr(ne) == NEW_ADDR;

	if (!new_ne)
		head = __grab_nat_entry_set(nm_i, ne);

	/*
	 * update entry_cnt in below condition:
	 * 1. update NEW_ADDR to valid block address;
	 * 2. update old block address to new one;
	 */
	if (!new_ne && (get_nat_flag(ne, IS_PREALLOC) ||
				!get_nat_flag(ne, IS_DIRTY)))
		head->entry_cnt++;

	set_nat_flag(ne, IS_PREALLOC, new_ne);

	if (get_nat_flag(ne, IS_DIRTY))
		goto refresh_list;

	nm_i->nat_cnt[DIRTY_NAT]++;
	nm_i->nat_cnt[RECLAIMABLE_NAT]--;
	set_nat_flag(ne, IS_DIRTY, true);
refresh_list:
	spin_lock(&nm_i->nat_list_lock);
	if (new_ne)
		list_del_init(&ne->list);
	else
		list_move_tail(&ne->list, &head->entry_list);
	spin_unlock(&nm_i->nat_list_lock);
}

static void __clear_nat_cache_dirty(struct f2fs_nm_info *nm_i,
		struct nat_entry_set *set, struct nat_entry *ne)
{
	spin_lock(&nm_i->nat_list_lock);
	list_move_tail(&ne->list, &nm_i->nat_entries);
	spin_unlock(&nm_i->nat_list_lock);

	set_nat_flag(ne, IS_DIRTY, false);
	set->entry_cnt--;
	nm_i->nat_cnt[DIRTY_NAT]--;
	nm_i->nat_cnt[RECLAIMABLE_NAT]++;
}

static unsigned int __gang_lookup_nat_set(struct f2fs_nm_info *nm_i,
		nid_t start, unsigned int nr, struct nat_entry_set **ep)
{
	return radix_tree_gang_lookup(&nm_i->nat_set_root, (void **)ep,
							start, nr);
}

bool f2fs_in_warm_node_list(struct f2fs_sb_info *sbi, struct folio *folio)
{
	return is_node_folio(folio) && IS_DNODE(&folio->page) &&
					is_cold_node(&folio->page);
}

void f2fs_init_fsync_node_info(struct f2fs_sb_info *sbi)
{
	spin_lock_init(&sbi->fsync_node_lock);
	INIT_LIST_HEAD(&sbi->fsync_node_list);
	sbi->fsync_seg_id = 0;
	sbi->fsync_node_num = 0;
}

static unsigned int f2fs_add_fsync_node_entry(struct f2fs_sb_info *sbi,
		struct folio *folio)
{
	struct fsync_node_entry *fn;
	unsigned long flags;
	unsigned int seq_id;

	fn = f2fs_kmem_cache_alloc(fsync_node_entry_slab,
					GFP_NOFS, true, NULL);

	folio_get(folio);
	fn->folio = folio;
	INIT_LIST_HEAD(&fn->list);

	spin_lock_irqsave(&sbi->fsync_node_lock, flags);
	list_add_tail(&fn->list, &sbi->fsync_node_list);
	fn->seq_id = sbi->fsync_seg_id++;
	seq_id = fn->seq_id;
	sbi->fsync_node_num++;
	spin_unlock_irqrestore(&sbi->fsync_node_lock, flags);

	return seq_id;
}

void f2fs_del_fsync_node_entry(struct f2fs_sb_info *sbi, struct folio *folio)
{
	struct fsync_node_entry *fn;
	unsigned long flags;

	spin_lock_irqsave(&sbi->fsync_node_lock, flags);
	list_for_each_entry(fn, &sbi->fsync_node_list, list) {
		if (fn->folio == folio) {
			list_del(&fn->list);
			sbi->fsync_node_num--;
			spin_unlock_irqrestore(&sbi->fsync_node_lock, flags);
			kmem_cache_free(fsync_node_entry_slab, fn);
			folio_put(folio);
			return;
		}
	}
	spin_unlock_irqrestore(&sbi->fsync_node_lock, flags);
	f2fs_bug_on(sbi, 1);
}

void f2fs_reset_fsync_node_info(struct f2fs_sb_info *sbi)
{
	unsigned long flags;

	spin_lock_irqsave(&sbi->fsync_node_lock, flags);
	sbi->fsync_seg_id = 0;
	spin_unlock_irqrestore(&sbi->fsync_node_lock, flags);
}

int f2fs_need_dentry_mark(struct f2fs_sb_info *sbi, nid_t nid)
{
	struct f2fs_nm_info *nm_i = NM_I(sbi);
	struct nat_entry *e;
	bool need = false;

	f2fs_down_read(&nm_i->nat_tree_lock);
	e = __lookup_nat_cache(nm_i, nid);
	if (e) {
		if (!get_nat_flag(e, IS_CHECKPOINTED) &&
				!get_nat_flag(e, HAS_FSYNCED_INODE))
			need = true;
	}
	f2fs_up_read(&nm_i->nat_tree_lock);
	return need;
}

bool f2fs_is_checkpointed_node(struct f2fs_sb_info *sbi, nid_t nid)
{
	struct f2fs_nm_info *nm_i = NM_I(sbi);
	struct nat_entry *e;
	bool is_cp = true;

	f2fs_down_read(&nm_i->nat_tree_lock);
	e = __lookup_nat_cache(nm_i, nid);
	if (e && !get_nat_flag(e, IS_CHECKPOINTED))
		is_cp = false;
	f2fs_up_read(&nm_i->nat_tree_lock);
	return is_cp;
}

bool f2fs_need_inode_block_update(struct f2fs_sb_info *sbi, nid_t ino)
{
	struct f2fs_nm_info *nm_i = NM_I(sbi);
	struct nat_entry *e;
	bool need_update = true;

	f2fs_down_read(&nm_i->nat_tree_lock);
	e = __lookup_nat_cache(nm_i, ino);
	if (e && get_nat_flag(e, HAS_LAST_FSYNC) &&
			(get_nat_flag(e, IS_CHECKPOINTED) ||
			 get_nat_flag(e, HAS_FSYNCED_INODE)))
		need_update = false;
	f2fs_up_read(&nm_i->nat_tree_lock);
	return need_update;
}

/* must be locked by nat_tree_lock */
static void cache_nat_entry(struct f2fs_sb_info *sbi, nid_t nid,
						struct f2fs_nat_entry *ne)
{
	struct f2fs_nm_info *nm_i = NM_I(sbi);
	struct nat_entry *new, *e;

	/* Let's mitigate lock contention of nat_tree_lock during checkpoint */
	if (f2fs_rwsem_is_locked(&sbi->cp_global_sem))
		return;

	new = __alloc_nat_entry(sbi, nid, false);
	if (!new)
		return;

	f2fs_down_write(&nm_i->nat_tree_lock);
	e = __lookup_nat_cache(nm_i, nid);
	if (!e)
		e = __init_nat_entry(nm_i, new, ne, false);
	else
		f2fs_bug_on(sbi, nat_get_ino(e) != le32_to_cpu(ne->ino) ||
				nat_get_blkaddr(e) !=
					le32_to_cpu(ne->block_addr) ||
				nat_get_version(e) != ne->version);
	f2fs_up_write(&nm_i->nat_tree_lock);
	if (e != new)
		__free_nat_entry(new);
}

static void set_node_addr(struct f2fs_sb_info *sbi, struct node_info *ni,
			block_t new_blkaddr, bool fsync_done)
{
	struct f2fs_nm_info *nm_i = NM_I(sbi);
	struct nat_entry *e;
	struct nat_entry *new = __alloc_nat_entry(sbi, ni->nid, true);

	f2fs_down_write(&nm_i->nat_tree_lock);
	e = __lookup_nat_cache(nm_i, ni->nid);
	if (!e) {
		e = __init_nat_entry(nm_i, new, NULL, true);
		copy_node_info(&e->ni, ni);
		f2fs_bug_on(sbi, ni->blk_addr == NEW_ADDR);
	} else if (new_blkaddr == NEW_ADDR) {
		/*
		 * when nid is reallocated,
		 * previous nat entry can be remained in nat cache.
		 * So, reinitialize it with new information.
		 */
		copy_node_info(&e->ni, ni);
		f2fs_bug_on(sbi, ni->blk_addr != NULL_ADDR);
	}
	/* let's free early to reduce memory consumption */
	if (e != new)
		__free_nat_entry(new);

	/* sanity check */
	f2fs_bug_on(sbi, nat_get_blkaddr(e) != ni->blk_addr);
	f2fs_bug_on(sbi, nat_get_blkaddr(e) == NULL_ADDR &&
			new_blkaddr == NULL_ADDR);
	f2fs_bug_on(sbi, nat_get_blkaddr(e) == NEW_ADDR &&
			new_blkaddr == NEW_ADDR);
	f2fs_bug_on(sbi, __is_valid_data_blkaddr(nat_get_blkaddr(e)) &&
			new_blkaddr == NEW_ADDR);

	/* increment version no as node is removed */
	if (nat_get_blkaddr(e) != NEW_ADDR && new_blkaddr == NULL_ADDR) {
		unsigned char version = nat_get_version(e);

		nat_set_version(e, inc_node_version(version));
	}

	/* change address */
	nat_set_blkaddr(e, new_blkaddr);
	if (!__is_valid_data_blkaddr(new_blkaddr))
		set_nat_flag(e, IS_CHECKPOINTED, false);
	__set_nat_cache_dirty(nm_i, e);

	/* update fsync_mark if its inode nat entry is still alive */
	if (ni->nid != ni->ino)
		e = __lookup_nat_cache(nm_i, ni->ino);
	if (e) {
		if (fsync_done && ni->nid == ni->ino)
			set_nat_flag(e, HAS_FSYNCED_INODE, true);
		set_nat_flag(e, HAS_LAST_FSYNC, fsync_done);
	}
	f2fs_up_write(&nm_i->nat_tree_lock);
}

int f2fs_try_to_free_nats(struct f2fs_sb_info *sbi, int nr_shrink)
{
	struct f2fs_nm_info *nm_i = NM_I(sbi);
	int nr = nr_shrink;

	if (!f2fs_down_write_trylock(&nm_i->nat_tree_lock))
		return 0;

	spin_lock(&nm_i->nat_list_lock);
	while (nr_shrink) {
		struct nat_entry *ne;

		if (list_empty(&nm_i->nat_entries))
			break;

		ne = list_first_entry(&nm_i->nat_entries,
					struct nat_entry, list);
		list_del(&ne->list);
		spin_unlock(&nm_i->nat_list_lock);

		__del_from_nat_cache(nm_i, ne);
		nr_shrink--;

		spin_lock(&nm_i->nat_list_lock);
	}
	spin_unlock(&nm_i->nat_list_lock);

	f2fs_up_write(&nm_i->nat_tree_lock);
	return nr - nr_shrink;
}

int f2fs_get_node_info(struct f2fs_sb_info *sbi, nid_t nid,
				struct node_info *ni, bool checkpoint_context)
{
	struct f2fs_nm_info *nm_i = NM_I(sbi);
	struct curseg_info *curseg = CURSEG_I(sbi, CURSEG_HOT_DATA);
	struct f2fs_journal *journal = curseg->journal;
	nid_t start_nid = START_NID(nid);
	struct f2fs_nat_block *nat_blk;
	struct folio *folio = NULL;
	struct f2fs_nat_entry ne;
	struct nat_entry *e;
	pgoff_t index;
	block_t blkaddr;
	int i;

	ni->flag = 0;
	ni->nid = nid;
retry:
	/* Check nat cache */
	f2fs_down_read(&nm_i->nat_tree_lock);
	e = __lookup_nat_cache(nm_i, nid);
	if (e) {
		ni->ino = nat_get_ino(e);
		ni->blk_addr = nat_get_blkaddr(e);
		ni->version = nat_get_version(e);
		f2fs_up_read(&nm_i->nat_tree_lock);
		return 0;
	}

	/*
	 * Check current segment summary by trying to grab journal_rwsem first.
	 * This sem is on the critical path on the checkpoint requiring the above
	 * nat_tree_lock. Therefore, we should retry, if we failed to grab here
	 * while not bothering checkpoint.
	 */
	if (!f2fs_rwsem_is_locked(&sbi->cp_global_sem) || checkpoint_context) {
		down_read(&curseg->journal_rwsem);
	} else if (f2fs_rwsem_is_contended(&nm_i->nat_tree_lock) ||
				!down_read_trylock(&curseg->journal_rwsem)) {
		f2fs_up_read(&nm_i->nat_tree_lock);
		goto retry;
	}

	i = f2fs_lookup_journal_in_cursum(journal, NAT_JOURNAL, nid, 0);
	if (i >= 0) {
		ne = nat_in_journal(journal, i);
		node_info_from_raw_nat(ni, &ne);
	}
	up_read(&curseg->journal_rwsem);
	if (i >= 0) {
		f2fs_up_read(&nm_i->nat_tree_lock);
		goto cache;
	}

	/* Fill node_info from nat page */
	index = current_nat_addr(sbi, nid);
	f2fs_up_read(&nm_i->nat_tree_lock);

	folio = f2fs_get_meta_folio(sbi, index);
	if (IS_ERR(folio))
		return PTR_ERR(folio);

	nat_blk = folio_address(folio);
	ne = nat_blk->entries[nid - start_nid];
	node_info_from_raw_nat(ni, &ne);
	f2fs_folio_put(folio, true);
cache:
	blkaddr = le32_to_cpu(ne.block_addr);
	if (__is_valid_data_blkaddr(blkaddr) &&
		!f2fs_is_valid_blkaddr(sbi, blkaddr, DATA_GENERIC_ENHANCE))
		return -EFAULT;

	/* cache nat entry */
	cache_nat_entry(sbi, nid, &ne);
	return 0;
}

/*
 * readahead MAX_RA_NODE number of node pages.
 */
static void f2fs_ra_node_pages(struct folio *parent, int start, int n)
{
	struct f2fs_sb_info *sbi = F2FS_F_SB(parent);
	struct blk_plug plug;
	int i, end;
	nid_t nid;

	blk_start_plug(&plug);

	/* Then, try readahead for siblings of the desired node */
	end = start + n;
	end = min(end, (int)NIDS_PER_BLOCK);
	for (i = start; i < end; i++) {
		nid = get_nid(&parent->page, i, false);
		f2fs_ra_node_page(sbi, nid);
	}

	blk_finish_plug(&plug);
}

pgoff_t f2fs_get_next_page_offset(struct dnode_of_data *dn, pgoff_t pgofs)
{
	const long direct_index = ADDRS_PER_INODE(dn->inode);
	const long direct_blks = ADDRS_PER_BLOCK(dn->inode);
	const long indirect_blks = ADDRS_PER_BLOCK(dn->inode) * NIDS_PER_BLOCK;
	unsigned int skipped_unit = ADDRS_PER_BLOCK(dn->inode);
	int cur_level = dn->cur_level;
	int max_level = dn->max_level;
	pgoff_t base = 0;

	if (!dn->max_level)
		return pgofs + 1;

	while (max_level-- > cur_level)
		skipped_unit *= NIDS_PER_BLOCK;

	switch (dn->max_level) {
	case 3:
		base += 2 * indirect_blks;
		fallthrough;
	case 2:
		base += 2 * direct_blks;
		fallthrough;
	case 1:
		base += direct_index;
		break;
	default:
		f2fs_bug_on(F2FS_I_SB(dn->inode), 1);
	}

	return ((pgofs - base) / skipped_unit + 1) * skipped_unit + base;
}

/*
 * The maximum depth is four.
 * Offset[0] will have raw inode offset.
 */
static int get_node_path(struct inode *inode, long block,
				int offset[4], unsigned int noffset[4])
{
	const long direct_index = ADDRS_PER_INODE(inode);
	const long direct_blks = ADDRS_PER_BLOCK(inode);
	const long dptrs_per_blk = NIDS_PER_BLOCK;
	const long indirect_blks = ADDRS_PER_BLOCK(inode) * NIDS_PER_BLOCK;
	const long dindirect_blks = indirect_blks * NIDS_PER_BLOCK;
	int n = 0;
	int level = 0;

	noffset[0] = 0;

	if (block < direct_index) {
		offset[n] = block;
		goto got;
	}
	block -= direct_index;
	if (block < direct_blks) {
		offset[n++] = NODE_DIR1_BLOCK;
		noffset[n] = 1;
		offset[n] = block;
		level = 1;
		goto got;
	}
	block -= direct_blks;
	if (block < direct_blks) {
		offset[n++] = NODE_DIR2_BLOCK;
		noffset[n] = 2;
		offset[n] = block;
		level = 1;
		goto got;
	}
	block -= direct_blks;
	if (block < indirect_blks) {
		offset[n++] = NODE_IND1_BLOCK;
		noffset[n] = 3;
		offset[n++] = block / direct_blks;
		noffset[n] = 4 + offset[n - 1];
		offset[n] = block % direct_blks;
		level = 2;
		goto got;
	}
	block -= indirect_blks;
	if (block < indirect_blks) {
		offset[n++] = NODE_IND2_BLOCK;
		noffset[n] = 4 + dptrs_per_blk;
		offset[n++] = block / direct_blks;
		noffset[n] = 5 + dptrs_per_blk + offset[n - 1];
		offset[n] = block % direct_blks;
		level = 2;
		goto got;
	}
	block -= indirect_blks;
	if (block < dindirect_blks) {
		offset[n++] = NODE_DIND_BLOCK;
		noffset[n] = 5 + (dptrs_per_blk * 2);
		offset[n++] = block / indirect_blks;
		noffset[n] = 6 + (dptrs_per_blk * 2) +
			      offset[n - 1] * (dptrs_per_blk + 1);
		offset[n++] = (block / direct_blks) % dptrs_per_blk;
		noffset[n] = 7 + (dptrs_per_blk * 2) +
			      offset[n - 2] * (dptrs_per_blk + 1) +
			      offset[n - 1];
		offset[n] = block % direct_blks;
		level = 3;
		goto got;
	} else {
		return -E2BIG;
	}
got:
	return level;
}

static struct folio *f2fs_get_node_folio_ra(struct folio *parent, int start);

/*
 * Caller should call f2fs_put_dnode(dn).
 * Also, it should grab and release a rwsem by calling f2fs_lock_op() and
 * f2fs_unlock_op() only if mode is set with ALLOC_NODE.
 */
int f2fs_get_dnode_of_data(struct dnode_of_data *dn, pgoff_t index, int mode)
{
	struct f2fs_sb_info *sbi = F2FS_I_SB(dn->inode);
	struct folio *nfolio[4];
	struct folio *parent = NULL;
	int offset[4];
	unsigned int noffset[4];
	nid_t nids[4];
	int level, i = 0;
	int err = 0;

	level = get_node_path(dn->inode, index, offset, noffset);
	if (level < 0)
		return level;

	nids[0] = dn->inode->i_ino;

	if (!dn->inode_folio) {
		nfolio[0] = f2fs_get_inode_folio(sbi, nids[0]);
		if (IS_ERR(nfolio[0]))
			return PTR_ERR(nfolio[0]);
	} else {
		nfolio[0] = dn->inode_folio;
	}

	/* if inline_data is set, should not report any block indices */
	if (f2fs_has_inline_data(dn->inode) && index) {
		err = -ENOENT;
		f2fs_folio_put(nfolio[0], true);
		goto release_out;
	}

	parent = nfolio[0];
	if (level != 0)
		nids[1] = get_nid(&parent->page, offset[0], true);
	dn->inode_folio = nfolio[0];
	dn->inode_folio_locked = true;

	/* get indirect or direct nodes */
	for (i = 1; i <= level; i++) {
		bool done = false;

		if (!nids[i] && mode == ALLOC_NODE) {
			/* alloc new node */
			if (!f2fs_alloc_nid(sbi, &(nids[i]))) {
				err = -ENOSPC;
				goto release_pages;
			}

			dn->nid = nids[i];
			nfolio[i] = f2fs_new_node_folio(dn, noffset[i]);
			if (IS_ERR(nfolio[i])) {
				f2fs_alloc_nid_failed(sbi, nids[i]);
				err = PTR_ERR(nfolio[i]);
				goto release_pages;
			}

			set_nid(parent, offset[i - 1], nids[i], i == 1);
			f2fs_alloc_nid_done(sbi, nids[i]);
			done = true;
		} else if (mode == LOOKUP_NODE_RA && i == level && level > 1) {
			nfolio[i] = f2fs_get_node_folio_ra(parent, offset[i - 1]);
			if (IS_ERR(nfolio[i])) {
				err = PTR_ERR(nfolio[i]);
				goto release_pages;
			}
			done = true;
		}
		if (i == 1) {
			dn->inode_folio_locked = false;
			folio_unlock(parent);
		} else {
			f2fs_folio_put(parent, true);
		}

		if (!done) {
			nfolio[i] = f2fs_get_node_folio(sbi, nids[i]);
			if (IS_ERR(nfolio[i])) {
				err = PTR_ERR(nfolio[i]);
				f2fs_folio_put(nfolio[0], false);
				goto release_out;
			}
		}
		if (i < level) {
			parent = nfolio[i];
			nids[i + 1] = get_nid(&parent->page, offset[i], false);
		}
	}
	dn->nid = nids[level];
	dn->ofs_in_node = offset[level];
	dn->node_folio = nfolio[level];
	dn->data_blkaddr = f2fs_data_blkaddr(dn);

	if (is_inode_flag_set(dn->inode, FI_COMPRESSED_FILE) &&
					f2fs_sb_has_readonly(sbi)) {
		unsigned int cluster_size = F2FS_I(dn->inode)->i_cluster_size;
		unsigned int ofs_in_node = dn->ofs_in_node;
		pgoff_t fofs = index;
		unsigned int c_len;
		block_t blkaddr;

		/* should align fofs and ofs_in_node to cluster_size */
		if (fofs % cluster_size) {
			fofs = round_down(fofs, cluster_size);
			ofs_in_node = round_down(ofs_in_node, cluster_size);
		}

		c_len = f2fs_cluster_blocks_are_contiguous(dn, ofs_in_node);
		if (!c_len)
			goto out;

		blkaddr = data_blkaddr(dn->inode, dn->node_folio, ofs_in_node);
		if (blkaddr == COMPRESS_ADDR)
			blkaddr = data_blkaddr(dn->inode, dn->node_folio,
						ofs_in_node + 1);

		f2fs_update_read_extent_tree_range_compressed(dn->inode,
					fofs, blkaddr, cluster_size, c_len);
	}
out:
	return 0;

release_pages:
	f2fs_folio_put(parent, true);
	if (i > 1)
		f2fs_folio_put(nfolio[0], false);
release_out:
	dn->inode_folio = NULL;
	dn->node_folio = NULL;
	if (err == -ENOENT) {
		dn->cur_level = i;
		dn->max_level = level;
		dn->ofs_in_node = offset[level];
	}
	return err;
}

static int truncate_node(struct dnode_of_data *dn)
{
	struct f2fs_sb_info *sbi = F2FS_I_SB(dn->inode);
	struct node_info ni;
	int err;
	pgoff_t index;

	err = f2fs_get_node_info(sbi, dn->nid, &ni, false);
	if (err)
		return err;

	if (ni.blk_addr != NEW_ADDR &&
		!f2fs_is_valid_blkaddr(sbi, ni.blk_addr, DATA_GENERIC_ENHANCE)) {
		f2fs_err_ratelimited(sbi,
			"nat entry is corrupted, run fsck to fix it, ino:%u, "
			"nid:%u, blkaddr:%u", ni.ino, ni.nid, ni.blk_addr);
		set_sbi_flag(sbi, SBI_NEED_FSCK);
		f2fs_handle_error(sbi, ERROR_INCONSISTENT_NAT);
		return -EFSCORRUPTED;
	}

	/* Deallocate node address */
	f2fs_invalidate_blocks(sbi, ni.blk_addr, 1);
	dec_valid_node_count(sbi, dn->inode, dn->nid == dn->inode->i_ino);
	set_node_addr(sbi, &ni, NULL_ADDR, false);

	if (dn->nid == dn->inode->i_ino) {
		f2fs_remove_orphan_inode(sbi, dn->nid);
		dec_valid_inode_count(sbi);
		f2fs_inode_synced(dn->inode);
	}

	clear_node_folio_dirty(dn->node_folio);
	set_sbi_flag(sbi, SBI_IS_DIRTY);

	index = dn->node_folio->index;
	f2fs_folio_put(dn->node_folio, true);

	invalidate_mapping_pages(NODE_MAPPING(sbi),
			index, index);

	dn->node_folio = NULL;
	trace_f2fs_truncate_node(dn->inode, dn->nid, ni.blk_addr);

	return 0;
}

static int truncate_dnode(struct dnode_of_data *dn)
{
	struct f2fs_sb_info *sbi = F2FS_I_SB(dn->inode);
	struct folio *folio;
	int err;

	if (dn->nid == 0)
		return 1;

	/* get direct node */
	folio = f2fs_get_node_folio(sbi, dn->nid);
	if (PTR_ERR(folio) == -ENOENT)
		return 1;
	else if (IS_ERR(folio))
		return PTR_ERR(folio);

	if (IS_INODE(&folio->page) || ino_of_node(&folio->page) != dn->inode->i_ino) {
		f2fs_err(sbi, "incorrect node reference, ino: %lu, nid: %u, ino_of_node: %u",
				dn->inode->i_ino, dn->nid, ino_of_node(&folio->page));
		set_sbi_flag(sbi, SBI_NEED_FSCK);
		f2fs_handle_error(sbi, ERROR_INVALID_NODE_REFERENCE);
		f2fs_folio_put(folio, true);
		return -EFSCORRUPTED;
	}

	/* Make dnode_of_data for parameter */
	dn->node_folio = folio;
	dn->ofs_in_node = 0;
	f2fs_truncate_data_blocks_range(dn, ADDRS_PER_BLOCK(dn->inode));
	err = truncate_node(dn);
	if (err) {
		f2fs_folio_put(folio, true);
		return err;
	}

	return 1;
}

static int truncate_nodes(struct dnode_of_data *dn, unsigned int nofs,
						int ofs, int depth)
{
	struct dnode_of_data rdn = *dn;
	struct folio *folio;
	struct f2fs_node *rn;
	nid_t child_nid;
	unsigned int child_nofs;
	int freed = 0;
	int i, ret;

	if (dn->nid == 0)
		return NIDS_PER_BLOCK + 1;

	trace_f2fs_truncate_nodes_enter(dn->inode, dn->nid, dn->data_blkaddr);

	folio = f2fs_get_node_folio(F2FS_I_SB(dn->inode), dn->nid);
	if (IS_ERR(folio)) {
		trace_f2fs_truncate_nodes_exit(dn->inode, PTR_ERR(folio));
		return PTR_ERR(folio);
	}

	f2fs_ra_node_pages(folio, ofs, NIDS_PER_BLOCK);

	rn = F2FS_NODE(&folio->page);
	if (depth < 3) {
		for (i = ofs; i < NIDS_PER_BLOCK; i++, freed++) {
			child_nid = le32_to_cpu(rn->in.nid[i]);
			if (child_nid == 0)
				continue;
			rdn.nid = child_nid;
			ret = truncate_dnode(&rdn);
			if (ret < 0)
				goto out_err;
			if (set_nid(folio, i, 0, false))
				dn->node_changed = true;
		}
	} else {
		child_nofs = nofs + ofs * (NIDS_PER_BLOCK + 1) + 1;
		for (i = ofs; i < NIDS_PER_BLOCK; i++) {
			child_nid = le32_to_cpu(rn->in.nid[i]);
			if (child_nid == 0) {
				child_nofs += NIDS_PER_BLOCK + 1;
				continue;
			}
			rdn.nid = child_nid;
			ret = truncate_nodes(&rdn, child_nofs, 0, depth - 1);
			if (ret == (NIDS_PER_BLOCK + 1)) {
				if (set_nid(folio, i, 0, false))
					dn->node_changed = true;
				child_nofs += ret;
			} else if (ret < 0 && ret != -ENOENT) {
				goto out_err;
			}
		}
		freed = child_nofs;
	}

	if (!ofs) {
		/* remove current indirect node */
		dn->node_folio = folio;
		ret = truncate_node(dn);
		if (ret)
			goto out_err;
		freed++;
	} else {
		f2fs_folio_put(folio, true);
	}
	trace_f2fs_truncate_nodes_exit(dn->inode, freed);
	return freed;

out_err:
	f2fs_folio_put(folio, true);
	trace_f2fs_truncate_nodes_exit(dn->inode, ret);
	return ret;
}

static int truncate_partial_nodes(struct dnode_of_data *dn,
			struct f2fs_inode *ri, int *offset, int depth)
{
	struct folio *folios[2];
	nid_t nid[3];
	nid_t child_nid;
	int err = 0;
	int i;
	int idx = depth - 2;

	nid[0] = get_nid(&dn->inode_folio->page, offset[0], true);
	if (!nid[0])
		return 0;

	/* get indirect nodes in the path */
	for (i = 0; i < idx + 1; i++) {
		/* reference count'll be increased */
		folios[i] = f2fs_get_node_folio(F2FS_I_SB(dn->inode), nid[i]);
		if (IS_ERR(folios[i])) {
			err = PTR_ERR(folios[i]);
			idx = i - 1;
			goto fail;
		}
		nid[i + 1] = get_nid(&folios[i]->page, offset[i + 1], false);
	}

	f2fs_ra_node_pages(folios[idx], offset[idx + 1], NIDS_PER_BLOCK);

	/* free direct nodes linked to a partial indirect node */
	for (i = offset[idx + 1]; i < NIDS_PER_BLOCK; i++) {
		child_nid = get_nid(&folios[idx]->page, i, false);
		if (!child_nid)
			continue;
		dn->nid = child_nid;
		err = truncate_dnode(dn);
		if (err < 0)
			goto fail;
		if (set_nid(folios[idx], i, 0, false))
			dn->node_changed = true;
	}

	if (offset[idx + 1] == 0) {
		dn->node_folio = folios[idx];
		dn->nid = nid[idx];
		err = truncate_node(dn);
		if (err)
			goto fail;
	} else {
		f2fs_folio_put(folios[idx], true);
	}
	offset[idx]++;
	offset[idx + 1] = 0;
	idx--;
fail:
	for (i = idx; i >= 0; i--)
		f2fs_folio_put(folios[i], true);

	trace_f2fs_truncate_partial_nodes(dn->inode, nid, depth, err);

	return err;
}

/*
 * All the block addresses of data and nodes should be nullified.
 */
int f2fs_truncate_inode_blocks(struct inode *inode, pgoff_t from)
{
	struct f2fs_sb_info *sbi = F2FS_I_SB(inode);
	int err = 0, cont = 1;
	int level, offset[4], noffset[4];
	unsigned int nofs = 0;
	struct f2fs_inode *ri;
	struct dnode_of_data dn;
	struct folio *folio;

	trace_f2fs_truncate_inode_blocks_enter(inode, from);

	level = get_node_path(inode, from, offset, noffset);
	if (level <= 0) {
		if (!level) {
			level = -EFSCORRUPTED;
			f2fs_err(sbi, "%s: inode ino=%lx has corrupted node block, from:%lu addrs:%u",
					__func__, inode->i_ino,
					from, ADDRS_PER_INODE(inode));
			set_sbi_flag(sbi, SBI_NEED_FSCK);
		}
		trace_f2fs_truncate_inode_blocks_exit(inode, level);
		return level;
	}

	folio = f2fs_get_inode_folio(sbi, inode->i_ino);
	if (IS_ERR(folio)) {
		trace_f2fs_truncate_inode_blocks_exit(inode, PTR_ERR(folio));
		return PTR_ERR(folio);
	}

	set_new_dnode(&dn, inode, folio, NULL, 0);
	folio_unlock(folio);

	ri = F2FS_INODE(&folio->page);
	switch (level) {
	case 0:
	case 1:
		nofs = noffset[1];
		break;
	case 2:
		nofs = noffset[1];
		if (!offset[level - 1])
			goto skip_partial;
		err = truncate_partial_nodes(&dn, ri, offset, level);
		if (err < 0 && err != -ENOENT)
			goto fail;
		nofs += 1 + NIDS_PER_BLOCK;
		break;
	case 3:
		nofs = 5 + 2 * NIDS_PER_BLOCK;
		if (!offset[level - 1])
			goto skip_partial;
		err = truncate_partial_nodes(&dn, ri, offset, level);
		if (err < 0 && err != -ENOENT)
			goto fail;
		break;
	default:
		BUG();
	}

skip_partial:
	while (cont) {
		dn.nid = get_nid(&folio->page, offset[0], true);
		switch (offset[0]) {
		case NODE_DIR1_BLOCK:
		case NODE_DIR2_BLOCK:
			err = truncate_dnode(&dn);
			break;

		case NODE_IND1_BLOCK:
		case NODE_IND2_BLOCK:
			err = truncate_nodes(&dn, nofs, offset[1], 2);
			break;

		case NODE_DIND_BLOCK:
			err = truncate_nodes(&dn, nofs, offset[1], 3);
			cont = 0;
			break;

		default:
			BUG();
		}
		if (err == -ENOENT) {
			set_sbi_flag(F2FS_F_SB(folio), SBI_NEED_FSCK);
			f2fs_handle_error(sbi, ERROR_INVALID_BLKADDR);
			f2fs_err_ratelimited(sbi,
				"truncate node fail, ino:%lu, nid:%u, "
				"offset[0]:%d, offset[1]:%d, nofs:%d",
				inode->i_ino, dn.nid, offset[0],
				offset[1], nofs);
			err = 0;
		}
		if (err < 0)
			goto fail;
		if (offset[1] == 0 && get_nid(&folio->page, offset[0], true)) {
			folio_lock(folio);
			BUG_ON(!is_node_folio(folio));
			set_nid(folio, offset[0], 0, true);
			folio_unlock(folio);
		}
		offset[1] = 0;
		offset[0]++;
		nofs += err;
	}
fail:
	f2fs_folio_put(folio, false);
	trace_f2fs_truncate_inode_blocks_exit(inode, err);
	return err > 0 ? 0 : err;
}

/* caller must lock inode page */
int f2fs_truncate_xattr_node(struct inode *inode)
{
	struct f2fs_sb_info *sbi = F2FS_I_SB(inode);
	nid_t nid = F2FS_I(inode)->i_xattr_nid;
	struct dnode_of_data dn;
	struct folio *nfolio;
	int err;

	if (!nid)
		return 0;

	nfolio = f2fs_get_xnode_folio(sbi, nid);
	if (IS_ERR(nfolio))
		return PTR_ERR(nfolio);

	set_new_dnode(&dn, inode, NULL, nfolio, nid);
	err = truncate_node(&dn);
	if (err) {
		f2fs_folio_put(nfolio, true);
		return err;
	}

	f2fs_i_xnid_write(inode, 0);

	return 0;
}

/*
 * Caller should grab and release a rwsem by calling f2fs_lock_op() and
 * f2fs_unlock_op().
 */
int f2fs_remove_inode_page(struct inode *inode)
{
	struct dnode_of_data dn;
	int err;

	set_new_dnode(&dn, inode, NULL, NULL, inode->i_ino);
	err = f2fs_get_dnode_of_data(&dn, 0, LOOKUP_NODE);
	if (err)
		return err;

	err = f2fs_truncate_xattr_node(inode);
	if (err) {
		f2fs_put_dnode(&dn);
		return err;
	}

	/* remove potential inline_data blocks */
	if (!IS_DEVICE_ALIASING(inode) &&
	    (S_ISREG(inode->i_mode) || S_ISDIR(inode->i_mode) ||
	     S_ISLNK(inode->i_mode)))
		f2fs_truncate_data_blocks_range(&dn, 1);

	/* 0 is possible, after f2fs_new_inode() has failed */
	if (unlikely(f2fs_cp_error(F2FS_I_SB(inode)))) {
		f2fs_put_dnode(&dn);
		return -EIO;
	}

	if (unlikely(inode->i_blocks != 0 && inode->i_blocks != 8)) {
		f2fs_warn(F2FS_I_SB(inode),
			"f2fs_remove_inode_page: inconsistent i_blocks, ino:%lu, iblocks:%llu",
			inode->i_ino, (unsigned long long)inode->i_blocks);
		set_sbi_flag(F2FS_I_SB(inode), SBI_NEED_FSCK);
	}

	/* will put inode & node pages */
	err = truncate_node(&dn);
	if (err) {
		f2fs_put_dnode(&dn);
		return err;
	}
	return 0;
}

struct folio *f2fs_new_inode_folio(struct inode *inode)
{
	struct dnode_of_data dn;

	/* allocate inode page for new inode */
	set_new_dnode(&dn, inode, NULL, NULL, inode->i_ino);

	/* caller should f2fs_folio_put(folio, true); */
	return f2fs_new_node_folio(&dn, 0);
}

struct folio *f2fs_new_node_folio(struct dnode_of_data *dn, unsigned int ofs)
{
	struct f2fs_sb_info *sbi = F2FS_I_SB(dn->inode);
	struct node_info new_ni;
	struct folio *folio;
	int err;

	if (unlikely(is_inode_flag_set(dn->inode, FI_NO_ALLOC)))
		return ERR_PTR(-EPERM);

	folio = f2fs_grab_cache_folio(NODE_MAPPING(sbi), dn->nid, false);
	if (IS_ERR(folio))
		return folio;

	if (unlikely((err = inc_valid_node_count(sbi, dn->inode, !ofs))))
		goto fail;

#ifdef CONFIG_F2FS_CHECK_FS
	err = f2fs_get_node_info(sbi, dn->nid, &new_ni, false);
	if (err) {
		dec_valid_node_count(sbi, dn->inode, !ofs);
		goto fail;
	}
	if (unlikely(new_ni.blk_addr != NULL_ADDR)) {
		err = -EFSCORRUPTED;
		dec_valid_node_count(sbi, dn->inode, !ofs);
		set_sbi_flag(sbi, SBI_NEED_FSCK);
		f2fs_warn_ratelimited(sbi,
			"f2fs_new_node_folio: inconsistent nat entry, "
			"ino:%u, nid:%u, blkaddr:%u, ver:%u, flag:%u",
			new_ni.ino, new_ni.nid, new_ni.blk_addr,
			new_ni.version, new_ni.flag);
		f2fs_handle_error(sbi, ERROR_INCONSISTENT_NAT);
		goto fail;
	}
#endif
	new_ni.nid = dn->nid;
	new_ni.ino = dn->inode->i_ino;
	new_ni.blk_addr = NULL_ADDR;
	new_ni.flag = 0;
	new_ni.version = 0;
	set_node_addr(sbi, &new_ni, NEW_ADDR, false);

	f2fs_folio_wait_writeback(folio, NODE, true, true);
	fill_node_footer(&folio->page, dn->nid, dn->inode->i_ino, ofs, true);
	set_cold_node(&folio->page, S_ISDIR(dn->inode->i_mode));
	if (!folio_test_uptodate(folio))
		folio_mark_uptodate(folio);
	if (folio_mark_dirty(folio))
		dn->node_changed = true;

	if (f2fs_has_xattr_block(ofs))
		f2fs_i_xnid_write(dn->inode, dn->nid);

	if (ofs == 0)
		inc_valid_inode_count(sbi);
	return folio;
fail:
	clear_node_folio_dirty(folio);
	f2fs_folio_put(folio, true);
	return ERR_PTR(err);
}

/*
 * Caller should do after getting the following values.
 * 0: f2fs_folio_put(folio, false)
 * LOCKED_PAGE or error: f2fs_folio_put(folio, true)
 */
static int read_node_folio(struct folio *folio, blk_opf_t op_flags)
{
	struct f2fs_sb_info *sbi = F2FS_F_SB(folio);
	struct node_info ni;
	struct f2fs_io_info fio = {
		.sbi = sbi,
		.type = NODE,
		.op = REQ_OP_READ,
		.op_flags = op_flags,
		.page = &folio->page,
		.encrypted_page = NULL,
	};
	int err;

	if (folio_test_uptodate(folio)) {
		if (!f2fs_inode_chksum_verify(sbi, folio)) {
			folio_clear_uptodate(folio);
			return -EFSBADCRC;
		}
		return LOCKED_PAGE;
	}

	err = f2fs_get_node_info(sbi, folio->index, &ni, false);
	if (err)
		return err;

	/* NEW_ADDR can be seen, after cp_error drops some dirty node pages */
	if (unlikely(ni.blk_addr == NULL_ADDR || ni.blk_addr == NEW_ADDR)) {
		folio_clear_uptodate(folio);
		return -ENOENT;
	}

	fio.new_blkaddr = fio.old_blkaddr = ni.blk_addr;

	err = f2fs_submit_page_bio(&fio);

	if (!err)
		f2fs_update_iostat(sbi, NULL, FS_NODE_READ_IO, F2FS_BLKSIZE);

	return err;
}

/*
 * Readahead a node page
 */
void f2fs_ra_node_page(struct f2fs_sb_info *sbi, nid_t nid)
{
	struct folio *afolio;
	int err;

	if (!nid)
		return;
	if (f2fs_check_nid_range(sbi, nid))
		return;

	afolio = xa_load(&NODE_MAPPING(sbi)->i_pages, nid);
	if (afolio)
		return;

	afolio = f2fs_grab_cache_folio(NODE_MAPPING(sbi), nid, false);
	if (IS_ERR(afolio))
		return;

	err = read_node_folio(afolio, REQ_RAHEAD);
	f2fs_folio_put(afolio, err ? true : false);
}

static int sanity_check_node_footer(struct f2fs_sb_info *sbi,
					struct folio *folio, pgoff_t nid,
					enum node_type ntype)
{
	struct page *page = &folio->page;

	if (unlikely(nid != nid_of_node(page) ||
		(ntype == NODE_TYPE_INODE && !IS_INODE(page)) ||
		(ntype == NODE_TYPE_XATTR &&
		!f2fs_has_xattr_block(ofs_of_node(page))) ||
		time_to_inject(sbi, FAULT_INCONSISTENT_FOOTER))) {
		f2fs_warn(sbi, "inconsistent node block, node_type:%d, nid:%lu, "
			  "node_footer[nid:%u,ino:%u,ofs:%u,cpver:%llu,blkaddr:%u]",
			  ntype, nid, nid_of_node(page), ino_of_node(page),
			  ofs_of_node(page), cpver_of_node(page),
			  next_blkaddr_of_node(folio));
		set_sbi_flag(sbi, SBI_NEED_FSCK);
		f2fs_handle_error(sbi, ERROR_INCONSISTENT_FOOTER);
		return -EFSCORRUPTED;
	}
	return 0;
}

static struct folio *__get_node_folio(struct f2fs_sb_info *sbi, pgoff_t nid,
		struct folio *parent, int start, enum node_type ntype)
{
	struct folio *folio;
	int err;

	if (!nid)
		return ERR_PTR(-ENOENT);
	if (f2fs_check_nid_range(sbi, nid))
		return ERR_PTR(-EINVAL);
repeat:
	folio = f2fs_grab_cache_folio(NODE_MAPPING(sbi), nid, false);
	if (IS_ERR(folio))
		return folio;

	err = read_node_folio(folio, 0);
	if (err < 0)
		goto out_put_err;
	if (err == LOCKED_PAGE)
		goto page_hit;

	if (parent)
		f2fs_ra_node_pages(parent, start + 1, MAX_RA_NODE);

	folio_lock(folio);

	if (unlikely(!is_node_folio(folio))) {
		f2fs_folio_put(folio, true);
		goto repeat;
	}

	if (unlikely(!folio_test_uptodate(folio))) {
		err = -EIO;
		goto out_err;
	}

	if (!f2fs_inode_chksum_verify(sbi, folio)) {
		err = -EFSBADCRC;
		goto out_err;
	}
page_hit:
	err = sanity_check_node_footer(sbi, folio, nid, ntype);
	if (!err)
		return folio;
out_err:
	folio_clear_uptodate(folio);
out_put_err:
	/* ENOENT comes from read_node_folio which is not an error. */
	if (err != -ENOENT)
		f2fs_handle_page_eio(sbi, folio, NODE);
	f2fs_folio_put(folio, true);
	return ERR_PTR(err);
}

struct folio *f2fs_get_node_folio(struct f2fs_sb_info *sbi, pgoff_t nid)
{
	return __get_node_folio(sbi, nid, NULL, 0, NODE_TYPE_REGULAR);
}

struct folio *f2fs_get_inode_folio(struct f2fs_sb_info *sbi, pgoff_t ino)
{
	return __get_node_folio(sbi, ino, NULL, 0, NODE_TYPE_INODE);
}

struct folio *f2fs_get_xnode_folio(struct f2fs_sb_info *sbi, pgoff_t xnid)
{
	return __get_node_folio(sbi, xnid, NULL, 0, NODE_TYPE_XATTR);
}

static struct folio *f2fs_get_node_folio_ra(struct folio *parent, int start)
{
	struct f2fs_sb_info *sbi = F2FS_F_SB(parent);
	nid_t nid = get_nid(&parent->page, start, false);

	return __get_node_folio(sbi, nid, parent, start, NODE_TYPE_REGULAR);
}

static void flush_inline_data(struct f2fs_sb_info *sbi, nid_t ino)
{
	struct inode *inode;
	struct folio *folio;
	int ret;

	/* should flush inline_data before evict_inode */
	inode = ilookup(sbi->sb, ino);
	if (!inode)
		return;

	folio = f2fs_filemap_get_folio(inode->i_mapping, 0,
					FGP_LOCK|FGP_NOWAIT, 0);
	if (IS_ERR(folio))
		goto iput_out;

	if (!folio_test_uptodate(folio))
		goto folio_out;

	if (!folio_test_dirty(folio))
		goto folio_out;

	if (!folio_clear_dirty_for_io(folio))
		goto folio_out;

	ret = f2fs_write_inline_data(inode, folio);
	inode_dec_dirty_pages(inode);
	f2fs_remove_dirty_inode(inode);
	if (ret)
		folio_mark_dirty(folio);
folio_out:
	f2fs_folio_put(folio, true);
iput_out:
	iput(inode);
}

static struct folio *last_fsync_dnode(struct f2fs_sb_info *sbi, nid_t ino)
{
	pgoff_t index;
	struct folio_batch fbatch;
	struct folio *last_folio = NULL;
	int nr_folios;

	folio_batch_init(&fbatch);
	index = 0;

	while ((nr_folios = filemap_get_folios_tag(NODE_MAPPING(sbi), &index,
					(pgoff_t)-1, PAGECACHE_TAG_DIRTY,
					&fbatch))) {
		int i;

		for (i = 0; i < nr_folios; i++) {
			struct folio *folio = fbatch.folios[i];

			if (unlikely(f2fs_cp_error(sbi))) {
				f2fs_folio_put(last_folio, false);
				folio_batch_release(&fbatch);
				return ERR_PTR(-EIO);
			}

			if (!IS_DNODE(&folio->page) || !is_cold_node(&folio->page))
				continue;
			if (ino_of_node(&folio->page) != ino)
				continue;

			folio_lock(folio);

			if (unlikely(!is_node_folio(folio))) {
continue_unlock:
				folio_unlock(folio);
				continue;
			}
			if (ino_of_node(&folio->page) != ino)
				goto continue_unlock;

			if (!folio_test_dirty(folio)) {
				/* someone wrote it for us */
				goto continue_unlock;
			}

			if (last_folio)
				f2fs_folio_put(last_folio, false);

			folio_get(folio);
			last_folio = folio;
			folio_unlock(folio);
		}
		folio_batch_release(&fbatch);
		cond_resched();
	}
	return last_folio;
}

static bool __write_node_folio(struct folio *folio, bool atomic, bool *submitted,
				struct writeback_control *wbc, bool do_balance,
				enum iostat_type io_type, unsigned int *seq_id)
{
	struct f2fs_sb_info *sbi = F2FS_F_SB(folio);
	nid_t nid;
	struct node_info ni;
	struct f2fs_io_info fio = {
		.sbi = sbi,
		.ino = ino_of_node(&folio->page),
		.type = NODE,
		.op = REQ_OP_WRITE,
		.op_flags = wbc_to_write_flags(wbc),
		.page = &folio->page,
		.encrypted_page = NULL,
		.submitted = 0,
		.io_type = io_type,
		.io_wbc = wbc,
	};
	unsigned int seq;

	trace_f2fs_writepage(folio, NODE);

	if (unlikely(f2fs_cp_error(sbi))) {
		/* keep node pages in remount-ro mode */
		if (F2FS_OPTION(sbi).errors == MOUNT_ERRORS_READONLY)
			goto redirty_out;
		folio_clear_uptodate(folio);
		dec_page_count(sbi, F2FS_DIRTY_NODES);
		folio_unlock(folio);
		return true;
	}

	if (unlikely(is_sbi_flag_set(sbi, SBI_POR_DOING)))
		goto redirty_out;

	if (!is_sbi_flag_set(sbi, SBI_CP_DISABLED) &&
			wbc->sync_mode == WB_SYNC_NONE &&
			IS_DNODE(&folio->page) && is_cold_node(&folio->page))
		goto redirty_out;

	/* get old block addr of this node page */
	nid = nid_of_node(&folio->page);
	f2fs_bug_on(sbi, folio->index != nid);

	if (f2fs_get_node_info(sbi, nid, &ni, !do_balance))
		goto redirty_out;

	f2fs_down_read(&sbi->node_write);

	/* This page is already truncated */
	if (unlikely(ni.blk_addr == NULL_ADDR)) {
		folio_clear_uptodate(folio);
		dec_page_count(sbi, F2FS_DIRTY_NODES);
		f2fs_up_read(&sbi->node_write);
		folio_unlock(folio);
		return true;
	}

	if (__is_valid_data_blkaddr(ni.blk_addr) &&
		!f2fs_is_valid_blkaddr(sbi, ni.blk_addr,
					DATA_GENERIC_ENHANCE)) {
		f2fs_up_read(&sbi->node_write);
		goto redirty_out;
	}

	if (atomic && !test_opt(sbi, NOBARRIER))
		fio.op_flags |= REQ_PREFLUSH | REQ_FUA;

	/* should add to global list before clearing PAGECACHE status */
	if (f2fs_in_warm_node_list(sbi, folio)) {
		seq = f2fs_add_fsync_node_entry(sbi, folio);
		if (seq_id)
			*seq_id = seq;
	}

	folio_start_writeback(folio);

	fio.old_blkaddr = ni.blk_addr;
	f2fs_do_write_node_page(nid, &fio);
	set_node_addr(sbi, &ni, fio.new_blkaddr, is_fsync_dnode(&folio->page));
	dec_page_count(sbi, F2FS_DIRTY_NODES);
	f2fs_up_read(&sbi->node_write);

	folio_unlock(folio);

	if (unlikely(f2fs_cp_error(sbi))) {
		f2fs_submit_merged_write(sbi, NODE);
		submitted = NULL;
	}
	if (submitted)
		*submitted = fio.submitted;

	if (do_balance)
		f2fs_balance_fs(sbi, false);
	return true;

redirty_out:
	folio_redirty_for_writepage(wbc, folio);
	folio_unlock(folio);
	return false;
}

int f2fs_move_node_folio(struct folio *node_folio, int gc_type)
{
	int err = 0;

	if (gc_type == FG_GC) {
		struct writeback_control wbc = {
			.sync_mode = WB_SYNC_ALL,
			.nr_to_write = 1,
		};

		f2fs_folio_wait_writeback(node_folio, NODE, true, true);

		folio_mark_dirty(node_folio);

		if (!folio_clear_dirty_for_io(node_folio)) {
			err = -EAGAIN;
			goto out_page;
		}

		if (!__write_node_folio(node_folio, false, NULL,
					&wbc, false, FS_GC_NODE_IO, NULL))
			err = -EAGAIN;
		goto release_page;
	} else {
		/* set page dirty and write it */
		if (!folio_test_writeback(node_folio))
			folio_mark_dirty(node_folio);
	}
out_page:
	folio_unlock(node_folio);
release_page:
	f2fs_folio_put(node_folio, false);
	return err;
}

int f2fs_fsync_node_pages(struct f2fs_sb_info *sbi, struct inode *inode,
			struct writeback_control *wbc, bool atomic,
			unsigned int *seq_id)
{
	pgoff_t index;
	struct folio_batch fbatch;
	int ret = 0;
	struct folio *last_folio = NULL;
	bool marked = false;
	nid_t ino = inode->i_ino;
	int nr_folios;
	int nwritten = 0;

	if (atomic) {
		last_folio = last_fsync_dnode(sbi, ino);
		if (IS_ERR_OR_NULL(last_folio))
			return PTR_ERR_OR_ZERO(last_folio);
	}
retry:
	folio_batch_init(&fbatch);
	index = 0;

	while ((nr_folios = filemap_get_folios_tag(NODE_MAPPING(sbi), &index,
					(pgoff_t)-1, PAGECACHE_TAG_DIRTY,
					&fbatch))) {
		int i;

		for (i = 0; i < nr_folios; i++) {
			struct folio *folio = fbatch.folios[i];
			bool submitted = false;

			if (unlikely(f2fs_cp_error(sbi))) {
				f2fs_folio_put(last_folio, false);
				folio_batch_release(&fbatch);
				ret = -EIO;
				goto out;
			}

			if (!IS_DNODE(&folio->page) || !is_cold_node(&folio->page))
				continue;
			if (ino_of_node(&folio->page) != ino)
				continue;

			folio_lock(folio);

			if (unlikely(!is_node_folio(folio))) {
continue_unlock:
				folio_unlock(folio);
				continue;
			}
			if (ino_of_node(&folio->page) != ino)
				goto continue_unlock;

			if (!folio_test_dirty(folio) && folio != last_folio) {
				/* someone wrote it for us */
				goto continue_unlock;
			}

			f2fs_folio_wait_writeback(folio, NODE, true, true);

			set_fsync_mark(&folio->page, 0);
			set_dentry_mark(&folio->page, 0);

			if (!atomic || folio == last_folio) {
				set_fsync_mark(&folio->page, 1);
				percpu_counter_inc(&sbi->rf_node_block_count);
				if (IS_INODE(&folio->page)) {
					if (is_inode_flag_set(inode,
								FI_DIRTY_INODE))
						f2fs_update_inode(inode, folio);
					set_dentry_mark(&folio->page,
						f2fs_need_dentry_mark(sbi, ino));
				}
				/* may be written by other thread */
				if (!folio_test_dirty(folio))
					folio_mark_dirty(folio);
			}

			if (!folio_clear_dirty_for_io(folio))
				goto continue_unlock;

			if (!__write_node_folio(folio, atomic &&
						folio == last_folio,
						&submitted, wbc, true,
						FS_NODE_IO, seq_id)) {
				f2fs_folio_put(last_folio, false);
				folio_batch_release(&fbatch);
				ret = -EIO;
				goto out;
			}
			if (submitted)
				nwritten++;

			if (folio == last_folio) {
				f2fs_folio_put(folio, false);
				folio_batch_release(&fbatch);
				marked = true;
				goto out;
			}
		}
		folio_batch_release(&fbatch);
		cond_resched();
	}
	if (atomic && !marked) {
		f2fs_debug(sbi, "Retry to write fsync mark: ino=%u, idx=%lx",
			   ino, last_folio->index);
		folio_lock(last_folio);
		f2fs_folio_wait_writeback(last_folio, NODE, true, true);
		folio_mark_dirty(last_folio);
		folio_unlock(last_folio);
		goto retry;
	}
out:
	if (nwritten)
		f2fs_submit_merged_write_cond(sbi, NULL, NULL, ino, NODE);
	return ret;
}

static int f2fs_match_ino(struct inode *inode, unsigned long ino, void *data)
{
	struct f2fs_sb_info *sbi = F2FS_I_SB(inode);
	bool clean;

	if (inode->i_ino != ino)
		return 0;

	if (!is_inode_flag_set(inode, FI_DIRTY_INODE))
		return 0;

	spin_lock(&sbi->inode_lock[DIRTY_META]);
	clean = list_empty(&F2FS_I(inode)->gdirty_list);
	spin_unlock(&sbi->inode_lock[DIRTY_META]);

	if (clean)
		return 0;

	inode = igrab(inode);
	if (!inode)
		return 0;
	return 1;
}

static bool flush_dirty_inode(struct folio *folio)
{
	struct f2fs_sb_info *sbi = F2FS_F_SB(folio);
	struct inode *inode;
	nid_t ino = ino_of_node(&folio->page);

	inode = find_inode_nowait(sbi->sb, ino, f2fs_match_ino, NULL);
	if (!inode)
		return false;

	f2fs_update_inode(inode, folio);
	folio_unlock(folio);

	iput(inode);
	return true;
}

void f2fs_flush_inline_data(struct f2fs_sb_info *sbi)
{
	pgoff_t index = 0;
	struct folio_batch fbatch;
	int nr_folios;

	folio_batch_init(&fbatch);

	while ((nr_folios = filemap_get_folios_tag(NODE_MAPPING(sbi), &index,
					(pgoff_t)-1, PAGECACHE_TAG_DIRTY,
					&fbatch))) {
		int i;

		for (i = 0; i < nr_folios; i++) {
			struct folio *folio = fbatch.folios[i];

			if (!IS_INODE(&folio->page))
				continue;

			folio_lock(folio);

			if (unlikely(!is_node_folio(folio)))
				goto unlock;
			if (!folio_test_dirty(folio))
				goto unlock;

			/* flush inline_data, if it's async context. */
			if (page_private_inline(&folio->page)) {
				clear_page_private_inline(&folio->page);
				folio_unlock(folio);
				flush_inline_data(sbi, ino_of_node(&folio->page));
				continue;
			}
unlock:
			folio_unlock(folio);
		}
		folio_batch_release(&fbatch);
		cond_resched();
	}
}

int f2fs_sync_node_pages(struct f2fs_sb_info *sbi,
				struct writeback_control *wbc,
				bool do_balance, enum iostat_type io_type)
{
	pgoff_t index;
	struct folio_batch fbatch;
	int step = 0;
	int nwritten = 0;
	int ret = 0;
	int nr_folios, done = 0;

	folio_batch_init(&fbatch);

next_step:
	index = 0;

	while (!done && (nr_folios = filemap_get_folios_tag(NODE_MAPPING(sbi),
				&index, (pgoff_t)-1, PAGECACHE_TAG_DIRTY,
				&fbatch))) {
		int i;

		for (i = 0; i < nr_folios; i++) {
			struct folio *folio = fbatch.folios[i];
			bool submitted = false;

			/* give a priority to WB_SYNC threads */
			if (atomic_read(&sbi->wb_sync_req[NODE]) &&
					wbc->sync_mode == WB_SYNC_NONE) {
				done = 1;
				break;
			}

			/*
			 * flushing sequence with step:
			 * 0. indirect nodes
			 * 1. dentry dnodes
			 * 2. file dnodes
			 */
			if (step == 0 && IS_DNODE(&folio->page))
				continue;
			if (step == 1 && (!IS_DNODE(&folio->page) ||
						is_cold_node(&folio->page)))
				continue;
			if (step == 2 && (!IS_DNODE(&folio->page) ||
						!is_cold_node(&folio->page)))
				continue;
lock_node:
			if (wbc->sync_mode == WB_SYNC_ALL)
				folio_lock(folio);
			else if (!folio_trylock(folio))
				continue;

			if (unlikely(!is_node_folio(folio))) {
continue_unlock:
				folio_unlock(folio);
				continue;
			}

			if (!folio_test_dirty(folio)) {
				/* someone wrote it for us */
				goto continue_unlock;
			}

			/* flush inline_data/inode, if it's async context. */
			if (!do_balance)
				goto write_node;

			/* flush inline_data */
			if (page_private_inline(&folio->page)) {
				clear_page_private_inline(&folio->page);
				folio_unlock(folio);
				flush_inline_data(sbi, ino_of_node(&folio->page));
				goto lock_node;
			}

			/* flush dirty inode */
			if (IS_INODE(&folio->page) && flush_dirty_inode(folio))
				goto lock_node;
write_node:
			f2fs_folio_wait_writeback(folio, NODE, true, true);

			if (!folio_clear_dirty_for_io(folio))
				goto continue_unlock;

			set_fsync_mark(&folio->page, 0);
			set_dentry_mark(&folio->page, 0);

<<<<<<< HEAD
			ret = __write_node_page(&folio->page, false, &submitted,
						wbc, do_balance, io_type, NULL);
			if (ret) {
				folio_unlock(folio);
				folio_batch_release(&fbatch);
				ret = -EIO;
				goto out;
			} else if (submitted) {
=======
			if (!__write_node_folio(folio, false, &submitted,
					wbc, do_balance, io_type, NULL)) {
				folio_batch_release(&fbatch);
				ret = -EIO;
				goto out;
			}
			if (submitted)
>>>>>>> 3f4ee458
				nwritten++;
			}

			if (--wbc->nr_to_write == 0)
				break;
		}
		folio_batch_release(&fbatch);
		cond_resched();

		if (wbc->nr_to_write == 0) {
			step = 2;
			break;
		}
	}

	if (step < 2) {
		if (!is_sbi_flag_set(sbi, SBI_CP_DISABLED) &&
				wbc->sync_mode == WB_SYNC_NONE && step == 1)
			goto out;
		step++;
		goto next_step;
	}
out:
	if (nwritten)
		f2fs_submit_merged_write(sbi, NODE);

	if (unlikely(f2fs_cp_error(sbi)))
		return -EIO;
	return ret;
}

int f2fs_wait_on_node_pages_writeback(struct f2fs_sb_info *sbi,
						unsigned int seq_id)
{
	struct fsync_node_entry *fn;
	struct list_head *head = &sbi->fsync_node_list;
	unsigned long flags;
	unsigned int cur_seq_id = 0;

	while (seq_id && cur_seq_id < seq_id) {
		struct folio *folio;

		spin_lock_irqsave(&sbi->fsync_node_lock, flags);
		if (list_empty(head)) {
			spin_unlock_irqrestore(&sbi->fsync_node_lock, flags);
			break;
		}
		fn = list_first_entry(head, struct fsync_node_entry, list);
		if (fn->seq_id > seq_id) {
			spin_unlock_irqrestore(&sbi->fsync_node_lock, flags);
			break;
		}
		cur_seq_id = fn->seq_id;
		folio = fn->folio;
		folio_get(folio);
		spin_unlock_irqrestore(&sbi->fsync_node_lock, flags);

		f2fs_folio_wait_writeback(folio, NODE, true, false);

		folio_put(folio);
	}

	return filemap_check_errors(NODE_MAPPING(sbi));
}

static int f2fs_write_node_pages(struct address_space *mapping,
			    struct writeback_control *wbc)
{
	struct f2fs_sb_info *sbi = F2FS_M_SB(mapping);
	struct blk_plug plug;
	long diff;

	if (unlikely(is_sbi_flag_set(sbi, SBI_POR_DOING)))
		goto skip_write;

	/* balancing f2fs's metadata in background */
	f2fs_balance_fs_bg(sbi, true);

	/* collect a number of dirty node pages and write together */
	if (wbc->sync_mode != WB_SYNC_ALL &&
			get_pages(sbi, F2FS_DIRTY_NODES) <
					nr_pages_to_skip(sbi, NODE))
		goto skip_write;

	if (wbc->sync_mode == WB_SYNC_ALL)
		atomic_inc(&sbi->wb_sync_req[NODE]);
	else if (atomic_read(&sbi->wb_sync_req[NODE])) {
		/* to avoid potential deadlock */
		if (current->plug)
			blk_finish_plug(current->plug);
		goto skip_write;
	}

	trace_f2fs_writepages(mapping->host, wbc, NODE);

	diff = nr_pages_to_write(sbi, NODE, wbc);
	blk_start_plug(&plug);
	f2fs_sync_node_pages(sbi, wbc, true, FS_NODE_IO);
	blk_finish_plug(&plug);
	wbc->nr_to_write = max((long)0, wbc->nr_to_write - diff);

	if (wbc->sync_mode == WB_SYNC_ALL)
		atomic_dec(&sbi->wb_sync_req[NODE]);
	return 0;

skip_write:
	wbc->pages_skipped += get_pages(sbi, F2FS_DIRTY_NODES);
	trace_f2fs_writepages(mapping->host, wbc, NODE);
	return 0;
}

static bool f2fs_dirty_node_folio(struct address_space *mapping,
		struct folio *folio)
{
	trace_f2fs_set_page_dirty(folio, NODE);

	if (!folio_test_uptodate(folio))
		folio_mark_uptodate(folio);
#ifdef CONFIG_F2FS_CHECK_FS
	if (IS_INODE(&folio->page))
		f2fs_inode_chksum_set(F2FS_M_SB(mapping), &folio->page);
#endif
	if (filemap_dirty_folio(mapping, folio)) {
		inc_page_count(F2FS_M_SB(mapping), F2FS_DIRTY_NODES);
		set_page_private_reference(&folio->page);
		return true;
	}
	return false;
}

/*
 * Structure of the f2fs node operations
 */
const struct address_space_operations f2fs_node_aops = {
	.writepages	= f2fs_write_node_pages,
	.dirty_folio	= f2fs_dirty_node_folio,
	.invalidate_folio = f2fs_invalidate_folio,
	.release_folio	= f2fs_release_folio,
	.migrate_folio	= filemap_migrate_folio,
};

static struct free_nid *__lookup_free_nid_list(struct f2fs_nm_info *nm_i,
						nid_t n)
{
	return radix_tree_lookup(&nm_i->free_nid_root, n);
}

static int __insert_free_nid(struct f2fs_sb_info *sbi,
				struct free_nid *i)
{
	struct f2fs_nm_info *nm_i = NM_I(sbi);
	int err = radix_tree_insert(&nm_i->free_nid_root, i->nid, i);

	if (err)
		return err;

	nm_i->nid_cnt[FREE_NID]++;
	list_add_tail(&i->list, &nm_i->free_nid_list);
	return 0;
}

static void __remove_free_nid(struct f2fs_sb_info *sbi,
			struct free_nid *i, enum nid_state state)
{
	struct f2fs_nm_info *nm_i = NM_I(sbi);

	f2fs_bug_on(sbi, state != i->state);
	nm_i->nid_cnt[state]--;
	if (state == FREE_NID)
		list_del(&i->list);
	radix_tree_delete(&nm_i->free_nid_root, i->nid);
}

static void __move_free_nid(struct f2fs_sb_info *sbi, struct free_nid *i,
			enum nid_state org_state, enum nid_state dst_state)
{
	struct f2fs_nm_info *nm_i = NM_I(sbi);

	f2fs_bug_on(sbi, org_state != i->state);
	i->state = dst_state;
	nm_i->nid_cnt[org_state]--;
	nm_i->nid_cnt[dst_state]++;

	switch (dst_state) {
	case PREALLOC_NID:
		list_del(&i->list);
		break;
	case FREE_NID:
		list_add_tail(&i->list, &nm_i->free_nid_list);
		break;
	default:
		BUG_ON(1);
	}
}

static void update_free_nid_bitmap(struct f2fs_sb_info *sbi, nid_t nid,
							bool set, bool build)
{
	struct f2fs_nm_info *nm_i = NM_I(sbi);
	unsigned int nat_ofs = NAT_BLOCK_OFFSET(nid);
	unsigned int nid_ofs = nid - START_NID(nid);

	if (!test_bit_le(nat_ofs, nm_i->nat_block_bitmap))
		return;

	if (set) {
		if (test_bit_le(nid_ofs, nm_i->free_nid_bitmap[nat_ofs]))
			return;
		__set_bit_le(nid_ofs, nm_i->free_nid_bitmap[nat_ofs]);
		nm_i->free_nid_count[nat_ofs]++;
	} else {
		if (!test_bit_le(nid_ofs, nm_i->free_nid_bitmap[nat_ofs]))
			return;
		__clear_bit_le(nid_ofs, nm_i->free_nid_bitmap[nat_ofs]);
		if (!build)
			nm_i->free_nid_count[nat_ofs]--;
	}
}

/* return if the nid is recognized as free */
static bool add_free_nid(struct f2fs_sb_info *sbi,
				nid_t nid, bool build, bool update)
{
	struct f2fs_nm_info *nm_i = NM_I(sbi);
	struct free_nid *i, *e;
	struct nat_entry *ne;
	int err;
	bool ret = false;

	/* 0 nid should not be used */
	if (unlikely(nid == 0))
		return false;

	if (unlikely(f2fs_check_nid_range(sbi, nid)))
		return false;

	i = f2fs_kmem_cache_alloc(free_nid_slab, GFP_NOFS, true, NULL);
	i->nid = nid;
	i->state = FREE_NID;

	err = radix_tree_preload(GFP_NOFS | __GFP_NOFAIL);
	f2fs_bug_on(sbi, err);

	err = -EINVAL;

	spin_lock(&nm_i->nid_list_lock);

	if (build) {
		/*
		 *   Thread A             Thread B
		 *  - f2fs_create
		 *   - f2fs_new_inode
		 *    - f2fs_alloc_nid
		 *     - __insert_nid_to_list(PREALLOC_NID)
		 *                     - f2fs_balance_fs_bg
		 *                      - f2fs_build_free_nids
		 *                       - __f2fs_build_free_nids
		 *                        - scan_nat_page
		 *                         - add_free_nid
		 *                          - __lookup_nat_cache
		 *  - f2fs_add_link
		 *   - f2fs_init_inode_metadata
		 *    - f2fs_new_inode_folio
		 *     - f2fs_new_node_folio
		 *      - set_node_addr
		 *  - f2fs_alloc_nid_done
		 *   - __remove_nid_from_list(PREALLOC_NID)
		 *                         - __insert_nid_to_list(FREE_NID)
		 */
		ne = __lookup_nat_cache(nm_i, nid);
		if (ne && (!get_nat_flag(ne, IS_CHECKPOINTED) ||
				nat_get_blkaddr(ne) != NULL_ADDR))
			goto err_out;

		e = __lookup_free_nid_list(nm_i, nid);
		if (e) {
			if (e->state == FREE_NID)
				ret = true;
			goto err_out;
		}
	}
	ret = true;
	err = __insert_free_nid(sbi, i);
err_out:
	if (update) {
		update_free_nid_bitmap(sbi, nid, ret, build);
		if (!build)
			nm_i->available_nids++;
	}
	spin_unlock(&nm_i->nid_list_lock);
	radix_tree_preload_end();

	if (err)
		kmem_cache_free(free_nid_slab, i);
	return ret;
}

static void remove_free_nid(struct f2fs_sb_info *sbi, nid_t nid)
{
	struct f2fs_nm_info *nm_i = NM_I(sbi);
	struct free_nid *i;
	bool need_free = false;

	spin_lock(&nm_i->nid_list_lock);
	i = __lookup_free_nid_list(nm_i, nid);
	if (i && i->state == FREE_NID) {
		__remove_free_nid(sbi, i, FREE_NID);
		need_free = true;
	}
	spin_unlock(&nm_i->nid_list_lock);

	if (need_free)
		kmem_cache_free(free_nid_slab, i);
}

static int scan_nat_page(struct f2fs_sb_info *sbi,
			struct f2fs_nat_block *nat_blk, nid_t start_nid)
{
	struct f2fs_nm_info *nm_i = NM_I(sbi);
	block_t blk_addr;
	unsigned int nat_ofs = NAT_BLOCK_OFFSET(start_nid);
	int i;

	__set_bit_le(nat_ofs, nm_i->nat_block_bitmap);

	i = start_nid % NAT_ENTRY_PER_BLOCK;

	for (; i < NAT_ENTRY_PER_BLOCK; i++, start_nid++) {
		if (unlikely(start_nid >= nm_i->max_nid))
			break;

		blk_addr = le32_to_cpu(nat_blk->entries[i].block_addr);

		if (blk_addr == NEW_ADDR)
			return -EFSCORRUPTED;

		if (blk_addr == NULL_ADDR) {
			add_free_nid(sbi, start_nid, true, true);
		} else {
			spin_lock(&NM_I(sbi)->nid_list_lock);
			update_free_nid_bitmap(sbi, start_nid, false, true);
			spin_unlock(&NM_I(sbi)->nid_list_lock);
		}
	}

	return 0;
}

static void scan_curseg_cache(struct f2fs_sb_info *sbi)
{
	struct curseg_info *curseg = CURSEG_I(sbi, CURSEG_HOT_DATA);
	struct f2fs_journal *journal = curseg->journal;
	int i;

	down_read(&curseg->journal_rwsem);
	for (i = 0; i < nats_in_cursum(journal); i++) {
		block_t addr;
		nid_t nid;

		addr = le32_to_cpu(nat_in_journal(journal, i).block_addr);
		nid = le32_to_cpu(nid_in_journal(journal, i));
		if (addr == NULL_ADDR)
			add_free_nid(sbi, nid, true, false);
		else
			remove_free_nid(sbi, nid);
	}
	up_read(&curseg->journal_rwsem);
}

static void scan_free_nid_bits(struct f2fs_sb_info *sbi)
{
	struct f2fs_nm_info *nm_i = NM_I(sbi);
	unsigned int i, idx;
	nid_t nid;

	f2fs_down_read(&nm_i->nat_tree_lock);

	for (i = 0; i < nm_i->nat_blocks; i++) {
		if (!test_bit_le(i, nm_i->nat_block_bitmap))
			continue;
		if (!nm_i->free_nid_count[i])
			continue;
		for (idx = 0; idx < NAT_ENTRY_PER_BLOCK; idx++) {
			idx = find_next_bit_le(nm_i->free_nid_bitmap[i],
						NAT_ENTRY_PER_BLOCK, idx);
			if (idx >= NAT_ENTRY_PER_BLOCK)
				break;

			nid = i * NAT_ENTRY_PER_BLOCK + idx;
			add_free_nid(sbi, nid, true, false);

			if (nm_i->nid_cnt[FREE_NID] >= MAX_FREE_NIDS)
				goto out;
		}
	}
out:
	scan_curseg_cache(sbi);

	f2fs_up_read(&nm_i->nat_tree_lock);
}

static int __f2fs_build_free_nids(struct f2fs_sb_info *sbi,
						bool sync, bool mount)
{
	struct f2fs_nm_info *nm_i = NM_I(sbi);
	int i = 0, ret;
	nid_t nid = nm_i->next_scan_nid;

	if (unlikely(nid >= nm_i->max_nid))
		nid = 0;

	if (unlikely(nid % NAT_ENTRY_PER_BLOCK))
		nid = NAT_BLOCK_OFFSET(nid) * NAT_ENTRY_PER_BLOCK;

	/* Enough entries */
	if (nm_i->nid_cnt[FREE_NID] >= NAT_ENTRY_PER_BLOCK)
		return 0;

	if (!sync && !f2fs_available_free_memory(sbi, FREE_NIDS))
		return 0;

	if (!mount) {
		/* try to find free nids in free_nid_bitmap */
		scan_free_nid_bits(sbi);

		if (nm_i->nid_cnt[FREE_NID] >= NAT_ENTRY_PER_BLOCK)
			return 0;
	}

	/* readahead nat pages to be scanned */
	f2fs_ra_meta_pages(sbi, NAT_BLOCK_OFFSET(nid), FREE_NID_PAGES,
							META_NAT, true);

	f2fs_down_read(&nm_i->nat_tree_lock);

	while (1) {
		if (!test_bit_le(NAT_BLOCK_OFFSET(nid),
						nm_i->nat_block_bitmap)) {
			struct folio *folio = get_current_nat_folio(sbi, nid);

			if (IS_ERR(folio)) {
				ret = PTR_ERR(folio);
			} else {
				ret = scan_nat_page(sbi, folio_address(folio),
						nid);
				f2fs_folio_put(folio, true);
			}

			if (ret) {
				f2fs_up_read(&nm_i->nat_tree_lock);

				if (ret == -EFSCORRUPTED) {
					f2fs_err(sbi, "NAT is corrupt, run fsck to fix it");
					set_sbi_flag(sbi, SBI_NEED_FSCK);
					f2fs_handle_error(sbi,
						ERROR_INCONSISTENT_NAT);
				}

				return ret;
			}
		}

		nid += (NAT_ENTRY_PER_BLOCK - (nid % NAT_ENTRY_PER_BLOCK));
		if (unlikely(nid >= nm_i->max_nid))
			nid = 0;

		if (++i >= FREE_NID_PAGES)
			break;
	}

	/* go to the next free nat pages to find free nids abundantly */
	nm_i->next_scan_nid = nid;

	/* find free nids from current sum_pages */
	scan_curseg_cache(sbi);

	f2fs_up_read(&nm_i->nat_tree_lock);

	f2fs_ra_meta_pages(sbi, NAT_BLOCK_OFFSET(nm_i->next_scan_nid),
					nm_i->ra_nid_pages, META_NAT, false);

	return 0;
}

int f2fs_build_free_nids(struct f2fs_sb_info *sbi, bool sync, bool mount)
{
	int ret;

	mutex_lock(&NM_I(sbi)->build_lock);
	ret = __f2fs_build_free_nids(sbi, sync, mount);
	mutex_unlock(&NM_I(sbi)->build_lock);

	return ret;
}

/*
 * If this function returns success, caller can obtain a new nid
 * from second parameter of this function.
 * The returned nid could be used ino as well as nid when inode is created.
 */
bool f2fs_alloc_nid(struct f2fs_sb_info *sbi, nid_t *nid)
{
	struct f2fs_nm_info *nm_i = NM_I(sbi);
	struct free_nid *i = NULL;
retry:
	if (time_to_inject(sbi, FAULT_ALLOC_NID))
		return false;

	spin_lock(&nm_i->nid_list_lock);

	if (unlikely(nm_i->available_nids == 0)) {
		spin_unlock(&nm_i->nid_list_lock);
		return false;
	}

	/* We should not use stale free nids created by f2fs_build_free_nids */
	if (nm_i->nid_cnt[FREE_NID] && !on_f2fs_build_free_nids(nm_i)) {
		f2fs_bug_on(sbi, list_empty(&nm_i->free_nid_list));
		i = list_first_entry(&nm_i->free_nid_list,
					struct free_nid, list);
		*nid = i->nid;

		__move_free_nid(sbi, i, FREE_NID, PREALLOC_NID);
		nm_i->available_nids--;

		update_free_nid_bitmap(sbi, *nid, false, false);

		spin_unlock(&nm_i->nid_list_lock);
		return true;
	}
	spin_unlock(&nm_i->nid_list_lock);

	/* Let's scan nat pages and its caches to get free nids */
	if (!f2fs_build_free_nids(sbi, true, false))
		goto retry;
	return false;
}

/*
 * f2fs_alloc_nid() should be called prior to this function.
 */
void f2fs_alloc_nid_done(struct f2fs_sb_info *sbi, nid_t nid)
{
	struct f2fs_nm_info *nm_i = NM_I(sbi);
	struct free_nid *i;

	spin_lock(&nm_i->nid_list_lock);
	i = __lookup_free_nid_list(nm_i, nid);
	f2fs_bug_on(sbi, !i);
	__remove_free_nid(sbi, i, PREALLOC_NID);
	spin_unlock(&nm_i->nid_list_lock);

	kmem_cache_free(free_nid_slab, i);
}

/*
 * f2fs_alloc_nid() should be called prior to this function.
 */
void f2fs_alloc_nid_failed(struct f2fs_sb_info *sbi, nid_t nid)
{
	struct f2fs_nm_info *nm_i = NM_I(sbi);
	struct free_nid *i;
	bool need_free = false;

	if (!nid)
		return;

	spin_lock(&nm_i->nid_list_lock);
	i = __lookup_free_nid_list(nm_i, nid);
	f2fs_bug_on(sbi, !i);

	if (!f2fs_available_free_memory(sbi, FREE_NIDS)) {
		__remove_free_nid(sbi, i, PREALLOC_NID);
		need_free = true;
	} else {
		__move_free_nid(sbi, i, PREALLOC_NID, FREE_NID);
	}

	nm_i->available_nids++;

	update_free_nid_bitmap(sbi, nid, true, false);

	spin_unlock(&nm_i->nid_list_lock);

	if (need_free)
		kmem_cache_free(free_nid_slab, i);
}

int f2fs_try_to_free_nids(struct f2fs_sb_info *sbi, int nr_shrink)
{
	struct f2fs_nm_info *nm_i = NM_I(sbi);
	int nr = nr_shrink;

	if (nm_i->nid_cnt[FREE_NID] <= MAX_FREE_NIDS)
		return 0;

	if (!mutex_trylock(&nm_i->build_lock))
		return 0;

	while (nr_shrink && nm_i->nid_cnt[FREE_NID] > MAX_FREE_NIDS) {
		struct free_nid *i, *next;
		unsigned int batch = SHRINK_NID_BATCH_SIZE;

		spin_lock(&nm_i->nid_list_lock);
		list_for_each_entry_safe(i, next, &nm_i->free_nid_list, list) {
			if (!nr_shrink || !batch ||
				nm_i->nid_cnt[FREE_NID] <= MAX_FREE_NIDS)
				break;
			__remove_free_nid(sbi, i, FREE_NID);
			kmem_cache_free(free_nid_slab, i);
			nr_shrink--;
			batch--;
		}
		spin_unlock(&nm_i->nid_list_lock);
	}

	mutex_unlock(&nm_i->build_lock);

	return nr - nr_shrink;
}

int f2fs_recover_inline_xattr(struct inode *inode, struct folio *folio)
{
	void *src_addr, *dst_addr;
	size_t inline_size;
	struct folio *ifolio;
	struct f2fs_inode *ri;

	ifolio = f2fs_get_inode_folio(F2FS_I_SB(inode), inode->i_ino);
	if (IS_ERR(ifolio))
		return PTR_ERR(ifolio);

	ri = F2FS_INODE(&folio->page);
	if (ri->i_inline & F2FS_INLINE_XATTR) {
		if (!f2fs_has_inline_xattr(inode)) {
			set_inode_flag(inode, FI_INLINE_XATTR);
			stat_inc_inline_xattr(inode);
		}
	} else {
		if (f2fs_has_inline_xattr(inode)) {
			stat_dec_inline_xattr(inode);
			clear_inode_flag(inode, FI_INLINE_XATTR);
		}
		goto update_inode;
	}

	dst_addr = inline_xattr_addr(inode, ifolio);
	src_addr = inline_xattr_addr(inode, folio);
	inline_size = inline_xattr_size(inode);

	f2fs_folio_wait_writeback(ifolio, NODE, true, true);
	memcpy(dst_addr, src_addr, inline_size);
update_inode:
	f2fs_update_inode(inode, ifolio);
	f2fs_folio_put(ifolio, true);
	return 0;
}

int f2fs_recover_xattr_data(struct inode *inode, struct page *page)
{
	struct f2fs_sb_info *sbi = F2FS_I_SB(inode);
	nid_t prev_xnid = F2FS_I(inode)->i_xattr_nid;
	nid_t new_xnid;
	struct dnode_of_data dn;
	struct node_info ni;
	struct folio *xfolio;
	int err;

	if (!prev_xnid)
		goto recover_xnid;

	/* 1: invalidate the previous xattr nid */
	err = f2fs_get_node_info(sbi, prev_xnid, &ni, false);
	if (err)
		return err;

	f2fs_invalidate_blocks(sbi, ni.blk_addr, 1);
	dec_valid_node_count(sbi, inode, false);
	set_node_addr(sbi, &ni, NULL_ADDR, false);

recover_xnid:
	/* 2: update xattr nid in inode */
	if (!f2fs_alloc_nid(sbi, &new_xnid))
		return -ENOSPC;

	set_new_dnode(&dn, inode, NULL, NULL, new_xnid);
	xfolio = f2fs_new_node_folio(&dn, XATTR_NODE_OFFSET);
	if (IS_ERR(xfolio)) {
		f2fs_alloc_nid_failed(sbi, new_xnid);
		return PTR_ERR(xfolio);
	}

	f2fs_alloc_nid_done(sbi, new_xnid);
	f2fs_update_inode_page(inode);

	/* 3: update and set xattr node page dirty */
	if (page) {
		memcpy(F2FS_NODE(&xfolio->page), F2FS_NODE(page),
				VALID_XATTR_BLOCK_SIZE);
		folio_mark_dirty(xfolio);
	}
	f2fs_folio_put(xfolio, true);

	return 0;
}

int f2fs_recover_inode_page(struct f2fs_sb_info *sbi, struct page *page)
{
	struct f2fs_inode *src, *dst;
	nid_t ino = ino_of_node(page);
	struct node_info old_ni, new_ni;
	struct folio *ifolio;
	int err;

	err = f2fs_get_node_info(sbi, ino, &old_ni, false);
	if (err)
		return err;

	if (unlikely(old_ni.blk_addr != NULL_ADDR))
		return -EINVAL;
retry:
	ifolio = f2fs_grab_cache_folio(NODE_MAPPING(sbi), ino, false);
	if (IS_ERR(ifolio)) {
		memalloc_retry_wait(GFP_NOFS);
		goto retry;
	}

	/* Should not use this inode from free nid list */
	remove_free_nid(sbi, ino);

	if (!folio_test_uptodate(ifolio))
		folio_mark_uptodate(ifolio);
	fill_node_footer(&ifolio->page, ino, ino, 0, true);
	set_cold_node(&ifolio->page, false);

	src = F2FS_INODE(page);
	dst = F2FS_INODE(&ifolio->page);

	memcpy(dst, src, offsetof(struct f2fs_inode, i_ext));
	dst->i_size = 0;
	dst->i_blocks = cpu_to_le64(1);
	dst->i_links = cpu_to_le32(1);
	dst->i_xattr_nid = 0;
	dst->i_inline = src->i_inline & (F2FS_INLINE_XATTR | F2FS_EXTRA_ATTR);
	if (dst->i_inline & F2FS_EXTRA_ATTR) {
		dst->i_extra_isize = src->i_extra_isize;

		if (f2fs_sb_has_flexible_inline_xattr(sbi) &&
			F2FS_FITS_IN_INODE(src, le16_to_cpu(src->i_extra_isize),
							i_inline_xattr_size))
			dst->i_inline_xattr_size = src->i_inline_xattr_size;

		if (f2fs_sb_has_project_quota(sbi) &&
			F2FS_FITS_IN_INODE(src, le16_to_cpu(src->i_extra_isize),
								i_projid))
			dst->i_projid = src->i_projid;

		if (f2fs_sb_has_inode_crtime(sbi) &&
			F2FS_FITS_IN_INODE(src, le16_to_cpu(src->i_extra_isize),
							i_crtime_nsec)) {
			dst->i_crtime = src->i_crtime;
			dst->i_crtime_nsec = src->i_crtime_nsec;
		}
	}

	new_ni = old_ni;
	new_ni.ino = ino;

	if (unlikely(inc_valid_node_count(sbi, NULL, true)))
		WARN_ON(1);
	set_node_addr(sbi, &new_ni, NEW_ADDR, false);
	inc_valid_inode_count(sbi);
	folio_mark_dirty(ifolio);
	f2fs_folio_put(ifolio, true);
	return 0;
}

int f2fs_restore_node_summary(struct f2fs_sb_info *sbi,
			unsigned int segno, struct f2fs_summary_block *sum)
{
	struct f2fs_node *rn;
	struct f2fs_summary *sum_entry;
	block_t addr;
	int i, idx, last_offset, nrpages;

	/* scan the node segment */
	last_offset = BLKS_PER_SEG(sbi);
	addr = START_BLOCK(sbi, segno);
	sum_entry = &sum->entries[0];

	for (i = 0; i < last_offset; i += nrpages, addr += nrpages) {
		nrpages = bio_max_segs(last_offset - i);

		/* readahead node pages */
		f2fs_ra_meta_pages(sbi, addr, nrpages, META_POR, true);

		for (idx = addr; idx < addr + nrpages; idx++) {
			struct folio *folio = f2fs_get_tmp_folio(sbi, idx);

			if (IS_ERR(folio))
				return PTR_ERR(folio);

			rn = F2FS_NODE(&folio->page);
			sum_entry->nid = rn->footer.nid;
			sum_entry->version = 0;
			sum_entry->ofs_in_node = 0;
			sum_entry++;
			f2fs_folio_put(folio, true);
		}

		invalidate_mapping_pages(META_MAPPING(sbi), addr,
							addr + nrpages);
	}
	return 0;
}

static void remove_nats_in_journal(struct f2fs_sb_info *sbi)
{
	struct f2fs_nm_info *nm_i = NM_I(sbi);
	struct curseg_info *curseg = CURSEG_I(sbi, CURSEG_HOT_DATA);
	struct f2fs_journal *journal = curseg->journal;
	int i;

	down_write(&curseg->journal_rwsem);
	for (i = 0; i < nats_in_cursum(journal); i++) {
		struct nat_entry *ne;
		struct f2fs_nat_entry raw_ne;
		nid_t nid = le32_to_cpu(nid_in_journal(journal, i));

		if (f2fs_check_nid_range(sbi, nid))
			continue;

		raw_ne = nat_in_journal(journal, i);

		ne = __lookup_nat_cache(nm_i, nid);
		if (!ne) {
			ne = __alloc_nat_entry(sbi, nid, true);
			__init_nat_entry(nm_i, ne, &raw_ne, true);
		}

		/*
		 * if a free nat in journal has not been used after last
		 * checkpoint, we should remove it from available nids,
		 * since later we will add it again.
		 */
		if (!get_nat_flag(ne, IS_DIRTY) &&
				le32_to_cpu(raw_ne.block_addr) == NULL_ADDR) {
			spin_lock(&nm_i->nid_list_lock);
			nm_i->available_nids--;
			spin_unlock(&nm_i->nid_list_lock);
		}

		__set_nat_cache_dirty(nm_i, ne);
	}
	update_nats_in_cursum(journal, -i);
	up_write(&curseg->journal_rwsem);
}

static void __adjust_nat_entry_set(struct nat_entry_set *nes,
						struct list_head *head, int max)
{
	struct nat_entry_set *cur;

	if (nes->entry_cnt >= max)
		goto add_out;

	list_for_each_entry(cur, head, set_list) {
		if (cur->entry_cnt >= nes->entry_cnt) {
			list_add(&nes->set_list, cur->set_list.prev);
			return;
		}
	}
add_out:
	list_add_tail(&nes->set_list, head);
}

static void __update_nat_bits(struct f2fs_sb_info *sbi, nid_t start_nid,
						struct page *page)
{
	struct f2fs_nm_info *nm_i = NM_I(sbi);
	unsigned int nat_index = start_nid / NAT_ENTRY_PER_BLOCK;
	struct f2fs_nat_block *nat_blk = page_address(page);
	int valid = 0;
	int i = 0;

	if (!enabled_nat_bits(sbi, NULL))
		return;

	if (nat_index == 0) {
		valid = 1;
		i = 1;
	}
	for (; i < NAT_ENTRY_PER_BLOCK; i++) {
		if (le32_to_cpu(nat_blk->entries[i].block_addr) != NULL_ADDR)
			valid++;
	}
	if (valid == 0) {
		__set_bit_le(nat_index, nm_i->empty_nat_bits);
		__clear_bit_le(nat_index, nm_i->full_nat_bits);
		return;
	}

	__clear_bit_le(nat_index, nm_i->empty_nat_bits);
	if (valid == NAT_ENTRY_PER_BLOCK)
		__set_bit_le(nat_index, nm_i->full_nat_bits);
	else
		__clear_bit_le(nat_index, nm_i->full_nat_bits);
}

static int __flush_nat_entry_set(struct f2fs_sb_info *sbi,
		struct nat_entry_set *set, struct cp_control *cpc)
{
	struct curseg_info *curseg = CURSEG_I(sbi, CURSEG_HOT_DATA);
	struct f2fs_journal *journal = curseg->journal;
	nid_t start_nid = set->set * NAT_ENTRY_PER_BLOCK;
	bool to_journal = true;
	struct f2fs_nat_block *nat_blk;
	struct nat_entry *ne, *cur;
	struct page *page = NULL;

	/*
	 * there are two steps to flush nat entries:
	 * #1, flush nat entries to journal in current hot data summary block.
	 * #2, flush nat entries to nat page.
	 */
	if (enabled_nat_bits(sbi, cpc) ||
		!__has_cursum_space(journal, set->entry_cnt, NAT_JOURNAL))
		to_journal = false;

	if (to_journal) {
		down_write(&curseg->journal_rwsem);
	} else {
		page = get_next_nat_page(sbi, start_nid);
		if (IS_ERR(page))
			return PTR_ERR(page);

		nat_blk = page_address(page);
		f2fs_bug_on(sbi, !nat_blk);
	}

	/* flush dirty nats in nat entry set */
	list_for_each_entry_safe(ne, cur, &set->entry_list, list) {
		struct f2fs_nat_entry *raw_ne;
		nid_t nid = nat_get_nid(ne);
		int offset;

		f2fs_bug_on(sbi, nat_get_blkaddr(ne) == NEW_ADDR);

		if (to_journal) {
			offset = f2fs_lookup_journal_in_cursum(journal,
							NAT_JOURNAL, nid, 1);
			f2fs_bug_on(sbi, offset < 0);
			raw_ne = &nat_in_journal(journal, offset);
			nid_in_journal(journal, offset) = cpu_to_le32(nid);
		} else {
			raw_ne = &nat_blk->entries[nid - start_nid];
		}
		raw_nat_from_node_info(raw_ne, &ne->ni);
		nat_reset_flag(ne);
		__clear_nat_cache_dirty(NM_I(sbi), set, ne);
		if (nat_get_blkaddr(ne) == NULL_ADDR) {
			add_free_nid(sbi, nid, false, true);
		} else {
			spin_lock(&NM_I(sbi)->nid_list_lock);
			update_free_nid_bitmap(sbi, nid, false, false);
			spin_unlock(&NM_I(sbi)->nid_list_lock);
		}
	}

	if (to_journal) {
		up_write(&curseg->journal_rwsem);
	} else {
		__update_nat_bits(sbi, start_nid, page);
		f2fs_put_page(page, 1);
	}

	/* Allow dirty nats by node block allocation in write_begin */
	if (!set->entry_cnt) {
		radix_tree_delete(&NM_I(sbi)->nat_set_root, set->set);
		kmem_cache_free(nat_entry_set_slab, set);
	}
	return 0;
}

/*
 * This function is called during the checkpointing process.
 */
int f2fs_flush_nat_entries(struct f2fs_sb_info *sbi, struct cp_control *cpc)
{
	struct f2fs_nm_info *nm_i = NM_I(sbi);
	struct curseg_info *curseg = CURSEG_I(sbi, CURSEG_HOT_DATA);
	struct f2fs_journal *journal = curseg->journal;
	struct nat_entry_set *setvec[NAT_VEC_SIZE];
	struct nat_entry_set *set, *tmp;
	unsigned int found;
	nid_t set_idx = 0;
	LIST_HEAD(sets);
	int err = 0;

	/*
	 * during unmount, let's flush nat_bits before checking
	 * nat_cnt[DIRTY_NAT].
	 */
	if (enabled_nat_bits(sbi, cpc)) {
		f2fs_down_write(&nm_i->nat_tree_lock);
		remove_nats_in_journal(sbi);
		f2fs_up_write(&nm_i->nat_tree_lock);
	}

	if (!nm_i->nat_cnt[DIRTY_NAT])
		return 0;

	f2fs_down_write(&nm_i->nat_tree_lock);

	/*
	 * if there are no enough space in journal to store dirty nat
	 * entries, remove all entries from journal and merge them
	 * into nat entry set.
	 */
	if (enabled_nat_bits(sbi, cpc) ||
		!__has_cursum_space(journal,
			nm_i->nat_cnt[DIRTY_NAT], NAT_JOURNAL))
		remove_nats_in_journal(sbi);

	while ((found = __gang_lookup_nat_set(nm_i,
					set_idx, NAT_VEC_SIZE, setvec))) {
		unsigned idx;

		set_idx = setvec[found - 1]->set + 1;
		for (idx = 0; idx < found; idx++)
			__adjust_nat_entry_set(setvec[idx], &sets,
						MAX_NAT_JENTRIES(journal));
	}

	/* flush dirty nats in nat entry set */
	list_for_each_entry_safe(set, tmp, &sets, set_list) {
		err = __flush_nat_entry_set(sbi, set, cpc);
		if (err)
			break;
	}

	f2fs_up_write(&nm_i->nat_tree_lock);
	/* Allow dirty nats by node block allocation in write_begin */

	return err;
}

static int __get_nat_bitmaps(struct f2fs_sb_info *sbi)
{
	struct f2fs_checkpoint *ckpt = F2FS_CKPT(sbi);
	struct f2fs_nm_info *nm_i = NM_I(sbi);
	unsigned int nat_bits_bytes = nm_i->nat_blocks / BITS_PER_BYTE;
	unsigned int i;
	__u64 cp_ver = cur_cp_version(ckpt);
	block_t nat_bits_addr;

	if (!enabled_nat_bits(sbi, NULL))
		return 0;

	nm_i->nat_bits_blocks = F2FS_BLK_ALIGN((nat_bits_bytes << 1) + 8);
	nm_i->nat_bits = f2fs_kvzalloc(sbi,
			F2FS_BLK_TO_BYTES(nm_i->nat_bits_blocks), GFP_KERNEL);
	if (!nm_i->nat_bits)
		return -ENOMEM;

	nat_bits_addr = __start_cp_addr(sbi) + BLKS_PER_SEG(sbi) -
						nm_i->nat_bits_blocks;
	for (i = 0; i < nm_i->nat_bits_blocks; i++) {
		struct folio *folio;

		folio = f2fs_get_meta_folio(sbi, nat_bits_addr++);
		if (IS_ERR(folio))
			return PTR_ERR(folio);

		memcpy(nm_i->nat_bits + F2FS_BLK_TO_BYTES(i),
					folio_address(folio), F2FS_BLKSIZE);
		f2fs_folio_put(folio, true);
	}

	cp_ver |= (cur_cp_crc(ckpt) << 32);
	if (cpu_to_le64(cp_ver) != *(__le64 *)nm_i->nat_bits) {
		disable_nat_bits(sbi, true);
		return 0;
	}

	nm_i->full_nat_bits = nm_i->nat_bits + 8;
	nm_i->empty_nat_bits = nm_i->full_nat_bits + nat_bits_bytes;

	f2fs_notice(sbi, "Found nat_bits in checkpoint");
	return 0;
}

static inline void load_free_nid_bitmap(struct f2fs_sb_info *sbi)
{
	struct f2fs_nm_info *nm_i = NM_I(sbi);
	unsigned int i = 0;
	nid_t nid, last_nid;

	if (!enabled_nat_bits(sbi, NULL))
		return;

	for (i = 0; i < nm_i->nat_blocks; i++) {
		i = find_next_bit_le(nm_i->empty_nat_bits, nm_i->nat_blocks, i);
		if (i >= nm_i->nat_blocks)
			break;

		__set_bit_le(i, nm_i->nat_block_bitmap);

		nid = i * NAT_ENTRY_PER_BLOCK;
		last_nid = nid + NAT_ENTRY_PER_BLOCK;

		spin_lock(&NM_I(sbi)->nid_list_lock);
		for (; nid < last_nid; nid++)
			update_free_nid_bitmap(sbi, nid, true, true);
		spin_unlock(&NM_I(sbi)->nid_list_lock);
	}

	for (i = 0; i < nm_i->nat_blocks; i++) {
		i = find_next_bit_le(nm_i->full_nat_bits, nm_i->nat_blocks, i);
		if (i >= nm_i->nat_blocks)
			break;

		__set_bit_le(i, nm_i->nat_block_bitmap);
	}
}

static int init_node_manager(struct f2fs_sb_info *sbi)
{
	struct f2fs_super_block *sb_raw = F2FS_RAW_SUPER(sbi);
	struct f2fs_nm_info *nm_i = NM_I(sbi);
	unsigned char *version_bitmap;
	unsigned int nat_segs;
	int err;

	nm_i->nat_blkaddr = le32_to_cpu(sb_raw->nat_blkaddr);

	/* segment_count_nat includes pair segment so divide to 2. */
	nat_segs = le32_to_cpu(sb_raw->segment_count_nat) >> 1;
	nm_i->nat_blocks = nat_segs << le32_to_cpu(sb_raw->log_blocks_per_seg);
	nm_i->max_nid = NAT_ENTRY_PER_BLOCK * nm_i->nat_blocks;

	/* not used nids: 0, node, meta, (and root counted as valid node) */
	nm_i->available_nids = nm_i->max_nid - sbi->total_valid_node_count -
						F2FS_RESERVED_NODE_NUM;
	nm_i->nid_cnt[FREE_NID] = 0;
	nm_i->nid_cnt[PREALLOC_NID] = 0;
	nm_i->ram_thresh = DEF_RAM_THRESHOLD;
	nm_i->ra_nid_pages = DEF_RA_NID_PAGES;
	nm_i->dirty_nats_ratio = DEF_DIRTY_NAT_RATIO_THRESHOLD;
	nm_i->max_rf_node_blocks = DEF_RF_NODE_BLOCKS;

	INIT_RADIX_TREE(&nm_i->free_nid_root, GFP_ATOMIC);
	INIT_LIST_HEAD(&nm_i->free_nid_list);
	INIT_RADIX_TREE(&nm_i->nat_root, GFP_NOIO);
	INIT_RADIX_TREE(&nm_i->nat_set_root, GFP_NOIO);
	INIT_LIST_HEAD(&nm_i->nat_entries);
	spin_lock_init(&nm_i->nat_list_lock);

	mutex_init(&nm_i->build_lock);
	spin_lock_init(&nm_i->nid_list_lock);
	init_f2fs_rwsem(&nm_i->nat_tree_lock);

	nm_i->next_scan_nid = le32_to_cpu(sbi->ckpt->next_free_nid);
	nm_i->bitmap_size = __bitmap_size(sbi, NAT_BITMAP);
	version_bitmap = __bitmap_ptr(sbi, NAT_BITMAP);
	nm_i->nat_bitmap = kmemdup(version_bitmap, nm_i->bitmap_size,
					GFP_KERNEL);
	if (!nm_i->nat_bitmap)
		return -ENOMEM;

	if (!test_opt(sbi, NAT_BITS))
		disable_nat_bits(sbi, true);

	err = __get_nat_bitmaps(sbi);
	if (err)
		return err;

#ifdef CONFIG_F2FS_CHECK_FS
	nm_i->nat_bitmap_mir = kmemdup(version_bitmap, nm_i->bitmap_size,
					GFP_KERNEL);
	if (!nm_i->nat_bitmap_mir)
		return -ENOMEM;
#endif

	return 0;
}

static int init_free_nid_cache(struct f2fs_sb_info *sbi)
{
	struct f2fs_nm_info *nm_i = NM_I(sbi);
	int i;

	nm_i->free_nid_bitmap =
		f2fs_kvzalloc(sbi, array_size(sizeof(unsigned char *),
					      nm_i->nat_blocks),
			      GFP_KERNEL);
	if (!nm_i->free_nid_bitmap)
		return -ENOMEM;

	for (i = 0; i < nm_i->nat_blocks; i++) {
		nm_i->free_nid_bitmap[i] = f2fs_kvzalloc(sbi,
			f2fs_bitmap_size(NAT_ENTRY_PER_BLOCK), GFP_KERNEL);
		if (!nm_i->free_nid_bitmap[i])
			return -ENOMEM;
	}

	nm_i->nat_block_bitmap = f2fs_kvzalloc(sbi, nm_i->nat_blocks / 8,
								GFP_KERNEL);
	if (!nm_i->nat_block_bitmap)
		return -ENOMEM;

	nm_i->free_nid_count =
		f2fs_kvzalloc(sbi, array_size(sizeof(unsigned short),
					      nm_i->nat_blocks),
			      GFP_KERNEL);
	if (!nm_i->free_nid_count)
		return -ENOMEM;
	return 0;
}

int f2fs_build_node_manager(struct f2fs_sb_info *sbi)
{
	int err;

	sbi->nm_info = f2fs_kzalloc(sbi, sizeof(struct f2fs_nm_info),
							GFP_KERNEL);
	if (!sbi->nm_info)
		return -ENOMEM;

	err = init_node_manager(sbi);
	if (err)
		return err;

	err = init_free_nid_cache(sbi);
	if (err)
		return err;

	/* load free nid status from nat_bits table */
	load_free_nid_bitmap(sbi);

	return f2fs_build_free_nids(sbi, true, true);
}

void f2fs_destroy_node_manager(struct f2fs_sb_info *sbi)
{
	struct f2fs_nm_info *nm_i = NM_I(sbi);
	struct free_nid *i, *next_i;
	void *vec[NAT_VEC_SIZE];
	struct nat_entry **natvec = (struct nat_entry **)vec;
	struct nat_entry_set **setvec = (struct nat_entry_set **)vec;
	nid_t nid = 0;
	unsigned int found;

	if (!nm_i)
		return;

	/* destroy free nid list */
	spin_lock(&nm_i->nid_list_lock);
	list_for_each_entry_safe(i, next_i, &nm_i->free_nid_list, list) {
		__remove_free_nid(sbi, i, FREE_NID);
		spin_unlock(&nm_i->nid_list_lock);
		kmem_cache_free(free_nid_slab, i);
		spin_lock(&nm_i->nid_list_lock);
	}
	f2fs_bug_on(sbi, nm_i->nid_cnt[FREE_NID]);
	f2fs_bug_on(sbi, nm_i->nid_cnt[PREALLOC_NID]);
	f2fs_bug_on(sbi, !list_empty(&nm_i->free_nid_list));
	spin_unlock(&nm_i->nid_list_lock);

	/* destroy nat cache */
	f2fs_down_write(&nm_i->nat_tree_lock);
	while ((found = __gang_lookup_nat_cache(nm_i,
					nid, NAT_VEC_SIZE, natvec))) {
		unsigned idx;

		nid = nat_get_nid(natvec[found - 1]) + 1;
		for (idx = 0; idx < found; idx++) {
			spin_lock(&nm_i->nat_list_lock);
			list_del(&natvec[idx]->list);
			spin_unlock(&nm_i->nat_list_lock);

			__del_from_nat_cache(nm_i, natvec[idx]);
		}
	}
	f2fs_bug_on(sbi, nm_i->nat_cnt[TOTAL_NAT]);

	/* destroy nat set cache */
	nid = 0;
	memset(vec, 0, sizeof(void *) * NAT_VEC_SIZE);
	while ((found = __gang_lookup_nat_set(nm_i,
					nid, NAT_VEC_SIZE, setvec))) {
		unsigned idx;

		nid = setvec[found - 1]->set + 1;
		for (idx = 0; idx < found; idx++) {
			/* entry_cnt is not zero, when cp_error was occurred */
			f2fs_bug_on(sbi, !list_empty(&setvec[idx]->entry_list));
			radix_tree_delete(&nm_i->nat_set_root, setvec[idx]->set);
			kmem_cache_free(nat_entry_set_slab, setvec[idx]);
		}
	}
	f2fs_up_write(&nm_i->nat_tree_lock);

	kvfree(nm_i->nat_block_bitmap);
	if (nm_i->free_nid_bitmap) {
		int i;

		for (i = 0; i < nm_i->nat_blocks; i++)
			kvfree(nm_i->free_nid_bitmap[i]);
		kvfree(nm_i->free_nid_bitmap);
	}
	kvfree(nm_i->free_nid_count);

	kvfree(nm_i->nat_bitmap);
	kvfree(nm_i->nat_bits);
#ifdef CONFIG_F2FS_CHECK_FS
	kvfree(nm_i->nat_bitmap_mir);
#endif
	sbi->nm_info = NULL;
	kfree(nm_i);
}

int __init f2fs_create_node_manager_caches(void)
{
	nat_entry_slab = f2fs_kmem_cache_create("f2fs_nat_entry",
			sizeof(struct nat_entry));
	if (!nat_entry_slab)
		goto fail;

	free_nid_slab = f2fs_kmem_cache_create("f2fs_free_nid",
			sizeof(struct free_nid));
	if (!free_nid_slab)
		goto destroy_nat_entry;

	nat_entry_set_slab = f2fs_kmem_cache_create("f2fs_nat_entry_set",
			sizeof(struct nat_entry_set));
	if (!nat_entry_set_slab)
		goto destroy_free_nid;

	fsync_node_entry_slab = f2fs_kmem_cache_create("f2fs_fsync_node_entry",
			sizeof(struct fsync_node_entry));
	if (!fsync_node_entry_slab)
		goto destroy_nat_entry_set;
	return 0;

destroy_nat_entry_set:
	kmem_cache_destroy(nat_entry_set_slab);
destroy_free_nid:
	kmem_cache_destroy(free_nid_slab);
destroy_nat_entry:
	kmem_cache_destroy(nat_entry_slab);
fail:
	return -ENOMEM;
}

void f2fs_destroy_node_manager_caches(void)
{
	kmem_cache_destroy(fsync_node_entry_slab);
	kmem_cache_destroy(nat_entry_set_slab);
	kmem_cache_destroy(free_nid_slab);
	kmem_cache_destroy(nat_entry_slab);
}<|MERGE_RESOLUTION|>--- conflicted
+++ resolved
@@ -2076,16 +2076,6 @@
 			set_fsync_mark(&folio->page, 0);
 			set_dentry_mark(&folio->page, 0);
 
-<<<<<<< HEAD
-			ret = __write_node_page(&folio->page, false, &submitted,
-						wbc, do_balance, io_type, NULL);
-			if (ret) {
-				folio_unlock(folio);
-				folio_batch_release(&fbatch);
-				ret = -EIO;
-				goto out;
-			} else if (submitted) {
-=======
 			if (!__write_node_folio(folio, false, &submitted,
 					wbc, do_balance, io_type, NULL)) {
 				folio_batch_release(&fbatch);
@@ -2093,9 +2083,7 @@
 				goto out;
 			}
 			if (submitted)
->>>>>>> 3f4ee458
 				nwritten++;
-			}
 
 			if (--wbc->nr_to_write == 0)
 				break;
