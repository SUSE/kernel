--- conflicted
+++ resolved
@@ -2182,15 +2182,8 @@
 		struct inode *dir = d_inode(dentry->d_parent);
 
 		ret = f2fs_get_tmpfile(idmap, dir, &fi->cow_inode);
-<<<<<<< HEAD
-		if (ret) {
-			f2fs_up_write(&fi->i_gc_rwsem[WRITE]);
-			goto out;
-		}
-=======
 		if (ret)
 			goto out_unlock;
->>>>>>> f87ebcb6
 
 		set_inode_flag(fi->cow_inode, FI_COW_FILE);
 		clear_inode_flag(fi->cow_inode, FI_INLINE_DATA);
@@ -4290,17 +4283,10 @@
 
 	last_idx = DIV_ROUND_UP(i_size_read(inode), PAGE_SIZE);
 	last_idx >>= fi->i_log_cluster_size;
-<<<<<<< HEAD
 
 	for (cluster_idx = 0; cluster_idx < last_idx; cluster_idx++) {
 		page_idx = cluster_idx << fi->i_log_cluster_size;
 
-=======
-
-	for (cluster_idx = 0; cluster_idx < last_idx; cluster_idx++) {
-		page_idx = cluster_idx << fi->i_log_cluster_size;
-
->>>>>>> f87ebcb6
 		if (!f2fs_is_compressed_cluster(inode, page_idx))
 			continue;
 
@@ -4377,7 +4363,6 @@
 
 	last_idx = DIV_ROUND_UP(i_size_read(inode), PAGE_SIZE);
 	last_idx >>= fi->i_log_cluster_size;
-<<<<<<< HEAD
 
 	for (cluster_idx = 0; cluster_idx < last_idx; cluster_idx++) {
 		page_idx = cluster_idx << fi->i_log_cluster_size;
@@ -4385,15 +4370,6 @@
 		if (f2fs_is_sparse_cluster(inode, page_idx))
 			continue;
 
-=======
-
-	for (cluster_idx = 0; cluster_idx < last_idx; cluster_idx++) {
-		page_idx = cluster_idx << fi->i_log_cluster_size;
-
-		if (f2fs_is_sparse_cluster(inode, page_idx))
-			continue;
-
->>>>>>> f87ebcb6
 		ret = redirty_blocks(inode, page_idx, fi->i_cluster_size);
 		if (ret < 0)
 			break;
@@ -4671,12 +4647,8 @@
 					iov_iter_count(to), READ);
 
 	/* In LFS mode, if there is inflight dio, wait for its completion */
-<<<<<<< HEAD
-	if (f2fs_lfs_mode(F2FS_I_SB(inode)))
-=======
 	if (f2fs_lfs_mode(F2FS_I_SB(inode)) &&
 	    get_pages(F2FS_I_SB(inode), F2FS_DIO_WRITE))
->>>>>>> f87ebcb6
 		inode_dio_wait(inode);
 
 	if (f2fs_should_use_dio(inode, iocb, to)) {
