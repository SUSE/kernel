// SPDX-License-Identifier: GPL-2.0
/*
 * fs/f2fs/data.c
 *
 * Copyright (c) 2012 Samsung Electronics Co., Ltd.
 *             http://www.samsung.com/
 */
#include <linux/fs.h>
#include <linux/f2fs_fs.h>
#include <linux/buffer_head.h>
#include <linux/sched/mm.h>
#include <linux/mpage.h>
#include <linux/writeback.h>
#include <linux/pagevec.h>
#include <linux/blkdev.h>
#include <linux/bio.h>
#include <linux/blk-crypto.h>
#include <linux/swap.h>
#include <linux/prefetch.h>
#include <linux/uio.h>
#include <linux/sched/signal.h>
#include <linux/fiemap.h>
#include <linux/iomap.h>

#include "f2fs.h"
#include "node.h"
#include "segment.h"
#include "iostat.h"
#include <trace/events/f2fs.h>

#define NUM_PREALLOC_POST_READ_CTXS	128

static struct kmem_cache *bio_post_read_ctx_cache;
static struct kmem_cache *bio_entry_slab;
static mempool_t *bio_post_read_ctx_pool;
static struct bio_set f2fs_bioset;

#define	F2FS_BIO_POOL_SIZE	NR_CURSEG_TYPE

int __init f2fs_init_bioset(void)
{
	return bioset_init(&f2fs_bioset, F2FS_BIO_POOL_SIZE,
					0, BIOSET_NEED_BVECS);
}

void f2fs_destroy_bioset(void)
{
	bioset_exit(&f2fs_bioset);
}

static bool __is_cp_guaranteed(struct page *page)
{
	struct address_space *mapping = page->mapping;
	struct inode *inode;
	struct f2fs_sb_info *sbi;

	if (!mapping)
		return false;

	inode = mapping->host;
	sbi = F2FS_I_SB(inode);

	if (inode->i_ino == F2FS_META_INO(sbi) ||
			inode->i_ino == F2FS_NODE_INO(sbi) ||
			S_ISDIR(inode->i_mode))
		return true;

	if (f2fs_is_compressed_page(page))
		return false;
	if ((S_ISREG(inode->i_mode) && IS_NOQUOTA(inode)) ||
			page_private_gcing(page))
		return true;
	return false;
}

static enum count_type __read_io_type(struct page *page)
{
	struct address_space *mapping = page_file_mapping(page);

	if (mapping) {
		struct inode *inode = mapping->host;
		struct f2fs_sb_info *sbi = F2FS_I_SB(inode);

		if (inode->i_ino == F2FS_META_INO(sbi))
			return F2FS_RD_META;

		if (inode->i_ino == F2FS_NODE_INO(sbi))
			return F2FS_RD_NODE;
	}
	return F2FS_RD_DATA;
}

/* postprocessing steps for read bios */
enum bio_post_read_step {
#ifdef CONFIG_FS_ENCRYPTION
	STEP_DECRYPT	= BIT(0),
#else
	STEP_DECRYPT	= 0,	/* compile out the decryption-related code */
#endif
#ifdef CONFIG_F2FS_FS_COMPRESSION
	STEP_DECOMPRESS	= BIT(1),
#else
	STEP_DECOMPRESS	= 0,	/* compile out the decompression-related code */
#endif
#ifdef CONFIG_FS_VERITY
	STEP_VERITY	= BIT(2),
#else
	STEP_VERITY	= 0,	/* compile out the verity-related code */
#endif
};

struct bio_post_read_ctx {
	struct bio *bio;
	struct f2fs_sb_info *sbi;
	struct work_struct work;
	unsigned int enabled_steps;
<<<<<<< HEAD
=======
	/*
	 * decompression_attempted keeps track of whether
	 * f2fs_end_read_compressed_page() has been called on the pages in the
	 * bio that belong to a compressed cluster yet.
	 */
	bool decompression_attempted;
>>>>>>> eb3cdb58
	block_t fs_blkaddr;
};

/*
 * Update and unlock a bio's pages, and free the bio.
 *
 * This marks pages up-to-date only if there was no error in the bio (I/O error,
 * decryption error, or verity error), as indicated by bio->bi_status.
 *
 * "Compressed pages" (pagecache pages backed by a compressed cluster on-disk)
 * aren't marked up-to-date here, as decompression is done on a per-compression-
 * cluster basis rather than a per-bio basis.  Instead, we only must do two
 * things for each compressed page here: call f2fs_end_read_compressed_page()
 * with failed=true if an error occurred before it would have normally gotten
 * called (i.e., I/O error or decryption error, but *not* verity error), and
 * release the bio's reference to the decompress_io_ctx of the page's cluster.
 */
static void f2fs_finish_read_bio(struct bio *bio, bool in_task)
{
	struct bio_vec *bv;
	struct bvec_iter_all iter_all;
	struct bio_post_read_ctx *ctx = bio->bi_private;

	bio_for_each_segment_all(bv, bio, iter_all) {
		struct page *page = bv->bv_page;

		if (f2fs_is_compressed_page(page)) {
			if (ctx && !ctx->decompression_attempted)
				f2fs_end_read_compressed_page(page, true, 0,
							in_task);
			f2fs_put_page_dic(page, in_task);
			continue;
		}

		if (bio->bi_status)
			ClearPageUptodate(page);
		else
			SetPageUptodate(page);
		dec_page_count(F2FS_P_SB(page), __read_io_type(page));
		unlock_page(page);
	}

	if (ctx)
		mempool_free(ctx, bio_post_read_ctx_pool);
	bio_put(bio);
}

static void f2fs_verify_bio(struct work_struct *work)
{
	struct bio_post_read_ctx *ctx =
		container_of(work, struct bio_post_read_ctx, work);
	struct bio *bio = ctx->bio;
	bool may_have_compressed_pages = (ctx->enabled_steps & STEP_DECOMPRESS);

	/*
	 * fsverity_verify_bio() may call readahead() again, and while verity
	 * will be disabled for this, decryption and/or decompression may still
	 * be needed, resulting in another bio_post_read_ctx being allocated.
	 * So to prevent deadlocks we need to release the current ctx to the
	 * mempool first.  This assumes that verity is the last post-read step.
	 */
	mempool_free(ctx, bio_post_read_ctx_pool);
	bio->bi_private = NULL;

	/*
	 * Verify the bio's pages with fs-verity.  Exclude compressed pages,
	 * as those were handled separately by f2fs_end_read_compressed_page().
	 */
	if (may_have_compressed_pages) {
		struct bio_vec *bv;
		struct bvec_iter_all iter_all;

		bio_for_each_segment_all(bv, bio, iter_all) {
			struct page *page = bv->bv_page;

			if (!f2fs_is_compressed_page(page) &&
			    !fsverity_verify_page(page)) {
				bio->bi_status = BLK_STS_IOERR;
				break;
			}
		}
	} else {
		fsverity_verify_bio(bio);
	}

	f2fs_finish_read_bio(bio, true);
}

/*
 * If the bio's data needs to be verified with fs-verity, then enqueue the
 * verity work for the bio.  Otherwise finish the bio now.
 *
 * Note that to avoid deadlocks, the verity work can't be done on the
 * decryption/decompression workqueue.  This is because verifying the data pages
 * can involve reading verity metadata pages from the file, and these verity
 * metadata pages may be encrypted and/or compressed.
 */
static void f2fs_verify_and_finish_bio(struct bio *bio, bool in_task)
{
	struct bio_post_read_ctx *ctx = bio->bi_private;

	if (ctx && (ctx->enabled_steps & STEP_VERITY)) {
		INIT_WORK(&ctx->work, f2fs_verify_bio);
		fsverity_enqueue_verify_work(&ctx->work);
	} else {
		f2fs_finish_read_bio(bio, in_task);
	}
}

/*
 * Handle STEP_DECOMPRESS by decompressing any compressed clusters whose last
 * remaining page was read by @ctx->bio.
 *
 * Note that a bio may span clusters (even a mix of compressed and uncompressed
 * clusters) or be for just part of a cluster.  STEP_DECOMPRESS just indicates
 * that the bio includes at least one compressed page.  The actual decompression
 * is done on a per-cluster basis, not a per-bio basis.
 */
static void f2fs_handle_step_decompress(struct bio_post_read_ctx *ctx,
		bool in_task)
{
	struct bio_vec *bv;
	struct bvec_iter_all iter_all;
	bool all_compressed = true;
	block_t blkaddr = ctx->fs_blkaddr;

	bio_for_each_segment_all(bv, ctx->bio, iter_all) {
		struct page *page = bv->bv_page;

		if (f2fs_is_compressed_page(page))
			f2fs_end_read_compressed_page(page, false, blkaddr,
						      in_task);
		else
			all_compressed = false;

		blkaddr++;
	}

	ctx->decompression_attempted = true;

	/*
	 * Optimization: if all the bio's pages are compressed, then scheduling
	 * the per-bio verity work is unnecessary, as verity will be fully
	 * handled at the compression cluster level.
	 */
	if (all_compressed)
		ctx->enabled_steps &= ~STEP_VERITY;
}

static void f2fs_post_read_work(struct work_struct *work)
{
	struct bio_post_read_ctx *ctx =
		container_of(work, struct bio_post_read_ctx, work);
	struct bio *bio = ctx->bio;

	if ((ctx->enabled_steps & STEP_DECRYPT) && !fscrypt_decrypt_bio(bio)) {
		f2fs_finish_read_bio(bio, true);
		return;
	}

	if (ctx->enabled_steps & STEP_DECOMPRESS)
		f2fs_handle_step_decompress(ctx, true);

	f2fs_verify_and_finish_bio(bio, true);
}

static void f2fs_read_end_io(struct bio *bio)
{
	struct f2fs_sb_info *sbi = F2FS_P_SB(bio_first_page_all(bio));
	struct bio_post_read_ctx *ctx;
	bool intask = in_task();

	iostat_update_and_unbind_ctx(bio);
	ctx = bio->bi_private;

	if (time_to_inject(sbi, FAULT_READ_IO))
		bio->bi_status = BLK_STS_IOERR;

	if (bio->bi_status) {
		f2fs_finish_read_bio(bio, intask);
		return;
	}

	if (ctx) {
		unsigned int enabled_steps = ctx->enabled_steps &
					(STEP_DECRYPT | STEP_DECOMPRESS);

		/*
		 * If we have only decompression step between decompression and
		 * decrypt, we don't need post processing for this.
		 */
		if (enabled_steps == STEP_DECOMPRESS &&
				!f2fs_low_mem_mode(sbi)) {
			f2fs_handle_step_decompress(ctx, intask);
		} else if (enabled_steps) {
			INIT_WORK(&ctx->work, f2fs_post_read_work);
			queue_work(ctx->sbi->post_read_wq, &ctx->work);
			return;
		}
	}

	f2fs_verify_and_finish_bio(bio, intask);
}

static void f2fs_write_end_io(struct bio *bio)
{
	struct f2fs_sb_info *sbi;
	struct bio_vec *bvec;
	struct bvec_iter_all iter_all;

	iostat_update_and_unbind_ctx(bio);
	sbi = bio->bi_private;

	if (time_to_inject(sbi, FAULT_WRITE_IO))
		bio->bi_status = BLK_STS_IOERR;

	bio_for_each_segment_all(bvec, bio, iter_all) {
		struct page *page = bvec->bv_page;
		enum count_type type = WB_DATA_TYPE(page);

		if (page_private_dummy(page)) {
			clear_page_private_dummy(page);
			unlock_page(page);
			mempool_free(page, sbi->write_io_dummy);

			if (unlikely(bio->bi_status))
				f2fs_stop_checkpoint(sbi, true,
						STOP_CP_REASON_WRITE_FAIL);
			continue;
		}

		fscrypt_finalize_bounce_page(&page);

#ifdef CONFIG_F2FS_FS_COMPRESSION
		if (f2fs_is_compressed_page(page)) {
			f2fs_compress_write_end_io(bio, page);
			continue;
		}
#endif

		if (unlikely(bio->bi_status)) {
			mapping_set_error(page->mapping, -EIO);
			if (type == F2FS_WB_CP_DATA)
				f2fs_stop_checkpoint(sbi, true,
						STOP_CP_REASON_WRITE_FAIL);
		}

		f2fs_bug_on(sbi, page->mapping == NODE_MAPPING(sbi) &&
					page->index != nid_of_node(page));

		dec_page_count(sbi, type);
		if (f2fs_in_warm_node_list(sbi, page))
			f2fs_del_fsync_node_entry(sbi, page);
		clear_page_private_gcing(page);
		end_page_writeback(page);
	}
	if (!get_pages(sbi, F2FS_WB_CP_DATA) &&
				wq_has_sleeper(&sbi->cp_wait))
		wake_up(&sbi->cp_wait);

	bio_put(bio);
}

struct block_device *f2fs_target_device(struct f2fs_sb_info *sbi,
		block_t blk_addr, sector_t *sector)
{
	struct block_device *bdev = sbi->sb->s_bdev;
	int i;

	if (f2fs_is_multi_device(sbi)) {
		for (i = 0; i < sbi->s_ndevs; i++) {
			if (FDEV(i).start_blk <= blk_addr &&
			    FDEV(i).end_blk >= blk_addr) {
				blk_addr -= FDEV(i).start_blk;
				bdev = FDEV(i).bdev;
				break;
			}
		}
	}

	if (sector)
		*sector = SECTOR_FROM_BLOCK(blk_addr);
	return bdev;
}

int f2fs_target_device_index(struct f2fs_sb_info *sbi, block_t blkaddr)
{
	int i;

	if (!f2fs_is_multi_device(sbi))
		return 0;

	for (i = 0; i < sbi->s_ndevs; i++)
		if (FDEV(i).start_blk <= blkaddr && FDEV(i).end_blk >= blkaddr)
			return i;
	return 0;
}

<<<<<<< HEAD
static void __attach_io_flag(struct f2fs_io_info *fio, unsigned int io_flag)
{
	unsigned int temp_mask = (1 << NR_TEMP_TYPE) - 1;
	unsigned int fua_flag = io_flag & temp_mask;
	unsigned int meta_flag = (io_flag >> NR_TEMP_TYPE) & temp_mask;
=======
static blk_opf_t f2fs_io_flags(struct f2fs_io_info *fio)
{
	unsigned int temp_mask = GENMASK(NR_TEMP_TYPE - 1, 0);
	unsigned int fua_flag, meta_flag, io_flag;
	blk_opf_t op_flags = 0;

	if (fio->op != REQ_OP_WRITE)
		return 0;
	if (fio->type == DATA)
		io_flag = fio->sbi->data_io_flag;
	else if (fio->type == NODE)
		io_flag = fio->sbi->node_io_flag;
	else
		return 0;

	fua_flag = io_flag & temp_mask;
	meta_flag = (io_flag >> NR_TEMP_TYPE) & temp_mask;
>>>>>>> eb3cdb58

	/*
	 * data/node io flag bits per temp:
	 *      REQ_META     |      REQ_FUA      |
	 *    5 |    4 |   3 |    2 |    1 |   0 |
	 * Cold | Warm | Hot | Cold | Warm | Hot |
	 */
<<<<<<< HEAD
	if ((1 << fio->temp) & meta_flag)
		fio->op_flags |= REQ_META;
	if ((1 << fio->temp) & fua_flag)
		fio->op_flags |= REQ_FUA;
=======
	if (BIT(fio->temp) & meta_flag)
		op_flags |= REQ_META;
	if (BIT(fio->temp) & fua_flag)
		op_flags |= REQ_FUA;
	return op_flags;
>>>>>>> eb3cdb58
}

static struct bio *__bio_alloc(struct f2fs_io_info *fio, int npages)
{
	struct f2fs_sb_info *sbi = fio->sbi;
	struct block_device *bdev;
	sector_t sector;
	struct bio *bio;

<<<<<<< HEAD
	if (fio->type == DATA)
		__attach_io_flag(fio, sbi->data_io_flag);
	else if (fio->type == NODE)
		__attach_io_flag(fio, sbi->node_io_flag);

	bdev = f2fs_target_device(sbi, fio->new_blkaddr, &sector);
	bio = bio_alloc_bioset(bdev, npages, fio->op | fio->op_flags, GFP_NOIO,
			       &f2fs_bioset);
=======
	bdev = f2fs_target_device(sbi, fio->new_blkaddr, &sector);
	bio = bio_alloc_bioset(bdev, npages,
				fio->op | fio->op_flags | f2fs_io_flags(fio),
				GFP_NOIO, &f2fs_bioset);
>>>>>>> eb3cdb58
	bio->bi_iter.bi_sector = sector;
	if (is_read_io(fio->op)) {
		bio->bi_end_io = f2fs_read_end_io;
		bio->bi_private = NULL;
	} else {
		bio->bi_end_io = f2fs_write_end_io;
		bio->bi_private = sbi;
	}
	iostat_alloc_and_bind_ctx(sbi, bio, NULL);

	if (fio->io_wbc)
		wbc_init_bio(fio->io_wbc, bio);

	return bio;
}

static void f2fs_set_bio_crypt_ctx(struct bio *bio, const struct inode *inode,
				  pgoff_t first_idx,
				  const struct f2fs_io_info *fio,
				  gfp_t gfp_mask)
{
	/*
	 * The f2fs garbage collector sets ->encrypted_page when it wants to
	 * read/write raw data without encryption.
	 */
	if (!fio || !fio->encrypted_page)
		fscrypt_set_bio_crypt_ctx(bio, inode, first_idx, gfp_mask);
}

static bool f2fs_crypt_mergeable_bio(struct bio *bio, const struct inode *inode,
				     pgoff_t next_idx,
				     const struct f2fs_io_info *fio)
{
	/*
	 * The f2fs garbage collector sets ->encrypted_page when it wants to
	 * read/write raw data without encryption.
	 */
	if (fio && fio->encrypted_page)
		return !bio_has_crypt_ctx(bio);

	return fscrypt_mergeable_bio(bio, inode, next_idx);
}

void f2fs_submit_read_bio(struct f2fs_sb_info *sbi, struct bio *bio,
				 enum page_type type)
{
	WARN_ON_ONCE(!is_read_io(bio_op(bio)));
	trace_f2fs_submit_read_bio(sbi->sb, type, bio);

	iostat_update_submit_ctx(bio, type);
	submit_bio(bio);
}

static void f2fs_align_write_bio(struct f2fs_sb_info *sbi, struct bio *bio)
{
	unsigned int start =
		(bio->bi_iter.bi_size >> F2FS_BLKSIZE_BITS) % F2FS_IO_SIZE(sbi);

	if (start == 0)
		return;

	/* fill dummy pages */
	for (; start < F2FS_IO_SIZE(sbi); start++) {
		struct page *page =
			mempool_alloc(sbi->write_io_dummy,
				      GFP_NOIO | __GFP_NOFAIL);
		f2fs_bug_on(sbi, !page);

		lock_page(page);

		zero_user_segment(page, 0, PAGE_SIZE);
		set_page_private_dummy(page);

		if (bio_add_page(bio, page, PAGE_SIZE, 0) < PAGE_SIZE)
			f2fs_bug_on(sbi, 1);
	}
}

static void f2fs_submit_write_bio(struct f2fs_sb_info *sbi, struct bio *bio,
				  enum page_type type)
{
	WARN_ON_ONCE(is_read_io(bio_op(bio)));

<<<<<<< HEAD
=======
	if (type == DATA || type == NODE) {
		if (f2fs_lfs_mode(sbi) && current->plug)
			blk_finish_plug(current->plug);

		if (F2FS_IO_ALIGNED(sbi)) {
			f2fs_align_write_bio(sbi, bio);
			/*
			 * In the NODE case, we lose next block address chain.
			 * So, we need to do checkpoint in f2fs_sync_file.
			 */
			if (type == NODE)
				set_sbi_flag(sbi, SBI_NEED_CP);
		}
	}

	trace_f2fs_submit_write_bio(sbi->sb, type, bio);
	iostat_update_submit_ctx(bio, type);
	submit_bio(bio);
}

>>>>>>> eb3cdb58
static void __submit_merged_bio(struct f2fs_bio_info *io)
{
	struct f2fs_io_info *fio = &io->fio;

	if (!io->bio)
		return;

<<<<<<< HEAD
	if (is_read_io(fio->op))
=======
	if (is_read_io(fio->op)) {
>>>>>>> eb3cdb58
		trace_f2fs_prepare_read_bio(io->sbi->sb, fio->type, io->bio);
		f2fs_submit_read_bio(io->sbi, io->bio, fio->type);
	} else {
		trace_f2fs_prepare_write_bio(io->sbi->sb, fio->type, io->bio);
		f2fs_submit_write_bio(io->sbi, io->bio, fio->type);
	}
	io->bio = NULL;
}

static bool __has_merged_page(struct bio *bio, struct inode *inode,
						struct page *page, nid_t ino)
{
	struct bio_vec *bvec;
	struct bvec_iter_all iter_all;

	if (!bio)
		return false;

	if (!inode && !page && !ino)
		return true;

	bio_for_each_segment_all(bvec, bio, iter_all) {
		struct page *target = bvec->bv_page;

		if (fscrypt_is_bounce_page(target)) {
			target = fscrypt_pagecache_page(target);
			if (IS_ERR(target))
				continue;
		}
		if (f2fs_is_compressed_page(target)) {
			target = f2fs_compress_control_page(target);
			if (IS_ERR(target))
				continue;
		}

		if (inode && inode == target->mapping->host)
			return true;
		if (page && page == target)
			return true;
		if (ino && ino == ino_of_node(target))
			return true;
	}

	return false;
}

int f2fs_init_write_merge_io(struct f2fs_sb_info *sbi)
{
	int i;

	for (i = 0; i < NR_PAGE_TYPE; i++) {
		int n = (i == META) ? 1 : NR_TEMP_TYPE;
		int j;

		sbi->write_io[i] = f2fs_kmalloc(sbi,
				array_size(n, sizeof(struct f2fs_bio_info)),
				GFP_KERNEL);
		if (!sbi->write_io[i])
			return -ENOMEM;

		for (j = HOT; j < n; j++) {
			init_f2fs_rwsem(&sbi->write_io[i][j].io_rwsem);
			sbi->write_io[i][j].sbi = sbi;
			sbi->write_io[i][j].bio = NULL;
			spin_lock_init(&sbi->write_io[i][j].io_lock);
			INIT_LIST_HEAD(&sbi->write_io[i][j].io_list);
			INIT_LIST_HEAD(&sbi->write_io[i][j].bio_list);
			init_f2fs_rwsem(&sbi->write_io[i][j].bio_list_lock);
		}
	}

	return 0;
}

static void __f2fs_submit_merged_write(struct f2fs_sb_info *sbi,
				enum page_type type, enum temp_type temp)
{
	enum page_type btype = PAGE_TYPE_OF_BIO(type);
	struct f2fs_bio_info *io = sbi->write_io[btype] + temp;

	f2fs_down_write(&io->io_rwsem);

	if (!io->bio)
		goto unlock_out;

	/* change META to META_FLUSH in the checkpoint procedure */
	if (type >= META_FLUSH) {
		io->fio.type = META_FLUSH;
		io->bio->bi_opf |= REQ_META | REQ_PRIO | REQ_SYNC;
		if (!test_opt(sbi, NOBARRIER))
			io->bio->bi_opf |= REQ_PREFLUSH | REQ_FUA;
	}
	__submit_merged_bio(io);
unlock_out:
	f2fs_up_write(&io->io_rwsem);
}

static void __submit_merged_write_cond(struct f2fs_sb_info *sbi,
				struct inode *inode, struct page *page,
				nid_t ino, enum page_type type, bool force)
{
	enum temp_type temp;
	bool ret = true;

	for (temp = HOT; temp < NR_TEMP_TYPE; temp++) {
		if (!force)	{
			enum page_type btype = PAGE_TYPE_OF_BIO(type);
			struct f2fs_bio_info *io = sbi->write_io[btype] + temp;

			f2fs_down_read(&io->io_rwsem);
			ret = __has_merged_page(io->bio, inode, page, ino);
			f2fs_up_read(&io->io_rwsem);
		}
		if (ret)
			__f2fs_submit_merged_write(sbi, type, temp);

		/* TODO: use HOT temp only for meta pages now. */
		if (type >= META)
			break;
	}
}

void f2fs_submit_merged_write(struct f2fs_sb_info *sbi, enum page_type type)
{
	__submit_merged_write_cond(sbi, NULL, NULL, 0, type, true);
}

void f2fs_submit_merged_write_cond(struct f2fs_sb_info *sbi,
				struct inode *inode, struct page *page,
				nid_t ino, enum page_type type)
{
	__submit_merged_write_cond(sbi, inode, page, ino, type, false);
}

void f2fs_flush_merged_writes(struct f2fs_sb_info *sbi)
{
	f2fs_submit_merged_write(sbi, DATA);
	f2fs_submit_merged_write(sbi, NODE);
	f2fs_submit_merged_write(sbi, META);
}

/*
 * Fill the locked page with data located in the block address.
 * A caller needs to unlock the page on failure.
 */
int f2fs_submit_page_bio(struct f2fs_io_info *fio)
{
	struct bio *bio;
	struct page *page = fio->encrypted_page ?
			fio->encrypted_page : fio->page;

	if (!f2fs_is_valid_blkaddr(fio->sbi, fio->new_blkaddr,
			fio->is_por ? META_POR : (__is_meta_io(fio) ?
			META_GENERIC : DATA_GENERIC_ENHANCE))) {
		f2fs_handle_error(fio->sbi, ERROR_INVALID_BLKADDR);
		return -EFSCORRUPTED;
	}

	trace_f2fs_submit_page_bio(page, fio);

	/* Allocate a new bio */
	bio = __bio_alloc(fio, 1);

	f2fs_set_bio_crypt_ctx(bio, fio->page->mapping->host,
			       fio->page->index, fio, GFP_NOIO);

	if (bio_add_page(bio, page, PAGE_SIZE, 0) < PAGE_SIZE) {
		bio_put(bio);
		return -EFAULT;
	}

	if (fio->io_wbc && !is_read_io(fio->op))
<<<<<<< HEAD
		wbc_account_cgroup_owner(fio->io_wbc, page, PAGE_SIZE);
=======
		wbc_account_cgroup_owner(fio->io_wbc, fio->page, PAGE_SIZE);
>>>>>>> eb3cdb58

	inc_page_count(fio->sbi, is_read_io(fio->op) ?
			__read_io_type(page) : WB_DATA_TYPE(fio->page));

	if (is_read_io(bio_op(bio)))
		f2fs_submit_read_bio(fio->sbi, bio, fio->type);
	else
		f2fs_submit_write_bio(fio->sbi, bio, fio->type);
	return 0;
}

static bool page_is_mergeable(struct f2fs_sb_info *sbi, struct bio *bio,
				block_t last_blkaddr, block_t cur_blkaddr)
{
	if (unlikely(sbi->max_io_bytes &&
			bio->bi_iter.bi_size >= sbi->max_io_bytes))
		return false;
	if (last_blkaddr + 1 != cur_blkaddr)
		return false;
	return bio->bi_bdev == f2fs_target_device(sbi, cur_blkaddr, NULL);
}

static bool io_type_is_mergeable(struct f2fs_bio_info *io,
						struct f2fs_io_info *fio)
{
	if (io->fio.op != fio->op)
		return false;
	return io->fio.op_flags == fio->op_flags;
}

static bool io_is_mergeable(struct f2fs_sb_info *sbi, struct bio *bio,
					struct f2fs_bio_info *io,
					struct f2fs_io_info *fio,
					block_t last_blkaddr,
					block_t cur_blkaddr)
{
	if (F2FS_IO_ALIGNED(sbi) && (fio->type == DATA || fio->type == NODE)) {
		unsigned int filled_blocks =
				F2FS_BYTES_TO_BLK(bio->bi_iter.bi_size);
		unsigned int io_size = F2FS_IO_SIZE(sbi);
		unsigned int left_vecs = bio->bi_max_vecs - bio->bi_vcnt;

		/* IOs in bio is aligned and left space of vectors is not enough */
		if (!(filled_blocks % io_size) && left_vecs < io_size)
			return false;
	}
	if (!page_is_mergeable(sbi, bio, last_blkaddr, cur_blkaddr))
		return false;
	return io_type_is_mergeable(io, fio);
}

static void add_bio_entry(struct f2fs_sb_info *sbi, struct bio *bio,
				struct page *page, enum temp_type temp)
{
	struct f2fs_bio_info *io = sbi->write_io[DATA] + temp;
	struct bio_entry *be;

	be = f2fs_kmem_cache_alloc(bio_entry_slab, GFP_NOFS, true, NULL);
	be->bio = bio;
	bio_get(bio);

	if (bio_add_page(bio, page, PAGE_SIZE, 0) != PAGE_SIZE)
		f2fs_bug_on(sbi, 1);

	f2fs_down_write(&io->bio_list_lock);
	list_add_tail(&be->list, &io->bio_list);
	f2fs_up_write(&io->bio_list_lock);
}

static void del_bio_entry(struct bio_entry *be)
{
	list_del(&be->list);
	kmem_cache_free(bio_entry_slab, be);
}

static int add_ipu_page(struct f2fs_io_info *fio, struct bio **bio,
							struct page *page)
{
	struct f2fs_sb_info *sbi = fio->sbi;
	enum temp_type temp;
	bool found = false;
	int ret = -EAGAIN;

	for (temp = HOT; temp < NR_TEMP_TYPE && !found; temp++) {
		struct f2fs_bio_info *io = sbi->write_io[DATA] + temp;
		struct list_head *head = &io->bio_list;
		struct bio_entry *be;

		f2fs_down_write(&io->bio_list_lock);
		list_for_each_entry(be, head, list) {
			if (be->bio != *bio)
				continue;

			found = true;

			f2fs_bug_on(sbi, !page_is_mergeable(sbi, *bio,
							    *fio->last_block,
							    fio->new_blkaddr));
			if (f2fs_crypt_mergeable_bio(*bio,
					fio->page->mapping->host,
					fio->page->index, fio) &&
			    bio_add_page(*bio, page, PAGE_SIZE, 0) ==
					PAGE_SIZE) {
				ret = 0;
				break;
			}

			/* page can't be merged into bio; submit the bio */
			del_bio_entry(be);
			f2fs_submit_write_bio(sbi, *bio, DATA);
			break;
		}
		f2fs_up_write(&io->bio_list_lock);
	}

	if (ret) {
		bio_put(*bio);
		*bio = NULL;
	}

	return ret;
}

void f2fs_submit_merged_ipu_write(struct f2fs_sb_info *sbi,
					struct bio **bio, struct page *page)
{
	enum temp_type temp;
	bool found = false;
	struct bio *target = bio ? *bio : NULL;

	f2fs_bug_on(sbi, !target && !page);

	for (temp = HOT; temp < NR_TEMP_TYPE && !found; temp++) {
		struct f2fs_bio_info *io = sbi->write_io[DATA] + temp;
		struct list_head *head = &io->bio_list;
		struct bio_entry *be;

		if (list_empty(head))
			continue;

		f2fs_down_read(&io->bio_list_lock);
		list_for_each_entry(be, head, list) {
			if (target)
				found = (target == be->bio);
			else
				found = __has_merged_page(be->bio, NULL,
								page, 0);
			if (found)
				break;
		}
		f2fs_up_read(&io->bio_list_lock);

		if (!found)
			continue;

		found = false;

		f2fs_down_write(&io->bio_list_lock);
		list_for_each_entry(be, head, list) {
			if (target)
				found = (target == be->bio);
			else
				found = __has_merged_page(be->bio, NULL,
								page, 0);
			if (found) {
				target = be->bio;
				del_bio_entry(be);
				break;
			}
		}
		f2fs_up_write(&io->bio_list_lock);
	}

	if (found)
		f2fs_submit_write_bio(sbi, target, DATA);
	if (bio && *bio) {
		bio_put(*bio);
		*bio = NULL;
	}
}

int f2fs_merge_page_bio(struct f2fs_io_info *fio)
{
	struct bio *bio = *fio->bio;
	struct page *page = fio->encrypted_page ?
			fio->encrypted_page : fio->page;

	if (!f2fs_is_valid_blkaddr(fio->sbi, fio->new_blkaddr,
			__is_meta_io(fio) ? META_GENERIC : DATA_GENERIC)) {
		f2fs_handle_error(fio->sbi, ERROR_INVALID_BLKADDR);
		return -EFSCORRUPTED;
	}

	trace_f2fs_submit_page_bio(page, fio);

	if (bio && !page_is_mergeable(fio->sbi, bio, *fio->last_block,
						fio->new_blkaddr))
		f2fs_submit_merged_ipu_write(fio->sbi, &bio, NULL);
alloc_new:
	if (!bio) {
		bio = __bio_alloc(fio, BIO_MAX_VECS);
		f2fs_set_bio_crypt_ctx(bio, fio->page->mapping->host,
				       fio->page->index, fio, GFP_NOIO);

		add_bio_entry(fio->sbi, bio, page, fio->temp);
	} else {
		if (add_ipu_page(fio, &bio, page))
			goto alloc_new;
	}

	if (fio->io_wbc)
		wbc_account_cgroup_owner(fio->io_wbc, fio->page, PAGE_SIZE);

	inc_page_count(fio->sbi, WB_DATA_TYPE(page));

	*fio->last_block = fio->new_blkaddr;
	*fio->bio = bio;

	return 0;
}

void f2fs_submit_page_write(struct f2fs_io_info *fio)
{
	struct f2fs_sb_info *sbi = fio->sbi;
	enum page_type btype = PAGE_TYPE_OF_BIO(fio->type);
	struct f2fs_bio_info *io = sbi->write_io[btype] + fio->temp;
	struct page *bio_page;

	f2fs_bug_on(sbi, is_read_io(fio->op));

	f2fs_down_write(&io->io_rwsem);
next:
	if (fio->in_list) {
		spin_lock(&io->io_lock);
		if (list_empty(&io->io_list)) {
			spin_unlock(&io->io_lock);
			goto out;
		}
		fio = list_first_entry(&io->io_list,
						struct f2fs_io_info, list);
		list_del(&fio->list);
		spin_unlock(&io->io_lock);
	}

	verify_fio_blkaddr(fio);

	if (fio->encrypted_page)
		bio_page = fio->encrypted_page;
	else if (fio->compressed_page)
		bio_page = fio->compressed_page;
	else
		bio_page = fio->page;

	/* set submitted = true as a return value */
	fio->submitted = 1;

	inc_page_count(sbi, WB_DATA_TYPE(bio_page));

	if (io->bio &&
	    (!io_is_mergeable(sbi, io->bio, io, fio, io->last_block_in_bio,
			      fio->new_blkaddr) ||
	     !f2fs_crypt_mergeable_bio(io->bio, fio->page->mapping->host,
				       bio_page->index, fio)))
		__submit_merged_bio(io);
alloc_new:
	if (io->bio == NULL) {
		if (F2FS_IO_ALIGNED(sbi) &&
				(fio->type == DATA || fio->type == NODE) &&
				fio->new_blkaddr & F2FS_IO_SIZE_MASK(sbi)) {
			dec_page_count(sbi, WB_DATA_TYPE(bio_page));
			fio->retry = 1;
			goto skip;
		}
		io->bio = __bio_alloc(fio, BIO_MAX_VECS);
		f2fs_set_bio_crypt_ctx(io->bio, fio->page->mapping->host,
				       bio_page->index, fio, GFP_NOIO);
		io->fio = *fio;
	}

	if (bio_add_page(io->bio, bio_page, PAGE_SIZE, 0) < PAGE_SIZE) {
		__submit_merged_bio(io);
		goto alloc_new;
	}

	if (fio->io_wbc)
		wbc_account_cgroup_owner(fio->io_wbc, fio->page, PAGE_SIZE);

	io->last_block_in_bio = fio->new_blkaddr;

	trace_f2fs_submit_page_write(fio->page, fio);
skip:
	if (fio->in_list)
		goto next;
out:
	if (is_sbi_flag_set(sbi, SBI_IS_SHUTDOWN) ||
				!f2fs_is_checkpoint_ready(sbi))
		__submit_merged_bio(io);
	f2fs_up_write(&io->io_rwsem);
}

static struct bio *f2fs_grab_read_bio(struct inode *inode, block_t blkaddr,
				      unsigned nr_pages, blk_opf_t op_flag,
				      pgoff_t first_idx, bool for_write)
{
	struct f2fs_sb_info *sbi = F2FS_I_SB(inode);
	struct bio *bio;
	struct bio_post_read_ctx *ctx = NULL;
	unsigned int post_read_steps = 0;
	sector_t sector;
	struct block_device *bdev = f2fs_target_device(sbi, blkaddr, &sector);

	bio = bio_alloc_bioset(bdev, bio_max_segs(nr_pages),
			       REQ_OP_READ | op_flag,
			       for_write ? GFP_NOIO : GFP_KERNEL, &f2fs_bioset);
	if (!bio)
		return ERR_PTR(-ENOMEM);
	bio->bi_iter.bi_sector = sector;
	f2fs_set_bio_crypt_ctx(bio, inode, first_idx, NULL, GFP_NOFS);
	bio->bi_end_io = f2fs_read_end_io;

	if (fscrypt_inode_uses_fs_layer_crypto(inode))
		post_read_steps |= STEP_DECRYPT;

	if (f2fs_need_verity(inode, first_idx))
		post_read_steps |= STEP_VERITY;

	/*
	 * STEP_DECOMPRESS is handled specially, since a compressed file might
	 * contain both compressed and uncompressed clusters.  We'll allocate a
	 * bio_post_read_ctx if the file is compressed, but the caller is
	 * responsible for enabling STEP_DECOMPRESS if it's actually needed.
	 */

	if (post_read_steps || f2fs_compressed_file(inode)) {
		/* Due to the mempool, this never fails. */
		ctx = mempool_alloc(bio_post_read_ctx_pool, GFP_NOFS);
		ctx->bio = bio;
		ctx->sbi = sbi;
		ctx->enabled_steps = post_read_steps;
		ctx->fs_blkaddr = blkaddr;
<<<<<<< HEAD
=======
		ctx->decompression_attempted = false;
>>>>>>> eb3cdb58
		bio->bi_private = ctx;
	}
	iostat_alloc_and_bind_ctx(sbi, bio, ctx);

	return bio;
}

/* This can handle encryption stuffs */
static int f2fs_submit_page_read(struct inode *inode, struct page *page,
				 block_t blkaddr, blk_opf_t op_flags,
				 bool for_write)
{
	struct f2fs_sb_info *sbi = F2FS_I_SB(inode);
	struct bio *bio;

	bio = f2fs_grab_read_bio(inode, blkaddr, 1, op_flags,
					page->index, for_write);
	if (IS_ERR(bio))
		return PTR_ERR(bio);

	/* wait for GCed page writeback via META_MAPPING */
	f2fs_wait_on_block_writeback(inode, blkaddr);

	if (bio_add_page(bio, page, PAGE_SIZE, 0) < PAGE_SIZE) {
		bio_put(bio);
		return -EFAULT;
	}
	inc_page_count(sbi, F2FS_RD_DATA);
	f2fs_update_iostat(sbi, NULL, FS_DATA_READ_IO, F2FS_BLKSIZE);
	f2fs_submit_read_bio(sbi, bio, DATA);
	return 0;
}

static void __set_data_blkaddr(struct dnode_of_data *dn)
{
	struct f2fs_node *rn = F2FS_NODE(dn->node_page);
	__le32 *addr_array;
	int base = 0;

	if (IS_INODE(dn->node_page) && f2fs_has_extra_attr(dn->inode))
		base = get_extra_isize(dn->inode);

	/* Get physical address of data block */
	addr_array = blkaddr_in_node(rn);
	addr_array[base + dn->ofs_in_node] = cpu_to_le32(dn->data_blkaddr);
}

/*
 * Lock ordering for the change of data block address:
 * ->data_page
 *  ->node_page
 *    update block addresses in the node page
 */
void f2fs_set_data_blkaddr(struct dnode_of_data *dn)
{
	f2fs_wait_on_page_writeback(dn->node_page, NODE, true, true);
	__set_data_blkaddr(dn);
	if (set_page_dirty(dn->node_page))
		dn->node_changed = true;
}

void f2fs_update_data_blkaddr(struct dnode_of_data *dn, block_t blkaddr)
{
	dn->data_blkaddr = blkaddr;
	f2fs_set_data_blkaddr(dn);
	f2fs_update_read_extent_cache(dn);
}

/* dn->ofs_in_node will be returned with up-to-date last block pointer */
int f2fs_reserve_new_blocks(struct dnode_of_data *dn, blkcnt_t count)
{
	struct f2fs_sb_info *sbi = F2FS_I_SB(dn->inode);
	int err;

	if (!count)
		return 0;

	if (unlikely(is_inode_flag_set(dn->inode, FI_NO_ALLOC)))
		return -EPERM;
	if (unlikely((err = inc_valid_block_count(sbi, dn->inode, &count))))
		return err;

	trace_f2fs_reserve_new_blocks(dn->inode, dn->nid,
						dn->ofs_in_node, count);

	f2fs_wait_on_page_writeback(dn->node_page, NODE, true, true);

	for (; count > 0; dn->ofs_in_node++) {
		block_t blkaddr = f2fs_data_blkaddr(dn);

		if (blkaddr == NULL_ADDR) {
			dn->data_blkaddr = NEW_ADDR;
			__set_data_blkaddr(dn);
			count--;
		}
	}

	if (set_page_dirty(dn->node_page))
		dn->node_changed = true;
	return 0;
}

/* Should keep dn->ofs_in_node unchanged */
int f2fs_reserve_new_block(struct dnode_of_data *dn)
{
	unsigned int ofs_in_node = dn->ofs_in_node;
	int ret;

	ret = f2fs_reserve_new_blocks(dn, 1);
	dn->ofs_in_node = ofs_in_node;
	return ret;
}

int f2fs_reserve_block(struct dnode_of_data *dn, pgoff_t index)
{
	bool need_put = dn->inode_page ? false : true;
	int err;

	err = f2fs_get_dnode_of_data(dn, index, ALLOC_NODE);
	if (err)
		return err;

	if (dn->data_blkaddr == NULL_ADDR)
		err = f2fs_reserve_new_block(dn);
	if (err || need_put)
		f2fs_put_dnode(dn);
	return err;
}

struct page *f2fs_get_read_data_page(struct inode *inode, pgoff_t index,
				     blk_opf_t op_flags, bool for_write,
				     pgoff_t *next_pgofs)
{
	struct address_space *mapping = inode->i_mapping;
	struct dnode_of_data dn;
	struct page *page;
	int err;

	page = f2fs_grab_cache_page(mapping, index, for_write);
	if (!page)
		return ERR_PTR(-ENOMEM);

	if (f2fs_lookup_read_extent_cache_block(inode, index,
						&dn.data_blkaddr)) {
		if (!f2fs_is_valid_blkaddr(F2FS_I_SB(inode), dn.data_blkaddr,
						DATA_GENERIC_ENHANCE_READ)) {
			err = -EFSCORRUPTED;
			f2fs_handle_error(F2FS_I_SB(inode),
						ERROR_INVALID_BLKADDR);
			goto put_err;
		}
		goto got_it;
	}

	set_new_dnode(&dn, inode, NULL, NULL, 0);
	err = f2fs_get_dnode_of_data(&dn, index, LOOKUP_NODE);
	if (err) {
		if (err == -ENOENT && next_pgofs)
			*next_pgofs = f2fs_get_next_page_offset(&dn, index);
		goto put_err;
	}
	f2fs_put_dnode(&dn);

	if (unlikely(dn.data_blkaddr == NULL_ADDR)) {
		err = -ENOENT;
		if (next_pgofs)
			*next_pgofs = index + 1;
		goto put_err;
	}
	if (dn.data_blkaddr != NEW_ADDR &&
			!f2fs_is_valid_blkaddr(F2FS_I_SB(inode),
						dn.data_blkaddr,
						DATA_GENERIC_ENHANCE)) {
		err = -EFSCORRUPTED;
		f2fs_handle_error(F2FS_I_SB(inode),
					ERROR_INVALID_BLKADDR);
		goto put_err;
	}
got_it:
	if (PageUptodate(page)) {
		unlock_page(page);
		return page;
	}

	/*
	 * A new dentry page is allocated but not able to be written, since its
	 * new inode page couldn't be allocated due to -ENOSPC.
	 * In such the case, its blkaddr can be remained as NEW_ADDR.
	 * see, f2fs_add_link -> f2fs_get_new_data_page ->
	 * f2fs_init_inode_metadata.
	 */
	if (dn.data_blkaddr == NEW_ADDR) {
		zero_user_segment(page, 0, PAGE_SIZE);
		if (!PageUptodate(page))
			SetPageUptodate(page);
		unlock_page(page);
		return page;
	}

	err = f2fs_submit_page_read(inode, page, dn.data_blkaddr,
						op_flags, for_write);
	if (err)
		goto put_err;
	return page;

put_err:
	f2fs_put_page(page, 1);
	return ERR_PTR(err);
}

struct page *f2fs_find_data_page(struct inode *inode, pgoff_t index,
					pgoff_t *next_pgofs)
{
	struct address_space *mapping = inode->i_mapping;
	struct page *page;

	page = find_get_page(mapping, index);
	if (page && PageUptodate(page))
		return page;
	f2fs_put_page(page, 0);

	page = f2fs_get_read_data_page(inode, index, 0, false, next_pgofs);
	if (IS_ERR(page))
		return page;

	if (PageUptodate(page))
		return page;

	wait_on_page_locked(page);
	if (unlikely(!PageUptodate(page))) {
		f2fs_put_page(page, 0);
		return ERR_PTR(-EIO);
	}
	return page;
}

/*
 * If it tries to access a hole, return an error.
 * Because, the callers, functions in dir.c and GC, should be able to know
 * whether this page exists or not.
 */
struct page *f2fs_get_lock_data_page(struct inode *inode, pgoff_t index,
							bool for_write)
{
	struct address_space *mapping = inode->i_mapping;
	struct page *page;
repeat:
	page = f2fs_get_read_data_page(inode, index, 0, for_write, NULL);
	if (IS_ERR(page))
		return page;

	/* wait for read completion */
	lock_page(page);
	if (unlikely(page->mapping != mapping)) {
		f2fs_put_page(page, 1);
		goto repeat;
	}
	if (unlikely(!PageUptodate(page))) {
		f2fs_put_page(page, 1);
		return ERR_PTR(-EIO);
	}
	return page;
}

/*
 * Caller ensures that this data page is never allocated.
 * A new zero-filled data page is allocated in the page cache.
 *
 * Also, caller should grab and release a rwsem by calling f2fs_lock_op() and
 * f2fs_unlock_op().
 * Note that, ipage is set only by make_empty_dir, and if any error occur,
 * ipage should be released by this function.
 */
struct page *f2fs_get_new_data_page(struct inode *inode,
		struct page *ipage, pgoff_t index, bool new_i_size)
{
	struct address_space *mapping = inode->i_mapping;
	struct page *page;
	struct dnode_of_data dn;
	int err;

	page = f2fs_grab_cache_page(mapping, index, true);
	if (!page) {
		/*
		 * before exiting, we should make sure ipage will be released
		 * if any error occur.
		 */
		f2fs_put_page(ipage, 1);
		return ERR_PTR(-ENOMEM);
	}

	set_new_dnode(&dn, inode, ipage, NULL, 0);
	err = f2fs_reserve_block(&dn, index);
	if (err) {
		f2fs_put_page(page, 1);
		return ERR_PTR(err);
	}
	if (!ipage)
		f2fs_put_dnode(&dn);

	if (PageUptodate(page))
		goto got_it;

	if (dn.data_blkaddr == NEW_ADDR) {
		zero_user_segment(page, 0, PAGE_SIZE);
		if (!PageUptodate(page))
			SetPageUptodate(page);
	} else {
		f2fs_put_page(page, 1);

		/* if ipage exists, blkaddr should be NEW_ADDR */
		f2fs_bug_on(F2FS_I_SB(inode), ipage);
		page = f2fs_get_lock_data_page(inode, index, true);
		if (IS_ERR(page))
			return page;
	}
got_it:
	if (new_i_size && i_size_read(inode) <
				((loff_t)(index + 1) << PAGE_SHIFT))
		f2fs_i_size_write(inode, ((loff_t)(index + 1) << PAGE_SHIFT));
	return page;
}

static int __allocate_data_block(struct dnode_of_data *dn, int seg_type)
{
	struct f2fs_sb_info *sbi = F2FS_I_SB(dn->inode);
	struct f2fs_summary sum;
	struct node_info ni;
	block_t old_blkaddr;
	blkcnt_t count = 1;
	int err;

	if (unlikely(is_inode_flag_set(dn->inode, FI_NO_ALLOC)))
		return -EPERM;

	err = f2fs_get_node_info(sbi, dn->nid, &ni, false);
	if (err)
		return err;

	dn->data_blkaddr = f2fs_data_blkaddr(dn);
	if (dn->data_blkaddr == NULL_ADDR) {
		err = inc_valid_block_count(sbi, dn->inode, &count);
		if (unlikely(err))
			return err;
	}

	set_summary(&sum, dn->nid, dn->ofs_in_node, ni.version);
	old_blkaddr = dn->data_blkaddr;
	f2fs_allocate_data_block(sbi, NULL, old_blkaddr, &dn->data_blkaddr,
				&sum, seg_type, NULL);
	if (GET_SEGNO(sbi, old_blkaddr) != NULL_SEGNO) {
		invalidate_mapping_pages(META_MAPPING(sbi),
					old_blkaddr, old_blkaddr);
		f2fs_invalidate_compress_page(sbi, old_blkaddr);
	}
	f2fs_update_data_blkaddr(dn, dn->data_blkaddr);
	return 0;
}

static void f2fs_map_lock(struct f2fs_sb_info *sbi, int flag)
{
	if (flag == F2FS_GET_BLOCK_PRE_AIO)
		f2fs_down_read(&sbi->node_change);
	else
		f2fs_lock_op(sbi);
}

static void f2fs_map_unlock(struct f2fs_sb_info *sbi, int flag)
{
	if (flag == F2FS_GET_BLOCK_PRE_AIO)
		f2fs_up_read(&sbi->node_change);
	else
		f2fs_unlock_op(sbi);
}

int f2fs_get_block_locked(struct dnode_of_data *dn, pgoff_t index)
{
	struct f2fs_sb_info *sbi = F2FS_I_SB(dn->inode);
	int err = 0;

	f2fs_map_lock(sbi, F2FS_GET_BLOCK_PRE_AIO);
	if (!f2fs_lookup_read_extent_cache_block(dn->inode, index,
						&dn->data_blkaddr))
		err = f2fs_reserve_block(dn, index);
	f2fs_map_unlock(sbi, F2FS_GET_BLOCK_PRE_AIO);

	return err;
}

static int f2fs_map_no_dnode(struct inode *inode,
		struct f2fs_map_blocks *map, struct dnode_of_data *dn,
		pgoff_t pgoff)
{
	struct f2fs_sb_info *sbi = F2FS_I_SB(inode);

	/*
	 * There is one exceptional case that read_node_page() may return
	 * -ENOENT due to filesystem has been shutdown or cp_error, return
	 * -EIO in that case.
	 */
	if (map->m_may_create &&
	    (is_sbi_flag_set(sbi, SBI_IS_SHUTDOWN) || f2fs_cp_error(sbi)))
		return -EIO;

	if (map->m_next_pgofs)
		*map->m_next_pgofs = f2fs_get_next_page_offset(dn, pgoff);
	if (map->m_next_extent)
		*map->m_next_extent = f2fs_get_next_page_offset(dn, pgoff);
	return 0;
}

static bool f2fs_map_blocks_cached(struct inode *inode,
		struct f2fs_map_blocks *map, int flag)
{
	struct f2fs_sb_info *sbi = F2FS_I_SB(inode);
	unsigned int maxblocks = map->m_len;
	pgoff_t pgoff = (pgoff_t)map->m_lblk;
	struct extent_info ei = {};

	if (!f2fs_lookup_read_extent_cache(inode, pgoff, &ei))
		return false;

	map->m_pblk = ei.blk + pgoff - ei.fofs;
	map->m_len = min((pgoff_t)maxblocks, ei.fofs + ei.len - pgoff);
	map->m_flags = F2FS_MAP_MAPPED;
	if (map->m_next_extent)
		*map->m_next_extent = pgoff + map->m_len;

	/* for hardware encryption, but to avoid potential issue in future */
	if (flag == F2FS_GET_BLOCK_DIO)
		f2fs_wait_on_block_writeback_range(inode,
					map->m_pblk, map->m_len);

	if (f2fs_allow_multi_device_dio(sbi, flag)) {
		int bidx = f2fs_target_device_index(sbi, map->m_pblk);
		struct f2fs_dev_info *dev = &sbi->devs[bidx];

		map->m_bdev = dev->bdev;
		map->m_pblk -= dev->start_blk;
		map->m_len = min(map->m_len, dev->end_blk + 1 - map->m_pblk);
	} else {
		map->m_bdev = inode->i_sb->s_bdev;
	}
	return true;
}

/*
 * f2fs_map_blocks() tries to find or build mapping relationship which
 * maps continuous logical blocks to physical blocks, and return such
 * info via f2fs_map_blocks structure.
 */
int f2fs_map_blocks(struct inode *inode, struct f2fs_map_blocks *map, int flag)
{
	unsigned int maxblocks = map->m_len;
	struct dnode_of_data dn;
	struct f2fs_sb_info *sbi = F2FS_I_SB(inode);
	int mode = map->m_may_create ? ALLOC_NODE : LOOKUP_NODE;
	pgoff_t pgofs, end_offset, end;
	int err = 0, ofs = 1;
	unsigned int ofs_in_node, last_ofs_in_node;
	blkcnt_t prealloc;
	block_t blkaddr;
	unsigned int start_pgofs;
	int bidx = 0;
	bool is_hole;

	if (!maxblocks)
		return 0;

	if (!map->m_may_create && f2fs_map_blocks_cached(inode, map, flag))
		goto out;

	map->m_bdev = inode->i_sb->s_bdev;
	map->m_multidev_dio =
		f2fs_allow_multi_device_dio(F2FS_I_SB(inode), flag);

	map->m_len = 0;
	map->m_flags = 0;

	/* it only supports block size == page size */
	pgofs =	(pgoff_t)map->m_lblk;
	end = pgofs + maxblocks;

next_dnode:
	if (map->m_may_create)
		f2fs_map_lock(sbi, flag);

	/* When reading holes, we need its node page */
	set_new_dnode(&dn, inode, NULL, NULL, 0);
	err = f2fs_get_dnode_of_data(&dn, pgofs, mode);
	if (err) {
		if (flag == F2FS_GET_BLOCK_BMAP)
			map->m_pblk = 0;
<<<<<<< HEAD

		if (err == -ENOENT) {
			/*
			 * There is one exceptional case that read_node_page()
			 * may return -ENOENT due to filesystem has been
			 * shutdown or cp_error, so force to convert error
			 * number to EIO for such case.
			 */
			if (map->m_may_create &&
				(is_sbi_flag_set(sbi, SBI_IS_SHUTDOWN) ||
				f2fs_cp_error(sbi))) {
				err = -EIO;
				goto unlock_out;
			}

			err = 0;
			if (map->m_next_pgofs)
				*map->m_next_pgofs =
					f2fs_get_next_page_offset(&dn, pgofs);
			if (map->m_next_extent)
				*map->m_next_extent =
					f2fs_get_next_page_offset(&dn, pgofs);
		}
=======
		if (err == -ENOENT)
			err = f2fs_map_no_dnode(inode, map, &dn, pgofs);
>>>>>>> eb3cdb58
		goto unlock_out;
	}

	start_pgofs = pgofs;
	prealloc = 0;
	last_ofs_in_node = ofs_in_node = dn.ofs_in_node;
	end_offset = ADDRS_PER_PAGE(dn.node_page, inode);

next_block:
	blkaddr = f2fs_data_blkaddr(&dn);
	is_hole = !__is_valid_data_blkaddr(blkaddr);
	if (!is_hole &&
	    !f2fs_is_valid_blkaddr(sbi, blkaddr, DATA_GENERIC_ENHANCE)) {
		err = -EFSCORRUPTED;
		f2fs_handle_error(sbi, ERROR_INVALID_BLKADDR);
		goto sync_out;
	}

	/* use out-place-update for direct IO under LFS mode */
	if (map->m_may_create &&
	    (is_hole || (f2fs_lfs_mode(sbi) && flag == F2FS_GET_BLOCK_DIO))) {
		if (unlikely(f2fs_cp_error(sbi))) {
			err = -EIO;
			goto sync_out;
		}

		switch (flag) {
		case F2FS_GET_BLOCK_PRE_AIO:
			if (blkaddr == NULL_ADDR) {
				prealloc++;
				last_ofs_in_node = dn.ofs_in_node;
			}
			break;
		case F2FS_GET_BLOCK_PRE_DIO:
		case F2FS_GET_BLOCK_DIO:
			err = __allocate_data_block(&dn, map->m_seg_type);
			if (err)
				goto sync_out;
			if (flag == F2FS_GET_BLOCK_PRE_DIO)
				file_need_truncate(inode);
			set_inode_flag(inode, FI_APPEND_WRITE);
			break;
		default:
			WARN_ON_ONCE(1);
			err = -EIO;
			goto sync_out;
		}

		blkaddr = dn.data_blkaddr;
		if (is_hole)
			map->m_flags |= F2FS_MAP_NEW;
	} else if (is_hole) {
		if (f2fs_compressed_file(inode) &&
		    f2fs_sanity_check_cluster(&dn) &&
		    (flag != F2FS_GET_BLOCK_FIEMAP ||
		     IS_ENABLED(CONFIG_F2FS_CHECK_FS))) {
			err = -EFSCORRUPTED;
			f2fs_handle_error(sbi,
					ERROR_CORRUPTED_CLUSTER);
			goto sync_out;
		}

		switch (flag) {
		case F2FS_GET_BLOCK_PRECACHE:
			goto sync_out;
		case F2FS_GET_BLOCK_BMAP:
			map->m_pblk = 0;
			goto sync_out;
		case F2FS_GET_BLOCK_FIEMAP:
			if (blkaddr == NULL_ADDR) {
				if (map->m_next_pgofs)
					*map->m_next_pgofs = pgofs + 1;
				goto sync_out;
			}
			break;
		default:
			/* for defragment case */
			if (map->m_next_pgofs)
				*map->m_next_pgofs = pgofs + 1;
			goto sync_out;
		}
	}

	if (flag == F2FS_GET_BLOCK_PRE_AIO)
		goto skip;

	if (map->m_multidev_dio)
		bidx = f2fs_target_device_index(sbi, blkaddr);

	if (map->m_len == 0) {
		/* reserved delalloc block should be mapped for fiemap. */
		if (blkaddr == NEW_ADDR)
			map->m_flags |= F2FS_MAP_DELALLOC;
		map->m_flags |= F2FS_MAP_MAPPED;

		map->m_pblk = blkaddr;
		map->m_len = 1;

		if (map->m_multidev_dio)
			map->m_bdev = FDEV(bidx).bdev;
	} else if ((map->m_pblk != NEW_ADDR &&
			blkaddr == (map->m_pblk + ofs)) ||
			(map->m_pblk == NEW_ADDR && blkaddr == NEW_ADDR) ||
			flag == F2FS_GET_BLOCK_PRE_DIO) {
		if (map->m_multidev_dio && map->m_bdev != FDEV(bidx).bdev)
			goto sync_out;
		ofs++;
		map->m_len++;
	} else {
		goto sync_out;
	}

skip:
	dn.ofs_in_node++;
	pgofs++;

	/* preallocate blocks in batch for one dnode page */
	if (flag == F2FS_GET_BLOCK_PRE_AIO &&
			(pgofs == end || dn.ofs_in_node == end_offset)) {

		dn.ofs_in_node = ofs_in_node;
		err = f2fs_reserve_new_blocks(&dn, prealloc);
		if (err)
			goto sync_out;

		map->m_len += dn.ofs_in_node - ofs_in_node;
		if (prealloc && dn.ofs_in_node != last_ofs_in_node + 1) {
			err = -ENOSPC;
			goto sync_out;
		}
		dn.ofs_in_node = end_offset;
	}

	if (pgofs >= end)
		goto sync_out;
	else if (dn.ofs_in_node < end_offset)
		goto next_block;

	if (flag == F2FS_GET_BLOCK_PRECACHE) {
		if (map->m_flags & F2FS_MAP_MAPPED) {
			unsigned int ofs = start_pgofs - map->m_lblk;

			f2fs_update_read_extent_cache_range(&dn,
				start_pgofs, map->m_pblk + ofs,
				map->m_len - ofs);
		}
	}

	f2fs_put_dnode(&dn);

	if (map->m_may_create) {
		f2fs_map_unlock(sbi, flag);
		f2fs_balance_fs(sbi, dn.node_changed);
	}
	goto next_dnode;

sync_out:

	if (flag == F2FS_GET_BLOCK_DIO && map->m_flags & F2FS_MAP_MAPPED) {
		/*
		 * for hardware encryption, but to avoid potential issue
		 * in future
		 */
		f2fs_wait_on_block_writeback_range(inode,
						map->m_pblk, map->m_len);

		if (map->m_multidev_dio) {
			block_t blk_addr = map->m_pblk;

			bidx = f2fs_target_device_index(sbi, map->m_pblk);

			map->m_bdev = FDEV(bidx).bdev;
			map->m_pblk -= FDEV(bidx).start_blk;

			if (map->m_may_create)
				f2fs_update_device_state(sbi, inode->i_ino,
							blk_addr, map->m_len);

			f2fs_bug_on(sbi, blk_addr + map->m_len >
						FDEV(bidx).end_blk + 1);
		}
	}

	if (flag == F2FS_GET_BLOCK_PRECACHE) {
		if (map->m_flags & F2FS_MAP_MAPPED) {
			unsigned int ofs = start_pgofs - map->m_lblk;

			f2fs_update_read_extent_cache_range(&dn,
				start_pgofs, map->m_pblk + ofs,
				map->m_len - ofs);
		}
		if (map->m_next_extent)
			*map->m_next_extent = pgofs + 1;
	}
	f2fs_put_dnode(&dn);
unlock_out:
	if (map->m_may_create) {
		f2fs_map_unlock(sbi, flag);
		f2fs_balance_fs(sbi, dn.node_changed);
	}
out:
	trace_f2fs_map_blocks(inode, map, flag, err);
	return err;
}

bool f2fs_overwrite_io(struct inode *inode, loff_t pos, size_t len)
{
	struct f2fs_map_blocks map;
	block_t last_lblk;
	int err;

	if (pos + len > i_size_read(inode))
		return false;

	map.m_lblk = F2FS_BYTES_TO_BLK(pos);
	map.m_next_pgofs = NULL;
	map.m_next_extent = NULL;
	map.m_seg_type = NO_CHECK_TYPE;
	map.m_may_create = false;
	last_lblk = F2FS_BLK_ALIGN(pos + len);

	while (map.m_lblk < last_lblk) {
		map.m_len = last_lblk - map.m_lblk;
		err = f2fs_map_blocks(inode, &map, F2FS_GET_BLOCK_DEFAULT);
		if (err || map.m_len == 0)
			return false;
		map.m_lblk += map.m_len;
	}
	return true;
}

static inline u64 bytes_to_blks(struct inode *inode, u64 bytes)
{
	return (bytes >> inode->i_blkbits);
}

static inline u64 blks_to_bytes(struct inode *inode, u64 blks)
{
	return (blks << inode->i_blkbits);
}

static int f2fs_xattr_fiemap(struct inode *inode,
				struct fiemap_extent_info *fieinfo)
{
	struct f2fs_sb_info *sbi = F2FS_I_SB(inode);
	struct page *page;
	struct node_info ni;
	__u64 phys = 0, len;
	__u32 flags;
	nid_t xnid = F2FS_I(inode)->i_xattr_nid;
	int err = 0;

	if (f2fs_has_inline_xattr(inode)) {
		int offset;

		page = f2fs_grab_cache_page(NODE_MAPPING(sbi),
						inode->i_ino, false);
		if (!page)
			return -ENOMEM;

		err = f2fs_get_node_info(sbi, inode->i_ino, &ni, false);
		if (err) {
			f2fs_put_page(page, 1);
			return err;
		}

		phys = blks_to_bytes(inode, ni.blk_addr);
		offset = offsetof(struct f2fs_inode, i_addr) +
					sizeof(__le32) * (DEF_ADDRS_PER_INODE -
					get_inline_xattr_addrs(inode));

		phys += offset;
		len = inline_xattr_size(inode);

		f2fs_put_page(page, 1);

		flags = FIEMAP_EXTENT_DATA_INLINE | FIEMAP_EXTENT_NOT_ALIGNED;

		if (!xnid)
			flags |= FIEMAP_EXTENT_LAST;

		err = fiemap_fill_next_extent(fieinfo, 0, phys, len, flags);
		trace_f2fs_fiemap(inode, 0, phys, len, flags, err);
		if (err)
			return err;
	}

	if (xnid) {
		page = f2fs_grab_cache_page(NODE_MAPPING(sbi), xnid, false);
		if (!page)
			return -ENOMEM;

		err = f2fs_get_node_info(sbi, xnid, &ni, false);
		if (err) {
			f2fs_put_page(page, 1);
			return err;
		}

		phys = blks_to_bytes(inode, ni.blk_addr);
		len = inode->i_sb->s_blocksize;

		f2fs_put_page(page, 1);

		flags = FIEMAP_EXTENT_LAST;
	}

	if (phys) {
		err = fiemap_fill_next_extent(fieinfo, 0, phys, len, flags);
		trace_f2fs_fiemap(inode, 0, phys, len, flags, err);
	}

	return (err < 0 ? err : 0);
}

static loff_t max_inode_blocks(struct inode *inode)
{
	loff_t result = ADDRS_PER_INODE(inode);
	loff_t leaf_count = ADDRS_PER_BLOCK(inode);

	/* two direct node blocks */
	result += (leaf_count * 2);

	/* two indirect node blocks */
	leaf_count *= NIDS_PER_BLOCK;
	result += (leaf_count * 2);

	/* one double indirect node block */
	leaf_count *= NIDS_PER_BLOCK;
	result += leaf_count;

	return result;
}

int f2fs_fiemap(struct inode *inode, struct fiemap_extent_info *fieinfo,
		u64 start, u64 len)
{
	struct f2fs_map_blocks map;
	sector_t start_blk, last_blk;
	pgoff_t next_pgofs;
	u64 logical = 0, phys = 0, size = 0;
	u32 flags = 0;
	int ret = 0;
	bool compr_cluster = false, compr_appended;
	unsigned int cluster_size = F2FS_I(inode)->i_cluster_size;
	unsigned int count_in_cluster = 0;
	loff_t maxbytes;

	if (fieinfo->fi_flags & FIEMAP_FLAG_CACHE) {
		ret = f2fs_precache_extents(inode);
		if (ret)
			return ret;
	}

	ret = fiemap_prep(inode, fieinfo, start, &len, FIEMAP_FLAG_XATTR);
	if (ret)
		return ret;

	inode_lock(inode);

	maxbytes = max_file_blocks(inode) << F2FS_BLKSIZE_BITS;
	if (start > maxbytes) {
		ret = -EFBIG;
		goto out;
	}

	if (len > maxbytes || (maxbytes - len) < start)
		len = maxbytes - start;

	if (fieinfo->fi_flags & FIEMAP_FLAG_XATTR) {
		ret = f2fs_xattr_fiemap(inode, fieinfo);
		goto out;
	}

	if (f2fs_has_inline_data(inode) || f2fs_has_inline_dentry(inode)) {
		ret = f2fs_inline_data_fiemap(inode, fieinfo, start, len);
		if (ret != -EAGAIN)
			goto out;
	}

	if (bytes_to_blks(inode, len) == 0)
		len = blks_to_bytes(inode, 1);

	start_blk = bytes_to_blks(inode, start);
	last_blk = bytes_to_blks(inode, start + len - 1);

next:
	memset(&map, 0, sizeof(map));
	map.m_lblk = start_blk;
	map.m_len = bytes_to_blks(inode, len);
	map.m_next_pgofs = &next_pgofs;
	map.m_seg_type = NO_CHECK_TYPE;

	if (compr_cluster) {
		map.m_lblk += 1;
		map.m_len = cluster_size - count_in_cluster;
	}

	ret = f2fs_map_blocks(inode, &map, F2FS_GET_BLOCK_FIEMAP);
	if (ret)
		goto out;

	/* HOLE */
	if (!compr_cluster && !(map.m_flags & F2FS_MAP_FLAGS)) {
		start_blk = next_pgofs;

		if (blks_to_bytes(inode, start_blk) < blks_to_bytes(inode,
						max_inode_blocks(inode)))
			goto prep_next;

		flags |= FIEMAP_EXTENT_LAST;
	}

	compr_appended = false;
	/* In a case of compressed cluster, append this to the last extent */
	if (compr_cluster && ((map.m_flags & F2FS_MAP_DELALLOC) ||
			!(map.m_flags & F2FS_MAP_FLAGS))) {
		compr_appended = true;
		goto skip_fill;
	}

	if (size) {
		flags |= FIEMAP_EXTENT_MERGED;
		if (IS_ENCRYPTED(inode))
			flags |= FIEMAP_EXTENT_DATA_ENCRYPTED;

		ret = fiemap_fill_next_extent(fieinfo, logical,
				phys, size, flags);
		trace_f2fs_fiemap(inode, logical, phys, size, flags, ret);
		if (ret)
			goto out;
		size = 0;
	}

	if (start_blk > last_blk)
		goto out;

skip_fill:
	if (map.m_pblk == COMPRESS_ADDR) {
		compr_cluster = true;
		count_in_cluster = 1;
	} else if (compr_appended) {
		unsigned int appended_blks = cluster_size -
						count_in_cluster + 1;
		size += blks_to_bytes(inode, appended_blks);
		start_blk += appended_blks;
		compr_cluster = false;
	} else {
		logical = blks_to_bytes(inode, start_blk);
		phys = __is_valid_data_blkaddr(map.m_pblk) ?
			blks_to_bytes(inode, map.m_pblk) : 0;
		size = blks_to_bytes(inode, map.m_len);
		flags = 0;

		if (compr_cluster) {
			flags = FIEMAP_EXTENT_ENCODED;
			count_in_cluster += map.m_len;
			if (count_in_cluster == cluster_size) {
				compr_cluster = false;
				size += blks_to_bytes(inode, 1);
			}
		} else if (map.m_flags & F2FS_MAP_DELALLOC) {
			flags = FIEMAP_EXTENT_UNWRITTEN;
		}

		start_blk += bytes_to_blks(inode, size);
	}

prep_next:
	cond_resched();
	if (fatal_signal_pending(current))
		ret = -EINTR;
	else
		goto next;
out:
	if (ret == 1)
		ret = 0;

	inode_unlock(inode);
	return ret;
}

static inline loff_t f2fs_readpage_limit(struct inode *inode)
{
	if (IS_ENABLED(CONFIG_FS_VERITY) && IS_VERITY(inode))
		return inode->i_sb->s_maxbytes;

	return i_size_read(inode);
}

static int f2fs_read_single_page(struct inode *inode, struct page *page,
					unsigned nr_pages,
					struct f2fs_map_blocks *map,
					struct bio **bio_ret,
					sector_t *last_block_in_bio,
					bool is_readahead)
{
	struct bio *bio = *bio_ret;
	const unsigned blocksize = blks_to_bytes(inode, 1);
	sector_t block_in_file;
	sector_t last_block;
	sector_t last_block_in_file;
	sector_t block_nr;
	int ret = 0;

	block_in_file = (sector_t)page_index(page);
	last_block = block_in_file + nr_pages;
	last_block_in_file = bytes_to_blks(inode,
			f2fs_readpage_limit(inode) + blocksize - 1);
	if (last_block > last_block_in_file)
		last_block = last_block_in_file;

	/* just zeroing out page which is beyond EOF */
	if (block_in_file >= last_block)
		goto zero_out;
	/*
	 * Map blocks using the previous result first.
	 */
	if ((map->m_flags & F2FS_MAP_MAPPED) &&
			block_in_file > map->m_lblk &&
			block_in_file < (map->m_lblk + map->m_len))
		goto got_it;

	/*
	 * Then do more f2fs_map_blocks() calls until we are
	 * done with this page.
	 */
	map->m_lblk = block_in_file;
	map->m_len = last_block - block_in_file;

	ret = f2fs_map_blocks(inode, map, F2FS_GET_BLOCK_DEFAULT);
	if (ret)
		goto out;
got_it:
	if ((map->m_flags & F2FS_MAP_MAPPED)) {
		block_nr = map->m_pblk + block_in_file - map->m_lblk;
		SetPageMappedToDisk(page);

		if (!f2fs_is_valid_blkaddr(F2FS_I_SB(inode), block_nr,
						DATA_GENERIC_ENHANCE_READ)) {
			ret = -EFSCORRUPTED;
			f2fs_handle_error(F2FS_I_SB(inode),
						ERROR_INVALID_BLKADDR);
			goto out;
		}
	} else {
zero_out:
		zero_user_segment(page, 0, PAGE_SIZE);
		if (f2fs_need_verity(inode, page->index) &&
		    !fsverity_verify_page(page)) {
			ret = -EIO;
			goto out;
		}
		if (!PageUptodate(page))
			SetPageUptodate(page);
		unlock_page(page);
		goto out;
	}

	/*
	 * This page will go to BIO.  Do we need to send this
	 * BIO off first?
	 */
	if (bio && (!page_is_mergeable(F2FS_I_SB(inode), bio,
				       *last_block_in_bio, block_nr) ||
		    !f2fs_crypt_mergeable_bio(bio, inode, page->index, NULL))) {
submit_and_realloc:
		f2fs_submit_read_bio(F2FS_I_SB(inode), bio, DATA);
		bio = NULL;
	}
	if (bio == NULL) {
		bio = f2fs_grab_read_bio(inode, block_nr, nr_pages,
				is_readahead ? REQ_RAHEAD : 0, page->index,
				false);
		if (IS_ERR(bio)) {
			ret = PTR_ERR(bio);
			bio = NULL;
			goto out;
		}
	}

	/*
	 * If the page is under writeback, we need to wait for
	 * its completion to see the correct decrypted data.
	 */
	f2fs_wait_on_block_writeback(inode, block_nr);

	if (bio_add_page(bio, page, blocksize, 0) < blocksize)
		goto submit_and_realloc;

	inc_page_count(F2FS_I_SB(inode), F2FS_RD_DATA);
	f2fs_update_iostat(F2FS_I_SB(inode), NULL, FS_DATA_READ_IO,
							F2FS_BLKSIZE);
	*last_block_in_bio = block_nr;
	goto out;
out:
	*bio_ret = bio;
	return ret;
}

#ifdef CONFIG_F2FS_FS_COMPRESSION
int f2fs_read_multi_pages(struct compress_ctx *cc, struct bio **bio_ret,
				unsigned nr_pages, sector_t *last_block_in_bio,
				bool is_readahead, bool for_write)
{
	struct dnode_of_data dn;
	struct inode *inode = cc->inode;
	struct f2fs_sb_info *sbi = F2FS_I_SB(inode);
	struct bio *bio = *bio_ret;
	unsigned int start_idx = cc->cluster_idx << cc->log_cluster_size;
	sector_t last_block_in_file;
	const unsigned blocksize = blks_to_bytes(inode, 1);
	struct decompress_io_ctx *dic = NULL;
	struct extent_info ei = {};
	bool from_dnode = true;
	int i;
	int ret = 0;

	f2fs_bug_on(sbi, f2fs_cluster_is_empty(cc));

	last_block_in_file = bytes_to_blks(inode,
			f2fs_readpage_limit(inode) + blocksize - 1);

	/* get rid of pages beyond EOF */
	for (i = 0; i < cc->cluster_size; i++) {
		struct page *page = cc->rpages[i];

		if (!page)
			continue;
		if ((sector_t)page->index >= last_block_in_file) {
			zero_user_segment(page, 0, PAGE_SIZE);
			if (!PageUptodate(page))
				SetPageUptodate(page);
		} else if (!PageUptodate(page)) {
			continue;
		}
		unlock_page(page);
		if (for_write)
			put_page(page);
		cc->rpages[i] = NULL;
		cc->nr_rpages--;
	}

	/* we are done since all pages are beyond EOF */
	if (f2fs_cluster_is_empty(cc))
		goto out;

	if (f2fs_lookup_read_extent_cache(inode, start_idx, &ei))
		from_dnode = false;

	if (!from_dnode)
		goto skip_reading_dnode;

	set_new_dnode(&dn, inode, NULL, NULL, 0);
	ret = f2fs_get_dnode_of_data(&dn, start_idx, LOOKUP_NODE);
	if (ret)
		goto out;

	if (unlikely(f2fs_cp_error(sbi))) {
		ret = -EIO;
		goto out_put_dnode;
	}
	f2fs_bug_on(sbi, dn.data_blkaddr != COMPRESS_ADDR);

skip_reading_dnode:
	for (i = 1; i < cc->cluster_size; i++) {
		block_t blkaddr;

		blkaddr = from_dnode ? data_blkaddr(dn.inode, dn.node_page,
					dn.ofs_in_node + i) :
					ei.blk + i - 1;

		if (!__is_valid_data_blkaddr(blkaddr))
			break;

		if (!f2fs_is_valid_blkaddr(sbi, blkaddr, DATA_GENERIC)) {
			ret = -EFAULT;
			goto out_put_dnode;
		}
		cc->nr_cpages++;

		if (!from_dnode && i >= ei.c_len)
			break;
	}

	/* nothing to decompress */
	if (cc->nr_cpages == 0) {
		ret = 0;
		goto out_put_dnode;
	}

	dic = f2fs_alloc_dic(cc);
	if (IS_ERR(dic)) {
		ret = PTR_ERR(dic);
		goto out_put_dnode;
	}

	for (i = 0; i < cc->nr_cpages; i++) {
		struct page *page = dic->cpages[i];
		block_t blkaddr;
		struct bio_post_read_ctx *ctx;

		blkaddr = from_dnode ? data_blkaddr(dn.inode, dn.node_page,
					dn.ofs_in_node + i + 1) :
					ei.blk + i;

		f2fs_wait_on_block_writeback(inode, blkaddr);

		if (f2fs_load_compressed_page(sbi, page, blkaddr)) {
			if (atomic_dec_and_test(&dic->remaining_pages))
				f2fs_decompress_cluster(dic, true);
			continue;
		}

		if (bio && (!page_is_mergeable(sbi, bio,
					*last_block_in_bio, blkaddr) ||
		    !f2fs_crypt_mergeable_bio(bio, inode, page->index, NULL))) {
submit_and_realloc:
			f2fs_submit_read_bio(sbi, bio, DATA);
			bio = NULL;
		}

		if (!bio) {
			bio = f2fs_grab_read_bio(inode, blkaddr, nr_pages,
					is_readahead ? REQ_RAHEAD : 0,
					page->index, for_write);
			if (IS_ERR(bio)) {
				ret = PTR_ERR(bio);
				f2fs_decompress_end_io(dic, ret, true);
				f2fs_put_dnode(&dn);
				*bio_ret = NULL;
				return ret;
			}
		}

		if (bio_add_page(bio, page, blocksize, 0) < blocksize)
			goto submit_and_realloc;

		ctx = get_post_read_ctx(bio);
		ctx->enabled_steps |= STEP_DECOMPRESS;
		refcount_inc(&dic->refcnt);

		inc_page_count(sbi, F2FS_RD_DATA);
		f2fs_update_iostat(sbi, inode, FS_DATA_READ_IO, F2FS_BLKSIZE);
		*last_block_in_bio = blkaddr;
	}

	if (from_dnode)
		f2fs_put_dnode(&dn);

	*bio_ret = bio;
	return 0;

out_put_dnode:
	if (from_dnode)
		f2fs_put_dnode(&dn);
out:
	for (i = 0; i < cc->cluster_size; i++) {
		if (cc->rpages[i]) {
			ClearPageUptodate(cc->rpages[i]);
			unlock_page(cc->rpages[i]);
		}
	}
	*bio_ret = bio;
	return ret;
}
#endif

/*
 * This function was originally taken from fs/mpage.c, and customized for f2fs.
 * Major change was from block_size == page_size in f2fs by default.
 */
static int f2fs_mpage_readpages(struct inode *inode,
		struct readahead_control *rac, struct page *page)
{
	struct bio *bio = NULL;
	sector_t last_block_in_bio = 0;
	struct f2fs_map_blocks map;
#ifdef CONFIG_F2FS_FS_COMPRESSION
	struct compress_ctx cc = {
		.inode = inode,
		.log_cluster_size = F2FS_I(inode)->i_log_cluster_size,
		.cluster_size = F2FS_I(inode)->i_cluster_size,
		.cluster_idx = NULL_CLUSTER,
		.rpages = NULL,
		.cpages = NULL,
		.nr_rpages = 0,
		.nr_cpages = 0,
	};
	pgoff_t nc_cluster_idx = NULL_CLUSTER;
#endif
	unsigned nr_pages = rac ? readahead_count(rac) : 1;
	unsigned max_nr_pages = nr_pages;
	int ret = 0;

	map.m_pblk = 0;
	map.m_lblk = 0;
	map.m_len = 0;
	map.m_flags = 0;
	map.m_next_pgofs = NULL;
	map.m_next_extent = NULL;
	map.m_seg_type = NO_CHECK_TYPE;
	map.m_may_create = false;

	for (; nr_pages; nr_pages--) {
		if (rac) {
			page = readahead_page(rac);
			prefetchw(&page->flags);
		}

#ifdef CONFIG_F2FS_FS_COMPRESSION
		if (f2fs_compressed_file(inode)) {
			/* there are remained compressed pages, submit them */
			if (!f2fs_cluster_can_merge_page(&cc, page->index)) {
				ret = f2fs_read_multi_pages(&cc, &bio,
							max_nr_pages,
							&last_block_in_bio,
							rac != NULL, false);
				f2fs_destroy_compress_ctx(&cc, false);
				if (ret)
					goto set_error_page;
			}
			if (cc.cluster_idx == NULL_CLUSTER) {
				if (nc_cluster_idx ==
					page->index >> cc.log_cluster_size) {
					goto read_single_page;
				}

				ret = f2fs_is_compressed_cluster(inode, page->index);
				if (ret < 0)
					goto set_error_page;
				else if (!ret) {
					nc_cluster_idx =
						page->index >> cc.log_cluster_size;
					goto read_single_page;
				}

				nc_cluster_idx = NULL_CLUSTER;
			}
			ret = f2fs_init_compress_ctx(&cc);
			if (ret)
				goto set_error_page;

			f2fs_compress_ctx_add_page(&cc, page);

			goto next_page;
		}
read_single_page:
#endif

		ret = f2fs_read_single_page(inode, page, max_nr_pages, &map,
					&bio, &last_block_in_bio, rac);
		if (ret) {
#ifdef CONFIG_F2FS_FS_COMPRESSION
set_error_page:
#endif
			zero_user_segment(page, 0, PAGE_SIZE);
			unlock_page(page);
		}
#ifdef CONFIG_F2FS_FS_COMPRESSION
next_page:
#endif
		if (rac)
			put_page(page);

#ifdef CONFIG_F2FS_FS_COMPRESSION
		if (f2fs_compressed_file(inode)) {
			/* last page */
			if (nr_pages == 1 && !f2fs_cluster_is_empty(&cc)) {
				ret = f2fs_read_multi_pages(&cc, &bio,
							max_nr_pages,
							&last_block_in_bio,
							rac != NULL, false);
				f2fs_destroy_compress_ctx(&cc, false);
			}
		}
#endif
	}
	if (bio)
		f2fs_submit_read_bio(F2FS_I_SB(inode), bio, DATA);
	return ret;
}

static int f2fs_read_data_folio(struct file *file, struct folio *folio)
{
	struct page *page = &folio->page;
	struct inode *inode = page_file_mapping(page)->host;
	int ret = -EAGAIN;

	trace_f2fs_readpage(page, DATA);

	if (!f2fs_is_compress_backend_ready(inode)) {
		unlock_page(page);
		return -EOPNOTSUPP;
	}

	/* If the file has inline data, try to read it directly */
	if (f2fs_has_inline_data(inode))
		ret = f2fs_read_inline_data(inode, page);
	if (ret == -EAGAIN)
		ret = f2fs_mpage_readpages(inode, NULL, page);
	return ret;
}

static void f2fs_readahead(struct readahead_control *rac)
{
	struct inode *inode = rac->mapping->host;

	trace_f2fs_readpages(inode, readahead_index(rac), readahead_count(rac));

	if (!f2fs_is_compress_backend_ready(inode))
		return;

	/* If the file has inline data, skip readahead */
	if (f2fs_has_inline_data(inode))
		return;

	f2fs_mpage_readpages(inode, rac, NULL);
}

int f2fs_encrypt_one_page(struct f2fs_io_info *fio)
{
	struct inode *inode = fio->page->mapping->host;
	struct page *mpage, *page;
	gfp_t gfp_flags = GFP_NOFS;

	if (!f2fs_encrypted_file(inode))
		return 0;

	page = fio->compressed_page ? fio->compressed_page : fio->page;

	/* wait for GCed page writeback via META_MAPPING */
	f2fs_wait_on_block_writeback(inode, fio->old_blkaddr);

	if (fscrypt_inode_uses_inline_crypto(inode))
		return 0;

retry_encrypt:
	fio->encrypted_page = fscrypt_encrypt_pagecache_blocks(page,
					PAGE_SIZE, 0, gfp_flags);
	if (IS_ERR(fio->encrypted_page)) {
		/* flush pending IOs and wait for a while in the ENOMEM case */
		if (PTR_ERR(fio->encrypted_page) == -ENOMEM) {
			f2fs_flush_merged_writes(fio->sbi);
			memalloc_retry_wait(GFP_NOFS);
			gfp_flags |= __GFP_NOFAIL;
			goto retry_encrypt;
		}
		return PTR_ERR(fio->encrypted_page);
	}

	mpage = find_lock_page(META_MAPPING(fio->sbi), fio->old_blkaddr);
	if (mpage) {
		if (PageUptodate(mpage))
			memcpy(page_address(mpage),
				page_address(fio->encrypted_page), PAGE_SIZE);
		f2fs_put_page(mpage, 1);
	}
	return 0;
}

static inline bool check_inplace_update_policy(struct inode *inode,
				struct f2fs_io_info *fio)
{
	struct f2fs_sb_info *sbi = F2FS_I_SB(inode);

	if (IS_F2FS_IPU_HONOR_OPU_WRITE(sbi) &&
	    is_inode_flag_set(inode, FI_OPU_WRITE))
		return false;
	if (IS_F2FS_IPU_FORCE(sbi))
		return true;
	if (IS_F2FS_IPU_SSR(sbi) && f2fs_need_SSR(sbi))
		return true;
	if (IS_F2FS_IPU_UTIL(sbi) && utilization(sbi) > SM_I(sbi)->min_ipu_util)
		return true;
	if (IS_F2FS_IPU_SSR_UTIL(sbi) && f2fs_need_SSR(sbi) &&
	    utilization(sbi) > SM_I(sbi)->min_ipu_util)
		return true;

	/*
	 * IPU for rewrite async pages
	 */
	if (IS_F2FS_IPU_ASYNC(sbi) && fio && fio->op == REQ_OP_WRITE &&
	    !(fio->op_flags & REQ_SYNC) && !IS_ENCRYPTED(inode))
		return true;

	/* this is only set during fdatasync */
	if (IS_F2FS_IPU_FSYNC(sbi) && is_inode_flag_set(inode, FI_NEED_IPU))
		return true;

	if (unlikely(fio && is_sbi_flag_set(sbi, SBI_CP_DISABLED) &&
			!f2fs_is_checkpointed_data(sbi, fio->old_blkaddr)))
		return true;

	return false;
}

bool f2fs_should_update_inplace(struct inode *inode, struct f2fs_io_info *fio)
{
	/* swap file is migrating in aligned write mode */
	if (is_inode_flag_set(inode, FI_ALIGNED_WRITE))
		return false;

	if (f2fs_is_pinned_file(inode))
		return true;

	/* if this is cold file, we should overwrite to avoid fragmentation */
	if (file_is_cold(inode) && !is_inode_flag_set(inode, FI_OPU_WRITE))
		return true;

	return check_inplace_update_policy(inode, fio);
}

bool f2fs_should_update_outplace(struct inode *inode, struct f2fs_io_info *fio)
{
	struct f2fs_sb_info *sbi = F2FS_I_SB(inode);

	/* The below cases were checked when setting it. */
	if (f2fs_is_pinned_file(inode))
		return false;
	if (fio && is_sbi_flag_set(sbi, SBI_NEED_FSCK))
		return true;
	if (f2fs_lfs_mode(sbi))
		return true;
	if (S_ISDIR(inode->i_mode))
		return true;
	if (IS_NOQUOTA(inode))
		return true;
	if (f2fs_is_atomic_file(inode))
		return true;
	if (is_sbi_flag_set(sbi, SBI_NEED_FSCK))
		return true;

	/* swap file is migrating in aligned write mode */
	if (is_inode_flag_set(inode, FI_ALIGNED_WRITE))
		return true;

	if (is_inode_flag_set(inode, FI_OPU_WRITE))
		return true;

	if (fio) {
		if (page_private_gcing(fio->page))
			return true;
		if (page_private_dummy(fio->page))
			return true;
		if (unlikely(is_sbi_flag_set(sbi, SBI_CP_DISABLED) &&
			f2fs_is_checkpointed_data(sbi, fio->old_blkaddr)))
			return true;
	}
	return false;
}

static inline bool need_inplace_update(struct f2fs_io_info *fio)
{
	struct inode *inode = fio->page->mapping->host;

	if (f2fs_should_update_outplace(inode, fio))
		return false;

	return f2fs_should_update_inplace(inode, fio);
}

int f2fs_do_write_data_page(struct f2fs_io_info *fio)
{
	struct page *page = fio->page;
	struct inode *inode = page->mapping->host;
	struct dnode_of_data dn;
	struct node_info ni;
	bool ipu_force = false;
	int err = 0;

	/* Use COW inode to make dnode_of_data for atomic write */
	if (f2fs_is_atomic_file(inode))
		set_new_dnode(&dn, F2FS_I(inode)->cow_inode, NULL, NULL, 0);
	else
		set_new_dnode(&dn, inode, NULL, NULL, 0);

	if (need_inplace_update(fio) &&
	    f2fs_lookup_read_extent_cache_block(inode, page->index,
						&fio->old_blkaddr)) {
		if (!f2fs_is_valid_blkaddr(fio->sbi, fio->old_blkaddr,
						DATA_GENERIC_ENHANCE)) {
			f2fs_handle_error(fio->sbi,
						ERROR_INVALID_BLKADDR);
			return -EFSCORRUPTED;
		}

		ipu_force = true;
		fio->need_lock = LOCK_DONE;
		goto got_it;
	}

	/* Deadlock due to between page->lock and f2fs_lock_op */
	if (fio->need_lock == LOCK_REQ && !f2fs_trylock_op(fio->sbi))
		return -EAGAIN;

	err = f2fs_get_dnode_of_data(&dn, page->index, LOOKUP_NODE);
	if (err)
		goto out;

	fio->old_blkaddr = dn.data_blkaddr;

	/* This page is already truncated */
	if (fio->old_blkaddr == NULL_ADDR) {
		ClearPageUptodate(page);
		clear_page_private_gcing(page);
		goto out_writepage;
	}
got_it:
	if (__is_valid_data_blkaddr(fio->old_blkaddr) &&
		!f2fs_is_valid_blkaddr(fio->sbi, fio->old_blkaddr,
						DATA_GENERIC_ENHANCE)) {
		err = -EFSCORRUPTED;
		f2fs_handle_error(fio->sbi, ERROR_INVALID_BLKADDR);
		goto out_writepage;
	}

	/*
	 * If current allocation needs SSR,
	 * it had better in-place writes for updated data.
	 */
	if (ipu_force ||
		(__is_valid_data_blkaddr(fio->old_blkaddr) &&
					need_inplace_update(fio))) {
		err = f2fs_encrypt_one_page(fio);
		if (err)
			goto out_writepage;

		set_page_writeback(page);
		f2fs_put_dnode(&dn);
		if (fio->need_lock == LOCK_REQ)
			f2fs_unlock_op(fio->sbi);
		err = f2fs_inplace_write_data(fio);
		if (err) {
			if (fscrypt_inode_uses_fs_layer_crypto(inode))
				fscrypt_finalize_bounce_page(&fio->encrypted_page);
			if (PageWriteback(page))
				end_page_writeback(page);
		} else {
			set_inode_flag(inode, FI_UPDATE_WRITE);
		}
		trace_f2fs_do_write_data_page(fio->page, IPU);
		return err;
	}

	if (fio->need_lock == LOCK_RETRY) {
		if (!f2fs_trylock_op(fio->sbi)) {
			err = -EAGAIN;
			goto out_writepage;
		}
		fio->need_lock = LOCK_REQ;
	}

	err = f2fs_get_node_info(fio->sbi, dn.nid, &ni, false);
	if (err)
		goto out_writepage;

	fio->version = ni.version;

	err = f2fs_encrypt_one_page(fio);
	if (err)
		goto out_writepage;

	set_page_writeback(page);

	if (fio->compr_blocks && fio->old_blkaddr == COMPRESS_ADDR)
		f2fs_i_compr_blocks_update(inode, fio->compr_blocks - 1, false);

	/* LFS mode write path */
	f2fs_outplace_write_data(&dn, fio);
	trace_f2fs_do_write_data_page(page, OPU);
	set_inode_flag(inode, FI_APPEND_WRITE);
	if (page->index == 0)
		set_inode_flag(inode, FI_FIRST_BLOCK_WRITTEN);
out_writepage:
	f2fs_put_dnode(&dn);
out:
	if (fio->need_lock == LOCK_REQ)
		f2fs_unlock_op(fio->sbi);
	return err;
}

int f2fs_write_single_data_page(struct page *page, int *submitted,
				struct bio **bio,
				sector_t *last_block,
				struct writeback_control *wbc,
				enum iostat_type io_type,
				int compr_blocks,
				bool allow_balance)
{
	struct inode *inode = page->mapping->host;
	struct f2fs_sb_info *sbi = F2FS_I_SB(inode);
	loff_t i_size = i_size_read(inode);
	const pgoff_t end_index = ((unsigned long long)i_size)
							>> PAGE_SHIFT;
	loff_t psize = (loff_t)(page->index + 1) << PAGE_SHIFT;
	unsigned offset = 0;
	bool need_balance_fs = false;
	bool quota_inode = IS_NOQUOTA(inode);
	int err = 0;
	struct f2fs_io_info fio = {
		.sbi = sbi,
		.ino = inode->i_ino,
		.type = DATA,
		.op = REQ_OP_WRITE,
		.op_flags = wbc_to_write_flags(wbc),
		.old_blkaddr = NULL_ADDR,
		.page = page,
		.encrypted_page = NULL,
		.submitted = 0,
		.compr_blocks = compr_blocks,
		.need_lock = LOCK_RETRY,
		.post_read = f2fs_post_read_required(inode) ? 1 : 0,
		.io_type = io_type,
		.io_wbc = wbc,
		.bio = bio,
		.last_block = last_block,
	};

	trace_f2fs_writepage(page, DATA);

	/* we should bypass data pages to proceed the kworker jobs */
	if (unlikely(f2fs_cp_error(sbi))) {
		mapping_set_error(page->mapping, -EIO);
		/*
		 * don't drop any dirty dentry pages for keeping lastest
		 * directory structure.
		 */
		if (S_ISDIR(inode->i_mode) &&
				!is_sbi_flag_set(sbi, SBI_IS_CLOSE))
			goto redirty_out;

		/* keep data pages in remount-ro mode */
		if (F2FS_OPTION(sbi).errors == MOUNT_ERRORS_READONLY)
			goto redirty_out;
		goto out;
	}

	if (unlikely(is_sbi_flag_set(sbi, SBI_POR_DOING)))
		goto redirty_out;

	if (page->index < end_index ||
			f2fs_verity_in_progress(inode) ||
			compr_blocks)
		goto write;

	/*
	 * If the offset is out-of-range of file size,
	 * this page does not have to be written to disk.
	 */
	offset = i_size & (PAGE_SIZE - 1);
	if ((page->index >= end_index + 1) || !offset)
		goto out;

	zero_user_segment(page, offset, PAGE_SIZE);
write:
	if (f2fs_is_drop_cache(inode))
		goto out;

	/* Dentry/quota blocks are controlled by checkpoint */
	if (S_ISDIR(inode->i_mode) || quota_inode) {
		/*
		 * We need to wait for node_write to avoid block allocation during
		 * checkpoint. This can only happen to quota writes which can cause
		 * the below discard race condition.
		 */
		if (quota_inode)
			f2fs_down_read(&sbi->node_write);

		fio.need_lock = LOCK_DONE;
		err = f2fs_do_write_data_page(&fio);

		if (quota_inode)
			f2fs_up_read(&sbi->node_write);

		goto done;
	}

	if (!wbc->for_reclaim)
		need_balance_fs = true;
	else if (has_not_enough_free_secs(sbi, 0, 0))
		goto redirty_out;
	else
		set_inode_flag(inode, FI_HOT_DATA);

	err = -EAGAIN;
	if (f2fs_has_inline_data(inode)) {
		err = f2fs_write_inline_data(inode, page);
		if (!err)
			goto out;
	}

	if (err == -EAGAIN) {
		err = f2fs_do_write_data_page(&fio);
		if (err == -EAGAIN) {
			fio.need_lock = LOCK_REQ;
			err = f2fs_do_write_data_page(&fio);
		}
	}

	if (err) {
		file_set_keep_isize(inode);
	} else {
		spin_lock(&F2FS_I(inode)->i_size_lock);
		if (F2FS_I(inode)->last_disk_size < psize)
			F2FS_I(inode)->last_disk_size = psize;
		spin_unlock(&F2FS_I(inode)->i_size_lock);
	}

done:
	if (err && err != -ENOENT)
		goto redirty_out;

out:
	inode_dec_dirty_pages(inode);
	if (err) {
		ClearPageUptodate(page);
		clear_page_private_gcing(page);
	}

	if (wbc->for_reclaim) {
		f2fs_submit_merged_write_cond(sbi, NULL, page, 0, DATA);
		clear_inode_flag(inode, FI_HOT_DATA);
		f2fs_remove_dirty_inode(inode);
		submitted = NULL;
	}
	unlock_page(page);
	if (!S_ISDIR(inode->i_mode) && !IS_NOQUOTA(inode) &&
			!F2FS_I(inode)->wb_task && allow_balance)
		f2fs_balance_fs(sbi, need_balance_fs);

	if (unlikely(f2fs_cp_error(sbi))) {
		f2fs_submit_merged_write(sbi, DATA);
		if (bio && *bio)
			f2fs_submit_merged_ipu_write(sbi, bio, NULL);
		submitted = NULL;
	}

	if (submitted)
		*submitted = fio.submitted;

	return 0;

redirty_out:
	redirty_page_for_writepage(wbc, page);
	/*
	 * pageout() in MM translates EAGAIN, so calls handle_write_error()
	 * -> mapping_set_error() -> set_bit(AS_EIO, ...).
	 * file_write_and_wait_range() will see EIO error, which is critical
	 * to return value of fsync() followed by atomic_write failure to user.
	 */
	if (!err || wbc->for_reclaim)
		return AOP_WRITEPAGE_ACTIVATE;
	unlock_page(page);
	return err;
}

static int f2fs_write_data_page(struct page *page,
					struct writeback_control *wbc)
{
#ifdef CONFIG_F2FS_FS_COMPRESSION
	struct inode *inode = page->mapping->host;

	if (unlikely(f2fs_cp_error(F2FS_I_SB(inode))))
		goto out;

	if (f2fs_compressed_file(inode)) {
		if (f2fs_is_compressed_cluster(inode, page->index)) {
			redirty_page_for_writepage(wbc, page);
			return AOP_WRITEPAGE_ACTIVATE;
		}
	}
out:
#endif

	return f2fs_write_single_data_page(page, NULL, NULL, NULL,
						wbc, FS_DATA_IO, 0, true);
}

/*
 * This function was copied from write_cache_pages from mm/page-writeback.c.
 * The major change is making write step of cold data page separately from
 * warm/hot data page.
 */
static int f2fs_write_cache_pages(struct address_space *mapping,
					struct writeback_control *wbc,
					enum iostat_type io_type)
{
	int ret = 0;
	int done = 0, retry = 0;
	struct page *pages[F2FS_ONSTACK_PAGES];
	struct folio_batch fbatch;
	struct f2fs_sb_info *sbi = F2FS_M_SB(mapping);
	struct bio *bio = NULL;
	sector_t last_block;
#ifdef CONFIG_F2FS_FS_COMPRESSION
	struct inode *inode = mapping->host;
	struct compress_ctx cc = {
		.inode = inode,
		.log_cluster_size = F2FS_I(inode)->i_log_cluster_size,
		.cluster_size = F2FS_I(inode)->i_cluster_size,
		.cluster_idx = NULL_CLUSTER,
		.rpages = NULL,
		.nr_rpages = 0,
		.cpages = NULL,
		.valid_nr_cpages = 0,
		.rbuf = NULL,
		.cbuf = NULL,
		.rlen = PAGE_SIZE * F2FS_I(inode)->i_cluster_size,
		.private = NULL,
	};
#endif
	int nr_folios, p, idx;
	int nr_pages;
	pgoff_t index;
	pgoff_t end;		/* Inclusive */
	pgoff_t done_index;
	int range_whole = 0;
	xa_mark_t tag;
	int nwritten = 0;
	int submitted = 0;
	int i;

	folio_batch_init(&fbatch);

	if (get_dirty_pages(mapping->host) <=
				SM_I(F2FS_M_SB(mapping))->min_hot_blocks)
		set_inode_flag(mapping->host, FI_HOT_DATA);
	else
		clear_inode_flag(mapping->host, FI_HOT_DATA);

	if (wbc->range_cyclic) {
		index = mapping->writeback_index; /* prev offset */
		end = -1;
	} else {
		index = wbc->range_start >> PAGE_SHIFT;
		end = wbc->range_end >> PAGE_SHIFT;
		if (wbc->range_start == 0 && wbc->range_end == LLONG_MAX)
			range_whole = 1;
	}
	if (wbc->sync_mode == WB_SYNC_ALL || wbc->tagged_writepages)
		tag = PAGECACHE_TAG_TOWRITE;
	else
		tag = PAGECACHE_TAG_DIRTY;
retry:
	retry = 0;
	if (wbc->sync_mode == WB_SYNC_ALL || wbc->tagged_writepages)
		tag_pages_for_writeback(mapping, index, end);
	done_index = index;
	while (!done && !retry && (index <= end)) {
		nr_pages = 0;
again:
		nr_folios = filemap_get_folios_tag(mapping, &index, end,
				tag, &fbatch);
		if (nr_folios == 0) {
			if (nr_pages)
				goto write;
			break;
		}

		for (i = 0; i < nr_folios; i++) {
			struct folio *folio = fbatch.folios[i];

			idx = 0;
			p = folio_nr_pages(folio);
add_more:
			pages[nr_pages] = folio_page(folio, idx);
			folio_get(folio);
			if (++nr_pages == F2FS_ONSTACK_PAGES) {
				index = folio->index + idx + 1;
				folio_batch_release(&fbatch);
				goto write;
			}
			if (++idx < p)
				goto add_more;
		}
		folio_batch_release(&fbatch);
		goto again;
write:
		for (i = 0; i < nr_pages; i++) {
			struct page *page = pages[i];
			struct folio *folio = page_folio(page);
			bool need_readd;
readd:
			need_readd = false;
#ifdef CONFIG_F2FS_FS_COMPRESSION
			if (f2fs_compressed_file(inode)) {
				void *fsdata = NULL;
				struct page *pagep;
				int ret2;

				ret = f2fs_init_compress_ctx(&cc);
				if (ret) {
					done = 1;
					break;
				}

				if (!f2fs_cluster_can_merge_page(&cc,
								folio->index)) {
					ret = f2fs_write_multi_pages(&cc,
						&submitted, wbc, io_type);
					if (!ret)
						need_readd = true;
					goto result;
				}

				if (unlikely(f2fs_cp_error(sbi)))
					goto lock_folio;

				if (!f2fs_cluster_is_empty(&cc))
					goto lock_folio;

				if (f2fs_all_cluster_page_ready(&cc,
					pages, i, nr_pages, true))
					goto lock_folio;

				ret2 = f2fs_prepare_compress_overwrite(
							inode, &pagep,
							folio->index, &fsdata);
				if (ret2 < 0) {
					ret = ret2;
					done = 1;
					break;
				} else if (ret2 &&
					(!f2fs_compress_write_end(inode,
						fsdata, folio->index, 1) ||
					 !f2fs_all_cluster_page_ready(&cc,
						pages, i, nr_pages,
						false))) {
					retry = 1;
					break;
				}
			}
#endif
			/* give a priority to WB_SYNC threads */
			if (atomic_read(&sbi->wb_sync_req[DATA]) &&
					wbc->sync_mode == WB_SYNC_NONE) {
				done = 1;
				break;
			}
#ifdef CONFIG_F2FS_FS_COMPRESSION
lock_folio:
#endif
			done_index = folio->index;
retry_write:
			folio_lock(folio);

			if (unlikely(folio->mapping != mapping)) {
continue_unlock:
				folio_unlock(folio);
				continue;
			}

			if (!folio_test_dirty(folio)) {
				/* someone wrote it for us */
				goto continue_unlock;
			}

			if (folio_test_writeback(folio)) {
				if (wbc->sync_mode == WB_SYNC_NONE)
					goto continue_unlock;
				f2fs_wait_on_page_writeback(&folio->page, DATA, true, true);
			}

			if (!folio_clear_dirty_for_io(folio))
				goto continue_unlock;

#ifdef CONFIG_F2FS_FS_COMPRESSION
			if (f2fs_compressed_file(inode)) {
				folio_get(folio);
				f2fs_compress_ctx_add_page(&cc, &folio->page);
				continue;
			}
#endif
			ret = f2fs_write_single_data_page(&folio->page,
					&submitted, &bio, &last_block,
					wbc, io_type, 0, true);
			if (ret == AOP_WRITEPAGE_ACTIVATE)
				folio_unlock(folio);
#ifdef CONFIG_F2FS_FS_COMPRESSION
result:
#endif
			nwritten += submitted;
			wbc->nr_to_write -= submitted;

			if (unlikely(ret)) {
				/*
				 * keep nr_to_write, since vfs uses this to
				 * get # of written pages.
				 */
				if (ret == AOP_WRITEPAGE_ACTIVATE) {
					ret = 0;
					goto next;
				} else if (ret == -EAGAIN) {
					ret = 0;
					if (wbc->sync_mode == WB_SYNC_ALL) {
						f2fs_io_schedule_timeout(
							DEFAULT_IO_TIMEOUT);
						goto retry_write;
					}
					goto next;
				}
				done_index = folio->index +
					folio_nr_pages(folio);
				done = 1;
				break;
			}

			if (wbc->nr_to_write <= 0 &&
					wbc->sync_mode == WB_SYNC_NONE) {
				done = 1;
				break;
			}
next:
			if (need_readd)
				goto readd;
		}
		release_pages(pages, nr_pages);
		cond_resched();
	}
#ifdef CONFIG_F2FS_FS_COMPRESSION
	/* flush remained pages in compress cluster */
	if (f2fs_compressed_file(inode) && !f2fs_cluster_is_empty(&cc)) {
		ret = f2fs_write_multi_pages(&cc, &submitted, wbc, io_type);
		nwritten += submitted;
		wbc->nr_to_write -= submitted;
		if (ret) {
			done = 1;
			retry = 0;
		}
	}
	if (f2fs_compressed_file(inode))
		f2fs_destroy_compress_ctx(&cc, false);
#endif
	if (retry) {
		index = 0;
		end = -1;
		goto retry;
	}
	if (wbc->range_cyclic && !done)
		done_index = 0;
	if (wbc->range_cyclic || (range_whole && wbc->nr_to_write > 0))
		mapping->writeback_index = done_index;

	if (nwritten)
		f2fs_submit_merged_write_cond(F2FS_M_SB(mapping), mapping->host,
								NULL, 0, DATA);
	/* submit cached bio of IPU write */
	if (bio)
		f2fs_submit_merged_ipu_write(sbi, &bio, NULL);

	return ret;
}

static inline bool __should_serialize_io(struct inode *inode,
					struct writeback_control *wbc)
{
	/* to avoid deadlock in path of data flush */
	if (F2FS_I(inode)->wb_task)
		return false;

	if (!S_ISREG(inode->i_mode))
		return false;
	if (IS_NOQUOTA(inode))
		return false;

	if (f2fs_need_compress_data(inode))
		return true;
	if (wbc->sync_mode != WB_SYNC_ALL)
		return true;
	if (get_dirty_pages(inode) >= SM_I(F2FS_I_SB(inode))->min_seq_blocks)
		return true;
	return false;
}

static int __f2fs_write_data_pages(struct address_space *mapping,
						struct writeback_control *wbc,
						enum iostat_type io_type)
{
	struct inode *inode = mapping->host;
	struct f2fs_sb_info *sbi = F2FS_I_SB(inode);
	struct blk_plug plug;
	int ret;
	bool locked = false;

	/* deal with chardevs and other special file */
	if (!mapping->a_ops->writepage)
		return 0;

	/* skip writing if there is no dirty page in this inode */
	if (!get_dirty_pages(inode) && wbc->sync_mode == WB_SYNC_NONE)
		return 0;

	/* during POR, we don't need to trigger writepage at all. */
	if (unlikely(is_sbi_flag_set(sbi, SBI_POR_DOING)))
		goto skip_write;

	if ((S_ISDIR(inode->i_mode) || IS_NOQUOTA(inode)) &&
			wbc->sync_mode == WB_SYNC_NONE &&
			get_dirty_pages(inode) < nr_pages_to_skip(sbi, DATA) &&
			f2fs_available_free_memory(sbi, DIRTY_DENTS))
		goto skip_write;

	/* skip writing in file defragment preparing stage */
	if (is_inode_flag_set(inode, FI_SKIP_WRITES))
		goto skip_write;

	trace_f2fs_writepages(mapping->host, wbc, DATA);

	/* to avoid spliting IOs due to mixed WB_SYNC_ALL and WB_SYNC_NONE */
	if (wbc->sync_mode == WB_SYNC_ALL)
		atomic_inc(&sbi->wb_sync_req[DATA]);
	else if (atomic_read(&sbi->wb_sync_req[DATA])) {
		/* to avoid potential deadlock */
		if (current->plug)
			blk_finish_plug(current->plug);
		goto skip_write;
	}

	if (__should_serialize_io(inode, wbc)) {
		mutex_lock(&sbi->writepages);
		locked = true;
	}

	blk_start_plug(&plug);
	ret = f2fs_write_cache_pages(mapping, wbc, io_type);
	blk_finish_plug(&plug);

	if (locked)
		mutex_unlock(&sbi->writepages);

	if (wbc->sync_mode == WB_SYNC_ALL)
		atomic_dec(&sbi->wb_sync_req[DATA]);
	/*
	 * if some pages were truncated, we cannot guarantee its mapping->host
	 * to detect pending bios.
	 */

	f2fs_remove_dirty_inode(inode);
	return ret;

skip_write:
	wbc->pages_skipped += get_dirty_pages(inode);
	trace_f2fs_writepages(mapping->host, wbc, DATA);
	return 0;
}

static int f2fs_write_data_pages(struct address_space *mapping,
			    struct writeback_control *wbc)
{
	struct inode *inode = mapping->host;

	return __f2fs_write_data_pages(mapping, wbc,
			F2FS_I(inode)->cp_task == current ?
			FS_CP_DATA_IO : FS_DATA_IO);
}

void f2fs_write_failed(struct inode *inode, loff_t to)
{
	loff_t i_size = i_size_read(inode);

	if (IS_NOQUOTA(inode))
		return;

	/* In the fs-verity case, f2fs_end_enable_verity() does the truncate */
	if (to > i_size && !f2fs_verity_in_progress(inode)) {
<<<<<<< HEAD
		down_write(&F2FS_I(inode)->i_gc_rwsem[WRITE]);
		filemap_invalidate_lock(mapping);
=======
		f2fs_down_write(&F2FS_I(inode)->i_gc_rwsem[WRITE]);
		filemap_invalidate_lock(inode->i_mapping);
>>>>>>> eb3cdb58

		truncate_pagecache(inode, i_size);
		f2fs_truncate_blocks(inode, i_size, true);

<<<<<<< HEAD
		filemap_invalidate_unlock(mapping);
		up_write(&F2FS_I(inode)->i_gc_rwsem[WRITE]);
=======
		filemap_invalidate_unlock(inode->i_mapping);
		f2fs_up_write(&F2FS_I(inode)->i_gc_rwsem[WRITE]);
>>>>>>> eb3cdb58
	}
}

static int prepare_write_begin(struct f2fs_sb_info *sbi,
			struct page *page, loff_t pos, unsigned len,
			block_t *blk_addr, bool *node_changed)
{
	struct inode *inode = page->mapping->host;
	pgoff_t index = page->index;
	struct dnode_of_data dn;
	struct page *ipage;
	bool locked = false;
	int flag = F2FS_GET_BLOCK_PRE_AIO;
	int err = 0;

	/*
	 * If a whole page is being written and we already preallocated all the
	 * blocks, then there is no need to get a block address now.
	 */
	if (len == PAGE_SIZE && is_inode_flag_set(inode, FI_PREALLOCATED_ALL))
		return 0;

	/* f2fs_lock_op avoids race between write CP and convert_inline_page */
	if (f2fs_has_inline_data(inode)) {
		if (pos + len > MAX_INLINE_DATA(inode))
			flag = F2FS_GET_BLOCK_DEFAULT;
		f2fs_map_lock(sbi, flag);
		locked = true;
	} else if ((pos & PAGE_MASK) >= i_size_read(inode)) {
		f2fs_map_lock(sbi, flag);
		locked = true;
	}

restart:
	/* check inline_data */
	ipage = f2fs_get_node_page(sbi, inode->i_ino);
	if (IS_ERR(ipage)) {
		err = PTR_ERR(ipage);
		goto unlock_out;
	}

	set_new_dnode(&dn, inode, ipage, ipage, 0);

	if (f2fs_has_inline_data(inode)) {
		if (pos + len <= MAX_INLINE_DATA(inode)) {
			f2fs_do_read_inline_data(page, ipage);
			set_inode_flag(inode, FI_DATA_EXIST);
			if (inode->i_nlink)
				set_page_private_inline(ipage);
			goto out;
		}
		err = f2fs_convert_inline_page(&dn, page);
		if (err || dn.data_blkaddr != NULL_ADDR)
			goto out;
	}

	if (!f2fs_lookup_read_extent_cache_block(inode, index,
						 &dn.data_blkaddr)) {
		if (locked) {
			err = f2fs_reserve_block(&dn, index);
			goto out;
		}

		/* hole case */
		err = f2fs_get_dnode_of_data(&dn, index, LOOKUP_NODE);
		if (!err && dn.data_blkaddr != NULL_ADDR)
			goto out;
		f2fs_put_dnode(&dn);
		f2fs_map_lock(sbi, F2FS_GET_BLOCK_PRE_AIO);
		WARN_ON(flag != F2FS_GET_BLOCK_PRE_AIO);
		locked = true;
		goto restart;
	}
out:
	if (!err) {
		/* convert_inline_page can make node_changed */
		*blk_addr = dn.data_blkaddr;
		*node_changed = dn.node_changed;
	}
	f2fs_put_dnode(&dn);
unlock_out:
	if (locked)
		f2fs_map_unlock(sbi, flag);
	return err;
}

static int __find_data_block(struct inode *inode, pgoff_t index,
				block_t *blk_addr)
{
	struct dnode_of_data dn;
	struct page *ipage;
	int err = 0;

	ipage = f2fs_get_node_page(F2FS_I_SB(inode), inode->i_ino);
	if (IS_ERR(ipage))
		return PTR_ERR(ipage);

	set_new_dnode(&dn, inode, ipage, ipage, 0);

	if (!f2fs_lookup_read_extent_cache_block(inode, index,
						 &dn.data_blkaddr)) {
		/* hole case */
		err = f2fs_get_dnode_of_data(&dn, index, LOOKUP_NODE);
		if (err) {
			dn.data_blkaddr = NULL_ADDR;
			err = 0;
		}
	}
	*blk_addr = dn.data_blkaddr;
	f2fs_put_dnode(&dn);
	return err;
}

static int __reserve_data_block(struct inode *inode, pgoff_t index,
				block_t *blk_addr, bool *node_changed)
{
	struct f2fs_sb_info *sbi = F2FS_I_SB(inode);
	struct dnode_of_data dn;
	struct page *ipage;
	int err = 0;

	f2fs_map_lock(sbi, F2FS_GET_BLOCK_PRE_AIO);

	ipage = f2fs_get_node_page(sbi, inode->i_ino);
	if (IS_ERR(ipage)) {
		err = PTR_ERR(ipage);
		goto unlock_out;
	}
	set_new_dnode(&dn, inode, ipage, ipage, 0);

	if (!f2fs_lookup_read_extent_cache_block(dn.inode, index,
						&dn.data_blkaddr))
		err = f2fs_reserve_block(&dn, index);

	*blk_addr = dn.data_blkaddr;
	*node_changed = dn.node_changed;
	f2fs_put_dnode(&dn);

unlock_out:
	f2fs_map_unlock(sbi, F2FS_GET_BLOCK_PRE_AIO);
	return err;
}

static int prepare_atomic_write_begin(struct f2fs_sb_info *sbi,
			struct page *page, loff_t pos, unsigned int len,
			block_t *blk_addr, bool *node_changed, bool *use_cow)
{
	struct inode *inode = page->mapping->host;
	struct inode *cow_inode = F2FS_I(inode)->cow_inode;
	pgoff_t index = page->index;
	int err = 0;
	block_t ori_blk_addr = NULL_ADDR;

	/* If pos is beyond the end of file, reserve a new block in COW inode */
	if ((pos & PAGE_MASK) >= i_size_read(inode))
		goto reserve_block;

	/* Look for the block in COW inode first */
	err = __find_data_block(cow_inode, index, blk_addr);
	if (err) {
		return err;
	} else if (*blk_addr != NULL_ADDR) {
		*use_cow = true;
		return 0;
	}

	if (is_inode_flag_set(inode, FI_ATOMIC_REPLACE))
		goto reserve_block;

	/* Look for the block in the original inode */
	err = __find_data_block(inode, index, &ori_blk_addr);
	if (err)
		return err;

reserve_block:
	/* Finally, we should reserve a new block in COW inode for the update */
	err = __reserve_data_block(cow_inode, index, blk_addr, node_changed);
	if (err)
		return err;
	inc_atomic_write_cnt(inode);

	if (ori_blk_addr != NULL_ADDR)
		*blk_addr = ori_blk_addr;
	return 0;
}

static int f2fs_write_begin(struct file *file, struct address_space *mapping,
		loff_t pos, unsigned len, struct page **pagep, void **fsdata)
{
	struct inode *inode = mapping->host;
	struct f2fs_sb_info *sbi = F2FS_I_SB(inode);
	struct page *page = NULL;
	pgoff_t index = ((unsigned long long) pos) >> PAGE_SHIFT;
	bool need_balance = false;
	bool use_cow = false;
	block_t blkaddr = NULL_ADDR;
	int err = 0;

	trace_f2fs_write_begin(inode, pos, len);

	if (!f2fs_is_checkpoint_ready(sbi)) {
		err = -ENOSPC;
		goto fail;
	}

	/*
	 * We should check this at this moment to avoid deadlock on inode page
	 * and #0 page. The locking rule for inline_data conversion should be:
	 * lock_page(page #0) -> lock_page(inode_page)
	 */
	if (index != 0) {
		err = f2fs_convert_inline_inode(inode);
		if (err)
			goto fail;
	}

#ifdef CONFIG_F2FS_FS_COMPRESSION
	if (f2fs_compressed_file(inode)) {
		int ret;

		*fsdata = NULL;

		if (len == PAGE_SIZE && !(f2fs_is_atomic_file(inode)))
			goto repeat;

		ret = f2fs_prepare_compress_overwrite(inode, pagep,
							index, fsdata);
		if (ret < 0) {
			err = ret;
			goto fail;
		} else if (ret) {
			return 0;
		}
	}
#endif

repeat:
	/*
	 * Do not use grab_cache_page_write_begin() to avoid deadlock due to
	 * wait_for_stable_page. Will wait that below with our IO control.
	 */
	page = f2fs_pagecache_get_page(mapping, index,
				FGP_LOCK | FGP_WRITE | FGP_CREAT, GFP_NOFS);
	if (!page) {
		err = -ENOMEM;
		goto fail;
	}

	/* TODO: cluster can be compressed due to race with .writepage */

	*pagep = page;

	if (f2fs_is_atomic_file(inode))
		err = prepare_atomic_write_begin(sbi, page, pos, len,
					&blkaddr, &need_balance, &use_cow);
	else
		err = prepare_write_begin(sbi, page, pos, len,
					&blkaddr, &need_balance);
	if (err)
		goto fail;

	if (need_balance && !IS_NOQUOTA(inode) &&
			has_not_enough_free_secs(sbi, 0, 0)) {
		unlock_page(page);
		f2fs_balance_fs(sbi, true);
		lock_page(page);
		if (page->mapping != mapping) {
			/* The page got truncated from under us */
			f2fs_put_page(page, 1);
			goto repeat;
		}
	}

	f2fs_wait_on_page_writeback(page, DATA, false, true);

	if (len == PAGE_SIZE || PageUptodate(page))
		return 0;

	if (!(pos & (PAGE_SIZE - 1)) && (pos + len) >= i_size_read(inode) &&
	    !f2fs_verity_in_progress(inode)) {
		zero_user_segment(page, len, PAGE_SIZE);
		return 0;
	}

	if (blkaddr == NEW_ADDR) {
		zero_user_segment(page, 0, PAGE_SIZE);
		SetPageUptodate(page);
	} else {
		if (!f2fs_is_valid_blkaddr(sbi, blkaddr,
				DATA_GENERIC_ENHANCE_READ)) {
			err = -EFSCORRUPTED;
			f2fs_handle_error(sbi, ERROR_INVALID_BLKADDR);
			goto fail;
		}
		err = f2fs_submit_page_read(use_cow ?
				F2FS_I(inode)->cow_inode : inode, page,
				blkaddr, 0, true);
		if (err)
			goto fail;

		lock_page(page);
		if (unlikely(page->mapping != mapping)) {
			f2fs_put_page(page, 1);
			goto repeat;
		}
		if (unlikely(!PageUptodate(page))) {
			err = -EIO;
			goto fail;
		}
	}
	return 0;

fail:
	f2fs_put_page(page, 1);
	f2fs_write_failed(inode, pos + len);
	return err;
}

static int f2fs_write_end(struct file *file,
			struct address_space *mapping,
			loff_t pos, unsigned len, unsigned copied,
			struct page *page, void *fsdata)
{
	struct inode *inode = page->mapping->host;

	trace_f2fs_write_end(inode, pos, len, copied);

	/*
	 * This should be come from len == PAGE_SIZE, and we expect copied
	 * should be PAGE_SIZE. Otherwise, we treat it with zero copied and
	 * let generic_perform_write() try to copy data again through copied=0.
	 */
	if (!PageUptodate(page)) {
		if (unlikely(copied != len))
			copied = 0;
		else
			SetPageUptodate(page);
	}

#ifdef CONFIG_F2FS_FS_COMPRESSION
	/* overwrite compressed file */
	if (f2fs_compressed_file(inode) && fsdata) {
		f2fs_compress_write_end(inode, fsdata, page->index, copied);
		f2fs_update_time(F2FS_I_SB(inode), REQ_TIME);

		if (pos + copied > i_size_read(inode) &&
				!f2fs_verity_in_progress(inode))
			f2fs_i_size_write(inode, pos + copied);
		return copied;
	}
#endif

	if (!copied)
		goto unlock_out;

	set_page_dirty(page);

	if (pos + copied > i_size_read(inode) &&
	    !f2fs_verity_in_progress(inode)) {
		f2fs_i_size_write(inode, pos + copied);
		if (f2fs_is_atomic_file(inode))
			f2fs_i_size_write(F2FS_I(inode)->cow_inode,
					pos + copied);
	}
unlock_out:
	f2fs_put_page(page, 1);
	f2fs_update_time(F2FS_I_SB(inode), REQ_TIME);
	return copied;
}

void f2fs_invalidate_folio(struct folio *folio, size_t offset, size_t length)
{
	struct inode *inode = folio->mapping->host;
	struct f2fs_sb_info *sbi = F2FS_I_SB(inode);

	if (inode->i_ino >= F2FS_ROOT_INO(sbi) &&
				(offset || length != folio_size(folio)))
		return;

	if (folio_test_dirty(folio)) {
		if (inode->i_ino == F2FS_META_INO(sbi)) {
			dec_page_count(sbi, F2FS_DIRTY_META);
		} else if (inode->i_ino == F2FS_NODE_INO(sbi)) {
			dec_page_count(sbi, F2FS_DIRTY_NODES);
		} else {
			inode_dec_dirty_pages(inode);
			f2fs_remove_dirty_inode(inode);
		}
	}
	clear_page_private_all(&folio->page);
}

bool f2fs_release_folio(struct folio *folio, gfp_t wait)
{
	/* If this is dirty folio, keep private data */
	if (folio_test_dirty(folio))
		return false;

	clear_page_private_all(&folio->page);
	return true;
}

static bool f2fs_dirty_data_folio(struct address_space *mapping,
		struct folio *folio)
{
	struct inode *inode = mapping->host;

	trace_f2fs_set_page_dirty(&folio->page, DATA);

	if (!folio_test_uptodate(folio))
		folio_mark_uptodate(folio);
	BUG_ON(folio_test_swapcache(folio));

	if (filemap_dirty_folio(mapping, folio)) {
		f2fs_update_dirty_folio(inode, folio);
		return true;
	}
	return false;
}


static sector_t f2fs_bmap_compress(struct inode *inode, sector_t block)
{
#ifdef CONFIG_F2FS_FS_COMPRESSION
	struct dnode_of_data dn;
	sector_t start_idx, blknr = 0;
	int ret;

	start_idx = round_down(block, F2FS_I(inode)->i_cluster_size);

	set_new_dnode(&dn, inode, NULL, NULL, 0);
	ret = f2fs_get_dnode_of_data(&dn, start_idx, LOOKUP_NODE);
	if (ret)
		return 0;

	if (dn.data_blkaddr != COMPRESS_ADDR) {
		dn.ofs_in_node += block - start_idx;
		blknr = f2fs_data_blkaddr(&dn);
		if (!__is_valid_data_blkaddr(blknr))
			blknr = 0;
	}

	f2fs_put_dnode(&dn);
	return blknr;
#else
	return 0;
#endif
}


static sector_t f2fs_bmap(struct address_space *mapping, sector_t block)
{
	struct inode *inode = mapping->host;
	sector_t blknr = 0;

	if (f2fs_has_inline_data(inode))
		goto out;

	/* make sure allocating whole blocks */
	if (mapping_tagged(mapping, PAGECACHE_TAG_DIRTY))
		filemap_write_and_wait(mapping);

	/* Block number less than F2FS MAX BLOCKS */
	if (unlikely(block >= max_file_blocks(inode)))
		goto out;

	if (f2fs_compressed_file(inode)) {
		blknr = f2fs_bmap_compress(inode, block);
	} else {
		struct f2fs_map_blocks map;

		memset(&map, 0, sizeof(map));
		map.m_lblk = block;
		map.m_len = 1;
		map.m_next_pgofs = NULL;
		map.m_seg_type = NO_CHECK_TYPE;

		if (!f2fs_map_blocks(inode, &map, F2FS_GET_BLOCK_BMAP))
			blknr = map.m_pblk;
	}
out:
	trace_f2fs_bmap(inode, block, blknr);
	return blknr;
}

#ifdef CONFIG_SWAP
static int f2fs_migrate_blocks(struct inode *inode, block_t start_blk,
							unsigned int blkcnt)
{
	struct f2fs_sb_info *sbi = F2FS_I_SB(inode);
	unsigned int blkofs;
	unsigned int blk_per_sec = BLKS_PER_SEC(sbi);
	unsigned int secidx = start_blk / blk_per_sec;
	unsigned int end_sec = secidx + blkcnt / blk_per_sec;
	int ret = 0;

<<<<<<< HEAD
	down_write(&F2FS_I(inode)->i_gc_rwsem[WRITE]);
=======
	f2fs_down_write(&F2FS_I(inode)->i_gc_rwsem[WRITE]);
>>>>>>> eb3cdb58
	filemap_invalidate_lock(inode->i_mapping);

	set_inode_flag(inode, FI_ALIGNED_WRITE);
	set_inode_flag(inode, FI_OPU_WRITE);

	for (; secidx < end_sec; secidx++) {
		f2fs_down_write(&sbi->pin_sem);

		f2fs_lock_op(sbi);
		f2fs_allocate_new_section(sbi, CURSEG_COLD_DATA_PINNED, false);
		f2fs_unlock_op(sbi);

		set_inode_flag(inode, FI_SKIP_WRITES);

		for (blkofs = 0; blkofs < blk_per_sec; blkofs++) {
			struct page *page;
			unsigned int blkidx = secidx * blk_per_sec + blkofs;

			page = f2fs_get_lock_data_page(inode, blkidx, true);
			if (IS_ERR(page)) {
				f2fs_up_write(&sbi->pin_sem);
				ret = PTR_ERR(page);
				goto done;
			}

			set_page_dirty(page);
			f2fs_put_page(page, 1);
		}

		clear_inode_flag(inode, FI_SKIP_WRITES);

		ret = filemap_fdatawrite(inode->i_mapping);

		f2fs_up_write(&sbi->pin_sem);

		if (ret)
			break;
	}

done:
	clear_inode_flag(inode, FI_SKIP_WRITES);
	clear_inode_flag(inode, FI_OPU_WRITE);
	clear_inode_flag(inode, FI_ALIGNED_WRITE);

	filemap_invalidate_unlock(inode->i_mapping);
<<<<<<< HEAD
	up_write(&F2FS_I(inode)->i_gc_rwsem[WRITE]);
=======
	f2fs_up_write(&F2FS_I(inode)->i_gc_rwsem[WRITE]);
>>>>>>> eb3cdb58

	return ret;
}

static int check_swap_activate(struct swap_info_struct *sis,
				struct file *swap_file, sector_t *span)
{
	struct address_space *mapping = swap_file->f_mapping;
	struct inode *inode = mapping->host;
	struct f2fs_sb_info *sbi = F2FS_I_SB(inode);
	sector_t cur_lblock;
	sector_t last_lblock;
	sector_t pblock;
	sector_t lowest_pblock = -1;
	sector_t highest_pblock = 0;
	int nr_extents = 0;
	unsigned long nr_pblocks;
	unsigned int blks_per_sec = BLKS_PER_SEC(sbi);
	unsigned int sec_blks_mask = BLKS_PER_SEC(sbi) - 1;
	unsigned int not_aligned = 0;
	int ret = 0;

	/*
	 * Map all the blocks into the extent list.  This code doesn't try
	 * to be very smart.
	 */
	cur_lblock = 0;
	last_lblock = bytes_to_blks(inode, i_size_read(inode));

	while (cur_lblock < last_lblock && cur_lblock < sis->max) {
		struct f2fs_map_blocks map;
retry:
		cond_resched();

		memset(&map, 0, sizeof(map));
		map.m_lblk = cur_lblock;
		map.m_len = last_lblock - cur_lblock;
		map.m_next_pgofs = NULL;
		map.m_next_extent = NULL;
		map.m_seg_type = NO_CHECK_TYPE;
		map.m_may_create = false;

		ret = f2fs_map_blocks(inode, &map, F2FS_GET_BLOCK_FIEMAP);
		if (ret)
			goto out;

		/* hole */
		if (!(map.m_flags & F2FS_MAP_FLAGS)) {
			f2fs_err(sbi, "Swapfile has holes");
			ret = -EINVAL;
			goto out;
		}

		pblock = map.m_pblk;
		nr_pblocks = map.m_len;

		if ((pblock - SM_I(sbi)->main_blkaddr) & sec_blks_mask ||
				nr_pblocks & sec_blks_mask) {
			not_aligned++;

			nr_pblocks = roundup(nr_pblocks, blks_per_sec);
			if (cur_lblock + nr_pblocks > sis->max)
				nr_pblocks -= blks_per_sec;

			if (!nr_pblocks) {
				/* this extent is last one */
				nr_pblocks = map.m_len;
				f2fs_warn(sbi, "Swapfile: last extent is not aligned to section");
				goto next;
			}

			ret = f2fs_migrate_blocks(inode, cur_lblock,
							nr_pblocks);
			if (ret)
				goto out;
			goto retry;
		}
next:
		if (cur_lblock + nr_pblocks >= sis->max)
			nr_pblocks = sis->max - cur_lblock;

		if (cur_lblock) {	/* exclude the header page */
			if (pblock < lowest_pblock)
				lowest_pblock = pblock;
			if (pblock + nr_pblocks - 1 > highest_pblock)
				highest_pblock = pblock + nr_pblocks - 1;
		}

		/*
		 * We found a PAGE_SIZE-length, PAGE_SIZE-aligned run of blocks
		 */
		ret = add_swap_extent(sis, cur_lblock, nr_pblocks, pblock);
		if (ret < 0)
			goto out;
		nr_extents += ret;
		cur_lblock += nr_pblocks;
	}
	ret = nr_extents;
	*span = 1 + highest_pblock - lowest_pblock;
	if (cur_lblock == 0)
		cur_lblock = 1;	/* force Empty message */
	sis->max = cur_lblock;
	sis->pages = cur_lblock - 1;
	sis->highest_bit = cur_lblock - 1;
out:
	if (not_aligned)
		f2fs_warn(sbi, "Swapfile (%u) is not align to section: 1) creat(), 2) ioctl(F2FS_IOC_SET_PIN_FILE), 3) fallocate(%u * N)",
			  not_aligned, blks_per_sec * F2FS_BLKSIZE);
	return ret;
}

static int f2fs_swap_activate(struct swap_info_struct *sis, struct file *file,
				sector_t *span)
{
	struct inode *inode = file_inode(file);
	int ret;

	if (!S_ISREG(inode->i_mode))
		return -EINVAL;

	if (f2fs_readonly(F2FS_I_SB(inode)->sb))
		return -EROFS;

	if (f2fs_lfs_mode(F2FS_I_SB(inode))) {
		f2fs_err(F2FS_I_SB(inode),
			"Swapfile not supported in LFS mode");
		return -EINVAL;
	}

	ret = f2fs_convert_inline_inode(inode);
	if (ret)
		return ret;

	if (!f2fs_disable_compressed_file(inode))
		return -EINVAL;

	f2fs_precache_extents(inode);

	ret = check_swap_activate(sis, file, span);
	if (ret < 0)
		return ret;

	stat_inc_swapfile_inode(inode);
	set_inode_flag(inode, FI_PIN_FILE);
	f2fs_update_time(F2FS_I_SB(inode), REQ_TIME);
	return ret;
}

static void f2fs_swap_deactivate(struct file *file)
{
	struct inode *inode = file_inode(file);

	stat_dec_swapfile_inode(inode);
	clear_inode_flag(inode, FI_PIN_FILE);
}
#else
static int f2fs_swap_activate(struct swap_info_struct *sis, struct file *file,
				sector_t *span)
{
	return -EOPNOTSUPP;
}

static void f2fs_swap_deactivate(struct file *file)
{
}
#endif

const struct address_space_operations f2fs_dblock_aops = {
	.read_folio	= f2fs_read_data_folio,
	.readahead	= f2fs_readahead,
	.writepage	= f2fs_write_data_page,
	.writepages	= f2fs_write_data_pages,
	.write_begin	= f2fs_write_begin,
	.write_end	= f2fs_write_end,
	.dirty_folio	= f2fs_dirty_data_folio,
	.migrate_folio	= filemap_migrate_folio,
	.invalidate_folio = f2fs_invalidate_folio,
	.release_folio	= f2fs_release_folio,
	.direct_IO	= noop_direct_IO,
	.bmap		= f2fs_bmap,
	.swap_activate  = f2fs_swap_activate,
	.swap_deactivate = f2fs_swap_deactivate,
};

void f2fs_clear_page_cache_dirty_tag(struct page *page)
{
	struct address_space *mapping = page_mapping(page);
	unsigned long flags;

	xa_lock_irqsave(&mapping->i_pages, flags);
	__xa_clear_mark(&mapping->i_pages, page_index(page),
						PAGECACHE_TAG_DIRTY);
	xa_unlock_irqrestore(&mapping->i_pages, flags);
}

int __init f2fs_init_post_read_processing(void)
{
	bio_post_read_ctx_cache =
		kmem_cache_create("f2fs_bio_post_read_ctx",
				  sizeof(struct bio_post_read_ctx), 0, 0, NULL);
	if (!bio_post_read_ctx_cache)
		goto fail;
	bio_post_read_ctx_pool =
		mempool_create_slab_pool(NUM_PREALLOC_POST_READ_CTXS,
					 bio_post_read_ctx_cache);
	if (!bio_post_read_ctx_pool)
		goto fail_free_cache;
	return 0;

fail_free_cache:
	kmem_cache_destroy(bio_post_read_ctx_cache);
fail:
	return -ENOMEM;
}

void f2fs_destroy_post_read_processing(void)
{
	mempool_destroy(bio_post_read_ctx_pool);
	kmem_cache_destroy(bio_post_read_ctx_cache);
}

int f2fs_init_post_read_wq(struct f2fs_sb_info *sbi)
{
	if (!f2fs_sb_has_encrypt(sbi) &&
		!f2fs_sb_has_verity(sbi) &&
		!f2fs_sb_has_compression(sbi))
		return 0;

	sbi->post_read_wq = alloc_workqueue("f2fs_post_read_wq",
						 WQ_UNBOUND | WQ_HIGHPRI,
						 num_online_cpus());
	return sbi->post_read_wq ? 0 : -ENOMEM;
}

void f2fs_destroy_post_read_wq(struct f2fs_sb_info *sbi)
{
	if (sbi->post_read_wq)
		destroy_workqueue(sbi->post_read_wq);
}

int __init f2fs_init_bio_entry_cache(void)
{
	bio_entry_slab = f2fs_kmem_cache_create("f2fs_bio_entry_slab",
			sizeof(struct bio_entry));
	return bio_entry_slab ? 0 : -ENOMEM;
}

void f2fs_destroy_bio_entry_cache(void)
{
	kmem_cache_destroy(bio_entry_slab);
}

static int f2fs_iomap_begin(struct inode *inode, loff_t offset, loff_t length,
			    unsigned int flags, struct iomap *iomap,
			    struct iomap *srcmap)
{
	struct f2fs_map_blocks map = {};
	pgoff_t next_pgofs = 0;
	int err;

	map.m_lblk = bytes_to_blks(inode, offset);
	map.m_len = bytes_to_blks(inode, offset + length - 1) - map.m_lblk + 1;
	map.m_next_pgofs = &next_pgofs;
	map.m_seg_type = f2fs_rw_hint_to_seg_type(inode->i_write_hint);
	if (flags & IOMAP_WRITE)
		map.m_may_create = true;

	err = f2fs_map_blocks(inode, &map, F2FS_GET_BLOCK_DIO);
	if (err)
		return err;

	iomap->offset = blks_to_bytes(inode, map.m_lblk);

	/*
	 * When inline encryption is enabled, sometimes I/O to an encrypted file
	 * has to be broken up to guarantee DUN contiguity.  Handle this by
	 * limiting the length of the mapping returned.
	 */
	map.m_len = fscrypt_limit_io_blocks(inode, map.m_lblk, map.m_len);

	/*
	 * We should never see delalloc or compressed extents here based on
	 * prior flushing and checks.
	 */
	if (WARN_ON_ONCE(map.m_pblk == NEW_ADDR))
		return -EINVAL;
	if (WARN_ON_ONCE(map.m_pblk == COMPRESS_ADDR))
		return -EINVAL;

	if (map.m_pblk != NULL_ADDR) {
		iomap->length = blks_to_bytes(inode, map.m_len);
		iomap->type = IOMAP_MAPPED;
		iomap->flags |= IOMAP_F_MERGED;
		iomap->bdev = map.m_bdev;
		iomap->addr = blks_to_bytes(inode, map.m_pblk);
	} else {
		if (flags & IOMAP_WRITE)
			return -ENOTBLK;
		iomap->length = blks_to_bytes(inode, next_pgofs) -
				iomap->offset;
		iomap->type = IOMAP_HOLE;
		iomap->addr = IOMAP_NULL_ADDR;
	}

	if (map.m_flags & F2FS_MAP_NEW)
		iomap->flags |= IOMAP_F_NEW;
	if ((inode->i_state & I_DIRTY_DATASYNC) ||
	    offset + length > i_size_read(inode))
		iomap->flags |= IOMAP_F_DIRTY;

	return 0;
}

const struct iomap_ops f2fs_iomap_ops = {
	.iomap_begin	= f2fs_iomap_begin,
};<|MERGE_RESOLUTION|>--- conflicted
+++ resolved
@@ -114,15 +114,12 @@
 	struct f2fs_sb_info *sbi;
 	struct work_struct work;
 	unsigned int enabled_steps;
-<<<<<<< HEAD
-=======
 	/*
 	 * decompression_attempted keeps track of whether
 	 * f2fs_end_read_compressed_page() has been called on the pages in the
 	 * bio that belong to a compressed cluster yet.
 	 */
 	bool decompression_attempted;
->>>>>>> eb3cdb58
 	block_t fs_blkaddr;
 };
 
@@ -421,13 +418,6 @@
 	return 0;
 }
 
-<<<<<<< HEAD
-static void __attach_io_flag(struct f2fs_io_info *fio, unsigned int io_flag)
-{
-	unsigned int temp_mask = (1 << NR_TEMP_TYPE) - 1;
-	unsigned int fua_flag = io_flag & temp_mask;
-	unsigned int meta_flag = (io_flag >> NR_TEMP_TYPE) & temp_mask;
-=======
 static blk_opf_t f2fs_io_flags(struct f2fs_io_info *fio)
 {
 	unsigned int temp_mask = GENMASK(NR_TEMP_TYPE - 1, 0);
@@ -445,7 +435,6 @@
 
 	fua_flag = io_flag & temp_mask;
 	meta_flag = (io_flag >> NR_TEMP_TYPE) & temp_mask;
->>>>>>> eb3cdb58
 
 	/*
 	 * data/node io flag bits per temp:
@@ -453,18 +442,11 @@
 	 *    5 |    4 |   3 |    2 |    1 |   0 |
 	 * Cold | Warm | Hot | Cold | Warm | Hot |
 	 */
-<<<<<<< HEAD
-	if ((1 << fio->temp) & meta_flag)
-		fio->op_flags |= REQ_META;
-	if ((1 << fio->temp) & fua_flag)
-		fio->op_flags |= REQ_FUA;
-=======
 	if (BIT(fio->temp) & meta_flag)
 		op_flags |= REQ_META;
 	if (BIT(fio->temp) & fua_flag)
 		op_flags |= REQ_FUA;
 	return op_flags;
->>>>>>> eb3cdb58
 }
 
 static struct bio *__bio_alloc(struct f2fs_io_info *fio, int npages)
@@ -474,21 +456,10 @@
 	sector_t sector;
 	struct bio *bio;
 
-<<<<<<< HEAD
-	if (fio->type == DATA)
-		__attach_io_flag(fio, sbi->data_io_flag);
-	else if (fio->type == NODE)
-		__attach_io_flag(fio, sbi->node_io_flag);
-
-	bdev = f2fs_target_device(sbi, fio->new_blkaddr, &sector);
-	bio = bio_alloc_bioset(bdev, npages, fio->op | fio->op_flags, GFP_NOIO,
-			       &f2fs_bioset);
-=======
 	bdev = f2fs_target_device(sbi, fio->new_blkaddr, &sector);
 	bio = bio_alloc_bioset(bdev, npages,
 				fio->op | fio->op_flags | f2fs_io_flags(fio),
 				GFP_NOIO, &f2fs_bioset);
->>>>>>> eb3cdb58
 	bio->bi_iter.bi_sector = sector;
 	if (is_read_io(fio->op)) {
 		bio->bi_end_io = f2fs_read_end_io;
@@ -572,8 +543,6 @@
 {
 	WARN_ON_ONCE(is_read_io(bio_op(bio)));
 
-<<<<<<< HEAD
-=======
 	if (type == DATA || type == NODE) {
 		if (f2fs_lfs_mode(sbi) && current->plug)
 			blk_finish_plug(current->plug);
@@ -594,7 +563,6 @@
 	submit_bio(bio);
 }
 
->>>>>>> eb3cdb58
 static void __submit_merged_bio(struct f2fs_bio_info *io)
 {
 	struct f2fs_io_info *fio = &io->fio;
@@ -602,11 +570,7 @@
 	if (!io->bio)
 		return;
 
-<<<<<<< HEAD
-	if (is_read_io(fio->op))
-=======
 	if (is_read_io(fio->op)) {
->>>>>>> eb3cdb58
 		trace_f2fs_prepare_read_bio(io->sbi->sb, fio->type, io->bio);
 		f2fs_submit_read_bio(io->sbi, io->bio, fio->type);
 	} else {
@@ -779,11 +743,7 @@
 	}
 
 	if (fio->io_wbc && !is_read_io(fio->op))
-<<<<<<< HEAD
-		wbc_account_cgroup_owner(fio->io_wbc, page, PAGE_SIZE);
-=======
 		wbc_account_cgroup_owner(fio->io_wbc, fio->page, PAGE_SIZE);
->>>>>>> eb3cdb58
 
 	inc_page_count(fio->sbi, is_read_io(fio->op) ?
 			__read_io_type(page) : WB_DATA_TYPE(fio->page));
@@ -1124,10 +1084,7 @@
 		ctx->sbi = sbi;
 		ctx->enabled_steps = post_read_steps;
 		ctx->fs_blkaddr = blkaddr;
-<<<<<<< HEAD
-=======
 		ctx->decompression_attempted = false;
->>>>>>> eb3cdb58
 		bio->bi_private = ctx;
 	}
 	iostat_alloc_and_bind_ctx(sbi, bio, ctx);
@@ -1621,34 +1578,8 @@
 	if (err) {
 		if (flag == F2FS_GET_BLOCK_BMAP)
 			map->m_pblk = 0;
-<<<<<<< HEAD
-
-		if (err == -ENOENT) {
-			/*
-			 * There is one exceptional case that read_node_page()
-			 * may return -ENOENT due to filesystem has been
-			 * shutdown or cp_error, so force to convert error
-			 * number to EIO for such case.
-			 */
-			if (map->m_may_create &&
-				(is_sbi_flag_set(sbi, SBI_IS_SHUTDOWN) ||
-				f2fs_cp_error(sbi))) {
-				err = -EIO;
-				goto unlock_out;
-			}
-
-			err = 0;
-			if (map->m_next_pgofs)
-				*map->m_next_pgofs =
-					f2fs_get_next_page_offset(&dn, pgofs);
-			if (map->m_next_extent)
-				*map->m_next_extent =
-					f2fs_get_next_page_offset(&dn, pgofs);
-		}
-=======
 		if (err == -ENOENT)
 			err = f2fs_map_no_dnode(inode, map, &dn, pgofs);
->>>>>>> eb3cdb58
 		goto unlock_out;
 	}
 
@@ -2677,8 +2608,6 @@
 	if (IS_NOQUOTA(inode))
 		return true;
 	if (f2fs_is_atomic_file(inode))
-		return true;
-	if (is_sbi_flag_set(sbi, SBI_NEED_FSCK))
 		return true;
 
 	/* swap file is migrating in aligned write mode */
@@ -3414,24 +3343,14 @@
 
 	/* In the fs-verity case, f2fs_end_enable_verity() does the truncate */
 	if (to > i_size && !f2fs_verity_in_progress(inode)) {
-<<<<<<< HEAD
-		down_write(&F2FS_I(inode)->i_gc_rwsem[WRITE]);
-		filemap_invalidate_lock(mapping);
-=======
 		f2fs_down_write(&F2FS_I(inode)->i_gc_rwsem[WRITE]);
 		filemap_invalidate_lock(inode->i_mapping);
->>>>>>> eb3cdb58
 
 		truncate_pagecache(inode, i_size);
 		f2fs_truncate_blocks(inode, i_size, true);
 
-<<<<<<< HEAD
-		filemap_invalidate_unlock(mapping);
-		up_write(&F2FS_I(inode)->i_gc_rwsem[WRITE]);
-=======
 		filemap_invalidate_unlock(inode->i_mapping);
 		f2fs_up_write(&F2FS_I(inode)->i_gc_rwsem[WRITE]);
->>>>>>> eb3cdb58
 	}
 }
 
@@ -3928,11 +3847,7 @@
 	unsigned int end_sec = secidx + blkcnt / blk_per_sec;
 	int ret = 0;
 
-<<<<<<< HEAD
-	down_write(&F2FS_I(inode)->i_gc_rwsem[WRITE]);
-=======
 	f2fs_down_write(&F2FS_I(inode)->i_gc_rwsem[WRITE]);
->>>>>>> eb3cdb58
 	filemap_invalidate_lock(inode->i_mapping);
 
 	set_inode_flag(inode, FI_ALIGNED_WRITE);
@@ -3978,11 +3893,7 @@
 	clear_inode_flag(inode, FI_ALIGNED_WRITE);
 
 	filemap_invalidate_unlock(inode->i_mapping);
-<<<<<<< HEAD
-	up_write(&F2FS_I(inode)->i_gc_rwsem[WRITE]);
-=======
 	f2fs_up_write(&F2FS_I(inode)->i_gc_rwsem[WRITE]);
->>>>>>> eb3cdb58
 
 	return ret;
 }
