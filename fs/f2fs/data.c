--- conflicted
+++ resolved
@@ -4243,12 +4243,9 @@
 		return -EINVAL;
 
 	if (map.m_flags & F2FS_MAP_MAPPED) {
-<<<<<<< HEAD
-=======
 		if (WARN_ON_ONCE(map.m_pblk == NEW_ADDR))
 			return -EINVAL;
 
->>>>>>> 2d5404ca
 		iomap->length = blks_to_bytes(inode, map.m_len);
 		iomap->type = IOMAP_MAPPED;
 		iomap->flags |= IOMAP_F_MERGED;
