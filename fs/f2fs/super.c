// SPDX-License-Identifier: GPL-2.0
/*
 * fs/f2fs/super.c
 *
 * Copyright (c) 2012 Samsung Electronics Co., Ltd.
 *             http://www.samsung.com/
 */
#include <linux/module.h>
#include <linux/init.h>
#include <linux/fs.h>
#include <linux/statfs.h>
#include <linux/buffer_head.h>
#include <linux/backing-dev.h>
#include <linux/kthread.h>
#include <linux/parser.h>
#include <linux/mount.h>
#include <linux/seq_file.h>
#include <linux/proc_fs.h>
#include <linux/random.h>
#include <linux/exportfs.h>
#include <linux/blkdev.h>
#include <linux/quotaops.h>
#include <linux/f2fs_fs.h>
#include <linux/sysfs.h>
#include <linux/quota.h>
<<<<<<< HEAD
#include <linux/part_stat.h>
=======
#include <linux/unicode.h>
#include <linux/part_stat.h>
#include <linux/zstd.h>
#include <linux/lz4.h>
>>>>>>> 7d2a07b7

#include "f2fs.h"
#include "node.h"
#include "segment.h"
#include "xattr.h"
#include "gc.h"

#define CREATE_TRACE_POINTS
#include <trace/events/f2fs.h>

static struct kmem_cache *f2fs_inode_cachep;

#ifdef CONFIG_F2FS_FAULT_INJECTION

const char *f2fs_fault_name[FAULT_MAX] = {
	[FAULT_KMALLOC]		= "kmalloc",
	[FAULT_KVMALLOC]	= "kvmalloc",
	[FAULT_PAGE_ALLOC]	= "page alloc",
	[FAULT_PAGE_GET]	= "page get",
	[FAULT_ALLOC_NID]	= "alloc nid",
	[FAULT_ORPHAN]		= "orphan",
	[FAULT_BLOCK]		= "no more block",
	[FAULT_DIR_DEPTH]	= "too big dir depth",
	[FAULT_EVICT_INODE]	= "evict_inode fail",
	[FAULT_TRUNCATE]	= "truncate fail",
	[FAULT_READ_IO]		= "read IO error",
	[FAULT_CHECKPOINT]	= "checkpoint error",
	[FAULT_DISCARD]		= "discard error",
	[FAULT_WRITE_IO]	= "write IO error",
};

void f2fs_build_fault_attr(struct f2fs_sb_info *sbi, unsigned int rate,
							unsigned int type)
{
	struct f2fs_fault_info *ffi = &F2FS_OPTION(sbi).fault_info;

	if (rate) {
		atomic_set(&ffi->inject_ops, 0);
		ffi->inject_rate = rate;
	}

	if (type)
		ffi->inject_type = type;

	if (!rate && !type)
		memset(ffi, 0, sizeof(struct f2fs_fault_info));
}
#endif

/* f2fs-wide shrinker description */
static struct shrinker f2fs_shrinker_info = {
	.scan_objects = f2fs_shrink_scan,
	.count_objects = f2fs_shrink_count,
	.seeks = DEFAULT_SEEKS,
};

enum {
	Opt_gc_background,
	Opt_disable_roll_forward,
	Opt_norecovery,
	Opt_discard,
	Opt_nodiscard,
	Opt_noheap,
	Opt_heap,
	Opt_user_xattr,
	Opt_nouser_xattr,
	Opt_acl,
	Opt_noacl,
	Opt_active_logs,
	Opt_disable_ext_identify,
	Opt_inline_xattr,
	Opt_noinline_xattr,
	Opt_inline_xattr_size,
	Opt_inline_data,
	Opt_inline_dentry,
	Opt_noinline_dentry,
	Opt_flush_merge,
	Opt_noflush_merge,
	Opt_nobarrier,
	Opt_fastboot,
	Opt_extent_cache,
	Opt_noextent_cache,
	Opt_noinline_data,
	Opt_data_flush,
	Opt_reserve_root,
	Opt_resgid,
	Opt_resuid,
	Opt_mode,
	Opt_io_size_bits,
	Opt_fault_injection,
	Opt_fault_type,
	Opt_lazytime,
	Opt_nolazytime,
	Opt_quota,
	Opt_noquota,
	Opt_usrquota,
	Opt_grpquota,
	Opt_prjquota,
	Opt_usrjquota,
	Opt_grpjquota,
	Opt_prjjquota,
	Opt_offusrjquota,
	Opt_offgrpjquota,
	Opt_offprjjquota,
	Opt_jqfmt_vfsold,
	Opt_jqfmt_vfsv0,
	Opt_jqfmt_vfsv1,
	Opt_whint,
	Opt_alloc,
	Opt_fsync,
	Opt_test_dummy_encryption,
	Opt_inlinecrypt,
	Opt_checkpoint_disable,
	Opt_checkpoint_disable_cap,
	Opt_checkpoint_disable_cap_perc,
	Opt_checkpoint_enable,
	Opt_checkpoint_merge,
	Opt_nocheckpoint_merge,
	Opt_compress_algorithm,
	Opt_compress_log_size,
	Opt_compress_extension,
	Opt_nocompress_extension,
	Opt_compress_chksum,
	Opt_compress_mode,
	Opt_compress_cache,
	Opt_atgc,
	Opt_gc_merge,
	Opt_nogc_merge,
	Opt_err,
};

static match_table_t f2fs_tokens = {
	{Opt_gc_background, "background_gc=%s"},
	{Opt_disable_roll_forward, "disable_roll_forward"},
	{Opt_norecovery, "norecovery"},
	{Opt_discard, "discard"},
	{Opt_nodiscard, "nodiscard"},
	{Opt_noheap, "no_heap"},
	{Opt_heap, "heap"},
	{Opt_user_xattr, "user_xattr"},
	{Opt_nouser_xattr, "nouser_xattr"},
	{Opt_acl, "acl"},
	{Opt_noacl, "noacl"},
	{Opt_active_logs, "active_logs=%u"},
	{Opt_disable_ext_identify, "disable_ext_identify"},
	{Opt_inline_xattr, "inline_xattr"},
	{Opt_noinline_xattr, "noinline_xattr"},
	{Opt_inline_xattr_size, "inline_xattr_size=%u"},
	{Opt_inline_data, "inline_data"},
	{Opt_inline_dentry, "inline_dentry"},
	{Opt_noinline_dentry, "noinline_dentry"},
	{Opt_flush_merge, "flush_merge"},
	{Opt_noflush_merge, "noflush_merge"},
	{Opt_nobarrier, "nobarrier"},
	{Opt_fastboot, "fastboot"},
	{Opt_extent_cache, "extent_cache"},
	{Opt_noextent_cache, "noextent_cache"},
	{Opt_noinline_data, "noinline_data"},
	{Opt_data_flush, "data_flush"},
	{Opt_reserve_root, "reserve_root=%u"},
	{Opt_resgid, "resgid=%u"},
	{Opt_resuid, "resuid=%u"},
	{Opt_mode, "mode=%s"},
	{Opt_io_size_bits, "io_bits=%u"},
	{Opt_fault_injection, "fault_injection=%u"},
	{Opt_fault_type, "fault_type=%u"},
	{Opt_lazytime, "lazytime"},
	{Opt_nolazytime, "nolazytime"},
	{Opt_quota, "quota"},
	{Opt_noquota, "noquota"},
	{Opt_usrquota, "usrquota"},
	{Opt_grpquota, "grpquota"},
	{Opt_prjquota, "prjquota"},
	{Opt_usrjquota, "usrjquota=%s"},
	{Opt_grpjquota, "grpjquota=%s"},
	{Opt_prjjquota, "prjjquota=%s"},
	{Opt_offusrjquota, "usrjquota="},
	{Opt_offgrpjquota, "grpjquota="},
	{Opt_offprjjquota, "prjjquota="},
	{Opt_jqfmt_vfsold, "jqfmt=vfsold"},
	{Opt_jqfmt_vfsv0, "jqfmt=vfsv0"},
	{Opt_jqfmt_vfsv1, "jqfmt=vfsv1"},
	{Opt_whint, "whint_mode=%s"},
	{Opt_alloc, "alloc_mode=%s"},
	{Opt_fsync, "fsync_mode=%s"},
	{Opt_test_dummy_encryption, "test_dummy_encryption=%s"},
	{Opt_test_dummy_encryption, "test_dummy_encryption"},
	{Opt_inlinecrypt, "inlinecrypt"},
	{Opt_checkpoint_disable, "checkpoint=disable"},
	{Opt_checkpoint_disable_cap, "checkpoint=disable:%u"},
	{Opt_checkpoint_disable_cap_perc, "checkpoint=disable:%u%%"},
	{Opt_checkpoint_enable, "checkpoint=enable"},
	{Opt_checkpoint_merge, "checkpoint_merge"},
	{Opt_nocheckpoint_merge, "nocheckpoint_merge"},
	{Opt_compress_algorithm, "compress_algorithm=%s"},
	{Opt_compress_log_size, "compress_log_size=%u"},
	{Opt_compress_extension, "compress_extension=%s"},
	{Opt_nocompress_extension, "nocompress_extension=%s"},
	{Opt_compress_chksum, "compress_chksum"},
	{Opt_compress_mode, "compress_mode=%s"},
	{Opt_compress_cache, "compress_cache"},
	{Opt_atgc, "atgc"},
	{Opt_gc_merge, "gc_merge"},
	{Opt_nogc_merge, "nogc_merge"},
	{Opt_err, NULL},
};

void f2fs_printk(struct f2fs_sb_info *sbi, const char *fmt, ...)
{
	struct va_format vaf;
	va_list args;
	int level;

	va_start(args, fmt);

	level = printk_get_level(fmt);
	vaf.fmt = printk_skip_level(fmt);
	vaf.va = &args;
	printk("%c%cF2FS-fs (%s): %pV\n",
	       KERN_SOH_ASCII, level, sbi->sb->s_id, &vaf);

	va_end(args);
}

#ifdef CONFIG_UNICODE
static const struct f2fs_sb_encodings {
	__u16 magic;
	char *name;
	char *version;
} f2fs_sb_encoding_map[] = {
	{F2FS_ENC_UTF8_12_1, "utf8", "12.1.0"},
};

static int f2fs_sb_read_encoding(const struct f2fs_super_block *sb,
				 const struct f2fs_sb_encodings **encoding,
				 __u16 *flags)
{
	__u16 magic = le16_to_cpu(sb->s_encoding);
	int i;

	for (i = 0; i < ARRAY_SIZE(f2fs_sb_encoding_map); i++)
		if (magic == f2fs_sb_encoding_map[i].magic)
			break;

	if (i >= ARRAY_SIZE(f2fs_sb_encoding_map))
		return -EINVAL;

	*encoding = &f2fs_sb_encoding_map[i];
	*flags = le16_to_cpu(sb->s_encoding_flags);

	return 0;
}

struct kmem_cache *f2fs_cf_name_slab;
static int __init f2fs_create_casefold_cache(void)
{
	f2fs_cf_name_slab = f2fs_kmem_cache_create("f2fs_casefolded_name",
							F2FS_NAME_LEN);
	if (!f2fs_cf_name_slab)
		return -ENOMEM;
	return 0;
}

static void f2fs_destroy_casefold_cache(void)
{
	kmem_cache_destroy(f2fs_cf_name_slab);
}
#else
static int __init f2fs_create_casefold_cache(void) { return 0; }
static void f2fs_destroy_casefold_cache(void) { }
#endif

static inline void limit_reserve_root(struct f2fs_sb_info *sbi)
{
	block_t limit = min((sbi->user_block_count << 1) / 1000,
			sbi->user_block_count - sbi->reserved_blocks);

	/* limit is 0.2% */
	if (test_opt(sbi, RESERVE_ROOT) &&
			F2FS_OPTION(sbi).root_reserved_blocks > limit) {
		F2FS_OPTION(sbi).root_reserved_blocks = limit;
		f2fs_info(sbi, "Reduce reserved blocks for root = %u",
			  F2FS_OPTION(sbi).root_reserved_blocks);
	}
	if (!test_opt(sbi, RESERVE_ROOT) &&
		(!uid_eq(F2FS_OPTION(sbi).s_resuid,
				make_kuid(&init_user_ns, F2FS_DEF_RESUID)) ||
		!gid_eq(F2FS_OPTION(sbi).s_resgid,
				make_kgid(&init_user_ns, F2FS_DEF_RESGID))))
		f2fs_info(sbi, "Ignore s_resuid=%u, s_resgid=%u w/o reserve_root",
			  from_kuid_munged(&init_user_ns,
					   F2FS_OPTION(sbi).s_resuid),
			  from_kgid_munged(&init_user_ns,
					   F2FS_OPTION(sbi).s_resgid));
}

static inline void adjust_unusable_cap_perc(struct f2fs_sb_info *sbi)
{
	if (!F2FS_OPTION(sbi).unusable_cap_perc)
		return;

	if (F2FS_OPTION(sbi).unusable_cap_perc == 100)
		F2FS_OPTION(sbi).unusable_cap = sbi->user_block_count;
	else
		F2FS_OPTION(sbi).unusable_cap = (sbi->user_block_count / 100) *
					F2FS_OPTION(sbi).unusable_cap_perc;

	f2fs_info(sbi, "Adjust unusable cap for checkpoint=disable = %u / %u%%",
			F2FS_OPTION(sbi).unusable_cap,
			F2FS_OPTION(sbi).unusable_cap_perc);
}

static void init_once(void *foo)
{
	struct f2fs_inode_info *fi = (struct f2fs_inode_info *) foo;

	inode_init_once(&fi->vfs_inode);
}

#ifdef CONFIG_QUOTA
static const char * const quotatypes[] = INITQFNAMES;
#define QTYPE2NAME(t) (quotatypes[t])
static int f2fs_set_qf_name(struct super_block *sb, int qtype,
							substring_t *args)
{
	struct f2fs_sb_info *sbi = F2FS_SB(sb);
	char *qname;
	int ret = -EINVAL;

	if (sb_any_quota_loaded(sb) && !F2FS_OPTION(sbi).s_qf_names[qtype]) {
		f2fs_err(sbi, "Cannot change journaled quota options when quota turned on");
		return -EINVAL;
	}
	if (f2fs_sb_has_quota_ino(sbi)) {
		f2fs_info(sbi, "QUOTA feature is enabled, so ignore qf_name");
		return 0;
	}

	qname = match_strdup(args);
	if (!qname) {
		f2fs_err(sbi, "Not enough memory for storing quotafile name");
		return -ENOMEM;
	}
	if (F2FS_OPTION(sbi).s_qf_names[qtype]) {
		if (strcmp(F2FS_OPTION(sbi).s_qf_names[qtype], qname) == 0)
			ret = 0;
		else
			f2fs_err(sbi, "%s quota file already specified",
				 QTYPE2NAME(qtype));
		goto errout;
	}
	if (strchr(qname, '/')) {
		f2fs_err(sbi, "quotafile must be on filesystem root");
		goto errout;
	}
	F2FS_OPTION(sbi).s_qf_names[qtype] = qname;
	set_opt(sbi, QUOTA);
	return 0;
errout:
	kfree(qname);
	return ret;
}

static int f2fs_clear_qf_name(struct super_block *sb, int qtype)
{
	struct f2fs_sb_info *sbi = F2FS_SB(sb);

	if (sb_any_quota_loaded(sb) && F2FS_OPTION(sbi).s_qf_names[qtype]) {
		f2fs_err(sbi, "Cannot change journaled quota options when quota turned on");
		return -EINVAL;
	}
	kfree(F2FS_OPTION(sbi).s_qf_names[qtype]);
	F2FS_OPTION(sbi).s_qf_names[qtype] = NULL;
	return 0;
}

static int f2fs_check_quota_options(struct f2fs_sb_info *sbi)
{
	/*
	 * We do the test below only for project quotas. 'usrquota' and
	 * 'grpquota' mount options are allowed even without quota feature
	 * to support legacy quotas in quota files.
	 */
	if (test_opt(sbi, PRJQUOTA) && !f2fs_sb_has_project_quota(sbi)) {
		f2fs_err(sbi, "Project quota feature not enabled. Cannot enable project quota enforcement.");
		return -1;
	}
	if (F2FS_OPTION(sbi).s_qf_names[USRQUOTA] ||
			F2FS_OPTION(sbi).s_qf_names[GRPQUOTA] ||
			F2FS_OPTION(sbi).s_qf_names[PRJQUOTA]) {
		if (test_opt(sbi, USRQUOTA) &&
				F2FS_OPTION(sbi).s_qf_names[USRQUOTA])
			clear_opt(sbi, USRQUOTA);

		if (test_opt(sbi, GRPQUOTA) &&
				F2FS_OPTION(sbi).s_qf_names[GRPQUOTA])
			clear_opt(sbi, GRPQUOTA);

		if (test_opt(sbi, PRJQUOTA) &&
				F2FS_OPTION(sbi).s_qf_names[PRJQUOTA])
			clear_opt(sbi, PRJQUOTA);

		if (test_opt(sbi, GRPQUOTA) || test_opt(sbi, USRQUOTA) ||
				test_opt(sbi, PRJQUOTA)) {
			f2fs_err(sbi, "old and new quota format mixing");
			return -1;
		}

		if (!F2FS_OPTION(sbi).s_jquota_fmt) {
			f2fs_err(sbi, "journaled quota format not specified");
			return -1;
		}
	}

	if (f2fs_sb_has_quota_ino(sbi) && F2FS_OPTION(sbi).s_jquota_fmt) {
		f2fs_info(sbi, "QUOTA feature is enabled, so ignore jquota_fmt");
		F2FS_OPTION(sbi).s_jquota_fmt = 0;
	}
	return 0;
}
#endif

static int f2fs_set_test_dummy_encryption(struct super_block *sb,
					  const char *opt,
					  const substring_t *arg,
					  bool is_remount)
{
	struct f2fs_sb_info *sbi = F2FS_SB(sb);
#ifdef CONFIG_FS_ENCRYPTION
	int err;

	if (!f2fs_sb_has_encrypt(sbi)) {
		f2fs_err(sbi, "Encrypt feature is off");
		return -EINVAL;
	}

	/*
	 * This mount option is just for testing, and it's not worthwhile to
	 * implement the extra complexity (e.g. RCU protection) that would be
	 * needed to allow it to be set or changed during remount.  We do allow
	 * it to be specified during remount, but only if there is no change.
	 */
	if (is_remount && !F2FS_OPTION(sbi).dummy_enc_policy.policy) {
		f2fs_warn(sbi, "Can't set test_dummy_encryption on remount");
		return -EINVAL;
	}
	err = fscrypt_set_test_dummy_encryption(
		sb, arg->from, &F2FS_OPTION(sbi).dummy_enc_policy);
	if (err) {
		if (err == -EEXIST)
			f2fs_warn(sbi,
				  "Can't change test_dummy_encryption on remount");
		else if (err == -EINVAL)
			f2fs_warn(sbi, "Value of option \"%s\" is unrecognized",
				  opt);
		else
			f2fs_warn(sbi, "Error processing option \"%s\" [%d]",
				  opt, err);
		return -EINVAL;
	}
	f2fs_warn(sbi, "Test dummy encryption mode enabled");
#else
	f2fs_warn(sbi, "Test dummy encryption mount option ignored");
#endif
	return 0;
}

#ifdef CONFIG_F2FS_FS_COMPRESSION
/*
 * 1. The same extension name cannot not appear in both compress and non-compress extension
 * at the same time.
 * 2. If the compress extension specifies all files, the types specified by the non-compress
 * extension will be treated as special cases and will not be compressed.
 * 3. Don't allow the non-compress extension specifies all files.
 */
static int f2fs_test_compress_extension(struct f2fs_sb_info *sbi)
{
	unsigned char (*ext)[F2FS_EXTENSION_LEN];
	unsigned char (*noext)[F2FS_EXTENSION_LEN];
	int ext_cnt, noext_cnt, index = 0, no_index = 0;

	ext = F2FS_OPTION(sbi).extensions;
	ext_cnt = F2FS_OPTION(sbi).compress_ext_cnt;
	noext = F2FS_OPTION(sbi).noextensions;
	noext_cnt = F2FS_OPTION(sbi).nocompress_ext_cnt;

	if (!noext_cnt)
		return 0;

	for (no_index = 0; no_index < noext_cnt; no_index++) {
		if (!strcasecmp("*", noext[no_index])) {
			f2fs_info(sbi, "Don't allow the nocompress extension specifies all files");
			return -EINVAL;
		}
		for (index = 0; index < ext_cnt; index++) {
			if (!strcasecmp(ext[index], noext[no_index])) {
				f2fs_info(sbi, "Don't allow the same extension %s appear in both compress and nocompress extension",
						ext[index]);
				return -EINVAL;
			}
		}
	}
	return 0;
}

#ifdef CONFIG_F2FS_FS_LZ4
static int f2fs_set_lz4hc_level(struct f2fs_sb_info *sbi, const char *str)
{
#ifdef CONFIG_F2FS_FS_LZ4HC
	unsigned int level;
#endif

	if (strlen(str) == 3) {
		F2FS_OPTION(sbi).compress_level = 0;
		return 0;
	}

#ifdef CONFIG_F2FS_FS_LZ4HC
	str += 3;

	if (str[0] != ':') {
		f2fs_info(sbi, "wrong format, e.g. <alg_name>:<compr_level>");
		return -EINVAL;
	}
	if (kstrtouint(str + 1, 10, &level))
		return -EINVAL;

	if (level < LZ4HC_MIN_CLEVEL || level > LZ4HC_MAX_CLEVEL) {
		f2fs_info(sbi, "invalid lz4hc compress level: %d", level);
		return -EINVAL;
	}

	F2FS_OPTION(sbi).compress_level = level;
	return 0;
#else
	f2fs_info(sbi, "kernel doesn't support lz4hc compression");
	return -EINVAL;
#endif
}
#endif

#ifdef CONFIG_F2FS_FS_ZSTD
static int f2fs_set_zstd_level(struct f2fs_sb_info *sbi, const char *str)
{
	unsigned int level;
	int len = 4;

	if (strlen(str) == len) {
		F2FS_OPTION(sbi).compress_level = 0;
		return 0;
	}

	str += len;

	if (str[0] != ':') {
		f2fs_info(sbi, "wrong format, e.g. <alg_name>:<compr_level>");
		return -EINVAL;
	}
	if (kstrtouint(str + 1, 10, &level))
		return -EINVAL;

	if (!level || level > ZSTD_maxCLevel()) {
		f2fs_info(sbi, "invalid zstd compress level: %d", level);
		return -EINVAL;
	}

	F2FS_OPTION(sbi).compress_level = level;
	return 0;
}
#endif
#endif

static int parse_options(struct super_block *sb, char *options, bool is_remount)
{
	struct f2fs_sb_info *sbi = F2FS_SB(sb);
	substring_t args[MAX_OPT_ARGS];
#ifdef CONFIG_F2FS_FS_COMPRESSION
	unsigned char (*ext)[F2FS_EXTENSION_LEN];
	unsigned char (*noext)[F2FS_EXTENSION_LEN];
	int ext_cnt, noext_cnt;
#endif
	char *p, *name;
	int arg = 0;
	kuid_t uid;
	kgid_t gid;
	int ret;

	if (!options)
		goto default_check;

	while ((p = strsep(&options, ",")) != NULL) {
		int token;

		if (!*p)
			continue;
		/*
		 * Initialize args struct so we know whether arg was
		 * found; some options take optional arguments.
		 */
		args[0].to = args[0].from = NULL;
		token = match_token(p, f2fs_tokens, args);

		switch (token) {
		case Opt_gc_background:
			name = match_strdup(&args[0]);

			if (!name)
				return -ENOMEM;
			if (!strcmp(name, "on")) {
				F2FS_OPTION(sbi).bggc_mode = BGGC_MODE_ON;
			} else if (!strcmp(name, "off")) {
				F2FS_OPTION(sbi).bggc_mode = BGGC_MODE_OFF;
			} else if (!strcmp(name, "sync")) {
				F2FS_OPTION(sbi).bggc_mode = BGGC_MODE_SYNC;
			} else {
				kfree(name);
				return -EINVAL;
			}
			kfree(name);
			break;
		case Opt_disable_roll_forward:
			set_opt(sbi, DISABLE_ROLL_FORWARD);
			break;
		case Opt_norecovery:
			/* this option mounts f2fs with ro */
			set_opt(sbi, NORECOVERY);
			if (!f2fs_readonly(sb))
				return -EINVAL;
			break;
		case Opt_discard:
			set_opt(sbi, DISCARD);
			break;
		case Opt_nodiscard:
			if (f2fs_sb_has_blkzoned(sbi)) {
				f2fs_warn(sbi, "discard is required for zoned block devices");
				return -EINVAL;
			}
			clear_opt(sbi, DISCARD);
			break;
		case Opt_noheap:
			set_opt(sbi, NOHEAP);
			break;
		case Opt_heap:
			clear_opt(sbi, NOHEAP);
			break;
#ifdef CONFIG_F2FS_FS_XATTR
		case Opt_user_xattr:
			set_opt(sbi, XATTR_USER);
			break;
		case Opt_nouser_xattr:
			clear_opt(sbi, XATTR_USER);
			break;
		case Opt_inline_xattr:
			set_opt(sbi, INLINE_XATTR);
			break;
		case Opt_noinline_xattr:
			clear_opt(sbi, INLINE_XATTR);
			break;
		case Opt_inline_xattr_size:
			if (args->from && match_int(args, &arg))
				return -EINVAL;
			set_opt(sbi, INLINE_XATTR_SIZE);
			F2FS_OPTION(sbi).inline_xattr_size = arg;
			break;
#else
		case Opt_user_xattr:
			f2fs_info(sbi, "user_xattr options not supported");
			break;
		case Opt_nouser_xattr:
			f2fs_info(sbi, "nouser_xattr options not supported");
			break;
		case Opt_inline_xattr:
			f2fs_info(sbi, "inline_xattr options not supported");
			break;
		case Opt_noinline_xattr:
			f2fs_info(sbi, "noinline_xattr options not supported");
			break;
#endif
#ifdef CONFIG_F2FS_FS_POSIX_ACL
		case Opt_acl:
			set_opt(sbi, POSIX_ACL);
			break;
		case Opt_noacl:
			clear_opt(sbi, POSIX_ACL);
			break;
#else
		case Opt_acl:
			f2fs_info(sbi, "acl options not supported");
			break;
		case Opt_noacl:
			f2fs_info(sbi, "noacl options not supported");
			break;
#endif
		case Opt_active_logs:
			if (args->from && match_int(args, &arg))
				return -EINVAL;
			if (arg != 2 && arg != 4 &&
				arg != NR_CURSEG_PERSIST_TYPE)
				return -EINVAL;
			F2FS_OPTION(sbi).active_logs = arg;
			break;
		case Opt_disable_ext_identify:
			set_opt(sbi, DISABLE_EXT_IDENTIFY);
			break;
		case Opt_inline_data:
			set_opt(sbi, INLINE_DATA);
			break;
		case Opt_inline_dentry:
			set_opt(sbi, INLINE_DENTRY);
			break;
		case Opt_noinline_dentry:
			clear_opt(sbi, INLINE_DENTRY);
			break;
		case Opt_flush_merge:
			set_opt(sbi, FLUSH_MERGE);
			break;
		case Opt_noflush_merge:
			clear_opt(sbi, FLUSH_MERGE);
			break;
		case Opt_nobarrier:
			set_opt(sbi, NOBARRIER);
			break;
		case Opt_fastboot:
			set_opt(sbi, FASTBOOT);
			break;
		case Opt_extent_cache:
			set_opt(sbi, EXTENT_CACHE);
			break;
		case Opt_noextent_cache:
			clear_opt(sbi, EXTENT_CACHE);
			break;
		case Opt_noinline_data:
			clear_opt(sbi, INLINE_DATA);
			break;
		case Opt_data_flush:
			set_opt(sbi, DATA_FLUSH);
			break;
		case Opt_reserve_root:
			if (args->from && match_int(args, &arg))
				return -EINVAL;
			if (test_opt(sbi, RESERVE_ROOT)) {
				f2fs_info(sbi, "Preserve previous reserve_root=%u",
					  F2FS_OPTION(sbi).root_reserved_blocks);
			} else {
				F2FS_OPTION(sbi).root_reserved_blocks = arg;
				set_opt(sbi, RESERVE_ROOT);
			}
			break;
		case Opt_resuid:
			if (args->from && match_int(args, &arg))
				return -EINVAL;
			uid = make_kuid(current_user_ns(), arg);
			if (!uid_valid(uid)) {
				f2fs_err(sbi, "Invalid uid value %d", arg);
				return -EINVAL;
			}
			F2FS_OPTION(sbi).s_resuid = uid;
			break;
		case Opt_resgid:
			if (args->from && match_int(args, &arg))
				return -EINVAL;
			gid = make_kgid(current_user_ns(), arg);
			if (!gid_valid(gid)) {
				f2fs_err(sbi, "Invalid gid value %d", arg);
				return -EINVAL;
			}
			F2FS_OPTION(sbi).s_resgid = gid;
			break;
		case Opt_mode:
			name = match_strdup(&args[0]);

			if (!name)
				return -ENOMEM;
			if (!strcmp(name, "adaptive")) {
				if (f2fs_sb_has_blkzoned(sbi)) {
					f2fs_warn(sbi, "adaptive mode is not allowed with zoned block device feature");
					kfree(name);
					return -EINVAL;
				}
				F2FS_OPTION(sbi).fs_mode = FS_MODE_ADAPTIVE;
			} else if (!strcmp(name, "lfs")) {
				F2FS_OPTION(sbi).fs_mode = FS_MODE_LFS;
			} else {
				kfree(name);
				return -EINVAL;
			}
			kfree(name);
			break;
		case Opt_io_size_bits:
			if (args->from && match_int(args, &arg))
				return -EINVAL;
			if (arg <= 0 || arg > __ilog2_u32(BIO_MAX_VECS)) {
				f2fs_warn(sbi, "Not support %d, larger than %d",
					  1 << arg, BIO_MAX_VECS);
				return -EINVAL;
			}
			F2FS_OPTION(sbi).write_io_size_bits = arg;
			break;
#ifdef CONFIG_F2FS_FAULT_INJECTION
		case Opt_fault_injection:
			if (args->from && match_int(args, &arg))
				return -EINVAL;
			f2fs_build_fault_attr(sbi, arg, F2FS_ALL_FAULT_TYPE);
			set_opt(sbi, FAULT_INJECTION);
			break;

		case Opt_fault_type:
			if (args->from && match_int(args, &arg))
				return -EINVAL;
			f2fs_build_fault_attr(sbi, 0, arg);
			set_opt(sbi, FAULT_INJECTION);
			break;
#else
		case Opt_fault_injection:
			f2fs_info(sbi, "fault_injection options not supported");
			break;

		case Opt_fault_type:
			f2fs_info(sbi, "fault_type options not supported");
			break;
#endif
		case Opt_lazytime:
			sb->s_flags |= SB_LAZYTIME;
			break;
		case Opt_nolazytime:
			sb->s_flags &= ~SB_LAZYTIME;
			break;
#ifdef CONFIG_QUOTA
		case Opt_quota:
		case Opt_usrquota:
			set_opt(sbi, USRQUOTA);
			break;
		case Opt_grpquota:
			set_opt(sbi, GRPQUOTA);
			break;
		case Opt_prjquota:
			set_opt(sbi, PRJQUOTA);
			break;
		case Opt_usrjquota:
			ret = f2fs_set_qf_name(sb, USRQUOTA, &args[0]);
			if (ret)
				return ret;
			break;
		case Opt_grpjquota:
			ret = f2fs_set_qf_name(sb, GRPQUOTA, &args[0]);
			if (ret)
				return ret;
			break;
		case Opt_prjjquota:
			ret = f2fs_set_qf_name(sb, PRJQUOTA, &args[0]);
			if (ret)
				return ret;
			break;
		case Opt_offusrjquota:
			ret = f2fs_clear_qf_name(sb, USRQUOTA);
			if (ret)
				return ret;
			break;
		case Opt_offgrpjquota:
			ret = f2fs_clear_qf_name(sb, GRPQUOTA);
			if (ret)
				return ret;
			break;
		case Opt_offprjjquota:
			ret = f2fs_clear_qf_name(sb, PRJQUOTA);
			if (ret)
				return ret;
			break;
		case Opt_jqfmt_vfsold:
			F2FS_OPTION(sbi).s_jquota_fmt = QFMT_VFS_OLD;
			break;
		case Opt_jqfmt_vfsv0:
			F2FS_OPTION(sbi).s_jquota_fmt = QFMT_VFS_V0;
			break;
		case Opt_jqfmt_vfsv1:
			F2FS_OPTION(sbi).s_jquota_fmt = QFMT_VFS_V1;
			break;
		case Opt_noquota:
			clear_opt(sbi, QUOTA);
			clear_opt(sbi, USRQUOTA);
			clear_opt(sbi, GRPQUOTA);
			clear_opt(sbi, PRJQUOTA);
			break;
#else
		case Opt_quota:
		case Opt_usrquota:
		case Opt_grpquota:
		case Opt_prjquota:
		case Opt_usrjquota:
		case Opt_grpjquota:
		case Opt_prjjquota:
		case Opt_offusrjquota:
		case Opt_offgrpjquota:
		case Opt_offprjjquota:
		case Opt_jqfmt_vfsold:
		case Opt_jqfmt_vfsv0:
		case Opt_jqfmt_vfsv1:
		case Opt_noquota:
			f2fs_info(sbi, "quota operations not supported");
			break;
#endif
		case Opt_whint:
			name = match_strdup(&args[0]);
			if (!name)
				return -ENOMEM;
			if (!strcmp(name, "user-based")) {
				F2FS_OPTION(sbi).whint_mode = WHINT_MODE_USER;
			} else if (!strcmp(name, "off")) {
				F2FS_OPTION(sbi).whint_mode = WHINT_MODE_OFF;
			} else if (!strcmp(name, "fs-based")) {
				F2FS_OPTION(sbi).whint_mode = WHINT_MODE_FS;
			} else {
				kfree(name);
				return -EINVAL;
			}
			kfree(name);
			break;
		case Opt_alloc:
			name = match_strdup(&args[0]);
			if (!name)
				return -ENOMEM;

			if (!strcmp(name, "default")) {
				F2FS_OPTION(sbi).alloc_mode = ALLOC_MODE_DEFAULT;
			} else if (!strcmp(name, "reuse")) {
				F2FS_OPTION(sbi).alloc_mode = ALLOC_MODE_REUSE;
			} else {
				kfree(name);
				return -EINVAL;
			}
			kfree(name);
			break;
		case Opt_fsync:
			name = match_strdup(&args[0]);
			if (!name)
				return -ENOMEM;
			if (!strcmp(name, "posix")) {
				F2FS_OPTION(sbi).fsync_mode = FSYNC_MODE_POSIX;
			} else if (!strcmp(name, "strict")) {
				F2FS_OPTION(sbi).fsync_mode = FSYNC_MODE_STRICT;
			} else if (!strcmp(name, "nobarrier")) {
				F2FS_OPTION(sbi).fsync_mode =
							FSYNC_MODE_NOBARRIER;
			} else {
				kfree(name);
				return -EINVAL;
			}
			kfree(name);
			break;
		case Opt_test_dummy_encryption:
			ret = f2fs_set_test_dummy_encryption(sb, p, &args[0],
							     is_remount);
			if (ret)
				return ret;
			break;
		case Opt_inlinecrypt:
#ifdef CONFIG_FS_ENCRYPTION_INLINE_CRYPT
			sb->s_flags |= SB_INLINECRYPT;
#else
			f2fs_info(sbi, "inline encryption not supported");
#endif
			break;
		case Opt_checkpoint_disable_cap_perc:
			if (args->from && match_int(args, &arg))
				return -EINVAL;
			if (arg < 0 || arg > 100)
				return -EINVAL;
			F2FS_OPTION(sbi).unusable_cap_perc = arg;
			set_opt(sbi, DISABLE_CHECKPOINT);
			break;
		case Opt_checkpoint_disable_cap:
			if (args->from && match_int(args, &arg))
				return -EINVAL;
			F2FS_OPTION(sbi).unusable_cap = arg;
			set_opt(sbi, DISABLE_CHECKPOINT);
			break;
		case Opt_checkpoint_disable:
			set_opt(sbi, DISABLE_CHECKPOINT);
			break;
		case Opt_checkpoint_enable:
			clear_opt(sbi, DISABLE_CHECKPOINT);
			break;
		case Opt_checkpoint_merge:
			set_opt(sbi, MERGE_CHECKPOINT);
			break;
		case Opt_nocheckpoint_merge:
			clear_opt(sbi, MERGE_CHECKPOINT);
			break;
#ifdef CONFIG_F2FS_FS_COMPRESSION
		case Opt_compress_algorithm:
			if (!f2fs_sb_has_compression(sbi)) {
				f2fs_info(sbi, "Image doesn't support compression");
				break;
			}
			name = match_strdup(&args[0]);
			if (!name)
				return -ENOMEM;
			if (!strcmp(name, "lzo")) {
#ifdef CONFIG_F2FS_FS_LZO
				F2FS_OPTION(sbi).compress_level = 0;
				F2FS_OPTION(sbi).compress_algorithm =
								COMPRESS_LZO;
#else
				f2fs_info(sbi, "kernel doesn't support lzo compression");
#endif
			} else if (!strncmp(name, "lz4", 3)) {
#ifdef CONFIG_F2FS_FS_LZ4
				ret = f2fs_set_lz4hc_level(sbi, name);
				if (ret) {
					kfree(name);
					return -EINVAL;
				}
				F2FS_OPTION(sbi).compress_algorithm =
								COMPRESS_LZ4;
#else
				f2fs_info(sbi, "kernel doesn't support lz4 compression");
#endif
			} else if (!strncmp(name, "zstd", 4)) {
#ifdef CONFIG_F2FS_FS_ZSTD
				ret = f2fs_set_zstd_level(sbi, name);
				if (ret) {
					kfree(name);
					return -EINVAL;
				}
				F2FS_OPTION(sbi).compress_algorithm =
								COMPRESS_ZSTD;
#else
				f2fs_info(sbi, "kernel doesn't support zstd compression");
#endif
			} else if (!strcmp(name, "lzo-rle")) {
#ifdef CONFIG_F2FS_FS_LZORLE
				F2FS_OPTION(sbi).compress_level = 0;
				F2FS_OPTION(sbi).compress_algorithm =
								COMPRESS_LZORLE;
#else
				f2fs_info(sbi, "kernel doesn't support lzorle compression");
#endif
			} else {
				kfree(name);
				return -EINVAL;
			}
			kfree(name);
			break;
		case Opt_compress_log_size:
			if (!f2fs_sb_has_compression(sbi)) {
				f2fs_info(sbi, "Image doesn't support compression");
				break;
			}
			if (args->from && match_int(args, &arg))
				return -EINVAL;
			if (arg < MIN_COMPRESS_LOG_SIZE ||
				arg > MAX_COMPRESS_LOG_SIZE) {
				f2fs_err(sbi,
					"Compress cluster log size is out of range");
				return -EINVAL;
			}
			F2FS_OPTION(sbi).compress_log_size = arg;
			break;
		case Opt_compress_extension:
			if (!f2fs_sb_has_compression(sbi)) {
				f2fs_info(sbi, "Image doesn't support compression");
				break;
			}
			name = match_strdup(&args[0]);
			if (!name)
				return -ENOMEM;

			ext = F2FS_OPTION(sbi).extensions;
			ext_cnt = F2FS_OPTION(sbi).compress_ext_cnt;

			if (strlen(name) >= F2FS_EXTENSION_LEN ||
				ext_cnt >= COMPRESS_EXT_NUM) {
				f2fs_err(sbi,
					"invalid extension length/number");
				kfree(name);
				return -EINVAL;
			}

			strcpy(ext[ext_cnt], name);
			F2FS_OPTION(sbi).compress_ext_cnt++;
			kfree(name);
			break;
		case Opt_nocompress_extension:
			if (!f2fs_sb_has_compression(sbi)) {
				f2fs_info(sbi, "Image doesn't support compression");
				break;
			}
			name = match_strdup(&args[0]);
			if (!name)
				return -ENOMEM;

			noext = F2FS_OPTION(sbi).noextensions;
			noext_cnt = F2FS_OPTION(sbi).nocompress_ext_cnt;

			if (strlen(name) >= F2FS_EXTENSION_LEN ||
				noext_cnt >= COMPRESS_EXT_NUM) {
				f2fs_err(sbi,
					"invalid extension length/number");
				kfree(name);
				return -EINVAL;
			}

			strcpy(noext[noext_cnt], name);
			F2FS_OPTION(sbi).nocompress_ext_cnt++;
			kfree(name);
			break;
		case Opt_compress_chksum:
			F2FS_OPTION(sbi).compress_chksum = true;
			break;
		case Opt_compress_mode:
			name = match_strdup(&args[0]);
			if (!name)
				return -ENOMEM;
			if (!strcmp(name, "fs")) {
				F2FS_OPTION(sbi).compress_mode = COMPR_MODE_FS;
			} else if (!strcmp(name, "user")) {
				F2FS_OPTION(sbi).compress_mode = COMPR_MODE_USER;
			} else {
				kfree(name);
				return -EINVAL;
			}
			kfree(name);
			break;
		case Opt_compress_cache:
			set_opt(sbi, COMPRESS_CACHE);
			break;
#else
		case Opt_compress_algorithm:
		case Opt_compress_log_size:
		case Opt_compress_extension:
		case Opt_nocompress_extension:
		case Opt_compress_chksum:
		case Opt_compress_mode:
		case Opt_compress_cache:
			f2fs_info(sbi, "compression options not supported");
			break;
#endif
		case Opt_atgc:
			set_opt(sbi, ATGC);
			break;
		case Opt_gc_merge:
			set_opt(sbi, GC_MERGE);
			break;
		case Opt_nogc_merge:
			clear_opt(sbi, GC_MERGE);
			break;
		default:
			f2fs_err(sbi, "Unrecognized mount option \"%s\" or missing value",
				 p);
			return -EINVAL;
		}
	}
default_check:
#ifdef CONFIG_QUOTA
	if (f2fs_check_quota_options(sbi))
		return -EINVAL;
#else
	if (f2fs_sb_has_quota_ino(sbi) && !f2fs_readonly(sbi->sb)) {
		f2fs_info(sbi, "Filesystem with quota feature cannot be mounted RDWR without CONFIG_QUOTA");
		return -EINVAL;
	}
	if (f2fs_sb_has_project_quota(sbi) && !f2fs_readonly(sbi->sb)) {
		f2fs_err(sbi, "Filesystem with project quota feature cannot be mounted RDWR without CONFIG_QUOTA");
		return -EINVAL;
	}
#endif
#ifndef CONFIG_UNICODE
	if (f2fs_sb_has_casefold(sbi)) {
		f2fs_err(sbi,
			"Filesystem with casefold feature cannot be mounted without CONFIG_UNICODE");
		return -EINVAL;
	}
#endif
	/*
	 * The BLKZONED feature indicates that the drive was formatted with
	 * zone alignment optimization. This is optional for host-aware
	 * devices, but mandatory for host-managed zoned block devices.
	 */
#ifndef CONFIG_BLK_DEV_ZONED
	if (f2fs_sb_has_blkzoned(sbi)) {
		f2fs_err(sbi, "Zoned block device support is not enabled");
		return -EINVAL;
	}
#endif

#ifdef CONFIG_F2FS_FS_COMPRESSION
	if (f2fs_test_compress_extension(sbi)) {
		f2fs_err(sbi, "invalid compress or nocompress extension");
		return -EINVAL;
	}
#endif

	if (F2FS_IO_SIZE_BITS(sbi) && !f2fs_lfs_mode(sbi)) {
		f2fs_err(sbi, "Should set mode=lfs with %uKB-sized IO",
			 F2FS_IO_SIZE_KB(sbi));
		return -EINVAL;
	}

	if (test_opt(sbi, INLINE_XATTR_SIZE)) {
		int min_size, max_size;

		if (!f2fs_sb_has_extra_attr(sbi) ||
			!f2fs_sb_has_flexible_inline_xattr(sbi)) {
			f2fs_err(sbi, "extra_attr or flexible_inline_xattr feature is off");
			return -EINVAL;
		}
		if (!test_opt(sbi, INLINE_XATTR)) {
			f2fs_err(sbi, "inline_xattr_size option should be set with inline_xattr option");
			return -EINVAL;
		}

		min_size = sizeof(struct f2fs_xattr_header) / sizeof(__le32);
		max_size = MAX_INLINE_XATTR_SIZE;

		if (F2FS_OPTION(sbi).inline_xattr_size < min_size ||
				F2FS_OPTION(sbi).inline_xattr_size > max_size) {
			f2fs_err(sbi, "inline xattr size is out of range: %d ~ %d",
				 min_size, max_size);
			return -EINVAL;
		}
	}

	if (test_opt(sbi, DISABLE_CHECKPOINT) && f2fs_lfs_mode(sbi)) {
		f2fs_err(sbi, "LFS not compatible with checkpoint=disable");
		return -EINVAL;
	}

	/* Not pass down write hints if the number of active logs is lesser
	 * than NR_CURSEG_PERSIST_TYPE.
	 */
	if (F2FS_OPTION(sbi).active_logs != NR_CURSEG_TYPE)
		F2FS_OPTION(sbi).whint_mode = WHINT_MODE_OFF;

	if (f2fs_sb_has_readonly(sbi) && !f2fs_readonly(sbi->sb)) {
		f2fs_err(sbi, "Allow to mount readonly mode only");
		return -EROFS;
	}
	return 0;
}

static struct inode *f2fs_alloc_inode(struct super_block *sb)
{
	struct f2fs_inode_info *fi;

	fi = kmem_cache_alloc(f2fs_inode_cachep, GFP_F2FS_ZERO);
	if (!fi)
		return NULL;

	init_once((void *) fi);

	/* Initialize f2fs-specific inode info */
	atomic_set(&fi->dirty_pages, 0);
	atomic_set(&fi->i_compr_blocks, 0);
	init_rwsem(&fi->i_sem);
	spin_lock_init(&fi->i_size_lock);
	INIT_LIST_HEAD(&fi->dirty_list);
	INIT_LIST_HEAD(&fi->gdirty_list);
	INIT_LIST_HEAD(&fi->inmem_ilist);
	INIT_LIST_HEAD(&fi->inmem_pages);
	mutex_init(&fi->inmem_lock);
	init_rwsem(&fi->i_gc_rwsem[READ]);
	init_rwsem(&fi->i_gc_rwsem[WRITE]);
	init_rwsem(&fi->i_mmap_sem);
	init_rwsem(&fi->i_xattr_sem);

	/* Will be used by directory only */
	fi->i_dir_level = F2FS_SB(sb)->dir_level;

	return &fi->vfs_inode;
}

static int f2fs_drop_inode(struct inode *inode)
{
	struct f2fs_sb_info *sbi = F2FS_I_SB(inode);
	int ret;

	/*
	 * during filesystem shutdown, if checkpoint is disabled,
	 * drop useless meta/node dirty pages.
	 */
	if (unlikely(is_sbi_flag_set(sbi, SBI_CP_DISABLED))) {
		if (inode->i_ino == F2FS_NODE_INO(sbi) ||
			inode->i_ino == F2FS_META_INO(sbi)) {
			trace_f2fs_drop_inode(inode, 1);
			return 1;
		}
	}

	/*
	 * This is to avoid a deadlock condition like below.
	 * writeback_single_inode(inode)
	 *  - f2fs_write_data_page
	 *    - f2fs_gc -> iput -> evict
	 *       - inode_wait_for_writeback(inode)
	 */
	if ((!inode_unhashed(inode) && inode->i_state & I_SYNC)) {
		if (!inode->i_nlink && !is_bad_inode(inode)) {
			/* to avoid evict_inode call simultaneously */
			atomic_inc(&inode->i_count);
			spin_unlock(&inode->i_lock);

			/* some remained atomic pages should discarded */
			if (f2fs_is_atomic_file(inode))
				f2fs_drop_inmem_pages(inode);

			/* should remain fi->extent_tree for writepage */
			f2fs_destroy_extent_node(inode);

			sb_start_intwrite(inode->i_sb);
			f2fs_i_size_write(inode, 0);

			f2fs_submit_merged_write_cond(F2FS_I_SB(inode),
					inode, NULL, 0, DATA);
			truncate_inode_pages_final(inode->i_mapping);

			if (F2FS_HAS_BLOCKS(inode))
				f2fs_truncate(inode);

			sb_end_intwrite(inode->i_sb);

			spin_lock(&inode->i_lock);
			atomic_dec(&inode->i_count);
		}
		trace_f2fs_drop_inode(inode, 0);
		return 0;
	}
	ret = generic_drop_inode(inode);
	if (!ret)
		ret = fscrypt_drop_inode(inode);
	trace_f2fs_drop_inode(inode, ret);
	return ret;
}

int f2fs_inode_dirtied(struct inode *inode, bool sync)
{
	struct f2fs_sb_info *sbi = F2FS_I_SB(inode);
	int ret = 0;

	spin_lock(&sbi->inode_lock[DIRTY_META]);
	if (is_inode_flag_set(inode, FI_DIRTY_INODE)) {
		ret = 1;
	} else {
		set_inode_flag(inode, FI_DIRTY_INODE);
		stat_inc_dirty_inode(sbi, DIRTY_META);
	}
	if (sync && list_empty(&F2FS_I(inode)->gdirty_list)) {
		list_add_tail(&F2FS_I(inode)->gdirty_list,
				&sbi->inode_list[DIRTY_META]);
		inc_page_count(sbi, F2FS_DIRTY_IMETA);
	}
	spin_unlock(&sbi->inode_lock[DIRTY_META]);
	return ret;
}

void f2fs_inode_synced(struct inode *inode)
{
	struct f2fs_sb_info *sbi = F2FS_I_SB(inode);

	spin_lock(&sbi->inode_lock[DIRTY_META]);
	if (!is_inode_flag_set(inode, FI_DIRTY_INODE)) {
		spin_unlock(&sbi->inode_lock[DIRTY_META]);
		return;
	}
	if (!list_empty(&F2FS_I(inode)->gdirty_list)) {
		list_del_init(&F2FS_I(inode)->gdirty_list);
		dec_page_count(sbi, F2FS_DIRTY_IMETA);
	}
	clear_inode_flag(inode, FI_DIRTY_INODE);
	clear_inode_flag(inode, FI_AUTO_RECOVER);
	stat_dec_dirty_inode(F2FS_I_SB(inode), DIRTY_META);
	spin_unlock(&sbi->inode_lock[DIRTY_META]);
}

/*
 * f2fs_dirty_inode() is called from __mark_inode_dirty()
 *
 * We should call set_dirty_inode to write the dirty inode through write_inode.
 */
static void f2fs_dirty_inode(struct inode *inode, int flags)
{
	struct f2fs_sb_info *sbi = F2FS_I_SB(inode);

	if (inode->i_ino == F2FS_NODE_INO(sbi) ||
			inode->i_ino == F2FS_META_INO(sbi))
		return;

	if (is_inode_flag_set(inode, FI_AUTO_RECOVER))
		clear_inode_flag(inode, FI_AUTO_RECOVER);

	f2fs_inode_dirtied(inode, false);
}

static void f2fs_free_inode(struct inode *inode)
{
	fscrypt_free_inode(inode);
	kmem_cache_free(f2fs_inode_cachep, F2FS_I(inode));
}

static void destroy_percpu_info(struct f2fs_sb_info *sbi)
{
	percpu_counter_destroy(&sbi->alloc_valid_block_count);
	percpu_counter_destroy(&sbi->total_valid_inode_count);
}

static void destroy_device_list(struct f2fs_sb_info *sbi)
{
	int i;

	for (i = 0; i < sbi->s_ndevs; i++) {
		blkdev_put(FDEV(i).bdev, FMODE_EXCL);
#ifdef CONFIG_BLK_DEV_ZONED
		kvfree(FDEV(i).blkz_seq);
		kfree(FDEV(i).zone_capacity_blocks);
#endif
	}
	kvfree(sbi->devs);
}

static void f2fs_put_super(struct super_block *sb)
{
	struct f2fs_sb_info *sbi = F2FS_SB(sb);
	int i;
	bool dropped;

	/* unregister procfs/sysfs entries in advance to avoid race case */
	f2fs_unregister_sysfs(sbi);

	f2fs_quota_off_umount(sb);

	/* prevent remaining shrinker jobs */
	mutex_lock(&sbi->umount_mutex);

	/*
	 * flush all issued checkpoints and stop checkpoint issue thread.
	 * after then, all checkpoints should be done by each process context.
	 */
	f2fs_stop_ckpt_thread(sbi);

	/*
	 * We don't need to do checkpoint when superblock is clean.
	 * But, the previous checkpoint was not done by umount, it needs to do
	 * clean checkpoint again.
	 */
	if ((is_sbi_flag_set(sbi, SBI_IS_DIRTY) ||
			!is_set_ckpt_flags(sbi, CP_UMOUNT_FLAG))) {
		struct cp_control cpc = {
			.reason = CP_UMOUNT,
		};
		f2fs_write_checkpoint(sbi, &cpc);
	}

	/* be sure to wait for any on-going discard commands */
	dropped = f2fs_issue_discard_timeout(sbi);

	if ((f2fs_hw_support_discard(sbi) || f2fs_hw_should_discard(sbi)) &&
					!sbi->discard_blks && !dropped) {
		struct cp_control cpc = {
			.reason = CP_UMOUNT | CP_TRIMMED,
		};
		f2fs_write_checkpoint(sbi, &cpc);
	}

	/*
	 * normally superblock is clean, so we need to release this.
	 * In addition, EIO will skip do checkpoint, we need this as well.
	 */
	f2fs_release_ino_entry(sbi, true);

	f2fs_leave_shrinker(sbi);
	mutex_unlock(&sbi->umount_mutex);

	/* our cp_error case, we can wait for any writeback page */
	f2fs_flush_merged_writes(sbi);

	f2fs_wait_on_all_pages(sbi, F2FS_WB_CP_DATA);

	f2fs_bug_on(sbi, sbi->fsync_node_num);

	f2fs_destroy_compress_inode(sbi);

	iput(sbi->node_inode);
	sbi->node_inode = NULL;

	iput(sbi->meta_inode);
	sbi->meta_inode = NULL;

	/*
	 * iput() can update stat information, if f2fs_write_checkpoint()
	 * above failed with error.
	 */
	f2fs_destroy_stats(sbi);

	/* destroy f2fs internal modules */
	f2fs_destroy_node_manager(sbi);
	f2fs_destroy_segment_manager(sbi);

	f2fs_destroy_post_read_wq(sbi);

	kvfree(sbi->ckpt);

	sb->s_fs_info = NULL;
	if (sbi->s_chksum_driver)
		crypto_free_shash(sbi->s_chksum_driver);
	kfree(sbi->raw_super);

	destroy_device_list(sbi);
	f2fs_destroy_page_array_cache(sbi);
	f2fs_destroy_xattr_caches(sbi);
	mempool_destroy(sbi->write_io_dummy);
#ifdef CONFIG_QUOTA
	for (i = 0; i < MAXQUOTAS; i++)
		kfree(F2FS_OPTION(sbi).s_qf_names[i]);
#endif
	fscrypt_free_dummy_policy(&F2FS_OPTION(sbi).dummy_enc_policy);
	destroy_percpu_info(sbi);
	for (i = 0; i < NR_PAGE_TYPE; i++)
		kvfree(sbi->write_io[i]);
#ifdef CONFIG_UNICODE
	utf8_unload(sb->s_encoding);
#endif
	kfree(sbi);
}

int f2fs_sync_fs(struct super_block *sb, int sync)
{
	struct f2fs_sb_info *sbi = F2FS_SB(sb);
	int err = 0;

	if (unlikely(f2fs_cp_error(sbi)))
		return 0;
	if (unlikely(is_sbi_flag_set(sbi, SBI_CP_DISABLED)))
		return 0;

	trace_f2fs_sync_fs(sb, sync);

	if (unlikely(is_sbi_flag_set(sbi, SBI_POR_DOING)))
		return -EAGAIN;

	if (sync)
		err = f2fs_issue_checkpoint(sbi);

	return err;
}

static int f2fs_freeze(struct super_block *sb)
{
	if (f2fs_readonly(sb))
		return 0;

	/* IO error happened before */
	if (unlikely(f2fs_cp_error(F2FS_SB(sb))))
		return -EIO;

	/* must be clean, since sync_filesystem() was already called */
	if (is_sbi_flag_set(F2FS_SB(sb), SBI_IS_DIRTY))
		return -EINVAL;

	/* ensure no checkpoint required */
	if (!llist_empty(&F2FS_SB(sb)->cprc_info.issue_list))
		return -EINVAL;
	return 0;
}

static int f2fs_unfreeze(struct super_block *sb)
{
	return 0;
}

#ifdef CONFIG_QUOTA
static int f2fs_statfs_project(struct super_block *sb,
				kprojid_t projid, struct kstatfs *buf)
{
	struct kqid qid;
	struct dquot *dquot;
	u64 limit;
	u64 curblock;

	qid = make_kqid_projid(projid);
	dquot = dqget(sb, qid);
	if (IS_ERR(dquot))
		return PTR_ERR(dquot);
	spin_lock(&dquot->dq_dqb_lock);

	limit = min_not_zero(dquot->dq_dqb.dqb_bsoftlimit,
					dquot->dq_dqb.dqb_bhardlimit);
	if (limit)
		limit >>= sb->s_blocksize_bits;

	if (limit && buf->f_blocks > limit) {
		curblock = (dquot->dq_dqb.dqb_curspace +
			    dquot->dq_dqb.dqb_rsvspace) >> sb->s_blocksize_bits;
		buf->f_blocks = limit;
		buf->f_bfree = buf->f_bavail =
			(buf->f_blocks > curblock) ?
			 (buf->f_blocks - curblock) : 0;
	}

	limit = min_not_zero(dquot->dq_dqb.dqb_isoftlimit,
					dquot->dq_dqb.dqb_ihardlimit);

	if (limit && buf->f_files > limit) {
		buf->f_files = limit;
		buf->f_ffree =
			(buf->f_files > dquot->dq_dqb.dqb_curinodes) ?
			 (buf->f_files - dquot->dq_dqb.dqb_curinodes) : 0;
	}

	spin_unlock(&dquot->dq_dqb_lock);
	dqput(dquot);
	return 0;
}
#endif

static int f2fs_statfs(struct dentry *dentry, struct kstatfs *buf)
{
	struct super_block *sb = dentry->d_sb;
	struct f2fs_sb_info *sbi = F2FS_SB(sb);
	u64 id = huge_encode_dev(sb->s_bdev->bd_dev);
	block_t total_count, user_block_count, start_count;
	u64 avail_node_count;

	total_count = le64_to_cpu(sbi->raw_super->block_count);
	user_block_count = sbi->user_block_count;
	start_count = le32_to_cpu(sbi->raw_super->segment0_blkaddr);
	buf->f_type = F2FS_SUPER_MAGIC;
	buf->f_bsize = sbi->blocksize;

	buf->f_blocks = total_count - start_count;
	buf->f_bfree = user_block_count - valid_user_blocks(sbi) -
						sbi->current_reserved_blocks;

	spin_lock(&sbi->stat_lock);
	if (unlikely(buf->f_bfree <= sbi->unusable_block_count))
		buf->f_bfree = 0;
	else
		buf->f_bfree -= sbi->unusable_block_count;
	spin_unlock(&sbi->stat_lock);

	if (buf->f_bfree > F2FS_OPTION(sbi).root_reserved_blocks)
		buf->f_bavail = buf->f_bfree -
				F2FS_OPTION(sbi).root_reserved_blocks;
	else
		buf->f_bavail = 0;

	avail_node_count = sbi->total_node_count - F2FS_RESERVED_NODE_NUM;

	if (avail_node_count > user_block_count) {
		buf->f_files = user_block_count;
		buf->f_ffree = buf->f_bavail;
	} else {
		buf->f_files = avail_node_count;
		buf->f_ffree = min(avail_node_count - valid_node_count(sbi),
					buf->f_bavail);
	}

	buf->f_namelen = F2FS_NAME_LEN;
	buf->f_fsid    = u64_to_fsid(id);

#ifdef CONFIG_QUOTA
	if (is_inode_flag_set(dentry->d_inode, FI_PROJ_INHERIT) &&
			sb_has_quota_limits_enabled(sb, PRJQUOTA)) {
		f2fs_statfs_project(sb, F2FS_I(dentry->d_inode)->i_projid, buf);
	}
#endif
	return 0;
}

static inline void f2fs_show_quota_options(struct seq_file *seq,
					   struct super_block *sb)
{
#ifdef CONFIG_QUOTA
	struct f2fs_sb_info *sbi = F2FS_SB(sb);

	if (F2FS_OPTION(sbi).s_jquota_fmt) {
		char *fmtname = "";

		switch (F2FS_OPTION(sbi).s_jquota_fmt) {
		case QFMT_VFS_OLD:
			fmtname = "vfsold";
			break;
		case QFMT_VFS_V0:
			fmtname = "vfsv0";
			break;
		case QFMT_VFS_V1:
			fmtname = "vfsv1";
			break;
		}
		seq_printf(seq, ",jqfmt=%s", fmtname);
	}

	if (F2FS_OPTION(sbi).s_qf_names[USRQUOTA])
		seq_show_option(seq, "usrjquota",
			F2FS_OPTION(sbi).s_qf_names[USRQUOTA]);

	if (F2FS_OPTION(sbi).s_qf_names[GRPQUOTA])
		seq_show_option(seq, "grpjquota",
			F2FS_OPTION(sbi).s_qf_names[GRPQUOTA]);

	if (F2FS_OPTION(sbi).s_qf_names[PRJQUOTA])
		seq_show_option(seq, "prjjquota",
			F2FS_OPTION(sbi).s_qf_names[PRJQUOTA]);
#endif
}

#ifdef CONFIG_F2FS_FS_COMPRESSION
static inline void f2fs_show_compress_options(struct seq_file *seq,
							struct super_block *sb)
{
	struct f2fs_sb_info *sbi = F2FS_SB(sb);
	char *algtype = "";
	int i;

	if (!f2fs_sb_has_compression(sbi))
		return;

	switch (F2FS_OPTION(sbi).compress_algorithm) {
	case COMPRESS_LZO:
		algtype = "lzo";
		break;
	case COMPRESS_LZ4:
		algtype = "lz4";
		break;
	case COMPRESS_ZSTD:
		algtype = "zstd";
		break;
	case COMPRESS_LZORLE:
		algtype = "lzo-rle";
		break;
	}
	seq_printf(seq, ",compress_algorithm=%s", algtype);

	if (F2FS_OPTION(sbi).compress_level)
		seq_printf(seq, ":%d", F2FS_OPTION(sbi).compress_level);

	seq_printf(seq, ",compress_log_size=%u",
			F2FS_OPTION(sbi).compress_log_size);

	for (i = 0; i < F2FS_OPTION(sbi).compress_ext_cnt; i++) {
		seq_printf(seq, ",compress_extension=%s",
			F2FS_OPTION(sbi).extensions[i]);
	}

	for (i = 0; i < F2FS_OPTION(sbi).nocompress_ext_cnt; i++) {
		seq_printf(seq, ",nocompress_extension=%s",
			F2FS_OPTION(sbi).noextensions[i]);
	}

	if (F2FS_OPTION(sbi).compress_chksum)
		seq_puts(seq, ",compress_chksum");

	if (F2FS_OPTION(sbi).compress_mode == COMPR_MODE_FS)
		seq_printf(seq, ",compress_mode=%s", "fs");
	else if (F2FS_OPTION(sbi).compress_mode == COMPR_MODE_USER)
		seq_printf(seq, ",compress_mode=%s", "user");

	if (test_opt(sbi, COMPRESS_CACHE))
		seq_puts(seq, ",compress_cache");
}
#endif

static int f2fs_show_options(struct seq_file *seq, struct dentry *root)
{
	struct f2fs_sb_info *sbi = F2FS_SB(root->d_sb);

	if (F2FS_OPTION(sbi).bggc_mode == BGGC_MODE_SYNC)
		seq_printf(seq, ",background_gc=%s", "sync");
	else if (F2FS_OPTION(sbi).bggc_mode == BGGC_MODE_ON)
		seq_printf(seq, ",background_gc=%s", "on");
	else if (F2FS_OPTION(sbi).bggc_mode == BGGC_MODE_OFF)
		seq_printf(seq, ",background_gc=%s", "off");

	if (test_opt(sbi, GC_MERGE))
		seq_puts(seq, ",gc_merge");

	if (test_opt(sbi, DISABLE_ROLL_FORWARD))
		seq_puts(seq, ",disable_roll_forward");
	if (test_opt(sbi, NORECOVERY))
		seq_puts(seq, ",norecovery");
	if (test_opt(sbi, DISCARD))
		seq_puts(seq, ",discard");
	else
		seq_puts(seq, ",nodiscard");
	if (test_opt(sbi, NOHEAP))
		seq_puts(seq, ",no_heap");
	else
		seq_puts(seq, ",heap");
#ifdef CONFIG_F2FS_FS_XATTR
	if (test_opt(sbi, XATTR_USER))
		seq_puts(seq, ",user_xattr");
	else
		seq_puts(seq, ",nouser_xattr");
	if (test_opt(sbi, INLINE_XATTR))
		seq_puts(seq, ",inline_xattr");
	else
		seq_puts(seq, ",noinline_xattr");
	if (test_opt(sbi, INLINE_XATTR_SIZE))
		seq_printf(seq, ",inline_xattr_size=%u",
					F2FS_OPTION(sbi).inline_xattr_size);
#endif
#ifdef CONFIG_F2FS_FS_POSIX_ACL
	if (test_opt(sbi, POSIX_ACL))
		seq_puts(seq, ",acl");
	else
		seq_puts(seq, ",noacl");
#endif
	if (test_opt(sbi, DISABLE_EXT_IDENTIFY))
		seq_puts(seq, ",disable_ext_identify");
	if (test_opt(sbi, INLINE_DATA))
		seq_puts(seq, ",inline_data");
	else
		seq_puts(seq, ",noinline_data");
	if (test_opt(sbi, INLINE_DENTRY))
		seq_puts(seq, ",inline_dentry");
	else
		seq_puts(seq, ",noinline_dentry");
	if (!f2fs_readonly(sbi->sb) && test_opt(sbi, FLUSH_MERGE))
		seq_puts(seq, ",flush_merge");
	if (test_opt(sbi, NOBARRIER))
		seq_puts(seq, ",nobarrier");
	if (test_opt(sbi, FASTBOOT))
		seq_puts(seq, ",fastboot");
	if (test_opt(sbi, EXTENT_CACHE))
		seq_puts(seq, ",extent_cache");
	else
		seq_puts(seq, ",noextent_cache");
	if (test_opt(sbi, DATA_FLUSH))
		seq_puts(seq, ",data_flush");

	seq_puts(seq, ",mode=");
	if (F2FS_OPTION(sbi).fs_mode == FS_MODE_ADAPTIVE)
		seq_puts(seq, "adaptive");
	else if (F2FS_OPTION(sbi).fs_mode == FS_MODE_LFS)
		seq_puts(seq, "lfs");
	seq_printf(seq, ",active_logs=%u", F2FS_OPTION(sbi).active_logs);
	if (test_opt(sbi, RESERVE_ROOT))
		seq_printf(seq, ",reserve_root=%u,resuid=%u,resgid=%u",
				F2FS_OPTION(sbi).root_reserved_blocks,
				from_kuid_munged(&init_user_ns,
					F2FS_OPTION(sbi).s_resuid),
				from_kgid_munged(&init_user_ns,
					F2FS_OPTION(sbi).s_resgid));
	if (F2FS_IO_SIZE_BITS(sbi))
		seq_printf(seq, ",io_bits=%u",
				F2FS_OPTION(sbi).write_io_size_bits);
#ifdef CONFIG_F2FS_FAULT_INJECTION
	if (test_opt(sbi, FAULT_INJECTION)) {
		seq_printf(seq, ",fault_injection=%u",
				F2FS_OPTION(sbi).fault_info.inject_rate);
		seq_printf(seq, ",fault_type=%u",
				F2FS_OPTION(sbi).fault_info.inject_type);
	}
#endif
#ifdef CONFIG_QUOTA
	if (test_opt(sbi, QUOTA))
		seq_puts(seq, ",quota");
	if (test_opt(sbi, USRQUOTA))
		seq_puts(seq, ",usrquota");
	if (test_opt(sbi, GRPQUOTA))
		seq_puts(seq, ",grpquota");
	if (test_opt(sbi, PRJQUOTA))
		seq_puts(seq, ",prjquota");
#endif
	f2fs_show_quota_options(seq, sbi->sb);
	if (F2FS_OPTION(sbi).whint_mode == WHINT_MODE_USER)
		seq_printf(seq, ",whint_mode=%s", "user-based");
	else if (F2FS_OPTION(sbi).whint_mode == WHINT_MODE_FS)
		seq_printf(seq, ",whint_mode=%s", "fs-based");

	fscrypt_show_test_dummy_encryption(seq, ',', sbi->sb);

	if (sbi->sb->s_flags & SB_INLINECRYPT)
		seq_puts(seq, ",inlinecrypt");

	if (F2FS_OPTION(sbi).alloc_mode == ALLOC_MODE_DEFAULT)
		seq_printf(seq, ",alloc_mode=%s", "default");
	else if (F2FS_OPTION(sbi).alloc_mode == ALLOC_MODE_REUSE)
		seq_printf(seq, ",alloc_mode=%s", "reuse");

	if (test_opt(sbi, DISABLE_CHECKPOINT))
		seq_printf(seq, ",checkpoint=disable:%u",
				F2FS_OPTION(sbi).unusable_cap);
	if (test_opt(sbi, MERGE_CHECKPOINT))
		seq_puts(seq, ",checkpoint_merge");
	else
		seq_puts(seq, ",nocheckpoint_merge");
	if (F2FS_OPTION(sbi).fsync_mode == FSYNC_MODE_POSIX)
		seq_printf(seq, ",fsync_mode=%s", "posix");
	else if (F2FS_OPTION(sbi).fsync_mode == FSYNC_MODE_STRICT)
		seq_printf(seq, ",fsync_mode=%s", "strict");
	else if (F2FS_OPTION(sbi).fsync_mode == FSYNC_MODE_NOBARRIER)
		seq_printf(seq, ",fsync_mode=%s", "nobarrier");

#ifdef CONFIG_F2FS_FS_COMPRESSION
	f2fs_show_compress_options(seq, sbi->sb);
#endif

	if (test_opt(sbi, ATGC))
		seq_puts(seq, ",atgc");
	return 0;
}

static void default_options(struct f2fs_sb_info *sbi)
{
	/* init some FS parameters */
	if (f2fs_sb_has_readonly(sbi))
		F2FS_OPTION(sbi).active_logs = NR_CURSEG_RO_TYPE;
	else
		F2FS_OPTION(sbi).active_logs = NR_CURSEG_PERSIST_TYPE;

	F2FS_OPTION(sbi).inline_xattr_size = DEFAULT_INLINE_XATTR_ADDRS;
	F2FS_OPTION(sbi).whint_mode = WHINT_MODE_OFF;
	F2FS_OPTION(sbi).alloc_mode = ALLOC_MODE_DEFAULT;
	F2FS_OPTION(sbi).fsync_mode = FSYNC_MODE_POSIX;
	F2FS_OPTION(sbi).s_resuid = make_kuid(&init_user_ns, F2FS_DEF_RESUID);
	F2FS_OPTION(sbi).s_resgid = make_kgid(&init_user_ns, F2FS_DEF_RESGID);
	F2FS_OPTION(sbi).compress_algorithm = COMPRESS_LZ4;
	F2FS_OPTION(sbi).compress_log_size = MIN_COMPRESS_LOG_SIZE;
	F2FS_OPTION(sbi).compress_ext_cnt = 0;
	F2FS_OPTION(sbi).compress_mode = COMPR_MODE_FS;
	F2FS_OPTION(sbi).bggc_mode = BGGC_MODE_ON;

	sbi->sb->s_flags &= ~SB_INLINECRYPT;

	set_opt(sbi, INLINE_XATTR);
	set_opt(sbi, INLINE_DATA);
	set_opt(sbi, INLINE_DENTRY);
	set_opt(sbi, EXTENT_CACHE);
	set_opt(sbi, NOHEAP);
	clear_opt(sbi, DISABLE_CHECKPOINT);
	set_opt(sbi, MERGE_CHECKPOINT);
	F2FS_OPTION(sbi).unusable_cap = 0;
	sbi->sb->s_flags |= SB_LAZYTIME;
	set_opt(sbi, FLUSH_MERGE);
	set_opt(sbi, DISCARD);
	if (f2fs_sb_has_blkzoned(sbi))
		F2FS_OPTION(sbi).fs_mode = FS_MODE_LFS;
	else
		F2FS_OPTION(sbi).fs_mode = FS_MODE_ADAPTIVE;

#ifdef CONFIG_F2FS_FS_XATTR
	set_opt(sbi, XATTR_USER);
#endif
#ifdef CONFIG_F2FS_FS_POSIX_ACL
	set_opt(sbi, POSIX_ACL);
#endif

	f2fs_build_fault_attr(sbi, 0, 0);
}

#ifdef CONFIG_QUOTA
static int f2fs_enable_quotas(struct super_block *sb);
#endif

static int f2fs_disable_checkpoint(struct f2fs_sb_info *sbi)
{
	unsigned int s_flags = sbi->sb->s_flags;
	struct cp_control cpc;
	int err = 0;
	int ret;
	block_t unusable;

	if (s_flags & SB_RDONLY) {
		f2fs_err(sbi, "checkpoint=disable on readonly fs");
		return -EINVAL;
	}
	sbi->sb->s_flags |= SB_ACTIVE;

	f2fs_update_time(sbi, DISABLE_TIME);

	while (!f2fs_time_over(sbi, DISABLE_TIME)) {
		down_write(&sbi->gc_lock);
		err = f2fs_gc(sbi, true, false, false, NULL_SEGNO);
		if (err == -ENODATA) {
			err = 0;
			break;
		}
		if (err && err != -EAGAIN)
			break;
	}

	ret = sync_filesystem(sbi->sb);
	if (ret || err) {
		err = ret ? ret : err;
		goto restore_flag;
	}

	unusable = f2fs_get_unusable_blocks(sbi);
	if (f2fs_disable_cp_again(sbi, unusable)) {
		err = -EAGAIN;
		goto restore_flag;
	}

	down_write(&sbi->gc_lock);
	cpc.reason = CP_PAUSE;
	set_sbi_flag(sbi, SBI_CP_DISABLED);
	err = f2fs_write_checkpoint(sbi, &cpc);
	if (err)
		goto out_unlock;

	spin_lock(&sbi->stat_lock);
	sbi->unusable_block_count = unusable;
	spin_unlock(&sbi->stat_lock);

out_unlock:
	up_write(&sbi->gc_lock);
restore_flag:
	sbi->sb->s_flags = s_flags;	/* Restore SB_RDONLY status */
	return err;
}

static void f2fs_enable_checkpoint(struct f2fs_sb_info *sbi)
{
	/* we should flush all the data to keep data consistency */
	sync_inodes_sb(sbi->sb);

	down_write(&sbi->gc_lock);
	f2fs_dirty_to_prefree(sbi);

	clear_sbi_flag(sbi, SBI_CP_DISABLED);
	set_sbi_flag(sbi, SBI_IS_DIRTY);
	up_write(&sbi->gc_lock);

	f2fs_sync_fs(sbi->sb, 1);
}

static int f2fs_remount(struct super_block *sb, int *flags, char *data)
{
	struct f2fs_sb_info *sbi = F2FS_SB(sb);
	struct f2fs_mount_info org_mount_opt;
	unsigned long old_sb_flags;
	int err;
	bool need_restart_gc = false, need_stop_gc = false;
	bool need_restart_ckpt = false, need_stop_ckpt = false;
	bool need_restart_flush = false, need_stop_flush = false;
	bool no_extent_cache = !test_opt(sbi, EXTENT_CACHE);
	bool disable_checkpoint = test_opt(sbi, DISABLE_CHECKPOINT);
	bool no_io_align = !F2FS_IO_ALIGNED(sbi);
	bool no_atgc = !test_opt(sbi, ATGC);
	bool no_compress_cache = !test_opt(sbi, COMPRESS_CACHE);
	bool checkpoint_changed;
#ifdef CONFIG_QUOTA
	int i, j;
#endif

	/*
	 * Save the old mount options in case we
	 * need to restore them.
	 */
	org_mount_opt = sbi->mount_opt;
	old_sb_flags = sb->s_flags;

#ifdef CONFIG_QUOTA
	org_mount_opt.s_jquota_fmt = F2FS_OPTION(sbi).s_jquota_fmt;
	for (i = 0; i < MAXQUOTAS; i++) {
		if (F2FS_OPTION(sbi).s_qf_names[i]) {
			org_mount_opt.s_qf_names[i] =
				kstrdup(F2FS_OPTION(sbi).s_qf_names[i],
				GFP_KERNEL);
			if (!org_mount_opt.s_qf_names[i]) {
				for (j = 0; j < i; j++)
					kfree(org_mount_opt.s_qf_names[j]);
				return -ENOMEM;
			}
		} else {
			org_mount_opt.s_qf_names[i] = NULL;
		}
	}
#endif

	/* recover superblocks we couldn't write due to previous RO mount */
	if (!(*flags & SB_RDONLY) && is_sbi_flag_set(sbi, SBI_NEED_SB_WRITE)) {
		err = f2fs_commit_super(sbi, false);
		f2fs_info(sbi, "Try to recover all the superblocks, ret: %d",
			  err);
		if (!err)
			clear_sbi_flag(sbi, SBI_NEED_SB_WRITE);
	}

	default_options(sbi);

	/* parse mount options */
	err = parse_options(sb, data, true);
	if (err)
		goto restore_opts;
	checkpoint_changed =
			disable_checkpoint != test_opt(sbi, DISABLE_CHECKPOINT);

	/*
	 * Previous and new state of filesystem is RO,
	 * so skip checking GC and FLUSH_MERGE conditions.
	 */
	if (f2fs_readonly(sb) && (*flags & SB_RDONLY))
		goto skip;

	if (f2fs_sb_has_readonly(sbi) && !(*flags & SB_RDONLY)) {
		err = -EROFS;
		goto restore_opts;
	}

#ifdef CONFIG_QUOTA
	if (!f2fs_readonly(sb) && (*flags & SB_RDONLY)) {
		err = dquot_suspend(sb, -1);
		if (err < 0)
			goto restore_opts;
	} else if (f2fs_readonly(sb) && !(*flags & SB_RDONLY)) {
		/* dquot_resume needs RW */
		sb->s_flags &= ~SB_RDONLY;
		if (sb_any_quota_suspended(sb)) {
			dquot_resume(sb, -1);
		} else if (f2fs_sb_has_quota_ino(sbi)) {
			err = f2fs_enable_quotas(sb);
			if (err)
				goto restore_opts;
		}
	}
#endif
	/* disallow enable atgc dynamically */
	if (no_atgc == !!test_opt(sbi, ATGC)) {
		err = -EINVAL;
		f2fs_warn(sbi, "switch atgc option is not allowed");
		goto restore_opts;
	}

	/* disallow enable/disable extent_cache dynamically */
	if (no_extent_cache == !!test_opt(sbi, EXTENT_CACHE)) {
		err = -EINVAL;
		f2fs_warn(sbi, "switch extent_cache option is not allowed");
		goto restore_opts;
	}

	if (no_io_align == !!F2FS_IO_ALIGNED(sbi)) {
		err = -EINVAL;
		f2fs_warn(sbi, "switch io_bits option is not allowed");
		goto restore_opts;
	}

	if (no_compress_cache == !!test_opt(sbi, COMPRESS_CACHE)) {
		err = -EINVAL;
		f2fs_warn(sbi, "switch compress_cache option is not allowed");
		goto restore_opts;
	}

	if ((*flags & SB_RDONLY) && test_opt(sbi, DISABLE_CHECKPOINT)) {
		err = -EINVAL;
		f2fs_warn(sbi, "disabling checkpoint not compatible with read-only");
		goto restore_opts;
	}

	/*
	 * We stop the GC thread if FS is mounted as RO
	 * or if background_gc = off is passed in mount
	 * option. Also sync the filesystem.
	 */
	if ((*flags & SB_RDONLY) ||
			(F2FS_OPTION(sbi).bggc_mode == BGGC_MODE_OFF &&
			!test_opt(sbi, GC_MERGE))) {
		if (sbi->gc_thread) {
			f2fs_stop_gc_thread(sbi);
			need_restart_gc = true;
		}
	} else if (!sbi->gc_thread) {
		err = f2fs_start_gc_thread(sbi);
		if (err)
			goto restore_opts;
		need_stop_gc = true;
	}

	if (*flags & SB_RDONLY ||
		F2FS_OPTION(sbi).whint_mode != org_mount_opt.whint_mode) {
		sync_inodes_sb(sb);

		set_sbi_flag(sbi, SBI_IS_DIRTY);
		set_sbi_flag(sbi, SBI_IS_CLOSE);
		f2fs_sync_fs(sb, 1);
		clear_sbi_flag(sbi, SBI_IS_CLOSE);
	}

	if ((*flags & SB_RDONLY) || test_opt(sbi, DISABLE_CHECKPOINT) ||
			!test_opt(sbi, MERGE_CHECKPOINT)) {
		f2fs_stop_ckpt_thread(sbi);
		need_restart_ckpt = true;
	} else {
		err = f2fs_start_ckpt_thread(sbi);
		if (err) {
			f2fs_err(sbi,
			    "Failed to start F2FS issue_checkpoint_thread (%d)",
			    err);
			goto restore_gc;
		}
		need_stop_ckpt = true;
	}

	/*
	 * We stop issue flush thread if FS is mounted as RO
	 * or if flush_merge is not passed in mount option.
	 */
	if ((*flags & SB_RDONLY) || !test_opt(sbi, FLUSH_MERGE)) {
		clear_opt(sbi, FLUSH_MERGE);
		f2fs_destroy_flush_cmd_control(sbi, false);
		need_restart_flush = true;
	} else {
		err = f2fs_create_flush_cmd_control(sbi);
		if (err)
			goto restore_ckpt;
		need_stop_flush = true;
	}

	if (checkpoint_changed) {
		if (test_opt(sbi, DISABLE_CHECKPOINT)) {
			err = f2fs_disable_checkpoint(sbi);
			if (err)
				goto restore_flush;
		} else {
			f2fs_enable_checkpoint(sbi);
		}
	}

skip:
#ifdef CONFIG_QUOTA
	/* Release old quota file names */
	for (i = 0; i < MAXQUOTAS; i++)
		kfree(org_mount_opt.s_qf_names[i]);
#endif
	/* Update the POSIXACL Flag */
	sb->s_flags = (sb->s_flags & ~SB_POSIXACL) |
		(test_opt(sbi, POSIX_ACL) ? SB_POSIXACL : 0);

	limit_reserve_root(sbi);
	adjust_unusable_cap_perc(sbi);
	*flags = (*flags & ~SB_LAZYTIME) | (sb->s_flags & SB_LAZYTIME);
	return 0;
restore_flush:
	if (need_restart_flush) {
		if (f2fs_create_flush_cmd_control(sbi))
			f2fs_warn(sbi, "background flush thread has stopped");
	} else if (need_stop_flush) {
		clear_opt(sbi, FLUSH_MERGE);
		f2fs_destroy_flush_cmd_control(sbi, false);
	}
restore_ckpt:
	if (need_restart_ckpt) {
		if (f2fs_start_ckpt_thread(sbi))
			f2fs_warn(sbi, "background ckpt thread has stopped");
	} else if (need_stop_ckpt) {
		f2fs_stop_ckpt_thread(sbi);
	}
restore_gc:
	if (need_restart_gc) {
		if (f2fs_start_gc_thread(sbi))
			f2fs_warn(sbi, "background gc thread has stopped");
	} else if (need_stop_gc) {
		f2fs_stop_gc_thread(sbi);
	}
restore_opts:
#ifdef CONFIG_QUOTA
	F2FS_OPTION(sbi).s_jquota_fmt = org_mount_opt.s_jquota_fmt;
	for (i = 0; i < MAXQUOTAS; i++) {
		kfree(F2FS_OPTION(sbi).s_qf_names[i]);
		F2FS_OPTION(sbi).s_qf_names[i] = org_mount_opt.s_qf_names[i];
	}
#endif
	sbi->mount_opt = org_mount_opt;
	sb->s_flags = old_sb_flags;
	return err;
}

#ifdef CONFIG_QUOTA
/* Read data from quotafile */
static ssize_t f2fs_quota_read(struct super_block *sb, int type, char *data,
			       size_t len, loff_t off)
{
	struct inode *inode = sb_dqopt(sb)->files[type];
	struct address_space *mapping = inode->i_mapping;
	block_t blkidx = F2FS_BYTES_TO_BLK(off);
	int offset = off & (sb->s_blocksize - 1);
	int tocopy;
	size_t toread;
	loff_t i_size = i_size_read(inode);
	struct page *page;
	char *kaddr;

	if (off > i_size)
		return 0;

	if (off + len > i_size)
		len = i_size - off;
	toread = len;
	while (toread > 0) {
		tocopy = min_t(unsigned long, sb->s_blocksize - offset, toread);
repeat:
		page = read_cache_page_gfp(mapping, blkidx, GFP_NOFS);
		if (IS_ERR(page)) {
			if (PTR_ERR(page) == -ENOMEM) {
				congestion_wait(BLK_RW_ASYNC,
						DEFAULT_IO_TIMEOUT);
				goto repeat;
			}
			set_sbi_flag(F2FS_SB(sb), SBI_QUOTA_NEED_REPAIR);
			return PTR_ERR(page);
		}

		lock_page(page);

		if (unlikely(page->mapping != mapping)) {
			f2fs_put_page(page, 1);
			goto repeat;
		}
		if (unlikely(!PageUptodate(page))) {
			f2fs_put_page(page, 1);
			set_sbi_flag(F2FS_SB(sb), SBI_QUOTA_NEED_REPAIR);
			return -EIO;
		}

		kaddr = kmap_atomic(page);
		memcpy(data, kaddr + offset, tocopy);
		kunmap_atomic(kaddr);
		f2fs_put_page(page, 1);

		offset = 0;
		toread -= tocopy;
		data += tocopy;
		blkidx++;
	}
	return len;
}

/* Write to quotafile */
static ssize_t f2fs_quota_write(struct super_block *sb, int type,
				const char *data, size_t len, loff_t off)
{
	struct inode *inode = sb_dqopt(sb)->files[type];
	struct address_space *mapping = inode->i_mapping;
	const struct address_space_operations *a_ops = mapping->a_ops;
	int offset = off & (sb->s_blocksize - 1);
	size_t towrite = len;
	struct page *page;
	void *fsdata = NULL;
	char *kaddr;
	int err = 0;
	int tocopy;

	while (towrite > 0) {
		tocopy = min_t(unsigned long, sb->s_blocksize - offset,
								towrite);
retry:
		err = a_ops->write_begin(NULL, mapping, off, tocopy, 0,
							&page, &fsdata);
		if (unlikely(err)) {
			if (err == -ENOMEM) {
				congestion_wait(BLK_RW_ASYNC,
						DEFAULT_IO_TIMEOUT);
				goto retry;
			}
			set_sbi_flag(F2FS_SB(sb), SBI_QUOTA_NEED_REPAIR);
			break;
		}

		kaddr = kmap_atomic(page);
		memcpy(kaddr + offset, data, tocopy);
		kunmap_atomic(kaddr);
		flush_dcache_page(page);

		a_ops->write_end(NULL, mapping, off, tocopy, tocopy,
						page, fsdata);
		offset = 0;
		towrite -= tocopy;
		off += tocopy;
		data += tocopy;
		cond_resched();
	}

	if (len == towrite)
		return err;
	inode->i_mtime = inode->i_ctime = current_time(inode);
	f2fs_mark_inode_dirty_sync(inode, false);
	return len - towrite;
}

static struct dquot **f2fs_get_dquots(struct inode *inode)
{
	return F2FS_I(inode)->i_dquot;
}

static qsize_t *f2fs_get_reserved_space(struct inode *inode)
{
	return &F2FS_I(inode)->i_reserved_quota;
}

static int f2fs_quota_on_mount(struct f2fs_sb_info *sbi, int type)
{
	if (is_set_ckpt_flags(sbi, CP_QUOTA_NEED_FSCK_FLAG)) {
		f2fs_err(sbi, "quota sysfile may be corrupted, skip loading it");
		return 0;
	}

	return dquot_quota_on_mount(sbi->sb, F2FS_OPTION(sbi).s_qf_names[type],
					F2FS_OPTION(sbi).s_jquota_fmt, type);
}

int f2fs_enable_quota_files(struct f2fs_sb_info *sbi, bool rdonly)
{
	int enabled = 0;
	int i, err;

	if (f2fs_sb_has_quota_ino(sbi) && rdonly) {
		err = f2fs_enable_quotas(sbi->sb);
		if (err) {
			f2fs_err(sbi, "Cannot turn on quota_ino: %d", err);
			return 0;
		}
		return 1;
	}

	for (i = 0; i < MAXQUOTAS; i++) {
		if (F2FS_OPTION(sbi).s_qf_names[i]) {
			err = f2fs_quota_on_mount(sbi, i);
			if (!err) {
				enabled = 1;
				continue;
			}
			f2fs_err(sbi, "Cannot turn on quotas: %d on %d",
				 err, i);
		}
	}
	return enabled;
}

static int f2fs_quota_enable(struct super_block *sb, int type, int format_id,
			     unsigned int flags)
{
	struct inode *qf_inode;
	unsigned long qf_inum;
	int err;

	BUG_ON(!f2fs_sb_has_quota_ino(F2FS_SB(sb)));

	qf_inum = f2fs_qf_ino(sb, type);
	if (!qf_inum)
		return -EPERM;

	qf_inode = f2fs_iget(sb, qf_inum);
	if (IS_ERR(qf_inode)) {
		f2fs_err(F2FS_SB(sb), "Bad quota inode %u:%lu", type, qf_inum);
		return PTR_ERR(qf_inode);
	}

	/* Don't account quota for quota files to avoid recursion */
	qf_inode->i_flags |= S_NOQUOTA;
	err = dquot_load_quota_inode(qf_inode, type, format_id, flags);
	iput(qf_inode);
	return err;
}

static int f2fs_enable_quotas(struct super_block *sb)
{
	struct f2fs_sb_info *sbi = F2FS_SB(sb);
	int type, err = 0;
	unsigned long qf_inum;
	bool quota_mopt[MAXQUOTAS] = {
		test_opt(sbi, USRQUOTA),
		test_opt(sbi, GRPQUOTA),
		test_opt(sbi, PRJQUOTA),
	};

	if (is_set_ckpt_flags(F2FS_SB(sb), CP_QUOTA_NEED_FSCK_FLAG)) {
		f2fs_err(sbi, "quota file may be corrupted, skip loading it");
		return 0;
	}

	sb_dqopt(sb)->flags |= DQUOT_QUOTA_SYS_FILE;

	for (type = 0; type < MAXQUOTAS; type++) {
		qf_inum = f2fs_qf_ino(sb, type);
		if (qf_inum) {
			err = f2fs_quota_enable(sb, type, QFMT_VFS_V1,
				DQUOT_USAGE_ENABLED |
				(quota_mopt[type] ? DQUOT_LIMITS_ENABLED : 0));
			if (err) {
				f2fs_err(sbi, "Failed to enable quota tracking (type=%d, err=%d). Please run fsck to fix.",
					 type, err);
				for (type--; type >= 0; type--)
					dquot_quota_off(sb, type);
				set_sbi_flag(F2FS_SB(sb),
						SBI_QUOTA_NEED_REPAIR);
				return err;
			}
		}
	}
	return 0;
}

int f2fs_quota_sync(struct super_block *sb, int type)
{
	struct f2fs_sb_info *sbi = F2FS_SB(sb);
	struct quota_info *dqopt = sb_dqopt(sb);
	int cnt;
	int ret;

	/*
	 * do_quotactl
	 *  f2fs_quota_sync
	 *  down_read(quota_sem)
	 *  dquot_writeback_dquots()
	 *  f2fs_dquot_commit
	 *                            block_operation
	 *                            down_read(quota_sem)
	 */
	f2fs_lock_op(sbi);

	down_read(&sbi->quota_sem);
	ret = dquot_writeback_dquots(sb, type);
	if (ret)
		goto out;

	/*
	 * Now when everything is written we can discard the pagecache so
	 * that userspace sees the changes.
	 */
	for (cnt = 0; cnt < MAXQUOTAS; cnt++) {
		struct address_space *mapping;

		if (type != -1 && cnt != type)
			continue;
		if (!sb_has_quota_active(sb, cnt))
			continue;

		mapping = dqopt->files[cnt]->i_mapping;

		ret = filemap_fdatawrite(mapping);
		if (ret)
			goto out;

		/* if we are using journalled quota */
		if (is_journalled_quota(sbi))
			continue;

		ret = filemap_fdatawait(mapping);
		if (ret)
			set_sbi_flag(F2FS_SB(sb), SBI_QUOTA_NEED_REPAIR);

		inode_lock(dqopt->files[cnt]);
		truncate_inode_pages(&dqopt->files[cnt]->i_data, 0);
		inode_unlock(dqopt->files[cnt]);
	}
out:
	if (ret)
		set_sbi_flag(F2FS_SB(sb), SBI_QUOTA_NEED_REPAIR);
	up_read(&sbi->quota_sem);
	f2fs_unlock_op(sbi);
	return ret;
}

static int f2fs_quota_on(struct super_block *sb, int type, int format_id,
							const struct path *path)
{
	struct inode *inode;
	int err;

	/* if quota sysfile exists, deny enabling quota with specific file */
	if (f2fs_sb_has_quota_ino(F2FS_SB(sb))) {
		f2fs_err(F2FS_SB(sb), "quota sysfile already exists");
		return -EBUSY;
	}

	err = f2fs_quota_sync(sb, type);
	if (err)
		return err;

	err = dquot_quota_on(sb, type, format_id, path);
	if (err)
		return err;

	inode = d_inode(path->dentry);

	inode_lock(inode);
	F2FS_I(inode)->i_flags |= F2FS_NOATIME_FL | F2FS_IMMUTABLE_FL;
	f2fs_set_inode_flags(inode);
	inode_unlock(inode);
	f2fs_mark_inode_dirty_sync(inode, false);

	return 0;
}

static int __f2fs_quota_off(struct super_block *sb, int type)
{
	struct inode *inode = sb_dqopt(sb)->files[type];
	int err;

	if (!inode || !igrab(inode))
		return dquot_quota_off(sb, type);

	err = f2fs_quota_sync(sb, type);
	if (err)
		goto out_put;

	err = dquot_quota_off(sb, type);
	if (err || f2fs_sb_has_quota_ino(F2FS_SB(sb)))
		goto out_put;

	inode_lock(inode);
	F2FS_I(inode)->i_flags &= ~(F2FS_NOATIME_FL | F2FS_IMMUTABLE_FL);
	f2fs_set_inode_flags(inode);
	inode_unlock(inode);
	f2fs_mark_inode_dirty_sync(inode, false);
out_put:
	iput(inode);
	return err;
}

static int f2fs_quota_off(struct super_block *sb, int type)
{
	struct f2fs_sb_info *sbi = F2FS_SB(sb);
	int err;

	err = __f2fs_quota_off(sb, type);

	/*
	 * quotactl can shutdown journalled quota, result in inconsistence
	 * between quota record and fs data by following updates, tag the
	 * flag to let fsck be aware of it.
	 */
	if (is_journalled_quota(sbi))
		set_sbi_flag(sbi, SBI_QUOTA_NEED_REPAIR);
	return err;
}

void f2fs_quota_off_umount(struct super_block *sb)
{
	int type;
	int err;

	for (type = 0; type < MAXQUOTAS; type++) {
		err = __f2fs_quota_off(sb, type);
		if (err) {
			int ret = dquot_quota_off(sb, type);

			f2fs_err(F2FS_SB(sb), "Fail to turn off disk quota (type: %d, err: %d, ret:%d), Please run fsck to fix it.",
				 type, err, ret);
			set_sbi_flag(F2FS_SB(sb), SBI_QUOTA_NEED_REPAIR);
		}
	}
	/*
	 * In case of checkpoint=disable, we must flush quota blocks.
	 * This can cause NULL exception for node_inode in end_io, since
	 * put_super already dropped it.
	 */
	sync_filesystem(sb);
}

static void f2fs_truncate_quota_inode_pages(struct super_block *sb)
{
	struct quota_info *dqopt = sb_dqopt(sb);
	int type;

	for (type = 0; type < MAXQUOTAS; type++) {
		if (!dqopt->files[type])
			continue;
		f2fs_inode_synced(dqopt->files[type]);
	}
}

static int f2fs_dquot_commit(struct dquot *dquot)
{
	struct f2fs_sb_info *sbi = F2FS_SB(dquot->dq_sb);
	int ret;

	down_read_nested(&sbi->quota_sem, SINGLE_DEPTH_NESTING);
	ret = dquot_commit(dquot);
	if (ret < 0)
		set_sbi_flag(sbi, SBI_QUOTA_NEED_REPAIR);
	up_read(&sbi->quota_sem);
	return ret;
}

static int f2fs_dquot_acquire(struct dquot *dquot)
{
	struct f2fs_sb_info *sbi = F2FS_SB(dquot->dq_sb);
	int ret;

	down_read(&sbi->quota_sem);
	ret = dquot_acquire(dquot);
	if (ret < 0)
		set_sbi_flag(sbi, SBI_QUOTA_NEED_REPAIR);
	up_read(&sbi->quota_sem);
	return ret;
}

static int f2fs_dquot_release(struct dquot *dquot)
{
	struct f2fs_sb_info *sbi = F2FS_SB(dquot->dq_sb);
	int ret = dquot_release(dquot);

	if (ret < 0)
		set_sbi_flag(sbi, SBI_QUOTA_NEED_REPAIR);
	return ret;
}

static int f2fs_dquot_mark_dquot_dirty(struct dquot *dquot)
{
	struct super_block *sb = dquot->dq_sb;
	struct f2fs_sb_info *sbi = F2FS_SB(sb);
	int ret = dquot_mark_dquot_dirty(dquot);

	/* if we are using journalled quota */
	if (is_journalled_quota(sbi))
		set_sbi_flag(sbi, SBI_QUOTA_NEED_FLUSH);

	return ret;
}

static int f2fs_dquot_commit_info(struct super_block *sb, int type)
{
	struct f2fs_sb_info *sbi = F2FS_SB(sb);
	int ret = dquot_commit_info(sb, type);

	if (ret < 0)
		set_sbi_flag(sbi, SBI_QUOTA_NEED_REPAIR);
	return ret;
}

static int f2fs_get_projid(struct inode *inode, kprojid_t *projid)
{
	*projid = F2FS_I(inode)->i_projid;
	return 0;
}

static const struct dquot_operations f2fs_quota_operations = {
	.get_reserved_space = f2fs_get_reserved_space,
	.write_dquot	= f2fs_dquot_commit,
	.acquire_dquot	= f2fs_dquot_acquire,
	.release_dquot	= f2fs_dquot_release,
	.mark_dirty	= f2fs_dquot_mark_dquot_dirty,
	.write_info	= f2fs_dquot_commit_info,
	.alloc_dquot	= dquot_alloc,
	.destroy_dquot	= dquot_destroy,
	.get_projid	= f2fs_get_projid,
	.get_next_id	= dquot_get_next_id,
};

static const struct quotactl_ops f2fs_quotactl_ops = {
	.quota_on	= f2fs_quota_on,
	.quota_off	= f2fs_quota_off,
	.quota_sync	= f2fs_quota_sync,
	.get_state	= dquot_get_state,
	.set_info	= dquot_set_dqinfo,
	.get_dqblk	= dquot_get_dqblk,
	.set_dqblk	= dquot_set_dqblk,
	.get_nextdqblk	= dquot_get_next_dqblk,
};
#else
int f2fs_quota_sync(struct super_block *sb, int type)
{
	return 0;
}

void f2fs_quota_off_umount(struct super_block *sb)
{
}
#endif

static const struct super_operations f2fs_sops = {
	.alloc_inode	= f2fs_alloc_inode,
	.free_inode	= f2fs_free_inode,
	.drop_inode	= f2fs_drop_inode,
	.write_inode	= f2fs_write_inode,
	.dirty_inode	= f2fs_dirty_inode,
	.show_options	= f2fs_show_options,
#ifdef CONFIG_QUOTA
	.quota_read	= f2fs_quota_read,
	.quota_write	= f2fs_quota_write,
	.get_dquots	= f2fs_get_dquots,
#endif
	.evict_inode	= f2fs_evict_inode,
	.put_super	= f2fs_put_super,
	.sync_fs	= f2fs_sync_fs,
	.freeze_fs	= f2fs_freeze,
	.unfreeze_fs	= f2fs_unfreeze,
	.statfs		= f2fs_statfs,
	.remount_fs	= f2fs_remount,
};

#ifdef CONFIG_FS_ENCRYPTION
static int f2fs_get_context(struct inode *inode, void *ctx, size_t len)
{
	return f2fs_getxattr(inode, F2FS_XATTR_INDEX_ENCRYPTION,
				F2FS_XATTR_NAME_ENCRYPTION_CONTEXT,
				ctx, len, NULL);
}

static int f2fs_set_context(struct inode *inode, const void *ctx, size_t len,
							void *fs_data)
{
	struct f2fs_sb_info *sbi = F2FS_I_SB(inode);

	/*
	 * Encrypting the root directory is not allowed because fsck
	 * expects lost+found directory to exist and remain unencrypted
	 * if LOST_FOUND feature is enabled.
	 *
	 */
	if (f2fs_sb_has_lost_found(sbi) &&
			inode->i_ino == F2FS_ROOT_INO(sbi))
		return -EPERM;

	return f2fs_setxattr(inode, F2FS_XATTR_INDEX_ENCRYPTION,
				F2FS_XATTR_NAME_ENCRYPTION_CONTEXT,
				ctx, len, fs_data, XATTR_CREATE);
}

static const union fscrypt_policy *f2fs_get_dummy_policy(struct super_block *sb)
{
	return F2FS_OPTION(F2FS_SB(sb)).dummy_enc_policy.policy;
}

static bool f2fs_has_stable_inodes(struct super_block *sb)
{
	return true;
}

static void f2fs_get_ino_and_lblk_bits(struct super_block *sb,
				       int *ino_bits_ret, int *lblk_bits_ret)
{
	*ino_bits_ret = 8 * sizeof(nid_t);
	*lblk_bits_ret = 8 * sizeof(block_t);
}

static int f2fs_get_num_devices(struct super_block *sb)
{
	struct f2fs_sb_info *sbi = F2FS_SB(sb);

	if (f2fs_is_multi_device(sbi))
		return sbi->s_ndevs;
	return 1;
}

static void f2fs_get_devices(struct super_block *sb,
			     struct request_queue **devs)
{
	struct f2fs_sb_info *sbi = F2FS_SB(sb);
	int i;

	for (i = 0; i < sbi->s_ndevs; i++)
		devs[i] = bdev_get_queue(FDEV(i).bdev);
}

static const struct fscrypt_operations f2fs_cryptops = {
	.key_prefix		= "f2fs:",
	.get_context		= f2fs_get_context,
	.set_context		= f2fs_set_context,
	.get_dummy_policy	= f2fs_get_dummy_policy,
	.empty_dir		= f2fs_empty_dir,
	.max_namelen		= F2FS_NAME_LEN,
	.has_stable_inodes	= f2fs_has_stable_inodes,
	.get_ino_and_lblk_bits	= f2fs_get_ino_and_lblk_bits,
	.get_num_devices	= f2fs_get_num_devices,
	.get_devices		= f2fs_get_devices,
};
#endif

static struct inode *f2fs_nfs_get_inode(struct super_block *sb,
		u64 ino, u32 generation)
{
	struct f2fs_sb_info *sbi = F2FS_SB(sb);
	struct inode *inode;

	if (f2fs_check_nid_range(sbi, ino))
		return ERR_PTR(-ESTALE);

	/*
	 * f2fs_iget isn't quite right if the inode is currently unallocated!
	 * However f2fs_iget currently does appropriate checks to handle stale
	 * inodes so everything is OK.
	 */
	inode = f2fs_iget(sb, ino);
	if (IS_ERR(inode))
		return ERR_CAST(inode);
	if (unlikely(generation && inode->i_generation != generation)) {
		/* we didn't find the right inode.. */
		iput(inode);
		return ERR_PTR(-ESTALE);
	}
	return inode;
}

static struct dentry *f2fs_fh_to_dentry(struct super_block *sb, struct fid *fid,
		int fh_len, int fh_type)
{
	return generic_fh_to_dentry(sb, fid, fh_len, fh_type,
				    f2fs_nfs_get_inode);
}

static struct dentry *f2fs_fh_to_parent(struct super_block *sb, struct fid *fid,
		int fh_len, int fh_type)
{
	return generic_fh_to_parent(sb, fid, fh_len, fh_type,
				    f2fs_nfs_get_inode);
}

static const struct export_operations f2fs_export_ops = {
	.fh_to_dentry = f2fs_fh_to_dentry,
	.fh_to_parent = f2fs_fh_to_parent,
	.get_parent = f2fs_get_parent,
};

loff_t max_file_blocks(struct inode *inode)
{
	loff_t result = 0;
	loff_t leaf_count;

	/*
	 * note: previously, result is equal to (DEF_ADDRS_PER_INODE -
	 * DEFAULT_INLINE_XATTR_ADDRS), but now f2fs try to reserve more
	 * space in inode.i_addr, it will be more safe to reassign
	 * result as zero.
	 */

	if (inode && f2fs_compressed_file(inode))
		leaf_count = ADDRS_PER_BLOCK(inode);
	else
		leaf_count = DEF_ADDRS_PER_BLOCK;

	/* two direct node blocks */
	result += (leaf_count * 2);

	/* two indirect node blocks */
	leaf_count *= NIDS_PER_BLOCK;
	result += (leaf_count * 2);

	/* one double indirect node block */
	leaf_count *= NIDS_PER_BLOCK;
	result += leaf_count;

	return result;
}

static int __f2fs_commit_super(struct buffer_head *bh,
			struct f2fs_super_block *super)
{
	lock_buffer(bh);
	if (super)
		memcpy(bh->b_data + F2FS_SUPER_OFFSET, super, sizeof(*super));
	set_buffer_dirty(bh);
	unlock_buffer(bh);

	/* it's rare case, we can do fua all the time */
	return __sync_dirty_buffer(bh, REQ_SYNC | REQ_PREFLUSH | REQ_FUA);
}

static inline bool sanity_check_area_boundary(struct f2fs_sb_info *sbi,
					struct buffer_head *bh)
{
	struct f2fs_super_block *raw_super = (struct f2fs_super_block *)
					(bh->b_data + F2FS_SUPER_OFFSET);
	struct super_block *sb = sbi->sb;
	u32 segment0_blkaddr = le32_to_cpu(raw_super->segment0_blkaddr);
	u32 cp_blkaddr = le32_to_cpu(raw_super->cp_blkaddr);
	u32 sit_blkaddr = le32_to_cpu(raw_super->sit_blkaddr);
	u32 nat_blkaddr = le32_to_cpu(raw_super->nat_blkaddr);
	u32 ssa_blkaddr = le32_to_cpu(raw_super->ssa_blkaddr);
	u32 main_blkaddr = le32_to_cpu(raw_super->main_blkaddr);
	u32 segment_count_ckpt = le32_to_cpu(raw_super->segment_count_ckpt);
	u32 segment_count_sit = le32_to_cpu(raw_super->segment_count_sit);
	u32 segment_count_nat = le32_to_cpu(raw_super->segment_count_nat);
	u32 segment_count_ssa = le32_to_cpu(raw_super->segment_count_ssa);
	u32 segment_count_main = le32_to_cpu(raw_super->segment_count_main);
	u32 segment_count = le32_to_cpu(raw_super->segment_count);
	u32 log_blocks_per_seg = le32_to_cpu(raw_super->log_blocks_per_seg);
	u64 main_end_blkaddr = main_blkaddr +
				(segment_count_main << log_blocks_per_seg);
	u64 seg_end_blkaddr = segment0_blkaddr +
				(segment_count << log_blocks_per_seg);

	if (segment0_blkaddr != cp_blkaddr) {
		f2fs_info(sbi, "Mismatch start address, segment0(%u) cp_blkaddr(%u)",
			  segment0_blkaddr, cp_blkaddr);
		return true;
	}

	if (cp_blkaddr + (segment_count_ckpt << log_blocks_per_seg) !=
							sit_blkaddr) {
		f2fs_info(sbi, "Wrong CP boundary, start(%u) end(%u) blocks(%u)",
			  cp_blkaddr, sit_blkaddr,
			  segment_count_ckpt << log_blocks_per_seg);
		return true;
	}

	if (sit_blkaddr + (segment_count_sit << log_blocks_per_seg) !=
							nat_blkaddr) {
		f2fs_info(sbi, "Wrong SIT boundary, start(%u) end(%u) blocks(%u)",
			  sit_blkaddr, nat_blkaddr,
			  segment_count_sit << log_blocks_per_seg);
		return true;
	}

	if (nat_blkaddr + (segment_count_nat << log_blocks_per_seg) !=
							ssa_blkaddr) {
		f2fs_info(sbi, "Wrong NAT boundary, start(%u) end(%u) blocks(%u)",
			  nat_blkaddr, ssa_blkaddr,
			  segment_count_nat << log_blocks_per_seg);
		return true;
	}

	if (ssa_blkaddr + (segment_count_ssa << log_blocks_per_seg) !=
							main_blkaddr) {
		f2fs_info(sbi, "Wrong SSA boundary, start(%u) end(%u) blocks(%u)",
			  ssa_blkaddr, main_blkaddr,
			  segment_count_ssa << log_blocks_per_seg);
		return true;
	}

	if (main_end_blkaddr > seg_end_blkaddr) {
		f2fs_info(sbi, "Wrong MAIN_AREA boundary, start(%u) end(%llu) block(%u)",
			  main_blkaddr, seg_end_blkaddr,
			  segment_count_main << log_blocks_per_seg);
		return true;
	} else if (main_end_blkaddr < seg_end_blkaddr) {
		int err = 0;
		char *res;

		/* fix in-memory information all the time */
		raw_super->segment_count = cpu_to_le32((main_end_blkaddr -
				segment0_blkaddr) >> log_blocks_per_seg);

		if (f2fs_readonly(sb) || bdev_read_only(sb->s_bdev)) {
			set_sbi_flag(sbi, SBI_NEED_SB_WRITE);
			res = "internally";
		} else {
			err = __f2fs_commit_super(bh, NULL);
			res = err ? "failed" : "done";
		}
		f2fs_info(sbi, "Fix alignment : %s, start(%u) end(%llu) block(%u)",
			  res, main_blkaddr, seg_end_blkaddr,
			  segment_count_main << log_blocks_per_seg);
		if (err)
			return true;
	}
	return false;
}

static int sanity_check_raw_super(struct f2fs_sb_info *sbi,
				struct buffer_head *bh)
{
	block_t segment_count, segs_per_sec, secs_per_zone, segment_count_main;
	block_t total_sections, blocks_per_seg;
	struct f2fs_super_block *raw_super = (struct f2fs_super_block *)
					(bh->b_data + F2FS_SUPER_OFFSET);
	size_t crc_offset = 0;
	__u32 crc = 0;

	if (le32_to_cpu(raw_super->magic) != F2FS_SUPER_MAGIC) {
		f2fs_info(sbi, "Magic Mismatch, valid(0x%x) - read(0x%x)",
			  F2FS_SUPER_MAGIC, le32_to_cpu(raw_super->magic));
		return -EINVAL;
	}

	/* Check checksum_offset and crc in superblock */
	if (__F2FS_HAS_FEATURE(raw_super, F2FS_FEATURE_SB_CHKSUM)) {
		crc_offset = le32_to_cpu(raw_super->checksum_offset);
		if (crc_offset !=
			offsetof(struct f2fs_super_block, crc)) {
			f2fs_info(sbi, "Invalid SB checksum offset: %zu",
				  crc_offset);
			return -EFSCORRUPTED;
		}
		crc = le32_to_cpu(raw_super->crc);
		if (!f2fs_crc_valid(sbi, crc, raw_super, crc_offset)) {
			f2fs_info(sbi, "Invalid SB checksum value: %u", crc);
			return -EFSCORRUPTED;
		}
	}

	/* Currently, support only 4KB block size */
	if (le32_to_cpu(raw_super->log_blocksize) != F2FS_BLKSIZE_BITS) {
		f2fs_info(sbi, "Invalid log_blocksize (%u), supports only %u",
			  le32_to_cpu(raw_super->log_blocksize),
			  F2FS_BLKSIZE_BITS);
		return -EFSCORRUPTED;
	}

	/* check log blocks per segment */
	if (le32_to_cpu(raw_super->log_blocks_per_seg) != 9) {
		f2fs_info(sbi, "Invalid log blocks per segment (%u)",
			  le32_to_cpu(raw_super->log_blocks_per_seg));
		return -EFSCORRUPTED;
	}

	/* Currently, support 512/1024/2048/4096 bytes sector size */
	if (le32_to_cpu(raw_super->log_sectorsize) >
				F2FS_MAX_LOG_SECTOR_SIZE ||
		le32_to_cpu(raw_super->log_sectorsize) <
				F2FS_MIN_LOG_SECTOR_SIZE) {
		f2fs_info(sbi, "Invalid log sectorsize (%u)",
			  le32_to_cpu(raw_super->log_sectorsize));
		return -EFSCORRUPTED;
	}
	if (le32_to_cpu(raw_super->log_sectors_per_block) +
		le32_to_cpu(raw_super->log_sectorsize) !=
			F2FS_MAX_LOG_SECTOR_SIZE) {
		f2fs_info(sbi, "Invalid log sectors per block(%u) log sectorsize(%u)",
			  le32_to_cpu(raw_super->log_sectors_per_block),
			  le32_to_cpu(raw_super->log_sectorsize));
		return -EFSCORRUPTED;
	}

	segment_count = le32_to_cpu(raw_super->segment_count);
	segment_count_main = le32_to_cpu(raw_super->segment_count_main);
	segs_per_sec = le32_to_cpu(raw_super->segs_per_sec);
	secs_per_zone = le32_to_cpu(raw_super->secs_per_zone);
	total_sections = le32_to_cpu(raw_super->section_count);

	/* blocks_per_seg should be 512, given the above check */
	blocks_per_seg = 1 << le32_to_cpu(raw_super->log_blocks_per_seg);

	if (segment_count > F2FS_MAX_SEGMENT ||
				segment_count < F2FS_MIN_SEGMENTS) {
		f2fs_info(sbi, "Invalid segment count (%u)", segment_count);
		return -EFSCORRUPTED;
	}

	if (total_sections > segment_count_main || total_sections < 1 ||
			segs_per_sec > segment_count || !segs_per_sec) {
		f2fs_info(sbi, "Invalid segment/section count (%u, %u x %u)",
			  segment_count, total_sections, segs_per_sec);
		return -EFSCORRUPTED;
	}

	if (segment_count_main != total_sections * segs_per_sec) {
		f2fs_info(sbi, "Invalid segment/section count (%u != %u * %u)",
			  segment_count_main, total_sections, segs_per_sec);
		return -EFSCORRUPTED;
	}

	if ((segment_count / segs_per_sec) < total_sections) {
		f2fs_info(sbi, "Small segment_count (%u < %u * %u)",
			  segment_count, segs_per_sec, total_sections);
		return -EFSCORRUPTED;
	}

	if (segment_count > (le64_to_cpu(raw_super->block_count) >> 9)) {
		f2fs_info(sbi, "Wrong segment_count / block_count (%u > %llu)",
			  segment_count, le64_to_cpu(raw_super->block_count));
		return -EFSCORRUPTED;
	}

	if (RDEV(0).path[0]) {
		block_t dev_seg_count = le32_to_cpu(RDEV(0).total_segments);
		int i = 1;

		while (i < MAX_DEVICES && RDEV(i).path[0]) {
			dev_seg_count += le32_to_cpu(RDEV(i).total_segments);
			i++;
		}
		if (segment_count != dev_seg_count) {
			f2fs_info(sbi, "Segment count (%u) mismatch with total segments from devices (%u)",
					segment_count, dev_seg_count);
			return -EFSCORRUPTED;
		}
	} else {
		if (__F2FS_HAS_FEATURE(raw_super, F2FS_FEATURE_BLKZONED) &&
					!bdev_is_zoned(sbi->sb->s_bdev)) {
			f2fs_info(sbi, "Zoned block device path is missing");
			return -EFSCORRUPTED;
		}
	}

	if (secs_per_zone > total_sections || !secs_per_zone) {
		f2fs_info(sbi, "Wrong secs_per_zone / total_sections (%u, %u)",
			  secs_per_zone, total_sections);
		return -EFSCORRUPTED;
	}
	if (le32_to_cpu(raw_super->extension_count) > F2FS_MAX_EXTENSION ||
			raw_super->hot_ext_count > F2FS_MAX_EXTENSION ||
			(le32_to_cpu(raw_super->extension_count) +
			raw_super->hot_ext_count) > F2FS_MAX_EXTENSION) {
		f2fs_info(sbi, "Corrupted extension count (%u + %u > %u)",
			  le32_to_cpu(raw_super->extension_count),
			  raw_super->hot_ext_count,
			  F2FS_MAX_EXTENSION);
		return -EFSCORRUPTED;
	}

	if (le32_to_cpu(raw_super->cp_payload) >
				(blocks_per_seg - F2FS_CP_PACKS)) {
		f2fs_info(sbi, "Insane cp_payload (%u > %u)",
			  le32_to_cpu(raw_super->cp_payload),
			  blocks_per_seg - F2FS_CP_PACKS);
		return -EFSCORRUPTED;
	}

	/* check reserved ino info */
	if (le32_to_cpu(raw_super->node_ino) != 1 ||
		le32_to_cpu(raw_super->meta_ino) != 2 ||
		le32_to_cpu(raw_super->root_ino) != 3) {
		f2fs_info(sbi, "Invalid Fs Meta Ino: node(%u) meta(%u) root(%u)",
			  le32_to_cpu(raw_super->node_ino),
			  le32_to_cpu(raw_super->meta_ino),
			  le32_to_cpu(raw_super->root_ino));
		return -EFSCORRUPTED;
	}

	/* check CP/SIT/NAT/SSA/MAIN_AREA area boundary */
	if (sanity_check_area_boundary(sbi, bh))
		return -EFSCORRUPTED;

	return 0;
}

int f2fs_sanity_check_ckpt(struct f2fs_sb_info *sbi)
{
	unsigned int total, fsmeta;
	struct f2fs_super_block *raw_super = F2FS_RAW_SUPER(sbi);
	struct f2fs_checkpoint *ckpt = F2FS_CKPT(sbi);
	unsigned int ovp_segments, reserved_segments;
	unsigned int main_segs, blocks_per_seg;
	unsigned int sit_segs, nat_segs;
	unsigned int sit_bitmap_size, nat_bitmap_size;
	unsigned int log_blocks_per_seg;
	unsigned int segment_count_main;
	unsigned int cp_pack_start_sum, cp_payload;
	block_t user_block_count, valid_user_blocks;
	block_t avail_node_count, valid_node_count;
	int i, j;

	total = le32_to_cpu(raw_super->segment_count);
	fsmeta = le32_to_cpu(raw_super->segment_count_ckpt);
	sit_segs = le32_to_cpu(raw_super->segment_count_sit);
	fsmeta += sit_segs;
	nat_segs = le32_to_cpu(raw_super->segment_count_nat);
	fsmeta += nat_segs;
	fsmeta += le32_to_cpu(ckpt->rsvd_segment_count);
	fsmeta += le32_to_cpu(raw_super->segment_count_ssa);

	if (unlikely(fsmeta >= total))
		return 1;

	ovp_segments = le32_to_cpu(ckpt->overprov_segment_count);
	reserved_segments = le32_to_cpu(ckpt->rsvd_segment_count);

	if (!f2fs_sb_has_readonly(sbi) &&
			unlikely(fsmeta < F2FS_MIN_META_SEGMENTS ||
			ovp_segments == 0 || reserved_segments == 0)) {
		f2fs_err(sbi, "Wrong layout: check mkfs.f2fs version");
		return 1;
	}
	user_block_count = le64_to_cpu(ckpt->user_block_count);
	segment_count_main = le32_to_cpu(raw_super->segment_count_main) +
			(f2fs_sb_has_readonly(sbi) ? 1 : 0);
	log_blocks_per_seg = le32_to_cpu(raw_super->log_blocks_per_seg);
	if (!user_block_count || user_block_count >=
			segment_count_main << log_blocks_per_seg) {
		f2fs_err(sbi, "Wrong user_block_count: %u",
			 user_block_count);
		return 1;
	}

	valid_user_blocks = le64_to_cpu(ckpt->valid_block_count);
	if (valid_user_blocks > user_block_count) {
		f2fs_err(sbi, "Wrong valid_user_blocks: %u, user_block_count: %u",
			 valid_user_blocks, user_block_count);
		return 1;
	}

	valid_node_count = le32_to_cpu(ckpt->valid_node_count);
	avail_node_count = sbi->total_node_count - F2FS_RESERVED_NODE_NUM;
	if (valid_node_count > avail_node_count) {
		f2fs_err(sbi, "Wrong valid_node_count: %u, avail_node_count: %u",
			 valid_node_count, avail_node_count);
		return 1;
	}

	main_segs = le32_to_cpu(raw_super->segment_count_main);
	blocks_per_seg = sbi->blocks_per_seg;

	for (i = 0; i < NR_CURSEG_NODE_TYPE; i++) {
		if (le32_to_cpu(ckpt->cur_node_segno[i]) >= main_segs ||
			le16_to_cpu(ckpt->cur_node_blkoff[i]) >= blocks_per_seg)
			return 1;

		if (f2fs_sb_has_readonly(sbi))
			goto check_data;

		for (j = i + 1; j < NR_CURSEG_NODE_TYPE; j++) {
			if (le32_to_cpu(ckpt->cur_node_segno[i]) ==
				le32_to_cpu(ckpt->cur_node_segno[j])) {
				f2fs_err(sbi, "Node segment (%u, %u) has the same segno: %u",
					 i, j,
					 le32_to_cpu(ckpt->cur_node_segno[i]));
				return 1;
			}
		}
	}
check_data:
	for (i = 0; i < NR_CURSEG_DATA_TYPE; i++) {
		if (le32_to_cpu(ckpt->cur_data_segno[i]) >= main_segs ||
			le16_to_cpu(ckpt->cur_data_blkoff[i]) >= blocks_per_seg)
			return 1;

		if (f2fs_sb_has_readonly(sbi))
			goto skip_cross;

		for (j = i + 1; j < NR_CURSEG_DATA_TYPE; j++) {
			if (le32_to_cpu(ckpt->cur_data_segno[i]) ==
				le32_to_cpu(ckpt->cur_data_segno[j])) {
				f2fs_err(sbi, "Data segment (%u, %u) has the same segno: %u",
					 i, j,
					 le32_to_cpu(ckpt->cur_data_segno[i]));
				return 1;
			}
		}
	}
	for (i = 0; i < NR_CURSEG_NODE_TYPE; i++) {
		for (j = 0; j < NR_CURSEG_DATA_TYPE; j++) {
			if (le32_to_cpu(ckpt->cur_node_segno[i]) ==
				le32_to_cpu(ckpt->cur_data_segno[j])) {
				f2fs_err(sbi, "Node segment (%u) and Data segment (%u) has the same segno: %u",
					 i, j,
					 le32_to_cpu(ckpt->cur_node_segno[i]));
				return 1;
			}
		}
	}
skip_cross:
	sit_bitmap_size = le32_to_cpu(ckpt->sit_ver_bitmap_bytesize);
	nat_bitmap_size = le32_to_cpu(ckpt->nat_ver_bitmap_bytesize);

	if (sit_bitmap_size != ((sit_segs / 2) << log_blocks_per_seg) / 8 ||
		nat_bitmap_size != ((nat_segs / 2) << log_blocks_per_seg) / 8) {
		f2fs_err(sbi, "Wrong bitmap size: sit: %u, nat:%u",
			 sit_bitmap_size, nat_bitmap_size);
		return 1;
	}

	cp_pack_start_sum = __start_sum_addr(sbi);
	cp_payload = __cp_payload(sbi);
	if (cp_pack_start_sum < cp_payload + 1 ||
		cp_pack_start_sum > blocks_per_seg - 1 -
			NR_CURSEG_PERSIST_TYPE) {
		f2fs_err(sbi, "Wrong cp_pack_start_sum: %u",
			 cp_pack_start_sum);
		return 1;
	}

	if (__is_set_ckpt_flags(ckpt, CP_LARGE_NAT_BITMAP_FLAG) &&
		le32_to_cpu(ckpt->checksum_offset) != CP_MIN_CHKSUM_OFFSET) {
		f2fs_warn(sbi, "using deprecated layout of large_nat_bitmap, "
			  "please run fsck v1.13.0 or higher to repair, chksum_offset: %u, "
			  "fixed with patch: \"f2fs-tools: relocate chksum_offset for large_nat_bitmap feature\"",
			  le32_to_cpu(ckpt->checksum_offset));
		return 1;
	}

	if (unlikely(f2fs_cp_error(sbi))) {
		f2fs_err(sbi, "A bug case: need to run fsck");
		return 1;
	}
	return 0;
}

static void init_sb_info(struct f2fs_sb_info *sbi)
{
	struct f2fs_super_block *raw_super = sbi->raw_super;
	int i;

	sbi->log_sectors_per_block =
		le32_to_cpu(raw_super->log_sectors_per_block);
	sbi->log_blocksize = le32_to_cpu(raw_super->log_blocksize);
	sbi->blocksize = 1 << sbi->log_blocksize;
	sbi->log_blocks_per_seg = le32_to_cpu(raw_super->log_blocks_per_seg);
	sbi->blocks_per_seg = 1 << sbi->log_blocks_per_seg;
	sbi->segs_per_sec = le32_to_cpu(raw_super->segs_per_sec);
	sbi->secs_per_zone = le32_to_cpu(raw_super->secs_per_zone);
	sbi->total_sections = le32_to_cpu(raw_super->section_count);
	sbi->total_node_count =
		(le32_to_cpu(raw_super->segment_count_nat) / 2)
			* sbi->blocks_per_seg * NAT_ENTRY_PER_BLOCK;
	F2FS_ROOT_INO(sbi) = le32_to_cpu(raw_super->root_ino);
	F2FS_NODE_INO(sbi) = le32_to_cpu(raw_super->node_ino);
	F2FS_META_INO(sbi) = le32_to_cpu(raw_super->meta_ino);
	sbi->cur_victim_sec = NULL_SECNO;
	sbi->next_victim_seg[BG_GC] = NULL_SEGNO;
	sbi->next_victim_seg[FG_GC] = NULL_SEGNO;
	sbi->max_victim_search = DEF_MAX_VICTIM_SEARCH;
	sbi->migration_granularity = sbi->segs_per_sec;

	sbi->dir_level = DEF_DIR_LEVEL;
	sbi->interval_time[CP_TIME] = DEF_CP_INTERVAL;
	sbi->interval_time[REQ_TIME] = DEF_IDLE_INTERVAL;
	sbi->interval_time[DISCARD_TIME] = DEF_IDLE_INTERVAL;
	sbi->interval_time[GC_TIME] = DEF_IDLE_INTERVAL;
	sbi->interval_time[DISABLE_TIME] = DEF_DISABLE_INTERVAL;
	sbi->interval_time[UMOUNT_DISCARD_TIMEOUT] =
				DEF_UMOUNT_DISCARD_TIMEOUT;
	clear_sbi_flag(sbi, SBI_NEED_FSCK);

	for (i = 0; i < NR_COUNT_TYPE; i++)
		atomic_set(&sbi->nr_pages[i], 0);

	for (i = 0; i < META; i++)
		atomic_set(&sbi->wb_sync_req[i], 0);

	INIT_LIST_HEAD(&sbi->s_list);
	mutex_init(&sbi->umount_mutex);
	init_rwsem(&sbi->io_order_lock);
	spin_lock_init(&sbi->cp_lock);

	sbi->dirty_device = 0;
	spin_lock_init(&sbi->dev_lock);

	init_rwsem(&sbi->sb_lock);
	init_rwsem(&sbi->pin_sem);
}

static int init_percpu_info(struct f2fs_sb_info *sbi)
{
	int err;

	err = percpu_counter_init(&sbi->alloc_valid_block_count, 0, GFP_KERNEL);
	if (err)
		return err;

	err = percpu_counter_init(&sbi->total_valid_inode_count, 0,
								GFP_KERNEL);
	if (err)
		percpu_counter_destroy(&sbi->alloc_valid_block_count);

	return err;
}

#ifdef CONFIG_BLK_DEV_ZONED
<<<<<<< HEAD
static int f2fs_report_zone_cb(struct blk_zone *zone, unsigned int idx,
			       void *data)
{
	struct f2fs_dev_info *dev = data;

	if (zone->type != BLK_ZONE_TYPE_CONVENTIONAL)
		set_bit(idx, dev->blkz_seq);
=======

struct f2fs_report_zones_args {
	struct f2fs_dev_info *dev;
	bool zone_cap_mismatch;
};

static int f2fs_report_zone_cb(struct blk_zone *zone, unsigned int idx,
			      void *data)
{
	struct f2fs_report_zones_args *rz_args = data;

	if (zone->type == BLK_ZONE_TYPE_CONVENTIONAL)
		return 0;

	set_bit(idx, rz_args->dev->blkz_seq);
	rz_args->dev->zone_capacity_blocks[idx] = zone->capacity >>
						F2FS_LOG_SECTORS_PER_BLOCK;
	if (zone->len != zone->capacity && !rz_args->zone_cap_mismatch)
		rz_args->zone_cap_mismatch = true;

>>>>>>> 7d2a07b7
	return 0;
}

static int init_blkz_info(struct f2fs_sb_info *sbi, int devi)
{
	struct block_device *bdev = FDEV(devi).bdev;
<<<<<<< HEAD
	sector_t nr_sectors = bdev->bd_part->nr_sects;
=======
	sector_t nr_sectors = bdev_nr_sectors(bdev);
	struct f2fs_report_zones_args rep_zone_arg;
>>>>>>> 7d2a07b7
	int ret;

	if (!f2fs_sb_has_blkzoned(sbi))
		return 0;

	if (sbi->blocks_per_blkz && sbi->blocks_per_blkz !=
				SECTOR_TO_BLOCK(bdev_zone_sectors(bdev)))
		return -EINVAL;
	sbi->blocks_per_blkz = SECTOR_TO_BLOCK(bdev_zone_sectors(bdev));
	if (sbi->log_blocks_per_blkz && sbi->log_blocks_per_blkz !=
				__ilog2_u32(sbi->blocks_per_blkz))
		return -EINVAL;
	sbi->log_blocks_per_blkz = __ilog2_u32(sbi->blocks_per_blkz);
	FDEV(devi).nr_blkz = SECTOR_TO_BLOCK(nr_sectors) >>
					sbi->log_blocks_per_blkz;
	if (nr_sectors & (bdev_zone_sectors(bdev) - 1))
		FDEV(devi).nr_blkz++;

	FDEV(devi).blkz_seq = f2fs_kvzalloc(sbi,
					BITS_TO_LONGS(FDEV(devi).nr_blkz)
					* sizeof(unsigned long),
					GFP_KERNEL);
	if (!FDEV(devi).blkz_seq)
		return -ENOMEM;

<<<<<<< HEAD
	/* Get block zones type */
	ret = blkdev_report_zones(bdev, 0, BLK_ALL_ZONES, f2fs_report_zone_cb,
				  &FDEV(devi));
	if (ret < 0)
		return ret;

=======
	/* Get block zones type and zone-capacity */
	FDEV(devi).zone_capacity_blocks = f2fs_kzalloc(sbi,
					FDEV(devi).nr_blkz * sizeof(block_t),
					GFP_KERNEL);
	if (!FDEV(devi).zone_capacity_blocks)
		return -ENOMEM;

	rep_zone_arg.dev = &FDEV(devi);
	rep_zone_arg.zone_cap_mismatch = false;

	ret = blkdev_report_zones(bdev, 0, BLK_ALL_ZONES, f2fs_report_zone_cb,
				  &rep_zone_arg);
	if (ret < 0)
		return ret;

	if (!rep_zone_arg.zone_cap_mismatch) {
		kfree(FDEV(devi).zone_capacity_blocks);
		FDEV(devi).zone_capacity_blocks = NULL;
	}

>>>>>>> 7d2a07b7
	return 0;
}
#endif

/*
 * Read f2fs raw super block.
 * Because we have two copies of super block, so read both of them
 * to get the first valid one. If any one of them is broken, we pass
 * them recovery flag back to the caller.
 */
static int read_raw_super_block(struct f2fs_sb_info *sbi,
			struct f2fs_super_block **raw_super,
			int *valid_super_block, int *recovery)
{
	struct super_block *sb = sbi->sb;
	int block;
	struct buffer_head *bh;
	struct f2fs_super_block *super;
	int err = 0;

	super = kzalloc(sizeof(struct f2fs_super_block), GFP_KERNEL);
	if (!super)
		return -ENOMEM;

	for (block = 0; block < 2; block++) {
		bh = sb_bread(sb, block);
		if (!bh) {
			f2fs_err(sbi, "Unable to read %dth superblock",
				 block + 1);
			err = -EIO;
			*recovery = 1;
			continue;
		}

		/* sanity checking of raw super */
		err = sanity_check_raw_super(sbi, bh);
		if (err) {
			f2fs_err(sbi, "Can't find valid F2FS filesystem in %dth superblock",
				 block + 1);
			brelse(bh);
			*recovery = 1;
			continue;
		}

		if (!*raw_super) {
			memcpy(super, bh->b_data + F2FS_SUPER_OFFSET,
							sizeof(*super));
			*valid_super_block = block;
			*raw_super = super;
		}
		brelse(bh);
	}

	/* No valid superblock */
	if (!*raw_super)
		kfree(super);
	else
		err = 0;

	return err;
}

int f2fs_commit_super(struct f2fs_sb_info *sbi, bool recover)
{
	struct buffer_head *bh;
	__u32 crc = 0;
	int err;

	if ((recover && f2fs_readonly(sbi->sb)) ||
				bdev_read_only(sbi->sb->s_bdev)) {
		set_sbi_flag(sbi, SBI_NEED_SB_WRITE);
		return -EROFS;
	}

	/* we should update superblock crc here */
	if (!recover && f2fs_sb_has_sb_chksum(sbi)) {
		crc = f2fs_crc32(sbi, F2FS_RAW_SUPER(sbi),
				offsetof(struct f2fs_super_block, crc));
		F2FS_RAW_SUPER(sbi)->crc = cpu_to_le32(crc);
	}

	/* write back-up superblock first */
	bh = sb_bread(sbi->sb, sbi->valid_super_block ? 0 : 1);
	if (!bh)
		return -EIO;
	err = __f2fs_commit_super(bh, F2FS_RAW_SUPER(sbi));
	brelse(bh);

	/* if we are in recovery path, skip writing valid superblock */
	if (recover || err)
		return err;

	/* write current valid superblock */
	bh = sb_bread(sbi->sb, sbi->valid_super_block);
	if (!bh)
		return -EIO;
	err = __f2fs_commit_super(bh, F2FS_RAW_SUPER(sbi));
	brelse(bh);
	return err;
}

static int f2fs_scan_devices(struct f2fs_sb_info *sbi)
{
	struct f2fs_super_block *raw_super = F2FS_RAW_SUPER(sbi);
	unsigned int max_devices = MAX_DEVICES;
	int i;

	/* Initialize single device information */
	if (!RDEV(0).path[0]) {
		if (!bdev_is_zoned(sbi->sb->s_bdev))
			return 0;
		max_devices = 1;
	}

	/*
	 * Initialize multiple devices information, or single
	 * zoned block device information.
	 */
	sbi->devs = f2fs_kzalloc(sbi,
				 array_size(max_devices,
					    sizeof(struct f2fs_dev_info)),
				 GFP_KERNEL);
	if (!sbi->devs)
		return -ENOMEM;

	for (i = 0; i < max_devices; i++) {

		if (i > 0 && !RDEV(i).path[0])
			break;

		if (max_devices == 1) {
			/* Single zoned block device mount */
			FDEV(0).bdev =
				blkdev_get_by_dev(sbi->sb->s_bdev->bd_dev,
					sbi->sb->s_mode, sbi->sb->s_type);
		} else {
			/* Multi-device mount */
			memcpy(FDEV(i).path, RDEV(i).path, MAX_PATH_LEN);
			FDEV(i).total_segments =
				le32_to_cpu(RDEV(i).total_segments);
			if (i == 0) {
				FDEV(i).start_blk = 0;
				FDEV(i).end_blk = FDEV(i).start_blk +
				    (FDEV(i).total_segments <<
				    sbi->log_blocks_per_seg) - 1 +
				    le32_to_cpu(raw_super->segment0_blkaddr);
			} else {
				FDEV(i).start_blk = FDEV(i - 1).end_blk + 1;
				FDEV(i).end_blk = FDEV(i).start_blk +
					(FDEV(i).total_segments <<
					sbi->log_blocks_per_seg) - 1;
			}
			FDEV(i).bdev = blkdev_get_by_path(FDEV(i).path,
					sbi->sb->s_mode, sbi->sb->s_type);
		}
		if (IS_ERR(FDEV(i).bdev))
			return PTR_ERR(FDEV(i).bdev);

		/* to release errored devices */
		sbi->s_ndevs = i + 1;

#ifdef CONFIG_BLK_DEV_ZONED
		if (bdev_zoned_model(FDEV(i).bdev) == BLK_ZONED_HM &&
				!f2fs_sb_has_blkzoned(sbi)) {
			f2fs_err(sbi, "Zoned block device feature not enabled");
			return -EINVAL;
		}
		if (bdev_zoned_model(FDEV(i).bdev) != BLK_ZONED_NONE) {
			if (init_blkz_info(sbi, i)) {
				f2fs_err(sbi, "Failed to initialize F2FS blkzone information");
				return -EINVAL;
			}
			if (max_devices == 1)
				break;
			f2fs_info(sbi, "Mount Device [%2d]: %20s, %8u, %8x - %8x (zone: %s)",
				  i, FDEV(i).path,
				  FDEV(i).total_segments,
				  FDEV(i).start_blk, FDEV(i).end_blk,
				  bdev_zoned_model(FDEV(i).bdev) == BLK_ZONED_HA ?
				  "Host-aware" : "Host-managed");
			continue;
		}
#endif
		f2fs_info(sbi, "Mount Device [%2d]: %20s, %8u, %8x - %8x",
			  i, FDEV(i).path,
			  FDEV(i).total_segments,
			  FDEV(i).start_blk, FDEV(i).end_blk);
	}
	f2fs_info(sbi,
		  "IO Block Size: %8d KB", F2FS_IO_SIZE_KB(sbi));
	return 0;
}

static int f2fs_setup_casefold(struct f2fs_sb_info *sbi)
{
#ifdef CONFIG_UNICODE
	if (f2fs_sb_has_casefold(sbi) && !sbi->sb->s_encoding) {
		const struct f2fs_sb_encodings *encoding_info;
		struct unicode_map *encoding;
		__u16 encoding_flags;

		if (f2fs_sb_read_encoding(sbi->raw_super, &encoding_info,
					  &encoding_flags)) {
			f2fs_err(sbi,
				 "Encoding requested by superblock is unknown");
			return -EINVAL;
		}

		encoding = utf8_load(encoding_info->version);
		if (IS_ERR(encoding)) {
			f2fs_err(sbi,
				 "can't mount with superblock charset: %s-%s "
				 "not supported by the kernel. flags: 0x%x.",
				 encoding_info->name, encoding_info->version,
				 encoding_flags);
			return PTR_ERR(encoding);
		}
		f2fs_info(sbi, "Using encoding defined by superblock: "
			 "%s-%s with flags 0x%hx", encoding_info->name,
			 encoding_info->version?:"\b", encoding_flags);

		sbi->sb->s_encoding = encoding;
		sbi->sb->s_encoding_flags = encoding_flags;
	}
#else
	if (f2fs_sb_has_casefold(sbi)) {
		f2fs_err(sbi, "Filesystem with casefold feature cannot be mounted without CONFIG_UNICODE");
		return -EINVAL;
	}
#endif
	return 0;
}

static void f2fs_tuning_parameters(struct f2fs_sb_info *sbi)
{
	struct f2fs_sm_info *sm_i = SM_I(sbi);

	/* adjust parameters according to the volume size */
	if (sm_i->main_segments <= SMALL_VOLUME_SEGMENTS) {
		F2FS_OPTION(sbi).alloc_mode = ALLOC_MODE_REUSE;
		sm_i->dcc_info->discard_granularity = 1;
		sm_i->ipu_policy = 1 << F2FS_IPU_FORCE;
	}

	sbi->readdir_ra = 1;
}

static int f2fs_fill_super(struct super_block *sb, void *data, int silent)
{
	struct f2fs_sb_info *sbi;
	struct f2fs_super_block *raw_super;
	struct inode *root;
	int err;
	bool skip_recovery = false, need_fsck = false;
	char *options = NULL;
	int recovery, i, valid_super_block;
	struct curseg_info *seg_i;
	int retry_cnt = 1;

try_onemore:
	err = -EINVAL;
	raw_super = NULL;
	valid_super_block = -1;
	recovery = 0;

	/* allocate memory for f2fs-specific super block info */
	sbi = kzalloc(sizeof(struct f2fs_sb_info), GFP_KERNEL);
	if (!sbi)
		return -ENOMEM;

	sbi->sb = sb;

	/* Load the checksum driver */
	sbi->s_chksum_driver = crypto_alloc_shash("crc32", 0, 0);
	if (IS_ERR(sbi->s_chksum_driver)) {
		f2fs_err(sbi, "Cannot load crc32 driver.");
		err = PTR_ERR(sbi->s_chksum_driver);
		sbi->s_chksum_driver = NULL;
		goto free_sbi;
	}

	/* set a block size */
	if (unlikely(!sb_set_blocksize(sb, F2FS_BLKSIZE))) {
		f2fs_err(sbi, "unable to set blocksize");
		goto free_sbi;
	}

	err = read_raw_super_block(sbi, &raw_super, &valid_super_block,
								&recovery);
	if (err)
		goto free_sbi;

	sb->s_fs_info = sbi;
	sbi->raw_super = raw_super;

	/* precompute checksum seed for metadata */
	if (f2fs_sb_has_inode_chksum(sbi))
		sbi->s_chksum_seed = f2fs_chksum(sbi, ~0, raw_super->uuid,
						sizeof(raw_super->uuid));

	default_options(sbi);
	/* parse mount options */
	options = kstrdup((const char *)data, GFP_KERNEL);
	if (data && !options) {
		err = -ENOMEM;
		goto free_sb_buf;
	}

	err = parse_options(sb, options, false);
	if (err)
		goto free_options;

	sb->s_maxbytes = max_file_blocks(NULL) <<
				le32_to_cpu(raw_super->log_blocksize);
	sb->s_max_links = F2FS_LINK_MAX;

	err = f2fs_setup_casefold(sbi);
	if (err)
		goto free_options;

#ifdef CONFIG_QUOTA
	sb->dq_op = &f2fs_quota_operations;
	sb->s_qcop = &f2fs_quotactl_ops;
	sb->s_quota_types = QTYPE_MASK_USR | QTYPE_MASK_GRP | QTYPE_MASK_PRJ;

	if (f2fs_sb_has_quota_ino(sbi)) {
		for (i = 0; i < MAXQUOTAS; i++) {
			if (f2fs_qf_ino(sbi->sb, i))
				sbi->nquota_files++;
		}
	}
#endif

	sb->s_op = &f2fs_sops;
#ifdef CONFIG_FS_ENCRYPTION
	sb->s_cop = &f2fs_cryptops;
#endif
#ifdef CONFIG_FS_VERITY
	sb->s_vop = &f2fs_verityops;
#endif
	sb->s_xattr = f2fs_xattr_handlers;
	sb->s_export_op = &f2fs_export_ops;
	sb->s_magic = F2FS_SUPER_MAGIC;
	sb->s_time_gran = 1;
	sb->s_flags = (sb->s_flags & ~SB_POSIXACL) |
		(test_opt(sbi, POSIX_ACL) ? SB_POSIXACL : 0);
	memcpy(&sb->s_uuid, raw_super->uuid, sizeof(raw_super->uuid));
	sb->s_iflags |= SB_I_CGROUPWB;

	/* init f2fs-specific super block info */
	sbi->valid_super_block = valid_super_block;
	init_rwsem(&sbi->gc_lock);
	mutex_init(&sbi->writepages);
	init_rwsem(&sbi->cp_global_sem);
	init_rwsem(&sbi->node_write);
	init_rwsem(&sbi->node_change);

	/* disallow all the data/node/meta page writes */
	set_sbi_flag(sbi, SBI_POR_DOING);
	spin_lock_init(&sbi->stat_lock);

	/* init iostat info */
	spin_lock_init(&sbi->iostat_lock);
	sbi->iostat_enable = false;
	sbi->iostat_period_ms = DEFAULT_IOSTAT_PERIOD_MS;

	for (i = 0; i < NR_PAGE_TYPE; i++) {
		int n = (i == META) ? 1 : NR_TEMP_TYPE;
		int j;

		sbi->write_io[i] =
			f2fs_kmalloc(sbi,
				     array_size(n,
						sizeof(struct f2fs_bio_info)),
				     GFP_KERNEL);
		if (!sbi->write_io[i]) {
			err = -ENOMEM;
			goto free_bio_info;
		}

		for (j = HOT; j < n; j++) {
			init_rwsem(&sbi->write_io[i][j].io_rwsem);
			sbi->write_io[i][j].sbi = sbi;
			sbi->write_io[i][j].bio = NULL;
			spin_lock_init(&sbi->write_io[i][j].io_lock);
			INIT_LIST_HEAD(&sbi->write_io[i][j].io_list);
			INIT_LIST_HEAD(&sbi->write_io[i][j].bio_list);
			init_rwsem(&sbi->write_io[i][j].bio_list_lock);
		}
	}

	init_rwsem(&sbi->cp_rwsem);
	init_rwsem(&sbi->quota_sem);
	init_waitqueue_head(&sbi->cp_wait);
	init_sb_info(sbi);

	err = init_percpu_info(sbi);
	if (err)
		goto free_bio_info;

	if (F2FS_IO_ALIGNED(sbi)) {
		sbi->write_io_dummy =
			mempool_create_page_pool(2 * (F2FS_IO_SIZE(sbi) - 1), 0);
		if (!sbi->write_io_dummy) {
			err = -ENOMEM;
			goto free_percpu;
		}
	}

	/* init per sbi slab cache */
	err = f2fs_init_xattr_caches(sbi);
	if (err)
		goto free_io_dummy;
	err = f2fs_init_page_array_cache(sbi);
	if (err)
		goto free_xattr_cache;

	/* get an inode for meta space */
	sbi->meta_inode = f2fs_iget(sb, F2FS_META_INO(sbi));
	if (IS_ERR(sbi->meta_inode)) {
		f2fs_err(sbi, "Failed to read F2FS meta data inode");
		err = PTR_ERR(sbi->meta_inode);
		goto free_page_array_cache;
	}

	err = f2fs_get_valid_checkpoint(sbi);
	if (err) {
		f2fs_err(sbi, "Failed to get valid F2FS checkpoint");
		goto free_meta_inode;
	}

	if (__is_set_ckpt_flags(F2FS_CKPT(sbi), CP_QUOTA_NEED_FSCK_FLAG))
		set_sbi_flag(sbi, SBI_QUOTA_NEED_REPAIR);
	if (__is_set_ckpt_flags(F2FS_CKPT(sbi), CP_DISABLED_QUICK_FLAG)) {
		set_sbi_flag(sbi, SBI_CP_DISABLED_QUICK);
		sbi->interval_time[DISABLE_TIME] = DEF_DISABLE_QUICK_INTERVAL;
	}

	if (__is_set_ckpt_flags(F2FS_CKPT(sbi), CP_FSCK_FLAG))
		set_sbi_flag(sbi, SBI_NEED_FSCK);

	/* Initialize device list */
	err = f2fs_scan_devices(sbi);
	if (err) {
		f2fs_err(sbi, "Failed to find devices");
		goto free_devices;
	}

	err = f2fs_init_post_read_wq(sbi);
	if (err) {
		f2fs_err(sbi, "Failed to initialize post read workqueue");
		goto free_devices;
	}

	sbi->total_valid_node_count =
				le32_to_cpu(sbi->ckpt->valid_node_count);
	percpu_counter_set(&sbi->total_valid_inode_count,
				le32_to_cpu(sbi->ckpt->valid_inode_count));
	sbi->user_block_count = le64_to_cpu(sbi->ckpt->user_block_count);
	sbi->total_valid_block_count =
				le64_to_cpu(sbi->ckpt->valid_block_count);
	sbi->last_valid_block_count = sbi->total_valid_block_count;
	sbi->reserved_blocks = 0;
	sbi->current_reserved_blocks = 0;
	limit_reserve_root(sbi);
	adjust_unusable_cap_perc(sbi);

	for (i = 0; i < NR_INODE_TYPE; i++) {
		INIT_LIST_HEAD(&sbi->inode_list[i]);
		spin_lock_init(&sbi->inode_lock[i]);
	}
	mutex_init(&sbi->flush_lock);

	f2fs_init_extent_cache_info(sbi);

	f2fs_init_ino_entry_info(sbi);

	f2fs_init_fsync_node_info(sbi);

	/* setup checkpoint request control and start checkpoint issue thread */
	f2fs_init_ckpt_req_control(sbi);
	if (!f2fs_readonly(sb) && !test_opt(sbi, DISABLE_CHECKPOINT) &&
			test_opt(sbi, MERGE_CHECKPOINT)) {
		err = f2fs_start_ckpt_thread(sbi);
		if (err) {
			f2fs_err(sbi,
			    "Failed to start F2FS issue_checkpoint_thread (%d)",
			    err);
			goto stop_ckpt_thread;
		}
	}

	/* setup f2fs internal modules */
	err = f2fs_build_segment_manager(sbi);
	if (err) {
		f2fs_err(sbi, "Failed to initialize F2FS segment manager (%d)",
			 err);
		goto free_sm;
	}
	err = f2fs_build_node_manager(sbi);
	if (err) {
		f2fs_err(sbi, "Failed to initialize F2FS node manager (%d)",
			 err);
		goto free_nm;
	}

	/* For write statistics */
	sbi->sectors_written_start = f2fs_get_sectors_written(sbi);

	/* Read accumulated write IO statistics if exists */
	seg_i = CURSEG_I(sbi, CURSEG_HOT_NODE);
	if (__exist_node_summaries(sbi))
		sbi->kbytes_written =
			le64_to_cpu(seg_i->journal->info.kbytes_written);

	f2fs_build_gc_manager(sbi);

	err = f2fs_build_stats(sbi);
	if (err)
		goto free_nm;

	/* get an inode for node space */
	sbi->node_inode = f2fs_iget(sb, F2FS_NODE_INO(sbi));
	if (IS_ERR(sbi->node_inode)) {
		f2fs_err(sbi, "Failed to read node inode");
		err = PTR_ERR(sbi->node_inode);
		goto free_stats;
	}

	/* read root inode and dentry */
	root = f2fs_iget(sb, F2FS_ROOT_INO(sbi));
	if (IS_ERR(root)) {
		f2fs_err(sbi, "Failed to read root inode");
		err = PTR_ERR(root);
		goto free_node_inode;
	}
	if (!S_ISDIR(root->i_mode) || !root->i_blocks ||
			!root->i_size || !root->i_nlink) {
		iput(root);
		err = -EINVAL;
		goto free_node_inode;
	}

	sb->s_root = d_make_root(root); /* allocate root dentry */
	if (!sb->s_root) {
		err = -ENOMEM;
		goto free_node_inode;
	}

	err = f2fs_init_compress_inode(sbi);
	if (err)
		goto free_root_inode;

	err = f2fs_register_sysfs(sbi);
	if (err)
		goto free_compress_inode;

#ifdef CONFIG_QUOTA
	/* Enable quota usage during mount */
	if (f2fs_sb_has_quota_ino(sbi) && !f2fs_readonly(sb)) {
		err = f2fs_enable_quotas(sb);
		if (err)
			f2fs_err(sbi, "Cannot turn on quotas: error %d", err);
	}
#endif
	/* if there are any orphan inodes, free them */
	err = f2fs_recover_orphan_inodes(sbi);
	if (err)
		goto free_meta;

	if (unlikely(is_set_ckpt_flags(sbi, CP_DISABLED_FLAG)))
		goto reset_checkpoint;

	/* recover fsynced data */
	if (!test_opt(sbi, DISABLE_ROLL_FORWARD) &&
			!test_opt(sbi, NORECOVERY)) {
		/*
		 * mount should be failed, when device has readonly mode, and
		 * previous checkpoint was not done by clean system shutdown.
		 */
		if (f2fs_hw_is_readonly(sbi)) {
			if (!is_set_ckpt_flags(sbi, CP_UMOUNT_FLAG)) {
				err = f2fs_recover_fsync_data(sbi, true);
				if (err > 0) {
					err = -EROFS;
					f2fs_err(sbi, "Need to recover fsync data, but "
						"write access unavailable, please try "
						"mount w/ disable_roll_forward or norecovery");
				}
				if (err < 0)
					goto free_meta;
			}
			f2fs_info(sbi, "write access unavailable, skipping recovery");
			goto reset_checkpoint;
		}

		if (need_fsck)
			set_sbi_flag(sbi, SBI_NEED_FSCK);

		if (skip_recovery)
			goto reset_checkpoint;

		err = f2fs_recover_fsync_data(sbi, false);
		if (err < 0) {
			if (err != -ENOMEM)
				skip_recovery = true;
			need_fsck = true;
			f2fs_err(sbi, "Cannot recover all fsync data errno=%d",
				 err);
			goto free_meta;
		}
	} else {
		err = f2fs_recover_fsync_data(sbi, true);

		if (!f2fs_readonly(sb) && err > 0) {
			err = -EINVAL;
			f2fs_err(sbi, "Need to recover fsync data");
			goto free_meta;
		}
	}

	/*
	 * If the f2fs is not readonly and fsync data recovery succeeds,
	 * check zoned block devices' write pointer consistency.
	 */
	if (!err && !f2fs_readonly(sb) && f2fs_sb_has_blkzoned(sbi)) {
		err = f2fs_check_write_pointer(sbi);
		if (err)
			goto free_meta;
	}

reset_checkpoint:
	f2fs_init_inmem_curseg(sbi);

	/* f2fs_recover_fsync_data() cleared this already */
	clear_sbi_flag(sbi, SBI_POR_DOING);

	if (test_opt(sbi, DISABLE_CHECKPOINT)) {
		err = f2fs_disable_checkpoint(sbi);
		if (err)
			goto sync_free_meta;
	} else if (is_set_ckpt_flags(sbi, CP_DISABLED_FLAG)) {
		f2fs_enable_checkpoint(sbi);
	}

	/*
	 * If filesystem is not mounted as read-only then
	 * do start the gc_thread.
	 */
	if ((F2FS_OPTION(sbi).bggc_mode != BGGC_MODE_OFF ||
		test_opt(sbi, GC_MERGE)) && !f2fs_readonly(sb)) {
		/* After POR, we can run background GC thread.*/
		err = f2fs_start_gc_thread(sbi);
		if (err)
			goto sync_free_meta;
	}
	kvfree(options);

	/* recover broken superblock */
	if (recovery) {
		err = f2fs_commit_super(sbi, true);
		f2fs_info(sbi, "Try to recover %dth superblock, ret: %d",
			  sbi->valid_super_block ? 1 : 2, err);
	}

	f2fs_join_shrinker(sbi);

	f2fs_tuning_parameters(sbi);

	f2fs_notice(sbi, "Mounted with checkpoint version = %llx",
		    cur_cp_version(F2FS_CKPT(sbi)));
	f2fs_update_time(sbi, CP_TIME);
	f2fs_update_time(sbi, REQ_TIME);
	clear_sbi_flag(sbi, SBI_CP_DISABLED_QUICK);
	return 0;

sync_free_meta:
	/* safe to flush all the data */
	sync_filesystem(sbi->sb);
	retry_cnt = 0;

free_meta:
#ifdef CONFIG_QUOTA
	f2fs_truncate_quota_inode_pages(sb);
	if (f2fs_sb_has_quota_ino(sbi) && !f2fs_readonly(sb))
		f2fs_quota_off_umount(sbi->sb);
#endif
	/*
	 * Some dirty meta pages can be produced by f2fs_recover_orphan_inodes()
	 * failed by EIO. Then, iput(node_inode) can trigger balance_fs_bg()
	 * followed by f2fs_write_checkpoint() through f2fs_write_node_pages(), which
	 * falls into an infinite loop in f2fs_sync_meta_pages().
	 */
	truncate_inode_pages_final(META_MAPPING(sbi));
	/* evict some inodes being cached by GC */
	evict_inodes(sb);
	f2fs_unregister_sysfs(sbi);
free_compress_inode:
	f2fs_destroy_compress_inode(sbi);
free_root_inode:
	dput(sb->s_root);
	sb->s_root = NULL;
free_node_inode:
	f2fs_release_ino_entry(sbi, true);
	truncate_inode_pages_final(NODE_MAPPING(sbi));
	iput(sbi->node_inode);
	sbi->node_inode = NULL;
free_stats:
	f2fs_destroy_stats(sbi);
free_nm:
	f2fs_destroy_node_manager(sbi);
free_sm:
	f2fs_destroy_segment_manager(sbi);
	f2fs_destroy_post_read_wq(sbi);
stop_ckpt_thread:
	f2fs_stop_ckpt_thread(sbi);
free_devices:
	destroy_device_list(sbi);
	kvfree(sbi->ckpt);
free_meta_inode:
	make_bad_inode(sbi->meta_inode);
	iput(sbi->meta_inode);
	sbi->meta_inode = NULL;
free_page_array_cache:
	f2fs_destroy_page_array_cache(sbi);
free_xattr_cache:
	f2fs_destroy_xattr_caches(sbi);
free_io_dummy:
	mempool_destroy(sbi->write_io_dummy);
free_percpu:
	destroy_percpu_info(sbi);
free_bio_info:
	for (i = 0; i < NR_PAGE_TYPE; i++)
		kvfree(sbi->write_io[i]);

#ifdef CONFIG_UNICODE
	utf8_unload(sb->s_encoding);
	sb->s_encoding = NULL;
#endif
free_options:
#ifdef CONFIG_QUOTA
	for (i = 0; i < MAXQUOTAS; i++)
		kfree(F2FS_OPTION(sbi).s_qf_names[i]);
#endif
	fscrypt_free_dummy_policy(&F2FS_OPTION(sbi).dummy_enc_policy);
	kvfree(options);
free_sb_buf:
	kfree(raw_super);
free_sbi:
	if (sbi->s_chksum_driver)
		crypto_free_shash(sbi->s_chksum_driver);
	kfree(sbi);

	/* give only one another chance */
	if (retry_cnt > 0 && skip_recovery) {
		retry_cnt--;
		shrink_dcache_sb(sb);
		goto try_onemore;
	}
	return err;
}

static struct dentry *f2fs_mount(struct file_system_type *fs_type, int flags,
			const char *dev_name, void *data)
{
	return mount_bdev(fs_type, flags, dev_name, data, f2fs_fill_super);
}

static void kill_f2fs_super(struct super_block *sb)
{
	if (sb->s_root) {
		struct f2fs_sb_info *sbi = F2FS_SB(sb);

		set_sbi_flag(sbi, SBI_IS_CLOSE);
		f2fs_stop_gc_thread(sbi);
		f2fs_stop_discard_thread(sbi);

#ifdef CONFIG_F2FS_FS_COMPRESSION
		/*
		 * latter evict_inode() can bypass checking and invalidating
		 * compress inode cache.
		 */
		if (test_opt(sbi, COMPRESS_CACHE))
			truncate_inode_pages_final(COMPRESS_MAPPING(sbi));
#endif

		if (is_sbi_flag_set(sbi, SBI_IS_DIRTY) ||
				!is_set_ckpt_flags(sbi, CP_UMOUNT_FLAG)) {
			struct cp_control cpc = {
				.reason = CP_UMOUNT,
			};
			f2fs_write_checkpoint(sbi, &cpc);
		}

		if (is_sbi_flag_set(sbi, SBI_IS_RECOVERED) && f2fs_readonly(sb))
			sb->s_flags &= ~SB_RDONLY;
	}
	kill_block_super(sb);
}

static struct file_system_type f2fs_fs_type = {
	.owner		= THIS_MODULE,
	.name		= "f2fs",
	.mount		= f2fs_mount,
	.kill_sb	= kill_f2fs_super,
	.fs_flags	= FS_REQUIRES_DEV,
};
MODULE_ALIAS_FS("f2fs");

static int __init init_inodecache(void)
{
	f2fs_inode_cachep = kmem_cache_create("f2fs_inode_cache",
			sizeof(struct f2fs_inode_info), 0,
			SLAB_RECLAIM_ACCOUNT|SLAB_ACCOUNT, NULL);
	if (!f2fs_inode_cachep)
		return -ENOMEM;
	return 0;
}

static void destroy_inodecache(void)
{
	/*
	 * Make sure all delayed rcu free inodes are flushed before we
	 * destroy cache.
	 */
	rcu_barrier();
	kmem_cache_destroy(f2fs_inode_cachep);
}

static int __init init_f2fs_fs(void)
{
	int err;

	if (PAGE_SIZE != F2FS_BLKSIZE) {
		printk("F2FS not supported on PAGE_SIZE(%lu) != %d\n",
				PAGE_SIZE, F2FS_BLKSIZE);
		return -EINVAL;
	}

	err = init_inodecache();
	if (err)
		goto fail;
	err = f2fs_create_node_manager_caches();
	if (err)
		goto free_inodecache;
	err = f2fs_create_segment_manager_caches();
	if (err)
		goto free_node_manager_caches;
	err = f2fs_create_checkpoint_caches();
	if (err)
		goto free_segment_manager_caches;
	err = f2fs_create_recovery_cache();
	if (err)
		goto free_checkpoint_caches;
	err = f2fs_create_extent_cache();
	if (err)
		goto free_recovery_cache;
	err = f2fs_create_garbage_collection_cache();
	if (err)
		goto free_extent_cache;
	err = f2fs_init_sysfs();
	if (err)
		goto free_garbage_collection_cache;
	err = register_shrinker(&f2fs_shrinker_info);
	if (err)
		goto free_sysfs;
	err = register_filesystem(&f2fs_fs_type);
	if (err)
		goto free_shrinker;
	f2fs_create_root_stats();
	err = f2fs_init_post_read_processing();
	if (err)
		goto free_root_stats;
	err = f2fs_init_bio_entry_cache();
	if (err)
		goto free_post_read;
	err = f2fs_init_bioset();
	if (err)
		goto free_bio_enrty_cache;
	err = f2fs_init_compress_mempool();
	if (err)
		goto free_bioset;
	err = f2fs_init_compress_cache();
	if (err)
		goto free_compress_mempool;
	err = f2fs_create_casefold_cache();
	if (err)
		goto free_compress_cache;
	return 0;
free_compress_cache:
	f2fs_destroy_compress_cache();
free_compress_mempool:
	f2fs_destroy_compress_mempool();
free_bioset:
	f2fs_destroy_bioset();
free_bio_enrty_cache:
	f2fs_destroy_bio_entry_cache();
free_post_read:
	f2fs_destroy_post_read_processing();
free_root_stats:
	f2fs_destroy_root_stats();
	unregister_filesystem(&f2fs_fs_type);
free_shrinker:
	unregister_shrinker(&f2fs_shrinker_info);
free_sysfs:
	f2fs_exit_sysfs();
free_garbage_collection_cache:
	f2fs_destroy_garbage_collection_cache();
free_extent_cache:
	f2fs_destroy_extent_cache();
free_recovery_cache:
	f2fs_destroy_recovery_cache();
free_checkpoint_caches:
	f2fs_destroy_checkpoint_caches();
free_segment_manager_caches:
	f2fs_destroy_segment_manager_caches();
free_node_manager_caches:
	f2fs_destroy_node_manager_caches();
free_inodecache:
	destroy_inodecache();
fail:
	return err;
}

static void __exit exit_f2fs_fs(void)
{
	f2fs_destroy_casefold_cache();
	f2fs_destroy_compress_cache();
	f2fs_destroy_compress_mempool();
	f2fs_destroy_bioset();
	f2fs_destroy_bio_entry_cache();
	f2fs_destroy_post_read_processing();
	f2fs_destroy_root_stats();
	unregister_filesystem(&f2fs_fs_type);
	unregister_shrinker(&f2fs_shrinker_info);
	f2fs_exit_sysfs();
	f2fs_destroy_garbage_collection_cache();
	f2fs_destroy_extent_cache();
	f2fs_destroy_recovery_cache();
	f2fs_destroy_checkpoint_caches();
	f2fs_destroy_segment_manager_caches();
	f2fs_destroy_node_manager_caches();
	destroy_inodecache();
}

module_init(init_f2fs_fs)
module_exit(exit_f2fs_fs)

MODULE_AUTHOR("Samsung Electronics's Praesto Team");
MODULE_DESCRIPTION("Flash Friendly File System");
MODULE_LICENSE("GPL");
MODULE_SOFTDEP("pre: crc32");
<|MERGE_RESOLUTION|>--- conflicted
+++ resolved
@@ -23,14 +23,10 @@
 #include <linux/f2fs_fs.h>
 #include <linux/sysfs.h>
 #include <linux/quota.h>
-<<<<<<< HEAD
-#include <linux/part_stat.h>
-=======
 #include <linux/unicode.h>
 #include <linux/part_stat.h>
 #include <linux/zstd.h>
 #include <linux/lz4.h>
->>>>>>> 7d2a07b7
 
 #include "f2fs.h"
 #include "node.h"
@@ -3460,15 +3456,6 @@
 }
 
 #ifdef CONFIG_BLK_DEV_ZONED
-<<<<<<< HEAD
-static int f2fs_report_zone_cb(struct blk_zone *zone, unsigned int idx,
-			       void *data)
-{
-	struct f2fs_dev_info *dev = data;
-
-	if (zone->type != BLK_ZONE_TYPE_CONVENTIONAL)
-		set_bit(idx, dev->blkz_seq);
-=======
 
 struct f2fs_report_zones_args {
 	struct f2fs_dev_info *dev;
@@ -3489,19 +3476,14 @@
 	if (zone->len != zone->capacity && !rz_args->zone_cap_mismatch)
 		rz_args->zone_cap_mismatch = true;
 
->>>>>>> 7d2a07b7
 	return 0;
 }
 
 static int init_blkz_info(struct f2fs_sb_info *sbi, int devi)
 {
 	struct block_device *bdev = FDEV(devi).bdev;
-<<<<<<< HEAD
-	sector_t nr_sectors = bdev->bd_part->nr_sects;
-=======
 	sector_t nr_sectors = bdev_nr_sectors(bdev);
 	struct f2fs_report_zones_args rep_zone_arg;
->>>>>>> 7d2a07b7
 	int ret;
 
 	if (!f2fs_sb_has_blkzoned(sbi))
@@ -3527,14 +3509,6 @@
 	if (!FDEV(devi).blkz_seq)
 		return -ENOMEM;
 
-<<<<<<< HEAD
-	/* Get block zones type */
-	ret = blkdev_report_zones(bdev, 0, BLK_ALL_ZONES, f2fs_report_zone_cb,
-				  &FDEV(devi));
-	if (ret < 0)
-		return ret;
-
-=======
 	/* Get block zones type and zone-capacity */
 	FDEV(devi).zone_capacity_blocks = f2fs_kzalloc(sbi,
 					FDEV(devi).nr_blkz * sizeof(block_t),
@@ -3555,7 +3529,6 @@
 		FDEV(devi).zone_capacity_blocks = NULL;
 	}
 
->>>>>>> 7d2a07b7
 	return 0;
 }
 #endif
