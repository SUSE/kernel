// SPDX-License-Identifier: GPL-2.0
/*
 * fs/f2fs/super.c
 *
 * Copyright (c) 2012 Samsung Electronics Co., Ltd.
 *             http://www.samsung.com/
 */
#include <linux/module.h>
#include <linux/init.h>
#include <linux/fs.h>
#include <linux/fs_context.h>
#include <linux/sched/mm.h>
#include <linux/statfs.h>
#include <linux/kthread.h>
#include <linux/parser.h>
#include <linux/mount.h>
#include <linux/seq_file.h>
#include <linux/proc_fs.h>
#include <linux/random.h>
#include <linux/exportfs.h>
#include <linux/blkdev.h>
#include <linux/quotaops.h>
#include <linux/f2fs_fs.h>
#include <linux/sysfs.h>
#include <linux/quota.h>
#include <linux/unicode.h>
#include <linux/part_stat.h>
#include <linux/zstd.h>
#include <linux/lz4.h>

#include "f2fs.h"
#include "node.h"
#include "segment.h"
#include "xattr.h"
#include "gc.h"
#include "iostat.h"

#define CREATE_TRACE_POINTS
#include <trace/events/f2fs.h>

static struct kmem_cache *f2fs_inode_cachep;

#ifdef CONFIG_F2FS_FAULT_INJECTION

const char *f2fs_fault_name[FAULT_MAX] = {
	[FAULT_KMALLOC]			= "kmalloc",
	[FAULT_KVMALLOC]		= "kvmalloc",
	[FAULT_PAGE_ALLOC]		= "page alloc",
	[FAULT_PAGE_GET]		= "page get",
	[FAULT_ALLOC_NID]		= "alloc nid",
	[FAULT_ORPHAN]			= "orphan",
	[FAULT_BLOCK]			= "no more block",
	[FAULT_DIR_DEPTH]		= "too big dir depth",
	[FAULT_EVICT_INODE]		= "evict_inode fail",
	[FAULT_TRUNCATE]		= "truncate fail",
	[FAULT_READ_IO]			= "read IO error",
	[FAULT_CHECKPOINT]		= "checkpoint error",
	[FAULT_DISCARD]			= "discard error",
	[FAULT_WRITE_IO]		= "write IO error",
	[FAULT_SLAB_ALLOC]		= "slab alloc",
	[FAULT_DQUOT_INIT]		= "dquot initialize",
	[FAULT_LOCK_OP]			= "lock_op",
	[FAULT_BLKADDR_VALIDITY]	= "invalid blkaddr",
	[FAULT_BLKADDR_CONSISTENCE]	= "inconsistent blkaddr",
	[FAULT_NO_SEGMENT]		= "no free segment",
};

int f2fs_build_fault_attr(struct f2fs_sb_info *sbi, unsigned long rate,
							unsigned long type)
{
	struct f2fs_fault_info *ffi = &F2FS_OPTION(sbi).fault_info;

	if (rate) {
		if (rate > INT_MAX)
			return -EINVAL;
		atomic_set(&ffi->inject_ops, 0);
		ffi->inject_rate = (int)rate;
	}

	if (type) {
		if (type >= BIT(FAULT_MAX))
			return -EINVAL;
		ffi->inject_type = (unsigned int)type;
	}

	if (!rate && !type)
		memset(ffi, 0, sizeof(struct f2fs_fault_info));
	else
		f2fs_info(sbi,
			"build fault injection attr: rate: %lu, type: 0x%lx",
								rate, type);
	return 0;
}
#endif

/* f2fs-wide shrinker description */
static struct shrinker *f2fs_shrinker_info;

static int __init f2fs_init_shrinker(void)
{
	f2fs_shrinker_info = shrinker_alloc(0, "f2fs-shrinker");
	if (!f2fs_shrinker_info)
		return -ENOMEM;

	f2fs_shrinker_info->count_objects = f2fs_shrink_count;
	f2fs_shrinker_info->scan_objects = f2fs_shrink_scan;

	shrinker_register(f2fs_shrinker_info);

	return 0;
}

static void f2fs_exit_shrinker(void)
{
	shrinker_free(f2fs_shrinker_info);
}

enum {
	Opt_gc_background,
	Opt_disable_roll_forward,
	Opt_norecovery,
	Opt_discard,
	Opt_nodiscard,
	Opt_noheap,
	Opt_heap,
	Opt_user_xattr,
	Opt_nouser_xattr,
	Opt_acl,
	Opt_noacl,
	Opt_active_logs,
	Opt_disable_ext_identify,
	Opt_inline_xattr,
	Opt_noinline_xattr,
	Opt_inline_xattr_size,
	Opt_inline_data,
	Opt_inline_dentry,
	Opt_noinline_dentry,
	Opt_flush_merge,
	Opt_noflush_merge,
	Opt_barrier,
	Opt_nobarrier,
	Opt_fastboot,
	Opt_extent_cache,
	Opt_noextent_cache,
	Opt_noinline_data,
	Opt_data_flush,
	Opt_reserve_root,
	Opt_resgid,
	Opt_resuid,
	Opt_mode,
	Opt_fault_injection,
	Opt_fault_type,
	Opt_quota,
	Opt_noquota,
	Opt_usrquota,
	Opt_grpquota,
	Opt_prjquota,
	Opt_usrjquota,
	Opt_grpjquota,
	Opt_prjjquota,
	Opt_offusrjquota,
	Opt_offgrpjquota,
	Opt_offprjjquota,
	Opt_jqfmt_vfsold,
	Opt_jqfmt_vfsv0,
	Opt_jqfmt_vfsv1,
	Opt_alloc,
	Opt_fsync,
	Opt_test_dummy_encryption,
	Opt_inlinecrypt,
	Opt_checkpoint_disable,
	Opt_checkpoint_disable_cap,
	Opt_checkpoint_disable_cap_perc,
	Opt_checkpoint_enable,
	Opt_checkpoint_merge,
	Opt_nocheckpoint_merge,
	Opt_compress_algorithm,
	Opt_compress_log_size,
	Opt_compress_extension,
	Opt_nocompress_extension,
	Opt_compress_chksum,
	Opt_compress_mode,
	Opt_compress_cache,
	Opt_atgc,
	Opt_gc_merge,
	Opt_nogc_merge,
	Opt_discard_unit,
	Opt_memory_mode,
	Opt_age_extent_cache,
	Opt_errors,
	Opt_err,
};

static match_table_t f2fs_tokens = {
	{Opt_gc_background, "background_gc=%s"},
	{Opt_disable_roll_forward, "disable_roll_forward"},
	{Opt_norecovery, "norecovery"},
	{Opt_discard, "discard"},
	{Opt_nodiscard, "nodiscard"},
	{Opt_noheap, "no_heap"},
	{Opt_heap, "heap"},
	{Opt_user_xattr, "user_xattr"},
	{Opt_nouser_xattr, "nouser_xattr"},
	{Opt_acl, "acl"},
	{Opt_noacl, "noacl"},
	{Opt_active_logs, "active_logs=%u"},
	{Opt_disable_ext_identify, "disable_ext_identify"},
	{Opt_inline_xattr, "inline_xattr"},
	{Opt_noinline_xattr, "noinline_xattr"},
	{Opt_inline_xattr_size, "inline_xattr_size=%u"},
	{Opt_inline_data, "inline_data"},
	{Opt_inline_dentry, "inline_dentry"},
	{Opt_noinline_dentry, "noinline_dentry"},
	{Opt_flush_merge, "flush_merge"},
	{Opt_noflush_merge, "noflush_merge"},
	{Opt_barrier, "barrier"},
	{Opt_nobarrier, "nobarrier"},
	{Opt_fastboot, "fastboot"},
	{Opt_extent_cache, "extent_cache"},
	{Opt_noextent_cache, "noextent_cache"},
	{Opt_noinline_data, "noinline_data"},
	{Opt_data_flush, "data_flush"},
	{Opt_reserve_root, "reserve_root=%u"},
	{Opt_resgid, "resgid=%u"},
	{Opt_resuid, "resuid=%u"},
	{Opt_mode, "mode=%s"},
	{Opt_fault_injection, "fault_injection=%u"},
	{Opt_fault_type, "fault_type=%u"},
	{Opt_quota, "quota"},
	{Opt_noquota, "noquota"},
	{Opt_usrquota, "usrquota"},
	{Opt_grpquota, "grpquota"},
	{Opt_prjquota, "prjquota"},
	{Opt_usrjquota, "usrjquota=%s"},
	{Opt_grpjquota, "grpjquota=%s"},
	{Opt_prjjquota, "prjjquota=%s"},
	{Opt_offusrjquota, "usrjquota="},
	{Opt_offgrpjquota, "grpjquota="},
	{Opt_offprjjquota, "prjjquota="},
	{Opt_jqfmt_vfsold, "jqfmt=vfsold"},
	{Opt_jqfmt_vfsv0, "jqfmt=vfsv0"},
	{Opt_jqfmt_vfsv1, "jqfmt=vfsv1"},
	{Opt_alloc, "alloc_mode=%s"},
	{Opt_fsync, "fsync_mode=%s"},
	{Opt_test_dummy_encryption, "test_dummy_encryption=%s"},
	{Opt_test_dummy_encryption, "test_dummy_encryption"},
	{Opt_inlinecrypt, "inlinecrypt"},
	{Opt_checkpoint_disable, "checkpoint=disable"},
	{Opt_checkpoint_disable_cap, "checkpoint=disable:%u"},
	{Opt_checkpoint_disable_cap_perc, "checkpoint=disable:%u%%"},
	{Opt_checkpoint_enable, "checkpoint=enable"},
	{Opt_checkpoint_merge, "checkpoint_merge"},
	{Opt_nocheckpoint_merge, "nocheckpoint_merge"},
	{Opt_compress_algorithm, "compress_algorithm=%s"},
	{Opt_compress_log_size, "compress_log_size=%u"},
	{Opt_compress_extension, "compress_extension=%s"},
	{Opt_nocompress_extension, "nocompress_extension=%s"},
	{Opt_compress_chksum, "compress_chksum"},
	{Opt_compress_mode, "compress_mode=%s"},
	{Opt_compress_cache, "compress_cache"},
	{Opt_atgc, "atgc"},
	{Opt_gc_merge, "gc_merge"},
	{Opt_nogc_merge, "nogc_merge"},
	{Opt_discard_unit, "discard_unit=%s"},
	{Opt_memory_mode, "memory=%s"},
	{Opt_age_extent_cache, "age_extent_cache"},
	{Opt_errors, "errors=%s"},
	{Opt_err, NULL},
};

void f2fs_printk(struct f2fs_sb_info *sbi, bool limit_rate,
						const char *fmt, ...)
{
	struct va_format vaf;
	va_list args;
	int level;

	va_start(args, fmt);

	level = printk_get_level(fmt);
	vaf.fmt = printk_skip_level(fmt);
	vaf.va = &args;
	if (limit_rate)
		printk_ratelimited("%c%cF2FS-fs (%s): %pV\n",
			KERN_SOH_ASCII, level, sbi->sb->s_id, &vaf);
	else
		printk("%c%cF2FS-fs (%s): %pV\n",
			KERN_SOH_ASCII, level, sbi->sb->s_id, &vaf);

	va_end(args);
}

#if IS_ENABLED(CONFIG_UNICODE)
static const struct f2fs_sb_encodings {
	__u16 magic;
	char *name;
	unsigned int version;
} f2fs_sb_encoding_map[] = {
	{F2FS_ENC_UTF8_12_1, "utf8", UNICODE_AGE(12, 1, 0)},
};

static const struct f2fs_sb_encodings *
f2fs_sb_read_encoding(const struct f2fs_super_block *sb)
{
	__u16 magic = le16_to_cpu(sb->s_encoding);
	int i;

	for (i = 0; i < ARRAY_SIZE(f2fs_sb_encoding_map); i++)
		if (magic == f2fs_sb_encoding_map[i].magic)
			return &f2fs_sb_encoding_map[i];

	return NULL;
}

struct kmem_cache *f2fs_cf_name_slab;
static int __init f2fs_create_casefold_cache(void)
{
	f2fs_cf_name_slab = f2fs_kmem_cache_create("f2fs_casefolded_name",
						   F2FS_NAME_LEN);
	return f2fs_cf_name_slab ? 0 : -ENOMEM;
}

static void f2fs_destroy_casefold_cache(void)
{
	kmem_cache_destroy(f2fs_cf_name_slab);
}
#else
static int __init f2fs_create_casefold_cache(void) { return 0; }
static void f2fs_destroy_casefold_cache(void) { }
#endif

static inline void limit_reserve_root(struct f2fs_sb_info *sbi)
{
	block_t limit = min((sbi->user_block_count >> 3),
			sbi->user_block_count - sbi->reserved_blocks);

	/* limit is 12.5% */
	if (test_opt(sbi, RESERVE_ROOT) &&
			F2FS_OPTION(sbi).root_reserved_blocks > limit) {
		F2FS_OPTION(sbi).root_reserved_blocks = limit;
		f2fs_info(sbi, "Reduce reserved blocks for root = %u",
			  F2FS_OPTION(sbi).root_reserved_blocks);
	}
	if (!test_opt(sbi, RESERVE_ROOT) &&
		(!uid_eq(F2FS_OPTION(sbi).s_resuid,
				make_kuid(&init_user_ns, F2FS_DEF_RESUID)) ||
		!gid_eq(F2FS_OPTION(sbi).s_resgid,
				make_kgid(&init_user_ns, F2FS_DEF_RESGID))))
		f2fs_info(sbi, "Ignore s_resuid=%u, s_resgid=%u w/o reserve_root",
			  from_kuid_munged(&init_user_ns,
					   F2FS_OPTION(sbi).s_resuid),
			  from_kgid_munged(&init_user_ns,
					   F2FS_OPTION(sbi).s_resgid));
}

static inline void adjust_unusable_cap_perc(struct f2fs_sb_info *sbi)
{
	if (!F2FS_OPTION(sbi).unusable_cap_perc)
		return;

	if (F2FS_OPTION(sbi).unusable_cap_perc == 100)
		F2FS_OPTION(sbi).unusable_cap = sbi->user_block_count;
	else
		F2FS_OPTION(sbi).unusable_cap = (sbi->user_block_count / 100) *
					F2FS_OPTION(sbi).unusable_cap_perc;

	f2fs_info(sbi, "Adjust unusable cap for checkpoint=disable = %u / %u%%",
			F2FS_OPTION(sbi).unusable_cap,
			F2FS_OPTION(sbi).unusable_cap_perc);
}

static void init_once(void *foo)
{
	struct f2fs_inode_info *fi = (struct f2fs_inode_info *) foo;

	inode_init_once(&fi->vfs_inode);
}

#ifdef CONFIG_QUOTA
static const char * const quotatypes[] = INITQFNAMES;
#define QTYPE2NAME(t) (quotatypes[t])
static int f2fs_set_qf_name(struct super_block *sb, int qtype,
							substring_t *args)
{
	struct f2fs_sb_info *sbi = F2FS_SB(sb);
	char *qname;
	int ret = -EINVAL;

	if (sb_any_quota_loaded(sb) && !F2FS_OPTION(sbi).s_qf_names[qtype]) {
		f2fs_err(sbi, "Cannot change journaled quota options when quota turned on");
		return -EINVAL;
	}
	if (f2fs_sb_has_quota_ino(sbi)) {
		f2fs_info(sbi, "QUOTA feature is enabled, so ignore qf_name");
		return 0;
	}

	qname = match_strdup(args);
	if (!qname) {
		f2fs_err(sbi, "Not enough memory for storing quotafile name");
		return -ENOMEM;
	}
	if (F2FS_OPTION(sbi).s_qf_names[qtype]) {
		if (strcmp(F2FS_OPTION(sbi).s_qf_names[qtype], qname) == 0)
			ret = 0;
		else
			f2fs_err(sbi, "%s quota file already specified",
				 QTYPE2NAME(qtype));
		goto errout;
	}
	if (strchr(qname, '/')) {
		f2fs_err(sbi, "quotafile must be on filesystem root");
		goto errout;
	}
	F2FS_OPTION(sbi).s_qf_names[qtype] = qname;
	set_opt(sbi, QUOTA);
	return 0;
errout:
	kfree(qname);
	return ret;
}

static int f2fs_clear_qf_name(struct super_block *sb, int qtype)
{
	struct f2fs_sb_info *sbi = F2FS_SB(sb);

	if (sb_any_quota_loaded(sb) && F2FS_OPTION(sbi).s_qf_names[qtype]) {
		f2fs_err(sbi, "Cannot change journaled quota options when quota turned on");
		return -EINVAL;
	}
	kfree(F2FS_OPTION(sbi).s_qf_names[qtype]);
	F2FS_OPTION(sbi).s_qf_names[qtype] = NULL;
	return 0;
}

static int f2fs_check_quota_options(struct f2fs_sb_info *sbi)
{
	/*
	 * We do the test below only for project quotas. 'usrquota' and
	 * 'grpquota' mount options are allowed even without quota feature
	 * to support legacy quotas in quota files.
	 */
	if (test_opt(sbi, PRJQUOTA) && !f2fs_sb_has_project_quota(sbi)) {
		f2fs_err(sbi, "Project quota feature not enabled. Cannot enable project quota enforcement.");
		return -1;
	}
	if (F2FS_OPTION(sbi).s_qf_names[USRQUOTA] ||
			F2FS_OPTION(sbi).s_qf_names[GRPQUOTA] ||
			F2FS_OPTION(sbi).s_qf_names[PRJQUOTA]) {
		if (test_opt(sbi, USRQUOTA) &&
				F2FS_OPTION(sbi).s_qf_names[USRQUOTA])
			clear_opt(sbi, USRQUOTA);

		if (test_opt(sbi, GRPQUOTA) &&
				F2FS_OPTION(sbi).s_qf_names[GRPQUOTA])
			clear_opt(sbi, GRPQUOTA);

		if (test_opt(sbi, PRJQUOTA) &&
				F2FS_OPTION(sbi).s_qf_names[PRJQUOTA])
			clear_opt(sbi, PRJQUOTA);

		if (test_opt(sbi, GRPQUOTA) || test_opt(sbi, USRQUOTA) ||
				test_opt(sbi, PRJQUOTA)) {
			f2fs_err(sbi, "old and new quota format mixing");
			return -1;
		}

		if (!F2FS_OPTION(sbi).s_jquota_fmt) {
			f2fs_err(sbi, "journaled quota format not specified");
			return -1;
		}
	}

	if (f2fs_sb_has_quota_ino(sbi) && F2FS_OPTION(sbi).s_jquota_fmt) {
		f2fs_info(sbi, "QUOTA feature is enabled, so ignore jquota_fmt");
		F2FS_OPTION(sbi).s_jquota_fmt = 0;
	}
	return 0;
}
#endif

static int f2fs_set_test_dummy_encryption(struct super_block *sb,
					  const char *opt,
					  const substring_t *arg,
					  bool is_remount)
{
	struct f2fs_sb_info *sbi = F2FS_SB(sb);
	struct fs_parameter param = {
		.type = fs_value_is_string,
		.string = arg->from ? arg->from : "",
	};
	struct fscrypt_dummy_policy *policy =
		&F2FS_OPTION(sbi).dummy_enc_policy;
	int err;

	if (!IS_ENABLED(CONFIG_FS_ENCRYPTION)) {
		f2fs_warn(sbi, "test_dummy_encryption option not supported");
		return -EINVAL;
	}

	if (!f2fs_sb_has_encrypt(sbi)) {
		f2fs_err(sbi, "Encrypt feature is off");
		return -EINVAL;
	}

	/*
	 * This mount option is just for testing, and it's not worthwhile to
	 * implement the extra complexity (e.g. RCU protection) that would be
	 * needed to allow it to be set or changed during remount.  We do allow
	 * it to be specified during remount, but only if there is no change.
	 */
	if (is_remount && !fscrypt_is_dummy_policy_set(policy)) {
		f2fs_warn(sbi, "Can't set test_dummy_encryption on remount");
		return -EINVAL;
	}

	err = fscrypt_parse_test_dummy_encryption(&param, policy);
	if (err) {
		if (err == -EEXIST)
			f2fs_warn(sbi,
				  "Can't change test_dummy_encryption on remount");
		else if (err == -EINVAL)
			f2fs_warn(sbi, "Value of option \"%s\" is unrecognized",
				  opt);
		else
			f2fs_warn(sbi, "Error processing option \"%s\" [%d]",
				  opt, err);
		return -EINVAL;
	}
	f2fs_warn(sbi, "Test dummy encryption mode enabled");
	return 0;
}

#ifdef CONFIG_F2FS_FS_COMPRESSION
static bool is_compress_extension_exist(struct f2fs_sb_info *sbi,
					const char *new_ext, bool is_ext)
{
	unsigned char (*ext)[F2FS_EXTENSION_LEN];
	int ext_cnt;
	int i;

	if (is_ext) {
		ext = F2FS_OPTION(sbi).extensions;
		ext_cnt = F2FS_OPTION(sbi).compress_ext_cnt;
	} else {
		ext = F2FS_OPTION(sbi).noextensions;
		ext_cnt = F2FS_OPTION(sbi).nocompress_ext_cnt;
	}

	for (i = 0; i < ext_cnt; i++) {
		if (!strcasecmp(new_ext, ext[i]))
			return true;
	}

	return false;
}

/*
 * 1. The same extension name cannot not appear in both compress and non-compress extension
 * at the same time.
 * 2. If the compress extension specifies all files, the types specified by the non-compress
 * extension will be treated as special cases and will not be compressed.
 * 3. Don't allow the non-compress extension specifies all files.
 */
static int f2fs_test_compress_extension(struct f2fs_sb_info *sbi)
{
	unsigned char (*ext)[F2FS_EXTENSION_LEN];
	unsigned char (*noext)[F2FS_EXTENSION_LEN];
	int ext_cnt, noext_cnt, index = 0, no_index = 0;

	ext = F2FS_OPTION(sbi).extensions;
	ext_cnt = F2FS_OPTION(sbi).compress_ext_cnt;
	noext = F2FS_OPTION(sbi).noextensions;
	noext_cnt = F2FS_OPTION(sbi).nocompress_ext_cnt;

	if (!noext_cnt)
		return 0;

	for (no_index = 0; no_index < noext_cnt; no_index++) {
		if (!strcasecmp("*", noext[no_index])) {
			f2fs_info(sbi, "Don't allow the nocompress extension specifies all files");
			return -EINVAL;
		}
		for (index = 0; index < ext_cnt; index++) {
			if (!strcasecmp(ext[index], noext[no_index])) {
				f2fs_info(sbi, "Don't allow the same extension %s appear in both compress and nocompress extension",
						ext[index]);
				return -EINVAL;
			}
		}
	}
	return 0;
}

#ifdef CONFIG_F2FS_FS_LZ4
static int f2fs_set_lz4hc_level(struct f2fs_sb_info *sbi, const char *str)
{
#ifdef CONFIG_F2FS_FS_LZ4HC
	unsigned int level;

	if (strlen(str) == 3) {
		F2FS_OPTION(sbi).compress_level = 0;
		return 0;
	}

	str += 3;

	if (str[0] != ':') {
		f2fs_info(sbi, "wrong format, e.g. <alg_name>:<compr_level>");
		return -EINVAL;
	}
	if (kstrtouint(str + 1, 10, &level))
		return -EINVAL;

	if (!f2fs_is_compress_level_valid(COMPRESS_LZ4, level)) {
		f2fs_info(sbi, "invalid lz4hc compress level: %d", level);
		return -EINVAL;
	}

	F2FS_OPTION(sbi).compress_level = level;
	return 0;
#else
	if (strlen(str) == 3) {
		F2FS_OPTION(sbi).compress_level = 0;
		return 0;
	}
	f2fs_info(sbi, "kernel doesn't support lz4hc compression");
	return -EINVAL;
#endif
}
#endif

#ifdef CONFIG_F2FS_FS_ZSTD
static int f2fs_set_zstd_level(struct f2fs_sb_info *sbi, const char *str)
{
	int level;
	int len = 4;

	if (strlen(str) == len) {
		F2FS_OPTION(sbi).compress_level = F2FS_ZSTD_DEFAULT_CLEVEL;
		return 0;
	}

	str += len;

	if (str[0] != ':') {
		f2fs_info(sbi, "wrong format, e.g. <alg_name>:<compr_level>");
		return -EINVAL;
	}
	if (kstrtoint(str + 1, 10, &level))
		return -EINVAL;

	/* f2fs does not support negative compress level now */
	if (level < 0) {
		f2fs_info(sbi, "do not support negative compress level: %d", level);
		return -ERANGE;
	}

	if (!f2fs_is_compress_level_valid(COMPRESS_ZSTD, level)) {
		f2fs_info(sbi, "invalid zstd compress level: %d", level);
		return -EINVAL;
	}

	F2FS_OPTION(sbi).compress_level = level;
	return 0;
}
#endif
#endif

static int parse_options(struct super_block *sb, char *options, bool is_remount)
{
	struct f2fs_sb_info *sbi = F2FS_SB(sb);
	substring_t args[MAX_OPT_ARGS];
#ifdef CONFIG_F2FS_FS_COMPRESSION
	unsigned char (*ext)[F2FS_EXTENSION_LEN];
	unsigned char (*noext)[F2FS_EXTENSION_LEN];
	int ext_cnt, noext_cnt;
#endif
	char *p, *name;
	int arg = 0;
	kuid_t uid;
	kgid_t gid;
	int ret;

	if (!options)
		goto default_check;

	while ((p = strsep(&options, ",")) != NULL) {
		int token;

		if (!*p)
			continue;
		/*
		 * Initialize args struct so we know whether arg was
		 * found; some options take optional arguments.
		 */
		args[0].to = args[0].from = NULL;
		token = match_token(p, f2fs_tokens, args);

		switch (token) {
		case Opt_gc_background:
			name = match_strdup(&args[0]);

			if (!name)
				return -ENOMEM;
			if (!strcmp(name, "on")) {
				F2FS_OPTION(sbi).bggc_mode = BGGC_MODE_ON;
			} else if (!strcmp(name, "off")) {
				if (f2fs_sb_has_blkzoned(sbi)) {
					f2fs_warn(sbi, "zoned devices need bggc");
					kfree(name);
					return -EINVAL;
				}
				F2FS_OPTION(sbi).bggc_mode = BGGC_MODE_OFF;
			} else if (!strcmp(name, "sync")) {
				F2FS_OPTION(sbi).bggc_mode = BGGC_MODE_SYNC;
			} else {
				kfree(name);
				return -EINVAL;
			}
			kfree(name);
			break;
		case Opt_disable_roll_forward:
			set_opt(sbi, DISABLE_ROLL_FORWARD);
			break;
		case Opt_norecovery:
			/* this option mounts f2fs with ro */
			set_opt(sbi, NORECOVERY);
			if (!f2fs_readonly(sb))
				return -EINVAL;
			break;
		case Opt_discard:
			if (!f2fs_hw_support_discard(sbi)) {
				f2fs_warn(sbi, "device does not support discard");
				break;
			}
			set_opt(sbi, DISCARD);
			break;
		case Opt_nodiscard:
			if (f2fs_hw_should_discard(sbi)) {
				f2fs_warn(sbi, "discard is required for zoned block devices");
				return -EINVAL;
			}
			clear_opt(sbi, DISCARD);
			break;
		case Opt_noheap:
		case Opt_heap:
			f2fs_warn(sbi, "heap/no_heap options were deprecated");
			break;
#ifdef CONFIG_F2FS_FS_XATTR
		case Opt_user_xattr:
			set_opt(sbi, XATTR_USER);
			break;
		case Opt_nouser_xattr:
			clear_opt(sbi, XATTR_USER);
			break;
		case Opt_inline_xattr:
			set_opt(sbi, INLINE_XATTR);
			break;
		case Opt_noinline_xattr:
			clear_opt(sbi, INLINE_XATTR);
			break;
		case Opt_inline_xattr_size:
			if (args->from && match_int(args, &arg))
				return -EINVAL;
			set_opt(sbi, INLINE_XATTR_SIZE);
			F2FS_OPTION(sbi).inline_xattr_size = arg;
			break;
#else
		case Opt_user_xattr:
			f2fs_info(sbi, "user_xattr options not supported");
			break;
		case Opt_nouser_xattr:
			f2fs_info(sbi, "nouser_xattr options not supported");
			break;
		case Opt_inline_xattr:
			f2fs_info(sbi, "inline_xattr options not supported");
			break;
		case Opt_noinline_xattr:
			f2fs_info(sbi, "noinline_xattr options not supported");
			break;
#endif
#ifdef CONFIG_F2FS_FS_POSIX_ACL
		case Opt_acl:
			set_opt(sbi, POSIX_ACL);
			break;
		case Opt_noacl:
			clear_opt(sbi, POSIX_ACL);
			break;
#else
		case Opt_acl:
			f2fs_info(sbi, "acl options not supported");
			break;
		case Opt_noacl:
			f2fs_info(sbi, "noacl options not supported");
			break;
#endif
		case Opt_active_logs:
			if (args->from && match_int(args, &arg))
				return -EINVAL;
			if (arg != 2 && arg != 4 &&
				arg != NR_CURSEG_PERSIST_TYPE)
				return -EINVAL;
			F2FS_OPTION(sbi).active_logs = arg;
			break;
		case Opt_disable_ext_identify:
			set_opt(sbi, DISABLE_EXT_IDENTIFY);
			break;
		case Opt_inline_data:
			set_opt(sbi, INLINE_DATA);
			break;
		case Opt_inline_dentry:
			set_opt(sbi, INLINE_DENTRY);
			break;
		case Opt_noinline_dentry:
			clear_opt(sbi, INLINE_DENTRY);
			break;
		case Opt_flush_merge:
			set_opt(sbi, FLUSH_MERGE);
			break;
		case Opt_noflush_merge:
			clear_opt(sbi, FLUSH_MERGE);
			break;
		case Opt_nobarrier:
			set_opt(sbi, NOBARRIER);
			break;
		case Opt_barrier:
			clear_opt(sbi, NOBARRIER);
			break;
		case Opt_fastboot:
			set_opt(sbi, FASTBOOT);
			break;
		case Opt_extent_cache:
			set_opt(sbi, READ_EXTENT_CACHE);
			break;
		case Opt_noextent_cache:
			clear_opt(sbi, READ_EXTENT_CACHE);
			break;
		case Opt_noinline_data:
			clear_opt(sbi, INLINE_DATA);
			break;
		case Opt_data_flush:
			set_opt(sbi, DATA_FLUSH);
			break;
		case Opt_reserve_root:
			if (args->from && match_int(args, &arg))
				return -EINVAL;
			if (test_opt(sbi, RESERVE_ROOT)) {
				f2fs_info(sbi, "Preserve previous reserve_root=%u",
					  F2FS_OPTION(sbi).root_reserved_blocks);
			} else {
				F2FS_OPTION(sbi).root_reserved_blocks = arg;
				set_opt(sbi, RESERVE_ROOT);
			}
			break;
		case Opt_resuid:
			if (args->from && match_int(args, &arg))
				return -EINVAL;
			uid = make_kuid(current_user_ns(), arg);
			if (!uid_valid(uid)) {
				f2fs_err(sbi, "Invalid uid value %d", arg);
				return -EINVAL;
			}
			F2FS_OPTION(sbi).s_resuid = uid;
			break;
		case Opt_resgid:
			if (args->from && match_int(args, &arg))
				return -EINVAL;
			gid = make_kgid(current_user_ns(), arg);
			if (!gid_valid(gid)) {
				f2fs_err(sbi, "Invalid gid value %d", arg);
				return -EINVAL;
			}
			F2FS_OPTION(sbi).s_resgid = gid;
			break;
		case Opt_mode:
			name = match_strdup(&args[0]);

			if (!name)
				return -ENOMEM;
			if (!strcmp(name, "adaptive")) {
				F2FS_OPTION(sbi).fs_mode = FS_MODE_ADAPTIVE;
			} else if (!strcmp(name, "lfs")) {
				F2FS_OPTION(sbi).fs_mode = FS_MODE_LFS;
			} else if (!strcmp(name, "fragment:segment")) {
				F2FS_OPTION(sbi).fs_mode = FS_MODE_FRAGMENT_SEG;
			} else if (!strcmp(name, "fragment:block")) {
				F2FS_OPTION(sbi).fs_mode = FS_MODE_FRAGMENT_BLK;
			} else {
				kfree(name);
				return -EINVAL;
			}
			kfree(name);
			break;
#ifdef CONFIG_F2FS_FAULT_INJECTION
		case Opt_fault_injection:
			if (args->from && match_int(args, &arg))
				return -EINVAL;
			if (f2fs_build_fault_attr(sbi, arg,
					F2FS_ALL_FAULT_TYPE))
				return -EINVAL;
			set_opt(sbi, FAULT_INJECTION);
			break;

		case Opt_fault_type:
			if (args->from && match_int(args, &arg))
				return -EINVAL;
			if (f2fs_build_fault_attr(sbi, 0, arg))
				return -EINVAL;
			set_opt(sbi, FAULT_INJECTION);
			break;
#else
		case Opt_fault_injection:
			f2fs_info(sbi, "fault_injection options not supported");
			break;

		case Opt_fault_type:
			f2fs_info(sbi, "fault_type options not supported");
			break;
#endif
#ifdef CONFIG_QUOTA
		case Opt_quota:
		case Opt_usrquota:
			set_opt(sbi, USRQUOTA);
			break;
		case Opt_grpquota:
			set_opt(sbi, GRPQUOTA);
			break;
		case Opt_prjquota:
			set_opt(sbi, PRJQUOTA);
			break;
		case Opt_usrjquota:
			ret = f2fs_set_qf_name(sb, USRQUOTA, &args[0]);
			if (ret)
				return ret;
			break;
		case Opt_grpjquota:
			ret = f2fs_set_qf_name(sb, GRPQUOTA, &args[0]);
			if (ret)
				return ret;
			break;
		case Opt_prjjquota:
			ret = f2fs_set_qf_name(sb, PRJQUOTA, &args[0]);
			if (ret)
				return ret;
			break;
		case Opt_offusrjquota:
			ret = f2fs_clear_qf_name(sb, USRQUOTA);
			if (ret)
				return ret;
			break;
		case Opt_offgrpjquota:
			ret = f2fs_clear_qf_name(sb, GRPQUOTA);
			if (ret)
				return ret;
			break;
		case Opt_offprjjquota:
			ret = f2fs_clear_qf_name(sb, PRJQUOTA);
			if (ret)
				return ret;
			break;
		case Opt_jqfmt_vfsold:
			F2FS_OPTION(sbi).s_jquota_fmt = QFMT_VFS_OLD;
			break;
		case Opt_jqfmt_vfsv0:
			F2FS_OPTION(sbi).s_jquota_fmt = QFMT_VFS_V0;
			break;
		case Opt_jqfmt_vfsv1:
			F2FS_OPTION(sbi).s_jquota_fmt = QFMT_VFS_V1;
			break;
		case Opt_noquota:
			clear_opt(sbi, QUOTA);
			clear_opt(sbi, USRQUOTA);
			clear_opt(sbi, GRPQUOTA);
			clear_opt(sbi, PRJQUOTA);
			break;
#else
		case Opt_quota:
		case Opt_usrquota:
		case Opt_grpquota:
		case Opt_prjquota:
		case Opt_usrjquota:
		case Opt_grpjquota:
		case Opt_prjjquota:
		case Opt_offusrjquota:
		case Opt_offgrpjquota:
		case Opt_offprjjquota:
		case Opt_jqfmt_vfsold:
		case Opt_jqfmt_vfsv0:
		case Opt_jqfmt_vfsv1:
		case Opt_noquota:
			f2fs_info(sbi, "quota operations not supported");
			break;
#endif
		case Opt_alloc:
			name = match_strdup(&args[0]);
			if (!name)
				return -ENOMEM;

			if (!strcmp(name, "default")) {
				F2FS_OPTION(sbi).alloc_mode = ALLOC_MODE_DEFAULT;
			} else if (!strcmp(name, "reuse")) {
				F2FS_OPTION(sbi).alloc_mode = ALLOC_MODE_REUSE;
			} else {
				kfree(name);
				return -EINVAL;
			}
			kfree(name);
			break;
		case Opt_fsync:
			name = match_strdup(&args[0]);
			if (!name)
				return -ENOMEM;
			if (!strcmp(name, "posix")) {
				F2FS_OPTION(sbi).fsync_mode = FSYNC_MODE_POSIX;
			} else if (!strcmp(name, "strict")) {
				F2FS_OPTION(sbi).fsync_mode = FSYNC_MODE_STRICT;
			} else if (!strcmp(name, "nobarrier")) {
				F2FS_OPTION(sbi).fsync_mode =
							FSYNC_MODE_NOBARRIER;
			} else {
				kfree(name);
				return -EINVAL;
			}
			kfree(name);
			break;
		case Opt_test_dummy_encryption:
			ret = f2fs_set_test_dummy_encryption(sb, p, &args[0],
							     is_remount);
			if (ret)
				return ret;
			break;
		case Opt_inlinecrypt:
#ifdef CONFIG_FS_ENCRYPTION_INLINE_CRYPT
			sb->s_flags |= SB_INLINECRYPT;
#else
			f2fs_info(sbi, "inline encryption not supported");
#endif
			break;
		case Opt_checkpoint_disable_cap_perc:
			if (args->from && match_int(args, &arg))
				return -EINVAL;
			if (arg < 0 || arg > 100)
				return -EINVAL;
			F2FS_OPTION(sbi).unusable_cap_perc = arg;
			set_opt(sbi, DISABLE_CHECKPOINT);
			break;
		case Opt_checkpoint_disable_cap:
			if (args->from && match_int(args, &arg))
				return -EINVAL;
			F2FS_OPTION(sbi).unusable_cap = arg;
			set_opt(sbi, DISABLE_CHECKPOINT);
			break;
		case Opt_checkpoint_disable:
			set_opt(sbi, DISABLE_CHECKPOINT);
			break;
		case Opt_checkpoint_enable:
			clear_opt(sbi, DISABLE_CHECKPOINT);
			break;
		case Opt_checkpoint_merge:
			set_opt(sbi, MERGE_CHECKPOINT);
			break;
		case Opt_nocheckpoint_merge:
			clear_opt(sbi, MERGE_CHECKPOINT);
			break;
#ifdef CONFIG_F2FS_FS_COMPRESSION
		case Opt_compress_algorithm:
			if (!f2fs_sb_has_compression(sbi)) {
				f2fs_info(sbi, "Image doesn't support compression");
				break;
			}
			name = match_strdup(&args[0]);
			if (!name)
				return -ENOMEM;
			if (!strcmp(name, "lzo")) {
#ifdef CONFIG_F2FS_FS_LZO
				F2FS_OPTION(sbi).compress_level = 0;
				F2FS_OPTION(sbi).compress_algorithm =
								COMPRESS_LZO;
#else
				f2fs_info(sbi, "kernel doesn't support lzo compression");
#endif
			} else if (!strncmp(name, "lz4", 3)) {
#ifdef CONFIG_F2FS_FS_LZ4
				ret = f2fs_set_lz4hc_level(sbi, name);
				if (ret) {
					kfree(name);
					return -EINVAL;
				}
				F2FS_OPTION(sbi).compress_algorithm =
								COMPRESS_LZ4;
#else
				f2fs_info(sbi, "kernel doesn't support lz4 compression");
#endif
			} else if (!strncmp(name, "zstd", 4)) {
#ifdef CONFIG_F2FS_FS_ZSTD
				ret = f2fs_set_zstd_level(sbi, name);
				if (ret) {
					kfree(name);
					return -EINVAL;
				}
				F2FS_OPTION(sbi).compress_algorithm =
								COMPRESS_ZSTD;
#else
				f2fs_info(sbi, "kernel doesn't support zstd compression");
#endif
			} else if (!strcmp(name, "lzo-rle")) {
#ifdef CONFIG_F2FS_FS_LZORLE
				F2FS_OPTION(sbi).compress_level = 0;
				F2FS_OPTION(sbi).compress_algorithm =
								COMPRESS_LZORLE;
#else
				f2fs_info(sbi, "kernel doesn't support lzorle compression");
#endif
			} else {
				kfree(name);
				return -EINVAL;
			}
			kfree(name);
			break;
		case Opt_compress_log_size:
			if (!f2fs_sb_has_compression(sbi)) {
				f2fs_info(sbi, "Image doesn't support compression");
				break;
			}
			if (args->from && match_int(args, &arg))
				return -EINVAL;
			if (arg < MIN_COMPRESS_LOG_SIZE ||
				arg > MAX_COMPRESS_LOG_SIZE) {
				f2fs_err(sbi,
					"Compress cluster log size is out of range");
				return -EINVAL;
			}
			F2FS_OPTION(sbi).compress_log_size = arg;
			break;
		case Opt_compress_extension:
			if (!f2fs_sb_has_compression(sbi)) {
				f2fs_info(sbi, "Image doesn't support compression");
				break;
			}
			name = match_strdup(&args[0]);
			if (!name)
				return -ENOMEM;

			ext = F2FS_OPTION(sbi).extensions;
			ext_cnt = F2FS_OPTION(sbi).compress_ext_cnt;

			if (strlen(name) >= F2FS_EXTENSION_LEN ||
				ext_cnt >= COMPRESS_EXT_NUM) {
				f2fs_err(sbi,
					"invalid extension length/number");
				kfree(name);
				return -EINVAL;
			}

			if (is_compress_extension_exist(sbi, name, true)) {
				kfree(name);
				break;
			}

			strcpy(ext[ext_cnt], name);
			F2FS_OPTION(sbi).compress_ext_cnt++;
			kfree(name);
			break;
		case Opt_nocompress_extension:
			if (!f2fs_sb_has_compression(sbi)) {
				f2fs_info(sbi, "Image doesn't support compression");
				break;
			}
			name = match_strdup(&args[0]);
			if (!name)
				return -ENOMEM;

			noext = F2FS_OPTION(sbi).noextensions;
			noext_cnt = F2FS_OPTION(sbi).nocompress_ext_cnt;

			if (strlen(name) >= F2FS_EXTENSION_LEN ||
				noext_cnt >= COMPRESS_EXT_NUM) {
				f2fs_err(sbi,
					"invalid extension length/number");
				kfree(name);
				return -EINVAL;
			}

			if (is_compress_extension_exist(sbi, name, false)) {
				kfree(name);
				break;
			}

			strcpy(noext[noext_cnt], name);
			F2FS_OPTION(sbi).nocompress_ext_cnt++;
			kfree(name);
			break;
		case Opt_compress_chksum:
			if (!f2fs_sb_has_compression(sbi)) {
				f2fs_info(sbi, "Image doesn't support compression");
				break;
			}
			F2FS_OPTION(sbi).compress_chksum = true;
			break;
		case Opt_compress_mode:
			if (!f2fs_sb_has_compression(sbi)) {
				f2fs_info(sbi, "Image doesn't support compression");
				break;
			}
			name = match_strdup(&args[0]);
			if (!name)
				return -ENOMEM;
			if (!strcmp(name, "fs")) {
				F2FS_OPTION(sbi).compress_mode = COMPR_MODE_FS;
			} else if (!strcmp(name, "user")) {
				F2FS_OPTION(sbi).compress_mode = COMPR_MODE_USER;
			} else {
				kfree(name);
				return -EINVAL;
			}
			kfree(name);
			break;
		case Opt_compress_cache:
			if (!f2fs_sb_has_compression(sbi)) {
				f2fs_info(sbi, "Image doesn't support compression");
				break;
			}
			set_opt(sbi, COMPRESS_CACHE);
			break;
#else
		case Opt_compress_algorithm:
		case Opt_compress_log_size:
		case Opt_compress_extension:
		case Opt_nocompress_extension:
		case Opt_compress_chksum:
		case Opt_compress_mode:
		case Opt_compress_cache:
			f2fs_info(sbi, "compression options not supported");
			break;
#endif
		case Opt_atgc:
			set_opt(sbi, ATGC);
			break;
		case Opt_gc_merge:
			set_opt(sbi, GC_MERGE);
			break;
		case Opt_nogc_merge:
			clear_opt(sbi, GC_MERGE);
			break;
		case Opt_discard_unit:
			name = match_strdup(&args[0]);
			if (!name)
				return -ENOMEM;
			if (!strcmp(name, "block")) {
				F2FS_OPTION(sbi).discard_unit =
						DISCARD_UNIT_BLOCK;
			} else if (!strcmp(name, "segment")) {
				F2FS_OPTION(sbi).discard_unit =
						DISCARD_UNIT_SEGMENT;
			} else if (!strcmp(name, "section")) {
				F2FS_OPTION(sbi).discard_unit =
						DISCARD_UNIT_SECTION;
			} else {
				kfree(name);
				return -EINVAL;
			}
			kfree(name);
			break;
		case Opt_memory_mode:
			name = match_strdup(&args[0]);
			if (!name)
				return -ENOMEM;
			if (!strcmp(name, "normal")) {
				F2FS_OPTION(sbi).memory_mode =
						MEMORY_MODE_NORMAL;
			} else if (!strcmp(name, "low")) {
				F2FS_OPTION(sbi).memory_mode =
						MEMORY_MODE_LOW;
			} else {
				kfree(name);
				return -EINVAL;
			}
			kfree(name);
			break;
		case Opt_age_extent_cache:
			set_opt(sbi, AGE_EXTENT_CACHE);
			break;
		case Opt_errors:
			name = match_strdup(&args[0]);
			if (!name)
				return -ENOMEM;
			if (!strcmp(name, "remount-ro")) {
				F2FS_OPTION(sbi).errors =
						MOUNT_ERRORS_READONLY;
			} else if (!strcmp(name, "continue")) {
				F2FS_OPTION(sbi).errors =
						MOUNT_ERRORS_CONTINUE;
			} else if (!strcmp(name, "panic")) {
				F2FS_OPTION(sbi).errors =
						MOUNT_ERRORS_PANIC;
			} else {
				kfree(name);
				return -EINVAL;
			}
			kfree(name);
			break;
		default:
			f2fs_err(sbi, "Unrecognized mount option \"%s\" or missing value",
				 p);
			return -EINVAL;
		}
	}
default_check:
#ifdef CONFIG_QUOTA
	if (f2fs_check_quota_options(sbi))
		return -EINVAL;
#else
	if (f2fs_sb_has_quota_ino(sbi) && !f2fs_readonly(sbi->sb)) {
		f2fs_info(sbi, "Filesystem with quota feature cannot be mounted RDWR without CONFIG_QUOTA");
		return -EINVAL;
	}
	if (f2fs_sb_has_project_quota(sbi) && !f2fs_readonly(sbi->sb)) {
		f2fs_err(sbi, "Filesystem with project quota feature cannot be mounted RDWR without CONFIG_QUOTA");
		return -EINVAL;
	}
#endif

	if (!IS_ENABLED(CONFIG_UNICODE) && f2fs_sb_has_casefold(sbi)) {
		f2fs_err(sbi,
			"Filesystem with casefold feature cannot be mounted without CONFIG_UNICODE");
		return -EINVAL;
	}

	/*
	 * The BLKZONED feature indicates that the drive was formatted with
	 * zone alignment optimization. This is optional for host-aware
	 * devices, but mandatory for host-managed zoned block devices.
	 */
	if (f2fs_sb_has_blkzoned(sbi)) {
#ifdef CONFIG_BLK_DEV_ZONED
		if (F2FS_OPTION(sbi).discard_unit !=
						DISCARD_UNIT_SECTION) {
			f2fs_info(sbi, "Zoned block device doesn't need small discard, set discard_unit=section by default");
			F2FS_OPTION(sbi).discard_unit =
					DISCARD_UNIT_SECTION;
		}

		if (F2FS_OPTION(sbi).fs_mode != FS_MODE_LFS) {
			f2fs_info(sbi, "Only lfs mode is allowed with zoned block device feature");
			return -EINVAL;
		}
#else
		f2fs_err(sbi, "Zoned block device support is not enabled");
		return -EINVAL;
#endif
	}

#ifdef CONFIG_F2FS_FS_COMPRESSION
	if (f2fs_test_compress_extension(sbi)) {
		f2fs_err(sbi, "invalid compress or nocompress extension");
		return -EINVAL;
	}
#endif

	if (test_opt(sbi, INLINE_XATTR_SIZE)) {
		int min_size, max_size;

		if (!f2fs_sb_has_extra_attr(sbi) ||
			!f2fs_sb_has_flexible_inline_xattr(sbi)) {
			f2fs_err(sbi, "extra_attr or flexible_inline_xattr feature is off");
			return -EINVAL;
		}
		if (!test_opt(sbi, INLINE_XATTR)) {
			f2fs_err(sbi, "inline_xattr_size option should be set with inline_xattr option");
			return -EINVAL;
		}

		min_size = MIN_INLINE_XATTR_SIZE;
		max_size = MAX_INLINE_XATTR_SIZE;

		if (F2FS_OPTION(sbi).inline_xattr_size < min_size ||
				F2FS_OPTION(sbi).inline_xattr_size > max_size) {
			f2fs_err(sbi, "inline xattr size is out of range: %d ~ %d",
				 min_size, max_size);
			return -EINVAL;
		}
	}

	if (test_opt(sbi, ATGC) && f2fs_lfs_mode(sbi)) {
		f2fs_err(sbi, "LFS is not compatible with ATGC");
		return -EINVAL;
	}

	if (f2fs_is_readonly(sbi) && test_opt(sbi, FLUSH_MERGE)) {
		f2fs_err(sbi, "FLUSH_MERGE not compatible with readonly mode");
		return -EINVAL;
	}

	if (f2fs_sb_has_readonly(sbi) && !f2fs_readonly(sbi->sb)) {
		f2fs_err(sbi, "Allow to mount readonly mode only");
		return -EROFS;
	}
	return 0;
}

static struct inode *f2fs_alloc_inode(struct super_block *sb)
{
	struct f2fs_inode_info *fi;

	if (time_to_inject(F2FS_SB(sb), FAULT_SLAB_ALLOC))
		return NULL;

	fi = alloc_inode_sb(sb, f2fs_inode_cachep, GFP_F2FS_ZERO);
	if (!fi)
		return NULL;

	init_once((void *) fi);

	/* Initialize f2fs-specific inode info */
	atomic_set(&fi->dirty_pages, 0);
	atomic_set(&fi->i_compr_blocks, 0);
	init_f2fs_rwsem(&fi->i_sem);
	spin_lock_init(&fi->i_size_lock);
	INIT_LIST_HEAD(&fi->dirty_list);
	INIT_LIST_HEAD(&fi->gdirty_list);
	init_f2fs_rwsem(&fi->i_gc_rwsem[READ]);
	init_f2fs_rwsem(&fi->i_gc_rwsem[WRITE]);
	init_f2fs_rwsem(&fi->i_xattr_sem);

	/* Will be used by directory only */
	fi->i_dir_level = F2FS_SB(sb)->dir_level;

	return &fi->vfs_inode;
}

static int f2fs_drop_inode(struct inode *inode)
{
	struct f2fs_sb_info *sbi = F2FS_I_SB(inode);
	int ret;

	/*
	 * during filesystem shutdown, if checkpoint is disabled,
	 * drop useless meta/node dirty pages.
	 */
	if (unlikely(is_sbi_flag_set(sbi, SBI_CP_DISABLED))) {
		if (inode->i_ino == F2FS_NODE_INO(sbi) ||
			inode->i_ino == F2FS_META_INO(sbi)) {
			trace_f2fs_drop_inode(inode, 1);
			return 1;
		}
	}

	/*
	 * This is to avoid a deadlock condition like below.
	 * writeback_single_inode(inode)
	 *  - f2fs_write_data_page
	 *    - f2fs_gc -> iput -> evict
	 *       - inode_wait_for_writeback(inode)
	 */
	if ((!inode_unhashed(inode) && inode->i_state & I_SYNC)) {
		if (!inode->i_nlink && !is_bad_inode(inode)) {
			/* to avoid evict_inode call simultaneously */
			atomic_inc(&inode->i_count);
			spin_unlock(&inode->i_lock);

			/* should remain fi->extent_tree for writepage */
			f2fs_destroy_extent_node(inode);

			sb_start_intwrite(inode->i_sb);
			f2fs_i_size_write(inode, 0);

			f2fs_submit_merged_write_cond(F2FS_I_SB(inode),
					inode, NULL, 0, DATA);
			truncate_inode_pages_final(inode->i_mapping);

			if (F2FS_HAS_BLOCKS(inode))
				f2fs_truncate(inode);

			sb_end_intwrite(inode->i_sb);

			spin_lock(&inode->i_lock);
			atomic_dec(&inode->i_count);
		}
		trace_f2fs_drop_inode(inode, 0);
		return 0;
	}
	ret = generic_drop_inode(inode);
	if (!ret)
		ret = fscrypt_drop_inode(inode);
	trace_f2fs_drop_inode(inode, ret);
	return ret;
}

int f2fs_inode_dirtied(struct inode *inode, bool sync)
{
	struct f2fs_sb_info *sbi = F2FS_I_SB(inode);
	int ret = 0;

	spin_lock(&sbi->inode_lock[DIRTY_META]);
	if (is_inode_flag_set(inode, FI_DIRTY_INODE)) {
		ret = 1;
	} else {
		set_inode_flag(inode, FI_DIRTY_INODE);
		stat_inc_dirty_inode(sbi, DIRTY_META);
	}
	if (sync && list_empty(&F2FS_I(inode)->gdirty_list)) {
		list_add_tail(&F2FS_I(inode)->gdirty_list,
				&sbi->inode_list[DIRTY_META]);
		inc_page_count(sbi, F2FS_DIRTY_IMETA);
	}
	spin_unlock(&sbi->inode_lock[DIRTY_META]);
	return ret;
}

void f2fs_inode_synced(struct inode *inode)
{
	struct f2fs_sb_info *sbi = F2FS_I_SB(inode);

	spin_lock(&sbi->inode_lock[DIRTY_META]);
	if (!is_inode_flag_set(inode, FI_DIRTY_INODE)) {
		spin_unlock(&sbi->inode_lock[DIRTY_META]);
		return;
	}
	if (!list_empty(&F2FS_I(inode)->gdirty_list)) {
		list_del_init(&F2FS_I(inode)->gdirty_list);
		dec_page_count(sbi, F2FS_DIRTY_IMETA);
	}
	clear_inode_flag(inode, FI_DIRTY_INODE);
	clear_inode_flag(inode, FI_AUTO_RECOVER);
	stat_dec_dirty_inode(F2FS_I_SB(inode), DIRTY_META);
	spin_unlock(&sbi->inode_lock[DIRTY_META]);
}

/*
 * f2fs_dirty_inode() is called from __mark_inode_dirty()
 *
 * We should call set_dirty_inode to write the dirty inode through write_inode.
 */
static void f2fs_dirty_inode(struct inode *inode, int flags)
{
	struct f2fs_sb_info *sbi = F2FS_I_SB(inode);

	if (inode->i_ino == F2FS_NODE_INO(sbi) ||
			inode->i_ino == F2FS_META_INO(sbi))
		return;

	if (is_inode_flag_set(inode, FI_AUTO_RECOVER))
		clear_inode_flag(inode, FI_AUTO_RECOVER);

	f2fs_inode_dirtied(inode, false);
}

static void f2fs_free_inode(struct inode *inode)
{
	fscrypt_free_inode(inode);
	kmem_cache_free(f2fs_inode_cachep, F2FS_I(inode));
}

static void destroy_percpu_info(struct f2fs_sb_info *sbi)
{
	percpu_counter_destroy(&sbi->total_valid_inode_count);
	percpu_counter_destroy(&sbi->rf_node_block_count);
	percpu_counter_destroy(&sbi->alloc_valid_block_count);
}

static void destroy_device_list(struct f2fs_sb_info *sbi)
{
	int i;

	for (i = 0; i < sbi->s_ndevs; i++) {
<<<<<<< HEAD
		blkdev_put(FDEV(i).bdev, sbi->sb->s_type);
=======
		if (i > 0)
			bdev_fput(FDEV(i).bdev_file);
>>>>>>> 2d5404ca
#ifdef CONFIG_BLK_DEV_ZONED
		kvfree(FDEV(i).blkz_seq);
#endif
	}
	kvfree(sbi->devs);
}

static void f2fs_put_super(struct super_block *sb)
{
	struct f2fs_sb_info *sbi = F2FS_SB(sb);
	int i;
	int err = 0;
	bool done;

	/* unregister procfs/sysfs entries in advance to avoid race case */
	f2fs_unregister_sysfs(sbi);

	f2fs_quota_off_umount(sb);

	/* prevent remaining shrinker jobs */
	mutex_lock(&sbi->umount_mutex);

	/*
	 * flush all issued checkpoints and stop checkpoint issue thread.
	 * after then, all checkpoints should be done by each process context.
	 */
	f2fs_stop_ckpt_thread(sbi);

	/*
	 * We don't need to do checkpoint when superblock is clean.
	 * But, the previous checkpoint was not done by umount, it needs to do
	 * clean checkpoint again.
	 */
	if ((is_sbi_flag_set(sbi, SBI_IS_DIRTY) ||
			!is_set_ckpt_flags(sbi, CP_UMOUNT_FLAG))) {
		struct cp_control cpc = {
			.reason = CP_UMOUNT,
		};
		stat_inc_cp_call_count(sbi, TOTAL_CALL);
		err = f2fs_write_checkpoint(sbi, &cpc);
	}

	/* be sure to wait for any on-going discard commands */
	done = f2fs_issue_discard_timeout(sbi);
	if (f2fs_realtime_discard_enable(sbi) && !sbi->discard_blks && done) {
		struct cp_control cpc = {
			.reason = CP_UMOUNT | CP_TRIMMED,
		};
		stat_inc_cp_call_count(sbi, TOTAL_CALL);
		err = f2fs_write_checkpoint(sbi, &cpc);
	}

	/*
	 * normally superblock is clean, so we need to release this.
	 * In addition, EIO will skip do checkpoint, we need this as well.
	 */
	f2fs_release_ino_entry(sbi, true);

	f2fs_leave_shrinker(sbi);
	mutex_unlock(&sbi->umount_mutex);

	/* our cp_error case, we can wait for any writeback page */
	f2fs_flush_merged_writes(sbi);

	f2fs_wait_on_all_pages(sbi, F2FS_WB_CP_DATA);

	if (err || f2fs_cp_error(sbi)) {
		truncate_inode_pages_final(NODE_MAPPING(sbi));
		truncate_inode_pages_final(META_MAPPING(sbi));
	}

	for (i = 0; i < NR_COUNT_TYPE; i++) {
		if (!get_pages(sbi, i))
			continue;
		f2fs_err(sbi, "detect filesystem reference count leak during "
			"umount, type: %d, count: %lld", i, get_pages(sbi, i));
		f2fs_bug_on(sbi, 1);
	}

	f2fs_bug_on(sbi, sbi->fsync_node_num);

	f2fs_destroy_compress_inode(sbi);

	iput(sbi->node_inode);
	sbi->node_inode = NULL;

	iput(sbi->meta_inode);
	sbi->meta_inode = NULL;

	/*
	 * iput() can update stat information, if f2fs_write_checkpoint()
	 * above failed with error.
	 */
	f2fs_destroy_stats(sbi);

	/* destroy f2fs internal modules */
	f2fs_destroy_node_manager(sbi);
	f2fs_destroy_segment_manager(sbi);

	/* flush s_error_work before sbi destroy */
	flush_work(&sbi->s_error_work);

	f2fs_destroy_post_read_wq(sbi);

	kvfree(sbi->ckpt);

	if (sbi->s_chksum_driver)
		crypto_free_shash(sbi->s_chksum_driver);
	kfree(sbi->raw_super);

	f2fs_destroy_page_array_cache(sbi);
	f2fs_destroy_xattr_caches(sbi);
#ifdef CONFIG_QUOTA
	for (i = 0; i < MAXQUOTAS; i++)
		kfree(F2FS_OPTION(sbi).s_qf_names[i]);
#endif
	fscrypt_free_dummy_policy(&F2FS_OPTION(sbi).dummy_enc_policy);
	destroy_percpu_info(sbi);
	f2fs_destroy_iostat(sbi);
	for (i = 0; i < NR_PAGE_TYPE; i++)
		kvfree(sbi->write_io[i]);
#if IS_ENABLED(CONFIG_UNICODE)
	utf8_unload(sb->s_encoding);
#endif
}

int f2fs_sync_fs(struct super_block *sb, int sync)
{
	struct f2fs_sb_info *sbi = F2FS_SB(sb);
	int err = 0;

	if (unlikely(f2fs_cp_error(sbi)))
		return 0;
	if (unlikely(is_sbi_flag_set(sbi, SBI_CP_DISABLED)))
		return 0;

	trace_f2fs_sync_fs(sb, sync);

	if (unlikely(is_sbi_flag_set(sbi, SBI_POR_DOING)))
		return -EAGAIN;

	if (sync) {
		stat_inc_cp_call_count(sbi, TOTAL_CALL);
		err = f2fs_issue_checkpoint(sbi);
	}

	return err;
}

static int f2fs_freeze(struct super_block *sb)
{
	if (f2fs_readonly(sb))
		return 0;

	/* IO error happened before */
	if (unlikely(f2fs_cp_error(F2FS_SB(sb))))
		return -EIO;

	/* must be clean, since sync_filesystem() was already called */
	if (is_sbi_flag_set(F2FS_SB(sb), SBI_IS_DIRTY))
		return -EINVAL;

	/* Let's flush checkpoints and stop the thread. */
	f2fs_flush_ckpt_thread(F2FS_SB(sb));

	/* to avoid deadlock on f2fs_evict_inode->SB_FREEZE_FS */
	set_sbi_flag(F2FS_SB(sb), SBI_IS_FREEZING);
	return 0;
}

static int f2fs_unfreeze(struct super_block *sb)
{
	clear_sbi_flag(F2FS_SB(sb), SBI_IS_FREEZING);
	return 0;
}

#ifdef CONFIG_QUOTA
static int f2fs_statfs_project(struct super_block *sb,
				kprojid_t projid, struct kstatfs *buf)
{
	struct kqid qid;
	struct dquot *dquot;
	u64 limit;
	u64 curblock;

	qid = make_kqid_projid(projid);
	dquot = dqget(sb, qid);
	if (IS_ERR(dquot))
		return PTR_ERR(dquot);
	spin_lock(&dquot->dq_dqb_lock);

	limit = min_not_zero(dquot->dq_dqb.dqb_bsoftlimit,
					dquot->dq_dqb.dqb_bhardlimit);
	if (limit)
		limit >>= sb->s_blocksize_bits;

	if (limit && buf->f_blocks > limit) {
		curblock = (dquot->dq_dqb.dqb_curspace +
			    dquot->dq_dqb.dqb_rsvspace) >> sb->s_blocksize_bits;
		buf->f_blocks = limit;
		buf->f_bfree = buf->f_bavail =
			(buf->f_blocks > curblock) ?
			 (buf->f_blocks - curblock) : 0;
	}

	limit = min_not_zero(dquot->dq_dqb.dqb_isoftlimit,
					dquot->dq_dqb.dqb_ihardlimit);

	if (limit && buf->f_files > limit) {
		buf->f_files = limit;
		buf->f_ffree =
			(buf->f_files > dquot->dq_dqb.dqb_curinodes) ?
			 (buf->f_files - dquot->dq_dqb.dqb_curinodes) : 0;
	}

	spin_unlock(&dquot->dq_dqb_lock);
	dqput(dquot);
	return 0;
}
#endif

static int f2fs_statfs(struct dentry *dentry, struct kstatfs *buf)
{
	struct super_block *sb = dentry->d_sb;
	struct f2fs_sb_info *sbi = F2FS_SB(sb);
	u64 id = huge_encode_dev(sb->s_bdev->bd_dev);
	block_t total_count, user_block_count, start_count;
	u64 avail_node_count;
	unsigned int total_valid_node_count;

	total_count = le64_to_cpu(sbi->raw_super->block_count);
	start_count = le32_to_cpu(sbi->raw_super->segment0_blkaddr);
	buf->f_type = F2FS_SUPER_MAGIC;
	buf->f_bsize = sbi->blocksize;

	buf->f_blocks = total_count - start_count;

	spin_lock(&sbi->stat_lock);

	user_block_count = sbi->user_block_count;
	total_valid_node_count = valid_node_count(sbi);
	avail_node_count = sbi->total_node_count - F2FS_RESERVED_NODE_NUM;
	buf->f_bfree = user_block_count - valid_user_blocks(sbi) -
						sbi->current_reserved_blocks;

	if (unlikely(buf->f_bfree <= sbi->unusable_block_count))
		buf->f_bfree = 0;
	else
		buf->f_bfree -= sbi->unusable_block_count;
	spin_unlock(&sbi->stat_lock);

	if (buf->f_bfree > F2FS_OPTION(sbi).root_reserved_blocks)
		buf->f_bavail = buf->f_bfree -
				F2FS_OPTION(sbi).root_reserved_blocks;
	else
		buf->f_bavail = 0;

	if (avail_node_count > user_block_count) {
		buf->f_files = user_block_count;
		buf->f_ffree = buf->f_bavail;
	} else {
		buf->f_files = avail_node_count;
		buf->f_ffree = min(avail_node_count - total_valid_node_count,
					buf->f_bavail);
	}

	buf->f_namelen = F2FS_NAME_LEN;
	buf->f_fsid    = u64_to_fsid(id);

#ifdef CONFIG_QUOTA
	if (is_inode_flag_set(dentry->d_inode, FI_PROJ_INHERIT) &&
			sb_has_quota_limits_enabled(sb, PRJQUOTA)) {
		f2fs_statfs_project(sb, F2FS_I(dentry->d_inode)->i_projid, buf);
	}
#endif
	return 0;
}

static inline void f2fs_show_quota_options(struct seq_file *seq,
					   struct super_block *sb)
{
#ifdef CONFIG_QUOTA
	struct f2fs_sb_info *sbi = F2FS_SB(sb);

	if (F2FS_OPTION(sbi).s_jquota_fmt) {
		char *fmtname = "";

		switch (F2FS_OPTION(sbi).s_jquota_fmt) {
		case QFMT_VFS_OLD:
			fmtname = "vfsold";
			break;
		case QFMT_VFS_V0:
			fmtname = "vfsv0";
			break;
		case QFMT_VFS_V1:
			fmtname = "vfsv1";
			break;
		}
		seq_printf(seq, ",jqfmt=%s", fmtname);
	}

	if (F2FS_OPTION(sbi).s_qf_names[USRQUOTA])
		seq_show_option(seq, "usrjquota",
			F2FS_OPTION(sbi).s_qf_names[USRQUOTA]);

	if (F2FS_OPTION(sbi).s_qf_names[GRPQUOTA])
		seq_show_option(seq, "grpjquota",
			F2FS_OPTION(sbi).s_qf_names[GRPQUOTA]);

	if (F2FS_OPTION(sbi).s_qf_names[PRJQUOTA])
		seq_show_option(seq, "prjjquota",
			F2FS_OPTION(sbi).s_qf_names[PRJQUOTA]);
#endif
}

#ifdef CONFIG_F2FS_FS_COMPRESSION
static inline void f2fs_show_compress_options(struct seq_file *seq,
							struct super_block *sb)
{
	struct f2fs_sb_info *sbi = F2FS_SB(sb);
	char *algtype = "";
	int i;

	if (!f2fs_sb_has_compression(sbi))
		return;

	switch (F2FS_OPTION(sbi).compress_algorithm) {
	case COMPRESS_LZO:
		algtype = "lzo";
		break;
	case COMPRESS_LZ4:
		algtype = "lz4";
		break;
	case COMPRESS_ZSTD:
		algtype = "zstd";
		break;
	case COMPRESS_LZORLE:
		algtype = "lzo-rle";
		break;
	}
	seq_printf(seq, ",compress_algorithm=%s", algtype);

	if (F2FS_OPTION(sbi).compress_level)
		seq_printf(seq, ":%d", F2FS_OPTION(sbi).compress_level);

	seq_printf(seq, ",compress_log_size=%u",
			F2FS_OPTION(sbi).compress_log_size);

	for (i = 0; i < F2FS_OPTION(sbi).compress_ext_cnt; i++) {
		seq_printf(seq, ",compress_extension=%s",
			F2FS_OPTION(sbi).extensions[i]);
	}

	for (i = 0; i < F2FS_OPTION(sbi).nocompress_ext_cnt; i++) {
		seq_printf(seq, ",nocompress_extension=%s",
			F2FS_OPTION(sbi).noextensions[i]);
	}

	if (F2FS_OPTION(sbi).compress_chksum)
		seq_puts(seq, ",compress_chksum");

	if (F2FS_OPTION(sbi).compress_mode == COMPR_MODE_FS)
		seq_printf(seq, ",compress_mode=%s", "fs");
	else if (F2FS_OPTION(sbi).compress_mode == COMPR_MODE_USER)
		seq_printf(seq, ",compress_mode=%s", "user");

	if (test_opt(sbi, COMPRESS_CACHE))
		seq_puts(seq, ",compress_cache");
}
#endif

static int f2fs_show_options(struct seq_file *seq, struct dentry *root)
{
	struct f2fs_sb_info *sbi = F2FS_SB(root->d_sb);

	if (F2FS_OPTION(sbi).bggc_mode == BGGC_MODE_SYNC)
		seq_printf(seq, ",background_gc=%s", "sync");
	else if (F2FS_OPTION(sbi).bggc_mode == BGGC_MODE_ON)
		seq_printf(seq, ",background_gc=%s", "on");
	else if (F2FS_OPTION(sbi).bggc_mode == BGGC_MODE_OFF)
		seq_printf(seq, ",background_gc=%s", "off");

	if (test_opt(sbi, GC_MERGE))
		seq_puts(seq, ",gc_merge");
	else
		seq_puts(seq, ",nogc_merge");

	if (test_opt(sbi, DISABLE_ROLL_FORWARD))
		seq_puts(seq, ",disable_roll_forward");
	if (test_opt(sbi, NORECOVERY))
		seq_puts(seq, ",norecovery");
	if (test_opt(sbi, DISCARD)) {
		seq_puts(seq, ",discard");
		if (F2FS_OPTION(sbi).discard_unit == DISCARD_UNIT_BLOCK)
			seq_printf(seq, ",discard_unit=%s", "block");
		else if (F2FS_OPTION(sbi).discard_unit == DISCARD_UNIT_SEGMENT)
			seq_printf(seq, ",discard_unit=%s", "segment");
		else if (F2FS_OPTION(sbi).discard_unit == DISCARD_UNIT_SECTION)
			seq_printf(seq, ",discard_unit=%s", "section");
	} else {
		seq_puts(seq, ",nodiscard");
	}
#ifdef CONFIG_F2FS_FS_XATTR
	if (test_opt(sbi, XATTR_USER))
		seq_puts(seq, ",user_xattr");
	else
		seq_puts(seq, ",nouser_xattr");
	if (test_opt(sbi, INLINE_XATTR))
		seq_puts(seq, ",inline_xattr");
	else
		seq_puts(seq, ",noinline_xattr");
	if (test_opt(sbi, INLINE_XATTR_SIZE))
		seq_printf(seq, ",inline_xattr_size=%u",
					F2FS_OPTION(sbi).inline_xattr_size);
#endif
#ifdef CONFIG_F2FS_FS_POSIX_ACL
	if (test_opt(sbi, POSIX_ACL))
		seq_puts(seq, ",acl");
	else
		seq_puts(seq, ",noacl");
#endif
	if (test_opt(sbi, DISABLE_EXT_IDENTIFY))
		seq_puts(seq, ",disable_ext_identify");
	if (test_opt(sbi, INLINE_DATA))
		seq_puts(seq, ",inline_data");
	else
		seq_puts(seq, ",noinline_data");
	if (test_opt(sbi, INLINE_DENTRY))
		seq_puts(seq, ",inline_dentry");
	else
		seq_puts(seq, ",noinline_dentry");
	if (test_opt(sbi, FLUSH_MERGE))
		seq_puts(seq, ",flush_merge");
	else
		seq_puts(seq, ",noflush_merge");
	if (test_opt(sbi, NOBARRIER))
		seq_puts(seq, ",nobarrier");
	else
		seq_puts(seq, ",barrier");
	if (test_opt(sbi, FASTBOOT))
		seq_puts(seq, ",fastboot");
	if (test_opt(sbi, READ_EXTENT_CACHE))
		seq_puts(seq, ",extent_cache");
	else
		seq_puts(seq, ",noextent_cache");
	if (test_opt(sbi, AGE_EXTENT_CACHE))
		seq_puts(seq, ",age_extent_cache");
	if (test_opt(sbi, DATA_FLUSH))
		seq_puts(seq, ",data_flush");

	seq_puts(seq, ",mode=");
	if (F2FS_OPTION(sbi).fs_mode == FS_MODE_ADAPTIVE)
		seq_puts(seq, "adaptive");
	else if (F2FS_OPTION(sbi).fs_mode == FS_MODE_LFS)
		seq_puts(seq, "lfs");
	else if (F2FS_OPTION(sbi).fs_mode == FS_MODE_FRAGMENT_SEG)
		seq_puts(seq, "fragment:segment");
	else if (F2FS_OPTION(sbi).fs_mode == FS_MODE_FRAGMENT_BLK)
		seq_puts(seq, "fragment:block");
	seq_printf(seq, ",active_logs=%u", F2FS_OPTION(sbi).active_logs);
	if (test_opt(sbi, RESERVE_ROOT))
		seq_printf(seq, ",reserve_root=%u,resuid=%u,resgid=%u",
				F2FS_OPTION(sbi).root_reserved_blocks,
				from_kuid_munged(&init_user_ns,
					F2FS_OPTION(sbi).s_resuid),
				from_kgid_munged(&init_user_ns,
					F2FS_OPTION(sbi).s_resgid));
#ifdef CONFIG_F2FS_FAULT_INJECTION
	if (test_opt(sbi, FAULT_INJECTION)) {
		seq_printf(seq, ",fault_injection=%u",
				F2FS_OPTION(sbi).fault_info.inject_rate);
		seq_printf(seq, ",fault_type=%u",
				F2FS_OPTION(sbi).fault_info.inject_type);
	}
#endif
#ifdef CONFIG_QUOTA
	if (test_opt(sbi, QUOTA))
		seq_puts(seq, ",quota");
	if (test_opt(sbi, USRQUOTA))
		seq_puts(seq, ",usrquota");
	if (test_opt(sbi, GRPQUOTA))
		seq_puts(seq, ",grpquota");
	if (test_opt(sbi, PRJQUOTA))
		seq_puts(seq, ",prjquota");
#endif
	f2fs_show_quota_options(seq, sbi->sb);

	fscrypt_show_test_dummy_encryption(seq, ',', sbi->sb);

	if (sbi->sb->s_flags & SB_INLINECRYPT)
		seq_puts(seq, ",inlinecrypt");

	if (F2FS_OPTION(sbi).alloc_mode == ALLOC_MODE_DEFAULT)
		seq_printf(seq, ",alloc_mode=%s", "default");
	else if (F2FS_OPTION(sbi).alloc_mode == ALLOC_MODE_REUSE)
		seq_printf(seq, ",alloc_mode=%s", "reuse");

	if (test_opt(sbi, DISABLE_CHECKPOINT))
		seq_printf(seq, ",checkpoint=disable:%u",
				F2FS_OPTION(sbi).unusable_cap);
	if (test_opt(sbi, MERGE_CHECKPOINT))
		seq_puts(seq, ",checkpoint_merge");
	else
		seq_puts(seq, ",nocheckpoint_merge");
	if (F2FS_OPTION(sbi).fsync_mode == FSYNC_MODE_POSIX)
		seq_printf(seq, ",fsync_mode=%s", "posix");
	else if (F2FS_OPTION(sbi).fsync_mode == FSYNC_MODE_STRICT)
		seq_printf(seq, ",fsync_mode=%s", "strict");
	else if (F2FS_OPTION(sbi).fsync_mode == FSYNC_MODE_NOBARRIER)
		seq_printf(seq, ",fsync_mode=%s", "nobarrier");

#ifdef CONFIG_F2FS_FS_COMPRESSION
	f2fs_show_compress_options(seq, sbi->sb);
#endif

	if (test_opt(sbi, ATGC))
		seq_puts(seq, ",atgc");

	if (F2FS_OPTION(sbi).memory_mode == MEMORY_MODE_NORMAL)
		seq_printf(seq, ",memory=%s", "normal");
	else if (F2FS_OPTION(sbi).memory_mode == MEMORY_MODE_LOW)
		seq_printf(seq, ",memory=%s", "low");

	if (F2FS_OPTION(sbi).errors == MOUNT_ERRORS_READONLY)
		seq_printf(seq, ",errors=%s", "remount-ro");
	else if (F2FS_OPTION(sbi).errors == MOUNT_ERRORS_CONTINUE)
		seq_printf(seq, ",errors=%s", "continue");
	else if (F2FS_OPTION(sbi).errors == MOUNT_ERRORS_PANIC)
		seq_printf(seq, ",errors=%s", "panic");

	return 0;
}

static void default_options(struct f2fs_sb_info *sbi, bool remount)
{
	/* init some FS parameters */
	if (!remount) {
		set_opt(sbi, READ_EXTENT_CACHE);
		clear_opt(sbi, DISABLE_CHECKPOINT);

		if (f2fs_hw_support_discard(sbi) || f2fs_hw_should_discard(sbi))
			set_opt(sbi, DISCARD);

		if (f2fs_sb_has_blkzoned(sbi))
			F2FS_OPTION(sbi).discard_unit = DISCARD_UNIT_SECTION;
		else
			F2FS_OPTION(sbi).discard_unit = DISCARD_UNIT_BLOCK;
	}

	if (f2fs_sb_has_readonly(sbi))
		F2FS_OPTION(sbi).active_logs = NR_CURSEG_RO_TYPE;
	else
		F2FS_OPTION(sbi).active_logs = NR_CURSEG_PERSIST_TYPE;

	F2FS_OPTION(sbi).inline_xattr_size = DEFAULT_INLINE_XATTR_ADDRS;
	if (le32_to_cpu(F2FS_RAW_SUPER(sbi)->segment_count_main) <=
							SMALL_VOLUME_SEGMENTS)
		F2FS_OPTION(sbi).alloc_mode = ALLOC_MODE_REUSE;
	else
		F2FS_OPTION(sbi).alloc_mode = ALLOC_MODE_DEFAULT;
	F2FS_OPTION(sbi).fsync_mode = FSYNC_MODE_POSIX;
	F2FS_OPTION(sbi).s_resuid = make_kuid(&init_user_ns, F2FS_DEF_RESUID);
	F2FS_OPTION(sbi).s_resgid = make_kgid(&init_user_ns, F2FS_DEF_RESGID);
	if (f2fs_sb_has_compression(sbi)) {
		F2FS_OPTION(sbi).compress_algorithm = COMPRESS_LZ4;
		F2FS_OPTION(sbi).compress_log_size = MIN_COMPRESS_LOG_SIZE;
		F2FS_OPTION(sbi).compress_ext_cnt = 0;
		F2FS_OPTION(sbi).compress_mode = COMPR_MODE_FS;
	}
	F2FS_OPTION(sbi).bggc_mode = BGGC_MODE_ON;
	F2FS_OPTION(sbi).memory_mode = MEMORY_MODE_NORMAL;
	F2FS_OPTION(sbi).errors = MOUNT_ERRORS_CONTINUE;
<<<<<<< HEAD

	sbi->sb->s_flags &= ~SB_INLINECRYPT;
=======
>>>>>>> 2d5404ca

	set_opt(sbi, INLINE_XATTR);
	set_opt(sbi, INLINE_DATA);
	set_opt(sbi, INLINE_DENTRY);
<<<<<<< HEAD
	set_opt(sbi, NOHEAP);
=======
>>>>>>> 2d5404ca
	set_opt(sbi, MERGE_CHECKPOINT);
	F2FS_OPTION(sbi).unusable_cap = 0;
	sbi->sb->s_flags |= SB_LAZYTIME;
	if (!f2fs_is_readonly(sbi))
		set_opt(sbi, FLUSH_MERGE);
	if (f2fs_sb_has_blkzoned(sbi))
		F2FS_OPTION(sbi).fs_mode = FS_MODE_LFS;
	else
		F2FS_OPTION(sbi).fs_mode = FS_MODE_ADAPTIVE;

#ifdef CONFIG_F2FS_FS_XATTR
	set_opt(sbi, XATTR_USER);
#endif
#ifdef CONFIG_F2FS_FS_POSIX_ACL
	set_opt(sbi, POSIX_ACL);
#endif

	f2fs_build_fault_attr(sbi, 0, 0);
}

#ifdef CONFIG_QUOTA
static int f2fs_enable_quotas(struct super_block *sb);
#endif

static int f2fs_disable_checkpoint(struct f2fs_sb_info *sbi)
{
	unsigned int s_flags = sbi->sb->s_flags;
	struct cp_control cpc;
	unsigned int gc_mode = sbi->gc_mode;
	int err = 0;
	int ret;
	block_t unusable;

	if (s_flags & SB_RDONLY) {
		f2fs_err(sbi, "checkpoint=disable on readonly fs");
		return -EINVAL;
	}
	sbi->sb->s_flags |= SB_ACTIVE;

	/* check if we need more GC first */
	unusable = f2fs_get_unusable_blocks(sbi);
	if (!f2fs_disable_cp_again(sbi, unusable))
		goto skip_gc;

	f2fs_update_time(sbi, DISABLE_TIME);

	sbi->gc_mode = GC_URGENT_HIGH;

	while (!f2fs_time_over(sbi, DISABLE_TIME)) {
		struct f2fs_gc_control gc_control = {
			.victim_segno = NULL_SEGNO,
			.init_gc_type = FG_GC,
			.should_migrate_blocks = false,
			.err_gc_skipped = true,
			.no_bg_gc = true,
			.nr_free_secs = 1 };

		f2fs_down_write(&sbi->gc_lock);
		stat_inc_gc_call_count(sbi, FOREGROUND);
		err = f2fs_gc(sbi, &gc_control);
		if (err == -ENODATA) {
			err = 0;
			break;
		}
		if (err && err != -EAGAIN)
			break;
	}

	ret = sync_filesystem(sbi->sb);
	if (ret || err) {
		err = ret ? ret : err;
		goto restore_flag;
	}

	unusable = f2fs_get_unusable_blocks(sbi);
	if (f2fs_disable_cp_again(sbi, unusable)) {
		err = -EAGAIN;
		goto restore_flag;
	}

skip_gc:
	f2fs_down_write(&sbi->gc_lock);
	cpc.reason = CP_PAUSE;
	set_sbi_flag(sbi, SBI_CP_DISABLED);
	stat_inc_cp_call_count(sbi, TOTAL_CALL);
	err = f2fs_write_checkpoint(sbi, &cpc);
	if (err)
		goto out_unlock;

	spin_lock(&sbi->stat_lock);
	sbi->unusable_block_count = unusable;
	spin_unlock(&sbi->stat_lock);

out_unlock:
	f2fs_up_write(&sbi->gc_lock);
restore_flag:
	sbi->gc_mode = gc_mode;
	sbi->sb->s_flags = s_flags;	/* Restore SB_RDONLY status */
	return err;
}

static void f2fs_enable_checkpoint(struct f2fs_sb_info *sbi)
{
	int retry = DEFAULT_RETRY_IO_COUNT;

	/* we should flush all the data to keep data consistency */
	do {
		sync_inodes_sb(sbi->sb);
		f2fs_io_schedule_timeout(DEFAULT_IO_TIMEOUT);
	} while (get_pages(sbi, F2FS_DIRTY_DATA) && retry--);

	if (unlikely(retry < 0))
		f2fs_warn(sbi, "checkpoint=enable has some unwritten data.");

	f2fs_down_write(&sbi->gc_lock);
	f2fs_dirty_to_prefree(sbi);

	clear_sbi_flag(sbi, SBI_CP_DISABLED);
	set_sbi_flag(sbi, SBI_IS_DIRTY);
	f2fs_up_write(&sbi->gc_lock);

	f2fs_sync_fs(sbi->sb, 1);

	/* Let's ensure there's no pending checkpoint anymore */
	f2fs_flush_ckpt_thread(sbi);
}

static int f2fs_remount(struct super_block *sb, int *flags, char *data)
{
	struct f2fs_sb_info *sbi = F2FS_SB(sb);
	struct f2fs_mount_info org_mount_opt;
	unsigned long old_sb_flags;
	int err;
	bool need_restart_gc = false, need_stop_gc = false;
	bool need_restart_flush = false, need_stop_flush = false;
	bool need_restart_discard = false, need_stop_discard = false;
	bool need_enable_checkpoint = false, need_disable_checkpoint = false;
	bool no_read_extent_cache = !test_opt(sbi, READ_EXTENT_CACHE);
	bool no_age_extent_cache = !test_opt(sbi, AGE_EXTENT_CACHE);
	bool enable_checkpoint = !test_opt(sbi, DISABLE_CHECKPOINT);
	bool no_atgc = !test_opt(sbi, ATGC);
	bool no_discard = !test_opt(sbi, DISCARD);
	bool no_compress_cache = !test_opt(sbi, COMPRESS_CACHE);
	bool block_unit_discard = f2fs_block_unit_discard(sbi);
#ifdef CONFIG_QUOTA
	int i, j;
#endif

	/*
	 * Save the old mount options in case we
	 * need to restore them.
	 */
	org_mount_opt = sbi->mount_opt;
	old_sb_flags = sb->s_flags;

#ifdef CONFIG_QUOTA
	org_mount_opt.s_jquota_fmt = F2FS_OPTION(sbi).s_jquota_fmt;
	for (i = 0; i < MAXQUOTAS; i++) {
		if (F2FS_OPTION(sbi).s_qf_names[i]) {
			org_mount_opt.s_qf_names[i] =
				kstrdup(F2FS_OPTION(sbi).s_qf_names[i],
				GFP_KERNEL);
			if (!org_mount_opt.s_qf_names[i]) {
				for (j = 0; j < i; j++)
					kfree(org_mount_opt.s_qf_names[j]);
				return -ENOMEM;
			}
		} else {
			org_mount_opt.s_qf_names[i] = NULL;
		}
	}
#endif

	/* recover superblocks we couldn't write due to previous RO mount */
	if (!(*flags & SB_RDONLY) && is_sbi_flag_set(sbi, SBI_NEED_SB_WRITE)) {
		err = f2fs_commit_super(sbi, false);
		f2fs_info(sbi, "Try to recover all the superblocks, ret: %d",
			  err);
		if (!err)
			clear_sbi_flag(sbi, SBI_NEED_SB_WRITE);
	}

	default_options(sbi, true);

	/* parse mount options */
	err = parse_options(sb, data, true);
	if (err)
		goto restore_opts;

<<<<<<< HEAD
=======
#ifdef CONFIG_BLK_DEV_ZONED
	if (f2fs_sb_has_blkzoned(sbi) &&
		sbi->max_open_zones < F2FS_OPTION(sbi).active_logs) {
		f2fs_err(sbi,
			"zoned: max open zones %u is too small, need at least %u open zones",
				 sbi->max_open_zones, F2FS_OPTION(sbi).active_logs);
		err = -EINVAL;
		goto restore_opts;
	}
#endif

>>>>>>> 2d5404ca
	/* flush outstanding errors before changing fs state */
	flush_work(&sbi->s_error_work);

	/*
	 * Previous and new state of filesystem is RO,
	 * so skip checking GC and FLUSH_MERGE conditions.
	 */
	if (f2fs_readonly(sb) && (*flags & SB_RDONLY))
		goto skip;

	if (f2fs_dev_is_readonly(sbi) && !(*flags & SB_RDONLY)) {
		err = -EROFS;
		goto restore_opts;
	}

#ifdef CONFIG_QUOTA
	if (!f2fs_readonly(sb) && (*flags & SB_RDONLY)) {
		err = dquot_suspend(sb, -1);
		if (err < 0)
			goto restore_opts;
	} else if (f2fs_readonly(sb) && !(*flags & SB_RDONLY)) {
		/* dquot_resume needs RW */
		sb->s_flags &= ~SB_RDONLY;
		if (sb_any_quota_suspended(sb)) {
			dquot_resume(sb, -1);
		} else if (f2fs_sb_has_quota_ino(sbi)) {
			err = f2fs_enable_quotas(sb);
			if (err)
				goto restore_opts;
		}
	}
#endif
	if (f2fs_lfs_mode(sbi) && !IS_F2FS_IPU_DISABLE(sbi)) {
		err = -EINVAL;
		f2fs_warn(sbi, "LFS is not compatible with IPU");
		goto restore_opts;
	}

	/* disallow enable atgc dynamically */
	if (no_atgc == !!test_opt(sbi, ATGC)) {
		err = -EINVAL;
		f2fs_warn(sbi, "switch atgc option is not allowed");
		goto restore_opts;
	}

	/* disallow enable/disable extent_cache dynamically */
	if (no_read_extent_cache == !!test_opt(sbi, READ_EXTENT_CACHE)) {
		err = -EINVAL;
		f2fs_warn(sbi, "switch extent_cache option is not allowed");
		goto restore_opts;
	}
	/* disallow enable/disable age extent_cache dynamically */
	if (no_age_extent_cache == !!test_opt(sbi, AGE_EXTENT_CACHE)) {
		err = -EINVAL;
		f2fs_warn(sbi, "switch age_extent_cache option is not allowed");
		goto restore_opts;
	}

	if (no_compress_cache == !!test_opt(sbi, COMPRESS_CACHE)) {
		err = -EINVAL;
		f2fs_warn(sbi, "switch compress_cache option is not allowed");
		goto restore_opts;
	}

	if (block_unit_discard != f2fs_block_unit_discard(sbi)) {
		err = -EINVAL;
		f2fs_warn(sbi, "switch discard_unit option is not allowed");
		goto restore_opts;
	}

	if ((*flags & SB_RDONLY) && test_opt(sbi, DISABLE_CHECKPOINT)) {
		err = -EINVAL;
		f2fs_warn(sbi, "disabling checkpoint not compatible with read-only");
		goto restore_opts;
	}

	/*
	 * We stop the GC thread if FS is mounted as RO
	 * or if background_gc = off is passed in mount
	 * option. Also sync the filesystem.
	 */
	if ((*flags & SB_RDONLY) ||
			(F2FS_OPTION(sbi).bggc_mode == BGGC_MODE_OFF &&
			!test_opt(sbi, GC_MERGE))) {
		if (sbi->gc_thread) {
			f2fs_stop_gc_thread(sbi);
			need_restart_gc = true;
		}
	} else if (!sbi->gc_thread) {
		err = f2fs_start_gc_thread(sbi);
		if (err)
			goto restore_opts;
		need_stop_gc = true;
	}

	if (*flags & SB_RDONLY) {
		sync_inodes_sb(sb);

		set_sbi_flag(sbi, SBI_IS_DIRTY);
		set_sbi_flag(sbi, SBI_IS_CLOSE);
		f2fs_sync_fs(sb, 1);
		clear_sbi_flag(sbi, SBI_IS_CLOSE);
	}

	/*
	 * We stop issue flush thread if FS is mounted as RO
	 * or if flush_merge is not passed in mount option.
	 */
	if ((*flags & SB_RDONLY) || !test_opt(sbi, FLUSH_MERGE)) {
		clear_opt(sbi, FLUSH_MERGE);
		f2fs_destroy_flush_cmd_control(sbi, false);
		need_restart_flush = true;
	} else {
		err = f2fs_create_flush_cmd_control(sbi);
		if (err)
			goto restore_gc;
		need_stop_flush = true;
	}

	if (no_discard == !!test_opt(sbi, DISCARD)) {
		if (test_opt(sbi, DISCARD)) {
			err = f2fs_start_discard_thread(sbi);
			if (err)
				goto restore_flush;
			need_stop_discard = true;
		} else {
			f2fs_stop_discard_thread(sbi);
			f2fs_issue_discard_timeout(sbi);
			need_restart_discard = true;
		}
	}

	if (enable_checkpoint == !!test_opt(sbi, DISABLE_CHECKPOINT)) {
		if (test_opt(sbi, DISABLE_CHECKPOINT)) {
			err = f2fs_disable_checkpoint(sbi);
			if (err)
				goto restore_discard;
			need_enable_checkpoint = true;
		} else {
			f2fs_enable_checkpoint(sbi);
			need_disable_checkpoint = true;
		}
	}

	/*
	 * Place this routine at the end, since a new checkpoint would be
	 * triggered while remount and we need to take care of it before
	 * returning from remount.
	 */
	if ((*flags & SB_RDONLY) || test_opt(sbi, DISABLE_CHECKPOINT) ||
			!test_opt(sbi, MERGE_CHECKPOINT)) {
		f2fs_stop_ckpt_thread(sbi);
	} else {
		/* Flush if the prevous checkpoint, if exists. */
		f2fs_flush_ckpt_thread(sbi);

		err = f2fs_start_ckpt_thread(sbi);
		if (err) {
			f2fs_err(sbi,
			    "Failed to start F2FS issue_checkpoint_thread (%d)",
			    err);
			goto restore_checkpoint;
		}
	}

skip:
#ifdef CONFIG_QUOTA
	/* Release old quota file names */
	for (i = 0; i < MAXQUOTAS; i++)
		kfree(org_mount_opt.s_qf_names[i]);
#endif
	/* Update the POSIXACL Flag */
	sb->s_flags = (sb->s_flags & ~SB_POSIXACL) |
		(test_opt(sbi, POSIX_ACL) ? SB_POSIXACL : 0);

	limit_reserve_root(sbi);
	adjust_unusable_cap_perc(sbi);
	*flags = (*flags & ~SB_LAZYTIME) | (sb->s_flags & SB_LAZYTIME);
	return 0;
restore_checkpoint:
	if (need_enable_checkpoint) {
		f2fs_enable_checkpoint(sbi);
	} else if (need_disable_checkpoint) {
		if (f2fs_disable_checkpoint(sbi))
			f2fs_warn(sbi, "checkpoint has not been disabled");
	}
restore_discard:
	if (need_restart_discard) {
		if (f2fs_start_discard_thread(sbi))
			f2fs_warn(sbi, "discard has been stopped");
	} else if (need_stop_discard) {
		f2fs_stop_discard_thread(sbi);
	}
restore_flush:
	if (need_restart_flush) {
		if (f2fs_create_flush_cmd_control(sbi))
			f2fs_warn(sbi, "background flush thread has stopped");
	} else if (need_stop_flush) {
		clear_opt(sbi, FLUSH_MERGE);
		f2fs_destroy_flush_cmd_control(sbi, false);
	}
restore_gc:
	if (need_restart_gc) {
		if (f2fs_start_gc_thread(sbi))
			f2fs_warn(sbi, "background gc thread has stopped");
	} else if (need_stop_gc) {
		f2fs_stop_gc_thread(sbi);
	}
restore_opts:
#ifdef CONFIG_QUOTA
	F2FS_OPTION(sbi).s_jquota_fmt = org_mount_opt.s_jquota_fmt;
	for (i = 0; i < MAXQUOTAS; i++) {
		kfree(F2FS_OPTION(sbi).s_qf_names[i]);
		F2FS_OPTION(sbi).s_qf_names[i] = org_mount_opt.s_qf_names[i];
	}
#endif
	sbi->mount_opt = org_mount_opt;
	sb->s_flags = old_sb_flags;
	return err;
}

static void f2fs_shutdown(struct super_block *sb)
{
	f2fs_do_shutdown(F2FS_SB(sb), F2FS_GOING_DOWN_NOSYNC, false, false);
}

#ifdef CONFIG_QUOTA
static bool f2fs_need_recovery(struct f2fs_sb_info *sbi)
{
	/* need to recovery orphan */
	if (is_set_ckpt_flags(sbi, CP_ORPHAN_PRESENT_FLAG))
		return true;
	/* need to recovery data */
	if (test_opt(sbi, DISABLE_ROLL_FORWARD))
		return false;
	if (test_opt(sbi, NORECOVERY))
		return false;
	return !is_set_ckpt_flags(sbi, CP_UMOUNT_FLAG);
}

static bool f2fs_recover_quota_begin(struct f2fs_sb_info *sbi)
{
	bool readonly = f2fs_readonly(sbi->sb);

	if (!f2fs_need_recovery(sbi))
		return false;

	/* it doesn't need to check f2fs_sb_has_readonly() */
	if (f2fs_hw_is_readonly(sbi))
		return false;

	if (readonly) {
		sbi->sb->s_flags &= ~SB_RDONLY;
		set_sbi_flag(sbi, SBI_IS_WRITABLE);
	}

	/*
	 * Turn on quotas which were not enabled for read-only mounts if
	 * filesystem has quota feature, so that they are updated correctly.
	 */
	return f2fs_enable_quota_files(sbi, readonly);
}

static void f2fs_recover_quota_end(struct f2fs_sb_info *sbi,
						bool quota_enabled)
{
	if (quota_enabled)
		f2fs_quota_off_umount(sbi->sb);

	if (is_sbi_flag_set(sbi, SBI_IS_WRITABLE)) {
		clear_sbi_flag(sbi, SBI_IS_WRITABLE);
		sbi->sb->s_flags |= SB_RDONLY;
	}
}

/* Read data from quotafile */
static ssize_t f2fs_quota_read(struct super_block *sb, int type, char *data,
			       size_t len, loff_t off)
{
	struct inode *inode = sb_dqopt(sb)->files[type];
	struct address_space *mapping = inode->i_mapping;
	block_t blkidx = F2FS_BYTES_TO_BLK(off);
	int offset = off & (sb->s_blocksize - 1);
	int tocopy;
	size_t toread;
	loff_t i_size = i_size_read(inode);
	struct page *page;

	if (off > i_size)
		return 0;

	if (off + len > i_size)
		len = i_size - off;
	toread = len;
	while (toread > 0) {
		tocopy = min_t(unsigned long, sb->s_blocksize - offset, toread);
repeat:
		page = read_cache_page_gfp(mapping, blkidx, GFP_NOFS);
		if (IS_ERR(page)) {
			if (PTR_ERR(page) == -ENOMEM) {
				memalloc_retry_wait(GFP_NOFS);
				goto repeat;
			}
			set_sbi_flag(F2FS_SB(sb), SBI_QUOTA_NEED_REPAIR);
			return PTR_ERR(page);
		}

		lock_page(page);

		if (unlikely(page->mapping != mapping)) {
			f2fs_put_page(page, 1);
			goto repeat;
		}
		if (unlikely(!PageUptodate(page))) {
			f2fs_put_page(page, 1);
			set_sbi_flag(F2FS_SB(sb), SBI_QUOTA_NEED_REPAIR);
			return -EIO;
		}

		memcpy_from_page(data, page, offset, tocopy);
		f2fs_put_page(page, 1);

		offset = 0;
		toread -= tocopy;
		data += tocopy;
		blkidx++;
	}
	return len;
}

/* Write to quotafile */
static ssize_t f2fs_quota_write(struct super_block *sb, int type,
				const char *data, size_t len, loff_t off)
{
	struct inode *inode = sb_dqopt(sb)->files[type];
	struct address_space *mapping = inode->i_mapping;
	const struct address_space_operations *a_ops = mapping->a_ops;
	int offset = off & (sb->s_blocksize - 1);
	size_t towrite = len;
	struct folio *folio;
	void *fsdata = NULL;
	int err = 0;
	int tocopy;

	while (towrite > 0) {
		tocopy = min_t(unsigned long, sb->s_blocksize - offset,
								towrite);
retry:
		err = a_ops->write_begin(NULL, mapping, off, tocopy,
							&folio, &fsdata);
		if (unlikely(err)) {
			if (err == -ENOMEM) {
				f2fs_io_schedule_timeout(DEFAULT_IO_TIMEOUT);
				goto retry;
			}
			set_sbi_flag(F2FS_SB(sb), SBI_QUOTA_NEED_REPAIR);
			break;
		}

		memcpy_to_folio(folio, offset_in_folio(folio, off), data, tocopy);

		a_ops->write_end(NULL, mapping, off, tocopy, tocopy,
						folio, fsdata);
		offset = 0;
		towrite -= tocopy;
		off += tocopy;
		data += tocopy;
		cond_resched();
	}

	if (len == towrite)
		return err;
	inode_set_mtime_to_ts(inode, inode_set_ctime_current(inode));
	f2fs_mark_inode_dirty_sync(inode, false);
	return len - towrite;
}

int f2fs_dquot_initialize(struct inode *inode)
{
	if (time_to_inject(F2FS_I_SB(inode), FAULT_DQUOT_INIT))
		return -ESRCH;

	return dquot_initialize(inode);
}

static struct dquot __rcu **f2fs_get_dquots(struct inode *inode)
{
	return F2FS_I(inode)->i_dquot;
}

static qsize_t *f2fs_get_reserved_space(struct inode *inode)
{
	return &F2FS_I(inode)->i_reserved_quota;
}

static int f2fs_quota_on_mount(struct f2fs_sb_info *sbi, int type)
{
	if (is_set_ckpt_flags(sbi, CP_QUOTA_NEED_FSCK_FLAG)) {
		f2fs_err(sbi, "quota sysfile may be corrupted, skip loading it");
		return 0;
	}

	return dquot_quota_on_mount(sbi->sb, F2FS_OPTION(sbi).s_qf_names[type],
					F2FS_OPTION(sbi).s_jquota_fmt, type);
}

int f2fs_enable_quota_files(struct f2fs_sb_info *sbi, bool rdonly)
{
	int enabled = 0;
	int i, err;

	if (f2fs_sb_has_quota_ino(sbi) && rdonly) {
		err = f2fs_enable_quotas(sbi->sb);
		if (err) {
			f2fs_err(sbi, "Cannot turn on quota_ino: %d", err);
			return 0;
		}
		return 1;
	}

	for (i = 0; i < MAXQUOTAS; i++) {
		if (F2FS_OPTION(sbi).s_qf_names[i]) {
			err = f2fs_quota_on_mount(sbi, i);
			if (!err) {
				enabled = 1;
				continue;
			}
			f2fs_err(sbi, "Cannot turn on quotas: %d on %d",
				 err, i);
		}
	}
	return enabled;
}

static int f2fs_quota_enable(struct super_block *sb, int type, int format_id,
			     unsigned int flags)
{
	struct inode *qf_inode;
	unsigned long qf_inum;
	unsigned long qf_flag = F2FS_QUOTA_DEFAULT_FL;
	int err;

	BUG_ON(!f2fs_sb_has_quota_ino(F2FS_SB(sb)));

	qf_inum = f2fs_qf_ino(sb, type);
	if (!qf_inum)
		return -EPERM;

	qf_inode = f2fs_iget(sb, qf_inum);
	if (IS_ERR(qf_inode)) {
		f2fs_err(F2FS_SB(sb), "Bad quota inode %u:%lu", type, qf_inum);
		return PTR_ERR(qf_inode);
	}

	/* Don't account quota for quota files to avoid recursion */
	inode_lock(qf_inode);
	qf_inode->i_flags |= S_NOQUOTA;

	if ((F2FS_I(qf_inode)->i_flags & qf_flag) != qf_flag) {
		F2FS_I(qf_inode)->i_flags |= qf_flag;
		f2fs_set_inode_flags(qf_inode);
	}
	inode_unlock(qf_inode);

	err = dquot_load_quota_inode(qf_inode, type, format_id, flags);
	iput(qf_inode);
	return err;
}

static int f2fs_enable_quotas(struct super_block *sb)
{
	struct f2fs_sb_info *sbi = F2FS_SB(sb);
	int type, err = 0;
	unsigned long qf_inum;
	bool quota_mopt[MAXQUOTAS] = {
		test_opt(sbi, USRQUOTA),
		test_opt(sbi, GRPQUOTA),
		test_opt(sbi, PRJQUOTA),
	};

	if (is_set_ckpt_flags(F2FS_SB(sb), CP_QUOTA_NEED_FSCK_FLAG)) {
		f2fs_err(sbi, "quota file may be corrupted, skip loading it");
		return 0;
	}

	sb_dqopt(sb)->flags |= DQUOT_QUOTA_SYS_FILE;

	for (type = 0; type < MAXQUOTAS; type++) {
		qf_inum = f2fs_qf_ino(sb, type);
		if (qf_inum) {
			err = f2fs_quota_enable(sb, type, QFMT_VFS_V1,
				DQUOT_USAGE_ENABLED |
				(quota_mopt[type] ? DQUOT_LIMITS_ENABLED : 0));
			if (err) {
				f2fs_err(sbi, "Failed to enable quota tracking (type=%d, err=%d). Please run fsck to fix.",
					 type, err);
				for (type--; type >= 0; type--)
					dquot_quota_off(sb, type);
				set_sbi_flag(F2FS_SB(sb),
						SBI_QUOTA_NEED_REPAIR);
				return err;
			}
		}
	}
	return 0;
}

static int f2fs_quota_sync_file(struct f2fs_sb_info *sbi, int type)
{
	struct quota_info *dqopt = sb_dqopt(sbi->sb);
	struct address_space *mapping = dqopt->files[type]->i_mapping;
	int ret = 0;

	ret = dquot_writeback_dquots(sbi->sb, type);
	if (ret)
		goto out;

	ret = filemap_fdatawrite(mapping);
	if (ret)
		goto out;

	/* if we are using journalled quota */
	if (is_journalled_quota(sbi))
		goto out;

	ret = filemap_fdatawait(mapping);

	truncate_inode_pages(&dqopt->files[type]->i_data, 0);
out:
	if (ret)
		set_sbi_flag(sbi, SBI_QUOTA_NEED_REPAIR);
	return ret;
}

int f2fs_quota_sync(struct super_block *sb, int type)
{
	struct f2fs_sb_info *sbi = F2FS_SB(sb);
	struct quota_info *dqopt = sb_dqopt(sb);
	int cnt;
	int ret = 0;

	/*
	 * Now when everything is written we can discard the pagecache so
	 * that userspace sees the changes.
	 */
	for (cnt = 0; cnt < MAXQUOTAS; cnt++) {

		if (type != -1 && cnt != type)
			continue;

		if (!sb_has_quota_active(sb, cnt))
			continue;

		if (!f2fs_sb_has_quota_ino(sbi))
			inode_lock(dqopt->files[cnt]);

		/*
		 * do_quotactl
		 *  f2fs_quota_sync
		 *  f2fs_down_read(quota_sem)
		 *  dquot_writeback_dquots()
		 *  f2fs_dquot_commit
		 *			      block_operation
		 *			      f2fs_down_read(quota_sem)
		 */
		f2fs_lock_op(sbi);
		f2fs_down_read(&sbi->quota_sem);

		ret = f2fs_quota_sync_file(sbi, cnt);

		f2fs_up_read(&sbi->quota_sem);
		f2fs_unlock_op(sbi);

		if (!f2fs_sb_has_quota_ino(sbi))
			inode_unlock(dqopt->files[cnt]);

		if (ret)
			break;
	}
	return ret;
}

static int f2fs_quota_on(struct super_block *sb, int type, int format_id,
							const struct path *path)
{
	struct inode *inode;
	int err;

	/* if quota sysfile exists, deny enabling quota with specific file */
	if (f2fs_sb_has_quota_ino(F2FS_SB(sb))) {
		f2fs_err(F2FS_SB(sb), "quota sysfile already exists");
		return -EBUSY;
	}

	if (path->dentry->d_sb != sb)
		return -EXDEV;

	err = f2fs_quota_sync(sb, type);
	if (err)
		return err;

	inode = d_inode(path->dentry);

	err = filemap_fdatawrite(inode->i_mapping);
	if (err)
		return err;

	err = filemap_fdatawait(inode->i_mapping);
	if (err)
		return err;

	err = dquot_quota_on(sb, type, format_id, path);
	if (err)
		return err;

	inode_lock(inode);
	F2FS_I(inode)->i_flags |= F2FS_QUOTA_DEFAULT_FL;
	f2fs_set_inode_flags(inode);
	inode_unlock(inode);
	f2fs_mark_inode_dirty_sync(inode, false);

	return 0;
}

static int __f2fs_quota_off(struct super_block *sb, int type)
{
	struct inode *inode = sb_dqopt(sb)->files[type];
	int err;

	if (!inode || !igrab(inode))
		return dquot_quota_off(sb, type);

	err = f2fs_quota_sync(sb, type);
	if (err)
		goto out_put;

	err = dquot_quota_off(sb, type);
	if (err || f2fs_sb_has_quota_ino(F2FS_SB(sb)))
		goto out_put;

	inode_lock(inode);
	F2FS_I(inode)->i_flags &= ~F2FS_QUOTA_DEFAULT_FL;
	f2fs_set_inode_flags(inode);
	inode_unlock(inode);
	f2fs_mark_inode_dirty_sync(inode, false);
out_put:
	iput(inode);
	return err;
}

static int f2fs_quota_off(struct super_block *sb, int type)
{
	struct f2fs_sb_info *sbi = F2FS_SB(sb);
	int err;

	err = __f2fs_quota_off(sb, type);

	/*
	 * quotactl can shutdown journalled quota, result in inconsistence
	 * between quota record and fs data by following updates, tag the
	 * flag to let fsck be aware of it.
	 */
	if (is_journalled_quota(sbi))
		set_sbi_flag(sbi, SBI_QUOTA_NEED_REPAIR);
	return err;
}

void f2fs_quota_off_umount(struct super_block *sb)
{
	int type;
	int err;

	for (type = 0; type < MAXQUOTAS; type++) {
		err = __f2fs_quota_off(sb, type);
		if (err) {
			int ret = dquot_quota_off(sb, type);

			f2fs_err(F2FS_SB(sb), "Fail to turn off disk quota (type: %d, err: %d, ret:%d), Please run fsck to fix it.",
				 type, err, ret);
			set_sbi_flag(F2FS_SB(sb), SBI_QUOTA_NEED_REPAIR);
		}
	}
	/*
	 * In case of checkpoint=disable, we must flush quota blocks.
	 * This can cause NULL exception for node_inode in end_io, since
	 * put_super already dropped it.
	 */
	sync_filesystem(sb);
}

static void f2fs_truncate_quota_inode_pages(struct super_block *sb)
{
	struct quota_info *dqopt = sb_dqopt(sb);
	int type;

	for (type = 0; type < MAXQUOTAS; type++) {
		if (!dqopt->files[type])
			continue;
		f2fs_inode_synced(dqopt->files[type]);
	}
}

static int f2fs_dquot_commit(struct dquot *dquot)
{
	struct f2fs_sb_info *sbi = F2FS_SB(dquot->dq_sb);
	int ret;

	f2fs_down_read_nested(&sbi->quota_sem, SINGLE_DEPTH_NESTING);
	ret = dquot_commit(dquot);
	if (ret < 0)
		set_sbi_flag(sbi, SBI_QUOTA_NEED_REPAIR);
	f2fs_up_read(&sbi->quota_sem);
	return ret;
}

static int f2fs_dquot_acquire(struct dquot *dquot)
{
	struct f2fs_sb_info *sbi = F2FS_SB(dquot->dq_sb);
	int ret;

	f2fs_down_read(&sbi->quota_sem);
	ret = dquot_acquire(dquot);
	if (ret < 0)
		set_sbi_flag(sbi, SBI_QUOTA_NEED_REPAIR);
	f2fs_up_read(&sbi->quota_sem);
	return ret;
}

static int f2fs_dquot_release(struct dquot *dquot)
{
	struct f2fs_sb_info *sbi = F2FS_SB(dquot->dq_sb);
	int ret = dquot_release(dquot);

	if (ret < 0)
		set_sbi_flag(sbi, SBI_QUOTA_NEED_REPAIR);
	return ret;
}

static int f2fs_dquot_mark_dquot_dirty(struct dquot *dquot)
{
	struct super_block *sb = dquot->dq_sb;
	struct f2fs_sb_info *sbi = F2FS_SB(sb);
	int ret = dquot_mark_dquot_dirty(dquot);

	/* if we are using journalled quota */
	if (is_journalled_quota(sbi))
		set_sbi_flag(sbi, SBI_QUOTA_NEED_FLUSH);

	return ret;
}

static int f2fs_dquot_commit_info(struct super_block *sb, int type)
{
	struct f2fs_sb_info *sbi = F2FS_SB(sb);
	int ret = dquot_commit_info(sb, type);

	if (ret < 0)
		set_sbi_flag(sbi, SBI_QUOTA_NEED_REPAIR);
	return ret;
}

static int f2fs_get_projid(struct inode *inode, kprojid_t *projid)
{
	*projid = F2FS_I(inode)->i_projid;
	return 0;
}

static const struct dquot_operations f2fs_quota_operations = {
	.get_reserved_space = f2fs_get_reserved_space,
	.write_dquot	= f2fs_dquot_commit,
	.acquire_dquot	= f2fs_dquot_acquire,
	.release_dquot	= f2fs_dquot_release,
	.mark_dirty	= f2fs_dquot_mark_dquot_dirty,
	.write_info	= f2fs_dquot_commit_info,
	.alloc_dquot	= dquot_alloc,
	.destroy_dquot	= dquot_destroy,
	.get_projid	= f2fs_get_projid,
	.get_next_id	= dquot_get_next_id,
};

static const struct quotactl_ops f2fs_quotactl_ops = {
	.quota_on	= f2fs_quota_on,
	.quota_off	= f2fs_quota_off,
	.quota_sync	= f2fs_quota_sync,
	.get_state	= dquot_get_state,
	.set_info	= dquot_set_dqinfo,
	.get_dqblk	= dquot_get_dqblk,
	.set_dqblk	= dquot_set_dqblk,
	.get_nextdqblk	= dquot_get_next_dqblk,
};
#else
int f2fs_dquot_initialize(struct inode *inode)
{
	return 0;
}

int f2fs_quota_sync(struct super_block *sb, int type)
{
	return 0;
}

void f2fs_quota_off_umount(struct super_block *sb)
{
}
#endif

static const struct super_operations f2fs_sops = {
	.alloc_inode	= f2fs_alloc_inode,
	.free_inode	= f2fs_free_inode,
	.drop_inode	= f2fs_drop_inode,
	.write_inode	= f2fs_write_inode,
	.dirty_inode	= f2fs_dirty_inode,
	.show_options	= f2fs_show_options,
#ifdef CONFIG_QUOTA
	.quota_read	= f2fs_quota_read,
	.quota_write	= f2fs_quota_write,
	.get_dquots	= f2fs_get_dquots,
#endif
	.evict_inode	= f2fs_evict_inode,
	.put_super	= f2fs_put_super,
	.sync_fs	= f2fs_sync_fs,
	.freeze_fs	= f2fs_freeze,
	.unfreeze_fs	= f2fs_unfreeze,
	.statfs		= f2fs_statfs,
	.remount_fs	= f2fs_remount,
	.shutdown	= f2fs_shutdown,
};

#ifdef CONFIG_FS_ENCRYPTION
static int f2fs_get_context(struct inode *inode, void *ctx, size_t len)
{
	return f2fs_getxattr(inode, F2FS_XATTR_INDEX_ENCRYPTION,
				F2FS_XATTR_NAME_ENCRYPTION_CONTEXT,
				ctx, len, NULL);
}

static int f2fs_set_context(struct inode *inode, const void *ctx, size_t len,
							void *fs_data)
{
	struct f2fs_sb_info *sbi = F2FS_I_SB(inode);

	/*
	 * Encrypting the root directory is not allowed because fsck
	 * expects lost+found directory to exist and remain unencrypted
	 * if LOST_FOUND feature is enabled.
	 *
	 */
	if (f2fs_sb_has_lost_found(sbi) &&
			inode->i_ino == F2FS_ROOT_INO(sbi))
		return -EPERM;

	return f2fs_setxattr(inode, F2FS_XATTR_INDEX_ENCRYPTION,
				F2FS_XATTR_NAME_ENCRYPTION_CONTEXT,
				ctx, len, fs_data, XATTR_CREATE);
}

static const union fscrypt_policy *f2fs_get_dummy_policy(struct super_block *sb)
{
	return F2FS_OPTION(F2FS_SB(sb)).dummy_enc_policy.policy;
}

static bool f2fs_has_stable_inodes(struct super_block *sb)
{
	return true;
}

static struct block_device **f2fs_get_devices(struct super_block *sb,
					      unsigned int *num_devs)
{
	struct f2fs_sb_info *sbi = F2FS_SB(sb);
	struct block_device **devs;
	int i;

	if (!f2fs_is_multi_device(sbi))
		return NULL;

	devs = kmalloc_array(sbi->s_ndevs, sizeof(*devs), GFP_KERNEL);
	if (!devs)
		return ERR_PTR(-ENOMEM);

	for (i = 0; i < sbi->s_ndevs; i++)
		devs[i] = FDEV(i).bdev;
	*num_devs = sbi->s_ndevs;
	return devs;
}

static const struct fscrypt_operations f2fs_cryptops = {
	.needs_bounce_pages	= 1,
	.has_32bit_inodes	= 1,
	.supports_subblock_data_units = 1,
	.legacy_key_prefix	= "f2fs:",
	.get_context		= f2fs_get_context,
	.set_context		= f2fs_set_context,
	.get_dummy_policy	= f2fs_get_dummy_policy,
	.empty_dir		= f2fs_empty_dir,
	.has_stable_inodes	= f2fs_has_stable_inodes,
	.get_devices		= f2fs_get_devices,
};
#endif

static struct inode *f2fs_nfs_get_inode(struct super_block *sb,
		u64 ino, u32 generation)
{
	struct f2fs_sb_info *sbi = F2FS_SB(sb);
	struct inode *inode;

	if (f2fs_check_nid_range(sbi, ino))
		return ERR_PTR(-ESTALE);

	/*
	 * f2fs_iget isn't quite right if the inode is currently unallocated!
	 * However f2fs_iget currently does appropriate checks to handle stale
	 * inodes so everything is OK.
	 */
	inode = f2fs_iget(sb, ino);
	if (IS_ERR(inode))
		return ERR_CAST(inode);
	if (unlikely(generation && inode->i_generation != generation)) {
		/* we didn't find the right inode.. */
		iput(inode);
		return ERR_PTR(-ESTALE);
	}
	return inode;
}

static struct dentry *f2fs_fh_to_dentry(struct super_block *sb, struct fid *fid,
		int fh_len, int fh_type)
{
	return generic_fh_to_dentry(sb, fid, fh_len, fh_type,
				    f2fs_nfs_get_inode);
}

static struct dentry *f2fs_fh_to_parent(struct super_block *sb, struct fid *fid,
		int fh_len, int fh_type)
{
	return generic_fh_to_parent(sb, fid, fh_len, fh_type,
				    f2fs_nfs_get_inode);
}

static const struct export_operations f2fs_export_ops = {
	.encode_fh = generic_encode_ino32_fh,
	.fh_to_dentry = f2fs_fh_to_dentry,
	.fh_to_parent = f2fs_fh_to_parent,
	.get_parent = f2fs_get_parent,
};

loff_t max_file_blocks(struct inode *inode)
{
	loff_t result = 0;
	loff_t leaf_count;

	/*
	 * note: previously, result is equal to (DEF_ADDRS_PER_INODE -
	 * DEFAULT_INLINE_XATTR_ADDRS), but now f2fs try to reserve more
	 * space in inode.i_addr, it will be more safe to reassign
	 * result as zero.
	 */

	if (inode && f2fs_compressed_file(inode))
		leaf_count = ADDRS_PER_BLOCK(inode);
	else
		leaf_count = DEF_ADDRS_PER_BLOCK;

	/* two direct node blocks */
	result += (leaf_count * 2);

	/* two indirect node blocks */
	leaf_count *= NIDS_PER_BLOCK;
	result += (leaf_count * 2);

	/* one double indirect node block */
	leaf_count *= NIDS_PER_BLOCK;
	result += leaf_count;

	/*
	 * For compatibility with FSCRYPT_POLICY_FLAG_IV_INO_LBLK_{64,32} with
	 * a 4K crypto data unit, we must restrict the max filesize to what can
	 * fit within U32_MAX + 1 data units.
	 */

	result = min(result, F2FS_BYTES_TO_BLK(((loff_t)U32_MAX + 1) * 4096));

	return result;
}

static int __f2fs_commit_super(struct f2fs_sb_info *sbi, struct folio *folio,
						pgoff_t index, bool update)
{
	struct bio *bio;
	/* it's rare case, we can do fua all the time */
	blk_opf_t opf = REQ_OP_WRITE | REQ_SYNC | REQ_PREFLUSH | REQ_FUA;
	int ret;

	folio_lock(folio);
	folio_wait_writeback(folio);
	if (update)
		memcpy(F2FS_SUPER_BLOCK(folio, index), F2FS_RAW_SUPER(sbi),
					sizeof(struct f2fs_super_block));
	folio_mark_dirty(folio);
	folio_clear_dirty_for_io(folio);
	folio_start_writeback(folio);
	folio_unlock(folio);

	bio = bio_alloc(sbi->sb->s_bdev, 1, opf, GFP_NOFS);

	/* it doesn't need to set crypto context for superblock update */
	bio->bi_iter.bi_sector = SECTOR_FROM_BLOCK(folio_index(folio));

	if (!bio_add_folio(bio, folio, folio_size(folio), 0))
		f2fs_bug_on(sbi, 1);

	ret = submit_bio_wait(bio);
	folio_end_writeback(folio);

	return ret;
}

static inline bool sanity_check_area_boundary(struct f2fs_sb_info *sbi,
					struct folio *folio, pgoff_t index)
{
	struct f2fs_super_block *raw_super = F2FS_SUPER_BLOCK(folio, index);
	struct super_block *sb = sbi->sb;
	u32 segment0_blkaddr = le32_to_cpu(raw_super->segment0_blkaddr);
	u32 cp_blkaddr = le32_to_cpu(raw_super->cp_blkaddr);
	u32 sit_blkaddr = le32_to_cpu(raw_super->sit_blkaddr);
	u32 nat_blkaddr = le32_to_cpu(raw_super->nat_blkaddr);
	u32 ssa_blkaddr = le32_to_cpu(raw_super->ssa_blkaddr);
	u32 main_blkaddr = le32_to_cpu(raw_super->main_blkaddr);
	u32 segment_count_ckpt = le32_to_cpu(raw_super->segment_count_ckpt);
	u32 segment_count_sit = le32_to_cpu(raw_super->segment_count_sit);
	u32 segment_count_nat = le32_to_cpu(raw_super->segment_count_nat);
	u32 segment_count_ssa = le32_to_cpu(raw_super->segment_count_ssa);
	u32 segment_count_main = le32_to_cpu(raw_super->segment_count_main);
	u32 segment_count = le32_to_cpu(raw_super->segment_count);
	u32 log_blocks_per_seg = le32_to_cpu(raw_super->log_blocks_per_seg);
	u64 main_end_blkaddr = main_blkaddr +
				((u64)segment_count_main << log_blocks_per_seg);
	u64 seg_end_blkaddr = segment0_blkaddr +
				((u64)segment_count << log_blocks_per_seg);

	if (segment0_blkaddr != cp_blkaddr) {
		f2fs_info(sbi, "Mismatch start address, segment0(%u) cp_blkaddr(%u)",
			  segment0_blkaddr, cp_blkaddr);
		return true;
	}

	if (cp_blkaddr + (segment_count_ckpt << log_blocks_per_seg) !=
							sit_blkaddr) {
		f2fs_info(sbi, "Wrong CP boundary, start(%u) end(%u) blocks(%u)",
			  cp_blkaddr, sit_blkaddr,
			  segment_count_ckpt << log_blocks_per_seg);
		return true;
	}

	if (sit_blkaddr + (segment_count_sit << log_blocks_per_seg) !=
							nat_blkaddr) {
		f2fs_info(sbi, "Wrong SIT boundary, start(%u) end(%u) blocks(%u)",
			  sit_blkaddr, nat_blkaddr,
			  segment_count_sit << log_blocks_per_seg);
		return true;
	}

	if (nat_blkaddr + (segment_count_nat << log_blocks_per_seg) !=
							ssa_blkaddr) {
		f2fs_info(sbi, "Wrong NAT boundary, start(%u) end(%u) blocks(%u)",
			  nat_blkaddr, ssa_blkaddr,
			  segment_count_nat << log_blocks_per_seg);
		return true;
	}

	if (ssa_blkaddr + (segment_count_ssa << log_blocks_per_seg) !=
							main_blkaddr) {
		f2fs_info(sbi, "Wrong SSA boundary, start(%u) end(%u) blocks(%u)",
			  ssa_blkaddr, main_blkaddr,
			  segment_count_ssa << log_blocks_per_seg);
		return true;
	}

	if (main_end_blkaddr > seg_end_blkaddr) {
		f2fs_info(sbi, "Wrong MAIN_AREA boundary, start(%u) end(%llu) block(%u)",
			  main_blkaddr, seg_end_blkaddr,
			  segment_count_main << log_blocks_per_seg);
		return true;
	} else if (main_end_blkaddr < seg_end_blkaddr) {
		int err = 0;
		char *res;

		/* fix in-memory information all the time */
		raw_super->segment_count = cpu_to_le32((main_end_blkaddr -
				segment0_blkaddr) >> log_blocks_per_seg);

		if (f2fs_readonly(sb) || f2fs_hw_is_readonly(sbi)) {
			set_sbi_flag(sbi, SBI_NEED_SB_WRITE);
			res = "internally";
		} else {
			err = __f2fs_commit_super(sbi, folio, index, false);
			res = err ? "failed" : "done";
		}
		f2fs_info(sbi, "Fix alignment : %s, start(%u) end(%llu) block(%u)",
			  res, main_blkaddr, seg_end_blkaddr,
			  segment_count_main << log_blocks_per_seg);
		if (err)
			return true;
	}
	return false;
}

static int sanity_check_raw_super(struct f2fs_sb_info *sbi,
					struct folio *folio, pgoff_t index)
{
	block_t segment_count, segs_per_sec, secs_per_zone, segment_count_main;
	block_t total_sections, blocks_per_seg;
	struct f2fs_super_block *raw_super = F2FS_SUPER_BLOCK(folio, index);
	size_t crc_offset = 0;
	__u32 crc = 0;

	if (le32_to_cpu(raw_super->magic) != F2FS_SUPER_MAGIC) {
		f2fs_info(sbi, "Magic Mismatch, valid(0x%x) - read(0x%x)",
			  F2FS_SUPER_MAGIC, le32_to_cpu(raw_super->magic));
		return -EINVAL;
	}

	/* Check checksum_offset and crc in superblock */
	if (__F2FS_HAS_FEATURE(raw_super, F2FS_FEATURE_SB_CHKSUM)) {
		crc_offset = le32_to_cpu(raw_super->checksum_offset);
		if (crc_offset !=
			offsetof(struct f2fs_super_block, crc)) {
			f2fs_info(sbi, "Invalid SB checksum offset: %zu",
				  crc_offset);
			return -EFSCORRUPTED;
		}
		crc = le32_to_cpu(raw_super->crc);
		if (!f2fs_crc_valid(sbi, crc, raw_super, crc_offset)) {
			f2fs_info(sbi, "Invalid SB checksum value: %u", crc);
			return -EFSCORRUPTED;
		}
	}

	/* only support block_size equals to PAGE_SIZE */
	if (le32_to_cpu(raw_super->log_blocksize) != F2FS_BLKSIZE_BITS) {
		f2fs_info(sbi, "Invalid log_blocksize (%u), supports only %u",
			  le32_to_cpu(raw_super->log_blocksize),
			  F2FS_BLKSIZE_BITS);
		return -EFSCORRUPTED;
	}

	/* check log blocks per segment */
	if (le32_to_cpu(raw_super->log_blocks_per_seg) != 9) {
		f2fs_info(sbi, "Invalid log blocks per segment (%u)",
			  le32_to_cpu(raw_super->log_blocks_per_seg));
		return -EFSCORRUPTED;
	}

	/* Currently, support 512/1024/2048/4096/16K bytes sector size */
	if (le32_to_cpu(raw_super->log_sectorsize) >
				F2FS_MAX_LOG_SECTOR_SIZE ||
		le32_to_cpu(raw_super->log_sectorsize) <
				F2FS_MIN_LOG_SECTOR_SIZE) {
		f2fs_info(sbi, "Invalid log sectorsize (%u)",
			  le32_to_cpu(raw_super->log_sectorsize));
		return -EFSCORRUPTED;
	}
	if (le32_to_cpu(raw_super->log_sectors_per_block) +
		le32_to_cpu(raw_super->log_sectorsize) !=
			F2FS_MAX_LOG_SECTOR_SIZE) {
		f2fs_info(sbi, "Invalid log sectors per block(%u) log sectorsize(%u)",
			  le32_to_cpu(raw_super->log_sectors_per_block),
			  le32_to_cpu(raw_super->log_sectorsize));
		return -EFSCORRUPTED;
	}

	segment_count = le32_to_cpu(raw_super->segment_count);
	segment_count_main = le32_to_cpu(raw_super->segment_count_main);
	segs_per_sec = le32_to_cpu(raw_super->segs_per_sec);
	secs_per_zone = le32_to_cpu(raw_super->secs_per_zone);
	total_sections = le32_to_cpu(raw_super->section_count);

	/* blocks_per_seg should be 512, given the above check */
	blocks_per_seg = BIT(le32_to_cpu(raw_super->log_blocks_per_seg));

	if (segment_count > F2FS_MAX_SEGMENT ||
				segment_count < F2FS_MIN_SEGMENTS) {
		f2fs_info(sbi, "Invalid segment count (%u)", segment_count);
		return -EFSCORRUPTED;
	}

	if (total_sections > segment_count_main || total_sections < 1 ||
			segs_per_sec > segment_count || !segs_per_sec) {
		f2fs_info(sbi, "Invalid segment/section count (%u, %u x %u)",
			  segment_count, total_sections, segs_per_sec);
		return -EFSCORRUPTED;
	}

	if (segment_count_main != total_sections * segs_per_sec) {
		f2fs_info(sbi, "Invalid segment/section count (%u != %u * %u)",
			  segment_count_main, total_sections, segs_per_sec);
		return -EFSCORRUPTED;
	}

	if ((segment_count / segs_per_sec) < total_sections) {
		f2fs_info(sbi, "Small segment_count (%u < %u * %u)",
			  segment_count, segs_per_sec, total_sections);
		return -EFSCORRUPTED;
	}

	if (segment_count > (le64_to_cpu(raw_super->block_count) >> 9)) {
		f2fs_info(sbi, "Wrong segment_count / block_count (%u > %llu)",
			  segment_count, le64_to_cpu(raw_super->block_count));
		return -EFSCORRUPTED;
	}

	if (RDEV(0).path[0]) {
		block_t dev_seg_count = le32_to_cpu(RDEV(0).total_segments);
		int i = 1;

		while (i < MAX_DEVICES && RDEV(i).path[0]) {
			dev_seg_count += le32_to_cpu(RDEV(i).total_segments);
			i++;
		}
		if (segment_count != dev_seg_count) {
			f2fs_info(sbi, "Segment count (%u) mismatch with total segments from devices (%u)",
					segment_count, dev_seg_count);
			return -EFSCORRUPTED;
		}
	} else {
		if (__F2FS_HAS_FEATURE(raw_super, F2FS_FEATURE_BLKZONED) &&
					!bdev_is_zoned(sbi->sb->s_bdev)) {
			f2fs_info(sbi, "Zoned block device path is missing");
			return -EFSCORRUPTED;
		}
	}

	if (secs_per_zone > total_sections || !secs_per_zone) {
		f2fs_info(sbi, "Wrong secs_per_zone / total_sections (%u, %u)",
			  secs_per_zone, total_sections);
		return -EFSCORRUPTED;
	}
	if (le32_to_cpu(raw_super->extension_count) > F2FS_MAX_EXTENSION ||
			raw_super->hot_ext_count > F2FS_MAX_EXTENSION ||
			(le32_to_cpu(raw_super->extension_count) +
			raw_super->hot_ext_count) > F2FS_MAX_EXTENSION) {
		f2fs_info(sbi, "Corrupted extension count (%u + %u > %u)",
			  le32_to_cpu(raw_super->extension_count),
			  raw_super->hot_ext_count,
			  F2FS_MAX_EXTENSION);
		return -EFSCORRUPTED;
	}

	if (le32_to_cpu(raw_super->cp_payload) >=
				(blocks_per_seg - F2FS_CP_PACKS -
				NR_CURSEG_PERSIST_TYPE)) {
		f2fs_info(sbi, "Insane cp_payload (%u >= %u)",
			  le32_to_cpu(raw_super->cp_payload),
			  blocks_per_seg - F2FS_CP_PACKS -
			  NR_CURSEG_PERSIST_TYPE);
		return -EFSCORRUPTED;
	}

	/* check reserved ino info */
	if (le32_to_cpu(raw_super->node_ino) != 1 ||
		le32_to_cpu(raw_super->meta_ino) != 2 ||
		le32_to_cpu(raw_super->root_ino) != 3) {
		f2fs_info(sbi, "Invalid Fs Meta Ino: node(%u) meta(%u) root(%u)",
			  le32_to_cpu(raw_super->node_ino),
			  le32_to_cpu(raw_super->meta_ino),
			  le32_to_cpu(raw_super->root_ino));
		return -EFSCORRUPTED;
	}

	/* check CP/SIT/NAT/SSA/MAIN_AREA area boundary */
	if (sanity_check_area_boundary(sbi, folio, index))
		return -EFSCORRUPTED;

	return 0;
}

int f2fs_sanity_check_ckpt(struct f2fs_sb_info *sbi)
{
	unsigned int total, fsmeta;
	struct f2fs_super_block *raw_super = F2FS_RAW_SUPER(sbi);
	struct f2fs_checkpoint *ckpt = F2FS_CKPT(sbi);
	unsigned int ovp_segments, reserved_segments;
	unsigned int main_segs, blocks_per_seg;
	unsigned int sit_segs, nat_segs;
	unsigned int sit_bitmap_size, nat_bitmap_size;
	unsigned int log_blocks_per_seg;
	unsigned int segment_count_main;
	unsigned int cp_pack_start_sum, cp_payload;
	block_t user_block_count, valid_user_blocks;
	block_t avail_node_count, valid_node_count;
	unsigned int nat_blocks, nat_bits_bytes, nat_bits_blocks;
	int i, j;

	total = le32_to_cpu(raw_super->segment_count);
	fsmeta = le32_to_cpu(raw_super->segment_count_ckpt);
	sit_segs = le32_to_cpu(raw_super->segment_count_sit);
	fsmeta += sit_segs;
	nat_segs = le32_to_cpu(raw_super->segment_count_nat);
	fsmeta += nat_segs;
	fsmeta += le32_to_cpu(ckpt->rsvd_segment_count);
	fsmeta += le32_to_cpu(raw_super->segment_count_ssa);

	if (unlikely(fsmeta >= total))
		return 1;

	ovp_segments = le32_to_cpu(ckpt->overprov_segment_count);
	reserved_segments = le32_to_cpu(ckpt->rsvd_segment_count);

	if (!f2fs_sb_has_readonly(sbi) &&
			unlikely(fsmeta < F2FS_MIN_META_SEGMENTS ||
			ovp_segments == 0 || reserved_segments == 0)) {
		f2fs_err(sbi, "Wrong layout: check mkfs.f2fs version");
		return 1;
	}
	user_block_count = le64_to_cpu(ckpt->user_block_count);
	segment_count_main = le32_to_cpu(raw_super->segment_count_main) +
			(f2fs_sb_has_readonly(sbi) ? 1 : 0);
	log_blocks_per_seg = le32_to_cpu(raw_super->log_blocks_per_seg);
	if (!user_block_count || user_block_count >=
			segment_count_main << log_blocks_per_seg) {
		f2fs_err(sbi, "Wrong user_block_count: %u",
			 user_block_count);
		return 1;
	}

	valid_user_blocks = le64_to_cpu(ckpt->valid_block_count);
	if (valid_user_blocks > user_block_count) {
		f2fs_err(sbi, "Wrong valid_user_blocks: %u, user_block_count: %u",
			 valid_user_blocks, user_block_count);
		return 1;
	}

	valid_node_count = le32_to_cpu(ckpt->valid_node_count);
	avail_node_count = sbi->total_node_count - F2FS_RESERVED_NODE_NUM;
	if (valid_node_count > avail_node_count) {
		f2fs_err(sbi, "Wrong valid_node_count: %u, avail_node_count: %u",
			 valid_node_count, avail_node_count);
		return 1;
	}

	main_segs = le32_to_cpu(raw_super->segment_count_main);
	blocks_per_seg = BLKS_PER_SEG(sbi);

	for (i = 0; i < NR_CURSEG_NODE_TYPE; i++) {
		if (le32_to_cpu(ckpt->cur_node_segno[i]) >= main_segs ||
			le16_to_cpu(ckpt->cur_node_blkoff[i]) >= blocks_per_seg)
			return 1;

		if (f2fs_sb_has_readonly(sbi))
			goto check_data;

		for (j = i + 1; j < NR_CURSEG_NODE_TYPE; j++) {
			if (le32_to_cpu(ckpt->cur_node_segno[i]) ==
				le32_to_cpu(ckpt->cur_node_segno[j])) {
				f2fs_err(sbi, "Node segment (%u, %u) has the same segno: %u",
					 i, j,
					 le32_to_cpu(ckpt->cur_node_segno[i]));
				return 1;
			}
		}
	}
check_data:
	for (i = 0; i < NR_CURSEG_DATA_TYPE; i++) {
		if (le32_to_cpu(ckpt->cur_data_segno[i]) >= main_segs ||
			le16_to_cpu(ckpt->cur_data_blkoff[i]) >= blocks_per_seg)
			return 1;

		if (f2fs_sb_has_readonly(sbi))
			goto skip_cross;

		for (j = i + 1; j < NR_CURSEG_DATA_TYPE; j++) {
			if (le32_to_cpu(ckpt->cur_data_segno[i]) ==
				le32_to_cpu(ckpt->cur_data_segno[j])) {
				f2fs_err(sbi, "Data segment (%u, %u) has the same segno: %u",
					 i, j,
					 le32_to_cpu(ckpt->cur_data_segno[i]));
				return 1;
			}
		}
	}
	for (i = 0; i < NR_CURSEG_NODE_TYPE; i++) {
		for (j = 0; j < NR_CURSEG_DATA_TYPE; j++) {
			if (le32_to_cpu(ckpt->cur_node_segno[i]) ==
				le32_to_cpu(ckpt->cur_data_segno[j])) {
				f2fs_err(sbi, "Node segment (%u) and Data segment (%u) has the same segno: %u",
					 i, j,
					 le32_to_cpu(ckpt->cur_node_segno[i]));
				return 1;
			}
		}
	}
skip_cross:
	sit_bitmap_size = le32_to_cpu(ckpt->sit_ver_bitmap_bytesize);
	nat_bitmap_size = le32_to_cpu(ckpt->nat_ver_bitmap_bytesize);

	if (sit_bitmap_size != ((sit_segs / 2) << log_blocks_per_seg) / 8 ||
		nat_bitmap_size != ((nat_segs / 2) << log_blocks_per_seg) / 8) {
		f2fs_err(sbi, "Wrong bitmap size: sit: %u, nat:%u",
			 sit_bitmap_size, nat_bitmap_size);
		return 1;
	}

	cp_pack_start_sum = __start_sum_addr(sbi);
	cp_payload = __cp_payload(sbi);
	if (cp_pack_start_sum < cp_payload + 1 ||
		cp_pack_start_sum > blocks_per_seg - 1 -
			NR_CURSEG_PERSIST_TYPE) {
		f2fs_err(sbi, "Wrong cp_pack_start_sum: %u",
			 cp_pack_start_sum);
		return 1;
	}

	if (__is_set_ckpt_flags(ckpt, CP_LARGE_NAT_BITMAP_FLAG) &&
		le32_to_cpu(ckpt->checksum_offset) != CP_MIN_CHKSUM_OFFSET) {
		f2fs_warn(sbi, "using deprecated layout of large_nat_bitmap, "
			  "please run fsck v1.13.0 or higher to repair, chksum_offset: %u, "
			  "fixed with patch: \"f2fs-tools: relocate chksum_offset for large_nat_bitmap feature\"",
			  le32_to_cpu(ckpt->checksum_offset));
		return 1;
	}

	nat_blocks = nat_segs << log_blocks_per_seg;
	nat_bits_bytes = nat_blocks / BITS_PER_BYTE;
	nat_bits_blocks = F2FS_BLK_ALIGN((nat_bits_bytes << 1) + 8);
	if (__is_set_ckpt_flags(ckpt, CP_NAT_BITS_FLAG) &&
		(cp_payload + F2FS_CP_PACKS +
		NR_CURSEG_PERSIST_TYPE + nat_bits_blocks >= blocks_per_seg)) {
		f2fs_warn(sbi, "Insane cp_payload: %u, nat_bits_blocks: %u)",
			  cp_payload, nat_bits_blocks);
		return 1;
	}

	if (unlikely(f2fs_cp_error(sbi))) {
		f2fs_err(sbi, "A bug case: need to run fsck");
		return 1;
	}
	return 0;
}

static void init_sb_info(struct f2fs_sb_info *sbi)
{
	struct f2fs_super_block *raw_super = sbi->raw_super;
	int i;

	sbi->log_sectors_per_block =
		le32_to_cpu(raw_super->log_sectors_per_block);
	sbi->log_blocksize = le32_to_cpu(raw_super->log_blocksize);
	sbi->blocksize = BIT(sbi->log_blocksize);
	sbi->log_blocks_per_seg = le32_to_cpu(raw_super->log_blocks_per_seg);
	sbi->blocks_per_seg = BIT(sbi->log_blocks_per_seg);
	sbi->segs_per_sec = le32_to_cpu(raw_super->segs_per_sec);
	sbi->secs_per_zone = le32_to_cpu(raw_super->secs_per_zone);
	sbi->total_sections = le32_to_cpu(raw_super->section_count);
	sbi->total_node_count = SEGS_TO_BLKS(sbi,
			((le32_to_cpu(raw_super->segment_count_nat) / 2) *
			NAT_ENTRY_PER_BLOCK));
	F2FS_ROOT_INO(sbi) = le32_to_cpu(raw_super->root_ino);
	F2FS_NODE_INO(sbi) = le32_to_cpu(raw_super->node_ino);
	F2FS_META_INO(sbi) = le32_to_cpu(raw_super->meta_ino);
	sbi->cur_victim_sec = NULL_SECNO;
	sbi->gc_mode = GC_NORMAL;
	sbi->next_victim_seg[BG_GC] = NULL_SEGNO;
	sbi->next_victim_seg[FG_GC] = NULL_SEGNO;
	sbi->max_victim_search = DEF_MAX_VICTIM_SEARCH;
	sbi->migration_granularity = SEGS_PER_SEC(sbi);
	sbi->migration_window_granularity = f2fs_sb_has_blkzoned(sbi) ?
		DEF_MIGRATION_WINDOW_GRANULARITY_ZONED : SEGS_PER_SEC(sbi);
	sbi->seq_file_ra_mul = MIN_RA_MUL;
	sbi->max_fragment_chunk = DEF_FRAGMENT_SIZE;
	sbi->max_fragment_hole = DEF_FRAGMENT_SIZE;
	spin_lock_init(&sbi->gc_remaining_trials_lock);
	atomic64_set(&sbi->current_atomic_write, 0);

	sbi->dir_level = DEF_DIR_LEVEL;
	sbi->interval_time[CP_TIME] = DEF_CP_INTERVAL;
	sbi->interval_time[REQ_TIME] = DEF_IDLE_INTERVAL;
	sbi->interval_time[DISCARD_TIME] = DEF_IDLE_INTERVAL;
	sbi->interval_time[GC_TIME] = DEF_IDLE_INTERVAL;
	sbi->interval_time[DISABLE_TIME] = DEF_DISABLE_INTERVAL;
	sbi->interval_time[UMOUNT_DISCARD_TIMEOUT] =
				DEF_UMOUNT_DISCARD_TIMEOUT;
	clear_sbi_flag(sbi, SBI_NEED_FSCK);

	for (i = 0; i < NR_COUNT_TYPE; i++)
		atomic_set(&sbi->nr_pages[i], 0);

	for (i = 0; i < META; i++)
		atomic_set(&sbi->wb_sync_req[i], 0);

	INIT_LIST_HEAD(&sbi->s_list);
	mutex_init(&sbi->umount_mutex);
	init_f2fs_rwsem(&sbi->io_order_lock);
	spin_lock_init(&sbi->cp_lock);

	sbi->dirty_device = 0;
	spin_lock_init(&sbi->dev_lock);

	init_f2fs_rwsem(&sbi->sb_lock);
	init_f2fs_rwsem(&sbi->pin_sem);
}

static int init_percpu_info(struct f2fs_sb_info *sbi)
{
	int err;

	err = percpu_counter_init(&sbi->alloc_valid_block_count, 0, GFP_KERNEL);
	if (err)
		return err;

	err = percpu_counter_init(&sbi->rf_node_block_count, 0, GFP_KERNEL);
	if (err)
		goto err_valid_block;

	err = percpu_counter_init(&sbi->total_valid_inode_count, 0,
								GFP_KERNEL);
	if (err)
		goto err_node_block;
	return 0;

err_node_block:
	percpu_counter_destroy(&sbi->rf_node_block_count);
err_valid_block:
	percpu_counter_destroy(&sbi->alloc_valid_block_count);
	return err;
}

#ifdef CONFIG_BLK_DEV_ZONED

struct f2fs_report_zones_args {
	struct f2fs_sb_info *sbi;
	struct f2fs_dev_info *dev;
};

static int f2fs_report_zone_cb(struct blk_zone *zone, unsigned int idx,
			      void *data)
{
	struct f2fs_report_zones_args *rz_args = data;
	block_t unusable_blocks = (zone->len - zone->capacity) >>
					F2FS_LOG_SECTORS_PER_BLOCK;

	if (zone->type == BLK_ZONE_TYPE_CONVENTIONAL)
		return 0;

	set_bit(idx, rz_args->dev->blkz_seq);
	if (!rz_args->sbi->unusable_blocks_per_sec) {
		rz_args->sbi->unusable_blocks_per_sec = unusable_blocks;
		return 0;
	}
	if (rz_args->sbi->unusable_blocks_per_sec != unusable_blocks) {
		f2fs_err(rz_args->sbi, "F2FS supports single zone capacity\n");
		return -EINVAL;
	}
	return 0;
}

static int init_blkz_info(struct f2fs_sb_info *sbi, int devi)
{
	struct block_device *bdev = FDEV(devi).bdev;
	sector_t nr_sectors = bdev_nr_sectors(bdev);
	struct f2fs_report_zones_args rep_zone_arg;
	u64 zone_sectors;
	unsigned int max_open_zones;
	int ret;

	if (!f2fs_sb_has_blkzoned(sbi))
		return 0;

	if (bdev_is_zoned(FDEV(devi).bdev)) {
		max_open_zones = bdev_max_open_zones(bdev);
		if (max_open_zones && (max_open_zones < sbi->max_open_zones))
			sbi->max_open_zones = max_open_zones;
		if (sbi->max_open_zones < F2FS_OPTION(sbi).active_logs) {
			f2fs_err(sbi,
				"zoned: max open zones %u is too small, need at least %u open zones",
				sbi->max_open_zones, F2FS_OPTION(sbi).active_logs);
			return -EINVAL;
		}
	}

	zone_sectors = bdev_zone_sectors(bdev);
	if (sbi->blocks_per_blkz && sbi->blocks_per_blkz !=
				SECTOR_TO_BLOCK(zone_sectors))
		return -EINVAL;
	sbi->blocks_per_blkz = SECTOR_TO_BLOCK(zone_sectors);
	FDEV(devi).nr_blkz = div_u64(SECTOR_TO_BLOCK(nr_sectors),
					sbi->blocks_per_blkz);
	if (nr_sectors & (zone_sectors - 1))
		FDEV(devi).nr_blkz++;

	FDEV(devi).blkz_seq = f2fs_kvzalloc(sbi,
					BITS_TO_LONGS(FDEV(devi).nr_blkz)
					* sizeof(unsigned long),
					GFP_KERNEL);
	if (!FDEV(devi).blkz_seq)
		return -ENOMEM;

	rep_zone_arg.sbi = sbi;
	rep_zone_arg.dev = &FDEV(devi);

	ret = blkdev_report_zones(bdev, 0, BLK_ALL_ZONES, f2fs_report_zone_cb,
				  &rep_zone_arg);
	if (ret < 0)
		return ret;
	return 0;
}
#endif

/*
 * Read f2fs raw super block.
 * Because we have two copies of super block, so read both of them
 * to get the first valid one. If any one of them is broken, we pass
 * them recovery flag back to the caller.
 */
static int read_raw_super_block(struct f2fs_sb_info *sbi,
			struct f2fs_super_block **raw_super,
			int *valid_super_block, int *recovery)
{
	struct super_block *sb = sbi->sb;
	int block;
	struct folio *folio;
	struct f2fs_super_block *super;
	int err = 0;

	super = kzalloc(sizeof(struct f2fs_super_block), GFP_KERNEL);
	if (!super)
		return -ENOMEM;

	for (block = 0; block < 2; block++) {
		folio = read_mapping_folio(sb->s_bdev->bd_mapping, block, NULL);
		if (IS_ERR(folio)) {
			f2fs_err(sbi, "Unable to read %dth superblock",
				 block + 1);
			err = PTR_ERR(folio);
			*recovery = 1;
			continue;
		}

		/* sanity checking of raw super */
		err = sanity_check_raw_super(sbi, folio, block);
		if (err) {
			f2fs_err(sbi, "Can't find valid F2FS filesystem in %dth superblock",
				 block + 1);
			folio_put(folio);
			*recovery = 1;
			continue;
		}

		if (!*raw_super) {
			memcpy(super, F2FS_SUPER_BLOCK(folio, block),
							sizeof(*super));
			*valid_super_block = block;
			*raw_super = super;
		}
		folio_put(folio);
	}

	/* No valid superblock */
	if (!*raw_super)
		kfree(super);
	else
		err = 0;

	return err;
}

int f2fs_commit_super(struct f2fs_sb_info *sbi, bool recover)
{
	struct folio *folio;
	pgoff_t index;
	__u32 crc = 0;
	int err;

	if ((recover && f2fs_readonly(sbi->sb)) ||
				f2fs_hw_is_readonly(sbi)) {
		set_sbi_flag(sbi, SBI_NEED_SB_WRITE);
		return -EROFS;
	}

	/* we should update superblock crc here */
	if (!recover && f2fs_sb_has_sb_chksum(sbi)) {
		crc = f2fs_crc32(sbi, F2FS_RAW_SUPER(sbi),
				offsetof(struct f2fs_super_block, crc));
		F2FS_RAW_SUPER(sbi)->crc = cpu_to_le32(crc);
	}

	/* write back-up superblock first */
	index = sbi->valid_super_block ? 0 : 1;
	folio = read_mapping_folio(sbi->sb->s_bdev->bd_mapping, index, NULL);
	if (IS_ERR(folio))
		return PTR_ERR(folio);
	err = __f2fs_commit_super(sbi, folio, index, true);
	folio_put(folio);

	/* if we are in recovery path, skip writing valid superblock */
	if (recover || err)
		return err;

	/* write current valid superblock */
	index = sbi->valid_super_block;
	folio = read_mapping_folio(sbi->sb->s_bdev->bd_mapping, index, NULL);
	if (IS_ERR(folio))
		return PTR_ERR(folio);
	err = __f2fs_commit_super(sbi, folio, index, true);
	folio_put(folio);
	return err;
}

static void save_stop_reason(struct f2fs_sb_info *sbi, unsigned char reason)
{
	unsigned long flags;

	spin_lock_irqsave(&sbi->error_lock, flags);
	if (sbi->stop_reason[reason] < GENMASK(BITS_PER_BYTE - 1, 0))
		sbi->stop_reason[reason]++;
	spin_unlock_irqrestore(&sbi->error_lock, flags);
}

static void f2fs_record_stop_reason(struct f2fs_sb_info *sbi)
{
	struct f2fs_super_block *raw_super = F2FS_RAW_SUPER(sbi);
	unsigned long flags;
	int err;

	f2fs_down_write(&sbi->sb_lock);

	spin_lock_irqsave(&sbi->error_lock, flags);
	if (sbi->error_dirty) {
		memcpy(F2FS_RAW_SUPER(sbi)->s_errors, sbi->errors,
							MAX_F2FS_ERRORS);
		sbi->error_dirty = false;
	}
	memcpy(raw_super->s_stop_reason, sbi->stop_reason, MAX_STOP_REASON);
	spin_unlock_irqrestore(&sbi->error_lock, flags);

	err = f2fs_commit_super(sbi, false);

	f2fs_up_write(&sbi->sb_lock);
	if (err)
<<<<<<< HEAD
		f2fs_err(sbi, "f2fs_commit_super fails to record err:%d", err);
=======
		f2fs_err_ratelimited(sbi,
			"f2fs_commit_super fails to record stop_reason, err:%d",
			err);
>>>>>>> 2d5404ca
}

void f2fs_save_errors(struct f2fs_sb_info *sbi, unsigned char flag)
{
	unsigned long flags;

	spin_lock_irqsave(&sbi->error_lock, flags);
	if (!test_bit(flag, (unsigned long *)sbi->errors)) {
		set_bit(flag, (unsigned long *)sbi->errors);
		sbi->error_dirty = true;
	}
	spin_unlock_irqrestore(&sbi->error_lock, flags);
}

static bool f2fs_update_errors(struct f2fs_sb_info *sbi)
{
	unsigned long flags;
	bool need_update = false;

	spin_lock_irqsave(&sbi->error_lock, flags);
	if (sbi->error_dirty) {
		memcpy(F2FS_RAW_SUPER(sbi)->s_errors, sbi->errors,
							MAX_F2FS_ERRORS);
		sbi->error_dirty = false;
		need_update = true;
	}
	spin_unlock_irqrestore(&sbi->error_lock, flags);

	return need_update;
}

static void f2fs_record_errors(struct f2fs_sb_info *sbi, unsigned char error)
{
	int err;

	f2fs_down_write(&sbi->sb_lock);

	if (!f2fs_update_errors(sbi))
		goto out_unlock;

	err = f2fs_commit_super(sbi, false);
	if (err)
		f2fs_err_ratelimited(sbi,
			"f2fs_commit_super fails to record errors:%u, err:%d",
			error, err);
out_unlock:
	f2fs_up_write(&sbi->sb_lock);
}

void f2fs_handle_error(struct f2fs_sb_info *sbi, unsigned char error)
{
	f2fs_save_errors(sbi, error);
	f2fs_record_errors(sbi, error);
}

void f2fs_handle_error_async(struct f2fs_sb_info *sbi, unsigned char error)
{
	f2fs_save_errors(sbi, error);

	if (!sbi->error_dirty)
		return;
	if (!test_bit(error, (unsigned long *)sbi->errors))
		return;
	schedule_work(&sbi->s_error_work);
}

static bool system_going_down(void)
{
	return system_state == SYSTEM_HALT || system_state == SYSTEM_POWER_OFF
		|| system_state == SYSTEM_RESTART;
}

void f2fs_handle_critical_error(struct f2fs_sb_info *sbi, unsigned char reason,
							bool irq_context)
{
	struct super_block *sb = sbi->sb;
	bool shutdown = reason == STOP_CP_REASON_SHUTDOWN;
	bool continue_fs = !shutdown &&
			F2FS_OPTION(sbi).errors == MOUNT_ERRORS_CONTINUE;

	set_ckpt_flags(sbi, CP_ERROR_FLAG);

	if (!f2fs_hw_is_readonly(sbi)) {
		save_stop_reason(sbi, reason);

		if (irq_context && !shutdown)
			schedule_work(&sbi->s_error_work);
		else
			f2fs_record_stop_reason(sbi);
	}

	/*
	 * We force ERRORS_RO behavior when system is rebooting. Otherwise we
	 * could panic during 'reboot -f' as the underlying device got already
	 * disabled.
	 */
	if (F2FS_OPTION(sbi).errors == MOUNT_ERRORS_PANIC &&
				!shutdown && !system_going_down() &&
				!is_sbi_flag_set(sbi, SBI_IS_SHUTDOWN))
		panic("F2FS-fs (device %s): panic forced after error\n",
							sb->s_id);

	if (shutdown)
		set_sbi_flag(sbi, SBI_IS_SHUTDOWN);

<<<<<<< HEAD
	/* continue filesystem operators if errors=continue */
	if (continue_fs || f2fs_readonly(sb))
		return;

	f2fs_warn(sbi, "Remounting filesystem read-only");
	/*
	 * Make sure updated value of ->s_mount_flags will be visible before
	 * ->s_flags update
	 */
	smp_wmb();
	sb->s_flags |= SB_RDONLY;
=======
	/*
	 * Continue filesystem operators if errors=continue. Should not set
	 * RO by shutdown, since RO bypasses thaw_super which can hang the
	 * system.
	 */
	if (continue_fs || f2fs_readonly(sb) || shutdown) {
		f2fs_warn(sbi, "Stopped filesystem due to reason: %d", reason);
		return;
	}

	f2fs_warn(sbi, "Remounting filesystem read-only");

	/*
	 * We have already set CP_ERROR_FLAG flag to stop all updates
	 * to filesystem, so it doesn't need to set SB_RDONLY flag here
	 * because the flag should be set covered w/ sb->s_umount semaphore
	 * via remount procedure, otherwise, it will confuse code like
	 * freeze_super() which will lead to deadlocks and other problems.
	 */
>>>>>>> 2d5404ca
}

static void f2fs_record_error_work(struct work_struct *work)
{
	struct f2fs_sb_info *sbi = container_of(work,
					struct f2fs_sb_info, s_error_work);

	f2fs_record_stop_reason(sbi);
}

static int f2fs_scan_devices(struct f2fs_sb_info *sbi)
{
	struct f2fs_super_block *raw_super = F2FS_RAW_SUPER(sbi);
	unsigned int max_devices = MAX_DEVICES;
	unsigned int logical_blksize;
	blk_mode_t mode = sb_open_mode(sbi->sb->s_flags);
	int i;

	/* Initialize single device information */
	if (!RDEV(0).path[0]) {
		if (!bdev_is_zoned(sbi->sb->s_bdev))
			return 0;
		max_devices = 1;
	}

	/*
	 * Initialize multiple devices information, or single
	 * zoned block device information.
	 */
	sbi->devs = f2fs_kzalloc(sbi,
				 array_size(max_devices,
					    sizeof(struct f2fs_dev_info)),
				 GFP_KERNEL);
	if (!sbi->devs)
		return -ENOMEM;

	logical_blksize = bdev_logical_block_size(sbi->sb->s_bdev);
	sbi->aligned_blksize = true;
#ifdef CONFIG_BLK_DEV_ZONED
	sbi->max_open_zones = UINT_MAX;
	sbi->blkzone_alloc_policy = BLKZONE_ALLOC_PRIOR_SEQ;
#endif

	for (i = 0; i < max_devices; i++) {
		if (i == 0)
			FDEV(0).bdev_file = sbi->sb->s_bdev_file;
		else if (!RDEV(i).path[0])
			break;

<<<<<<< HEAD
		if (max_devices == 1) {
			/* Single zoned block device mount */
			FDEV(0).bdev =
				blkdev_get_by_dev(sbi->sb->s_bdev->bd_dev, mode,
						  sbi->sb->s_type, NULL);
		} else {
=======
		if (max_devices > 1) {
>>>>>>> 2d5404ca
			/* Multi-device mount */
			memcpy(FDEV(i).path, RDEV(i).path, MAX_PATH_LEN);
			FDEV(i).total_segments =
				le32_to_cpu(RDEV(i).total_segments);
			if (i == 0) {
				FDEV(i).start_blk = 0;
				FDEV(i).end_blk = FDEV(i).start_blk +
					SEGS_TO_BLKS(sbi,
					FDEV(i).total_segments) - 1 +
					le32_to_cpu(raw_super->segment0_blkaddr);
			} else {
				FDEV(i).start_blk = FDEV(i - 1).end_blk + 1;
				FDEV(i).end_blk = FDEV(i).start_blk +
						SEGS_TO_BLKS(sbi,
						FDEV(i).total_segments) - 1;
				FDEV(i).bdev_file = bdev_file_open_by_path(
					FDEV(i).path, mode, sbi->sb, NULL);
			}
<<<<<<< HEAD
			FDEV(i).bdev = blkdev_get_by_path(FDEV(i).path, mode,
							  sbi->sb->s_type,
							  NULL);
=======
>>>>>>> 2d5404ca
		}
		if (IS_ERR(FDEV(i).bdev_file))
			return PTR_ERR(FDEV(i).bdev_file);

		FDEV(i).bdev = file_bdev(FDEV(i).bdev_file);
		/* to release errored devices */
		sbi->s_ndevs = i + 1;

		if (logical_blksize != bdev_logical_block_size(FDEV(i).bdev))
			sbi->aligned_blksize = false;

#ifdef CONFIG_BLK_DEV_ZONED
		if (bdev_is_zoned(FDEV(i).bdev)) {
			if (!f2fs_sb_has_blkzoned(sbi)) {
				f2fs_err(sbi, "Zoned block device feature not enabled");
				return -EINVAL;
			}
			if (init_blkz_info(sbi, i)) {
				f2fs_err(sbi, "Failed to initialize F2FS blkzone information");
				return -EINVAL;
			}
			if (max_devices == 1)
				break;
			f2fs_info(sbi, "Mount Device [%2d]: %20s, %8u, %8x - %8x (zone: Host-managed)",
				  i, FDEV(i).path,
				  FDEV(i).total_segments,
				  FDEV(i).start_blk, FDEV(i).end_blk);
			continue;
		}
#endif
		f2fs_info(sbi, "Mount Device [%2d]: %20s, %8u, %8x - %8x",
			  i, FDEV(i).path,
			  FDEV(i).total_segments,
			  FDEV(i).start_blk, FDEV(i).end_blk);
	}
	return 0;
}

static int f2fs_setup_casefold(struct f2fs_sb_info *sbi)
{
#if IS_ENABLED(CONFIG_UNICODE)
	if (f2fs_sb_has_casefold(sbi) && !sbi->sb->s_encoding) {
		const struct f2fs_sb_encodings *encoding_info;
		struct unicode_map *encoding;
		__u16 encoding_flags;

		encoding_info = f2fs_sb_read_encoding(sbi->raw_super);
		if (!encoding_info) {
			f2fs_err(sbi,
				 "Encoding requested by superblock is unknown");
			return -EINVAL;
		}

		encoding_flags = le16_to_cpu(sbi->raw_super->s_encoding_flags);
		encoding = utf8_load(encoding_info->version);
		if (IS_ERR(encoding)) {
			f2fs_err(sbi,
				 "can't mount with superblock charset: %s-%u.%u.%u "
				 "not supported by the kernel. flags: 0x%x.",
				 encoding_info->name,
				 unicode_major(encoding_info->version),
				 unicode_minor(encoding_info->version),
				 unicode_rev(encoding_info->version),
				 encoding_flags);
			return PTR_ERR(encoding);
		}
		f2fs_info(sbi, "Using encoding defined by superblock: "
			 "%s-%u.%u.%u with flags 0x%hx", encoding_info->name,
			 unicode_major(encoding_info->version),
			 unicode_minor(encoding_info->version),
			 unicode_rev(encoding_info->version),
			 encoding_flags);

		sbi->sb->s_encoding = encoding;
		sbi->sb->s_encoding_flags = encoding_flags;
	}
#else
	if (f2fs_sb_has_casefold(sbi)) {
		f2fs_err(sbi, "Filesystem with casefold feature cannot be mounted without CONFIG_UNICODE");
		return -EINVAL;
	}
#endif
	return 0;
}

static void f2fs_tuning_parameters(struct f2fs_sb_info *sbi)
{
	/* adjust parameters according to the volume size */
	if (MAIN_SEGS(sbi) <= SMALL_VOLUME_SEGMENTS) {
		if (f2fs_block_unit_discard(sbi))
			SM_I(sbi)->dcc_info->discard_granularity =
						MIN_DISCARD_GRANULARITY;
		if (!f2fs_lfs_mode(sbi))
			SM_I(sbi)->ipu_policy = BIT(F2FS_IPU_FORCE) |
						BIT(F2FS_IPU_HONOR_OPU_WRITE);
	}

	sbi->readdir_ra = true;
}

static int f2fs_fill_super(struct super_block *sb, void *data, int silent)
{
	struct f2fs_sb_info *sbi;
	struct f2fs_super_block *raw_super;
	struct inode *root;
	int err;
	bool skip_recovery = false, need_fsck = false;
	char *options = NULL;
	int recovery, i, valid_super_block;
	struct curseg_info *seg_i;
	int retry_cnt = 1;
#ifdef CONFIG_QUOTA
	bool quota_enabled = false;
#endif

try_onemore:
	err = -EINVAL;
	raw_super = NULL;
	valid_super_block = -1;
	recovery = 0;

	/* allocate memory for f2fs-specific super block info */
	sbi = kzalloc(sizeof(struct f2fs_sb_info), GFP_KERNEL);
	if (!sbi)
		return -ENOMEM;

	sbi->sb = sb;

	/* initialize locks within allocated memory */
	init_f2fs_rwsem(&sbi->gc_lock);
	mutex_init(&sbi->writepages);
	init_f2fs_rwsem(&sbi->cp_global_sem);
	init_f2fs_rwsem(&sbi->node_write);
	init_f2fs_rwsem(&sbi->node_change);
	spin_lock_init(&sbi->stat_lock);
	init_f2fs_rwsem(&sbi->cp_rwsem);
	init_f2fs_rwsem(&sbi->quota_sem);
	init_waitqueue_head(&sbi->cp_wait);
	spin_lock_init(&sbi->error_lock);

	for (i = 0; i < NR_INODE_TYPE; i++) {
		INIT_LIST_HEAD(&sbi->inode_list[i]);
		spin_lock_init(&sbi->inode_lock[i]);
	}
	mutex_init(&sbi->flush_lock);

	/* Load the checksum driver */
	sbi->s_chksum_driver = crypto_alloc_shash("crc32", 0, 0);
	if (IS_ERR(sbi->s_chksum_driver)) {
		f2fs_err(sbi, "Cannot load crc32 driver.");
		err = PTR_ERR(sbi->s_chksum_driver);
		sbi->s_chksum_driver = NULL;
		goto free_sbi;
	}

	/* set a block size */
	if (unlikely(!sb_set_blocksize(sb, F2FS_BLKSIZE))) {
		f2fs_err(sbi, "unable to set blocksize");
		goto free_sbi;
	}

	err = read_raw_super_block(sbi, &raw_super, &valid_super_block,
								&recovery);
	if (err)
		goto free_sbi;

	sb->s_fs_info = sbi;
	sbi->raw_super = raw_super;

	INIT_WORK(&sbi->s_error_work, f2fs_record_error_work);
	memcpy(sbi->errors, raw_super->s_errors, MAX_F2FS_ERRORS);
	memcpy(sbi->stop_reason, raw_super->s_stop_reason, MAX_STOP_REASON);

	/* precompute checksum seed for metadata */
	if (f2fs_sb_has_inode_chksum(sbi))
		sbi->s_chksum_seed = f2fs_chksum(sbi, ~0, raw_super->uuid,
						sizeof(raw_super->uuid));

	default_options(sbi, false);
	/* parse mount options */
	options = kstrdup((const char *)data, GFP_KERNEL);
	if (data && !options) {
		err = -ENOMEM;
		goto free_sb_buf;
	}

	err = parse_options(sb, options, false);
	if (err)
		goto free_options;

	sb->s_maxbytes = max_file_blocks(NULL) <<
				le32_to_cpu(raw_super->log_blocksize);
	sb->s_max_links = F2FS_LINK_MAX;

	err = f2fs_setup_casefold(sbi);
	if (err)
		goto free_options;

#ifdef CONFIG_QUOTA
	sb->dq_op = &f2fs_quota_operations;
	sb->s_qcop = &f2fs_quotactl_ops;
	sb->s_quota_types = QTYPE_MASK_USR | QTYPE_MASK_GRP | QTYPE_MASK_PRJ;

	if (f2fs_sb_has_quota_ino(sbi)) {
		for (i = 0; i < MAXQUOTAS; i++) {
			if (f2fs_qf_ino(sbi->sb, i))
				sbi->nquota_files++;
		}
	}
#endif

	sb->s_op = &f2fs_sops;
#ifdef CONFIG_FS_ENCRYPTION
	sb->s_cop = &f2fs_cryptops;
#endif
#ifdef CONFIG_FS_VERITY
	sb->s_vop = &f2fs_verityops;
#endif
	sb->s_xattr = f2fs_xattr_handlers;
	sb->s_export_op = &f2fs_export_ops;
	sb->s_magic = F2FS_SUPER_MAGIC;
	sb->s_time_gran = 1;
	sb->s_flags = (sb->s_flags & ~SB_POSIXACL) |
		(test_opt(sbi, POSIX_ACL) ? SB_POSIXACL : 0);
	super_set_uuid(sb, (void *) raw_super->uuid, sizeof(raw_super->uuid));
	super_set_sysfs_name_bdev(sb);
	sb->s_iflags |= SB_I_CGROUPWB;

	/* init f2fs-specific super block info */
	sbi->valid_super_block = valid_super_block;

	/* disallow all the data/node/meta page writes */
	set_sbi_flag(sbi, SBI_POR_DOING);

	err = f2fs_init_write_merge_io(sbi);
	if (err)
		goto free_bio_info;

	init_sb_info(sbi);

	err = f2fs_init_iostat(sbi);
	if (err)
		goto free_bio_info;

	err = init_percpu_info(sbi);
	if (err)
		goto free_iostat;

	/* init per sbi slab cache */
	err = f2fs_init_xattr_caches(sbi);
	if (err)
		goto free_percpu;
	err = f2fs_init_page_array_cache(sbi);
	if (err)
		goto free_xattr_cache;

	/* get an inode for meta space */
	sbi->meta_inode = f2fs_iget(sb, F2FS_META_INO(sbi));
	if (IS_ERR(sbi->meta_inode)) {
		f2fs_err(sbi, "Failed to read F2FS meta data inode");
		err = PTR_ERR(sbi->meta_inode);
		goto free_page_array_cache;
	}

	err = f2fs_get_valid_checkpoint(sbi);
	if (err) {
		f2fs_err(sbi, "Failed to get valid F2FS checkpoint");
		goto free_meta_inode;
	}

	if (__is_set_ckpt_flags(F2FS_CKPT(sbi), CP_QUOTA_NEED_FSCK_FLAG))
		set_sbi_flag(sbi, SBI_QUOTA_NEED_REPAIR);
	if (__is_set_ckpt_flags(F2FS_CKPT(sbi), CP_DISABLED_QUICK_FLAG)) {
		set_sbi_flag(sbi, SBI_CP_DISABLED_QUICK);
		sbi->interval_time[DISABLE_TIME] = DEF_DISABLE_QUICK_INTERVAL;
	}

	if (__is_set_ckpt_flags(F2FS_CKPT(sbi), CP_FSCK_FLAG))
		set_sbi_flag(sbi, SBI_NEED_FSCK);

	/* Initialize device list */
	err = f2fs_scan_devices(sbi);
	if (err) {
		f2fs_err(sbi, "Failed to find devices");
		goto free_devices;
	}

	err = f2fs_init_post_read_wq(sbi);
	if (err) {
		f2fs_err(sbi, "Failed to initialize post read workqueue");
		goto free_devices;
	}

	sbi->total_valid_node_count =
				le32_to_cpu(sbi->ckpt->valid_node_count);
	percpu_counter_set(&sbi->total_valid_inode_count,
				le32_to_cpu(sbi->ckpt->valid_inode_count));
	sbi->user_block_count = le64_to_cpu(sbi->ckpt->user_block_count);
	sbi->total_valid_block_count =
				le64_to_cpu(sbi->ckpt->valid_block_count);
	sbi->last_valid_block_count = sbi->total_valid_block_count;
	sbi->reserved_blocks = 0;
	sbi->current_reserved_blocks = 0;
	limit_reserve_root(sbi);
	adjust_unusable_cap_perc(sbi);

	f2fs_init_extent_cache_info(sbi);

	f2fs_init_ino_entry_info(sbi);

	f2fs_init_fsync_node_info(sbi);

	/* setup checkpoint request control and start checkpoint issue thread */
	f2fs_init_ckpt_req_control(sbi);
	if (!f2fs_readonly(sb) && !test_opt(sbi, DISABLE_CHECKPOINT) &&
			test_opt(sbi, MERGE_CHECKPOINT)) {
		err = f2fs_start_ckpt_thread(sbi);
		if (err) {
			f2fs_err(sbi,
			    "Failed to start F2FS issue_checkpoint_thread (%d)",
			    err);
			goto stop_ckpt_thread;
		}
	}

	/* setup f2fs internal modules */
	err = f2fs_build_segment_manager(sbi);
	if (err) {
		f2fs_err(sbi, "Failed to initialize F2FS segment manager (%d)",
			 err);
		goto free_sm;
	}
	err = f2fs_build_node_manager(sbi);
	if (err) {
		f2fs_err(sbi, "Failed to initialize F2FS node manager (%d)",
			 err);
		goto free_nm;
	}

	/* For write statistics */
	sbi->sectors_written_start = f2fs_get_sectors_written(sbi);

	/* Read accumulated write IO statistics if exists */
	seg_i = CURSEG_I(sbi, CURSEG_HOT_NODE);
	if (__exist_node_summaries(sbi))
		sbi->kbytes_written =
			le64_to_cpu(seg_i->journal->info.kbytes_written);

	f2fs_build_gc_manager(sbi);

	err = f2fs_build_stats(sbi);
	if (err)
		goto free_nm;

	/* get an inode for node space */
	sbi->node_inode = f2fs_iget(sb, F2FS_NODE_INO(sbi));
	if (IS_ERR(sbi->node_inode)) {
		f2fs_err(sbi, "Failed to read node inode");
		err = PTR_ERR(sbi->node_inode);
		goto free_stats;
	}

	/* read root inode and dentry */
	root = f2fs_iget(sb, F2FS_ROOT_INO(sbi));
	if (IS_ERR(root)) {
		f2fs_err(sbi, "Failed to read root inode");
		err = PTR_ERR(root);
		goto free_node_inode;
	}
	if (!S_ISDIR(root->i_mode) || !root->i_blocks ||
			!root->i_size || !root->i_nlink) {
		iput(root);
		err = -EINVAL;
		goto free_node_inode;
	}

	generic_set_sb_d_ops(sb);
	sb->s_root = d_make_root(root); /* allocate root dentry */
	if (!sb->s_root) {
		err = -ENOMEM;
		goto free_node_inode;
	}

	err = f2fs_init_compress_inode(sbi);
	if (err)
		goto free_root_inode;

	err = f2fs_register_sysfs(sbi);
	if (err)
		goto free_compress_inode;

#ifdef CONFIG_QUOTA
	/* Enable quota usage during mount */
	if (f2fs_sb_has_quota_ino(sbi) && !f2fs_readonly(sb)) {
		err = f2fs_enable_quotas(sb);
		if (err)
			f2fs_err(sbi, "Cannot turn on quotas: error %d", err);
	}

	quota_enabled = f2fs_recover_quota_begin(sbi);
#endif
	/* if there are any orphan inodes, free them */
	err = f2fs_recover_orphan_inodes(sbi);
	if (err)
		goto free_meta;

	if (unlikely(is_set_ckpt_flags(sbi, CP_DISABLED_FLAG)))
		goto reset_checkpoint;

	/* recover fsynced data */
	if (!test_opt(sbi, DISABLE_ROLL_FORWARD) &&
			!test_opt(sbi, NORECOVERY)) {
		/*
		 * mount should be failed, when device has readonly mode, and
		 * previous checkpoint was not done by clean system shutdown.
		 */
		if (f2fs_hw_is_readonly(sbi)) {
			if (!is_set_ckpt_flags(sbi, CP_UMOUNT_FLAG)) {
				err = f2fs_recover_fsync_data(sbi, true);
				if (err > 0) {
					err = -EROFS;
					f2fs_err(sbi, "Need to recover fsync data, but "
						"write access unavailable, please try "
						"mount w/ disable_roll_forward or norecovery");
				}
				if (err < 0)
					goto free_meta;
			}
			f2fs_info(sbi, "write access unavailable, skipping recovery");
			goto reset_checkpoint;
		}

		if (need_fsck)
			set_sbi_flag(sbi, SBI_NEED_FSCK);

		if (skip_recovery)
			goto reset_checkpoint;

		err = f2fs_recover_fsync_data(sbi, false);
		if (err < 0) {
			if (err != -ENOMEM)
				skip_recovery = true;
			need_fsck = true;
			f2fs_err(sbi, "Cannot recover all fsync data errno=%d",
				 err);
			goto free_meta;
		}
	} else {
		err = f2fs_recover_fsync_data(sbi, true);

		if (!f2fs_readonly(sb) && err > 0) {
			err = -EINVAL;
			f2fs_err(sbi, "Need to recover fsync data");
			goto free_meta;
		}
	}

#ifdef CONFIG_QUOTA
	f2fs_recover_quota_end(sbi, quota_enabled);
#endif
reset_checkpoint:
	/*
	 * If the f2fs is not readonly and fsync data recovery succeeds,
	 * check zoned block devices' write pointer consistency.
	 */
	if (f2fs_sb_has_blkzoned(sbi) && !f2fs_readonly(sb)) {
		int err2;

		f2fs_notice(sbi, "Checking entire write pointers");
		err2 = f2fs_check_write_pointer(sbi);
		if (err2)
			err = err2;
	}
	if (err)
		goto free_meta;

	err = f2fs_init_inmem_curseg(sbi);
	if (err)
		goto sync_free_meta;

	/* f2fs_recover_fsync_data() cleared this already */
	clear_sbi_flag(sbi, SBI_POR_DOING);

	if (test_opt(sbi, DISABLE_CHECKPOINT)) {
		err = f2fs_disable_checkpoint(sbi);
		if (err)
			goto sync_free_meta;
	} else if (is_set_ckpt_flags(sbi, CP_DISABLED_FLAG)) {
		f2fs_enable_checkpoint(sbi);
	}

	/*
	 * If filesystem is not mounted as read-only then
	 * do start the gc_thread.
	 */
	if ((F2FS_OPTION(sbi).bggc_mode != BGGC_MODE_OFF ||
		test_opt(sbi, GC_MERGE)) && !f2fs_readonly(sb)) {
		/* After POR, we can run background GC thread.*/
		err = f2fs_start_gc_thread(sbi);
		if (err)
			goto sync_free_meta;
	}
	kvfree(options);

	/* recover broken superblock */
	if (recovery) {
		err = f2fs_commit_super(sbi, true);
		f2fs_info(sbi, "Try to recover %dth superblock, ret: %d",
			  sbi->valid_super_block ? 1 : 2, err);
	}

	f2fs_join_shrinker(sbi);

	f2fs_tuning_parameters(sbi);

	f2fs_notice(sbi, "Mounted with checkpoint version = %llx",
		    cur_cp_version(F2FS_CKPT(sbi)));
	f2fs_update_time(sbi, CP_TIME);
	f2fs_update_time(sbi, REQ_TIME);
	clear_sbi_flag(sbi, SBI_CP_DISABLED_QUICK);
	return 0;

sync_free_meta:
	/* safe to flush all the data */
	sync_filesystem(sbi->sb);
	retry_cnt = 0;

free_meta:
#ifdef CONFIG_QUOTA
	f2fs_truncate_quota_inode_pages(sb);
	if (f2fs_sb_has_quota_ino(sbi) && !f2fs_readonly(sb))
		f2fs_quota_off_umount(sbi->sb);
#endif
	/*
	 * Some dirty meta pages can be produced by f2fs_recover_orphan_inodes()
	 * failed by EIO. Then, iput(node_inode) can trigger balance_fs_bg()
	 * followed by f2fs_write_checkpoint() through f2fs_write_node_pages(), which
	 * falls into an infinite loop in f2fs_sync_meta_pages().
	 */
	truncate_inode_pages_final(META_MAPPING(sbi));
	/* evict some inodes being cached by GC */
	evict_inodes(sb);
	f2fs_unregister_sysfs(sbi);
free_compress_inode:
	f2fs_destroy_compress_inode(sbi);
free_root_inode:
	dput(sb->s_root);
	sb->s_root = NULL;
free_node_inode:
	f2fs_release_ino_entry(sbi, true);
	truncate_inode_pages_final(NODE_MAPPING(sbi));
	iput(sbi->node_inode);
	sbi->node_inode = NULL;
free_stats:
	f2fs_destroy_stats(sbi);
free_nm:
	/* stop discard thread before destroying node manager */
	f2fs_stop_discard_thread(sbi);
	f2fs_destroy_node_manager(sbi);
free_sm:
	f2fs_destroy_segment_manager(sbi);
stop_ckpt_thread:
	f2fs_stop_ckpt_thread(sbi);
	/* flush s_error_work before sbi destroy */
	flush_work(&sbi->s_error_work);
	f2fs_destroy_post_read_wq(sbi);
free_devices:
	destroy_device_list(sbi);
	kvfree(sbi->ckpt);
free_meta_inode:
	make_bad_inode(sbi->meta_inode);
	iput(sbi->meta_inode);
	sbi->meta_inode = NULL;
free_page_array_cache:
	f2fs_destroy_page_array_cache(sbi);
free_xattr_cache:
	f2fs_destroy_xattr_caches(sbi);
free_percpu:
	destroy_percpu_info(sbi);
free_iostat:
	f2fs_destroy_iostat(sbi);
free_bio_info:
	for (i = 0; i < NR_PAGE_TYPE; i++)
		kvfree(sbi->write_io[i]);

#if IS_ENABLED(CONFIG_UNICODE)
	utf8_unload(sb->s_encoding);
	sb->s_encoding = NULL;
#endif
free_options:
#ifdef CONFIG_QUOTA
	for (i = 0; i < MAXQUOTAS; i++)
		kfree(F2FS_OPTION(sbi).s_qf_names[i]);
#endif
	fscrypt_free_dummy_policy(&F2FS_OPTION(sbi).dummy_enc_policy);
	kvfree(options);
free_sb_buf:
	kfree(raw_super);
free_sbi:
	if (sbi->s_chksum_driver)
		crypto_free_shash(sbi->s_chksum_driver);
	kfree(sbi);
	sb->s_fs_info = NULL;

	/* give only one another chance */
	if (retry_cnt > 0 && skip_recovery) {
		retry_cnt--;
		shrink_dcache_sb(sb);
		goto try_onemore;
	}
	return err;
}

static struct dentry *f2fs_mount(struct file_system_type *fs_type, int flags,
			const char *dev_name, void *data)
{
	return mount_bdev(fs_type, flags, dev_name, data, f2fs_fill_super);
}

static void kill_f2fs_super(struct super_block *sb)
{
	struct f2fs_sb_info *sbi = F2FS_SB(sb);

	if (sb->s_root) {
		set_sbi_flag(sbi, SBI_IS_CLOSE);
		f2fs_stop_gc_thread(sbi);
		f2fs_stop_discard_thread(sbi);

#ifdef CONFIG_F2FS_FS_COMPRESSION
		/*
		 * latter evict_inode() can bypass checking and invalidating
		 * compress inode cache.
		 */
		if (test_opt(sbi, COMPRESS_CACHE))
			truncate_inode_pages_final(COMPRESS_MAPPING(sbi));
#endif

		if (is_sbi_flag_set(sbi, SBI_IS_DIRTY) ||
				!is_set_ckpt_flags(sbi, CP_UMOUNT_FLAG)) {
			struct cp_control cpc = {
				.reason = CP_UMOUNT,
			};
			stat_inc_cp_call_count(sbi, TOTAL_CALL);
			f2fs_write_checkpoint(sbi, &cpc);
		}

		if (is_sbi_flag_set(sbi, SBI_IS_RECOVERED) && f2fs_readonly(sb))
			sb->s_flags &= ~SB_RDONLY;
	}
	kill_block_super(sb);
	/* Release block devices last, after fscrypt_destroy_keyring(). */
	if (sbi) {
		destroy_device_list(sbi);
		kfree(sbi);
		sb->s_fs_info = NULL;
	}
}

static struct file_system_type f2fs_fs_type = {
	.owner		= THIS_MODULE,
	.name		= "f2fs",
	.mount		= f2fs_mount,
	.kill_sb	= kill_f2fs_super,
	.fs_flags	= FS_REQUIRES_DEV | FS_ALLOW_IDMAP,
};
MODULE_ALIAS_FS("f2fs");

static int __init init_inodecache(void)
{
	f2fs_inode_cachep = kmem_cache_create("f2fs_inode_cache",
			sizeof(struct f2fs_inode_info), 0,
			SLAB_RECLAIM_ACCOUNT|SLAB_ACCOUNT, NULL);
	return f2fs_inode_cachep ? 0 : -ENOMEM;
}

static void destroy_inodecache(void)
{
	/*
	 * Make sure all delayed rcu free inodes are flushed before we
	 * destroy cache.
	 */
	rcu_barrier();
	kmem_cache_destroy(f2fs_inode_cachep);
}

static int __init init_f2fs_fs(void)
{
	int err;

	err = init_inodecache();
	if (err)
		goto fail;
	err = f2fs_create_node_manager_caches();
	if (err)
		goto free_inodecache;
	err = f2fs_create_segment_manager_caches();
	if (err)
		goto free_node_manager_caches;
	err = f2fs_create_checkpoint_caches();
	if (err)
		goto free_segment_manager_caches;
	err = f2fs_create_recovery_cache();
	if (err)
		goto free_checkpoint_caches;
	err = f2fs_create_extent_cache();
	if (err)
		goto free_recovery_cache;
	err = f2fs_create_garbage_collection_cache();
	if (err)
		goto free_extent_cache;
	err = f2fs_init_sysfs();
	if (err)
		goto free_garbage_collection_cache;
	err = f2fs_init_shrinker();
	if (err)
		goto free_sysfs;
	err = register_filesystem(&f2fs_fs_type);
	if (err)
		goto free_shrinker;
	f2fs_create_root_stats();
	err = f2fs_init_post_read_processing();
	if (err)
		goto free_root_stats;
	err = f2fs_init_iostat_processing();
	if (err)
		goto free_post_read;
	err = f2fs_init_bio_entry_cache();
	if (err)
		goto free_iostat;
	err = f2fs_init_bioset();
	if (err)
		goto free_bio_entry_cache;
	err = f2fs_init_compress_mempool();
	if (err)
		goto free_bioset;
	err = f2fs_init_compress_cache();
	if (err)
		goto free_compress_mempool;
	err = f2fs_create_casefold_cache();
	if (err)
		goto free_compress_cache;
	return 0;
free_compress_cache:
	f2fs_destroy_compress_cache();
free_compress_mempool:
	f2fs_destroy_compress_mempool();
free_bioset:
	f2fs_destroy_bioset();
free_bio_entry_cache:
	f2fs_destroy_bio_entry_cache();
free_iostat:
	f2fs_destroy_iostat_processing();
free_post_read:
	f2fs_destroy_post_read_processing();
free_root_stats:
	f2fs_destroy_root_stats();
	unregister_filesystem(&f2fs_fs_type);
free_shrinker:
	f2fs_exit_shrinker();
free_sysfs:
	f2fs_exit_sysfs();
free_garbage_collection_cache:
	f2fs_destroy_garbage_collection_cache();
free_extent_cache:
	f2fs_destroy_extent_cache();
free_recovery_cache:
	f2fs_destroy_recovery_cache();
free_checkpoint_caches:
	f2fs_destroy_checkpoint_caches();
free_segment_manager_caches:
	f2fs_destroy_segment_manager_caches();
free_node_manager_caches:
	f2fs_destroy_node_manager_caches();
free_inodecache:
	destroy_inodecache();
fail:
	return err;
}

static void __exit exit_f2fs_fs(void)
{
	f2fs_destroy_casefold_cache();
	f2fs_destroy_compress_cache();
	f2fs_destroy_compress_mempool();
	f2fs_destroy_bioset();
	f2fs_destroy_bio_entry_cache();
	f2fs_destroy_iostat_processing();
	f2fs_destroy_post_read_processing();
	f2fs_destroy_root_stats();
	unregister_filesystem(&f2fs_fs_type);
	f2fs_exit_shrinker();
	f2fs_exit_sysfs();
	f2fs_destroy_garbage_collection_cache();
	f2fs_destroy_extent_cache();
	f2fs_destroy_recovery_cache();
	f2fs_destroy_checkpoint_caches();
	f2fs_destroy_segment_manager_caches();
	f2fs_destroy_node_manager_caches();
	destroy_inodecache();
}

module_init(init_f2fs_fs)
module_exit(exit_f2fs_fs)

MODULE_AUTHOR("Samsung Electronics's Praesto Team");
MODULE_DESCRIPTION("Flash Friendly File System");
MODULE_LICENSE("GPL");
MODULE_SOFTDEP("pre: crc32");
<|MERGE_RESOLUTION|>--- conflicted
+++ resolved
@@ -1564,12 +1564,8 @@
 	int i;
 
 	for (i = 0; i < sbi->s_ndevs; i++) {
-<<<<<<< HEAD
-		blkdev_put(FDEV(i).bdev, sbi->sb->s_type);
-=======
 		if (i > 0)
 			bdev_fput(FDEV(i).bdev_file);
->>>>>>> 2d5404ca
 #ifdef CONFIG_BLK_DEV_ZONED
 		kvfree(FDEV(i).blkz_seq);
 #endif
@@ -2142,19 +2138,10 @@
 	F2FS_OPTION(sbi).bggc_mode = BGGC_MODE_ON;
 	F2FS_OPTION(sbi).memory_mode = MEMORY_MODE_NORMAL;
 	F2FS_OPTION(sbi).errors = MOUNT_ERRORS_CONTINUE;
-<<<<<<< HEAD
-
-	sbi->sb->s_flags &= ~SB_INLINECRYPT;
-=======
->>>>>>> 2d5404ca
 
 	set_opt(sbi, INLINE_XATTR);
 	set_opt(sbi, INLINE_DATA);
 	set_opt(sbi, INLINE_DENTRY);
-<<<<<<< HEAD
-	set_opt(sbi, NOHEAP);
-=======
->>>>>>> 2d5404ca
 	set_opt(sbi, MERGE_CHECKPOINT);
 	F2FS_OPTION(sbi).unusable_cap = 0;
 	sbi->sb->s_flags |= SB_LAZYTIME;
@@ -2344,8 +2331,6 @@
 	if (err)
 		goto restore_opts;
 
-<<<<<<< HEAD
-=======
 #ifdef CONFIG_BLK_DEV_ZONED
 	if (f2fs_sb_has_blkzoned(sbi) &&
 		sbi->max_open_zones < F2FS_OPTION(sbi).active_logs) {
@@ -2357,7 +2342,6 @@
 	}
 #endif
 
->>>>>>> 2d5404ca
 	/* flush outstanding errors before changing fs state */
 	flush_work(&sbi->s_error_work);
 
@@ -4096,13 +4080,9 @@
 
 	f2fs_up_write(&sbi->sb_lock);
 	if (err)
-<<<<<<< HEAD
-		f2fs_err(sbi, "f2fs_commit_super fails to record err:%d", err);
-=======
 		f2fs_err_ratelimited(sbi,
 			"f2fs_commit_super fails to record stop_reason, err:%d",
 			err);
->>>>>>> 2d5404ca
 }
 
 void f2fs_save_errors(struct f2fs_sb_info *sbi, unsigned char flag)
@@ -4208,19 +4188,6 @@
 	if (shutdown)
 		set_sbi_flag(sbi, SBI_IS_SHUTDOWN);
 
-<<<<<<< HEAD
-	/* continue filesystem operators if errors=continue */
-	if (continue_fs || f2fs_readonly(sb))
-		return;
-
-	f2fs_warn(sbi, "Remounting filesystem read-only");
-	/*
-	 * Make sure updated value of ->s_mount_flags will be visible before
-	 * ->s_flags update
-	 */
-	smp_wmb();
-	sb->s_flags |= SB_RDONLY;
-=======
 	/*
 	 * Continue filesystem operators if errors=continue. Should not set
 	 * RO by shutdown, since RO bypasses thaw_super which can hang the
@@ -4240,7 +4207,6 @@
 	 * via remount procedure, otherwise, it will confuse code like
 	 * freeze_super() which will lead to deadlocks and other problems.
 	 */
->>>>>>> 2d5404ca
 }
 
 static void f2fs_record_error_work(struct work_struct *work)
@@ -4290,16 +4256,7 @@
 		else if (!RDEV(i).path[0])
 			break;
 
-<<<<<<< HEAD
-		if (max_devices == 1) {
-			/* Single zoned block device mount */
-			FDEV(0).bdev =
-				blkdev_get_by_dev(sbi->sb->s_bdev->bd_dev, mode,
-						  sbi->sb->s_type, NULL);
-		} else {
-=======
 		if (max_devices > 1) {
->>>>>>> 2d5404ca
 			/* Multi-device mount */
 			memcpy(FDEV(i).path, RDEV(i).path, MAX_PATH_LEN);
 			FDEV(i).total_segments =
@@ -4318,12 +4275,6 @@
 				FDEV(i).bdev_file = bdev_file_open_by_path(
 					FDEV(i).path, mode, sbi->sb, NULL);
 			}
-<<<<<<< HEAD
-			FDEV(i).bdev = blkdev_get_by_path(FDEV(i).path, mode,
-							  sbi->sb->s_type,
-							  NULL);
-=======
->>>>>>> 2d5404ca
 		}
 		if (IS_ERR(FDEV(i).bdev_file))
 			return PTR_ERR(FDEV(i).bdev_file);
