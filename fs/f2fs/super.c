// SPDX-License-Identifier: GPL-2.0
/*
 * fs/f2fs/super.c
 *
 * Copyright (c) 2012 Samsung Electronics Co., Ltd.
 *             http://www.samsung.com/
 */
#include <linux/module.h>
#include <linux/init.h>
#include <linux/fs.h>
#include <linux/fs_context.h>
#include <linux/sched/mm.h>
#include <linux/statfs.h>
#include <linux/buffer_head.h>
#include <linux/kthread.h>
#include <linux/parser.h>
#include <linux/mount.h>
#include <linux/seq_file.h>
#include <linux/proc_fs.h>
#include <linux/random.h>
#include <linux/exportfs.h>
#include <linux/blkdev.h>
#include <linux/quotaops.h>
#include <linux/f2fs_fs.h>
#include <linux/sysfs.h>
#include <linux/quota.h>
#include <linux/unicode.h>
#include <linux/part_stat.h>
#include <linux/zstd.h>
#include <linux/lz4.h>

#include "f2fs.h"
#include "node.h"
#include "segment.h"
#include "xattr.h"
#include "gc.h"
#include "iostat.h"

#define CREATE_TRACE_POINTS
#include <trace/events/f2fs.h>

static struct kmem_cache *f2fs_inode_cachep;

#ifdef CONFIG_F2FS_FAULT_INJECTION

const char *f2fs_fault_name[FAULT_MAX] = {
	[FAULT_KMALLOC]		= "kmalloc",
	[FAULT_KVMALLOC]	= "kvmalloc",
	[FAULT_PAGE_ALLOC]	= "page alloc",
	[FAULT_PAGE_GET]	= "page get",
	[FAULT_ALLOC_NID]	= "alloc nid",
	[FAULT_ORPHAN]		= "orphan",
	[FAULT_BLOCK]		= "no more block",
	[FAULT_DIR_DEPTH]	= "too big dir depth",
	[FAULT_EVICT_INODE]	= "evict_inode fail",
	[FAULT_TRUNCATE]	= "truncate fail",
	[FAULT_READ_IO]		= "read IO error",
	[FAULT_CHECKPOINT]	= "checkpoint error",
	[FAULT_DISCARD]		= "discard error",
	[FAULT_WRITE_IO]	= "write IO error",
	[FAULT_SLAB_ALLOC]	= "slab alloc",
	[FAULT_DQUOT_INIT]	= "dquot initialize",
	[FAULT_LOCK_OP]		= "lock_op",
	[FAULT_BLKADDR]		= "invalid blkaddr",
};

void f2fs_build_fault_attr(struct f2fs_sb_info *sbi, unsigned int rate,
							unsigned int type)
{
	struct f2fs_fault_info *ffi = &F2FS_OPTION(sbi).fault_info;

	if (rate) {
		atomic_set(&ffi->inject_ops, 0);
		ffi->inject_rate = rate;
	}

	if (type)
		ffi->inject_type = type;

	if (!rate && !type)
		memset(ffi, 0, sizeof(struct f2fs_fault_info));
}
#endif

/* f2fs-wide shrinker description */
static struct shrinker f2fs_shrinker_info = {
	.scan_objects = f2fs_shrink_scan,
	.count_objects = f2fs_shrink_count,
	.seeks = DEFAULT_SEEKS,
};

enum {
	Opt_gc_background,
	Opt_disable_roll_forward,
	Opt_norecovery,
	Opt_discard,
	Opt_nodiscard,
	Opt_noheap,
	Opt_heap,
	Opt_user_xattr,
	Opt_nouser_xattr,
	Opt_acl,
	Opt_noacl,
	Opt_active_logs,
	Opt_disable_ext_identify,
	Opt_inline_xattr,
	Opt_noinline_xattr,
	Opt_inline_xattr_size,
	Opt_inline_data,
	Opt_inline_dentry,
	Opt_noinline_dentry,
	Opt_flush_merge,
	Opt_noflush_merge,
	Opt_barrier,
	Opt_nobarrier,
	Opt_fastboot,
	Opt_extent_cache,
	Opt_noextent_cache,
	Opt_noinline_data,
	Opt_data_flush,
	Opt_reserve_root,
	Opt_resgid,
	Opt_resuid,
	Opt_mode,
	Opt_io_size_bits,
	Opt_fault_injection,
	Opt_fault_type,
	Opt_lazytime,
	Opt_nolazytime,
	Opt_quota,
	Opt_noquota,
	Opt_usrquota,
	Opt_grpquota,
	Opt_prjquota,
	Opt_usrjquota,
	Opt_grpjquota,
	Opt_prjjquota,
	Opt_offusrjquota,
	Opt_offgrpjquota,
	Opt_offprjjquota,
	Opt_jqfmt_vfsold,
	Opt_jqfmt_vfsv0,
	Opt_jqfmt_vfsv1,
	Opt_alloc,
	Opt_fsync,
	Opt_test_dummy_encryption,
	Opt_inlinecrypt,
	Opt_checkpoint_disable,
	Opt_checkpoint_disable_cap,
	Opt_checkpoint_disable_cap_perc,
	Opt_checkpoint_enable,
	Opt_checkpoint_merge,
	Opt_nocheckpoint_merge,
	Opt_compress_algorithm,
	Opt_compress_log_size,
	Opt_compress_extension,
	Opt_nocompress_extension,
	Opt_compress_chksum,
	Opt_compress_mode,
	Opt_compress_cache,
	Opt_atgc,
	Opt_gc_merge,
	Opt_nogc_merge,
	Opt_discard_unit,
	Opt_memory_mode,
	Opt_age_extent_cache,
	Opt_errors,
	Opt_err,
};

static match_table_t f2fs_tokens = {
	{Opt_gc_background, "background_gc=%s"},
	{Opt_disable_roll_forward, "disable_roll_forward"},
	{Opt_norecovery, "norecovery"},
	{Opt_discard, "discard"},
	{Opt_nodiscard, "nodiscard"},
	{Opt_noheap, "no_heap"},
	{Opt_heap, "heap"},
	{Opt_user_xattr, "user_xattr"},
	{Opt_nouser_xattr, "nouser_xattr"},
	{Opt_acl, "acl"},
	{Opt_noacl, "noacl"},
	{Opt_active_logs, "active_logs=%u"},
	{Opt_disable_ext_identify, "disable_ext_identify"},
	{Opt_inline_xattr, "inline_xattr"},
	{Opt_noinline_xattr, "noinline_xattr"},
	{Opt_inline_xattr_size, "inline_xattr_size=%u"},
	{Opt_inline_data, "inline_data"},
	{Opt_inline_dentry, "inline_dentry"},
	{Opt_noinline_dentry, "noinline_dentry"},
	{Opt_flush_merge, "flush_merge"},
	{Opt_noflush_merge, "noflush_merge"},
	{Opt_barrier, "barrier"},
	{Opt_nobarrier, "nobarrier"},
	{Opt_fastboot, "fastboot"},
	{Opt_extent_cache, "extent_cache"},
	{Opt_noextent_cache, "noextent_cache"},
	{Opt_noinline_data, "noinline_data"},
	{Opt_data_flush, "data_flush"},
	{Opt_reserve_root, "reserve_root=%u"},
	{Opt_resgid, "resgid=%u"},
	{Opt_resuid, "resuid=%u"},
	{Opt_mode, "mode=%s"},
	{Opt_io_size_bits, "io_bits=%u"},
	{Opt_fault_injection, "fault_injection=%u"},
	{Opt_fault_type, "fault_type=%u"},
	{Opt_lazytime, "lazytime"},
	{Opt_nolazytime, "nolazytime"},
	{Opt_quota, "quota"},
	{Opt_noquota, "noquota"},
	{Opt_usrquota, "usrquota"},
	{Opt_grpquota, "grpquota"},
	{Opt_prjquota, "prjquota"},
	{Opt_usrjquota, "usrjquota=%s"},
	{Opt_grpjquota, "grpjquota=%s"},
	{Opt_prjjquota, "prjjquota=%s"},
	{Opt_offusrjquota, "usrjquota="},
	{Opt_offgrpjquota, "grpjquota="},
	{Opt_offprjjquota, "prjjquota="},
	{Opt_jqfmt_vfsold, "jqfmt=vfsold"},
	{Opt_jqfmt_vfsv0, "jqfmt=vfsv0"},
	{Opt_jqfmt_vfsv1, "jqfmt=vfsv1"},
	{Opt_alloc, "alloc_mode=%s"},
	{Opt_fsync, "fsync_mode=%s"},
	{Opt_test_dummy_encryption, "test_dummy_encryption=%s"},
	{Opt_test_dummy_encryption, "test_dummy_encryption"},
	{Opt_inlinecrypt, "inlinecrypt"},
	{Opt_checkpoint_disable, "checkpoint=disable"},
	{Opt_checkpoint_disable_cap, "checkpoint=disable:%u"},
	{Opt_checkpoint_disable_cap_perc, "checkpoint=disable:%u%%"},
	{Opt_checkpoint_enable, "checkpoint=enable"},
	{Opt_checkpoint_merge, "checkpoint_merge"},
	{Opt_nocheckpoint_merge, "nocheckpoint_merge"},
	{Opt_compress_algorithm, "compress_algorithm=%s"},
	{Opt_compress_log_size, "compress_log_size=%u"},
	{Opt_compress_extension, "compress_extension=%s"},
	{Opt_nocompress_extension, "nocompress_extension=%s"},
	{Opt_compress_chksum, "compress_chksum"},
	{Opt_compress_mode, "compress_mode=%s"},
	{Opt_compress_cache, "compress_cache"},
	{Opt_atgc, "atgc"},
	{Opt_gc_merge, "gc_merge"},
	{Opt_nogc_merge, "nogc_merge"},
	{Opt_discard_unit, "discard_unit=%s"},
	{Opt_memory_mode, "memory=%s"},
	{Opt_age_extent_cache, "age_extent_cache"},
	{Opt_errors, "errors=%s"},
	{Opt_err, NULL},
};

void f2fs_printk(struct f2fs_sb_info *sbi, const char *fmt, ...)
{
	struct va_format vaf;
	va_list args;
	int level;

	va_start(args, fmt);

	level = printk_get_level(fmt);
	vaf.fmt = printk_skip_level(fmt);
	vaf.va = &args;
	printk("%c%cF2FS-fs (%s): %pV\n",
	       KERN_SOH_ASCII, level, sbi->sb->s_id, &vaf);

	va_end(args);
}

#if IS_ENABLED(CONFIG_UNICODE)
static const struct f2fs_sb_encodings {
	__u16 magic;
	char *name;
	unsigned int version;
} f2fs_sb_encoding_map[] = {
	{F2FS_ENC_UTF8_12_1, "utf8", UNICODE_AGE(12, 1, 0)},
};

static const struct f2fs_sb_encodings *
f2fs_sb_read_encoding(const struct f2fs_super_block *sb)
{
	__u16 magic = le16_to_cpu(sb->s_encoding);
	int i;

	for (i = 0; i < ARRAY_SIZE(f2fs_sb_encoding_map); i++)
		if (magic == f2fs_sb_encoding_map[i].magic)
			return &f2fs_sb_encoding_map[i];

	return NULL;
}

struct kmem_cache *f2fs_cf_name_slab;
static int __init f2fs_create_casefold_cache(void)
{
	f2fs_cf_name_slab = f2fs_kmem_cache_create("f2fs_casefolded_name",
							F2FS_NAME_LEN);
	return f2fs_cf_name_slab ? 0 : -ENOMEM;
}

static void f2fs_destroy_casefold_cache(void)
{
	kmem_cache_destroy(f2fs_cf_name_slab);
}
#else
static int __init f2fs_create_casefold_cache(void) { return 0; }
static void f2fs_destroy_casefold_cache(void) { }
#endif

static inline void limit_reserve_root(struct f2fs_sb_info *sbi)
{
	block_t limit = min((sbi->user_block_count >> 3),
			sbi->user_block_count - sbi->reserved_blocks);

	/* limit is 12.5% */
	if (test_opt(sbi, RESERVE_ROOT) &&
			F2FS_OPTION(sbi).root_reserved_blocks > limit) {
		F2FS_OPTION(sbi).root_reserved_blocks = limit;
		f2fs_info(sbi, "Reduce reserved blocks for root = %u",
			  F2FS_OPTION(sbi).root_reserved_blocks);
	}
	if (!test_opt(sbi, RESERVE_ROOT) &&
		(!uid_eq(F2FS_OPTION(sbi).s_resuid,
				make_kuid(&init_user_ns, F2FS_DEF_RESUID)) ||
		!gid_eq(F2FS_OPTION(sbi).s_resgid,
				make_kgid(&init_user_ns, F2FS_DEF_RESGID))))
		f2fs_info(sbi, "Ignore s_resuid=%u, s_resgid=%u w/o reserve_root",
			  from_kuid_munged(&init_user_ns,
					   F2FS_OPTION(sbi).s_resuid),
			  from_kgid_munged(&init_user_ns,
					   F2FS_OPTION(sbi).s_resgid));
}

static inline int adjust_reserved_segment(struct f2fs_sb_info *sbi)
{
	unsigned int sec_blks = sbi->blocks_per_seg * sbi->segs_per_sec;
	unsigned int avg_vblocks;
	unsigned int wanted_reserved_segments;
	block_t avail_user_block_count;

	if (!F2FS_IO_ALIGNED(sbi))
		return 0;

	/* average valid block count in section in worst case */
	avg_vblocks = sec_blks / F2FS_IO_SIZE(sbi);

	/*
	 * we need enough free space when migrating one section in worst case
	 */
	wanted_reserved_segments = (F2FS_IO_SIZE(sbi) / avg_vblocks) *
						reserved_segments(sbi);
	wanted_reserved_segments -= reserved_segments(sbi);

	avail_user_block_count = sbi->user_block_count -
				sbi->current_reserved_blocks -
				F2FS_OPTION(sbi).root_reserved_blocks;

	if (wanted_reserved_segments * sbi->blocks_per_seg >
					avail_user_block_count) {
		f2fs_err(sbi, "IO align feature can't grab additional reserved segment: %u, available segments: %u",
			wanted_reserved_segments,
			avail_user_block_count >> sbi->log_blocks_per_seg);
		return -ENOSPC;
	}

	SM_I(sbi)->additional_reserved_segments = wanted_reserved_segments;

	f2fs_info(sbi, "IO align feature needs additional reserved segment: %u",
			 wanted_reserved_segments);

	return 0;
}

static inline void adjust_unusable_cap_perc(struct f2fs_sb_info *sbi)
{
	if (!F2FS_OPTION(sbi).unusable_cap_perc)
		return;

	if (F2FS_OPTION(sbi).unusable_cap_perc == 100)
		F2FS_OPTION(sbi).unusable_cap = sbi->user_block_count;
	else
		F2FS_OPTION(sbi).unusable_cap = (sbi->user_block_count / 100) *
					F2FS_OPTION(sbi).unusable_cap_perc;

	f2fs_info(sbi, "Adjust unusable cap for checkpoint=disable = %u / %u%%",
			F2FS_OPTION(sbi).unusable_cap,
			F2FS_OPTION(sbi).unusable_cap_perc);
}

static void init_once(void *foo)
{
	struct f2fs_inode_info *fi = (struct f2fs_inode_info *) foo;

	inode_init_once(&fi->vfs_inode);
}

#ifdef CONFIG_QUOTA
static const char * const quotatypes[] = INITQFNAMES;
#define QTYPE2NAME(t) (quotatypes[t])
static int f2fs_set_qf_name(struct super_block *sb, int qtype,
							substring_t *args)
{
	struct f2fs_sb_info *sbi = F2FS_SB(sb);
	char *qname;
	int ret = -EINVAL;

	if (sb_any_quota_loaded(sb) && !F2FS_OPTION(sbi).s_qf_names[qtype]) {
		f2fs_err(sbi, "Cannot change journaled quota options when quota turned on");
		return -EINVAL;
	}
	if (f2fs_sb_has_quota_ino(sbi)) {
		f2fs_info(sbi, "QUOTA feature is enabled, so ignore qf_name");
		return 0;
	}

	qname = match_strdup(args);
	if (!qname) {
		f2fs_err(sbi, "Not enough memory for storing quotafile name");
		return -ENOMEM;
	}
	if (F2FS_OPTION(sbi).s_qf_names[qtype]) {
		if (strcmp(F2FS_OPTION(sbi).s_qf_names[qtype], qname) == 0)
			ret = 0;
		else
			f2fs_err(sbi, "%s quota file already specified",
				 QTYPE2NAME(qtype));
		goto errout;
	}
	if (strchr(qname, '/')) {
		f2fs_err(sbi, "quotafile must be on filesystem root");
		goto errout;
	}
	F2FS_OPTION(sbi).s_qf_names[qtype] = qname;
	set_opt(sbi, QUOTA);
	return 0;
errout:
	kfree(qname);
	return ret;
}

static int f2fs_clear_qf_name(struct super_block *sb, int qtype)
{
	struct f2fs_sb_info *sbi = F2FS_SB(sb);

	if (sb_any_quota_loaded(sb) && F2FS_OPTION(sbi).s_qf_names[qtype]) {
		f2fs_err(sbi, "Cannot change journaled quota options when quota turned on");
		return -EINVAL;
	}
	kfree(F2FS_OPTION(sbi).s_qf_names[qtype]);
	F2FS_OPTION(sbi).s_qf_names[qtype] = NULL;
	return 0;
}

static int f2fs_check_quota_options(struct f2fs_sb_info *sbi)
{
	/*
	 * We do the test below only for project quotas. 'usrquota' and
	 * 'grpquota' mount options are allowed even without quota feature
	 * to support legacy quotas in quota files.
	 */
	if (test_opt(sbi, PRJQUOTA) && !f2fs_sb_has_project_quota(sbi)) {
		f2fs_err(sbi, "Project quota feature not enabled. Cannot enable project quota enforcement.");
		return -1;
	}
	if (F2FS_OPTION(sbi).s_qf_names[USRQUOTA] ||
			F2FS_OPTION(sbi).s_qf_names[GRPQUOTA] ||
			F2FS_OPTION(sbi).s_qf_names[PRJQUOTA]) {
		if (test_opt(sbi, USRQUOTA) &&
				F2FS_OPTION(sbi).s_qf_names[USRQUOTA])
			clear_opt(sbi, USRQUOTA);

		if (test_opt(sbi, GRPQUOTA) &&
				F2FS_OPTION(sbi).s_qf_names[GRPQUOTA])
			clear_opt(sbi, GRPQUOTA);

		if (test_opt(sbi, PRJQUOTA) &&
				F2FS_OPTION(sbi).s_qf_names[PRJQUOTA])
			clear_opt(sbi, PRJQUOTA);

		if (test_opt(sbi, GRPQUOTA) || test_opt(sbi, USRQUOTA) ||
				test_opt(sbi, PRJQUOTA)) {
			f2fs_err(sbi, "old and new quota format mixing");
			return -1;
		}

		if (!F2FS_OPTION(sbi).s_jquota_fmt) {
			f2fs_err(sbi, "journaled quota format not specified");
			return -1;
		}
	}

	if (f2fs_sb_has_quota_ino(sbi) && F2FS_OPTION(sbi).s_jquota_fmt) {
		f2fs_info(sbi, "QUOTA feature is enabled, so ignore jquota_fmt");
		F2FS_OPTION(sbi).s_jquota_fmt = 0;
	}
	return 0;
}
#endif

static int f2fs_set_test_dummy_encryption(struct super_block *sb,
					  const char *opt,
					  const substring_t *arg,
					  bool is_remount)
{
	struct f2fs_sb_info *sbi = F2FS_SB(sb);
	struct fs_parameter param = {
		.type = fs_value_is_string,
		.string = arg->from ? arg->from : "",
	};
	struct fscrypt_dummy_policy *policy =
		&F2FS_OPTION(sbi).dummy_enc_policy;
	int err;

	if (!IS_ENABLED(CONFIG_FS_ENCRYPTION)) {
		f2fs_warn(sbi, "test_dummy_encryption option not supported");
		return -EINVAL;
	}

	if (!f2fs_sb_has_encrypt(sbi)) {
		f2fs_err(sbi, "Encrypt feature is off");
		return -EINVAL;
	}

	/*
	 * This mount option is just for testing, and it's not worthwhile to
	 * implement the extra complexity (e.g. RCU protection) that would be
	 * needed to allow it to be set or changed during remount.  We do allow
	 * it to be specified during remount, but only if there is no change.
	 */
	if (is_remount && !fscrypt_is_dummy_policy_set(policy)) {
		f2fs_warn(sbi, "Can't set test_dummy_encryption on remount");
		return -EINVAL;
	}

	err = fscrypt_parse_test_dummy_encryption(&param, policy);
	if (err) {
		if (err == -EEXIST)
			f2fs_warn(sbi,
				  "Can't change test_dummy_encryption on remount");
		else if (err == -EINVAL)
			f2fs_warn(sbi, "Value of option \"%s\" is unrecognized",
				  opt);
		else
			f2fs_warn(sbi, "Error processing option \"%s\" [%d]",
				  opt, err);
		return -EINVAL;
	}
	f2fs_warn(sbi, "Test dummy encryption mode enabled");
	return 0;
}

#ifdef CONFIG_F2FS_FS_COMPRESSION
/*
 * 1. The same extension name cannot not appear in both compress and non-compress extension
 * at the same time.
 * 2. If the compress extension specifies all files, the types specified by the non-compress
 * extension will be treated as special cases and will not be compressed.
 * 3. Don't allow the non-compress extension specifies all files.
 */
static int f2fs_test_compress_extension(struct f2fs_sb_info *sbi)
{
	unsigned char (*ext)[F2FS_EXTENSION_LEN];
	unsigned char (*noext)[F2FS_EXTENSION_LEN];
	int ext_cnt, noext_cnt, index = 0, no_index = 0;

	ext = F2FS_OPTION(sbi).extensions;
	ext_cnt = F2FS_OPTION(sbi).compress_ext_cnt;
	noext = F2FS_OPTION(sbi).noextensions;
	noext_cnt = F2FS_OPTION(sbi).nocompress_ext_cnt;

	if (!noext_cnt)
		return 0;

	for (no_index = 0; no_index < noext_cnt; no_index++) {
		if (!strcasecmp("*", noext[no_index])) {
			f2fs_info(sbi, "Don't allow the nocompress extension specifies all files");
			return -EINVAL;
		}
		for (index = 0; index < ext_cnt; index++) {
			if (!strcasecmp(ext[index], noext[no_index])) {
				f2fs_info(sbi, "Don't allow the same extension %s appear in both compress and nocompress extension",
						ext[index]);
				return -EINVAL;
			}
		}
	}
	return 0;
}

#ifdef CONFIG_F2FS_FS_LZ4
static int f2fs_set_lz4hc_level(struct f2fs_sb_info *sbi, const char *str)
{
#ifdef CONFIG_F2FS_FS_LZ4HC
	unsigned int level;
#endif

	if (strlen(str) == 3) {
		F2FS_OPTION(sbi).compress_level = 0;
		return 0;
	}

#ifdef CONFIG_F2FS_FS_LZ4HC
	str += 3;

	if (str[0] != ':') {
		f2fs_info(sbi, "wrong format, e.g. <alg_name>:<compr_level>");
		return -EINVAL;
	}
	if (kstrtouint(str + 1, 10, &level))
		return -EINVAL;

	if (level < LZ4HC_MIN_CLEVEL || level > LZ4HC_MAX_CLEVEL) {
		f2fs_info(sbi, "invalid lz4hc compress level: %d", level);
		return -EINVAL;
	}

	F2FS_OPTION(sbi).compress_level = level;
	return 0;
#else
	f2fs_info(sbi, "kernel doesn't support lz4hc compression");
	return -EINVAL;
#endif
}
#endif

#ifdef CONFIG_F2FS_FS_ZSTD
static int f2fs_set_zstd_level(struct f2fs_sb_info *sbi, const char *str)
{
	unsigned int level;
	int len = 4;

	if (strlen(str) == len) {
		F2FS_OPTION(sbi).compress_level = 0;
		return 0;
	}

	str += len;

	if (str[0] != ':') {
		f2fs_info(sbi, "wrong format, e.g. <alg_name>:<compr_level>");
		return -EINVAL;
	}
	if (kstrtouint(str + 1, 10, &level))
		return -EINVAL;

	if (!level || level > zstd_max_clevel()) {
		f2fs_info(sbi, "invalid zstd compress level: %d", level);
		return -EINVAL;
	}

	F2FS_OPTION(sbi).compress_level = level;
	return 0;
}
#endif
#endif

static int parse_options(struct super_block *sb, char *options, bool is_remount)
{
	struct f2fs_sb_info *sbi = F2FS_SB(sb);
	substring_t args[MAX_OPT_ARGS];
#ifdef CONFIG_F2FS_FS_COMPRESSION
	unsigned char (*ext)[F2FS_EXTENSION_LEN];
	unsigned char (*noext)[F2FS_EXTENSION_LEN];
	int ext_cnt, noext_cnt;
#endif
	char *p, *name;
	int arg = 0;
	kuid_t uid;
	kgid_t gid;
	int ret;

	if (!options)
		goto default_check;

	while ((p = strsep(&options, ",")) != NULL) {
		int token;

		if (!*p)
			continue;
		/*
		 * Initialize args struct so we know whether arg was
		 * found; some options take optional arguments.
		 */
		args[0].to = args[0].from = NULL;
		token = match_token(p, f2fs_tokens, args);

		switch (token) {
		case Opt_gc_background:
			name = match_strdup(&args[0]);

			if (!name)
				return -ENOMEM;
			if (!strcmp(name, "on")) {
				F2FS_OPTION(sbi).bggc_mode = BGGC_MODE_ON;
			} else if (!strcmp(name, "off")) {
				F2FS_OPTION(sbi).bggc_mode = BGGC_MODE_OFF;
			} else if (!strcmp(name, "sync")) {
				F2FS_OPTION(sbi).bggc_mode = BGGC_MODE_SYNC;
			} else {
				kfree(name);
				return -EINVAL;
			}
			kfree(name);
			break;
		case Opt_disable_roll_forward:
			set_opt(sbi, DISABLE_ROLL_FORWARD);
			break;
		case Opt_norecovery:
			/* this option mounts f2fs with ro */
			set_opt(sbi, NORECOVERY);
			if (!f2fs_readonly(sb))
				return -EINVAL;
			break;
		case Opt_discard:
			if (!f2fs_hw_support_discard(sbi)) {
				f2fs_warn(sbi, "device does not support discard");
				break;
			}
			set_opt(sbi, DISCARD);
			break;
		case Opt_nodiscard:
			if (f2fs_hw_should_discard(sbi)) {
				f2fs_warn(sbi, "discard is required for zoned block devices");
				return -EINVAL;
			}
			clear_opt(sbi, DISCARD);
			break;
		case Opt_noheap:
			set_opt(sbi, NOHEAP);
			break;
		case Opt_heap:
			clear_opt(sbi, NOHEAP);
			break;
#ifdef CONFIG_F2FS_FS_XATTR
		case Opt_user_xattr:
			set_opt(sbi, XATTR_USER);
			break;
		case Opt_nouser_xattr:
			clear_opt(sbi, XATTR_USER);
			break;
		case Opt_inline_xattr:
			set_opt(sbi, INLINE_XATTR);
			break;
		case Opt_noinline_xattr:
			clear_opt(sbi, INLINE_XATTR);
			break;
		case Opt_inline_xattr_size:
			if (args->from && match_int(args, &arg))
				return -EINVAL;
			set_opt(sbi, INLINE_XATTR_SIZE);
			F2FS_OPTION(sbi).inline_xattr_size = arg;
			break;
#else
		case Opt_user_xattr:
			f2fs_info(sbi, "user_xattr options not supported");
			break;
		case Opt_nouser_xattr:
			f2fs_info(sbi, "nouser_xattr options not supported");
			break;
		case Opt_inline_xattr:
			f2fs_info(sbi, "inline_xattr options not supported");
			break;
		case Opt_noinline_xattr:
			f2fs_info(sbi, "noinline_xattr options not supported");
			break;
#endif
#ifdef CONFIG_F2FS_FS_POSIX_ACL
		case Opt_acl:
			set_opt(sbi, POSIX_ACL);
			break;
		case Opt_noacl:
			clear_opt(sbi, POSIX_ACL);
			break;
#else
		case Opt_acl:
			f2fs_info(sbi, "acl options not supported");
			break;
		case Opt_noacl:
			f2fs_info(sbi, "noacl options not supported");
			break;
#endif
		case Opt_active_logs:
			if (args->from && match_int(args, &arg))
				return -EINVAL;
			if (arg != 2 && arg != 4 &&
				arg != NR_CURSEG_PERSIST_TYPE)
				return -EINVAL;
			F2FS_OPTION(sbi).active_logs = arg;
			break;
		case Opt_disable_ext_identify:
			set_opt(sbi, DISABLE_EXT_IDENTIFY);
			break;
		case Opt_inline_data:
			set_opt(sbi, INLINE_DATA);
			break;
		case Opt_inline_dentry:
			set_opt(sbi, INLINE_DENTRY);
			break;
		case Opt_noinline_dentry:
			clear_opt(sbi, INLINE_DENTRY);
			break;
		case Opt_flush_merge:
			set_opt(sbi, FLUSH_MERGE);
			break;
		case Opt_noflush_merge:
			clear_opt(sbi, FLUSH_MERGE);
			break;
		case Opt_nobarrier:
			set_opt(sbi, NOBARRIER);
			break;
		case Opt_barrier:
			clear_opt(sbi, NOBARRIER);
			break;
		case Opt_fastboot:
			set_opt(sbi, FASTBOOT);
			break;
		case Opt_extent_cache:
			set_opt(sbi, READ_EXTENT_CACHE);
			break;
		case Opt_noextent_cache:
			clear_opt(sbi, READ_EXTENT_CACHE);
			break;
		case Opt_noinline_data:
			clear_opt(sbi, INLINE_DATA);
			break;
		case Opt_data_flush:
			set_opt(sbi, DATA_FLUSH);
			break;
		case Opt_reserve_root:
			if (args->from && match_int(args, &arg))
				return -EINVAL;
			if (test_opt(sbi, RESERVE_ROOT)) {
				f2fs_info(sbi, "Preserve previous reserve_root=%u",
					  F2FS_OPTION(sbi).root_reserved_blocks);
			} else {
				F2FS_OPTION(sbi).root_reserved_blocks = arg;
				set_opt(sbi, RESERVE_ROOT);
			}
			break;
		case Opt_resuid:
			if (args->from && match_int(args, &arg))
				return -EINVAL;
			uid = make_kuid(current_user_ns(), arg);
			if (!uid_valid(uid)) {
				f2fs_err(sbi, "Invalid uid value %d", arg);
				return -EINVAL;
			}
			F2FS_OPTION(sbi).s_resuid = uid;
			break;
		case Opt_resgid:
			if (args->from && match_int(args, &arg))
				return -EINVAL;
			gid = make_kgid(current_user_ns(), arg);
			if (!gid_valid(gid)) {
				f2fs_err(sbi, "Invalid gid value %d", arg);
				return -EINVAL;
			}
			F2FS_OPTION(sbi).s_resgid = gid;
			break;
		case Opt_mode:
			name = match_strdup(&args[0]);

			if (!name)
				return -ENOMEM;
			if (!strcmp(name, "adaptive")) {
				if (f2fs_sb_has_blkzoned(sbi)) {
					f2fs_warn(sbi, "adaptive mode is not allowed with zoned block device feature");
					kfree(name);
					return -EINVAL;
				}
				F2FS_OPTION(sbi).fs_mode = FS_MODE_ADAPTIVE;
			} else if (!strcmp(name, "lfs")) {
				F2FS_OPTION(sbi).fs_mode = FS_MODE_LFS;
			} else if (!strcmp(name, "fragment:segment")) {
				F2FS_OPTION(sbi).fs_mode = FS_MODE_FRAGMENT_SEG;
			} else if (!strcmp(name, "fragment:block")) {
				F2FS_OPTION(sbi).fs_mode = FS_MODE_FRAGMENT_BLK;
			} else {
				kfree(name);
				return -EINVAL;
			}
			kfree(name);
			break;
		case Opt_io_size_bits:
			if (args->from && match_int(args, &arg))
				return -EINVAL;
			if (arg <= 0 || arg > __ilog2_u32(BIO_MAX_VECS)) {
				f2fs_warn(sbi, "Not support %ld, larger than %d",
					BIT(arg), BIO_MAX_VECS);
				return -EINVAL;
			}
			F2FS_OPTION(sbi).write_io_size_bits = arg;
			break;
#ifdef CONFIG_F2FS_FAULT_INJECTION
		case Opt_fault_injection:
			if (args->from && match_int(args, &arg))
				return -EINVAL;
			f2fs_build_fault_attr(sbi, arg, F2FS_ALL_FAULT_TYPE);
			set_opt(sbi, FAULT_INJECTION);
			break;

		case Opt_fault_type:
			if (args->from && match_int(args, &arg))
				return -EINVAL;
			f2fs_build_fault_attr(sbi, 0, arg);
			set_opt(sbi, FAULT_INJECTION);
			break;
#else
		case Opt_fault_injection:
			f2fs_info(sbi, "fault_injection options not supported");
			break;

		case Opt_fault_type:
			f2fs_info(sbi, "fault_type options not supported");
			break;
#endif
		case Opt_lazytime:
			sb->s_flags |= SB_LAZYTIME;
			break;
		case Opt_nolazytime:
			sb->s_flags &= ~SB_LAZYTIME;
			break;
#ifdef CONFIG_QUOTA
		case Opt_quota:
		case Opt_usrquota:
			set_opt(sbi, USRQUOTA);
			break;
		case Opt_grpquota:
			set_opt(sbi, GRPQUOTA);
			break;
		case Opt_prjquota:
			set_opt(sbi, PRJQUOTA);
			break;
		case Opt_usrjquota:
			ret = f2fs_set_qf_name(sb, USRQUOTA, &args[0]);
			if (ret)
				return ret;
			break;
		case Opt_grpjquota:
			ret = f2fs_set_qf_name(sb, GRPQUOTA, &args[0]);
			if (ret)
				return ret;
			break;
		case Opt_prjjquota:
			ret = f2fs_set_qf_name(sb, PRJQUOTA, &args[0]);
			if (ret)
				return ret;
			break;
		case Opt_offusrjquota:
			ret = f2fs_clear_qf_name(sb, USRQUOTA);
			if (ret)
				return ret;
			break;
		case Opt_offgrpjquota:
			ret = f2fs_clear_qf_name(sb, GRPQUOTA);
			if (ret)
				return ret;
			break;
		case Opt_offprjjquota:
			ret = f2fs_clear_qf_name(sb, PRJQUOTA);
			if (ret)
				return ret;
			break;
		case Opt_jqfmt_vfsold:
			F2FS_OPTION(sbi).s_jquota_fmt = QFMT_VFS_OLD;
			break;
		case Opt_jqfmt_vfsv0:
			F2FS_OPTION(sbi).s_jquota_fmt = QFMT_VFS_V0;
			break;
		case Opt_jqfmt_vfsv1:
			F2FS_OPTION(sbi).s_jquota_fmt = QFMT_VFS_V1;
			break;
		case Opt_noquota:
			clear_opt(sbi, QUOTA);
			clear_opt(sbi, USRQUOTA);
			clear_opt(sbi, GRPQUOTA);
			clear_opt(sbi, PRJQUOTA);
			break;
#else
		case Opt_quota:
		case Opt_usrquota:
		case Opt_grpquota:
		case Opt_prjquota:
		case Opt_usrjquota:
		case Opt_grpjquota:
		case Opt_prjjquota:
		case Opt_offusrjquota:
		case Opt_offgrpjquota:
		case Opt_offprjjquota:
		case Opt_jqfmt_vfsold:
		case Opt_jqfmt_vfsv0:
		case Opt_jqfmt_vfsv1:
		case Opt_noquota:
			f2fs_info(sbi, "quota operations not supported");
			break;
#endif
		case Opt_alloc:
			name = match_strdup(&args[0]);
			if (!name)
				return -ENOMEM;

			if (!strcmp(name, "default")) {
				F2FS_OPTION(sbi).alloc_mode = ALLOC_MODE_DEFAULT;
			} else if (!strcmp(name, "reuse")) {
				F2FS_OPTION(sbi).alloc_mode = ALLOC_MODE_REUSE;
			} else {
				kfree(name);
				return -EINVAL;
			}
			kfree(name);
			break;
		case Opt_fsync:
			name = match_strdup(&args[0]);
			if (!name)
				return -ENOMEM;
			if (!strcmp(name, "posix")) {
				F2FS_OPTION(sbi).fsync_mode = FSYNC_MODE_POSIX;
			} else if (!strcmp(name, "strict")) {
				F2FS_OPTION(sbi).fsync_mode = FSYNC_MODE_STRICT;
			} else if (!strcmp(name, "nobarrier")) {
				F2FS_OPTION(sbi).fsync_mode =
							FSYNC_MODE_NOBARRIER;
			} else {
				kfree(name);
				return -EINVAL;
			}
			kfree(name);
			break;
		case Opt_test_dummy_encryption:
			ret = f2fs_set_test_dummy_encryption(sb, p, &args[0],
							     is_remount);
			if (ret)
				return ret;
			break;
		case Opt_inlinecrypt:
#ifdef CONFIG_FS_ENCRYPTION_INLINE_CRYPT
			sb->s_flags |= SB_INLINECRYPT;
#else
			f2fs_info(sbi, "inline encryption not supported");
#endif
			break;
		case Opt_checkpoint_disable_cap_perc:
			if (args->from && match_int(args, &arg))
				return -EINVAL;
			if (arg < 0 || arg > 100)
				return -EINVAL;
			F2FS_OPTION(sbi).unusable_cap_perc = arg;
			set_opt(sbi, DISABLE_CHECKPOINT);
			break;
		case Opt_checkpoint_disable_cap:
			if (args->from && match_int(args, &arg))
				return -EINVAL;
			F2FS_OPTION(sbi).unusable_cap = arg;
			set_opt(sbi, DISABLE_CHECKPOINT);
			break;
		case Opt_checkpoint_disable:
			set_opt(sbi, DISABLE_CHECKPOINT);
			break;
		case Opt_checkpoint_enable:
			clear_opt(sbi, DISABLE_CHECKPOINT);
			break;
		case Opt_checkpoint_merge:
			set_opt(sbi, MERGE_CHECKPOINT);
			break;
		case Opt_nocheckpoint_merge:
			clear_opt(sbi, MERGE_CHECKPOINT);
			break;
#ifdef CONFIG_F2FS_FS_COMPRESSION
		case Opt_compress_algorithm:
			if (!f2fs_sb_has_compression(sbi)) {
				f2fs_info(sbi, "Image doesn't support compression");
				break;
			}
			name = match_strdup(&args[0]);
			if (!name)
				return -ENOMEM;
			if (!strcmp(name, "lzo")) {
#ifdef CONFIG_F2FS_FS_LZO
				F2FS_OPTION(sbi).compress_level = 0;
				F2FS_OPTION(sbi).compress_algorithm =
								COMPRESS_LZO;
#else
				f2fs_info(sbi, "kernel doesn't support lzo compression");
#endif
			} else if (!strncmp(name, "lz4", 3)) {
#ifdef CONFIG_F2FS_FS_LZ4
				ret = f2fs_set_lz4hc_level(sbi, name);
				if (ret) {
					kfree(name);
					return -EINVAL;
				}
				F2FS_OPTION(sbi).compress_algorithm =
								COMPRESS_LZ4;
#else
				f2fs_info(sbi, "kernel doesn't support lz4 compression");
#endif
			} else if (!strncmp(name, "zstd", 4)) {
#ifdef CONFIG_F2FS_FS_ZSTD
				ret = f2fs_set_zstd_level(sbi, name);
				if (ret) {
					kfree(name);
					return -EINVAL;
				}
				F2FS_OPTION(sbi).compress_algorithm =
								COMPRESS_ZSTD;
#else
				f2fs_info(sbi, "kernel doesn't support zstd compression");
#endif
			} else if (!strcmp(name, "lzo-rle")) {
#ifdef CONFIG_F2FS_FS_LZORLE
				F2FS_OPTION(sbi).compress_level = 0;
				F2FS_OPTION(sbi).compress_algorithm =
								COMPRESS_LZORLE;
#else
				f2fs_info(sbi, "kernel doesn't support lzorle compression");
#endif
			} else {
				kfree(name);
				return -EINVAL;
			}
			kfree(name);
			break;
		case Opt_compress_log_size:
			if (!f2fs_sb_has_compression(sbi)) {
				f2fs_info(sbi, "Image doesn't support compression");
				break;
			}
			if (args->from && match_int(args, &arg))
				return -EINVAL;
			if (arg < MIN_COMPRESS_LOG_SIZE ||
				arg > MAX_COMPRESS_LOG_SIZE) {
				f2fs_err(sbi,
					"Compress cluster log size is out of range");
				return -EINVAL;
			}
			F2FS_OPTION(sbi).compress_log_size = arg;
			break;
		case Opt_compress_extension:
			if (!f2fs_sb_has_compression(sbi)) {
				f2fs_info(sbi, "Image doesn't support compression");
				break;
			}
			name = match_strdup(&args[0]);
			if (!name)
				return -ENOMEM;

			ext = F2FS_OPTION(sbi).extensions;
			ext_cnt = F2FS_OPTION(sbi).compress_ext_cnt;

			if (strlen(name) >= F2FS_EXTENSION_LEN ||
				ext_cnt >= COMPRESS_EXT_NUM) {
				f2fs_err(sbi,
					"invalid extension length/number");
				kfree(name);
				return -EINVAL;
			}

			strcpy(ext[ext_cnt], name);
			F2FS_OPTION(sbi).compress_ext_cnt++;
			kfree(name);
			break;
		case Opt_nocompress_extension:
			if (!f2fs_sb_has_compression(sbi)) {
				f2fs_info(sbi, "Image doesn't support compression");
				break;
			}
			name = match_strdup(&args[0]);
			if (!name)
				return -ENOMEM;

			noext = F2FS_OPTION(sbi).noextensions;
			noext_cnt = F2FS_OPTION(sbi).nocompress_ext_cnt;

			if (strlen(name) >= F2FS_EXTENSION_LEN ||
				noext_cnt >= COMPRESS_EXT_NUM) {
				f2fs_err(sbi,
					"invalid extension length/number");
				kfree(name);
				return -EINVAL;
			}

			strcpy(noext[noext_cnt], name);
			F2FS_OPTION(sbi).nocompress_ext_cnt++;
			kfree(name);
			break;
		case Opt_compress_chksum:
			if (!f2fs_sb_has_compression(sbi)) {
				f2fs_info(sbi, "Image doesn't support compression");
				break;
			}
			F2FS_OPTION(sbi).compress_chksum = true;
			break;
		case Opt_compress_mode:
			if (!f2fs_sb_has_compression(sbi)) {
				f2fs_info(sbi, "Image doesn't support compression");
				break;
			}
			name = match_strdup(&args[0]);
			if (!name)
				return -ENOMEM;
			if (!strcmp(name, "fs")) {
				F2FS_OPTION(sbi).compress_mode = COMPR_MODE_FS;
			} else if (!strcmp(name, "user")) {
				F2FS_OPTION(sbi).compress_mode = COMPR_MODE_USER;
			} else {
				kfree(name);
				return -EINVAL;
			}
			kfree(name);
			break;
		case Opt_compress_cache:
			if (!f2fs_sb_has_compression(sbi)) {
				f2fs_info(sbi, "Image doesn't support compression");
				break;
			}
			set_opt(sbi, COMPRESS_CACHE);
			break;
#else
		case Opt_compress_algorithm:
		case Opt_compress_log_size:
		case Opt_compress_extension:
		case Opt_nocompress_extension:
		case Opt_compress_chksum:
		case Opt_compress_mode:
		case Opt_compress_cache:
			f2fs_info(sbi, "compression options not supported");
			break;
#endif
		case Opt_atgc:
			set_opt(sbi, ATGC);
			break;
		case Opt_gc_merge:
			set_opt(sbi, GC_MERGE);
			break;
		case Opt_nogc_merge:
			clear_opt(sbi, GC_MERGE);
			break;
		case Opt_discard_unit:
			name = match_strdup(&args[0]);
			if (!name)
				return -ENOMEM;
			if (!strcmp(name, "block")) {
				F2FS_OPTION(sbi).discard_unit =
						DISCARD_UNIT_BLOCK;
			} else if (!strcmp(name, "segment")) {
				F2FS_OPTION(sbi).discard_unit =
						DISCARD_UNIT_SEGMENT;
			} else if (!strcmp(name, "section")) {
				F2FS_OPTION(sbi).discard_unit =
						DISCARD_UNIT_SECTION;
			} else {
				kfree(name);
				return -EINVAL;
			}
			kfree(name);
			break;
		case Opt_memory_mode:
			name = match_strdup(&args[0]);
			if (!name)
				return -ENOMEM;
			if (!strcmp(name, "normal")) {
				F2FS_OPTION(sbi).memory_mode =
						MEMORY_MODE_NORMAL;
			} else if (!strcmp(name, "low")) {
				F2FS_OPTION(sbi).memory_mode =
						MEMORY_MODE_LOW;
			} else {
				kfree(name);
				return -EINVAL;
			}
			kfree(name);
			break;
		case Opt_age_extent_cache:
			set_opt(sbi, AGE_EXTENT_CACHE);
			break;
		case Opt_errors:
			name = match_strdup(&args[0]);
			if (!name)
				return -ENOMEM;
			if (!strcmp(name, "remount-ro")) {
				F2FS_OPTION(sbi).errors =
						MOUNT_ERRORS_READONLY;
			} else if (!strcmp(name, "continue")) {
				F2FS_OPTION(sbi).errors =
						MOUNT_ERRORS_CONTINUE;
			} else if (!strcmp(name, "panic")) {
				F2FS_OPTION(sbi).errors =
						MOUNT_ERRORS_PANIC;
			} else {
				kfree(name);
				return -EINVAL;
			}
			kfree(name);
			break;
		default:
			f2fs_err(sbi, "Unrecognized mount option \"%s\" or missing value",
				 p);
			return -EINVAL;
		}
	}
default_check:
#ifdef CONFIG_QUOTA
	if (f2fs_check_quota_options(sbi))
		return -EINVAL;
#else
	if (f2fs_sb_has_quota_ino(sbi) && !f2fs_readonly(sbi->sb)) {
		f2fs_info(sbi, "Filesystem with quota feature cannot be mounted RDWR without CONFIG_QUOTA");
		return -EINVAL;
	}
	if (f2fs_sb_has_project_quota(sbi) && !f2fs_readonly(sbi->sb)) {
		f2fs_err(sbi, "Filesystem with project quota feature cannot be mounted RDWR without CONFIG_QUOTA");
		return -EINVAL;
	}
#endif
#if !IS_ENABLED(CONFIG_UNICODE)
	if (f2fs_sb_has_casefold(sbi)) {
		f2fs_err(sbi,
			"Filesystem with casefold feature cannot be mounted without CONFIG_UNICODE");
		return -EINVAL;
	}
#endif
	/*
	 * The BLKZONED feature indicates that the drive was formatted with
	 * zone alignment optimization. This is optional for host-aware
	 * devices, but mandatory for host-managed zoned block devices.
	 */
	if (f2fs_sb_has_blkzoned(sbi)) {
#ifdef CONFIG_BLK_DEV_ZONED
		if (F2FS_OPTION(sbi).discard_unit !=
						DISCARD_UNIT_SECTION) {
			f2fs_info(sbi, "Zoned block device doesn't need small discard, set discard_unit=section by default");
			F2FS_OPTION(sbi).discard_unit =
					DISCARD_UNIT_SECTION;
		}
#else
		f2fs_err(sbi, "Zoned block device support is not enabled");
		return -EINVAL;
#endif
	}

#ifdef CONFIG_F2FS_FS_COMPRESSION
	if (f2fs_test_compress_extension(sbi)) {
		f2fs_err(sbi, "invalid compress or nocompress extension");
		return -EINVAL;
	}
#endif

	if (F2FS_IO_SIZE_BITS(sbi) && !f2fs_lfs_mode(sbi)) {
		f2fs_err(sbi, "Should set mode=lfs with %luKB-sized IO",
			 F2FS_IO_SIZE_KB(sbi));
		return -EINVAL;
	}

	if (test_opt(sbi, INLINE_XATTR_SIZE)) {
		int min_size, max_size;

		if (!f2fs_sb_has_extra_attr(sbi) ||
			!f2fs_sb_has_flexible_inline_xattr(sbi)) {
			f2fs_err(sbi, "extra_attr or flexible_inline_xattr feature is off");
			return -EINVAL;
		}
		if (!test_opt(sbi, INLINE_XATTR)) {
			f2fs_err(sbi, "inline_xattr_size option should be set with inline_xattr option");
			return -EINVAL;
		}

		min_size = sizeof(struct f2fs_xattr_header) / sizeof(__le32);
		max_size = MAX_INLINE_XATTR_SIZE;

		if (F2FS_OPTION(sbi).inline_xattr_size < min_size ||
				F2FS_OPTION(sbi).inline_xattr_size > max_size) {
			f2fs_err(sbi, "inline xattr size is out of range: %d ~ %d",
				 min_size, max_size);
			return -EINVAL;
		}
	}

	if (test_opt(sbi, DISABLE_CHECKPOINT) && f2fs_lfs_mode(sbi)) {
		f2fs_err(sbi, "LFS is not compatible with checkpoint=disable");
		return -EINVAL;
	}

	if (test_opt(sbi, ATGC) && f2fs_lfs_mode(sbi)) {
		f2fs_err(sbi, "LFS is not compatible with ATGC");
		return -EINVAL;
	}

	if (f2fs_is_readonly(sbi) && test_opt(sbi, FLUSH_MERGE)) {
		f2fs_err(sbi, "FLUSH_MERGE not compatible with readonly mode");
		return -EINVAL;
	}

	if (f2fs_sb_has_readonly(sbi) && !f2fs_readonly(sbi->sb)) {
		f2fs_err(sbi, "Allow to mount readonly mode only");
		return -EROFS;
	}
	return 0;
}

static struct inode *f2fs_alloc_inode(struct super_block *sb)
{
	struct f2fs_inode_info *fi;

	if (time_to_inject(F2FS_SB(sb), FAULT_SLAB_ALLOC))
		return NULL;

	fi = alloc_inode_sb(sb, f2fs_inode_cachep, GFP_F2FS_ZERO);
	if (!fi)
		return NULL;

	init_once((void *) fi);

	/* Initialize f2fs-specific inode info */
	atomic_set(&fi->dirty_pages, 0);
	atomic_set(&fi->i_compr_blocks, 0);
	init_f2fs_rwsem(&fi->i_sem);
	spin_lock_init(&fi->i_size_lock);
	INIT_LIST_HEAD(&fi->dirty_list);
	INIT_LIST_HEAD(&fi->gdirty_list);
<<<<<<< HEAD
	INIT_LIST_HEAD(&fi->inmem_ilist);
	INIT_LIST_HEAD(&fi->inmem_pages);
	mutex_init(&fi->inmem_lock);
	init_rwsem(&fi->i_gc_rwsem[READ]);
	init_rwsem(&fi->i_gc_rwsem[WRITE]);
	init_rwsem(&fi->i_xattr_sem);
=======
	init_f2fs_rwsem(&fi->i_gc_rwsem[READ]);
	init_f2fs_rwsem(&fi->i_gc_rwsem[WRITE]);
	init_f2fs_rwsem(&fi->i_xattr_sem);
>>>>>>> eb3cdb58

	/* Will be used by directory only */
	fi->i_dir_level = F2FS_SB(sb)->dir_level;

	return &fi->vfs_inode;
}

static int f2fs_drop_inode(struct inode *inode)
{
	struct f2fs_sb_info *sbi = F2FS_I_SB(inode);
	int ret;

	/*
	 * during filesystem shutdown, if checkpoint is disabled,
	 * drop useless meta/node dirty pages.
	 */
	if (unlikely(is_sbi_flag_set(sbi, SBI_CP_DISABLED))) {
		if (inode->i_ino == F2FS_NODE_INO(sbi) ||
			inode->i_ino == F2FS_META_INO(sbi)) {
			trace_f2fs_drop_inode(inode, 1);
			return 1;
		}
	}

	/*
	 * This is to avoid a deadlock condition like below.
	 * writeback_single_inode(inode)
	 *  - f2fs_write_data_page
	 *    - f2fs_gc -> iput -> evict
	 *       - inode_wait_for_writeback(inode)
	 */
	if ((!inode_unhashed(inode) && inode->i_state & I_SYNC)) {
		if (!inode->i_nlink && !is_bad_inode(inode)) {
			/* to avoid evict_inode call simultaneously */
			atomic_inc(&inode->i_count);
			spin_unlock(&inode->i_lock);

			/* should remain fi->extent_tree for writepage */
			f2fs_destroy_extent_node(inode);

			sb_start_intwrite(inode->i_sb);
			f2fs_i_size_write(inode, 0);

			f2fs_submit_merged_write_cond(F2FS_I_SB(inode),
					inode, NULL, 0, DATA);
			truncate_inode_pages_final(inode->i_mapping);

			if (F2FS_HAS_BLOCKS(inode))
				f2fs_truncate(inode);

			sb_end_intwrite(inode->i_sb);

			spin_lock(&inode->i_lock);
			atomic_dec(&inode->i_count);
		}
		trace_f2fs_drop_inode(inode, 0);
		return 0;
	}
	ret = generic_drop_inode(inode);
	if (!ret)
		ret = fscrypt_drop_inode(inode);
	trace_f2fs_drop_inode(inode, ret);
	return ret;
}

int f2fs_inode_dirtied(struct inode *inode, bool sync)
{
	struct f2fs_sb_info *sbi = F2FS_I_SB(inode);
	int ret = 0;

	spin_lock(&sbi->inode_lock[DIRTY_META]);
	if (is_inode_flag_set(inode, FI_DIRTY_INODE)) {
		ret = 1;
	} else {
		set_inode_flag(inode, FI_DIRTY_INODE);
		stat_inc_dirty_inode(sbi, DIRTY_META);
	}
	if (sync && list_empty(&F2FS_I(inode)->gdirty_list)) {
		list_add_tail(&F2FS_I(inode)->gdirty_list,
				&sbi->inode_list[DIRTY_META]);
		inc_page_count(sbi, F2FS_DIRTY_IMETA);
	}
	spin_unlock(&sbi->inode_lock[DIRTY_META]);
	return ret;
}

void f2fs_inode_synced(struct inode *inode)
{
	struct f2fs_sb_info *sbi = F2FS_I_SB(inode);

	spin_lock(&sbi->inode_lock[DIRTY_META]);
	if (!is_inode_flag_set(inode, FI_DIRTY_INODE)) {
		spin_unlock(&sbi->inode_lock[DIRTY_META]);
		return;
	}
	if (!list_empty(&F2FS_I(inode)->gdirty_list)) {
		list_del_init(&F2FS_I(inode)->gdirty_list);
		dec_page_count(sbi, F2FS_DIRTY_IMETA);
	}
	clear_inode_flag(inode, FI_DIRTY_INODE);
	clear_inode_flag(inode, FI_AUTO_RECOVER);
	stat_dec_dirty_inode(F2FS_I_SB(inode), DIRTY_META);
	spin_unlock(&sbi->inode_lock[DIRTY_META]);
}

/*
 * f2fs_dirty_inode() is called from __mark_inode_dirty()
 *
 * We should call set_dirty_inode to write the dirty inode through write_inode.
 */
static void f2fs_dirty_inode(struct inode *inode, int flags)
{
	struct f2fs_sb_info *sbi = F2FS_I_SB(inode);

	if (inode->i_ino == F2FS_NODE_INO(sbi) ||
			inode->i_ino == F2FS_META_INO(sbi))
		return;

	if (is_inode_flag_set(inode, FI_AUTO_RECOVER))
		clear_inode_flag(inode, FI_AUTO_RECOVER);

	f2fs_inode_dirtied(inode, false);
}

static void f2fs_free_inode(struct inode *inode)
{
	fscrypt_free_inode(inode);
	kmem_cache_free(f2fs_inode_cachep, F2FS_I(inode));
}

static void destroy_percpu_info(struct f2fs_sb_info *sbi)
{
	percpu_counter_destroy(&sbi->total_valid_inode_count);
	percpu_counter_destroy(&sbi->rf_node_block_count);
	percpu_counter_destroy(&sbi->alloc_valid_block_count);
}

static void destroy_device_list(struct f2fs_sb_info *sbi)
{
	int i;

	for (i = 0; i < sbi->s_ndevs; i++) {
		blkdev_put(FDEV(i).bdev, FMODE_EXCL);
#ifdef CONFIG_BLK_DEV_ZONED
		kvfree(FDEV(i).blkz_seq);
#endif
	}
	kvfree(sbi->devs);
}

static void f2fs_put_super(struct super_block *sb)
{
	struct f2fs_sb_info *sbi = F2FS_SB(sb);
	int i;
	bool done;

	/* unregister procfs/sysfs entries in advance to avoid race case */
	f2fs_unregister_sysfs(sbi);

	f2fs_quota_off_umount(sb);

	/* prevent remaining shrinker jobs */
	mutex_lock(&sbi->umount_mutex);

	/*
	 * flush all issued checkpoints and stop checkpoint issue thread.
	 * after then, all checkpoints should be done by each process context.
	 */
	f2fs_stop_ckpt_thread(sbi);

	/*
	 * We don't need to do checkpoint when superblock is clean.
	 * But, the previous checkpoint was not done by umount, it needs to do
	 * clean checkpoint again.
	 */
	if ((is_sbi_flag_set(sbi, SBI_IS_DIRTY) ||
			!is_set_ckpt_flags(sbi, CP_UMOUNT_FLAG))) {
		struct cp_control cpc = {
			.reason = CP_UMOUNT,
		};
		f2fs_write_checkpoint(sbi, &cpc);
	}

	/* be sure to wait for any on-going discard commands */
	done = f2fs_issue_discard_timeout(sbi);
	if (f2fs_realtime_discard_enable(sbi) && !sbi->discard_blks && done) {
		struct cp_control cpc = {
			.reason = CP_UMOUNT | CP_TRIMMED,
		};
		f2fs_write_checkpoint(sbi, &cpc);
	}

	/*
	 * normally superblock is clean, so we need to release this.
	 * In addition, EIO will skip do checkpoint, we need this as well.
	 */
	f2fs_release_ino_entry(sbi, true);

	f2fs_leave_shrinker(sbi);
	mutex_unlock(&sbi->umount_mutex);

	/* our cp_error case, we can wait for any writeback page */
	f2fs_flush_merged_writes(sbi);

	f2fs_wait_on_all_pages(sbi, F2FS_WB_CP_DATA);

	f2fs_bug_on(sbi, sbi->fsync_node_num);

	f2fs_destroy_compress_inode(sbi);

	iput(sbi->node_inode);
	sbi->node_inode = NULL;

	iput(sbi->meta_inode);
	sbi->meta_inode = NULL;

	/*
	 * iput() can update stat information, if f2fs_write_checkpoint()
	 * above failed with error.
	 */
	f2fs_destroy_stats(sbi);

	/* destroy f2fs internal modules */
	f2fs_destroy_node_manager(sbi);
	f2fs_destroy_segment_manager(sbi);

	/* flush s_error_work before sbi destroy */
	flush_work(&sbi->s_error_work);

	f2fs_destroy_post_read_wq(sbi);

	kvfree(sbi->ckpt);

	sb->s_fs_info = NULL;
	if (sbi->s_chksum_driver)
		crypto_free_shash(sbi->s_chksum_driver);
	kfree(sbi->raw_super);

	destroy_device_list(sbi);
	f2fs_destroy_page_array_cache(sbi);
	f2fs_destroy_xattr_caches(sbi);
	mempool_destroy(sbi->write_io_dummy);
#ifdef CONFIG_QUOTA
	for (i = 0; i < MAXQUOTAS; i++)
		kfree(F2FS_OPTION(sbi).s_qf_names[i]);
#endif
	fscrypt_free_dummy_policy(&F2FS_OPTION(sbi).dummy_enc_policy);
	destroy_percpu_info(sbi);
	f2fs_destroy_iostat(sbi);
	for (i = 0; i < NR_PAGE_TYPE; i++)
		kvfree(sbi->write_io[i]);
#if IS_ENABLED(CONFIG_UNICODE)
	utf8_unload(sb->s_encoding);
#endif
	kfree(sbi);
}

int f2fs_sync_fs(struct super_block *sb, int sync)
{
	struct f2fs_sb_info *sbi = F2FS_SB(sb);
	int err = 0;

	if (unlikely(f2fs_cp_error(sbi)))
		return 0;
	if (unlikely(is_sbi_flag_set(sbi, SBI_CP_DISABLED)))
		return 0;

	trace_f2fs_sync_fs(sb, sync);

	if (unlikely(is_sbi_flag_set(sbi, SBI_POR_DOING)))
		return -EAGAIN;

	if (sync)
		err = f2fs_issue_checkpoint(sbi);

	return err;
}

static int f2fs_freeze(struct super_block *sb)
{
	if (f2fs_readonly(sb))
		return 0;

	/* IO error happened before */
	if (unlikely(f2fs_cp_error(F2FS_SB(sb))))
		return -EIO;

	/* must be clean, since sync_filesystem() was already called */
	if (is_sbi_flag_set(F2FS_SB(sb), SBI_IS_DIRTY))
		return -EINVAL;

	/* Let's flush checkpoints and stop the thread. */
	f2fs_flush_ckpt_thread(F2FS_SB(sb));

	/* to avoid deadlock on f2fs_evict_inode->SB_FREEZE_FS */
	set_sbi_flag(F2FS_SB(sb), SBI_IS_FREEZING);
	return 0;
}

static int f2fs_unfreeze(struct super_block *sb)
{
	clear_sbi_flag(F2FS_SB(sb), SBI_IS_FREEZING);
	return 0;
}

#ifdef CONFIG_QUOTA
static int f2fs_statfs_project(struct super_block *sb,
				kprojid_t projid, struct kstatfs *buf)
{
	struct kqid qid;
	struct dquot *dquot;
	u64 limit;
	u64 curblock;

	qid = make_kqid_projid(projid);
	dquot = dqget(sb, qid);
	if (IS_ERR(dquot))
		return PTR_ERR(dquot);
	spin_lock(&dquot->dq_dqb_lock);

	limit = min_not_zero(dquot->dq_dqb.dqb_bsoftlimit,
					dquot->dq_dqb.dqb_bhardlimit);
	if (limit)
		limit >>= sb->s_blocksize_bits;

	if (limit && buf->f_blocks > limit) {
		curblock = (dquot->dq_dqb.dqb_curspace +
			    dquot->dq_dqb.dqb_rsvspace) >> sb->s_blocksize_bits;
		buf->f_blocks = limit;
		buf->f_bfree = buf->f_bavail =
			(buf->f_blocks > curblock) ?
			 (buf->f_blocks - curblock) : 0;
	}

	limit = min_not_zero(dquot->dq_dqb.dqb_isoftlimit,
					dquot->dq_dqb.dqb_ihardlimit);

	if (limit && buf->f_files > limit) {
		buf->f_files = limit;
		buf->f_ffree =
			(buf->f_files > dquot->dq_dqb.dqb_curinodes) ?
			 (buf->f_files - dquot->dq_dqb.dqb_curinodes) : 0;
	}

	spin_unlock(&dquot->dq_dqb_lock);
	dqput(dquot);
	return 0;
}
#endif

static int f2fs_statfs(struct dentry *dentry, struct kstatfs *buf)
{
	struct super_block *sb = dentry->d_sb;
	struct f2fs_sb_info *sbi = F2FS_SB(sb);
	u64 id = huge_encode_dev(sb->s_bdev->bd_dev);
	block_t total_count, user_block_count, start_count;
	u64 avail_node_count;
	unsigned int total_valid_node_count;

	total_count = le64_to_cpu(sbi->raw_super->block_count);
	start_count = le32_to_cpu(sbi->raw_super->segment0_blkaddr);
	buf->f_type = F2FS_SUPER_MAGIC;
	buf->f_bsize = sbi->blocksize;

	buf->f_blocks = total_count - start_count;

	spin_lock(&sbi->stat_lock);

	user_block_count = sbi->user_block_count;
	total_valid_node_count = valid_node_count(sbi);
	avail_node_count = sbi->total_node_count - F2FS_RESERVED_NODE_NUM;
	buf->f_bfree = user_block_count - valid_user_blocks(sbi) -
						sbi->current_reserved_blocks;

	if (unlikely(buf->f_bfree <= sbi->unusable_block_count))
		buf->f_bfree = 0;
	else
		buf->f_bfree -= sbi->unusable_block_count;
	spin_unlock(&sbi->stat_lock);

	if (buf->f_bfree > F2FS_OPTION(sbi).root_reserved_blocks)
		buf->f_bavail = buf->f_bfree -
				F2FS_OPTION(sbi).root_reserved_blocks;
	else
		buf->f_bavail = 0;

	if (avail_node_count > user_block_count) {
		buf->f_files = user_block_count;
		buf->f_ffree = buf->f_bavail;
	} else {
		buf->f_files = avail_node_count;
		buf->f_ffree = min(avail_node_count - total_valid_node_count,
					buf->f_bavail);
	}

	buf->f_namelen = F2FS_NAME_LEN;
	buf->f_fsid    = u64_to_fsid(id);

#ifdef CONFIG_QUOTA
	if (is_inode_flag_set(dentry->d_inode, FI_PROJ_INHERIT) &&
			sb_has_quota_limits_enabled(sb, PRJQUOTA)) {
		f2fs_statfs_project(sb, F2FS_I(dentry->d_inode)->i_projid, buf);
	}
#endif
	return 0;
}

static inline void f2fs_show_quota_options(struct seq_file *seq,
					   struct super_block *sb)
{
#ifdef CONFIG_QUOTA
	struct f2fs_sb_info *sbi = F2FS_SB(sb);

	if (F2FS_OPTION(sbi).s_jquota_fmt) {
		char *fmtname = "";

		switch (F2FS_OPTION(sbi).s_jquota_fmt) {
		case QFMT_VFS_OLD:
			fmtname = "vfsold";
			break;
		case QFMT_VFS_V0:
			fmtname = "vfsv0";
			break;
		case QFMT_VFS_V1:
			fmtname = "vfsv1";
			break;
		}
		seq_printf(seq, ",jqfmt=%s", fmtname);
	}

	if (F2FS_OPTION(sbi).s_qf_names[USRQUOTA])
		seq_show_option(seq, "usrjquota",
			F2FS_OPTION(sbi).s_qf_names[USRQUOTA]);

	if (F2FS_OPTION(sbi).s_qf_names[GRPQUOTA])
		seq_show_option(seq, "grpjquota",
			F2FS_OPTION(sbi).s_qf_names[GRPQUOTA]);

	if (F2FS_OPTION(sbi).s_qf_names[PRJQUOTA])
		seq_show_option(seq, "prjjquota",
			F2FS_OPTION(sbi).s_qf_names[PRJQUOTA]);
#endif
}

#ifdef CONFIG_F2FS_FS_COMPRESSION
static inline void f2fs_show_compress_options(struct seq_file *seq,
							struct super_block *sb)
{
	struct f2fs_sb_info *sbi = F2FS_SB(sb);
	char *algtype = "";
	int i;

	if (!f2fs_sb_has_compression(sbi))
		return;

	switch (F2FS_OPTION(sbi).compress_algorithm) {
	case COMPRESS_LZO:
		algtype = "lzo";
		break;
	case COMPRESS_LZ4:
		algtype = "lz4";
		break;
	case COMPRESS_ZSTD:
		algtype = "zstd";
		break;
	case COMPRESS_LZORLE:
		algtype = "lzo-rle";
		break;
	}
	seq_printf(seq, ",compress_algorithm=%s", algtype);

	if (F2FS_OPTION(sbi).compress_level)
		seq_printf(seq, ":%d", F2FS_OPTION(sbi).compress_level);

	seq_printf(seq, ",compress_log_size=%u",
			F2FS_OPTION(sbi).compress_log_size);

	for (i = 0; i < F2FS_OPTION(sbi).compress_ext_cnt; i++) {
		seq_printf(seq, ",compress_extension=%s",
			F2FS_OPTION(sbi).extensions[i]);
	}

	for (i = 0; i < F2FS_OPTION(sbi).nocompress_ext_cnt; i++) {
		seq_printf(seq, ",nocompress_extension=%s",
			F2FS_OPTION(sbi).noextensions[i]);
	}

	if (F2FS_OPTION(sbi).compress_chksum)
		seq_puts(seq, ",compress_chksum");

	if (F2FS_OPTION(sbi).compress_mode == COMPR_MODE_FS)
		seq_printf(seq, ",compress_mode=%s", "fs");
	else if (F2FS_OPTION(sbi).compress_mode == COMPR_MODE_USER)
		seq_printf(seq, ",compress_mode=%s", "user");

	if (test_opt(sbi, COMPRESS_CACHE))
		seq_puts(seq, ",compress_cache");
}
#endif

static int f2fs_show_options(struct seq_file *seq, struct dentry *root)
{
	struct f2fs_sb_info *sbi = F2FS_SB(root->d_sb);

	if (F2FS_OPTION(sbi).bggc_mode == BGGC_MODE_SYNC)
		seq_printf(seq, ",background_gc=%s", "sync");
	else if (F2FS_OPTION(sbi).bggc_mode == BGGC_MODE_ON)
		seq_printf(seq, ",background_gc=%s", "on");
	else if (F2FS_OPTION(sbi).bggc_mode == BGGC_MODE_OFF)
		seq_printf(seq, ",background_gc=%s", "off");

	if (test_opt(sbi, GC_MERGE))
		seq_puts(seq, ",gc_merge");
	else
		seq_puts(seq, ",nogc_merge");

	if (test_opt(sbi, DISABLE_ROLL_FORWARD))
		seq_puts(seq, ",disable_roll_forward");
	if (test_opt(sbi, NORECOVERY))
		seq_puts(seq, ",norecovery");
	if (test_opt(sbi, DISCARD)) {
		seq_puts(seq, ",discard");
		if (F2FS_OPTION(sbi).discard_unit == DISCARD_UNIT_BLOCK)
			seq_printf(seq, ",discard_unit=%s", "block");
		else if (F2FS_OPTION(sbi).discard_unit == DISCARD_UNIT_SEGMENT)
			seq_printf(seq, ",discard_unit=%s", "segment");
		else if (F2FS_OPTION(sbi).discard_unit == DISCARD_UNIT_SECTION)
			seq_printf(seq, ",discard_unit=%s", "section");
	} else {
		seq_puts(seq, ",nodiscard");
	}
	if (test_opt(sbi, NOHEAP))
		seq_puts(seq, ",no_heap");
	else
		seq_puts(seq, ",heap");
#ifdef CONFIG_F2FS_FS_XATTR
	if (test_opt(sbi, XATTR_USER))
		seq_puts(seq, ",user_xattr");
	else
		seq_puts(seq, ",nouser_xattr");
	if (test_opt(sbi, INLINE_XATTR))
		seq_puts(seq, ",inline_xattr");
	else
		seq_puts(seq, ",noinline_xattr");
	if (test_opt(sbi, INLINE_XATTR_SIZE))
		seq_printf(seq, ",inline_xattr_size=%u",
					F2FS_OPTION(sbi).inline_xattr_size);
#endif
#ifdef CONFIG_F2FS_FS_POSIX_ACL
	if (test_opt(sbi, POSIX_ACL))
		seq_puts(seq, ",acl");
	else
		seq_puts(seq, ",noacl");
#endif
	if (test_opt(sbi, DISABLE_EXT_IDENTIFY))
		seq_puts(seq, ",disable_ext_identify");
	if (test_opt(sbi, INLINE_DATA))
		seq_puts(seq, ",inline_data");
	else
		seq_puts(seq, ",noinline_data");
	if (test_opt(sbi, INLINE_DENTRY))
		seq_puts(seq, ",inline_dentry");
	else
		seq_puts(seq, ",noinline_dentry");
	if (test_opt(sbi, FLUSH_MERGE))
		seq_puts(seq, ",flush_merge");
	else
		seq_puts(seq, ",noflush_merge");
	if (test_opt(sbi, NOBARRIER))
		seq_puts(seq, ",nobarrier");
	else
		seq_puts(seq, ",barrier");
	if (test_opt(sbi, FASTBOOT))
		seq_puts(seq, ",fastboot");
	if (test_opt(sbi, READ_EXTENT_CACHE))
		seq_puts(seq, ",extent_cache");
	else
		seq_puts(seq, ",noextent_cache");
	if (test_opt(sbi, AGE_EXTENT_CACHE))
		seq_puts(seq, ",age_extent_cache");
	if (test_opt(sbi, DATA_FLUSH))
		seq_puts(seq, ",data_flush");

	seq_puts(seq, ",mode=");
	if (F2FS_OPTION(sbi).fs_mode == FS_MODE_ADAPTIVE)
		seq_puts(seq, "adaptive");
	else if (F2FS_OPTION(sbi).fs_mode == FS_MODE_LFS)
		seq_puts(seq, "lfs");
	else if (F2FS_OPTION(sbi).fs_mode == FS_MODE_FRAGMENT_SEG)
		seq_puts(seq, "fragment:segment");
	else if (F2FS_OPTION(sbi).fs_mode == FS_MODE_FRAGMENT_BLK)
		seq_puts(seq, "fragment:block");
	seq_printf(seq, ",active_logs=%u", F2FS_OPTION(sbi).active_logs);
	if (test_opt(sbi, RESERVE_ROOT))
		seq_printf(seq, ",reserve_root=%u,resuid=%u,resgid=%u",
				F2FS_OPTION(sbi).root_reserved_blocks,
				from_kuid_munged(&init_user_ns,
					F2FS_OPTION(sbi).s_resuid),
				from_kgid_munged(&init_user_ns,
					F2FS_OPTION(sbi).s_resgid));
	if (F2FS_IO_SIZE_BITS(sbi))
		seq_printf(seq, ",io_bits=%u",
				F2FS_OPTION(sbi).write_io_size_bits);
#ifdef CONFIG_F2FS_FAULT_INJECTION
	if (test_opt(sbi, FAULT_INJECTION)) {
		seq_printf(seq, ",fault_injection=%u",
				F2FS_OPTION(sbi).fault_info.inject_rate);
		seq_printf(seq, ",fault_type=%u",
				F2FS_OPTION(sbi).fault_info.inject_type);
	}
#endif
#ifdef CONFIG_QUOTA
	if (test_opt(sbi, QUOTA))
		seq_puts(seq, ",quota");
	if (test_opt(sbi, USRQUOTA))
		seq_puts(seq, ",usrquota");
	if (test_opt(sbi, GRPQUOTA))
		seq_puts(seq, ",grpquota");
	if (test_opt(sbi, PRJQUOTA))
		seq_puts(seq, ",prjquota");
#endif
	f2fs_show_quota_options(seq, sbi->sb);

	fscrypt_show_test_dummy_encryption(seq, ',', sbi->sb);

	if (sbi->sb->s_flags & SB_INLINECRYPT)
		seq_puts(seq, ",inlinecrypt");

	if (F2FS_OPTION(sbi).alloc_mode == ALLOC_MODE_DEFAULT)
		seq_printf(seq, ",alloc_mode=%s", "default");
	else if (F2FS_OPTION(sbi).alloc_mode == ALLOC_MODE_REUSE)
		seq_printf(seq, ",alloc_mode=%s", "reuse");

	if (test_opt(sbi, DISABLE_CHECKPOINT))
		seq_printf(seq, ",checkpoint=disable:%u",
				F2FS_OPTION(sbi).unusable_cap);
	if (test_opt(sbi, MERGE_CHECKPOINT))
		seq_puts(seq, ",checkpoint_merge");
	else
		seq_puts(seq, ",nocheckpoint_merge");
	if (F2FS_OPTION(sbi).fsync_mode == FSYNC_MODE_POSIX)
		seq_printf(seq, ",fsync_mode=%s", "posix");
	else if (F2FS_OPTION(sbi).fsync_mode == FSYNC_MODE_STRICT)
		seq_printf(seq, ",fsync_mode=%s", "strict");
	else if (F2FS_OPTION(sbi).fsync_mode == FSYNC_MODE_NOBARRIER)
		seq_printf(seq, ",fsync_mode=%s", "nobarrier");

#ifdef CONFIG_F2FS_FS_COMPRESSION
	f2fs_show_compress_options(seq, sbi->sb);
#endif

	if (test_opt(sbi, ATGC))
		seq_puts(seq, ",atgc");

	if (F2FS_OPTION(sbi).memory_mode == MEMORY_MODE_NORMAL)
		seq_printf(seq, ",memory=%s", "normal");
	else if (F2FS_OPTION(sbi).memory_mode == MEMORY_MODE_LOW)
		seq_printf(seq, ",memory=%s", "low");

	if (F2FS_OPTION(sbi).errors == MOUNT_ERRORS_READONLY)
		seq_printf(seq, ",errors=%s", "remount-ro");
	else if (F2FS_OPTION(sbi).errors == MOUNT_ERRORS_CONTINUE)
		seq_printf(seq, ",errors=%s", "continue");
	else if (F2FS_OPTION(sbi).errors == MOUNT_ERRORS_PANIC)
		seq_printf(seq, ",errors=%s", "panic");

	return 0;
}

static void default_options(struct f2fs_sb_info *sbi, bool remount)
{
	/* init some FS parameters */
	if (!remount) {
		set_opt(sbi, READ_EXTENT_CACHE);
		clear_opt(sbi, DISABLE_CHECKPOINT);

		if (f2fs_hw_support_discard(sbi) || f2fs_hw_should_discard(sbi))
			set_opt(sbi, DISCARD);

		if (f2fs_sb_has_blkzoned(sbi))
			F2FS_OPTION(sbi).discard_unit = DISCARD_UNIT_SECTION;
		else
			F2FS_OPTION(sbi).discard_unit = DISCARD_UNIT_BLOCK;
	}

	if (f2fs_sb_has_readonly(sbi))
		F2FS_OPTION(sbi).active_logs = NR_CURSEG_RO_TYPE;
	else
		F2FS_OPTION(sbi).active_logs = NR_CURSEG_PERSIST_TYPE;

	F2FS_OPTION(sbi).inline_xattr_size = DEFAULT_INLINE_XATTR_ADDRS;
	if (le32_to_cpu(F2FS_RAW_SUPER(sbi)->segment_count_main) <=
							SMALL_VOLUME_SEGMENTS)
		F2FS_OPTION(sbi).alloc_mode = ALLOC_MODE_REUSE;
	else
		F2FS_OPTION(sbi).alloc_mode = ALLOC_MODE_DEFAULT;
	F2FS_OPTION(sbi).fsync_mode = FSYNC_MODE_POSIX;
	F2FS_OPTION(sbi).s_resuid = make_kuid(&init_user_ns, F2FS_DEF_RESUID);
	F2FS_OPTION(sbi).s_resgid = make_kgid(&init_user_ns, F2FS_DEF_RESGID);
	if (f2fs_sb_has_compression(sbi)) {
		F2FS_OPTION(sbi).compress_algorithm = COMPRESS_LZ4;
		F2FS_OPTION(sbi).compress_log_size = MIN_COMPRESS_LOG_SIZE;
		F2FS_OPTION(sbi).compress_ext_cnt = 0;
		F2FS_OPTION(sbi).compress_mode = COMPR_MODE_FS;
	}
	F2FS_OPTION(sbi).bggc_mode = BGGC_MODE_ON;
	F2FS_OPTION(sbi).memory_mode = MEMORY_MODE_NORMAL;
	F2FS_OPTION(sbi).errors = MOUNT_ERRORS_CONTINUE;

	sbi->sb->s_flags &= ~SB_INLINECRYPT;

	set_opt(sbi, INLINE_XATTR);
	set_opt(sbi, INLINE_DATA);
	set_opt(sbi, INLINE_DENTRY);
	set_opt(sbi, NOHEAP);
	set_opt(sbi, MERGE_CHECKPOINT);
	F2FS_OPTION(sbi).unusable_cap = 0;
	sbi->sb->s_flags |= SB_LAZYTIME;
	if (!f2fs_is_readonly(sbi))
		set_opt(sbi, FLUSH_MERGE);
	if (f2fs_sb_has_blkzoned(sbi))
		F2FS_OPTION(sbi).fs_mode = FS_MODE_LFS;
	else
		F2FS_OPTION(sbi).fs_mode = FS_MODE_ADAPTIVE;

#ifdef CONFIG_F2FS_FS_XATTR
	set_opt(sbi, XATTR_USER);
#endif
#ifdef CONFIG_F2FS_FS_POSIX_ACL
	set_opt(sbi, POSIX_ACL);
#endif

	f2fs_build_fault_attr(sbi, 0, 0);
}

#ifdef CONFIG_QUOTA
static int f2fs_enable_quotas(struct super_block *sb);
#endif

static int f2fs_disable_checkpoint(struct f2fs_sb_info *sbi)
{
	unsigned int s_flags = sbi->sb->s_flags;
	struct cp_control cpc;
	unsigned int gc_mode = sbi->gc_mode;
	int err = 0;
	int ret;
	block_t unusable;

	if (s_flags & SB_RDONLY) {
		f2fs_err(sbi, "checkpoint=disable on readonly fs");
		return -EINVAL;
	}
	sbi->sb->s_flags |= SB_ACTIVE;

	/* check if we need more GC first */
	unusable = f2fs_get_unusable_blocks(sbi);
	if (!f2fs_disable_cp_again(sbi, unusable))
		goto skip_gc;

	f2fs_update_time(sbi, DISABLE_TIME);

	sbi->gc_mode = GC_URGENT_HIGH;

	while (!f2fs_time_over(sbi, DISABLE_TIME)) {
		struct f2fs_gc_control gc_control = {
			.victim_segno = NULL_SEGNO,
			.init_gc_type = FG_GC,
			.should_migrate_blocks = false,
			.err_gc_skipped = true,
			.nr_free_secs = 1 };

		f2fs_down_write(&sbi->gc_lock);
		err = f2fs_gc(sbi, &gc_control);
		if (err == -ENODATA) {
			err = 0;
			break;
		}
		if (err && err != -EAGAIN)
			break;
	}

	ret = sync_filesystem(sbi->sb);
	if (ret || err) {
		err = ret ? ret : err;
		goto restore_flag;
	}

	unusable = f2fs_get_unusable_blocks(sbi);
	if (f2fs_disable_cp_again(sbi, unusable)) {
		err = -EAGAIN;
		goto restore_flag;
	}

skip_gc:
	f2fs_down_write(&sbi->gc_lock);
	cpc.reason = CP_PAUSE;
	set_sbi_flag(sbi, SBI_CP_DISABLED);
	err = f2fs_write_checkpoint(sbi, &cpc);
	if (err)
		goto out_unlock;

	spin_lock(&sbi->stat_lock);
	sbi->unusable_block_count = unusable;
	spin_unlock(&sbi->stat_lock);

out_unlock:
	f2fs_up_write(&sbi->gc_lock);
restore_flag:
	sbi->gc_mode = gc_mode;
	sbi->sb->s_flags = s_flags;	/* Restore SB_RDONLY status */
	return err;
}

static void f2fs_enable_checkpoint(struct f2fs_sb_info *sbi)
{
	int retry = DEFAULT_RETRY_IO_COUNT;

	/* we should flush all the data to keep data consistency */
	do {
		sync_inodes_sb(sbi->sb);
<<<<<<< HEAD
		cond_resched();
		congestion_wait(BLK_RW_ASYNC, DEFAULT_IO_TIMEOUT);
=======
		f2fs_io_schedule_timeout(DEFAULT_IO_TIMEOUT);
>>>>>>> eb3cdb58
	} while (get_pages(sbi, F2FS_DIRTY_DATA) && retry--);

	if (unlikely(retry < 0))
		f2fs_warn(sbi, "checkpoint=enable has some unwritten data.");

	f2fs_down_write(&sbi->gc_lock);
	f2fs_dirty_to_prefree(sbi);

	clear_sbi_flag(sbi, SBI_CP_DISABLED);
	set_sbi_flag(sbi, SBI_IS_DIRTY);
	f2fs_up_write(&sbi->gc_lock);

	f2fs_sync_fs(sbi->sb, 1);

	/* Let's ensure there's no pending checkpoint anymore */
	f2fs_flush_ckpt_thread(sbi);
}

static int f2fs_remount(struct super_block *sb, int *flags, char *data)
{
	struct f2fs_sb_info *sbi = F2FS_SB(sb);
	struct f2fs_mount_info org_mount_opt;
	unsigned long old_sb_flags;
	int err;
	bool need_restart_gc = false, need_stop_gc = false;
	bool need_restart_ckpt = false, need_stop_ckpt = false;
	bool need_restart_flush = false, need_stop_flush = false;
<<<<<<< HEAD
	bool no_extent_cache = !test_opt(sbi, EXTENT_CACHE);
=======
	bool need_restart_discard = false, need_stop_discard = false;
	bool no_read_extent_cache = !test_opt(sbi, READ_EXTENT_CACHE);
	bool no_age_extent_cache = !test_opt(sbi, AGE_EXTENT_CACHE);
>>>>>>> eb3cdb58
	bool enable_checkpoint = !test_opt(sbi, DISABLE_CHECKPOINT);
	bool no_io_align = !F2FS_IO_ALIGNED(sbi);
	bool no_atgc = !test_opt(sbi, ATGC);
	bool no_discard = !test_opt(sbi, DISCARD);
	bool no_compress_cache = !test_opt(sbi, COMPRESS_CACHE);
<<<<<<< HEAD
=======
	bool block_unit_discard = f2fs_block_unit_discard(sbi);
>>>>>>> eb3cdb58
#ifdef CONFIG_QUOTA
	int i, j;
#endif

	/*
	 * Save the old mount options in case we
	 * need to restore them.
	 */
	org_mount_opt = sbi->mount_opt;
	old_sb_flags = sb->s_flags;

#ifdef CONFIG_QUOTA
	org_mount_opt.s_jquota_fmt = F2FS_OPTION(sbi).s_jquota_fmt;
	for (i = 0; i < MAXQUOTAS; i++) {
		if (F2FS_OPTION(sbi).s_qf_names[i]) {
			org_mount_opt.s_qf_names[i] =
				kstrdup(F2FS_OPTION(sbi).s_qf_names[i],
				GFP_KERNEL);
			if (!org_mount_opt.s_qf_names[i]) {
				for (j = 0; j < i; j++)
					kfree(org_mount_opt.s_qf_names[j]);
				return -ENOMEM;
			}
		} else {
			org_mount_opt.s_qf_names[i] = NULL;
		}
	}
#endif

	/* recover superblocks we couldn't write due to previous RO mount */
	if (!(*flags & SB_RDONLY) && is_sbi_flag_set(sbi, SBI_NEED_SB_WRITE)) {
		err = f2fs_commit_super(sbi, false);
		f2fs_info(sbi, "Try to recover all the superblocks, ret: %d",
			  err);
		if (!err)
			clear_sbi_flag(sbi, SBI_NEED_SB_WRITE);
	}

	default_options(sbi, true);

	/* parse mount options */
	err = parse_options(sb, data, true);
	if (err)
		goto restore_opts;
<<<<<<< HEAD
=======

	/* flush outstanding errors before changing fs state */
	flush_work(&sbi->s_error_work);
>>>>>>> eb3cdb58

	/*
	 * Previous and new state of filesystem is RO,
	 * so skip checking GC and FLUSH_MERGE conditions.
	 */
	if (f2fs_readonly(sb) && (*flags & SB_RDONLY))
		goto skip;

	if (f2fs_dev_is_readonly(sbi) && !(*flags & SB_RDONLY)) {
		err = -EROFS;
		goto restore_opts;
	}

#ifdef CONFIG_QUOTA
	if (!f2fs_readonly(sb) && (*flags & SB_RDONLY)) {
		err = dquot_suspend(sb, -1);
		if (err < 0)
			goto restore_opts;
	} else if (f2fs_readonly(sb) && !(*flags & SB_RDONLY)) {
		/* dquot_resume needs RW */
		sb->s_flags &= ~SB_RDONLY;
		if (sb_any_quota_suspended(sb)) {
			dquot_resume(sb, -1);
		} else if (f2fs_sb_has_quota_ino(sbi)) {
			err = f2fs_enable_quotas(sb);
			if (err)
				goto restore_opts;
		}
	}
#endif
	if (f2fs_lfs_mode(sbi) && !IS_F2FS_IPU_DISABLE(sbi)) {
		err = -EINVAL;
		f2fs_warn(sbi, "LFS is not compatible with IPU");
		goto restore_opts;
	}

	/* disallow enable atgc dynamically */
	if (no_atgc == !!test_opt(sbi, ATGC)) {
		err = -EINVAL;
		f2fs_warn(sbi, "switch atgc option is not allowed");
		goto restore_opts;
	}

	/* disallow enable/disable extent_cache dynamically */
	if (no_read_extent_cache == !!test_opt(sbi, READ_EXTENT_CACHE)) {
		err = -EINVAL;
		f2fs_warn(sbi, "switch extent_cache option is not allowed");
		goto restore_opts;
	}
	/* disallow enable/disable age extent_cache dynamically */
	if (no_age_extent_cache == !!test_opt(sbi, AGE_EXTENT_CACHE)) {
		err = -EINVAL;
		f2fs_warn(sbi, "switch age_extent_cache option is not allowed");
		goto restore_opts;
	}

	if (no_io_align == !!F2FS_IO_ALIGNED(sbi)) {
		err = -EINVAL;
		f2fs_warn(sbi, "switch io_bits option is not allowed");
		goto restore_opts;
	}

	if (no_compress_cache == !!test_opt(sbi, COMPRESS_CACHE)) {
		err = -EINVAL;
		f2fs_warn(sbi, "switch compress_cache option is not allowed");
		goto restore_opts;
	}

	if (block_unit_discard != f2fs_block_unit_discard(sbi)) {
		err = -EINVAL;
		f2fs_warn(sbi, "switch discard_unit option is not allowed");
		goto restore_opts;
	}

	if ((*flags & SB_RDONLY) && test_opt(sbi, DISABLE_CHECKPOINT)) {
		err = -EINVAL;
		f2fs_warn(sbi, "disabling checkpoint not compatible with read-only");
		goto restore_opts;
	}

	/*
	 * We stop the GC thread if FS is mounted as RO
	 * or if background_gc = off is passed in mount
	 * option. Also sync the filesystem.
	 */
	if ((*flags & SB_RDONLY) ||
			(F2FS_OPTION(sbi).bggc_mode == BGGC_MODE_OFF &&
			!test_opt(sbi, GC_MERGE))) {
		if (sbi->gc_thread) {
			f2fs_stop_gc_thread(sbi);
			need_restart_gc = true;
		}
	} else if (!sbi->gc_thread) {
		err = f2fs_start_gc_thread(sbi);
		if (err)
			goto restore_opts;
		need_stop_gc = true;
	}

	if (*flags & SB_RDONLY) {
		sync_inodes_sb(sb);

		set_sbi_flag(sbi, SBI_IS_DIRTY);
		set_sbi_flag(sbi, SBI_IS_CLOSE);
		f2fs_sync_fs(sb, 1);
		clear_sbi_flag(sbi, SBI_IS_CLOSE);
	}

	if ((*flags & SB_RDONLY) || test_opt(sbi, DISABLE_CHECKPOINT) ||
			!test_opt(sbi, MERGE_CHECKPOINT)) {
		f2fs_stop_ckpt_thread(sbi);
		need_restart_ckpt = true;
	} else {
		/* Flush if the prevous checkpoint, if exists. */
		f2fs_flush_ckpt_thread(sbi);

		err = f2fs_start_ckpt_thread(sbi);
		if (err) {
			f2fs_err(sbi,
			    "Failed to start F2FS issue_checkpoint_thread (%d)",
			    err);
			goto restore_gc;
		}
		need_stop_ckpt = true;
	}

	/*
	 * We stop issue flush thread if FS is mounted as RO
	 * or if flush_merge is not passed in mount option.
	 */
	if ((*flags & SB_RDONLY) || !test_opt(sbi, FLUSH_MERGE)) {
		clear_opt(sbi, FLUSH_MERGE);
		f2fs_destroy_flush_cmd_control(sbi, false);
		need_restart_flush = true;
	} else {
		err = f2fs_create_flush_cmd_control(sbi);
		if (err)
			goto restore_ckpt;
		need_stop_flush = true;
	}

<<<<<<< HEAD
=======
	if (no_discard == !!test_opt(sbi, DISCARD)) {
		if (test_opt(sbi, DISCARD)) {
			err = f2fs_start_discard_thread(sbi);
			if (err)
				goto restore_flush;
			need_stop_discard = true;
		} else {
			f2fs_stop_discard_thread(sbi);
			f2fs_issue_discard_timeout(sbi);
			need_restart_discard = true;
		}
	}

>>>>>>> eb3cdb58
	if (enable_checkpoint == !!test_opt(sbi, DISABLE_CHECKPOINT)) {
		if (test_opt(sbi, DISABLE_CHECKPOINT)) {
			err = f2fs_disable_checkpoint(sbi);
			if (err)
				goto restore_discard;
		} else {
			f2fs_enable_checkpoint(sbi);
		}
	}

skip:
#ifdef CONFIG_QUOTA
	/* Release old quota file names */
	for (i = 0; i < MAXQUOTAS; i++)
		kfree(org_mount_opt.s_qf_names[i]);
#endif
	/* Update the POSIXACL Flag */
	sb->s_flags = (sb->s_flags & ~SB_POSIXACL) |
		(test_opt(sbi, POSIX_ACL) ? SB_POSIXACL : 0);

	limit_reserve_root(sbi);
	adjust_unusable_cap_perc(sbi);
	*flags = (*flags & ~SB_LAZYTIME) | (sb->s_flags & SB_LAZYTIME);
	return 0;
restore_discard:
	if (need_restart_discard) {
		if (f2fs_start_discard_thread(sbi))
			f2fs_warn(sbi, "discard has been stopped");
	} else if (need_stop_discard) {
		f2fs_stop_discard_thread(sbi);
	}
restore_flush:
	if (need_restart_flush) {
		if (f2fs_create_flush_cmd_control(sbi))
			f2fs_warn(sbi, "background flush thread has stopped");
	} else if (need_stop_flush) {
		clear_opt(sbi, FLUSH_MERGE);
		f2fs_destroy_flush_cmd_control(sbi, false);
	}
restore_ckpt:
	if (need_restart_ckpt) {
		if (f2fs_start_ckpt_thread(sbi))
			f2fs_warn(sbi, "background ckpt thread has stopped");
	} else if (need_stop_ckpt) {
		f2fs_stop_ckpt_thread(sbi);
	}
restore_gc:
	if (need_restart_gc) {
		if (f2fs_start_gc_thread(sbi))
			f2fs_warn(sbi, "background gc thread has stopped");
	} else if (need_stop_gc) {
		f2fs_stop_gc_thread(sbi);
	}
restore_opts:
#ifdef CONFIG_QUOTA
	F2FS_OPTION(sbi).s_jquota_fmt = org_mount_opt.s_jquota_fmt;
	for (i = 0; i < MAXQUOTAS; i++) {
		kfree(F2FS_OPTION(sbi).s_qf_names[i]);
		F2FS_OPTION(sbi).s_qf_names[i] = org_mount_opt.s_qf_names[i];
	}
#endif
	sbi->mount_opt = org_mount_opt;
	sb->s_flags = old_sb_flags;
	return err;
}

#ifdef CONFIG_QUOTA
static bool f2fs_need_recovery(struct f2fs_sb_info *sbi)
{
	/* need to recovery orphan */
	if (is_set_ckpt_flags(sbi, CP_ORPHAN_PRESENT_FLAG))
		return true;
	/* need to recovery data */
	if (test_opt(sbi, DISABLE_ROLL_FORWARD))
		return false;
	if (test_opt(sbi, NORECOVERY))
		return false;
	return !is_set_ckpt_flags(sbi, CP_UMOUNT_FLAG);
}

static bool f2fs_recover_quota_begin(struct f2fs_sb_info *sbi)
{
	bool readonly = f2fs_readonly(sbi->sb);

	if (!f2fs_need_recovery(sbi))
		return false;

	/* it doesn't need to check f2fs_sb_has_readonly() */
	if (f2fs_hw_is_readonly(sbi))
		return false;

	if (readonly) {
		sbi->sb->s_flags &= ~SB_RDONLY;
		set_sbi_flag(sbi, SBI_IS_WRITABLE);
	}

	/*
	 * Turn on quotas which were not enabled for read-only mounts if
	 * filesystem has quota feature, so that they are updated correctly.
	 */
	return f2fs_enable_quota_files(sbi, readonly);
}

static void f2fs_recover_quota_end(struct f2fs_sb_info *sbi,
						bool quota_enabled)
{
	if (quota_enabled)
		f2fs_quota_off_umount(sbi->sb);

	if (is_sbi_flag_set(sbi, SBI_IS_WRITABLE)) {
		clear_sbi_flag(sbi, SBI_IS_WRITABLE);
		sbi->sb->s_flags |= SB_RDONLY;
	}
}

/* Read data from quotafile */
static ssize_t f2fs_quota_read(struct super_block *sb, int type, char *data,
			       size_t len, loff_t off)
{
	struct inode *inode = sb_dqopt(sb)->files[type];
	struct address_space *mapping = inode->i_mapping;
	block_t blkidx = F2FS_BYTES_TO_BLK(off);
	int offset = off & (sb->s_blocksize - 1);
	int tocopy;
	size_t toread;
	loff_t i_size = i_size_read(inode);
	struct page *page;

	if (off > i_size)
		return 0;

	if (off + len > i_size)
		len = i_size - off;
	toread = len;
	while (toread > 0) {
		tocopy = min_t(unsigned long, sb->s_blocksize - offset, toread);
repeat:
		page = read_cache_page_gfp(mapping, blkidx, GFP_NOFS);
		if (IS_ERR(page)) {
			if (PTR_ERR(page) == -ENOMEM) {
				memalloc_retry_wait(GFP_NOFS);
				goto repeat;
			}
			set_sbi_flag(F2FS_SB(sb), SBI_QUOTA_NEED_REPAIR);
			return PTR_ERR(page);
		}

		lock_page(page);

		if (unlikely(page->mapping != mapping)) {
			f2fs_put_page(page, 1);
			goto repeat;
		}
		if (unlikely(!PageUptodate(page))) {
			f2fs_put_page(page, 1);
			set_sbi_flag(F2FS_SB(sb), SBI_QUOTA_NEED_REPAIR);
			return -EIO;
		}

		memcpy_from_page(data, page, offset, tocopy);
		f2fs_put_page(page, 1);

		offset = 0;
		toread -= tocopy;
		data += tocopy;
		blkidx++;
	}
	return len;
}

/* Write to quotafile */
static ssize_t f2fs_quota_write(struct super_block *sb, int type,
				const char *data, size_t len, loff_t off)
{
	struct inode *inode = sb_dqopt(sb)->files[type];
	struct address_space *mapping = inode->i_mapping;
	const struct address_space_operations *a_ops = mapping->a_ops;
	int offset = off & (sb->s_blocksize - 1);
	size_t towrite = len;
	struct page *page;
	void *fsdata = NULL;
	int err = 0;
	int tocopy;

	while (towrite > 0) {
		tocopy = min_t(unsigned long, sb->s_blocksize - offset,
								towrite);
retry:
		err = a_ops->write_begin(NULL, mapping, off, tocopy,
							&page, &fsdata);
		if (unlikely(err)) {
			if (err == -ENOMEM) {
				f2fs_io_schedule_timeout(DEFAULT_IO_TIMEOUT);
				goto retry;
			}
			set_sbi_flag(F2FS_SB(sb), SBI_QUOTA_NEED_REPAIR);
			break;
		}

		memcpy_to_page(page, offset, data, tocopy);

		a_ops->write_end(NULL, mapping, off, tocopy, tocopy,
						page, fsdata);
		offset = 0;
		towrite -= tocopy;
		off += tocopy;
		data += tocopy;
		cond_resched();
	}

	if (len == towrite)
		return err;
	inode->i_mtime = inode->i_ctime = current_time(inode);
	f2fs_mark_inode_dirty_sync(inode, false);
	return len - towrite;
}

int f2fs_dquot_initialize(struct inode *inode)
{
	if (time_to_inject(F2FS_I_SB(inode), FAULT_DQUOT_INIT))
		return -ESRCH;

	return dquot_initialize(inode);
}

static struct dquot **f2fs_get_dquots(struct inode *inode)
{
	return F2FS_I(inode)->i_dquot;
}

static qsize_t *f2fs_get_reserved_space(struct inode *inode)
{
	return &F2FS_I(inode)->i_reserved_quota;
}

static int f2fs_quota_on_mount(struct f2fs_sb_info *sbi, int type)
{
	if (is_set_ckpt_flags(sbi, CP_QUOTA_NEED_FSCK_FLAG)) {
		f2fs_err(sbi, "quota sysfile may be corrupted, skip loading it");
		return 0;
	}

	return dquot_quota_on_mount(sbi->sb, F2FS_OPTION(sbi).s_qf_names[type],
					F2FS_OPTION(sbi).s_jquota_fmt, type);
}

int f2fs_enable_quota_files(struct f2fs_sb_info *sbi, bool rdonly)
{
	int enabled = 0;
	int i, err;

	if (f2fs_sb_has_quota_ino(sbi) && rdonly) {
		err = f2fs_enable_quotas(sbi->sb);
		if (err) {
			f2fs_err(sbi, "Cannot turn on quota_ino: %d", err);
			return 0;
		}
		return 1;
	}

	for (i = 0; i < MAXQUOTAS; i++) {
		if (F2FS_OPTION(sbi).s_qf_names[i]) {
			err = f2fs_quota_on_mount(sbi, i);
			if (!err) {
				enabled = 1;
				continue;
			}
			f2fs_err(sbi, "Cannot turn on quotas: %d on %d",
				 err, i);
		}
	}
	return enabled;
}

static int f2fs_quota_enable(struct super_block *sb, int type, int format_id,
			     unsigned int flags)
{
	struct inode *qf_inode;
	unsigned long qf_inum;
	int err;

	BUG_ON(!f2fs_sb_has_quota_ino(F2FS_SB(sb)));

	qf_inum = f2fs_qf_ino(sb, type);
	if (!qf_inum)
		return -EPERM;

	qf_inode = f2fs_iget(sb, qf_inum);
	if (IS_ERR(qf_inode)) {
		f2fs_err(F2FS_SB(sb), "Bad quota inode %u:%lu", type, qf_inum);
		return PTR_ERR(qf_inode);
	}

	/* Don't account quota for quota files to avoid recursion */
	qf_inode->i_flags |= S_NOQUOTA;
	err = dquot_load_quota_inode(qf_inode, type, format_id, flags);
	iput(qf_inode);
	return err;
}

static int f2fs_enable_quotas(struct super_block *sb)
{
	struct f2fs_sb_info *sbi = F2FS_SB(sb);
	int type, err = 0;
	unsigned long qf_inum;
	bool quota_mopt[MAXQUOTAS] = {
		test_opt(sbi, USRQUOTA),
		test_opt(sbi, GRPQUOTA),
		test_opt(sbi, PRJQUOTA),
	};

	if (is_set_ckpt_flags(F2FS_SB(sb), CP_QUOTA_NEED_FSCK_FLAG)) {
		f2fs_err(sbi, "quota file may be corrupted, skip loading it");
		return 0;
	}

	sb_dqopt(sb)->flags |= DQUOT_QUOTA_SYS_FILE;

	for (type = 0; type < MAXQUOTAS; type++) {
		qf_inum = f2fs_qf_ino(sb, type);
		if (qf_inum) {
			err = f2fs_quota_enable(sb, type, QFMT_VFS_V1,
				DQUOT_USAGE_ENABLED |
				(quota_mopt[type] ? DQUOT_LIMITS_ENABLED : 0));
			if (err) {
				f2fs_err(sbi, "Failed to enable quota tracking (type=%d, err=%d). Please run fsck to fix.",
					 type, err);
				for (type--; type >= 0; type--)
					dquot_quota_off(sb, type);
				set_sbi_flag(F2FS_SB(sb),
						SBI_QUOTA_NEED_REPAIR);
				return err;
			}
		}
	}
	return 0;
}

static int f2fs_quota_sync_file(struct f2fs_sb_info *sbi, int type)
<<<<<<< HEAD
{
	struct quota_info *dqopt = sb_dqopt(sbi->sb);
	struct address_space *mapping = dqopt->files[type]->i_mapping;
	int ret = 0;

	ret = dquot_writeback_dquots(sbi->sb, type);
	if (ret)
		goto out;

	ret = filemap_fdatawrite(mapping);
	if (ret)
		goto out;

	/* if we are using journalled quota */
	if (is_journalled_quota(sbi))
		goto out;

	ret = filemap_fdatawait(mapping);

	truncate_inode_pages(&dqopt->files[type]->i_data, 0);
out:
	if (ret)
		set_sbi_flag(sbi, SBI_QUOTA_NEED_REPAIR);
	return ret;
}

int f2fs_quota_sync(struct super_block *sb, int type)
=======
>>>>>>> eb3cdb58
{
	struct quota_info *dqopt = sb_dqopt(sbi->sb);
	struct address_space *mapping = dqopt->files[type]->i_mapping;
	int ret = 0;

<<<<<<< HEAD
=======
	ret = dquot_writeback_dquots(sbi->sb, type);
	if (ret)
		goto out;

	ret = filemap_fdatawrite(mapping);
	if (ret)
		goto out;

	/* if we are using journalled quota */
	if (is_journalled_quota(sbi))
		goto out;

	ret = filemap_fdatawait(mapping);

	truncate_inode_pages(&dqopt->files[type]->i_data, 0);
out:
	if (ret)
		set_sbi_flag(sbi, SBI_QUOTA_NEED_REPAIR);
	return ret;
}

int f2fs_quota_sync(struct super_block *sb, int type)
{
	struct f2fs_sb_info *sbi = F2FS_SB(sb);
	struct quota_info *dqopt = sb_dqopt(sb);
	int cnt;
	int ret = 0;

>>>>>>> eb3cdb58
	/*
	 * Now when everything is written we can discard the pagecache so
	 * that userspace sees the changes.
	 */
	for (cnt = 0; cnt < MAXQUOTAS; cnt++) {

		if (type != -1 && cnt != type)
			continue;
<<<<<<< HEAD

		if (!sb_has_quota_active(sb, type))
			return 0;

		inode_lock(dqopt->files[cnt]);

		/*
		 * do_quotactl
		 *  f2fs_quota_sync
		 *  down_read(quota_sem)
		 *  dquot_writeback_dquots()
		 *  f2fs_dquot_commit
		 *			      block_operation
		 *			      down_read(quota_sem)
		 */
		f2fs_lock_op(sbi);
		down_read(&sbi->quota_sem);

		ret = f2fs_quota_sync_file(sbi, cnt);

		up_read(&sbi->quota_sem);
		f2fs_unlock_op(sbi);

		inode_unlock(dqopt->files[cnt]);

=======

		if (!sb_has_quota_active(sb, cnt))
			continue;

		if (!f2fs_sb_has_quota_ino(sbi))
			inode_lock(dqopt->files[cnt]);

		/*
		 * do_quotactl
		 *  f2fs_quota_sync
		 *  f2fs_down_read(quota_sem)
		 *  dquot_writeback_dquots()
		 *  f2fs_dquot_commit
		 *			      block_operation
		 *			      f2fs_down_read(quota_sem)
		 */
		f2fs_lock_op(sbi);
		f2fs_down_read(&sbi->quota_sem);

		ret = f2fs_quota_sync_file(sbi, cnt);

		f2fs_up_read(&sbi->quota_sem);
		f2fs_unlock_op(sbi);

		if (!f2fs_sb_has_quota_ino(sbi))
			inode_unlock(dqopt->files[cnt]);

>>>>>>> eb3cdb58
		if (ret)
			break;
	}
	return ret;
}

static int f2fs_quota_on(struct super_block *sb, int type, int format_id,
							const struct path *path)
{
	struct inode *inode;
	int err;

	/* if quota sysfile exists, deny enabling quota with specific file */
	if (f2fs_sb_has_quota_ino(F2FS_SB(sb))) {
		f2fs_err(F2FS_SB(sb), "quota sysfile already exists");
		return -EBUSY;
	}

	err = f2fs_quota_sync(sb, type);
	if (err)
		return err;

	err = dquot_quota_on(sb, type, format_id, path);
	if (err)
		return err;

	inode = d_inode(path->dentry);

	inode_lock(inode);
	F2FS_I(inode)->i_flags |= F2FS_NOATIME_FL | F2FS_IMMUTABLE_FL;
	f2fs_set_inode_flags(inode);
	inode_unlock(inode);
	f2fs_mark_inode_dirty_sync(inode, false);

	return 0;
}

static int __f2fs_quota_off(struct super_block *sb, int type)
{
	struct inode *inode = sb_dqopt(sb)->files[type];
	int err;

	if (!inode || !igrab(inode))
		return dquot_quota_off(sb, type);

	err = f2fs_quota_sync(sb, type);
	if (err)
		goto out_put;

	err = dquot_quota_off(sb, type);
	if (err || f2fs_sb_has_quota_ino(F2FS_SB(sb)))
		goto out_put;

	inode_lock(inode);
	F2FS_I(inode)->i_flags &= ~(F2FS_NOATIME_FL | F2FS_IMMUTABLE_FL);
	f2fs_set_inode_flags(inode);
	inode_unlock(inode);
	f2fs_mark_inode_dirty_sync(inode, false);
out_put:
	iput(inode);
	return err;
}

static int f2fs_quota_off(struct super_block *sb, int type)
{
	struct f2fs_sb_info *sbi = F2FS_SB(sb);
	int err;

	err = __f2fs_quota_off(sb, type);

	/*
	 * quotactl can shutdown journalled quota, result in inconsistence
	 * between quota record and fs data by following updates, tag the
	 * flag to let fsck be aware of it.
	 */
	if (is_journalled_quota(sbi))
		set_sbi_flag(sbi, SBI_QUOTA_NEED_REPAIR);
	return err;
}

void f2fs_quota_off_umount(struct super_block *sb)
{
	int type;
	int err;

	for (type = 0; type < MAXQUOTAS; type++) {
		err = __f2fs_quota_off(sb, type);
		if (err) {
			int ret = dquot_quota_off(sb, type);

			f2fs_err(F2FS_SB(sb), "Fail to turn off disk quota (type: %d, err: %d, ret:%d), Please run fsck to fix it.",
				 type, err, ret);
			set_sbi_flag(F2FS_SB(sb), SBI_QUOTA_NEED_REPAIR);
		}
	}
	/*
	 * In case of checkpoint=disable, we must flush quota blocks.
	 * This can cause NULL exception for node_inode in end_io, since
	 * put_super already dropped it.
	 */
	sync_filesystem(sb);
}

static void f2fs_truncate_quota_inode_pages(struct super_block *sb)
{
	struct quota_info *dqopt = sb_dqopt(sb);
	int type;

	for (type = 0; type < MAXQUOTAS; type++) {
		if (!dqopt->files[type])
			continue;
		f2fs_inode_synced(dqopt->files[type]);
	}
}

static int f2fs_dquot_commit(struct dquot *dquot)
{
	struct f2fs_sb_info *sbi = F2FS_SB(dquot->dq_sb);
	int ret;

	f2fs_down_read_nested(&sbi->quota_sem, SINGLE_DEPTH_NESTING);
	ret = dquot_commit(dquot);
	if (ret < 0)
		set_sbi_flag(sbi, SBI_QUOTA_NEED_REPAIR);
	f2fs_up_read(&sbi->quota_sem);
	return ret;
}

static int f2fs_dquot_acquire(struct dquot *dquot)
{
	struct f2fs_sb_info *sbi = F2FS_SB(dquot->dq_sb);
	int ret;

	f2fs_down_read(&sbi->quota_sem);
	ret = dquot_acquire(dquot);
	if (ret < 0)
		set_sbi_flag(sbi, SBI_QUOTA_NEED_REPAIR);
	f2fs_up_read(&sbi->quota_sem);
	return ret;
}

static int f2fs_dquot_release(struct dquot *dquot)
{
	struct f2fs_sb_info *sbi = F2FS_SB(dquot->dq_sb);
	int ret = dquot_release(dquot);

	if (ret < 0)
		set_sbi_flag(sbi, SBI_QUOTA_NEED_REPAIR);
	return ret;
}

static int f2fs_dquot_mark_dquot_dirty(struct dquot *dquot)
{
	struct super_block *sb = dquot->dq_sb;
	struct f2fs_sb_info *sbi = F2FS_SB(sb);
	int ret = dquot_mark_dquot_dirty(dquot);

	/* if we are using journalled quota */
	if (is_journalled_quota(sbi))
		set_sbi_flag(sbi, SBI_QUOTA_NEED_FLUSH);

	return ret;
}

static int f2fs_dquot_commit_info(struct super_block *sb, int type)
{
	struct f2fs_sb_info *sbi = F2FS_SB(sb);
	int ret = dquot_commit_info(sb, type);

	if (ret < 0)
		set_sbi_flag(sbi, SBI_QUOTA_NEED_REPAIR);
	return ret;
}

static int f2fs_get_projid(struct inode *inode, kprojid_t *projid)
{
	*projid = F2FS_I(inode)->i_projid;
	return 0;
}

static const struct dquot_operations f2fs_quota_operations = {
	.get_reserved_space = f2fs_get_reserved_space,
	.write_dquot	= f2fs_dquot_commit,
	.acquire_dquot	= f2fs_dquot_acquire,
	.release_dquot	= f2fs_dquot_release,
	.mark_dirty	= f2fs_dquot_mark_dquot_dirty,
	.write_info	= f2fs_dquot_commit_info,
	.alloc_dquot	= dquot_alloc,
	.destroy_dquot	= dquot_destroy,
	.get_projid	= f2fs_get_projid,
	.get_next_id	= dquot_get_next_id,
};

static const struct quotactl_ops f2fs_quotactl_ops = {
	.quota_on	= f2fs_quota_on,
	.quota_off	= f2fs_quota_off,
	.quota_sync	= f2fs_quota_sync,
	.get_state	= dquot_get_state,
	.set_info	= dquot_set_dqinfo,
	.get_dqblk	= dquot_get_dqblk,
	.set_dqblk	= dquot_set_dqblk,
	.get_nextdqblk	= dquot_get_next_dqblk,
};
#else
int f2fs_dquot_initialize(struct inode *inode)
{
	return 0;
}

int f2fs_quota_sync(struct super_block *sb, int type)
{
	return 0;
}

void f2fs_quota_off_umount(struct super_block *sb)
{
}
#endif

static const struct super_operations f2fs_sops = {
	.alloc_inode	= f2fs_alloc_inode,
	.free_inode	= f2fs_free_inode,
	.drop_inode	= f2fs_drop_inode,
	.write_inode	= f2fs_write_inode,
	.dirty_inode	= f2fs_dirty_inode,
	.show_options	= f2fs_show_options,
#ifdef CONFIG_QUOTA
	.quota_read	= f2fs_quota_read,
	.quota_write	= f2fs_quota_write,
	.get_dquots	= f2fs_get_dquots,
#endif
	.evict_inode	= f2fs_evict_inode,
	.put_super	= f2fs_put_super,
	.sync_fs	= f2fs_sync_fs,
	.freeze_fs	= f2fs_freeze,
	.unfreeze_fs	= f2fs_unfreeze,
	.statfs		= f2fs_statfs,
	.remount_fs	= f2fs_remount,
};

#ifdef CONFIG_FS_ENCRYPTION
static int f2fs_get_context(struct inode *inode, void *ctx, size_t len)
{
	return f2fs_getxattr(inode, F2FS_XATTR_INDEX_ENCRYPTION,
				F2FS_XATTR_NAME_ENCRYPTION_CONTEXT,
				ctx, len, NULL);
}

static int f2fs_set_context(struct inode *inode, const void *ctx, size_t len,
							void *fs_data)
{
	struct f2fs_sb_info *sbi = F2FS_I_SB(inode);

	/*
	 * Encrypting the root directory is not allowed because fsck
	 * expects lost+found directory to exist and remain unencrypted
	 * if LOST_FOUND feature is enabled.
	 *
	 */
	if (f2fs_sb_has_lost_found(sbi) &&
			inode->i_ino == F2FS_ROOT_INO(sbi))
		return -EPERM;

	return f2fs_setxattr(inode, F2FS_XATTR_INDEX_ENCRYPTION,
				F2FS_XATTR_NAME_ENCRYPTION_CONTEXT,
				ctx, len, fs_data, XATTR_CREATE);
}

static const union fscrypt_policy *f2fs_get_dummy_policy(struct super_block *sb)
{
	return F2FS_OPTION(F2FS_SB(sb)).dummy_enc_policy.policy;
}

static bool f2fs_has_stable_inodes(struct super_block *sb)
{
	return true;
}

static void f2fs_get_ino_and_lblk_bits(struct super_block *sb,
				       int *ino_bits_ret, int *lblk_bits_ret)
{
	*ino_bits_ret = 8 * sizeof(nid_t);
	*lblk_bits_ret = 8 * sizeof(block_t);
}

static struct block_device **f2fs_get_devices(struct super_block *sb,
					      unsigned int *num_devs)
{
	struct f2fs_sb_info *sbi = F2FS_SB(sb);
	struct block_device **devs;
	int i;

	if (!f2fs_is_multi_device(sbi))
		return NULL;

	devs = kmalloc_array(sbi->s_ndevs, sizeof(*devs), GFP_KERNEL);
	if (!devs)
		return ERR_PTR(-ENOMEM);

	for (i = 0; i < sbi->s_ndevs; i++)
		devs[i] = FDEV(i).bdev;
	*num_devs = sbi->s_ndevs;
	return devs;
}

static const struct fscrypt_operations f2fs_cryptops = {
	.key_prefix		= "f2fs:",
	.get_context		= f2fs_get_context,
	.set_context		= f2fs_set_context,
	.get_dummy_policy	= f2fs_get_dummy_policy,
	.empty_dir		= f2fs_empty_dir,
	.has_stable_inodes	= f2fs_has_stable_inodes,
	.get_ino_and_lblk_bits	= f2fs_get_ino_and_lblk_bits,
	.get_devices		= f2fs_get_devices,
};
#endif

static struct inode *f2fs_nfs_get_inode(struct super_block *sb,
		u64 ino, u32 generation)
{
	struct f2fs_sb_info *sbi = F2FS_SB(sb);
	struct inode *inode;

	if (f2fs_check_nid_range(sbi, ino))
		return ERR_PTR(-ESTALE);

	/*
	 * f2fs_iget isn't quite right if the inode is currently unallocated!
	 * However f2fs_iget currently does appropriate checks to handle stale
	 * inodes so everything is OK.
	 */
	inode = f2fs_iget(sb, ino);
	if (IS_ERR(inode))
		return ERR_CAST(inode);
	if (unlikely(generation && inode->i_generation != generation)) {
		/* we didn't find the right inode.. */
		iput(inode);
		return ERR_PTR(-ESTALE);
	}
	return inode;
}

static struct dentry *f2fs_fh_to_dentry(struct super_block *sb, struct fid *fid,
		int fh_len, int fh_type)
{
	return generic_fh_to_dentry(sb, fid, fh_len, fh_type,
				    f2fs_nfs_get_inode);
}

static struct dentry *f2fs_fh_to_parent(struct super_block *sb, struct fid *fid,
		int fh_len, int fh_type)
{
	return generic_fh_to_parent(sb, fid, fh_len, fh_type,
				    f2fs_nfs_get_inode);
}

static const struct export_operations f2fs_export_ops = {
	.fh_to_dentry = f2fs_fh_to_dentry,
	.fh_to_parent = f2fs_fh_to_parent,
	.get_parent = f2fs_get_parent,
};

loff_t max_file_blocks(struct inode *inode)
{
	loff_t result = 0;
	loff_t leaf_count;

	/*
	 * note: previously, result is equal to (DEF_ADDRS_PER_INODE -
	 * DEFAULT_INLINE_XATTR_ADDRS), but now f2fs try to reserve more
	 * space in inode.i_addr, it will be more safe to reassign
	 * result as zero.
	 */

	if (inode && f2fs_compressed_file(inode))
		leaf_count = ADDRS_PER_BLOCK(inode);
	else
		leaf_count = DEF_ADDRS_PER_BLOCK;

	/* two direct node blocks */
	result += (leaf_count * 2);

	/* two indirect node blocks */
	leaf_count *= NIDS_PER_BLOCK;
	result += (leaf_count * 2);

	/* one double indirect node block */
	leaf_count *= NIDS_PER_BLOCK;
	result += leaf_count;

	return result;
}

static int __f2fs_commit_super(struct buffer_head *bh,
			struct f2fs_super_block *super)
{
	lock_buffer(bh);
	if (super)
		memcpy(bh->b_data + F2FS_SUPER_OFFSET, super, sizeof(*super));
	set_buffer_dirty(bh);
	unlock_buffer(bh);

	/* it's rare case, we can do fua all the time */
	return __sync_dirty_buffer(bh, REQ_SYNC | REQ_PREFLUSH | REQ_FUA);
}

static inline bool sanity_check_area_boundary(struct f2fs_sb_info *sbi,
					struct buffer_head *bh)
{
	struct f2fs_super_block *raw_super = (struct f2fs_super_block *)
					(bh->b_data + F2FS_SUPER_OFFSET);
	struct super_block *sb = sbi->sb;
	u32 segment0_blkaddr = le32_to_cpu(raw_super->segment0_blkaddr);
	u32 cp_blkaddr = le32_to_cpu(raw_super->cp_blkaddr);
	u32 sit_blkaddr = le32_to_cpu(raw_super->sit_blkaddr);
	u32 nat_blkaddr = le32_to_cpu(raw_super->nat_blkaddr);
	u32 ssa_blkaddr = le32_to_cpu(raw_super->ssa_blkaddr);
	u32 main_blkaddr = le32_to_cpu(raw_super->main_blkaddr);
	u32 segment_count_ckpt = le32_to_cpu(raw_super->segment_count_ckpt);
	u32 segment_count_sit = le32_to_cpu(raw_super->segment_count_sit);
	u32 segment_count_nat = le32_to_cpu(raw_super->segment_count_nat);
	u32 segment_count_ssa = le32_to_cpu(raw_super->segment_count_ssa);
	u32 segment_count_main = le32_to_cpu(raw_super->segment_count_main);
	u32 segment_count = le32_to_cpu(raw_super->segment_count);
	u32 log_blocks_per_seg = le32_to_cpu(raw_super->log_blocks_per_seg);
	u64 main_end_blkaddr = main_blkaddr +
				(segment_count_main << log_blocks_per_seg);
	u64 seg_end_blkaddr = segment0_blkaddr +
				(segment_count << log_blocks_per_seg);

	if (segment0_blkaddr != cp_blkaddr) {
		f2fs_info(sbi, "Mismatch start address, segment0(%u) cp_blkaddr(%u)",
			  segment0_blkaddr, cp_blkaddr);
		return true;
	}

	if (cp_blkaddr + (segment_count_ckpt << log_blocks_per_seg) !=
							sit_blkaddr) {
		f2fs_info(sbi, "Wrong CP boundary, start(%u) end(%u) blocks(%u)",
			  cp_blkaddr, sit_blkaddr,
			  segment_count_ckpt << log_blocks_per_seg);
		return true;
	}

	if (sit_blkaddr + (segment_count_sit << log_blocks_per_seg) !=
							nat_blkaddr) {
		f2fs_info(sbi, "Wrong SIT boundary, start(%u) end(%u) blocks(%u)",
			  sit_blkaddr, nat_blkaddr,
			  segment_count_sit << log_blocks_per_seg);
		return true;
	}

	if (nat_blkaddr + (segment_count_nat << log_blocks_per_seg) !=
							ssa_blkaddr) {
		f2fs_info(sbi, "Wrong NAT boundary, start(%u) end(%u) blocks(%u)",
			  nat_blkaddr, ssa_blkaddr,
			  segment_count_nat << log_blocks_per_seg);
		return true;
	}

	if (ssa_blkaddr + (segment_count_ssa << log_blocks_per_seg) !=
							main_blkaddr) {
		f2fs_info(sbi, "Wrong SSA boundary, start(%u) end(%u) blocks(%u)",
			  ssa_blkaddr, main_blkaddr,
			  segment_count_ssa << log_blocks_per_seg);
		return true;
	}

	if (main_end_blkaddr > seg_end_blkaddr) {
		f2fs_info(sbi, "Wrong MAIN_AREA boundary, start(%u) end(%llu) block(%u)",
			  main_blkaddr, seg_end_blkaddr,
			  segment_count_main << log_blocks_per_seg);
		return true;
	} else if (main_end_blkaddr < seg_end_blkaddr) {
		int err = 0;
		char *res;

		/* fix in-memory information all the time */
		raw_super->segment_count = cpu_to_le32((main_end_blkaddr -
				segment0_blkaddr) >> log_blocks_per_seg);

		if (f2fs_readonly(sb) || f2fs_hw_is_readonly(sbi)) {
			set_sbi_flag(sbi, SBI_NEED_SB_WRITE);
			res = "internally";
		} else {
			err = __f2fs_commit_super(bh, NULL);
			res = err ? "failed" : "done";
		}
		f2fs_info(sbi, "Fix alignment : %s, start(%u) end(%llu) block(%u)",
			  res, main_blkaddr, seg_end_blkaddr,
			  segment_count_main << log_blocks_per_seg);
		if (err)
			return true;
	}
	return false;
}

static int sanity_check_raw_super(struct f2fs_sb_info *sbi,
				struct buffer_head *bh)
{
	block_t segment_count, segs_per_sec, secs_per_zone, segment_count_main;
	block_t total_sections, blocks_per_seg;
	struct f2fs_super_block *raw_super = (struct f2fs_super_block *)
					(bh->b_data + F2FS_SUPER_OFFSET);
	size_t crc_offset = 0;
	__u32 crc = 0;

	if (le32_to_cpu(raw_super->magic) != F2FS_SUPER_MAGIC) {
		f2fs_info(sbi, "Magic Mismatch, valid(0x%x) - read(0x%x)",
			  F2FS_SUPER_MAGIC, le32_to_cpu(raw_super->magic));
		return -EINVAL;
	}

	/* Check checksum_offset and crc in superblock */
	if (__F2FS_HAS_FEATURE(raw_super, F2FS_FEATURE_SB_CHKSUM)) {
		crc_offset = le32_to_cpu(raw_super->checksum_offset);
		if (crc_offset !=
			offsetof(struct f2fs_super_block, crc)) {
			f2fs_info(sbi, "Invalid SB checksum offset: %zu",
				  crc_offset);
			return -EFSCORRUPTED;
		}
		crc = le32_to_cpu(raw_super->crc);
		if (!f2fs_crc_valid(sbi, crc, raw_super, crc_offset)) {
			f2fs_info(sbi, "Invalid SB checksum value: %u", crc);
			return -EFSCORRUPTED;
		}
	}

	/* Currently, support only 4KB block size */
	if (le32_to_cpu(raw_super->log_blocksize) != F2FS_BLKSIZE_BITS) {
		f2fs_info(sbi, "Invalid log_blocksize (%u), supports only %u",
			  le32_to_cpu(raw_super->log_blocksize),
			  F2FS_BLKSIZE_BITS);
		return -EFSCORRUPTED;
	}

	/* check log blocks per segment */
	if (le32_to_cpu(raw_super->log_blocks_per_seg) != 9) {
		f2fs_info(sbi, "Invalid log blocks per segment (%u)",
			  le32_to_cpu(raw_super->log_blocks_per_seg));
		return -EFSCORRUPTED;
	}

	/* Currently, support 512/1024/2048/4096 bytes sector size */
	if (le32_to_cpu(raw_super->log_sectorsize) >
				F2FS_MAX_LOG_SECTOR_SIZE ||
		le32_to_cpu(raw_super->log_sectorsize) <
				F2FS_MIN_LOG_SECTOR_SIZE) {
		f2fs_info(sbi, "Invalid log sectorsize (%u)",
			  le32_to_cpu(raw_super->log_sectorsize));
		return -EFSCORRUPTED;
	}
	if (le32_to_cpu(raw_super->log_sectors_per_block) +
		le32_to_cpu(raw_super->log_sectorsize) !=
			F2FS_MAX_LOG_SECTOR_SIZE) {
		f2fs_info(sbi, "Invalid log sectors per block(%u) log sectorsize(%u)",
			  le32_to_cpu(raw_super->log_sectors_per_block),
			  le32_to_cpu(raw_super->log_sectorsize));
		return -EFSCORRUPTED;
	}

	segment_count = le32_to_cpu(raw_super->segment_count);
	segment_count_main = le32_to_cpu(raw_super->segment_count_main);
	segs_per_sec = le32_to_cpu(raw_super->segs_per_sec);
	secs_per_zone = le32_to_cpu(raw_super->secs_per_zone);
	total_sections = le32_to_cpu(raw_super->section_count);

	/* blocks_per_seg should be 512, given the above check */
	blocks_per_seg = BIT(le32_to_cpu(raw_super->log_blocks_per_seg));

	if (segment_count > F2FS_MAX_SEGMENT ||
				segment_count < F2FS_MIN_SEGMENTS) {
		f2fs_info(sbi, "Invalid segment count (%u)", segment_count);
		return -EFSCORRUPTED;
	}

	if (total_sections > segment_count_main || total_sections < 1 ||
			segs_per_sec > segment_count || !segs_per_sec) {
		f2fs_info(sbi, "Invalid segment/section count (%u, %u x %u)",
			  segment_count, total_sections, segs_per_sec);
		return -EFSCORRUPTED;
	}

	if (segment_count_main != total_sections * segs_per_sec) {
		f2fs_info(sbi, "Invalid segment/section count (%u != %u * %u)",
			  segment_count_main, total_sections, segs_per_sec);
		return -EFSCORRUPTED;
	}

	if ((segment_count / segs_per_sec) < total_sections) {
		f2fs_info(sbi, "Small segment_count (%u < %u * %u)",
			  segment_count, segs_per_sec, total_sections);
		return -EFSCORRUPTED;
	}

	if (segment_count > (le64_to_cpu(raw_super->block_count) >> 9)) {
		f2fs_info(sbi, "Wrong segment_count / block_count (%u > %llu)",
			  segment_count, le64_to_cpu(raw_super->block_count));
		return -EFSCORRUPTED;
	}

	if (RDEV(0).path[0]) {
		block_t dev_seg_count = le32_to_cpu(RDEV(0).total_segments);
		int i = 1;

		while (i < MAX_DEVICES && RDEV(i).path[0]) {
			dev_seg_count += le32_to_cpu(RDEV(i).total_segments);
			i++;
		}
		if (segment_count != dev_seg_count) {
			f2fs_info(sbi, "Segment count (%u) mismatch with total segments from devices (%u)",
					segment_count, dev_seg_count);
			return -EFSCORRUPTED;
		}
	} else {
		if (__F2FS_HAS_FEATURE(raw_super, F2FS_FEATURE_BLKZONED) &&
					!bdev_is_zoned(sbi->sb->s_bdev)) {
			f2fs_info(sbi, "Zoned block device path is missing");
			return -EFSCORRUPTED;
		}
	}

	if (secs_per_zone > total_sections || !secs_per_zone) {
		f2fs_info(sbi, "Wrong secs_per_zone / total_sections (%u, %u)",
			  secs_per_zone, total_sections);
		return -EFSCORRUPTED;
	}
	if (le32_to_cpu(raw_super->extension_count) > F2FS_MAX_EXTENSION ||
			raw_super->hot_ext_count > F2FS_MAX_EXTENSION ||
			(le32_to_cpu(raw_super->extension_count) +
			raw_super->hot_ext_count) > F2FS_MAX_EXTENSION) {
		f2fs_info(sbi, "Corrupted extension count (%u + %u > %u)",
			  le32_to_cpu(raw_super->extension_count),
			  raw_super->hot_ext_count,
			  F2FS_MAX_EXTENSION);
		return -EFSCORRUPTED;
	}

	if (le32_to_cpu(raw_super->cp_payload) >=
				(blocks_per_seg - F2FS_CP_PACKS -
				NR_CURSEG_PERSIST_TYPE)) {
		f2fs_info(sbi, "Insane cp_payload (%u >= %u)",
			  le32_to_cpu(raw_super->cp_payload),
			  blocks_per_seg - F2FS_CP_PACKS -
			  NR_CURSEG_PERSIST_TYPE);
		return -EFSCORRUPTED;
	}

	/* check reserved ino info */
	if (le32_to_cpu(raw_super->node_ino) != 1 ||
		le32_to_cpu(raw_super->meta_ino) != 2 ||
		le32_to_cpu(raw_super->root_ino) != 3) {
		f2fs_info(sbi, "Invalid Fs Meta Ino: node(%u) meta(%u) root(%u)",
			  le32_to_cpu(raw_super->node_ino),
			  le32_to_cpu(raw_super->meta_ino),
			  le32_to_cpu(raw_super->root_ino));
		return -EFSCORRUPTED;
	}

	/* check CP/SIT/NAT/SSA/MAIN_AREA area boundary */
	if (sanity_check_area_boundary(sbi, bh))
		return -EFSCORRUPTED;

	return 0;
}

int f2fs_sanity_check_ckpt(struct f2fs_sb_info *sbi)
{
	unsigned int total, fsmeta;
	struct f2fs_super_block *raw_super = F2FS_RAW_SUPER(sbi);
	struct f2fs_checkpoint *ckpt = F2FS_CKPT(sbi);
	unsigned int ovp_segments, reserved_segments;
	unsigned int main_segs, blocks_per_seg;
	unsigned int sit_segs, nat_segs;
	unsigned int sit_bitmap_size, nat_bitmap_size;
	unsigned int log_blocks_per_seg;
	unsigned int segment_count_main;
	unsigned int cp_pack_start_sum, cp_payload;
	block_t user_block_count, valid_user_blocks;
	block_t avail_node_count, valid_node_count;
	unsigned int nat_blocks, nat_bits_bytes, nat_bits_blocks;
	int i, j;

	total = le32_to_cpu(raw_super->segment_count);
	fsmeta = le32_to_cpu(raw_super->segment_count_ckpt);
	sit_segs = le32_to_cpu(raw_super->segment_count_sit);
	fsmeta += sit_segs;
	nat_segs = le32_to_cpu(raw_super->segment_count_nat);
	fsmeta += nat_segs;
	fsmeta += le32_to_cpu(ckpt->rsvd_segment_count);
	fsmeta += le32_to_cpu(raw_super->segment_count_ssa);

	if (unlikely(fsmeta >= total))
		return 1;

	ovp_segments = le32_to_cpu(ckpt->overprov_segment_count);
	reserved_segments = le32_to_cpu(ckpt->rsvd_segment_count);

	if (!f2fs_sb_has_readonly(sbi) &&
			unlikely(fsmeta < F2FS_MIN_META_SEGMENTS ||
			ovp_segments == 0 || reserved_segments == 0)) {
		f2fs_err(sbi, "Wrong layout: check mkfs.f2fs version");
		return 1;
	}
	user_block_count = le64_to_cpu(ckpt->user_block_count);
	segment_count_main = le32_to_cpu(raw_super->segment_count_main) +
			(f2fs_sb_has_readonly(sbi) ? 1 : 0);
	log_blocks_per_seg = le32_to_cpu(raw_super->log_blocks_per_seg);
	if (!user_block_count || user_block_count >=
			segment_count_main << log_blocks_per_seg) {
		f2fs_err(sbi, "Wrong user_block_count: %u",
			 user_block_count);
		return 1;
	}

	valid_user_blocks = le64_to_cpu(ckpt->valid_block_count);
	if (valid_user_blocks > user_block_count) {
		f2fs_err(sbi, "Wrong valid_user_blocks: %u, user_block_count: %u",
			 valid_user_blocks, user_block_count);
		return 1;
	}

	valid_node_count = le32_to_cpu(ckpt->valid_node_count);
	avail_node_count = sbi->total_node_count - F2FS_RESERVED_NODE_NUM;
	if (valid_node_count > avail_node_count) {
		f2fs_err(sbi, "Wrong valid_node_count: %u, avail_node_count: %u",
			 valid_node_count, avail_node_count);
		return 1;
	}

	main_segs = le32_to_cpu(raw_super->segment_count_main);
	blocks_per_seg = sbi->blocks_per_seg;

	for (i = 0; i < NR_CURSEG_NODE_TYPE; i++) {
		if (le32_to_cpu(ckpt->cur_node_segno[i]) >= main_segs ||
			le16_to_cpu(ckpt->cur_node_blkoff[i]) >= blocks_per_seg)
			return 1;

		if (f2fs_sb_has_readonly(sbi))
			goto check_data;

		for (j = i + 1; j < NR_CURSEG_NODE_TYPE; j++) {
			if (le32_to_cpu(ckpt->cur_node_segno[i]) ==
				le32_to_cpu(ckpt->cur_node_segno[j])) {
				f2fs_err(sbi, "Node segment (%u, %u) has the same segno: %u",
					 i, j,
					 le32_to_cpu(ckpt->cur_node_segno[i]));
				return 1;
			}
		}
	}
check_data:
	for (i = 0; i < NR_CURSEG_DATA_TYPE; i++) {
		if (le32_to_cpu(ckpt->cur_data_segno[i]) >= main_segs ||
			le16_to_cpu(ckpt->cur_data_blkoff[i]) >= blocks_per_seg)
			return 1;

		if (f2fs_sb_has_readonly(sbi))
			goto skip_cross;

		for (j = i + 1; j < NR_CURSEG_DATA_TYPE; j++) {
			if (le32_to_cpu(ckpt->cur_data_segno[i]) ==
				le32_to_cpu(ckpt->cur_data_segno[j])) {
				f2fs_err(sbi, "Data segment (%u, %u) has the same segno: %u",
					 i, j,
					 le32_to_cpu(ckpt->cur_data_segno[i]));
				return 1;
			}
		}
	}
	for (i = 0; i < NR_CURSEG_NODE_TYPE; i++) {
		for (j = 0; j < NR_CURSEG_DATA_TYPE; j++) {
			if (le32_to_cpu(ckpt->cur_node_segno[i]) ==
				le32_to_cpu(ckpt->cur_data_segno[j])) {
				f2fs_err(sbi, "Node segment (%u) and Data segment (%u) has the same segno: %u",
					 i, j,
					 le32_to_cpu(ckpt->cur_node_segno[i]));
				return 1;
			}
		}
	}
skip_cross:
	sit_bitmap_size = le32_to_cpu(ckpt->sit_ver_bitmap_bytesize);
	nat_bitmap_size = le32_to_cpu(ckpt->nat_ver_bitmap_bytesize);

	if (sit_bitmap_size != ((sit_segs / 2) << log_blocks_per_seg) / 8 ||
		nat_bitmap_size != ((nat_segs / 2) << log_blocks_per_seg) / 8) {
		f2fs_err(sbi, "Wrong bitmap size: sit: %u, nat:%u",
			 sit_bitmap_size, nat_bitmap_size);
		return 1;
	}

	cp_pack_start_sum = __start_sum_addr(sbi);
	cp_payload = __cp_payload(sbi);
	if (cp_pack_start_sum < cp_payload + 1 ||
		cp_pack_start_sum > blocks_per_seg - 1 -
			NR_CURSEG_PERSIST_TYPE) {
		f2fs_err(sbi, "Wrong cp_pack_start_sum: %u",
			 cp_pack_start_sum);
		return 1;
	}

	if (__is_set_ckpt_flags(ckpt, CP_LARGE_NAT_BITMAP_FLAG) &&
		le32_to_cpu(ckpt->checksum_offset) != CP_MIN_CHKSUM_OFFSET) {
		f2fs_warn(sbi, "using deprecated layout of large_nat_bitmap, "
			  "please run fsck v1.13.0 or higher to repair, chksum_offset: %u, "
			  "fixed with patch: \"f2fs-tools: relocate chksum_offset for large_nat_bitmap feature\"",
			  le32_to_cpu(ckpt->checksum_offset));
		return 1;
	}

	nat_blocks = nat_segs << log_blocks_per_seg;
	nat_bits_bytes = nat_blocks / BITS_PER_BYTE;
	nat_bits_blocks = F2FS_BLK_ALIGN((nat_bits_bytes << 1) + 8);
	if (__is_set_ckpt_flags(ckpt, CP_NAT_BITS_FLAG) &&
		(cp_payload + F2FS_CP_PACKS +
		NR_CURSEG_PERSIST_TYPE + nat_bits_blocks >= blocks_per_seg)) {
		f2fs_warn(sbi, "Insane cp_payload: %u, nat_bits_blocks: %u)",
			  cp_payload, nat_bits_blocks);
<<<<<<< HEAD
		return -EFSCORRUPTED;
=======
		return 1;
>>>>>>> eb3cdb58
	}

	if (unlikely(f2fs_cp_error(sbi))) {
		f2fs_err(sbi, "A bug case: need to run fsck");
		return 1;
	}
	return 0;
}

static void init_sb_info(struct f2fs_sb_info *sbi)
{
	struct f2fs_super_block *raw_super = sbi->raw_super;
	int i;

	sbi->log_sectors_per_block =
		le32_to_cpu(raw_super->log_sectors_per_block);
	sbi->log_blocksize = le32_to_cpu(raw_super->log_blocksize);
	sbi->blocksize = BIT(sbi->log_blocksize);
	sbi->log_blocks_per_seg = le32_to_cpu(raw_super->log_blocks_per_seg);
	sbi->blocks_per_seg = BIT(sbi->log_blocks_per_seg);
	sbi->segs_per_sec = le32_to_cpu(raw_super->segs_per_sec);
	sbi->secs_per_zone = le32_to_cpu(raw_super->secs_per_zone);
	sbi->total_sections = le32_to_cpu(raw_super->section_count);
	sbi->total_node_count =
		(le32_to_cpu(raw_super->segment_count_nat) / 2)
			* sbi->blocks_per_seg * NAT_ENTRY_PER_BLOCK;
	F2FS_ROOT_INO(sbi) = le32_to_cpu(raw_super->root_ino);
	F2FS_NODE_INO(sbi) = le32_to_cpu(raw_super->node_ino);
	F2FS_META_INO(sbi) = le32_to_cpu(raw_super->meta_ino);
	sbi->cur_victim_sec = NULL_SECNO;
	sbi->gc_mode = GC_NORMAL;
	sbi->next_victim_seg[BG_GC] = NULL_SEGNO;
	sbi->next_victim_seg[FG_GC] = NULL_SEGNO;
	sbi->max_victim_search = DEF_MAX_VICTIM_SEARCH;
	sbi->migration_granularity = sbi->segs_per_sec;
	sbi->seq_file_ra_mul = MIN_RA_MUL;
	sbi->max_fragment_chunk = DEF_FRAGMENT_SIZE;
	sbi->max_fragment_hole = DEF_FRAGMENT_SIZE;
	spin_lock_init(&sbi->gc_remaining_trials_lock);
	atomic64_set(&sbi->current_atomic_write, 0);

	sbi->dir_level = DEF_DIR_LEVEL;
	sbi->interval_time[CP_TIME] = DEF_CP_INTERVAL;
	sbi->interval_time[REQ_TIME] = DEF_IDLE_INTERVAL;
	sbi->interval_time[DISCARD_TIME] = DEF_IDLE_INTERVAL;
	sbi->interval_time[GC_TIME] = DEF_IDLE_INTERVAL;
	sbi->interval_time[DISABLE_TIME] = DEF_DISABLE_INTERVAL;
	sbi->interval_time[UMOUNT_DISCARD_TIMEOUT] =
				DEF_UMOUNT_DISCARD_TIMEOUT;
	clear_sbi_flag(sbi, SBI_NEED_FSCK);

	for (i = 0; i < NR_COUNT_TYPE; i++)
		atomic_set(&sbi->nr_pages[i], 0);

	for (i = 0; i < META; i++)
		atomic_set(&sbi->wb_sync_req[i], 0);

	INIT_LIST_HEAD(&sbi->s_list);
	mutex_init(&sbi->umount_mutex);
	init_f2fs_rwsem(&sbi->io_order_lock);
	spin_lock_init(&sbi->cp_lock);

	sbi->dirty_device = 0;
	spin_lock_init(&sbi->dev_lock);

	init_f2fs_rwsem(&sbi->sb_lock);
	init_f2fs_rwsem(&sbi->pin_sem);
}

static int init_percpu_info(struct f2fs_sb_info *sbi)
{
	int err;

	err = percpu_counter_init(&sbi->alloc_valid_block_count, 0, GFP_KERNEL);
	if (err)
		return err;

	err = percpu_counter_init(&sbi->rf_node_block_count, 0, GFP_KERNEL);
	if (err)
		goto err_valid_block;

	err = percpu_counter_init(&sbi->total_valid_inode_count, 0,
								GFP_KERNEL);
	if (err)
		goto err_node_block;
	return 0;

err_node_block:
	percpu_counter_destroy(&sbi->rf_node_block_count);
err_valid_block:
	percpu_counter_destroy(&sbi->alloc_valid_block_count);
	return err;
}

#ifdef CONFIG_BLK_DEV_ZONED

struct f2fs_report_zones_args {
	struct f2fs_sb_info *sbi;
	struct f2fs_dev_info *dev;
};

static int f2fs_report_zone_cb(struct blk_zone *zone, unsigned int idx,
			      void *data)
{
	struct f2fs_report_zones_args *rz_args = data;
	block_t unusable_blocks = (zone->len - zone->capacity) >>
					F2FS_LOG_SECTORS_PER_BLOCK;

	if (zone->type == BLK_ZONE_TYPE_CONVENTIONAL)
		return 0;

	set_bit(idx, rz_args->dev->blkz_seq);
	if (!rz_args->sbi->unusable_blocks_per_sec) {
		rz_args->sbi->unusable_blocks_per_sec = unusable_blocks;
		return 0;
	}
	if (rz_args->sbi->unusable_blocks_per_sec != unusable_blocks) {
		f2fs_err(rz_args->sbi, "F2FS supports single zone capacity\n");
		return -EINVAL;
	}
	return 0;
}

static int init_blkz_info(struct f2fs_sb_info *sbi, int devi)
{
	struct block_device *bdev = FDEV(devi).bdev;
	sector_t nr_sectors = bdev_nr_sectors(bdev);
	struct f2fs_report_zones_args rep_zone_arg;
	u64 zone_sectors;
	int ret;

	if (!f2fs_sb_has_blkzoned(sbi))
		return 0;

	zone_sectors = bdev_zone_sectors(bdev);
	if (!is_power_of_2(zone_sectors)) {
		f2fs_err(sbi, "F2FS does not support non power of 2 zone sizes\n");
		return -EINVAL;
	}

	if (sbi->blocks_per_blkz && sbi->blocks_per_blkz !=
				SECTOR_TO_BLOCK(zone_sectors))
		return -EINVAL;
	sbi->blocks_per_blkz = SECTOR_TO_BLOCK(zone_sectors);
	FDEV(devi).nr_blkz = div_u64(SECTOR_TO_BLOCK(nr_sectors),
					sbi->blocks_per_blkz);
	if (nr_sectors & (zone_sectors - 1))
		FDEV(devi).nr_blkz++;

	FDEV(devi).blkz_seq = f2fs_kvzalloc(sbi,
					BITS_TO_LONGS(FDEV(devi).nr_blkz)
					* sizeof(unsigned long),
					GFP_KERNEL);
	if (!FDEV(devi).blkz_seq)
		return -ENOMEM;

	rep_zone_arg.sbi = sbi;
	rep_zone_arg.dev = &FDEV(devi);

	ret = blkdev_report_zones(bdev, 0, BLK_ALL_ZONES, f2fs_report_zone_cb,
				  &rep_zone_arg);
	if (ret < 0)
		return ret;
	return 0;
}
#endif

/*
 * Read f2fs raw super block.
 * Because we have two copies of super block, so read both of them
 * to get the first valid one. If any one of them is broken, we pass
 * them recovery flag back to the caller.
 */
static int read_raw_super_block(struct f2fs_sb_info *sbi,
			struct f2fs_super_block **raw_super,
			int *valid_super_block, int *recovery)
{
	struct super_block *sb = sbi->sb;
	int block;
	struct buffer_head *bh;
	struct f2fs_super_block *super;
	int err = 0;

	super = kzalloc(sizeof(struct f2fs_super_block), GFP_KERNEL);
	if (!super)
		return -ENOMEM;

	for (block = 0; block < 2; block++) {
		bh = sb_bread(sb, block);
		if (!bh) {
			f2fs_err(sbi, "Unable to read %dth superblock",
				 block + 1);
			err = -EIO;
			*recovery = 1;
			continue;
		}

		/* sanity checking of raw super */
		err = sanity_check_raw_super(sbi, bh);
		if (err) {
			f2fs_err(sbi, "Can't find valid F2FS filesystem in %dth superblock",
				 block + 1);
			brelse(bh);
			*recovery = 1;
			continue;
		}

		if (!*raw_super) {
			memcpy(super, bh->b_data + F2FS_SUPER_OFFSET,
							sizeof(*super));
			*valid_super_block = block;
			*raw_super = super;
		}
		brelse(bh);
	}

	/* No valid superblock */
	if (!*raw_super)
		kfree(super);
	else
		err = 0;

	return err;
}

int f2fs_commit_super(struct f2fs_sb_info *sbi, bool recover)
{
	struct buffer_head *bh;
	__u32 crc = 0;
	int err;

	if ((recover && f2fs_readonly(sbi->sb)) ||
				f2fs_hw_is_readonly(sbi)) {
		set_sbi_flag(sbi, SBI_NEED_SB_WRITE);
		return -EROFS;
	}

	/* we should update superblock crc here */
	if (!recover && f2fs_sb_has_sb_chksum(sbi)) {
		crc = f2fs_crc32(sbi, F2FS_RAW_SUPER(sbi),
				offsetof(struct f2fs_super_block, crc));
		F2FS_RAW_SUPER(sbi)->crc = cpu_to_le32(crc);
	}

	/* write back-up superblock first */
	bh = sb_bread(sbi->sb, sbi->valid_super_block ? 0 : 1);
	if (!bh)
		return -EIO;
	err = __f2fs_commit_super(bh, F2FS_RAW_SUPER(sbi));
	brelse(bh);

	/* if we are in recovery path, skip writing valid superblock */
	if (recover || err)
		return err;

	/* write current valid superblock */
	bh = sb_bread(sbi->sb, sbi->valid_super_block);
	if (!bh)
		return -EIO;
	err = __f2fs_commit_super(bh, F2FS_RAW_SUPER(sbi));
	brelse(bh);
	return err;
}

static void save_stop_reason(struct f2fs_sb_info *sbi, unsigned char reason)
{
	unsigned long flags;

	spin_lock_irqsave(&sbi->error_lock, flags);
	if (sbi->stop_reason[reason] < GENMASK(BITS_PER_BYTE - 1, 0))
		sbi->stop_reason[reason]++;
	spin_unlock_irqrestore(&sbi->error_lock, flags);
}

static void f2fs_record_stop_reason(struct f2fs_sb_info *sbi)
{
	struct f2fs_super_block *raw_super = F2FS_RAW_SUPER(sbi);
	unsigned long flags;
	int err;

	f2fs_down_write(&sbi->sb_lock);

	spin_lock_irqsave(&sbi->error_lock, flags);
	if (sbi->error_dirty) {
		memcpy(F2FS_RAW_SUPER(sbi)->s_errors, sbi->errors,
							MAX_F2FS_ERRORS);
		sbi->error_dirty = false;
	}
	memcpy(raw_super->s_stop_reason, sbi->stop_reason, MAX_STOP_REASON);
	spin_unlock_irqrestore(&sbi->error_lock, flags);

	err = f2fs_commit_super(sbi, false);

	f2fs_up_write(&sbi->sb_lock);
	if (err)
		f2fs_err(sbi, "f2fs_commit_super fails to record err:%d", err);
}

void f2fs_save_errors(struct f2fs_sb_info *sbi, unsigned char flag)
{
	unsigned long flags;

	spin_lock_irqsave(&sbi->error_lock, flags);
	if (!test_bit(flag, (unsigned long *)sbi->errors)) {
		set_bit(flag, (unsigned long *)sbi->errors);
		sbi->error_dirty = true;
	}
	spin_unlock_irqrestore(&sbi->error_lock, flags);
}

static bool f2fs_update_errors(struct f2fs_sb_info *sbi)
{
	unsigned long flags;
	bool need_update = false;

	spin_lock_irqsave(&sbi->error_lock, flags);
	if (sbi->error_dirty) {
		memcpy(F2FS_RAW_SUPER(sbi)->s_errors, sbi->errors,
							MAX_F2FS_ERRORS);
		sbi->error_dirty = false;
		need_update = true;
	}
	spin_unlock_irqrestore(&sbi->error_lock, flags);

	return need_update;
}

static void f2fs_record_errors(struct f2fs_sb_info *sbi, unsigned char error)
{
	int err;

	f2fs_down_write(&sbi->sb_lock);

	if (!f2fs_update_errors(sbi))
		goto out_unlock;

	err = f2fs_commit_super(sbi, false);
	if (err)
		f2fs_err(sbi, "f2fs_commit_super fails to record errors:%u, err:%d",
								error, err);
out_unlock:
	f2fs_up_write(&sbi->sb_lock);
}

void f2fs_handle_error(struct f2fs_sb_info *sbi, unsigned char error)
{
	f2fs_save_errors(sbi, error);
	f2fs_record_errors(sbi, error);
}

void f2fs_handle_error_async(struct f2fs_sb_info *sbi, unsigned char error)
{
	f2fs_save_errors(sbi, error);

	if (!sbi->error_dirty)
		return;
	if (!test_bit(error, (unsigned long *)sbi->errors))
		return;
	schedule_work(&sbi->s_error_work);
}

static bool system_going_down(void)
{
	return system_state == SYSTEM_HALT || system_state == SYSTEM_POWER_OFF
		|| system_state == SYSTEM_RESTART;
}

void f2fs_handle_critical_error(struct f2fs_sb_info *sbi, unsigned char reason,
							bool irq_context)
{
	struct super_block *sb = sbi->sb;
	bool shutdown = reason == STOP_CP_REASON_SHUTDOWN;
	bool continue_fs = !shutdown &&
			F2FS_OPTION(sbi).errors == MOUNT_ERRORS_CONTINUE;

	set_ckpt_flags(sbi, CP_ERROR_FLAG);

	if (!f2fs_hw_is_readonly(sbi)) {
		save_stop_reason(sbi, reason);

		if (irq_context && !shutdown)
			schedule_work(&sbi->s_error_work);
		else
			f2fs_record_stop_reason(sbi);
	}

	/*
	 * We force ERRORS_RO behavior when system is rebooting. Otherwise we
	 * could panic during 'reboot -f' as the underlying device got already
	 * disabled.
	 */
	if (F2FS_OPTION(sbi).errors == MOUNT_ERRORS_PANIC &&
				!shutdown && !system_going_down() &&
				!is_sbi_flag_set(sbi, SBI_IS_SHUTDOWN))
		panic("F2FS-fs (device %s): panic forced after error\n",
							sb->s_id);

	if (shutdown)
		set_sbi_flag(sbi, SBI_IS_SHUTDOWN);

	/* continue filesystem operators if errors=continue */
	if (continue_fs || f2fs_readonly(sb))
		return;

	f2fs_warn(sbi, "Remounting filesystem read-only");
	/*
	 * Make sure updated value of ->s_mount_flags will be visible before
	 * ->s_flags update
	 */
	smp_wmb();
	sb->s_flags |= SB_RDONLY;
}

static void f2fs_record_error_work(struct work_struct *work)
{
	struct f2fs_sb_info *sbi = container_of(work,
					struct f2fs_sb_info, s_error_work);

	f2fs_record_stop_reason(sbi);
}

static int f2fs_scan_devices(struct f2fs_sb_info *sbi)
{
	struct f2fs_super_block *raw_super = F2FS_RAW_SUPER(sbi);
	unsigned int max_devices = MAX_DEVICES;
	unsigned int logical_blksize;
	int i;

	/* Initialize single device information */
	if (!RDEV(0).path[0]) {
		if (!bdev_is_zoned(sbi->sb->s_bdev))
			return 0;
		max_devices = 1;
	}

	/*
	 * Initialize multiple devices information, or single
	 * zoned block device information.
	 */
	sbi->devs = f2fs_kzalloc(sbi,
				 array_size(max_devices,
					    sizeof(struct f2fs_dev_info)),
				 GFP_KERNEL);
	if (!sbi->devs)
		return -ENOMEM;

	logical_blksize = bdev_logical_block_size(sbi->sb->s_bdev);
	sbi->aligned_blksize = true;

	for (i = 0; i < max_devices; i++) {

		if (i > 0 && !RDEV(i).path[0])
			break;

		if (max_devices == 1) {
			/* Single zoned block device mount */
			FDEV(0).bdev =
				blkdev_get_by_dev(sbi->sb->s_bdev->bd_dev,
					sbi->sb->s_mode, sbi->sb->s_type);
		} else {
			/* Multi-device mount */
			memcpy(FDEV(i).path, RDEV(i).path, MAX_PATH_LEN);
			FDEV(i).total_segments =
				le32_to_cpu(RDEV(i).total_segments);
			if (i == 0) {
				FDEV(i).start_blk = 0;
				FDEV(i).end_blk = FDEV(i).start_blk +
				    (FDEV(i).total_segments <<
				    sbi->log_blocks_per_seg) - 1 +
				    le32_to_cpu(raw_super->segment0_blkaddr);
			} else {
				FDEV(i).start_blk = FDEV(i - 1).end_blk + 1;
				FDEV(i).end_blk = FDEV(i).start_blk +
					(FDEV(i).total_segments <<
					sbi->log_blocks_per_seg) - 1;
			}
			FDEV(i).bdev = blkdev_get_by_path(FDEV(i).path,
					sbi->sb->s_mode, sbi->sb->s_type);
		}
		if (IS_ERR(FDEV(i).bdev))
			return PTR_ERR(FDEV(i).bdev);

		/* to release errored devices */
		sbi->s_ndevs = i + 1;

		if (logical_blksize != bdev_logical_block_size(FDEV(i).bdev))
			sbi->aligned_blksize = false;

#ifdef CONFIG_BLK_DEV_ZONED
		if (bdev_zoned_model(FDEV(i).bdev) == BLK_ZONED_HM &&
				!f2fs_sb_has_blkzoned(sbi)) {
			f2fs_err(sbi, "Zoned block device feature not enabled");
			return -EINVAL;
		}
		if (bdev_zoned_model(FDEV(i).bdev) != BLK_ZONED_NONE) {
			if (init_blkz_info(sbi, i)) {
				f2fs_err(sbi, "Failed to initialize F2FS blkzone information");
				return -EINVAL;
			}
			if (max_devices == 1)
				break;
			f2fs_info(sbi, "Mount Device [%2d]: %20s, %8u, %8x - %8x (zone: %s)",
				  i, FDEV(i).path,
				  FDEV(i).total_segments,
				  FDEV(i).start_blk, FDEV(i).end_blk,
				  bdev_zoned_model(FDEV(i).bdev) == BLK_ZONED_HA ?
				  "Host-aware" : "Host-managed");
			continue;
		}
#endif
		f2fs_info(sbi, "Mount Device [%2d]: %20s, %8u, %8x - %8x",
			  i, FDEV(i).path,
			  FDEV(i).total_segments,
			  FDEV(i).start_blk, FDEV(i).end_blk);
	}
	f2fs_info(sbi,
		  "IO Block Size: %8ld KB", F2FS_IO_SIZE_KB(sbi));
	return 0;
}

static int f2fs_setup_casefold(struct f2fs_sb_info *sbi)
{
#if IS_ENABLED(CONFIG_UNICODE)
	if (f2fs_sb_has_casefold(sbi) && !sbi->sb->s_encoding) {
		const struct f2fs_sb_encodings *encoding_info;
		struct unicode_map *encoding;
		__u16 encoding_flags;

		encoding_info = f2fs_sb_read_encoding(sbi->raw_super);
		if (!encoding_info) {
			f2fs_err(sbi,
				 "Encoding requested by superblock is unknown");
			return -EINVAL;
		}

		encoding_flags = le16_to_cpu(sbi->raw_super->s_encoding_flags);
		encoding = utf8_load(encoding_info->version);
		if (IS_ERR(encoding)) {
			f2fs_err(sbi,
				 "can't mount with superblock charset: %s-%u.%u.%u "
				 "not supported by the kernel. flags: 0x%x.",
				 encoding_info->name,
				 unicode_major(encoding_info->version),
				 unicode_minor(encoding_info->version),
				 unicode_rev(encoding_info->version),
				 encoding_flags);
			return PTR_ERR(encoding);
		}
		f2fs_info(sbi, "Using encoding defined by superblock: "
			 "%s-%u.%u.%u with flags 0x%hx", encoding_info->name,
			 unicode_major(encoding_info->version),
			 unicode_minor(encoding_info->version),
			 unicode_rev(encoding_info->version),
			 encoding_flags);

		sbi->sb->s_encoding = encoding;
		sbi->sb->s_encoding_flags = encoding_flags;
	}
#else
	if (f2fs_sb_has_casefold(sbi)) {
		f2fs_err(sbi, "Filesystem with casefold feature cannot be mounted without CONFIG_UNICODE");
		return -EINVAL;
	}
#endif
	return 0;
}

static void f2fs_tuning_parameters(struct f2fs_sb_info *sbi)
{
	/* adjust parameters according to the volume size */
	if (MAIN_SEGS(sbi) <= SMALL_VOLUME_SEGMENTS) {
		if (f2fs_block_unit_discard(sbi))
			SM_I(sbi)->dcc_info->discard_granularity =
						MIN_DISCARD_GRANULARITY;
		if (!f2fs_lfs_mode(sbi))
			SM_I(sbi)->ipu_policy = BIT(F2FS_IPU_FORCE) |
						BIT(F2FS_IPU_HONOR_OPU_WRITE);
	}

	sbi->readdir_ra = true;
}

static int f2fs_fill_super(struct super_block *sb, void *data, int silent)
{
	struct f2fs_sb_info *sbi;
	struct f2fs_super_block *raw_super;
	struct inode *root;
	int err;
	bool skip_recovery = false, need_fsck = false;
	char *options = NULL;
	int recovery, i, valid_super_block;
	struct curseg_info *seg_i;
	int retry_cnt = 1;
#ifdef CONFIG_QUOTA
	bool quota_enabled = false;
#endif

try_onemore:
	err = -EINVAL;
	raw_super = NULL;
	valid_super_block = -1;
	recovery = 0;

	/* allocate memory for f2fs-specific super block info */
	sbi = kzalloc(sizeof(struct f2fs_sb_info), GFP_KERNEL);
	if (!sbi)
		return -ENOMEM;

	sbi->sb = sb;

	/* initialize locks within allocated memory */
	init_f2fs_rwsem(&sbi->gc_lock);
	mutex_init(&sbi->writepages);
	init_f2fs_rwsem(&sbi->cp_global_sem);
	init_f2fs_rwsem(&sbi->node_write);
	init_f2fs_rwsem(&sbi->node_change);
	spin_lock_init(&sbi->stat_lock);
	init_f2fs_rwsem(&sbi->cp_rwsem);
	init_f2fs_rwsem(&sbi->quota_sem);
	init_waitqueue_head(&sbi->cp_wait);
	spin_lock_init(&sbi->error_lock);

	for (i = 0; i < NR_INODE_TYPE; i++) {
		INIT_LIST_HEAD(&sbi->inode_list[i]);
		spin_lock_init(&sbi->inode_lock[i]);
	}
	mutex_init(&sbi->flush_lock);

	/* Load the checksum driver */
	sbi->s_chksum_driver = crypto_alloc_shash("crc32", 0, 0);
	if (IS_ERR(sbi->s_chksum_driver)) {
		f2fs_err(sbi, "Cannot load crc32 driver.");
		err = PTR_ERR(sbi->s_chksum_driver);
		sbi->s_chksum_driver = NULL;
		goto free_sbi;
	}

	/* set a block size */
	if (unlikely(!sb_set_blocksize(sb, F2FS_BLKSIZE))) {
		f2fs_err(sbi, "unable to set blocksize");
		goto free_sbi;
	}

	err = read_raw_super_block(sbi, &raw_super, &valid_super_block,
								&recovery);
	if (err)
		goto free_sbi;

	sb->s_fs_info = sbi;
	sbi->raw_super = raw_super;

	INIT_WORK(&sbi->s_error_work, f2fs_record_error_work);
	memcpy(sbi->errors, raw_super->s_errors, MAX_F2FS_ERRORS);
	memcpy(sbi->stop_reason, raw_super->s_stop_reason, MAX_STOP_REASON);

	/* precompute checksum seed for metadata */
	if (f2fs_sb_has_inode_chksum(sbi))
		sbi->s_chksum_seed = f2fs_chksum(sbi, ~0, raw_super->uuid,
						sizeof(raw_super->uuid));

	default_options(sbi, false);
	/* parse mount options */
	options = kstrdup((const char *)data, GFP_KERNEL);
	if (data && !options) {
		err = -ENOMEM;
		goto free_sb_buf;
	}

	err = parse_options(sb, options, false);
	if (err)
		goto free_options;

	sb->s_maxbytes = max_file_blocks(NULL) <<
				le32_to_cpu(raw_super->log_blocksize);
	sb->s_max_links = F2FS_LINK_MAX;

	err = f2fs_setup_casefold(sbi);
	if (err)
		goto free_options;

#ifdef CONFIG_QUOTA
	sb->dq_op = &f2fs_quota_operations;
	sb->s_qcop = &f2fs_quotactl_ops;
	sb->s_quota_types = QTYPE_MASK_USR | QTYPE_MASK_GRP | QTYPE_MASK_PRJ;

	if (f2fs_sb_has_quota_ino(sbi)) {
		for (i = 0; i < MAXQUOTAS; i++) {
			if (f2fs_qf_ino(sbi->sb, i))
				sbi->nquota_files++;
		}
	}
#endif

	sb->s_op = &f2fs_sops;
#ifdef CONFIG_FS_ENCRYPTION
	sb->s_cop = &f2fs_cryptops;
#endif
#ifdef CONFIG_FS_VERITY
	sb->s_vop = &f2fs_verityops;
#endif
	sb->s_xattr = f2fs_xattr_handlers;
	sb->s_export_op = &f2fs_export_ops;
	sb->s_magic = F2FS_SUPER_MAGIC;
	sb->s_time_gran = 1;
	sb->s_flags = (sb->s_flags & ~SB_POSIXACL) |
		(test_opt(sbi, POSIX_ACL) ? SB_POSIXACL : 0);
	memcpy(&sb->s_uuid, raw_super->uuid, sizeof(raw_super->uuid));
	sb->s_iflags |= SB_I_CGROUPWB;

	/* init f2fs-specific super block info */
	sbi->valid_super_block = valid_super_block;

	/* disallow all the data/node/meta page writes */
	set_sbi_flag(sbi, SBI_POR_DOING);

	err = f2fs_init_write_merge_io(sbi);
	if (err)
		goto free_bio_info;

	init_sb_info(sbi);

	err = f2fs_init_iostat(sbi);
	if (err)
		goto free_bio_info;

	err = init_percpu_info(sbi);
	if (err)
		goto free_iostat;

	if (F2FS_IO_ALIGNED(sbi)) {
		sbi->write_io_dummy =
			mempool_create_page_pool(2 * (F2FS_IO_SIZE(sbi) - 1), 0);
		if (!sbi->write_io_dummy) {
			err = -ENOMEM;
			goto free_percpu;
		}
	}

	/* init per sbi slab cache */
	err = f2fs_init_xattr_caches(sbi);
	if (err)
		goto free_io_dummy;
	err = f2fs_init_page_array_cache(sbi);
	if (err)
		goto free_xattr_cache;

	/* get an inode for meta space */
	sbi->meta_inode = f2fs_iget(sb, F2FS_META_INO(sbi));
	if (IS_ERR(sbi->meta_inode)) {
		f2fs_err(sbi, "Failed to read F2FS meta data inode");
		err = PTR_ERR(sbi->meta_inode);
		goto free_page_array_cache;
	}

	err = f2fs_get_valid_checkpoint(sbi);
	if (err) {
		f2fs_err(sbi, "Failed to get valid F2FS checkpoint");
		goto free_meta_inode;
	}

	if (__is_set_ckpt_flags(F2FS_CKPT(sbi), CP_QUOTA_NEED_FSCK_FLAG))
		set_sbi_flag(sbi, SBI_QUOTA_NEED_REPAIR);
	if (__is_set_ckpt_flags(F2FS_CKPT(sbi), CP_DISABLED_QUICK_FLAG)) {
		set_sbi_flag(sbi, SBI_CP_DISABLED_QUICK);
		sbi->interval_time[DISABLE_TIME] = DEF_DISABLE_QUICK_INTERVAL;
	}

	if (__is_set_ckpt_flags(F2FS_CKPT(sbi), CP_FSCK_FLAG))
		set_sbi_flag(sbi, SBI_NEED_FSCK);

	/* Initialize device list */
	err = f2fs_scan_devices(sbi);
	if (err) {
		f2fs_err(sbi, "Failed to find devices");
		goto free_devices;
	}

	err = f2fs_init_post_read_wq(sbi);
	if (err) {
		f2fs_err(sbi, "Failed to initialize post read workqueue");
		goto free_devices;
	}

	sbi->total_valid_node_count =
				le32_to_cpu(sbi->ckpt->valid_node_count);
	percpu_counter_set(&sbi->total_valid_inode_count,
				le32_to_cpu(sbi->ckpt->valid_inode_count));
	sbi->user_block_count = le64_to_cpu(sbi->ckpt->user_block_count);
	sbi->total_valid_block_count =
				le64_to_cpu(sbi->ckpt->valid_block_count);
	sbi->last_valid_block_count = sbi->total_valid_block_count;
	sbi->reserved_blocks = 0;
	sbi->current_reserved_blocks = 0;
	limit_reserve_root(sbi);
	adjust_unusable_cap_perc(sbi);

	f2fs_init_extent_cache_info(sbi);

	f2fs_init_ino_entry_info(sbi);

	f2fs_init_fsync_node_info(sbi);

	/* setup checkpoint request control and start checkpoint issue thread */
	f2fs_init_ckpt_req_control(sbi);
	if (!f2fs_readonly(sb) && !test_opt(sbi, DISABLE_CHECKPOINT) &&
			test_opt(sbi, MERGE_CHECKPOINT)) {
		err = f2fs_start_ckpt_thread(sbi);
		if (err) {
			f2fs_err(sbi,
			    "Failed to start F2FS issue_checkpoint_thread (%d)",
			    err);
			goto stop_ckpt_thread;
		}
	}

	/* setup f2fs internal modules */
	err = f2fs_build_segment_manager(sbi);
	if (err) {
		f2fs_err(sbi, "Failed to initialize F2FS segment manager (%d)",
			 err);
		goto free_sm;
	}
	err = f2fs_build_node_manager(sbi);
	if (err) {
		f2fs_err(sbi, "Failed to initialize F2FS node manager (%d)",
			 err);
		goto free_nm;
	}

	err = adjust_reserved_segment(sbi);
	if (err)
		goto free_nm;

	/* For write statistics */
	sbi->sectors_written_start = f2fs_get_sectors_written(sbi);

	/* Read accumulated write IO statistics if exists */
	seg_i = CURSEG_I(sbi, CURSEG_HOT_NODE);
	if (__exist_node_summaries(sbi))
		sbi->kbytes_written =
			le64_to_cpu(seg_i->journal->info.kbytes_written);

	f2fs_build_gc_manager(sbi);

	err = f2fs_build_stats(sbi);
	if (err)
		goto free_nm;

	/* get an inode for node space */
	sbi->node_inode = f2fs_iget(sb, F2FS_NODE_INO(sbi));
	if (IS_ERR(sbi->node_inode)) {
		f2fs_err(sbi, "Failed to read node inode");
		err = PTR_ERR(sbi->node_inode);
		goto free_stats;
	}

	/* read root inode and dentry */
	root = f2fs_iget(sb, F2FS_ROOT_INO(sbi));
	if (IS_ERR(root)) {
		f2fs_err(sbi, "Failed to read root inode");
		err = PTR_ERR(root);
		goto free_node_inode;
	}
	if (!S_ISDIR(root->i_mode) || !root->i_blocks ||
			!root->i_size || !root->i_nlink) {
		iput(root);
		err = -EINVAL;
		goto free_node_inode;
	}

	sb->s_root = d_make_root(root); /* allocate root dentry */
	if (!sb->s_root) {
		err = -ENOMEM;
		goto free_node_inode;
	}

	err = f2fs_init_compress_inode(sbi);
	if (err)
		goto free_root_inode;

	err = f2fs_register_sysfs(sbi);
	if (err)
		goto free_compress_inode;

#ifdef CONFIG_QUOTA
	/* Enable quota usage during mount */
	if (f2fs_sb_has_quota_ino(sbi) && !f2fs_readonly(sb)) {
		err = f2fs_enable_quotas(sb);
		if (err)
			f2fs_err(sbi, "Cannot turn on quotas: error %d", err);
	}

	quota_enabled = f2fs_recover_quota_begin(sbi);
#endif
	/* if there are any orphan inodes, free them */
	err = f2fs_recover_orphan_inodes(sbi);
	if (err)
		goto free_meta;

	if (unlikely(is_set_ckpt_flags(sbi, CP_DISABLED_FLAG)))
		goto reset_checkpoint;

	/* recover fsynced data */
	if (!test_opt(sbi, DISABLE_ROLL_FORWARD) &&
			!test_opt(sbi, NORECOVERY)) {
		/*
		 * mount should be failed, when device has readonly mode, and
		 * previous checkpoint was not done by clean system shutdown.
		 */
		if (f2fs_hw_is_readonly(sbi)) {
			if (!is_set_ckpt_flags(sbi, CP_UMOUNT_FLAG)) {
				err = f2fs_recover_fsync_data(sbi, true);
				if (err > 0) {
					err = -EROFS;
					f2fs_err(sbi, "Need to recover fsync data, but "
						"write access unavailable, please try "
						"mount w/ disable_roll_forward or norecovery");
				}
				if (err < 0)
					goto free_meta;
			}
			f2fs_info(sbi, "write access unavailable, skipping recovery");
			goto reset_checkpoint;
		}

		if (need_fsck)
			set_sbi_flag(sbi, SBI_NEED_FSCK);

		if (skip_recovery)
			goto reset_checkpoint;

		err = f2fs_recover_fsync_data(sbi, false);
		if (err < 0) {
			if (err != -ENOMEM)
				skip_recovery = true;
			need_fsck = true;
			f2fs_err(sbi, "Cannot recover all fsync data errno=%d",
				 err);
			goto free_meta;
		}
	} else {
		err = f2fs_recover_fsync_data(sbi, true);

		if (!f2fs_readonly(sb) && err > 0) {
			err = -EINVAL;
			f2fs_err(sbi, "Need to recover fsync data");
			goto free_meta;
		}
	}

#ifdef CONFIG_QUOTA
	f2fs_recover_quota_end(sbi, quota_enabled);
#endif

	/*
	 * If the f2fs is not readonly and fsync data recovery succeeds,
	 * check zoned block devices' write pointer consistency.
	 */
	if (!err && !f2fs_readonly(sb) && f2fs_sb_has_blkzoned(sbi)) {
		err = f2fs_check_write_pointer(sbi);
		if (err)
			goto free_meta;
	}

reset_checkpoint:
	f2fs_init_inmem_curseg(sbi);

	/* f2fs_recover_fsync_data() cleared this already */
	clear_sbi_flag(sbi, SBI_POR_DOING);

	if (test_opt(sbi, DISABLE_CHECKPOINT)) {
		err = f2fs_disable_checkpoint(sbi);
		if (err)
			goto sync_free_meta;
	} else if (is_set_ckpt_flags(sbi, CP_DISABLED_FLAG)) {
		f2fs_enable_checkpoint(sbi);
	}

	/*
	 * If filesystem is not mounted as read-only then
	 * do start the gc_thread.
	 */
	if ((F2FS_OPTION(sbi).bggc_mode != BGGC_MODE_OFF ||
		test_opt(sbi, GC_MERGE)) && !f2fs_readonly(sb)) {
		/* After POR, we can run background GC thread.*/
		err = f2fs_start_gc_thread(sbi);
		if (err)
			goto sync_free_meta;
	}
	kvfree(options);

	/* recover broken superblock */
	if (recovery) {
		err = f2fs_commit_super(sbi, true);
		f2fs_info(sbi, "Try to recover %dth superblock, ret: %d",
			  sbi->valid_super_block ? 1 : 2, err);
	}

	f2fs_join_shrinker(sbi);

	f2fs_tuning_parameters(sbi);

	f2fs_notice(sbi, "Mounted with checkpoint version = %llx",
		    cur_cp_version(F2FS_CKPT(sbi)));
	f2fs_update_time(sbi, CP_TIME);
	f2fs_update_time(sbi, REQ_TIME);
	clear_sbi_flag(sbi, SBI_CP_DISABLED_QUICK);
	return 0;

sync_free_meta:
	/* safe to flush all the data */
	sync_filesystem(sbi->sb);
	retry_cnt = 0;

free_meta:
#ifdef CONFIG_QUOTA
	f2fs_truncate_quota_inode_pages(sb);
	if (f2fs_sb_has_quota_ino(sbi) && !f2fs_readonly(sb))
		f2fs_quota_off_umount(sbi->sb);
#endif
	/*
	 * Some dirty meta pages can be produced by f2fs_recover_orphan_inodes()
	 * failed by EIO. Then, iput(node_inode) can trigger balance_fs_bg()
	 * followed by f2fs_write_checkpoint() through f2fs_write_node_pages(), which
	 * falls into an infinite loop in f2fs_sync_meta_pages().
	 */
	truncate_inode_pages_final(META_MAPPING(sbi));
	/* evict some inodes being cached by GC */
	evict_inodes(sb);
	f2fs_unregister_sysfs(sbi);
free_compress_inode:
	f2fs_destroy_compress_inode(sbi);
free_root_inode:
	dput(sb->s_root);
	sb->s_root = NULL;
free_node_inode:
	f2fs_release_ino_entry(sbi, true);
	truncate_inode_pages_final(NODE_MAPPING(sbi));
	iput(sbi->node_inode);
	sbi->node_inode = NULL;
free_stats:
	f2fs_destroy_stats(sbi);
free_nm:
	/* stop discard thread before destroying node manager */
	f2fs_stop_discard_thread(sbi);
	f2fs_destroy_node_manager(sbi);
free_sm:
	f2fs_destroy_segment_manager(sbi);
stop_ckpt_thread:
	f2fs_stop_ckpt_thread(sbi);
	/* flush s_error_work before sbi destroy */
	flush_work(&sbi->s_error_work);
	f2fs_destroy_post_read_wq(sbi);
free_devices:
	destroy_device_list(sbi);
	kvfree(sbi->ckpt);
free_meta_inode:
	make_bad_inode(sbi->meta_inode);
	iput(sbi->meta_inode);
	sbi->meta_inode = NULL;
free_page_array_cache:
	f2fs_destroy_page_array_cache(sbi);
free_xattr_cache:
	f2fs_destroy_xattr_caches(sbi);
free_io_dummy:
	mempool_destroy(sbi->write_io_dummy);
free_percpu:
	destroy_percpu_info(sbi);
free_iostat:
	f2fs_destroy_iostat(sbi);
free_bio_info:
	for (i = 0; i < NR_PAGE_TYPE; i++)
		kvfree(sbi->write_io[i]);

#if IS_ENABLED(CONFIG_UNICODE)
	utf8_unload(sb->s_encoding);
	sb->s_encoding = NULL;
#endif
free_options:
#ifdef CONFIG_QUOTA
	for (i = 0; i < MAXQUOTAS; i++)
		kfree(F2FS_OPTION(sbi).s_qf_names[i]);
#endif
	fscrypt_free_dummy_policy(&F2FS_OPTION(sbi).dummy_enc_policy);
	kvfree(options);
free_sb_buf:
	kfree(raw_super);
free_sbi:
	if (sbi->s_chksum_driver)
		crypto_free_shash(sbi->s_chksum_driver);
	kfree(sbi);

	/* give only one another chance */
	if (retry_cnt > 0 && skip_recovery) {
		retry_cnt--;
		shrink_dcache_sb(sb);
		goto try_onemore;
	}
	return err;
}

static struct dentry *f2fs_mount(struct file_system_type *fs_type, int flags,
			const char *dev_name, void *data)
{
	return mount_bdev(fs_type, flags, dev_name, data, f2fs_fill_super);
}

static void kill_f2fs_super(struct super_block *sb)
{
	if (sb->s_root) {
		struct f2fs_sb_info *sbi = F2FS_SB(sb);

		set_sbi_flag(sbi, SBI_IS_CLOSE);
		f2fs_stop_gc_thread(sbi);
		f2fs_stop_discard_thread(sbi);

#ifdef CONFIG_F2FS_FS_COMPRESSION
		/*
		 * latter evict_inode() can bypass checking and invalidating
		 * compress inode cache.
		 */
		if (test_opt(sbi, COMPRESS_CACHE))
			truncate_inode_pages_final(COMPRESS_MAPPING(sbi));
#endif

		if (is_sbi_flag_set(sbi, SBI_IS_DIRTY) ||
				!is_set_ckpt_flags(sbi, CP_UMOUNT_FLAG)) {
			struct cp_control cpc = {
				.reason = CP_UMOUNT,
			};
			f2fs_write_checkpoint(sbi, &cpc);
		}

		if (is_sbi_flag_set(sbi, SBI_IS_RECOVERED) && f2fs_readonly(sb))
			sb->s_flags &= ~SB_RDONLY;
	}
	kill_block_super(sb);
}

static struct file_system_type f2fs_fs_type = {
	.owner		= THIS_MODULE,
	.name		= "f2fs",
	.mount		= f2fs_mount,
	.kill_sb	= kill_f2fs_super,
	.fs_flags	= FS_REQUIRES_DEV | FS_ALLOW_IDMAP,
};
MODULE_ALIAS_FS("f2fs");

static int __init init_inodecache(void)
{
	f2fs_inode_cachep = kmem_cache_create("f2fs_inode_cache",
			sizeof(struct f2fs_inode_info), 0,
			SLAB_RECLAIM_ACCOUNT|SLAB_ACCOUNT, NULL);
	return f2fs_inode_cachep ? 0 : -ENOMEM;
}

static void destroy_inodecache(void)
{
	/*
	 * Make sure all delayed rcu free inodes are flushed before we
	 * destroy cache.
	 */
	rcu_barrier();
	kmem_cache_destroy(f2fs_inode_cachep);
}

static int __init init_f2fs_fs(void)
{
	int err;

	if (PAGE_SIZE != F2FS_BLKSIZE) {
		printk("F2FS not supported on PAGE_SIZE(%lu) != %d\n",
				PAGE_SIZE, F2FS_BLKSIZE);
		return -EINVAL;
	}

	err = init_inodecache();
	if (err)
		goto fail;
	err = f2fs_create_node_manager_caches();
	if (err)
		goto free_inodecache;
	err = f2fs_create_segment_manager_caches();
	if (err)
		goto free_node_manager_caches;
	err = f2fs_create_checkpoint_caches();
	if (err)
		goto free_segment_manager_caches;
	err = f2fs_create_recovery_cache();
	if (err)
		goto free_checkpoint_caches;
	err = f2fs_create_extent_cache();
	if (err)
		goto free_recovery_cache;
	err = f2fs_create_garbage_collection_cache();
	if (err)
		goto free_extent_cache;
	err = f2fs_init_sysfs();
	if (err)
		goto free_garbage_collection_cache;
	err = register_shrinker(&f2fs_shrinker_info, "f2fs-shrinker");
	if (err)
		goto free_sysfs;
	err = register_filesystem(&f2fs_fs_type);
	if (err)
		goto free_shrinker;
	f2fs_create_root_stats();
	err = f2fs_init_post_read_processing();
	if (err)
		goto free_root_stats;
	err = f2fs_init_iostat_processing();
	if (err)
		goto free_post_read;
	err = f2fs_init_bio_entry_cache();
	if (err)
		goto free_iostat;
	err = f2fs_init_bioset();
	if (err)
		goto free_bio_entry_cache;
	err = f2fs_init_compress_mempool();
	if (err)
		goto free_bioset;
	err = f2fs_init_compress_cache();
	if (err)
		goto free_compress_mempool;
	err = f2fs_create_casefold_cache();
	if (err)
		goto free_compress_cache;
	return 0;
free_compress_cache:
	f2fs_destroy_compress_cache();
free_compress_mempool:
	f2fs_destroy_compress_mempool();
free_bioset:
	f2fs_destroy_bioset();
free_bio_entry_cache:
	f2fs_destroy_bio_entry_cache();
free_iostat:
	f2fs_destroy_iostat_processing();
free_post_read:
	f2fs_destroy_post_read_processing();
free_root_stats:
	f2fs_destroy_root_stats();
	unregister_filesystem(&f2fs_fs_type);
free_shrinker:
	unregister_shrinker(&f2fs_shrinker_info);
free_sysfs:
	f2fs_exit_sysfs();
free_garbage_collection_cache:
	f2fs_destroy_garbage_collection_cache();
free_extent_cache:
	f2fs_destroy_extent_cache();
free_recovery_cache:
	f2fs_destroy_recovery_cache();
free_checkpoint_caches:
	f2fs_destroy_checkpoint_caches();
free_segment_manager_caches:
	f2fs_destroy_segment_manager_caches();
free_node_manager_caches:
	f2fs_destroy_node_manager_caches();
free_inodecache:
	destroy_inodecache();
fail:
	return err;
}

static void __exit exit_f2fs_fs(void)
{
	f2fs_destroy_casefold_cache();
	f2fs_destroy_compress_cache();
	f2fs_destroy_compress_mempool();
	f2fs_destroy_bioset();
	f2fs_destroy_bio_entry_cache();
	f2fs_destroy_iostat_processing();
	f2fs_destroy_post_read_processing();
	f2fs_destroy_root_stats();
	unregister_filesystem(&f2fs_fs_type);
	unregister_shrinker(&f2fs_shrinker_info);
	f2fs_exit_sysfs();
	f2fs_destroy_garbage_collection_cache();
	f2fs_destroy_extent_cache();
	f2fs_destroy_recovery_cache();
	f2fs_destroy_checkpoint_caches();
	f2fs_destroy_segment_manager_caches();
	f2fs_destroy_node_manager_caches();
	destroy_inodecache();
}

module_init(init_f2fs_fs)
module_exit(exit_f2fs_fs)

MODULE_AUTHOR("Samsung Electronics's Praesto Team");
MODULE_DESCRIPTION("Flash Friendly File System");
MODULE_LICENSE("GPL");
MODULE_SOFTDEP("pre: crc32");
<|MERGE_RESOLUTION|>--- conflicted
+++ resolved
@@ -1414,18 +1414,9 @@
 	spin_lock_init(&fi->i_size_lock);
 	INIT_LIST_HEAD(&fi->dirty_list);
 	INIT_LIST_HEAD(&fi->gdirty_list);
-<<<<<<< HEAD
-	INIT_LIST_HEAD(&fi->inmem_ilist);
-	INIT_LIST_HEAD(&fi->inmem_pages);
-	mutex_init(&fi->inmem_lock);
-	init_rwsem(&fi->i_gc_rwsem[READ]);
-	init_rwsem(&fi->i_gc_rwsem[WRITE]);
-	init_rwsem(&fi->i_xattr_sem);
-=======
 	init_f2fs_rwsem(&fi->i_gc_rwsem[READ]);
 	init_f2fs_rwsem(&fi->i_gc_rwsem[WRITE]);
 	init_f2fs_rwsem(&fi->i_xattr_sem);
->>>>>>> eb3cdb58
 
 	/* Will be used by directory only */
 	fi->i_dir_level = F2FS_SB(sb)->dir_level;
@@ -2246,12 +2237,7 @@
 	/* we should flush all the data to keep data consistency */
 	do {
 		sync_inodes_sb(sbi->sb);
-<<<<<<< HEAD
-		cond_resched();
-		congestion_wait(BLK_RW_ASYNC, DEFAULT_IO_TIMEOUT);
-=======
 		f2fs_io_schedule_timeout(DEFAULT_IO_TIMEOUT);
->>>>>>> eb3cdb58
 	} while (get_pages(sbi, F2FS_DIRTY_DATA) && retry--);
 
 	if (unlikely(retry < 0))
@@ -2279,22 +2265,15 @@
 	bool need_restart_gc = false, need_stop_gc = false;
 	bool need_restart_ckpt = false, need_stop_ckpt = false;
 	bool need_restart_flush = false, need_stop_flush = false;
-<<<<<<< HEAD
-	bool no_extent_cache = !test_opt(sbi, EXTENT_CACHE);
-=======
 	bool need_restart_discard = false, need_stop_discard = false;
 	bool no_read_extent_cache = !test_opt(sbi, READ_EXTENT_CACHE);
 	bool no_age_extent_cache = !test_opt(sbi, AGE_EXTENT_CACHE);
->>>>>>> eb3cdb58
 	bool enable_checkpoint = !test_opt(sbi, DISABLE_CHECKPOINT);
 	bool no_io_align = !F2FS_IO_ALIGNED(sbi);
 	bool no_atgc = !test_opt(sbi, ATGC);
 	bool no_discard = !test_opt(sbi, DISCARD);
 	bool no_compress_cache = !test_opt(sbi, COMPRESS_CACHE);
-<<<<<<< HEAD
-=======
 	bool block_unit_discard = f2fs_block_unit_discard(sbi);
->>>>>>> eb3cdb58
 #ifdef CONFIG_QUOTA
 	int i, j;
 #endif
@@ -2339,12 +2318,9 @@
 	err = parse_options(sb, data, true);
 	if (err)
 		goto restore_opts;
-<<<<<<< HEAD
-=======
 
 	/* flush outstanding errors before changing fs state */
 	flush_work(&sbi->s_error_work);
->>>>>>> eb3cdb58
 
 	/*
 	 * Previous and new state of filesystem is RO,
@@ -2486,8 +2462,6 @@
 		need_stop_flush = true;
 	}
 
-<<<<<<< HEAD
-=======
 	if (no_discard == !!test_opt(sbi, DISCARD)) {
 		if (test_opt(sbi, DISCARD)) {
 			err = f2fs_start_discard_thread(sbi);
@@ -2501,7 +2475,6 @@
 		}
 	}
 
->>>>>>> eb3cdb58
 	if (enable_checkpoint == !!test_opt(sbi, DISABLE_CHECKPOINT)) {
 		if (test_opt(sbi, DISABLE_CHECKPOINT)) {
 			err = f2fs_disable_checkpoint(sbi);
@@ -2841,7 +2814,6 @@
 }
 
 static int f2fs_quota_sync_file(struct f2fs_sb_info *sbi, int type)
-<<<<<<< HEAD
 {
 	struct quota_info *dqopt = sb_dqopt(sbi->sb);
 	struct address_space *mapping = dqopt->files[type]->i_mapping;
@@ -2869,44 +2841,12 @@
 }
 
 int f2fs_quota_sync(struct super_block *sb, int type)
-=======
->>>>>>> eb3cdb58
-{
-	struct quota_info *dqopt = sb_dqopt(sbi->sb);
-	struct address_space *mapping = dqopt->files[type]->i_mapping;
-	int ret = 0;
-
-<<<<<<< HEAD
-=======
-	ret = dquot_writeback_dquots(sbi->sb, type);
-	if (ret)
-		goto out;
-
-	ret = filemap_fdatawrite(mapping);
-	if (ret)
-		goto out;
-
-	/* if we are using journalled quota */
-	if (is_journalled_quota(sbi))
-		goto out;
-
-	ret = filemap_fdatawait(mapping);
-
-	truncate_inode_pages(&dqopt->files[type]->i_data, 0);
-out:
-	if (ret)
-		set_sbi_flag(sbi, SBI_QUOTA_NEED_REPAIR);
-	return ret;
-}
-
-int f2fs_quota_sync(struct super_block *sb, int type)
 {
 	struct f2fs_sb_info *sbi = F2FS_SB(sb);
 	struct quota_info *dqopt = sb_dqopt(sb);
 	int cnt;
 	int ret = 0;
 
->>>>>>> eb3cdb58
 	/*
 	 * Now when everything is written we can discard the pagecache so
 	 * that userspace sees the changes.
@@ -2915,33 +2855,6 @@
 
 		if (type != -1 && cnt != type)
 			continue;
-<<<<<<< HEAD
-
-		if (!sb_has_quota_active(sb, type))
-			return 0;
-
-		inode_lock(dqopt->files[cnt]);
-
-		/*
-		 * do_quotactl
-		 *  f2fs_quota_sync
-		 *  down_read(quota_sem)
-		 *  dquot_writeback_dquots()
-		 *  f2fs_dquot_commit
-		 *			      block_operation
-		 *			      down_read(quota_sem)
-		 */
-		f2fs_lock_op(sbi);
-		down_read(&sbi->quota_sem);
-
-		ret = f2fs_quota_sync_file(sbi, cnt);
-
-		up_read(&sbi->quota_sem);
-		f2fs_unlock_op(sbi);
-
-		inode_unlock(dqopt->files[cnt]);
-
-=======
 
 		if (!sb_has_quota_active(sb, cnt))
 			continue;
@@ -2969,7 +2882,6 @@
 		if (!f2fs_sb_has_quota_ino(sbi))
 			inode_unlock(dqopt->files[cnt]);
 
->>>>>>> eb3cdb58
 		if (ret)
 			break;
 	}
@@ -3790,11 +3702,7 @@
 		NR_CURSEG_PERSIST_TYPE + nat_bits_blocks >= blocks_per_seg)) {
 		f2fs_warn(sbi, "Insane cp_payload: %u, nat_bits_blocks: %u)",
 			  cp_payload, nat_bits_blocks);
-<<<<<<< HEAD
-		return -EFSCORRUPTED;
-=======
 		return 1;
->>>>>>> eb3cdb58
 	}
 
 	if (unlikely(f2fs_cp_error(sbi))) {
