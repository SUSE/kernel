--- conflicted
+++ resolved
@@ -176,8 +176,6 @@
 	}
 }
 
-<<<<<<< HEAD
-=======
 /*
  * Set file's temperature for hot/cold data separation
  */
@@ -204,7 +202,6 @@
 		file_set_hot(inode);
 }
 
->>>>>>> f8ca29b3
 static struct inode *f2fs_new_inode(struct user_namespace *mnt_userns,
 						struct inode *dir, umode_t mode,
 						const char *name)
@@ -287,11 +284,6 @@
 	}
 	F2FS_I(inode)->i_inline_xattr_size = xattr_size;
 
-<<<<<<< HEAD
-	f2fs_init_extent_tree(inode, NULL);
-
-=======
->>>>>>> f8ca29b3
 	F2FS_I(inode)->i_flags =
 		f2fs_mask_flags(mode, F2FS_I(dir)->i_flags & F2FS_FL_INHERITED);
 
@@ -308,23 +300,17 @@
 	if (test_opt(sbi, INLINE_DATA) && f2fs_may_inline_data(inode))
 		set_inode_flag(inode, FI_INLINE_DATA);
 
-<<<<<<< HEAD
-=======
 	if (name && !test_opt(sbi, DISABLE_EXT_IDENTIFY))
 		set_file_temperature(sbi, inode, name);
 
->>>>>>> f8ca29b3
 	stat_inc_inline_xattr(inode);
 	stat_inc_inline_inode(inode);
 	stat_inc_inline_dir(inode);
 
 	f2fs_set_inode_flags(inode);
 
-<<<<<<< HEAD
-=======
 	f2fs_init_extent_tree(inode);
 
->>>>>>> f8ca29b3
 	trace_f2fs_new_inode(inode, 0);
 	return inode;
 
@@ -347,39 +333,6 @@
 	return ERR_PTR(err);
 }
 
-<<<<<<< HEAD
-/*
- * Set file's temperature for hot/cold data separation
- */
-static inline void set_file_temperature(struct f2fs_sb_info *sbi, struct inode *inode,
-		const unsigned char *name)
-{
-	__u8 (*extlist)[F2FS_EXTENSION_LEN] = sbi->raw_super->extension_list;
-	int i, cold_count, hot_count;
-
-	f2fs_down_read(&sbi->sb_lock);
-
-	cold_count = le32_to_cpu(sbi->raw_super->extension_count);
-	hot_count = sbi->raw_super->hot_ext_count;
-
-	for (i = 0; i < cold_count + hot_count; i++) {
-		if (is_extension_exist(name, extlist[i], true))
-			break;
-	}
-
-	f2fs_up_read(&sbi->sb_lock);
-
-	if (i == cold_count + hot_count)
-		return;
-
-	if (i < cold_count)
-		file_set_cold(inode);
-	else
-		file_set_hot(inode);
-}
-
-=======
->>>>>>> f8ca29b3
 static int f2fs_create(struct user_namespace *mnt_userns, struct inode *dir,
 		       struct dentry *dentry, umode_t mode, bool excl)
 {
@@ -401,12 +354,6 @@
 	if (IS_ERR(inode))
 		return PTR_ERR(inode);
 
-<<<<<<< HEAD
-	if (!test_opt(sbi, DISABLE_EXT_IDENTIFY))
-		set_file_temperature(sbi, inode, dentry->d_name.name);
-
-=======
->>>>>>> f8ca29b3
 	inode->i_op = &f2fs_file_inode_operations;
 	inode->i_fop = &f2fs_file_operations;
 	inode->i_mapping->a_ops = &f2fs_dblock_aops;
