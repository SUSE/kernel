--- conflicted
+++ resolved
@@ -1335,17 +1335,10 @@
 	/* update user_block_counts */
 	sbi->last_valid_block_count = sbi->total_valid_block_count;
 	percpu_counter_set(&sbi->alloc_valid_block_count, 0);
-<<<<<<< HEAD
 
 	/* Here, we have one bio having CP pack except cp pack 2 page */
 	sync_meta_pages(sbi, META, LONG_MAX, FS_CP_META_IO);
 
-=======
-
-	/* Here, we have one bio having CP pack except cp pack 2 page */
-	sync_meta_pages(sbi, META, LONG_MAX, FS_CP_META_IO);
-
->>>>>>> 144482d4
 	/* wait for previous submitted meta pages writeback */
 	wait_on_all_pages_writeback(sbi);
 
