/* SPDX-License-Identifier: GPL-2.0 */
/*
 * fs/f2fs/f2fs.h
 *
 * Copyright (c) 2012 Samsung Electronics Co., Ltd.
 *             http://www.samsung.com/
 */
#ifndef _LINUX_F2FS_H
#define _LINUX_F2FS_H

#include <linux/uio.h>
#include <linux/types.h>
#include <linux/page-flags.h>
#include <linux/slab.h>
#include <linux/crc32.h>
#include <linux/magic.h>
#include <linux/kobject.h>
#include <linux/sched.h>
#include <linux/cred.h>
#include <linux/sched/mm.h>
#include <linux/vmalloc.h>
#include <linux/bio.h>
#include <linux/blkdev.h>
#include <linux/quotaops.h>
#include <linux/part_stat.h>
#include <linux/rw_hint.h>
#include <crypto/hash.h>

#include <linux/fscrypt.h>
#include <linux/fsverity.h>

struct pagevec;

#ifdef CONFIG_F2FS_CHECK_FS
#define f2fs_bug_on(sbi, condition)	BUG_ON(condition)
#else
#define f2fs_bug_on(sbi, condition)					\
	do {								\
		if (WARN_ON(condition))					\
			set_sbi_flag(sbi, SBI_NEED_FSCK);		\
	} while (0)
#endif

enum {
	FAULT_KMALLOC,
	FAULT_KVMALLOC,
	FAULT_PAGE_ALLOC,
	FAULT_PAGE_GET,
	FAULT_ALLOC_BIO,	/* it's obsolete due to bio_alloc() will never fail */
	FAULT_ALLOC_NID,
	FAULT_ORPHAN,
	FAULT_BLOCK,
	FAULT_DIR_DEPTH,
	FAULT_EVICT_INODE,
	FAULT_TRUNCATE,
	FAULT_READ_IO,
	FAULT_CHECKPOINT,
	FAULT_DISCARD,
	FAULT_WRITE_IO,
	FAULT_SLAB_ALLOC,
	FAULT_DQUOT_INIT,
	FAULT_LOCK_OP,
	FAULT_BLKADDR_VALIDITY,
	FAULT_BLKADDR_CONSISTENCE,
	FAULT_NO_SEGMENT,
	FAULT_MAX,
};

#ifdef CONFIG_F2FS_FAULT_INJECTION
#define F2FS_ALL_FAULT_TYPE		(GENMASK(FAULT_MAX - 1, 0))

struct f2fs_fault_info {
	atomic_t inject_ops;
	int inject_rate;
	unsigned int inject_type;
};

extern const char *f2fs_fault_name[FAULT_MAX];
#define IS_FAULT_SET(fi, type) ((fi)->inject_type & BIT(type))

/* maximum retry count for injected failure */
#define DEFAULT_FAILURE_RETRY_COUNT		8
#else
#define DEFAULT_FAILURE_RETRY_COUNT		1
#endif

/*
 * For mount options
 */
#define F2FS_MOUNT_DISABLE_ROLL_FORWARD	0x00000001
#define F2FS_MOUNT_DISCARD		0x00000002
#define F2FS_MOUNT_NOHEAP		0x00000004
#define F2FS_MOUNT_XATTR_USER		0x00000008
#define F2FS_MOUNT_POSIX_ACL		0x00000010
#define F2FS_MOUNT_DISABLE_EXT_IDENTIFY	0x00000020
#define F2FS_MOUNT_INLINE_XATTR		0x00000040
#define F2FS_MOUNT_INLINE_DATA		0x00000080
#define F2FS_MOUNT_INLINE_DENTRY	0x00000100
#define F2FS_MOUNT_FLUSH_MERGE		0x00000200
#define F2FS_MOUNT_NOBARRIER		0x00000400
#define F2FS_MOUNT_FASTBOOT		0x00000800
#define F2FS_MOUNT_READ_EXTENT_CACHE	0x00001000
#define F2FS_MOUNT_DATA_FLUSH		0x00002000
#define F2FS_MOUNT_FAULT_INJECTION	0x00004000
#define F2FS_MOUNT_USRQUOTA		0x00008000
#define F2FS_MOUNT_GRPQUOTA		0x00010000
#define F2FS_MOUNT_PRJQUOTA		0x00020000
#define F2FS_MOUNT_QUOTA		0x00040000
#define F2FS_MOUNT_INLINE_XATTR_SIZE	0x00080000
#define F2FS_MOUNT_RESERVE_ROOT		0x00100000
#define F2FS_MOUNT_DISABLE_CHECKPOINT	0x00200000
#define F2FS_MOUNT_NORECOVERY		0x00400000
#define F2FS_MOUNT_ATGC			0x00800000
#define F2FS_MOUNT_MERGE_CHECKPOINT	0x01000000
#define	F2FS_MOUNT_GC_MERGE		0x02000000
#define F2FS_MOUNT_COMPRESS_CACHE	0x04000000
#define F2FS_MOUNT_AGE_EXTENT_CACHE	0x08000000

#define F2FS_OPTION(sbi)	((sbi)->mount_opt)
#define clear_opt(sbi, option)	(F2FS_OPTION(sbi).opt &= ~F2FS_MOUNT_##option)
#define set_opt(sbi, option)	(F2FS_OPTION(sbi).opt |= F2FS_MOUNT_##option)
#define test_opt(sbi, option)	(F2FS_OPTION(sbi).opt & F2FS_MOUNT_##option)

#define ver_after(a, b)	(typecheck(unsigned long long, a) &&		\
		typecheck(unsigned long long, b) &&			\
		((long long)((a) - (b)) > 0))

typedef u32 block_t;	/*
			 * should not change u32, since it is the on-disk block
			 * address format, __le32.
			 */
typedef u32 nid_t;

#define COMPRESS_EXT_NUM		16

enum blkzone_allocation_policy {
	BLKZONE_ALLOC_PRIOR_SEQ,	/* Prioritize writing to sequential zones */
	BLKZONE_ALLOC_ONLY_SEQ,		/* Only allow writing to sequential zones */
	BLKZONE_ALLOC_PRIOR_CONV,	/* Prioritize writing to conventional zones */
};

/*
 * An implementation of an rwsem that is explicitly unfair to readers. This
 * prevents priority inversion when a low-priority reader acquires the read lock
 * while sleeping on the write lock but the write lock is needed by
 * higher-priority clients.
 */

struct f2fs_rwsem {
        struct rw_semaphore internal_rwsem;
#ifdef CONFIG_F2FS_UNFAIR_RWSEM
        wait_queue_head_t read_waiters;
#endif
};

struct f2fs_mount_info {
	unsigned int opt;
	block_t root_reserved_blocks;	/* root reserved blocks */
	kuid_t s_resuid;		/* reserved blocks for uid */
	kgid_t s_resgid;		/* reserved blocks for gid */
	int active_logs;		/* # of active logs */
	int inline_xattr_size;		/* inline xattr size */
#ifdef CONFIG_F2FS_FAULT_INJECTION
	struct f2fs_fault_info fault_info;	/* For fault injection */
#endif
#ifdef CONFIG_QUOTA
	/* Names of quota files with journalled quota */
	char *s_qf_names[MAXQUOTAS];
	int s_jquota_fmt;			/* Format of quota to use */
#endif
	/* For which write hints are passed down to block layer */
	int alloc_mode;			/* segment allocation policy */
	int fsync_mode;			/* fsync policy */
	int fs_mode;			/* fs mode: LFS or ADAPTIVE */
	int bggc_mode;			/* bggc mode: off, on or sync */
	int memory_mode;		/* memory mode */
	int errors;			/* errors parameter */
	int discard_unit;		/*
					 * discard command's offset/size should
					 * be aligned to this unit: block,
					 * segment or section
					 */
	struct fscrypt_dummy_policy dummy_enc_policy; /* test dummy encryption */
	block_t unusable_cap_perc;	/* percentage for cap */
	block_t unusable_cap;		/* Amount of space allowed to be
					 * unusable when disabling checkpoint
					 */

	/* For compression */
	unsigned char compress_algorithm;	/* algorithm type */
	unsigned char compress_log_size;	/* cluster log size */
	unsigned char compress_level;		/* compress level */
	bool compress_chksum;			/* compressed data chksum */
	unsigned char compress_ext_cnt;		/* extension count */
	unsigned char nocompress_ext_cnt;		/* nocompress extension count */
	int compress_mode;			/* compression mode */
	unsigned char extensions[COMPRESS_EXT_NUM][F2FS_EXTENSION_LEN];	/* extensions */
	unsigned char noextensions[COMPRESS_EXT_NUM][F2FS_EXTENSION_LEN]; /* extensions */
};

#define F2FS_FEATURE_ENCRYPT			0x00000001
#define F2FS_FEATURE_BLKZONED			0x00000002
#define F2FS_FEATURE_ATOMIC_WRITE		0x00000004
#define F2FS_FEATURE_EXTRA_ATTR			0x00000008
#define F2FS_FEATURE_PRJQUOTA			0x00000010
#define F2FS_FEATURE_INODE_CHKSUM		0x00000020
#define F2FS_FEATURE_FLEXIBLE_INLINE_XATTR	0x00000040
#define F2FS_FEATURE_QUOTA_INO			0x00000080
#define F2FS_FEATURE_INODE_CRTIME		0x00000100
#define F2FS_FEATURE_LOST_FOUND			0x00000200
#define F2FS_FEATURE_VERITY			0x00000400
#define F2FS_FEATURE_SB_CHKSUM			0x00000800
#define F2FS_FEATURE_CASEFOLD			0x00001000
#define F2FS_FEATURE_COMPRESSION		0x00002000
#define F2FS_FEATURE_RO				0x00004000

#define __F2FS_HAS_FEATURE(raw_super, mask)				\
	((raw_super->feature & cpu_to_le32(mask)) != 0)
#define F2FS_HAS_FEATURE(sbi, mask)	__F2FS_HAS_FEATURE(sbi->raw_super, mask)

/*
 * Default values for user and/or group using reserved blocks
 */
#define	F2FS_DEF_RESUID		0
#define	F2FS_DEF_RESGID		0

/*
 * For checkpoint manager
 */
enum {
	NAT_BITMAP,
	SIT_BITMAP
};

#define	CP_UMOUNT	0x00000001
#define	CP_FASTBOOT	0x00000002
#define	CP_SYNC		0x00000004
#define	CP_RECOVERY	0x00000008
#define	CP_DISCARD	0x00000010
#define CP_TRIMMED	0x00000020
#define CP_PAUSE	0x00000040
#define CP_RESIZE 	0x00000080

#define DEF_MAX_DISCARD_REQUEST		8	/* issue 8 discards per round */
#define DEF_MIN_DISCARD_ISSUE_TIME	50	/* 50 ms, if exists */
#define DEF_MID_DISCARD_ISSUE_TIME	500	/* 500 ms, if device busy */
#define DEF_MAX_DISCARD_ISSUE_TIME	60000	/* 60 s, if no candidates */
#define DEF_DISCARD_URGENT_UTIL		80	/* do more discard over 80% */
#define DEF_CP_INTERVAL			60	/* 60 secs */
#define DEF_IDLE_INTERVAL		5	/* 5 secs */
#define DEF_DISABLE_INTERVAL		5	/* 5 secs */
#define DEF_DISABLE_QUICK_INTERVAL	1	/* 1 secs */
#define DEF_UMOUNT_DISCARD_TIMEOUT	5	/* 5 secs */

struct cp_control {
	int reason;
	__u64 trim_start;
	__u64 trim_end;
	__u64 trim_minlen;
};

/*
 * indicate meta/data type
 */
enum {
	META_CP,
	META_NAT,
	META_SIT,
	META_SSA,
	META_MAX,
	META_POR,
	DATA_GENERIC,		/* check range only */
	DATA_GENERIC_ENHANCE,	/* strong check on range and segment bitmap */
	DATA_GENERIC_ENHANCE_READ,	/*
					 * strong check on range and segment
					 * bitmap but no warning due to race
					 * condition of read on truncated area
					 * by extent_cache
					 */
	DATA_GENERIC_ENHANCE_UPDATE,	/*
					 * strong check on range and segment
					 * bitmap for update case
					 */
	META_GENERIC,
};

/* for the list of ino */
enum {
	ORPHAN_INO,		/* for orphan ino list */
	APPEND_INO,		/* for append ino list */
	UPDATE_INO,		/* for update ino list */
	TRANS_DIR_INO,		/* for transactions dir ino list */
	XATTR_DIR_INO,		/* for xattr updated dir ino list */
	FLUSH_INO,		/* for multiple device flushing */
	MAX_INO_ENTRY,		/* max. list */
};

struct ino_entry {
	struct list_head list;		/* list head */
	nid_t ino;			/* inode number */
	unsigned int dirty_device;	/* dirty device bitmap */
};

/* for the list of inodes to be GCed */
struct inode_entry {
	struct list_head list;	/* list head */
	struct inode *inode;	/* vfs inode pointer */
};

struct fsync_node_entry {
	struct list_head list;	/* list head */
	struct page *page;	/* warm node page pointer */
	unsigned int seq_id;	/* sequence id */
};

struct ckpt_req {
	struct completion wait;		/* completion for checkpoint done */
	struct llist_node llnode;	/* llist_node to be linked in wait queue */
	int ret;			/* return code of checkpoint */
	ktime_t queue_time;		/* request queued time */
};

struct ckpt_req_control {
	struct task_struct *f2fs_issue_ckpt;	/* checkpoint task */
	int ckpt_thread_ioprio;			/* checkpoint merge thread ioprio */
	wait_queue_head_t ckpt_wait_queue;	/* waiting queue for wake-up */
	atomic_t issued_ckpt;		/* # of actually issued ckpts */
	atomic_t total_ckpt;		/* # of total ckpts */
	atomic_t queued_ckpt;		/* # of queued ckpts */
	struct llist_head issue_list;	/* list for command issue */
	spinlock_t stat_lock;		/* lock for below checkpoint time stats */
	unsigned int cur_time;		/* cur wait time in msec for currently issued checkpoint */
	unsigned int peak_time;		/* peak wait time in msec until now */
};

/* for the bitmap indicate blocks to be discarded */
struct discard_entry {
	struct list_head list;	/* list head */
	block_t start_blkaddr;	/* start blockaddr of current segment */
	unsigned char discard_map[SIT_VBLOCK_MAP_SIZE];	/* segment discard bitmap */
};

/* minimum discard granularity, unit: block count */
#define MIN_DISCARD_GRANULARITY		1
/* default discard granularity of inner discard thread, unit: block count */
#define DEFAULT_DISCARD_GRANULARITY		16
/* default maximum discard granularity of ordered discard, unit: block count */
#define DEFAULT_MAX_ORDERED_DISCARD_GRANULARITY	16

/* max discard pend list number */
#define MAX_PLIST_NUM		512
#define plist_idx(blk_num)	((blk_num) >= MAX_PLIST_NUM ?		\
					(MAX_PLIST_NUM - 1) : ((blk_num) - 1))

enum {
	D_PREP,			/* initial */
	D_PARTIAL,		/* partially submitted */
	D_SUBMIT,		/* all submitted */
	D_DONE,			/* finished */
};

struct discard_info {
	block_t lstart;			/* logical start address */
	block_t len;			/* length */
	block_t start;			/* actual start address in dev */
};

struct discard_cmd {
	struct rb_node rb_node;		/* rb node located in rb-tree */
	struct discard_info di;		/* discard info */
	struct list_head list;		/* command list */
	struct completion wait;		/* compleation */
	struct block_device *bdev;	/* bdev */
	unsigned short ref;		/* reference count */
	unsigned char state;		/* state */
	unsigned char queued;		/* queued discard */
	int error;			/* bio error */
	spinlock_t lock;		/* for state/bio_ref updating */
	unsigned short bio_ref;		/* bio reference count */
};

enum {
	DPOLICY_BG,
	DPOLICY_FORCE,
	DPOLICY_FSTRIM,
	DPOLICY_UMOUNT,
	MAX_DPOLICY,
};

enum {
	DPOLICY_IO_AWARE_DISABLE,	/* force to not be aware of IO */
	DPOLICY_IO_AWARE_ENABLE,	/* force to be aware of IO */
	DPOLICY_IO_AWARE_MAX,
};

struct discard_policy {
	int type;			/* type of discard */
	unsigned int min_interval;	/* used for candidates exist */
	unsigned int mid_interval;	/* used for device busy */
	unsigned int max_interval;	/* used for candidates not exist */
	unsigned int max_requests;	/* # of discards issued per round */
	unsigned int io_aware_gran;	/* minimum granularity discard not be aware of I/O */
	bool io_aware;			/* issue discard in idle time */
	bool sync;			/* submit discard with REQ_SYNC flag */
	bool ordered;			/* issue discard by lba order */
	bool timeout;			/* discard timeout for put_super */
	unsigned int granularity;	/* discard granularity */
};

struct discard_cmd_control {
	struct task_struct *f2fs_issue_discard;	/* discard thread */
	struct list_head entry_list;		/* 4KB discard entry list */
	struct list_head pend_list[MAX_PLIST_NUM];/* store pending entries */
	struct list_head wait_list;		/* store on-flushing entries */
	struct list_head fstrim_list;		/* in-flight discard from fstrim */
	wait_queue_head_t discard_wait_queue;	/* waiting queue for wake-up */
	struct mutex cmd_lock;
	unsigned int nr_discards;		/* # of discards in the list */
	unsigned int max_discards;		/* max. discards to be issued */
	unsigned int max_discard_request;	/* max. discard request per round */
	unsigned int min_discard_issue_time;	/* min. interval between discard issue */
	unsigned int mid_discard_issue_time;	/* mid. interval between discard issue */
	unsigned int max_discard_issue_time;	/* max. interval between discard issue */
	unsigned int discard_io_aware_gran; /* minimum discard granularity not be aware of I/O */
	unsigned int discard_urgent_util;	/* utilization which issue discard proactively */
	unsigned int discard_granularity;	/* discard granularity */
	unsigned int max_ordered_discard;	/* maximum discard granularity issued by lba order */
	unsigned int discard_io_aware;		/* io_aware policy */
	unsigned int undiscard_blks;		/* # of undiscard blocks */
	unsigned int next_pos;			/* next discard position */
	atomic_t issued_discard;		/* # of issued discard */
	atomic_t queued_discard;		/* # of queued discard */
	atomic_t discard_cmd_cnt;		/* # of cached cmd count */
	struct rb_root_cached root;		/* root of discard rb-tree */
	bool rbtree_check;			/* config for consistence check */
	bool discard_wake;			/* to wake up discard thread */
};

/* for the list of fsync inodes, used only during recovery */
struct fsync_inode_entry {
	struct list_head list;	/* list head */
	struct inode *inode;	/* vfs inode pointer */
	block_t blkaddr;	/* block address locating the last fsync */
	block_t last_dentry;	/* block address locating the last dentry */
};

#define nats_in_cursum(jnl)		(le16_to_cpu((jnl)->n_nats))
#define sits_in_cursum(jnl)		(le16_to_cpu((jnl)->n_sits))

#define nat_in_journal(jnl, i)		((jnl)->nat_j.entries[i].ne)
#define nid_in_journal(jnl, i)		((jnl)->nat_j.entries[i].nid)
#define sit_in_journal(jnl, i)		((jnl)->sit_j.entries[i].se)
#define segno_in_journal(jnl, i)	((jnl)->sit_j.entries[i].segno)

#define MAX_NAT_JENTRIES(jnl)	(NAT_JOURNAL_ENTRIES - nats_in_cursum(jnl))
#define MAX_SIT_JENTRIES(jnl)	(SIT_JOURNAL_ENTRIES - sits_in_cursum(jnl))

static inline int update_nats_in_cursum(struct f2fs_journal *journal, int i)
{
	int before = nats_in_cursum(journal);

	journal->n_nats = cpu_to_le16(before + i);
	return before;
}

static inline int update_sits_in_cursum(struct f2fs_journal *journal, int i)
{
	int before = sits_in_cursum(journal);

	journal->n_sits = cpu_to_le16(before + i);
	return before;
}

static inline bool __has_cursum_space(struct f2fs_journal *journal,
							int size, int type)
{
	if (type == NAT_JOURNAL)
		return size <= MAX_NAT_JENTRIES(journal);
	return size <= MAX_SIT_JENTRIES(journal);
}

/* for inline stuff */
#define DEF_INLINE_RESERVED_SIZE	1
static inline int get_extra_isize(struct inode *inode);
static inline int get_inline_xattr_addrs(struct inode *inode);
#define MAX_INLINE_DATA(inode)	(sizeof(__le32) *			\
				(CUR_ADDRS_PER_INODE(inode) -		\
				get_inline_xattr_addrs(inode) -	\
				DEF_INLINE_RESERVED_SIZE))

/* for inline dir */
#define NR_INLINE_DENTRY(inode)	(MAX_INLINE_DATA(inode) * BITS_PER_BYTE / \
				((SIZE_OF_DIR_ENTRY + F2FS_SLOT_LEN) * \
				BITS_PER_BYTE + 1))
#define INLINE_DENTRY_BITMAP_SIZE(inode) \
	DIV_ROUND_UP(NR_INLINE_DENTRY(inode), BITS_PER_BYTE)
#define INLINE_RESERVED_SIZE(inode)	(MAX_INLINE_DATA(inode) - \
				((SIZE_OF_DIR_ENTRY + F2FS_SLOT_LEN) * \
				NR_INLINE_DENTRY(inode) + \
				INLINE_DENTRY_BITMAP_SIZE(inode)))

/*
 * For INODE and NODE manager
 */
/* for directory operations */

struct f2fs_filename {
	/*
	 * The filename the user specified.  This is NULL for some
	 * filesystem-internal operations, e.g. converting an inline directory
	 * to a non-inline one, or roll-forward recovering an encrypted dentry.
	 */
	const struct qstr *usr_fname;

	/*
	 * The on-disk filename.  For encrypted directories, this is encrypted.
	 * This may be NULL for lookups in an encrypted dir without the key.
	 */
	struct fscrypt_str disk_name;

	/* The dirhash of this filename */
	f2fs_hash_t hash;

#ifdef CONFIG_FS_ENCRYPTION
	/*
	 * For lookups in encrypted directories: either the buffer backing
	 * disk_name, or a buffer that holds the decoded no-key name.
	 */
	struct fscrypt_str crypto_buf;
#endif
#if IS_ENABLED(CONFIG_UNICODE)
	/*
	 * For casefolded directories: the casefolded name, but it's left NULL
	 * if the original name is not valid Unicode, if the original name is
	 * "." or "..", if the directory is both casefolded and encrypted and
	 * its encryption key is unavailable, or if the filesystem is doing an
	 * internal operation where usr_fname is also NULL.  In all these cases
	 * we fall back to treating the name as an opaque byte sequence.
	 */
	struct qstr cf_name;
#endif
};

struct f2fs_dentry_ptr {
	struct inode *inode;
	void *bitmap;
	struct f2fs_dir_entry *dentry;
	__u8 (*filename)[F2FS_SLOT_LEN];
	int max;
	int nr_bitmap;
};

static inline void make_dentry_ptr_block(struct inode *inode,
		struct f2fs_dentry_ptr *d, struct f2fs_dentry_block *t)
{
	d->inode = inode;
	d->max = NR_DENTRY_IN_BLOCK;
	d->nr_bitmap = SIZE_OF_DENTRY_BITMAP;
	d->bitmap = t->dentry_bitmap;
	d->dentry = t->dentry;
	d->filename = t->filename;
}

static inline void make_dentry_ptr_inline(struct inode *inode,
					struct f2fs_dentry_ptr *d, void *t)
{
	int entry_cnt = NR_INLINE_DENTRY(inode);
	int bitmap_size = INLINE_DENTRY_BITMAP_SIZE(inode);
	int reserved_size = INLINE_RESERVED_SIZE(inode);

	d->inode = inode;
	d->max = entry_cnt;
	d->nr_bitmap = bitmap_size;
	d->bitmap = t;
	d->dentry = t + bitmap_size + reserved_size;
	d->filename = t + bitmap_size + reserved_size +
					SIZE_OF_DIR_ENTRY * entry_cnt;
}

/*
 * XATTR_NODE_OFFSET stores xattrs to one node block per file keeping -1
 * as its node offset to distinguish from index node blocks.
 * But some bits are used to mark the node block.
 */
#define XATTR_NODE_OFFSET	((((unsigned int)-1) << OFFSET_BIT_SHIFT) \
				>> OFFSET_BIT_SHIFT)
enum {
	ALLOC_NODE,			/* allocate a new node page if needed */
	LOOKUP_NODE,			/* look up a node without readahead */
	LOOKUP_NODE_RA,			/*
					 * look up a node with readahead called
					 * by get_data_block.
					 */
};

#define DEFAULT_RETRY_IO_COUNT	8	/* maximum retry read IO or flush count */

/* congestion wait timeout value, default: 20ms */
#define	DEFAULT_IO_TIMEOUT	(msecs_to_jiffies(20))

/* maximum retry quota flush count */
#define DEFAULT_RETRY_QUOTA_FLUSH_COUNT		8

/* maximum retry of EIO'ed page */
#define MAX_RETRY_PAGE_EIO			100

#define F2FS_LINK_MAX	0xffffffff	/* maximum link count per file */

#define MAX_DIR_RA_PAGES	4	/* maximum ra pages of dir */

/* dirty segments threshold for triggering CP */
#define DEFAULT_DIRTY_THRESHOLD		4

#define RECOVERY_MAX_RA_BLOCKS		BIO_MAX_VECS
#define RECOVERY_MIN_RA_BLOCKS		1

#define F2FS_ONSTACK_PAGES	16	/* nr of onstack pages */

/* for in-memory extent cache entry */
#define F2FS_MIN_EXTENT_LEN	64	/* minimum extent length */

/* number of extent info in extent cache we try to shrink */
#define READ_EXTENT_CACHE_SHRINK_NUMBER	128

/* number of age extent info in extent cache we try to shrink */
#define AGE_EXTENT_CACHE_SHRINK_NUMBER	128
#define LAST_AGE_WEIGHT			30
#define SAME_AGE_REGION			1024

/*
 * Define data block with age less than 1GB as hot data
 * define data block with age less than 10GB but more than 1GB as warm data
 */
#define DEF_HOT_DATA_AGE_THRESHOLD	262144
#define DEF_WARM_DATA_AGE_THRESHOLD	2621440

/* extent cache type */
enum extent_type {
	EX_READ,
	EX_BLOCK_AGE,
	NR_EXTENT_CACHES,
};

struct extent_info {
	unsigned int fofs;		/* start offset in a file */
	unsigned int len;		/* length of the extent */
	union {
		/* read extent_cache */
		struct {
			/* start block address of the extent */
			block_t blk;
#ifdef CONFIG_F2FS_FS_COMPRESSION
			/* physical extent length of compressed blocks */
			unsigned int c_len;
#endif
		};
		/* block age extent_cache */
		struct {
			/* block age of the extent */
			unsigned long long age;
			/* last total blocks allocated */
			unsigned long long last_blocks;
		};
	};
};

struct extent_node {
	struct rb_node rb_node;		/* rb node located in rb-tree */
	struct extent_info ei;		/* extent info */
	struct list_head list;		/* node in global extent list of sbi */
	struct extent_tree *et;		/* extent tree pointer */
};

struct extent_tree {
	nid_t ino;			/* inode number */
	enum extent_type type;		/* keep the extent tree type */
	struct rb_root_cached root;	/* root of extent info rb-tree */
	struct extent_node *cached_en;	/* recently accessed extent node */
	struct list_head list;		/* to be used by sbi->zombie_list */
	rwlock_t lock;			/* protect extent info rb-tree */
	atomic_t node_cnt;		/* # of extent node in rb-tree*/
	bool largest_updated;		/* largest extent updated */
	struct extent_info largest;	/* largest cached extent for EX_READ */
};

struct extent_tree_info {
	struct radix_tree_root extent_tree_root;/* cache extent cache entries */
	struct mutex extent_tree_lock;	/* locking extent radix tree */
	struct list_head extent_list;		/* lru list for shrinker */
	spinlock_t extent_lock;			/* locking extent lru list */
	atomic_t total_ext_tree;		/* extent tree count */
	struct list_head zombie_list;		/* extent zombie tree list */
	atomic_t total_zombie_tree;		/* extent zombie tree count */
	atomic_t total_ext_node;		/* extent info count */
};

/*
 * State of block returned by f2fs_map_blocks.
 */
#define F2FS_MAP_NEW		(1U << 0)
#define F2FS_MAP_MAPPED		(1U << 1)
#define F2FS_MAP_DELALLOC	(1U << 2)
#define F2FS_MAP_FLAGS		(F2FS_MAP_NEW | F2FS_MAP_MAPPED |\
				F2FS_MAP_DELALLOC)

struct f2fs_map_blocks {
	struct block_device *m_bdev;	/* for multi-device dio */
	block_t m_pblk;
	block_t m_lblk;
	unsigned int m_len;
	unsigned int m_flags;
	pgoff_t *m_next_pgofs;		/* point next possible non-hole pgofs */
	pgoff_t *m_next_extent;		/* point to next possible extent */
	int m_seg_type;
	bool m_may_create;		/* indicate it is from write path */
	bool m_multidev_dio;		/* indicate it allows multi-device dio */
};

/* for flag in get_data_block */
enum {
	F2FS_GET_BLOCK_DEFAULT,
	F2FS_GET_BLOCK_FIEMAP,
	F2FS_GET_BLOCK_BMAP,
	F2FS_GET_BLOCK_DIO,
	F2FS_GET_BLOCK_PRE_DIO,
	F2FS_GET_BLOCK_PRE_AIO,
	F2FS_GET_BLOCK_PRECACHE,
};

/*
 * i_advise uses FADVISE_XXX_BIT. We can add additional hints later.
 */
#define FADVISE_COLD_BIT	0x01
#define FADVISE_LOST_PINO_BIT	0x02
#define FADVISE_ENCRYPT_BIT	0x04
#define FADVISE_ENC_NAME_BIT	0x08
#define FADVISE_KEEP_SIZE_BIT	0x10
#define FADVISE_HOT_BIT		0x20
#define FADVISE_VERITY_BIT	0x40
#define FADVISE_TRUNC_BIT	0x80

#define FADVISE_MODIFIABLE_BITS	(FADVISE_COLD_BIT | FADVISE_HOT_BIT)

#define file_is_cold(inode)	is_file(inode, FADVISE_COLD_BIT)
#define file_set_cold(inode)	set_file(inode, FADVISE_COLD_BIT)
#define file_clear_cold(inode)	clear_file(inode, FADVISE_COLD_BIT)

#define file_wrong_pino(inode)	is_file(inode, FADVISE_LOST_PINO_BIT)
#define file_lost_pino(inode)	set_file(inode, FADVISE_LOST_PINO_BIT)
#define file_got_pino(inode)	clear_file(inode, FADVISE_LOST_PINO_BIT)

#define file_is_encrypt(inode)	is_file(inode, FADVISE_ENCRYPT_BIT)
#define file_set_encrypt(inode)	set_file(inode, FADVISE_ENCRYPT_BIT)

#define file_enc_name(inode)	is_file(inode, FADVISE_ENC_NAME_BIT)
#define file_set_enc_name(inode) set_file(inode, FADVISE_ENC_NAME_BIT)

#define file_keep_isize(inode)	is_file(inode, FADVISE_KEEP_SIZE_BIT)
#define file_set_keep_isize(inode) set_file(inode, FADVISE_KEEP_SIZE_BIT)

#define file_is_hot(inode)	is_file(inode, FADVISE_HOT_BIT)
#define file_set_hot(inode)	set_file(inode, FADVISE_HOT_BIT)
#define file_clear_hot(inode)	clear_file(inode, FADVISE_HOT_BIT)

#define file_is_verity(inode)	is_file(inode, FADVISE_VERITY_BIT)
#define file_set_verity(inode)	set_file(inode, FADVISE_VERITY_BIT)

#define file_should_truncate(inode)	is_file(inode, FADVISE_TRUNC_BIT)
#define file_need_truncate(inode)	set_file(inode, FADVISE_TRUNC_BIT)
#define file_dont_truncate(inode)	clear_file(inode, FADVISE_TRUNC_BIT)

#define DEF_DIR_LEVEL		0

/* used for f2fs_inode_info->flags */
enum {
	FI_NEW_INODE,		/* indicate newly allocated inode */
	FI_DIRTY_INODE,		/* indicate inode is dirty or not */
	FI_AUTO_RECOVER,	/* indicate inode is recoverable */
	FI_DIRTY_DIR,		/* indicate directory has dirty pages */
	FI_INC_LINK,		/* need to increment i_nlink */
	FI_ACL_MODE,		/* indicate acl mode */
	FI_NO_ALLOC,		/* should not allocate any blocks */
	FI_FREE_NID,		/* free allocated nide */
	FI_NO_EXTENT,		/* not to use the extent cache */
	FI_INLINE_XATTR,	/* used for inline xattr */
	FI_INLINE_DATA,		/* used for inline data*/
	FI_INLINE_DENTRY,	/* used for inline dentry */
	FI_APPEND_WRITE,	/* inode has appended data */
	FI_UPDATE_WRITE,	/* inode has in-place-update data */
	FI_NEED_IPU,		/* used for ipu per file */
	FI_ATOMIC_FILE,		/* indicate atomic file */
	FI_DATA_EXIST,		/* indicate data exists */
	FI_SKIP_WRITES,		/* should skip data page writeback */
	FI_OPU_WRITE,		/* used for opu per file */
	FI_DIRTY_FILE,		/* indicate regular/symlink has dirty pages */
	FI_PREALLOCATED_ALL,	/* all blocks for write were preallocated */
	FI_HOT_DATA,		/* indicate file is hot */
	FI_EXTRA_ATTR,		/* indicate file has extra attribute */
	FI_PROJ_INHERIT,	/* indicate file inherits projectid */
	FI_PIN_FILE,		/* indicate file should not be gced */
	FI_VERITY_IN_PROGRESS,	/* building fs-verity Merkle tree */
	FI_COMPRESSED_FILE,	/* indicate file's data can be compressed */
	FI_COMPRESS_CORRUPT,	/* indicate compressed cluster is corrupted */
	FI_MMAP_FILE,		/* indicate file was mmapped */
	FI_ENABLE_COMPRESS,	/* enable compression in "user" compression mode */
	FI_COMPRESS_RELEASED,	/* compressed blocks were released */
	FI_ALIGNED_WRITE,	/* enable aligned write */
	FI_COW_FILE,		/* indicate COW file */
	FI_ATOMIC_COMMITTED,	/* indicate atomic commit completed except disk sync */
	FI_ATOMIC_DIRTIED,	/* indicate atomic file is dirtied */
	FI_ATOMIC_REPLACE,	/* indicate atomic replace */
	FI_OPENED_FILE,		/* indicate file has been opened */
	FI_MAX,			/* max flag, never be used */
};

struct f2fs_inode_info {
	struct inode vfs_inode;		/* serve a vfs inode */
	unsigned long i_flags;		/* keep an inode flags for ioctl */
	unsigned char i_advise;		/* use to give file attribute hints */
	unsigned char i_dir_level;	/* use for dentry level for large dir */
	union {
		unsigned int i_current_depth;	/* only for directory depth */
		unsigned short i_gc_failures;	/* for gc failure statistic */
	};
	unsigned int i_pino;		/* parent inode number */
	umode_t i_acl_mode;		/* keep file acl mode temporarily */

	/* Use below internally in f2fs*/
	unsigned long flags[BITS_TO_LONGS(FI_MAX)];	/* use to pass per-file flags */
	struct f2fs_rwsem i_sem;	/* protect fi info */
	atomic_t dirty_pages;		/* # of dirty pages */
	f2fs_hash_t chash;		/* hash value of given file name */
	unsigned int clevel;		/* maximum level of given file name */
	struct task_struct *task;	/* lookup and create consistency */
	struct task_struct *cp_task;	/* separate cp/wb IO stats*/
	struct task_struct *wb_task;	/* indicate inode is in context of writeback */
	nid_t i_xattr_nid;		/* node id that contains xattrs */
	loff_t	last_disk_size;		/* lastly written file size */
	spinlock_t i_size_lock;		/* protect last_disk_size */

#ifdef CONFIG_QUOTA
	struct dquot __rcu *i_dquot[MAXQUOTAS];

	/* quota space reservation, managed internally by quota code */
	qsize_t i_reserved_quota;
#endif
	struct list_head dirty_list;	/* dirty list for dirs and files */
	struct list_head gdirty_list;	/* linked in global dirty list */
	struct task_struct *atomic_write_task;	/* store atomic write task */
	struct extent_tree *extent_tree[NR_EXTENT_CACHES];
					/* cached extent_tree entry */
	union {
		struct inode *cow_inode;	/* copy-on-write inode for atomic write */
		struct inode *atomic_inode;
					/* point to atomic_inode, available only for cow_inode */
	};

	/* avoid racing between foreground op and gc */
	struct f2fs_rwsem i_gc_rwsem[2];
	struct f2fs_rwsem i_xattr_sem; /* avoid racing between reading and changing EAs */

	int i_extra_isize;		/* size of extra space located in i_addr */
	kprojid_t i_projid;		/* id for project quota */
	int i_inline_xattr_size;	/* inline xattr size */
	struct timespec64 i_crtime;	/* inode creation time */
	struct timespec64 i_disk_time[3];/* inode disk times */

	/* for file compress */
	atomic_t i_compr_blocks;		/* # of compressed blocks */
	unsigned char i_compress_algorithm;	/* algorithm type */
	unsigned char i_log_cluster_size;	/* log of cluster size */
	unsigned char i_compress_level;		/* compress level (lz4hc,zstd) */
	unsigned char i_compress_flag;		/* compress flag */
	unsigned int i_cluster_size;		/* cluster size */

	unsigned int atomic_write_cnt;
	loff_t original_i_size;		/* original i_size before atomic write */
};

static inline void get_read_extent_info(struct extent_info *ext,
					struct f2fs_extent *i_ext)
{
	ext->fofs = le32_to_cpu(i_ext->fofs);
	ext->blk = le32_to_cpu(i_ext->blk);
	ext->len = le32_to_cpu(i_ext->len);
}

static inline void set_raw_read_extent(struct extent_info *ext,
					struct f2fs_extent *i_ext)
{
	i_ext->fofs = cpu_to_le32(ext->fofs);
	i_ext->blk = cpu_to_le32(ext->blk);
	i_ext->len = cpu_to_le32(ext->len);
}

static inline bool __is_discard_mergeable(struct discard_info *back,
			struct discard_info *front, unsigned int max_len)
{
	return (back->lstart + back->len == front->lstart) &&
		(back->len + front->len <= max_len);
}

static inline bool __is_discard_back_mergeable(struct discard_info *cur,
			struct discard_info *back, unsigned int max_len)
{
	return __is_discard_mergeable(back, cur, max_len);
}

static inline bool __is_discard_front_mergeable(struct discard_info *cur,
			struct discard_info *front, unsigned int max_len)
{
	return __is_discard_mergeable(cur, front, max_len);
}

/*
 * For free nid management
 */
enum nid_state {
	FREE_NID,		/* newly added to free nid list */
	PREALLOC_NID,		/* it is preallocated */
	MAX_NID_STATE,
};

enum nat_state {
	TOTAL_NAT,
	DIRTY_NAT,
	RECLAIMABLE_NAT,
	MAX_NAT_STATE,
};

struct f2fs_nm_info {
	block_t nat_blkaddr;		/* base disk address of NAT */
	nid_t max_nid;			/* maximum possible node ids */
	nid_t available_nids;		/* # of available node ids */
	nid_t next_scan_nid;		/* the next nid to be scanned */
	nid_t max_rf_node_blocks;	/* max # of nodes for recovery */
	unsigned int ram_thresh;	/* control the memory footprint */
	unsigned int ra_nid_pages;	/* # of nid pages to be readaheaded */
	unsigned int dirty_nats_ratio;	/* control dirty nats ratio threshold */

	/* NAT cache management */
	struct radix_tree_root nat_root;/* root of the nat entry cache */
	struct radix_tree_root nat_set_root;/* root of the nat set cache */
	struct f2fs_rwsem nat_tree_lock;	/* protect nat entry tree */
	struct list_head nat_entries;	/* cached nat entry list (clean) */
	spinlock_t nat_list_lock;	/* protect clean nat entry list */
	unsigned int nat_cnt[MAX_NAT_STATE]; /* the # of cached nat entries */
	unsigned int nat_blocks;	/* # of nat blocks */

	/* free node ids management */
	struct radix_tree_root free_nid_root;/* root of the free_nid cache */
	struct list_head free_nid_list;		/* list for free nids excluding preallocated nids */
	unsigned int nid_cnt[MAX_NID_STATE];	/* the number of free node id */
	spinlock_t nid_list_lock;	/* protect nid lists ops */
	struct mutex build_lock;	/* lock for build free nids */
	unsigned char **free_nid_bitmap;
	unsigned char *nat_block_bitmap;
	unsigned short *free_nid_count;	/* free nid count of NAT block */

	/* for checkpoint */
	char *nat_bitmap;		/* NAT bitmap pointer */

	unsigned int nat_bits_blocks;	/* # of nat bits blocks */
	unsigned char *nat_bits;	/* NAT bits blocks */
	unsigned char *full_nat_bits;	/* full NAT pages */
	unsigned char *empty_nat_bits;	/* empty NAT pages */
#ifdef CONFIG_F2FS_CHECK_FS
	char *nat_bitmap_mir;		/* NAT bitmap mirror */
#endif
	int bitmap_size;		/* bitmap size */
};

/*
 * this structure is used as one of function parameters.
 * all the information are dedicated to a given direct node block determined
 * by the data offset in a file.
 */
struct dnode_of_data {
	struct inode *inode;		/* vfs inode pointer */
	struct page *inode_page;	/* its inode page, NULL is possible */
	struct page *node_page;		/* cached direct node page */
	nid_t nid;			/* node id of the direct node block */
	unsigned int ofs_in_node;	/* data offset in the node page */
	bool inode_page_locked;		/* inode page is locked or not */
	bool node_changed;		/* is node block changed */
	char cur_level;			/* level of hole node page */
	char max_level;			/* level of current page located */
	block_t	data_blkaddr;		/* block address of the node block */
};

static inline void set_new_dnode(struct dnode_of_data *dn, struct inode *inode,
		struct page *ipage, struct page *npage, nid_t nid)
{
	memset(dn, 0, sizeof(*dn));
	dn->inode = inode;
	dn->inode_page = ipage;
	dn->node_page = npage;
	dn->nid = nid;
}

/*
 * For SIT manager
 *
 * By default, there are 6 active log areas across the whole main area.
 * When considering hot and cold data separation to reduce cleaning overhead,
 * we split 3 for data logs and 3 for node logs as hot, warm, and cold types,
 * respectively.
 * In the current design, you should not change the numbers intentionally.
 * Instead, as a mount option such as active_logs=x, you can use 2, 4, and 6
 * logs individually according to the underlying devices. (default: 6)
 * Just in case, on-disk layout covers maximum 16 logs that consist of 8 for
 * data and 8 for node logs.
 */
#define	NR_CURSEG_DATA_TYPE	(3)
#define NR_CURSEG_NODE_TYPE	(3)
#define NR_CURSEG_INMEM_TYPE	(2)
#define NR_CURSEG_RO_TYPE	(2)
#define NR_CURSEG_PERSIST_TYPE	(NR_CURSEG_DATA_TYPE + NR_CURSEG_NODE_TYPE)
#define NR_CURSEG_TYPE		(NR_CURSEG_INMEM_TYPE + NR_CURSEG_PERSIST_TYPE)

enum {
	CURSEG_HOT_DATA	= 0,	/* directory entry blocks */
	CURSEG_WARM_DATA,	/* data blocks */
	CURSEG_COLD_DATA,	/* multimedia or GCed data blocks */
	CURSEG_HOT_NODE,	/* direct node blocks of directory files */
	CURSEG_WARM_NODE,	/* direct node blocks of normal files */
	CURSEG_COLD_NODE,	/* indirect node blocks */
	NR_PERSISTENT_LOG,	/* number of persistent log */
	CURSEG_COLD_DATA_PINNED = NR_PERSISTENT_LOG,
				/* pinned file that needs consecutive block address */
	CURSEG_ALL_DATA_ATGC,	/* SSR alloctor in hot/warm/cold data area */
	NO_CHECK_TYPE,		/* number of persistent & inmem log */
};

struct flush_cmd {
	struct completion wait;
	struct llist_node llnode;
	nid_t ino;
	int ret;
};

struct flush_cmd_control {
	struct task_struct *f2fs_issue_flush;	/* flush thread */
	wait_queue_head_t flush_wait_queue;	/* waiting queue for wake-up */
	atomic_t issued_flush;			/* # of issued flushes */
	atomic_t queued_flush;			/* # of queued flushes */
	struct llist_head issue_list;		/* list for command issue */
	struct llist_node *dispatch_list;	/* list for command dispatch */
};

struct f2fs_sm_info {
	struct sit_info *sit_info;		/* whole segment information */
	struct free_segmap_info *free_info;	/* free segment information */
	struct dirty_seglist_info *dirty_info;	/* dirty segment information */
	struct curseg_info *curseg_array;	/* active segment information */

	struct f2fs_rwsem curseg_lock;	/* for preventing curseg change */

	block_t seg0_blkaddr;		/* block address of 0'th segment */
	block_t main_blkaddr;		/* start block address of main area */
	block_t ssa_blkaddr;		/* start block address of SSA area */

	unsigned int segment_count;	/* total # of segments */
	unsigned int main_segments;	/* # of segments in main area */
	unsigned int reserved_segments;	/* # of reserved segments */
	unsigned int additional_reserved_segments;/* reserved segs for IO align feature */
	unsigned int ovp_segments;	/* # of overprovision segments */

	/* a threshold to reclaim prefree segments */
	unsigned int rec_prefree_segments;

	struct list_head sit_entry_set;	/* sit entry set list */

	unsigned int ipu_policy;	/* in-place-update policy */
	unsigned int min_ipu_util;	/* in-place-update threshold */
	unsigned int min_fsync_blocks;	/* threshold for fsync */
	unsigned int min_seq_blocks;	/* threshold for sequential blocks */
	unsigned int min_hot_blocks;	/* threshold for hot block allocation */
	unsigned int min_ssr_sections;	/* threshold to trigger SSR allocation */

	/* for flush command control */
	struct flush_cmd_control *fcc_info;

	/* for discard command control */
	struct discard_cmd_control *dcc_info;
};

/*
 * For superblock
 */
/*
 * COUNT_TYPE for monitoring
 *
 * f2fs monitors the number of several block types such as on-writeback,
 * dirty dentry blocks, dirty node blocks, and dirty meta blocks.
 */
#define WB_DATA_TYPE(p, f)			\
	(f || f2fs_is_cp_guaranteed(p) ? F2FS_WB_CP_DATA : F2FS_WB_DATA)
enum count_type {
	F2FS_DIRTY_DENTS,
	F2FS_DIRTY_DATA,
	F2FS_DIRTY_QDATA,
	F2FS_DIRTY_NODES,
	F2FS_DIRTY_META,
	F2FS_DIRTY_IMETA,
	F2FS_WB_CP_DATA,
	F2FS_WB_DATA,
	F2FS_RD_DATA,
	F2FS_RD_NODE,
	F2FS_RD_META,
	F2FS_DIO_WRITE,
	F2FS_DIO_READ,
	NR_COUNT_TYPE,
};

/*
 * The below are the page types of bios used in submit_bio().
 * The available types are:
 * DATA			User data pages. It operates as async mode.
 * NODE			Node pages. It operates as async mode.
 * META			FS metadata pages such as SIT, NAT, CP.
 * NR_PAGE_TYPE		The number of page types.
 * META_FLUSH		Make sure the previous pages are written
 *			with waiting the bio's completion
 * ...			Only can be used with META.
 */
#define PAGE_TYPE_OF_BIO(type)	((type) > META ? META : (type))
#define PAGE_TYPE_ON_MAIN(type)	((type) == DATA || (type) == NODE)
enum page_type {
	DATA = 0,
	NODE = 1,	/* should not change this */
	META,
	NR_PAGE_TYPE,
	META_FLUSH,
	IPU,		/* the below types are used by tracepoints only. */
	OPU,
};

enum temp_type {
	HOT = 0,	/* must be zero for meta bio */
	WARM,
	COLD,
	NR_TEMP_TYPE,
};

enum need_lock_type {
	LOCK_REQ = 0,
	LOCK_DONE,
	LOCK_RETRY,
};

enum cp_reason_type {
	CP_NO_NEEDED,
	CP_NON_REGULAR,
	CP_COMPRESSED,
	CP_HARDLINK,
	CP_SB_NEED_CP,
	CP_WRONG_PINO,
	CP_NO_SPC_ROLL,
	CP_NODE_NEED_CP,
	CP_FASTBOOT_MODE,
	CP_SPEC_LOG_NUM,
	CP_RECOVER_DIR,
	CP_XATTR_DIR,
};

enum iostat_type {
	/* WRITE IO */
	APP_DIRECT_IO,			/* app direct write IOs */
	APP_BUFFERED_IO,		/* app buffered write IOs */
	APP_WRITE_IO,			/* app write IOs */
	APP_MAPPED_IO,			/* app mapped IOs */
	APP_BUFFERED_CDATA_IO,		/* app buffered write IOs on compressed file */
	APP_MAPPED_CDATA_IO,		/* app mapped write IOs on compressed file */
	FS_DATA_IO,			/* data IOs from kworker/fsync/reclaimer */
	FS_CDATA_IO,			/* data IOs from kworker/fsync/reclaimer on compressed file */
	FS_NODE_IO,			/* node IOs from kworker/fsync/reclaimer */
	FS_META_IO,			/* meta IOs from kworker/reclaimer */
	FS_GC_DATA_IO,			/* data IOs from forground gc */
	FS_GC_NODE_IO,			/* node IOs from forground gc */
	FS_CP_DATA_IO,			/* data IOs from checkpoint */
	FS_CP_NODE_IO,			/* node IOs from checkpoint */
	FS_CP_META_IO,			/* meta IOs from checkpoint */

	/* READ IO */
	APP_DIRECT_READ_IO,		/* app direct read IOs */
	APP_BUFFERED_READ_IO,		/* app buffered read IOs */
	APP_READ_IO,			/* app read IOs */
	APP_MAPPED_READ_IO,		/* app mapped read IOs */
	APP_BUFFERED_CDATA_READ_IO,	/* app buffered read IOs on compressed file  */
	APP_MAPPED_CDATA_READ_IO,	/* app mapped read IOs on compressed file  */
	FS_DATA_READ_IO,		/* data read IOs */
	FS_GDATA_READ_IO,		/* data read IOs from background gc */
	FS_CDATA_READ_IO,		/* compressed data read IOs */
	FS_NODE_READ_IO,		/* node read IOs */
	FS_META_READ_IO,		/* meta read IOs */

	/* other */
	FS_DISCARD_IO,			/* discard */
	FS_FLUSH_IO,			/* flush */
	FS_ZONE_RESET_IO,		/* zone reset */
	NR_IO_TYPE,
};

struct f2fs_io_info {
	struct f2fs_sb_info *sbi;	/* f2fs_sb_info pointer */
	nid_t ino;		/* inode number */
	enum page_type type;	/* contains DATA/NODE/META/META_FLUSH */
	enum temp_type temp;	/* contains HOT/WARM/COLD */
	enum req_op op;		/* contains REQ_OP_ */
	blk_opf_t op_flags;	/* req_flag_bits */
	block_t new_blkaddr;	/* new block address to be written */
	block_t old_blkaddr;	/* old block address before Cow */
	struct page *page;	/* page to be written */
	struct page *encrypted_page;	/* encrypted page */
	struct page *compressed_page;	/* compressed page */
	struct list_head list;		/* serialize IOs */
	unsigned int compr_blocks;	/* # of compressed block addresses */
	unsigned int need_lock:8;	/* indicate we need to lock cp_rwsem */
	unsigned int version:8;		/* version of the node */
	unsigned int submitted:1;	/* indicate IO submission */
	unsigned int in_list:1;		/* indicate fio is in io_list */
	unsigned int is_por:1;		/* indicate IO is from recovery or not */
	unsigned int encrypted:1;	/* indicate file is encrypted */
	unsigned int meta_gc:1;		/* require meta inode GC */
	enum iostat_type io_type;	/* io type */
	struct writeback_control *io_wbc; /* writeback control */
	struct bio **bio;		/* bio for ipu */
	sector_t *last_block;		/* last block number in bio */
};

struct bio_entry {
	struct bio *bio;
	struct list_head list;
};

#define is_read_io(rw) ((rw) == READ)
struct f2fs_bio_info {
	struct f2fs_sb_info *sbi;	/* f2fs superblock */
	struct bio *bio;		/* bios to merge */
	sector_t last_block_in_bio;	/* last block number */
	struct f2fs_io_info fio;	/* store buffered io info. */
#ifdef CONFIG_BLK_DEV_ZONED
	struct completion zone_wait;	/* condition value for the previous open zone to close */
	struct bio *zone_pending_bio;	/* pending bio for the previous zone */
	void *bi_private;		/* previous bi_private for pending bio */
#endif
	struct f2fs_rwsem io_rwsem;	/* blocking op for bio */
	spinlock_t io_lock;		/* serialize DATA/NODE IOs */
	struct list_head io_list;	/* track fios */
	struct list_head bio_list;	/* bio entry list head */
	struct f2fs_rwsem bio_list_lock;	/* lock to protect bio entry list */
};

#define FDEV(i)				(sbi->devs[i])
#define RDEV(i)				(raw_super->devs[i])
struct f2fs_dev_info {
	struct file *bdev_file;
	struct block_device *bdev;
	char path[MAX_PATH_LEN];
	unsigned int total_segments;
	block_t start_blk;
	block_t end_blk;
#ifdef CONFIG_BLK_DEV_ZONED
	unsigned int nr_blkz;		/* Total number of zones */
	unsigned long *blkz_seq;	/* Bitmap indicating sequential zones */
#endif
};

enum inode_type {
	DIR_INODE,			/* for dirty dir inode */
	FILE_INODE,			/* for dirty regular/symlink inode */
	DIRTY_META,			/* for all dirtied inode metadata */
	NR_INODE_TYPE,
};

/* for inner inode cache management */
struct inode_management {
	struct radix_tree_root ino_root;	/* ino entry array */
	spinlock_t ino_lock;			/* for ino entry lock */
	struct list_head ino_list;		/* inode list head */
	unsigned long ino_num;			/* number of entries */
};

/* for GC_AT */
struct atgc_management {
	bool atgc_enabled;			/* ATGC is enabled or not */
	struct rb_root_cached root;		/* root of victim rb-tree */
	struct list_head victim_list;		/* linked with all victim entries */
	unsigned int victim_count;		/* victim count in rb-tree */
	unsigned int candidate_ratio;		/* candidate ratio */
	unsigned int max_candidate_count;	/* max candidate count */
	unsigned int age_weight;		/* age weight, vblock_weight = 100 - age_weight */
	unsigned long long age_threshold;	/* age threshold */
};

struct f2fs_gc_control {
	unsigned int victim_segno;	/* target victim segment number */
	int init_gc_type;		/* FG_GC or BG_GC */
	bool no_bg_gc;			/* check the space and stop bg_gc */
	bool should_migrate_blocks;	/* should migrate blocks */
	bool err_gc_skipped;		/* return EAGAIN if GC skipped */
	bool one_time;			/* require one time GC in one migration unit */
	unsigned int nr_free_secs;	/* # of free sections to do GC */
};

/*
 * For s_flag in struct f2fs_sb_info
 * Modification on enum should be synchronized with s_flag array
 */
enum {
	SBI_IS_DIRTY,				/* dirty flag for checkpoint */
	SBI_IS_CLOSE,				/* specify unmounting */
	SBI_NEED_FSCK,				/* need fsck.f2fs to fix */
	SBI_POR_DOING,				/* recovery is doing or not */
	SBI_NEED_SB_WRITE,			/* need to recover superblock */
	SBI_NEED_CP,				/* need to checkpoint */
	SBI_IS_SHUTDOWN,			/* shutdown by ioctl */
	SBI_IS_RECOVERED,			/* recovered orphan/data */
	SBI_CP_DISABLED,			/* CP was disabled last mount */
	SBI_CP_DISABLED_QUICK,			/* CP was disabled quickly */
	SBI_QUOTA_NEED_FLUSH,			/* need to flush quota info in CP */
	SBI_QUOTA_SKIP_FLUSH,			/* skip flushing quota in current CP */
	SBI_QUOTA_NEED_REPAIR,			/* quota file may be corrupted */
	SBI_IS_RESIZEFS,			/* resizefs is in process */
	SBI_IS_FREEZING,			/* freezefs is in process */
	SBI_IS_WRITABLE,			/* remove ro mountoption transiently */
	MAX_SBI_FLAG,
};

enum {
	CP_TIME,
	REQ_TIME,
	DISCARD_TIME,
	GC_TIME,
	DISABLE_TIME,
	UMOUNT_DISCARD_TIMEOUT,
	MAX_TIME,
};

/* Note that you need to keep synchronization with this gc_mode_names array */
enum {
	GC_NORMAL,
	GC_IDLE_CB,
	GC_IDLE_GREEDY,
	GC_IDLE_AT,
	GC_URGENT_HIGH,
	GC_URGENT_LOW,
	GC_URGENT_MID,
	MAX_GC_MODE,
};

enum {
	BGGC_MODE_ON,		/* background gc is on */
	BGGC_MODE_OFF,		/* background gc is off */
	BGGC_MODE_SYNC,		/*
				 * background gc is on, migrating blocks
				 * like foreground gc
				 */
};

enum {
	FS_MODE_ADAPTIVE,		/* use both lfs/ssr allocation */
	FS_MODE_LFS,			/* use lfs allocation only */
	FS_MODE_FRAGMENT_SEG,		/* segment fragmentation mode */
	FS_MODE_FRAGMENT_BLK,		/* block fragmentation mode */
};

enum {
	ALLOC_MODE_DEFAULT,	/* stay default */
	ALLOC_MODE_REUSE,	/* reuse segments as much as possible */
};

enum fsync_mode {
	FSYNC_MODE_POSIX,	/* fsync follows posix semantics */
	FSYNC_MODE_STRICT,	/* fsync behaves in line with ext4 */
	FSYNC_MODE_NOBARRIER,	/* fsync behaves nobarrier based on posix */
};

enum {
	COMPR_MODE_FS,		/*
				 * automatically compress compression
				 * enabled files
				 */
	COMPR_MODE_USER,	/*
				 * automatical compression is disabled.
				 * user can control the file compression
				 * using ioctls
				 */
};

enum {
	DISCARD_UNIT_BLOCK,	/* basic discard unit is block */
	DISCARD_UNIT_SEGMENT,	/* basic discard unit is segment */
	DISCARD_UNIT_SECTION,	/* basic discard unit is section */
};

enum {
	MEMORY_MODE_NORMAL,	/* memory mode for normal devices */
	MEMORY_MODE_LOW,	/* memory mode for low memry devices */
};

enum errors_option {
	MOUNT_ERRORS_READONLY,	/* remount fs ro on errors */
	MOUNT_ERRORS_CONTINUE,	/* continue on errors */
	MOUNT_ERRORS_PANIC,	/* panic on errors */
};

<<<<<<< HEAD
=======
enum {
	BACKGROUND,
	FOREGROUND,
	MAX_CALL_TYPE,
	TOTAL_CALL = FOREGROUND,
};

>>>>>>> 2d5404ca
static inline int f2fs_test_bit(unsigned int nr, char *addr);
static inline void f2fs_set_bit(unsigned int nr, char *addr);
static inline void f2fs_clear_bit(unsigned int nr, char *addr);

/*
 * Layout of f2fs page.private:
 *
 * Layout A: lowest bit should be 1
 * | bit0 = 1 | bit1 | bit2 | ... | bit MAX | private data .... |
 * bit 0	PAGE_PRIVATE_NOT_POINTER
 * bit 1	PAGE_PRIVATE_ONGOING_MIGRATION
 * bit 2	PAGE_PRIVATE_INLINE_INODE
 * bit 3	PAGE_PRIVATE_REF_RESOURCE
 * bit 4	PAGE_PRIVATE_ATOMIC_WRITE
 * bit 5-	f2fs private data
 *
 * Layout B: lowest bit should be 0
 * page.private is a wrapped pointer.
 */
enum {
	PAGE_PRIVATE_NOT_POINTER,		/* private contains non-pointer data */
	PAGE_PRIVATE_ONGOING_MIGRATION,		/* data page which is on-going migrating */
	PAGE_PRIVATE_INLINE_INODE,		/* inode page contains inline data */
	PAGE_PRIVATE_REF_RESOURCE,		/* dirty page has referenced resources */
	PAGE_PRIVATE_ATOMIC_WRITE,		/* data page from atomic write path */
	PAGE_PRIVATE_MAX
};

/* For compression */
enum compress_algorithm_type {
	COMPRESS_LZO,
	COMPRESS_LZ4,
	COMPRESS_ZSTD,
	COMPRESS_LZORLE,
	COMPRESS_MAX,
};

enum compress_flag {
	COMPRESS_CHKSUM,
	COMPRESS_MAX_FLAG,
};

#define	COMPRESS_WATERMARK			20
#define	COMPRESS_PERCENT			20

#define COMPRESS_DATA_RESERVED_SIZE		4
struct compress_data {
	__le32 clen;			/* compressed data size */
	__le32 chksum;			/* compressed data chksum */
	__le32 reserved[COMPRESS_DATA_RESERVED_SIZE];	/* reserved */
	u8 cdata[];			/* compressed data */
};

#define COMPRESS_HEADER_SIZE	(sizeof(struct compress_data))

#define F2FS_COMPRESSED_PAGE_MAGIC	0xF5F2C000

#define F2FS_ZSTD_DEFAULT_CLEVEL	1

#define	COMPRESS_LEVEL_OFFSET	8

/* compress context */
struct compress_ctx {
	struct inode *inode;		/* inode the context belong to */
	pgoff_t cluster_idx;		/* cluster index number */
	unsigned int cluster_size;	/* page count in cluster */
	unsigned int log_cluster_size;	/* log of cluster size */
	struct page **rpages;		/* pages store raw data in cluster */
	unsigned int nr_rpages;		/* total page number in rpages */
	struct page **cpages;		/* pages store compressed data in cluster */
	unsigned int nr_cpages;		/* total page number in cpages */
	unsigned int valid_nr_cpages;	/* valid page number in cpages */
	void *rbuf;			/* virtual mapped address on rpages */
	struct compress_data *cbuf;	/* virtual mapped address on cpages */
	size_t rlen;			/* valid data length in rbuf */
	size_t clen;			/* valid data length in cbuf */
	void *private;			/* payload buffer for specified compression algorithm */
	void *private2;			/* extra payload buffer */
};

/* compress context for write IO path */
struct compress_io_ctx {
	u32 magic;			/* magic number to indicate page is compressed */
	struct inode *inode;		/* inode the context belong to */
	struct page **rpages;		/* pages store raw data in cluster */
	unsigned int nr_rpages;		/* total page number in rpages */
	atomic_t pending_pages;		/* in-flight compressed page count */
};

/* Context for decompressing one cluster on the read IO path */
struct decompress_io_ctx {
	u32 magic;			/* magic number to indicate page is compressed */
	struct inode *inode;		/* inode the context belong to */
	pgoff_t cluster_idx;		/* cluster index number */
	unsigned int cluster_size;	/* page count in cluster */
	unsigned int log_cluster_size;	/* log of cluster size */
	struct page **rpages;		/* pages store raw data in cluster */
	unsigned int nr_rpages;		/* total page number in rpages */
	struct page **cpages;		/* pages store compressed data in cluster */
	unsigned int nr_cpages;		/* total page number in cpages */
	struct page **tpages;		/* temp pages to pad holes in cluster */
	void *rbuf;			/* virtual mapped address on rpages */
	struct compress_data *cbuf;	/* virtual mapped address on cpages */
	size_t rlen;			/* valid data length in rbuf */
	size_t clen;			/* valid data length in cbuf */

	/*
	 * The number of compressed pages remaining to be read in this cluster.
	 * This is initially nr_cpages.  It is decremented by 1 each time a page
	 * has been read (or failed to be read).  When it reaches 0, the cluster
	 * is decompressed (or an error is reported).
	 *
	 * If an error occurs before all the pages have been submitted for I/O,
	 * then this will never reach 0.  In this case the I/O submitter is
	 * responsible for calling f2fs_decompress_end_io() instead.
	 */
	atomic_t remaining_pages;

	/*
	 * Number of references to this decompress_io_ctx.
	 *
	 * One reference is held for I/O completion.  This reference is dropped
	 * after the pagecache pages are updated and unlocked -- either after
	 * decompression (and verity if enabled), or after an error.
	 *
	 * In addition, each compressed page holds a reference while it is in a
	 * bio.  These references are necessary prevent compressed pages from
	 * being freed while they are still in a bio.
	 */
	refcount_t refcnt;

	bool failed;			/* IO error occurred before decompression? */
	bool need_verity;		/* need fs-verity verification after decompression? */
	void *private;			/* payload buffer for specified decompression algorithm */
	void *private2;			/* extra payload buffer */
	struct work_struct verity_work;	/* work to verify the decompressed pages */
	struct work_struct free_work;	/* work for late free this structure itself */
};

#define NULL_CLUSTER			((unsigned int)(~0))
#define MIN_COMPRESS_LOG_SIZE		2
#define MAX_COMPRESS_LOG_SIZE		8
#define MAX_COMPRESS_WINDOW_SIZE(log_size)	((PAGE_SIZE) << (log_size))

struct f2fs_sb_info {
	struct super_block *sb;			/* pointer to VFS super block */
	struct proc_dir_entry *s_proc;		/* proc entry */
	struct f2fs_super_block *raw_super;	/* raw super block pointer */
	struct f2fs_rwsem sb_lock;		/* lock for raw super block */
	int valid_super_block;			/* valid super block no */
	unsigned long s_flag;				/* flags for sbi */
	struct mutex writepages;		/* mutex for writepages() */

#ifdef CONFIG_BLK_DEV_ZONED
	unsigned int blocks_per_blkz;		/* F2FS blocks per zone */
	unsigned int max_open_zones;		/* max open zone resources of the zoned device */
	/* For adjust the priority writing position of data in zone UFS */
	unsigned int blkzone_alloc_policy;
#endif

	/* for node-related operations */
	struct f2fs_nm_info *nm_info;		/* node manager */
	struct inode *node_inode;		/* cache node blocks */

	/* for segment-related operations */
	struct f2fs_sm_info *sm_info;		/* segment manager */

	/* for bio operations */
	struct f2fs_bio_info *write_io[NR_PAGE_TYPE];	/* for write bios */
	/* keep migration IO order for LFS mode */
	struct f2fs_rwsem io_order_lock;
	pgoff_t page_eio_ofs[NR_PAGE_TYPE];	/* EIO page offset */
	int page_eio_cnt[NR_PAGE_TYPE];		/* EIO count */

	/* for checkpoint */
	struct f2fs_checkpoint *ckpt;		/* raw checkpoint pointer */
	int cur_cp_pack;			/* remain current cp pack */
	spinlock_t cp_lock;			/* for flag in ckpt */
	struct inode *meta_inode;		/* cache meta blocks */
	struct f2fs_rwsem cp_global_sem;	/* checkpoint procedure lock */
	struct f2fs_rwsem cp_rwsem;		/* blocking FS operations */
	struct f2fs_rwsem node_write;		/* locking node writes */
	struct f2fs_rwsem node_change;	/* locking node change */
	wait_queue_head_t cp_wait;
	unsigned long last_time[MAX_TIME];	/* to store time in jiffies */
	long interval_time[MAX_TIME];		/* to store thresholds */
	struct ckpt_req_control cprc_info;	/* for checkpoint request control */

	struct inode_management im[MAX_INO_ENTRY];	/* manage inode cache */

	spinlock_t fsync_node_lock;		/* for node entry lock */
	struct list_head fsync_node_list;	/* node list head */
	unsigned int fsync_seg_id;		/* sequence id */
	unsigned int fsync_node_num;		/* number of node entries */

	/* for orphan inode, use 0'th array */
	unsigned int max_orphans;		/* max orphan inodes */

	/* for inode management */
	struct list_head inode_list[NR_INODE_TYPE];	/* dirty inode list */
	spinlock_t inode_lock[NR_INODE_TYPE];	/* for dirty inode list lock */
	struct mutex flush_lock;		/* for flush exclusion */

	/* for extent tree cache */
	struct extent_tree_info extent_tree[NR_EXTENT_CACHES];
	atomic64_t allocated_data_blocks;	/* for block age extent_cache */

	/* The threshold used for hot and warm data seperation*/
	unsigned int hot_data_age_threshold;
	unsigned int warm_data_age_threshold;
	unsigned int last_age_weight;

	/* basic filesystem units */
	unsigned int log_sectors_per_block;	/* log2 sectors per block */
	unsigned int log_blocksize;		/* log2 block size */
	unsigned int blocksize;			/* block size */
	unsigned int root_ino_num;		/* root inode number*/
	unsigned int node_ino_num;		/* node inode number*/
	unsigned int meta_ino_num;		/* meta inode number*/
	unsigned int log_blocks_per_seg;	/* log2 blocks per segment */
	unsigned int blocks_per_seg;		/* blocks per segment */
	unsigned int unusable_blocks_per_sec;	/* unusable blocks per section */
	unsigned int segs_per_sec;		/* segments per section */
	unsigned int secs_per_zone;		/* sections per zone */
	unsigned int total_sections;		/* total section count */
	unsigned int total_node_count;		/* total node block count */
	unsigned int total_valid_node_count;	/* valid node block count */
	int dir_level;				/* directory level */
	bool readdir_ra;			/* readahead inode in readdir */
	u64 max_io_bytes;			/* max io bytes to merge IOs */

	block_t user_block_count;		/* # of user blocks */
	block_t total_valid_block_count;	/* # of valid blocks */
	block_t discard_blks;			/* discard command candidats */
	block_t last_valid_block_count;		/* for recovery */
	block_t reserved_blocks;		/* configurable reserved blocks */
	block_t current_reserved_blocks;	/* current reserved blocks */

	/* Additional tracking for no checkpoint mode */
	block_t unusable_block_count;		/* # of blocks saved by last cp */

	unsigned int nquota_files;		/* # of quota sysfile */
	struct f2fs_rwsem quota_sem;		/* blocking cp for flags */

	/* # of pages, see count_type */
	atomic_t nr_pages[NR_COUNT_TYPE];
	/* # of allocated blocks */
	struct percpu_counter alloc_valid_block_count;
	/* # of node block writes as roll forward recovery */
	struct percpu_counter rf_node_block_count;

	/* writeback control */
	atomic_t wb_sync_req[META];	/* count # of WB_SYNC threads */

	/* valid inode count */
	struct percpu_counter total_valid_inode_count;

	struct f2fs_mount_info mount_opt;	/* mount options */

	/* for cleaning operations */
	struct f2fs_rwsem gc_lock;		/*
						 * semaphore for GC, avoid
						 * race between GC and GC or CP
						 */
	struct f2fs_gc_kthread	*gc_thread;	/* GC thread */
	struct atgc_management am;		/* atgc management */
	unsigned int cur_victim_sec;		/* current victim section num */
	unsigned int gc_mode;			/* current GC state */
	unsigned int next_victim_seg[2];	/* next segment in victim section */
	spinlock_t gc_remaining_trials_lock;
	/* remaining trial count for GC_URGENT_* and GC_IDLE_* */
	unsigned int gc_remaining_trials;

	/* for skip statistic */
	unsigned long long skipped_gc_rwsem;		/* FG_GC only */

	/* threshold for gc trials on pinned files */
	unsigned short gc_pin_file_threshold;
	struct f2fs_rwsem pin_sem;

	/* maximum # of trials to find a victim segment for SSR and GC */
	unsigned int max_victim_search;
	/* migration granularity of garbage collection, unit: segment */
	unsigned int migration_granularity;
	/* migration window granularity of garbage collection, unit: segment */
	unsigned int migration_window_granularity;

	/*
	 * for stat information.
	 * one is for the LFS mode, and the other is for the SSR mode.
	 */
#ifdef CONFIG_F2FS_STAT_FS
	struct f2fs_stat_info *stat_info;	/* FS status information */
	atomic_t meta_count[META_MAX];		/* # of meta blocks */
	unsigned int segment_count[2];		/* # of allocated segments */
	unsigned int block_count[2];		/* # of allocated blocks */
	atomic_t inplace_count;		/* # of inplace update */
	/* # of lookup extent cache */
	atomic64_t total_hit_ext[NR_EXTENT_CACHES];
	/* # of hit rbtree extent node */
	atomic64_t read_hit_rbtree[NR_EXTENT_CACHES];
	/* # of hit cached extent node */
	atomic64_t read_hit_cached[NR_EXTENT_CACHES];
	/* # of hit largest extent node in read extent cache */
	atomic64_t read_hit_largest;
	atomic_t inline_xattr;			/* # of inline_xattr inodes */
	atomic_t inline_inode;			/* # of inline_data inodes */
	atomic_t inline_dir;			/* # of inline_dentry inodes */
	atomic_t compr_inode;			/* # of compressed inodes */
	atomic64_t compr_blocks;		/* # of compressed blocks */
	atomic_t swapfile_inode;		/* # of swapfile inodes */
	atomic_t atomic_files;			/* # of opened atomic file */
	atomic_t max_aw_cnt;			/* max # of atomic writes */
	unsigned int io_skip_bggc;		/* skip background gc for in-flight IO */
	unsigned int other_skip_bggc;		/* skip background gc for other reasons */
	unsigned int ndirty_inode[NR_INODE_TYPE];	/* # of dirty inodes */
	atomic_t cp_call_count[MAX_CALL_TYPE];	/* # of cp call */
#endif
	spinlock_t stat_lock;			/* lock for stat operations */

	/* to attach REQ_META|REQ_FUA flags */
	unsigned int data_io_flag;
	unsigned int node_io_flag;

	/* For sysfs support */
	struct kobject s_kobj;			/* /sys/fs/f2fs/<devname> */
	struct completion s_kobj_unregister;

	struct kobject s_stat_kobj;		/* /sys/fs/f2fs/<devname>/stat */
	struct completion s_stat_kobj_unregister;

	struct kobject s_feature_list_kobj;		/* /sys/fs/f2fs/<devname>/feature_list */
	struct completion s_feature_list_kobj_unregister;

	/* For shrinker support */
	struct list_head s_list;
	struct mutex umount_mutex;
	unsigned int shrinker_run_no;

	/* For multi devices */
	int s_ndevs;				/* number of devices */
	struct f2fs_dev_info *devs;		/* for device list */
	unsigned int dirty_device;		/* for checkpoint data flush */
	spinlock_t dev_lock;			/* protect dirty_device */
	bool aligned_blksize;			/* all devices has the same logical blksize */

	/* For write statistics */
	u64 sectors_written_start;
	u64 kbytes_written;

	/* Reference to checksum algorithm driver via cryptoapi */
	struct crypto_shash *s_chksum_driver;

	/* Precomputed FS UUID checksum for seeding other checksums */
	__u32 s_chksum_seed;

	struct workqueue_struct *post_read_wq;	/* post read workqueue */

	/*
	 * If we are in irq context, let's update error information into
	 * on-disk superblock in the work.
	 */
	struct work_struct s_error_work;
	unsigned char errors[MAX_F2FS_ERRORS];		/* error flags */
	unsigned char stop_reason[MAX_STOP_REASON];	/* stop reason */
	spinlock_t error_lock;			/* protect errors/stop_reason array */
	bool error_dirty;			/* errors of sb is dirty */

	struct kmem_cache *inline_xattr_slab;	/* inline xattr entry */
	unsigned int inline_xattr_slab_size;	/* default inline xattr slab size */

	/* For reclaimed segs statistics per each GC mode */
	unsigned int gc_segment_mode;		/* GC state for reclaimed segments */
	unsigned int gc_reclaimed_segs[MAX_GC_MODE];	/* Reclaimed segs for each mode */

	unsigned long seq_file_ra_mul;		/* multiplier for ra_pages of seq. files in fadvise */

	int max_fragment_chunk;			/* max chunk size for block fragmentation mode */
	int max_fragment_hole;			/* max hole size for block fragmentation mode */

	/* For atomic write statistics */
	atomic64_t current_atomic_write;
	s64 peak_atomic_write;
	u64 committed_atomic_block;
	u64 revoked_atomic_block;

#ifdef CONFIG_F2FS_FS_COMPRESSION
	struct kmem_cache *page_array_slab;	/* page array entry */
	unsigned int page_array_slab_size;	/* default page array slab size */

	/* For runtime compression statistics */
	u64 compr_written_block;
	u64 compr_saved_block;
	u32 compr_new_inode;

	/* For compressed block cache */
	struct inode *compress_inode;		/* cache compressed blocks */
	unsigned int compress_percent;		/* cache page percentage */
	unsigned int compress_watermark;	/* cache page watermark */
	atomic_t compress_page_hit;		/* cache hit count */
#endif

#ifdef CONFIG_F2FS_IOSTAT
	/* For app/fs IO statistics */
	spinlock_t iostat_lock;
	unsigned long long iostat_count[NR_IO_TYPE];
	unsigned long long iostat_bytes[NR_IO_TYPE];
	unsigned long long prev_iostat_bytes[NR_IO_TYPE];
	bool iostat_enable;
	unsigned long iostat_next_period;
	unsigned int iostat_period_ms;

	/* For io latency related statistics info in one iostat period */
	spinlock_t iostat_lat_lock;
	struct iostat_lat_info *iostat_io_lat;
#endif
};

/* Definitions to access f2fs_sb_info */
#define SEGS_TO_BLKS(sbi, segs)					\
		((segs) << (sbi)->log_blocks_per_seg)
#define BLKS_TO_SEGS(sbi, blks)					\
		((blks) >> (sbi)->log_blocks_per_seg)

#define BLKS_PER_SEG(sbi)	((sbi)->blocks_per_seg)
#define BLKS_PER_SEC(sbi)	(SEGS_TO_BLKS(sbi, (sbi)->segs_per_sec))
#define SEGS_PER_SEC(sbi)	((sbi)->segs_per_sec)

__printf(3, 4)
void f2fs_printk(struct f2fs_sb_info *sbi, bool limit_rate, const char *fmt, ...);

#define f2fs_err(sbi, fmt, ...)						\
	f2fs_printk(sbi, false, KERN_ERR fmt, ##__VA_ARGS__)
#define f2fs_warn(sbi, fmt, ...)					\
	f2fs_printk(sbi, false, KERN_WARNING fmt, ##__VA_ARGS__)
#define f2fs_notice(sbi, fmt, ...)					\
	f2fs_printk(sbi, false, KERN_NOTICE fmt, ##__VA_ARGS__)
#define f2fs_info(sbi, fmt, ...)					\
	f2fs_printk(sbi, false, KERN_INFO fmt, ##__VA_ARGS__)
#define f2fs_debug(sbi, fmt, ...)					\
	f2fs_printk(sbi, false, KERN_DEBUG fmt, ##__VA_ARGS__)

#define f2fs_err_ratelimited(sbi, fmt, ...)				\
	f2fs_printk(sbi, true, KERN_ERR fmt, ##__VA_ARGS__)
#define f2fs_warn_ratelimited(sbi, fmt, ...)				\
	f2fs_printk(sbi, true, KERN_WARNING fmt, ##__VA_ARGS__)
#define f2fs_info_ratelimited(sbi, fmt, ...)				\
	f2fs_printk(sbi, true, KERN_INFO fmt, ##__VA_ARGS__)

#ifdef CONFIG_F2FS_FAULT_INJECTION
#define time_to_inject(sbi, type) __time_to_inject(sbi, type, __func__,	\
									__builtin_return_address(0))
static inline bool __time_to_inject(struct f2fs_sb_info *sbi, int type,
				const char *func, const char *parent_func)
{
	struct f2fs_fault_info *ffi = &F2FS_OPTION(sbi).fault_info;

	if (!ffi->inject_rate)
		return false;

	if (!IS_FAULT_SET(ffi, type))
		return false;

	atomic_inc(&ffi->inject_ops);
	if (atomic_read(&ffi->inject_ops) >= ffi->inject_rate) {
		atomic_set(&ffi->inject_ops, 0);
		f2fs_info_ratelimited(sbi, "inject %s in %s of %pS",
				f2fs_fault_name[type], func, parent_func);
		return true;
	}
	return false;
}
#else
static inline bool time_to_inject(struct f2fs_sb_info *sbi, int type)
{
	return false;
}
#endif

/*
 * Test if the mounted volume is a multi-device volume.
 *   - For a single regular disk volume, sbi->s_ndevs is 0.
 *   - For a single zoned disk volume, sbi->s_ndevs is 1.
 *   - For a multi-device volume, sbi->s_ndevs is always 2 or more.
 */
static inline bool f2fs_is_multi_device(struct f2fs_sb_info *sbi)
{
	return sbi->s_ndevs > 1;
}

static inline void f2fs_update_time(struct f2fs_sb_info *sbi, int type)
{
	unsigned long now = jiffies;

	sbi->last_time[type] = now;

	/* DISCARD_TIME and GC_TIME are based on REQ_TIME */
	if (type == REQ_TIME) {
		sbi->last_time[DISCARD_TIME] = now;
		sbi->last_time[GC_TIME] = now;
	}
}

static inline bool f2fs_time_over(struct f2fs_sb_info *sbi, int type)
{
	unsigned long interval = sbi->interval_time[type] * HZ;

	return time_after(jiffies, sbi->last_time[type] + interval);
}

static inline unsigned int f2fs_time_to_wait(struct f2fs_sb_info *sbi,
						int type)
{
	unsigned long interval = sbi->interval_time[type] * HZ;
	unsigned int wait_ms = 0;
	long delta;

	delta = (sbi->last_time[type] + interval) - jiffies;
	if (delta > 0)
		wait_ms = jiffies_to_msecs(delta);

	return wait_ms;
}

/*
 * Inline functions
 */
static inline u32 __f2fs_crc32(struct f2fs_sb_info *sbi, u32 crc,
			      const void *address, unsigned int length)
{
	struct {
		struct shash_desc shash;
		char ctx[4];
	} desc;
	int err;

	BUG_ON(crypto_shash_descsize(sbi->s_chksum_driver) != sizeof(desc.ctx));

	desc.shash.tfm = sbi->s_chksum_driver;
	*(u32 *)desc.ctx = crc;

	err = crypto_shash_update(&desc.shash, address, length);
	BUG_ON(err);

	return *(u32 *)desc.ctx;
}

static inline u32 f2fs_crc32(struct f2fs_sb_info *sbi, const void *address,
			   unsigned int length)
{
	return __f2fs_crc32(sbi, F2FS_SUPER_MAGIC, address, length);
}

static inline bool f2fs_crc_valid(struct f2fs_sb_info *sbi, __u32 blk_crc,
				  void *buf, size_t buf_size)
{
	return f2fs_crc32(sbi, buf, buf_size) == blk_crc;
}

static inline u32 f2fs_chksum(struct f2fs_sb_info *sbi, u32 crc,
			      const void *address, unsigned int length)
{
	return __f2fs_crc32(sbi, crc, address, length);
}

static inline struct f2fs_inode_info *F2FS_I(struct inode *inode)
{
	return container_of(inode, struct f2fs_inode_info, vfs_inode);
}

static inline struct f2fs_sb_info *F2FS_SB(struct super_block *sb)
{
	return sb->s_fs_info;
}

static inline struct f2fs_sb_info *F2FS_I_SB(struct inode *inode)
{
	return F2FS_SB(inode->i_sb);
}

static inline struct f2fs_sb_info *F2FS_M_SB(struct address_space *mapping)
{
	return F2FS_I_SB(mapping->host);
}

static inline struct f2fs_sb_info *F2FS_P_SB(struct page *page)
{
	return F2FS_M_SB(page_file_mapping(page));
}

static inline struct f2fs_super_block *F2FS_RAW_SUPER(struct f2fs_sb_info *sbi)
{
	return (struct f2fs_super_block *)(sbi->raw_super);
}

static inline struct f2fs_super_block *F2FS_SUPER_BLOCK(struct folio *folio,
								pgoff_t index)
{
	pgoff_t idx_in_folio = index % (1 << folio_order(folio));

	return (struct f2fs_super_block *)
		(page_address(folio_page(folio, idx_in_folio)) +
						F2FS_SUPER_OFFSET);
}

static inline struct f2fs_checkpoint *F2FS_CKPT(struct f2fs_sb_info *sbi)
{
	return (struct f2fs_checkpoint *)(sbi->ckpt);
}

static inline struct f2fs_node *F2FS_NODE(struct page *page)
{
	return (struct f2fs_node *)page_address(page);
}

static inline struct f2fs_inode *F2FS_INODE(struct page *page)
{
	return &((struct f2fs_node *)page_address(page))->i;
}

static inline struct f2fs_nm_info *NM_I(struct f2fs_sb_info *sbi)
{
	return (struct f2fs_nm_info *)(sbi->nm_info);
}

static inline struct f2fs_sm_info *SM_I(struct f2fs_sb_info *sbi)
{
	return (struct f2fs_sm_info *)(sbi->sm_info);
}

static inline struct sit_info *SIT_I(struct f2fs_sb_info *sbi)
{
	return (struct sit_info *)(SM_I(sbi)->sit_info);
}

static inline struct free_segmap_info *FREE_I(struct f2fs_sb_info *sbi)
{
	return (struct free_segmap_info *)(SM_I(sbi)->free_info);
}

static inline struct dirty_seglist_info *DIRTY_I(struct f2fs_sb_info *sbi)
{
	return (struct dirty_seglist_info *)(SM_I(sbi)->dirty_info);
}

static inline struct address_space *META_MAPPING(struct f2fs_sb_info *sbi)
{
	return sbi->meta_inode->i_mapping;
}

static inline struct address_space *NODE_MAPPING(struct f2fs_sb_info *sbi)
{
	return sbi->node_inode->i_mapping;
}

static inline bool is_sbi_flag_set(struct f2fs_sb_info *sbi, unsigned int type)
{
	return test_bit(type, &sbi->s_flag);
}

static inline void set_sbi_flag(struct f2fs_sb_info *sbi, unsigned int type)
{
	set_bit(type, &sbi->s_flag);
}

static inline void clear_sbi_flag(struct f2fs_sb_info *sbi, unsigned int type)
{
	clear_bit(type, &sbi->s_flag);
}

static inline unsigned long long cur_cp_version(struct f2fs_checkpoint *cp)
{
	return le64_to_cpu(cp->checkpoint_ver);
}

static inline unsigned long f2fs_qf_ino(struct super_block *sb, int type)
{
	if (type < F2FS_MAX_QUOTAS)
		return le32_to_cpu(F2FS_SB(sb)->raw_super->qf_ino[type]);
	return 0;
}

static inline __u64 cur_cp_crc(struct f2fs_checkpoint *cp)
{
	size_t crc_offset = le32_to_cpu(cp->checksum_offset);
	return le32_to_cpu(*((__le32 *)((unsigned char *)cp + crc_offset)));
}

static inline bool __is_set_ckpt_flags(struct f2fs_checkpoint *cp, unsigned int f)
{
	unsigned int ckpt_flags = le32_to_cpu(cp->ckpt_flags);

	return ckpt_flags & f;
}

static inline bool is_set_ckpt_flags(struct f2fs_sb_info *sbi, unsigned int f)
{
	return __is_set_ckpt_flags(F2FS_CKPT(sbi), f);
}

static inline void __set_ckpt_flags(struct f2fs_checkpoint *cp, unsigned int f)
{
	unsigned int ckpt_flags;

	ckpt_flags = le32_to_cpu(cp->ckpt_flags);
	ckpt_flags |= f;
	cp->ckpt_flags = cpu_to_le32(ckpt_flags);
}

static inline void set_ckpt_flags(struct f2fs_sb_info *sbi, unsigned int f)
{
	unsigned long flags;

	spin_lock_irqsave(&sbi->cp_lock, flags);
	__set_ckpt_flags(F2FS_CKPT(sbi), f);
	spin_unlock_irqrestore(&sbi->cp_lock, flags);
}

static inline void __clear_ckpt_flags(struct f2fs_checkpoint *cp, unsigned int f)
{
	unsigned int ckpt_flags;

	ckpt_flags = le32_to_cpu(cp->ckpt_flags);
	ckpt_flags &= (~f);
	cp->ckpt_flags = cpu_to_le32(ckpt_flags);
}

static inline void clear_ckpt_flags(struct f2fs_sb_info *sbi, unsigned int f)
{
	unsigned long flags;

	spin_lock_irqsave(&sbi->cp_lock, flags);
	__clear_ckpt_flags(F2FS_CKPT(sbi), f);
	spin_unlock_irqrestore(&sbi->cp_lock, flags);
}

#define init_f2fs_rwsem(sem)					\
do {								\
	static struct lock_class_key __key;			\
								\
	__init_f2fs_rwsem((sem), #sem, &__key);			\
} while (0)

static inline void __init_f2fs_rwsem(struct f2fs_rwsem *sem,
		const char *sem_name, struct lock_class_key *key)
{
	__init_rwsem(&sem->internal_rwsem, sem_name, key);
#ifdef CONFIG_F2FS_UNFAIR_RWSEM
	init_waitqueue_head(&sem->read_waiters);
#endif
}

static inline int f2fs_rwsem_is_locked(struct f2fs_rwsem *sem)
{
	return rwsem_is_locked(&sem->internal_rwsem);
}

static inline int f2fs_rwsem_is_contended(struct f2fs_rwsem *sem)
{
	return rwsem_is_contended(&sem->internal_rwsem);
}

static inline void f2fs_down_read(struct f2fs_rwsem *sem)
{
#ifdef CONFIG_F2FS_UNFAIR_RWSEM
	wait_event(sem->read_waiters, down_read_trylock(&sem->internal_rwsem));
#else
	down_read(&sem->internal_rwsem);
#endif
}

static inline int f2fs_down_read_trylock(struct f2fs_rwsem *sem)
{
	return down_read_trylock(&sem->internal_rwsem);
}

static inline void f2fs_up_read(struct f2fs_rwsem *sem)
{
	up_read(&sem->internal_rwsem);
}

static inline void f2fs_down_write(struct f2fs_rwsem *sem)
{
	down_write(&sem->internal_rwsem);
}

#ifdef CONFIG_DEBUG_LOCK_ALLOC
static inline void f2fs_down_read_nested(struct f2fs_rwsem *sem, int subclass)
{
	down_read_nested(&sem->internal_rwsem, subclass);
}

static inline void f2fs_down_write_nested(struct f2fs_rwsem *sem, int subclass)
{
	down_write_nested(&sem->internal_rwsem, subclass);
}
#else
#define f2fs_down_read_nested(sem, subclass) f2fs_down_read(sem)
#define f2fs_down_write_nested(sem, subclass) f2fs_down_write(sem)
#endif

static inline int f2fs_down_write_trylock(struct f2fs_rwsem *sem)
{
	return down_write_trylock(&sem->internal_rwsem);
}

static inline void f2fs_up_write(struct f2fs_rwsem *sem)
{
	up_write(&sem->internal_rwsem);
#ifdef CONFIG_F2FS_UNFAIR_RWSEM
	wake_up_all(&sem->read_waiters);
#endif
}

static inline void f2fs_lock_op(struct f2fs_sb_info *sbi)
{
	f2fs_down_read(&sbi->cp_rwsem);
}

static inline int f2fs_trylock_op(struct f2fs_sb_info *sbi)
{
	if (time_to_inject(sbi, FAULT_LOCK_OP))
		return 0;
	return f2fs_down_read_trylock(&sbi->cp_rwsem);
}

static inline void f2fs_unlock_op(struct f2fs_sb_info *sbi)
{
	f2fs_up_read(&sbi->cp_rwsem);
}

static inline void f2fs_lock_all(struct f2fs_sb_info *sbi)
{
	f2fs_down_write(&sbi->cp_rwsem);
}

static inline void f2fs_unlock_all(struct f2fs_sb_info *sbi)
{
	f2fs_up_write(&sbi->cp_rwsem);
}

static inline int __get_cp_reason(struct f2fs_sb_info *sbi)
{
	int reason = CP_SYNC;

	if (test_opt(sbi, FASTBOOT))
		reason = CP_FASTBOOT;
	if (is_sbi_flag_set(sbi, SBI_IS_CLOSE))
		reason = CP_UMOUNT;
	return reason;
}

static inline bool __remain_node_summaries(int reason)
{
	return (reason & (CP_UMOUNT | CP_FASTBOOT));
}

static inline bool __exist_node_summaries(struct f2fs_sb_info *sbi)
{
	return (is_set_ckpt_flags(sbi, CP_UMOUNT_FLAG) ||
			is_set_ckpt_flags(sbi, CP_FASTBOOT_FLAG));
}

/*
 * Check whether the inode has blocks or not
 */
static inline int F2FS_HAS_BLOCKS(struct inode *inode)
{
	block_t xattr_block = F2FS_I(inode)->i_xattr_nid ? 1 : 0;

	return (inode->i_blocks >> F2FS_LOG_SECTORS_PER_BLOCK) > xattr_block;
}

static inline bool f2fs_has_xattr_block(unsigned int ofs)
{
	return ofs == XATTR_NODE_OFFSET;
}

static inline bool __allow_reserved_blocks(struct f2fs_sb_info *sbi,
					struct inode *inode, bool cap)
{
	if (!inode)
		return true;
	if (!test_opt(sbi, RESERVE_ROOT))
		return false;
	if (IS_NOQUOTA(inode))
		return true;
	if (uid_eq(F2FS_OPTION(sbi).s_resuid, current_fsuid()))
		return true;
	if (!gid_eq(F2FS_OPTION(sbi).s_resgid, GLOBAL_ROOT_GID) &&
					in_group_p(F2FS_OPTION(sbi).s_resgid))
		return true;
	if (cap && capable(CAP_SYS_RESOURCE))
		return true;
	return false;
}

static inline unsigned int get_available_block_count(struct f2fs_sb_info *sbi,
						struct inode *inode, bool cap)
{
	block_t avail_user_block_count;

	avail_user_block_count = sbi->user_block_count -
					sbi->current_reserved_blocks;

	if (!__allow_reserved_blocks(sbi, inode, cap))
		avail_user_block_count -= F2FS_OPTION(sbi).root_reserved_blocks;

	if (unlikely(is_sbi_flag_set(sbi, SBI_CP_DISABLED))) {
		if (avail_user_block_count > sbi->unusable_block_count)
			avail_user_block_count -= sbi->unusable_block_count;
		else
			avail_user_block_count = 0;
	}

	return avail_user_block_count;
}

static inline void f2fs_i_blocks_write(struct inode *, block_t, bool, bool);
static inline int inc_valid_block_count(struct f2fs_sb_info *sbi,
				 struct inode *inode, blkcnt_t *count, bool partial)
{
	long long diff = 0, release = 0;
	block_t avail_user_block_count;
	int ret;

	ret = dquot_reserve_block(inode, *count);
	if (ret)
		return ret;

	if (time_to_inject(sbi, FAULT_BLOCK)) {
		release = *count;
		goto release_quota;
	}

	/*
	 * let's increase this in prior to actual block count change in order
	 * for f2fs_sync_file to avoid data races when deciding checkpoint.
	 */
	percpu_counter_add(&sbi->alloc_valid_block_count, (*count));

	spin_lock(&sbi->stat_lock);

	avail_user_block_count = get_available_block_count(sbi, inode, true);
	diff = (long long)sbi->total_valid_block_count + *count -
						avail_user_block_count;
	if (unlikely(diff > 0)) {
		if (!partial) {
			spin_unlock(&sbi->stat_lock);
			release = *count;
			goto enospc;
		}
		if (diff > *count)
			diff = *count;
		*count -= diff;
		release = diff;
		if (!*count) {
			spin_unlock(&sbi->stat_lock);
			goto enospc;
		}
	}
	sbi->total_valid_block_count += (block_t)(*count);

	spin_unlock(&sbi->stat_lock);

	if (unlikely(release)) {
		percpu_counter_sub(&sbi->alloc_valid_block_count, release);
		dquot_release_reservation_block(inode, release);
	}
	f2fs_i_blocks_write(inode, *count, true, true);
	return 0;

enospc:
	percpu_counter_sub(&sbi->alloc_valid_block_count, release);
release_quota:
	dquot_release_reservation_block(inode, release);
	return -ENOSPC;
}

#define PAGE_PRIVATE_GET_FUNC(name, flagname) \
static inline bool page_private_##name(struct page *page) \
{ \
	return PagePrivate(page) && \
		test_bit(PAGE_PRIVATE_NOT_POINTER, &page_private(page)) && \
		test_bit(PAGE_PRIVATE_##flagname, &page_private(page)); \
}

#define PAGE_PRIVATE_SET_FUNC(name, flagname) \
static inline void set_page_private_##name(struct page *page) \
{ \
	if (!PagePrivate(page)) \
		attach_page_private(page, (void *)0); \
	set_bit(PAGE_PRIVATE_NOT_POINTER, &page_private(page)); \
	set_bit(PAGE_PRIVATE_##flagname, &page_private(page)); \
}

#define PAGE_PRIVATE_CLEAR_FUNC(name, flagname) \
static inline void clear_page_private_##name(struct page *page) \
{ \
	clear_bit(PAGE_PRIVATE_##flagname, &page_private(page)); \
	if (page_private(page) == BIT(PAGE_PRIVATE_NOT_POINTER)) \
		detach_page_private(page); \
}

PAGE_PRIVATE_GET_FUNC(nonpointer, NOT_POINTER);
PAGE_PRIVATE_GET_FUNC(inline, INLINE_INODE);
PAGE_PRIVATE_GET_FUNC(gcing, ONGOING_MIGRATION);
PAGE_PRIVATE_GET_FUNC(atomic, ATOMIC_WRITE);

PAGE_PRIVATE_SET_FUNC(reference, REF_RESOURCE);
PAGE_PRIVATE_SET_FUNC(inline, INLINE_INODE);
PAGE_PRIVATE_SET_FUNC(gcing, ONGOING_MIGRATION);
PAGE_PRIVATE_SET_FUNC(atomic, ATOMIC_WRITE);

PAGE_PRIVATE_CLEAR_FUNC(reference, REF_RESOURCE);
PAGE_PRIVATE_CLEAR_FUNC(inline, INLINE_INODE);
PAGE_PRIVATE_CLEAR_FUNC(gcing, ONGOING_MIGRATION);
PAGE_PRIVATE_CLEAR_FUNC(atomic, ATOMIC_WRITE);

static inline unsigned long get_page_private_data(struct page *page)
{
	unsigned long data = page_private(page);

	if (!test_bit(PAGE_PRIVATE_NOT_POINTER, &data))
		return 0;
	return data >> PAGE_PRIVATE_MAX;
}

static inline void set_page_private_data(struct page *page, unsigned long data)
{
	if (!PagePrivate(page))
		attach_page_private(page, (void *)0);
	set_bit(PAGE_PRIVATE_NOT_POINTER, &page_private(page));
	page_private(page) |= data << PAGE_PRIVATE_MAX;
}

static inline void clear_page_private_data(struct page *page)
{
	page_private(page) &= GENMASK(PAGE_PRIVATE_MAX - 1, 0);
	if (page_private(page) == BIT(PAGE_PRIVATE_NOT_POINTER))
		detach_page_private(page);
}

static inline void clear_page_private_all(struct page *page)
{
	clear_page_private_data(page);
	clear_page_private_reference(page);
	clear_page_private_gcing(page);
	clear_page_private_inline(page);
	clear_page_private_atomic(page);

	f2fs_bug_on(F2FS_P_SB(page), page_private(page));
}

static inline void dec_valid_block_count(struct f2fs_sb_info *sbi,
						struct inode *inode,
						block_t count)
{
	blkcnt_t sectors = count << F2FS_LOG_SECTORS_PER_BLOCK;

	spin_lock(&sbi->stat_lock);
	f2fs_bug_on(sbi, sbi->total_valid_block_count < (block_t) count);
	sbi->total_valid_block_count -= (block_t)count;
	if (sbi->reserved_blocks &&
		sbi->current_reserved_blocks < sbi->reserved_blocks)
		sbi->current_reserved_blocks = min(sbi->reserved_blocks,
					sbi->current_reserved_blocks + count);
	spin_unlock(&sbi->stat_lock);
	if (unlikely(inode->i_blocks < sectors)) {
		f2fs_warn(sbi, "Inconsistent i_blocks, ino:%lu, iblocks:%llu, sectors:%llu",
			  inode->i_ino,
			  (unsigned long long)inode->i_blocks,
			  (unsigned long long)sectors);
		set_sbi_flag(sbi, SBI_NEED_FSCK);
		return;
	}
	f2fs_i_blocks_write(inode, count, false, true);
}

static inline void inc_page_count(struct f2fs_sb_info *sbi, int count_type)
{
	atomic_inc(&sbi->nr_pages[count_type]);

	if (count_type == F2FS_DIRTY_DENTS ||
			count_type == F2FS_DIRTY_NODES ||
			count_type == F2FS_DIRTY_META ||
			count_type == F2FS_DIRTY_QDATA ||
			count_type == F2FS_DIRTY_IMETA)
		set_sbi_flag(sbi, SBI_IS_DIRTY);
}

static inline void inode_inc_dirty_pages(struct inode *inode)
{
	atomic_inc(&F2FS_I(inode)->dirty_pages);
	inc_page_count(F2FS_I_SB(inode), S_ISDIR(inode->i_mode) ?
				F2FS_DIRTY_DENTS : F2FS_DIRTY_DATA);
	if (IS_NOQUOTA(inode))
		inc_page_count(F2FS_I_SB(inode), F2FS_DIRTY_QDATA);
}

static inline void dec_page_count(struct f2fs_sb_info *sbi, int count_type)
{
	atomic_dec(&sbi->nr_pages[count_type]);
}

static inline void inode_dec_dirty_pages(struct inode *inode)
{
	if (!S_ISDIR(inode->i_mode) && !S_ISREG(inode->i_mode) &&
			!S_ISLNK(inode->i_mode))
		return;

	atomic_dec(&F2FS_I(inode)->dirty_pages);
	dec_page_count(F2FS_I_SB(inode), S_ISDIR(inode->i_mode) ?
				F2FS_DIRTY_DENTS : F2FS_DIRTY_DATA);
	if (IS_NOQUOTA(inode))
		dec_page_count(F2FS_I_SB(inode), F2FS_DIRTY_QDATA);
}

static inline void inc_atomic_write_cnt(struct inode *inode)
{
	struct f2fs_sb_info *sbi = F2FS_I_SB(inode);
	struct f2fs_inode_info *fi = F2FS_I(inode);
	u64 current_write;

	fi->atomic_write_cnt++;
	atomic64_inc(&sbi->current_atomic_write);
	current_write = atomic64_read(&sbi->current_atomic_write);
	if (current_write > sbi->peak_atomic_write)
		sbi->peak_atomic_write = current_write;
}

static inline void release_atomic_write_cnt(struct inode *inode)
{
	struct f2fs_sb_info *sbi = F2FS_I_SB(inode);
	struct f2fs_inode_info *fi = F2FS_I(inode);

	atomic64_sub(fi->atomic_write_cnt, &sbi->current_atomic_write);
	fi->atomic_write_cnt = 0;
}

static inline s64 get_pages(struct f2fs_sb_info *sbi, int count_type)
{
	return atomic_read(&sbi->nr_pages[count_type]);
}

static inline int get_dirty_pages(struct inode *inode)
{
	return atomic_read(&F2FS_I(inode)->dirty_pages);
}

static inline int get_blocktype_secs(struct f2fs_sb_info *sbi, int block_type)
{
	return div_u64(get_pages(sbi, block_type) + BLKS_PER_SEC(sbi) - 1,
							BLKS_PER_SEC(sbi));
}

static inline block_t valid_user_blocks(struct f2fs_sb_info *sbi)
{
	return sbi->total_valid_block_count;
}

static inline block_t discard_blocks(struct f2fs_sb_info *sbi)
{
	return sbi->discard_blks;
}

static inline unsigned long __bitmap_size(struct f2fs_sb_info *sbi, int flag)
{
	struct f2fs_checkpoint *ckpt = F2FS_CKPT(sbi);

	/* return NAT or SIT bitmap */
	if (flag == NAT_BITMAP)
		return le32_to_cpu(ckpt->nat_ver_bitmap_bytesize);
	else if (flag == SIT_BITMAP)
		return le32_to_cpu(ckpt->sit_ver_bitmap_bytesize);

	return 0;
}

static inline block_t __cp_payload(struct f2fs_sb_info *sbi)
{
	return le32_to_cpu(F2FS_RAW_SUPER(sbi)->cp_payload);
}

static inline void *__bitmap_ptr(struct f2fs_sb_info *sbi, int flag)
{
	struct f2fs_checkpoint *ckpt = F2FS_CKPT(sbi);
	void *tmp_ptr = &ckpt->sit_nat_version_bitmap;
	int offset;

	if (is_set_ckpt_flags(sbi, CP_LARGE_NAT_BITMAP_FLAG)) {
		offset = (flag == SIT_BITMAP) ?
			le32_to_cpu(ckpt->nat_ver_bitmap_bytesize) : 0;
		/*
		 * if large_nat_bitmap feature is enabled, leave checksum
		 * protection for all nat/sit bitmaps.
		 */
		return tmp_ptr + offset + sizeof(__le32);
	}

	if (__cp_payload(sbi) > 0) {
		if (flag == NAT_BITMAP)
			return tmp_ptr;
		else
			return (unsigned char *)ckpt + F2FS_BLKSIZE;
	} else {
		offset = (flag == NAT_BITMAP) ?
			le32_to_cpu(ckpt->sit_ver_bitmap_bytesize) : 0;
		return tmp_ptr + offset;
	}
}

static inline block_t __start_cp_addr(struct f2fs_sb_info *sbi)
{
	block_t start_addr = le32_to_cpu(F2FS_RAW_SUPER(sbi)->cp_blkaddr);

	if (sbi->cur_cp_pack == 2)
		start_addr += BLKS_PER_SEG(sbi);
	return start_addr;
}

static inline block_t __start_cp_next_addr(struct f2fs_sb_info *sbi)
{
	block_t start_addr = le32_to_cpu(F2FS_RAW_SUPER(sbi)->cp_blkaddr);

	if (sbi->cur_cp_pack == 1)
		start_addr += BLKS_PER_SEG(sbi);
	return start_addr;
}

static inline void __set_cp_next_pack(struct f2fs_sb_info *sbi)
{
	sbi->cur_cp_pack = (sbi->cur_cp_pack == 1) ? 2 : 1;
}

static inline block_t __start_sum_addr(struct f2fs_sb_info *sbi)
{
	return le32_to_cpu(F2FS_CKPT(sbi)->cp_pack_start_sum);
}

extern void f2fs_mark_inode_dirty_sync(struct inode *inode, bool sync);
static inline int inc_valid_node_count(struct f2fs_sb_info *sbi,
					struct inode *inode, bool is_inode)
{
	block_t	valid_block_count;
	unsigned int valid_node_count;
	unsigned int avail_user_block_count;
	int err;

	if (is_inode) {
		if (inode) {
			err = dquot_alloc_inode(inode);
			if (err)
				return err;
		}
	} else {
		err = dquot_reserve_block(inode, 1);
		if (err)
			return err;
	}

	if (time_to_inject(sbi, FAULT_BLOCK))
		goto enospc;

	spin_lock(&sbi->stat_lock);

	valid_block_count = sbi->total_valid_block_count + 1;
	avail_user_block_count = get_available_block_count(sbi, inode, false);

	if (unlikely(valid_block_count > avail_user_block_count)) {
		spin_unlock(&sbi->stat_lock);
		goto enospc;
	}

	valid_node_count = sbi->total_valid_node_count + 1;
	if (unlikely(valid_node_count > sbi->total_node_count)) {
		spin_unlock(&sbi->stat_lock);
		goto enospc;
	}

	sbi->total_valid_node_count++;
	sbi->total_valid_block_count++;
	spin_unlock(&sbi->stat_lock);

	if (inode) {
		if (is_inode)
			f2fs_mark_inode_dirty_sync(inode, true);
		else
			f2fs_i_blocks_write(inode, 1, true, true);
	}

	percpu_counter_inc(&sbi->alloc_valid_block_count);
	return 0;

enospc:
	if (is_inode) {
		if (inode)
			dquot_free_inode(inode);
	} else {
		dquot_release_reservation_block(inode, 1);
	}
	return -ENOSPC;
}

static inline void dec_valid_node_count(struct f2fs_sb_info *sbi,
					struct inode *inode, bool is_inode)
{
	spin_lock(&sbi->stat_lock);

	if (unlikely(!sbi->total_valid_block_count ||
			!sbi->total_valid_node_count)) {
		f2fs_warn(sbi, "dec_valid_node_count: inconsistent block counts, total_valid_block:%u, total_valid_node:%u",
			  sbi->total_valid_block_count,
			  sbi->total_valid_node_count);
		set_sbi_flag(sbi, SBI_NEED_FSCK);
	} else {
		sbi->total_valid_block_count--;
		sbi->total_valid_node_count--;
	}

	if (sbi->reserved_blocks &&
		sbi->current_reserved_blocks < sbi->reserved_blocks)
		sbi->current_reserved_blocks++;

	spin_unlock(&sbi->stat_lock);

	if (is_inode) {
		dquot_free_inode(inode);
	} else {
		if (unlikely(inode->i_blocks == 0)) {
			f2fs_warn(sbi, "dec_valid_node_count: inconsistent i_blocks, ino:%lu, iblocks:%llu",
				  inode->i_ino,
				  (unsigned long long)inode->i_blocks);
			set_sbi_flag(sbi, SBI_NEED_FSCK);
			return;
		}
		f2fs_i_blocks_write(inode, 1, false, true);
	}
}

static inline unsigned int valid_node_count(struct f2fs_sb_info *sbi)
{
	return sbi->total_valid_node_count;
}

static inline void inc_valid_inode_count(struct f2fs_sb_info *sbi)
{
	percpu_counter_inc(&sbi->total_valid_inode_count);
}

static inline void dec_valid_inode_count(struct f2fs_sb_info *sbi)
{
	percpu_counter_dec(&sbi->total_valid_inode_count);
}

static inline s64 valid_inode_count(struct f2fs_sb_info *sbi)
{
	return percpu_counter_sum_positive(&sbi->total_valid_inode_count);
}

static inline struct page *f2fs_grab_cache_page(struct address_space *mapping,
						pgoff_t index, bool for_write)
{
	struct page *page;
	unsigned int flags;

	if (IS_ENABLED(CONFIG_F2FS_FAULT_INJECTION)) {
		if (!for_write)
			page = find_get_page_flags(mapping, index,
							FGP_LOCK | FGP_ACCESSED);
		else
			page = find_lock_page(mapping, index);
		if (page)
			return page;

		if (time_to_inject(F2FS_M_SB(mapping), FAULT_PAGE_ALLOC))
			return NULL;
	}

	if (!for_write)
		return grab_cache_page(mapping, index);

	flags = memalloc_nofs_save();
	page = grab_cache_page_write_begin(mapping, index);
	memalloc_nofs_restore(flags);

	return page;
}

static inline struct page *f2fs_pagecache_get_page(
				struct address_space *mapping, pgoff_t index,
				fgf_t fgp_flags, gfp_t gfp_mask)
{
	if (time_to_inject(F2FS_M_SB(mapping), FAULT_PAGE_GET))
		return NULL;

	return pagecache_get_page(mapping, index, fgp_flags, gfp_mask);
}

static inline void f2fs_put_page(struct page *page, int unlock)
{
	if (!page)
		return;

	if (unlock) {
		f2fs_bug_on(F2FS_P_SB(page), !PageLocked(page));
		unlock_page(page);
	}
	put_page(page);
}

static inline void f2fs_put_dnode(struct dnode_of_data *dn)
{
	if (dn->node_page)
		f2fs_put_page(dn->node_page, 1);
	if (dn->inode_page && dn->node_page != dn->inode_page)
		f2fs_put_page(dn->inode_page, 0);
	dn->node_page = NULL;
	dn->inode_page = NULL;
}

static inline struct kmem_cache *f2fs_kmem_cache_create(const char *name,
					size_t size)
{
	return kmem_cache_create(name, size, 0, SLAB_RECLAIM_ACCOUNT, NULL);
}

static inline void *f2fs_kmem_cache_alloc_nofail(struct kmem_cache *cachep,
						gfp_t flags)
{
	void *entry;

	entry = kmem_cache_alloc(cachep, flags);
	if (!entry)
		entry = kmem_cache_alloc(cachep, flags | __GFP_NOFAIL);
	return entry;
}

static inline void *f2fs_kmem_cache_alloc(struct kmem_cache *cachep,
			gfp_t flags, bool nofail, struct f2fs_sb_info *sbi)
{
	if (nofail)
		return f2fs_kmem_cache_alloc_nofail(cachep, flags);

	if (time_to_inject(sbi, FAULT_SLAB_ALLOC))
		return NULL;

	return kmem_cache_alloc(cachep, flags);
}

static inline bool is_inflight_io(struct f2fs_sb_info *sbi, int type)
{
	if (get_pages(sbi, F2FS_RD_DATA) || get_pages(sbi, F2FS_RD_NODE) ||
		get_pages(sbi, F2FS_RD_META) || get_pages(sbi, F2FS_WB_DATA) ||
		get_pages(sbi, F2FS_WB_CP_DATA) ||
		get_pages(sbi, F2FS_DIO_READ) ||
		get_pages(sbi, F2FS_DIO_WRITE))
		return true;

	if (type != DISCARD_TIME && SM_I(sbi) && SM_I(sbi)->dcc_info &&
			atomic_read(&SM_I(sbi)->dcc_info->queued_discard))
		return true;

	if (SM_I(sbi) && SM_I(sbi)->fcc_info &&
			atomic_read(&SM_I(sbi)->fcc_info->queued_flush))
		return true;
	return false;
}

static inline bool is_inflight_read_io(struct f2fs_sb_info *sbi)
{
	return get_pages(sbi, F2FS_RD_DATA) || get_pages(sbi, F2FS_DIO_READ);
}

static inline bool is_idle(struct f2fs_sb_info *sbi, int type)
{
	bool zoned_gc = (type == GC_TIME &&
			F2FS_HAS_FEATURE(sbi, F2FS_FEATURE_BLKZONED));

	if (sbi->gc_mode == GC_URGENT_HIGH)
		return true;

	if (zoned_gc) {
		if (is_inflight_read_io(sbi))
			return false;
	} else {
		if (is_inflight_io(sbi, type))
			return false;
	}

	if (sbi->gc_mode == GC_URGENT_MID)
		return true;

	if (sbi->gc_mode == GC_URGENT_LOW &&
			(type == DISCARD_TIME || type == GC_TIME))
		return true;

	if (zoned_gc)
		return true;

	return f2fs_time_over(sbi, type);
}

static inline void f2fs_radix_tree_insert(struct radix_tree_root *root,
				unsigned long index, void *item)
{
	while (radix_tree_insert(root, index, item))
		cond_resched();
}

#define RAW_IS_INODE(p)	((p)->footer.nid == (p)->footer.ino)

static inline bool IS_INODE(struct page *page)
{
	struct f2fs_node *p = F2FS_NODE(page);

	return RAW_IS_INODE(p);
}

static inline int offset_in_addr(struct f2fs_inode *i)
{
	return (i->i_inline & F2FS_EXTRA_ATTR) ?
			(le16_to_cpu(i->i_extra_isize) / sizeof(__le32)) : 0;
}

static inline __le32 *blkaddr_in_node(struct f2fs_node *node)
{
	return RAW_IS_INODE(node) ? node->i.i_addr : node->dn.addr;
}

static inline int f2fs_has_extra_attr(struct inode *inode);
static inline unsigned int get_dnode_base(struct inode *inode,
					struct page *node_page)
{
	if (!IS_INODE(node_page))
		return 0;

	return inode ? get_extra_isize(inode) :
			offset_in_addr(&F2FS_NODE(node_page)->i);
}

static inline __le32 *get_dnode_addr(struct inode *inode,
					struct page *node_page)
{
	return blkaddr_in_node(F2FS_NODE(node_page)) +
			get_dnode_base(inode, node_page);
}

static inline block_t data_blkaddr(struct inode *inode,
			struct page *node_page, unsigned int offset)
{
	return le32_to_cpu(*(get_dnode_addr(inode, node_page) + offset));
}

static inline block_t f2fs_data_blkaddr(struct dnode_of_data *dn)
{
	return data_blkaddr(dn->inode, dn->node_page, dn->ofs_in_node);
}

static inline int f2fs_test_bit(unsigned int nr, char *addr)
{
	int mask;

	addr += (nr >> 3);
	mask = BIT(7 - (nr & 0x07));
	return mask & *addr;
}

static inline void f2fs_set_bit(unsigned int nr, char *addr)
{
	int mask;

	addr += (nr >> 3);
	mask = BIT(7 - (nr & 0x07));
	*addr |= mask;
}

static inline void f2fs_clear_bit(unsigned int nr, char *addr)
{
	int mask;

	addr += (nr >> 3);
	mask = BIT(7 - (nr & 0x07));
	*addr &= ~mask;
}

static inline int f2fs_test_and_set_bit(unsigned int nr, char *addr)
{
	int mask;
	int ret;

	addr += (nr >> 3);
	mask = BIT(7 - (nr & 0x07));
	ret = mask & *addr;
	*addr |= mask;
	return ret;
}

static inline int f2fs_test_and_clear_bit(unsigned int nr, char *addr)
{
	int mask;
	int ret;

	addr += (nr >> 3);
	mask = BIT(7 - (nr & 0x07));
	ret = mask & *addr;
	*addr &= ~mask;
	return ret;
}

static inline void f2fs_change_bit(unsigned int nr, char *addr)
{
	int mask;

	addr += (nr >> 3);
	mask = BIT(7 - (nr & 0x07));
	*addr ^= mask;
}

/*
 * On-disk inode flags (f2fs_inode::i_flags)
 */
#define F2FS_COMPR_FL			0x00000004 /* Compress file */
#define F2FS_SYNC_FL			0x00000008 /* Synchronous updates */
#define F2FS_IMMUTABLE_FL		0x00000010 /* Immutable file */
#define F2FS_APPEND_FL			0x00000020 /* writes to file may only append */
#define F2FS_NODUMP_FL			0x00000040 /* do not dump file */
#define F2FS_NOATIME_FL			0x00000080 /* do not update atime */
#define F2FS_NOCOMP_FL			0x00000400 /* Don't compress */
#define F2FS_INDEX_FL			0x00001000 /* hash-indexed directory */
#define F2FS_DIRSYNC_FL			0x00010000 /* dirsync behaviour (directories only) */
#define F2FS_PROJINHERIT_FL		0x20000000 /* Create with parents projid */
#define F2FS_CASEFOLD_FL		0x40000000 /* Casefolded file */

#define F2FS_QUOTA_DEFAULT_FL		(F2FS_NOATIME_FL | F2FS_IMMUTABLE_FL)

/* Flags that should be inherited by new inodes from their parent. */
#define F2FS_FL_INHERITED (F2FS_SYNC_FL | F2FS_NODUMP_FL | F2FS_NOATIME_FL | \
			   F2FS_DIRSYNC_FL | F2FS_PROJINHERIT_FL | \
			   F2FS_CASEFOLD_FL)

/* Flags that are appropriate for regular files (all but dir-specific ones). */
#define F2FS_REG_FLMASK		(~(F2FS_DIRSYNC_FL | F2FS_PROJINHERIT_FL | \
				F2FS_CASEFOLD_FL))

/* Flags that are appropriate for non-directories/regular files. */
#define F2FS_OTHER_FLMASK	(F2FS_NODUMP_FL | F2FS_NOATIME_FL)

static inline __u32 f2fs_mask_flags(umode_t mode, __u32 flags)
{
	if (S_ISDIR(mode))
		return flags;
	else if (S_ISREG(mode))
		return flags & F2FS_REG_FLMASK;
	else
		return flags & F2FS_OTHER_FLMASK;
}

static inline void __mark_inode_dirty_flag(struct inode *inode,
						int flag, bool set)
{
	switch (flag) {
	case FI_INLINE_XATTR:
	case FI_INLINE_DATA:
	case FI_INLINE_DENTRY:
	case FI_NEW_INODE:
		if (set)
			return;
		fallthrough;
	case FI_DATA_EXIST:
	case FI_PIN_FILE:
	case FI_COMPRESS_RELEASED:
		f2fs_mark_inode_dirty_sync(inode, true);
	}
}

static inline void set_inode_flag(struct inode *inode, int flag)
{
	set_bit(flag, F2FS_I(inode)->flags);
	__mark_inode_dirty_flag(inode, flag, true);
}

static inline int is_inode_flag_set(struct inode *inode, int flag)
{
	return test_bit(flag, F2FS_I(inode)->flags);
}

static inline void clear_inode_flag(struct inode *inode, int flag)
{
	clear_bit(flag, F2FS_I(inode)->flags);
	__mark_inode_dirty_flag(inode, flag, false);
}

static inline bool f2fs_verity_in_progress(struct inode *inode)
{
	return IS_ENABLED(CONFIG_FS_VERITY) &&
	       is_inode_flag_set(inode, FI_VERITY_IN_PROGRESS);
}

static inline void set_acl_inode(struct inode *inode, umode_t mode)
{
	F2FS_I(inode)->i_acl_mode = mode;
	set_inode_flag(inode, FI_ACL_MODE);
	f2fs_mark_inode_dirty_sync(inode, false);
}

static inline void f2fs_i_links_write(struct inode *inode, bool inc)
{
	if (inc)
		inc_nlink(inode);
	else
		drop_nlink(inode);
	f2fs_mark_inode_dirty_sync(inode, true);
}

static inline void f2fs_i_blocks_write(struct inode *inode,
					block_t diff, bool add, bool claim)
{
	bool clean = !is_inode_flag_set(inode, FI_DIRTY_INODE);
	bool recover = is_inode_flag_set(inode, FI_AUTO_RECOVER);

	/* add = 1, claim = 1 should be dquot_reserve_block in pair */
	if (add) {
		if (claim)
			dquot_claim_block(inode, diff);
		else
			dquot_alloc_block_nofail(inode, diff);
	} else {
		dquot_free_block(inode, diff);
	}

	f2fs_mark_inode_dirty_sync(inode, true);
	if (clean || recover)
		set_inode_flag(inode, FI_AUTO_RECOVER);
}

static inline bool f2fs_is_atomic_file(struct inode *inode);

static inline void f2fs_i_size_write(struct inode *inode, loff_t i_size)
{
	bool clean = !is_inode_flag_set(inode, FI_DIRTY_INODE);
	bool recover = is_inode_flag_set(inode, FI_AUTO_RECOVER);

	if (i_size_read(inode) == i_size)
		return;

	i_size_write(inode, i_size);

	if (f2fs_is_atomic_file(inode))
		return;

	f2fs_mark_inode_dirty_sync(inode, true);
	if (clean || recover)
		set_inode_flag(inode, FI_AUTO_RECOVER);
}

static inline void f2fs_i_depth_write(struct inode *inode, unsigned int depth)
{
	F2FS_I(inode)->i_current_depth = depth;
	f2fs_mark_inode_dirty_sync(inode, true);
}

static inline void f2fs_i_gc_failures_write(struct inode *inode,
					unsigned int count)
{
	F2FS_I(inode)->i_gc_failures = count;
	f2fs_mark_inode_dirty_sync(inode, true);
}

static inline void f2fs_i_xnid_write(struct inode *inode, nid_t xnid)
{
	F2FS_I(inode)->i_xattr_nid = xnid;
	f2fs_mark_inode_dirty_sync(inode, true);
}

static inline void f2fs_i_pino_write(struct inode *inode, nid_t pino)
{
	F2FS_I(inode)->i_pino = pino;
	f2fs_mark_inode_dirty_sync(inode, true);
}

static inline void get_inline_info(struct inode *inode, struct f2fs_inode *ri)
{
	struct f2fs_inode_info *fi = F2FS_I(inode);

	if (ri->i_inline & F2FS_INLINE_XATTR)
		set_bit(FI_INLINE_XATTR, fi->flags);
	if (ri->i_inline & F2FS_INLINE_DATA)
		set_bit(FI_INLINE_DATA, fi->flags);
	if (ri->i_inline & F2FS_INLINE_DENTRY)
		set_bit(FI_INLINE_DENTRY, fi->flags);
	if (ri->i_inline & F2FS_DATA_EXIST)
		set_bit(FI_DATA_EXIST, fi->flags);
	if (ri->i_inline & F2FS_EXTRA_ATTR)
		set_bit(FI_EXTRA_ATTR, fi->flags);
	if (ri->i_inline & F2FS_PIN_FILE)
		set_bit(FI_PIN_FILE, fi->flags);
	if (ri->i_inline & F2FS_COMPRESS_RELEASED)
		set_bit(FI_COMPRESS_RELEASED, fi->flags);
}

static inline void set_raw_inline(struct inode *inode, struct f2fs_inode *ri)
{
	ri->i_inline = 0;

	if (is_inode_flag_set(inode, FI_INLINE_XATTR))
		ri->i_inline |= F2FS_INLINE_XATTR;
	if (is_inode_flag_set(inode, FI_INLINE_DATA))
		ri->i_inline |= F2FS_INLINE_DATA;
	if (is_inode_flag_set(inode, FI_INLINE_DENTRY))
		ri->i_inline |= F2FS_INLINE_DENTRY;
	if (is_inode_flag_set(inode, FI_DATA_EXIST))
		ri->i_inline |= F2FS_DATA_EXIST;
	if (is_inode_flag_set(inode, FI_EXTRA_ATTR))
		ri->i_inline |= F2FS_EXTRA_ATTR;
	if (is_inode_flag_set(inode, FI_PIN_FILE))
		ri->i_inline |= F2FS_PIN_FILE;
	if (is_inode_flag_set(inode, FI_COMPRESS_RELEASED))
		ri->i_inline |= F2FS_COMPRESS_RELEASED;
}

static inline int f2fs_has_extra_attr(struct inode *inode)
{
	return is_inode_flag_set(inode, FI_EXTRA_ATTR);
}

static inline int f2fs_has_inline_xattr(struct inode *inode)
{
	return is_inode_flag_set(inode, FI_INLINE_XATTR);
}

static inline int f2fs_compressed_file(struct inode *inode)
{
	return S_ISREG(inode->i_mode) &&
		is_inode_flag_set(inode, FI_COMPRESSED_FILE);
}

static inline bool f2fs_need_compress_data(struct inode *inode)
{
	int compress_mode = F2FS_OPTION(F2FS_I_SB(inode)).compress_mode;

	if (!f2fs_compressed_file(inode))
		return false;

	if (compress_mode == COMPR_MODE_FS)
		return true;
	else if (compress_mode == COMPR_MODE_USER &&
			is_inode_flag_set(inode, FI_ENABLE_COMPRESS))
		return true;

	return false;
}

static inline unsigned int addrs_per_page(struct inode *inode,
							bool is_inode)
{
	unsigned int addrs = is_inode ? (CUR_ADDRS_PER_INODE(inode) -
			get_inline_xattr_addrs(inode)) : DEF_ADDRS_PER_BLOCK;

	if (f2fs_compressed_file(inode))
		return ALIGN_DOWN(addrs, F2FS_I(inode)->i_cluster_size);
	return addrs;
}

static inline void *inline_xattr_addr(struct inode *inode, struct page *page)
{
	struct f2fs_inode *ri = F2FS_INODE(page);

	return (void *)&(ri->i_addr[DEF_ADDRS_PER_INODE -
					get_inline_xattr_addrs(inode)]);
}

static inline int inline_xattr_size(struct inode *inode)
{
	if (f2fs_has_inline_xattr(inode))
		return get_inline_xattr_addrs(inode) * sizeof(__le32);
	return 0;
}

/*
 * Notice: check inline_data flag without inode page lock is unsafe.
 * It could change at any time by f2fs_convert_inline_page().
 */
static inline int f2fs_has_inline_data(struct inode *inode)
{
	return is_inode_flag_set(inode, FI_INLINE_DATA);
}

static inline int f2fs_exist_data(struct inode *inode)
{
	return is_inode_flag_set(inode, FI_DATA_EXIST);
}

static inline int f2fs_is_mmap_file(struct inode *inode)
{
	return is_inode_flag_set(inode, FI_MMAP_FILE);
}

static inline bool f2fs_is_pinned_file(struct inode *inode)
{
	return is_inode_flag_set(inode, FI_PIN_FILE);
}

static inline bool f2fs_is_atomic_file(struct inode *inode)
{
	return is_inode_flag_set(inode, FI_ATOMIC_FILE);
}

static inline bool f2fs_is_cow_file(struct inode *inode)
{
	return is_inode_flag_set(inode, FI_COW_FILE);
}

static inline void *inline_data_addr(struct inode *inode, struct page *page)
{
	__le32 *addr = get_dnode_addr(inode, page);

	return (void *)(addr + DEF_INLINE_RESERVED_SIZE);
}

static inline int f2fs_has_inline_dentry(struct inode *inode)
{
	return is_inode_flag_set(inode, FI_INLINE_DENTRY);
}

static inline int is_file(struct inode *inode, int type)
{
	return F2FS_I(inode)->i_advise & type;
}

static inline void set_file(struct inode *inode, int type)
{
	if (is_file(inode, type))
		return;
	F2FS_I(inode)->i_advise |= type;
	f2fs_mark_inode_dirty_sync(inode, true);
}

static inline void clear_file(struct inode *inode, int type)
{
	if (!is_file(inode, type))
		return;
	F2FS_I(inode)->i_advise &= ~type;
	f2fs_mark_inode_dirty_sync(inode, true);
}

static inline bool f2fs_is_time_consistent(struct inode *inode)
{
	struct timespec64 ts = inode_get_atime(inode);

	if (!timespec64_equal(F2FS_I(inode)->i_disk_time, &ts))
		return false;
	ts = inode_get_ctime(inode);
	if (!timespec64_equal(F2FS_I(inode)->i_disk_time + 1, &ts))
		return false;
	ts = inode_get_mtime(inode);
	if (!timespec64_equal(F2FS_I(inode)->i_disk_time + 2, &ts))
		return false;
	return true;
}

static inline bool f2fs_skip_inode_update(struct inode *inode, int dsync)
{
	bool ret;

	if (dsync) {
		struct f2fs_sb_info *sbi = F2FS_I_SB(inode);

		spin_lock(&sbi->inode_lock[DIRTY_META]);
		ret = list_empty(&F2FS_I(inode)->gdirty_list);
		spin_unlock(&sbi->inode_lock[DIRTY_META]);
		return ret;
	}
	if (!is_inode_flag_set(inode, FI_AUTO_RECOVER) ||
			file_keep_isize(inode) ||
			i_size_read(inode) & ~PAGE_MASK)
		return false;

	if (!f2fs_is_time_consistent(inode))
		return false;

	spin_lock(&F2FS_I(inode)->i_size_lock);
	ret = F2FS_I(inode)->last_disk_size == i_size_read(inode);
	spin_unlock(&F2FS_I(inode)->i_size_lock);

	return ret;
}

static inline bool f2fs_readonly(struct super_block *sb)
{
	return sb_rdonly(sb);
}

static inline bool f2fs_cp_error(struct f2fs_sb_info *sbi)
{
	return is_set_ckpt_flags(sbi, CP_ERROR_FLAG);
}

static inline void *f2fs_kmalloc(struct f2fs_sb_info *sbi,
					size_t size, gfp_t flags)
{
	if (time_to_inject(sbi, FAULT_KMALLOC))
		return NULL;

	return kmalloc(size, flags);
}

static inline void *f2fs_getname(struct f2fs_sb_info *sbi)
{
	if (time_to_inject(sbi, FAULT_KMALLOC))
		return NULL;

	return __getname();
}

static inline void f2fs_putname(char *buf)
{
	__putname(buf);
}

static inline void *f2fs_kzalloc(struct f2fs_sb_info *sbi,
					size_t size, gfp_t flags)
{
	return f2fs_kmalloc(sbi, size, flags | __GFP_ZERO);
}

static inline void *f2fs_kvmalloc(struct f2fs_sb_info *sbi,
					size_t size, gfp_t flags)
{
	if (time_to_inject(sbi, FAULT_KVMALLOC))
		return NULL;

	return kvmalloc(size, flags);
}

static inline void *f2fs_kvzalloc(struct f2fs_sb_info *sbi,
					size_t size, gfp_t flags)
{
	return f2fs_kvmalloc(sbi, size, flags | __GFP_ZERO);
}

static inline int get_extra_isize(struct inode *inode)
{
	return F2FS_I(inode)->i_extra_isize / sizeof(__le32);
}

static inline int get_inline_xattr_addrs(struct inode *inode)
{
	return F2FS_I(inode)->i_inline_xattr_size;
}

#define f2fs_get_inode_mode(i) \
	((is_inode_flag_set(i, FI_ACL_MODE)) ? \
	 (F2FS_I(i)->i_acl_mode) : ((i)->i_mode))

#define F2FS_MIN_EXTRA_ATTR_SIZE		(sizeof(__le32))

#define F2FS_TOTAL_EXTRA_ATTR_SIZE			\
	(offsetof(struct f2fs_inode, i_extra_end) -	\
	offsetof(struct f2fs_inode, i_extra_isize))	\

#define F2FS_OLD_ATTRIBUTE_SIZE	(offsetof(struct f2fs_inode, i_addr))
#define F2FS_FITS_IN_INODE(f2fs_inode, extra_isize, field)		\
		((offsetof(typeof(*(f2fs_inode)), field) +	\
		sizeof((f2fs_inode)->field))			\
		<= (F2FS_OLD_ATTRIBUTE_SIZE + (extra_isize)))	\

#define __is_large_section(sbi)		(SEGS_PER_SEC(sbi) > 1)

#define __is_meta_io(fio) (PAGE_TYPE_OF_BIO((fio)->type) == META)

bool f2fs_is_valid_blkaddr(struct f2fs_sb_info *sbi,
					block_t blkaddr, int type);
static inline void verify_blkaddr(struct f2fs_sb_info *sbi,
					block_t blkaddr, int type)
{
	if (!f2fs_is_valid_blkaddr(sbi, blkaddr, type))
		f2fs_err(sbi, "invalid blkaddr: %u, type: %d, run fsck to fix.",
			 blkaddr, type);
}

static inline bool __is_valid_data_blkaddr(block_t blkaddr)
{
	if (blkaddr == NEW_ADDR || blkaddr == NULL_ADDR ||
			blkaddr == COMPRESS_ADDR)
		return false;
	return true;
}

/*
 * file.c
 */
int f2fs_sync_file(struct file *file, loff_t start, loff_t end, int datasync);
int f2fs_do_truncate_blocks(struct inode *inode, u64 from, bool lock);
int f2fs_truncate_blocks(struct inode *inode, u64 from, bool lock);
int f2fs_truncate(struct inode *inode);
int f2fs_getattr(struct mnt_idmap *idmap, const struct path *path,
		 struct kstat *stat, u32 request_mask, unsigned int flags);
int f2fs_setattr(struct mnt_idmap *idmap, struct dentry *dentry,
		 struct iattr *attr);
int f2fs_truncate_hole(struct inode *inode, pgoff_t pg_start, pgoff_t pg_end);
void f2fs_truncate_data_blocks_range(struct dnode_of_data *dn, int count);
int f2fs_do_shutdown(struct f2fs_sb_info *sbi, unsigned int flag,
						bool readonly, bool need_lock);
int f2fs_precache_extents(struct inode *inode);
int f2fs_fileattr_get(struct dentry *dentry, struct fileattr *fa);
int f2fs_fileattr_set(struct mnt_idmap *idmap,
		      struct dentry *dentry, struct fileattr *fa);
long f2fs_ioctl(struct file *filp, unsigned int cmd, unsigned long arg);
long f2fs_compat_ioctl(struct file *file, unsigned int cmd, unsigned long arg);
int f2fs_transfer_project_quota(struct inode *inode, kprojid_t kprojid);
int f2fs_pin_file_control(struct inode *inode, bool inc);

/*
 * inode.c
 */
void f2fs_set_inode_flags(struct inode *inode);
bool f2fs_inode_chksum_verify(struct f2fs_sb_info *sbi, struct page *page);
void f2fs_inode_chksum_set(struct f2fs_sb_info *sbi, struct page *page);
struct inode *f2fs_iget(struct super_block *sb, unsigned long ino);
struct inode *f2fs_iget_retry(struct super_block *sb, unsigned long ino);
int f2fs_try_to_free_nats(struct f2fs_sb_info *sbi, int nr_shrink);
void f2fs_update_inode(struct inode *inode, struct page *node_page);
void f2fs_update_inode_page(struct inode *inode);
int f2fs_write_inode(struct inode *inode, struct writeback_control *wbc);
void f2fs_evict_inode(struct inode *inode);
void f2fs_handle_failed_inode(struct inode *inode);

/*
 * namei.c
 */
int f2fs_update_extension_list(struct f2fs_sb_info *sbi, const char *name,
							bool hot, bool set);
struct dentry *f2fs_get_parent(struct dentry *child);
int f2fs_get_tmpfile(struct mnt_idmap *idmap, struct inode *dir,
		     struct inode **new_inode);

/*
 * dir.c
 */
#if IS_ENABLED(CONFIG_UNICODE)
int f2fs_init_casefolded_name(const struct inode *dir,
			      struct f2fs_filename *fname);
void f2fs_free_casefolded_name(struct f2fs_filename *fname);
#else
static inline int f2fs_init_casefolded_name(const struct inode *dir,
					    struct f2fs_filename *fname)
{
	return 0;
}

static inline void f2fs_free_casefolded_name(struct f2fs_filename *fname)
{
}
#endif /* CONFIG_UNICODE */

int f2fs_setup_filename(struct inode *dir, const struct qstr *iname,
			int lookup, struct f2fs_filename *fname);
int f2fs_prepare_lookup(struct inode *dir, struct dentry *dentry,
			struct f2fs_filename *fname);
void f2fs_free_filename(struct f2fs_filename *fname);
struct f2fs_dir_entry *f2fs_find_target_dentry(const struct f2fs_dentry_ptr *d,
			const struct f2fs_filename *fname, int *max_slots);
int f2fs_fill_dentries(struct dir_context *ctx, struct f2fs_dentry_ptr *d,
			unsigned int start_pos, struct fscrypt_str *fstr);
void f2fs_do_make_empty_dir(struct inode *inode, struct inode *parent,
			struct f2fs_dentry_ptr *d);
struct page *f2fs_init_inode_metadata(struct inode *inode, struct inode *dir,
			const struct f2fs_filename *fname, struct page *dpage);
void f2fs_update_parent_metadata(struct inode *dir, struct inode *inode,
			unsigned int current_depth);
int f2fs_room_for_filename(const void *bitmap, int slots, int max_slots);
void f2fs_drop_nlink(struct inode *dir, struct inode *inode);
struct f2fs_dir_entry *__f2fs_find_entry(struct inode *dir,
					 const struct f2fs_filename *fname,
					 struct page **res_page);
struct f2fs_dir_entry *f2fs_find_entry(struct inode *dir,
			const struct qstr *child, struct page **res_page);
struct f2fs_dir_entry *f2fs_parent_dir(struct inode *dir, struct page **p);
ino_t f2fs_inode_by_name(struct inode *dir, const struct qstr *qstr,
			struct page **page);
void f2fs_set_link(struct inode *dir, struct f2fs_dir_entry *de,
			struct page *page, struct inode *inode);
bool f2fs_has_enough_room(struct inode *dir, struct page *ipage,
			  const struct f2fs_filename *fname);
void f2fs_update_dentry(nid_t ino, umode_t mode, struct f2fs_dentry_ptr *d,
			const struct fscrypt_str *name, f2fs_hash_t name_hash,
			unsigned int bit_pos);
int f2fs_add_regular_entry(struct inode *dir, const struct f2fs_filename *fname,
			struct inode *inode, nid_t ino, umode_t mode);
int f2fs_add_dentry(struct inode *dir, const struct f2fs_filename *fname,
			struct inode *inode, nid_t ino, umode_t mode);
int f2fs_do_add_link(struct inode *dir, const struct qstr *name,
			struct inode *inode, nid_t ino, umode_t mode);
void f2fs_delete_entry(struct f2fs_dir_entry *dentry, struct page *page,
			struct inode *dir, struct inode *inode);
int f2fs_do_tmpfile(struct inode *inode, struct inode *dir,
					struct f2fs_filename *fname);
bool f2fs_empty_dir(struct inode *dir);

static inline int f2fs_add_link(struct dentry *dentry, struct inode *inode)
{
	if (fscrypt_is_nokey_name(dentry))
		return -ENOKEY;
	return f2fs_do_add_link(d_inode(dentry->d_parent), &dentry->d_name,
				inode, inode->i_ino, inode->i_mode);
}

/*
 * super.c
 */
int f2fs_inode_dirtied(struct inode *inode, bool sync);
void f2fs_inode_synced(struct inode *inode);
int f2fs_dquot_initialize(struct inode *inode);
int f2fs_enable_quota_files(struct f2fs_sb_info *sbi, bool rdonly);
int f2fs_quota_sync(struct super_block *sb, int type);
loff_t max_file_blocks(struct inode *inode);
void f2fs_quota_off_umount(struct super_block *sb);
void f2fs_save_errors(struct f2fs_sb_info *sbi, unsigned char flag);
void f2fs_handle_critical_error(struct f2fs_sb_info *sbi, unsigned char reason,
							bool irq_context);
void f2fs_handle_error(struct f2fs_sb_info *sbi, unsigned char error);
void f2fs_handle_error_async(struct f2fs_sb_info *sbi, unsigned char error);
int f2fs_commit_super(struct f2fs_sb_info *sbi, bool recover);
int f2fs_sync_fs(struct super_block *sb, int sync);
int f2fs_sanity_check_ckpt(struct f2fs_sb_info *sbi);

/*
 * hash.c
 */
void f2fs_hash_filename(const struct inode *dir, struct f2fs_filename *fname);

/*
 * node.c
 */
struct node_info;

int f2fs_check_nid_range(struct f2fs_sb_info *sbi, nid_t nid);
bool f2fs_available_free_memory(struct f2fs_sb_info *sbi, int type);
bool f2fs_in_warm_node_list(struct f2fs_sb_info *sbi, struct page *page);
void f2fs_init_fsync_node_info(struct f2fs_sb_info *sbi);
void f2fs_del_fsync_node_entry(struct f2fs_sb_info *sbi, struct page *page);
void f2fs_reset_fsync_node_info(struct f2fs_sb_info *sbi);
int f2fs_need_dentry_mark(struct f2fs_sb_info *sbi, nid_t nid);
bool f2fs_is_checkpointed_node(struct f2fs_sb_info *sbi, nid_t nid);
bool f2fs_need_inode_block_update(struct f2fs_sb_info *sbi, nid_t ino);
int f2fs_get_node_info(struct f2fs_sb_info *sbi, nid_t nid,
				struct node_info *ni, bool checkpoint_context);
pgoff_t f2fs_get_next_page_offset(struct dnode_of_data *dn, pgoff_t pgofs);
int f2fs_get_dnode_of_data(struct dnode_of_data *dn, pgoff_t index, int mode);
int f2fs_truncate_inode_blocks(struct inode *inode, pgoff_t from);
int f2fs_truncate_xattr_node(struct inode *inode);
int f2fs_wait_on_node_pages_writeback(struct f2fs_sb_info *sbi,
					unsigned int seq_id);
bool f2fs_nat_bitmap_enabled(struct f2fs_sb_info *sbi);
int f2fs_remove_inode_page(struct inode *inode);
struct page *f2fs_new_inode_page(struct inode *inode);
struct page *f2fs_new_node_page(struct dnode_of_data *dn, unsigned int ofs);
void f2fs_ra_node_page(struct f2fs_sb_info *sbi, nid_t nid);
struct page *f2fs_get_node_page(struct f2fs_sb_info *sbi, pgoff_t nid);
struct page *f2fs_get_node_page_ra(struct page *parent, int start);
int f2fs_move_node_page(struct page *node_page, int gc_type);
void f2fs_flush_inline_data(struct f2fs_sb_info *sbi);
int f2fs_fsync_node_pages(struct f2fs_sb_info *sbi, struct inode *inode,
			struct writeback_control *wbc, bool atomic,
			unsigned int *seq_id);
int f2fs_sync_node_pages(struct f2fs_sb_info *sbi,
			struct writeback_control *wbc,
			bool do_balance, enum iostat_type io_type);
int f2fs_build_free_nids(struct f2fs_sb_info *sbi, bool sync, bool mount);
bool f2fs_alloc_nid(struct f2fs_sb_info *sbi, nid_t *nid);
void f2fs_alloc_nid_done(struct f2fs_sb_info *sbi, nid_t nid);
void f2fs_alloc_nid_failed(struct f2fs_sb_info *sbi, nid_t nid);
int f2fs_try_to_free_nids(struct f2fs_sb_info *sbi, int nr_shrink);
int f2fs_recover_inline_xattr(struct inode *inode, struct page *page);
int f2fs_recover_xattr_data(struct inode *inode, struct page *page);
int f2fs_recover_inode_page(struct f2fs_sb_info *sbi, struct page *page);
int f2fs_restore_node_summary(struct f2fs_sb_info *sbi,
			unsigned int segno, struct f2fs_summary_block *sum);
void f2fs_enable_nat_bits(struct f2fs_sb_info *sbi);
int f2fs_flush_nat_entries(struct f2fs_sb_info *sbi, struct cp_control *cpc);
int f2fs_build_node_manager(struct f2fs_sb_info *sbi);
void f2fs_destroy_node_manager(struct f2fs_sb_info *sbi);
int __init f2fs_create_node_manager_caches(void);
void f2fs_destroy_node_manager_caches(void);

/*
 * segment.c
 */
bool f2fs_need_SSR(struct f2fs_sb_info *sbi);
int f2fs_commit_atomic_write(struct inode *inode);
void f2fs_abort_atomic_write(struct inode *inode, bool clean);
void f2fs_balance_fs(struct f2fs_sb_info *sbi, bool need);
void f2fs_balance_fs_bg(struct f2fs_sb_info *sbi, bool from_bg);
int f2fs_issue_flush(struct f2fs_sb_info *sbi, nid_t ino);
int f2fs_create_flush_cmd_control(struct f2fs_sb_info *sbi);
int f2fs_flush_device_cache(struct f2fs_sb_info *sbi);
void f2fs_destroy_flush_cmd_control(struct f2fs_sb_info *sbi, bool free);
void f2fs_invalidate_blocks(struct f2fs_sb_info *sbi, block_t addr);
bool f2fs_is_checkpointed_data(struct f2fs_sb_info *sbi, block_t blkaddr);
int f2fs_start_discard_thread(struct f2fs_sb_info *sbi);
void f2fs_drop_discard_cmd(struct f2fs_sb_info *sbi);
void f2fs_stop_discard_thread(struct f2fs_sb_info *sbi);
bool f2fs_issue_discard_timeout(struct f2fs_sb_info *sbi);
void f2fs_clear_prefree_segments(struct f2fs_sb_info *sbi,
					struct cp_control *cpc);
void f2fs_dirty_to_prefree(struct f2fs_sb_info *sbi);
block_t f2fs_get_unusable_blocks(struct f2fs_sb_info *sbi);
int f2fs_disable_cp_again(struct f2fs_sb_info *sbi, block_t unusable);
void f2fs_release_discard_addrs(struct f2fs_sb_info *sbi);
int f2fs_npages_for_summary_flush(struct f2fs_sb_info *sbi, bool for_ra);
bool f2fs_segment_has_free_slot(struct f2fs_sb_info *sbi, int segno);
int f2fs_init_inmem_curseg(struct f2fs_sb_info *sbi);
int f2fs_reinit_atgc_curseg(struct f2fs_sb_info *sbi);
void f2fs_save_inmem_curseg(struct f2fs_sb_info *sbi);
void f2fs_restore_inmem_curseg(struct f2fs_sb_info *sbi);
int f2fs_allocate_segment_for_resize(struct f2fs_sb_info *sbi, int type,
					unsigned int start, unsigned int end);
int f2fs_allocate_new_section(struct f2fs_sb_info *sbi, int type, bool force);
int f2fs_allocate_pinning_section(struct f2fs_sb_info *sbi);
int f2fs_allocate_new_segments(struct f2fs_sb_info *sbi);
int f2fs_trim_fs(struct f2fs_sb_info *sbi, struct fstrim_range *range);
bool f2fs_exist_trim_candidates(struct f2fs_sb_info *sbi,
					struct cp_control *cpc);
struct page *f2fs_get_sum_page(struct f2fs_sb_info *sbi, unsigned int segno);
void f2fs_update_meta_page(struct f2fs_sb_info *sbi, void *src,
					block_t blk_addr);
void f2fs_do_write_meta_page(struct f2fs_sb_info *sbi, struct folio *folio,
						enum iostat_type io_type);
void f2fs_do_write_node_page(unsigned int nid, struct f2fs_io_info *fio);
void f2fs_outplace_write_data(struct dnode_of_data *dn,
			struct f2fs_io_info *fio);
int f2fs_inplace_write_data(struct f2fs_io_info *fio);
void f2fs_do_replace_block(struct f2fs_sb_info *sbi, struct f2fs_summary *sum,
			block_t old_blkaddr, block_t new_blkaddr,
			bool recover_curseg, bool recover_newaddr,
			bool from_gc);
void f2fs_replace_block(struct f2fs_sb_info *sbi, struct dnode_of_data *dn,
			block_t old_addr, block_t new_addr,
			unsigned char version, bool recover_curseg,
			bool recover_newaddr);
int f2fs_get_segment_temp(int seg_type);
int f2fs_allocate_data_block(struct f2fs_sb_info *sbi, struct page *page,
			block_t old_blkaddr, block_t *new_blkaddr,
			struct f2fs_summary *sum, int type,
			struct f2fs_io_info *fio);
void f2fs_update_device_state(struct f2fs_sb_info *sbi, nid_t ino,
					block_t blkaddr, unsigned int blkcnt);
void f2fs_wait_on_page_writeback(struct page *page,
			enum page_type type, bool ordered, bool locked);
void f2fs_wait_on_block_writeback(struct inode *inode, block_t blkaddr);
void f2fs_wait_on_block_writeback_range(struct inode *inode, block_t blkaddr,
								block_t len);
void f2fs_write_data_summaries(struct f2fs_sb_info *sbi, block_t start_blk);
void f2fs_write_node_summaries(struct f2fs_sb_info *sbi, block_t start_blk);
int f2fs_lookup_journal_in_cursum(struct f2fs_journal *journal, int type,
			unsigned int val, int alloc);
void f2fs_flush_sit_entries(struct f2fs_sb_info *sbi, struct cp_control *cpc);
int f2fs_fix_curseg_write_pointer(struct f2fs_sb_info *sbi);
int f2fs_check_write_pointer(struct f2fs_sb_info *sbi);
int f2fs_build_segment_manager(struct f2fs_sb_info *sbi);
void f2fs_destroy_segment_manager(struct f2fs_sb_info *sbi);
int __init f2fs_create_segment_manager_caches(void);
void f2fs_destroy_segment_manager_caches(void);
int f2fs_rw_hint_to_seg_type(struct f2fs_sb_info *sbi, enum rw_hint hint);
enum rw_hint f2fs_io_type_to_rw_hint(struct f2fs_sb_info *sbi,
			enum page_type type, enum temp_type temp);
unsigned int f2fs_usable_segs_in_sec(struct f2fs_sb_info *sbi);
unsigned int f2fs_usable_blks_in_seg(struct f2fs_sb_info *sbi,
			unsigned int segno);

#define DEF_FRAGMENT_SIZE	4
#define MIN_FRAGMENT_SIZE	1
#define MAX_FRAGMENT_SIZE	512

static inline bool f2fs_need_rand_seg(struct f2fs_sb_info *sbi)
{
	return F2FS_OPTION(sbi).fs_mode == FS_MODE_FRAGMENT_SEG ||
		F2FS_OPTION(sbi).fs_mode == FS_MODE_FRAGMENT_BLK;
}

/*
 * checkpoint.c
 */
void f2fs_stop_checkpoint(struct f2fs_sb_info *sbi, bool end_io,
							unsigned char reason);
void f2fs_flush_ckpt_thread(struct f2fs_sb_info *sbi);
struct page *f2fs_grab_meta_page(struct f2fs_sb_info *sbi, pgoff_t index);
struct page *f2fs_get_meta_page(struct f2fs_sb_info *sbi, pgoff_t index);
struct page *f2fs_get_meta_page_retry(struct f2fs_sb_info *sbi, pgoff_t index);
struct page *f2fs_get_tmp_page(struct f2fs_sb_info *sbi, pgoff_t index);
bool f2fs_is_valid_blkaddr(struct f2fs_sb_info *sbi,
					block_t blkaddr, int type);
bool f2fs_is_valid_blkaddr_raw(struct f2fs_sb_info *sbi,
					block_t blkaddr, int type);
int f2fs_ra_meta_pages(struct f2fs_sb_info *sbi, block_t start, int nrpages,
			int type, bool sync);
void f2fs_ra_meta_pages_cond(struct f2fs_sb_info *sbi, pgoff_t index,
							unsigned int ra_blocks);
long f2fs_sync_meta_pages(struct f2fs_sb_info *sbi, enum page_type type,
			long nr_to_write, enum iostat_type io_type);
void f2fs_add_ino_entry(struct f2fs_sb_info *sbi, nid_t ino, int type);
void f2fs_remove_ino_entry(struct f2fs_sb_info *sbi, nid_t ino, int type);
void f2fs_release_ino_entry(struct f2fs_sb_info *sbi, bool all);
bool f2fs_exist_written_data(struct f2fs_sb_info *sbi, nid_t ino, int mode);
void f2fs_set_dirty_device(struct f2fs_sb_info *sbi, nid_t ino,
					unsigned int devidx, int type);
bool f2fs_is_dirty_device(struct f2fs_sb_info *sbi, nid_t ino,
					unsigned int devidx, int type);
int f2fs_acquire_orphan_inode(struct f2fs_sb_info *sbi);
void f2fs_release_orphan_inode(struct f2fs_sb_info *sbi);
void f2fs_add_orphan_inode(struct inode *inode);
void f2fs_remove_orphan_inode(struct f2fs_sb_info *sbi, nid_t ino);
int f2fs_recover_orphan_inodes(struct f2fs_sb_info *sbi);
int f2fs_get_valid_checkpoint(struct f2fs_sb_info *sbi);
void f2fs_update_dirty_folio(struct inode *inode, struct folio *folio);
void f2fs_remove_dirty_inode(struct inode *inode);
int f2fs_sync_dirty_inodes(struct f2fs_sb_info *sbi, enum inode_type type,
								bool from_cp);
void f2fs_wait_on_all_pages(struct f2fs_sb_info *sbi, int type);
u64 f2fs_get_sectors_written(struct f2fs_sb_info *sbi);
int f2fs_write_checkpoint(struct f2fs_sb_info *sbi, struct cp_control *cpc);
void f2fs_init_ino_entry_info(struct f2fs_sb_info *sbi);
int __init f2fs_create_checkpoint_caches(void);
void f2fs_destroy_checkpoint_caches(void);
int f2fs_issue_checkpoint(struct f2fs_sb_info *sbi);
int f2fs_start_ckpt_thread(struct f2fs_sb_info *sbi);
void f2fs_stop_ckpt_thread(struct f2fs_sb_info *sbi);
void f2fs_init_ckpt_req_control(struct f2fs_sb_info *sbi);

/*
 * data.c
 */
int __init f2fs_init_bioset(void);
void f2fs_destroy_bioset(void);
bool f2fs_is_cp_guaranteed(struct page *page);
int f2fs_init_bio_entry_cache(void);
void f2fs_destroy_bio_entry_cache(void);
void f2fs_submit_read_bio(struct f2fs_sb_info *sbi, struct bio *bio,
			  enum page_type type);
int f2fs_init_write_merge_io(struct f2fs_sb_info *sbi);
void f2fs_submit_merged_write(struct f2fs_sb_info *sbi, enum page_type type);
void f2fs_submit_merged_write_cond(struct f2fs_sb_info *sbi,
				struct inode *inode, struct page *page,
				nid_t ino, enum page_type type);
void f2fs_submit_merged_ipu_write(struct f2fs_sb_info *sbi,
					struct bio **bio, struct page *page);
void f2fs_flush_merged_writes(struct f2fs_sb_info *sbi);
int f2fs_submit_page_bio(struct f2fs_io_info *fio);
int f2fs_merge_page_bio(struct f2fs_io_info *fio);
void f2fs_submit_page_write(struct f2fs_io_info *fio);
struct block_device *f2fs_target_device(struct f2fs_sb_info *sbi,
		block_t blk_addr, sector_t *sector);
int f2fs_target_device_index(struct f2fs_sb_info *sbi, block_t blkaddr);
void f2fs_set_data_blkaddr(struct dnode_of_data *dn, block_t blkaddr);
void f2fs_update_data_blkaddr(struct dnode_of_data *dn, block_t blkaddr);
int f2fs_reserve_new_blocks(struct dnode_of_data *dn, blkcnt_t count);
int f2fs_reserve_new_block(struct dnode_of_data *dn);
int f2fs_get_block_locked(struct dnode_of_data *dn, pgoff_t index);
int f2fs_reserve_block(struct dnode_of_data *dn, pgoff_t index);
struct page *f2fs_get_read_data_page(struct inode *inode, pgoff_t index,
			blk_opf_t op_flags, bool for_write, pgoff_t *next_pgofs);
struct page *f2fs_find_data_page(struct inode *inode, pgoff_t index,
							pgoff_t *next_pgofs);
struct page *f2fs_get_lock_data_page(struct inode *inode, pgoff_t index,
			bool for_write);
struct page *f2fs_get_new_data_page(struct inode *inode,
			struct page *ipage, pgoff_t index, bool new_i_size);
int f2fs_do_write_data_page(struct f2fs_io_info *fio);
int f2fs_map_blocks(struct inode *inode, struct f2fs_map_blocks *map, int flag);
int f2fs_fiemap(struct inode *inode, struct fiemap_extent_info *fieinfo,
			u64 start, u64 len);
int f2fs_encrypt_one_page(struct f2fs_io_info *fio);
bool f2fs_should_update_inplace(struct inode *inode, struct f2fs_io_info *fio);
bool f2fs_should_update_outplace(struct inode *inode, struct f2fs_io_info *fio);
int f2fs_write_single_data_page(struct folio *folio, int *submitted,
				struct bio **bio, sector_t *last_block,
				struct writeback_control *wbc,
				enum iostat_type io_type,
				int compr_blocks, bool allow_balance);
void f2fs_write_failed(struct inode *inode, loff_t to);
void f2fs_invalidate_folio(struct folio *folio, size_t offset, size_t length);
bool f2fs_release_folio(struct folio *folio, gfp_t wait);
bool f2fs_overwrite_io(struct inode *inode, loff_t pos, size_t len);
void f2fs_clear_page_cache_dirty_tag(struct folio *folio);
int f2fs_init_post_read_processing(void);
void f2fs_destroy_post_read_processing(void);
int f2fs_init_post_read_wq(struct f2fs_sb_info *sbi);
void f2fs_destroy_post_read_wq(struct f2fs_sb_info *sbi);
extern const struct iomap_ops f2fs_iomap_ops;

/*
 * gc.c
 */
int f2fs_start_gc_thread(struct f2fs_sb_info *sbi);
void f2fs_stop_gc_thread(struct f2fs_sb_info *sbi);
block_t f2fs_start_bidx_of_node(unsigned int node_ofs, struct inode *inode);
int f2fs_gc(struct f2fs_sb_info *sbi, struct f2fs_gc_control *gc_control);
void f2fs_build_gc_manager(struct f2fs_sb_info *sbi);
<<<<<<< HEAD
=======
int f2fs_gc_range(struct f2fs_sb_info *sbi,
		unsigned int start_seg, unsigned int end_seg,
		bool dry_run, unsigned int dry_run_sections);
>>>>>>> 2d5404ca
int f2fs_resize_fs(struct file *filp, __u64 block_count);
int __init f2fs_create_garbage_collection_cache(void);
void f2fs_destroy_garbage_collection_cache(void);
/* victim selection function for cleaning and SSR */
int f2fs_get_victim(struct f2fs_sb_info *sbi, unsigned int *result,
			int gc_type, int type, char alloc_mode,
			unsigned long long age, bool one_time);

/*
 * recovery.c
 */
int f2fs_recover_fsync_data(struct f2fs_sb_info *sbi, bool check_only);
bool f2fs_space_for_roll_forward(struct f2fs_sb_info *sbi);
int __init f2fs_create_recovery_cache(void);
void f2fs_destroy_recovery_cache(void);

/*
 * debug.c
 */
#ifdef CONFIG_F2FS_STAT_FS
struct f2fs_stat_info {
	struct list_head stat_list;
	struct f2fs_sb_info *sbi;
	int all_area_segs, sit_area_segs, nat_area_segs, ssa_area_segs;
	int main_area_segs, main_area_sections, main_area_zones;
	unsigned long long hit_cached[NR_EXTENT_CACHES];
	unsigned long long hit_rbtree[NR_EXTENT_CACHES];
	unsigned long long total_ext[NR_EXTENT_CACHES];
	unsigned long long hit_total[NR_EXTENT_CACHES];
	int ext_tree[NR_EXTENT_CACHES];
	int zombie_tree[NR_EXTENT_CACHES];
	int ext_node[NR_EXTENT_CACHES];
	/* to count memory footprint */
	unsigned long long ext_mem[NR_EXTENT_CACHES];
	/* for read extent cache */
	unsigned long long hit_largest;
	/* for block age extent cache */
	unsigned long long allocated_data_blocks;
	int ndirty_node, ndirty_dent, ndirty_meta, ndirty_imeta;
	int ndirty_data, ndirty_qdata;
	unsigned int ndirty_dirs, ndirty_files, nquota_files, ndirty_all;
	int nats, dirty_nats, sits, dirty_sits;
	int free_nids, avail_nids, alloc_nids;
	int total_count, utilization;
	int nr_wb_cp_data, nr_wb_data;
	int nr_rd_data, nr_rd_node, nr_rd_meta;
	int nr_dio_read, nr_dio_write;
	unsigned int io_skip_bggc, other_skip_bggc;
	int nr_flushing, nr_flushed, flush_list_empty;
	int nr_discarding, nr_discarded;
	int nr_discard_cmd;
	unsigned int undiscard_blks;
	int nr_issued_ckpt, nr_total_ckpt, nr_queued_ckpt;
	unsigned int cur_ckpt_time, peak_ckpt_time;
	int inline_xattr, inline_inode, inline_dir, append, update, orphans;
	int compr_inode, swapfile_inode;
	unsigned long long compr_blocks;
	int aw_cnt, max_aw_cnt;
	unsigned int valid_count, valid_node_count, valid_inode_count, discard_blks;
	unsigned int bimodal, avg_vblocks;
	int util_free, util_valid, util_invalid;
	int rsvd_segs, overp_segs;
	int dirty_count, node_pages, meta_pages, compress_pages;
	int compress_page_hit;
	int prefree_count, free_segs, free_secs;
	int cp_call_count[MAX_CALL_TYPE], cp_count;
	int gc_call_count[MAX_CALL_TYPE];
	int gc_segs[2][2];
	int gc_secs[2][2];
	int tot_blks, data_blks, node_blks;
	int bg_data_blks, bg_node_blks;
	int curseg[NR_CURSEG_TYPE];
	int cursec[NR_CURSEG_TYPE];
	int curzone[NR_CURSEG_TYPE];
	unsigned int dirty_seg[NR_CURSEG_TYPE];
	unsigned int full_seg[NR_CURSEG_TYPE];
	unsigned int valid_blks[NR_CURSEG_TYPE];

	unsigned int meta_count[META_MAX];
	unsigned int segment_count[2];
	unsigned int block_count[2];
	unsigned int inplace_count;
	unsigned long long base_mem, cache_mem, page_mem;
};

static inline struct f2fs_stat_info *F2FS_STAT(struct f2fs_sb_info *sbi)
{
	return (struct f2fs_stat_info *)sbi->stat_info;
}

#define stat_inc_cp_call_count(sbi, foreground)				\
		atomic_inc(&sbi->cp_call_count[(foreground)])
#define stat_inc_cp_count(sbi)		(F2FS_STAT(sbi)->cp_count++)
#define stat_io_skip_bggc_count(sbi)	((sbi)->io_skip_bggc++)
#define stat_other_skip_bggc_count(sbi)	((sbi)->other_skip_bggc++)
#define stat_inc_dirty_inode(sbi, type)	((sbi)->ndirty_inode[type]++)
#define stat_dec_dirty_inode(sbi, type)	((sbi)->ndirty_inode[type]--)
#define stat_inc_total_hit(sbi, type)		(atomic64_inc(&(sbi)->total_hit_ext[type]))
#define stat_inc_rbtree_node_hit(sbi, type)	(atomic64_inc(&(sbi)->read_hit_rbtree[type]))
#define stat_inc_largest_node_hit(sbi)	(atomic64_inc(&(sbi)->read_hit_largest))
#define stat_inc_cached_node_hit(sbi, type)	(atomic64_inc(&(sbi)->read_hit_cached[type]))
#define stat_inc_inline_xattr(inode)					\
	do {								\
		if (f2fs_has_inline_xattr(inode))			\
			(atomic_inc(&F2FS_I_SB(inode)->inline_xattr));	\
	} while (0)
#define stat_dec_inline_xattr(inode)					\
	do {								\
		if (f2fs_has_inline_xattr(inode))			\
			(atomic_dec(&F2FS_I_SB(inode)->inline_xattr));	\
	} while (0)
#define stat_inc_inline_inode(inode)					\
	do {								\
		if (f2fs_has_inline_data(inode))			\
			(atomic_inc(&F2FS_I_SB(inode)->inline_inode));	\
	} while (0)
#define stat_dec_inline_inode(inode)					\
	do {								\
		if (f2fs_has_inline_data(inode))			\
			(atomic_dec(&F2FS_I_SB(inode)->inline_inode));	\
	} while (0)
#define stat_inc_inline_dir(inode)					\
	do {								\
		if (f2fs_has_inline_dentry(inode))			\
			(atomic_inc(&F2FS_I_SB(inode)->inline_dir));	\
	} while (0)
#define stat_dec_inline_dir(inode)					\
	do {								\
		if (f2fs_has_inline_dentry(inode))			\
			(atomic_dec(&F2FS_I_SB(inode)->inline_dir));	\
	} while (0)
#define stat_inc_compr_inode(inode)					\
	do {								\
		if (f2fs_compressed_file(inode))			\
			(atomic_inc(&F2FS_I_SB(inode)->compr_inode));	\
	} while (0)
#define stat_dec_compr_inode(inode)					\
	do {								\
		if (f2fs_compressed_file(inode))			\
			(atomic_dec(&F2FS_I_SB(inode)->compr_inode));	\
	} while (0)
#define stat_add_compr_blocks(inode, blocks)				\
		(atomic64_add(blocks, &F2FS_I_SB(inode)->compr_blocks))
#define stat_sub_compr_blocks(inode, blocks)				\
		(atomic64_sub(blocks, &F2FS_I_SB(inode)->compr_blocks))
#define stat_inc_swapfile_inode(inode)					\
		(atomic_inc(&F2FS_I_SB(inode)->swapfile_inode))
#define stat_dec_swapfile_inode(inode)					\
		(atomic_dec(&F2FS_I_SB(inode)->swapfile_inode))
#define stat_inc_atomic_inode(inode)					\
			(atomic_inc(&F2FS_I_SB(inode)->atomic_files))
#define stat_dec_atomic_inode(inode)					\
			(atomic_dec(&F2FS_I_SB(inode)->atomic_files))
#define stat_inc_meta_count(sbi, blkaddr)				\
	do {								\
		if (blkaddr < SIT_I(sbi)->sit_base_addr)		\
			atomic_inc(&(sbi)->meta_count[META_CP]);	\
		else if (blkaddr < NM_I(sbi)->nat_blkaddr)		\
			atomic_inc(&(sbi)->meta_count[META_SIT]);	\
		else if (blkaddr < SM_I(sbi)->ssa_blkaddr)		\
			atomic_inc(&(sbi)->meta_count[META_NAT]);	\
		else if (blkaddr < SM_I(sbi)->main_blkaddr)		\
			atomic_inc(&(sbi)->meta_count[META_SSA]);	\
	} while (0)
#define stat_inc_seg_type(sbi, curseg)					\
		((sbi)->segment_count[(curseg)->alloc_type]++)
#define stat_inc_block_count(sbi, curseg)				\
		((sbi)->block_count[(curseg)->alloc_type]++)
#define stat_inc_inplace_blocks(sbi)					\
		(atomic_inc(&(sbi)->inplace_count))
#define stat_update_max_atomic_write(inode)				\
	do {								\
		int cur = atomic_read(&F2FS_I_SB(inode)->atomic_files);	\
		int max = atomic_read(&F2FS_I_SB(inode)->max_aw_cnt);	\
		if (cur > max)						\
			atomic_set(&F2FS_I_SB(inode)->max_aw_cnt, cur);	\
	} while (0)
#define stat_inc_gc_call_count(sbi, foreground)				\
		(F2FS_STAT(sbi)->gc_call_count[(foreground)]++)
#define stat_inc_gc_sec_count(sbi, type, gc_type)			\
		(F2FS_STAT(sbi)->gc_secs[(type)][(gc_type)]++)
#define stat_inc_gc_seg_count(sbi, type, gc_type)			\
		(F2FS_STAT(sbi)->gc_segs[(type)][(gc_type)]++)

#define stat_inc_tot_blk_count(si, blks)				\
	((si)->tot_blks += (blks))

#define stat_inc_data_blk_count(sbi, blks, gc_type)			\
	do {								\
		struct f2fs_stat_info *si = F2FS_STAT(sbi);		\
		stat_inc_tot_blk_count(si, blks);			\
		si->data_blks += (blks);				\
		si->bg_data_blks += ((gc_type) == BG_GC) ? (blks) : 0;	\
	} while (0)

#define stat_inc_node_blk_count(sbi, blks, gc_type)			\
	do {								\
		struct f2fs_stat_info *si = F2FS_STAT(sbi);		\
		stat_inc_tot_blk_count(si, blks);			\
		si->node_blks += (blks);				\
		si->bg_node_blks += ((gc_type) == BG_GC) ? (blks) : 0;	\
	} while (0)

int f2fs_build_stats(struct f2fs_sb_info *sbi);
void f2fs_destroy_stats(struct f2fs_sb_info *sbi);
void __init f2fs_create_root_stats(void);
void f2fs_destroy_root_stats(void);
void f2fs_update_sit_info(struct f2fs_sb_info *sbi);
#else
#define stat_inc_cp_call_count(sbi, foreground)		do { } while (0)
#define stat_inc_cp_count(sbi)				do { } while (0)
#define stat_io_skip_bggc_count(sbi)			do { } while (0)
#define stat_other_skip_bggc_count(sbi)			do { } while (0)
#define stat_inc_dirty_inode(sbi, type)			do { } while (0)
#define stat_dec_dirty_inode(sbi, type)			do { } while (0)
#define stat_inc_total_hit(sbi, type)			do { } while (0)
#define stat_inc_rbtree_node_hit(sbi, type)		do { } while (0)
#define stat_inc_largest_node_hit(sbi)			do { } while (0)
#define stat_inc_cached_node_hit(sbi, type)		do { } while (0)
#define stat_inc_inline_xattr(inode)			do { } while (0)
#define stat_dec_inline_xattr(inode)			do { } while (0)
#define stat_inc_inline_inode(inode)			do { } while (0)
#define stat_dec_inline_inode(inode)			do { } while (0)
#define stat_inc_inline_dir(inode)			do { } while (0)
#define stat_dec_inline_dir(inode)			do { } while (0)
#define stat_inc_compr_inode(inode)			do { } while (0)
#define stat_dec_compr_inode(inode)			do { } while (0)
#define stat_add_compr_blocks(inode, blocks)		do { } while (0)
#define stat_sub_compr_blocks(inode, blocks)		do { } while (0)
#define stat_inc_swapfile_inode(inode)			do { } while (0)
#define stat_dec_swapfile_inode(inode)			do { } while (0)
#define stat_inc_atomic_inode(inode)			do { } while (0)
#define stat_dec_atomic_inode(inode)			do { } while (0)
#define stat_update_max_atomic_write(inode)		do { } while (0)
#define stat_inc_meta_count(sbi, blkaddr)		do { } while (0)
#define stat_inc_seg_type(sbi, curseg)			do { } while (0)
#define stat_inc_block_count(sbi, curseg)		do { } while (0)
#define stat_inc_inplace_blocks(sbi)			do { } while (0)
#define stat_inc_gc_call_count(sbi, foreground)		do { } while (0)
#define stat_inc_gc_sec_count(sbi, type, gc_type)	do { } while (0)
#define stat_inc_gc_seg_count(sbi, type, gc_type)	do { } while (0)
#define stat_inc_tot_blk_count(si, blks)		do { } while (0)
#define stat_inc_data_blk_count(sbi, blks, gc_type)	do { } while (0)
#define stat_inc_node_blk_count(sbi, blks, gc_type)	do { } while (0)

static inline int f2fs_build_stats(struct f2fs_sb_info *sbi) { return 0; }
static inline void f2fs_destroy_stats(struct f2fs_sb_info *sbi) { }
static inline void __init f2fs_create_root_stats(void) { }
static inline void f2fs_destroy_root_stats(void) { }
static inline void f2fs_update_sit_info(struct f2fs_sb_info *sbi) {}
#endif

extern const struct file_operations f2fs_dir_operations;
extern const struct file_operations f2fs_file_operations;
extern const struct inode_operations f2fs_file_inode_operations;
extern const struct address_space_operations f2fs_dblock_aops;
extern const struct address_space_operations f2fs_node_aops;
extern const struct address_space_operations f2fs_meta_aops;
extern const struct inode_operations f2fs_dir_inode_operations;
extern const struct inode_operations f2fs_symlink_inode_operations;
extern const struct inode_operations f2fs_encrypted_symlink_inode_operations;
extern const struct inode_operations f2fs_special_inode_operations;
extern struct kmem_cache *f2fs_inode_entry_slab;

/*
 * inline.c
 */
bool f2fs_may_inline_data(struct inode *inode);
bool f2fs_sanity_check_inline_data(struct inode *inode, struct page *ipage);
bool f2fs_may_inline_dentry(struct inode *inode);
void f2fs_do_read_inline_data(struct folio *folio, struct page *ipage);
void f2fs_truncate_inline_inode(struct inode *inode,
						struct page *ipage, u64 from);
int f2fs_read_inline_data(struct inode *inode, struct folio *folio);
int f2fs_convert_inline_page(struct dnode_of_data *dn, struct page *page);
int f2fs_convert_inline_inode(struct inode *inode);
int f2fs_try_convert_inline_dir(struct inode *dir, struct dentry *dentry);
int f2fs_write_inline_data(struct inode *inode, struct folio *folio);
int f2fs_recover_inline_data(struct inode *inode, struct page *npage);
struct f2fs_dir_entry *f2fs_find_in_inline_dir(struct inode *dir,
					const struct f2fs_filename *fname,
					struct page **res_page);
int f2fs_make_empty_inline_dir(struct inode *inode, struct inode *parent,
			struct page *ipage);
int f2fs_add_inline_entry(struct inode *dir, const struct f2fs_filename *fname,
			struct inode *inode, nid_t ino, umode_t mode);
void f2fs_delete_inline_entry(struct f2fs_dir_entry *dentry,
				struct page *page, struct inode *dir,
				struct inode *inode);
bool f2fs_empty_inline_dir(struct inode *dir);
int f2fs_read_inline_dir(struct file *file, struct dir_context *ctx,
			struct fscrypt_str *fstr);
int f2fs_inline_data_fiemap(struct inode *inode,
			struct fiemap_extent_info *fieinfo,
			__u64 start, __u64 len);

/*
 * shrinker.c
 */
unsigned long f2fs_shrink_count(struct shrinker *shrink,
			struct shrink_control *sc);
unsigned long f2fs_shrink_scan(struct shrinker *shrink,
			struct shrink_control *sc);
void f2fs_join_shrinker(struct f2fs_sb_info *sbi);
void f2fs_leave_shrinker(struct f2fs_sb_info *sbi);

/*
 * extent_cache.c
 */
bool sanity_check_extent_cache(struct inode *inode, struct page *ipage);
void f2fs_init_extent_tree(struct inode *inode);
void f2fs_drop_extent_tree(struct inode *inode);
void f2fs_destroy_extent_node(struct inode *inode);
void f2fs_destroy_extent_tree(struct inode *inode);
void f2fs_init_extent_cache_info(struct f2fs_sb_info *sbi);
int __init f2fs_create_extent_cache(void);
void f2fs_destroy_extent_cache(void);

/* read extent cache ops */
void f2fs_init_read_extent_tree(struct inode *inode, struct page *ipage);
bool f2fs_lookup_read_extent_cache(struct inode *inode, pgoff_t pgofs,
			struct extent_info *ei);
bool f2fs_lookup_read_extent_cache_block(struct inode *inode, pgoff_t index,
			block_t *blkaddr);
void f2fs_update_read_extent_cache(struct dnode_of_data *dn);
void f2fs_update_read_extent_cache_range(struct dnode_of_data *dn,
			pgoff_t fofs, block_t blkaddr, unsigned int len);
unsigned int f2fs_shrink_read_extent_tree(struct f2fs_sb_info *sbi,
			int nr_shrink);

/* block age extent cache ops */
void f2fs_init_age_extent_tree(struct inode *inode);
bool f2fs_lookup_age_extent_cache(struct inode *inode, pgoff_t pgofs,
			struct extent_info *ei);
void f2fs_update_age_extent_cache(struct dnode_of_data *dn);
void f2fs_update_age_extent_cache_range(struct dnode_of_data *dn,
			pgoff_t fofs, unsigned int len);
unsigned int f2fs_shrink_age_extent_tree(struct f2fs_sb_info *sbi,
			int nr_shrink);

/*
 * sysfs.c
 */
#define MIN_RA_MUL	2
#define MAX_RA_MUL	256

int __init f2fs_init_sysfs(void);
void f2fs_exit_sysfs(void);
int f2fs_register_sysfs(struct f2fs_sb_info *sbi);
void f2fs_unregister_sysfs(struct f2fs_sb_info *sbi);

/* verity.c */
extern const struct fsverity_operations f2fs_verityops;

/*
 * crypto support
 */
static inline bool f2fs_encrypted_file(struct inode *inode)
{
	return IS_ENCRYPTED(inode) && S_ISREG(inode->i_mode);
}

static inline void f2fs_set_encrypted_inode(struct inode *inode)
{
#ifdef CONFIG_FS_ENCRYPTION
	file_set_encrypt(inode);
	f2fs_set_inode_flags(inode);
#endif
}

/*
 * Returns true if the reads of the inode's data need to undergo some
 * postprocessing step, like decryption or authenticity verification.
 */
static inline bool f2fs_post_read_required(struct inode *inode)
{
	return f2fs_encrypted_file(inode) || fsverity_active(inode) ||
		f2fs_compressed_file(inode);
}

static inline bool f2fs_used_in_atomic_write(struct inode *inode)
{
	return f2fs_is_atomic_file(inode) || f2fs_is_cow_file(inode);
}

static inline bool f2fs_meta_inode_gc_required(struct inode *inode)
{
	return f2fs_post_read_required(inode) || f2fs_used_in_atomic_write(inode);
}

/*
 * compress.c
 */
#ifdef CONFIG_F2FS_FS_COMPRESSION
enum cluster_check_type {
	CLUSTER_IS_COMPR,   /* check only if compressed cluster */
	CLUSTER_COMPR_BLKS, /* return # of compressed blocks in a cluster */
	CLUSTER_RAW_BLKS    /* return # of raw blocks in a cluster */
};
bool f2fs_is_compressed_page(struct page *page);
struct page *f2fs_compress_control_page(struct page *page);
int f2fs_prepare_compress_overwrite(struct inode *inode,
			struct page **pagep, pgoff_t index, void **fsdata);
bool f2fs_compress_write_end(struct inode *inode, void *fsdata,
					pgoff_t index, unsigned copied);
int f2fs_truncate_partial_cluster(struct inode *inode, u64 from, bool lock);
void f2fs_compress_write_end_io(struct bio *bio, struct page *page);
bool f2fs_is_compress_backend_ready(struct inode *inode);
bool f2fs_is_compress_level_valid(int alg, int lvl);
int __init f2fs_init_compress_mempool(void);
void f2fs_destroy_compress_mempool(void);
void f2fs_decompress_cluster(struct decompress_io_ctx *dic, bool in_task);
void f2fs_end_read_compressed_page(struct page *page, bool failed,
				block_t blkaddr, bool in_task);
bool f2fs_cluster_is_empty(struct compress_ctx *cc);
bool f2fs_cluster_can_merge_page(struct compress_ctx *cc, pgoff_t index);
bool f2fs_all_cluster_page_ready(struct compress_ctx *cc, struct page **pages,
				int index, int nr_pages, bool uptodate);
bool f2fs_sanity_check_cluster(struct dnode_of_data *dn);
void f2fs_compress_ctx_add_page(struct compress_ctx *cc, struct folio *folio);
int f2fs_write_multi_pages(struct compress_ctx *cc,
						int *submitted,
						struct writeback_control *wbc,
						enum iostat_type io_type);
int f2fs_is_compressed_cluster(struct inode *inode, pgoff_t index);
bool f2fs_is_sparse_cluster(struct inode *inode, pgoff_t index);
void f2fs_update_read_extent_tree_range_compressed(struct inode *inode,
				pgoff_t fofs, block_t blkaddr,
				unsigned int llen, unsigned int c_len);
int f2fs_read_multi_pages(struct compress_ctx *cc, struct bio **bio_ret,
				unsigned nr_pages, sector_t *last_block_in_bio,
				struct readahead_control *rac, bool for_write);
struct decompress_io_ctx *f2fs_alloc_dic(struct compress_ctx *cc);
void f2fs_decompress_end_io(struct decompress_io_ctx *dic, bool failed,
				bool in_task);
void f2fs_put_page_dic(struct page *page, bool in_task);
unsigned int f2fs_cluster_blocks_are_contiguous(struct dnode_of_data *dn,
						unsigned int ofs_in_node);
int f2fs_init_compress_ctx(struct compress_ctx *cc);
void f2fs_destroy_compress_ctx(struct compress_ctx *cc, bool reuse);
void f2fs_init_compress_info(struct f2fs_sb_info *sbi);
int f2fs_init_compress_inode(struct f2fs_sb_info *sbi);
void f2fs_destroy_compress_inode(struct f2fs_sb_info *sbi);
int f2fs_init_page_array_cache(struct f2fs_sb_info *sbi);
void f2fs_destroy_page_array_cache(struct f2fs_sb_info *sbi);
int __init f2fs_init_compress_cache(void);
void f2fs_destroy_compress_cache(void);
struct address_space *COMPRESS_MAPPING(struct f2fs_sb_info *sbi);
void f2fs_invalidate_compress_page(struct f2fs_sb_info *sbi, block_t blkaddr);
void f2fs_cache_compressed_page(struct f2fs_sb_info *sbi, struct page *page,
						nid_t ino, block_t blkaddr);
bool f2fs_load_compressed_page(struct f2fs_sb_info *sbi, struct page *page,
								block_t blkaddr);
void f2fs_invalidate_compress_pages(struct f2fs_sb_info *sbi, nid_t ino);
#define inc_compr_inode_stat(inode)					\
	do {								\
		struct f2fs_sb_info *sbi = F2FS_I_SB(inode);		\
		sbi->compr_new_inode++;					\
	} while (0)
#define add_compr_block_stat(inode, blocks)				\
	do {								\
		struct f2fs_sb_info *sbi = F2FS_I_SB(inode);		\
		int diff = F2FS_I(inode)->i_cluster_size - blocks;	\
		sbi->compr_written_block += blocks;			\
		sbi->compr_saved_block += diff;				\
	} while (0)
#else
static inline bool f2fs_is_compressed_page(struct page *page) { return false; }
static inline bool f2fs_is_compress_backend_ready(struct inode *inode)
{
	if (!f2fs_compressed_file(inode))
		return true;
	/* not support compression */
	return false;
}
static inline bool f2fs_is_compress_level_valid(int alg, int lvl) { return false; }
static inline struct page *f2fs_compress_control_page(struct page *page)
{
	WARN_ON_ONCE(1);
	return ERR_PTR(-EINVAL);
}
static inline int __init f2fs_init_compress_mempool(void) { return 0; }
static inline void f2fs_destroy_compress_mempool(void) { }
static inline void f2fs_decompress_cluster(struct decompress_io_ctx *dic,
				bool in_task) { }
static inline void f2fs_end_read_compressed_page(struct page *page,
				bool failed, block_t blkaddr, bool in_task)
{
	WARN_ON_ONCE(1);
}
static inline void f2fs_put_page_dic(struct page *page, bool in_task)
{
	WARN_ON_ONCE(1);
}
static inline unsigned int f2fs_cluster_blocks_are_contiguous(
			struct dnode_of_data *dn, unsigned int ofs_in_node) { return 0; }
static inline bool f2fs_sanity_check_cluster(struct dnode_of_data *dn) { return false; }
static inline int f2fs_init_compress_inode(struct f2fs_sb_info *sbi) { return 0; }
static inline void f2fs_destroy_compress_inode(struct f2fs_sb_info *sbi) { }
static inline int f2fs_init_page_array_cache(struct f2fs_sb_info *sbi) { return 0; }
static inline void f2fs_destroy_page_array_cache(struct f2fs_sb_info *sbi) { }
static inline int __init f2fs_init_compress_cache(void) { return 0; }
static inline void f2fs_destroy_compress_cache(void) { }
static inline void f2fs_invalidate_compress_page(struct f2fs_sb_info *sbi,
				block_t blkaddr) { }
static inline void f2fs_cache_compressed_page(struct f2fs_sb_info *sbi,
				struct page *page, nid_t ino, block_t blkaddr) { }
static inline bool f2fs_load_compressed_page(struct f2fs_sb_info *sbi,
				struct page *page, block_t blkaddr) { return false; }
static inline void f2fs_invalidate_compress_pages(struct f2fs_sb_info *sbi,
							nid_t ino) { }
#define inc_compr_inode_stat(inode)		do { } while (0)
static inline int f2fs_is_compressed_cluster(
				struct inode *inode,
				pgoff_t index) { return 0; }
static inline bool f2fs_is_sparse_cluster(
				struct inode *inode,
				pgoff_t index) { return true; }
static inline void f2fs_update_read_extent_tree_range_compressed(
				struct inode *inode,
				pgoff_t fofs, block_t blkaddr,
				unsigned int llen, unsigned int c_len) { }
#endif

static inline int set_compress_context(struct inode *inode)
{
#ifdef CONFIG_F2FS_FS_COMPRESSION
	struct f2fs_sb_info *sbi = F2FS_I_SB(inode);
	struct f2fs_inode_info *fi = F2FS_I(inode);

	fi->i_compress_algorithm = F2FS_OPTION(sbi).compress_algorithm;
	fi->i_log_cluster_size = F2FS_OPTION(sbi).compress_log_size;
	fi->i_compress_flag = F2FS_OPTION(sbi).compress_chksum ?
					BIT(COMPRESS_CHKSUM) : 0;
	fi->i_cluster_size = BIT(fi->i_log_cluster_size);
	if ((fi->i_compress_algorithm == COMPRESS_LZ4 ||
		fi->i_compress_algorithm == COMPRESS_ZSTD) &&
			F2FS_OPTION(sbi).compress_level)
		fi->i_compress_level = F2FS_OPTION(sbi).compress_level;
	fi->i_flags |= F2FS_COMPR_FL;
	set_inode_flag(inode, FI_COMPRESSED_FILE);
	stat_inc_compr_inode(inode);
	inc_compr_inode_stat(inode);
	f2fs_mark_inode_dirty_sync(inode, true);
	return 0;
#else
	return -EOPNOTSUPP;
#endif
}

static inline bool f2fs_disable_compressed_file(struct inode *inode)
{
	struct f2fs_inode_info *fi = F2FS_I(inode);

	f2fs_down_write(&fi->i_sem);

	if (!f2fs_compressed_file(inode)) {
		f2fs_up_write(&fi->i_sem);
		return true;
	}
	if (f2fs_is_mmap_file(inode) ||
		(S_ISREG(inode->i_mode) && F2FS_HAS_BLOCKS(inode))) {
		f2fs_up_write(&fi->i_sem);
		return false;
	}

	fi->i_flags &= ~F2FS_COMPR_FL;
	stat_dec_compr_inode(inode);
	clear_inode_flag(inode, FI_COMPRESSED_FILE);
	f2fs_mark_inode_dirty_sync(inode, true);

	f2fs_up_write(&fi->i_sem);
	return true;
}

#define F2FS_FEATURE_FUNCS(name, flagname) \
static inline bool f2fs_sb_has_##name(struct f2fs_sb_info *sbi) \
{ \
	return F2FS_HAS_FEATURE(sbi, F2FS_FEATURE_##flagname); \
}

F2FS_FEATURE_FUNCS(encrypt, ENCRYPT);
F2FS_FEATURE_FUNCS(blkzoned, BLKZONED);
F2FS_FEATURE_FUNCS(extra_attr, EXTRA_ATTR);
F2FS_FEATURE_FUNCS(project_quota, PRJQUOTA);
F2FS_FEATURE_FUNCS(inode_chksum, INODE_CHKSUM);
F2FS_FEATURE_FUNCS(flexible_inline_xattr, FLEXIBLE_INLINE_XATTR);
F2FS_FEATURE_FUNCS(quota_ino, QUOTA_INO);
F2FS_FEATURE_FUNCS(inode_crtime, INODE_CRTIME);
F2FS_FEATURE_FUNCS(lost_found, LOST_FOUND);
F2FS_FEATURE_FUNCS(verity, VERITY);
F2FS_FEATURE_FUNCS(sb_chksum, SB_CHKSUM);
F2FS_FEATURE_FUNCS(casefold, CASEFOLD);
F2FS_FEATURE_FUNCS(compression, COMPRESSION);
F2FS_FEATURE_FUNCS(readonly, RO);

#ifdef CONFIG_BLK_DEV_ZONED
static inline bool f2fs_blkz_is_seq(struct f2fs_sb_info *sbi, int devi,
				    block_t blkaddr)
{
	unsigned int zno = blkaddr / sbi->blocks_per_blkz;

	return test_bit(zno, FDEV(devi).blkz_seq);
}
#endif

static inline int f2fs_bdev_index(struct f2fs_sb_info *sbi,
				  struct block_device *bdev)
{
	int i;

	if (!f2fs_is_multi_device(sbi))
		return 0;

	for (i = 0; i < sbi->s_ndevs; i++)
		if (FDEV(i).bdev == bdev)
			return i;

	WARN_ON(1);
	return -1;
}

static inline bool f2fs_hw_should_discard(struct f2fs_sb_info *sbi)
{
	return f2fs_sb_has_blkzoned(sbi);
}

static inline bool f2fs_bdev_support_discard(struct block_device *bdev)
{
	return bdev_max_discard_sectors(bdev) || bdev_is_zoned(bdev);
}

static inline bool f2fs_hw_support_discard(struct f2fs_sb_info *sbi)
{
	int i;

	if (!f2fs_is_multi_device(sbi))
		return f2fs_bdev_support_discard(sbi->sb->s_bdev);

	for (i = 0; i < sbi->s_ndevs; i++)
		if (f2fs_bdev_support_discard(FDEV(i).bdev))
			return true;
	return false;
}

static inline bool f2fs_realtime_discard_enable(struct f2fs_sb_info *sbi)
{
	return (test_opt(sbi, DISCARD) && f2fs_hw_support_discard(sbi)) ||
					f2fs_hw_should_discard(sbi);
}

static inline bool f2fs_hw_is_readonly(struct f2fs_sb_info *sbi)
{
	int i;

	if (!f2fs_is_multi_device(sbi))
		return bdev_read_only(sbi->sb->s_bdev);

	for (i = 0; i < sbi->s_ndevs; i++)
		if (bdev_read_only(FDEV(i).bdev))
			return true;
	return false;
}

static inline bool f2fs_dev_is_readonly(struct f2fs_sb_info *sbi)
{
	return f2fs_sb_has_readonly(sbi) || f2fs_hw_is_readonly(sbi);
}

static inline bool f2fs_lfs_mode(struct f2fs_sb_info *sbi)
{
	return F2FS_OPTION(sbi).fs_mode == FS_MODE_LFS;
}

static inline bool f2fs_valid_pinned_area(struct f2fs_sb_info *sbi,
					  block_t blkaddr)
{
	if (f2fs_sb_has_blkzoned(sbi)) {
		int devi = f2fs_target_device_index(sbi, blkaddr);

		return !bdev_is_zoned(FDEV(devi).bdev);
	}
	return true;
}

static inline bool f2fs_low_mem_mode(struct f2fs_sb_info *sbi)
{
	return F2FS_OPTION(sbi).memory_mode == MEMORY_MODE_LOW;
}

static inline bool f2fs_may_compress(struct inode *inode)
{
	if (IS_SWAPFILE(inode) || f2fs_is_pinned_file(inode) ||
		f2fs_is_atomic_file(inode) || f2fs_has_inline_data(inode) ||
		f2fs_is_mmap_file(inode))
		return false;
	return S_ISREG(inode->i_mode) || S_ISDIR(inode->i_mode);
}

static inline void f2fs_i_compr_blocks_update(struct inode *inode,
						u64 blocks, bool add)
{
	struct f2fs_inode_info *fi = F2FS_I(inode);
	int diff = fi->i_cluster_size - blocks;

	/* don't update i_compr_blocks if saved blocks were released */
	if (!add && !atomic_read(&fi->i_compr_blocks))
		return;

	if (add) {
		atomic_add(diff, &fi->i_compr_blocks);
		stat_add_compr_blocks(inode, diff);
	} else {
		atomic_sub(diff, &fi->i_compr_blocks);
		stat_sub_compr_blocks(inode, diff);
	}
	f2fs_mark_inode_dirty_sync(inode, true);
}

static inline bool f2fs_allow_multi_device_dio(struct f2fs_sb_info *sbi,
								int flag)
{
	if (!f2fs_is_multi_device(sbi))
		return false;
	if (flag != F2FS_GET_BLOCK_DIO)
		return false;
	return sbi->aligned_blksize;
}

static inline bool f2fs_need_verity(const struct inode *inode, pgoff_t idx)
{
	return fsverity_active(inode) &&
	       idx < DIV_ROUND_UP(inode->i_size, PAGE_SIZE);
}

#ifdef CONFIG_F2FS_FAULT_INJECTION
extern int f2fs_build_fault_attr(struct f2fs_sb_info *sbi, unsigned long rate,
							unsigned long type);
#else
static inline int f2fs_build_fault_attr(struct f2fs_sb_info *sbi,
					unsigned long rate, unsigned long type)
{
	return 0;
}
#endif

static inline bool is_journalled_quota(struct f2fs_sb_info *sbi)
{
#ifdef CONFIG_QUOTA
	if (f2fs_sb_has_quota_ino(sbi))
		return true;
	if (F2FS_OPTION(sbi).s_qf_names[USRQUOTA] ||
		F2FS_OPTION(sbi).s_qf_names[GRPQUOTA] ||
		F2FS_OPTION(sbi).s_qf_names[PRJQUOTA])
		return true;
#endif
	return false;
}

static inline bool f2fs_block_unit_discard(struct f2fs_sb_info *sbi)
{
	return F2FS_OPTION(sbi).discard_unit == DISCARD_UNIT_BLOCK;
}

static inline void f2fs_io_schedule_timeout(long timeout)
{
	set_current_state(TASK_UNINTERRUPTIBLE);
	io_schedule_timeout(timeout);
}

static inline void f2fs_handle_page_eio(struct f2fs_sb_info *sbi,
				struct folio *folio, enum page_type type)
{
	pgoff_t ofs = folio->index;

	if (unlikely(f2fs_cp_error(sbi)))
		return;

	if (ofs == sbi->page_eio_ofs[type]) {
		if (sbi->page_eio_cnt[type]++ == MAX_RETRY_PAGE_EIO)
			set_ckpt_flags(sbi, CP_ERROR_FLAG);
	} else {
		sbi->page_eio_ofs[type] = ofs;
		sbi->page_eio_cnt[type] = 0;
	}
}

static inline bool f2fs_is_readonly(struct f2fs_sb_info *sbi)
{
	return f2fs_sb_has_readonly(sbi) || f2fs_readonly(sbi->sb);
}

static inline void f2fs_truncate_meta_inode_pages(struct f2fs_sb_info *sbi,
					block_t blkaddr, unsigned int cnt)
{
	bool need_submit = false;
	int i = 0;

	do {
		struct page *page;

		page = find_get_page(META_MAPPING(sbi), blkaddr + i);
		if (page) {
			if (folio_test_writeback(page_folio(page)))
				need_submit = true;
			f2fs_put_page(page, 0);
		}
	} while (++i < cnt && !need_submit);

	if (need_submit)
		f2fs_submit_merged_write_cond(sbi, sbi->meta_inode,
							NULL, 0, DATA);

	truncate_inode_pages_range(META_MAPPING(sbi),
			F2FS_BLK_TO_BYTES((loff_t)blkaddr),
			F2FS_BLK_END_BYTES((loff_t)(blkaddr + cnt - 1)));
}

static inline void f2fs_invalidate_internal_cache(struct f2fs_sb_info *sbi,
								block_t blkaddr)
{
	f2fs_truncate_meta_inode_pages(sbi, blkaddr, 1);
	f2fs_invalidate_compress_page(sbi, blkaddr);
}

#define EFSBADCRC	EBADMSG		/* Bad CRC detected */
#define EFSCORRUPTED	EUCLEAN		/* Filesystem is corrupted */

#endif /* _LINUX_F2FS_H */<|MERGE_RESOLUTION|>--- conflicted
+++ resolved
@@ -1406,8 +1406,6 @@
 	MOUNT_ERRORS_PANIC,	/* panic on errors */
 };
 
-<<<<<<< HEAD
-=======
 enum {
 	BACKGROUND,
 	FOREGROUND,
@@ -1415,7 +1413,6 @@
 	TOTAL_CALL = FOREGROUND,
 };
 
->>>>>>> 2d5404ca
 static inline int f2fs_test_bit(unsigned int nr, char *addr);
 static inline void f2fs_set_bit(unsigned int nr, char *addr);
 static inline void f2fs_clear_bit(unsigned int nr, char *addr);
@@ -3915,12 +3912,9 @@
 block_t f2fs_start_bidx_of_node(unsigned int node_ofs, struct inode *inode);
 int f2fs_gc(struct f2fs_sb_info *sbi, struct f2fs_gc_control *gc_control);
 void f2fs_build_gc_manager(struct f2fs_sb_info *sbi);
-<<<<<<< HEAD
-=======
 int f2fs_gc_range(struct f2fs_sb_info *sbi,
 		unsigned int start_seg, unsigned int end_seg,
 		bool dry_run, unsigned int dry_run_sections);
->>>>>>> 2d5404ca
 int f2fs_resize_fs(struct file *filp, __u64 block_count);
 int __init f2fs_create_garbage_collection_cache(void);
 void f2fs_destroy_garbage_collection_cache(void);
