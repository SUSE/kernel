/* SPDX-License-Identifier: GPL-2.0 */
/*
 * fs/f2fs/f2fs.h
 *
 * Copyright (c) 2012 Samsung Electronics Co., Ltd.
 *             http://www.samsung.com/
 */
#ifndef _LINUX_F2FS_H
#define _LINUX_F2FS_H

#include <linux/uio.h>
#include <linux/types.h>
#include <linux/page-flags.h>
#include <linux/slab.h>
#include <linux/crc32.h>
#include <linux/magic.h>
#include <linux/kobject.h>
#include <linux/sched.h>
#include <linux/cred.h>
#include <linux/sched/mm.h>
#include <linux/vmalloc.h>
#include <linux/bio.h>
#include <linux/blkdev.h>
#include <linux/quotaops.h>
#include <linux/part_stat.h>
#include <linux/rw_hint.h>

#include <linux/fscrypt.h>
#include <linux/fsverity.h>

struct pagevec;

#ifdef CONFIG_F2FS_CHECK_FS
#define f2fs_bug_on(sbi, condition)	BUG_ON(condition)
#else
#define f2fs_bug_on(sbi, condition)					\
	do {								\
		if (WARN_ON(condition))					\
			set_sbi_flag(sbi, SBI_NEED_FSCK);		\
	} while (0)
#endif

enum {
	FAULT_KMALLOC,
	FAULT_KVMALLOC,
	FAULT_PAGE_ALLOC,
	FAULT_PAGE_GET,
	FAULT_ALLOC_BIO,	/* it's obsolete due to bio_alloc() will never fail */
	FAULT_ALLOC_NID,
	FAULT_ORPHAN,
	FAULT_BLOCK,
	FAULT_DIR_DEPTH,
	FAULT_EVICT_INODE,
	FAULT_TRUNCATE,
	FAULT_READ_IO,
	FAULT_CHECKPOINT,
	FAULT_DISCARD,
	FAULT_WRITE_IO,
	FAULT_SLAB_ALLOC,
	FAULT_DQUOT_INIT,
	FAULT_LOCK_OP,
	FAULT_BLKADDR_VALIDITY,
	FAULT_BLKADDR_CONSISTENCE,
	FAULT_NO_SEGMENT,
	FAULT_INCONSISTENT_FOOTER,
	FAULT_TIMEOUT,
	FAULT_VMALLOC,
	FAULT_MAX,
};

/* indicate which option to update */
enum fault_option {
	FAULT_RATE	= 1,	/* only update fault rate */
	FAULT_TYPE	= 2,	/* only update fault type */
	FAULT_ALL	= 4,	/* reset all fault injection options/stats */
};

#ifdef CONFIG_F2FS_FAULT_INJECTION
struct f2fs_fault_info {
	atomic_t inject_ops;
	int inject_rate;
	unsigned int inject_type;
	/* Used to account total count of injection for each type */
	unsigned int inject_count[FAULT_MAX];
};

extern const char *f2fs_fault_name[FAULT_MAX];
#define IS_FAULT_SET(fi, type) ((fi)->inject_type & BIT(type))

/* maximum retry count for injected failure */
#define DEFAULT_FAILURE_RETRY_COUNT		8
#else
#define DEFAULT_FAILURE_RETRY_COUNT		1
#endif

/*
 * For mount options
 */
#define F2FS_MOUNT_DISABLE_ROLL_FORWARD	0x00000001
#define F2FS_MOUNT_DISCARD		0x00000002
#define F2FS_MOUNT_NOHEAP		0x00000004
#define F2FS_MOUNT_XATTR_USER		0x00000008
#define F2FS_MOUNT_POSIX_ACL		0x00000010
#define F2FS_MOUNT_DISABLE_EXT_IDENTIFY	0x00000020
#define F2FS_MOUNT_INLINE_XATTR		0x00000040
#define F2FS_MOUNT_INLINE_DATA		0x00000080
#define F2FS_MOUNT_INLINE_DENTRY	0x00000100
#define F2FS_MOUNT_FLUSH_MERGE		0x00000200
#define F2FS_MOUNT_NOBARRIER		0x00000400
#define F2FS_MOUNT_FASTBOOT		0x00000800
#define F2FS_MOUNT_READ_EXTENT_CACHE	0x00001000
#define F2FS_MOUNT_DATA_FLUSH		0x00002000
#define F2FS_MOUNT_FAULT_INJECTION	0x00004000
#define F2FS_MOUNT_USRQUOTA		0x00008000
#define F2FS_MOUNT_GRPQUOTA		0x00010000
#define F2FS_MOUNT_PRJQUOTA		0x00020000
#define F2FS_MOUNT_QUOTA		0x00040000
#define F2FS_MOUNT_INLINE_XATTR_SIZE	0x00080000
#define F2FS_MOUNT_RESERVE_ROOT		0x00100000
#define F2FS_MOUNT_DISABLE_CHECKPOINT	0x00200000
#define F2FS_MOUNT_NORECOVERY		0x00400000
#define F2FS_MOUNT_ATGC			0x00800000
#define F2FS_MOUNT_MERGE_CHECKPOINT	0x01000000
#define	F2FS_MOUNT_GC_MERGE		0x02000000
#define F2FS_MOUNT_COMPRESS_CACHE	0x04000000
#define F2FS_MOUNT_AGE_EXTENT_CACHE	0x08000000
#define F2FS_MOUNT_NAT_BITS		0x10000000
#define F2FS_MOUNT_INLINECRYPT		0x20000000
/*
 * Some f2fs environments expect to be able to pass the "lazytime" option
 * string rather than using the MS_LAZYTIME flag, so this must remain.
 */
#define F2FS_MOUNT_LAZYTIME		0x40000000
#define F2FS_MOUNT_RESERVE_NODE		0x80000000

#define F2FS_OPTION(sbi)	((sbi)->mount_opt)
#define clear_opt(sbi, option)	(F2FS_OPTION(sbi).opt &= ~F2FS_MOUNT_##option)
#define set_opt(sbi, option)	(F2FS_OPTION(sbi).opt |= F2FS_MOUNT_##option)
#define test_opt(sbi, option)	(F2FS_OPTION(sbi).opt & F2FS_MOUNT_##option)

#define ver_after(a, b)	(typecheck(unsigned long long, a) &&		\
		typecheck(unsigned long long, b) &&			\
		((long long)((a) - (b)) > 0))

typedef u32 block_t;	/*
			 * should not change u32, since it is the on-disk block
			 * address format, __le32.
			 */
typedef u32 nid_t;

#define COMPRESS_EXT_NUM		16

enum blkzone_allocation_policy {
	BLKZONE_ALLOC_PRIOR_SEQ,	/* Prioritize writing to sequential zones */
	BLKZONE_ALLOC_ONLY_SEQ,		/* Only allow writing to sequential zones */
	BLKZONE_ALLOC_PRIOR_CONV,	/* Prioritize writing to conventional zones */
};

enum bggc_io_aware_policy {
	AWARE_ALL_IO,		/* skip background GC if there is any kind of pending IO */
	AWARE_READ_IO,		/* skip background GC if there is pending read IO */
	AWARE_NONE,			/* don't aware IO for background GC */
};

enum device_allocation_policy {
	ALLOCATE_FORWARD_NOHINT,
	ALLOCATE_FORWARD_WITHIN_HINT,
	ALLOCATE_FORWARD_FROM_HINT,
};

/*
 * An implementation of an rwsem that is explicitly unfair to readers. This
 * prevents priority inversion when a low-priority reader acquires the read lock
 * while sleeping on the write lock but the write lock is needed by
 * higher-priority clients.
 */

struct f2fs_rwsem {
        struct rw_semaphore internal_rwsem;
#ifdef CONFIG_F2FS_UNFAIR_RWSEM
        wait_queue_head_t read_waiters;
#endif
};

struct f2fs_mount_info {
	unsigned int opt;
	block_t root_reserved_blocks;	/* root reserved blocks */
	block_t root_reserved_nodes;	/* root reserved nodes */
	kuid_t s_resuid;		/* reserved blocks for uid */
	kgid_t s_resgid;		/* reserved blocks for gid */
	int active_logs;		/* # of active logs */
	int inline_xattr_size;		/* inline xattr size */
#ifdef CONFIG_F2FS_FAULT_INJECTION
	struct f2fs_fault_info fault_info;	/* For fault injection */
#endif
#ifdef CONFIG_QUOTA
	/* Names of quota files with journalled quota */
	char *s_qf_names[MAXQUOTAS];
	int s_jquota_fmt;			/* Format of quota to use */
#endif
	/* For which write hints are passed down to block layer */
	int alloc_mode;			/* segment allocation policy */
	int fsync_mode;			/* fsync policy */
	int fs_mode;			/* fs mode: LFS or ADAPTIVE */
	int bggc_mode;			/* bggc mode: off, on or sync */
	int memory_mode;		/* memory mode */
	int errors;			/* errors parameter */
	int discard_unit;		/*
					 * discard command's offset/size should
					 * be aligned to this unit: block,
					 * segment or section
					 */
	struct fscrypt_dummy_policy dummy_enc_policy; /* test dummy encryption */
	block_t unusable_cap_perc;	/* percentage for cap */
	block_t unusable_cap;		/* Amount of space allowed to be
					 * unusable when disabling checkpoint
					 */

	/* For compression */
	unsigned char compress_algorithm;	/* algorithm type */
	unsigned char compress_log_size;	/* cluster log size */
	unsigned char compress_level;		/* compress level */
	bool compress_chksum;			/* compressed data chksum */
	unsigned char compress_ext_cnt;		/* extension count */
	unsigned char nocompress_ext_cnt;		/* nocompress extension count */
	int compress_mode;			/* compression mode */
	unsigned char extensions[COMPRESS_EXT_NUM][F2FS_EXTENSION_LEN];	/* extensions */
	unsigned char noextensions[COMPRESS_EXT_NUM][F2FS_EXTENSION_LEN]; /* extensions */
	unsigned int lookup_mode;
};

#define F2FS_FEATURE_ENCRYPT			0x00000001
#define F2FS_FEATURE_BLKZONED			0x00000002
#define F2FS_FEATURE_ATOMIC_WRITE		0x00000004
#define F2FS_FEATURE_EXTRA_ATTR			0x00000008
#define F2FS_FEATURE_PRJQUOTA			0x00000010
#define F2FS_FEATURE_INODE_CHKSUM		0x00000020
#define F2FS_FEATURE_FLEXIBLE_INLINE_XATTR	0x00000040
#define F2FS_FEATURE_QUOTA_INO			0x00000080
#define F2FS_FEATURE_INODE_CRTIME		0x00000100
#define F2FS_FEATURE_LOST_FOUND			0x00000200
#define F2FS_FEATURE_VERITY			0x00000400
#define F2FS_FEATURE_SB_CHKSUM			0x00000800
#define F2FS_FEATURE_CASEFOLD			0x00001000
#define F2FS_FEATURE_COMPRESSION		0x00002000
#define F2FS_FEATURE_RO				0x00004000
#define F2FS_FEATURE_DEVICE_ALIAS		0x00008000

#define __F2FS_HAS_FEATURE(raw_super, mask)				\
	((raw_super->feature & cpu_to_le32(mask)) != 0)
#define F2FS_HAS_FEATURE(sbi, mask)	__F2FS_HAS_FEATURE(sbi->raw_super, mask)

/*
 * Default values for user and/or group using reserved blocks
 */
#define	F2FS_DEF_RESUID		0
#define	F2FS_DEF_RESGID		0

/*
 * For checkpoint manager
 */
enum {
	NAT_BITMAP,
	SIT_BITMAP
};

#define	CP_UMOUNT	0x00000001
#define	CP_FASTBOOT	0x00000002
#define	CP_SYNC		0x00000004
#define	CP_RECOVERY	0x00000008
#define	CP_DISCARD	0x00000010
#define CP_TRIMMED	0x00000020
#define CP_PAUSE	0x00000040
#define CP_RESIZE 	0x00000080

#define DEF_MAX_DISCARD_REQUEST		8	/* issue 8 discards per round */
#define DEF_MIN_DISCARD_ISSUE_TIME	50	/* 50 ms, if exists */
#define DEF_MID_DISCARD_ISSUE_TIME	500	/* 500 ms, if device busy */
#define DEF_MAX_DISCARD_ISSUE_TIME	60000	/* 60 s, if no candidates */
#define DEF_DISCARD_URGENT_UTIL		80	/* do more discard over 80% */
#define DEF_CP_INTERVAL			60	/* 60 secs */
#define DEF_IDLE_INTERVAL		5	/* 5 secs */
#define DEF_DISABLE_INTERVAL		5	/* 5 secs */
#define DEF_ENABLE_INTERVAL		16	/* 16 secs */
#define DEF_DISABLE_QUICK_INTERVAL	1	/* 1 secs */
#define DEF_UMOUNT_DISCARD_TIMEOUT	5	/* 5 secs */

enum cp_time {
	CP_TIME_START,		/* begin */
	CP_TIME_LOCK,		/* after cp_global_sem */
	CP_TIME_OP_LOCK,	/* after block_operation */
	CP_TIME_FLUSH_META,	/* after flush sit/nat */
	CP_TIME_SYNC_META,	/* after sync_meta_pages */
	CP_TIME_SYNC_CP_META,	/* after sync cp meta pages */
	CP_TIME_WAIT_DIRTY_META,/* after wait on dirty meta */
	CP_TIME_WAIT_CP_DATA,	/* after wait on cp data */
	CP_TIME_FLUSH_DEVICE,	/* after flush device cache */
	CP_TIME_WAIT_LAST_CP,	/* after wait on last cp pack */
	CP_TIME_END,		/* after unblock_operation */
	CP_TIME_MAX,
};

/* time cost stats of checkpoint */
struct cp_stats {
	ktime_t times[CP_TIME_MAX];
};

struct cp_control {
	int reason;
	__u64 trim_start;
	__u64 trim_end;
	__u64 trim_minlen;
	struct cp_stats stats;
};

/*
 * indicate meta/data type
 */
enum {
	META_CP,
	META_NAT,
	META_SIT,
	META_SSA,
	META_MAX,
	META_POR,
	DATA_GENERIC,		/* check range only */
	DATA_GENERIC_ENHANCE,	/* strong check on range and segment bitmap */
	DATA_GENERIC_ENHANCE_READ,	/*
					 * strong check on range and segment
					 * bitmap but no warning due to race
					 * condition of read on truncated area
					 * by extent_cache
					 */
	DATA_GENERIC_ENHANCE_UPDATE,	/*
					 * strong check on range and segment
					 * bitmap for update case
					 */
	META_GENERIC,
};

/* for the list of ino */
enum {
	ORPHAN_INO,		/* for orphan ino list */
	APPEND_INO,		/* for append ino list */
	UPDATE_INO,		/* for update ino list */
	TRANS_DIR_INO,		/* for transactions dir ino list */
	XATTR_DIR_INO,		/* for xattr updated dir ino list */
	FLUSH_INO,		/* for multiple device flushing */
	MAX_INO_ENTRY,		/* max. list */
};

struct ino_entry {
	struct list_head list;		/* list head */
	nid_t ino;			/* inode number */
	unsigned int dirty_device;	/* dirty device bitmap */
};

/* for the list of inodes to be GCed */
struct inode_entry {
	struct list_head list;	/* list head */
	struct inode *inode;	/* vfs inode pointer */
};

struct fsync_node_entry {
	struct list_head list;	/* list head */
	struct folio *folio;	/* warm node folio pointer */
	unsigned int seq_id;	/* sequence id */
};

struct ckpt_req {
	struct completion wait;		/* completion for checkpoint done */
	struct llist_node llnode;	/* llist_node to be linked in wait queue */
	int ret;			/* return code of checkpoint */
	union {
		ktime_t queue_time;	/* request queued time */
		ktime_t delta_time;	/* time in queue */
	};
};

struct ckpt_req_control {
	struct task_struct *f2fs_issue_ckpt;	/* checkpoint task */
	int ckpt_thread_ioprio;			/* checkpoint merge thread ioprio */
	wait_queue_head_t ckpt_wait_queue;	/* waiting queue for wake-up */
	atomic_t issued_ckpt;		/* # of actually issued ckpts */
	atomic_t total_ckpt;		/* # of total ckpts */
	atomic_t queued_ckpt;		/* # of queued ckpts */
	struct llist_head issue_list;	/* list for command issue */
	spinlock_t stat_lock;		/* lock for below checkpoint time stats */
	unsigned int cur_time;		/* cur wait time in msec for currently issued checkpoint */
	unsigned int peak_time;		/* peak wait time in msec until now */
};

/* a time threshold that checkpoint was blocked for, unit: ms */
#define CP_LONG_LATENCY_THRESHOLD	5000

/* for the bitmap indicate blocks to be discarded */
struct discard_entry {
	struct list_head list;	/* list head */
	block_t start_blkaddr;	/* start blockaddr of current segment */
	unsigned char discard_map[SIT_VBLOCK_MAP_SIZE];	/* segment discard bitmap */
};

/* minimum discard granularity, unit: block count */
#define MIN_DISCARD_GRANULARITY		1
/* default discard granularity of inner discard thread, unit: block count */
#define DEFAULT_DISCARD_GRANULARITY		16
/* default maximum discard granularity of ordered discard, unit: block count */
#define DEFAULT_MAX_ORDERED_DISCARD_GRANULARITY	16

/* max discard pend list number */
#define MAX_PLIST_NUM		512
#define plist_idx(blk_num)	((blk_num) >= MAX_PLIST_NUM ?		\
					(MAX_PLIST_NUM - 1) : ((blk_num) - 1))

enum {
	D_PREP,			/* initial */
	D_PARTIAL,		/* partially submitted */
	D_SUBMIT,		/* all submitted */
	D_DONE,			/* finished */
};

struct discard_info {
	block_t lstart;			/* logical start address */
	block_t len;			/* length */
	block_t start;			/* actual start address in dev */
};

struct discard_cmd {
	struct rb_node rb_node;		/* rb node located in rb-tree */
	struct discard_info di;		/* discard info */
	struct list_head list;		/* command list */
	struct completion wait;		/* completion */
	struct block_device *bdev;	/* bdev */
	unsigned short ref;		/* reference count */
	unsigned char state;		/* state */
	unsigned char queued;		/* queued discard */
	int error;			/* bio error */
	spinlock_t lock;		/* for state/bio_ref updating */
	unsigned short bio_ref;		/* bio reference count */
};

enum {
	DPOLICY_BG,
	DPOLICY_FORCE,
	DPOLICY_FSTRIM,
	DPOLICY_UMOUNT,
	MAX_DPOLICY,
};

enum {
	DPOLICY_IO_AWARE_DISABLE,	/* force to not be aware of IO */
	DPOLICY_IO_AWARE_ENABLE,	/* force to be aware of IO */
	DPOLICY_IO_AWARE_MAX,
};

struct discard_policy {
	int type;			/* type of discard */
	unsigned int min_interval;	/* used for candidates exist */
	unsigned int mid_interval;	/* used for device busy */
	unsigned int max_interval;	/* used for candidates not exist */
	unsigned int max_requests;	/* # of discards issued per round */
	unsigned int io_aware_gran;	/* minimum granularity discard not be aware of I/O */
	bool io_aware;			/* issue discard in idle time */
	bool sync;			/* submit discard with REQ_SYNC flag */
	bool ordered;			/* issue discard by lba order */
	bool timeout;			/* discard timeout for put_super */
	unsigned int granularity;	/* discard granularity */
};

struct discard_cmd_control {
	struct task_struct *f2fs_issue_discard;	/* discard thread */
	struct list_head entry_list;		/* 4KB discard entry list */
	struct list_head pend_list[MAX_PLIST_NUM];/* store pending entries */
	struct list_head wait_list;		/* store on-flushing entries */
	struct list_head fstrim_list;		/* in-flight discard from fstrim */
	wait_queue_head_t discard_wait_queue;	/* waiting queue for wake-up */
	struct mutex cmd_lock;
	unsigned int nr_discards;		/* # of discards in the list */
	unsigned int max_discards;		/* max. discards to be issued */
	unsigned int max_discard_request;	/* max. discard request per round */
	unsigned int min_discard_issue_time;	/* min. interval between discard issue */
	unsigned int mid_discard_issue_time;	/* mid. interval between discard issue */
	unsigned int max_discard_issue_time;	/* max. interval between discard issue */
	unsigned int discard_io_aware_gran; /* minimum discard granularity not be aware of I/O */
	unsigned int discard_urgent_util;	/* utilization which issue discard proactively */
	unsigned int discard_granularity;	/* discard granularity */
	unsigned int max_ordered_discard;	/* maximum discard granularity issued by lba order */
	unsigned int discard_io_aware;		/* io_aware policy */
	unsigned int undiscard_blks;		/* # of undiscard blocks */
	unsigned int next_pos;			/* next discard position */
	atomic_t issued_discard;		/* # of issued discard */
	atomic_t queued_discard;		/* # of queued discard */
	atomic_t discard_cmd_cnt;		/* # of cached cmd count */
	struct rb_root_cached root;		/* root of discard rb-tree */
	bool rbtree_check;			/* config for consistence check */
	bool discard_wake;			/* to wake up discard thread */
};

/* for the list of fsync inodes, used only during recovery */
struct fsync_inode_entry {
	struct list_head list;	/* list head */
	struct inode *inode;	/* vfs inode pointer */
	block_t blkaddr;	/* block address locating the last fsync */
	block_t last_dentry;	/* block address locating the last dentry */
};

#define nats_in_cursum(jnl)		(le16_to_cpu((jnl)->n_nats))
#define sits_in_cursum(jnl)		(le16_to_cpu((jnl)->n_sits))

#define nat_in_journal(jnl, i)		((jnl)->nat_j.entries[i].ne)
#define nid_in_journal(jnl, i)		((jnl)->nat_j.entries[i].nid)
#define sit_in_journal(jnl, i)		((jnl)->sit_j.entries[i].se)
#define segno_in_journal(jnl, i)	((jnl)->sit_j.entries[i].segno)

#define MAX_NAT_JENTRIES(jnl)	(NAT_JOURNAL_ENTRIES - nats_in_cursum(jnl))
#define MAX_SIT_JENTRIES(jnl)	(SIT_JOURNAL_ENTRIES - sits_in_cursum(jnl))

static inline int update_nats_in_cursum(struct f2fs_journal *journal, int i)
{
	int before = nats_in_cursum(journal);

	journal->n_nats = cpu_to_le16(before + i);
	return before;
}

static inline int update_sits_in_cursum(struct f2fs_journal *journal, int i)
{
	int before = sits_in_cursum(journal);

	journal->n_sits = cpu_to_le16(before + i);
	return before;
}

static inline bool __has_cursum_space(struct f2fs_journal *journal,
							int size, int type)
{
	if (type == NAT_JOURNAL)
		return size <= MAX_NAT_JENTRIES(journal);
	return size <= MAX_SIT_JENTRIES(journal);
}

/* for inline stuff */
#define DEF_INLINE_RESERVED_SIZE	1
static inline int get_extra_isize(struct inode *inode);
static inline int get_inline_xattr_addrs(struct inode *inode);
#define MAX_INLINE_DATA(inode)	(sizeof(__le32) *			\
				(CUR_ADDRS_PER_INODE(inode) -		\
				get_inline_xattr_addrs(inode) -	\
				DEF_INLINE_RESERVED_SIZE))

/* for inline dir */
#define NR_INLINE_DENTRY(inode)	(MAX_INLINE_DATA(inode) * BITS_PER_BYTE / \
				((SIZE_OF_DIR_ENTRY + F2FS_SLOT_LEN) * \
				BITS_PER_BYTE + 1))
#define INLINE_DENTRY_BITMAP_SIZE(inode) \
	DIV_ROUND_UP(NR_INLINE_DENTRY(inode), BITS_PER_BYTE)
#define INLINE_RESERVED_SIZE(inode)	(MAX_INLINE_DATA(inode) - \
				((SIZE_OF_DIR_ENTRY + F2FS_SLOT_LEN) * \
				NR_INLINE_DENTRY(inode) + \
				INLINE_DENTRY_BITMAP_SIZE(inode)))

/*
 * For INODE and NODE manager
 */
/* for directory operations */

struct f2fs_filename {
	/*
	 * The filename the user specified.  This is NULL for some
	 * filesystem-internal operations, e.g. converting an inline directory
	 * to a non-inline one, or roll-forward recovering an encrypted dentry.
	 */
	const struct qstr *usr_fname;

	/*
	 * The on-disk filename.  For encrypted directories, this is encrypted.
	 * This may be NULL for lookups in an encrypted dir without the key.
	 */
	struct fscrypt_str disk_name;

	/* The dirhash of this filename */
	f2fs_hash_t hash;

#ifdef CONFIG_FS_ENCRYPTION
	/*
	 * For lookups in encrypted directories: either the buffer backing
	 * disk_name, or a buffer that holds the decoded no-key name.
	 */
	struct fscrypt_str crypto_buf;
#endif
#if IS_ENABLED(CONFIG_UNICODE)
	/*
	 * For casefolded directories: the casefolded name, but it's left NULL
	 * if the original name is not valid Unicode, if the original name is
	 * "." or "..", if the directory is both casefolded and encrypted and
	 * its encryption key is unavailable, or if the filesystem is doing an
	 * internal operation where usr_fname is also NULL.  In all these cases
	 * we fall back to treating the name as an opaque byte sequence.
	 */
	struct qstr cf_name;
#endif
};

struct f2fs_dentry_ptr {
	struct inode *inode;
	void *bitmap;
	struct f2fs_dir_entry *dentry;
	__u8 (*filename)[F2FS_SLOT_LEN];
	int max;
	int nr_bitmap;
};

static inline void make_dentry_ptr_block(struct inode *inode,
		struct f2fs_dentry_ptr *d, struct f2fs_dentry_block *t)
{
	d->inode = inode;
	d->max = NR_DENTRY_IN_BLOCK;
	d->nr_bitmap = SIZE_OF_DENTRY_BITMAP;
	d->bitmap = t->dentry_bitmap;
	d->dentry = t->dentry;
	d->filename = t->filename;
}

static inline void make_dentry_ptr_inline(struct inode *inode,
					struct f2fs_dentry_ptr *d, void *t)
{
	int entry_cnt = NR_INLINE_DENTRY(inode);
	int bitmap_size = INLINE_DENTRY_BITMAP_SIZE(inode);
	int reserved_size = INLINE_RESERVED_SIZE(inode);

	d->inode = inode;
	d->max = entry_cnt;
	d->nr_bitmap = bitmap_size;
	d->bitmap = t;
	d->dentry = t + bitmap_size + reserved_size;
	d->filename = t + bitmap_size + reserved_size +
					SIZE_OF_DIR_ENTRY * entry_cnt;
}

/*
 * XATTR_NODE_OFFSET stores xattrs to one node block per file keeping -1
 * as its node offset to distinguish from index node blocks.
 * But some bits are used to mark the node block.
 */
#define XATTR_NODE_OFFSET	((((unsigned int)-1) << OFFSET_BIT_SHIFT) \
				>> OFFSET_BIT_SHIFT)
enum {
	ALLOC_NODE,			/* allocate a new node page if needed */
	LOOKUP_NODE,			/* look up a node without readahead */
	LOOKUP_NODE_RA,			/*
					 * look up a node with readahead called
					 * by get_data_block.
					 */
};

#define DEFAULT_RETRY_IO_COUNT	8	/* maximum retry read IO or flush count */

/* congestion wait timeout value, default: 20ms */
#define	DEFAULT_IO_TIMEOUT	(msecs_to_jiffies(20))

/* timeout value injected, default: 1000ms */
#define DEFAULT_FAULT_TIMEOUT	(msecs_to_jiffies(1000))

/* maximum retry quota flush count */
#define DEFAULT_RETRY_QUOTA_FLUSH_COUNT		8

/* maximum retry of EIO'ed page */
#define MAX_RETRY_PAGE_EIO			100

#define F2FS_LINK_MAX	0xffffffff	/* maximum link count per file */

#define MAX_DIR_RA_PAGES	4	/* maximum ra pages of dir */

/* dirty segments threshold for triggering CP */
#define DEFAULT_DIRTY_THRESHOLD		4

#define RECOVERY_MAX_RA_BLOCKS		BIO_MAX_VECS
#define RECOVERY_MIN_RA_BLOCKS		1

#define F2FS_ONSTACK_PAGES	16	/* nr of onstack pages */

/* for in-memory extent cache entry */
#define F2FS_MIN_EXTENT_LEN	64	/* minimum extent length */

/* number of extent info in extent cache we try to shrink */
#define READ_EXTENT_CACHE_SHRINK_NUMBER	128

/* number of age extent info in extent cache we try to shrink */
#define AGE_EXTENT_CACHE_SHRINK_NUMBER	128
#define LAST_AGE_WEIGHT			30
#define SAME_AGE_REGION			1024

/*
 * Define data block with age less than 1GB as hot data
 * define data block with age less than 10GB but more than 1GB as warm data
 */
#define DEF_HOT_DATA_AGE_THRESHOLD	262144
#define DEF_WARM_DATA_AGE_THRESHOLD	2621440

/* default max read extent count per inode */
#define DEF_MAX_READ_EXTENT_COUNT	10240

/* extent cache type */
enum extent_type {
	EX_READ,
	EX_BLOCK_AGE,
	NR_EXTENT_CACHES,
};

struct extent_info {
	unsigned int fofs;		/* start offset in a file */
	unsigned int len;		/* length of the extent */
	union {
		/* read extent_cache */
		struct {
			/* start block address of the extent */
			block_t blk;
#ifdef CONFIG_F2FS_FS_COMPRESSION
			/* physical extent length of compressed blocks */
			unsigned int c_len;
#endif
		};
		/* block age extent_cache */
		struct {
			/* block age of the extent */
			unsigned long long age;
			/* last total blocks allocated */
			unsigned long long last_blocks;
		};
	};
};

struct extent_node {
	struct rb_node rb_node;		/* rb node located in rb-tree */
	struct extent_info ei;		/* extent info */
	struct list_head list;		/* node in global extent list of sbi */
	struct extent_tree *et;		/* extent tree pointer */
};

struct extent_tree {
	nid_t ino;			/* inode number */
	enum extent_type type;		/* keep the extent tree type */
	struct rb_root_cached root;	/* root of extent info rb-tree */
	struct extent_node *cached_en;	/* recently accessed extent node */
	struct list_head list;		/* to be used by sbi->zombie_list */
	rwlock_t lock;			/* protect extent info rb-tree */
	atomic_t node_cnt;		/* # of extent node in rb-tree*/
	bool largest_updated;		/* largest extent updated */
	struct extent_info largest;	/* largest cached extent for EX_READ */
};

struct extent_tree_info {
	struct radix_tree_root extent_tree_root;/* cache extent cache entries */
	struct mutex extent_tree_lock;	/* locking extent radix tree */
	struct list_head extent_list;		/* lru list for shrinker */
	spinlock_t extent_lock;			/* locking extent lru list */
	atomic_t total_ext_tree;		/* extent tree count */
	struct list_head zombie_list;		/* extent zombie tree list */
	atomic_t total_zombie_tree;		/* extent zombie tree count */
	atomic_t total_ext_node;		/* extent info count */
};

/*
 * State of block returned by f2fs_map_blocks.
 */
#define F2FS_MAP_NEW		(1U << 0)
#define F2FS_MAP_MAPPED		(1U << 1)
#define F2FS_MAP_DELALLOC	(1U << 2)
#define F2FS_MAP_FLAGS		(F2FS_MAP_NEW | F2FS_MAP_MAPPED |\
				F2FS_MAP_DELALLOC)

struct f2fs_map_blocks {
	struct block_device *m_bdev;	/* for multi-device dio */
	block_t m_pblk;
	block_t m_lblk;
	unsigned int m_len;
	unsigned int m_flags;
	unsigned long m_last_pblk;	/* last allocated block, only used for DIO in LFS mode */
	pgoff_t *m_next_pgofs;		/* point next possible non-hole pgofs */
	pgoff_t *m_next_extent;		/* point to next possible extent */
	int m_seg_type;
	bool m_may_create;		/* indicate it is from write path */
	bool m_multidev_dio;		/* indicate it allows multi-device dio */
};

/* for flag in get_data_block */
enum {
	F2FS_GET_BLOCK_DEFAULT,
	F2FS_GET_BLOCK_FIEMAP,
	F2FS_GET_BLOCK_BMAP,
	F2FS_GET_BLOCK_DIO,
	F2FS_GET_BLOCK_PRE_DIO,
	F2FS_GET_BLOCK_PRE_AIO,
	F2FS_GET_BLOCK_PRECACHE,
};

/*
 * i_advise uses FADVISE_XXX_BIT. We can add additional hints later.
 */
#define FADVISE_COLD_BIT	0x01
#define FADVISE_LOST_PINO_BIT	0x02
#define FADVISE_ENCRYPT_BIT	0x04
#define FADVISE_ENC_NAME_BIT	0x08
#define FADVISE_KEEP_SIZE_BIT	0x10
#define FADVISE_HOT_BIT		0x20
#define FADVISE_VERITY_BIT	0x40
#define FADVISE_TRUNC_BIT	0x80

#define FADVISE_MODIFIABLE_BITS	(FADVISE_COLD_BIT | FADVISE_HOT_BIT)

#define file_is_cold(inode)	is_file(inode, FADVISE_COLD_BIT)
#define file_set_cold(inode)	set_file(inode, FADVISE_COLD_BIT)
#define file_clear_cold(inode)	clear_file(inode, FADVISE_COLD_BIT)

#define file_wrong_pino(inode)	is_file(inode, FADVISE_LOST_PINO_BIT)
#define file_lost_pino(inode)	set_file(inode, FADVISE_LOST_PINO_BIT)
#define file_got_pino(inode)	clear_file(inode, FADVISE_LOST_PINO_BIT)

#define file_is_encrypt(inode)	is_file(inode, FADVISE_ENCRYPT_BIT)
#define file_set_encrypt(inode)	set_file(inode, FADVISE_ENCRYPT_BIT)

#define file_enc_name(inode)	is_file(inode, FADVISE_ENC_NAME_BIT)
#define file_set_enc_name(inode) set_file(inode, FADVISE_ENC_NAME_BIT)

#define file_keep_isize(inode)	is_file(inode, FADVISE_KEEP_SIZE_BIT)
#define file_set_keep_isize(inode) set_file(inode, FADVISE_KEEP_SIZE_BIT)

#define file_is_hot(inode)	is_file(inode, FADVISE_HOT_BIT)
#define file_set_hot(inode)	set_file(inode, FADVISE_HOT_BIT)
#define file_clear_hot(inode)	clear_file(inode, FADVISE_HOT_BIT)

#define file_is_verity(inode)	is_file(inode, FADVISE_VERITY_BIT)
#define file_set_verity(inode)	set_file(inode, FADVISE_VERITY_BIT)

#define file_should_truncate(inode)	is_file(inode, FADVISE_TRUNC_BIT)
#define file_need_truncate(inode)	set_file(inode, FADVISE_TRUNC_BIT)
#define file_dont_truncate(inode)	clear_file(inode, FADVISE_TRUNC_BIT)

#define DEF_DIR_LEVEL		0

/* used for f2fs_inode_info->flags */
enum {
	FI_NEW_INODE,		/* indicate newly allocated inode */
	FI_DIRTY_INODE,		/* indicate inode is dirty or not */
	FI_AUTO_RECOVER,	/* indicate inode is recoverable */
	FI_DIRTY_DIR,		/* indicate directory has dirty pages */
	FI_INC_LINK,		/* need to increment i_nlink */
	FI_ACL_MODE,		/* indicate acl mode */
	FI_NO_ALLOC,		/* should not allocate any blocks */
	FI_FREE_NID,		/* free allocated nide */
	FI_NO_EXTENT,		/* not to use the extent cache */
	FI_INLINE_XATTR,	/* used for inline xattr */
	FI_INLINE_DATA,		/* used for inline data*/
	FI_INLINE_DENTRY,	/* used for inline dentry */
	FI_APPEND_WRITE,	/* inode has appended data */
	FI_UPDATE_WRITE,	/* inode has in-place-update data */
	FI_NEED_IPU,		/* used for ipu per file */
	FI_ATOMIC_FILE,		/* indicate atomic file */
	FI_DATA_EXIST,		/* indicate data exists */
	FI_SKIP_WRITES,		/* should skip data page writeback */
	FI_OPU_WRITE,		/* used for opu per file */
	FI_DIRTY_FILE,		/* indicate regular/symlink has dirty pages */
	FI_PREALLOCATED_ALL,	/* all blocks for write were preallocated */
	FI_HOT_DATA,		/* indicate file is hot */
	FI_EXTRA_ATTR,		/* indicate file has extra attribute */
	FI_PROJ_INHERIT,	/* indicate file inherits projectid */
	FI_PIN_FILE,		/* indicate file should not be gced */
	FI_VERITY_IN_PROGRESS,	/* building fs-verity Merkle tree */
	FI_COMPRESSED_FILE,	/* indicate file's data can be compressed */
	FI_COMPRESS_CORRUPT,	/* indicate compressed cluster is corrupted */
	FI_MMAP_FILE,		/* indicate file was mmapped */
	FI_ENABLE_COMPRESS,	/* enable compression in "user" compression mode */
	FI_COMPRESS_RELEASED,	/* compressed blocks were released */
	FI_ALIGNED_WRITE,	/* enable aligned write */
	FI_COW_FILE,		/* indicate COW file */
	FI_ATOMIC_COMMITTED,	/* indicate atomic commit completed except disk sync */
	FI_ATOMIC_DIRTIED,	/* indicate atomic file is dirtied */
	FI_ATOMIC_REPLACE,	/* indicate atomic replace */
	FI_OPENED_FILE,		/* indicate file has been opened */
	FI_DONATE_FINISHED,	/* indicate page donation of file has been finished */
	FI_MAX,			/* max flag, never be used */
};

struct f2fs_inode_info {
	struct inode vfs_inode;		/* serve a vfs inode */
	unsigned long i_flags;		/* keep an inode flags for ioctl */
	unsigned char i_advise;		/* use to give file attribute hints */
	unsigned char i_dir_level;	/* use for dentry level for large dir */
	union {
		unsigned int i_current_depth;	/* only for directory depth */
		unsigned short i_gc_failures;	/* for gc failure statistic */
	};
	unsigned int i_pino;		/* parent inode number */
	umode_t i_acl_mode;		/* keep file acl mode temporarily */

	/* Use below internally in f2fs*/
	unsigned long flags[BITS_TO_LONGS(FI_MAX)];	/* use to pass per-file flags */
	unsigned int ioprio_hint;	/* hint for IO priority */
	struct f2fs_rwsem i_sem;	/* protect fi info */
	atomic_t dirty_pages;		/* # of dirty pages */
	f2fs_hash_t chash;		/* hash value of given file name */
	unsigned int clevel;		/* maximum level of given file name */
	struct task_struct *task;	/* lookup and create consistency */
	struct task_struct *cp_task;	/* separate cp/wb IO stats*/
	struct task_struct *wb_task;	/* indicate inode is in context of writeback */
	nid_t i_xattr_nid;		/* node id that contains xattrs */
	loff_t	last_disk_size;		/* lastly written file size */
	spinlock_t i_size_lock;		/* protect last_disk_size */

#ifdef CONFIG_QUOTA
	struct dquot __rcu *i_dquot[MAXQUOTAS];

	/* quota space reservation, managed internally by quota code */
	qsize_t i_reserved_quota;
#endif
	struct list_head dirty_list;	/* dirty list for dirs and files */
	struct list_head gdirty_list;	/* linked in global dirty list */

	/* linked in global inode list for cache donation */
	struct list_head gdonate_list;
	pgoff_t donate_start, donate_end; /* inclusive */
	atomic_t open_count;		/* # of open files */

	struct task_struct *atomic_write_task;	/* store atomic write task */
	struct extent_tree *extent_tree[NR_EXTENT_CACHES];
					/* cached extent_tree entry */
	union {
		struct inode *cow_inode;	/* copy-on-write inode for atomic write */
		struct inode *atomic_inode;
					/* point to atomic_inode, available only for cow_inode */
	};

	/* avoid racing between foreground op and gc */
	struct f2fs_rwsem i_gc_rwsem[2];
	struct f2fs_rwsem i_xattr_sem; /* avoid racing between reading and changing EAs */

	int i_extra_isize;		/* size of extra space located in i_addr */
	kprojid_t i_projid;		/* id for project quota */
	int i_inline_xattr_size;	/* inline xattr size */
	struct timespec64 i_crtime;	/* inode creation time */
	struct timespec64 i_disk_time[3];/* inode disk times */

	/* for file compress */
	atomic_t i_compr_blocks;		/* # of compressed blocks */
	unsigned char i_compress_algorithm;	/* algorithm type */
	unsigned char i_log_cluster_size;	/* log of cluster size */
	unsigned char i_compress_level;		/* compress level (lz4hc,zstd) */
	unsigned char i_compress_flag;		/* compress flag */
	unsigned int i_cluster_size;		/* cluster size */

	unsigned int atomic_write_cnt;
	loff_t original_i_size;		/* original i_size before atomic write */
#ifdef CONFIG_FS_ENCRYPTION
	struct fscrypt_inode_info *i_crypt_info; /* filesystem encryption info */
#endif
#ifdef CONFIG_FS_VERITY
	struct fsverity_info *i_verity_info; /* filesystem verity info */
#endif
};

static inline void get_read_extent_info(struct extent_info *ext,
					struct f2fs_extent *i_ext)
{
	ext->fofs = le32_to_cpu(i_ext->fofs);
	ext->blk = le32_to_cpu(i_ext->blk);
	ext->len = le32_to_cpu(i_ext->len);
}

static inline void set_raw_read_extent(struct extent_info *ext,
					struct f2fs_extent *i_ext)
{
	i_ext->fofs = cpu_to_le32(ext->fofs);
	i_ext->blk = cpu_to_le32(ext->blk);
	i_ext->len = cpu_to_le32(ext->len);
}

static inline bool __is_discard_mergeable(struct discard_info *back,
			struct discard_info *front, unsigned int max_len)
{
	return (back->lstart + back->len == front->lstart) &&
		(back->len + front->len <= max_len);
}

static inline bool __is_discard_back_mergeable(struct discard_info *cur,
			struct discard_info *back, unsigned int max_len)
{
	return __is_discard_mergeable(back, cur, max_len);
}

static inline bool __is_discard_front_mergeable(struct discard_info *cur,
			struct discard_info *front, unsigned int max_len)
{
	return __is_discard_mergeable(cur, front, max_len);
}

/*
 * For free nid management
 */
enum nid_state {
	FREE_NID,		/* newly added to free nid list */
	PREALLOC_NID,		/* it is preallocated */
	MAX_NID_STATE,
};

enum nat_state {
	TOTAL_NAT,
	DIRTY_NAT,
	RECLAIMABLE_NAT,
	MAX_NAT_STATE,
};

struct f2fs_nm_info {
	block_t nat_blkaddr;		/* base disk address of NAT */
	nid_t max_nid;			/* maximum possible node ids */
	nid_t available_nids;		/* # of available node ids */
	nid_t next_scan_nid;		/* the next nid to be scanned */
	nid_t max_rf_node_blocks;	/* max # of nodes for recovery */
	unsigned int ram_thresh;	/* control the memory footprint */
	unsigned int ra_nid_pages;	/* # of nid pages to be readaheaded */
	unsigned int dirty_nats_ratio;	/* control dirty nats ratio threshold */

	/* NAT cache management */
	struct radix_tree_root nat_root;/* root of the nat entry cache */
	struct radix_tree_root nat_set_root;/* root of the nat set cache */
	struct f2fs_rwsem nat_tree_lock;	/* protect nat entry tree */
	struct list_head nat_entries;	/* cached nat entry list (clean) */
	spinlock_t nat_list_lock;	/* protect clean nat entry list */
	unsigned int nat_cnt[MAX_NAT_STATE]; /* the # of cached nat entries */
	unsigned int nat_blocks;	/* # of nat blocks */

	/* free node ids management */
	struct radix_tree_root free_nid_root;/* root of the free_nid cache */
	struct list_head free_nid_list;		/* list for free nids excluding preallocated nids */
	unsigned int nid_cnt[MAX_NID_STATE];	/* the number of free node id */
	spinlock_t nid_list_lock;	/* protect nid lists ops */
	struct mutex build_lock;	/* lock for build free nids */
	unsigned char **free_nid_bitmap;
	unsigned char *nat_block_bitmap;
	unsigned short *free_nid_count;	/* free nid count of NAT block */

	/* for checkpoint */
	char *nat_bitmap;		/* NAT bitmap pointer */

	unsigned int nat_bits_blocks;	/* # of nat bits blocks */
	unsigned char *nat_bits;	/* NAT bits blocks */
	unsigned char *full_nat_bits;	/* full NAT pages */
	unsigned char *empty_nat_bits;	/* empty NAT pages */
#ifdef CONFIG_F2FS_CHECK_FS
	char *nat_bitmap_mir;		/* NAT bitmap mirror */
#endif
	int bitmap_size;		/* bitmap size */
};

/*
 * this structure is used as one of function parameters.
 * all the information are dedicated to a given direct node block determined
 * by the data offset in a file.
 */
struct dnode_of_data {
	struct inode *inode;		/* vfs inode pointer */
	struct folio *inode_folio;	/* its inode folio, NULL is possible */
	struct folio *node_folio;	/* cached direct node folio */
	nid_t nid;			/* node id of the direct node block */
	unsigned int ofs_in_node;	/* data offset in the node page */
	bool inode_folio_locked;	/* inode folio is locked or not */
	bool node_changed;		/* is node block changed */
	char cur_level;			/* level of hole node page */
	char max_level;			/* level of current page located */
	block_t	data_blkaddr;		/* block address of the node block */
};

static inline void set_new_dnode(struct dnode_of_data *dn, struct inode *inode,
		struct folio *ifolio, struct folio *nfolio, nid_t nid)
{
	memset(dn, 0, sizeof(*dn));
	dn->inode = inode;
	dn->inode_folio = ifolio;
	dn->node_folio = nfolio;
	dn->nid = nid;
}

/*
 * For SIT manager
 *
 * By default, there are 6 active log areas across the whole main area.
 * When considering hot and cold data separation to reduce cleaning overhead,
 * we split 3 for data logs and 3 for node logs as hot, warm, and cold types,
 * respectively.
 * In the current design, you should not change the numbers intentionally.
 * Instead, as a mount option such as active_logs=x, you can use 2, 4, and 6
 * logs individually according to the underlying devices. (default: 6)
 * Just in case, on-disk layout covers maximum 16 logs that consist of 8 for
 * data and 8 for node logs.
 */
#define	NR_CURSEG_DATA_TYPE	(3)
#define NR_CURSEG_NODE_TYPE	(3)
#define NR_CURSEG_INMEM_TYPE	(2)
#define NR_CURSEG_RO_TYPE	(2)
#define NR_CURSEG_PERSIST_TYPE	(NR_CURSEG_DATA_TYPE + NR_CURSEG_NODE_TYPE)
#define NR_CURSEG_TYPE		(NR_CURSEG_INMEM_TYPE + NR_CURSEG_PERSIST_TYPE)

enum log_type {
	CURSEG_HOT_DATA	= 0,	/* directory entry blocks */
	CURSEG_WARM_DATA,	/* data blocks */
	CURSEG_COLD_DATA,	/* multimedia or GCed data blocks */
	CURSEG_HOT_NODE,	/* direct node blocks of directory files */
	CURSEG_WARM_NODE,	/* direct node blocks of normal files */
	CURSEG_COLD_NODE,	/* indirect node blocks */
	NR_PERSISTENT_LOG,	/* number of persistent log */
	CURSEG_COLD_DATA_PINNED = NR_PERSISTENT_LOG,
				/* pinned file that needs consecutive block address */
	CURSEG_ALL_DATA_ATGC,	/* SSR alloctor in hot/warm/cold data area */
	NO_CHECK_TYPE,		/* number of persistent & inmem log */
};

struct flush_cmd {
	struct completion wait;
	struct llist_node llnode;
	nid_t ino;
	int ret;
};

struct flush_cmd_control {
	struct task_struct *f2fs_issue_flush;	/* flush thread */
	wait_queue_head_t flush_wait_queue;	/* waiting queue for wake-up */
	atomic_t issued_flush;			/* # of issued flushes */
	atomic_t queued_flush;			/* # of queued flushes */
	struct llist_head issue_list;		/* list for command issue */
	struct llist_node *dispatch_list;	/* list for command dispatch */
};

struct f2fs_sm_info {
	struct sit_info *sit_info;		/* whole segment information */
	struct free_segmap_info *free_info;	/* free segment information */
	struct dirty_seglist_info *dirty_info;	/* dirty segment information */
	struct curseg_info *curseg_array;	/* active segment information */

	struct f2fs_rwsem curseg_lock;	/* for preventing curseg change */

	block_t seg0_blkaddr;		/* block address of 0'th segment */
	block_t main_blkaddr;		/* start block address of main area */
	block_t ssa_blkaddr;		/* start block address of SSA area */

	unsigned int segment_count;	/* total # of segments */
	unsigned int main_segments;	/* # of segments in main area */
	unsigned int reserved_segments;	/* # of reserved segments */
	unsigned int ovp_segments;	/* # of overprovision segments */

	/* a threshold to reclaim prefree segments */
	unsigned int rec_prefree_segments;

	struct list_head sit_entry_set;	/* sit entry set list */

	unsigned int ipu_policy;	/* in-place-update policy */
	unsigned int min_ipu_util;	/* in-place-update threshold */
	unsigned int min_fsync_blocks;	/* threshold for fsync */
	unsigned int min_seq_blocks;	/* threshold for sequential blocks */
	unsigned int min_hot_blocks;	/* threshold for hot block allocation */
	unsigned int min_ssr_sections;	/* threshold to trigger SSR allocation */

	/* for flush command control */
	struct flush_cmd_control *fcc_info;

	/* for discard command control */
	struct discard_cmd_control *dcc_info;
};

/*
 * For superblock
 */
/*
 * COUNT_TYPE for monitoring
 *
 * f2fs monitors the number of several block types such as on-writeback,
 * dirty dentry blocks, dirty node blocks, and dirty meta blocks.
 */
#define WB_DATA_TYPE(folio, f)			\
	(f || f2fs_is_cp_guaranteed(folio) ? F2FS_WB_CP_DATA : F2FS_WB_DATA)
enum count_type {
	F2FS_DIRTY_DENTS,
	F2FS_DIRTY_DATA,
	F2FS_DIRTY_QDATA,
	F2FS_DIRTY_NODES,
	F2FS_DIRTY_META,
	F2FS_DIRTY_IMETA,
	F2FS_WB_CP_DATA,
	F2FS_WB_DATA,
	F2FS_RD_DATA,
	F2FS_RD_NODE,
	F2FS_RD_META,
	F2FS_DIO_WRITE,
	F2FS_DIO_READ,
	NR_COUNT_TYPE,
};

/*
 * The below are the page types of bios used in submit_bio().
 * The available types are:
 * DATA			User data pages. It operates as async mode.
 * NODE			Node pages. It operates as async mode.
 * META			FS metadata pages such as SIT, NAT, CP.
 * NR_PAGE_TYPE		The number of page types.
 * META_FLUSH		Make sure the previous pages are written
 *			with waiting the bio's completion
 * ...			Only can be used with META.
 */
#define PAGE_TYPE_OF_BIO(type)	((type) > META ? META : (type))
#define PAGE_TYPE_ON_MAIN(type)	((type) == DATA || (type) == NODE)
enum page_type {
	DATA = 0,
	NODE = 1,	/* should not change this */
	META,
	NR_PAGE_TYPE,
	META_FLUSH,
	IPU,		/* the below types are used by tracepoints only. */
	OPU,
};

enum temp_type {
	HOT = 0,	/* must be zero for meta bio */
	WARM,
	COLD,
	NR_TEMP_TYPE,
};

enum need_lock_type {
	LOCK_REQ = 0,
	LOCK_DONE,
	LOCK_RETRY,
};

enum cp_reason_type {
	CP_NO_NEEDED,
	CP_NON_REGULAR,
	CP_COMPRESSED,
	CP_HARDLINK,
	CP_SB_NEED_CP,
	CP_WRONG_PINO,
	CP_NO_SPC_ROLL,
	CP_NODE_NEED_CP,
	CP_FASTBOOT_MODE,
	CP_SPEC_LOG_NUM,
	CP_RECOVER_DIR,
	CP_XATTR_DIR,
};

enum iostat_type {
	/* WRITE IO */
	APP_DIRECT_IO,			/* app direct write IOs */
	APP_BUFFERED_IO,		/* app buffered write IOs */
	APP_WRITE_IO,			/* app write IOs */
	APP_MAPPED_IO,			/* app mapped IOs */
	APP_BUFFERED_CDATA_IO,		/* app buffered write IOs on compressed file */
	APP_MAPPED_CDATA_IO,		/* app mapped write IOs on compressed file */
	FS_DATA_IO,			/* data IOs from kworker/fsync/reclaimer */
	FS_CDATA_IO,			/* data IOs from kworker/fsync/reclaimer on compressed file */
	FS_NODE_IO,			/* node IOs from kworker/fsync/reclaimer */
	FS_META_IO,			/* meta IOs from kworker/reclaimer */
	FS_GC_DATA_IO,			/* data IOs from forground gc */
	FS_GC_NODE_IO,			/* node IOs from forground gc */
	FS_CP_DATA_IO,			/* data IOs from checkpoint */
	FS_CP_NODE_IO,			/* node IOs from checkpoint */
	FS_CP_META_IO,			/* meta IOs from checkpoint */

	/* READ IO */
	APP_DIRECT_READ_IO,		/* app direct read IOs */
	APP_BUFFERED_READ_IO,		/* app buffered read IOs */
	APP_READ_IO,			/* app read IOs */
	APP_MAPPED_READ_IO,		/* app mapped read IOs */
	APP_BUFFERED_CDATA_READ_IO,	/* app buffered read IOs on compressed file  */
	APP_MAPPED_CDATA_READ_IO,	/* app mapped read IOs on compressed file  */
	FS_DATA_READ_IO,		/* data read IOs */
	FS_GDATA_READ_IO,		/* data read IOs from background gc */
	FS_CDATA_READ_IO,		/* compressed data read IOs */
	FS_NODE_READ_IO,		/* node read IOs */
	FS_META_READ_IO,		/* meta read IOs */

	/* other */
	FS_DISCARD_IO,			/* discard */
	FS_FLUSH_IO,			/* flush */
	FS_ZONE_RESET_IO,		/* zone reset */
	NR_IO_TYPE,
};

struct f2fs_io_info {
	struct f2fs_sb_info *sbi;	/* f2fs_sb_info pointer */
	nid_t ino;		/* inode number */
	enum page_type type;	/* contains DATA/NODE/META/META_FLUSH */
	enum temp_type temp;	/* contains HOT/WARM/COLD */
	enum req_op op;		/* contains REQ_OP_ */
	blk_opf_t op_flags;	/* req_flag_bits */
	block_t new_blkaddr;	/* new block address to be written */
	block_t old_blkaddr;	/* old block address before Cow */
	union {
		struct page *page;	/* page to be written */
		struct folio *folio;
	};
	struct page *encrypted_page;	/* encrypted page */
	struct page *compressed_page;	/* compressed page */
	struct list_head list;		/* serialize IOs */
	unsigned int compr_blocks;	/* # of compressed block addresses */
	unsigned int need_lock:8;	/* indicate we need to lock cp_rwsem */
	unsigned int version:8;		/* version of the node */
	unsigned int submitted:1;	/* indicate IO submission */
	unsigned int in_list:1;		/* indicate fio is in io_list */
	unsigned int is_por:1;		/* indicate IO is from recovery or not */
	unsigned int encrypted:1;	/* indicate file is encrypted */
	unsigned int meta_gc:1;		/* require meta inode GC */
	enum iostat_type io_type;	/* io type */
	struct writeback_control *io_wbc; /* writeback control */
	struct bio **bio;		/* bio for ipu */
	sector_t *last_block;		/* last block number in bio */
};

struct bio_entry {
	struct bio *bio;
	struct list_head list;
};

#define is_read_io(rw) ((rw) == READ)
struct f2fs_bio_info {
	struct f2fs_sb_info *sbi;	/* f2fs superblock */
	struct bio *bio;		/* bios to merge */
	sector_t last_block_in_bio;	/* last block number */
	struct f2fs_io_info fio;	/* store buffered io info. */
#ifdef CONFIG_BLK_DEV_ZONED
	struct completion zone_wait;	/* condition value for the previous open zone to close */
	struct bio *zone_pending_bio;	/* pending bio for the previous zone */
	void *bi_private;		/* previous bi_private for pending bio */
#endif
	struct f2fs_rwsem io_rwsem;	/* blocking op for bio */
	spinlock_t io_lock;		/* serialize DATA/NODE IOs */
	struct list_head io_list;	/* track fios */
	struct list_head bio_list;	/* bio entry list head */
	struct f2fs_rwsem bio_list_lock;	/* lock to protect bio entry list */
};

#define FDEV(i)				(sbi->devs[i])
#define RDEV(i)				(raw_super->devs[i])
struct f2fs_dev_info {
	struct file *bdev_file;
	struct block_device *bdev;
	char path[MAX_PATH_LEN + 1];
	unsigned int total_segments;
	block_t start_blk;
	block_t end_blk;
#ifdef CONFIG_BLK_DEV_ZONED
	unsigned int nr_blkz;		/* Total number of zones */
	unsigned long *blkz_seq;	/* Bitmap indicating sequential zones */
#endif
};

enum inode_type {
	DIR_INODE,			/* for dirty dir inode */
	FILE_INODE,			/* for dirty regular/symlink inode */
	DIRTY_META,			/* for all dirtied inode metadata */
	DONATE_INODE,			/* for all inode to donate pages */
	NR_INODE_TYPE,
};

/* for inner inode cache management */
struct inode_management {
	struct radix_tree_root ino_root;	/* ino entry array */
	spinlock_t ino_lock;			/* for ino entry lock */
	struct list_head ino_list;		/* inode list head */
	unsigned long ino_num;			/* number of entries */
};

/* for GC_AT */
struct atgc_management {
	bool atgc_enabled;			/* ATGC is enabled or not */
	struct rb_root_cached root;		/* root of victim rb-tree */
	struct list_head victim_list;		/* linked with all victim entries */
	unsigned int victim_count;		/* victim count in rb-tree */
	unsigned int candidate_ratio;		/* candidate ratio */
	unsigned int max_candidate_count;	/* max candidate count */
	unsigned int age_weight;		/* age weight, vblock_weight = 100 - age_weight */
	unsigned long long age_threshold;	/* age threshold */
};

struct f2fs_gc_control {
	unsigned int victim_segno;	/* target victim segment number */
	int init_gc_type;		/* FG_GC or BG_GC */
	bool no_bg_gc;			/* check the space and stop bg_gc */
	bool should_migrate_blocks;	/* should migrate blocks */
	bool err_gc_skipped;		/* return EAGAIN if GC skipped */
	bool one_time;			/* require one time GC in one migration unit */
	unsigned int nr_free_secs;	/* # of free sections to do GC */
};

/*
 * For s_flag in struct f2fs_sb_info
 * Modification on enum should be synchronized with s_flag array
 */
enum {
	SBI_IS_DIRTY,				/* dirty flag for checkpoint */
	SBI_IS_CLOSE,				/* specify unmounting */
	SBI_NEED_FSCK,				/* need fsck.f2fs to fix */
	SBI_POR_DOING,				/* recovery is doing or not */
	SBI_NEED_SB_WRITE,			/* need to recover superblock */
	SBI_NEED_CP,				/* need to checkpoint */
	SBI_IS_SHUTDOWN,			/* shutdown by ioctl */
	SBI_IS_RECOVERED,			/* recovered orphan/data */
	SBI_CP_DISABLED,			/* CP was disabled last mount */
	SBI_CP_DISABLED_QUICK,			/* CP was disabled quickly */
	SBI_QUOTA_NEED_FLUSH,			/* need to flush quota info in CP */
	SBI_QUOTA_SKIP_FLUSH,			/* skip flushing quota in current CP */
	SBI_QUOTA_NEED_REPAIR,			/* quota file may be corrupted */
	SBI_IS_RESIZEFS,			/* resizefs is in process */
	SBI_IS_FREEZING,			/* freezefs is in process */
	SBI_IS_WRITABLE,			/* remove ro mountoption transiently */
	MAX_SBI_FLAG,
};

enum {
	CP_TIME,
	REQ_TIME,
	DISCARD_TIME,
	GC_TIME,
	DISABLE_TIME,
	ENABLE_TIME,
	UMOUNT_DISCARD_TIMEOUT,
	MAX_TIME,
};

/* Note that you need to keep synchronization with this gc_mode_names array */
enum {
	GC_NORMAL,
	GC_IDLE_CB,
	GC_IDLE_GREEDY,
	GC_IDLE_AT,
	GC_URGENT_HIGH,
	GC_URGENT_LOW,
	GC_URGENT_MID,
	MAX_GC_MODE,
};

enum {
	BGGC_MODE_ON,		/* background gc is on */
	BGGC_MODE_OFF,		/* background gc is off */
	BGGC_MODE_SYNC,		/*
				 * background gc is on, migrating blocks
				 * like foreground gc
				 */
};

enum {
	FS_MODE_ADAPTIVE,		/* use both lfs/ssr allocation */
	FS_MODE_LFS,			/* use lfs allocation only */
	FS_MODE_FRAGMENT_SEG,		/* segment fragmentation mode */
	FS_MODE_FRAGMENT_BLK,		/* block fragmentation mode */
};

enum {
	ALLOC_MODE_DEFAULT,	/* stay default */
	ALLOC_MODE_REUSE,	/* reuse segments as much as possible */
};

enum fsync_mode {
	FSYNC_MODE_POSIX,	/* fsync follows posix semantics */
	FSYNC_MODE_STRICT,	/* fsync behaves in line with ext4 */
	FSYNC_MODE_NOBARRIER,	/* fsync behaves nobarrier based on posix */
};

enum {
	COMPR_MODE_FS,		/*
				 * automatically compress compression
				 * enabled files
				 */
	COMPR_MODE_USER,	/*
				 * automatical compression is disabled.
				 * user can control the file compression
				 * using ioctls
				 */
};

enum {
	DISCARD_UNIT_BLOCK,	/* basic discard unit is block */
	DISCARD_UNIT_SEGMENT,	/* basic discard unit is segment */
	DISCARD_UNIT_SECTION,	/* basic discard unit is section */
};

enum {
	MEMORY_MODE_NORMAL,	/* memory mode for normal devices */
	MEMORY_MODE_LOW,	/* memory mode for low memory devices */
};

enum errors_option {
	MOUNT_ERRORS_READONLY,	/* remount fs ro on errors */
	MOUNT_ERRORS_CONTINUE,	/* continue on errors */
	MOUNT_ERRORS_PANIC,	/* panic on errors */
};

enum {
	BACKGROUND,
	FOREGROUND,
	MAX_CALL_TYPE,
	TOTAL_CALL = FOREGROUND,
};

enum f2fs_lookup_mode {
	LOOKUP_PERF,
	LOOKUP_COMPAT,
	LOOKUP_AUTO,
};

static inline int f2fs_test_bit(unsigned int nr, char *addr);
static inline void f2fs_set_bit(unsigned int nr, char *addr);
static inline void f2fs_clear_bit(unsigned int nr, char *addr);

/*
 * Layout of f2fs page.private:
 *
 * Layout A: lowest bit should be 1
 * | bit0 = 1 | bit1 | bit2 | ... | bit MAX | private data .... |
 * bit 0	PAGE_PRIVATE_NOT_POINTER
 * bit 1	PAGE_PRIVATE_ONGOING_MIGRATION
 * bit 2	PAGE_PRIVATE_INLINE_INODE
 * bit 3	PAGE_PRIVATE_REF_RESOURCE
 * bit 4	PAGE_PRIVATE_ATOMIC_WRITE
 * bit 5-	f2fs private data
 *
 * Layout B: lowest bit should be 0
 * page.private is a wrapped pointer.
 */
enum {
	PAGE_PRIVATE_NOT_POINTER,		/* private contains non-pointer data */
	PAGE_PRIVATE_ONGOING_MIGRATION,		/* data page which is on-going migrating */
	PAGE_PRIVATE_INLINE_INODE,		/* inode page contains inline data */
	PAGE_PRIVATE_REF_RESOURCE,		/* dirty page has referenced resources */
	PAGE_PRIVATE_ATOMIC_WRITE,		/* data page from atomic write path */
	PAGE_PRIVATE_MAX
};

/* For compression */
enum compress_algorithm_type {
	COMPRESS_LZO,
	COMPRESS_LZ4,
	COMPRESS_ZSTD,
	COMPRESS_LZORLE,
	COMPRESS_MAX,
};

enum compress_flag {
	COMPRESS_CHKSUM,
	COMPRESS_MAX_FLAG,
};

#define	COMPRESS_WATERMARK			20
#define	COMPRESS_PERCENT			20

#define COMPRESS_DATA_RESERVED_SIZE		4
struct compress_data {
	__le32 clen;			/* compressed data size */
	__le32 chksum;			/* compressed data checksum */
	__le32 reserved[COMPRESS_DATA_RESERVED_SIZE];	/* reserved */
	u8 cdata[];			/* compressed data */
};

#define COMPRESS_HEADER_SIZE	(sizeof(struct compress_data))

#define F2FS_COMPRESSED_PAGE_MAGIC	0xF5F2C000

#define F2FS_ZSTD_DEFAULT_CLEVEL	1

#define	COMPRESS_LEVEL_OFFSET	8

/* compress context */
struct compress_ctx {
	struct inode *inode;		/* inode the context belong to */
	pgoff_t cluster_idx;		/* cluster index number */
	unsigned int cluster_size;	/* page count in cluster */
	unsigned int log_cluster_size;	/* log of cluster size */
	struct page **rpages;		/* pages store raw data in cluster */
	unsigned int nr_rpages;		/* total page number in rpages */
	struct page **cpages;		/* pages store compressed data in cluster */
	unsigned int nr_cpages;		/* total page number in cpages */
	unsigned int valid_nr_cpages;	/* valid page number in cpages */
	void *rbuf;			/* virtual mapped address on rpages */
	struct compress_data *cbuf;	/* virtual mapped address on cpages */
	size_t rlen;			/* valid data length in rbuf */
	size_t clen;			/* valid data length in cbuf */
	void *private;			/* payload buffer for specified compression algorithm */
	void *private2;			/* extra payload buffer */
};

/* compress context for write IO path */
struct compress_io_ctx {
	u32 magic;			/* magic number to indicate page is compressed */
	struct inode *inode;		/* inode the context belong to */
	struct page **rpages;		/* pages store raw data in cluster */
	unsigned int nr_rpages;		/* total page number in rpages */
	atomic_t pending_pages;		/* in-flight compressed page count */
};

/* Context for decompressing one cluster on the read IO path */
struct decompress_io_ctx {
	u32 magic;			/* magic number to indicate page is compressed */
	struct inode *inode;		/* inode the context belong to */
	struct f2fs_sb_info *sbi;	/* f2fs_sb_info pointer */
	pgoff_t cluster_idx;		/* cluster index number */
	unsigned int cluster_size;	/* page count in cluster */
	unsigned int log_cluster_size;	/* log of cluster size */
	struct page **rpages;		/* pages store raw data in cluster */
	unsigned int nr_rpages;		/* total page number in rpages */
	struct page **cpages;		/* pages store compressed data in cluster */
	unsigned int nr_cpages;		/* total page number in cpages */
	struct page **tpages;		/* temp pages to pad holes in cluster */
	void *rbuf;			/* virtual mapped address on rpages */
	struct compress_data *cbuf;	/* virtual mapped address on cpages */
	size_t rlen;			/* valid data length in rbuf */
	size_t clen;			/* valid data length in cbuf */

	/*
	 * The number of compressed pages remaining to be read in this cluster.
	 * This is initially nr_cpages.  It is decremented by 1 each time a page
	 * has been read (or failed to be read).  When it reaches 0, the cluster
	 * is decompressed (or an error is reported).
	 *
	 * If an error occurs before all the pages have been submitted for I/O,
	 * then this will never reach 0.  In this case the I/O submitter is
	 * responsible for calling f2fs_decompress_end_io() instead.
	 */
	atomic_t remaining_pages;

	/*
	 * Number of references to this decompress_io_ctx.
	 *
	 * One reference is held for I/O completion.  This reference is dropped
	 * after the pagecache pages are updated and unlocked -- either after
	 * decompression (and verity if enabled), or after an error.
	 *
	 * In addition, each compressed page holds a reference while it is in a
	 * bio.  These references are necessary prevent compressed pages from
	 * being freed while they are still in a bio.
	 */
	refcount_t refcnt;

	bool failed;			/* IO error occurred before decompression? */
	bool need_verity;		/* need fs-verity verification after decompression? */
	unsigned char compress_algorithm;	/* backup algorithm type */
	void *private;			/* payload buffer for specified decompression algorithm */
	void *private2;			/* extra payload buffer */
	struct work_struct verity_work;	/* work to verify the decompressed pages */
	struct work_struct free_work;	/* work for late free this structure itself */
};

#define NULL_CLUSTER			((unsigned int)(~0))
#define MIN_COMPRESS_LOG_SIZE		2
#define MAX_COMPRESS_LOG_SIZE		8
#define MAX_COMPRESS_WINDOW_SIZE(log_size)	((PAGE_SIZE) << (log_size))

struct f2fs_sb_info {
	struct super_block *sb;			/* pointer to VFS super block */
	struct proc_dir_entry *s_proc;		/* proc entry */
	struct f2fs_super_block *raw_super;	/* raw super block pointer */
	struct f2fs_rwsem sb_lock;		/* lock for raw super block */
	int valid_super_block;			/* valid super block no */
	unsigned long s_flag;				/* flags for sbi */
	struct mutex writepages;		/* mutex for writepages() */

#ifdef CONFIG_BLK_DEV_ZONED
	unsigned int blocks_per_blkz;		/* F2FS blocks per zone */
	unsigned int max_open_zones;		/* max open zone resources of the zoned device */
	/* For adjust the priority writing position of data in zone UFS */
	unsigned int blkzone_alloc_policy;
#endif

	/* for node-related operations */
	struct f2fs_nm_info *nm_info;		/* node manager */
	struct inode *node_inode;		/* cache node blocks */

	/* for segment-related operations */
	struct f2fs_sm_info *sm_info;		/* segment manager */

	/* for bio operations */
	struct f2fs_bio_info *write_io[NR_PAGE_TYPE];	/* for write bios */
	/* keep migration IO order for LFS mode */
	struct f2fs_rwsem io_order_lock;
	pgoff_t page_eio_ofs[NR_PAGE_TYPE];	/* EIO page offset */
	int page_eio_cnt[NR_PAGE_TYPE];		/* EIO count */

	/* for checkpoint */
	struct f2fs_checkpoint *ckpt;		/* raw checkpoint pointer */
	int cur_cp_pack;			/* remain current cp pack */
	spinlock_t cp_lock;			/* for flag in ckpt */
	struct inode *meta_inode;		/* cache meta blocks */
	struct f2fs_rwsem cp_global_sem;	/* checkpoint procedure lock */
	struct f2fs_rwsem cp_rwsem;		/* blocking FS operations */
	struct f2fs_rwsem node_write;		/* locking node writes */
	struct f2fs_rwsem node_change;	/* locking node change */
	wait_queue_head_t cp_wait;
	unsigned long last_time[MAX_TIME];	/* to store time in jiffies */
	long interval_time[MAX_TIME];		/* to store thresholds */
	struct ckpt_req_control cprc_info;	/* for checkpoint request control */
	struct cp_stats cp_stats;		/* for time stat of checkpoint */

	struct inode_management im[MAX_INO_ENTRY];	/* manage inode cache */

	spinlock_t fsync_node_lock;		/* for node entry lock */
	struct list_head fsync_node_list;	/* node list head */
	unsigned int fsync_seg_id;		/* sequence id */
	unsigned int fsync_node_num;		/* number of node entries */

	/* for orphan inode, use 0'th array */
	unsigned int max_orphans;		/* max orphan inodes */

	/* for inode management */
	struct list_head inode_list[NR_INODE_TYPE];	/* dirty inode list */
	spinlock_t inode_lock[NR_INODE_TYPE];	/* for dirty inode list lock */
	struct mutex flush_lock;		/* for flush exclusion */

	/* for extent tree cache */
	struct extent_tree_info extent_tree[NR_EXTENT_CACHES];
	atomic64_t allocated_data_blocks;	/* for block age extent_cache */
	unsigned int max_read_extent_count;	/* max read extent count per inode */

	/* The threshold used for hot and warm data seperation*/
	unsigned int hot_data_age_threshold;
	unsigned int warm_data_age_threshold;
	unsigned int last_age_weight;

	/* control donate caches */
	unsigned int donate_files;

	/* basic filesystem units */
	unsigned int log_sectors_per_block;	/* log2 sectors per block */
	unsigned int log_blocksize;		/* log2 block size */
	unsigned int blocksize;			/* block size */
	unsigned int root_ino_num;		/* root inode number*/
	unsigned int node_ino_num;		/* node inode number*/
	unsigned int meta_ino_num;		/* meta inode number*/
	unsigned int log_blocks_per_seg;	/* log2 blocks per segment */
	unsigned int blocks_per_seg;		/* blocks per segment */
	unsigned int unusable_blocks_per_sec;	/* unusable blocks per section */
	unsigned int segs_per_sec;		/* segments per section */
	unsigned int secs_per_zone;		/* sections per zone */
	unsigned int total_sections;		/* total section count */
	unsigned int total_node_count;		/* total node block count */
	unsigned int total_valid_node_count;	/* valid node block count */
	int dir_level;				/* directory level */
	bool readdir_ra;			/* readahead inode in readdir */
	u64 max_io_bytes;			/* max io bytes to merge IOs */

	block_t user_block_count;		/* # of user blocks */
	block_t total_valid_block_count;	/* # of valid blocks */
	block_t discard_blks;			/* discard command candidats */
	block_t last_valid_block_count;		/* for recovery */
	block_t reserved_blocks;		/* configurable reserved blocks */
	block_t current_reserved_blocks;	/* current reserved blocks */

	/* Additional tracking for no checkpoint mode */
	block_t unusable_block_count;		/* # of blocks saved by last cp */

	unsigned int nquota_files;		/* # of quota sysfile */
	struct f2fs_rwsem quota_sem;		/* blocking cp for flags */
	struct task_struct *umount_lock_holder;	/* s_umount lock holder */

	/* # of pages, see count_type */
	atomic_t nr_pages[NR_COUNT_TYPE];
	/* # of allocated blocks */
	struct percpu_counter alloc_valid_block_count;
	/* # of node block writes as roll forward recovery */
	struct percpu_counter rf_node_block_count;

	/* writeback control */
	atomic_t wb_sync_req[META];	/* count # of WB_SYNC threads */

	/* valid inode count */
	struct percpu_counter total_valid_inode_count;

	struct f2fs_mount_info mount_opt;	/* mount options */

	/* for cleaning operations */
	struct f2fs_rwsem gc_lock;		/*
						 * semaphore for GC, avoid
						 * race between GC and GC or CP
						 */
	struct f2fs_gc_kthread	*gc_thread;	/* GC thread */
	struct atgc_management am;		/* atgc management */
	unsigned int cur_victim_sec;		/* current victim section num */
	unsigned int gc_mode;			/* current GC state */
	unsigned int next_victim_seg[2];	/* next segment in victim section */
	spinlock_t gc_remaining_trials_lock;
	/* remaining trial count for GC_URGENT_* and GC_IDLE_* */
	unsigned int gc_remaining_trials;

	/* for skip statistic */
	unsigned long long skipped_gc_rwsem;		/* FG_GC only */

	/* free sections reserved for pinned file */
	unsigned int reserved_pin_section;

	/* threshold for gc trials on pinned files */
	unsigned short gc_pin_file_threshold;
	struct f2fs_rwsem pin_sem;

	/* maximum # of trials to find a victim segment for SSR and GC */
	unsigned int max_victim_search;
	/* migration granularity of garbage collection, unit: segment */
	unsigned int migration_granularity;
	/* migration window granularity of garbage collection, unit: segment */
	unsigned int migration_window_granularity;

	/*
	 * for stat information.
	 * one is for the LFS mode, and the other is for the SSR mode.
	 */
#ifdef CONFIG_F2FS_STAT_FS
	struct f2fs_stat_info *stat_info;	/* FS status information */
	atomic_t meta_count[META_MAX];		/* # of meta blocks */
	unsigned int segment_count[2];		/* # of allocated segments */
	unsigned int block_count[2];		/* # of allocated blocks */
	atomic_t inplace_count;		/* # of inplace update */
	/* # of lookup extent cache */
	atomic64_t total_hit_ext[NR_EXTENT_CACHES];
	/* # of hit rbtree extent node */
	atomic64_t read_hit_rbtree[NR_EXTENT_CACHES];
	/* # of hit cached extent node */
	atomic64_t read_hit_cached[NR_EXTENT_CACHES];
	/* # of hit largest extent node in read extent cache */
	atomic64_t read_hit_largest;
	atomic_t inline_xattr;			/* # of inline_xattr inodes */
	atomic_t inline_inode;			/* # of inline_data inodes */
	atomic_t inline_dir;			/* # of inline_dentry inodes */
	atomic_t compr_inode;			/* # of compressed inodes */
	atomic64_t compr_blocks;		/* # of compressed blocks */
	atomic_t swapfile_inode;		/* # of swapfile inodes */
	atomic_t atomic_files;			/* # of opened atomic file */
	atomic_t max_aw_cnt;			/* max # of atomic writes */
	unsigned int io_skip_bggc;		/* skip background gc for in-flight IO */
	unsigned int other_skip_bggc;		/* skip background gc for other reasons */
	unsigned int ndirty_inode[NR_INODE_TYPE];	/* # of dirty inodes */
	atomic_t cp_call_count[MAX_CALL_TYPE];	/* # of cp call */
#endif
	spinlock_t stat_lock;			/* lock for stat operations */

	/* to attach REQ_META|REQ_FUA flags */
	unsigned int data_io_flag;
	unsigned int node_io_flag;

	/* For sysfs support */
	struct kobject s_kobj;			/* /sys/fs/f2fs/<devname> */
	struct completion s_kobj_unregister;

	struct kobject s_stat_kobj;		/* /sys/fs/f2fs/<devname>/stat */
	struct completion s_stat_kobj_unregister;

	struct kobject s_feature_list_kobj;		/* /sys/fs/f2fs/<devname>/feature_list */
	struct completion s_feature_list_kobj_unregister;

	/* For shrinker support */
	struct list_head s_list;
	struct mutex umount_mutex;
	unsigned int shrinker_run_no;

	/* For multi devices */
	int s_ndevs;				/* number of devices */
	struct f2fs_dev_info *devs;		/* for device list */
	unsigned int dirty_device;		/* for checkpoint data flush */
	spinlock_t dev_lock;			/* protect dirty_device */
	bool aligned_blksize;			/* all devices has the same logical blksize */
	unsigned int first_seq_zone_segno;	/* first segno in sequential zone */
	unsigned int bggc_io_aware;		/* For adjust the BG_GC priority when pending IO */
	unsigned int allocate_section_hint;	/* the boundary position between devices */
	unsigned int allocate_section_policy;	/* determine the section writing priority */

	/* For write statistics */
	u64 sectors_written_start;
	u64 kbytes_written;

	/* Precomputed FS UUID checksum for seeding other checksums */
	__u32 s_chksum_seed;

	struct workqueue_struct *post_read_wq;	/* post read workqueue */

	/*
	 * If we are in irq context, let's update error information into
	 * on-disk superblock in the work.
	 */
	struct work_struct s_error_work;
	unsigned char errors[MAX_F2FS_ERRORS];		/* error flags */
	unsigned char stop_reason[MAX_STOP_REASON];	/* stop reason */
	spinlock_t error_lock;			/* protect errors/stop_reason array */
	bool error_dirty;			/* errors of sb is dirty */

	struct kmem_cache *inline_xattr_slab;	/* inline xattr entry */
	unsigned int inline_xattr_slab_size;	/* default inline xattr slab size */

	/* For reclaimed segs statistics per each GC mode */
	unsigned int gc_segment_mode;		/* GC state for reclaimed segments */
	unsigned int gc_reclaimed_segs[MAX_GC_MODE];	/* Reclaimed segs for each mode */

	unsigned long seq_file_ra_mul;		/* multiplier for ra_pages of seq. files in fadvise */

	int max_fragment_chunk;			/* max chunk size for block fragmentation mode */
	int max_fragment_hole;			/* max hole size for block fragmentation mode */

	/* For atomic write statistics */
	atomic64_t current_atomic_write;
	s64 peak_atomic_write;
	u64 committed_atomic_block;
	u64 revoked_atomic_block;

	/* carve out reserved_blocks from total blocks */
	bool carve_out;

#ifdef CONFIG_F2FS_FS_COMPRESSION
	struct kmem_cache *page_array_slab;	/* page array entry */
	unsigned int page_array_slab_size;	/* default page array slab size */

	/* For runtime compression statistics */
	u64 compr_written_block;
	u64 compr_saved_block;
	u32 compr_new_inode;

	/* For compressed block cache */
	struct inode *compress_inode;		/* cache compressed blocks */
	unsigned int compress_percent;		/* cache page percentage */
	unsigned int compress_watermark;	/* cache page watermark */
	atomic_t compress_page_hit;		/* cache hit count */
#endif

#ifdef CONFIG_F2FS_IOSTAT
	/* For app/fs IO statistics */
	spinlock_t iostat_lock;
	unsigned long long iostat_count[NR_IO_TYPE];
	unsigned long long iostat_bytes[NR_IO_TYPE];
	unsigned long long prev_iostat_bytes[NR_IO_TYPE];
	bool iostat_enable;
	unsigned long iostat_next_period;
	unsigned int iostat_period_ms;

	/* For io latency related statistics info in one iostat period */
	spinlock_t iostat_lat_lock;
	struct iostat_lat_info *iostat_io_lat;
#endif
};

/* Definitions to access f2fs_sb_info */
#define SEGS_TO_BLKS(sbi, segs)					\
		((segs) << (sbi)->log_blocks_per_seg)
#define BLKS_TO_SEGS(sbi, blks)					\
		((blks) >> (sbi)->log_blocks_per_seg)

#define BLKS_PER_SEG(sbi)	((sbi)->blocks_per_seg)
#define BLKS_PER_SEC(sbi)	(SEGS_TO_BLKS(sbi, (sbi)->segs_per_sec))
#define SEGS_PER_SEC(sbi)	((sbi)->segs_per_sec)

__printf(3, 4)
void f2fs_printk(struct f2fs_sb_info *sbi, bool limit_rate, const char *fmt, ...);

#define f2fs_err(sbi, fmt, ...)						\
	f2fs_printk(sbi, false, KERN_ERR fmt, ##__VA_ARGS__)
#define f2fs_warn(sbi, fmt, ...)					\
	f2fs_printk(sbi, false, KERN_WARNING fmt, ##__VA_ARGS__)
#define f2fs_notice(sbi, fmt, ...)					\
	f2fs_printk(sbi, false, KERN_NOTICE fmt, ##__VA_ARGS__)
#define f2fs_info(sbi, fmt, ...)					\
	f2fs_printk(sbi, false, KERN_INFO fmt, ##__VA_ARGS__)
#define f2fs_debug(sbi, fmt, ...)					\
	f2fs_printk(sbi, false, KERN_DEBUG fmt, ##__VA_ARGS__)

#define f2fs_err_ratelimited(sbi, fmt, ...)				\
	f2fs_printk(sbi, true, KERN_ERR fmt, ##__VA_ARGS__)
#define f2fs_warn_ratelimited(sbi, fmt, ...)				\
	f2fs_printk(sbi, true, KERN_WARNING fmt, ##__VA_ARGS__)
#define f2fs_info_ratelimited(sbi, fmt, ...)				\
	f2fs_printk(sbi, true, KERN_INFO fmt, ##__VA_ARGS__)

#ifdef CONFIG_F2FS_FAULT_INJECTION
#define time_to_inject(sbi, type) __time_to_inject(sbi, type, __func__,	\
									__builtin_return_address(0))
static inline bool __time_to_inject(struct f2fs_sb_info *sbi, int type,
				const char *func, const char *parent_func)
{
	struct f2fs_fault_info *ffi = &F2FS_OPTION(sbi).fault_info;

	if (!ffi->inject_rate)
		return false;

	if (!IS_FAULT_SET(ffi, type))
		return false;

	atomic_inc(&ffi->inject_ops);
	if (atomic_read(&ffi->inject_ops) >= ffi->inject_rate) {
		atomic_set(&ffi->inject_ops, 0);
		ffi->inject_count[type]++;
		f2fs_info_ratelimited(sbi, "inject %s in %s of %pS",
				f2fs_fault_name[type], func, parent_func);
		return true;
	}
	return false;
}
#else
static inline bool time_to_inject(struct f2fs_sb_info *sbi, int type)
{
	return false;
}
#endif

/*
 * Test if the mounted volume is a multi-device volume.
 *   - For a single regular disk volume, sbi->s_ndevs is 0.
 *   - For a single zoned disk volume, sbi->s_ndevs is 1.
 *   - For a multi-device volume, sbi->s_ndevs is always 2 or more.
 */
static inline bool f2fs_is_multi_device(struct f2fs_sb_info *sbi)
{
	return sbi->s_ndevs > 1;
}

static inline void f2fs_update_time(struct f2fs_sb_info *sbi, int type)
{
	unsigned long now = jiffies;

	sbi->last_time[type] = now;

	/* DISCARD_TIME and GC_TIME are based on REQ_TIME */
	if (type == REQ_TIME) {
		sbi->last_time[DISCARD_TIME] = now;
		sbi->last_time[GC_TIME] = now;
	}
}

static inline bool f2fs_time_over(struct f2fs_sb_info *sbi, int type)
{
	unsigned long interval = sbi->interval_time[type] * HZ;

	return time_after(jiffies, sbi->last_time[type] + interval);
}

static inline unsigned int f2fs_time_to_wait(struct f2fs_sb_info *sbi,
						int type)
{
	unsigned long interval = sbi->interval_time[type] * HZ;
	unsigned int wait_ms = 0;
	long delta;

	delta = (sbi->last_time[type] + interval) - jiffies;
	if (delta > 0)
		wait_ms = jiffies_to_msecs(delta);

	return wait_ms;
}

/*
 * Inline functions
 */
static inline u32 __f2fs_crc32(u32 crc, const void *address,
			       unsigned int length)
{
	return crc32(crc, address, length);
}

static inline u32 f2fs_crc32(const void *address, unsigned int length)
{
	return __f2fs_crc32(F2FS_SUPER_MAGIC, address, length);
}

static inline u32 f2fs_chksum(u32 crc, const void *address, unsigned int length)
{
	return __f2fs_crc32(crc, address, length);
}

static inline struct f2fs_inode_info *F2FS_I(struct inode *inode)
{
	return container_of(inode, struct f2fs_inode_info, vfs_inode);
}

static inline struct f2fs_sb_info *F2FS_SB(struct super_block *sb)
{
	return sb->s_fs_info;
}

static inline struct f2fs_sb_info *F2FS_I_SB(struct inode *inode)
{
	return F2FS_SB(inode->i_sb);
}

static inline struct f2fs_sb_info *F2FS_M_SB(struct address_space *mapping)
{
	return F2FS_I_SB(mapping->host);
}

static inline struct f2fs_sb_info *F2FS_F_SB(const struct folio *folio)
{
	return F2FS_M_SB(folio->mapping);
}

static inline struct f2fs_super_block *F2FS_RAW_SUPER(struct f2fs_sb_info *sbi)
{
	return (struct f2fs_super_block *)(sbi->raw_super);
}

static inline struct f2fs_super_block *F2FS_SUPER_BLOCK(struct folio *folio,
								pgoff_t index)
{
	pgoff_t idx_in_folio = index % (1 << folio_order(folio));

	return (struct f2fs_super_block *)
		(page_address(folio_page(folio, idx_in_folio)) +
						F2FS_SUPER_OFFSET);
}

static inline struct f2fs_checkpoint *F2FS_CKPT(struct f2fs_sb_info *sbi)
{
	return (struct f2fs_checkpoint *)(sbi->ckpt);
}

static inline struct f2fs_node *F2FS_NODE(const struct folio *folio)
{
	return (struct f2fs_node *)folio_address(folio);
}

static inline struct f2fs_inode *F2FS_INODE(const struct folio *folio)
{
	return &((struct f2fs_node *)folio_address(folio))->i;
}

static inline struct f2fs_nm_info *NM_I(struct f2fs_sb_info *sbi)
{
	return (struct f2fs_nm_info *)(sbi->nm_info);
}

static inline struct f2fs_sm_info *SM_I(struct f2fs_sb_info *sbi)
{
	return (struct f2fs_sm_info *)(sbi->sm_info);
}

static inline struct sit_info *SIT_I(struct f2fs_sb_info *sbi)
{
	return (struct sit_info *)(SM_I(sbi)->sit_info);
}

static inline struct free_segmap_info *FREE_I(struct f2fs_sb_info *sbi)
{
	return (struct free_segmap_info *)(SM_I(sbi)->free_info);
}

static inline struct dirty_seglist_info *DIRTY_I(struct f2fs_sb_info *sbi)
{
	return (struct dirty_seglist_info *)(SM_I(sbi)->dirty_info);
}

static inline struct address_space *META_MAPPING(struct f2fs_sb_info *sbi)
{
	return sbi->meta_inode->i_mapping;
}

static inline struct address_space *NODE_MAPPING(struct f2fs_sb_info *sbi)
{
	return sbi->node_inode->i_mapping;
}

static inline bool is_meta_folio(struct folio *folio)
{
	return folio->mapping == META_MAPPING(F2FS_F_SB(folio));
}

static inline bool is_node_folio(struct folio *folio)
{
	return folio->mapping == NODE_MAPPING(F2FS_F_SB(folio));
}

static inline bool is_sbi_flag_set(struct f2fs_sb_info *sbi, unsigned int type)
{
	return test_bit(type, &sbi->s_flag);
}

static inline void set_sbi_flag(struct f2fs_sb_info *sbi, unsigned int type)
{
	set_bit(type, &sbi->s_flag);
}

static inline void clear_sbi_flag(struct f2fs_sb_info *sbi, unsigned int type)
{
	clear_bit(type, &sbi->s_flag);
}

static inline unsigned long long cur_cp_version(struct f2fs_checkpoint *cp)
{
	return le64_to_cpu(cp->checkpoint_ver);
}

static inline unsigned long f2fs_qf_ino(struct super_block *sb, int type)
{
	if (type < F2FS_MAX_QUOTAS)
		return le32_to_cpu(F2FS_SB(sb)->raw_super->qf_ino[type]);
	return 0;
}

static inline __u64 cur_cp_crc(struct f2fs_checkpoint *cp)
{
	size_t crc_offset = le32_to_cpu(cp->checksum_offset);
	return le32_to_cpu(*((__le32 *)((unsigned char *)cp + crc_offset)));
}

static inline bool __is_set_ckpt_flags(struct f2fs_checkpoint *cp, unsigned int f)
{
	unsigned int ckpt_flags = le32_to_cpu(cp->ckpt_flags);

	return ckpt_flags & f;
}

static inline bool is_set_ckpt_flags(struct f2fs_sb_info *sbi, unsigned int f)
{
	return __is_set_ckpt_flags(F2FS_CKPT(sbi), f);
}

static inline void __set_ckpt_flags(struct f2fs_checkpoint *cp, unsigned int f)
{
	unsigned int ckpt_flags;

	ckpt_flags = le32_to_cpu(cp->ckpt_flags);
	ckpt_flags |= f;
	cp->ckpt_flags = cpu_to_le32(ckpt_flags);
}

static inline void set_ckpt_flags(struct f2fs_sb_info *sbi, unsigned int f)
{
	unsigned long flags;

	spin_lock_irqsave(&sbi->cp_lock, flags);
	__set_ckpt_flags(F2FS_CKPT(sbi), f);
	spin_unlock_irqrestore(&sbi->cp_lock, flags);
}

static inline void __clear_ckpt_flags(struct f2fs_checkpoint *cp, unsigned int f)
{
	unsigned int ckpt_flags;

	ckpt_flags = le32_to_cpu(cp->ckpt_flags);
	ckpt_flags &= (~f);
	cp->ckpt_flags = cpu_to_le32(ckpt_flags);
}

static inline void clear_ckpt_flags(struct f2fs_sb_info *sbi, unsigned int f)
{
	unsigned long flags;

	spin_lock_irqsave(&sbi->cp_lock, flags);
	__clear_ckpt_flags(F2FS_CKPT(sbi), f);
	spin_unlock_irqrestore(&sbi->cp_lock, flags);
}

#define init_f2fs_rwsem(sem)					\
do {								\
	static struct lock_class_key __key;			\
								\
	__init_f2fs_rwsem((sem), #sem, &__key);			\
} while (0)

static inline void __init_f2fs_rwsem(struct f2fs_rwsem *sem,
		const char *sem_name, struct lock_class_key *key)
{
	__init_rwsem(&sem->internal_rwsem, sem_name, key);
#ifdef CONFIG_F2FS_UNFAIR_RWSEM
	init_waitqueue_head(&sem->read_waiters);
#endif
}

static inline int f2fs_rwsem_is_locked(struct f2fs_rwsem *sem)
{
	return rwsem_is_locked(&sem->internal_rwsem);
}

static inline int f2fs_rwsem_is_contended(struct f2fs_rwsem *sem)
{
	return rwsem_is_contended(&sem->internal_rwsem);
}

static inline void f2fs_down_read(struct f2fs_rwsem *sem)
{
#ifdef CONFIG_F2FS_UNFAIR_RWSEM
	wait_event(sem->read_waiters, down_read_trylock(&sem->internal_rwsem));
#else
	down_read(&sem->internal_rwsem);
#endif
}

static inline int f2fs_down_read_trylock(struct f2fs_rwsem *sem)
{
	return down_read_trylock(&sem->internal_rwsem);
}

static inline void f2fs_up_read(struct f2fs_rwsem *sem)
{
	up_read(&sem->internal_rwsem);
}

static inline void f2fs_down_write(struct f2fs_rwsem *sem)
{
	down_write(&sem->internal_rwsem);
}

#ifdef CONFIG_DEBUG_LOCK_ALLOC
static inline void f2fs_down_read_nested(struct f2fs_rwsem *sem, int subclass)
{
	down_read_nested(&sem->internal_rwsem, subclass);
}

static inline void f2fs_down_write_nested(struct f2fs_rwsem *sem, int subclass)
{
	down_write_nested(&sem->internal_rwsem, subclass);
}
#else
#define f2fs_down_read_nested(sem, subclass) f2fs_down_read(sem)
#define f2fs_down_write_nested(sem, subclass) f2fs_down_write(sem)
#endif

static inline int f2fs_down_write_trylock(struct f2fs_rwsem *sem)
{
	return down_write_trylock(&sem->internal_rwsem);
}

static inline void f2fs_up_write(struct f2fs_rwsem *sem)
{
	up_write(&sem->internal_rwsem);
#ifdef CONFIG_F2FS_UNFAIR_RWSEM
	wake_up_all(&sem->read_waiters);
#endif
}

static inline void disable_nat_bits(struct f2fs_sb_info *sbi, bool lock)
{
	unsigned long flags;
	unsigned char *nat_bits;

	/*
	 * In order to re-enable nat_bits we need to call fsck.f2fs by
	 * set_sbi_flag(sbi, SBI_NEED_FSCK). But it may give huge cost,
	 * so let's rely on regular fsck or unclean shutdown.
	 */

	if (lock)
		spin_lock_irqsave(&sbi->cp_lock, flags);
	__clear_ckpt_flags(F2FS_CKPT(sbi), CP_NAT_BITS_FLAG);
	nat_bits = NM_I(sbi)->nat_bits;
	NM_I(sbi)->nat_bits = NULL;
	if (lock)
		spin_unlock_irqrestore(&sbi->cp_lock, flags);

	kvfree(nat_bits);
}

static inline bool enabled_nat_bits(struct f2fs_sb_info *sbi,
					struct cp_control *cpc)
{
	bool set = is_set_ckpt_flags(sbi, CP_NAT_BITS_FLAG);

	return (cpc) ? (cpc->reason & CP_UMOUNT) && set : set;
}

static inline void f2fs_lock_op(struct f2fs_sb_info *sbi)
{
	f2fs_down_read(&sbi->cp_rwsem);
}

static inline int f2fs_trylock_op(struct f2fs_sb_info *sbi)
{
	if (time_to_inject(sbi, FAULT_LOCK_OP))
		return 0;
	return f2fs_down_read_trylock(&sbi->cp_rwsem);
}

static inline void f2fs_unlock_op(struct f2fs_sb_info *sbi)
{
	f2fs_up_read(&sbi->cp_rwsem);
}

static inline void f2fs_lock_all(struct f2fs_sb_info *sbi)
{
	f2fs_down_write(&sbi->cp_rwsem);
}

static inline void f2fs_unlock_all(struct f2fs_sb_info *sbi)
{
	f2fs_up_write(&sbi->cp_rwsem);
}

static inline int __get_cp_reason(struct f2fs_sb_info *sbi)
{
	int reason = CP_SYNC;

	if (test_opt(sbi, FASTBOOT))
		reason = CP_FASTBOOT;
	if (is_sbi_flag_set(sbi, SBI_IS_CLOSE))
		reason = CP_UMOUNT;
	return reason;
}

static inline bool __remain_node_summaries(int reason)
{
	return (reason & (CP_UMOUNT | CP_FASTBOOT));
}

static inline bool __exist_node_summaries(struct f2fs_sb_info *sbi)
{
	return (is_set_ckpt_flags(sbi, CP_UMOUNT_FLAG) ||
			is_set_ckpt_flags(sbi, CP_FASTBOOT_FLAG));
}

/*
 * Check whether the inode has blocks or not
 */
static inline int F2FS_HAS_BLOCKS(struct inode *inode)
{
	block_t xattr_block = F2FS_I(inode)->i_xattr_nid ? 1 : 0;

	return (inode->i_blocks >> F2FS_LOG_SECTORS_PER_BLOCK) > xattr_block;
}

static inline bool f2fs_has_xattr_block(unsigned int ofs)
{
	return ofs == XATTR_NODE_OFFSET;
}

static inline bool __allow_reserved_root(struct f2fs_sb_info *sbi,
					struct inode *inode, bool cap)
{
	if (!inode)
		return true;
	if (IS_NOQUOTA(inode))
		return true;
	if (uid_eq(F2FS_OPTION(sbi).s_resuid, current_fsuid()))
		return true;
	if (!gid_eq(F2FS_OPTION(sbi).s_resgid, GLOBAL_ROOT_GID) &&
					in_group_p(F2FS_OPTION(sbi).s_resgid))
		return true;
	if (cap && capable(CAP_SYS_RESOURCE))
		return true;
	return false;
}

static inline unsigned int get_available_block_count(struct f2fs_sb_info *sbi,
						struct inode *inode, bool cap)
{
	block_t avail_user_block_count;

	avail_user_block_count = sbi->user_block_count -
					sbi->current_reserved_blocks;

<<<<<<< HEAD
	if (test_opt(sbi, RESERVE_ROOT) && !__allow_reserved_blocks(sbi, inode, cap))
=======
	if (test_opt(sbi, RESERVE_ROOT) && !__allow_reserved_root(sbi, inode, cap))
>>>>>>> b35fc656
		avail_user_block_count -= F2FS_OPTION(sbi).root_reserved_blocks;

	if (unlikely(is_sbi_flag_set(sbi, SBI_CP_DISABLED))) {
		if (avail_user_block_count > sbi->unusable_block_count)
			avail_user_block_count -= sbi->unusable_block_count;
		else
			avail_user_block_count = 0;
	}

	return avail_user_block_count;
}

static inline void f2fs_i_blocks_write(struct inode *, block_t, bool, bool);
static inline int inc_valid_block_count(struct f2fs_sb_info *sbi,
				 struct inode *inode, blkcnt_t *count, bool partial)
{
	long long diff = 0, release = 0;
	block_t avail_user_block_count;
	int ret;

	ret = dquot_reserve_block(inode, *count);
	if (ret)
		return ret;

	if (time_to_inject(sbi, FAULT_BLOCK)) {
		release = *count;
		goto release_quota;
	}

	/*
	 * let's increase this in prior to actual block count change in order
	 * for f2fs_sync_file to avoid data races when deciding checkpoint.
	 */
	percpu_counter_add(&sbi->alloc_valid_block_count, (*count));

	spin_lock(&sbi->stat_lock);

	avail_user_block_count = get_available_block_count(sbi, inode, true);
	diff = (long long)sbi->total_valid_block_count + *count -
						avail_user_block_count;
	if (unlikely(diff > 0)) {
		if (!partial) {
			spin_unlock(&sbi->stat_lock);
			release = *count;
			goto enospc;
		}
		if (diff > *count)
			diff = *count;
		*count -= diff;
		release = diff;
		if (!*count) {
			spin_unlock(&sbi->stat_lock);
			goto enospc;
		}
	}
	sbi->total_valid_block_count += (block_t)(*count);

	spin_unlock(&sbi->stat_lock);

	if (unlikely(release)) {
		percpu_counter_sub(&sbi->alloc_valid_block_count, release);
		dquot_release_reservation_block(inode, release);
	}
	f2fs_i_blocks_write(inode, *count, true, true);
	return 0;

enospc:
	percpu_counter_sub(&sbi->alloc_valid_block_count, release);
release_quota:
	dquot_release_reservation_block(inode, release);
	return -ENOSPC;
}

#define PAGE_PRIVATE_GET_FUNC(name, flagname) \
static inline bool folio_test_f2fs_##name(const struct folio *folio)	\
{									\
	unsigned long priv = (unsigned long)folio->private;		\
	unsigned long v = (1UL << PAGE_PRIVATE_NOT_POINTER) |		\
			     (1UL << PAGE_PRIVATE_##flagname);		\
	return (priv & v) == v;						\
}									\
static inline bool page_private_##name(struct page *page) \
{ \
	return PagePrivate(page) && \
		test_bit(PAGE_PRIVATE_NOT_POINTER, &page_private(page)) && \
		test_bit(PAGE_PRIVATE_##flagname, &page_private(page)); \
}

#define PAGE_PRIVATE_SET_FUNC(name, flagname) \
static inline void folio_set_f2fs_##name(struct folio *folio)		\
{									\
	unsigned long v = (1UL << PAGE_PRIVATE_NOT_POINTER) |		\
			     (1UL << PAGE_PRIVATE_##flagname);		\
	if (!folio->private)						\
		folio_attach_private(folio, (void *)v);			\
	else {								\
		v |= (unsigned long)folio->private;			\
		folio->private = (void *)v;				\
	}								\
}									\
static inline void set_page_private_##name(struct page *page) \
{ \
	if (!PagePrivate(page)) \
		attach_page_private(page, (void *)0); \
	set_bit(PAGE_PRIVATE_NOT_POINTER, &page_private(page)); \
	set_bit(PAGE_PRIVATE_##flagname, &page_private(page)); \
}

#define PAGE_PRIVATE_CLEAR_FUNC(name, flagname) \
static inline void folio_clear_f2fs_##name(struct folio *folio)		\
{									\
	unsigned long v = (unsigned long)folio->private;		\
									\
	v &= ~(1UL << PAGE_PRIVATE_##flagname);				\
	if (v == (1UL << PAGE_PRIVATE_NOT_POINTER))			\
		folio_detach_private(folio);				\
	else								\
		folio->private = (void *)v;				\
}									\
static inline void clear_page_private_##name(struct page *page) \
{ \
	clear_bit(PAGE_PRIVATE_##flagname, &page_private(page)); \
	if (page_private(page) == BIT(PAGE_PRIVATE_NOT_POINTER)) \
		detach_page_private(page); \
}

PAGE_PRIVATE_GET_FUNC(nonpointer, NOT_POINTER);
PAGE_PRIVATE_GET_FUNC(inline, INLINE_INODE);
PAGE_PRIVATE_GET_FUNC(gcing, ONGOING_MIGRATION);
PAGE_PRIVATE_GET_FUNC(atomic, ATOMIC_WRITE);

PAGE_PRIVATE_SET_FUNC(reference, REF_RESOURCE);
PAGE_PRIVATE_SET_FUNC(inline, INLINE_INODE);
PAGE_PRIVATE_SET_FUNC(gcing, ONGOING_MIGRATION);
PAGE_PRIVATE_SET_FUNC(atomic, ATOMIC_WRITE);

PAGE_PRIVATE_CLEAR_FUNC(reference, REF_RESOURCE);
PAGE_PRIVATE_CLEAR_FUNC(inline, INLINE_INODE);
PAGE_PRIVATE_CLEAR_FUNC(gcing, ONGOING_MIGRATION);
PAGE_PRIVATE_CLEAR_FUNC(atomic, ATOMIC_WRITE);

static inline unsigned long folio_get_f2fs_data(struct folio *folio)
{
	unsigned long data = (unsigned long)folio->private;

	if (!test_bit(PAGE_PRIVATE_NOT_POINTER, &data))
		return 0;
	return data >> PAGE_PRIVATE_MAX;
}

static inline void folio_set_f2fs_data(struct folio *folio, unsigned long data)
{
	data = (1UL << PAGE_PRIVATE_NOT_POINTER) | (data << PAGE_PRIVATE_MAX);

	if (!folio_test_private(folio))
		folio_attach_private(folio, (void *)data);
	else
		folio->private = (void *)((unsigned long)folio->private | data);
}

static inline void dec_valid_block_count(struct f2fs_sb_info *sbi,
						struct inode *inode,
						block_t count)
{
	blkcnt_t sectors = count << F2FS_LOG_SECTORS_PER_BLOCK;

	spin_lock(&sbi->stat_lock);
	if (unlikely(sbi->total_valid_block_count < count)) {
		f2fs_warn(sbi, "Inconsistent total_valid_block_count:%u, ino:%lu, count:%u",
			  sbi->total_valid_block_count, inode->i_ino, count);
		sbi->total_valid_block_count = 0;
		set_sbi_flag(sbi, SBI_NEED_FSCK);
	} else {
		sbi->total_valid_block_count -= count;
	}
	if (sbi->reserved_blocks &&
		sbi->current_reserved_blocks < sbi->reserved_blocks)
		sbi->current_reserved_blocks = min(sbi->reserved_blocks,
					sbi->current_reserved_blocks + count);
	spin_unlock(&sbi->stat_lock);
	if (unlikely(inode->i_blocks < sectors)) {
		f2fs_warn(sbi, "Inconsistent i_blocks, ino:%lu, iblocks:%llu, sectors:%llu",
			  inode->i_ino,
			  (unsigned long long)inode->i_blocks,
			  (unsigned long long)sectors);
		set_sbi_flag(sbi, SBI_NEED_FSCK);
		return;
	}
	f2fs_i_blocks_write(inode, count, false, true);
}

static inline void inc_page_count(struct f2fs_sb_info *sbi, int count_type)
{
	atomic_inc(&sbi->nr_pages[count_type]);

	if (count_type == F2FS_DIRTY_DENTS ||
			count_type == F2FS_DIRTY_NODES ||
			count_type == F2FS_DIRTY_META ||
			count_type == F2FS_DIRTY_QDATA ||
			count_type == F2FS_DIRTY_IMETA)
		set_sbi_flag(sbi, SBI_IS_DIRTY);
}

static inline void inode_inc_dirty_pages(struct inode *inode)
{
	atomic_inc(&F2FS_I(inode)->dirty_pages);
	inc_page_count(F2FS_I_SB(inode), S_ISDIR(inode->i_mode) ?
				F2FS_DIRTY_DENTS : F2FS_DIRTY_DATA);
	if (IS_NOQUOTA(inode))
		inc_page_count(F2FS_I_SB(inode), F2FS_DIRTY_QDATA);
}

static inline void dec_page_count(struct f2fs_sb_info *sbi, int count_type)
{
	atomic_dec(&sbi->nr_pages[count_type]);
}

static inline void inode_dec_dirty_pages(struct inode *inode)
{
	if (!S_ISDIR(inode->i_mode) && !S_ISREG(inode->i_mode) &&
			!S_ISLNK(inode->i_mode))
		return;

	atomic_dec(&F2FS_I(inode)->dirty_pages);
	dec_page_count(F2FS_I_SB(inode), S_ISDIR(inode->i_mode) ?
				F2FS_DIRTY_DENTS : F2FS_DIRTY_DATA);
	if (IS_NOQUOTA(inode))
		dec_page_count(F2FS_I_SB(inode), F2FS_DIRTY_QDATA);
}

static inline void inc_atomic_write_cnt(struct inode *inode)
{
	struct f2fs_sb_info *sbi = F2FS_I_SB(inode);
	struct f2fs_inode_info *fi = F2FS_I(inode);
	u64 current_write;

	fi->atomic_write_cnt++;
	atomic64_inc(&sbi->current_atomic_write);
	current_write = atomic64_read(&sbi->current_atomic_write);
	if (current_write > sbi->peak_atomic_write)
		sbi->peak_atomic_write = current_write;
}

static inline void release_atomic_write_cnt(struct inode *inode)
{
	struct f2fs_sb_info *sbi = F2FS_I_SB(inode);
	struct f2fs_inode_info *fi = F2FS_I(inode);

	atomic64_sub(fi->atomic_write_cnt, &sbi->current_atomic_write);
	fi->atomic_write_cnt = 0;
}

static inline s64 get_pages(struct f2fs_sb_info *sbi, int count_type)
{
	return atomic_read(&sbi->nr_pages[count_type]);
}

static inline int get_dirty_pages(struct inode *inode)
{
	return atomic_read(&F2FS_I(inode)->dirty_pages);
}

static inline int get_blocktype_secs(struct f2fs_sb_info *sbi, int block_type)
{
	return div_u64(get_pages(sbi, block_type) + BLKS_PER_SEC(sbi) - 1,
							BLKS_PER_SEC(sbi));
}

static inline block_t valid_user_blocks(struct f2fs_sb_info *sbi)
{
	return sbi->total_valid_block_count;
}

static inline block_t discard_blocks(struct f2fs_sb_info *sbi)
{
	return sbi->discard_blks;
}

static inline unsigned long __bitmap_size(struct f2fs_sb_info *sbi, int flag)
{
	struct f2fs_checkpoint *ckpt = F2FS_CKPT(sbi);

	/* return NAT or SIT bitmap */
	if (flag == NAT_BITMAP)
		return le32_to_cpu(ckpt->nat_ver_bitmap_bytesize);
	else if (flag == SIT_BITMAP)
		return le32_to_cpu(ckpt->sit_ver_bitmap_bytesize);

	return 0;
}

static inline block_t __cp_payload(struct f2fs_sb_info *sbi)
{
	return le32_to_cpu(F2FS_RAW_SUPER(sbi)->cp_payload);
}

static inline void *__bitmap_ptr(struct f2fs_sb_info *sbi, int flag)
{
	struct f2fs_checkpoint *ckpt = F2FS_CKPT(sbi);
	void *tmp_ptr = &ckpt->sit_nat_version_bitmap;
	int offset;

	if (is_set_ckpt_flags(sbi, CP_LARGE_NAT_BITMAP_FLAG)) {
		offset = (flag == SIT_BITMAP) ?
			le32_to_cpu(ckpt->nat_ver_bitmap_bytesize) : 0;
		/*
		 * if large_nat_bitmap feature is enabled, leave checksum
		 * protection for all nat/sit bitmaps.
		 */
		return tmp_ptr + offset + sizeof(__le32);
	}

	if (__cp_payload(sbi) > 0) {
		if (flag == NAT_BITMAP)
			return tmp_ptr;
		else
			return (unsigned char *)ckpt + F2FS_BLKSIZE;
	} else {
		offset = (flag == NAT_BITMAP) ?
			le32_to_cpu(ckpt->sit_ver_bitmap_bytesize) : 0;
		return tmp_ptr + offset;
	}
}

static inline block_t __start_cp_addr(struct f2fs_sb_info *sbi)
{
	block_t start_addr = le32_to_cpu(F2FS_RAW_SUPER(sbi)->cp_blkaddr);

	if (sbi->cur_cp_pack == 2)
		start_addr += BLKS_PER_SEG(sbi);
	return start_addr;
}

static inline block_t __start_cp_next_addr(struct f2fs_sb_info *sbi)
{
	block_t start_addr = le32_to_cpu(F2FS_RAW_SUPER(sbi)->cp_blkaddr);

	if (sbi->cur_cp_pack == 1)
		start_addr += BLKS_PER_SEG(sbi);
	return start_addr;
}

static inline void __set_cp_next_pack(struct f2fs_sb_info *sbi)
{
	sbi->cur_cp_pack = (sbi->cur_cp_pack == 1) ? 2 : 1;
}

static inline block_t __start_sum_addr(struct f2fs_sb_info *sbi)
{
	return le32_to_cpu(F2FS_CKPT(sbi)->cp_pack_start_sum);
}

extern void f2fs_mark_inode_dirty_sync(struct inode *inode, bool sync);
static inline int inc_valid_node_count(struct f2fs_sb_info *sbi,
					struct inode *inode, bool is_inode)
{
	block_t	valid_block_count;
	unsigned int valid_node_count, avail_user_node_count;
	unsigned int avail_user_block_count;
	int err;

	if (is_inode) {
		if (inode) {
			err = dquot_alloc_inode(inode);
			if (err)
				return err;
		}
	} else {
		err = dquot_reserve_block(inode, 1);
		if (err)
			return err;
	}

	if (time_to_inject(sbi, FAULT_BLOCK))
		goto enospc;

	spin_lock(&sbi->stat_lock);

	valid_block_count = sbi->total_valid_block_count + 1;
	avail_user_block_count = get_available_block_count(sbi, inode,
			test_opt(sbi, RESERVE_NODE));

	if (unlikely(valid_block_count > avail_user_block_count)) {
		spin_unlock(&sbi->stat_lock);
		goto enospc;
	}

	avail_user_node_count = sbi->total_node_count - F2FS_RESERVED_NODE_NUM;
	if (test_opt(sbi, RESERVE_NODE) &&
			!__allow_reserved_root(sbi, inode, true))
		avail_user_node_count -= F2FS_OPTION(sbi).root_reserved_nodes;
	valid_node_count = sbi->total_valid_node_count + 1;
	if (unlikely(valid_node_count > avail_user_node_count)) {
		spin_unlock(&sbi->stat_lock);
		goto enospc;
	}

	sbi->total_valid_node_count++;
	sbi->total_valid_block_count++;
	spin_unlock(&sbi->stat_lock);

	if (inode) {
		if (is_inode)
			f2fs_mark_inode_dirty_sync(inode, true);
		else
			f2fs_i_blocks_write(inode, 1, true, true);
	}

	percpu_counter_inc(&sbi->alloc_valid_block_count);
	return 0;

enospc:
	if (is_inode) {
		if (inode)
			dquot_free_inode(inode);
	} else {
		dquot_release_reservation_block(inode, 1);
	}
	return -ENOSPC;
}

static inline void dec_valid_node_count(struct f2fs_sb_info *sbi,
					struct inode *inode, bool is_inode)
{
	spin_lock(&sbi->stat_lock);

	if (unlikely(!sbi->total_valid_block_count ||
			!sbi->total_valid_node_count)) {
		f2fs_warn(sbi, "dec_valid_node_count: inconsistent block counts, total_valid_block:%u, total_valid_node:%u",
			  sbi->total_valid_block_count,
			  sbi->total_valid_node_count);
		set_sbi_flag(sbi, SBI_NEED_FSCK);
	} else {
		sbi->total_valid_block_count--;
		sbi->total_valid_node_count--;
	}

	if (sbi->reserved_blocks &&
		sbi->current_reserved_blocks < sbi->reserved_blocks)
		sbi->current_reserved_blocks++;

	spin_unlock(&sbi->stat_lock);

	if (is_inode) {
		dquot_free_inode(inode);
	} else {
		if (unlikely(inode->i_blocks == 0)) {
			f2fs_warn(sbi, "dec_valid_node_count: inconsistent i_blocks, ino:%lu, iblocks:%llu",
				  inode->i_ino,
				  (unsigned long long)inode->i_blocks);
			set_sbi_flag(sbi, SBI_NEED_FSCK);
			return;
		}
		f2fs_i_blocks_write(inode, 1, false, true);
	}
}

static inline unsigned int valid_node_count(struct f2fs_sb_info *sbi)
{
	return sbi->total_valid_node_count;
}

static inline void inc_valid_inode_count(struct f2fs_sb_info *sbi)
{
	percpu_counter_inc(&sbi->total_valid_inode_count);
}

static inline void dec_valid_inode_count(struct f2fs_sb_info *sbi)
{
	percpu_counter_dec(&sbi->total_valid_inode_count);
}

static inline s64 valid_inode_count(struct f2fs_sb_info *sbi)
{
	return percpu_counter_sum_positive(&sbi->total_valid_inode_count);
}

static inline struct folio *f2fs_grab_cache_folio(struct address_space *mapping,
		pgoff_t index, bool for_write)
{
	struct folio *folio;
	unsigned int flags;

	if (IS_ENABLED(CONFIG_F2FS_FAULT_INJECTION)) {
		fgf_t fgf_flags;

		if (!for_write)
			fgf_flags = FGP_LOCK | FGP_ACCESSED;
		else
			fgf_flags = FGP_LOCK;
		folio = __filemap_get_folio(mapping, index, fgf_flags, 0);
		if (!IS_ERR(folio))
			return folio;

		if (time_to_inject(F2FS_M_SB(mapping), FAULT_PAGE_ALLOC))
			return ERR_PTR(-ENOMEM);
	}

	if (!for_write)
		return filemap_grab_folio(mapping, index);

	flags = memalloc_nofs_save();
	folio = __filemap_get_folio(mapping, index, FGP_WRITEBEGIN,
			mapping_gfp_mask(mapping));
	memalloc_nofs_restore(flags);

	return folio;
}

static inline struct folio *f2fs_filemap_get_folio(
				struct address_space *mapping, pgoff_t index,
				fgf_t fgp_flags, gfp_t gfp_mask)
{
	if (time_to_inject(F2FS_M_SB(mapping), FAULT_PAGE_GET))
		return ERR_PTR(-ENOMEM);

	return __filemap_get_folio(mapping, index, fgp_flags, gfp_mask);
}

static inline struct page *f2fs_pagecache_get_page(
				struct address_space *mapping, pgoff_t index,
				fgf_t fgp_flags, gfp_t gfp_mask)
{
	if (time_to_inject(F2FS_M_SB(mapping), FAULT_PAGE_GET))
		return NULL;

	return pagecache_get_page(mapping, index, fgp_flags, gfp_mask);
}

static inline void f2fs_folio_put(struct folio *folio, bool unlock)
{
	if (IS_ERR_OR_NULL(folio))
		return;

	if (unlock) {
		f2fs_bug_on(F2FS_F_SB(folio), !folio_test_locked(folio));
		folio_unlock(folio);
	}
	folio_put(folio);
}

static inline void f2fs_put_page(struct page *page, int unlock)
{
	if (!page)
		return;
	f2fs_folio_put(page_folio(page), unlock);
}

static inline void f2fs_put_dnode(struct dnode_of_data *dn)
{
	if (dn->node_folio)
		f2fs_folio_put(dn->node_folio, true);
	if (dn->inode_folio && dn->node_folio != dn->inode_folio)
		f2fs_folio_put(dn->inode_folio, false);
	dn->node_folio = NULL;
	dn->inode_folio = NULL;
}

static inline struct kmem_cache *f2fs_kmem_cache_create(const char *name,
					size_t size)
{
	return kmem_cache_create(name, size, 0, SLAB_RECLAIM_ACCOUNT, NULL);
}

static inline void *f2fs_kmem_cache_alloc_nofail(struct kmem_cache *cachep,
						gfp_t flags)
{
	void *entry;

	entry = kmem_cache_alloc(cachep, flags);
	if (!entry)
		entry = kmem_cache_alloc(cachep, flags | __GFP_NOFAIL);
	return entry;
}

static inline void *f2fs_kmem_cache_alloc(struct kmem_cache *cachep,
			gfp_t flags, bool nofail, struct f2fs_sb_info *sbi)
{
	if (nofail)
		return f2fs_kmem_cache_alloc_nofail(cachep, flags);

	if (time_to_inject(sbi, FAULT_SLAB_ALLOC))
		return NULL;

	return kmem_cache_alloc(cachep, flags);
}

static inline bool is_inflight_io(struct f2fs_sb_info *sbi, int type)
{
	if (get_pages(sbi, F2FS_RD_DATA) || get_pages(sbi, F2FS_RD_NODE) ||
		get_pages(sbi, F2FS_RD_META) || get_pages(sbi, F2FS_WB_DATA) ||
		get_pages(sbi, F2FS_WB_CP_DATA) ||
		get_pages(sbi, F2FS_DIO_READ) ||
		get_pages(sbi, F2FS_DIO_WRITE))
		return true;

	if (type != DISCARD_TIME && SM_I(sbi) && SM_I(sbi)->dcc_info &&
			atomic_read(&SM_I(sbi)->dcc_info->queued_discard))
		return true;

	if (SM_I(sbi) && SM_I(sbi)->fcc_info &&
			atomic_read(&SM_I(sbi)->fcc_info->queued_flush))
		return true;
	return false;
}

static inline bool is_inflight_read_io(struct f2fs_sb_info *sbi)
{
	return get_pages(sbi, F2FS_RD_DATA) || get_pages(sbi, F2FS_DIO_READ);
}

static inline bool is_idle(struct f2fs_sb_info *sbi, int type)
{
	bool zoned_gc = (type == GC_TIME &&
			F2FS_HAS_FEATURE(sbi, F2FS_FEATURE_BLKZONED));

	if (sbi->gc_mode == GC_URGENT_HIGH)
		return true;

	if (sbi->bggc_io_aware == AWARE_READ_IO && is_inflight_read_io(sbi))
		return false;
	if (sbi->bggc_io_aware == AWARE_ALL_IO && is_inflight_io(sbi, type))
		return false;

	if (sbi->gc_mode == GC_URGENT_MID)
		return true;

	if (sbi->gc_mode == GC_URGENT_LOW &&
			(type == DISCARD_TIME || type == GC_TIME))
		return true;

	if (zoned_gc)
		return true;

	return f2fs_time_over(sbi, type);
}

static inline void f2fs_radix_tree_insert(struct radix_tree_root *root,
				unsigned long index, void *item)
{
	while (radix_tree_insert(root, index, item))
		cond_resched();
}

#define RAW_IS_INODE(p)	((p)->footer.nid == (p)->footer.ino)

static inline bool IS_INODE(const struct folio *folio)
{
	struct f2fs_node *p = F2FS_NODE(folio);

	return RAW_IS_INODE(p);
}

static inline int offset_in_addr(struct f2fs_inode *i)
{
	return (i->i_inline & F2FS_EXTRA_ATTR) ?
			(le16_to_cpu(i->i_extra_isize) / sizeof(__le32)) : 0;
}

static inline __le32 *blkaddr_in_node(struct f2fs_node *node)
{
	return RAW_IS_INODE(node) ? node->i.i_addr : node->dn.addr;
}

static inline int f2fs_has_extra_attr(struct inode *inode);
static inline unsigned int get_dnode_base(struct inode *inode,
					struct folio *node_folio)
{
	if (!IS_INODE(node_folio))
		return 0;

	return inode ? get_extra_isize(inode) :
			offset_in_addr(&F2FS_NODE(node_folio)->i);
}

static inline __le32 *get_dnode_addr(struct inode *inode,
					struct folio *node_folio)
{
	return blkaddr_in_node(F2FS_NODE(node_folio)) +
			get_dnode_base(inode, node_folio);
}

static inline block_t data_blkaddr(struct inode *inode,
			struct folio *node_folio, unsigned int offset)
{
	return le32_to_cpu(*(get_dnode_addr(inode, node_folio) + offset));
}

static inline block_t f2fs_data_blkaddr(struct dnode_of_data *dn)
{
	return data_blkaddr(dn->inode, dn->node_folio, dn->ofs_in_node);
}

static inline int f2fs_test_bit(unsigned int nr, char *addr)
{
	int mask;

	addr += (nr >> 3);
	mask = BIT(7 - (nr & 0x07));
	return mask & *addr;
}

static inline void f2fs_set_bit(unsigned int nr, char *addr)
{
	int mask;

	addr += (nr >> 3);
	mask = BIT(7 - (nr & 0x07));
	*addr |= mask;
}

static inline void f2fs_clear_bit(unsigned int nr, char *addr)
{
	int mask;

	addr += (nr >> 3);
	mask = BIT(7 - (nr & 0x07));
	*addr &= ~mask;
}

static inline int f2fs_test_and_set_bit(unsigned int nr, char *addr)
{
	int mask;
	int ret;

	addr += (nr >> 3);
	mask = BIT(7 - (nr & 0x07));
	ret = mask & *addr;
	*addr |= mask;
	return ret;
}

static inline int f2fs_test_and_clear_bit(unsigned int nr, char *addr)
{
	int mask;
	int ret;

	addr += (nr >> 3);
	mask = BIT(7 - (nr & 0x07));
	ret = mask & *addr;
	*addr &= ~mask;
	return ret;
}

static inline void f2fs_change_bit(unsigned int nr, char *addr)
{
	int mask;

	addr += (nr >> 3);
	mask = BIT(7 - (nr & 0x07));
	*addr ^= mask;
}

/*
 * On-disk inode flags (f2fs_inode::i_flags)
 */
#define F2FS_COMPR_FL			0x00000004 /* Compress file */
#define F2FS_SYNC_FL			0x00000008 /* Synchronous updates */
#define F2FS_IMMUTABLE_FL		0x00000010 /* Immutable file */
#define F2FS_APPEND_FL			0x00000020 /* writes to file may only append */
#define F2FS_NODUMP_FL			0x00000040 /* do not dump file */
#define F2FS_NOATIME_FL			0x00000080 /* do not update atime */
#define F2FS_NOCOMP_FL			0x00000400 /* Don't compress */
#define F2FS_INDEX_FL			0x00001000 /* hash-indexed directory */
#define F2FS_DIRSYNC_FL			0x00010000 /* dirsync behaviour (directories only) */
#define F2FS_PROJINHERIT_FL		0x20000000 /* Create with parents projid */
#define F2FS_CASEFOLD_FL		0x40000000 /* Casefolded file */
#define F2FS_DEVICE_ALIAS_FL		0x80000000 /* File for aliasing a device */

#define F2FS_QUOTA_DEFAULT_FL		(F2FS_NOATIME_FL | F2FS_IMMUTABLE_FL)

/* Flags that should be inherited by new inodes from their parent. */
#define F2FS_FL_INHERITED (F2FS_SYNC_FL | F2FS_NODUMP_FL | F2FS_NOATIME_FL | \
			   F2FS_DIRSYNC_FL | F2FS_PROJINHERIT_FL | \
			   F2FS_CASEFOLD_FL)

/* Flags that are appropriate for regular files (all but dir-specific ones). */
#define F2FS_REG_FLMASK		(~(F2FS_DIRSYNC_FL | F2FS_PROJINHERIT_FL | \
				F2FS_CASEFOLD_FL))

/* Flags that are appropriate for non-directories/regular files. */
#define F2FS_OTHER_FLMASK	(F2FS_NODUMP_FL | F2FS_NOATIME_FL)

#define IS_DEVICE_ALIASING(inode)	(F2FS_I(inode)->i_flags & F2FS_DEVICE_ALIAS_FL)

static inline __u32 f2fs_mask_flags(umode_t mode, __u32 flags)
{
	if (S_ISDIR(mode))
		return flags;
	else if (S_ISREG(mode))
		return flags & F2FS_REG_FLMASK;
	else
		return flags & F2FS_OTHER_FLMASK;
}

static inline void __mark_inode_dirty_flag(struct inode *inode,
						int flag, bool set)
{
	switch (flag) {
	case FI_INLINE_XATTR:
	case FI_INLINE_DATA:
	case FI_INLINE_DENTRY:
	case FI_NEW_INODE:
		if (set)
			return;
		fallthrough;
	case FI_DATA_EXIST:
	case FI_PIN_FILE:
	case FI_COMPRESS_RELEASED:
		f2fs_mark_inode_dirty_sync(inode, true);
	}
}

static inline void set_inode_flag(struct inode *inode, int flag)
{
	set_bit(flag, F2FS_I(inode)->flags);
	__mark_inode_dirty_flag(inode, flag, true);
}

static inline int is_inode_flag_set(struct inode *inode, int flag)
{
	return test_bit(flag, F2FS_I(inode)->flags);
}

static inline void clear_inode_flag(struct inode *inode, int flag)
{
	clear_bit(flag, F2FS_I(inode)->flags);
	__mark_inode_dirty_flag(inode, flag, false);
}

static inline bool f2fs_verity_in_progress(struct inode *inode)
{
	return IS_ENABLED(CONFIG_FS_VERITY) &&
	       is_inode_flag_set(inode, FI_VERITY_IN_PROGRESS);
}

static inline void set_acl_inode(struct inode *inode, umode_t mode)
{
	F2FS_I(inode)->i_acl_mode = mode;
	set_inode_flag(inode, FI_ACL_MODE);
	f2fs_mark_inode_dirty_sync(inode, false);
}

static inline void f2fs_i_links_write(struct inode *inode, bool inc)
{
	if (inc)
		inc_nlink(inode);
	else
		drop_nlink(inode);
	f2fs_mark_inode_dirty_sync(inode, true);
}

static inline void f2fs_i_blocks_write(struct inode *inode,
					block_t diff, bool add, bool claim)
{
	bool clean = !is_inode_flag_set(inode, FI_DIRTY_INODE);
	bool recover = is_inode_flag_set(inode, FI_AUTO_RECOVER);

	/* add = 1, claim = 1 should be dquot_reserve_block in pair */
	if (add) {
		if (claim)
			dquot_claim_block(inode, diff);
		else
			dquot_alloc_block_nofail(inode, diff);
	} else {
		dquot_free_block(inode, diff);
	}

	f2fs_mark_inode_dirty_sync(inode, true);
	if (clean || recover)
		set_inode_flag(inode, FI_AUTO_RECOVER);
}

static inline bool f2fs_is_atomic_file(struct inode *inode);

static inline void f2fs_i_size_write(struct inode *inode, loff_t i_size)
{
	bool clean = !is_inode_flag_set(inode, FI_DIRTY_INODE);
	bool recover = is_inode_flag_set(inode, FI_AUTO_RECOVER);

	if (i_size_read(inode) == i_size)
		return;

	i_size_write(inode, i_size);

	if (f2fs_is_atomic_file(inode))
		return;

	f2fs_mark_inode_dirty_sync(inode, true);
	if (clean || recover)
		set_inode_flag(inode, FI_AUTO_RECOVER);
}

static inline void f2fs_i_depth_write(struct inode *inode, unsigned int depth)
{
	F2FS_I(inode)->i_current_depth = depth;
	f2fs_mark_inode_dirty_sync(inode, true);
}

static inline void f2fs_i_gc_failures_write(struct inode *inode,
					unsigned int count)
{
	F2FS_I(inode)->i_gc_failures = count;
	f2fs_mark_inode_dirty_sync(inode, true);
}

static inline void f2fs_i_xnid_write(struct inode *inode, nid_t xnid)
{
	F2FS_I(inode)->i_xattr_nid = xnid;
	f2fs_mark_inode_dirty_sync(inode, true);
}

static inline void f2fs_i_pino_write(struct inode *inode, nid_t pino)
{
	F2FS_I(inode)->i_pino = pino;
	f2fs_mark_inode_dirty_sync(inode, true);
}

static inline void get_inline_info(struct inode *inode, struct f2fs_inode *ri)
{
	struct f2fs_inode_info *fi = F2FS_I(inode);

	if (ri->i_inline & F2FS_INLINE_XATTR)
		set_bit(FI_INLINE_XATTR, fi->flags);
	if (ri->i_inline & F2FS_INLINE_DATA)
		set_bit(FI_INLINE_DATA, fi->flags);
	if (ri->i_inline & F2FS_INLINE_DENTRY)
		set_bit(FI_INLINE_DENTRY, fi->flags);
	if (ri->i_inline & F2FS_DATA_EXIST)
		set_bit(FI_DATA_EXIST, fi->flags);
	if (ri->i_inline & F2FS_EXTRA_ATTR)
		set_bit(FI_EXTRA_ATTR, fi->flags);
	if (ri->i_inline & F2FS_PIN_FILE)
		set_bit(FI_PIN_FILE, fi->flags);
	if (ri->i_inline & F2FS_COMPRESS_RELEASED)
		set_bit(FI_COMPRESS_RELEASED, fi->flags);
}

static inline void set_raw_inline(struct inode *inode, struct f2fs_inode *ri)
{
	ri->i_inline = 0;

	if (is_inode_flag_set(inode, FI_INLINE_XATTR))
		ri->i_inline |= F2FS_INLINE_XATTR;
	if (is_inode_flag_set(inode, FI_INLINE_DATA))
		ri->i_inline |= F2FS_INLINE_DATA;
	if (is_inode_flag_set(inode, FI_INLINE_DENTRY))
		ri->i_inline |= F2FS_INLINE_DENTRY;
	if (is_inode_flag_set(inode, FI_DATA_EXIST))
		ri->i_inline |= F2FS_DATA_EXIST;
	if (is_inode_flag_set(inode, FI_EXTRA_ATTR))
		ri->i_inline |= F2FS_EXTRA_ATTR;
	if (is_inode_flag_set(inode, FI_PIN_FILE))
		ri->i_inline |= F2FS_PIN_FILE;
	if (is_inode_flag_set(inode, FI_COMPRESS_RELEASED))
		ri->i_inline |= F2FS_COMPRESS_RELEASED;
}

static inline int f2fs_has_extra_attr(struct inode *inode)
{
	return is_inode_flag_set(inode, FI_EXTRA_ATTR);
}

static inline int f2fs_has_inline_xattr(struct inode *inode)
{
	return is_inode_flag_set(inode, FI_INLINE_XATTR);
}

static inline int f2fs_compressed_file(struct inode *inode)
{
	return S_ISREG(inode->i_mode) &&
		is_inode_flag_set(inode, FI_COMPRESSED_FILE);
}

static inline bool f2fs_need_compress_data(struct inode *inode)
{
	int compress_mode = F2FS_OPTION(F2FS_I_SB(inode)).compress_mode;

	if (!f2fs_compressed_file(inode))
		return false;

	if (compress_mode == COMPR_MODE_FS)
		return true;
	else if (compress_mode == COMPR_MODE_USER &&
			is_inode_flag_set(inode, FI_ENABLE_COMPRESS))
		return true;

	return false;
}

static inline unsigned int addrs_per_page(struct inode *inode,
							bool is_inode)
{
	unsigned int addrs = is_inode ? (CUR_ADDRS_PER_INODE(inode) -
			get_inline_xattr_addrs(inode)) : DEF_ADDRS_PER_BLOCK;

	if (f2fs_compressed_file(inode))
		return ALIGN_DOWN(addrs, F2FS_I(inode)->i_cluster_size);
	return addrs;
}

static inline
void *inline_xattr_addr(struct inode *inode, const struct folio *folio)
{
	struct f2fs_inode *ri = F2FS_INODE(folio);

	return (void *)&(ri->i_addr[DEF_ADDRS_PER_INODE -
					get_inline_xattr_addrs(inode)]);
}

static inline int inline_xattr_size(struct inode *inode)
{
	if (f2fs_has_inline_xattr(inode))
		return get_inline_xattr_addrs(inode) * sizeof(__le32);
	return 0;
}

/*
 * Notice: check inline_data flag without inode page lock is unsafe.
 * It could change at any time by f2fs_convert_inline_folio().
 */
static inline int f2fs_has_inline_data(struct inode *inode)
{
	return is_inode_flag_set(inode, FI_INLINE_DATA);
}

static inline int f2fs_exist_data(struct inode *inode)
{
	return is_inode_flag_set(inode, FI_DATA_EXIST);
}

static inline int f2fs_is_mmap_file(struct inode *inode)
{
	return is_inode_flag_set(inode, FI_MMAP_FILE);
}

static inline bool f2fs_is_pinned_file(struct inode *inode)
{
	return is_inode_flag_set(inode, FI_PIN_FILE);
}

static inline bool f2fs_is_atomic_file(struct inode *inode)
{
	return is_inode_flag_set(inode, FI_ATOMIC_FILE);
}

static inline bool f2fs_is_cow_file(struct inode *inode)
{
	return is_inode_flag_set(inode, FI_COW_FILE);
}

static inline void *inline_data_addr(struct inode *inode, struct folio *folio)
{
	__le32 *addr = get_dnode_addr(inode, folio);

	return (void *)(addr + DEF_INLINE_RESERVED_SIZE);
}

static inline int f2fs_has_inline_dentry(struct inode *inode)
{
	return is_inode_flag_set(inode, FI_INLINE_DENTRY);
}

static inline int is_file(struct inode *inode, int type)
{
	return F2FS_I(inode)->i_advise & type;
}

static inline void set_file(struct inode *inode, int type)
{
	if (is_file(inode, type))
		return;
	F2FS_I(inode)->i_advise |= type;
	f2fs_mark_inode_dirty_sync(inode, true);
}

static inline void clear_file(struct inode *inode, int type)
{
	if (!is_file(inode, type))
		return;
	F2FS_I(inode)->i_advise &= ~type;
	f2fs_mark_inode_dirty_sync(inode, true);
}

static inline bool f2fs_is_time_consistent(struct inode *inode)
{
	struct timespec64 ts = inode_get_atime(inode);

	if (!timespec64_equal(F2FS_I(inode)->i_disk_time, &ts))
		return false;
	ts = inode_get_ctime(inode);
	if (!timespec64_equal(F2FS_I(inode)->i_disk_time + 1, &ts))
		return false;
	ts = inode_get_mtime(inode);
	if (!timespec64_equal(F2FS_I(inode)->i_disk_time + 2, &ts))
		return false;
	return true;
}

static inline bool f2fs_skip_inode_update(struct inode *inode, int dsync)
{
	bool ret;

	if (dsync) {
		struct f2fs_sb_info *sbi = F2FS_I_SB(inode);

		spin_lock(&sbi->inode_lock[DIRTY_META]);
		ret = list_empty(&F2FS_I(inode)->gdirty_list);
		spin_unlock(&sbi->inode_lock[DIRTY_META]);
		return ret;
	}
	if (!is_inode_flag_set(inode, FI_AUTO_RECOVER) ||
			file_keep_isize(inode) ||
			i_size_read(inode) & ~PAGE_MASK)
		return false;

	if (!f2fs_is_time_consistent(inode))
		return false;

	spin_lock(&F2FS_I(inode)->i_size_lock);
	ret = F2FS_I(inode)->last_disk_size == i_size_read(inode);
	spin_unlock(&F2FS_I(inode)->i_size_lock);

	return ret;
}

static inline bool f2fs_readonly(struct super_block *sb)
{
	return sb_rdonly(sb);
}

static inline bool f2fs_cp_error(struct f2fs_sb_info *sbi)
{
	return is_set_ckpt_flags(sbi, CP_ERROR_FLAG);
}

static inline void *f2fs_kmalloc(struct f2fs_sb_info *sbi,
					size_t size, gfp_t flags)
{
	if (time_to_inject(sbi, FAULT_KMALLOC))
		return NULL;

	return kmalloc(size, flags);
}

static inline void *f2fs_getname(struct f2fs_sb_info *sbi)
{
	if (time_to_inject(sbi, FAULT_KMALLOC))
		return NULL;

	return __getname();
}

static inline void f2fs_putname(char *buf)
{
	__putname(buf);
}

static inline void *f2fs_kzalloc(struct f2fs_sb_info *sbi,
					size_t size, gfp_t flags)
{
	return f2fs_kmalloc(sbi, size, flags | __GFP_ZERO);
}

static inline void *f2fs_kvmalloc(struct f2fs_sb_info *sbi,
					size_t size, gfp_t flags)
{
	if (time_to_inject(sbi, FAULT_KVMALLOC))
		return NULL;

	return kvmalloc(size, flags);
}

static inline void *f2fs_kvzalloc(struct f2fs_sb_info *sbi,
					size_t size, gfp_t flags)
{
	return f2fs_kvmalloc(sbi, size, flags | __GFP_ZERO);
}

static inline void *f2fs_vmalloc(struct f2fs_sb_info *sbi, size_t size)
{
	if (time_to_inject(sbi, FAULT_VMALLOC))
		return NULL;

	return vmalloc(size);
}

static inline int get_extra_isize(struct inode *inode)
{
	return F2FS_I(inode)->i_extra_isize / sizeof(__le32);
}

static inline int get_inline_xattr_addrs(struct inode *inode)
{
	return F2FS_I(inode)->i_inline_xattr_size;
}

#define f2fs_get_inode_mode(i) \
	((is_inode_flag_set(i, FI_ACL_MODE)) ? \
	 (F2FS_I(i)->i_acl_mode) : ((i)->i_mode))

#define F2FS_MIN_EXTRA_ATTR_SIZE		(sizeof(__le32))

#define F2FS_TOTAL_EXTRA_ATTR_SIZE			\
	(offsetof(struct f2fs_inode, i_extra_end) -	\
	offsetof(struct f2fs_inode, i_extra_isize))	\

#define F2FS_OLD_ATTRIBUTE_SIZE	(offsetof(struct f2fs_inode, i_addr))
#define F2FS_FITS_IN_INODE(f2fs_inode, extra_isize, field)		\
		((offsetof(typeof(*(f2fs_inode)), field) +	\
		sizeof((f2fs_inode)->field))			\
		<= (F2FS_OLD_ATTRIBUTE_SIZE + (extra_isize)))	\

#define __is_large_section(sbi)		(SEGS_PER_SEC(sbi) > 1)

#define __is_meta_io(fio) (PAGE_TYPE_OF_BIO((fio)->type) == META)

bool f2fs_is_valid_blkaddr(struct f2fs_sb_info *sbi,
					block_t blkaddr, int type);
static inline void verify_blkaddr(struct f2fs_sb_info *sbi,
					block_t blkaddr, int type)
{
	if (!f2fs_is_valid_blkaddr(sbi, blkaddr, type))
		f2fs_err(sbi, "invalid blkaddr: %u, type: %d, run fsck to fix.",
			 blkaddr, type);
}

static inline bool __is_valid_data_blkaddr(block_t blkaddr)
{
	if (blkaddr == NEW_ADDR || blkaddr == NULL_ADDR ||
			blkaddr == COMPRESS_ADDR)
		return false;
	return true;
}

/*
 * file.c
 */
int f2fs_sync_file(struct file *file, loff_t start, loff_t end, int datasync);
int f2fs_do_truncate_blocks(struct inode *inode, u64 from, bool lock);
int f2fs_truncate_blocks(struct inode *inode, u64 from, bool lock);
int f2fs_truncate(struct inode *inode);
int f2fs_getattr(struct mnt_idmap *idmap, const struct path *path,
		 struct kstat *stat, u32 request_mask, unsigned int flags);
int f2fs_setattr(struct mnt_idmap *idmap, struct dentry *dentry,
		 struct iattr *attr);
int f2fs_truncate_hole(struct inode *inode, pgoff_t pg_start, pgoff_t pg_end);
void f2fs_truncate_data_blocks_range(struct dnode_of_data *dn, int count);
int f2fs_do_shutdown(struct f2fs_sb_info *sbi, unsigned int flag,
						bool readonly, bool need_lock);
int f2fs_precache_extents(struct inode *inode);
int f2fs_fileattr_get(struct dentry *dentry, struct file_kattr *fa);
int f2fs_fileattr_set(struct mnt_idmap *idmap,
		      struct dentry *dentry, struct file_kattr *fa);
long f2fs_ioctl(struct file *filp, unsigned int cmd, unsigned long arg);
long f2fs_compat_ioctl(struct file *file, unsigned int cmd, unsigned long arg);
int f2fs_transfer_project_quota(struct inode *inode, kprojid_t kprojid);
int f2fs_pin_file_control(struct inode *inode, bool inc);

/*
 * inode.c
 */
void f2fs_set_inode_flags(struct inode *inode);
bool f2fs_inode_chksum_verify(struct f2fs_sb_info *sbi, struct folio *folio);
void f2fs_inode_chksum_set(struct f2fs_sb_info *sbi, struct folio *folio);
struct inode *f2fs_iget(struct super_block *sb, unsigned long ino);
struct inode *f2fs_iget_retry(struct super_block *sb, unsigned long ino);
int f2fs_try_to_free_nats(struct f2fs_sb_info *sbi, int nr_shrink);
void f2fs_update_inode(struct inode *inode, struct folio *node_folio);
void f2fs_update_inode_page(struct inode *inode);
int f2fs_write_inode(struct inode *inode, struct writeback_control *wbc);
void f2fs_remove_donate_inode(struct inode *inode);
void f2fs_evict_inode(struct inode *inode);
void f2fs_handle_failed_inode(struct inode *inode);

/*
 * namei.c
 */
int f2fs_update_extension_list(struct f2fs_sb_info *sbi, const char *name,
							bool hot, bool set);
struct dentry *f2fs_get_parent(struct dentry *child);
int f2fs_get_tmpfile(struct mnt_idmap *idmap, struct inode *dir,
		     struct inode **new_inode);

/*
 * dir.c
 */
#if IS_ENABLED(CONFIG_UNICODE)
int f2fs_init_casefolded_name(const struct inode *dir,
			      struct f2fs_filename *fname);
void f2fs_free_casefolded_name(struct f2fs_filename *fname);
#else
static inline int f2fs_init_casefolded_name(const struct inode *dir,
					    struct f2fs_filename *fname)
{
	return 0;
}

static inline void f2fs_free_casefolded_name(struct f2fs_filename *fname)
{
}
#endif /* CONFIG_UNICODE */

int f2fs_setup_filename(struct inode *dir, const struct qstr *iname,
			int lookup, struct f2fs_filename *fname);
int f2fs_prepare_lookup(struct inode *dir, struct dentry *dentry,
			struct f2fs_filename *fname);
void f2fs_free_filename(struct f2fs_filename *fname);
struct f2fs_dir_entry *f2fs_find_target_dentry(const struct f2fs_dentry_ptr *d,
			const struct f2fs_filename *fname, int *max_slots,
			bool use_hash);
int f2fs_fill_dentries(struct dir_context *ctx, struct f2fs_dentry_ptr *d,
			unsigned int start_pos, struct fscrypt_str *fstr);
void f2fs_do_make_empty_dir(struct inode *inode, struct inode *parent,
			struct f2fs_dentry_ptr *d);
struct folio *f2fs_init_inode_metadata(struct inode *inode, struct inode *dir,
		const struct f2fs_filename *fname, struct folio *dfolio);
void f2fs_update_parent_metadata(struct inode *dir, struct inode *inode,
			unsigned int current_depth);
int f2fs_room_for_filename(const void *bitmap, int slots, int max_slots);
void f2fs_drop_nlink(struct inode *dir, struct inode *inode);
struct f2fs_dir_entry *__f2fs_find_entry(struct inode *dir,
		const struct f2fs_filename *fname, struct folio **res_folio);
struct f2fs_dir_entry *f2fs_find_entry(struct inode *dir,
			const struct qstr *child, struct folio **res_folio);
struct f2fs_dir_entry *f2fs_parent_dir(struct inode *dir, struct folio **f);
ino_t f2fs_inode_by_name(struct inode *dir, const struct qstr *qstr,
			struct folio **folio);
void f2fs_set_link(struct inode *dir, struct f2fs_dir_entry *de,
			struct folio *folio, struct inode *inode);
bool f2fs_has_enough_room(struct inode *dir, struct folio *ifolio,
			  const struct f2fs_filename *fname);
void f2fs_update_dentry(nid_t ino, umode_t mode, struct f2fs_dentry_ptr *d,
			const struct fscrypt_str *name, f2fs_hash_t name_hash,
			unsigned int bit_pos);
int f2fs_add_regular_entry(struct inode *dir, const struct f2fs_filename *fname,
			struct inode *inode, nid_t ino, umode_t mode);
int f2fs_add_dentry(struct inode *dir, const struct f2fs_filename *fname,
			struct inode *inode, nid_t ino, umode_t mode);
int f2fs_do_add_link(struct inode *dir, const struct qstr *name,
			struct inode *inode, nid_t ino, umode_t mode);
void f2fs_delete_entry(struct f2fs_dir_entry *dentry, struct folio *folio,
			struct inode *dir, struct inode *inode);
int f2fs_do_tmpfile(struct inode *inode, struct inode *dir,
					struct f2fs_filename *fname);
bool f2fs_empty_dir(struct inode *dir);

static inline int f2fs_add_link(struct dentry *dentry, struct inode *inode)
{
	if (fscrypt_is_nokey_name(dentry))
		return -ENOKEY;
	return f2fs_do_add_link(d_inode(dentry->d_parent), &dentry->d_name,
				inode, inode->i_ino, inode->i_mode);
}

/*
 * super.c
 */
int f2fs_inode_dirtied(struct inode *inode, bool sync);
void f2fs_inode_synced(struct inode *inode);
int f2fs_dquot_initialize(struct inode *inode);
int f2fs_enable_quota_files(struct f2fs_sb_info *sbi, bool rdonly);
int f2fs_do_quota_sync(struct super_block *sb, int type);
loff_t max_file_blocks(struct inode *inode);
void f2fs_quota_off_umount(struct super_block *sb);
void f2fs_save_errors(struct f2fs_sb_info *sbi, unsigned char flag);
void f2fs_handle_critical_error(struct f2fs_sb_info *sbi, unsigned char reason);
void f2fs_handle_error(struct f2fs_sb_info *sbi, unsigned char error);
void f2fs_handle_error_async(struct f2fs_sb_info *sbi, unsigned char error);
int f2fs_commit_super(struct f2fs_sb_info *sbi, bool recover);
int f2fs_sync_fs(struct super_block *sb, int sync);
int f2fs_sanity_check_ckpt(struct f2fs_sb_info *sbi);

/*
 * hash.c
 */
void f2fs_hash_filename(const struct inode *dir, struct f2fs_filename *fname);

/*
 * node.c
 */
struct node_info;
enum node_type;

int f2fs_check_nid_range(struct f2fs_sb_info *sbi, nid_t nid);
bool f2fs_available_free_memory(struct f2fs_sb_info *sbi, int type);
bool f2fs_in_warm_node_list(struct f2fs_sb_info *sbi, struct folio *folio);
void f2fs_init_fsync_node_info(struct f2fs_sb_info *sbi);
void f2fs_del_fsync_node_entry(struct f2fs_sb_info *sbi, struct folio *folio);
void f2fs_reset_fsync_node_info(struct f2fs_sb_info *sbi);
int f2fs_need_dentry_mark(struct f2fs_sb_info *sbi, nid_t nid);
bool f2fs_is_checkpointed_node(struct f2fs_sb_info *sbi, nid_t nid);
bool f2fs_need_inode_block_update(struct f2fs_sb_info *sbi, nid_t ino);
int f2fs_get_node_info(struct f2fs_sb_info *sbi, nid_t nid,
				struct node_info *ni, bool checkpoint_context);
pgoff_t f2fs_get_next_page_offset(struct dnode_of_data *dn, pgoff_t pgofs);
int f2fs_get_dnode_of_data(struct dnode_of_data *dn, pgoff_t index, int mode);
int f2fs_truncate_inode_blocks(struct inode *inode, pgoff_t from);
int f2fs_truncate_xattr_node(struct inode *inode);
int f2fs_wait_on_node_pages_writeback(struct f2fs_sb_info *sbi,
					unsigned int seq_id);
int f2fs_remove_inode_page(struct inode *inode);
struct folio *f2fs_new_inode_folio(struct inode *inode);
struct folio *f2fs_new_node_folio(struct dnode_of_data *dn, unsigned int ofs);
void f2fs_ra_node_page(struct f2fs_sb_info *sbi, nid_t nid);
struct folio *f2fs_get_node_folio(struct f2fs_sb_info *sbi, pgoff_t nid,
						enum node_type node_type);
struct folio *f2fs_get_inode_folio(struct f2fs_sb_info *sbi, pgoff_t ino);
struct folio *f2fs_get_xnode_folio(struct f2fs_sb_info *sbi, pgoff_t xnid);
int f2fs_move_node_folio(struct folio *node_folio, int gc_type);
void f2fs_flush_inline_data(struct f2fs_sb_info *sbi);
int f2fs_fsync_node_pages(struct f2fs_sb_info *sbi, struct inode *inode,
			struct writeback_control *wbc, bool atomic,
			unsigned int *seq_id);
int f2fs_sync_node_pages(struct f2fs_sb_info *sbi,
			struct writeback_control *wbc,
			bool do_balance, enum iostat_type io_type);
int f2fs_build_free_nids(struct f2fs_sb_info *sbi, bool sync, bool mount);
bool f2fs_alloc_nid(struct f2fs_sb_info *sbi, nid_t *nid);
void f2fs_alloc_nid_done(struct f2fs_sb_info *sbi, nid_t nid);
void f2fs_alloc_nid_failed(struct f2fs_sb_info *sbi, nid_t nid);
int f2fs_try_to_free_nids(struct f2fs_sb_info *sbi, int nr_shrink);
int f2fs_recover_inline_xattr(struct inode *inode, struct folio *folio);
int f2fs_recover_xattr_data(struct inode *inode, struct folio *folio);
int f2fs_recover_inode_page(struct f2fs_sb_info *sbi, struct folio *folio);
int f2fs_restore_node_summary(struct f2fs_sb_info *sbi,
			unsigned int segno, struct f2fs_summary_block *sum);
int f2fs_flush_nat_entries(struct f2fs_sb_info *sbi, struct cp_control *cpc);
int f2fs_build_node_manager(struct f2fs_sb_info *sbi);
void f2fs_destroy_node_manager(struct f2fs_sb_info *sbi);
int __init f2fs_create_node_manager_caches(void);
void f2fs_destroy_node_manager_caches(void);

/*
 * segment.c
 */
bool f2fs_need_SSR(struct f2fs_sb_info *sbi);
int f2fs_commit_atomic_write(struct inode *inode);
void f2fs_abort_atomic_write(struct inode *inode, bool clean);
void f2fs_balance_fs(struct f2fs_sb_info *sbi, bool need);
void f2fs_balance_fs_bg(struct f2fs_sb_info *sbi, bool from_bg);
int f2fs_issue_flush(struct f2fs_sb_info *sbi, nid_t ino);
int f2fs_create_flush_cmd_control(struct f2fs_sb_info *sbi);
int f2fs_flush_device_cache(struct f2fs_sb_info *sbi);
void f2fs_destroy_flush_cmd_control(struct f2fs_sb_info *sbi, bool free);
void f2fs_invalidate_blocks(struct f2fs_sb_info *sbi, block_t addr,
						unsigned int len);
bool f2fs_is_checkpointed_data(struct f2fs_sb_info *sbi, block_t blkaddr);
int f2fs_start_discard_thread(struct f2fs_sb_info *sbi);
void f2fs_drop_discard_cmd(struct f2fs_sb_info *sbi);
void f2fs_stop_discard_thread(struct f2fs_sb_info *sbi);
bool f2fs_issue_discard_timeout(struct f2fs_sb_info *sbi);
void f2fs_clear_prefree_segments(struct f2fs_sb_info *sbi,
					struct cp_control *cpc);
void f2fs_dirty_to_prefree(struct f2fs_sb_info *sbi);
block_t f2fs_get_unusable_blocks(struct f2fs_sb_info *sbi);
int f2fs_disable_cp_again(struct f2fs_sb_info *sbi, block_t unusable);
void f2fs_release_discard_addrs(struct f2fs_sb_info *sbi);
int f2fs_npages_for_summary_flush(struct f2fs_sb_info *sbi, bool for_ra);
bool f2fs_segment_has_free_slot(struct f2fs_sb_info *sbi, int segno);
int f2fs_init_inmem_curseg(struct f2fs_sb_info *sbi);
int f2fs_reinit_atgc_curseg(struct f2fs_sb_info *sbi);
void f2fs_save_inmem_curseg(struct f2fs_sb_info *sbi);
void f2fs_restore_inmem_curseg(struct f2fs_sb_info *sbi);
int f2fs_allocate_segment_for_resize(struct f2fs_sb_info *sbi, int type,
					unsigned int start, unsigned int end);
int f2fs_allocate_new_section(struct f2fs_sb_info *sbi, int type, bool force);
int f2fs_allocate_pinning_section(struct f2fs_sb_info *sbi);
int f2fs_allocate_new_segments(struct f2fs_sb_info *sbi);
int f2fs_trim_fs(struct f2fs_sb_info *sbi, struct fstrim_range *range);
bool f2fs_exist_trim_candidates(struct f2fs_sb_info *sbi,
					struct cp_control *cpc);
struct folio *f2fs_get_sum_folio(struct f2fs_sb_info *sbi, unsigned int segno);
void f2fs_update_meta_page(struct f2fs_sb_info *sbi, void *src,
					block_t blk_addr);
void f2fs_do_write_meta_page(struct f2fs_sb_info *sbi, struct folio *folio,
						enum iostat_type io_type);
void f2fs_do_write_node_page(unsigned int nid, struct f2fs_io_info *fio);
void f2fs_outplace_write_data(struct dnode_of_data *dn,
			struct f2fs_io_info *fio);
int f2fs_inplace_write_data(struct f2fs_io_info *fio);
void f2fs_do_replace_block(struct f2fs_sb_info *sbi, struct f2fs_summary *sum,
			block_t old_blkaddr, block_t new_blkaddr,
			bool recover_curseg, bool recover_newaddr,
			bool from_gc);
void f2fs_replace_block(struct f2fs_sb_info *sbi, struct dnode_of_data *dn,
			block_t old_addr, block_t new_addr,
			unsigned char version, bool recover_curseg,
			bool recover_newaddr);
enum temp_type f2fs_get_segment_temp(struct f2fs_sb_info *sbi,
						enum log_type seg_type);
int f2fs_allocate_data_block(struct f2fs_sb_info *sbi, struct folio *folio,
			block_t old_blkaddr, block_t *new_blkaddr,
			struct f2fs_summary *sum, int type,
			struct f2fs_io_info *fio);
void f2fs_update_device_state(struct f2fs_sb_info *sbi, nid_t ino,
					block_t blkaddr, unsigned int blkcnt);
void f2fs_folio_wait_writeback(struct folio *folio, enum page_type type,
		bool ordered, bool locked);
#define f2fs_wait_on_page_writeback(page, type, ordered, locked)	\
		f2fs_folio_wait_writeback(page_folio(page), type, ordered, locked)
void f2fs_wait_on_block_writeback(struct inode *inode, block_t blkaddr);
void f2fs_wait_on_block_writeback_range(struct inode *inode, block_t blkaddr,
								block_t len);
void f2fs_write_data_summaries(struct f2fs_sb_info *sbi, block_t start_blk);
void f2fs_write_node_summaries(struct f2fs_sb_info *sbi, block_t start_blk);
int f2fs_lookup_journal_in_cursum(struct f2fs_journal *journal, int type,
			unsigned int val, int alloc);
void f2fs_flush_sit_entries(struct f2fs_sb_info *sbi, struct cp_control *cpc);
int f2fs_check_and_fix_write_pointer(struct f2fs_sb_info *sbi);
int f2fs_build_segment_manager(struct f2fs_sb_info *sbi);
void f2fs_destroy_segment_manager(struct f2fs_sb_info *sbi);
int __init f2fs_create_segment_manager_caches(void);
void f2fs_destroy_segment_manager_caches(void);
int f2fs_rw_hint_to_seg_type(struct f2fs_sb_info *sbi, enum rw_hint hint);
enum rw_hint f2fs_io_type_to_rw_hint(struct f2fs_sb_info *sbi,
			enum page_type type, enum temp_type temp);
unsigned int f2fs_usable_segs_in_sec(struct f2fs_sb_info *sbi);
unsigned int f2fs_usable_blks_in_seg(struct f2fs_sb_info *sbi,
			unsigned int segno);
unsigned long long f2fs_get_section_mtime(struct f2fs_sb_info *sbi,
			unsigned int segno);

static inline struct inode *fio_inode(struct f2fs_io_info *fio)
{
	return fio->folio->mapping->host;
}

#define DEF_FRAGMENT_SIZE	4
#define MIN_FRAGMENT_SIZE	1
#define MAX_FRAGMENT_SIZE	512

static inline bool f2fs_need_rand_seg(struct f2fs_sb_info *sbi)
{
	return F2FS_OPTION(sbi).fs_mode == FS_MODE_FRAGMENT_SEG ||
		F2FS_OPTION(sbi).fs_mode == FS_MODE_FRAGMENT_BLK;
}

/*
 * checkpoint.c
 */
void f2fs_stop_checkpoint(struct f2fs_sb_info *sbi, bool end_io,
							unsigned char reason);
void f2fs_flush_ckpt_thread(struct f2fs_sb_info *sbi);
struct folio *f2fs_grab_meta_folio(struct f2fs_sb_info *sbi, pgoff_t index);
struct folio *f2fs_get_meta_folio(struct f2fs_sb_info *sbi, pgoff_t index);
struct folio *f2fs_get_meta_folio_retry(struct f2fs_sb_info *sbi, pgoff_t index);
struct folio *f2fs_get_tmp_folio(struct f2fs_sb_info *sbi, pgoff_t index);
bool f2fs_is_valid_blkaddr(struct f2fs_sb_info *sbi,
					block_t blkaddr, int type);
bool f2fs_is_valid_blkaddr_raw(struct f2fs_sb_info *sbi,
					block_t blkaddr, int type);
int f2fs_ra_meta_pages(struct f2fs_sb_info *sbi, block_t start, int nrpages,
			int type, bool sync);
void f2fs_ra_meta_pages_cond(struct f2fs_sb_info *sbi, pgoff_t index,
							unsigned int ra_blocks);
long f2fs_sync_meta_pages(struct f2fs_sb_info *sbi, enum page_type type,
			long nr_to_write, enum iostat_type io_type);
void f2fs_add_ino_entry(struct f2fs_sb_info *sbi, nid_t ino, int type);
void f2fs_remove_ino_entry(struct f2fs_sb_info *sbi, nid_t ino, int type);
void f2fs_release_ino_entry(struct f2fs_sb_info *sbi, bool all);
bool f2fs_exist_written_data(struct f2fs_sb_info *sbi, nid_t ino, int mode);
void f2fs_set_dirty_device(struct f2fs_sb_info *sbi, nid_t ino,
					unsigned int devidx, int type);
bool f2fs_is_dirty_device(struct f2fs_sb_info *sbi, nid_t ino,
					unsigned int devidx, int type);
int f2fs_acquire_orphan_inode(struct f2fs_sb_info *sbi);
void f2fs_release_orphan_inode(struct f2fs_sb_info *sbi);
void f2fs_add_orphan_inode(struct inode *inode);
void f2fs_remove_orphan_inode(struct f2fs_sb_info *sbi, nid_t ino);
int f2fs_recover_orphan_inodes(struct f2fs_sb_info *sbi);
int f2fs_get_valid_checkpoint(struct f2fs_sb_info *sbi);
void f2fs_update_dirty_folio(struct inode *inode, struct folio *folio);
void f2fs_remove_dirty_inode(struct inode *inode);
int f2fs_sync_dirty_inodes(struct f2fs_sb_info *sbi, enum inode_type type,
								bool from_cp);
void f2fs_wait_on_all_pages(struct f2fs_sb_info *sbi, int type);
u64 f2fs_get_sectors_written(struct f2fs_sb_info *sbi);
int f2fs_write_checkpoint(struct f2fs_sb_info *sbi, struct cp_control *cpc);
void f2fs_init_ino_entry_info(struct f2fs_sb_info *sbi);
int __init f2fs_create_checkpoint_caches(void);
void f2fs_destroy_checkpoint_caches(void);
int f2fs_issue_checkpoint(struct f2fs_sb_info *sbi);
int f2fs_start_ckpt_thread(struct f2fs_sb_info *sbi);
void f2fs_stop_ckpt_thread(struct f2fs_sb_info *sbi);
void f2fs_init_ckpt_req_control(struct f2fs_sb_info *sbi);

/*
 * data.c
 */
int __init f2fs_init_bioset(void);
void f2fs_destroy_bioset(void);
bool f2fs_is_cp_guaranteed(const struct folio *folio);
int f2fs_init_bio_entry_cache(void);
void f2fs_destroy_bio_entry_cache(void);
void f2fs_submit_read_bio(struct f2fs_sb_info *sbi, struct bio *bio,
			  enum page_type type);
int f2fs_init_write_merge_io(struct f2fs_sb_info *sbi);
void f2fs_submit_merged_write(struct f2fs_sb_info *sbi, enum page_type type);
void f2fs_submit_merged_write_cond(struct f2fs_sb_info *sbi,
				struct inode *inode, struct folio *folio,
				nid_t ino, enum page_type type);
void f2fs_submit_merged_ipu_write(struct f2fs_sb_info *sbi,
					struct bio **bio, struct folio *folio);
void f2fs_flush_merged_writes(struct f2fs_sb_info *sbi);
int f2fs_submit_page_bio(struct f2fs_io_info *fio);
int f2fs_merge_page_bio(struct f2fs_io_info *fio);
void f2fs_submit_page_write(struct f2fs_io_info *fio);
struct block_device *f2fs_target_device(struct f2fs_sb_info *sbi,
		block_t blk_addr, sector_t *sector);
int f2fs_target_device_index(struct f2fs_sb_info *sbi, block_t blkaddr);
void f2fs_set_data_blkaddr(struct dnode_of_data *dn, block_t blkaddr);
void f2fs_update_data_blkaddr(struct dnode_of_data *dn, block_t blkaddr);
int f2fs_reserve_new_blocks(struct dnode_of_data *dn, blkcnt_t count);
int f2fs_reserve_new_block(struct dnode_of_data *dn);
int f2fs_get_block_locked(struct dnode_of_data *dn, pgoff_t index);
int f2fs_reserve_block(struct dnode_of_data *dn, pgoff_t index);
struct folio *f2fs_get_read_data_folio(struct inode *inode, pgoff_t index,
		blk_opf_t op_flags, bool for_write, pgoff_t *next_pgofs);
struct folio *f2fs_find_data_folio(struct inode *inode, pgoff_t index,
		pgoff_t *next_pgofs);
struct folio *f2fs_get_lock_data_folio(struct inode *inode, pgoff_t index,
			bool for_write);
struct folio *f2fs_get_new_data_folio(struct inode *inode,
			struct folio *ifolio, pgoff_t index, bool new_i_size);
int f2fs_do_write_data_page(struct f2fs_io_info *fio);
int f2fs_map_blocks(struct inode *inode, struct f2fs_map_blocks *map, int flag);
int f2fs_fiemap(struct inode *inode, struct fiemap_extent_info *fieinfo,
			u64 start, u64 len);
int f2fs_encrypt_one_page(struct f2fs_io_info *fio);
bool f2fs_should_update_inplace(struct inode *inode, struct f2fs_io_info *fio);
bool f2fs_should_update_outplace(struct inode *inode, struct f2fs_io_info *fio);
int f2fs_write_single_data_page(struct folio *folio, int *submitted,
				struct bio **bio, sector_t *last_block,
				struct writeback_control *wbc,
				enum iostat_type io_type,
				int compr_blocks, bool allow_balance);
void f2fs_write_failed(struct inode *inode, loff_t to);
void f2fs_invalidate_folio(struct folio *folio, size_t offset, size_t length);
bool f2fs_release_folio(struct folio *folio, gfp_t wait);
bool f2fs_overwrite_io(struct inode *inode, loff_t pos, size_t len);
void f2fs_clear_page_cache_dirty_tag(struct folio *folio);
int f2fs_init_post_read_processing(void);
void f2fs_destroy_post_read_processing(void);
int f2fs_init_post_read_wq(struct f2fs_sb_info *sbi);
void f2fs_destroy_post_read_wq(struct f2fs_sb_info *sbi);
extern const struct iomap_ops f2fs_iomap_ops;

/*
 * gc.c
 */
int f2fs_start_gc_thread(struct f2fs_sb_info *sbi);
void f2fs_stop_gc_thread(struct f2fs_sb_info *sbi);
block_t f2fs_start_bidx_of_node(unsigned int node_ofs, struct inode *inode);
int f2fs_gc(struct f2fs_sb_info *sbi, struct f2fs_gc_control *gc_control);
void f2fs_build_gc_manager(struct f2fs_sb_info *sbi);
int f2fs_gc_range(struct f2fs_sb_info *sbi,
		unsigned int start_seg, unsigned int end_seg,
		bool dry_run, unsigned int dry_run_sections);
int f2fs_resize_fs(struct file *filp, __u64 block_count);
int __init f2fs_create_garbage_collection_cache(void);
void f2fs_destroy_garbage_collection_cache(void);
/* victim selection function for cleaning and SSR */
int f2fs_get_victim(struct f2fs_sb_info *sbi, unsigned int *result,
			int gc_type, int type, char alloc_mode,
			unsigned long long age, bool one_time);

/*
 * recovery.c
 */
int f2fs_recover_fsync_data(struct f2fs_sb_info *sbi, bool check_only);
bool f2fs_space_for_roll_forward(struct f2fs_sb_info *sbi);
int __init f2fs_create_recovery_cache(void);
void f2fs_destroy_recovery_cache(void);

/*
 * debug.c
 */
#ifdef CONFIG_F2FS_STAT_FS
enum {
	DEVSTAT_INUSE,
	DEVSTAT_DIRTY,
	DEVSTAT_FULL,
	DEVSTAT_FREE,
	DEVSTAT_PREFREE,
	DEVSTAT_MAX,
};

struct f2fs_dev_stats {
	unsigned int devstats[2][DEVSTAT_MAX];		/* 0: segs, 1: secs */
};

struct f2fs_stat_info {
	struct list_head stat_list;
	struct f2fs_sb_info *sbi;
	int all_area_segs, sit_area_segs, nat_area_segs, ssa_area_segs;
	int main_area_segs, main_area_sections, main_area_zones;
	unsigned long long hit_cached[NR_EXTENT_CACHES];
	unsigned long long hit_rbtree[NR_EXTENT_CACHES];
	unsigned long long total_ext[NR_EXTENT_CACHES];
	unsigned long long hit_total[NR_EXTENT_CACHES];
	int ext_tree[NR_EXTENT_CACHES];
	int zombie_tree[NR_EXTENT_CACHES];
	int ext_node[NR_EXTENT_CACHES];
	/* to count memory footprint */
	unsigned long long ext_mem[NR_EXTENT_CACHES];
	/* for read extent cache */
	unsigned long long hit_largest;
	/* for block age extent cache */
	unsigned long long allocated_data_blocks;
	int ndirty_node, ndirty_dent, ndirty_meta, ndirty_imeta;
	int ndirty_data, ndirty_qdata;
	unsigned int ndirty_dirs, ndirty_files, ndirty_all;
	unsigned int nquota_files, ndonate_files;
	int nats, dirty_nats, sits, dirty_sits;
	int free_nids, avail_nids, alloc_nids;
	int total_count, utilization;
	int nr_wb_cp_data, nr_wb_data;
	int nr_rd_data, nr_rd_node, nr_rd_meta;
	int nr_dio_read, nr_dio_write;
	unsigned int io_skip_bggc, other_skip_bggc;
	int nr_flushing, nr_flushed, flush_list_empty;
	int nr_discarding, nr_discarded;
	int nr_discard_cmd;
	unsigned int undiscard_blks;
	int nr_issued_ckpt, nr_total_ckpt, nr_queued_ckpt;
	unsigned int cur_ckpt_time, peak_ckpt_time;
	int inline_xattr, inline_inode, inline_dir, append, update, orphans;
	int compr_inode, swapfile_inode;
	unsigned long long compr_blocks;
	int aw_cnt, max_aw_cnt;
	unsigned int valid_count, valid_node_count, valid_inode_count, discard_blks;
	unsigned int bimodal, avg_vblocks;
	int util_free, util_valid, util_invalid;
	int rsvd_segs, overp_segs;
	int dirty_count, node_pages, meta_pages, compress_pages;
	int compress_page_hit;
	int prefree_count, free_segs, free_secs;
	int cp_call_count[MAX_CALL_TYPE], cp_count;
	int gc_call_count[MAX_CALL_TYPE];
	int gc_segs[2][2];
	int gc_secs[2][2];
	int tot_blks, data_blks, node_blks;
	int bg_data_blks, bg_node_blks;
	int curseg[NR_CURSEG_TYPE];
	int cursec[NR_CURSEG_TYPE];
	int curzone[NR_CURSEG_TYPE];
	unsigned int dirty_seg[NR_CURSEG_TYPE];
	unsigned int full_seg[NR_CURSEG_TYPE];
	unsigned int valid_blks[NR_CURSEG_TYPE];

	unsigned int meta_count[META_MAX];
	unsigned int segment_count[2];
	unsigned int block_count[2];
	unsigned int inplace_count;
	unsigned long long base_mem, cache_mem, page_mem;
	struct f2fs_dev_stats *dev_stats;
};

static inline struct f2fs_stat_info *F2FS_STAT(struct f2fs_sb_info *sbi)
{
	return (struct f2fs_stat_info *)sbi->stat_info;
}

#define stat_inc_cp_call_count(sbi, foreground)				\
		atomic_inc(&sbi->cp_call_count[(foreground)])
#define stat_inc_cp_count(sbi)		(F2FS_STAT(sbi)->cp_count++)
#define stat_io_skip_bggc_count(sbi)	((sbi)->io_skip_bggc++)
#define stat_other_skip_bggc_count(sbi)	((sbi)->other_skip_bggc++)
#define stat_inc_dirty_inode(sbi, type)	((sbi)->ndirty_inode[type]++)
#define stat_dec_dirty_inode(sbi, type)	((sbi)->ndirty_inode[type]--)
#define stat_inc_total_hit(sbi, type)		(atomic64_inc(&(sbi)->total_hit_ext[type]))
#define stat_inc_rbtree_node_hit(sbi, type)	(atomic64_inc(&(sbi)->read_hit_rbtree[type]))
#define stat_inc_largest_node_hit(sbi)	(atomic64_inc(&(sbi)->read_hit_largest))
#define stat_inc_cached_node_hit(sbi, type)	(atomic64_inc(&(sbi)->read_hit_cached[type]))
#define stat_inc_inline_xattr(inode)					\
	do {								\
		if (f2fs_has_inline_xattr(inode))			\
			(atomic_inc(&F2FS_I_SB(inode)->inline_xattr));	\
	} while (0)
#define stat_dec_inline_xattr(inode)					\
	do {								\
		if (f2fs_has_inline_xattr(inode))			\
			(atomic_dec(&F2FS_I_SB(inode)->inline_xattr));	\
	} while (0)
#define stat_inc_inline_inode(inode)					\
	do {								\
		if (f2fs_has_inline_data(inode))			\
			(atomic_inc(&F2FS_I_SB(inode)->inline_inode));	\
	} while (0)
#define stat_dec_inline_inode(inode)					\
	do {								\
		if (f2fs_has_inline_data(inode))			\
			(atomic_dec(&F2FS_I_SB(inode)->inline_inode));	\
	} while (0)
#define stat_inc_inline_dir(inode)					\
	do {								\
		if (f2fs_has_inline_dentry(inode))			\
			(atomic_inc(&F2FS_I_SB(inode)->inline_dir));	\
	} while (0)
#define stat_dec_inline_dir(inode)					\
	do {								\
		if (f2fs_has_inline_dentry(inode))			\
			(atomic_dec(&F2FS_I_SB(inode)->inline_dir));	\
	} while (0)
#define stat_inc_compr_inode(inode)					\
	do {								\
		if (f2fs_compressed_file(inode))			\
			(atomic_inc(&F2FS_I_SB(inode)->compr_inode));	\
	} while (0)
#define stat_dec_compr_inode(inode)					\
	do {								\
		if (f2fs_compressed_file(inode))			\
			(atomic_dec(&F2FS_I_SB(inode)->compr_inode));	\
	} while (0)
#define stat_add_compr_blocks(inode, blocks)				\
		(atomic64_add(blocks, &F2FS_I_SB(inode)->compr_blocks))
#define stat_sub_compr_blocks(inode, blocks)				\
		(atomic64_sub(blocks, &F2FS_I_SB(inode)->compr_blocks))
#define stat_inc_swapfile_inode(inode)					\
		(atomic_inc(&F2FS_I_SB(inode)->swapfile_inode))
#define stat_dec_swapfile_inode(inode)					\
		(atomic_dec(&F2FS_I_SB(inode)->swapfile_inode))
#define stat_inc_atomic_inode(inode)					\
			(atomic_inc(&F2FS_I_SB(inode)->atomic_files))
#define stat_dec_atomic_inode(inode)					\
			(atomic_dec(&F2FS_I_SB(inode)->atomic_files))
#define stat_inc_meta_count(sbi, blkaddr)				\
	do {								\
		if (blkaddr < SIT_I(sbi)->sit_base_addr)		\
			atomic_inc(&(sbi)->meta_count[META_CP]);	\
		else if (blkaddr < NM_I(sbi)->nat_blkaddr)		\
			atomic_inc(&(sbi)->meta_count[META_SIT]);	\
		else if (blkaddr < SM_I(sbi)->ssa_blkaddr)		\
			atomic_inc(&(sbi)->meta_count[META_NAT]);	\
		else if (blkaddr < SM_I(sbi)->main_blkaddr)		\
			atomic_inc(&(sbi)->meta_count[META_SSA]);	\
	} while (0)
#define stat_inc_seg_type(sbi, curseg)					\
		((sbi)->segment_count[(curseg)->alloc_type]++)
#define stat_inc_block_count(sbi, curseg)				\
		((sbi)->block_count[(curseg)->alloc_type]++)
#define stat_inc_inplace_blocks(sbi)					\
		(atomic_inc(&(sbi)->inplace_count))
#define stat_update_max_atomic_write(inode)				\
	do {								\
		int cur = atomic_read(&F2FS_I_SB(inode)->atomic_files);	\
		int max = atomic_read(&F2FS_I_SB(inode)->max_aw_cnt);	\
		if (cur > max)						\
			atomic_set(&F2FS_I_SB(inode)->max_aw_cnt, cur);	\
	} while (0)
#define stat_inc_gc_call_count(sbi, foreground)				\
		(F2FS_STAT(sbi)->gc_call_count[(foreground)]++)
#define stat_inc_gc_sec_count(sbi, type, gc_type)			\
		(F2FS_STAT(sbi)->gc_secs[(type)][(gc_type)]++)
#define stat_inc_gc_seg_count(sbi, type, gc_type)			\
		(F2FS_STAT(sbi)->gc_segs[(type)][(gc_type)]++)

#define stat_inc_tot_blk_count(si, blks)				\
	((si)->tot_blks += (blks))

#define stat_inc_data_blk_count(sbi, blks, gc_type)			\
	do {								\
		struct f2fs_stat_info *si = F2FS_STAT(sbi);		\
		stat_inc_tot_blk_count(si, blks);			\
		si->data_blks += (blks);				\
		si->bg_data_blks += ((gc_type) == BG_GC) ? (blks) : 0;	\
	} while (0)

#define stat_inc_node_blk_count(sbi, blks, gc_type)			\
	do {								\
		struct f2fs_stat_info *si = F2FS_STAT(sbi);		\
		stat_inc_tot_blk_count(si, blks);			\
		si->node_blks += (blks);				\
		si->bg_node_blks += ((gc_type) == BG_GC) ? (blks) : 0;	\
	} while (0)

int f2fs_build_stats(struct f2fs_sb_info *sbi);
void f2fs_destroy_stats(struct f2fs_sb_info *sbi);
void __init f2fs_create_root_stats(void);
void f2fs_destroy_root_stats(void);
void f2fs_update_sit_info(struct f2fs_sb_info *sbi);
#else
#define stat_inc_cp_call_count(sbi, foreground)		do { } while (0)
#define stat_inc_cp_count(sbi)				do { } while (0)
#define stat_io_skip_bggc_count(sbi)			do { } while (0)
#define stat_other_skip_bggc_count(sbi)			do { } while (0)
#define stat_inc_dirty_inode(sbi, type)			do { } while (0)
#define stat_dec_dirty_inode(sbi, type)			do { } while (0)
#define stat_inc_total_hit(sbi, type)			do { } while (0)
#define stat_inc_rbtree_node_hit(sbi, type)		do { } while (0)
#define stat_inc_largest_node_hit(sbi)			do { } while (0)
#define stat_inc_cached_node_hit(sbi, type)		do { } while (0)
#define stat_inc_inline_xattr(inode)			do { } while (0)
#define stat_dec_inline_xattr(inode)			do { } while (0)
#define stat_inc_inline_inode(inode)			do { } while (0)
#define stat_dec_inline_inode(inode)			do { } while (0)
#define stat_inc_inline_dir(inode)			do { } while (0)
#define stat_dec_inline_dir(inode)			do { } while (0)
#define stat_inc_compr_inode(inode)			do { } while (0)
#define stat_dec_compr_inode(inode)			do { } while (0)
#define stat_add_compr_blocks(inode, blocks)		do { } while (0)
#define stat_sub_compr_blocks(inode, blocks)		do { } while (0)
#define stat_inc_swapfile_inode(inode)			do { } while (0)
#define stat_dec_swapfile_inode(inode)			do { } while (0)
#define stat_inc_atomic_inode(inode)			do { } while (0)
#define stat_dec_atomic_inode(inode)			do { } while (0)
#define stat_update_max_atomic_write(inode)		do { } while (0)
#define stat_inc_meta_count(sbi, blkaddr)		do { } while (0)
#define stat_inc_seg_type(sbi, curseg)			do { } while (0)
#define stat_inc_block_count(sbi, curseg)		do { } while (0)
#define stat_inc_inplace_blocks(sbi)			do { } while (0)
#define stat_inc_gc_call_count(sbi, foreground)		do { } while (0)
#define stat_inc_gc_sec_count(sbi, type, gc_type)	do { } while (0)
#define stat_inc_gc_seg_count(sbi, type, gc_type)	do { } while (0)
#define stat_inc_tot_blk_count(si, blks)		do { } while (0)
#define stat_inc_data_blk_count(sbi, blks, gc_type)	do { } while (0)
#define stat_inc_node_blk_count(sbi, blks, gc_type)	do { } while (0)

static inline int f2fs_build_stats(struct f2fs_sb_info *sbi) { return 0; }
static inline void f2fs_destroy_stats(struct f2fs_sb_info *sbi) { }
static inline void __init f2fs_create_root_stats(void) { }
static inline void f2fs_destroy_root_stats(void) { }
static inline void f2fs_update_sit_info(struct f2fs_sb_info *sbi) {}
#endif

extern const struct file_operations f2fs_dir_operations;
extern const struct file_operations f2fs_file_operations;
extern const struct inode_operations f2fs_file_inode_operations;
extern const struct address_space_operations f2fs_dblock_aops;
extern const struct address_space_operations f2fs_node_aops;
extern const struct address_space_operations f2fs_meta_aops;
extern const struct inode_operations f2fs_dir_inode_operations;
extern const struct inode_operations f2fs_symlink_inode_operations;
extern const struct inode_operations f2fs_encrypted_symlink_inode_operations;
extern const struct inode_operations f2fs_special_inode_operations;
extern struct kmem_cache *f2fs_inode_entry_slab;

/*
 * inline.c
 */
bool f2fs_may_inline_data(struct inode *inode);
bool f2fs_sanity_check_inline_data(struct inode *inode, struct folio *ifolio);
bool f2fs_may_inline_dentry(struct inode *inode);
void f2fs_do_read_inline_data(struct folio *folio, struct folio *ifolio);
void f2fs_truncate_inline_inode(struct inode *inode, struct folio *ifolio,
		u64 from);
int f2fs_read_inline_data(struct inode *inode, struct folio *folio);
int f2fs_convert_inline_folio(struct dnode_of_data *dn, struct folio *folio);
int f2fs_convert_inline_inode(struct inode *inode);
int f2fs_try_convert_inline_dir(struct inode *dir, struct dentry *dentry);
int f2fs_write_inline_data(struct inode *inode, struct folio *folio);
int f2fs_recover_inline_data(struct inode *inode, struct folio *nfolio);
struct f2fs_dir_entry *f2fs_find_in_inline_dir(struct inode *dir,
		const struct f2fs_filename *fname, struct folio **res_folio,
		bool use_hash);
int f2fs_make_empty_inline_dir(struct inode *inode, struct inode *parent,
			struct folio *ifolio);
int f2fs_add_inline_entry(struct inode *dir, const struct f2fs_filename *fname,
			struct inode *inode, nid_t ino, umode_t mode);
void f2fs_delete_inline_entry(struct f2fs_dir_entry *dentry,
		struct folio *folio, struct inode *dir, struct inode *inode);
bool f2fs_empty_inline_dir(struct inode *dir);
int f2fs_read_inline_dir(struct file *file, struct dir_context *ctx,
			struct fscrypt_str *fstr);
int f2fs_inline_data_fiemap(struct inode *inode,
			struct fiemap_extent_info *fieinfo,
			__u64 start, __u64 len);

/*
 * shrinker.c
 */
unsigned long f2fs_shrink_count(struct shrinker *shrink,
			struct shrink_control *sc);
unsigned long f2fs_shrink_scan(struct shrinker *shrink,
			struct shrink_control *sc);
unsigned int f2fs_donate_files(void);
void f2fs_reclaim_caches(unsigned int reclaim_caches_kb);
void f2fs_join_shrinker(struct f2fs_sb_info *sbi);
void f2fs_leave_shrinker(struct f2fs_sb_info *sbi);

/*
 * extent_cache.c
 */
bool sanity_check_extent_cache(struct inode *inode, struct folio *ifolio);
void f2fs_init_extent_tree(struct inode *inode);
void f2fs_drop_extent_tree(struct inode *inode);
void f2fs_destroy_extent_node(struct inode *inode);
void f2fs_destroy_extent_tree(struct inode *inode);
void f2fs_init_extent_cache_info(struct f2fs_sb_info *sbi);
int __init f2fs_create_extent_cache(void);
void f2fs_destroy_extent_cache(void);

/* read extent cache ops */
void f2fs_init_read_extent_tree(struct inode *inode, struct folio *ifolio);
bool f2fs_lookup_read_extent_cache(struct inode *inode, pgoff_t pgofs,
			struct extent_info *ei);
bool f2fs_lookup_read_extent_cache_block(struct inode *inode, pgoff_t index,
			block_t *blkaddr);
void f2fs_update_read_extent_cache(struct dnode_of_data *dn);
void f2fs_update_read_extent_cache_range(struct dnode_of_data *dn,
			pgoff_t fofs, block_t blkaddr, unsigned int len);
unsigned int f2fs_shrink_read_extent_tree(struct f2fs_sb_info *sbi,
			int nr_shrink);

/* block age extent cache ops */
void f2fs_init_age_extent_tree(struct inode *inode);
bool f2fs_lookup_age_extent_cache(struct inode *inode, pgoff_t pgofs,
			struct extent_info *ei);
void f2fs_update_age_extent_cache(struct dnode_of_data *dn);
void f2fs_update_age_extent_cache_range(struct dnode_of_data *dn,
			pgoff_t fofs, unsigned int len);
unsigned int f2fs_shrink_age_extent_tree(struct f2fs_sb_info *sbi,
			int nr_shrink);

/*
 * sysfs.c
 */
#define MIN_RA_MUL	2
#define MAX_RA_MUL	256

int __init f2fs_init_sysfs(void);
void f2fs_exit_sysfs(void);
int f2fs_register_sysfs(struct f2fs_sb_info *sbi);
void f2fs_unregister_sysfs(struct f2fs_sb_info *sbi);

/* verity.c */
extern const struct fsverity_operations f2fs_verityops;

/*
 * crypto support
 */
static inline bool f2fs_encrypted_file(struct inode *inode)
{
	return IS_ENCRYPTED(inode) && S_ISREG(inode->i_mode);
}

static inline void f2fs_set_encrypted_inode(struct inode *inode)
{
#ifdef CONFIG_FS_ENCRYPTION
	file_set_encrypt(inode);
	f2fs_set_inode_flags(inode);
#endif
}

/*
 * Returns true if the reads of the inode's data need to undergo some
 * postprocessing step, like decryption or authenticity verification.
 */
static inline bool f2fs_post_read_required(struct inode *inode)
{
	return f2fs_encrypted_file(inode) || fsverity_active(inode) ||
		f2fs_compressed_file(inode);
}

static inline bool f2fs_used_in_atomic_write(struct inode *inode)
{
	return f2fs_is_atomic_file(inode) || f2fs_is_cow_file(inode);
}

static inline bool f2fs_meta_inode_gc_required(struct inode *inode)
{
	return f2fs_post_read_required(inode) || f2fs_used_in_atomic_write(inode);
}

/*
 * compress.c
 */
#ifdef CONFIG_F2FS_FS_COMPRESSION
enum cluster_check_type {
	CLUSTER_IS_COMPR,   /* check only if compressed cluster */
	CLUSTER_COMPR_BLKS, /* return # of compressed blocks in a cluster */
	CLUSTER_RAW_BLKS    /* return # of raw blocks in a cluster */
};
bool f2fs_is_compressed_page(struct folio *folio);
struct folio *f2fs_compress_control_folio(struct folio *folio);
int f2fs_prepare_compress_overwrite(struct inode *inode,
			struct page **pagep, pgoff_t index, void **fsdata);
bool f2fs_compress_write_end(struct inode *inode, void *fsdata,
					pgoff_t index, unsigned copied);
int f2fs_truncate_partial_cluster(struct inode *inode, u64 from, bool lock);
void f2fs_compress_write_end_io(struct bio *bio, struct folio *folio);
bool f2fs_is_compress_backend_ready(struct inode *inode);
bool f2fs_is_compress_level_valid(int alg, int lvl);
int __init f2fs_init_compress_mempool(void);
void f2fs_destroy_compress_mempool(void);
void f2fs_decompress_cluster(struct decompress_io_ctx *dic, bool in_task);
void f2fs_end_read_compressed_page(struct folio *folio, bool failed,
				block_t blkaddr, bool in_task);
bool f2fs_cluster_is_empty(struct compress_ctx *cc);
bool f2fs_cluster_can_merge_page(struct compress_ctx *cc, pgoff_t index);
bool f2fs_all_cluster_page_ready(struct compress_ctx *cc, struct page **pages,
				int index, int nr_pages, bool uptodate);
bool f2fs_sanity_check_cluster(struct dnode_of_data *dn);
void f2fs_compress_ctx_add_page(struct compress_ctx *cc, struct folio *folio);
int f2fs_write_multi_pages(struct compress_ctx *cc,
						int *submitted,
						struct writeback_control *wbc,
						enum iostat_type io_type);
int f2fs_is_compressed_cluster(struct inode *inode, pgoff_t index);
bool f2fs_is_sparse_cluster(struct inode *inode, pgoff_t index);
void f2fs_update_read_extent_tree_range_compressed(struct inode *inode,
				pgoff_t fofs, block_t blkaddr,
				unsigned int llen, unsigned int c_len);
int f2fs_read_multi_pages(struct compress_ctx *cc, struct bio **bio_ret,
				unsigned nr_pages, sector_t *last_block_in_bio,
				struct readahead_control *rac, bool for_write);
struct decompress_io_ctx *f2fs_alloc_dic(struct compress_ctx *cc);
void f2fs_decompress_end_io(struct decompress_io_ctx *dic, bool failed,
				bool in_task);
void f2fs_put_folio_dic(struct folio *folio, bool in_task);
unsigned int f2fs_cluster_blocks_are_contiguous(struct dnode_of_data *dn,
						unsigned int ofs_in_node);
int f2fs_init_compress_ctx(struct compress_ctx *cc);
void f2fs_destroy_compress_ctx(struct compress_ctx *cc, bool reuse);
void f2fs_init_compress_info(struct f2fs_sb_info *sbi);
int f2fs_init_compress_inode(struct f2fs_sb_info *sbi);
void f2fs_destroy_compress_inode(struct f2fs_sb_info *sbi);
int f2fs_init_page_array_cache(struct f2fs_sb_info *sbi);
void f2fs_destroy_page_array_cache(struct f2fs_sb_info *sbi);
int __init f2fs_init_compress_cache(void);
void f2fs_destroy_compress_cache(void);
struct address_space *COMPRESS_MAPPING(struct f2fs_sb_info *sbi);
void f2fs_invalidate_compress_pages_range(struct f2fs_sb_info *sbi,
					block_t blkaddr, unsigned int len);
bool f2fs_load_compressed_folio(struct f2fs_sb_info *sbi, struct folio *folio,
								block_t blkaddr);
void f2fs_invalidate_compress_pages(struct f2fs_sb_info *sbi, nid_t ino);
#define inc_compr_inode_stat(inode)					\
	do {								\
		struct f2fs_sb_info *sbi = F2FS_I_SB(inode);		\
		sbi->compr_new_inode++;					\
	} while (0)
#define add_compr_block_stat(inode, blocks)				\
	do {								\
		struct f2fs_sb_info *sbi = F2FS_I_SB(inode);		\
		int diff = F2FS_I(inode)->i_cluster_size - blocks;	\
		sbi->compr_written_block += blocks;			\
		sbi->compr_saved_block += diff;				\
	} while (0)
#else
static inline bool f2fs_is_compressed_page(struct folio *folio) { return false; }
static inline bool f2fs_is_compress_backend_ready(struct inode *inode)
{
	if (!f2fs_compressed_file(inode))
		return true;
	/* not support compression */
	return false;
}
static inline bool f2fs_is_compress_level_valid(int alg, int lvl) { return false; }
static inline struct folio *f2fs_compress_control_folio(struct folio *folio)
{
	WARN_ON_ONCE(1);
	return ERR_PTR(-EINVAL);
}
static inline int __init f2fs_init_compress_mempool(void) { return 0; }
static inline void f2fs_destroy_compress_mempool(void) { }
static inline void f2fs_decompress_cluster(struct decompress_io_ctx *dic,
				bool in_task) { }
static inline void f2fs_end_read_compressed_page(struct folio *folio,
				bool failed, block_t blkaddr, bool in_task)
{
	WARN_ON_ONCE(1);
}
static inline void f2fs_put_folio_dic(struct folio *folio, bool in_task)
{
	WARN_ON_ONCE(1);
}
static inline unsigned int f2fs_cluster_blocks_are_contiguous(
			struct dnode_of_data *dn, unsigned int ofs_in_node) { return 0; }
static inline bool f2fs_sanity_check_cluster(struct dnode_of_data *dn) { return false; }
static inline int f2fs_init_compress_inode(struct f2fs_sb_info *sbi) { return 0; }
static inline void f2fs_destroy_compress_inode(struct f2fs_sb_info *sbi) { }
static inline int f2fs_init_page_array_cache(struct f2fs_sb_info *sbi) { return 0; }
static inline void f2fs_destroy_page_array_cache(struct f2fs_sb_info *sbi) { }
static inline int __init f2fs_init_compress_cache(void) { return 0; }
static inline void f2fs_destroy_compress_cache(void) { }
static inline void f2fs_invalidate_compress_pages_range(struct f2fs_sb_info *sbi,
				block_t blkaddr, unsigned int len) { }
static inline bool f2fs_load_compressed_folio(struct f2fs_sb_info *sbi,
		struct folio *folio, block_t blkaddr) { return false; }
static inline void f2fs_invalidate_compress_pages(struct f2fs_sb_info *sbi,
							nid_t ino) { }
#define inc_compr_inode_stat(inode)		do { } while (0)
static inline int f2fs_is_compressed_cluster(
				struct inode *inode,
				pgoff_t index) { return 0; }
static inline bool f2fs_is_sparse_cluster(
				struct inode *inode,
				pgoff_t index) { return true; }
static inline void f2fs_update_read_extent_tree_range_compressed(
				struct inode *inode,
				pgoff_t fofs, block_t blkaddr,
				unsigned int llen, unsigned int c_len) { }
#endif

static inline int set_compress_context(struct inode *inode)
{
#ifdef CONFIG_F2FS_FS_COMPRESSION
	struct f2fs_sb_info *sbi = F2FS_I_SB(inode);
	struct f2fs_inode_info *fi = F2FS_I(inode);

	fi->i_compress_algorithm = F2FS_OPTION(sbi).compress_algorithm;
	fi->i_log_cluster_size = F2FS_OPTION(sbi).compress_log_size;
	fi->i_compress_flag = F2FS_OPTION(sbi).compress_chksum ?
					BIT(COMPRESS_CHKSUM) : 0;
	fi->i_cluster_size = BIT(fi->i_log_cluster_size);
	if ((fi->i_compress_algorithm == COMPRESS_LZ4 ||
		fi->i_compress_algorithm == COMPRESS_ZSTD) &&
			F2FS_OPTION(sbi).compress_level)
		fi->i_compress_level = F2FS_OPTION(sbi).compress_level;
	fi->i_flags |= F2FS_COMPR_FL;
	set_inode_flag(inode, FI_COMPRESSED_FILE);
	stat_inc_compr_inode(inode);
	inc_compr_inode_stat(inode);
	f2fs_mark_inode_dirty_sync(inode, true);
	return 0;
#else
	return -EOPNOTSUPP;
#endif
}

static inline bool f2fs_disable_compressed_file(struct inode *inode)
{
	struct f2fs_inode_info *fi = F2FS_I(inode);

	f2fs_down_write(&fi->i_sem);

	if (!f2fs_compressed_file(inode)) {
		f2fs_up_write(&fi->i_sem);
		return true;
	}
	if (f2fs_is_mmap_file(inode) ||
		(S_ISREG(inode->i_mode) && F2FS_HAS_BLOCKS(inode))) {
		f2fs_up_write(&fi->i_sem);
		return false;
	}

	fi->i_flags &= ~F2FS_COMPR_FL;
	stat_dec_compr_inode(inode);
	clear_inode_flag(inode, FI_COMPRESSED_FILE);
	f2fs_mark_inode_dirty_sync(inode, true);

	f2fs_up_write(&fi->i_sem);
	return true;
}

#define F2FS_FEATURE_FUNCS(name, flagname) \
static inline bool f2fs_sb_has_##name(struct f2fs_sb_info *sbi) \
{ \
	return F2FS_HAS_FEATURE(sbi, F2FS_FEATURE_##flagname); \
}

F2FS_FEATURE_FUNCS(encrypt, ENCRYPT);
F2FS_FEATURE_FUNCS(blkzoned, BLKZONED);
F2FS_FEATURE_FUNCS(extra_attr, EXTRA_ATTR);
F2FS_FEATURE_FUNCS(project_quota, PRJQUOTA);
F2FS_FEATURE_FUNCS(inode_chksum, INODE_CHKSUM);
F2FS_FEATURE_FUNCS(flexible_inline_xattr, FLEXIBLE_INLINE_XATTR);
F2FS_FEATURE_FUNCS(quota_ino, QUOTA_INO);
F2FS_FEATURE_FUNCS(inode_crtime, INODE_CRTIME);
F2FS_FEATURE_FUNCS(lost_found, LOST_FOUND);
F2FS_FEATURE_FUNCS(verity, VERITY);
F2FS_FEATURE_FUNCS(sb_chksum, SB_CHKSUM);
F2FS_FEATURE_FUNCS(casefold, CASEFOLD);
F2FS_FEATURE_FUNCS(compression, COMPRESSION);
F2FS_FEATURE_FUNCS(readonly, RO);
F2FS_FEATURE_FUNCS(device_alias, DEVICE_ALIAS);

#ifdef CONFIG_BLK_DEV_ZONED
static inline bool f2fs_zone_is_seq(struct f2fs_sb_info *sbi, int devi,
							unsigned int zone)
{
	return test_bit(zone, FDEV(devi).blkz_seq);
}

static inline bool f2fs_blkz_is_seq(struct f2fs_sb_info *sbi, int devi,
								block_t blkaddr)
{
	return f2fs_zone_is_seq(sbi, devi, blkaddr / sbi->blocks_per_blkz);
}
#endif

static inline int f2fs_bdev_index(struct f2fs_sb_info *sbi,
				  struct block_device *bdev)
{
	int i;

	if (!f2fs_is_multi_device(sbi))
		return 0;

	for (i = 0; i < sbi->s_ndevs; i++)
		if (FDEV(i).bdev == bdev)
			return i;

	WARN_ON(1);
	return -1;
}

static inline bool f2fs_hw_should_discard(struct f2fs_sb_info *sbi)
{
	return f2fs_sb_has_blkzoned(sbi);
}

static inline bool f2fs_bdev_support_discard(struct block_device *bdev)
{
	return bdev_max_discard_sectors(bdev) || bdev_is_zoned(bdev);
}

static inline bool f2fs_hw_support_discard(struct f2fs_sb_info *sbi)
{
	int i;

	if (!f2fs_is_multi_device(sbi))
		return f2fs_bdev_support_discard(sbi->sb->s_bdev);

	for (i = 0; i < sbi->s_ndevs; i++)
		if (f2fs_bdev_support_discard(FDEV(i).bdev))
			return true;
	return false;
}

static inline bool f2fs_realtime_discard_enable(struct f2fs_sb_info *sbi)
{
	return (test_opt(sbi, DISCARD) && f2fs_hw_support_discard(sbi)) ||
					f2fs_hw_should_discard(sbi);
}

static inline bool f2fs_hw_is_readonly(struct f2fs_sb_info *sbi)
{
	int i;

	if (!f2fs_is_multi_device(sbi))
		return bdev_read_only(sbi->sb->s_bdev);

	for (i = 0; i < sbi->s_ndevs; i++)
		if (bdev_read_only(FDEV(i).bdev))
			return true;
	return false;
}

static inline bool f2fs_dev_is_readonly(struct f2fs_sb_info *sbi)
{
	return f2fs_sb_has_readonly(sbi) || f2fs_hw_is_readonly(sbi);
}

static inline bool f2fs_lfs_mode(struct f2fs_sb_info *sbi)
{
	return F2FS_OPTION(sbi).fs_mode == FS_MODE_LFS;
}

static inline bool f2fs_is_sequential_zone_area(struct f2fs_sb_info *sbi,
					  block_t blkaddr)
{
	if (f2fs_sb_has_blkzoned(sbi)) {
#ifdef CONFIG_BLK_DEV_ZONED
		int devi = f2fs_target_device_index(sbi, blkaddr);

		if (!bdev_is_zoned(FDEV(devi).bdev))
			return false;

		if (f2fs_is_multi_device(sbi)) {
			if (blkaddr < FDEV(devi).start_blk ||
				blkaddr > FDEV(devi).end_blk) {
				f2fs_err(sbi, "Invalid block %x", blkaddr);
				return false;
			}
			blkaddr -= FDEV(devi).start_blk;
		}

		return f2fs_blkz_is_seq(sbi, devi, blkaddr);
#else
		return false;
#endif
	}
	return false;
}

static inline bool f2fs_low_mem_mode(struct f2fs_sb_info *sbi)
{
	return F2FS_OPTION(sbi).memory_mode == MEMORY_MODE_LOW;
}

static inline bool f2fs_may_compress(struct inode *inode)
{
	if (IS_SWAPFILE(inode) || f2fs_is_pinned_file(inode) ||
		f2fs_is_atomic_file(inode) || f2fs_has_inline_data(inode) ||
		f2fs_is_mmap_file(inode))
		return false;
	return S_ISREG(inode->i_mode) || S_ISDIR(inode->i_mode);
}

static inline void f2fs_i_compr_blocks_update(struct inode *inode,
						u64 blocks, bool add)
{
	struct f2fs_inode_info *fi = F2FS_I(inode);
	int diff = fi->i_cluster_size - blocks;

	/* don't update i_compr_blocks if saved blocks were released */
	if (!add && !atomic_read(&fi->i_compr_blocks))
		return;

	if (add) {
		atomic_add(diff, &fi->i_compr_blocks);
		stat_add_compr_blocks(inode, diff);
	} else {
		atomic_sub(diff, &fi->i_compr_blocks);
		stat_sub_compr_blocks(inode, diff);
	}
	f2fs_mark_inode_dirty_sync(inode, true);
}

static inline bool f2fs_allow_multi_device_dio(struct f2fs_sb_info *sbi,
								int flag)
{
	if (!f2fs_is_multi_device(sbi))
		return false;
	if (flag != F2FS_GET_BLOCK_DIO)
		return false;
	return sbi->aligned_blksize;
}

static inline bool f2fs_need_verity(const struct inode *inode, pgoff_t idx)
{
	return fsverity_active(inode) &&
	       idx < DIV_ROUND_UP(inode->i_size, PAGE_SIZE);
}

#ifdef CONFIG_F2FS_FAULT_INJECTION
extern int f2fs_build_fault_attr(struct f2fs_sb_info *sbi, unsigned long rate,
					unsigned long type, enum fault_option fo);
#else
static inline int f2fs_build_fault_attr(struct f2fs_sb_info *sbi,
					unsigned long rate, unsigned long type,
					enum fault_option fo)
{
	return 0;
}
#endif

static inline bool is_journalled_quota(struct f2fs_sb_info *sbi)
{
#ifdef CONFIG_QUOTA
	if (f2fs_sb_has_quota_ino(sbi))
		return true;
	if (F2FS_OPTION(sbi).s_qf_names[USRQUOTA] ||
		F2FS_OPTION(sbi).s_qf_names[GRPQUOTA] ||
		F2FS_OPTION(sbi).s_qf_names[PRJQUOTA])
		return true;
#endif
	return false;
}

static inline bool f2fs_block_unit_discard(struct f2fs_sb_info *sbi)
{
	return F2FS_OPTION(sbi).discard_unit == DISCARD_UNIT_BLOCK;
}

static inline void f2fs_io_schedule_timeout(long timeout)
{
	set_current_state(TASK_UNINTERRUPTIBLE);
	io_schedule_timeout(timeout);
}

static inline void f2fs_io_schedule_timeout_killable(long timeout)
{
	while (timeout) {
		if (fatal_signal_pending(current))
			return;
		set_current_state(TASK_UNINTERRUPTIBLE);
		io_schedule_timeout(DEFAULT_IO_TIMEOUT);
		if (timeout <= DEFAULT_IO_TIMEOUT)
			return;
		timeout -= DEFAULT_IO_TIMEOUT;
	}
}

static inline void f2fs_handle_page_eio(struct f2fs_sb_info *sbi,
				struct folio *folio, enum page_type type)
{
	pgoff_t ofs = folio->index;

	if (unlikely(f2fs_cp_error(sbi)))
		return;

	if (ofs == sbi->page_eio_ofs[type]) {
		if (sbi->page_eio_cnt[type]++ == MAX_RETRY_PAGE_EIO)
			set_ckpt_flags(sbi, CP_ERROR_FLAG);
	} else {
		sbi->page_eio_ofs[type] = ofs;
		sbi->page_eio_cnt[type] = 0;
	}
}

static inline bool f2fs_is_readonly(struct f2fs_sb_info *sbi)
{
	return f2fs_sb_has_readonly(sbi) || f2fs_readonly(sbi->sb);
}

static inline void f2fs_truncate_meta_inode_pages(struct f2fs_sb_info *sbi,
					block_t blkaddr, unsigned int cnt)
{
	bool need_submit = false;
	int i = 0;

	do {
		struct folio *folio;

		folio = filemap_get_folio(META_MAPPING(sbi), blkaddr + i);
		if (!IS_ERR(folio)) {
			if (folio_test_writeback(folio))
				need_submit = true;
			f2fs_folio_put(folio, false);
		}
	} while (++i < cnt && !need_submit);

	if (need_submit)
		f2fs_submit_merged_write_cond(sbi, sbi->meta_inode,
							NULL, 0, DATA);

	truncate_inode_pages_range(META_MAPPING(sbi),
			F2FS_BLK_TO_BYTES((loff_t)blkaddr),
			F2FS_BLK_END_BYTES((loff_t)(blkaddr + cnt - 1)));
}

static inline void f2fs_invalidate_internal_cache(struct f2fs_sb_info *sbi,
						block_t blkaddr, unsigned int len)
{
	f2fs_truncate_meta_inode_pages(sbi, blkaddr, len);
	f2fs_invalidate_compress_pages_range(sbi, blkaddr, len);
}

#define EFSBADCRC	EBADMSG		/* Bad CRC detected */
#define EFSCORRUPTED	EUCLEAN		/* Filesystem is corrupted */

#endif /* _LINUX_F2FS_H */<|MERGE_RESOLUTION|>--- conflicted
+++ resolved
@@ -2441,11 +2441,7 @@
 	avail_user_block_count = sbi->user_block_count -
 					sbi->current_reserved_blocks;
 
-<<<<<<< HEAD
-	if (test_opt(sbi, RESERVE_ROOT) && !__allow_reserved_blocks(sbi, inode, cap))
-=======
 	if (test_opt(sbi, RESERVE_ROOT) && !__allow_reserved_root(sbi, inode, cap))
->>>>>>> b35fc656
 		avail_user_block_count -= F2FS_OPTION(sbi).root_reserved_blocks;
 
 	if (unlikely(is_sbi_flag_set(sbi, SBI_CP_DISABLED))) {
