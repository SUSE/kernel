--- conflicted
+++ resolved
@@ -978,11 +978,7 @@
 	struct fscrypt_str de_name = FSTR_INIT(NULL, 0);
 	struct f2fs_sb_info *sbi = F2FS_I_SB(d->inode);
 	struct blk_plug plug;
-<<<<<<< HEAD
-	bool readdir_ra = sbi->readdir_ra == 1;
-=======
 	bool readdir_ra = sbi->readdir_ra;
->>>>>>> eb3cdb58
 	bool found_valid_dirent = false;
 	int err = 0;
 
