--- conflicted
+++ resolved
@@ -1376,13 +1376,7 @@
 	else
 		f2fs_unlock_op(sbi);
 out_free:
-<<<<<<< HEAD
-	for (i = 0; i < cc->nr_cpages; i++) {
-		if (!cc->cpages[i])
-			continue;
-=======
 	for (i = 0; i < cc->valid_nr_cpages; i++) {
->>>>>>> eb3cdb58
 		f2fs_compress_free_page(cc->cpages[i]);
 		cc->cpages[i] = NULL;
 	}
