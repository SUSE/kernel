// SPDX-License-Identifier: GPL-2.0
/*
 * fs/f2fs/segment.c
 *
 * Copyright (c) 2012 Samsung Electronics Co., Ltd.
 *             http://www.samsung.com/
 */
#include <linux/fs.h>
#include <linux/f2fs_fs.h>
#include <linux/bio.h>
#include <linux/blkdev.h>
#include <linux/sched/mm.h>
#include <linux/prefetch.h>
#include <linux/kthread.h>
#include <linux/swap.h>
#include <linux/timer.h>
#include <linux/freezer.h>
#include <linux/sched/signal.h>
#include <linux/random.h>

#include "f2fs.h"
#include "segment.h"
#include "node.h"
#include "gc.h"
#include "iostat.h"
#include <trace/events/f2fs.h>

#define __reverse_ffz(x) __reverse_ffs(~(x))

static struct kmem_cache *discard_entry_slab;
static struct kmem_cache *discard_cmd_slab;
static struct kmem_cache *sit_entry_set_slab;
static struct kmem_cache *revoke_entry_slab;

static unsigned long __reverse_ulong(unsigned char *str)
{
	unsigned long tmp = 0;
	int shift = 24, idx = 0;

#if BITS_PER_LONG == 64
	shift = 56;
#endif
	while (shift >= 0) {
		tmp |= (unsigned long)str[idx++] << shift;
		shift -= BITS_PER_BYTE;
	}
	return tmp;
}

/*
 * __reverse_ffs is copied from include/asm-generic/bitops/__ffs.h since
 * MSB and LSB are reversed in a byte by f2fs_set_bit.
 */
static inline unsigned long __reverse_ffs(unsigned long word)
{
	int num = 0;

#if BITS_PER_LONG == 64
	if ((word & 0xffffffff00000000UL) == 0)
		num += 32;
	else
		word >>= 32;
#endif
	if ((word & 0xffff0000) == 0)
		num += 16;
	else
		word >>= 16;

	if ((word & 0xff00) == 0)
		num += 8;
	else
		word >>= 8;

	if ((word & 0xf0) == 0)
		num += 4;
	else
		word >>= 4;

	if ((word & 0xc) == 0)
		num += 2;
	else
		word >>= 2;

	if ((word & 0x2) == 0)
		num += 1;
	return num;
}

/*
 * __find_rev_next(_zero)_bit is copied from lib/find_next_bit.c because
 * f2fs_set_bit makes MSB and LSB reversed in a byte.
 * @size must be integral times of unsigned long.
 * Example:
 *                             MSB <--> LSB
 *   f2fs_set_bit(0, bitmap) => 1000 0000
 *   f2fs_set_bit(7, bitmap) => 0000 0001
 */
static unsigned long __find_rev_next_bit(const unsigned long *addr,
			unsigned long size, unsigned long offset)
{
	const unsigned long *p = addr + BIT_WORD(offset);
	unsigned long result = size;
	unsigned long tmp;

	if (offset >= size)
		return size;

	size -= (offset & ~(BITS_PER_LONG - 1));
	offset %= BITS_PER_LONG;

	while (1) {
		if (*p == 0)
			goto pass;

		tmp = __reverse_ulong((unsigned char *)p);

		tmp &= ~0UL >> offset;
		if (size < BITS_PER_LONG)
			tmp &= (~0UL << (BITS_PER_LONG - size));
		if (tmp)
			goto found;
pass:
		if (size <= BITS_PER_LONG)
			break;
		size -= BITS_PER_LONG;
		offset = 0;
		p++;
	}
	return result;
found:
	return result - size + __reverse_ffs(tmp);
}

static unsigned long __find_rev_next_zero_bit(const unsigned long *addr,
			unsigned long size, unsigned long offset)
{
	const unsigned long *p = addr + BIT_WORD(offset);
	unsigned long result = size;
	unsigned long tmp;

	if (offset >= size)
		return size;

	size -= (offset & ~(BITS_PER_LONG - 1));
	offset %= BITS_PER_LONG;

	while (1) {
		if (*p == ~0UL)
			goto pass;

		tmp = __reverse_ulong((unsigned char *)p);

		if (offset)
			tmp |= ~0UL << (BITS_PER_LONG - offset);
		if (size < BITS_PER_LONG)
			tmp |= ~0UL >> size;
		if (tmp != ~0UL)
			goto found;
pass:
		if (size <= BITS_PER_LONG)
			break;
		size -= BITS_PER_LONG;
		offset = 0;
		p++;
	}
	return result;
found:
	return result - size + __reverse_ffz(tmp);
}

bool f2fs_need_SSR(struct f2fs_sb_info *sbi)
{
	int node_secs = get_blocktype_secs(sbi, F2FS_DIRTY_NODES);
	int dent_secs = get_blocktype_secs(sbi, F2FS_DIRTY_DENTS);
	int imeta_secs = get_blocktype_secs(sbi, F2FS_DIRTY_IMETA);

	if (f2fs_lfs_mode(sbi))
		return false;
	if (sbi->gc_mode == GC_URGENT_HIGH)
		return true;
	if (unlikely(is_sbi_flag_set(sbi, SBI_CP_DISABLED)))
		return true;

	return free_sections(sbi) <= (node_secs + 2 * dent_secs + imeta_secs +
			SM_I(sbi)->min_ssr_sections + reserved_sections(sbi));
}

void f2fs_abort_atomic_write(struct inode *inode, bool clean)
{
	struct f2fs_inode_info *fi = F2FS_I(inode);

	if (!f2fs_is_atomic_file(inode))
		return;

	release_atomic_write_cnt(inode);
	clear_inode_flag(inode, FI_ATOMIC_COMMITTED);
	clear_inode_flag(inode, FI_ATOMIC_REPLACE);
	clear_inode_flag(inode, FI_ATOMIC_FILE);
	stat_dec_atomic_inode(inode);

	F2FS_I(inode)->atomic_write_task = NULL;

	if (clean) {
		truncate_inode_pages_final(inode->i_mapping);
		f2fs_i_size_write(inode, fi->original_i_size);
		fi->original_i_size = 0;
	}
}

static int __replace_atomic_write_block(struct inode *inode, pgoff_t index,
			block_t new_addr, block_t *old_addr, bool recover)
{
	struct f2fs_sb_info *sbi = F2FS_I_SB(inode);
	struct dnode_of_data dn;
	struct node_info ni;
	int err;

retry:
	set_new_dnode(&dn, inode, NULL, NULL, 0);
	err = f2fs_get_dnode_of_data(&dn, index, ALLOC_NODE);
	if (err) {
		if (err == -ENOMEM) {
			f2fs_io_schedule_timeout(DEFAULT_IO_TIMEOUT);
			goto retry;
		}
		return err;
	}

	err = f2fs_get_node_info(sbi, dn.nid, &ni, false);
	if (err) {
		f2fs_put_dnode(&dn);
		return err;
	}

	if (recover) {
		/* dn.data_blkaddr is always valid */
		if (!__is_valid_data_blkaddr(new_addr)) {
			if (new_addr == NULL_ADDR)
				dec_valid_block_count(sbi, inode, 1);
			f2fs_invalidate_blocks(sbi, dn.data_blkaddr);
			f2fs_update_data_blkaddr(&dn, new_addr);
		} else {
			f2fs_replace_block(sbi, &dn, dn.data_blkaddr,
				new_addr, ni.version, true, true);
		}
	} else {
		blkcnt_t count = 1;

		err = inc_valid_block_count(sbi, inode, &count);
		if (err) {
			f2fs_put_dnode(&dn);
			return err;
		}

		*old_addr = dn.data_blkaddr;
		f2fs_truncate_data_blocks_range(&dn, 1);
		dec_valid_block_count(sbi, F2FS_I(inode)->cow_inode, count);

		f2fs_replace_block(sbi, &dn, dn.data_blkaddr, new_addr,
					ni.version, true, false);
	}

	f2fs_put_dnode(&dn);

	trace_f2fs_replace_atomic_write_block(inode, F2FS_I(inode)->cow_inode,
			index, old_addr ? *old_addr : 0, new_addr, recover);
	return 0;
}

static void __complete_revoke_list(struct inode *inode, struct list_head *head,
					bool revoke)
{
	struct revoke_entry *cur, *tmp;
	pgoff_t start_index = 0;
	bool truncate = is_inode_flag_set(inode, FI_ATOMIC_REPLACE);

	list_for_each_entry_safe(cur, tmp, head, list) {
		if (revoke) {
			__replace_atomic_write_block(inode, cur->index,
						cur->old_addr, NULL, true);
		} else if (truncate) {
			f2fs_truncate_hole(inode, start_index, cur->index);
			start_index = cur->index + 1;
		}

		list_del(&cur->list);
		kmem_cache_free(revoke_entry_slab, cur);
	}

	if (!revoke && truncate)
		f2fs_do_truncate_blocks(inode, start_index * PAGE_SIZE, false);
}

static int __f2fs_commit_atomic_write(struct inode *inode)
{
	struct f2fs_sb_info *sbi = F2FS_I_SB(inode);
	struct f2fs_inode_info *fi = F2FS_I(inode);
	struct inode *cow_inode = fi->cow_inode;
	struct revoke_entry *new;
	struct list_head revoke_list;
	block_t blkaddr;
	struct dnode_of_data dn;
	pgoff_t len = DIV_ROUND_UP(i_size_read(inode), PAGE_SIZE);
	pgoff_t off = 0, blen, index;
	int ret = 0, i;

	INIT_LIST_HEAD(&revoke_list);

	while (len) {
		blen = min_t(pgoff_t, ADDRS_PER_BLOCK(cow_inode), len);

		set_new_dnode(&dn, cow_inode, NULL, NULL, 0);
		ret = f2fs_get_dnode_of_data(&dn, off, LOOKUP_NODE_RA);
		if (ret && ret != -ENOENT) {
			goto out;
		} else if (ret == -ENOENT) {
			ret = 0;
			if (dn.max_level == 0)
				goto out;
			goto next;
		}

		blen = min((pgoff_t)ADDRS_PER_PAGE(dn.node_page, cow_inode),
				len);
		index = off;
		for (i = 0; i < blen; i++, dn.ofs_in_node++, index++) {
			blkaddr = f2fs_data_blkaddr(&dn);

			if (!__is_valid_data_blkaddr(blkaddr)) {
				continue;
			} else if (!f2fs_is_valid_blkaddr(sbi, blkaddr,
					DATA_GENERIC_ENHANCE)) {
				f2fs_put_dnode(&dn);
				ret = -EFSCORRUPTED;
				f2fs_handle_error(sbi,
						ERROR_INVALID_BLKADDR);
				goto out;
			}

			new = f2fs_kmem_cache_alloc(revoke_entry_slab, GFP_NOFS,
							true, NULL);

			ret = __replace_atomic_write_block(inode, index, blkaddr,
							&new->old_addr, false);
			if (ret) {
				f2fs_put_dnode(&dn);
				kmem_cache_free(revoke_entry_slab, new);
				goto out;
			}

			f2fs_update_data_blkaddr(&dn, NULL_ADDR);
			new->index = index;
			list_add_tail(&new->list, &revoke_list);
		}
		f2fs_put_dnode(&dn);
next:
		off += blen;
		len -= blen;
	}

out:
	if (ret) {
		sbi->revoked_atomic_block += fi->atomic_write_cnt;
	} else {
		sbi->committed_atomic_block += fi->atomic_write_cnt;
		set_inode_flag(inode, FI_ATOMIC_COMMITTED);
	}

	__complete_revoke_list(inode, &revoke_list, ret ? true : false);

	return ret;
}

int f2fs_commit_atomic_write(struct inode *inode)
{
	struct f2fs_sb_info *sbi = F2FS_I_SB(inode);
	struct f2fs_inode_info *fi = F2FS_I(inode);
	int err;

	err = filemap_write_and_wait_range(inode->i_mapping, 0, LLONG_MAX);
	if (err)
		return err;

	f2fs_down_write(&fi->i_gc_rwsem[WRITE]);
	f2fs_lock_op(sbi);

	err = __f2fs_commit_atomic_write(inode);

	f2fs_unlock_op(sbi);
	f2fs_up_write(&fi->i_gc_rwsem[WRITE]);

	return err;
}

/*
 * This function balances dirty node and dentry pages.
 * In addition, it controls garbage collection.
 */
void f2fs_balance_fs(struct f2fs_sb_info *sbi, bool need)
{
	if (time_to_inject(sbi, FAULT_CHECKPOINT))
		f2fs_stop_checkpoint(sbi, false, STOP_CP_REASON_FAULT_INJECT);

	/* balance_fs_bg is able to be pending */
	if (need && excess_cached_nats(sbi))
		f2fs_balance_fs_bg(sbi, false);

	if (!f2fs_is_checkpoint_ready(sbi))
		return;

	/*
	 * We should do GC or end up with checkpoint, if there are so many dirty
	 * dir/node pages without enough free segments.
	 */
	if (has_enough_free_secs(sbi, 0, 0))
		return;

	if (test_opt(sbi, GC_MERGE) && sbi->gc_thread &&
				sbi->gc_thread->f2fs_gc_task) {
		DEFINE_WAIT(wait);

		prepare_to_wait(&sbi->gc_thread->fggc_wq, &wait,
					TASK_UNINTERRUPTIBLE);
		wake_up(&sbi->gc_thread->gc_wait_queue_head);
		io_schedule();
		finish_wait(&sbi->gc_thread->fggc_wq, &wait);
	} else {
		struct f2fs_gc_control gc_control = {
			.victim_segno = NULL_SEGNO,
			.init_gc_type = BG_GC,
			.no_bg_gc = true,
			.should_migrate_blocks = false,
			.err_gc_skipped = false,
			.nr_free_secs = 1 };
		f2fs_down_write(&sbi->gc_lock);
		f2fs_gc(sbi, &gc_control);
	}
}

static inline bool excess_dirty_threshold(struct f2fs_sb_info *sbi)
{
	int factor = f2fs_rwsem_is_locked(&sbi->cp_rwsem) ? 3 : 2;
	unsigned int dents = get_pages(sbi, F2FS_DIRTY_DENTS);
	unsigned int qdata = get_pages(sbi, F2FS_DIRTY_QDATA);
	unsigned int nodes = get_pages(sbi, F2FS_DIRTY_NODES);
	unsigned int meta = get_pages(sbi, F2FS_DIRTY_META);
	unsigned int imeta = get_pages(sbi, F2FS_DIRTY_IMETA);
	unsigned int threshold = sbi->blocks_per_seg * factor *
					DEFAULT_DIRTY_THRESHOLD;
	unsigned int global_threshold = threshold * 3 / 2;

	if (dents >= threshold || qdata >= threshold ||
		nodes >= threshold || meta >= threshold ||
		imeta >= threshold)
		return true;
	return dents + qdata + nodes + meta + imeta >  global_threshold;
}

void f2fs_balance_fs_bg(struct f2fs_sb_info *sbi, bool from_bg)
{
	if (unlikely(is_sbi_flag_set(sbi, SBI_POR_DOING)))
		return;

	/* try to shrink extent cache when there is no enough memory */
	if (!f2fs_available_free_memory(sbi, READ_EXTENT_CACHE))
		f2fs_shrink_read_extent_tree(sbi,
				READ_EXTENT_CACHE_SHRINK_NUMBER);

	/* try to shrink age extent cache when there is no enough memory */
	if (!f2fs_available_free_memory(sbi, AGE_EXTENT_CACHE))
		f2fs_shrink_age_extent_tree(sbi,
				AGE_EXTENT_CACHE_SHRINK_NUMBER);

	/* check the # of cached NAT entries */
	if (!f2fs_available_free_memory(sbi, NAT_ENTRIES))
		f2fs_try_to_free_nats(sbi, NAT_ENTRY_PER_BLOCK);

	if (!f2fs_available_free_memory(sbi, FREE_NIDS))
		f2fs_try_to_free_nids(sbi, MAX_FREE_NIDS);
	else
		f2fs_build_free_nids(sbi, false, false);

	if (excess_dirty_nats(sbi) || excess_dirty_threshold(sbi) ||
		excess_prefree_segs(sbi) || !f2fs_space_for_roll_forward(sbi))
		goto do_sync;

	/* there is background inflight IO or foreground operation recently */
	if (is_inflight_io(sbi, REQ_TIME) ||
		(!f2fs_time_over(sbi, REQ_TIME) && f2fs_rwsem_is_locked(&sbi->cp_rwsem)))
		return;

	/* exceed periodical checkpoint timeout threshold */
	if (f2fs_time_over(sbi, CP_TIME))
		goto do_sync;

	/* checkpoint is the only way to shrink partial cached entries */
	if (f2fs_available_free_memory(sbi, NAT_ENTRIES) &&
		f2fs_available_free_memory(sbi, INO_ENTRIES))
		return;

do_sync:
	if (test_opt(sbi, DATA_FLUSH) && from_bg) {
		struct blk_plug plug;

		mutex_lock(&sbi->flush_lock);

		blk_start_plug(&plug);
		f2fs_sync_dirty_inodes(sbi, FILE_INODE, false);
		blk_finish_plug(&plug);

		mutex_unlock(&sbi->flush_lock);
	}
	f2fs_sync_fs(sbi->sb, 1);
	stat_inc_bg_cp_count(sbi->stat_info);
}

static int __submit_flush_wait(struct f2fs_sb_info *sbi,
				struct block_device *bdev)
{
	int ret = blkdev_issue_flush(bdev);

	trace_f2fs_issue_flush(bdev, test_opt(sbi, NOBARRIER),
				test_opt(sbi, FLUSH_MERGE), ret);
	if (!ret)
		f2fs_update_iostat(sbi, NULL, FS_FLUSH_IO, 0);
	return ret;
}

static int submit_flush_wait(struct f2fs_sb_info *sbi, nid_t ino)
{
	int ret = 0;
	int i;

	if (!f2fs_is_multi_device(sbi))
		return __submit_flush_wait(sbi, sbi->sb->s_bdev);

	for (i = 0; i < sbi->s_ndevs; i++) {
		if (!f2fs_is_dirty_device(sbi, ino, i, FLUSH_INO))
			continue;
		ret = __submit_flush_wait(sbi, FDEV(i).bdev);
		if (ret)
			break;
	}
	return ret;
}

static int issue_flush_thread(void *data)
{
	struct f2fs_sb_info *sbi = data;
	struct flush_cmd_control *fcc = SM_I(sbi)->fcc_info;
	wait_queue_head_t *q = &fcc->flush_wait_queue;
repeat:
	if (kthread_should_stop())
		return 0;

	if (!llist_empty(&fcc->issue_list)) {
		struct flush_cmd *cmd, *next;
		int ret;

		fcc->dispatch_list = llist_del_all(&fcc->issue_list);
		fcc->dispatch_list = llist_reverse_order(fcc->dispatch_list);

		cmd = llist_entry(fcc->dispatch_list, struct flush_cmd, llnode);

		ret = submit_flush_wait(sbi, cmd->ino);
		atomic_inc(&fcc->issued_flush);

		llist_for_each_entry_safe(cmd, next,
					  fcc->dispatch_list, llnode) {
			cmd->ret = ret;
			complete(&cmd->wait);
		}
		fcc->dispatch_list = NULL;
	}

	wait_event_interruptible(*q,
		kthread_should_stop() || !llist_empty(&fcc->issue_list));
	goto repeat;
}

int f2fs_issue_flush(struct f2fs_sb_info *sbi, nid_t ino)
{
	struct flush_cmd_control *fcc = SM_I(sbi)->fcc_info;
	struct flush_cmd cmd;
	int ret;

	if (test_opt(sbi, NOBARRIER))
		return 0;

	if (!test_opt(sbi, FLUSH_MERGE)) {
		atomic_inc(&fcc->queued_flush);
		ret = submit_flush_wait(sbi, ino);
		atomic_dec(&fcc->queued_flush);
		atomic_inc(&fcc->issued_flush);
		return ret;
	}

	if (atomic_inc_return(&fcc->queued_flush) == 1 ||
	    f2fs_is_multi_device(sbi)) {
		ret = submit_flush_wait(sbi, ino);
		atomic_dec(&fcc->queued_flush);

		atomic_inc(&fcc->issued_flush);
		return ret;
	}

	cmd.ino = ino;
	init_completion(&cmd.wait);

	llist_add(&cmd.llnode, &fcc->issue_list);

	/*
	 * update issue_list before we wake up issue_flush thread, this
	 * smp_mb() pairs with another barrier in ___wait_event(), see
	 * more details in comments of waitqueue_active().
	 */
	smp_mb();

	if (waitqueue_active(&fcc->flush_wait_queue))
		wake_up(&fcc->flush_wait_queue);

	if (fcc->f2fs_issue_flush) {
		wait_for_completion(&cmd.wait);
		atomic_dec(&fcc->queued_flush);
	} else {
		struct llist_node *list;

		list = llist_del_all(&fcc->issue_list);
		if (!list) {
			wait_for_completion(&cmd.wait);
			atomic_dec(&fcc->queued_flush);
		} else {
			struct flush_cmd *tmp, *next;

			ret = submit_flush_wait(sbi, ino);

			llist_for_each_entry_safe(tmp, next, list, llnode) {
				if (tmp == &cmd) {
					cmd.ret = ret;
					atomic_dec(&fcc->queued_flush);
					continue;
				}
				tmp->ret = ret;
				complete(&tmp->wait);
			}
		}
	}

	return cmd.ret;
}

int f2fs_create_flush_cmd_control(struct f2fs_sb_info *sbi)
{
	dev_t dev = sbi->sb->s_bdev->bd_dev;
	struct flush_cmd_control *fcc;

	if (SM_I(sbi)->fcc_info) {
		fcc = SM_I(sbi)->fcc_info;
		if (fcc->f2fs_issue_flush)
			return 0;
		goto init_thread;
	}

	fcc = f2fs_kzalloc(sbi, sizeof(struct flush_cmd_control), GFP_KERNEL);
	if (!fcc)
		return -ENOMEM;
	atomic_set(&fcc->issued_flush, 0);
	atomic_set(&fcc->queued_flush, 0);
	init_waitqueue_head(&fcc->flush_wait_queue);
	init_llist_head(&fcc->issue_list);
	SM_I(sbi)->fcc_info = fcc;
	if (!test_opt(sbi, FLUSH_MERGE))
		return 0;

init_thread:
	fcc->f2fs_issue_flush = kthread_run(issue_flush_thread, sbi,
				"f2fs_flush-%u:%u", MAJOR(dev), MINOR(dev));
	if (IS_ERR(fcc->f2fs_issue_flush)) {
		int err = PTR_ERR(fcc->f2fs_issue_flush);

		fcc->f2fs_issue_flush = NULL;
		return err;
	}

	return 0;
}

void f2fs_destroy_flush_cmd_control(struct f2fs_sb_info *sbi, bool free)
{
	struct flush_cmd_control *fcc = SM_I(sbi)->fcc_info;

	if (fcc && fcc->f2fs_issue_flush) {
		struct task_struct *flush_thread = fcc->f2fs_issue_flush;

		fcc->f2fs_issue_flush = NULL;
		kthread_stop(flush_thread);
	}
	if (free) {
		kfree(fcc);
		SM_I(sbi)->fcc_info = NULL;
	}
}

int f2fs_flush_device_cache(struct f2fs_sb_info *sbi)
{
	int ret = 0, i;

	if (!f2fs_is_multi_device(sbi))
		return 0;

	if (test_opt(sbi, NOBARRIER))
		return 0;

	for (i = 1; i < sbi->s_ndevs; i++) {
		int count = DEFAULT_RETRY_IO_COUNT;

		if (!f2fs_test_bit(i, (char *)&sbi->dirty_device))
			continue;

		do {
			ret = __submit_flush_wait(sbi, FDEV(i).bdev);
			if (ret)
				f2fs_io_schedule_timeout(DEFAULT_IO_TIMEOUT);
		} while (ret && --count);

		if (ret) {
			f2fs_stop_checkpoint(sbi, false,
					STOP_CP_REASON_FLUSH_FAIL);
			break;
		}

		spin_lock(&sbi->dev_lock);
		f2fs_clear_bit(i, (char *)&sbi->dirty_device);
		spin_unlock(&sbi->dev_lock);
	}

	return ret;
}

static void __locate_dirty_segment(struct f2fs_sb_info *sbi, unsigned int segno,
		enum dirty_type dirty_type)
{
	struct dirty_seglist_info *dirty_i = DIRTY_I(sbi);

	/* need not be added */
	if (IS_CURSEG(sbi, segno))
		return;

	if (!test_and_set_bit(segno, dirty_i->dirty_segmap[dirty_type]))
		dirty_i->nr_dirty[dirty_type]++;

	if (dirty_type == DIRTY) {
		struct seg_entry *sentry = get_seg_entry(sbi, segno);
		enum dirty_type t = sentry->type;

		if (unlikely(t >= DIRTY)) {
			f2fs_bug_on(sbi, 1);
			return;
		}
		if (!test_and_set_bit(segno, dirty_i->dirty_segmap[t]))
			dirty_i->nr_dirty[t]++;

		if (__is_large_section(sbi)) {
			unsigned int secno = GET_SEC_FROM_SEG(sbi, segno);
			block_t valid_blocks =
				get_valid_blocks(sbi, segno, true);

			f2fs_bug_on(sbi, unlikely(!valid_blocks ||
					valid_blocks == CAP_BLKS_PER_SEC(sbi)));

			if (!IS_CURSEC(sbi, secno))
				set_bit(secno, dirty_i->dirty_secmap);
		}
	}
}

static void __remove_dirty_segment(struct f2fs_sb_info *sbi, unsigned int segno,
		enum dirty_type dirty_type)
{
	struct dirty_seglist_info *dirty_i = DIRTY_I(sbi);
	block_t valid_blocks;

	if (test_and_clear_bit(segno, dirty_i->dirty_segmap[dirty_type]))
		dirty_i->nr_dirty[dirty_type]--;

	if (dirty_type == DIRTY) {
		struct seg_entry *sentry = get_seg_entry(sbi, segno);
		enum dirty_type t = sentry->type;

		if (test_and_clear_bit(segno, dirty_i->dirty_segmap[t]))
			dirty_i->nr_dirty[t]--;

		valid_blocks = get_valid_blocks(sbi, segno, true);
		if (valid_blocks == 0) {
			clear_bit(GET_SEC_FROM_SEG(sbi, segno),
						dirty_i->victim_secmap);
#ifdef CONFIG_F2FS_CHECK_FS
			clear_bit(segno, SIT_I(sbi)->invalid_segmap);
#endif
		}
		if (__is_large_section(sbi)) {
			unsigned int secno = GET_SEC_FROM_SEG(sbi, segno);

			if (!valid_blocks ||
					valid_blocks == CAP_BLKS_PER_SEC(sbi)) {
				clear_bit(secno, dirty_i->dirty_secmap);
				return;
			}

			if (!IS_CURSEC(sbi, secno))
				set_bit(secno, dirty_i->dirty_secmap);
		}
	}
}

/*
 * Should not occur error such as -ENOMEM.
 * Adding dirty entry into seglist is not critical operation.
 * If a given segment is one of current working segments, it won't be added.
 */
static void locate_dirty_segment(struct f2fs_sb_info *sbi, unsigned int segno)
{
	struct dirty_seglist_info *dirty_i = DIRTY_I(sbi);
	unsigned short valid_blocks, ckpt_valid_blocks;
	unsigned int usable_blocks;

	if (segno == NULL_SEGNO || IS_CURSEG(sbi, segno))
		return;

	usable_blocks = f2fs_usable_blks_in_seg(sbi, segno);
	mutex_lock(&dirty_i->seglist_lock);

	valid_blocks = get_valid_blocks(sbi, segno, false);
	ckpt_valid_blocks = get_ckpt_valid_blocks(sbi, segno, false);

	if (valid_blocks == 0 && (!is_sbi_flag_set(sbi, SBI_CP_DISABLED) ||
		ckpt_valid_blocks == usable_blocks)) {
		__locate_dirty_segment(sbi, segno, PRE);
		__remove_dirty_segment(sbi, segno, DIRTY);
	} else if (valid_blocks < usable_blocks) {
		__locate_dirty_segment(sbi, segno, DIRTY);
	} else {
		/* Recovery routine with SSR needs this */
		__remove_dirty_segment(sbi, segno, DIRTY);
	}

	mutex_unlock(&dirty_i->seglist_lock);
}

/* This moves currently empty dirty blocks to prefree. Must hold seglist_lock */
void f2fs_dirty_to_prefree(struct f2fs_sb_info *sbi)
{
	struct dirty_seglist_info *dirty_i = DIRTY_I(sbi);
	unsigned int segno;

	mutex_lock(&dirty_i->seglist_lock);
	for_each_set_bit(segno, dirty_i->dirty_segmap[DIRTY], MAIN_SEGS(sbi)) {
		if (get_valid_blocks(sbi, segno, false))
			continue;
		if (IS_CURSEG(sbi, segno))
			continue;
		__locate_dirty_segment(sbi, segno, PRE);
		__remove_dirty_segment(sbi, segno, DIRTY);
	}
	mutex_unlock(&dirty_i->seglist_lock);
}

block_t f2fs_get_unusable_blocks(struct f2fs_sb_info *sbi)
{
	int ovp_hole_segs =
		(overprovision_segments(sbi) - reserved_segments(sbi));
	block_t ovp_holes = ovp_hole_segs << sbi->log_blocks_per_seg;
	struct dirty_seglist_info *dirty_i = DIRTY_I(sbi);
	block_t holes[2] = {0, 0};	/* DATA and NODE */
	block_t unusable;
	struct seg_entry *se;
	unsigned int segno;

	mutex_lock(&dirty_i->seglist_lock);
	for_each_set_bit(segno, dirty_i->dirty_segmap[DIRTY], MAIN_SEGS(sbi)) {
		se = get_seg_entry(sbi, segno);
		if (IS_NODESEG(se->type))
			holes[NODE] += f2fs_usable_blks_in_seg(sbi, segno) -
							se->valid_blocks;
		else
			holes[DATA] += f2fs_usable_blks_in_seg(sbi, segno) -
							se->valid_blocks;
	}
	mutex_unlock(&dirty_i->seglist_lock);

	unusable = max(holes[DATA], holes[NODE]);
	if (unusable > ovp_holes)
		return unusable - ovp_holes;
	return 0;
}

int f2fs_disable_cp_again(struct f2fs_sb_info *sbi, block_t unusable)
{
	int ovp_hole_segs =
		(overprovision_segments(sbi) - reserved_segments(sbi));
	if (unusable > F2FS_OPTION(sbi).unusable_cap)
		return -EAGAIN;
	if (is_sbi_flag_set(sbi, SBI_CP_DISABLED_QUICK) &&
		dirty_segments(sbi) > ovp_hole_segs)
		return -EAGAIN;
	return 0;
}

/* This is only used by SBI_CP_DISABLED */
static unsigned int get_free_segment(struct f2fs_sb_info *sbi)
{
	struct dirty_seglist_info *dirty_i = DIRTY_I(sbi);
	unsigned int segno = 0;

	mutex_lock(&dirty_i->seglist_lock);
	for_each_set_bit(segno, dirty_i->dirty_segmap[DIRTY], MAIN_SEGS(sbi)) {
		if (get_valid_blocks(sbi, segno, false))
			continue;
		if (get_ckpt_valid_blocks(sbi, segno, false))
			continue;
		mutex_unlock(&dirty_i->seglist_lock);
		return segno;
	}
	mutex_unlock(&dirty_i->seglist_lock);
	return NULL_SEGNO;
}

static struct discard_cmd *__create_discard_cmd(struct f2fs_sb_info *sbi,
		struct block_device *bdev, block_t lstart,
		block_t start, block_t len)
{
	struct discard_cmd_control *dcc = SM_I(sbi)->dcc_info;
	struct list_head *pend_list;
	struct discard_cmd *dc;

	f2fs_bug_on(sbi, !len);

	pend_list = &dcc->pend_list[plist_idx(len)];

	dc = f2fs_kmem_cache_alloc(discard_cmd_slab, GFP_NOFS, true, NULL);
	INIT_LIST_HEAD(&dc->list);
	dc->bdev = bdev;
	dc->di.lstart = lstart;
	dc->di.start = start;
	dc->di.len = len;
	dc->ref = 0;
	dc->state = D_PREP;
	dc->queued = 0;
	dc->error = 0;
	init_completion(&dc->wait);
	list_add_tail(&dc->list, pend_list);
	spin_lock_init(&dc->lock);
	dc->bio_ref = 0;
	atomic_inc(&dcc->discard_cmd_cnt);
	dcc->undiscard_blks += len;

	return dc;
}

static bool f2fs_check_discard_tree(struct f2fs_sb_info *sbi)
{
#ifdef CONFIG_F2FS_CHECK_FS
	struct discard_cmd_control *dcc = SM_I(sbi)->dcc_info;
	struct rb_node *cur = rb_first_cached(&dcc->root), *next;
	struct discard_cmd *cur_dc, *next_dc;

	while (cur) {
		next = rb_next(cur);
		if (!next)
			return true;

		cur_dc = rb_entry(cur, struct discard_cmd, rb_node);
		next_dc = rb_entry(next, struct discard_cmd, rb_node);

		if (cur_dc->di.lstart + cur_dc->di.len > next_dc->di.lstart) {
			f2fs_info(sbi, "broken discard_rbtree, "
				"cur(%u, %u) next(%u, %u)",
				cur_dc->di.lstart, cur_dc->di.len,
				next_dc->di.lstart, next_dc->di.len);
			return false;
		}
		cur = next;
	}
#endif
	return true;
}

static struct discard_cmd *__lookup_discard_cmd(struct f2fs_sb_info *sbi,
						block_t blkaddr)
{
	struct discard_cmd_control *dcc = SM_I(sbi)->dcc_info;
	struct rb_node *node = dcc->root.rb_root.rb_node;
	struct discard_cmd *dc;

	while (node) {
		dc = rb_entry(node, struct discard_cmd, rb_node);

		if (blkaddr < dc->di.lstart)
			node = node->rb_left;
		else if (blkaddr >= dc->di.lstart + dc->di.len)
			node = node->rb_right;
		else
			return dc;
	}
	return NULL;
}

static struct discard_cmd *__lookup_discard_cmd_ret(struct rb_root_cached *root,
				block_t blkaddr,
				struct discard_cmd **prev_entry,
				struct discard_cmd **next_entry,
				struct rb_node ***insert_p,
				struct rb_node **insert_parent)
{
	struct rb_node **pnode = &root->rb_root.rb_node;
	struct rb_node *parent = NULL, *tmp_node;
	struct discard_cmd *dc;

	*insert_p = NULL;
	*insert_parent = NULL;
	*prev_entry = NULL;
	*next_entry = NULL;

	if (RB_EMPTY_ROOT(&root->rb_root))
		return NULL;

	while (*pnode) {
		parent = *pnode;
		dc = rb_entry(*pnode, struct discard_cmd, rb_node);

		if (blkaddr < dc->di.lstart)
			pnode = &(*pnode)->rb_left;
		else if (blkaddr >= dc->di.lstart + dc->di.len)
			pnode = &(*pnode)->rb_right;
		else
			goto lookup_neighbors;
	}

	*insert_p = pnode;
	*insert_parent = parent;

	dc = rb_entry(parent, struct discard_cmd, rb_node);
	tmp_node = parent;
	if (parent && blkaddr > dc->di.lstart)
		tmp_node = rb_next(parent);
	*next_entry = rb_entry_safe(tmp_node, struct discard_cmd, rb_node);

	tmp_node = parent;
	if (parent && blkaddr < dc->di.lstart)
		tmp_node = rb_prev(parent);
	*prev_entry = rb_entry_safe(tmp_node, struct discard_cmd, rb_node);
	return NULL;

lookup_neighbors:
	/* lookup prev node for merging backward later */
	tmp_node = rb_prev(&dc->rb_node);
	*prev_entry = rb_entry_safe(tmp_node, struct discard_cmd, rb_node);

	/* lookup next node for merging frontward later */
	tmp_node = rb_next(&dc->rb_node);
	*next_entry = rb_entry_safe(tmp_node, struct discard_cmd, rb_node);
	return dc;
}

static void __detach_discard_cmd(struct discard_cmd_control *dcc,
							struct discard_cmd *dc)
{
	if (dc->state == D_DONE)
		atomic_sub(dc->queued, &dcc->queued_discard);

	list_del(&dc->list);
	rb_erase_cached(&dc->rb_node, &dcc->root);
	dcc->undiscard_blks -= dc->di.len;

	kmem_cache_free(discard_cmd_slab, dc);

	atomic_dec(&dcc->discard_cmd_cnt);
}

static void __remove_discard_cmd(struct f2fs_sb_info *sbi,
							struct discard_cmd *dc)
{
	struct discard_cmd_control *dcc = SM_I(sbi)->dcc_info;
	unsigned long flags;

	trace_f2fs_remove_discard(dc->bdev, dc->di.start, dc->di.len);

	spin_lock_irqsave(&dc->lock, flags);
	if (dc->bio_ref) {
		spin_unlock_irqrestore(&dc->lock, flags);
		return;
	}
	spin_unlock_irqrestore(&dc->lock, flags);

	f2fs_bug_on(sbi, dc->ref);

	if (dc->error == -EOPNOTSUPP)
		dc->error = 0;

	if (dc->error)
		printk_ratelimited(
			"%sF2FS-fs (%s): Issue discard(%u, %u, %u) failed, ret: %d",
			KERN_INFO, sbi->sb->s_id,
			dc->di.lstart, dc->di.start, dc->di.len, dc->error);
	__detach_discard_cmd(dcc, dc);
}

static void f2fs_submit_discard_endio(struct bio *bio)
{
	struct discard_cmd *dc = (struct discard_cmd *)bio->bi_private;
	unsigned long flags;

	spin_lock_irqsave(&dc->lock, flags);
	if (!dc->error)
		dc->error = blk_status_to_errno(bio->bi_status);
	dc->bio_ref--;
	if (!dc->bio_ref && dc->state == D_SUBMIT) {
		dc->state = D_DONE;
		complete_all(&dc->wait);
	}
	spin_unlock_irqrestore(&dc->lock, flags);
	bio_put(bio);
}

static void __check_sit_bitmap(struct f2fs_sb_info *sbi,
				block_t start, block_t end)
{
#ifdef CONFIG_F2FS_CHECK_FS
	struct seg_entry *sentry;
	unsigned int segno;
	block_t blk = start;
	unsigned long offset, size, max_blocks = sbi->blocks_per_seg;
	unsigned long *map;

	while (blk < end) {
		segno = GET_SEGNO(sbi, blk);
		sentry = get_seg_entry(sbi, segno);
		offset = GET_BLKOFF_FROM_SEG0(sbi, blk);

		if (end < START_BLOCK(sbi, segno + 1))
			size = GET_BLKOFF_FROM_SEG0(sbi, end);
		else
			size = max_blocks;
		map = (unsigned long *)(sentry->cur_valid_map);
		offset = __find_rev_next_bit(map, size, offset);
		f2fs_bug_on(sbi, offset != size);
		blk = START_BLOCK(sbi, segno + 1);
	}
#endif
}

static void __init_discard_policy(struct f2fs_sb_info *sbi,
				struct discard_policy *dpolicy,
				int discard_type, unsigned int granularity)
{
	struct discard_cmd_control *dcc = SM_I(sbi)->dcc_info;

	/* common policy */
	dpolicy->type = discard_type;
	dpolicy->sync = true;
	dpolicy->ordered = false;
	dpolicy->granularity = granularity;

	dpolicy->max_requests = dcc->max_discard_request;
	dpolicy->io_aware_gran = dcc->discard_io_aware_gran;
	dpolicy->timeout = false;

	if (discard_type == DPOLICY_BG) {
		dpolicy->min_interval = dcc->min_discard_issue_time;
		dpolicy->mid_interval = dcc->mid_discard_issue_time;
		dpolicy->max_interval = dcc->max_discard_issue_time;
		dpolicy->io_aware = true;
		dpolicy->sync = false;
		dpolicy->ordered = true;
		if (utilization(sbi) > dcc->discard_urgent_util) {
			dpolicy->granularity = MIN_DISCARD_GRANULARITY;
			if (atomic_read(&dcc->discard_cmd_cnt))
				dpolicy->max_interval =
					dcc->min_discard_issue_time;
		}
	} else if (discard_type == DPOLICY_FORCE) {
		dpolicy->min_interval = dcc->min_discard_issue_time;
		dpolicy->mid_interval = dcc->mid_discard_issue_time;
		dpolicy->max_interval = dcc->max_discard_issue_time;
		dpolicy->io_aware = false;
	} else if (discard_type == DPOLICY_FSTRIM) {
		dpolicy->io_aware = false;
	} else if (discard_type == DPOLICY_UMOUNT) {
		dpolicy->io_aware = false;
		/* we need to issue all to keep CP_TRIMMED_FLAG */
		dpolicy->granularity = MIN_DISCARD_GRANULARITY;
		dpolicy->timeout = true;
	}
}

static void __update_discard_tree_range(struct f2fs_sb_info *sbi,
				struct block_device *bdev, block_t lstart,
				block_t start, block_t len);
/* this function is copied from blkdev_issue_discard from block/blk-lib.c */
static int __submit_discard_cmd(struct f2fs_sb_info *sbi,
				struct discard_policy *dpolicy,
				struct discard_cmd *dc, int *issued)
{
	struct block_device *bdev = dc->bdev;
	unsigned int max_discard_blocks =
			SECTOR_TO_BLOCK(bdev_max_discard_sectors(bdev));
	struct discard_cmd_control *dcc = SM_I(sbi)->dcc_info;
	struct list_head *wait_list = (dpolicy->type == DPOLICY_FSTRIM) ?
					&(dcc->fstrim_list) : &(dcc->wait_list);
	blk_opf_t flag = dpolicy->sync ? REQ_SYNC : 0;
	block_t lstart, start, len, total_len;
	int err = 0;

	if (dc->state != D_PREP)
		return 0;

	if (is_sbi_flag_set(sbi, SBI_NEED_FSCK))
		return 0;

	trace_f2fs_issue_discard(bdev, dc->di.start, dc->di.len);

	lstart = dc->di.lstart;
	start = dc->di.start;
	len = dc->di.len;
	total_len = len;

	dc->di.len = 0;

	while (total_len && *issued < dpolicy->max_requests && !err) {
		struct bio *bio = NULL;
		unsigned long flags;
		bool last = true;

		if (len > max_discard_blocks) {
			len = max_discard_blocks;
			last = false;
		}

		(*issued)++;
		if (*issued == dpolicy->max_requests)
			last = true;

		dc->di.len += len;

		if (time_to_inject(sbi, FAULT_DISCARD)) {
			err = -EIO;
		} else {
			err = __blkdev_issue_discard(bdev,
					SECTOR_FROM_BLOCK(start),
					SECTOR_FROM_BLOCK(len),
					GFP_NOFS, &bio);
<<<<<<< HEAD
submit:
=======
		}
>>>>>>> eb3cdb58
		if (err) {
			spin_lock_irqsave(&dc->lock, flags);
			if (dc->state == D_PARTIAL)
				dc->state = D_SUBMIT;
			spin_unlock_irqrestore(&dc->lock, flags);

			break;
		}

		f2fs_bug_on(sbi, !bio);

		/*
		 * should keep before submission to avoid D_DONE
		 * right away
		 */
		spin_lock_irqsave(&dc->lock, flags);
		if (last)
			dc->state = D_SUBMIT;
		else
			dc->state = D_PARTIAL;
		dc->bio_ref++;
		spin_unlock_irqrestore(&dc->lock, flags);

		atomic_inc(&dcc->queued_discard);
		dc->queued++;
		list_move_tail(&dc->list, wait_list);

		/* sanity check on discard range */
		__check_sit_bitmap(sbi, lstart, lstart + len);

		bio->bi_private = dc;
		bio->bi_end_io = f2fs_submit_discard_endio;
		bio->bi_opf |= flag;
		submit_bio(bio);

		atomic_inc(&dcc->issued_discard);

		f2fs_update_iostat(sbi, NULL, FS_DISCARD_IO, len * F2FS_BLKSIZE);

		lstart += len;
		start += len;
		total_len -= len;
		len = total_len;
	}

	if (!err && len) {
		dcc->undiscard_blks -= len;
		__update_discard_tree_range(sbi, bdev, lstart, start, len);
	}
	return err;
}

static void __insert_discard_cmd(struct f2fs_sb_info *sbi,
				struct block_device *bdev, block_t lstart,
				block_t start, block_t len)
{
	struct discard_cmd_control *dcc = SM_I(sbi)->dcc_info;
	struct rb_node **p = &dcc->root.rb_root.rb_node;
	struct rb_node *parent = NULL;
	struct discard_cmd *dc;
	bool leftmost = true;

	/* look up rb tree to find parent node */
	while (*p) {
		parent = *p;
		dc = rb_entry(parent, struct discard_cmd, rb_node);

		if (lstart < dc->di.lstart) {
			p = &(*p)->rb_left;
		} else if (lstart >= dc->di.lstart + dc->di.len) {
			p = &(*p)->rb_right;
			leftmost = false;
		} else {
			f2fs_bug_on(sbi, 1);
		}
	}

	dc = __create_discard_cmd(sbi, bdev, lstart, start, len);

	rb_link_node(&dc->rb_node, parent, p);
	rb_insert_color_cached(&dc->rb_node, &dcc->root, leftmost);
}

static void __relocate_discard_cmd(struct discard_cmd_control *dcc,
						struct discard_cmd *dc)
{
	list_move_tail(&dc->list, &dcc->pend_list[plist_idx(dc->di.len)]);
}

static void __punch_discard_cmd(struct f2fs_sb_info *sbi,
				struct discard_cmd *dc, block_t blkaddr)
{
	struct discard_cmd_control *dcc = SM_I(sbi)->dcc_info;
	struct discard_info di = dc->di;
	bool modified = false;

	if (dc->state == D_DONE || dc->di.len == 1) {
		__remove_discard_cmd(sbi, dc);
		return;
	}

	dcc->undiscard_blks -= di.len;

	if (blkaddr > di.lstart) {
		dc->di.len = blkaddr - dc->di.lstart;
		dcc->undiscard_blks += dc->di.len;
		__relocate_discard_cmd(dcc, dc);
		modified = true;
	}

	if (blkaddr < di.lstart + di.len - 1) {
		if (modified) {
			__insert_discard_cmd(sbi, dc->bdev, blkaddr + 1,
					di.start + blkaddr + 1 - di.lstart,
					di.lstart + di.len - 1 - blkaddr);
		} else {
			dc->di.lstart++;
			dc->di.len--;
			dc->di.start++;
			dcc->undiscard_blks += dc->di.len;
			__relocate_discard_cmd(dcc, dc);
		}
	}
}

static void __update_discard_tree_range(struct f2fs_sb_info *sbi,
				struct block_device *bdev, block_t lstart,
				block_t start, block_t len)
{
	struct discard_cmd_control *dcc = SM_I(sbi)->dcc_info;
	struct discard_cmd *prev_dc = NULL, *next_dc = NULL;
	struct discard_cmd *dc;
	struct discard_info di = {0};
	struct rb_node **insert_p = NULL, *insert_parent = NULL;
	unsigned int max_discard_blocks =
			SECTOR_TO_BLOCK(bdev_max_discard_sectors(bdev));
	block_t end = lstart + len;

	dc = __lookup_discard_cmd_ret(&dcc->root, lstart,
				&prev_dc, &next_dc, &insert_p, &insert_parent);
	if (dc)
		prev_dc = dc;

	if (!prev_dc) {
		di.lstart = lstart;
		di.len = next_dc ? next_dc->di.lstart - lstart : len;
		di.len = min(di.len, len);
		di.start = start;
	}

	while (1) {
		struct rb_node *node;
		bool merged = false;
		struct discard_cmd *tdc = NULL;

		if (prev_dc) {
			di.lstart = prev_dc->di.lstart + prev_dc->di.len;
			if (di.lstart < lstart)
				di.lstart = lstart;
			if (di.lstart >= end)
				break;

			if (!next_dc || next_dc->di.lstart > end)
				di.len = end - di.lstart;
			else
				di.len = next_dc->di.lstart - di.lstart;
			di.start = start + di.lstart - lstart;
		}

		if (!di.len)
			goto next;

		if (prev_dc && prev_dc->state == D_PREP &&
			prev_dc->bdev == bdev &&
			__is_discard_back_mergeable(&di, &prev_dc->di,
							max_discard_blocks)) {
			prev_dc->di.len += di.len;
			dcc->undiscard_blks += di.len;
			__relocate_discard_cmd(dcc, prev_dc);
			di = prev_dc->di;
			tdc = prev_dc;
			merged = true;
		}

		if (next_dc && next_dc->state == D_PREP &&
			next_dc->bdev == bdev &&
			__is_discard_front_mergeable(&di, &next_dc->di,
							max_discard_blocks)) {
			next_dc->di.lstart = di.lstart;
			next_dc->di.len += di.len;
			next_dc->di.start = di.start;
			dcc->undiscard_blks += di.len;
			__relocate_discard_cmd(dcc, next_dc);
			if (tdc)
				__remove_discard_cmd(sbi, tdc);
			merged = true;
		}

		if (!merged)
			__insert_discard_cmd(sbi, bdev,
						di.lstart, di.start, di.len);
 next:
		prev_dc = next_dc;
		if (!prev_dc)
			break;

		node = rb_next(&prev_dc->rb_node);
		next_dc = rb_entry_safe(node, struct discard_cmd, rb_node);
	}
}

static void __queue_discard_cmd(struct f2fs_sb_info *sbi,
		struct block_device *bdev, block_t blkstart, block_t blklen)
{
	block_t lblkstart = blkstart;

	if (!f2fs_bdev_support_discard(bdev))
		return;

	trace_f2fs_queue_discard(bdev, blkstart, blklen);

	if (f2fs_is_multi_device(sbi)) {
		int devi = f2fs_target_device_index(sbi, blkstart);

		blkstart -= FDEV(devi).start_blk;
	}
	mutex_lock(&SM_I(sbi)->dcc_info->cmd_lock);
	__update_discard_tree_range(sbi, bdev, lblkstart, blkstart, blklen);
	mutex_unlock(&SM_I(sbi)->dcc_info->cmd_lock);
}

static void __issue_discard_cmd_orderly(struct f2fs_sb_info *sbi,
		struct discard_policy *dpolicy, int *issued)
{
	struct discard_cmd_control *dcc = SM_I(sbi)->dcc_info;
	struct discard_cmd *prev_dc = NULL, *next_dc = NULL;
	struct rb_node **insert_p = NULL, *insert_parent = NULL;
	struct discard_cmd *dc;
	struct blk_plug plug;
	bool io_interrupted = false;

	mutex_lock(&dcc->cmd_lock);
	dc = __lookup_discard_cmd_ret(&dcc->root, dcc->next_pos,
				&prev_dc, &next_dc, &insert_p, &insert_parent);
	if (!dc)
		dc = next_dc;

	blk_start_plug(&plug);

	while (dc) {
		struct rb_node *node;
		int err = 0;

		if (dc->state != D_PREP)
			goto next;

		if (dpolicy->io_aware && !is_idle(sbi, DISCARD_TIME)) {
			io_interrupted = true;
			break;
		}

		dcc->next_pos = dc->di.lstart + dc->di.len;
		err = __submit_discard_cmd(sbi, dpolicy, dc, issued);

		if (*issued >= dpolicy->max_requests)
			break;
next:
		node = rb_next(&dc->rb_node);
		if (err)
			__remove_discard_cmd(sbi, dc);
		dc = rb_entry_safe(node, struct discard_cmd, rb_node);
	}

	blk_finish_plug(&plug);

	if (!dc)
		dcc->next_pos = 0;

	mutex_unlock(&dcc->cmd_lock);

	if (!(*issued) && io_interrupted)
		*issued = -1;
}
static unsigned int __wait_all_discard_cmd(struct f2fs_sb_info *sbi,
					struct discard_policy *dpolicy);

static int __issue_discard_cmd(struct f2fs_sb_info *sbi,
					struct discard_policy *dpolicy)
{
	struct discard_cmd_control *dcc = SM_I(sbi)->dcc_info;
	struct list_head *pend_list;
	struct discard_cmd *dc, *tmp;
	struct blk_plug plug;
	int i, issued;
	bool io_interrupted = false;

	if (dpolicy->timeout)
		f2fs_update_time(sbi, UMOUNT_DISCARD_TIMEOUT);

retry:
	issued = 0;
	for (i = MAX_PLIST_NUM - 1; i >= 0; i--) {
		if (dpolicy->timeout &&
				f2fs_time_over(sbi, UMOUNT_DISCARD_TIMEOUT))
			break;

		if (i + 1 < dpolicy->granularity)
			break;

		if (i + 1 < dcc->max_ordered_discard && dpolicy->ordered) {
			__issue_discard_cmd_orderly(sbi, dpolicy, &issued);
			return issued;
		}

		pend_list = &dcc->pend_list[i];

		mutex_lock(&dcc->cmd_lock);
		if (list_empty(pend_list))
			goto next;
		if (unlikely(dcc->rbtree_check))
			f2fs_bug_on(sbi, !f2fs_check_discard_tree(sbi));
		blk_start_plug(&plug);
		list_for_each_entry_safe(dc, tmp, pend_list, list) {
			f2fs_bug_on(sbi, dc->state != D_PREP);

			if (dpolicy->timeout &&
				f2fs_time_over(sbi, UMOUNT_DISCARD_TIMEOUT))
				break;

			if (dpolicy->io_aware && i < dpolicy->io_aware_gran &&
						!is_idle(sbi, DISCARD_TIME)) {
				io_interrupted = true;
				break;
			}

			__submit_discard_cmd(sbi, dpolicy, dc, &issued);

			if (issued >= dpolicy->max_requests)
				break;
		}
		blk_finish_plug(&plug);
next:
		mutex_unlock(&dcc->cmd_lock);

		if (issued >= dpolicy->max_requests || io_interrupted)
			break;
	}

	if (dpolicy->type == DPOLICY_UMOUNT && issued) {
		__wait_all_discard_cmd(sbi, dpolicy);
		goto retry;
	}

	if (!issued && io_interrupted)
		issued = -1;

	return issued;
}

static bool __drop_discard_cmd(struct f2fs_sb_info *sbi)
{
	struct discard_cmd_control *dcc = SM_I(sbi)->dcc_info;
	struct list_head *pend_list;
	struct discard_cmd *dc, *tmp;
	int i;
	bool dropped = false;

	mutex_lock(&dcc->cmd_lock);
	for (i = MAX_PLIST_NUM - 1; i >= 0; i--) {
		pend_list = &dcc->pend_list[i];
		list_for_each_entry_safe(dc, tmp, pend_list, list) {
			f2fs_bug_on(sbi, dc->state != D_PREP);
			__remove_discard_cmd(sbi, dc);
			dropped = true;
		}
	}
	mutex_unlock(&dcc->cmd_lock);

	return dropped;
}

void f2fs_drop_discard_cmd(struct f2fs_sb_info *sbi)
{
	__drop_discard_cmd(sbi);
}

static unsigned int __wait_one_discard_bio(struct f2fs_sb_info *sbi,
							struct discard_cmd *dc)
{
	struct discard_cmd_control *dcc = SM_I(sbi)->dcc_info;
	unsigned int len = 0;

	wait_for_completion_io(&dc->wait);
	mutex_lock(&dcc->cmd_lock);
	f2fs_bug_on(sbi, dc->state != D_DONE);
	dc->ref--;
	if (!dc->ref) {
		if (!dc->error)
			len = dc->di.len;
		__remove_discard_cmd(sbi, dc);
	}
	mutex_unlock(&dcc->cmd_lock);

	return len;
}

static unsigned int __wait_discard_cmd_range(struct f2fs_sb_info *sbi,
						struct discard_policy *dpolicy,
						block_t start, block_t end)
{
	struct discard_cmd_control *dcc = SM_I(sbi)->dcc_info;
	struct list_head *wait_list = (dpolicy->type == DPOLICY_FSTRIM) ?
					&(dcc->fstrim_list) : &(dcc->wait_list);
	struct discard_cmd *dc = NULL, *iter, *tmp;
	unsigned int trimmed = 0;

next:
	dc = NULL;

	mutex_lock(&dcc->cmd_lock);
	list_for_each_entry_safe(iter, tmp, wait_list, list) {
		if (iter->di.lstart + iter->di.len <= start ||
					end <= iter->di.lstart)
			continue;
		if (iter->di.len < dpolicy->granularity)
			continue;
		if (iter->state == D_DONE && !iter->ref) {
			wait_for_completion_io(&iter->wait);
			if (!iter->error)
				trimmed += iter->di.len;
			__remove_discard_cmd(sbi, iter);
		} else {
			iter->ref++;
			dc = iter;
			break;
		}
	}
	mutex_unlock(&dcc->cmd_lock);

	if (dc) {
		trimmed += __wait_one_discard_bio(sbi, dc);
		goto next;
	}

	return trimmed;
}

static unsigned int __wait_all_discard_cmd(struct f2fs_sb_info *sbi,
						struct discard_policy *dpolicy)
{
	struct discard_policy dp;
	unsigned int discard_blks;

	if (dpolicy)
		return __wait_discard_cmd_range(sbi, dpolicy, 0, UINT_MAX);

	/* wait all */
	__init_discard_policy(sbi, &dp, DPOLICY_FSTRIM, MIN_DISCARD_GRANULARITY);
	discard_blks = __wait_discard_cmd_range(sbi, &dp, 0, UINT_MAX);
	__init_discard_policy(sbi, &dp, DPOLICY_UMOUNT, MIN_DISCARD_GRANULARITY);
	discard_blks += __wait_discard_cmd_range(sbi, &dp, 0, UINT_MAX);

	return discard_blks;
}

/* This should be covered by global mutex, &sit_i->sentry_lock */
static void f2fs_wait_discard_bio(struct f2fs_sb_info *sbi, block_t blkaddr)
{
	struct discard_cmd_control *dcc = SM_I(sbi)->dcc_info;
	struct discard_cmd *dc;
	bool need_wait = false;

	mutex_lock(&dcc->cmd_lock);
	dc = __lookup_discard_cmd(sbi, blkaddr);
	if (dc) {
		if (dc->state == D_PREP) {
			__punch_discard_cmd(sbi, dc, blkaddr);
		} else {
			dc->ref++;
			need_wait = true;
		}
	}
	mutex_unlock(&dcc->cmd_lock);

	if (need_wait)
		__wait_one_discard_bio(sbi, dc);
}

void f2fs_stop_discard_thread(struct f2fs_sb_info *sbi)
{
	struct discard_cmd_control *dcc = SM_I(sbi)->dcc_info;

	if (dcc && dcc->f2fs_issue_discard) {
		struct task_struct *discard_thread = dcc->f2fs_issue_discard;

		dcc->f2fs_issue_discard = NULL;
		kthread_stop(discard_thread);
	}
}

/**
 * f2fs_issue_discard_timeout() - Issue all discard cmd within UMOUNT_DISCARD_TIMEOUT
 * @sbi: the f2fs_sb_info data for discard cmd to issue
 *
 * When UMOUNT_DISCARD_TIMEOUT is exceeded, all remaining discard commands will be dropped
 *
 * Return true if issued all discard cmd or no discard cmd need issue, otherwise return false.
 */
bool f2fs_issue_discard_timeout(struct f2fs_sb_info *sbi)
{
	struct discard_cmd_control *dcc = SM_I(sbi)->dcc_info;
	struct discard_policy dpolicy;
	bool dropped;

	if (!atomic_read(&dcc->discard_cmd_cnt))
		return true;

	__init_discard_policy(sbi, &dpolicy, DPOLICY_UMOUNT,
					dcc->discard_granularity);
	__issue_discard_cmd(sbi, &dpolicy);
	dropped = __drop_discard_cmd(sbi);

	/* just to make sure there is no pending discard commands */
	__wait_all_discard_cmd(sbi, NULL);

	f2fs_bug_on(sbi, atomic_read(&dcc->discard_cmd_cnt));
	return !dropped;
}

static int issue_discard_thread(void *data)
{
	struct f2fs_sb_info *sbi = data;
	struct discard_cmd_control *dcc = SM_I(sbi)->dcc_info;
	wait_queue_head_t *q = &dcc->discard_wait_queue;
	struct discard_policy dpolicy;
	unsigned int wait_ms = dcc->min_discard_issue_time;
	int issued;

	set_freezable();

	do {
		wait_event_interruptible_timeout(*q,
				kthread_should_stop() || freezing(current) ||
				dcc->discard_wake,
				msecs_to_jiffies(wait_ms));

		if (sbi->gc_mode == GC_URGENT_HIGH ||
			!f2fs_available_free_memory(sbi, DISCARD_CACHE))
			__init_discard_policy(sbi, &dpolicy, DPOLICY_FORCE,
						MIN_DISCARD_GRANULARITY);
		else
			__init_discard_policy(sbi, &dpolicy, DPOLICY_BG,
						dcc->discard_granularity);

		if (dcc->discard_wake)
			dcc->discard_wake = false;

		/* clean up pending candidates before going to sleep */
		if (atomic_read(&dcc->queued_discard))
			__wait_all_discard_cmd(sbi, NULL);

		if (try_to_freeze())
			continue;
		if (f2fs_readonly(sbi->sb))
			continue;
		if (kthread_should_stop())
			return 0;
		if (is_sbi_flag_set(sbi, SBI_NEED_FSCK) ||
			!atomic_read(&dcc->discard_cmd_cnt)) {
			wait_ms = dpolicy.max_interval;
			continue;
		}

		sb_start_intwrite(sbi->sb);

		issued = __issue_discard_cmd(sbi, &dpolicy);
		if (issued > 0) {
			__wait_all_discard_cmd(sbi, &dpolicy);
			wait_ms = dpolicy.min_interval;
		} else if (issued == -1) {
			wait_ms = f2fs_time_to_wait(sbi, DISCARD_TIME);
			if (!wait_ms)
				wait_ms = dpolicy.mid_interval;
		} else {
			wait_ms = dpolicy.max_interval;
		}
		if (!atomic_read(&dcc->discard_cmd_cnt))
			wait_ms = dpolicy.max_interval;

		sb_end_intwrite(sbi->sb);

	} while (!kthread_should_stop());
	return 0;
}

#ifdef CONFIG_BLK_DEV_ZONED
static int __f2fs_issue_discard_zone(struct f2fs_sb_info *sbi,
		struct block_device *bdev, block_t blkstart, block_t blklen)
{
	sector_t sector, nr_sects;
	block_t lblkstart = blkstart;
	int devi = 0;
	u64 remainder = 0;

	if (f2fs_is_multi_device(sbi)) {
		devi = f2fs_target_device_index(sbi, blkstart);
		if (blkstart < FDEV(devi).start_blk ||
		    blkstart > FDEV(devi).end_blk) {
			f2fs_err(sbi, "Invalid block %x", blkstart);
			return -EIO;
		}
		blkstart -= FDEV(devi).start_blk;
	}

	/* For sequential zones, reset the zone write pointer */
	if (f2fs_blkz_is_seq(sbi, devi, blkstart)) {
		sector = SECTOR_FROM_BLOCK(blkstart);
		nr_sects = SECTOR_FROM_BLOCK(blklen);
		div64_u64_rem(sector, bdev_zone_sectors(bdev), &remainder);

		if (remainder || nr_sects != bdev_zone_sectors(bdev)) {
			f2fs_err(sbi, "(%d) %s: Unaligned zone reset attempted (block %x + %x)",
				 devi, sbi->s_ndevs ? FDEV(devi).path : "",
				 blkstart, blklen);
			return -EIO;
		}
		trace_f2fs_issue_reset_zone(bdev, blkstart);
		return blkdev_zone_mgmt(bdev, REQ_OP_ZONE_RESET,
					sector, nr_sects, GFP_NOFS);
	}

	/* For conventional zones, use regular discard if supported */
	__queue_discard_cmd(sbi, bdev, lblkstart, blklen);
	return 0;
}
#endif

static int __issue_discard_async(struct f2fs_sb_info *sbi,
		struct block_device *bdev, block_t blkstart, block_t blklen)
{
#ifdef CONFIG_BLK_DEV_ZONED
	if (f2fs_sb_has_blkzoned(sbi) && bdev_is_zoned(bdev))
		return __f2fs_issue_discard_zone(sbi, bdev, blkstart, blklen);
#endif
	__queue_discard_cmd(sbi, bdev, blkstart, blklen);
	return 0;
}

static int f2fs_issue_discard(struct f2fs_sb_info *sbi,
				block_t blkstart, block_t blklen)
{
	sector_t start = blkstart, len = 0;
	struct block_device *bdev;
	struct seg_entry *se;
	unsigned int offset;
	block_t i;
	int err = 0;

	bdev = f2fs_target_device(sbi, blkstart, NULL);

	for (i = blkstart; i < blkstart + blklen; i++, len++) {
		if (i != start) {
			struct block_device *bdev2 =
				f2fs_target_device(sbi, i, NULL);

			if (bdev2 != bdev) {
				err = __issue_discard_async(sbi, bdev,
						start, len);
				if (err)
					return err;
				bdev = bdev2;
				start = i;
				len = 0;
			}
		}

		se = get_seg_entry(sbi, GET_SEGNO(sbi, i));
		offset = GET_BLKOFF_FROM_SEG0(sbi, i);

		if (f2fs_block_unit_discard(sbi) &&
				!f2fs_test_and_set_bit(offset, se->discard_map))
			sbi->discard_blks--;
	}

	if (len)
		err = __issue_discard_async(sbi, bdev, start, len);
	return err;
}

static bool add_discard_addrs(struct f2fs_sb_info *sbi, struct cp_control *cpc,
							bool check_only)
{
	int entries = SIT_VBLOCK_MAP_SIZE / sizeof(unsigned long);
	int max_blocks = sbi->blocks_per_seg;
	struct seg_entry *se = get_seg_entry(sbi, cpc->trim_start);
	unsigned long *cur_map = (unsigned long *)se->cur_valid_map;
	unsigned long *ckpt_map = (unsigned long *)se->ckpt_valid_map;
	unsigned long *discard_map = (unsigned long *)se->discard_map;
	unsigned long *dmap = SIT_I(sbi)->tmp_map;
	unsigned int start = 0, end = -1;
	bool force = (cpc->reason & CP_DISCARD);
	struct discard_entry *de = NULL;
	struct list_head *head = &SM_I(sbi)->dcc_info->entry_list;
	int i;

	if (se->valid_blocks == max_blocks || !f2fs_hw_support_discard(sbi) ||
			!f2fs_block_unit_discard(sbi))
		return false;

	if (!force) {
		if (!f2fs_realtime_discard_enable(sbi) || !se->valid_blocks ||
			SM_I(sbi)->dcc_info->nr_discards >=
				SM_I(sbi)->dcc_info->max_discards)
			return false;
	}

	/* SIT_VBLOCK_MAP_SIZE should be multiple of sizeof(unsigned long) */
	for (i = 0; i < entries; i++)
		dmap[i] = force ? ~ckpt_map[i] & ~discard_map[i] :
				(cur_map[i] ^ ckpt_map[i]) & ckpt_map[i];

	while (force || SM_I(sbi)->dcc_info->nr_discards <=
				SM_I(sbi)->dcc_info->max_discards) {
		start = __find_rev_next_bit(dmap, max_blocks, end + 1);
		if (start >= max_blocks)
			break;

		end = __find_rev_next_zero_bit(dmap, max_blocks, start + 1);
		if (force && start && end != max_blocks
					&& (end - start) < cpc->trim_minlen)
			continue;

		if (check_only)
			return true;

		if (!de) {
			de = f2fs_kmem_cache_alloc(discard_entry_slab,
						GFP_F2FS_ZERO, true, NULL);
			de->start_blkaddr = START_BLOCK(sbi, cpc->trim_start);
			list_add_tail(&de->list, head);
		}

		for (i = start; i < end; i++)
			__set_bit_le(i, (void *)de->discard_map);

		SM_I(sbi)->dcc_info->nr_discards += end - start;
	}
	return false;
}

static void release_discard_addr(struct discard_entry *entry)
{
	list_del(&entry->list);
	kmem_cache_free(discard_entry_slab, entry);
}

void f2fs_release_discard_addrs(struct f2fs_sb_info *sbi)
{
	struct list_head *head = &(SM_I(sbi)->dcc_info->entry_list);
	struct discard_entry *entry, *this;

	/* drop caches */
	list_for_each_entry_safe(entry, this, head, list)
		release_discard_addr(entry);
}

/*
 * Should call f2fs_clear_prefree_segments after checkpoint is done.
 */
static void set_prefree_as_free_segments(struct f2fs_sb_info *sbi)
{
	struct dirty_seglist_info *dirty_i = DIRTY_I(sbi);
	unsigned int segno;

	mutex_lock(&dirty_i->seglist_lock);
	for_each_set_bit(segno, dirty_i->dirty_segmap[PRE], MAIN_SEGS(sbi))
		__set_test_and_free(sbi, segno, false);
	mutex_unlock(&dirty_i->seglist_lock);
}

void f2fs_clear_prefree_segments(struct f2fs_sb_info *sbi,
						struct cp_control *cpc)
{
	struct discard_cmd_control *dcc = SM_I(sbi)->dcc_info;
	struct list_head *head = &dcc->entry_list;
	struct discard_entry *entry, *this;
	struct dirty_seglist_info *dirty_i = DIRTY_I(sbi);
	unsigned long *prefree_map = dirty_i->dirty_segmap[PRE];
	unsigned int start = 0, end = -1;
	unsigned int secno, start_segno;
	bool force = (cpc->reason & CP_DISCARD);
	bool section_alignment = F2FS_OPTION(sbi).discard_unit ==
						DISCARD_UNIT_SECTION;

	if (f2fs_lfs_mode(sbi) && __is_large_section(sbi))
		section_alignment = true;

	mutex_lock(&dirty_i->seglist_lock);

	while (1) {
		int i;

		if (section_alignment && end != -1)
			end--;
		start = find_next_bit(prefree_map, MAIN_SEGS(sbi), end + 1);
		if (start >= MAIN_SEGS(sbi))
			break;
		end = find_next_zero_bit(prefree_map, MAIN_SEGS(sbi),
								start + 1);

		if (section_alignment) {
			start = rounddown(start, sbi->segs_per_sec);
			end = roundup(end, sbi->segs_per_sec);
		}

		for (i = start; i < end; i++) {
			if (test_and_clear_bit(i, prefree_map))
				dirty_i->nr_dirty[PRE]--;
		}

		if (!f2fs_realtime_discard_enable(sbi))
			continue;

		if (force && start >= cpc->trim_start &&
					(end - 1) <= cpc->trim_end)
			continue;

		/* Should cover 2MB zoned device for zone-based reset */
		if (!f2fs_sb_has_blkzoned(sbi) &&
		    (!f2fs_lfs_mode(sbi) || !__is_large_section(sbi))) {
			f2fs_issue_discard(sbi, START_BLOCK(sbi, start),
				(end - start) << sbi->log_blocks_per_seg);
			continue;
		}
next:
		secno = GET_SEC_FROM_SEG(sbi, start);
		start_segno = GET_SEG_FROM_SEC(sbi, secno);
		if (!IS_CURSEC(sbi, secno) &&
			!get_valid_blocks(sbi, start, true))
			f2fs_issue_discard(sbi, START_BLOCK(sbi, start_segno),
				sbi->segs_per_sec << sbi->log_blocks_per_seg);

		start = start_segno + sbi->segs_per_sec;
		if (start < end)
			goto next;
		else
			end = start - 1;
	}
	mutex_unlock(&dirty_i->seglist_lock);

	if (!f2fs_block_unit_discard(sbi))
		goto wakeup;

	/* send small discards */
	list_for_each_entry_safe(entry, this, head, list) {
		unsigned int cur_pos = 0, next_pos, len, total_len = 0;
		bool is_valid = test_bit_le(0, entry->discard_map);

find_next:
		if (is_valid) {
			next_pos = find_next_zero_bit_le(entry->discard_map,
					sbi->blocks_per_seg, cur_pos);
			len = next_pos - cur_pos;

			if (f2fs_sb_has_blkzoned(sbi) ||
			    (force && len < cpc->trim_minlen))
				goto skip;

			f2fs_issue_discard(sbi, entry->start_blkaddr + cur_pos,
									len);
			total_len += len;
		} else {
			next_pos = find_next_bit_le(entry->discard_map,
					sbi->blocks_per_seg, cur_pos);
		}
skip:
		cur_pos = next_pos;
		is_valid = !is_valid;

		if (cur_pos < sbi->blocks_per_seg)
			goto find_next;

		release_discard_addr(entry);
		dcc->nr_discards -= total_len;
	}

wakeup:
	wake_up_discard_thread(sbi, false);
}

int f2fs_start_discard_thread(struct f2fs_sb_info *sbi)
{
	dev_t dev = sbi->sb->s_bdev->bd_dev;
	struct discard_cmd_control *dcc = SM_I(sbi)->dcc_info;
	int err = 0;

	if (!f2fs_realtime_discard_enable(sbi))
		return 0;

	dcc->f2fs_issue_discard = kthread_run(issue_discard_thread, sbi,
				"f2fs_discard-%u:%u", MAJOR(dev), MINOR(dev));
	if (IS_ERR(dcc->f2fs_issue_discard)) {
		err = PTR_ERR(dcc->f2fs_issue_discard);
		dcc->f2fs_issue_discard = NULL;
	}

	return err;
}

static int create_discard_cmd_control(struct f2fs_sb_info *sbi)
{
	struct discard_cmd_control *dcc;
	int err = 0, i;

	if (SM_I(sbi)->dcc_info) {
		dcc = SM_I(sbi)->dcc_info;
		goto init_thread;
	}

	dcc = f2fs_kzalloc(sbi, sizeof(struct discard_cmd_control), GFP_KERNEL);
	if (!dcc)
		return -ENOMEM;

	dcc->discard_io_aware_gran = MAX_PLIST_NUM;
	dcc->discard_granularity = DEFAULT_DISCARD_GRANULARITY;
	dcc->max_ordered_discard = DEFAULT_MAX_ORDERED_DISCARD_GRANULARITY;
	if (F2FS_OPTION(sbi).discard_unit == DISCARD_UNIT_SEGMENT)
		dcc->discard_granularity = sbi->blocks_per_seg;
	else if (F2FS_OPTION(sbi).discard_unit == DISCARD_UNIT_SECTION)
		dcc->discard_granularity = BLKS_PER_SEC(sbi);

	INIT_LIST_HEAD(&dcc->entry_list);
	for (i = 0; i < MAX_PLIST_NUM; i++)
		INIT_LIST_HEAD(&dcc->pend_list[i]);
	INIT_LIST_HEAD(&dcc->wait_list);
	INIT_LIST_HEAD(&dcc->fstrim_list);
	mutex_init(&dcc->cmd_lock);
	atomic_set(&dcc->issued_discard, 0);
	atomic_set(&dcc->queued_discard, 0);
	atomic_set(&dcc->discard_cmd_cnt, 0);
	dcc->nr_discards = 0;
	dcc->max_discards = MAIN_SEGS(sbi) << sbi->log_blocks_per_seg;
	dcc->max_discard_request = DEF_MAX_DISCARD_REQUEST;
	dcc->min_discard_issue_time = DEF_MIN_DISCARD_ISSUE_TIME;
	dcc->mid_discard_issue_time = DEF_MID_DISCARD_ISSUE_TIME;
	dcc->max_discard_issue_time = DEF_MAX_DISCARD_ISSUE_TIME;
	dcc->discard_urgent_util = DEF_DISCARD_URGENT_UTIL;
	dcc->undiscard_blks = 0;
	dcc->next_pos = 0;
	dcc->root = RB_ROOT_CACHED;
	dcc->rbtree_check = false;

	init_waitqueue_head(&dcc->discard_wait_queue);
	SM_I(sbi)->dcc_info = dcc;
init_thread:
	err = f2fs_start_discard_thread(sbi);
	if (err) {
		kfree(dcc);
		SM_I(sbi)->dcc_info = NULL;
	}

	return err;
}

static void destroy_discard_cmd_control(struct f2fs_sb_info *sbi)
{
	struct discard_cmd_control *dcc = SM_I(sbi)->dcc_info;

	if (!dcc)
		return;

	f2fs_stop_discard_thread(sbi);

	/*
	 * Recovery can cache discard commands, so in error path of
	 * fill_super(), it needs to give a chance to handle them.
	 */
	f2fs_issue_discard_timeout(sbi);

	kfree(dcc);
	SM_I(sbi)->dcc_info = NULL;
}

static bool __mark_sit_entry_dirty(struct f2fs_sb_info *sbi, unsigned int segno)
{
	struct sit_info *sit_i = SIT_I(sbi);

	if (!__test_and_set_bit(segno, sit_i->dirty_sentries_bitmap)) {
		sit_i->dirty_sentries++;
		return false;
	}

	return true;
}

static void __set_sit_entry_type(struct f2fs_sb_info *sbi, int type,
					unsigned int segno, int modified)
{
	struct seg_entry *se = get_seg_entry(sbi, segno);

	se->type = type;
	if (modified)
		__mark_sit_entry_dirty(sbi, segno);
}

static inline unsigned long long get_segment_mtime(struct f2fs_sb_info *sbi,
								block_t blkaddr)
{
	unsigned int segno = GET_SEGNO(sbi, blkaddr);

	if (segno == NULL_SEGNO)
		return 0;
	return get_seg_entry(sbi, segno)->mtime;
}

static void update_segment_mtime(struct f2fs_sb_info *sbi, block_t blkaddr,
						unsigned long long old_mtime)
{
	struct seg_entry *se;
	unsigned int segno = GET_SEGNO(sbi, blkaddr);
	unsigned long long ctime = get_mtime(sbi, false);
	unsigned long long mtime = old_mtime ? old_mtime : ctime;

	if (segno == NULL_SEGNO)
		return;

	se = get_seg_entry(sbi, segno);

	if (!se->mtime)
		se->mtime = mtime;
	else
		se->mtime = div_u64(se->mtime * se->valid_blocks + mtime,
						se->valid_blocks + 1);

	if (ctime > SIT_I(sbi)->max_mtime)
		SIT_I(sbi)->max_mtime = ctime;
}

static void update_sit_entry(struct f2fs_sb_info *sbi, block_t blkaddr, int del)
{
	struct seg_entry *se;
	unsigned int segno, offset;
	long int new_vblocks;
	bool exist;
#ifdef CONFIG_F2FS_CHECK_FS
	bool mir_exist;
#endif

	segno = GET_SEGNO(sbi, blkaddr);

	se = get_seg_entry(sbi, segno);
	new_vblocks = se->valid_blocks + del;
	offset = GET_BLKOFF_FROM_SEG0(sbi, blkaddr);

	f2fs_bug_on(sbi, (new_vblocks < 0 ||
			(new_vblocks > f2fs_usable_blks_in_seg(sbi, segno))));

	se->valid_blocks = new_vblocks;

	/* Update valid block bitmap */
	if (del > 0) {
		exist = f2fs_test_and_set_bit(offset, se->cur_valid_map);
#ifdef CONFIG_F2FS_CHECK_FS
		mir_exist = f2fs_test_and_set_bit(offset,
						se->cur_valid_map_mir);
		if (unlikely(exist != mir_exist)) {
			f2fs_err(sbi, "Inconsistent error when setting bitmap, blk:%u, old bit:%d",
				 blkaddr, exist);
			f2fs_bug_on(sbi, 1);
		}
#endif
		if (unlikely(exist)) {
			f2fs_err(sbi, "Bitmap was wrongly set, blk:%u",
				 blkaddr);
			f2fs_bug_on(sbi, 1);
			se->valid_blocks--;
			del = 0;
		}

		if (f2fs_block_unit_discard(sbi) &&
				!f2fs_test_and_set_bit(offset, se->discard_map))
			sbi->discard_blks--;

		/*
		 * SSR should never reuse block which is checkpointed
		 * or newly invalidated.
		 */
		if (!is_sbi_flag_set(sbi, SBI_CP_DISABLED)) {
			if (!f2fs_test_and_set_bit(offset, se->ckpt_valid_map))
				se->ckpt_valid_blocks++;
		}
	} else {
		exist = f2fs_test_and_clear_bit(offset, se->cur_valid_map);
#ifdef CONFIG_F2FS_CHECK_FS
		mir_exist = f2fs_test_and_clear_bit(offset,
						se->cur_valid_map_mir);
		if (unlikely(exist != mir_exist)) {
			f2fs_err(sbi, "Inconsistent error when clearing bitmap, blk:%u, old bit:%d",
				 blkaddr, exist);
			f2fs_bug_on(sbi, 1);
		}
#endif
		if (unlikely(!exist)) {
			f2fs_err(sbi, "Bitmap was wrongly cleared, blk:%u",
				 blkaddr);
			f2fs_bug_on(sbi, 1);
			se->valid_blocks++;
			del = 0;
		} else if (unlikely(is_sbi_flag_set(sbi, SBI_CP_DISABLED))) {
			/*
			 * If checkpoints are off, we must not reuse data that
			 * was used in the previous checkpoint. If it was used
			 * before, we must track that to know how much space we
			 * really have.
			 */
			if (f2fs_test_bit(offset, se->ckpt_valid_map)) {
				spin_lock(&sbi->stat_lock);
				sbi->unusable_block_count++;
				spin_unlock(&sbi->stat_lock);
			}
		}

		if (f2fs_block_unit_discard(sbi) &&
			f2fs_test_and_clear_bit(offset, se->discard_map))
			sbi->discard_blks++;
	}
	if (!f2fs_test_bit(offset, se->ckpt_valid_map))
		se->ckpt_valid_blocks += del;

	__mark_sit_entry_dirty(sbi, segno);

	/* update total number of valid blocks to be written in ckpt area */
	SIT_I(sbi)->written_valid_blocks += del;

	if (__is_large_section(sbi))
		get_sec_entry(sbi, segno)->valid_blocks += del;
}

void f2fs_invalidate_blocks(struct f2fs_sb_info *sbi, block_t addr)
{
	unsigned int segno = GET_SEGNO(sbi, addr);
	struct sit_info *sit_i = SIT_I(sbi);

	f2fs_bug_on(sbi, addr == NULL_ADDR);
	if (addr == NEW_ADDR || addr == COMPRESS_ADDR)
		return;

	invalidate_mapping_pages(META_MAPPING(sbi), addr, addr);
	f2fs_invalidate_compress_page(sbi, addr);

	/* add it into sit main buffer */
	down_write(&sit_i->sentry_lock);

	update_segment_mtime(sbi, addr, 0);
	update_sit_entry(sbi, addr, -1);

	/* add it into dirty seglist */
	locate_dirty_segment(sbi, segno);

	up_write(&sit_i->sentry_lock);
}

bool f2fs_is_checkpointed_data(struct f2fs_sb_info *sbi, block_t blkaddr)
{
	struct sit_info *sit_i = SIT_I(sbi);
	unsigned int segno, offset;
	struct seg_entry *se;
	bool is_cp = false;

	if (!__is_valid_data_blkaddr(blkaddr))
		return true;

	down_read(&sit_i->sentry_lock);

	segno = GET_SEGNO(sbi, blkaddr);
	se = get_seg_entry(sbi, segno);
	offset = GET_BLKOFF_FROM_SEG0(sbi, blkaddr);

	if (f2fs_test_bit(offset, se->ckpt_valid_map))
		is_cp = true;

	up_read(&sit_i->sentry_lock);

	return is_cp;
}

static unsigned short f2fs_curseg_valid_blocks(struct f2fs_sb_info *sbi, int type)
{
	struct curseg_info *curseg = CURSEG_I(sbi, type);

	if (sbi->ckpt->alloc_type[type] == SSR)
		return sbi->blocks_per_seg;
	return curseg->next_blkoff;
}

/*
 * Calculate the number of current summary pages for writing
 */
int f2fs_npages_for_summary_flush(struct f2fs_sb_info *sbi, bool for_ra)
{
	int valid_sum_count = 0;
	int i, sum_in_page;

	for (i = CURSEG_HOT_DATA; i <= CURSEG_COLD_DATA; i++) {
		if (sbi->ckpt->alloc_type[i] != SSR && for_ra)
			valid_sum_count +=
				le16_to_cpu(F2FS_CKPT(sbi)->cur_data_blkoff[i]);
		else
			valid_sum_count += f2fs_curseg_valid_blocks(sbi, i);
	}

	sum_in_page = (PAGE_SIZE - 2 * SUM_JOURNAL_SIZE -
			SUM_FOOTER_SIZE) / SUMMARY_SIZE;
	if (valid_sum_count <= sum_in_page)
		return 1;
	else if ((valid_sum_count - sum_in_page) <=
		(PAGE_SIZE - SUM_FOOTER_SIZE) / SUMMARY_SIZE)
		return 2;
	return 3;
}

/*
 * Caller should put this summary page
 */
struct page *f2fs_get_sum_page(struct f2fs_sb_info *sbi, unsigned int segno)
{
	if (unlikely(f2fs_cp_error(sbi)))
		return ERR_PTR(-EIO);
	return f2fs_get_meta_page_retry(sbi, GET_SUM_BLOCK(sbi, segno));
}

void f2fs_update_meta_page(struct f2fs_sb_info *sbi,
					void *src, block_t blk_addr)
{
	struct page *page = f2fs_grab_meta_page(sbi, blk_addr);

	memcpy(page_address(page), src, PAGE_SIZE);
	set_page_dirty(page);
	f2fs_put_page(page, 1);
}

static void write_sum_page(struct f2fs_sb_info *sbi,
			struct f2fs_summary_block *sum_blk, block_t blk_addr)
{
	f2fs_update_meta_page(sbi, (void *)sum_blk, blk_addr);
}

static void write_current_sum_page(struct f2fs_sb_info *sbi,
						int type, block_t blk_addr)
{
	struct curseg_info *curseg = CURSEG_I(sbi, type);
	struct page *page = f2fs_grab_meta_page(sbi, blk_addr);
	struct f2fs_summary_block *src = curseg->sum_blk;
	struct f2fs_summary_block *dst;

	dst = (struct f2fs_summary_block *)page_address(page);
	memset(dst, 0, PAGE_SIZE);

	mutex_lock(&curseg->curseg_mutex);

	down_read(&curseg->journal_rwsem);
	memcpy(&dst->journal, curseg->journal, SUM_JOURNAL_SIZE);
	up_read(&curseg->journal_rwsem);

	memcpy(dst->entries, src->entries, SUM_ENTRY_SIZE);
	memcpy(&dst->footer, &src->footer, SUM_FOOTER_SIZE);

	mutex_unlock(&curseg->curseg_mutex);

	set_page_dirty(page);
	f2fs_put_page(page, 1);
}

static int is_next_segment_free(struct f2fs_sb_info *sbi,
				struct curseg_info *curseg, int type)
{
	unsigned int segno = curseg->segno + 1;
	struct free_segmap_info *free_i = FREE_I(sbi);

	if (segno < MAIN_SEGS(sbi) && segno % sbi->segs_per_sec)
		return !test_bit(segno, free_i->free_segmap);
	return 0;
}

/*
 * Find a new segment from the free segments bitmap to right order
 * This function should be returned with success, otherwise BUG
 */
static void get_new_segment(struct f2fs_sb_info *sbi,
			unsigned int *newseg, bool new_sec, int dir)
{
	struct free_segmap_info *free_i = FREE_I(sbi);
	unsigned int segno, secno, zoneno;
	unsigned int total_zones = MAIN_SECS(sbi) / sbi->secs_per_zone;
	unsigned int hint = GET_SEC_FROM_SEG(sbi, *newseg);
	unsigned int old_zoneno = GET_ZONE_FROM_SEG(sbi, *newseg);
	unsigned int left_start = hint;
	bool init = true;
	int go_left = 0;
	int i;

	spin_lock(&free_i->segmap_lock);

	if (!new_sec && ((*newseg + 1) % sbi->segs_per_sec)) {
		segno = find_next_zero_bit(free_i->free_segmap,
			GET_SEG_FROM_SEC(sbi, hint + 1), *newseg + 1);
		if (segno < GET_SEG_FROM_SEC(sbi, hint + 1))
			goto got_it;
	}
find_other_zone:
	secno = find_next_zero_bit(free_i->free_secmap, MAIN_SECS(sbi), hint);
	if (secno >= MAIN_SECS(sbi)) {
		if (dir == ALLOC_RIGHT) {
			secno = find_first_zero_bit(free_i->free_secmap,
							MAIN_SECS(sbi));
			f2fs_bug_on(sbi, secno >= MAIN_SECS(sbi));
		} else {
			go_left = 1;
			left_start = hint - 1;
		}
	}
	if (go_left == 0)
		goto skip_left;

	while (test_bit(left_start, free_i->free_secmap)) {
		if (left_start > 0) {
			left_start--;
			continue;
		}
		left_start = find_first_zero_bit(free_i->free_secmap,
							MAIN_SECS(sbi));
		f2fs_bug_on(sbi, left_start >= MAIN_SECS(sbi));
		break;
	}
	secno = left_start;
skip_left:
	segno = GET_SEG_FROM_SEC(sbi, secno);
	zoneno = GET_ZONE_FROM_SEC(sbi, secno);

	/* give up on finding another zone */
	if (!init)
		goto got_it;
	if (sbi->secs_per_zone == 1)
		goto got_it;
	if (zoneno == old_zoneno)
		goto got_it;
	if (dir == ALLOC_LEFT) {
		if (!go_left && zoneno + 1 >= total_zones)
			goto got_it;
		if (go_left && zoneno == 0)
			goto got_it;
	}
	for (i = 0; i < NR_CURSEG_TYPE; i++)
		if (CURSEG_I(sbi, i)->zone == zoneno)
			break;

	if (i < NR_CURSEG_TYPE) {
		/* zone is in user, try another */
		if (go_left)
			hint = zoneno * sbi->secs_per_zone - 1;
		else if (zoneno + 1 >= total_zones)
			hint = 0;
		else
			hint = (zoneno + 1) * sbi->secs_per_zone;
		init = false;
		goto find_other_zone;
	}
got_it:
	/* set it as dirty segment in free segmap */
	f2fs_bug_on(sbi, test_bit(segno, free_i->free_segmap));
	__set_inuse(sbi, segno);
	*newseg = segno;
	spin_unlock(&free_i->segmap_lock);
}

static void reset_curseg(struct f2fs_sb_info *sbi, int type, int modified)
{
	struct curseg_info *curseg = CURSEG_I(sbi, type);
	struct summary_footer *sum_footer;
	unsigned short seg_type = curseg->seg_type;

	curseg->inited = true;
	curseg->segno = curseg->next_segno;
	curseg->zone = GET_ZONE_FROM_SEG(sbi, curseg->segno);
	curseg->next_blkoff = 0;
	curseg->next_segno = NULL_SEGNO;

	sum_footer = &(curseg->sum_blk->footer);
	memset(sum_footer, 0, sizeof(struct summary_footer));

	sanity_check_seg_type(sbi, seg_type);

	if (IS_DATASEG(seg_type))
		SET_SUM_TYPE(sum_footer, SUM_TYPE_DATA);
	if (IS_NODESEG(seg_type))
		SET_SUM_TYPE(sum_footer, SUM_TYPE_NODE);
	__set_sit_entry_type(sbi, seg_type, curseg->segno, modified);
}

static unsigned int __get_next_segno(struct f2fs_sb_info *sbi, int type)
{
	struct curseg_info *curseg = CURSEG_I(sbi, type);
	unsigned short seg_type = curseg->seg_type;

	sanity_check_seg_type(sbi, seg_type);
	if (f2fs_need_rand_seg(sbi))
		return get_random_u32_below(MAIN_SECS(sbi) * sbi->segs_per_sec);

	/* if segs_per_sec is large than 1, we need to keep original policy. */
	if (__is_large_section(sbi))
		return curseg->segno;

	/* inmem log may not locate on any segment after mount */
	if (!curseg->inited)
		return 0;

	if (unlikely(is_sbi_flag_set(sbi, SBI_CP_DISABLED)))
		return 0;

	if (test_opt(sbi, NOHEAP) &&
		(seg_type == CURSEG_HOT_DATA || IS_NODESEG(seg_type)))
		return 0;

	if (SIT_I(sbi)->last_victim[ALLOC_NEXT])
		return SIT_I(sbi)->last_victim[ALLOC_NEXT];

	/* find segments from 0 to reuse freed segments */
	if (F2FS_OPTION(sbi).alloc_mode == ALLOC_MODE_REUSE)
		return 0;

	return curseg->segno;
}

/*
 * Allocate a current working segment.
 * This function always allocates a free segment in LFS manner.
 */
static void new_curseg(struct f2fs_sb_info *sbi, int type, bool new_sec)
{
	struct curseg_info *curseg = CURSEG_I(sbi, type);
	unsigned short seg_type = curseg->seg_type;
	unsigned int segno = curseg->segno;
	int dir = ALLOC_LEFT;

	if (curseg->inited)
		write_sum_page(sbi, curseg->sum_blk,
				GET_SUM_BLOCK(sbi, segno));
	if (seg_type == CURSEG_WARM_DATA || seg_type == CURSEG_COLD_DATA)
		dir = ALLOC_RIGHT;

	if (test_opt(sbi, NOHEAP))
		dir = ALLOC_RIGHT;

	segno = __get_next_segno(sbi, type);
	get_new_segment(sbi, &segno, new_sec, dir);
	curseg->next_segno = segno;
	reset_curseg(sbi, type, 1);
	curseg->alloc_type = LFS;
	if (F2FS_OPTION(sbi).fs_mode == FS_MODE_FRAGMENT_BLK)
		curseg->fragment_remained_chunk =
				get_random_u32_inclusive(1, sbi->max_fragment_chunk);
}

static int __next_free_blkoff(struct f2fs_sb_info *sbi,
					int segno, block_t start)
{
	struct seg_entry *se = get_seg_entry(sbi, segno);
	int entries = SIT_VBLOCK_MAP_SIZE / sizeof(unsigned long);
	unsigned long *target_map = SIT_I(sbi)->tmp_map;
	unsigned long *ckpt_map = (unsigned long *)se->ckpt_valid_map;
	unsigned long *cur_map = (unsigned long *)se->cur_valid_map;
	int i;

	for (i = 0; i < entries; i++)
		target_map[i] = ckpt_map[i] | cur_map[i];

	return __find_rev_next_zero_bit(target_map, sbi->blocks_per_seg, start);
}

static int f2fs_find_next_ssr_block(struct f2fs_sb_info *sbi,
		struct curseg_info *seg)
{
	return __next_free_blkoff(sbi, seg->segno, seg->next_blkoff + 1);
}

bool f2fs_segment_has_free_slot(struct f2fs_sb_info *sbi, int segno)
{
	return __next_free_blkoff(sbi, segno, 0) < sbi->blocks_per_seg;
}

/*
 * This function always allocates a used segment(from dirty seglist) by SSR
 * manner, so it should recover the existing segment information of valid blocks
 */
static void change_curseg(struct f2fs_sb_info *sbi, int type)
{
	struct dirty_seglist_info *dirty_i = DIRTY_I(sbi);
	struct curseg_info *curseg = CURSEG_I(sbi, type);
	unsigned int new_segno = curseg->next_segno;
	struct f2fs_summary_block *sum_node;
	struct page *sum_page;

	write_sum_page(sbi, curseg->sum_blk, GET_SUM_BLOCK(sbi, curseg->segno));

	__set_test_and_inuse(sbi, new_segno);

	mutex_lock(&dirty_i->seglist_lock);
	__remove_dirty_segment(sbi, new_segno, PRE);
	__remove_dirty_segment(sbi, new_segno, DIRTY);
	mutex_unlock(&dirty_i->seglist_lock);

	reset_curseg(sbi, type, 1);
	curseg->alloc_type = SSR;
	curseg->next_blkoff = __next_free_blkoff(sbi, curseg->segno, 0);

	sum_page = f2fs_get_sum_page(sbi, new_segno);
	if (IS_ERR(sum_page)) {
		/* GC won't be able to use stale summary pages by cp_error */
		memset(curseg->sum_blk, 0, SUM_ENTRY_SIZE);
		return;
	}
	sum_node = (struct f2fs_summary_block *)page_address(sum_page);
	memcpy(curseg->sum_blk, sum_node, SUM_ENTRY_SIZE);
	f2fs_put_page(sum_page, 1);
}

static int get_ssr_segment(struct f2fs_sb_info *sbi, int type,
				int alloc_mode, unsigned long long age);

static void get_atssr_segment(struct f2fs_sb_info *sbi, int type,
					int target_type, int alloc_mode,
					unsigned long long age)
{
	struct curseg_info *curseg = CURSEG_I(sbi, type);

	curseg->seg_type = target_type;

	if (get_ssr_segment(sbi, type, alloc_mode, age)) {
		struct seg_entry *se = get_seg_entry(sbi, curseg->next_segno);

		curseg->seg_type = se->type;
		change_curseg(sbi, type);
	} else {
		/* allocate cold segment by default */
		curseg->seg_type = CURSEG_COLD_DATA;
		new_curseg(sbi, type, true);
	}
	stat_inc_seg_type(sbi, curseg);
}

static void __f2fs_init_atgc_curseg(struct f2fs_sb_info *sbi)
{
	struct curseg_info *curseg = CURSEG_I(sbi, CURSEG_ALL_DATA_ATGC);

	if (!sbi->am.atgc_enabled)
		return;

	f2fs_down_read(&SM_I(sbi)->curseg_lock);

	mutex_lock(&curseg->curseg_mutex);
	down_write(&SIT_I(sbi)->sentry_lock);

	get_atssr_segment(sbi, CURSEG_ALL_DATA_ATGC, CURSEG_COLD_DATA, SSR, 0);

	up_write(&SIT_I(sbi)->sentry_lock);
	mutex_unlock(&curseg->curseg_mutex);

	f2fs_up_read(&SM_I(sbi)->curseg_lock);

}
void f2fs_init_inmem_curseg(struct f2fs_sb_info *sbi)
{
	__f2fs_init_atgc_curseg(sbi);
}

static void __f2fs_save_inmem_curseg(struct f2fs_sb_info *sbi, int type)
{
	struct curseg_info *curseg = CURSEG_I(sbi, type);

	mutex_lock(&curseg->curseg_mutex);
	if (!curseg->inited)
		goto out;

	if (get_valid_blocks(sbi, curseg->segno, false)) {
		write_sum_page(sbi, curseg->sum_blk,
				GET_SUM_BLOCK(sbi, curseg->segno));
	} else {
		mutex_lock(&DIRTY_I(sbi)->seglist_lock);
		__set_test_and_free(sbi, curseg->segno, true);
		mutex_unlock(&DIRTY_I(sbi)->seglist_lock);
	}
out:
	mutex_unlock(&curseg->curseg_mutex);
}

void f2fs_save_inmem_curseg(struct f2fs_sb_info *sbi)
{
	__f2fs_save_inmem_curseg(sbi, CURSEG_COLD_DATA_PINNED);

	if (sbi->am.atgc_enabled)
		__f2fs_save_inmem_curseg(sbi, CURSEG_ALL_DATA_ATGC);
}

static void __f2fs_restore_inmem_curseg(struct f2fs_sb_info *sbi, int type)
{
	struct curseg_info *curseg = CURSEG_I(sbi, type);

	mutex_lock(&curseg->curseg_mutex);
	if (!curseg->inited)
		goto out;
	if (get_valid_blocks(sbi, curseg->segno, false))
		goto out;

	mutex_lock(&DIRTY_I(sbi)->seglist_lock);
	__set_test_and_inuse(sbi, curseg->segno);
	mutex_unlock(&DIRTY_I(sbi)->seglist_lock);
out:
	mutex_unlock(&curseg->curseg_mutex);
}

void f2fs_restore_inmem_curseg(struct f2fs_sb_info *sbi)
{
	__f2fs_restore_inmem_curseg(sbi, CURSEG_COLD_DATA_PINNED);

	if (sbi->am.atgc_enabled)
		__f2fs_restore_inmem_curseg(sbi, CURSEG_ALL_DATA_ATGC);
}

static int get_ssr_segment(struct f2fs_sb_info *sbi, int type,
				int alloc_mode, unsigned long long age)
{
	struct curseg_info *curseg = CURSEG_I(sbi, type);
	unsigned segno = NULL_SEGNO;
	unsigned short seg_type = curseg->seg_type;
	int i, cnt;
	bool reversed = false;

	sanity_check_seg_type(sbi, seg_type);

	/* f2fs_need_SSR() already forces to do this */
	if (!f2fs_get_victim(sbi, &segno, BG_GC, seg_type, alloc_mode, age)) {
		curseg->next_segno = segno;
		return 1;
	}

	/* For node segments, let's do SSR more intensively */
	if (IS_NODESEG(seg_type)) {
		if (seg_type >= CURSEG_WARM_NODE) {
			reversed = true;
			i = CURSEG_COLD_NODE;
		} else {
			i = CURSEG_HOT_NODE;
		}
		cnt = NR_CURSEG_NODE_TYPE;
	} else {
		if (seg_type >= CURSEG_WARM_DATA) {
			reversed = true;
			i = CURSEG_COLD_DATA;
		} else {
			i = CURSEG_HOT_DATA;
		}
		cnt = NR_CURSEG_DATA_TYPE;
	}

	for (; cnt-- > 0; reversed ? i-- : i++) {
		if (i == seg_type)
			continue;
		if (!f2fs_get_victim(sbi, &segno, BG_GC, i, alloc_mode, age)) {
			curseg->next_segno = segno;
			return 1;
		}
	}

	/* find valid_blocks=0 in dirty list */
	if (unlikely(is_sbi_flag_set(sbi, SBI_CP_DISABLED))) {
		segno = get_free_segment(sbi);
		if (segno != NULL_SEGNO) {
			curseg->next_segno = segno;
			return 1;
		}
	}
	return 0;
}

static bool need_new_seg(struct f2fs_sb_info *sbi, int type)
{
	struct curseg_info *curseg = CURSEG_I(sbi, type);

	if (!is_set_ckpt_flags(sbi, CP_CRC_RECOVERY_FLAG) &&
	    curseg->seg_type == CURSEG_WARM_NODE)
		return true;
	if (curseg->alloc_type == LFS &&
	    is_next_segment_free(sbi, curseg, type) &&
	    likely(!is_sbi_flag_set(sbi, SBI_CP_DISABLED)))
		return true;
	if (!f2fs_need_SSR(sbi) || !get_ssr_segment(sbi, type, SSR, 0))
		return true;
	return false;
}

void f2fs_allocate_segment_for_resize(struct f2fs_sb_info *sbi, int type,
					unsigned int start, unsigned int end)
{
	struct curseg_info *curseg = CURSEG_I(sbi, type);
	unsigned int segno;

	f2fs_down_read(&SM_I(sbi)->curseg_lock);
	mutex_lock(&curseg->curseg_mutex);
	down_write(&SIT_I(sbi)->sentry_lock);

	segno = CURSEG_I(sbi, type)->segno;
	if (segno < start || segno > end)
		goto unlock;

	if (f2fs_need_SSR(sbi) && get_ssr_segment(sbi, type, SSR, 0))
		change_curseg(sbi, type);
	else
		new_curseg(sbi, type, true);

	stat_inc_seg_type(sbi, curseg);

	locate_dirty_segment(sbi, segno);
unlock:
	up_write(&SIT_I(sbi)->sentry_lock);

	if (segno != curseg->segno)
		f2fs_notice(sbi, "For resize: curseg of type %d: %u ==> %u",
			    type, segno, curseg->segno);

	mutex_unlock(&curseg->curseg_mutex);
	f2fs_up_read(&SM_I(sbi)->curseg_lock);
}

static void __allocate_new_segment(struct f2fs_sb_info *sbi, int type,
						bool new_sec, bool force)
{
	struct curseg_info *curseg = CURSEG_I(sbi, type);
	unsigned int old_segno;

	if (!force && curseg->inited &&
	    !curseg->next_blkoff &&
	    !get_valid_blocks(sbi, curseg->segno, new_sec) &&
	    !get_ckpt_valid_blocks(sbi, curseg->segno, new_sec))
		return;

	old_segno = curseg->segno;
	new_curseg(sbi, type, true);
	stat_inc_seg_type(sbi, curseg);
	locate_dirty_segment(sbi, old_segno);
}

void f2fs_allocate_new_section(struct f2fs_sb_info *sbi, int type, bool force)
{
	f2fs_down_read(&SM_I(sbi)->curseg_lock);
	down_write(&SIT_I(sbi)->sentry_lock);
	__allocate_new_segment(sbi, type, true, force);
	up_write(&SIT_I(sbi)->sentry_lock);
	f2fs_up_read(&SM_I(sbi)->curseg_lock);
}

void f2fs_allocate_new_segments(struct f2fs_sb_info *sbi)
{
	int i;

	f2fs_down_read(&SM_I(sbi)->curseg_lock);
	down_write(&SIT_I(sbi)->sentry_lock);
	for (i = CURSEG_HOT_DATA; i <= CURSEG_COLD_DATA; i++)
		__allocate_new_segment(sbi, i, false, false);
	up_write(&SIT_I(sbi)->sentry_lock);
	f2fs_up_read(&SM_I(sbi)->curseg_lock);
}

bool f2fs_exist_trim_candidates(struct f2fs_sb_info *sbi,
						struct cp_control *cpc)
{
	__u64 trim_start = cpc->trim_start;
	bool has_candidate = false;

	down_write(&SIT_I(sbi)->sentry_lock);
	for (; cpc->trim_start <= cpc->trim_end; cpc->trim_start++) {
		if (add_discard_addrs(sbi, cpc, true)) {
			has_candidate = true;
			break;
		}
	}
	up_write(&SIT_I(sbi)->sentry_lock);

	cpc->trim_start = trim_start;
	return has_candidate;
}

static unsigned int __issue_discard_cmd_range(struct f2fs_sb_info *sbi,
					struct discard_policy *dpolicy,
					unsigned int start, unsigned int end)
{
	struct discard_cmd_control *dcc = SM_I(sbi)->dcc_info;
	struct discard_cmd *prev_dc = NULL, *next_dc = NULL;
	struct rb_node **insert_p = NULL, *insert_parent = NULL;
	struct discard_cmd *dc;
	struct blk_plug plug;
	int issued;
	unsigned int trimmed = 0;

next:
	issued = 0;

	mutex_lock(&dcc->cmd_lock);
	if (unlikely(dcc->rbtree_check))
		f2fs_bug_on(sbi, !f2fs_check_discard_tree(sbi));

	dc = __lookup_discard_cmd_ret(&dcc->root, start,
				&prev_dc, &next_dc, &insert_p, &insert_parent);
	if (!dc)
		dc = next_dc;

	blk_start_plug(&plug);

	while (dc && dc->di.lstart <= end) {
		struct rb_node *node;
		int err = 0;

		if (dc->di.len < dpolicy->granularity)
			goto skip;

		if (dc->state != D_PREP) {
			list_move_tail(&dc->list, &dcc->fstrim_list);
			goto skip;
		}

		err = __submit_discard_cmd(sbi, dpolicy, dc, &issued);

		if (issued >= dpolicy->max_requests) {
			start = dc->di.lstart + dc->di.len;

			if (err)
				__remove_discard_cmd(sbi, dc);

			blk_finish_plug(&plug);
			mutex_unlock(&dcc->cmd_lock);
			trimmed += __wait_all_discard_cmd(sbi, NULL);
			f2fs_io_schedule_timeout(DEFAULT_IO_TIMEOUT);
			goto next;
		}
skip:
		node = rb_next(&dc->rb_node);
		if (err)
			__remove_discard_cmd(sbi, dc);
		dc = rb_entry_safe(node, struct discard_cmd, rb_node);

		if (fatal_signal_pending(current))
			break;
	}

	blk_finish_plug(&plug);
	mutex_unlock(&dcc->cmd_lock);

	return trimmed;
}

int f2fs_trim_fs(struct f2fs_sb_info *sbi, struct fstrim_range *range)
{
	__u64 start = F2FS_BYTES_TO_BLK(range->start);
	__u64 end = start + F2FS_BYTES_TO_BLK(range->len) - 1;
	unsigned int start_segno, end_segno;
	block_t start_block, end_block;
	struct cp_control cpc;
	struct discard_policy dpolicy;
	unsigned long long trimmed = 0;
	int err = 0;
	bool need_align = f2fs_lfs_mode(sbi) && __is_large_section(sbi);

	if (start >= MAX_BLKADDR(sbi) || range->len < sbi->blocksize)
		return -EINVAL;

	if (end < MAIN_BLKADDR(sbi))
		goto out;

	if (is_sbi_flag_set(sbi, SBI_NEED_FSCK)) {
		f2fs_warn(sbi, "Found FS corruption, run fsck to fix.");
		return -EFSCORRUPTED;
	}

	/* start/end segment number in main_area */
	start_segno = (start <= MAIN_BLKADDR(sbi)) ? 0 : GET_SEGNO(sbi, start);
	end_segno = (end >= MAX_BLKADDR(sbi)) ? MAIN_SEGS(sbi) - 1 :
						GET_SEGNO(sbi, end);
	if (need_align) {
		start_segno = rounddown(start_segno, sbi->segs_per_sec);
		end_segno = roundup(end_segno + 1, sbi->segs_per_sec) - 1;
	}

	cpc.reason = CP_DISCARD;
	cpc.trim_minlen = max_t(__u64, 1, F2FS_BYTES_TO_BLK(range->minlen));
	cpc.trim_start = start_segno;
	cpc.trim_end = end_segno;

	if (sbi->discard_blks == 0)
		goto out;

	f2fs_down_write(&sbi->gc_lock);
	err = f2fs_write_checkpoint(sbi, &cpc);
	f2fs_up_write(&sbi->gc_lock);
	if (err)
		goto out;

	/*
	 * We filed discard candidates, but actually we don't need to wait for
	 * all of them, since they'll be issued in idle time along with runtime
	 * discard option. User configuration looks like using runtime discard
	 * or periodic fstrim instead of it.
	 */
	if (f2fs_realtime_discard_enable(sbi))
		goto out;

	start_block = START_BLOCK(sbi, start_segno);
	end_block = START_BLOCK(sbi, end_segno + 1);

	__init_discard_policy(sbi, &dpolicy, DPOLICY_FSTRIM, cpc.trim_minlen);
	trimmed = __issue_discard_cmd_range(sbi, &dpolicy,
					start_block, end_block);

	trimmed += __wait_discard_cmd_range(sbi, &dpolicy,
					start_block, end_block);
out:
	if (!err)
		range->len = F2FS_BLK_TO_BYTES(trimmed);
	return err;
}

int f2fs_rw_hint_to_seg_type(enum rw_hint hint)
{
	switch (hint) {
	case WRITE_LIFE_SHORT:
		return CURSEG_HOT_DATA;
	case WRITE_LIFE_EXTREME:
		return CURSEG_COLD_DATA;
	default:
		return CURSEG_WARM_DATA;
	}
}

static int __get_segment_type_2(struct f2fs_io_info *fio)
{
	if (fio->type == DATA)
		return CURSEG_HOT_DATA;
	else
		return CURSEG_HOT_NODE;
}

static int __get_segment_type_4(struct f2fs_io_info *fio)
{
	if (fio->type == DATA) {
		struct inode *inode = fio->page->mapping->host;

		if (S_ISDIR(inode->i_mode))
			return CURSEG_HOT_DATA;
		else
			return CURSEG_COLD_DATA;
	} else {
		if (IS_DNODE(fio->page) && is_cold_node(fio->page))
			return CURSEG_WARM_NODE;
		else
			return CURSEG_COLD_NODE;
	}
}

static int __get_age_segment_type(struct inode *inode, pgoff_t pgofs)
{
	struct f2fs_sb_info *sbi = F2FS_I_SB(inode);
	struct extent_info ei = {};

	if (f2fs_lookup_age_extent_cache(inode, pgofs, &ei)) {
		if (!ei.age)
			return NO_CHECK_TYPE;
		if (ei.age <= sbi->hot_data_age_threshold)
			return CURSEG_HOT_DATA;
		if (ei.age <= sbi->warm_data_age_threshold)
			return CURSEG_WARM_DATA;
		return CURSEG_COLD_DATA;
	}
	return NO_CHECK_TYPE;
}

static int __get_segment_type_6(struct f2fs_io_info *fio)
{
	if (fio->type == DATA) {
		struct inode *inode = fio->page->mapping->host;
		int type;

		if (is_inode_flag_set(inode, FI_ALIGNED_WRITE))
			return CURSEG_COLD_DATA_PINNED;

		if (page_private_gcing(fio->page)) {
			if (fio->sbi->am.atgc_enabled &&
				(fio->io_type == FS_DATA_IO) &&
				(fio->sbi->gc_mode != GC_URGENT_HIGH))
				return CURSEG_ALL_DATA_ATGC;
			else
				return CURSEG_COLD_DATA;
		}
		if (file_is_cold(inode) || f2fs_need_compress_data(inode))
			return CURSEG_COLD_DATA;

		type = __get_age_segment_type(inode, fio->page->index);
		if (type != NO_CHECK_TYPE)
			return type;

		if (file_is_hot(inode) ||
				is_inode_flag_set(inode, FI_HOT_DATA) ||
				f2fs_is_cow_file(inode))
			return CURSEG_HOT_DATA;
		return f2fs_rw_hint_to_seg_type(inode->i_write_hint);
	} else {
		if (IS_DNODE(fio->page))
			return is_cold_node(fio->page) ? CURSEG_WARM_NODE :
						CURSEG_HOT_NODE;
		return CURSEG_COLD_NODE;
	}
}

static int __get_segment_type(struct f2fs_io_info *fio)
{
	int type = 0;

	switch (F2FS_OPTION(fio->sbi).active_logs) {
	case 2:
		type = __get_segment_type_2(fio);
		break;
	case 4:
		type = __get_segment_type_4(fio);
		break;
	case 6:
		type = __get_segment_type_6(fio);
		break;
	default:
		f2fs_bug_on(fio->sbi, true);
	}

	if (IS_HOT(type))
		fio->temp = HOT;
	else if (IS_WARM(type))
		fio->temp = WARM;
	else
		fio->temp = COLD;
	return type;
}

static void f2fs_randomize_chunk(struct f2fs_sb_info *sbi,
		struct curseg_info *seg)
{
	/* To allocate block chunks in different sizes, use random number */
	if (--seg->fragment_remained_chunk > 0)
		return;

	seg->fragment_remained_chunk =
		get_random_u32_inclusive(1, sbi->max_fragment_chunk);
	seg->next_blkoff +=
		get_random_u32_inclusive(1, sbi->max_fragment_hole);
}

void f2fs_allocate_data_block(struct f2fs_sb_info *sbi, struct page *page,
		block_t old_blkaddr, block_t *new_blkaddr,
		struct f2fs_summary *sum, int type,
		struct f2fs_io_info *fio)
{
	struct sit_info *sit_i = SIT_I(sbi);
	struct curseg_info *curseg = CURSEG_I(sbi, type);
	unsigned long long old_mtime;
	bool from_gc = (type == CURSEG_ALL_DATA_ATGC);
	struct seg_entry *se = NULL;
	bool segment_full = false;

	f2fs_down_read(&SM_I(sbi)->curseg_lock);

	mutex_lock(&curseg->curseg_mutex);
	down_write(&sit_i->sentry_lock);

	if (from_gc) {
		f2fs_bug_on(sbi, GET_SEGNO(sbi, old_blkaddr) == NULL_SEGNO);
		se = get_seg_entry(sbi, GET_SEGNO(sbi, old_blkaddr));
		sanity_check_seg_type(sbi, se->type);
		f2fs_bug_on(sbi, IS_NODESEG(se->type));
	}
	*new_blkaddr = NEXT_FREE_BLKADDR(sbi, curseg);

	f2fs_bug_on(sbi, curseg->next_blkoff >= sbi->blocks_per_seg);

	f2fs_wait_discard_bio(sbi, *new_blkaddr);

	curseg->sum_blk->entries[curseg->next_blkoff] = *sum;
	if (curseg->alloc_type == SSR) {
		curseg->next_blkoff = f2fs_find_next_ssr_block(sbi, curseg);
	} else {
		curseg->next_blkoff++;
		if (F2FS_OPTION(sbi).fs_mode == FS_MODE_FRAGMENT_BLK)
			f2fs_randomize_chunk(sbi, curseg);
	}
	if (curseg->next_blkoff >= f2fs_usable_blks_in_seg(sbi, curseg->segno))
		segment_full = true;
	stat_inc_block_count(sbi, curseg);

	if (from_gc) {
		old_mtime = get_segment_mtime(sbi, old_blkaddr);
	} else {
		update_segment_mtime(sbi, old_blkaddr, 0);
		old_mtime = 0;
	}
	update_segment_mtime(sbi, *new_blkaddr, old_mtime);

	/*
	 * SIT information should be updated before segment allocation,
	 * since SSR needs latest valid block information.
	 */
	update_sit_entry(sbi, *new_blkaddr, 1);
	if (GET_SEGNO(sbi, old_blkaddr) != NULL_SEGNO)
		update_sit_entry(sbi, old_blkaddr, -1);

	/*
	 * If the current segment is full, flush it out and replace it with a
	 * new segment.
	 */
	if (segment_full) {
		if (from_gc) {
			get_atssr_segment(sbi, type, se->type,
						AT_SSR, se->mtime);
		} else {
			if (need_new_seg(sbi, type))
				new_curseg(sbi, type, false);
			else
				change_curseg(sbi, type);
			stat_inc_seg_type(sbi, curseg);
		}
	}
	/*
	 * segment dirty status should be updated after segment allocation,
	 * so we just need to update status only one time after previous
	 * segment being closed.
	 */
	locate_dirty_segment(sbi, GET_SEGNO(sbi, old_blkaddr));
	locate_dirty_segment(sbi, GET_SEGNO(sbi, *new_blkaddr));

	if (IS_DATASEG(type))
		atomic64_inc(&sbi->allocated_data_blocks);

	up_write(&sit_i->sentry_lock);

	if (page && IS_NODESEG(type)) {
		fill_node_footer_blkaddr(page, NEXT_FREE_BLKADDR(sbi, curseg));

		f2fs_inode_chksum_set(sbi, page);
	}

	if (fio) {
		struct f2fs_bio_info *io;

		if (F2FS_IO_ALIGNED(sbi))
			fio->retry = 0;

		INIT_LIST_HEAD(&fio->list);
		fio->in_list = 1;
		io = sbi->write_io[fio->type] + fio->temp;
		spin_lock(&io->io_lock);
		list_add_tail(&fio->list, &io->io_list);
		spin_unlock(&io->io_lock);
	}

	mutex_unlock(&curseg->curseg_mutex);

	f2fs_up_read(&SM_I(sbi)->curseg_lock);
}

void f2fs_update_device_state(struct f2fs_sb_info *sbi, nid_t ino,
					block_t blkaddr, unsigned int blkcnt)
{
	if (!f2fs_is_multi_device(sbi))
		return;

	while (1) {
		unsigned int devidx = f2fs_target_device_index(sbi, blkaddr);
		unsigned int blks = FDEV(devidx).end_blk - blkaddr + 1;

		/* update device state for fsync */
		f2fs_set_dirty_device(sbi, ino, devidx, FLUSH_INO);

		/* update device state for checkpoint */
		if (!f2fs_test_bit(devidx, (char *)&sbi->dirty_device)) {
			spin_lock(&sbi->dev_lock);
			f2fs_set_bit(devidx, (char *)&sbi->dirty_device);
			spin_unlock(&sbi->dev_lock);
		}

		if (blkcnt <= blks)
			break;
		blkcnt -= blks;
		blkaddr += blks;
	}
}

static void do_write_page(struct f2fs_summary *sum, struct f2fs_io_info *fio)
{
	int type = __get_segment_type(fio);
	bool keep_order = (f2fs_lfs_mode(fio->sbi) && type == CURSEG_COLD_DATA);

	if (keep_order)
		f2fs_down_read(&fio->sbi->io_order_lock);
reallocate:
	f2fs_allocate_data_block(fio->sbi, fio->page, fio->old_blkaddr,
			&fio->new_blkaddr, sum, type, fio);
	if (GET_SEGNO(fio->sbi, fio->old_blkaddr) != NULL_SEGNO) {
		invalidate_mapping_pages(META_MAPPING(fio->sbi),
					fio->old_blkaddr, fio->old_blkaddr);
		f2fs_invalidate_compress_page(fio->sbi, fio->old_blkaddr);
	}

	/* writeout dirty page into bdev */
	f2fs_submit_page_write(fio);
	if (fio->retry) {
		fio->old_blkaddr = fio->new_blkaddr;
		goto reallocate;
	}

	f2fs_update_device_state(fio->sbi, fio->ino, fio->new_blkaddr, 1);

	if (keep_order)
		f2fs_up_read(&fio->sbi->io_order_lock);
}

void f2fs_do_write_meta_page(struct f2fs_sb_info *sbi, struct page *page,
					enum iostat_type io_type)
{
	struct f2fs_io_info fio = {
		.sbi = sbi,
		.type = META,
		.temp = HOT,
		.op = REQ_OP_WRITE,
		.op_flags = REQ_SYNC | REQ_META | REQ_PRIO,
		.old_blkaddr = page->index,
		.new_blkaddr = page->index,
		.page = page,
		.encrypted_page = NULL,
		.in_list = 0,
	};

	if (unlikely(page->index >= MAIN_BLKADDR(sbi)))
		fio.op_flags &= ~REQ_META;

	set_page_writeback(page);
	f2fs_submit_page_write(&fio);

	stat_inc_meta_count(sbi, page->index);
	f2fs_update_iostat(sbi, NULL, io_type, F2FS_BLKSIZE);
}

void f2fs_do_write_node_page(unsigned int nid, struct f2fs_io_info *fio)
{
	struct f2fs_summary sum;

	set_summary(&sum, nid, 0, 0);
	do_write_page(&sum, fio);

	f2fs_update_iostat(fio->sbi, NULL, fio->io_type, F2FS_BLKSIZE);
}

void f2fs_outplace_write_data(struct dnode_of_data *dn,
					struct f2fs_io_info *fio)
{
	struct f2fs_sb_info *sbi = fio->sbi;
	struct f2fs_summary sum;

	f2fs_bug_on(sbi, dn->data_blkaddr == NULL_ADDR);
	if (fio->io_type == FS_DATA_IO || fio->io_type == FS_CP_DATA_IO)
		f2fs_update_age_extent_cache(dn);
	set_summary(&sum, dn->nid, dn->ofs_in_node, fio->version);
	do_write_page(&sum, fio);
	f2fs_update_data_blkaddr(dn, fio->new_blkaddr);

	f2fs_update_iostat(sbi, dn->inode, fio->io_type, F2FS_BLKSIZE);
}

int f2fs_inplace_write_data(struct f2fs_io_info *fio)
{
	int err;
	struct f2fs_sb_info *sbi = fio->sbi;
	unsigned int segno;

	fio->new_blkaddr = fio->old_blkaddr;
	/* i/o temperature is needed for passing down write hints */
	__get_segment_type(fio);

	segno = GET_SEGNO(sbi, fio->new_blkaddr);

	if (!IS_DATASEG(get_seg_entry(sbi, segno)->type)) {
		set_sbi_flag(sbi, SBI_NEED_FSCK);
		f2fs_warn(sbi, "%s: incorrect segment(%u) type, run fsck to fix.",
			  __func__, segno);
		err = -EFSCORRUPTED;
		f2fs_handle_error(sbi, ERROR_INCONSISTENT_SUM_TYPE);
		goto drop_bio;
	}

	if (f2fs_cp_error(sbi)) {
		err = -EIO;
		goto drop_bio;
	}

	if (fio->post_read)
		invalidate_mapping_pages(META_MAPPING(sbi),
				fio->new_blkaddr, fio->new_blkaddr);

	stat_inc_inplace_blocks(fio->sbi);

	if (fio->bio && !IS_F2FS_IPU_NOCACHE(sbi))
		err = f2fs_merge_page_bio(fio);
	else
		err = f2fs_submit_page_bio(fio);
	if (!err) {
		f2fs_update_device_state(fio->sbi, fio->ino,
						fio->new_blkaddr, 1);
		f2fs_update_iostat(fio->sbi, fio->page->mapping->host,
						fio->io_type, F2FS_BLKSIZE);
	}

	return err;
drop_bio:
	if (fio->bio && *(fio->bio)) {
		struct bio *bio = *(fio->bio);

		bio->bi_status = BLK_STS_IOERR;
		bio_endio(bio);
		*(fio->bio) = NULL;
	}
	return err;
}

static inline int __f2fs_get_curseg(struct f2fs_sb_info *sbi,
						unsigned int segno)
{
	int i;

	for (i = CURSEG_HOT_DATA; i < NO_CHECK_TYPE; i++) {
		if (CURSEG_I(sbi, i)->segno == segno)
			break;
	}
	return i;
}

void f2fs_do_replace_block(struct f2fs_sb_info *sbi, struct f2fs_summary *sum,
				block_t old_blkaddr, block_t new_blkaddr,
				bool recover_curseg, bool recover_newaddr,
				bool from_gc)
{
	struct sit_info *sit_i = SIT_I(sbi);
	struct curseg_info *curseg;
	unsigned int segno, old_cursegno;
	struct seg_entry *se;
	int type;
	unsigned short old_blkoff;
	unsigned char old_alloc_type;

	segno = GET_SEGNO(sbi, new_blkaddr);
	se = get_seg_entry(sbi, segno);
	type = se->type;

	f2fs_down_write(&SM_I(sbi)->curseg_lock);

	if (!recover_curseg) {
		/* for recovery flow */
		if (se->valid_blocks == 0 && !IS_CURSEG(sbi, segno)) {
			if (old_blkaddr == NULL_ADDR)
				type = CURSEG_COLD_DATA;
			else
				type = CURSEG_WARM_DATA;
		}
	} else {
		if (IS_CURSEG(sbi, segno)) {
			/* se->type is volatile as SSR allocation */
			type = __f2fs_get_curseg(sbi, segno);
			f2fs_bug_on(sbi, type == NO_CHECK_TYPE);
		} else {
			type = CURSEG_WARM_DATA;
		}
	}

	f2fs_bug_on(sbi, !IS_DATASEG(type));
	curseg = CURSEG_I(sbi, type);

	mutex_lock(&curseg->curseg_mutex);
	down_write(&sit_i->sentry_lock);

	old_cursegno = curseg->segno;
	old_blkoff = curseg->next_blkoff;
	old_alloc_type = curseg->alloc_type;

	/* change the current segment */
	if (segno != curseg->segno) {
		curseg->next_segno = segno;
		change_curseg(sbi, type);
	}

	curseg->next_blkoff = GET_BLKOFF_FROM_SEG0(sbi, new_blkaddr);
	curseg->sum_blk->entries[curseg->next_blkoff] = *sum;

	if (!recover_curseg || recover_newaddr) {
		if (!from_gc)
			update_segment_mtime(sbi, new_blkaddr, 0);
		update_sit_entry(sbi, new_blkaddr, 1);
	}
	if (GET_SEGNO(sbi, old_blkaddr) != NULL_SEGNO) {
		invalidate_mapping_pages(META_MAPPING(sbi),
					old_blkaddr, old_blkaddr);
		f2fs_invalidate_compress_page(sbi, old_blkaddr);
		if (!from_gc)
			update_segment_mtime(sbi, old_blkaddr, 0);
		update_sit_entry(sbi, old_blkaddr, -1);
	}

	locate_dirty_segment(sbi, GET_SEGNO(sbi, old_blkaddr));
	locate_dirty_segment(sbi, GET_SEGNO(sbi, new_blkaddr));

	locate_dirty_segment(sbi, old_cursegno);

	if (recover_curseg) {
		if (old_cursegno != curseg->segno) {
			curseg->next_segno = old_cursegno;
			change_curseg(sbi, type);
		}
		curseg->next_blkoff = old_blkoff;
		curseg->alloc_type = old_alloc_type;
	}

	up_write(&sit_i->sentry_lock);
	mutex_unlock(&curseg->curseg_mutex);
	f2fs_up_write(&SM_I(sbi)->curseg_lock);
}

void f2fs_replace_block(struct f2fs_sb_info *sbi, struct dnode_of_data *dn,
				block_t old_addr, block_t new_addr,
				unsigned char version, bool recover_curseg,
				bool recover_newaddr)
{
	struct f2fs_summary sum;

	set_summary(&sum, dn->nid, dn->ofs_in_node, version);

	f2fs_do_replace_block(sbi, &sum, old_addr, new_addr,
					recover_curseg, recover_newaddr, false);

	f2fs_update_data_blkaddr(dn, new_addr);
}

void f2fs_wait_on_page_writeback(struct page *page,
				enum page_type type, bool ordered, bool locked)
{
	if (PageWriteback(page)) {
		struct f2fs_sb_info *sbi = F2FS_P_SB(page);

		/* submit cached LFS IO */
		f2fs_submit_merged_write_cond(sbi, NULL, page, 0, type);
		/* submit cached IPU IO */
		f2fs_submit_merged_ipu_write(sbi, NULL, page);
		if (ordered) {
			wait_on_page_writeback(page);
			f2fs_bug_on(sbi, locked && PageWriteback(page));
		} else {
			wait_for_stable_page(page);
		}
	}
}

void f2fs_wait_on_block_writeback(struct inode *inode, block_t blkaddr)
{
	struct f2fs_sb_info *sbi = F2FS_I_SB(inode);
	struct page *cpage;

	if (!f2fs_post_read_required(inode))
		return;

	if (!__is_valid_data_blkaddr(blkaddr))
		return;

	cpage = find_lock_page(META_MAPPING(sbi), blkaddr);
	if (cpage) {
		f2fs_wait_on_page_writeback(cpage, DATA, true, true);
		f2fs_put_page(cpage, 1);
	}
}

void f2fs_wait_on_block_writeback_range(struct inode *inode, block_t blkaddr,
								block_t len)
{
	struct f2fs_sb_info *sbi = F2FS_I_SB(inode);
	block_t i;

	if (!f2fs_post_read_required(inode))
		return;

	for (i = 0; i < len; i++)
		f2fs_wait_on_block_writeback(inode, blkaddr + i);

	invalidate_mapping_pages(META_MAPPING(sbi), blkaddr, blkaddr + len - 1);
}

static int read_compacted_summaries(struct f2fs_sb_info *sbi)
{
	struct f2fs_checkpoint *ckpt = F2FS_CKPT(sbi);
	struct curseg_info *seg_i;
	unsigned char *kaddr;
	struct page *page;
	block_t start;
	int i, j, offset;

	start = start_sum_block(sbi);

	page = f2fs_get_meta_page(sbi, start++);
	if (IS_ERR(page))
		return PTR_ERR(page);
	kaddr = (unsigned char *)page_address(page);

	/* Step 1: restore nat cache */
	seg_i = CURSEG_I(sbi, CURSEG_HOT_DATA);
	memcpy(seg_i->journal, kaddr, SUM_JOURNAL_SIZE);

	/* Step 2: restore sit cache */
	seg_i = CURSEG_I(sbi, CURSEG_COLD_DATA);
	memcpy(seg_i->journal, kaddr + SUM_JOURNAL_SIZE, SUM_JOURNAL_SIZE);
	offset = 2 * SUM_JOURNAL_SIZE;

	/* Step 3: restore summary entries */
	for (i = CURSEG_HOT_DATA; i <= CURSEG_COLD_DATA; i++) {
		unsigned short blk_off;
		unsigned int segno;

		seg_i = CURSEG_I(sbi, i);
		segno = le32_to_cpu(ckpt->cur_data_segno[i]);
		blk_off = le16_to_cpu(ckpt->cur_data_blkoff[i]);
		seg_i->next_segno = segno;
		reset_curseg(sbi, i, 0);
		seg_i->alloc_type = ckpt->alloc_type[i];
		seg_i->next_blkoff = blk_off;

		if (seg_i->alloc_type == SSR)
			blk_off = sbi->blocks_per_seg;

		for (j = 0; j < blk_off; j++) {
			struct f2fs_summary *s;

			s = (struct f2fs_summary *)(kaddr + offset);
			seg_i->sum_blk->entries[j] = *s;
			offset += SUMMARY_SIZE;
			if (offset + SUMMARY_SIZE <= PAGE_SIZE -
						SUM_FOOTER_SIZE)
				continue;

			f2fs_put_page(page, 1);
			page = NULL;

			page = f2fs_get_meta_page(sbi, start++);
			if (IS_ERR(page))
				return PTR_ERR(page);
			kaddr = (unsigned char *)page_address(page);
			offset = 0;
		}
	}
	f2fs_put_page(page, 1);
	return 0;
}

static int read_normal_summaries(struct f2fs_sb_info *sbi, int type)
{
	struct f2fs_checkpoint *ckpt = F2FS_CKPT(sbi);
	struct f2fs_summary_block *sum;
	struct curseg_info *curseg;
	struct page *new;
	unsigned short blk_off;
	unsigned int segno = 0;
	block_t blk_addr = 0;
	int err = 0;

	/* get segment number and block addr */
	if (IS_DATASEG(type)) {
		segno = le32_to_cpu(ckpt->cur_data_segno[type]);
		blk_off = le16_to_cpu(ckpt->cur_data_blkoff[type -
							CURSEG_HOT_DATA]);
		if (__exist_node_summaries(sbi))
			blk_addr = sum_blk_addr(sbi, NR_CURSEG_PERSIST_TYPE, type);
		else
			blk_addr = sum_blk_addr(sbi, NR_CURSEG_DATA_TYPE, type);
	} else {
		segno = le32_to_cpu(ckpt->cur_node_segno[type -
							CURSEG_HOT_NODE]);
		blk_off = le16_to_cpu(ckpt->cur_node_blkoff[type -
							CURSEG_HOT_NODE]);
		if (__exist_node_summaries(sbi))
			blk_addr = sum_blk_addr(sbi, NR_CURSEG_NODE_TYPE,
							type - CURSEG_HOT_NODE);
		else
			blk_addr = GET_SUM_BLOCK(sbi, segno);
	}

	new = f2fs_get_meta_page(sbi, blk_addr);
	if (IS_ERR(new))
		return PTR_ERR(new);
	sum = (struct f2fs_summary_block *)page_address(new);

	if (IS_NODESEG(type)) {
		if (__exist_node_summaries(sbi)) {
			struct f2fs_summary *ns = &sum->entries[0];
			int i;

			for (i = 0; i < sbi->blocks_per_seg; i++, ns++) {
				ns->version = 0;
				ns->ofs_in_node = 0;
			}
		} else {
			err = f2fs_restore_node_summary(sbi, segno, sum);
			if (err)
				goto out;
		}
	}

	/* set uncompleted segment to curseg */
	curseg = CURSEG_I(sbi, type);
	mutex_lock(&curseg->curseg_mutex);

	/* update journal info */
	down_write(&curseg->journal_rwsem);
	memcpy(curseg->journal, &sum->journal, SUM_JOURNAL_SIZE);
	up_write(&curseg->journal_rwsem);

	memcpy(curseg->sum_blk->entries, sum->entries, SUM_ENTRY_SIZE);
	memcpy(&curseg->sum_blk->footer, &sum->footer, SUM_FOOTER_SIZE);
	curseg->next_segno = segno;
	reset_curseg(sbi, type, 0);
	curseg->alloc_type = ckpt->alloc_type[type];
	curseg->next_blkoff = blk_off;
	mutex_unlock(&curseg->curseg_mutex);
out:
	f2fs_put_page(new, 1);
	return err;
}

static int restore_curseg_summaries(struct f2fs_sb_info *sbi)
{
	struct f2fs_journal *sit_j = CURSEG_I(sbi, CURSEG_COLD_DATA)->journal;
	struct f2fs_journal *nat_j = CURSEG_I(sbi, CURSEG_HOT_DATA)->journal;
	int type = CURSEG_HOT_DATA;
	int err;

	if (is_set_ckpt_flags(sbi, CP_COMPACT_SUM_FLAG)) {
		int npages = f2fs_npages_for_summary_flush(sbi, true);

		if (npages >= 2)
			f2fs_ra_meta_pages(sbi, start_sum_block(sbi), npages,
							META_CP, true);

		/* restore for compacted data summary */
		err = read_compacted_summaries(sbi);
		if (err)
			return err;
		type = CURSEG_HOT_NODE;
	}

	if (__exist_node_summaries(sbi))
		f2fs_ra_meta_pages(sbi,
				sum_blk_addr(sbi, NR_CURSEG_PERSIST_TYPE, type),
				NR_CURSEG_PERSIST_TYPE - type, META_CP, true);

	for (; type <= CURSEG_COLD_NODE; type++) {
		err = read_normal_summaries(sbi, type);
		if (err)
			return err;
	}

	/* sanity check for summary blocks */
	if (nats_in_cursum(nat_j) > NAT_JOURNAL_ENTRIES ||
			sits_in_cursum(sit_j) > SIT_JOURNAL_ENTRIES) {
		f2fs_err(sbi, "invalid journal entries nats %u sits %u",
			 nats_in_cursum(nat_j), sits_in_cursum(sit_j));
		return -EINVAL;
	}

	return 0;
}

static void write_compacted_summaries(struct f2fs_sb_info *sbi, block_t blkaddr)
{
	struct page *page;
	unsigned char *kaddr;
	struct f2fs_summary *summary;
	struct curseg_info *seg_i;
	int written_size = 0;
	int i, j;

	page = f2fs_grab_meta_page(sbi, blkaddr++);
	kaddr = (unsigned char *)page_address(page);
	memset(kaddr, 0, PAGE_SIZE);

	/* Step 1: write nat cache */
	seg_i = CURSEG_I(sbi, CURSEG_HOT_DATA);
	memcpy(kaddr, seg_i->journal, SUM_JOURNAL_SIZE);
	written_size += SUM_JOURNAL_SIZE;

	/* Step 2: write sit cache */
	seg_i = CURSEG_I(sbi, CURSEG_COLD_DATA);
	memcpy(kaddr + written_size, seg_i->journal, SUM_JOURNAL_SIZE);
	written_size += SUM_JOURNAL_SIZE;

	/* Step 3: write summary entries */
	for (i = CURSEG_HOT_DATA; i <= CURSEG_COLD_DATA; i++) {
		seg_i = CURSEG_I(sbi, i);
		for (j = 0; j < f2fs_curseg_valid_blocks(sbi, i); j++) {
			if (!page) {
				page = f2fs_grab_meta_page(sbi, blkaddr++);
				kaddr = (unsigned char *)page_address(page);
				memset(kaddr, 0, PAGE_SIZE);
				written_size = 0;
			}
			summary = (struct f2fs_summary *)(kaddr + written_size);
			*summary = seg_i->sum_blk->entries[j];
			written_size += SUMMARY_SIZE;

			if (written_size + SUMMARY_SIZE <= PAGE_SIZE -
							SUM_FOOTER_SIZE)
				continue;

			set_page_dirty(page);
			f2fs_put_page(page, 1);
			page = NULL;
		}
	}
	if (page) {
		set_page_dirty(page);
		f2fs_put_page(page, 1);
	}
}

static void write_normal_summaries(struct f2fs_sb_info *sbi,
					block_t blkaddr, int type)
{
	int i, end;

	if (IS_DATASEG(type))
		end = type + NR_CURSEG_DATA_TYPE;
	else
		end = type + NR_CURSEG_NODE_TYPE;

	for (i = type; i < end; i++)
		write_current_sum_page(sbi, i, blkaddr + (i - type));
}

void f2fs_write_data_summaries(struct f2fs_sb_info *sbi, block_t start_blk)
{
	if (is_set_ckpt_flags(sbi, CP_COMPACT_SUM_FLAG))
		write_compacted_summaries(sbi, start_blk);
	else
		write_normal_summaries(sbi, start_blk, CURSEG_HOT_DATA);
}

void f2fs_write_node_summaries(struct f2fs_sb_info *sbi, block_t start_blk)
{
	write_normal_summaries(sbi, start_blk, CURSEG_HOT_NODE);
}

int f2fs_lookup_journal_in_cursum(struct f2fs_journal *journal, int type,
					unsigned int val, int alloc)
{
	int i;

	if (type == NAT_JOURNAL) {
		for (i = 0; i < nats_in_cursum(journal); i++) {
			if (le32_to_cpu(nid_in_journal(journal, i)) == val)
				return i;
		}
		if (alloc && __has_cursum_space(journal, 1, NAT_JOURNAL))
			return update_nats_in_cursum(journal, 1);
	} else if (type == SIT_JOURNAL) {
		for (i = 0; i < sits_in_cursum(journal); i++)
			if (le32_to_cpu(segno_in_journal(journal, i)) == val)
				return i;
		if (alloc && __has_cursum_space(journal, 1, SIT_JOURNAL))
			return update_sits_in_cursum(journal, 1);
	}
	return -1;
}

static struct page *get_current_sit_page(struct f2fs_sb_info *sbi,
					unsigned int segno)
{
	return f2fs_get_meta_page(sbi, current_sit_addr(sbi, segno));
}

static struct page *get_next_sit_page(struct f2fs_sb_info *sbi,
					unsigned int start)
{
	struct sit_info *sit_i = SIT_I(sbi);
	struct page *page;
	pgoff_t src_off, dst_off;

	src_off = current_sit_addr(sbi, start);
	dst_off = next_sit_addr(sbi, src_off);

	page = f2fs_grab_meta_page(sbi, dst_off);
	seg_info_to_sit_page(sbi, page, start);

	set_page_dirty(page);
	set_to_next_sit(sit_i, start);

	return page;
}

static struct sit_entry_set *grab_sit_entry_set(void)
{
	struct sit_entry_set *ses =
			f2fs_kmem_cache_alloc(sit_entry_set_slab,
						GFP_NOFS, true, NULL);

	ses->entry_cnt = 0;
	INIT_LIST_HEAD(&ses->set_list);
	return ses;
}

static void release_sit_entry_set(struct sit_entry_set *ses)
{
	list_del(&ses->set_list);
	kmem_cache_free(sit_entry_set_slab, ses);
}

static void adjust_sit_entry_set(struct sit_entry_set *ses,
						struct list_head *head)
{
	struct sit_entry_set *next = ses;

	if (list_is_last(&ses->set_list, head))
		return;

	list_for_each_entry_continue(next, head, set_list)
		if (ses->entry_cnt <= next->entry_cnt) {
			list_move_tail(&ses->set_list, &next->set_list);
			return;
		}

	list_move_tail(&ses->set_list, head);
}

static void add_sit_entry(unsigned int segno, struct list_head *head)
{
	struct sit_entry_set *ses;
	unsigned int start_segno = START_SEGNO(segno);

	list_for_each_entry(ses, head, set_list) {
		if (ses->start_segno == start_segno) {
			ses->entry_cnt++;
			adjust_sit_entry_set(ses, head);
			return;
		}
	}

	ses = grab_sit_entry_set();

	ses->start_segno = start_segno;
	ses->entry_cnt++;
	list_add(&ses->set_list, head);
}

static void add_sits_in_set(struct f2fs_sb_info *sbi)
{
	struct f2fs_sm_info *sm_info = SM_I(sbi);
	struct list_head *set_list = &sm_info->sit_entry_set;
	unsigned long *bitmap = SIT_I(sbi)->dirty_sentries_bitmap;
	unsigned int segno;

	for_each_set_bit(segno, bitmap, MAIN_SEGS(sbi))
		add_sit_entry(segno, set_list);
}

static void remove_sits_in_journal(struct f2fs_sb_info *sbi)
{
	struct curseg_info *curseg = CURSEG_I(sbi, CURSEG_COLD_DATA);
	struct f2fs_journal *journal = curseg->journal;
	int i;

	down_write(&curseg->journal_rwsem);
	for (i = 0; i < sits_in_cursum(journal); i++) {
		unsigned int segno;
		bool dirtied;

		segno = le32_to_cpu(segno_in_journal(journal, i));
		dirtied = __mark_sit_entry_dirty(sbi, segno);

		if (!dirtied)
			add_sit_entry(segno, &SM_I(sbi)->sit_entry_set);
	}
	update_sits_in_cursum(journal, -i);
	up_write(&curseg->journal_rwsem);
}

/*
 * CP calls this function, which flushes SIT entries including sit_journal,
 * and moves prefree segs to free segs.
 */
void f2fs_flush_sit_entries(struct f2fs_sb_info *sbi, struct cp_control *cpc)
{
	struct sit_info *sit_i = SIT_I(sbi);
	unsigned long *bitmap = sit_i->dirty_sentries_bitmap;
	struct curseg_info *curseg = CURSEG_I(sbi, CURSEG_COLD_DATA);
	struct f2fs_journal *journal = curseg->journal;
	struct sit_entry_set *ses, *tmp;
	struct list_head *head = &SM_I(sbi)->sit_entry_set;
	bool to_journal = !is_sbi_flag_set(sbi, SBI_IS_RESIZEFS);
	struct seg_entry *se;

	down_write(&sit_i->sentry_lock);

	if (!sit_i->dirty_sentries)
		goto out;

	/*
	 * add and account sit entries of dirty bitmap in sit entry
	 * set temporarily
	 */
	add_sits_in_set(sbi);

	/*
	 * if there are no enough space in journal to store dirty sit
	 * entries, remove all entries from journal and add and account
	 * them in sit entry set.
	 */
	if (!__has_cursum_space(journal, sit_i->dirty_sentries, SIT_JOURNAL) ||
								!to_journal)
		remove_sits_in_journal(sbi);

	/*
	 * there are two steps to flush sit entries:
	 * #1, flush sit entries to journal in current cold data summary block.
	 * #2, flush sit entries to sit page.
	 */
	list_for_each_entry_safe(ses, tmp, head, set_list) {
		struct page *page = NULL;
		struct f2fs_sit_block *raw_sit = NULL;
		unsigned int start_segno = ses->start_segno;
		unsigned int end = min(start_segno + SIT_ENTRY_PER_BLOCK,
						(unsigned long)MAIN_SEGS(sbi));
		unsigned int segno = start_segno;

		if (to_journal &&
			!__has_cursum_space(journal, ses->entry_cnt, SIT_JOURNAL))
			to_journal = false;

		if (to_journal) {
			down_write(&curseg->journal_rwsem);
		} else {
			page = get_next_sit_page(sbi, start_segno);
			raw_sit = page_address(page);
		}

		/* flush dirty sit entries in region of current sit set */
		for_each_set_bit_from(segno, bitmap, end) {
			int offset, sit_offset;

			se = get_seg_entry(sbi, segno);
#ifdef CONFIG_F2FS_CHECK_FS
			if (memcmp(se->cur_valid_map, se->cur_valid_map_mir,
						SIT_VBLOCK_MAP_SIZE))
				f2fs_bug_on(sbi, 1);
#endif

			/* add discard candidates */
			if (!(cpc->reason & CP_DISCARD)) {
				cpc->trim_start = segno;
				add_discard_addrs(sbi, cpc, false);
			}

			if (to_journal) {
				offset = f2fs_lookup_journal_in_cursum(journal,
							SIT_JOURNAL, segno, 1);
				f2fs_bug_on(sbi, offset < 0);
				segno_in_journal(journal, offset) =
							cpu_to_le32(segno);
				seg_info_to_raw_sit(se,
					&sit_in_journal(journal, offset));
				check_block_count(sbi, segno,
					&sit_in_journal(journal, offset));
			} else {
				sit_offset = SIT_ENTRY_OFFSET(sit_i, segno);
				seg_info_to_raw_sit(se,
						&raw_sit->entries[sit_offset]);
				check_block_count(sbi, segno,
						&raw_sit->entries[sit_offset]);
			}

			__clear_bit(segno, bitmap);
			sit_i->dirty_sentries--;
			ses->entry_cnt--;
		}

		if (to_journal)
			up_write(&curseg->journal_rwsem);
		else
			f2fs_put_page(page, 1);

		f2fs_bug_on(sbi, ses->entry_cnt);
		release_sit_entry_set(ses);
	}

	f2fs_bug_on(sbi, !list_empty(head));
	f2fs_bug_on(sbi, sit_i->dirty_sentries);
out:
	if (cpc->reason & CP_DISCARD) {
		__u64 trim_start = cpc->trim_start;

		for (; cpc->trim_start <= cpc->trim_end; cpc->trim_start++)
			add_discard_addrs(sbi, cpc, false);

		cpc->trim_start = trim_start;
	}
	up_write(&sit_i->sentry_lock);

	set_prefree_as_free_segments(sbi);
}

static int build_sit_info(struct f2fs_sb_info *sbi)
{
	struct f2fs_super_block *raw_super = F2FS_RAW_SUPER(sbi);
	struct sit_info *sit_i;
	unsigned int sit_segs, start;
	char *src_bitmap, *bitmap;
	unsigned int bitmap_size, main_bitmap_size, sit_bitmap_size;
	unsigned int discard_map = f2fs_block_unit_discard(sbi) ? 1 : 0;

	/* allocate memory for SIT information */
	sit_i = f2fs_kzalloc(sbi, sizeof(struct sit_info), GFP_KERNEL);
	if (!sit_i)
		return -ENOMEM;

	SM_I(sbi)->sit_info = sit_i;

	sit_i->sentries =
		f2fs_kvzalloc(sbi, array_size(sizeof(struct seg_entry),
					      MAIN_SEGS(sbi)),
			      GFP_KERNEL);
	if (!sit_i->sentries)
		return -ENOMEM;

	main_bitmap_size = f2fs_bitmap_size(MAIN_SEGS(sbi));
	sit_i->dirty_sentries_bitmap = f2fs_kvzalloc(sbi, main_bitmap_size,
								GFP_KERNEL);
	if (!sit_i->dirty_sentries_bitmap)
		return -ENOMEM;

#ifdef CONFIG_F2FS_CHECK_FS
	bitmap_size = MAIN_SEGS(sbi) * SIT_VBLOCK_MAP_SIZE * (3 + discard_map);
#else
	bitmap_size = MAIN_SEGS(sbi) * SIT_VBLOCK_MAP_SIZE * (2 + discard_map);
#endif
	sit_i->bitmap = f2fs_kvzalloc(sbi, bitmap_size, GFP_KERNEL);
	if (!sit_i->bitmap)
		return -ENOMEM;

	bitmap = sit_i->bitmap;

	for (start = 0; start < MAIN_SEGS(sbi); start++) {
		sit_i->sentries[start].cur_valid_map = bitmap;
		bitmap += SIT_VBLOCK_MAP_SIZE;

		sit_i->sentries[start].ckpt_valid_map = bitmap;
		bitmap += SIT_VBLOCK_MAP_SIZE;

#ifdef CONFIG_F2FS_CHECK_FS
		sit_i->sentries[start].cur_valid_map_mir = bitmap;
		bitmap += SIT_VBLOCK_MAP_SIZE;
#endif

		if (discard_map) {
			sit_i->sentries[start].discard_map = bitmap;
			bitmap += SIT_VBLOCK_MAP_SIZE;
		}
	}

	sit_i->tmp_map = f2fs_kzalloc(sbi, SIT_VBLOCK_MAP_SIZE, GFP_KERNEL);
	if (!sit_i->tmp_map)
		return -ENOMEM;

	if (__is_large_section(sbi)) {
		sit_i->sec_entries =
			f2fs_kvzalloc(sbi, array_size(sizeof(struct sec_entry),
						      MAIN_SECS(sbi)),
				      GFP_KERNEL);
		if (!sit_i->sec_entries)
			return -ENOMEM;
	}

	/* get information related with SIT */
	sit_segs = le32_to_cpu(raw_super->segment_count_sit) >> 1;

	/* setup SIT bitmap from ckeckpoint pack */
	sit_bitmap_size = __bitmap_size(sbi, SIT_BITMAP);
	src_bitmap = __bitmap_ptr(sbi, SIT_BITMAP);

	sit_i->sit_bitmap = kmemdup(src_bitmap, sit_bitmap_size, GFP_KERNEL);
	if (!sit_i->sit_bitmap)
		return -ENOMEM;

#ifdef CONFIG_F2FS_CHECK_FS
	sit_i->sit_bitmap_mir = kmemdup(src_bitmap,
					sit_bitmap_size, GFP_KERNEL);
	if (!sit_i->sit_bitmap_mir)
		return -ENOMEM;

	sit_i->invalid_segmap = f2fs_kvzalloc(sbi,
					main_bitmap_size, GFP_KERNEL);
	if (!sit_i->invalid_segmap)
		return -ENOMEM;
#endif

	sit_i->sit_base_addr = le32_to_cpu(raw_super->sit_blkaddr);
	sit_i->sit_blocks = sit_segs << sbi->log_blocks_per_seg;
	sit_i->written_valid_blocks = 0;
	sit_i->bitmap_size = sit_bitmap_size;
	sit_i->dirty_sentries = 0;
	sit_i->sents_per_block = SIT_ENTRY_PER_BLOCK;
	sit_i->elapsed_time = le64_to_cpu(sbi->ckpt->elapsed_time);
	sit_i->mounted_time = ktime_get_boottime_seconds();
	init_rwsem(&sit_i->sentry_lock);
	return 0;
}

static int build_free_segmap(struct f2fs_sb_info *sbi)
{
	struct free_segmap_info *free_i;
	unsigned int bitmap_size, sec_bitmap_size;

	/* allocate memory for free segmap information */
	free_i = f2fs_kzalloc(sbi, sizeof(struct free_segmap_info), GFP_KERNEL);
	if (!free_i)
		return -ENOMEM;

	SM_I(sbi)->free_info = free_i;

	bitmap_size = f2fs_bitmap_size(MAIN_SEGS(sbi));
	free_i->free_segmap = f2fs_kvmalloc(sbi, bitmap_size, GFP_KERNEL);
	if (!free_i->free_segmap)
		return -ENOMEM;

	sec_bitmap_size = f2fs_bitmap_size(MAIN_SECS(sbi));
	free_i->free_secmap = f2fs_kvmalloc(sbi, sec_bitmap_size, GFP_KERNEL);
	if (!free_i->free_secmap)
		return -ENOMEM;

	/* set all segments as dirty temporarily */
	memset(free_i->free_segmap, 0xff, bitmap_size);
	memset(free_i->free_secmap, 0xff, sec_bitmap_size);

	/* init free segmap information */
	free_i->start_segno = GET_SEGNO_FROM_SEG0(sbi, MAIN_BLKADDR(sbi));
	free_i->free_segments = 0;
	free_i->free_sections = 0;
	spin_lock_init(&free_i->segmap_lock);
	return 0;
}

static int build_curseg(struct f2fs_sb_info *sbi)
{
	struct curseg_info *array;
	int i;

	array = f2fs_kzalloc(sbi, array_size(NR_CURSEG_TYPE,
					sizeof(*array)), GFP_KERNEL);
	if (!array)
		return -ENOMEM;

	SM_I(sbi)->curseg_array = array;

	for (i = 0; i < NO_CHECK_TYPE; i++) {
		mutex_init(&array[i].curseg_mutex);
		array[i].sum_blk = f2fs_kzalloc(sbi, PAGE_SIZE, GFP_KERNEL);
		if (!array[i].sum_blk)
			return -ENOMEM;
		init_rwsem(&array[i].journal_rwsem);
		array[i].journal = f2fs_kzalloc(sbi,
				sizeof(struct f2fs_journal), GFP_KERNEL);
		if (!array[i].journal)
			return -ENOMEM;
		if (i < NR_PERSISTENT_LOG)
			array[i].seg_type = CURSEG_HOT_DATA + i;
		else if (i == CURSEG_COLD_DATA_PINNED)
			array[i].seg_type = CURSEG_COLD_DATA;
		else if (i == CURSEG_ALL_DATA_ATGC)
			array[i].seg_type = CURSEG_COLD_DATA;
		array[i].segno = NULL_SEGNO;
		array[i].next_blkoff = 0;
		array[i].inited = false;
	}
	return restore_curseg_summaries(sbi);
}

static int build_sit_entries(struct f2fs_sb_info *sbi)
{
	struct sit_info *sit_i = SIT_I(sbi);
	struct curseg_info *curseg = CURSEG_I(sbi, CURSEG_COLD_DATA);
	struct f2fs_journal *journal = curseg->journal;
	struct seg_entry *se;
	struct f2fs_sit_entry sit;
	int sit_blk_cnt = SIT_BLK_CNT(sbi);
	unsigned int i, start, end;
	unsigned int readed, start_blk = 0;
	int err = 0;
	block_t sit_valid_blocks[2] = {0, 0};

	do {
		readed = f2fs_ra_meta_pages(sbi, start_blk, BIO_MAX_VECS,
							META_SIT, true);

		start = start_blk * sit_i->sents_per_block;
		end = (start_blk + readed) * sit_i->sents_per_block;

		for (; start < end && start < MAIN_SEGS(sbi); start++) {
			struct f2fs_sit_block *sit_blk;
			struct page *page;

			se = &sit_i->sentries[start];
			page = get_current_sit_page(sbi, start);
			if (IS_ERR(page))
				return PTR_ERR(page);
			sit_blk = (struct f2fs_sit_block *)page_address(page);
			sit = sit_blk->entries[SIT_ENTRY_OFFSET(sit_i, start)];
			f2fs_put_page(page, 1);

			err = check_block_count(sbi, start, &sit);
			if (err)
				return err;
			seg_info_from_raw_sit(se, &sit);

			if (se->type >= NR_PERSISTENT_LOG) {
				f2fs_err(sbi, "Invalid segment type: %u, segno: %u",
							se->type, start);
				f2fs_handle_error(sbi,
						ERROR_INCONSISTENT_SUM_TYPE);
				return -EFSCORRUPTED;
			}

			sit_valid_blocks[SE_PAGETYPE(se)] += se->valid_blocks;

			if (f2fs_block_unit_discard(sbi)) {
				/* build discard map only one time */
				if (is_set_ckpt_flags(sbi, CP_TRIMMED_FLAG)) {
					memset(se->discard_map, 0xff,
						SIT_VBLOCK_MAP_SIZE);
				} else {
					memcpy(se->discard_map,
						se->cur_valid_map,
						SIT_VBLOCK_MAP_SIZE);
					sbi->discard_blks +=
						sbi->blocks_per_seg -
						se->valid_blocks;
				}
			}

			if (__is_large_section(sbi))
				get_sec_entry(sbi, start)->valid_blocks +=
							se->valid_blocks;
		}
		start_blk += readed;
	} while (start_blk < sit_blk_cnt);

	down_read(&curseg->journal_rwsem);
	for (i = 0; i < sits_in_cursum(journal); i++) {
		unsigned int old_valid_blocks;

		start = le32_to_cpu(segno_in_journal(journal, i));
		if (start >= MAIN_SEGS(sbi)) {
			f2fs_err(sbi, "Wrong journal entry on segno %u",
				 start);
			err = -EFSCORRUPTED;
			f2fs_handle_error(sbi, ERROR_CORRUPTED_JOURNAL);
			break;
		}

		se = &sit_i->sentries[start];
		sit = sit_in_journal(journal, i);

		old_valid_blocks = se->valid_blocks;

		sit_valid_blocks[SE_PAGETYPE(se)] -= old_valid_blocks;

		err = check_block_count(sbi, start, &sit);
		if (err)
			break;
		seg_info_from_raw_sit(se, &sit);

		if (se->type >= NR_PERSISTENT_LOG) {
			f2fs_err(sbi, "Invalid segment type: %u, segno: %u",
							se->type, start);
			err = -EFSCORRUPTED;
			f2fs_handle_error(sbi, ERROR_INCONSISTENT_SUM_TYPE);
			break;
		}

		sit_valid_blocks[SE_PAGETYPE(se)] += se->valid_blocks;

		if (f2fs_block_unit_discard(sbi)) {
			if (is_set_ckpt_flags(sbi, CP_TRIMMED_FLAG)) {
				memset(se->discard_map, 0xff, SIT_VBLOCK_MAP_SIZE);
			} else {
				memcpy(se->discard_map, se->cur_valid_map,
							SIT_VBLOCK_MAP_SIZE);
				sbi->discard_blks += old_valid_blocks;
				sbi->discard_blks -= se->valid_blocks;
			}
		}

		if (__is_large_section(sbi)) {
			get_sec_entry(sbi, start)->valid_blocks +=
							se->valid_blocks;
			get_sec_entry(sbi, start)->valid_blocks -=
							old_valid_blocks;
		}
	}
	up_read(&curseg->journal_rwsem);

	if (err)
		return err;

	if (sit_valid_blocks[NODE] != valid_node_count(sbi)) {
		f2fs_err(sbi, "SIT is corrupted node# %u vs %u",
			 sit_valid_blocks[NODE], valid_node_count(sbi));
		f2fs_handle_error(sbi, ERROR_INCONSISTENT_NODE_COUNT);
		return -EFSCORRUPTED;
	}

	if (sit_valid_blocks[DATA] + sit_valid_blocks[NODE] >
				valid_user_blocks(sbi)) {
		f2fs_err(sbi, "SIT is corrupted data# %u %u vs %u",
			 sit_valid_blocks[DATA], sit_valid_blocks[NODE],
			 valid_user_blocks(sbi));
		f2fs_handle_error(sbi, ERROR_INCONSISTENT_BLOCK_COUNT);
		return -EFSCORRUPTED;
	}

	return 0;
}

static void init_free_segmap(struct f2fs_sb_info *sbi)
{
	unsigned int start;
	int type;
	struct seg_entry *sentry;

	for (start = 0; start < MAIN_SEGS(sbi); start++) {
		if (f2fs_usable_blks_in_seg(sbi, start) == 0)
			continue;
		sentry = get_seg_entry(sbi, start);
		if (!sentry->valid_blocks)
			__set_free(sbi, start);
		else
			SIT_I(sbi)->written_valid_blocks +=
						sentry->valid_blocks;
	}

	/* set use the current segments */
	for (type = CURSEG_HOT_DATA; type <= CURSEG_COLD_NODE; type++) {
		struct curseg_info *curseg_t = CURSEG_I(sbi, type);

		__set_test_and_inuse(sbi, curseg_t->segno);
	}
}

static void init_dirty_segmap(struct f2fs_sb_info *sbi)
{
	struct dirty_seglist_info *dirty_i = DIRTY_I(sbi);
	struct free_segmap_info *free_i = FREE_I(sbi);
	unsigned int segno = 0, offset = 0, secno;
	block_t valid_blocks, usable_blks_in_seg;

	while (1) {
		/* find dirty segment based on free segmap */
		segno = find_next_inuse(free_i, MAIN_SEGS(sbi), offset);
		if (segno >= MAIN_SEGS(sbi))
			break;
		offset = segno + 1;
		valid_blocks = get_valid_blocks(sbi, segno, false);
		usable_blks_in_seg = f2fs_usable_blks_in_seg(sbi, segno);
		if (valid_blocks == usable_blks_in_seg || !valid_blocks)
			continue;
		if (valid_blocks > usable_blks_in_seg) {
			f2fs_bug_on(sbi, 1);
			continue;
		}
		mutex_lock(&dirty_i->seglist_lock);
		__locate_dirty_segment(sbi, segno, DIRTY);
		mutex_unlock(&dirty_i->seglist_lock);
	}

	if (!__is_large_section(sbi))
		return;

	mutex_lock(&dirty_i->seglist_lock);
	for (segno = 0; segno < MAIN_SEGS(sbi); segno += sbi->segs_per_sec) {
		valid_blocks = get_valid_blocks(sbi, segno, true);
		secno = GET_SEC_FROM_SEG(sbi, segno);

		if (!valid_blocks || valid_blocks == CAP_BLKS_PER_SEC(sbi))
			continue;
		if (IS_CURSEC(sbi, secno))
			continue;
		set_bit(secno, dirty_i->dirty_secmap);
	}
	mutex_unlock(&dirty_i->seglist_lock);
}

static int init_victim_secmap(struct f2fs_sb_info *sbi)
{
	struct dirty_seglist_info *dirty_i = DIRTY_I(sbi);
	unsigned int bitmap_size = f2fs_bitmap_size(MAIN_SECS(sbi));

	dirty_i->victim_secmap = f2fs_kvzalloc(sbi, bitmap_size, GFP_KERNEL);
	if (!dirty_i->victim_secmap)
		return -ENOMEM;

	dirty_i->pinned_secmap = f2fs_kvzalloc(sbi, bitmap_size, GFP_KERNEL);
	if (!dirty_i->pinned_secmap)
		return -ENOMEM;

	dirty_i->pinned_secmap_cnt = 0;
	dirty_i->enable_pin_section = true;
	return 0;
}

static int build_dirty_segmap(struct f2fs_sb_info *sbi)
{
	struct dirty_seglist_info *dirty_i;
	unsigned int bitmap_size, i;

	/* allocate memory for dirty segments list information */
	dirty_i = f2fs_kzalloc(sbi, sizeof(struct dirty_seglist_info),
								GFP_KERNEL);
	if (!dirty_i)
		return -ENOMEM;

	SM_I(sbi)->dirty_info = dirty_i;
	mutex_init(&dirty_i->seglist_lock);

	bitmap_size = f2fs_bitmap_size(MAIN_SEGS(sbi));

	for (i = 0; i < NR_DIRTY_TYPE; i++) {
		dirty_i->dirty_segmap[i] = f2fs_kvzalloc(sbi, bitmap_size,
								GFP_KERNEL);
		if (!dirty_i->dirty_segmap[i])
			return -ENOMEM;
	}

	if (__is_large_section(sbi)) {
		bitmap_size = f2fs_bitmap_size(MAIN_SECS(sbi));
		dirty_i->dirty_secmap = f2fs_kvzalloc(sbi,
						bitmap_size, GFP_KERNEL);
		if (!dirty_i->dirty_secmap)
			return -ENOMEM;
	}

	init_dirty_segmap(sbi);
	return init_victim_secmap(sbi);
}

static int sanity_check_curseg(struct f2fs_sb_info *sbi)
{
	int i;

	/*
	 * In LFS/SSR curseg, .next_blkoff should point to an unused blkaddr;
	 * In LFS curseg, all blkaddr after .next_blkoff should be unused.
	 */
	for (i = 0; i < NR_PERSISTENT_LOG; i++) {
		struct curseg_info *curseg = CURSEG_I(sbi, i);
		struct seg_entry *se = get_seg_entry(sbi, curseg->segno);
		unsigned int blkofs = curseg->next_blkoff;

		if (f2fs_sb_has_readonly(sbi) &&
			i != CURSEG_HOT_DATA && i != CURSEG_HOT_NODE)
			continue;

		sanity_check_seg_type(sbi, curseg->seg_type);

		if (curseg->alloc_type != LFS && curseg->alloc_type != SSR) {
			f2fs_err(sbi,
				 "Current segment has invalid alloc_type:%d",
				 curseg->alloc_type);
			f2fs_handle_error(sbi, ERROR_INVALID_CURSEG);
			return -EFSCORRUPTED;
		}

		if (f2fs_test_bit(blkofs, se->cur_valid_map))
			goto out;

		if (curseg->alloc_type == SSR)
			continue;

		for (blkofs += 1; blkofs < sbi->blocks_per_seg; blkofs++) {
			if (!f2fs_test_bit(blkofs, se->cur_valid_map))
				continue;
out:
			f2fs_err(sbi,
				 "Current segment's next free block offset is inconsistent with bitmap, logtype:%u, segno:%u, type:%u, next_blkoff:%u, blkofs:%u",
				 i, curseg->segno, curseg->alloc_type,
				 curseg->next_blkoff, blkofs);
			f2fs_handle_error(sbi, ERROR_INVALID_CURSEG);
			return -EFSCORRUPTED;
		}
	}
	return 0;
}

#ifdef CONFIG_BLK_DEV_ZONED

static int check_zone_write_pointer(struct f2fs_sb_info *sbi,
				    struct f2fs_dev_info *fdev,
				    struct blk_zone *zone)
{
	unsigned int wp_segno, wp_blkoff, zone_secno, zone_segno, segno;
	block_t zone_block, wp_block, last_valid_block;
	unsigned int log_sectors_per_block = sbi->log_blocksize - SECTOR_SHIFT;
	int i, s, b, ret;
	struct seg_entry *se;

	if (zone->type != BLK_ZONE_TYPE_SEQWRITE_REQ)
		return 0;

	wp_block = fdev->start_blk + (zone->wp >> log_sectors_per_block);
	wp_segno = GET_SEGNO(sbi, wp_block);
	wp_blkoff = wp_block - START_BLOCK(sbi, wp_segno);
	zone_block = fdev->start_blk + (zone->start >> log_sectors_per_block);
	zone_segno = GET_SEGNO(sbi, zone_block);
	zone_secno = GET_SEC_FROM_SEG(sbi, zone_segno);

	if (zone_segno >= MAIN_SEGS(sbi))
		return 0;

	/*
	 * Skip check of zones cursegs point to, since
	 * fix_curseg_write_pointer() checks them.
	 */
	for (i = 0; i < NO_CHECK_TYPE; i++)
		if (zone_secno == GET_SEC_FROM_SEG(sbi,
						   CURSEG_I(sbi, i)->segno))
			return 0;

	/*
	 * Get last valid block of the zone.
	 */
	last_valid_block = zone_block - 1;
	for (s = sbi->segs_per_sec - 1; s >= 0; s--) {
		segno = zone_segno + s;
		se = get_seg_entry(sbi, segno);
		for (b = sbi->blocks_per_seg - 1; b >= 0; b--)
			if (f2fs_test_bit(b, se->cur_valid_map)) {
				last_valid_block = START_BLOCK(sbi, segno) + b;
				break;
			}
		if (last_valid_block >= zone_block)
			break;
	}

	/*
	 * If last valid block is beyond the write pointer, report the
	 * inconsistency. This inconsistency does not cause write error
	 * because the zone will not be selected for write operation until
	 * it get discarded. Just report it.
	 */
	if (last_valid_block >= wp_block) {
		f2fs_notice(sbi, "Valid block beyond write pointer: "
			    "valid block[0x%x,0x%x] wp[0x%x,0x%x]",
			    GET_SEGNO(sbi, last_valid_block),
			    GET_BLKOFF_FROM_SEG0(sbi, last_valid_block),
			    wp_segno, wp_blkoff);
		return 0;
	}

	/*
	 * If there is no valid block in the zone and if write pointer is
	 * not at zone start, reset the write pointer.
	 */
	if (last_valid_block + 1 == zone_block && zone->wp != zone->start) {
		f2fs_notice(sbi,
			    "Zone without valid block has non-zero write "
			    "pointer. Reset the write pointer: wp[0x%x,0x%x]",
			    wp_segno, wp_blkoff);
		ret = __f2fs_issue_discard_zone(sbi, fdev->bdev, zone_block,
					zone->len >> log_sectors_per_block);
		if (ret) {
			f2fs_err(sbi, "Discard zone failed: %s (errno=%d)",
				 fdev->path, ret);
			return ret;
		}
	}

	return 0;
}

static struct f2fs_dev_info *get_target_zoned_dev(struct f2fs_sb_info *sbi,
						  block_t zone_blkaddr)
{
	int i;

	for (i = 0; i < sbi->s_ndevs; i++) {
		if (!bdev_is_zoned(FDEV(i).bdev))
			continue;
		if (sbi->s_ndevs == 1 || (FDEV(i).start_blk <= zone_blkaddr &&
				zone_blkaddr <= FDEV(i).end_blk))
			return &FDEV(i);
	}

	return NULL;
}

static int report_one_zone_cb(struct blk_zone *zone, unsigned int idx,
			      void *data)
{
	memcpy(data, zone, sizeof(struct blk_zone));
	return 0;
}

static int fix_curseg_write_pointer(struct f2fs_sb_info *sbi, int type)
{
	struct curseg_info *cs = CURSEG_I(sbi, type);
	struct f2fs_dev_info *zbd;
	struct blk_zone zone;
	unsigned int cs_section, wp_segno, wp_blkoff, wp_sector_off;
	block_t cs_zone_block, wp_block;
	unsigned int log_sectors_per_block = sbi->log_blocksize - SECTOR_SHIFT;
	sector_t zone_sector;
	int err;

	cs_section = GET_SEC_FROM_SEG(sbi, cs->segno);
	cs_zone_block = START_BLOCK(sbi, GET_SEG_FROM_SEC(sbi, cs_section));

	zbd = get_target_zoned_dev(sbi, cs_zone_block);
	if (!zbd)
		return 0;

	/* report zone for the sector the curseg points to */
	zone_sector = (sector_t)(cs_zone_block - zbd->start_blk)
		<< log_sectors_per_block;
	err = blkdev_report_zones(zbd->bdev, zone_sector, 1,
				  report_one_zone_cb, &zone);
	if (err != 1) {
		f2fs_err(sbi, "Report zone failed: %s errno=(%d)",
			 zbd->path, err);
		return err;
	}

	if (zone.type != BLK_ZONE_TYPE_SEQWRITE_REQ)
		return 0;

	wp_block = zbd->start_blk + (zone.wp >> log_sectors_per_block);
	wp_segno = GET_SEGNO(sbi, wp_block);
	wp_blkoff = wp_block - START_BLOCK(sbi, wp_segno);
	wp_sector_off = zone.wp & GENMASK(log_sectors_per_block - 1, 0);

	if (cs->segno == wp_segno && cs->next_blkoff == wp_blkoff &&
		wp_sector_off == 0)
		return 0;

	f2fs_notice(sbi, "Unaligned curseg[%d] with write pointer: "
		    "curseg[0x%x,0x%x] wp[0x%x,0x%x]",
		    type, cs->segno, cs->next_blkoff, wp_segno, wp_blkoff);

	f2fs_notice(sbi, "Assign new section to curseg[%d]: "
		    "curseg[0x%x,0x%x]", type, cs->segno, cs->next_blkoff);

	f2fs_allocate_new_section(sbi, type, true);

	/* check consistency of the zone curseg pointed to */
	if (check_zone_write_pointer(sbi, zbd, &zone))
		return -EIO;

	/* check newly assigned zone */
	cs_section = GET_SEC_FROM_SEG(sbi, cs->segno);
	cs_zone_block = START_BLOCK(sbi, GET_SEG_FROM_SEC(sbi, cs_section));

	zbd = get_target_zoned_dev(sbi, cs_zone_block);
	if (!zbd)
		return 0;

	zone_sector = (sector_t)(cs_zone_block - zbd->start_blk)
		<< log_sectors_per_block;
	err = blkdev_report_zones(zbd->bdev, zone_sector, 1,
				  report_one_zone_cb, &zone);
	if (err != 1) {
		f2fs_err(sbi, "Report zone failed: %s errno=(%d)",
			 zbd->path, err);
		return err;
	}

	if (zone.type != BLK_ZONE_TYPE_SEQWRITE_REQ)
		return 0;

	if (zone.wp != zone.start) {
		f2fs_notice(sbi,
			    "New zone for curseg[%d] is not yet discarded. "
			    "Reset the zone: curseg[0x%x,0x%x]",
			    type, cs->segno, cs->next_blkoff);
		err = __f2fs_issue_discard_zone(sbi, zbd->bdev,	cs_zone_block,
					zone.len >> log_sectors_per_block);
		if (err) {
			f2fs_err(sbi, "Discard zone failed: %s (errno=%d)",
				 zbd->path, err);
			return err;
		}
	}

	return 0;
}

int f2fs_fix_curseg_write_pointer(struct f2fs_sb_info *sbi)
{
	int i, ret;

	for (i = 0; i < NR_PERSISTENT_LOG; i++) {
		ret = fix_curseg_write_pointer(sbi, i);
		if (ret)
			return ret;
	}

	return 0;
}

struct check_zone_write_pointer_args {
	struct f2fs_sb_info *sbi;
	struct f2fs_dev_info *fdev;
};

static int check_zone_write_pointer_cb(struct blk_zone *zone, unsigned int idx,
				      void *data)
{
	struct check_zone_write_pointer_args *args;

	args = (struct check_zone_write_pointer_args *)data;

	return check_zone_write_pointer(args->sbi, args->fdev, zone);
}

int f2fs_check_write_pointer(struct f2fs_sb_info *sbi)
{
	int i, ret;
	struct check_zone_write_pointer_args args;

	for (i = 0; i < sbi->s_ndevs; i++) {
		if (!bdev_is_zoned(FDEV(i).bdev))
			continue;

		args.sbi = sbi;
		args.fdev = &FDEV(i);
		ret = blkdev_report_zones(FDEV(i).bdev, 0, BLK_ALL_ZONES,
					  check_zone_write_pointer_cb, &args);
		if (ret < 0)
			return ret;
	}

	return 0;
}

/*
 * Return the number of usable blocks in a segment. The number of blocks
 * returned is always equal to the number of blocks in a segment for
 * segments fully contained within a sequential zone capacity or a
 * conventional zone. For segments partially contained in a sequential
 * zone capacity, the number of usable blocks up to the zone capacity
 * is returned. 0 is returned in all other cases.
 */
static inline unsigned int f2fs_usable_zone_blks_in_seg(
			struct f2fs_sb_info *sbi, unsigned int segno)
{
	block_t seg_start, sec_start_blkaddr, sec_cap_blkaddr;
	unsigned int secno;

	if (!sbi->unusable_blocks_per_sec)
		return sbi->blocks_per_seg;

	secno = GET_SEC_FROM_SEG(sbi, segno);
	seg_start = START_BLOCK(sbi, segno);
	sec_start_blkaddr = START_BLOCK(sbi, GET_SEG_FROM_SEC(sbi, secno));
	sec_cap_blkaddr = sec_start_blkaddr + CAP_BLKS_PER_SEC(sbi);

	/*
	 * If segment starts before zone capacity and spans beyond
	 * zone capacity, then usable blocks are from seg start to
	 * zone capacity. If the segment starts after the zone capacity,
	 * then there are no usable blocks.
	 */
	if (seg_start >= sec_cap_blkaddr)
		return 0;
	if (seg_start + sbi->blocks_per_seg > sec_cap_blkaddr)
		return sec_cap_blkaddr - seg_start;

	return sbi->blocks_per_seg;
}
#else
int f2fs_fix_curseg_write_pointer(struct f2fs_sb_info *sbi)
{
	return 0;
}

int f2fs_check_write_pointer(struct f2fs_sb_info *sbi)
{
	return 0;
}

static inline unsigned int f2fs_usable_zone_blks_in_seg(struct f2fs_sb_info *sbi,
							unsigned int segno)
{
	return 0;
}

#endif
unsigned int f2fs_usable_blks_in_seg(struct f2fs_sb_info *sbi,
					unsigned int segno)
{
	if (f2fs_sb_has_blkzoned(sbi))
		return f2fs_usable_zone_blks_in_seg(sbi, segno);

	return sbi->blocks_per_seg;
}

unsigned int f2fs_usable_segs_in_sec(struct f2fs_sb_info *sbi,
					unsigned int segno)
{
	if (f2fs_sb_has_blkzoned(sbi))
		return CAP_SEGS_PER_SEC(sbi);

	return sbi->segs_per_sec;
}

/*
 * Update min, max modified time for cost-benefit GC algorithm
 */
static void init_min_max_mtime(struct f2fs_sb_info *sbi)
{
	struct sit_info *sit_i = SIT_I(sbi);
	unsigned int segno;

	down_write(&sit_i->sentry_lock);

	sit_i->min_mtime = ULLONG_MAX;

	for (segno = 0; segno < MAIN_SEGS(sbi); segno += sbi->segs_per_sec) {
		unsigned int i;
		unsigned long long mtime = 0;

		for (i = 0; i < sbi->segs_per_sec; i++)
			mtime += get_seg_entry(sbi, segno + i)->mtime;

		mtime = div_u64(mtime, sbi->segs_per_sec);

		if (sit_i->min_mtime > mtime)
			sit_i->min_mtime = mtime;
	}
	sit_i->max_mtime = get_mtime(sbi, false);
	sit_i->dirty_max_mtime = 0;
	up_write(&sit_i->sentry_lock);
}

int f2fs_build_segment_manager(struct f2fs_sb_info *sbi)
{
	struct f2fs_super_block *raw_super = F2FS_RAW_SUPER(sbi);
	struct f2fs_checkpoint *ckpt = F2FS_CKPT(sbi);
	struct f2fs_sm_info *sm_info;
	int err;

	sm_info = f2fs_kzalloc(sbi, sizeof(struct f2fs_sm_info), GFP_KERNEL);
	if (!sm_info)
		return -ENOMEM;

	/* init sm info */
	sbi->sm_info = sm_info;
	sm_info->seg0_blkaddr = le32_to_cpu(raw_super->segment0_blkaddr);
	sm_info->main_blkaddr = le32_to_cpu(raw_super->main_blkaddr);
	sm_info->segment_count = le32_to_cpu(raw_super->segment_count);
	sm_info->reserved_segments = le32_to_cpu(ckpt->rsvd_segment_count);
	sm_info->ovp_segments = le32_to_cpu(ckpt->overprov_segment_count);
	sm_info->main_segments = le32_to_cpu(raw_super->segment_count_main);
	sm_info->ssa_blkaddr = le32_to_cpu(raw_super->ssa_blkaddr);
	sm_info->rec_prefree_segments = sm_info->main_segments *
					DEF_RECLAIM_PREFREE_SEGMENTS / 100;
	if (sm_info->rec_prefree_segments > DEF_MAX_RECLAIM_PREFREE_SEGMENTS)
		sm_info->rec_prefree_segments = DEF_MAX_RECLAIM_PREFREE_SEGMENTS;

	if (!f2fs_lfs_mode(sbi))
		sm_info->ipu_policy = BIT(F2FS_IPU_FSYNC);
	sm_info->min_ipu_util = DEF_MIN_IPU_UTIL;
	sm_info->min_fsync_blocks = DEF_MIN_FSYNC_BLOCKS;
	sm_info->min_seq_blocks = sbi->blocks_per_seg;
	sm_info->min_hot_blocks = DEF_MIN_HOT_BLOCKS;
	sm_info->min_ssr_sections = reserved_sections(sbi);

	INIT_LIST_HEAD(&sm_info->sit_entry_set);

	init_f2fs_rwsem(&sm_info->curseg_lock);

	err = f2fs_create_flush_cmd_control(sbi);
	if (err)
		return err;

	err = create_discard_cmd_control(sbi);
	if (err)
		return err;

	err = build_sit_info(sbi);
	if (err)
		return err;
	err = build_free_segmap(sbi);
	if (err)
		return err;
	err = build_curseg(sbi);
	if (err)
		return err;

	/* reinit free segmap based on SIT */
	err = build_sit_entries(sbi);
	if (err)
		return err;

	init_free_segmap(sbi);
	err = build_dirty_segmap(sbi);
	if (err)
		return err;

	err = sanity_check_curseg(sbi);
	if (err)
		return err;

	init_min_max_mtime(sbi);
	return 0;
}

static void discard_dirty_segmap(struct f2fs_sb_info *sbi,
		enum dirty_type dirty_type)
{
	struct dirty_seglist_info *dirty_i = DIRTY_I(sbi);

	mutex_lock(&dirty_i->seglist_lock);
	kvfree(dirty_i->dirty_segmap[dirty_type]);
	dirty_i->nr_dirty[dirty_type] = 0;
	mutex_unlock(&dirty_i->seglist_lock);
}

static void destroy_victim_secmap(struct f2fs_sb_info *sbi)
{
	struct dirty_seglist_info *dirty_i = DIRTY_I(sbi);

	kvfree(dirty_i->pinned_secmap);
	kvfree(dirty_i->victim_secmap);
}

static void destroy_dirty_segmap(struct f2fs_sb_info *sbi)
{
	struct dirty_seglist_info *dirty_i = DIRTY_I(sbi);
	int i;

	if (!dirty_i)
		return;

	/* discard pre-free/dirty segments list */
	for (i = 0; i < NR_DIRTY_TYPE; i++)
		discard_dirty_segmap(sbi, i);

	if (__is_large_section(sbi)) {
		mutex_lock(&dirty_i->seglist_lock);
		kvfree(dirty_i->dirty_secmap);
		mutex_unlock(&dirty_i->seglist_lock);
	}

	destroy_victim_secmap(sbi);
	SM_I(sbi)->dirty_info = NULL;
	kfree(dirty_i);
}

static void destroy_curseg(struct f2fs_sb_info *sbi)
{
	struct curseg_info *array = SM_I(sbi)->curseg_array;
	int i;

	if (!array)
		return;
	SM_I(sbi)->curseg_array = NULL;
	for (i = 0; i < NR_CURSEG_TYPE; i++) {
		kfree(array[i].sum_blk);
		kfree(array[i].journal);
	}
	kfree(array);
}

static void destroy_free_segmap(struct f2fs_sb_info *sbi)
{
	struct free_segmap_info *free_i = SM_I(sbi)->free_info;

	if (!free_i)
		return;
	SM_I(sbi)->free_info = NULL;
	kvfree(free_i->free_segmap);
	kvfree(free_i->free_secmap);
	kfree(free_i);
}

static void destroy_sit_info(struct f2fs_sb_info *sbi)
{
	struct sit_info *sit_i = SIT_I(sbi);

	if (!sit_i)
		return;

	if (sit_i->sentries)
		kvfree(sit_i->bitmap);
	kfree(sit_i->tmp_map);

	kvfree(sit_i->sentries);
	kvfree(sit_i->sec_entries);
	kvfree(sit_i->dirty_sentries_bitmap);

	SM_I(sbi)->sit_info = NULL;
	kvfree(sit_i->sit_bitmap);
#ifdef CONFIG_F2FS_CHECK_FS
	kvfree(sit_i->sit_bitmap_mir);
	kvfree(sit_i->invalid_segmap);
#endif
	kfree(sit_i);
}

void f2fs_destroy_segment_manager(struct f2fs_sb_info *sbi)
{
	struct f2fs_sm_info *sm_info = SM_I(sbi);

	if (!sm_info)
		return;
	f2fs_destroy_flush_cmd_control(sbi, true);
	destroy_discard_cmd_control(sbi);
	destroy_dirty_segmap(sbi);
	destroy_curseg(sbi);
	destroy_free_segmap(sbi);
	destroy_sit_info(sbi);
	sbi->sm_info = NULL;
	kfree(sm_info);
}

int __init f2fs_create_segment_manager_caches(void)
{
	discard_entry_slab = f2fs_kmem_cache_create("f2fs_discard_entry",
			sizeof(struct discard_entry));
	if (!discard_entry_slab)
		goto fail;

	discard_cmd_slab = f2fs_kmem_cache_create("f2fs_discard_cmd",
			sizeof(struct discard_cmd));
	if (!discard_cmd_slab)
		goto destroy_discard_entry;

	sit_entry_set_slab = f2fs_kmem_cache_create("f2fs_sit_entry_set",
			sizeof(struct sit_entry_set));
	if (!sit_entry_set_slab)
		goto destroy_discard_cmd;

	revoke_entry_slab = f2fs_kmem_cache_create("f2fs_revoke_entry",
			sizeof(struct revoke_entry));
	if (!revoke_entry_slab)
		goto destroy_sit_entry_set;
	return 0;

destroy_sit_entry_set:
	kmem_cache_destroy(sit_entry_set_slab);
destroy_discard_cmd:
	kmem_cache_destroy(discard_cmd_slab);
destroy_discard_entry:
	kmem_cache_destroy(discard_entry_slab);
fail:
	return -ENOMEM;
}

void f2fs_destroy_segment_manager_caches(void)
{
	kmem_cache_destroy(sit_entry_set_slab);
	kmem_cache_destroy(discard_cmd_slab);
	kmem_cache_destroy(discard_entry_slab);
	kmem_cache_destroy(revoke_entry_slab);
}<|MERGE_RESOLUTION|>--- conflicted
+++ resolved
@@ -1249,11 +1249,7 @@
 					SECTOR_FROM_BLOCK(start),
 					SECTOR_FROM_BLOCK(len),
 					GFP_NOFS, &bio);
-<<<<<<< HEAD
-submit:
-=======
-		}
->>>>>>> eb3cdb58
+		}
 		if (err) {
 			spin_lock_irqsave(&dc->lock, flags);
 			if (dc->state == D_PARTIAL)
