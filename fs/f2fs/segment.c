// SPDX-License-Identifier: GPL-2.0
/*
 * fs/f2fs/segment.c
 *
 * Copyright (c) 2012 Samsung Electronics Co., Ltd.
 *             http://www.samsung.com/
 */
#include <linux/fs.h>
#include <linux/f2fs_fs.h>
#include <linux/bio.h>
#include <linux/blkdev.h>
#include <linux/prefetch.h>
#include <linux/kthread.h>
#include <linux/swap.h>
#include <linux/timer.h>
#include <linux/freezer.h>
#include <linux/sched/signal.h>

#include "f2fs.h"
#include "segment.h"
#include "node.h"
#include "gc.h"
#include "trace.h"
#include <trace/events/f2fs.h>

#define __reverse_ffz(x) __reverse_ffs(~(x))

static struct kmem_cache *discard_entry_slab;
static struct kmem_cache *discard_cmd_slab;
static struct kmem_cache *sit_entry_set_slab;
static struct kmem_cache *inmem_entry_slab;

static unsigned long __reverse_ulong(unsigned char *str)
{
	unsigned long tmp = 0;
	int shift = 24, idx = 0;

#if BITS_PER_LONG == 64
	shift = 56;
#endif
	while (shift >= 0) {
		tmp |= (unsigned long)str[idx++] << shift;
		shift -= BITS_PER_BYTE;
	}
	return tmp;
}

/*
 * __reverse_ffs is copied from include/asm-generic/bitops/__ffs.h since
 * MSB and LSB are reversed in a byte by f2fs_set_bit.
 */
static inline unsigned long __reverse_ffs(unsigned long word)
{
	int num = 0;

#if BITS_PER_LONG == 64
	if ((word & 0xffffffff00000000UL) == 0)
		num += 32;
	else
		word >>= 32;
#endif
	if ((word & 0xffff0000) == 0)
		num += 16;
	else
		word >>= 16;

	if ((word & 0xff00) == 0)
		num += 8;
	else
		word >>= 8;

	if ((word & 0xf0) == 0)
		num += 4;
	else
		word >>= 4;

	if ((word & 0xc) == 0)
		num += 2;
	else
		word >>= 2;

	if ((word & 0x2) == 0)
		num += 1;
	return num;
}

/*
 * __find_rev_next(_zero)_bit is copied from lib/find_next_bit.c because
 * f2fs_set_bit makes MSB and LSB reversed in a byte.
 * @size must be integral times of unsigned long.
 * Example:
 *                             MSB <--> LSB
 *   f2fs_set_bit(0, bitmap) => 1000 0000
 *   f2fs_set_bit(7, bitmap) => 0000 0001
 */
static unsigned long __find_rev_next_bit(const unsigned long *addr,
			unsigned long size, unsigned long offset)
{
	const unsigned long *p = addr + BIT_WORD(offset);
	unsigned long result = size;
	unsigned long tmp;

	if (offset >= size)
		return size;

	size -= (offset & ~(BITS_PER_LONG - 1));
	offset %= BITS_PER_LONG;

	while (1) {
		if (*p == 0)
			goto pass;

		tmp = __reverse_ulong((unsigned char *)p);

		tmp &= ~0UL >> offset;
		if (size < BITS_PER_LONG)
			tmp &= (~0UL << (BITS_PER_LONG - size));
		if (tmp)
			goto found;
pass:
		if (size <= BITS_PER_LONG)
			break;
		size -= BITS_PER_LONG;
		offset = 0;
		p++;
	}
	return result;
found:
	return result - size + __reverse_ffs(tmp);
}

static unsigned long __find_rev_next_zero_bit(const unsigned long *addr,
			unsigned long size, unsigned long offset)
{
	const unsigned long *p = addr + BIT_WORD(offset);
	unsigned long result = size;
	unsigned long tmp;

	if (offset >= size)
		return size;

	size -= (offset & ~(BITS_PER_LONG - 1));
	offset %= BITS_PER_LONG;

	while (1) {
		if (*p == ~0UL)
			goto pass;

		tmp = __reverse_ulong((unsigned char *)p);

		if (offset)
			tmp |= ~0UL << (BITS_PER_LONG - offset);
		if (size < BITS_PER_LONG)
			tmp |= ~0UL >> size;
		if (tmp != ~0UL)
			goto found;
pass:
		if (size <= BITS_PER_LONG)
			break;
		size -= BITS_PER_LONG;
		offset = 0;
		p++;
	}
	return result;
found:
	return result - size + __reverse_ffz(tmp);
}

bool f2fs_need_SSR(struct f2fs_sb_info *sbi)
{
	int node_secs = get_blocktype_secs(sbi, F2FS_DIRTY_NODES);
	int dent_secs = get_blocktype_secs(sbi, F2FS_DIRTY_DENTS);
	int imeta_secs = get_blocktype_secs(sbi, F2FS_DIRTY_IMETA);

	if (test_opt(sbi, LFS))
		return false;
	if (sbi->gc_mode == GC_URGENT)
		return true;
	if (unlikely(is_sbi_flag_set(sbi, SBI_CP_DISABLED)))
		return true;

	return free_sections(sbi) <= (node_secs + 2 * dent_secs + imeta_secs +
			SM_I(sbi)->min_ssr_sections + reserved_sections(sbi));
}

void f2fs_register_inmem_page(struct inode *inode, struct page *page)
{
	struct f2fs_sb_info *sbi = F2FS_I_SB(inode);
	struct f2fs_inode_info *fi = F2FS_I(inode);
	struct inmem_pages *new;

	f2fs_trace_pid(page);

	set_page_private(page, (unsigned long)ATOMIC_WRITTEN_PAGE);
	SetPagePrivate(page);

	new = f2fs_kmem_cache_alloc(inmem_entry_slab, GFP_NOFS);

	/* add atomic page indices to the list */
	new->page = page;
	INIT_LIST_HEAD(&new->list);

	/* increase reference count with clean state */
	mutex_lock(&fi->inmem_lock);
	get_page(page);
	list_add_tail(&new->list, &fi->inmem_pages);
	spin_lock(&sbi->inode_lock[ATOMIC_FILE]);
	if (list_empty(&fi->inmem_ilist))
		list_add_tail(&fi->inmem_ilist, &sbi->inode_list[ATOMIC_FILE]);
	spin_unlock(&sbi->inode_lock[ATOMIC_FILE]);
	inc_page_count(F2FS_I_SB(inode), F2FS_INMEM_PAGES);
	mutex_unlock(&fi->inmem_lock);

	trace_f2fs_register_inmem_page(page, INMEM);
}

static int __revoke_inmem_pages(struct inode *inode,
				struct list_head *head, bool drop, bool recover)
{
	struct f2fs_sb_info *sbi = F2FS_I_SB(inode);
	struct inmem_pages *cur, *tmp;
	int err = 0;

	list_for_each_entry_safe(cur, tmp, head, list) {
		struct page *page = cur->page;

		if (drop)
			trace_f2fs_commit_inmem_page(page, INMEM_DROP);

		lock_page(page);

		f2fs_wait_on_page_writeback(page, DATA, true, true);

		if (recover) {
			struct dnode_of_data dn;
			struct node_info ni;

			trace_f2fs_commit_inmem_page(page, INMEM_REVOKE);
retry:
			set_new_dnode(&dn, inode, NULL, NULL, 0);
			err = f2fs_get_dnode_of_data(&dn, page->index,
								LOOKUP_NODE);
			if (err) {
				if (err == -ENOMEM) {
					congestion_wait(BLK_RW_ASYNC, HZ/50);
					cond_resched();
					goto retry;
				}
				err = -EAGAIN;
				goto next;
			}

			err = f2fs_get_node_info(sbi, dn.nid, &ni);
			if (err) {
				f2fs_put_dnode(&dn);
				return err;
			}

			if (cur->old_addr == NEW_ADDR) {
				f2fs_invalidate_blocks(sbi, dn.data_blkaddr);
				f2fs_update_data_blkaddr(&dn, NEW_ADDR);
			} else
				f2fs_replace_block(sbi, &dn, dn.data_blkaddr,
					cur->old_addr, ni.version, true, true);
			f2fs_put_dnode(&dn);
		}
next:
		/* we don't need to invalidate this in the sccessful status */
		if (drop || recover) {
			ClearPageUptodate(page);
			clear_cold_data(page);
		}
		set_page_private(page, 0);
		ClearPagePrivate(page);
		f2fs_put_page(page, 1);

		list_del(&cur->list);
		kmem_cache_free(inmem_entry_slab, cur);
		dec_page_count(F2FS_I_SB(inode), F2FS_INMEM_PAGES);
	}
	return err;
}

void f2fs_drop_inmem_pages_all(struct f2fs_sb_info *sbi, bool gc_failure)
{
	struct list_head *head = &sbi->inode_list[ATOMIC_FILE];
	struct inode *inode;
	struct f2fs_inode_info *fi;
next:
	spin_lock(&sbi->inode_lock[ATOMIC_FILE]);
	if (list_empty(head)) {
		spin_unlock(&sbi->inode_lock[ATOMIC_FILE]);
		return;
	}
	fi = list_first_entry(head, struct f2fs_inode_info, inmem_ilist);
	inode = igrab(&fi->vfs_inode);
	spin_unlock(&sbi->inode_lock[ATOMIC_FILE]);

	if (inode) {
		if (gc_failure) {
			if (fi->i_gc_failures[GC_FAILURE_ATOMIC])
				goto drop;
			goto skip;
		}
drop:
		set_inode_flag(inode, FI_ATOMIC_REVOKE_REQUEST);
		f2fs_drop_inmem_pages(inode);
		iput(inode);
	}
skip:
	congestion_wait(BLK_RW_ASYNC, HZ/50);
	cond_resched();
	goto next;
}

void f2fs_drop_inmem_pages(struct inode *inode)
{
	struct f2fs_sb_info *sbi = F2FS_I_SB(inode);
	struct f2fs_inode_info *fi = F2FS_I(inode);

	mutex_lock(&fi->inmem_lock);
	__revoke_inmem_pages(inode, &fi->inmem_pages, true, false);
	spin_lock(&sbi->inode_lock[ATOMIC_FILE]);
	if (!list_empty(&fi->inmem_ilist))
		list_del_init(&fi->inmem_ilist);
	spin_unlock(&sbi->inode_lock[ATOMIC_FILE]);
	mutex_unlock(&fi->inmem_lock);

	clear_inode_flag(inode, FI_ATOMIC_FILE);
	fi->i_gc_failures[GC_FAILURE_ATOMIC] = 0;
	stat_dec_atomic_write(inode);
}

void f2fs_drop_inmem_page(struct inode *inode, struct page *page)
{
	struct f2fs_inode_info *fi = F2FS_I(inode);
	struct f2fs_sb_info *sbi = F2FS_I_SB(inode);
	struct list_head *head = &fi->inmem_pages;
	struct inmem_pages *cur = NULL;

	f2fs_bug_on(sbi, !IS_ATOMIC_WRITTEN_PAGE(page));

	mutex_lock(&fi->inmem_lock);
	list_for_each_entry(cur, head, list) {
		if (cur->page == page)
			break;
	}

	f2fs_bug_on(sbi, list_empty(head) || cur->page != page);
	list_del(&cur->list);
	mutex_unlock(&fi->inmem_lock);

	dec_page_count(sbi, F2FS_INMEM_PAGES);
	kmem_cache_free(inmem_entry_slab, cur);

	ClearPageUptodate(page);
	set_page_private(page, 0);
	ClearPagePrivate(page);
	f2fs_put_page(page, 0);

	trace_f2fs_commit_inmem_page(page, INMEM_INVALIDATE);
}

static int __f2fs_commit_inmem_pages(struct inode *inode)
{
	struct f2fs_sb_info *sbi = F2FS_I_SB(inode);
	struct f2fs_inode_info *fi = F2FS_I(inode);
	struct inmem_pages *cur, *tmp;
	struct f2fs_io_info fio = {
		.sbi = sbi,
		.ino = inode->i_ino,
		.type = DATA,
		.op = REQ_OP_WRITE,
		.op_flags = REQ_SYNC | REQ_PRIO,
		.io_type = FS_DATA_IO,
	};
	struct list_head revoke_list;
	bool submit_bio = false;
	int err = 0;

	INIT_LIST_HEAD(&revoke_list);

	list_for_each_entry_safe(cur, tmp, &fi->inmem_pages, list) {
		struct page *page = cur->page;

		lock_page(page);
		if (page->mapping == inode->i_mapping) {
			trace_f2fs_commit_inmem_page(page, INMEM);

<<<<<<< HEAD
			f2fs_wait_on_page_writeback(page, DATA, true);
=======
			f2fs_wait_on_page_writeback(page, DATA, true, true);
>>>>>>> 8ccc0d69

			set_page_dirty(page);
			if (clear_page_dirty_for_io(page)) {
				inode_dec_dirty_pages(inode);
				f2fs_remove_dirty_inode(inode);
			}
retry:
			fio.page = page;
			fio.old_blkaddr = NULL_ADDR;
			fio.encrypted_page = NULL;
			fio.need_lock = LOCK_DONE;
			err = f2fs_do_write_data_page(&fio);
			if (err) {
				if (err == -ENOMEM) {
					congestion_wait(BLK_RW_ASYNC, HZ/50);
					cond_resched();
					goto retry;
				}
				unlock_page(page);
				break;
			}
			/* record old blkaddr for revoking */
			cur->old_addr = fio.old_blkaddr;
			submit_bio = true;
		}
		unlock_page(page);
		list_move_tail(&cur->list, &revoke_list);
	}

	if (submit_bio)
		f2fs_submit_merged_write_cond(sbi, inode, NULL, 0, DATA);

	if (err) {
		/*
		 * try to revoke all committed pages, but still we could fail
		 * due to no memory or other reason, if that happened, EAGAIN
		 * will be returned, which means in such case, transaction is
		 * already not integrity, caller should use journal to do the
		 * recovery or rewrite & commit last transaction. For other
		 * error number, revoking was done by filesystem itself.
		 */
		err = __revoke_inmem_pages(inode, &revoke_list, false, true);

		/* drop all uncommitted pages */
		__revoke_inmem_pages(inode, &fi->inmem_pages, true, false);
	} else {
		__revoke_inmem_pages(inode, &revoke_list, false, false);
	}

	return err;
}

int f2fs_commit_inmem_pages(struct inode *inode)
{
	struct f2fs_sb_info *sbi = F2FS_I_SB(inode);
	struct f2fs_inode_info *fi = F2FS_I(inode);
	int err;

	f2fs_balance_fs(sbi, true);

	down_write(&fi->i_gc_rwsem[WRITE]);

	f2fs_lock_op(sbi);
	set_inode_flag(inode, FI_ATOMIC_COMMIT);

	mutex_lock(&fi->inmem_lock);
	err = __f2fs_commit_inmem_pages(inode);

	spin_lock(&sbi->inode_lock[ATOMIC_FILE]);
	if (!list_empty(&fi->inmem_ilist))
		list_del_init(&fi->inmem_ilist);
	spin_unlock(&sbi->inode_lock[ATOMIC_FILE]);
	mutex_unlock(&fi->inmem_lock);

	clear_inode_flag(inode, FI_ATOMIC_COMMIT);

	f2fs_unlock_op(sbi);
	up_write(&fi->i_gc_rwsem[WRITE]);

	return err;
}

/*
 * This function balances dirty node and dentry pages.
 * In addition, it controls garbage collection.
 */
void f2fs_balance_fs(struct f2fs_sb_info *sbi, bool need)
{
	if (time_to_inject(sbi, FAULT_CHECKPOINT)) {
		f2fs_show_injection_info(FAULT_CHECKPOINT);
		f2fs_stop_checkpoint(sbi, false);
	}

	/* balance_fs_bg is able to be pending */
	if (need && excess_cached_nats(sbi))
		f2fs_balance_fs_bg(sbi);

	if (f2fs_is_checkpoint_ready(sbi))
		return;

	/*
	 * We should do GC or end up with checkpoint, if there are so many dirty
	 * dir/node pages without enough free segments.
	 */
	if (has_not_enough_free_secs(sbi, 0, 0)) {
		mutex_lock(&sbi->gc_mutex);
		f2fs_gc(sbi, false, false, NULL_SEGNO);
	}
}

void f2fs_balance_fs_bg(struct f2fs_sb_info *sbi)
{
	if (unlikely(is_sbi_flag_set(sbi, SBI_POR_DOING)))
		return;

	/* try to shrink extent cache when there is no enough memory */
	if (!f2fs_available_free_memory(sbi, EXTENT_CACHE))
		f2fs_shrink_extent_tree(sbi, EXTENT_CACHE_SHRINK_NUMBER);

	/* check the # of cached NAT entries */
	if (!f2fs_available_free_memory(sbi, NAT_ENTRIES))
		f2fs_try_to_free_nats(sbi, NAT_ENTRY_PER_BLOCK);

	if (!f2fs_available_free_memory(sbi, FREE_NIDS))
		f2fs_try_to_free_nids(sbi, MAX_FREE_NIDS);
	else
		f2fs_build_free_nids(sbi, false, false);

	if (!is_idle(sbi, REQ_TIME) &&
		(!excess_dirty_nats(sbi) && !excess_dirty_nodes(sbi)))
		return;

	/* checkpoint is the only way to shrink partial cached entries */
	if (!f2fs_available_free_memory(sbi, NAT_ENTRIES) ||
			!f2fs_available_free_memory(sbi, INO_ENTRIES) ||
			excess_prefree_segs(sbi) ||
			excess_dirty_nats(sbi) ||
			excess_dirty_nodes(sbi) ||
			f2fs_time_over(sbi, CP_TIME)) {
		if (test_opt(sbi, DATA_FLUSH)) {
			struct blk_plug plug;

			blk_start_plug(&plug);
			f2fs_sync_dirty_inodes(sbi, FILE_INODE);
			blk_finish_plug(&plug);
		}
		f2fs_sync_fs(sbi->sb, true);
		stat_inc_bg_cp_count(sbi->stat_info);
	}
}

static int __submit_flush_wait(struct f2fs_sb_info *sbi,
				struct block_device *bdev)
{
	struct bio *bio = f2fs_bio_alloc(sbi, 0, true);
	int ret;

	bio->bi_opf = REQ_OP_WRITE | REQ_SYNC | REQ_PREFLUSH;
	bio_set_dev(bio, bdev);
	ret = submit_bio_wait(bio);
	bio_put(bio);

	trace_f2fs_issue_flush(bdev, test_opt(sbi, NOBARRIER),
				test_opt(sbi, FLUSH_MERGE), ret);
	return ret;
}

static int submit_flush_wait(struct f2fs_sb_info *sbi, nid_t ino)
{
	int ret = 0;
	int i;

	if (!sbi->s_ndevs)
		return __submit_flush_wait(sbi, sbi->sb->s_bdev);

	for (i = 0; i < sbi->s_ndevs; i++) {
		if (!f2fs_is_dirty_device(sbi, ino, i, FLUSH_INO))
			continue;
		ret = __submit_flush_wait(sbi, FDEV(i).bdev);
		if (ret)
			break;
	}
	return ret;
}

static int issue_flush_thread(void *data)
{
	struct f2fs_sb_info *sbi = data;
	struct flush_cmd_control *fcc = SM_I(sbi)->fcc_info;
	wait_queue_head_t *q = &fcc->flush_wait_queue;
repeat:
	if (kthread_should_stop())
		return 0;

	sb_start_intwrite(sbi->sb);

	if (!llist_empty(&fcc->issue_list)) {
		struct flush_cmd *cmd, *next;
		int ret;

		fcc->dispatch_list = llist_del_all(&fcc->issue_list);
		fcc->dispatch_list = llist_reverse_order(fcc->dispatch_list);

		cmd = llist_entry(fcc->dispatch_list, struct flush_cmd, llnode);

		ret = submit_flush_wait(sbi, cmd->ino);
		atomic_inc(&fcc->issued_flush);

		llist_for_each_entry_safe(cmd, next,
					  fcc->dispatch_list, llnode) {
			cmd->ret = ret;
			complete(&cmd->wait);
		}
		fcc->dispatch_list = NULL;
	}

	sb_end_intwrite(sbi->sb);

	wait_event_interruptible(*q,
		kthread_should_stop() || !llist_empty(&fcc->issue_list));
	goto repeat;
}

int f2fs_issue_flush(struct f2fs_sb_info *sbi, nid_t ino)
{
	struct flush_cmd_control *fcc = SM_I(sbi)->fcc_info;
	struct flush_cmd cmd;
	int ret;

	if (test_opt(sbi, NOBARRIER))
		return 0;

	if (!test_opt(sbi, FLUSH_MERGE)) {
		atomic_inc(&fcc->queued_flush);
		ret = submit_flush_wait(sbi, ino);
		atomic_dec(&fcc->queued_flush);
		atomic_inc(&fcc->issued_flush);
		return ret;
	}

	if (atomic_inc_return(&fcc->queued_flush) == 1 || sbi->s_ndevs > 1) {
		ret = submit_flush_wait(sbi, ino);
		atomic_dec(&fcc->queued_flush);

		atomic_inc(&fcc->issued_flush);
		return ret;
	}

	cmd.ino = ino;
	init_completion(&cmd.wait);

	llist_add(&cmd.llnode, &fcc->issue_list);

	/* update issue_list before we wake up issue_flush thread */
	smp_mb();

	if (waitqueue_active(&fcc->flush_wait_queue))
		wake_up(&fcc->flush_wait_queue);

	if (fcc->f2fs_issue_flush) {
		wait_for_completion(&cmd.wait);
		atomic_dec(&fcc->queued_flush);
	} else {
		struct llist_node *list;

		list = llist_del_all(&fcc->issue_list);
		if (!list) {
			wait_for_completion(&cmd.wait);
			atomic_dec(&fcc->queued_flush);
		} else {
			struct flush_cmd *tmp, *next;

			ret = submit_flush_wait(sbi, ino);

			llist_for_each_entry_safe(tmp, next, list, llnode) {
				if (tmp == &cmd) {
					cmd.ret = ret;
					atomic_dec(&fcc->queued_flush);
					continue;
				}
				tmp->ret = ret;
				complete(&tmp->wait);
			}
		}
	}

	return cmd.ret;
}

int f2fs_create_flush_cmd_control(struct f2fs_sb_info *sbi)
{
	dev_t dev = sbi->sb->s_bdev->bd_dev;
	struct flush_cmd_control *fcc;
	int err = 0;

	if (SM_I(sbi)->fcc_info) {
		fcc = SM_I(sbi)->fcc_info;
		if (fcc->f2fs_issue_flush)
			return err;
		goto init_thread;
	}

	fcc = f2fs_kzalloc(sbi, sizeof(struct flush_cmd_control), GFP_KERNEL);
	if (!fcc)
		return -ENOMEM;
	atomic_set(&fcc->issued_flush, 0);
	atomic_set(&fcc->queued_flush, 0);
	init_waitqueue_head(&fcc->flush_wait_queue);
	init_llist_head(&fcc->issue_list);
	SM_I(sbi)->fcc_info = fcc;
	if (!test_opt(sbi, FLUSH_MERGE))
		return err;

init_thread:
	fcc->f2fs_issue_flush = kthread_run(issue_flush_thread, sbi,
				"f2fs_flush-%u:%u", MAJOR(dev), MINOR(dev));
	if (IS_ERR(fcc->f2fs_issue_flush)) {
		err = PTR_ERR(fcc->f2fs_issue_flush);
		kvfree(fcc);
		SM_I(sbi)->fcc_info = NULL;
		return err;
	}

	return err;
}

void f2fs_destroy_flush_cmd_control(struct f2fs_sb_info *sbi, bool free)
{
	struct flush_cmd_control *fcc = SM_I(sbi)->fcc_info;

	if (fcc && fcc->f2fs_issue_flush) {
		struct task_struct *flush_thread = fcc->f2fs_issue_flush;

		fcc->f2fs_issue_flush = NULL;
		kthread_stop(flush_thread);
	}
	if (free) {
		kvfree(fcc);
		SM_I(sbi)->fcc_info = NULL;
	}
}

int f2fs_flush_device_cache(struct f2fs_sb_info *sbi)
{
	int ret = 0, i;

	if (!sbi->s_ndevs)
		return 0;

	for (i = 1; i < sbi->s_ndevs; i++) {
		if (!f2fs_test_bit(i, (char *)&sbi->dirty_device))
			continue;
		ret = __submit_flush_wait(sbi, FDEV(i).bdev);
		if (ret)
			break;

		spin_lock(&sbi->dev_lock);
		f2fs_clear_bit(i, (char *)&sbi->dirty_device);
		spin_unlock(&sbi->dev_lock);
	}

	return ret;
}

static void __locate_dirty_segment(struct f2fs_sb_info *sbi, unsigned int segno,
		enum dirty_type dirty_type)
{
	struct dirty_seglist_info *dirty_i = DIRTY_I(sbi);

	/* need not be added */
	if (IS_CURSEG(sbi, segno))
		return;

	if (!test_and_set_bit(segno, dirty_i->dirty_segmap[dirty_type]))
		dirty_i->nr_dirty[dirty_type]++;

	if (dirty_type == DIRTY) {
		struct seg_entry *sentry = get_seg_entry(sbi, segno);
		enum dirty_type t = sentry->type;

		if (unlikely(t >= DIRTY)) {
			f2fs_bug_on(sbi, 1);
			return;
		}
		if (!test_and_set_bit(segno, dirty_i->dirty_segmap[t]))
			dirty_i->nr_dirty[t]++;
	}
}

static void __remove_dirty_segment(struct f2fs_sb_info *sbi, unsigned int segno,
		enum dirty_type dirty_type)
{
	struct dirty_seglist_info *dirty_i = DIRTY_I(sbi);

	if (test_and_clear_bit(segno, dirty_i->dirty_segmap[dirty_type]))
		dirty_i->nr_dirty[dirty_type]--;

	if (dirty_type == DIRTY) {
		struct seg_entry *sentry = get_seg_entry(sbi, segno);
		enum dirty_type t = sentry->type;

		if (test_and_clear_bit(segno, dirty_i->dirty_segmap[t]))
			dirty_i->nr_dirty[t]--;

		if (get_valid_blocks(sbi, segno, true) == 0)
			clear_bit(GET_SEC_FROM_SEG(sbi, segno),
						dirty_i->victim_secmap);
	}
}

/*
 * Should not occur error such as -ENOMEM.
 * Adding dirty entry into seglist is not critical operation.
 * If a given segment is one of current working segments, it won't be added.
 */
static void locate_dirty_segment(struct f2fs_sb_info *sbi, unsigned int segno)
{
	struct dirty_seglist_info *dirty_i = DIRTY_I(sbi);
	unsigned short valid_blocks, ckpt_valid_blocks;

	if (segno == NULL_SEGNO || IS_CURSEG(sbi, segno))
		return;

	mutex_lock(&dirty_i->seglist_lock);

	valid_blocks = get_valid_blocks(sbi, segno, false);
	ckpt_valid_blocks = get_ckpt_valid_blocks(sbi, segno);

	if (valid_blocks == 0 && (!is_sbi_flag_set(sbi, SBI_CP_DISABLED) ||
				ckpt_valid_blocks == sbi->blocks_per_seg)) {
		__locate_dirty_segment(sbi, segno, PRE);
		__remove_dirty_segment(sbi, segno, DIRTY);
	} else if (valid_blocks < sbi->blocks_per_seg) {
		__locate_dirty_segment(sbi, segno, DIRTY);
	} else {
		/* Recovery routine with SSR needs this */
		__remove_dirty_segment(sbi, segno, DIRTY);
	}

	mutex_unlock(&dirty_i->seglist_lock);
}

/* This moves currently empty dirty blocks to prefree. Must hold seglist_lock */
void f2fs_dirty_to_prefree(struct f2fs_sb_info *sbi)
{
	struct dirty_seglist_info *dirty_i = DIRTY_I(sbi);
	unsigned int segno;

	mutex_lock(&dirty_i->seglist_lock);
	for_each_set_bit(segno, dirty_i->dirty_segmap[DIRTY], MAIN_SEGS(sbi)) {
		if (get_valid_blocks(sbi, segno, false))
			continue;
		if (IS_CURSEG(sbi, segno))
			continue;
		__locate_dirty_segment(sbi, segno, PRE);
		__remove_dirty_segment(sbi, segno, DIRTY);
	}
	mutex_unlock(&dirty_i->seglist_lock);
}

int f2fs_disable_cp_again(struct f2fs_sb_info *sbi)
{
	struct dirty_seglist_info *dirty_i = DIRTY_I(sbi);
	block_t ovp = overprovision_segments(sbi) << sbi->log_blocks_per_seg;
	block_t holes[2] = {0, 0};	/* DATA and NODE */
	struct seg_entry *se;
	unsigned int segno;

	mutex_lock(&dirty_i->seglist_lock);
	for_each_set_bit(segno, dirty_i->dirty_segmap[DIRTY], MAIN_SEGS(sbi)) {
		se = get_seg_entry(sbi, segno);
		if (IS_NODESEG(se->type))
			holes[NODE] += sbi->blocks_per_seg - se->valid_blocks;
		else
			holes[DATA] += sbi->blocks_per_seg - se->valid_blocks;
	}
	mutex_unlock(&dirty_i->seglist_lock);

	if (holes[DATA] > ovp || holes[NODE] > ovp)
		return -EAGAIN;
	return 0;
}

/* This is only used by SBI_CP_DISABLED */
static unsigned int get_free_segment(struct f2fs_sb_info *sbi)
{
	struct dirty_seglist_info *dirty_i = DIRTY_I(sbi);
	unsigned int segno = 0;

	mutex_lock(&dirty_i->seglist_lock);
	for_each_set_bit(segno, dirty_i->dirty_segmap[DIRTY], MAIN_SEGS(sbi)) {
		if (get_valid_blocks(sbi, segno, false))
			continue;
		if (get_ckpt_valid_blocks(sbi, segno))
			continue;
		mutex_unlock(&dirty_i->seglist_lock);
		return segno;
	}
	mutex_unlock(&dirty_i->seglist_lock);
	return NULL_SEGNO;
}

static struct discard_cmd *__create_discard_cmd(struct f2fs_sb_info *sbi,
		struct block_device *bdev, block_t lstart,
		block_t start, block_t len)
{
	struct discard_cmd_control *dcc = SM_I(sbi)->dcc_info;
	struct list_head *pend_list;
	struct discard_cmd *dc;

	f2fs_bug_on(sbi, !len);

	pend_list = &dcc->pend_list[plist_idx(len)];

	dc = f2fs_kmem_cache_alloc(discard_cmd_slab, GFP_NOFS);
	INIT_LIST_HEAD(&dc->list);
	dc->bdev = bdev;
	dc->lstart = lstart;
	dc->start = start;
	dc->len = len;
	dc->ref = 0;
	dc->state = D_PREP;
	dc->queued = 0;
	dc->error = 0;
	init_completion(&dc->wait);
	list_add_tail(&dc->list, pend_list);
	spin_lock_init(&dc->lock);
	dc->bio_ref = 0;
	atomic_inc(&dcc->discard_cmd_cnt);
	dcc->undiscard_blks += len;

	return dc;
}

static struct discard_cmd *__attach_discard_cmd(struct f2fs_sb_info *sbi,
				struct block_device *bdev, block_t lstart,
				block_t start, block_t len,
				struct rb_node *parent, struct rb_node **p,
				bool leftmost)
{
	struct discard_cmd_control *dcc = SM_I(sbi)->dcc_info;
	struct discard_cmd *dc;

	dc = __create_discard_cmd(sbi, bdev, lstart, start, len);

	rb_link_node(&dc->rb_node, parent, p);
	rb_insert_color_cached(&dc->rb_node, &dcc->root, leftmost);

	return dc;
}

static void __detach_discard_cmd(struct discard_cmd_control *dcc,
							struct discard_cmd *dc)
{
	if (dc->state == D_DONE)
		atomic_sub(dc->queued, &dcc->queued_discard);

	list_del(&dc->list);
	rb_erase_cached(&dc->rb_node, &dcc->root);
	dcc->undiscard_blks -= dc->len;

	kmem_cache_free(discard_cmd_slab, dc);

	atomic_dec(&dcc->discard_cmd_cnt);
}

static void __remove_discard_cmd(struct f2fs_sb_info *sbi,
							struct discard_cmd *dc)
{
	struct discard_cmd_control *dcc = SM_I(sbi)->dcc_info;
	unsigned long flags;

	trace_f2fs_remove_discard(dc->bdev, dc->start, dc->len);

	spin_lock_irqsave(&dc->lock, flags);
	if (dc->bio_ref) {
		spin_unlock_irqrestore(&dc->lock, flags);
		return;
	}
	spin_unlock_irqrestore(&dc->lock, flags);

	f2fs_bug_on(sbi, dc->ref);

	if (dc->error == -EOPNOTSUPP)
		dc->error = 0;

	if (dc->error)
		printk_ratelimited(
			"%sF2FS-fs: Issue discard(%u, %u, %u) failed, ret: %d",
			KERN_INFO, dc->lstart, dc->start, dc->len, dc->error);
	__detach_discard_cmd(dcc, dc);
}

static void f2fs_submit_discard_endio(struct bio *bio)
{
	struct discard_cmd *dc = (struct discard_cmd *)bio->bi_private;
	unsigned long flags;

	dc->error = blk_status_to_errno(bio->bi_status);

	spin_lock_irqsave(&dc->lock, flags);
	dc->bio_ref--;
	if (!dc->bio_ref && dc->state == D_SUBMIT) {
		dc->state = D_DONE;
		complete_all(&dc->wait);
	}
	spin_unlock_irqrestore(&dc->lock, flags);
	bio_put(bio);
}

static void __check_sit_bitmap(struct f2fs_sb_info *sbi,
				block_t start, block_t end)
{
#ifdef CONFIG_F2FS_CHECK_FS
	struct seg_entry *sentry;
	unsigned int segno;
	block_t blk = start;
	unsigned long offset, size, max_blocks = sbi->blocks_per_seg;
	unsigned long *map;

	while (blk < end) {
		segno = GET_SEGNO(sbi, blk);
		sentry = get_seg_entry(sbi, segno);
		offset = GET_BLKOFF_FROM_SEG0(sbi, blk);

		if (end < START_BLOCK(sbi, segno + 1))
			size = GET_BLKOFF_FROM_SEG0(sbi, end);
		else
			size = max_blocks;
		map = (unsigned long *)(sentry->cur_valid_map);
		offset = __find_rev_next_bit(map, size, offset);
		f2fs_bug_on(sbi, offset != size);
		blk = START_BLOCK(sbi, segno + 1);
	}
#endif
}

static void __init_discard_policy(struct f2fs_sb_info *sbi,
				struct discard_policy *dpolicy,
				int discard_type, unsigned int granularity)
{
	/* common policy */
	dpolicy->type = discard_type;
	dpolicy->sync = true;
	dpolicy->ordered = false;
	dpolicy->granularity = granularity;

	dpolicy->max_requests = DEF_MAX_DISCARD_REQUEST;
	dpolicy->io_aware_gran = MAX_PLIST_NUM;

	if (discard_type == DPOLICY_BG) {
		dpolicy->min_interval = DEF_MIN_DISCARD_ISSUE_TIME;
		dpolicy->mid_interval = DEF_MID_DISCARD_ISSUE_TIME;
		dpolicy->max_interval = DEF_MAX_DISCARD_ISSUE_TIME;
		dpolicy->io_aware = true;
		dpolicy->sync = false;
		dpolicy->ordered = true;
		if (utilization(sbi) > DEF_DISCARD_URGENT_UTIL) {
			dpolicy->granularity = 1;
			dpolicy->max_interval = DEF_MIN_DISCARD_ISSUE_TIME;
		}
	} else if (discard_type == DPOLICY_FORCE) {
		dpolicy->min_interval = DEF_MIN_DISCARD_ISSUE_TIME;
		dpolicy->mid_interval = DEF_MID_DISCARD_ISSUE_TIME;
		dpolicy->max_interval = DEF_MAX_DISCARD_ISSUE_TIME;
		dpolicy->io_aware = false;
	} else if (discard_type == DPOLICY_FSTRIM) {
		dpolicy->io_aware = false;
	} else if (discard_type == DPOLICY_UMOUNT) {
		dpolicy->max_requests = UINT_MAX;
		dpolicy->io_aware = false;
	}
}

static void __update_discard_tree_range(struct f2fs_sb_info *sbi,
				struct block_device *bdev, block_t lstart,
				block_t start, block_t len);
/* this function is copied from blkdev_issue_discard from block/blk-lib.c */
static int __submit_discard_cmd(struct f2fs_sb_info *sbi,
						struct discard_policy *dpolicy,
						struct discard_cmd *dc,
						unsigned int *issued)
{
	struct block_device *bdev = dc->bdev;
	struct request_queue *q = bdev_get_queue(bdev);
	unsigned int max_discard_blocks =
			SECTOR_TO_BLOCK(q->limits.max_discard_sectors);
	struct discard_cmd_control *dcc = SM_I(sbi)->dcc_info;
	struct list_head *wait_list = (dpolicy->type == DPOLICY_FSTRIM) ?
					&(dcc->fstrim_list) : &(dcc->wait_list);
	int flag = dpolicy->sync ? REQ_SYNC : 0;
	block_t lstart, start, len, total_len;
	int err = 0;

	if (dc->state != D_PREP)
		return 0;

	if (is_sbi_flag_set(sbi, SBI_NEED_FSCK))
		return 0;

	trace_f2fs_issue_discard(bdev, dc->start, dc->len);

	lstart = dc->lstart;
	start = dc->start;
	len = dc->len;
	total_len = len;

	dc->len = 0;

	while (total_len && *issued < dpolicy->max_requests && !err) {
		struct bio *bio = NULL;
		unsigned long flags;
		bool last = true;

		if (len > max_discard_blocks) {
			len = max_discard_blocks;
			last = false;
		}

		(*issued)++;
		if (*issued == dpolicy->max_requests)
			last = true;

		dc->len += len;

		if (time_to_inject(sbi, FAULT_DISCARD)) {
			f2fs_show_injection_info(FAULT_DISCARD);
			err = -EIO;
			goto submit;
		}
		err = __blkdev_issue_discard(bdev,
					SECTOR_FROM_BLOCK(start),
					SECTOR_FROM_BLOCK(len),
					GFP_NOFS, 0, &bio);
submit:
		if (err) {
			spin_lock_irqsave(&dc->lock, flags);
			if (dc->state == D_PARTIAL)
				dc->state = D_SUBMIT;
			spin_unlock_irqrestore(&dc->lock, flags);

			break;
		}

		f2fs_bug_on(sbi, !bio);

		/*
		 * should keep before submission to avoid D_DONE
		 * right away
		 */
		spin_lock_irqsave(&dc->lock, flags);
		if (last)
			dc->state = D_SUBMIT;
		else
			dc->state = D_PARTIAL;
		dc->bio_ref++;
		spin_unlock_irqrestore(&dc->lock, flags);

		atomic_inc(&dcc->queued_discard);
		dc->queued++;
		list_move_tail(&dc->list, wait_list);

		/* sanity check on discard range */
		__check_sit_bitmap(sbi, lstart, lstart + len);

		bio->bi_private = dc;
		bio->bi_end_io = f2fs_submit_discard_endio;
		bio->bi_opf |= flag;
		submit_bio(bio);

		atomic_inc(&dcc->issued_discard);

		f2fs_update_iostat(sbi, FS_DISCARD, 1);

		lstart += len;
		start += len;
		total_len -= len;
		len = total_len;
	}

	if (!err && len)
		__update_discard_tree_range(sbi, bdev, lstart, start, len);
	return err;
}

static struct discard_cmd *__insert_discard_tree(struct f2fs_sb_info *sbi,
				struct block_device *bdev, block_t lstart,
				block_t start, block_t len,
				struct rb_node **insert_p,
				struct rb_node *insert_parent)
{
	struct discard_cmd_control *dcc = SM_I(sbi)->dcc_info;
	struct rb_node **p;
	struct rb_node *parent = NULL;
	struct discard_cmd *dc = NULL;
	bool leftmost = true;

	if (insert_p && insert_parent) {
		parent = insert_parent;
		p = insert_p;
		goto do_insert;
	}

	p = f2fs_lookup_rb_tree_for_insert(sbi, &dcc->root, &parent,
							lstart, &leftmost);
do_insert:
	dc = __attach_discard_cmd(sbi, bdev, lstart, start, len, parent,
								p, leftmost);
	if (!dc)
		return NULL;

	return dc;
}

static void __relocate_discard_cmd(struct discard_cmd_control *dcc,
						struct discard_cmd *dc)
{
	list_move_tail(&dc->list, &dcc->pend_list[plist_idx(dc->len)]);
}

static void __punch_discard_cmd(struct f2fs_sb_info *sbi,
				struct discard_cmd *dc, block_t blkaddr)
{
	struct discard_cmd_control *dcc = SM_I(sbi)->dcc_info;
	struct discard_info di = dc->di;
	bool modified = false;

	if (dc->state == D_DONE || dc->len == 1) {
		__remove_discard_cmd(sbi, dc);
		return;
	}

	dcc->undiscard_blks -= di.len;

	if (blkaddr > di.lstart) {
		dc->len = blkaddr - dc->lstart;
		dcc->undiscard_blks += dc->len;
		__relocate_discard_cmd(dcc, dc);
		modified = true;
	}

	if (blkaddr < di.lstart + di.len - 1) {
		if (modified) {
			__insert_discard_tree(sbi, dc->bdev, blkaddr + 1,
					di.start + blkaddr + 1 - di.lstart,
					di.lstart + di.len - 1 - blkaddr,
					NULL, NULL);
		} else {
			dc->lstart++;
			dc->len--;
			dc->start++;
			dcc->undiscard_blks += dc->len;
			__relocate_discard_cmd(dcc, dc);
		}
	}
}

static void __update_discard_tree_range(struct f2fs_sb_info *sbi,
				struct block_device *bdev, block_t lstart,
				block_t start, block_t len)
{
	struct discard_cmd_control *dcc = SM_I(sbi)->dcc_info;
	struct discard_cmd *prev_dc = NULL, *next_dc = NULL;
	struct discard_cmd *dc;
	struct discard_info di = {0};
	struct rb_node **insert_p = NULL, *insert_parent = NULL;
	struct request_queue *q = bdev_get_queue(bdev);
	unsigned int max_discard_blocks =
			SECTOR_TO_BLOCK(q->limits.max_discard_sectors);
	block_t end = lstart + len;

	dc = (struct discard_cmd *)f2fs_lookup_rb_tree_ret(&dcc->root,
					NULL, lstart,
					(struct rb_entry **)&prev_dc,
					(struct rb_entry **)&next_dc,
					&insert_p, &insert_parent, true, NULL);
	if (dc)
		prev_dc = dc;

	if (!prev_dc) {
		di.lstart = lstart;
		di.len = next_dc ? next_dc->lstart - lstart : len;
		di.len = min(di.len, len);
		di.start = start;
	}

	while (1) {
		struct rb_node *node;
		bool merged = false;
		struct discard_cmd *tdc = NULL;

		if (prev_dc) {
			di.lstart = prev_dc->lstart + prev_dc->len;
			if (di.lstart < lstart)
				di.lstart = lstart;
			if (di.lstart >= end)
				break;

			if (!next_dc || next_dc->lstart > end)
				di.len = end - di.lstart;
			else
				di.len = next_dc->lstart - di.lstart;
			di.start = start + di.lstart - lstart;
		}

		if (!di.len)
			goto next;

		if (prev_dc && prev_dc->state == D_PREP &&
			prev_dc->bdev == bdev &&
			__is_discard_back_mergeable(&di, &prev_dc->di,
							max_discard_blocks)) {
			prev_dc->di.len += di.len;
			dcc->undiscard_blks += di.len;
			__relocate_discard_cmd(dcc, prev_dc);
			di = prev_dc->di;
			tdc = prev_dc;
			merged = true;
		}

		if (next_dc && next_dc->state == D_PREP &&
			next_dc->bdev == bdev &&
			__is_discard_front_mergeable(&di, &next_dc->di,
							max_discard_blocks)) {
			next_dc->di.lstart = di.lstart;
			next_dc->di.len += di.len;
			next_dc->di.start = di.start;
			dcc->undiscard_blks += di.len;
			__relocate_discard_cmd(dcc, next_dc);
			if (tdc)
				__remove_discard_cmd(sbi, tdc);
			merged = true;
		}

		if (!merged) {
			__insert_discard_tree(sbi, bdev, di.lstart, di.start,
							di.len, NULL, NULL);
		}
 next:
		prev_dc = next_dc;
		if (!prev_dc)
			break;

		node = rb_next(&prev_dc->rb_node);
		next_dc = rb_entry_safe(node, struct discard_cmd, rb_node);
	}
}

static int __queue_discard_cmd(struct f2fs_sb_info *sbi,
		struct block_device *bdev, block_t blkstart, block_t blklen)
{
	block_t lblkstart = blkstart;

	trace_f2fs_queue_discard(bdev, blkstart, blklen);

	if (sbi->s_ndevs) {
		int devi = f2fs_target_device_index(sbi, blkstart);

		blkstart -= FDEV(devi).start_blk;
	}
	mutex_lock(&SM_I(sbi)->dcc_info->cmd_lock);
	__update_discard_tree_range(sbi, bdev, lblkstart, blkstart, blklen);
	mutex_unlock(&SM_I(sbi)->dcc_info->cmd_lock);
	return 0;
}

static unsigned int __issue_discard_cmd_orderly(struct f2fs_sb_info *sbi,
					struct discard_policy *dpolicy)
{
	struct discard_cmd_control *dcc = SM_I(sbi)->dcc_info;
	struct discard_cmd *prev_dc = NULL, *next_dc = NULL;
	struct rb_node **insert_p = NULL, *insert_parent = NULL;
	struct discard_cmd *dc;
	struct blk_plug plug;
	unsigned int pos = dcc->next_pos;
	unsigned int issued = 0;
	bool io_interrupted = false;

	mutex_lock(&dcc->cmd_lock);
	dc = (struct discard_cmd *)f2fs_lookup_rb_tree_ret(&dcc->root,
					NULL, pos,
					(struct rb_entry **)&prev_dc,
					(struct rb_entry **)&next_dc,
					&insert_p, &insert_parent, true, NULL);
	if (!dc)
		dc = next_dc;

	blk_start_plug(&plug);

	while (dc) {
		struct rb_node *node;
		int err = 0;

		if (dc->state != D_PREP)
			goto next;

		if (dpolicy->io_aware && !is_idle(sbi, DISCARD_TIME)) {
			io_interrupted = true;
			break;
		}

		dcc->next_pos = dc->lstart + dc->len;
		err = __submit_discard_cmd(sbi, dpolicy, dc, &issued);

		if (issued >= dpolicy->max_requests)
			break;
next:
		node = rb_next(&dc->rb_node);
		if (err)
			__remove_discard_cmd(sbi, dc);
		dc = rb_entry_safe(node, struct discard_cmd, rb_node);
	}

	blk_finish_plug(&plug);

	if (!dc)
		dcc->next_pos = 0;

	mutex_unlock(&dcc->cmd_lock);

	if (!issued && io_interrupted)
		issued = -1;

	return issued;
}

static int __issue_discard_cmd(struct f2fs_sb_info *sbi,
					struct discard_policy *dpolicy)
{
	struct discard_cmd_control *dcc = SM_I(sbi)->dcc_info;
	struct list_head *pend_list;
	struct discard_cmd *dc, *tmp;
	struct blk_plug plug;
	int i, issued = 0;
	bool io_interrupted = false;

	for (i = MAX_PLIST_NUM - 1; i >= 0; i--) {
		if (i + 1 < dpolicy->granularity)
			break;

		if (i < DEFAULT_DISCARD_GRANULARITY && dpolicy->ordered)
			return __issue_discard_cmd_orderly(sbi, dpolicy);

		pend_list = &dcc->pend_list[i];

		mutex_lock(&dcc->cmd_lock);
		if (list_empty(pend_list))
			goto next;
		if (unlikely(dcc->rbtree_check))
			f2fs_bug_on(sbi, !f2fs_check_rb_tree_consistence(sbi,
								&dcc->root));
		blk_start_plug(&plug);
		list_for_each_entry_safe(dc, tmp, pend_list, list) {
			f2fs_bug_on(sbi, dc->state != D_PREP);

			if (dpolicy->io_aware && i < dpolicy->io_aware_gran &&
						!is_idle(sbi, DISCARD_TIME)) {
				io_interrupted = true;
				break;
			}

			__submit_discard_cmd(sbi, dpolicy, dc, &issued);

			if (issued >= dpolicy->max_requests)
				break;
		}
		blk_finish_plug(&plug);
next:
		mutex_unlock(&dcc->cmd_lock);

		if (issued >= dpolicy->max_requests || io_interrupted)
			break;
	}

	if (!issued && io_interrupted)
		issued = -1;

	return issued;
}

static bool __drop_discard_cmd(struct f2fs_sb_info *sbi)
{
	struct discard_cmd_control *dcc = SM_I(sbi)->dcc_info;
	struct list_head *pend_list;
	struct discard_cmd *dc, *tmp;
	int i;
	bool dropped = false;

	mutex_lock(&dcc->cmd_lock);
	for (i = MAX_PLIST_NUM - 1; i >= 0; i--) {
		pend_list = &dcc->pend_list[i];
		list_for_each_entry_safe(dc, tmp, pend_list, list) {
			f2fs_bug_on(sbi, dc->state != D_PREP);
			__remove_discard_cmd(sbi, dc);
			dropped = true;
		}
	}
	mutex_unlock(&dcc->cmd_lock);

	return dropped;
}

void f2fs_drop_discard_cmd(struct f2fs_sb_info *sbi)
{
	__drop_discard_cmd(sbi);
}

static unsigned int __wait_one_discard_bio(struct f2fs_sb_info *sbi,
							struct discard_cmd *dc)
{
	struct discard_cmd_control *dcc = SM_I(sbi)->dcc_info;
	unsigned int len = 0;

	wait_for_completion_io(&dc->wait);
	mutex_lock(&dcc->cmd_lock);
	f2fs_bug_on(sbi, dc->state != D_DONE);
	dc->ref--;
	if (!dc->ref) {
		if (!dc->error)
			len = dc->len;
		__remove_discard_cmd(sbi, dc);
	}
	mutex_unlock(&dcc->cmd_lock);

	return len;
}

static unsigned int __wait_discard_cmd_range(struct f2fs_sb_info *sbi,
						struct discard_policy *dpolicy,
						block_t start, block_t end)
{
	struct discard_cmd_control *dcc = SM_I(sbi)->dcc_info;
	struct list_head *wait_list = (dpolicy->type == DPOLICY_FSTRIM) ?
					&(dcc->fstrim_list) : &(dcc->wait_list);
	struct discard_cmd *dc, *tmp;
	bool need_wait;
	unsigned int trimmed = 0;

next:
	need_wait = false;

	mutex_lock(&dcc->cmd_lock);
	list_for_each_entry_safe(dc, tmp, wait_list, list) {
		if (dc->lstart + dc->len <= start || end <= dc->lstart)
			continue;
		if (dc->len < dpolicy->granularity)
			continue;
		if (dc->state == D_DONE && !dc->ref) {
			wait_for_completion_io(&dc->wait);
			if (!dc->error)
				trimmed += dc->len;
			__remove_discard_cmd(sbi, dc);
		} else {
			dc->ref++;
			need_wait = true;
			break;
		}
	}
	mutex_unlock(&dcc->cmd_lock);

	if (need_wait) {
		trimmed += __wait_one_discard_bio(sbi, dc);
		goto next;
	}

	return trimmed;
}

static unsigned int __wait_all_discard_cmd(struct f2fs_sb_info *sbi,
						struct discard_policy *dpolicy)
{
	struct discard_policy dp;
	unsigned int discard_blks;

	if (dpolicy)
		return __wait_discard_cmd_range(sbi, dpolicy, 0, UINT_MAX);

	/* wait all */
	__init_discard_policy(sbi, &dp, DPOLICY_FSTRIM, 1);
	discard_blks = __wait_discard_cmd_range(sbi, &dp, 0, UINT_MAX);
	__init_discard_policy(sbi, &dp, DPOLICY_UMOUNT, 1);
	discard_blks += __wait_discard_cmd_range(sbi, &dp, 0, UINT_MAX);

	return discard_blks;
}

/* This should be covered by global mutex, &sit_i->sentry_lock */
static void f2fs_wait_discard_bio(struct f2fs_sb_info *sbi, block_t blkaddr)
{
	struct discard_cmd_control *dcc = SM_I(sbi)->dcc_info;
	struct discard_cmd *dc;
	bool need_wait = false;

	mutex_lock(&dcc->cmd_lock);
	dc = (struct discard_cmd *)f2fs_lookup_rb_tree(&dcc->root,
							NULL, blkaddr);
	if (dc) {
		if (dc->state == D_PREP) {
			__punch_discard_cmd(sbi, dc, blkaddr);
		} else {
			dc->ref++;
			need_wait = true;
		}
	}
	mutex_unlock(&dcc->cmd_lock);

	if (need_wait)
		__wait_one_discard_bio(sbi, dc);
}

void f2fs_stop_discard_thread(struct f2fs_sb_info *sbi)
{
	struct discard_cmd_control *dcc = SM_I(sbi)->dcc_info;

	if (dcc && dcc->f2fs_issue_discard) {
		struct task_struct *discard_thread = dcc->f2fs_issue_discard;

		dcc->f2fs_issue_discard = NULL;
		kthread_stop(discard_thread);
	}
}

/* This comes from f2fs_put_super */
bool f2fs_wait_discard_bios(struct f2fs_sb_info *sbi)
{
	struct discard_cmd_control *dcc = SM_I(sbi)->dcc_info;
	struct discard_policy dpolicy;
	bool dropped;

	__init_discard_policy(sbi, &dpolicy, DPOLICY_UMOUNT,
					dcc->discard_granularity);
	__issue_discard_cmd(sbi, &dpolicy);
	dropped = __drop_discard_cmd(sbi);

	/* just to make sure there is no pending discard commands */
	__wait_all_discard_cmd(sbi, NULL);

	f2fs_bug_on(sbi, atomic_read(&dcc->discard_cmd_cnt));
	return dropped;
}

static int issue_discard_thread(void *data)
{
	struct f2fs_sb_info *sbi = data;
	struct discard_cmd_control *dcc = SM_I(sbi)->dcc_info;
	wait_queue_head_t *q = &dcc->discard_wait_queue;
	struct discard_policy dpolicy;
	unsigned int wait_ms = DEF_MIN_DISCARD_ISSUE_TIME;
	int issued;

	set_freezable();

	do {
		__init_discard_policy(sbi, &dpolicy, DPOLICY_BG,
					dcc->discard_granularity);

		wait_event_interruptible_timeout(*q,
				kthread_should_stop() || freezing(current) ||
				dcc->discard_wake,
				msecs_to_jiffies(wait_ms));

		if (dcc->discard_wake)
			dcc->discard_wake = 0;

		/* clean up pending candidates before going to sleep */
		if (atomic_read(&dcc->queued_discard))
			__wait_all_discard_cmd(sbi, NULL);

		if (try_to_freeze())
			continue;
		if (f2fs_readonly(sbi->sb))
			continue;
		if (kthread_should_stop())
			return 0;
		if (is_sbi_flag_set(sbi, SBI_NEED_FSCK)) {
			wait_ms = dpolicy.max_interval;
			continue;
		}

		if (sbi->gc_mode == GC_URGENT)
			__init_discard_policy(sbi, &dpolicy, DPOLICY_FORCE, 1);

		sb_start_intwrite(sbi->sb);

		issued = __issue_discard_cmd(sbi, &dpolicy);
		if (issued > 0) {
			__wait_all_discard_cmd(sbi, &dpolicy);
			wait_ms = dpolicy.min_interval;
		} else if (issued == -1){
			wait_ms = f2fs_time_to_wait(sbi, DISCARD_TIME);
			if (!wait_ms)
				wait_ms = dpolicy.mid_interval;
		} else {
			wait_ms = dpolicy.max_interval;
		}

		sb_end_intwrite(sbi->sb);

	} while (!kthread_should_stop());
	return 0;
}

#ifdef CONFIG_BLK_DEV_ZONED
static int __f2fs_issue_discard_zone(struct f2fs_sb_info *sbi,
		struct block_device *bdev, block_t blkstart, block_t blklen)
{
	sector_t sector, nr_sects;
	block_t lblkstart = blkstart;
	int devi = 0;

	if (sbi->s_ndevs) {
		devi = f2fs_target_device_index(sbi, blkstart);
		blkstart -= FDEV(devi).start_blk;
	}

	/*
	 * We need to know the type of the zone: for conventional zones,
	 * use regular discard if the drive supports it. For sequential
	 * zones, reset the zone write pointer.
	 */
	switch (get_blkz_type(sbi, bdev, blkstart)) {

	case BLK_ZONE_TYPE_CONVENTIONAL:
		if (!blk_queue_discard(bdev_get_queue(bdev)))
			return 0;
		return __queue_discard_cmd(sbi, bdev, lblkstart, blklen);
	case BLK_ZONE_TYPE_SEQWRITE_REQ:
	case BLK_ZONE_TYPE_SEQWRITE_PREF:
		sector = SECTOR_FROM_BLOCK(blkstart);
		nr_sects = SECTOR_FROM_BLOCK(blklen);

		if (sector & (bdev_zone_sectors(bdev) - 1) ||
				nr_sects != bdev_zone_sectors(bdev)) {
			f2fs_msg(sbi->sb, KERN_INFO,
				"(%d) %s: Unaligned discard attempted (block %x + %x)",
				devi, sbi->s_ndevs ? FDEV(devi).path: "",
				blkstart, blklen);
			return -EIO;
		}
		trace_f2fs_issue_reset_zone(bdev, blkstart);
		return blkdev_reset_zones(bdev, sector,
					  nr_sects, GFP_NOFS);
	default:
		/* Unknown zone type: broken device ? */
		return -EIO;
	}
}
#endif

static int __issue_discard_async(struct f2fs_sb_info *sbi,
		struct block_device *bdev, block_t blkstart, block_t blklen)
{
#ifdef CONFIG_BLK_DEV_ZONED
	if (f2fs_sb_has_blkzoned(sbi) &&
				bdev_zoned_model(bdev) != BLK_ZONED_NONE)
		return __f2fs_issue_discard_zone(sbi, bdev, blkstart, blklen);
#endif
	return __queue_discard_cmd(sbi, bdev, blkstart, blklen);
}

static int f2fs_issue_discard(struct f2fs_sb_info *sbi,
				block_t blkstart, block_t blklen)
{
	sector_t start = blkstart, len = 0;
	struct block_device *bdev;
	struct seg_entry *se;
	unsigned int offset;
	block_t i;
	int err = 0;

	bdev = f2fs_target_device(sbi, blkstart, NULL);

	for (i = blkstart; i < blkstart + blklen; i++, len++) {
		if (i != start) {
			struct block_device *bdev2 =
				f2fs_target_device(sbi, i, NULL);

			if (bdev2 != bdev) {
				err = __issue_discard_async(sbi, bdev,
						start, len);
				if (err)
					return err;
				bdev = bdev2;
				start = i;
				len = 0;
			}
		}

		se = get_seg_entry(sbi, GET_SEGNO(sbi, i));
		offset = GET_BLKOFF_FROM_SEG0(sbi, i);

		if (!f2fs_test_and_set_bit(offset, se->discard_map))
			sbi->discard_blks--;
	}

	if (len)
		err = __issue_discard_async(sbi, bdev, start, len);
	return err;
}

static bool add_discard_addrs(struct f2fs_sb_info *sbi, struct cp_control *cpc,
							bool check_only)
{
	int entries = SIT_VBLOCK_MAP_SIZE / sizeof(unsigned long);
	int max_blocks = sbi->blocks_per_seg;
	struct seg_entry *se = get_seg_entry(sbi, cpc->trim_start);
	unsigned long *cur_map = (unsigned long *)se->cur_valid_map;
	unsigned long *ckpt_map = (unsigned long *)se->ckpt_valid_map;
	unsigned long *discard_map = (unsigned long *)se->discard_map;
	unsigned long *dmap = SIT_I(sbi)->tmp_map;
	unsigned int start = 0, end = -1;
	bool force = (cpc->reason & CP_DISCARD);
	struct discard_entry *de = NULL;
	struct list_head *head = &SM_I(sbi)->dcc_info->entry_list;
	int i;

	if (se->valid_blocks == max_blocks || !f2fs_hw_support_discard(sbi))
		return false;

	if (!force) {
		if (!f2fs_realtime_discard_enable(sbi) || !se->valid_blocks ||
			SM_I(sbi)->dcc_info->nr_discards >=
				SM_I(sbi)->dcc_info->max_discards)
			return false;
	}

	/* SIT_VBLOCK_MAP_SIZE should be multiple of sizeof(unsigned long) */
	for (i = 0; i < entries; i++)
		dmap[i] = force ? ~ckpt_map[i] & ~discard_map[i] :
				(cur_map[i] ^ ckpt_map[i]) & ckpt_map[i];

	while (force || SM_I(sbi)->dcc_info->nr_discards <=
				SM_I(sbi)->dcc_info->max_discards) {
		start = __find_rev_next_bit(dmap, max_blocks, end + 1);
		if (start >= max_blocks)
			break;

		end = __find_rev_next_zero_bit(dmap, max_blocks, start + 1);
		if (force && start && end != max_blocks
					&& (end - start) < cpc->trim_minlen)
			continue;

		if (check_only)
			return true;

		if (!de) {
			de = f2fs_kmem_cache_alloc(discard_entry_slab,
								GFP_F2FS_ZERO);
			de->start_blkaddr = START_BLOCK(sbi, cpc->trim_start);
			list_add_tail(&de->list, head);
		}

		for (i = start; i < end; i++)
			__set_bit_le(i, (void *)de->discard_map);

		SM_I(sbi)->dcc_info->nr_discards += end - start;
	}
	return false;
}

static void release_discard_addr(struct discard_entry *entry)
{
	list_del(&entry->list);
	kmem_cache_free(discard_entry_slab, entry);
}

void f2fs_release_discard_addrs(struct f2fs_sb_info *sbi)
{
	struct list_head *head = &(SM_I(sbi)->dcc_info->entry_list);
	struct discard_entry *entry, *this;

	/* drop caches */
	list_for_each_entry_safe(entry, this, head, list)
		release_discard_addr(entry);
}

/*
 * Should call f2fs_clear_prefree_segments after checkpoint is done.
 */
static void set_prefree_as_free_segments(struct f2fs_sb_info *sbi)
{
	struct dirty_seglist_info *dirty_i = DIRTY_I(sbi);
	unsigned int segno;

	mutex_lock(&dirty_i->seglist_lock);
	for_each_set_bit(segno, dirty_i->dirty_segmap[PRE], MAIN_SEGS(sbi))
		__set_test_and_free(sbi, segno);
	mutex_unlock(&dirty_i->seglist_lock);
}

void f2fs_clear_prefree_segments(struct f2fs_sb_info *sbi,
						struct cp_control *cpc)
{
	struct discard_cmd_control *dcc = SM_I(sbi)->dcc_info;
	struct list_head *head = &dcc->entry_list;
	struct discard_entry *entry, *this;
	struct dirty_seglist_info *dirty_i = DIRTY_I(sbi);
	unsigned long *prefree_map = dirty_i->dirty_segmap[PRE];
	unsigned int start = 0, end = -1;
	unsigned int secno, start_segno;
	bool force = (cpc->reason & CP_DISCARD);
	bool need_align = test_opt(sbi, LFS) && __is_large_section(sbi);

	mutex_lock(&dirty_i->seglist_lock);

	while (1) {
		int i;

		if (need_align && end != -1)
			end--;
		start = find_next_bit(prefree_map, MAIN_SEGS(sbi), end + 1);
		if (start >= MAIN_SEGS(sbi))
			break;
		end = find_next_zero_bit(prefree_map, MAIN_SEGS(sbi),
								start + 1);

		if (need_align) {
			start = rounddown(start, sbi->segs_per_sec);
			end = roundup(end, sbi->segs_per_sec);
		}

		for (i = start; i < end; i++) {
			if (test_and_clear_bit(i, prefree_map))
				dirty_i->nr_dirty[PRE]--;
		}

		if (!f2fs_realtime_discard_enable(sbi))
			continue;

		if (force && start >= cpc->trim_start &&
					(end - 1) <= cpc->trim_end)
				continue;

		if (!test_opt(sbi, LFS) || !__is_large_section(sbi)) {
			f2fs_issue_discard(sbi, START_BLOCK(sbi, start),
				(end - start) << sbi->log_blocks_per_seg);
			continue;
		}
next:
		secno = GET_SEC_FROM_SEG(sbi, start);
		start_segno = GET_SEG_FROM_SEC(sbi, secno);
		if (!IS_CURSEC(sbi, secno) &&
			!get_valid_blocks(sbi, start, true))
			f2fs_issue_discard(sbi, START_BLOCK(sbi, start_segno),
				sbi->segs_per_sec << sbi->log_blocks_per_seg);

		start = start_segno + sbi->segs_per_sec;
		if (start < end)
			goto next;
		else
			end = start - 1;
	}
	mutex_unlock(&dirty_i->seglist_lock);

	/* send small discards */
	list_for_each_entry_safe(entry, this, head, list) {
		unsigned int cur_pos = 0, next_pos, len, total_len = 0;
		bool is_valid = test_bit_le(0, entry->discard_map);

find_next:
		if (is_valid) {
			next_pos = find_next_zero_bit_le(entry->discard_map,
					sbi->blocks_per_seg, cur_pos);
			len = next_pos - cur_pos;

			if (f2fs_sb_has_blkzoned(sbi) ||
			    (force && len < cpc->trim_minlen))
				goto skip;

			f2fs_issue_discard(sbi, entry->start_blkaddr + cur_pos,
									len);
			total_len += len;
		} else {
			next_pos = find_next_bit_le(entry->discard_map,
					sbi->blocks_per_seg, cur_pos);
		}
skip:
		cur_pos = next_pos;
		is_valid = !is_valid;

		if (cur_pos < sbi->blocks_per_seg)
			goto find_next;

		release_discard_addr(entry);
		dcc->nr_discards -= total_len;
	}

	wake_up_discard_thread(sbi, false);
}

static int create_discard_cmd_control(struct f2fs_sb_info *sbi)
{
	dev_t dev = sbi->sb->s_bdev->bd_dev;
	struct discard_cmd_control *dcc;
	int err = 0, i;

	if (SM_I(sbi)->dcc_info) {
		dcc = SM_I(sbi)->dcc_info;
		goto init_thread;
	}

	dcc = f2fs_kzalloc(sbi, sizeof(struct discard_cmd_control), GFP_KERNEL);
	if (!dcc)
		return -ENOMEM;

	dcc->discard_granularity = DEFAULT_DISCARD_GRANULARITY;
	INIT_LIST_HEAD(&dcc->entry_list);
	for (i = 0; i < MAX_PLIST_NUM; i++)
		INIT_LIST_HEAD(&dcc->pend_list[i]);
	INIT_LIST_HEAD(&dcc->wait_list);
	INIT_LIST_HEAD(&dcc->fstrim_list);
	mutex_init(&dcc->cmd_lock);
	atomic_set(&dcc->issued_discard, 0);
	atomic_set(&dcc->queued_discard, 0);
	atomic_set(&dcc->discard_cmd_cnt, 0);
	dcc->nr_discards = 0;
	dcc->max_discards = MAIN_SEGS(sbi) << sbi->log_blocks_per_seg;
	dcc->undiscard_blks = 0;
	dcc->next_pos = 0;
	dcc->root = RB_ROOT_CACHED;
	dcc->rbtree_check = false;

	init_waitqueue_head(&dcc->discard_wait_queue);
	SM_I(sbi)->dcc_info = dcc;
init_thread:
	dcc->f2fs_issue_discard = kthread_run(issue_discard_thread, sbi,
				"f2fs_discard-%u:%u", MAJOR(dev), MINOR(dev));
	if (IS_ERR(dcc->f2fs_issue_discard)) {
		err = PTR_ERR(dcc->f2fs_issue_discard);
		kvfree(dcc);
		SM_I(sbi)->dcc_info = NULL;
		return err;
	}

	return err;
}

static void destroy_discard_cmd_control(struct f2fs_sb_info *sbi)
{
	struct discard_cmd_control *dcc = SM_I(sbi)->dcc_info;

	if (!dcc)
		return;

	f2fs_stop_discard_thread(sbi);

	kvfree(dcc);
	SM_I(sbi)->dcc_info = NULL;
}

static bool __mark_sit_entry_dirty(struct f2fs_sb_info *sbi, unsigned int segno)
{
	struct sit_info *sit_i = SIT_I(sbi);

	if (!__test_and_set_bit(segno, sit_i->dirty_sentries_bitmap)) {
		sit_i->dirty_sentries++;
		return false;
	}

	return true;
}

static void __set_sit_entry_type(struct f2fs_sb_info *sbi, int type,
					unsigned int segno, int modified)
{
	struct seg_entry *se = get_seg_entry(sbi, segno);
	se->type = type;
	if (modified)
		__mark_sit_entry_dirty(sbi, segno);
}

static void update_sit_entry(struct f2fs_sb_info *sbi, block_t blkaddr, int del)
{
	struct seg_entry *se;
	unsigned int segno, offset;
	long int new_vblocks;
	bool exist;
#ifdef CONFIG_F2FS_CHECK_FS
	bool mir_exist;
#endif

	segno = GET_SEGNO(sbi, blkaddr);

	se = get_seg_entry(sbi, segno);
	new_vblocks = se->valid_blocks + del;
	offset = GET_BLKOFF_FROM_SEG0(sbi, blkaddr);

	f2fs_bug_on(sbi, (new_vblocks >> (sizeof(unsigned short) << 3) ||
				(new_vblocks > sbi->blocks_per_seg)));

	se->valid_blocks = new_vblocks;
	se->mtime = get_mtime(sbi, false);
	if (se->mtime > SIT_I(sbi)->max_mtime)
		SIT_I(sbi)->max_mtime = se->mtime;

	/* Update valid block bitmap */
	if (del > 0) {
		exist = f2fs_test_and_set_bit(offset, se->cur_valid_map);
#ifdef CONFIG_F2FS_CHECK_FS
		mir_exist = f2fs_test_and_set_bit(offset,
						se->cur_valid_map_mir);
		if (unlikely(exist != mir_exist)) {
			f2fs_msg(sbi->sb, KERN_ERR, "Inconsistent error "
				"when setting bitmap, blk:%u, old bit:%d",
				blkaddr, exist);
			f2fs_bug_on(sbi, 1);
		}
#endif
		if (unlikely(exist)) {
			f2fs_msg(sbi->sb, KERN_ERR,
				"Bitmap was wrongly set, blk:%u", blkaddr);
			f2fs_bug_on(sbi, 1);
			se->valid_blocks--;
			del = 0;
		}

		if (!f2fs_test_and_set_bit(offset, se->discard_map))
			sbi->discard_blks--;

		/* don't overwrite by SSR to keep node chain */
		if (IS_NODESEG(se->type) &&
				!is_sbi_flag_set(sbi, SBI_CP_DISABLED)) {
			if (!f2fs_test_and_set_bit(offset, se->ckpt_valid_map))
				se->ckpt_valid_blocks++;
		}
	} else {
		exist = f2fs_test_and_clear_bit(offset, se->cur_valid_map);
#ifdef CONFIG_F2FS_CHECK_FS
		mir_exist = f2fs_test_and_clear_bit(offset,
						se->cur_valid_map_mir);
		if (unlikely(exist != mir_exist)) {
			f2fs_msg(sbi->sb, KERN_ERR, "Inconsistent error "
				"when clearing bitmap, blk:%u, old bit:%d",
				blkaddr, exist);
			f2fs_bug_on(sbi, 1);
		}
#endif
		if (unlikely(!exist)) {
			f2fs_msg(sbi->sb, KERN_ERR,
				"Bitmap was wrongly cleared, blk:%u", blkaddr);
			f2fs_bug_on(sbi, 1);
			se->valid_blocks++;
			del = 0;
		} else if (unlikely(is_sbi_flag_set(sbi, SBI_CP_DISABLED))) {
			/*
			 * If checkpoints are off, we must not reuse data that
			 * was used in the previous checkpoint. If it was used
			 * before, we must track that to know how much space we
			 * really have.
			 */
			if (f2fs_test_bit(offset, se->ckpt_valid_map))
				sbi->unusable_block_count++;
		}

		if (f2fs_test_and_clear_bit(offset, se->discard_map))
			sbi->discard_blks++;
	}
	if (!f2fs_test_bit(offset, se->ckpt_valid_map))
		se->ckpt_valid_blocks += del;

	__mark_sit_entry_dirty(sbi, segno);

	/* update total number of valid blocks to be written in ckpt area */
	SIT_I(sbi)->written_valid_blocks += del;

	if (__is_large_section(sbi))
		get_sec_entry(sbi, segno)->valid_blocks += del;
}

void f2fs_invalidate_blocks(struct f2fs_sb_info *sbi, block_t addr)
{
	unsigned int segno = GET_SEGNO(sbi, addr);
	struct sit_info *sit_i = SIT_I(sbi);

	f2fs_bug_on(sbi, addr == NULL_ADDR);
	if (addr == NEW_ADDR)
		return;

	invalidate_mapping_pages(META_MAPPING(sbi), addr, addr);

	/* add it into sit main buffer */
	down_write(&sit_i->sentry_lock);

	update_sit_entry(sbi, addr, -1);

	/* add it into dirty seglist */
	locate_dirty_segment(sbi, segno);

	up_write(&sit_i->sentry_lock);
}

bool f2fs_is_checkpointed_data(struct f2fs_sb_info *sbi, block_t blkaddr)
{
	struct sit_info *sit_i = SIT_I(sbi);
	unsigned int segno, offset;
	struct seg_entry *se;
	bool is_cp = false;

	if (!is_valid_data_blkaddr(sbi, blkaddr))
		return true;

	down_read(&sit_i->sentry_lock);

	segno = GET_SEGNO(sbi, blkaddr);
	se = get_seg_entry(sbi, segno);
	offset = GET_BLKOFF_FROM_SEG0(sbi, blkaddr);

	if (f2fs_test_bit(offset, se->ckpt_valid_map))
		is_cp = true;

	up_read(&sit_i->sentry_lock);

	return is_cp;
}

/*
 * This function should be resided under the curseg_mutex lock
 */
static void __add_sum_entry(struct f2fs_sb_info *sbi, int type,
					struct f2fs_summary *sum)
{
	struct curseg_info *curseg = CURSEG_I(sbi, type);
	void *addr = curseg->sum_blk;
	addr += curseg->next_blkoff * sizeof(struct f2fs_summary);
	memcpy(addr, sum, sizeof(struct f2fs_summary));
}

/*
 * Calculate the number of current summary pages for writing
 */
int f2fs_npages_for_summary_flush(struct f2fs_sb_info *sbi, bool for_ra)
{
	int valid_sum_count = 0;
	int i, sum_in_page;

	for (i = CURSEG_HOT_DATA; i <= CURSEG_COLD_DATA; i++) {
		if (sbi->ckpt->alloc_type[i] == SSR)
			valid_sum_count += sbi->blocks_per_seg;
		else {
			if (for_ra)
				valid_sum_count += le16_to_cpu(
					F2FS_CKPT(sbi)->cur_data_blkoff[i]);
			else
				valid_sum_count += curseg_blkoff(sbi, i);
		}
	}

	sum_in_page = (PAGE_SIZE - 2 * SUM_JOURNAL_SIZE -
			SUM_FOOTER_SIZE) / SUMMARY_SIZE;
	if (valid_sum_count <= sum_in_page)
		return 1;
	else if ((valid_sum_count - sum_in_page) <=
		(PAGE_SIZE - SUM_FOOTER_SIZE) / SUMMARY_SIZE)
		return 2;
	return 3;
}

/*
 * Caller should put this summary page
 */
struct page *f2fs_get_sum_page(struct f2fs_sb_info *sbi, unsigned int segno)
{
	return f2fs_get_meta_page_nofail(sbi, GET_SUM_BLOCK(sbi, segno));
}

void f2fs_update_meta_page(struct f2fs_sb_info *sbi,
					void *src, block_t blk_addr)
{
	struct page *page = f2fs_grab_meta_page(sbi, blk_addr);

	memcpy(page_address(page), src, PAGE_SIZE);
	set_page_dirty(page);
	f2fs_put_page(page, 1);
}

static void write_sum_page(struct f2fs_sb_info *sbi,
			struct f2fs_summary_block *sum_blk, block_t blk_addr)
{
	f2fs_update_meta_page(sbi, (void *)sum_blk, blk_addr);
}

static void write_current_sum_page(struct f2fs_sb_info *sbi,
						int type, block_t blk_addr)
{
	struct curseg_info *curseg = CURSEG_I(sbi, type);
	struct page *page = f2fs_grab_meta_page(sbi, blk_addr);
	struct f2fs_summary_block *src = curseg->sum_blk;
	struct f2fs_summary_block *dst;

	dst = (struct f2fs_summary_block *)page_address(page);
	memset(dst, 0, PAGE_SIZE);

	mutex_lock(&curseg->curseg_mutex);

	down_read(&curseg->journal_rwsem);
	memcpy(&dst->journal, curseg->journal, SUM_JOURNAL_SIZE);
	up_read(&curseg->journal_rwsem);

	memcpy(dst->entries, src->entries, SUM_ENTRY_SIZE);
	memcpy(&dst->footer, &src->footer, SUM_FOOTER_SIZE);

	mutex_unlock(&curseg->curseg_mutex);

	set_page_dirty(page);
	f2fs_put_page(page, 1);
}

static int is_next_segment_free(struct f2fs_sb_info *sbi, int type)
{
	struct curseg_info *curseg = CURSEG_I(sbi, type);
	unsigned int segno = curseg->segno + 1;
	struct free_segmap_info *free_i = FREE_I(sbi);

	if (segno < MAIN_SEGS(sbi) && segno % sbi->segs_per_sec)
		return !test_bit(segno, free_i->free_segmap);
	return 0;
}

/*
 * Find a new segment from the free segments bitmap to right order
 * This function should be returned with success, otherwise BUG
 */
static void get_new_segment(struct f2fs_sb_info *sbi,
			unsigned int *newseg, bool new_sec, int dir)
{
	struct free_segmap_info *free_i = FREE_I(sbi);
	unsigned int segno, secno, zoneno;
	unsigned int total_zones = MAIN_SECS(sbi) / sbi->secs_per_zone;
	unsigned int hint = GET_SEC_FROM_SEG(sbi, *newseg);
	unsigned int old_zoneno = GET_ZONE_FROM_SEG(sbi, *newseg);
	unsigned int left_start = hint;
	bool init = true;
	int go_left = 0;
	int i;

	spin_lock(&free_i->segmap_lock);

	if (!new_sec && ((*newseg + 1) % sbi->segs_per_sec)) {
		segno = find_next_zero_bit(free_i->free_segmap,
			GET_SEG_FROM_SEC(sbi, hint + 1), *newseg + 1);
		if (segno < GET_SEG_FROM_SEC(sbi, hint + 1))
			goto got_it;
	}
find_other_zone:
	secno = find_next_zero_bit(free_i->free_secmap, MAIN_SECS(sbi), hint);
	if (secno >= MAIN_SECS(sbi)) {
		if (dir == ALLOC_RIGHT) {
			secno = find_next_zero_bit(free_i->free_secmap,
							MAIN_SECS(sbi), 0);
			f2fs_bug_on(sbi, secno >= MAIN_SECS(sbi));
		} else {
			go_left = 1;
			left_start = hint - 1;
		}
	}
	if (go_left == 0)
		goto skip_left;

	while (test_bit(left_start, free_i->free_secmap)) {
		if (left_start > 0) {
			left_start--;
			continue;
		}
		left_start = find_next_zero_bit(free_i->free_secmap,
							MAIN_SECS(sbi), 0);
		f2fs_bug_on(sbi, left_start >= MAIN_SECS(sbi));
		break;
	}
	secno = left_start;
skip_left:
	segno = GET_SEG_FROM_SEC(sbi, secno);
	zoneno = GET_ZONE_FROM_SEC(sbi, secno);

	/* give up on finding another zone */
	if (!init)
		goto got_it;
	if (sbi->secs_per_zone == 1)
		goto got_it;
	if (zoneno == old_zoneno)
		goto got_it;
	if (dir == ALLOC_LEFT) {
		if (!go_left && zoneno + 1 >= total_zones)
			goto got_it;
		if (go_left && zoneno == 0)
			goto got_it;
	}
	for (i = 0; i < NR_CURSEG_TYPE; i++)
		if (CURSEG_I(sbi, i)->zone == zoneno)
			break;

	if (i < NR_CURSEG_TYPE) {
		/* zone is in user, try another */
		if (go_left)
			hint = zoneno * sbi->secs_per_zone - 1;
		else if (zoneno + 1 >= total_zones)
			hint = 0;
		else
			hint = (zoneno + 1) * sbi->secs_per_zone;
		init = false;
		goto find_other_zone;
	}
got_it:
	/* set it as dirty segment in free segmap */
	f2fs_bug_on(sbi, test_bit(segno, free_i->free_segmap));
	__set_inuse(sbi, segno);
	*newseg = segno;
	spin_unlock(&free_i->segmap_lock);
}

static void reset_curseg(struct f2fs_sb_info *sbi, int type, int modified)
{
	struct curseg_info *curseg = CURSEG_I(sbi, type);
	struct summary_footer *sum_footer;

	curseg->segno = curseg->next_segno;
	curseg->zone = GET_ZONE_FROM_SEG(sbi, curseg->segno);
	curseg->next_blkoff = 0;
	curseg->next_segno = NULL_SEGNO;

	sum_footer = &(curseg->sum_blk->footer);
	memset(sum_footer, 0, sizeof(struct summary_footer));
	if (IS_DATASEG(type))
		SET_SUM_TYPE(sum_footer, SUM_TYPE_DATA);
	if (IS_NODESEG(type))
		SET_SUM_TYPE(sum_footer, SUM_TYPE_NODE);
	__set_sit_entry_type(sbi, type, curseg->segno, modified);
}

static unsigned int __get_next_segno(struct f2fs_sb_info *sbi, int type)
{
	/* if segs_per_sec is large than 1, we need to keep original policy. */
	if (__is_large_section(sbi))
		return CURSEG_I(sbi, type)->segno;

	if (unlikely(is_sbi_flag_set(sbi, SBI_CP_DISABLED)))
		return 0;

	if (test_opt(sbi, NOHEAP) &&
		(type == CURSEG_HOT_DATA || IS_NODESEG(type)))
		return 0;

	if (SIT_I(sbi)->last_victim[ALLOC_NEXT])
		return SIT_I(sbi)->last_victim[ALLOC_NEXT];

	/* find segments from 0 to reuse freed segments */
	if (F2FS_OPTION(sbi).alloc_mode == ALLOC_MODE_REUSE)
		return 0;

	return CURSEG_I(sbi, type)->segno;
}

/*
 * Allocate a current working segment.
 * This function always allocates a free segment in LFS manner.
 */
static void new_curseg(struct f2fs_sb_info *sbi, int type, bool new_sec)
{
	struct curseg_info *curseg = CURSEG_I(sbi, type);
	unsigned int segno = curseg->segno;
	int dir = ALLOC_LEFT;

	write_sum_page(sbi, curseg->sum_blk,
				GET_SUM_BLOCK(sbi, segno));
	if (type == CURSEG_WARM_DATA || type == CURSEG_COLD_DATA)
		dir = ALLOC_RIGHT;

	if (test_opt(sbi, NOHEAP))
		dir = ALLOC_RIGHT;

	segno = __get_next_segno(sbi, type);
	get_new_segment(sbi, &segno, new_sec, dir);
	curseg->next_segno = segno;
	reset_curseg(sbi, type, 1);
	curseg->alloc_type = LFS;
}

static void __next_free_blkoff(struct f2fs_sb_info *sbi,
			struct curseg_info *seg, block_t start)
{
	struct seg_entry *se = get_seg_entry(sbi, seg->segno);
	int entries = SIT_VBLOCK_MAP_SIZE / sizeof(unsigned long);
	unsigned long *target_map = SIT_I(sbi)->tmp_map;
	unsigned long *ckpt_map = (unsigned long *)se->ckpt_valid_map;
	unsigned long *cur_map = (unsigned long *)se->cur_valid_map;
	int i, pos;

	for (i = 0; i < entries; i++)
		target_map[i] = ckpt_map[i] | cur_map[i];

	pos = __find_rev_next_zero_bit(target_map, sbi->blocks_per_seg, start);

	seg->next_blkoff = pos;
}

/*
 * If a segment is written by LFS manner, next block offset is just obtained
 * by increasing the current block offset. However, if a segment is written by
 * SSR manner, next block offset obtained by calling __next_free_blkoff
 */
static void __refresh_next_blkoff(struct f2fs_sb_info *sbi,
				struct curseg_info *seg)
{
	if (seg->alloc_type == SSR)
		__next_free_blkoff(sbi, seg, seg->next_blkoff + 1);
	else
		seg->next_blkoff++;
}

/*
 * This function always allocates a used segment(from dirty seglist) by SSR
 * manner, so it should recover the existing segment information of valid blocks
 */
static void change_curseg(struct f2fs_sb_info *sbi, int type)
{
	struct dirty_seglist_info *dirty_i = DIRTY_I(sbi);
	struct curseg_info *curseg = CURSEG_I(sbi, type);
	unsigned int new_segno = curseg->next_segno;
	struct f2fs_summary_block *sum_node;
	struct page *sum_page;

	write_sum_page(sbi, curseg->sum_blk,
				GET_SUM_BLOCK(sbi, curseg->segno));
	__set_test_and_inuse(sbi, new_segno);

	mutex_lock(&dirty_i->seglist_lock);
	__remove_dirty_segment(sbi, new_segno, PRE);
	__remove_dirty_segment(sbi, new_segno, DIRTY);
	mutex_unlock(&dirty_i->seglist_lock);

	reset_curseg(sbi, type, 1);
	curseg->alloc_type = SSR;
	__next_free_blkoff(sbi, curseg, 0);

	sum_page = f2fs_get_sum_page(sbi, new_segno);
	f2fs_bug_on(sbi, IS_ERR(sum_page));
	sum_node = (struct f2fs_summary_block *)page_address(sum_page);
	memcpy(curseg->sum_blk, sum_node, SUM_ENTRY_SIZE);
	f2fs_put_page(sum_page, 1);
}

static int get_ssr_segment(struct f2fs_sb_info *sbi, int type)
{
	struct curseg_info *curseg = CURSEG_I(sbi, type);
	const struct victim_selection *v_ops = DIRTY_I(sbi)->v_ops;
	unsigned segno = NULL_SEGNO;
	int i, cnt;
	bool reversed = false;

	/* f2fs_need_SSR() already forces to do this */
	if (v_ops->get_victim(sbi, &segno, BG_GC, type, SSR)) {
		curseg->next_segno = segno;
		return 1;
	}

	/* For node segments, let's do SSR more intensively */
	if (IS_NODESEG(type)) {
		if (type >= CURSEG_WARM_NODE) {
			reversed = true;
			i = CURSEG_COLD_NODE;
		} else {
			i = CURSEG_HOT_NODE;
		}
		cnt = NR_CURSEG_NODE_TYPE;
	} else {
		if (type >= CURSEG_WARM_DATA) {
			reversed = true;
			i = CURSEG_COLD_DATA;
		} else {
			i = CURSEG_HOT_DATA;
		}
		cnt = NR_CURSEG_DATA_TYPE;
	}

	for (; cnt-- > 0; reversed ? i-- : i++) {
		if (i == type)
			continue;
		if (v_ops->get_victim(sbi, &segno, BG_GC, i, SSR)) {
			curseg->next_segno = segno;
			return 1;
		}
	}

	/* find valid_blocks=0 in dirty list */
	if (unlikely(is_sbi_flag_set(sbi, SBI_CP_DISABLED))) {
		segno = get_free_segment(sbi);
		if (segno != NULL_SEGNO) {
			curseg->next_segno = segno;
			return 1;
		}
	}
	return 0;
}

/*
 * flush out current segment and replace it with new segment
 * This function should be returned with success, otherwise BUG
 */
static void allocate_segment_by_default(struct f2fs_sb_info *sbi,
						int type, bool force)
{
	struct curseg_info *curseg = CURSEG_I(sbi, type);

	if (force)
		new_curseg(sbi, type, true);
	else if (!is_set_ckpt_flags(sbi, CP_CRC_RECOVERY_FLAG) &&
					type == CURSEG_WARM_NODE)
		new_curseg(sbi, type, false);
	else if (curseg->alloc_type == LFS && is_next_segment_free(sbi, type) &&
			likely(!is_sbi_flag_set(sbi, SBI_CP_DISABLED)))
		new_curseg(sbi, type, false);
	else if (f2fs_need_SSR(sbi) && get_ssr_segment(sbi, type))
		change_curseg(sbi, type);
	else
		new_curseg(sbi, type, false);

	stat_inc_seg_type(sbi, curseg);
}

void f2fs_allocate_new_segments(struct f2fs_sb_info *sbi)
{
	struct curseg_info *curseg;
	unsigned int old_segno;
	int i;

	down_write(&SIT_I(sbi)->sentry_lock);

	for (i = CURSEG_HOT_DATA; i <= CURSEG_COLD_DATA; i++) {
		curseg = CURSEG_I(sbi, i);
		old_segno = curseg->segno;
		SIT_I(sbi)->s_ops->allocate_segment(sbi, i, true);
		locate_dirty_segment(sbi, old_segno);
	}

	up_write(&SIT_I(sbi)->sentry_lock);
}

static const struct segment_allocation default_salloc_ops = {
	.allocate_segment = allocate_segment_by_default,
};

bool f2fs_exist_trim_candidates(struct f2fs_sb_info *sbi,
						struct cp_control *cpc)
{
	__u64 trim_start = cpc->trim_start;
	bool has_candidate = false;

	down_write(&SIT_I(sbi)->sentry_lock);
	for (; cpc->trim_start <= cpc->trim_end; cpc->trim_start++) {
		if (add_discard_addrs(sbi, cpc, true)) {
			has_candidate = true;
			break;
		}
	}
	up_write(&SIT_I(sbi)->sentry_lock);

	cpc->trim_start = trim_start;
	return has_candidate;
}

static unsigned int __issue_discard_cmd_range(struct f2fs_sb_info *sbi,
					struct discard_policy *dpolicy,
					unsigned int start, unsigned int end)
{
	struct discard_cmd_control *dcc = SM_I(sbi)->dcc_info;
	struct discard_cmd *prev_dc = NULL, *next_dc = NULL;
	struct rb_node **insert_p = NULL, *insert_parent = NULL;
	struct discard_cmd *dc;
	struct blk_plug plug;
	int issued;
	unsigned int trimmed = 0;

next:
	issued = 0;

	mutex_lock(&dcc->cmd_lock);
	if (unlikely(dcc->rbtree_check))
		f2fs_bug_on(sbi, !f2fs_check_rb_tree_consistence(sbi,
								&dcc->root));

	dc = (struct discard_cmd *)f2fs_lookup_rb_tree_ret(&dcc->root,
					NULL, start,
					(struct rb_entry **)&prev_dc,
					(struct rb_entry **)&next_dc,
					&insert_p, &insert_parent, true, NULL);
	if (!dc)
		dc = next_dc;

	blk_start_plug(&plug);

	while (dc && dc->lstart <= end) {
		struct rb_node *node;
		int err = 0;

		if (dc->len < dpolicy->granularity)
			goto skip;

		if (dc->state != D_PREP) {
			list_move_tail(&dc->list, &dcc->fstrim_list);
			goto skip;
		}

		err = __submit_discard_cmd(sbi, dpolicy, dc, &issued);

		if (issued >= dpolicy->max_requests) {
			start = dc->lstart + dc->len;

			if (err)
				__remove_discard_cmd(sbi, dc);

			blk_finish_plug(&plug);
			mutex_unlock(&dcc->cmd_lock);
			trimmed += __wait_all_discard_cmd(sbi, NULL);
			congestion_wait(BLK_RW_ASYNC, HZ/50);
			goto next;
		}
skip:
		node = rb_next(&dc->rb_node);
		if (err)
			__remove_discard_cmd(sbi, dc);
		dc = rb_entry_safe(node, struct discard_cmd, rb_node);

		if (fatal_signal_pending(current))
			break;
	}

	blk_finish_plug(&plug);
	mutex_unlock(&dcc->cmd_lock);

	return trimmed;
}

int f2fs_trim_fs(struct f2fs_sb_info *sbi, struct fstrim_range *range)
{
	__u64 start = F2FS_BYTES_TO_BLK(range->start);
	__u64 end = start + F2FS_BYTES_TO_BLK(range->len) - 1;
	unsigned int start_segno, end_segno;
	block_t start_block, end_block;
	struct cp_control cpc;
	struct discard_policy dpolicy;
	unsigned long long trimmed = 0;
	int err = 0;
	bool need_align = test_opt(sbi, LFS) && __is_large_section(sbi);

	if (start >= MAX_BLKADDR(sbi) || range->len < sbi->blocksize)
		return -EINVAL;

	if (end < MAIN_BLKADDR(sbi))
		goto out;

	if (is_sbi_flag_set(sbi, SBI_NEED_FSCK)) {
		f2fs_msg(sbi->sb, KERN_WARNING,
			"Found FS corruption, run fsck to fix.");
		return -EIO;
	}

	/* start/end segment number in main_area */
	start_segno = (start <= MAIN_BLKADDR(sbi)) ? 0 : GET_SEGNO(sbi, start);
	end_segno = (end >= MAX_BLKADDR(sbi)) ? MAIN_SEGS(sbi) - 1 :
						GET_SEGNO(sbi, end);
	if (need_align) {
		start_segno = rounddown(start_segno, sbi->segs_per_sec);
		end_segno = roundup(end_segno + 1, sbi->segs_per_sec) - 1;
	}

	cpc.reason = CP_DISCARD;
	cpc.trim_minlen = max_t(__u64, 1, F2FS_BYTES_TO_BLK(range->minlen));
	cpc.trim_start = start_segno;
	cpc.trim_end = end_segno;

	if (sbi->discard_blks == 0)
		goto out;

	mutex_lock(&sbi->gc_mutex);
	err = f2fs_write_checkpoint(sbi, &cpc);
	mutex_unlock(&sbi->gc_mutex);
	if (err)
		goto out;

	/*
	 * We filed discard candidates, but actually we don't need to wait for
	 * all of them, since they'll be issued in idle time along with runtime
	 * discard option. User configuration looks like using runtime discard
	 * or periodic fstrim instead of it.
	 */
	if (f2fs_realtime_discard_enable(sbi))
		goto out;

	start_block = START_BLOCK(sbi, start_segno);
	end_block = START_BLOCK(sbi, end_segno + 1);

	__init_discard_policy(sbi, &dpolicy, DPOLICY_FSTRIM, cpc.trim_minlen);
	trimmed = __issue_discard_cmd_range(sbi, &dpolicy,
					start_block, end_block);

	trimmed += __wait_discard_cmd_range(sbi, &dpolicy,
					start_block, end_block);
out:
	if (!err)
		range->len = F2FS_BLK_TO_BYTES(trimmed);
	return err;
}

static bool __has_curseg_space(struct f2fs_sb_info *sbi, int type)
{
	struct curseg_info *curseg = CURSEG_I(sbi, type);
	if (curseg->next_blkoff < sbi->blocks_per_seg)
		return true;
	return false;
}

int f2fs_rw_hint_to_seg_type(enum rw_hint hint)
{
	switch (hint) {
	case WRITE_LIFE_SHORT:
		return CURSEG_HOT_DATA;
	case WRITE_LIFE_EXTREME:
		return CURSEG_COLD_DATA;
	default:
		return CURSEG_WARM_DATA;
	}
}

/* This returns write hints for each segment type. This hints will be
 * passed down to block layer. There are mapping tables which depend on
 * the mount option 'whint_mode'.
 *
 * 1) whint_mode=off. F2FS only passes down WRITE_LIFE_NOT_SET.
 *
 * 2) whint_mode=user-based. F2FS tries to pass down hints given by users.
 *
 * User                  F2FS                     Block
 * ----                  ----                     -----
 *                       META                     WRITE_LIFE_NOT_SET
 *                       HOT_NODE                 "
 *                       WARM_NODE                "
 *                       COLD_NODE                "
 * ioctl(COLD)           COLD_DATA                WRITE_LIFE_EXTREME
 * extension list        "                        "
 *
 * -- buffered io
 * WRITE_LIFE_EXTREME    COLD_DATA                WRITE_LIFE_EXTREME
 * WRITE_LIFE_SHORT      HOT_DATA                 WRITE_LIFE_SHORT
 * WRITE_LIFE_NOT_SET    WARM_DATA                WRITE_LIFE_NOT_SET
 * WRITE_LIFE_NONE       "                        "
 * WRITE_LIFE_MEDIUM     "                        "
 * WRITE_LIFE_LONG       "                        "
 *
 * -- direct io
 * WRITE_LIFE_EXTREME    COLD_DATA                WRITE_LIFE_EXTREME
 * WRITE_LIFE_SHORT      HOT_DATA                 WRITE_LIFE_SHORT
 * WRITE_LIFE_NOT_SET    WARM_DATA                WRITE_LIFE_NOT_SET
 * WRITE_LIFE_NONE       "                        WRITE_LIFE_NONE
 * WRITE_LIFE_MEDIUM     "                        WRITE_LIFE_MEDIUM
 * WRITE_LIFE_LONG       "                        WRITE_LIFE_LONG
 *
 * 3) whint_mode=fs-based. F2FS passes down hints with its policy.
 *
 * User                  F2FS                     Block
 * ----                  ----                     -----
 *                       META                     WRITE_LIFE_MEDIUM;
 *                       HOT_NODE                 WRITE_LIFE_NOT_SET
 *                       WARM_NODE                "
 *                       COLD_NODE                WRITE_LIFE_NONE
 * ioctl(COLD)           COLD_DATA                WRITE_LIFE_EXTREME
 * extension list        "                        "
 *
 * -- buffered io
 * WRITE_LIFE_EXTREME    COLD_DATA                WRITE_LIFE_EXTREME
 * WRITE_LIFE_SHORT      HOT_DATA                 WRITE_LIFE_SHORT
 * WRITE_LIFE_NOT_SET    WARM_DATA                WRITE_LIFE_LONG
 * WRITE_LIFE_NONE       "                        "
 * WRITE_LIFE_MEDIUM     "                        "
 * WRITE_LIFE_LONG       "                        "
 *
 * -- direct io
 * WRITE_LIFE_EXTREME    COLD_DATA                WRITE_LIFE_EXTREME
 * WRITE_LIFE_SHORT      HOT_DATA                 WRITE_LIFE_SHORT
 * WRITE_LIFE_NOT_SET    WARM_DATA                WRITE_LIFE_NOT_SET
 * WRITE_LIFE_NONE       "                        WRITE_LIFE_NONE
 * WRITE_LIFE_MEDIUM     "                        WRITE_LIFE_MEDIUM
 * WRITE_LIFE_LONG       "                        WRITE_LIFE_LONG
 */

enum rw_hint f2fs_io_type_to_rw_hint(struct f2fs_sb_info *sbi,
				enum page_type type, enum temp_type temp)
{
	if (F2FS_OPTION(sbi).whint_mode == WHINT_MODE_USER) {
		if (type == DATA) {
			if (temp == WARM)
				return WRITE_LIFE_NOT_SET;
			else if (temp == HOT)
				return WRITE_LIFE_SHORT;
			else if (temp == COLD)
				return WRITE_LIFE_EXTREME;
		} else {
			return WRITE_LIFE_NOT_SET;
		}
	} else if (F2FS_OPTION(sbi).whint_mode == WHINT_MODE_FS) {
		if (type == DATA) {
			if (temp == WARM)
				return WRITE_LIFE_LONG;
			else if (temp == HOT)
				return WRITE_LIFE_SHORT;
			else if (temp == COLD)
				return WRITE_LIFE_EXTREME;
		} else if (type == NODE) {
			if (temp == WARM || temp == HOT)
				return WRITE_LIFE_NOT_SET;
			else if (temp == COLD)
				return WRITE_LIFE_NONE;
		} else if (type == META) {
			return WRITE_LIFE_MEDIUM;
		}
	}
	return WRITE_LIFE_NOT_SET;
}

static int __get_segment_type_2(struct f2fs_io_info *fio)
{
	if (fio->type == DATA)
		return CURSEG_HOT_DATA;
	else
		return CURSEG_HOT_NODE;
}

static int __get_segment_type_4(struct f2fs_io_info *fio)
{
	if (fio->type == DATA) {
		struct inode *inode = fio->page->mapping->host;

		if (S_ISDIR(inode->i_mode))
			return CURSEG_HOT_DATA;
		else
			return CURSEG_COLD_DATA;
	} else {
		if (IS_DNODE(fio->page) && is_cold_node(fio->page))
			return CURSEG_WARM_NODE;
		else
			return CURSEG_COLD_NODE;
	}
}

static int __get_segment_type_6(struct f2fs_io_info *fio)
{
	if (fio->type == DATA) {
		struct inode *inode = fio->page->mapping->host;

		if (is_cold_data(fio->page) || file_is_cold(inode))
			return CURSEG_COLD_DATA;
		if (file_is_hot(inode) ||
				is_inode_flag_set(inode, FI_HOT_DATA) ||
				f2fs_is_atomic_file(inode) ||
				f2fs_is_volatile_file(inode))
			return CURSEG_HOT_DATA;
		return f2fs_rw_hint_to_seg_type(inode->i_write_hint);
	} else {
		if (IS_DNODE(fio->page))
			return is_cold_node(fio->page) ? CURSEG_WARM_NODE :
						CURSEG_HOT_NODE;
		return CURSEG_COLD_NODE;
	}
}

static int __get_segment_type(struct f2fs_io_info *fio)
{
	int type = 0;

	switch (F2FS_OPTION(fio->sbi).active_logs) {
	case 2:
		type = __get_segment_type_2(fio);
		break;
	case 4:
		type = __get_segment_type_4(fio);
		break;
	case 6:
		type = __get_segment_type_6(fio);
		break;
	default:
		f2fs_bug_on(fio->sbi, true);
	}

	if (IS_HOT(type))
		fio->temp = HOT;
	else if (IS_WARM(type))
		fio->temp = WARM;
	else
		fio->temp = COLD;
	return type;
}

void f2fs_allocate_data_block(struct f2fs_sb_info *sbi, struct page *page,
		block_t old_blkaddr, block_t *new_blkaddr,
		struct f2fs_summary *sum, int type,
		struct f2fs_io_info *fio, bool add_list)
{
	struct sit_info *sit_i = SIT_I(sbi);
	struct curseg_info *curseg = CURSEG_I(sbi, type);

	down_read(&SM_I(sbi)->curseg_lock);

	mutex_lock(&curseg->curseg_mutex);
	down_write(&sit_i->sentry_lock);

	*new_blkaddr = NEXT_FREE_BLKADDR(sbi, curseg);

	f2fs_wait_discard_bio(sbi, *new_blkaddr);

	/*
	 * __add_sum_entry should be resided under the curseg_mutex
	 * because, this function updates a summary entry in the
	 * current summary block.
	 */
	__add_sum_entry(sbi, type, sum);

	__refresh_next_blkoff(sbi, curseg);

	stat_inc_block_count(sbi, curseg);

	/*
	 * SIT information should be updated before segment allocation,
	 * since SSR needs latest valid block information.
	 */
	update_sit_entry(sbi, *new_blkaddr, 1);
	if (GET_SEGNO(sbi, old_blkaddr) != NULL_SEGNO)
		update_sit_entry(sbi, old_blkaddr, -1);

	if (!__has_curseg_space(sbi, type))
		sit_i->s_ops->allocate_segment(sbi, type, false);

	/*
	 * segment dirty status should be updated after segment allocation,
	 * so we just need to update status only one time after previous
	 * segment being closed.
	 */
	locate_dirty_segment(sbi, GET_SEGNO(sbi, old_blkaddr));
	locate_dirty_segment(sbi, GET_SEGNO(sbi, *new_blkaddr));

	up_write(&sit_i->sentry_lock);

	if (page && IS_NODESEG(type)) {
		fill_node_footer_blkaddr(page, NEXT_FREE_BLKADDR(sbi, curseg));

		f2fs_inode_chksum_set(sbi, page);
	}

	if (add_list) {
		struct f2fs_bio_info *io;

		INIT_LIST_HEAD(&fio->list);
		fio->in_list = true;
		fio->retry = false;
		io = sbi->write_io[fio->type] + fio->temp;
		spin_lock(&io->io_lock);
		list_add_tail(&fio->list, &io->io_list);
		spin_unlock(&io->io_lock);
	}

	mutex_unlock(&curseg->curseg_mutex);

	up_read(&SM_I(sbi)->curseg_lock);
}

static void update_device_state(struct f2fs_io_info *fio)
{
	struct f2fs_sb_info *sbi = fio->sbi;
	unsigned int devidx;

	if (!sbi->s_ndevs)
		return;

	devidx = f2fs_target_device_index(sbi, fio->new_blkaddr);

	/* update device state for fsync */
	f2fs_set_dirty_device(sbi, fio->ino, devidx, FLUSH_INO);

	/* update device state for checkpoint */
	if (!f2fs_test_bit(devidx, (char *)&sbi->dirty_device)) {
		spin_lock(&sbi->dev_lock);
		f2fs_set_bit(devidx, (char *)&sbi->dirty_device);
		spin_unlock(&sbi->dev_lock);
	}
}

static void do_write_page(struct f2fs_summary *sum, struct f2fs_io_info *fio)
{
	int type = __get_segment_type(fio);
	bool keep_order = (test_opt(fio->sbi, LFS) && type == CURSEG_COLD_DATA);

	if (keep_order)
		down_read(&fio->sbi->io_order_lock);
reallocate:
	f2fs_allocate_data_block(fio->sbi, fio->page, fio->old_blkaddr,
			&fio->new_blkaddr, sum, type, fio, true);
	if (GET_SEGNO(fio->sbi, fio->old_blkaddr) != NULL_SEGNO)
		invalidate_mapping_pages(META_MAPPING(fio->sbi),
					fio->old_blkaddr, fio->old_blkaddr);

	/* writeout dirty page into bdev */
	f2fs_submit_page_write(fio);
	if (fio->retry) {
		fio->old_blkaddr = fio->new_blkaddr;
		goto reallocate;
	}

	update_device_state(fio);

	if (keep_order)
		up_read(&fio->sbi->io_order_lock);
}

void f2fs_do_write_meta_page(struct f2fs_sb_info *sbi, struct page *page,
					enum iostat_type io_type)
{
	struct f2fs_io_info fio = {
		.sbi = sbi,
		.type = META,
		.temp = HOT,
		.op = REQ_OP_WRITE,
		.op_flags = REQ_SYNC | REQ_META | REQ_PRIO,
		.old_blkaddr = page->index,
		.new_blkaddr = page->index,
		.page = page,
		.encrypted_page = NULL,
		.in_list = false,
	};

	if (unlikely(page->index >= MAIN_BLKADDR(sbi)))
		fio.op_flags &= ~REQ_META;

	set_page_writeback(page);
	ClearPageError(page);
	f2fs_submit_page_write(&fio);

	stat_inc_meta_count(sbi, page->index);
	f2fs_update_iostat(sbi, io_type, F2FS_BLKSIZE);
}

void f2fs_do_write_node_page(unsigned int nid, struct f2fs_io_info *fio)
{
	struct f2fs_summary sum;

	set_summary(&sum, nid, 0, 0);
	do_write_page(&sum, fio);

	f2fs_update_iostat(fio->sbi, fio->io_type, F2FS_BLKSIZE);
}

void f2fs_outplace_write_data(struct dnode_of_data *dn,
					struct f2fs_io_info *fio)
{
	struct f2fs_sb_info *sbi = fio->sbi;
	struct f2fs_summary sum;

	f2fs_bug_on(sbi, dn->data_blkaddr == NULL_ADDR);
	set_summary(&sum, dn->nid, dn->ofs_in_node, fio->version);
	do_write_page(&sum, fio);
	f2fs_update_data_blkaddr(dn, fio->new_blkaddr);

	f2fs_update_iostat(sbi, fio->io_type, F2FS_BLKSIZE);
}

int f2fs_inplace_write_data(struct f2fs_io_info *fio)
{
	int err;
	struct f2fs_sb_info *sbi = fio->sbi;

	fio->new_blkaddr = fio->old_blkaddr;
	/* i/o temperature is needed for passing down write hints */
	__get_segment_type(fio);

	f2fs_bug_on(sbi, !IS_DATASEG(get_seg_entry(sbi,
			GET_SEGNO(sbi, fio->new_blkaddr))->type));

	stat_inc_inplace_blocks(fio->sbi);

	err = f2fs_submit_page_bio(fio);
	if (!err)
		update_device_state(fio);

	f2fs_update_iostat(fio->sbi, fio->io_type, F2FS_BLKSIZE);

	return err;
}

static inline int __f2fs_get_curseg(struct f2fs_sb_info *sbi,
						unsigned int segno)
{
	int i;

	for (i = CURSEG_HOT_DATA; i < NO_CHECK_TYPE; i++) {
		if (CURSEG_I(sbi, i)->segno == segno)
			break;
	}
	return i;
}

void f2fs_do_replace_block(struct f2fs_sb_info *sbi, struct f2fs_summary *sum,
				block_t old_blkaddr, block_t new_blkaddr,
				bool recover_curseg, bool recover_newaddr)
{
	struct sit_info *sit_i = SIT_I(sbi);
	struct curseg_info *curseg;
	unsigned int segno, old_cursegno;
	struct seg_entry *se;
	int type;
	unsigned short old_blkoff;

	segno = GET_SEGNO(sbi, new_blkaddr);
	se = get_seg_entry(sbi, segno);
	type = se->type;

	down_write(&SM_I(sbi)->curseg_lock);

	if (!recover_curseg) {
		/* for recovery flow */
		if (se->valid_blocks == 0 && !IS_CURSEG(sbi, segno)) {
			if (old_blkaddr == NULL_ADDR)
				type = CURSEG_COLD_DATA;
			else
				type = CURSEG_WARM_DATA;
		}
	} else {
		if (IS_CURSEG(sbi, segno)) {
			/* se->type is volatile as SSR allocation */
			type = __f2fs_get_curseg(sbi, segno);
			f2fs_bug_on(sbi, type == NO_CHECK_TYPE);
		} else {
			type = CURSEG_WARM_DATA;
		}
	}

	f2fs_bug_on(sbi, !IS_DATASEG(type));
	curseg = CURSEG_I(sbi, type);

	mutex_lock(&curseg->curseg_mutex);
	down_write(&sit_i->sentry_lock);

	old_cursegno = curseg->segno;
	old_blkoff = curseg->next_blkoff;

	/* change the current segment */
	if (segno != curseg->segno) {
		curseg->next_segno = segno;
		change_curseg(sbi, type);
	}

	curseg->next_blkoff = GET_BLKOFF_FROM_SEG0(sbi, new_blkaddr);
	__add_sum_entry(sbi, type, sum);

	if (!recover_curseg || recover_newaddr)
		update_sit_entry(sbi, new_blkaddr, 1);
	if (GET_SEGNO(sbi, old_blkaddr) != NULL_SEGNO) {
		invalidate_mapping_pages(META_MAPPING(sbi),
					old_blkaddr, old_blkaddr);
		update_sit_entry(sbi, old_blkaddr, -1);
	}

	locate_dirty_segment(sbi, GET_SEGNO(sbi, old_blkaddr));
	locate_dirty_segment(sbi, GET_SEGNO(sbi, new_blkaddr));

	locate_dirty_segment(sbi, old_cursegno);

	if (recover_curseg) {
		if (old_cursegno != curseg->segno) {
			curseg->next_segno = old_cursegno;
			change_curseg(sbi, type);
		}
		curseg->next_blkoff = old_blkoff;
	}

	up_write(&sit_i->sentry_lock);
	mutex_unlock(&curseg->curseg_mutex);
	up_write(&SM_I(sbi)->curseg_lock);
}

void f2fs_replace_block(struct f2fs_sb_info *sbi, struct dnode_of_data *dn,
				block_t old_addr, block_t new_addr,
				unsigned char version, bool recover_curseg,
				bool recover_newaddr)
{
	struct f2fs_summary sum;

	set_summary(&sum, dn->nid, dn->ofs_in_node, version);

	f2fs_do_replace_block(sbi, &sum, old_addr, new_addr,
					recover_curseg, recover_newaddr);

	f2fs_update_data_blkaddr(dn, new_addr);
}

void f2fs_wait_on_page_writeback(struct page *page,
				enum page_type type, bool ordered, bool locked)
{
	if (PageWriteback(page)) {
		struct f2fs_sb_info *sbi = F2FS_P_SB(page);

		f2fs_submit_merged_write_cond(sbi, NULL, page, 0, type);
		if (ordered) {
			wait_on_page_writeback(page);
			f2fs_bug_on(sbi, locked && PageWriteback(page));
		} else {
			wait_for_stable_page(page);
		}
	}
}

void f2fs_wait_on_block_writeback(struct inode *inode, block_t blkaddr)
{
	struct f2fs_sb_info *sbi = F2FS_I_SB(inode);
	struct page *cpage;

	if (!f2fs_post_read_required(inode))
		return;

	if (!is_valid_data_blkaddr(sbi, blkaddr))
		return;

	cpage = find_lock_page(META_MAPPING(sbi), blkaddr);
	if (cpage) {
		f2fs_wait_on_page_writeback(cpage, DATA, true, true);
		f2fs_put_page(cpage, 1);
	}
}

void f2fs_wait_on_block_writeback_range(struct inode *inode, block_t blkaddr,
								block_t len)
{
	block_t i;

	for (i = 0; i < len; i++)
		f2fs_wait_on_block_writeback(inode, blkaddr + i);
}

static int read_compacted_summaries(struct f2fs_sb_info *sbi)
{
	struct f2fs_checkpoint *ckpt = F2FS_CKPT(sbi);
	struct curseg_info *seg_i;
	unsigned char *kaddr;
	struct page *page;
	block_t start;
	int i, j, offset;

	start = start_sum_block(sbi);

	page = f2fs_get_meta_page(sbi, start++);
	if (IS_ERR(page))
		return PTR_ERR(page);
	kaddr = (unsigned char *)page_address(page);

	/* Step 1: restore nat cache */
	seg_i = CURSEG_I(sbi, CURSEG_HOT_DATA);
	memcpy(seg_i->journal, kaddr, SUM_JOURNAL_SIZE);

	/* Step 2: restore sit cache */
	seg_i = CURSEG_I(sbi, CURSEG_COLD_DATA);
	memcpy(seg_i->journal, kaddr + SUM_JOURNAL_SIZE, SUM_JOURNAL_SIZE);
	offset = 2 * SUM_JOURNAL_SIZE;

	/* Step 3: restore summary entries */
	for (i = CURSEG_HOT_DATA; i <= CURSEG_COLD_DATA; i++) {
		unsigned short blk_off;
		unsigned int segno;

		seg_i = CURSEG_I(sbi, i);
		segno = le32_to_cpu(ckpt->cur_data_segno[i]);
		blk_off = le16_to_cpu(ckpt->cur_data_blkoff[i]);
		seg_i->next_segno = segno;
		reset_curseg(sbi, i, 0);
		seg_i->alloc_type = ckpt->alloc_type[i];
		seg_i->next_blkoff = blk_off;

		if (seg_i->alloc_type == SSR)
			blk_off = sbi->blocks_per_seg;

		for (j = 0; j < blk_off; j++) {
			struct f2fs_summary *s;
			s = (struct f2fs_summary *)(kaddr + offset);
			seg_i->sum_blk->entries[j] = *s;
			offset += SUMMARY_SIZE;
			if (offset + SUMMARY_SIZE <= PAGE_SIZE -
						SUM_FOOTER_SIZE)
				continue;

			f2fs_put_page(page, 1);
			page = NULL;

			page = f2fs_get_meta_page(sbi, start++);
			if (IS_ERR(page))
				return PTR_ERR(page);
			kaddr = (unsigned char *)page_address(page);
			offset = 0;
		}
	}
	f2fs_put_page(page, 1);
	return 0;
}

static int read_normal_summaries(struct f2fs_sb_info *sbi, int type)
{
	struct f2fs_checkpoint *ckpt = F2FS_CKPT(sbi);
	struct f2fs_summary_block *sum;
	struct curseg_info *curseg;
	struct page *new;
	unsigned short blk_off;
	unsigned int segno = 0;
	block_t blk_addr = 0;
	int err = 0;

	/* get segment number and block addr */
	if (IS_DATASEG(type)) {
		segno = le32_to_cpu(ckpt->cur_data_segno[type]);
		blk_off = le16_to_cpu(ckpt->cur_data_blkoff[type -
							CURSEG_HOT_DATA]);
		if (__exist_node_summaries(sbi))
			blk_addr = sum_blk_addr(sbi, NR_CURSEG_TYPE, type);
		else
			blk_addr = sum_blk_addr(sbi, NR_CURSEG_DATA_TYPE, type);
	} else {
		segno = le32_to_cpu(ckpt->cur_node_segno[type -
							CURSEG_HOT_NODE]);
		blk_off = le16_to_cpu(ckpt->cur_node_blkoff[type -
							CURSEG_HOT_NODE]);
		if (__exist_node_summaries(sbi))
			blk_addr = sum_blk_addr(sbi, NR_CURSEG_NODE_TYPE,
							type - CURSEG_HOT_NODE);
		else
			blk_addr = GET_SUM_BLOCK(sbi, segno);
	}

	new = f2fs_get_meta_page(sbi, blk_addr);
	if (IS_ERR(new))
		return PTR_ERR(new);
	sum = (struct f2fs_summary_block *)page_address(new);

	if (IS_NODESEG(type)) {
		if (__exist_node_summaries(sbi)) {
			struct f2fs_summary *ns = &sum->entries[0];
			int i;
			for (i = 0; i < sbi->blocks_per_seg; i++, ns++) {
				ns->version = 0;
				ns->ofs_in_node = 0;
			}
		} else {
			err = f2fs_restore_node_summary(sbi, segno, sum);
			if (err)
				goto out;
		}
	}

	/* set uncompleted segment to curseg */
	curseg = CURSEG_I(sbi, type);
	mutex_lock(&curseg->curseg_mutex);

	/* update journal info */
	down_write(&curseg->journal_rwsem);
	memcpy(curseg->journal, &sum->journal, SUM_JOURNAL_SIZE);
	up_write(&curseg->journal_rwsem);

	memcpy(curseg->sum_blk->entries, sum->entries, SUM_ENTRY_SIZE);
	memcpy(&curseg->sum_blk->footer, &sum->footer, SUM_FOOTER_SIZE);
	curseg->next_segno = segno;
	reset_curseg(sbi, type, 0);
	curseg->alloc_type = ckpt->alloc_type[type];
	curseg->next_blkoff = blk_off;
	mutex_unlock(&curseg->curseg_mutex);
out:
	f2fs_put_page(new, 1);
	return err;
}

static int restore_curseg_summaries(struct f2fs_sb_info *sbi)
{
	struct f2fs_journal *sit_j = CURSEG_I(sbi, CURSEG_COLD_DATA)->journal;
	struct f2fs_journal *nat_j = CURSEG_I(sbi, CURSEG_HOT_DATA)->journal;
	int type = CURSEG_HOT_DATA;
	int err;

	if (is_set_ckpt_flags(sbi, CP_COMPACT_SUM_FLAG)) {
		int npages = f2fs_npages_for_summary_flush(sbi, true);

		if (npages >= 2)
			f2fs_ra_meta_pages(sbi, start_sum_block(sbi), npages,
							META_CP, true);

		/* restore for compacted data summary */
		err = read_compacted_summaries(sbi);
		if (err)
			return err;
		type = CURSEG_HOT_NODE;
	}

	if (__exist_node_summaries(sbi))
		f2fs_ra_meta_pages(sbi, sum_blk_addr(sbi, NR_CURSEG_TYPE, type),
					NR_CURSEG_TYPE - type, META_CP, true);

	for (; type <= CURSEG_COLD_NODE; type++) {
		err = read_normal_summaries(sbi, type);
		if (err)
			return err;
	}

	/* sanity check for summary blocks */
	if (nats_in_cursum(nat_j) > NAT_JOURNAL_ENTRIES ||
			sits_in_cursum(sit_j) > SIT_JOURNAL_ENTRIES)
		return -EINVAL;

	return 0;
}

static void write_compacted_summaries(struct f2fs_sb_info *sbi, block_t blkaddr)
{
	struct page *page;
	unsigned char *kaddr;
	struct f2fs_summary *summary;
	struct curseg_info *seg_i;
	int written_size = 0;
	int i, j;

	page = f2fs_grab_meta_page(sbi, blkaddr++);
	kaddr = (unsigned char *)page_address(page);
	memset(kaddr, 0, PAGE_SIZE);

	/* Step 1: write nat cache */
	seg_i = CURSEG_I(sbi, CURSEG_HOT_DATA);
	memcpy(kaddr, seg_i->journal, SUM_JOURNAL_SIZE);
	written_size += SUM_JOURNAL_SIZE;

	/* Step 2: write sit cache */
	seg_i = CURSEG_I(sbi, CURSEG_COLD_DATA);
	memcpy(kaddr + written_size, seg_i->journal, SUM_JOURNAL_SIZE);
	written_size += SUM_JOURNAL_SIZE;

	/* Step 3: write summary entries */
	for (i = CURSEG_HOT_DATA; i <= CURSEG_COLD_DATA; i++) {
		unsigned short blkoff;
		seg_i = CURSEG_I(sbi, i);
		if (sbi->ckpt->alloc_type[i] == SSR)
			blkoff = sbi->blocks_per_seg;
		else
			blkoff = curseg_blkoff(sbi, i);

		for (j = 0; j < blkoff; j++) {
			if (!page) {
				page = f2fs_grab_meta_page(sbi, blkaddr++);
				kaddr = (unsigned char *)page_address(page);
				memset(kaddr, 0, PAGE_SIZE);
				written_size = 0;
			}
			summary = (struct f2fs_summary *)(kaddr + written_size);
			*summary = seg_i->sum_blk->entries[j];
			written_size += SUMMARY_SIZE;

			if (written_size + SUMMARY_SIZE <= PAGE_SIZE -
							SUM_FOOTER_SIZE)
				continue;

			set_page_dirty(page);
			f2fs_put_page(page, 1);
			page = NULL;
		}
	}
	if (page) {
		set_page_dirty(page);
		f2fs_put_page(page, 1);
	}
}

static void write_normal_summaries(struct f2fs_sb_info *sbi,
					block_t blkaddr, int type)
{
	int i, end;
	if (IS_DATASEG(type))
		end = type + NR_CURSEG_DATA_TYPE;
	else
		end = type + NR_CURSEG_NODE_TYPE;

	for (i = type; i < end; i++)
		write_current_sum_page(sbi, i, blkaddr + (i - type));
}

void f2fs_write_data_summaries(struct f2fs_sb_info *sbi, block_t start_blk)
{
	if (is_set_ckpt_flags(sbi, CP_COMPACT_SUM_FLAG))
		write_compacted_summaries(sbi, start_blk);
	else
		write_normal_summaries(sbi, start_blk, CURSEG_HOT_DATA);
}

void f2fs_write_node_summaries(struct f2fs_sb_info *sbi, block_t start_blk)
{
	write_normal_summaries(sbi, start_blk, CURSEG_HOT_NODE);
}

int f2fs_lookup_journal_in_cursum(struct f2fs_journal *journal, int type,
					unsigned int val, int alloc)
{
	int i;

	if (type == NAT_JOURNAL) {
		for (i = 0; i < nats_in_cursum(journal); i++) {
			if (le32_to_cpu(nid_in_journal(journal, i)) == val)
				return i;
		}
		if (alloc && __has_cursum_space(journal, 1, NAT_JOURNAL))
			return update_nats_in_cursum(journal, 1);
	} else if (type == SIT_JOURNAL) {
		for (i = 0; i < sits_in_cursum(journal); i++)
			if (le32_to_cpu(segno_in_journal(journal, i)) == val)
				return i;
		if (alloc && __has_cursum_space(journal, 1, SIT_JOURNAL))
			return update_sits_in_cursum(journal, 1);
	}
	return -1;
}

static struct page *get_current_sit_page(struct f2fs_sb_info *sbi,
					unsigned int segno)
{
	return f2fs_get_meta_page_nofail(sbi, current_sit_addr(sbi, segno));
}

static struct page *get_next_sit_page(struct f2fs_sb_info *sbi,
					unsigned int start)
{
	struct sit_info *sit_i = SIT_I(sbi);
	struct page *page;
	pgoff_t src_off, dst_off;

	src_off = current_sit_addr(sbi, start);
	dst_off = next_sit_addr(sbi, src_off);

	page = f2fs_grab_meta_page(sbi, dst_off);
	seg_info_to_sit_page(sbi, page, start);

	set_page_dirty(page);
	set_to_next_sit(sit_i, start);

	return page;
}

static struct sit_entry_set *grab_sit_entry_set(void)
{
	struct sit_entry_set *ses =
			f2fs_kmem_cache_alloc(sit_entry_set_slab, GFP_NOFS);

	ses->entry_cnt = 0;
	INIT_LIST_HEAD(&ses->set_list);
	return ses;
}

static void release_sit_entry_set(struct sit_entry_set *ses)
{
	list_del(&ses->set_list);
	kmem_cache_free(sit_entry_set_slab, ses);
}

static void adjust_sit_entry_set(struct sit_entry_set *ses,
						struct list_head *head)
{
	struct sit_entry_set *next = ses;

	if (list_is_last(&ses->set_list, head))
		return;

	list_for_each_entry_continue(next, head, set_list)
		if (ses->entry_cnt <= next->entry_cnt)
			break;

	list_move_tail(&ses->set_list, &next->set_list);
}

static void add_sit_entry(unsigned int segno, struct list_head *head)
{
	struct sit_entry_set *ses;
	unsigned int start_segno = START_SEGNO(segno);

	list_for_each_entry(ses, head, set_list) {
		if (ses->start_segno == start_segno) {
			ses->entry_cnt++;
			adjust_sit_entry_set(ses, head);
			return;
		}
	}

	ses = grab_sit_entry_set();

	ses->start_segno = start_segno;
	ses->entry_cnt++;
	list_add(&ses->set_list, head);
}

static void add_sits_in_set(struct f2fs_sb_info *sbi)
{
	struct f2fs_sm_info *sm_info = SM_I(sbi);
	struct list_head *set_list = &sm_info->sit_entry_set;
	unsigned long *bitmap = SIT_I(sbi)->dirty_sentries_bitmap;
	unsigned int segno;

	for_each_set_bit(segno, bitmap, MAIN_SEGS(sbi))
		add_sit_entry(segno, set_list);
}

static void remove_sits_in_journal(struct f2fs_sb_info *sbi)
{
	struct curseg_info *curseg = CURSEG_I(sbi, CURSEG_COLD_DATA);
	struct f2fs_journal *journal = curseg->journal;
	int i;

	down_write(&curseg->journal_rwsem);
	for (i = 0; i < sits_in_cursum(journal); i++) {
		unsigned int segno;
		bool dirtied;

		segno = le32_to_cpu(segno_in_journal(journal, i));
		dirtied = __mark_sit_entry_dirty(sbi, segno);

		if (!dirtied)
			add_sit_entry(segno, &SM_I(sbi)->sit_entry_set);
	}
	update_sits_in_cursum(journal, -i);
	up_write(&curseg->journal_rwsem);
}

/*
 * CP calls this function, which flushes SIT entries including sit_journal,
 * and moves prefree segs to free segs.
 */
void f2fs_flush_sit_entries(struct f2fs_sb_info *sbi, struct cp_control *cpc)
{
	struct sit_info *sit_i = SIT_I(sbi);
	unsigned long *bitmap = sit_i->dirty_sentries_bitmap;
	struct curseg_info *curseg = CURSEG_I(sbi, CURSEG_COLD_DATA);
	struct f2fs_journal *journal = curseg->journal;
	struct sit_entry_set *ses, *tmp;
	struct list_head *head = &SM_I(sbi)->sit_entry_set;
	bool to_journal = true;
	struct seg_entry *se;

	down_write(&sit_i->sentry_lock);

	if (!sit_i->dirty_sentries)
		goto out;

	/*
	 * add and account sit entries of dirty bitmap in sit entry
	 * set temporarily
	 */
	add_sits_in_set(sbi);

	/*
	 * if there are no enough space in journal to store dirty sit
	 * entries, remove all entries from journal and add and account
	 * them in sit entry set.
	 */
	if (!__has_cursum_space(journal, sit_i->dirty_sentries, SIT_JOURNAL))
		remove_sits_in_journal(sbi);

	/*
	 * there are two steps to flush sit entries:
	 * #1, flush sit entries to journal in current cold data summary block.
	 * #2, flush sit entries to sit page.
	 */
	list_for_each_entry_safe(ses, tmp, head, set_list) {
		struct page *page = NULL;
		struct f2fs_sit_block *raw_sit = NULL;
		unsigned int start_segno = ses->start_segno;
		unsigned int end = min(start_segno + SIT_ENTRY_PER_BLOCK,
						(unsigned long)MAIN_SEGS(sbi));
		unsigned int segno = start_segno;

		if (to_journal &&
			!__has_cursum_space(journal, ses->entry_cnt, SIT_JOURNAL))
			to_journal = false;

		if (to_journal) {
			down_write(&curseg->journal_rwsem);
		} else {
			page = get_next_sit_page(sbi, start_segno);
			raw_sit = page_address(page);
		}

		/* flush dirty sit entries in region of current sit set */
		for_each_set_bit_from(segno, bitmap, end) {
			int offset, sit_offset;

			se = get_seg_entry(sbi, segno);
#ifdef CONFIG_F2FS_CHECK_FS
			if (memcmp(se->cur_valid_map, se->cur_valid_map_mir,
						SIT_VBLOCK_MAP_SIZE))
				f2fs_bug_on(sbi, 1);
#endif

			/* add discard candidates */
			if (!(cpc->reason & CP_DISCARD)) {
				cpc->trim_start = segno;
				add_discard_addrs(sbi, cpc, false);
			}

			if (to_journal) {
				offset = f2fs_lookup_journal_in_cursum(journal,
							SIT_JOURNAL, segno, 1);
				f2fs_bug_on(sbi, offset < 0);
				segno_in_journal(journal, offset) =
							cpu_to_le32(segno);
				seg_info_to_raw_sit(se,
					&sit_in_journal(journal, offset));
				check_block_count(sbi, segno,
					&sit_in_journal(journal, offset));
			} else {
				sit_offset = SIT_ENTRY_OFFSET(sit_i, segno);
				seg_info_to_raw_sit(se,
						&raw_sit->entries[sit_offset]);
				check_block_count(sbi, segno,
						&raw_sit->entries[sit_offset]);
			}

			__clear_bit(segno, bitmap);
			sit_i->dirty_sentries--;
			ses->entry_cnt--;
		}

		if (to_journal)
			up_write(&curseg->journal_rwsem);
		else
			f2fs_put_page(page, 1);

		f2fs_bug_on(sbi, ses->entry_cnt);
		release_sit_entry_set(ses);
	}

	f2fs_bug_on(sbi, !list_empty(head));
	f2fs_bug_on(sbi, sit_i->dirty_sentries);
out:
	if (cpc->reason & CP_DISCARD) {
		__u64 trim_start = cpc->trim_start;

		for (; cpc->trim_start <= cpc->trim_end; cpc->trim_start++)
			add_discard_addrs(sbi, cpc, false);

		cpc->trim_start = trim_start;
	}
	up_write(&sit_i->sentry_lock);

	set_prefree_as_free_segments(sbi);
}

static int build_sit_info(struct f2fs_sb_info *sbi)
{
	struct f2fs_super_block *raw_super = F2FS_RAW_SUPER(sbi);
	struct sit_info *sit_i;
	unsigned int sit_segs, start;
	char *src_bitmap;
	unsigned int bitmap_size;

	/* allocate memory for SIT information */
	sit_i = f2fs_kzalloc(sbi, sizeof(struct sit_info), GFP_KERNEL);
	if (!sit_i)
		return -ENOMEM;

	SM_I(sbi)->sit_info = sit_i;

	sit_i->sentries =
		f2fs_kvzalloc(sbi, array_size(sizeof(struct seg_entry),
					      MAIN_SEGS(sbi)),
			      GFP_KERNEL);
	if (!sit_i->sentries)
		return -ENOMEM;

	bitmap_size = f2fs_bitmap_size(MAIN_SEGS(sbi));
	sit_i->dirty_sentries_bitmap = f2fs_kvzalloc(sbi, bitmap_size,
								GFP_KERNEL);
	if (!sit_i->dirty_sentries_bitmap)
		return -ENOMEM;

	for (start = 0; start < MAIN_SEGS(sbi); start++) {
		sit_i->sentries[start].cur_valid_map
			= f2fs_kzalloc(sbi, SIT_VBLOCK_MAP_SIZE, GFP_KERNEL);
		sit_i->sentries[start].ckpt_valid_map
			= f2fs_kzalloc(sbi, SIT_VBLOCK_MAP_SIZE, GFP_KERNEL);
		if (!sit_i->sentries[start].cur_valid_map ||
				!sit_i->sentries[start].ckpt_valid_map)
			return -ENOMEM;

#ifdef CONFIG_F2FS_CHECK_FS
		sit_i->sentries[start].cur_valid_map_mir
			= f2fs_kzalloc(sbi, SIT_VBLOCK_MAP_SIZE, GFP_KERNEL);
		if (!sit_i->sentries[start].cur_valid_map_mir)
			return -ENOMEM;
#endif

		sit_i->sentries[start].discard_map
			= f2fs_kzalloc(sbi, SIT_VBLOCK_MAP_SIZE,
							GFP_KERNEL);
		if (!sit_i->sentries[start].discard_map)
			return -ENOMEM;
	}

	sit_i->tmp_map = f2fs_kzalloc(sbi, SIT_VBLOCK_MAP_SIZE, GFP_KERNEL);
	if (!sit_i->tmp_map)
		return -ENOMEM;

	if (__is_large_section(sbi)) {
		sit_i->sec_entries =
			f2fs_kvzalloc(sbi, array_size(sizeof(struct sec_entry),
						      MAIN_SECS(sbi)),
				      GFP_KERNEL);
		if (!sit_i->sec_entries)
			return -ENOMEM;
	}

	/* get information related with SIT */
	sit_segs = le32_to_cpu(raw_super->segment_count_sit) >> 1;

	/* setup SIT bitmap from ckeckpoint pack */
	bitmap_size = __bitmap_size(sbi, SIT_BITMAP);
	src_bitmap = __bitmap_ptr(sbi, SIT_BITMAP);

	sit_i->sit_bitmap = kmemdup(src_bitmap, bitmap_size, GFP_KERNEL);
	if (!sit_i->sit_bitmap)
		return -ENOMEM;

#ifdef CONFIG_F2FS_CHECK_FS
	sit_i->sit_bitmap_mir = kmemdup(src_bitmap, bitmap_size, GFP_KERNEL);
	if (!sit_i->sit_bitmap_mir)
		return -ENOMEM;
#endif

	/* init SIT information */
	sit_i->s_ops = &default_salloc_ops;

	sit_i->sit_base_addr = le32_to_cpu(raw_super->sit_blkaddr);
	sit_i->sit_blocks = sit_segs << sbi->log_blocks_per_seg;
	sit_i->written_valid_blocks = 0;
	sit_i->bitmap_size = bitmap_size;
	sit_i->dirty_sentries = 0;
	sit_i->sents_per_block = SIT_ENTRY_PER_BLOCK;
	sit_i->elapsed_time = le64_to_cpu(sbi->ckpt->elapsed_time);
	sit_i->mounted_time = ktime_get_real_seconds();
	init_rwsem(&sit_i->sentry_lock);
	return 0;
}

static int build_free_segmap(struct f2fs_sb_info *sbi)
{
	struct free_segmap_info *free_i;
	unsigned int bitmap_size, sec_bitmap_size;

	/* allocate memory for free segmap information */
	free_i = f2fs_kzalloc(sbi, sizeof(struct free_segmap_info), GFP_KERNEL);
	if (!free_i)
		return -ENOMEM;

	SM_I(sbi)->free_info = free_i;

	bitmap_size = f2fs_bitmap_size(MAIN_SEGS(sbi));
	free_i->free_segmap = f2fs_kvmalloc(sbi, bitmap_size, GFP_KERNEL);
	if (!free_i->free_segmap)
		return -ENOMEM;

	sec_bitmap_size = f2fs_bitmap_size(MAIN_SECS(sbi));
	free_i->free_secmap = f2fs_kvmalloc(sbi, sec_bitmap_size, GFP_KERNEL);
	if (!free_i->free_secmap)
		return -ENOMEM;

	/* set all segments as dirty temporarily */
	memset(free_i->free_segmap, 0xff, bitmap_size);
	memset(free_i->free_secmap, 0xff, sec_bitmap_size);

	/* init free segmap information */
	free_i->start_segno = GET_SEGNO_FROM_SEG0(sbi, MAIN_BLKADDR(sbi));
	free_i->free_segments = 0;
	free_i->free_sections = 0;
	spin_lock_init(&free_i->segmap_lock);
	return 0;
}

static int build_curseg(struct f2fs_sb_info *sbi)
{
	struct curseg_info *array;
	int i;

	array = f2fs_kzalloc(sbi, array_size(NR_CURSEG_TYPE, sizeof(*array)),
			     GFP_KERNEL);
	if (!array)
		return -ENOMEM;

	SM_I(sbi)->curseg_array = array;

	for (i = 0; i < NR_CURSEG_TYPE; i++) {
		mutex_init(&array[i].curseg_mutex);
		array[i].sum_blk = f2fs_kzalloc(sbi, PAGE_SIZE, GFP_KERNEL);
		if (!array[i].sum_blk)
			return -ENOMEM;
		init_rwsem(&array[i].journal_rwsem);
		array[i].journal = f2fs_kzalloc(sbi,
				sizeof(struct f2fs_journal), GFP_KERNEL);
		if (!array[i].journal)
			return -ENOMEM;
		array[i].segno = NULL_SEGNO;
		array[i].next_blkoff = 0;
	}
	return restore_curseg_summaries(sbi);
}

static int build_sit_entries(struct f2fs_sb_info *sbi)
{
	struct sit_info *sit_i = SIT_I(sbi);
	struct curseg_info *curseg = CURSEG_I(sbi, CURSEG_COLD_DATA);
	struct f2fs_journal *journal = curseg->journal;
	struct seg_entry *se;
	struct f2fs_sit_entry sit;
	int sit_blk_cnt = SIT_BLK_CNT(sbi);
	unsigned int i, start, end;
	unsigned int readed, start_blk = 0;
	int err = 0;
	block_t total_node_blocks = 0;

	do {
		readed = f2fs_ra_meta_pages(sbi, start_blk, BIO_MAX_PAGES,
							META_SIT, true);

		start = start_blk * sit_i->sents_per_block;
		end = (start_blk + readed) * sit_i->sents_per_block;

		for (; start < end && start < MAIN_SEGS(sbi); start++) {
			struct f2fs_sit_block *sit_blk;
			struct page *page;

			se = &sit_i->sentries[start];
			page = get_current_sit_page(sbi, start);
			if (IS_ERR(page))
				return PTR_ERR(page);
			sit_blk = (struct f2fs_sit_block *)page_address(page);
			sit = sit_blk->entries[SIT_ENTRY_OFFSET(sit_i, start)];
			f2fs_put_page(page, 1);

			err = check_block_count(sbi, start, &sit);
			if (err)
				return err;
			seg_info_from_raw_sit(se, &sit);
			if (IS_NODESEG(se->type))
				total_node_blocks += se->valid_blocks;

			/* build discard map only one time */
			if (is_set_ckpt_flags(sbi, CP_TRIMMED_FLAG)) {
				memset(se->discard_map, 0xff,
					SIT_VBLOCK_MAP_SIZE);
			} else {
				memcpy(se->discard_map,
					se->cur_valid_map,
					SIT_VBLOCK_MAP_SIZE);
				sbi->discard_blks +=
					sbi->blocks_per_seg -
					se->valid_blocks;
			}

			if (__is_large_section(sbi))
				get_sec_entry(sbi, start)->valid_blocks +=
							se->valid_blocks;
		}
		start_blk += readed;
	} while (start_blk < sit_blk_cnt);

	down_read(&curseg->journal_rwsem);
	for (i = 0; i < sits_in_cursum(journal); i++) {
		unsigned int old_valid_blocks;

		start = le32_to_cpu(segno_in_journal(journal, i));
		if (start >= MAIN_SEGS(sbi)) {
			f2fs_msg(sbi->sb, KERN_ERR,
					"Wrong journal entry on segno %u",
					start);
			set_sbi_flag(sbi, SBI_NEED_FSCK);
			err = -EINVAL;
			break;
		}

		se = &sit_i->sentries[start];
		sit = sit_in_journal(journal, i);

		old_valid_blocks = se->valid_blocks;
		if (IS_NODESEG(se->type))
			total_node_blocks -= old_valid_blocks;

		err = check_block_count(sbi, start, &sit);
		if (err)
			break;
		seg_info_from_raw_sit(se, &sit);
		if (IS_NODESEG(se->type))
			total_node_blocks += se->valid_blocks;

		if (is_set_ckpt_flags(sbi, CP_TRIMMED_FLAG)) {
			memset(se->discard_map, 0xff, SIT_VBLOCK_MAP_SIZE);
		} else {
			memcpy(se->discard_map, se->cur_valid_map,
						SIT_VBLOCK_MAP_SIZE);
			sbi->discard_blks += old_valid_blocks;
			sbi->discard_blks -= se->valid_blocks;
		}

		if (__is_large_section(sbi)) {
			get_sec_entry(sbi, start)->valid_blocks +=
							se->valid_blocks;
			get_sec_entry(sbi, start)->valid_blocks -=
							old_valid_blocks;
		}
	}
	up_read(&curseg->journal_rwsem);

	if (!err && total_node_blocks != valid_node_count(sbi)) {
		f2fs_msg(sbi->sb, KERN_ERR,
			"SIT is corrupted node# %u vs %u",
			total_node_blocks, valid_node_count(sbi));
		set_sbi_flag(sbi, SBI_NEED_FSCK);
		err = -EINVAL;
	}

	return err;
}

static void init_free_segmap(struct f2fs_sb_info *sbi)
{
	unsigned int start;
	int type;

	for (start = 0; start < MAIN_SEGS(sbi); start++) {
		struct seg_entry *sentry = get_seg_entry(sbi, start);
		if (!sentry->valid_blocks)
			__set_free(sbi, start);
		else
			SIT_I(sbi)->written_valid_blocks +=
						sentry->valid_blocks;
	}

	/* set use the current segments */
	for (type = CURSEG_HOT_DATA; type <= CURSEG_COLD_NODE; type++) {
		struct curseg_info *curseg_t = CURSEG_I(sbi, type);
		__set_test_and_inuse(sbi, curseg_t->segno);
	}
}

static void init_dirty_segmap(struct f2fs_sb_info *sbi)
{
	struct dirty_seglist_info *dirty_i = DIRTY_I(sbi);
	struct free_segmap_info *free_i = FREE_I(sbi);
	unsigned int segno = 0, offset = 0;
	unsigned short valid_blocks;

	while (1) {
		/* find dirty segment based on free segmap */
		segno = find_next_inuse(free_i, MAIN_SEGS(sbi), offset);
		if (segno >= MAIN_SEGS(sbi))
			break;
		offset = segno + 1;
		valid_blocks = get_valid_blocks(sbi, segno, false);
		if (valid_blocks == sbi->blocks_per_seg || !valid_blocks)
			continue;
		if (valid_blocks > sbi->blocks_per_seg) {
			f2fs_bug_on(sbi, 1);
			continue;
		}
		mutex_lock(&dirty_i->seglist_lock);
		__locate_dirty_segment(sbi, segno, DIRTY);
		mutex_unlock(&dirty_i->seglist_lock);
	}
}

static int init_victim_secmap(struct f2fs_sb_info *sbi)
{
	struct dirty_seglist_info *dirty_i = DIRTY_I(sbi);
	unsigned int bitmap_size = f2fs_bitmap_size(MAIN_SECS(sbi));

	dirty_i->victim_secmap = f2fs_kvzalloc(sbi, bitmap_size, GFP_KERNEL);
	if (!dirty_i->victim_secmap)
		return -ENOMEM;
	return 0;
}

static int build_dirty_segmap(struct f2fs_sb_info *sbi)
{
	struct dirty_seglist_info *dirty_i;
	unsigned int bitmap_size, i;

	/* allocate memory for dirty segments list information */
	dirty_i = f2fs_kzalloc(sbi, sizeof(struct dirty_seglist_info),
								GFP_KERNEL);
	if (!dirty_i)
		return -ENOMEM;

	SM_I(sbi)->dirty_info = dirty_i;
	mutex_init(&dirty_i->seglist_lock);

	bitmap_size = f2fs_bitmap_size(MAIN_SEGS(sbi));

	for (i = 0; i < NR_DIRTY_TYPE; i++) {
		dirty_i->dirty_segmap[i] = f2fs_kvzalloc(sbi, bitmap_size,
								GFP_KERNEL);
		if (!dirty_i->dirty_segmap[i])
			return -ENOMEM;
	}

	init_dirty_segmap(sbi);
	return init_victim_secmap(sbi);
}

/*
 * Update min, max modified time for cost-benefit GC algorithm
 */
static void init_min_max_mtime(struct f2fs_sb_info *sbi)
{
	struct sit_info *sit_i = SIT_I(sbi);
	unsigned int segno;

	down_write(&sit_i->sentry_lock);

	sit_i->min_mtime = ULLONG_MAX;

	for (segno = 0; segno < MAIN_SEGS(sbi); segno += sbi->segs_per_sec) {
		unsigned int i;
		unsigned long long mtime = 0;

		for (i = 0; i < sbi->segs_per_sec; i++)
			mtime += get_seg_entry(sbi, segno + i)->mtime;

		mtime = div_u64(mtime, sbi->segs_per_sec);

		if (sit_i->min_mtime > mtime)
			sit_i->min_mtime = mtime;
	}
	sit_i->max_mtime = get_mtime(sbi, false);
	up_write(&sit_i->sentry_lock);
}

int f2fs_build_segment_manager(struct f2fs_sb_info *sbi)
{
	struct f2fs_super_block *raw_super = F2FS_RAW_SUPER(sbi);
	struct f2fs_checkpoint *ckpt = F2FS_CKPT(sbi);
	struct f2fs_sm_info *sm_info;
	int err;

	sm_info = f2fs_kzalloc(sbi, sizeof(struct f2fs_sm_info), GFP_KERNEL);
	if (!sm_info)
		return -ENOMEM;

	/* init sm info */
	sbi->sm_info = sm_info;
	sm_info->seg0_blkaddr = le32_to_cpu(raw_super->segment0_blkaddr);
	sm_info->main_blkaddr = le32_to_cpu(raw_super->main_blkaddr);
	sm_info->segment_count = le32_to_cpu(raw_super->segment_count);
	sm_info->reserved_segments = le32_to_cpu(ckpt->rsvd_segment_count);
	sm_info->ovp_segments = le32_to_cpu(ckpt->overprov_segment_count);
	sm_info->main_segments = le32_to_cpu(raw_super->segment_count_main);
	sm_info->ssa_blkaddr = le32_to_cpu(raw_super->ssa_blkaddr);
	sm_info->rec_prefree_segments = sm_info->main_segments *
					DEF_RECLAIM_PREFREE_SEGMENTS / 100;
	if (sm_info->rec_prefree_segments > DEF_MAX_RECLAIM_PREFREE_SEGMENTS)
		sm_info->rec_prefree_segments = DEF_MAX_RECLAIM_PREFREE_SEGMENTS;

	if (!test_opt(sbi, LFS))
		sm_info->ipu_policy = 1 << F2FS_IPU_FSYNC;
	sm_info->min_ipu_util = DEF_MIN_IPU_UTIL;
	sm_info->min_fsync_blocks = DEF_MIN_FSYNC_BLOCKS;
	sm_info->min_seq_blocks = sbi->blocks_per_seg * sbi->segs_per_sec;
	sm_info->min_hot_blocks = DEF_MIN_HOT_BLOCKS;
	sm_info->min_ssr_sections = reserved_sections(sbi);

	INIT_LIST_HEAD(&sm_info->sit_entry_set);

	init_rwsem(&sm_info->curseg_lock);

	if (!f2fs_readonly(sbi->sb)) {
		err = f2fs_create_flush_cmd_control(sbi);
		if (err)
			return err;
	}

	err = create_discard_cmd_control(sbi);
	if (err)
		return err;

	err = build_sit_info(sbi);
	if (err)
		return err;
	err = build_free_segmap(sbi);
	if (err)
		return err;
	err = build_curseg(sbi);
	if (err)
		return err;

	/* reinit free segmap based on SIT */
	err = build_sit_entries(sbi);
	if (err)
		return err;

	init_free_segmap(sbi);
	err = build_dirty_segmap(sbi);
	if (err)
		return err;

	init_min_max_mtime(sbi);
	return 0;
}

static void discard_dirty_segmap(struct f2fs_sb_info *sbi,
		enum dirty_type dirty_type)
{
	struct dirty_seglist_info *dirty_i = DIRTY_I(sbi);

	mutex_lock(&dirty_i->seglist_lock);
	kvfree(dirty_i->dirty_segmap[dirty_type]);
	dirty_i->nr_dirty[dirty_type] = 0;
	mutex_unlock(&dirty_i->seglist_lock);
}

static void destroy_victim_secmap(struct f2fs_sb_info *sbi)
{
	struct dirty_seglist_info *dirty_i = DIRTY_I(sbi);
	kvfree(dirty_i->victim_secmap);
}

static void destroy_dirty_segmap(struct f2fs_sb_info *sbi)
{
	struct dirty_seglist_info *dirty_i = DIRTY_I(sbi);
	int i;

	if (!dirty_i)
		return;

	/* discard pre-free/dirty segments list */
	for (i = 0; i < NR_DIRTY_TYPE; i++)
		discard_dirty_segmap(sbi, i);

	destroy_victim_secmap(sbi);
	SM_I(sbi)->dirty_info = NULL;
	kvfree(dirty_i);
}

static void destroy_curseg(struct f2fs_sb_info *sbi)
{
	struct curseg_info *array = SM_I(sbi)->curseg_array;
	int i;

	if (!array)
		return;
	SM_I(sbi)->curseg_array = NULL;
	for (i = 0; i < NR_CURSEG_TYPE; i++) {
		kvfree(array[i].sum_blk);
		kvfree(array[i].journal);
	}
	kvfree(array);
}

static void destroy_free_segmap(struct f2fs_sb_info *sbi)
{
	struct free_segmap_info *free_i = SM_I(sbi)->free_info;
	if (!free_i)
		return;
	SM_I(sbi)->free_info = NULL;
	kvfree(free_i->free_segmap);
	kvfree(free_i->free_secmap);
	kvfree(free_i);
}

static void destroy_sit_info(struct f2fs_sb_info *sbi)
{
	struct sit_info *sit_i = SIT_I(sbi);
	unsigned int start;

	if (!sit_i)
		return;

	if (sit_i->sentries) {
		for (start = 0; start < MAIN_SEGS(sbi); start++) {
			kvfree(sit_i->sentries[start].cur_valid_map);
#ifdef CONFIG_F2FS_CHECK_FS
			kvfree(sit_i->sentries[start].cur_valid_map_mir);
#endif
			kvfree(sit_i->sentries[start].ckpt_valid_map);
			kvfree(sit_i->sentries[start].discard_map);
		}
	}
	kvfree(sit_i->tmp_map);

	kvfree(sit_i->sentries);
	kvfree(sit_i->sec_entries);
	kvfree(sit_i->dirty_sentries_bitmap);

	SM_I(sbi)->sit_info = NULL;
	kvfree(sit_i->sit_bitmap);
#ifdef CONFIG_F2FS_CHECK_FS
	kvfree(sit_i->sit_bitmap_mir);
#endif
	kvfree(sit_i);
}

void f2fs_destroy_segment_manager(struct f2fs_sb_info *sbi)
{
	struct f2fs_sm_info *sm_info = SM_I(sbi);

	if (!sm_info)
		return;
	f2fs_destroy_flush_cmd_control(sbi, true);
	destroy_discard_cmd_control(sbi);
	destroy_dirty_segmap(sbi);
	destroy_curseg(sbi);
	destroy_free_segmap(sbi);
	destroy_sit_info(sbi);
	sbi->sm_info = NULL;
	kvfree(sm_info);
}

int __init f2fs_create_segment_manager_caches(void)
{
	discard_entry_slab = f2fs_kmem_cache_create("discard_entry",
			sizeof(struct discard_entry));
	if (!discard_entry_slab)
		goto fail;

	discard_cmd_slab = f2fs_kmem_cache_create("discard_cmd",
			sizeof(struct discard_cmd));
	if (!discard_cmd_slab)
		goto destroy_discard_entry;

	sit_entry_set_slab = f2fs_kmem_cache_create("sit_entry_set",
			sizeof(struct sit_entry_set));
	if (!sit_entry_set_slab)
		goto destroy_discard_cmd;

	inmem_entry_slab = f2fs_kmem_cache_create("inmem_page_entry",
			sizeof(struct inmem_pages));
	if (!inmem_entry_slab)
		goto destroy_sit_entry_set;
	return 0;

destroy_sit_entry_set:
	kmem_cache_destroy(sit_entry_set_slab);
destroy_discard_cmd:
	kmem_cache_destroy(discard_cmd_slab);
destroy_discard_entry:
	kmem_cache_destroy(discard_entry_slab);
fail:
	return -ENOMEM;
}

void f2fs_destroy_segment_manager_caches(void)
{
	kmem_cache_destroy(sit_entry_set_slab);
	kmem_cache_destroy(discard_cmd_slab);
	kmem_cache_destroy(discard_entry_slab);
	kmem_cache_destroy(inmem_entry_slab);
}<|MERGE_RESOLUTION|>--- conflicted
+++ resolved
@@ -387,11 +387,7 @@
 		if (page->mapping == inode->i_mapping) {
 			trace_f2fs_commit_inmem_page(page, INMEM);
 
-<<<<<<< HEAD
-			f2fs_wait_on_page_writeback(page, DATA, true);
-=======
 			f2fs_wait_on_page_writeback(page, DATA, true, true);
->>>>>>> 8ccc0d69
 
 			set_page_dirty(page);
 			if (clear_page_dirty_for_io(page)) {
