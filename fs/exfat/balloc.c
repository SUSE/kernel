// SPDX-License-Identifier: GPL-2.0-or-later
/*
 *  Copyright (C) 2012-2013 Samsung Electronics Co., Ltd.
 */

#include <linux/blkdev.h>
#include <linux/slab.h>
#include <linux/bitmap.h>
#include <linux/buffer_head.h>
#include <linux/backing-dev.h>

#include "exfat_raw.h"
#include "exfat_fs.h"

#if BITS_PER_LONG == 32
#define __le_long __le32
#define lel_to_cpu(A) le32_to_cpu(A)
#define cpu_to_lel(A) cpu_to_le32(A)
#elif BITS_PER_LONG == 64
#define __le_long __le64
#define lel_to_cpu(A) le64_to_cpu(A)
#define cpu_to_lel(A) cpu_to_le64(A)
#else
#error "BITS_PER_LONG not 32 or 64"
#endif

/*
 *  Allocation Bitmap Management Functions
 */
static bool exfat_test_bitmap_range(struct super_block *sb, unsigned int clu,
		unsigned int count)
{
	struct exfat_sb_info *sbi = EXFAT_SB(sb);
	unsigned int start = clu;
	unsigned int end = clu + count;
	unsigned int ent_idx, i, b;
	unsigned int bit_offset, bits_to_check;
	__le_long *bitmap_le;
	unsigned long mask, word;

	if (!is_valid_cluster(sbi, start) || !is_valid_cluster(sbi, end - 1))
		return false;

	while (start < end) {
		ent_idx = CLUSTER_TO_BITMAP_ENT(start);
		i = BITMAP_OFFSET_SECTOR_INDEX(sb, ent_idx);
		b = BITMAP_OFFSET_BIT_IN_SECTOR(sb, ent_idx);

		bitmap_le = (__le_long *)sbi->vol_amap[i]->b_data;

		/* Calculate how many bits we can check in the current word */
		bit_offset = b % BITS_PER_LONG;
		bits_to_check = min(end - start,
				    (unsigned int)(BITS_PER_LONG - bit_offset));

		/* Create a bitmask for the range of bits to check */
		if (bits_to_check >= BITS_PER_LONG)
			mask = ~0UL;
		else
			mask = ((1UL << bits_to_check) - 1) << bit_offset;
		word = lel_to_cpu(bitmap_le[b / BITS_PER_LONG]);

		/* Check if all bits in the mask are set */
		if ((word & mask) != mask)
			return false;

		start += bits_to_check;
	}

	return true;
}

static int exfat_allocate_bitmap(struct super_block *sb,
		struct exfat_dentry *ep)
{
	struct exfat_sb_info *sbi = EXFAT_SB(sb);
	struct blk_plug plug;
	long long map_size;
	unsigned int i, j, need_map_size;
	sector_t sector;
	unsigned int max_ra_count;

	sbi->map_clu = le32_to_cpu(ep->dentry.bitmap.start_clu);
	map_size = le64_to_cpu(ep->dentry.bitmap.size);
	need_map_size = ((EXFAT_DATA_CLUSTER_COUNT(sbi) - 1) / BITS_PER_BYTE)
		+ 1;
	if (need_map_size != map_size) {
		exfat_err(sb, "bogus allocation bitmap size(need : %u, cur : %lld)",
			  need_map_size, map_size);
		/*
		 * Only allowed when bogus allocation
		 * bitmap size is large
		 */
		if (need_map_size > map_size)
			return -EIO;
	}
	sbi->map_sectors = ((need_map_size - 1) >>
			(sb->s_blocksize_bits)) + 1;
	sbi->vol_amap = kvmalloc_array(sbi->map_sectors,
				sizeof(struct buffer_head *), GFP_KERNEL);
	if (!sbi->vol_amap)
		return -ENOMEM;

	sector = exfat_cluster_to_sector(sbi, sbi->map_clu);
	max_ra_count = min(sb->s_bdi->ra_pages, sb->s_bdi->io_pages) <<
		(PAGE_SHIFT - sb->s_blocksize_bits);
	for (i = 0; i < sbi->map_sectors; i++) {
<<<<<<< HEAD
=======
		/* Trigger the next readahead in advance. */
		if (0 == (i % max_ra_count)) {
			blk_start_plug(&plug);
			for (j = i; j < min(max_ra_count, sbi->map_sectors - i) + i; j++)
				sb_breadahead(sb, sector + j);
			blk_finish_plug(&plug);
		}

>>>>>>> b35fc656
		sbi->vol_amap[i] = sb_bread(sb, sector + i);
		if (!sbi->vol_amap[i])
			goto err_out;
	}

	if (exfat_test_bitmap_range(sb, sbi->map_clu,
		EXFAT_B_TO_CLU_ROUND_UP(map_size, sbi)) == false)
		goto err_out;

	return 0;

err_out:
	j = 0;
	/* release all buffers and free vol_amap */
	while (j < i)
		brelse(sbi->vol_amap[j++]);

	kvfree(sbi->vol_amap);
	sbi->vol_amap = NULL;
	return -EIO;
}

int exfat_load_bitmap(struct super_block *sb)
{
	unsigned int i, type;
	struct exfat_chain clu;
	struct exfat_sb_info *sbi = EXFAT_SB(sb);

	exfat_chain_set(&clu, sbi->root_dir, 0, ALLOC_FAT_CHAIN);
	while (clu.dir != EXFAT_EOF_CLUSTER) {
		for (i = 0; i < sbi->dentries_per_clu; i++) {
			struct exfat_dentry *ep;
			struct buffer_head *bh;

			ep = exfat_get_dentry(sb, &clu, i, &bh);
			if (!ep)
				return -EIO;

			type = exfat_get_entry_type(ep);
			if (type == TYPE_BITMAP &&
			    ep->dentry.bitmap.flags == 0x0) {
				int err;

				err = exfat_allocate_bitmap(sb, ep);
				brelse(bh);
				return err;
			}
			brelse(bh);

			if (type == TYPE_UNUSED)
				return -EINVAL;
		}

		if (exfat_get_next_cluster(sb, &clu.dir))
			return -EIO;
	}

	return -EINVAL;
}

void exfat_free_bitmap(struct exfat_sb_info *sbi)
{
	int i;

	for (i = 0; i < sbi->map_sectors; i++)
		__brelse(sbi->vol_amap[i]);

	kvfree(sbi->vol_amap);
}

int exfat_set_bitmap(struct inode *inode, unsigned int clu, bool sync)
{
	int i, b;
	unsigned int ent_idx;
	struct super_block *sb = inode->i_sb;
	struct exfat_sb_info *sbi = EXFAT_SB(sb);

	if (!is_valid_cluster(sbi, clu))
		return -EINVAL;

	ent_idx = CLUSTER_TO_BITMAP_ENT(clu);
	i = BITMAP_OFFSET_SECTOR_INDEX(sb, ent_idx);
	b = BITMAP_OFFSET_BIT_IN_SECTOR(sb, ent_idx);

	set_bit_le(b, sbi->vol_amap[i]->b_data);
	exfat_update_bh(sbi->vol_amap[i], sync);
	return 0;
}

int exfat_clear_bitmap(struct inode *inode, unsigned int clu, bool sync)
{
	int i, b;
	unsigned int ent_idx;
	struct super_block *sb = inode->i_sb;
	struct exfat_sb_info *sbi = EXFAT_SB(sb);

	if (!is_valid_cluster(sbi, clu))
		return -EIO;

	ent_idx = CLUSTER_TO_BITMAP_ENT(clu);
	i = BITMAP_OFFSET_SECTOR_INDEX(sb, ent_idx);
	b = BITMAP_OFFSET_BIT_IN_SECTOR(sb, ent_idx);

	if (!test_bit_le(b, sbi->vol_amap[i]->b_data))
		return -EIO;

	clear_bit_le(b, sbi->vol_amap[i]->b_data);

	exfat_update_bh(sbi->vol_amap[i], sync);

	return 0;
}

/*
 * If the value of "clu" is 0, it means cluster 2 which is the first cluster of
 * the cluster heap.
 */
unsigned int exfat_find_free_bitmap(struct super_block *sb, unsigned int clu)
{
	unsigned int i, map_i, map_b, ent_idx;
	unsigned int clu_base, clu_free;
	unsigned long clu_bits, clu_mask;
	struct exfat_sb_info *sbi = EXFAT_SB(sb);
	__le_long bitval;

	WARN_ON(clu < EXFAT_FIRST_CLUSTER);
	ent_idx = ALIGN_DOWN(CLUSTER_TO_BITMAP_ENT(clu), BITS_PER_LONG);
	clu_base = BITMAP_ENT_TO_CLUSTER(ent_idx);
	clu_mask = IGNORED_BITS_REMAINED(clu, clu_base);

	map_i = BITMAP_OFFSET_SECTOR_INDEX(sb, ent_idx);
	map_b = BITMAP_OFFSET_BYTE_IN_SECTOR(sb, ent_idx);

	for (i = EXFAT_FIRST_CLUSTER; i < sbi->num_clusters;
	     i += BITS_PER_LONG) {
		bitval = *(__le_long *)(sbi->vol_amap[map_i]->b_data + map_b);
		if (clu_mask > 0) {
			bitval |= cpu_to_lel(clu_mask);
			clu_mask = 0;
		}
		if (lel_to_cpu(bitval) != ULONG_MAX) {
			clu_bits = lel_to_cpu(bitval);
			clu_free = clu_base + ffz(clu_bits);
			if (clu_free < sbi->num_clusters)
				return clu_free;
		}
		clu_base += BITS_PER_LONG;
		map_b += sizeof(long);

		if (map_b >= sb->s_blocksize ||
		    clu_base >= sbi->num_clusters) {
			if (++map_i >= sbi->map_sectors) {
				clu_base = EXFAT_FIRST_CLUSTER;
				map_i = 0;
			}
			map_b = 0;
		}
	}

	return EXFAT_EOF_CLUSTER;
}

int exfat_count_used_clusters(struct super_block *sb, unsigned int *ret_count)
{
	struct exfat_sb_info *sbi = EXFAT_SB(sb);
	unsigned int count = 0;
	unsigned int i, map_i = 0, map_b = 0;
	unsigned int total_clus = EXFAT_DATA_CLUSTER_COUNT(sbi);
	unsigned int last_mask = total_clus & (BITS_PER_LONG - 1);
	unsigned long *bitmap, clu_bits;

	total_clus &= ~last_mask;
	for (i = 0; i < total_clus; i += BITS_PER_LONG) {
		bitmap = (void *)(sbi->vol_amap[map_i]->b_data + map_b);
		count += hweight_long(*bitmap);
		map_b += sizeof(long);
		if (map_b >= (unsigned int)sb->s_blocksize) {
			map_i++;
			map_b = 0;
		}
	}

	if (last_mask) {
		bitmap = (void *)(sbi->vol_amap[map_i]->b_data + map_b);
		clu_bits = lel_to_cpu(*(__le_long *)bitmap);
		count += hweight_long(clu_bits & BITMAP_LAST_WORD_MASK(last_mask));
	}

	*ret_count = count;
	return 0;
}

int exfat_trim_fs(struct inode *inode, struct fstrim_range *range)
{
	unsigned int trim_begin, trim_end, count, next_free_clu;
	u64 clu_start, clu_end, trim_minlen, trimmed_total = 0;
	struct super_block *sb = inode->i_sb;
	struct exfat_sb_info *sbi = EXFAT_SB(sb);
	int err = 0;

	clu_start = max_t(u64, range->start >> sbi->cluster_size_bits,
				EXFAT_FIRST_CLUSTER);
	clu_end = clu_start + (range->len >> sbi->cluster_size_bits) - 1;
	trim_minlen = range->minlen >> sbi->cluster_size_bits;

	if (clu_start >= sbi->num_clusters || range->len < sbi->cluster_size)
		return -EINVAL;

	if (clu_end >= sbi->num_clusters)
		clu_end = sbi->num_clusters - 1;

	mutex_lock(&sbi->bitmap_lock);

	trim_begin = trim_end = exfat_find_free_bitmap(sb, clu_start);
	if (trim_begin == EXFAT_EOF_CLUSTER)
		goto unlock;

	next_free_clu = exfat_find_free_bitmap(sb, trim_end + 1);
	if (next_free_clu == EXFAT_EOF_CLUSTER)
		goto unlock;

	do {
		if (next_free_clu == trim_end + 1) {
			/* extend trim range for continuous free cluster */
			trim_end++;
		} else {
			/* trim current range if it's larger than trim_minlen */
			count = trim_end - trim_begin + 1;
			if (count >= trim_minlen) {
				err = sb_issue_discard(sb,
					exfat_cluster_to_sector(sbi, trim_begin),
					count * sbi->sect_per_clus, GFP_NOFS, 0);
				if (err)
					goto unlock;

				trimmed_total += count;
			}

			/* set next start point of the free hole */
			trim_begin = trim_end = next_free_clu;
		}

		if (next_free_clu >= clu_end)
			break;

		if (fatal_signal_pending(current)) {
			err = -ERESTARTSYS;
			goto unlock;
		}

		next_free_clu = exfat_find_free_bitmap(sb, next_free_clu + 1);
	} while (next_free_clu != EXFAT_EOF_CLUSTER &&
			next_free_clu > trim_end);

	/* try to trim remainder */
	count = trim_end - trim_begin + 1;
	if (count >= trim_minlen) {
		err = sb_issue_discard(sb, exfat_cluster_to_sector(sbi, trim_begin),
			count * sbi->sect_per_clus, GFP_NOFS, 0);
		if (err)
			goto unlock;

		trimmed_total += count;
	}

unlock:
	mutex_unlock(&sbi->bitmap_lock);
	range->len = trimmed_total << sbi->cluster_size_bits;

	return err;
}<|MERGE_RESOLUTION|>--- conflicted
+++ resolved
@@ -105,8 +105,6 @@
 	max_ra_count = min(sb->s_bdi->ra_pages, sb->s_bdi->io_pages) <<
 		(PAGE_SHIFT - sb->s_blocksize_bits);
 	for (i = 0; i < sbi->map_sectors; i++) {
-<<<<<<< HEAD
-=======
 		/* Trigger the next readahead in advance. */
 		if (0 == (i % max_ra_count)) {
 			blk_start_plug(&plug);
@@ -115,7 +113,6 @@
 			blk_finish_plug(&plug);
 		}
 
->>>>>>> b35fc656
 		sbi->vol_amap[i] = sb_bread(sb, sector + i);
 		if (!sbi->vol_amap[i])
 			goto err_out;
