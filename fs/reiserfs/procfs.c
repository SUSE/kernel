--- conflicted
+++ resolved
@@ -392,11 +392,7 @@
 
 static int r_open(struct inode *inode, struct file *file)
 {
-<<<<<<< HEAD
-	return single_open(file, PDE_DATA(inode),
-=======
 	return single_open(file, PDE_DATA(inode), 
->>>>>>> 69a2d10c
 				proc_get_parent_data(inode));
 }
 
