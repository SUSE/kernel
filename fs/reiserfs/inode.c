/*
 * Copyright 2000 by Hans Reiser, licensing governed by reiserfs/README
 */

#include <linux/time.h>
#include <linux/fs.h>
#include "reiserfs.h"
#include "acl.h"
#include "xattr.h"
#include <linux/exportfs.h>
#include <linux/pagemap.h>
#include <linux/highmem.h>
#include <linux/slab.h>
#include <linux/uaccess.h>
#include <linux/unaligned.h>
#include <linux/buffer_head.h>
#include <linux/mpage.h>
#include <linux/writeback.h>
#include <linux/quotaops.h>
#include <linux/swap.h>
#include <linux/uio.h>
#include <linux/bio.h>

int reiserfs_commit_write(struct file *f, struct page *page,
			  unsigned from, unsigned to);

void reiserfs_evict_inode(struct inode *inode)
{
	/*
	 * We need blocks for transaction + (user+group) quota
	 * update (possibly delete)
	 */
	int jbegin_count =
	    JOURNAL_PER_BALANCE_CNT * 2 +
	    2 * REISERFS_QUOTA_INIT_BLOCKS(inode->i_sb);
	struct reiserfs_transaction_handle th;
	int err;

	if (!inode->i_nlink && !is_bad_inode(inode))
		dquot_initialize(inode);

	truncate_inode_pages_final(&inode->i_data);
	if (inode->i_nlink)
		goto no_delete;

	/*
	 * The = 0 happens when we abort creating a new inode
	 * for some reason like lack of space..
	 * also handles bad_inode case
	 */
	if (!(inode->i_state & I_NEW) && INODE_PKEY(inode)->k_objectid != 0) {

		reiserfs_delete_xattrs(inode);

		reiserfs_write_lock(inode->i_sb);

		if (journal_begin(&th, inode->i_sb, jbegin_count))
			goto out;
		reiserfs_update_inode_transaction(inode);

		reiserfs_discard_prealloc(&th, inode);

		err = reiserfs_delete_object(&th, inode);

		/*
		 * Do quota update inside a transaction for journaled quotas.
		 * We must do that after delete_object so that quota updates
		 * go into the same transaction as stat data deletion
		 */
		if (!err) {
			int depth = reiserfs_write_unlock_nested(inode->i_sb);
			dquot_free_inode(inode);
			reiserfs_write_lock_nested(inode->i_sb, depth);
		}

		if (journal_end(&th))
			goto out;

		/*
		 * check return value from reiserfs_delete_object after
		 * ending the transaction
		 */
		if (err)
		    goto out;

		/*
		 * all items of file are deleted, so we can remove
		 * "save" link
		 * we can't do anything about an error here
		 */
		remove_save_link(inode, 0 /* not truncate */);
out:
		reiserfs_write_unlock(inode->i_sb);
	} else {
		/* no object items are in the tree */
		;
	}

	/* note this must go after the journal_end to prevent deadlock */
	clear_inode(inode);

	dquot_drop(inode);
	inode->i_blocks = 0;
	return;

no_delete:
	clear_inode(inode);
	dquot_drop(inode);
}

static void _make_cpu_key(struct cpu_key *key, int version, __u32 dirid,
			  __u32 objectid, loff_t offset, int type, int length)
{
	key->version = version;

	key->on_disk_key.k_dir_id = dirid;
	key->on_disk_key.k_objectid = objectid;
	set_cpu_key_k_offset(key, offset);
	set_cpu_key_k_type(key, type);
	key->key_length = length;
}

/*
 * take base of inode_key (it comes from inode always) (dirid, objectid)
 * and version from an inode, set offset and type of key
 */
void make_cpu_key(struct cpu_key *key, struct inode *inode, loff_t offset,
		  int type, int length)
{
	_make_cpu_key(key, get_inode_item_key_version(inode),
		      le32_to_cpu(INODE_PKEY(inode)->k_dir_id),
		      le32_to_cpu(INODE_PKEY(inode)->k_objectid), offset, type,
		      length);
}

/* when key is 0, do not set version and short key */
inline void make_le_item_head(struct item_head *ih, const struct cpu_key *key,
			      int version,
			      loff_t offset, int type, int length,
			      int entry_count /*or ih_free_space */ )
{
	if (key) {
		ih->ih_key.k_dir_id = cpu_to_le32(key->on_disk_key.k_dir_id);
		ih->ih_key.k_objectid =
		    cpu_to_le32(key->on_disk_key.k_objectid);
	}
	put_ih_version(ih, version);
	set_le_ih_k_offset(ih, offset);
	set_le_ih_k_type(ih, type);
	put_ih_item_len(ih, length);
	/*    set_ih_free_space (ih, 0); */
	/*
	 * for directory items it is entry count, for directs and stat
	 * datas - 0xffff, for indirects - 0
	 */
	put_ih_entry_count(ih, entry_count);
}

/*
 * FIXME: we might cache recently accessed indirect item
 * Ugh.  Not too eager for that....
 * I cut the code until such time as I see a convincing argument (benchmark).
 * I don't want a bloated inode struct..., and I don't like code complexity....
 */

/*
 * cutting the code is fine, since it really isn't in use yet and is easy
 * to add back in.  But, Vladimir has a really good idea here.  Think
 * about what happens for reading a file.  For each page,
 * The VFS layer calls reiserfs_read_folio, who searches the tree to find
 * an indirect item.  This indirect item has X number of pointers, where
 * X is a big number if we've done the block allocation right.  But,
 * we only use one or two of these pointers during each call to read_folio,
 * needlessly researching again later on.
 *
 * The size of the cache could be dynamic based on the size of the file.
 *
 * I'd also like to see us cache the location the stat data item, since
 * we are needlessly researching for that frequently.
 *
 * --chris
 */

/*
 * If this page has a file tail in it, and
 * it was read in by get_block_create_0, the page data is valid,
 * but tail is still sitting in a direct item, and we can't write to
 * it.  So, look through this page, and check all the mapped buffers
 * to make sure they have valid block numbers.  Any that don't need
 * to be unmapped, so that __block_write_begin will correctly call
 * reiserfs_get_block to convert the tail into an unformatted node
 */
static inline void fix_tail_page_for_writing(struct page *page)
{
	struct buffer_head *head, *next, *bh;

	if (page && page_has_buffers(page)) {
		head = page_buffers(page);
		bh = head;
		do {
			next = bh->b_this_page;
			if (buffer_mapped(bh) && bh->b_blocknr == 0) {
				reiserfs_unmap_buffer(bh);
			}
			bh = next;
		} while (bh != head);
	}
}

/*
 * reiserfs_get_block does not need to allocate a block only if it has been
 * done already or non-hole position has been found in the indirect item
 */
static inline int allocation_needed(int retval, b_blocknr_t allocated,
				    struct item_head *ih,
				    __le32 * item, int pos_in_item)
{
	if (allocated)
		return 0;
	if (retval == POSITION_FOUND && is_indirect_le_ih(ih) &&
	    get_block_num(item, pos_in_item))
		return 0;
	return 1;
}

static inline int indirect_item_found(int retval, struct item_head *ih)
{
	return (retval == POSITION_FOUND) && is_indirect_le_ih(ih);
}

static inline void set_block_dev_mapped(struct buffer_head *bh,
					b_blocknr_t block, struct inode *inode)
{
	map_bh(bh, inode->i_sb, block);
}

/*
 * files which were created in the earlier version can not be longer,
 * than 2 gb
 */
static int file_capable(struct inode *inode, sector_t block)
{
	/* it is new file. */
	if (get_inode_item_key_version(inode) != KEY_FORMAT_3_5 ||
	    /* old file, but 'block' is inside of 2gb */
	    block < (1 << (31 - inode->i_sb->s_blocksize_bits)))
		return 1;

	return 0;
}

static int restart_transaction(struct reiserfs_transaction_handle *th,
			       struct inode *inode, struct treepath *path)
{
	struct super_block *s = th->t_super;
	int err;

	BUG_ON(!th->t_trans_id);
	BUG_ON(!th->t_refcount);

	pathrelse(path);

	/* we cannot restart while nested */
	if (th->t_refcount > 1) {
		return 0;
	}
	reiserfs_update_sd(th, inode);
	err = journal_end(th);
	if (!err) {
		err = journal_begin(th, s, JOURNAL_PER_BALANCE_CNT * 6);
		if (!err)
			reiserfs_update_inode_transaction(inode);
	}
	return err;
}

/*
 * it is called by get_block when create == 0. Returns block number
 * for 'block'-th logical block of file. When it hits direct item it
 * returns 0 (being called from bmap) or read direct item into piece
 * of page (bh_result)
 * Please improve the english/clarity in the comment above, as it is
 * hard to understand.
 */
static int _get_block_create_0(struct inode *inode, sector_t block,
			       struct buffer_head *bh_result, int args)
{
	INITIALIZE_PATH(path);
	struct cpu_key key;
	struct buffer_head *bh;
	struct item_head *ih, tmp_ih;
	b_blocknr_t blocknr;
	char *p;
	int chars;
	int ret;
	int result;
	int done = 0;
	unsigned long offset;

	/* prepare the key to look for the 'block'-th block of file */
	make_cpu_key(&key, inode,
		     (loff_t) block * inode->i_sb->s_blocksize + 1, TYPE_ANY,
		     3);

	result = search_for_position_by_key(inode->i_sb, &key, &path);
	if (result != POSITION_FOUND) {
		pathrelse(&path);
		if (result == IO_ERROR)
			return -EIO;
		/*
		 * We do not return -ENOENT if there is a hole but page is
		 * uptodate, because it means that there is some MMAPED data
		 * associated with it that is yet to be written to disk.
		 */
		if ((args & GET_BLOCK_NO_HOLE)
		    && !PageUptodate(bh_result->b_page)) {
			return -ENOENT;
		}
		return 0;
	}

	bh = get_last_bh(&path);
	ih = tp_item_head(&path);
	if (is_indirect_le_ih(ih)) {
		__le32 *ind_item = (__le32 *) ih_item_body(bh, ih);

		/*
		 * FIXME: here we could cache indirect item or part of it in
		 * the inode to avoid search_by_key in case of subsequent
		 * access to file
		 */
		blocknr = get_block_num(ind_item, path.pos_in_item);
		ret = 0;
		if (blocknr) {
			map_bh(bh_result, inode->i_sb, blocknr);
			if (path.pos_in_item ==
			    ((ih_item_len(ih) / UNFM_P_SIZE) - 1)) {
				set_buffer_boundary(bh_result);
			}
		} else
			/*
			 * We do not return -ENOENT if there is a hole but
			 * page is uptodate, because it means that there is
			 * some MMAPED data associated with it that is
			 * yet to be written to disk.
			 */
		if ((args & GET_BLOCK_NO_HOLE)
			    && !PageUptodate(bh_result->b_page)) {
			ret = -ENOENT;
		}

		pathrelse(&path);
		return ret;
	}
	/* requested data are in direct item(s) */
	if (!(args & GET_BLOCK_READ_DIRECT)) {
		/*
		 * we are called by bmap. FIXME: we can not map block of file
		 * when it is stored in direct item(s)
		 */
		pathrelse(&path);
		return -ENOENT;
	}

	/*
	 * if we've got a direct item, and the buffer or page was uptodate,
	 * we don't want to pull data off disk again.  skip to the
	 * end, where we map the buffer and return
	 */
	if (buffer_uptodate(bh_result)) {
		goto finished;
	} else
		/*
		 * grab_tail_page can trigger calls to reiserfs_get_block on
		 * up to date pages without any buffers.  If the page is up
		 * to date, we don't want read old data off disk.  Set the up
		 * to date bit on the buffer instead and jump to the end
		 */
	if (!bh_result->b_page || PageUptodate(bh_result->b_page)) {
		set_buffer_uptodate(bh_result);
		goto finished;
	}
	/* read file tail into part of page */
	offset = (cpu_key_k_offset(&key) - 1) & (PAGE_SIZE - 1);
	copy_item_head(&tmp_ih, ih);

	/*
	 * we only want to kmap if we are reading the tail into the page.
	 * this is not the common case, so we don't kmap until we are
	 * sure we need to.  But, this means the item might move if
	 * kmap schedules
	 */
	p = (char *)kmap(bh_result->b_page);
	p += offset;
	memset(p, 0, inode->i_sb->s_blocksize);
	do {
		if (!is_direct_le_ih(ih)) {
			BUG();
		}
		/*
		 * make sure we don't read more bytes than actually exist in
		 * the file.  This can happen in odd cases where i_size isn't
		 * correct, and when direct item padding results in a few
		 * extra bytes at the end of the direct item
		 */
		if ((le_ih_k_offset(ih) + path.pos_in_item) > inode->i_size)
			break;
		if ((le_ih_k_offset(ih) - 1 + ih_item_len(ih)) > inode->i_size) {
			chars =
			    inode->i_size - (le_ih_k_offset(ih) - 1) -
			    path.pos_in_item;
			done = 1;
		} else {
			chars = ih_item_len(ih) - path.pos_in_item;
		}
		memcpy(p, ih_item_body(bh, ih) + path.pos_in_item, chars);

		if (done)
			break;

		p += chars;

		/*
		 * we done, if read direct item is not the last item of
		 * node FIXME: we could try to check right delimiting key
		 * to see whether direct item continues in the right
		 * neighbor or rely on i_size
		 */
		if (PATH_LAST_POSITION(&path) != (B_NR_ITEMS(bh) - 1))
			break;

		/* update key to look for the next piece */
		set_cpu_key_k_offset(&key, cpu_key_k_offset(&key) + chars);
		result = search_for_position_by_key(inode->i_sb, &key, &path);
		if (result != POSITION_FOUND)
			/* i/o error most likely */
			break;
		bh = get_last_bh(&path);
		ih = tp_item_head(&path);
	} while (1);

	flush_dcache_page(bh_result->b_page);
	kunmap(bh_result->b_page);

finished:
	pathrelse(&path);

	if (result == IO_ERROR)
		return -EIO;

	/*
	 * this buffer has valid data, but isn't valid for io.  mapping it to
	 * block #0 tells the rest of reiserfs it just has a tail in it
	 */
	map_bh(bh_result, inode->i_sb, 0);
	set_buffer_uptodate(bh_result);
	return 0;
}

/*
 * this is called to create file map. So, _get_block_create_0 will not
 * read direct item
 */
static int reiserfs_bmap(struct inode *inode, sector_t block,
			 struct buffer_head *bh_result, int create)
{
	if (!file_capable(inode, block))
		return -EFBIG;

	reiserfs_write_lock(inode->i_sb);
	/* do not read the direct item */
	_get_block_create_0(inode, block, bh_result, 0);
	reiserfs_write_unlock(inode->i_sb);
	return 0;
}

/*
 * special version of get_block that is only used by grab_tail_page right
 * now.  It is sent to __block_write_begin, and when you try to get a
 * block past the end of the file (or a block from a hole) it returns
 * -ENOENT instead of a valid buffer.  __block_write_begin expects to
 * be able to do i/o on the buffers returned, unless an error value
 * is also returned.
 *
 * So, this allows __block_write_begin to be used for reading a single block
 * in a page.  Where it does not produce a valid page for holes, or past the
 * end of the file.  This turns out to be exactly what we need for reading
 * tails for conversion.
 *
 * The point of the wrapper is forcing a certain value for create, even
 * though the VFS layer is calling this function with create==1.  If you
 * don't want to send create == GET_BLOCK_NO_HOLE to reiserfs_get_block,
 * don't use this function.
*/
static int reiserfs_get_block_create_0(struct inode *inode, sector_t block,
				       struct buffer_head *bh_result,
				       int create)
{
	return reiserfs_get_block(inode, block, bh_result, GET_BLOCK_NO_HOLE);
}

/*
 * This is special helper for reiserfs_get_block in case we are executing
 * direct_IO request.
 */
static int reiserfs_get_blocks_direct_io(struct inode *inode,
					 sector_t iblock,
					 struct buffer_head *bh_result,
					 int create)
{
	int ret;

	bh_result->b_page = NULL;

	/*
	 * We set the b_size before reiserfs_get_block call since it is
	 * referenced in convert_tail_for_hole() that may be called from
	 * reiserfs_get_block()
	 */
	bh_result->b_size = i_blocksize(inode);

	ret = reiserfs_get_block(inode, iblock, bh_result,
				 create | GET_BLOCK_NO_DANGLE);
	if (ret)
		goto out;

	/* don't allow direct io onto tail pages */
	if (buffer_mapped(bh_result) && bh_result->b_blocknr == 0) {
		/*
		 * make sure future calls to the direct io funcs for this
		 * offset in the file fail by unmapping the buffer
		 */
		clear_buffer_mapped(bh_result);
		ret = -EINVAL;
	}

	/*
	 * Possible unpacked tail. Flush the data before pages have
	 * disappeared
	 */
	if (REISERFS_I(inode)->i_flags & i_pack_on_close_mask) {
		int err;

		reiserfs_write_lock(inode->i_sb);

		err = reiserfs_commit_for_inode(inode);
		REISERFS_I(inode)->i_flags &= ~i_pack_on_close_mask;

		reiserfs_write_unlock(inode->i_sb);

		if (err < 0)
			ret = err;
	}
out:
	return ret;
}

/*
 * helper function for when reiserfs_get_block is called for a hole
 * but the file tail is still in a direct item
 * bh_result is the buffer head for the hole
 * tail_offset is the offset of the start of the tail in the file
 *
 * This calls prepare_write, which will start a new transaction
 * you should not be in a transaction, or have any paths held when you
 * call this.
 */
static int convert_tail_for_hole(struct inode *inode,
				 struct buffer_head *bh_result,
				 loff_t tail_offset)
{
	unsigned long index;
	unsigned long tail_end;
	unsigned long tail_start;
	struct page *tail_page;
	struct page *hole_page = bh_result->b_page;
	int retval = 0;

	if ((tail_offset & (bh_result->b_size - 1)) != 1)
		return -EIO;

	/* always try to read until the end of the block */
	tail_start = tail_offset & (PAGE_SIZE - 1);
	tail_end = (tail_start | (bh_result->b_size - 1)) + 1;

	index = tail_offset >> PAGE_SHIFT;
	/*
	 * hole_page can be zero in case of direct_io, we are sure
	 * that we cannot get here if we write with O_DIRECT into tail page
	 */
	if (!hole_page || index != hole_page->index) {
		tail_page = grab_cache_page(inode->i_mapping, index);
		retval = -ENOMEM;
		if (!tail_page) {
			goto out;
		}
	} else {
		tail_page = hole_page;
	}

	/*
	 * we don't have to make sure the conversion did not happen while
	 * we were locking the page because anyone that could convert
	 * must first take i_mutex.
	 *
	 * We must fix the tail page for writing because it might have buffers
	 * that are mapped, but have a block number of 0.  This indicates tail
	 * data that has been read directly into the page, and
	 * __block_write_begin won't trigger a get_block in this case.
	 */
	fix_tail_page_for_writing(tail_page);
	retval = __reiserfs_write_begin(tail_page, tail_start,
				      tail_end - tail_start);
	if (retval)
		goto unlock;

	/* tail conversion might change the data in the page */
	flush_dcache_page(tail_page);

	retval = reiserfs_commit_write(NULL, tail_page, tail_start, tail_end);

unlock:
	if (tail_page != hole_page) {
		unlock_page(tail_page);
		put_page(tail_page);
	}
out:
	return retval;
}

static inline int _allocate_block(struct reiserfs_transaction_handle *th,
				  sector_t block,
				  struct inode *inode,
				  b_blocknr_t * allocated_block_nr,
				  struct treepath *path, int flags)
{
	BUG_ON(!th->t_trans_id);

#ifdef REISERFS_PREALLOCATE
	if (!(flags & GET_BLOCK_NO_IMUX)) {
		return reiserfs_new_unf_blocknrs2(th, inode, allocated_block_nr,
						  path, block);
	}
#endif
	return reiserfs_new_unf_blocknrs(th, inode, allocated_block_nr, path,
					 block);
}

int reiserfs_get_block(struct inode *inode, sector_t block,
		       struct buffer_head *bh_result, int create)
{
	int repeat, retval = 0;
	/* b_blocknr_t is (unsigned) 32 bit int*/
	b_blocknr_t allocated_block_nr = 0;
	INITIALIZE_PATH(path);
	int pos_in_item;
	struct cpu_key key;
	struct buffer_head *bh, *unbh = NULL;
	struct item_head *ih, tmp_ih;
	__le32 *item;
	int done;
	int fs_gen;
	struct reiserfs_transaction_handle *th = NULL;
	/*
	 * space reserved in transaction batch:
	 * . 3 balancings in direct->indirect conversion
	 * . 1 block involved into reiserfs_update_sd()
	 * XXX in practically impossible worst case direct2indirect()
	 * can incur (much) more than 3 balancings.
	 * quota update for user, group
	 */
	int jbegin_count =
	    JOURNAL_PER_BALANCE_CNT * 3 + 1 +
	    2 * REISERFS_QUOTA_TRANS_BLOCKS(inode->i_sb);
	int version;
	int dangle = 1;
	loff_t new_offset =
	    (((loff_t) block) << inode->i_sb->s_blocksize_bits) + 1;

	reiserfs_write_lock(inode->i_sb);
	version = get_inode_item_key_version(inode);

	if (!file_capable(inode, block)) {
		reiserfs_write_unlock(inode->i_sb);
		return -EFBIG;
	}

	/*
	 * if !create, we aren't changing the FS, so we don't need to
	 * log anything, so we don't need to start a transaction
	 */
	if (!(create & GET_BLOCK_CREATE)) {
		int ret;
		/* find number of block-th logical block of the file */
		ret = _get_block_create_0(inode, block, bh_result,
					  create | GET_BLOCK_READ_DIRECT);
		reiserfs_write_unlock(inode->i_sb);
		return ret;
	}

	/*
	 * if we're already in a transaction, make sure to close
	 * any new transactions we start in this func
	 */
	if ((create & GET_BLOCK_NO_DANGLE) ||
	    reiserfs_transaction_running(inode->i_sb))
		dangle = 0;

	/*
	 * If file is of such a size, that it might have a tail and
	 * tails are enabled  we should mark it as possibly needing
	 * tail packing on close
	 */
	if ((have_large_tails(inode->i_sb)
	     && inode->i_size < i_block_size(inode) * 4)
	    || (have_small_tails(inode->i_sb)
		&& inode->i_size < i_block_size(inode)))
		REISERFS_I(inode)->i_flags |= i_pack_on_close_mask;

	/* set the key of the first byte in the 'block'-th block of file */
	make_cpu_key(&key, inode, new_offset, TYPE_ANY, 3 /*key length */ );
	if ((new_offset + inode->i_sb->s_blocksize - 1) > inode->i_size) {
start_trans:
		th = reiserfs_persistent_transaction(inode->i_sb, jbegin_count);
		if (!th) {
			retval = -ENOMEM;
			goto failure;
		}
		reiserfs_update_inode_transaction(inode);
	}
research:

	retval = search_for_position_by_key(inode->i_sb, &key, &path);
	if (retval == IO_ERROR) {
		retval = -EIO;
		goto failure;
	}

	bh = get_last_bh(&path);
	ih = tp_item_head(&path);
	item = tp_item_body(&path);
	pos_in_item = path.pos_in_item;

	fs_gen = get_generation(inode->i_sb);
	copy_item_head(&tmp_ih, ih);

	if (allocation_needed
	    (retval, allocated_block_nr, ih, item, pos_in_item)) {
		/* we have to allocate block for the unformatted node */
		if (!th) {
			pathrelse(&path);
			goto start_trans;
		}

		repeat =
		    _allocate_block(th, block, inode, &allocated_block_nr,
				    &path, create);

		/*
		 * restart the transaction to give the journal a chance to free
		 * some blocks.  releases the path, so we have to go back to
		 * research if we succeed on the second try
		 */
		if (repeat == NO_DISK_SPACE || repeat == QUOTA_EXCEEDED) {
			SB_JOURNAL(inode->i_sb)->j_next_async_flush = 1;
			retval = restart_transaction(th, inode, &path);
			if (retval)
				goto failure;
			repeat =
			    _allocate_block(th, block, inode,
					    &allocated_block_nr, NULL, create);

			if (repeat != NO_DISK_SPACE && repeat != QUOTA_EXCEEDED) {
				goto research;
			}
			if (repeat == QUOTA_EXCEEDED)
				retval = -EDQUOT;
			else
				retval = -ENOSPC;
			goto failure;
		}

		if (fs_changed(fs_gen, inode->i_sb)
		    && item_moved(&tmp_ih, &path)) {
			goto research;
		}
	}

	if (indirect_item_found(retval, ih)) {
		b_blocknr_t unfm_ptr;
		/*
		 * 'block'-th block is in the file already (there is
		 * corresponding cell in some indirect item). But it may be
		 * zero unformatted node pointer (hole)
		 */
		unfm_ptr = get_block_num(item, pos_in_item);
		if (unfm_ptr == 0) {
			/* use allocated block to plug the hole */
			reiserfs_prepare_for_journal(inode->i_sb, bh, 1);
			if (fs_changed(fs_gen, inode->i_sb)
			    && item_moved(&tmp_ih, &path)) {
				reiserfs_restore_prepared_buffer(inode->i_sb,
								 bh);
				goto research;
			}
			set_buffer_new(bh_result);
			if (buffer_dirty(bh_result)
			    && reiserfs_data_ordered(inode->i_sb))
				reiserfs_add_ordered_list(inode, bh_result);
			put_block_num(item, pos_in_item, allocated_block_nr);
			unfm_ptr = allocated_block_nr;
			journal_mark_dirty(th, bh);
			reiserfs_update_sd(th, inode);
		}
		set_block_dev_mapped(bh_result, unfm_ptr, inode);
		pathrelse(&path);
		retval = 0;
		if (!dangle && th)
			retval = reiserfs_end_persistent_transaction(th);

		reiserfs_write_unlock(inode->i_sb);

		/*
		 * the item was found, so new blocks were not added to the file
		 * there is no need to make sure the inode is updated with this
		 * transaction
		 */
		return retval;
	}

	if (!th) {
		pathrelse(&path);
		goto start_trans;
	}

	/*
	 * desired position is not found or is in the direct item. We have
	 * to append file with holes up to 'block'-th block converting
	 * direct items to indirect one if necessary
	 */
	done = 0;
	do {
		if (is_statdata_le_ih(ih)) {
			__le32 unp = 0;
			struct cpu_key tmp_key;

			/* indirect item has to be inserted */
			make_le_item_head(&tmp_ih, &key, version, 1,
					  TYPE_INDIRECT, UNFM_P_SIZE,
					  0 /* free_space */ );

			/*
			 * we are going to add 'block'-th block to the file.
			 * Use allocated block for that
			 */
			if (cpu_key_k_offset(&key) == 1) {
				unp = cpu_to_le32(allocated_block_nr);
				set_block_dev_mapped(bh_result,
						     allocated_block_nr, inode);
				set_buffer_new(bh_result);
				done = 1;
			}
			tmp_key = key;	/* ;) */
			set_cpu_key_k_offset(&tmp_key, 1);
			PATH_LAST_POSITION(&path)++;

			retval =
			    reiserfs_insert_item(th, &path, &tmp_key, &tmp_ih,
						 inode, (char *)&unp);
			if (retval) {
				reiserfs_free_block(th, inode,
						    allocated_block_nr, 1);
				/*
				 * retval == -ENOSPC, -EDQUOT or -EIO
				 * or -EEXIST
				 */
				goto failure;
			}
		} else if (is_direct_le_ih(ih)) {
			/* direct item has to be converted */
			loff_t tail_offset;

			tail_offset =
			    ((le_ih_k_offset(ih) -
			      1) & ~(inode->i_sb->s_blocksize - 1)) + 1;

			/*
			 * direct item we just found fits into block we have
			 * to map. Convert it into unformatted node: use
			 * bh_result for the conversion
			 */
			if (tail_offset == cpu_key_k_offset(&key)) {
				set_block_dev_mapped(bh_result,
						     allocated_block_nr, inode);
				unbh = bh_result;
				done = 1;
			} else {
				/*
				 * we have to pad file tail stored in direct
				 * item(s) up to block size and convert it
				 * to unformatted node. FIXME: this should
				 * also get into page cache
				 */

				pathrelse(&path);
				/*
				 * ugly, but we can only end the transaction if
				 * we aren't nested
				 */
				BUG_ON(!th->t_refcount);
				if (th->t_refcount == 1) {
					retval =
					    reiserfs_end_persistent_transaction
					    (th);
					th = NULL;
					if (retval)
						goto failure;
				}

				retval =
				    convert_tail_for_hole(inode, bh_result,
							  tail_offset);
				if (retval) {
					if (retval != -ENOSPC)
						reiserfs_error(inode->i_sb,
							"clm-6004",
							"convert tail failed "
							"inode %lu, error %d",
							inode->i_ino,
							retval);
					if (allocated_block_nr) {
						/*
						 * the bitmap, the super,
						 * and the stat data == 3
						 */
						if (!th)
							th = reiserfs_persistent_transaction(inode->i_sb, 3);
						if (th)
							reiserfs_free_block(th,
									    inode,
									    allocated_block_nr,
									    1);
					}
					goto failure;
				}
				goto research;
			}
			retval =
			    direct2indirect(th, inode, &path, unbh,
					    tail_offset);
			if (retval) {
				reiserfs_unmap_buffer(unbh);
				reiserfs_free_block(th, inode,
						    allocated_block_nr, 1);
				goto failure;
			}
			/*
			 * it is important the set_buffer_uptodate is done
			 * after the direct2indirect.  The buffer might
			 * contain valid data newer than the data on disk
			 * (read by read_folio, changed, and then sent here by
			 * writepage).  direct2indirect needs to know if unbh
			 * was already up to date, so it can decide if the
			 * data in unbh needs to be replaced with data from
			 * the disk
			 */
			set_buffer_uptodate(unbh);

			/*
			 * unbh->b_page == NULL in case of DIRECT_IO request,
			 * this means buffer will disappear shortly, so it
			 * should not be added to
			 */
			if (unbh->b_page) {
				/*
				 * we've converted the tail, so we must
				 * flush unbh before the transaction commits
				 */
				reiserfs_add_tail_list(inode, unbh);

				/*
				 * mark it dirty now to prevent commit_write
				 * from adding this buffer to the inode's
				 * dirty buffer list
				 */
				/*
				 * AKPM: changed __mark_buffer_dirty to
				 * mark_buffer_dirty().  It's still atomic,
				 * but it sets the page dirty too, which makes
				 * it eligible for writeback at any time by the
				 * VM (which was also the case with
				 * __mark_buffer_dirty())
				 */
				mark_buffer_dirty(unbh);
			}
		} else {
			/*
			 * append indirect item with holes if needed, when
			 * appending pointer to 'block'-th block use block,
			 * which is already allocated
			 */
			struct cpu_key tmp_key;
			/*
			 * We use this in case we need to allocate
			 * only one block which is a fastpath
			 */
			unp_t unf_single = 0;
			unp_t *un;
			__u64 max_to_insert =
			    MAX_ITEM_LEN(inode->i_sb->s_blocksize) /
			    UNFM_P_SIZE;
			__u64 blocks_needed;

			RFALSE(pos_in_item != ih_item_len(ih) / UNFM_P_SIZE,
			       "vs-804: invalid position for append");
			/*
			 * indirect item has to be appended,
			 * set up key of that position
			 * (key type is unimportant)
			 */
			make_cpu_key(&tmp_key, inode,
				     le_key_k_offset(version,
						     &ih->ih_key) +
				     op_bytes_number(ih,
						     inode->i_sb->s_blocksize),
				     TYPE_INDIRECT, 3);

			RFALSE(cpu_key_k_offset(&tmp_key) > cpu_key_k_offset(&key),
			       "green-805: invalid offset");
			blocks_needed =
			    1 +
			    ((cpu_key_k_offset(&key) -
			      cpu_key_k_offset(&tmp_key)) >> inode->i_sb->
			     s_blocksize_bits);

			if (blocks_needed == 1) {
				un = &unf_single;
			} else {
				un = kcalloc(min(blocks_needed, max_to_insert),
					     UNFM_P_SIZE, GFP_NOFS);
				if (!un) {
					un = &unf_single;
					blocks_needed = 1;
					max_to_insert = 0;
				}
			}
			if (blocks_needed <= max_to_insert) {
				/*
				 * we are going to add target block to
				 * the file. Use allocated block for that
				 */
				un[blocks_needed - 1] =
				    cpu_to_le32(allocated_block_nr);
				set_block_dev_mapped(bh_result,
						     allocated_block_nr, inode);
				set_buffer_new(bh_result);
				done = 1;
			} else {
				/* paste hole to the indirect item */
				/*
				 * If kcalloc failed, max_to_insert becomes
				 * zero and it means we only have space for
				 * one block
				 */
				blocks_needed =
				    max_to_insert ? max_to_insert : 1;
			}
			retval =
			    reiserfs_paste_into_item(th, &path, &tmp_key, inode,
						     (char *)un,
						     UNFM_P_SIZE *
						     blocks_needed);

			if (blocks_needed != 1)
				kfree(un);

			if (retval) {
				reiserfs_free_block(th, inode,
						    allocated_block_nr, 1);
				goto failure;
			}
			if (!done) {
				/*
				 * We need to mark new file size in case
				 * this function will be interrupted/aborted
				 * later on. And we may do this only for
				 * holes.
				 */
				inode->i_size +=
				    inode->i_sb->s_blocksize * blocks_needed;
			}
		}

		if (done == 1)
			break;

		/*
		 * this loop could log more blocks than we had originally
		 * asked for.  So, we have to allow the transaction to end
		 * if it is too big or too full.  Update the inode so things
		 * are consistent if we crash before the function returns
		 * release the path so that anybody waiting on the path before
		 * ending their transaction will be able to continue.
		 */
		if (journal_transaction_should_end(th, th->t_blocks_allocated)) {
			retval = restart_transaction(th, inode, &path);
			if (retval)
				goto failure;
		}
		/*
		 * inserting indirect pointers for a hole can take a
		 * long time.  reschedule if needed and also release the write
		 * lock for others.
		 */
		reiserfs_cond_resched(inode->i_sb);

		retval = search_for_position_by_key(inode->i_sb, &key, &path);
		if (retval == IO_ERROR) {
			retval = -EIO;
			goto failure;
		}
		if (retval == POSITION_FOUND) {
			reiserfs_warning(inode->i_sb, "vs-825",
					 "%K should not be found", &key);
			retval = -EEXIST;
			if (allocated_block_nr)
				reiserfs_free_block(th, inode,
						    allocated_block_nr, 1);
			pathrelse(&path);
			goto failure;
		}
		bh = get_last_bh(&path);
		ih = tp_item_head(&path);
		item = tp_item_body(&path);
		pos_in_item = path.pos_in_item;
	} while (1);

	retval = 0;

failure:
	if (th && (!dangle || (retval && !th->t_trans_id))) {
		int err;
		if (th->t_trans_id)
			reiserfs_update_sd(th, inode);
		err = reiserfs_end_persistent_transaction(th);
		if (err)
			retval = err;
	}

	reiserfs_write_unlock(inode->i_sb);
	reiserfs_check_path(&path);
	return retval;
}

static void reiserfs_readahead(struct readahead_control *rac)
{
	mpage_readahead(rac, reiserfs_get_block);
}

/*
 * Compute real number of used bytes by file
 * Following three functions can go away when we'll have enough space in
 * stat item
 */
static int real_space_diff(struct inode *inode, int sd_size)
{
	int bytes;
	loff_t blocksize = inode->i_sb->s_blocksize;

	if (S_ISLNK(inode->i_mode) || S_ISDIR(inode->i_mode))
		return sd_size;

	/*
	 * End of file is also in full block with indirect reference, so round
	 * up to the next block.
	 *
	 * there is just no way to know if the tail is actually packed
	 * on the file, so we have to assume it isn't.  When we pack the
	 * tail, we add 4 bytes to pretend there really is an unformatted
	 * node pointer
	 */
	bytes =
	    ((inode->i_size +
	      (blocksize - 1)) >> inode->i_sb->s_blocksize_bits) * UNFM_P_SIZE +
	    sd_size;
	return bytes;
}

static inline loff_t to_real_used_space(struct inode *inode, ulong blocks,
					int sd_size)
{
	if (S_ISLNK(inode->i_mode) || S_ISDIR(inode->i_mode)) {
		return inode->i_size +
		    (loff_t) (real_space_diff(inode, sd_size));
	}
	return ((loff_t) real_space_diff(inode, sd_size)) +
	    (((loff_t) blocks) << 9);
}

/* Compute number of blocks used by file in ReiserFS counting */
static inline ulong to_fake_used_blocks(struct inode *inode, int sd_size)
{
	loff_t bytes = inode_get_bytes(inode);
	loff_t real_space = real_space_diff(inode, sd_size);

	/* keeps fsck and non-quota versions of reiserfs happy */
	if (S_ISLNK(inode->i_mode) || S_ISDIR(inode->i_mode)) {
		bytes += (loff_t) 511;
	}

	/*
	 * files from before the quota patch might i_blocks such that
	 * bytes < real_space.  Deal with that here to prevent it from
	 * going negative.
	 */
	if (bytes < real_space)
		return 0;
	return (bytes - real_space) >> 9;
}

/*
 * BAD: new directories have stat data of new type and all other items
 * of old type. Version stored in the inode says about body items, so
 * in update_stat_data we can not rely on inode, but have to check
 * item version directly
 */

/* called by read_locked_inode */
static void init_inode(struct inode *inode, struct treepath *path)
{
	struct buffer_head *bh;
	struct item_head *ih;
	__u32 rdev;

	bh = PATH_PLAST_BUFFER(path);
	ih = tp_item_head(path);

	copy_key(INODE_PKEY(inode), &ih->ih_key);

	INIT_LIST_HEAD(&REISERFS_I(inode)->i_prealloc_list);
	REISERFS_I(inode)->i_flags = 0;
	REISERFS_I(inode)->i_prealloc_block = 0;
	REISERFS_I(inode)->i_prealloc_count = 0;
	REISERFS_I(inode)->i_trans_id = 0;
	REISERFS_I(inode)->i_jl = NULL;
	reiserfs_init_xattr_rwsem(inode);

	if (stat_data_v1(ih)) {
		struct stat_data_v1 *sd =
		    (struct stat_data_v1 *)ih_item_body(bh, ih);
		unsigned long blocks;

		set_inode_item_key_version(inode, KEY_FORMAT_3_5);
		set_inode_sd_version(inode, STAT_DATA_V1);
		inode->i_mode = sd_v1_mode(sd);
		set_nlink(inode, sd_v1_nlink(sd));
		i_uid_write(inode, sd_v1_uid(sd));
		i_gid_write(inode, sd_v1_gid(sd));
		inode->i_size = sd_v1_size(sd);
		inode_set_atime(inode, sd_v1_atime(sd), 0);
		inode_set_mtime(inode, sd_v1_mtime(sd), 0);
		inode_set_ctime(inode, sd_v1_ctime(sd), 0);

		inode->i_blocks = sd_v1_blocks(sd);
		inode->i_generation = le32_to_cpu(INODE_PKEY(inode)->k_dir_id);
		blocks = (inode->i_size + 511) >> 9;
		blocks = _ROUND_UP(blocks, inode->i_sb->s_blocksize >> 9);

		/*
		 * there was a bug in <=3.5.23 when i_blocks could take
		 * negative values. Starting from 3.5.17 this value could
		 * even be stored in stat data. For such files we set
		 * i_blocks based on file size. Just 2 notes: this can be
		 * wrong for sparse files. On-disk value will be only
		 * updated if file's inode will ever change
		 */
		if (inode->i_blocks > blocks) {
			inode->i_blocks = blocks;
		}

		rdev = sd_v1_rdev(sd);
		REISERFS_I(inode)->i_first_direct_byte =
		    sd_v1_first_direct_byte(sd);

		/*
		 * an early bug in the quota code can give us an odd
		 * number for the block count.  This is incorrect, fix it here.
		 */
		if (inode->i_blocks & 1) {
			inode->i_blocks++;
		}
		inode_set_bytes(inode,
				to_real_used_space(inode, inode->i_blocks,
						   SD_V1_SIZE));
		/*
		 * nopack is initially zero for v1 objects. For v2 objects,
		 * nopack is initialised from sd_attrs
		 */
		REISERFS_I(inode)->i_flags &= ~i_nopack_mask;
	} else {
		/*
		 * new stat data found, but object may have old items
		 * (directories and symlinks)
		 */
		struct stat_data *sd = (struct stat_data *)ih_item_body(bh, ih);

		inode->i_mode = sd_v2_mode(sd);
		set_nlink(inode, sd_v2_nlink(sd));
		i_uid_write(inode, sd_v2_uid(sd));
		inode->i_size = sd_v2_size(sd);
		i_gid_write(inode, sd_v2_gid(sd));
		inode_set_mtime(inode, sd_v2_mtime(sd), 0);
		inode_set_atime(inode, sd_v2_atime(sd), 0);
		inode_set_ctime(inode, sd_v2_ctime(sd), 0);
		inode->i_blocks = sd_v2_blocks(sd);
		rdev = sd_v2_rdev(sd);
		if (S_ISCHR(inode->i_mode) || S_ISBLK(inode->i_mode))
			inode->i_generation =
			    le32_to_cpu(INODE_PKEY(inode)->k_dir_id);
		else
			inode->i_generation = sd_v2_generation(sd);

		if (S_ISDIR(inode->i_mode) || S_ISLNK(inode->i_mode))
			set_inode_item_key_version(inode, KEY_FORMAT_3_5);
		else
			set_inode_item_key_version(inode, KEY_FORMAT_3_6);
		REISERFS_I(inode)->i_first_direct_byte = 0;
		set_inode_sd_version(inode, STAT_DATA_V2);
		inode_set_bytes(inode,
				to_real_used_space(inode, inode->i_blocks,
						   SD_V2_SIZE));
		/*
		 * read persistent inode attributes from sd and initialise
		 * generic inode flags from them
		 */
		REISERFS_I(inode)->i_attrs = sd_v2_attrs(sd);
		sd_attrs_to_i_attrs(sd_v2_attrs(sd), inode);
	}

	pathrelse(path);
	if (S_ISREG(inode->i_mode)) {
		inode->i_op = &reiserfs_file_inode_operations;
		inode->i_fop = &reiserfs_file_operations;
		inode->i_mapping->a_ops = &reiserfs_address_space_operations;
	} else if (S_ISDIR(inode->i_mode)) {
		inode->i_op = &reiserfs_dir_inode_operations;
		inode->i_fop = &reiserfs_dir_operations;
	} else if (S_ISLNK(inode->i_mode)) {
		inode->i_op = &reiserfs_symlink_inode_operations;
		inode_nohighmem(inode);
		inode->i_mapping->a_ops = &reiserfs_address_space_operations;
	} else {
		inode->i_blocks = 0;
		inode->i_op = &reiserfs_special_inode_operations;
		init_special_inode(inode, inode->i_mode, new_decode_dev(rdev));
	}
}

/* update new stat data with inode fields */
static void inode2sd(void *sd, struct inode *inode, loff_t size)
{
	struct stat_data *sd_v2 = (struct stat_data *)sd;

	set_sd_v2_mode(sd_v2, inode->i_mode);
	set_sd_v2_nlink(sd_v2, inode->i_nlink);
	set_sd_v2_uid(sd_v2, i_uid_read(inode));
	set_sd_v2_size(sd_v2, size);
	set_sd_v2_gid(sd_v2, i_gid_read(inode));
	set_sd_v2_mtime(sd_v2, inode_get_mtime_sec(inode));
	set_sd_v2_atime(sd_v2, inode_get_atime_sec(inode));
	set_sd_v2_ctime(sd_v2, inode_get_ctime_sec(inode));
	set_sd_v2_blocks(sd_v2, to_fake_used_blocks(inode, SD_V2_SIZE));
	if (S_ISCHR(inode->i_mode) || S_ISBLK(inode->i_mode))
		set_sd_v2_rdev(sd_v2, new_encode_dev(inode->i_rdev));
	else
		set_sd_v2_generation(sd_v2, inode->i_generation);
	set_sd_v2_attrs(sd_v2, REISERFS_I(inode)->i_attrs);
}

/* used to copy inode's fields to old stat data */
static void inode2sd_v1(void *sd, struct inode *inode, loff_t size)
{
	struct stat_data_v1 *sd_v1 = (struct stat_data_v1 *)sd;

	set_sd_v1_mode(sd_v1, inode->i_mode);
	set_sd_v1_uid(sd_v1, i_uid_read(inode));
	set_sd_v1_gid(sd_v1, i_gid_read(inode));
	set_sd_v1_nlink(sd_v1, inode->i_nlink);
	set_sd_v1_size(sd_v1, size);
	set_sd_v1_atime(sd_v1, inode_get_atime_sec(inode));
	set_sd_v1_ctime(sd_v1, inode_get_ctime_sec(inode));
	set_sd_v1_mtime(sd_v1, inode_get_mtime_sec(inode));

	if (S_ISCHR(inode->i_mode) || S_ISBLK(inode->i_mode))
		set_sd_v1_rdev(sd_v1, new_encode_dev(inode->i_rdev));
	else
		set_sd_v1_blocks(sd_v1, to_fake_used_blocks(inode, SD_V1_SIZE));

	/* Sigh. i_first_direct_byte is back */
	set_sd_v1_first_direct_byte(sd_v1,
				    REISERFS_I(inode)->i_first_direct_byte);
}

/*
 * NOTE, you must prepare the buffer head before sending it here,
 * and then log it after the call
 */
static void update_stat_data(struct treepath *path, struct inode *inode,
			     loff_t size)
{
	struct buffer_head *bh;
	struct item_head *ih;

	bh = PATH_PLAST_BUFFER(path);
	ih = tp_item_head(path);

	if (!is_statdata_le_ih(ih))
		reiserfs_panic(inode->i_sb, "vs-13065", "key %k, found item %h",
			       INODE_PKEY(inode), ih);

	/* path points to old stat data */
	if (stat_data_v1(ih)) {
		inode2sd_v1(ih_item_body(bh, ih), inode, size);
	} else {
		inode2sd(ih_item_body(bh, ih), inode, size);
	}

	return;
}

void reiserfs_update_sd_size(struct reiserfs_transaction_handle *th,
			     struct inode *inode, loff_t size)
{
	struct cpu_key key;
	INITIALIZE_PATH(path);
	struct buffer_head *bh;
	int fs_gen;
	struct item_head *ih, tmp_ih;
	int retval;

	BUG_ON(!th->t_trans_id);

	/* key type is unimportant */
	make_cpu_key(&key, inode, SD_OFFSET, TYPE_STAT_DATA, 3);

	for (;;) {
		int pos;
		/* look for the object's stat data */
		retval = search_item(inode->i_sb, &key, &path);
		if (retval == IO_ERROR) {
			reiserfs_error(inode->i_sb, "vs-13050",
				       "i/o failure occurred trying to "
				       "update %K stat data", &key);
			return;
		}
		if (retval == ITEM_NOT_FOUND) {
			pos = PATH_LAST_POSITION(&path);
			pathrelse(&path);
			if (inode->i_nlink == 0) {
				/*reiserfs_warning (inode->i_sb, "vs-13050: reiserfs_update_sd: i_nlink == 0, stat data not found"); */
				return;
			}
			reiserfs_warning(inode->i_sb, "vs-13060",
					 "stat data of object %k (nlink == %d) "
					 "not found (pos %d)",
					 INODE_PKEY(inode), inode->i_nlink,
					 pos);
			reiserfs_check_path(&path);
			return;
		}

		/*
		 * sigh, prepare_for_journal might schedule.  When it
		 * schedules the FS might change.  We have to detect that,
		 * and loop back to the search if the stat data item has moved
		 */
		bh = get_last_bh(&path);
		ih = tp_item_head(&path);
		copy_item_head(&tmp_ih, ih);
		fs_gen = get_generation(inode->i_sb);
		reiserfs_prepare_for_journal(inode->i_sb, bh, 1);

		/* Stat_data item has been moved after scheduling. */
		if (fs_changed(fs_gen, inode->i_sb)
		    && item_moved(&tmp_ih, &path)) {
			reiserfs_restore_prepared_buffer(inode->i_sb, bh);
			continue;
		}
		break;
	}
	update_stat_data(&path, inode, size);
	journal_mark_dirty(th, bh);
	pathrelse(&path);
	return;
}

/*
 * reiserfs_read_locked_inode is called to read the inode off disk, and it
 * does a make_bad_inode when things go wrong.  But, we need to make sure
 * and clear the key in the private portion of the inode, otherwise a
 * corresponding iput might try to delete whatever object the inode last
 * represented.
 */
static void reiserfs_make_bad_inode(struct inode *inode)
{
	memset(INODE_PKEY(inode), 0, KEY_SIZE);
	make_bad_inode(inode);
}

/*
 * initially this function was derived from minix or ext2's analog and
 * evolved as the prototype did
 */
int reiserfs_init_locked_inode(struct inode *inode, void *p)
{
	struct reiserfs_iget_args *args = (struct reiserfs_iget_args *)p;
	inode->i_ino = args->objectid;
	INODE_PKEY(inode)->k_dir_id = cpu_to_le32(args->dirid);
	return 0;
}

/*
 * looks for stat data in the tree, and fills up the fields of in-core
 * inode stat data fields
 */
void reiserfs_read_locked_inode(struct inode *inode,
				struct reiserfs_iget_args *args)
{
	INITIALIZE_PATH(path_to_sd);
	struct cpu_key key;
	unsigned long dirino;
	int retval;

	dirino = args->dirid;

	/*
	 * set version 1, version 2 could be used too, because stat data
	 * key is the same in both versions
	 */
	_make_cpu_key(&key, KEY_FORMAT_3_5, dirino, inode->i_ino, 0, 0, 3);

	/* look for the object's stat data */
	retval = search_item(inode->i_sb, &key, &path_to_sd);
	if (retval == IO_ERROR) {
		reiserfs_error(inode->i_sb, "vs-13070",
			       "i/o failure occurred trying to find "
			       "stat data of %K", &key);
		reiserfs_make_bad_inode(inode);
		return;
	}

	/* a stale NFS handle can trigger this without it being an error */
	if (retval != ITEM_FOUND) {
		pathrelse(&path_to_sd);
		reiserfs_make_bad_inode(inode);
		clear_nlink(inode);
		return;
	}

	init_inode(inode, &path_to_sd);

	/*
	 * It is possible that knfsd is trying to access inode of a file
	 * that is being removed from the disk by some other thread. As we
	 * update sd on unlink all that is required is to check for nlink
	 * here. This bug was first found by Sizif when debugging
	 * SquidNG/Butterfly, forgotten, and found again after Philippe
	 * Gramoulle <philippe.gramoulle@mmania.com> reproduced it.

	 * More logical fix would require changes in fs/inode.c:iput() to
	 * remove inode from hash-table _after_ fs cleaned disk stuff up and
	 * in iget() to return NULL if I_FREEING inode is found in
	 * hash-table.
	 */

	/*
	 * Currently there is one place where it's ok to meet inode with
	 * nlink==0: processing of open-unlinked and half-truncated files
	 * during mount (fs/reiserfs/super.c:finish_unfinished()).
	 */
	if ((inode->i_nlink == 0) &&
	    !REISERFS_SB(inode->i_sb)->s_is_unlinked_ok) {
		reiserfs_warning(inode->i_sb, "vs-13075",
				 "dead inode read from disk %K. "
				 "This is likely to be race with knfsd. Ignore",
				 &key);
		reiserfs_make_bad_inode(inode);
	}

	/* init inode should be relsing */
	reiserfs_check_path(&path_to_sd);

	/*
	 * Stat data v1 doesn't support ACLs.
	 */
	if (get_inode_sd_version(inode) == STAT_DATA_V1)
		cache_no_acl(inode);
}

/*
 * reiserfs_find_actor() - "find actor" reiserfs supplies to iget5_locked().
 *
 * @inode:    inode from hash table to check
 * @opaque:   "cookie" passed to iget5_locked(). This is &reiserfs_iget_args.
 *
 * This function is called by iget5_locked() to distinguish reiserfs inodes
 * having the same inode numbers. Such inodes can only exist due to some
 * error condition. One of them should be bad. Inodes with identical
 * inode numbers (objectids) are distinguished by parent directory ids.
 *
 */
int reiserfs_find_actor(struct inode *inode, void *opaque)
{
	struct reiserfs_iget_args *args;

	args = opaque;
	/* args is already in CPU order */
	return (inode->i_ino == args->objectid) &&
	    (le32_to_cpu(INODE_PKEY(inode)->k_dir_id) == args->dirid);
}

struct inode *reiserfs_iget(struct super_block *s, const struct cpu_key *key)
{
	struct inode *inode;
	struct reiserfs_iget_args args;
	int depth;

	args.objectid = key->on_disk_key.k_objectid;
	args.dirid = key->on_disk_key.k_dir_id;
	depth = reiserfs_write_unlock_nested(s);
	inode = iget5_locked(s, key->on_disk_key.k_objectid,
			     reiserfs_find_actor, reiserfs_init_locked_inode,
			     (void *)(&args));
	reiserfs_write_lock_nested(s, depth);
	if (!inode)
		return ERR_PTR(-ENOMEM);

	if (inode->i_state & I_NEW) {
		reiserfs_read_locked_inode(inode, &args);
		unlock_new_inode(inode);
	}

	if (comp_short_keys(INODE_PKEY(inode), key) || is_bad_inode(inode)) {
		/* either due to i/o error or a stale NFS handle */
		iput(inode);
		inode = NULL;
	}
	return inode;
}

static struct dentry *reiserfs_get_dentry(struct super_block *sb,
	u32 objectid, u32 dir_id, u32 generation)

{
	struct cpu_key key;
	struct inode *inode;

	key.on_disk_key.k_objectid = objectid;
	key.on_disk_key.k_dir_id = dir_id;
	reiserfs_write_lock(sb);
	inode = reiserfs_iget(sb, &key);
	if (inode && !IS_ERR(inode) && generation != 0 &&
	    generation != inode->i_generation) {
		iput(inode);
		inode = NULL;
	}
	reiserfs_write_unlock(sb);

	return d_obtain_alias(inode);
}

struct dentry *reiserfs_fh_to_dentry(struct super_block *sb, struct fid *fid,
		int fh_len, int fh_type)
{
	/*
	 * fhtype happens to reflect the number of u32s encoded.
	 * due to a bug in earlier code, fhtype might indicate there
	 * are more u32s then actually fitted.
	 * so if fhtype seems to be more than len, reduce fhtype.
	 * Valid types are:
	 *   2 - objectid + dir_id - legacy support
	 *   3 - objectid + dir_id + generation
	 *   4 - objectid + dir_id + objectid and dirid of parent - legacy
	 *   5 - objectid + dir_id + generation + objectid and dirid of parent
	 *   6 - as above plus generation of directory
	 * 6 does not fit in NFSv2 handles
	 */
	if (fh_type > fh_len) {
		if (fh_type != 6 || fh_len != 5)
			reiserfs_warning(sb, "reiserfs-13077",
				"nfsd/reiserfs, fhtype=%d, len=%d - odd",
				fh_type, fh_len);
		fh_type = fh_len;
	}
	if (fh_len < 2)
		return NULL;

	return reiserfs_get_dentry(sb, fid->raw[0], fid->raw[1],
		(fh_type == 3 || fh_type >= 5) ? fid->raw[2] : 0);
}

struct dentry *reiserfs_fh_to_parent(struct super_block *sb, struct fid *fid,
		int fh_len, int fh_type)
{
	if (fh_type > fh_len)
		fh_type = fh_len;
	if (fh_type < 4)
		return NULL;

	return reiserfs_get_dentry(sb,
		(fh_type >= 5) ? fid->raw[3] : fid->raw[2],
		(fh_type >= 5) ? fid->raw[4] : fid->raw[3],
		(fh_type == 6) ? fid->raw[5] : 0);
}

int reiserfs_encode_fh(struct inode *inode, __u32 * data, int *lenp,
		       struct inode *parent)
{
	int maxlen = *lenp;

	if (parent && (maxlen < 5)) {
		*lenp = 5;
		return FILEID_INVALID;
	} else if (maxlen < 3) {
		*lenp = 3;
		return FILEID_INVALID;
	}

	data[0] = inode->i_ino;
	data[1] = le32_to_cpu(INODE_PKEY(inode)->k_dir_id);
	data[2] = inode->i_generation;
	*lenp = 3;
	if (parent) {
		data[3] = parent->i_ino;
		data[4] = le32_to_cpu(INODE_PKEY(parent)->k_dir_id);
		*lenp = 5;
		if (maxlen >= 6) {
			data[5] = parent->i_generation;
			*lenp = 6;
		}
	}
	return *lenp;
}

/*
 * looks for stat data, then copies fields to it, marks the buffer
 * containing stat data as dirty
 */
/*
 * reiserfs inodes are never really dirty, since the dirty inode call
 * always logs them.  This call allows the VFS inode marking routines
 * to properly mark inodes for datasync and such, but only actually
 * does something when called for a synchronous update.
 */
int reiserfs_write_inode(struct inode *inode, struct writeback_control *wbc)
{
	struct reiserfs_transaction_handle th;
	int jbegin_count = 1;

	if (sb_rdonly(inode->i_sb))
		return -EROFS;
	/*
	 * memory pressure can sometimes initiate write_inode calls with
	 * sync == 1,
	 * these cases are just when the system needs ram, not when the
	 * inode needs to reach disk for safety, and they can safely be
	 * ignored because the altered inode has already been logged.
	 */
	if (wbc->sync_mode == WB_SYNC_ALL && !(current->flags & PF_MEMALLOC)) {
		reiserfs_write_lock(inode->i_sb);
		if (!journal_begin(&th, inode->i_sb, jbegin_count)) {
			reiserfs_update_sd(&th, inode);
			journal_end_sync(&th);
		}
		reiserfs_write_unlock(inode->i_sb);
	}
	return 0;
}

/*
 * stat data of new object is inserted already, this inserts the item
 * containing "." and ".." entries
 */
static int reiserfs_new_directory(struct reiserfs_transaction_handle *th,
				  struct inode *inode,
				  struct item_head *ih, struct treepath *path,
				  struct inode *dir)
{
	struct super_block *sb = th->t_super;
	char empty_dir[EMPTY_DIR_SIZE];
	char *body = empty_dir;
	struct cpu_key key;
	int retval;

	BUG_ON(!th->t_trans_id);

	_make_cpu_key(&key, KEY_FORMAT_3_5, le32_to_cpu(ih->ih_key.k_dir_id),
		      le32_to_cpu(ih->ih_key.k_objectid), DOT_OFFSET,
		      TYPE_DIRENTRY, 3 /*key length */ );

	/*
	 * compose item head for new item. Directories consist of items of
	 * old type (ITEM_VERSION_1). Do not set key (second arg is 0), it
	 * is done by reiserfs_new_inode
	 */
	if (old_format_only(sb)) {
		make_le_item_head(ih, NULL, KEY_FORMAT_3_5, DOT_OFFSET,
				  TYPE_DIRENTRY, EMPTY_DIR_SIZE_V1, 2);

		make_empty_dir_item_v1(body, ih->ih_key.k_dir_id,
				       ih->ih_key.k_objectid,
				       INODE_PKEY(dir)->k_dir_id,
				       INODE_PKEY(dir)->k_objectid);
	} else {
		make_le_item_head(ih, NULL, KEY_FORMAT_3_5, DOT_OFFSET,
				  TYPE_DIRENTRY, EMPTY_DIR_SIZE, 2);

		make_empty_dir_item(body, ih->ih_key.k_dir_id,
				    ih->ih_key.k_objectid,
				    INODE_PKEY(dir)->k_dir_id,
				    INODE_PKEY(dir)->k_objectid);
	}

	/* look for place in the tree for new item */
	retval = search_item(sb, &key, path);
	if (retval == IO_ERROR) {
		reiserfs_error(sb, "vs-13080",
			       "i/o failure occurred creating new directory");
		return -EIO;
	}
	if (retval == ITEM_FOUND) {
		pathrelse(path);
		reiserfs_warning(sb, "vs-13070",
				 "object with this key exists (%k)",
				 &(ih->ih_key));
		return -EEXIST;
	}

	/* insert item, that is empty directory item */
	return reiserfs_insert_item(th, path, &key, ih, inode, body);
}

/*
 * stat data of object has been inserted, this inserts the item
 * containing the body of symlink
 */
static int reiserfs_new_symlink(struct reiserfs_transaction_handle *th,
				struct inode *inode,
				struct item_head *ih,
				struct treepath *path, const char *symname,
				int item_len)
{
	struct super_block *sb = th->t_super;
	struct cpu_key key;
	int retval;

	BUG_ON(!th->t_trans_id);

	_make_cpu_key(&key, KEY_FORMAT_3_5,
		      le32_to_cpu(ih->ih_key.k_dir_id),
		      le32_to_cpu(ih->ih_key.k_objectid),
		      1, TYPE_DIRECT, 3 /*key length */ );

	make_le_item_head(ih, NULL, KEY_FORMAT_3_5, 1, TYPE_DIRECT, item_len,
			  0 /*free_space */ );

	/* look for place in the tree for new item */
	retval = search_item(sb, &key, path);
	if (retval == IO_ERROR) {
		reiserfs_error(sb, "vs-13080",
			       "i/o failure occurred creating new symlink");
		return -EIO;
	}
	if (retval == ITEM_FOUND) {
		pathrelse(path);
		reiserfs_warning(sb, "vs-13080",
				 "object with this key exists (%k)",
				 &(ih->ih_key));
		return -EEXIST;
	}

	/* insert item, that is body of symlink */
	return reiserfs_insert_item(th, path, &key, ih, inode, symname);
}

/*
 * inserts the stat data into the tree, and then calls
 * reiserfs_new_directory (to insert ".", ".." item if new object is
 * directory) or reiserfs_new_symlink (to insert symlink body if new
 * object is symlink) or nothing (if new object is regular file)

 * NOTE! uid and gid must already be set in the inode.  If we return
 * non-zero due to an error, we have to drop the quota previously allocated
 * for the fresh inode.  This can only be done outside a transaction, so
 * if we return non-zero, we also end the transaction.
 *
 * @th: active transaction handle
 * @dir: parent directory for new inode
 * @mode: mode of new inode
 * @symname: symlink contents if inode is symlink
 * @isize: 0 for regular file, EMPTY_DIR_SIZE for dirs, strlen(symname) for
 *         symlinks
 * @inode: inode to be filled
 * @security: optional security context to associate with this inode
 */
int reiserfs_new_inode(struct reiserfs_transaction_handle *th,
		       struct inode *dir, umode_t mode, const char *symname,
		       /* 0 for regular, EMTRY_DIR_SIZE for dirs,
		          strlen (symname) for symlinks) */
		       loff_t i_size, struct dentry *dentry,
		       struct inode *inode,
		       struct reiserfs_security_handle *security)
{
	struct super_block *sb = dir->i_sb;
	struct reiserfs_iget_args args;
	INITIALIZE_PATH(path_to_key);
	struct cpu_key key;
	struct item_head ih;
	struct stat_data sd;
	int retval;
	int err;
	int depth;

	BUG_ON(!th->t_trans_id);

	depth = reiserfs_write_unlock_nested(sb);
	err = dquot_alloc_inode(inode);
	reiserfs_write_lock_nested(sb, depth);
	if (err)
		goto out_end_trans;
	if (!dir->i_nlink) {
		err = -EPERM;
		goto out_bad_inode;
	}

	/* item head of new item */
	ih.ih_key.k_dir_id = reiserfs_choose_packing(dir);
	ih.ih_key.k_objectid = cpu_to_le32(reiserfs_get_unused_objectid(th));
	if (!ih.ih_key.k_objectid) {
		err = -ENOMEM;
		goto out_bad_inode;
	}
	args.objectid = inode->i_ino = le32_to_cpu(ih.ih_key.k_objectid);
	if (old_format_only(sb))
		make_le_item_head(&ih, NULL, KEY_FORMAT_3_5, SD_OFFSET,
				  TYPE_STAT_DATA, SD_V1_SIZE, MAX_US_INT);
	else
		make_le_item_head(&ih, NULL, KEY_FORMAT_3_6, SD_OFFSET,
				  TYPE_STAT_DATA, SD_SIZE, MAX_US_INT);
	memcpy(INODE_PKEY(inode), &ih.ih_key, KEY_SIZE);
	args.dirid = le32_to_cpu(ih.ih_key.k_dir_id);

	depth = reiserfs_write_unlock_nested(inode->i_sb);
	err = insert_inode_locked4(inode, args.objectid,
			     reiserfs_find_actor, &args);
	reiserfs_write_lock_nested(inode->i_sb, depth);
	if (err) {
		err = -EINVAL;
		goto out_bad_inode;
	}

	if (old_format_only(sb))
		/*
		 * not a perfect generation count, as object ids can be reused,
		 * but this is as good as reiserfs can do right now.
		 * note that the private part of inode isn't filled in yet,
		 * we have to use the directory.
		 */
		inode->i_generation = le32_to_cpu(INODE_PKEY(dir)->k_objectid);
	else
#if defined( USE_INODE_GENERATION_COUNTER )
		inode->i_generation =
		    le32_to_cpu(REISERFS_SB(sb)->s_rs->s_inode_generation);
#else
		inode->i_generation = ++event;
#endif

	/* fill stat data */
	set_nlink(inode, (S_ISDIR(mode) ? 2 : 1));

	/* uid and gid must already be set by the caller for quota init */

	simple_inode_init_ts(inode);
	inode->i_size = i_size;
	inode->i_blocks = 0;
	inode->i_bytes = 0;
	REISERFS_I(inode)->i_first_direct_byte = S_ISLNK(mode) ? 1 :
	    U32_MAX /*NO_BYTES_IN_DIRECT_ITEM */ ;

	INIT_LIST_HEAD(&REISERFS_I(inode)->i_prealloc_list);
	REISERFS_I(inode)->i_flags = 0;
	REISERFS_I(inode)->i_prealloc_block = 0;
	REISERFS_I(inode)->i_prealloc_count = 0;
	REISERFS_I(inode)->i_trans_id = 0;
	REISERFS_I(inode)->i_jl = NULL;
	REISERFS_I(inode)->i_attrs =
	    REISERFS_I(dir)->i_attrs & REISERFS_INHERIT_MASK;
	sd_attrs_to_i_attrs(REISERFS_I(inode)->i_attrs, inode);
	reiserfs_init_xattr_rwsem(inode);

	/* key to search for correct place for new stat data */
	_make_cpu_key(&key, KEY_FORMAT_3_6, le32_to_cpu(ih.ih_key.k_dir_id),
		      le32_to_cpu(ih.ih_key.k_objectid), SD_OFFSET,
		      TYPE_STAT_DATA, 3 /*key length */ );

	/* find proper place for inserting of stat data */
	retval = search_item(sb, &key, &path_to_key);
	if (retval == IO_ERROR) {
		err = -EIO;
		goto out_bad_inode;
	}
	if (retval == ITEM_FOUND) {
		pathrelse(&path_to_key);
		err = -EEXIST;
		goto out_bad_inode;
	}
	if (old_format_only(sb)) {
		/* i_uid or i_gid is too big to be stored in stat data v3.5 */
		if (i_uid_read(inode) & ~0xffff || i_gid_read(inode) & ~0xffff) {
			pathrelse(&path_to_key);
			err = -EINVAL;
			goto out_bad_inode;
		}
		inode2sd_v1(&sd, inode, inode->i_size);
	} else {
		inode2sd(&sd, inode, inode->i_size);
	}
	/*
	 * store in in-core inode the key of stat data and version all
	 * object items will have (directory items will have old offset
	 * format, other new objects will consist of new items)
	 */
	if (old_format_only(sb) || S_ISDIR(mode) || S_ISLNK(mode))
		set_inode_item_key_version(inode, KEY_FORMAT_3_5);
	else
		set_inode_item_key_version(inode, KEY_FORMAT_3_6);
	if (old_format_only(sb))
		set_inode_sd_version(inode, STAT_DATA_V1);
	else
		set_inode_sd_version(inode, STAT_DATA_V2);

	/* insert the stat data into the tree */
#ifdef DISPLACE_NEW_PACKING_LOCALITIES
	if (REISERFS_I(dir)->new_packing_locality)
		th->displace_new_blocks = 1;
#endif
	retval =
	    reiserfs_insert_item(th, &path_to_key, &key, &ih, inode,
				 (char *)(&sd));
	if (retval) {
		err = retval;
		reiserfs_check_path(&path_to_key);
		goto out_bad_inode;
	}
#ifdef DISPLACE_NEW_PACKING_LOCALITIES
	if (!th->displace_new_blocks)
		REISERFS_I(dir)->new_packing_locality = 0;
#endif
	if (S_ISDIR(mode)) {
		/* insert item with "." and ".." */
		retval =
		    reiserfs_new_directory(th, inode, &ih, &path_to_key, dir);
	}

	if (S_ISLNK(mode)) {
		/* insert body of symlink */
		if (!old_format_only(sb))
			i_size = ROUND_UP(i_size);
		retval =
		    reiserfs_new_symlink(th, inode, &ih, &path_to_key, symname,
					 i_size);
	}
	if (retval) {
		err = retval;
		reiserfs_check_path(&path_to_key);
		journal_end(th);
		goto out_inserted_sd;
	}

	/*
	 * Mark it private if we're creating the privroot
	 * or something under it.
	 */
	if (IS_PRIVATE(dir) || dentry == REISERFS_SB(sb)->priv_root)
		reiserfs_init_priv_inode(inode);

	if (reiserfs_posixacl(inode->i_sb)) {
		reiserfs_write_unlock(inode->i_sb);
		retval = reiserfs_inherit_default_acl(th, dir, dentry, inode);
		reiserfs_write_lock(inode->i_sb);
		if (retval) {
			err = retval;
			reiserfs_check_path(&path_to_key);
			journal_end(th);
			goto out_inserted_sd;
		}
	} else if (inode->i_sb->s_flags & SB_POSIXACL) {
		reiserfs_warning(inode->i_sb, "jdm-13090",
				 "ACLs aren't enabled in the fs, "
				 "but vfs thinks they are!");
	}

	if (security->name) {
		reiserfs_write_unlock(inode->i_sb);
		retval = reiserfs_security_write(th, inode, security);
		reiserfs_write_lock(inode->i_sb);
		if (retval) {
			err = retval;
			reiserfs_check_path(&path_to_key);
			retval = journal_end(th);
			if (retval)
				err = retval;
			goto out_inserted_sd;
		}
	}

	reiserfs_update_sd(th, inode);
	reiserfs_check_path(&path_to_key);

	return 0;

out_bad_inode:
	/* Invalidate the object, nothing was inserted yet */
	INODE_PKEY(inode)->k_objectid = 0;

	/* Quota change must be inside a transaction for journaling */
	depth = reiserfs_write_unlock_nested(inode->i_sb);
	dquot_free_inode(inode);
	reiserfs_write_lock_nested(inode->i_sb, depth);

out_end_trans:
	journal_end(th);
	/*
	 * Drop can be outside and it needs more credits so it's better
	 * to have it outside
	 */
	depth = reiserfs_write_unlock_nested(inode->i_sb);
	dquot_drop(inode);
	reiserfs_write_lock_nested(inode->i_sb, depth);
	inode->i_flags |= S_NOQUOTA;
	make_bad_inode(inode);

out_inserted_sd:
	clear_nlink(inode);
	th->t_trans_id = 0;	/* so the caller can't use this handle later */
	if (inode->i_state & I_NEW)
		unlock_new_inode(inode);
	iput(inode);
	return err;
}

/*
 * finds the tail page in the page cache,
 * reads the last block in.
 *
 * On success, page_result is set to a locked, pinned page, and bh_result
 * is set to an up to date buffer for the last block in the file.  returns 0.
 *
 * tail conversion is not done, so bh_result might not be valid for writing
 * check buffer_mapped(bh_result) and bh_result->b_blocknr != 0 before
 * trying to write the block.
 *
 * on failure, nonzero is returned, page_result and bh_result are untouched.
 */
static int grab_tail_page(struct inode *inode,
			  struct page **page_result,
			  struct buffer_head **bh_result)
{

	/*
	 * we want the page with the last byte in the file,
	 * not the page that will hold the next byte for appending
	 */
	unsigned long index = (inode->i_size - 1) >> PAGE_SHIFT;
	unsigned long pos = 0;
	unsigned long start = 0;
	unsigned long blocksize = inode->i_sb->s_blocksize;
	unsigned long offset = (inode->i_size) & (PAGE_SIZE - 1);
	struct buffer_head *bh;
	struct buffer_head *head;
	struct folio *folio;
	int error;

	/*
	 * we know that we are only called with inode->i_size > 0.
	 * we also know that a file tail can never be as big as a block
	 * If i_size % blocksize == 0, our file is currently block aligned
	 * and it won't need converting or zeroing after a truncate.
	 */
	if ((offset & (blocksize - 1)) == 0) {
		return -ENOENT;
	}
	folio = __filemap_get_folio(inode->i_mapping, index,
			FGP_LOCK | FGP_ACCESSED | FGP_CREAT,
			mapping_gfp_mask(inode->i_mapping));
	if (IS_ERR(folio))
		return PTR_ERR(folio);
	/* start within the page of the last block in the file */
	start = (offset / blocksize) * blocksize;

	error = __block_write_begin(folio, start, offset - start,
				    reiserfs_get_block_create_0);
	if (error)
		goto unlock;

	head = folio_buffers(folio);
	bh = head;
	do {
		if (pos >= start) {
			break;
		}
		bh = bh->b_this_page;
		pos += blocksize;
	} while (bh != head);

	if (!buffer_uptodate(bh)) {
		/*
		 * note, this should never happen, prepare_write should be
		 * taking care of this for us.  If the buffer isn't up to
		 * date, I've screwed up the code to find the buffer, or the
		 * code to call prepare_write
		 */
		reiserfs_error(inode->i_sb, "clm-6000",
			       "error reading block %lu", bh->b_blocknr);
		error = -EIO;
		goto unlock;
	}
	*bh_result = bh;
	*page_result = &folio->page;

	return error;

unlock:
	folio_unlock(folio);
	folio_put(folio);
	return error;
}

/*
 * vfs version of truncate file.  Must NOT be called with
 * a transaction already started.
 *
 * some code taken from block_truncate_page
 */
int reiserfs_truncate_file(struct inode *inode, int update_timestamps)
{
	struct reiserfs_transaction_handle th;
	/* we want the offset for the first byte after the end of the file */
	unsigned long offset = inode->i_size & (PAGE_SIZE - 1);
	unsigned blocksize = inode->i_sb->s_blocksize;
	unsigned length;
	struct page *page = NULL;
	int error;
	struct buffer_head *bh = NULL;
	int err2;

	reiserfs_write_lock(inode->i_sb);

	if (inode->i_size > 0) {
		error = grab_tail_page(inode, &page, &bh);
		if (error) {
			/*
			 * -ENOENT means we truncated past the end of the
			 * file, and get_block_create_0 could not find a
			 * block to read in, which is ok.
			 */
			if (error != -ENOENT)
				reiserfs_error(inode->i_sb, "clm-6001",
					       "grab_tail_page failed %d",
					       error);
			page = NULL;
			bh = NULL;
		}
	}

	/*
	 * so, if page != NULL, we have a buffer head for the offset at
	 * the end of the file. if the bh is mapped, and bh->b_blocknr != 0,
	 * then we have an unformatted node.  Otherwise, we have a direct item,
	 * and no zeroing is required on disk.  We zero after the truncate,
	 * because the truncate might pack the item anyway
	 * (it will unmap bh if it packs).
	 *
	 * it is enough to reserve space in transaction for 2 balancings:
	 * one for "save" link adding and another for the first
	 * cut_from_item. 1 is for update_sd
	 */
	error = journal_begin(&th, inode->i_sb,
			      JOURNAL_PER_BALANCE_CNT * 2 + 1);
	if (error)
		goto out;
	reiserfs_update_inode_transaction(inode);
	if (update_timestamps)
		/*
		 * we are doing real truncate: if the system crashes
		 * before the last transaction of truncating gets committed
		 * - on reboot the file either appears truncated properly
		 * or not truncated at all
		 */
		add_save_link(&th, inode, 1);
	err2 = reiserfs_do_truncate(&th, inode, page, update_timestamps);
	error = journal_end(&th);
	if (error)
		goto out;

	/* check reiserfs_do_truncate after ending the transaction */
	if (err2) {
		error = err2;
  		goto out;
	}
	
	if (update_timestamps) {
		error = remove_save_link(inode, 1 /* truncate */);
		if (error)
			goto out;
	}

	if (page) {
		length = offset & (blocksize - 1);
		/* if we are not on a block boundary */
		if (length) {
			length = blocksize - length;
			zero_user(page, offset, length);
			if (buffer_mapped(bh) && bh->b_blocknr != 0) {
				mark_buffer_dirty(bh);
			}
		}
		unlock_page(page);
		put_page(page);
	}

	reiserfs_write_unlock(inode->i_sb);

	return 0;
out:
	if (page) {
		unlock_page(page);
		put_page(page);
	}

	reiserfs_write_unlock(inode->i_sb);

	return error;
}

static int map_block_for_writepage(struct inode *inode,
				   struct buffer_head *bh_result,
				   unsigned long block)
{
	struct reiserfs_transaction_handle th;
	int fs_gen;
	struct item_head tmp_ih;
	struct item_head *ih;
	struct buffer_head *bh;
	__le32 *item;
	struct cpu_key key;
	INITIALIZE_PATH(path);
	int pos_in_item;
	int jbegin_count = JOURNAL_PER_BALANCE_CNT;
	loff_t byte_offset = ((loff_t)block << inode->i_sb->s_blocksize_bits)+1;
	int retval;
	int use_get_block = 0;
	int bytes_copied = 0;
	int copy_size;
	int trans_running = 0;

	/*
	 * catch places below that try to log something without
	 * starting a trans
	 */
	th.t_trans_id = 0;

	if (!buffer_uptodate(bh_result)) {
		return -EIO;
	}

	kmap(bh_result->b_page);
start_over:
	reiserfs_write_lock(inode->i_sb);
	make_cpu_key(&key, inode, byte_offset, TYPE_ANY, 3);

research:
	retval = search_for_position_by_key(inode->i_sb, &key, &path);
	if (retval != POSITION_FOUND) {
		use_get_block = 1;
		goto out;
	}

	bh = get_last_bh(&path);
	ih = tp_item_head(&path);
	item = tp_item_body(&path);
	pos_in_item = path.pos_in_item;

	/* we've found an unformatted node */
	if (indirect_item_found(retval, ih)) {
		if (bytes_copied > 0) {
			reiserfs_warning(inode->i_sb, "clm-6002",
					 "bytes_copied %d", bytes_copied);
		}
		if (!get_block_num(item, pos_in_item)) {
			/* crap, we are writing to a hole */
			use_get_block = 1;
			goto out;
		}
		set_block_dev_mapped(bh_result,
				     get_block_num(item, pos_in_item), inode);
	} else if (is_direct_le_ih(ih)) {
		char *p;
		p = page_address(bh_result->b_page);
		p += (byte_offset - 1) & (PAGE_SIZE - 1);
		copy_size = ih_item_len(ih) - pos_in_item;

		fs_gen = get_generation(inode->i_sb);
		copy_item_head(&tmp_ih, ih);

		if (!trans_running) {
			/* vs-3050 is gone, no need to drop the path */
			retval = journal_begin(&th, inode->i_sb, jbegin_count);
			if (retval)
				goto out;
			reiserfs_update_inode_transaction(inode);
			trans_running = 1;
			if (fs_changed(fs_gen, inode->i_sb)
			    && item_moved(&tmp_ih, &path)) {
				reiserfs_restore_prepared_buffer(inode->i_sb,
								 bh);
				goto research;
			}
		}

		reiserfs_prepare_for_journal(inode->i_sb, bh, 1);

		if (fs_changed(fs_gen, inode->i_sb)
		    && item_moved(&tmp_ih, &path)) {
			reiserfs_restore_prepared_buffer(inode->i_sb, bh);
			goto research;
		}

		memcpy(ih_item_body(bh, ih) + pos_in_item, p + bytes_copied,
		       copy_size);

		journal_mark_dirty(&th, bh);
		bytes_copied += copy_size;
		set_block_dev_mapped(bh_result, 0, inode);

		/* are there still bytes left? */
		if (bytes_copied < bh_result->b_size &&
		    (byte_offset + bytes_copied) < inode->i_size) {
			set_cpu_key_k_offset(&key,
					     cpu_key_k_offset(&key) +
					     copy_size);
			goto research;
		}
	} else {
		reiserfs_warning(inode->i_sb, "clm-6003",
				 "bad item inode %lu", inode->i_ino);
		retval = -EIO;
		goto out;
	}
	retval = 0;

out:
	pathrelse(&path);
	if (trans_running) {
		int err = journal_end(&th);
		if (err)
			retval = err;
		trans_running = 0;
	}
	reiserfs_write_unlock(inode->i_sb);

	/* this is where we fill in holes in the file. */
	if (use_get_block) {
		retval = reiserfs_get_block(inode, block, bh_result,
					    GET_BLOCK_CREATE | GET_BLOCK_NO_IMUX
					    | GET_BLOCK_NO_DANGLE);
		if (!retval) {
			if (!buffer_mapped(bh_result)
			    || bh_result->b_blocknr == 0) {
				/* get_block failed to find a mapped unformatted node. */
				use_get_block = 0;
				goto start_over;
			}
		}
	}
	kunmap(bh_result->b_page);

	if (!retval && buffer_mapped(bh_result) && bh_result->b_blocknr == 0) {
		/*
		 * we've copied data from the page into the direct item, so the
		 * buffer in the page is now clean, mark it to reflect that.
		 */
		lock_buffer(bh_result);
		clear_buffer_dirty(bh_result);
		unlock_buffer(bh_result);
	}
	return retval;
}

/*
 * mason@suse.com: updated in 2.5.54 to follow the same general io
 * start/recovery path as __block_write_full_folio, along with special
 * code to handle reiserfs tails.
 */
static int reiserfs_write_folio(struct folio *folio,
		struct writeback_control *wbc, void *data)
{
	struct inode *inode = folio->mapping->host;
	unsigned long end_index = inode->i_size >> PAGE_SHIFT;
	int error = 0;
	unsigned long block;
	sector_t last_block;
	struct buffer_head *head, *bh;
	int partial = 0;
	int nr = 0;
	int checked = folio_test_checked(folio);
	struct reiserfs_transaction_handle th;
	struct super_block *s = inode->i_sb;
	int bh_per_page = PAGE_SIZE / s->s_blocksize;
	th.t_trans_id = 0;

	/* no logging allowed when nonblocking or from PF_MEMALLOC */
	if (checked && (current->flags & PF_MEMALLOC)) {
		folio_redirty_for_writepage(wbc, folio);
		folio_unlock(folio);
		return 0;
	}

	/*
	 * The folio dirty bit is cleared before writepage is called, which
	 * means we have to tell create_empty_buffers to make dirty buffers
	 * The folio really should be up to date at this point, so tossing
	 * in the BH_Uptodate is just a sanity check.
	 */
	head = folio_buffers(folio);
	if (!head)
		head = create_empty_buffers(folio, s->s_blocksize,
				     (1 << BH_Dirty) | (1 << BH_Uptodate));

	/*
	 * last folio in the file, zero out any contents past the
	 * last byte in the file
	 */
	if (folio->index >= end_index) {
		unsigned last_offset;

		last_offset = inode->i_size & (PAGE_SIZE - 1);
		/* no file contents in this folio */
		if (folio->index >= end_index + 1 || !last_offset) {
			folio_unlock(folio);
			return 0;
		}
		folio_zero_segment(folio, last_offset, folio_size(folio));
	}
	bh = head;
	block = folio->index << (PAGE_SHIFT - s->s_blocksize_bits);
	last_block = (i_size_read(inode) - 1) >> inode->i_blkbits;
	/* first map all the buffers, logging any direct items we find */
	do {
		if (block > last_block) {
			/*
			 * This can happen when the block size is less than
			 * the folio size.  The corresponding bytes in the folio
			 * were zero filled above
			 */
			clear_buffer_dirty(bh);
			set_buffer_uptodate(bh);
		} else if ((checked || buffer_dirty(bh)) &&
			   (!buffer_mapped(bh) || bh->b_blocknr == 0)) {
			/*
			 * not mapped yet, or it points to a direct item, search
			 * the btree for the mapping info, and log any direct
			 * items found
			 */
			if ((error = map_block_for_writepage(inode, bh, block))) {
				goto fail;
			}
		}
		bh = bh->b_this_page;
		block++;
	} while (bh != head);

	/*
	 * we start the transaction after map_block_for_writepage,
	 * because it can create holes in the file (an unbounded operation).
	 * starting it here, we can make a reliable estimate for how many
	 * blocks we're going to log
	 */
	if (checked) {
		folio_clear_checked(folio);
		reiserfs_write_lock(s);
		error = journal_begin(&th, s, bh_per_page + 1);
		if (error) {
			reiserfs_write_unlock(s);
			goto fail;
		}
		reiserfs_update_inode_transaction(inode);
	}
	/* now go through and lock any dirty buffers on the folio */
	do {
		get_bh(bh);
		if (!buffer_mapped(bh))
			continue;
		if (buffer_mapped(bh) && bh->b_blocknr == 0)
			continue;

		if (checked) {
			reiserfs_prepare_for_journal(s, bh, 1);
			journal_mark_dirty(&th, bh);
			continue;
		}
		/*
		 * from this point on, we know the buffer is mapped to a
		 * real block and not a direct item
		 */
		if (wbc->sync_mode != WB_SYNC_NONE) {
			lock_buffer(bh);
		} else {
			if (!trylock_buffer(bh)) {
				folio_redirty_for_writepage(wbc, folio);
				continue;
			}
		}
		if (test_clear_buffer_dirty(bh)) {
			mark_buffer_async_write(bh);
		} else {
			unlock_buffer(bh);
		}
	} while ((bh = bh->b_this_page) != head);

	if (checked) {
		error = journal_end(&th);
		reiserfs_write_unlock(s);
		if (error)
			goto fail;
	}
	BUG_ON(folio_test_writeback(folio));
	folio_start_writeback(folio);
	folio_unlock(folio);

	/*
	 * since any buffer might be the only dirty buffer on the folio,
	 * the first submit_bh can bring the folio out of writeback.
	 * be careful with the buffers.
	 */
	do {
		struct buffer_head *next = bh->b_this_page;
		if (buffer_async_write(bh)) {
			submit_bh(REQ_OP_WRITE, bh);
			nr++;
		}
		put_bh(bh);
		bh = next;
	} while (bh != head);

	error = 0;
done:
	if (nr == 0) {
		/*
		 * if this folio only had a direct item, it is very possible for
		 * no io to be required without there being an error.  Or,
		 * someone else could have locked them and sent them down the
		 * pipe without locking the folio
		 */
		bh = head;
		do {
			if (!buffer_uptodate(bh)) {
				partial = 1;
				break;
			}
			bh = bh->b_this_page;
		} while (bh != head);
		if (!partial)
			folio_mark_uptodate(folio);
		folio_end_writeback(folio);
	}
	return error;

fail:
	/*
	 * catches various errors, we need to make sure any valid dirty blocks
	 * get to the media.  The folio is currently locked and not marked for
	 * writeback
	 */
	folio_clear_uptodate(folio);
	bh = head;
	do {
		get_bh(bh);
		if (buffer_mapped(bh) && buffer_dirty(bh) && bh->b_blocknr) {
			lock_buffer(bh);
			mark_buffer_async_write(bh);
		} else {
			/*
			 * clear any dirty bits that might have come from
			 * getting attached to a dirty folio
			 */
			clear_buffer_dirty(bh);
		}
		bh = bh->b_this_page;
	} while (bh != head);
	BUG_ON(folio_test_writeback(folio));
	folio_start_writeback(folio);
	folio_unlock(folio);
	do {
		struct buffer_head *next = bh->b_this_page;
		if (buffer_async_write(bh)) {
			clear_buffer_dirty(bh);
			submit_bh(REQ_OP_WRITE, bh);
			nr++;
		}
		put_bh(bh);
		bh = next;
	} while (bh != head);
	goto done;
}

static int reiserfs_read_folio(struct file *f, struct folio *folio)
{
	return block_read_full_folio(folio, reiserfs_get_block);
}

static int reiserfs_writepages(struct address_space *mapping,
		struct writeback_control *wbc)
{
	reiserfs_wait_on_write_block(mapping->host->i_sb);
	return write_cache_pages(mapping, wbc, reiserfs_write_folio, NULL);
}

static void reiserfs_truncate_failed_write(struct inode *inode)
{
	truncate_inode_pages(inode->i_mapping, inode->i_size);
	reiserfs_truncate_file(inode, 0);
}

static int reiserfs_write_begin(struct file *file,
				struct address_space *mapping,
				loff_t pos, unsigned len,
				struct folio **foliop, void **fsdata)
{
	struct inode *inode;
	struct folio *folio;
	pgoff_t index;
	int ret;
	int old_ref = 0;

 	inode = mapping->host;
	index = pos >> PAGE_SHIFT;
	folio = __filemap_get_folio(mapping, index, FGP_WRITEBEGIN,
			mapping_gfp_mask(mapping));
	if (IS_ERR(folio))
		return PTR_ERR(folio);
	*foliop = folio;

	reiserfs_wait_on_write_block(inode->i_sb);
	fix_tail_page_for_writing(&folio->page);
	if (reiserfs_transaction_running(inode->i_sb)) {
		struct reiserfs_transaction_handle *th;
		th = (struct reiserfs_transaction_handle *)current->
		    journal_info;
		BUG_ON(!th->t_refcount);
		BUG_ON(!th->t_trans_id);
		old_ref = th->t_refcount;
		th->t_refcount++;
	}
	ret = __block_write_begin(folio, pos, len, reiserfs_get_block);
	if (ret && reiserfs_transaction_running(inode->i_sb)) {
		struct reiserfs_transaction_handle *th = current->journal_info;
		/*
		 * this gets a little ugly.  If reiserfs_get_block returned an
		 * error and left a transacstion running, we've got to close
		 * it, and we've got to free handle if it was a persistent
		 * transaction.
		 *
		 * But, if we had nested into an existing transaction, we need
		 * to just drop the ref count on the handle.
		 *
		 * If old_ref == 0, the transaction is from reiserfs_get_block,
		 * and it was a persistent trans.  Otherwise, it was nested
		 * above.
		 */
		if (th->t_refcount > old_ref) {
			if (old_ref)
				th->t_refcount--;
			else {
				int err;
				reiserfs_write_lock(inode->i_sb);
				err = reiserfs_end_persistent_transaction(th);
				reiserfs_write_unlock(inode->i_sb);
				if (err)
					ret = err;
			}
		}
	}
	if (ret) {
		folio_unlock(folio);
		folio_put(folio);
		/* Truncate allocated blocks */
		reiserfs_truncate_failed_write(inode);
	}
	return ret;
}

int __reiserfs_write_begin(struct page *page, unsigned from, unsigned len)
{
	struct inode *inode = page->mapping->host;
	int ret;
	int old_ref = 0;
	int depth;

	depth = reiserfs_write_unlock_nested(inode->i_sb);
	reiserfs_wait_on_write_block(inode->i_sb);
	reiserfs_write_lock_nested(inode->i_sb, depth);

	fix_tail_page_for_writing(page);
	if (reiserfs_transaction_running(inode->i_sb)) {
		struct reiserfs_transaction_handle *th;
		th = (struct reiserfs_transaction_handle *)current->
		    journal_info;
		BUG_ON(!th->t_refcount);
		BUG_ON(!th->t_trans_id);
		old_ref = th->t_refcount;
		th->t_refcount++;
	}

	ret = __block_write_begin(page_folio(page), from, len, reiserfs_get_block);
	if (ret && reiserfs_transaction_running(inode->i_sb)) {
		struct reiserfs_transaction_handle *th = current->journal_info;
		/*
		 * this gets a little ugly.  If reiserfs_get_block returned an
		 * error and left a transacstion running, we've got to close
		 * it, and we've got to free handle if it was a persistent
		 * transaction.
		 *
		 * But, if we had nested into an existing transaction, we need
		 * to just drop the ref count on the handle.
		 *
		 * If old_ref == 0, the transaction is from reiserfs_get_block,
		 * and it was a persistent trans.  Otherwise, it was nested
		 * above.
		 */
		if (th->t_refcount > old_ref) {
			if (old_ref)
				th->t_refcount--;
			else {
				int err;
				reiserfs_write_lock(inode->i_sb);
				err = reiserfs_end_persistent_transaction(th);
				reiserfs_write_unlock(inode->i_sb);
				if (err)
					ret = err;
			}
		}
	}
	return ret;

}

static sector_t reiserfs_aop_bmap(struct address_space *as, sector_t block)
{
	return generic_block_bmap(as, block, reiserfs_bmap);
}

static int reiserfs_write_end(struct file *file, struct address_space *mapping,
			      loff_t pos, unsigned len, unsigned copied,
			      struct folio *folio, void *fsdata)
{
<<<<<<< HEAD
	struct folio *folio = page_folio(page);
	struct inode *inode = page->mapping->host;
=======
	struct inode *inode = folio->mapping->host;
>>>>>>> 2d5404ca
	int ret = 0;
	int update_sd = 0;
	struct reiserfs_transaction_handle *th;
	unsigned start;
	bool locked = false;

	reiserfs_wait_on_write_block(inode->i_sb);
	if (reiserfs_transaction_running(inode->i_sb))
		th = current->journal_info;
	else
		th = NULL;

	start = pos & (PAGE_SIZE - 1);
	if (unlikely(copied < len)) {
		if (!folio_test_uptodate(folio))
			copied = 0;

		folio_zero_new_buffers(folio, start + copied, start + len);
	}
	flush_dcache_folio(folio);

	reiserfs_commit_page(inode, &folio->page, start, start + copied);

	/*
	 * generic_commit_write does this for us, but does not update the
	 * transaction tracking stuff when the size changes.  So, we have
	 * to do the i_size updates here.
	 */
	if (pos + copied > inode->i_size) {
		struct reiserfs_transaction_handle myth;
		reiserfs_write_lock(inode->i_sb);
		locked = true;
		/*
		 * If the file have grown beyond the border where it
		 * can have a tail, unmark it as needing a tail
		 * packing
		 */
		if ((have_large_tails(inode->i_sb)
		     && inode->i_size > i_block_size(inode) * 4)
		    || (have_small_tails(inode->i_sb)
			&& inode->i_size > i_block_size(inode)))
			REISERFS_I(inode)->i_flags &= ~i_pack_on_close_mask;

		ret = journal_begin(&myth, inode->i_sb, 1);
		if (ret)
			goto journal_error;

		reiserfs_update_inode_transaction(inode);
		inode->i_size = pos + copied;
		/*
		 * this will just nest into our transaction.  It's important
		 * to use mark_inode_dirty so the inode gets pushed around on
		 * the dirty lists, and so that O_SYNC works as expected
		 */
		mark_inode_dirty(inode);
		reiserfs_update_sd(&myth, inode);
		update_sd = 1;
		ret = journal_end(&myth);
		if (ret)
			goto journal_error;
	}
	if (th) {
		if (!locked) {
			reiserfs_write_lock(inode->i_sb);
			locked = true;
		}
		if (!update_sd)
			mark_inode_dirty(inode);
		ret = reiserfs_end_persistent_transaction(th);
		if (ret)
			goto out;
	}

out:
	if (locked)
		reiserfs_write_unlock(inode->i_sb);
	folio_unlock(folio);
	folio_put(folio);

	if (pos + len > inode->i_size)
		reiserfs_truncate_failed_write(inode);

	return ret == 0 ? copied : ret;

journal_error:
	reiserfs_write_unlock(inode->i_sb);
	locked = false;
	if (th) {
		if (!update_sd)
			reiserfs_update_sd(th, inode);
		ret = reiserfs_end_persistent_transaction(th);
	}
	goto out;
}

int reiserfs_commit_write(struct file *f, struct page *page,
			  unsigned from, unsigned to)
{
	struct inode *inode = page->mapping->host;
	loff_t pos = ((loff_t) page->index << PAGE_SHIFT) + to;
	int ret = 0;
	int update_sd = 0;
	struct reiserfs_transaction_handle *th = NULL;
	int depth;

	depth = reiserfs_write_unlock_nested(inode->i_sb);
	reiserfs_wait_on_write_block(inode->i_sb);
	reiserfs_write_lock_nested(inode->i_sb, depth);

	if (reiserfs_transaction_running(inode->i_sb)) {
		th = current->journal_info;
	}
	reiserfs_commit_page(inode, page, from, to);

	/*
	 * generic_commit_write does this for us, but does not update the
	 * transaction tracking stuff when the size changes.  So, we have
	 * to do the i_size updates here.
	 */
	if (pos > inode->i_size) {
		struct reiserfs_transaction_handle myth;
		/*
		 * If the file have grown beyond the border where it
		 * can have a tail, unmark it as needing a tail
		 * packing
		 */
		if ((have_large_tails(inode->i_sb)
		     && inode->i_size > i_block_size(inode) * 4)
		    || (have_small_tails(inode->i_sb)
			&& inode->i_size > i_block_size(inode)))
			REISERFS_I(inode)->i_flags &= ~i_pack_on_close_mask;

		ret = journal_begin(&myth, inode->i_sb, 1);
		if (ret)
			goto journal_error;

		reiserfs_update_inode_transaction(inode);
		inode->i_size = pos;
		/*
		 * this will just nest into our transaction.  It's important
		 * to use mark_inode_dirty so the inode gets pushed around
		 * on the dirty lists, and so that O_SYNC works as expected
		 */
		mark_inode_dirty(inode);
		reiserfs_update_sd(&myth, inode);
		update_sd = 1;
		ret = journal_end(&myth);
		if (ret)
			goto journal_error;
	}
	if (th) {
		if (!update_sd)
			mark_inode_dirty(inode);
		ret = reiserfs_end_persistent_transaction(th);
		if (ret)
			goto out;
	}

out:
	return ret;

journal_error:
	if (th) {
		if (!update_sd)
			reiserfs_update_sd(th, inode);
		ret = reiserfs_end_persistent_transaction(th);
	}

	return ret;
}

void sd_attrs_to_i_attrs(__u16 sd_attrs, struct inode *inode)
{
	if (reiserfs_attrs(inode->i_sb)) {
		if (sd_attrs & REISERFS_SYNC_FL)
			inode->i_flags |= S_SYNC;
		else
			inode->i_flags &= ~S_SYNC;
		if (sd_attrs & REISERFS_IMMUTABLE_FL)
			inode->i_flags |= S_IMMUTABLE;
		else
			inode->i_flags &= ~S_IMMUTABLE;
		if (sd_attrs & REISERFS_APPEND_FL)
			inode->i_flags |= S_APPEND;
		else
			inode->i_flags &= ~S_APPEND;
		if (sd_attrs & REISERFS_NOATIME_FL)
			inode->i_flags |= S_NOATIME;
		else
			inode->i_flags &= ~S_NOATIME;
		if (sd_attrs & REISERFS_NOTAIL_FL)
			REISERFS_I(inode)->i_flags |= i_nopack_mask;
		else
			REISERFS_I(inode)->i_flags &= ~i_nopack_mask;
	}
}

/*
 * decide if this buffer needs to stay around for data logging or ordered
 * write purposes
 */
static int invalidate_folio_can_drop(struct inode *inode, struct buffer_head *bh)
{
	int ret = 1;
	struct reiserfs_journal *j = SB_JOURNAL(inode->i_sb);

	lock_buffer(bh);
	spin_lock(&j->j_dirty_buffers_lock);
	if (!buffer_mapped(bh)) {
		goto free_jh;
	}
	/*
	 * the page is locked, and the only places that log a data buffer
	 * also lock the page.
	 */
	if (reiserfs_file_data_log(inode)) {
		/*
		 * very conservative, leave the buffer pinned if
		 * anyone might need it.
		 */
		if (buffer_journaled(bh) || buffer_journal_dirty(bh)) {
			ret = 0;
		}
	} else  if (buffer_dirty(bh)) {
		struct reiserfs_journal_list *jl;
		struct reiserfs_jh *jh = bh->b_private;

		/*
		 * why is this safe?
		 * reiserfs_setattr updates i_size in the on disk
		 * stat data before allowing vmtruncate to be called.
		 *
		 * If buffer was put onto the ordered list for this
		 * transaction, we know for sure either this transaction
		 * or an older one already has updated i_size on disk,
		 * and this ordered data won't be referenced in the file
		 * if we crash.
		 *
		 * if the buffer was put onto the ordered list for an older
		 * transaction, we need to leave it around
		 */
		if (jh && (jl = jh->jl)
		    && jl != SB_JOURNAL(inode->i_sb)->j_current_jl)
			ret = 0;
	}
free_jh:
	if (ret && bh->b_private) {
		reiserfs_free_jh(bh);
	}
	spin_unlock(&j->j_dirty_buffers_lock);
	unlock_buffer(bh);
	return ret;
}

/* clm -- taken from fs/buffer.c:block_invalidate_folio */
static void reiserfs_invalidate_folio(struct folio *folio, size_t offset,
				    size_t length)
{
	struct buffer_head *head, *bh, *next;
	struct inode *inode = folio->mapping->host;
	unsigned int curr_off = 0;
	unsigned int stop = offset + length;
	int partial_page = (offset || length < folio_size(folio));
	int ret = 1;

	BUG_ON(!folio_test_locked(folio));

	if (!partial_page)
		folio_clear_checked(folio);

	head = folio_buffers(folio);
	if (!head)
		goto out;

	bh = head;
	do {
		unsigned int next_off = curr_off + bh->b_size;
		next = bh->b_this_page;

		if (next_off > stop)
			goto out;

		/*
		 * is this block fully invalidated?
		 */
		if (offset <= curr_off) {
			if (invalidate_folio_can_drop(inode, bh))
				reiserfs_unmap_buffer(bh);
			else
				ret = 0;
		}
		curr_off = next_off;
		bh = next;
	} while (bh != head);

	/*
	 * We release buffers only if the entire page is being invalidated.
	 * The get_block cached value has been unconditionally invalidated,
	 * so real IO is not possible anymore.
	 */
	if (!partial_page && ret) {
		ret = filemap_release_folio(folio, 0);
		/* maybe should BUG_ON(!ret); - neilb */
	}
out:
	return;
}

static bool reiserfs_dirty_folio(struct address_space *mapping,
		struct folio *folio)
{
	if (reiserfs_file_data_log(mapping->host)) {
		folio_set_checked(folio);
		return filemap_dirty_folio(mapping, folio);
	}
	return block_dirty_folio(mapping, folio);
}

/*
 * Returns true if the folio's buffers were dropped.  The folio is locked.
 *
 * Takes j_dirty_buffers_lock to protect the b_assoc_buffers list_heads
 * in the buffers at folio_buffers(folio).
 *
 * even in -o notail mode, we can't be sure an old mount without -o notail
 * didn't create files with tails.
 */
static bool reiserfs_release_folio(struct folio *folio, gfp_t unused_gfp_flags)
{
	struct inode *inode = folio->mapping->host;
	struct reiserfs_journal *j = SB_JOURNAL(inode->i_sb);
	struct buffer_head *head;
	struct buffer_head *bh;
	bool ret = true;

	WARN_ON(folio_test_checked(folio));
	spin_lock(&j->j_dirty_buffers_lock);
	head = folio_buffers(folio);
	bh = head;
	do {
		if (bh->b_private) {
			if (!buffer_dirty(bh) && !buffer_locked(bh)) {
				reiserfs_free_jh(bh);
			} else {
				ret = false;
				break;
			}
		}
		bh = bh->b_this_page;
	} while (bh != head);
	if (ret)
		ret = try_to_free_buffers(folio);
	spin_unlock(&j->j_dirty_buffers_lock);
	return ret;
}

/*
 * We thank Mingming Cao for helping us understand in great detail what
 * to do in this section of the code.
 */
static ssize_t reiserfs_direct_IO(struct kiocb *iocb, struct iov_iter *iter)
{
	struct file *file = iocb->ki_filp;
	struct inode *inode = file->f_mapping->host;
	size_t count = iov_iter_count(iter);
	ssize_t ret;

	ret = blockdev_direct_IO(iocb, inode, iter,
				 reiserfs_get_blocks_direct_io);

	/*
	 * In case of error extending write may have instantiated a few
	 * blocks outside i_size. Trim these off again.
	 */
	if (unlikely(iov_iter_rw(iter) == WRITE && ret < 0)) {
		loff_t isize = i_size_read(inode);
		loff_t end = iocb->ki_pos + count;

		if ((end > isize) && inode_newsize_ok(inode, isize) == 0) {
			truncate_setsize(inode, isize);
			reiserfs_vfs_truncate_file(inode);
		}
	}

	return ret;
}

int reiserfs_setattr(struct mnt_idmap *idmap, struct dentry *dentry,
		     struct iattr *attr)
{
	struct inode *inode = d_inode(dentry);
	unsigned int ia_valid;
	int error;

	error = setattr_prepare(&nop_mnt_idmap, dentry, attr);
	if (error)
		return error;

	/* must be turned off for recursive notify_change calls */
	ia_valid = attr->ia_valid &= ~(ATTR_KILL_SUID|ATTR_KILL_SGID);

	if (is_quota_modification(&nop_mnt_idmap, inode, attr)) {
		error = dquot_initialize(inode);
		if (error)
			return error;
	}
	reiserfs_write_lock(inode->i_sb);
	if (attr->ia_valid & ATTR_SIZE) {
		/*
		 * version 2 items will be caught by the s_maxbytes check
		 * done for us in vmtruncate
		 */
		if (get_inode_item_key_version(inode) == KEY_FORMAT_3_5 &&
		    attr->ia_size > MAX_NON_LFS) {
			reiserfs_write_unlock(inode->i_sb);
			error = -EFBIG;
			goto out;
		}

		inode_dio_wait(inode);

		/* fill in hole pointers in the expanding truncate case. */
		if (attr->ia_size > inode->i_size) {
			loff_t pos = attr->ia_size;

			if ((pos & (inode->i_sb->s_blocksize - 1)) == 0)
				pos++;
			error = generic_cont_expand_simple(inode, pos);
			if (REISERFS_I(inode)->i_prealloc_count > 0) {
				int err;
				struct reiserfs_transaction_handle th;
				/* we're changing at most 2 bitmaps, inode + super */
				err = journal_begin(&th, inode->i_sb, 4);
				if (!err) {
					reiserfs_discard_prealloc(&th, inode);
					err = journal_end(&th);
				}
				if (err)
					error = err;
			}
			if (error) {
				reiserfs_write_unlock(inode->i_sb);
				goto out;
			}
			/*
			 * file size is changed, ctime and mtime are
			 * to be updated
			 */
			attr->ia_valid |= (ATTR_MTIME | ATTR_CTIME);
		}
	}
	reiserfs_write_unlock(inode->i_sb);

	if ((((attr->ia_valid & ATTR_UID) && (from_kuid(&init_user_ns, attr->ia_uid) & ~0xffff)) ||
	     ((attr->ia_valid & ATTR_GID) && (from_kgid(&init_user_ns, attr->ia_gid) & ~0xffff))) &&
	    (get_inode_sd_version(inode) == STAT_DATA_V1)) {
		/* stat data of format v3.5 has 16 bit uid and gid */
		error = -EINVAL;
		goto out;
	}

	if ((ia_valid & ATTR_UID && !uid_eq(attr->ia_uid, inode->i_uid)) ||
	    (ia_valid & ATTR_GID && !gid_eq(attr->ia_gid, inode->i_gid))) {
		struct reiserfs_transaction_handle th;
		int jbegin_count =
		    2 *
		    (REISERFS_QUOTA_INIT_BLOCKS(inode->i_sb) +
		     REISERFS_QUOTA_DEL_BLOCKS(inode->i_sb)) +
		    2;

		error = reiserfs_chown_xattrs(inode, attr);

		if (error)
			return error;

		/*
		 * (user+group)*(old+new) structure - we count quota
		 * info and , inode write (sb, inode)
		 */
		reiserfs_write_lock(inode->i_sb);
		error = journal_begin(&th, inode->i_sb, jbegin_count);
		reiserfs_write_unlock(inode->i_sb);
		if (error)
			goto out;
		error = dquot_transfer(&nop_mnt_idmap, inode, attr);
		reiserfs_write_lock(inode->i_sb);
		if (error) {
			journal_end(&th);
			reiserfs_write_unlock(inode->i_sb);
			goto out;
		}

		/*
		 * Update corresponding info in inode so that everything
		 * is in one transaction
		 */
		if (attr->ia_valid & ATTR_UID)
			inode->i_uid = attr->ia_uid;
		if (attr->ia_valid & ATTR_GID)
			inode->i_gid = attr->ia_gid;
		mark_inode_dirty(inode);
		error = journal_end(&th);
		reiserfs_write_unlock(inode->i_sb);
		if (error)
			goto out;
	}

	if ((attr->ia_valid & ATTR_SIZE) &&
	    attr->ia_size != i_size_read(inode)) {
		error = inode_newsize_ok(inode, attr->ia_size);
		if (!error) {
			/*
			 * Could race against reiserfs_file_release
			 * if called from NFS, so take tailpack mutex.
			 */
			mutex_lock(&REISERFS_I(inode)->tailpack);
			truncate_setsize(inode, attr->ia_size);
			reiserfs_truncate_file(inode, 1);
			mutex_unlock(&REISERFS_I(inode)->tailpack);
		}
	}

	if (!error) {
		setattr_copy(&nop_mnt_idmap, inode, attr);
		mark_inode_dirty(inode);
	}

	if (!error && reiserfs_posixacl(inode->i_sb)) {
		if (attr->ia_valid & ATTR_MODE)
			error = reiserfs_acl_chmod(dentry);
	}

out:
	return error;
}

const struct address_space_operations reiserfs_address_space_operations = {
	.writepages = reiserfs_writepages,
	.read_folio = reiserfs_read_folio,
	.readahead = reiserfs_readahead,
	.release_folio = reiserfs_release_folio,
	.invalidate_folio = reiserfs_invalidate_folio,
	.write_begin = reiserfs_write_begin,
	.write_end = reiserfs_write_end,
	.bmap = reiserfs_aop_bmap,
	.direct_IO = reiserfs_direct_IO,
	.dirty_folio = reiserfs_dirty_folio,
	.migrate_folio = buffer_migrate_folio,
};<|MERGE_RESOLUTION|>--- conflicted
+++ resolved
@@ -2864,12 +2864,7 @@
 			      loff_t pos, unsigned len, unsigned copied,
 			      struct folio *folio, void *fsdata)
 {
-<<<<<<< HEAD
-	struct folio *folio = page_folio(page);
-	struct inode *inode = page->mapping->host;
-=======
 	struct inode *inode = folio->mapping->host;
->>>>>>> 2d5404ca
 	int ret = 0;
 	int update_sd = 0;
 	struct reiserfs_transaction_handle *th;
