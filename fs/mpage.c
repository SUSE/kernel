--- conflicted
+++ resolved
@@ -50,11 +50,7 @@
 
 	bio_for_each_segment_all(bv, bio, i) {
 		struct page *page = bv->bv_page;
-<<<<<<< HEAD
-		page_endio(page, bio_op(bio), bio->bi_error);
-=======
 		page_endio(page, op_is_write(bio_op(bio)), bio->bi_error);
->>>>>>> 29b4817d
 	}
 
 	bio_put(bio);
