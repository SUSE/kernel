--- conflicted
+++ resolved
@@ -75,22 +75,14 @@
 	bio_put(bio);
 }
 
-<<<<<<< HEAD
-static struct bio *mpage_bio_submit(struct bio *bio)
-{
-	bio->bi_end_io = mpage_end_io;
-=======
 static struct bio *mpage_bio_submit_read(struct bio *bio)
 {
 	bio->bi_end_io = mpage_read_end_io;
->>>>>>> eb3cdb58
 	guard_bio_eod(bio);
 	submit_bio(bio);
 	return NULL;
 }
 
-<<<<<<< HEAD
-=======
 static struct bio *mpage_bio_submit_write(struct bio *bio)
 {
 	bio->bi_end_io = mpage_write_end_io;
@@ -99,7 +91,6 @@
 	return NULL;
 }
 
->>>>>>> eb3cdb58
 /*
  * support function for mpage_readahead.  The fs supplied get_block might
  * return an up to date buffer.  This is used to map that buffer into
@@ -182,15 +173,6 @@
 	struct block_device *bdev = NULL;
 	int length;
 	int fully_mapped = 1;
-<<<<<<< HEAD
-	int op = REQ_OP_READ;
-	unsigned nblocks;
-	unsigned relative_block;
-	gfp_t gfp = mapping_gfp_constraint(page->mapping, GFP_KERNEL);
-
-	if (args->is_readahead) {
-		op |= REQ_RAHEAD;
-=======
 	blk_opf_t opf = REQ_OP_READ;
 	unsigned nblocks;
 	unsigned relative_block;
@@ -201,7 +183,6 @@
 
 	if (args->is_readahead) {
 		opf |= REQ_RAHEAD;
->>>>>>> eb3cdb58
 		gfp |= __GFP_NORETRY | __GFP_NOWARN;
 	}
 
@@ -310,24 +291,11 @@
 	 * This folio will go to BIO.  Do we need to send this BIO off first?
 	 */
 	if (args->bio && (args->last_block_in_bio != blocks[0] - 1))
-<<<<<<< HEAD
-		args->bio = mpage_bio_submit(args->bio);
-
-alloc_new:
-	if (args->bio == NULL) {
-		if (first_hole == blocks_per_page) {
-			if (!bdev_read_page(bdev, blocks[0] << (blkbits - 9),
-								page))
-				goto out;
-		}
-		args->bio = bio_alloc(bdev, bio_max_segs(args->nr_pages), op,
-=======
 		args->bio = mpage_bio_submit_read(args->bio);
 
 alloc_new:
 	if (args->bio == NULL) {
 		args->bio = bio_alloc(bdev, bio_max_segs(args->nr_pages), opf,
->>>>>>> eb3cdb58
 				      gfp);
 		if (args->bio == NULL)
 			goto confused;
@@ -335,13 +303,8 @@
 	}
 
 	length = first_hole << blkbits;
-<<<<<<< HEAD
-	if (bio_add_page(args->bio, page, length, 0) < length) {
-		args->bio = mpage_bio_submit(args->bio);
-=======
 	if (!bio_add_folio(args->bio, folio, length, 0)) {
 		args->bio = mpage_bio_submit_read(args->bio);
->>>>>>> eb3cdb58
 		goto alloc_new;
 	}
 
@@ -349,11 +312,7 @@
 	nblocks = map_bh->b_size >> blkbits;
 	if ((buffer_boundary(map_bh) && relative_block == nblocks) ||
 	    (first_hole != blocks_per_page))
-<<<<<<< HEAD
-		args->bio = mpage_bio_submit(args->bio);
-=======
 		args->bio = mpage_bio_submit_read(args->bio);
->>>>>>> eb3cdb58
 	else
 		args->last_block_in_bio = blocks[blocks_per_page - 1];
 out:
@@ -361,15 +320,9 @@
 
 confused:
 	if (args->bio)
-<<<<<<< HEAD
-		args->bio = mpage_bio_submit(args->bio);
-	if (!PageUptodate(page))
-		block_read_full_page(page, args->get_block);
-=======
 		args->bio = mpage_bio_submit_read(args->bio);
 	if (!folio_test_uptodate(folio))
 		block_read_full_folio(folio, args->get_block);
->>>>>>> eb3cdb58
 	else
 		folio_unlock(folio);
 	goto out;
@@ -429,11 +382,7 @@
 		args.bio = do_mpage_readpage(&args);
 	}
 	if (args.bio)
-<<<<<<< HEAD
-		mpage_bio_submit(args.bio);
-=======
 		mpage_bio_submit_read(args.bio);
->>>>>>> eb3cdb58
 }
 EXPORT_SYMBOL(mpage_readahead);
 
@@ -450,11 +399,7 @@
 
 	args.bio = do_mpage_readpage(&args);
 	if (args.bio)
-<<<<<<< HEAD
-		mpage_bio_submit(args.bio);
-=======
 		mpage_bio_submit_read(args.bio);
->>>>>>> eb3cdb58
 	return 0;
 }
 EXPORT_SYMBOL(mpage_read_folio);
@@ -543,10 +488,7 @@
 	struct buffer_head map_bh;
 	loff_t i_size = i_size_read(inode);
 	int ret = 0;
-<<<<<<< HEAD
-=======
 	struct buffer_head *head = folio_buffers(folio);
->>>>>>> eb3cdb58
 
 	if (head) {
 		struct buffer_head *bh = head;
@@ -661,22 +603,10 @@
 	 * This page will go to BIO.  Do we need to send this BIO off first?
 	 */
 	if (bio && mpd->last_block_in_bio != blocks[0] - 1)
-<<<<<<< HEAD
-		bio = mpage_bio_submit(bio);
+		bio = mpage_bio_submit_write(bio);
 
 alloc_new:
 	if (bio == NULL) {
-		if (first_unmapped == blocks_per_page) {
-			if (!bdev_write_page(bdev, blocks[0] << (blkbits - 9),
-								page, wbc))
-				goto out;
-		}
-=======
-		bio = mpage_bio_submit_write(bio);
-
-alloc_new:
-	if (bio == NULL) {
->>>>>>> eb3cdb58
 		bio = bio_alloc(bdev, BIO_MAX_VECS,
 				REQ_OP_WRITE | wbc_to_write_flags(wbc),
 				GFP_NOFS);
@@ -691,13 +621,8 @@
 	 */
 	wbc_account_cgroup_owner(wbc, &folio->page, folio_size(folio));
 	length = first_unmapped << blkbits;
-<<<<<<< HEAD
-	if (bio_add_page(bio, page, length, 0) < length) {
-		bio = mpage_bio_submit(bio);
-=======
 	if (!bio_add_folio(bio, folio, length, 0)) {
 		bio = mpage_bio_submit_write(bio);
->>>>>>> eb3cdb58
 		goto alloc_new;
 	}
 
@@ -707,11 +632,7 @@
 	folio_start_writeback(folio);
 	folio_unlock(folio);
 	if (boundary || (first_unmapped != blocks_per_page)) {
-<<<<<<< HEAD
-		bio = mpage_bio_submit(bio);
-=======
 		bio = mpage_bio_submit_write(bio);
->>>>>>> eb3cdb58
 		if (boundary_block) {
 			write_boundary_block(boundary_bdev,
 					boundary_block, 1 << blkbits);
@@ -723,11 +644,7 @@
 
 confused:
 	if (bio)
-<<<<<<< HEAD
-		bio = mpage_bio_submit(bio);
-=======
 		bio = mpage_bio_submit_write(bio);
->>>>>>> eb3cdb58
 
 	/*
 	 * The caller has a ref on the inode, so *mapping is stable
@@ -759,48 +676,10 @@
 	int ret;
 
 	blk_start_plug(&plug);
-<<<<<<< HEAD
-
-	if (!get_block)
-		ret = generic_writepages(mapping, wbc);
-	else {
-		struct mpage_data mpd = {
-			.bio = NULL,
-			.last_block_in_bio = 0,
-			.get_block = get_block,
-			.use_writepage = 1,
-		};
-
-		ret = write_cache_pages(mapping, wbc, __mpage_writepage, &mpd);
-		if (mpd.bio)
-			mpage_bio_submit(mpd.bio);
-	}
-	blk_finish_plug(&plug);
-	return ret;
-}
-EXPORT_SYMBOL(mpage_writepages);
-
-int mpage_writepage(struct page *page, get_block_t get_block,
-	struct writeback_control *wbc)
-{
-	struct mpage_data mpd = {
-		.bio = NULL,
-		.last_block_in_bio = 0,
-		.get_block = get_block,
-		.use_writepage = 0,
-	};
-	int ret = __mpage_writepage(page, wbc, &mpd);
-	if (mpd.bio)
-		mpage_bio_submit(mpd.bio);
-	return ret;
-}
-EXPORT_SYMBOL(mpage_writepage);
-=======
 	ret = write_cache_pages(mapping, wbc, __mpage_writepage, &mpd);
 	if (mpd.bio)
 		mpage_bio_submit_write(mpd.bio);
 	blk_finish_plug(&plug);
 	return ret;
 }
-EXPORT_SYMBOL(mpage_writepages);
->>>>>>> eb3cdb58
+EXPORT_SYMBOL(mpage_writepages);