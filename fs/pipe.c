// SPDX-License-Identifier: GPL-2.0
/*
 *  linux/fs/pipe.c
 *
 *  Copyright (C) 1991, 1992, 1999  Linus Torvalds
 */

#include <linux/mm.h>
#include <linux/file.h>
#include <linux/poll.h>
#include <linux/slab.h>
#include <linux/module.h>
#include <linux/init.h>
#include <linux/fs.h>
#include <linux/log2.h>
#include <linux/mount.h>
#include <linux/magic.h>
#include <linux/pipe_fs_i.h>
#include <linux/uio.h>
#include <linux/highmem.h>
#include <linux/pagemap.h>
#include <linux/audit.h>
#include <linux/syscalls.h>
#include <linux/fcntl.h>
#include <linux/memcontrol.h>

#include <linux/uaccess.h>
#include <asm/ioctls.h>

#include "internal.h"

/*
 * The max size that a non-root user is allowed to grow the pipe. Can
 * be set by root in /proc/sys/fs/pipe-max-size
 */
unsigned int pipe_max_size = 1048576;

/*
 * Minimum pipe size, as required by POSIX
 */
unsigned int pipe_min_size = PAGE_SIZE;

/* Maximum allocatable pages per user. Hard limit is unset by default, soft
 * matches default values.
 */
unsigned long pipe_user_pages_hard;
unsigned long pipe_user_pages_soft = PIPE_DEF_BUFFERS * INR_OPEN_CUR;

/*
 * We use a start+len construction, which provides full use of the 
 * allocated memory.
 * -- Florian Coosmann (FGC)
 * 
 * Reads with count = 0 should always return 0.
 * -- Julian Bradfield 1999-06-07.
 *
 * FIFOs and Pipes now generate SIGIO for both readers and writers.
 * -- Jeremy Elson <jelson@circlemud.org> 2001-08-16
 *
 * pipe_read & write cleanup
 * -- Manfred Spraul <manfred@colorfullife.com> 2002-05-09
 */

static void pipe_lock_nested(struct pipe_inode_info *pipe, int subclass)
{
	if (pipe->files)
		mutex_lock_nested(&pipe->mutex, subclass);
}

void pipe_lock(struct pipe_inode_info *pipe)
{
	/*
	 * pipe_lock() nests non-pipe inode locks (for writing to a file)
	 */
	pipe_lock_nested(pipe, I_MUTEX_PARENT);
}
EXPORT_SYMBOL(pipe_lock);

void pipe_unlock(struct pipe_inode_info *pipe)
{
	if (pipe->files)
		mutex_unlock(&pipe->mutex);
}
EXPORT_SYMBOL(pipe_unlock);

static inline void __pipe_lock(struct pipe_inode_info *pipe)
{
	mutex_lock_nested(&pipe->mutex, I_MUTEX_PARENT);
}

static inline void __pipe_unlock(struct pipe_inode_info *pipe)
{
	mutex_unlock(&pipe->mutex);
}

void pipe_double_lock(struct pipe_inode_info *pipe1,
		      struct pipe_inode_info *pipe2)
{
	BUG_ON(pipe1 == pipe2);

	if (pipe1 < pipe2) {
		pipe_lock_nested(pipe1, I_MUTEX_PARENT);
		pipe_lock_nested(pipe2, I_MUTEX_CHILD);
	} else {
		pipe_lock_nested(pipe2, I_MUTEX_PARENT);
		pipe_lock_nested(pipe1, I_MUTEX_CHILD);
	}
}

/* Drop the inode semaphore and wait for a pipe event, atomically */
void pipe_wait(struct pipe_inode_info *pipe)
{
	DEFINE_WAIT(wait);

	/*
	 * Pipes are system-local resources, so sleeping on them
	 * is considered a noninteractive wait:
	 */
	prepare_to_wait(&pipe->wait, &wait, TASK_INTERRUPTIBLE);
	pipe_unlock(pipe);
	schedule();
	finish_wait(&pipe->wait, &wait);
	pipe_lock(pipe);
}

static void anon_pipe_buf_release(struct pipe_inode_info *pipe,
				  struct pipe_buffer *buf)
{
	struct page *page = buf->page;

	/*
	 * If nobody else uses this page, and we don't already have a
	 * temporary page, let's keep track of it as a one-deep
	 * allocation cache. (Otherwise just release our reference to it)
	 */
	if (page_count(page) == 1 && !pipe->tmp_page)
		pipe->tmp_page = page;
	else
		put_page(page);
}

static int anon_pipe_buf_steal(struct pipe_inode_info *pipe,
			       struct pipe_buffer *buf)
{
	struct page *page = buf->page;

	if (page_count(page) == 1) {
		if (memcg_kmem_enabled())
			memcg_kmem_uncharge(page, 0);
		__SetPageLocked(page);
		return 0;
	}
	return 1;
}

/**
 * generic_pipe_buf_steal - attempt to take ownership of a &pipe_buffer
 * @pipe:	the pipe that the buffer belongs to
 * @buf:	the buffer to attempt to steal
 *
 * Description:
 *	This function attempts to steal the &struct page attached to
 *	@buf. If successful, this function returns 0 and returns with
 *	the page locked. The caller may then reuse the page for whatever
 *	he wishes; the typical use is insertion into a different file
 *	page cache.
 */
int generic_pipe_buf_steal(struct pipe_inode_info *pipe,
			   struct pipe_buffer *buf)
{
	struct page *page = buf->page;

	/*
	 * A reference of one is golden, that means that the owner of this
	 * page is the only one holding a reference to it. lock the page
	 * and return OK.
	 */
	if (page_count(page) == 1) {
		lock_page(page);
		return 0;
	}

	return 1;
}
EXPORT_SYMBOL(generic_pipe_buf_steal);

/**
 * generic_pipe_buf_get - get a reference to a &struct pipe_buffer
 * @pipe:	the pipe that the buffer belongs to
 * @buf:	the buffer to get a reference to
 *
 * Description:
 *	This function grabs an extra reference to @buf. It's used in
 *	in the tee() system call, when we duplicate the buffers in one
 *	pipe into another.
 */
void generic_pipe_buf_get(struct pipe_inode_info *pipe, struct pipe_buffer *buf)
{
	get_page(buf->page);
}
EXPORT_SYMBOL(generic_pipe_buf_get);

/**
 * generic_pipe_buf_confirm - verify contents of the pipe buffer
 * @info:	the pipe that the buffer belongs to
 * @buf:	the buffer to confirm
 *
 * Description:
 *	This function does nothing, because the generic pipe code uses
 *	pages that are always good when inserted into the pipe.
 */
int generic_pipe_buf_confirm(struct pipe_inode_info *info,
			     struct pipe_buffer *buf)
{
	return 0;
}
EXPORT_SYMBOL(generic_pipe_buf_confirm);

/**
 * generic_pipe_buf_release - put a reference to a &struct pipe_buffer
 * @pipe:	the pipe that the buffer belongs to
 * @buf:	the buffer to put a reference to
 *
 * Description:
 *	This function releases a reference to @buf.
 */
void generic_pipe_buf_release(struct pipe_inode_info *pipe,
			      struct pipe_buffer *buf)
{
	put_page(buf->page);
}
EXPORT_SYMBOL(generic_pipe_buf_release);

static const struct pipe_buf_operations anon_pipe_buf_ops = {
	.can_merge = 1,
	.confirm = generic_pipe_buf_confirm,
	.release = anon_pipe_buf_release,
	.steal = anon_pipe_buf_steal,
	.get = generic_pipe_buf_get,
};

static const struct pipe_buf_operations packet_pipe_buf_ops = {
	.can_merge = 0,
	.confirm = generic_pipe_buf_confirm,
	.release = anon_pipe_buf_release,
	.steal = anon_pipe_buf_steal,
	.get = generic_pipe_buf_get,
};

static ssize_t
pipe_read(struct kiocb *iocb, struct iov_iter *to)
{
	size_t total_len = iov_iter_count(to);
	struct file *filp = iocb->ki_filp;
	struct pipe_inode_info *pipe = filp->private_data;
	int do_wakeup;
	ssize_t ret;

	/* Null read succeeds. */
	if (unlikely(total_len == 0))
		return 0;

	do_wakeup = 0;
	ret = 0;
	__pipe_lock(pipe);
	for (;;) {
		int bufs = pipe->nrbufs;
		if (bufs) {
			int curbuf = pipe->curbuf;
			struct pipe_buffer *buf = pipe->bufs + curbuf;
			size_t chars = buf->len;
			size_t written;
			int error;

			if (chars > total_len)
				chars = total_len;

			error = pipe_buf_confirm(pipe, buf);
			if (error) {
				if (!ret)
					ret = error;
				break;
			}

			written = copy_page_to_iter(buf->page, buf->offset, chars, to);
			if (unlikely(written < chars)) {
				if (!ret)
					ret = -EFAULT;
				break;
			}
			ret += chars;
			buf->offset += chars;
			buf->len -= chars;

			/* Was it a packet buffer? Clean up and exit */
			if (buf->flags & PIPE_BUF_FLAG_PACKET) {
				total_len = chars;
				buf->len = 0;
			}

			if (!buf->len) {
				pipe_buf_release(pipe, buf);
				curbuf = (curbuf + 1) & (pipe->buffers - 1);
				pipe->curbuf = curbuf;
				pipe->nrbufs = --bufs;
				do_wakeup = 1;
			}
			total_len -= chars;
			if (!total_len)
				break;	/* common path: read succeeded */
		}
		if (bufs)	/* More to do? */
			continue;
		if (!pipe->writers)
			break;
		if (!pipe->waiting_writers) {
			/* syscall merging: Usually we must not sleep
			 * if O_NONBLOCK is set, or if we got some data.
			 * But if a writer sleeps in kernel space, then
			 * we can wait for that data without violating POSIX.
			 */
			if (ret)
				break;
			if (filp->f_flags & O_NONBLOCK) {
				ret = -EAGAIN;
				break;
			}
		}
		if (signal_pending(current)) {
			if (!ret)
				ret = -ERESTARTSYS;
			break;
		}
		if (do_wakeup) {
			wake_up_interruptible_sync_poll(&pipe->wait, POLLOUT | POLLWRNORM);
 			kill_fasync(&pipe->fasync_writers, SIGIO, POLL_OUT);
		}
		pipe_wait(pipe);
	}
	__pipe_unlock(pipe);

	/* Signal writers asynchronously that there is more room. */
	if (do_wakeup) {
		wake_up_interruptible_sync_poll(&pipe->wait, POLLOUT | POLLWRNORM);
		kill_fasync(&pipe->fasync_writers, SIGIO, POLL_OUT);
	}
	if (ret > 0)
		file_accessed(filp);
	return ret;
}

static inline int is_packetized(struct file *file)
{
	return (file->f_flags & O_DIRECT) != 0;
}

static ssize_t
pipe_write(struct kiocb *iocb, struct iov_iter *from)
{
	struct file *filp = iocb->ki_filp;
	struct pipe_inode_info *pipe = filp->private_data;
	ssize_t ret = 0;
	int do_wakeup = 0;
	size_t total_len = iov_iter_count(from);
	ssize_t chars;

	/* Null write succeeds. */
	if (unlikely(total_len == 0))
		return 0;

	__pipe_lock(pipe);

	if (!pipe->readers) {
		send_sig(SIGPIPE, current, 0);
		ret = -EPIPE;
		goto out;
	}

	/* We try to merge small writes */
	chars = total_len & (PAGE_SIZE-1); /* size of the last buffer */
	if (pipe->nrbufs && chars != 0) {
		int lastbuf = (pipe->curbuf + pipe->nrbufs - 1) &
							(pipe->buffers - 1);
		struct pipe_buffer *buf = pipe->bufs + lastbuf;
		int offset = buf->offset + buf->len;

		if (buf->ops->can_merge && offset + chars <= PAGE_SIZE) {
			ret = pipe_buf_confirm(pipe, buf);
			if (ret)
				goto out;

			ret = copy_page_from_iter(buf->page, offset, chars, from);
			if (unlikely(ret < chars)) {
				ret = -EFAULT;
				goto out;
			}
			do_wakeup = 1;
			buf->len += ret;
			if (!iov_iter_count(from))
				goto out;
		}
	}

	for (;;) {
		int bufs;

		if (!pipe->readers) {
			send_sig(SIGPIPE, current, 0);
			if (!ret)
				ret = -EPIPE;
			break;
		}
		bufs = pipe->nrbufs;
		if (bufs < pipe->buffers) {
			int newbuf = (pipe->curbuf + bufs) & (pipe->buffers-1);
			struct pipe_buffer *buf = pipe->bufs + newbuf;
			struct page *page = pipe->tmp_page;
			int copied;

			if (!page) {
				page = alloc_page(GFP_HIGHUSER | __GFP_ACCOUNT);
				if (unlikely(!page)) {
					ret = ret ? : -ENOMEM;
					break;
				}
				pipe->tmp_page = page;
			}
			/* Always wake up, even if the copy fails. Otherwise
			 * we lock up (O_NONBLOCK-)readers that sleep due to
			 * syscall merging.
			 * FIXME! Is this really true?
			 */
			do_wakeup = 1;
			copied = copy_page_from_iter(page, 0, PAGE_SIZE, from);
			if (unlikely(copied < PAGE_SIZE && iov_iter_count(from))) {
				if (!ret)
					ret = -EFAULT;
				break;
			}
			ret += copied;

			/* Insert it into the buffer array */
			buf->page = page;
			buf->ops = &anon_pipe_buf_ops;
			buf->offset = 0;
			buf->len = copied;
			buf->flags = 0;
			if (is_packetized(filp)) {
				buf->ops = &packet_pipe_buf_ops;
				buf->flags = PIPE_BUF_FLAG_PACKET;
			}
			pipe->nrbufs = ++bufs;
			pipe->tmp_page = NULL;

			if (!iov_iter_count(from))
				break;
		}
		if (bufs < pipe->buffers)
			continue;
		if (filp->f_flags & O_NONBLOCK) {
			if (!ret)
				ret = -EAGAIN;
			break;
		}
		if (signal_pending(current)) {
			if (!ret)
				ret = -ERESTARTSYS;
			break;
		}
		if (do_wakeup) {
			wake_up_interruptible_sync_poll(&pipe->wait, POLLIN | POLLRDNORM);
			kill_fasync(&pipe->fasync_readers, SIGIO, POLL_IN);
			do_wakeup = 0;
		}
		pipe->waiting_writers++;
		pipe_wait(pipe);
		pipe->waiting_writers--;
	}
out:
	__pipe_unlock(pipe);
	if (do_wakeup) {
		wake_up_interruptible_sync_poll(&pipe->wait, POLLIN | POLLRDNORM);
		kill_fasync(&pipe->fasync_readers, SIGIO, POLL_IN);
	}
	if (ret > 0 && sb_start_write_trylock(file_inode(filp)->i_sb)) {
		int err = file_update_time(filp);
		if (err)
			ret = err;
		sb_end_write(file_inode(filp)->i_sb);
	}
	return ret;
}

static long pipe_ioctl(struct file *filp, unsigned int cmd, unsigned long arg)
{
	struct pipe_inode_info *pipe = filp->private_data;
	int count, buf, nrbufs;

	switch (cmd) {
		case FIONREAD:
			__pipe_lock(pipe);
			count = 0;
			buf = pipe->curbuf;
			nrbufs = pipe->nrbufs;
			while (--nrbufs >= 0) {
				count += pipe->bufs[buf].len;
				buf = (buf+1) & (pipe->buffers - 1);
			}
			__pipe_unlock(pipe);

			return put_user(count, (int __user *)arg);
		default:
			return -ENOIOCTLCMD;
	}
}

/* No kernel lock held - fine */
static unsigned int
pipe_poll(struct file *filp, poll_table *wait)
{
	unsigned int mask;
	struct pipe_inode_info *pipe = filp->private_data;
	int nrbufs;

	poll_wait(filp, &pipe->wait, wait);

	/* Reading only -- no need for acquiring the semaphore.  */
	nrbufs = pipe->nrbufs;
	mask = 0;
	if (filp->f_mode & FMODE_READ) {
		mask = (nrbufs > 0) ? POLLIN | POLLRDNORM : 0;
		if (!pipe->writers && filp->f_version != pipe->w_counter)
			mask |= POLLHUP;
	}

	if (filp->f_mode & FMODE_WRITE) {
		mask |= (nrbufs < pipe->buffers) ? POLLOUT | POLLWRNORM : 0;
		/*
		 * Most Unices do not set POLLERR for FIFOs but on Linux they
		 * behave exactly like pipes for poll().
		 */
		if (!pipe->readers)
			mask |= POLLERR;
	}

	return mask;
}

static void put_pipe_info(struct inode *inode, struct pipe_inode_info *pipe)
{
	int kill = 0;

	spin_lock(&inode->i_lock);
	if (!--pipe->files) {
		inode->i_pipe = NULL;
		kill = 1;
	}
	spin_unlock(&inode->i_lock);

	if (kill)
		free_pipe_info(pipe);
}

static int
pipe_release(struct inode *inode, struct file *file)
{
	struct pipe_inode_info *pipe = file->private_data;

	__pipe_lock(pipe);
	if (file->f_mode & FMODE_READ)
		pipe->readers--;
	if (file->f_mode & FMODE_WRITE)
		pipe->writers--;

	if (pipe->readers || pipe->writers) {
		wake_up_interruptible_sync_poll(&pipe->wait, POLLIN | POLLOUT | POLLRDNORM | POLLWRNORM | POLLERR | POLLHUP);
		kill_fasync(&pipe->fasync_readers, SIGIO, POLL_IN);
		kill_fasync(&pipe->fasync_writers, SIGIO, POLL_OUT);
	}
	__pipe_unlock(pipe);

	put_pipe_info(inode, pipe);
	return 0;
}

static int
pipe_fasync(int fd, struct file *filp, int on)
{
	struct pipe_inode_info *pipe = filp->private_data;
	int retval = 0;

	__pipe_lock(pipe);
	if (filp->f_mode & FMODE_READ)
		retval = fasync_helper(fd, filp, on, &pipe->fasync_readers);
	if ((filp->f_mode & FMODE_WRITE) && retval >= 0) {
		retval = fasync_helper(fd, filp, on, &pipe->fasync_writers);
		if (retval < 0 && (filp->f_mode & FMODE_READ))
			/* this can happen only if on == T */
			fasync_helper(-1, filp, 0, &pipe->fasync_readers);
	}
	__pipe_unlock(pipe);
	return retval;
}

static unsigned long account_pipe_buffers(struct user_struct *user,
                                 unsigned long old, unsigned long new)
{
	return atomic_long_add_return(new - old, &user->pipe_bufs);
}

static bool too_many_pipe_buffers_soft(unsigned long user_bufs)
{
	return pipe_user_pages_soft && user_bufs >= pipe_user_pages_soft;
}

static bool too_many_pipe_buffers_hard(unsigned long user_bufs)
{
	return pipe_user_pages_hard && user_bufs >= pipe_user_pages_hard;
}

struct pipe_inode_info *alloc_pipe_info(void)
{
	struct pipe_inode_info *pipe;
	unsigned long pipe_bufs = PIPE_DEF_BUFFERS;
	struct user_struct *user = get_current_user();
	unsigned long user_bufs;

	pipe = kzalloc(sizeof(struct pipe_inode_info), GFP_KERNEL_ACCOUNT);
	if (pipe == NULL)
		goto out_free_uid;

	if (pipe_bufs * PAGE_SIZE > pipe_max_size && !capable(CAP_SYS_RESOURCE))
		pipe_bufs = pipe_max_size >> PAGE_SHIFT;

	user_bufs = account_pipe_buffers(user, 0, pipe_bufs);

	if (too_many_pipe_buffers_soft(user_bufs)) {
		user_bufs = account_pipe_buffers(user, pipe_bufs, 1);
		pipe_bufs = 1;
	}

	if (too_many_pipe_buffers_hard(user_bufs))
		goto out_revert_acct;

	pipe->bufs = kcalloc(pipe_bufs, sizeof(struct pipe_buffer),
			     GFP_KERNEL_ACCOUNT);

	if (pipe->bufs) {
		init_waitqueue_head(&pipe->wait);
		pipe->r_counter = pipe->w_counter = 1;
		pipe->buffers = pipe_bufs;
		pipe->user = user;
		mutex_init(&pipe->mutex);
		return pipe;
	}

out_revert_acct:
	(void) account_pipe_buffers(user, pipe_bufs, 0);
	kfree(pipe);
out_free_uid:
	free_uid(user);
	return NULL;
}

void free_pipe_info(struct pipe_inode_info *pipe)
{
	int i;

	(void) account_pipe_buffers(pipe->user, pipe->buffers, 0);
	free_uid(pipe->user);
	for (i = 0; i < pipe->buffers; i++) {
		struct pipe_buffer *buf = pipe->bufs + i;
		if (buf->ops)
			pipe_buf_release(pipe, buf);
	}
	if (pipe->tmp_page)
		__free_page(pipe->tmp_page);
	kfree(pipe->bufs);
	kfree(pipe);
}

static struct vfsmount *pipe_mnt __read_mostly;

/*
 * pipefs_dname() is called from d_path().
 */
static char *pipefs_dname(struct dentry *dentry, char *buffer, int buflen)
{
	return dynamic_dname(dentry, buffer, buflen, "pipe:[%lu]",
				d_inode(dentry)->i_ino);
}

static const struct dentry_operations pipefs_dentry_operations = {
	.d_dname	= pipefs_dname,
};

static struct inode * get_pipe_inode(void)
{
	struct inode *inode = new_inode_pseudo(pipe_mnt->mnt_sb);
	struct pipe_inode_info *pipe;

	if (!inode)
		goto fail_inode;

	inode->i_ino = get_next_ino();

	pipe = alloc_pipe_info();
	if (!pipe)
		goto fail_iput;

	inode->i_pipe = pipe;
	pipe->files = 2;
	pipe->readers = pipe->writers = 1;
	inode->i_fop = &pipefifo_fops;

	/*
	 * Mark the inode dirty from the very beginning,
	 * that way it will never be moved to the dirty
	 * list because "mark_inode_dirty()" will think
	 * that it already _is_ on the dirty list.
	 */
	inode->i_state = I_DIRTY;
	inode->i_mode = S_IFIFO | S_IRUSR | S_IWUSR;
	inode->i_uid = current_fsuid();
	inode->i_gid = current_fsgid();
	inode->i_atime = inode->i_mtime = inode->i_ctime = current_time(inode);

	return inode;

fail_iput:
	iput(inode);

fail_inode:
	return NULL;
}

int create_pipe_files(struct file **res, int flags)
{
	int err;
	struct inode *inode = get_pipe_inode();
	struct file *f;
	struct path path;

	if (!inode)
		return -ENFILE;

	err = -ENOMEM;
	path.dentry = d_alloc_pseudo(pipe_mnt->mnt_sb, &empty_name);
	if (!path.dentry)
		goto err_inode;
	path.mnt = mntget(pipe_mnt);

	d_instantiate(path.dentry, inode);

	f = alloc_file(&path, FMODE_WRITE, &pipefifo_fops);
	if (IS_ERR(f)) {
		err = PTR_ERR(f);
		goto err_dentry;
	}

	f->f_flags = O_WRONLY | (flags & (O_NONBLOCK | O_DIRECT));
	f->private_data = inode->i_pipe;

	res[0] = alloc_file(&path, FMODE_READ, &pipefifo_fops);
	if (IS_ERR(res[0])) {
		err = PTR_ERR(res[0]);
		goto err_file;
	}

	path_get(&path);
	res[0]->private_data = inode->i_pipe;
	res[0]->f_flags = O_RDONLY | (flags & O_NONBLOCK);
	res[1] = f;
	return 0;

err_file:
	put_filp(f);
err_dentry:
	free_pipe_info(inode->i_pipe);
	path_put(&path);
	return err;

err_inode:
	free_pipe_info(inode->i_pipe);
	iput(inode);
	return err;
}

static int __do_pipe_flags(int *fd, struct file **files, int flags)
{
	int error;
	int fdw, fdr;

	if (flags & ~(O_CLOEXEC | O_NONBLOCK | O_DIRECT))
		return -EINVAL;

	error = create_pipe_files(files, flags);
	if (error)
		return error;

	error = get_unused_fd_flags(flags);
	if (error < 0)
		goto err_read_pipe;
	fdr = error;

	error = get_unused_fd_flags(flags);
	if (error < 0)
		goto err_fdr;
	fdw = error;

	audit_fd_pair(fdr, fdw);
	fd[0] = fdr;
	fd[1] = fdw;
	return 0;

 err_fdr:
	put_unused_fd(fdr);
 err_read_pipe:
	fput(files[0]);
	fput(files[1]);
	return error;
}

int do_pipe_flags(int *fd, int flags)
{
	struct file *files[2];
	int error = __do_pipe_flags(fd, files, flags);
	if (!error) {
		fd_install(fd[0], files[0]);
		fd_install(fd[1], files[1]);
	}
	return error;
}

/*
 * sys_pipe() is the normal C calling standard for creating
 * a pipe. It's not the way Unix traditionally does this, though.
 */
SYSCALL_DEFINE2(pipe2, int __user *, fildes, int, flags)
{
	struct file *files[2];
	int fd[2];
	int error;

	error = __do_pipe_flags(fd, files, flags);
	if (!error) {
		if (unlikely(copy_to_user(fildes, fd, sizeof(fd)))) {
			fput(files[0]);
			fput(files[1]);
			put_unused_fd(fd[0]);
			put_unused_fd(fd[1]);
			error = -EFAULT;
		} else {
			fd_install(fd[0], files[0]);
			fd_install(fd[1], files[1]);
		}
	}
	return error;
}

SYSCALL_DEFINE1(pipe, int __user *, fildes)
{
	return sys_pipe2(fildes, 0);
}

static int wait_for_partner(struct pipe_inode_info *pipe, unsigned int *cnt)
{
	int cur = *cnt;	

	while (cur == *cnt) {
		pipe_wait(pipe);
		if (signal_pending(current))
			break;
	}
	return cur == *cnt ? -ERESTARTSYS : 0;
}

static void wake_up_partner(struct pipe_inode_info *pipe)
{
	wake_up_interruptible(&pipe->wait);
}

static int fifo_open(struct inode *inode, struct file *filp)
{
	struct pipe_inode_info *pipe;
	bool is_pipe = inode->i_sb->s_magic == PIPEFS_MAGIC;
	int ret;

	filp->f_version = 0;

	spin_lock(&inode->i_lock);
	if (inode->i_pipe) {
		pipe = inode->i_pipe;
		pipe->files++;
		spin_unlock(&inode->i_lock);
	} else {
		spin_unlock(&inode->i_lock);
		pipe = alloc_pipe_info();
		if (!pipe)
			return -ENOMEM;
		pipe->files = 1;
		spin_lock(&inode->i_lock);
		if (unlikely(inode->i_pipe)) {
			inode->i_pipe->files++;
			spin_unlock(&inode->i_lock);
			free_pipe_info(pipe);
			pipe = inode->i_pipe;
		} else {
			inode->i_pipe = pipe;
			spin_unlock(&inode->i_lock);
		}
	}
	filp->private_data = pipe;
	/* OK, we have a pipe and it's pinned down */

	__pipe_lock(pipe);

	/* We can only do regular read/write on fifos */
	filp->f_mode &= (FMODE_READ | FMODE_WRITE);

	switch (filp->f_mode) {
	case FMODE_READ:
	/*
	 *  O_RDONLY
	 *  POSIX.1 says that O_NONBLOCK means return with the FIFO
	 *  opened, even when there is no process writing the FIFO.
	 */
		pipe->r_counter++;
		if (pipe->readers++ == 0)
			wake_up_partner(pipe);

		if (!is_pipe && !pipe->writers) {
			if ((filp->f_flags & O_NONBLOCK)) {
				/* suppress POLLHUP until we have
				 * seen a writer */
				filp->f_version = pipe->w_counter;
			} else {
				if (wait_for_partner(pipe, &pipe->w_counter))
					goto err_rd;
			}
		}
		break;
	
	case FMODE_WRITE:
	/*
	 *  O_WRONLY
	 *  POSIX.1 says that O_NONBLOCK means return -1 with
	 *  errno=ENXIO when there is no process reading the FIFO.
	 */
		ret = -ENXIO;
		if (!is_pipe && (filp->f_flags & O_NONBLOCK) && !pipe->readers)
			goto err;

		pipe->w_counter++;
		if (!pipe->writers++)
			wake_up_partner(pipe);

		if (!is_pipe && !pipe->readers) {
			if (wait_for_partner(pipe, &pipe->r_counter))
				goto err_wr;
		}
		break;
	
	case FMODE_READ | FMODE_WRITE:
	/*
	 *  O_RDWR
	 *  POSIX.1 leaves this case "undefined" when O_NONBLOCK is set.
	 *  This implementation will NEVER block on a O_RDWR open, since
	 *  the process can at least talk to itself.
	 */

		pipe->readers++;
		pipe->writers++;
		pipe->r_counter++;
		pipe->w_counter++;
		if (pipe->readers == 1 || pipe->writers == 1)
			wake_up_partner(pipe);
		break;

	default:
		ret = -EINVAL;
		goto err;
	}

	/* Ok! */
	__pipe_unlock(pipe);
	return 0;

err_rd:
	if (!--pipe->readers)
		wake_up_interruptible(&pipe->wait);
	ret = -ERESTARTSYS;
	goto err;

err_wr:
	if (!--pipe->writers)
		wake_up_interruptible(&pipe->wait);
	ret = -ERESTARTSYS;
	goto err;

err:
	__pipe_unlock(pipe);

	put_pipe_info(inode, pipe);
	return ret;
}

const struct file_operations pipefifo_fops = {
	.open		= fifo_open,
	.llseek		= no_llseek,
	.read_iter	= pipe_read,
	.write_iter	= pipe_write,
	.poll		= pipe_poll,
	.unlocked_ioctl	= pipe_ioctl,
	.release	= pipe_release,
	.fasync		= pipe_fasync,
};

/*
 * Currently we rely on the pipe array holding a power-of-2 number
 * of pages. Returns 0 on error.
 */
unsigned int round_pipe_size(unsigned int size)
{
	unsigned long nr_pages;

	if (size < pipe_min_size)
		size = pipe_min_size;

	nr_pages = (size + PAGE_SIZE - 1) >> PAGE_SHIFT;
	if (nr_pages == 0)
		return 0;

	return roundup_pow_of_two(nr_pages) << PAGE_SHIFT;
}

/*
 * Allocate a new array of pipe buffers and copy the info over. Returns the
 * pipe size if successful, or return -ERROR on error.
 */
static long pipe_set_size(struct pipe_inode_info *pipe, unsigned long arg)
{
	struct pipe_buffer *bufs;
	unsigned int size, nr_pages;
	unsigned long user_bufs;
	long ret = 0;

	size = round_pipe_size(arg);
	if (size == 0)
		return -EINVAL;
	nr_pages = size >> PAGE_SHIFT;

	if (!nr_pages)
		return -EINVAL;

	/*
	 * If trying to increase the pipe capacity, check that an
	 * unprivileged user is not trying to exceed various limits
	 * (soft limit check here, hard limit check just below).
	 * Decreasing the pipe capacity is always permitted, even
	 * if the user is currently over a limit.
	 */
	if (nr_pages > pipe->buffers &&
			size > pipe_max_size && !capable(CAP_SYS_RESOURCE))
		return -EPERM;

	user_bufs = account_pipe_buffers(pipe->user, pipe->buffers, nr_pages);

	if (nr_pages > pipe->buffers &&
			(too_many_pipe_buffers_hard(user_bufs) ||
			 too_many_pipe_buffers_soft(user_bufs)) &&
			!capable(CAP_SYS_RESOURCE) && !capable(CAP_SYS_ADMIN)) {
		ret = -EPERM;
		goto out_revert_acct;
	}

	/*
	 * We can shrink the pipe, if arg >= pipe->nrbufs. Since we don't
	 * expect a lot of shrink+grow operations, just free and allocate
	 * again like we would do for growing. If the pipe currently
	 * contains more buffers than arg, then return busy.
	 */
	if (nr_pages < pipe->nrbufs) {
		ret = -EBUSY;
		goto out_revert_acct;
	}

	bufs = kcalloc(nr_pages, sizeof(*bufs),
		       GFP_KERNEL_ACCOUNT | __GFP_NOWARN);
	if (unlikely(!bufs)) {
		ret = -ENOMEM;
		goto out_revert_acct;
	}

	/*
	 * The pipe array wraps around, so just start the new one at zero
	 * and adjust the indexes.
	 */
	if (pipe->nrbufs) {
		unsigned int tail;
		unsigned int head;

		tail = pipe->curbuf + pipe->nrbufs;
		if (tail < pipe->buffers)
			tail = 0;
		else
			tail &= (pipe->buffers - 1);

		head = pipe->nrbufs - tail;
		if (head)
			memcpy(bufs, pipe->bufs + pipe->curbuf, head * sizeof(struct pipe_buffer));
		if (tail)
			memcpy(bufs + head, pipe->bufs, tail * sizeof(struct pipe_buffer));
	}

	pipe->curbuf = 0;
	kfree(pipe->bufs);
	pipe->bufs = bufs;
	pipe->buffers = nr_pages;
	return nr_pages * PAGE_SIZE;

out_revert_acct:
	(void) account_pipe_buffers(pipe->user, nr_pages, pipe->buffers);
	return ret;
}

/*
 * This should work even if CONFIG_PROC_FS isn't set, as proc_dopipe_max_size
 * will return an error.
 */
int pipe_proc_fn(struct ctl_table *table, int write, void __user *buf,
		 size_t *lenp, loff_t *ppos)
{
<<<<<<< HEAD
	unsigned int rounded_pipe_max_size;
	int ret;

	ret = proc_douintvec_minmax(table, write, buf, lenp, ppos);
	if (ret < 0 || !write)
		return ret;

	rounded_pipe_max_size = round_pipe_size(pipe_max_size);
	if (rounded_pipe_max_size == 0)
		return -EINVAL;

	pipe_max_size = rounded_pipe_max_size;
	return ret;
=======
	return proc_dopipe_max_size(table, write, buf, lenp, ppos);
>>>>>>> 0186f2dc
}

/*
 * After the inode slimming patch, i_pipe/i_bdev/i_cdev share the same
 * location, so checking ->i_pipe is not enough to verify that this is a
 * pipe.
 */
struct pipe_inode_info *get_pipe_info(struct file *file)
{
	return file->f_op == &pipefifo_fops ? file->private_data : NULL;
}

long pipe_fcntl(struct file *file, unsigned int cmd, unsigned long arg)
{
	struct pipe_inode_info *pipe;
	long ret;

	pipe = get_pipe_info(file);
	if (!pipe)
		return -EBADF;

	__pipe_lock(pipe);

	switch (cmd) {
	case F_SETPIPE_SZ:
		ret = pipe_set_size(pipe, arg);
		break;
	case F_GETPIPE_SZ:
		ret = pipe->buffers * PAGE_SIZE;
		break;
	default:
		ret = -EINVAL;
		break;
	}

	__pipe_unlock(pipe);
	return ret;
}

static const struct super_operations pipefs_ops = {
	.destroy_inode = free_inode_nonrcu,
	.statfs = simple_statfs,
};

/*
 * pipefs should _never_ be mounted by userland - too much of security hassle,
 * no real gain from having the whole whorehouse mounted. So we don't need
 * any operations on the root directory. However, we need a non-trivial
 * d_name - pipe: will go nicely and kill the special-casing in procfs.
 */
static struct dentry *pipefs_mount(struct file_system_type *fs_type,
			 int flags, const char *dev_name, void *data)
{
	return mount_pseudo(fs_type, "pipe:", &pipefs_ops,
			&pipefs_dentry_operations, PIPEFS_MAGIC);
}

static struct file_system_type pipe_fs_type = {
	.name		= "pipefs",
	.mount		= pipefs_mount,
	.kill_sb	= kill_anon_super,
};

static int __init init_pipe_fs(void)
{
	int err = register_filesystem(&pipe_fs_type);

	if (!err) {
		pipe_mnt = kern_mount(&pipe_fs_type);
		if (IS_ERR(pipe_mnt)) {
			err = PTR_ERR(pipe_mnt);
			unregister_filesystem(&pipe_fs_type);
		}
	}
	return err;
}

fs_initcall(init_pipe_fs);<|MERGE_RESOLUTION|>--- conflicted
+++ resolved
@@ -1131,23 +1131,7 @@
 int pipe_proc_fn(struct ctl_table *table, int write, void __user *buf,
 		 size_t *lenp, loff_t *ppos)
 {
-<<<<<<< HEAD
-	unsigned int rounded_pipe_max_size;
-	int ret;
-
-	ret = proc_douintvec_minmax(table, write, buf, lenp, ppos);
-	if (ret < 0 || !write)
-		return ret;
-
-	rounded_pipe_max_size = round_pipe_size(pipe_max_size);
-	if (rounded_pipe_max_size == 0)
-		return -EINVAL;
-
-	pipe_max_size = rounded_pipe_max_size;
-	return ret;
-=======
 	return proc_dopipe_max_size(table, write, buf, lenp, ppos);
->>>>>>> 0186f2dc
 }
 
 /*
