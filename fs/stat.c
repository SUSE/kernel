--- conflicted
+++ resolved
@@ -43,7 +43,7 @@
 void generic_fillattr(struct user_namespace *mnt_userns, struct inode *inode,
 		      struct kstat *stat)
 {
-	stat->dev = inode_get_dev(inode);
+	stat->dev = inode->i_sb->s_dev;
 	stat->ino = inode->i_ino;
 	stat->mode = inode->i_mode;
 	stat->nlink = inode->i_nlink;
@@ -87,32 +87,20 @@
 	if (inode->i_sb->s_flags & SB_NOATIME)
 		stat->result_mask &= ~STATX_ATIME;
 
-<<<<<<< HEAD
-	/* Note: If you add another clause to set an attribute flag, please
-=======
 	/*
 	 * Note: If you add another clause to set an attribute flag, please
->>>>>>> 7d2a07b7
 	 * update attributes_mask below.
 	 */
 	if (IS_AUTOMOUNT(inode))
 		stat->attributes |= STATX_ATTR_AUTOMOUNT;
 
-<<<<<<< HEAD
-	stat->attributes_mask |= STATX_ATTR_AUTOMOUNT;
-
 	if (IS_DAX(inode))
 		stat->attributes |= STATX_ATTR_DAX;
 
-=======
-	if (IS_DAX(inode))
-		stat->attributes |= STATX_ATTR_DAX;
-
 	stat->attributes_mask |= (STATX_ATTR_AUTOMOUNT |
 				  STATX_ATTR_DAX);
 
 	mnt_userns = mnt_user_ns(path->mnt);
->>>>>>> 7d2a07b7
 	if (inode->i_op->getattr)
 		return inode->i_op->getattr(mnt_userns, path, stat,
 					    request_mask, query_flags);
