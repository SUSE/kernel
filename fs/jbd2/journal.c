--- conflicted
+++ resolved
@@ -976,12 +976,7 @@
 					"at offset %lu on %s\n",
 			       __func__, blocknr, journal->j_devname);
 			err = -EIO;
-<<<<<<< HEAD
-			__journal_abort_soft(journal, err);
-
-=======
 			jbd2_journal_abort(journal, err);
->>>>>>> 7d2a07b7
 		} else {
 			*retp = block;
 		}
@@ -1358,10 +1353,7 @@
 	init_waitqueue_head(&journal->j_wait_commit);
 	init_waitqueue_head(&journal->j_wait_updates);
 	init_waitqueue_head(&journal->j_wait_reserved);
-<<<<<<< HEAD
-=======
 	init_waitqueue_head(&journal->j_fc_wait);
->>>>>>> 7d2a07b7
 	mutex_init(&journal->j_abort_mutex);
 	mutex_init(&journal->j_barrier);
 	mutex_init(&journal->j_checkpoint_mutex);
@@ -1488,17 +1480,10 @@
 	sector_t blocknr;
 	char *p;
 	int err = 0;
-<<<<<<< HEAD
 
 	blocknr = 0;
 	err = bmap(inode, &blocknr);
 
-=======
-
-	blocknr = 0;
-	err = bmap(inode, &blocknr);
-
->>>>>>> 7d2a07b7
 	if (err || !blocknr) {
 		pr_err("%s: Cannot locate journal superblock\n",
 			__func__);
@@ -2553,73 +2538,6 @@
 	return err;
 }
 
-<<<<<<< HEAD
-/*
- * Journal abort has very specific semantics, which we describe
- * for journal abort.
- *
- * Two internal functions, which provide abort to the jbd layer
- * itself are here.
- */
-
-/*
- * Quick version for internal journal use (doesn't lock the journal).
- * Aborts hard --- we mark the abort as occurred, but do _nothing_ else,
- * and don't attempt to make any other journal updates.
- */
-void __jbd2_journal_abort_hard(journal_t *journal)
-{
-	transaction_t *transaction;
-
-	if (journal->j_flags & JBD2_ABORT)
-		return;
-
-	printk(KERN_ERR "Aborting journal on device %s.\n",
-	       journal->j_devname);
-
-	write_lock(&journal->j_state_lock);
-	journal->j_flags |= JBD2_ABORT;
-	transaction = journal->j_running_transaction;
-	if (transaction)
-		__jbd2_log_start_commit(journal, transaction->t_tid);
-	write_unlock(&journal->j_state_lock);
-}
-
-/* Soft abort: record the abort error status in the journal superblock,
- * but don't do any other IO. */
-static void __journal_abort_soft (journal_t *journal, int errno)
-{
-	int old_errno;
-
-	/*
-	 * Lock the aborting procedure until everything is done, this avoid
-	 * races between filesystem's error handling flow (e.g. ext4_abort()),
-	 * ensure panic after the error info is written into journal's
-	 * superblock.
-	 */
-	mutex_lock(&journal->j_abort_mutex);
-	write_lock(&journal->j_state_lock);
-	old_errno = journal->j_errno;
-	if (!journal->j_errno || errno == -ESHUTDOWN)
-		journal->j_errno = errno;
-
-	if (journal->j_flags & JBD2_ABORT) {
-		write_unlock(&journal->j_state_lock);
-		if (old_errno != -ESHUTDOWN && errno == -ESHUTDOWN)
-			jbd2_journal_update_sb_errno(journal);
-		mutex_unlock(&journal->j_abort_mutex);
-		return;
-	}
-	write_unlock(&journal->j_state_lock);
-
-	__jbd2_journal_abort_hard(journal);
-
-	jbd2_journal_update_sb_errno(journal);
-	mutex_unlock(&journal->j_abort_mutex);
-}
-
-=======
->>>>>>> 7d2a07b7
 /**
  * jbd2_journal_abort () - Shutdown the journal immediately.
  * @journal: the journal to shutdown.
