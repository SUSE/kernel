/* SPDX-License-Identifier: GPL-2.0-only */
/*
 * This file is part of UBIFS.
 *
 * Copyright (C) 2006-2008 Nokia Corporation
 *
 * Authors: Artem Bityutskiy (Битюцкий Артём)
 *          Adrian Hunter
 */

#ifndef __UBIFS_H__
#define __UBIFS_H__

#include <asm/div64.h>
#include <linux/statfs.h>
#include <linux/fs.h>
#include <linux/err.h>
#include <linux/sched.h>
#include <linux/slab.h>
#include <linux/vmalloc.h>
#include <linux/spinlock.h>
#include <linux/mutex.h>
#include <linux/rwsem.h>
#include <linux/mtd/ubi.h>
#include <linux/pagemap.h>
#include <linux/backing-dev.h>
#include <linux/security.h>
#include <linux/xattr.h>
#include <linux/random.h>
#include <linux/sysfs.h>
#include <linux/completion.h>
#include <crypto/hash_info.h>
#include <crypto/hash.h>
#include <crypto/algapi.h>

#include <linux/fscrypt.h>

#include "ubifs-media.h"

/* Version of this UBIFS implementation */
#define UBIFS_VERSION 1

/* UBIFS file system VFS magic number */
#define UBIFS_SUPER_MAGIC 0x24051905

/* Number of UBIFS blocks per VFS page */
#define UBIFS_BLOCKS_PER_PAGE (PAGE_SIZE / UBIFS_BLOCK_SIZE)
#define UBIFS_BLOCKS_PER_PAGE_SHIFT (PAGE_SHIFT - UBIFS_BLOCK_SHIFT)

/* "File system end of life" sequence number watermark */
#define SQNUM_WARN_WATERMARK 0xFFFFFFFF00000000ULL
#define SQNUM_WATERMARK      0xFFFFFFFFFF000000ULL

/*
 * Minimum amount of LEBs reserved for the index. At present the index needs at
 * least 2 LEBs: one for the index head and one for in-the-gaps method (which
 * currently does not cater for the index head and so excludes it from
 * consideration).
 */
#define MIN_INDEX_LEBS 2

/* Minimum amount of data UBIFS writes to the flash */
#define MIN_WRITE_SZ (UBIFS_DATA_NODE_SZ + 8)

/*
 * Currently we do not support inode number overlapping and re-using, so this
 * watermark defines dangerous inode number level. This should be fixed later,
 * although it is difficult to exceed current limit. Another option is to use
 * 64-bit inode numbers, but this means more overhead.
 */
#define INUM_WARN_WATERMARK 0xFFF00000
#define INUM_WATERMARK      0xFFFFFF00

/* Maximum number of entries in each LPT (LEB category) heap */
#define LPT_HEAP_SZ 256

/*
 * Background thread name pattern. The numbers are UBI device and volume
 * numbers.
 */
#define BGT_NAME_PATTERN "ubifs_bgt%d_%d"

/* Maximum possible inode number (only 32-bit inodes are supported now) */
#define MAX_INUM 0xFFFFFFFF

/* Number of non-data journal heads */
#define NONDATA_JHEADS_CNT 2

/* Shorter names for journal head numbers for internal usage */
#define GCHD   UBIFS_GC_HEAD
#define BASEHD UBIFS_BASE_HEAD
#define DATAHD UBIFS_DATA_HEAD

/* 'No change' value for 'ubifs_change_lp()' */
#define LPROPS_NC 0x80000001

/*
 * There is no notion of truncation key because truncation nodes do not exist
 * in TNC. However, when replaying, it is handy to introduce fake "truncation"
 * keys for truncation nodes because the code becomes simpler. So we define
 * %UBIFS_TRUN_KEY type.
 *
 * But otherwise, out of the journal reply scope, the truncation keys are
 * invalid.
 */
#define UBIFS_TRUN_KEY    UBIFS_KEY_TYPES_CNT
#define UBIFS_INVALID_KEY UBIFS_KEY_TYPES_CNT

/*
 * How much a directory entry/extended attribute entry adds to the parent/host
 * inode.
 */
#define CALC_DENT_SIZE(name_len) ALIGN(UBIFS_DENT_NODE_SZ + (name_len) + 1, 8)

/* How much an extended attribute adds to the host inode */
#define CALC_XATTR_BYTES(data_len) ALIGN(UBIFS_INO_NODE_SZ + (data_len) + 1, 8)

/*
 * Znodes which were not touched for 'OLD_ZNODE_AGE' seconds are considered
 * "old", and znode which were touched last 'YOUNG_ZNODE_AGE' seconds ago are
 * considered "young". This is used by shrinker when selecting znode to trim
 * off.
 */
#define OLD_ZNODE_AGE 20
#define YOUNG_ZNODE_AGE 5

/*
 * Some compressors, like LZO, may end up with more data then the input buffer.
 * So UBIFS always allocates larger output buffer, to be sure the compressor
 * will not corrupt memory in case of worst case compression.
 */
#define WORST_COMPR_FACTOR 2

#ifdef CONFIG_FS_ENCRYPTION
#define UBIFS_CIPHER_BLOCK_SIZE FSCRYPT_CONTENTS_ALIGNMENT
#else
#define UBIFS_CIPHER_BLOCK_SIZE 0
#endif

/*
 * How much memory is needed for a buffer where we compress a data node.
 */
#define COMPRESSED_DATA_NODE_BUF_SZ \
	(UBIFS_DATA_NODE_SZ + UBIFS_BLOCK_SIZE * WORST_COMPR_FACTOR)

/* Maximum expected tree height for use by bottom_up_buf */
#define BOTTOM_UP_HEIGHT 64

/* Maximum number of data nodes to bulk-read */
#define UBIFS_MAX_BULK_READ 32

#ifdef CONFIG_UBIFS_FS_AUTHENTICATION
#define UBIFS_HASH_ARR_SZ UBIFS_MAX_HASH_LEN
#define UBIFS_HMAC_ARR_SZ UBIFS_MAX_HMAC_LEN
#else
#define UBIFS_HASH_ARR_SZ 0
#define UBIFS_HMAC_ARR_SZ 0
#endif

/*
 * The UBIFS sysfs directory name pattern and maximum name length (3 for "ubi"
 * + 1 for "_" and plus 2x2 for 2 UBI numbers and 1 for the trailing zero byte.
 */
#define UBIFS_DFS_DIR_NAME "ubi%d_%d"
#define UBIFS_DFS_DIR_LEN  (3 + 1 + 2*2 + 1)

/*
 * Lockdep classes for UBIFS inode @ui_mutex.
 */
enum {
	WB_MUTEX_1 = 0,
	WB_MUTEX_2 = 1,
	WB_MUTEX_3 = 2,
	WB_MUTEX_4 = 3,
};

/*
 * Znode flags (actually, bit numbers which store the flags).
 *
 * DIRTY_ZNODE: znode is dirty
 * COW_ZNODE: znode is being committed and a new instance of this znode has to
 *            be created before changing this znode
 * OBSOLETE_ZNODE: znode is obsolete, which means it was deleted, but it is
 *                 still in the commit list and the ongoing commit operation
 *                 will commit it, and delete this znode after it is done
 */
enum {
	DIRTY_ZNODE    = 0,
	COW_ZNODE      = 1,
	OBSOLETE_ZNODE = 2,
};

/*
 * Commit states.
 *
 * COMMIT_RESTING: commit is not wanted
 * COMMIT_BACKGROUND: background commit has been requested
 * COMMIT_REQUIRED: commit is required
 * COMMIT_RUNNING_BACKGROUND: background commit is running
 * COMMIT_RUNNING_REQUIRED: commit is running and it is required
 * COMMIT_BROKEN: commit failed
 */
enum {
	COMMIT_RESTING = 0,
	COMMIT_BACKGROUND,
	COMMIT_REQUIRED,
	COMMIT_RUNNING_BACKGROUND,
	COMMIT_RUNNING_REQUIRED,
	COMMIT_BROKEN,
};

/*
 * 'ubifs_scan_a_node()' return values.
 *
 * SCANNED_GARBAGE:  scanned garbage
 * SCANNED_EMPTY_SPACE: scanned empty space
 * SCANNED_A_NODE: scanned a valid node
 * SCANNED_A_CORRUPT_NODE: scanned a corrupted node
 * SCANNED_A_BAD_PAD_NODE: scanned a padding node with invalid pad length
 *
 * Greater than zero means: 'scanned that number of padding bytes'
 */
enum {
	SCANNED_GARBAGE        = 0,
	SCANNED_EMPTY_SPACE    = -1,
	SCANNED_A_NODE         = -2,
	SCANNED_A_CORRUPT_NODE = -3,
	SCANNED_A_BAD_PAD_NODE = -4,
};

/*
 * LPT cnode flag bits.
 *
 * DIRTY_CNODE: cnode is dirty
 * OBSOLETE_CNODE: cnode is being committed and has been copied (or deleted),
 *                 so it can (and must) be freed when the commit is finished
 * COW_CNODE: cnode is being committed and must be copied before writing
 */
enum {
	DIRTY_CNODE    = 0,
	OBSOLETE_CNODE = 1,
	COW_CNODE      = 2,
};

/*
 * Dirty flag bits (lpt_drty_flgs) for LPT special nodes.
 *
 * LTAB_DIRTY: ltab node is dirty
 * LSAVE_DIRTY: lsave node is dirty
 */
enum {
	LTAB_DIRTY  = 1,
	LSAVE_DIRTY = 2,
};

/*
 * Return codes used by the garbage collector.
 * @LEB_FREED: the logical eraseblock was freed and is ready to use
 * @LEB_FREED_IDX: indexing LEB was freed and can be used only after the commit
 * @LEB_RETAINED: the logical eraseblock was freed and retained for GC purposes
 */
enum {
	LEB_FREED,
	LEB_FREED_IDX,
	LEB_RETAINED,
};

/*
 * Action taken upon a failed ubifs_assert().
 * @ASSACT_REPORT: just report the failed assertion
 * @ASSACT_RO: switch to read-only mode
 * @ASSACT_PANIC: call BUG() and possible panic the kernel
 */
enum {
	ASSACT_REPORT = 0,
	ASSACT_RO,
	ASSACT_PANIC,
};

/**
 * struct ubifs_old_idx - index node obsoleted since last commit start.
 * @rb: rb-tree node
 * @lnum: LEB number of obsoleted index node
 * @offs: offset of obsoleted index node
 */
struct ubifs_old_idx {
	struct rb_node rb;
	int lnum;
	int offs;
};

/* The below union makes it easier to deal with keys */
union ubifs_key {
	uint8_t u8[UBIFS_SK_LEN];
	uint32_t u32[UBIFS_SK_LEN/4];
	uint64_t u64[UBIFS_SK_LEN/8];
	__le32 j32[UBIFS_SK_LEN/4];
};

/**
 * struct ubifs_scan_node - UBIFS scanned node information.
 * @list: list of scanned nodes
 * @key: key of node scanned (if it has one)
 * @sqnum: sequence number
 * @type: type of node scanned
 * @offs: offset with LEB of node scanned
 * @len: length of node scanned
 * @node: raw node
 */
struct ubifs_scan_node {
	struct list_head list;
	union ubifs_key key;
	unsigned long long sqnum;
	int type;
	int offs;
	int len;
	void *node;
};

/**
 * struct ubifs_scan_leb - UBIFS scanned LEB information.
 * @lnum: logical eraseblock number
 * @nodes_cnt: number of nodes scanned
 * @nodes: list of struct ubifs_scan_node
 * @endpt: end point (and therefore the start of empty space)
 * @buf: buffer containing entire LEB scanned
 */
struct ubifs_scan_leb {
	int lnum;
	int nodes_cnt;
	struct list_head nodes;
	int endpt;
	void *buf;
};

/**
 * struct ubifs_gced_idx_leb - garbage-collected indexing LEB.
 * @list: list
 * @lnum: LEB number
 * @unmap: OK to unmap this LEB
 *
 * This data structure is used to temporary store garbage-collected indexing
 * LEBs - they are not released immediately, but only after the next commit.
 * This is needed to guarantee recoverability.
 */
struct ubifs_gced_idx_leb {
	struct list_head list;
	int lnum;
	int unmap;
};

/**
 * struct ubifs_inode - UBIFS in-memory inode description.
 * @vfs_inode: VFS inode description object
 * @creat_sqnum: sequence number at time of creation
 * @del_cmtno: commit number corresponding to the time the inode was deleted,
 *             protected by @c->commit_sem;
 * @xattr_size: summarized size of all extended attributes in bytes
 * @xattr_cnt: count of extended attributes this inode has
 * @xattr_names: sum of lengths of all extended attribute names belonging to
 *               this inode
 * @dirty: non-zero if the inode is dirty
 * @xattr: non-zero if this is an extended attribute inode
 * @bulk_read: non-zero if bulk-read should be used
 * @ui_mutex: serializes inode write-back with the rest of VFS operations,
 *            serializes "clean <-> dirty" state changes, serializes bulk-read,
 *            protects @dirty, @bulk_read, @ui_size, and @xattr_size
 * @xattr_sem: serilizes write operations (remove|set|create) on xattr
 * @ui_lock: protects @synced_i_size
 * @synced_i_size: synchronized size of inode, i.e. the value of inode size
 *                 currently stored on the flash; used only for regular file
 *                 inodes
 * @ui_size: inode size used by UBIFS when writing to flash
 * @flags: inode flags (@UBIFS_COMPR_FL, etc)
 * @compr_type: default compression type used for this inode
 * @last_page_read: page number of last page read (for bulk read)
 * @read_in_a_row: number of consecutive pages read in a row (for bulk read)
 * @data_len: length of the data attached to the inode
 * @data: inode's data
 *
 * @ui_mutex exists for two main reasons. At first it prevents inodes from
 * being written back while UBIFS changing them, being in the middle of an VFS
 * operation. This way UBIFS makes sure the inode fields are consistent. For
 * example, in 'ubifs_rename()' we change 4 inodes simultaneously, and
 * write-back must not write any of them before we have finished.
 *
 * The second reason is budgeting - UBIFS has to budget all operations. If an
 * operation is going to mark an inode dirty, it has to allocate budget for
 * this. It cannot just mark it dirty because there is no guarantee there will
 * be enough flash space to write the inode back later. This means UBIFS has
 * to have full control over inode "clean <-> dirty" transitions (and pages
 * actually). But unfortunately, VFS marks inodes dirty in many places, and it
 * does not ask the file-system if it is allowed to do so (there is a notifier,
 * but it is not enough), i.e., there is no mechanism to synchronize with this.
 * So UBIFS has its own inode dirty flag and its own mutex to serialize
 * "clean <-> dirty" transitions.
 *
 * The @synced_i_size field is used to make sure we never write pages which are
 * beyond last synchronized inode size. See 'ubifs_writepage()' for more
 * information.
 *
 * The @ui_size is a "shadow" variable for @inode->i_size and UBIFS uses
 * @ui_size instead of @inode->i_size. The reason for this is that UBIFS cannot
 * make sure @inode->i_size is always changed under @ui_mutex, because it
 * cannot call 'truncate_setsize()' with @ui_mutex locked, because it would
 * deadlock with 'ubifs_writepage()' (see file.c). All the other inode fields
 * are changed under @ui_mutex, so they do not need "shadow" fields. Note, one
 * could consider to rework locking and base it on "shadow" fields.
 */
struct ubifs_inode {
	struct inode vfs_inode;
	unsigned long long creat_sqnum;
	unsigned long long del_cmtno;
	unsigned int xattr_size;
	unsigned int xattr_cnt;
	unsigned int xattr_names;
	unsigned int dirty:1;
	unsigned int xattr:1;
	unsigned int bulk_read:1;
	unsigned int compr_type:2;
	struct mutex ui_mutex;
	struct rw_semaphore xattr_sem;
	spinlock_t ui_lock;
	loff_t synced_i_size;
	loff_t ui_size;
	int flags;
	pgoff_t last_page_read;
	pgoff_t read_in_a_row;
	int data_len;
	void *data;
};

/**
 * struct ubifs_unclean_leb - records a LEB recovered under read-only mode.
 * @list: list
 * @lnum: LEB number of recovered LEB
 * @endpt: offset where recovery ended
 *
 * This structure records a LEB identified during recovery that needs to be
 * cleaned but was not because UBIFS was mounted read-only. The information
 * is used to clean the LEB when remounting to read-write mode.
 */
struct ubifs_unclean_leb {
	struct list_head list;
	int lnum;
	int endpt;
};

/*
 * LEB properties flags.
 *
 * LPROPS_UNCAT: not categorized
 * LPROPS_DIRTY: dirty > free, dirty >= @c->dead_wm, not index
 * LPROPS_DIRTY_IDX: dirty + free > @c->min_idx_node_sze and index
 * LPROPS_FREE: free > 0, dirty < @c->dead_wm, not empty, not index
 * LPROPS_HEAP_CNT: number of heaps used for storing categorized LEBs
 * LPROPS_EMPTY: LEB is empty, not taken
 * LPROPS_FREEABLE: free + dirty == leb_size, not index, not taken
 * LPROPS_FRDI_IDX: free + dirty == leb_size and index, may be taken
 * LPROPS_CAT_MASK: mask for the LEB categories above
 * LPROPS_TAKEN: LEB was taken (this flag is not saved on the media)
 * LPROPS_INDEX: LEB contains indexing nodes (this flag also exists on flash)
 */
enum {
	LPROPS_UNCAT     =  0,
	LPROPS_DIRTY     =  1,
	LPROPS_DIRTY_IDX =  2,
	LPROPS_FREE      =  3,
	LPROPS_HEAP_CNT  =  3,
	LPROPS_EMPTY     =  4,
	LPROPS_FREEABLE  =  5,
	LPROPS_FRDI_IDX  =  6,
	LPROPS_CAT_MASK  = 15,
	LPROPS_TAKEN     = 16,
	LPROPS_INDEX     = 32,
};

/**
 * struct ubifs_lprops - logical eraseblock properties.
 * @free: amount of free space in bytes
 * @dirty: amount of dirty space in bytes
 * @flags: LEB properties flags (see above)
 * @lnum: LEB number
 * @list: list of same-category lprops (for LPROPS_EMPTY and LPROPS_FREEABLE)
 * @hpos: heap position in heap of same-category lprops (other categories)
 */
struct ubifs_lprops {
	int free;
	int dirty;
	int flags;
	int lnum;
	union {
		struct list_head list;
		int hpos;
	};
};

/**
 * struct ubifs_lpt_lprops - LPT logical eraseblock properties.
 * @free: amount of free space in bytes
 * @dirty: amount of dirty space in bytes
 * @tgc: trivial GC flag (1 => unmap after commit end)
 * @cmt: commit flag (1 => reserved for commit)
 */
struct ubifs_lpt_lprops {
	int free;
	int dirty;
	unsigned tgc:1;
	unsigned cmt:1;
};

/**
 * struct ubifs_lp_stats - statistics of eraseblocks in the main area.
 * @empty_lebs: number of empty LEBs
 * @taken_empty_lebs: number of taken LEBs
 * @idx_lebs: number of indexing LEBs
 * @total_free: total free space in bytes (includes all LEBs)
 * @total_dirty: total dirty space in bytes (includes all LEBs)
 * @total_used: total used space in bytes (does not include index LEBs)
 * @total_dead: total dead space in bytes (does not include index LEBs)
 * @total_dark: total dark space in bytes (does not include index LEBs)
 *
 * The @taken_empty_lebs field counts the LEBs that are in the transient state
 * of having been "taken" for use but not yet written to. @taken_empty_lebs is
 * needed to account correctly for @gc_lnum, otherwise @empty_lebs could be
 * used by itself (in which case 'unused_lebs' would be a better name). In the
 * case of @gc_lnum, it is "taken" at mount time or whenever a LEB is retained
 * by GC, but unlike other empty LEBs that are "taken", it may not be written
 * straight away (i.e. before the next commit start or unmount), so either
 * @gc_lnum must be specially accounted for, or the current approach followed
 * i.e. count it under @taken_empty_lebs.
 *
 * @empty_lebs includes @taken_empty_lebs.
 *
 * @total_used, @total_dead and @total_dark fields do not account indexing
 * LEBs.
 */
struct ubifs_lp_stats {
	int empty_lebs;
	int taken_empty_lebs;
	int idx_lebs;
	long long total_free;
	long long total_dirty;
	long long total_used;
	long long total_dead;
	long long total_dark;
};

struct ubifs_nnode;

/**
 * struct ubifs_cnode - LEB Properties Tree common node.
 * @parent: parent nnode
 * @cnext: next cnode to commit
 * @flags: flags (%DIRTY_LPT_NODE or %OBSOLETE_LPT_NODE)
 * @iip: index in parent
 * @level: level in the tree (zero for pnodes, greater than zero for nnodes)
 * @num: node number
 */
struct ubifs_cnode {
	struct ubifs_nnode *parent;
	struct ubifs_cnode *cnext;
	unsigned long flags;
	int iip;
	int level;
	int num;
};

/**
 * struct ubifs_pnode - LEB Properties Tree leaf node.
 * @parent: parent nnode
 * @cnext: next cnode to commit
 * @flags: flags (%DIRTY_LPT_NODE or %OBSOLETE_LPT_NODE)
 * @iip: index in parent
 * @level: level in the tree (always zero for pnodes)
 * @num: node number
 * @lprops: LEB properties array
 */
struct ubifs_pnode {
	struct ubifs_nnode *parent;
	struct ubifs_cnode *cnext;
	unsigned long flags;
	int iip;
	int level;
	int num;
	struct ubifs_lprops lprops[UBIFS_LPT_FANOUT];
};

/**
 * struct ubifs_nbranch - LEB Properties Tree internal node branch.
 * @lnum: LEB number of child
 * @offs: offset of child
 * @nnode: nnode child
 * @pnode: pnode child
 * @cnode: cnode child
 */
struct ubifs_nbranch {
	int lnum;
	int offs;
	union {
		struct ubifs_nnode *nnode;
		struct ubifs_pnode *pnode;
		struct ubifs_cnode *cnode;
	};
};

/**
 * struct ubifs_nnode - LEB Properties Tree internal node.
 * @parent: parent nnode
 * @cnext: next cnode to commit
 * @flags: flags (%DIRTY_LPT_NODE or %OBSOLETE_LPT_NODE)
 * @iip: index in parent
 * @level: level in the tree (always greater than zero for nnodes)
 * @num: node number
 * @nbranch: branches to child nodes
 */
struct ubifs_nnode {
	struct ubifs_nnode *parent;
	struct ubifs_cnode *cnext;
	unsigned long flags;
	int iip;
	int level;
	int num;
	struct ubifs_nbranch nbranch[UBIFS_LPT_FANOUT];
};

/**
 * struct ubifs_lpt_heap - heap of categorized lprops.
 * @arr: heap array
 * @cnt: number in heap
 * @max_cnt: maximum number allowed in heap
 *
 * There are %LPROPS_HEAP_CNT heaps.
 */
struct ubifs_lpt_heap {
	struct ubifs_lprops **arr;
	int cnt;
	int max_cnt;
};

/*
 * Return codes for LPT scan callback function.
 *
 * LPT_SCAN_CONTINUE: continue scanning
 * LPT_SCAN_ADD: add the LEB properties scanned to the tree in memory
 * LPT_SCAN_STOP: stop scanning
 */
enum {
	LPT_SCAN_CONTINUE = 0,
	LPT_SCAN_ADD = 1,
	LPT_SCAN_STOP = 2,
};

struct ubifs_info;

/* Callback used by the 'ubifs_lpt_scan_nolock()' function */
typedef int (*ubifs_lpt_scan_callback)(struct ubifs_info *c,
				       const struct ubifs_lprops *lprops,
				       int in_tree, void *data);

/**
 * struct ubifs_wbuf - UBIFS write-buffer.
 * @c: UBIFS file-system description object
 * @buf: write-buffer (of min. flash I/O unit size)
 * @lnum: logical eraseblock number the write-buffer points to
 * @offs: write-buffer offset in this logical eraseblock
 * @avail: number of bytes available in the write-buffer
 * @used:  number of used bytes in the write-buffer
 * @size: write-buffer size (in [@c->min_io_size, @c->max_write_size] range)
 * @jhead: journal head the mutex belongs to (note, needed only to shut lockdep
 *         up by 'mutex_lock_nested()).
 * @sync_callback: write-buffer synchronization callback
 * @io_mutex: serializes write-buffer I/O
 * @lock: serializes @buf, @lnum, @offs, @avail, @used, @next_ino and @inodes
 *        fields
 * @timer: write-buffer timer
 * @no_timer: non-zero if this write-buffer does not have a timer
 * @need_sync: non-zero if the timer expired and the wbuf needs sync'ing
 * @next_ino: points to the next position of the following inode number
 * @inodes: stores the inode numbers of the nodes which are in wbuf
 *
 * The write-buffer synchronization callback is called when the write-buffer is
 * synchronized in order to notify how much space was wasted due to
 * write-buffer padding and how much free space is left in the LEB.
 *
 * Note: the fields @buf, @lnum, @offs, @avail and @used can be read under
 * spin-lock or mutex because they are written under both mutex and spin-lock.
 * @buf is appended to under mutex but overwritten under both mutex and
 * spin-lock. Thus the data between @buf and @buf + @used can be read under
 * spinlock.
 */
struct ubifs_wbuf {
	struct ubifs_info *c;
	void *buf;
	int lnum;
	int offs;
	int avail;
	int used;
	int size;
	int jhead;
	int (*sync_callback)(struct ubifs_info *c, int lnum, int free, int pad);
	struct mutex io_mutex;
	spinlock_t lock;
	struct hrtimer timer;
	unsigned int no_timer:1;
	unsigned int need_sync:1;
	int next_ino;
	ino_t *inodes;
};

/**
 * struct ubifs_bud - bud logical eraseblock.
 * @lnum: logical eraseblock number
 * @start: where the (uncommitted) bud data starts
 * @jhead: journal head number this bud belongs to
 * @list: link in the list buds belonging to the same journal head
 * @rb: link in the tree of all buds
 * @log_hash: the log hash from the commit start node up to this bud
 */
struct ubifs_bud {
	int lnum;
	int start;
	int jhead;
	struct list_head list;
	struct rb_node rb;
	struct shash_desc *log_hash;
};

/**
 * struct ubifs_jhead - journal head.
 * @wbuf: head's write-buffer
 * @buds_list: list of bud LEBs belonging to this journal head
 * @grouped: non-zero if UBIFS groups nodes when writing to this journal head
 * @log_hash: the log hash from the commit start node up to this journal head
 *
 * Note, the @buds list is protected by the @c->buds_lock.
 */
struct ubifs_jhead {
	struct ubifs_wbuf wbuf;
	struct list_head buds_list;
	unsigned int grouped:1;
	struct shash_desc *log_hash;
};

/**
 * struct ubifs_zbranch - key/coordinate/length branch stored in znodes.
 * @key: key
 * @znode: znode address in memory
 * @lnum: LEB number of the target node (indexing node or data node)
 * @offs: target node offset within @lnum
 * @len: target node length
 * @hash: the hash of the target node
 */
struct ubifs_zbranch {
	union ubifs_key key;
	union {
		struct ubifs_znode *znode;
		void *leaf;
	};
	int lnum;
	int offs;
	int len;
	u8 hash[UBIFS_HASH_ARR_SZ];
};

/**
 * struct ubifs_znode - in-memory representation of an indexing node.
 * @parent: parent znode or NULL if it is the root
 * @cnext: next znode to commit
 * @cparent: parent node for this commit
 * @ciip: index in cparent's zbranch array
 * @flags: znode flags (%DIRTY_ZNODE, %COW_ZNODE or %OBSOLETE_ZNODE)
 * @time: last access time (seconds)
 * @level: level of the entry in the TNC tree
 * @child_cnt: count of child znodes
 * @iip: index in parent's zbranch array
 * @alt: lower bound of key range has altered i.e. child inserted at slot 0
 * @lnum: LEB number of the corresponding indexing node
 * @offs: offset of the corresponding indexing node
 * @len: length  of the corresponding indexing node
 * @zbranch: array of znode branches (@c->fanout elements)
 *
 * Note! The @lnum, @offs, and @len fields are not really needed - we have them
 * only for internal consistency check. They could be removed to save some RAM.
 */
struct ubifs_znode {
	struct ubifs_znode *parent;
	struct ubifs_znode *cnext;
	struct ubifs_znode *cparent;
	int ciip;
	unsigned long flags;
	time64_t time;
	int level;
	int child_cnt;
	int iip;
	int alt;
	int lnum;
	int offs;
	int len;
	struct ubifs_zbranch zbranch[];
};

/**
 * struct bu_info - bulk-read information.
 * @key: first data node key
 * @zbranch: zbranches of data nodes to bulk read
 * @buf: buffer to read into
 * @buf_len: buffer length
 * @gc_seq: GC sequence number to detect races with GC
 * @cnt: number of data nodes for bulk read
 * @blk_cnt: number of data blocks including holes
 * @oef: end of file reached
 */
struct bu_info {
	union ubifs_key key;
	struct ubifs_zbranch zbranch[UBIFS_MAX_BULK_READ];
	void *buf;
	int buf_len;
	int gc_seq;
	int cnt;
	int blk_cnt;
	int eof;
};

/**
 * struct ubifs_node_range - node length range description data structure.
 * @len: fixed node length
 * @min_len: minimum possible node length
 * @max_len: maximum possible node length
 *
 * If @max_len is %0, the node has fixed length @len.
 */
struct ubifs_node_range {
	union {
		int len;
		int min_len;
	};
	int max_len;
};

/**
 * struct ubifs_compressor - UBIFS compressor description structure.
 * @compr_type: compressor type (%UBIFS_COMPR_LZO, etc)
 * @cc: cryptoapi compressor handle
 * @comp_mutex: mutex used during compression
 * @decomp_mutex: mutex used during decompression
 * @name: compressor name
 * @capi_name: cryptoapi compressor name
 */
struct ubifs_compressor {
	int compr_type;
	struct crypto_comp *cc;
	struct mutex *comp_mutex;
	struct mutex *decomp_mutex;
	const char *name;
	const char *capi_name;
};

/**
 * struct ubifs_budget_req - budget requirements of an operation.
 *
 * @fast: non-zero if the budgeting should try to acquire budget quickly and
 *        should not try to call write-back
 * @recalculate: non-zero if @idx_growth, @data_growth, and @dd_growth fields
 *               have to be re-calculated
 * @new_page: non-zero if the operation adds a new page
 * @dirtied_page: non-zero if the operation makes a page dirty
 * @new_dent: non-zero if the operation adds a new directory entry
 * @mod_dent: non-zero if the operation removes or modifies an existing
 *            directory entry
 * @new_ino: non-zero if the operation adds a new inode
 * @new_ino_d: how much data newly created inode contains
 * @dirtied_ino: how many inodes the operation makes dirty
 * @dirtied_ino_d: how much data dirtied inode contains
 * @idx_growth: how much the index will supposedly grow
 * @data_growth: how much new data the operation will supposedly add
 * @dd_growth: how much data that makes other data dirty the operation will
 *             supposedly add
 *
 * @idx_growth, @data_growth and @dd_growth are not used in budget request. The
 * budgeting subsystem caches index and data growth values there to avoid
 * re-calculating them when the budget is released. However, if @idx_growth is
 * %-1, it is calculated by the release function using other fields.
 *
 * An inode may contain 4KiB of data at max., thus the widths of @new_ino_d
 * is 13 bits, and @dirtied_ino_d - 15, because up to 4 inodes may be made
 * dirty by the re-name operation.
 *
 * Note, UBIFS aligns node lengths to 8-bytes boundary, so the requester has to
 * make sure the amount of inode data which contribute to @new_ino_d and
 * @dirtied_ino_d fields are aligned.
 */
struct ubifs_budget_req {
	unsigned int fast:1;
	unsigned int recalculate:1;
#ifndef UBIFS_DEBUG
	unsigned int new_page:1;
	unsigned int dirtied_page:1;
	unsigned int new_dent:1;
	unsigned int mod_dent:1;
	unsigned int new_ino:1;
	unsigned int new_ino_d:13;
	unsigned int dirtied_ino:4;
	unsigned int dirtied_ino_d:15;
#else
	/* Not bit-fields to check for overflows */
	unsigned int new_page;
	unsigned int dirtied_page;
	unsigned int new_dent;
	unsigned int mod_dent;
	unsigned int new_ino;
	unsigned int new_ino_d;
	unsigned int dirtied_ino;
	unsigned int dirtied_ino_d;
#endif
	int idx_growth;
	int data_growth;
	int dd_growth;
};

/**
 * struct ubifs_orphan - stores the inode number of an orphan.
 * @rb: rb-tree node of rb-tree of orphans sorted by inode number
 * @list: list head of list of orphans in order added
 * @new_list: list head of list of orphans added since the last commit
 * @child_list: list of xattr children if this orphan hosts xattrs, list head
 * if this orphan is a xattr, not used otherwise.
 * @cnext: next orphan to commit
 * @dnext: next orphan to delete
 * @inum: inode number
 * @new: %1 => added since the last commit, otherwise %0
 * @cmt: %1 => commit pending, otherwise %0
 * @del: %1 => delete pending, otherwise %0
 */
struct ubifs_orphan {
	struct rb_node rb;
	struct list_head list;
	struct list_head new_list;
	struct list_head child_list;
	struct ubifs_orphan *cnext;
	struct ubifs_orphan *dnext;
	ino_t inum;
	unsigned new:1;
	unsigned cmt:1;
	unsigned del:1;
};

/**
 * struct ubifs_mount_opts - UBIFS-specific mount options information.
 * @unmount_mode: selected unmount mode (%0 default, %1 normal, %2 fast)
 * @bulk_read: enable/disable bulk-reads (%0 default, %1 disable, %2 enable)
 * @chk_data_crc: enable/disable CRC data checking when reading data nodes
 *                (%0 default, %1 disable, %2 enable)
 * @override_compr: override default compressor (%0 - do not override and use
 *                  superblock compressor, %1 - override and use compressor
 *                  specified in @compr_type)
 * @compr_type: compressor type to override the superblock compressor with
 *              (%UBIFS_COMPR_NONE, etc)
 */
struct ubifs_mount_opts {
	unsigned int unmount_mode:2;
	unsigned int bulk_read:2;
	unsigned int chk_data_crc:2;
	unsigned int override_compr:1;
	unsigned int compr_type:2;
};

/**
 * struct ubifs_budg_info - UBIFS budgeting information.
 * @idx_growth: amount of bytes budgeted for index growth
 * @data_growth: amount of bytes budgeted for cached data
 * @dd_growth: amount of bytes budgeted for cached data that will make
 *             other data dirty
 * @uncommitted_idx: amount of bytes were budgeted for growth of the index, but
 *                   which still have to be taken into account because the index
 *                   has not been committed so far
 * @old_idx_sz: size of index on flash
 * @min_idx_lebs: minimum number of LEBs required for the index
 * @nospace: non-zero if the file-system does not have flash space (used as
 *           optimization)
 * @nospace_rp: the same as @nospace, but additionally means that even reserved
 *              pool is full
 * @page_budget: budget for a page (constant, never changed after mount)
 * @inode_budget: budget for an inode (constant, never changed after mount)
 * @dent_budget: budget for a directory entry (constant, never changed after
 *               mount)
 */
struct ubifs_budg_info {
	long long idx_growth;
	long long data_growth;
	long long dd_growth;
	long long uncommitted_idx;
	unsigned long long old_idx_sz;
	int min_idx_lebs;
	unsigned int nospace:1;
	unsigned int nospace_rp:1;
	int page_budget;
	int inode_budget;
	int dent_budget;
};

/**
 * ubifs_stats_info - per-FS statistics information.
 * @magic_errors: number of bad magic numbers (will be reset with a new mount).
 * @node_errors: number of bad nodes (will be reset with a new mount).
 * @crc_errors: number of bad crcs (will be reset with a new mount).
 */
struct ubifs_stats_info {
	unsigned int magic_errors;
	unsigned int node_errors;
	unsigned int crc_errors;
};

struct ubifs_debug_info;

/**
 * struct ubifs_info - UBIFS file-system description data structure
 * (per-superblock).
 * @vfs_sb: VFS @struct super_block object
 * @sup_node: The super block node as read from the device
 *
 * @highest_inum: highest used inode number
 * @max_sqnum: current global sequence number
 * @cmt_no: commit number of the last successfully completed commit, protected
 *          by @commit_sem
 * @cnt_lock: protects @highest_inum and @max_sqnum counters
 * @fmt_version: UBIFS on-flash format version
 * @ro_compat_version: R/O compatibility version
 * @uuid: UUID from super block
 *
 * @lhead_lnum: log head logical eraseblock number
 * @lhead_offs: log head offset
 * @ltail_lnum: log tail logical eraseblock number (offset is always 0)
 * @log_mutex: protects the log, @lhead_lnum, @lhead_offs, @ltail_lnum, and
 *             @bud_bytes
 * @min_log_bytes: minimum required number of bytes in the log
 * @cmt_bud_bytes: used during commit to temporarily amount of bytes in
 *                 committed buds
 *
 * @buds: tree of all buds indexed by bud LEB number
 * @bud_bytes: how many bytes of flash is used by buds
 * @buds_lock: protects the @buds tree, @bud_bytes, and per-journal head bud
 *             lists
 * @jhead_cnt: count of journal heads
 * @jheads: journal heads (head zero is base head)
 * @max_bud_bytes: maximum number of bytes allowed in buds
 * @bg_bud_bytes: number of bud bytes when background commit is initiated
 * @old_buds: buds to be released after commit ends
 * @max_bud_cnt: maximum number of buds
 *
 * @commit_sem: synchronizes committer with other processes
 * @cmt_state: commit state
 * @cs_lock: commit state lock
 * @cmt_wq: wait queue to sleep on if the log is full and a commit is running
 *
 * @big_lpt: flag that LPT is too big to write whole during commit
 * @space_fixup: flag indicating that free space in LEBs needs to be cleaned up
 * @double_hash: flag indicating that we can do lookups by hash
 * @encrypted: flag indicating that this file system contains encrypted files
 * @no_chk_data_crc: do not check CRCs when reading data nodes (except during
 *                   recovery)
 * @bulk_read: enable bulk-reads
 * @default_compr: default compression algorithm (%UBIFS_COMPR_LZO, etc)
 * @rw_incompat: the media is not R/W compatible
 * @assert_action: action to take when a ubifs_assert() fails
 * @authenticated: flag indigating the FS is mounted in authenticated mode
 *
 * @tnc_mutex: protects the Tree Node Cache (TNC), @zroot, @cnext, @enext, and
 *             @calc_idx_sz
 * @zroot: zbranch which points to the root index node and znode
 * @cnext: next znode to commit
 * @enext: next znode to commit to empty space
 * @gap_lebs: array of LEBs used by the in-gaps commit method
 * @cbuf: commit buffer
 * @ileb_buf: buffer for commit in-the-gaps method
 * @ileb_len: length of data in ileb_buf
 * @ihead_lnum: LEB number of index head
 * @ihead_offs: offset of index head
 * @ilebs: pre-allocated index LEBs
 * @ileb_cnt: number of pre-allocated index LEBs
 * @ileb_nxt: next pre-allocated index LEBs
 * @old_idx: tree of index nodes obsoleted since the last commit start
 * @bottom_up_buf: a buffer which is used by 'dirty_cow_bottom_up()' in tnc.c
 *
 * @mst_node: master node
 * @mst_offs: offset of valid master node
 *
 * @max_bu_buf_len: maximum bulk-read buffer length
 * @bu_mutex: protects the pre-allocated bulk-read buffer and @c->bu
 * @bu: pre-allocated bulk-read information
 *
 * @write_reserve_mutex: protects @write_reserve_buf
 * @write_reserve_buf: on the write path we allocate memory, which might
 *                     sometimes be unavailable, in which case we use this
 *                     write reserve buffer
 *
 * @log_lebs: number of logical eraseblocks in the log
 * @log_bytes: log size in bytes
 * @log_last: last LEB of the log
 * @lpt_lebs: number of LEBs used for lprops table
 * @lpt_first: first LEB of the lprops table area
 * @lpt_last: last LEB of the lprops table area
 * @orph_lebs: number of LEBs used for the orphan area
 * @orph_first: first LEB of the orphan area
 * @orph_last: last LEB of the orphan area
 * @main_lebs: count of LEBs in the main area
 * @main_first: first LEB of the main area
 * @main_bytes: main area size in bytes
 *
 * @key_hash_type: type of the key hash
 * @key_hash: direntry key hash function
 * @key_fmt: key format
 * @key_len: key length
 * @hash_len: The length of the index node hashes
 * @fanout: fanout of the index tree (number of links per indexing node)
 *
 * @min_io_size: minimal input/output unit size
 * @min_io_shift: number of bits in @min_io_size minus one
 * @max_write_size: maximum amount of bytes the underlying flash can write at a
 *                  time (MTD write buffer size)
 * @max_write_shift: number of bits in @max_write_size minus one
 * @leb_size: logical eraseblock size in bytes
 * @leb_start: starting offset of logical eraseblocks within physical
 *             eraseblocks
 * @half_leb_size: half LEB size
 * @idx_leb_size: how many bytes of an LEB are effectively available when it is
 *                used to store indexing nodes (@leb_size - @max_idx_node_sz)
 * @leb_cnt: count of logical eraseblocks
 * @max_leb_cnt: maximum count of logical eraseblocks
 * @ro_media: the underlying UBI volume is read-only
 * @ro_mount: the file-system was mounted as read-only
 * @ro_error: UBIFS switched to R/O mode because an error happened
 *
 * @dirty_pg_cnt: number of dirty pages (not used)
 * @dirty_zn_cnt: number of dirty znodes
 * @clean_zn_cnt: number of clean znodes
 *
 * @space_lock: protects @bi and @lst
 * @lst: lprops statistics
 * @bi: budgeting information
 * @calc_idx_sz: temporary variable which is used to calculate new index size
 *               (contains accurate new index size at end of TNC commit start)
 *
 * @ref_node_alsz: size of the LEB reference node aligned to the min. flash
 *                 I/O unit
 * @mst_node_alsz: master node aligned size
 * @min_idx_node_sz: minimum indexing node aligned on 8-bytes boundary
 * @max_idx_node_sz: maximum indexing node aligned on 8-bytes boundary
 * @max_inode_sz: maximum possible inode size in bytes
 * @max_znode_sz: size of znode in bytes
 *
 * @leb_overhead: how many bytes are wasted in an LEB when it is filled with
 *                data nodes of maximum size - used in free space reporting
 * @dead_wm: LEB dead space watermark
 * @dark_wm: LEB dark space watermark
 * @block_cnt: count of 4KiB blocks on the FS
 *
 * @ranges: UBIFS node length ranges
 * @ubi: UBI volume descriptor
 * @di: UBI device information
 * @vi: UBI volume information
 *
 * @orph_tree: rb-tree of orphan inode numbers
 * @orph_list: list of orphan inode numbers in order added
 * @orph_new: list of orphan inode numbers added since last commit
 * @orph_cnext: next orphan to commit
 * @orph_dnext: next orphan to delete
 * @orphan_lock: lock for orph_tree and orph_new
 * @orph_buf: buffer for orphan nodes
 * @new_orphans: number of orphans since last commit
 * @cmt_orphans: number of orphans being committed
 * @tot_orphans: number of orphans in the rb_tree
 * @max_orphans: maximum number of orphans allowed
 * @ohead_lnum: orphan head LEB number
 * @ohead_offs: orphan head offset
 * @no_orphs: non-zero if there are no orphans
 *
 * @bgt: UBIFS background thread
 * @bgt_name: background thread name
 * @need_bgt: if background thread should run
 * @need_wbuf_sync: if write-buffers have to be synchronized
 *
 * @gc_lnum: LEB number used for garbage collection
 * @sbuf: a buffer of LEB size used by GC and replay for scanning
 * @idx_gc: list of index LEBs that have been garbage collected
 * @idx_gc_cnt: number of elements on the idx_gc list
 * @gc_seq: incremented for every non-index LEB garbage collected
 * @gced_lnum: last non-index LEB that was garbage collected
 *
 * @infos_list: links all 'ubifs_info' objects
 * @umount_mutex: serializes shrinker and un-mount
 * @shrinker_run_no: shrinker run number
 *
 * @space_bits: number of bits needed to record free or dirty space
 * @lpt_lnum_bits: number of bits needed to record a LEB number in the LPT
 * @lpt_offs_bits: number of bits needed to record an offset in the LPT
 * @lpt_spc_bits: number of bits needed to space in the LPT
 * @pcnt_bits: number of bits needed to record pnode or nnode number
 * @lnum_bits: number of bits needed to record LEB number
 * @nnode_sz: size of on-flash nnode
 * @pnode_sz: size of on-flash pnode
 * @ltab_sz: size of on-flash LPT lprops table
 * @lsave_sz: size of on-flash LPT save table
 * @pnode_cnt: number of pnodes
 * @nnode_cnt: number of nnodes
 * @lpt_hght: height of the LPT
 * @pnodes_have: number of pnodes in memory
 *
 * @lp_mutex: protects lprops table and all the other lprops-related fields
 * @lpt_lnum: LEB number of the root nnode of the LPT
 * @lpt_offs: offset of the root nnode of the LPT
 * @nhead_lnum: LEB number of LPT head
 * @nhead_offs: offset of LPT head
 * @lpt_drty_flgs: dirty flags for LPT special nodes e.g. ltab
 * @dirty_nn_cnt: number of dirty nnodes
 * @dirty_pn_cnt: number of dirty pnodes
 * @check_lpt_free: flag that indicates LPT GC may be needed
 * @lpt_sz: LPT size
 * @lpt_nod_buf: buffer for an on-flash nnode or pnode
 * @lpt_buf: buffer of LEB size used by LPT
 * @nroot: address in memory of the root nnode of the LPT
 * @lpt_cnext: next LPT node to commit
 * @lpt_heap: array of heaps of categorized lprops
 * @dirty_idx: a (reverse sorted) copy of the LPROPS_DIRTY_IDX heap as at
 *             previous commit start
 * @uncat_list: list of un-categorized LEBs
 * @empty_list: list of empty LEBs
 * @freeable_list: list of freeable non-index LEBs (free + dirty == @leb_size)
 * @frdi_idx_list: list of freeable index LEBs (free + dirty == @leb_size)
 * @freeable_cnt: number of freeable LEBs in @freeable_list
 * @in_a_category_cnt: count of lprops which are in a certain category, which
 *                     basically meants that they were loaded from the flash
 *
 * @ltab_lnum: LEB number of LPT's own lprops table
 * @ltab_offs: offset of LPT's own lprops table
 * @ltab: LPT's own lprops table
 * @ltab_cmt: LPT's own lprops table (commit copy)
 * @lsave_cnt: number of LEB numbers in LPT's save table
 * @lsave_lnum: LEB number of LPT's save table
 * @lsave_offs: offset of LPT's save table
 * @lsave: LPT's save table
 * @lscan_lnum: LEB number of last LPT scan
 *
 * @rp_size: size of the reserved pool in bytes
 * @report_rp_size: size of the reserved pool reported to user-space
 * @rp_uid: reserved pool user ID
 * @rp_gid: reserved pool group ID
 *
 * @hash_tfm: the hash transformation used for hashing nodes
 * @hmac_tfm: the HMAC transformation for this filesystem
 * @hmac_desc_len: length of the HMAC used for authentication
 * @auth_key_name: the authentication key name
 * @auth_hash_name: the name of the hash algorithm used for authentication
 * @auth_hash_algo: the authentication hash used for this fs
 * @log_hash: the log hash from the commit start node up to the latest reference
 *            node.
 *
 * @empty: %1 if the UBI device is empty
 * @need_recovery: %1 if the file-system needs recovery
 * @replaying: %1 during journal replay
 * @mounting: %1 while mounting
 * @probing: %1 while attempting to mount if SB_SILENT mount flag is set
 * @remounting_rw: %1 while re-mounting from R/O mode to R/W mode
 * @replay_list: temporary list used during journal replay
 * @replay_buds: list of buds to replay
 * @cs_sqnum: sequence number of first node in the log (commit start node)
 * @unclean_leb_list: LEBs to recover when re-mounting R/O mounted FS to R/W
 *                    mode
 * @rcvrd_mst_node: recovered master node to write when re-mounting R/O mounted
 *                  FS to R/W mode
 * @size_tree: inode size information for recovery
 * @mount_opts: UBIFS-specific mount options
 *
 * @dbg: debugging-related information
 * @stats: statistics exported over sysfs
 *
 * @kobj: kobject for /sys/fs/ubifs/
 * @kobj_unregister: completion to unregister sysfs kobject
 */
struct ubifs_info {
	struct super_block *vfs_sb;
	struct ubifs_sb_node *sup_node;

	ino_t highest_inum;
	unsigned long long max_sqnum;
	unsigned long long cmt_no;
	spinlock_t cnt_lock;
	int fmt_version;
	int ro_compat_version;
	unsigned char uuid[16];

	int lhead_lnum;
	int lhead_offs;
	int ltail_lnum;
	struct mutex log_mutex;
	int min_log_bytes;
	long long cmt_bud_bytes;

	struct rb_root buds;
	long long bud_bytes;
	spinlock_t buds_lock;
	int jhead_cnt;
	struct ubifs_jhead *jheads;
	long long max_bud_bytes;
	long long bg_bud_bytes;
	struct list_head old_buds;
	int max_bud_cnt;

	struct rw_semaphore commit_sem;
	int cmt_state;
	spinlock_t cs_lock;
	wait_queue_head_t cmt_wq;

	struct kobject kobj;
	struct completion kobj_unregister;

	unsigned int big_lpt:1;
	unsigned int space_fixup:1;
	unsigned int double_hash:1;
	unsigned int encrypted:1;
	unsigned int no_chk_data_crc:1;
	unsigned int bulk_read:1;
	unsigned int default_compr:2;
	unsigned int rw_incompat:1;
	unsigned int assert_action:2;
	unsigned int authenticated:1;
	unsigned int superblock_need_write:1;

	struct mutex tnc_mutex;
	struct ubifs_zbranch zroot;
	struct ubifs_znode *cnext;
	struct ubifs_znode *enext;
	int *gap_lebs;
	void *cbuf;
	void *ileb_buf;
	int ileb_len;
	int ihead_lnum;
	int ihead_offs;
	int *ilebs;
	int ileb_cnt;
	int ileb_nxt;
	struct rb_root old_idx;
	int *bottom_up_buf;

	struct ubifs_mst_node *mst_node;
	int mst_offs;

	int max_bu_buf_len;
	struct mutex bu_mutex;
	struct bu_info bu;

	struct mutex write_reserve_mutex;
	void *write_reserve_buf;

	int log_lebs;
	long long log_bytes;
	int log_last;
	int lpt_lebs;
	int lpt_first;
	int lpt_last;
	int orph_lebs;
	int orph_first;
	int orph_last;
	int main_lebs;
	int main_first;
	long long main_bytes;

	uint8_t key_hash_type;
	uint32_t (*key_hash)(const char *str, int len);
	int key_fmt;
	int key_len;
	int hash_len;
	int fanout;

	int min_io_size;
	int min_io_shift;
	int max_write_size;
	int max_write_shift;
	int leb_size;
	int leb_start;
	int half_leb_size;
	int idx_leb_size;
	int leb_cnt;
	int max_leb_cnt;
	unsigned int ro_media:1;
	unsigned int ro_mount:1;
	unsigned int ro_error:1;

	atomic_long_t dirty_pg_cnt;
	atomic_long_t dirty_zn_cnt;
	atomic_long_t clean_zn_cnt;

	spinlock_t space_lock;
	struct ubifs_lp_stats lst;
	struct ubifs_budg_info bi;
	unsigned long long calc_idx_sz;

	int ref_node_alsz;
	int mst_node_alsz;
	int min_idx_node_sz;
	int max_idx_node_sz;
	long long max_inode_sz;
	int max_znode_sz;

	int leb_overhead;
	int dead_wm;
	int dark_wm;
	int block_cnt;

	struct ubifs_node_range ranges[UBIFS_NODE_TYPES_CNT];
	struct ubi_volume_desc *ubi;
	struct ubi_device_info di;
	struct ubi_volume_info vi;

	struct rb_root orph_tree;
	struct list_head orph_list;
	struct list_head orph_new;
	struct ubifs_orphan *orph_cnext;
	struct ubifs_orphan *orph_dnext;
	spinlock_t orphan_lock;
	void *orph_buf;
	int new_orphans;
	int cmt_orphans;
	int tot_orphans;
	int max_orphans;
	int ohead_lnum;
	int ohead_offs;
	int no_orphs;

	struct task_struct *bgt;
	char bgt_name[sizeof(BGT_NAME_PATTERN) + 9];
	int need_bgt;
	int need_wbuf_sync;

	int gc_lnum;
	void *sbuf;
	struct list_head idx_gc;
	int idx_gc_cnt;
	int gc_seq;
	int gced_lnum;

	struct list_head infos_list;
	struct mutex umount_mutex;
	unsigned int shrinker_run_no;

	int space_bits;
	int lpt_lnum_bits;
	int lpt_offs_bits;
	int lpt_spc_bits;
	int pcnt_bits;
	int lnum_bits;
	int nnode_sz;
	int pnode_sz;
	int ltab_sz;
	int lsave_sz;
	int pnode_cnt;
	int nnode_cnt;
	int lpt_hght;
	int pnodes_have;

	struct mutex lp_mutex;
	int lpt_lnum;
	int lpt_offs;
	int nhead_lnum;
	int nhead_offs;
	int lpt_drty_flgs;
	int dirty_nn_cnt;
	int dirty_pn_cnt;
	int check_lpt_free;
	long long lpt_sz;
	void *lpt_nod_buf;
	void *lpt_buf;
	struct ubifs_nnode *nroot;
	struct ubifs_cnode *lpt_cnext;
	struct ubifs_lpt_heap lpt_heap[LPROPS_HEAP_CNT];
	struct ubifs_lpt_heap dirty_idx;
	struct list_head uncat_list;
	struct list_head empty_list;
	struct list_head freeable_list;
	struct list_head frdi_idx_list;
	int freeable_cnt;
	int in_a_category_cnt;

	int ltab_lnum;
	int ltab_offs;
	struct ubifs_lpt_lprops *ltab;
	struct ubifs_lpt_lprops *ltab_cmt;
	int lsave_cnt;
	int lsave_lnum;
	int lsave_offs;
	int *lsave;
	int lscan_lnum;

	long long rp_size;
	long long report_rp_size;
	kuid_t rp_uid;
	kgid_t rp_gid;

	struct crypto_shash *hash_tfm;
	struct crypto_shash *hmac_tfm;
	int hmac_desc_len;
	char *auth_key_name;
	char *auth_hash_name;
	enum hash_algo auth_hash_algo;

	struct shash_desc *log_hash;

	/* The below fields are used only during mounting and re-mounting */
	unsigned int empty:1;
	unsigned int need_recovery:1;
	unsigned int replaying:1;
	unsigned int mounting:1;
	unsigned int remounting_rw:1;
	unsigned int probing:1;
	struct list_head replay_list;
	struct list_head replay_buds;
	unsigned long long cs_sqnum;
	struct list_head unclean_leb_list;
	struct ubifs_mst_node *rcvrd_mst_node;
	struct rb_root size_tree;
	struct ubifs_mount_opts mount_opts;

	struct ubifs_debug_info *dbg;
	struct ubifs_stats_info *stats;
};

extern struct list_head ubifs_infos;
extern spinlock_t ubifs_infos_lock;
extern atomic_long_t ubifs_clean_zn_cnt;
extern const struct super_operations ubifs_super_operations;
extern const struct address_space_operations ubifs_file_address_operations;
extern const struct file_operations ubifs_file_operations;
extern const struct inode_operations ubifs_file_inode_operations;
extern const struct file_operations ubifs_dir_operations;
extern const struct inode_operations ubifs_dir_inode_operations;
extern const struct inode_operations ubifs_symlink_inode_operations;
extern struct ubifs_compressor *ubifs_compressors[UBIFS_COMPR_TYPES_CNT];
extern int ubifs_default_version;

/* auth.c */
static inline int ubifs_authenticated(const struct ubifs_info *c)
{
	return (IS_ENABLED(CONFIG_UBIFS_FS_AUTHENTICATION)) && c->authenticated;
}

struct shash_desc *__ubifs_hash_get_desc(const struct ubifs_info *c);
static inline struct shash_desc *ubifs_hash_get_desc(const struct ubifs_info *c)
{
	return ubifs_authenticated(c) ? __ubifs_hash_get_desc(c) : NULL;
}

static inline int ubifs_shash_init(const struct ubifs_info *c,
				   struct shash_desc *desc)
{
	if (ubifs_authenticated(c))
		return crypto_shash_init(desc);
	else
		return 0;
}

static inline int ubifs_shash_update(const struct ubifs_info *c,
				      struct shash_desc *desc, const void *buf,
				      unsigned int len)
{
	int err = 0;

	if (ubifs_authenticated(c)) {
		err = crypto_shash_update(desc, buf, len);
		if (err < 0)
			return err;
	}

	return 0;
}

static inline int ubifs_shash_final(const struct ubifs_info *c,
				    struct shash_desc *desc, u8 *out)
{
	return ubifs_authenticated(c) ? crypto_shash_final(desc, out) : 0;
}

int __ubifs_node_calc_hash(const struct ubifs_info *c, const void *buf,
			  u8 *hash);
static inline int ubifs_node_calc_hash(const struct ubifs_info *c,
					const void *buf, u8 *hash)
{
	if (ubifs_authenticated(c))
		return __ubifs_node_calc_hash(c, buf, hash);
	else
		return 0;
}

int ubifs_prepare_auth_node(struct ubifs_info *c, void *node,
			     struct shash_desc *inhash);

/**
 * ubifs_check_hash - compare two hashes
 * @c: UBIFS file-system description object
 * @expected: first hash
 * @got: second hash
 *
 * Compare two hashes @expected and @got. Returns 0 when they are equal, a
 * negative error code otherwise.
 */
static inline int ubifs_check_hash(const struct ubifs_info *c,
				   const u8 *expected, const u8 *got)
{
	return crypto_memneq(expected, got, c->hash_len);
}

/**
 * ubifs_check_hmac - compare two HMACs
 * @c: UBIFS file-system description object
 * @expected: first HMAC
 * @got: second HMAC
 *
 * Compare two hashes @expected and @got. Returns 0 when they are equal, a
 * negative error code otherwise.
 */
static inline int ubifs_check_hmac(const struct ubifs_info *c,
				   const u8 *expected, const u8 *got)
{
	return crypto_memneq(expected, got, c->hmac_desc_len);
}

#ifdef CONFIG_UBIFS_FS_AUTHENTICATION
void ubifs_bad_hash(const struct ubifs_info *c, const void *node,
		    const u8 *hash, int lnum, int offs);
#else
static inline void ubifs_bad_hash(const struct ubifs_info *c, const void *node,
				  const u8 *hash, int lnum, int offs) {};
#endif

int __ubifs_node_check_hash(const struct ubifs_info *c, const void *buf,
			  const u8 *expected);
static inline int ubifs_node_check_hash(const struct ubifs_info *c,
					const void *buf, const u8 *expected)
{
	if (ubifs_authenticated(c))
		return __ubifs_node_check_hash(c, buf, expected);
	else
		return 0;
}

int ubifs_init_authentication(struct ubifs_info *c);
void __ubifs_exit_authentication(struct ubifs_info *c);
static inline void ubifs_exit_authentication(struct ubifs_info *c)
{
	if (ubifs_authenticated(c))
		__ubifs_exit_authentication(c);
}

/**
 * ubifs_branch_hash - returns a pointer to the hash of a branch
 * @c: UBIFS file-system description object
 * @br: branch to get the hash from
 *
 * This returns a pointer to the hash of a branch. Since the key already is a
 * dynamically sized object we cannot use a struct member here.
 */
static inline u8 *ubifs_branch_hash(struct ubifs_info *c,
				    struct ubifs_branch *br)
{
	return (void *)br + sizeof(*br) + c->key_len;
}

/**
 * ubifs_copy_hash - copy a hash
 * @c: UBIFS file-system description object
 * @from: source hash
 * @to: destination hash
 *
 * With authentication this copies a hash, otherwise does nothing.
 */
static inline void ubifs_copy_hash(const struct ubifs_info *c, const u8 *from,
				   u8 *to)
{
	if (ubifs_authenticated(c))
		memcpy(to, from, c->hash_len);
}

int __ubifs_node_insert_hmac(const struct ubifs_info *c, void *buf,
			      int len, int ofs_hmac);
static inline int ubifs_node_insert_hmac(const struct ubifs_info *c, void *buf,
					  int len, int ofs_hmac)
{
	if (ubifs_authenticated(c))
		return __ubifs_node_insert_hmac(c, buf, len, ofs_hmac);
	else
		return 0;
}

int __ubifs_node_verify_hmac(const struct ubifs_info *c, const void *buf,
			     int len, int ofs_hmac);
static inline int ubifs_node_verify_hmac(const struct ubifs_info *c,
					 const void *buf, int len, int ofs_hmac)
{
	if (ubifs_authenticated(c))
		return __ubifs_node_verify_hmac(c, buf, len, ofs_hmac);
	else
		return 0;
}

/**
 * ubifs_auth_node_sz - returns the size of an authentication node
 * @c: UBIFS file-system description object
 *
 * This function returns the size of an authentication node which can
 * be 0 for unauthenticated filesystems or the real size of an auth node
 * authentication is enabled.
 */
static inline int ubifs_auth_node_sz(const struct ubifs_info *c)
{
	if (ubifs_authenticated(c))
		return sizeof(struct ubifs_auth_node) + c->hmac_desc_len;
	else
		return 0;
}
int ubifs_sb_verify_signature(struct ubifs_info *c,
			      const struct ubifs_sb_node *sup);
bool ubifs_hmac_zero(struct ubifs_info *c, const u8 *hmac);

int ubifs_hmac_wkm(struct ubifs_info *c, u8 *hmac);

int __ubifs_shash_copy_state(const struct ubifs_info *c, struct shash_desc *src,
			     struct shash_desc *target);
static inline int ubifs_shash_copy_state(const struct ubifs_info *c,
					   struct shash_desc *src,
					   struct shash_desc *target)
{
	if (ubifs_authenticated(c))
		return __ubifs_shash_copy_state(c, src, target);
	else
		return 0;
}

/* io.c */
void ubifs_ro_mode(struct ubifs_info *c, int err);
int ubifs_leb_read(const struct ubifs_info *c, int lnum, void *buf, int offs,
		   int len, int even_ebadmsg);
int ubifs_leb_write(struct ubifs_info *c, int lnum, const void *buf, int offs,
		    int len);
int ubifs_leb_change(struct ubifs_info *c, int lnum, const void *buf, int len);
int ubifs_leb_unmap(struct ubifs_info *c, int lnum);
int ubifs_leb_map(struct ubifs_info *c, int lnum);
int ubifs_is_mapped(const struct ubifs_info *c, int lnum);
int ubifs_wbuf_write_nolock(struct ubifs_wbuf *wbuf, void *buf, int len);
int ubifs_wbuf_seek_nolock(struct ubifs_wbuf *wbuf, int lnum, int offs);
int ubifs_wbuf_init(struct ubifs_info *c, struct ubifs_wbuf *wbuf);
int ubifs_read_node(const struct ubifs_info *c, void *buf, int type, int len,
		    int lnum, int offs);
int ubifs_read_node_wbuf(struct ubifs_wbuf *wbuf, void *buf, int type, int len,
			 int lnum, int offs);
int ubifs_write_node(struct ubifs_info *c, void *node, int len, int lnum,
		     int offs);
int ubifs_write_node_hmac(struct ubifs_info *c, void *buf, int len, int lnum,
			  int offs, int hmac_offs);
int ubifs_check_node(const struct ubifs_info *c, const void *buf, int len,
		     int lnum, int offs, int quiet, int must_chk_crc);
void ubifs_init_node(struct ubifs_info *c, void *buf, int len, int pad);
void ubifs_crc_node(struct ubifs_info *c, void *buf, int len);
void ubifs_prepare_node(struct ubifs_info *c, void *buf, int len, int pad);
int ubifs_prepare_node_hmac(struct ubifs_info *c, void *node, int len,
			    int hmac_offs, int pad);
void ubifs_prep_grp_node(struct ubifs_info *c, void *node, int len, int last);
int ubifs_io_init(struct ubifs_info *c);
void ubifs_pad(const struct ubifs_info *c, void *buf, int pad);
int ubifs_wbuf_sync_nolock(struct ubifs_wbuf *wbuf);
int ubifs_bg_wbufs_sync(struct ubifs_info *c);
void ubifs_wbuf_add_ino_nolock(struct ubifs_wbuf *wbuf, ino_t inum);
int ubifs_sync_wbufs_by_inode(struct ubifs_info *c, struct inode *inode);

/* scan.c */
struct ubifs_scan_leb *ubifs_scan(const struct ubifs_info *c, int lnum,
				  int offs, void *sbuf, int quiet);
void ubifs_scan_destroy(struct ubifs_scan_leb *sleb);
int ubifs_scan_a_node(const struct ubifs_info *c, void *buf, int len, int lnum,
		      int offs, int quiet);
struct ubifs_scan_leb *ubifs_start_scan(const struct ubifs_info *c, int lnum,
					int offs, void *sbuf);
void ubifs_end_scan(const struct ubifs_info *c, struct ubifs_scan_leb *sleb,
		    int lnum, int offs);
int ubifs_add_snod(const struct ubifs_info *c, struct ubifs_scan_leb *sleb,
		   void *buf, int offs);
void ubifs_scanned_corruption(const struct ubifs_info *c, int lnum, int offs,
			      void *buf);

/* log.c */
void ubifs_add_bud(struct ubifs_info *c, struct ubifs_bud *bud);
void ubifs_create_buds_lists(struct ubifs_info *c);
int ubifs_add_bud_to_log(struct ubifs_info *c, int jhead, int lnum, int offs);
struct ubifs_bud *ubifs_search_bud(struct ubifs_info *c, int lnum);
struct ubifs_wbuf *ubifs_get_wbuf(struct ubifs_info *c, int lnum);
int ubifs_log_start_commit(struct ubifs_info *c, int *ltail_lnum);
int ubifs_log_end_commit(struct ubifs_info *c, int new_ltail_lnum);
int ubifs_log_post_commit(struct ubifs_info *c, int old_ltail_lnum);
int ubifs_consolidate_log(struct ubifs_info *c);

/* journal.c */
int ubifs_jnl_update(struct ubifs_info *c, const struct inode *dir,
		     const struct fscrypt_name *nm, const struct inode *inode,
		     int deletion, int xent);
int ubifs_jnl_write_data(struct ubifs_info *c, const struct inode *inode,
			 const union ubifs_key *key, const void *buf, int len);
int ubifs_jnl_write_inode(struct ubifs_info *c, const struct inode *inode);
int ubifs_jnl_delete_inode(struct ubifs_info *c, const struct inode *inode);
int ubifs_jnl_xrename(struct ubifs_info *c, const struct inode *fst_dir,
		      const struct inode *fst_inode,
		      const struct fscrypt_name *fst_nm,
		      const struct inode *snd_dir,
		      const struct inode *snd_inode,
		      const struct fscrypt_name *snd_nm, int sync);
int ubifs_jnl_rename(struct ubifs_info *c, const struct inode *old_dir,
		     const struct inode *old_inode,
		     const struct fscrypt_name *old_nm,
		     const struct inode *new_dir,
		     const struct inode *new_inode,
		     const struct fscrypt_name *new_nm,
		     const struct inode *whiteout, int sync);
int ubifs_jnl_truncate(struct ubifs_info *c, const struct inode *inode,
		       loff_t old_size, loff_t new_size);
int ubifs_jnl_delete_xattr(struct ubifs_info *c, const struct inode *host,
			   const struct inode *inode, const struct fscrypt_name *nm);
int ubifs_jnl_change_xattr(struct ubifs_info *c, const struct inode *inode1,
			   const struct inode *inode2);

/* budget.c */
int ubifs_budget_space(struct ubifs_info *c, struct ubifs_budget_req *req);
void ubifs_release_budget(struct ubifs_info *c, struct ubifs_budget_req *req);
void ubifs_release_dirty_inode_budget(struct ubifs_info *c,
				      struct ubifs_inode *ui);
int ubifs_budget_inode_op(struct ubifs_info *c, struct inode *inode,
			  struct ubifs_budget_req *req);
void ubifs_release_ino_dirty(struct ubifs_info *c, struct inode *inode,
				struct ubifs_budget_req *req);
void ubifs_cancel_ino_op(struct ubifs_info *c, struct inode *inode,
			 struct ubifs_budget_req *req);
long long ubifs_get_free_space(struct ubifs_info *c);
long long ubifs_get_free_space_nolock(struct ubifs_info *c);
int ubifs_calc_min_idx_lebs(struct ubifs_info *c);
void ubifs_convert_page_budget(struct ubifs_info *c);
long long ubifs_reported_space(const struct ubifs_info *c, long long free);
long long ubifs_calc_available(const struct ubifs_info *c, int min_idx_lebs);

/* find.c */
int ubifs_find_free_space(struct ubifs_info *c, int min_space, int *offs,
			  int squeeze);
int ubifs_find_free_leb_for_idx(struct ubifs_info *c);
int ubifs_find_dirty_leb(struct ubifs_info *c, struct ubifs_lprops *ret_lp,
			 int min_space, int pick_free);
int ubifs_find_dirty_idx_leb(struct ubifs_info *c);
int ubifs_save_dirty_idx_lnums(struct ubifs_info *c);

/* tnc.c */
int ubifs_lookup_level0(struct ubifs_info *c, const union ubifs_key *key,
			struct ubifs_znode **zn, int *n);
int ubifs_tnc_lookup_nm(struct ubifs_info *c, const union ubifs_key *key,
			void *node, const struct fscrypt_name *nm);
int ubifs_tnc_lookup_dh(struct ubifs_info *c, const union ubifs_key *key,
			void *node, uint32_t secondary_hash);
int ubifs_tnc_locate(struct ubifs_info *c, const union ubifs_key *key,
		     void *node, int *lnum, int *offs);
int ubifs_tnc_add(struct ubifs_info *c, const union ubifs_key *key, int lnum,
		  int offs, int len, const u8 *hash);
int ubifs_tnc_replace(struct ubifs_info *c, const union ubifs_key *key,
		      int old_lnum, int old_offs, int lnum, int offs, int len);
int ubifs_tnc_add_nm(struct ubifs_info *c, const union ubifs_key *key,
		     int lnum, int offs, int len, const u8 *hash,
		     const struct fscrypt_name *nm);
int ubifs_tnc_remove(struct ubifs_info *c, const union ubifs_key *key);
int ubifs_tnc_remove_nm(struct ubifs_info *c, const union ubifs_key *key,
			const struct fscrypt_name *nm);
int ubifs_tnc_remove_dh(struct ubifs_info *c, const union ubifs_key *key,
			uint32_t cookie);
int ubifs_tnc_remove_range(struct ubifs_info *c, union ubifs_key *from_key,
			   union ubifs_key *to_key);
int ubifs_tnc_remove_ino(struct ubifs_info *c, ino_t inum);
struct ubifs_dent_node *ubifs_tnc_next_ent(struct ubifs_info *c,
					   union ubifs_key *key,
					   const struct fscrypt_name *nm);
void ubifs_tnc_close(struct ubifs_info *c);
int ubifs_tnc_has_node(struct ubifs_info *c, union ubifs_key *key, int level,
		       int lnum, int offs, int is_idx);
int ubifs_dirty_idx_node(struct ubifs_info *c, union ubifs_key *key, int level,
			 int lnum, int offs);
/* Shared by tnc.c for tnc_commit.c */
void destroy_old_idx(struct ubifs_info *c);
int is_idx_node_in_tnc(struct ubifs_info *c, union ubifs_key *key, int level,
		       int lnum, int offs);
int insert_old_idx_znode(struct ubifs_info *c, struct ubifs_znode *znode);
int ubifs_tnc_get_bu_keys(struct ubifs_info *c, struct bu_info *bu);
int ubifs_tnc_bulk_read(struct ubifs_info *c, struct bu_info *bu);

/* tnc_misc.c */
struct ubifs_znode *ubifs_tnc_levelorder_next(const struct ubifs_info *c,
					      struct ubifs_znode *zr,
					      struct ubifs_znode *znode);
int ubifs_search_zbranch(const struct ubifs_info *c,
			 const struct ubifs_znode *znode,
			 const union ubifs_key *key, int *n);
struct ubifs_znode *ubifs_tnc_postorder_first(struct ubifs_znode *znode);
struct ubifs_znode *ubifs_tnc_postorder_next(const struct ubifs_info *c,
					     struct ubifs_znode *znode);
long ubifs_destroy_tnc_subtree(const struct ubifs_info *c,
			       struct ubifs_znode *zr);
struct ubifs_znode *ubifs_load_znode(struct ubifs_info *c,
				     struct ubifs_zbranch *zbr,
				     struct ubifs_znode *parent, int iip);
int ubifs_tnc_read_node(struct ubifs_info *c, struct ubifs_zbranch *zbr,
			void *node);

/* tnc_commit.c */
int ubifs_tnc_start_commit(struct ubifs_info *c, struct ubifs_zbranch *zroot);
int ubifs_tnc_end_commit(struct ubifs_info *c);

/* shrinker.c */
unsigned long ubifs_shrink_scan(struct shrinker *shrink,
				struct shrink_control *sc);
unsigned long ubifs_shrink_count(struct shrinker *shrink,
				 struct shrink_control *sc);

/* commit.c */
int ubifs_bg_thread(void *info);
void ubifs_commit_required(struct ubifs_info *c);
void ubifs_request_bg_commit(struct ubifs_info *c);
int ubifs_run_commit(struct ubifs_info *c);
void ubifs_recovery_commit(struct ubifs_info *c);
int ubifs_gc_should_commit(struct ubifs_info *c);
void ubifs_wait_for_commit(struct ubifs_info *c);

/* master.c */
int ubifs_compare_master_node(struct ubifs_info *c, void *m1, void *m2);
int ubifs_read_master(struct ubifs_info *c);
int ubifs_write_master(struct ubifs_info *c);

/* sb.c */
int ubifs_read_superblock(struct ubifs_info *c);
int ubifs_write_sb_node(struct ubifs_info *c, struct ubifs_sb_node *sup);
int ubifs_fixup_free_space(struct ubifs_info *c);
int ubifs_enable_encryption(struct ubifs_info *c);

/* replay.c */
int ubifs_validate_entry(struct ubifs_info *c,
			 const struct ubifs_dent_node *dent);
int ubifs_replay_journal(struct ubifs_info *c);

/* gc.c */
int ubifs_garbage_collect(struct ubifs_info *c, int anyway);
int ubifs_gc_start_commit(struct ubifs_info *c);
int ubifs_gc_end_commit(struct ubifs_info *c);
void ubifs_destroy_idx_gc(struct ubifs_info *c);
int ubifs_get_idx_gc_leb(struct ubifs_info *c);
int ubifs_garbage_collect_leb(struct ubifs_info *c, struct ubifs_lprops *lp);

/* orphan.c */
int ubifs_add_orphan(struct ubifs_info *c, ino_t inum);
void ubifs_delete_orphan(struct ubifs_info *c, ino_t inum);
int ubifs_orphan_start_commit(struct ubifs_info *c);
int ubifs_orphan_end_commit(struct ubifs_info *c);
int ubifs_mount_orphans(struct ubifs_info *c, int unclean, int read_only);
int ubifs_clear_orphans(struct ubifs_info *c);

/* lpt.c */
int ubifs_calc_lpt_geom(struct ubifs_info *c);
int ubifs_create_dflt_lpt(struct ubifs_info *c, int *main_lebs, int lpt_first,
			  int *lpt_lebs, int *big_lpt, u8 *hash);
int ubifs_lpt_init(struct ubifs_info *c, int rd, int wr);
struct ubifs_lprops *ubifs_lpt_lookup(struct ubifs_info *c, int lnum);
struct ubifs_lprops *ubifs_lpt_lookup_dirty(struct ubifs_info *c, int lnum);
int ubifs_lpt_scan_nolock(struct ubifs_info *c, int start_lnum, int end_lnum,
			  ubifs_lpt_scan_callback scan_cb, void *data);

/* Shared by lpt.c for lpt_commit.c */
void ubifs_pack_lsave(struct ubifs_info *c, void *buf, int *lsave);
void ubifs_pack_ltab(struct ubifs_info *c, void *buf,
		     struct ubifs_lpt_lprops *ltab);
void ubifs_pack_pnode(struct ubifs_info *c, void *buf,
		      struct ubifs_pnode *pnode);
void ubifs_pack_nnode(struct ubifs_info *c, void *buf,
		      struct ubifs_nnode *nnode);
struct ubifs_pnode *ubifs_get_pnode(struct ubifs_info *c,
				    struct ubifs_nnode *parent, int iip);
struct ubifs_nnode *ubifs_get_nnode(struct ubifs_info *c,
				    struct ubifs_nnode *parent, int iip);
struct ubifs_pnode *ubifs_pnode_lookup(struct ubifs_info *c, int i);
int ubifs_read_nnode(struct ubifs_info *c, struct ubifs_nnode *parent, int iip);
void ubifs_add_lpt_dirt(struct ubifs_info *c, int lnum, int dirty);
void ubifs_add_nnode_dirt(struct ubifs_info *c, struct ubifs_nnode *nnode);
uint32_t ubifs_unpack_bits(const struct ubifs_info *c, uint8_t **addr, int *pos, int nrbits);
struct ubifs_nnode *ubifs_first_nnode(struct ubifs_info *c, int *hght);
/* Needed only in debugging code in lpt_commit.c */
int ubifs_unpack_nnode(const struct ubifs_info *c, void *buf,
		       struct ubifs_nnode *nnode);
int ubifs_lpt_calc_hash(struct ubifs_info *c, u8 *hash);

/* lpt_commit.c */
int ubifs_lpt_start_commit(struct ubifs_info *c);
int ubifs_lpt_end_commit(struct ubifs_info *c);
int ubifs_lpt_post_commit(struct ubifs_info *c);
void ubifs_lpt_free(struct ubifs_info *c, int wr_only);

/* lprops.c */
const struct ubifs_lprops *ubifs_change_lp(struct ubifs_info *c,
					   const struct ubifs_lprops *lp,
					   int free, int dirty, int flags,
					   int idx_gc_cnt);
void ubifs_get_lp_stats(struct ubifs_info *c, struct ubifs_lp_stats *lst);
void ubifs_add_to_cat(struct ubifs_info *c, struct ubifs_lprops *lprops,
		      int cat);
void ubifs_replace_cat(struct ubifs_info *c, struct ubifs_lprops *old_lprops,
		       struct ubifs_lprops *new_lprops);
void ubifs_ensure_cat(struct ubifs_info *c, struct ubifs_lprops *lprops);
int ubifs_categorize_lprops(const struct ubifs_info *c,
			    const struct ubifs_lprops *lprops);
int ubifs_change_one_lp(struct ubifs_info *c, int lnum, int free, int dirty,
			int flags_set, int flags_clean, int idx_gc_cnt);
int ubifs_update_one_lp(struct ubifs_info *c, int lnum, int free, int dirty,
			int flags_set, int flags_clean);
int ubifs_read_one_lp(struct ubifs_info *c, int lnum, struct ubifs_lprops *lp);
const struct ubifs_lprops *ubifs_fast_find_free(struct ubifs_info *c);
const struct ubifs_lprops *ubifs_fast_find_empty(struct ubifs_info *c);
const struct ubifs_lprops *ubifs_fast_find_freeable(struct ubifs_info *c);
const struct ubifs_lprops *ubifs_fast_find_frdi_idx(struct ubifs_info *c);
int ubifs_calc_dark(const struct ubifs_info *c, int spc);

/* file.c */
int ubifs_fsync(struct file *file, loff_t start, loff_t end, int datasync);
int ubifs_setattr(struct mnt_idmap *idmap, struct dentry *dentry,
		  struct iattr *attr);
int ubifs_update_time(struct inode *inode, struct timespec64 *time, int flags);

/* dir.c */
struct inode *ubifs_new_inode(struct ubifs_info *c, struct inode *dir,
			      umode_t mode, bool is_xattr);
<<<<<<< HEAD
int ubifs_getattr(struct user_namespace *mnt_userns, const struct path *path, struct kstat *stat,
		  u32 request_mask, unsigned int flags);
=======
int ubifs_getattr(struct mnt_idmap *idmap, const struct path *path,
		  struct kstat *stat, u32 request_mask, unsigned int flags);
>>>>>>> eb3cdb58
int ubifs_check_dir_empty(struct inode *dir);

/* xattr.c */
int ubifs_xattr_set(struct inode *host, const char *name, const void *value,
		    size_t size, int flags, bool check_lock);
ssize_t ubifs_xattr_get(struct inode *host, const char *name, void *buf,
			size_t size);

#ifdef CONFIG_UBIFS_FS_XATTR
extern const struct xattr_handler *ubifs_xattr_handlers[];
ssize_t ubifs_listxattr(struct dentry *dentry, char *buffer, size_t size);
void ubifs_evict_xattr_inode(struct ubifs_info *c, ino_t xattr_inum);
int ubifs_purge_xattrs(struct inode *host);
#else
#define ubifs_listxattr NULL
#define ubifs_xattr_handlers NULL
static inline void ubifs_evict_xattr_inode(struct ubifs_info *c,
					   ino_t xattr_inum) { }
static inline int ubifs_purge_xattrs(struct inode *host)
{
	return 0;
}
#endif

#ifdef CONFIG_UBIFS_FS_SECURITY
extern int ubifs_init_security(struct inode *dentry, struct inode *inode,
			const struct qstr *qstr);
#else
static inline int ubifs_init_security(struct inode *dentry,
			struct inode *inode, const struct qstr *qstr)
{
	return 0;
}
#endif


/* super.c */
struct inode *ubifs_iget(struct super_block *sb, unsigned long inum);

/* recovery.c */
int ubifs_recover_master_node(struct ubifs_info *c);
int ubifs_write_rcvrd_mst_node(struct ubifs_info *c);
struct ubifs_scan_leb *ubifs_recover_leb(struct ubifs_info *c, int lnum,
					 int offs, void *sbuf, int jhead);
struct ubifs_scan_leb *ubifs_recover_log_leb(struct ubifs_info *c, int lnum,
					     int offs, void *sbuf);
int ubifs_recover_inl_heads(struct ubifs_info *c, void *sbuf);
int ubifs_clean_lebs(struct ubifs_info *c, void *sbuf);
int ubifs_rcvry_gc_commit(struct ubifs_info *c);
int ubifs_recover_size_accum(struct ubifs_info *c, union ubifs_key *key,
			     int deletion, loff_t new_size);
int ubifs_recover_size(struct ubifs_info *c, bool in_place);
void ubifs_destroy_size_tree(struct ubifs_info *c);

/* ioctl.c */
int ubifs_fileattr_get(struct dentry *dentry, struct fileattr *fa);
int ubifs_fileattr_set(struct mnt_idmap *idmap,
		       struct dentry *dentry, struct fileattr *fa);
long ubifs_ioctl(struct file *file, unsigned int cmd, unsigned long arg);
void ubifs_set_inode_flags(struct inode *inode);
#ifdef CONFIG_COMPAT
long ubifs_compat_ioctl(struct file *file, unsigned int cmd, unsigned long arg);
#endif

/* compressor.c */
int __init ubifs_compressors_init(void);
void ubifs_compressors_exit(void);
void ubifs_compress(const struct ubifs_info *c, const void *in_buf, int in_len,
		    void *out_buf, int *out_len, int *compr_type);
int ubifs_decompress(const struct ubifs_info *c, const void *buf, int len,
		     void *out, int *out_len, int compr_type);

/* sysfs.c */
int ubifs_sysfs_init(void);
void ubifs_sysfs_exit(void);
int ubifs_sysfs_register(struct ubifs_info *c);
void ubifs_sysfs_unregister(struct ubifs_info *c);

#include "debug.h"
#include "misc.h"
#include "key.h"

#ifndef CONFIG_FS_ENCRYPTION
static inline int ubifs_encrypt(const struct inode *inode,
				struct ubifs_data_node *dn,
				unsigned int in_len, unsigned int *out_len,
				int block)
{
	struct ubifs_info *c = inode->i_sb->s_fs_info;
	ubifs_assert(c, 0);
	return -EOPNOTSUPP;
}
static inline int ubifs_decrypt(const struct inode *inode,
				struct ubifs_data_node *dn,
				unsigned int *out_len, int block)
{
	struct ubifs_info *c = inode->i_sb->s_fs_info;
	ubifs_assert(c, 0);
	return -EOPNOTSUPP;
}
#else
/* crypto.c */
int ubifs_encrypt(const struct inode *inode, struct ubifs_data_node *dn,
		  unsigned int in_len, unsigned int *out_len, int block);
int ubifs_decrypt(const struct inode *inode, struct ubifs_data_node *dn,
		  unsigned int *out_len, int block);
#endif

extern const struct fscrypt_operations ubifs_crypt_operations;

/* Normal UBIFS messages */
__printf(2, 3)
void ubifs_msg(const struct ubifs_info *c, const char *fmt, ...);
__printf(2, 3)
void ubifs_err(const struct ubifs_info *c, const char *fmt, ...);
__printf(2, 3)
void ubifs_warn(const struct ubifs_info *c, const char *fmt, ...);
/*
 * A conditional variant of 'ubifs_err()' which doesn't output anything
 * if probing (ie. SB_SILENT set).
 */
#define ubifs_errc(c, fmt, ...)						\
do {									\
	if (!(c)->probing)						\
		ubifs_err(c, fmt, ##__VA_ARGS__);			\
} while (0)

#endif /* !__UBIFS_H__ */<|MERGE_RESOLUTION|>--- conflicted
+++ resolved
@@ -2032,13 +2032,8 @@
 /* dir.c */
 struct inode *ubifs_new_inode(struct ubifs_info *c, struct inode *dir,
 			      umode_t mode, bool is_xattr);
-<<<<<<< HEAD
-int ubifs_getattr(struct user_namespace *mnt_userns, const struct path *path, struct kstat *stat,
-		  u32 request_mask, unsigned int flags);
-=======
 int ubifs_getattr(struct mnt_idmap *idmap, const struct path *path,
 		  struct kstat *stat, u32 request_mask, unsigned int flags);
->>>>>>> eb3cdb58
 int ubifs_check_dir_empty(struct inode *dir);
 
 /* xattr.c */
