--- conflicted
+++ resolved
@@ -359,11 +359,7 @@
 }
 
 /**
-<<<<<<< HEAD
- * wake_up_reservation - add current task in queue or start queuing.
-=======
  * add_or_start_queue - add current task in queue or start queuing.
->>>>>>> 2d5404ca
  * @c: UBIFS file-system description object
  *
  * This function starts queuing if queuing is not started, otherwise adds
