--- conflicted
+++ resolved
@@ -1311,13 +1311,8 @@
 		release_existing_page_budget(c);
 
 	atomic_long_dec(&c->dirty_pg_cnt);
-<<<<<<< HEAD
-	detach_page_private(page);
-	ClearPageChecked(page);
-=======
 	folio_detach_private(folio);
 	folio_clear_checked(folio);
->>>>>>> eb3cdb58
 }
 
 int ubifs_fsync(struct file *file, loff_t start, loff_t end, int datasync)
@@ -1474,32 +1469,7 @@
 
 static bool ubifs_release_folio(struct folio *folio, gfp_t unused_gfp_flags)
 {
-<<<<<<< HEAD
-	int rc;
-
-	rc = migrate_page_move_mapping(mapping, newpage, page, 0);
-	if (rc != MIGRATEPAGE_SUCCESS)
-		return rc;
-
-	if (PagePrivate(page)) {
-		detach_page_private(page);
-		attach_page_private(newpage, (void *)1);
-	}
-
-	if (mode != MIGRATE_SYNC_NO_COPY)
-		migrate_page_copy(newpage, page);
-	else
-		migrate_page_states(newpage, page);
-	return MIGRATEPAGE_SUCCESS;
-}
-#endif
-
-static int ubifs_releasepage(struct page *page, gfp_t unused_gfp_flags)
-{
-	struct inode *inode = page->mapping->host;
-=======
 	struct inode *inode = folio->mapping->host;
->>>>>>> eb3cdb58
 	struct ubifs_info *c = inode->i_sb->s_fs_info;
 
 	if (folio_test_writeback(folio))
@@ -1512,15 +1482,6 @@
 	 * process named A), then the page is invalidated by fadvise64
 	 * syscall before being truncated by process A.
 	 */
-<<<<<<< HEAD
-	if (PageWriteback(page))
-		return 0;
-	ubifs_assert(c, PagePrivate(page));
-	ubifs_assert(c, 0);
-	detach_page_private(page);
-	ClearPageChecked(page);
-	return 1;
-=======
 	ubifs_assert(c, folio_test_private(folio));
 	if (folio_test_checked(folio))
 		release_new_page_budget(c);
@@ -1531,7 +1492,6 @@
 	folio_detach_private(folio);
 	folio_clear_checked(folio);
 	return true;
->>>>>>> eb3cdb58
 }
 
 /*
@@ -1663,19 +1623,11 @@
 	return fscrypt_get_symlink(inode, ui->data, ui->data_len, done);
 }
 
-<<<<<<< HEAD
-static int ubifs_symlink_getattr(struct user_namespace *mnt_userns,
-				 const struct path *path, struct kstat *stat,
-				 u32 request_mask, unsigned int query_flags)
-{
-	ubifs_getattr(mnt_userns, path, stat, request_mask, query_flags);
-=======
 static int ubifs_symlink_getattr(struct mnt_idmap *idmap,
 				 const struct path *path, struct kstat *stat,
 				 u32 request_mask, unsigned int query_flags)
 {
 	ubifs_getattr(idmap, path, stat, request_mask, query_flags);
->>>>>>> eb3cdb58
 
 	if (IS_ENCRYPTED(d_inode(path->dentry)))
 		return fscrypt_symlink_getattr(path, stat);
