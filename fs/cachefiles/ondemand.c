// SPDX-License-Identifier: GPL-2.0-or-later
#include <linux/anon_inodes.h>
#include <linux/uio.h>
#include "internal.h"

struct ondemand_anon_file {
	struct file *file;
	int fd;
};

static inline void cachefiles_req_put(struct cachefiles_req *req)
{
	if (refcount_dec_and_test(&req->ref))
		kfree(req);
}

static int cachefiles_ondemand_fd_release(struct inode *inode,
					  struct file *file)
{
	struct cachefiles_object *object = file->private_data;
	struct cachefiles_cache *cache;
	struct cachefiles_ondemand_info *info;
	int object_id;
	struct cachefiles_req *req;
	XA_STATE(xas, NULL, 0);

	if (!object)
		return 0;

	info = object->ondemand;
	cache = object->volume->cache;
	xas.xa = &cache->reqs;

	xa_lock(&cache->reqs);
	spin_lock(&info->lock);
	object_id = info->ondemand_id;
	info->ondemand_id = CACHEFILES_ONDEMAND_ID_CLOSED;
	cachefiles_ondemand_set_object_close(object);
	spin_unlock(&info->lock);

	/* Only flush CACHEFILES_REQ_NEW marked req to avoid race with daemon_read */
	xas_for_each_marked(&xas, req, ULONG_MAX, CACHEFILES_REQ_NEW) {
		if (req->msg.object_id == object_id &&
		    req->msg.opcode == CACHEFILES_OP_CLOSE) {
			complete(&req->done);
			xas_store(&xas, NULL);
		}
	}
	xa_unlock(&cache->reqs);

	xa_erase(&cache->ondemand_ids, object_id);
	trace_cachefiles_ondemand_fd_release(object, object_id);
	cachefiles_put_object(object, cachefiles_obj_put_ondemand_fd);
	cachefiles_put_unbind_pincount(cache);
	return 0;
}

static ssize_t cachefiles_ondemand_fd_write_iter(struct kiocb *kiocb,
						 struct iov_iter *iter)
{
	struct cachefiles_object *object = kiocb->ki_filp->private_data;
	struct cachefiles_cache *cache = object->volume->cache;
	struct file *file = object->file;
	size_t len = iter->count;
	loff_t pos = kiocb->ki_pos;
	const struct cred *saved_cred;
	int ret;

	if (!file)
		return -ENOBUFS;

	cachefiles_begin_secure(cache, &saved_cred);
	ret = __cachefiles_prepare_write(object, file, &pos, &len, len, true);
	cachefiles_end_secure(cache, saved_cred);
	if (ret < 0)
		return ret;

	trace_cachefiles_ondemand_fd_write(object, file_inode(file), pos, len);
	ret = __cachefiles_write(object, file, pos, iter, NULL, NULL);
	if (!ret)
		ret = len;

	return ret;
}

static loff_t cachefiles_ondemand_fd_llseek(struct file *filp, loff_t pos,
					    int whence)
{
	struct cachefiles_object *object = filp->private_data;
	struct file *file = object->file;

	if (!file)
		return -ENOBUFS;

	return vfs_llseek(file, pos, whence);
}

static long cachefiles_ondemand_fd_ioctl(struct file *filp, unsigned int ioctl,
					 unsigned long id)
{
	struct cachefiles_object *object = filp->private_data;
	struct cachefiles_cache *cache = object->volume->cache;
	struct cachefiles_req *req;
	XA_STATE(xas, &cache->reqs, id);

	if (ioctl != CACHEFILES_IOC_READ_COMPLETE)
		return -EINVAL;

	if (!test_bit(CACHEFILES_ONDEMAND_MODE, &cache->flags))
		return -EOPNOTSUPP;

	xa_lock(&cache->reqs);
	req = xas_load(&xas);
	if (!req || req->msg.opcode != CACHEFILES_OP_READ ||
	    req->object != object) {
		xa_unlock(&cache->reqs);
		return -EINVAL;
	}
	xas_store(&xas, NULL);
	xa_unlock(&cache->reqs);

	trace_cachefiles_ondemand_cread(object, id);
	complete(&req->done);
	return 0;
}

static const struct file_operations cachefiles_ondemand_fd_fops = {
	.owner		= THIS_MODULE,
	.release	= cachefiles_ondemand_fd_release,
	.write_iter	= cachefiles_ondemand_fd_write_iter,
	.llseek		= cachefiles_ondemand_fd_llseek,
	.unlocked_ioctl	= cachefiles_ondemand_fd_ioctl,
};

/*
 * OPEN request Completion (copen)
 * - command: "copen <id>,<cache_size>"
 *   <cache_size> indicates the object size if >=0, error code if negative
 */
int cachefiles_ondemand_copen(struct cachefiles_cache *cache, char *args)
{
	struct cachefiles_req *req;
	struct fscache_cookie *cookie;
	struct cachefiles_ondemand_info *info;
	char *pid, *psize;
	unsigned long id;
	long size;
	int ret;
	XA_STATE(xas, &cache->reqs, 0);

	if (!test_bit(CACHEFILES_ONDEMAND_MODE, &cache->flags))
		return -EOPNOTSUPP;

	if (!*args) {
		pr_err("Empty id specified\n");
		return -EINVAL;
	}

	pid = args;
	psize = strchr(args, ',');
	if (!psize) {
		pr_err("Cache size is not specified\n");
		return -EINVAL;
	}

	*psize = 0;
	psize++;

	ret = kstrtoul(pid, 0, &id);
	if (ret)
		return ret;

	xa_lock(&cache->reqs);
	xas.xa_index = id;
	req = xas_load(&xas);
	if (!req || req->msg.opcode != CACHEFILES_OP_OPEN ||
	    !req->object->ondemand->ondemand_id) {
		xa_unlock(&cache->reqs);
		return -EINVAL;
	}
	xas_store(&xas, NULL);
	xa_unlock(&cache->reqs);

	info = req->object->ondemand;
	/* fail OPEN request if copen format is invalid */
	ret = kstrtol(psize, 0, &size);
	if (ret) {
		req->error = ret;
		goto out;
	}

	/* fail OPEN request if daemon reports an error */
	if (size < 0) {
		if (!IS_ERR_VALUE(size)) {
			req->error = -EINVAL;
			ret = -EINVAL;
		} else {
			req->error = size;
			ret = 0;
		}
		goto out;
	}

<<<<<<< HEAD
	info = req->object->ondemand;
=======
>>>>>>> 5f59ab93
	spin_lock(&info->lock);
	/*
	 * The anonymous fd was closed before copen ? Fail the request.
	 *
	 *             t1             |             t2
	 * ---------------------------------------------------------
	 *                             cachefiles_ondemand_copen
	 *                             req = xa_erase(&cache->reqs, id)
	 * // Anon fd is maliciously closed.
	 * cachefiles_ondemand_fd_release
	 * xa_lock(&cache->reqs)
	 * cachefiles_ondemand_set_object_close(object)
	 * xa_unlock(&cache->reqs)
	 *                             cachefiles_ondemand_set_object_open
	 *                             // No one will ever close it again.
	 * cachefiles_ondemand_daemon_read
	 * cachefiles_ondemand_select_req
	 *
	 * Get a read req but its fd is already closed. The daemon can't
	 * issue a cread ioctl with an closed fd, then hung.
	 */
	if (info->ondemand_id == CACHEFILES_ONDEMAND_ID_CLOSED) {
		spin_unlock(&info->lock);
		req->error = -EBADFD;
		goto out;
	}
	cookie = req->object->cookie;
	cookie->object_size = size;
	if (size)
		clear_bit(FSCACHE_COOKIE_NO_DATA_TO_READ, &cookie->flags);
	else
		set_bit(FSCACHE_COOKIE_NO_DATA_TO_READ, &cookie->flags);
	trace_cachefiles_ondemand_copen(req->object, id, size);

	cachefiles_ondemand_set_object_open(req->object);
	spin_unlock(&info->lock);
	wake_up_all(&cache->daemon_pollwq);

out:
	spin_lock(&info->lock);
	/* Need to set object close to avoid reopen status continuing */
	if (info->ondemand_id == CACHEFILES_ONDEMAND_ID_CLOSED)
		cachefiles_ondemand_set_object_close(req->object);
	spin_unlock(&info->lock);
	complete(&req->done);
	return ret;
}

int cachefiles_ondemand_restore(struct cachefiles_cache *cache, char *args)
{
	struct cachefiles_req *req;

	XA_STATE(xas, &cache->reqs, 0);

	if (!test_bit(CACHEFILES_ONDEMAND_MODE, &cache->flags))
		return -EOPNOTSUPP;

	/*
	 * Reset the requests to CACHEFILES_REQ_NEW state, so that the
	 * requests have been processed halfway before the crash of the
	 * user daemon could be reprocessed after the recovery.
	 */
	xas_lock(&xas);
	xas_for_each(&xas, req, ULONG_MAX)
		xas_set_mark(&xas, CACHEFILES_REQ_NEW);
	xas_unlock(&xas);

	wake_up_all(&cache->daemon_pollwq);
	return 0;
}

static int cachefiles_ondemand_get_fd(struct cachefiles_req *req,
				      struct ondemand_anon_file *anon_file)
{
	struct cachefiles_object *object;
	struct cachefiles_cache *cache;
	struct cachefiles_open *load;
	u32 object_id;
	int ret;

	object = cachefiles_grab_object(req->object,
			cachefiles_obj_get_ondemand_fd);
	cache = object->volume->cache;

	ret = xa_alloc_cyclic(&cache->ondemand_ids, &object_id, NULL,
			      XA_LIMIT(1, INT_MAX),
			      &cache->ondemand_id_next, GFP_KERNEL);
	if (ret < 0)
		goto err;

	anon_file->fd = get_unused_fd_flags(O_WRONLY);
	if (anon_file->fd < 0) {
		ret = anon_file->fd;
		goto err_free_id;
	}

	anon_file->file = anon_inode_getfile("[cachefiles]",
				&cachefiles_ondemand_fd_fops, object, O_WRONLY);
	if (IS_ERR(anon_file->file)) {
		ret = PTR_ERR(anon_file->file);
		goto err_put_fd;
	}

	spin_lock(&object->ondemand->lock);
	if (object->ondemand->ondemand_id > 0) {
		spin_unlock(&object->ondemand->lock);
		/* Pair with check in cachefiles_ondemand_fd_release(). */
		anon_file->file->private_data = NULL;
		ret = -EEXIST;
		goto err_put_file;
	}

	anon_file->file->f_mode |= FMODE_PWRITE | FMODE_LSEEK;

	load = (void *)req->msg.data;
	load->fd = anon_file->fd;
	object->ondemand->ondemand_id = object_id;
	spin_unlock(&object->ondemand->lock);

	cachefiles_get_unbind_pincount(cache);
	trace_cachefiles_ondemand_open(object, &req->msg, load);
	return 0;

err_put_file:
	fput(anon_file->file);
	anon_file->file = NULL;
err_put_fd:
	put_unused_fd(anon_file->fd);
	anon_file->fd = ret;
err_free_id:
	xa_erase(&cache->ondemand_ids, object_id);
err:
	spin_lock(&object->ondemand->lock);
	/* Avoid marking an opened object as closed. */
	if (object->ondemand->ondemand_id <= 0)
		cachefiles_ondemand_set_object_close(object);
	spin_unlock(&object->ondemand->lock);
	cachefiles_put_object(object, cachefiles_obj_put_ondemand_fd);
	return ret;
}

static void ondemand_object_worker(struct work_struct *work)
{
	struct cachefiles_ondemand_info *info =
		container_of(work, struct cachefiles_ondemand_info, ondemand_work);

	cachefiles_ondemand_init_object(info->object);
}

/*
 * If there are any inflight or subsequent READ requests on the
 * closed object, reopen it.
 * Skip read requests whose related object is reopening.
 */
static struct cachefiles_req *cachefiles_ondemand_select_req(struct xa_state *xas,
							      unsigned long xa_max)
{
	struct cachefiles_req *req;
	struct cachefiles_object *object;
	struct cachefiles_ondemand_info *info;

	xas_for_each_marked(xas, req, xa_max, CACHEFILES_REQ_NEW) {
		if (req->msg.opcode != CACHEFILES_OP_READ)
			return req;
		object = req->object;
		info = object->ondemand;
		if (cachefiles_ondemand_object_is_close(object)) {
			cachefiles_ondemand_set_object_reopening(object);
			queue_work(fscache_wq, &info->ondemand_work);
			continue;
		}
		if (cachefiles_ondemand_object_is_reopening(object))
			continue;
		return req;
	}
	return NULL;
}

static inline bool cachefiles_ondemand_finish_req(struct cachefiles_req *req,
						  struct xa_state *xas, int err)
{
	if (unlikely(!xas || !req))
		return false;

	if (xa_cmpxchg(xas->xa, xas->xa_index, req, NULL, 0) != req)
		return false;

	req->error = err;
	complete(&req->done);
	return true;
}

ssize_t cachefiles_ondemand_daemon_read(struct cachefiles_cache *cache,
					char __user *_buffer, size_t buflen)
{
	struct cachefiles_req *req;
	struct cachefiles_msg *msg;
	size_t n;
	int ret = 0;
	struct ondemand_anon_file anon_file;
	XA_STATE(xas, &cache->reqs, cache->req_id_next);

	xa_lock(&cache->reqs);
	/*
	 * Cyclically search for a request that has not ever been processed,
	 * to prevent requests from being processed repeatedly, and make
	 * request distribution fair.
	 */
	req = cachefiles_ondemand_select_req(&xas, ULONG_MAX);
	if (!req && cache->req_id_next > 0) {
		xas_set(&xas, 0);
		req = cachefiles_ondemand_select_req(&xas, cache->req_id_next - 1);
	}
	if (!req) {
		xa_unlock(&cache->reqs);
		return 0;
	}

	msg = &req->msg;
	n = msg->len;

	if (n > buflen) {
		xa_unlock(&cache->reqs);
		return -EMSGSIZE;
	}

	xas_clear_mark(&xas, CACHEFILES_REQ_NEW);
	cache->req_id_next = xas.xa_index + 1;
	refcount_inc(&req->ref);
	cachefiles_grab_object(req->object, cachefiles_obj_get_read_req);
	xa_unlock(&cache->reqs);

	if (msg->opcode == CACHEFILES_OP_OPEN) {
		ret = cachefiles_ondemand_get_fd(req, &anon_file);
		if (ret)
			goto out;
	}

	msg->msg_id = xas.xa_index;
	msg->object_id = req->object->ondemand->ondemand_id;

	if (copy_to_user(_buffer, msg, n) != 0)
		ret = -EFAULT;

	if (msg->opcode == CACHEFILES_OP_OPEN) {
		if (ret < 0) {
			fput(anon_file.file);
			put_unused_fd(anon_file.fd);
			goto out;
		}
		fd_install(anon_file.fd, anon_file.file);
	}
out:
	cachefiles_put_object(req->object, cachefiles_obj_put_read_req);
	/* Remove error request and CLOSE request has no reply */
<<<<<<< HEAD
	if (ret || msg->opcode == CACHEFILES_OP_CLOSE) {
		xas_reset(&xas);
		xas_lock(&xas);
		if (xas_load(&xas) == req) {
			req->error = ret;
			complete(&req->done);
			xas_store(&xas, NULL);
		}
		xas_unlock(&xas);
	}
=======
	if (ret || msg->opcode == CACHEFILES_OP_CLOSE)
		cachefiles_ondemand_finish_req(req, &xas, ret);
>>>>>>> 5f59ab93
	cachefiles_req_put(req);
	return ret ? ret : n;
}

typedef int (*init_req_fn)(struct cachefiles_req *req, void *private);

static int cachefiles_ondemand_send_req(struct cachefiles_object *object,
					enum cachefiles_opcode opcode,
					size_t data_len,
					init_req_fn init_req,
					void *private)
{
	struct cachefiles_cache *cache = object->volume->cache;
	struct cachefiles_req *req = NULL;
	XA_STATE(xas, &cache->reqs, 0);
	int ret;

	if (!test_bit(CACHEFILES_ONDEMAND_MODE, &cache->flags))
		return 0;

	if (test_bit(CACHEFILES_DEAD, &cache->flags)) {
		ret = -EIO;
		goto out;
	}

	req = kzalloc(sizeof(*req) + data_len, GFP_KERNEL);
	if (!req) {
		ret = -ENOMEM;
		goto out;
	}

	refcount_set(&req->ref, 1);
	req->object = object;
	init_completion(&req->done);
	req->msg.opcode = opcode;
	req->msg.len = sizeof(struct cachefiles_msg) + data_len;

	ret = init_req(req, private);
	if (ret)
		goto out;

	do {
		/*
		 * Stop enqueuing the request when daemon is dying. The
		 * following two operations need to be atomic as a whole.
		 *   1) check cache state, and
		 *   2) enqueue request if cache is alive.
		 * Otherwise the request may be enqueued after xarray has been
		 * flushed, leaving the orphan request never being completed.
		 *
		 * CPU 1			CPU 2
		 * =====			=====
		 *				test CACHEFILES_DEAD bit
		 * set CACHEFILES_DEAD bit
		 * flush requests in the xarray
		 *				enqueue the request
		 */
		xas_lock(&xas);

		if (test_bit(CACHEFILES_DEAD, &cache->flags) ||
		    cachefiles_ondemand_object_is_dropping(object)) {
			xas_unlock(&xas);
			ret = -EIO;
			goto out;
		}

		/* coupled with the barrier in cachefiles_flush_reqs() */
		smp_mb();

		if (opcode == CACHEFILES_OP_CLOSE &&
		    !cachefiles_ondemand_object_is_open(object)) {
			WARN_ON_ONCE(object->ondemand->ondemand_id == 0);
			xas_unlock(&xas);
			ret = -EIO;
			goto out;
		}

		/*
		 * Cyclically find a free xas to avoid msg_id reuse that would
		 * cause the daemon to successfully copen a stale msg_id.
		 */
		xas.xa_index = cache->msg_id_next;
		xas_find_marked(&xas, UINT_MAX, XA_FREE_MARK);
		if (xas.xa_node == XAS_RESTART) {
			xas.xa_index = 0;
			xas_find_marked(&xas, cache->msg_id_next - 1, XA_FREE_MARK);
		}
		if (xas.xa_node == XAS_RESTART)
			xas_set_err(&xas, -EBUSY);

		xas_store(&xas, req);
		if (xas_valid(&xas)) {
			cache->msg_id_next = xas.xa_index + 1;
			xas_clear_mark(&xas, XA_FREE_MARK);
			xas_set_mark(&xas, CACHEFILES_REQ_NEW);
		}
		xas_unlock(&xas);
	} while (xas_nomem(&xas, GFP_KERNEL));

	ret = xas_error(&xas);
	if (ret)
		goto out;

	wake_up_all(&cache->daemon_pollwq);
<<<<<<< HEAD
	wait_for_completion(&req->done);
	ret = req->error;
=======
wait:
	ret = wait_for_completion_killable(&req->done);
	if (!ret) {
		ret = req->error;
	} else {
		ret = -EINTR;
		if (!cachefiles_ondemand_finish_req(req, &xas, ret)) {
			/* Someone will complete it soon. */
			cpu_relax();
			goto wait;
		}
	}
>>>>>>> 5f59ab93
	cachefiles_req_put(req);
	return ret;
out:
	/* Reset the object to close state in error handling path.
	 * If error occurs after creating the anonymous fd,
	 * cachefiles_ondemand_fd_release() will set object to close.
	 */
	if (opcode == CACHEFILES_OP_OPEN &&
	    !cachefiles_ondemand_object_is_dropping(object))
		cachefiles_ondemand_set_object_close(object);
	kfree(req);
	return ret;
}

static int cachefiles_ondemand_init_open_req(struct cachefiles_req *req,
					     void *private)
{
	struct cachefiles_object *object = req->object;
	struct fscache_cookie *cookie = object->cookie;
	struct fscache_volume *volume = object->volume->vcookie;
	struct cachefiles_open *load = (void *)req->msg.data;
	size_t volume_key_size, cookie_key_size;
	void *volume_key, *cookie_key;

	/*
	 * Volume key is a NUL-terminated string. key[0] stores strlen() of the
	 * string, followed by the content of the string (excluding '\0').
	 */
	volume_key_size = volume->key[0] + 1;
	volume_key = volume->key + 1;

	/* Cookie key is binary data, which is netfs specific. */
	cookie_key_size = cookie->key_len;
	cookie_key = fscache_get_key(cookie);

	if (!(object->cookie->advice & FSCACHE_ADV_WANT_CACHE_SIZE)) {
		pr_err("WANT_CACHE_SIZE is needed for on-demand mode\n");
		return -EINVAL;
	}

	load->volume_key_size = volume_key_size;
	load->cookie_key_size = cookie_key_size;
	memcpy(load->data, volume_key, volume_key_size);
	memcpy(load->data + volume_key_size, cookie_key, cookie_key_size);

	return 0;
}

static int cachefiles_ondemand_init_close_req(struct cachefiles_req *req,
					      void *private)
{
	struct cachefiles_object *object = req->object;

	if (!cachefiles_ondemand_object_is_open(object))
		return -ENOENT;

	trace_cachefiles_ondemand_close(object, &req->msg);
	return 0;
}

struct cachefiles_read_ctx {
	loff_t off;
	size_t len;
};

static int cachefiles_ondemand_init_read_req(struct cachefiles_req *req,
					     void *private)
{
	struct cachefiles_object *object = req->object;
	struct cachefiles_read *load = (void *)req->msg.data;
	struct cachefiles_read_ctx *read_ctx = private;

	load->off = read_ctx->off;
	load->len = read_ctx->len;
	trace_cachefiles_ondemand_read(object, &req->msg, load);
	return 0;
}

int cachefiles_ondemand_init_object(struct cachefiles_object *object)
{
	struct fscache_cookie *cookie = object->cookie;
	struct fscache_volume *volume = object->volume->vcookie;
	size_t volume_key_size, cookie_key_size, data_len;

	if (!object->ondemand)
		return 0;

	/*
	 * CacheFiles will firstly check the cache file under the root cache
	 * directory. If the coherency check failed, it will fallback to
	 * creating a new tmpfile as the cache file. Reuse the previously
	 * allocated object ID if any.
	 */
	if (cachefiles_ondemand_object_is_open(object))
		return 0;

	volume_key_size = volume->key[0] + 1;
	cookie_key_size = cookie->key_len;
	data_len = sizeof(struct cachefiles_open) +
		   volume_key_size + cookie_key_size;

	return cachefiles_ondemand_send_req(object, CACHEFILES_OP_OPEN,
			data_len, cachefiles_ondemand_init_open_req, NULL);
}

void cachefiles_ondemand_clean_object(struct cachefiles_object *object)
{
	unsigned long index;
	struct cachefiles_req *req;
	struct cachefiles_cache *cache;

	if (!object->ondemand)
		return;

	cachefiles_ondemand_send_req(object, CACHEFILES_OP_CLOSE, 0,
			cachefiles_ondemand_init_close_req, NULL);

	if (!object->ondemand->ondemand_id)
		return;

	/* Cancel all requests for the object that is being dropped. */
	cache = object->volume->cache;
	xa_lock(&cache->reqs);
	cachefiles_ondemand_set_object_dropping(object);
	xa_for_each(&cache->reqs, index, req) {
		if (req->object == object) {
			req->error = -EIO;
			complete(&req->done);
			__xa_erase(&cache->reqs, index);
		}
	}
	xa_unlock(&cache->reqs);

	/* Wait for ondemand_object_worker() to finish to avoid UAF. */
	cancel_work_sync(&object->ondemand->ondemand_work);
}

int cachefiles_ondemand_init_obj_info(struct cachefiles_object *object,
				struct cachefiles_volume *volume)
{
	if (!cachefiles_in_ondemand_mode(volume->cache))
		return 0;

	object->ondemand = kzalloc(sizeof(struct cachefiles_ondemand_info),
					GFP_KERNEL);
	if (!object->ondemand)
		return -ENOMEM;

	object->ondemand->object = object;
	spin_lock_init(&object->ondemand->lock);
	INIT_WORK(&object->ondemand->ondemand_work, ondemand_object_worker);
	return 0;
}

void cachefiles_ondemand_deinit_obj_info(struct cachefiles_object *object)
{
	kfree(object->ondemand);
	object->ondemand = NULL;
}

int cachefiles_ondemand_read(struct cachefiles_object *object,
			     loff_t pos, size_t len)
{
	struct cachefiles_read_ctx read_ctx = {pos, len};

	return cachefiles_ondemand_send_req(object, CACHEFILES_OP_READ,
			sizeof(struct cachefiles_read),
			cachefiles_ondemand_init_read_req, &read_ctx);
}<|MERGE_RESOLUTION|>--- conflicted
+++ resolved
@@ -201,10 +201,6 @@
 		goto out;
 	}
 
-<<<<<<< HEAD
-	info = req->object->ondemand;
-=======
->>>>>>> 5f59ab93
 	spin_lock(&info->lock);
 	/*
 	 * The anonymous fd was closed before copen ? Fail the request.
@@ -460,21 +456,8 @@
 out:
 	cachefiles_put_object(req->object, cachefiles_obj_put_read_req);
 	/* Remove error request and CLOSE request has no reply */
-<<<<<<< HEAD
-	if (ret || msg->opcode == CACHEFILES_OP_CLOSE) {
-		xas_reset(&xas);
-		xas_lock(&xas);
-		if (xas_load(&xas) == req) {
-			req->error = ret;
-			complete(&req->done);
-			xas_store(&xas, NULL);
-		}
-		xas_unlock(&xas);
-	}
-=======
 	if (ret || msg->opcode == CACHEFILES_OP_CLOSE)
 		cachefiles_ondemand_finish_req(req, &xas, ret);
->>>>>>> 5f59ab93
 	cachefiles_req_put(req);
 	return ret ? ret : n;
 }
@@ -579,10 +562,6 @@
 		goto out;
 
 	wake_up_all(&cache->daemon_pollwq);
-<<<<<<< HEAD
-	wait_for_completion(&req->done);
-	ret = req->error;
-=======
 wait:
 	ret = wait_for_completion_killable(&req->done);
 	if (!ret) {
@@ -595,7 +574,6 @@
 			goto wait;
 		}
 	}
->>>>>>> 5f59ab93
 	cachefiles_req_put(req);
 	return ret;
 out:
