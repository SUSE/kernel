// SPDX-License-Identifier: GPL-2.0-or-later
/* FS-Cache interface to CacheFiles
 *
 * Copyright (C) 2021 Red Hat, Inc. All Rights Reserved.
 * Written by David Howells (dhowells@redhat.com)
 */

#include <linux/slab.h>
#include <linux/mount.h>
#include <linux/xattr.h>
#include <linux/file.h>
#include <linux/falloc.h>
#include <trace/events/fscache.h>
#include "internal.h"

static atomic_t cachefiles_object_debug_id;

/*
 * Allocate a cache object record.
 */
static
struct cachefiles_object *cachefiles_alloc_object(struct fscache_cookie *cookie)
{
	struct fscache_volume *vcookie = cookie->volume;
	struct cachefiles_volume *volume = vcookie->cache_priv;
	struct cachefiles_object *object;

	_enter("{%s},%x,", vcookie->key, cookie->debug_id);

	object = kmem_cache_zalloc(cachefiles_object_jar, GFP_KERNEL);
	if (!object)
		return NULL;

	refcount_set(&object->ref, 1);

	spin_lock_init(&object->lock);
	INIT_LIST_HEAD(&object->cache_link);
	object->volume = volume;
	object->debug_id = atomic_inc_return(&cachefiles_object_debug_id);
	object->cookie = fscache_get_cookie(cookie, fscache_cookie_get_attach_object);

	fscache_count_object(vcookie->cache);
	trace_cachefiles_ref(object->debug_id, cookie->debug_id, 1,
			     cachefiles_obj_new);
	return object;
}

/*
 * Note that an object has been seen.
 */
void cachefiles_see_object(struct cachefiles_object *object,
			   enum cachefiles_obj_ref_trace why)
{
	trace_cachefiles_ref(object->debug_id, object->cookie->debug_id,
			     refcount_read(&object->ref), why);
}

/*
 * Increment the usage count on an object;
 */
struct cachefiles_object *cachefiles_grab_object(struct cachefiles_object *object,
						 enum cachefiles_obj_ref_trace why)
{
	int r;

	__refcount_inc(&object->ref, &r);
	trace_cachefiles_ref(object->debug_id, object->cookie->debug_id, r, why);
	return object;
}

/*
 * dispose of a reference to an object
 */
void cachefiles_put_object(struct cachefiles_object *object,
			   enum cachefiles_obj_ref_trace why)
{
	unsigned int object_debug_id = object->debug_id;
	unsigned int cookie_debug_id = object->cookie->debug_id;
	struct fscache_cache *cache;
	bool done;
	int r;

	done = __refcount_dec_and_test(&object->ref, &r);
	trace_cachefiles_ref(object_debug_id, cookie_debug_id, r, why);
	if (done) {
		_debug("- kill object OBJ%x", object_debug_id);

		ASSERTCMP(object->file, ==, NULL);

		kfree(object->d_name);

		cache = object->volume->cache->cache;
		fscache_put_cookie(object->cookie, fscache_cookie_put_object);
		object->cookie = NULL;
		kmem_cache_free(cachefiles_object_jar, object);
		fscache_uncount_object(cache);
	}

	_leave("");
}

/*
 * Adjust the size of a cache file if necessary to match the DIO size.  We keep
 * the EOF marker a multiple of DIO blocks so that we don't fall back to doing
 * non-DIO for a partial block straddling the EOF, but we also have to be
 * careful of someone expanding the file and accidentally accreting the
 * padding.
 */
static int cachefiles_adjust_size(struct cachefiles_object *object)
{
	struct iattr newattrs;
	struct file *file = object->file;
	uint64_t ni_size;
	loff_t oi_size;
	int ret;

	ni_size = object->cookie->object_size;
	ni_size = round_up(ni_size, CACHEFILES_DIO_BLOCK_SIZE);

	_enter("{OBJ%x},[%llu]",
	       object->debug_id, (unsigned long long) ni_size);

	if (!file)
		return -ENOBUFS;

	oi_size = i_size_read(file_inode(file));
	if (oi_size == ni_size)
		return 0;

	inode_lock(file_inode(file));

	/* if there's an extension to a partial page at the end of the backing
	 * file, we need to discard the partial page so that we pick up new
	 * data after it */
	if (oi_size & ~PAGE_MASK && ni_size > oi_size) {
		_debug("discard tail %llx", oi_size);
		newattrs.ia_valid = ATTR_SIZE;
		newattrs.ia_size = oi_size & PAGE_MASK;
		ret = cachefiles_inject_remove_error();
		if (ret == 0)
<<<<<<< HEAD
			ret = notify_change(&init_user_ns, file->f_path.dentry,
=======
			ret = notify_change(&nop_mnt_idmap, file->f_path.dentry,
>>>>>>> eb3cdb58
					    &newattrs, NULL);
		if (ret < 0)
			goto truncate_failed;
	}

	newattrs.ia_valid = ATTR_SIZE;
	newattrs.ia_size = ni_size;
	ret = cachefiles_inject_write_error();
	if (ret == 0)
<<<<<<< HEAD
		ret = notify_change(&init_user_ns, file->f_path.dentry,
=======
		ret = notify_change(&nop_mnt_idmap, file->f_path.dentry,
>>>>>>> eb3cdb58
				    &newattrs, NULL);

truncate_failed:
	inode_unlock(file_inode(file));

	if (ret < 0)
		trace_cachefiles_io_error(NULL, file_inode(file), ret,
					  cachefiles_trace_notify_change_error);
	if (ret == -EIO) {
		cachefiles_io_error_obj(object, "Size set failed");
		ret = -ENOBUFS;
	}

	_leave(" = %d", ret);
	return ret;
}

/*
 * Attempt to look up the nominated node in this cache
 */
static bool cachefiles_lookup_cookie(struct fscache_cookie *cookie)
{
	struct cachefiles_object *object;
	struct cachefiles_cache *cache = cookie->volume->cache->cache_priv;
	const struct cred *saved_cred;
	bool success;

	object = cachefiles_alloc_object(cookie);
	if (!object)
		goto fail;

	_enter("{OBJ%x}", object->debug_id);

	if (!cachefiles_cook_key(object))
		goto fail_put;

	cookie->cache_priv = object;

	cachefiles_begin_secure(cache, &saved_cred);

	success = cachefiles_look_up_object(object);
	if (!success)
		goto fail_withdraw;

	cachefiles_see_object(object, cachefiles_obj_see_lookup_cookie);

	spin_lock(&cache->object_list_lock);
	list_add(&object->cache_link, &cache->object_list);
	spin_unlock(&cache->object_list_lock);
	cachefiles_adjust_size(object);

	cachefiles_end_secure(cache, saved_cred);
	_leave(" = t");
	return true;

fail_withdraw:
	cachefiles_end_secure(cache, saved_cred);
	cachefiles_see_object(object, cachefiles_obj_see_lookup_failed);
	fscache_caching_failed(cookie);
	_debug("failed c=%08x o=%08x", cookie->debug_id, object->debug_id);
	/* The caller holds an access count on the cookie, so we need them to
	 * drop it before we can withdraw the object.
	 */
	return false;

fail_put:
	cachefiles_put_object(object, cachefiles_obj_put_alloc_fail);
fail:
	return false;
}

/*
 * Shorten the backing object to discard any dirty data and free up
 * any unused granules.
 */
static bool cachefiles_shorten_object(struct cachefiles_object *object,
				      struct file *file, loff_t new_size)
{
	struct cachefiles_cache *cache = object->volume->cache;
	struct inode *inode = file_inode(file);
	loff_t i_size, dio_size;
	int ret;

	dio_size = round_up(new_size, CACHEFILES_DIO_BLOCK_SIZE);
	i_size = i_size_read(inode);

	trace_cachefiles_trunc(object, inode, i_size, dio_size,
			       cachefiles_trunc_shrink);
	ret = cachefiles_inject_remove_error();
	if (ret == 0)
		ret = vfs_truncate(&file->f_path, dio_size);
	if (ret < 0) {
		trace_cachefiles_io_error(object, file_inode(file), ret,
					  cachefiles_trace_trunc_error);
		cachefiles_io_error_obj(object, "Trunc-to-size failed %d", ret);
		cachefiles_remove_object_xattr(cache, object, file->f_path.dentry);
		return false;
	}

	if (new_size < dio_size) {
		trace_cachefiles_trunc(object, inode, dio_size, new_size,
				       cachefiles_trunc_dio_adjust);
		ret = cachefiles_inject_write_error();
		if (ret == 0)
			ret = vfs_fallocate(file, FALLOC_FL_ZERO_RANGE,
					    new_size, dio_size - new_size);
		if (ret < 0) {
			trace_cachefiles_io_error(object, file_inode(file), ret,
						  cachefiles_trace_fallocate_error);
			cachefiles_io_error_obj(object, "Trunc-to-dio-size failed %d", ret);
			cachefiles_remove_object_xattr(cache, object, file->f_path.dentry);
			return false;
		}
	}

	return true;
}

/*
 * Resize the backing object.
 */
static void cachefiles_resize_cookie(struct netfs_cache_resources *cres,
				     loff_t new_size)
{
	struct cachefiles_object *object = cachefiles_cres_object(cres);
	struct cachefiles_cache *cache = object->volume->cache;
	struct fscache_cookie *cookie = object->cookie;
	const struct cred *saved_cred;
	struct file *file = cachefiles_cres_file(cres);
	loff_t old_size = cookie->object_size;

	_enter("%llu->%llu", old_size, new_size);

	if (new_size < old_size) {
		cachefiles_begin_secure(cache, &saved_cred);
		cachefiles_shorten_object(object, file, new_size);
		cachefiles_end_secure(cache, saved_cred);
		object->cookie->object_size = new_size;
		return;
	}

	/* The file is being expanded.  We don't need to do anything
	 * particularly.  cookie->initial_size doesn't change and so the point
	 * at which we have to download before doesn't change.
	 */
	cookie->object_size = new_size;
}

/*
 * Commit changes to the object as we drop it.
 */
static void cachefiles_commit_object(struct cachefiles_object *object,
				     struct cachefiles_cache *cache)
{
	bool update = false;

	if (test_and_clear_bit(FSCACHE_COOKIE_LOCAL_WRITE, &object->cookie->flags))
		update = true;
	if (test_and_clear_bit(FSCACHE_COOKIE_NEEDS_UPDATE, &object->cookie->flags))
		update = true;
	if (update)
		cachefiles_set_object_xattr(object);

	if (test_bit(CACHEFILES_OBJECT_USING_TMPFILE, &object->flags))
		cachefiles_commit_tmpfile(cache, object);
}

/*
 * Finalise and object and close the VFS structs that we have.
 */
static void cachefiles_clean_up_object(struct cachefiles_object *object,
				       struct cachefiles_cache *cache)
{
	if (test_bit(FSCACHE_COOKIE_RETIRED, &object->cookie->flags)) {
		if (!test_bit(CACHEFILES_OBJECT_USING_TMPFILE, &object->flags)) {
			cachefiles_see_object(object, cachefiles_obj_see_clean_delete);
			_debug("- inval object OBJ%x", object->debug_id);
			cachefiles_delete_object(object, FSCACHE_OBJECT_WAS_RETIRED);
		} else {
			cachefiles_see_object(object, cachefiles_obj_see_clean_drop_tmp);
			_debug("- inval object OBJ%x tmpfile", object->debug_id);
		}
	} else {
		cachefiles_see_object(object, cachefiles_obj_see_clean_commit);
		cachefiles_commit_object(object, cache);
	}

	cachefiles_unmark_inode_in_use(object, object->file);
	if (object->file) {
		fput(object->file);
		object->file = NULL;
	}
}

/*
 * Withdraw caching for a cookie.
 */
static void cachefiles_withdraw_cookie(struct fscache_cookie *cookie)
{
	struct cachefiles_object *object = cookie->cache_priv;
	struct cachefiles_cache *cache = object->volume->cache;
	const struct cred *saved_cred;

	_enter("o=%x", object->debug_id);
	cachefiles_see_object(object, cachefiles_obj_see_withdraw_cookie);

	if (!list_empty(&object->cache_link)) {
		spin_lock(&cache->object_list_lock);
		cachefiles_see_object(object, cachefiles_obj_see_withdrawal);
		list_del_init(&object->cache_link);
		spin_unlock(&cache->object_list_lock);
	}

	cachefiles_ondemand_clean_object(object);

	if (object->file) {
		cachefiles_begin_secure(cache, &saved_cred);
		cachefiles_clean_up_object(object, cache);
		cachefiles_end_secure(cache, saved_cred);
	}

	cookie->cache_priv = NULL;
	cachefiles_put_object(object, cachefiles_obj_put_detach);
}

/*
 * Invalidate the storage associated with a cookie.
 */
static bool cachefiles_invalidate_cookie(struct fscache_cookie *cookie)
{
	struct cachefiles_object *object = cookie->cache_priv;
	struct file *new_file, *old_file;
	bool old_tmpfile;

	_enter("o=%x,[%llu]", object->debug_id, object->cookie->object_size);

	old_tmpfile = test_bit(CACHEFILES_OBJECT_USING_TMPFILE, &object->flags);

	if (!object->file) {
		fscache_resume_after_invalidation(cookie);
		_leave(" = t [light]");
		return true;
	}

	new_file = cachefiles_create_tmpfile(object);
	if (IS_ERR(new_file))
		goto failed;

	/* Substitute the VFS target */
	_debug("sub");
	spin_lock(&object->lock);

	old_file = object->file;
	object->file = new_file;
	object->content_info = CACHEFILES_CONTENT_NO_DATA;
	set_bit(CACHEFILES_OBJECT_USING_TMPFILE, &object->flags);
	set_bit(FSCACHE_COOKIE_NEEDS_UPDATE, &object->cookie->flags);

	spin_unlock(&object->lock);
	_debug("subbed");

	/* Allow I/O to take place again */
	fscache_resume_after_invalidation(cookie);

	if (old_file) {
		if (!old_tmpfile) {
			struct cachefiles_volume *volume = object->volume;
			struct dentry *fan = volume->fanout[(u8)cookie->key_hash];

			inode_lock_nested(d_inode(fan), I_MUTEX_PARENT);
			cachefiles_bury_object(volume->cache, object, fan,
					       old_file->f_path.dentry,
					       FSCACHE_OBJECT_INVALIDATED);
		}
		fput(old_file);
	}

	_leave(" = t");
	return true;

failed:
	_leave(" = f");
	return false;
}

const struct fscache_cache_ops cachefiles_cache_ops = {
	.name			= "cachefiles",
	.acquire_volume		= cachefiles_acquire_volume,
	.free_volume		= cachefiles_free_volume,
	.lookup_cookie		= cachefiles_lookup_cookie,
	.withdraw_cookie	= cachefiles_withdraw_cookie,
	.invalidate_cookie	= cachefiles_invalidate_cookie,
	.begin_operation	= cachefiles_begin_operation,
	.resize_cookie		= cachefiles_resize_cookie,
	.prepare_to_write	= cachefiles_prepare_to_write,
};<|MERGE_RESOLUTION|>--- conflicted
+++ resolved
@@ -138,11 +138,7 @@
 		newattrs.ia_size = oi_size & PAGE_MASK;
 		ret = cachefiles_inject_remove_error();
 		if (ret == 0)
-<<<<<<< HEAD
-			ret = notify_change(&init_user_ns, file->f_path.dentry,
-=======
 			ret = notify_change(&nop_mnt_idmap, file->f_path.dentry,
->>>>>>> eb3cdb58
 					    &newattrs, NULL);
 		if (ret < 0)
 			goto truncate_failed;
@@ -152,11 +148,7 @@
 	newattrs.ia_size = ni_size;
 	ret = cachefiles_inject_write_error();
 	if (ret == 0)
-<<<<<<< HEAD
-		ret = notify_change(&init_user_ns, file->f_path.dentry,
-=======
 		ret = notify_change(&nop_mnt_idmap, file->f_path.dentry,
->>>>>>> eb3cdb58
 				    &newattrs, NULL);
 
 truncate_failed:
