--- conflicted
+++ resolved
@@ -46,15 +46,9 @@
 {
 	struct cachefiles_kiocb *ki = container_of(iocb, struct cachefiles_kiocb, iocb);
 	struct inode *inode = file_inode(ki->iocb.ki_filp);
-<<<<<<< HEAD
 
 	_enter("%ld", ret);
 
-=======
-
-	_enter("%ld", ret);
-
->>>>>>> eb3cdb58
 	if (ret < 0)
 		trace_cachefiles_io_error(ki->object, inode, ret,
 					  cachefiles_trace_read_error);
@@ -391,19 +385,6 @@
 				  term_func, term_func_priv);
 }
 
-<<<<<<< HEAD
-/*
- * Prepare a read operation, shortening it to a cached/uncached
- * boundary as appropriate.
- */
-static enum netfs_io_source cachefiles_prepare_read(struct netfs_io_subrequest *subreq,
-						      loff_t i_size)
-{
-	enum cachefiles_prepare_read_trace why;
-	struct netfs_io_request *rreq = subreq->rreq;
-	struct netfs_cache_resources *cres = &rreq->cache_resources;
-	struct cachefiles_object *object;
-=======
 static inline enum netfs_io_source
 cachefiles_do_prepare_read(struct netfs_cache_resources *cres,
 			   loff_t start, size_t *_len, loff_t i_size,
@@ -411,42 +392,28 @@
 {
 	enum cachefiles_prepare_read_trace why;
 	struct cachefiles_object *object = NULL;
->>>>>>> eb3cdb58
 	struct cachefiles_cache *cache;
 	struct fscache_cookie *cookie = fscache_cres_cookie(cres);
 	const struct cred *saved_cred;
 	struct file *file = cachefiles_cres_file(cres);
 	enum netfs_io_source ret = NETFS_DOWNLOAD_FROM_SERVER;
-<<<<<<< HEAD
-=======
 	size_t len = *_len;
->>>>>>> eb3cdb58
 	loff_t off, to;
 	ino_t ino = file ? file_inode(file)->i_ino : 0;
 	int rc;
 
 	_enter("%zx @%llx/%llx", len, start, i_size);
 
-<<<<<<< HEAD
-	if (subreq->start >= i_size) {
-=======
 	if (start >= i_size) {
->>>>>>> eb3cdb58
 		ret = NETFS_FILL_WITH_ZEROES;
 		why = cachefiles_trace_read_after_eof;
 		goto out_no_object;
 	}
 
 	if (test_bit(FSCACHE_COOKIE_NO_DATA_TO_READ, &cookie->flags)) {
-<<<<<<< HEAD
-		__set_bit(NETFS_SREQ_COPY_TO_CACHE, &subreq->flags);
-		why = cachefiles_trace_read_no_data;
-		if (!test_bit(NETFS_SREQ_ONDEMAND, &subreq->flags))
-=======
 		__set_bit(NETFS_SREQ_COPY_TO_CACHE, _flags);
 		why = cachefiles_trace_read_no_data;
 		if (!test_bit(NETFS_SREQ_ONDEMAND, _flags))
->>>>>>> eb3cdb58
 			goto out_no_object;
 	}
 
@@ -467,11 +434,7 @@
 retry:
 	off = cachefiles_inject_read_error();
 	if (off == 0)
-<<<<<<< HEAD
-		off = vfs_llseek(file, subreq->start, SEEK_DATA);
-=======
 		off = vfs_llseek(file, start, SEEK_DATA);
->>>>>>> eb3cdb58
 	if (off < 0 && off >= (loff_t)-MAX_ERRNO) {
 		if (off == (loff_t)-ENXIO) {
 			why = cachefiles_trace_read_seek_nxio;
@@ -483,34 +446,22 @@
 		goto out;
 	}
 
-<<<<<<< HEAD
-	if (off >= subreq->start + subreq->len) {
-=======
 	if (off >= start + len) {
->>>>>>> eb3cdb58
 		why = cachefiles_trace_read_found_hole;
 		goto download_and_store;
 	}
 
 	if (off > start) {
 		off = round_up(off, cache->bsize);
-<<<<<<< HEAD
-		subreq->len = off - subreq->start;
-=======
 		len = off - start;
 		*_len = len;
->>>>>>> eb3cdb58
 		why = cachefiles_trace_read_found_part;
 		goto download_and_store;
 	}
 
 	to = cachefiles_inject_read_error();
 	if (to == 0)
-<<<<<<< HEAD
-		to = vfs_llseek(file, subreq->start, SEEK_HOLE);
-=======
 		to = vfs_llseek(file, start, SEEK_HOLE);
->>>>>>> eb3cdb58
 	if (to < 0 && to >= (loff_t)-MAX_ERRNO) {
 		trace_cachefiles_io_error(object, file_inode(file), to,
 					  cachefiles_trace_seek_error);
@@ -532,20 +483,11 @@
 	goto out;
 
 download_and_store:
-<<<<<<< HEAD
-	__set_bit(NETFS_SREQ_COPY_TO_CACHE, &subreq->flags);
-	if (test_bit(NETFS_SREQ_ONDEMAND, &subreq->flags)) {
-		rc = cachefiles_ondemand_read(object, subreq->start,
-					      subreq->len);
-		if (!rc) {
-			__clear_bit(NETFS_SREQ_ONDEMAND, &subreq->flags);
-=======
 	__set_bit(NETFS_SREQ_COPY_TO_CACHE, _flags);
 	if (test_bit(NETFS_SREQ_ONDEMAND, _flags)) {
 		rc = cachefiles_ondemand_read(object, start, len);
 		if (!rc) {
 			__clear_bit(NETFS_SREQ_ONDEMAND, _flags);
->>>>>>> eb3cdb58
 			goto retry;
 		}
 		ret = NETFS_INVALID_READ;
@@ -553,10 +495,6 @@
 out:
 	cachefiles_end_secure(cache, saved_cred);
 out_no_object:
-<<<<<<< HEAD
-	trace_cachefiles_prep_read(subreq, ret, why, ino);
-	return ret;
-=======
 	trace_cachefiles_prep_read(object, start, len, *_flags, ret, why, ino, netfs_ino);
 	return ret;
 }
@@ -583,7 +521,6 @@
 				 unsigned long *_flags, ino_t ino)
 {
 	return cachefiles_do_prepare_read(cres, start, _len, i_size, _flags, ino);
->>>>>>> eb3cdb58
 }
 
 /*
@@ -706,10 +643,7 @@
 	.write			= cachefiles_write,
 	.prepare_read		= cachefiles_prepare_read,
 	.prepare_write		= cachefiles_prepare_write,
-<<<<<<< HEAD
-=======
 	.prepare_ondemand_read	= cachefiles_prepare_ondemand_read,
->>>>>>> eb3cdb58
 	.query_occupancy	= cachefiles_query_occupancy,
 };
 
