/* SPDX-License-Identifier: GPL-2.0 */
/*
 * linux/fs/nfs/nfs4_fs.h
 *
 * Copyright (C) 2005 Trond Myklebust
 *
 * NFSv4-specific filesystem definitions and declarations
 */

#ifndef __LINUX_FS_NFS_NFS4_FS_H
#define __LINUX_FS_NFS_NFS4_FS_H

#if defined(CONFIG_NFS_V4_2)
#define NFS4_MAX_MINOR_VERSION 2
#elif defined(CONFIG_NFS_V4_1)
#define NFS4_MAX_MINOR_VERSION 1
#else
#define NFS4_MAX_MINOR_VERSION 0
#endif

#if IS_ENABLED(CONFIG_NFS_V4)

#define NFS4_MAX_LOOP_ON_RECOVER (10)

#include <linux/seqlock.h>
#include <linux/filelock.h>

struct idmap;

enum nfs4_client_state {
	NFS4CLNT_MANAGER_RUNNING  = 0,
	NFS4CLNT_CHECK_LEASE,
	NFS4CLNT_LEASE_EXPIRED,
	NFS4CLNT_RECLAIM_REBOOT,
	NFS4CLNT_RECLAIM_NOGRACE,
	NFS4CLNT_DELEGRETURN,
	NFS4CLNT_SESSION_RESET,
	NFS4CLNT_LEASE_CONFIRM,
	NFS4CLNT_SERVER_SCOPE_MISMATCH,
	NFS4CLNT_PURGE_STATE,
	NFS4CLNT_BIND_CONN_TO_SESSION,
	NFS4CLNT_MOVED,
	NFS4CLNT_LEASE_MOVED,
	NFS4CLNT_DELEGATION_EXPIRED,
	NFS4CLNT_RUN_MANAGER,
	NFS4CLNT_MANAGER_AVAILABLE,
	NFS4CLNT_RECALL_RUNNING,
	NFS4CLNT_RECALL_ANY_LAYOUT_READ,
	NFS4CLNT_RECALL_ANY_LAYOUT_RW,
	NFS4CLNT_DELEGRETURN_DELAYED,
};

#define NFS4_RENEW_TIMEOUT		0x01
#define NFS4_RENEW_DELEGATION_CB	0x02

struct nfs_seqid_counter;
struct nfs4_minor_version_ops {
	u32	minor_version;
	unsigned init_caps;

	int	(*init_client)(struct nfs_client *);
	void	(*shutdown_client)(struct nfs_client *);
	bool	(*match_stateid)(const nfs4_stateid *,
			const nfs4_stateid *);
	int	(*find_root_sec)(struct nfs_server *, struct nfs_fh *,
			struct nfs_fsinfo *);
	void	(*free_lock_state)(struct nfs_server *,
			struct nfs4_lock_state *);
	int	(*test_and_free_expired)(struct nfs_server *,
			nfs4_stateid *, const struct cred *);
	struct nfs_seqid *
		(*alloc_seqid)(struct nfs_seqid_counter *, gfp_t);
	void	(*session_trunk)(struct rpc_clnt *clnt,
			struct rpc_xprt *xprt, void *data);
	const struct rpc_call_ops *call_sync_ops;
	const struct nfs4_state_recovery_ops *reboot_recovery_ops;
	const struct nfs4_state_recovery_ops *nograce_recovery_ops;
	const struct nfs4_state_maintenance_ops *state_renewal_ops;
	const struct nfs4_mig_recovery_ops *mig_recovery_ops;
};

#define NFS_SEQID_CONFIRMED 1
struct nfs_seqid_counter {
	ktime_t create_time;
	int owner_id;
	int flags;
	u32 counter;
	spinlock_t lock;		/* Protects the list */
	struct list_head list;		/* Defines sequence of RPC calls */
	struct rpc_wait_queue	wait;	/* RPC call delay queue */
};

struct nfs_seqid {
	struct nfs_seqid_counter *sequence;
	struct list_head list;
	struct rpc_task *task;
};

static inline void nfs_confirm_seqid(struct nfs_seqid_counter *seqid, int status)
{
	if (seqid_mutating_err(-status))
		seqid->flags |= NFS_SEQID_CONFIRMED;
}

/*
 * NFS4 state_owners and lock_owners are simply labels for ordered
 * sequences of RPC calls. Their sole purpose is to provide once-only
 * semantics by allowing the server to identify replayed requests.
 */
struct nfs4_state_owner {
	struct nfs_server    *so_server;
	struct list_head     so_lru;
	unsigned long        so_expires;
	struct rb_node	     so_server_node;

	const struct cred    *so_cred;	 /* Associated cred */

	spinlock_t	     so_lock;
	atomic_t	     so_count;
	unsigned long	     so_flags;
	struct list_head     so_states;
	struct nfs_seqid_counter so_seqid;
	seqcount_spinlock_t  so_reclaim_seqcount;
	struct mutex	     so_delegreturn_mutex;
};

enum {
	NFS_OWNER_RECLAIM_REBOOT,
	NFS_OWNER_RECLAIM_NOGRACE
};

#define NFS_LOCK_NEW		0
#define NFS_LOCK_RECLAIM	1
#define NFS_LOCK_EXPIRED	2

/*
 * struct nfs4_state maintains the client-side state for a given
 * (state_owner,inode) tuple (OPEN) or state_owner (LOCK).
 *
 * OPEN:
 * In order to know when to OPEN_DOWNGRADE or CLOSE the state on the server,
 * we need to know how many files are open for reading or writing on a
 * given inode. This information too is stored here.
 *
 * LOCK: one nfs4_state (LOCK) to hold the lock stateid nfs4_state(OPEN)
 */

struct nfs4_lock_state {
	struct list_head	ls_locks;	/* Other lock stateids */
	struct nfs4_state *	ls_state;	/* Pointer to open state */
#define NFS_LOCK_INITIALIZED 0
#define NFS_LOCK_LOST        1
#define NFS_LOCK_UNLOCKING   2
	unsigned long		ls_flags;
	struct nfs_seqid_counter	ls_seqid;
	nfs4_stateid		ls_stateid;
	refcount_t		ls_count;
	fl_owner_t		ls_owner;
};

/* bits for nfs4_state->flags */
enum {
	LK_STATE_IN_USE,
	NFS_DELEGATED_STATE,		/* Current stateid is delegation */
	NFS_OPEN_STATE,			/* OPEN stateid is set */
	NFS_O_RDONLY_STATE,		/* OPEN stateid has read-only state */
	NFS_O_WRONLY_STATE,		/* OPEN stateid has write-only state */
	NFS_O_RDWR_STATE,		/* OPEN stateid has read/write state */
	NFS_STATE_RECLAIM_REBOOT,	/* OPEN stateid server rebooted */
	NFS_STATE_RECLAIM_NOGRACE,	/* OPEN stateid needs to recover state */
	NFS_STATE_POSIX_LOCKS,		/* Posix locks are supported */
	NFS_STATE_RECOVERY_FAILED,	/* OPEN stateid state recovery failed */
	NFS_STATE_MAY_NOTIFY_LOCK,	/* server may CB_NOTIFY_LOCK */
	NFS_STATE_CHANGE_WAIT,		/* A state changing operation is outstanding */
	NFS_CLNT_DST_SSC_COPY_STATE,    /* dst server open state on client*/
	NFS_CLNT_SRC_SSC_COPY_STATE,    /* src server open state on client*/
	NFS_SRV_SSC_COPY_STATE,		/* ssc state on the dst server */
};

struct nfs4_state {
	struct list_head open_states;	/* List of states for the same state_owner */
	struct list_head inode_states;	/* List of states for the same inode */
	struct list_head lock_states;	/* List of subservient lock stateids */

	struct nfs4_state_owner *owner;	/* Pointer to the open owner */
	struct inode *inode;		/* Pointer to the inode */

	unsigned long flags;		/* Do we hold any locks? */
	spinlock_t state_lock;		/* Protects the lock_states list */

	seqlock_t seqlock;		/* Protects the stateid/open_stateid */
	nfs4_stateid stateid;		/* Current stateid: may be delegation */
	nfs4_stateid open_stateid;	/* OPEN stateid */

	/* The following 3 fields are protected by owner->so_lock */
	unsigned int n_rdonly;		/* Number of read-only references */
	unsigned int n_wronly;		/* Number of write-only references */
	unsigned int n_rdwr;		/* Number of read/write references */
	fmode_t state;			/* State on the server (R,W, or RW) */
	refcount_t count;

	wait_queue_head_t waitq;
	struct rcu_head rcu_head;
};


struct nfs4_exception {
	struct nfs4_state *state;
	struct inode *inode;
	nfs4_stateid *stateid;
	long timeout;
	unsigned char task_is_privileged : 1;
	unsigned char delay : 1,
		      recovering : 1,
		      retry : 1;
	bool interruptible;
};

struct nfs4_state_recovery_ops {
	int owner_flag_bit;
	int state_flag_bit;
	int (*recover_open)(struct nfs4_state_owner *, struct nfs4_state *);
	int (*recover_lock)(struct nfs4_state *, struct file_lock *);
	int (*establish_clid)(struct nfs_client *, const struct cred *);
	int (*reclaim_complete)(struct nfs_client *, const struct cred *);
	int (*detect_trunking)(struct nfs_client *, struct nfs_client **,
		const struct cred *);
};

struct nfs4_opendata {
	struct kref kref;
	struct nfs_openargs o_arg;
	struct nfs_openres o_res;
	struct nfs_open_confirmargs c_arg;
	struct nfs_open_confirmres c_res;
	struct nfs4_string owner_name;
	struct nfs4_string group_name;
	struct nfs4_label *a_label;
	struct nfs_fattr f_attr;
	struct dentry *dir;
	struct dentry *dentry;
	struct nfs4_state_owner *owner;
	struct nfs4_state *state;
	struct iattr attrs;
	struct nfs4_layoutget *lgp;
	unsigned long timestamp;
	bool rpc_done;
	bool file_created;
	bool is_recover;
	bool cancelled;
	int rpc_status;
};

struct nfs4_add_xprt_data {
	struct nfs_client	*clp;
	const struct cred	*cred;
};

struct nfs4_state_maintenance_ops {
	int (*sched_state_renewal)(struct nfs_client *, const struct cred *, unsigned);
	const struct cred * (*get_state_renewal_cred)(struct nfs_client *);
	int (*renew_lease)(struct nfs_client *, const struct cred *);
};

struct nfs4_mig_recovery_ops {
<<<<<<< HEAD
#ifdef __GENKSYMS__
	int (*get_locations)(struct inode *, struct nfs4_fs_locations *,
		struct page *, const struct cred *);
#else
	int (*get_locations)(struct nfs_server *, struct nfs_fh *,
		struct nfs4_fs_locations *, struct page *, const struct cred *);
#endif
=======
	int (*get_locations)(struct nfs_server *, struct nfs_fh *,
		struct nfs4_fs_locations *, struct page *, const struct cred *);
>>>>>>> eb3cdb58
	int (*fsid_present)(struct inode *, const struct cred *);
};

extern const struct dentry_operations nfs4_dentry_operations;

/* dir.c */
int nfs_atomic_open(struct inode *, struct dentry *, struct file *,
		    unsigned, umode_t);

/* fs_context.c */
extern struct file_system_type nfs4_fs_type;

/* nfs4namespace.c */
struct rpc_clnt *nfs4_negotiate_security(struct rpc_clnt *, struct inode *,
					 const struct qstr *);
int nfs4_submount(struct fs_context *, struct nfs_server *);
int nfs4_replace_transport(struct nfs_server *server,
				const struct nfs4_fs_locations *locations);
<<<<<<< HEAD
size_t nfs_parse_server_name(char *string, size_t len, struct sockaddr *sa,
=======
size_t nfs_parse_server_name(char *string, size_t len, struct sockaddr_storage *ss,
>>>>>>> eb3cdb58
			     size_t salen, struct net *net, int port);
/* nfs4proc.c */
extern int nfs4_handle_exception(struct nfs_server *, int, struct nfs4_exception *);
extern int nfs4_async_handle_error(struct rpc_task *task,
				   struct nfs_server *server,
				   struct nfs4_state *state, long *timeout);
extern int nfs4_call_sync(struct rpc_clnt *, struct nfs_server *,
			  struct rpc_message *, struct nfs4_sequence_args *,
			  struct nfs4_sequence_res *, int);
extern void nfs4_init_sequence(struct nfs4_sequence_args *, struct nfs4_sequence_res *, int, int);
extern int nfs4_proc_setclientid(struct nfs_client *, u32, unsigned short, const struct cred *, struct nfs4_setclientid_res *);
extern int nfs4_proc_setclientid_confirm(struct nfs_client *, struct nfs4_setclientid_res *arg, const struct cred *);
extern int nfs4_proc_get_rootfh(struct nfs_server *, struct nfs_fh *, struct nfs_fsinfo *, bool);
extern int nfs4_proc_bind_conn_to_session(struct nfs_client *, const struct cred *cred);
extern int nfs4_proc_exchange_id(struct nfs_client *clp, const struct cred *cred);
extern int nfs4_destroy_clientid(struct nfs_client *clp);
extern int nfs4_init_clientid(struct nfs_client *, const struct cred *);
extern int nfs41_init_clientid(struct nfs_client *, const struct cred *);
extern int nfs4_do_close(struct nfs4_state *state, gfp_t gfp_mask, int wait);
extern int nfs4_server_capabilities(struct nfs_server *server, struct nfs_fh *fhandle);
extern int nfs4_proc_fs_locations(struct rpc_clnt *, struct inode *, const struct qstr *,
				  struct nfs4_fs_locations *, struct page *);
extern int nfs4_proc_get_locations(struct nfs_server *, struct nfs_fh *,
				   struct nfs4_fs_locations *,
				   struct page *page, const struct cred *);
extern int nfs4_proc_fsid_present(struct inode *, const struct cred *);
extern struct rpc_clnt *nfs4_proc_lookup_mountpoint(struct inode *,
						    struct dentry *,
						    struct nfs_fh *,
						    struct nfs_fattr *);
extern int nfs4_proc_secinfo(struct inode *, const struct qstr *, struct nfs4_secinfo_flavors *);
extern const struct xattr_handler *nfs4_xattr_handlers[];
extern int nfs4_set_rw_stateid(nfs4_stateid *stateid,
		const struct nfs_open_context *ctx,
		const struct nfs_lock_context *l_ctx,
		fmode_t fmode);
extern void nfs4_bitmask_set(__u32 bitmask[], const __u32 src[],
			     struct inode *inode, unsigned long cache_validity);
extern int nfs4_proc_getattr(struct nfs_server *server, struct nfs_fh *fhandle,
			     struct nfs_fattr *fattr, struct inode *inode);
extern int update_open_stateid(struct nfs4_state *state,
				const nfs4_stateid *open_stateid,
				const nfs4_stateid *deleg_stateid,
				fmode_t fmode);
extern int nfs4_proc_setlease(struct file *file, long arg,
			      struct file_lock **lease, void **priv);
extern int nfs4_proc_get_lease_time(struct nfs_client *clp,
		struct nfs_fsinfo *fsinfo);
extern void nfs4_update_changeattr(struct inode *dir,
				   struct nfs4_change_info *cinfo,
				   unsigned long timestamp,
				   unsigned long cache_validity);
extern int nfs4_buf_to_pages_noslab(const void *buf, size_t buflen,
				    struct page **pages);

#if defined(CONFIG_NFS_V4_1)
extern int nfs41_sequence_done(struct rpc_task *, struct nfs4_sequence_res *);
extern int nfs4_proc_create_session(struct nfs_client *, const struct cred *);
extern int nfs4_proc_destroy_session(struct nfs4_session *, const struct cred *);
extern int nfs4_proc_layoutcommit(struct nfs4_layoutcommit_data *data,
				  bool sync);
extern int nfs4_detect_session_trunking(struct nfs_client *clp,
		struct nfs41_exchange_id_res *res, struct rpc_xprt *xprt);

static inline bool
is_ds_only_client(struct nfs_client *clp)
{
	return (clp->cl_exchange_flags & EXCHGID4_FLAG_MASK_PNFS) ==
		EXCHGID4_FLAG_USE_PNFS_DS;
}

static inline bool
is_ds_client(struct nfs_client *clp)
{
	return clp->cl_exchange_flags & EXCHGID4_FLAG_USE_PNFS_DS;
}

static inline bool
_nfs4_state_protect(struct nfs_client *clp, unsigned long sp4_mode,
		    struct rpc_clnt **clntp, struct rpc_message *msg)
{
	rpc_authflavor_t flavor;

	if (sp4_mode == NFS_SP4_MACH_CRED_CLEANUP ||
	    sp4_mode == NFS_SP4_MACH_CRED_PNFS_CLEANUP) {
		/* Using machine creds for cleanup operations
		 * is only relevent if the client credentials
		 * might expire. So don't bother for
		 * RPC_AUTH_UNIX.  If file was only exported to
		 * sec=sys, the PUTFH would fail anyway.
		 */
		if ((*clntp)->cl_auth->au_flavor == RPC_AUTH_UNIX)
			return false;
	}
	if (test_bit(sp4_mode, &clp->cl_sp4_flags)) {
		msg->rpc_cred = rpc_machine_cred();

		flavor = clp->cl_rpcclient->cl_auth->au_flavor;
		WARN_ON_ONCE(flavor != RPC_AUTH_GSS_KRB5I &&
			     flavor != RPC_AUTH_GSS_KRB5P);
		*clntp = clp->cl_rpcclient;

		return true;
	}
	return false;
}

/*
 * Function responsible for determining if an rpc_message should use the
 * machine cred under SP4_MACH_CRED and if so switching the credential and
 * authflavor (using the nfs_client's rpc_clnt which will be krb5i/p).
 * Should be called before rpc_call_sync/rpc_call_async.
 */
static inline void
nfs4_state_protect(struct nfs_client *clp, unsigned long sp4_mode,
		   struct rpc_clnt **clntp, struct rpc_message *msg)
{
	_nfs4_state_protect(clp, sp4_mode, clntp, msg);
}

/*
 * Special wrapper to nfs4_state_protect for write.
 * If WRITE can use machine cred but COMMIT cannot, make sure all writes
 * that use machine cred use NFS_FILE_SYNC.
 */
static inline void
nfs4_state_protect_write(struct nfs_client *clp, struct rpc_clnt **clntp,
			 struct rpc_message *msg, struct nfs_pgio_header *hdr)
{
	if (_nfs4_state_protect(clp, NFS_SP4_MACH_CRED_WRITE, clntp, msg) &&
	    !test_bit(NFS_SP4_MACH_CRED_COMMIT, &clp->cl_sp4_flags))
		hdr->args.stable = NFS_FILE_SYNC;
}
#else /* CONFIG_NFS_v4_1 */
static inline bool
is_ds_only_client(struct nfs_client *clp)
{
	return false;
}

static inline bool
is_ds_client(struct nfs_client *clp)
{
	return false;
}

static inline void
nfs4_state_protect(struct nfs_client *clp, unsigned long sp4_flags,
		   struct rpc_clnt **clntp, struct rpc_message *msg)
{
}

static inline void
nfs4_state_protect_write(struct nfs_client *clp, struct rpc_clnt **clntp,
			 struct rpc_message *msg, struct nfs_pgio_header *hdr)
{
}
#endif /* CONFIG_NFS_V4_1 */

extern const struct nfs4_minor_version_ops *nfs_v4_minor_ops[];

extern const u32 nfs4_fattr_bitmap[3];
extern const u32 nfs4_statfs_bitmap[3];
extern const u32 nfs4_pathconf_bitmap[3];
extern const u32 nfs4_fsinfo_bitmap[3];
extern const u32 nfs4_fs_locations_bitmap[3];

void nfs40_shutdown_client(struct nfs_client *);
void nfs41_shutdown_client(struct nfs_client *);
int nfs40_init_client(struct nfs_client *);
int nfs41_init_client(struct nfs_client *);
void nfs4_free_client(struct nfs_client *);

struct nfs_client *nfs4_alloc_client(const struct nfs_client_initdata *);

/* nfs4renewd.c */
extern void nfs4_schedule_state_renewal(struct nfs_client *);
extern void nfs4_kill_renewd(struct nfs_client *);
extern void nfs4_renew_state(struct work_struct *);
extern void nfs4_set_lease_period(struct nfs_client *clp, unsigned long lease);


/* nfs4state.c */
extern const nfs4_stateid current_stateid;

const struct cred *nfs4_get_clid_cred(struct nfs_client *clp);
const struct cred *nfs4_get_machine_cred(struct nfs_client *clp);
const struct cred *nfs4_get_renew_cred(struct nfs_client *clp);
int nfs4_discover_server_trunking(struct nfs_client *clp,
			struct nfs_client **);
int nfs40_discover_server_trunking(struct nfs_client *clp,
			struct nfs_client **, const struct cred *);
#if defined(CONFIG_NFS_V4_1)
int nfs41_discover_server_trunking(struct nfs_client *clp,
			struct nfs_client **, const struct cred *);
extern void nfs4_schedule_session_recovery(struct nfs4_session *, int);
extern void nfs41_notify_server(struct nfs_client *);
bool nfs4_check_serverowner_major_id(struct nfs41_server_owner *o1,
			struct nfs41_server_owner *o2);
#else
static inline void nfs4_schedule_session_recovery(struct nfs4_session *session, int err)
{
}
#endif /* CONFIG_NFS_V4_1 */

extern struct nfs4_state_owner *nfs4_get_state_owner(struct nfs_server *, const struct cred *, gfp_t);
extern void nfs4_put_state_owner(struct nfs4_state_owner *);
extern void nfs4_purge_state_owners(struct nfs_server *, struct list_head *);
extern void nfs4_free_state_owners(struct list_head *head);
extern struct nfs4_state * nfs4_get_open_state(struct inode *, struct nfs4_state_owner *);
extern struct inode *nfs4_get_inode_by_stateid(nfs4_stateid *stateid, struct nfs4_state_owner *owner);
extern void nfs4_put_open_state(struct nfs4_state *);
extern void nfs4_close_state(struct nfs4_state *, fmode_t);
extern void nfs4_close_sync(struct nfs4_state *, fmode_t);
extern void nfs4_state_set_mode_locked(struct nfs4_state *, fmode_t);
extern void nfs_inode_find_state_and_recover(struct inode *inode,
		const nfs4_stateid *stateid);
extern int nfs4_state_mark_reclaim_nograce(struct nfs_client *, struct nfs4_state *);
extern void nfs4_schedule_lease_recovery(struct nfs_client *);
extern int nfs4_wait_clnt_recover(struct nfs_client *clp);
extern int nfs4_client_recover_expired_lease(struct nfs_client *clp);
extern void nfs4_schedule_state_manager(struct nfs_client *);
extern void nfs4_schedule_path_down_recovery(struct nfs_client *clp);
extern int nfs4_schedule_stateid_recovery(const struct nfs_server *, struct nfs4_state *);
extern int nfs4_schedule_migration_recovery(const struct nfs_server *);
extern void nfs4_schedule_lease_moved_recovery(struct nfs_client *);
extern void nfs41_handle_sequence_flag_errors(struct nfs_client *clp, u32 flags, bool);
extern void nfs41_handle_server_scope(struct nfs_client *,
				      struct nfs41_server_scope **);
extern void nfs4_put_lock_state(struct nfs4_lock_state *lsp);
extern int nfs4_set_lock_state(struct nfs4_state *state, struct file_lock *fl);
extern int nfs4_select_rw_stateid(struct nfs4_state *, fmode_t,
		const struct nfs_lock_context *, nfs4_stateid *,
		const struct cred **);
extern bool nfs4_copy_open_stateid(nfs4_stateid *dst,
		struct nfs4_state *state);

extern struct nfs_seqid *nfs_alloc_seqid(struct nfs_seqid_counter *counter, gfp_t gfp_mask);
extern int nfs_wait_on_sequence(struct nfs_seqid *seqid, struct rpc_task *task);
extern void nfs_increment_open_seqid(int status, struct nfs_seqid *seqid);
extern void nfs_increment_lock_seqid(int status, struct nfs_seqid *seqid);
extern void nfs_release_seqid(struct nfs_seqid *seqid);
extern void nfs_free_seqid(struct nfs_seqid *seqid);
extern int nfs4_setup_sequence(struct nfs_client *client,
				struct nfs4_sequence_args *args,
				struct nfs4_sequence_res *res,
				struct rpc_task *task);
extern int nfs4_sequence_done(struct rpc_task *task,
			      struct nfs4_sequence_res *res);

extern void nfs4_free_lock_state(struct nfs_server *server, struct nfs4_lock_state *lsp);
extern int nfs4_proc_commit(struct file *dst, __u64 offset, __u32 count, struct nfs_commitres *res);
extern const nfs4_stateid zero_stateid;
extern const nfs4_stateid invalid_stateid;

/* nfs4super.c */
struct nfs_mount_info;
extern struct nfs_subversion nfs_v4;
extern bool nfs4_disable_idmapping;
extern unsigned short max_session_slots;
extern unsigned short max_session_cb_slots;
extern unsigned short send_implementation_id;
extern bool recover_lost_locks;

#define NFS4_CLIENT_ID_UNIQ_LEN		(64)
extern char nfs4_client_id_uniquifier[NFS4_CLIENT_ID_UNIQ_LEN];

extern int nfs4_try_get_tree(struct fs_context *);
extern int nfs4_get_referral_tree(struct fs_context *);

/* nfs4sysctl.c */
#ifdef CONFIG_SYSCTL
int nfs4_register_sysctl(void);
void nfs4_unregister_sysctl(void);
#else
static inline int nfs4_register_sysctl(void)
{
	return 0;
}

static inline void nfs4_unregister_sysctl(void)
{
}
#endif

/* nfs4xdr.c */
extern const struct rpc_procinfo nfs4_procedures[];

#ifdef CONFIG_NFS_V4_2
extern const u32 nfs42_maxsetxattr_overhead;
extern const u32 nfs42_maxgetxattr_overhead;
extern const u32 nfs42_maxlistxattrs_overhead;
#endif

struct nfs4_mount_data;

/* callback_xdr.c */
extern const struct svc_version nfs4_callback_version1;
extern const struct svc_version nfs4_callback_version4;

static inline void nfs4_stateid_copy(nfs4_stateid *dst, const nfs4_stateid *src)
{
	memcpy(dst->data, src->data, sizeof(dst->data));
	dst->type = src->type;
}

static inline bool nfs4_stateid_match(const nfs4_stateid *dst, const nfs4_stateid *src)
{
	if (dst->type != src->type)
		return false;
	return memcmp(dst->data, src->data, sizeof(dst->data)) == 0;
}

static inline bool nfs4_stateid_match_other(const nfs4_stateid *dst, const nfs4_stateid *src)
{
	return memcmp(dst->other, src->other, NFS4_STATEID_OTHER_SIZE) == 0;
}

static inline bool nfs4_stateid_is_newer(const nfs4_stateid *s1, const nfs4_stateid *s2)
{
	return (s32)(be32_to_cpu(s1->seqid) - be32_to_cpu(s2->seqid)) > 0;
}

static inline bool nfs4_stateid_is_next(const nfs4_stateid *s1, const nfs4_stateid *s2)
{
	u32 seq1 = be32_to_cpu(s1->seqid);
	u32 seq2 = be32_to_cpu(s2->seqid);

	return seq2 == seq1 + 1U || (seq2 == 1U && seq1 == 0xffffffffU);
}

static inline bool nfs4_stateid_match_or_older(const nfs4_stateid *dst, const nfs4_stateid *src)
{
	return nfs4_stateid_match_other(dst, src) &&
		!(src->seqid && nfs4_stateid_is_newer(dst, src));
}

static inline void nfs4_stateid_seqid_inc(nfs4_stateid *s1)
{
	u32 seqid = be32_to_cpu(s1->seqid);

	if (++seqid == 0)
		++seqid;
	s1->seqid = cpu_to_be32(seqid);
}

static inline bool nfs4_valid_open_stateid(const struct nfs4_state *state)
{
	return test_bit(NFS_STATE_RECOVERY_FAILED, &state->flags) == 0;
}

static inline bool nfs4_state_match_open_stateid_other(const struct nfs4_state *state,
		const nfs4_stateid *stateid)
{
	return test_bit(NFS_OPEN_STATE, &state->flags) &&
		nfs4_stateid_match_other(&state->open_stateid, stateid);
}

/* nfs42xattr.c */
#ifdef CONFIG_NFS_V4_2
extern int __init nfs4_xattr_cache_init(void);
extern void nfs4_xattr_cache_exit(void);
extern void nfs4_xattr_cache_add(struct inode *inode, const char *name,
				 const char *buf, struct page **pages,
				 ssize_t buflen);
extern void nfs4_xattr_cache_remove(struct inode *inode, const char *name);
extern ssize_t nfs4_xattr_cache_get(struct inode *inode, const char *name,
				char *buf, ssize_t buflen);
extern void nfs4_xattr_cache_set_list(struct inode *inode, const char *buf,
				      ssize_t buflen);
extern ssize_t nfs4_xattr_cache_list(struct inode *inode, char *buf,
				     ssize_t buflen);
extern void nfs4_xattr_cache_zap(struct inode *inode);
#else
static inline void nfs4_xattr_cache_zap(struct inode *inode)
{
}
#endif /* CONFIG_NFS_V4_2 */

#else /* CONFIG_NFS_V4 */

#define nfs4_close_state(a, b) do { } while (0)
#define nfs4_close_sync(a, b) do { } while (0)
#define nfs4_state_protect(a, b, c, d) do { } while (0)
#define nfs4_state_protect_write(a, b, c, d) do { } while (0)


#endif /* CONFIG_NFS_V4 */
#endif /* __LINUX_FS_NFS_NFS4_FS.H */<|MERGE_RESOLUTION|>--- conflicted
+++ resolved
@@ -263,18 +263,8 @@
 };
 
 struct nfs4_mig_recovery_ops {
-<<<<<<< HEAD
-#ifdef __GENKSYMS__
-	int (*get_locations)(struct inode *, struct nfs4_fs_locations *,
-		struct page *, const struct cred *);
-#else
 	int (*get_locations)(struct nfs_server *, struct nfs_fh *,
 		struct nfs4_fs_locations *, struct page *, const struct cred *);
-#endif
-=======
-	int (*get_locations)(struct nfs_server *, struct nfs_fh *,
-		struct nfs4_fs_locations *, struct page *, const struct cred *);
->>>>>>> eb3cdb58
 	int (*fsid_present)(struct inode *, const struct cred *);
 };
 
@@ -293,11 +283,7 @@
 int nfs4_submount(struct fs_context *, struct nfs_server *);
 int nfs4_replace_transport(struct nfs_server *server,
 				const struct nfs4_fs_locations *locations);
-<<<<<<< HEAD
-size_t nfs_parse_server_name(char *string, size_t len, struct sockaddr *sa,
-=======
 size_t nfs_parse_server_name(char *string, size_t len, struct sockaddr_storage *ss,
->>>>>>> eb3cdb58
 			     size_t salen, struct net *net, int port);
 /* nfs4proc.c */
 extern int nfs4_handle_exception(struct nfs_server *, int, struct nfs4_exception *);
@@ -508,7 +494,6 @@
 extern void nfs4_purge_state_owners(struct nfs_server *, struct list_head *);
 extern void nfs4_free_state_owners(struct list_head *head);
 extern struct nfs4_state * nfs4_get_open_state(struct inode *, struct nfs4_state_owner *);
-extern struct inode *nfs4_get_inode_by_stateid(nfs4_stateid *stateid, struct nfs4_state_owner *owner);
 extern void nfs4_put_open_state(struct nfs4_state *);
 extern void nfs4_close_state(struct nfs4_state *, fmode_t);
 extern void nfs4_close_sync(struct nfs4_state *, fmode_t);
