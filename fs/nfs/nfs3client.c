// SPDX-License-Identifier: GPL-2.0-only
#include <linux/nfs_fs.h>
#include <linux/nfs_mount.h>
#include <linux/sunrpc/addr.h>
#include "internal.h"
#include "nfs3_fs.h"
#include "netns.h"
#include "sysfs.h"

#ifdef CONFIG_NFS_V3_ACL
static struct rpc_stat		nfsacl_rpcstat = { &nfsacl_program };
static const struct rpc_version *nfsacl_version[] = {
	[3]			= &nfsacl_version3,
};

const struct rpc_program nfsacl_program = {
	.name			= "nfsacl",
	.number			= NFS_ACL_PROGRAM,
	.nrvers			= ARRAY_SIZE(nfsacl_version),
	.version		= nfsacl_version,
	.stats			= &nfsacl_rpcstat,
};

/*
 * Initialise an NFSv3 ACL client connection
 */
static void nfs_init_server_aclclient(struct nfs_server *server)
{
	if (server->flags & NFS_MOUNT_NOACL)
		goto out_noacl;

	server->client_acl = rpc_bind_new_program(server->client, &nfsacl_program, 3);
	if (IS_ERR(server->client_acl))
		goto out_noacl;

	nfs_sysfs_link_rpc_client(server, server->client_acl, NULL);

	/* No errors! Assume that Sun nfsacls are supported */
	server->caps |= NFS_CAP_ACLS;
	return;

out_noacl:
	server->caps &= ~NFS_CAP_ACLS;
}
#else
static inline void nfs_init_server_aclclient(struct nfs_server *server)
{
	server->flags &= ~NFS_MOUNT_NOACL;
	server->caps &= ~NFS_CAP_ACLS;
}
#endif

struct nfs_server *nfs3_create_server(struct fs_context *fc)
{
	struct nfs_server *server = nfs_create_server(fc);

	/* Create a client RPC handle for the NFS v3 ACL management interface */
	if (!IS_ERR(server))
		nfs_init_server_aclclient(server);
	return server;
}

struct nfs_server *nfs3_clone_server(struct nfs_server *source,
				     struct nfs_fh *fh,
				     struct nfs_fattr *fattr,
				     rpc_authflavor_t flavor)
{
	struct nfs_server *server = nfs_clone_server(source, fh, fattr, flavor);
	if (!IS_ERR(server) && !IS_ERR(source->client_acl))
		nfs_init_server_aclclient(server);
	return server;
}

/*
 * Set up a pNFS Data Server client over NFSv3.
 *
 * Return any existing nfs_client that matches server address,port,version
 * and minorversion.
 *
 * For a new nfs_client, use a soft mount (default), a low retrans and a
 * low timeout interval so that if a connection is lost, we retry through
 * the MDS.
 */
struct nfs_client *nfs3_set_ds_client(struct nfs_server *mds_srv,
		const struct sockaddr_storage *ds_addr, int ds_addrlen,
		int ds_proto, unsigned int ds_timeo, unsigned int ds_retrans)
{
	struct rpc_timeout ds_timeout;
	unsigned long connect_timeout = ds_timeo * (ds_retrans + 1) * HZ / 10;
	struct nfs_client *mds_clp = mds_srv->nfs_client;
	struct nfs_client_initdata cl_init = {
		.addr = ds_addr,
		.addrlen = ds_addrlen,
		.nodename = mds_clp->cl_rpcclient->cl_nodename,
		.ip_addr = mds_clp->cl_ipaddr,
		.nfs_mod = &nfs_v3,
		.proto = ds_proto,
		.net = mds_clp->cl_net,
		.timeparms = &ds_timeout,
		.cred = mds_srv->cred,
		.xprtsec = mds_clp->cl_xprtsec,
<<<<<<< HEAD
=======
		.connect_timeout = connect_timeout,
		.reconnect_timeout = connect_timeout,
>>>>>>> 2d5404ca
	};
	struct nfs_client *clp;
	char buf[INET6_ADDRSTRLEN + 1];

	/* fake a hostname because lockd wants it */
	if (rpc_ntop((struct sockaddr *)ds_addr, buf, sizeof(buf)) <= 0)
		return ERR_PTR(-EINVAL);
	cl_init.hostname = buf;

	switch (ds_proto) {
<<<<<<< HEAD
=======
	case XPRT_TRANSPORT_RDMA:
>>>>>>> 2d5404ca
	case XPRT_TRANSPORT_TCP:
	case XPRT_TRANSPORT_TCP_TLS:
		if (mds_clp->cl_nconnect > 1)
			cl_init.nconnect = mds_clp->cl_nconnect;
	}

	if (mds_srv->flags & NFS_MOUNT_NORESVPORT)
		__set_bit(NFS_CS_NORESVPORT, &cl_init.init_flags);

	__set_bit(NFS_CS_DS, &cl_init.init_flags);

	/* Use the MDS nfs_client cl_ipaddr. */
	nfs_init_timeout_values(&ds_timeout, ds_proto, ds_timeo, ds_retrans);
	clp = nfs_get_client(&cl_init);

	return clp;
}
EXPORT_SYMBOL_GPL(nfs3_set_ds_client);<|MERGE_RESOLUTION|>--- conflicted
+++ resolved
@@ -99,11 +99,8 @@
 		.timeparms = &ds_timeout,
 		.cred = mds_srv->cred,
 		.xprtsec = mds_clp->cl_xprtsec,
-<<<<<<< HEAD
-=======
 		.connect_timeout = connect_timeout,
 		.reconnect_timeout = connect_timeout,
->>>>>>> 2d5404ca
 	};
 	struct nfs_client *clp;
 	char buf[INET6_ADDRSTRLEN + 1];
@@ -114,10 +111,7 @@
 	cl_init.hostname = buf;
 
 	switch (ds_proto) {
-<<<<<<< HEAD
-=======
 	case XPRT_TRANSPORT_RDMA:
->>>>>>> 2d5404ca
 	case XPRT_TRANSPORT_TCP:
 	case XPRT_TRANSPORT_TCP_TLS:
 		if (mds_clp->cl_nconnect > 1)
