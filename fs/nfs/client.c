// SPDX-License-Identifier: GPL-2.0-or-later
/* client.c: NFS client sharing and management code
 *
 * Copyright (C) 2006 Red Hat, Inc. All Rights Reserved.
 * Written by David Howells (dhowells@redhat.com)
 */


#include <linux/module.h>
#include <linux/init.h>
#include <linux/sched.h>
#include <linux/time.h>
#include <linux/kernel.h>
#include <linux/mm.h>
#include <linux/string.h>
#include <linux/stat.h>
#include <linux/errno.h>
#include <linux/unistd.h>
#include <linux/sunrpc/addr.h>
#include <linux/sunrpc/clnt.h>
#include <linux/sunrpc/stats.h>
#include <linux/sunrpc/metrics.h>
#include <linux/sunrpc/xprtsock.h>
#include <linux/sunrpc/xprtrdma.h>
#include <linux/nfs_fs.h>
#include <linux/nfs_mount.h>
#include <linux/nfs4_mount.h>
#include <linux/lockd/bind.h>
#include <linux/seq_file.h>
#include <linux/mount.h>
#include <linux/vfs.h>
#include <linux/inet.h>
#include <linux/in6.h>
#include <linux/slab.h>
#include <linux/idr.h>
#include <net/ipv6.h>
#include <linux/nfs_xdr.h>
#include <linux/sunrpc/bc_xprt.h>
#include <linux/nsproxy.h>
#include <linux/pid_namespace.h>


#include "nfs4_fs.h"
#include "callback.h"
#include "delegation.h"
#include "iostat.h"
#include "internal.h"
#include "fscache.h"
#include "pnfs.h"
#include "nfs.h"
#include "netns.h"
#include "sysfs.h"
#include "nfs42.h"

#define NFSDBG_FACILITY		NFSDBG_CLIENT

static DECLARE_WAIT_QUEUE_HEAD(nfs_client_active_wq);
static DEFINE_SPINLOCK(nfs_version_lock);
static DEFINE_MUTEX(nfs_version_mutex);
static LIST_HEAD(nfs_versions);

/*
 * RPC cruft for NFS
 */
static const struct rpc_version *nfs_version[5] = {
	[2] = NULL,
	[3] = NULL,
	[4] = NULL,
};

const struct rpc_program nfs_program = {
	.name			= "nfs",
	.number			= NFS_PROGRAM,
	.nrvers			= ARRAY_SIZE(nfs_version),
	.version		= nfs_version,
	.stats			= &nfs_rpcstat,
	.pipe_dir_name		= NFS_PIPE_DIRNAME,
};

struct rpc_stat nfs_rpcstat = {
	.program		= &nfs_program
};

static struct nfs_subversion *find_nfs_version(unsigned int version)
{
	struct nfs_subversion *nfs;
	spin_lock(&nfs_version_lock);

	list_for_each_entry(nfs, &nfs_versions, list) {
		if (nfs->rpc_ops->version == version) {
			spin_unlock(&nfs_version_lock);
			return nfs;
		}
	}

	spin_unlock(&nfs_version_lock);
	return ERR_PTR(-EPROTONOSUPPORT);
}

struct nfs_subversion *get_nfs_version(unsigned int version)
{
	struct nfs_subversion *nfs = find_nfs_version(version);

	if (IS_ERR(nfs)) {
		mutex_lock(&nfs_version_mutex);
		request_module("nfsv%d", version);
		nfs = find_nfs_version(version);
		mutex_unlock(&nfs_version_mutex);
	}

	if (!IS_ERR(nfs) && !try_module_get(nfs->owner))
		return ERR_PTR(-EAGAIN);
	return nfs;
}

void put_nfs_version(struct nfs_subversion *nfs)
{
	module_put(nfs->owner);
}

void register_nfs_version(struct nfs_subversion *nfs)
{
	spin_lock(&nfs_version_lock);

	list_add(&nfs->list, &nfs_versions);
	nfs_version[nfs->rpc_ops->version] = nfs->rpc_vers;

	spin_unlock(&nfs_version_lock);
}
EXPORT_SYMBOL_GPL(register_nfs_version);

void unregister_nfs_version(struct nfs_subversion *nfs)
{
	spin_lock(&nfs_version_lock);

	nfs_version[nfs->rpc_ops->version] = NULL;
	list_del(&nfs->list);

	spin_unlock(&nfs_version_lock);
}
EXPORT_SYMBOL_GPL(unregister_nfs_version);

/*
 * Allocate a shared client record
 *
 * Since these are allocated/deallocated very rarely, we don't
 * bother putting them in a slab cache...
 */
struct nfs_client *nfs_alloc_client(const struct nfs_client_initdata *cl_init)
{
	struct nfs_client *clp;
	int err = -ENOMEM;

	if ((clp = kzalloc(sizeof(*clp), GFP_KERNEL)) == NULL)
		goto error_0;

	clp->cl_minorversion = cl_init->minorversion;
	clp->cl_nfs_mod = cl_init->nfs_mod;
	if (!try_module_get(clp->cl_nfs_mod->owner))
		goto error_dealloc;

	clp->rpc_ops = clp->cl_nfs_mod->rpc_ops;

	refcount_set(&clp->cl_count, 1);
	clp->cl_cons_state = NFS_CS_INITING;

	memcpy(&clp->cl_addr, cl_init->addr, cl_init->addrlen);
	clp->cl_addrlen = cl_init->addrlen;

	if (cl_init->hostname) {
		err = -ENOMEM;
		clp->cl_hostname = kstrdup(cl_init->hostname, GFP_KERNEL);
		if (!clp->cl_hostname)
			goto error_cleanup;
	}

	INIT_LIST_HEAD(&clp->cl_superblocks);
	clp->cl_rpcclient = ERR_PTR(-EINVAL);

	clp->cl_flags = cl_init->init_flags;
	clp->cl_proto = cl_init->proto;
	clp->cl_nconnect = cl_init->nconnect;
	clp->cl_max_connect = cl_init->max_connect ? cl_init->max_connect : 1;
	clp->cl_net = get_net(cl_init->net);

	clp->cl_principal = "*";
	return clp;

error_cleanup:
	put_nfs_version(clp->cl_nfs_mod);
error_dealloc:
	kfree(clp);
error_0:
	return ERR_PTR(err);
}
EXPORT_SYMBOL_GPL(nfs_alloc_client);

#if IS_ENABLED(CONFIG_NFS_V4)
static void nfs_cleanup_cb_ident_idr(struct net *net)
{
	struct nfs_net *nn = net_generic(net, nfs_net_id);

	idr_destroy(&nn->cb_ident_idr);
}

/* nfs_client_lock held */
static void nfs_cb_idr_remove_locked(struct nfs_client *clp)
{
	struct nfs_net *nn = net_generic(clp->cl_net, nfs_net_id);

	if (clp->cl_cb_ident)
		idr_remove(&nn->cb_ident_idr, clp->cl_cb_ident);
}

static void pnfs_init_server(struct nfs_server *server)
{
	rpc_init_wait_queue(&server->roc_rpcwaitq, "pNFS ROC");
}

#else
static void nfs_cleanup_cb_ident_idr(struct net *net)
{
}

static void nfs_cb_idr_remove_locked(struct nfs_client *clp)
{
}

static void pnfs_init_server(struct nfs_server *server)
{
}

#endif /* CONFIG_NFS_V4 */

/*
 * Destroy a shared client record
 */
void nfs_free_client(struct nfs_client *clp)
{
	/* -EIO all pending I/O */
	if (!IS_ERR(clp->cl_rpcclient))
		rpc_shutdown_client(clp->cl_rpcclient);

	put_net(clp->cl_net);
	put_nfs_version(clp->cl_nfs_mod);
	kfree(clp->cl_hostname);
	kfree(clp->cl_acceptor);
	kfree(clp);
}
EXPORT_SYMBOL_GPL(nfs_free_client);

/*
 * Release a reference to a shared client record
 */
void nfs_put_client(struct nfs_client *clp)
{
	struct nfs_net *nn;

	if (!clp)
		return;

	nn = net_generic(clp->cl_net, nfs_net_id);

	if (refcount_dec_and_lock(&clp->cl_count, &nn->nfs_client_lock)) {
		list_del(&clp->cl_share_link);
		nfs_cb_idr_remove_locked(clp);
		spin_unlock(&nn->nfs_client_lock);

		WARN_ON_ONCE(!list_empty(&clp->cl_superblocks));

		clp->rpc_ops->free_client(clp);
	}
}
EXPORT_SYMBOL_GPL(nfs_put_client);

/*
 * Find an nfs_client on the list that matches the initialisation data
 * that is supplied.
 */
static struct nfs_client *nfs_match_client(const struct nfs_client_initdata *data)
{
	struct nfs_client *clp;
	const struct sockaddr *sap = (struct sockaddr *)data->addr;
	struct nfs_net *nn = net_generic(data->net, nfs_net_id);
	int error;

again:
	list_for_each_entry(clp, &nn->nfs_client_list, cl_share_link) {
	        const struct sockaddr *clap = (struct sockaddr *)&clp->cl_addr;
		/* Don't match clients that failed to initialise properly */
		if (clp->cl_cons_state < 0)
			continue;

		/* If a client is still initializing then we need to wait */
		if (clp->cl_cons_state > NFS_CS_READY) {
			refcount_inc(&clp->cl_count);
			spin_unlock(&nn->nfs_client_lock);
			error = nfs_wait_client_init_complete(clp);
			nfs_put_client(clp);
			spin_lock(&nn->nfs_client_lock);
			if (error < 0)
				return ERR_PTR(error);
			goto again;
		}

		/* Different NFS versions cannot share the same nfs_client */
		if (clp->rpc_ops != data->nfs_mod->rpc_ops)
			continue;

		if (clp->cl_proto != data->proto)
			continue;
		/* Match nfsv4 minorversion */
		if (clp->cl_minorversion != data->minorversion)
			continue;

		/* Match request for a dedicated DS */
		if (test_bit(NFS_CS_DS, &data->init_flags) !=
		    test_bit(NFS_CS_DS, &clp->cl_flags))
			continue;

		/* Match the full socket address */
		if (!rpc_cmp_addr_port(sap, clap))
			/* Match all xprt_switch full socket addresses */
			if (IS_ERR(clp->cl_rpcclient) ||
                            !rpc_clnt_xprt_switch_has_addr(clp->cl_rpcclient,
							   sap))
				continue;

		refcount_inc(&clp->cl_count);
		return clp;
	}
	return NULL;
}

/*
 * Return true if @clp is done initializing, false if still working on it.
 *
 * Use nfs_client_init_status to check if it was successful.
 */
bool nfs_client_init_is_complete(const struct nfs_client *clp)
{
	return clp->cl_cons_state <= NFS_CS_READY;
}
EXPORT_SYMBOL_GPL(nfs_client_init_is_complete);

/*
 * Return 0 if @clp was successfully initialized, -errno otherwise.
 *
 * This must be called *after* nfs_client_init_is_complete() returns true,
 * otherwise it will pop WARN_ON_ONCE and return -EINVAL
 */
int nfs_client_init_status(const struct nfs_client *clp)
{
	/* called without checking nfs_client_init_is_complete */
	if (clp->cl_cons_state > NFS_CS_READY) {
		WARN_ON_ONCE(1);
		return -EINVAL;
	}
	return clp->cl_cons_state;
}
EXPORT_SYMBOL_GPL(nfs_client_init_status);

int nfs_wait_client_init_complete(const struct nfs_client *clp)
{
	return wait_event_killable(nfs_client_active_wq,
			nfs_client_init_is_complete(clp));
}
EXPORT_SYMBOL_GPL(nfs_wait_client_init_complete);

/*
 * Found an existing client.  Make sure it's ready before returning.
 */
static struct nfs_client *
nfs_found_client(const struct nfs_client_initdata *cl_init,
		 struct nfs_client *clp)
{
	int error;

	error = nfs_wait_client_init_complete(clp);
	if (error < 0) {
		nfs_put_client(clp);
		return ERR_PTR(-ERESTARTSYS);
	}

	if (clp->cl_cons_state < NFS_CS_READY) {
		error = clp->cl_cons_state;
		nfs_put_client(clp);
		return ERR_PTR(error);
	}

	smp_rmb();
	return clp;
}

/*
 * Look up a client by IP address and protocol version
 * - creates a new record if one doesn't yet exist
 */
struct nfs_client *nfs_get_client(const struct nfs_client_initdata *cl_init)
{
	struct nfs_client *clp, *new = NULL;
	struct nfs_net *nn = net_generic(cl_init->net, nfs_net_id);
	const struct nfs_rpc_ops *rpc_ops = cl_init->nfs_mod->rpc_ops;

	if (cl_init->hostname == NULL) {
		WARN_ON(1);
		return ERR_PTR(-EINVAL);
	}

	/* see if the client already exists */
	do {
		spin_lock(&nn->nfs_client_lock);

		clp = nfs_match_client(cl_init);
		if (clp) {
			spin_unlock(&nn->nfs_client_lock);
			if (new)
				new->rpc_ops->free_client(new);
			if (IS_ERR(clp))
				return clp;
			return nfs_found_client(cl_init, clp);
		}
		if (new) {
			list_add_tail(&new->cl_share_link,
					&nn->nfs_client_list);
			spin_unlock(&nn->nfs_client_lock);
			return rpc_ops->init_client(new, cl_init);
		}

		spin_unlock(&nn->nfs_client_lock);

		new = rpc_ops->alloc_client(cl_init);
	} while (!IS_ERR(new));

	return new;
}
EXPORT_SYMBOL_GPL(nfs_get_client);

/*
 * Mark a server as ready or failed
 */
void nfs_mark_client_ready(struct nfs_client *clp, int state)
{
	smp_wmb();
	clp->cl_cons_state = state;
	wake_up_all(&nfs_client_active_wq);
}
EXPORT_SYMBOL_GPL(nfs_mark_client_ready);

/*
 * Initialise the timeout values for a connection
 */
void nfs_init_timeout_values(struct rpc_timeout *to, int proto,
				    int timeo, int retrans)
{
	to->to_initval = timeo * HZ / 10;
	to->to_retries = retrans;

	switch (proto) {
	case XPRT_TRANSPORT_TCP:
	case XPRT_TRANSPORT_RDMA:
		if (retrans == NFS_UNSPEC_RETRANS)
			to->to_retries = NFS_DEF_TCP_RETRANS;
		if (timeo == NFS_UNSPEC_TIMEO || to->to_initval == 0)
			to->to_initval = NFS_DEF_TCP_TIMEO * HZ / 10;
		if (to->to_initval > NFS_MAX_TCP_TIMEOUT)
			to->to_initval = NFS_MAX_TCP_TIMEOUT;
		to->to_increment = to->to_initval;
		to->to_maxval = to->to_initval + (to->to_increment * to->to_retries);
		if (to->to_maxval > NFS_MAX_TCP_TIMEOUT)
			to->to_maxval = NFS_MAX_TCP_TIMEOUT;
		if (to->to_maxval < to->to_initval)
			to->to_maxval = to->to_initval;
		to->to_exponential = 0;
		break;
	case XPRT_TRANSPORT_UDP:
		if (retrans == NFS_UNSPEC_RETRANS)
			to->to_retries = NFS_DEF_UDP_RETRANS;
		if (timeo == NFS_UNSPEC_TIMEO || to->to_initval == 0)
			to->to_initval = NFS_DEF_UDP_TIMEO * HZ / 10;
		if (to->to_initval > NFS_MAX_UDP_TIMEOUT)
			to->to_initval = NFS_MAX_UDP_TIMEOUT;
		to->to_maxval = NFS_MAX_UDP_TIMEOUT;
		to->to_exponential = 1;
		break;
	default:
		BUG();
	}
}
EXPORT_SYMBOL_GPL(nfs_init_timeout_values);

/*
 * Create an RPC client handle
 */
int nfs_create_rpc_client(struct nfs_client *clp,
			  const struct nfs_client_initdata *cl_init,
			  rpc_authflavor_t flavor)
{
	struct rpc_clnt		*clnt = NULL;
	struct rpc_create_args args = {
		.net		= clp->cl_net,
		.protocol	= clp->cl_proto,
		.nconnect	= clp->cl_nconnect,
		.address	= (struct sockaddr *)&clp->cl_addr,
		.addrsize	= clp->cl_addrlen,
		.timeout	= cl_init->timeparms,
		.servername	= clp->cl_hostname,
		.nodename	= cl_init->nodename,
		.program	= &nfs_program,
		.version	= clp->rpc_ops->version,
		.authflavor	= flavor,
		.cred		= cl_init->cred,
	};

	if (test_bit(NFS_CS_DISCRTRY, &clp->cl_flags))
		args.flags |= RPC_CLNT_CREATE_DISCRTRY;
	if (test_bit(NFS_CS_NO_RETRANS_TIMEOUT, &clp->cl_flags))
		args.flags |= RPC_CLNT_CREATE_NO_RETRANS_TIMEOUT;
	if (test_bit(NFS_CS_NORESVPORT, &clp->cl_flags))
		args.flags |= RPC_CLNT_CREATE_NONPRIVPORT;
	if (test_bit(NFS_CS_INFINITE_SLOTS, &clp->cl_flags))
		args.flags |= RPC_CLNT_CREATE_INFINITE_SLOTS;
	if (test_bit(NFS_CS_NOPING, &clp->cl_flags))
		args.flags |= RPC_CLNT_CREATE_NOPING;
	if (test_bit(NFS_CS_REUSEPORT, &clp->cl_flags))
		args.flags |= RPC_CLNT_CREATE_REUSEPORT;

	if (!IS_ERR(clp->cl_rpcclient))
		return 0;

	clnt = rpc_create(&args);
	if (IS_ERR(clnt)) {
		dprintk("%s: cannot create RPC client. Error = %ld\n",
				__func__, PTR_ERR(clnt));
		return PTR_ERR(clnt);
	}

	clnt->cl_principal = clp->cl_principal;
	clp->cl_rpcclient = clnt;
	clnt->cl_max_connect = clp->cl_max_connect;
	return 0;
}
EXPORT_SYMBOL_GPL(nfs_create_rpc_client);

/*
 * Version 2 or 3 client destruction
 */
static void nfs_destroy_server(struct nfs_server *server)
{
	if (server->nlm_host)
		nlmclnt_done(server->nlm_host);
}

/*
 * Version 2 or 3 lockd setup
 */
static int nfs_start_lockd(struct nfs_server *server)
{
	struct nlm_host *host;
	struct nfs_client *clp = server->nfs_client;
	struct nlmclnt_initdata nlm_init = {
		.hostname	= clp->cl_hostname,
		.address	= (struct sockaddr *)&clp->cl_addr,
		.addrlen	= clp->cl_addrlen,
		.nfs_version	= clp->rpc_ops->version,
		.noresvport	= server->flags & NFS_MOUNT_NORESVPORT ?
					1 : 0,
		.net		= clp->cl_net,
		.nlmclnt_ops 	= clp->cl_nfs_mod->rpc_ops->nlmclnt_ops,
		.cred		= server->cred,
	};

	if (nlm_init.nfs_version > 3)
		return 0;
	if ((server->flags & NFS_MOUNT_LOCAL_FLOCK) &&
			(server->flags & NFS_MOUNT_LOCAL_FCNTL))
		return 0;

	switch (clp->cl_proto) {
		default:
			nlm_init.protocol = IPPROTO_TCP;
			break;
#ifndef CONFIG_NFS_DISABLE_UDP_SUPPORT
		case XPRT_TRANSPORT_UDP:
			nlm_init.protocol = IPPROTO_UDP;
#endif
	}

	host = nlmclnt_init(&nlm_init);
	if (IS_ERR(host))
		return PTR_ERR(host);

	server->nlm_host = host;
	server->destroy = nfs_destroy_server;
	return 0;
}

/*
 * Create a general RPC client
 */
int nfs_init_server_rpcclient(struct nfs_server *server,
		const struct rpc_timeout *timeo,
		rpc_authflavor_t pseudoflavour)
{
	struct nfs_client *clp = server->nfs_client;

	server->client = rpc_clone_client_set_auth(clp->cl_rpcclient,
							pseudoflavour);
	if (IS_ERR(server->client)) {
		dprintk("%s: couldn't create rpc_client!\n", __func__);
		return PTR_ERR(server->client);
	}

	memcpy(&server->client->cl_timeout_default,
			timeo,
			sizeof(server->client->cl_timeout_default));
	server->client->cl_timeout = &server->client->cl_timeout_default;
	server->client->cl_softrtry = 0;
	if (server->flags & NFS_MOUNT_SOFTERR)
		server->client->cl_softerr = 1;
	if (server->flags & NFS_MOUNT_SOFT)
		server->client->cl_softrtry = 1;

	return 0;
}
EXPORT_SYMBOL_GPL(nfs_init_server_rpcclient);

/**
 * nfs_init_client - Initialise an NFS2 or NFS3 client
 *
 * @clp: nfs_client to initialise
 * @cl_init: Initialisation parameters
 *
 * Returns pointer to an NFS client, or an ERR_PTR value.
 */
struct nfs_client *nfs_init_client(struct nfs_client *clp,
				   const struct nfs_client_initdata *cl_init)
{
	int error;

	/* the client is already initialised */
	if (clp->cl_cons_state == NFS_CS_READY)
		return clp;

	/*
	 * Create a client RPC handle for doing FSSTAT with UNIX auth only
	 * - RFC 2623, sec 2.3.2
	 */
	error = nfs_create_rpc_client(clp, cl_init, RPC_AUTH_UNIX);
	nfs_mark_client_ready(clp, error == 0 ? NFS_CS_READY : error);
	if (error < 0) {
		nfs_put_client(clp);
		clp = ERR_PTR(error);
	}
	return clp;
}
EXPORT_SYMBOL_GPL(nfs_init_client);

/*
 * Create a version 2 or 3 client
 */
static int nfs_init_server(struct nfs_server *server,
			   const struct fs_context *fc)
{
	const struct nfs_fs_context *ctx = nfs_fc2context(fc);
	struct rpc_timeout timeparms;
	struct nfs_client_initdata cl_init = {
		.hostname = ctx->nfs_server.hostname,
		.addr = &ctx->nfs_server._address,
		.addrlen = ctx->nfs_server.addrlen,
		.nfs_mod = ctx->nfs_mod,
		.proto = ctx->nfs_server.protocol,
		.net = fc->net_ns,
		.timeparms = &timeparms,
		.cred = server->cred,
		.nconnect = ctx->nfs_server.nconnect,
		.init_flags = (1UL << NFS_CS_REUSEPORT),
	};
	struct nfs_client *clp;
	int error;

	nfs_init_timeout_values(&timeparms, ctx->nfs_server.protocol,
				ctx->timeo, ctx->retrans);
	if (ctx->flags & NFS_MOUNT_NORESVPORT)
		set_bit(NFS_CS_NORESVPORT, &cl_init.init_flags);

	/* Allocate or find a client reference we can use */
	clp = nfs_get_client(&cl_init);
	if (IS_ERR(clp))
		return PTR_ERR(clp);

	server->nfs_client = clp;

	/* Initialise the client representation from the mount data */
	server->flags = ctx->flags;
	server->options = ctx->options;
	server->caps |= NFS_CAP_HARDLINKS | NFS_CAP_SYMLINKS;

	switch (clp->rpc_ops->version) {
	case 2:
		server->fattr_valid = NFS_ATTR_FATTR_V2;
		break;
	case 3:
		server->fattr_valid = NFS_ATTR_FATTR_V3;
		break;
	default:
		server->fattr_valid = NFS_ATTR_FATTR_V4;
	}

	if (ctx->rsize)
		server->rsize = nfs_io_size(ctx->rsize, clp->cl_proto);
	if (ctx->wsize)
		server->wsize = nfs_io_size(ctx->wsize, clp->cl_proto);

	server->acregmin = ctx->acregmin * HZ;
	server->acregmax = ctx->acregmax * HZ;
	server->acdirmin = ctx->acdirmin * HZ;
	server->acdirmax = ctx->acdirmax * HZ;

	/* Start lockd here, before we might error out */
	error = nfs_start_lockd(server);
	if (error < 0)
		goto error;

	server->port = ctx->nfs_server.port;
	server->auth_info = ctx->auth_info;

	error = nfs_init_server_rpcclient(server, &timeparms,
					  ctx->selected_flavor);
	if (error < 0)
		goto error;

	/* Preserve the values of mount_server-related mount options */
	if (ctx->mount_server.addrlen) {
		memcpy(&server->mountd_address, &ctx->mount_server.address,
			ctx->mount_server.addrlen);
		server->mountd_addrlen = ctx->mount_server.addrlen;
	}
	server->mountd_version = ctx->mount_server.version;
	server->mountd_port = ctx->mount_server.port;
	server->mountd_protocol = ctx->mount_server.protocol;

	server->namelen  = ctx->namlen;
	return 0;

error:
	server->nfs_client = NULL;
	nfs_put_client(clp);
	return error;
}

/*
 * Load up the server record from information gained in an fsinfo record
 */
static void nfs_server_set_fsinfo(struct nfs_server *server,
				  struct nfs_fsinfo *fsinfo)
{
	struct nfs_client *clp = server->nfs_client;
	unsigned long max_rpc_payload, raw_max_rpc_payload;

	/* Work out a lot of parameters */
	if (server->rsize == 0)
		server->rsize = nfs_io_size(fsinfo->rtpref, clp->cl_proto);
	if (server->wsize == 0)
		server->wsize = nfs_io_size(fsinfo->wtpref, clp->cl_proto);

	if (fsinfo->rtmax >= 512 && server->rsize > fsinfo->rtmax)
		server->rsize = nfs_io_size(fsinfo->rtmax, clp->cl_proto);
	if (fsinfo->wtmax >= 512 && server->wsize > fsinfo->wtmax)
		server->wsize = nfs_io_size(fsinfo->wtmax, clp->cl_proto);

	raw_max_rpc_payload = rpc_max_payload(server->client);
	max_rpc_payload = nfs_block_size(raw_max_rpc_payload, NULL);

	if (server->rsize > max_rpc_payload)
		server->rsize = max_rpc_payload;
	if (server->rsize > NFS_MAX_FILE_IO_SIZE)
		server->rsize = NFS_MAX_FILE_IO_SIZE;
	server->rpages = (server->rsize + PAGE_SIZE - 1) >> PAGE_SHIFT;

	if (server->wsize > max_rpc_payload)
		server->wsize = max_rpc_payload;
	if (server->wsize > NFS_MAX_FILE_IO_SIZE)
		server->wsize = NFS_MAX_FILE_IO_SIZE;
	server->wpages = (server->wsize + PAGE_SIZE - 1) >> PAGE_SHIFT;

	server->wtmult = nfs_block_bits(fsinfo->wtmult, NULL);

	server->dtsize = nfs_block_size(fsinfo->dtpref, NULL);
	if (server->dtsize > NFS_MAX_FILE_IO_SIZE)
		server->dtsize = NFS_MAX_FILE_IO_SIZE;
	if (server->dtsize > server->rsize)
		server->dtsize = server->rsize;

	if (server->flags & NFS_MOUNT_NOAC) {
		server->acregmin = server->acregmax = 0;
		server->acdirmin = server->acdirmax = 0;
	}

	server->maxfilesize = fsinfo->maxfilesize;

	server->time_delta = fsinfo->time_delta;
	server->change_attr_type = fsinfo->change_attr_type;

	server->clone_blksize = fsinfo->clone_blksize;
	/* We're airborne Set socket buffersize */
	rpc_setbufsize(server->client, server->wsize + 100, server->rsize + 100);

#ifdef CONFIG_NFS_V4_2
	/*
	 * Defaults until limited by the session parameters.
	 */
	server->gxasize = min_t(unsigned int, raw_max_rpc_payload,
				XATTR_SIZE_MAX);
	server->sxasize = min_t(unsigned int, raw_max_rpc_payload,
				XATTR_SIZE_MAX);
	server->lxasize = min_t(unsigned int, raw_max_rpc_payload,
				nfs42_listxattr_xdrsize(XATTR_LIST_MAX));

	if (fsinfo->xattr_support)
		server->caps |= NFS_CAP_XATTR;
#endif
}

/*
 * Probe filesystem information, including the FSID on v2/v3
 */
static int nfs_probe_fsinfo(struct nfs_server *server, struct nfs_fh *mntfh, struct nfs_fattr *fattr)
{
	struct nfs_fsinfo fsinfo;
	struct nfs_client *clp = server->nfs_client;
	int error;

	if (clp->rpc_ops->set_capabilities != NULL) {
		error = clp->rpc_ops->set_capabilities(server, mntfh);
		if (error < 0)
			return error;
	}

	fsinfo.fattr = fattr;
	fsinfo.nlayouttypes = 0;
	memset(fsinfo.layouttype, 0, sizeof(fsinfo.layouttype));
	error = clp->rpc_ops->fsinfo(server, mntfh, &fsinfo);
	if (error < 0)
		return error;

	nfs_server_set_fsinfo(server, &fsinfo);

	/* Get some general file system info */
	if (server->namelen == 0) {
		struct nfs_pathconf pathinfo;

		pathinfo.fattr = fattr;
		nfs_fattr_init(fattr);

		if (clp->rpc_ops->pathconf(server, mntfh, &pathinfo) >= 0)
			server->namelen = pathinfo.max_namelen;
	}

	if (clp->rpc_ops->discover_trunking != NULL &&
<<<<<<< HEAD
	    (clp->rpc_ops->rpc_ops_cookie == NFS_RPC_OPS_COOKIE_1 ||
	     clp->rpc_ops->rpc_ops_cookie == NFS_RPC_OPS_COOKIE_2) &&
	    (server->caps & NFS_CAP_FS_LOCATIONS &&
=======
			(server->caps & NFS_CAP_FS_LOCATIONS &&
>>>>>>> eb3cdb58
			 (server->flags & NFS_MOUNT_TRUNK_DISCOVERY))) {
		error = clp->rpc_ops->discover_trunking(server, mntfh);
		if (error < 0)
			return error;
	}

	return 0;
}

/*
 * Grab the destination's particulars, including lease expiry time.
 *
 * Returns zero if probe succeeded and retrieved FSID matches the FSID
 * we have cached.
 */
int nfs_probe_server(struct nfs_server *server, struct nfs_fh *mntfh)
{
	struct nfs_fattr *fattr;
	int error;

	fattr = nfs_alloc_fattr();
	if (fattr == NULL)
		return -ENOMEM;

	/* Sanity: the probe won't work if the destination server
	 * does not recognize the migrated FH. */
	error = nfs_probe_fsinfo(server, mntfh, fattr);

	nfs_free_fattr(fattr);
	return error;
}
EXPORT_SYMBOL_GPL(nfs_probe_server);

/*
 * Copy useful information when duplicating a server record
 */
void nfs_server_copy_userdata(struct nfs_server *target, struct nfs_server *source)
{
	target->flags = source->flags;
	target->rsize = source->rsize;
	target->wsize = source->wsize;
	target->acregmin = source->acregmin;
	target->acregmax = source->acregmax;
	target->acdirmin = source->acdirmin;
	target->acdirmax = source->acdirmax;
	target->caps = source->caps;
	target->options = source->options;
	target->auth_info = source->auth_info;
	target->port = source->port;
}
EXPORT_SYMBOL_GPL(nfs_server_copy_userdata);

void nfs_server_insert_lists(struct nfs_server *server)
{
	struct nfs_client *clp = server->nfs_client;
	struct nfs_net *nn = net_generic(clp->cl_net, nfs_net_id);

	spin_lock(&nn->nfs_client_lock);
	list_add_tail_rcu(&server->client_link, &clp->cl_superblocks);
	list_add_tail(&server->master_link, &nn->nfs_volume_list);
	clear_bit(NFS_CS_STOP_RENEW, &clp->cl_res_state);
	spin_unlock(&nn->nfs_client_lock);

}
EXPORT_SYMBOL_GPL(nfs_server_insert_lists);

void nfs_server_remove_lists(struct nfs_server *server)
{
	struct nfs_client *clp = server->nfs_client;
	struct nfs_net *nn;

	if (clp == NULL)
		return;
	nn = net_generic(clp->cl_net, nfs_net_id);
	spin_lock(&nn->nfs_client_lock);
	list_del_rcu(&server->client_link);
	if (list_empty(&clp->cl_superblocks))
		set_bit(NFS_CS_STOP_RENEW, &clp->cl_res_state);
	list_del(&server->master_link);
	spin_unlock(&nn->nfs_client_lock);

	synchronize_rcu();
}
EXPORT_SYMBOL_GPL(nfs_server_remove_lists);

/*
 * Allocate and initialise a server record
 */
struct nfs_server *nfs_alloc_server(void)
{
	struct nfs_server *server;

	server = kzalloc(sizeof(struct nfs_server), GFP_KERNEL);
	if (!server)
		return NULL;

	server->client = server->client_acl = ERR_PTR(-EINVAL);

	/* Zero out the NFS state stuff */
	INIT_LIST_HEAD(&server->client_link);
	INIT_LIST_HEAD(&server->master_link);
	INIT_LIST_HEAD(&server->delegations);
	INIT_LIST_HEAD(&server->layouts);
	INIT_LIST_HEAD(&server->state_owners_lru);
	INIT_LIST_HEAD(&server->ss_copies);

	atomic_set(&server->active, 0);

	server->io_stats = nfs_alloc_iostats();
	if (!server->io_stats) {
		kfree(server);
		return NULL;
	}

	server->change_attr_type = NFS4_CHANGE_TYPE_IS_UNDEFINED;

	ida_init(&server->openowner_id);
	ida_init(&server->lockowner_id);
	pnfs_init_server(server);
	rpc_init_wait_queue(&server->uoc_rpcwaitq, "NFS UOC");

	return server;
}
EXPORT_SYMBOL_GPL(nfs_alloc_server);

/*
 * Free up a server record
 */
void nfs_free_server(struct nfs_server *server)
{
	nfs_server_remove_lists(server);

	if (server->destroy != NULL)
		server->destroy(server);

	if (!IS_ERR(server->client_acl))
		rpc_shutdown_client(server->client_acl);
	if (!IS_ERR(server->client))
		rpc_shutdown_client(server->client);

	nfs_put_client(server->nfs_client);

	ida_destroy(&server->lockowner_id);
	ida_destroy(&server->openowner_id);
	nfs_free_iostats(server->io_stats);
	put_cred(server->cred);
	kfree(server);
	nfs_release_automount_timer();
}
EXPORT_SYMBOL_GPL(nfs_free_server);

/*
 * Create a version 2 or 3 volume record
 * - keyed on server and FSID
 */
struct nfs_server *nfs_create_server(struct fs_context *fc)
{
	struct nfs_fs_context *ctx = nfs_fc2context(fc);
	struct nfs_server *server;
	struct nfs_fattr *fattr;
	int error;

	server = nfs_alloc_server();
	if (!server)
		return ERR_PTR(-ENOMEM);

	server->cred = get_cred(fc->cred);

	error = -ENOMEM;
	fattr = nfs_alloc_fattr();
	if (fattr == NULL)
		goto error;

	/* Get a client representation */
	error = nfs_init_server(server, fc);
	if (error < 0)
		goto error;

	/* Probe the root fh to retrieve its FSID */
	error = nfs_probe_fsinfo(server, ctx->mntfh, fattr);
	if (error < 0)
		goto error;
	if (server->nfs_client->rpc_ops->version == 3) {
		if (server->namelen == 0 || server->namelen > NFS3_MAXNAMLEN)
			server->namelen = NFS3_MAXNAMLEN;
		if (!(ctx->flags & NFS_MOUNT_NORDIRPLUS))
			server->caps |= NFS_CAP_READDIRPLUS;
	} else {
		if (server->namelen == 0 || server->namelen > NFS2_MAXNAMLEN)
			server->namelen = NFS2_MAXNAMLEN;
	}

	if (!(fattr->valid & NFS_ATTR_FATTR)) {
		error = ctx->nfs_mod->rpc_ops->getattr(server, ctx->mntfh,
						       fattr, NULL);
		if (error < 0) {
			dprintk("nfs_create_server: getattr error = %d\n", -error);
			goto error;
		}
	}
	memcpy(&server->fsid, &fattr->fsid, sizeof(server->fsid));

	dprintk("Server FSID: %llx:%llx\n",
		(unsigned long long) server->fsid.major,
		(unsigned long long) server->fsid.minor);

	nfs_server_insert_lists(server);
	server->mount_time = jiffies;
	nfs_free_fattr(fattr);
	return server;

error:
	nfs_free_fattr(fattr);
	nfs_free_server(server);
	return ERR_PTR(error);
}
EXPORT_SYMBOL_GPL(nfs_create_server);

/*
 * Clone an NFS2, NFS3 or NFS4 server record
 */
struct nfs_server *nfs_clone_server(struct nfs_server *source,
				    struct nfs_fh *fh,
				    struct nfs_fattr *fattr,
				    rpc_authflavor_t flavor)
{
	struct nfs_server *server;
	int error;

	server = nfs_alloc_server();
	if (!server)
		return ERR_PTR(-ENOMEM);

	server->cred = get_cred(source->cred);

	/* Copy data from the source */
	server->nfs_client = source->nfs_client;
	server->destroy = source->destroy;
	refcount_inc(&server->nfs_client->cl_count);
	nfs_server_copy_userdata(server, source);

	server->fsid = fattr->fsid;

	error = nfs_init_server_rpcclient(server,
			source->client->cl_timeout,
			flavor);
	if (error < 0)
		goto out_free_server;

	/* probe the filesystem info for this server filesystem */
	error = nfs_probe_server(server, fh);
	if (error < 0)
		goto out_free_server;

	if (server->namelen == 0 || server->namelen > NFS4_MAXNAMLEN)
		server->namelen = NFS4_MAXNAMLEN;

	error = nfs_start_lockd(server);
	if (error < 0)
		goto out_free_server;

	nfs_server_insert_lists(server);
	server->mount_time = jiffies;

	return server;

out_free_server:
	nfs_free_server(server);
	return ERR_PTR(error);
}
EXPORT_SYMBOL_GPL(nfs_clone_server);

void nfs_clients_init(struct net *net)
{
	struct nfs_net *nn = net_generic(net, nfs_net_id);

	INIT_LIST_HEAD(&nn->nfs_client_list);
	INIT_LIST_HEAD(&nn->nfs_volume_list);
#if IS_ENABLED(CONFIG_NFS_V4)
	idr_init(&nn->cb_ident_idr);
#endif
	spin_lock_init(&nn->nfs_client_lock);
	nn->boot_time = ktime_get_real();

	nfs_netns_sysfs_setup(nn, net);
}

void nfs_clients_exit(struct net *net)
{
	struct nfs_net *nn = net_generic(net, nfs_net_id);

	nfs_netns_sysfs_destroy(nn);
	nfs_cleanup_cb_ident_idr(net);
	WARN_ON_ONCE(!list_empty(&nn->nfs_client_list));
	WARN_ON_ONCE(!list_empty(&nn->nfs_volume_list));
}

#ifdef CONFIG_PROC_FS
static void *nfs_server_list_start(struct seq_file *p, loff_t *pos);
static void *nfs_server_list_next(struct seq_file *p, void *v, loff_t *pos);
static void nfs_server_list_stop(struct seq_file *p, void *v);
static int nfs_server_list_show(struct seq_file *m, void *v);

static const struct seq_operations nfs_server_list_ops = {
	.start	= nfs_server_list_start,
	.next	= nfs_server_list_next,
	.stop	= nfs_server_list_stop,
	.show	= nfs_server_list_show,
};

static void *nfs_volume_list_start(struct seq_file *p, loff_t *pos);
static void *nfs_volume_list_next(struct seq_file *p, void *v, loff_t *pos);
static void nfs_volume_list_stop(struct seq_file *p, void *v);
static int nfs_volume_list_show(struct seq_file *m, void *v);

static const struct seq_operations nfs_volume_list_ops = {
	.start	= nfs_volume_list_start,
	.next	= nfs_volume_list_next,
	.stop	= nfs_volume_list_stop,
	.show	= nfs_volume_list_show,
};

/*
 * set up the iterator to start reading from the server list and return the first item
 */
static void *nfs_server_list_start(struct seq_file *m, loff_t *_pos)
				__acquires(&nn->nfs_client_lock)
{
	struct nfs_net *nn = net_generic(seq_file_net(m), nfs_net_id);

	/* lock the list against modification */
	spin_lock(&nn->nfs_client_lock);
	return seq_list_start_head(&nn->nfs_client_list, *_pos);
}

/*
 * move to next server
 */
static void *nfs_server_list_next(struct seq_file *p, void *v, loff_t *pos)
{
	struct nfs_net *nn = net_generic(seq_file_net(p), nfs_net_id);

	return seq_list_next(v, &nn->nfs_client_list, pos);
}

/*
 * clean up after reading from the transports list
 */
static void nfs_server_list_stop(struct seq_file *p, void *v)
				__releases(&nn->nfs_client_lock)
{
	struct nfs_net *nn = net_generic(seq_file_net(p), nfs_net_id);

	spin_unlock(&nn->nfs_client_lock);
}

/*
 * display a header line followed by a load of call lines
 */
static int nfs_server_list_show(struct seq_file *m, void *v)
{
	struct nfs_client *clp;
	struct nfs_net *nn = net_generic(seq_file_net(m), nfs_net_id);

	/* display header on line 1 */
	if (v == &nn->nfs_client_list) {
		seq_puts(m, "NV SERVER   PORT USE HOSTNAME\n");
		return 0;
	}

	/* display one transport per line on subsequent lines */
	clp = list_entry(v, struct nfs_client, cl_share_link);

	/* Check if the client is initialized */
	if (clp->cl_cons_state != NFS_CS_READY)
		return 0;

	rcu_read_lock();
	seq_printf(m, "v%u %s %s %3d %s\n",
		   clp->rpc_ops->version,
		   rpc_peeraddr2str(clp->cl_rpcclient, RPC_DISPLAY_HEX_ADDR),
		   rpc_peeraddr2str(clp->cl_rpcclient, RPC_DISPLAY_HEX_PORT),
		   refcount_read(&clp->cl_count),
		   clp->cl_hostname);
	rcu_read_unlock();

	return 0;
}

/*
 * set up the iterator to start reading from the volume list and return the first item
 */
static void *nfs_volume_list_start(struct seq_file *m, loff_t *_pos)
				__acquires(&nn->nfs_client_lock)
{
	struct nfs_net *nn = net_generic(seq_file_net(m), nfs_net_id);

	/* lock the list against modification */
	spin_lock(&nn->nfs_client_lock);
	return seq_list_start_head(&nn->nfs_volume_list, *_pos);
}

/*
 * move to next volume
 */
static void *nfs_volume_list_next(struct seq_file *p, void *v, loff_t *pos)
{
	struct nfs_net *nn = net_generic(seq_file_net(p), nfs_net_id);

	return seq_list_next(v, &nn->nfs_volume_list, pos);
}

/*
 * clean up after reading from the transports list
 */
static void nfs_volume_list_stop(struct seq_file *p, void *v)
				__releases(&nn->nfs_client_lock)
{
	struct nfs_net *nn = net_generic(seq_file_net(p), nfs_net_id);

	spin_unlock(&nn->nfs_client_lock);
}

/*
 * display a header line followed by a load of call lines
 */
static int nfs_volume_list_show(struct seq_file *m, void *v)
{
	struct nfs_server *server;
	struct nfs_client *clp;
	char dev[13];	// 8 for 2^24, 1 for ':', 3 for 2^8, 1 for '\0'
	char fsid[34];	// 2 * 16 for %llx, 1 for ':', 1 for '\0'
	struct nfs_net *nn = net_generic(seq_file_net(m), nfs_net_id);

	/* display header on line 1 */
	if (v == &nn->nfs_volume_list) {
		seq_puts(m, "NV SERVER   PORT DEV          FSID"
			    "                              FSC\n");
		return 0;
	}
	/* display one transport per line on subsequent lines */
	server = list_entry(v, struct nfs_server, master_link);
	clp = server->nfs_client;

	snprintf(dev, sizeof(dev), "%u:%u",
		 MAJOR(server->s_dev), MINOR(server->s_dev));

	snprintf(fsid, sizeof(fsid), "%llx:%llx",
		 (unsigned long long) server->fsid.major,
		 (unsigned long long) server->fsid.minor);

	rcu_read_lock();
	seq_printf(m, "v%u %s %s %-12s %-33s %s\n",
		   clp->rpc_ops->version,
		   rpc_peeraddr2str(clp->cl_rpcclient, RPC_DISPLAY_HEX_ADDR),
		   rpc_peeraddr2str(clp->cl_rpcclient, RPC_DISPLAY_HEX_PORT),
		   dev,
		   fsid,
		   nfs_server_fscache_state(server));
	rcu_read_unlock();

	return 0;
}

int nfs_fs_proc_net_init(struct net *net)
{
	struct nfs_net *nn = net_generic(net, nfs_net_id);
	struct proc_dir_entry *p;

	nn->proc_nfsfs = proc_net_mkdir(net, "nfsfs", net->proc_net);
	if (!nn->proc_nfsfs)
		goto error_0;

	/* a file of servers with which we're dealing */
	p = proc_create_net("servers", S_IFREG|S_IRUGO, nn->proc_nfsfs,
			&nfs_server_list_ops, sizeof(struct seq_net_private));
	if (!p)
		goto error_1;

	/* a file of volumes that we have mounted */
	p = proc_create_net("volumes", S_IFREG|S_IRUGO, nn->proc_nfsfs,
			&nfs_volume_list_ops, sizeof(struct seq_net_private));
	if (!p)
		goto error_1;
	return 0;

error_1:
	remove_proc_subtree("nfsfs", net->proc_net);
error_0:
	return -ENOMEM;
}

void nfs_fs_proc_net_exit(struct net *net)
{
	remove_proc_subtree("nfsfs", net->proc_net);
}

/*
 * initialise the /proc/fs/nfsfs/ directory
 */
int __init nfs_fs_proc_init(void)
{
	if (!proc_mkdir("fs/nfsfs", NULL))
		goto error_0;

	/* a file of servers with which we're dealing */
	if (!proc_symlink("fs/nfsfs/servers", NULL, "../../net/nfsfs/servers"))
		goto error_1;

	/* a file of volumes that we have mounted */
	if (!proc_symlink("fs/nfsfs/volumes", NULL, "../../net/nfsfs/volumes"))
		goto error_1;

	return 0;
error_1:
	remove_proc_subtree("fs/nfsfs", NULL);
error_0:
	return -ENOMEM;
}

/*
 * clean up the /proc/fs/nfsfs/ directory
 */
void nfs_fs_proc_exit(void)
{
	remove_proc_subtree("fs/nfsfs", NULL);
}

#endif /* CONFIG_PROC_FS */<|MERGE_RESOLUTION|>--- conflicted
+++ resolved
@@ -858,13 +858,7 @@
 	}
 
 	if (clp->rpc_ops->discover_trunking != NULL &&
-<<<<<<< HEAD
-	    (clp->rpc_ops->rpc_ops_cookie == NFS_RPC_OPS_COOKIE_1 ||
-	     clp->rpc_ops->rpc_ops_cookie == NFS_RPC_OPS_COOKIE_2) &&
-	    (server->caps & NFS_CAP_FS_LOCATIONS &&
-=======
 			(server->caps & NFS_CAP_FS_LOCATIONS &&
->>>>>>> eb3cdb58
 			 (server->flags & NFS_MOUNT_TRUNK_DISCOVERY))) {
 		error = clp->rpc_ops->discover_trunking(server, mntfh);
 		if (error < 0)
