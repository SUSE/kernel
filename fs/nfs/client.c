--- conflicted
+++ resolved
@@ -522,19 +522,12 @@
 		.nodename	= cl_init->nodename,
 		.program	= &nfs_program,
 		.stats		= &nn->rpcstats,
-<<<<<<< HEAD
-		.flags		= RPC_CLNT_CREATE_STATS,
-=======
->>>>>>> 2d5404ca
 		.version	= clp->rpc_ops->version,
 		.authflavor	= flavor,
 		.cred		= cl_init->cred,
 		.xprtsec	= cl_init->xprtsec,
-<<<<<<< HEAD
-=======
 		.connect_timeout = cl_init->connect_timeout,
 		.reconnect_timeout = cl_init->reconnect_timeout,
->>>>>>> 2d5404ca
 	};
 
 	if (test_bit(NFS_CS_DISCRTRY, &clp->cl_flags))
@@ -1017,13 +1010,8 @@
 	init_waitqueue_head(&server->write_congestion_wait);
 	atomic_long_set(&server->writeback, 0);
 
-<<<<<<< HEAD
-	ida_init(&server->openowner_id);
-	ida_init(&server->lockowner_id);
-=======
 	atomic64_set(&server->owner_ctr, 0);
 
->>>>>>> 2d5404ca
 	pnfs_init_server(server);
 	rpc_init_wait_queue(&server->uoc_rpcwaitq, "NFS UOC");
 
