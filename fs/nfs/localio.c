// SPDX-License-Identifier: GPL-2.0-only
/*
 * NFS client support for local clients to bypass network stack
 *
 * Copyright (C) 2014 Weston Andros Adamson <dros@primarydata.com>
 * Copyright (C) 2019 Trond Myklebust <trond.myklebust@hammerspace.com>
 * Copyright (C) 2024 Mike Snitzer <snitzer@hammerspace.com>
 * Copyright (C) 2024 NeilBrown <neilb@suse.de>
 */

#include <linux/module.h>
#include <linux/errno.h>
#include <linux/vfs.h>
#include <linux/file.h>
#include <linux/inet.h>
#include <linux/sunrpc/addr.h>
#include <linux/inetdevice.h>
#include <net/addrconf.h>
#include <linux/nfs_common.h>
#include <linux/nfslocalio.h>
#include <linux/bvec.h>

#include <linux/nfs.h>
#include <linux/nfs_fs.h>
#include <linux/nfs_xdr.h>

#include "internal.h"
#include "pnfs.h"
#include "nfstrace.h"

#define NFSDBG_FACILITY		NFSDBG_VFS

#define NFSLOCAL_MAX_IOS	3

struct nfs_local_kiocb {
	struct kiocb		kiocb;
	struct bio_vec		*bvec;
	struct nfs_pgio_header	*hdr;
	struct work_struct	work;
	void (*aio_complete_work)(struct work_struct *);
	struct nfsd_file	*localio;
	/* Begin mostly DIO-specific members */
	size_t                  end_len;
	short int		end_iter_index;
	atomic_t		n_iters;
	bool			iter_is_dio_aligned[NFSLOCAL_MAX_IOS];
	struct iov_iter		iters[NFSLOCAL_MAX_IOS] ____cacheline_aligned;
	/* End mostly DIO-specific members */
};

struct nfs_local_fsync_ctx {
	struct nfsd_file	*localio;
	struct nfs_commit_data	*data;
	struct work_struct	work;
	struct completion	*done;
};

static bool localio_enabled __read_mostly = true;
module_param(localio_enabled, bool, 0644);

static inline bool nfs_client_is_local(const struct nfs_client *clp)
{
	return !!rcu_access_pointer(clp->cl_uuid.net);
}

bool nfs_server_is_local(const struct nfs_client *clp)
{
	return nfs_client_is_local(clp) && localio_enabled;
}
EXPORT_SYMBOL_GPL(nfs_server_is_local);

/*
 * UUID_IS_LOCAL XDR functions
 */

static void localio_xdr_enc_uuidargs(struct rpc_rqst *req,
				     struct xdr_stream *xdr,
				     const void *data)
{
	const u8 *uuid = data;

	encode_opaque_fixed(xdr, uuid, UUID_SIZE);
}

static int localio_xdr_dec_uuidres(struct rpc_rqst *req,
				   struct xdr_stream *xdr,
				   void *result)
{
	/* void return */
	return 0;
}

static const struct rpc_procinfo nfs_localio_procedures[] = {
	[LOCALIOPROC_UUID_IS_LOCAL] = {
		.p_proc = LOCALIOPROC_UUID_IS_LOCAL,
		.p_encode = localio_xdr_enc_uuidargs,
		.p_decode = localio_xdr_dec_uuidres,
		.p_arglen = XDR_QUADLEN(UUID_SIZE),
		.p_replen = 0,
		.p_statidx = LOCALIOPROC_UUID_IS_LOCAL,
		.p_name = "UUID_IS_LOCAL",
	},
};

static unsigned int nfs_localio_counts[ARRAY_SIZE(nfs_localio_procedures)];
static const struct rpc_version nfslocalio_version1 = {
	.number			= 1,
	.nrprocs		= ARRAY_SIZE(nfs_localio_procedures),
	.procs			= nfs_localio_procedures,
	.counts			= nfs_localio_counts,
};

static const struct rpc_version *nfslocalio_version[] = {
       [1]			= &nfslocalio_version1,
};

extern const struct rpc_program nfslocalio_program;
static struct rpc_stat		nfslocalio_rpcstat = { &nfslocalio_program };

const struct rpc_program nfslocalio_program = {
	.name			= "nfslocalio",
	.number			= NFS_LOCALIO_PROGRAM,
	.nrvers			= ARRAY_SIZE(nfslocalio_version),
	.version		= nfslocalio_version,
	.stats			= &nfslocalio_rpcstat,
};

/*
 * nfs_init_localioclient - Initialise an NFS localio client connection
 */
static struct rpc_clnt *nfs_init_localioclient(struct nfs_client *clp)
{
	struct rpc_clnt *rpcclient_localio;

	rpcclient_localio = rpc_bind_new_program(clp->cl_rpcclient,
						 &nfslocalio_program, 1);

	dprintk_rcu("%s: server (%s) %s NFS LOCALIO.\n",
		__func__, rpc_peeraddr2str(clp->cl_rpcclient, RPC_DISPLAY_ADDR),
		(IS_ERR(rpcclient_localio) ? "does not support" : "supports"));

	return rpcclient_localio;
}

static bool nfs_server_uuid_is_local(struct nfs_client *clp)
{
	u8 uuid[UUID_SIZE];
	struct rpc_message msg = {
		.rpc_argp = &uuid,
	};
	struct rpc_clnt *rpcclient_localio;
	int status;

	rpcclient_localio = nfs_init_localioclient(clp);
	if (IS_ERR(rpcclient_localio))
		return false;

	export_uuid(uuid, &clp->cl_uuid.uuid);

	msg.rpc_proc = &nfs_localio_procedures[LOCALIOPROC_UUID_IS_LOCAL];
	status = rpc_call_sync(rpcclient_localio, &msg, 0);
	dprintk("%s: NFS reply UUID_IS_LOCAL: status=%d\n",
		__func__, status);
	rpc_shutdown_client(rpcclient_localio);

	/* Server is only local if it initialized required struct members */
	if (status || !rcu_access_pointer(clp->cl_uuid.net) || !clp->cl_uuid.dom)
		return false;

	return true;
}

/*
 * nfs_local_probe - probe local i/o support for an nfs_server and nfs_client
 * - called after alloc_client and init_client (so cl_rpcclient exists)
 * - this function is idempotent, it can be called for old or new clients
 */
static void nfs_local_probe(struct nfs_client *clp)
{
	/* Disallow localio if disabled via sysfs or AUTH_SYS isn't used */
	if (!localio_enabled ||
	    clp->cl_rpcclient->cl_auth->au_flavor != RPC_AUTH_UNIX) {
		nfs_localio_disable_client(clp);
		return;
	}

	if (nfs_client_is_local(clp))
		return;

	if (!nfs_uuid_begin(&clp->cl_uuid))
		return;
	if (nfs_server_uuid_is_local(clp))
		nfs_localio_enable_client(clp);
	nfs_uuid_end(&clp->cl_uuid);
}

void nfs_local_probe_async_work(struct work_struct *work)
{
	struct nfs_client *clp =
		container_of(work, struct nfs_client, cl_local_probe_work);

	if (!refcount_inc_not_zero(&clp->cl_count))
		return;
	nfs_local_probe(clp);
	nfs_put_client(clp);
}

void nfs_local_probe_async(struct nfs_client *clp)
{
	queue_work(nfsiod_workqueue, &clp->cl_local_probe_work);
}
EXPORT_SYMBOL_GPL(nfs_local_probe_async);

static inline void nfs_local_file_put(struct nfsd_file *localio)
{
	/* nfs_to_nfsd_file_put_local() expects an __rcu pointer
	 * but we have a __kernel pointer.  It is always safe
	 * to cast a __kernel pointer to an __rcu pointer
	 * because the cast only weakens what is known about the pointer.
	 */
	struct nfsd_file __rcu *nf = (struct nfsd_file __rcu*) localio;

	nfs_to_nfsd_file_put_local(&nf);
}

/*
 * __nfs_local_open_fh - open a local filehandle in terms of nfsd_file.
 *
 * Returns a pointer to a struct nfsd_file or ERR_PTR.
 * Caller must release returned nfsd_file with nfs_to_nfsd_file_put_local().
 */
static struct nfsd_file *
__nfs_local_open_fh(struct nfs_client *clp, const struct cred *cred,
		    struct nfs_fh *fh, struct nfs_file_localio *nfl,
		    struct nfsd_file __rcu **pnf,
		    const fmode_t mode)
{
	int status = 0;
	struct nfsd_file *localio;

	localio = nfs_open_local_fh(&clp->cl_uuid, clp->cl_rpcclient,
				    cred, fh, nfl, pnf, mode);
	if (IS_ERR(localio)) {
		status = PTR_ERR(localio);
		switch (status) {
		case -ENOMEM:
		case -ENXIO:
		case -ENOENT:
			/* Revalidate localio */
			nfs_localio_disable_client(clp);
			nfs_local_probe(clp);
		}
	}
	trace_nfs_local_open_fh(fh, mode, status);
	return localio;
}

/*
 * nfs_local_open_fh - open a local filehandle in terms of nfsd_file.
 * First checking if the open nfsd_file is already cached, otherwise
 * must __nfs_local_open_fh and insert the nfsd_file in nfs_file_localio.
 *
 * Returns a pointer to a struct nfsd_file or NULL.
 */
struct nfsd_file *
nfs_local_open_fh(struct nfs_client *clp, const struct cred *cred,
		  struct nfs_fh *fh, struct nfs_file_localio *nfl,
		  const fmode_t mode)
{
	struct nfsd_file *nf, __rcu **pnf;

	if (!nfs_server_is_local(clp))
		return NULL;
	if (mode & ~(FMODE_READ | FMODE_WRITE))
		return NULL;

	if (mode & FMODE_WRITE)
		pnf = &nfl->rw_file;
	else
		pnf = &nfl->ro_file;

	nf = __nfs_local_open_fh(clp, cred, fh, nfl, pnf, mode);
	if (IS_ERR(nf))
		return NULL;
	return nf;
}
EXPORT_SYMBOL_GPL(nfs_local_open_fh);

static void
nfs_local_iocb_free(struct nfs_local_kiocb *iocb)
{
	kfree(iocb->bvec);
	kfree(iocb);
}

static struct nfs_local_kiocb *
nfs_local_iocb_alloc(struct nfs_pgio_header *hdr,
		     struct file *file, gfp_t flags)
{
	struct nfs_local_kiocb *iocb;

	iocb = kzalloc(sizeof(*iocb), flags);
	if (iocb == NULL)
		return NULL;

	iocb->bvec = kmalloc_array(hdr->page_array.npages,
				   sizeof(struct bio_vec), flags);
	if (iocb->bvec == NULL) {
		kfree(iocb);
		return NULL;
	}

	init_sync_kiocb(&iocb->kiocb, file);
<<<<<<< HEAD
	if (test_bit(NFS_IOHDR_ODIRECT, &hdr->flags))
		iocb->kiocb.ki_flags = IOCB_DIRECT;
=======
>>>>>>> b35fc656

	iocb->hdr = hdr;
	iocb->kiocb.ki_pos = hdr->args.offset;
	iocb->kiocb.ki_flags &= ~IOCB_APPEND;
	iocb->kiocb.ki_complete = NULL;
	iocb->aio_complete_work = NULL;

	iocb->end_iter_index = -1;

	return iocb;
}

<<<<<<< HEAD
static bool nfs_iov_iter_aligned_bvec(const struct iov_iter *i,
		loff_t offset, unsigned int addr_mask, unsigned int len_mask)
=======
static bool
nfs_is_local_dio_possible(struct nfs_local_kiocb *iocb, int rw,
			  size_t len, struct nfs_local_dio *local_dio)
{
	struct nfs_pgio_header *hdr = iocb->hdr;
	loff_t offset = hdr->args.offset;
	u32 nf_dio_mem_align, nf_dio_offset_align, nf_dio_read_offset_align;
	loff_t start_end, orig_end, middle_end;

	nfs_to->nfsd_file_dio_alignment(iocb->localio, &nf_dio_mem_align,
			&nf_dio_offset_align, &nf_dio_read_offset_align);
	if (rw == ITER_DEST)
		nf_dio_offset_align = nf_dio_read_offset_align;

	if (unlikely(!nf_dio_mem_align || !nf_dio_offset_align))
		return false;
	if (unlikely(nf_dio_offset_align > PAGE_SIZE))
		return false;
	if (unlikely(len < nf_dio_offset_align))
		return false;

	local_dio->mem_align = nf_dio_mem_align;
	local_dio->offset_align = nf_dio_offset_align;

	start_end = round_up(offset, nf_dio_offset_align);
	orig_end = offset + len;
	middle_end = round_down(orig_end, nf_dio_offset_align);

	local_dio->middle_offset = start_end;
	local_dio->end_offset = middle_end;

	local_dio->start_len = start_end - offset;
	local_dio->middle_len = middle_end - start_end;
	local_dio->end_len = orig_end - middle_end;

	if (rw == ITER_DEST)
		trace_nfs_local_dio_read(hdr->inode, offset, len, local_dio);
	else
		trace_nfs_local_dio_write(hdr->inode, offset, len, local_dio);
	return true;
}

static bool nfs_iov_iter_aligned_bvec(const struct iov_iter *i,
		unsigned int addr_mask, unsigned int len_mask)
>>>>>>> b35fc656
{
	const struct bio_vec *bvec = i->bvec;
	size_t skip = i->iov_offset;
	size_t size = i->count;

<<<<<<< HEAD
	if ((offset | size) & len_mask)
=======
	if (size & len_mask)
>>>>>>> b35fc656
		return false;
	do {
		size_t len = bvec->bv_len;

		if (len > size)
			len = size;
		if ((unsigned long)(bvec->bv_offset + skip) & addr_mask)
			return false;
		bvec++;
		size -= len;
		skip = 0;
	} while (size);

	return true;
}

static void
nfs_local_iter_setup(struct iov_iter *iter, int rw, struct bio_vec *bvec,
		     unsigned int nvecs, unsigned long total,
		     size_t start, size_t len)
{
	iov_iter_bvec(iter, rw, bvec, nvecs, total);
	if (start)
		iov_iter_advance(iter, start);
	iov_iter_truncate(iter, len);
}

/*
 * Setup as many as 3 iov_iter based on extents described by @local_dio.
 * Returns the number of iov_iter that were setup.
 */
static int
nfs_local_iters_setup_dio(struct nfs_local_kiocb *iocb, int rw,
			  unsigned int nvecs, unsigned long total,
			  struct nfs_local_dio *local_dio)
{
	int n_iters = 0;
	struct iov_iter *iters = iocb->iters;

	/* Setup misaligned start? */
	if (local_dio->start_len) {
		nfs_local_iter_setup(&iters[n_iters], rw, iocb->bvec,
				     nvecs, total, 0, local_dio->start_len);
		++n_iters;
	}

	/*
	 * Setup DIO-aligned middle, if there is no misaligned end (below)
	 * then AIO completion is used, see nfs_local_call_{read,write}
	 */
	nfs_local_iter_setup(&iters[n_iters], rw, iocb->bvec, nvecs,
			     total, local_dio->start_len, local_dio->middle_len);

	iocb->iter_is_dio_aligned[n_iters] =
		nfs_iov_iter_aligned_bvec(&iters[n_iters],
			local_dio->mem_align-1, local_dio->offset_align-1);

	if (unlikely(!iocb->iter_is_dio_aligned[n_iters])) {
		trace_nfs_local_dio_misaligned(iocb->hdr->inode,
			local_dio->start_len, local_dio->middle_len, local_dio);
		return 0; /* no DIO-aligned IO possible */
	}
	iocb->end_iter_index = n_iters;
	++n_iters;

	/* Setup misaligned end? */
	if (local_dio->end_len) {
		nfs_local_iter_setup(&iters[n_iters], rw, iocb->bvec,
				     nvecs, total, local_dio->start_len +
				     local_dio->middle_len, local_dio->end_len);
		iocb->end_iter_index = n_iters;
		++n_iters;
	}

	atomic_set(&iocb->n_iters, n_iters);
	return n_iters;
}

static noinline_for_stack void
nfs_local_iters_init(struct nfs_local_kiocb *iocb, int rw)
{
	struct nfs_pgio_header *hdr = iocb->hdr;
	struct page **pagevec = hdr->page_array.pagevec;
	unsigned long v, total;
	unsigned int base;
	size_t len;

	v = 0;
	total = hdr->args.count;
	base = hdr->args.pgbase;
	while (total && v < hdr->page_array.npages) {
		len = min_t(size_t, total, PAGE_SIZE - base);
		bvec_set_page(&iocb->bvec[v], *pagevec, len, base);
		total -= len;
		++pagevec;
		++v;
		base = 0;
	}
	len = hdr->args.count - total;

	/*
	 * For each iocb, iocb->n_iters is always at least 1 and we always
	 * end io after first nfs_local_pgio_done call unless misaligned DIO.
	 */
	atomic_set(&iocb->n_iters, 1);

	if (test_bit(NFS_IOHDR_ODIRECT, &hdr->flags)) {
		struct nfs_local_dio local_dio;

		if (nfs_is_local_dio_possible(iocb, rw, len, &local_dio) &&
		    nfs_local_iters_setup_dio(iocb, rw, v, len, &local_dio) != 0) {
			/* Ensure DIO WRITE's IO on stable storage upon completion */
			if (rw == ITER_SOURCE)
				iocb->kiocb.ki_flags |= IOCB_DSYNC|IOCB_SYNC;
			return; /* is DIO-aligned */
		}
	}

<<<<<<< HEAD
	iov_iter_bvec(i, dir, iocb->bvec, hdr->page_array.npages,
		      hdr->args.count + hdr->args.pgbase);
	if (hdr->args.pgbase != 0)
		iov_iter_advance(i, hdr->args.pgbase);

	if (iocb->kiocb.ki_flags & IOCB_DIRECT) {
		u32 nf_dio_mem_align, nf_dio_offset_align, nf_dio_read_offset_align;
		/* Verify the IO is DIO-aligned as required */
		nfs_to->nfsd_file_dio_alignment(iocb->localio, &nf_dio_mem_align,
						&nf_dio_offset_align,
						&nf_dio_read_offset_align);
		if (dir == READ)
			nf_dio_offset_align = nf_dio_read_offset_align;

		if (nf_dio_mem_align && nf_dio_offset_align &&
		    nfs_iov_iter_aligned_bvec(i, hdr->args.offset,
					      nf_dio_mem_align - 1,
					      nf_dio_offset_align - 1))
			return; /* is DIO-aligned */

		/* Fallback to using buffered for this misaligned IO */
		iocb->kiocb.ki_flags &= ~IOCB_DIRECT;
	}
=======
	/* Use buffered IO */
	iov_iter_bvec(&iocb->iters[0], rw, iocb->bvec, v, len);
>>>>>>> b35fc656
}

static void
nfs_local_hdr_release(struct nfs_pgio_header *hdr,
		const struct rpc_call_ops *call_ops)
{
	call_ops->rpc_call_done(&hdr->task, hdr);
	call_ops->rpc_release(hdr);
}

static void
nfs_local_pgio_init(struct nfs_pgio_header *hdr,
		const struct rpc_call_ops *call_ops)
{
	hdr->task.tk_ops = call_ops;
	if (!hdr->task.tk_start)
		hdr->task.tk_start = ktime_get();
}

static bool
nfs_local_pgio_done(struct nfs_local_kiocb *iocb, long status, bool force)
{
	struct nfs_pgio_header *hdr = iocb->hdr;

	/* Must handle partial completions */
	if (status >= 0) {
		hdr->res.count += status;
		/* @hdr was initialized to 0 (zeroed during allocation) */
		if (hdr->task.tk_status == 0)
			hdr->res.op_status = NFS4_OK;
	} else {
		hdr->res.op_status = nfs_localio_errno_to_nfs4_stat(status);
		hdr->task.tk_status = status;
	}

	if (force)
		return true;

	BUG_ON(atomic_read(&iocb->n_iters) <= 0);
	return atomic_dec_and_test(&iocb->n_iters);
}

static void
nfs_local_iocb_release(struct nfs_local_kiocb *iocb)
{
	nfs_local_file_put(iocb->localio);
	nfs_local_iocb_free(iocb);
}

static void
nfs_local_pgio_release(struct nfs_local_kiocb *iocb)
{
	struct nfs_pgio_header *hdr = iocb->hdr;

	nfs_local_iocb_release(iocb);
	nfs_local_hdr_release(hdr, hdr->task.tk_ops);
}

/*
 * Complete the I/O from iocb->kiocb.ki_complete()
 *
 * Note that this function can be called from a bottom half context,
 * hence we need to queue the rpc_call_done() etc to a workqueue
 */
static inline void nfs_local_pgio_aio_complete(struct nfs_local_kiocb *iocb)
{
	INIT_WORK(&iocb->work, iocb->aio_complete_work);
	queue_work(nfsiod_workqueue, &iocb->work);
}

static void nfs_local_read_done(struct nfs_local_kiocb *iocb)
{
	struct nfs_pgio_header *hdr = iocb->hdr;
	struct file *filp = iocb->kiocb.ki_filp;
	long status = hdr->task.tk_status;

	if ((iocb->kiocb.ki_flags & IOCB_DIRECT) && status == -EINVAL) {
		/* Underlying FS will return -EINVAL if misaligned DIO is attempted. */
		pr_info_ratelimited("nfs: Unexpected direct I/O read alignment failure\n");
	}
<<<<<<< HEAD

	nfs_local_pgio_done(hdr, status);
=======
>>>>>>> b35fc656

	/*
	 * Must clear replen otherwise NFSv3 data corruption will occur
	 * if/when switching from LOCALIO back to using normal RPC.
	 */
	hdr->res.replen = 0;

	/* nfs_readpage_result() handles short read */

	if (hdr->args.offset + hdr->res.count >= i_size_read(file_inode(filp)))
		hdr->res.eof = true;

	dprintk("%s: read %ld bytes eof %d.\n", __func__,
			status > 0 ? status : 0, hdr->res.eof);
}

static inline void nfs_local_read_iocb_done(struct nfs_local_kiocb *iocb)
{
	nfs_local_read_done(iocb);
	nfs_local_pgio_release(iocb);
}

static void nfs_local_read_aio_complete_work(struct work_struct *work)
{
	struct nfs_local_kiocb *iocb =
		container_of(work, struct nfs_local_kiocb, work);

	nfs_local_read_iocb_done(iocb);
}

static void nfs_local_read_aio_complete(struct kiocb *kiocb, long ret)
{
	struct nfs_local_kiocb *iocb =
		container_of(kiocb, struct nfs_local_kiocb, kiocb);

	/* AIO completion of DIO read should always be last to complete */
	if (unlikely(!nfs_local_pgio_done(iocb, ret, false)))
		return;

	nfs_local_pgio_aio_complete(iocb); /* Calls nfs_local_read_aio_complete_work */
}

static void nfs_local_call_read(struct work_struct *work)
{
	struct nfs_local_kiocb *iocb =
		container_of(work, struct nfs_local_kiocb, work);
	struct file *filp = iocb->kiocb.ki_filp;
	const struct cred *save_cred;
	bool force_done = false;
	ssize_t status;
	int n_iters;

	save_cred = override_creds(filp->f_cred);

	n_iters = atomic_read(&iocb->n_iters);
	for (int i = 0; i < n_iters ; i++) {
		if (iocb->iter_is_dio_aligned[i]) {
			iocb->kiocb.ki_flags |= IOCB_DIRECT;
			/* Only use AIO completion if DIO-aligned segment is last */
			if (i == iocb->end_iter_index) {
				iocb->kiocb.ki_complete = nfs_local_read_aio_complete;
				iocb->aio_complete_work = nfs_local_read_aio_complete_work;
			}
		} else
			iocb->kiocb.ki_flags &= ~IOCB_DIRECT;

		status = filp->f_op->read_iter(&iocb->kiocb, &iocb->iters[i]);
		if (status != -EIOCBQUEUED) {
			if (unlikely(status >= 0 && status < iocb->iters[i].count))
				force_done = true; /* Partial read */
			if (nfs_local_pgio_done(iocb, status, force_done)) {
				nfs_local_read_iocb_done(iocb);
				break;
			}
		}
	}

	revert_creds(save_cred);
}

static int
nfs_local_do_read(struct nfs_local_kiocb *iocb,
		  const struct rpc_call_ops *call_ops)
{
	struct nfs_pgio_header *hdr = iocb->hdr;

	dprintk("%s: vfs_read count=%u pos=%llu\n",
		__func__, hdr->args.count, hdr->args.offset);

	nfs_local_pgio_init(hdr, call_ops);
	hdr->res.eof = false;

	INIT_WORK(&iocb->work, nfs_local_call_read);
	queue_work(nfslocaliod_workqueue, &iocb->work);

	return 0;
}

static void
nfs_copy_boot_verifier(struct nfs_write_verifier *verifier, struct inode *inode)
{
	struct nfs_client *clp = NFS_SERVER(inode)->nfs_client;
	u32 *verf = (u32 *)verifier->data;
	unsigned int seq;

	do {
		seq = read_seqbegin(&clp->cl_boot_lock);
		verf[0] = (u32)clp->cl_nfssvc_boot.tv_sec;
		verf[1] = (u32)clp->cl_nfssvc_boot.tv_nsec;
	} while (read_seqretry(&clp->cl_boot_lock, seq));
}

static void
nfs_reset_boot_verifier(struct inode *inode)
{
	struct nfs_client *clp = NFS_SERVER(inode)->nfs_client;

	write_seqlock(&clp->cl_boot_lock);
	ktime_get_real_ts64(&clp->cl_nfssvc_boot);
	write_sequnlock(&clp->cl_boot_lock);
}

static void
nfs_set_local_verifier(struct inode *inode,
		struct nfs_writeverf *verf,
		enum nfs3_stable_how how)
{
	nfs_copy_boot_verifier(&verf->verifier, inode);
	verf->committed = how;
}

/* Factored out from fs/nfsd/vfs.h:fh_getattr() */
static int __vfs_getattr(const struct path *p, struct kstat *stat, int version)
{
	u32 request_mask = STATX_BASIC_STATS;

	if (version == 4)
		request_mask |= (STATX_BTIME | STATX_CHANGE_COOKIE);
	return vfs_getattr(p, stat, request_mask, AT_STATX_SYNC_AS_STAT);
}

/* Copied from fs/nfsd/nfsfh.c:nfsd4_change_attribute() */
static u64 __nfsd4_change_attribute(const struct kstat *stat,
				    const struct inode *inode)
{
	u64 chattr;

	if (stat->result_mask & STATX_CHANGE_COOKIE) {
		chattr = stat->change_cookie;
		if (S_ISREG(inode->i_mode) &&
		    !(stat->attributes & STATX_ATTR_CHANGE_MONOTONIC)) {
			chattr += (u64)stat->ctime.tv_sec << 30;
			chattr += stat->ctime.tv_nsec;
		}
	} else {
		chattr = time_to_chattr(&stat->ctime);
	}
	return chattr;
}

static void nfs_local_vfs_getattr(struct nfs_local_kiocb *iocb)
{
	struct kstat stat;
	struct file *filp = iocb->kiocb.ki_filp;
	struct nfs_pgio_header *hdr = iocb->hdr;
	struct nfs_fattr *fattr = hdr->res.fattr;
	int version = NFS_PROTO(hdr->inode)->version;

	if (unlikely(!fattr) || __vfs_getattr(&filp->f_path, &stat, version))
		return;

	fattr->valid = (NFS_ATTR_FATTR_FILEID |
			NFS_ATTR_FATTR_CHANGE |
			NFS_ATTR_FATTR_SIZE |
			NFS_ATTR_FATTR_ATIME |
			NFS_ATTR_FATTR_MTIME |
			NFS_ATTR_FATTR_CTIME |
			NFS_ATTR_FATTR_SPACE_USED);

	fattr->fileid = stat.ino;
	fattr->size = stat.size;
	fattr->atime = stat.atime;
	fattr->mtime = stat.mtime;
	fattr->ctime = stat.ctime;
	if (version == 4) {
		fattr->change_attr =
			__nfsd4_change_attribute(&stat, file_inode(filp));
	} else
		fattr->change_attr = nfs_timespec_to_change_attr(&fattr->ctime);
	fattr->du.nfs3.used = stat.blocks << 9;
}

static void nfs_local_write_done(struct nfs_local_kiocb *iocb)
{
	struct nfs_pgio_header *hdr = iocb->hdr;
	long status = hdr->task.tk_status;

	dprintk("%s: wrote %ld bytes.\n", __func__, status > 0 ? status : 0);

	if ((iocb->kiocb.ki_flags & IOCB_DIRECT) && status == -EINVAL) {
		/* Underlying FS will return -EINVAL if misaligned DIO is attempted. */
		pr_info_ratelimited("nfs: Unexpected direct I/O write alignment failure\n");
	}

	/* Handle short writes as if they are ENOSPC */
	status = hdr->res.count;
	if (status > 0 && status < hdr->args.count) {
		hdr->mds_offset += status;
		hdr->args.offset += status;
		hdr->args.pgbase += status;
		hdr->args.count -= status;
		nfs_set_pgio_error(hdr, -ENOSPC, hdr->args.offset);
		status = -ENOSPC;
		/* record -ENOSPC in terms of nfs_local_pgio_done */
		(void) nfs_local_pgio_done(iocb, status, true);
	}
	if (hdr->task.tk_status < 0)
		nfs_reset_boot_verifier(hdr->inode);
}

static inline void nfs_local_write_iocb_done(struct nfs_local_kiocb *iocb)
{
	nfs_local_write_done(iocb);
	nfs_local_vfs_getattr(iocb);
	nfs_local_pgio_release(iocb);
}

static void nfs_local_write_aio_complete_work(struct work_struct *work)
{
	struct nfs_local_kiocb *iocb =
		container_of(work, struct nfs_local_kiocb, work);

	nfs_local_write_iocb_done(iocb);
}

static void nfs_local_write_aio_complete(struct kiocb *kiocb, long ret)
{
	struct nfs_local_kiocb *iocb =
		container_of(kiocb, struct nfs_local_kiocb, kiocb);

	/* AIO completion of DIO write should always be last to complete */
	if (unlikely(!nfs_local_pgio_done(iocb, ret, false)))
		return;

	nfs_local_pgio_aio_complete(iocb); /* Calls nfs_local_write_aio_complete_work */
}

static void nfs_local_call_write(struct work_struct *work)
{
	struct nfs_local_kiocb *iocb =
		container_of(work, struct nfs_local_kiocb, work);
	struct file *filp = iocb->kiocb.ki_filp;
	unsigned long old_flags = current->flags;
	const struct cred *save_cred;
	bool force_done = false;
	ssize_t status;
	int n_iters;

	current->flags |= PF_LOCAL_THROTTLE | PF_MEMALLOC_NOIO;
	save_cred = override_creds(filp->f_cred);

	file_start_write(filp);
	n_iters = atomic_read(&iocb->n_iters);
	for (int i = 0; i < n_iters ; i++) {
		if (iocb->iter_is_dio_aligned[i]) {
			iocb->kiocb.ki_flags |= IOCB_DIRECT;
			/* Only use AIO completion if DIO-aligned segment is last */
			if (i == iocb->end_iter_index) {
				iocb->kiocb.ki_complete = nfs_local_write_aio_complete;
				iocb->aio_complete_work = nfs_local_write_aio_complete_work;
			}
		} else
			iocb->kiocb.ki_flags &= ~IOCB_DIRECT;

		status = filp->f_op->write_iter(&iocb->kiocb, &iocb->iters[i]);
		if (status != -EIOCBQUEUED) {
			if (unlikely(status >= 0 && status < iocb->iters[i].count))
				force_done = true; /* Partial write */
			if (nfs_local_pgio_done(iocb, status, force_done)) {
				nfs_local_write_iocb_done(iocb);
				break;
			}
		}
	}
	file_end_write(filp);

	revert_creds(save_cred);
	current->flags = old_flags;
}

static int
nfs_local_do_write(struct nfs_local_kiocb *iocb,
		   const struct rpc_call_ops *call_ops)
{
	struct nfs_pgio_header *hdr = iocb->hdr;

	dprintk("%s: vfs_write count=%u pos=%llu %s\n",
		__func__, hdr->args.count, hdr->args.offset,
		(hdr->args.stable == NFS_UNSTABLE) ?  "unstable" : "stable");

	switch (hdr->args.stable) {
	default:
		break;
	case NFS_DATA_SYNC:
		iocb->kiocb.ki_flags |= IOCB_DSYNC;
		break;
	case NFS_FILE_SYNC:
		iocb->kiocb.ki_flags |= IOCB_DSYNC|IOCB_SYNC;
	}

	nfs_local_pgio_init(hdr, call_ops);

	nfs_set_local_verifier(hdr->inode, hdr->res.verf, hdr->args.stable);

	INIT_WORK(&iocb->work, nfs_local_call_write);
	queue_work(nfslocaliod_workqueue, &iocb->work);

	return 0;
}

static struct nfs_local_kiocb *
nfs_local_iocb_init(struct nfs_pgio_header *hdr, struct nfsd_file *localio)
{
	struct file *file = nfs_to->nfsd_file_file(localio);
	struct nfs_local_kiocb *iocb;
	gfp_t gfp_mask;
	int rw;

	if (hdr->rw_mode & FMODE_READ) {
		if (!file->f_op->read_iter)
			return ERR_PTR(-EOPNOTSUPP);
		gfp_mask = GFP_KERNEL;
		rw = ITER_DEST;
	} else {
		if (!file->f_op->write_iter)
			return ERR_PTR(-EOPNOTSUPP);
		gfp_mask = GFP_NOIO;
		rw = ITER_SOURCE;
	}

	iocb = nfs_local_iocb_alloc(hdr, file, gfp_mask);
	if (iocb == NULL)
		return ERR_PTR(-ENOMEM);
	iocb->hdr = hdr;
	iocb->localio = localio;

	nfs_local_iters_init(iocb, rw);

	return iocb;
}

int nfs_local_doio(struct nfs_client *clp, struct nfsd_file *localio,
		   struct nfs_pgio_header *hdr,
		   const struct rpc_call_ops *call_ops)
{
	struct nfs_local_kiocb *iocb;
	int status = 0;

	if (!hdr->args.count)
		return 0;

	iocb = nfs_local_iocb_init(hdr, localio);
	if (IS_ERR(iocb))
		return PTR_ERR(iocb);

	switch (hdr->rw_mode) {
	case FMODE_READ:
		status = nfs_local_do_read(iocb, call_ops);
		break;
	case FMODE_WRITE:
		status = nfs_local_do_write(iocb, call_ops);
		break;
	default:
		dprintk("%s: invalid mode: %d\n", __func__,
			hdr->rw_mode);
		status = -EOPNOTSUPP;
	}

	if (status != 0) {
		if (status == -EAGAIN)
			nfs_localio_disable_client(clp);
		nfs_local_iocb_release(iocb);
		hdr->task.tk_status = status;
		nfs_local_hdr_release(hdr, call_ops);
	}
	return status;
}

static void
nfs_local_init_commit(struct nfs_commit_data *data,
		const struct rpc_call_ops *call_ops)
{
	data->task.tk_ops = call_ops;
}

static int
nfs_local_run_commit(struct file *filp, struct nfs_commit_data *data)
{
	loff_t start = data->args.offset;
	loff_t end = LLONG_MAX;

	if (data->args.count > 0) {
		end = start + data->args.count - 1;
		if (end < start)
			end = LLONG_MAX;
	}

	dprintk("%s: commit %llu - %llu\n", __func__, start, end);
	return vfs_fsync_range(filp, start, end, 0);
}

static void
nfs_local_commit_done(struct nfs_commit_data *data, int status)
{
	if (status >= 0) {
		nfs_set_local_verifier(data->inode,
				data->res.verf,
				NFS_FILE_SYNC);
		data->res.op_status = NFS4_OK;
		data->task.tk_status = 0;
	} else {
		nfs_reset_boot_verifier(data->inode);
		data->res.op_status = nfs_localio_errno_to_nfs4_stat(status);
		data->task.tk_status = status;
	}
}

static void
nfs_local_release_commit_data(struct nfsd_file *localio,
		struct nfs_commit_data *data,
		const struct rpc_call_ops *call_ops)
{
	nfs_local_file_put(localio);
	call_ops->rpc_call_done(&data->task, data);
	call_ops->rpc_release(data);
}

static void
nfs_local_fsync_ctx_free(struct nfs_local_fsync_ctx *ctx)
{
	nfs_local_release_commit_data(ctx->localio, ctx->data,
				      ctx->data->task.tk_ops);
	kfree(ctx);
}

static void
nfs_local_fsync_work(struct work_struct *work)
{
	struct nfs_local_fsync_ctx *ctx;
	int status;

	ctx = container_of(work, struct nfs_local_fsync_ctx, work);

	status = nfs_local_run_commit(nfs_to->nfsd_file_file(ctx->localio),
				      ctx->data);
	nfs_local_commit_done(ctx->data, status);
	if (ctx->done != NULL)
		complete(ctx->done);
	nfs_local_fsync_ctx_free(ctx);
}

static struct nfs_local_fsync_ctx *
nfs_local_fsync_ctx_alloc(struct nfs_commit_data *data,
			  struct nfsd_file *localio, gfp_t flags)
{
	struct nfs_local_fsync_ctx *ctx = kmalloc(sizeof(*ctx), flags);

	if (ctx != NULL) {
		ctx->localio = localio;
		ctx->data = data;
		INIT_WORK(&ctx->work, nfs_local_fsync_work);
		ctx->done = NULL;
	}
	return ctx;
}

int nfs_local_commit(struct nfsd_file *localio,
		     struct nfs_commit_data *data,
		     const struct rpc_call_ops *call_ops, int how)
{
	struct nfs_local_fsync_ctx *ctx;

	ctx = nfs_local_fsync_ctx_alloc(data, localio, GFP_KERNEL);
	if (!ctx) {
		nfs_local_commit_done(data, -ENOMEM);
		nfs_local_release_commit_data(localio, data, call_ops);
		return -ENOMEM;
	}

	nfs_local_init_commit(data, call_ops);

	if (how & FLUSH_SYNC) {
		DECLARE_COMPLETION_ONSTACK(done);
		ctx->done = &done;
		queue_work(nfsiod_workqueue, &ctx->work);
		wait_for_completion(&done);
	} else
		queue_work(nfsiod_workqueue, &ctx->work);

	return 0;
}<|MERGE_RESOLUTION|>--- conflicted
+++ resolved
@@ -311,11 +311,6 @@
 	}
 
 	init_sync_kiocb(&iocb->kiocb, file);
-<<<<<<< HEAD
-	if (test_bit(NFS_IOHDR_ODIRECT, &hdr->flags))
-		iocb->kiocb.ki_flags = IOCB_DIRECT;
-=======
->>>>>>> b35fc656
 
 	iocb->hdr = hdr;
 	iocb->kiocb.ki_pos = hdr->args.offset;
@@ -328,10 +323,6 @@
 	return iocb;
 }
 
-<<<<<<< HEAD
-static bool nfs_iov_iter_aligned_bvec(const struct iov_iter *i,
-		loff_t offset, unsigned int addr_mask, unsigned int len_mask)
-=======
 static bool
 nfs_is_local_dio_possible(struct nfs_local_kiocb *iocb, int rw,
 			  size_t len, struct nfs_local_dio *local_dio)
@@ -376,17 +367,12 @@
 
 static bool nfs_iov_iter_aligned_bvec(const struct iov_iter *i,
 		unsigned int addr_mask, unsigned int len_mask)
->>>>>>> b35fc656
 {
 	const struct bio_vec *bvec = i->bvec;
 	size_t skip = i->iov_offset;
 	size_t size = i->count;
 
-<<<<<<< HEAD
-	if ((offset | size) & len_mask)
-=======
 	if (size & len_mask)
->>>>>>> b35fc656
 		return false;
 	do {
 		size_t len = bvec->bv_len;
@@ -505,34 +491,8 @@
 		}
 	}
 
-<<<<<<< HEAD
-	iov_iter_bvec(i, dir, iocb->bvec, hdr->page_array.npages,
-		      hdr->args.count + hdr->args.pgbase);
-	if (hdr->args.pgbase != 0)
-		iov_iter_advance(i, hdr->args.pgbase);
-
-	if (iocb->kiocb.ki_flags & IOCB_DIRECT) {
-		u32 nf_dio_mem_align, nf_dio_offset_align, nf_dio_read_offset_align;
-		/* Verify the IO is DIO-aligned as required */
-		nfs_to->nfsd_file_dio_alignment(iocb->localio, &nf_dio_mem_align,
-						&nf_dio_offset_align,
-						&nf_dio_read_offset_align);
-		if (dir == READ)
-			nf_dio_offset_align = nf_dio_read_offset_align;
-
-		if (nf_dio_mem_align && nf_dio_offset_align &&
-		    nfs_iov_iter_aligned_bvec(i, hdr->args.offset,
-					      nf_dio_mem_align - 1,
-					      nf_dio_offset_align - 1))
-			return; /* is DIO-aligned */
-
-		/* Fallback to using buffered for this misaligned IO */
-		iocb->kiocb.ki_flags &= ~IOCB_DIRECT;
-	}
-=======
 	/* Use buffered IO */
 	iov_iter_bvec(&iocb->iters[0], rw, iocb->bvec, v, len);
->>>>>>> b35fc656
 }
 
 static void
@@ -613,11 +573,6 @@
 		/* Underlying FS will return -EINVAL if misaligned DIO is attempted. */
 		pr_info_ratelimited("nfs: Unexpected direct I/O read alignment failure\n");
 	}
-<<<<<<< HEAD
-
-	nfs_local_pgio_done(hdr, status);
-=======
->>>>>>> b35fc656
 
 	/*
 	 * Must clear replen otherwise NFSv3 data corruption will occur
