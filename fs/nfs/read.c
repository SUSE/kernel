// SPDX-License-Identifier: GPL-2.0-only
/*
 * linux/fs/nfs/read.c
 *
 * Block I/O for NFS
 *
 * Partial copy of Linus' read cache modifications to fs/nfs/file.c
 * modified for async RPC by okir@monad.swb.de
 */

#include <linux/time.h>
#include <linux/kernel.h>
#include <linux/errno.h>
#include <linux/fcntl.h>
#include <linux/stat.h>
#include <linux/mm.h>
#include <linux/slab.h>
#include <linux/task_io_accounting_ops.h>
#include <linux/pagemap.h>
#include <linux/sunrpc/clnt.h>
#include <linux/nfs_fs.h>
#include <linux/nfs_page.h>
#include <linux/module.h>

#include "nfs4_fs.h"
#include "internal.h"
#include "iostat.h"
#include "fscache.h"
#include "pnfs.h"
#include "nfstrace.h"

#define NFSDBG_FACILITY		NFSDBG_PAGECACHE

const struct nfs_pgio_completion_ops nfs_async_read_completion_ops;
static const struct nfs_rw_ops nfs_rw_read_ops;

static struct kmem_cache *nfs_rdata_cachep;

static struct nfs_pgio_header *nfs_readhdr_alloc(void)
{
	struct nfs_pgio_header *p = kmem_cache_zalloc(nfs_rdata_cachep, GFP_KERNEL);

	if (p)
		p->rw_mode = FMODE_READ;
	return p;
}

static void nfs_readhdr_free(struct nfs_pgio_header *rhdr)
{
	kmem_cache_free(nfs_rdata_cachep, rhdr);
}

static int nfs_return_empty_folio(struct folio *folio)
{
	folio_zero_segment(folio, 0, folio_size(folio));
	folio_mark_uptodate(folio);
	folio_unlock(folio);
	return 0;
}

void nfs_pageio_init_read(struct nfs_pageio_descriptor *pgio,
			      struct inode *inode, bool force_mds,
			      const struct nfs_pgio_completion_ops *compl_ops)
{
	struct nfs_server *server = NFS_SERVER(inode);
	const struct nfs_pageio_ops *pg_ops = &nfs_pgio_rw_ops;

#ifdef CONFIG_NFS_V4_1
	if (server->pnfs_curr_ld && !force_mds)
		pg_ops = server->pnfs_curr_ld->pg_read_ops;
#endif
	nfs_pageio_init(pgio, inode, pg_ops, compl_ops, &nfs_rw_read_ops,
			server->rsize, 0);
}
EXPORT_SYMBOL_GPL(nfs_pageio_init_read);

void nfs_pageio_complete_read(struct nfs_pageio_descriptor *pgio)
{
	struct nfs_pgio_mirror *pgm;
	unsigned long npages;

	nfs_pageio_complete(pgio);

	/* It doesn't make sense to do mirrored reads! */
	WARN_ON_ONCE(pgio->pg_mirror_count != 1);

	pgm = &pgio->pg_mirrors[0];
	NFS_I(pgio->pg_inode)->read_io += pgm->pg_bytes_written;
	npages = (pgm->pg_bytes_written + PAGE_SIZE - 1) >> PAGE_SHIFT;
	nfs_add_stats(pgio->pg_inode, NFSIOS_READPAGES, npages);
}


void nfs_pageio_reset_read_mds(struct nfs_pageio_descriptor *pgio)
{
	struct nfs_pgio_mirror *mirror;

	if (pgio->pg_ops && pgio->pg_ops->pg_cleanup)
		pgio->pg_ops->pg_cleanup(pgio);

	pgio->pg_ops = &nfs_pgio_rw_ops;

	/* read path should never have more than one mirror */
	WARN_ON_ONCE(pgio->pg_mirror_count != 1);

	mirror = &pgio->pg_mirrors[0];
	mirror->pg_bsize = NFS_SERVER(pgio->pg_inode)->rsize;
}
EXPORT_SYMBOL_GPL(nfs_pageio_reset_read_mds);

static void nfs_readpage_release(struct nfs_page *req, int error)
{
	struct folio *folio = nfs_page_to_folio(req);

	if (nfs_error_is_fatal_on_server(error) && error != -ETIMEDOUT)
<<<<<<< HEAD
		SetPageError(page);
	if (nfs_page_group_sync_on_bit(req, PG_UNLOCKPAGE)) {
		struct address_space *mapping = page_file_mapping(page);

		if (PageUptodate(page))
			nfs_readpage_to_fscache(inode, page);
		else if (!PageError(page) && !PagePrivate(page))
			generic_error_remove_page(mapping, page);
		unlock_page(page);
	}
=======
		folio_set_error(folio);
	if (nfs_page_group_sync_on_bit(req, PG_UNLOCKPAGE))
		if (nfs_netfs_folio_unlock(folio))
			folio_unlock(folio);

>>>>>>> eb3cdb58
	nfs_release_request(req);
}

static void nfs_page_group_set_uptodate(struct nfs_page *req)
{
	if (nfs_page_group_sync_on_bit(req, PG_UPTODATE))
		folio_mark_uptodate(nfs_page_to_folio(req));
}

static void nfs_read_completion(struct nfs_pgio_header *hdr)
{
	unsigned long bytes = 0;
	int error;

	if (test_bit(NFS_IOHDR_REDO, &hdr->flags))
		goto out;
	while (!list_empty(&hdr->pages)) {
		struct nfs_page *req = nfs_list_entry(hdr->pages.next);
		struct folio *folio = nfs_page_to_folio(req);
		unsigned long start = req->wb_pgbase;
		unsigned long end = req->wb_pgbase + req->wb_bytes;

		if (test_bit(NFS_IOHDR_EOF, &hdr->flags)) {
			/* note: regions of the page not covered by a
			 * request are zeroed in nfs_read_add_folio
			 */
			if (bytes > hdr->good_bytes) {
				/* nothing in this request was good, so zero
				 * the full extent of the request */
				folio_zero_segment(folio, start, end);

			} else if (hdr->good_bytes - bytes < req->wb_bytes) {
				/* part of this request has good bytes, but
				 * not all. zero the bad bytes */
				start += hdr->good_bytes - bytes;
				WARN_ON(start < req->wb_pgbase);
				folio_zero_segment(folio, start, end);
			}
		}
		error = 0;
		bytes += req->wb_bytes;
		if (test_bit(NFS_IOHDR_ERROR, &hdr->flags)) {
			if (bytes <= hdr->good_bytes)
				nfs_page_group_set_uptodate(req);
			else {
				error = hdr->error;
				xchg(&nfs_req_openctx(req)->error, error);
			}
		} else
			nfs_page_group_set_uptodate(req);
		nfs_list_remove_request(req);
		nfs_readpage_release(req, error);
	}
	nfs_netfs_read_completion(hdr);

out:
	hdr->release(hdr);
}

static void nfs_initiate_read(struct nfs_pgio_header *hdr,
			      struct rpc_message *msg,
			      const struct nfs_rpc_ops *rpc_ops,
			      struct rpc_task_setup *task_setup_data, int how)
{
	rpc_ops->read_setup(hdr, msg);
	nfs_netfs_initiate_read(hdr);
	trace_nfs_initiate_read(hdr);
}

static void
nfs_async_read_error(struct list_head *head, int error)
{
	struct nfs_page	*req;

	while (!list_empty(head)) {
		req = nfs_list_entry(head->next);
		nfs_list_remove_request(req);
		nfs_readpage_release(req, error);
	}
}

const struct nfs_pgio_completion_ops nfs_async_read_completion_ops = {
	.error_cleanup = nfs_async_read_error,
	.completion = nfs_read_completion,
};

/*
 * This is the callback from RPC telling us whether a reply was
 * received or some error occurred (timeout or socket shutdown).
 */
static int nfs_readpage_done(struct rpc_task *task,
			     struct nfs_pgio_header *hdr,
			     struct inode *inode)
{
	int status = NFS_PROTO(inode)->read_done(task, hdr);
	if (status != 0)
		return status;

	nfs_add_stats(inode, NFSIOS_SERVERREADBYTES, hdr->res.count);
	trace_nfs_readpage_done(task, hdr);

	if (task->tk_status == -ESTALE) {
		nfs_set_inode_stale(inode);
		nfs_mark_for_revalidate(inode);
	}
	return 0;
}

static void nfs_readpage_retry(struct rpc_task *task,
			       struct nfs_pgio_header *hdr)
{
	struct nfs_pgio_args *argp = &hdr->args;
	struct nfs_pgio_res  *resp = &hdr->res;

	/* This is a short read! */
	nfs_inc_stats(hdr->inode, NFSIOS_SHORTREAD);
	trace_nfs_readpage_short(task, hdr);

	/* Has the server at least made some progress? */
	if (resp->count == 0) {
		nfs_set_pgio_error(hdr, -EIO, argp->offset);
		return;
	}

	/* For non rpc-based layout drivers, retry-through-MDS */
	if (!task->tk_ops) {
		hdr->pnfs_error = -EAGAIN;
		return;
	}

	/* Yes, so retry the read at the end of the hdr */
	hdr->mds_offset += resp->count;
	argp->offset += resp->count;
	argp->pgbase += resp->count;
	argp->count -= resp->count;
	resp->count = 0;
	resp->eof = 0;
	rpc_restart_call_prepare(task);
}

static void nfs_readpage_result(struct rpc_task *task,
				struct nfs_pgio_header *hdr)
{
	if (hdr->res.eof) {
		loff_t pos = hdr->args.offset + hdr->res.count;
		unsigned int new = pos - hdr->io_start;

		if (hdr->good_bytes > new) {
			hdr->good_bytes = new;
			set_bit(NFS_IOHDR_EOF, &hdr->flags);
			clear_bit(NFS_IOHDR_ERROR, &hdr->flags);
		}
	} else if (hdr->res.count < hdr->args.count)
		nfs_readpage_retry(task, hdr);
}

int nfs_read_add_folio(struct nfs_pageio_descriptor *pgio,
		       struct nfs_open_context *ctx,
		       struct folio *folio)
{
<<<<<<< HEAD
	struct nfs_readdesc *desc = data;
	struct inode *inode = page_file_mapping(page)->host;
	unsigned int rsize = NFS_SERVER(inode)->rsize;
=======
	struct inode *inode = folio_file_mapping(folio)->host;
	struct nfs_server *server = NFS_SERVER(inode);
	size_t fsize = folio_size(folio);
	unsigned int rsize = server->rsize;
>>>>>>> eb3cdb58
	struct nfs_page *new;
	unsigned int len, aligned_len;
	int error;

	len = nfs_folio_length(folio);
	if (len == 0)
		return nfs_return_empty_folio(folio);

<<<<<<< HEAD
	aligned_len = min_t(unsigned int, ALIGN(len, rsize), PAGE_SIZE);

	if (!IS_SYNC(page->mapping->host)) {
		error = nfs_readpage_from_fscache(page->mapping->host, page);
		if (error == 0)
			goto out_unlock;
	}

	new = nfs_create_request(desc->ctx, page, 0, aligned_len);
	if (IS_ERR(new))
		goto out_error;
=======
	aligned_len = min_t(unsigned int, ALIGN(len, rsize), fsize);
>>>>>>> eb3cdb58

	new = nfs_page_create_from_folio(ctx, folio, 0, aligned_len);
	if (IS_ERR(new)) {
		error = PTR_ERR(new);
		goto out;
	}

	if (len < fsize)
		folio_zero_segment(folio, len, fsize);
	if (!nfs_pageio_add_request(pgio, new)) {
		nfs_list_remove_request(new);
		error = pgio->pg_error;
		nfs_readpage_release(new, error);
		goto out;
	}
	return 0;
<<<<<<< HEAD
out_error:
	error = PTR_ERR(new);
out_unlock:
	unlock_page(page);
=======
>>>>>>> eb3cdb58
out:
	return error;
}

/*
 * Read a page over NFS.
 * We read the page synchronously in the following case:
 *  -	The error flag is set for this page. This happens only when a
 *	previous async read operation failed.
 */
int nfs_read_folio(struct file *file, struct folio *folio)
{
	struct inode *inode = file_inode(file);
	struct nfs_pageio_descriptor pgio;
	struct nfs_open_context *ctx;
	int ret;

	trace_nfs_aop_readpage(inode, folio);
	nfs_inc_stats(inode, NFSIOS_VFSREADPAGE);
	task_io_account_read(folio_size(folio));

	/*
	 * Try to flush any pending writes to the file..
	 *
	 * NOTE! Because we own the folio lock, there cannot
	 * be any new pending writes generated at this point
	 * for this folio (other folios can be written to).
	 */
	ret = nfs_wb_folio(inode, folio);
	if (ret)
		goto out_unlock;
	if (folio_test_uptodate(folio))
		goto out_unlock;

	ret = -ESTALE;
	if (NFS_STALE(inode))
		goto out_unlock;

	ret = nfs_netfs_read_folio(file, folio);
	if (!ret)
		goto out;

<<<<<<< HEAD
	xchg(&desc.ctx->error, 0);
	nfs_pageio_init_read(&desc.pgio, inode, false,
=======
	ctx = get_nfs_open_context(nfs_file_open_context(file));

	xchg(&ctx->error, 0);
	nfs_pageio_init_read(&pgio, inode, false,
>>>>>>> eb3cdb58
			     &nfs_async_read_completion_ops);

	ret = nfs_read_add_folio(&pgio, ctx, folio);
	if (ret)
		goto out_put;

<<<<<<< HEAD
	nfs_pageio_complete_read(&desc.pgio);
	ret = desc.pgio.pg_error < 0 ? desc.pgio.pg_error : 0;
=======
	nfs_pageio_complete_read(&pgio);
	ret = pgio.pg_error < 0 ? pgio.pg_error : 0;
>>>>>>> eb3cdb58
	if (!ret) {
		ret = folio_wait_locked_killable(folio);
		if (!folio_test_uptodate(folio) && !ret)
			ret = xchg(&ctx->error, 0);
	}
out_put:
	put_nfs_open_context(ctx);
out:
	trace_nfs_aop_readpage_done(inode, folio, ret);
	return ret;
out_unlock:
	folio_unlock(folio);
	goto out;
}

void nfs_readahead(struct readahead_control *ractl)
{
	struct nfs_pageio_descriptor pgio;
	struct nfs_open_context *ctx;
	unsigned int nr_pages = readahead_count(ractl);
	struct file *file = ractl->file;
	struct inode *inode = ractl->mapping->host;
	struct folio *folio;
	int ret;

	trace_nfs_aop_readahead(inode, readahead_pos(ractl), nr_pages);
	nfs_inc_stats(inode, NFSIOS_VFSREADPAGES);
	task_io_account_read(readahead_length(ractl));

	ret = -ESTALE;
	if (NFS_STALE(inode))
		goto out;

	ret = nfs_netfs_readahead(ractl);
	if (!ret)
		goto out;

	if (file == NULL) {
		ret = -EBADF;
		ctx = nfs_find_open_context(inode, NULL, FMODE_READ);
		if (ctx == NULL)
			goto out;
	} else
		ctx = get_nfs_open_context(nfs_file_open_context(file));

<<<<<<< HEAD
	nfs_pageio_init_read(&desc.pgio, inode, false,
=======
	nfs_pageio_init_read(&pgio, inode, false,
>>>>>>> eb3cdb58
			     &nfs_async_read_completion_ops);

	while ((folio = readahead_folio(ractl)) != NULL) {
		ret = nfs_read_add_folio(&pgio, ctx, folio);
		if (ret)
			break;
	}

	nfs_pageio_complete_read(&pgio);

<<<<<<< HEAD
	put_nfs_open_context(desc.ctx);
=======
	put_nfs_open_context(ctx);
>>>>>>> eb3cdb58
out:
	trace_nfs_aop_readahead_done(inode, nr_pages, ret);
}

int __init nfs_init_readpagecache(void)
{
	nfs_rdata_cachep = kmem_cache_create("nfs_read_data",
					     sizeof(struct nfs_pgio_header),
					     0, SLAB_HWCACHE_ALIGN,
					     NULL);
	if (nfs_rdata_cachep == NULL)
		return -ENOMEM;

	return 0;
}

void nfs_destroy_readpagecache(void)
{
	kmem_cache_destroy(nfs_rdata_cachep);
}

static const struct nfs_rw_ops nfs_rw_read_ops = {
	.rw_alloc_header	= nfs_readhdr_alloc,
	.rw_free_header		= nfs_readhdr_free,
	.rw_done		= nfs_readpage_done,
	.rw_result		= nfs_readpage_result,
	.rw_initiate		= nfs_initiate_read,
};<|MERGE_RESOLUTION|>--- conflicted
+++ resolved
@@ -113,24 +113,11 @@
 	struct folio *folio = nfs_page_to_folio(req);
 
 	if (nfs_error_is_fatal_on_server(error) && error != -ETIMEDOUT)
-<<<<<<< HEAD
-		SetPageError(page);
-	if (nfs_page_group_sync_on_bit(req, PG_UNLOCKPAGE)) {
-		struct address_space *mapping = page_file_mapping(page);
-
-		if (PageUptodate(page))
-			nfs_readpage_to_fscache(inode, page);
-		else if (!PageError(page) && !PagePrivate(page))
-			generic_error_remove_page(mapping, page);
-		unlock_page(page);
-	}
-=======
 		folio_set_error(folio);
 	if (nfs_page_group_sync_on_bit(req, PG_UNLOCKPAGE))
 		if (nfs_netfs_folio_unlock(folio))
 			folio_unlock(folio);
 
->>>>>>> eb3cdb58
 	nfs_release_request(req);
 }
 
@@ -291,16 +278,10 @@
 		       struct nfs_open_context *ctx,
 		       struct folio *folio)
 {
-<<<<<<< HEAD
-	struct nfs_readdesc *desc = data;
-	struct inode *inode = page_file_mapping(page)->host;
-	unsigned int rsize = NFS_SERVER(inode)->rsize;
-=======
 	struct inode *inode = folio_file_mapping(folio)->host;
 	struct nfs_server *server = NFS_SERVER(inode);
 	size_t fsize = folio_size(folio);
 	unsigned int rsize = server->rsize;
->>>>>>> eb3cdb58
 	struct nfs_page *new;
 	unsigned int len, aligned_len;
 	int error;
@@ -309,21 +290,7 @@
 	if (len == 0)
 		return nfs_return_empty_folio(folio);
 
-<<<<<<< HEAD
-	aligned_len = min_t(unsigned int, ALIGN(len, rsize), PAGE_SIZE);
-
-	if (!IS_SYNC(page->mapping->host)) {
-		error = nfs_readpage_from_fscache(page->mapping->host, page);
-		if (error == 0)
-			goto out_unlock;
-	}
-
-	new = nfs_create_request(desc->ctx, page, 0, aligned_len);
-	if (IS_ERR(new))
-		goto out_error;
-=======
 	aligned_len = min_t(unsigned int, ALIGN(len, rsize), fsize);
->>>>>>> eb3cdb58
 
 	new = nfs_page_create_from_folio(ctx, folio, 0, aligned_len);
 	if (IS_ERR(new)) {
@@ -340,13 +307,6 @@
 		goto out;
 	}
 	return 0;
-<<<<<<< HEAD
-out_error:
-	error = PTR_ERR(new);
-out_unlock:
-	unlock_page(page);
-=======
->>>>>>> eb3cdb58
 out:
 	return error;
 }
@@ -389,28 +349,18 @@
 	if (!ret)
 		goto out;
 
-<<<<<<< HEAD
-	xchg(&desc.ctx->error, 0);
-	nfs_pageio_init_read(&desc.pgio, inode, false,
-=======
 	ctx = get_nfs_open_context(nfs_file_open_context(file));
 
 	xchg(&ctx->error, 0);
 	nfs_pageio_init_read(&pgio, inode, false,
->>>>>>> eb3cdb58
 			     &nfs_async_read_completion_ops);
 
 	ret = nfs_read_add_folio(&pgio, ctx, folio);
 	if (ret)
 		goto out_put;
 
-<<<<<<< HEAD
-	nfs_pageio_complete_read(&desc.pgio);
-	ret = desc.pgio.pg_error < 0 ? desc.pgio.pg_error : 0;
-=======
 	nfs_pageio_complete_read(&pgio);
 	ret = pgio.pg_error < 0 ? pgio.pg_error : 0;
->>>>>>> eb3cdb58
 	if (!ret) {
 		ret = folio_wait_locked_killable(folio);
 		if (!folio_test_uptodate(folio) && !ret)
@@ -456,11 +406,7 @@
 	} else
 		ctx = get_nfs_open_context(nfs_file_open_context(file));
 
-<<<<<<< HEAD
-	nfs_pageio_init_read(&desc.pgio, inode, false,
-=======
 	nfs_pageio_init_read(&pgio, inode, false,
->>>>>>> eb3cdb58
 			     &nfs_async_read_completion_ops);
 
 	while ((folio = readahead_folio(ractl)) != NULL) {
@@ -471,11 +417,7 @@
 
 	nfs_pageio_complete_read(&pgio);
 
-<<<<<<< HEAD
-	put_nfs_open_context(desc.ctx);
-=======
 	put_nfs_open_context(ctx);
->>>>>>> eb3cdb58
 out:
 	trace_nfs_aop_readahead_done(inode, nr_pages, ret);
 }
