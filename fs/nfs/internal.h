--- conflicted
+++ resolved
@@ -904,14 +904,11 @@
 	return ~crc32_le(0xFFFFFFFF, &stateid->other[0],
 				NFS4_STATEID_OTHER_SIZE);
 }
-<<<<<<< HEAD
-=======
 
 static inline bool nfs_current_task_exiting(void)
 {
 	return (current->flags & PF_EXITING) != 0;
 }
->>>>>>> e747403a
 
 static inline bool nfs_error_is_fatal(int err)
 {
