// SPDX-License-Identifier: GPL-2.0-only
/*
 * linux/fs/nfs/write.c
 *
 * Write file data over NFS.
 *
 * Copyright (C) 1996, 1997, Olaf Kirch <okir@monad.swb.de>
 */

#include <linux/types.h>
#include <linux/slab.h>
#include <linux/mm.h>
#include <linux/pagemap.h>
#include <linux/file.h>
#include <linux/writeback.h>
#include <linux/swap.h>
#include <linux/migrate.h>

#include <linux/sunrpc/clnt.h>
#include <linux/nfs_fs.h>
#include <linux/nfs_mount.h>
#include <linux/nfs_page.h>
#include <linux/backing-dev.h>
#include <linux/export.h>
#include <linux/freezer.h>
#include <linux/wait.h>
#include <linux/iversion.h>
#include <linux/filelock.h>

#include <linux/uaccess.h>
#include <linux/sched/mm.h>

#include "delegation.h"
#include "internal.h"
#include "iostat.h"
#include "nfs4_fs.h"
#include "fscache.h"
#include "pnfs.h"

#include "nfstrace.h"

#define NFSDBG_FACILITY		NFSDBG_PAGECACHE

#define MIN_POOL_WRITE		(32)
#define MIN_POOL_COMMIT		(4)

struct nfs_io_completion {
	void (*complete)(void *data);
	void *data;
	struct kref refcount;
};

/*
 * Local function declarations
 */
static void nfs_redirty_request(struct nfs_page *req);
static const struct rpc_call_ops nfs_commit_ops;
static const struct nfs_pgio_completion_ops nfs_async_write_completion_ops;
static const struct nfs_commit_completion_ops nfs_commit_completion_ops;
static const struct nfs_rw_ops nfs_rw_write_ops;
static void nfs_inode_remove_request(struct nfs_page *req);
static void nfs_clear_request_commit(struct nfs_commit_info *cinfo,
				     struct nfs_page *req);
static void nfs_init_cinfo_from_inode(struct nfs_commit_info *cinfo,
				      struct inode *inode);

static struct kmem_cache *nfs_wdata_cachep;
static mempool_t *nfs_wdata_mempool;
static struct kmem_cache *nfs_cdata_cachep;
static mempool_t *nfs_commit_mempool;

struct nfs_commit_data *nfs_commitdata_alloc(void)
{
	struct nfs_commit_data *p;

	p = kmem_cache_zalloc(nfs_cdata_cachep, nfs_io_gfp_mask());
	if (!p) {
		p = mempool_alloc(nfs_commit_mempool, GFP_NOWAIT);
		if (!p)
			return NULL;
		memset(p, 0, sizeof(*p));
	}
	INIT_LIST_HEAD(&p->pages);
	return p;
}
EXPORT_SYMBOL_GPL(nfs_commitdata_alloc);

void nfs_commit_free(struct nfs_commit_data *p)
{
	mempool_free(p, nfs_commit_mempool);
}
EXPORT_SYMBOL_GPL(nfs_commit_free);

static struct nfs_pgio_header *nfs_writehdr_alloc(void)
{
	struct nfs_pgio_header *p;

	p = kmem_cache_zalloc(nfs_wdata_cachep, nfs_io_gfp_mask());
	if (!p) {
		p = mempool_alloc(nfs_wdata_mempool, GFP_NOWAIT);
		if (!p)
			return NULL;
		memset(p, 0, sizeof(*p));
	}
	p->rw_mode = FMODE_WRITE;
	return p;
}

static void nfs_writehdr_free(struct nfs_pgio_header *hdr)
{
	mempool_free(hdr, nfs_wdata_mempool);
}

static struct nfs_io_completion *nfs_io_completion_alloc(gfp_t gfp_flags)
{
	return kmalloc(sizeof(struct nfs_io_completion), gfp_flags);
}

static void nfs_io_completion_init(struct nfs_io_completion *ioc,
		void (*complete)(void *), void *data)
{
	ioc->complete = complete;
	ioc->data = data;
	kref_init(&ioc->refcount);
}

static void nfs_io_completion_release(struct kref *kref)
{
	struct nfs_io_completion *ioc = container_of(kref,
			struct nfs_io_completion, refcount);
	ioc->complete(ioc->data);
	kfree(ioc);
}

static void nfs_io_completion_get(struct nfs_io_completion *ioc)
{
	if (ioc != NULL)
		kref_get(&ioc->refcount);
}

static void nfs_io_completion_put(struct nfs_io_completion *ioc)
{
	if (ioc != NULL)
		kref_put(&ioc->refcount, nfs_io_completion_release);
}

/**
 * nfs_folio_find_head_request - find head request associated with a folio
 * @folio: pointer to folio
 *
 * must be called while holding the inode lock.
 *
 * returns matching head request with reference held, or NULL if not found.
 */
static struct nfs_page *nfs_folio_find_head_request(struct folio *folio)
{
	struct address_space *mapping = folio->mapping;
	struct nfs_page *req;

	if (!folio_test_private(folio))
		return NULL;
	spin_lock(&mapping->i_private_lock);
	req = folio->private;
	if (req) {
		WARN_ON_ONCE(req->wb_head != req);
		kref_get(&req->wb_kref);
	}
	spin_unlock(&mapping->i_private_lock);
	return req;
}

/* Adjust the file length if we're writing beyond the end */
static void nfs_grow_file(struct folio *folio, unsigned int offset,
			  unsigned int count)
{
	struct inode *inode = folio->mapping->host;
	loff_t end, i_size;
	pgoff_t end_index;

	spin_lock(&inode->i_lock);
	i_size = i_size_read(inode);
	end_index = ((i_size - 1) >> folio_shift(folio)) << folio_order(folio);
	if (i_size > 0 && folio->index < end_index)
		goto out;
	end = folio_pos(folio) + (loff_t)offset + (loff_t)count;
	if (i_size >= end)
		goto out;
	trace_nfs_size_grow(inode, end);
	i_size_write(inode, end);
	NFS_I(inode)->cache_validity &= ~NFS_INO_INVALID_SIZE;
	nfs_inc_stats(inode, NFSIOS_EXTENDWRITE);
out:
	/* Atomically update timestamps if they are delegated to us. */
	nfs_update_delegated_mtime_locked(inode);
	spin_unlock(&inode->i_lock);
	nfs_fscache_invalidate(inode, 0);
}

/* A writeback failed: mark the page as bad, and invalidate the page cache */
static void nfs_set_pageerror(struct address_space *mapping)
{
	struct inode *inode = mapping->host;

	nfs_zap_mapping(mapping->host, mapping);
	/* Force file size revalidation */
	spin_lock(&inode->i_lock);
	nfs_set_cache_invalid(inode, NFS_INO_REVAL_FORCED |
					     NFS_INO_INVALID_CHANGE |
					     NFS_INO_INVALID_SIZE);
	spin_unlock(&inode->i_lock);
}

static void nfs_mapping_set_error(struct folio *folio, int error)
{
	struct address_space *mapping = folio->mapping;

	filemap_set_wb_err(mapping, error);
	if (mapping->host)
		errseq_set(&mapping->host->i_sb->s_wb_err,
			   error == -ENOSPC ? -ENOSPC : -EIO);
	nfs_set_pageerror(mapping);
}

/*
 * nfs_page_group_search_locked
 * @head - head request of page group
 * @page_offset - offset into page
 *
 * Search page group with head @head to find a request that contains the
 * page offset @page_offset.
 *
 * Returns a pointer to the first matching nfs request, or NULL if no
 * match is found.
 *
 * Must be called with the page group lock held
 */
static struct nfs_page *
nfs_page_group_search_locked(struct nfs_page *head, unsigned int page_offset)
{
	struct nfs_page *req;

	req = head;
	do {
		if (page_offset >= req->wb_pgbase &&
		    page_offset < (req->wb_pgbase + req->wb_bytes))
			return req;

		req = req->wb_this_page;
	} while (req != head);

	return NULL;
}

/*
 * nfs_page_group_covers_page
 * @head - head request of page group
 *
 * Return true if the page group with head @head covers the whole page,
 * returns false otherwise
 */
static bool nfs_page_group_covers_page(struct nfs_page *req)
{
	unsigned int len = nfs_folio_length(nfs_page_to_folio(req));
	struct nfs_page *tmp;
	unsigned int pos = 0;

	nfs_page_group_lock(req);

	for (;;) {
		tmp = nfs_page_group_search_locked(req->wb_head, pos);
		if (!tmp)
			break;
		pos = tmp->wb_pgbase + tmp->wb_bytes;
	}

	nfs_page_group_unlock(req);
	return pos >= len;
}

/* We can set the PG_uptodate flag if we see that a write request
 * covers the full page.
 */
static void nfs_mark_uptodate(struct nfs_page *req)
{
	struct folio *folio = nfs_page_to_folio(req);

	if (folio_test_uptodate(folio))
		return;
	if (!nfs_page_group_covers_page(req))
		return;
	folio_mark_uptodate(folio);
}

static int wb_priority(struct writeback_control *wbc)
{
	int ret = 0;

	if (wbc->sync_mode == WB_SYNC_ALL)
		ret = FLUSH_COND_STABLE;
	return ret;
}

/*
 * NFS congestion control
 */

int nfs_congestion_kb;

#define NFS_CONGESTION_ON_THRESH 	(nfs_congestion_kb >> (PAGE_SHIFT-10))
#define NFS_CONGESTION_OFF_THRESH	\
	(NFS_CONGESTION_ON_THRESH - (NFS_CONGESTION_ON_THRESH >> 2))

static void nfs_folio_set_writeback(struct folio *folio)
{
	struct nfs_server *nfss = NFS_SERVER(folio->mapping->host);

	folio_start_writeback(folio);
	if (atomic_long_inc_return(&nfss->writeback) > NFS_CONGESTION_ON_THRESH)
		nfss->write_congested = 1;
}

static void nfs_folio_end_writeback(struct folio *folio)
{
	struct nfs_server *nfss = NFS_SERVER(folio->mapping->host);

	folio_end_writeback(folio);
	if (atomic_long_dec_return(&nfss->writeback) <
	    NFS_CONGESTION_OFF_THRESH) {
		nfss->write_congested = 0;
		wake_up_all(&nfss->write_congestion_wait);
	}
}

static void nfs_page_end_writeback(struct nfs_page *req)
{
	if (nfs_page_group_sync_on_bit(req, PG_WB_END)) {
		nfs_unlock_request(req);
		nfs_folio_end_writeback(nfs_page_to_folio(req));
	} else
		nfs_unlock_request(req);
}

/*
 * nfs_destroy_unlinked_subrequests - destroy recently unlinked subrequests
 *
 * @destroy_list - request list (using wb_this_page) terminated by @old_head
 * @old_head - the old head of the list
 *
 * All subrequests must be locked and removed from all lists, so at this point
 * they are only "active" in this function, and possibly in nfs_wait_on_request
 * with a reference held by some other context.
 */
static void
nfs_destroy_unlinked_subrequests(struct nfs_page *destroy_list,
				 struct nfs_page *old_head,
				 struct inode *inode)
{
	while (destroy_list) {
		struct nfs_page *subreq = destroy_list;

		destroy_list = (subreq->wb_this_page == old_head) ?
				   NULL : subreq->wb_this_page;

		/* Note: lock subreq in order to change subreq->wb_head */
		nfs_page_set_headlock(subreq);
		WARN_ON_ONCE(old_head != subreq->wb_head);

		/* make sure old group is not used */
		subreq->wb_this_page = subreq;
		subreq->wb_head = subreq;

		clear_bit(PG_REMOVE, &subreq->wb_flags);

		/* Note: races with nfs_page_group_destroy() */
		if (!kref_read(&subreq->wb_kref)) {
			/* Check if we raced with nfs_page_group_destroy() */
			if (test_and_clear_bit(PG_TEARDOWN, &subreq->wb_flags)) {
				nfs_page_clear_headlock(subreq);
				nfs_free_request(subreq);
			} else
				nfs_page_clear_headlock(subreq);
			continue;
		}
		nfs_page_clear_headlock(subreq);

		nfs_release_request(old_head);

		if (test_and_clear_bit(PG_INODE_REF, &subreq->wb_flags)) {
			nfs_release_request(subreq);
			atomic_long_dec(&NFS_I(inode)->nrequests);
		}

		/* subreq is now totally disconnected from page group or any
		 * write / commit lists. last chance to wake any waiters */
		nfs_unlock_and_release_request(subreq);
	}
}

/*
 * nfs_join_page_group - destroy subrequests of the head req
 * @head: the page used to lookup the "page group" of nfs_page structures
 * @inode: Inode to which the request belongs.
 *
 * This function joins all sub requests to the head request by first
 * locking all requests in the group, cancelling any pending operations
 * and finally updating the head request to cover the whole range covered by
 * the (former) group.  All subrequests are removed from any write or commit
 * lists, unlinked from the group and destroyed.
 */
void nfs_join_page_group(struct nfs_page *head, struct nfs_commit_info *cinfo,
			 struct inode *inode)
{
	struct nfs_page *subreq;
	struct nfs_page *destroy_list = NULL;
	unsigned int pgbase, off, bytes;

	pgbase = head->wb_pgbase;
	bytes = head->wb_bytes;
	off = head->wb_offset;
	for (subreq = head->wb_this_page; subreq != head;
			subreq = subreq->wb_this_page) {
		/* Subrequests should always form a contiguous range */
		if (pgbase > subreq->wb_pgbase) {
			off -= pgbase - subreq->wb_pgbase;
			bytes += pgbase - subreq->wb_pgbase;
			pgbase = subreq->wb_pgbase;
		}
		bytes = max(subreq->wb_pgbase + subreq->wb_bytes
				- pgbase, bytes);
	}

	/* Set the head request's range to cover the former page group */
	head->wb_pgbase = pgbase;
	head->wb_bytes = bytes;
	head->wb_offset = off;

	/* Now that all requests are locked, make sure they aren't on any list.
	 * Commit list removal accounting is done after locks are dropped */
	subreq = head;
	do {
		nfs_clear_request_commit(cinfo, subreq);
		subreq = subreq->wb_this_page;
	} while (subreq != head);

	/* unlink subrequests from head, destroy them later */
	if (head->wb_this_page != head) {
		/* destroy list will be terminated by head */
		destroy_list = head->wb_this_page;
		head->wb_this_page = head;
	}

	nfs_destroy_unlinked_subrequests(destroy_list, head, inode);
}

/**
 * nfs_wait_on_request - Wait for a request to complete.
 * @req: request to wait upon.
 *
 * Interruptible by fatal signals only.
 * The user is responsible for holding a count on the request.
 */
static int nfs_wait_on_request(struct nfs_page *req)
{
	if (!test_bit(PG_BUSY, &req->wb_flags))
		return 0;
	set_bit(PG_CONTENDED2, &req->wb_flags);
	smp_mb__after_atomic();
	return wait_on_bit_io(&req->wb_flags, PG_BUSY,
			      TASK_UNINTERRUPTIBLE);
}

/*
 * nfs_unroll_locks -  unlock all newly locked reqs and wait on @req
 * @head: head request of page group, must be holding head lock
 * @req: request that couldn't lock and needs to wait on the req bit lock
 *
 * This is a helper function for nfs_lock_and_join_requests
 * returns 0 on success, < 0 on error.
 */
static void
nfs_unroll_locks(struct nfs_page *head, struct nfs_page *req)
{
	struct nfs_page *tmp;

	/* relinquish all the locks successfully grabbed this run */
	for (tmp = head->wb_this_page ; tmp != req; tmp = tmp->wb_this_page) {
		if (!kref_read(&tmp->wb_kref))
			continue;
		nfs_unlock_and_release_request(tmp);
	}
}

/*
 * nfs_page_group_lock_subreq -  try to lock a subrequest
 * @head: head request of page group
 * @subreq: request to lock
 *
 * This is a helper function for nfs_lock_and_join_requests which
 * must be called with the head request and page group both locked.
 * On error, it returns with the page group unlocked.
 */
static int
nfs_page_group_lock_subreq(struct nfs_page *head, struct nfs_page *subreq)
{
	int ret;

	if (!kref_get_unless_zero(&subreq->wb_kref))
		return 0;
	while (!nfs_lock_request(subreq)) {
		nfs_page_group_unlock(head);
		ret = nfs_wait_on_request(subreq);
		if (!ret)
			ret = nfs_page_group_lock(head);
		if (ret < 0) {
			nfs_unroll_locks(head, subreq);
			nfs_release_request(subreq);
			return ret;
		}
	}
	return 0;
}

/*
 * nfs_lock_and_join_requests - join all subreqs to the head req
 * @folio: the folio used to lookup the "page group" of nfs_page structures
 *
 * This function joins all sub requests to the head request by first
 * locking all requests in the group, cancelling any pending operations
 * and finally updating the head request to cover the whole range covered by
 * the (former) group.  All subrequests are removed from any write or commit
 * lists, unlinked from the group and destroyed.
 *
 * Returns a locked, referenced pointer to the head request - which after
 * this call is guaranteed to be the only request associated with the page.
 * Returns NULL if no requests are found for @folio, or a ERR_PTR if an
 * error was encountered.
 */
static struct nfs_page *nfs_lock_and_join_requests(struct folio *folio)
{
<<<<<<< HEAD
	struct inode *inode = folio_file_mapping(folio)->host;
	struct nfs_page *head;
	struct nfs_commit_info cinfo;
=======
	struct inode *inode = folio->mapping->host;
	struct nfs_page *head, *subreq;
	struct nfs_commit_info cinfo;
	bool removed;
>>>>>>> 2d5404ca
	int ret;

	nfs_init_cinfo_from_inode(&cinfo, inode);
	/*
	 * A reference is taken only on the head request which acts as a
	 * reference to the whole page group - the group will not be destroyed
	 * until the head reference is released.
	 */
retry:
	head = nfs_folio_find_head_request(folio);
	if (!head)
		return NULL;

	while (!nfs_lock_request(head)) {
		ret = nfs_wait_on_request(head);
		if (ret < 0)
			return ERR_PTR(ret);
	}

	/* Ensure that nobody removed the request before we locked it */
	if (head != folio->private) {
		nfs_unlock_and_release_request(head);
		goto retry;
	}

<<<<<<< HEAD
	nfs_join_page_group(head, &cinfo, inode);
=======
	ret = nfs_page_group_lock(head);
	if (ret < 0)
		goto out_unlock;

	removed = test_bit(PG_REMOVE, &head->wb_flags);

	/* lock each request in the page group */
	for (subreq = head->wb_this_page;
	     subreq != head;
	     subreq = subreq->wb_this_page) {
		if (test_bit(PG_REMOVE, &subreq->wb_flags))
			removed = true;
		ret = nfs_page_group_lock_subreq(head, subreq);
		if (ret < 0)
			goto out_unlock;
	}

	nfs_page_group_unlock(head);

	/*
	 * If PG_REMOVE is set on any request, I/O on that request has
	 * completed, but some requests were still under I/O at the time
	 * we locked the head request.
	 *
	 * In that case the above wait for all requests means that all I/O
	 * has now finished, and we can restart from a clean slate.  Let the
	 * old requests go away and start from scratch instead.
	 */
	if (removed) {
		nfs_unroll_locks(head, head);
		nfs_unlock_and_release_request(head);
		goto retry;
	}
>>>>>>> 2d5404ca

	nfs_init_cinfo_from_inode(&cinfo, inode);
	nfs_join_page_group(head, &cinfo, inode);
	return head;

out_unlock:
	nfs_unlock_and_release_request(head);
	return ERR_PTR(ret);
}

static void nfs_write_error(struct nfs_page *req, int error)
{
	trace_nfs_write_error(nfs_page_to_inode(req), req, error);
	nfs_mapping_set_error(nfs_page_to_folio(req), error);
	nfs_inode_remove_request(req);
	nfs_page_end_writeback(req);
	nfs_release_request(req);
}

/*
 * Find an associated nfs write request, and prepare to flush it out
 * May return an error if the user signalled nfs_wait_on_request().
 */
static int nfs_page_async_flush(struct folio *folio,
				struct writeback_control *wbc,
				struct nfs_pageio_descriptor *pgio)
{
	struct nfs_page *req;
	int ret = 0;

	req = nfs_lock_and_join_requests(folio);
	if (!req)
		goto out;
	ret = PTR_ERR(req);
	if (IS_ERR(req))
		goto out;

	nfs_folio_set_writeback(folio);
	WARN_ON_ONCE(test_bit(PG_CLEAN, &req->wb_flags));

	/* If there is a fatal error that covers this write, just exit */
	ret = pgio->pg_error;
	if (nfs_error_is_fatal_on_server(ret))
		goto out_launder;

	ret = 0;
	if (!nfs_pageio_add_request(pgio, req)) {
		ret = pgio->pg_error;
		/*
		 * Remove the problematic req upon fatal errors on the server
		 */
		if (nfs_error_is_fatal_on_server(ret))
			goto out_launder;
		if (wbc->sync_mode == WB_SYNC_NONE)
			ret = AOP_WRITEPAGE_ACTIVATE;
		folio_redirty_for_writepage(wbc, folio);
		nfs_redirty_request(req);
		pgio->pg_error = 0;
	} else
		nfs_add_stats(folio->mapping->host,
			      NFSIOS_WRITEPAGES, 1);
out:
	return ret;
out_launder:
	nfs_write_error(req, ret);
	return 0;
}

static int nfs_do_writepage(struct folio *folio, struct writeback_control *wbc,
			    struct nfs_pageio_descriptor *pgio)
{
	nfs_pageio_cond_complete(pgio, folio->index);
	return nfs_page_async_flush(folio, wbc, pgio);
}

/*
 * Write an mmapped page to the server.
 */
static int nfs_writepage_locked(struct folio *folio,
				struct writeback_control *wbc)
{
	struct nfs_pageio_descriptor pgio;
	struct inode *inode = folio->mapping->host;
	int err;

<<<<<<< HEAD
	if (wbc->sync_mode == WB_SYNC_NONE &&
	    NFS_SERVER(inode)->write_congested) {
		folio_redirty_for_writepage(wbc, folio);
		return AOP_WRITEPAGE_ACTIVATE;
	}

=======
>>>>>>> 2d5404ca
	nfs_inc_stats(inode, NFSIOS_VFSWRITEPAGE);
	nfs_pageio_init_write(&pgio, inode, 0, false,
			      &nfs_async_write_completion_ops);
	err = nfs_do_writepage(folio, wbc, &pgio);
	pgio.pg_error = 0;
	nfs_pageio_complete(&pgio);
	return err;
}

static int nfs_writepages_callback(struct folio *folio,
				   struct writeback_control *wbc, void *data)
{
	int ret;

	ret = nfs_do_writepage(folio, wbc, data);
	if (ret != AOP_WRITEPAGE_ACTIVATE)
		folio_unlock(folio);
	return ret;
}

static void nfs_io_completion_commit(void *inode)
{
	nfs_commit_inode(inode, 0);
}

int nfs_writepages(struct address_space *mapping, struct writeback_control *wbc)
{
	struct inode *inode = mapping->host;
	struct nfs_pageio_descriptor pgio;
	struct nfs_io_completion *ioc = NULL;
	unsigned int mntflags = NFS_SERVER(inode)->flags;
	struct nfs_server *nfss = NFS_SERVER(inode);
	int priority = 0;
	int err;

	/* Wait with writeback until write congestion eases */
	if (wbc->sync_mode == WB_SYNC_NONE && nfss->write_congested) {
		err = wait_event_killable(nfss->write_congestion_wait,
					  nfss->write_congested == 0);
		if (err)
			return err;
	}

	nfs_inc_stats(inode, NFSIOS_VFSWRITEPAGES);

	if (!(mntflags & NFS_MOUNT_WRITE_EAGER) || wbc->for_kupdate ||
	    wbc->for_background || wbc->for_sync || wbc->for_reclaim) {
		ioc = nfs_io_completion_alloc(GFP_KERNEL);
		if (ioc)
			nfs_io_completion_init(ioc, nfs_io_completion_commit,
					       inode);
		priority = wb_priority(wbc);
	}

	do {
		nfs_pageio_init_write(&pgio, inode, priority, false,
				      &nfs_async_write_completion_ops);
		pgio.pg_io_completion = ioc;
		err = write_cache_pages(mapping, wbc, nfs_writepages_callback,
					&pgio);
		pgio.pg_error = 0;
		nfs_pageio_complete(&pgio);
		if (err == -EAGAIN && mntflags & NFS_MOUNT_SOFTERR)
			break;
	} while (err < 0 && !nfs_error_is_fatal(err));
	nfs_io_completion_put(ioc);

	if (err < 0)
		goto out_err;
	return 0;
out_err:
	return err;
}

/*
 * Insert a write request into an inode
 */
static void nfs_inode_add_request(struct nfs_page *req)
{
	struct folio *folio = nfs_page_to_folio(req);
	struct address_space *mapping = folio->mapping;
	struct nfs_inode *nfsi = NFS_I(mapping->host);

	WARN_ON_ONCE(req->wb_this_page != req);

	/* Lock the request! */
	nfs_lock_request(req);
	spin_lock(&mapping->i_private_lock);
	set_bit(PG_MAPPED, &req->wb_flags);
	folio_attach_private(folio, req);
	spin_unlock(&mapping->i_private_lock);
	atomic_long_inc(&nfsi->nrequests);
	/* this a head request for a page group - mark it as having an
	 * extra reference so sub groups can follow suit.
	 * This flag also informs pgio layer when to bump nrequests when
	 * adding subrequests. */
	WARN_ON(test_and_set_bit(PG_INODE_REF, &req->wb_flags));
	kref_get(&req->wb_kref);
}

/*
 * Remove a write request from an inode
 */
static void nfs_inode_remove_request(struct nfs_page *req)
{
	struct nfs_inode *nfsi = NFS_I(nfs_page_to_inode(req));

	if (nfs_page_group_sync_on_bit(req, PG_REMOVE)) {
		struct folio *folio = nfs_page_to_folio(req->wb_head);
		struct address_space *mapping = folio->mapping;

		spin_lock(&mapping->i_private_lock);
		if (likely(folio)) {
			folio_detach_private(folio);
			clear_bit(PG_MAPPED, &req->wb_head->wb_flags);
		}
		spin_unlock(&mapping->i_private_lock);
	}

	if (test_and_clear_bit(PG_INODE_REF, &req->wb_flags)) {
		atomic_long_dec(&nfsi->nrequests);
		nfs_release_request(req);
	}
}

static void nfs_mark_request_dirty(struct nfs_page *req)
{
	struct folio *folio = nfs_page_to_folio(req);
	if (folio)
		filemap_dirty_folio(folio_mapping(folio), folio);
}

/**
 * nfs_request_add_commit_list_locked - add request to a commit list
 * @req: pointer to a struct nfs_page
 * @dst: commit list head
 * @cinfo: holds list lock and accounting info
 *
 * This sets the PG_CLEAN bit, updates the cinfo count of
 * number of outstanding requests requiring a commit as well as
 * the MM page stats.
 *
 * The caller must hold NFS_I(cinfo->inode)->commit_mutex, and the
 * nfs_page lock.
 */
void
nfs_request_add_commit_list_locked(struct nfs_page *req, struct list_head *dst,
			    struct nfs_commit_info *cinfo)
{
	set_bit(PG_CLEAN, &req->wb_flags);
	nfs_list_add_request(req, dst);
	atomic_long_inc(&cinfo->mds->ncommit);
}
EXPORT_SYMBOL_GPL(nfs_request_add_commit_list_locked);

/**
 * nfs_request_add_commit_list - add request to a commit list
 * @req: pointer to a struct nfs_page
 * @cinfo: holds list lock and accounting info
 *
 * This sets the PG_CLEAN bit, updates the cinfo count of
 * number of outstanding requests requiring a commit as well as
 * the MM page stats.
 *
 * The caller must _not_ hold the cinfo->lock, but must be
 * holding the nfs_page lock.
 */
void
nfs_request_add_commit_list(struct nfs_page *req, struct nfs_commit_info *cinfo)
{
	mutex_lock(&NFS_I(cinfo->inode)->commit_mutex);
	nfs_request_add_commit_list_locked(req, &cinfo->mds->list, cinfo);
	mutex_unlock(&NFS_I(cinfo->inode)->commit_mutex);
	nfs_folio_mark_unstable(nfs_page_to_folio(req), cinfo);
}
EXPORT_SYMBOL_GPL(nfs_request_add_commit_list);

/**
 * nfs_request_remove_commit_list - Remove request from a commit list
 * @req: pointer to a nfs_page
 * @cinfo: holds list lock and accounting info
 *
 * This clears the PG_CLEAN bit, and updates the cinfo's count of
 * number of outstanding requests requiring a commit
 * It does not update the MM page stats.
 *
 * The caller _must_ hold the cinfo->lock and the nfs_page lock.
 */
void
nfs_request_remove_commit_list(struct nfs_page *req,
			       struct nfs_commit_info *cinfo)
{
	if (!test_and_clear_bit(PG_CLEAN, &(req)->wb_flags))
		return;
	nfs_list_remove_request(req);
	atomic_long_dec(&cinfo->mds->ncommit);
}
EXPORT_SYMBOL_GPL(nfs_request_remove_commit_list);

static void nfs_init_cinfo_from_inode(struct nfs_commit_info *cinfo,
				      struct inode *inode)
{
	cinfo->inode = inode;
	cinfo->mds = &NFS_I(inode)->commit_info;
	cinfo->ds = pnfs_get_ds_info(inode);
	cinfo->dreq = NULL;
	cinfo->completion_ops = &nfs_commit_completion_ops;
}

void nfs_init_cinfo(struct nfs_commit_info *cinfo,
		    struct inode *inode,
		    struct nfs_direct_req *dreq)
{
	if (dreq)
		nfs_init_cinfo_from_dreq(cinfo, dreq);
	else
		nfs_init_cinfo_from_inode(cinfo, inode);
}
EXPORT_SYMBOL_GPL(nfs_init_cinfo);

/*
 * Add a request to the inode's commit list.
 */
void
nfs_mark_request_commit(struct nfs_page *req, struct pnfs_layout_segment *lseg,
			struct nfs_commit_info *cinfo, u32 ds_commit_idx)
{
	if (pnfs_mark_request_commit(req, lseg, cinfo, ds_commit_idx))
		return;
	nfs_request_add_commit_list(req, cinfo);
}

static void nfs_folio_clear_commit(struct folio *folio)
{
	if (folio) {
		long nr = folio_nr_pages(folio);

		node_stat_mod_folio(folio, NR_WRITEBACK, -nr);
		wb_stat_mod(&inode_to_bdi(folio->mapping->host)->wb,
			    WB_WRITEBACK, -nr);
	}
}

/* Called holding the request lock on @req */
static void nfs_clear_request_commit(struct nfs_commit_info *cinfo,
				     struct nfs_page *req)
{
	if (test_bit(PG_CLEAN, &req->wb_flags)) {
		struct nfs_open_context *ctx = nfs_req_openctx(req);
		struct inode *inode = d_inode(ctx->dentry);

		mutex_lock(&NFS_I(inode)->commit_mutex);
		if (!pnfs_clear_request_commit(req, cinfo)) {
			nfs_request_remove_commit_list(req, cinfo);
		}
		mutex_unlock(&NFS_I(inode)->commit_mutex);
		nfs_folio_clear_commit(nfs_page_to_folio(req));
	}
}

int nfs_write_need_commit(struct nfs_pgio_header *hdr)
{
	if (hdr->verf.committed == NFS_DATA_SYNC)
		return hdr->lseg == NULL;
	return hdr->verf.committed != NFS_FILE_SYNC;
}

static void nfs_async_write_init(struct nfs_pgio_header *hdr)
{
	nfs_io_completion_get(hdr->io_completion);
}

static void nfs_write_completion(struct nfs_pgio_header *hdr)
{
	struct nfs_commit_info cinfo;
	unsigned long bytes = 0;

	if (test_bit(NFS_IOHDR_REDO, &hdr->flags))
		goto out;
	nfs_init_cinfo_from_inode(&cinfo, hdr->inode);
	while (!list_empty(&hdr->pages)) {
		struct nfs_page *req = nfs_list_entry(hdr->pages.next);

		bytes += req->wb_bytes;
		nfs_list_remove_request(req);
		if (test_bit(NFS_IOHDR_ERROR, &hdr->flags) &&
		    (hdr->good_bytes < bytes)) {
			trace_nfs_comp_error(hdr->inode, req, hdr->error);
			nfs_mapping_set_error(nfs_page_to_folio(req),
					      hdr->error);
			goto remove_req;
		}
		if (nfs_write_need_commit(hdr)) {
			/* Reset wb_nio, since the write was successful. */
			req->wb_nio = 0;
			memcpy(&req->wb_verf, &hdr->verf.verifier, sizeof(req->wb_verf));
			nfs_mark_request_commit(req, hdr->lseg, &cinfo,
				hdr->pgio_mirror_idx);
			goto next;
		}
remove_req:
		nfs_inode_remove_request(req);
next:
		nfs_page_end_writeback(req);
		nfs_release_request(req);
	}
out:
	nfs_io_completion_put(hdr->io_completion);
	hdr->release(hdr);
}

unsigned long
nfs_reqs_to_commit(struct nfs_commit_info *cinfo)
{
	return atomic_long_read(&cinfo->mds->ncommit);
}

/* NFS_I(cinfo->inode)->commit_mutex held by caller */
int
nfs_scan_commit_list(struct list_head *src, struct list_head *dst,
		     struct nfs_commit_info *cinfo, int max)
{
	struct nfs_page *req, *tmp;
	int ret = 0;

	list_for_each_entry_safe(req, tmp, src, wb_list) {
		kref_get(&req->wb_kref);
		if (!nfs_lock_request(req)) {
			nfs_release_request(req);
			continue;
		}
		nfs_request_remove_commit_list(req, cinfo);
		clear_bit(PG_COMMIT_TO_DS, &req->wb_flags);
		nfs_list_add_request(req, dst);
		ret++;
		if ((ret == max) && !cinfo->dreq)
			break;
		cond_resched();
	}
	return ret;
}
EXPORT_SYMBOL_GPL(nfs_scan_commit_list);

/*
 * nfs_scan_commit - Scan an inode for commit requests
 * @inode: NFS inode to scan
 * @dst: mds destination list
 * @cinfo: mds and ds lists of reqs ready to commit
 *
 * Moves requests from the inode's 'commit' request list.
 * The requests are *not* checked to ensure that they form a contiguous set.
 */
int
nfs_scan_commit(struct inode *inode, struct list_head *dst,
		struct nfs_commit_info *cinfo)
{
	int ret = 0;

	if (!atomic_long_read(&cinfo->mds->ncommit))
		return 0;
	mutex_lock(&NFS_I(cinfo->inode)->commit_mutex);
	if (atomic_long_read(&cinfo->mds->ncommit) > 0) {
		const int max = INT_MAX;

		ret = nfs_scan_commit_list(&cinfo->mds->list, dst,
					   cinfo, max);
		ret += pnfs_scan_commit_lists(inode, cinfo, max - ret);
	}
	mutex_unlock(&NFS_I(cinfo->inode)->commit_mutex);
	return ret;
}

/*
 * Search for an existing write request, and attempt to update
 * it to reflect a new dirty region on a given page.
 *
 * If the attempt fails, then the existing request is flushed out
 * to disk.
 */
static struct nfs_page *nfs_try_to_update_request(struct folio *folio,
						  unsigned int offset,
						  unsigned int bytes)
{
	struct nfs_page *req;
	unsigned int rqend;
	unsigned int end;
	int error;

	end = offset + bytes;

	req = nfs_lock_and_join_requests(folio);
	if (IS_ERR_OR_NULL(req))
		return req;

	rqend = req->wb_offset + req->wb_bytes;
	/*
	 * Tell the caller to flush out the request if
	 * the offsets are non-contiguous.
	 * Note: nfs_flush_incompatible() will already
	 * have flushed out requests having wrong owners.
	 */
	if (offset > rqend || end < req->wb_offset)
		goto out_flushme;

	/* Okay, the request matches. Update the region */
	if (offset < req->wb_offset) {
		req->wb_offset = offset;
		req->wb_pgbase = offset;
	}
	if (end > rqend)
		req->wb_bytes = end - req->wb_offset;
	else
		req->wb_bytes = rqend - req->wb_offset;
	req->wb_nio = 0;
	return req;
out_flushme:
	/*
	 * Note: we mark the request dirty here because
	 * nfs_lock_and_join_requests() cannot preserve
	 * commit flags, so we have to replay the write.
	 */
	nfs_mark_request_dirty(req);
	nfs_unlock_and_release_request(req);
	error = nfs_wb_folio(folio->mapping->host, folio);
	return (error < 0) ? ERR_PTR(error) : NULL;
}

/*
 * Try to update an existing write request, or create one if there is none.
 *
 * Note: Should always be called with the Page Lock held to prevent races
 * if we have to add a new request. Also assumes that the caller has
 * already called nfs_flush_incompatible() if necessary.
 */
static struct nfs_page *nfs_setup_write_request(struct nfs_open_context *ctx,
						struct folio *folio,
						unsigned int offset,
						unsigned int bytes)
{
	struct nfs_page *req;

	req = nfs_try_to_update_request(folio, offset, bytes);
	if (req != NULL)
		goto out;
	req = nfs_page_create_from_folio(ctx, folio, offset, bytes);
	if (IS_ERR(req))
		goto out;
	nfs_inode_add_request(req);
out:
	return req;
}

static int nfs_writepage_setup(struct nfs_open_context *ctx,
			       struct folio *folio, unsigned int offset,
			       unsigned int count)
{
	struct nfs_page *req;

	req = nfs_setup_write_request(ctx, folio, offset, count);
	if (IS_ERR(req))
		return PTR_ERR(req);
	/* Update file length */
	nfs_grow_file(folio, offset, count);
	nfs_mark_uptodate(req);
	nfs_mark_request_dirty(req);
	nfs_unlock_and_release_request(req);
	return 0;
}

int nfs_flush_incompatible(struct file *file, struct folio *folio)
{
	struct nfs_open_context *ctx = nfs_file_open_context(file);
	struct nfs_lock_context *l_ctx;
	struct file_lock_context *flctx = locks_inode_context(file_inode(file));
	struct nfs_page	*req;
	int do_flush, status;
	/*
	 * Look for a request corresponding to this page. If there
	 * is one, and it belongs to another file, we flush it out
	 * before we try to copy anything into the page. Do this
	 * due to the lack of an ACCESS-type call in NFSv2.
	 * Also do the same if we find a request from an existing
	 * dropped page.
	 */
	do {
		req = nfs_folio_find_head_request(folio);
		if (req == NULL)
			return 0;
		l_ctx = req->wb_lock_context;
		do_flush = nfs_page_to_folio(req) != folio ||
			   !nfs_match_open_context(nfs_req_openctx(req), ctx);
		if (l_ctx && flctx &&
		    !(list_empty_careful(&flctx->flc_posix) &&
		      list_empty_careful(&flctx->flc_flock))) {
			do_flush |= l_ctx->lockowner != current->files;
		}
		nfs_release_request(req);
		if (!do_flush)
			return 0;
		status = nfs_wb_folio(folio->mapping->host, folio);
	} while (status == 0);
	return status;
}

/*
 * Avoid buffered writes when a open context credential's key would
 * expire soon.
 *
 * Returns -EACCES if the key will expire within RPC_KEY_EXPIRE_FAIL.
 *
 * Return 0 and set a credential flag which triggers the inode to flush
 * and performs  NFS_FILE_SYNC writes if the key will expired within
 * RPC_KEY_EXPIRE_TIMEO.
 */
int
nfs_key_timeout_notify(struct file *filp, struct inode *inode)
{
	struct nfs_open_context *ctx = nfs_file_open_context(filp);

	if (nfs_ctx_key_to_expire(ctx, inode) &&
	    !rcu_access_pointer(ctx->ll_cred))
		/* Already expired! */
		return -EACCES;
	return 0;
}

/*
 * Test if the open context credential key is marked to expire soon.
 */
bool nfs_ctx_key_to_expire(struct nfs_open_context *ctx, struct inode *inode)
{
	struct rpc_auth *auth = NFS_SERVER(inode)->client->cl_auth;
	struct rpc_cred *cred, *new, *old = NULL;
	struct auth_cred acred = {
		.cred = ctx->cred,
	};
	bool ret = false;

	rcu_read_lock();
	cred = rcu_dereference(ctx->ll_cred);
	if (cred && !(cred->cr_ops->crkey_timeout &&
		      cred->cr_ops->crkey_timeout(cred)))
		goto out;
	rcu_read_unlock();

	new = auth->au_ops->lookup_cred(auth, &acred, 0);
	if (new == cred) {
		put_rpccred(new);
		return true;
	}
	if (IS_ERR_OR_NULL(new)) {
		new = NULL;
		ret = true;
	} else if (new->cr_ops->crkey_timeout &&
		   new->cr_ops->crkey_timeout(new))
		ret = true;

	rcu_read_lock();
	old = rcu_dereference_protected(xchg(&ctx->ll_cred,
					     RCU_INITIALIZER(new)), 1);
out:
	rcu_read_unlock();
	put_rpccred(old);
	return ret;
}

/*
 * If the page cache is marked as unsafe or invalid, then we can't rely on
 * the PageUptodate() flag. In this case, we will need to turn off
 * write optimisations that depend on the page contents being correct.
 */
static bool nfs_folio_write_uptodate(struct folio *folio, unsigned int pagelen)
{
	struct inode *inode = folio->mapping->host;
	struct nfs_inode *nfsi = NFS_I(inode);

	if (nfs_have_delegated_attributes(inode))
		goto out;
	if (nfsi->cache_validity &
	    (NFS_INO_INVALID_CHANGE | NFS_INO_INVALID_SIZE))
		return false;
	smp_rmb();
	if (test_bit(NFS_INO_INVALIDATING, &nfsi->flags) && pagelen != 0)
		return false;
out:
	if (nfsi->cache_validity & NFS_INO_INVALID_DATA && pagelen != 0)
		return false;
	return folio_test_uptodate(folio) != 0;
}

static bool
is_whole_file_wrlock(struct file_lock *fl)
{
	return fl->fl_start == 0 && fl->fl_end == OFFSET_MAX &&
			lock_is_write(fl);
}

/* If we know the page is up to date, and we're not using byte range locks (or
 * if we have the whole file locked for writing), it may be more efficient to
 * extend the write to cover the entire page in order to avoid fragmentation
 * inefficiencies.
 *
 * If the file is opened for synchronous writes then we can just skip the rest
 * of the checks.
 */
static int nfs_can_extend_write(struct file *file, struct folio *folio,
				unsigned int pagelen)
{
	struct inode *inode = file_inode(file);
	struct file_lock_context *flctx = locks_inode_context(inode);
	struct file_lock *fl;
	int ret;
	unsigned int mntflags = NFS_SERVER(inode)->flags;

	if (mntflags & NFS_MOUNT_NO_ALIGNWRITE)
		return 0;
	if (file->f_flags & O_DSYNC)
		return 0;
	if (!nfs_folio_write_uptodate(folio, pagelen))
		return 0;
	if (nfs_have_write_delegation(inode))
		return 1;
	if (!flctx || (list_empty_careful(&flctx->flc_flock) &&
		       list_empty_careful(&flctx->flc_posix)))
		return 1;

	/* Check to see if there are whole file write locks */
	ret = 0;
	spin_lock(&flctx->flc_lock);
	if (!list_empty(&flctx->flc_posix)) {
		fl = list_first_entry(&flctx->flc_posix, struct file_lock,
					c.flc_list);
		if (is_whole_file_wrlock(fl))
			ret = 1;
	} else if (!list_empty(&flctx->flc_flock)) {
		fl = list_first_entry(&flctx->flc_flock, struct file_lock,
					c.flc_list);
		if (lock_is_write(fl))
			ret = 1;
	}
	spin_unlock(&flctx->flc_lock);
	return ret;
}

/*
 * Update and possibly write a cached page of an NFS file.
 *
 * XXX: Keep an eye on generic_file_read to make sure it doesn't do bad
 * things with a page scheduled for an RPC call (e.g. invalidate it).
 */
int nfs_update_folio(struct file *file, struct folio *folio,
		     unsigned int offset, unsigned int count)
{
	struct nfs_open_context *ctx = nfs_file_open_context(file);
	struct address_space *mapping = folio->mapping;
	struct inode *inode = mapping->host;
	unsigned int pagelen = nfs_folio_length(folio);
	int		status = 0;

	nfs_inc_stats(inode, NFSIOS_VFSUPDATEPAGE);

	dprintk("NFS:       nfs_update_folio(%pD2 %d@%lld)\n", file, count,
		(long long)(folio_pos(folio) + offset));

	if (!count)
		goto out;

	if (nfs_can_extend_write(file, folio, pagelen)) {
		unsigned int end = count + offset;

		offset = round_down(offset, PAGE_SIZE);
		if (end < pagelen)
			end = min(round_up(end, PAGE_SIZE), pagelen);
		count = end - offset;
	}

	status = nfs_writepage_setup(ctx, folio, offset, count);
	if (status < 0)
		nfs_set_pageerror(mapping);
out:
	dprintk("NFS:       nfs_update_folio returns %d (isize %lld)\n",
			status, (long long)i_size_read(inode));
	return status;
}

static int flush_task_priority(int how)
{
	switch (how & (FLUSH_HIGHPRI|FLUSH_LOWPRI)) {
		case FLUSH_HIGHPRI:
			return RPC_PRIORITY_HIGH;
		case FLUSH_LOWPRI:
			return RPC_PRIORITY_LOW;
	}
	return RPC_PRIORITY_NORMAL;
}

static void nfs_initiate_write(struct nfs_pgio_header *hdr,
			       struct rpc_message *msg,
			       const struct nfs_rpc_ops *rpc_ops,
			       struct rpc_task_setup *task_setup_data, int how)
{
	int priority = flush_task_priority(how);

	if (IS_SWAPFILE(hdr->inode))
		task_setup_data->flags |= RPC_TASK_SWAPPER;
	task_setup_data->priority = priority;
	rpc_ops->write_setup(hdr, msg, &task_setup_data->rpc_client);
	trace_nfs_initiate_write(hdr);
}

/* If a nfs_flush_* function fails, it should remove reqs from @head and
 * call this on each, which will prepare them to be retried on next
 * writeback using standard nfs.
 */
static void nfs_redirty_request(struct nfs_page *req)
{
	struct nfs_inode *nfsi = NFS_I(nfs_page_to_inode(req));

	/* Bump the transmission count */
	req->wb_nio++;
	nfs_mark_request_dirty(req);
	atomic_long_inc(&nfsi->redirtied_pages);
	nfs_page_end_writeback(req);
	nfs_release_request(req);
}

static void nfs_async_write_error(struct list_head *head, int error)
{
	struct nfs_page	*req;

	while (!list_empty(head)) {
		req = nfs_list_entry(head->next);
		nfs_list_remove_request(req);
		if (nfs_error_is_fatal_on_server(error))
			nfs_write_error(req, error);
		else
			nfs_redirty_request(req);
	}
}

static void nfs_async_write_reschedule_io(struct nfs_pgio_header *hdr)
{
	nfs_async_write_error(&hdr->pages, 0);
}

static const struct nfs_pgio_completion_ops nfs_async_write_completion_ops = {
	.init_hdr = nfs_async_write_init,
	.error_cleanup = nfs_async_write_error,
	.completion = nfs_write_completion,
	.reschedule_io = nfs_async_write_reschedule_io,
};

void nfs_pageio_init_write(struct nfs_pageio_descriptor *pgio,
			       struct inode *inode, int ioflags, bool force_mds,
			       const struct nfs_pgio_completion_ops *compl_ops)
{
	struct nfs_server *server = NFS_SERVER(inode);
	const struct nfs_pageio_ops *pg_ops = &nfs_pgio_rw_ops;

#ifdef CONFIG_NFS_V4_1
	if (server->pnfs_curr_ld && !force_mds)
		pg_ops = server->pnfs_curr_ld->pg_write_ops;
#endif
	nfs_pageio_init(pgio, inode, pg_ops, compl_ops, &nfs_rw_write_ops,
			server->wsize, ioflags);
}
EXPORT_SYMBOL_GPL(nfs_pageio_init_write);

void nfs_pageio_reset_write_mds(struct nfs_pageio_descriptor *pgio)
{
	struct nfs_pgio_mirror *mirror;

	if (pgio->pg_ops && pgio->pg_ops->pg_cleanup)
		pgio->pg_ops->pg_cleanup(pgio);

	pgio->pg_ops = &nfs_pgio_rw_ops;

	nfs_pageio_stop_mirroring(pgio);

	mirror = &pgio->pg_mirrors[0];
	mirror->pg_bsize = NFS_SERVER(pgio->pg_inode)->wsize;
}
EXPORT_SYMBOL_GPL(nfs_pageio_reset_write_mds);


void nfs_commit_prepare(struct rpc_task *task, void *calldata)
{
	struct nfs_commit_data *data = calldata;

	NFS_PROTO(data->inode)->commit_rpc_prepare(task, data);
}

static void nfs_writeback_check_extend(struct nfs_pgio_header *hdr,
		struct nfs_fattr *fattr)
{
	struct nfs_pgio_args *argp = &hdr->args;
	struct nfs_pgio_res *resp = &hdr->res;
	u64 size = argp->offset + resp->count;

	if (!(fattr->valid & NFS_ATTR_FATTR_SIZE))
		fattr->size = size;
	if (nfs_size_to_loff_t(fattr->size) < i_size_read(hdr->inode)) {
		fattr->valid &= ~NFS_ATTR_FATTR_SIZE;
		return;
	}
	if (size != fattr->size)
		return;
	/* Set attribute barrier */
	nfs_fattr_set_barrier(fattr);
	/* ...and update size */
	fattr->valid |= NFS_ATTR_FATTR_SIZE;
}

void nfs_writeback_update_inode(struct nfs_pgio_header *hdr)
{
	struct nfs_fattr *fattr = &hdr->fattr;
	struct inode *inode = hdr->inode;

	if (nfs_have_delegated_mtime(inode)) {
		spin_lock(&inode->i_lock);
		nfs_set_cache_invalid(inode, NFS_INO_INVALID_BLOCKS);
		spin_unlock(&inode->i_lock);
		return;
	}

	spin_lock(&inode->i_lock);
	nfs_writeback_check_extend(hdr, fattr);
	nfs_post_op_update_inode_force_wcc_locked(inode, fattr);
	spin_unlock(&inode->i_lock);
}
EXPORT_SYMBOL_GPL(nfs_writeback_update_inode);

/*
 * This function is called when the WRITE call is complete.
 */
static int nfs_writeback_done(struct rpc_task *task,
			      struct nfs_pgio_header *hdr,
			      struct inode *inode)
{
	int status;

	/*
	 * ->write_done will attempt to use post-op attributes to detect
	 * conflicting writes by other clients.  A strict interpretation
	 * of close-to-open would allow us to continue caching even if
	 * another writer had changed the file, but some applications
	 * depend on tighter cache coherency when writing.
	 */
	status = NFS_PROTO(inode)->write_done(task, hdr);
	if (status != 0)
		return status;

	nfs_add_stats(inode, NFSIOS_SERVERWRITTENBYTES, hdr->res.count);
	trace_nfs_writeback_done(task, hdr);

	if (task->tk_status >= 0) {
		enum nfs3_stable_how committed = hdr->res.verf->committed;

		if (committed == NFS_UNSTABLE) {
			/*
			 * We have some uncommitted data on the server at
			 * this point, so ensure that we keep track of that
			 * fact irrespective of what later writes do.
			 */
			set_bit(NFS_IOHDR_UNSTABLE_WRITES, &hdr->flags);
		}

		if (committed < hdr->args.stable) {
			/* We tried a write call, but the server did not
			 * commit data to stable storage even though we
			 * requested it.
			 * Note: There is a known bug in Tru64 < 5.0 in which
			 *	 the server reports NFS_DATA_SYNC, but performs
			 *	 NFS_FILE_SYNC. We therefore implement this checking
			 *	 as a dprintk() in order to avoid filling syslog.
			 */
			static unsigned long    complain;

			/* Note this will print the MDS for a DS write */
			if (time_before(complain, jiffies)) {
				dprintk("NFS:       faulty NFS server %s:"
					" (committed = %d) != (stable = %d)\n",
					NFS_SERVER(inode)->nfs_client->cl_hostname,
					committed, hdr->args.stable);
				complain = jiffies + 300 * HZ;
			}
		}
	}

	/* Deal with the suid/sgid bit corner case */
	if (nfs_should_remove_suid(inode)) {
		spin_lock(&inode->i_lock);
		nfs_set_cache_invalid(inode, NFS_INO_INVALID_MODE);
		spin_unlock(&inode->i_lock);
	}
	return 0;
}

/*
 * This function is called when the WRITE call is complete.
 */
static void nfs_writeback_result(struct rpc_task *task,
				 struct nfs_pgio_header *hdr)
{
	struct nfs_pgio_args	*argp = &hdr->args;
	struct nfs_pgio_res	*resp = &hdr->res;

	if (resp->count < argp->count) {
		static unsigned long    complain;

		/* This a short write! */
		nfs_inc_stats(hdr->inode, NFSIOS_SHORTWRITE);

		/* Has the server at least made some progress? */
		if (resp->count == 0) {
			if (time_before(complain, jiffies)) {
				printk(KERN_WARNING
				       "NFS: Server wrote zero bytes, expected %u.\n",
				       argp->count);
				complain = jiffies + 300 * HZ;
			}
			nfs_set_pgio_error(hdr, -EIO, argp->offset);
			task->tk_status = -EIO;
			return;
		}

		/* For non rpc-based layout drivers, retry-through-MDS */
		if (!task->tk_ops) {
			hdr->pnfs_error = -EAGAIN;
			return;
		}

		/* Was this an NFSv2 write or an NFSv3 stable write? */
		if (resp->verf->committed != NFS_UNSTABLE) {
			/* Resend from where the server left off */
			hdr->mds_offset += resp->count;
			argp->offset += resp->count;
			argp->pgbase += resp->count;
			argp->count -= resp->count;
		} else {
			/* Resend as a stable write in order to avoid
			 * headaches in the case of a server crash.
			 */
			argp->stable = NFS_FILE_SYNC;
		}
		resp->count = 0;
		resp->verf->committed = 0;
		rpc_restart_call_prepare(task);
	}
}

static int wait_on_commit(struct nfs_mds_commit_info *cinfo)
{
	return wait_var_event_killable(&cinfo->rpcs_out,
				       !atomic_read(&cinfo->rpcs_out));
}

void nfs_commit_begin(struct nfs_mds_commit_info *cinfo)
{
	atomic_inc(&cinfo->rpcs_out);
}

bool nfs_commit_end(struct nfs_mds_commit_info *cinfo)
{
	if (atomic_dec_and_test(&cinfo->rpcs_out)) {
		wake_up_var(&cinfo->rpcs_out);
		return true;
	}
	return false;
}

void nfs_commitdata_release(struct nfs_commit_data *data)
{
	put_nfs_open_context(data->context);
	nfs_commit_free(data);
}
EXPORT_SYMBOL_GPL(nfs_commitdata_release);

int nfs_initiate_commit(struct rpc_clnt *clnt, struct nfs_commit_data *data,
			const struct nfs_rpc_ops *nfs_ops,
			const struct rpc_call_ops *call_ops,
			int how, int flags,
			struct nfsd_file *localio)
{
	struct rpc_task *task;
	int priority = flush_task_priority(how);
	struct rpc_message msg = {
		.rpc_argp = &data->args,
		.rpc_resp = &data->res,
		.rpc_cred = data->cred,
	};
	struct rpc_task_setup task_setup_data = {
		.task = &data->task,
		.rpc_client = clnt,
		.rpc_message = &msg,
		.callback_ops = call_ops,
		.callback_data = data,
		.workqueue = nfsiod_workqueue,
		.flags = RPC_TASK_ASYNC | flags,
		.priority = priority,
	};

	if (nfs_server_capable(data->inode, NFS_CAP_MOVEABLE))
		task_setup_data.flags |= RPC_TASK_MOVEABLE;

	/* Set up the initial task struct.  */
	nfs_ops->commit_setup(data, &msg, &task_setup_data.rpc_client);
	trace_nfs_initiate_commit(data);

	dprintk("NFS: initiated commit call\n");

	if (localio)
		return nfs_local_commit(localio, data, call_ops, how);

	task = rpc_run_task(&task_setup_data);
	if (IS_ERR(task))
		return PTR_ERR(task);
	if (how & FLUSH_SYNC)
		rpc_wait_for_completion_task(task);
	rpc_put_task(task);
	return 0;
}
EXPORT_SYMBOL_GPL(nfs_initiate_commit);

static loff_t nfs_get_lwb(struct list_head *head)
{
	loff_t lwb = 0;
	struct nfs_page *req;

	list_for_each_entry(req, head, wb_list)
		if (lwb < (req_offset(req) + req->wb_bytes))
			lwb = req_offset(req) + req->wb_bytes;

	return lwb;
}

/*
 * Set up the argument/result storage required for the RPC call.
 */
void nfs_init_commit(struct nfs_commit_data *data,
		     struct list_head *head,
		     struct pnfs_layout_segment *lseg,
		     struct nfs_commit_info *cinfo)
{
	struct nfs_page *first;
	struct nfs_open_context *ctx;
	struct inode *inode;

	/* Set up the RPC argument and reply structs
	 * NB: take care not to mess about with data->commit et al. */

	if (head)
		list_splice_init(head, &data->pages);

	first = nfs_list_entry(data->pages.next);
	ctx = nfs_req_openctx(first);
	inode = d_inode(ctx->dentry);

	data->inode	  = inode;
	data->cred	  = ctx->cred;
	data->lseg	  = lseg; /* reference transferred */
	/* only set lwb for pnfs commit */
	if (lseg)
		data->lwb = nfs_get_lwb(&data->pages);
	data->mds_ops     = &nfs_commit_ops;
	data->completion_ops = cinfo->completion_ops;
	data->dreq	  = cinfo->dreq;

	data->args.fh     = NFS_FH(data->inode);
	/* Note: we always request a commit of the entire inode */
	data->args.offset = 0;
	data->args.count  = 0;
	data->context     = get_nfs_open_context(ctx);
	data->res.fattr   = &data->fattr;
	data->res.verf    = &data->verf;
	nfs_fattr_init(&data->fattr);
	nfs_commit_begin(cinfo->mds);
}
EXPORT_SYMBOL_GPL(nfs_init_commit);

void nfs_retry_commit(struct list_head *page_list,
		      struct pnfs_layout_segment *lseg,
		      struct nfs_commit_info *cinfo,
		      u32 ds_commit_idx)
{
	struct nfs_page *req;

	while (!list_empty(page_list)) {
		req = nfs_list_entry(page_list->next);
		nfs_list_remove_request(req);
		nfs_mark_request_commit(req, lseg, cinfo, ds_commit_idx);
		nfs_folio_clear_commit(nfs_page_to_folio(req));
		nfs_unlock_and_release_request(req);
	}
}
EXPORT_SYMBOL_GPL(nfs_retry_commit);

static void nfs_commit_resched_write(struct nfs_commit_info *cinfo,
				     struct nfs_page *req)
{
	struct folio *folio = nfs_page_to_folio(req);

	filemap_dirty_folio(folio_mapping(folio), folio);
}

/*
 * Commit dirty pages
 */
static int
nfs_commit_list(struct inode *inode, struct list_head *head, int how,
		struct nfs_commit_info *cinfo)
{
	struct nfs_commit_data	*data;
	struct nfsd_file *localio;
	unsigned short task_flags = 0;

	/* another commit raced with us */
	if (list_empty(head))
		return 0;

	data = nfs_commitdata_alloc();
	if (!data) {
		nfs_retry_commit(head, NULL, cinfo, -1);
		return -ENOMEM;
	}

	/* Set up the argument struct */
	nfs_init_commit(data, head, NULL, cinfo);
	if (NFS_SERVER(inode)->nfs_client->cl_minorversion)
		task_flags = RPC_TASK_MOVEABLE;

	localio = nfs_local_open_fh(NFS_SERVER(inode)->nfs_client, data->cred,
				    data->args.fh, data->context->mode);
	return nfs_initiate_commit(NFS_CLIENT(inode), data, NFS_PROTO(inode),
				   data->mds_ops, how,
				   RPC_TASK_CRED_NOREF | task_flags, localio);
}

/*
 * COMMIT call returned
 */
static void nfs_commit_done(struct rpc_task *task, void *calldata)
{
	struct nfs_commit_data	*data = calldata;

	/* Call the NFS version-specific code */
	NFS_PROTO(data->inode)->commit_done(task, data);
	trace_nfs_commit_done(task, data);
}

static void nfs_commit_release_pages(struct nfs_commit_data *data)
{
	const struct nfs_writeverf *verf = data->res.verf;
	struct nfs_page	*req;
	int status = data->task.tk_status;
	struct nfs_commit_info cinfo;
	struct folio *folio;

	while (!list_empty(&data->pages)) {
		req = nfs_list_entry(data->pages.next);
		nfs_list_remove_request(req);
		folio = nfs_page_to_folio(req);
		nfs_folio_clear_commit(folio);

		dprintk("NFS:       commit (%s/%llu %d@%lld)",
			nfs_req_openctx(req)->dentry->d_sb->s_id,
			(unsigned long long)NFS_FILEID(d_inode(nfs_req_openctx(req)->dentry)),
			req->wb_bytes,
			(long long)req_offset(req));
		if (status < 0) {
			if (folio) {
				trace_nfs_commit_error(data->inode, req,
						       status);
				nfs_mapping_set_error(folio, status);
				nfs_inode_remove_request(req);
			}
			dprintk_cont(", error = %d\n", status);
			goto next;
		}

		/* Okay, COMMIT succeeded, apparently. Check the verifier
		 * returned by the server against all stored verfs. */
		if (nfs_write_match_verf(verf, req)) {
			/* We have a match */
			if (folio)
				nfs_inode_remove_request(req);
			dprintk_cont(" OK\n");
			goto next;
		}
		/* We have a mismatch. Write the page again */
		dprintk_cont(" mismatch\n");
		nfs_mark_request_dirty(req);
		atomic_long_inc(&NFS_I(data->inode)->redirtied_pages);
	next:
		nfs_unlock_and_release_request(req);
		/* Latency breaker */
		cond_resched();
	}

	nfs_init_cinfo(&cinfo, data->inode, data->dreq);
	nfs_commit_end(cinfo.mds);
}

static void nfs_commit_release(void *calldata)
{
	struct nfs_commit_data *data = calldata;

	data->completion_ops->completion(data);
	nfs_commitdata_release(calldata);
}

static const struct rpc_call_ops nfs_commit_ops = {
	.rpc_call_prepare = nfs_commit_prepare,
	.rpc_call_done = nfs_commit_done,
	.rpc_release = nfs_commit_release,
};

static const struct nfs_commit_completion_ops nfs_commit_completion_ops = {
	.completion = nfs_commit_release_pages,
	.resched_write = nfs_commit_resched_write,
};

int nfs_generic_commit_list(struct inode *inode, struct list_head *head,
			    int how, struct nfs_commit_info *cinfo)
{
	int status;

	status = pnfs_commit_list(inode, head, how, cinfo);
	if (status == PNFS_NOT_ATTEMPTED)
		status = nfs_commit_list(inode, head, how, cinfo);
	return status;
}

static int __nfs_commit_inode(struct inode *inode, int how,
		struct writeback_control *wbc)
{
	LIST_HEAD(head);
	struct nfs_commit_info cinfo;
	int may_wait = how & FLUSH_SYNC;
	int ret, nscan;

	how &= ~FLUSH_SYNC;
	nfs_init_cinfo_from_inode(&cinfo, inode);
	nfs_commit_begin(cinfo.mds);
	for (;;) {
		ret = nscan = nfs_scan_commit(inode, &head, &cinfo);
		if (ret <= 0)
			break;
		ret = nfs_generic_commit_list(inode, &head, how, &cinfo);
		if (ret < 0)
			break;
		ret = 0;
		if (wbc && wbc->sync_mode == WB_SYNC_NONE) {
			if (nscan < wbc->nr_to_write)
				wbc->nr_to_write -= nscan;
			else
				wbc->nr_to_write = 0;
		}
		if (nscan < INT_MAX)
			break;
		cond_resched();
	}
	nfs_commit_end(cinfo.mds);
	if (ret || !may_wait)
		return ret;
	return wait_on_commit(cinfo.mds);
}

int nfs_commit_inode(struct inode *inode, int how)
{
	return __nfs_commit_inode(inode, how, NULL);
}
EXPORT_SYMBOL_GPL(nfs_commit_inode);

int nfs_write_inode(struct inode *inode, struct writeback_control *wbc)
{
	struct nfs_inode *nfsi = NFS_I(inode);
	int flags = FLUSH_SYNC;
	int ret = 0;

	if (wbc->sync_mode == WB_SYNC_NONE) {
		/* no commits means nothing needs to be done */
		if (!atomic_long_read(&nfsi->commit_info.ncommit))
			goto check_requests_outstanding;

		/* Don't commit yet if this is a non-blocking flush and there
		 * are a lot of outstanding writes for this mapping.
		 */
		if (mapping_tagged(inode->i_mapping, PAGECACHE_TAG_WRITEBACK))
			goto out_mark_dirty;

		/* don't wait for the COMMIT response */
		flags = 0;
	}

	ret = __nfs_commit_inode(inode, flags, wbc);
	if (!ret) {
		if (flags & FLUSH_SYNC)
			return 0;
	} else if (atomic_long_read(&nfsi->commit_info.ncommit))
		goto out_mark_dirty;

check_requests_outstanding:
	if (!atomic_read(&nfsi->commit_info.rpcs_out))
		return ret;
out_mark_dirty:
	__mark_inode_dirty(inode, I_DIRTY_DATASYNC);
	return ret;
}
EXPORT_SYMBOL_GPL(nfs_write_inode);

/*
 * Wrapper for filemap_write_and_wait_range()
 *
 * Needed for pNFS in order to ensure data becomes visible to the
 * client.
 */
int nfs_filemap_write_and_wait_range(struct address_space *mapping,
		loff_t lstart, loff_t lend)
{
	int ret;

	ret = filemap_write_and_wait_range(mapping, lstart, lend);
	if (ret == 0)
		ret = pnfs_sync_inode(mapping->host, true);
	return ret;
}
EXPORT_SYMBOL_GPL(nfs_filemap_write_and_wait_range);

/*
 * flush the inode to disk.
 */
int nfs_wb_all(struct inode *inode)
{
	int ret;

	trace_nfs_writeback_inode_enter(inode);

	ret = filemap_write_and_wait(inode->i_mapping);
	if (ret)
		goto out;
	ret = nfs_commit_inode(inode, FLUSH_SYNC);
	if (ret < 0)
		goto out;
	pnfs_sync_inode(inode, true);
	ret = 0;

out:
	trace_nfs_writeback_inode_exit(inode, ret);
	return ret;
}
EXPORT_SYMBOL_GPL(nfs_wb_all);

int nfs_wb_folio_cancel(struct inode *inode, struct folio *folio)
{
	struct nfs_page *req;
	int ret = 0;

	folio_wait_writeback(folio);

	/* blocking call to cancel all requests and join to a single (head)
	 * request */
	req = nfs_lock_and_join_requests(folio);

	if (IS_ERR(req)) {
		ret = PTR_ERR(req);
	} else if (req) {
		/* all requests from this folio have been cancelled by
		 * nfs_lock_and_join_requests, so just remove the head
		 * request from the inode / page_private pointer and
		 * release it */
		nfs_inode_remove_request(req);
		nfs_unlock_and_release_request(req);
	}

	return ret;
}

/**
 * nfs_wb_folio - Write back all requests on one page
 * @inode: pointer to page
 * @folio: pointer to folio
 *
 * Assumes that the folio has been locked by the caller, and will
 * not unlock it.
 */
int nfs_wb_folio(struct inode *inode, struct folio *folio)
{
	loff_t range_start = folio_pos(folio);
	size_t len = folio_size(folio);
	struct writeback_control wbc = {
		.sync_mode = WB_SYNC_ALL,
		.nr_to_write = 0,
		.range_start = range_start,
		.range_end = range_start + len - 1,
	};
	int ret;

	trace_nfs_writeback_folio(inode, range_start, len);

	for (;;) {
		folio_wait_writeback(folio);
		if (folio_clear_dirty_for_io(folio)) {
			ret = nfs_writepage_locked(folio, &wbc);
			if (ret < 0)
				goto out_error;
			continue;
		}
		ret = 0;
		if (!folio_test_private(folio))
			break;
		ret = nfs_commit_inode(inode, FLUSH_SYNC);
		if (ret < 0)
			goto out_error;
	}
out_error:
	trace_nfs_writeback_folio_done(inode, range_start, len, ret);
	return ret;
}

#ifdef CONFIG_MIGRATION
int nfs_migrate_folio(struct address_space *mapping, struct folio *dst,
		struct folio *src, enum migrate_mode mode)
{
	/*
	 * If the private flag is set, the folio is currently associated with
	 * an in-progress read or write request. Don't try to migrate it.
	 *
	 * FIXME: we could do this in principle, but we'll need a way to ensure
	 *        that we can safely release the inode reference while holding
	 *        the folio lock.
	 */
	if (folio_test_private(src))
		return -EBUSY;

	if (folio_test_private_2(src)) { /* [DEPRECATED] */
		if (mode == MIGRATE_ASYNC)
			return -EBUSY;
		folio_wait_private_2(src);
	}

	return migrate_folio(mapping, dst, src, mode);
}
#endif

int __init nfs_init_writepagecache(void)
{
	nfs_wdata_cachep = kmem_cache_create("nfs_write_data",
					     sizeof(struct nfs_pgio_header),
					     0, SLAB_HWCACHE_ALIGN,
					     NULL);
	if (nfs_wdata_cachep == NULL)
		return -ENOMEM;

	nfs_wdata_mempool = mempool_create_slab_pool(MIN_POOL_WRITE,
						     nfs_wdata_cachep);
	if (nfs_wdata_mempool == NULL)
		goto out_destroy_write_cache;

	nfs_cdata_cachep = kmem_cache_create("nfs_commit_data",
					     sizeof(struct nfs_commit_data),
					     0, SLAB_HWCACHE_ALIGN,
					     NULL);
	if (nfs_cdata_cachep == NULL)
		goto out_destroy_write_mempool;

	nfs_commit_mempool = mempool_create_slab_pool(MIN_POOL_COMMIT,
						      nfs_cdata_cachep);
	if (nfs_commit_mempool == NULL)
		goto out_destroy_commit_cache;

	/*
	 * NFS congestion size, scale with available memory.
	 *
	 *  64MB:    8192k
	 * 128MB:   11585k
	 * 256MB:   16384k
	 * 512MB:   23170k
	 *   1GB:   32768k
	 *   2GB:   46340k
	 *   4GB:   65536k
	 *   8GB:   92681k
	 *  16GB:  131072k
	 *
	 * This allows larger machines to have larger/more transfers.
	 * Limit the default to 256M
	 */
	nfs_congestion_kb = (16*int_sqrt(totalram_pages())) << (PAGE_SHIFT-10);
	if (nfs_congestion_kb > 2048*1024)
		nfs_congestion_kb = 2048*1024;

	return 0;

out_destroy_commit_cache:
	kmem_cache_destroy(nfs_cdata_cachep);
out_destroy_write_mempool:
	mempool_destroy(nfs_wdata_mempool);
out_destroy_write_cache:
	kmem_cache_destroy(nfs_wdata_cachep);
	return -ENOMEM;
}

void nfs_destroy_writepagecache(void)
{
	mempool_destroy(nfs_commit_mempool);
	kmem_cache_destroy(nfs_cdata_cachep);
	mempool_destroy(nfs_wdata_mempool);
	kmem_cache_destroy(nfs_wdata_cachep);
}

static const struct nfs_rw_ops nfs_rw_write_ops = {
	.rw_alloc_header	= nfs_writehdr_alloc,
	.rw_free_header		= nfs_writehdr_free,
	.rw_done		= nfs_writeback_done,
	.rw_result		= nfs_writeback_result,
	.rw_initiate		= nfs_initiate_write,
};<|MERGE_RESOLUTION|>--- conflicted
+++ resolved
@@ -537,19 +537,12 @@
  */
 static struct nfs_page *nfs_lock_and_join_requests(struct folio *folio)
 {
-<<<<<<< HEAD
-	struct inode *inode = folio_file_mapping(folio)->host;
-	struct nfs_page *head;
-	struct nfs_commit_info cinfo;
-=======
 	struct inode *inode = folio->mapping->host;
 	struct nfs_page *head, *subreq;
 	struct nfs_commit_info cinfo;
 	bool removed;
->>>>>>> 2d5404ca
 	int ret;
 
-	nfs_init_cinfo_from_inode(&cinfo, inode);
 	/*
 	 * A reference is taken only on the head request which acts as a
 	 * reference to the whole page group - the group will not be destroyed
@@ -572,9 +565,6 @@
 		goto retry;
 	}
 
-<<<<<<< HEAD
-	nfs_join_page_group(head, &cinfo, inode);
-=======
 	ret = nfs_page_group_lock(head);
 	if (ret < 0)
 		goto out_unlock;
@@ -608,7 +598,6 @@
 		nfs_unlock_and_release_request(head);
 		goto retry;
 	}
->>>>>>> 2d5404ca
 
 	nfs_init_cinfo_from_inode(&cinfo, inode);
 	nfs_join_page_group(head, &cinfo, inode);
@@ -694,15 +683,6 @@
 	struct inode *inode = folio->mapping->host;
 	int err;
 
-<<<<<<< HEAD
-	if (wbc->sync_mode == WB_SYNC_NONE &&
-	    NFS_SERVER(inode)->write_congested) {
-		folio_redirty_for_writepage(wbc, folio);
-		return AOP_WRITEPAGE_ACTIVATE;
-	}
-
-=======
->>>>>>> 2d5404ca
 	nfs_inc_stats(inode, NFSIOS_VFSWRITEPAGE);
 	nfs_pageio_init_write(&pgio, inode, 0, false,
 			      &nfs_async_write_completion_ops);
@@ -2191,8 +2171,8 @@
 	 * Limit the default to 256M
 	 */
 	nfs_congestion_kb = (16*int_sqrt(totalram_pages())) << (PAGE_SHIFT-10);
-	if (nfs_congestion_kb > 2048*1024)
-		nfs_congestion_kb = 2048*1024;
+	if (nfs_congestion_kb > 256*1024)
+		nfs_congestion_kb = 256*1024;
 
 	return 0;
 
