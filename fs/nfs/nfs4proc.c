--- conflicted
+++ resolved
@@ -952,18 +952,6 @@
 	res->sr_status = 1;
 }
 
-<<<<<<< HEAD
-#endif	/* !CONFIG_NFS_V4_1 */
-
-static void nfs41_sequence_res_init(struct nfs4_sequence_res *res)
-{
-	res->sr_timestamp = jiffies;
-	res->sr_status_flags = 0;
-	res->sr_status = 1;
-}
-
-=======
->>>>>>> 1a03a6ab
 static
 void nfs4_sequence_attach_slot(struct nfs4_sequence_args *args,
 		struct nfs4_sequence_res *res,
