--- conflicted
+++ resolved
@@ -105,11 +105,8 @@
 		return -EINVAL;
 	case -NFS4ERR_SHARE_DENIED:
 		return -EACCES;
-<<<<<<< HEAD
-=======
 	case -NFS4ERR_MINOR_VERS_MISMATCH:
 		return -EPROTONOSUPPORT;
->>>>>>> 53c30a1a
 	default:
 		dprintk("%s could not handle NFSv4 error %d\n",
 				__func__, -err);
