--- conflicted
+++ resolved
@@ -2008,27 +2008,10 @@
 	case NFS4_OPEN_CLAIM_NULL:
 	case NFS4_OPEN_CLAIM_DELEGATE_CUR:
 	case NFS4_OPEN_CLAIM_DELEGATE_PREV:
-<<<<<<< HEAD
-		if (data->f_attr.valid & NFS_ATTR_FATTR) {
-			inode = nfs_fhget(data->dir->d_sb, &data->o_res.fh,
-					  &data->f_attr, data->f_label);
-		} else {
-			/* We don't have the fileid and so cannot do inode
-			 * lookup.  If we already have this state open we MUST
-			 * update the seqid to match the server, so we need to
-			 * find it if possible.
-			 */
-			inode = nfs4_get_inode_by_stateid(&data->o_res.stateid,
-							  data->owner);
-			if (!inode)
-				inode = ERR_PTR(-EAGAIN);
-		}
-=======
 		if (!(data->f_attr.valid & NFS_ATTR_FATTR))
 			return ERR_PTR(-EAGAIN);
 		inode = nfs_fhget(data->dir->d_sb, &data->o_res.fh,
 				&data->f_attr);
->>>>>>> eb3cdb58
 		break;
 	default:
 		inode = d_inode(data->dentry);
@@ -3964,8 +3947,6 @@
 	return err;
 }
 
-<<<<<<< HEAD
-=======
 static void test_fs_location_for_trunking(struct nfs4_fs_location *location,
 					  struct nfs_client *clp,
 					  struct nfs_server *server)
@@ -4016,7 +3997,6 @@
 	}
 }
 
->>>>>>> eb3cdb58
 static int _nfs4_discover_trunking(struct nfs_server *server,
 				   struct nfs_fh *fhandle)
 {
@@ -4026,11 +4006,7 @@
 	struct nfs_client *clp = server->nfs_client;
 	const struct nfs4_state_maintenance_ops *ops =
 		clp->cl_mvops->state_renewal_ops;
-<<<<<<< HEAD
-	int status = -ENOMEM;
-=======
 	int status = -ENOMEM, i;
->>>>>>> eb3cdb58
 
 	cred = ops->get_state_renewal_cred(clp);
 	if (cred == NULL) {
@@ -4053,13 +4029,10 @@
 					 cred);
 	if (status)
 		goto out_free_3;
-<<<<<<< HEAD
-=======
 
 	for (i = 0; i < locations->nlocations; i++)
 		test_fs_location_for_trunking(&locations->locations[i], clp,
 					      server);
->>>>>>> eb3cdb58
 out_free_3:
 	kfree(locations->fattr);
 out_free_2:
@@ -6701,11 +6674,7 @@
 	if (nfs_server_capable(inode, NFS_CAP_MOVEABLE))
 		task_setup_data.flags |= RPC_TASK_MOVEABLE;
 
-<<<<<<< HEAD
-	data = kzalloc(sizeof(*data), GFP_NOFS);
-=======
 	data = kzalloc(sizeof(*data), GFP_KERNEL);
->>>>>>> eb3cdb58
 	if (data == NULL)
 		return -ENOMEM;
 
@@ -10732,10 +10701,6 @@
 	.create_server	= nfs4_create_server,
 	.clone_server	= nfs_clone_server,
 	.discover_trunking = nfs4_discover_trunking,
-<<<<<<< HEAD
-	.rpc_ops_cookie = NFS_RPC_OPS_COOKIE_2,
-=======
->>>>>>> eb3cdb58
 	.enable_swap	= nfs4_enable_swap,
 	.disable_swap	= nfs4_disable_swap,
 };
