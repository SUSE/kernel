--- conflicted
+++ resolved
@@ -1205,13 +1205,6 @@
 	return pnfs_generic_pg_test(pgio, prev, req);
 }
 
-<<<<<<< HEAD
-void
-bl_pg_init_write(struct nfs_pageio_descriptor *pgio, struct nfs_page *req)
-{
-	if (pgio->pg_dreq != NULL &&
-	    !is_aligned_req(req, PAGE_CACHE_SIZE))
-=======
 /*
  * Return the number of contiguous bytes for a given inode
  * starting at page frame idx.
@@ -1240,7 +1233,6 @@
 {
 	if (pgio->pg_dreq != NULL &&
 	    !is_aligned_req(req, PAGE_CACHE_SIZE)) {
->>>>>>> 35681f62
 		nfs_pageio_reset_write_mds(pgio);
 	} else {
 		u64 wb_size;
@@ -1252,17 +1244,6 @@
 
 		pnfs_generic_pg_init_write(pgio, req, wb_size);
 	}
-}
-
-static bool
-bl_pg_test_write(struct nfs_pageio_descriptor *pgio, struct nfs_page *prev,
-		 struct nfs_page *req)
-{
-	if (pgio->pg_dreq != NULL &&
-	    !is_aligned_req(req, PAGE_CACHE_SIZE))
-		return false;
-
-	return pnfs_generic_pg_test(pgio, prev, req);
 }
 
 static bool
