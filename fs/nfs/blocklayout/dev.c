// SPDX-License-Identifier: GPL-2.0
/*
 * Copyright (c) 2014-2016 Christoph Hellwig.
 */
#include <linux/sunrpc/svc.h>
#include <linux/blkdev.h>
#include <linux/nfs4.h>
#include <linux/nfs_fs.h>
#include <linux/nfs_xdr.h>
#include <linux/pr.h>

#include "blocklayout.h"
#include "../nfs4trace.h"

#define NFSDBG_FACILITY		NFSDBG_PNFS_LD

static void bl_unregister_scsi(struct pnfs_block_dev *dev)
{
	struct block_device *bdev = file_bdev(dev->bdev_file);
	const struct pr_ops *ops = bdev->bd_disk->fops->pr_ops;
	int status;

	if (!test_and_clear_bit(PNFS_BDEV_REGISTERED, &dev->flags))
		return;

	status = ops->pr_register(bdev, dev->pr_key, 0, false);
	if (status)
		trace_bl_pr_key_unreg_err(bdev, dev->pr_key, status);
	else
		trace_bl_pr_key_unreg(bdev, dev->pr_key);
}

static bool bl_register_scsi(struct pnfs_block_dev *dev)
{
	struct block_device *bdev = file_bdev(dev->bdev_file);
	const struct pr_ops *ops = bdev->bd_disk->fops->pr_ops;
	int status;

	if (test_and_set_bit(PNFS_BDEV_REGISTERED, &dev->flags))
		return true;

	status = ops->pr_register(bdev, 0, dev->pr_key, true);
	if (status) {
		trace_bl_pr_key_reg_err(bdev, dev->pr_key, status);
		return false;
	}
	trace_bl_pr_key_reg(bdev, dev->pr_key);
	return true;
}

static void bl_unregister_dev(struct pnfs_block_dev *dev)
{
	u32 i;

	if (dev->nr_children) {
		for (i = 0; i < dev->nr_children; i++)
			bl_unregister_dev(&dev->children[i]);
		return;
	}

	if (dev->type == PNFS_BLOCK_VOLUME_SCSI)
		bl_unregister_scsi(dev);
}

bool bl_register_dev(struct pnfs_block_dev *dev)
{
	u32 i;

	if (dev->nr_children) {
		for (i = 0; i < dev->nr_children; i++) {
			if (!bl_register_dev(&dev->children[i])) {
				while (i > 0)
					bl_unregister_dev(&dev->children[--i]);
				return false;
			}
		}
		return true;
	}

	if (dev->type == PNFS_BLOCK_VOLUME_SCSI)
		return bl_register_scsi(dev);
	return true;
}

static void
bl_free_device(struct pnfs_block_dev *dev)
{
	bl_unregister_dev(dev);

	if (dev->nr_children) {
		int i;

		for (i = 0; i < dev->nr_children; i++)
			bl_free_device(&dev->children[i]);
		kfree(dev->children);
	} else {
<<<<<<< HEAD
		if (dev->pr_registered) {
			const struct pr_ops *ops =
				dev->bdev->bd_disk->fops->pr_ops;
			int error;

			error = ops->pr_register(dev->bdev, dev->pr_key, 0,
				false);
			if (error)
				pr_err("failed to unregister PR key.\n");
		}

		if (dev->bdev)
			blkdev_put(dev->bdev, NULL);
=======
		if (dev->bdev_file)
			fput(dev->bdev_file);
>>>>>>> 2d5404ca
	}
}

void
bl_free_deviceid_node(struct nfs4_deviceid_node *d)
{
	struct pnfs_block_dev *dev =
		container_of(d, struct pnfs_block_dev, node);

	bl_free_device(dev);
	kfree_rcu(dev, node.rcu);
}

static int
nfs4_block_decode_volume(struct xdr_stream *xdr, struct pnfs_block_volume *b)
{
	__be32 *p;
	int i;

	p = xdr_inline_decode(xdr, 4);
	if (!p)
		return -EIO;
	b->type = be32_to_cpup(p++);

	switch (b->type) {
	case PNFS_BLOCK_VOLUME_SIMPLE:
		p = xdr_inline_decode(xdr, 4);
		if (!p)
			return -EIO;
		b->simple.nr_sigs = be32_to_cpup(p++);
		if (!b->simple.nr_sigs || b->simple.nr_sigs > PNFS_BLOCK_MAX_UUIDS) {
			dprintk("Bad signature count: %d\n", b->simple.nr_sigs);
			return -EIO;
		}

		b->simple.len = 4 + 4;
		for (i = 0; i < b->simple.nr_sigs; i++) {
			p = xdr_inline_decode(xdr, 8 + 4);
			if (!p)
				return -EIO;
			p = xdr_decode_hyper(p, &b->simple.sigs[i].offset);
			b->simple.sigs[i].sig_len = be32_to_cpup(p++);
			if (b->simple.sigs[i].sig_len > PNFS_BLOCK_UUID_LEN) {
				pr_info("signature too long: %d\n",
					b->simple.sigs[i].sig_len);
				return -EIO;
			}

			p = xdr_inline_decode(xdr, b->simple.sigs[i].sig_len);
			if (!p)
				return -EIO;
			memcpy(&b->simple.sigs[i].sig, p,
				b->simple.sigs[i].sig_len);

			b->simple.len += 8 + 4 + \
				(XDR_QUADLEN(b->simple.sigs[i].sig_len) << 2);
		}
		break;
	case PNFS_BLOCK_VOLUME_SLICE:
		p = xdr_inline_decode(xdr, 8 + 8 + 4);
		if (!p)
			return -EIO;
		p = xdr_decode_hyper(p, &b->slice.start);
		p = xdr_decode_hyper(p, &b->slice.len);
		b->slice.volume = be32_to_cpup(p++);
		break;
	case PNFS_BLOCK_VOLUME_CONCAT:
		p = xdr_inline_decode(xdr, 4);
		if (!p)
			return -EIO;

		b->concat.volumes_count = be32_to_cpup(p++);
		if (b->concat.volumes_count > PNFS_BLOCK_MAX_DEVICES) {
			dprintk("Too many volumes: %d\n", b->concat.volumes_count);
			return -EIO;
		}

		p = xdr_inline_decode(xdr, b->concat.volumes_count * 4);
		if (!p)
			return -EIO;
		for (i = 0; i < b->concat.volumes_count; i++)
			b->concat.volumes[i] = be32_to_cpup(p++);
		break;
	case PNFS_BLOCK_VOLUME_STRIPE:
		p = xdr_inline_decode(xdr, 8 + 4);
		if (!p)
			return -EIO;

		p = xdr_decode_hyper(p, &b->stripe.chunk_size);
		b->stripe.volumes_count = be32_to_cpup(p++);
		if (b->stripe.volumes_count > PNFS_BLOCK_MAX_DEVICES) {
			dprintk("Too many volumes: %d\n", b->stripe.volumes_count);
			return -EIO;
		}

		p = xdr_inline_decode(xdr, b->stripe.volumes_count * 4);
		if (!p)
			return -EIO;
		for (i = 0; i < b->stripe.volumes_count; i++)
			b->stripe.volumes[i] = be32_to_cpup(p++);
		break;
	case PNFS_BLOCK_VOLUME_SCSI:
		p = xdr_inline_decode(xdr, 4 + 4 + 4);
		if (!p)
			return -EIO;
		b->scsi.code_set = be32_to_cpup(p++);
		b->scsi.designator_type = be32_to_cpup(p++);
		b->scsi.designator_len = be32_to_cpup(p++);
		p = xdr_inline_decode(xdr, b->scsi.designator_len);
		if (!p)
			return -EIO;
		if (b->scsi.designator_len > 256)
			return -EIO;
		memcpy(&b->scsi.designator, p, b->scsi.designator_len);
		p = xdr_inline_decode(xdr, 8);
		if (!p)
			return -EIO;
		p = xdr_decode_hyper(p, &b->scsi.pr_key);
		break;
	default:
		dprintk("unknown volume type!\n");
		return -EIO;
	}

	return 0;
}

static bool bl_map_simple(struct pnfs_block_dev *dev, u64 offset,
		struct pnfs_block_dev_map *map)
{
	map->start = dev->start;
	map->len = dev->len;
	map->disk_offset = dev->disk_offset;
	map->bdev = file_bdev(dev->bdev_file);
	return true;
}

static bool bl_map_concat(struct pnfs_block_dev *dev, u64 offset,
		struct pnfs_block_dev_map *map)
{
	int i;

	for (i = 0; i < dev->nr_children; i++) {
		struct pnfs_block_dev *child = &dev->children[i];

		if (child->start > offset ||
		    child->start + child->len <= offset)
			continue;

		child->map(child, offset - child->start, map);
		return true;
	}

	dprintk("%s: ran off loop!\n", __func__);
	return false;
}

static bool bl_map_stripe(struct pnfs_block_dev *dev, u64 offset,
		struct pnfs_block_dev_map *map)
{
	struct pnfs_block_dev *child;
	u64 chunk;
	u32 chunk_idx;
	u64 disk_offset;

	chunk = div_u64(offset, dev->chunk_size);
	div_u64_rem(chunk, dev->nr_children, &chunk_idx);

	if (chunk_idx >= dev->nr_children) {
		dprintk("%s: invalid chunk idx %d (%lld/%lld)\n",
			__func__, chunk_idx, offset, dev->chunk_size);
		/* error, should not happen */
		return false;
	}

	/* truncate offset to the beginning of the stripe */
	offset = chunk * dev->chunk_size;

	/* disk offset of the stripe */
	disk_offset = div_u64(offset, dev->nr_children);

	child = &dev->children[chunk_idx];
	child->map(child, disk_offset, map);

	map->start += offset;
	map->disk_offset += disk_offset;
	map->len = dev->chunk_size;
	return true;
}

static int
bl_parse_deviceid(struct nfs_server *server, struct pnfs_block_dev *d,
		struct pnfs_block_volume *volumes, int idx, gfp_t gfp_mask);


static int
bl_parse_simple(struct nfs_server *server, struct pnfs_block_dev *d,
		struct pnfs_block_volume *volumes, int idx, gfp_t gfp_mask)
{
	struct pnfs_block_volume *v = &volumes[idx];
	struct file *bdev_file;
	dev_t dev;

	dev = bl_resolve_deviceid(server, v, gfp_mask);
	if (!dev)
		return -EIO;

<<<<<<< HEAD
	bdev = blkdev_get_by_dev(dev, BLK_OPEN_READ | BLK_OPEN_WRITE, NULL,
				 NULL);
	if (IS_ERR(bdev)) {
=======
	bdev_file = bdev_file_open_by_dev(dev, BLK_OPEN_READ | BLK_OPEN_WRITE,
				       NULL, NULL);
	if (IS_ERR(bdev_file)) {
>>>>>>> 2d5404ca
		printk(KERN_WARNING "pNFS: failed to open device %d:%d (%ld)\n",
			MAJOR(dev), MINOR(dev), PTR_ERR(bdev_file));
		return PTR_ERR(bdev_file);
	}
	d->bdev_file = bdev_file;
	d->len = bdev_nr_bytes(file_bdev(bdev_file));
	d->map = bl_map_simple;

	printk(KERN_INFO "pNFS: using block device %s\n",
		file_bdev(bdev_file)->bd_disk->disk_name);
	return 0;
}

static bool
bl_validate_designator(struct pnfs_block_volume *v)
{
	switch (v->scsi.designator_type) {
	case PS_DESIGNATOR_EUI64:
		if (v->scsi.code_set != PS_CODE_SET_BINARY)
			return false;

		if (v->scsi.designator_len != 8 &&
		    v->scsi.designator_len != 10 &&
		    v->scsi.designator_len != 16)
			return false;

		return true;
	case PS_DESIGNATOR_NAA:
		if (v->scsi.code_set != PS_CODE_SET_BINARY)
			return false;

		if (v->scsi.designator_len != 8 &&
		    v->scsi.designator_len != 16)
			return false;

		return true;
	case PS_DESIGNATOR_T10:
	case PS_DESIGNATOR_NAME:
		pr_err("pNFS: unsupported designator "
			"(code set %d, type %d, len %d.\n",
			v->scsi.code_set,
			v->scsi.designator_type,
			v->scsi.designator_len);
		return false;
	default:
		pr_err("pNFS: invalid designator "
			"(code set %d, type %d, len %d.\n",
			v->scsi.code_set,
			v->scsi.designator_type,
			v->scsi.designator_len);
		return false;
	}
}

static struct file *
bl_open_path(struct pnfs_block_volume *v, const char *prefix)
{
	struct file *bdev_file;
	const char *devname;

	devname = kasprintf(GFP_KERNEL, "/dev/disk/by-id/%s%*phN",
			prefix, v->scsi.designator_len, v->scsi.designator);
	if (!devname)
		return ERR_PTR(-ENOMEM);

<<<<<<< HEAD
	bdev = blkdev_get_by_path(devname, BLK_OPEN_READ | BLK_OPEN_WRITE, NULL,
				  NULL);
	if (IS_ERR(bdev)) {
		pr_warn("pNFS: failed to open device %s (%ld)\n",
			devname, PTR_ERR(bdev));
=======
	bdev_file = bdev_file_open_by_path(devname, BLK_OPEN_READ | BLK_OPEN_WRITE,
					NULL, NULL);
	if (IS_ERR(bdev_file)) {
		dprintk("failed to open device %s (%ld)\n",
			devname, PTR_ERR(bdev_file));
>>>>>>> 2d5404ca
	}

	kfree(devname);
	return bdev_file;
}

static int
bl_parse_scsi(struct nfs_server *server, struct pnfs_block_dev *d,
		struct pnfs_block_volume *volumes, int idx, gfp_t gfp_mask)
{
	struct pnfs_block_volume *v = &volumes[idx];
	struct block_device *bdev;
	const struct pr_ops *ops;
	struct file *bdev_file;
	int error;

	if (!bl_validate_designator(v))
		return -EINVAL;

	/*
	 * Try to open the RH/Fedora specific dm-mpath udev path first, as the
	 * wwn- links will only point to the first discovered SCSI device there.
	 * On other distributions like Debian, the default SCSI by-id path will
	 * point to the dm-multipath device if one exists.
	 */
	bdev_file = bl_open_path(v, "dm-uuid-mpath-0x");
	if (IS_ERR(bdev_file))
		bdev_file = bl_open_path(v, "wwn-0x");
	if (IS_ERR(bdev_file))
		bdev_file = bl_open_path(v, "nvme-eui.");
	if (IS_ERR(bdev_file)) {
		pr_warn("pNFS: no device found for volume %*phN\n",
			v->scsi.designator_len, v->scsi.designator);
		return PTR_ERR(bdev_file);
	}
	d->bdev_file = bdev_file;
	bdev = file_bdev(bdev_file);

	d->len = bdev_nr_bytes(bdev);
	d->map = bl_map_simple;
	d->pr_key = v->scsi.pr_key;

	if (d->len == 0)
		return -ENODEV;

	ops = bdev->bd_disk->fops->pr_ops;
	if (!ops) {
		pr_err("pNFS: block device %s does not support reservations.",
				bdev->bd_disk->disk_name);
		error = -EINVAL;
		goto out_blkdev_put;
	}

	return 0;

out_blkdev_put:
<<<<<<< HEAD
	blkdev_put(d->bdev, NULL);
=======
	fput(d->bdev_file);
>>>>>>> 2d5404ca
	return error;
}

static int
bl_parse_slice(struct nfs_server *server, struct pnfs_block_dev *d,
		struct pnfs_block_volume *volumes, int idx, gfp_t gfp_mask)
{
	struct pnfs_block_volume *v = &volumes[idx];
	int ret;

	ret = bl_parse_deviceid(server, d, volumes, v->slice.volume, gfp_mask);
	if (ret)
		return ret;

	d->disk_offset = v->slice.start;
	d->len = v->slice.len;
	return 0;
}

static int
bl_parse_concat(struct nfs_server *server, struct pnfs_block_dev *d,
		struct pnfs_block_volume *volumes, int idx, gfp_t gfp_mask)
{
	struct pnfs_block_volume *v = &volumes[idx];
	u64 len = 0;
	int ret, i;

	d->children = kcalloc(v->concat.volumes_count,
			sizeof(struct pnfs_block_dev), gfp_mask);
	if (!d->children)
		return -ENOMEM;

	for (i = 0; i < v->concat.volumes_count; i++) {
		ret = bl_parse_deviceid(server, &d->children[i],
				volumes, v->concat.volumes[i], gfp_mask);
		if (ret)
			return ret;

		d->nr_children++;
		d->children[i].start += len;
		len += d->children[i].len;
	}

	d->len = len;
	d->map = bl_map_concat;
	return 0;
}

static int
bl_parse_stripe(struct nfs_server *server, struct pnfs_block_dev *d,
		struct pnfs_block_volume *volumes, int idx, gfp_t gfp_mask)
{
	struct pnfs_block_volume *v = &volumes[idx];
	u64 len = 0;
	int ret, i;

	d->children = kcalloc(v->stripe.volumes_count,
			sizeof(struct pnfs_block_dev), gfp_mask);
	if (!d->children)
		return -ENOMEM;

	for (i = 0; i < v->stripe.volumes_count; i++) {
		ret = bl_parse_deviceid(server, &d->children[i],
				volumes, v->stripe.volumes[i], gfp_mask);
		if (ret)
			return ret;

		d->nr_children++;
		len += d->children[i].len;
	}

	d->len = len;
	d->chunk_size = v->stripe.chunk_size;
	d->map = bl_map_stripe;
	return 0;
}

static int
bl_parse_deviceid(struct nfs_server *server, struct pnfs_block_dev *d,
		struct pnfs_block_volume *volumes, int idx, gfp_t gfp_mask)
{
	d->type = volumes[idx].type;

	switch (d->type) {
	case PNFS_BLOCK_VOLUME_SIMPLE:
		return bl_parse_simple(server, d, volumes, idx, gfp_mask);
	case PNFS_BLOCK_VOLUME_SLICE:
		return bl_parse_slice(server, d, volumes, idx, gfp_mask);
	case PNFS_BLOCK_VOLUME_CONCAT:
		return bl_parse_concat(server, d, volumes, idx, gfp_mask);
	case PNFS_BLOCK_VOLUME_STRIPE:
		return bl_parse_stripe(server, d, volumes, idx, gfp_mask);
	case PNFS_BLOCK_VOLUME_SCSI:
		return bl_parse_scsi(server, d, volumes, idx, gfp_mask);
	default:
		dprintk("unsupported volume type: %d\n", d->type);
		return -EIO;
	}
}

struct nfs4_deviceid_node *
bl_alloc_deviceid_node(struct nfs_server *server, struct pnfs_device *pdev,
		gfp_t gfp_mask)
{
	struct nfs4_deviceid_node *node = NULL;
	struct pnfs_block_volume *volumes;
	struct pnfs_block_dev *top;
	struct xdr_stream xdr;
	struct xdr_buf buf;
	struct page *scratch;
	int nr_volumes, ret, i;
	__be32 *p;

	scratch = alloc_page(gfp_mask);
	if (!scratch)
		goto out;

	xdr_init_decode_pages(&xdr, &buf, pdev->pages, pdev->pglen);
	xdr_set_scratch_page(&xdr, scratch);

	p = xdr_inline_decode(&xdr, sizeof(__be32));
	if (!p)
		goto out_free_scratch;
	nr_volumes = be32_to_cpup(p++);

	volumes = kcalloc(nr_volumes, sizeof(struct pnfs_block_volume),
			  gfp_mask);
	if (!volumes)
		goto out_free_scratch;

	for (i = 0; i < nr_volumes; i++) {
		ret = nfs4_block_decode_volume(&xdr, &volumes[i]);
		if (ret < 0)
			goto out_free_volumes;
	}

	top = kzalloc(sizeof(*top), gfp_mask);
	if (!top)
		goto out_free_volumes;

	ret = bl_parse_deviceid(server, top, volumes, nr_volumes - 1, gfp_mask);

	node = &top->node;
	nfs4_init_deviceid_node(node, server, &pdev->dev_id);
	if (ret)
		nfs4_mark_deviceid_unavailable(node);

out_free_volumes:
	kfree(volumes);
out_free_scratch:
	__free_page(scratch);
out:
	return node;
}<|MERGE_RESOLUTION|>--- conflicted
+++ resolved
@@ -94,24 +94,8 @@
 			bl_free_device(&dev->children[i]);
 		kfree(dev->children);
 	} else {
-<<<<<<< HEAD
-		if (dev->pr_registered) {
-			const struct pr_ops *ops =
-				dev->bdev->bd_disk->fops->pr_ops;
-			int error;
-
-			error = ops->pr_register(dev->bdev, dev->pr_key, 0,
-				false);
-			if (error)
-				pr_err("failed to unregister PR key.\n");
-		}
-
-		if (dev->bdev)
-			blkdev_put(dev->bdev, NULL);
-=======
 		if (dev->bdev_file)
 			fput(dev->bdev_file);
->>>>>>> 2d5404ca
 	}
 }
 
@@ -319,15 +303,9 @@
 	if (!dev)
 		return -EIO;
 
-<<<<<<< HEAD
-	bdev = blkdev_get_by_dev(dev, BLK_OPEN_READ | BLK_OPEN_WRITE, NULL,
-				 NULL);
-	if (IS_ERR(bdev)) {
-=======
 	bdev_file = bdev_file_open_by_dev(dev, BLK_OPEN_READ | BLK_OPEN_WRITE,
 				       NULL, NULL);
 	if (IS_ERR(bdev_file)) {
->>>>>>> 2d5404ca
 		printk(KERN_WARNING "pNFS: failed to open device %d:%d (%ld)\n",
 			MAJOR(dev), MINOR(dev), PTR_ERR(bdev_file));
 		return PTR_ERR(bdev_file);
@@ -393,19 +371,11 @@
 	if (!devname)
 		return ERR_PTR(-ENOMEM);
 
-<<<<<<< HEAD
-	bdev = blkdev_get_by_path(devname, BLK_OPEN_READ | BLK_OPEN_WRITE, NULL,
-				  NULL);
-	if (IS_ERR(bdev)) {
-		pr_warn("pNFS: failed to open device %s (%ld)\n",
-			devname, PTR_ERR(bdev));
-=======
 	bdev_file = bdev_file_open_by_path(devname, BLK_OPEN_READ | BLK_OPEN_WRITE,
 					NULL, NULL);
 	if (IS_ERR(bdev_file)) {
 		dprintk("failed to open device %s (%ld)\n",
 			devname, PTR_ERR(bdev_file));
->>>>>>> 2d5404ca
 	}
 
 	kfree(devname);
@@ -462,11 +432,7 @@
 	return 0;
 
 out_blkdev_put:
-<<<<<<< HEAD
-	blkdev_put(d->bdev, NULL);
-=======
 	fput(d->bdev_file);
->>>>>>> 2d5404ca
 	return error;
 }
 
