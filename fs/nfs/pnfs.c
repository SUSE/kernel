/*
 *  pNFS functions to call and manage layout drivers.
 *
 *  Copyright (c) 2002 [year of first publication]
 *  The Regents of the University of Michigan
 *  All Rights Reserved
 *
 *  Dean Hildebrand <dhildebz@umich.edu>
 *
 *  Permission is granted to use, copy, create derivative works, and
 *  redistribute this software and such derivative works for any purpose,
 *  so long as the name of the University of Michigan is not used in
 *  any advertising or publicity pertaining to the use or distribution
 *  of this software without specific, written prior authorization. If
 *  the above copyright notice or any other identification of the
 *  University of Michigan is included in any copy of any portion of
 *  this software, then the disclaimer below must also be included.
 *
 *  This software is provided as is, without representation or warranty
 *  of any kind either express or implied, including without limitation
 *  the implied warranties of merchantability, fitness for a particular
 *  purpose, or noninfringement.  The Regents of the University of
 *  Michigan shall not be liable for any damages, including special,
 *  indirect, incidental, or consequential damages, with respect to any
 *  claim arising out of or in connection with the use of the software,
 *  even if it has been or is hereafter advised of the possibility of
 *  such damages.
 */

#include <linux/nfs_fs.h>
#include <linux/nfs_page.h>
#include <linux/module.h>
#include <linux/sort.h>
#include "internal.h"
#include "pnfs.h"
#include "iostat.h"
#include "nfs4trace.h"
#include "delegation.h"
#include "nfs42.h"
#include "nfs4_fs.h"

#define NFSDBG_FACILITY		NFSDBG_PNFS
#define PNFS_LAYOUTGET_RETRY_TIMEOUT (120*HZ)

/* Locking:
 *
 * pnfs_spinlock:
 *      protects pnfs_modules_tbl.
 */
static DEFINE_SPINLOCK(pnfs_spinlock);

/*
 * pnfs_modules_tbl holds all pnfs modules
 */
static LIST_HEAD(pnfs_modules_tbl);

static void pnfs_layoutreturn_before_put_layout_hdr(struct pnfs_layout_hdr *lo);
static void pnfs_free_returned_lsegs(struct pnfs_layout_hdr *lo,
		struct list_head *free_me,
		const struct pnfs_layout_range *range,
		u32 seq);
static bool pnfs_lseg_dec_and_remove_zero(struct pnfs_layout_segment *lseg,
		                struct list_head *tmp_list);
static int pnfs_layout_return_on_reboot(struct pnfs_layout_hdr *lo);

/* Return the registered pnfs layout driver module matching given id */
static struct pnfs_layoutdriver_type *
find_pnfs_driver_locked(u32 id)
{
	struct pnfs_layoutdriver_type *local;

	list_for_each_entry(local, &pnfs_modules_tbl, pnfs_tblid)
		if (local->id == id)
			goto out;
	local = NULL;
out:
	dprintk("%s: Searching for id %u, found %p\n", __func__, id, local);
	return local;
}

static struct pnfs_layoutdriver_type *
find_pnfs_driver(u32 id)
{
	struct pnfs_layoutdriver_type *local;

	spin_lock(&pnfs_spinlock);
	local = find_pnfs_driver_locked(id);
	if (local != NULL && !try_module_get(local->owner)) {
		dprintk("%s: Could not grab reference on module\n", __func__);
		local = NULL;
	}
	spin_unlock(&pnfs_spinlock);
	return local;
}

const struct pnfs_layoutdriver_type *pnfs_find_layoutdriver(u32 id)
{
	return find_pnfs_driver(id);
}

void pnfs_put_layoutdriver(const struct pnfs_layoutdriver_type *ld)
{
	if (ld)
		module_put(ld->owner);
}

void
unset_pnfs_layoutdriver(struct nfs_server *nfss)
{
	if (nfss->pnfs_curr_ld) {
		if (nfss->pnfs_curr_ld->clear_layoutdriver)
			nfss->pnfs_curr_ld->clear_layoutdriver(nfss);
		/* Decrement the MDS count. Purge the deviceid cache if zero */
		if (atomic_dec_and_test(&nfss->nfs_client->cl_mds_count))
			nfs4_deviceid_purge_client(nfss->nfs_client);
		module_put(nfss->pnfs_curr_ld->owner);
	}
	nfss->pnfs_curr_ld = NULL;
}

/*
 * When the server sends a list of layout types, we choose one in the order
 * given in the list below.
 *
 * FIXME: should this list be configurable in some fashion? module param?
 * 	  mount option? something else?
 */
static const u32 ld_prefs[] = {
	LAYOUT_SCSI,
	LAYOUT_BLOCK_VOLUME,
	LAYOUT_OSD2_OBJECTS,
	LAYOUT_FLEX_FILES,
	LAYOUT_NFSV4_1_FILES,
	0
};

static int
ld_cmp(const void *e1, const void *e2)
{
	u32 ld1 = *((u32 *)e1);
	u32 ld2 = *((u32 *)e2);
	int i;

	for (i = 0; ld_prefs[i] != 0; i++) {
		if (ld1 == ld_prefs[i])
			return -1;

		if (ld2 == ld_prefs[i])
			return 1;
	}
	return 0;
}

/*
 * Try to set the server's pnfs module to the pnfs layout type specified by id.
 * Currently only one pNFS layout driver per filesystem is supported.
 *
 * @ids array of layout types supported by MDS.
 */
void
set_pnfs_layoutdriver(struct nfs_server *server, const struct nfs_fh *mntfh,
		      struct nfs_fsinfo *fsinfo)
{
	struct pnfs_layoutdriver_type *ld_type = NULL;
	u32 id;
	int i;

	if (fsinfo->nlayouttypes == 0)
		goto out_no_driver;
	if (!(server->nfs_client->cl_exchange_flags &
		 (EXCHGID4_FLAG_USE_NON_PNFS | EXCHGID4_FLAG_USE_PNFS_MDS))) {
		printk(KERN_ERR "NFS: %s: cl_exchange_flags 0x%x\n",
			__func__, server->nfs_client->cl_exchange_flags);
		goto out_no_driver;
	}

	sort(fsinfo->layouttype, fsinfo->nlayouttypes,
		sizeof(*fsinfo->layouttype), ld_cmp, NULL);

	for (i = 0; i < fsinfo->nlayouttypes; i++) {
		id = fsinfo->layouttype[i];
		ld_type = find_pnfs_driver(id);
		if (!ld_type) {
			request_module("%s-%u", LAYOUT_NFSV4_1_MODULE_PREFIX,
					id);
			ld_type = find_pnfs_driver(id);
		}
		if (ld_type)
			break;
	}

	if (!ld_type) {
		dprintk("%s: No pNFS module found!\n", __func__);
		goto out_no_driver;
	}

	server->pnfs_curr_ld = ld_type;
	if (ld_type->set_layoutdriver
	    && ld_type->set_layoutdriver(server, mntfh)) {
		printk(KERN_ERR "NFS: %s: Error initializing pNFS layout "
			"driver %u.\n", __func__, id);
		module_put(ld_type->owner);
		goto out_no_driver;
	}
	/* Bump the MDS count */
	atomic_inc(&server->nfs_client->cl_mds_count);

	dprintk("%s: pNFS module for %u set\n", __func__, id);
	return;

out_no_driver:
	dprintk("%s: Using NFSv4 I/O\n", __func__);
	server->pnfs_curr_ld = NULL;
}

int
pnfs_register_layoutdriver(struct pnfs_layoutdriver_type *ld_type)
{
	int status = -EINVAL;
	struct pnfs_layoutdriver_type *tmp;

	if (ld_type->id == 0) {
		printk(KERN_ERR "NFS: %s id 0 is reserved\n", __func__);
		return status;
	}
	if (!ld_type->alloc_lseg || !ld_type->free_lseg) {
		printk(KERN_ERR "NFS: %s Layout driver must provide "
		       "alloc_lseg and free_lseg.\n", __func__);
		return status;
	}

	spin_lock(&pnfs_spinlock);
	tmp = find_pnfs_driver_locked(ld_type->id);
	if (!tmp) {
		list_add(&ld_type->pnfs_tblid, &pnfs_modules_tbl);
		status = 0;
		dprintk("%s Registering id:%u name:%s\n", __func__, ld_type->id,
			ld_type->name);
	} else {
		printk(KERN_ERR "NFS: %s Module with id %d already loaded!\n",
			__func__, ld_type->id);
	}
	spin_unlock(&pnfs_spinlock);

	return status;
}
EXPORT_SYMBOL_GPL(pnfs_register_layoutdriver);

void
pnfs_unregister_layoutdriver(struct pnfs_layoutdriver_type *ld_type)
{
	dprintk("%s Deregistering id:%u\n", __func__, ld_type->id);
	spin_lock(&pnfs_spinlock);
	list_del(&ld_type->pnfs_tblid);
	spin_unlock(&pnfs_spinlock);
}
EXPORT_SYMBOL_GPL(pnfs_unregister_layoutdriver);

/*
 * pNFS client layout cache
 */

/* Need to hold i_lock if caller does not already hold reference */
void
pnfs_get_layout_hdr(struct pnfs_layout_hdr *lo)
{
	refcount_inc(&lo->plh_refcount);
}

static struct pnfs_layout_hdr *
pnfs_alloc_layout_hdr(struct inode *ino, gfp_t gfp_flags)
{
	struct pnfs_layoutdriver_type *ld = NFS_SERVER(ino)->pnfs_curr_ld;
	return ld->alloc_layout_hdr(ino, gfp_flags);
}

static void
pnfs_free_layout_hdr(struct pnfs_layout_hdr *lo)
{
	struct nfs_server *server = NFS_SERVER(lo->plh_inode);
	struct pnfs_layoutdriver_type *ld = server->pnfs_curr_ld;

	if (test_and_clear_bit(NFS_LAYOUT_HASHED, &lo->plh_flags)) {
		struct nfs_client *clp = server->nfs_client;

		spin_lock(&clp->cl_lock);
		list_del_rcu(&lo->plh_layouts);
		spin_unlock(&clp->cl_lock);
	}
	put_cred(lo->plh_lc_cred);
	return ld->free_layout_hdr(lo);
}

static void
pnfs_detach_layout_hdr(struct pnfs_layout_hdr *lo)
{
	struct nfs_inode *nfsi = NFS_I(lo->plh_inode);
	dprintk("%s: freeing layout cache %p\n", __func__, lo);
	nfsi->layout = NULL;
	/* Reset MDS Threshold I/O counters */
	nfsi->write_io = 0;
	nfsi->read_io = 0;
}

void
pnfs_put_layout_hdr(struct pnfs_layout_hdr *lo)
{
	struct inode *inode;
	unsigned long i_state;

	if (!lo)
		return;
	inode = lo->plh_inode;
	pnfs_layoutreturn_before_put_layout_hdr(lo);

	if (refcount_dec_and_lock(&lo->plh_refcount, &inode->i_lock)) {
		if (!list_empty(&lo->plh_segs))
			WARN_ONCE(1, "NFS: BUG unfreed layout segments.\n");
		pnfs_detach_layout_hdr(lo);
		i_state = inode->i_state;
		spin_unlock(&inode->i_lock);
		pnfs_free_layout_hdr(lo);
		/* Notify pnfs_destroy_layout_final() that we're done */
		if (i_state & (I_FREEING | I_CLEAR))
			wake_up_var(lo);
	}
}

static struct inode *
pnfs_grab_inode_layout_hdr(struct pnfs_layout_hdr *lo)
{
	struct inode *inode = igrab(lo->plh_inode);
	if (inode)
		return inode;
	set_bit(NFS_LAYOUT_INODE_FREEING, &lo->plh_flags);
	return NULL;
}

/*
 * Compare 2 layout stateid sequence ids, to see which is newer,
 * taking into account wraparound issues.
 */
static bool pnfs_seqid_is_newer(u32 s1, u32 s2)
{
	return (s32)(s1 - s2) > 0;
}

static void pnfs_barrier_update(struct pnfs_layout_hdr *lo, u32 newseq)
{
	if (pnfs_seqid_is_newer(newseq, lo->plh_barrier) || !lo->plh_barrier)
		lo->plh_barrier = newseq;
}

static void
pnfs_set_plh_return_info(struct pnfs_layout_hdr *lo, enum pnfs_iomode iomode,
			 u32 seq)
{
	if (lo->plh_return_iomode != 0 && lo->plh_return_iomode != iomode)
		iomode = IOMODE_ANY;
	lo->plh_return_iomode = iomode;
	set_bit(NFS_LAYOUT_RETURN_REQUESTED, &lo->plh_flags);
	/*
	 * We must set lo->plh_return_seq to avoid livelocks with
	 * pnfs_layout_need_return()
	 */
	if (seq == 0)
		seq = be32_to_cpu(lo->plh_stateid.seqid);
	if (!lo->plh_return_seq || pnfs_seqid_is_newer(seq, lo->plh_return_seq))
		lo->plh_return_seq = seq;
	pnfs_barrier_update(lo, seq);
}

static void
pnfs_clear_layoutreturn_info(struct pnfs_layout_hdr *lo)
{
	struct pnfs_layout_segment *lseg;
	lo->plh_return_iomode = 0;
	lo->plh_return_seq = 0;
	clear_bit(NFS_LAYOUT_RETURN_REQUESTED, &lo->plh_flags);
	list_for_each_entry(lseg, &lo->plh_segs, pls_list) {
		if (!test_bit(NFS_LSEG_LAYOUTRETURN, &lseg->pls_flags))
			continue;
		pnfs_set_plh_return_info(lo, lseg->pls_range.iomode, 0);
	}
}

static void pnfs_clear_layoutreturn_waitbit(struct pnfs_layout_hdr *lo)
{
	clear_bit_unlock(NFS_LAYOUT_RETURN, &lo->plh_flags);
	clear_bit(NFS_LAYOUT_RETURN_LOCK, &lo->plh_flags);
	smp_mb__after_atomic();
	wake_up_bit(&lo->plh_flags, NFS_LAYOUT_RETURN);
	rpc_wake_up(&NFS_SERVER(lo->plh_inode)->roc_rpcwaitq);
}

static void
pnfs_clear_lseg_state(struct pnfs_layout_segment *lseg,
		struct list_head *free_me)
{
	clear_bit(NFS_LSEG_ROC, &lseg->pls_flags);
	clear_bit(NFS_LSEG_LAYOUTRETURN, &lseg->pls_flags);
	if (test_and_clear_bit(NFS_LSEG_VALID, &lseg->pls_flags))
		pnfs_lseg_dec_and_remove_zero(lseg, free_me);
	if (test_and_clear_bit(NFS_LSEG_LAYOUTCOMMIT, &lseg->pls_flags))
		pnfs_lseg_dec_and_remove_zero(lseg, free_me);
}

/*
 * Update the seqid of a layout stateid after receiving
 * NFS4ERR_OLD_STATEID
 */
bool nfs4_layout_refresh_old_stateid(nfs4_stateid *dst,
		struct pnfs_layout_range *dst_range,
		struct inode *inode)
{
	struct pnfs_layout_hdr *lo;
	struct pnfs_layout_range range = {
		.iomode = IOMODE_ANY,
		.offset = 0,
		.length = NFS4_MAX_UINT64,
	};
	bool ret = false;
	LIST_HEAD(head);
	int err;

	spin_lock(&inode->i_lock);
	lo = NFS_I(inode)->layout;
	if (lo &&  pnfs_layout_is_valid(lo) &&
	    nfs4_stateid_match_other(dst, &lo->plh_stateid)) {
		/* Is our call using the most recent seqid? If so, bump it */
		if (!nfs4_stateid_is_newer(&lo->plh_stateid, dst)) {
			nfs4_stateid_seqid_inc(dst);
			ret = true;
			goto out;
		}
		/* Try to update the seqid to the most recent */
		err = pnfs_mark_matching_lsegs_return(lo, &head, &range, 0);
		if (err != -EBUSY) {
			dst->seqid = lo->plh_stateid.seqid;
			*dst_range = range;
			ret = true;
		}
	}
out:
	spin_unlock(&inode->i_lock);
	pnfs_free_lseg_list(&head);
	return ret;
}

/*
 * Mark a pnfs_layout_hdr and all associated layout segments as invalid
 *
 * In order to continue using the pnfs_layout_hdr, a full recovery
 * is required.
 * Note that caller must hold inode->i_lock.
 */
int
pnfs_mark_layout_stateid_invalid(struct pnfs_layout_hdr *lo,
		struct list_head *lseg_list)
{
	struct pnfs_layout_range range = {
		.iomode = IOMODE_ANY,
		.offset = 0,
		.length = NFS4_MAX_UINT64,
	};
	struct pnfs_layout_segment *lseg, *next;

	set_bit(NFS_LAYOUT_INVALID_STID, &lo->plh_flags);
	list_for_each_entry_safe(lseg, next, &lo->plh_segs, pls_list)
		pnfs_clear_lseg_state(lseg, lseg_list);
	pnfs_clear_layoutreturn_info(lo);
	pnfs_free_returned_lsegs(lo, lseg_list, &range, 0);
	set_bit(NFS_LAYOUT_DRAIN, &lo->plh_flags);
	if (test_bit(NFS_LAYOUT_RETURN, &lo->plh_flags) &&
	    !test_and_set_bit(NFS_LAYOUT_RETURN_LOCK, &lo->plh_flags))
		pnfs_clear_layoutreturn_waitbit(lo);
	return !list_empty(&lo->plh_segs);
}

static int pnfs_mark_layout_stateid_return(struct pnfs_layout_hdr *lo,
					   struct list_head *lseg_list,
					   enum pnfs_iomode iomode, u32 seq)
{
	struct pnfs_layout_range range = {
		.iomode = iomode,
		.length = NFS4_MAX_UINT64,
	};

	return pnfs_mark_matching_lsegs_return(lo, lseg_list, &range, seq);
}

static int
pnfs_iomode_to_fail_bit(u32 iomode)
{
	return iomode == IOMODE_RW ?
		NFS_LAYOUT_RW_FAILED : NFS_LAYOUT_RO_FAILED;
}

static void
pnfs_layout_set_fail_bit(struct pnfs_layout_hdr *lo, int fail_bit)
{
	lo->plh_retry_timestamp = jiffies;
	if (!test_and_set_bit(fail_bit, &lo->plh_flags))
		refcount_inc(&lo->plh_refcount);
}

static void
pnfs_layout_clear_fail_bit(struct pnfs_layout_hdr *lo, int fail_bit)
{
	if (test_and_clear_bit(fail_bit, &lo->plh_flags))
		refcount_dec(&lo->plh_refcount);
}

static void
pnfs_layout_io_set_failed(struct pnfs_layout_hdr *lo, u32 iomode)
{
	struct inode *inode = lo->plh_inode;
	struct pnfs_layout_range range = {
		.iomode = iomode,
		.offset = 0,
		.length = NFS4_MAX_UINT64,
	};
	LIST_HEAD(head);

	spin_lock(&inode->i_lock);
	pnfs_layout_set_fail_bit(lo, pnfs_iomode_to_fail_bit(iomode));
	pnfs_mark_matching_lsegs_return(lo, &head, &range, 0);
	spin_unlock(&inode->i_lock);
	pnfs_free_lseg_list(&head);
	dprintk("%s Setting layout IOMODE_%s fail bit\n", __func__,
			iomode == IOMODE_RW ?  "RW" : "READ");
}

static bool
pnfs_layout_io_test_failed(struct pnfs_layout_hdr *lo, u32 iomode)
{
	unsigned long start, end;
	int fail_bit = pnfs_iomode_to_fail_bit(iomode);

	if (test_bit(fail_bit, &lo->plh_flags) == 0)
		return false;
	end = jiffies;
	start = end - PNFS_LAYOUTGET_RETRY_TIMEOUT;
	if (!time_in_range(lo->plh_retry_timestamp, start, end)) {
		/* It is time to retry the failed layoutgets */
		pnfs_layout_clear_fail_bit(lo, fail_bit);
		return false;
	}
	return true;
}

static void
pnfs_init_lseg(struct pnfs_layout_hdr *lo, struct pnfs_layout_segment *lseg,
		const struct pnfs_layout_range *range,
		const nfs4_stateid *stateid)
{
	INIT_LIST_HEAD(&lseg->pls_list);
	INIT_LIST_HEAD(&lseg->pls_lc_list);
	INIT_LIST_HEAD(&lseg->pls_commits);
	refcount_set(&lseg->pls_refcount, 1);
	set_bit(NFS_LSEG_VALID, &lseg->pls_flags);
	lseg->pls_layout = lo;
	lseg->pls_range = *range;
	lseg->pls_seq = be32_to_cpu(stateid->seqid);
}

static void pnfs_free_lseg(struct pnfs_layout_segment *lseg)
{
	if (lseg != NULL) {
		struct inode *inode = lseg->pls_layout->plh_inode;
		NFS_SERVER(inode)->pnfs_curr_ld->free_lseg(lseg);
	}
}

static void
pnfs_layout_remove_lseg(struct pnfs_layout_hdr *lo,
		struct pnfs_layout_segment *lseg)
{
	WARN_ON(test_bit(NFS_LSEG_VALID, &lseg->pls_flags));
	list_del_init(&lseg->pls_list);
	/* Matched by pnfs_get_layout_hdr in pnfs_layout_insert_lseg */
	refcount_dec(&lo->plh_refcount);
	if (test_bit(NFS_LSEG_LAYOUTRETURN, &lseg->pls_flags))
		return;
	if (list_empty(&lo->plh_segs) &&
	    !test_bit(NFS_LAYOUT_RETURN_REQUESTED, &lo->plh_flags) &&
	    !test_bit(NFS_LAYOUT_RETURN, &lo->plh_flags)) {
		if (atomic_read(&lo->plh_outstanding) == 0)
			set_bit(NFS_LAYOUT_INVALID_STID, &lo->plh_flags);
		clear_bit(NFS_LAYOUT_BULK_RECALL, &lo->plh_flags);
	}
}

static bool
pnfs_cache_lseg_for_layoutreturn(struct pnfs_layout_hdr *lo,
		struct pnfs_layout_segment *lseg)
{
	if (test_and_clear_bit(NFS_LSEG_LAYOUTRETURN, &lseg->pls_flags) &&
	    pnfs_layout_is_valid(lo)) {
		pnfs_set_plh_return_info(lo, lseg->pls_range.iomode, 0);
		list_move_tail(&lseg->pls_list, &lo->plh_return_segs);
		return true;
	}
	return false;
}

void
pnfs_put_lseg(struct pnfs_layout_segment *lseg)
{
	struct pnfs_layout_hdr *lo;
	struct inode *inode;

	if (!lseg)
		return;

	dprintk("%s: lseg %p ref %d valid %d\n", __func__, lseg,
		refcount_read(&lseg->pls_refcount),
		test_bit(NFS_LSEG_VALID, &lseg->pls_flags));

	lo = lseg->pls_layout;
	inode = lo->plh_inode;

	if (refcount_dec_and_lock(&lseg->pls_refcount, &inode->i_lock)) {
		pnfs_get_layout_hdr(lo);
		pnfs_layout_remove_lseg(lo, lseg);
		if (pnfs_cache_lseg_for_layoutreturn(lo, lseg))
			lseg = NULL;
		spin_unlock(&inode->i_lock);
		pnfs_free_lseg(lseg);
		pnfs_put_layout_hdr(lo);
	}
}
EXPORT_SYMBOL_GPL(pnfs_put_lseg);

/*
 * is l2 fully contained in l1?
 *   start1                             end1
 *   [----------------------------------)
 *           start2           end2
 *           [----------------)
 */
static bool
pnfs_lseg_range_contained(const struct pnfs_layout_range *l1,
		 const struct pnfs_layout_range *l2)
{
	u64 start1 = l1->offset;
	u64 end1 = pnfs_end_offset(start1, l1->length);
	u64 start2 = l2->offset;
	u64 end2 = pnfs_end_offset(start2, l2->length);

	return (start1 <= start2) && (end1 >= end2);
}

static bool pnfs_lseg_dec_and_remove_zero(struct pnfs_layout_segment *lseg,
		struct list_head *tmp_list)
{
	if (!refcount_dec_and_test(&lseg->pls_refcount))
		return false;
	pnfs_layout_remove_lseg(lseg->pls_layout, lseg);
	list_add(&lseg->pls_list, tmp_list);
	return true;
}

/* Returns 1 if lseg is removed from list, 0 otherwise */
static int mark_lseg_invalid(struct pnfs_layout_segment *lseg,
			     struct list_head *tmp_list)
{
	int rv = 0;

	if (test_and_clear_bit(NFS_LSEG_VALID, &lseg->pls_flags)) {
		/* Remove the reference keeping the lseg in the
		 * list.  It will now be removed when all
		 * outstanding io is finished.
		 */
		dprintk("%s: lseg %p ref %d\n", __func__, lseg,
			refcount_read(&lseg->pls_refcount));
		if (pnfs_lseg_dec_and_remove_zero(lseg, tmp_list))
			rv = 1;
	}
	return rv;
}

static bool
pnfs_should_free_range(const struct pnfs_layout_range *lseg_range,
		 const struct pnfs_layout_range *recall_range)
{
	return (recall_range->iomode == IOMODE_ANY ||
		lseg_range->iomode == recall_range->iomode) &&
	       pnfs_lseg_range_intersecting(lseg_range, recall_range);
}

static bool
pnfs_match_lseg_recall(const struct pnfs_layout_segment *lseg,
		const struct pnfs_layout_range *recall_range,
		u32 seq)
{
	if (seq != 0 && pnfs_seqid_is_newer(lseg->pls_seq, seq))
		return false;
	if (recall_range == NULL)
		return true;
	return pnfs_should_free_range(&lseg->pls_range, recall_range);
}

/**
 * pnfs_mark_matching_lsegs_invalid - tear down lsegs or mark them for later
 * @lo: layout header containing the lsegs
 * @tmp_list: list head where doomed lsegs should go
 * @recall_range: optional recall range argument to match (may be NULL)
 * @seq: only invalidate lsegs obtained prior to this sequence (may be 0)
 *
 * Walk the list of lsegs in the layout header, and tear down any that should
 * be destroyed. If "recall_range" is specified then the segment must match
 * that range. If "seq" is non-zero, then only match segments that were handed
 * out at or before that sequence.
 *
 * Returns number of matching invalid lsegs remaining in list after scanning
 * it and purging them.
 */
int
pnfs_mark_matching_lsegs_invalid(struct pnfs_layout_hdr *lo,
			    struct list_head *tmp_list,
			    const struct pnfs_layout_range *recall_range,
			    u32 seq)
{
	struct pnfs_layout_segment *lseg, *next;
	struct nfs_server *server = NFS_SERVER(lo->plh_inode);
	int remaining = 0;

	dprintk("%s:Begin lo %p\n", __func__, lo);

	if (list_empty(&lo->plh_segs))
		return 0;
	list_for_each_entry_safe(lseg, next, &lo->plh_segs, pls_list)
		if (pnfs_match_lseg_recall(lseg, recall_range, seq)) {
			dprintk("%s: freeing lseg %p iomode %d seq %u "
				"offset %llu length %llu\n", __func__,
				lseg, lseg->pls_range.iomode, lseg->pls_seq,
				lseg->pls_range.offset, lseg->pls_range.length);
			if (mark_lseg_invalid(lseg, tmp_list))
				continue;
			remaining++;
			pnfs_lseg_cancel_io(server, lseg);
		}
	dprintk("%s:Return %i\n", __func__, remaining);
	return remaining;
}

static void
pnfs_free_returned_lsegs(struct pnfs_layout_hdr *lo,
		struct list_head *free_me,
		const struct pnfs_layout_range *range,
		u32 seq)
{
	struct pnfs_layout_segment *lseg, *next;

	list_for_each_entry_safe(lseg, next, &lo->plh_return_segs, pls_list) {
		if (pnfs_match_lseg_recall(lseg, range, seq))
			list_move_tail(&lseg->pls_list, free_me);
	}
}

/* note free_me must contain lsegs from a single layout_hdr */
void
pnfs_free_lseg_list(struct list_head *free_me)
{
	struct pnfs_layout_segment *lseg, *tmp;

	if (list_empty(free_me))
		return;

	list_for_each_entry_safe(lseg, tmp, free_me, pls_list) {
		list_del(&lseg->pls_list);
		pnfs_free_lseg(lseg);
	}
}

static struct pnfs_layout_hdr *__pnfs_destroy_layout(struct nfs_inode *nfsi)
{
	struct pnfs_layout_hdr *lo;
	LIST_HEAD(tmp_list);

	spin_lock(&nfsi->vfs_inode.i_lock);
	lo = nfsi->layout;
	if (lo) {
		pnfs_get_layout_hdr(lo);
		pnfs_mark_layout_stateid_invalid(lo, &tmp_list);
		pnfs_layout_clear_fail_bit(lo, NFS_LAYOUT_RO_FAILED);
		pnfs_layout_clear_fail_bit(lo, NFS_LAYOUT_RW_FAILED);
		spin_unlock(&nfsi->vfs_inode.i_lock);
		pnfs_free_lseg_list(&tmp_list);
		nfs_commit_inode(&nfsi->vfs_inode, 0);
		pnfs_put_layout_hdr(lo);
	} else
		spin_unlock(&nfsi->vfs_inode.i_lock);
	return lo;
}

void pnfs_destroy_layout(struct nfs_inode *nfsi)
{
	__pnfs_destroy_layout(nfsi);
}
EXPORT_SYMBOL_GPL(pnfs_destroy_layout);

static bool pnfs_layout_removed(struct nfs_inode *nfsi,
				struct pnfs_layout_hdr *lo)
{
	bool ret;

	spin_lock(&nfsi->vfs_inode.i_lock);
	ret = nfsi->layout != lo;
	spin_unlock(&nfsi->vfs_inode.i_lock);
	return ret;
}

void pnfs_destroy_layout_final(struct nfs_inode *nfsi)
{
	struct pnfs_layout_hdr *lo = __pnfs_destroy_layout(nfsi);

	if (lo)
		wait_var_event(lo, pnfs_layout_removed(nfsi, lo));
}

static bool
pnfs_layout_add_bulk_destroy_list(struct inode *inode,
		struct list_head *layout_list)
{
	struct pnfs_layout_hdr *lo;
	bool ret = false;

	spin_lock(&inode->i_lock);
	lo = NFS_I(inode)->layout;
	if (lo != NULL && list_empty(&lo->plh_bulk_destroy)) {
		pnfs_get_layout_hdr(lo);
		list_add(&lo->plh_bulk_destroy, layout_list);
		ret = true;
	}
	spin_unlock(&inode->i_lock);
	return ret;
}

/* Caller must hold rcu_read_lock and clp->cl_lock */
static int
pnfs_layout_bulk_destroy_byserver_locked(struct nfs_client *clp,
		struct nfs_server *server,
		struct list_head *layout_list)
	__must_hold(&clp->cl_lock)
	__must_hold(RCU)
{
	struct pnfs_layout_hdr *lo, *next;
	struct inode *inode;

	list_for_each_entry_safe(lo, next, &server->layouts, plh_layouts) {
		if (test_bit(NFS_LAYOUT_INVALID_STID, &lo->plh_flags) ||
		    test_bit(NFS_LAYOUT_INODE_FREEING, &lo->plh_flags) ||
		    !list_empty(&lo->plh_bulk_destroy))
			continue;
		/* If the sb is being destroyed, just bail */
		if (!nfs_sb_active(server->super))
			break;
		inode = pnfs_grab_inode_layout_hdr(lo);
		if (inode != NULL) {
			if (pnfs_layout_add_bulk_destroy_list(inode,
						layout_list))
				continue;
			rcu_read_unlock();
			spin_unlock(&clp->cl_lock);
			iput(inode);
		} else {
			rcu_read_unlock();
			spin_unlock(&clp->cl_lock);
		}
		nfs_sb_deactive(server->super);
		spin_lock(&clp->cl_lock);
		rcu_read_lock();
		return -EAGAIN;
	}
	return 0;
}

static int
pnfs_layout_free_bulk_destroy_list(struct list_head *layout_list,
				   enum pnfs_layout_destroy_mode mode)
{
	struct pnfs_layout_hdr *lo;
	struct inode *inode;
	LIST_HEAD(lseg_list);
	int ret = 0;

	while (!list_empty(layout_list)) {
		lo = list_entry(layout_list->next, struct pnfs_layout_hdr,
				plh_bulk_destroy);
		dprintk("%s freeing layout for inode %lu\n", __func__,
			lo->plh_inode->i_ino);
		inode = lo->plh_inode;

		pnfs_layoutcommit_inode(inode, false);

		spin_lock(&inode->i_lock);
		list_del_init(&lo->plh_bulk_destroy);
		if (mode == PNFS_LAYOUT_FILE_BULK_RETURN) {
			pnfs_mark_layout_stateid_return(lo, &lseg_list,
							IOMODE_ANY, 0);
		} else if (pnfs_mark_layout_stateid_invalid(lo, &lseg_list)) {
			if (mode == PNFS_LAYOUT_BULK_RETURN)
				set_bit(NFS_LAYOUT_BULK_RECALL, &lo->plh_flags);
			ret = -EAGAIN;
		}
		spin_unlock(&inode->i_lock);
		pnfs_free_lseg_list(&lseg_list);
		/* Free all lsegs that are attached to commit buckets */
		nfs_commit_inode(inode, 0);
		pnfs_put_layout_hdr(lo);
		nfs_iput_and_deactive(inode);
	}
	return ret;
}

int pnfs_layout_destroy_byfsid(struct nfs_client *clp, struct nfs_fsid *fsid,
			       enum pnfs_layout_destroy_mode mode)
{
	struct nfs_server *server;
	LIST_HEAD(layout_list);

	spin_lock(&clp->cl_lock);
	rcu_read_lock();
restart:
	list_for_each_entry_rcu(server, &clp->cl_superblocks, client_link) {
		if (memcmp(&server->fsid, fsid, sizeof(*fsid)) != 0)
			continue;
		if (pnfs_layout_bulk_destroy_byserver_locked(clp,
				server,
				&layout_list) != 0)
			goto restart;
	}
	rcu_read_unlock();
	spin_unlock(&clp->cl_lock);

	return pnfs_layout_free_bulk_destroy_list(&layout_list, mode);
}

static void pnfs_layout_build_destroy_list_byclient(struct nfs_client *clp,
						    struct list_head *list)
{
	struct nfs_server *server;

	spin_lock(&clp->cl_lock);
	rcu_read_lock();
restart:
	list_for_each_entry_rcu(server, &clp->cl_superblocks, client_link) {
		if (pnfs_layout_bulk_destroy_byserver_locked(clp, server,
							     list) != 0)
			goto restart;
	}
	rcu_read_unlock();
	spin_unlock(&clp->cl_lock);
}

static int pnfs_layout_do_destroy_byclid(struct nfs_client *clp,
					 struct list_head *list,
					 enum pnfs_layout_destroy_mode mode)
{
	pnfs_layout_build_destroy_list_byclient(clp, list);
	return pnfs_layout_free_bulk_destroy_list(list, mode);
}

int pnfs_layout_destroy_byclid(struct nfs_client *clp,
			       enum pnfs_layout_destroy_mode mode)
{
	LIST_HEAD(layout_list);

	return pnfs_layout_do_destroy_byclid(clp, &layout_list, mode);
}

/*
 * Called by the state manager to remove all layouts established under an
 * expired lease.
 */
void
pnfs_destroy_all_layouts(struct nfs_client *clp)
{
	nfs4_deviceid_mark_client_invalid(clp);
	nfs4_deviceid_purge_client(clp);

	pnfs_layout_destroy_byclid(clp, PNFS_LAYOUT_INVALIDATE);
}

static void pnfs_layout_build_recover_list_byclient(struct nfs_client *clp,
						    struct list_head *list)
{
	struct nfs_server *server;

	spin_lock(&clp->cl_lock);
	rcu_read_lock();
restart:
	list_for_each_entry_rcu(server, &clp->cl_superblocks, client_link) {
		if (!(server->caps & NFS_CAP_REBOOT_LAYOUTRETURN))
			continue;
		if (pnfs_layout_bulk_destroy_byserver_locked(clp, server,
							     list) != 0)
			goto restart;
	}
	rcu_read_unlock();
	spin_unlock(&clp->cl_lock);
}

static int pnfs_layout_bulk_list_reboot(struct list_head *list)
{
	struct pnfs_layout_hdr *lo;
	struct nfs_server *server;
	int ret;

	list_for_each_entry(lo, list, plh_bulk_destroy) {
		server = NFS_SERVER(lo->plh_inode);
		ret = pnfs_layout_return_on_reboot(lo);
		switch (ret) {
		case 0:
			continue;
		case -NFS4ERR_BAD_STATEID:
			server->caps &= ~NFS_CAP_REBOOT_LAYOUTRETURN;
			break;
		case -NFS4ERR_NO_GRACE:
			break;
		default:
			goto err;
		}
		break;
	}
	return 0;
err:
	return ret;
}

int pnfs_layout_handle_reboot(struct nfs_client *clp)
{
	LIST_HEAD(list);
	int ret = 0, ret2;

	pnfs_layout_build_recover_list_byclient(clp, &list);
	if (!list_empty(&list))
		ret = pnfs_layout_bulk_list_reboot(&list);
	ret2 = pnfs_layout_do_destroy_byclid(clp, &list,
					     PNFS_LAYOUT_INVALIDATE);
	if (!ret)
		ret = ret2;
	return (ret == 0) ?  0 : -EAGAIN;
}

static void
pnfs_set_layout_cred(struct pnfs_layout_hdr *lo, const struct cred *cred)
{
	const struct cred *old;

	if (cred && cred_fscmp(lo->plh_lc_cred, cred) != 0) {
		old = xchg(&lo->plh_lc_cred, get_cred(cred));
		put_cred(old);
	}
}

/* update lo->plh_stateid with new if is more recent */
void
pnfs_set_layout_stateid(struct pnfs_layout_hdr *lo, const nfs4_stateid *new,
			const struct cred *cred, bool update_barrier)
{
	u32 oldseq = be32_to_cpu(lo->plh_stateid.seqid);
	u32 newseq = be32_to_cpu(new->seqid);

	if (!pnfs_layout_is_valid(lo)) {
		pnfs_set_layout_cred(lo, cred);
		nfs4_stateid_copy(&lo->plh_stateid, new);
		lo->plh_barrier = newseq;
		pnfs_clear_layoutreturn_info(lo);
		clear_bit(NFS_LAYOUT_INVALID_STID, &lo->plh_flags);
		return;
	}

	if (pnfs_seqid_is_newer(newseq, oldseq))
		nfs4_stateid_copy(&lo->plh_stateid, new);

	if (update_barrier) {
		pnfs_barrier_update(lo, newseq);
		return;
	}
	/*
	 * Because of wraparound, we want to keep the barrier
	 * "close" to the current seqids. We really only want to
	 * get here from a layoutget call.
	 */
	if (atomic_read(&lo->plh_outstanding) == 1)
		 pnfs_barrier_update(lo, be32_to_cpu(lo->plh_stateid.seqid));
}

static bool
pnfs_layout_stateid_blocked(const struct pnfs_layout_hdr *lo,
		const nfs4_stateid *stateid)
{
	u32 seqid = be32_to_cpu(stateid->seqid);

	return lo->plh_barrier && pnfs_seqid_is_newer(lo->plh_barrier, seqid);
}

/* lget is set to 1 if called from inside send_layoutget call chain */
static bool
pnfs_layoutgets_blocked(const struct pnfs_layout_hdr *lo)
{
	return lo->plh_block_lgets ||
		test_bit(NFS_LAYOUT_BULK_RECALL, &lo->plh_flags);
}

static struct nfs_server *
pnfs_find_server(struct inode *inode, struct nfs_open_context *ctx)
{
	struct nfs_server *server;

	if (inode) {
		server = NFS_SERVER(inode);
	} else {
		struct dentry *parent_dir = dget_parent(ctx->dentry);
		server = NFS_SERVER(parent_dir->d_inode);
		dput(parent_dir);
	}
	return server;
}

static void nfs4_free_pages(struct page **pages, size_t size)
{
	int i;

	if (!pages)
		return;

	for (i = 0; i < size; i++) {
		if (!pages[i])
			break;
		__free_page(pages[i]);
	}
	kfree(pages);
}

static struct page **nfs4_alloc_pages(size_t size, gfp_t gfp_flags)
{
	struct page **pages;
	int i;

	pages = kmalloc_array(size, sizeof(struct page *), gfp_flags);
	if (!pages) {
		dprintk("%s: can't alloc array of %zu pages\n", __func__, size);
		return NULL;
	}

	for (i = 0; i < size; i++) {
		pages[i] = alloc_page(gfp_flags);
		if (!pages[i]) {
			dprintk("%s: failed to allocate page\n", __func__);
			nfs4_free_pages(pages, i);
			return NULL;
		}
	}

	return pages;
}

static struct nfs4_layoutget *
pnfs_alloc_init_layoutget_args(struct inode *ino,
	   struct nfs_open_context *ctx,
	   const nfs4_stateid *stateid,
	   const struct pnfs_layout_range *range,
	   gfp_t gfp_flags)
{
	struct nfs_server *server = pnfs_find_server(ino, ctx);
	size_t max_reply_sz = server->pnfs_curr_ld->max_layoutget_response;
	size_t max_pages = max_response_pages(server);
	struct nfs4_layoutget *lgp;

	dprintk("--> %s\n", __func__);

	lgp = kzalloc(sizeof(*lgp), gfp_flags);
	if (lgp == NULL)
		return NULL;

	if (max_reply_sz) {
		size_t npages = (max_reply_sz + PAGE_SIZE - 1) >> PAGE_SHIFT;
		if (npages < max_pages)
			max_pages = npages;
	}

	lgp->args.layout.pages = nfs4_alloc_pages(max_pages, gfp_flags);
	if (!lgp->args.layout.pages) {
		kfree(lgp);
		return NULL;
	}
	lgp->args.layout.pglen = max_pages * PAGE_SIZE;
	lgp->res.layoutp = &lgp->args.layout;

	/* Don't confuse uninitialised result and success */
	lgp->res.status = -NFS4ERR_DELAY;

	lgp->args.minlength = PAGE_SIZE;
	if (lgp->args.minlength > range->length)
		lgp->args.minlength = range->length;
	if (ino) {
		loff_t i_size = i_size_read(ino);

		if (range->iomode == IOMODE_READ) {
			if (range->offset >= i_size)
				lgp->args.minlength = 0;
			else if (i_size - range->offset < lgp->args.minlength)
				lgp->args.minlength = i_size - range->offset;
		}
	}
	lgp->args.maxcount = PNFS_LAYOUT_MAXSIZE;
	pnfs_copy_range(&lgp->args.range, range);
	lgp->args.type = server->pnfs_curr_ld->id;
	lgp->args.inode = ino;
	lgp->args.ctx = get_nfs_open_context(ctx);
	nfs4_stateid_copy(&lgp->args.stateid, stateid);
	lgp->gfp_flags = gfp_flags;
	lgp->cred = ctx->cred;
	return lgp;
}

void pnfs_layoutget_free(struct nfs4_layoutget *lgp)
{
	size_t max_pages = lgp->args.layout.pglen / PAGE_SIZE;

	nfs4_free_pages(lgp->args.layout.pages, max_pages);
	pnfs_put_layout_hdr(lgp->lo);
	put_nfs_open_context(lgp->args.ctx);
	kfree(lgp);
}

static void pnfs_clear_layoutcommit(struct inode *inode,
		struct list_head *head)
{
	struct nfs_inode *nfsi = NFS_I(inode);
	struct pnfs_layout_segment *lseg, *tmp;

	if (!test_and_clear_bit(NFS_INO_LAYOUTCOMMIT, &nfsi->flags))
		return;
	list_for_each_entry_safe(lseg, tmp, &nfsi->layout->plh_segs, pls_list) {
		if (!test_and_clear_bit(NFS_LSEG_LAYOUTCOMMIT, &lseg->pls_flags))
			continue;
		pnfs_lseg_dec_and_remove_zero(lseg, head);
	}
}

static void
pnfs_layoutreturn_retry_later_locked(struct pnfs_layout_hdr *lo,
				     const nfs4_stateid *arg_stateid,
				     const struct pnfs_layout_range *range)
{
	const struct pnfs_layout_segment *lseg;
	u32 seq = be32_to_cpu(arg_stateid->seqid);

	if (pnfs_layout_is_valid(lo) &&
	    nfs4_stateid_match_other(&lo->plh_stateid, arg_stateid)) {
		list_for_each_entry(lseg, &lo->plh_return_segs, pls_list) {
			if (pnfs_seqid_is_newer(lseg->pls_seq, seq) ||
			    !pnfs_should_free_range(&lseg->pls_range, range))
				continue;
			pnfs_set_plh_return_info(lo, range->iomode, seq);
			break;
		}
	}
}

void pnfs_layoutreturn_retry_later(struct pnfs_layout_hdr *lo,
				   const nfs4_stateid *arg_stateid,
				   const struct pnfs_layout_range *range)
{
	struct inode *inode = lo->plh_inode;

	spin_lock(&inode->i_lock);
	pnfs_layoutreturn_retry_later_locked(lo, arg_stateid, range);
	pnfs_clear_layoutreturn_waitbit(lo);
	spin_unlock(&inode->i_lock);
}

void pnfs_layoutreturn_free_lsegs(struct pnfs_layout_hdr *lo,
		const nfs4_stateid *arg_stateid,
		const struct pnfs_layout_range *range,
		const nfs4_stateid *stateid)
{
	struct inode *inode = lo->plh_inode;
	LIST_HEAD(freeme);

	spin_lock(&inode->i_lock);
	if (!nfs4_stateid_match_other(&lo->plh_stateid, arg_stateid))
		goto out_unlock;
	if (stateid && pnfs_layout_is_valid(lo)) {
		u32 seq = be32_to_cpu(arg_stateid->seqid);

		pnfs_mark_matching_lsegs_invalid(lo, &freeme, range, seq);
		pnfs_free_returned_lsegs(lo, &freeme, range, seq);
		pnfs_set_layout_stateid(lo, stateid, NULL, true);
	} else
		pnfs_mark_layout_stateid_invalid(lo, &freeme);
out_unlock:
	pnfs_clear_layoutreturn_waitbit(lo);
	spin_unlock(&inode->i_lock);
	pnfs_free_lseg_list(&freeme);

}

static bool
pnfs_prepare_layoutreturn(struct pnfs_layout_hdr *lo,
		nfs4_stateid *stateid,
		const struct cred **cred,
		enum pnfs_iomode *iomode)
{
	/* Serialise LAYOUTGET/LAYOUTRETURN */
	if (atomic_read(&lo->plh_outstanding) != 0)
		return false;
	if (test_and_set_bit(NFS_LAYOUT_RETURN_LOCK, &lo->plh_flags))
		return false;
	set_bit(NFS_LAYOUT_RETURN, &lo->plh_flags);
	pnfs_get_layout_hdr(lo);
	nfs4_stateid_copy(stateid, &lo->plh_stateid);
	*cred = get_cred(lo->plh_lc_cred);
	if (test_bit(NFS_LAYOUT_RETURN_REQUESTED, &lo->plh_flags)) {
		if (lo->plh_return_seq != 0)
			stateid->seqid = cpu_to_be32(lo->plh_return_seq);
		if (iomode != NULL)
			*iomode = lo->plh_return_iomode;
		pnfs_clear_layoutreturn_info(lo);
	} else if (iomode != NULL)
		*iomode = IOMODE_ANY;
	pnfs_barrier_update(lo, be32_to_cpu(stateid->seqid));
	return true;
}

static void
pnfs_init_layoutreturn_args(struct nfs4_layoutreturn_args *args,
		struct pnfs_layout_hdr *lo,
		const nfs4_stateid *stateid,
		enum pnfs_iomode iomode)
{
	struct inode *inode = lo->plh_inode;

	args->layout_type = NFS_SERVER(inode)->pnfs_curr_ld->id;
	args->inode = inode;
	args->range.iomode = iomode;
	args->range.offset = 0;
	args->range.length = NFS4_MAX_UINT64;
	args->layout = lo;
	nfs4_stateid_copy(&args->stateid, stateid);
}

static int
pnfs_send_layoutreturn(struct pnfs_layout_hdr *lo,
		       const nfs4_stateid *stateid,
		       const struct cred **pcred,
		       enum pnfs_iomode iomode,
		       unsigned int flags)
{
	struct inode *ino = lo->plh_inode;
	struct pnfs_layoutdriver_type *ld = NFS_SERVER(ino)->pnfs_curr_ld;
	struct nfs4_layoutreturn *lrp;
	const struct cred *cred = *pcred;
	int status = 0;

	*pcred = NULL;
	lrp = kzalloc(sizeof(*lrp), nfs_io_gfp_mask());
	if (unlikely(lrp == NULL)) {
		status = -ENOMEM;
		spin_lock(&ino->i_lock);
		pnfs_clear_layoutreturn_waitbit(lo);
		spin_unlock(&ino->i_lock);
		put_cred(cred);
		pnfs_put_layout_hdr(lo);
		goto out;
	}

	pnfs_init_layoutreturn_args(&lrp->args, lo, stateid, iomode);
	lrp->args.ld_private = &lrp->ld_private;
	lrp->clp = NFS_SERVER(ino)->nfs_client;
	lrp->cred = cred;
	if (ld->prepare_layoutreturn)
		ld->prepare_layoutreturn(&lrp->args);

	status = nfs4_proc_layoutreturn(lrp, flags);
out:
	dprintk("<-- %s status: %d\n", __func__, status);
	return status;
}

/* Return true if layoutreturn is needed */
static bool
pnfs_layout_need_return(struct pnfs_layout_hdr *lo)
{
	if (!test_bit(NFS_LAYOUT_RETURN_REQUESTED, &lo->plh_flags))
		return false;
	return pnfs_mark_layout_stateid_return(lo, &lo->plh_return_segs,
					       lo->plh_return_iomode,
					       lo->plh_return_seq) != EBUSY;
}

static void pnfs_layoutreturn_before_put_layout_hdr(struct pnfs_layout_hdr *lo)
{
	struct inode *inode= lo->plh_inode;

	if (!test_bit(NFS_LAYOUT_RETURN_REQUESTED, &lo->plh_flags))
		return;
	spin_lock(&inode->i_lock);
	if (pnfs_layout_need_return(lo)) {
		const struct cred *cred;
		nfs4_stateid stateid;
		enum pnfs_iomode iomode;
		bool send;

		send = pnfs_prepare_layoutreturn(lo, &stateid, &cred, &iomode);
		spin_unlock(&inode->i_lock);
		if (send) {
			/* Send an async layoutreturn so we dont deadlock */
			pnfs_send_layoutreturn(lo, &stateid, &cred, iomode,
					       PNFS_FL_LAYOUTRETURN_ASYNC);
		}
	} else
		spin_unlock(&inode->i_lock);
}

/*
 * Initiates a LAYOUTRETURN(FILE), and removes the pnfs_layout_hdr
 * when the layout segment list is empty.
 *
 * Note that a pnfs_layout_hdr can exist with an empty layout segment
 * list when LAYOUTGET has failed, or when LAYOUTGET succeeded, but the
 * deviceid is marked invalid.
 */
int
_pnfs_return_layout(struct inode *ino)
{
	struct pnfs_layout_hdr *lo = NULL;
	struct nfs_inode *nfsi = NFS_I(ino);
	struct pnfs_layout_range range = {
		.iomode		= IOMODE_ANY,
		.offset		= 0,
		.length		= NFS4_MAX_UINT64,
	};
	LIST_HEAD(tmp_list);
	const struct cred *cred;
	nfs4_stateid stateid;
	int status = 0;
	bool send, valid_layout;

	dprintk("NFS: %s for inode %lu\n", __func__, ino->i_ino);

	spin_lock(&ino->i_lock);
	lo = nfsi->layout;
	if (!lo) {
		spin_unlock(&ino->i_lock);
		dprintk("NFS: %s no layout to return\n", __func__);
		goto out;
	}
	/* Reference matched in nfs4_layoutreturn_release */
	pnfs_get_layout_hdr(lo);
	/* Is there an outstanding layoutreturn ? */
	if (test_bit(NFS_LAYOUT_RETURN_LOCK, &lo->plh_flags)) {
		spin_unlock(&ino->i_lock);
		if (wait_on_bit(&lo->plh_flags, NFS_LAYOUT_RETURN,
					TASK_UNINTERRUPTIBLE))
			goto out_put_layout_hdr;
		spin_lock(&ino->i_lock);
	}
	valid_layout = pnfs_layout_is_valid(lo);
	pnfs_clear_layoutcommit(ino, &tmp_list);
	pnfs_mark_matching_lsegs_return(lo, &tmp_list, &range, 0);

	if (NFS_SERVER(ino)->pnfs_curr_ld->return_range)
		NFS_SERVER(ino)->pnfs_curr_ld->return_range(lo, &range);

	/* Don't send a LAYOUTRETURN if list was initially empty */
	if (!test_bit(NFS_LAYOUT_RETURN_REQUESTED, &lo->plh_flags) ||
			!valid_layout) {
		spin_unlock(&ino->i_lock);
		dprintk("NFS: %s no layout segments to return\n", __func__);
		goto out_wait_layoutreturn;
	}

	send = pnfs_prepare_layoutreturn(lo, &stateid, &cred, NULL);
	spin_unlock(&ino->i_lock);
	if (send)
		status = pnfs_send_layoutreturn(lo, &stateid, &cred, IOMODE_ANY,
						0);
out_wait_layoutreturn:
	wait_on_bit(&lo->plh_flags, NFS_LAYOUT_RETURN, TASK_UNINTERRUPTIBLE);
out_put_layout_hdr:
	pnfs_free_lseg_list(&tmp_list);
	pnfs_put_layout_hdr(lo);
out:
	dprintk("<-- %s status: %d\n", __func__, status);
	return status;
}

int
pnfs_commit_and_return_layout(struct inode *inode)
{
	struct pnfs_layout_hdr *lo;
	int ret;

	spin_lock(&inode->i_lock);
	lo = NFS_I(inode)->layout;
	if (lo == NULL) {
		spin_unlock(&inode->i_lock);
		return 0;
	}
	pnfs_get_layout_hdr(lo);
	/* Block new layoutgets and read/write to ds */
	lo->plh_block_lgets++;
	spin_unlock(&inode->i_lock);
	filemap_fdatawait(inode->i_mapping);
	ret = pnfs_layoutcommit_inode(inode, true);
	if (ret == 0)
		ret = _pnfs_return_layout(inode);
	spin_lock(&inode->i_lock);
	lo->plh_block_lgets--;
	spin_unlock(&inode->i_lock);
	pnfs_put_layout_hdr(lo);
	return ret;
}

static int pnfs_layout_return_on_reboot(struct pnfs_layout_hdr *lo)
{
	struct inode *inode = lo->plh_inode;
	const struct cred *cred;

	spin_lock(&inode->i_lock);
	if (!pnfs_layout_is_valid(lo)) {
		spin_unlock(&inode->i_lock);
		return 0;
	}
	cred = get_cred(lo->plh_lc_cred);
	pnfs_get_layout_hdr(lo);
	spin_unlock(&inode->i_lock);

	return pnfs_send_layoutreturn(lo, &zero_stateid, &cred, IOMODE_ANY,
				      PNFS_FL_LAYOUTRETURN_PRIVILEGED);
}

bool pnfs_roc(struct inode *ino,
		struct nfs4_layoutreturn_args *args,
		struct nfs4_layoutreturn_res *res,
		const struct cred *cred)
{
	struct nfs_inode *nfsi = NFS_I(ino);
	struct nfs_open_context *ctx;
	struct nfs4_state *state;
	struct pnfs_layout_hdr *lo;
	struct pnfs_layout_segment *lseg, *next;
	const struct cred *lc_cred;
	nfs4_stateid stateid;
	enum pnfs_iomode iomode = 0;
	bool layoutreturn = false, roc = false;
	bool skip_read = false;

	if (!nfs_have_layout(ino))
		return false;
retry:
	rcu_read_lock();
	spin_lock(&ino->i_lock);
	lo = nfsi->layout;
	if (!lo || !pnfs_layout_is_valid(lo) ||
	    test_bit(NFS_LAYOUT_BULK_RECALL, &lo->plh_flags)) {
		lo = NULL;
		goto out_noroc;
	}
	pnfs_get_layout_hdr(lo);
	if (test_bit(NFS_LAYOUT_RETURN_LOCK, &lo->plh_flags)) {
		spin_unlock(&ino->i_lock);
		rcu_read_unlock();
		wait_on_bit(&lo->plh_flags, NFS_LAYOUT_RETURN,
				TASK_UNINTERRUPTIBLE);
		pnfs_put_layout_hdr(lo);
		goto retry;
	}

	/* no roc if we hold a delegation */
	if (nfs4_check_delegation(ino, FMODE_READ)) {
		if (nfs4_check_delegation(ino, FMODE_WRITE))
			goto out_noroc;
		skip_read = true;
	}

	list_for_each_entry_rcu(ctx, &nfsi->open_files, list) {
		state = ctx->state;
		if (state == NULL)
			continue;
		/* Don't return layout if there is open file state */
		if (state->state & FMODE_WRITE)
			goto out_noroc;
		if (state->state & FMODE_READ)
			skip_read = true;
	}


	list_for_each_entry_safe(lseg, next, &lo->plh_segs, pls_list) {
		if (skip_read && lseg->pls_range.iomode == IOMODE_READ)
			continue;
		/* If we are sending layoutreturn, invalidate all valid lsegs */
		if (!test_and_clear_bit(NFS_LSEG_ROC, &lseg->pls_flags))
			continue;
		/*
		 * Note: mark lseg for return so pnfs_layout_remove_lseg
		 * doesn't invalidate the layout for us.
		 */
		set_bit(NFS_LSEG_LAYOUTRETURN, &lseg->pls_flags);
		if (!mark_lseg_invalid(lseg, &lo->plh_return_segs))
			continue;
		pnfs_set_plh_return_info(lo, lseg->pls_range.iomode, 0);
	}

	if (!test_bit(NFS_LAYOUT_RETURN_REQUESTED, &lo->plh_flags))
		goto out_noroc;

	/* ROC in two conditions:
	 * 1. there are ROC lsegs
	 * 2. we don't send layoutreturn
	 */
	/* lo ref dropped in pnfs_roc_release() */
	layoutreturn = pnfs_prepare_layoutreturn(lo, &stateid, &lc_cred, &iomode);
	/* If the creds don't match, we can't compound the layoutreturn */
	if (!layoutreturn || cred_fscmp(cred, lc_cred) != 0)
		goto out_noroc;

	roc = layoutreturn;
	pnfs_init_layoutreturn_args(args, lo, &stateid, iomode);
	res->lrs_present = 0;
	layoutreturn = false;
	put_cred(lc_cred);

out_noroc:
	spin_unlock(&ino->i_lock);
	rcu_read_unlock();
	pnfs_layoutcommit_inode(ino, true);
	if (roc) {
		struct pnfs_layoutdriver_type *ld = NFS_SERVER(ino)->pnfs_curr_ld;
		if (ld->prepare_layoutreturn)
			ld->prepare_layoutreturn(args);
		pnfs_put_layout_hdr(lo);
		return true;
	}
	if (layoutreturn)
		pnfs_send_layoutreturn(lo, &stateid, &lc_cred, iomode, 0);
	pnfs_put_layout_hdr(lo);
	return false;
}

int pnfs_roc_done(struct rpc_task *task, struct nfs4_layoutreturn_args **argpp,
		  struct nfs4_layoutreturn_res **respp, int *ret)
{
	struct nfs4_layoutreturn_args *arg = *argpp;
	int retval = -EAGAIN;

	if (!arg)
		return 0;
	/* Handle Layoutreturn errors */
	switch (*ret) {
	case 0:
		retval = 0;
		break;
	case -NFS4ERR_NOMATCHING_LAYOUT:
		/* Was there an RPC level error? If not, retry */
		if (task->tk_rpc_status == 0)
			break;
		/* If the call was not sent, let caller handle it */
		if (!RPC_WAS_SENT(task))
			return 0;
		/*
		 * Otherwise, assume the call succeeded and
		 * that we need to release the layout
		 */
		*ret = 0;
		(*respp)->lrs_present = 0;
		retval = 0;
		break;
	case -NFS4ERR_DELAY:
		/* Let the caller handle the retry */
		*ret = -NFS4ERR_NOMATCHING_LAYOUT;
		return 0;
	case -NFS4ERR_OLD_STATEID:
		if (!nfs4_layout_refresh_old_stateid(&arg->stateid,
						     &arg->range, arg->inode))
			break;
		*ret = -NFS4ERR_NOMATCHING_LAYOUT;
		return -EAGAIN;
	}
	*argpp = NULL;
	*respp = NULL;
	return retval;
}

void pnfs_roc_release(struct nfs4_layoutreturn_args *args,
		      struct nfs4_layoutreturn_res *res, int ret)
{
	struct pnfs_layout_hdr *lo = args->layout;
	struct inode *inode = args->inode;
	const nfs4_stateid *res_stateid = NULL;
	struct nfs4_xdr_opaque_data *ld_private = args->ld_private;

	switch (ret) {
	case -NFS4ERR_BADSESSION:
	case -NFS4ERR_DEADSESSION:
	case -NFS4ERR_CONN_NOT_BOUND_TO_SESSION:
	case -NFS4ERR_NOMATCHING_LAYOUT:
		spin_lock(&inode->i_lock);
		pnfs_layoutreturn_retry_later_locked(lo, &args->stateid,
						     &args->range);
		pnfs_clear_layoutreturn_waitbit(lo);
		spin_unlock(&inode->i_lock);
		break;
	case 0:
		if (res->lrs_present)
			res_stateid = &res->stateid;
		fallthrough;
	default:
		pnfs_layoutreturn_free_lsegs(lo, &args->stateid, &args->range,
					     res_stateid);
	}
	trace_nfs4_layoutreturn_on_close(args->inode, &args->stateid, ret);
	if (ld_private && ld_private->ops && ld_private->ops->free)
		ld_private->ops->free(ld_private);
	pnfs_put_layout_hdr(lo);
}

bool pnfs_wait_on_layoutreturn(struct inode *ino, struct rpc_task *task)
{
	struct nfs_inode *nfsi = NFS_I(ino);
        struct pnfs_layout_hdr *lo;
        bool sleep = false;

	/* we might not have grabbed lo reference. so need to check under
	 * i_lock */
        spin_lock(&ino->i_lock);
        lo = nfsi->layout;
        if (lo && test_bit(NFS_LAYOUT_RETURN, &lo->plh_flags)) {
                rpc_sleep_on(&NFS_SERVER(ino)->roc_rpcwaitq, task, NULL);
                sleep = true;
	}
        spin_unlock(&ino->i_lock);
        return sleep;
}

/*
 * Compare two layout segments for sorting into layout cache.
 * We want to preferentially return RW over RO layouts, so ensure those
 * are seen first.
 */
static s64
pnfs_lseg_range_cmp(const struct pnfs_layout_range *l1,
	   const struct pnfs_layout_range *l2)
{
	s64 d;

	/* high offset > low offset */
	d = l1->offset - l2->offset;
	if (d)
		return d;

	/* short length > long length */
	d = l2->length - l1->length;
	if (d)
		return d;

	/* read > read/write */
	return (int)(l1->iomode == IOMODE_READ) - (int)(l2->iomode == IOMODE_READ);
}

static bool
pnfs_lseg_range_is_after(const struct pnfs_layout_range *l1,
		const struct pnfs_layout_range *l2)
{
	return pnfs_lseg_range_cmp(l1, l2) > 0;
}

static bool
pnfs_lseg_no_merge(struct pnfs_layout_segment *lseg,
		struct pnfs_layout_segment *old)
{
	return false;
}

void
pnfs_generic_layout_insert_lseg(struct pnfs_layout_hdr *lo,
		   struct pnfs_layout_segment *lseg,
		   bool (*is_after)(const struct pnfs_layout_range *,
			   const struct pnfs_layout_range *),
		   bool (*do_merge)(struct pnfs_layout_segment *,
			   struct pnfs_layout_segment *),
		   struct list_head *free_me)
{
	struct pnfs_layout_segment *lp, *tmp;

	dprintk("%s:Begin\n", __func__);

	list_for_each_entry_safe(lp, tmp, &lo->plh_segs, pls_list) {
		if (test_bit(NFS_LSEG_VALID, &lp->pls_flags) == 0)
			continue;
		if (do_merge(lseg, lp)) {
			mark_lseg_invalid(lp, free_me);
			continue;
		}
		if (is_after(&lseg->pls_range, &lp->pls_range))
			continue;
		list_add_tail(&lseg->pls_list, &lp->pls_list);
		dprintk("%s: inserted lseg %p "
			"iomode %d offset %llu length %llu before "
			"lp %p iomode %d offset %llu length %llu\n",
			__func__, lseg, lseg->pls_range.iomode,
			lseg->pls_range.offset, lseg->pls_range.length,
			lp, lp->pls_range.iomode, lp->pls_range.offset,
			lp->pls_range.length);
		goto out;
	}
	list_add_tail(&lseg->pls_list, &lo->plh_segs);
	dprintk("%s: inserted lseg %p "
		"iomode %d offset %llu length %llu at tail\n",
		__func__, lseg, lseg->pls_range.iomode,
		lseg->pls_range.offset, lseg->pls_range.length);
out:
	pnfs_get_layout_hdr(lo);

	dprintk("%s:Return\n", __func__);
}
EXPORT_SYMBOL_GPL(pnfs_generic_layout_insert_lseg);

static void
pnfs_layout_insert_lseg(struct pnfs_layout_hdr *lo,
		   struct pnfs_layout_segment *lseg,
		   struct list_head *free_me)
{
	struct inode *inode = lo->plh_inode;
	struct pnfs_layoutdriver_type *ld = NFS_SERVER(inode)->pnfs_curr_ld;

	if (ld->add_lseg != NULL)
		ld->add_lseg(lo, lseg, free_me);
	else
		pnfs_generic_layout_insert_lseg(lo, lseg,
				pnfs_lseg_range_is_after,
				pnfs_lseg_no_merge,
				free_me);
}

static struct pnfs_layout_hdr *
alloc_init_layout_hdr(struct inode *ino,
		      struct nfs_open_context *ctx,
		      gfp_t gfp_flags)
{
	struct pnfs_layout_hdr *lo;

	lo = pnfs_alloc_layout_hdr(ino, gfp_flags);
	if (!lo)
		return NULL;
	refcount_set(&lo->plh_refcount, 1);
	INIT_LIST_HEAD(&lo->plh_layouts);
	INIT_LIST_HEAD(&lo->plh_segs);
	INIT_LIST_HEAD(&lo->plh_return_segs);
	INIT_LIST_HEAD(&lo->plh_bulk_destroy);
	lo->plh_inode = ino;
	lo->plh_lc_cred = get_cred(ctx->cred);
	lo->plh_flags |= 1 << NFS_LAYOUT_INVALID_STID;
	return lo;
}

static struct pnfs_layout_hdr *
pnfs_find_alloc_layout(struct inode *ino,
		       struct nfs_open_context *ctx,
		       gfp_t gfp_flags)
	__releases(&ino->i_lock)
	__acquires(&ino->i_lock)
{
	struct nfs_inode *nfsi = NFS_I(ino);
	struct pnfs_layout_hdr *new = NULL;

	dprintk("%s Begin ino=%p layout=%p\n", __func__, ino, nfsi->layout);

	if (nfsi->layout != NULL)
		goto out_existing;
	spin_unlock(&ino->i_lock);
	new = alloc_init_layout_hdr(ino, ctx, gfp_flags);
	spin_lock(&ino->i_lock);

	if (likely(nfsi->layout == NULL)) {	/* Won the race? */
		nfsi->layout = new;
		return new;
	} else if (new != NULL)
		pnfs_free_layout_hdr(new);
out_existing:
	pnfs_get_layout_hdr(nfsi->layout);
	return nfsi->layout;
}

/*
 * iomode matching rules:
 * iomode	lseg	strict match
 *                      iomode
 * -----	-----	------ -----
 * ANY		READ	N/A    true
 * ANY		RW	N/A    true
 * RW		READ	N/A    false
 * RW		RW	N/A    true
 * READ		READ	N/A    true
 * READ		RW	true   false
 * READ		RW	false  true
 */
static bool
pnfs_lseg_range_match(const struct pnfs_layout_range *ls_range,
		 const struct pnfs_layout_range *range,
		 bool strict_iomode)
{
	struct pnfs_layout_range range1;

	if ((range->iomode == IOMODE_RW &&
	     ls_range->iomode != IOMODE_RW) ||
	    (range->iomode != ls_range->iomode &&
	     strict_iomode) ||
	    !pnfs_lseg_range_intersecting(ls_range, range))
		return false;

	/* range1 covers only the first byte in the range */
	range1 = *range;
	range1.length = 1;
	return pnfs_lseg_range_contained(ls_range, &range1);
}

/*
 * lookup range in layout
 */
static struct pnfs_layout_segment *
pnfs_find_lseg(struct pnfs_layout_hdr *lo,
		struct pnfs_layout_range *range,
		bool strict_iomode)
{
	struct pnfs_layout_segment *lseg, *ret = NULL;

	dprintk("%s:Begin\n", __func__);

	list_for_each_entry(lseg, &lo->plh_segs, pls_list) {
		if (test_bit(NFS_LSEG_VALID, &lseg->pls_flags) &&
		    pnfs_lseg_range_match(&lseg->pls_range, range,
					  strict_iomode)) {
			ret = pnfs_get_lseg(lseg);
			break;
		}
	}

	dprintk("%s:Return lseg %p ref %d\n",
		__func__, ret, ret ? refcount_read(&ret->pls_refcount) : 0);
	return ret;
}

/*
 * Use mdsthreshold hints set at each OPEN to determine if I/O should go
 * to the MDS or over pNFS
 *
 * The nfs_inode read_io and write_io fields are cumulative counters reset
 * when there are no layout segments. Note that in pnfs_update_layout iomode
 * is set to IOMODE_READ for a READ request, and set to IOMODE_RW for a
 * WRITE request.
 *
 * A return of true means use MDS I/O.
 *
 * From rfc 5661:
 * If a file's size is smaller than the file size threshold, data accesses
 * SHOULD be sent to the metadata server.  If an I/O request has a length that
 * is below the I/O size threshold, the I/O SHOULD be sent to the metadata
 * server.  If both file size and I/O size are provided, the client SHOULD
 * reach or exceed  both thresholds before sending its read or write
 * requests to the data server.
 */
static bool pnfs_within_mdsthreshold(struct nfs_open_context *ctx,
				     struct inode *ino, int iomode)
{
	struct nfs4_threshold *t = ctx->mdsthreshold;
	struct nfs_inode *nfsi = NFS_I(ino);
	loff_t fsize = i_size_read(ino);
	bool size = false, size_set = false, io = false, io_set = false, ret = false;

	if (t == NULL)
		return ret;

	dprintk("%s bm=0x%x rd_sz=%llu wr_sz=%llu rd_io=%llu wr_io=%llu\n",
		__func__, t->bm, t->rd_sz, t->wr_sz, t->rd_io_sz, t->wr_io_sz);

	switch (iomode) {
	case IOMODE_READ:
		if (t->bm & THRESHOLD_RD) {
			dprintk("%s fsize %llu\n", __func__, fsize);
			size_set = true;
			if (fsize < t->rd_sz)
				size = true;
		}
		if (t->bm & THRESHOLD_RD_IO) {
			dprintk("%s nfsi->read_io %llu\n", __func__,
				nfsi->read_io);
			io_set = true;
			if (nfsi->read_io < t->rd_io_sz)
				io = true;
		}
		break;
	case IOMODE_RW:
		if (t->bm & THRESHOLD_WR) {
			dprintk("%s fsize %llu\n", __func__, fsize);
			size_set = true;
			if (fsize < t->wr_sz)
				size = true;
		}
		if (t->bm & THRESHOLD_WR_IO) {
			dprintk("%s nfsi->write_io %llu\n", __func__,
				nfsi->write_io);
			io_set = true;
			if (nfsi->write_io < t->wr_io_sz)
				io = true;
		}
		break;
	}
	if (size_set && io_set) {
		if (size && io)
			ret = true;
	} else if (size || io)
		ret = true;

	dprintk("<-- %s size %d io %d ret %d\n", __func__, size, io, ret);
	return ret;
}

static int pnfs_prepare_to_retry_layoutget(struct pnfs_layout_hdr *lo)
{
	/*
	 * send layoutcommit as it can hold up layoutreturn due to lseg
	 * reference
	 */
	pnfs_layoutcommit_inode(lo->plh_inode, false);
	return wait_on_bit_action(&lo->plh_flags, NFS_LAYOUT_RETURN,
				   nfs_wait_bit_killable,
				   TASK_KILLABLE|TASK_FREEZABLE_UNSAFE);
}

static void nfs_layoutget_begin(struct pnfs_layout_hdr *lo)
{
	atomic_inc(&lo->plh_outstanding);
}

static void nfs_layoutget_end(struct pnfs_layout_hdr *lo)
{
	if (atomic_dec_and_test(&lo->plh_outstanding) &&
	    test_and_clear_bit(NFS_LAYOUT_DRAIN, &lo->plh_flags))
		wake_up_bit(&lo->plh_flags, NFS_LAYOUT_DRAIN);
}

static bool pnfs_is_first_layoutget(struct pnfs_layout_hdr *lo)
{
	return test_bit(NFS_LAYOUT_FIRST_LAYOUTGET, &lo->plh_flags);
}

static void pnfs_clear_first_layoutget(struct pnfs_layout_hdr *lo)
{
	unsigned long *bitlock = &lo->plh_flags;

	clear_bit_unlock(NFS_LAYOUT_FIRST_LAYOUTGET, bitlock);
	smp_mb__after_atomic();
	wake_up_bit(bitlock, NFS_LAYOUT_FIRST_LAYOUTGET);
}

static void _add_to_server_list(struct pnfs_layout_hdr *lo,
				struct nfs_server *server)
{
	if (!test_and_set_bit(NFS_LAYOUT_HASHED, &lo->plh_flags)) {
		struct nfs_client *clp = server->nfs_client;

		/* The lo must be on the clp list if there is any
		 * chance of a CB_LAYOUTRECALL(FILE) coming in.
		 */
		spin_lock(&clp->cl_lock);
		list_add_tail_rcu(&lo->plh_layouts, &server->layouts);
		spin_unlock(&clp->cl_lock);
	}
}

/*
 * Layout segment is retreived from the server if not cached.
 * The appropriate layout segment is referenced and returned to the caller.
 */
struct pnfs_layout_segment *
pnfs_update_layout(struct inode *ino,
		   struct nfs_open_context *ctx,
		   loff_t pos,
		   u64 count,
		   enum pnfs_iomode iomode,
		   bool strict_iomode,
		   gfp_t gfp_flags)
{
	struct pnfs_layout_range arg = {
		.iomode = iomode,
		.offset = pos,
		.length = count,
	};
	unsigned pg_offset;
	struct nfs_server *server = NFS_SERVER(ino);
	struct nfs_client *clp = server->nfs_client;
	struct pnfs_layout_hdr *lo = NULL;
	struct pnfs_layout_segment *lseg = NULL;
	struct nfs4_layoutget *lgp;
	nfs4_stateid stateid;
	struct nfs4_exception exception = {
		.inode = ino,
	};
	unsigned long giveup = jiffies + (clp->cl_lease_time << 1);
	bool first;

	if (!pnfs_enabled_sb(NFS_SERVER(ino))) {
		trace_pnfs_update_layout(ino, pos, count, iomode, lo, lseg,
				 PNFS_UPDATE_LAYOUT_NO_PNFS);
		goto out;
	}

	if (pnfs_within_mdsthreshold(ctx, ino, iomode)) {
		trace_pnfs_update_layout(ino, pos, count, iomode, lo, lseg,
				 PNFS_UPDATE_LAYOUT_MDSTHRESH);
		goto out;
	}

lookup_again:
	if (!nfs4_valid_open_stateid(ctx->state)) {
		trace_pnfs_update_layout(ino, pos, count,
					 iomode, lo, lseg,
					 PNFS_UPDATE_LAYOUT_INVALID_OPEN);
		lseg = ERR_PTR(-EIO);
		goto out;
	}

	lseg = ERR_PTR(nfs4_client_recover_expired_lease(clp));
	if (IS_ERR(lseg))
		goto out;
	first = false;
	spin_lock(&ino->i_lock);
	lo = pnfs_find_alloc_layout(ino, ctx, gfp_flags);
	if (lo == NULL) {
		spin_unlock(&ino->i_lock);
		lseg = ERR_PTR(-ENOMEM);
		trace_pnfs_update_layout(ino, pos, count, iomode, lo, lseg,
				 PNFS_UPDATE_LAYOUT_NOMEM);
		goto out;
	}

	/* Do we even need to bother with this? */
	if (test_bit(NFS_LAYOUT_BULK_RECALL, &lo->plh_flags)) {
		trace_pnfs_update_layout(ino, pos, count, iomode, lo, lseg,
				 PNFS_UPDATE_LAYOUT_BULK_RECALL);
		dprintk("%s matches recall, use MDS\n", __func__);
		goto out_unlock;
	}

	/* if LAYOUTGET already failed once we don't try again */
	if (pnfs_layout_io_test_failed(lo, iomode)) {
		trace_pnfs_update_layout(ino, pos, count, iomode, lo, lseg,
				 PNFS_UPDATE_LAYOUT_IO_TEST_FAIL);
		goto out_unlock;
	}

	/*
	 * If the layout segment list is empty, but there are outstanding
	 * layoutget calls, then they might be subject to a layoutrecall.
	 */
	if (test_bit(NFS_LAYOUT_DRAIN, &lo->plh_flags) &&
	    atomic_read(&lo->plh_outstanding) != 0) {
		spin_unlock(&ino->i_lock);
		lseg = ERR_PTR(wait_on_bit(&lo->plh_flags, NFS_LAYOUT_DRAIN,
					   TASK_KILLABLE));
		if (IS_ERR(lseg))
			goto out_put_layout_hdr;
		pnfs_put_layout_hdr(lo);
		goto lookup_again;
	}

	/*
	 * Because we free lsegs when sending LAYOUTRETURN, we need to wait
	 * for LAYOUTRETURN.
	 */
	if (test_bit(NFS_LAYOUT_RETURN, &lo->plh_flags)) {
		spin_unlock(&ino->i_lock);
		dprintk("%s wait for layoutreturn\n", __func__);
		lseg = ERR_PTR(pnfs_prepare_to_retry_layoutget(lo));
		if (!IS_ERR(lseg)) {
			pnfs_put_layout_hdr(lo);
			dprintk("%s retrying\n", __func__);
			trace_pnfs_update_layout(ino, pos, count, iomode, lo,
						 lseg,
						 PNFS_UPDATE_LAYOUT_RETRY);
			goto lookup_again;
		}
		trace_pnfs_update_layout(ino, pos, count, iomode, lo, lseg,
					 PNFS_UPDATE_LAYOUT_RETURN);
		goto out_put_layout_hdr;
	}

	lseg = pnfs_find_lseg(lo, &arg, strict_iomode);
	if (lseg) {
		trace_pnfs_update_layout(ino, pos, count, iomode, lo, lseg,
				PNFS_UPDATE_LAYOUT_FOUND_CACHED);
		goto out_unlock;
	}

	/*
	 * Choose a stateid for the LAYOUTGET. If we don't have a layout
	 * stateid, or it has been invalidated, then we must use the open
	 * stateid.
	 */
	if (test_bit(NFS_LAYOUT_INVALID_STID, &lo->plh_flags)) {
		int status;

		/*
		 * The first layoutget for the file. Need to serialize per
		 * RFC 5661 Errata 3208.
		 */
		if (test_and_set_bit(NFS_LAYOUT_FIRST_LAYOUTGET,
				     &lo->plh_flags)) {
			spin_unlock(&ino->i_lock);
			lseg = ERR_PTR(wait_on_bit(&lo->plh_flags,
						NFS_LAYOUT_FIRST_LAYOUTGET,
						TASK_KILLABLE));
			if (IS_ERR(lseg))
				goto out_put_layout_hdr;
			pnfs_put_layout_hdr(lo);
			dprintk("%s retrying\n", __func__);
			goto lookup_again;
		}

		spin_unlock(&ino->i_lock);
		first = true;
		status = nfs4_select_rw_stateid(ctx->state,
					iomode == IOMODE_RW ? FMODE_WRITE : FMODE_READ,
					NULL, &stateid, NULL);
		if (status != 0) {
			lseg = ERR_PTR(status);
			trace_pnfs_update_layout(ino, pos, count,
					iomode, lo, lseg,
					PNFS_UPDATE_LAYOUT_INVALID_OPEN);
			nfs4_schedule_stateid_recovery(server, ctx->state);
			pnfs_clear_first_layoutget(lo);
			pnfs_put_layout_hdr(lo);
			goto lookup_again;
		}
		spin_lock(&ino->i_lock);
	} else {
		nfs4_stateid_copy(&stateid, &lo->plh_stateid);
	}

	if (pnfs_layoutgets_blocked(lo)) {
		trace_pnfs_update_layout(ino, pos, count, iomode, lo, lseg,
				PNFS_UPDATE_LAYOUT_BLOCKED);
		goto out_unlock;
	}
	nfs_layoutget_begin(lo);
	spin_unlock(&ino->i_lock);

	_add_to_server_list(lo, server);

	pg_offset = arg.offset & ~PAGE_MASK;
	if (pg_offset) {
		arg.offset -= pg_offset;
		arg.length += pg_offset;
	}
	if (arg.length != NFS4_MAX_UINT64)
		arg.length = PAGE_ALIGN(arg.length);

	lgp = pnfs_alloc_init_layoutget_args(ino, ctx, &stateid, &arg, gfp_flags);
	if (!lgp) {
		lseg = ERR_PTR(-ENOMEM);
		trace_pnfs_update_layout(ino, pos, count, iomode, lo, NULL,
					 PNFS_UPDATE_LAYOUT_NOMEM);
		nfs_layoutget_end(lo);
		goto out_put_layout_hdr;
	}

	lgp->lo = lo;
	pnfs_get_layout_hdr(lo);

	lseg = nfs4_proc_layoutget(lgp, &exception);
	trace_pnfs_update_layout(ino, pos, count, iomode, lo, lseg,
				 PNFS_UPDATE_LAYOUT_SEND_LAYOUTGET);
	nfs_layoutget_end(lo);
	if (IS_ERR(lseg)) {
		switch(PTR_ERR(lseg)) {
		case -EBUSY:
			if (time_after(jiffies, giveup))
				lseg = NULL;
			break;
		case -ERECALLCONFLICT:
		case -EAGAIN:
			break;
		case -ENODATA:
			/* The server returned NFS4ERR_LAYOUTUNAVAILABLE */
			pnfs_layout_set_fail_bit(
				lo, pnfs_iomode_to_fail_bit(iomode));
			lseg = NULL;
			goto out_put_layout_hdr;
		default:
			if (!nfs_error_is_fatal(PTR_ERR(lseg))) {
				pnfs_layout_clear_fail_bit(lo, pnfs_iomode_to_fail_bit(iomode));
				lseg = NULL;
			}
			goto out_put_layout_hdr;
		}
		if (lseg) {
			if (!exception.retry)
				goto out_put_layout_hdr;
			if (first)
				pnfs_clear_first_layoutget(lo);
			trace_pnfs_update_layout(ino, pos, count,
				iomode, lo, lseg, PNFS_UPDATE_LAYOUT_RETRY);
			pnfs_put_layout_hdr(lo);
			goto lookup_again;
		}
	} else {
		pnfs_layout_clear_fail_bit(lo, pnfs_iomode_to_fail_bit(iomode));
	}

out_put_layout_hdr:
	if (first)
		pnfs_clear_first_layoutget(lo);
	trace_pnfs_update_layout(ino, pos, count, iomode, lo, lseg,
				 PNFS_UPDATE_LAYOUT_EXIT);
	pnfs_put_layout_hdr(lo);
out:
	dprintk("%s: inode %s/%llu pNFS layout segment %s for "
			"(%s, offset: %llu, length: %llu)\n",
			__func__, ino->i_sb->s_id,
			(unsigned long long)NFS_FILEID(ino),
			IS_ERR_OR_NULL(lseg) ? "not found" : "found",
			iomode==IOMODE_RW ?  "read/write" : "read-only",
			(unsigned long long)pos,
			(unsigned long long)count);
	return lseg;
out_unlock:
	spin_unlock(&ino->i_lock);
	goto out_put_layout_hdr;
}
EXPORT_SYMBOL_GPL(pnfs_update_layout);

static bool
pnfs_sanity_check_layout_range(struct pnfs_layout_range *range)
{
	switch (range->iomode) {
	case IOMODE_READ:
	case IOMODE_RW:
		break;
	default:
		return false;
	}
	if (range->offset == NFS4_MAX_UINT64)
		return false;
	if (range->length == 0)
		return false;
	if (range->length != NFS4_MAX_UINT64 &&
	    range->length > NFS4_MAX_UINT64 - range->offset)
		return false;
	return true;
}

static struct pnfs_layout_hdr *
_pnfs_grab_empty_layout(struct inode *ino, struct nfs_open_context *ctx)
{
	struct pnfs_layout_hdr *lo;

	spin_lock(&ino->i_lock);
	lo = pnfs_find_alloc_layout(ino, ctx, nfs_io_gfp_mask());
	if (!lo)
		goto out_unlock;
	if (!test_bit(NFS_LAYOUT_INVALID_STID, &lo->plh_flags))
		goto out_unlock;
	if (test_bit(NFS_LAYOUT_RETURN, &lo->plh_flags))
		goto out_unlock;
	if (pnfs_layoutgets_blocked(lo))
		goto out_unlock;
	if (test_and_set_bit(NFS_LAYOUT_FIRST_LAYOUTGET, &lo->plh_flags))
		goto out_unlock;
	nfs_layoutget_begin(lo);
	spin_unlock(&ino->i_lock);
	_add_to_server_list(lo, NFS_SERVER(ino));
	return lo;

out_unlock:
	spin_unlock(&ino->i_lock);
	pnfs_put_layout_hdr(lo);
	return NULL;
}

static void _lgopen_prepare_attached(struct nfs4_opendata *data,
				     struct nfs_open_context *ctx)
{
	struct inode *ino = data->dentry->d_inode;
	struct pnfs_layout_range rng = {
		.iomode = (data->o_arg.fmode & FMODE_WRITE) ?
			  IOMODE_RW: IOMODE_READ,
		.offset = 0,
		.length = NFS4_MAX_UINT64,
	};
	struct nfs4_layoutget *lgp;
	struct pnfs_layout_hdr *lo;

	/* Heuristic: don't send layoutget if we have cached data */
	if (rng.iomode == IOMODE_READ &&
	   (i_size_read(ino) == 0 || ino->i_mapping->nrpages != 0))
		return;

	lo = _pnfs_grab_empty_layout(ino, ctx);
	if (!lo)
		return;
	lgp = pnfs_alloc_init_layoutget_args(ino, ctx, &current_stateid, &rng,
					     nfs_io_gfp_mask());
	if (!lgp) {
		pnfs_clear_first_layoutget(lo);
		nfs_layoutget_end(lo);
		pnfs_put_layout_hdr(lo);
		return;
	}
	lgp->lo = lo;
	data->lgp = lgp;
	data->o_arg.lg_args = &lgp->args;
	data->o_res.lg_res = &lgp->res;
}

static void _lgopen_prepare_floating(struct nfs4_opendata *data,
				     struct nfs_open_context *ctx)
{
	struct inode *ino = data->dentry->d_inode;
	struct pnfs_layout_range rng = {
		.iomode = (data->o_arg.fmode & FMODE_WRITE) ?
			  IOMODE_RW: IOMODE_READ,
		.offset = 0,
		.length = NFS4_MAX_UINT64,
	};
	struct nfs4_layoutget *lgp;

	lgp = pnfs_alloc_init_layoutget_args(ino, ctx, &current_stateid, &rng,
					     nfs_io_gfp_mask());
	if (!lgp)
		return;
	data->lgp = lgp;
	data->o_arg.lg_args = &lgp->args;
	data->o_res.lg_res = &lgp->res;
}

void pnfs_lgopen_prepare(struct nfs4_opendata *data,
			 struct nfs_open_context *ctx)
{
	struct nfs_server *server = NFS_SERVER(data->dir->d_inode);

	if (!(pnfs_enabled_sb(server) &&
	      server->pnfs_curr_ld->flags & PNFS_LAYOUTGET_ON_OPEN))
		return;
	/* Could check on max_ops, but currently hardcoded high enough */
	if (!nfs_server_capable(data->dir->d_inode, NFS_CAP_LGOPEN))
		return;
	if (data->lgp)
		return;
	if (data->state)
		_lgopen_prepare_attached(data, ctx);
	else
		_lgopen_prepare_floating(data, ctx);
}

void pnfs_parse_lgopen(struct inode *ino, struct nfs4_layoutget *lgp,
		       struct nfs_open_context *ctx)
{
	struct pnfs_layout_hdr *lo;
	struct pnfs_layout_segment *lseg;
	struct nfs_server *srv = NFS_SERVER(ino);
	u32 iomode;

	if (!lgp)
		return;
	dprintk("%s: entered with status %i\n", __func__, lgp->res.status);
	if (lgp->res.status) {
		switch (lgp->res.status) {
		default:
			break;
		/*
		 * Halt lgopen attempts if the server doesn't recognise
		 * the "current stateid" value, the layout type, or the
		 * layoutget operation as being valid.
		 * Also if it complains about too many ops in the compound
		 * or of the request/reply being too big.
		 */
		case -NFS4ERR_BAD_STATEID:
		case -NFS4ERR_NOTSUPP:
		case -NFS4ERR_REP_TOO_BIG:
		case -NFS4ERR_REP_TOO_BIG_TO_CACHE:
		case -NFS4ERR_REQ_TOO_BIG:
		case -NFS4ERR_TOO_MANY_OPS:
		case -NFS4ERR_UNKNOWN_LAYOUTTYPE:
			srv->caps &= ~NFS_CAP_LGOPEN;
		}
		return;
	}
	if (!lgp->lo) {
		lo = _pnfs_grab_empty_layout(ino, ctx);
		if (!lo)
			return;
		lgp->lo = lo;
	} else
		lo = lgp->lo;

	lseg = pnfs_layout_process(lgp);
	if (!IS_ERR(lseg)) {
		iomode = lgp->args.range.iomode;
		pnfs_layout_clear_fail_bit(lo, pnfs_iomode_to_fail_bit(iomode));
		pnfs_put_lseg(lseg);
	}
}

void nfs4_lgopen_release(struct nfs4_layoutget *lgp)
{
	if (lgp != NULL) {
		if (lgp->lo) {
			pnfs_clear_first_layoutget(lgp->lo);
			nfs_layoutget_end(lgp->lo);
		}
		pnfs_layoutget_free(lgp);
	}
}

struct pnfs_layout_segment *
pnfs_layout_process(struct nfs4_layoutget *lgp)
{
	struct pnfs_layout_hdr *lo = lgp->lo;
	struct nfs4_layoutget_res *res = &lgp->res;
	struct pnfs_layout_segment *lseg;
	struct inode *ino = lo->plh_inode;
	LIST_HEAD(free_me);

	if (!pnfs_sanity_check_layout_range(&res->range))
		return ERR_PTR(-EINVAL);

	/* Inject layout blob into I/O device driver */
	lseg = NFS_SERVER(ino)->pnfs_curr_ld->alloc_lseg(lo, res, lgp->gfp_flags);
	if (IS_ERR_OR_NULL(lseg)) {
		if (!lseg)
			lseg = ERR_PTR(-ENOMEM);

		dprintk("%s: Could not allocate layout: error %ld\n",
		       __func__, PTR_ERR(lseg));
		return lseg;
	}

	pnfs_init_lseg(lo, lseg, &res->range, &res->stateid);

	spin_lock(&ino->i_lock);
	if (pnfs_layoutgets_blocked(lo)) {
		dprintk("%s forget reply due to state\n", __func__);
		goto out_forget;
	}

	if (test_bit(NFS_LAYOUT_DRAIN, &lo->plh_flags) &&
	    !pnfs_is_first_layoutget(lo))
		goto out_forget;

	if (nfs4_stateid_match_other(&lo->plh_stateid, &res->stateid)) {
		/* existing state ID, make sure the sequence number matches. */
		if (pnfs_layout_stateid_blocked(lo, &res->stateid)) {
			if (!pnfs_layout_is_valid(lo))
				lo->plh_barrier = 0;
			dprintk("%s forget reply due to sequence\n", __func__);
			goto out_forget;
		}
		pnfs_set_layout_stateid(lo, &res->stateid, lgp->cred, false);
	} else if (pnfs_layout_is_valid(lo)) {
		/*
		 * We got an entirely new state ID.  Mark all segments for the
		 * inode invalid, and retry the layoutget
		 */
		struct pnfs_layout_range range = {
			.iomode = IOMODE_ANY,
			.length = NFS4_MAX_UINT64,
		};
		pnfs_mark_matching_lsegs_return(lo, &free_me, &range, 0);
		goto out_forget;
	} else {
		/* We have a completely new layout */
		pnfs_set_layout_stateid(lo, &res->stateid, lgp->cred, true);
	}

	pnfs_get_lseg(lseg);
	pnfs_layout_insert_lseg(lo, lseg, &free_me);


	if (res->return_on_close)
		set_bit(NFS_LSEG_ROC, &lseg->pls_flags);

	spin_unlock(&ino->i_lock);
	pnfs_free_lseg_list(&free_me);
	return lseg;

out_forget:
	spin_unlock(&ino->i_lock);
	lseg->pls_layout = lo;
	NFS_SERVER(ino)->pnfs_curr_ld->free_lseg(lseg);
	return ERR_PTR(-EAGAIN);
}

/**
 * pnfs_mark_matching_lsegs_return - Free or return matching layout segments
 * @lo: pointer to layout header
 * @tmp_list: list header to be used with pnfs_free_lseg_list()
 * @return_range: describe layout segment ranges to be returned
 * @seq: stateid seqid to match
 *
 * This function is mainly intended for use by layoutrecall. It attempts
 * to free the layout segment immediately, or else to mark it for return
 * as soon as its reference count drops to zero.
 *
 * Returns
 * - 0: a layoutreturn needs to be scheduled.
 * - EBUSY: there are layout segment that are still in use.
 * - ENOENT: there are no layout segments that need to be returned.
 */
int
pnfs_mark_matching_lsegs_return(struct pnfs_layout_hdr *lo,
				struct list_head *tmp_list,
				const struct pnfs_layout_range *return_range,
				u32 seq)
{
	struct pnfs_layout_segment *lseg, *next;
	struct nfs_server *server = NFS_SERVER(lo->plh_inode);
	int remaining = 0;

	dprintk("%s:Begin lo %p\n", __func__, lo);

	assert_spin_locked(&lo->plh_inode->i_lock);

	if (test_bit(NFS_LAYOUT_RETURN_REQUESTED, &lo->plh_flags))
		tmp_list = &lo->plh_return_segs;

	list_for_each_entry_safe(lseg, next, &lo->plh_segs, pls_list)
		if (pnfs_match_lseg_recall(lseg, return_range, seq)) {
			dprintk("%s: marking lseg %p iomode %d "
				"offset %llu length %llu\n", __func__,
				lseg, lseg->pls_range.iomode,
				lseg->pls_range.offset,
				lseg->pls_range.length);
			if (test_bit(NFS_LSEG_LAYOUTRETURN, &lseg->pls_flags))
				tmp_list = &lo->plh_return_segs;
			if (mark_lseg_invalid(lseg, tmp_list))
				continue;
			remaining++;
			set_bit(NFS_LSEG_LAYOUTRETURN, &lseg->pls_flags);
			pnfs_lseg_cancel_io(server, lseg);
		}

	if (remaining) {
		pnfs_set_plh_return_info(lo, return_range->iomode, seq);
		return -EBUSY;
	}

	if (!list_empty(&lo->plh_return_segs)) {
		pnfs_set_plh_return_info(lo, return_range->iomode, seq);
		return 0;
	}

	return -ENOENT;
}

static void
pnfs_mark_layout_for_return(struct inode *inode,
			    const struct pnfs_layout_range *range)
{
	struct pnfs_layout_hdr *lo;
	bool return_now = false;

	spin_lock(&inode->i_lock);
	lo = NFS_I(inode)->layout;
	if (!pnfs_layout_is_valid(lo)) {
		spin_unlock(&inode->i_lock);
		return;
	}
	pnfs_set_plh_return_info(lo, range->iomode, 0);
	/*
	 * mark all matching lsegs so that we are sure to have no live
	 * segments at hand when sending layoutreturn. See pnfs_put_lseg()
	 * for how it works.
	 */
	if (pnfs_mark_matching_lsegs_return(lo, &lo->plh_return_segs, range, 0) != -EBUSY) {
		const struct cred *cred;
		nfs4_stateid stateid;
		enum pnfs_iomode iomode;

		return_now = pnfs_prepare_layoutreturn(lo, &stateid, &cred, &iomode);
		spin_unlock(&inode->i_lock);
		if (return_now)
			pnfs_send_layoutreturn(lo, &stateid, &cred, iomode,
					       PNFS_FL_LAYOUTRETURN_ASYNC);
	} else {
		spin_unlock(&inode->i_lock);
		nfs_commit_inode(inode, 0);
	}
}

void pnfs_error_mark_layout_for_return(struct inode *inode,
				       struct pnfs_layout_segment *lseg)
{
	struct pnfs_layout_range range = {
		.iomode = lseg->pls_range.iomode,
		.offset = 0,
		.length = NFS4_MAX_UINT64,
	};

	pnfs_mark_layout_for_return(inode, &range);
}
EXPORT_SYMBOL_GPL(pnfs_error_mark_layout_for_return);

static bool
pnfs_layout_can_be_returned(struct pnfs_layout_hdr *lo)
{
	return pnfs_layout_is_valid(lo) &&
		!test_bit(NFS_LAYOUT_INODE_FREEING, &lo->plh_flags) &&
		!test_bit(NFS_LAYOUT_RETURN, &lo->plh_flags);
}

static struct pnfs_layout_segment *
pnfs_find_first_lseg(struct pnfs_layout_hdr *lo,
		     const struct pnfs_layout_range *range,
		     enum pnfs_iomode iomode)
{
	struct pnfs_layout_segment *lseg;

	list_for_each_entry(lseg, &lo->plh_segs, pls_list) {
		if (!test_bit(NFS_LSEG_VALID, &lseg->pls_flags))
			continue;
		if (test_bit(NFS_LSEG_LAYOUTRETURN, &lseg->pls_flags))
			continue;
		if (lseg->pls_range.iomode != iomode && iomode != IOMODE_ANY)
			continue;
		if (pnfs_lseg_range_intersecting(&lseg->pls_range, range))
			return lseg;
	}
	return NULL;
}

/* Find open file states whose mode matches that of the range */
static bool
pnfs_should_return_unused_layout(struct pnfs_layout_hdr *lo,
				 const struct pnfs_layout_range *range)
{
	struct list_head *head;
	struct nfs_open_context *ctx;
	fmode_t mode = 0;

	if (!pnfs_layout_can_be_returned(lo) ||
	    !pnfs_find_first_lseg(lo, range, range->iomode))
		return false;

	head = &NFS_I(lo->plh_inode)->open_files;
	list_for_each_entry_rcu(ctx, head, list) {
		if (ctx->state)
			mode |= ctx->state->state & (FMODE_READ|FMODE_WRITE);
	}

	switch (range->iomode) {
	default:
		break;
	case IOMODE_READ:
		mode &= ~FMODE_WRITE;
		break;
	case IOMODE_RW:
		if (pnfs_find_first_lseg(lo, range, IOMODE_READ))
			mode &= ~FMODE_READ;
	}
	return mode == 0;
}

static int pnfs_layout_return_unused_byserver(struct nfs_server *server,
					      void *data)
{
	const struct pnfs_layout_range *range = data;
	const struct cred *cred;
	struct pnfs_layout_hdr *lo;
	struct inode *inode;
	nfs4_stateid stateid;
	enum pnfs_iomode iomode;

restart:
	rcu_read_lock();
	list_for_each_entry_rcu(lo, &server->layouts, plh_layouts) {
		inode = lo->plh_inode;
		if (!inode || !pnfs_layout_can_be_returned(lo) ||
		    test_bit(NFS_LAYOUT_RETURN_REQUESTED, &lo->plh_flags))
			continue;
		spin_lock(&inode->i_lock);
		if (!lo->plh_inode ||
		    !pnfs_should_return_unused_layout(lo, range)) {
			spin_unlock(&inode->i_lock);
			continue;
		}
		pnfs_get_layout_hdr(lo);
		pnfs_set_plh_return_info(lo, range->iomode, 0);
		if (pnfs_mark_matching_lsegs_return(lo, &lo->plh_return_segs,
						    range, 0) != 0 ||
		    !pnfs_prepare_layoutreturn(lo, &stateid, &cred, &iomode)) {
			spin_unlock(&inode->i_lock);
			rcu_read_unlock();
			pnfs_put_layout_hdr(lo);
			cond_resched();
			goto restart;
		}
		spin_unlock(&inode->i_lock);
		rcu_read_unlock();
<<<<<<< HEAD
		pnfs_send_layoutreturn(lo, &stateid, &cred, iomode, false);
=======
		pnfs_send_layoutreturn(lo, &stateid, &cred, iomode,
				       PNFS_FL_LAYOUTRETURN_ASYNC);
>>>>>>> 2d5404ca
		pnfs_put_layout_hdr(lo);
		cond_resched();
		goto restart;
	}
	rcu_read_unlock();
	return 0;
}

void
pnfs_layout_return_unused_byclid(struct nfs_client *clp,
				 enum pnfs_iomode iomode)
{
	struct pnfs_layout_range range = {
		.iomode = iomode,
		.offset = 0,
		.length = NFS4_MAX_UINT64,
	};

	nfs_client_for_each_server(clp, pnfs_layout_return_unused_byserver,
			&range);
}

/* Check if we have we have a valid layout but if there isn't an intersection
 * between the request and the pgio->pg_lseg, put this pgio->pg_lseg away.
 */
void
pnfs_generic_pg_check_layout(struct nfs_pageio_descriptor *pgio,
			     struct nfs_page *req)
{
	if (pgio->pg_lseg == NULL ||
	    (test_bit(NFS_LSEG_VALID, &pgio->pg_lseg->pls_flags) &&
	    pnfs_lseg_request_intersecting(pgio->pg_lseg, req)))
		return;
	pnfs_put_lseg(pgio->pg_lseg);
	pgio->pg_lseg = NULL;
}
EXPORT_SYMBOL_GPL(pnfs_generic_pg_check_layout);

void
pnfs_generic_pg_init_read(struct nfs_pageio_descriptor *pgio, struct nfs_page *req)
{
	u64 rd_size;

	pnfs_generic_pg_check_layout(pgio, req);
	if (pgio->pg_lseg == NULL) {
		if (pgio->pg_dreq == NULL)
			rd_size = i_size_read(pgio->pg_inode) - req_offset(req);
		else
<<<<<<< HEAD
			rd_size = nfs_dreq_bytes_left_offset(pgio->pg_dreq,
=======
			rd_size = nfs_dreq_bytes_left(pgio->pg_dreq,
>>>>>>> 2d5404ca
						      req_offset(req));

		pgio->pg_lseg =
			pnfs_update_layout(pgio->pg_inode, nfs_req_openctx(req),
					   req_offset(req), rd_size,
					   IOMODE_READ, false,
					   nfs_io_gfp_mask());
		if (IS_ERR(pgio->pg_lseg)) {
			pgio->pg_error = PTR_ERR(pgio->pg_lseg);
			pgio->pg_lseg = NULL;
			return;
		}
	}
	/* If no lseg, fall back to read through mds */
	if (pgio->pg_lseg == NULL)
		nfs_pageio_reset_read_mds(pgio);

}
EXPORT_SYMBOL_GPL(pnfs_generic_pg_init_read);

void
pnfs_generic_pg_init_write(struct nfs_pageio_descriptor *pgio,
			   struct nfs_page *req, u64 wb_size)
{
	pnfs_generic_pg_check_layout(pgio, req);
	if (pgio->pg_lseg == NULL) {
		pgio->pg_lseg =
			pnfs_update_layout(pgio->pg_inode, nfs_req_openctx(req),
					   req_offset(req), wb_size, IOMODE_RW,
					   false, nfs_io_gfp_mask());
		if (IS_ERR(pgio->pg_lseg)) {
			pgio->pg_error = PTR_ERR(pgio->pg_lseg);
			pgio->pg_lseg = NULL;
			return;
		}
	}
	/* If no lseg, fall back to write through mds */
	if (pgio->pg_lseg == NULL)
		nfs_pageio_reset_write_mds(pgio);
}
EXPORT_SYMBOL_GPL(pnfs_generic_pg_init_write);

void
pnfs_generic_pg_cleanup(struct nfs_pageio_descriptor *desc)
{
	if (desc->pg_lseg) {
		pnfs_put_lseg(desc->pg_lseg);
		desc->pg_lseg = NULL;
	}
}
EXPORT_SYMBOL_GPL(pnfs_generic_pg_cleanup);

/*
 * Return 0 if @req cannot be coalesced into @pgio, otherwise return the number
 * of bytes (maximum @req->wb_bytes) that can be coalesced.
 */
size_t
pnfs_generic_pg_test(struct nfs_pageio_descriptor *pgio,
		     struct nfs_page *prev, struct nfs_page *req)
{
	unsigned int size;
	u64 seg_end, req_start, seg_left;

	size = nfs_generic_pg_test(pgio, prev, req);
	if (!size)
		return 0;

	/*
	 * 'size' contains the number of bytes left in the current page (up
	 * to the original size asked for in @req->wb_bytes).
	 *
	 * Calculate how many bytes are left in the layout segment
	 * and if there are less bytes than 'size', return that instead.
	 *
	 * Please also note that 'end_offset' is actually the offset of the
	 * first byte that lies outside the pnfs_layout_range. FIXME?
	 *
	 */
	if (pgio->pg_lseg) {
		seg_end = pnfs_end_offset(pgio->pg_lseg->pls_range.offset,
				     pgio->pg_lseg->pls_range.length);
		req_start = req_offset(req);

		/* start of request is past the last byte of this segment */
		if (req_start >= seg_end)
			return 0;

		/* adjust 'size' iff there are fewer bytes left in the
		 * segment than what nfs_generic_pg_test returned */
		seg_left = seg_end - req_start;
		if (seg_left < size)
			size = (unsigned int)seg_left;
	}

	return size;
}
EXPORT_SYMBOL_GPL(pnfs_generic_pg_test);

int pnfs_write_done_resend_to_mds(struct nfs_pgio_header *hdr)
{
	struct nfs_pageio_descriptor pgio;

	/* Resend all requests through the MDS */
	nfs_pageio_init_write(&pgio, hdr->inode, FLUSH_STABLE, true,
			      hdr->completion_ops);
	return nfs_pageio_resend(&pgio, hdr);
}
EXPORT_SYMBOL_GPL(pnfs_write_done_resend_to_mds);

static void pnfs_ld_handle_write_error(struct nfs_pgio_header *hdr)
{

	dprintk("pnfs write error = %d\n", hdr->pnfs_error);
	if (NFS_SERVER(hdr->inode)->pnfs_curr_ld->flags &
	    PNFS_LAYOUTRET_ON_ERROR) {
		pnfs_return_layout(hdr->inode);
	}
	if (!test_and_set_bit(NFS_IOHDR_REDO, &hdr->flags))
		hdr->task.tk_status = pnfs_write_done_resend_to_mds(hdr);
}

/*
 * Called by non rpc-based layout drivers
 */
void pnfs_ld_write_done(struct nfs_pgio_header *hdr)
{
	if (likely(!hdr->pnfs_error)) {
		pnfs_set_layoutcommit(hdr->inode, hdr->lseg,
				hdr->mds_offset + hdr->res.count);
		hdr->mds_ops->rpc_call_done(&hdr->task, hdr);
	}
	trace_nfs4_pnfs_write(hdr, hdr->pnfs_error);
	if (unlikely(hdr->pnfs_error))
		pnfs_ld_handle_write_error(hdr);
	hdr->mds_ops->rpc_release(hdr);
}
EXPORT_SYMBOL_GPL(pnfs_ld_write_done);

static void
pnfs_write_through_mds(struct nfs_pageio_descriptor *desc,
		struct nfs_pgio_header *hdr)
{
	struct nfs_pgio_mirror *mirror = nfs_pgio_current_mirror(desc);

	if (!test_and_set_bit(NFS_IOHDR_REDO, &hdr->flags)) {
		list_splice_tail_init(&hdr->pages, &mirror->pg_list);
		nfs_pageio_reset_write_mds(desc);
		mirror->pg_recoalesce = 1;
	}
	hdr->completion_ops->completion(hdr);
}

static enum pnfs_try_status
pnfs_try_to_write_data(struct nfs_pgio_header *hdr,
			const struct rpc_call_ops *call_ops,
			struct pnfs_layout_segment *lseg,
			int how)
{
	struct inode *inode = hdr->inode;
	enum pnfs_try_status trypnfs;
	struct nfs_server *nfss = NFS_SERVER(inode);

	hdr->mds_ops = call_ops;

	dprintk("%s: Writing ino:%lu %u@%llu (how %d)\n", __func__,
		inode->i_ino, hdr->args.count, hdr->args.offset, how);
	trypnfs = nfss->pnfs_curr_ld->write_pagelist(hdr, how);
	if (trypnfs != PNFS_NOT_ATTEMPTED)
		nfs_inc_stats(inode, NFSIOS_PNFS_WRITE);
	dprintk("%s End (trypnfs:%d)\n", __func__, trypnfs);
	return trypnfs;
}

static void
pnfs_do_write(struct nfs_pageio_descriptor *desc,
	      struct nfs_pgio_header *hdr, int how)
{
	const struct rpc_call_ops *call_ops = desc->pg_rpc_callops;
	struct pnfs_layout_segment *lseg = desc->pg_lseg;
	enum pnfs_try_status trypnfs;

	trypnfs = pnfs_try_to_write_data(hdr, call_ops, lseg, how);
	switch (trypnfs) {
	case PNFS_NOT_ATTEMPTED:
		pnfs_write_through_mds(desc, hdr);
		break;
	case PNFS_ATTEMPTED:
		break;
	case PNFS_TRY_AGAIN:
		/* cleanup hdr and prepare to redo pnfs */
		if (!test_and_set_bit(NFS_IOHDR_REDO, &hdr->flags)) {
			struct nfs_pgio_mirror *mirror = nfs_pgio_current_mirror(desc);
			list_splice_init(&hdr->pages, &mirror->pg_list);
			mirror->pg_recoalesce = 1;
		}
		hdr->mds_ops->rpc_release(hdr);
	}
}

static void pnfs_writehdr_free(struct nfs_pgio_header *hdr)
{
	pnfs_put_lseg(hdr->lseg);
	nfs_pgio_header_free(hdr);
}

int
pnfs_generic_pg_writepages(struct nfs_pageio_descriptor *desc)
{
	struct nfs_pgio_header *hdr;
	int ret;

	hdr = nfs_pgio_header_alloc(desc->pg_rw_ops);
	if (!hdr) {
		desc->pg_error = -ENOMEM;
		return desc->pg_error;
	}
	nfs_pgheader_init(desc, hdr, pnfs_writehdr_free);

	hdr->lseg = pnfs_get_lseg(desc->pg_lseg);
	ret = nfs_generic_pgio(desc, hdr);
	if (!ret)
		pnfs_do_write(desc, hdr, desc->pg_ioflags);

	return ret;
}
EXPORT_SYMBOL_GPL(pnfs_generic_pg_writepages);

int pnfs_read_done_resend_to_mds(struct nfs_pgio_header *hdr)
{
	struct nfs_pageio_descriptor pgio;

	/* Resend all requests through the MDS */
	nfs_pageio_init_read(&pgio, hdr->inode, true, hdr->completion_ops);
	return nfs_pageio_resend(&pgio, hdr);
}
EXPORT_SYMBOL_GPL(pnfs_read_done_resend_to_mds);

static void pnfs_ld_handle_read_error(struct nfs_pgio_header *hdr)
{
	dprintk("pnfs read error = %d\n", hdr->pnfs_error);
	if (NFS_SERVER(hdr->inode)->pnfs_curr_ld->flags &
	    PNFS_LAYOUTRET_ON_ERROR) {
		pnfs_return_layout(hdr->inode);
	}
	if (!test_and_set_bit(NFS_IOHDR_REDO, &hdr->flags))
		hdr->task.tk_status = pnfs_read_done_resend_to_mds(hdr);
}

/*
 * Called by non rpc-based layout drivers
 */
void pnfs_ld_read_done(struct nfs_pgio_header *hdr)
{
	if (likely(!hdr->pnfs_error))
		hdr->mds_ops->rpc_call_done(&hdr->task, hdr);
	trace_nfs4_pnfs_read(hdr, hdr->pnfs_error);
	if (unlikely(hdr->pnfs_error))
		pnfs_ld_handle_read_error(hdr);
	hdr->mds_ops->rpc_release(hdr);
}
EXPORT_SYMBOL_GPL(pnfs_ld_read_done);

static void
pnfs_read_through_mds(struct nfs_pageio_descriptor *desc,
		struct nfs_pgio_header *hdr)
{
	struct nfs_pgio_mirror *mirror = nfs_pgio_current_mirror(desc);

	if (!test_and_set_bit(NFS_IOHDR_REDO, &hdr->flags)) {
		list_splice_tail_init(&hdr->pages, &mirror->pg_list);
		nfs_pageio_reset_read_mds(desc);
		mirror->pg_recoalesce = 1;
	}
	hdr->completion_ops->completion(hdr);
}

/*
 * Call the appropriate parallel I/O subsystem read function.
 */
static enum pnfs_try_status
pnfs_try_to_read_data(struct nfs_pgio_header *hdr,
		       const struct rpc_call_ops *call_ops,
		       struct pnfs_layout_segment *lseg)
{
	struct inode *inode = hdr->inode;
	struct nfs_server *nfss = NFS_SERVER(inode);
	enum pnfs_try_status trypnfs;

	hdr->mds_ops = call_ops;

	dprintk("%s: Reading ino:%lu %u@%llu\n",
		__func__, inode->i_ino, hdr->args.count, hdr->args.offset);

	trypnfs = nfss->pnfs_curr_ld->read_pagelist(hdr);
	if (trypnfs != PNFS_NOT_ATTEMPTED)
		nfs_inc_stats(inode, NFSIOS_PNFS_READ);
	dprintk("%s End (trypnfs:%d)\n", __func__, trypnfs);
	return trypnfs;
}

/* Resend all requests through pnfs. */
void pnfs_read_resend_pnfs(struct nfs_pgio_header *hdr,
			   unsigned int mirror_idx)
{
	struct nfs_pageio_descriptor pgio;

	if (!test_and_set_bit(NFS_IOHDR_REDO, &hdr->flags)) {
		/* Prevent deadlocks with layoutreturn! */
		pnfs_put_lseg(hdr->lseg);
		hdr->lseg = NULL;

		nfs_pageio_init_read(&pgio, hdr->inode, false,
					hdr->completion_ops);
		pgio.pg_mirror_idx = mirror_idx;
		hdr->task.tk_status = nfs_pageio_resend(&pgio, hdr);
	}
}
EXPORT_SYMBOL_GPL(pnfs_read_resend_pnfs);

static void
pnfs_do_read(struct nfs_pageio_descriptor *desc, struct nfs_pgio_header *hdr)
{
	const struct rpc_call_ops *call_ops = desc->pg_rpc_callops;
	struct pnfs_layout_segment *lseg = desc->pg_lseg;
	enum pnfs_try_status trypnfs;

	trypnfs = pnfs_try_to_read_data(hdr, call_ops, lseg);
	switch (trypnfs) {
	case PNFS_NOT_ATTEMPTED:
		pnfs_read_through_mds(desc, hdr);
		break;
	case PNFS_ATTEMPTED:
		break;
	case PNFS_TRY_AGAIN:
		/* cleanup hdr and prepare to redo pnfs */
		if (!test_and_set_bit(NFS_IOHDR_REDO, &hdr->flags)) {
			struct nfs_pgio_mirror *mirror = nfs_pgio_current_mirror(desc);
			list_splice_init(&hdr->pages, &mirror->pg_list);
			mirror->pg_recoalesce = 1;
		}
		hdr->mds_ops->rpc_release(hdr);
	}
}

static void pnfs_readhdr_free(struct nfs_pgio_header *hdr)
{
	pnfs_put_lseg(hdr->lseg);
	nfs_pgio_header_free(hdr);
}

int
pnfs_generic_pg_readpages(struct nfs_pageio_descriptor *desc)
{
	struct nfs_pgio_header *hdr;
	int ret;

	hdr = nfs_pgio_header_alloc(desc->pg_rw_ops);
	if (!hdr) {
		desc->pg_error = -ENOMEM;
		return desc->pg_error;
	}
	nfs_pgheader_init(desc, hdr, pnfs_readhdr_free);
	hdr->lseg = pnfs_get_lseg(desc->pg_lseg);
	ret = nfs_generic_pgio(desc, hdr);
	if (!ret)
		pnfs_do_read(desc, hdr);
	return ret;
}
EXPORT_SYMBOL_GPL(pnfs_generic_pg_readpages);

static void pnfs_clear_layoutcommitting(struct inode *inode)
{
	unsigned long *bitlock = &NFS_I(inode)->flags;

	clear_bit_unlock(NFS_INO_LAYOUTCOMMITTING, bitlock);
	smp_mb__after_atomic();
	wake_up_bit(bitlock, NFS_INO_LAYOUTCOMMITTING);
}

/*
 * There can be multiple RW segments.
 */
static void pnfs_list_write_lseg(struct inode *inode, struct list_head *listp)
{
	struct pnfs_layout_segment *lseg;

	list_for_each_entry(lseg, &NFS_I(inode)->layout->plh_segs, pls_list) {
		if (lseg->pls_range.iomode == IOMODE_RW &&
		    test_and_clear_bit(NFS_LSEG_LAYOUTCOMMIT, &lseg->pls_flags))
			list_add(&lseg->pls_lc_list, listp);
	}
}

static void pnfs_list_write_lseg_done(struct inode *inode, struct list_head *listp)
{
	struct pnfs_layout_segment *lseg, *tmp;

	/* Matched by references in pnfs_set_layoutcommit */
	list_for_each_entry_safe(lseg, tmp, listp, pls_lc_list) {
		list_del_init(&lseg->pls_lc_list);
		pnfs_put_lseg(lseg);
	}

	pnfs_clear_layoutcommitting(inode);
}

void pnfs_set_lo_fail(struct pnfs_layout_segment *lseg)
{
	pnfs_layout_io_set_failed(lseg->pls_layout, lseg->pls_range.iomode);
}
EXPORT_SYMBOL_GPL(pnfs_set_lo_fail);

void
pnfs_set_layoutcommit(struct inode *inode, struct pnfs_layout_segment *lseg,
		loff_t end_pos)
{
	struct nfs_inode *nfsi = NFS_I(inode);
	bool mark_as_dirty = false;

	spin_lock(&inode->i_lock);
	if (!test_and_set_bit(NFS_INO_LAYOUTCOMMIT, &nfsi->flags)) {
		nfsi->layout->plh_lwb = end_pos;
		mark_as_dirty = true;
		dprintk("%s: Set layoutcommit for inode %lu ",
			__func__, inode->i_ino);
	} else if (end_pos > nfsi->layout->plh_lwb)
		nfsi->layout->plh_lwb = end_pos;
	if (!test_and_set_bit(NFS_LSEG_LAYOUTCOMMIT, &lseg->pls_flags)) {
		/* references matched in nfs4_layoutcommit_release */
		pnfs_get_lseg(lseg);
	}
	spin_unlock(&inode->i_lock);
	dprintk("%s: lseg %p end_pos %llu\n",
		__func__, lseg, nfsi->layout->plh_lwb);

	/* if pnfs_layoutcommit_inode() runs between inode locks, the next one
	 * will be a noop because NFS_INO_LAYOUTCOMMIT will not be set */
	if (mark_as_dirty)
		mark_inode_dirty_sync(inode);
}
EXPORT_SYMBOL_GPL(pnfs_set_layoutcommit);

void pnfs_cleanup_layoutcommit(struct nfs4_layoutcommit_data *data)
{
	struct nfs_server *nfss = NFS_SERVER(data->args.inode);

	if (nfss->pnfs_curr_ld->cleanup_layoutcommit)
		nfss->pnfs_curr_ld->cleanup_layoutcommit(data);
	pnfs_list_write_lseg_done(data->args.inode, &data->lseg_list);
}

/*
 * For the LAYOUT4_NFSV4_1_FILES layout type, NFS_DATA_SYNC WRITEs and
 * NFS_UNSTABLE WRITEs with a COMMIT to data servers must store enough
 * data to disk to allow the server to recover the data if it crashes.
 * LAYOUTCOMMIT is only needed when the NFL4_UFLG_COMMIT_THRU_MDS flag
 * is off, and a COMMIT is sent to a data server, or
 * if WRITEs to a data server return NFS_DATA_SYNC.
 */
int
pnfs_layoutcommit_inode(struct inode *inode, bool sync)
{
	struct pnfs_layoutdriver_type *ld = NFS_SERVER(inode)->pnfs_curr_ld;
	struct nfs4_layoutcommit_data *data;
	struct nfs_inode *nfsi = NFS_I(inode);
	loff_t end_pos;
	int status;

	if (!pnfs_layoutcommit_outstanding(inode))
		return 0;

	dprintk("--> %s inode %lu\n", __func__, inode->i_ino);

	status = -EAGAIN;
	if (test_and_set_bit(NFS_INO_LAYOUTCOMMITTING, &nfsi->flags)) {
		if (!sync)
			goto out;
		status = wait_on_bit_lock_action(&nfsi->flags,
				NFS_INO_LAYOUTCOMMITTING,
				nfs_wait_bit_killable,
				TASK_KILLABLE|TASK_FREEZABLE_UNSAFE);
		if (status)
			goto out;
	}

	status = -ENOMEM;
	/* Note kzalloc ensures data->res.seq_res.sr_slot == NULL */
	data = kzalloc(sizeof(*data), nfs_io_gfp_mask());
	if (!data)
		goto clear_layoutcommitting;

	status = 0;
	spin_lock(&inode->i_lock);
	if (!test_and_clear_bit(NFS_INO_LAYOUTCOMMIT, &nfsi->flags))
		goto out_unlock;

	INIT_LIST_HEAD(&data->lseg_list);
	pnfs_list_write_lseg(inode, &data->lseg_list);

	end_pos = nfsi->layout->plh_lwb;

	nfs4_stateid_copy(&data->args.stateid, &nfsi->layout->plh_stateid);
	data->cred = get_cred(nfsi->layout->plh_lc_cred);
	spin_unlock(&inode->i_lock);

	data->args.inode = inode;
	nfs_fattr_init(&data->fattr);
	data->args.bitmask = NFS_SERVER(inode)->cache_consistency_bitmask;
	data->res.fattr = &data->fattr;
	if (end_pos != 0)
		data->args.lastbytewritten = end_pos - 1;
	else
		data->args.lastbytewritten = U64_MAX;
	data->res.server = NFS_SERVER(inode);

	if (ld->prepare_layoutcommit) {
		status = ld->prepare_layoutcommit(&data->args);
		if (status) {
			put_cred(data->cred);
			spin_lock(&inode->i_lock);
			set_bit(NFS_INO_LAYOUTCOMMIT, &nfsi->flags);
			if (end_pos > nfsi->layout->plh_lwb)
				nfsi->layout->plh_lwb = end_pos;
			goto out_unlock;
		}
	}


	status = nfs4_proc_layoutcommit(data, sync);
out:
	if (status)
		mark_inode_dirty_sync(inode);
	dprintk("<-- %s status %d\n", __func__, status);
	return status;
out_unlock:
	spin_unlock(&inode->i_lock);
	kfree(data);
clear_layoutcommitting:
	pnfs_clear_layoutcommitting(inode);
	goto out;
}
EXPORT_SYMBOL_GPL(pnfs_layoutcommit_inode);

int
pnfs_generic_sync(struct inode *inode, bool datasync)
{
	return pnfs_layoutcommit_inode(inode, true);
}
EXPORT_SYMBOL_GPL(pnfs_generic_sync);

struct nfs4_threshold *pnfs_mdsthreshold_alloc(void)
{
	struct nfs4_threshold *thp;

	thp = kzalloc(sizeof(*thp), nfs_io_gfp_mask());
	if (!thp) {
		dprintk("%s mdsthreshold allocation failed\n", __func__);
		return NULL;
	}
	return thp;
}

#if IS_ENABLED(CONFIG_NFS_V4_2)
int
pnfs_report_layoutstat(struct inode *inode, gfp_t gfp_flags)
{
	struct pnfs_layoutdriver_type *ld = NFS_SERVER(inode)->pnfs_curr_ld;
	struct nfs_server *server = NFS_SERVER(inode);
	struct nfs_inode *nfsi = NFS_I(inode);
	struct nfs42_layoutstat_data *data;
	struct pnfs_layout_hdr *hdr;
	int status = 0;

	if (!pnfs_enabled_sb(server) || !ld->prepare_layoutstats)
		goto out;

	if (!nfs_server_capable(inode, NFS_CAP_LAYOUTSTATS))
		goto out;

	if (test_and_set_bit(NFS_INO_LAYOUTSTATS, &nfsi->flags))
		goto out;

	spin_lock(&inode->i_lock);
	if (!NFS_I(inode)->layout) {
		spin_unlock(&inode->i_lock);
		goto out_clear_layoutstats;
	}
	hdr = NFS_I(inode)->layout;
	pnfs_get_layout_hdr(hdr);
	spin_unlock(&inode->i_lock);

	data = kzalloc(sizeof(*data), gfp_flags);
	if (!data) {
		status = -ENOMEM;
		goto out_put;
	}

	data->args.fh = NFS_FH(inode);
	data->args.inode = inode;
	status = ld->prepare_layoutstats(&data->args);
	if (status)
		goto out_free;

	status = nfs42_proc_layoutstats_generic(NFS_SERVER(inode), data);

out:
	dprintk("%s returns %d\n", __func__, status);
	return status;

out_free:
	kfree(data);
out_put:
	pnfs_put_layout_hdr(hdr);
out_clear_layoutstats:
	smp_mb__before_atomic();
	clear_bit(NFS_INO_LAYOUTSTATS, &nfsi->flags);
	smp_mb__after_atomic();
	goto out;
}
EXPORT_SYMBOL_GPL(pnfs_report_layoutstat);
#endif

unsigned int layoutstats_timer;
module_param(layoutstats_timer, uint, 0644);
EXPORT_SYMBOL_GPL(layoutstats_timer);<|MERGE_RESOLUTION|>--- conflicted
+++ resolved
@@ -2803,12 +2803,8 @@
 		}
 		spin_unlock(&inode->i_lock);
 		rcu_read_unlock();
-<<<<<<< HEAD
-		pnfs_send_layoutreturn(lo, &stateid, &cred, iomode, false);
-=======
 		pnfs_send_layoutreturn(lo, &stateid, &cred, iomode,
 				       PNFS_FL_LAYOUTRETURN_ASYNC);
->>>>>>> 2d5404ca
 		pnfs_put_layout_hdr(lo);
 		cond_resched();
 		goto restart;
@@ -2857,11 +2853,7 @@
 		if (pgio->pg_dreq == NULL)
 			rd_size = i_size_read(pgio->pg_inode) - req_offset(req);
 		else
-<<<<<<< HEAD
-			rd_size = nfs_dreq_bytes_left_offset(pgio->pg_dreq,
-=======
 			rd_size = nfs_dreq_bytes_left(pgio->pg_dreq,
->>>>>>> 2d5404ca
 						      req_offset(req));
 
 		pgio->pg_lseg =
