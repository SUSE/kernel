--- conflicted
+++ resolved
@@ -737,15 +737,10 @@
 	res = -EAGAIN;
 	if (desc->page->mapping != NULL) {
 		res = nfs_readdir_search_array(desc);
-<<<<<<< HEAD
-		if (res == 0)
-			return 0;
-=======
 		if (res == 0) {
 			nfsi->page_index = desc->page_index;
 			return 0;
 		}
->>>>>>> 7117be3f
 	}
 	unlock_page(desc->page);
 error:
