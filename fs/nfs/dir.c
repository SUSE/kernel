// SPDX-License-Identifier: GPL-2.0-only
/*
 *  linux/fs/nfs/dir.c
 *
 *  Copyright (C) 1992  Rick Sladkey
 *
 *  nfs directory handling functions
 *
 * 10 Apr 1996	Added silly rename for unlink	--okir
 * 28 Sep 1996	Improved directory cache --okir
 * 23 Aug 1997  Claus Heine claus@momo.math.rwth-aachen.de 
 *              Re-implemented silly rename for unlink, newly implemented
 *              silly rename for nfs_rename() following the suggestions
 *              of Olaf Kirch (okir) found in this file.
 *              Following Linus comments on my original hack, this version
 *              depends only on the dcache stuff and doesn't touch the inode
 *              layer (iput() and friends).
 *  6 Jun 1999	Cache readdir lookups in the page cache. -DaveM
 */

#include <linux/module.h>
#include <linux/time.h>
#include <linux/errno.h>
#include <linux/stat.h>
#include <linux/fcntl.h>
#include <linux/string.h>
#include <linux/kernel.h>
#include <linux/slab.h>
#include <linux/mm.h>
#include <linux/sunrpc/clnt.h>
#include <linux/nfs_fs.h>
#include <linux/nfs_mount.h>
#include <linux/pagemap.h>
#include <linux/pagevec.h>
#include <linux/namei.h>
#include <linux/mount.h>
#include <linux/swap.h>
#include <linux/sched.h>
#include <linux/kmemleak.h>
#include <linux/xattr.h>

#include "delegation.h"
#include "iostat.h"
#include "internal.h"
#include "fscache.h"

#include "nfstrace.h"

/* #define NFS_DEBUG_VERBOSE 1 */

static int nfs_opendir(struct inode *, struct file *);
static int nfs_closedir(struct inode *, struct file *);
static int nfs_readdir(struct file *, struct dir_context *);
static int nfs_fsync_dir(struct file *, loff_t, loff_t, int);
static loff_t nfs_llseek_dir(struct file *, loff_t, int);
static void nfs_readdir_clear_array(struct page*);

const struct file_operations nfs_dir_operations = {
	.llseek		= nfs_llseek_dir,
	.read		= generic_read_dir,
	.iterate	= nfs_readdir,
	.open		= nfs_opendir,
	.release	= nfs_closedir,
	.fsync		= nfs_fsync_dir,
};

const struct address_space_operations nfs_dir_aops = {
	.freepage = nfs_readdir_clear_array,
};

#define NFS_INIT_DTSIZE PAGE_SIZE

static struct nfs_open_dir_context *alloc_nfs_open_dir_context(struct inode *dir)
{
	struct nfs_inode *nfsi = NFS_I(dir);
	struct nfs_open_dir_context *ctx;
	ctx = kmalloc(sizeof(*ctx), GFP_KERNEL);
	if (ctx != NULL) {
		ctx->duped = 0;
		ctx->attr_gencount = nfsi->attr_gencount;
		ctx->dir_cookie = 0;
		ctx->dup_cookie = 0;
		ctx->page_index = 0;
		ctx->eof = false;
		ctx->dtsize = NFS_INIT_DTSIZE;
		spin_lock(&dir->i_lock);
		if (list_empty(&nfsi->open_files) &&
		    (nfsi->cache_validity & NFS_INO_DATA_INVAL_DEFER))
			nfsi->cache_validity |= NFS_INO_INVALID_DATA |
				NFS_INO_REVAL_FORCED;
		list_add(&ctx->list, &nfsi->open_files);
		clear_bit(NFS_INO_FORCE_READDIR, &nfsi->flags);
		spin_unlock(&dir->i_lock);
		return ctx;
	}
	return  ERR_PTR(-ENOMEM);
}

static void put_nfs_open_dir_context(struct inode *dir, struct nfs_open_dir_context *ctx)
{
	spin_lock(&dir->i_lock);
	list_del(&ctx->list);
	spin_unlock(&dir->i_lock);
	kfree(ctx);
}

/*
 * Open file
 */
static int
nfs_opendir(struct inode *inode, struct file *filp)
{
	int res = 0;
	struct nfs_open_dir_context *ctx;

	dfprintk(FILE, "NFS: open dir(%pD2)\n", filp);

	nfs_inc_stats(inode, NFSIOS_VFSOPEN);

	ctx = alloc_nfs_open_dir_context(inode);
	if (IS_ERR(ctx)) {
		res = PTR_ERR(ctx);
		goto out;
	}
	filp->private_data = ctx;
out:
	return res;
}

static int
nfs_closedir(struct inode *inode, struct file *filp)
{
	put_nfs_open_dir_context(file_inode(filp), filp->private_data);
	return 0;
}

struct nfs_cache_array_entry {
	u64 cookie;
	u64 ino;
	struct qstr string;
	unsigned char d_type;
};

struct nfs_cache_array {
	u64 last_cookie;
	unsigned int size;
	unsigned char page_full : 1,
		      page_is_eof : 1;
	struct nfs_cache_array_entry array[0];
};

typedef struct nfs_readdir_descriptor {
	struct file	*file;
	struct page	*page;
	struct dir_context *ctx;
	pgoff_t		page_index;
	pgoff_t		page_index_max;
	u64		dir_cookie;
	u64		last_cookie;
	u64		dup_cookie;
	loff_t		current_index;
	loff_t		prev_index;

	unsigned long	dir_verifier;
	unsigned long	timestamp;
	unsigned long	gencount;
	unsigned long	attr_gencount;
	unsigned int	cache_entry_index;
	unsigned int	buffer_fills;
	unsigned int	dtsize;
	signed char duped;
	bool plus;
	bool eob;
	bool eof;
} nfs_readdir_descriptor_t;

static void nfs_set_dtsize(struct nfs_readdir_descriptor *desc, unsigned int sz)
{
	struct nfs_server *server = NFS_SERVER(file_inode(desc->file));
	unsigned int maxsize = server->dtsize;

	if (sz > maxsize)
		sz = maxsize;
	if (sz < NFS_MIN_FILE_IO_SIZE)
		sz = NFS_MIN_FILE_IO_SIZE;
	desc->dtsize = sz;
}

static void nfs_shrink_dtsize(struct nfs_readdir_descriptor *desc)
{
	nfs_set_dtsize(desc, desc->dtsize >> 1);
}

static void nfs_grow_dtsize(struct nfs_readdir_descriptor *desc)
{
	nfs_set_dtsize(desc, desc->dtsize << 1);
}

static void nfs_readdir_array_init(struct nfs_cache_array *array)
{
	memset(array, 0, sizeof(struct nfs_cache_array));
}

static void nfs_readdir_page_init_array(struct page *page, u64 last_cookie)
{
	struct nfs_cache_array *array;

	array = kmap_atomic(page);
	nfs_readdir_array_init(array);
	array->last_cookie = last_cookie;
	kunmap_atomic(array);
}

/*
 * we are freeing strings created by nfs_add_to_readdir_array()
 */
static
void nfs_readdir_clear_array(struct page *page)
{
	struct nfs_cache_array *array;
	int i;

	array = kmap_atomic(page);
	for (i = 0; i < array->size; i++)
		kfree(array->array[i].string.name);
	nfs_readdir_array_init(array);
	kunmap_atomic(array);
}

static struct page *
nfs_readdir_page_array_alloc(u64 last_cookie, gfp_t gfp_flags)
{
	struct page *page = alloc_page(gfp_flags);
	if (page)
		nfs_readdir_page_init_array(page, last_cookie);
	return page;
}

static void nfs_readdir_page_array_free(struct page *page)
{
	if (page) {
		nfs_readdir_clear_array(page);
		put_page(page);
	}
}

static void nfs_readdir_array_set_eof(struct nfs_cache_array *array)
{
	array->page_is_eof = 1;
	array->page_full = 1;
}

static bool nfs_readdir_array_is_full(struct nfs_cache_array *array)
{
	return array->page_full;
}

/*
 * the caller is responsible for freeing qstr.name
 * when called by nfs_readdir_add_to_array, the strings will be freed in
 * nfs_clear_readdir_array()
 */
static
int nfs_readdir_make_qstr(struct qstr *string, const char *name, unsigned int len)
{
	string->len = len;
	string->name = kmemdup_nul(name, len, GFP_KERNEL);
	if (string->name == NULL)
		return -ENOMEM;
	/*
	 * Avoid a kmemleak false positive. The pointer to the name is stored
	 * in a page cache page which kmemleak does not scan.
	 */
	kmemleak_not_leak(string->name);
	string->hash = full_name_hash(NULL, name, len);
	return 0;
}

/*
 * Check that the next array entry lies entirely within the page bounds
 */
static int nfs_readdir_array_can_expand(struct nfs_cache_array *array)
{
	struct nfs_cache_array_entry *cache_entry;

	if (array->page_full)
		return -ENOSPC;
	cache_entry = &array->array[array->size + 1];
	if ((char *)cache_entry - (char *)array > PAGE_SIZE) {
		array->page_full = 1;
		return -ENOSPC;
	}
	return 0;
}

static
int nfs_readdir_add_to_array(struct nfs_entry *entry, struct page *page)
{
	struct nfs_cache_array *array = kmap(page);
	struct nfs_cache_array_entry *cache_entry;
	int ret;

	ret = nfs_readdir_array_can_expand(array);
	if (ret)
		goto out;

	cache_entry = &array->array[array->size];
	cache_entry->cookie = entry->prev_cookie;
	cache_entry->ino = entry->ino;
	cache_entry->d_type = entry->d_type;
	ret = nfs_readdir_make_qstr(&cache_entry->string, entry->name, entry->len);
	if (ret)
		goto out;
	array->last_cookie = entry->cookie;
	array->size++;
	if (entry->eof != 0)
		nfs_readdir_array_set_eof(array);
out:
	kunmap(page);
	return ret;
}

static struct page *nfs_readdir_page_get_locked(struct address_space *mapping,
						pgoff_t index, u64 last_cookie)
{
	struct page *page;

	page = grab_cache_page(mapping, index);
	if (page && !PageUptodate(page)) {
		nfs_readdir_page_init_array(page, last_cookie);
		if (invalidate_inode_pages2_range(mapping, index + 1, -1) < 0)
			nfs_zap_mapping(mapping->host, mapping);
		SetPageUptodate(page);
	}

	return page;
}

static u64 nfs_readdir_page_last_cookie(struct page *page)
{
	struct nfs_cache_array *array;
	u64 ret;

	array = kmap_atomic(page);
	ret = array->last_cookie;
	kunmap_atomic(array);
	return ret;
}

static bool nfs_readdir_page_needs_filling(struct page *page)
{
	struct nfs_cache_array *array;
	bool ret;

	array = kmap_atomic(page);
	ret = !nfs_readdir_array_is_full(array);
	kunmap_atomic(array);
	return ret;
}

static void nfs_readdir_page_set_eof(struct page *page)
{
	struct nfs_cache_array *array;

	array = kmap_atomic(page);
	nfs_readdir_array_set_eof(array);
	kunmap_atomic(array);
}

static void nfs_readdir_page_unlock_and_put(struct page *page)
{
	unlock_page(page);
	put_page(page);
}

static struct page *nfs_readdir_page_get_next(struct address_space *mapping,
					      pgoff_t index, u64 cookie)
{
	struct page *page;

	page = nfs_readdir_page_get_locked(mapping, index, cookie);
	if (page) {
		if (nfs_readdir_page_last_cookie(page) == cookie)
			return page;
		nfs_readdir_page_unlock_and_put(page);
	}
	return NULL;
}

static inline
int is_32bit_api(void)
{
#ifdef CONFIG_COMPAT
	return in_compat_syscall();
#else
	return (BITS_PER_LONG == 32);
#endif
}

static
bool nfs_readdir_use_cookie(const struct file *filp)
{
	if ((filp->f_mode & FMODE_32BITHASH) ||
	    (!(filp->f_mode & FMODE_64BITHASH) && is_32bit_api()))
		return false;
	return true;
}

static
int nfs_readdir_search_for_pos(struct nfs_cache_array *array, nfs_readdir_descriptor_t *desc)
{
	loff_t diff = desc->ctx->pos - desc->current_index;
	unsigned int index;

	if (diff < 0)
		goto out_eof;
	if (diff >= array->size) {
		if (array->page_is_eof)
			goto out_eof;
		return -EAGAIN;
	}

	index = (unsigned int)diff;
	desc->dir_cookie = array->array[index].cookie;
	desc->cache_entry_index = index;
	return 0;
out_eof:
	desc->eof = true;
	return -EBADCOOKIE;
}

static bool
nfs_readdir_inode_mapping_valid(struct nfs_inode *nfsi)
{
	if (nfsi->cache_validity & (NFS_INO_INVALID_ATTR|NFS_INO_INVALID_DATA))
		return false;
	smp_rmb();
	return !test_bit(NFS_INO_INVALIDATING, &nfsi->flags);
}

static
int nfs_readdir_search_for_cookie(struct nfs_cache_array *array, nfs_readdir_descriptor_t *desc)
{
	int i;
	loff_t new_pos;
	int status = -EAGAIN;

	for (i = 0; i < array->size; i++) {
		if (array->array[i].cookie == desc->dir_cookie) {
			struct nfs_inode *nfsi = NFS_I(file_inode(desc->file));

			new_pos = desc->current_index + i;
			if (desc->attr_gencount != nfsi->attr_gencount ||
			    !nfs_readdir_inode_mapping_valid(nfsi)) {
				desc->duped = 0;
				desc->attr_gencount = nfsi->attr_gencount;
			} else if (new_pos < desc->prev_index) {
				if (desc->duped > 0
				    && desc->dup_cookie == desc->dir_cookie) {
					if (printk_ratelimit()) {
						pr_notice("NFS: directory %pD2 contains a readdir loop."
								"Please contact your server vendor.  "
								"The file: %.*s has duplicate cookie %llu\n",
								desc->file, array->array[i].string.len,
								array->array[i].string.name, desc->dir_cookie);
					}
					status = -ELOOP;
					goto out;
				}
				desc->dup_cookie = desc->dir_cookie;
				desc->duped = -1;
			}
			if (nfs_readdir_use_cookie(desc->file))
				desc->ctx->pos = desc->dir_cookie;
			else
				desc->ctx->pos = new_pos;
			desc->prev_index = new_pos;
			desc->cache_entry_index = i;
			return 0;
		}
	}
	if (array->page_is_eof) {
		status = -EBADCOOKIE;
		if (desc->dir_cookie == array->last_cookie)
			desc->eof = true;
	}
out:
	return status;
}

static
int nfs_readdir_search_array(nfs_readdir_descriptor_t *desc)
{
	struct nfs_cache_array *array;
	int status;

	array = kmap(desc->page);

	if (desc->dir_cookie == 0)
		status = nfs_readdir_search_for_pos(array, desc);
	else
		status = nfs_readdir_search_for_cookie(array, desc);

	if (status == -EAGAIN) {
		desc->last_cookie = array->last_cookie;
		desc->current_index += array->size;
		desc->page_index++;
	}
	kunmap(desc->page);
	return status;
}

/* Fill a page with xdr information before transferring to the cache page */
static int nfs_readdir_xdr_filler(struct nfs_readdir_descriptor *desc,
				  u64 cookie, struct page **pages,
				  size_t bufsize)
{
	struct file *file = desc->file;
	struct inode *inode = file_inode(file);
	unsigned long	timestamp, gencount;
	int		error;

 again:
	timestamp = jiffies;
	gencount = nfs_inc_attr_generation_counter();
	desc->dir_verifier = nfs_save_change_attribute(inode);
	error = NFS_PROTO(inode)->readdir(file_dentry(file), file->f_cred,
					  cookie, pages, bufsize, desc->plus);
	if (error < 0) {
		/* We requested READDIRPLUS, but the server doesn't grok it */
		if (error == -ENOTSUPP && desc->plus) {
			NFS_SERVER(inode)->caps &= ~NFS_CAP_READDIRPLUS;
			clear_bit(NFS_INO_ADVISE_RDPLUS, &NFS_I(inode)->flags);
			desc->plus = false;
			goto again;
		}
		goto error;
	}
	desc->timestamp = timestamp;
	desc->gencount = gencount;
error:
	return error;
}

static int xdr_decode(nfs_readdir_descriptor_t *desc,
		      struct nfs_entry *entry, struct xdr_stream *xdr)
{
	struct inode *inode = file_inode(desc->file);
	int error;

	error = NFS_PROTO(inode)->decode_dirent(xdr, entry, desc->plus);
	if (error)
		return error;
	entry->fattr->time_start = desc->timestamp;
	entry->fattr->gencount = desc->gencount;
	return 0;
}

/* Match file and dirent using either filehandle or fileid
 * Note: caller is responsible for checking the fsid
 */
static
int nfs_same_file(struct dentry *dentry, struct nfs_entry *entry)
{
	struct inode *inode;
	struct nfs_inode *nfsi;

	if (d_really_is_negative(dentry))
		return 0;

	inode = d_inode(dentry);
	if (is_bad_inode(inode) || NFS_STALE(inode))
		return 0;

	nfsi = NFS_I(inode);
	if (entry->fattr->fileid != nfsi->fileid)
		return 0;
	if (entry->fh->size && nfs_compare_fh(entry->fh, &nfsi->fh) != 0)
		return 0;
	return 1;
}

static
bool nfs_use_readdirplus(struct inode *dir, struct dir_context *ctx)
{
	if (!nfs_server_capable(dir, NFS_CAP_READDIRPLUS))
		return false;
	if (test_and_clear_bit(NFS_INO_ADVISE_RDPLUS, &NFS_I(dir)->flags))
		return true;
	if (ctx->pos == 0)
		return true;
	return false;
}

/*
 * This function is called by the lookup and getattr code to request the
 * use of readdirplus to accelerate any future lookups in the same
 * directory.
 */
void nfs_advise_use_readdirplus(struct inode *dir)
{
	struct nfs_inode *nfsi = NFS_I(dir);

	if (nfs_server_capable(dir, NFS_CAP_READDIRPLUS) &&
	    !list_empty(&nfsi->open_files))
		set_bit(NFS_INO_ADVISE_RDPLUS, &nfsi->flags);
}

/*
 * This function is mainly for use by nfs_getattr().
 *
 * If this is an 'ls -l', we want to force use of readdirplus.
 * Do this by checking if there is an active file descriptor
 * and calling nfs_advise_use_readdirplus, then forcing a
 * cache flush.
 */
void nfs_force_use_readdirplus(struct inode *dir)
{
	struct nfs_inode *nfsi = NFS_I(dir);

	if (nfs_server_capable(dir, NFS_CAP_READDIRPLUS) &&
	    !list_empty(&nfsi->open_files)) {
		set_bit(NFS_INO_ADVISE_RDPLUS, &nfsi->flags);
		set_bit(NFS_INO_FORCE_READDIR, &nfsi->flags);
	}
}

static
void nfs_prime_dcache(struct dentry *parent, struct nfs_entry *entry,
		unsigned long dir_verifier)
{
	struct qstr filename = QSTR_INIT(entry->name, entry->len);
	DECLARE_SWAIT_QUEUE_HEAD_ONSTACK(wq);
	struct dentry *dentry;
	struct dentry *alias;
	struct inode *inode;
	int status;

	if (!(entry->fattr->valid & NFS_ATTR_FATTR_FILEID))
		return;
	if (!(entry->fattr->valid & NFS_ATTR_FATTR_FSID))
		return;
	if (filename.len == 0)
		return;
	/* Validate that the name doesn't contain any illegal '\0' */
	if (strnlen(filename.name, filename.len) != filename.len)
		return;
	/* ...or '/' */
	if (strnchr(filename.name, filename.len, '/'))
		return;
	if (filename.name[0] == '.') {
		if (filename.len == 1)
			return;
		if (filename.len == 2 && filename.name[1] == '.')
			return;
	}
	filename.hash = full_name_hash(parent, filename.name, filename.len);

	dentry = d_lookup(parent, &filename);
again:
	if (!dentry) {
		dentry = d_alloc_parallel(parent, &filename, &wq);
		if (IS_ERR(dentry))
			return;
	}
	if (!d_in_lookup(dentry)) {
		/* Is there a mountpoint here? If so, just exit */
		if (!nfs_fsid_equal(&NFS_SB(dentry->d_sb)->fsid,
					&entry->fattr->fsid))
			goto out;
		if (nfs_same_file(dentry, entry)) {
			if (!entry->fh->size)
				goto out;
			nfs_set_verifier(dentry, dir_verifier);
			status = nfs_refresh_inode(d_inode(dentry), entry->fattr);
			if (!status)
				nfs_setsecurity(d_inode(dentry), entry->fattr, entry->label);
			goto out;
		} else {
			d_invalidate(dentry);
			dput(dentry);
			dentry = NULL;
			goto again;
		}
	}
	if (!entry->fh->size) {
		d_lookup_done(dentry);
		goto out;
	}

	inode = nfs_fhget(dentry->d_sb, entry->fh, entry->fattr, entry->label);
	alias = d_splice_alias(inode, dentry);
	d_lookup_done(dentry);
	if (alias) {
		if (IS_ERR(alias))
			goto out;
		dput(dentry);
		dentry = alias;
	}
	nfs_set_verifier(dentry, dir_verifier);
out:
	dput(dentry);
}

/* Perform conversion from xdr to cache array */
static int nfs_readdir_page_filler(struct nfs_readdir_descriptor *desc,
				   struct nfs_entry *entry,
				   struct page **xdr_pages,
				   unsigned int buflen,
				   struct page **arrays,
				   size_t narrays)
{
	struct address_space *mapping = desc->file->f_mapping;
	struct xdr_stream stream;
	struct xdr_buf buf;
	struct page *scratch, *new, *page = *arrays;
	int status;

	scratch = alloc_page(GFP_KERNEL);
	if (scratch == NULL)
		return -ENOMEM;

	xdr_init_decode_pages(&stream, &buf, xdr_pages, buflen);
	xdr_set_scratch_buffer(&stream, page_address(scratch), PAGE_SIZE);

	do {
		if (entry->label)
			entry->label->len = NFS4_MAXLABELLEN;

		status = xdr_decode(desc, entry, &stream);
		if (status != 0)
			break;

		if (desc->plus)
			nfs_prime_dcache(file_dentry(desc->file), entry,
					desc->dir_verifier);

		status = nfs_readdir_add_to_array(entry, page);
		if (status != -ENOSPC)
			continue;

		if (page->mapping != mapping) {
			if (!--narrays)
				break;
			new = nfs_readdir_page_array_alloc(entry->prev_cookie,
							   GFP_KERNEL);
			if (!new)
				break;
			arrays++;
			*arrays = page = new;
			desc->page_index_max++;
		} else {
			new = nfs_readdir_page_get_next(mapping,
							page->index + 1,
							entry->prev_cookie);
			if (!new)
				break;
			if (page != *arrays)
				nfs_readdir_page_unlock_and_put(page);
			page = new;
			desc->page_index_max = new->index;
		}
		status = nfs_readdir_add_to_array(entry, page);
	} while (!status && !entry->eof);

	switch (status) {
	case -EBADCOOKIE:
		if (entry->eof) {
			nfs_readdir_page_set_eof(page);
			status = 0;
		}
		break;
	case -ENOSPC:
	case -EAGAIN:
		status = 0;
		break;
	}

	if (page != *arrays)
		nfs_readdir_page_unlock_and_put(page);

	put_page(scratch);
	return status;
}

static void nfs_readdir_free_pages(struct page **pages, size_t npages)
{
	while (npages--)
		put_page(pages[npages]);
	kfree(pages);
}

/*
 * nfs_readdir_alloc_pages() will allocate pages that must be freed with a call
 * to nfs_readdir_free_pages()
 */
static struct page **nfs_readdir_alloc_pages(size_t npages)
{
	struct page **pages;
	size_t i;

	pages = kmalloc_array(npages, sizeof(*pages), GFP_KERNEL);
	if (!pages)
		return NULL;
	for (i = 0; i < npages; i++) {
		struct page *page = alloc_page(GFP_KERNEL);
		if (page == NULL)
			goto out_freepages;
		pages[i] = page;
	}
	return pages;

out_freepages:
	nfs_readdir_free_pages(pages, i);
	return NULL;
}

static
int nfs_readdir_xdr_to_array(nfs_readdir_descriptor_t *desc,
			     struct page **arrays, size_t narrays,  struct inode *inode)
{
	struct page **pages;
	struct page *page = *arrays;
	struct nfs_entry *entry;
	struct nfs_cache_array *array;
	size_t array_size;
	unsigned int dtsize = desc->dtsize;
	int status = -ENOMEM;

	entry = kzalloc(sizeof(*entry), GFP_KERNEL);
	if (!entry)
		return -ENOMEM;
	entry->cookie = nfs_readdir_page_last_cookie(page);
	entry->fh = nfs_alloc_fhandle();
	entry->fattr = nfs_alloc_fattr();
	entry->server = NFS_SERVER(inode);
	if (entry->fh == NULL || entry->fattr == NULL)
		goto out;

	entry->label = nfs4_label_alloc(NFS_SERVER(inode), GFP_NOWAIT);
	if (IS_ERR(entry->label)) {
		status = PTR_ERR(entry->label);
		goto out;
	}

	array = kmap(page);

	array_size = (dtsize + PAGE_SIZE - 1) >> PAGE_SHIFT;
	pages = nfs_readdir_alloc_pages(array_size);
	if (!pages)
		goto out_release_array;

	do {
		unsigned int pglen;
		status = nfs_readdir_xdr_filler(desc, entry->cookie,
						pages, dtsize);
		if (status < 0)
			break;

		pglen = status;
		if (pglen == 0) {
			nfs_readdir_page_set_eof(page);
			break;
		}

		status = nfs_readdir_page_filler(desc, entry, pages, pglen,
						 arrays, narrays);
		desc->buffer_fills++;
	} while (!status && !nfs_readdir_array_is_full(array) &&
		page_mapping(page));

	nfs_readdir_free_pages(pages, array_size);
out_release_array:
	kunmap(page);
	nfs4_label_free(entry->label);
out:
	nfs_free_fattr(entry->fattr);
	nfs_free_fhandle(entry->fh);
	kfree(entry);
	return status;
}

static void nfs_readdir_page_put(struct nfs_readdir_descriptor *desc)
{
	put_page(desc->page);
	desc->page = NULL;
}

static void
nfs_readdir_page_unlock_and_put_cached(struct nfs_readdir_descriptor *desc)
{
	unlock_page(desc->page);
	nfs_readdir_page_put(desc);
}

static struct page *
nfs_readdir_page_get_cached(struct nfs_readdir_descriptor *desc)
{
	return nfs_readdir_page_get_locked(desc->file->f_mapping,
					   desc->page_index,
					   desc->last_cookie);
}

/*
 * Returns 0 if desc->dir_cookie was found on page desc->page_index
 * and locks the page to prevent removal from the page cache.
 */
static
int find_and_lock_cache_page(nfs_readdir_descriptor_t *desc)
{
	struct inode *inode = file_inode(desc->file);
	int res;

	desc->page = nfs_readdir_page_get_cached(desc);
	if (!desc->page)
		return -ENOMEM;
	if (nfs_readdir_page_needs_filling(desc->page)) {
		/* Grow the dtsize if we had to go back for more pages */
		if (desc->page_index == desc->page_index_max)
			nfs_grow_dtsize(desc);
		desc->page_index_max = desc->page_index;
		res = nfs_readdir_xdr_to_array(desc, &desc->page, 1, inode);
		if (res < 0)
			goto error;
	}
	res = nfs_readdir_search_array(desc);
	if (res == 0)
		return 0;
error:
	nfs_readdir_page_unlock_and_put_cached(desc);
	return res;
}

/* Search for desc->dir_cookie from the beginning of the page cache */
static inline
int readdir_search_pagecache(nfs_readdir_descriptor_t *desc)
{
	int res;

	if (desc->page_index == 0) {
		desc->current_index = 0;
		desc->prev_index = 0;
		desc->last_cookie = 0;
	}
	do {
		res = find_and_lock_cache_page(desc);
	} while (res == -EAGAIN);
	return res;
}

#define NFS_READDIR_CACHE_MISS_THRESHOLD (16UL)

/*
 * Once we've found the start of the dirent within a page: fill 'er up...
 */
static 
int nfs_do_filldir(nfs_readdir_descriptor_t *desc)
{
	struct file	*file = desc->file;
	int i = 0;
	int res = 0;
	struct nfs_cache_array *array = NULL;
	bool first_emit = !desc->dir_cookie;

	array = kmap(desc->page);
	for (i = desc->cache_entry_index; i < array->size; i++) {
		struct nfs_cache_array_entry *ent;

		ent = &array->array[i];
		if (!dir_emit(desc->ctx, ent->string.name, ent->string.len,
		    nfs_compat_user_ino64(ent->ino), ent->d_type)) {
			desc->eob = true;
			break;
		}
		if (i < (array->size-1))
			desc->dir_cookie = array->array[i+1].cookie;
		else
			desc->dir_cookie = array->last_cookie;
		if (nfs_readdir_use_cookie(file))
			desc->ctx->pos = desc->dir_cookie;
		else
			desc->ctx->pos++;
		if (desc->duped != 0)
			desc->duped = 1;
		if (first_emit && i > NFS_READDIR_CACHE_MISS_THRESHOLD + 1) {
			desc->eob = true;
			break;
		}
	}
	if (array->page_is_eof)
		desc->eof = !desc->eob;

	kunmap(desc->page);
	dfprintk(DIRCACHE, "NFS: nfs_do_filldir() filling ended @ cookie %Lu; returning = %d\n",
			(unsigned long long)desc->dir_cookie, res);
	return res;
}

/*
 * If we cannot find a cookie in our cache, we suspect that this is
 * because it points to a deleted file, so we ask the server to return
 * whatever it thinks is the next entry. We then feed this to filldir.
 * If all goes well, we should then be able to find our way round the
 * cache on the next call to readdir_search_pagecache();
 *
 * NOTE: we cannot add the anonymous page to the pagecache because
 *	 the data it contains might not be page aligned. Besides,
 *	 we should already have a complete representation of the
 *	 directory in the page cache by the time we get here.
 */
static inline
int uncached_readdir(nfs_readdir_descriptor_t *desc)
{
	struct page	**arrays;
	size_t		i, sz = 512;
	int		status = -ENOMEM;
	struct inode *inode = file_inode(desc->file);

	dfprintk(DIRCACHE, "NFS: uncached_readdir() searching for cookie %llu\n",
			(unsigned long long)desc->dir_cookie);

	arrays = kcalloc(sz, sizeof(*arrays), GFP_KERNEL);
	if (!arrays)
		goto out;
	arrays[0] = nfs_readdir_page_array_alloc(desc->dir_cookie, GFP_KERNEL);
	if (!arrays[0])
		goto out;

	desc->page_index = 0;
	desc->cache_entry_index = 0;
	desc->last_cookie = desc->dir_cookie;
	desc->duped = 0;
	desc->page_index_max = 0;

	status = nfs_readdir_xdr_to_array(desc, arrays, sz, inode);

	for (i = 0; !desc->eob && i < sz && arrays[i]; i++) {
		desc->page = arrays[i];
		status = nfs_do_filldir(desc);
	}
	desc->page = NULL;

	/*
	 * Grow the dtsize if we have to go back for more pages,
	 * or shrink it if we're reading too many.
	 */
	if (!desc->eof) {
		if (!desc->eob)
			nfs_grow_dtsize(desc);
		else if (desc->buffer_fills == 1 &&
			 i < (desc->page_index_max >> 1))
			nfs_shrink_dtsize(desc);
	}

	for (i = 0; i < sz && arrays[i]; i++)
		nfs_readdir_page_array_free(arrays[i]);
out:
	desc->page_index_max = -1;
	kfree(arrays);
	dfprintk(DIRCACHE, "NFS: %s: returns %d\n", __func__, status);
	return status;
}

/* The file offset position represents the dirent entry number.  A
   last cookie cache takes care of the common case of reading the
   whole directory.
 */
static int nfs_readdir(struct file *file, struct dir_context *ctx)
{
	struct dentry	*dentry = file_dentry(file);
	struct inode	*inode = d_inode(dentry);
	struct nfs_inode *nfsi = NFS_I(inode);
	struct nfs_open_dir_context *dir_ctx = file->private_data;
	struct nfs_readdir_descriptor *desc;
	pgoff_t page_index;
	int res;

	dfprintk(FILE, "NFS: readdir(%pD2) starting at cookie %llu\n",
			file, (long long)ctx->pos);
	nfs_inc_stats(inode, NFSIOS_VFSGETDENTS);

	/*
	 * ctx->pos points to the dirent entry number.
	 * *desc->dir_cookie has the cookie for the next entry. We have
	 * to either find the entry with the appropriate number or
	 * revalidate the cookie.
	 */
	if (ctx->pos == 0 || nfs_attribute_cache_expired(inode)) {
		res = nfs_revalidate_mapping(inode, file->f_mapping);
		if (res < 0)
			goto out;
	}

	res = -ENOMEM;
	desc = kzalloc(sizeof(*desc), GFP_KERNEL);
	if (!desc)
		goto out;
	desc->file = file;
	desc->ctx = ctx;
	desc->plus = nfs_use_readdirplus(inode, ctx);
	desc->page_index_max = -1;

	spin_lock(&file->f_lock);
	desc->dir_cookie = dir_ctx->dir_cookie;
	desc->dup_cookie = dir_ctx->dup_cookie;
	desc->duped = dir_ctx->duped;
	page_index = dir_ctx->page_index;
	desc->page_index = page_index;
	desc->last_cookie = dir_ctx->last_cookie;
	desc->attr_gencount = dir_ctx->attr_gencount;
	desc->eof = dir_ctx->eof;
	nfs_set_dtsize(desc, dir_ctx->dtsize);
<<<<<<< HEAD
=======
	cache_hits = atomic_xchg(&dir_ctx->cache_hits, 0);
	cache_misses = atomic_xchg(&dir_ctx->cache_misses, 0);
>>>>>>> 0d884253
	spin_unlock(&file->f_lock);

	if (desc->eof) {
		res = 0;
		goto out_free;
	}

<<<<<<< HEAD
	if (test_and_clear_bit(NFS_INO_FORCE_READDIR, &nfsi->flags) &&
	    list_is_singular(&nfsi->open_files))
		invalidate_mapping_pages(inode->i_mapping, page_index + 1, -1);
=======
	desc->plus = nfs_use_readdirplus(inode, ctx, cache_hits, cache_misses);
	nfs_readdir_handle_cache_misses(inode, desc, page_index, cache_misses);
>>>>>>> 0d884253

	do {
		res = readdir_search_pagecache(desc);

		if (res == -EBADCOOKIE) {
			res = 0;
			/* This means either end of directory */
			if (desc->dir_cookie && !desc->eof) {
				/* Or that the server has 'lost' a cookie */
				res = uncached_readdir(desc);
				if (res == 0)
					continue;
			}
			break;
		}
		if (res == -ETOOSMALL && desc->plus) {
			clear_bit(NFS_INO_ADVISE_RDPLUS, &NFS_I(inode)->flags);
			nfs_zap_caches(inode);
			desc->page_index = 0;
			desc->plus = false;
			desc->eof = false;
			continue;
		}
		if (res < 0)
			break;

		res = nfs_do_filldir(desc);
		nfs_readdir_page_unlock_and_put_cached(desc);
		if (res < 0)
			break;
	} while (!desc->eob && !desc->eof);

	spin_lock(&file->f_lock);
	dir_ctx->dir_cookie = desc->dir_cookie;
	dir_ctx->dup_cookie = desc->dup_cookie;
	dir_ctx->last_cookie = desc->last_cookie;
	dir_ctx->duped = desc->duped;
	dir_ctx->attr_gencount = desc->attr_gencount;
	dir_ctx->eof = desc->eof;
	dir_ctx->page_index = desc->page_index;
	dir_ctx->dtsize = desc->dtsize;
	spin_unlock(&file->f_lock);
out_free:
	kfree(desc);

out:
	if (res > 0)
		res = 0;
	dfprintk(FILE, "NFS: readdir(%pD2) returns %d\n", file, res);
	return res;
}

static loff_t nfs_llseek_dir(struct file *filp, loff_t offset, int whence)
{
	struct inode *inode = file_inode(filp);
	struct nfs_open_dir_context *dir_ctx = filp->private_data;

	dfprintk(FILE, "NFS: llseek dir(%pD2, %lld, %d)\n",
			filp, offset, whence);

	switch (whence) {
	default:
		return -EINVAL;
	case SEEK_SET:
		if (offset < 0)
			return -EINVAL;
		inode_lock(inode);
		break;
	case SEEK_CUR:
		if (offset == 0)
			return filp->f_pos;
		inode_lock(inode);
		offset += filp->f_pos;
		if (offset < 0) {
			inode_unlock(inode);
			return -EINVAL;
		}
	}
	if (offset != filp->f_pos) {
		filp->f_pos = offset;
		dir_ctx->page_index = 0;
		if (!nfs_readdir_use_cookie(filp))
			dir_ctx->dir_cookie = 0;
		else
			dir_ctx->dir_cookie = offset;
		dir_ctx->duped = 0;
		dir_ctx->eof = false;
	}
	inode_unlock(inode);
	return offset;
}

/*
 * All directory operations under NFS are synchronous, so fsync()
 * is a dummy operation.
 */
static int nfs_fsync_dir(struct file *filp, loff_t start, loff_t end,
			 int datasync)
{
	struct inode *inode = file_inode(filp);

	dfprintk(FILE, "NFS: fsync dir(%pD2) datasync %d\n", filp, datasync);

	inode_lock(inode);
	nfs_inc_stats(inode, NFSIOS_VFSFSYNC);
	inode_unlock(inode);
	return 0;
}

/**
 * nfs_force_lookup_revalidate - Mark the directory as having changed
 * @dir: pointer to directory inode
 *
 * This forces the revalidation code in nfs_lookup_revalidate() to do a
 * full lookup on all child dentries of 'dir' whenever a change occurs
 * on the server that might have invalidated our dcache.
 *
 * The caller should be holding dir->i_lock
 */
void nfs_force_lookup_revalidate(struct inode *dir)
{
	NFS_I(dir)->cache_change_attribute++;
}
EXPORT_SYMBOL_GPL(nfs_force_lookup_revalidate);

/*
 * A check for whether or not the parent directory has changed.
 * In the case it has, we assume that the dentries are untrustworthy
 * and may need to be looked up again.
 * If rcu_walk prevents us from performing a full check, return 0.
 */
static int nfs_check_verifier(struct inode *dir, struct dentry *dentry,
			      int rcu_walk)
{
	if (IS_ROOT(dentry))
		return 1;
	if (NFS_SERVER(dir)->flags & NFS_MOUNT_LOOKUP_CACHE_NONE)
		return 0;
	if (!nfs_verify_change_attribute(dir, dentry->d_time))
		return 0;
	/* Revalidate nfsi->cache_change_attribute before we declare a match */
	if (nfs_mapping_need_revalidate_inode(dir)) {
		if (rcu_walk)
			return 0;
		if (__nfs_revalidate_inode(NFS_SERVER(dir), dir) < 0)
			return 0;
	}
	if (!nfs_verify_change_attribute(dir, dentry->d_time))
		return 0;
	return 1;
}

/*
 * Use intent information to check whether or not we're going to do
 * an O_EXCL create using this path component.
 */
static int nfs_is_exclusive_create(struct inode *dir, unsigned int flags)
{
	if (NFS_PROTO(dir)->version == 2)
		return 0;
	return flags & LOOKUP_EXCL;
}

/*
 * Inode and filehandle revalidation for lookups.
 *
 * We force revalidation in the cases where the VFS sets LOOKUP_REVAL,
 * or if the intent information indicates that we're about to open this
 * particular file and the "nocto" mount flag is not set.
 *
 */
static
int nfs_lookup_verify_inode(struct inode *inode, unsigned int flags)
{
	struct nfs_server *server = NFS_SERVER(inode);
	int ret;

	if (IS_AUTOMOUNT(inode))
		return 0;

	if (flags & LOOKUP_OPEN) {
		switch (inode->i_mode & S_IFMT) {
		case S_IFREG:
			/* A NFSv4 OPEN will revalidate later */
			if (server->caps & NFS_CAP_ATOMIC_OPEN)
				goto out;
			/* Fallthrough */
		case S_IFDIR:
			if (server->flags & NFS_MOUNT_NOCTO)
				break;
			/* NFS close-to-open cache consistency validation */
			goto out_force;
		}
	}

	/* VFS wants an on-the-wire revalidation */
	if (flags & LOOKUP_REVAL)
		goto out_force;
out:
	return (inode->i_nlink == 0) ? -ESTALE : 0;
out_force:
	if (flags & LOOKUP_RCU)
		return -ECHILD;
	ret = __nfs_revalidate_inode(server, inode);
	if (ret != 0)
		return ret;
	goto out;
}

static void nfs_mark_dir_for_revalidate(struct inode *inode)
{
	struct nfs_inode *nfsi = NFS_I(inode);

	spin_lock(&inode->i_lock);
	nfsi->cache_validity |= NFS_INO_REVAL_PAGECACHE;
	spin_unlock(&inode->i_lock);
}

/*
 * We judge how long we want to trust negative
 * dentries by looking at the parent inode mtime.
 *
 * If parent mtime has changed, we revalidate, else we wait for a
 * period corresponding to the parent's attribute cache timeout value.
 *
 * If LOOKUP_RCU prevents us from performing a full check, return 1
 * suggesting a reval is needed.
 *
 * Note that when creating a new file, or looking up a rename target,
 * then it shouldn't be necessary to revalidate a negative dentry.
 */
static inline
int nfs_neg_need_reval(struct inode *dir, struct dentry *dentry,
		       unsigned int flags)
{
	if (flags & (LOOKUP_CREATE | LOOKUP_RENAME_TARGET))
		return 0;
	if (NFS_SERVER(dir)->flags & NFS_MOUNT_LOOKUP_CACHE_NONEG)
		return 1;
	return !nfs_check_verifier(dir, dentry, flags & LOOKUP_RCU);
}

static int
nfs_lookup_revalidate_done(struct inode *dir, struct dentry *dentry,
			   struct inode *inode, int error)
{
	switch (error) {
	case 1:
		dfprintk(LOOKUPCACHE, "NFS: %s(%pd2) is valid\n",
			__func__, dentry);
		return 1;
	case 0:
		/*
		 * We can't d_drop the root of a disconnected tree:
		 * its d_hash is on the s_anon list and d_drop() would hide
		 * it from shrink_dcache_for_unmount(), leading to busy
		 * inodes on unmount and further oopses.
		 */
		if (inode && IS_ROOT(dentry))
			return 1;
		dfprintk(LOOKUPCACHE, "NFS: %s(%pd2) is invalid\n",
				__func__, dentry);
		return 0;
	}
	dfprintk(LOOKUPCACHE, "NFS: %s(%pd2) lookup returned error %d\n",
				__func__, dentry, error);
	return error;
}

static int
nfs_lookup_revalidate_negative(struct inode *dir, struct dentry *dentry,
			       unsigned int flags)
{
	int ret = 1;
	if (nfs_neg_need_reval(dir, dentry, flags)) {
		if (flags & LOOKUP_RCU)
			return -ECHILD;
		ret = 0;
	}
	return nfs_lookup_revalidate_done(dir, dentry, NULL, ret);
}

static int
nfs_lookup_revalidate_delegated(struct inode *dir, struct dentry *dentry,
				struct inode *inode)
{
	nfs_set_verifier(dentry, nfs_save_change_attribute(dir));
	return nfs_lookup_revalidate_done(dir, dentry, inode, 1);
}

static int
nfs_lookup_revalidate_dentry(struct inode *dir, struct dentry *dentry,
			     struct inode *inode)
{
	struct nfs_fh *fhandle;
	struct nfs_fattr *fattr;
	struct nfs4_label *label;
	unsigned long dir_verifier;
	int ret;

	ret = -ENOMEM;
	fhandle = nfs_alloc_fhandle();
	fattr = nfs_alloc_fattr();
	label = nfs4_label_alloc(NFS_SERVER(inode), GFP_KERNEL);
	if (fhandle == NULL || fattr == NULL || IS_ERR(label))
		goto out;

	dir_verifier = nfs_save_change_attribute(dir);
	ret = NFS_PROTO(dir)->lookup(dir, &dentry->d_name, fhandle, fattr, label);
	if (ret < 0) {
		if (ret == -ESTALE || ret == -ENOENT)
			ret = 0;
		goto out;
	}
	ret = 0;
	if (nfs_compare_fh(NFS_FH(inode), fhandle))
		goto out;
	if (nfs_refresh_inode(inode, fattr) < 0)
		goto out;

	nfs_setsecurity(inode, fattr, label);
	nfs_set_verifier(dentry, dir_verifier);

	/* set a readdirplus hint that we had a cache miss */
	nfs_force_use_readdirplus(dir);
	ret = 1;
out:
	nfs_free_fattr(fattr);
	nfs_free_fhandle(fhandle);
	nfs4_label_free(label);

	/*
	 * If the lookup failed despite the dentry change attribute being
	 * a match, then we should revalidate the directory cache.
	 */
	if (!ret && nfs_verify_change_attribute(dir, dentry->d_time))
		nfs_mark_dir_for_revalidate(dir);
	return nfs_lookup_revalidate_done(dir, dentry, inode, ret);
}

/*
 * This is called every time the dcache has a lookup hit,
 * and we should check whether we can really trust that
 * lookup.
 *
 * NOTE! The hit can be a negative hit too, don't assume
 * we have an inode!
 *
 * If the parent directory is seen to have changed, we throw out the
 * cached dentry and do a new lookup.
 */
static int
nfs_do_lookup_revalidate(struct inode *dir, struct dentry *dentry,
			 unsigned int flags)
{
	struct inode *inode;
	int error = 0;

	nfs_inc_stats(dir, NFSIOS_DENTRYREVALIDATE);
	inode = d_inode(dentry);

	if (!inode)
		return nfs_lookup_revalidate_negative(dir, dentry, flags);

	if (is_bad_inode(inode)) {
		dfprintk(LOOKUPCACHE, "%s: %pd2 has dud inode\n",
				__func__, dentry);
		goto out_bad;
	}

	if (NFS_PROTO(dir)->have_delegation(inode, FMODE_READ))
		return nfs_lookup_revalidate_delegated(dir, dentry, inode);

	/* Force a full look up iff the parent directory has changed */
	if (!(flags & (LOOKUP_EXCL | LOOKUP_REVAL)) &&
	    nfs_check_verifier(dir, dentry, flags & LOOKUP_RCU)) {
		error = nfs_lookup_verify_inode(inode, flags);
		if (error) {
			if (error == -ESTALE) {
				nfs_mark_dir_for_revalidate(dir);
				error = 0;
			}
			goto out_bad;
		}
		nfs_advise_use_readdirplus(dir);
		goto out_valid;
	}

	if (flags & LOOKUP_RCU)
		return -ECHILD;

	if (NFS_STALE(inode))
		goto out_bad;

	trace_nfs_lookup_revalidate_enter(dir, dentry, flags);
	error = nfs_lookup_revalidate_dentry(dir, dentry, inode);
	trace_nfs_lookup_revalidate_exit(dir, dentry, flags, error);
	return error;
out_valid:
	return nfs_lookup_revalidate_done(dir, dentry, inode, 1);
out_bad:
	if (flags & LOOKUP_RCU)
		return -ECHILD;
	return nfs_lookup_revalidate_done(dir, dentry, inode, error);
}

static int
__nfs_lookup_revalidate(struct dentry *dentry, unsigned int flags,
			int (*reval)(struct inode *, struct dentry *, unsigned int))
{
	struct dentry *parent;
	struct inode *dir;
	int ret;

	if (flags & LOOKUP_RCU) {
		parent = READ_ONCE(dentry->d_parent);
		dir = d_inode_rcu(parent);
		if (!dir)
			return -ECHILD;
		ret = reval(dir, dentry, flags);
		if (parent != READ_ONCE(dentry->d_parent))
			return -ECHILD;
	} else {
		parent = dget_parent(dentry);
		ret = reval(d_inode(parent), dentry, flags);
		dput(parent);
	}
	return ret;
}

static int nfs_lookup_revalidate(struct dentry *dentry, unsigned int flags)
{
	return __nfs_lookup_revalidate(dentry, flags, nfs_do_lookup_revalidate);
}

/*
 * A weaker form of d_revalidate for revalidating just the d_inode(dentry)
 * when we don't really care about the dentry name. This is called when a
 * pathwalk ends on a dentry that was not found via a normal lookup in the
 * parent dir (e.g.: ".", "..", procfs symlinks or mountpoint traversals).
 *
 * In this situation, we just want to verify that the inode itself is OK
 * since the dentry might have changed on the server.
 */
static int nfs_weak_revalidate(struct dentry *dentry, unsigned int flags)
{
	struct inode *inode = d_inode(dentry);
	int error = 0;

	/*
	 * I believe we can only get a negative dentry here in the case of a
	 * procfs-style symlink. Just assume it's correct for now, but we may
	 * eventually need to do something more here.
	 */
	if (!inode) {
		dfprintk(LOOKUPCACHE, "%s: %pd2 has negative inode\n",
				__func__, dentry);
		return 1;
	}

	if (is_bad_inode(inode)) {
		dfprintk(LOOKUPCACHE, "%s: %pd2 has dud inode\n",
				__func__, dentry);
		return 0;
	}

	error = nfs_lookup_verify_inode(inode, flags);
	dfprintk(LOOKUPCACHE, "NFS: %s: inode %lu is %s\n",
			__func__, inode->i_ino, error ? "invalid" : "valid");
	return !error;
}

/*
 * This is called from dput() when d_count is going to 0.
 */
static int nfs_dentry_delete(const struct dentry *dentry)
{
	dfprintk(VFS, "NFS: dentry_delete(%pd2, %x)\n",
		dentry, dentry->d_flags);

	/* Unhash any dentry with a stale inode */
	if (d_really_is_positive(dentry) && NFS_STALE(d_inode(dentry)))
		return 1;

	if (dentry->d_flags & DCACHE_NFSFS_RENAMED) {
		/* Unhash it, so that ->d_iput() would be called */
		return 1;
	}
	if (!(dentry->d_sb->s_flags & SB_ACTIVE)) {
		/* Unhash it, so that ancestors of killed async unlink
		 * files will be cleaned up during umount */
		return 1;
	}
	return 0;

}

/* Ensure that we revalidate inode->i_nlink */
static void nfs_drop_nlink(struct inode *inode)
{
	spin_lock(&inode->i_lock);
	/* drop the inode if we're reasonably sure this is the last link */
	if (inode->i_nlink > 0)
		drop_nlink(inode);
	NFS_I(inode)->attr_gencount = nfs_inc_attr_generation_counter();
	NFS_I(inode)->cache_validity |= NFS_INO_INVALID_CHANGE
		| NFS_INO_INVALID_CTIME
		| NFS_INO_INVALID_OTHER
		| NFS_INO_REVAL_FORCED;
	spin_unlock(&inode->i_lock);
}

/*
 * Called when the dentry loses inode.
 * We use it to clean up silly-renamed files.
 */
static void nfs_dentry_iput(struct dentry *dentry, struct inode *inode)
{
	if (dentry->d_flags & DCACHE_NFSFS_RENAMED) {
		nfs_complete_unlink(dentry, inode);
		nfs_drop_nlink(inode);
	}
	iput(inode);
}

static void nfs_d_release(struct dentry *dentry)
{
	/* free cached devname value, if it survived that far */
	if (unlikely(dentry->d_fsdata)) {
		if (dentry->d_flags & DCACHE_NFSFS_RENAMED)
			WARN_ON(1);
		else
			kfree(dentry->d_fsdata);
	}
}

const struct dentry_operations nfs_dentry_operations = {
	.d_revalidate	= nfs_lookup_revalidate,
	.d_weak_revalidate	= nfs_weak_revalidate,
	.d_delete	= nfs_dentry_delete,
	.d_iput		= nfs_dentry_iput,
	.d_automount	= nfs_d_automount,
	.d_release	= nfs_d_release,
};
EXPORT_SYMBOL_GPL(nfs_dentry_operations);

struct dentry *nfs_lookup(struct inode *dir, struct dentry * dentry, unsigned int flags)
{
	struct dentry *res;
	struct inode *inode = NULL;
	struct nfs_fh *fhandle = NULL;
	struct nfs_fattr *fattr = NULL;
	struct nfs4_label *label = NULL;
	unsigned long dir_verifier;
	int error;

	dfprintk(VFS, "NFS: lookup(%pd2)\n", dentry);
	nfs_inc_stats(dir, NFSIOS_VFSLOOKUP);

	if (unlikely(dentry->d_name.len > NFS_SERVER(dir)->namelen))
		return ERR_PTR(-ENAMETOOLONG);

	/*
	 * If we're doing an exclusive create, optimize away the lookup
	 * but don't hash the dentry.
	 */
	if (nfs_is_exclusive_create(dir, flags) || flags & LOOKUP_RENAME_TARGET)
		return NULL;

	res = ERR_PTR(-ENOMEM);
	fhandle = nfs_alloc_fhandle();
	fattr = nfs_alloc_fattr();
	if (fhandle == NULL || fattr == NULL)
		goto out;

	label = nfs4_label_alloc(NFS_SERVER(dir), GFP_NOWAIT);
	if (IS_ERR(label))
		goto out;

	dir_verifier = nfs_save_change_attribute(dir);
	trace_nfs_lookup_enter(dir, dentry, flags);
	error = NFS_PROTO(dir)->lookup(dir, &dentry->d_name, fhandle, fattr, label);
	if (error == -ENOENT)
		goto no_entry;
	if (error < 0) {
		res = ERR_PTR(error);
		goto out_label;
	}
	inode = nfs_fhget(dentry->d_sb, fhandle, fattr, label);
	res = ERR_CAST(inode);
	if (IS_ERR(res))
		goto out_label;

	/* Notify readdir to use READDIRPLUS */
	nfs_force_use_readdirplus(dir);

no_entry:
	res = d_splice_alias(inode, dentry);
	if (res != NULL) {
		if (IS_ERR(res))
			goto out_label;
		dentry = res;
	}
	nfs_set_verifier(dentry, dir_verifier);
out_label:
	trace_nfs_lookup_exit(dir, dentry, flags, error);
	nfs4_label_free(label);
out:
	nfs_free_fattr(fattr);
	nfs_free_fhandle(fhandle);
	return res;
}
EXPORT_SYMBOL_GPL(nfs_lookup);

#if IS_ENABLED(CONFIG_NFS_V4)
static int nfs4_lookup_revalidate(struct dentry *, unsigned int);

const struct dentry_operations nfs4_dentry_operations = {
	.d_revalidate	= nfs4_lookup_revalidate,
	.d_weak_revalidate	= nfs_weak_revalidate,
	.d_delete	= nfs_dentry_delete,
	.d_iput		= nfs_dentry_iput,
	.d_automount	= nfs_d_automount,
	.d_release	= nfs_d_release,
};
EXPORT_SYMBOL_GPL(nfs4_dentry_operations);

static struct nfs_open_context *create_nfs_open_context(struct dentry *dentry, int open_flags, struct file *filp)
{
	return alloc_nfs_open_context(dentry, flags_to_mode(open_flags), filp);
}

static int do_open(struct inode *inode, struct file *filp)
{
	nfs_fscache_open_file(inode, filp);
	return 0;
}

static int nfs_finish_open(struct nfs_open_context *ctx,
			   struct dentry *dentry,
			   struct file *file, unsigned open_flags)
{
	int err;

	err = finish_open(file, dentry, do_open);
	if (err)
		goto out;
	if (S_ISREG(file->f_path.dentry->d_inode->i_mode))
		nfs_file_set_open_context(file, ctx);
	else
		err = -EOPENSTALE;
out:
	return err;
}

int nfs_atomic_open(struct inode *dir, struct dentry *dentry,
		    struct file *file, unsigned open_flags,
		    umode_t mode)
{
	DECLARE_SWAIT_QUEUE_HEAD_ONSTACK(wq);
	struct nfs_open_context *ctx;
	struct dentry *res;
	struct iattr attr = { .ia_valid = ATTR_OPEN };
	struct inode *inode;
	unsigned int lookup_flags = 0;
	bool switched = false;
	int created = 0;
	int err;

	/* Expect a negative dentry */
	BUG_ON(d_inode(dentry));

	dfprintk(VFS, "NFS: atomic_open(%s/%lu), %pd\n",
			dir->i_sb->s_id, dir->i_ino, dentry);

	err = nfs_check_flags(open_flags);
	if (err)
		return err;

	/* NFS only supports OPEN on regular files */
	if ((open_flags & O_DIRECTORY)) {
		if (!d_in_lookup(dentry)) {
			/*
			 * Hashed negative dentry with O_DIRECTORY: dentry was
			 * revalidated and is fine, no need to perform lookup
			 * again
			 */
			return -ENOENT;
		}
		lookup_flags = LOOKUP_OPEN|LOOKUP_DIRECTORY;
		goto no_open;
	}

	if (dentry->d_name.len > NFS_SERVER(dir)->namelen)
		return -ENAMETOOLONG;

	if (open_flags & O_CREAT) {
		struct nfs_server *server = NFS_SERVER(dir);

		if (!(server->attr_bitmask[2] & FATTR4_WORD2_MODE_UMASK))
			mode &= ~current_umask();

		attr.ia_valid |= ATTR_MODE;
		attr.ia_mode = mode;
	}
	if (open_flags & O_TRUNC) {
		attr.ia_valid |= ATTR_SIZE;
		attr.ia_size = 0;
	}

	if (!(open_flags & O_CREAT) && !d_in_lookup(dentry)) {
		d_drop(dentry);
		switched = true;
		dentry = d_alloc_parallel(dentry->d_parent,
					  &dentry->d_name, &wq);
		if (IS_ERR(dentry))
			return PTR_ERR(dentry);
		if (unlikely(!d_in_lookup(dentry)))
			return finish_no_open(file, dentry);
	}

	ctx = create_nfs_open_context(dentry, open_flags, file);
	err = PTR_ERR(ctx);
	if (IS_ERR(ctx))
		goto out;

	trace_nfs_atomic_open_enter(dir, ctx, open_flags);
	inode = NFS_PROTO(dir)->open_context(dir, ctx, open_flags, &attr, &created);
	if (created)
		file->f_mode |= FMODE_CREATED;
	if (IS_ERR(inode)) {
		err = PTR_ERR(inode);
		trace_nfs_atomic_open_exit(dir, ctx, open_flags, err);
		put_nfs_open_context(ctx);
		d_drop(dentry);
		switch (err) {
		case -ENOENT:
			d_splice_alias(NULL, dentry);
			nfs_set_verifier(dentry, nfs_save_change_attribute(dir));
			break;
		case -EISDIR:
		case -ENOTDIR:
			goto no_open;
		case -ELOOP:
			if (!(open_flags & O_NOFOLLOW))
				goto no_open;
			break;
			/* case -EINVAL: */
		default:
			break;
		}
		goto out;
	}

	err = nfs_finish_open(ctx, ctx->dentry, file, open_flags);
	trace_nfs_atomic_open_exit(dir, ctx, open_flags, err);
	put_nfs_open_context(ctx);
out:
	if (unlikely(switched)) {
		d_lookup_done(dentry);
		dput(dentry);
	}
	return err;

no_open:
	res = nfs_lookup(dir, dentry, lookup_flags);
	if (!res) {
		inode = d_inode(dentry);
		if ((lookup_flags & LOOKUP_DIRECTORY) && inode &&
		    !(S_ISDIR(inode->i_mode) || S_ISLNK(inode->i_mode)))
			res = ERR_PTR(-ENOTDIR);
		else if (inode && S_ISREG(inode->i_mode))
			res = ERR_PTR(-EOPENSTALE);
	} else if (!IS_ERR(res)) {
		inode = d_inode(res);
		if ((lookup_flags & LOOKUP_DIRECTORY) && inode &&
		    !(S_ISDIR(inode->i_mode) || S_ISLNK(inode->i_mode))) {
			dput(res);
			res = ERR_PTR(-ENOTDIR);
		} else if (inode && S_ISREG(inode->i_mode)) {
			dput(res);
			res = ERR_PTR(-EOPENSTALE);
		}
	}
	if (switched) {
		d_lookup_done(dentry);
		if (!res)
			res = dentry;
		else
			dput(dentry);
	}
	if (IS_ERR(res))
		return PTR_ERR(res);
	return finish_no_open(file, res);
}
EXPORT_SYMBOL_GPL(nfs_atomic_open);

static int
nfs4_do_lookup_revalidate(struct inode *dir, struct dentry *dentry,
			  unsigned int flags)
{
	struct inode *inode;

	if (!(flags & LOOKUP_OPEN) || (flags & LOOKUP_DIRECTORY))
		goto full_reval;
	if (d_mountpoint(dentry))
		goto full_reval;

	inode = d_inode(dentry);

	/* We can't create new files in nfs_open_revalidate(), so we
	 * optimize away revalidation of negative dentries.
	 */
	if (inode == NULL)
		goto full_reval;

	if (NFS_PROTO(dir)->have_delegation(inode, FMODE_READ))
		return nfs_lookup_revalidate_delegated(dir, dentry, inode);

	/* NFS only supports OPEN on regular files */
	if (!S_ISREG(inode->i_mode))
		goto full_reval;

	/* We cannot do exclusive creation on a positive dentry */
	if (flags & (LOOKUP_EXCL | LOOKUP_REVAL))
		goto reval_dentry;

	/* Check if the directory changed */
	if (!nfs_check_verifier(dir, dentry, flags & LOOKUP_RCU))
		goto reval_dentry;

	/* Let f_op->open() actually open (and revalidate) the file */
	return 1;
reval_dentry:
	if (flags & LOOKUP_RCU)
		return -ECHILD;
	return nfs_lookup_revalidate_dentry(dir, dentry, inode);

full_reval:
	return nfs_do_lookup_revalidate(dir, dentry, flags);
}

static int nfs4_lookup_revalidate(struct dentry *dentry, unsigned int flags)
{
	return __nfs_lookup_revalidate(dentry, flags,
			nfs4_do_lookup_revalidate);
}

#endif /* CONFIG_NFSV4 */

struct dentry *
nfs_add_or_obtain(struct dentry *dentry, struct nfs_fh *fhandle,
				struct nfs_fattr *fattr,
				struct nfs4_label *label)
{
	struct dentry *parent = dget_parent(dentry);
	struct inode *dir = d_inode(parent);
	struct inode *inode;
	struct dentry *d = NULL;
	int error;

	d_drop(dentry);

	/* We may have been initialized further down */
	if (d_really_is_positive(dentry))
		goto out;

	if (fhandle->size == 0) {
		error = NFS_PROTO(dir)->lookup(dir, &dentry->d_name, fhandle, fattr, NULL);
		if (error)
			goto out_error;
	}
	nfs_set_verifier(dentry, nfs_save_change_attribute(dir));
	if (!(fattr->valid & NFS_ATTR_FATTR)) {
		struct nfs_server *server = NFS_SB(dentry->d_sb);
		error = server->nfs_client->rpc_ops->getattr(server, fhandle,
				fattr, NULL, NULL);
		if (error < 0)
			goto out_error;
	}
	inode = nfs_fhget(dentry->d_sb, fhandle, fattr, label);
	d = d_splice_alias(inode, dentry);
out:
	dput(parent);
	return d;
out_error:
	d = ERR_PTR(error);
	goto out;
}
EXPORT_SYMBOL_GPL(nfs_add_or_obtain);

/*
 * Code common to create, mkdir, and mknod.
 */
int nfs_instantiate(struct dentry *dentry, struct nfs_fh *fhandle,
				struct nfs_fattr *fattr,
				struct nfs4_label *label)
{
	struct dentry *d;

	d = nfs_add_or_obtain(dentry, fhandle, fattr, label);
	if (IS_ERR(d))
		return PTR_ERR(d);

	/* Callers don't care */
	dput(d);
	return 0;
}
EXPORT_SYMBOL_GPL(nfs_instantiate);

/*
 * Following a failed create operation, we drop the dentry rather
 * than retain a negative dentry. This avoids a problem in the event
 * that the operation succeeded on the server, but an error in the
 * reply path made it appear to have failed.
 */
int nfs_create(struct inode *dir, struct dentry *dentry,
		umode_t mode, bool excl)
{
	struct iattr attr;
	int open_flags = excl ? O_CREAT | O_EXCL : O_CREAT;
	int error;

	dfprintk(VFS, "NFS: create(%s/%lu), %pd\n",
			dir->i_sb->s_id, dir->i_ino, dentry);

	attr.ia_mode = mode;
	attr.ia_valid = ATTR_MODE;

	trace_nfs_create_enter(dir, dentry, open_flags);
	error = NFS_PROTO(dir)->create(dir, dentry, &attr, open_flags);
	trace_nfs_create_exit(dir, dentry, open_flags, error);
	if (error != 0)
		goto out_err;
	return 0;
out_err:
	d_drop(dentry);
	return error;
}
EXPORT_SYMBOL_GPL(nfs_create);

/*
 * See comments for nfs_proc_create regarding failed operations.
 */
int
nfs_mknod(struct inode *dir, struct dentry *dentry, umode_t mode, dev_t rdev)
{
	struct iattr attr;
	int status;

	dfprintk(VFS, "NFS: mknod(%s/%lu), %pd\n",
			dir->i_sb->s_id, dir->i_ino, dentry);

	attr.ia_mode = mode;
	attr.ia_valid = ATTR_MODE;

	trace_nfs_mknod_enter(dir, dentry);
	status = NFS_PROTO(dir)->mknod(dir, dentry, &attr, rdev);
	trace_nfs_mknod_exit(dir, dentry, status);
	if (status != 0)
		goto out_err;
	return 0;
out_err:
	d_drop(dentry);
	return status;
}
EXPORT_SYMBOL_GPL(nfs_mknod);

/*
 * See comments for nfs_proc_create regarding failed operations.
 */
int nfs_mkdir(struct inode *dir, struct dentry *dentry, umode_t mode)
{
	struct iattr attr;
	int error;

	dfprintk(VFS, "NFS: mkdir(%s/%lu), %pd\n",
			dir->i_sb->s_id, dir->i_ino, dentry);

	attr.ia_valid = ATTR_MODE;
	attr.ia_mode = mode | S_IFDIR;

	trace_nfs_mkdir_enter(dir, dentry);
	error = NFS_PROTO(dir)->mkdir(dir, dentry, &attr);
	trace_nfs_mkdir_exit(dir, dentry, error);
	if (error != 0)
		goto out_err;
	return 0;
out_err:
	d_drop(dentry);
	return error;
}
EXPORT_SYMBOL_GPL(nfs_mkdir);

static void nfs_dentry_handle_enoent(struct dentry *dentry)
{
	if (simple_positive(dentry))
		d_delete(dentry);
}

int nfs_rmdir(struct inode *dir, struct dentry *dentry)
{
	int error;

	dfprintk(VFS, "NFS: rmdir(%s/%lu), %pd\n",
			dir->i_sb->s_id, dir->i_ino, dentry);

	trace_nfs_rmdir_enter(dir, dentry);
	if (d_really_is_positive(dentry)) {
#ifdef CONFIG_PREEMPT_RT
		down(&NFS_I(d_inode(dentry))->rmdir_sem);
#else
		down_write(&NFS_I(d_inode(dentry))->rmdir_sem);
#endif
		error = NFS_PROTO(dir)->rmdir(dir, &dentry->d_name);
		/* Ensure the VFS deletes this inode */
		switch (error) {
		case 0:
			clear_nlink(d_inode(dentry));
			break;
		case -ENOENT:
			nfs_dentry_handle_enoent(dentry);
		}
#ifdef CONFIG_PREEMPT_RT
		up(&NFS_I(d_inode(dentry))->rmdir_sem);
#else
		up_write(&NFS_I(d_inode(dentry))->rmdir_sem);
#endif
	} else
		error = NFS_PROTO(dir)->rmdir(dir, &dentry->d_name);
	trace_nfs_rmdir_exit(dir, dentry, error);

	return error;
}
EXPORT_SYMBOL_GPL(nfs_rmdir);

/*
 * Remove a file after making sure there are no pending writes,
 * and after checking that the file has only one user. 
 *
 * We invalidate the attribute cache and free the inode prior to the operation
 * to avoid possible races if the server reuses the inode.
 */
static int nfs_safe_remove(struct dentry *dentry)
{
	struct inode *dir = d_inode(dentry->d_parent);
	struct inode *inode = d_inode(dentry);
	int error = -EBUSY;
		
	dfprintk(VFS, "NFS: safe_remove(%pd2)\n", dentry);

	/* If the dentry was sillyrenamed, we simply call d_delete() */
	if (dentry->d_flags & DCACHE_NFSFS_RENAMED) {
		error = 0;
		goto out;
	}

	trace_nfs_remove_enter(dir, dentry);
	if (inode != NULL) {
		error = NFS_PROTO(dir)->remove(dir, dentry);
		if (error == 0)
			nfs_drop_nlink(inode);
	} else
		error = NFS_PROTO(dir)->remove(dir, dentry);
	if (error == -ENOENT)
		nfs_dentry_handle_enoent(dentry);
	trace_nfs_remove_exit(dir, dentry, error);
out:
	return error;
}

/*  We do silly rename. In case sillyrename() returns -EBUSY, the inode
 *  belongs to an active ".nfs..." file and we return -EBUSY.
 *
 *  If sillyrename() returns 0, we do nothing, otherwise we unlink.
 */
int nfs_unlink(struct inode *dir, struct dentry *dentry)
{
	int error;
	int need_rehash = 0;

	dfprintk(VFS, "NFS: unlink(%s/%lu, %pd)\n", dir->i_sb->s_id,
		dir->i_ino, dentry);

	trace_nfs_unlink_enter(dir, dentry);
	spin_lock(&dentry->d_lock);
	if (d_count(dentry) > 1) {
		spin_unlock(&dentry->d_lock);
		/* Start asynchronous writeout of the inode */
		write_inode_now(d_inode(dentry), 0);
		error = nfs_sillyrename(dir, dentry);
		goto out;
	}
	if (!d_unhashed(dentry)) {
		__d_drop(dentry);
		need_rehash = 1;
	}
	spin_unlock(&dentry->d_lock);
	error = nfs_safe_remove(dentry);
	if (!error || error == -ENOENT) {
		nfs_set_verifier(dentry, nfs_save_change_attribute(dir));
	} else if (need_rehash)
		d_rehash(dentry);
out:
	trace_nfs_unlink_exit(dir, dentry, error);
	return error;
}
EXPORT_SYMBOL_GPL(nfs_unlink);

/*
 * To create a symbolic link, most file systems instantiate a new inode,
 * add a page to it containing the path, then write it out to the disk
 * using prepare_write/commit_write.
 *
 * Unfortunately the NFS client can't create the in-core inode first
 * because it needs a file handle to create an in-core inode (see
 * fs/nfs/inode.c:nfs_fhget).  We only have a file handle *after* the
 * symlink request has completed on the server.
 *
 * So instead we allocate a raw page, copy the symname into it, then do
 * the SYMLINK request with the page as the buffer.  If it succeeds, we
 * now have a new file handle and can instantiate an in-core NFS inode
 * and move the raw page into its mapping.
 */
int nfs_symlink(struct inode *dir, struct dentry *dentry, const char *symname)
{
	struct page *page;
	char *kaddr;
	struct iattr attr;
	unsigned int pathlen = strlen(symname);
	int error;

	dfprintk(VFS, "NFS: symlink(%s/%lu, %pd, %s)\n", dir->i_sb->s_id,
		dir->i_ino, dentry, symname);

	if (pathlen > PAGE_SIZE)
		return -ENAMETOOLONG;

	attr.ia_mode = S_IFLNK | S_IRWXUGO;
	attr.ia_valid = ATTR_MODE;

	page = alloc_page(GFP_USER);
	if (!page)
		return -ENOMEM;

	kaddr = page_address(page);
	memcpy(kaddr, symname, pathlen);
	if (pathlen < PAGE_SIZE)
		memset(kaddr + pathlen, 0, PAGE_SIZE - pathlen);

	trace_nfs_symlink_enter(dir, dentry);
	error = NFS_PROTO(dir)->symlink(dir, dentry, page, pathlen, &attr);
	trace_nfs_symlink_exit(dir, dentry, error);
	if (error != 0) {
		dfprintk(VFS, "NFS: symlink(%s/%lu, %pd, %s) error %d\n",
			dir->i_sb->s_id, dir->i_ino,
			dentry, symname, error);
		d_drop(dentry);
		__free_page(page);
		return error;
	}

	/*
	 * No big deal if we can't add this page to the page cache here.
	 * READLINK will get the missing page from the server if needed.
	 */
	if (!add_to_page_cache_lru(page, d_inode(dentry)->i_mapping, 0,
							GFP_KERNEL)) {
		SetPageUptodate(page);
		unlock_page(page);
		/*
		 * add_to_page_cache_lru() grabs an extra page refcount.
		 * Drop it here to avoid leaking this page later.
		 */
		put_page(page);
	} else
		__free_page(page);

	return 0;
}
EXPORT_SYMBOL_GPL(nfs_symlink);

int
nfs_link(struct dentry *old_dentry, struct inode *dir, struct dentry *dentry)
{
	struct inode *inode = d_inode(old_dentry);
	int error;

	dfprintk(VFS, "NFS: link(%pd2 -> %pd2)\n",
		old_dentry, dentry);

	trace_nfs_link_enter(inode, dir, dentry);
	d_drop(dentry);
	if (S_ISREG(inode->i_mode))
		nfs_sync_inode(inode);
	error = NFS_PROTO(dir)->link(inode, dir, &dentry->d_name);
	if (error == 0) {
		ihold(inode);
		d_add(dentry, inode);
	}
	trace_nfs_link_exit(inode, dir, dentry, error);
	return error;
}
EXPORT_SYMBOL_GPL(nfs_link);

/*
 * RENAME
 * FIXME: Some nfsds, like the Linux user space nfsd, may generate a
 * different file handle for the same inode after a rename (e.g. when
 * moving to a different directory). A fail-safe method to do so would
 * be to look up old_dir/old_name, create a link to new_dir/new_name and
 * rename the old file using the sillyrename stuff. This way, the original
 * file in old_dir will go away when the last process iput()s the inode.
 *
 * FIXED.
 * 
 * It actually works quite well. One needs to have the possibility for
 * at least one ".nfs..." file in each directory the file ever gets
 * moved or linked to which happens automagically with the new
 * implementation that only depends on the dcache stuff instead of
 * using the inode layer
 *
 * Unfortunately, things are a little more complicated than indicated
 * above. For a cross-directory move, we want to make sure we can get
 * rid of the old inode after the operation.  This means there must be
 * no pending writes (if it's a file), and the use count must be 1.
 * If these conditions are met, we can drop the dentries before doing
 * the rename.
 */
int nfs_rename(struct inode *old_dir, struct dentry *old_dentry,
	       struct inode *new_dir, struct dentry *new_dentry,
	       unsigned int flags)
{
	struct inode *old_inode = d_inode(old_dentry);
	struct inode *new_inode = d_inode(new_dentry);
	struct dentry *dentry = NULL, *rehash = NULL;
	struct rpc_task *task;
	int error = -EBUSY;

	if (flags)
		return -EINVAL;

	dfprintk(VFS, "NFS: rename(%pd2 -> %pd2, ct=%d)\n",
		 old_dentry, new_dentry,
		 d_count(new_dentry));

	trace_nfs_rename_enter(old_dir, old_dentry, new_dir, new_dentry);
	/*
	 * For non-directories, check whether the target is busy and if so,
	 * make a copy of the dentry and then do a silly-rename. If the
	 * silly-rename succeeds, the copied dentry is hashed and becomes
	 * the new target.
	 */
	if (new_inode && !S_ISDIR(new_inode->i_mode)) {
		/*
		 * To prevent any new references to the target during the
		 * rename, we unhash the dentry in advance.
		 */
		if (!d_unhashed(new_dentry)) {
			d_drop(new_dentry);
			rehash = new_dentry;
		}

		if (d_count(new_dentry) > 2) {
			int err;

			/* copy the target dentry's name */
			dentry = d_alloc(new_dentry->d_parent,
					 &new_dentry->d_name);
			if (!dentry)
				goto out;

			/* silly-rename the existing target ... */
			err = nfs_sillyrename(new_dir, new_dentry);
			if (err)
				goto out;

			new_dentry = dentry;
			rehash = NULL;
			new_inode = NULL;
		}
	}

	if (S_ISREG(old_inode->i_mode))
		nfs_sync_inode(old_inode);
	task = nfs_async_rename(old_dir, new_dir, old_dentry, new_dentry, NULL);
	if (IS_ERR(task)) {
		error = PTR_ERR(task);
		goto out;
	}

	error = rpc_wait_for_completion_task(task);
	if (error != 0) {
		((struct nfs_renamedata *)task->tk_calldata)->cancelled = 1;
		/* Paired with the atomic_dec_and_test() barrier in rpc_do_put_task() */
		smp_wmb();
	} else
		error = task->tk_status;
	rpc_put_task(task);
	/* Ensure the inode attributes are revalidated */
	if (error == 0) {
		spin_lock(&old_inode->i_lock);
		NFS_I(old_inode)->attr_gencount = nfs_inc_attr_generation_counter();
		NFS_I(old_inode)->cache_validity |= NFS_INO_INVALID_CHANGE
			| NFS_INO_INVALID_CTIME
			| NFS_INO_REVAL_FORCED;
		spin_unlock(&old_inode->i_lock);
	}
out:
	if (rehash)
		d_rehash(rehash);
	trace_nfs_rename_exit(old_dir, old_dentry,
			new_dir, new_dentry, error);
	if (!error) {
		if (new_inode != NULL)
			nfs_drop_nlink(new_inode);
		/*
		 * The d_move() should be here instead of in an async RPC completion
		 * handler because we need the proper locks to move the dentry.  If
		 * we're interrupted by a signal, the async RPC completion handler
		 * should mark the directories for revalidation.
		 */
		d_move(old_dentry, new_dentry);
		nfs_set_verifier(old_dentry,
					nfs_save_change_attribute(new_dir));
	} else if (error == -ENOENT)
		nfs_dentry_handle_enoent(old_dentry);

	/* new dentry created? */
	if (dentry)
		dput(dentry);
	return error;
}
EXPORT_SYMBOL_GPL(nfs_rename);

static DEFINE_SPINLOCK(nfs_access_lru_lock);
static LIST_HEAD(nfs_access_lru_list);
static atomic_long_t nfs_access_nr_entries;

static unsigned long nfs_access_max_cachesize = ULONG_MAX;
module_param(nfs_access_max_cachesize, ulong, 0644);
MODULE_PARM_DESC(nfs_access_max_cachesize, "NFS access maximum total cache length");

static void nfs_access_free_entry(struct nfs_access_entry *entry)
{
	put_group_info(entry->group_info);
	kfree_rcu(entry, rcu_head);
	smp_mb__before_atomic();
	atomic_long_dec(&nfs_access_nr_entries);
	smp_mb__after_atomic();
}

static void nfs_access_free_list(struct list_head *head)
{
	struct nfs_access_entry *cache;

	while (!list_empty(head)) {
		cache = list_entry(head->next, struct nfs_access_entry, lru);
		list_del(&cache->lru);
		nfs_access_free_entry(cache);
	}
}

static unsigned long
nfs_do_access_cache_scan(unsigned int nr_to_scan)
{
	LIST_HEAD(head);
	struct nfs_inode *nfsi, *next;
	struct nfs_access_entry *cache;
	long freed = 0;

	spin_lock(&nfs_access_lru_lock);
	list_for_each_entry_safe(nfsi, next, &nfs_access_lru_list, access_cache_inode_lru) {
		struct inode *inode;

		if (nr_to_scan-- == 0)
			break;
		inode = &nfsi->vfs_inode;
		spin_lock(&inode->i_lock);
		if (list_empty(&nfsi->access_cache_entry_lru))
			goto remove_lru_entry;
		cache = list_entry(nfsi->access_cache_entry_lru.next,
				struct nfs_access_entry, lru);
		list_move(&cache->lru, &head);
		rb_erase(&cache->rb_node, &nfsi->access_cache);
		freed++;
		if (!list_empty(&nfsi->access_cache_entry_lru))
			list_move_tail(&nfsi->access_cache_inode_lru,
					&nfs_access_lru_list);
		else {
remove_lru_entry:
			list_del_init(&nfsi->access_cache_inode_lru);
			smp_mb__before_atomic();
			clear_bit(NFS_INO_ACL_LRU_SET, &nfsi->flags);
			smp_mb__after_atomic();
		}
		spin_unlock(&inode->i_lock);
	}
	spin_unlock(&nfs_access_lru_lock);
	nfs_access_free_list(&head);
	return freed;
}

unsigned long
nfs_access_cache_scan(struct shrinker *shrink, struct shrink_control *sc)
{
	int nr_to_scan = sc->nr_to_scan;
	gfp_t gfp_mask = sc->gfp_mask;

	if ((gfp_mask & GFP_KERNEL) != GFP_KERNEL)
		return SHRINK_STOP;
	return nfs_do_access_cache_scan(nr_to_scan);
}


unsigned long
nfs_access_cache_count(struct shrinker *shrink, struct shrink_control *sc)
{
	return vfs_pressure_ratio(atomic_long_read(&nfs_access_nr_entries));
}

static void
nfs_access_cache_enforce_limit(void)
{
	long nr_entries = atomic_long_read(&nfs_access_nr_entries);
	unsigned long diff;
	unsigned int nr_to_scan;

	if (nr_entries < 0 || nr_entries <= nfs_access_max_cachesize)
		return;
	nr_to_scan = 100;
	diff = nr_entries - nfs_access_max_cachesize;
	if (diff < nr_to_scan)
		nr_to_scan = diff;
	nfs_do_access_cache_scan(nr_to_scan);
}

static void __nfs_access_zap_cache(struct nfs_inode *nfsi, struct list_head *head)
{
	struct rb_root *root_node = &nfsi->access_cache;
	struct rb_node *n;
	struct nfs_access_entry *entry;

	/* Unhook entries from the cache */
	while ((n = rb_first(root_node)) != NULL) {
		entry = rb_entry(n, struct nfs_access_entry, rb_node);
		rb_erase(n, root_node);
		list_move(&entry->lru, head);
	}
	nfsi->cache_validity &= ~NFS_INO_INVALID_ACCESS;
}

void nfs_access_zap_cache(struct inode *inode)
{
	LIST_HEAD(head);

	if (test_bit(NFS_INO_ACL_LRU_SET, &NFS_I(inode)->flags) == 0)
		return;
	/* Remove from global LRU init */
	spin_lock(&nfs_access_lru_lock);
	if (test_and_clear_bit(NFS_INO_ACL_LRU_SET, &NFS_I(inode)->flags))
		list_del_init(&NFS_I(inode)->access_cache_inode_lru);

	spin_lock(&inode->i_lock);
	__nfs_access_zap_cache(NFS_I(inode), &head);
	spin_unlock(&inode->i_lock);
	spin_unlock(&nfs_access_lru_lock);
	nfs_access_free_list(&head);
}
EXPORT_SYMBOL_GPL(nfs_access_zap_cache);

static int access_cmp(const struct cred *a, const struct nfs_access_entry *b)
{
	struct group_info *ga, *gb;
	int g;

	if (uid_lt(a->fsuid, b->fsuid))
		return -1;
	if (uid_gt(a->fsuid, b->fsuid))
		return 1;

	if (gid_lt(a->fsgid, b->fsgid))
		return -1;
	if (gid_gt(a->fsgid, b->fsgid))
		return 1;

	ga = a->group_info;
	gb = b->group_info;
	if (ga == gb)
		return 0;
	if (ga == NULL)
		return -1;
	if (gb == NULL)
		return 1;
	if (ga->ngroups < gb->ngroups)
		return -1;
	if (ga->ngroups > gb->ngroups)
		return 1;

	for (g = 0; g < ga->ngroups; g++) {
		if (gid_lt(ga->gid[g], gb->gid[g]))
			return -1;
		if (gid_gt(ga->gid[g], gb->gid[g]))
			return 1;
	}
	return 0;
}

static struct nfs_access_entry *nfs_access_search_rbtree(struct inode *inode, const struct cred *cred)
{
	struct rb_node *n = NFS_I(inode)->access_cache.rb_node;

	while (n != NULL) {
		struct nfs_access_entry *entry =
			rb_entry(n, struct nfs_access_entry, rb_node);
		int cmp = access_cmp(cred, entry);

		if (cmp < 0)
			n = n->rb_left;
		else if (cmp > 0)
			n = n->rb_right;
		else
			return entry;
	}
	return NULL;
}

static int nfs_access_get_cached(struct inode *inode, const struct cred *cred,
				 u32 *mask, unsigned long *cjiffies, bool may_block)
{
	struct nfs_inode *nfsi = NFS_I(inode);
	struct nfs_access_entry *cache;
	bool retry = true;
	int err;

	spin_lock(&inode->i_lock);
	for(;;) {
		if (nfsi->cache_validity & NFS_INO_INVALID_ACCESS)
			goto out_zap;
		cache = nfs_access_search_rbtree(inode, cred);
		err = -ENOENT;
		if (cache == NULL)
			goto out;
		/* Found an entry, is our attribute cache valid? */
		if (!nfs_check_cache_invalid(inode, NFS_INO_INVALID_ACCESS))
			break;
		err = -ECHILD;
		if (!may_block)
			goto out;
		if (!retry)
			goto out_zap;
		spin_unlock(&inode->i_lock);
		err = __nfs_revalidate_inode(NFS_SERVER(inode), inode);
		if (err)
			return err;
		spin_lock(&inode->i_lock);
		retry = false;
	}
	*mask = cache->mask;
	*cjiffies = cache->jiffies;
	list_move_tail(&cache->lru, &nfsi->access_cache_entry_lru);
	err = 0;
out:
	spin_unlock(&inode->i_lock);
	return err;
out_zap:
	spin_unlock(&inode->i_lock);
	nfs_access_zap_cache(inode);
	return -ENOENT;
}

static int nfs_access_get_cached_rcu(struct inode *inode, const struct cred *cred,
				     u32 *mask, unsigned long *cjiffies)
{
	/* Only check the most recently returned cache entry,
	 * but do it without locking.
	 */
	struct nfs_inode *nfsi = NFS_I(inode);
	struct nfs_access_entry *cache;
	int err = -ECHILD;
	struct list_head *lh;

	rcu_read_lock();
	if (nfsi->cache_validity & NFS_INO_INVALID_ACCESS)
		goto out;
	lh = rcu_dereference(nfsi->access_cache_entry_lru.prev);
	cache = list_entry(lh, struct nfs_access_entry, lru);
	if (lh == &nfsi->access_cache_entry_lru ||
	    access_cmp(cred, cache) != 0)
		cache = NULL;
	if (cache == NULL)
		goto out;
	if (nfs_check_cache_invalid(inode, NFS_INO_INVALID_ACCESS))
		goto out;
	*mask = cache->mask;
	*cjiffies = cache->jiffies;
	err = 0;
out:
	rcu_read_unlock();
	return err;
}

static void nfs_access_add_rbtree(struct inode *inode,
				  struct nfs_access_entry *set,
				  const struct cred *cred)
{
	struct nfs_inode *nfsi = NFS_I(inode);
	struct rb_root *root_node = &nfsi->access_cache;
	struct rb_node **p = &root_node->rb_node;
	struct rb_node *parent = NULL;
	struct nfs_access_entry *entry;
	int cmp;

	spin_lock(&inode->i_lock);
	while (*p != NULL) {
		parent = *p;
		entry = rb_entry(parent, struct nfs_access_entry, rb_node);
		cmp = access_cmp(cred, entry);

		if (cmp < 0)
			p = &parent->rb_left;
		else if (cmp > 0)
			p = &parent->rb_right;
		else
			goto found;
	}
	rb_link_node(&set->rb_node, parent, p);
	rb_insert_color(&set->rb_node, root_node);
	list_add_tail(&set->lru, &nfsi->access_cache_entry_lru);
	spin_unlock(&inode->i_lock);
	return;
found:
	rb_replace_node(parent, &set->rb_node, root_node);
	list_add_tail(&set->lru, &nfsi->access_cache_entry_lru);
	list_del(&entry->lru);
	spin_unlock(&inode->i_lock);
	nfs_access_free_entry(entry);
}

void nfs_access_add_cache(struct inode *inode, struct nfs_access_entry *set)
{
	struct nfs_access_entry *cache = kmalloc(sizeof(*cache), GFP_KERNEL);
	struct cred *cred = (void*)set->group_info;

	if (cache == NULL)
		return;
	RB_CLEAR_NODE(&cache->rb_node);
	cache->fsuid = cred->fsuid;
	cache->fsgid = cred->fsgid;
	cache->group_info = get_group_info(cred->group_info);
	cache->mask = set->mask;
	cache->jiffies = jiffies;

	/* The above field assignments must be visible
	 * before this item appears on the lru.  We cannot easily
	 * use rcu_assign_pointer, so just force the memory barrier.
	 */
	smp_wmb();
	nfs_access_add_rbtree(inode, cache, cred);

	/* Update accounting */
	smp_mb__before_atomic();
	atomic_long_inc(&nfs_access_nr_entries);
	smp_mb__after_atomic();

	/* Add inode to global LRU list */
	if (!test_bit(NFS_INO_ACL_LRU_SET, &NFS_I(inode)->flags)) {
		spin_lock(&nfs_access_lru_lock);
		if (!test_and_set_bit(NFS_INO_ACL_LRU_SET, &NFS_I(inode)->flags))
			list_add_tail(&NFS_I(inode)->access_cache_inode_lru,
					&nfs_access_lru_list);
		spin_unlock(&nfs_access_lru_lock);
	}
	nfs_access_cache_enforce_limit();
}
EXPORT_SYMBOL_GPL(nfs_access_add_cache);

#define NFS_MAY_READ (NFS_ACCESS_READ)
#define NFS_MAY_WRITE (NFS_ACCESS_MODIFY | \
		NFS_ACCESS_EXTEND | \
		NFS_ACCESS_DELETE)
#define NFS_FILE_MAY_WRITE (NFS_ACCESS_MODIFY | \
		NFS_ACCESS_EXTEND)
#define NFS_DIR_MAY_WRITE NFS_MAY_WRITE
#define NFS_MAY_LOOKUP (NFS_ACCESS_LOOKUP)
#define NFS_MAY_EXECUTE (NFS_ACCESS_EXECUTE)
static int
nfs_access_calc_mask(u32 access_result, umode_t umode)
{
	int mask = 0;

	if (access_result & NFS_MAY_READ)
		mask |= MAY_READ;
	if (S_ISDIR(umode)) {
		if ((access_result & NFS_DIR_MAY_WRITE) == NFS_DIR_MAY_WRITE)
			mask |= MAY_WRITE;
		if ((access_result & NFS_MAY_LOOKUP) == NFS_MAY_LOOKUP)
			mask |= MAY_EXEC;
	} else if (S_ISREG(umode)) {
		if ((access_result & NFS_FILE_MAY_WRITE) == NFS_FILE_MAY_WRITE)
			mask |= MAY_WRITE;
		if ((access_result & NFS_MAY_EXECUTE) == NFS_MAY_EXECUTE)
			mask |= MAY_EXEC;
	} else if (access_result & NFS_MAY_WRITE)
			mask |= MAY_WRITE;
	return mask;
}

void nfs_access_set_mask(struct nfs_access_entry *entry, u32 access_result)
{
	entry->mask = access_result;
}
EXPORT_SYMBOL_GPL(nfs_access_set_mask);

static int nfs_do_access(struct inode *inode, const struct cred *cred, int mask)
{
	struct nfs_access_entry cache;
	bool may_block = (mask & MAY_NOT_BLOCK) == 0;
	int cache_mask;
	int status;

	trace_nfs_access_enter(inode);

	status = nfs_access_get_cached_rcu(inode, cred, &cache.mask, &cache.jiffies);
	if (status != 0)
		status = nfs_access_get_cached(inode, cred, &cache.mask, &cache.jiffies, may_block);
	if (status == 0) {
		if ((mask & ~cache.mask & (MAY_READ | MAY_WRITE | MAY_EXEC)) == 0)
			/* if access is granted, trust the cache */
			goto out_cached;
		if (time_in_range_open(jiffies, cache.jiffies,
				       cache.jiffies + NFS_MINATTRTIMEO(inode)))
			/* If cache entry very new, trust even for negative */
			goto out_cached;
	}

	status = -ECHILD;
	if (!may_block)
		goto out;

	/*
	 * Determine which access bits we want to ask for...
	 */
	cache.mask = NFS_ACCESS_READ | NFS_ACCESS_MODIFY | NFS_ACCESS_EXTEND;
	if (S_ISDIR(inode->i_mode))
		cache.mask |= NFS_ACCESS_DELETE | NFS_ACCESS_LOOKUP;
	else
		cache.mask |= NFS_ACCESS_EXECUTE;
	cache.group_info = (void*)cred;
	status = NFS_PROTO(inode)->access(inode, &cache);
	if (status != 0) {
		if (status == -ESTALE) {
			nfs_zap_caches(inode);
			if (!S_ISDIR(inode->i_mode))
				set_bit(NFS_INO_STALE, &NFS_I(inode)->flags);
		}
		goto out;
	}
	nfs_access_add_cache(inode, &cache);
out_cached:
	cache_mask = nfs_access_calc_mask(cache.mask, inode->i_mode);
	if ((mask & ~cache_mask & (MAY_READ | MAY_WRITE | MAY_EXEC)) != 0)
		status = -EACCES;
out:
	trace_nfs_access_exit(inode, status);
	return status;
}

static int nfs_open_permission_mask(int openflags)
{
	int mask = 0;

	if (openflags & __FMODE_EXEC) {
		/* ONLY check exec rights */
		mask = MAY_EXEC;
	} else {
		if ((openflags & O_ACCMODE) != O_WRONLY)
			mask |= MAY_READ;
		if ((openflags & O_ACCMODE) != O_RDONLY)
			mask |= MAY_WRITE;
	}

	return mask;
}

int nfs_may_open(struct inode *inode, const struct cred *cred, int openflags)
{
	return nfs_do_access(inode, cred, nfs_open_permission_mask(openflags));
}
EXPORT_SYMBOL_GPL(nfs_may_open);

static int nfs_execute_ok(struct inode *inode, int mask)
{
	struct nfs_server *server = NFS_SERVER(inode);
	int ret = 0;

	if (S_ISDIR(inode->i_mode))
		return 0;
	if (nfs_check_cache_invalid(inode, NFS_INO_INVALID_OTHER)) {
		if (mask & MAY_NOT_BLOCK)
			return -ECHILD;
		ret = __nfs_revalidate_inode(server, inode);
	}
	if (ret == 0 && !execute_ok(inode))
		ret = -EACCES;
	return ret;
}

int nfs_permission(struct inode *inode, int mask)
{
	const struct cred *cred = current_cred();
	int res = 0;

	nfs_inc_stats(inode, NFSIOS_VFSACCESS);

	if ((mask & (MAY_READ | MAY_WRITE | MAY_EXEC)) == 0)
		goto out;
	/* Is this sys_access() ? */
	if (mask & (MAY_ACCESS | MAY_CHDIR))
		goto force_lookup;

	switch (inode->i_mode & S_IFMT) {
		case S_IFLNK:
			goto out;
		case S_IFREG:
			if ((mask & MAY_OPEN) &&
			   nfs_server_capable(inode, NFS_CAP_ATOMIC_OPEN))
				return 0;
			break;
		case S_IFDIR:
			/*
			 * Optimize away all write operations, since the server
			 * will check permissions when we perform the op.
			 */
			if ((mask & MAY_WRITE) && !(mask & MAY_READ))
				goto out;
	}

force_lookup:
	if (!NFS_PROTO(inode)->access)
		goto out_notsup;

	/* Always try fast lookups first */
	rcu_read_lock();
	res = nfs_do_access(inode, cred, mask|MAY_NOT_BLOCK);
	rcu_read_unlock();
	if (res == -ECHILD && !(mask & MAY_NOT_BLOCK)) {
		/* Fast lookup failed, try the slow way */
		res = nfs_do_access(inode, cred, mask);
	}
out:
	if (!res && (mask & MAY_EXEC))
		res = nfs_execute_ok(inode, mask);

	dfprintk(VFS, "NFS: permission(%s/%lu), mask=0x%x, res=%d\n",
		inode->i_sb->s_id, inode->i_ino, mask, res);
	return res;
out_notsup:
	if (mask & MAY_NOT_BLOCK)
		return -ECHILD;

	res = nfs_revalidate_inode(NFS_SERVER(inode), inode);
	if (res == 0)
		res = generic_permission(inode, mask);
	goto out;
}
EXPORT_SYMBOL_GPL(nfs_permission);

/*
 * Local variables:
 *  version-control: t
 *  kept-new-versions: 5
 * End:
 */<|MERGE_RESOLUTION|>--- conflicted
+++ resolved
@@ -88,8 +88,7 @@
 		    (nfsi->cache_validity & NFS_INO_DATA_INVAL_DEFER))
 			nfsi->cache_validity |= NFS_INO_INVALID_DATA |
 				NFS_INO_REVAL_FORCED;
-		list_add(&ctx->list, &nfsi->open_files);
-		clear_bit(NFS_INO_FORCE_READDIR, &nfsi->flags);
+		list_add_tail_rcu(&ctx->list, &nfsi->open_files);
 		spin_unlock(&dir->i_lock);
 		return ctx;
 	}
@@ -99,9 +98,9 @@
 static void put_nfs_open_dir_context(struct inode *dir, struct nfs_open_dir_context *ctx)
 {
 	spin_lock(&dir->i_lock);
-	list_del(&ctx->list);
+	list_del_rcu(&ctx->list);
 	spin_unlock(&dir->i_lock);
-	kfree(ctx);
+	kfree_rcu(ctx, rcu_head);
 }
 
 /*
@@ -530,7 +529,6 @@
 		/* We requested READDIRPLUS, but the server doesn't grok it */
 		if (error == -ENOTSUPP && desc->plus) {
 			NFS_SERVER(inode)->caps &= ~NFS_CAP_READDIRPLUS;
-			clear_bit(NFS_INO_ADVISE_RDPLUS, &NFS_I(inode)->flags);
 			desc->plus = false;
 			goto again;
 		}
@@ -580,49 +578,61 @@
 	return 1;
 }
 
-static
-bool nfs_use_readdirplus(struct inode *dir, struct dir_context *ctx)
+#define NFS_READDIR_CACHE_USAGE_THRESHOLD (8UL)
+
+static bool nfs_use_readdirplus(struct inode *dir, struct dir_context *ctx,
+				unsigned int cache_hits,
+				unsigned int cache_misses)
 {
 	if (!nfs_server_capable(dir, NFS_CAP_READDIRPLUS))
 		return false;
-	if (test_and_clear_bit(NFS_INO_ADVISE_RDPLUS, &NFS_I(dir)->flags))
-		return true;
-	if (ctx->pos == 0)
+	if (ctx->pos == 0 ||
+	    cache_hits + cache_misses > NFS_READDIR_CACHE_USAGE_THRESHOLD)
 		return true;
 	return false;
 }
 
 /*
- * This function is called by the lookup and getattr code to request the
+ * This function is called by the getattr code to request the
  * use of readdirplus to accelerate any future lookups in the same
  * directory.
  */
-void nfs_advise_use_readdirplus(struct inode *dir)
+void nfs_readdir_record_entry_cache_hit(struct inode *dir)
 {
 	struct nfs_inode *nfsi = NFS_I(dir);
+	struct nfs_open_dir_context *ctx;
 
 	if (nfs_server_capable(dir, NFS_CAP_READDIRPLUS) &&
-	    !list_empty(&nfsi->open_files))
-		set_bit(NFS_INO_ADVISE_RDPLUS, &nfsi->flags);
+	    S_ISDIR(dir->i_mode)) {
+		rcu_read_lock();
+		list_for_each_entry_rcu (ctx, &nfsi->open_files, list)
+			atomic_inc(&ctx->cache_hits);
+		rcu_read_unlock();
+	}
 }
 
 /*
  * This function is mainly for use by nfs_getattr().
  *
  * If this is an 'ls -l', we want to force use of readdirplus.
- * Do this by checking if there is an active file descriptor
- * and calling nfs_advise_use_readdirplus, then forcing a
- * cache flush.
  */
-void nfs_force_use_readdirplus(struct inode *dir)
+void nfs_readdir_record_entry_cache_miss(struct inode *dir)
 {
 	struct nfs_inode *nfsi = NFS_I(dir);
+	struct nfs_open_dir_context *ctx;
 
 	if (nfs_server_capable(dir, NFS_CAP_READDIRPLUS) &&
-	    !list_empty(&nfsi->open_files)) {
-		set_bit(NFS_INO_ADVISE_RDPLUS, &nfsi->flags);
-		set_bit(NFS_INO_FORCE_READDIR, &nfsi->flags);
-	}
+	    S_ISDIR(dir->i_mode)) {
+		rcu_read_lock();
+		list_for_each_entry_rcu (ctx, &nfsi->open_files, list)
+			atomic_inc(&ctx->cache_misses);
+		rcu_read_unlock();
+	}
+}
+
+static void nfs_lookup_advise_force_readdirplus(struct inode *dir)
+{
+	nfs_readdir_record_entry_cache_miss(dir);
 }
 
 static
@@ -1061,6 +1071,17 @@
 	return status;
 }
 
+static void nfs_readdir_handle_cache_misses(struct inode *inode,
+					    struct nfs_readdir_descriptor *desc,
+					    pgoff_t page_index,
+					    unsigned int cache_misses)
+{
+	if (desc->ctx->pos == 0 ||
+	    cache_misses <= NFS_READDIR_CACHE_MISS_THRESHOLD)
+		return;
+	invalidate_mapping_pages(inode->i_mapping, page_index + 1, -1);
+}
+
 /* The file offset position represents the dirent entry number.  A
    last cookie cache takes care of the common case of reading the
    whole directory.
@@ -1069,9 +1090,9 @@
 {
 	struct dentry	*dentry = file_dentry(file);
 	struct inode	*inode = d_inode(dentry);
-	struct nfs_inode *nfsi = NFS_I(inode);
 	struct nfs_open_dir_context *dir_ctx = file->private_data;
 	struct nfs_readdir_descriptor *desc;
+	unsigned int cache_hits, cache_misses;
 	pgoff_t page_index;
 	int res;
 
@@ -1097,7 +1118,6 @@
 		goto out;
 	desc->file = file;
 	desc->ctx = ctx;
-	desc->plus = nfs_use_readdirplus(inode, ctx);
 	desc->page_index_max = -1;
 
 	spin_lock(&file->f_lock);
@@ -1110,11 +1130,8 @@
 	desc->attr_gencount = dir_ctx->attr_gencount;
 	desc->eof = dir_ctx->eof;
 	nfs_set_dtsize(desc, dir_ctx->dtsize);
-<<<<<<< HEAD
-=======
 	cache_hits = atomic_xchg(&dir_ctx->cache_hits, 0);
 	cache_misses = atomic_xchg(&dir_ctx->cache_misses, 0);
->>>>>>> 0d884253
 	spin_unlock(&file->f_lock);
 
 	if (desc->eof) {
@@ -1122,14 +1139,8 @@
 		goto out_free;
 	}
 
-<<<<<<< HEAD
-	if (test_and_clear_bit(NFS_INO_FORCE_READDIR, &nfsi->flags) &&
-	    list_is_singular(&nfsi->open_files))
-		invalidate_mapping_pages(inode->i_mapping, page_index + 1, -1);
-=======
 	desc->plus = nfs_use_readdirplus(inode, ctx, cache_hits, cache_misses);
 	nfs_readdir_handle_cache_misses(inode, desc, page_index, cache_misses);
->>>>>>> 0d884253
 
 	do {
 		res = readdir_search_pagecache(desc);
@@ -1146,7 +1157,6 @@
 			break;
 		}
 		if (res == -ETOOSMALL && desc->plus) {
-			clear_bit(NFS_INO_ADVISE_RDPLUS, &NFS_I(inode)->flags);
 			nfs_zap_caches(inode);
 			desc->page_index = 0;
 			desc->plus = false;
@@ -1454,7 +1464,7 @@
 	nfs_set_verifier(dentry, dir_verifier);
 
 	/* set a readdirplus hint that we had a cache miss */
-	nfs_force_use_readdirplus(dir);
+	nfs_lookup_advise_force_readdirplus(dir);
 	ret = 1;
 out:
 	nfs_free_fattr(fattr);
@@ -1514,7 +1524,6 @@
 			}
 			goto out_bad;
 		}
-		nfs_advise_use_readdirplus(dir);
 		goto out_valid;
 	}
 
@@ -1724,7 +1733,7 @@
 		goto out_label;
 
 	/* Notify readdir to use READDIRPLUS */
-	nfs_force_use_readdirplus(dir);
+	nfs_lookup_advise_force_readdirplus(dir);
 
 no_entry:
 	res = d_splice_alias(inode, dentry);
