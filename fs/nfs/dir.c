// SPDX-License-Identifier: GPL-2.0-only
/*
 *  linux/fs/nfs/dir.c
 *
 *  Copyright (C) 1992  Rick Sladkey
 *
 *  nfs directory handling functions
 *
 * 10 Apr 1996	Added silly rename for unlink	--okir
 * 28 Sep 1996	Improved directory cache --okir
 * 23 Aug 1997  Claus Heine claus@momo.math.rwth-aachen.de 
 *              Re-implemented silly rename for unlink, newly implemented
 *              silly rename for nfs_rename() following the suggestions
 *              of Olaf Kirch (okir) found in this file.
 *              Following Linus comments on my original hack, this version
 *              depends only on the dcache stuff and doesn't touch the inode
 *              layer (iput() and friends).
 *  6 Jun 1999	Cache readdir lookups in the page cache. -DaveM
 */

#include <linux/module.h>
#include <linux/time.h>
#include <linux/errno.h>
#include <linux/stat.h>
#include <linux/fcntl.h>
#include <linux/string.h>
#include <linux/kernel.h>
#include <linux/slab.h>
#include <linux/mm.h>
#include <linux/sunrpc/clnt.h>
#include <linux/nfs_fs.h>
#include <linux/nfs_mount.h>
#include <linux/pagemap.h>
#include <linux/pagevec.h>
#include <linux/namei.h>
#include <linux/mount.h>
#include <linux/swap.h>
#include <linux/sched.h>
#include <linux/kmemleak.h>
#include <linux/xattr.h>

#include "delegation.h"
#include "iostat.h"
#include "internal.h"
#include "fscache.h"

#include "nfstrace.h"

/* #define NFS_DEBUG_VERBOSE 1 */

static int nfs_opendir(struct inode *, struct file *);
static int nfs_closedir(struct inode *, struct file *);
static int nfs_readdir(struct file *, struct dir_context *);
static int nfs_fsync_dir(struct file *, loff_t, loff_t, int);
static loff_t nfs_llseek_dir(struct file *, loff_t, int);
static void nfs_readdir_clear_array(struct page*);

const struct file_operations nfs_dir_operations = {
	.llseek		= nfs_llseek_dir,
	.read		= generic_read_dir,
	.iterate_shared	= nfs_readdir,
	.open		= nfs_opendir,
	.release	= nfs_closedir,
	.fsync		= nfs_fsync_dir,
};

const struct address_space_operations nfs_dir_aops = {
	.freepage = nfs_readdir_clear_array,
};

static struct nfs_open_dir_context *alloc_nfs_open_dir_context(struct inode *dir)
{
	struct nfs_inode *nfsi = NFS_I(dir);
	struct nfs_open_dir_context *ctx;
	ctx = kmalloc(sizeof(*ctx), GFP_KERNEL);
	if (ctx != NULL) {
		ctx->duped = 0;
		ctx->attr_gencount = nfsi->attr_gencount;
		ctx->dir_cookie = 0;
		ctx->dup_cookie = 0;
		spin_lock(&dir->i_lock);
		if (list_empty(&nfsi->open_files) &&
		    (nfsi->cache_validity & NFS_INO_DATA_INVAL_DEFER))
			nfs_set_cache_invalid(dir,
					      NFS_INO_INVALID_DATA |
						      NFS_INO_REVAL_FORCED);
		list_add(&ctx->list, &nfsi->open_files);
		spin_unlock(&dir->i_lock);
		return ctx;
	}
	return  ERR_PTR(-ENOMEM);
}

static void put_nfs_open_dir_context(struct inode *dir, struct nfs_open_dir_context *ctx)
{
	spin_lock(&dir->i_lock);
	list_del(&ctx->list);
	spin_unlock(&dir->i_lock);
	kfree(ctx);
}

/*
 * Open file
 */
static int
nfs_opendir(struct inode *inode, struct file *filp)
{
	int res = 0;
	struct nfs_open_dir_context *ctx;

	dfprintk(FILE, "NFS: open dir(%pD2)\n", filp);

	nfs_inc_stats(inode, NFSIOS_VFSOPEN);

	ctx = alloc_nfs_open_dir_context(inode);
	if (IS_ERR(ctx)) {
		res = PTR_ERR(ctx);
		goto out;
	}
	filp->private_data = ctx;
out:
	return res;
}

static int
nfs_closedir(struct inode *inode, struct file *filp)
{
	put_nfs_open_dir_context(file_inode(filp), filp->private_data);
	return 0;
}

struct nfs_cache_array_entry {
	u64 cookie;
	u64 ino;
	const char *name;
	unsigned int name_len;
	unsigned char d_type;
};

struct nfs_cache_array {
	u64 last_cookie;
	unsigned int size;
	unsigned char page_full : 1,
		      page_is_eof : 1,
		      cookies_are_ordered : 1;
	struct nfs_cache_array_entry array[];
};

struct nfs_readdir_descriptor {
	struct file	*file;
	struct page	*page;
	struct dir_context *ctx;
	pgoff_t		page_index;
	u64		dir_cookie;
	u64		last_cookie;
	u64		dup_cookie;
	loff_t		current_index;
	loff_t		prev_index;

	__be32		verf[NFS_DIR_VERIFIER_SIZE];
	unsigned long	dir_verifier;
	unsigned long	timestamp;
	unsigned long	gencount;
	unsigned long	attr_gencount;
	unsigned int	cache_entry_index;
	signed char duped;
	bool plus;
	bool eof;
};

static void nfs_readdir_array_init(struct nfs_cache_array *array)
{
	memset(array, 0, sizeof(struct nfs_cache_array));
}

static void nfs_readdir_page_init_array(struct page *page, u64 last_cookie)
{
	struct nfs_cache_array *array;

	array = kmap_atomic(page);
	nfs_readdir_array_init(array);
	array->last_cookie = last_cookie;
	array->cookies_are_ordered = 1;
	kunmap_atomic(array);
}

static
void nfs_readdir_init_array(struct page *page)
{
	struct nfs_cache_array *array;

	array = kmap_atomic(page);
	memset(array, 0, sizeof(struct nfs_cache_array));
	array->eof_index = -1;
	kunmap_atomic(array);
}

/*
 * we are freeing strings created by nfs_add_to_readdir_array()
 */
static
void nfs_readdir_clear_array(struct page *page)
{
	struct nfs_cache_array *array;
	int i;

	array = kmap_atomic(page);
	for (i = 0; i < array->size; i++)
<<<<<<< HEAD
		kfree(array->array[i].string.name);
	array->size = 0;
=======
		kfree(array->array[i].name);
	nfs_readdir_array_init(array);
>>>>>>> 7d2a07b7
	kunmap_atomic(array);
}

static struct page *
nfs_readdir_page_array_alloc(u64 last_cookie, gfp_t gfp_flags)
{
	struct page *page = alloc_page(gfp_flags);
	if (page)
		nfs_readdir_page_init_array(page, last_cookie);
	return page;
}

static void nfs_readdir_page_array_free(struct page *page)
{
	if (page) {
		nfs_readdir_clear_array(page);
		put_page(page);
	}
}

static void nfs_readdir_array_set_eof(struct nfs_cache_array *array)
{
	array->page_is_eof = 1;
	array->page_full = 1;
}

static bool nfs_readdir_array_is_full(struct nfs_cache_array *array)
{
	return array->page_full;
}

/*
 * the caller is responsible for freeing qstr.name
 * when called by nfs_readdir_add_to_array, the strings will be freed in
 * nfs_clear_readdir_array()
 */
static const char *nfs_readdir_copy_name(const char *name, unsigned int len)
{
	const char *ret = kmemdup_nul(name, len, GFP_KERNEL);

	/*
	 * Avoid a kmemleak false positive. The pointer to the name is stored
	 * in a page cache page which kmemleak does not scan.
	 */
	if (ret != NULL)
		kmemleak_not_leak(ret);
	return ret;
}

/*
 * Check that the next array entry lies entirely within the page bounds
 */
static int nfs_readdir_array_can_expand(struct nfs_cache_array *array)
{
	struct nfs_cache_array_entry *cache_entry;

	if (array->page_full)
		return -ENOSPC;
	cache_entry = &array->array[array->size + 1];
	if ((char *)cache_entry - (char *)array > PAGE_SIZE) {
		array->page_full = 1;
		return -ENOSPC;
	}
	return 0;
}

static
int nfs_readdir_add_to_array(struct nfs_entry *entry, struct page *page)
{
	struct nfs_cache_array *array;
	struct nfs_cache_array_entry *cache_entry;
	const char *name;
	int ret;

	name = nfs_readdir_copy_name(entry->name, entry->len);
	if (!name)
		return -ENOMEM;

	array = kmap_atomic(page);
	ret = nfs_readdir_array_can_expand(array);
	if (ret) {
		kfree(name);
		goto out;
	}

	cache_entry = &array->array[array->size];
	cache_entry->cookie = entry->prev_cookie;
	cache_entry->ino = entry->ino;
	cache_entry->d_type = entry->d_type;
	cache_entry->name_len = entry->len;
	cache_entry->name = name;
	array->last_cookie = entry->cookie;
	if (array->last_cookie <= cache_entry->cookie)
		array->cookies_are_ordered = 0;
	array->size++;
	if (entry->eof != 0)
		nfs_readdir_array_set_eof(array);
out:
	kunmap_atomic(array);
	return ret;
}

static struct page *nfs_readdir_page_get_locked(struct address_space *mapping,
						pgoff_t index, u64 last_cookie)
{
	struct page *page;

	page = grab_cache_page(mapping, index);
	if (page && !PageUptodate(page)) {
		nfs_readdir_page_init_array(page, last_cookie);
		if (invalidate_inode_pages2_range(mapping, index + 1, -1) < 0)
			nfs_zap_mapping(mapping->host, mapping);
		SetPageUptodate(page);
	}

	return page;
}

static u64 nfs_readdir_page_last_cookie(struct page *page)
{
	struct nfs_cache_array *array;
	u64 ret;

	array = kmap_atomic(page);
	ret = array->last_cookie;
	kunmap_atomic(array);
	return ret;
}

static bool nfs_readdir_page_needs_filling(struct page *page)
{
	struct nfs_cache_array *array;
	bool ret;

	array = kmap_atomic(page);
	ret = !nfs_readdir_array_is_full(array);
	kunmap_atomic(array);
	return ret;
}

static void nfs_readdir_page_set_eof(struct page *page)
{
	struct nfs_cache_array *array;

	array = kmap_atomic(page);
	nfs_readdir_array_set_eof(array);
	kunmap_atomic(array);
}

static void nfs_readdir_page_unlock_and_put(struct page *page)
{
	unlock_page(page);
	put_page(page);
}

static struct page *nfs_readdir_page_get_next(struct address_space *mapping,
					      pgoff_t index, u64 cookie)
{
	struct page *page;

	page = nfs_readdir_page_get_locked(mapping, index, cookie);
	if (page) {
		if (nfs_readdir_page_last_cookie(page) == cookie)
			return page;
		nfs_readdir_page_unlock_and_put(page);
	}
	return NULL;
}

static inline
int is_32bit_api(void)
{
#ifdef CONFIG_COMPAT
	return in_compat_syscall();
#else
	return (BITS_PER_LONG == 32);
#endif
}

static
bool nfs_readdir_use_cookie(const struct file *filp)
{
	if ((filp->f_mode & FMODE_32BITHASH) ||
	    (!(filp->f_mode & FMODE_64BITHASH) && is_32bit_api()))
		return false;
	return true;
}

static int nfs_readdir_search_for_pos(struct nfs_cache_array *array,
				      struct nfs_readdir_descriptor *desc)
{
	loff_t diff = desc->ctx->pos - desc->current_index;
	unsigned int index;

	if (diff < 0)
		goto out_eof;
	if (diff >= array->size) {
		if (array->page_is_eof)
			goto out_eof;
		return -EAGAIN;
	}

	index = (unsigned int)diff;
	desc->dir_cookie = array->array[index].cookie;
	desc->cache_entry_index = index;
	return 0;
out_eof:
	desc->eof = true;
	return -EBADCOOKIE;
}

static bool
nfs_readdir_inode_mapping_valid(struct nfs_inode *nfsi)
{
	if (nfsi->cache_validity & (NFS_INO_INVALID_ATTR|NFS_INO_INVALID_DATA))
		return false;
	smp_rmb();
	return !test_bit(NFS_INO_INVALIDATING, &nfsi->flags);
}

static bool nfs_readdir_array_cookie_in_range(struct nfs_cache_array *array,
					      u64 cookie)
{
	if (!array->cookies_are_ordered)
		return true;
	/* Optimisation for monotonically increasing cookies */
	if (cookie >= array->last_cookie)
		return false;
	if (array->size && cookie < array->array[0].cookie)
		return false;
	return true;
}

static int nfs_readdir_search_for_cookie(struct nfs_cache_array *array,
					 struct nfs_readdir_descriptor *desc)
{
	int i;
	loff_t new_pos;
	int status = -EAGAIN;

	if (!nfs_readdir_array_cookie_in_range(array, desc->dir_cookie))
		goto check_eof;

	for (i = 0; i < array->size; i++) {
		if (array->array[i].cookie == desc->dir_cookie) {
			struct nfs_inode *nfsi = NFS_I(file_inode(desc->file));

			new_pos = desc->current_index + i;
			if (desc->attr_gencount != nfsi->attr_gencount ||
			    !nfs_readdir_inode_mapping_valid(nfsi)) {
				desc->duped = 0;
				desc->attr_gencount = nfsi->attr_gencount;
			} else if (new_pos < desc->prev_index) {
				if (desc->duped > 0
				    && desc->dup_cookie == desc->dir_cookie) {
					if (printk_ratelimit()) {
						pr_notice("NFS: directory %pD2 contains a readdir loop."
								"Please contact your server vendor.  "
								"The file: %s has duplicate cookie %llu\n",
								desc->file, array->array[i].name, desc->dir_cookie);
					}
					status = -ELOOP;
					goto out;
				}
				desc->dup_cookie = desc->dir_cookie;
				desc->duped = -1;
			}
			if (nfs_readdir_use_cookie(desc->file))
				desc->ctx->pos = desc->dir_cookie;
			else
				desc->ctx->pos = new_pos;
			desc->prev_index = new_pos;
			desc->cache_entry_index = i;
			return 0;
		}
	}
check_eof:
	if (array->page_is_eof) {
		status = -EBADCOOKIE;
		if (desc->dir_cookie == array->last_cookie)
			desc->eof = true;
	}
out:
	return status;
}

static int nfs_readdir_search_array(struct nfs_readdir_descriptor *desc)
{
	struct nfs_cache_array *array;
	int status;

	array = kmap_atomic(desc->page);

	if (desc->dir_cookie == 0)
		status = nfs_readdir_search_for_pos(array, desc);
	else
		status = nfs_readdir_search_for_cookie(array, desc);

	if (status == -EAGAIN) {
		desc->last_cookie = array->last_cookie;
		desc->current_index += array->size;
		desc->page_index++;
	}
	kunmap_atomic(array);
	return status;
}

/* Fill a page with xdr information before transferring to the cache page */
static int nfs_readdir_xdr_filler(struct nfs_readdir_descriptor *desc,
				  __be32 *verf, u64 cookie,
				  struct page **pages, size_t bufsize,
				  __be32 *verf_res)
{
	struct inode *inode = file_inode(desc->file);
	struct nfs_readdir_arg arg = {
		.dentry = file_dentry(desc->file),
		.cred = desc->file->f_cred,
		.verf = verf,
		.cookie = cookie,
		.pages = pages,
		.page_len = bufsize,
		.plus = desc->plus,
	};
	struct nfs_readdir_res res = {
		.verf = verf_res,
	};
	unsigned long	timestamp, gencount;
	int		error;

 again:
	timestamp = jiffies;
	gencount = nfs_inc_attr_generation_counter();
	desc->dir_verifier = nfs_save_change_attribute(inode);
	error = NFS_PROTO(inode)->readdir(&arg, &res);
	if (error < 0) {
		/* We requested READDIRPLUS, but the server doesn't grok it */
		if (error == -ENOTSUPP && desc->plus) {
			NFS_SERVER(inode)->caps &= ~NFS_CAP_READDIRPLUS;
			clear_bit(NFS_INO_ADVISE_RDPLUS, &NFS_I(inode)->flags);
			desc->plus = arg.plus = false;
			goto again;
		}
		goto error;
	}
	desc->timestamp = timestamp;
	desc->gencount = gencount;
error:
	return error;
}

static int xdr_decode(struct nfs_readdir_descriptor *desc,
		      struct nfs_entry *entry, struct xdr_stream *xdr)
{
	struct inode *inode = file_inode(desc->file);
	int error;

	error = NFS_PROTO(inode)->decode_dirent(xdr, entry, desc->plus);
	if (error)
		return error;
	entry->fattr->time_start = desc->timestamp;
	entry->fattr->gencount = desc->gencount;
	return 0;
}

/* Match file and dirent using either filehandle or fileid
 * Note: caller is responsible for checking the fsid
 */
static
int nfs_same_file(struct dentry *dentry, struct nfs_entry *entry)
{
	struct inode *inode;
	struct nfs_inode *nfsi;

	if (d_really_is_negative(dentry))
		return 0;

	inode = d_inode(dentry);
	if (is_bad_inode(inode) || NFS_STALE(inode))
		return 0;

	nfsi = NFS_I(inode);
	if (entry->fattr->fileid != nfsi->fileid)
		return 0;
	if (entry->fh->size && nfs_compare_fh(entry->fh, &nfsi->fh) != 0)
		return 0;
	return 1;
}

static
bool nfs_use_readdirplus(struct inode *dir, struct dir_context *ctx)
{
	if (!nfs_server_capable(dir, NFS_CAP_READDIRPLUS))
		return false;
	if (test_and_clear_bit(NFS_INO_ADVISE_RDPLUS, &NFS_I(dir)->flags))
		return true;
	if (ctx->pos == 0)
		return true;
	return false;
}

/*
 * This function is called by the lookup and getattr code to request the
 * use of readdirplus to accelerate any future lookups in the same
 * directory.
 */
void nfs_advise_use_readdirplus(struct inode *dir)
{
	struct nfs_inode *nfsi = NFS_I(dir);

	if (nfs_server_capable(dir, NFS_CAP_READDIRPLUS) &&
	    !list_empty(&nfsi->open_files))
		set_bit(NFS_INO_ADVISE_RDPLUS, &nfsi->flags);
}

/*
 * This function is mainly for use by nfs_getattr().
 *
 * If this is an 'ls -l', we want to force use of readdirplus.
 * Do this by checking if there is an active file descriptor
 * and calling nfs_advise_use_readdirplus, then forcing a
 * cache flush.
 */
void nfs_force_use_readdirplus(struct inode *dir)
{
	struct nfs_inode *nfsi = NFS_I(dir);

	if (nfs_server_capable(dir, NFS_CAP_READDIRPLUS) &&
	    !list_empty(&nfsi->open_files)) {
		set_bit(NFS_INO_ADVISE_RDPLUS, &nfsi->flags);
		invalidate_mapping_pages(dir->i_mapping,
			nfsi->page_index + 1, -1);
	}
}

static
void nfs_prime_dcache(struct dentry *parent, struct nfs_entry *entry,
		unsigned long dir_verifier)
{
	struct qstr filename = QSTR_INIT(entry->name, entry->len);
	DECLARE_WAIT_QUEUE_HEAD_ONSTACK(wq);
	struct dentry *dentry;
	struct dentry *alias;
	struct inode *inode;
	int status;

	if (!(entry->fattr->valid & NFS_ATTR_FATTR_FILEID))
		return;
	if (!(entry->fattr->valid & NFS_ATTR_FATTR_FSID))
		return;
	if (filename.len == 0)
		return;
	/* Validate that the name doesn't contain any illegal '\0' */
	if (strnlen(filename.name, filename.len) != filename.len)
		return;
	/* ...or '/' */
	if (strnchr(filename.name, filename.len, '/'))
		return;
	if (filename.name[0] == '.') {
		if (filename.len == 1)
			return;
		if (filename.len == 2 && filename.name[1] == '.')
			return;
	}
	filename.hash = full_name_hash(parent, filename.name, filename.len);

	dentry = d_lookup(parent, &filename);
again:
	if (!dentry) {
		dentry = d_alloc_parallel(parent, &filename, &wq);
		if (IS_ERR(dentry))
			return;
	}
	if (!d_in_lookup(dentry)) {
		/* Is there a mountpoint here? If so, just exit */
		if (!nfs_fsid_equal(&NFS_SB(dentry->d_sb)->fsid,
					&entry->fattr->fsid))
			goto out;
		if (nfs_same_file(dentry, entry)) {
			if (!entry->fh->size)
				goto out;
			nfs_set_verifier(dentry, dir_verifier);
			status = nfs_refresh_inode(d_inode(dentry), entry->fattr);
			if (!status)
				nfs_setsecurity(d_inode(dentry), entry->fattr, entry->label);
			goto out;
		} else {
			d_invalidate(dentry);
			dput(dentry);
			dentry = NULL;
			goto again;
		}
	}
	if (!entry->fh->size) {
		d_lookup_done(dentry);
		goto out;
	}

	inode = nfs_fhget(dentry->d_sb, entry->fh, entry->fattr, entry->label);
	alias = d_splice_alias(inode, dentry);
	d_lookup_done(dentry);
	if (alias) {
		if (IS_ERR(alias))
			goto out;
		dput(dentry);
		dentry = alias;
	}
	nfs_set_verifier(dentry, dir_verifier);
out:
	dput(dentry);
}

/* Perform conversion from xdr to cache array */
static int nfs_readdir_page_filler(struct nfs_readdir_descriptor *desc,
				   struct nfs_entry *entry,
				   struct page **xdr_pages,
				   unsigned int buflen,
				   struct page **arrays,
				   size_t narrays)
{
	struct address_space *mapping = desc->file->f_mapping;
	struct xdr_stream stream;
	struct xdr_buf buf;
	struct page *scratch, *new, *page = *arrays;
	int status;

	scratch = alloc_page(GFP_KERNEL);
	if (scratch == NULL)
		return -ENOMEM;

	xdr_init_decode_pages(&stream, &buf, xdr_pages, buflen);
	xdr_set_scratch_page(&stream, scratch);

	do {
		if (entry->label)
			entry->label->len = NFS4_MAXLABELLEN;

		status = xdr_decode(desc, entry, &stream);
		if (status != 0)
			break;

		if (desc->plus)
			nfs_prime_dcache(file_dentry(desc->file), entry,
					desc->dir_verifier);

		status = nfs_readdir_add_to_array(entry, page);
		if (status != -ENOSPC)
			continue;

		if (page->mapping != mapping) {
			if (!--narrays)
				break;
			new = nfs_readdir_page_array_alloc(entry->prev_cookie,
							   GFP_KERNEL);
			if (!new)
				break;
			arrays++;
			*arrays = page = new;
		} else {
			new = nfs_readdir_page_get_next(mapping,
							page->index + 1,
							entry->prev_cookie);
			if (!new)
				break;
			if (page != *arrays)
				nfs_readdir_page_unlock_and_put(page);
			page = new;
		}
		status = nfs_readdir_add_to_array(entry, page);
	} while (!status && !entry->eof);

	switch (status) {
	case -EBADCOOKIE:
		if (entry->eof) {
			nfs_readdir_page_set_eof(page);
			status = 0;
		}
		break;
	case -ENOSPC:
	case -EAGAIN:
		status = 0;
		break;
	}

	if (page != *arrays)
		nfs_readdir_page_unlock_and_put(page);

	put_page(scratch);
	return status;
}

static void nfs_readdir_free_pages(struct page **pages, size_t npages)
{
	while (npages--)
		put_page(pages[npages]);
	kfree(pages);
}

/*
 * nfs_readdir_alloc_pages() will allocate pages that must be freed with a call
 * to nfs_readdir_free_pages()
 */
static struct page **nfs_readdir_alloc_pages(size_t npages)
{
	struct page **pages;
	size_t i;

	pages = kmalloc_array(npages, sizeof(*pages), GFP_KERNEL);
	if (!pages)
		return NULL;
	for (i = 0; i < npages; i++) {
		struct page *page = alloc_page(GFP_KERNEL);
		if (page == NULL)
			goto out_freepages;
		pages[i] = page;
	}
	return pages;

out_freepages:
	nfs_readdir_free_pages(pages, i);
	return NULL;
}

static int nfs_readdir_xdr_to_array(struct nfs_readdir_descriptor *desc,
				    __be32 *verf_arg, __be32 *verf_res,
				    struct page **arrays, size_t narrays)
{
	struct page **pages;
	struct page *page = *arrays;
	struct nfs_entry *entry;
	size_t array_size;
	struct inode *inode = file_inode(desc->file);
	size_t dtsize = NFS_SERVER(inode)->dtsize;
	int status = -ENOMEM;
<<<<<<< HEAD
	unsigned int array_size = ARRAY_SIZE(pages);

	nfs_readdir_init_array(page);

	entry.prev_cookie = 0;
	entry.cookie = desc->last_cookie;
	entry.eof = 0;
	entry.fh = nfs_alloc_fhandle();
	entry.fattr = nfs_alloc_fattr();
	entry.server = NFS_SERVER(inode);
	if (entry.fh == NULL || entry.fattr == NULL)
=======

	entry = kzalloc(sizeof(*entry), GFP_KERNEL);
	if (!entry)
		return -ENOMEM;
	entry->cookie = nfs_readdir_page_last_cookie(page);
	entry->fh = nfs_alloc_fhandle();
	entry->fattr = nfs_alloc_fattr();
	entry->server = NFS_SERVER(inode);
	if (entry->fh == NULL || entry->fattr == NULL)
>>>>>>> 7d2a07b7
		goto out;

	entry->label = nfs4_label_alloc(NFS_SERVER(inode), GFP_NOWAIT);
	if (IS_ERR(entry->label)) {
		status = PTR_ERR(entry->label);
		goto out;
	}

<<<<<<< HEAD
	array = kmap(page);
=======
	array_size = (dtsize + PAGE_SIZE - 1) >> PAGE_SHIFT;
	pages = nfs_readdir_alloc_pages(array_size);
	if (!pages)
		goto out_release_label;
>>>>>>> 7d2a07b7

	do {
		unsigned int pglen;
		status = nfs_readdir_xdr_filler(desc, verf_arg, entry->cookie,
						pages, dtsize,
						verf_res);
		if (status < 0)
			break;

		pglen = status;
		if (pglen == 0) {
			nfs_readdir_page_set_eof(page);
			break;
		}

		verf_arg = verf_res;

		status = nfs_readdir_page_filler(desc, entry, pages, pglen,
						 arrays, narrays);
	} while (!status && nfs_readdir_page_needs_filling(page));

	nfs_readdir_free_pages(pages, array_size);
out_release_label:
	nfs4_label_free(entry->label);
out:
	nfs_free_fattr(entry->fattr);
	nfs_free_fhandle(entry->fh);
	kfree(entry);
	return status;
}

static void nfs_readdir_page_put(struct nfs_readdir_descriptor *desc)
{
<<<<<<< HEAD
	nfs_readdir_descriptor_t *desc = data;
	struct inode	*inode = file_inode(desc->file);
	int ret;

	ret = nfs_readdir_xdr_to_array(desc, page, inode);
	if (ret < 0)
		goto error;
	SetPageUptodate(page);

	if (invalidate_inode_pages2_range(inode->i_mapping, page->index + 1, -1) < 0) {
		/* Should never happen */
		nfs_zap_mapping(inode, inode->i_mapping);
	}
	unlock_page(page);
	return 0;
 error:
	nfs_readdir_clear_array(page);
	unlock_page(page);
	return ret;
=======
	put_page(desc->page);
	desc->page = NULL;
>>>>>>> 7d2a07b7
}

static void
nfs_readdir_page_unlock_and_put_cached(struct nfs_readdir_descriptor *desc)
{
<<<<<<< HEAD
	put_page(desc->page);
	desc->page = NULL;
=======
	unlock_page(desc->page);
	nfs_readdir_page_put(desc);
>>>>>>> 7d2a07b7
}

static struct page *
nfs_readdir_page_get_cached(struct nfs_readdir_descriptor *desc)
{
	return nfs_readdir_page_get_locked(desc->file->f_mapping,
					   desc->page_index,
					   desc->last_cookie);
}

/*
 * Returns 0 if desc->dir_cookie was found on page desc->page_index
 * and locks the page to prevent removal from the page cache.
 */
<<<<<<< HEAD
static
int find_and_lock_cache_page(nfs_readdir_descriptor_t *desc)
=======
static int find_and_lock_cache_page(struct nfs_readdir_descriptor *desc)
>>>>>>> 7d2a07b7
{
	struct inode *inode = file_inode(desc->file);
	struct nfs_inode *nfsi = NFS_I(inode);
	__be32 verf[NFS_DIR_VERIFIER_SIZE];
	int res;

<<<<<<< HEAD
	desc->page = get_cache_page(desc);
	if (IS_ERR(desc->page))
		return PTR_ERR(desc->page);
	res = lock_page_killable(desc->page);
	if (res != 0)
		goto error;
	res = -EAGAIN;
	if (desc->page->mapping != NULL) {
		res = nfs_readdir_search_array(desc);
		if (res == 0)
			return 0;
	}
	unlock_page(desc->page);
error:
	cache_page_release(desc);
=======
	desc->page = nfs_readdir_page_get_cached(desc);
	if (!desc->page)
		return -ENOMEM;
	if (nfs_readdir_page_needs_filling(desc->page)) {
		res = nfs_readdir_xdr_to_array(desc, nfsi->cookieverf, verf,
					       &desc->page, 1);
		if (res < 0) {
			nfs_readdir_page_unlock_and_put_cached(desc);
			if (res == -EBADCOOKIE || res == -ENOTSYNC) {
				invalidate_inode_pages2(desc->file->f_mapping);
				desc->page_index = 0;
				return -EAGAIN;
			}
			return res;
		}
		/*
		 * Set the cookie verifier if the page cache was empty
		 */
		if (desc->page_index == 0)
			memcpy(nfsi->cookieverf, verf,
			       sizeof(nfsi->cookieverf));
	}
	res = nfs_readdir_search_array(desc);
	if (res == 0) {
		nfsi->page_index = desc->page_index;
		return 0;
	}
	nfs_readdir_page_unlock_and_put_cached(desc);
>>>>>>> 7d2a07b7
	return res;
}

static bool nfs_readdir_dont_search_cache(struct nfs_readdir_descriptor *desc)
{
	struct address_space *mapping = desc->file->f_mapping;
	struct inode *dir = file_inode(desc->file);
	unsigned int dtsize = NFS_SERVER(dir)->dtsize;
	loff_t size = i_size_read(dir);

	/*
	 * Default to uncached readdir if the page cache is empty, and
	 * we're looking for a non-zero cookie in a large directory.
	 */
	return desc->dir_cookie != 0 && mapping->nrpages == 0 && size > dtsize;
}

/* Search for desc->dir_cookie from the beginning of the page cache */
static int readdir_search_pagecache(struct nfs_readdir_descriptor *desc)
{
	int res;

	if (nfs_readdir_dont_search_cache(desc))
		return -EBADCOOKIE;

	do {
<<<<<<< HEAD
=======
		if (desc->page_index == 0) {
			desc->current_index = 0;
			desc->prev_index = 0;
			desc->last_cookie = 0;
		}
>>>>>>> 7d2a07b7
		res = find_and_lock_cache_page(desc);
	} while (res == -EAGAIN);
	return res;
}

/*
 * Once we've found the start of the dirent within a page: fill 'er up...
 */
static void nfs_do_filldir(struct nfs_readdir_descriptor *desc,
			   const __be32 *verf)
{
	struct file	*file = desc->file;
	struct nfs_cache_array *array;
	unsigned int i = 0;

	array = kmap(desc->page);
	for (i = desc->cache_entry_index; i < array->size; i++) {
		struct nfs_cache_array_entry *ent;

		ent = &array->array[i];
		if (!dir_emit(desc->ctx, ent->name, ent->name_len,
		    nfs_compat_user_ino64(ent->ino), ent->d_type)) {
			desc->eof = true;
			break;
		}
		memcpy(desc->verf, verf, sizeof(desc->verf));
		if (i < (array->size-1))
			desc->dir_cookie = array->array[i+1].cookie;
		else
			desc->dir_cookie = array->last_cookie;
		if (nfs_readdir_use_cookie(file))
			desc->ctx->pos = desc->dir_cookie;
		else
			desc->ctx->pos++;
		if (desc->duped != 0)
			desc->duped = 1;
	}
	if (array->page_is_eof)
		desc->eof = true;

	kunmap(desc->page);
<<<<<<< HEAD
	dfprintk(DIRCACHE, "NFS: nfs_do_filldir() filling ended @ cookie %Lu; returning = %d\n",
			(unsigned long long)*desc->dir_cookie, res);
	return res;
=======
	dfprintk(DIRCACHE, "NFS: nfs_do_filldir() filling ended @ cookie %llu\n",
			(unsigned long long)desc->dir_cookie);
>>>>>>> 7d2a07b7
}

/*
 * If we cannot find a cookie in our cache, we suspect that this is
 * because it points to a deleted file, so we ask the server to return
 * whatever it thinks is the next entry. We then feed this to filldir.
 * If all goes well, we should then be able to find our way round the
 * cache on the next call to readdir_search_pagecache();
 *
 * NOTE: we cannot add the anonymous page to the pagecache because
 *	 the data it contains might not be page aligned. Besides,
 *	 we should already have a complete representation of the
 *	 directory in the page cache by the time we get here.
 */
static int uncached_readdir(struct nfs_readdir_descriptor *desc)
{
	struct page	**arrays;
	size_t		i, sz = 512;
	__be32		verf[NFS_DIR_VERIFIER_SIZE];
	int		status = -ENOMEM;

	dfprintk(DIRCACHE, "NFS: uncached_readdir() searching for cookie %llu\n",
			(unsigned long long)desc->dir_cookie);

	arrays = kcalloc(sz, sizeof(*arrays), GFP_KERNEL);
	if (!arrays)
		goto out;
	arrays[0] = nfs_readdir_page_array_alloc(desc->dir_cookie, GFP_KERNEL);
	if (!arrays[0])
		goto out;

	desc->page_index = 0;
	desc->last_cookie = desc->dir_cookie;
	desc->duped = 0;

	status = nfs_readdir_xdr_to_array(desc, desc->verf, verf, arrays, sz);

	for (i = 0; !desc->eof && i < sz && arrays[i]; i++) {
		desc->page = arrays[i];
		nfs_do_filldir(desc, verf);
	}
	desc->page = NULL;

<<<<<<< HEAD
 out_release:
	nfs_readdir_clear_array(desc->page);
	cache_page_release(desc);
 out:
	dfprintk(DIRCACHE, "NFS: %s: returns %d\n",
			__func__, status);
=======

	for (i = 0; i < sz && arrays[i]; i++)
		nfs_readdir_page_array_free(arrays[i]);
out:
	kfree(arrays);
	dfprintk(DIRCACHE, "NFS: %s: returns %d\n", __func__, status);
>>>>>>> 7d2a07b7
	return status;
}

/* The file offset position represents the dirent entry number.  A
   last cookie cache takes care of the common case of reading the
   whole directory.
 */
static int nfs_readdir(struct file *file, struct dir_context *ctx)
{
	struct dentry	*dentry = file_dentry(file);
	struct inode	*inode = d_inode(dentry);
	struct nfs_inode *nfsi = NFS_I(inode);
	struct nfs_open_dir_context *dir_ctx = file->private_data;
	struct nfs_readdir_descriptor *desc;
	int res;

	dfprintk(FILE, "NFS: readdir(%pD2) starting at cookie %llu\n",
			file, (long long)ctx->pos);
	nfs_inc_stats(inode, NFSIOS_VFSGETDENTS);

	/*
	 * ctx->pos points to the dirent entry number.
	 * *desc->dir_cookie has the cookie for the next entry. We have
	 * to either find the entry with the appropriate number or
	 * revalidate the cookie.
	 */
	if (ctx->pos == 0 || nfs_attribute_cache_expired(inode)) {
		res = nfs_revalidate_mapping(inode, file->f_mapping);
		if (res < 0)
			goto out;
	}

	res = -ENOMEM;
	desc = kzalloc(sizeof(*desc), GFP_KERNEL);
	if (!desc)
		goto out;
	desc->file = file;
	desc->ctx = ctx;
	desc->plus = nfs_use_readdirplus(inode, ctx);

	spin_lock(&file->f_lock);
	desc->dir_cookie = dir_ctx->dir_cookie;
	desc->dup_cookie = dir_ctx->dup_cookie;
	desc->duped = dir_ctx->duped;
	desc->attr_gencount = dir_ctx->attr_gencount;
	memcpy(desc->verf, dir_ctx->verf, sizeof(desc->verf));
	spin_unlock(&file->f_lock);

	do {
		res = readdir_search_pagecache(desc);

		if (res == -EBADCOOKIE) {
			res = 0;
			/* This means either end of directory */
			if (desc->dir_cookie && !desc->eof) {
				/* Or that the server has 'lost' a cookie */
				res = uncached_readdir(desc);
				if (res == 0)
					continue;
				if (res == -EBADCOOKIE || res == -ENOTSYNC)
					res = 0;
			}
			break;
		}
		if (res == -ETOOSMALL && desc->plus) {
			clear_bit(NFS_INO_ADVISE_RDPLUS, &nfsi->flags);
			nfs_zap_caches(inode);
			desc->page_index = 0;
			desc->plus = false;
			desc->eof = false;
			continue;
		}
		if (res < 0)
			break;

<<<<<<< HEAD
		res = nfs_do_filldir(desc);
		unlock_page(desc->page);
		cache_page_release(desc);
		if (res < 0)
			break;
=======
		nfs_do_filldir(desc, nfsi->cookieverf);
		nfs_readdir_page_unlock_and_put_cached(desc);
>>>>>>> 7d2a07b7
	} while (!desc->eof);

	spin_lock(&file->f_lock);
	dir_ctx->dir_cookie = desc->dir_cookie;
	dir_ctx->dup_cookie = desc->dup_cookie;
	dir_ctx->duped = desc->duped;
	dir_ctx->attr_gencount = desc->attr_gencount;
	memcpy(dir_ctx->verf, desc->verf, sizeof(dir_ctx->verf));
	spin_unlock(&file->f_lock);

	kfree(desc);

out:
	dfprintk(FILE, "NFS: readdir(%pD2) returns %d\n", file, res);
	return res;
}

static loff_t nfs_llseek_dir(struct file *filp, loff_t offset, int whence)
{
	struct nfs_open_dir_context *dir_ctx = filp->private_data;

	dfprintk(FILE, "NFS: llseek dir(%pD2, %lld, %d)\n",
			filp, offset, whence);

	switch (whence) {
	default:
		return -EINVAL;
	case SEEK_SET:
		if (offset < 0)
			return -EINVAL;
		spin_lock(&filp->f_lock);
		break;
	case SEEK_CUR:
		if (offset == 0)
			return filp->f_pos;
		spin_lock(&filp->f_lock);
		offset += filp->f_pos;
		if (offset < 0) {
			spin_unlock(&filp->f_lock);
			return -EINVAL;
		}
	}
	if (offset != filp->f_pos) {
		filp->f_pos = offset;
		if (nfs_readdir_use_cookie(filp))
			dir_ctx->dir_cookie = offset;
		else
			dir_ctx->dir_cookie = 0;
		if (offset == 0)
			memset(dir_ctx->verf, 0, sizeof(dir_ctx->verf));
		dir_ctx->duped = 0;
	}
	spin_unlock(&filp->f_lock);
	return offset;
}

/*
 * All directory operations under NFS are synchronous, so fsync()
 * is a dummy operation.
 */
static int nfs_fsync_dir(struct file *filp, loff_t start, loff_t end,
			 int datasync)
{
	dfprintk(FILE, "NFS: fsync dir(%pD2) datasync %d\n", filp, datasync);

	nfs_inc_stats(file_inode(filp), NFSIOS_VFSFSYNC);
	return 0;
}

/**
 * nfs_force_lookup_revalidate - Mark the directory as having changed
 * @dir: pointer to directory inode
 *
 * This forces the revalidation code in nfs_lookup_revalidate() to do a
 * full lookup on all child dentries of 'dir' whenever a change occurs
 * on the server that might have invalidated our dcache.
 *
 * Note that we reserve bit '0' as a tag to let us know when a dentry
 * was revalidated while holding a delegation on its inode.
 *
 * The caller should be holding dir->i_lock
 */
void nfs_force_lookup_revalidate(struct inode *dir)
{
	NFS_I(dir)->cache_change_attribute += 2;
}
EXPORT_SYMBOL_GPL(nfs_force_lookup_revalidate);

/**
 * nfs_verify_change_attribute - Detects NFS remote directory changes
 * @dir: pointer to parent directory inode
 * @verf: previously saved change attribute
 *
 * Return "false" if the verifiers doesn't match the change attribute.
 * This would usually indicate that the directory contents have changed on
 * the server, and that any dentries need revalidating.
 */
static bool nfs_verify_change_attribute(struct inode *dir, unsigned long verf)
{
	return (verf & ~1UL) == nfs_save_change_attribute(dir);
}

static void nfs_set_verifier_delegated(unsigned long *verf)
{
	*verf |= 1UL;
}

#if IS_ENABLED(CONFIG_NFS_V4)
static void nfs_unset_verifier_delegated(unsigned long *verf)
{
	*verf &= ~1UL;
}
#endif /* IS_ENABLED(CONFIG_NFS_V4) */

static bool nfs_test_verifier_delegated(unsigned long verf)
{
	return verf & 1;
}

static bool nfs_verifier_is_delegated(struct dentry *dentry)
{
	return nfs_test_verifier_delegated(dentry->d_time);
}

static void nfs_set_verifier_locked(struct dentry *dentry, unsigned long verf)
{
	struct inode *inode = d_inode(dentry);

	if (!nfs_verifier_is_delegated(dentry) &&
	    !nfs_verify_change_attribute(d_inode(dentry->d_parent), verf))
		goto out;
	if (inode && NFS_PROTO(inode)->have_delegation(inode, FMODE_READ))
		nfs_set_verifier_delegated(&verf);
out:
	dentry->d_time = verf;
}

/**
 * nfs_set_verifier - save a parent directory verifier in the dentry
 * @dentry: pointer to dentry
 * @verf: verifier to save
 *
 * Saves the parent directory verifier in @dentry. If the inode has
 * a delegation, we also tag the dentry as having been revalidated
 * while holding a delegation so that we know we don't have to
 * look it up again after a directory change.
 */
void nfs_set_verifier(struct dentry *dentry, unsigned long verf)
{

	spin_lock(&dentry->d_lock);
	nfs_set_verifier_locked(dentry, verf);
	spin_unlock(&dentry->d_lock);
}
EXPORT_SYMBOL_GPL(nfs_set_verifier);

#if IS_ENABLED(CONFIG_NFS_V4)
/**
 * nfs_clear_verifier_delegated - clear the dir verifier delegation tag
 * @inode: pointer to inode
 *
 * Iterates through the dentries in the inode alias list and clears
 * the tag used to indicate that the dentry has been revalidated
 * while holding a delegation.
 * This function is intended for use when the delegation is being
 * returned or revoked.
 */
void nfs_clear_verifier_delegated(struct inode *inode)
{
	struct dentry *alias;

	if (!inode)
		return;
	spin_lock(&inode->i_lock);
	hlist_for_each_entry(alias, &inode->i_dentry, d_u.d_alias) {
		spin_lock(&alias->d_lock);
		nfs_unset_verifier_delegated(&alias->d_time);
		spin_unlock(&alias->d_lock);
	}
	spin_unlock(&inode->i_lock);
}
EXPORT_SYMBOL_GPL(nfs_clear_verifier_delegated);
#endif /* IS_ENABLED(CONFIG_NFS_V4) */

/*
 * A check for whether or not the parent directory has changed.
 * In the case it has, we assume that the dentries are untrustworthy
 * and may need to be looked up again.
 * If rcu_walk prevents us from performing a full check, return 0.
 */
static int nfs_check_verifier(struct inode *dir, struct dentry *dentry,
			      int rcu_walk)
{
	if (IS_ROOT(dentry))
		return 1;
	if (NFS_SERVER(dir)->flags & NFS_MOUNT_LOOKUP_CACHE_NONE)
		return 0;
	if (!nfs_verify_change_attribute(dir, dentry->d_time))
		return 0;
	/* Revalidate nfsi->cache_change_attribute before we declare a match */
	if (nfs_mapping_need_revalidate_inode(dir)) {
		if (rcu_walk)
			return 0;
		if (__nfs_revalidate_inode(NFS_SERVER(dir), dir) < 0)
			return 0;
	}
	if (!nfs_verify_change_attribute(dir, dentry->d_time))
		return 0;
	return 1;
}

/*
 * Use intent information to check whether or not we're going to do
 * an O_EXCL create using this path component.
 */
static int nfs_is_exclusive_create(struct inode *dir, unsigned int flags)
{
	if (NFS_PROTO(dir)->version == 2)
		return 0;
	return flags & LOOKUP_EXCL;
}

/*
 * Inode and filehandle revalidation for lookups.
 *
 * We force revalidation in the cases where the VFS sets LOOKUP_REVAL,
 * or if the intent information indicates that we're about to open this
 * particular file and the "nocto" mount flag is not set.
 *
 */
static
int nfs_lookup_verify_inode(struct inode *inode, unsigned int flags)
{
	struct nfs_server *server = NFS_SERVER(inode);
	int ret;

	if (IS_AUTOMOUNT(inode))
		return 0;

	if (flags & LOOKUP_OPEN) {
		switch (inode->i_mode & S_IFMT) {
		case S_IFREG:
			/* A NFSv4 OPEN will revalidate later */
			if (server->caps & NFS_CAP_ATOMIC_OPEN)
				goto out;
			fallthrough;
		case S_IFDIR:
			if (server->flags & NFS_MOUNT_NOCTO)
				break;
			/* NFS close-to-open cache consistency validation */
			goto out_force;
		}
	}

	/* VFS wants an on-the-wire revalidation */
	if (flags & LOOKUP_REVAL)
		goto out_force;
out:
	return (inode->i_nlink == 0) ? -ESTALE : 0;
out_force:
	if (flags & LOOKUP_RCU)
		return -ECHILD;
	ret = __nfs_revalidate_inode(server, inode);
	if (ret != 0)
		return ret;
	goto out;
}

static void nfs_mark_dir_for_revalidate(struct inode *inode)
{
<<<<<<< HEAD
	struct nfs_inode *nfsi = NFS_I(inode);

	spin_lock(&inode->i_lock);
	nfsi->cache_validity |= NFS_INO_REVAL_PAGECACHE;
=======
	spin_lock(&inode->i_lock);
	nfs_set_cache_invalid(inode, NFS_INO_REVAL_PAGECACHE);
>>>>>>> 7d2a07b7
	spin_unlock(&inode->i_lock);
}

/*
 * We judge how long we want to trust negative
 * dentries by looking at the parent inode mtime.
 *
 * If parent mtime has changed, we revalidate, else we wait for a
 * period corresponding to the parent's attribute cache timeout value.
 *
 * If LOOKUP_RCU prevents us from performing a full check, return 1
 * suggesting a reval is needed.
 *
 * Note that when creating a new file, or looking up a rename target,
 * then it shouldn't be necessary to revalidate a negative dentry.
 */
static inline
int nfs_neg_need_reval(struct inode *dir, struct dentry *dentry,
		       unsigned int flags)
{
	if (flags & (LOOKUP_CREATE | LOOKUP_RENAME_TARGET))
		return 0;
	if (NFS_SERVER(dir)->flags & NFS_MOUNT_LOOKUP_CACHE_NONEG)
		return 1;
	return !nfs_check_verifier(dir, dentry, flags & LOOKUP_RCU);
}

static int
nfs_lookup_revalidate_done(struct inode *dir, struct dentry *dentry,
			   struct inode *inode, int error)
{
	switch (error) {
	case 1:
		dfprintk(LOOKUPCACHE, "NFS: %s(%pd2) is valid\n",
			__func__, dentry);
		return 1;
	case 0:
		/*
		 * We can't d_drop the root of a disconnected tree:
		 * its d_hash is on the s_anon list and d_drop() would hide
		 * it from shrink_dcache_for_unmount(), leading to busy
		 * inodes on unmount and further oopses.
		 */
		if (inode && IS_ROOT(dentry))
			return 1;
		dfprintk(LOOKUPCACHE, "NFS: %s(%pd2) is invalid\n",
				__func__, dentry);
		return 0;
	}
	dfprintk(LOOKUPCACHE, "NFS: %s(%pd2) lookup returned error %d\n",
				__func__, dentry, error);
	return error;
}

static int
nfs_lookup_revalidate_negative(struct inode *dir, struct dentry *dentry,
			       unsigned int flags)
{
	int ret = 1;
	if (nfs_neg_need_reval(dir, dentry, flags)) {
		if (flags & LOOKUP_RCU)
			return -ECHILD;
		ret = 0;
	}
	return nfs_lookup_revalidate_done(dir, dentry, NULL, ret);
}

static int
nfs_lookup_revalidate_delegated(struct inode *dir, struct dentry *dentry,
				struct inode *inode)
{
	nfs_set_verifier(dentry, nfs_save_change_attribute(dir));
	return nfs_lookup_revalidate_done(dir, dentry, inode, 1);
}

static int
nfs_lookup_revalidate_dentry(struct inode *dir, struct dentry *dentry,
			     struct inode *inode)
{
	struct nfs_fh *fhandle;
	struct nfs_fattr *fattr;
	struct nfs4_label *label;
	unsigned long dir_verifier;
	int ret;

	ret = -ENOMEM;
	fhandle = nfs_alloc_fhandle();
	fattr = nfs_alloc_fattr();
	label = nfs4_label_alloc(NFS_SERVER(inode), GFP_KERNEL);
	if (fhandle == NULL || fattr == NULL || IS_ERR(label))
		goto out;

	dir_verifier = nfs_save_change_attribute(dir);
	ret = NFS_PROTO(dir)->lookup(dir, dentry, fhandle, fattr, label);
	if (ret < 0) {
		switch (ret) {
		case -ESTALE:
		case -ENOENT:
			ret = 0;
			break;
		case -ETIMEDOUT:
			if (NFS_SERVER(inode)->flags & NFS_MOUNT_SOFTREVAL)
				ret = 1;
		}
		goto out;
	}
	ret = 0;
	if (nfs_compare_fh(NFS_FH(inode), fhandle))
		goto out;
	if (nfs_refresh_inode(inode, fattr) < 0)
		goto out;

	nfs_setsecurity(inode, fattr, label);
	nfs_set_verifier(dentry, dir_verifier);

	/* set a readdirplus hint that we had a cache miss */
	nfs_force_use_readdirplus(dir);
	ret = 1;
out:
	nfs_free_fattr(fattr);
	nfs_free_fhandle(fhandle);
	nfs4_label_free(label);

	/*
	 * If the lookup failed despite the dentry change attribute being
	 * a match, then we should revalidate the directory cache.
	 */
	if (!ret && nfs_verify_change_attribute(dir, dentry->d_time))
		nfs_mark_dir_for_revalidate(dir);
	return nfs_lookup_revalidate_done(dir, dentry, inode, ret);
}

/*
 * This is called every time the dcache has a lookup hit,
 * and we should check whether we can really trust that
 * lookup.
 *
 * NOTE! The hit can be a negative hit too, don't assume
 * we have an inode!
 *
 * If the parent directory is seen to have changed, we throw out the
 * cached dentry and do a new lookup.
 */
static int
nfs_do_lookup_revalidate(struct inode *dir, struct dentry *dentry,
			 unsigned int flags)
{
	struct inode *inode;
	int error = 0;

	nfs_inc_stats(dir, NFSIOS_DENTRYREVALIDATE);
	inode = d_inode(dentry);

	if (!inode)
		return nfs_lookup_revalidate_negative(dir, dentry, flags);

	if (is_bad_inode(inode)) {
		dfprintk(LOOKUPCACHE, "%s: %pd2 has dud inode\n",
				__func__, dentry);
		goto out_bad;
	}

	if (nfs_verifier_is_delegated(dentry))
		return nfs_lookup_revalidate_delegated(dir, dentry, inode);

	/* Force a full look up iff the parent directory has changed */
	if (!(flags & (LOOKUP_EXCL | LOOKUP_REVAL)) &&
	    nfs_check_verifier(dir, dentry, flags & LOOKUP_RCU)) {
		error = nfs_lookup_verify_inode(inode, flags);
		if (error) {
<<<<<<< HEAD
			if (error == -ESTALE) {
				nfs_mark_dir_for_revalidate(dir);
				error = 0;
			}
=======
			if (error == -ESTALE)
				nfs_mark_dir_for_revalidate(dir);
>>>>>>> 7d2a07b7
			goto out_bad;
		}
		nfs_advise_use_readdirplus(dir);
		goto out_valid;
	}

	if (flags & LOOKUP_RCU)
		return -ECHILD;

	if (NFS_STALE(inode))
		goto out_bad;

	trace_nfs_lookup_revalidate_enter(dir, dentry, flags);
	error = nfs_lookup_revalidate_dentry(dir, dentry, inode);
	trace_nfs_lookup_revalidate_exit(dir, dentry, flags, error);
	return error;
out_valid:
	return nfs_lookup_revalidate_done(dir, dentry, inode, 1);
out_bad:
	if (flags & LOOKUP_RCU)
		return -ECHILD;
	return nfs_lookup_revalidate_done(dir, dentry, inode, error);
}

static int
__nfs_lookup_revalidate(struct dentry *dentry, unsigned int flags,
			int (*reval)(struct inode *, struct dentry *, unsigned int))
{
	struct dentry *parent;
	struct inode *dir;
	int ret;

	if (flags & LOOKUP_RCU) {
		parent = READ_ONCE(dentry->d_parent);
		dir = d_inode_rcu(parent);
		if (!dir)
			return -ECHILD;
		ret = reval(dir, dentry, flags);
		if (parent != READ_ONCE(dentry->d_parent))
			return -ECHILD;
	} else {
		parent = dget_parent(dentry);
		ret = reval(d_inode(parent), dentry, flags);
		dput(parent);
	}
	return ret;
}

static int nfs_lookup_revalidate(struct dentry *dentry, unsigned int flags)
{
	return __nfs_lookup_revalidate(dentry, flags, nfs_do_lookup_revalidate);
}

/*
 * A weaker form of d_revalidate for revalidating just the d_inode(dentry)
 * when we don't really care about the dentry name. This is called when a
 * pathwalk ends on a dentry that was not found via a normal lookup in the
 * parent dir (e.g.: ".", "..", procfs symlinks or mountpoint traversals).
 *
 * In this situation, we just want to verify that the inode itself is OK
 * since the dentry might have changed on the server.
 */
static int nfs_weak_revalidate(struct dentry *dentry, unsigned int flags)
{
	struct inode *inode = d_inode(dentry);
	int error = 0;

	/*
	 * I believe we can only get a negative dentry here in the case of a
	 * procfs-style symlink. Just assume it's correct for now, but we may
	 * eventually need to do something more here.
	 */
	if (!inode) {
		dfprintk(LOOKUPCACHE, "%s: %pd2 has negative inode\n",
				__func__, dentry);
		return 1;
	}

	if (is_bad_inode(inode)) {
		dfprintk(LOOKUPCACHE, "%s: %pd2 has dud inode\n",
				__func__, dentry);
		return 0;
	}

	error = nfs_lookup_verify_inode(inode, flags);
	dfprintk(LOOKUPCACHE, "NFS: %s: inode %lu is %s\n",
			__func__, inode->i_ino, error ? "invalid" : "valid");
	return !error;
}

/*
 * This is called from dput() when d_count is going to 0.
 */
static int nfs_dentry_delete(const struct dentry *dentry)
{
	dfprintk(VFS, "NFS: dentry_delete(%pd2, %x)\n",
		dentry, dentry->d_flags);

	/* Unhash any dentry with a stale inode */
	if (d_really_is_positive(dentry) && NFS_STALE(d_inode(dentry)))
		return 1;

	if (dentry->d_flags & DCACHE_NFSFS_RENAMED) {
		/* Unhash it, so that ->d_iput() would be called */
		return 1;
	}
	if (!(dentry->d_sb->s_flags & SB_ACTIVE)) {
		/* Unhash it, so that ancestors of killed async unlink
		 * files will be cleaned up during umount */
		return 1;
	}
	return 0;

}

/* Ensure that we revalidate inode->i_nlink */
static void nfs_drop_nlink(struct inode *inode)
{
	spin_lock(&inode->i_lock);
	/* drop the inode if we're reasonably sure this is the last link */
	if (inode->i_nlink > 0)
		drop_nlink(inode);
	NFS_I(inode)->attr_gencount = nfs_inc_attr_generation_counter();
	nfs_set_cache_invalid(
		inode, NFS_INO_INVALID_CHANGE | NFS_INO_INVALID_CTIME |
			       NFS_INO_INVALID_NLINK);
	spin_unlock(&inode->i_lock);
}

/*
 * Called when the dentry loses inode.
 * We use it to clean up silly-renamed files.
 */
static void nfs_dentry_iput(struct dentry *dentry, struct inode *inode)
{
	if (S_ISDIR(inode->i_mode))
		/* drop any readdir cache as it could easily be old */
		nfs_set_cache_invalid(inode, NFS_INO_INVALID_DATA);

	if (dentry->d_flags & DCACHE_NFSFS_RENAMED) {
		nfs_complete_unlink(dentry, inode);
		nfs_drop_nlink(inode);
	}
	iput(inode);
}

static void nfs_d_release(struct dentry *dentry)
{
	/* free cached devname value, if it survived that far */
	if (unlikely(dentry->d_fsdata)) {
		if (dentry->d_flags & DCACHE_NFSFS_RENAMED)
			WARN_ON(1);
		else
			kfree(dentry->d_fsdata);
	}
}

const struct dentry_operations nfs_dentry_operations = {
	.d_revalidate	= nfs_lookup_revalidate,
	.d_weak_revalidate	= nfs_weak_revalidate,
	.d_delete	= nfs_dentry_delete,
	.d_iput		= nfs_dentry_iput,
	.d_automount	= nfs_d_automount,
	.d_release	= nfs_d_release,
};
EXPORT_SYMBOL_GPL(nfs_dentry_operations);

struct dentry *nfs_lookup(struct inode *dir, struct dentry * dentry, unsigned int flags)
{
	struct dentry *res;
	struct inode *inode = NULL;
	struct nfs_fh *fhandle = NULL;
	struct nfs_fattr *fattr = NULL;
	struct nfs4_label *label = NULL;
	unsigned long dir_verifier;
	int error;

	dfprintk(VFS, "NFS: lookup(%pd2)\n", dentry);
	nfs_inc_stats(dir, NFSIOS_VFSLOOKUP);

	if (unlikely(dentry->d_name.len > NFS_SERVER(dir)->namelen))
		return ERR_PTR(-ENAMETOOLONG);

	/*
	 * If we're doing an exclusive create, optimize away the lookup
	 * but don't hash the dentry.
	 */
	if (nfs_is_exclusive_create(dir, flags) || flags & LOOKUP_RENAME_TARGET)
		return NULL;

	res = ERR_PTR(-ENOMEM);
	fhandle = nfs_alloc_fhandle();
	fattr = nfs_alloc_fattr();
	if (fhandle == NULL || fattr == NULL)
		goto out;

	label = nfs4_label_alloc(NFS_SERVER(dir), GFP_NOWAIT);
	if (IS_ERR(label))
		goto out;

	dir_verifier = nfs_save_change_attribute(dir);
	trace_nfs_lookup_enter(dir, dentry, flags);
	error = NFS_PROTO(dir)->lookup(dir, dentry, fhandle, fattr, label);
	if (error == -ENOENT)
		goto no_entry;
	if (error < 0) {
		res = ERR_PTR(error);
		goto out_label;
	}
	inode = nfs_fhget(dentry->d_sb, fhandle, fattr, label);
	res = ERR_CAST(inode);
	if (IS_ERR(res))
		goto out_label;

	/* Notify readdir to use READDIRPLUS */
	nfs_force_use_readdirplus(dir);

no_entry:
	res = d_splice_alias(inode, dentry);
	if (res != NULL) {
		if (IS_ERR(res))
			goto out_label;
		dentry = res;
	}
	nfs_set_verifier(dentry, dir_verifier);
out_label:
	trace_nfs_lookup_exit(dir, dentry, flags, error);
	nfs4_label_free(label);
out:
	nfs_free_fattr(fattr);
	nfs_free_fhandle(fhandle);
	return res;
}
EXPORT_SYMBOL_GPL(nfs_lookup);

#if IS_ENABLED(CONFIG_NFS_V4)
static int nfs4_lookup_revalidate(struct dentry *, unsigned int);

const struct dentry_operations nfs4_dentry_operations = {
	.d_revalidate	= nfs4_lookup_revalidate,
	.d_weak_revalidate	= nfs_weak_revalidate,
	.d_delete	= nfs_dentry_delete,
	.d_iput		= nfs_dentry_iput,
	.d_automount	= nfs_d_automount,
	.d_release	= nfs_d_release,
};
EXPORT_SYMBOL_GPL(nfs4_dentry_operations);

static fmode_t flags_to_mode(int flags)
{
	fmode_t res = (__force fmode_t)flags & FMODE_EXEC;
	if ((flags & O_ACCMODE) != O_WRONLY)
		res |= FMODE_READ;
	if ((flags & O_ACCMODE) != O_RDONLY)
		res |= FMODE_WRITE;
	return res;
}

static struct nfs_open_context *create_nfs_open_context(struct dentry *dentry, int open_flags, struct file *filp)
{
	return alloc_nfs_open_context(dentry, flags_to_mode(open_flags), filp);
}

static int do_open(struct inode *inode, struct file *filp)
{
	nfs_fscache_open_file(inode, filp);
	return 0;
}

static int nfs_finish_open(struct nfs_open_context *ctx,
			   struct dentry *dentry,
			   struct file *file, unsigned open_flags)
{
	int err;

	err = finish_open(file, dentry, do_open);
	if (err)
		goto out;
	if (S_ISREG(file->f_path.dentry->d_inode->i_mode))
		nfs_file_set_open_context(file, ctx);
	else
		err = -EOPENSTALE;
out:
	return err;
}

int nfs_atomic_open(struct inode *dir, struct dentry *dentry,
		    struct file *file, unsigned open_flags,
		    umode_t mode)
{
	DECLARE_WAIT_QUEUE_HEAD_ONSTACK(wq);
	struct nfs_open_context *ctx;
	struct dentry *res;
	struct iattr attr = { .ia_valid = ATTR_OPEN };
	struct inode *inode;
	unsigned int lookup_flags = 0;
	bool switched = false;
	int created = 0;
	int err;

	/* Expect a negative dentry */
	BUG_ON(d_inode(dentry));

	dfprintk(VFS, "NFS: atomic_open(%s/%lu), %pd\n",
			dir->i_sb->s_id, dir->i_ino, dentry);

	err = nfs_check_flags(open_flags);
	if (err)
		return err;

	/* NFS only supports OPEN on regular files */
	if ((open_flags & O_DIRECTORY)) {
		if (!d_in_lookup(dentry)) {
			/*
			 * Hashed negative dentry with O_DIRECTORY: dentry was
			 * revalidated and is fine, no need to perform lookup
			 * again
			 */
			return -ENOENT;
		}
		lookup_flags = LOOKUP_OPEN|LOOKUP_DIRECTORY;
		goto no_open;
	}

	if (dentry->d_name.len > NFS_SERVER(dir)->namelen)
		return -ENAMETOOLONG;

	if (open_flags & O_CREAT) {
		struct nfs_server *server = NFS_SERVER(dir);

		if (!(server->attr_bitmask[2] & FATTR4_WORD2_MODE_UMASK))
			mode &= ~current_umask();

		attr.ia_valid |= ATTR_MODE;
		attr.ia_mode = mode;
	}
	if (open_flags & O_TRUNC) {
		attr.ia_valid |= ATTR_SIZE;
		attr.ia_size = 0;
	}

	if (!(open_flags & O_CREAT) && !d_in_lookup(dentry)) {
		d_drop(dentry);
		switched = true;
		dentry = d_alloc_parallel(dentry->d_parent,
					  &dentry->d_name, &wq);
		if (IS_ERR(dentry))
			return PTR_ERR(dentry);
		if (unlikely(!d_in_lookup(dentry)))
			return finish_no_open(file, dentry);
	}

	ctx = create_nfs_open_context(dentry, open_flags, file);
	err = PTR_ERR(ctx);
	if (IS_ERR(ctx))
		goto out;

	trace_nfs_atomic_open_enter(dir, ctx, open_flags);
	inode = NFS_PROTO(dir)->open_context(dir, ctx, open_flags, &attr, &created);
	if (created)
		file->f_mode |= FMODE_CREATED;
	if (IS_ERR(inode)) {
		err = PTR_ERR(inode);
		trace_nfs_atomic_open_exit(dir, ctx, open_flags, err);
		put_nfs_open_context(ctx);
		d_drop(dentry);
		switch (err) {
		case -ENOENT:
			d_splice_alias(NULL, dentry);
			nfs_set_verifier(dentry, nfs_save_change_attribute(dir));
			break;
		case -EISDIR:
		case -ENOTDIR:
			goto no_open;
		case -ELOOP:
			if (!(open_flags & O_NOFOLLOW))
				goto no_open;
			break;
			/* case -EINVAL: */
		default:
			break;
		}
		goto out;
	}

	err = nfs_finish_open(ctx, ctx->dentry, file, open_flags);
	trace_nfs_atomic_open_exit(dir, ctx, open_flags, err);
	put_nfs_open_context(ctx);
out:
	if (unlikely(switched)) {
		d_lookup_done(dentry);
		dput(dentry);
	}
	return err;

no_open:
	res = nfs_lookup(dir, dentry, lookup_flags);
	if (switched) {
		d_lookup_done(dentry);
		if (!res)
			res = dentry;
		else
			dput(dentry);
	}
	if (IS_ERR(res))
		return PTR_ERR(res);
	return finish_no_open(file, res);
}
EXPORT_SYMBOL_GPL(nfs_atomic_open);

static int
nfs4_do_lookup_revalidate(struct inode *dir, struct dentry *dentry,
			  unsigned int flags)
{
	struct inode *inode;

	if (!(flags & LOOKUP_OPEN) || (flags & LOOKUP_DIRECTORY))
		goto full_reval;
	if (d_mountpoint(dentry))
		goto full_reval;

	inode = d_inode(dentry);

	/* We can't create new files in nfs_open_revalidate(), so we
	 * optimize away revalidation of negative dentries.
	 */
	if (inode == NULL)
		goto full_reval;

	if (nfs_verifier_is_delegated(dentry))
		return nfs_lookup_revalidate_delegated(dir, dentry, inode);

	/* NFS only supports OPEN on regular files */
	if (!S_ISREG(inode->i_mode))
		goto full_reval;

	/* We cannot do exclusive creation on a positive dentry */
	if (flags & (LOOKUP_EXCL | LOOKUP_REVAL))
		goto reval_dentry;

	/* Check if the directory changed */
	if (!nfs_check_verifier(dir, dentry, flags & LOOKUP_RCU))
		goto reval_dentry;

	/* Let f_op->open() actually open (and revalidate) the file */
	return 1;
reval_dentry:
	if (flags & LOOKUP_RCU)
		return -ECHILD;
	return nfs_lookup_revalidate_dentry(dir, dentry, inode);

full_reval:
	return nfs_do_lookup_revalidate(dir, dentry, flags);
}

static int nfs4_lookup_revalidate(struct dentry *dentry, unsigned int flags)
{
	return __nfs_lookup_revalidate(dentry, flags,
			nfs4_do_lookup_revalidate);
}

#endif /* CONFIG_NFSV4 */

struct dentry *
nfs_add_or_obtain(struct dentry *dentry, struct nfs_fh *fhandle,
				struct nfs_fattr *fattr,
				struct nfs4_label *label)
{
	struct dentry *parent = dget_parent(dentry);
	struct inode *dir = d_inode(parent);
	struct inode *inode;
	struct dentry *d;
	int error;

	d_drop(dentry);

	if (fhandle->size == 0) {
		error = NFS_PROTO(dir)->lookup(dir, dentry, fhandle, fattr, NULL);
		if (error)
			goto out_error;
	}
	nfs_set_verifier(dentry, nfs_save_change_attribute(dir));
	if (!(fattr->valid & NFS_ATTR_FATTR)) {
		struct nfs_server *server = NFS_SB(dentry->d_sb);
		error = server->nfs_client->rpc_ops->getattr(server, fhandle,
				fattr, NULL, NULL);
		if (error < 0)
			goto out_error;
	}
	inode = nfs_fhget(dentry->d_sb, fhandle, fattr, label);
	d = d_splice_alias(inode, dentry);
out:
	dput(parent);
	return d;
out_error:
<<<<<<< HEAD
	dput(parent);
	return error;
=======
	d = ERR_PTR(error);
	goto out;
}
EXPORT_SYMBOL_GPL(nfs_add_or_obtain);

/*
 * Code common to create, mkdir, and mknod.
 */
int nfs_instantiate(struct dentry *dentry, struct nfs_fh *fhandle,
				struct nfs_fattr *fattr,
				struct nfs4_label *label)
{
	struct dentry *d;

	d = nfs_add_or_obtain(dentry, fhandle, fattr, label);
	if (IS_ERR(d))
		return PTR_ERR(d);

	/* Callers don't care */
	dput(d);
	return 0;
>>>>>>> 7d2a07b7
}
EXPORT_SYMBOL_GPL(nfs_instantiate);

/*
 * Following a failed create operation, we drop the dentry rather
 * than retain a negative dentry. This avoids a problem in the event
 * that the operation succeeded on the server, but an error in the
 * reply path made it appear to have failed.
 */
int nfs_create(struct user_namespace *mnt_userns, struct inode *dir,
	       struct dentry *dentry, umode_t mode, bool excl)
{
	struct iattr attr;
	int open_flags = excl ? O_CREAT | O_EXCL : O_CREAT;
	int error;

	dfprintk(VFS, "NFS: create(%s/%lu), %pd\n",
			dir->i_sb->s_id, dir->i_ino, dentry);

	attr.ia_mode = mode;
	attr.ia_valid = ATTR_MODE;

	trace_nfs_create_enter(dir, dentry, open_flags);
	error = NFS_PROTO(dir)->create(dir, dentry, &attr, open_flags);
	trace_nfs_create_exit(dir, dentry, open_flags, error);
	if (error != 0)
		goto out_err;
	return 0;
out_err:
	d_drop(dentry);
	return error;
}
EXPORT_SYMBOL_GPL(nfs_create);

/*
 * See comments for nfs_proc_create regarding failed operations.
 */
int
nfs_mknod(struct user_namespace *mnt_userns, struct inode *dir,
	  struct dentry *dentry, umode_t mode, dev_t rdev)
{
	struct iattr attr;
	int status;

	dfprintk(VFS, "NFS: mknod(%s/%lu), %pd\n",
			dir->i_sb->s_id, dir->i_ino, dentry);

	attr.ia_mode = mode;
	attr.ia_valid = ATTR_MODE;

	trace_nfs_mknod_enter(dir, dentry);
	status = NFS_PROTO(dir)->mknod(dir, dentry, &attr, rdev);
	trace_nfs_mknod_exit(dir, dentry, status);
	if (status != 0)
		goto out_err;
	return 0;
out_err:
	d_drop(dentry);
	return status;
}
EXPORT_SYMBOL_GPL(nfs_mknod);

/*
 * See comments for nfs_proc_create regarding failed operations.
 */
int nfs_mkdir(struct user_namespace *mnt_userns, struct inode *dir,
	      struct dentry *dentry, umode_t mode)
{
	struct iattr attr;
	int error;

	dfprintk(VFS, "NFS: mkdir(%s/%lu), %pd\n",
			dir->i_sb->s_id, dir->i_ino, dentry);

	attr.ia_valid = ATTR_MODE;
	attr.ia_mode = mode | S_IFDIR;

	trace_nfs_mkdir_enter(dir, dentry);
	error = NFS_PROTO(dir)->mkdir(dir, dentry, &attr);
	trace_nfs_mkdir_exit(dir, dentry, error);
	if (error != 0)
		goto out_err;
	return 0;
out_err:
	d_drop(dentry);
	return error;
}
EXPORT_SYMBOL_GPL(nfs_mkdir);

static void nfs_dentry_handle_enoent(struct dentry *dentry)
{
	if (simple_positive(dentry))
		d_delete(dentry);
}

int nfs_rmdir(struct inode *dir, struct dentry *dentry)
{
	int error;

	dfprintk(VFS, "NFS: rmdir(%s/%lu), %pd\n",
			dir->i_sb->s_id, dir->i_ino, dentry);

	trace_nfs_rmdir_enter(dir, dentry);
	if (d_really_is_positive(dentry)) {
		down_write(&NFS_I(d_inode(dentry))->rmdir_sem);
		error = NFS_PROTO(dir)->rmdir(dir, &dentry->d_name);
		/* Ensure the VFS deletes this inode */
		switch (error) {
		case 0:
			clear_nlink(d_inode(dentry));
			break;
		case -ENOENT:
			nfs_dentry_handle_enoent(dentry);
		}
		up_write(&NFS_I(d_inode(dentry))->rmdir_sem);
	} else
		error = NFS_PROTO(dir)->rmdir(dir, &dentry->d_name);
	trace_nfs_rmdir_exit(dir, dentry, error);

	return error;
}
EXPORT_SYMBOL_GPL(nfs_rmdir);

/*
 * Remove a file after making sure there are no pending writes,
 * and after checking that the file has only one user. 
 *
 * We invalidate the attribute cache and free the inode prior to the operation
 * to avoid possible races if the server reuses the inode.
 */
static int nfs_safe_remove(struct dentry *dentry)
{
	struct inode *dir = d_inode(dentry->d_parent);
	struct inode *inode = d_inode(dentry);
	int error = -EBUSY;
		
	dfprintk(VFS, "NFS: safe_remove(%pd2)\n", dentry);

	/* If the dentry was sillyrenamed, we simply call d_delete() */
	if (dentry->d_flags & DCACHE_NFSFS_RENAMED) {
		error = 0;
		goto out;
	}

	trace_nfs_remove_enter(dir, dentry);
	if (inode != NULL) {
		error = NFS_PROTO(dir)->remove(dir, dentry);
		if (error == 0)
			nfs_drop_nlink(inode);
	} else
		error = NFS_PROTO(dir)->remove(dir, dentry);
	if (error == -ENOENT)
		nfs_dentry_handle_enoent(dentry);
	trace_nfs_remove_exit(dir, dentry, error);
out:
	return error;
}

/*  We do silly rename. In case sillyrename() returns -EBUSY, the inode
 *  belongs to an active ".nfs..." file and we return -EBUSY.
 *
 *  If sillyrename() returns 0, we do nothing, otherwise we unlink.
 */
int nfs_unlink(struct inode *dir, struct dentry *dentry)
{
	int error;
	int need_rehash = 0;

	dfprintk(VFS, "NFS: unlink(%s/%lu, %pd)\n", dir->i_sb->s_id,
		dir->i_ino, dentry);

	trace_nfs_unlink_enter(dir, dentry);
	spin_lock(&dentry->d_lock);
	if (d_count(dentry) > 1) {
		spin_unlock(&dentry->d_lock);
		/* Start asynchronous writeout of the inode */
		write_inode_now(d_inode(dentry), 0);
		error = nfs_sillyrename(dir, dentry);
		goto out;
	}
	if (!d_unhashed(dentry)) {
		__d_drop(dentry);
		need_rehash = 1;
	}
	spin_unlock(&dentry->d_lock);
	error = nfs_safe_remove(dentry);
	if (!error || error == -ENOENT) {
		nfs_set_verifier(dentry, nfs_save_change_attribute(dir));
	} else if (need_rehash)
		d_rehash(dentry);
out:
	trace_nfs_unlink_exit(dir, dentry, error);
	return error;
}
EXPORT_SYMBOL_GPL(nfs_unlink);

/*
 * To create a symbolic link, most file systems instantiate a new inode,
 * add a page to it containing the path, then write it out to the disk
 * using prepare_write/commit_write.
 *
 * Unfortunately the NFS client can't create the in-core inode first
 * because it needs a file handle to create an in-core inode (see
 * fs/nfs/inode.c:nfs_fhget).  We only have a file handle *after* the
 * symlink request has completed on the server.
 *
 * So instead we allocate a raw page, copy the symname into it, then do
 * the SYMLINK request with the page as the buffer.  If it succeeds, we
 * now have a new file handle and can instantiate an in-core NFS inode
 * and move the raw page into its mapping.
 */
int nfs_symlink(struct user_namespace *mnt_userns, struct inode *dir,
		struct dentry *dentry, const char *symname)
{
	struct page *page;
	char *kaddr;
	struct iattr attr;
	unsigned int pathlen = strlen(symname);
	int error;

	dfprintk(VFS, "NFS: symlink(%s/%lu, %pd, %s)\n", dir->i_sb->s_id,
		dir->i_ino, dentry, symname);

	if (pathlen > PAGE_SIZE)
		return -ENAMETOOLONG;

	attr.ia_mode = S_IFLNK | S_IRWXUGO;
	attr.ia_valid = ATTR_MODE;

	page = alloc_page(GFP_USER);
	if (!page)
		return -ENOMEM;

	kaddr = page_address(page);
	memcpy(kaddr, symname, pathlen);
	if (pathlen < PAGE_SIZE)
		memset(kaddr + pathlen, 0, PAGE_SIZE - pathlen);

	trace_nfs_symlink_enter(dir, dentry);
	error = NFS_PROTO(dir)->symlink(dir, dentry, page, pathlen, &attr);
	trace_nfs_symlink_exit(dir, dentry, error);
	if (error != 0) {
		dfprintk(VFS, "NFS: symlink(%s/%lu, %pd, %s) error %d\n",
			dir->i_sb->s_id, dir->i_ino,
			dentry, symname, error);
		d_drop(dentry);
		__free_page(page);
		return error;
	}

	/*
	 * No big deal if we can't add this page to the page cache here.
	 * READLINK will get the missing page from the server if needed.
	 */
	if (!add_to_page_cache_lru(page, d_inode(dentry)->i_mapping, 0,
							GFP_KERNEL)) {
		SetPageUptodate(page);
		unlock_page(page);
		/*
		 * add_to_page_cache_lru() grabs an extra page refcount.
		 * Drop it here to avoid leaking this page later.
		 */
		put_page(page);
	} else
		__free_page(page);

	return 0;
}
EXPORT_SYMBOL_GPL(nfs_symlink);

int
nfs_link(struct dentry *old_dentry, struct inode *dir, struct dentry *dentry)
{
	struct inode *inode = d_inode(old_dentry);
	int error;

	dfprintk(VFS, "NFS: link(%pd2 -> %pd2)\n",
		old_dentry, dentry);

	trace_nfs_link_enter(inode, dir, dentry);
	d_drop(dentry);
	error = NFS_PROTO(dir)->link(inode, dir, &dentry->d_name);
	if (error == 0) {
		ihold(inode);
		d_add(dentry, inode);
	}
	trace_nfs_link_exit(inode, dir, dentry, error);
	return error;
}
EXPORT_SYMBOL_GPL(nfs_link);

/*
 * RENAME
 * FIXME: Some nfsds, like the Linux user space nfsd, may generate a
 * different file handle for the same inode after a rename (e.g. when
 * moving to a different directory). A fail-safe method to do so would
 * be to look up old_dir/old_name, create a link to new_dir/new_name and
 * rename the old file using the sillyrename stuff. This way, the original
 * file in old_dir will go away when the last process iput()s the inode.
 *
 * FIXED.
 * 
 * It actually works quite well. One needs to have the possibility for
 * at least one ".nfs..." file in each directory the file ever gets
 * moved or linked to which happens automagically with the new
 * implementation that only depends on the dcache stuff instead of
 * using the inode layer
 *
 * Unfortunately, things are a little more complicated than indicated
 * above. For a cross-directory move, we want to make sure we can get
 * rid of the old inode after the operation.  This means there must be
 * no pending writes (if it's a file), and the use count must be 1.
 * If these conditions are met, we can drop the dentries before doing
 * the rename.
 */
int nfs_rename(struct user_namespace *mnt_userns, struct inode *old_dir,
	       struct dentry *old_dentry, struct inode *new_dir,
	       struct dentry *new_dentry, unsigned int flags)
{
	struct inode *old_inode = d_inode(old_dentry);
	struct inode *new_inode = d_inode(new_dentry);
	struct dentry *dentry = NULL, *rehash = NULL;
	struct rpc_task *task;
	int error = -EBUSY;

	if (flags)
		return -EINVAL;

	dfprintk(VFS, "NFS: rename(%pd2 -> %pd2, ct=%d)\n",
		 old_dentry, new_dentry,
		 d_count(new_dentry));

	trace_nfs_rename_enter(old_dir, old_dentry, new_dir, new_dentry);
	/*
	 * For non-directories, check whether the target is busy and if so,
	 * make a copy of the dentry and then do a silly-rename. If the
	 * silly-rename succeeds, the copied dentry is hashed and becomes
	 * the new target.
	 */
	if (new_inode && !S_ISDIR(new_inode->i_mode)) {
		/*
		 * To prevent any new references to the target during the
		 * rename, we unhash the dentry in advance.
		 */
		if (!d_unhashed(new_dentry)) {
			d_drop(new_dentry);
			rehash = new_dentry;
		}

		if (d_count(new_dentry) > 2) {
			int err;

			/* copy the target dentry's name */
			dentry = d_alloc(new_dentry->d_parent,
					 &new_dentry->d_name);
			if (!dentry)
				goto out;

			/* silly-rename the existing target ... */
			err = nfs_sillyrename(new_dir, new_dentry);
			if (err)
				goto out;

			new_dentry = dentry;
			rehash = NULL;
			new_inode = NULL;
		}
	}

	task = nfs_async_rename(old_dir, new_dir, old_dentry, new_dentry, NULL);
	if (IS_ERR(task)) {
		error = PTR_ERR(task);
		goto out;
	}

	error = rpc_wait_for_completion_task(task);
	if (error != 0) {
		((struct nfs_renamedata *)task->tk_calldata)->cancelled = 1;
		/* Paired with the atomic_dec_and_test() barrier in rpc_do_put_task() */
		smp_wmb();
	} else
		error = task->tk_status;
	rpc_put_task(task);
	/* Ensure the inode attributes are revalidated */
	if (error == 0) {
		spin_lock(&old_inode->i_lock);
		NFS_I(old_inode)->attr_gencount = nfs_inc_attr_generation_counter();
		nfs_set_cache_invalid(old_inode, NFS_INO_INVALID_CHANGE |
							 NFS_INO_INVALID_CTIME |
							 NFS_INO_REVAL_FORCED);
		spin_unlock(&old_inode->i_lock);
	}
out:
	if (rehash)
		d_rehash(rehash);
	trace_nfs_rename_exit(old_dir, old_dentry,
			new_dir, new_dentry, error);
	if (!error) {
		if (new_inode != NULL)
			nfs_drop_nlink(new_inode);
		/*
		 * The d_move() should be here instead of in an async RPC completion
		 * handler because we need the proper locks to move the dentry.  If
		 * we're interrupted by a signal, the async RPC completion handler
		 * should mark the directories for revalidation.
		 */
		d_move(old_dentry, new_dentry);
		nfs_set_verifier(old_dentry,
					nfs_save_change_attribute(new_dir));
	} else if (error == -ENOENT)
		nfs_dentry_handle_enoent(old_dentry);

	/* new dentry created? */
	if (dentry)
		dput(dentry);
	return error;
}
EXPORT_SYMBOL_GPL(nfs_rename);

static DEFINE_SPINLOCK(nfs_access_lru_lock);
static LIST_HEAD(nfs_access_lru_list);
static atomic_long_t nfs_access_nr_entries;

static unsigned long nfs_access_max_cachesize = 4*1024*1024;
module_param(nfs_access_max_cachesize, ulong, 0644);
MODULE_PARM_DESC(nfs_access_max_cachesize, "NFS access maximum total cache length");

static void nfs_access_free_entry(struct nfs_access_entry *entry)
{
	put_cred(entry->cred);
	kfree_rcu(entry, rcu_head);
	smp_mb__before_atomic();
	atomic_long_dec(&nfs_access_nr_entries);
	smp_mb__after_atomic();
}

static void nfs_access_free_list(struct list_head *head)
{
	struct nfs_access_entry *cache;

	while (!list_empty(head)) {
		cache = list_entry(head->next, struct nfs_access_entry, lru);
		list_del(&cache->lru);
		nfs_access_free_entry(cache);
	}
}

static unsigned long
nfs_do_access_cache_scan(unsigned int nr_to_scan)
{
	LIST_HEAD(head);
	struct nfs_inode *nfsi, *next;
	struct nfs_access_entry *cache;
	long freed = 0;

	spin_lock(&nfs_access_lru_lock);
	list_for_each_entry_safe(nfsi, next, &nfs_access_lru_list, access_cache_inode_lru) {
		struct inode *inode;

		if (nr_to_scan-- == 0)
			break;
		inode = &nfsi->vfs_inode;
		spin_lock(&inode->i_lock);
		if (list_empty(&nfsi->access_cache_entry_lru))
			goto remove_lru_entry;
		cache = list_entry(nfsi->access_cache_entry_lru.next,
				struct nfs_access_entry, lru);
		list_move(&cache->lru, &head);
		rb_erase(&cache->rb_node, &nfsi->access_cache);
		freed++;
		if (!list_empty(&nfsi->access_cache_entry_lru))
			list_move_tail(&nfsi->access_cache_inode_lru,
					&nfs_access_lru_list);
		else {
remove_lru_entry:
			list_del_init(&nfsi->access_cache_inode_lru);
			smp_mb__before_atomic();
			clear_bit(NFS_INO_ACL_LRU_SET, &nfsi->flags);
			smp_mb__after_atomic();
		}
		spin_unlock(&inode->i_lock);
	}
	spin_unlock(&nfs_access_lru_lock);
	nfs_access_free_list(&head);
	return freed;
}

unsigned long
nfs_access_cache_scan(struct shrinker *shrink, struct shrink_control *sc)
{
	int nr_to_scan = sc->nr_to_scan;
	gfp_t gfp_mask = sc->gfp_mask;

	if ((gfp_mask & GFP_KERNEL) != GFP_KERNEL)
		return SHRINK_STOP;
	return nfs_do_access_cache_scan(nr_to_scan);
}


unsigned long
nfs_access_cache_count(struct shrinker *shrink, struct shrink_control *sc)
{
	return vfs_pressure_ratio(atomic_long_read(&nfs_access_nr_entries));
}

static void
nfs_access_cache_enforce_limit(void)
{
	long nr_entries = atomic_long_read(&nfs_access_nr_entries);
	unsigned long diff;
	unsigned int nr_to_scan;

	if (nr_entries < 0 || nr_entries <= nfs_access_max_cachesize)
		return;
	nr_to_scan = 100;
	diff = nr_entries - nfs_access_max_cachesize;
	if (diff < nr_to_scan)
		nr_to_scan = diff;
	nfs_do_access_cache_scan(nr_to_scan);
}

static void __nfs_access_zap_cache(struct nfs_inode *nfsi, struct list_head *head)
{
	struct rb_root *root_node = &nfsi->access_cache;
	struct rb_node *n;
	struct nfs_access_entry *entry;

	/* Unhook entries from the cache */
	while ((n = rb_first(root_node)) != NULL) {
		entry = rb_entry(n, struct nfs_access_entry, rb_node);
		rb_erase(n, root_node);
		list_move(&entry->lru, head);
	}
	nfsi->cache_validity &= ~NFS_INO_INVALID_ACCESS;
}

void nfs_access_zap_cache(struct inode *inode)
{
	LIST_HEAD(head);

	if (test_bit(NFS_INO_ACL_LRU_SET, &NFS_I(inode)->flags) == 0)
		return;
	/* Remove from global LRU init */
	spin_lock(&nfs_access_lru_lock);
	if (test_and_clear_bit(NFS_INO_ACL_LRU_SET, &NFS_I(inode)->flags))
		list_del_init(&NFS_I(inode)->access_cache_inode_lru);

	spin_lock(&inode->i_lock);
	__nfs_access_zap_cache(NFS_I(inode), &head);
	spin_unlock(&inode->i_lock);
	spin_unlock(&nfs_access_lru_lock);
	nfs_access_free_list(&head);
}
EXPORT_SYMBOL_GPL(nfs_access_zap_cache);

static struct nfs_access_entry *nfs_access_search_rbtree(struct inode *inode, const struct cred *cred)
{
	struct rb_node *n = NFS_I(inode)->access_cache.rb_node;

	while (n != NULL) {
		struct nfs_access_entry *entry =
			rb_entry(n, struct nfs_access_entry, rb_node);
		int cmp = cred_fscmp(cred, entry->cred);

		if (cmp < 0)
			n = n->rb_left;
		else if (cmp > 0)
			n = n->rb_right;
		else
			return entry;
	}
	return NULL;
}

static int nfs_access_get_cached_locked(struct inode *inode, const struct cred *cred, struct nfs_access_entry *res, bool may_block)
{
	struct nfs_inode *nfsi = NFS_I(inode);
	struct nfs_access_entry *cache;
	bool retry = true;
	int err;

	spin_lock(&inode->i_lock);
	for(;;) {
		if (nfsi->cache_validity & NFS_INO_INVALID_ACCESS)
			goto out_zap;
		cache = nfs_access_search_rbtree(inode, cred);
		err = -ENOENT;
		if (cache == NULL)
			goto out;
		/* Found an entry, is our attribute cache valid? */
		if (!nfs_check_cache_invalid(inode, NFS_INO_INVALID_ACCESS))
			break;
		if (!retry)
			break;
		err = -ECHILD;
		if (!may_block)
			goto out;
		spin_unlock(&inode->i_lock);
		err = __nfs_revalidate_inode(NFS_SERVER(inode), inode);
		if (err)
			return err;
		spin_lock(&inode->i_lock);
		retry = false;
	}
	res->cred = cache->cred;
	res->mask = cache->mask;
	list_move_tail(&cache->lru, &nfsi->access_cache_entry_lru);
	err = 0;
out:
	spin_unlock(&inode->i_lock);
	return err;
out_zap:
	spin_unlock(&inode->i_lock);
	nfs_access_zap_cache(inode);
	return -ENOENT;
}

static int nfs_access_get_cached_rcu(struct inode *inode, const struct cred *cred, struct nfs_access_entry *res)
{
	/* Only check the most recently returned cache entry,
	 * but do it without locking.
	 */
	struct nfs_inode *nfsi = NFS_I(inode);
	struct nfs_access_entry *cache;
	int err = -ECHILD;
	struct list_head *lh;

	rcu_read_lock();
	if (nfsi->cache_validity & NFS_INO_INVALID_ACCESS)
		goto out;
	lh = rcu_dereference(list_tail_rcu(&nfsi->access_cache_entry_lru));
	cache = list_entry(lh, struct nfs_access_entry, lru);
	if (lh == &nfsi->access_cache_entry_lru ||
	    cred_fscmp(cred, cache->cred) != 0)
		cache = NULL;
	if (cache == NULL)
		goto out;
	if (nfs_check_cache_invalid(inode, NFS_INO_INVALID_ACCESS))
		goto out;
	res->cred = cache->cred;
	res->mask = cache->mask;
	err = 0;
out:
	rcu_read_unlock();
	return err;
}

int nfs_access_get_cached(struct inode *inode, const struct cred *cred, struct
nfs_access_entry *res, bool may_block)
{
	int status;

	status = nfs_access_get_cached_rcu(inode, cred, res);
	if (status != 0)
		status = nfs_access_get_cached_locked(inode, cred, res,
		    may_block);

	return status;
}
EXPORT_SYMBOL_GPL(nfs_access_get_cached);

static void nfs_access_add_rbtree(struct inode *inode, struct nfs_access_entry *set)
{
	struct nfs_inode *nfsi = NFS_I(inode);
	struct rb_root *root_node = &nfsi->access_cache;
	struct rb_node **p = &root_node->rb_node;
	struct rb_node *parent = NULL;
	struct nfs_access_entry *entry;
	int cmp;

	spin_lock(&inode->i_lock);
	while (*p != NULL) {
		parent = *p;
		entry = rb_entry(parent, struct nfs_access_entry, rb_node);
		cmp = cred_fscmp(set->cred, entry->cred);

		if (cmp < 0)
			p = &parent->rb_left;
		else if (cmp > 0)
			p = &parent->rb_right;
		else
			goto found;
	}
	rb_link_node(&set->rb_node, parent, p);
	rb_insert_color(&set->rb_node, root_node);
	list_add_tail(&set->lru, &nfsi->access_cache_entry_lru);
	spin_unlock(&inode->i_lock);
	return;
found:
	rb_replace_node(parent, &set->rb_node, root_node);
	list_add_tail(&set->lru, &nfsi->access_cache_entry_lru);
	list_del(&entry->lru);
	spin_unlock(&inode->i_lock);
	nfs_access_free_entry(entry);
}

void nfs_access_add_cache(struct inode *inode, struct nfs_access_entry *set)
{
	struct nfs_access_entry *cache = kmalloc(sizeof(*cache), GFP_KERNEL);
	if (cache == NULL)
		return;
	RB_CLEAR_NODE(&cache->rb_node);
	cache->cred = get_cred(set->cred);
	cache->mask = set->mask;

	/* The above field assignments must be visible
	 * before this item appears on the lru.  We cannot easily
	 * use rcu_assign_pointer, so just force the memory barrier.
	 */
	smp_wmb();
	nfs_access_add_rbtree(inode, cache);

	/* Update accounting */
	smp_mb__before_atomic();
	atomic_long_inc(&nfs_access_nr_entries);
	smp_mb__after_atomic();

	/* Add inode to global LRU list */
	if (!test_bit(NFS_INO_ACL_LRU_SET, &NFS_I(inode)->flags)) {
		spin_lock(&nfs_access_lru_lock);
		if (!test_and_set_bit(NFS_INO_ACL_LRU_SET, &NFS_I(inode)->flags))
			list_add_tail(&NFS_I(inode)->access_cache_inode_lru,
					&nfs_access_lru_list);
		spin_unlock(&nfs_access_lru_lock);
	}
	nfs_access_cache_enforce_limit();
}
EXPORT_SYMBOL_GPL(nfs_access_add_cache);

#define NFS_MAY_READ (NFS_ACCESS_READ)
#define NFS_MAY_WRITE (NFS_ACCESS_MODIFY | \
		NFS_ACCESS_EXTEND | \
		NFS_ACCESS_DELETE)
#define NFS_FILE_MAY_WRITE (NFS_ACCESS_MODIFY | \
		NFS_ACCESS_EXTEND)
#define NFS_DIR_MAY_WRITE NFS_MAY_WRITE
#define NFS_MAY_LOOKUP (NFS_ACCESS_LOOKUP)
#define NFS_MAY_EXECUTE (NFS_ACCESS_EXECUTE)
static int
nfs_access_calc_mask(u32 access_result, umode_t umode)
{
	int mask = 0;

	if (access_result & NFS_MAY_READ)
		mask |= MAY_READ;
	if (S_ISDIR(umode)) {
		if ((access_result & NFS_DIR_MAY_WRITE) == NFS_DIR_MAY_WRITE)
			mask |= MAY_WRITE;
		if ((access_result & NFS_MAY_LOOKUP) == NFS_MAY_LOOKUP)
			mask |= MAY_EXEC;
	} else if (S_ISREG(umode)) {
		if ((access_result & NFS_FILE_MAY_WRITE) == NFS_FILE_MAY_WRITE)
			mask |= MAY_WRITE;
		if ((access_result & NFS_MAY_EXECUTE) == NFS_MAY_EXECUTE)
			mask |= MAY_EXEC;
	} else if (access_result & NFS_MAY_WRITE)
			mask |= MAY_WRITE;
	return mask;
}

void nfs_access_set_mask(struct nfs_access_entry *entry, u32 access_result)
{
	entry->mask = access_result;
}
EXPORT_SYMBOL_GPL(nfs_access_set_mask);

static int nfs_do_access(struct inode *inode, const struct cred *cred, int mask)
{
	struct nfs_access_entry cache;
	bool may_block = (mask & MAY_NOT_BLOCK) == 0;
	int cache_mask = -1;
	int status;

	trace_nfs_access_enter(inode);

	status = nfs_access_get_cached(inode, cred, &cache, may_block);
	if (status == 0)
		goto out_cached;

	status = -ECHILD;
	if (!may_block)
		goto out;

	/*
	 * Determine which access bits we want to ask for...
	 */
	cache.mask = NFS_ACCESS_READ | NFS_ACCESS_MODIFY | NFS_ACCESS_EXTEND;
	if (nfs_server_capable(inode, NFS_CAP_XATTR)) {
		cache.mask |= NFS_ACCESS_XAREAD | NFS_ACCESS_XAWRITE |
		    NFS_ACCESS_XALIST;
	}
	if (S_ISDIR(inode->i_mode))
		cache.mask |= NFS_ACCESS_DELETE | NFS_ACCESS_LOOKUP;
	else
		cache.mask |= NFS_ACCESS_EXECUTE;
	cache.cred = cred;
	status = NFS_PROTO(inode)->access(inode, &cache);
	if (status != 0) {
		if (status == -ESTALE) {
			if (!S_ISDIR(inode->i_mode))
				nfs_set_inode_stale(inode);
			else
				nfs_zap_caches(inode);
		}
		goto out;
	}
	nfs_access_add_cache(inode, &cache);
out_cached:
	cache_mask = nfs_access_calc_mask(cache.mask, inode->i_mode);
	if ((mask & ~cache_mask & (MAY_READ | MAY_WRITE | MAY_EXEC)) != 0)
		status = -EACCES;
out:
	trace_nfs_access_exit(inode, mask, cache_mask, status);
	return status;
}

static int nfs_open_permission_mask(int openflags)
{
	int mask = 0;

	if (openflags & __FMODE_EXEC) {
		/* ONLY check exec rights */
		mask = MAY_EXEC;
	} else {
		if ((openflags & O_ACCMODE) != O_WRONLY)
			mask |= MAY_READ;
		if ((openflags & O_ACCMODE) != O_RDONLY)
			mask |= MAY_WRITE;
	}

	return mask;
}

int nfs_may_open(struct inode *inode, const struct cred *cred, int openflags)
{
	return nfs_do_access(inode, cred, nfs_open_permission_mask(openflags));
}
EXPORT_SYMBOL_GPL(nfs_may_open);

static int nfs_execute_ok(struct inode *inode, int mask)
{
	struct nfs_server *server = NFS_SERVER(inode);
	int ret = 0;

	if (S_ISDIR(inode->i_mode))
		return 0;
	if (nfs_check_cache_invalid(inode, NFS_INO_INVALID_MODE)) {
		if (mask & MAY_NOT_BLOCK)
			return -ECHILD;
		ret = __nfs_revalidate_inode(server, inode);
	}
	if (ret == 0 && !execute_ok(inode))
		ret = -EACCES;
	return ret;
}

int nfs_permission(struct user_namespace *mnt_userns,
		   struct inode *inode,
		   int mask)
{
	const struct cred *cred = current_cred();
	int res = 0;

	nfs_inc_stats(inode, NFSIOS_VFSACCESS);

	if ((mask & (MAY_READ | MAY_WRITE | MAY_EXEC)) == 0)
		goto out;
	/* Is this sys_access() ? */
	if (mask & (MAY_ACCESS | MAY_CHDIR))
		goto force_lookup;

	switch (inode->i_mode & S_IFMT) {
		case S_IFLNK:
			goto out;
		case S_IFREG:
			if ((mask & MAY_OPEN) &&
			   nfs_server_capable(inode, NFS_CAP_ATOMIC_OPEN))
				return 0;
			break;
		case S_IFDIR:
			/*
			 * Optimize away all write operations, since the server
			 * will check permissions when we perform the op.
			 */
			if ((mask & MAY_WRITE) && !(mask & MAY_READ))
				goto out;
	}

force_lookup:
	if (!NFS_PROTO(inode)->access)
		goto out_notsup;

	res = nfs_do_access(inode, cred, mask);
out:
	if (!res && (mask & MAY_EXEC))
		res = nfs_execute_ok(inode, mask);

	dfprintk(VFS, "NFS: permission(%s/%lu), mask=0x%x, res=%d\n",
		inode->i_sb->s_id, inode->i_ino, mask, res);
	return res;
out_notsup:
	if (mask & MAY_NOT_BLOCK)
		return -ECHILD;

	res = nfs_revalidate_inode(inode, NFS_INO_INVALID_MODE |
						  NFS_INO_INVALID_OTHER);
	if (res == 0)
		res = generic_permission(&init_user_ns, inode, mask);
	goto out;
}
EXPORT_SYMBOL_GPL(nfs_permission);<|MERGE_RESOLUTION|>--- conflicted
+++ resolved
@@ -184,17 +184,6 @@
 	kunmap_atomic(array);
 }
 
-static
-void nfs_readdir_init_array(struct page *page)
-{
-	struct nfs_cache_array *array;
-
-	array = kmap_atomic(page);
-	memset(array, 0, sizeof(struct nfs_cache_array));
-	array->eof_index = -1;
-	kunmap_atomic(array);
-}
-
 /*
  * we are freeing strings created by nfs_add_to_readdir_array()
  */
@@ -206,13 +195,8 @@
 
 	array = kmap_atomic(page);
 	for (i = 0; i < array->size; i++)
-<<<<<<< HEAD
-		kfree(array->array[i].string.name);
-	array->size = 0;
-=======
 		kfree(array->array[i].name);
 	nfs_readdir_array_init(array);
->>>>>>> 7d2a07b7
 	kunmap_atomic(array);
 }
 
@@ -846,19 +830,6 @@
 	struct inode *inode = file_inode(desc->file);
 	size_t dtsize = NFS_SERVER(inode)->dtsize;
 	int status = -ENOMEM;
-<<<<<<< HEAD
-	unsigned int array_size = ARRAY_SIZE(pages);
-
-	nfs_readdir_init_array(page);
-
-	entry.prev_cookie = 0;
-	entry.cookie = desc->last_cookie;
-	entry.eof = 0;
-	entry.fh = nfs_alloc_fhandle();
-	entry.fattr = nfs_alloc_fattr();
-	entry.server = NFS_SERVER(inode);
-	if (entry.fh == NULL || entry.fattr == NULL)
-=======
 
 	entry = kzalloc(sizeof(*entry), GFP_KERNEL);
 	if (!entry)
@@ -868,7 +839,6 @@
 	entry->fattr = nfs_alloc_fattr();
 	entry->server = NFS_SERVER(inode);
 	if (entry->fh == NULL || entry->fattr == NULL)
->>>>>>> 7d2a07b7
 		goto out;
 
 	entry->label = nfs4_label_alloc(NFS_SERVER(inode), GFP_NOWAIT);
@@ -877,14 +847,10 @@
 		goto out;
 	}
 
-<<<<<<< HEAD
-	array = kmap(page);
-=======
 	array_size = (dtsize + PAGE_SIZE - 1) >> PAGE_SHIFT;
 	pages = nfs_readdir_alloc_pages(array_size);
 	if (!pages)
 		goto out_release_label;
->>>>>>> 7d2a07b7
 
 	do {
 		unsigned int pglen;
@@ -918,42 +884,15 @@
 
 static void nfs_readdir_page_put(struct nfs_readdir_descriptor *desc)
 {
-<<<<<<< HEAD
-	nfs_readdir_descriptor_t *desc = data;
-	struct inode	*inode = file_inode(desc->file);
-	int ret;
-
-	ret = nfs_readdir_xdr_to_array(desc, page, inode);
-	if (ret < 0)
-		goto error;
-	SetPageUptodate(page);
-
-	if (invalidate_inode_pages2_range(inode->i_mapping, page->index + 1, -1) < 0) {
-		/* Should never happen */
-		nfs_zap_mapping(inode, inode->i_mapping);
-	}
-	unlock_page(page);
-	return 0;
- error:
-	nfs_readdir_clear_array(page);
-	unlock_page(page);
-	return ret;
-=======
 	put_page(desc->page);
 	desc->page = NULL;
->>>>>>> 7d2a07b7
 }
 
 static void
 nfs_readdir_page_unlock_and_put_cached(struct nfs_readdir_descriptor *desc)
 {
-<<<<<<< HEAD
-	put_page(desc->page);
-	desc->page = NULL;
-=======
 	unlock_page(desc->page);
 	nfs_readdir_page_put(desc);
->>>>>>> 7d2a07b7
 }
 
 static struct page *
@@ -968,35 +907,13 @@
  * Returns 0 if desc->dir_cookie was found on page desc->page_index
  * and locks the page to prevent removal from the page cache.
  */
-<<<<<<< HEAD
-static
-int find_and_lock_cache_page(nfs_readdir_descriptor_t *desc)
-=======
 static int find_and_lock_cache_page(struct nfs_readdir_descriptor *desc)
->>>>>>> 7d2a07b7
 {
 	struct inode *inode = file_inode(desc->file);
 	struct nfs_inode *nfsi = NFS_I(inode);
 	__be32 verf[NFS_DIR_VERIFIER_SIZE];
 	int res;
 
-<<<<<<< HEAD
-	desc->page = get_cache_page(desc);
-	if (IS_ERR(desc->page))
-		return PTR_ERR(desc->page);
-	res = lock_page_killable(desc->page);
-	if (res != 0)
-		goto error;
-	res = -EAGAIN;
-	if (desc->page->mapping != NULL) {
-		res = nfs_readdir_search_array(desc);
-		if (res == 0)
-			return 0;
-	}
-	unlock_page(desc->page);
-error:
-	cache_page_release(desc);
-=======
 	desc->page = nfs_readdir_page_get_cached(desc);
 	if (!desc->page)
 		return -ENOMEM;
@@ -1025,7 +942,6 @@
 		return 0;
 	}
 	nfs_readdir_page_unlock_and_put_cached(desc);
->>>>>>> 7d2a07b7
 	return res;
 }
 
@@ -1052,14 +968,11 @@
 		return -EBADCOOKIE;
 
 	do {
-<<<<<<< HEAD
-=======
 		if (desc->page_index == 0) {
 			desc->current_index = 0;
 			desc->prev_index = 0;
 			desc->last_cookie = 0;
 		}
->>>>>>> 7d2a07b7
 		res = find_and_lock_cache_page(desc);
 	} while (res == -EAGAIN);
 	return res;
@@ -1101,14 +1014,8 @@
 		desc->eof = true;
 
 	kunmap(desc->page);
-<<<<<<< HEAD
-	dfprintk(DIRCACHE, "NFS: nfs_do_filldir() filling ended @ cookie %Lu; returning = %d\n",
-			(unsigned long long)*desc->dir_cookie, res);
-	return res;
-=======
 	dfprintk(DIRCACHE, "NFS: nfs_do_filldir() filling ended @ cookie %llu\n",
 			(unsigned long long)desc->dir_cookie);
->>>>>>> 7d2a07b7
 }
 
 /*
@@ -1152,21 +1059,12 @@
 	}
 	desc->page = NULL;
 
-<<<<<<< HEAD
- out_release:
-	nfs_readdir_clear_array(desc->page);
-	cache_page_release(desc);
- out:
-	dfprintk(DIRCACHE, "NFS: %s: returns %d\n",
-			__func__, status);
-=======
 
 	for (i = 0; i < sz && arrays[i]; i++)
 		nfs_readdir_page_array_free(arrays[i]);
 out:
 	kfree(arrays);
 	dfprintk(DIRCACHE, "NFS: %s: returns %d\n", __func__, status);
->>>>>>> 7d2a07b7
 	return status;
 }
 
@@ -1242,16 +1140,8 @@
 		if (res < 0)
 			break;
 
-<<<<<<< HEAD
-		res = nfs_do_filldir(desc);
-		unlock_page(desc->page);
-		cache_page_release(desc);
-		if (res < 0)
-			break;
-=======
 		nfs_do_filldir(desc, nfsi->cookieverf);
 		nfs_readdir_page_unlock_and_put_cached(desc);
->>>>>>> 7d2a07b7
 	} while (!desc->eof);
 
 	spin_lock(&file->f_lock);
@@ -1522,15 +1412,8 @@
 
 static void nfs_mark_dir_for_revalidate(struct inode *inode)
 {
-<<<<<<< HEAD
-	struct nfs_inode *nfsi = NFS_I(inode);
-
-	spin_lock(&inode->i_lock);
-	nfsi->cache_validity |= NFS_INO_REVAL_PAGECACHE;
-=======
 	spin_lock(&inode->i_lock);
 	nfs_set_cache_invalid(inode, NFS_INO_REVAL_PAGECACHE);
->>>>>>> 7d2a07b7
 	spin_unlock(&inode->i_lock);
 }
 
@@ -1701,15 +1584,10 @@
 	    nfs_check_verifier(dir, dentry, flags & LOOKUP_RCU)) {
 		error = nfs_lookup_verify_inode(inode, flags);
 		if (error) {
-<<<<<<< HEAD
 			if (error == -ESTALE) {
 				nfs_mark_dir_for_revalidate(dir);
 				error = 0;
 			}
-=======
-			if (error == -ESTALE)
-				nfs_mark_dir_for_revalidate(dir);
->>>>>>> 7d2a07b7
 			goto out_bad;
 		}
 		nfs_advise_use_readdirplus(dir);
@@ -2205,10 +2083,6 @@
 	dput(parent);
 	return d;
 out_error:
-<<<<<<< HEAD
-	dput(parent);
-	return error;
-=======
 	d = ERR_PTR(error);
 	goto out;
 }
@@ -2230,7 +2104,6 @@
 	/* Callers don't care */
 	dput(d);
 	return 0;
->>>>>>> 7d2a07b7
 }
 EXPORT_SYMBOL_GPL(nfs_instantiate);
 
