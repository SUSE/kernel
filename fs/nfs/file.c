// SPDX-License-Identifier: GPL-2.0-only
/*
 *  linux/fs/nfs/file.c
 *
 *  Copyright (C) 1992  Rick Sladkey
 *
 *  Changes Copyright (C) 1994 by Florian La Roche
 *   - Do not copy data too often around in the kernel.
 *   - In nfs_file_read the return value of kmalloc wasn't checked.
 *   - Put in a better version of read look-ahead buffering. Original idea
 *     and implementation by Wai S Kok elekokws@ee.nus.sg.
 *
 *  Expire cache on write to a file by Wai S Kok (Oct 1994).
 *
 *  Total rewrite of read side for new NFS buffer cache.. Linus.
 *
 *  nfs regular file handling functions
 */

#include <linux/module.h>
#include <linux/time.h>
#include <linux/kernel.h>
#include <linux/errno.h>
#include <linux/fcntl.h>
#include <linux/stat.h>
#include <linux/nfs_fs.h>
#include <linux/nfs_mount.h>
#include <linux/mm.h>
#include <linux/pagemap.h>
#include <linux/gfp.h>
#include <linux/swap.h>

#include <linux/uaccess.h>
#include <linux/filelock.h>

#include "delegation.h"
#include "internal.h"
#include "iostat.h"
#include "fscache.h"
#include "pnfs.h"

#include "nfstrace.h"

#define NFSDBG_FACILITY		NFSDBG_FILE

static const struct vm_operations_struct nfs_file_vm_ops;

int nfs_check_flags(int flags)
{
	if ((flags & (O_APPEND | O_DIRECT)) == (O_APPEND | O_DIRECT))
		return -EINVAL;

	return 0;
}
EXPORT_SYMBOL_GPL(nfs_check_flags);

/*
 * Open file
 */
static int
nfs_file_open(struct inode *inode, struct file *filp)
{
	int res;

	dprintk("NFS: open file(%pD2)\n", filp);

	nfs_inc_stats(inode, NFSIOS_VFSOPEN);
	res = nfs_check_flags(filp->f_flags);
	if (res)
		return res;

	res = nfs_open(inode, filp);
	if (res == 0)
		filp->f_mode |= FMODE_CAN_ODIRECT;
	return res;
}

int
nfs_file_release(struct inode *inode, struct file *filp)
{
	if (!nfs_file_open_context(filp)) {
		dprintk("NFS: buggy mvfs module called fput after failed open\n");
		return 0;
	}

	dprintk("NFS: release(%pD2)\n", filp);

	if (filp->f_mode & FMODE_WRITE)
		/* Ensure dirty mmapped pages are flushed
		 * so there will be no dirty pages to
		 * prevent an unmount from completing.
		 */
		vfs_fsync(filp, 0);
	nfs_inc_stats(inode, NFSIOS_VFSRELEASE);
	nfs_file_clear_open_context(filp);
	nfs_fscache_release_file(inode, filp);
	return 0;
}
EXPORT_SYMBOL_GPL(nfs_file_release);

/**
 * nfs_revalidate_file_size - Revalidate the file size
 * @inode: pointer to inode struct
 * @filp: pointer to struct file
 *
 * Revalidates the file length. This is basically a wrapper around
 * nfs_revalidate_inode() that takes into account the fact that we may
 * have cached writes (in which case we don't care about the server's
 * idea of what the file length is), or O_DIRECT (in which case we
 * shouldn't trust the cache).
 */
static int nfs_revalidate_file_size(struct inode *inode, struct file *filp)
{
	struct nfs_server *server = NFS_SERVER(inode);

	if (filp->f_flags & O_DIRECT)
		goto force_reval;
	if (nfs_check_cache_invalid(inode, NFS_INO_INVALID_SIZE))
		goto force_reval;
	return 0;
force_reval:
	return __nfs_revalidate_inode(server, inode);
}

loff_t nfs_file_llseek(struct file *filp, loff_t offset, int whence)
{
	dprintk("NFS: llseek file(%pD2, %lld, %d)\n",
			filp, offset, whence);

	/*
	 * whence == SEEK_END || SEEK_DATA || SEEK_HOLE => we must revalidate
	 * the cached file length
	 */
	if (whence != SEEK_SET && whence != SEEK_CUR) {
		struct inode *inode = filp->f_mapping->host;

		int retval = nfs_revalidate_file_size(inode, filp);
		if (retval < 0)
			return (loff_t)retval;
	}

	return generic_file_llseek(filp, offset, whence);
}
EXPORT_SYMBOL_GPL(nfs_file_llseek);

/*
 * Flush all dirty pages, and check for write errors.
 */
static int
nfs_file_flush(struct file *file, fl_owner_t id)
{
	struct inode	*inode = file_inode(file);
	errseq_t since;

	dprintk("NFS: flush(%pD2)\n", file);

	nfs_inc_stats(inode, NFSIOS_VFSFLUSH);
	if ((file->f_mode & FMODE_WRITE) == 0)
		return 0;

	/* Flush writes to the server and return any errors */
	since = filemap_sample_wb_err(file->f_mapping);
	nfs_wb_all(inode);
	return filemap_check_wb_err(file->f_mapping, since);
}

ssize_t
nfs_file_read(struct kiocb *iocb, struct iov_iter *to)
{
	struct inode *inode = file_inode(iocb->ki_filp);
	ssize_t result;

	if (iocb->ki_flags & IOCB_DIRECT)
		return nfs_file_direct_read(iocb, to, false);

	dprintk("NFS: read(%pD2, %zu@%lu)\n",
		iocb->ki_filp,
		iov_iter_count(to), (unsigned long) iocb->ki_pos);

	nfs_start_io_read(inode);
	result = nfs_revalidate_mapping(inode, iocb->ki_filp->f_mapping);
	if (!result) {
		result = generic_file_read_iter(iocb, to);
		if (result > 0)
			nfs_add_stats(inode, NFSIOS_NORMALREADBYTES, result);
	}
	nfs_end_io_read(inode);
	return result;
}
EXPORT_SYMBOL_GPL(nfs_file_read);

ssize_t
nfs_file_splice_read(struct file *in, loff_t *ppos, struct pipe_inode_info *pipe,
		     size_t len, unsigned int flags)
{
	struct inode *inode = file_inode(in);
	ssize_t result;

	dprintk("NFS: splice_read(%pD2, %zu@%llu)\n", in, len, *ppos);

	nfs_start_io_read(inode);
	result = nfs_revalidate_mapping(inode, in->f_mapping);
	if (!result) {
		result = filemap_splice_read(in, ppos, pipe, len, flags);
		if (result > 0)
			nfs_add_stats(inode, NFSIOS_NORMALREADBYTES, result);
	}
	nfs_end_io_read(inode);
	return result;
}
EXPORT_SYMBOL_GPL(nfs_file_splice_read);

int
nfs_file_mmap(struct file *file, struct vm_area_struct *vma)
{
	struct inode *inode = file_inode(file);
	int	status;

	dprintk("NFS: mmap(%pD2)\n", file);

	/* Note: generic_file_mmap() returns ENOSYS on nommu systems
	 *       so we call that before revalidating the mapping
	 */
	status = generic_file_mmap(file, vma);
	if (!status) {
		vma->vm_ops = &nfs_file_vm_ops;
		status = nfs_revalidate_mapping(inode, file->f_mapping);
	}
	return status;
}
EXPORT_SYMBOL_GPL(nfs_file_mmap);

/*
 * Flush any dirty pages for this process, and check for write errors.
 * The return status from this call provides a reliable indication of
 * whether any write errors occurred for this process.
 */
static int
nfs_file_fsync_commit(struct file *file, int datasync)
{
	struct inode *inode = file_inode(file);
	int ret, ret2;

	dprintk("NFS: fsync file(%pD2) datasync %d\n", file, datasync);

	nfs_inc_stats(inode, NFSIOS_VFSFSYNC);
	ret = nfs_commit_inode(inode, FLUSH_SYNC);
	ret2 = file_check_and_advance_wb_err(file);
	if (ret2 < 0)
		return ret2;
	return ret;
}

int
nfs_file_fsync(struct file *file, loff_t start, loff_t end, int datasync)
{
	struct inode *inode = file_inode(file);
	struct nfs_inode *nfsi = NFS_I(inode);
	long save_nredirtied = atomic_long_read(&nfsi->redirtied_pages);
	long nredirtied;
	int ret;

	trace_nfs_fsync_enter(inode);

	for (;;) {
		ret = file_write_and_wait_range(file, start, end);
		if (ret != 0)
			break;
		ret = nfs_file_fsync_commit(file, datasync);
		if (ret != 0)
			break;
		ret = pnfs_sync_inode(inode, !!datasync);
		if (ret != 0)
			break;
		nredirtied = atomic_long_read(&nfsi->redirtied_pages);
		if (nredirtied == save_nredirtied)
			break;
		save_nredirtied = nredirtied;
	}

	trace_nfs_fsync_exit(inode, ret);
	return ret;
}
EXPORT_SYMBOL_GPL(nfs_file_fsync);

/*
 * Decide whether a read/modify/write cycle may be more efficient
 * then a modify/write/read cycle when writing to a page in the
 * page cache.
 *
 * Some pNFS layout drivers can only read/write at a certain block
 * granularity like all block devices and therefore we must perform
 * read/modify/write whenever a page hasn't read yet and the data
 * to be written there is not aligned to a block boundary and/or
 * smaller than the block size.
 *
 * The modify/write/read cycle may occur if a page is read before
 * being completely filled by the writer.  In this situation, the
 * page must be completely written to stable storage on the server
 * before it can be refilled by reading in the page from the server.
 * This can lead to expensive, small, FILE_SYNC mode writes being
 * done.
 *
 * It may be more efficient to read the page first if the file is
 * open for reading in addition to writing, the page is not marked
 * as Uptodate, it is not dirty or waiting to be committed,
 * indicating that it was previously allocated and then modified,
 * that there were valid bytes of data in that range of the file,
 * and that the new data won't completely replace the old data in
 * that range of the file.
 */
static bool nfs_folio_is_full_write(struct folio *folio, loff_t pos,
				    unsigned int len)
{
	unsigned int pglen = nfs_folio_length(folio);
	unsigned int offset = offset_in_folio(folio, pos);
	unsigned int end = offset + len;

	return !pglen || (end >= pglen && !offset);
}

static bool nfs_want_read_modify_write(struct file *file, struct folio *folio,
				       loff_t pos, unsigned int len)
{
	/*
	 * Up-to-date pages, those with ongoing or full-page write
	 * don't need read/modify/write
	 */
	if (folio_test_uptodate(folio) || folio_test_private(folio) ||
	    nfs_folio_is_full_write(folio, pos, len))
		return false;

	if (pnfs_ld_read_whole_page(file_inode(file)))
		return true;
	/* Open for reading too? */
	if (file->f_mode & FMODE_READ)
		return true;
	return false;
}

/*
 * This does the "real" work of the write. We must allocate and lock the
 * page to be sent back to the generic routine, which then copies the
 * data from user space.
 *
 * If the writer ends up delaying the write, the writer needs to
 * increment the page use counts until he is done with the page.
 */
static int nfs_write_begin(struct file *file, struct address_space *mapping,
			   loff_t pos, unsigned len, struct folio **foliop,
			   void **fsdata)
{
	fgf_t fgp = FGP_WRITEBEGIN;
	struct folio *folio;
	int once_thru = 0;
	int ret;

	dfprintk(PAGECACHE, "NFS: write_begin(%pD2(%lu), %u@%lld)\n",
		file, mapping->host->i_ino, len, (long long) pos);

	fgp |= fgf_set_order(len);
start:
	folio = __filemap_get_folio(mapping, pos >> PAGE_SHIFT, fgp,
				    mapping_gfp_mask(mapping));
	if (IS_ERR(folio))
		return PTR_ERR(folio);
	*foliop = folio;

	ret = nfs_flush_incompatible(file, folio);
	if (ret) {
		folio_unlock(folio);
		folio_put(folio);
	} else if (!once_thru &&
		   nfs_want_read_modify_write(file, folio, pos, len)) {
		once_thru = 1;
		ret = nfs_read_folio(file, folio);
		folio_put(folio);
		if (!ret)
			goto start;
	}
	return ret;
}

static int nfs_write_end(struct file *file, struct address_space *mapping,
			 loff_t pos, unsigned len, unsigned copied,
			 struct folio *folio, void *fsdata)
{
	struct nfs_open_context *ctx = nfs_file_open_context(file);
	unsigned offset = offset_in_folio(folio, pos);
	int status;

	dfprintk(PAGECACHE, "NFS: write_end(%pD2(%lu), %u@%lld)\n",
		file, mapping->host->i_ino, len, (long long) pos);

	/*
	 * Zero any uninitialised parts of the page, and then mark the page
	 * as up to date if it turns out that we're extending the file.
	 */
	if (!folio_test_uptodate(folio)) {
		size_t fsize = folio_size(folio);
		unsigned pglen = nfs_folio_length(folio);
		unsigned end = offset + copied;

		if (pglen == 0) {
			folio_zero_segments(folio, 0, offset, end, fsize);
			folio_mark_uptodate(folio);
		} else if (end >= pglen) {
			folio_zero_segment(folio, end, fsize);
			if (offset == 0)
				folio_mark_uptodate(folio);
		} else
			folio_zero_segment(folio, pglen, fsize);
	}

	status = nfs_update_folio(file, folio, offset, copied);

	folio_unlock(folio);
	folio_put(folio);

	if (status < 0)
		return status;
	NFS_I(mapping->host)->write_io += copied;

	if (nfs_ctx_key_to_expire(ctx, mapping->host))
		nfs_wb_all(mapping->host);

	return copied;
}

/*
 * Partially or wholly invalidate a page
 * - Release the private state associated with a page if undergoing complete
 *   page invalidation
 * - Called if either PG_private or PG_fscache is set on the page
 * - Caller holds page lock
 */
static void nfs_invalidate_folio(struct folio *folio, size_t offset,
				size_t length)
{
	struct inode *inode = folio->mapping->host;
	dfprintk(PAGECACHE, "NFS: invalidate_folio(%lu, %zu, %zu)\n",
		 folio->index, offset, length);

	if (offset != 0 || length < folio_size(folio))
		return;
	/* Cancel any unstarted writes on this page */
	nfs_wb_folio_cancel(inode, folio);
<<<<<<< HEAD
	folio_wait_fscache(folio);
=======
	folio_wait_private_2(folio); /* [DEPRECATED] */
>>>>>>> 2d5404ca
	trace_nfs_invalidate_folio(inode, folio_pos(folio) + offset, length);
}

/*
 * Attempt to release the private state associated with a folio
 * - Called if either private or fscache flags are set on the folio
 * - Caller holds folio lock
 * - Return true (may release folio) or false (may not)
 */
static bool nfs_release_folio(struct folio *folio, gfp_t gfp)
{
	dfprintk(PAGECACHE, "NFS: release_folio(%p)\n", folio);

	/* If the private flag is set, then the folio is not freeable */
	if (folio_test_private(folio)) {
		if ((current_gfp_context(gfp) & GFP_KERNEL) != GFP_KERNEL ||
		    current_is_kswapd())
			return false;
		if (nfs_wb_folio(folio->mapping->host, folio) < 0)
			return false;
	}
	return nfs_fscache_release_folio(folio, gfp);
}

static void nfs_check_dirty_writeback(struct folio *folio,
				bool *dirty, bool *writeback)
{
	struct nfs_inode *nfsi;
	struct address_space *mapping = folio->mapping;

	/*
	 * Check if an unstable folio is currently being committed and
	 * if so, have the VM treat it as if the folio is under writeback
	 * so it will not block due to folios that will shortly be freeable.
	 */
	nfsi = NFS_I(mapping->host);
	if (atomic_read(&nfsi->commit_info.rpcs_out)) {
		*writeback = true;
		return;
	}

	/*
	 * If the private flag is set, then the folio is not freeable
	 * and as the inode is not being committed, it's not going to
	 * be cleaned in the near future so treat it as dirty
	 */
	if (folio_test_private(folio))
		*dirty = true;
}

/*
 * Attempt to clear the private state associated with a page when an error
 * occurs that requires the cached contents of an inode to be written back or
 * destroyed
 * - Called if either PG_private or fscache is set on the page
 * - Caller holds page lock
 * - Return 0 if successful, -error otherwise
 */
static int nfs_launder_folio(struct folio *folio)
{
	struct inode *inode = folio->mapping->host;
	int ret;

	dfprintk(PAGECACHE, "NFS: launder_folio(%ld, %llu)\n",
		inode->i_ino, folio_pos(folio));

	folio_wait_private_2(folio); /* [DEPRECATED] */
	ret = nfs_wb_folio(inode, folio);
	trace_nfs_launder_folio_done(inode, folio_pos(folio),
			folio_size(folio), ret);
	return ret;
}

static int nfs_swap_activate(struct swap_info_struct *sis, struct file *file,
						sector_t *span)
{
	unsigned long blocks;
	long long isize;
	int ret;
	struct inode *inode = file_inode(file);
	struct rpc_clnt *clnt = NFS_CLIENT(inode);
	struct nfs_client *cl = NFS_SERVER(inode)->nfs_client;

	spin_lock(&inode->i_lock);
	blocks = inode->i_blocks;
	isize = inode->i_size;
	spin_unlock(&inode->i_lock);
	if (blocks*512 < isize) {
		pr_warn("swap activate: swapfile has holes\n");
		return -EINVAL;
	}

	ret = rpc_clnt_swap_activate(clnt);
	if (ret)
		return ret;
	ret = add_swap_extent(sis, 0, sis->max, 0);
	if (ret < 0) {
		rpc_clnt_swap_deactivate(clnt);
		return ret;
	}

	*span = sis->pages;

	if (cl->rpc_ops->enable_swap)
		cl->rpc_ops->enable_swap(inode);

	sis->flags |= SWP_FS_OPS;
	return ret;
}

static void nfs_swap_deactivate(struct file *file)
{
	struct inode *inode = file_inode(file);
	struct rpc_clnt *clnt = NFS_CLIENT(inode);
	struct nfs_client *cl = NFS_SERVER(inode)->nfs_client;

	rpc_clnt_swap_deactivate(clnt);
	if (cl->rpc_ops->disable_swap)
		cl->rpc_ops->disable_swap(file_inode(file));
}

const struct address_space_operations nfs_file_aops = {
	.read_folio = nfs_read_folio,
	.readahead = nfs_readahead,
	.dirty_folio = filemap_dirty_folio,
	.writepages = nfs_writepages,
	.write_begin = nfs_write_begin,
	.write_end = nfs_write_end,
	.invalidate_folio = nfs_invalidate_folio,
	.release_folio = nfs_release_folio,
	.migrate_folio = nfs_migrate_folio,
	.launder_folio = nfs_launder_folio,
	.is_dirty_writeback = nfs_check_dirty_writeback,
	.error_remove_folio = generic_error_remove_folio,
	.swap_activate = nfs_swap_activate,
	.swap_deactivate = nfs_swap_deactivate,
	.swap_rw = nfs_swap_rw,
};

/*
 * Notification that a PTE pointing to an NFS page is about to be made
 * writable, implying that someone is about to modify the page through a
 * shared-writable mapping
 */
static vm_fault_t nfs_vm_page_mkwrite(struct vm_fault *vmf)
{
	struct file *filp = vmf->vma->vm_file;
	struct inode *inode = file_inode(filp);
	unsigned pagelen;
	vm_fault_t ret = VM_FAULT_NOPAGE;
	struct address_space *mapping;
	struct folio *folio = page_folio(vmf->page);

	dfprintk(PAGECACHE, "NFS: vm_page_mkwrite(%pD2(%lu), offset %lld)\n",
		 filp, filp->f_mapping->host->i_ino,
		 (long long)folio_pos(folio));

	sb_start_pagefault(inode->i_sb);

	/* make sure the cache has finished storing the page */
	if (folio_test_private_2(folio) && /* [DEPRECATED] */
	    folio_wait_private_2_killable(folio) < 0) {
		ret = VM_FAULT_RETRY;
		goto out;
	}

	wait_on_bit_action(&NFS_I(inode)->flags, NFS_INO_INVALIDATING,
			   nfs_wait_bit_killable,
			   TASK_KILLABLE|TASK_FREEZABLE_UNSAFE);

	folio_lock(folio);
	mapping = folio->mapping;
	if (mapping != inode->i_mapping)
		goto out_unlock;

	folio_wait_writeback(folio);

	pagelen = nfs_folio_length(folio);
	if (pagelen == 0)
		goto out_unlock;

	ret = VM_FAULT_LOCKED;
	if (nfs_flush_incompatible(filp, folio) == 0 &&
	    nfs_update_folio(filp, folio, 0, pagelen) == 0)
		goto out;

	ret = VM_FAULT_SIGBUS;
out_unlock:
	folio_unlock(folio);
out:
	sb_end_pagefault(inode->i_sb);
	return ret;
}

static const struct vm_operations_struct nfs_file_vm_ops = {
	.fault = filemap_fault,
	.map_pages = filemap_map_pages,
	.page_mkwrite = nfs_vm_page_mkwrite,
};

ssize_t nfs_file_write(struct kiocb *iocb, struct iov_iter *from)
{
	struct file *file = iocb->ki_filp;
	struct inode *inode = file_inode(file);
	unsigned int mntflags = NFS_SERVER(inode)->flags;
	ssize_t result, written;
	errseq_t since;
	int error;

	result = nfs_key_timeout_notify(file, inode);
	if (result)
		return result;

	if (iocb->ki_flags & IOCB_DIRECT)
		return nfs_file_direct_write(iocb, from, false);

	dprintk("NFS: write(%pD2, %zu@%Ld)\n",
		file, iov_iter_count(from), (long long) iocb->ki_pos);

	if (IS_SWAPFILE(inode))
		goto out_swapfile;
	/*
	 * O_APPEND implies that we must revalidate the file length.
	 */
	if (iocb->ki_flags & IOCB_APPEND || iocb->ki_pos > i_size_read(inode)) {
		result = nfs_revalidate_file_size(inode, file);
		if (result)
			return result;
	}

	nfs_clear_invalid_mapping(file->f_mapping);

	since = filemap_sample_wb_err(file->f_mapping);
	nfs_start_io_write(inode);
	result = generic_write_checks(iocb, from);
	if (result > 0)
		result = generic_perform_write(iocb, from);
	nfs_end_io_write(inode);
	if (result <= 0)
		goto out;

	written = result;
	nfs_add_stats(inode, NFSIOS_NORMALWRITTENBYTES, written);

	if (mntflags & NFS_MOUNT_WRITE_EAGER) {
		result = filemap_fdatawrite_range(file->f_mapping,
						  iocb->ki_pos - written,
						  iocb->ki_pos - 1);
		if (result < 0)
			goto out;
	}
	if (mntflags & NFS_MOUNT_WRITE_WAIT) {
		filemap_fdatawait_range(file->f_mapping,
					iocb->ki_pos - written,
					iocb->ki_pos - 1);
	}
	result = generic_write_sync(iocb, written);
	if (result < 0)
		return result;

out:
	/* Return error values */
	error = filemap_check_wb_err(file->f_mapping, since);
	switch (error) {
	default:
		break;
	case -EDQUOT:
	case -EFBIG:
	case -ENOSPC:
		nfs_wb_all(inode);
		error = file_check_and_advance_wb_err(file);
		if (error < 0)
			result = error;
	}
	return result;

out_swapfile:
	printk(KERN_INFO "NFS: attempt to write to active swap file!\n");
	return -ETXTBSY;
}
EXPORT_SYMBOL_GPL(nfs_file_write);

static int
do_getlk(struct file *filp, int cmd, struct file_lock *fl, int is_local)
{
	struct inode *inode = filp->f_mapping->host;
	int status = 0;
	unsigned int saved_type = fl->c.flc_type;

	/* Try local locking first */
	posix_test_lock(filp, fl);
	if (fl->c.flc_type != F_UNLCK) {
		/* found a conflict */
		goto out;
	}
	fl->c.flc_type = saved_type;

	if (nfs_have_read_or_write_delegation(inode))
		goto out_noconflict;

	if (is_local)
		goto out_noconflict;

	status = NFS_PROTO(inode)->lock(filp, cmd, fl);
out:
	return status;
out_noconflict:
	fl->c.flc_type = F_UNLCK;
	goto out;
}

static int
do_unlk(struct file *filp, int cmd, struct file_lock *fl, int is_local)
{
	struct inode *inode = filp->f_mapping->host;
	struct nfs_lock_context *l_ctx;
	int status;

	/*
	 * Flush all pending writes before doing anything
	 * with locks..
	 */
	nfs_wb_all(inode);

	l_ctx = nfs_get_lock_context(nfs_file_open_context(filp));
	if (!IS_ERR(l_ctx)) {
		status = nfs_iocounter_wait(l_ctx);
		nfs_put_lock_context(l_ctx);
		/*  NOTE: special case
		 * 	If we're signalled while cleaning up locks on process exit, we
		 * 	still need to complete the unlock.
		 */
		if (status < 0 && !(fl->c.flc_flags & FL_CLOSE))
			return status;
	}

	/*
	 * Use local locking if mounted with "-onolock" or with appropriate
	 * "-olocal_lock="
	 */
	if (!is_local)
		status = NFS_PROTO(inode)->lock(filp, cmd, fl);
	else
		status = locks_lock_file_wait(filp, fl);
	return status;
}

static int
do_setlk(struct file *filp, int cmd, struct file_lock *fl, int is_local)
{
	struct inode *inode = filp->f_mapping->host;
	int status;

	/*
	 * Flush all pending writes before doing anything
	 * with locks..
	 */
	status = nfs_sync_mapping(filp->f_mapping);
	if (status != 0)
		goto out;

	/*
	 * Use local locking if mounted with "-onolock" or with appropriate
	 * "-olocal_lock="
	 */
	if (!is_local)
		status = NFS_PROTO(inode)->lock(filp, cmd, fl);
	else
		status = locks_lock_file_wait(filp, fl);
	if (status < 0)
		goto out;

	/*
	 * Invalidate cache to prevent missing any changes.  If
	 * the file is mapped, clear the page cache as well so
	 * those mappings will be loaded.
	 *
	 * This makes locking act as a cache coherency point.
	 */
	nfs_sync_mapping(filp->f_mapping);
	if (!nfs_have_read_or_write_delegation(inode)) {
		nfs_zap_caches(inode);
		if (mapping_mapped(filp->f_mapping))
			nfs_revalidate_mapping(inode, filp->f_mapping);
	}
out:
	return status;
}

/*
 * Lock a (portion of) a file
 */
int nfs_lock(struct file *filp, int cmd, struct file_lock *fl)
{
	struct inode *inode = filp->f_mapping->host;
	int ret = -ENOLCK;
	int is_local = 0;

	dprintk("NFS: lock(%pD2, t=%x, fl=%x, r=%lld:%lld)\n",
			filp, fl->c.flc_type, fl->c.flc_flags,
			(long long)fl->fl_start, (long long)fl->fl_end);

	nfs_inc_stats(inode, NFSIOS_VFSLOCK);

	if (fl->c.flc_flags & FL_RECLAIM)
		return -ENOGRACE;

	if (NFS_SERVER(inode)->flags & NFS_MOUNT_LOCAL_FCNTL)
		is_local = 1;

	if (NFS_PROTO(inode)->lock_check_bounds != NULL) {
		ret = NFS_PROTO(inode)->lock_check_bounds(fl);
		if (ret < 0)
			goto out_err;
	}

	if (IS_GETLK(cmd))
		ret = do_getlk(filp, cmd, fl, is_local);
	else if (lock_is_unlock(fl))
		ret = do_unlk(filp, cmd, fl, is_local);
	else
		ret = do_setlk(filp, cmd, fl, is_local);
out_err:
	return ret;
}
EXPORT_SYMBOL_GPL(nfs_lock);

/*
 * Lock a (portion of) a file
 */
int nfs_flock(struct file *filp, int cmd, struct file_lock *fl)
{
	struct inode *inode = filp->f_mapping->host;
	int is_local = 0;

	dprintk("NFS: flock(%pD2, t=%x, fl=%x)\n",
			filp, fl->c.flc_type, fl->c.flc_flags);

	if (!(fl->c.flc_flags & FL_FLOCK))
		return -ENOLCK;

	if (NFS_SERVER(inode)->flags & NFS_MOUNT_LOCAL_FLOCK)
		is_local = 1;

	/* We're simulating flock() locks using posix locks on the server */
	if (lock_is_unlock(fl))
		return do_unlk(filp, cmd, fl, is_local);
	return do_setlk(filp, cmd, fl, is_local);
}
EXPORT_SYMBOL_GPL(nfs_flock);

const struct file_operations nfs_file_operations = {
	.llseek		= nfs_file_llseek,
	.read_iter	= nfs_file_read,
	.write_iter	= nfs_file_write,
	.mmap		= nfs_file_mmap,
	.open		= nfs_file_open,
	.flush		= nfs_file_flush,
	.release	= nfs_file_release,
	.fsync		= nfs_file_fsync,
	.lock		= nfs_lock,
	.flock		= nfs_flock,
	.splice_read	= nfs_file_splice_read,
	.splice_write	= iter_file_splice_write,
	.check_flags	= nfs_check_flags,
	.setlease	= simple_nosetlease,
};
EXPORT_SYMBOL_GPL(nfs_file_operations);<|MERGE_RESOLUTION|>--- conflicted
+++ resolved
@@ -78,19 +78,8 @@
 int
 nfs_file_release(struct inode *inode, struct file *filp)
 {
-	if (!nfs_file_open_context(filp)) {
-		dprintk("NFS: buggy mvfs module called fput after failed open\n");
-		return 0;
-	}
-
 	dprintk("NFS: release(%pD2)\n", filp);
 
-	if (filp->f_mode & FMODE_WRITE)
-		/* Ensure dirty mmapped pages are flushed
-		 * so there will be no dirty pages to
-		 * prevent an unmount from completing.
-		 */
-		vfs_fsync(filp, 0);
 	nfs_inc_stats(inode, NFSIOS_VFSRELEASE);
 	nfs_file_clear_open_context(filp);
 	nfs_fscache_release_file(inode, filp);
@@ -445,11 +434,7 @@
 		return;
 	/* Cancel any unstarted writes on this page */
 	nfs_wb_folio_cancel(inode, folio);
-<<<<<<< HEAD
-	folio_wait_fscache(folio);
-=======
 	folio_wait_private_2(folio); /* [DEPRECATED] */
->>>>>>> 2d5404ca
 	trace_nfs_invalidate_folio(inode, folio_pos(folio) + offset, length);
 }
 
