--- conflicted
+++ resolved
@@ -297,18 +297,11 @@
 	struct nfs_open_context *ctx = sreq->rreq->netfs_priv;
 	struct page *page;
 	unsigned long idx;
-<<<<<<< HEAD
-	int err;
-	pgoff_t start = (sreq->start + sreq->transferred) >> PAGE_SHIFT;
-	pgoff_t last = ((sreq->start + sreq->len -
-			 sreq->transferred - 1) >> PAGE_SHIFT);
-=======
 	pgoff_t start, last;
 	int err;
 
 	start = (sreq->start + sreq->transferred) >> PAGE_SHIFT;
 	last = ((sreq->start + sreq->len - sreq->transferred - 1) >> PAGE_SHIFT);
->>>>>>> 2d5404ca
 
 	nfs_pageio_init_read(&pgio, inode, false,
 			     &nfs_async_read_completion_ops);
