/*
 *  fs/nfs/nfs4xdr.c
 *
 *  Client-side XDR for NFSv4.
 *
 *  Copyright (c) 2002 The Regents of the University of Michigan.
 *  All rights reserved.
 *
 *  Kendrick Smith <kmsmith@umich.edu>
 *  Andy Adamson   <andros@umich.edu>
 *
 *  Redistribution and use in source and binary forms, with or without
 *  modification, are permitted provided that the following conditions
 *  are met:
 *
 *  1. Redistributions of source code must retain the above copyright
 *     notice, this list of conditions and the following disclaimer.
 *  2. Redistributions in binary form must reproduce the above copyright
 *     notice, this list of conditions and the following disclaimer in the
 *     documentation and/or other materials provided with the distribution.
 *  3. Neither the name of the University nor the names of its
 *     contributors may be used to endorse or promote products derived
 *     from this software without specific prior written permission.
 *
 *  THIS SOFTWARE IS PROVIDED ``AS IS'' AND ANY EXPRESS OR IMPLIED
 *  WARRANTIES, INCLUDING, BUT NOT LIMITED TO, THE IMPLIED WARRANTIES OF
 *  MERCHANTABILITY AND FITNESS FOR A PARTICULAR PURPOSE ARE
 *  DISCLAIMED. IN NO EVENT SHALL THE REGENTS OR CONTRIBUTORS BE LIABLE
 *  FOR ANY DIRECT, INDIRECT, INCIDENTAL, SPECIAL, EXEMPLARY, OR
 *  CONSEQUENTIAL DAMAGES (INCLUDING, BUT NOT LIMITED TO, PROCUREMENT OF
 *  SUBSTITUTE GOODS OR SERVICES; LOSS OF USE, DATA, OR PROFITS; OR
 *  BUSINESS INTERRUPTION) HOWEVER CAUSED AND ON ANY THEORY OF
 *  LIABILITY, WHETHER IN CONTRACT, STRICT LIABILITY, OR TORT (INCLUDING
 *  NEGLIGENCE OR OTHERWISE) ARISING IN ANY WAY OUT OF THE USE OF THIS
 *  SOFTWARE, EVEN IF ADVISED OF THE POSSIBILITY OF SUCH DAMAGE.
 */

#include <linux/param.h>
#include <linux/time.h>
#include <linux/mm.h>
#include <linux/errno.h>
#include <linux/string.h>
#include <linux/in.h>
#include <linux/pagemap.h>
#include <linux/proc_fs.h>
#include <linux/kdev_t.h>
#include <linux/module.h>
#include <linux/utsname.h>
#include <linux/sunrpc/clnt.h>
#include <linux/sunrpc/msg_prot.h>
#include <linux/sunrpc/gss_api.h>
#include <linux/nfs.h>
#include <linux/nfs4.h>
#include <linux/nfs_fs.h>

#include "nfs4_fs.h"
#include "nfs4trace.h"
#include "internal.h"
#include "nfs4idmap.h"
#include "nfs4session.h"
#include "pnfs.h"
#include "netns.h"

#define NFSDBG_FACILITY		NFSDBG_XDR

/* Mapping from NFS error code to "errno" error code. */
#define errno_NFSERR_IO		EIO

struct compound_hdr;
static int nfs4_stat_to_errno(int);
static void encode_layoutget(struct xdr_stream *xdr,
			     const struct nfs4_layoutget_args *args,
			     struct compound_hdr *hdr);
static int decode_layoutget(struct xdr_stream *xdr, struct rpc_rqst *req,
			     struct nfs4_layoutget_res *res);

/* NFSv4 COMPOUND tags are only wanted for debugging purposes */
#ifdef DEBUG
#define NFS4_MAXTAGLEN		20
#else
#define NFS4_MAXTAGLEN		0
#endif

/* lock,open owner id:
 * we currently use size 2 (u64) out of (NFS4_OPAQUE_LIMIT  >> 2)
 */
#define pagepad_maxsz		(1)
#define open_owner_id_maxsz	(1 + 2 + 1 + 1 + 2)
#define lock_owner_id_maxsz	(1 + 1 + 4)
#define decode_lockowner_maxsz	(1 + XDR_QUADLEN(IDMAP_NAMESZ))
#define compound_encode_hdr_maxsz	(3 + (NFS4_MAXTAGLEN >> 2))
#define compound_decode_hdr_maxsz	(3 + (NFS4_MAXTAGLEN >> 2))
#define op_encode_hdr_maxsz	(1)
#define op_decode_hdr_maxsz	(2)
#define encode_stateid_maxsz	(XDR_QUADLEN(NFS4_STATEID_SIZE))
#define decode_stateid_maxsz	(XDR_QUADLEN(NFS4_STATEID_SIZE))
#define encode_verifier_maxsz	(XDR_QUADLEN(NFS4_VERIFIER_SIZE))
#define decode_verifier_maxsz	(XDR_QUADLEN(NFS4_VERIFIER_SIZE))
#define encode_putfh_maxsz	(op_encode_hdr_maxsz + 1 + \
				(NFS4_FHSIZE >> 2))
#define decode_putfh_maxsz	(op_decode_hdr_maxsz)
#define encode_putrootfh_maxsz	(op_encode_hdr_maxsz)
#define decode_putrootfh_maxsz	(op_decode_hdr_maxsz)
#define encode_getfh_maxsz      (op_encode_hdr_maxsz)
#define decode_getfh_maxsz      (op_decode_hdr_maxsz + 1 + \
				((3+NFS4_FHSIZE) >> 2))
#define nfs4_fattr_bitmap_maxsz 4
#define encode_getattr_maxsz    (op_encode_hdr_maxsz + nfs4_fattr_bitmap_maxsz)
#define nfstime4_maxsz		(3)
#define nfs4_name_maxsz		(1 + ((3 + NFS4_MAXNAMLEN) >> 2))
#define nfs4_path_maxsz		(1 + ((3 + NFS4_MAXPATHLEN) >> 2))
#define nfs4_owner_maxsz	(1 + XDR_QUADLEN(IDMAP_NAMESZ))
#define nfs4_group_maxsz	(1 + XDR_QUADLEN(IDMAP_NAMESZ))
#ifdef CONFIG_NFS_V4_SECURITY_LABEL
/* PI(4 bytes) + LFS(4 bytes) + 1(for null terminator?) + MAXLABELLEN */
#define	nfs4_label_maxsz	(4 + 4 + 1 + XDR_QUADLEN(NFS4_MAXLABELLEN))
#else
#define	nfs4_label_maxsz	0
#endif
/* We support only one layout type per file system */
#define decode_mdsthreshold_maxsz (1 + 1 + nfs4_fattr_bitmap_maxsz + 1 + 8)
/* This is based on getfattr, which uses the most attributes: */
#define nfs4_fattr_value_maxsz	(1 + (1 + 2 + 2 + 4 + 2 + 1 + 1 + 2 + 2 + \
				3*nfstime4_maxsz + \
				nfs4_owner_maxsz + \
				nfs4_group_maxsz + nfs4_label_maxsz + \
				 decode_mdsthreshold_maxsz))
#define nfs4_fattr_maxsz	(nfs4_fattr_bitmap_maxsz + \
				nfs4_fattr_value_maxsz)
#define decode_getattr_maxsz    (op_decode_hdr_maxsz + nfs4_fattr_maxsz)
#define encode_attrs_maxsz	(nfs4_fattr_bitmap_maxsz + \
				 1 + 2 + 1 + \
				nfs4_owner_maxsz + \
				nfs4_group_maxsz + \
				nfs4_label_maxsz + \
				1 + nfstime4_maxsz + \
				1 + nfstime4_maxsz)
#define encode_savefh_maxsz     (op_encode_hdr_maxsz)
#define decode_savefh_maxsz     (op_decode_hdr_maxsz)
#define encode_restorefh_maxsz  (op_encode_hdr_maxsz)
#define decode_restorefh_maxsz  (op_decode_hdr_maxsz)
#define encode_fsinfo_maxsz	(encode_getattr_maxsz)
/* The 5 accounts for the PNFS attributes, and assumes that at most three
 * layout types will be returned.
 */
#define decode_fsinfo_maxsz	(op_decode_hdr_maxsz + \
				 nfs4_fattr_bitmap_maxsz + 1 + \
				 1 /* lease time */ + \
				 2 /* max filesize */ + \
				 2 /* max read */ + \
				 2 /* max write */ + \
				 nfstime4_maxsz /* time delta */ + \
				 5 /* fs layout types */ + \
				 1 /* layout blksize */ + \
				 1 /* clone blksize */ + \
				 1 /* change attr type */ + \
				 1 /* xattr support */)
#define encode_renew_maxsz	(op_encode_hdr_maxsz + 3)
#define decode_renew_maxsz	(op_decode_hdr_maxsz)
#define encode_setclientid_maxsz \
				(op_encode_hdr_maxsz + \
				XDR_QUADLEN(NFS4_VERIFIER_SIZE) + \
				/* client name */ \
				1 + XDR_QUADLEN(NFS4_OPAQUE_LIMIT) + \
				1 /* sc_prog */ + \
				1 + XDR_QUADLEN(RPCBIND_MAXNETIDLEN) + \
				1 + XDR_QUADLEN(RPCBIND_MAXUADDRLEN) + \
				1) /* sc_cb_ident */
#define decode_setclientid_maxsz \
				(op_decode_hdr_maxsz + \
				2 /* clientid */ + \
				XDR_QUADLEN(NFS4_VERIFIER_SIZE) + \
				1 + XDR_QUADLEN(RPCBIND_MAXNETIDLEN) + \
				1 + XDR_QUADLEN(RPCBIND_MAXUADDRLEN))
#define encode_setclientid_confirm_maxsz \
				(op_encode_hdr_maxsz + \
				3 + (NFS4_VERIFIER_SIZE >> 2))
#define decode_setclientid_confirm_maxsz \
				(op_decode_hdr_maxsz)
#define encode_lookup_maxsz	(op_encode_hdr_maxsz + nfs4_name_maxsz)
#define decode_lookup_maxsz	(op_decode_hdr_maxsz)
#define encode_lookupp_maxsz	(op_encode_hdr_maxsz)
#define decode_lookupp_maxsz	(op_decode_hdr_maxsz)
#define encode_share_access_maxsz \
				(2)
#define encode_createmode_maxsz	(1 + encode_attrs_maxsz + encode_verifier_maxsz)
#define encode_opentype_maxsz	(1 + encode_createmode_maxsz)
#define encode_claim_null_maxsz	(1 + nfs4_name_maxsz)
#define encode_open_maxsz	(op_encode_hdr_maxsz + \
				2 + encode_share_access_maxsz + 2 + \
				open_owner_id_maxsz + \
				encode_opentype_maxsz + \
				encode_claim_null_maxsz)
#define decode_space_limit_maxsz	(3)
#define decode_ace_maxsz	(3 + nfs4_owner_maxsz)
#define decode_delegation_maxsz	(1 + decode_stateid_maxsz + 1 + \
				decode_space_limit_maxsz + \
				decode_ace_maxsz)
#define decode_change_info_maxsz	(5)
#define decode_open_maxsz	(op_decode_hdr_maxsz + \
				decode_stateid_maxsz + \
				decode_change_info_maxsz + 1 + \
				nfs4_fattr_bitmap_maxsz + \
				decode_delegation_maxsz)
#define encode_open_confirm_maxsz \
				(op_encode_hdr_maxsz + \
				 encode_stateid_maxsz + 1)
#define decode_open_confirm_maxsz \
				(op_decode_hdr_maxsz + \
				 decode_stateid_maxsz)
#define encode_open_downgrade_maxsz \
				(op_encode_hdr_maxsz + \
				 encode_stateid_maxsz + 1 + \
				 encode_share_access_maxsz)
#define decode_open_downgrade_maxsz \
				(op_decode_hdr_maxsz + \
				 decode_stateid_maxsz)
#define encode_close_maxsz	(op_encode_hdr_maxsz + \
				 1 + encode_stateid_maxsz)
#define decode_close_maxsz	(op_decode_hdr_maxsz + \
				 decode_stateid_maxsz)
#define encode_setattr_maxsz	(op_encode_hdr_maxsz + \
				 encode_stateid_maxsz + \
				 encode_attrs_maxsz)
#define decode_setattr_maxsz	(op_decode_hdr_maxsz + \
				 nfs4_fattr_bitmap_maxsz)
#define encode_read_maxsz	(op_encode_hdr_maxsz + \
				 encode_stateid_maxsz + 3)
#define decode_read_maxsz	(op_decode_hdr_maxsz + 2 + pagepad_maxsz)
#define encode_readdir_maxsz	(op_encode_hdr_maxsz + \
				 2 + encode_verifier_maxsz + 5 + \
				nfs4_label_maxsz)
#define decode_readdir_maxsz	(op_decode_hdr_maxsz + \
				 decode_verifier_maxsz + pagepad_maxsz)
#define encode_readlink_maxsz	(op_encode_hdr_maxsz)
#define decode_readlink_maxsz	(op_decode_hdr_maxsz + 1 + pagepad_maxsz)
#define encode_write_maxsz	(op_encode_hdr_maxsz + \
				 encode_stateid_maxsz + 4)
#define decode_write_maxsz	(op_decode_hdr_maxsz + \
				 2 + decode_verifier_maxsz)
#define encode_commit_maxsz	(op_encode_hdr_maxsz + 3)
#define decode_commit_maxsz	(op_decode_hdr_maxsz + \
				 decode_verifier_maxsz)
#define encode_remove_maxsz	(op_encode_hdr_maxsz + \
				nfs4_name_maxsz)
#define decode_remove_maxsz	(op_decode_hdr_maxsz + \
				 decode_change_info_maxsz)
#define encode_rename_maxsz	(op_encode_hdr_maxsz + \
				2 * nfs4_name_maxsz)
#define decode_rename_maxsz	(op_decode_hdr_maxsz + \
				 decode_change_info_maxsz + \
				 decode_change_info_maxsz)
#define encode_link_maxsz	(op_encode_hdr_maxsz + \
				nfs4_name_maxsz)
#define decode_link_maxsz	(op_decode_hdr_maxsz + decode_change_info_maxsz)
#define encode_lockowner_maxsz	(7)
#define encode_lock_maxsz	(op_encode_hdr_maxsz + \
				 7 + \
				 1 + encode_stateid_maxsz + 1 + \
				 encode_lockowner_maxsz)
#define decode_lock_denied_maxsz \
				(8 + decode_lockowner_maxsz)
#define decode_lock_maxsz	(op_decode_hdr_maxsz + \
				 decode_lock_denied_maxsz)
#define encode_lockt_maxsz	(op_encode_hdr_maxsz + 5 + \
				encode_lockowner_maxsz)
#define decode_lockt_maxsz	(op_decode_hdr_maxsz + \
				 decode_lock_denied_maxsz)
#define encode_locku_maxsz	(op_encode_hdr_maxsz + 3 + \
				 encode_stateid_maxsz + \
				 4)
#define decode_locku_maxsz	(op_decode_hdr_maxsz + \
				 decode_stateid_maxsz)
#define encode_release_lockowner_maxsz \
				(op_encode_hdr_maxsz + \
				 encode_lockowner_maxsz)
#define decode_release_lockowner_maxsz \
				(op_decode_hdr_maxsz)
#define encode_access_maxsz	(op_encode_hdr_maxsz + 1)
#define decode_access_maxsz	(op_decode_hdr_maxsz + 2)
#define encode_symlink_maxsz	(op_encode_hdr_maxsz + \
				1 + nfs4_name_maxsz + \
				1 + \
				nfs4_fattr_maxsz)
#define decode_symlink_maxsz	(op_decode_hdr_maxsz + 8)
#define encode_create_maxsz	(op_encode_hdr_maxsz + \
				1 + 2 + nfs4_name_maxsz + \
				encode_attrs_maxsz)
#define decode_create_maxsz	(op_decode_hdr_maxsz + \
				decode_change_info_maxsz + \
				nfs4_fattr_bitmap_maxsz)
#define encode_statfs_maxsz	(encode_getattr_maxsz)
#define decode_statfs_maxsz	(decode_getattr_maxsz)
#define encode_delegreturn_maxsz (op_encode_hdr_maxsz + 4)
#define decode_delegreturn_maxsz (op_decode_hdr_maxsz)
#define encode_getacl_maxsz	(encode_getattr_maxsz)
#define decode_getacl_maxsz	(op_decode_hdr_maxsz + \
				 nfs4_fattr_bitmap_maxsz + 1 + pagepad_maxsz)
#define encode_setacl_maxsz	(op_encode_hdr_maxsz + \
				 encode_stateid_maxsz + 3)
#define decode_setacl_maxsz	(decode_setattr_maxsz)
#define encode_fs_locations_maxsz \
				(encode_getattr_maxsz)
#define decode_fs_locations_maxsz \
				(pagepad_maxsz)
#define encode_secinfo_maxsz	(op_encode_hdr_maxsz + nfs4_name_maxsz)
#define decode_secinfo_maxsz	(op_decode_hdr_maxsz + 1 + ((NFS_MAX_SECFLAVORS * (16 + GSS_OID_MAX_LEN)) / 4))

#if defined(CONFIG_NFS_V4_1)
#define NFS4_MAX_MACHINE_NAME_LEN (64)
#define IMPL_NAME_LIMIT (sizeof(utsname()->sysname) + sizeof(utsname()->release) + \
			 sizeof(utsname()->version) + sizeof(utsname()->machine) + 8)

#define encode_exchange_id_maxsz (op_encode_hdr_maxsz + \
				encode_verifier_maxsz + \
				1 /* co_ownerid.len */ + \
				/* eia_clientowner */ \
				1 + XDR_QUADLEN(NFS4_OPAQUE_LIMIT) + \
				1 /* flags */ + \
				1 /* spa_how */ + \
				/* max is SP4_MACH_CRED (for now) */ + \
				1 + NFS4_OP_MAP_NUM_WORDS + \
				1 + NFS4_OP_MAP_NUM_WORDS + \
				1 /* implementation id array of size 1 */ + \
				1 /* nii_domain */ + \
				XDR_QUADLEN(NFS4_OPAQUE_LIMIT) + \
				1 /* nii_name */ + \
				XDR_QUADLEN(IMPL_NAME_LIMIT) + \
				3 /* nii_date */)
#define decode_exchange_id_maxsz (op_decode_hdr_maxsz + \
				2 /* eir_clientid */ + \
				1 /* eir_sequenceid */ + \
				1 /* eir_flags */ + \
				1 /* spr_how */ + \
				  /* max is SP4_MACH_CRED (for now) */ + \
				1 + NFS4_OP_MAP_NUM_WORDS + \
				1 + NFS4_OP_MAP_NUM_WORDS + \
				2 /* eir_server_owner.so_minor_id */ + \
				/* eir_server_owner.so_major_id<> */ \
				XDR_QUADLEN(NFS4_OPAQUE_LIMIT) + 1 + \
				/* eir_server_scope<> */ \
				XDR_QUADLEN(NFS4_OPAQUE_LIMIT) + 1 + \
				1 /* eir_server_impl_id array length */ + \
				1 /* nii_domain */ + \
				XDR_QUADLEN(NFS4_OPAQUE_LIMIT) + \
				1 /* nii_name */ + \
				XDR_QUADLEN(NFS4_OPAQUE_LIMIT) + \
				3 /* nii_date */)
#define encode_channel_attrs_maxsz  (6 + 1 /* ca_rdma_ird.len (0) */)
#define decode_channel_attrs_maxsz  (6 + \
				     1 /* ca_rdma_ird.len */ + \
				     1 /* ca_rdma_ird */)
#define encode_create_session_maxsz  (op_encode_hdr_maxsz + \
				     2 /* csa_clientid */ + \
				     1 /* csa_sequence */ + \
				     1 /* csa_flags */ + \
				     encode_channel_attrs_maxsz + \
				     encode_channel_attrs_maxsz + \
				     1 /* csa_cb_program */ + \
				     1 /* csa_sec_parms.len (1) */ + \
				     1 /* cb_secflavor (AUTH_SYS) */ + \
				     1 /* stamp */ + \
				     1 /* machinename.len */ + \
				     XDR_QUADLEN(NFS4_MAX_MACHINE_NAME_LEN) + \
				     1 /* uid */ + \
				     1 /* gid */ + \
				     1 /* gids.len (0) */)
#define decode_create_session_maxsz  (op_decode_hdr_maxsz +	\
				     XDR_QUADLEN(NFS4_MAX_SESSIONID_LEN) + \
				     1 /* csr_sequence */ + \
				     1 /* csr_flags */ + \
				     decode_channel_attrs_maxsz + \
				     decode_channel_attrs_maxsz)
#define encode_bind_conn_to_session_maxsz  (op_encode_hdr_maxsz + \
				     /* bctsa_sessid */ \
				     XDR_QUADLEN(NFS4_MAX_SESSIONID_LEN) + \
				     1 /* bctsa_dir */ + \
				     1 /* bctsa_use_conn_in_rdma_mode */)
#define decode_bind_conn_to_session_maxsz  (op_decode_hdr_maxsz +	\
				     /* bctsr_sessid */ \
				     XDR_QUADLEN(NFS4_MAX_SESSIONID_LEN) + \
				     1 /* bctsr_dir */ + \
				     1 /* bctsr_use_conn_in_rdma_mode */)
#define encode_destroy_session_maxsz    (op_encode_hdr_maxsz + 4)
#define decode_destroy_session_maxsz    (op_decode_hdr_maxsz)
#define encode_destroy_clientid_maxsz   (op_encode_hdr_maxsz + 2)
#define decode_destroy_clientid_maxsz   (op_decode_hdr_maxsz)
#define encode_sequence_maxsz	(op_encode_hdr_maxsz + \
				XDR_QUADLEN(NFS4_MAX_SESSIONID_LEN) + 4)
#define decode_sequence_maxsz	(op_decode_hdr_maxsz + \
				XDR_QUADLEN(NFS4_MAX_SESSIONID_LEN) + 5)
#define encode_reclaim_complete_maxsz	(op_encode_hdr_maxsz + 4)
#define decode_reclaim_complete_maxsz	(op_decode_hdr_maxsz + 4)
#define encode_getdeviceinfo_maxsz (op_encode_hdr_maxsz + \
				XDR_QUADLEN(NFS4_DEVICEID4_SIZE) + \
				1 /* layout type */ + \
				1 /* maxcount */ + \
				1 /* bitmap size */ + \
				1 /* notification bitmap length */ + \
				1 /* notification bitmap, word 0 */)
#define decode_getdeviceinfo_maxsz (op_decode_hdr_maxsz + \
				1 /* layout type */ + \
				1 /* opaque devaddr4 length */ + \
				  /* devaddr4 payload is read into page */ \
				1 /* notification bitmap length */ + \
				1 /* notification bitmap, word 0 */ + \
				pagepad_maxsz /* possible XDR padding */)
#define encode_layoutget_maxsz	(op_encode_hdr_maxsz + 10 + \
				encode_stateid_maxsz)
#define decode_layoutget_maxsz	(op_decode_hdr_maxsz + 8 + \
				decode_stateid_maxsz + \
				XDR_QUADLEN(PNFS_LAYOUT_MAXSIZE) + \
				pagepad_maxsz)
#define encode_layoutcommit_maxsz (op_encode_hdr_maxsz +          \
				2 /* offset */ + \
				2 /* length */ + \
				1 /* reclaim */ + \
				encode_stateid_maxsz + \
				1 /* new offset (true) */ + \
				2 /* last byte written */ + \
				1 /* nt_timechanged (false) */ + \
				1 /* layoutupdate4 layout type */ + \
				1 /* layoutupdate4 opaqueue len */)
				  /* the actual content of layoutupdate4 should
				     be allocated by drivers and spliced in
				     using xdr_write_pages */
#define decode_layoutcommit_maxsz (op_decode_hdr_maxsz + 3)
#define encode_layoutreturn_maxsz (8 + op_encode_hdr_maxsz + \
				encode_stateid_maxsz + \
				1 + \
				XDR_QUADLEN(NFS4_OPAQUE_LIMIT))
#define decode_layoutreturn_maxsz (op_decode_hdr_maxsz + \
				1 + decode_stateid_maxsz)
#define encode_secinfo_no_name_maxsz (op_encode_hdr_maxsz + 1)
#define decode_secinfo_no_name_maxsz decode_secinfo_maxsz
#define encode_test_stateid_maxsz	(op_encode_hdr_maxsz + 2 + \
					 XDR_QUADLEN(NFS4_STATEID_SIZE))
#define decode_test_stateid_maxsz	(op_decode_hdr_maxsz + 2 + 1)
#define encode_free_stateid_maxsz	(op_encode_hdr_maxsz + 1 + \
					 XDR_QUADLEN(NFS4_STATEID_SIZE))
#define decode_free_stateid_maxsz	(op_decode_hdr_maxsz)
#else /* CONFIG_NFS_V4_1 */
#define encode_sequence_maxsz	0
#define decode_sequence_maxsz	0
#define encode_layoutreturn_maxsz 0
#define decode_layoutreturn_maxsz 0
#define encode_layoutget_maxsz	0
#define decode_layoutget_maxsz	0
#endif /* CONFIG_NFS_V4_1 */

#define NFS4_enc_compound_sz	(1024)  /* XXX: large enough? */
#define NFS4_dec_compound_sz	(1024)  /* XXX: large enough? */
#define NFS4_enc_read_sz	(compound_encode_hdr_maxsz + \
				encode_sequence_maxsz + \
				encode_putfh_maxsz + \
				encode_read_maxsz)
#define NFS4_dec_read_sz	(compound_decode_hdr_maxsz + \
				decode_sequence_maxsz + \
				decode_putfh_maxsz + \
				decode_read_maxsz)
#define NFS4_enc_readlink_sz	(compound_encode_hdr_maxsz + \
				encode_sequence_maxsz + \
				encode_putfh_maxsz + \
				encode_readlink_maxsz)
#define NFS4_dec_readlink_sz	(compound_decode_hdr_maxsz + \
				decode_sequence_maxsz + \
				decode_putfh_maxsz + \
				decode_readlink_maxsz)
#define NFS4_enc_readdir_sz	(compound_encode_hdr_maxsz + \
				encode_sequence_maxsz + \
				encode_putfh_maxsz + \
				encode_readdir_maxsz)
#define NFS4_dec_readdir_sz	(compound_decode_hdr_maxsz + \
				decode_sequence_maxsz + \
				decode_putfh_maxsz + \
				decode_readdir_maxsz)
#define NFS4_enc_write_sz	(compound_encode_hdr_maxsz + \
				encode_sequence_maxsz + \
				encode_putfh_maxsz + \
				encode_write_maxsz + \
				encode_getattr_maxsz)
#define NFS4_dec_write_sz	(compound_decode_hdr_maxsz + \
				decode_sequence_maxsz + \
				decode_putfh_maxsz + \
				decode_write_maxsz + \
				decode_getattr_maxsz)
#define NFS4_enc_commit_sz	(compound_encode_hdr_maxsz + \
				encode_sequence_maxsz + \
				encode_putfh_maxsz + \
				encode_commit_maxsz)
#define NFS4_dec_commit_sz	(compound_decode_hdr_maxsz + \
				decode_sequence_maxsz + \
				decode_putfh_maxsz + \
				decode_commit_maxsz)
#define NFS4_enc_open_sz        (compound_encode_hdr_maxsz + \
				encode_sequence_maxsz + \
				encode_putfh_maxsz + \
				encode_open_maxsz + \
				encode_access_maxsz + \
				encode_getfh_maxsz + \
				encode_getattr_maxsz + \
				encode_layoutget_maxsz)
#define NFS4_dec_open_sz        (compound_decode_hdr_maxsz + \
				decode_sequence_maxsz + \
				decode_putfh_maxsz + \
				decode_open_maxsz + \
				decode_access_maxsz + \
				decode_getfh_maxsz + \
				decode_getattr_maxsz + \
				decode_layoutget_maxsz)
#define NFS4_enc_open_confirm_sz \
				(compound_encode_hdr_maxsz + \
				 encode_putfh_maxsz + \
				 encode_open_confirm_maxsz)
#define NFS4_dec_open_confirm_sz \
				(compound_decode_hdr_maxsz + \
				 decode_putfh_maxsz + \
				 decode_open_confirm_maxsz)
#define NFS4_enc_open_noattr_sz	(compound_encode_hdr_maxsz + \
					encode_sequence_maxsz + \
					encode_putfh_maxsz + \
					encode_open_maxsz + \
					encode_access_maxsz + \
					encode_getattr_maxsz + \
					encode_layoutget_maxsz)
#define NFS4_dec_open_noattr_sz	(compound_decode_hdr_maxsz + \
					decode_sequence_maxsz + \
					decode_putfh_maxsz + \
					decode_open_maxsz + \
					decode_access_maxsz + \
					decode_getattr_maxsz + \
					decode_layoutget_maxsz)
#define NFS4_enc_open_downgrade_sz \
				(compound_encode_hdr_maxsz + \
				 encode_sequence_maxsz + \
				 encode_putfh_maxsz + \
				 encode_layoutreturn_maxsz + \
				 encode_open_downgrade_maxsz)
#define NFS4_dec_open_downgrade_sz \
				(compound_decode_hdr_maxsz + \
				 decode_sequence_maxsz + \
				 decode_putfh_maxsz + \
				 decode_layoutreturn_maxsz + \
				 decode_open_downgrade_maxsz)
#define NFS4_enc_close_sz	(compound_encode_hdr_maxsz + \
				 encode_sequence_maxsz + \
				 encode_putfh_maxsz + \
				 encode_layoutreturn_maxsz + \
				 encode_close_maxsz + \
				 encode_getattr_maxsz)
#define NFS4_dec_close_sz	(compound_decode_hdr_maxsz + \
				 decode_sequence_maxsz + \
				 decode_putfh_maxsz + \
				 decode_layoutreturn_maxsz + \
				 decode_close_maxsz + \
				 decode_getattr_maxsz)
#define NFS4_enc_setattr_sz	(compound_encode_hdr_maxsz + \
				 encode_sequence_maxsz + \
				 encode_putfh_maxsz + \
				 encode_setattr_maxsz + \
				 encode_getattr_maxsz)
#define NFS4_dec_setattr_sz	(compound_decode_hdr_maxsz + \
				 decode_sequence_maxsz + \
				 decode_putfh_maxsz + \
				 decode_setattr_maxsz + \
				 decode_getattr_maxsz)
#define NFS4_enc_fsinfo_sz	(compound_encode_hdr_maxsz + \
				encode_sequence_maxsz + \
				encode_putfh_maxsz + \
				encode_fsinfo_maxsz)
#define NFS4_dec_fsinfo_sz	(compound_decode_hdr_maxsz + \
				decode_sequence_maxsz + \
				decode_putfh_maxsz + \
				decode_fsinfo_maxsz)
#define NFS4_enc_renew_sz	(compound_encode_hdr_maxsz + \
				encode_renew_maxsz)
#define NFS4_dec_renew_sz	(compound_decode_hdr_maxsz + \
				decode_renew_maxsz)
#define NFS4_enc_setclientid_sz	(compound_encode_hdr_maxsz + \
				encode_setclientid_maxsz)
#define NFS4_dec_setclientid_sz	(compound_decode_hdr_maxsz + \
				decode_setclientid_maxsz)
#define NFS4_enc_setclientid_confirm_sz \
				(compound_encode_hdr_maxsz + \
				encode_setclientid_confirm_maxsz)
#define NFS4_dec_setclientid_confirm_sz \
				(compound_decode_hdr_maxsz + \
				decode_setclientid_confirm_maxsz)
#define NFS4_enc_lock_sz        (compound_encode_hdr_maxsz + \
				encode_sequence_maxsz + \
				encode_putfh_maxsz + \
				encode_lock_maxsz)
#define NFS4_dec_lock_sz        (compound_decode_hdr_maxsz + \
				decode_sequence_maxsz + \
				decode_putfh_maxsz + \
				decode_lock_maxsz)
#define NFS4_enc_lockt_sz       (compound_encode_hdr_maxsz + \
				encode_sequence_maxsz + \
				encode_putfh_maxsz + \
				encode_lockt_maxsz)
#define NFS4_dec_lockt_sz       (compound_decode_hdr_maxsz + \
				 decode_sequence_maxsz + \
				 decode_putfh_maxsz + \
				 decode_lockt_maxsz)
#define NFS4_enc_locku_sz       (compound_encode_hdr_maxsz + \
				encode_sequence_maxsz + \
				encode_putfh_maxsz + \
				encode_locku_maxsz)
#define NFS4_dec_locku_sz       (compound_decode_hdr_maxsz + \
				decode_sequence_maxsz + \
				decode_putfh_maxsz + \
				decode_locku_maxsz)
#define NFS4_enc_release_lockowner_sz \
				(compound_encode_hdr_maxsz + \
				 encode_lockowner_maxsz)
#define NFS4_dec_release_lockowner_sz \
				(compound_decode_hdr_maxsz + \
				 decode_lockowner_maxsz)
#define NFS4_enc_access_sz	(compound_encode_hdr_maxsz + \
				encode_sequence_maxsz + \
				encode_putfh_maxsz + \
				encode_access_maxsz + \
				encode_getattr_maxsz)
#define NFS4_dec_access_sz	(compound_decode_hdr_maxsz + \
				decode_sequence_maxsz + \
				decode_putfh_maxsz + \
				decode_access_maxsz + \
				decode_getattr_maxsz)
#define NFS4_enc_getattr_sz	(compound_encode_hdr_maxsz + \
				encode_sequence_maxsz + \
				encode_putfh_maxsz + \
				encode_getattr_maxsz + \
				encode_renew_maxsz)
#define NFS4_dec_getattr_sz	(compound_decode_hdr_maxsz + \
				decode_sequence_maxsz + \
				decode_putfh_maxsz + \
				decode_getattr_maxsz + \
				decode_renew_maxsz)
#define NFS4_enc_lookup_sz	(compound_encode_hdr_maxsz + \
				encode_sequence_maxsz + \
				encode_putfh_maxsz + \
				encode_lookup_maxsz + \
				encode_getattr_maxsz + \
				encode_getfh_maxsz)
#define NFS4_dec_lookup_sz	(compound_decode_hdr_maxsz + \
				decode_sequence_maxsz + \
				decode_putfh_maxsz + \
				decode_lookup_maxsz + \
				decode_getattr_maxsz + \
				decode_getfh_maxsz)
#define NFS4_enc_lookupp_sz	(compound_encode_hdr_maxsz + \
				encode_sequence_maxsz + \
				encode_putfh_maxsz + \
				encode_lookupp_maxsz + \
				encode_getattr_maxsz + \
				encode_getfh_maxsz)
#define NFS4_dec_lookupp_sz	(compound_decode_hdr_maxsz + \
				decode_sequence_maxsz + \
				decode_putfh_maxsz + \
				decode_lookupp_maxsz + \
				decode_getattr_maxsz + \
				decode_getfh_maxsz)
#define NFS4_enc_lookup_root_sz (compound_encode_hdr_maxsz + \
				encode_sequence_maxsz + \
				encode_putrootfh_maxsz + \
				encode_getattr_maxsz + \
				encode_getfh_maxsz)
#define NFS4_dec_lookup_root_sz (compound_decode_hdr_maxsz + \
				decode_sequence_maxsz + \
				decode_putrootfh_maxsz + \
				decode_getattr_maxsz + \
				decode_getfh_maxsz)
#define NFS4_enc_remove_sz	(compound_encode_hdr_maxsz + \
				encode_sequence_maxsz + \
				encode_putfh_maxsz + \
				encode_remove_maxsz)
#define NFS4_dec_remove_sz	(compound_decode_hdr_maxsz + \
				decode_sequence_maxsz + \
				decode_putfh_maxsz + \
				decode_remove_maxsz)
#define NFS4_enc_rename_sz	(compound_encode_hdr_maxsz + \
				encode_sequence_maxsz + \
				encode_putfh_maxsz + \
				encode_savefh_maxsz + \
				encode_putfh_maxsz + \
				encode_rename_maxsz)
#define NFS4_dec_rename_sz	(compound_decode_hdr_maxsz + \
				decode_sequence_maxsz + \
				decode_putfh_maxsz + \
				decode_savefh_maxsz + \
				decode_putfh_maxsz + \
				decode_rename_maxsz)
#define NFS4_enc_link_sz	(compound_encode_hdr_maxsz + \
				encode_sequence_maxsz + \
				encode_putfh_maxsz + \
				encode_savefh_maxsz + \
				encode_putfh_maxsz + \
				encode_link_maxsz + \
				encode_restorefh_maxsz + \
				encode_getattr_maxsz)
#define NFS4_dec_link_sz	(compound_decode_hdr_maxsz + \
				decode_sequence_maxsz + \
				decode_putfh_maxsz + \
				decode_savefh_maxsz + \
				decode_putfh_maxsz + \
				decode_link_maxsz + \
				decode_restorefh_maxsz + \
				decode_getattr_maxsz)
#define NFS4_enc_symlink_sz	(compound_encode_hdr_maxsz + \
				encode_sequence_maxsz + \
				encode_putfh_maxsz + \
				encode_symlink_maxsz + \
				encode_getattr_maxsz + \
				encode_getfh_maxsz)
#define NFS4_dec_symlink_sz	(compound_decode_hdr_maxsz + \
				decode_sequence_maxsz + \
				decode_putfh_maxsz + \
				decode_symlink_maxsz + \
				decode_getattr_maxsz + \
				decode_getfh_maxsz)
#define NFS4_enc_create_sz	(compound_encode_hdr_maxsz + \
				encode_sequence_maxsz + \
				encode_putfh_maxsz + \
				encode_create_maxsz + \
				encode_getfh_maxsz + \
				encode_getattr_maxsz)
#define NFS4_dec_create_sz	(compound_decode_hdr_maxsz + \
				decode_sequence_maxsz + \
				decode_putfh_maxsz + \
				decode_create_maxsz + \
				decode_getfh_maxsz + \
				decode_getattr_maxsz)
#define NFS4_enc_pathconf_sz	(compound_encode_hdr_maxsz + \
				encode_sequence_maxsz + \
				encode_putfh_maxsz + \
				encode_getattr_maxsz)
#define NFS4_dec_pathconf_sz	(compound_decode_hdr_maxsz + \
				decode_sequence_maxsz + \
				decode_putfh_maxsz + \
				decode_getattr_maxsz)
#define NFS4_enc_statfs_sz	(compound_encode_hdr_maxsz + \
				encode_sequence_maxsz + \
				encode_putfh_maxsz + \
				encode_statfs_maxsz)
#define NFS4_dec_statfs_sz	(compound_decode_hdr_maxsz + \
				decode_sequence_maxsz + \
				decode_putfh_maxsz + \
				decode_statfs_maxsz)
#define NFS4_enc_server_caps_sz (compound_encode_hdr_maxsz + \
				encode_sequence_maxsz + \
				encode_putfh_maxsz + \
				encode_getattr_maxsz)
#define NFS4_dec_server_caps_sz (compound_decode_hdr_maxsz + \
				decode_sequence_maxsz + \
				decode_putfh_maxsz + \
				decode_getattr_maxsz)
#define NFS4_enc_delegreturn_sz	(compound_encode_hdr_maxsz + \
				encode_sequence_maxsz + \
				encode_putfh_maxsz + \
				encode_layoutreturn_maxsz + \
				encode_delegreturn_maxsz + \
				encode_getattr_maxsz)
#define NFS4_dec_delegreturn_sz (compound_decode_hdr_maxsz + \
				decode_sequence_maxsz + \
				decode_putfh_maxsz + \
				decode_layoutreturn_maxsz + \
				decode_delegreturn_maxsz + \
				decode_getattr_maxsz)
#define NFS4_enc_getacl_sz	(compound_encode_hdr_maxsz + \
				encode_sequence_maxsz + \
				encode_putfh_maxsz + \
				encode_getacl_maxsz)
#define NFS4_dec_getacl_sz	(compound_decode_hdr_maxsz + \
				decode_sequence_maxsz + \
				decode_putfh_maxsz + \
				decode_getacl_maxsz)
#define NFS4_enc_setacl_sz	(compound_encode_hdr_maxsz + \
				encode_sequence_maxsz + \
				encode_putfh_maxsz + \
				encode_setacl_maxsz)
#define NFS4_dec_setacl_sz	(compound_decode_hdr_maxsz + \
				decode_sequence_maxsz + \
				decode_putfh_maxsz + \
				decode_setacl_maxsz)
#define NFS4_enc_fs_locations_sz \
				(compound_encode_hdr_maxsz + \
				 encode_sequence_maxsz + \
				 encode_putfh_maxsz + \
				 encode_lookup_maxsz + \
				 encode_fs_locations_maxsz + \
				 encode_renew_maxsz)
#define NFS4_dec_fs_locations_sz \
				(compound_decode_hdr_maxsz + \
				 decode_sequence_maxsz + \
				 decode_putfh_maxsz + \
				 decode_lookup_maxsz + \
				 decode_fs_locations_maxsz + \
				 decode_renew_maxsz)
#define NFS4_enc_secinfo_sz 	(compound_encode_hdr_maxsz + \
				encode_sequence_maxsz + \
				encode_putfh_maxsz + \
				encode_secinfo_maxsz)
#define NFS4_dec_secinfo_sz	(compound_decode_hdr_maxsz + \
				decode_sequence_maxsz + \
				decode_putfh_maxsz + \
				decode_secinfo_maxsz)
#define NFS4_enc_fsid_present_sz \
				(compound_encode_hdr_maxsz + \
				 encode_sequence_maxsz + \
				 encode_putfh_maxsz + \
				 encode_getfh_maxsz + \
				 encode_renew_maxsz)
#define NFS4_dec_fsid_present_sz \
				(compound_decode_hdr_maxsz + \
				 decode_sequence_maxsz + \
				 decode_putfh_maxsz + \
				 decode_getfh_maxsz + \
				 decode_renew_maxsz)
#if defined(CONFIG_NFS_V4_1)
#define NFS4_enc_bind_conn_to_session_sz \
				(compound_encode_hdr_maxsz + \
				 encode_bind_conn_to_session_maxsz)
#define NFS4_dec_bind_conn_to_session_sz \
				(compound_decode_hdr_maxsz + \
				 decode_bind_conn_to_session_maxsz)
#define NFS4_enc_exchange_id_sz \
				(compound_encode_hdr_maxsz + \
				 encode_exchange_id_maxsz)
#define NFS4_dec_exchange_id_sz \
				(compound_decode_hdr_maxsz + \
				 decode_exchange_id_maxsz)
#define NFS4_enc_create_session_sz \
				(compound_encode_hdr_maxsz + \
				 encode_create_session_maxsz)
#define NFS4_dec_create_session_sz \
				(compound_decode_hdr_maxsz + \
				 decode_create_session_maxsz)
#define NFS4_enc_destroy_session_sz	(compound_encode_hdr_maxsz + \
					 encode_destroy_session_maxsz)
#define NFS4_dec_destroy_session_sz	(compound_decode_hdr_maxsz + \
					 decode_destroy_session_maxsz)
#define NFS4_enc_destroy_clientid_sz	(compound_encode_hdr_maxsz + \
					 encode_destroy_clientid_maxsz)
#define NFS4_dec_destroy_clientid_sz	(compound_decode_hdr_maxsz + \
					 decode_destroy_clientid_maxsz)
#define NFS4_enc_sequence_sz \
				(compound_decode_hdr_maxsz + \
				 encode_sequence_maxsz)
#define NFS4_dec_sequence_sz \
				(compound_decode_hdr_maxsz + \
				 decode_sequence_maxsz)
#endif
#define NFS4_enc_get_lease_time_sz	(compound_encode_hdr_maxsz + \
					 encode_sequence_maxsz + \
					 encode_putrootfh_maxsz + \
					 encode_fsinfo_maxsz)
#define NFS4_dec_get_lease_time_sz	(compound_decode_hdr_maxsz + \
					 decode_sequence_maxsz + \
					 decode_putrootfh_maxsz + \
					 decode_fsinfo_maxsz)
#if defined(CONFIG_NFS_V4_1)
#define NFS4_enc_reclaim_complete_sz	(compound_encode_hdr_maxsz + \
					 encode_sequence_maxsz + \
					 encode_reclaim_complete_maxsz)
#define NFS4_dec_reclaim_complete_sz	(compound_decode_hdr_maxsz + \
					 decode_sequence_maxsz + \
					 decode_reclaim_complete_maxsz)
#define NFS4_enc_getdeviceinfo_sz (compound_encode_hdr_maxsz +    \
				encode_sequence_maxsz +\
				encode_getdeviceinfo_maxsz)
#define NFS4_dec_getdeviceinfo_sz (compound_decode_hdr_maxsz +    \
				decode_sequence_maxsz + \
				decode_getdeviceinfo_maxsz)
#define NFS4_enc_layoutget_sz	(compound_encode_hdr_maxsz + \
				encode_sequence_maxsz + \
				encode_putfh_maxsz +        \
				encode_layoutget_maxsz)
#define NFS4_dec_layoutget_sz	(compound_decode_hdr_maxsz + \
				decode_sequence_maxsz + \
				decode_putfh_maxsz +        \
				decode_layoutget_maxsz)
#define NFS4_enc_layoutcommit_sz (compound_encode_hdr_maxsz + \
				encode_sequence_maxsz +\
				encode_putfh_maxsz + \
				encode_layoutcommit_maxsz + \
				encode_getattr_maxsz)
#define NFS4_dec_layoutcommit_sz (compound_decode_hdr_maxsz + \
				decode_sequence_maxsz + \
				decode_putfh_maxsz + \
				decode_layoutcommit_maxsz + \
				decode_getattr_maxsz)
#define NFS4_enc_layoutreturn_sz (compound_encode_hdr_maxsz + \
				encode_sequence_maxsz + \
				encode_putfh_maxsz + \
				encode_layoutreturn_maxsz)
#define NFS4_dec_layoutreturn_sz (compound_decode_hdr_maxsz + \
				decode_sequence_maxsz + \
				decode_putfh_maxsz + \
				decode_layoutreturn_maxsz)
#define NFS4_enc_secinfo_no_name_sz	(compound_encode_hdr_maxsz + \
					encode_sequence_maxsz + \
					encode_putrootfh_maxsz +\
					encode_secinfo_no_name_maxsz)
#define NFS4_dec_secinfo_no_name_sz	(compound_decode_hdr_maxsz + \
					decode_sequence_maxsz + \
					decode_putrootfh_maxsz + \
					decode_secinfo_no_name_maxsz)
#define NFS4_enc_test_stateid_sz	(compound_encode_hdr_maxsz + \
					 encode_sequence_maxsz + \
					 encode_test_stateid_maxsz)
#define NFS4_dec_test_stateid_sz	(compound_decode_hdr_maxsz + \
					 decode_sequence_maxsz + \
					 decode_test_stateid_maxsz)
#define NFS4_enc_free_stateid_sz	(compound_encode_hdr_maxsz + \
					 encode_sequence_maxsz + \
					 encode_free_stateid_maxsz)
#define NFS4_dec_free_stateid_sz	(compound_decode_hdr_maxsz + \
					 decode_sequence_maxsz + \
					 decode_free_stateid_maxsz)

const u32 nfs41_maxwrite_overhead = ((RPC_MAX_HEADER_WITH_AUTH +
				      compound_encode_hdr_maxsz +
				      encode_sequence_maxsz +
				      encode_putfh_maxsz +
				      encode_getattr_maxsz) *
				     XDR_UNIT);

const u32 nfs41_maxread_overhead = ((RPC_MAX_HEADER_WITH_AUTH +
				     compound_decode_hdr_maxsz +
				     decode_sequence_maxsz +
				     decode_putfh_maxsz) *
				    XDR_UNIT);

const u32 nfs41_maxgetdevinfo_overhead = ((RPC_MAX_REPHEADER_WITH_AUTH +
					   compound_decode_hdr_maxsz +
					   decode_sequence_maxsz) *
					  XDR_UNIT);
EXPORT_SYMBOL_GPL(nfs41_maxgetdevinfo_overhead);
#endif /* CONFIG_NFS_V4_1 */

static const umode_t nfs_type2fmt[] = {
	[NF4BAD] = 0,
	[NF4REG] = S_IFREG,
	[NF4DIR] = S_IFDIR,
	[NF4BLK] = S_IFBLK,
	[NF4CHR] = S_IFCHR,
	[NF4LNK] = S_IFLNK,
	[NF4SOCK] = S_IFSOCK,
	[NF4FIFO] = S_IFIFO,
	[NF4ATTRDIR] = 0,
	[NF4NAMEDATTR] = 0,
};

struct compound_hdr {
	int32_t		status;
	uint32_t	nops;
	__be32 *	nops_p;
	uint32_t	taglen;
	char *		tag;
	uint32_t	replen;		/* expected reply words */
	u32		minorversion;
};

static __be32 *reserve_space(struct xdr_stream *xdr, size_t nbytes)
{
	__be32 *p = xdr_reserve_space(xdr, nbytes);
	BUG_ON(!p);
	return p;
}

static void encode_opaque_fixed(struct xdr_stream *xdr, const void *buf, size_t len)
{
	WARN_ON_ONCE(xdr_stream_encode_opaque_fixed(xdr, buf, len) < 0);
}

static void encode_string(struct xdr_stream *xdr, unsigned int len, const char *str)
{
	WARN_ON_ONCE(xdr_stream_encode_opaque(xdr, str, len) < 0);
}

static void encode_uint32(struct xdr_stream *xdr, u32 n)
{
	WARN_ON_ONCE(xdr_stream_encode_u32(xdr, n) < 0);
}

static void encode_uint64(struct xdr_stream *xdr, u64 n)
{
	WARN_ON_ONCE(xdr_stream_encode_u64(xdr, n) < 0);
}

static ssize_t xdr_encode_bitmap4(struct xdr_stream *xdr,
		const __u32 *bitmap, size_t len)
{
	ssize_t ret;

	/* Trim empty words */
	while (len > 0 && bitmap[len-1] == 0)
		len--;
	ret = xdr_stream_encode_uint32_array(xdr, bitmap, len);
	if (WARN_ON_ONCE(ret < 0))
		return ret;
	return len;
}

static size_t mask_bitmap4(const __u32 *bitmap, const __u32 *mask,
		__u32 *res, size_t len)
{
	size_t i;
	__u32 tmp;

	while (len > 0 && (bitmap[len-1] == 0 || mask[len-1] == 0))
		len--;
	for (i = len; i-- > 0;) {
		tmp = bitmap[i] & mask[i];
		res[i] = tmp;
	}
	return len;
}

static void encode_nfs4_seqid(struct xdr_stream *xdr,
		const struct nfs_seqid *seqid)
{
	if (seqid != NULL)
		encode_uint32(xdr, seqid->sequence->counter);
	else
		encode_uint32(xdr, 0);
}

static void encode_compound_hdr(struct xdr_stream *xdr,
				struct rpc_rqst *req,
				struct compound_hdr *hdr)
{
	__be32 *p;

	/* initialize running count of expected bytes in reply.
	 * NOTE: the replied tag SHOULD be the same is the one sent,
	 * but this is not required as a MUST for the server to do so. */
	hdr->replen = 3 + hdr->taglen;

	WARN_ON_ONCE(hdr->taglen > NFS4_MAXTAGLEN);
	encode_string(xdr, hdr->taglen, hdr->tag);
	p = reserve_space(xdr, 8);
	*p++ = cpu_to_be32(hdr->minorversion);
	hdr->nops_p = p;
	*p = cpu_to_be32(hdr->nops);
}

static void encode_op_hdr(struct xdr_stream *xdr, enum nfs_opnum4 op,
		uint32_t replen,
		struct compound_hdr *hdr)
{
	encode_uint32(xdr, op);
	hdr->nops++;
	hdr->replen += replen;
}

static void encode_nops(struct compound_hdr *hdr)
{
	WARN_ON_ONCE(hdr->nops > NFS4_MAX_OPS);
	*hdr->nops_p = htonl(hdr->nops);
}

static void encode_nfs4_stateid(struct xdr_stream *xdr, const nfs4_stateid *stateid)
{
	encode_opaque_fixed(xdr, stateid, NFS4_STATEID_SIZE);
}

static void encode_nfs4_verifier(struct xdr_stream *xdr, const nfs4_verifier *verf)
{
	encode_opaque_fixed(xdr, verf->data, NFS4_VERIFIER_SIZE);
}

static __be32 *
xdr_encode_nfstime4(__be32 *p, const struct timespec64 *t)
{
	p = xdr_encode_hyper(p, t->tv_sec);
	*p++ = cpu_to_be32(t->tv_nsec);
	return p;
}

static void encode_attrs(struct xdr_stream *xdr, const struct iattr *iap,
				const struct nfs4_label *label,
				const umode_t *umask,
				const struct nfs_server *server,
				const uint32_t attrmask[])
{
	char owner_name[IDMAP_NAMESZ];
	char owner_group[IDMAP_NAMESZ];
	int owner_namelen = 0;
	int owner_grouplen = 0;
	__be32 *p;
	uint32_t len = 0;
	uint32_t bmval[3] = { 0 };

	/*
	 * We reserve enough space to write the entire attribute buffer at once.
	 */
	if ((iap->ia_valid & ATTR_SIZE) && (attrmask[0] & FATTR4_WORD0_SIZE)) {
		bmval[0] |= FATTR4_WORD0_SIZE;
		len += 8;
	}
	if (iap->ia_valid & ATTR_MODE) {
		if (umask && (attrmask[2] & FATTR4_WORD2_MODE_UMASK)) {
			bmval[2] |= FATTR4_WORD2_MODE_UMASK;
			len += 8;
		} else if (attrmask[1] & FATTR4_WORD1_MODE) {
			bmval[1] |= FATTR4_WORD1_MODE;
			len += 4;
		}
	}
	if ((iap->ia_valid & ATTR_UID) && (attrmask[1] & FATTR4_WORD1_OWNER)) {
		owner_namelen = nfs_map_uid_to_name(server, iap->ia_uid, owner_name, IDMAP_NAMESZ);
		if (owner_namelen < 0) {
			dprintk("nfs: couldn't resolve uid %d to string\n",
					from_kuid(&init_user_ns, iap->ia_uid));
			/* XXX */
			strcpy(owner_name, "nobody");
			owner_namelen = sizeof("nobody") - 1;
			/* goto out; */
		}
		bmval[1] |= FATTR4_WORD1_OWNER;
		len += 4 + (XDR_QUADLEN(owner_namelen) << 2);
	}
	if ((iap->ia_valid & ATTR_GID) &&
	   (attrmask[1] & FATTR4_WORD1_OWNER_GROUP)) {
		owner_grouplen = nfs_map_gid_to_group(server, iap->ia_gid, owner_group, IDMAP_NAMESZ);
		if (owner_grouplen < 0) {
			dprintk("nfs: couldn't resolve gid %d to string\n",
					from_kgid(&init_user_ns, iap->ia_gid));
			strcpy(owner_group, "nobody");
			owner_grouplen = sizeof("nobody") - 1;
			/* goto out; */
		}
		bmval[1] |= FATTR4_WORD1_OWNER_GROUP;
		len += 4 + (XDR_QUADLEN(owner_grouplen) << 2);
	}
	if (attrmask[1] & FATTR4_WORD1_TIME_ACCESS_SET) {
		if (iap->ia_valid & ATTR_ATIME_SET) {
			bmval[1] |= FATTR4_WORD1_TIME_ACCESS_SET;
			len += 4 + (nfstime4_maxsz << 2);
		} else if (iap->ia_valid & ATTR_ATIME) {
			bmval[1] |= FATTR4_WORD1_TIME_ACCESS_SET;
			len += 4;
		}
	}
	if (attrmask[1] & FATTR4_WORD1_TIME_MODIFY_SET) {
		if (iap->ia_valid & ATTR_MTIME_SET) {
			bmval[1] |= FATTR4_WORD1_TIME_MODIFY_SET;
			len += 4 + (nfstime4_maxsz << 2);
		} else if (iap->ia_valid & ATTR_MTIME) {
			bmval[1] |= FATTR4_WORD1_TIME_MODIFY_SET;
			len += 4;
		}
	}

	if (label && (attrmask[2] & FATTR4_WORD2_SECURITY_LABEL)) {
		len += 4 + 4 + 4 + (XDR_QUADLEN(label->len) << 2);
		bmval[2] |= FATTR4_WORD2_SECURITY_LABEL;
	}

	xdr_encode_bitmap4(xdr, bmval, ARRAY_SIZE(bmval));
	xdr_stream_encode_opaque_inline(xdr, (void **)&p, len);

	if (bmval[0] & FATTR4_WORD0_SIZE)
		p = xdr_encode_hyper(p, iap->ia_size);
	if (bmval[1] & FATTR4_WORD1_MODE)
		*p++ = cpu_to_be32(iap->ia_mode & S_IALLUGO);
	if (bmval[1] & FATTR4_WORD1_OWNER)
		p = xdr_encode_opaque(p, owner_name, owner_namelen);
	if (bmval[1] & FATTR4_WORD1_OWNER_GROUP)
		p = xdr_encode_opaque(p, owner_group, owner_grouplen);
	if (bmval[1] & FATTR4_WORD1_TIME_ACCESS_SET) {
		if (iap->ia_valid & ATTR_ATIME_SET) {
			*p++ = cpu_to_be32(NFS4_SET_TO_CLIENT_TIME);
			p = xdr_encode_nfstime4(p, &iap->ia_atime);
		} else
			*p++ = cpu_to_be32(NFS4_SET_TO_SERVER_TIME);
	}
	if (bmval[1] & FATTR4_WORD1_TIME_MODIFY_SET) {
		if (iap->ia_valid & ATTR_MTIME_SET) {
			*p++ = cpu_to_be32(NFS4_SET_TO_CLIENT_TIME);
			p = xdr_encode_nfstime4(p, &iap->ia_mtime);
		} else
			*p++ = cpu_to_be32(NFS4_SET_TO_SERVER_TIME);
	}
	if (label && (bmval[2] & FATTR4_WORD2_SECURITY_LABEL)) {
		*p++ = cpu_to_be32(label->lfs);
		*p++ = cpu_to_be32(label->pi);
		*p++ = cpu_to_be32(label->len);
		p = xdr_encode_opaque_fixed(p, label->label, label->len);
	}
	if (bmval[2] & FATTR4_WORD2_MODE_UMASK) {
		*p++ = cpu_to_be32(iap->ia_mode & S_IALLUGO);
		*p++ = cpu_to_be32(*umask);
	}

/* out: */
}

static void encode_access(struct xdr_stream *xdr, u32 access, struct compound_hdr *hdr)
{
	encode_op_hdr(xdr, OP_ACCESS, decode_access_maxsz, hdr);
	encode_uint32(xdr, access);
}

static void encode_close(struct xdr_stream *xdr, const struct nfs_closeargs *arg, struct compound_hdr *hdr)
{
	encode_op_hdr(xdr, OP_CLOSE, decode_close_maxsz, hdr);
	encode_nfs4_seqid(xdr, arg->seqid);
	encode_nfs4_stateid(xdr, &arg->stateid);
}

static void encode_commit(struct xdr_stream *xdr, const struct nfs_commitargs *args, struct compound_hdr *hdr)
{
	__be32 *p;

	encode_op_hdr(xdr, OP_COMMIT, decode_commit_maxsz, hdr);
	p = reserve_space(xdr, 12);
	p = xdr_encode_hyper(p, args->offset);
	*p = cpu_to_be32(args->count);
}

static void encode_create(struct xdr_stream *xdr, const struct nfs4_create_arg *create, struct compound_hdr *hdr)
{
	__be32 *p;

	encode_op_hdr(xdr, OP_CREATE, decode_create_maxsz, hdr);
	encode_uint32(xdr, create->ftype);

	switch (create->ftype) {
	case NF4LNK:
		p = reserve_space(xdr, 4);
		*p = cpu_to_be32(create->u.symlink.len);
		xdr_write_pages(xdr, create->u.symlink.pages, 0,
				create->u.symlink.len);
		xdr->buf->flags |= XDRBUF_WRITE;
		break;

	case NF4BLK: case NF4CHR:
		p = reserve_space(xdr, 8);
		*p++ = cpu_to_be32(create->u.device.specdata1);
		*p = cpu_to_be32(create->u.device.specdata2);
		break;

	default:
		break;
	}

	encode_string(xdr, create->name->len, create->name->name);
	encode_attrs(xdr, create->attrs, create->label, &create->umask,
			create->server, create->server->attr_bitmask);
}

static void encode_getattr(struct xdr_stream *xdr,
		const __u32 *bitmap, const __u32 *mask, size_t len,
		struct compound_hdr *hdr)
{
	__u32 masked_bitmap[nfs4_fattr_bitmap_maxsz];

	encode_op_hdr(xdr, OP_GETATTR, decode_getattr_maxsz, hdr);
	if (mask) {
		if (WARN_ON_ONCE(len > ARRAY_SIZE(masked_bitmap)))
			len = ARRAY_SIZE(masked_bitmap);
		len = mask_bitmap4(bitmap, mask, masked_bitmap, len);
		bitmap = masked_bitmap;
	}
	xdr_encode_bitmap4(xdr, bitmap, len);
}

static void encode_getfattr(struct xdr_stream *xdr, const u32* bitmask, struct compound_hdr *hdr)
{
	encode_getattr(xdr, nfs4_fattr_bitmap, bitmask,
			ARRAY_SIZE(nfs4_fattr_bitmap), hdr);
}

static void encode_getfattr_open(struct xdr_stream *xdr, const u32 *bitmask,
				 const u32 *open_bitmap,
				 struct compound_hdr *hdr)
{
	encode_getattr(xdr, open_bitmap, bitmask, 3, hdr);
}

static void encode_fsinfo(struct xdr_stream *xdr, const u32* bitmask, struct compound_hdr *hdr)
{
	encode_getattr(xdr, nfs4_fsinfo_bitmap, bitmask,
			ARRAY_SIZE(nfs4_fsinfo_bitmap), hdr);
}

static void encode_fs_locations(struct xdr_stream *xdr, const u32* bitmask, struct compound_hdr *hdr)
{
	encode_getattr(xdr, nfs4_fs_locations_bitmap, bitmask,
			ARRAY_SIZE(nfs4_fs_locations_bitmap), hdr);
}

static void encode_getfh(struct xdr_stream *xdr, struct compound_hdr *hdr)
{
	encode_op_hdr(xdr, OP_GETFH, decode_getfh_maxsz, hdr);
}

static void encode_link(struct xdr_stream *xdr, const struct qstr *name, struct compound_hdr *hdr)
{
	encode_op_hdr(xdr, OP_LINK, decode_link_maxsz, hdr);
	encode_string(xdr, name->len, name->name);
}

static inline int nfs4_lock_type(struct file_lock *fl, int block)
{
	if (fl->fl_type == F_RDLCK)
		return block ? NFS4_READW_LT : NFS4_READ_LT;
	return block ? NFS4_WRITEW_LT : NFS4_WRITE_LT;
}

static inline uint64_t nfs4_lock_length(struct file_lock *fl)
{
	if (fl->fl_end == OFFSET_MAX)
		return ~(uint64_t)0;
	return fl->fl_end - fl->fl_start + 1;
}

static void encode_lockowner(struct xdr_stream *xdr, const struct nfs_lowner *lowner)
{
	__be32 *p;

	p = reserve_space(xdr, 32);
	p = xdr_encode_hyper(p, lowner->clientid);
	*p++ = cpu_to_be32(20);
	p = xdr_encode_opaque_fixed(p, "lock id:", 8);
	*p++ = cpu_to_be32(lowner->s_dev);
	xdr_encode_hyper(p, lowner->id);
}

/*
 * opcode,type,reclaim,offset,length,new_lock_owner = 32
 * open_seqid,open_stateid,lock_seqid,lock_owner.clientid, lock_owner.id = 40
 */
static void encode_lock(struct xdr_stream *xdr, const struct nfs_lock_args *args, struct compound_hdr *hdr)
{
	__be32 *p;

	encode_op_hdr(xdr, OP_LOCK, decode_lock_maxsz, hdr);
	p = reserve_space(xdr, 28);
	*p++ = cpu_to_be32(nfs4_lock_type(args->fl, args->block));
	*p++ = cpu_to_be32(args->reclaim);
	p = xdr_encode_hyper(p, args->fl->fl_start);
	p = xdr_encode_hyper(p, nfs4_lock_length(args->fl));
	*p = cpu_to_be32(args->new_lock_owner);
	if (args->new_lock_owner){
		encode_nfs4_seqid(xdr, args->open_seqid);
		encode_nfs4_stateid(xdr, &args->open_stateid);
		encode_nfs4_seqid(xdr, args->lock_seqid);
		encode_lockowner(xdr, &args->lock_owner);
	}
	else {
		encode_nfs4_stateid(xdr, &args->lock_stateid);
		encode_nfs4_seqid(xdr, args->lock_seqid);
	}
}

static void encode_lockt(struct xdr_stream *xdr, const struct nfs_lockt_args *args, struct compound_hdr *hdr)
{
	__be32 *p;

	encode_op_hdr(xdr, OP_LOCKT, decode_lockt_maxsz, hdr);
	p = reserve_space(xdr, 20);
	*p++ = cpu_to_be32(nfs4_lock_type(args->fl, 0));
	p = xdr_encode_hyper(p, args->fl->fl_start);
	p = xdr_encode_hyper(p, nfs4_lock_length(args->fl));
	encode_lockowner(xdr, &args->lock_owner);
}

static void encode_locku(struct xdr_stream *xdr, const struct nfs_locku_args *args, struct compound_hdr *hdr)
{
	__be32 *p;

	encode_op_hdr(xdr, OP_LOCKU, decode_locku_maxsz, hdr);
	encode_uint32(xdr, nfs4_lock_type(args->fl, 0));
	encode_nfs4_seqid(xdr, args->seqid);
	encode_nfs4_stateid(xdr, &args->stateid);
	p = reserve_space(xdr, 16);
	p = xdr_encode_hyper(p, args->fl->fl_start);
	xdr_encode_hyper(p, nfs4_lock_length(args->fl));
}

static void encode_release_lockowner(struct xdr_stream *xdr, const struct nfs_lowner *lowner, struct compound_hdr *hdr)
{
	encode_op_hdr(xdr, OP_RELEASE_LOCKOWNER, decode_release_lockowner_maxsz, hdr);
	encode_lockowner(xdr, lowner);
}

static void encode_lookup(struct xdr_stream *xdr, const struct qstr *name, struct compound_hdr *hdr)
{
	encode_op_hdr(xdr, OP_LOOKUP, decode_lookup_maxsz, hdr);
	encode_string(xdr, name->len, name->name);
}

static void encode_lookupp(struct xdr_stream *xdr, struct compound_hdr *hdr)
{
	encode_op_hdr(xdr, OP_LOOKUPP, decode_lookupp_maxsz, hdr);
}

static void encode_share_access(struct xdr_stream *xdr, u32 share_access)
{
	__be32 *p;

	p = reserve_space(xdr, 8);
	*p++ = cpu_to_be32(share_access);
	*p = cpu_to_be32(0);		/* for linux, share_deny = 0 always */
}

static inline void encode_openhdr(struct xdr_stream *xdr, const struct nfs_openargs *arg)
{
	__be32 *p;
 /*
 * opcode 4, seqid 4, share_access 4, share_deny 4, clientid 8, ownerlen 4,
 * owner 4 = 32
 */
	encode_nfs4_seqid(xdr, arg->seqid);
	encode_share_access(xdr, arg->share_access);
	p = reserve_space(xdr, 36);
	p = xdr_encode_hyper(p, arg->clientid);
	*p++ = cpu_to_be32(24);
	p = xdr_encode_opaque_fixed(p, "open id:", 8);
	*p++ = cpu_to_be32(arg->server->s_dev);
	*p++ = cpu_to_be32(arg->id.uniquifier);
	xdr_encode_hyper(p, arg->id.create_time);
}

static inline void encode_createmode(struct xdr_stream *xdr, const struct nfs_openargs *arg)
{
	__be32 *p;

	p = reserve_space(xdr, 4);
	switch(arg->createmode) {
	case NFS4_CREATE_UNCHECKED:
		*p = cpu_to_be32(NFS4_CREATE_UNCHECKED);
		encode_attrs(xdr, arg->u.attrs, arg->label, &arg->umask,
				arg->server, arg->server->attr_bitmask);
		break;
	case NFS4_CREATE_GUARDED:
		*p = cpu_to_be32(NFS4_CREATE_GUARDED);
		encode_attrs(xdr, arg->u.attrs, arg->label, &arg->umask,
				arg->server, arg->server->attr_bitmask);
		break;
	case NFS4_CREATE_EXCLUSIVE:
		*p = cpu_to_be32(NFS4_CREATE_EXCLUSIVE);
		encode_nfs4_verifier(xdr, &arg->u.verifier);
		break;
	case NFS4_CREATE_EXCLUSIVE4_1:
		*p = cpu_to_be32(NFS4_CREATE_EXCLUSIVE4_1);
		encode_nfs4_verifier(xdr, &arg->u.verifier);
		encode_attrs(xdr, arg->u.attrs, arg->label, &arg->umask,
				arg->server, arg->server->exclcreat_bitmask);
	}
}

static void encode_opentype(struct xdr_stream *xdr, const struct nfs_openargs *arg)
{
	__be32 *p;

	p = reserve_space(xdr, 4);
	switch (arg->open_flags & O_CREAT) {
	case 0:
		*p = cpu_to_be32(NFS4_OPEN_NOCREATE);
		break;
	default:
		*p = cpu_to_be32(NFS4_OPEN_CREATE);
		encode_createmode(xdr, arg);
	}
}

static inline void encode_delegation_type(struct xdr_stream *xdr, fmode_t delegation_type)
{
	__be32 *p;

	p = reserve_space(xdr, 4);
	switch (delegation_type) {
	case 0:
		*p = cpu_to_be32(NFS4_OPEN_DELEGATE_NONE);
		break;
	case FMODE_READ:
		*p = cpu_to_be32(NFS4_OPEN_DELEGATE_READ);
		break;
	case FMODE_WRITE|FMODE_READ:
		*p = cpu_to_be32(NFS4_OPEN_DELEGATE_WRITE);
		break;
	default:
		BUG();
	}
}

static inline void encode_claim_null(struct xdr_stream *xdr, const struct qstr *name)
{
	__be32 *p;

	p = reserve_space(xdr, 4);
	*p = cpu_to_be32(NFS4_OPEN_CLAIM_NULL);
	encode_string(xdr, name->len, name->name);
}

static inline void encode_claim_previous(struct xdr_stream *xdr, fmode_t type)
{
	__be32 *p;

	p = reserve_space(xdr, 4);
	*p = cpu_to_be32(NFS4_OPEN_CLAIM_PREVIOUS);
	encode_delegation_type(xdr, type);
}

static inline void encode_claim_delegate_cur(struct xdr_stream *xdr, const struct qstr *name, const nfs4_stateid *stateid)
{
	__be32 *p;

	p = reserve_space(xdr, 4);
	*p = cpu_to_be32(NFS4_OPEN_CLAIM_DELEGATE_CUR);
	encode_nfs4_stateid(xdr, stateid);
	encode_string(xdr, name->len, name->name);
}

static inline void encode_claim_fh(struct xdr_stream *xdr)
{
	__be32 *p;

	p = reserve_space(xdr, 4);
	*p = cpu_to_be32(NFS4_OPEN_CLAIM_FH);
}

static inline void encode_claim_delegate_cur_fh(struct xdr_stream *xdr, const nfs4_stateid *stateid)
{
	__be32 *p;

	p = reserve_space(xdr, 4);
	*p = cpu_to_be32(NFS4_OPEN_CLAIM_DELEG_CUR_FH);
	encode_nfs4_stateid(xdr, stateid);
}

static void encode_open(struct xdr_stream *xdr, const struct nfs_openargs *arg, struct compound_hdr *hdr)
{
	encode_op_hdr(xdr, OP_OPEN, decode_open_maxsz, hdr);
	encode_openhdr(xdr, arg);
	encode_opentype(xdr, arg);
	switch (arg->claim) {
	case NFS4_OPEN_CLAIM_NULL:
		encode_claim_null(xdr, arg->name);
		break;
	case NFS4_OPEN_CLAIM_PREVIOUS:
		encode_claim_previous(xdr, arg->u.delegation_type);
		break;
	case NFS4_OPEN_CLAIM_DELEGATE_CUR:
		encode_claim_delegate_cur(xdr, arg->name, &arg->u.delegation);
		break;
	case NFS4_OPEN_CLAIM_FH:
		encode_claim_fh(xdr);
		break;
	case NFS4_OPEN_CLAIM_DELEG_CUR_FH:
		encode_claim_delegate_cur_fh(xdr, &arg->u.delegation);
		break;
	default:
		BUG();
	}
}

static void encode_open_confirm(struct xdr_stream *xdr, const struct nfs_open_confirmargs *arg, struct compound_hdr *hdr)
{
	encode_op_hdr(xdr, OP_OPEN_CONFIRM, decode_open_confirm_maxsz, hdr);
	encode_nfs4_stateid(xdr, arg->stateid);
	encode_nfs4_seqid(xdr, arg->seqid);
}

static void encode_open_downgrade(struct xdr_stream *xdr, const struct nfs_closeargs *arg, struct compound_hdr *hdr)
{
	encode_op_hdr(xdr, OP_OPEN_DOWNGRADE, decode_open_downgrade_maxsz, hdr);
	encode_nfs4_stateid(xdr, &arg->stateid);
	encode_nfs4_seqid(xdr, arg->seqid);
	encode_share_access(xdr, arg->share_access);
}

static void
encode_putfh(struct xdr_stream *xdr, const struct nfs_fh *fh, struct compound_hdr *hdr)
{
	encode_op_hdr(xdr, OP_PUTFH, decode_putfh_maxsz, hdr);
	encode_string(xdr, fh->size, fh->data);
}

static void encode_putrootfh(struct xdr_stream *xdr, struct compound_hdr *hdr)
{
	encode_op_hdr(xdr, OP_PUTROOTFH, decode_putrootfh_maxsz, hdr);
}

static void encode_read(struct xdr_stream *xdr, const struct nfs_pgio_args *args,
			struct compound_hdr *hdr)
{
	__be32 *p;

	encode_op_hdr(xdr, OP_READ, decode_read_maxsz, hdr);
	encode_nfs4_stateid(xdr, &args->stateid);

	p = reserve_space(xdr, 12);
	p = xdr_encode_hyper(p, args->offset);
	*p = cpu_to_be32(args->count);
}

static void encode_readdir(struct xdr_stream *xdr, const struct nfs4_readdir_arg *readdir, struct rpc_rqst *req, struct compound_hdr *hdr)
{
	uint32_t attrs[3] = {
		FATTR4_WORD0_RDATTR_ERROR,
		FATTR4_WORD1_MOUNTED_ON_FILEID,
	};
	uint32_t dircount = readdir->count;
	uint32_t maxcount = readdir->count;
	__be32 *p, verf[2];
	uint32_t attrlen = 0;
	unsigned int i;

	if (readdir->plus) {
		attrs[0] |= FATTR4_WORD0_TYPE|FATTR4_WORD0_CHANGE|FATTR4_WORD0_SIZE|
			FATTR4_WORD0_FSID|FATTR4_WORD0_FILEHANDLE|FATTR4_WORD0_FILEID;
		attrs[1] |= FATTR4_WORD1_MODE|FATTR4_WORD1_NUMLINKS|FATTR4_WORD1_OWNER|
			FATTR4_WORD1_OWNER_GROUP|FATTR4_WORD1_RAWDEV|
			FATTR4_WORD1_SPACE_USED|FATTR4_WORD1_TIME_ACCESS|
			FATTR4_WORD1_TIME_METADATA|FATTR4_WORD1_TIME_MODIFY;
		attrs[2] |= FATTR4_WORD2_SECURITY_LABEL;
	}
	/* Use mounted_on_fileid only if the server supports it */
	if (!(readdir->bitmask[1] & FATTR4_WORD1_MOUNTED_ON_FILEID))
		attrs[0] |= FATTR4_WORD0_FILEID;
	for (i = 0; i < ARRAY_SIZE(attrs); i++) {
		attrs[i] &= readdir->bitmask[i];
		if (attrs[i] != 0)
			attrlen = i+1;
	}

	encode_op_hdr(xdr, OP_READDIR, decode_readdir_maxsz, hdr);
	encode_uint64(xdr, readdir->cookie);
	encode_nfs4_verifier(xdr, &readdir->verifier);
	p = reserve_space(xdr, 12 + (attrlen << 2));
	*p++ = cpu_to_be32(dircount);
	*p++ = cpu_to_be32(maxcount);
	*p++ = cpu_to_be32(attrlen);
	for (i = 0; i < attrlen; i++)
		*p++ = cpu_to_be32(attrs[i]);
	memcpy(verf, readdir->verifier.data, sizeof(verf));

	dprintk("%s: cookie = %llu, verifier = %08x:%08x, bitmap = %08x:%08x:%08x\n",
			__func__,
			(unsigned long long)readdir->cookie,
			verf[0], verf[1],
			attrs[0] & readdir->bitmask[0],
			attrs[1] & readdir->bitmask[1],
			attrs[2] & readdir->bitmask[2]);
}

static void encode_readlink(struct xdr_stream *xdr, const struct nfs4_readlink *readlink, struct rpc_rqst *req, struct compound_hdr *hdr)
{
	encode_op_hdr(xdr, OP_READLINK, decode_readlink_maxsz, hdr);
}

static void encode_remove(struct xdr_stream *xdr, const struct qstr *name, struct compound_hdr *hdr)
{
	encode_op_hdr(xdr, OP_REMOVE, decode_remove_maxsz, hdr);
	encode_string(xdr, name->len, name->name);
}

static void encode_rename(struct xdr_stream *xdr, const struct qstr *oldname, const struct qstr *newname, struct compound_hdr *hdr)
{
	encode_op_hdr(xdr, OP_RENAME, decode_rename_maxsz, hdr);
	encode_string(xdr, oldname->len, oldname->name);
	encode_string(xdr, newname->len, newname->name);
}

static void encode_renew(struct xdr_stream *xdr, clientid4 clid,
			 struct compound_hdr *hdr)
{
	encode_op_hdr(xdr, OP_RENEW, decode_renew_maxsz, hdr);
	encode_uint64(xdr, clid);
}

static void
encode_restorefh(struct xdr_stream *xdr, struct compound_hdr *hdr)
{
	encode_op_hdr(xdr, OP_RESTOREFH, decode_restorefh_maxsz, hdr);
}

static void nfs4_acltype_to_bitmap(enum nfs4_acl_type type, __u32 bitmap[2])
{
	switch (type) {
	default:
		bitmap[0] = FATTR4_WORD0_ACL;
		bitmap[1] = 0;
		break;
	case NFS4ACL_DACL:
		bitmap[0] = 0;
		bitmap[1] = FATTR4_WORD1_DACL;
		break;
	case NFS4ACL_SACL:
		bitmap[0] = 0;
		bitmap[1] = FATTR4_WORD1_SACL;
	}
}

static void encode_setacl(struct xdr_stream *xdr,
			  const struct nfs_setaclargs *arg,
			  struct compound_hdr *hdr)
{
	__u32 bitmap[2];

	nfs4_acltype_to_bitmap(arg->acl_type, bitmap);

	encode_op_hdr(xdr, OP_SETATTR, decode_setacl_maxsz, hdr);
	encode_nfs4_stateid(xdr, &zero_stateid);
	xdr_encode_bitmap4(xdr, bitmap, ARRAY_SIZE(bitmap));
	encode_uint32(xdr, arg->acl_len);
	xdr_write_pages(xdr, arg->acl_pages, 0, arg->acl_len);
}

static void
encode_savefh(struct xdr_stream *xdr, struct compound_hdr *hdr)
{
	encode_op_hdr(xdr, OP_SAVEFH, decode_savefh_maxsz, hdr);
}

static void encode_setattr(struct xdr_stream *xdr, const struct nfs_setattrargs *arg, const struct nfs_server *server, struct compound_hdr *hdr)
{
	encode_op_hdr(xdr, OP_SETATTR, decode_setattr_maxsz, hdr);
	encode_nfs4_stateid(xdr, &arg->stateid);
	encode_attrs(xdr, arg->iap, arg->label, NULL, server,
			server->attr_bitmask);
}

static void encode_setclientid(struct xdr_stream *xdr, const struct nfs4_setclientid *setclientid, struct compound_hdr *hdr)
{
	__be32 *p;

	encode_op_hdr(xdr, OP_SETCLIENTID, decode_setclientid_maxsz, hdr);
	encode_nfs4_verifier(xdr, setclientid->sc_verifier);

	encode_string(xdr, strlen(setclientid->sc_clnt->cl_owner_id),
			setclientid->sc_clnt->cl_owner_id);
	p = reserve_space(xdr, 4);
	*p = cpu_to_be32(setclientid->sc_prog);
	encode_string(xdr, setclientid->sc_netid_len, setclientid->sc_netid);
	encode_string(xdr, setclientid->sc_uaddr_len, setclientid->sc_uaddr);
	p = reserve_space(xdr, 4);
	*p = cpu_to_be32(setclientid->sc_clnt->cl_cb_ident);
}

static void encode_setclientid_confirm(struct xdr_stream *xdr, const struct nfs4_setclientid_res *arg, struct compound_hdr *hdr)
{
	encode_op_hdr(xdr, OP_SETCLIENTID_CONFIRM,
			decode_setclientid_confirm_maxsz, hdr);
	encode_uint64(xdr, arg->clientid);
	encode_nfs4_verifier(xdr, &arg->confirm);
}

static void encode_write(struct xdr_stream *xdr, const struct nfs_pgio_args *args,
			 struct compound_hdr *hdr)
{
	__be32 *p;

	encode_op_hdr(xdr, OP_WRITE, decode_write_maxsz, hdr);
	encode_nfs4_stateid(xdr, &args->stateid);

	p = reserve_space(xdr, 16);
	p = xdr_encode_hyper(p, args->offset);
	*p++ = cpu_to_be32(args->stable);
	*p = cpu_to_be32(args->count);

	xdr_write_pages(xdr, args->pages, args->pgbase, args->count);
}

static void encode_delegreturn(struct xdr_stream *xdr, const nfs4_stateid *stateid, struct compound_hdr *hdr)
{
	encode_op_hdr(xdr, OP_DELEGRETURN, decode_delegreturn_maxsz, hdr);
	encode_nfs4_stateid(xdr, stateid);
}

static void encode_secinfo(struct xdr_stream *xdr, const struct qstr *name, struct compound_hdr *hdr)
{
	encode_op_hdr(xdr, OP_SECINFO, decode_secinfo_maxsz, hdr);
	encode_string(xdr, name->len, name->name);
}

#if defined(CONFIG_NFS_V4_1)
/* NFSv4.1 operations */
static void encode_bind_conn_to_session(struct xdr_stream *xdr,
				   const struct nfs41_bind_conn_to_session_args *args,
				   struct compound_hdr *hdr)
{
	__be32 *p;

	encode_op_hdr(xdr, OP_BIND_CONN_TO_SESSION,
		decode_bind_conn_to_session_maxsz, hdr);
	encode_opaque_fixed(xdr, args->sessionid.data, NFS4_MAX_SESSIONID_LEN);
	p = xdr_reserve_space(xdr, 8);
	*p++ = cpu_to_be32(args->dir);
	*p = (args->use_conn_in_rdma_mode) ? cpu_to_be32(1) : cpu_to_be32(0);
}

static void encode_op_map(struct xdr_stream *xdr, const struct nfs4_op_map *op_map)
{
	unsigned int i;
	encode_uint32(xdr, NFS4_OP_MAP_NUM_WORDS);
	for (i = 0; i < NFS4_OP_MAP_NUM_WORDS; i++)
		encode_uint32(xdr, op_map->u.words[i]);
}

static void encode_exchange_id(struct xdr_stream *xdr,
			       const struct nfs41_exchange_id_args *args,
			       struct compound_hdr *hdr)
{
	__be32 *p;
	char impl_name[IMPL_NAME_LIMIT];
	int len = 0;

	encode_op_hdr(xdr, OP_EXCHANGE_ID, decode_exchange_id_maxsz, hdr);
	encode_nfs4_verifier(xdr, &args->verifier);

	encode_string(xdr, strlen(args->client->cl_owner_id),
			args->client->cl_owner_id);

	encode_uint32(xdr, args->flags);
	encode_uint32(xdr, args->state_protect.how);

	switch (args->state_protect.how) {
	case SP4_NONE:
		break;
	case SP4_MACH_CRED:
		encode_op_map(xdr, &args->state_protect.enforce);
		encode_op_map(xdr, &args->state_protect.allow);
		break;
	default:
		WARN_ON_ONCE(1);
		break;
	}

	/* ->nsproxy is null during final fput() in do_exit(),
	 * in which case utsname() is not usable.
	 */
	if (send_implementation_id && current->nsproxy &&
	    sizeof(CONFIG_NFS_V4_1_IMPLEMENTATION_ID_DOMAIN) > 1 &&
	    sizeof(CONFIG_NFS_V4_1_IMPLEMENTATION_ID_DOMAIN)
		<= sizeof(impl_name) + 1)
		len = snprintf(impl_name, sizeof(impl_name), "%s %s %s %s",
			       utsname()->sysname, utsname()->release,
			       utsname()->version, utsname()->machine);

	if (len > 0) {
		encode_uint32(xdr, 1);	/* implementation id array length=1 */

		encode_string(xdr,
			sizeof(CONFIG_NFS_V4_1_IMPLEMENTATION_ID_DOMAIN) - 1,
			CONFIG_NFS_V4_1_IMPLEMENTATION_ID_DOMAIN);
		encode_string(xdr, len, impl_name);
		/* just send zeros for nii_date - the date is in nii_name */
		p = reserve_space(xdr, 12);
		p = xdr_encode_hyper(p, 0);
		*p = cpu_to_be32(0);
	} else
		encode_uint32(xdr, 0);	/* implementation id array length=0 */
}

static void encode_create_session(struct xdr_stream *xdr,
				  const struct nfs41_create_session_args *args,
				  struct compound_hdr *hdr)
{
	__be32 *p;
	struct nfs_client *clp = args->client;
	struct rpc_clnt *clnt = clp->cl_rpcclient;
	struct nfs_net *nn = net_generic(clp->cl_net, nfs_net_id);
	u32 max_resp_sz_cached;

	/*
	 * Assumes OPEN is the biggest non-idempotent compound.
	 * 2 is the verifier.
	 */
	max_resp_sz_cached = (NFS4_dec_open_sz + RPC_REPHDRSIZE + 2)
				* XDR_UNIT + RPC_MAX_AUTH_SIZE;

	encode_op_hdr(xdr, OP_CREATE_SESSION, decode_create_session_maxsz, hdr);
	p = reserve_space(xdr, 16 + 2*28 + 20 + clnt->cl_nodelen + 12);
	p = xdr_encode_hyper(p, args->clientid);
	*p++ = cpu_to_be32(args->seqid);			/*Sequence id */
	*p++ = cpu_to_be32(args->flags);			/*flags */

	/* Fore Channel */
	*p++ = cpu_to_be32(0);				/* header padding size */
	*p++ = cpu_to_be32(args->fc_attrs.max_rqst_sz);	/* max req size */
	*p++ = cpu_to_be32(args->fc_attrs.max_resp_sz);	/* max resp size */
	*p++ = cpu_to_be32(max_resp_sz_cached);		/* Max resp sz cached */
	*p++ = cpu_to_be32(args->fc_attrs.max_ops);	/* max operations */
	*p++ = cpu_to_be32(args->fc_attrs.max_reqs);	/* max requests */
	*p++ = cpu_to_be32(0);				/* rdmachannel_attrs */

	/* Back Channel */
	*p++ = cpu_to_be32(0);				/* header padding size */
	*p++ = cpu_to_be32(args->bc_attrs.max_rqst_sz);	/* max req size */
	*p++ = cpu_to_be32(args->bc_attrs.max_resp_sz);	/* max resp size */
	*p++ = cpu_to_be32(args->bc_attrs.max_resp_sz_cached);	/* Max resp sz cached */
	*p++ = cpu_to_be32(args->bc_attrs.max_ops);	/* max operations */
	*p++ = cpu_to_be32(args->bc_attrs.max_reqs);	/* max requests */
	*p++ = cpu_to_be32(0);				/* rdmachannel_attrs */

	*p++ = cpu_to_be32(args->cb_program);		/* cb_program */
	*p++ = cpu_to_be32(1);
	*p++ = cpu_to_be32(RPC_AUTH_UNIX);			/* auth_sys */

	/* authsys_parms rfc1831 */
	*p++ = cpu_to_be32(ktime_to_ns(nn->boot_time));	/* stamp */
	p = xdr_encode_array(p, clnt->cl_nodename, clnt->cl_nodelen);
	*p++ = cpu_to_be32(0);				/* UID */
	*p++ = cpu_to_be32(0);				/* GID */
	*p = cpu_to_be32(0);				/* No more gids */
}

static void encode_destroy_session(struct xdr_stream *xdr,
				   const struct nfs4_session *session,
				   struct compound_hdr *hdr)
{
	encode_op_hdr(xdr, OP_DESTROY_SESSION, decode_destroy_session_maxsz, hdr);
	encode_opaque_fixed(xdr, session->sess_id.data, NFS4_MAX_SESSIONID_LEN);
}

static void encode_destroy_clientid(struct xdr_stream *xdr,
				   uint64_t clientid,
				   struct compound_hdr *hdr)
{
	encode_op_hdr(xdr, OP_DESTROY_CLIENTID, decode_destroy_clientid_maxsz, hdr);
	encode_uint64(xdr, clientid);
}

static void encode_reclaim_complete(struct xdr_stream *xdr,
				    const struct nfs41_reclaim_complete_args *args,
				    struct compound_hdr *hdr)
{
	encode_op_hdr(xdr, OP_RECLAIM_COMPLETE, decode_reclaim_complete_maxsz, hdr);
	encode_uint32(xdr, args->one_fs);
}
#endif /* CONFIG_NFS_V4_1 */

static void encode_sequence(struct xdr_stream *xdr,
			    const struct nfs4_sequence_args *args,
			    struct compound_hdr *hdr)
{
#if defined(CONFIG_NFS_V4_1)
	struct nfs4_session *session;
	struct nfs4_slot_table *tp;
	struct nfs4_slot *slot = args->sa_slot;
	__be32 *p;

	tp = slot->table;
	session = tp->session;
	if (!session)
		return;

	encode_op_hdr(xdr, OP_SEQUENCE, decode_sequence_maxsz, hdr);

	/*
	 * Sessionid + seqid + slotid + max slotid + cache_this
	 */
	dprintk("%s: sessionid=%u:%u:%u:%u seqid=%d slotid=%d "
		"max_slotid=%d cache_this=%d\n",
		__func__,
		((u32 *)session->sess_id.data)[0],
		((u32 *)session->sess_id.data)[1],
		((u32 *)session->sess_id.data)[2],
		((u32 *)session->sess_id.data)[3],
		slot->seq_nr, slot->slot_nr,
		tp->highest_used_slotid, args->sa_cache_this);
	p = reserve_space(xdr, NFS4_MAX_SESSIONID_LEN + 16);
	p = xdr_encode_opaque_fixed(p, session->sess_id.data, NFS4_MAX_SESSIONID_LEN);
	*p++ = cpu_to_be32(slot->seq_nr);
	*p++ = cpu_to_be32(slot->slot_nr);
	*p++ = cpu_to_be32(tp->highest_used_slotid);
	*p = cpu_to_be32(args->sa_cache_this);
#endif /* CONFIG_NFS_V4_1 */
}

#ifdef CONFIG_NFS_V4_1
static void
encode_getdeviceinfo(struct xdr_stream *xdr,
		     const struct nfs4_getdeviceinfo_args *args,
		     struct compound_hdr *hdr)
{
	__be32 *p;

	encode_op_hdr(xdr, OP_GETDEVICEINFO, decode_getdeviceinfo_maxsz, hdr);
	p = reserve_space(xdr, NFS4_DEVICEID4_SIZE + 4 + 4);
	p = xdr_encode_opaque_fixed(p, args->pdev->dev_id.data,
				    NFS4_DEVICEID4_SIZE);
	*p++ = cpu_to_be32(args->pdev->layout_type);
	*p++ = cpu_to_be32(args->pdev->maxcount);	/* gdia_maxcount */

	p = reserve_space(xdr, 4 + 4);
	*p++ = cpu_to_be32(1);			/* bitmap length */
	*p++ = cpu_to_be32(args->notify_types);
}

static void
encode_layoutget(struct xdr_stream *xdr,
		      const struct nfs4_layoutget_args *args,
		      struct compound_hdr *hdr)
{
	__be32 *p;

	encode_op_hdr(xdr, OP_LAYOUTGET, decode_layoutget_maxsz, hdr);
	p = reserve_space(xdr, 36);
	*p++ = cpu_to_be32(0);     /* Signal layout available */
	*p++ = cpu_to_be32(args->type);
	*p++ = cpu_to_be32(args->range.iomode);
	p = xdr_encode_hyper(p, args->range.offset);
	p = xdr_encode_hyper(p, args->range.length);
	p = xdr_encode_hyper(p, args->minlength);
	encode_nfs4_stateid(xdr, &args->stateid);
	encode_uint32(xdr, args->maxcount);

	dprintk("%s: 1st type:0x%x iomode:%d off:%lu len:%lu mc:%d\n",
		__func__,
		args->type,
		args->range.iomode,
		(unsigned long)args->range.offset,
		(unsigned long)args->range.length,
		args->maxcount);
}

static int
encode_layoutcommit(struct xdr_stream *xdr,
		    struct inode *inode,
		    const struct nfs4_layoutcommit_args *args,
		    struct compound_hdr *hdr)
{
	__be32 *p;

	dprintk("%s: lbw: %llu type: %d\n", __func__, args->lastbytewritten,
		NFS_SERVER(args->inode)->pnfs_curr_ld->id);

	encode_op_hdr(xdr, OP_LAYOUTCOMMIT, decode_layoutcommit_maxsz, hdr);
	p = reserve_space(xdr, 20);
	/* Only whole file layouts */
	p = xdr_encode_hyper(p, 0); /* offset */
	p = xdr_encode_hyper(p, args->lastbytewritten + 1);	/* length */
	*p = cpu_to_be32(0); /* reclaim */
	encode_nfs4_stateid(xdr, &args->stateid);
	if (args->lastbytewritten != U64_MAX) {
		p = reserve_space(xdr, 20);
		*p++ = cpu_to_be32(1); /* newoffset = TRUE */
		p = xdr_encode_hyper(p, args->lastbytewritten);
	} else {
		p = reserve_space(xdr, 12);
		*p++ = cpu_to_be32(0); /* newoffset = FALSE */
	}
	*p++ = cpu_to_be32(0); /* Never send time_modify_changed */
	*p++ = cpu_to_be32(NFS_SERVER(args->inode)->pnfs_curr_ld->id);/* type */

	encode_uint32(xdr, args->layoutupdate_len);
	if (args->layoutupdate_pages)
		xdr_write_pages(xdr, args->layoutupdate_pages, 0,
				args->layoutupdate_len);

	return 0;
}

static void
encode_layoutreturn(struct xdr_stream *xdr,
		    const struct nfs4_layoutreturn_args *args,
		    struct compound_hdr *hdr)
{
	__be32 *p;

	encode_op_hdr(xdr, OP_LAYOUTRETURN, decode_layoutreturn_maxsz, hdr);
	p = reserve_space(xdr, 16);
	*p++ = cpu_to_be32(0);		/* reclaim. always 0 for now */
	*p++ = cpu_to_be32(args->layout_type);
	*p++ = cpu_to_be32(args->range.iomode);
	*p = cpu_to_be32(RETURN_FILE);
	p = reserve_space(xdr, 16);
	p = xdr_encode_hyper(p, args->range.offset);
	p = xdr_encode_hyper(p, args->range.length);
	spin_lock(&args->inode->i_lock);
	encode_nfs4_stateid(xdr, &args->stateid);
	spin_unlock(&args->inode->i_lock);
	if (args->ld_private->ops && args->ld_private->ops->encode)
		args->ld_private->ops->encode(xdr, args, args->ld_private);
	else
		encode_uint32(xdr, 0);
}

static int
encode_secinfo_no_name(struct xdr_stream *xdr,
		       const struct nfs41_secinfo_no_name_args *args,
		       struct compound_hdr *hdr)
{
	encode_op_hdr(xdr, OP_SECINFO_NO_NAME, decode_secinfo_no_name_maxsz, hdr);
	encode_uint32(xdr, args->style);
	return 0;
}

static void encode_test_stateid(struct xdr_stream *xdr,
				const struct nfs41_test_stateid_args *args,
				struct compound_hdr *hdr)
{
	encode_op_hdr(xdr, OP_TEST_STATEID, decode_test_stateid_maxsz, hdr);
	encode_uint32(xdr, 1);
	encode_nfs4_stateid(xdr, args->stateid);
}

static void encode_free_stateid(struct xdr_stream *xdr,
				const struct nfs41_free_stateid_args *args,
				struct compound_hdr *hdr)
{
	encode_op_hdr(xdr, OP_FREE_STATEID, decode_free_stateid_maxsz, hdr);
	encode_nfs4_stateid(xdr, &args->stateid);
}
#else
static inline void
encode_layoutreturn(struct xdr_stream *xdr,
		    const struct nfs4_layoutreturn_args *args,
		    struct compound_hdr *hdr)
{
}

static void
encode_layoutget(struct xdr_stream *xdr,
		      const struct nfs4_layoutget_args *args,
		      struct compound_hdr *hdr)
{
}
#endif /* CONFIG_NFS_V4_1 */

/*
 * END OF "GENERIC" ENCODE ROUTINES.
 */

static u32 nfs4_xdr_minorversion(const struct nfs4_sequence_args *args)
{
#if defined(CONFIG_NFS_V4_1)
	struct nfs4_session *session = args->sa_slot->table->session;
	if (session)
		return session->clp->cl_mvops->minor_version;
#endif /* CONFIG_NFS_V4_1 */
	return 0;
}

/*
 * Encode an ACCESS request
 */
static void nfs4_xdr_enc_access(struct rpc_rqst *req, struct xdr_stream *xdr,
				const void *data)
{
	const struct nfs4_accessargs *args = data;
	struct compound_hdr hdr = {
		.minorversion = nfs4_xdr_minorversion(&args->seq_args),
	};

	encode_compound_hdr(xdr, req, &hdr);
	encode_sequence(xdr, &args->seq_args, &hdr);
	encode_putfh(xdr, args->fh, &hdr);
	encode_access(xdr, args->access, &hdr);
	if (args->bitmask)
		encode_getfattr(xdr, args->bitmask, &hdr);
	encode_nops(&hdr);
}

/*
 * Encode LOOKUP request
 */
static void nfs4_xdr_enc_lookup(struct rpc_rqst *req, struct xdr_stream *xdr,
				const void *data)
{
	const struct nfs4_lookup_arg *args = data;
	struct compound_hdr hdr = {
		.minorversion = nfs4_xdr_minorversion(&args->seq_args),
	};

	encode_compound_hdr(xdr, req, &hdr);
	encode_sequence(xdr, &args->seq_args, &hdr);
	encode_putfh(xdr, args->dir_fh, &hdr);
	encode_lookup(xdr, args->name, &hdr);
	encode_getfh(xdr, &hdr);
	encode_getfattr(xdr, args->bitmask, &hdr);
	encode_nops(&hdr);
}

/*
 * Encode LOOKUPP request
 */
static void nfs4_xdr_enc_lookupp(struct rpc_rqst *req, struct xdr_stream *xdr,
		const void *data)
{
	const struct nfs4_lookupp_arg *args = data;
	struct compound_hdr hdr = {
		.minorversion = nfs4_xdr_minorversion(&args->seq_args),
	};

	encode_compound_hdr(xdr, req, &hdr);
	encode_sequence(xdr, &args->seq_args, &hdr);
	encode_putfh(xdr, args->fh, &hdr);
	encode_lookupp(xdr, &hdr);
	encode_getfh(xdr, &hdr);
	encode_getfattr(xdr, args->bitmask, &hdr);
	encode_nops(&hdr);
}

/*
 * Encode LOOKUP_ROOT request
 */
static void nfs4_xdr_enc_lookup_root(struct rpc_rqst *req,
				     struct xdr_stream *xdr,
				     const void *data)
{
	const struct nfs4_lookup_root_arg *args = data;
	struct compound_hdr hdr = {
		.minorversion = nfs4_xdr_minorversion(&args->seq_args),
	};

	encode_compound_hdr(xdr, req, &hdr);
	encode_sequence(xdr, &args->seq_args, &hdr);
	encode_putrootfh(xdr, &hdr);
	encode_getfh(xdr, &hdr);
	encode_getfattr(xdr, args->bitmask, &hdr);
	encode_nops(&hdr);
}

/*
 * Encode REMOVE request
 */
static void nfs4_xdr_enc_remove(struct rpc_rqst *req, struct xdr_stream *xdr,
				const void *data)
{
	const struct nfs_removeargs *args = data;
	struct compound_hdr hdr = {
		.minorversion = nfs4_xdr_minorversion(&args->seq_args),
	};

	encode_compound_hdr(xdr, req, &hdr);
	encode_sequence(xdr, &args->seq_args, &hdr);
	encode_putfh(xdr, args->fh, &hdr);
	encode_remove(xdr, &args->name, &hdr);
	encode_nops(&hdr);
}

/*
 * Encode RENAME request
 */
static void nfs4_xdr_enc_rename(struct rpc_rqst *req, struct xdr_stream *xdr,
				const void *data)
{
	const struct nfs_renameargs *args = data;
	struct compound_hdr hdr = {
		.minorversion = nfs4_xdr_minorversion(&args->seq_args),
	};

	encode_compound_hdr(xdr, req, &hdr);
	encode_sequence(xdr, &args->seq_args, &hdr);
	encode_putfh(xdr, args->old_dir, &hdr);
	encode_savefh(xdr, &hdr);
	encode_putfh(xdr, args->new_dir, &hdr);
	encode_rename(xdr, args->old_name, args->new_name, &hdr);
	encode_nops(&hdr);
}

/*
 * Encode LINK request
 */
static void nfs4_xdr_enc_link(struct rpc_rqst *req, struct xdr_stream *xdr,
			      const void *data)
{
	const struct nfs4_link_arg *args = data;
	struct compound_hdr hdr = {
		.minorversion = nfs4_xdr_minorversion(&args->seq_args),
	};

	encode_compound_hdr(xdr, req, &hdr);
	encode_sequence(xdr, &args->seq_args, &hdr);
	encode_putfh(xdr, args->fh, &hdr);
	encode_savefh(xdr, &hdr);
	encode_putfh(xdr, args->dir_fh, &hdr);
	encode_link(xdr, args->name, &hdr);
	encode_restorefh(xdr, &hdr);
	encode_getfattr(xdr, args->bitmask, &hdr);
	encode_nops(&hdr);
}

/*
 * Encode CREATE request
 */
static void nfs4_xdr_enc_create(struct rpc_rqst *req, struct xdr_stream *xdr,
				const void *data)
{
	const struct nfs4_create_arg *args = data;
	struct compound_hdr hdr = {
		.minorversion = nfs4_xdr_minorversion(&args->seq_args),
	};

	encode_compound_hdr(xdr, req, &hdr);
	encode_sequence(xdr, &args->seq_args, &hdr);
	encode_putfh(xdr, args->dir_fh, &hdr);
	encode_create(xdr, args, &hdr);
	encode_getfh(xdr, &hdr);
	encode_getfattr(xdr, args->bitmask, &hdr);
	encode_nops(&hdr);
}

/*
 * Encode SYMLINK request
 */
static void nfs4_xdr_enc_symlink(struct rpc_rqst *req, struct xdr_stream *xdr,
				 const void *data)
{
	const struct nfs4_create_arg *args = data;

	nfs4_xdr_enc_create(req, xdr, args);
}

/*
 * Encode GETATTR request
 */
static void nfs4_xdr_enc_getattr(struct rpc_rqst *req, struct xdr_stream *xdr,
				 const void *data)
{
	const struct nfs4_getattr_arg *args = data;
	struct compound_hdr hdr = {
		.minorversion = nfs4_xdr_minorversion(&args->seq_args),
	};

	encode_compound_hdr(xdr, req, &hdr);
	encode_sequence(xdr, &args->seq_args, &hdr);
	encode_putfh(xdr, args->fh, &hdr);
	encode_getfattr(xdr, args->bitmask, &hdr);
	encode_nops(&hdr);
}

/*
 * Encode a CLOSE request
 */
static void nfs4_xdr_enc_close(struct rpc_rqst *req, struct xdr_stream *xdr,
			       const void *data)
{
	const struct nfs_closeargs *args = data;
	struct compound_hdr hdr = {
		.minorversion = nfs4_xdr_minorversion(&args->seq_args),
	};

	encode_compound_hdr(xdr, req, &hdr);
	encode_sequence(xdr, &args->seq_args, &hdr);
	encode_putfh(xdr, args->fh, &hdr);
	if (args->lr_args)
		encode_layoutreturn(xdr, args->lr_args, &hdr);
	if (args->bitmask != NULL)
		encode_getfattr(xdr, args->bitmask, &hdr);
	encode_close(xdr, args, &hdr);
	encode_nops(&hdr);
}

/*
 * Encode an OPEN request
 */
static void nfs4_xdr_enc_open(struct rpc_rqst *req, struct xdr_stream *xdr,
			      const void *data)
{
	const struct nfs_openargs *args = data;
	struct compound_hdr hdr = {
		.minorversion = nfs4_xdr_minorversion(&args->seq_args),
	};

	encode_compound_hdr(xdr, req, &hdr);
	encode_sequence(xdr, &args->seq_args, &hdr);
	encode_putfh(xdr, args->fh, &hdr);
	encode_open(xdr, args, &hdr);
	encode_getfh(xdr, &hdr);
	if (args->access)
		encode_access(xdr, args->access, &hdr);
	encode_getfattr_open(xdr, args->bitmask, args->open_bitmap, &hdr);
	if (args->lg_args) {
		encode_layoutget(xdr, args->lg_args, &hdr);
		rpc_prepare_reply_pages(req, args->lg_args->layout.pages, 0,
					args->lg_args->layout.pglen,
					hdr.replen - pagepad_maxsz);
	}
	encode_nops(&hdr);
}

/*
 * Encode an OPEN_CONFIRM request
 */
static void nfs4_xdr_enc_open_confirm(struct rpc_rqst *req,
				      struct xdr_stream *xdr,
				      const void *data)
{
	const struct nfs_open_confirmargs *args = data;
	struct compound_hdr hdr = {
		.nops   = 0,
	};

	encode_compound_hdr(xdr, req, &hdr);
	encode_putfh(xdr, args->fh, &hdr);
	encode_open_confirm(xdr, args, &hdr);
	encode_nops(&hdr);
}

/*
 * Encode an OPEN request with no attributes.
 */
static void nfs4_xdr_enc_open_noattr(struct rpc_rqst *req,
				     struct xdr_stream *xdr,
				     const void *data)
{
	const struct nfs_openargs *args = data;
	struct compound_hdr hdr = {
		.minorversion = nfs4_xdr_minorversion(&args->seq_args),
	};

	encode_compound_hdr(xdr, req, &hdr);
	encode_sequence(xdr, &args->seq_args, &hdr);
	encode_putfh(xdr, args->fh, &hdr);
	encode_open(xdr, args, &hdr);
	if (args->access)
		encode_access(xdr, args->access, &hdr);
	encode_getfattr_open(xdr, args->bitmask, args->open_bitmap, &hdr);
	if (args->lg_args) {
		encode_layoutget(xdr, args->lg_args, &hdr);
		rpc_prepare_reply_pages(req, args->lg_args->layout.pages, 0,
					args->lg_args->layout.pglen,
					hdr.replen - pagepad_maxsz);
	}
	encode_nops(&hdr);
}

/*
 * Encode an OPEN_DOWNGRADE request
 */
static void nfs4_xdr_enc_open_downgrade(struct rpc_rqst *req,
					struct xdr_stream *xdr,
					const void *data)
{
	const struct nfs_closeargs *args = data;
	struct compound_hdr hdr = {
		.minorversion = nfs4_xdr_minorversion(&args->seq_args),
	};

	encode_compound_hdr(xdr, req, &hdr);
	encode_sequence(xdr, &args->seq_args, &hdr);
	encode_putfh(xdr, args->fh, &hdr);
	if (args->lr_args)
		encode_layoutreturn(xdr, args->lr_args, &hdr);
	encode_open_downgrade(xdr, args, &hdr);
	encode_nops(&hdr);
}

/*
 * Encode a LOCK request
 */
static void nfs4_xdr_enc_lock(struct rpc_rqst *req, struct xdr_stream *xdr,
			      const void *data)
{
	const struct nfs_lock_args *args = data;
	struct compound_hdr hdr = {
		.minorversion = nfs4_xdr_minorversion(&args->seq_args),
	};

	encode_compound_hdr(xdr, req, &hdr);
	encode_sequence(xdr, &args->seq_args, &hdr);
	encode_putfh(xdr, args->fh, &hdr);
	encode_lock(xdr, args, &hdr);
	encode_nops(&hdr);
}

/*
 * Encode a LOCKT request
 */
static void nfs4_xdr_enc_lockt(struct rpc_rqst *req, struct xdr_stream *xdr,
			       const void *data)
{
	const struct nfs_lockt_args *args = data;
	struct compound_hdr hdr = {
		.minorversion = nfs4_xdr_minorversion(&args->seq_args),
	};

	encode_compound_hdr(xdr, req, &hdr);
	encode_sequence(xdr, &args->seq_args, &hdr);
	encode_putfh(xdr, args->fh, &hdr);
	encode_lockt(xdr, args, &hdr);
	encode_nops(&hdr);
}

/*
 * Encode a LOCKU request
 */
static void nfs4_xdr_enc_locku(struct rpc_rqst *req, struct xdr_stream *xdr,
			       const void *data)
{
	const struct nfs_locku_args *args = data;
	struct compound_hdr hdr = {
		.minorversion = nfs4_xdr_minorversion(&args->seq_args),
	};

	encode_compound_hdr(xdr, req, &hdr);
	encode_sequence(xdr, &args->seq_args, &hdr);
	encode_putfh(xdr, args->fh, &hdr);
	encode_locku(xdr, args, &hdr);
	encode_nops(&hdr);
}

static void nfs4_xdr_enc_release_lockowner(struct rpc_rqst *req,
					   struct xdr_stream *xdr,
					   const void *data)
{
	const struct nfs_release_lockowner_args *args = data;
	struct compound_hdr hdr = {
		.minorversion = 0,
	};

	encode_compound_hdr(xdr, req, &hdr);
	encode_release_lockowner(xdr, &args->lock_owner, &hdr);
	encode_nops(&hdr);
}

/*
 * Encode a READLINK request
 */
static void nfs4_xdr_enc_readlink(struct rpc_rqst *req, struct xdr_stream *xdr,
				  const void *data)
{
	const struct nfs4_readlink *args = data;
	struct compound_hdr hdr = {
		.minorversion = nfs4_xdr_minorversion(&args->seq_args),
	};

	encode_compound_hdr(xdr, req, &hdr);
	encode_sequence(xdr, &args->seq_args, &hdr);
	encode_putfh(xdr, args->fh, &hdr);
	encode_readlink(xdr, args, req, &hdr);

	rpc_prepare_reply_pages(req, args->pages, args->pgbase,
				args->pglen, hdr.replen - pagepad_maxsz);
	encode_nops(&hdr);
}

/*
 * Encode a READDIR request
 */
static void nfs4_xdr_enc_readdir(struct rpc_rqst *req, struct xdr_stream *xdr,
				 const void *data)
{
	const struct nfs4_readdir_arg *args = data;
	struct compound_hdr hdr = {
		.minorversion = nfs4_xdr_minorversion(&args->seq_args),
	};

	encode_compound_hdr(xdr, req, &hdr);
	encode_sequence(xdr, &args->seq_args, &hdr);
	encode_putfh(xdr, args->fh, &hdr);
	encode_readdir(xdr, args, req, &hdr);

	rpc_prepare_reply_pages(req, args->pages, args->pgbase,
				args->count, hdr.replen - pagepad_maxsz);
	encode_nops(&hdr);
}

/*
 * Encode a READ request
 */
static void nfs4_xdr_enc_read(struct rpc_rqst *req, struct xdr_stream *xdr,
			      const void *data)
{
	const struct nfs_pgio_args *args = data;
	struct compound_hdr hdr = {
		.minorversion = nfs4_xdr_minorversion(&args->seq_args),
	};

	encode_compound_hdr(xdr, req, &hdr);
	encode_sequence(xdr, &args->seq_args, &hdr);
	encode_putfh(xdr, args->fh, &hdr);
	encode_read(xdr, args, &hdr);

	rpc_prepare_reply_pages(req, args->pages, args->pgbase,
				args->count, hdr.replen - pagepad_maxsz);
	req->rq_rcv_buf.flags |= XDRBUF_READ;
	encode_nops(&hdr);
}

/*
 * Encode an SETATTR request
 */
static void nfs4_xdr_enc_setattr(struct rpc_rqst *req, struct xdr_stream *xdr,
				 const void *data)
{
	const struct nfs_setattrargs *args = data;
	struct compound_hdr hdr = {
		.minorversion = nfs4_xdr_minorversion(&args->seq_args),
	};

	encode_compound_hdr(xdr, req, &hdr);
	encode_sequence(xdr, &args->seq_args, &hdr);
	encode_putfh(xdr, args->fh, &hdr);
	encode_setattr(xdr, args, args->server, &hdr);
	encode_getfattr(xdr, args->bitmask, &hdr);
	encode_nops(&hdr);
}

/*
 * Encode a GETACL request
 */
static void nfs4_xdr_enc_getacl(struct rpc_rqst *req, struct xdr_stream *xdr,
				const void *data)
{
	const struct nfs_getaclargs *args = data;
	struct compound_hdr hdr = {
		.minorversion = nfs4_xdr_minorversion(&args->seq_args),
	};
	__u32 nfs4_acl_bitmap[2];
	uint32_t replen;

	nfs4_acltype_to_bitmap(args->acl_type, nfs4_acl_bitmap);

	encode_compound_hdr(xdr, req, &hdr);
	encode_sequence(xdr, &args->seq_args, &hdr);
	encode_putfh(xdr, args->fh, &hdr);
	replen = hdr.replen + op_decode_hdr_maxsz;
	encode_getattr(xdr, nfs4_acl_bitmap, NULL,
			ARRAY_SIZE(nfs4_acl_bitmap), &hdr);

	rpc_prepare_reply_pages(req, args->acl_pages, 0,
				args->acl_len, replen);
	encode_nops(&hdr);
}

/*
 * Encode a WRITE request
 */
static void nfs4_xdr_enc_write(struct rpc_rqst *req, struct xdr_stream *xdr,
			       const void *data)
{
	const struct nfs_pgio_args *args = data;
	struct compound_hdr hdr = {
		.minorversion = nfs4_xdr_minorversion(&args->seq_args),
	};

	encode_compound_hdr(xdr, req, &hdr);
	encode_sequence(xdr, &args->seq_args, &hdr);
	encode_putfh(xdr, args->fh, &hdr);
	encode_write(xdr, args, &hdr);
	req->rq_snd_buf.flags |= XDRBUF_WRITE;
	if (args->bitmask)
		encode_getfattr(xdr, args->bitmask, &hdr);
	encode_nops(&hdr);
}

/*
 *  a COMMIT request
 */
static void nfs4_xdr_enc_commit(struct rpc_rqst *req, struct xdr_stream *xdr,
				const void *data)
{
	const struct nfs_commitargs *args = data;
	struct compound_hdr hdr = {
		.minorversion = nfs4_xdr_minorversion(&args->seq_args),
	};

	encode_compound_hdr(xdr, req, &hdr);
	encode_sequence(xdr, &args->seq_args, &hdr);
	encode_putfh(xdr, args->fh, &hdr);
	encode_commit(xdr, args, &hdr);
	encode_nops(&hdr);
}

/*
 * FSINFO request
 */
static void nfs4_xdr_enc_fsinfo(struct rpc_rqst *req, struct xdr_stream *xdr,
				const void *data)
{
	const struct nfs4_fsinfo_arg *args = data;
	struct compound_hdr hdr = {
		.minorversion = nfs4_xdr_minorversion(&args->seq_args),
	};

	encode_compound_hdr(xdr, req, &hdr);
	encode_sequence(xdr, &args->seq_args, &hdr);
	encode_putfh(xdr, args->fh, &hdr);
	encode_fsinfo(xdr, args->bitmask, &hdr);
	encode_nops(&hdr);
}

/*
 * a PATHCONF request
 */
static void nfs4_xdr_enc_pathconf(struct rpc_rqst *req, struct xdr_stream *xdr,
				  const void *data)
{
	const struct nfs4_pathconf_arg *args = data;
	struct compound_hdr hdr = {
		.minorversion = nfs4_xdr_minorversion(&args->seq_args),
	};

	encode_compound_hdr(xdr, req, &hdr);
	encode_sequence(xdr, &args->seq_args, &hdr);
	encode_putfh(xdr, args->fh, &hdr);
	encode_getattr(xdr, nfs4_pathconf_bitmap, args->bitmask,
			ARRAY_SIZE(nfs4_pathconf_bitmap), &hdr);
	encode_nops(&hdr);
}

/*
 * a STATFS request
 */
static void nfs4_xdr_enc_statfs(struct rpc_rqst *req, struct xdr_stream *xdr,
				const void *data)
{
	const struct nfs4_statfs_arg *args = data;
	struct compound_hdr hdr = {
		.minorversion = nfs4_xdr_minorversion(&args->seq_args),
	};

	encode_compound_hdr(xdr, req, &hdr);
	encode_sequence(xdr, &args->seq_args, &hdr);
	encode_putfh(xdr, args->fh, &hdr);
	encode_getattr(xdr, nfs4_statfs_bitmap, args->bitmask,
			ARRAY_SIZE(nfs4_statfs_bitmap), &hdr);
	encode_nops(&hdr);
}

/*
 * GETATTR_BITMAP request
 */
static void nfs4_xdr_enc_server_caps(struct rpc_rqst *req,
				     struct xdr_stream *xdr,
				     const void *data)
{
	const struct nfs4_server_caps_arg *args = data;
	const u32 *bitmask = args->bitmask;
	struct compound_hdr hdr = {
		.minorversion = nfs4_xdr_minorversion(&args->seq_args),
	};

	encode_compound_hdr(xdr, req, &hdr);
	encode_sequence(xdr, &args->seq_args, &hdr);
	encode_putfh(xdr, args->fhandle, &hdr);
	encode_getattr(xdr, bitmask, NULL, 3, &hdr);
	encode_nops(&hdr);
}

/*
 * a RENEW request
 */
static void nfs4_xdr_enc_renew(struct rpc_rqst *req, struct xdr_stream *xdr,
			       const void *data)

{
	const struct nfs_client *clp = data;
	struct compound_hdr hdr = {
		.nops	= 0,
	};

	encode_compound_hdr(xdr, req, &hdr);
	encode_renew(xdr, clp->cl_clientid, &hdr);
	encode_nops(&hdr);
}

/*
 * a SETCLIENTID request
 */
static void nfs4_xdr_enc_setclientid(struct rpc_rqst *req,
				     struct xdr_stream *xdr,
				     const void *data)
{
	const struct nfs4_setclientid *sc = data;
	struct compound_hdr hdr = {
		.nops	= 0,
	};

	encode_compound_hdr(xdr, req, &hdr);
	encode_setclientid(xdr, sc, &hdr);
	encode_nops(&hdr);
}

/*
 * a SETCLIENTID_CONFIRM request
 */
static void nfs4_xdr_enc_setclientid_confirm(struct rpc_rqst *req,
					     struct xdr_stream *xdr,
					     const void *data)
{
	const struct nfs4_setclientid_res *arg = data;
	struct compound_hdr hdr = {
		.nops	= 0,
	};

	encode_compound_hdr(xdr, req, &hdr);
	encode_setclientid_confirm(xdr, arg, &hdr);
	encode_nops(&hdr);
}

/*
 * DELEGRETURN request
 */
static void nfs4_xdr_enc_delegreturn(struct rpc_rqst *req,
				     struct xdr_stream *xdr,
				     const void *data)
{
	const struct nfs4_delegreturnargs *args = data;
	struct compound_hdr hdr = {
		.minorversion = nfs4_xdr_minorversion(&args->seq_args),
	};

	encode_compound_hdr(xdr, req, &hdr);
	encode_sequence(xdr, &args->seq_args, &hdr);
	encode_putfh(xdr, args->fhandle, &hdr);
	if (args->lr_args)
		encode_layoutreturn(xdr, args->lr_args, &hdr);
	if (args->bitmask)
		encode_getfattr(xdr, args->bitmask, &hdr);
	encode_delegreturn(xdr, args->stateid, &hdr);
	encode_nops(&hdr);
}

/*
 * Encode FS_LOCATIONS request
 */
static void nfs4_xdr_enc_fs_locations(struct rpc_rqst *req,
				      struct xdr_stream *xdr,
				      const void *data)
{
	const struct nfs4_fs_locations_arg *args = data;
	struct compound_hdr hdr = {
		.minorversion = nfs4_xdr_minorversion(&args->seq_args),
	};
	uint32_t replen;

	encode_compound_hdr(xdr, req, &hdr);
	encode_sequence(xdr, &args->seq_args, &hdr);
	if (args->migration) {
		encode_putfh(xdr, args->fh, &hdr);
		replen = hdr.replen;
		encode_fs_locations(xdr, args->bitmask, &hdr);
		if (args->renew)
			encode_renew(xdr, args->clientid, &hdr);
	} else {
		encode_putfh(xdr, args->dir_fh, &hdr);
		encode_lookup(xdr, args->name, &hdr);
		replen = hdr.replen;
		encode_fs_locations(xdr, args->bitmask, &hdr);
	}

	rpc_prepare_reply_pages(req, (struct page **)&args->page, 0,
				PAGE_SIZE, replen);
	encode_nops(&hdr);
}

/*
 * Encode SECINFO request
 */
static void nfs4_xdr_enc_secinfo(struct rpc_rqst *req,
				struct xdr_stream *xdr,
				const void *data)
{
	const struct nfs4_secinfo_arg *args = data;
	struct compound_hdr hdr = {
		.minorversion = nfs4_xdr_minorversion(&args->seq_args),
	};

	encode_compound_hdr(xdr, req, &hdr);
	encode_sequence(xdr, &args->seq_args, &hdr);
	encode_putfh(xdr, args->dir_fh, &hdr);
	encode_secinfo(xdr, args->name, &hdr);
	encode_nops(&hdr);
}

/*
 * Encode FSID_PRESENT request
 */
static void nfs4_xdr_enc_fsid_present(struct rpc_rqst *req,
				      struct xdr_stream *xdr,
				      const void *data)
{
	const struct nfs4_fsid_present_arg *args = data;
	struct compound_hdr hdr = {
		.minorversion = nfs4_xdr_minorversion(&args->seq_args),
	};

	encode_compound_hdr(xdr, req, &hdr);
	encode_sequence(xdr, &args->seq_args, &hdr);
	encode_putfh(xdr, args->fh, &hdr);
	encode_getfh(xdr, &hdr);
	if (args->renew)
		encode_renew(xdr, args->clientid, &hdr);
	encode_nops(&hdr);
}

#if defined(CONFIG_NFS_V4_1)
/*
 * BIND_CONN_TO_SESSION request
 */
static void nfs4_xdr_enc_bind_conn_to_session(struct rpc_rqst *req,
				struct xdr_stream *xdr,
				const void *data)
{
	const struct nfs41_bind_conn_to_session_args *args = data;
	struct compound_hdr hdr = {
		.minorversion = args->client->cl_mvops->minor_version,
	};

	encode_compound_hdr(xdr, req, &hdr);
	encode_bind_conn_to_session(xdr, args, &hdr);
	encode_nops(&hdr);
}

/*
 * EXCHANGE_ID request
 */
static void nfs4_xdr_enc_exchange_id(struct rpc_rqst *req,
				     struct xdr_stream *xdr,
				     const void *data)
{
	const struct nfs41_exchange_id_args *args = data;
	struct compound_hdr hdr = {
		.minorversion = args->client->cl_mvops->minor_version,
	};

	encode_compound_hdr(xdr, req, &hdr);
	encode_exchange_id(xdr, args, &hdr);
	encode_nops(&hdr);
}

/*
 * a CREATE_SESSION request
 */
static void nfs4_xdr_enc_create_session(struct rpc_rqst *req,
					struct xdr_stream *xdr,
					const void *data)
{
	const struct nfs41_create_session_args *args = data;
	struct compound_hdr hdr = {
		.minorversion = args->client->cl_mvops->minor_version,
	};

	encode_compound_hdr(xdr, req, &hdr);
	encode_create_session(xdr, args, &hdr);
	encode_nops(&hdr);
}

/*
 * a DESTROY_SESSION request
 */
static void nfs4_xdr_enc_destroy_session(struct rpc_rqst *req,
					 struct xdr_stream *xdr,
					 const void *data)
{
	const struct nfs4_session *session = data;
	struct compound_hdr hdr = {
		.minorversion = session->clp->cl_mvops->minor_version,
	};

	encode_compound_hdr(xdr, req, &hdr);
	encode_destroy_session(xdr, session, &hdr);
	encode_nops(&hdr);
}

/*
 * a DESTROY_CLIENTID request
 */
static void nfs4_xdr_enc_destroy_clientid(struct rpc_rqst *req,
					 struct xdr_stream *xdr,
					 const void *data)
{
	const struct nfs_client *clp = data;
	struct compound_hdr hdr = {
		.minorversion = clp->cl_mvops->minor_version,
	};

	encode_compound_hdr(xdr, req, &hdr);
	encode_destroy_clientid(xdr, clp->cl_clientid, &hdr);
	encode_nops(&hdr);
}

/*
 * a SEQUENCE request
 */
static void nfs4_xdr_enc_sequence(struct rpc_rqst *req, struct xdr_stream *xdr,
				  const void *data)
{
	const struct nfs4_sequence_args *args = data;
	struct compound_hdr hdr = {
		.minorversion = nfs4_xdr_minorversion(args),
	};

	encode_compound_hdr(xdr, req, &hdr);
	encode_sequence(xdr, args, &hdr);
	encode_nops(&hdr);
}

#endif

/*
 * a GET_LEASE_TIME request
 */
static void nfs4_xdr_enc_get_lease_time(struct rpc_rqst *req,
					struct xdr_stream *xdr,
					const void *data)
{
	const struct nfs4_get_lease_time_args *args = data;
	struct compound_hdr hdr = {
		.minorversion = nfs4_xdr_minorversion(&args->la_seq_args),
	};
	const u32 lease_bitmap[3] = { FATTR4_WORD0_LEASE_TIME };

	encode_compound_hdr(xdr, req, &hdr);
	encode_sequence(xdr, &args->la_seq_args, &hdr);
	encode_putrootfh(xdr, &hdr);
	encode_fsinfo(xdr, lease_bitmap, &hdr);
	encode_nops(&hdr);
}

#ifdef CONFIG_NFS_V4_1

/*
 * a RECLAIM_COMPLETE request
 */
static void nfs4_xdr_enc_reclaim_complete(struct rpc_rqst *req,
					  struct xdr_stream *xdr,
					  const void *data)
{
	const struct nfs41_reclaim_complete_args *args = data;
	struct compound_hdr hdr = {
		.minorversion = nfs4_xdr_minorversion(&args->seq_args)
	};

	encode_compound_hdr(xdr, req, &hdr);
	encode_sequence(xdr, &args->seq_args, &hdr);
	encode_reclaim_complete(xdr, args, &hdr);
	encode_nops(&hdr);
}

/*
 * Encode GETDEVICEINFO request
 */
static void nfs4_xdr_enc_getdeviceinfo(struct rpc_rqst *req,
				       struct xdr_stream *xdr,
				       const void *data)
{
	const struct nfs4_getdeviceinfo_args *args = data;
	struct compound_hdr hdr = {
		.minorversion = nfs4_xdr_minorversion(&args->seq_args),
	};
	uint32_t replen;

	encode_compound_hdr(xdr, req, &hdr);
	encode_sequence(xdr, &args->seq_args, &hdr);

	replen = hdr.replen + op_decode_hdr_maxsz + 2;

	encode_getdeviceinfo(xdr, args, &hdr);

	/* set up reply kvec. device_addr4 opaque data is read into the
	 * pages */
	rpc_prepare_reply_pages(req, args->pdev->pages, args->pdev->pgbase,
				args->pdev->pglen, replen);
	encode_nops(&hdr);
}

/*
 *  Encode LAYOUTGET request
 */
static void nfs4_xdr_enc_layoutget(struct rpc_rqst *req,
				   struct xdr_stream *xdr,
				   const void *data)
{
	const struct nfs4_layoutget_args *args = data;
	struct compound_hdr hdr = {
		.minorversion = nfs4_xdr_minorversion(&args->seq_args),
	};

	encode_compound_hdr(xdr, req, &hdr);
	encode_sequence(xdr, &args->seq_args, &hdr);
	encode_putfh(xdr, NFS_FH(args->inode), &hdr);
	encode_layoutget(xdr, args, &hdr);

	rpc_prepare_reply_pages(req, args->layout.pages, 0,
				args->layout.pglen, hdr.replen - pagepad_maxsz);
	encode_nops(&hdr);
}

/*
 *  Encode LAYOUTCOMMIT request
 */
static void nfs4_xdr_enc_layoutcommit(struct rpc_rqst *req,
				      struct xdr_stream *xdr,
				      const void *priv)
{
	const struct nfs4_layoutcommit_args *args = priv;
	struct nfs4_layoutcommit_data *data =
		container_of(args, struct nfs4_layoutcommit_data, args);
	struct compound_hdr hdr = {
		.minorversion = nfs4_xdr_minorversion(&args->seq_args),
	};

	encode_compound_hdr(xdr, req, &hdr);
	encode_sequence(xdr, &args->seq_args, &hdr);
	encode_putfh(xdr, NFS_FH(args->inode), &hdr);
	encode_layoutcommit(xdr, data->args.inode, args, &hdr);
	encode_getfattr(xdr, args->bitmask, &hdr);
	encode_nops(&hdr);
}

/*
 * Encode LAYOUTRETURN request
 */
static void nfs4_xdr_enc_layoutreturn(struct rpc_rqst *req,
				      struct xdr_stream *xdr,
				      const void *data)
{
	const struct nfs4_layoutreturn_args *args = data;
	struct compound_hdr hdr = {
		.minorversion = nfs4_xdr_minorversion(&args->seq_args),
	};

	encode_compound_hdr(xdr, req, &hdr);
	encode_sequence(xdr, &args->seq_args, &hdr);
	encode_putfh(xdr, NFS_FH(args->inode), &hdr);
	encode_layoutreturn(xdr, args, &hdr);
	encode_nops(&hdr);
}

/*
 * Encode SECINFO_NO_NAME request
 */
static void nfs4_xdr_enc_secinfo_no_name(struct rpc_rqst *req,
					struct xdr_stream *xdr,
					const void *data)
{
	const struct nfs41_secinfo_no_name_args *args = data;
	struct compound_hdr hdr = {
		.minorversion = nfs4_xdr_minorversion(&args->seq_args),
	};

	encode_compound_hdr(xdr, req, &hdr);
	encode_sequence(xdr, &args->seq_args, &hdr);
	encode_putrootfh(xdr, &hdr);
	encode_secinfo_no_name(xdr, args, &hdr);
	encode_nops(&hdr);
}

/*
 *  Encode TEST_STATEID request
 */
static void nfs4_xdr_enc_test_stateid(struct rpc_rqst *req,
				      struct xdr_stream *xdr,
				      const void *data)
{
	const struct nfs41_test_stateid_args *args = data;
	struct compound_hdr hdr = {
		.minorversion = nfs4_xdr_minorversion(&args->seq_args),
	};

	encode_compound_hdr(xdr, req, &hdr);
	encode_sequence(xdr, &args->seq_args, &hdr);
	encode_test_stateid(xdr, args, &hdr);
	encode_nops(&hdr);
}

/*
 *  Encode FREE_STATEID request
 */
static void nfs4_xdr_enc_free_stateid(struct rpc_rqst *req,
				     struct xdr_stream *xdr,
				     const void *data)
{
	const struct nfs41_free_stateid_args *args = data;
	struct compound_hdr hdr = {
		.minorversion = nfs4_xdr_minorversion(&args->seq_args),
	};

	encode_compound_hdr(xdr, req, &hdr);
	encode_sequence(xdr, &args->seq_args, &hdr);
	encode_free_stateid(xdr, args, &hdr);
	encode_nops(&hdr);
}
#endif /* CONFIG_NFS_V4_1 */

static int decode_opaque_inline(struct xdr_stream *xdr, unsigned int *len, char **string)
{
	ssize_t ret = xdr_stream_decode_opaque_inline(xdr, (void **)string,
			NFS4_OPAQUE_LIMIT);
	if (unlikely(ret < 0))
		return -EIO;
	*len = ret;
	return 0;
}

static int decode_compound_hdr(struct xdr_stream *xdr, struct compound_hdr *hdr)
{
	ssize_t ret;
	void *ptr;
	u32 tmp;

	if (xdr_stream_decode_u32(xdr, &tmp) < 0)
		return -EIO;
	hdr->status = tmp;

	ret = xdr_stream_decode_opaque_inline(xdr, &ptr, NFS4_OPAQUE_LIMIT);
	if (ret < 0)
		return -EIO;
	hdr->taglen = ret;
	hdr->tag = ptr;

	if (xdr_stream_decode_u32(xdr, &tmp) < 0)
		return -EIO;
	hdr->nops = tmp;
	if (unlikely(hdr->nops < 1))
		return nfs4_stat_to_errno(hdr->status);
	return 0;
}

static bool __decode_op_hdr(struct xdr_stream *xdr, enum nfs_opnum4 expected,
		int *nfs_retval)
{
	__be32 *p;
	uint32_t opnum;
	int32_t nfserr;

	p = xdr_inline_decode(xdr, 8);
	if (unlikely(!p))
		goto out_overflow;
	opnum = be32_to_cpup(p++);
	if (unlikely(opnum != expected))
		goto out_bad_operation;
	if (unlikely(*p != cpu_to_be32(NFS_OK)))
		goto out_status;
	*nfs_retval = 0;
	return true;
out_status:
	nfserr = be32_to_cpup(p);
	trace_nfs4_xdr_status(xdr, opnum, nfserr);
	*nfs_retval = nfs4_stat_to_errno(nfserr);
	return true;
out_bad_operation:
	trace_nfs4_xdr_bad_operation(xdr, opnum, expected);
	*nfs_retval = -EREMOTEIO;
	return false;
out_overflow:
	*nfs_retval = -EIO;
	return false;
}

static int decode_op_hdr(struct xdr_stream *xdr, enum nfs_opnum4 expected)
{
	int retval;

	__decode_op_hdr(xdr, expected, &retval);
	return retval;
}

/* Dummy routine */
static int decode_ace(struct xdr_stream *xdr, void *ace)
{
	__be32 *p;
	unsigned int strlen;
	char *str;

	p = xdr_inline_decode(xdr, 12);
	if (unlikely(!p))
		return -EIO;
	return decode_opaque_inline(xdr, &strlen, &str);
}

static ssize_t
decode_bitmap4(struct xdr_stream *xdr, uint32_t *bitmap, size_t sz)
{
	ssize_t ret;

	ret = xdr_stream_decode_uint32_array(xdr, bitmap, sz);
	if (likely(ret >= 0))
		return ret;
	if (ret != -EMSGSIZE)
		return -EIO;
	return sz;
}

static int decode_attr_bitmap(struct xdr_stream *xdr, uint32_t *bitmap)
{
	ssize_t ret;
	ret = decode_bitmap4(xdr, bitmap, 3);
	return ret < 0 ? ret : 0;
}

static int decode_attr_length(struct xdr_stream *xdr, uint32_t *attrlen, unsigned int *savep)
{
	__be32 *p;

	p = xdr_inline_decode(xdr, 4);
	if (unlikely(!p))
		return -EIO;
	*attrlen = be32_to_cpup(p);
	*savep = xdr_stream_pos(xdr);
	return 0;
}

static int decode_attr_supported(struct xdr_stream *xdr, uint32_t *bitmap, uint32_t *bitmask)
{
	if (likely(bitmap[0] & FATTR4_WORD0_SUPPORTED_ATTRS)) {
		int ret;
		ret = decode_attr_bitmap(xdr, bitmask);
		if (unlikely(ret < 0))
			return ret;
		bitmap[0] &= ~FATTR4_WORD0_SUPPORTED_ATTRS;
	} else
		bitmask[0] = bitmask[1] = bitmask[2] = 0;
	dprintk("%s: bitmask=%08x:%08x:%08x\n", __func__,
		bitmask[0], bitmask[1], bitmask[2]);
	return 0;
}

static int decode_attr_type(struct xdr_stream *xdr, uint32_t *bitmap, uint32_t *type)
{
	__be32 *p;
	int ret = 0;

	*type = 0;
	if (unlikely(bitmap[0] & (FATTR4_WORD0_TYPE - 1U)))
		return -EIO;
	if (likely(bitmap[0] & FATTR4_WORD0_TYPE)) {
		p = xdr_inline_decode(xdr, 4);
		if (unlikely(!p))
			return -EIO;
		*type = be32_to_cpup(p);
		if (*type < NF4REG || *type > NF4NAMEDATTR) {
			dprintk("%s: bad type %d\n", __func__, *type);
			return -EIO;
		}
		bitmap[0] &= ~FATTR4_WORD0_TYPE;
		ret = NFS_ATTR_FATTR_TYPE;
	}
	dprintk("%s: type=0%o\n", __func__, nfs_type2fmt[*type]);
	return ret;
}

static int decode_attr_fh_expire_type(struct xdr_stream *xdr,
				      uint32_t *bitmap, uint32_t *type)
{
	__be32 *p;

	*type = 0;
	if (unlikely(bitmap[0] & (FATTR4_WORD0_FH_EXPIRE_TYPE - 1U)))
		return -EIO;
	if (likely(bitmap[0] & FATTR4_WORD0_FH_EXPIRE_TYPE)) {
		p = xdr_inline_decode(xdr, 4);
		if (unlikely(!p))
			return -EIO;
		*type = be32_to_cpup(p);
		bitmap[0] &= ~FATTR4_WORD0_FH_EXPIRE_TYPE;
	}
	dprintk("%s: expire type=0x%x\n", __func__, *type);
	return 0;
}

static int decode_attr_change(struct xdr_stream *xdr, uint32_t *bitmap, uint64_t *change)
{
	__be32 *p;
	int ret = 0;

	*change = 0;
	if (unlikely(bitmap[0] & (FATTR4_WORD0_CHANGE - 1U)))
		return -EIO;
	if (likely(bitmap[0] & FATTR4_WORD0_CHANGE)) {
		p = xdr_inline_decode(xdr, 8);
		if (unlikely(!p))
			return -EIO;
		xdr_decode_hyper(p, change);
		bitmap[0] &= ~FATTR4_WORD0_CHANGE;
		ret = NFS_ATTR_FATTR_CHANGE;
	}
	dprintk("%s: change attribute=%Lu\n", __func__,
			(unsigned long long)*change);
	return ret;
}

static int decode_attr_size(struct xdr_stream *xdr, uint32_t *bitmap, uint64_t *size)
{
	__be32 *p;
	int ret = 0;

	*size = 0;
	if (unlikely(bitmap[0] & (FATTR4_WORD0_SIZE - 1U)))
		return -EIO;
	if (likely(bitmap[0] & FATTR4_WORD0_SIZE)) {
		p = xdr_inline_decode(xdr, 8);
		if (unlikely(!p))
			return -EIO;
		xdr_decode_hyper(p, size);
		bitmap[0] &= ~FATTR4_WORD0_SIZE;
		ret = NFS_ATTR_FATTR_SIZE;
	}
	dprintk("%s: file size=%Lu\n", __func__, (unsigned long long)*size);
	return ret;
}

static int decode_attr_link_support(struct xdr_stream *xdr, uint32_t *bitmap, uint32_t *res)
{
	__be32 *p;

	*res = 0;
	if (unlikely(bitmap[0] & (FATTR4_WORD0_LINK_SUPPORT - 1U)))
		return -EIO;
	if (likely(bitmap[0] & FATTR4_WORD0_LINK_SUPPORT)) {
		p = xdr_inline_decode(xdr, 4);
		if (unlikely(!p))
			return -EIO;
		*res = be32_to_cpup(p);
		bitmap[0] &= ~FATTR4_WORD0_LINK_SUPPORT;
	}
	dprintk("%s: link support=%s\n", __func__, *res == 0 ? "false" : "true");
	return 0;
}

static int decode_attr_symlink_support(struct xdr_stream *xdr, uint32_t *bitmap, uint32_t *res)
{
	__be32 *p;

	*res = 0;
	if (unlikely(bitmap[0] & (FATTR4_WORD0_SYMLINK_SUPPORT - 1U)))
		return -EIO;
	if (likely(bitmap[0] & FATTR4_WORD0_SYMLINK_SUPPORT)) {
		p = xdr_inline_decode(xdr, 4);
		if (unlikely(!p))
			return -EIO;
		*res = be32_to_cpup(p);
		bitmap[0] &= ~FATTR4_WORD0_SYMLINK_SUPPORT;
	}
	dprintk("%s: symlink support=%s\n", __func__, *res == 0 ? "false" : "true");
	return 0;
}

static int decode_attr_fsid(struct xdr_stream *xdr, uint32_t *bitmap, struct nfs_fsid *fsid)
{
	__be32 *p;
	int ret = 0;

	fsid->major = 0;
	fsid->minor = 0;
	if (unlikely(bitmap[0] & (FATTR4_WORD0_FSID - 1U)))
		return -EIO;
	if (likely(bitmap[0] & FATTR4_WORD0_FSID)) {
		p = xdr_inline_decode(xdr, 16);
		if (unlikely(!p))
			return -EIO;
		p = xdr_decode_hyper(p, &fsid->major);
		xdr_decode_hyper(p, &fsid->minor);
		bitmap[0] &= ~FATTR4_WORD0_FSID;
		ret = NFS_ATTR_FATTR_FSID;
	}
	dprintk("%s: fsid=(0x%Lx/0x%Lx)\n", __func__,
			(unsigned long long)fsid->major,
			(unsigned long long)fsid->minor);
	return ret;
}

static int decode_attr_lease_time(struct xdr_stream *xdr, uint32_t *bitmap, uint32_t *res)
{
	__be32 *p;

	*res = 60;
	if (unlikely(bitmap[0] & (FATTR4_WORD0_LEASE_TIME - 1U)))
		return -EIO;
	if (likely(bitmap[0] & FATTR4_WORD0_LEASE_TIME)) {
		p = xdr_inline_decode(xdr, 4);
		if (unlikely(!p))
			return -EIO;
		*res = be32_to_cpup(p);
		bitmap[0] &= ~FATTR4_WORD0_LEASE_TIME;
	}
	dprintk("%s: lease time=%u\n", __func__, (unsigned int)*res);
	return 0;
}

static int decode_attr_error(struct xdr_stream *xdr, uint32_t *bitmap, int32_t *res)
{
	__be32 *p;

	if (unlikely(bitmap[0] & (FATTR4_WORD0_RDATTR_ERROR - 1U)))
		return -EIO;
	if (likely(bitmap[0] & FATTR4_WORD0_RDATTR_ERROR)) {
		p = xdr_inline_decode(xdr, 4);
		if (unlikely(!p))
			return -EIO;
		bitmap[0] &= ~FATTR4_WORD0_RDATTR_ERROR;
		*res = -be32_to_cpup(p);
	}
	return 0;
}

static int decode_attr_exclcreat_supported(struct xdr_stream *xdr,
				 uint32_t *bitmap, uint32_t *bitmask)
{
	if (likely(bitmap[2] & FATTR4_WORD2_SUPPATTR_EXCLCREAT)) {
		int ret;
		ret = decode_attr_bitmap(xdr, bitmask);
		if (unlikely(ret < 0))
			return ret;
		bitmap[2] &= ~FATTR4_WORD2_SUPPATTR_EXCLCREAT;
	} else
		bitmask[0] = bitmask[1] = bitmask[2] = 0;
	dprintk("%s: bitmask=%08x:%08x:%08x\n", __func__,
		bitmask[0], bitmask[1], bitmask[2]);
	return 0;
}

static int decode_attr_filehandle(struct xdr_stream *xdr, uint32_t *bitmap, struct nfs_fh *fh)
{
	__be32 *p;
	u32 len;

	if (fh != NULL)
		memset(fh, 0, sizeof(*fh));

	if (unlikely(bitmap[0] & (FATTR4_WORD0_FILEHANDLE - 1U)))
		return -EIO;
	if (likely(bitmap[0] & FATTR4_WORD0_FILEHANDLE)) {
		p = xdr_inline_decode(xdr, 4);
		if (unlikely(!p))
			return -EIO;
		len = be32_to_cpup(p);
		if (len > NFS4_FHSIZE || len == 0) {
			trace_nfs4_xdr_bad_filehandle(xdr, OP_READDIR,
						      NFS4ERR_BADHANDLE);
			return -EREMOTEIO;
		}
		p = xdr_inline_decode(xdr, len);
		if (unlikely(!p))
			return -EIO;
		if (fh != NULL) {
			memcpy(fh->data, p, len);
			fh->size = len;
		}
		bitmap[0] &= ~FATTR4_WORD0_FILEHANDLE;
	}
	return 0;
}

static int decode_attr_aclsupport(struct xdr_stream *xdr, uint32_t *bitmap, uint32_t *res)
{
	__be32 *p;

	*res = 0;
	if (unlikely(bitmap[0] & (FATTR4_WORD0_ACLSUPPORT - 1U)))
		return -EIO;
	if (likely(bitmap[0] & FATTR4_WORD0_ACLSUPPORT)) {
		p = xdr_inline_decode(xdr, 4);
		if (unlikely(!p))
			return -EIO;
		*res = be32_to_cpup(p);
		bitmap[0] &= ~FATTR4_WORD0_ACLSUPPORT;
	}
	dprintk("%s: ACLs supported=%u\n", __func__, (unsigned int)*res);
	return 0;
}

static int decode_attr_case_insensitive(struct xdr_stream *xdr, uint32_t *bitmap, uint32_t *res)
{
	__be32 *p;

	*res = 0;
	if (unlikely(bitmap[0] & (FATTR4_WORD0_CASE_INSENSITIVE - 1U)))
		return -EIO;
	if (likely(bitmap[0] & FATTR4_WORD0_CASE_INSENSITIVE)) {
		p = xdr_inline_decode(xdr, 4);
		if (unlikely(!p))
			return -EIO;
		*res = be32_to_cpup(p);
		bitmap[0] &= ~FATTR4_WORD0_CASE_INSENSITIVE;
	}
	dprintk("%s: case_insensitive=%s\n", __func__, *res == 0 ? "false" : "true");
	return 0;
}

static int decode_attr_case_preserving(struct xdr_stream *xdr, uint32_t *bitmap, uint32_t *res)
{
	__be32 *p;

	*res = 0;
	if (unlikely(bitmap[0] & (FATTR4_WORD0_CASE_PRESERVING - 1U)))
		return -EIO;
	if (likely(bitmap[0] & FATTR4_WORD0_CASE_PRESERVING)) {
		p = xdr_inline_decode(xdr, 4);
		if (unlikely(!p))
			return -EIO;
		*res = be32_to_cpup(p);
		bitmap[0] &= ~FATTR4_WORD0_CASE_PRESERVING;
	}
	dprintk("%s: case_preserving=%s\n", __func__, *res == 0 ? "false" : "true");
	return 0;
}

static int decode_attr_fileid(struct xdr_stream *xdr, uint32_t *bitmap, uint64_t *fileid)
{
	__be32 *p;
	int ret = 0;

	*fileid = 0;
	if (unlikely(bitmap[0] & (FATTR4_WORD0_FILEID - 1U)))
		return -EIO;
	if (likely(bitmap[0] & FATTR4_WORD0_FILEID)) {
		p = xdr_inline_decode(xdr, 8);
		if (unlikely(!p))
			return -EIO;
		xdr_decode_hyper(p, fileid);
		bitmap[0] &= ~FATTR4_WORD0_FILEID;
		ret = NFS_ATTR_FATTR_FILEID;
	}
	dprintk("%s: fileid=%Lu\n", __func__, (unsigned long long)*fileid);
	return ret;
}

static int decode_attr_mounted_on_fileid(struct xdr_stream *xdr, uint32_t *bitmap, uint64_t *fileid)
{
	__be32 *p;
	int ret = 0;

	*fileid = 0;
	if (unlikely(bitmap[1] & (FATTR4_WORD1_MOUNTED_ON_FILEID - 1U)))
		return -EIO;
	if (likely(bitmap[1] & FATTR4_WORD1_MOUNTED_ON_FILEID)) {
		p = xdr_inline_decode(xdr, 8);
		if (unlikely(!p))
			return -EIO;
		xdr_decode_hyper(p, fileid);
		bitmap[1] &= ~FATTR4_WORD1_MOUNTED_ON_FILEID;
		ret = NFS_ATTR_FATTR_MOUNTED_ON_FILEID;
	}
	dprintk("%s: fileid=%Lu\n", __func__, (unsigned long long)*fileid);
	return ret;
}

static int decode_attr_files_avail(struct xdr_stream *xdr, uint32_t *bitmap, uint64_t *res)
{
	__be32 *p;
	int status = 0;

	*res = 0;
	if (unlikely(bitmap[0] & (FATTR4_WORD0_FILES_AVAIL - 1U)))
		return -EIO;
	if (likely(bitmap[0] & FATTR4_WORD0_FILES_AVAIL)) {
		p = xdr_inline_decode(xdr, 8);
		if (unlikely(!p))
			return -EIO;
		xdr_decode_hyper(p, res);
		bitmap[0] &= ~FATTR4_WORD0_FILES_AVAIL;
	}
	dprintk("%s: files avail=%Lu\n", __func__, (unsigned long long)*res);
	return status;
}

static int decode_attr_files_free(struct xdr_stream *xdr, uint32_t *bitmap, uint64_t *res)
{
	__be32 *p;
	int status = 0;

	*res = 0;
	if (unlikely(bitmap[0] & (FATTR4_WORD0_FILES_FREE - 1U)))
		return -EIO;
	if (likely(bitmap[0] & FATTR4_WORD0_FILES_FREE)) {
		p = xdr_inline_decode(xdr, 8);
		if (unlikely(!p))
			return -EIO;
		xdr_decode_hyper(p, res);
		bitmap[0] &= ~FATTR4_WORD0_FILES_FREE;
	}
	dprintk("%s: files free=%Lu\n", __func__, (unsigned long long)*res);
	return status;
}

static int decode_attr_files_total(struct xdr_stream *xdr, uint32_t *bitmap, uint64_t *res)
{
	__be32 *p;
	int status = 0;

	*res = 0;
	if (unlikely(bitmap[0] & (FATTR4_WORD0_FILES_TOTAL - 1U)))
		return -EIO;
	if (likely(bitmap[0] & FATTR4_WORD0_FILES_TOTAL)) {
		p = xdr_inline_decode(xdr, 8);
		if (unlikely(!p))
			return -EIO;
		xdr_decode_hyper(p, res);
		bitmap[0] &= ~FATTR4_WORD0_FILES_TOTAL;
	}
	dprintk("%s: files total=%Lu\n", __func__, (unsigned long long)*res);
	return status;
}

static int decode_pathname(struct xdr_stream *xdr, struct nfs4_pathname *path)
{
	u32 n;
	__be32 *p;
	int status = 0;

	p = xdr_inline_decode(xdr, 4);
	if (unlikely(!p))
		return -EIO;
	n = be32_to_cpup(p);
	if (n == 0)
		goto root_path;
	dprintk("pathname4: ");
	if (n > NFS4_PATHNAME_MAXCOMPONENTS) {
		dprintk("cannot parse %d components in path\n", n);
		goto out_eio;
	}
	for (path->ncomponents = 0; path->ncomponents < n; path->ncomponents++) {
		struct nfs4_string *component = &path->components[path->ncomponents];
		status = decode_opaque_inline(xdr, &component->len, &component->data);
		if (unlikely(status != 0))
			goto out_eio;
		ifdebug (XDR)
			pr_cont("%s%.*s ",
				(path->ncomponents != n ? "/ " : ""),
				component->len, component->data);
	}
out:
	return status;
root_path:
/* a root pathname is sent as a zero component4 */
	path->ncomponents = 1;
	path->components[0].len=0;
	path->components[0].data=NULL;
	dprintk("pathname4: /\n");
	goto out;
out_eio:
	dprintk(" status %d", status);
	status = -EIO;
	goto out;
}

static int decode_attr_fs_locations(struct xdr_stream *xdr, uint32_t *bitmap, struct nfs4_fs_locations *res)
{
	int n;
	__be32 *p;
	int status = -EIO;

	if (unlikely(bitmap[0] & (FATTR4_WORD0_FS_LOCATIONS -1U)))
		goto out;
	status = 0;
	if (unlikely(!(bitmap[0] & FATTR4_WORD0_FS_LOCATIONS)))
		goto out;
	bitmap[0] &= ~FATTR4_WORD0_FS_LOCATIONS;
	status = -EIO;
	/* Ignore borken servers that return unrequested attrs */
	if (unlikely(res == NULL))
		goto out;
	dprintk("%s: fsroot:\n", __func__);
	status = decode_pathname(xdr, &res->fs_path);
	if (unlikely(status != 0))
		goto out;
	p = xdr_inline_decode(xdr, 4);
	if (unlikely(!p))
		goto out_eio;
	n = be32_to_cpup(p);
	for (res->nlocations = 0; res->nlocations < n; res->nlocations++) {
		u32 m;
		struct nfs4_fs_location *loc;

		if (res->nlocations == NFS4_FS_LOCATIONS_MAXENTRIES)
			break;
		loc = &res->locations[res->nlocations];
		p = xdr_inline_decode(xdr, 4);
		if (unlikely(!p))
			goto out_eio;
		m = be32_to_cpup(p);

		dprintk("%s: servers:\n", __func__);
		for (loc->nservers = 0; loc->nservers < m; loc->nservers++) {
			struct nfs4_string *server;

			if (loc->nservers == NFS4_FS_LOCATION_MAXSERVERS) {
				unsigned int i;
				dprintk("%s: using first %u of %u servers "
					"returned for location %u\n",
						__func__,
						NFS4_FS_LOCATION_MAXSERVERS,
						m, res->nlocations);
				for (i = loc->nservers; i < m; i++) {
					unsigned int len;
					char *data;
					status = decode_opaque_inline(xdr, &len, &data);
					if (unlikely(status != 0))
						goto out_eio;
				}
				break;
			}
			server = &loc->servers[loc->nservers];
			status = decode_opaque_inline(xdr, &server->len, &server->data);
			if (unlikely(status != 0))
				goto out_eio;
			dprintk("%s ", server->data);
		}
		status = decode_pathname(xdr, &loc->rootpath);
		if (unlikely(status != 0))
			goto out_eio;
	}
	if (res->nlocations != 0)
		status = NFS_ATTR_FATTR_V4_LOCATIONS;
out:
	dprintk("%s: fs_locations done, error = %d\n", __func__, status);
	return status;
out_eio:
	status = -EIO;
	goto out;
}

static int decode_attr_maxfilesize(struct xdr_stream *xdr, uint32_t *bitmap, uint64_t *res)
{
	__be32 *p;
	int status = 0;

	*res = 0;
	if (unlikely(bitmap[0] & (FATTR4_WORD0_MAXFILESIZE - 1U)))
		return -EIO;
	if (likely(bitmap[0] & FATTR4_WORD0_MAXFILESIZE)) {
		p = xdr_inline_decode(xdr, 8);
		if (unlikely(!p))
			return -EIO;
		xdr_decode_hyper(p, res);
		bitmap[0] &= ~FATTR4_WORD0_MAXFILESIZE;
	}
	dprintk("%s: maxfilesize=%Lu\n", __func__, (unsigned long long)*res);
	return status;
}

static int decode_attr_maxlink(struct xdr_stream *xdr, uint32_t *bitmap, uint32_t *maxlink)
{
	__be32 *p;
	int status = 0;

	*maxlink = 1;
	if (unlikely(bitmap[0] & (FATTR4_WORD0_MAXLINK - 1U)))
		return -EIO;
	if (likely(bitmap[0] & FATTR4_WORD0_MAXLINK)) {
		p = xdr_inline_decode(xdr, 4);
		if (unlikely(!p))
			return -EIO;
		*maxlink = be32_to_cpup(p);
		bitmap[0] &= ~FATTR4_WORD0_MAXLINK;
	}
	dprintk("%s: maxlink=%u\n", __func__, *maxlink);
	return status;
}

static int decode_attr_maxname(struct xdr_stream *xdr, uint32_t *bitmap, uint32_t *maxname)
{
	__be32 *p;
	int status = 0;

	*maxname = 1024;
	if (unlikely(bitmap[0] & (FATTR4_WORD0_MAXNAME - 1U)))
		return -EIO;
	if (likely(bitmap[0] & FATTR4_WORD0_MAXNAME)) {
		p = xdr_inline_decode(xdr, 4);
		if (unlikely(!p))
			return -EIO;
		*maxname = be32_to_cpup(p);
		bitmap[0] &= ~FATTR4_WORD0_MAXNAME;
	}
	dprintk("%s: maxname=%u\n", __func__, *maxname);
	return status;
}

static int decode_attr_maxread(struct xdr_stream *xdr, uint32_t *bitmap, uint32_t *res)
{
	__be32 *p;
	int status = 0;

	*res = 1024;
	if (unlikely(bitmap[0] & (FATTR4_WORD0_MAXREAD - 1U)))
		return -EIO;
	if (likely(bitmap[0] & FATTR4_WORD0_MAXREAD)) {
		uint64_t maxread;
		p = xdr_inline_decode(xdr, 8);
		if (unlikely(!p))
			return -EIO;
		xdr_decode_hyper(p, &maxread);
		if (maxread > 0x7FFFFFFF)
			maxread = 0x7FFFFFFF;
		*res = (uint32_t)maxread;
		bitmap[0] &= ~FATTR4_WORD0_MAXREAD;
	}
	dprintk("%s: maxread=%lu\n", __func__, (unsigned long)*res);
	return status;
}

static int decode_attr_maxwrite(struct xdr_stream *xdr, uint32_t *bitmap, uint32_t *res)
{
	__be32 *p;
	int status = 0;

	*res = 1024;
	if (unlikely(bitmap[0] & (FATTR4_WORD0_MAXWRITE - 1U)))
		return -EIO;
	if (likely(bitmap[0] & FATTR4_WORD0_MAXWRITE)) {
		uint64_t maxwrite;
		p = xdr_inline_decode(xdr, 8);
		if (unlikely(!p))
			return -EIO;
		xdr_decode_hyper(p, &maxwrite);
		if (maxwrite > 0x7FFFFFFF)
			maxwrite = 0x7FFFFFFF;
		*res = (uint32_t)maxwrite;
		bitmap[0] &= ~FATTR4_WORD0_MAXWRITE;
	}
	dprintk("%s: maxwrite=%lu\n", __func__, (unsigned long)*res);
	return status;
}

static int decode_attr_mode(struct xdr_stream *xdr, uint32_t *bitmap, umode_t *mode)
{
	uint32_t tmp;
	__be32 *p;
	int ret = 0;

	*mode = 0;
	if (unlikely(bitmap[1] & (FATTR4_WORD1_MODE - 1U)))
		return -EIO;
	if (likely(bitmap[1] & FATTR4_WORD1_MODE)) {
		p = xdr_inline_decode(xdr, 4);
		if (unlikely(!p))
			return -EIO;
		tmp = be32_to_cpup(p);
		*mode = tmp & ~S_IFMT;
		bitmap[1] &= ~FATTR4_WORD1_MODE;
		ret = NFS_ATTR_FATTR_MODE;
	}
	dprintk("%s: file mode=0%o\n", __func__, (unsigned int)*mode);
	return ret;
}

static int decode_attr_nlink(struct xdr_stream *xdr, uint32_t *bitmap, uint32_t *nlink)
{
	__be32 *p;
	int ret = 0;

	*nlink = 1;
	if (unlikely(bitmap[1] & (FATTR4_WORD1_NUMLINKS - 1U)))
		return -EIO;
	if (likely(bitmap[1] & FATTR4_WORD1_NUMLINKS)) {
		p = xdr_inline_decode(xdr, 4);
		if (unlikely(!p))
			return -EIO;
		*nlink = be32_to_cpup(p);
		bitmap[1] &= ~FATTR4_WORD1_NUMLINKS;
		ret = NFS_ATTR_FATTR_NLINK;
	}
	dprintk("%s: nlink=%u\n", __func__, (unsigned int)*nlink);
	return ret;
}

static ssize_t decode_nfs4_string(struct xdr_stream *xdr,
		struct nfs4_string *name, gfp_t gfp_flags)
{
	ssize_t ret;

	ret = xdr_stream_decode_string_dup(xdr, &name->data,
			XDR_MAX_NETOBJ, gfp_flags);
	name->len = 0;
	if (ret > 0)
		name->len = ret;
	return ret;
}

static int decode_attr_owner(struct xdr_stream *xdr, uint32_t *bitmap,
		const struct nfs_server *server, kuid_t *uid,
		struct nfs4_string *owner_name)
{
	ssize_t len;
	char *p;

	*uid = make_kuid(&init_user_ns, -2);
	if (unlikely(bitmap[1] & (FATTR4_WORD1_OWNER - 1U)))
		return -EIO;
	if (!(bitmap[1] & FATTR4_WORD1_OWNER))
		return 0;
	bitmap[1] &= ~FATTR4_WORD1_OWNER;

	if (owner_name != NULL) {
		len = decode_nfs4_string(xdr, owner_name, GFP_NOIO);
		if (len <= 0)
			goto out;
		dprintk("%s: name=%s\n", __func__, owner_name->data);
		return NFS_ATTR_FATTR_OWNER_NAME;
	} else {
		len = xdr_stream_decode_opaque_inline(xdr, (void **)&p,
				XDR_MAX_NETOBJ);
		if (len <= 0 || nfs_map_name_to_uid(server, p, len, uid) != 0)
			goto out;
		dprintk("%s: uid=%d\n", __func__, (int)from_kuid(&init_user_ns, *uid));
		return NFS_ATTR_FATTR_OWNER;
	}
out:
	if (len == -EBADMSG)
		return -EIO;
	return 0;
}

static int decode_attr_group(struct xdr_stream *xdr, uint32_t *bitmap,
		const struct nfs_server *server, kgid_t *gid,
		struct nfs4_string *group_name)
{
	ssize_t len;
	char *p;

	*gid = make_kgid(&init_user_ns, -2);
	if (unlikely(bitmap[1] & (FATTR4_WORD1_OWNER_GROUP - 1U)))
		return -EIO;
	if (!(bitmap[1] & FATTR4_WORD1_OWNER_GROUP))
		return 0;
	bitmap[1] &= ~FATTR4_WORD1_OWNER_GROUP;

	if (group_name != NULL) {
		len = decode_nfs4_string(xdr, group_name, GFP_NOIO);
		if (len <= 0)
			goto out;
		dprintk("%s: name=%s\n", __func__, group_name->data);
		return NFS_ATTR_FATTR_GROUP_NAME;
	} else {
		len = xdr_stream_decode_opaque_inline(xdr, (void **)&p,
				XDR_MAX_NETOBJ);
		if (len <= 0 || nfs_map_group_to_gid(server, p, len, gid) != 0)
			goto out;
		dprintk("%s: gid=%d\n", __func__, (int)from_kgid(&init_user_ns, *gid));
		return NFS_ATTR_FATTR_GROUP;
	}
out:
	if (len == -EBADMSG)
		return -EIO;
	return 0;
}

static int decode_attr_rdev(struct xdr_stream *xdr, uint32_t *bitmap, dev_t *rdev)
{
	uint32_t major = 0, minor = 0;
	__be32 *p;
	int ret = 0;

	*rdev = MKDEV(0,0);
	if (unlikely(bitmap[1] & (FATTR4_WORD1_RAWDEV - 1U)))
		return -EIO;
	if (likely(bitmap[1] & FATTR4_WORD1_RAWDEV)) {
		dev_t tmp;

		p = xdr_inline_decode(xdr, 8);
		if (unlikely(!p))
			return -EIO;
		major = be32_to_cpup(p++);
		minor = be32_to_cpup(p);
		tmp = MKDEV(major, minor);
		if (MAJOR(tmp) == major && MINOR(tmp) == minor)
			*rdev = tmp;
		bitmap[1] &= ~ FATTR4_WORD1_RAWDEV;
		ret = NFS_ATTR_FATTR_RDEV;
	}
	dprintk("%s: rdev=(0x%x:0x%x)\n", __func__, major, minor);
	return ret;
}

static int decode_attr_space_avail(struct xdr_stream *xdr, uint32_t *bitmap, uint64_t *res)
{
	__be32 *p;
	int status = 0;

	*res = 0;
	if (unlikely(bitmap[1] & (FATTR4_WORD1_SPACE_AVAIL - 1U)))
		return -EIO;
	if (likely(bitmap[1] & FATTR4_WORD1_SPACE_AVAIL)) {
		p = xdr_inline_decode(xdr, 8);
		if (unlikely(!p))
			return -EIO;
		xdr_decode_hyper(p, res);
		bitmap[1] &= ~FATTR4_WORD1_SPACE_AVAIL;
	}
	dprintk("%s: space avail=%Lu\n", __func__, (unsigned long long)*res);
	return status;
}

static int decode_attr_space_free(struct xdr_stream *xdr, uint32_t *bitmap, uint64_t *res)
{
	__be32 *p;
	int status = 0;

	*res = 0;
	if (unlikely(bitmap[1] & (FATTR4_WORD1_SPACE_FREE - 1U)))
		return -EIO;
	if (likely(bitmap[1] & FATTR4_WORD1_SPACE_FREE)) {
		p = xdr_inline_decode(xdr, 8);
		if (unlikely(!p))
			return -EIO;
		xdr_decode_hyper(p, res);
		bitmap[1] &= ~FATTR4_WORD1_SPACE_FREE;
	}
	dprintk("%s: space free=%Lu\n", __func__, (unsigned long long)*res);
	return status;
}

static int decode_attr_space_total(struct xdr_stream *xdr, uint32_t *bitmap, uint64_t *res)
{
	__be32 *p;
	int status = 0;

	*res = 0;
	if (unlikely(bitmap[1] & (FATTR4_WORD1_SPACE_TOTAL - 1U)))
		return -EIO;
	if (likely(bitmap[1] & FATTR4_WORD1_SPACE_TOTAL)) {
		p = xdr_inline_decode(xdr, 8);
		if (unlikely(!p))
			return -EIO;
		xdr_decode_hyper(p, res);
		bitmap[1] &= ~FATTR4_WORD1_SPACE_TOTAL;
	}
	dprintk("%s: space total=%Lu\n", __func__, (unsigned long long)*res);
	return status;
}

static int decode_attr_space_used(struct xdr_stream *xdr, uint32_t *bitmap, uint64_t *used)
{
	__be32 *p;
	int ret = 0;

	*used = 0;
	if (unlikely(bitmap[1] & (FATTR4_WORD1_SPACE_USED - 1U)))
		return -EIO;
	if (likely(bitmap[1] & FATTR4_WORD1_SPACE_USED)) {
		p = xdr_inline_decode(xdr, 8);
		if (unlikely(!p))
			return -EIO;
		xdr_decode_hyper(p, used);
		bitmap[1] &= ~FATTR4_WORD1_SPACE_USED;
		ret = NFS_ATTR_FATTR_SPACE_USED;
	}
	dprintk("%s: space used=%Lu\n", __func__,
			(unsigned long long)*used);
	return ret;
}

static __be32 *
xdr_decode_nfstime4(__be32 *p, struct timespec64 *t)
{
	__u64 sec;

	p = xdr_decode_hyper(p, &sec);
	t-> tv_sec = sec;
	t->tv_nsec = be32_to_cpup(p++);
	return p;
}

static int decode_attr_time(struct xdr_stream *xdr, struct timespec64 *time)
{
	__be32 *p;

	p = xdr_inline_decode(xdr, nfstime4_maxsz << 2);
	if (unlikely(!p))
		return -EIO;
	xdr_decode_nfstime4(p, time);
	return 0;
}

static int decode_attr_time_access(struct xdr_stream *xdr, uint32_t *bitmap, struct timespec64 *time)
{
	int status = 0;

	time->tv_sec = 0;
	time->tv_nsec = 0;
	if (unlikely(bitmap[1] & (FATTR4_WORD1_TIME_ACCESS - 1U)))
		return -EIO;
	if (likely(bitmap[1] & FATTR4_WORD1_TIME_ACCESS)) {
		status = decode_attr_time(xdr, time);
		if (status == 0)
			status = NFS_ATTR_FATTR_ATIME;
		bitmap[1] &= ~FATTR4_WORD1_TIME_ACCESS;
	}
	dprintk("%s: atime=%lld\n", __func__, time->tv_sec);
	return status;
}

static int decode_attr_time_metadata(struct xdr_stream *xdr, uint32_t *bitmap, struct timespec64 *time)
{
	int status = 0;

	time->tv_sec = 0;
	time->tv_nsec = 0;
	if (unlikely(bitmap[1] & (FATTR4_WORD1_TIME_METADATA - 1U)))
		return -EIO;
	if (likely(bitmap[1] & FATTR4_WORD1_TIME_METADATA)) {
		status = decode_attr_time(xdr, time);
		if (status == 0)
			status = NFS_ATTR_FATTR_CTIME;
		bitmap[1] &= ~FATTR4_WORD1_TIME_METADATA;
	}
	dprintk("%s: ctime=%lld\n", __func__, time->tv_sec);
	return status;
}

static int decode_attr_time_delta(struct xdr_stream *xdr, uint32_t *bitmap,
				  struct timespec64 *time)
{
	int status = 0;

	time->tv_sec = 0;
	time->tv_nsec = 0;
	if (unlikely(bitmap[1] & (FATTR4_WORD1_TIME_DELTA - 1U)))
		return -EIO;
	if (likely(bitmap[1] & FATTR4_WORD1_TIME_DELTA)) {
		status = decode_attr_time(xdr, time);
		bitmap[1] &= ~FATTR4_WORD1_TIME_DELTA;
	}
	dprintk("%s: time_delta=%lld %ld\n", __func__, time->tv_sec,
		time->tv_nsec);
	return status;
}

static int decode_attr_security_label(struct xdr_stream *xdr, uint32_t *bitmap,
					struct nfs4_label *label)
{
	uint32_t pi = 0;
	uint32_t lfs = 0;
	__u32 len;
	__be32 *p;
	int status = 0;

	if (unlikely(bitmap[2] & (FATTR4_WORD2_SECURITY_LABEL - 1U)))
		return -EIO;
	if (likely(bitmap[2] & FATTR4_WORD2_SECURITY_LABEL)) {
		p = xdr_inline_decode(xdr, 4);
		if (unlikely(!p))
			return -EIO;
		lfs = be32_to_cpup(p++);
		p = xdr_inline_decode(xdr, 4);
		if (unlikely(!p))
			return -EIO;
		pi = be32_to_cpup(p++);
		p = xdr_inline_decode(xdr, 4);
		if (unlikely(!p))
			return -EIO;
		len = be32_to_cpup(p++);
		p = xdr_inline_decode(xdr, len);
		if (unlikely(!p))
			return -EIO;
		bitmap[2] &= ~FATTR4_WORD2_SECURITY_LABEL;
		if (len < NFS4_MAXLABELLEN) {
			if (label && label->len) {
				if (label->len < len)
					return -ERANGE;
				memcpy(label->label, p, len);
				label->len = len;
				label->pi = pi;
				label->lfs = lfs;
				status = NFS_ATTR_FATTR_V4_SECURITY_LABEL;
			}
		} else
			printk(KERN_WARNING "%s: label too long (%u)!\n",
					__func__, len);
		if (label && label->label)
			dprintk("%s: label=%.*s, len=%d, PI=%d, LFS=%d\n",
				__func__, label->len, (char *)label->label,
				label->len, label->pi, label->lfs);
	}
	return status;
}

static int decode_attr_time_modify(struct xdr_stream *xdr, uint32_t *bitmap, struct timespec64 *time)
{
	int status = 0;

	time->tv_sec = 0;
	time->tv_nsec = 0;
	if (unlikely(bitmap[1] & (FATTR4_WORD1_TIME_MODIFY - 1U)))
		return -EIO;
	if (likely(bitmap[1] & FATTR4_WORD1_TIME_MODIFY)) {
		status = decode_attr_time(xdr, time);
		if (status == 0)
			status = NFS_ATTR_FATTR_MTIME;
		bitmap[1] &= ~FATTR4_WORD1_TIME_MODIFY;
	}
	dprintk("%s: mtime=%lld\n", __func__, time->tv_sec);
	return status;
}

static int decode_attr_xattrsupport(struct xdr_stream *xdr, uint32_t *bitmap,
				    uint32_t *res)
{
	__be32 *p;

	*res = 0;
	if (unlikely(bitmap[2] & (FATTR4_WORD2_XATTR_SUPPORT - 1U)))
		return -EIO;
	if (likely(bitmap[2] & FATTR4_WORD2_XATTR_SUPPORT)) {
		p = xdr_inline_decode(xdr, 4);
		if (unlikely(!p))
			return -EIO;
		*res = be32_to_cpup(p);
		bitmap[2] &= ~FATTR4_WORD2_XATTR_SUPPORT;
	}
	dprintk("%s: XATTR support=%s\n", __func__,
		*res == 0 ? "false" : "true");
	return 0;
}

static int verify_attr_len(struct xdr_stream *xdr, unsigned int savep, uint32_t attrlen)
{
	unsigned int attrwords = XDR_QUADLEN(attrlen);
	unsigned int nwords = (xdr_stream_pos(xdr) - savep) >> 2;

	if (unlikely(attrwords != nwords)) {
		dprintk("%s: server returned incorrect attribute length: "
			"%u %c %u\n",
				__func__,
				attrwords << 2,
				(attrwords < nwords) ? '<' : '>',
				nwords << 2);
		return -EIO;
	}
	return 0;
}

static int decode_change_info(struct xdr_stream *xdr, struct nfs4_change_info *cinfo)
{
	__be32 *p;

	p = xdr_inline_decode(xdr, 20);
	if (unlikely(!p))
		return -EIO;
	cinfo->atomic = be32_to_cpup(p++);
	p = xdr_decode_hyper(p, &cinfo->before);
	xdr_decode_hyper(p, &cinfo->after);
	return 0;
}

static int decode_access(struct xdr_stream *xdr, u32 *supported, u32 *access)
{
	__be32 *p;
	uint32_t supp, acc;
	int status;

	status = decode_op_hdr(xdr, OP_ACCESS);
	if (status)
		return status;
	p = xdr_inline_decode(xdr, 8);
	if (unlikely(!p))
		return -EIO;
	supp = be32_to_cpup(p++);
	acc = be32_to_cpup(p);
	*supported = supp;
	*access = acc;
	return 0;
}

static int decode_opaque_fixed(struct xdr_stream *xdr, void *buf, size_t len)
{
	ssize_t ret = xdr_stream_decode_opaque_fixed(xdr, buf, len);
	if (unlikely(ret < 0))
		return -EIO;
	return 0;
}

static int decode_stateid(struct xdr_stream *xdr, nfs4_stateid *stateid)
{
	return decode_opaque_fixed(xdr, stateid, NFS4_STATEID_SIZE);
}

static int decode_open_stateid(struct xdr_stream *xdr, nfs4_stateid *stateid)
{
	stateid->type = NFS4_OPEN_STATEID_TYPE;
	return decode_stateid(xdr, stateid);
}

static int decode_lock_stateid(struct xdr_stream *xdr, nfs4_stateid *stateid)
{
	stateid->type = NFS4_LOCK_STATEID_TYPE;
	return decode_stateid(xdr, stateid);
}

static int decode_delegation_stateid(struct xdr_stream *xdr, nfs4_stateid *stateid)
{
	stateid->type = NFS4_DELEGATION_STATEID_TYPE;
	return decode_stateid(xdr, stateid);
}

static int decode_invalid_stateid(struct xdr_stream *xdr, nfs4_stateid *stateid)
{
	nfs4_stateid dummy;

	nfs4_stateid_copy(stateid, &invalid_stateid);
	return decode_stateid(xdr, &dummy);
}

static int decode_close(struct xdr_stream *xdr, struct nfs_closeres *res)
{
	int status;

	status = decode_op_hdr(xdr, OP_CLOSE);
	if (status != -EIO)
		nfs_increment_open_seqid(status, res->seqid);
	if (!status)
		status = decode_invalid_stateid(xdr, &res->stateid);
	return status;
}

static int decode_verifier(struct xdr_stream *xdr, void *verifier)
{
	return decode_opaque_fixed(xdr, verifier, NFS4_VERIFIER_SIZE);
}

static int decode_write_verifier(struct xdr_stream *xdr, struct nfs_write_verifier *verifier)
{
	return decode_opaque_fixed(xdr, verifier->data, NFS4_VERIFIER_SIZE);
}

static int decode_commit(struct xdr_stream *xdr, struct nfs_commitres *res)
{
	struct nfs_writeverf *verf = res->verf;
	int status;

	status = decode_op_hdr(xdr, OP_COMMIT);
	if (!status)
		status = decode_write_verifier(xdr, &verf->verifier);
	if (!status)
		verf->committed = NFS_FILE_SYNC;
	return status;
}

static int decode_create(struct xdr_stream *xdr, struct nfs4_change_info *cinfo)
{
	__be32 *p;
	uint32_t bmlen;
	int status;

	status = decode_op_hdr(xdr, OP_CREATE);
	if (status)
		return status;
	if ((status = decode_change_info(xdr, cinfo)))
		return status;
	p = xdr_inline_decode(xdr, 4);
	if (unlikely(!p))
		return -EIO;
	bmlen = be32_to_cpup(p);
	p = xdr_inline_decode(xdr, bmlen << 2);
	if (likely(p))
		return 0;
	return -EIO;
}

static int decode_server_caps(struct xdr_stream *xdr, struct nfs4_server_caps_res *res)
{
	unsigned int savep;
	uint32_t attrlen, bitmap[3] = {0};
	int status;

	if ((status = decode_op_hdr(xdr, OP_GETATTR)) != 0)
		goto xdr_error;
	if ((status = decode_attr_bitmap(xdr, bitmap)) != 0)
		goto xdr_error;
	if ((status = decode_attr_length(xdr, &attrlen, &savep)) != 0)
		goto xdr_error;
	if ((status = decode_attr_supported(xdr, bitmap, res->attr_bitmask)) != 0)
		goto xdr_error;
	if ((status = decode_attr_fh_expire_type(xdr, bitmap,
						 &res->fh_expire_type)) != 0)
		goto xdr_error;
	if ((status = decode_attr_link_support(xdr, bitmap, &res->has_links)) != 0)
		goto xdr_error;
	if ((status = decode_attr_symlink_support(xdr, bitmap, &res->has_symlinks)) != 0)
		goto xdr_error;
	if ((status = decode_attr_aclsupport(xdr, bitmap, &res->acl_bitmask)) != 0)
		goto xdr_error;
	if ((status = decode_attr_case_insensitive(xdr, bitmap, &res->case_insensitive)) != 0)
		goto xdr_error;
	if ((status = decode_attr_case_preserving(xdr, bitmap, &res->case_preserving)) != 0)
		goto xdr_error;
	if ((status = decode_attr_exclcreat_supported(xdr, bitmap,
				res->exclcreat_bitmask)) != 0)
		goto xdr_error;
	status = verify_attr_len(xdr, savep, attrlen);
xdr_error:
	dprintk("%s: xdr returned %d!\n", __func__, -status);
	return status;
}

static int decode_statfs(struct xdr_stream *xdr, struct nfs_fsstat *fsstat)
{
	unsigned int savep;
	uint32_t attrlen, bitmap[3] = {0};
	int status;

	if ((status = decode_op_hdr(xdr, OP_GETATTR)) != 0)
		goto xdr_error;
	if ((status = decode_attr_bitmap(xdr, bitmap)) != 0)
		goto xdr_error;
	if ((status = decode_attr_length(xdr, &attrlen, &savep)) != 0)
		goto xdr_error;

	if ((status = decode_attr_files_avail(xdr, bitmap, &fsstat->afiles)) != 0)
		goto xdr_error;
	if ((status = decode_attr_files_free(xdr, bitmap, &fsstat->ffiles)) != 0)
		goto xdr_error;
	if ((status = decode_attr_files_total(xdr, bitmap, &fsstat->tfiles)) != 0)
		goto xdr_error;

	status = -EIO;
	if (unlikely(bitmap[0]))
		goto xdr_error;

	if ((status = decode_attr_space_avail(xdr, bitmap, &fsstat->abytes)) != 0)
		goto xdr_error;
	if ((status = decode_attr_space_free(xdr, bitmap, &fsstat->fbytes)) != 0)
		goto xdr_error;
	if ((status = decode_attr_space_total(xdr, bitmap, &fsstat->tbytes)) != 0)
		goto xdr_error;

	status = verify_attr_len(xdr, savep, attrlen);
xdr_error:
	dprintk("%s: xdr returned %d!\n", __func__, -status);
	return status;
}

static int decode_pathconf(struct xdr_stream *xdr, struct nfs_pathconf *pathconf)
{
	unsigned int savep;
	uint32_t attrlen, bitmap[3] = {0};
	int status;

	if ((status = decode_op_hdr(xdr, OP_GETATTR)) != 0)
		goto xdr_error;
	if ((status = decode_attr_bitmap(xdr, bitmap)) != 0)
		goto xdr_error;
	if ((status = decode_attr_length(xdr, &attrlen, &savep)) != 0)
		goto xdr_error;

	if ((status = decode_attr_maxlink(xdr, bitmap, &pathconf->max_link)) != 0)
		goto xdr_error;
	if ((status = decode_attr_maxname(xdr, bitmap, &pathconf->max_namelen)) != 0)
		goto xdr_error;

	status = verify_attr_len(xdr, savep, attrlen);
xdr_error:
	dprintk("%s: xdr returned %d!\n", __func__, -status);
	return status;
}

static int decode_threshold_hint(struct xdr_stream *xdr,
				  uint32_t *bitmap,
				  uint64_t *res,
				  uint32_t hint_bit)
{
	__be32 *p;

	*res = 0;
	if (likely(bitmap[0] & hint_bit)) {
		p = xdr_inline_decode(xdr, 8);
		if (unlikely(!p))
			return -EIO;
		xdr_decode_hyper(p, res);
	}
	return 0;
}

static int decode_first_threshold_item4(struct xdr_stream *xdr,
					struct nfs4_threshold *res)
{
	__be32 *p;
	unsigned int savep;
	uint32_t bitmap[3] = {0,}, attrlen;
	int status;

	/* layout type */
	p = xdr_inline_decode(xdr, 4);
	if (unlikely(!p))
		return -EIO;
	res->l_type = be32_to_cpup(p);

	/* thi_hintset bitmap */
	status = decode_attr_bitmap(xdr, bitmap);
	if (status < 0)
		goto xdr_error;

	/* thi_hintlist length */
	status = decode_attr_length(xdr, &attrlen, &savep);
	if (status < 0)
		goto xdr_error;
	/* thi_hintlist */
	status = decode_threshold_hint(xdr, bitmap, &res->rd_sz, THRESHOLD_RD);
	if (status < 0)
		goto xdr_error;
	status = decode_threshold_hint(xdr, bitmap, &res->wr_sz, THRESHOLD_WR);
	if (status < 0)
		goto xdr_error;
	status = decode_threshold_hint(xdr, bitmap, &res->rd_io_sz,
				       THRESHOLD_RD_IO);
	if (status < 0)
		goto xdr_error;
	status = decode_threshold_hint(xdr, bitmap, &res->wr_io_sz,
				       THRESHOLD_WR_IO);
	if (status < 0)
		goto xdr_error;

	status = verify_attr_len(xdr, savep, attrlen);
	res->bm = bitmap[0];

	dprintk("%s bm=0x%x rd_sz=%llu wr_sz=%llu rd_io=%llu wr_io=%llu\n",
		 __func__, res->bm, res->rd_sz, res->wr_sz, res->rd_io_sz,
		res->wr_io_sz);
xdr_error:
	dprintk("%s ret=%d!\n", __func__, status);
	return status;
}

/*
 * Thresholds on pNFS direct I/O vrs MDS I/O
 */
static int decode_attr_mdsthreshold(struct xdr_stream *xdr,
				    uint32_t *bitmap,
				    struct nfs4_threshold *res)
{
	__be32 *p;
	int status = 0;
	uint32_t num;

	if (unlikely(bitmap[2] & (FATTR4_WORD2_MDSTHRESHOLD - 1U)))
		return -EIO;
	if (bitmap[2] & FATTR4_WORD2_MDSTHRESHOLD) {
		/* Did the server return an unrequested attribute? */
		if (unlikely(res == NULL))
			return -EREMOTEIO;
		p = xdr_inline_decode(xdr, 4);
		if (unlikely(!p))
			return -EIO;
		num = be32_to_cpup(p);
		if (num == 0)
			return 0;
		if (num > 1)
			printk(KERN_INFO "%s: Warning: Multiple pNFS layout "
				"drivers per filesystem not supported\n",
				__func__);

		status = decode_first_threshold_item4(xdr, res);
		bitmap[2] &= ~FATTR4_WORD2_MDSTHRESHOLD;
	}
	return status;
}

static int decode_getfattr_attrs(struct xdr_stream *xdr, uint32_t *bitmap,
		struct nfs_fattr *fattr, struct nfs_fh *fh,
		struct nfs4_fs_locations *fs_loc, const struct nfs_server *server)
{
	int status;
	umode_t fmode = 0;
	uint32_t type;
	int32_t err;

	status = decode_attr_type(xdr, bitmap, &type);
	if (status < 0)
		goto xdr_error;
	fattr->mode = 0;
	if (status != 0) {
		fattr->mode |= nfs_type2fmt[type];
		fattr->valid |= status;
	}

	status = decode_attr_change(xdr, bitmap, &fattr->change_attr);
	if (status < 0)
		goto xdr_error;
	fattr->valid |= status;

	status = decode_attr_size(xdr, bitmap, &fattr->size);
	if (status < 0)
		goto xdr_error;
	fattr->valid |= status;

	status = decode_attr_fsid(xdr, bitmap, &fattr->fsid);
	if (status < 0)
		goto xdr_error;
	fattr->valid |= status;

	err = 0;
	status = decode_attr_error(xdr, bitmap, &err);
	if (status < 0)
		goto xdr_error;

	status = decode_attr_filehandle(xdr, bitmap, fh);
	if (status < 0)
		goto xdr_error;

	status = decode_attr_fileid(xdr, bitmap, &fattr->fileid);
	if (status < 0)
		goto xdr_error;
	fattr->valid |= status;

	status = decode_attr_fs_locations(xdr, bitmap, fs_loc);
	if (status < 0)
		goto xdr_error;
	fattr->valid |= status;

	status = -EIO;
	if (unlikely(bitmap[0]))
		goto xdr_error;

	status = decode_attr_mode(xdr, bitmap, &fmode);
	if (status < 0)
		goto xdr_error;
	if (status != 0) {
		fattr->mode |= fmode;
		fattr->valid |= status;
	}

	status = decode_attr_nlink(xdr, bitmap, &fattr->nlink);
	if (status < 0)
		goto xdr_error;
	fattr->valid |= status;

	status = decode_attr_owner(xdr, bitmap, server, &fattr->uid, fattr->owner_name);
	if (status < 0)
		goto xdr_error;
	fattr->valid |= status;

	status = decode_attr_group(xdr, bitmap, server, &fattr->gid, fattr->group_name);
	if (status < 0)
		goto xdr_error;
	fattr->valid |= status;

	status = decode_attr_rdev(xdr, bitmap, &fattr->rdev);
	if (status < 0)
		goto xdr_error;
	fattr->valid |= status;

	status = decode_attr_space_used(xdr, bitmap, &fattr->du.nfs3.used);
	if (status < 0)
		goto xdr_error;
	fattr->valid |= status;

	status = decode_attr_time_access(xdr, bitmap, &fattr->atime);
	if (status < 0)
		goto xdr_error;
	fattr->valid |= status;

	status = decode_attr_time_metadata(xdr, bitmap, &fattr->ctime);
	if (status < 0)
		goto xdr_error;
	fattr->valid |= status;

	status = decode_attr_time_modify(xdr, bitmap, &fattr->mtime);
	if (status < 0)
		goto xdr_error;
	fattr->valid |= status;

	status = decode_attr_mounted_on_fileid(xdr, bitmap, &fattr->mounted_on_fileid);
	if (status < 0)
		goto xdr_error;
	fattr->valid |= status;

	status = -EIO;
	if (unlikely(bitmap[1]))
		goto xdr_error;

	status = decode_attr_mdsthreshold(xdr, bitmap, fattr->mdsthreshold);
	if (status < 0)
		goto xdr_error;

	status = decode_attr_security_label(xdr, bitmap, fattr->label);
	if (status < 0)
		goto xdr_error;
	fattr->valid |= status;

xdr_error:
	dprintk("%s: xdr returned %d\n", __func__, -status);
	return status;
}

static int decode_getfattr_generic(struct xdr_stream *xdr, struct nfs_fattr *fattr,
		struct nfs_fh *fh, struct nfs4_fs_locations *fs_loc,
		const struct nfs_server *server)
{
	unsigned int savep;
	uint32_t attrlen,
		 bitmap[3] = {0};
	int status;

	status = decode_op_hdr(xdr, OP_GETATTR);
	if (status < 0)
		goto xdr_error;

	status = decode_attr_bitmap(xdr, bitmap);
	if (status < 0)
		goto xdr_error;

	status = decode_attr_length(xdr, &attrlen, &savep);
	if (status < 0)
		goto xdr_error;

	status = decode_getfattr_attrs(xdr, bitmap, fattr, fh, fs_loc, server);
	if (status < 0)
		goto xdr_error;

	status = verify_attr_len(xdr, savep, attrlen);
xdr_error:
	dprintk("%s: xdr returned %d\n", __func__, -status);
	return status;
}

static int decode_getfattr(struct xdr_stream *xdr, struct nfs_fattr *fattr,
		const struct nfs_server *server)
{
	return decode_getfattr_generic(xdr, fattr, NULL, NULL, server);
}

/*
 * Decode potentially multiple layout types.
 */
static int decode_pnfs_layout_types(struct xdr_stream *xdr,
				    struct nfs_fsinfo *fsinfo)
{
	__be32 *p;
	uint32_t i;

	p = xdr_inline_decode(xdr, 4);
	if (unlikely(!p))
		return -EIO;
	fsinfo->nlayouttypes = be32_to_cpup(p);

	/* pNFS is not supported by the underlying file system */
	if (fsinfo->nlayouttypes == 0)
		return 0;

	/* Decode and set first layout type, move xdr->p past unused types */
	p = xdr_inline_decode(xdr, fsinfo->nlayouttypes * 4);
	if (unlikely(!p))
		return -EIO;

	/* If we get too many, then just cap it at the max */
	if (fsinfo->nlayouttypes > NFS_MAX_LAYOUT_TYPES) {
		printk(KERN_INFO "NFS: %s: Warning: Too many (%u) pNFS layout types\n",
			__func__, fsinfo->nlayouttypes);
		fsinfo->nlayouttypes = NFS_MAX_LAYOUT_TYPES;
	}

	for(i = 0; i < fsinfo->nlayouttypes; ++i)
		fsinfo->layouttype[i] = be32_to_cpup(p++);
	return 0;
}

/*
 * The type of file system exported.
 * Note we must ensure that layouttype is set in any non-error case.
 */
static int decode_attr_pnfstype(struct xdr_stream *xdr, uint32_t *bitmap,
				struct nfs_fsinfo *fsinfo)
{
	int status = 0;

	dprintk("%s: bitmap is %x\n", __func__, bitmap[1]);
	if (unlikely(bitmap[1] & (FATTR4_WORD1_FS_LAYOUT_TYPES - 1U)))
		return -EIO;
	if (bitmap[1] & FATTR4_WORD1_FS_LAYOUT_TYPES) {
		status = decode_pnfs_layout_types(xdr, fsinfo);
		bitmap[1] &= ~FATTR4_WORD1_FS_LAYOUT_TYPES;
	}
	return status;
}

/*
 * The prefered block size for layout directed io
 */
static int decode_attr_layout_blksize(struct xdr_stream *xdr, uint32_t *bitmap,
				      uint32_t *res)
{
	__be32 *p;

	dprintk("%s: bitmap is %x\n", __func__, bitmap[2]);
	*res = 0;
	if (bitmap[2] & FATTR4_WORD2_LAYOUT_BLKSIZE) {
		p = xdr_inline_decode(xdr, 4);
		if (unlikely(!p))
			return -EIO;
		*res = be32_to_cpup(p);
		bitmap[2] &= ~FATTR4_WORD2_LAYOUT_BLKSIZE;
	}
	return 0;
}

/*
 * The granularity of a CLONE operation.
 */
static int decode_attr_clone_blksize(struct xdr_stream *xdr, uint32_t *bitmap,
				     uint32_t *res)
{
	__be32 *p;

	dprintk("%s: bitmap is %x\n", __func__, bitmap[2]);
	*res = 0;
	if (bitmap[2] & FATTR4_WORD2_CLONE_BLKSIZE) {
		p = xdr_inline_decode(xdr, 4);
		if (unlikely(!p))
			return -EIO;
		*res = be32_to_cpup(p);
		bitmap[2] &= ~FATTR4_WORD2_CLONE_BLKSIZE;
	}
	return 0;
}

static int decode_attr_change_attr_type(struct xdr_stream *xdr,
					uint32_t *bitmap,
					enum nfs4_change_attr_type *res)
{
	u32 tmp = NFS4_CHANGE_TYPE_IS_UNDEFINED;

	dprintk("%s: bitmap is %x\n", __func__, bitmap[2]);
	if (bitmap[2] & FATTR4_WORD2_CHANGE_ATTR_TYPE) {
		if (xdr_stream_decode_u32(xdr, &tmp))
			return -EIO;
		bitmap[2] &= ~FATTR4_WORD2_CHANGE_ATTR_TYPE;
	}

	switch(tmp) {
	case NFS4_CHANGE_TYPE_IS_MONOTONIC_INCR:
	case NFS4_CHANGE_TYPE_IS_VERSION_COUNTER:
	case NFS4_CHANGE_TYPE_IS_VERSION_COUNTER_NOPNFS:
	case NFS4_CHANGE_TYPE_IS_TIME_METADATA:
		*res = tmp;
		break;
	default:
		*res = NFS4_CHANGE_TYPE_IS_UNDEFINED;
	}
	return 0;
}

static int decode_fsinfo(struct xdr_stream *xdr, struct nfs_fsinfo *fsinfo)
{
	unsigned int savep;
	uint32_t attrlen, bitmap[3];
	int status;

	if ((status = decode_op_hdr(xdr, OP_GETATTR)) != 0)
		goto xdr_error;
	if ((status = decode_attr_bitmap(xdr, bitmap)) != 0)
		goto xdr_error;
	if ((status = decode_attr_length(xdr, &attrlen, &savep)) != 0)
		goto xdr_error;

	fsinfo->rtmult = fsinfo->wtmult = 512;	/* ??? */

	if ((status = decode_attr_lease_time(xdr, bitmap, &fsinfo->lease_time)) != 0)
		goto xdr_error;
	if ((status = decode_attr_maxfilesize(xdr, bitmap, &fsinfo->maxfilesize)) != 0)
		goto xdr_error;
	if ((status = decode_attr_maxread(xdr, bitmap, &fsinfo->rtmax)) != 0)
		goto xdr_error;
	fsinfo->rtpref = fsinfo->dtpref = fsinfo->rtmax;
	if ((status = decode_attr_maxwrite(xdr, bitmap, &fsinfo->wtmax)) != 0)
		goto xdr_error;
	fsinfo->wtpref = fsinfo->wtmax;

	status = -EIO;
	if (unlikely(bitmap[0]))
		goto xdr_error;

	status = decode_attr_time_delta(xdr, bitmap, &fsinfo->time_delta);
	if (status != 0)
		goto xdr_error;
	status = decode_attr_pnfstype(xdr, bitmap, fsinfo);
	if (status != 0)
		goto xdr_error;

	status = -EIO;
	if (unlikely(bitmap[1]))
		goto xdr_error;

	status = decode_attr_layout_blksize(xdr, bitmap, &fsinfo->blksize);
	if (status)
		goto xdr_error;
	status = decode_attr_clone_blksize(xdr, bitmap, &fsinfo->clone_blksize);
	if (status)
		goto xdr_error;

	status = decode_attr_change_attr_type(xdr, bitmap,
					      &fsinfo->change_attr_type);
	if (status)
		goto xdr_error;

	status = decode_attr_xattrsupport(xdr, bitmap,
					  &fsinfo->xattr_support);
	if (status)
		goto xdr_error;

	status = verify_attr_len(xdr, savep, attrlen);
xdr_error:
	dprintk("%s: xdr returned %d!\n", __func__, -status);
	return status;
}

static int decode_getfh(struct xdr_stream *xdr, struct nfs_fh *fh)
{
	__be32 *p;
	uint32_t len;
	int status;

	/* Zero handle first to allow comparisons */
	memset(fh, 0, sizeof(*fh));

	status = decode_op_hdr(xdr, OP_GETFH);
	if (status)
		return status;

	p = xdr_inline_decode(xdr, 4);
	if (unlikely(!p))
		return -EIO;
	len = be32_to_cpup(p);
	if (len > NFS4_FHSIZE || len == 0) {
		trace_nfs4_xdr_bad_filehandle(xdr, OP_GETFH, NFS4ERR_BADHANDLE);
		return -EREMOTEIO;
	}
	fh->size = len;
	p = xdr_inline_decode(xdr, len);
	if (unlikely(!p))
		return -EIO;
	memcpy(fh->data, p, len);
	return 0;
}

static int decode_link(struct xdr_stream *xdr, struct nfs4_change_info *cinfo)
{
	int status;

	status = decode_op_hdr(xdr, OP_LINK);
	if (status)
		return status;
	return decode_change_info(xdr, cinfo);
}

/*
 * We create the owner, so we know a proper owner.id length is 4.
 */
static int decode_lock_denied (struct xdr_stream *xdr, struct file_lock *fl)
{
	uint64_t offset, length, clientid;
	__be32 *p;
	uint32_t namelen, type;

	p = xdr_inline_decode(xdr, 32); /* read 32 bytes */
	if (unlikely(!p))
		return -EIO;
	p = xdr_decode_hyper(p, &offset); /* read 2 8-byte long words */
	p = xdr_decode_hyper(p, &length);
	type = be32_to_cpup(p++); /* 4 byte read */
	if (fl != NULL) { /* manipulate file lock */
		fl->fl_start = (loff_t)offset;
		fl->fl_end = fl->fl_start + (loff_t)length - 1;
		if (length == ~(uint64_t)0)
			fl->fl_end = OFFSET_MAX;
		fl->fl_type = F_WRLCK;
		if (type & 1)
			fl->fl_type = F_RDLCK;
		fl->fl_pid = 0;
	}
	p = xdr_decode_hyper(p, &clientid); /* read 8 bytes */
	namelen = be32_to_cpup(p); /* read 4 bytes */  /* have read all 32 bytes now */
	p = xdr_inline_decode(xdr, namelen); /* variable size field */
	if (likely(!p))
		return -EIO;
	return -NFS4ERR_DENIED;
}

static int decode_lock(struct xdr_stream *xdr, struct nfs_lock_res *res)
{
	int status;

	status = decode_op_hdr(xdr, OP_LOCK);
	if (status == -EIO)
		goto out;
	if (status == 0) {
		status = decode_lock_stateid(xdr, &res->stateid);
		if (unlikely(status))
			goto out;
	} else if (status == -NFS4ERR_DENIED)
		status = decode_lock_denied(xdr, NULL);
	if (res->open_seqid != NULL)
		nfs_increment_open_seqid(status, res->open_seqid);
	nfs_increment_lock_seqid(status, res->lock_seqid);
out:
	return status;
}

static int decode_lockt(struct xdr_stream *xdr, struct nfs_lockt_res *res)
{
	int status;
	status = decode_op_hdr(xdr, OP_LOCKT);
	if (status == -NFS4ERR_DENIED)
		return decode_lock_denied(xdr, res->denied);
	return status;
}

static int decode_locku(struct xdr_stream *xdr, struct nfs_locku_res *res)
{
	int status;

	status = decode_op_hdr(xdr, OP_LOCKU);
	if (status != -EIO)
		nfs_increment_lock_seqid(status, res->seqid);
	if (status == 0)
		status = decode_lock_stateid(xdr, &res->stateid);
	return status;
}

static int decode_release_lockowner(struct xdr_stream *xdr)
{
	return decode_op_hdr(xdr, OP_RELEASE_LOCKOWNER);
}

static int decode_lookup(struct xdr_stream *xdr)
{
	return decode_op_hdr(xdr, OP_LOOKUP);
}

static int decode_lookupp(struct xdr_stream *xdr)
{
	return decode_op_hdr(xdr, OP_LOOKUPP);
}

/* This is too sick! */
static int decode_space_limit(struct xdr_stream *xdr,
		unsigned long *pagemod_limit)
{
	__be32 *p;
	uint32_t limit_type, nblocks, blocksize;
	u64 maxsize = 0;

	p = xdr_inline_decode(xdr, 12);
	if (unlikely(!p))
		return -EIO;
	limit_type = be32_to_cpup(p++);
	switch (limit_type) {
	case NFS4_LIMIT_SIZE:
		xdr_decode_hyper(p, &maxsize);
		break;
	case NFS4_LIMIT_BLOCKS:
		nblocks = be32_to_cpup(p++);
		blocksize = be32_to_cpup(p);
		maxsize = (uint64_t)nblocks * (uint64_t)blocksize;
	}
	maxsize >>= PAGE_SHIFT;
	*pagemod_limit = min_t(u64, maxsize, ULONG_MAX);
	return 0;
}

static int decode_rw_delegation(struct xdr_stream *xdr,
		uint32_t delegation_type,
		struct nfs_openres *res)
{
	__be32 *p;
	int status;

	status = decode_delegation_stateid(xdr, &res->delegation);
	if (unlikely(status))
		return status;
	p = xdr_inline_decode(xdr, 4);
	if (unlikely(!p))
		return -EIO;
	res->do_recall = be32_to_cpup(p);

	switch (delegation_type) {
	case NFS4_OPEN_DELEGATE_READ:
		res->delegation_type = FMODE_READ;
		break;
	case NFS4_OPEN_DELEGATE_WRITE:
		res->delegation_type = FMODE_WRITE|FMODE_READ;
		if (decode_space_limit(xdr, &res->pagemod_limit) < 0)
				return -EIO;
	}
	return decode_ace(xdr, NULL);
}

static int decode_no_delegation(struct xdr_stream *xdr, struct nfs_openres *res)
{
	__be32 *p;
	uint32_t why_no_delegation;

	p = xdr_inline_decode(xdr, 4);
	if (unlikely(!p))
		return -EIO;
	why_no_delegation = be32_to_cpup(p);
	switch (why_no_delegation) {
		case WND4_CONTENTION:
		case WND4_RESOURCE:
			xdr_inline_decode(xdr, 4);
			/* Ignore for now */
	}
	return 0;
}

static int decode_delegation(struct xdr_stream *xdr, struct nfs_openres *res)
{
	__be32 *p;
	uint32_t delegation_type;

	p = xdr_inline_decode(xdr, 4);
	if (unlikely(!p))
		return -EIO;
	delegation_type = be32_to_cpup(p);
	res->delegation_type = 0;
	switch (delegation_type) {
	case NFS4_OPEN_DELEGATE_NONE:
		return 0;
	case NFS4_OPEN_DELEGATE_READ:
	case NFS4_OPEN_DELEGATE_WRITE:
		return decode_rw_delegation(xdr, delegation_type, res);
	case NFS4_OPEN_DELEGATE_NONE_EXT:
		return decode_no_delegation(xdr, res);
	}
	return -EIO;
}

static int decode_open(struct xdr_stream *xdr, struct nfs_openres *res)
{
	__be32 *p;
	uint32_t savewords, bmlen, i;
	int status;

	if (!__decode_op_hdr(xdr, OP_OPEN, &status))
		return status;
	nfs_increment_open_seqid(status, res->seqid);
	if (status)
		return status;
	status = decode_open_stateid(xdr, &res->stateid);
	if (unlikely(status))
		return status;

	decode_change_info(xdr, &res->cinfo);

	p = xdr_inline_decode(xdr, 8);
	if (unlikely(!p))
		return -EIO;
	res->rflags = be32_to_cpup(p++);
	bmlen = be32_to_cpup(p);
	if (bmlen > 10)
		goto xdr_error;

	p = xdr_inline_decode(xdr, bmlen << 2);
	if (unlikely(!p))
		return -EIO;
	savewords = min_t(uint32_t, bmlen, NFS4_BITMAP_SIZE);
	for (i = 0; i < savewords; ++i)
		res->attrset[i] = be32_to_cpup(p++);
	for (; i < NFS4_BITMAP_SIZE; i++)
		res->attrset[i] = 0;

	return decode_delegation(xdr, res);
xdr_error:
	dprintk("%s: Bitmap too large! Length = %u\n", __func__, bmlen);
	return -EIO;
}

static int decode_open_confirm(struct xdr_stream *xdr, struct nfs_open_confirmres *res)
{
	int status;

	status = decode_op_hdr(xdr, OP_OPEN_CONFIRM);
	if (status != -EIO)
		nfs_increment_open_seqid(status, res->seqid);
	if (!status)
		status = decode_open_stateid(xdr, &res->stateid);
	return status;
}

static int decode_open_downgrade(struct xdr_stream *xdr, struct nfs_closeres *res)
{
	int status;

	status = decode_op_hdr(xdr, OP_OPEN_DOWNGRADE);
	if (status != -EIO)
		nfs_increment_open_seqid(status, res->seqid);
	if (!status)
		status = decode_open_stateid(xdr, &res->stateid);
	return status;
}

static int decode_putfh(struct xdr_stream *xdr)
{
	return decode_op_hdr(xdr, OP_PUTFH);
}

static int decode_putrootfh(struct xdr_stream *xdr)
{
	return decode_op_hdr(xdr, OP_PUTROOTFH);
}

static int decode_read(struct xdr_stream *xdr, struct rpc_rqst *req,
		       struct nfs_pgio_res *res)
{
	__be32 *p;
	uint32_t count, eof, recvd;
	int status;

	status = decode_op_hdr(xdr, OP_READ);
	if (status)
		return status;
	p = xdr_inline_decode(xdr, 8);
	if (unlikely(!p))
		return -EIO;
	eof = be32_to_cpup(p++);
	count = be32_to_cpup(p);
	recvd = xdr_read_pages(xdr, count);
	if (count > recvd) {
		dprintk("NFS: server cheating in read reply: "
				"count %u > recvd %u\n", count, recvd);
		count = recvd;
		eof = 0;
	}
	res->eof = eof;
	res->count = count;
	return 0;
}

static int decode_readdir(struct xdr_stream *xdr, struct rpc_rqst *req, struct nfs4_readdir_res *readdir)
{
	int		status;
	__be32		verf[2];

	status = decode_op_hdr(xdr, OP_READDIR);
	if (!status)
		status = decode_verifier(xdr, readdir->verifier.data);
	if (unlikely(status))
		return status;
	memcpy(verf, readdir->verifier.data, sizeof(verf));
	dprintk("%s: verifier = %08x:%08x\n",
			__func__, verf[0], verf[1]);
	return xdr_read_pages(xdr, xdr->buf->page_len);
}

static int decode_readlink(struct xdr_stream *xdr, struct rpc_rqst *req)
{
	struct xdr_buf *rcvbuf = &req->rq_rcv_buf;
	u32 len, recvd;
	__be32 *p;
	int status;

	status = decode_op_hdr(xdr, OP_READLINK);
	if (status)
		return status;

	/* Convert length of symlink */
	p = xdr_inline_decode(xdr, 4);
	if (unlikely(!p))
		return -EIO;
	len = be32_to_cpup(p);
	if (len >= rcvbuf->page_len || len <= 0) {
		dprintk("nfs: server returned giant symlink!\n");
		return -ENAMETOOLONG;
	}
	recvd = xdr_read_pages(xdr, len);
	if (recvd < len) {
		dprintk("NFS: server cheating in readlink reply: "
				"count %u > recvd %u\n", len, recvd);
		return -EIO;
	}
	/*
	 * The XDR encode routine has set things up so that
	 * the link text will be copied directly into the
	 * buffer.  We just have to do overflow-checking,
	 * and null-terminate the text (the VFS expects
	 * null-termination).
	 */
	xdr_terminate_string(rcvbuf, len);
	return 0;
}

static int decode_remove(struct xdr_stream *xdr, struct nfs4_change_info *cinfo)
{
	int status;

	status = decode_op_hdr(xdr, OP_REMOVE);
	if (status)
		goto out;
	status = decode_change_info(xdr, cinfo);
out:
	return status;
}

static int decode_rename(struct xdr_stream *xdr, struct nfs4_change_info *old_cinfo,
	      struct nfs4_change_info *new_cinfo)
{
	int status;

	status = decode_op_hdr(xdr, OP_RENAME);
	if (status)
		goto out;
	if ((status = decode_change_info(xdr, old_cinfo)))
		goto out;
	status = decode_change_info(xdr, new_cinfo);
out:
	return status;
}

static int decode_renew(struct xdr_stream *xdr)
{
	return decode_op_hdr(xdr, OP_RENEW);
}

static int
decode_restorefh(struct xdr_stream *xdr)
{
	return decode_op_hdr(xdr, OP_RESTOREFH);
}

static int decode_getacl(struct xdr_stream *xdr, struct rpc_rqst *req,
			 struct nfs_getaclres *res, enum nfs4_acl_type type)
{
	unsigned int savep;
	uint32_t attrlen,
		 bitmap[3] = {0};
	int status;

	res->acl_len = 0;
	if ((status = decode_op_hdr(xdr, OP_GETATTR)) != 0)
		goto out;

	xdr_enter_page(xdr, xdr->buf->page_len);

	if ((status = decode_attr_bitmap(xdr, bitmap)) != 0)
		goto out;
	if ((status = decode_attr_length(xdr, &attrlen, &savep)) != 0)
		goto out;

	switch (type) {
	default:
		if (unlikely(bitmap[0] & (FATTR4_WORD0_ACL - 1U)))
			return -EIO;
		if (!(bitmap[0] & FATTR4_WORD0_ACL))
			return -EOPNOTSUPP;
		break;
	case NFS4ACL_DACL:
		if (unlikely(bitmap[0] || bitmap[1] & (FATTR4_WORD1_DACL - 1U)))
			return -EIO;
		if (!(bitmap[1] & FATTR4_WORD1_DACL))
			return -EOPNOTSUPP;
		break;
	case NFS4ACL_SACL:
		if (unlikely(bitmap[0] || bitmap[1] & (FATTR4_WORD1_SACL - 1U)))
			return -EIO;
		if (!(bitmap[1] & FATTR4_WORD1_SACL))
			return -EOPNOTSUPP;
	}

	/* The bitmap (xdr len + bitmaps) and the attr xdr len words
	 * are stored with the acl data to handle the problem of
	 * variable length bitmaps.*/
	res->acl_data_offset = xdr_page_pos(xdr);
	res->acl_len = attrlen;

	/* Check for receive buffer overflow */
	if (res->acl_len > xdr_stream_remaining(xdr) ||
	    res->acl_len + res->acl_data_offset > xdr->buf->page_len) {
		res->acl_flags |= NFS4_ACL_TRUNC;
		dprintk("NFS: acl reply: attrlen %u > page_len %zu\n",
			attrlen, xdr_stream_remaining(xdr));
	}
out:
	return status;
}

static int
decode_savefh(struct xdr_stream *xdr)
{
	return decode_op_hdr(xdr, OP_SAVEFH);
}

static int decode_setattr(struct xdr_stream *xdr)
{
	int status;

	status = decode_op_hdr(xdr, OP_SETATTR);
	if (status)
		return status;
	if (decode_bitmap4(xdr, NULL, 0) >= 0)
		return 0;
	return -EIO;
}

static int decode_setclientid(struct xdr_stream *xdr, struct nfs4_setclientid_res *res)
{
	__be32 *p;
	uint32_t opnum;
	int32_t nfserr;

	p = xdr_inline_decode(xdr, 8);
	if (unlikely(!p))
		return -EIO;
	opnum = be32_to_cpup(p++);
	if (opnum != OP_SETCLIENTID) {
		dprintk("nfs: decode_setclientid: Server returned operation"
			" %d\n", opnum);
		return -EIO;
	}
	nfserr = be32_to_cpup(p);
	if (nfserr == NFS_OK) {
		p = xdr_inline_decode(xdr, 8 + NFS4_VERIFIER_SIZE);
		if (unlikely(!p))
			return -EIO;
		p = xdr_decode_hyper(p, &res->clientid);
		memcpy(res->confirm.data, p, NFS4_VERIFIER_SIZE);
	} else if (nfserr == NFSERR_CLID_INUSE) {
		uint32_t len;

		/* skip netid string */
		p = xdr_inline_decode(xdr, 4);
		if (unlikely(!p))
			return -EIO;
		len = be32_to_cpup(p);
		p = xdr_inline_decode(xdr, len);
		if (unlikely(!p))
			return -EIO;

		/* skip uaddr string */
		p = xdr_inline_decode(xdr, 4);
		if (unlikely(!p))
			return -EIO;
		len = be32_to_cpup(p);
		p = xdr_inline_decode(xdr, len);
		if (unlikely(!p))
			return -EIO;
		return -NFSERR_CLID_INUSE;
	} else
		return nfs4_stat_to_errno(nfserr);

	return 0;
}

static int decode_setclientid_confirm(struct xdr_stream *xdr)
{
	return decode_op_hdr(xdr, OP_SETCLIENTID_CONFIRM);
}

static int decode_write(struct xdr_stream *xdr, struct nfs_pgio_res *res)
{
	__be32 *p;
	int status;

	status = decode_op_hdr(xdr, OP_WRITE);
	if (status)
		return status;

	p = xdr_inline_decode(xdr, 8);
	if (unlikely(!p))
		return -EIO;
	res->count = be32_to_cpup(p++);
	res->verf->committed = be32_to_cpup(p++);
	return decode_write_verifier(xdr, &res->verf->verifier);
}

static int decode_delegreturn(struct xdr_stream *xdr)
{
	return decode_op_hdr(xdr, OP_DELEGRETURN);
}

static int decode_secinfo_gss(struct xdr_stream *xdr,
			      struct nfs4_secinfo4 *flavor)
{
	u32 oid_len;
	__be32 *p;

	p = xdr_inline_decode(xdr, 4);
	if (unlikely(!p))
		return -EIO;
	oid_len = be32_to_cpup(p);
	if (oid_len > GSS_OID_MAX_LEN)
		return -EINVAL;

	p = xdr_inline_decode(xdr, oid_len);
	if (unlikely(!p))
		return -EIO;
	memcpy(flavor->flavor_info.oid.data, p, oid_len);
	flavor->flavor_info.oid.len = oid_len;

	p = xdr_inline_decode(xdr, 8);
	if (unlikely(!p))
		return -EIO;
	flavor->flavor_info.qop = be32_to_cpup(p++);
	flavor->flavor_info.service = be32_to_cpup(p);

	return 0;
}

static int decode_secinfo_common(struct xdr_stream *xdr, struct nfs4_secinfo_res *res)
{
	struct nfs4_secinfo4 *sec_flavor;
	unsigned int i, num_flavors;
	int status;
	__be32 *p;

	p = xdr_inline_decode(xdr, 4);
	if (unlikely(!p))
		return -EIO;

	res->flavors->num_flavors = 0;
	num_flavors = be32_to_cpup(p);

	for (i = 0; i < num_flavors; i++) {
		sec_flavor = &res->flavors->flavors[i];
		if ((char *)&sec_flavor[1] - (char *)res->flavors > PAGE_SIZE)
			break;

		p = xdr_inline_decode(xdr, 4);
		if (unlikely(!p))
			return -EIO;
		sec_flavor->flavor = be32_to_cpup(p);

		if (sec_flavor->flavor == RPC_AUTH_GSS) {
			status = decode_secinfo_gss(xdr, sec_flavor);
			if (status)
				goto out;
		}
		res->flavors->num_flavors++;
	}

	status = 0;
out:
	return status;
}

static int decode_secinfo(struct xdr_stream *xdr, struct nfs4_secinfo_res *res)
{
	int status = decode_op_hdr(xdr, OP_SECINFO);
	if (status)
		return status;
	return decode_secinfo_common(xdr, res);
}

#if defined(CONFIG_NFS_V4_1)
static int decode_secinfo_no_name(struct xdr_stream *xdr, struct nfs4_secinfo_res *res)
{
	int status = decode_op_hdr(xdr, OP_SECINFO_NO_NAME);
	if (status)
		return status;
	return decode_secinfo_common(xdr, res);
}

static int decode_op_map(struct xdr_stream *xdr, struct nfs4_op_map *op_map)
{
	if (xdr_stream_decode_uint32_array(xdr, op_map->u.words,
					   ARRAY_SIZE(op_map->u.words)) < 0)
		return -EIO;
	return 0;
}

static int decode_exchange_id(struct xdr_stream *xdr,
			      struct nfs41_exchange_id_res *res)
{
	__be32 *p;
	uint32_t dummy;
	char *dummy_str;
	int status;
	uint32_t impl_id_count;

	status = decode_op_hdr(xdr, OP_EXCHANGE_ID);
	if (status)
		return status;

	p = xdr_inline_decode(xdr, 8);
	if (unlikely(!p))
		return -EIO;
	xdr_decode_hyper(p, &res->clientid);
	p = xdr_inline_decode(xdr, 12);
	if (unlikely(!p))
		return -EIO;
	res->seqid = be32_to_cpup(p++);
	res->flags = be32_to_cpup(p++);

	res->state_protect.how = be32_to_cpup(p);
	switch (res->state_protect.how) {
	case SP4_NONE:
		break;
	case SP4_MACH_CRED:
		status = decode_op_map(xdr, &res->state_protect.enforce);
		if (status)
			return status;
		status = decode_op_map(xdr, &res->state_protect.allow);
		if (status)
			return status;
		break;
	default:
		WARN_ON_ONCE(1);
		return -EIO;
	}

	/* server_owner4.so_minor_id */
	p = xdr_inline_decode(xdr, 8);
	if (unlikely(!p))
		return -EIO;
	p = xdr_decode_hyper(p, &res->server_owner->minor_id);

	/* server_owner4.so_major_id */
	status = decode_opaque_inline(xdr, &dummy, &dummy_str);
	if (unlikely(status))
		return status;
	memcpy(res->server_owner->major_id, dummy_str, dummy);
	res->server_owner->major_id_sz = dummy;

	/* server_scope4 */
	status = decode_opaque_inline(xdr, &dummy, &dummy_str);
	if (unlikely(status))
		return status;
	memcpy(res->server_scope->server_scope, dummy_str, dummy);
	res->server_scope->server_scope_sz = dummy;

	/* Implementation Id */
	p = xdr_inline_decode(xdr, 4);
	if (unlikely(!p))
		return -EIO;
	impl_id_count = be32_to_cpup(p++);

	if (impl_id_count) {
		/* nii_domain */
		status = decode_opaque_inline(xdr, &dummy, &dummy_str);
		if (unlikely(status))
			return status;
		memcpy(res->impl_id->domain, dummy_str, dummy);

		/* nii_name */
		status = decode_opaque_inline(xdr, &dummy, &dummy_str);
		if (unlikely(status))
			return status;
		memcpy(res->impl_id->name, dummy_str, dummy);

		/* nii_date */
		p = xdr_inline_decode(xdr, 12);
		if (unlikely(!p))
			return -EIO;
		p = xdr_decode_hyper(p, &res->impl_id->date.seconds);
		res->impl_id->date.nseconds = be32_to_cpup(p);

		/* if there's more than one entry, ignore the rest */
	}
	return 0;
}

static int decode_chan_attrs(struct xdr_stream *xdr,
			     struct nfs4_channel_attrs *attrs)
{
	__be32 *p;
	u32 nr_attrs, val;

	p = xdr_inline_decode(xdr, 28);
	if (unlikely(!p))
		return -EIO;
	val = be32_to_cpup(p++);	/* headerpadsz */
	if (val)
		return -EINVAL;		/* no support for header padding yet */
	attrs->max_rqst_sz = be32_to_cpup(p++);
	attrs->max_resp_sz = be32_to_cpup(p++);
	attrs->max_resp_sz_cached = be32_to_cpup(p++);
	attrs->max_ops = be32_to_cpup(p++);
	attrs->max_reqs = be32_to_cpup(p++);
	nr_attrs = be32_to_cpup(p);
	if (unlikely(nr_attrs > 1)) {
		printk(KERN_WARNING "NFS: %s: Invalid rdma channel attrs "
			"count %u\n", __func__, nr_attrs);
		return -EINVAL;
	}
	if (nr_attrs == 1) {
		p = xdr_inline_decode(xdr, 4); /* skip rdma_attrs */
		if (unlikely(!p))
			return -EIO;
	}
	return 0;
}

static int decode_sessionid(struct xdr_stream *xdr, struct nfs4_sessionid *sid)
{
	return decode_opaque_fixed(xdr, sid->data, NFS4_MAX_SESSIONID_LEN);
}

static int decode_bind_conn_to_session(struct xdr_stream *xdr,
				struct nfs41_bind_conn_to_session_res *res)
{
	__be32 *p;
	int status;

	status = decode_op_hdr(xdr, OP_BIND_CONN_TO_SESSION);
	if (!status)
		status = decode_sessionid(xdr, &res->sessionid);
	if (unlikely(status))
		return status;

	/* dir flags, rdma mode bool */
	p = xdr_inline_decode(xdr, 8);
	if (unlikely(!p))
		return -EIO;

	res->dir = be32_to_cpup(p++);
	if (res->dir == 0 || res->dir > NFS4_CDFS4_BOTH)
		return -EIO;
	if (be32_to_cpup(p) == 0)
		res->use_conn_in_rdma_mode = false;
	else
		res->use_conn_in_rdma_mode = true;

	return 0;
}

static int decode_create_session(struct xdr_stream *xdr,
				 struct nfs41_create_session_res *res)
{
	__be32 *p;
	int status;

	status = decode_op_hdr(xdr, OP_CREATE_SESSION);
	if (!status)
		status = decode_sessionid(xdr, &res->sessionid);
	if (unlikely(status))
		return status;

	/* seqid, flags */
	p = xdr_inline_decode(xdr, 8);
	if (unlikely(!p))
		return -EIO;
	res->seqid = be32_to_cpup(p++);
	res->flags = be32_to_cpup(p);

	/* Channel attributes */
	status = decode_chan_attrs(xdr, &res->fc_attrs);
	if (!status)
		status = decode_chan_attrs(xdr, &res->bc_attrs);
	return status;
}

static int decode_destroy_session(struct xdr_stream *xdr, void *dummy)
{
	return decode_op_hdr(xdr, OP_DESTROY_SESSION);
}

static int decode_destroy_clientid(struct xdr_stream *xdr, void *dummy)
{
	return decode_op_hdr(xdr, OP_DESTROY_CLIENTID);
}

static int decode_reclaim_complete(struct xdr_stream *xdr, void *dummy)
{
	return decode_op_hdr(xdr, OP_RECLAIM_COMPLETE);
}
#endif /* CONFIG_NFS_V4_1 */

static int decode_sequence(struct xdr_stream *xdr,
			   struct nfs4_sequence_res *res,
			   struct rpc_rqst *rqstp)
{
#if defined(CONFIG_NFS_V4_1)
	struct nfs4_session *session;
	struct nfs4_sessionid id;
	u32 dummy;
	int status;
	__be32 *p;

	if (res->sr_slot == NULL)
		return 0;
	if (!res->sr_slot->table->session)
		return 0;

	status = decode_op_hdr(xdr, OP_SEQUENCE);
	if (!status)
		status = decode_sessionid(xdr, &id);
	if (unlikely(status))
		goto out_err;

	/*
	 * If the server returns different values for sessionID, slotID or
	 * sequence number, the server is looney tunes.
	 */
	status = -EREMOTEIO;
	session = res->sr_slot->table->session;

	if (memcmp(id.data, session->sess_id.data,
		   NFS4_MAX_SESSIONID_LEN)) {
		dprintk("%s Invalid session id\n", __func__);
		goto out_err;
	}

	p = xdr_inline_decode(xdr, 20);
	if (unlikely(!p))
		goto out_overflow;

	/* seqid */
	dummy = be32_to_cpup(p++);
	if (dummy != res->sr_slot->seq_nr) {
		dprintk("%s Invalid sequence number\n", __func__);
		goto out_err;
	}
	/* slot id */
	dummy = be32_to_cpup(p++);
	if (dummy != res->sr_slot->slot_nr) {
		dprintk("%s Invalid slot id\n", __func__);
		goto out_err;
	}
	/* highest slot id */
	res->sr_highest_slotid = be32_to_cpup(p++);
	/* target highest slot id */
	res->sr_target_highest_slotid = be32_to_cpup(p++);
	/* result flags */
	res->sr_status_flags = be32_to_cpup(p);
	status = 0;
out_err:
	res->sr_status = status;
	return status;
out_overflow:
	status = -EIO;
	goto out_err;
#else  /* CONFIG_NFS_V4_1 */
	return 0;
#endif /* CONFIG_NFS_V4_1 */
}

#if defined(CONFIG_NFS_V4_1)
static int decode_layout_stateid(struct xdr_stream *xdr, nfs4_stateid *stateid)
{
	stateid->type = NFS4_LAYOUT_STATEID_TYPE;
	return decode_stateid(xdr, stateid);
}

static int decode_getdeviceinfo(struct xdr_stream *xdr,
				struct nfs4_getdeviceinfo_res *res)
{
	struct pnfs_device *pdev = res->pdev;
	__be32 *p;
	uint32_t len, type;
	int status;

	status = decode_op_hdr(xdr, OP_GETDEVICEINFO);
	if (status) {
		if (status == -ETOOSMALL) {
			p = xdr_inline_decode(xdr, 4);
			if (unlikely(!p))
				return -EIO;
			pdev->mincount = be32_to_cpup(p);
			dprintk("%s: Min count too small. mincnt = %u\n",
				__func__, pdev->mincount);
		}
		return status;
	}

	p = xdr_inline_decode(xdr, 8);
	if (unlikely(!p))
		return -EIO;
	type = be32_to_cpup(p++);
	if (type != pdev->layout_type) {
		dprintk("%s: layout mismatch req: %u pdev: %u\n",
			__func__, pdev->layout_type, type);
		return -EINVAL;
	}
	/*
	 * Get the length of the opaque device_addr4. xdr_read_pages places
	 * the opaque device_addr4 in the xdr_buf->pages (pnfs_device->pages)
	 * and places the remaining xdr data in xdr_buf->tail
	 */
	pdev->mincount = be32_to_cpup(p);
	if (xdr_read_pages(xdr, pdev->mincount) != pdev->mincount)
		return -EIO;

	/* Parse notification bitmap, verifying that it is zero. */
	p = xdr_inline_decode(xdr, 4);
	if (unlikely(!p))
		return -EIO;
	len = be32_to_cpup(p);
	if (len) {
		uint32_t i;

		p = xdr_inline_decode(xdr, 4 * len);
		if (unlikely(!p))
			return -EIO;

		res->notification = be32_to_cpup(p++);
		for (i = 1; i < len; i++) {
			if (be32_to_cpup(p++)) {
				dprintk("%s: unsupported notification\n",
					__func__);
				return -EIO;
			}
		}
	}
	return 0;
}

static int decode_layoutget(struct xdr_stream *xdr, struct rpc_rqst *req,
			    struct nfs4_layoutget_res *res)
{
	__be32 *p;
	int status;
	u32 layout_count;
	u32 recvd;

	status = decode_op_hdr(xdr, OP_LAYOUTGET);
	if (status)
		goto out;
	p = xdr_inline_decode(xdr, 4);
	if (unlikely(!p))
		goto out_overflow;
	res->return_on_close = be32_to_cpup(p);
	decode_layout_stateid(xdr, &res->stateid);
	p = xdr_inline_decode(xdr, 4);
	if (unlikely(!p))
		goto out_overflow;
	layout_count = be32_to_cpup(p);
	if (!layout_count) {
		dprintk("%s: server responded with empty layout array\n",
			__func__);
		status = -EINVAL;
		goto out;
	}

	p = xdr_inline_decode(xdr, 28);
	if (unlikely(!p))
		goto out_overflow;
	p = xdr_decode_hyper(p, &res->range.offset);
	p = xdr_decode_hyper(p, &res->range.length);
	res->range.iomode = be32_to_cpup(p++);
	res->type = be32_to_cpup(p++);
	res->layoutp->len = be32_to_cpup(p);

	dprintk("%s roff:%lu rlen:%lu riomode:%d, lo_type:0x%x, lo.len:%d\n",
		__func__,
		(unsigned long)res->range.offset,
		(unsigned long)res->range.length,
		res->range.iomode,
		res->type,
		res->layoutp->len);

	recvd = xdr_read_pages(xdr, res->layoutp->len);
	if (res->layoutp->len > recvd) {
		dprintk("NFS: server cheating in layoutget reply: "
				"layout len %u > recvd %u\n",
				res->layoutp->len, recvd);
		status = -EINVAL;
		goto out;
	}

	if (layout_count > 1) {
		/* We only handle a length one array at the moment.  Any
		 * further entries are just ignored.  Note that this means
		 * the client may see a response that is less than the
		 * minimum it requested.
		 */
		dprintk("%s: server responded with %d layouts, dropping tail\n",
			__func__, layout_count);
	}

out:
	res->status = status;
	return status;
out_overflow:
	status = -EIO;
	goto out;
}

static int decode_layoutreturn(struct xdr_stream *xdr,
			       struct nfs4_layoutreturn_res *res)
{
	__be32 *p;
	int status;

	status = decode_op_hdr(xdr, OP_LAYOUTRETURN);
	if (status)
		return status;
	p = xdr_inline_decode(xdr, 4);
	if (unlikely(!p))
		return -EIO;
	res->lrs_present = be32_to_cpup(p);
	if (res->lrs_present)
		status = decode_layout_stateid(xdr, &res->stateid);
	else
		nfs4_stateid_copy(&res->stateid, &invalid_stateid);
	return status;
}

static int decode_layoutcommit(struct xdr_stream *xdr,
			       struct rpc_rqst *req,
			       struct nfs4_layoutcommit_res *res)
{
	__be32 *p;
	__u32 sizechanged;
	int status;

	status = decode_op_hdr(xdr, OP_LAYOUTCOMMIT);
	res->status = status;
	if (status)
		return status;

	p = xdr_inline_decode(xdr, 4);
	if (unlikely(!p))
		return -EIO;
	sizechanged = be32_to_cpup(p);

	if (sizechanged) {
		/* throw away new size */
		p = xdr_inline_decode(xdr, 8);
		if (unlikely(!p))
			return -EIO;
	}
	return 0;
}

static int decode_test_stateid(struct xdr_stream *xdr,
			       struct nfs41_test_stateid_res *res)
{
	__be32 *p;
	int status;
	int num_res;

	status = decode_op_hdr(xdr, OP_TEST_STATEID);
	if (status)
		return status;

	p = xdr_inline_decode(xdr, 4);
	if (unlikely(!p))
		return -EIO;
	num_res = be32_to_cpup(p++);
	if (num_res != 1)
		return -EIO;

	p = xdr_inline_decode(xdr, 4);
	if (unlikely(!p))
		return -EIO;
	res->status = be32_to_cpup(p++);

	return status;
}

static int decode_free_stateid(struct xdr_stream *xdr,
			       struct nfs41_free_stateid_res *res)
{
	res->status = decode_op_hdr(xdr, OP_FREE_STATEID);
	return res->status;
}
#else
static inline
int decode_layoutreturn(struct xdr_stream *xdr,
			       struct nfs4_layoutreturn_res *res)
{
	return 0;
}

static int decode_layoutget(struct xdr_stream *xdr, struct rpc_rqst *req,
			    struct nfs4_layoutget_res *res)
{
	return 0;
}

#endif /* CONFIG_NFS_V4_1 */

/*
 * END OF "GENERIC" DECODE ROUTINES.
 */

/*
 * Decode OPEN_DOWNGRADE response
 */
static int nfs4_xdr_dec_open_downgrade(struct rpc_rqst *rqstp,
				       struct xdr_stream *xdr,
				       void *data)
{
	struct nfs_closeres *res = data;
	struct compound_hdr hdr;
	int status;

	status = decode_compound_hdr(xdr, &hdr);
	if (status)
		goto out;
	status = decode_sequence(xdr, &res->seq_res, rqstp);
	if (status)
		goto out;
	status = decode_putfh(xdr);
	if (status)
		goto out;
	if (res->lr_res) {
		status = decode_layoutreturn(xdr, res->lr_res);
		res->lr_ret = status;
		if (status)
			goto out;
	}
	status = decode_open_downgrade(xdr, res);
out:
	return status;
}

/*
 * Decode ACCESS response
 */
static int nfs4_xdr_dec_access(struct rpc_rqst *rqstp, struct xdr_stream *xdr,
			       void *data)
{
	struct nfs4_accessres *res = data;
	struct compound_hdr hdr;
	int status;

	status = decode_compound_hdr(xdr, &hdr);
	if (status)
		goto out;
	status = decode_sequence(xdr, &res->seq_res, rqstp);
	if (status)
		goto out;
	status = decode_putfh(xdr);
	if (status != 0)
		goto out;
	status = decode_access(xdr, &res->supported, &res->access);
	if (status != 0)
		goto out;
	if (res->fattr)
		decode_getfattr(xdr, res->fattr, res->server);
out:
	return status;
}

/*
 * Decode LOOKUP response
 */
static int nfs4_xdr_dec_lookup(struct rpc_rqst *rqstp, struct xdr_stream *xdr,
			       void *data)
{
	struct nfs4_lookup_res *res = data;
	struct compound_hdr hdr;
	int status;

	status = decode_compound_hdr(xdr, &hdr);
	if (status)
		goto out;
	status = decode_sequence(xdr, &res->seq_res, rqstp);
	if (status)
		goto out;
	status = decode_putfh(xdr);
	if (status)
		goto out;
	status = decode_lookup(xdr);
	if (status)
		goto out;
	status = decode_getfh(xdr, res->fh);
	if (status)
		goto out;
	status = decode_getfattr(xdr, res->fattr, res->server);
out:
	return status;
}

/*
 * Decode LOOKUPP response
 */
static int nfs4_xdr_dec_lookupp(struct rpc_rqst *rqstp, struct xdr_stream *xdr,
		void *data)
{
	struct nfs4_lookupp_res *res = data;
	struct compound_hdr hdr;
	int status;

	status = decode_compound_hdr(xdr, &hdr);
	if (status)
		goto out;
	status = decode_sequence(xdr, &res->seq_res, rqstp);
	if (status)
		goto out;
	status = decode_putfh(xdr);
	if (status)
		goto out;
	status = decode_lookupp(xdr);
	if (status)
		goto out;
	status = decode_getfh(xdr, res->fh);
	if (status)
		goto out;
	status = decode_getfattr(xdr, res->fattr, res->server);
out:
	return status;
}

/*
 * Decode LOOKUP_ROOT response
 */
static int nfs4_xdr_dec_lookup_root(struct rpc_rqst *rqstp,
				    struct xdr_stream *xdr,
				    void *data)
{
	struct nfs4_lookup_res *res = data;
	struct compound_hdr hdr;
	int status;

	status = decode_compound_hdr(xdr, &hdr);
	if (status)
		goto out;
	status = decode_sequence(xdr, &res->seq_res, rqstp);
	if (status)
		goto out;
	status = decode_putrootfh(xdr);
	if (status)
		goto out;
	status = decode_getfh(xdr, res->fh);
	if (status == 0)
		status = decode_getfattr(xdr, res->fattr, res->server);
out:
	return status;
}

/*
 * Decode REMOVE response
 */
static int nfs4_xdr_dec_remove(struct rpc_rqst *rqstp, struct xdr_stream *xdr,
			       void *data)
{
	struct nfs_removeres *res = data;
	struct compound_hdr hdr;
	int status;

	status = decode_compound_hdr(xdr, &hdr);
	if (status)
		goto out;
	status = decode_sequence(xdr, &res->seq_res, rqstp);
	if (status)
		goto out;
	status = decode_putfh(xdr);
	if (status)
		goto out;
	status = decode_remove(xdr, &res->cinfo);
out:
	return status;
}

/*
 * Decode RENAME response
 */
static int nfs4_xdr_dec_rename(struct rpc_rqst *rqstp, struct xdr_stream *xdr,
			       void *data)
{
	struct nfs_renameres *res = data;
	struct compound_hdr hdr;
	int status;

	status = decode_compound_hdr(xdr, &hdr);
	if (status)
		goto out;
	status = decode_sequence(xdr, &res->seq_res, rqstp);
	if (status)
		goto out;
	status = decode_putfh(xdr);
	if (status)
		goto out;
	status = decode_savefh(xdr);
	if (status)
		goto out;
	status = decode_putfh(xdr);
	if (status)
		goto out;
	status = decode_rename(xdr, &res->old_cinfo, &res->new_cinfo);
out:
	return status;
}

/*
 * Decode LINK response
 */
static int nfs4_xdr_dec_link(struct rpc_rqst *rqstp, struct xdr_stream *xdr,
			     void *data)
{
	struct nfs4_link_res *res = data;
	struct compound_hdr hdr;
	int status;

	status = decode_compound_hdr(xdr, &hdr);
	if (status)
		goto out;
	status = decode_sequence(xdr, &res->seq_res, rqstp);
	if (status)
		goto out;
	status = decode_putfh(xdr);
	if (status)
		goto out;
	status = decode_savefh(xdr);
	if (status)
		goto out;
	status = decode_putfh(xdr);
	if (status)
		goto out;
	status = decode_link(xdr, &res->cinfo);
	if (status)
		goto out;
	/*
	 * Note order: OP_LINK leaves the directory as the current
	 *             filehandle.
	 */
	status = decode_restorefh(xdr);
	if (status)
		goto out;
	decode_getfattr(xdr, res->fattr, res->server);
out:
	return status;
}

/*
 * Decode CREATE response
 */
static int nfs4_xdr_dec_create(struct rpc_rqst *rqstp, struct xdr_stream *xdr,
			       void *data)
{
	struct nfs4_create_res *res = data;
	struct compound_hdr hdr;
	int status;

	status = decode_compound_hdr(xdr, &hdr);
	if (status)
		goto out;
	status = decode_sequence(xdr, &res->seq_res, rqstp);
	if (status)
		goto out;
	status = decode_putfh(xdr);
	if (status)
		goto out;
	status = decode_create(xdr, &res->dir_cinfo);
	if (status)
		goto out;
	status = decode_getfh(xdr, res->fh);
	if (status)
		goto out;
	decode_getfattr(xdr, res->fattr, res->server);
out:
	return status;
}

/*
 * Decode SYMLINK response
 */
static int nfs4_xdr_dec_symlink(struct rpc_rqst *rqstp, struct xdr_stream *xdr,
				void *res)
{
	return nfs4_xdr_dec_create(rqstp, xdr, res);
}

/*
 * Decode GETATTR response
 */
static int nfs4_xdr_dec_getattr(struct rpc_rqst *rqstp, struct xdr_stream *xdr,
				void *data)
{
	struct nfs4_getattr_res *res = data;
	struct compound_hdr hdr;
	int status;

	status = decode_compound_hdr(xdr, &hdr);
	if (status)
		goto out;
	status = decode_sequence(xdr, &res->seq_res, rqstp);
	if (status)
		goto out;
	status = decode_putfh(xdr);
	if (status)
		goto out;
	status = decode_getfattr(xdr, res->fattr, res->server);
out:
	return status;
}

/*
 * Encode an SETACL request
 */
static void nfs4_xdr_enc_setacl(struct rpc_rqst *req, struct xdr_stream *xdr,
				const void *data)
{
	const struct nfs_setaclargs *args = data;
	struct compound_hdr hdr = {
		.minorversion = nfs4_xdr_minorversion(&args->seq_args),
	};

	encode_compound_hdr(xdr, req, &hdr);
	encode_sequence(xdr, &args->seq_args, &hdr);
	encode_putfh(xdr, args->fh, &hdr);
	encode_setacl(xdr, args, &hdr);
	encode_nops(&hdr);
}

/*
 * Decode SETACL response
 */
static int
nfs4_xdr_dec_setacl(struct rpc_rqst *rqstp, struct xdr_stream *xdr,
		    void *data)
{
	struct nfs_setaclres *res = data;
	struct compound_hdr hdr;
	int status;

	status = decode_compound_hdr(xdr, &hdr);
	if (status)
		goto out;
	status = decode_sequence(xdr, &res->seq_res, rqstp);
	if (status)
		goto out;
	status = decode_putfh(xdr);
	if (status)
		goto out;
	status = decode_setattr(xdr);
out:
	return status;
}

/*
 * Decode GETACL response
 */
static int
nfs4_xdr_dec_getacl(struct rpc_rqst *rqstp, struct xdr_stream *xdr,
		    void *data)
{
	struct nfs_getaclres *res = data;
	struct compound_hdr hdr;
	int status;

	if (res->acl_scratch != NULL)
		xdr_set_scratch_page(xdr, res->acl_scratch);
	status = decode_compound_hdr(xdr, &hdr);
	if (status)
		goto out;
	status = decode_sequence(xdr, &res->seq_res, rqstp);
	if (status)
		goto out;
	status = decode_putfh(xdr);
	if (status)
		goto out;
	status = decode_getacl(xdr, rqstp, res, res->acl_type);

out:
	return status;
}

/*
 * Decode CLOSE response
 */
static int nfs4_xdr_dec_close(struct rpc_rqst *rqstp, struct xdr_stream *xdr,
			      void *data)
{
	struct nfs_closeres *res = data;
	struct compound_hdr hdr;
	int status;

	status = decode_compound_hdr(xdr, &hdr);
	if (status)
		goto out;
	status = decode_sequence(xdr, &res->seq_res, rqstp);
	if (status)
		goto out;
	status = decode_putfh(xdr);
	if (status)
		goto out;
	if (res->lr_res) {
		status = decode_layoutreturn(xdr, res->lr_res);
		res->lr_ret = status;
		if (status)
			goto out;
	}
	if (res->fattr != NULL) {
		status = decode_getfattr(xdr, res->fattr, res->server);
		if (status != 0)
			goto out;
	}
	status = decode_close(xdr, res);
out:
	return status;
}

/*
 * Decode OPEN response
 */
static int nfs4_xdr_dec_open(struct rpc_rqst *rqstp, struct xdr_stream *xdr,
			     void *data)
{
	struct nfs_openres *res = data;
	struct compound_hdr hdr;
	int status;

	status = decode_compound_hdr(xdr, &hdr);
	if (status)
		goto out;
	status = decode_sequence(xdr, &res->seq_res, rqstp);
	if (status)
		goto out;
	status = decode_putfh(xdr);
	if (status)
		goto out;
	status = decode_open(xdr, res);
	if (status)
		goto out;
	status = decode_getfh(xdr, &res->fh);
	if (status)
		goto out;
	if (res->access_request)
		decode_access(xdr, &res->access_supported, &res->access_result);
	decode_getfattr(xdr, res->f_attr, res->server);
	if (res->lg_res)
		decode_layoutget(xdr, rqstp, res->lg_res);
out:
	return status;
}

/*
 * Decode OPEN_CONFIRM response
 */
static int nfs4_xdr_dec_open_confirm(struct rpc_rqst *rqstp,
				     struct xdr_stream *xdr,
				     void *data)
{
	struct nfs_open_confirmres *res = data;
	struct compound_hdr hdr;
	int status;

	status = decode_compound_hdr(xdr, &hdr);
	if (status)
		goto out;
	status = decode_putfh(xdr);
	if (status)
		goto out;
	status = decode_open_confirm(xdr, res);
out:
	return status;
}

/*
 * Decode OPEN response
 */
static int nfs4_xdr_dec_open_noattr(struct rpc_rqst *rqstp,
				    struct xdr_stream *xdr,
				    void *data)
{
	struct nfs_openres *res = data;
	struct compound_hdr hdr;
	int status;

	status = decode_compound_hdr(xdr, &hdr);
	if (status)
		goto out;
	status = decode_sequence(xdr, &res->seq_res, rqstp);
	if (status)
		goto out;
	status = decode_putfh(xdr);
	if (status)
		goto out;
	status = decode_open(xdr, res);
	if (status)
		goto out;
	if (res->access_request)
		decode_access(xdr, &res->access_supported, &res->access_result);
	decode_getfattr(xdr, res->f_attr, res->server);
	if (res->lg_res)
		decode_layoutget(xdr, rqstp, res->lg_res);
out:
	return status;
}

/*
 * Decode SETATTR response
 */
static int nfs4_xdr_dec_setattr(struct rpc_rqst *rqstp,
				struct xdr_stream *xdr,
				void *data)
{
	struct nfs_setattrres *res = data;
	struct compound_hdr hdr;
	int status;

	status = decode_compound_hdr(xdr, &hdr);
	if (status)
		goto out;
	status = decode_sequence(xdr, &res->seq_res, rqstp);
	if (status)
		goto out;
	status = decode_putfh(xdr);
	if (status)
		goto out;
	status = decode_setattr(xdr);
	if (status)
		goto out;
	decode_getfattr(xdr, res->fattr, res->server);
out:
	return status;
}

/*
 * Decode LOCK response
 */
static int nfs4_xdr_dec_lock(struct rpc_rqst *rqstp, struct xdr_stream *xdr,
			     void *data)
{
	struct nfs_lock_res *res = data;
	struct compound_hdr hdr;
	int status;

	status = decode_compound_hdr(xdr, &hdr);
	if (status)
		goto out;
	status = decode_sequence(xdr, &res->seq_res, rqstp);
	if (status)
		goto out;
	status = decode_putfh(xdr);
	if (status)
		goto out;
	status = decode_lock(xdr, res);
out:
	return status;
}

/*
 * Decode LOCKT response
 */
static int nfs4_xdr_dec_lockt(struct rpc_rqst *rqstp, struct xdr_stream *xdr,
			      void *data)
{
	struct nfs_lockt_res *res = data;
	struct compound_hdr hdr;
	int status;

	status = decode_compound_hdr(xdr, &hdr);
	if (status)
		goto out;
	status = decode_sequence(xdr, &res->seq_res, rqstp);
	if (status)
		goto out;
	status = decode_putfh(xdr);
	if (status)
		goto out;
	status = decode_lockt(xdr, res);
out:
	return status;
}

/*
 * Decode LOCKU response
 */
static int nfs4_xdr_dec_locku(struct rpc_rqst *rqstp, struct xdr_stream *xdr,
			      void *data)
{
	struct nfs_locku_res *res = data;
	struct compound_hdr hdr;
	int status;

	status = decode_compound_hdr(xdr, &hdr);
	if (status)
		goto out;
	status = decode_sequence(xdr, &res->seq_res, rqstp);
	if (status)
		goto out;
	status = decode_putfh(xdr);
	if (status)
		goto out;
	status = decode_locku(xdr, res);
out:
	return status;
}

static int nfs4_xdr_dec_release_lockowner(struct rpc_rqst *rqstp,
					  struct xdr_stream *xdr, void *dummy)
{
	struct compound_hdr hdr;
	int status;

	status = decode_compound_hdr(xdr, &hdr);
	if (!status)
		status = decode_release_lockowner(xdr);
	return status;
}

/*
 * Decode READLINK response
 */
static int nfs4_xdr_dec_readlink(struct rpc_rqst *rqstp,
				 struct xdr_stream *xdr,
				 void *data)
{
	struct nfs4_readlink_res *res = data;
	struct compound_hdr hdr;
	int status;

	status = decode_compound_hdr(xdr, &hdr);
	if (status)
		goto out;
	status = decode_sequence(xdr, &res->seq_res, rqstp);
	if (status)
		goto out;
	status = decode_putfh(xdr);
	if (status)
		goto out;
	status = decode_readlink(xdr, rqstp);
out:
	return status;
}

/*
 * Decode READDIR response
 */
static int nfs4_xdr_dec_readdir(struct rpc_rqst *rqstp, struct xdr_stream *xdr,
				void *data)
{
	struct nfs4_readdir_res *res = data;
	struct compound_hdr hdr;
	int status;

	status = decode_compound_hdr(xdr, &hdr);
	if (status)
		goto out;
	status = decode_sequence(xdr, &res->seq_res, rqstp);
	if (status)
		goto out;
	status = decode_putfh(xdr);
	if (status)
		goto out;
	status = decode_readdir(xdr, rqstp, res);
out:
	return status;
}

/*
 * Decode Read response
 */
static int nfs4_xdr_dec_read(struct rpc_rqst *rqstp, struct xdr_stream *xdr,
			     void *data)
{
	struct nfs_pgio_res *res = data;
	struct compound_hdr hdr;
	int status;

	status = decode_compound_hdr(xdr, &hdr);
	res->op_status = hdr.status;
	if (status)
		goto out;
	status = decode_sequence(xdr, &res->seq_res, rqstp);
	if (status)
		goto out;
	status = decode_putfh(xdr);
	if (status)
		goto out;
	status = decode_read(xdr, rqstp, res);
	if (!status)
		status = res->count;
out:
	return status;
}

/*
 * Decode WRITE response
 */
static int nfs4_xdr_dec_write(struct rpc_rqst *rqstp, struct xdr_stream *xdr,
			      void *data)
{
	struct nfs_pgio_res *res = data;
	struct compound_hdr hdr;
	int status;

	status = decode_compound_hdr(xdr, &hdr);
	res->op_status = hdr.status;
	if (status)
		goto out;
	status = decode_sequence(xdr, &res->seq_res, rqstp);
	if (status)
		goto out;
	status = decode_putfh(xdr);
	if (status)
		goto out;
	status = decode_write(xdr, res);
	if (status)
		goto out;
	if (res->fattr)
		decode_getfattr(xdr, res->fattr, res->server);
	if (!status)
		status = res->count;
out:
	return status;
}

/*
 * Decode COMMIT response
 */
static int nfs4_xdr_dec_commit(struct rpc_rqst *rqstp, struct xdr_stream *xdr,
			       void *data)
{
	struct nfs_commitres *res = data;
	struct compound_hdr hdr;
	int status;

	status = decode_compound_hdr(xdr, &hdr);
	res->op_status = hdr.status;
	if (status)
		goto out;
	status = decode_sequence(xdr, &res->seq_res, rqstp);
	if (status)
		goto out;
	status = decode_putfh(xdr);
	if (status)
		goto out;
	status = decode_commit(xdr, res);
out:
	return status;
}

/*
 * Decode FSINFO response
 */
static int nfs4_xdr_dec_fsinfo(struct rpc_rqst *req, struct xdr_stream *xdr,
			       void *data)
{
	struct nfs4_fsinfo_res *res = data;
	struct compound_hdr hdr;
	int status;

	status = decode_compound_hdr(xdr, &hdr);
	if (!status)
		status = decode_sequence(xdr, &res->seq_res, req);
	if (!status)
		status = decode_putfh(xdr);
	if (!status)
		status = decode_fsinfo(xdr, res->fsinfo);
	return status;
}

/*
 * Decode PATHCONF response
 */
static int nfs4_xdr_dec_pathconf(struct rpc_rqst *req, struct xdr_stream *xdr,
				 void *data)
{
	struct nfs4_pathconf_res *res = data;
	struct compound_hdr hdr;
	int status;

	status = decode_compound_hdr(xdr, &hdr);
	if (!status)
		status = decode_sequence(xdr, &res->seq_res, req);
	if (!status)
		status = decode_putfh(xdr);
	if (!status)
		status = decode_pathconf(xdr, res->pathconf);
	return status;
}

/*
 * Decode STATFS response
 */
static int nfs4_xdr_dec_statfs(struct rpc_rqst *req, struct xdr_stream *xdr,
			       void *data)
{
	struct nfs4_statfs_res *res = data;
	struct compound_hdr hdr;
	int status;

	status = decode_compound_hdr(xdr, &hdr);
	if (!status)
		status = decode_sequence(xdr, &res->seq_res, req);
	if (!status)
		status = decode_putfh(xdr);
	if (!status)
		status = decode_statfs(xdr, res->fsstat);
	return status;
}

/*
 * Decode GETATTR_BITMAP response
 */
static int nfs4_xdr_dec_server_caps(struct rpc_rqst *req,
				    struct xdr_stream *xdr,
				    void *data)
{
	struct nfs4_server_caps_res *res = data;
	struct compound_hdr hdr;
	int status;

	status = decode_compound_hdr(xdr, &hdr);
	if (status)
		goto out;
	status = decode_sequence(xdr, &res->seq_res, req);
	if (status)
		goto out;
	status = decode_putfh(xdr);
	if (status)
		goto out;
	status = decode_server_caps(xdr, res);
out:
	return status;
}

/*
 * Decode RENEW response
 */
static int nfs4_xdr_dec_renew(struct rpc_rqst *rqstp, struct xdr_stream *xdr,
			      void *__unused)
{
	struct compound_hdr hdr;
	int status;

	status = decode_compound_hdr(xdr, &hdr);
	if (!status)
		status = decode_renew(xdr);
	return status;
}

/*
 * Decode SETCLIENTID response
 */
static int nfs4_xdr_dec_setclientid(struct rpc_rqst *req,
				    struct xdr_stream *xdr,
				    void *data)
{
	struct nfs4_setclientid_res *res = data;
	struct compound_hdr hdr;
	int status;

	status = decode_compound_hdr(xdr, &hdr);
	if (!status)
		status = decode_setclientid(xdr, res);
	return status;
}

/*
 * Decode SETCLIENTID_CONFIRM response
 */
static int nfs4_xdr_dec_setclientid_confirm(struct rpc_rqst *req,
					    struct xdr_stream *xdr,
					    void *data)
{
	struct compound_hdr hdr;
	int status;

	status = decode_compound_hdr(xdr, &hdr);
	if (!status)
		status = decode_setclientid_confirm(xdr);
	return status;
}

/*
 * Decode DELEGRETURN response
 */
static int nfs4_xdr_dec_delegreturn(struct rpc_rqst *rqstp,
				    struct xdr_stream *xdr,
				    void *data)
{
	struct nfs4_delegreturnres *res = data;
	struct compound_hdr hdr;
	int status;

	status = decode_compound_hdr(xdr, &hdr);
	if (status)
		goto out;
	status = decode_sequence(xdr, &res->seq_res, rqstp);
	if (status)
		goto out;
	status = decode_putfh(xdr);
	if (status != 0)
		goto out;
	if (res->lr_res) {
		status = decode_layoutreturn(xdr, res->lr_res);
		res->lr_ret = status;
		if (status)
			goto out;
	}
	if (res->fattr) {
		status = decode_getfattr(xdr, res->fattr, res->server);
		if (status != 0)
			goto out;
	}
	status = decode_delegreturn(xdr);
out:
	return status;
}

/*
 * Decode FS_LOCATIONS response
 */
static int nfs4_xdr_dec_fs_locations(struct rpc_rqst *req,
				     struct xdr_stream *xdr,
				     void *data)
{
	struct nfs4_fs_locations_res *res = data;
	struct compound_hdr hdr;
	int status;

	status = decode_compound_hdr(xdr, &hdr);
	if (status)
		goto out;
	status = decode_sequence(xdr, &res->seq_res, req);
	if (status)
		goto out;
	status = decode_putfh(xdr);
	if (status)
		goto out;
	if (res->migration) {
		xdr_enter_page(xdr, PAGE_SIZE);
		status = decode_getfattr_generic(xdr,
<<<<<<< HEAD
					 res->fs_locations->fattr,
=======
					res->fs_locations->fattr,
>>>>>>> eb3cdb58
					 NULL, res->fs_locations,
					 res->fs_locations->server);
		if (status)
			goto out;
		if (res->renew)
			status = decode_renew(xdr);
	} else {
		status = decode_lookup(xdr);
		if (status)
			goto out;
		xdr_enter_page(xdr, PAGE_SIZE);
		status = decode_getfattr_generic(xdr,
<<<<<<< HEAD
					 res->fs_locations->fattr,
=======
					res->fs_locations->fattr,
>>>>>>> eb3cdb58
					 NULL, res->fs_locations,
					 res->fs_locations->server);
	}
out:
	return status;
}

/*
 * Decode SECINFO response
 */
static int nfs4_xdr_dec_secinfo(struct rpc_rqst *rqstp,
				struct xdr_stream *xdr,
				void *data)
{
	struct nfs4_secinfo_res *res = data;
	struct compound_hdr hdr;
	int status;

	status = decode_compound_hdr(xdr, &hdr);
	if (status)
		goto out;
	status = decode_sequence(xdr, &res->seq_res, rqstp);
	if (status)
		goto out;
	status = decode_putfh(xdr);
	if (status)
		goto out;
	status = decode_secinfo(xdr, res);
out:
	return status;
}

/*
 * Decode FSID_PRESENT response
 */
static int nfs4_xdr_dec_fsid_present(struct rpc_rqst *rqstp,
				     struct xdr_stream *xdr,
				     void *data)
{
	struct nfs4_fsid_present_res *res = data;
	struct compound_hdr hdr;
	int status;

	status = decode_compound_hdr(xdr, &hdr);
	if (status)
		goto out;
	status = decode_sequence(xdr, &res->seq_res, rqstp);
	if (status)
		goto out;
	status = decode_putfh(xdr);
	if (status)
		goto out;
	status = decode_getfh(xdr, res->fh);
	if (status)
		goto out;
	if (res->renew)
		status = decode_renew(xdr);
out:
	return status;
}

#if defined(CONFIG_NFS_V4_1)
/*
 * Decode BIND_CONN_TO_SESSION response
 */
static int nfs4_xdr_dec_bind_conn_to_session(struct rpc_rqst *rqstp,
					struct xdr_stream *xdr,
					void *res)
{
	struct compound_hdr hdr;
	int status;

	status = decode_compound_hdr(xdr, &hdr);
	if (!status)
		status = decode_bind_conn_to_session(xdr, res);
	return status;
}

/*
 * Decode EXCHANGE_ID response
 */
static int nfs4_xdr_dec_exchange_id(struct rpc_rqst *rqstp,
				    struct xdr_stream *xdr,
				    void *res)
{
	struct compound_hdr hdr;
	int status;

	status = decode_compound_hdr(xdr, &hdr);
	if (!status)
		status = decode_exchange_id(xdr, res);
	return status;
}

/*
 * Decode CREATE_SESSION response
 */
static int nfs4_xdr_dec_create_session(struct rpc_rqst *rqstp,
				       struct xdr_stream *xdr,
				       void *res)
{
	struct compound_hdr hdr;
	int status;

	status = decode_compound_hdr(xdr, &hdr);
	if (!status)
		status = decode_create_session(xdr, res);
	return status;
}

/*
 * Decode DESTROY_SESSION response
 */
static int nfs4_xdr_dec_destroy_session(struct rpc_rqst *rqstp,
					struct xdr_stream *xdr,
					void *res)
{
	struct compound_hdr hdr;
	int status;

	status = decode_compound_hdr(xdr, &hdr);
	if (!status)
		status = decode_destroy_session(xdr, res);
	return status;
}

/*
 * Decode DESTROY_CLIENTID response
 */
static int nfs4_xdr_dec_destroy_clientid(struct rpc_rqst *rqstp,
					struct xdr_stream *xdr,
					void *res)
{
	struct compound_hdr hdr;
	int status;

	status = decode_compound_hdr(xdr, &hdr);
	if (!status)
		status = decode_destroy_clientid(xdr, res);
	return status;
}

/*
 * Decode SEQUENCE response
 */
static int nfs4_xdr_dec_sequence(struct rpc_rqst *rqstp,
				 struct xdr_stream *xdr,
				 void *res)
{
	struct compound_hdr hdr;
	int status;

	status = decode_compound_hdr(xdr, &hdr);
	if (!status)
		status = decode_sequence(xdr, res, rqstp);
	return status;
}

#endif

/*
 * Decode GET_LEASE_TIME response
 */
static int nfs4_xdr_dec_get_lease_time(struct rpc_rqst *rqstp,
				       struct xdr_stream *xdr,
				       void *data)
{
	struct nfs4_get_lease_time_res *res = data;
	struct compound_hdr hdr;
	int status;

	status = decode_compound_hdr(xdr, &hdr);
	if (!status)
		status = decode_sequence(xdr, &res->lr_seq_res, rqstp);
	if (!status)
		status = decode_putrootfh(xdr);
	if (!status)
		status = decode_fsinfo(xdr, res->lr_fsinfo);
	return status;
}

#ifdef CONFIG_NFS_V4_1

/*
 * Decode RECLAIM_COMPLETE response
 */
static int nfs4_xdr_dec_reclaim_complete(struct rpc_rqst *rqstp,
					 struct xdr_stream *xdr,
					 void *data)
{
	struct nfs41_reclaim_complete_res *res = data;
	struct compound_hdr hdr;
	int status;

	status = decode_compound_hdr(xdr, &hdr);
	if (!status)
		status = decode_sequence(xdr, &res->seq_res, rqstp);
	if (!status)
		status = decode_reclaim_complete(xdr, NULL);
	return status;
}

/*
 * Decode GETDEVINFO response
 */
static int nfs4_xdr_dec_getdeviceinfo(struct rpc_rqst *rqstp,
				      struct xdr_stream *xdr,
				      void *data)
{
	struct nfs4_getdeviceinfo_res *res = data;
	struct compound_hdr hdr;
	int status;

	status = decode_compound_hdr(xdr, &hdr);
	if (status != 0)
		goto out;
	status = decode_sequence(xdr, &res->seq_res, rqstp);
	if (status != 0)
		goto out;
	status = decode_getdeviceinfo(xdr, res);
out:
	return status;
}

/*
 * Decode LAYOUTGET response
 */
static int nfs4_xdr_dec_layoutget(struct rpc_rqst *rqstp,
				  struct xdr_stream *xdr,
				  void *data)
{
	struct nfs4_layoutget_res *res = data;
	struct compound_hdr hdr;
	int status;

	status = decode_compound_hdr(xdr, &hdr);
	if (status)
		goto out;
	status = decode_sequence(xdr, &res->seq_res, rqstp);
	if (status)
		goto out;
	status = decode_putfh(xdr);
	if (status)
		goto out;
	status = decode_layoutget(xdr, rqstp, res);
out:
	return status;
}

/*
 * Decode LAYOUTRETURN response
 */
static int nfs4_xdr_dec_layoutreturn(struct rpc_rqst *rqstp,
				     struct xdr_stream *xdr,
				     void *data)
{
	struct nfs4_layoutreturn_res *res = data;
	struct compound_hdr hdr;
	int status;

	status = decode_compound_hdr(xdr, &hdr);
	if (status)
		goto out;
	status = decode_sequence(xdr, &res->seq_res, rqstp);
	if (status)
		goto out;
	status = decode_putfh(xdr);
	if (status)
		goto out;
	status = decode_layoutreturn(xdr, res);
out:
	return status;
}

/*
 * Decode LAYOUTCOMMIT response
 */
static int nfs4_xdr_dec_layoutcommit(struct rpc_rqst *rqstp,
				     struct xdr_stream *xdr,
				     void *data)
{
	struct nfs4_layoutcommit_res *res = data;
	struct compound_hdr hdr;
	int status;

	status = decode_compound_hdr(xdr, &hdr);
	if (status)
		goto out;
	status = decode_sequence(xdr, &res->seq_res, rqstp);
	if (status)
		goto out;
	status = decode_putfh(xdr);
	if (status)
		goto out;
	status = decode_layoutcommit(xdr, rqstp, res);
	if (status)
		goto out;
	decode_getfattr(xdr, res->fattr, res->server);
out:
	return status;
}

/*
 * Decode SECINFO_NO_NAME response
 */
static int nfs4_xdr_dec_secinfo_no_name(struct rpc_rqst *rqstp,
					struct xdr_stream *xdr,
					void *data)
{
	struct nfs4_secinfo_res *res = data;
	struct compound_hdr hdr;
	int status;

	status = decode_compound_hdr(xdr, &hdr);
	if (status)
		goto out;
	status = decode_sequence(xdr, &res->seq_res, rqstp);
	if (status)
		goto out;
	status = decode_putrootfh(xdr);
	if (status)
		goto out;
	status = decode_secinfo_no_name(xdr, res);
out:
	return status;
}

/*
 * Decode TEST_STATEID response
 */
static int nfs4_xdr_dec_test_stateid(struct rpc_rqst *rqstp,
				     struct xdr_stream *xdr,
				     void *data)
{
	struct nfs41_test_stateid_res *res = data;
	struct compound_hdr hdr;
	int status;

	status = decode_compound_hdr(xdr, &hdr);
	if (status)
		goto out;
	status = decode_sequence(xdr, &res->seq_res, rqstp);
	if (status)
		goto out;
	status = decode_test_stateid(xdr, res);
out:
	return status;
}

/*
 * Decode FREE_STATEID response
 */
static int nfs4_xdr_dec_free_stateid(struct rpc_rqst *rqstp,
				     struct xdr_stream *xdr,
				     void *data)
{
	struct nfs41_free_stateid_res *res = data;
	struct compound_hdr hdr;
	int status;

	status = decode_compound_hdr(xdr, &hdr);
	if (status)
		goto out;
	status = decode_sequence(xdr, &res->seq_res, rqstp);
	if (status)
		goto out;
	status = decode_free_stateid(xdr, res);
out:
	return status;
}
#endif /* CONFIG_NFS_V4_1 */

/**
 * nfs4_decode_dirent - Decode a single NFSv4 directory entry stored in
 *                      the local page cache.
 * @xdr: XDR stream where entry resides
 * @entry: buffer to fill in with entry data
 * @plus: boolean indicating whether this should be a readdirplus entry
 *
 * Returns zero if successful, otherwise a negative errno value is
 * returned.
 *
 * This function is not invoked during READDIR reply decoding, but
 * rather whenever an application invokes the getdents(2) system call
 * on a directory already in our cache.
 */
int nfs4_decode_dirent(struct xdr_stream *xdr, struct nfs_entry *entry,
		       bool plus)
{
	unsigned int savep;
	uint32_t bitmap[3] = {0};
	uint32_t len;
	uint64_t new_cookie;
	__be32 *p = xdr_inline_decode(xdr, 4);
	if (unlikely(!p))
		return -EAGAIN;
	if (*p == xdr_zero) {
		p = xdr_inline_decode(xdr, 4);
		if (unlikely(!p))
			return -EAGAIN;
		if (*p == xdr_zero)
			return -EAGAIN;
		entry->eof = 1;
		return -EBADCOOKIE;
	}

	p = xdr_inline_decode(xdr, 12);
	if (unlikely(!p))
		return -EAGAIN;
	p = xdr_decode_hyper(p, &new_cookie);
	entry->len = be32_to_cpup(p);

	p = xdr_inline_decode(xdr, entry->len);
	if (unlikely(!p))
		return -EAGAIN;
	entry->name = (const char *) p;

	/*
	 * In case the server doesn't return an inode number,
	 * we fake one here.  (We don't use inode number 0,
	 * since glibc seems to choke on it...)
	 */
	entry->ino = 1;
	entry->fattr->valid = 0;

	if (decode_attr_bitmap(xdr, bitmap) < 0)
		return -EAGAIN;

	if (decode_attr_length(xdr, &len, &savep) < 0)
		return -EAGAIN;

	if (decode_getfattr_attrs(xdr, bitmap, entry->fattr, entry->fh,
			NULL, entry->server) < 0)
		return -EAGAIN;
	if (entry->fattr->valid & NFS_ATTR_FATTR_MOUNTED_ON_FILEID)
		entry->ino = entry->fattr->mounted_on_fileid;
	else if (entry->fattr->valid & NFS_ATTR_FATTR_FILEID)
		entry->ino = entry->fattr->fileid;

	entry->d_type = DT_UNKNOWN;
	if (entry->fattr->valid & NFS_ATTR_FATTR_TYPE)
		entry->d_type = nfs_umode_to_dtype(entry->fattr->mode);

	entry->cookie = new_cookie;

	return 0;
}

/*
 * We need to translate between nfs status return values and
 * the local errno values which may not be the same.
 */
static struct {
	int stat;
	int errno;
} nfs_errtbl[] = {
	{ NFS4_OK,		0		},
	{ NFS4ERR_PERM,		-EPERM		},
	{ NFS4ERR_NOENT,	-ENOENT		},
	{ NFS4ERR_IO,		-errno_NFSERR_IO},
	{ NFS4ERR_NXIO,		-ENXIO		},
	{ NFS4ERR_ACCESS,	-EACCES		},
	{ NFS4ERR_EXIST,	-EEXIST		},
	{ NFS4ERR_XDEV,		-EXDEV		},
	{ NFS4ERR_NOTDIR,	-ENOTDIR	},
	{ NFS4ERR_ISDIR,	-EISDIR		},
	{ NFS4ERR_INVAL,	-EINVAL		},
	{ NFS4ERR_FBIG,		-EFBIG		},
	{ NFS4ERR_NOSPC,	-ENOSPC		},
	{ NFS4ERR_ROFS,		-EROFS		},
	{ NFS4ERR_MLINK,	-EMLINK		},
	{ NFS4ERR_NAMETOOLONG,	-ENAMETOOLONG	},
	{ NFS4ERR_NOTEMPTY,	-ENOTEMPTY	},
	{ NFS4ERR_DQUOT,	-EDQUOT		},
	{ NFS4ERR_STALE,	-ESTALE		},
	{ NFS4ERR_BADHANDLE,	-EBADHANDLE	},
	{ NFS4ERR_BAD_COOKIE,	-EBADCOOKIE	},
	{ NFS4ERR_NOTSUPP,	-ENOTSUPP	},
	{ NFS4ERR_TOOSMALL,	-ETOOSMALL	},
	{ NFS4ERR_SERVERFAULT,	-EREMOTEIO	},
	{ NFS4ERR_BADTYPE,	-EBADTYPE	},
	{ NFS4ERR_LOCKED,	-EAGAIN		},
	{ NFS4ERR_SYMLINK,	-ELOOP		},
	{ NFS4ERR_OP_ILLEGAL,	-EOPNOTSUPP	},
	{ NFS4ERR_DEADLOCK,	-EDEADLK	},
	{ NFS4ERR_NOXATTR,	-ENODATA	},
	{ NFS4ERR_XATTR2BIG,	-E2BIG		},
	{ -1,			-EIO		}
};

/*
 * Convert an NFS error code to a local one.
 * This one is used jointly by NFSv2 and NFSv3.
 */
static int
nfs4_stat_to_errno(int stat)
{
	int i;
	for (i = 0; nfs_errtbl[i].stat != -1; i++) {
		if (nfs_errtbl[i].stat == stat)
			return nfs_errtbl[i].errno;
	}
	if (stat <= 10000 || stat > 10100) {
		/* The server is looney tunes. */
		return -EREMOTEIO;
	}
	/* If we cannot translate the error, the recovery routines should
	 * handle it.
	 * Note: remaining NFSv4 error codes have values > 10000, so should
	 * not conflict with native Linux error codes.
	 */
	return -stat;
}

#ifdef CONFIG_NFS_V4_2
#include "nfs42xdr.c"
#endif /* CONFIG_NFS_V4_2 */

#define PROC(proc, argtype, restype)				\
[NFSPROC4_CLNT_##proc] = {					\
	.p_proc   = NFSPROC4_COMPOUND,				\
	.p_encode = nfs4_xdr_##argtype,				\
	.p_decode = nfs4_xdr_##restype,				\
	.p_arglen = NFS4_##argtype##_sz,			\
	.p_replen = NFS4_##restype##_sz,			\
	.p_statidx = NFSPROC4_CLNT_##proc,			\
	.p_name   = #proc,					\
}

#define STUB(proc)		\
[NFSPROC4_CLNT_##proc] = {	\
	.p_name = #proc,	\
}

#if defined(CONFIG_NFS_V4_1)
#define PROC41(proc, argtype, restype)				\
	PROC(proc, argtype, restype)
#else
#define PROC41(proc, argtype, restype)				\
	STUB(proc)
#endif

#if defined(CONFIG_NFS_V4_2)
#define PROC42(proc, argtype, restype)				\
	PROC(proc, argtype, restype)
#else
#define PROC42(proc, argtype, restype)				\
	STUB(proc)
#endif

const struct rpc_procinfo nfs4_procedures[] = {
	PROC(READ,		enc_read,		dec_read),
	PROC(WRITE,		enc_write,		dec_write),
	PROC(COMMIT,		enc_commit,		dec_commit),
	PROC(OPEN,		enc_open,		dec_open),
	PROC(OPEN_CONFIRM,	enc_open_confirm,	dec_open_confirm),
	PROC(OPEN_NOATTR,	enc_open_noattr,	dec_open_noattr),
	PROC(OPEN_DOWNGRADE,	enc_open_downgrade,	dec_open_downgrade),
	PROC(CLOSE,		enc_close,		dec_close),
	PROC(SETATTR,		enc_setattr,		dec_setattr),
	PROC(FSINFO,		enc_fsinfo,		dec_fsinfo),
	PROC(RENEW,		enc_renew,		dec_renew),
	PROC(SETCLIENTID,	enc_setclientid,	dec_setclientid),
	PROC(SETCLIENTID_CONFIRM, enc_setclientid_confirm, dec_setclientid_confirm),
	PROC(LOCK,		enc_lock,		dec_lock),
	PROC(LOCKT,		enc_lockt,		dec_lockt),
	PROC(LOCKU,		enc_locku,		dec_locku),
	PROC(ACCESS,		enc_access,		dec_access),
	PROC(GETATTR,		enc_getattr,		dec_getattr),
	PROC(LOOKUP,		enc_lookup,		dec_lookup),
	PROC(LOOKUP_ROOT,	enc_lookup_root,	dec_lookup_root),
	PROC(REMOVE,		enc_remove,		dec_remove),
	PROC(RENAME,		enc_rename,		dec_rename),
	PROC(LINK,		enc_link,		dec_link),
	PROC(SYMLINK,		enc_symlink,		dec_symlink),
	PROC(CREATE,		enc_create,		dec_create),
	PROC(PATHCONF,		enc_pathconf,		dec_pathconf),
	PROC(STATFS,		enc_statfs,		dec_statfs),
	PROC(READLINK,		enc_readlink,		dec_readlink),
	PROC(READDIR,		enc_readdir,		dec_readdir),
	PROC(SERVER_CAPS,	enc_server_caps,	dec_server_caps),
	PROC(DELEGRETURN,	enc_delegreturn,	dec_delegreturn),
	PROC(GETACL,		enc_getacl,		dec_getacl),
	PROC(SETACL,		enc_setacl,		dec_setacl),
	PROC(FS_LOCATIONS,	enc_fs_locations,	dec_fs_locations),
	PROC(RELEASE_LOCKOWNER,	enc_release_lockowner,	dec_release_lockowner),
	PROC(SECINFO,		enc_secinfo,		dec_secinfo),
	PROC(FSID_PRESENT,	enc_fsid_present,	dec_fsid_present),
	PROC41(EXCHANGE_ID,	enc_exchange_id,	dec_exchange_id),
	PROC41(CREATE_SESSION,	enc_create_session,	dec_create_session),
	PROC41(DESTROY_SESSION,	enc_destroy_session,	dec_destroy_session),
	PROC41(SEQUENCE,	enc_sequence,		dec_sequence),
	PROC(GET_LEASE_TIME,	enc_get_lease_time,	dec_get_lease_time),
	PROC41(RECLAIM_COMPLETE,enc_reclaim_complete,	dec_reclaim_complete),
	PROC41(GETDEVICEINFO,	enc_getdeviceinfo,	dec_getdeviceinfo),
	PROC41(LAYOUTGET,	enc_layoutget,		dec_layoutget),
	PROC41(LAYOUTCOMMIT,	enc_layoutcommit,	dec_layoutcommit),
	PROC41(LAYOUTRETURN,	enc_layoutreturn,	dec_layoutreturn),
	PROC41(SECINFO_NO_NAME,	enc_secinfo_no_name,	dec_secinfo_no_name),
	PROC41(TEST_STATEID,	enc_test_stateid,	dec_test_stateid),
	PROC41(FREE_STATEID,	enc_free_stateid,	dec_free_stateid),
	STUB(GETDEVICELIST),
	PROC41(BIND_CONN_TO_SESSION,
			enc_bind_conn_to_session, dec_bind_conn_to_session),
	PROC41(DESTROY_CLIENTID,enc_destroy_clientid,	dec_destroy_clientid),
	PROC42(SEEK,		enc_seek,		dec_seek),
	PROC42(ALLOCATE,	enc_allocate,		dec_allocate),
	PROC42(DEALLOCATE,	enc_deallocate,		dec_deallocate),
	PROC42(LAYOUTSTATS,	enc_layoutstats,	dec_layoutstats),
	PROC42(CLONE,		enc_clone,		dec_clone),
	PROC42(COPY,		enc_copy,		dec_copy),
	PROC42(OFFLOAD_CANCEL,	enc_offload_cancel,	dec_offload_cancel),
	PROC42(COPY_NOTIFY,	enc_copy_notify,	dec_copy_notify),
	PROC(LOOKUPP,		enc_lookupp,		dec_lookupp),
	PROC42(LAYOUTERROR,	enc_layouterror,	dec_layouterror),
	PROC42(GETXATTR,	enc_getxattr,		dec_getxattr),
	PROC42(SETXATTR,	enc_setxattr,		dec_setxattr),
	PROC42(LISTXATTRS,	enc_listxattrs,		dec_listxattrs),
	PROC42(REMOVEXATTR,	enc_removexattr,	dec_removexattr),
	PROC42(READ_PLUS,	enc_read_plus,		dec_read_plus),
};

static unsigned int nfs_version4_counts[ARRAY_SIZE(nfs4_procedures)];
const struct rpc_version nfs_version4 = {
	.number			= 4,
	.nrprocs		= ARRAY_SIZE(nfs4_procedures),
	.procs			= nfs4_procedures,
	.counts			= nfs_version4_counts,
};<|MERGE_RESOLUTION|>--- conflicted
+++ resolved
@@ -1832,10 +1832,7 @@
 		break;
 	}
 
-	/* ->nsproxy is null during final fput() in do_exit(),
-	 * in which case utsname() is not usable.
-	 */
-	if (send_implementation_id && current->nsproxy &&
+	if (send_implementation_id &&
 	    sizeof(CONFIG_NFS_V4_1_IMPLEMENTATION_ID_DOMAIN) > 1 &&
 	    sizeof(CONFIG_NFS_V4_1_IMPLEMENTATION_ID_DOMAIN)
 		<= sizeof(impl_name) + 1)
@@ -7079,11 +7076,7 @@
 	if (res->migration) {
 		xdr_enter_page(xdr, PAGE_SIZE);
 		status = decode_getfattr_generic(xdr,
-<<<<<<< HEAD
-					 res->fs_locations->fattr,
-=======
 					res->fs_locations->fattr,
->>>>>>> eb3cdb58
 					 NULL, res->fs_locations,
 					 res->fs_locations->server);
 		if (status)
@@ -7096,11 +7089,7 @@
 			goto out;
 		xdr_enter_page(xdr, PAGE_SIZE);
 		status = decode_getfattr_generic(xdr,
-<<<<<<< HEAD
-					 res->fs_locations->fattr,
-=======
 					res->fs_locations->fattr,
->>>>>>> eb3cdb58
 					 NULL, res->fs_locations,
 					 res->fs_locations->server);
 	}
