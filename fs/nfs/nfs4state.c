--- conflicted
+++ resolved
@@ -2610,11 +2610,7 @@
 			return;
 		if (test_and_set_bit(NFS4CLNT_MANAGER_RUNNING, &clp->cl_state) != 0)
 			return;
-<<<<<<< HEAD
-	} while (refcount_read(&clp->cl_count) > 1);
-=======
 	} while (refcount_read(&clp->cl_count) > 1 && !signalled());
->>>>>>> e2afa97a
 	goto out_drain;
 
 out_error:
