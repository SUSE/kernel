--- conflicted
+++ resolved
@@ -750,23 +750,6 @@
 	return state;
 }
 
-struct inode *
-nfs4_get_inode_by_stateid(nfs4_stateid *stateid, struct nfs4_state_owner *owner)
-{
-	struct nfs4_state *state;
-	struct inode *inode = NULL;
-
-	spin_lock(&owner->so_lock);
-	list_for_each_entry(state, &owner->so_states, open_states)
-		if (nfs4_stateid_match_other(stateid, &state->open_stateid)) {
-			inode = state->inode;
-			ihold(inode);
-			break;
-		}
-	spin_unlock(&owner->so_lock);
-	return inode;
-}
-
 void nfs4_put_open_state(struct nfs4_state *state)
 {
 	struct inode *inode = state->inode;
@@ -1217,12 +1200,9 @@
 	struct rpc_clnt *clnt = clp->cl_rpcclient;
 	bool swapon = false;
 
-<<<<<<< HEAD
-=======
 	if (clnt->cl_shutdown)
 		return;
 
->>>>>>> 2d5404ca
 	set_bit(NFS4CLNT_RUN_MANAGER, &clp->cl_state);
 
 	if (atomic_read(&clnt->cl_swapper)) {
