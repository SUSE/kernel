--- conflicted
+++ resolved
@@ -810,8 +810,6 @@
 	 */
 	flags &= ~O_TRUNC;
 
-<<<<<<< HEAD
-=======
 	dn = d_find_alias(dir);
 	if (!dn) {
 		try_async = false;
@@ -840,7 +838,6 @@
 		}
 	}
 
->>>>>>> 2d5404ca
 retry:
 	if (flags & O_CREAT) {
 		if (ceph_quota_is_max_files_exceeded(dir))
@@ -972,21 +969,13 @@
 	} else {
 		if (IS_ENCRYPTED(dir) &&
 		    !fscrypt_has_permitted_context(dir, d_inode(dentry))) {
-<<<<<<< HEAD
-			pr_warn("Inconsistent encryption context (parent %llx:%llx child %llx:%llx)\n",
-=======
 			pr_warn_client(cl,
 				"Inconsistent encryption context (parent %llx:%llx child %llx:%llx)\n",
->>>>>>> 2d5404ca
 				ceph_vinop(dir), ceph_vinop(d_inode(dentry)));
 			goto out_req;
 		}
 
-<<<<<<< HEAD
-		dout("atomic_open finish_open on dn %p\n", dn);
-=======
 		doutc(cl, "finish_open on dn %p\n", dn);
->>>>>>> 2d5404ca
 		if (req->r_op == CEPH_MDS_OP_CREATE && req->r_reply_info.has_create_ino) {
 			struct inode *newino = d_inode(dentry);
 
@@ -1071,12 +1060,8 @@
 	bool sparse = IS_ENCRYPTED(inode) || ceph_test_mount_opt(fsc, SPARSEREAD);
 	u64 objver = 0;
 
-<<<<<<< HEAD
-	dout("sync_read on inode %p %llx~%llx\n", inode, *ki_pos, len);
-=======
 	doutc(cl, "on inode %p %llx.%llx %llx~%llx\n", inode,
 	      ceph_vinop(inode), *ki_pos, len);
->>>>>>> 2d5404ca
 
 	if (ceph_inode_is_shutdown(inode))
 		return -EIO;
@@ -1106,21 +1091,13 @@
 		struct ceph_osd_req_op *op;
 		u64 read_off = off;
 		u64 read_len = len;
-<<<<<<< HEAD
-=======
 		int extent_cnt;
->>>>>>> 2d5404ca
 
 		/* determine new offset/length if encrypted */
 		ceph_fscrypt_adjust_off_and_len(inode, &read_off, &read_len);
 
-<<<<<<< HEAD
-		dout("sync_read orig %llu~%llu reading %llu~%llu",
-		     off, len, read_off, read_len);
-=======
 		doutc(cl, "orig %llu~%llu reading %llu~%llu", off, len,
 		      read_off, read_len);
->>>>>>> 2d5404ca
 
 		req = ceph_osdc_new_request(osdc, &ci->i_layout,
 					ci->i_vino, read_off, &read_len, 0, 1,
@@ -1154,12 +1131,8 @@
 
 		op = &req->r_ops[0];
 		if (sparse) {
-<<<<<<< HEAD
-			ret = ceph_alloc_sparse_ext_map(op);
-=======
 			extent_cnt = __ceph_sparse_read_ext_count(inode, read_len);
 			ret = ceph_alloc_sparse_ext_map(op, extent_cnt);
->>>>>>> 2d5404ca
 			if (ret) {
 				ceph_osdc_put_request(req);
 				break;
@@ -1220,13 +1193,8 @@
 			int zlen = min(len - ret, i_size - off - ret);
 			int zoff = page_off + ret;
 
-<<<<<<< HEAD
-			dout("sync_read zero gap %llu~%llu\n",
-				off + ret, off + ret + zlen);
-=======
 			doutc(cl, "zero gap %llu~%llu\n", off + ret,
 			      off + ret + zlen);
->>>>>>> 2d5404ca
 			ceph_zero_page_vector_range(zoff, zlen, pages);
 			ret += zlen;
 		}
@@ -1278,11 +1246,7 @@
 		if (last_objver)
 			*last_objver = objver;
 	}
-<<<<<<< HEAD
-	dout("sync_read result %zd retry_op %d\n", ret, *retry_op);
-=======
 	doutc(cl, "result %zd retry_op %d\n", ret, *retry_op);
->>>>>>> 2d5404ca
 	return ret;
 }
 
@@ -1291,17 +1255,11 @@
 {
 	struct file *file = iocb->ki_filp;
 	struct inode *inode = file_inode(file);
-<<<<<<< HEAD
-
-	dout("sync_read on file %p %llx~%zx %s\n", file, iocb->ki_pos,
-	     iov_iter_count(to), (file->f_flags & O_DIRECT) ? "O_DIRECT" : "");
-=======
 	struct ceph_client *cl = ceph_inode_to_client(inode);
 
 	doutc(cl, "on file %p %llx~%zx %s\n", file, iocb->ki_pos,
 	      iov_iter_count(to),
 	      (file->f_flags & O_DIRECT) ? "O_DIRECT" : "");
->>>>>>> 2d5404ca
 
 	return __ceph_sync_read(inode, &iocb->ki_pos, to, retry_op, NULL);
 }
@@ -1382,10 +1340,7 @@
 	struct ceph_client_metric *metric = &ceph_sb_to_mdsc(inode->i_sb)->metric;
 	unsigned int len = osd_data->bvec_pos.iter.bi_size;
 	bool sparse = (op->op == CEPH_OSD_OP_SPARSE_READ);
-<<<<<<< HEAD
-=======
 	struct ceph_client *cl = ceph_inode_to_client(inode);
->>>>>>> 2d5404ca
 
 	BUG_ON(osd_data->type != CEPH_OSD_DATA_TYPE_BVECS);
 	BUG_ON(!osd_data->num_bvecs);
@@ -1577,10 +1532,7 @@
 		ssize_t len;
 		struct ceph_osd_req_op *op;
 		int readop = sparse ? CEPH_OSD_OP_SPARSE_READ : CEPH_OSD_OP_READ;
-<<<<<<< HEAD
-=======
 		int extent_cnt;
->>>>>>> 2d5404ca
 
 		if (write)
 			size = min_t(u64, size, fsc->mount_options->wsize);
@@ -1644,12 +1596,8 @@
 		osd_req_op_extent_osd_data_bvecs(req, 0, bvecs, num_pages, len);
 		op = &req->r_ops[0];
 		if (sparse) {
-<<<<<<< HEAD
-			ret = ceph_alloc_sparse_ext_map(op);
-=======
 			extent_cnt = __ceph_sparse_read_ext_count(inode, size);
 			ret = ceph_alloc_sparse_ext_map(op, extent_cnt);
->>>>>>> 2d5404ca
 			if (ret) {
 				ceph_osdc_put_request(req);
 				break;
@@ -1766,12 +1714,8 @@
 	struct file *file = iocb->ki_filp;
 	struct inode *inode = file_inode(file);
 	struct ceph_inode_info *ci = ceph_inode(inode);
-<<<<<<< HEAD
-	struct ceph_fs_client *fsc = ceph_inode_to_client(inode);
-=======
 	struct ceph_fs_client *fsc = ceph_inode_to_fs_client(inode);
 	struct ceph_client *cl = fsc->client;
->>>>>>> 2d5404ca
 	struct ceph_osd_client *osdc = &fsc->client->osdc;
 	struct ceph_osd_request *req;
 	struct page **pages;
@@ -1830,19 +1774,11 @@
 		first = pos != write_pos;
 		last = (pos + len) != (write_pos + write_len);
 		rmw = first || last;
-<<<<<<< HEAD
-
-		dout("sync_write ino %llx %lld~%llu adjusted %lld~%llu -- %srmw\n",
-		     ci->i_vino.ino, pos, len, write_pos, write_len,
-		     rmw ? "" : "no ");
-
-=======
 
 		doutc(cl, "ino %llx %lld~%llu adjusted %lld~%llu -- %srmw\n",
 		      ci->i_vino.ino, pos, len, write_pos, write_len,
 		      rmw ? "" : "no ");
 
->>>>>>> 2d5404ca
 		/*
 		 * The data is emplaced into the page as it would be if it were
 		 * in an array of pagecache pages.
@@ -2050,11 +1986,7 @@
 			left -= ret;
 		}
 		if (ret < 0) {
-<<<<<<< HEAD
-			dout("sync_write write failed with %d\n", ret);
-=======
 			doutc(cl, "write failed with %d\n", ret);
->>>>>>> 2d5404ca
 			ceph_release_page_vector(pages, num_pages);
 			break;
 		}
@@ -2064,11 +1996,7 @@
 							 write_pos, write_len,
 							 GFP_KERNEL);
 			if (ret < 0) {
-<<<<<<< HEAD
-				dout("encryption failed with %d\n", ret);
-=======
 				doutc(cl, "encryption failed with %d\n", ret);
->>>>>>> 2d5404ca
 				ceph_release_page_vector(pages, num_pages);
 				break;
 			}
@@ -2087,11 +2015,7 @@
 			break;
 		}
 
-<<<<<<< HEAD
-		dout("sync_write write op %lld~%llu\n", write_pos, write_len);
-=======
 		doutc(cl, "write op %lld~%llu\n", write_pos, write_len);
->>>>>>> 2d5404ca
 		osd_req_op_extent_osd_data_pages(req, rmw ? 1 : 0, pages, write_len,
 						 offset_in_page(write_pos), false,
 						 true);
@@ -2122,11 +2046,7 @@
 					  req->r_end_latency, len, ret);
 		ceph_osdc_put_request(req);
 		if (ret != 0) {
-<<<<<<< HEAD
-			dout("sync_write osd write returned %d\n", ret);
-=======
 			doutc(cl, "osd write returned %d\n", ret);
->>>>>>> 2d5404ca
 			/* Version changed! Must re-do the rmw cycle */
 			if ((assert_ver && (ret == -ERANGE || ret == -EOVERFLOW)) ||
 			    (!assert_ver && ret == -EEXIST)) {
@@ -2156,22 +2076,13 @@
 				pos >> PAGE_SHIFT,
 				(pos + len - 1) >> PAGE_SHIFT);
 		if (ret < 0) {
-<<<<<<< HEAD
-			dout("invalidate_inode_pages2_range returned %d\n",
-			     ret);
-=======
 			doutc(cl, "invalidate_inode_pages2_range returned %d\n",
 			      ret);
->>>>>>> 2d5404ca
 			ret = 0;
 		}
 		pos += len;
 		written += len;
-<<<<<<< HEAD
-		dout("sync_write written %d\n", written);
-=======
 		doutc(cl, "written %d\n", written);
->>>>>>> 2d5404ca
 		if (pos > i_size_read(inode)) {
 			check_caps = ceph_inode_set_size(inode, pos);
 			if (check_caps)
@@ -2185,11 +2096,7 @@
 		ret = written;
 		iocb->ki_pos = pos;
 	}
-<<<<<<< HEAD
-	dout("sync_write returning %d\n", ret);
-=======
 	doutc(cl, "returning %d\n", ret);
->>>>>>> 2d5404ca
 	return ret;
 }
 
@@ -3179,11 +3086,7 @@
 					src_objlen);
 		/* Abort on short copies or on error */
 		if (ret < (long)src_objlen) {
-<<<<<<< HEAD
-			dout("Failed partial copy (%zd)\n", ret);
-=======
 			doutc(cl, "Failed partial copy (%zd)\n", ret);
->>>>>>> 2d5404ca
 			goto out;
 		}
 		len -= ret;
