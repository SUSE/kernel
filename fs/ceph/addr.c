--- conflicted
+++ resolved
@@ -63,11 +63,7 @@
 	 (CONGESTION_ON_THRESH(congestion_kb) >> 2))
 
 static int ceph_netfs_check_write_begin(struct file *file, loff_t pos, unsigned int len,
-<<<<<<< HEAD
-					struct page **pagep, void **_fsdata);
-=======
 					struct folio **foliop, void **_fsdata);
->>>>>>> eb3cdb58
 
 static inline struct ceph_snap_context *page_snap_context(struct page *page)
 {
@@ -129,11 +125,7 @@
 	VM_WARN_ON_FOLIO(folio->private, folio);
 	folio_attach_private(folio, snapc);
 
-<<<<<<< HEAD
-	return ceph_fscache_set_page_dirty(page);
-=======
 	return ceph_fscache_dirty_folio(mapping, folio);
->>>>>>> eb3cdb58
 }
 
 /*
@@ -148,11 +140,7 @@
 	struct ceph_inode_info *ci;
 	struct ceph_snap_context *snapc;
 
-<<<<<<< HEAD
-	inode = page->mapping->host;
-=======
 	inode = folio->mapping->host;
->>>>>>> eb3cdb58
 	ci = ceph_inode(inode);
 
 	if (offset != 0 || length != folio_size(folio)) {
@@ -161,52 +149,21 @@
 		return;
 	}
 
-<<<<<<< HEAD
-	WARN_ON(!PageLocked(page));
-	if (PagePrivate(page)) {
-		dout("%p invalidatepage %p idx %lu full dirty page\n",
-		     inode, page, page->index);
-
-		snapc = detach_page_private(page);
-=======
 	WARN_ON(!folio_test_locked(folio));
 	if (folio_test_private(folio)) {
 		dout("%p invalidate_folio idx %lu full dirty page\n",
 		     inode, folio->index);
 
 		snapc = folio_detach_private(folio);
->>>>>>> eb3cdb58
 		ceph_put_wrbuffer_cap_refs(ci, 1, snapc);
 		ceph_put_snap_context(snapc);
 	}
 
-<<<<<<< HEAD
-	wait_on_page_fscache(page);
-=======
 	folio_wait_fscache(folio);
->>>>>>> eb3cdb58
 }
 
 static bool ceph_release_folio(struct folio *folio, gfp_t gfp)
 {
-<<<<<<< HEAD
-	struct inode *inode = page->mapping->host;
-
-	dout("%llx:%llx releasepage %p idx %lu (%sdirty)\n",
-	     ceph_vinop(inode), page,
-	     page->index, PageDirty(page) ? "" : "not ");
-
-	if (PagePrivate(page))
-		return 0;
-
-	if (PageFsCache(page)) {
-		if (current_is_kswapd() || !(gfp & __GFP_FS))
-			return 0;
-		wait_on_page_fscache(page);
-	}
-	ceph_fscache_note_page_release(inode);
-	return 1;
-=======
 	struct inode *inode = folio->mapping->host;
 
 	dout("%llx:%llx release_folio idx %lu (%sdirty)\n",
@@ -223,7 +180,6 @@
 	}
 	ceph_fscache_note_page_release(inode);
 	return true;
->>>>>>> eb3cdb58
 }
 
 static void ceph_netfs_expand_readahead(struct netfs_io_request *rreq)
@@ -243,7 +199,6 @@
 			max_pages = 0;
 		else
 			max_pages = priv->file_ra_pages;
-<<<<<<< HEAD
 
 	}
 
@@ -253,17 +208,6 @@
 
 	max_len = max_pages << PAGE_SHIFT;
 
-=======
-
-	}
-
-	/* Readahead is disabled */
-	if (!max_pages)
-		return;
-
-	max_len = max_pages << PAGE_SHIFT;
-
->>>>>>> eb3cdb58
 	/*
 	 * Try to expand the length forward by rounding up it to the next
 	 * block, but do not exceed the file size, unless the original
@@ -327,7 +271,6 @@
 }
 
 static bool ceph_netfs_issue_op_inline(struct netfs_io_subrequest *subreq)
-<<<<<<< HEAD
 {
 	struct netfs_io_request *rreq = subreq->rreq;
 	struct inode *inode = rreq->inode;
@@ -371,7 +314,7 @@
 	}
 
 	len = min_t(size_t, iinfo->inline_len - subreq->start, subreq->len);
-	iov_iter_xarray(&iter, READ, &rreq->mapping->i_pages, subreq->start, len);
+	iov_iter_xarray(&iter, ITER_DEST, &rreq->mapping->i_pages, subreq->start, len);
 	err = copy_to_iter(iinfo->inline_data + subreq->start, len, &iter);
 	if (err == 0)
 		err = -EFAULT;
@@ -386,66 +329,6 @@
 {
 	struct netfs_io_request *rreq = subreq->rreq;
 	struct inode *inode = rreq->inode;
-=======
-{
-	struct netfs_io_request *rreq = subreq->rreq;
-	struct inode *inode = rreq->inode;
-	struct ceph_mds_reply_info_parsed *rinfo;
-	struct ceph_mds_reply_info_in *iinfo;
-	struct ceph_mds_request *req;
-	struct ceph_mds_client *mdsc = ceph_sb_to_mdsc(inode->i_sb);
-	struct ceph_inode_info *ci = ceph_inode(inode);
-	struct iov_iter iter;
-	ssize_t err = 0;
-	size_t len;
-	int mode;
-
-	__set_bit(NETFS_SREQ_CLEAR_TAIL, &subreq->flags);
-	__clear_bit(NETFS_SREQ_COPY_TO_CACHE, &subreq->flags);
-
-	if (subreq->start >= inode->i_size)
-		goto out;
-
-	/* We need to fetch the inline data. */
-	mode = ceph_try_to_choose_auth_mds(inode, CEPH_STAT_CAP_INLINE_DATA);
-	req = ceph_mdsc_create_request(mdsc, CEPH_MDS_OP_GETATTR, mode);
-	if (IS_ERR(req)) {
-		err = PTR_ERR(req);
-		goto out;
-	}
-	req->r_ino1 = ci->i_vino;
-	req->r_args.getattr.mask = cpu_to_le32(CEPH_STAT_CAP_INLINE_DATA);
-	req->r_num_caps = 2;
-
-	err = ceph_mdsc_do_request(mdsc, NULL, req);
-	if (err < 0)
-		goto out;
-
-	rinfo = &req->r_reply_info;
-	iinfo = &rinfo->targeti;
-	if (iinfo->inline_version == CEPH_INLINE_NONE) {
-		/* The data got uninlined */
-		ceph_mdsc_put_request(req);
-		return false;
-	}
-
-	len = min_t(size_t, iinfo->inline_len - subreq->start, subreq->len);
-	iov_iter_xarray(&iter, ITER_DEST, &rreq->mapping->i_pages, subreq->start, len);
-	err = copy_to_iter(iinfo->inline_data + subreq->start, len, &iter);
-	if (err == 0)
-		err = -EFAULT;
-
-	ceph_mdsc_put_request(req);
-out:
-	netfs_subreq_terminated(subreq, err, false);
-	return true;
-}
-
-static void ceph_netfs_issue_read(struct netfs_io_subrequest *subreq)
-{
-	struct netfs_io_request *rreq = subreq->rreq;
-	struct inode *inode = rreq->inode;
->>>>>>> eb3cdb58
 	struct ceph_inode_info *ci = ceph_inode(inode);
 	struct ceph_fs_client *fsc = ceph_inode_to_client(inode);
 	struct ceph_osd_request *req = NULL;
@@ -844,13 +727,10 @@
 	BUG_ON(!inode);
 	ihold(inode);
 
-<<<<<<< HEAD
-=======
 	if (wbc->sync_mode == WB_SYNC_NONE &&
 	    ceph_inode_to_client(inode)->write_congested)
 		return AOP_WRITEPAGE_ACTIVATE;
 
->>>>>>> eb3cdb58
 	wait_on_page_fscache(page);
 
 	err = writepage_nounlock(page, wbc);
@@ -977,14 +857,11 @@
 	bool should_loop, range_whole = false;
 	bool done = false;
 	bool caching = ceph_is_cache_enabled(inode);
-<<<<<<< HEAD
-=======
 	xa_mark_t tag;
 
 	if (wbc->sync_mode == WB_SYNC_NONE &&
 	    fsc->write_congested)
 		return 0;
->>>>>>> eb3cdb58
 
 	dout("writepages_start %p (mode=%s)\n", inode,
 	     wbc->sync_mode == WB_SYNC_NONE ? "NONE" :
@@ -1475,25 +1352,12 @@
 }
 
 static int ceph_netfs_check_write_begin(struct file *file, loff_t pos, unsigned int len,
-<<<<<<< HEAD
-					struct page **pagep, void **_fsdata)
-=======
 					struct folio **foliop, void **_fsdata)
->>>>>>> eb3cdb58
 {
 	struct inode *inode = file_inode(file);
 	struct ceph_inode_info *ci = ceph_inode(inode);
 	struct ceph_snap_context *snapc;
 
-<<<<<<< HEAD
-	snapc = ceph_find_incompatible(*pagep);
-	if (snapc) {
-		int r;
-
-		unlock_page(*pagep);
-		put_page(*pagep);
-		*pagep = NULL;
-=======
 	snapc = ceph_find_incompatible(folio_page(*foliop, 0));
 	if (snapc) {
 		int r;
@@ -1501,7 +1365,6 @@
 		folio_unlock(*foliop);
 		folio_put(*foliop);
 		*foliop = NULL;
->>>>>>> eb3cdb58
 		if (IS_ERR(snapc))
 			return PTR_ERR(snapc);
 
@@ -1523,18 +1386,6 @@
 			    struct page **pagep, void **fsdata)
 {
 	struct inode *inode = file_inode(file);
-<<<<<<< HEAD
-	struct page *page = NULL;
-	int r;
-
-	r = netfs_write_begin(file, inode->i_mapping, pos, len, 0, &page, NULL);
-	if (r < 0)
-		return r;
-
-	wait_on_page_fscache(page);
-	WARN_ON_ONCE(!PageLocked(page));
-	*pagep = page;
-=======
 	struct ceph_inode_info *ci = ceph_inode(inode);
 	struct folio *folio = NULL;
 	int r;
@@ -1546,7 +1397,6 @@
 	folio_wait_fscache(folio);
 	WARN_ON_ONCE(!folio_test_locked(folio));
 	*pagep = &folio->page;
->>>>>>> eb3cdb58
 	return 0;
 }
 
@@ -1565,11 +1415,7 @@
 	dout("write_end file %p inode %p folio %p %d~%d (%d)\n", file,
 	     inode, folio, (int)pos, (int)copied, (int)len);
 
-<<<<<<< HEAD
-	if (!PageUptodate(page)) {
-=======
 	if (!folio_test_uptodate(folio)) {
->>>>>>> eb3cdb58
 		/* just return that nothing was copied on a short copy */
 		if (copied < len) {
 			copied = 0;
@@ -1595,25 +1441,15 @@
 }
 
 const struct address_space_operations ceph_aops = {
-<<<<<<< HEAD
-	.readpage = netfs_readpage,
-=======
 	.read_folio = netfs_read_folio,
->>>>>>> eb3cdb58
 	.readahead = netfs_readahead,
 	.writepage = ceph_writepage,
 	.writepages = ceph_writepages_start,
 	.write_begin = ceph_write_begin,
 	.write_end = ceph_write_end,
-<<<<<<< HEAD
-	.set_page_dirty = ceph_set_page_dirty,
-	.invalidatepage = ceph_invalidatepage,
-	.releasepage = ceph_releasepage,
-=======
 	.dirty_folio = ceph_dirty_folio,
 	.invalidate_folio = ceph_invalidate_folio,
 	.release_folio = ceph_release_folio,
->>>>>>> eb3cdb58
 	.direct_IO = noop_direct_IO,
 };
 
@@ -1876,11 +1712,7 @@
 	struct ceph_fs_client *fsc = ceph_inode_to_client(inode);
 	struct ceph_osd_request *req = NULL;
 	struct ceph_cap_flush *prealloc_cf = NULL;
-<<<<<<< HEAD
-	struct page *page = NULL;
-=======
 	struct folio *folio = NULL;
->>>>>>> eb3cdb58
 	u64 inline_version = CEPH_INLINE_NONE;
 	struct page *pages[1];
 	int err = 0;
@@ -1908,19 +1740,6 @@
 	if (inline_version == 1) /* initial version, no data */
 		goto out_uninline;
 
-<<<<<<< HEAD
-	page = read_mapping_page(inode->i_mapping, 0, file);
-	if (IS_ERR(page)) {
-		err = PTR_ERR(page);
-		goto out;
-	}
-
-	lock_page(page);
-
-	len = i_size_read(inode);
-	if (len > page_size(page))
-		len = page_size(page);
-=======
 	folio = read_mapping_folio(inode->i_mapping, 0, file);
 	if (IS_ERR(folio)) {
 		err = PTR_ERR(folio);
@@ -1932,7 +1751,6 @@
 	len = i_size_read(inode);
 	if (len > folio_size(folio))
 		len = folio_size(folio);
->>>>>>> eb3cdb58
 
 	req = ceph_osdc_new_request(&fsc->client->osdc, &ci->i_layout,
 				    ceph_vino(inode), 0, &len, 0, 1,
@@ -1960,11 +1778,7 @@
 		goto out_unlock;
 	}
 
-<<<<<<< HEAD
-	pages[0] = page;
-=======
 	pages[0] = folio_page(folio, 0);
->>>>>>> eb3cdb58
 	osd_req_op_extent_osd_data_pages(req, 1, pages, len, 0, false, false);
 
 	{
@@ -2015,15 +1829,9 @@
 	if (err == -ECANCELED)
 		err = 0;
 out_unlock:
-<<<<<<< HEAD
-	if (page) {
-		unlock_page(page);
-		put_page(page);
-=======
 	if (folio) {
 		folio_unlock(folio);
 		folio_put(folio);
->>>>>>> eb3cdb58
 	}
 out:
 	ceph_free_cap_flush(prealloc_cf);
@@ -2170,11 +1978,7 @@
 				     0, false, true);
 	ceph_osdc_start_request(&fsc->client->osdc, rd_req);
 
-<<<<<<< HEAD
-	wr_req->r_mtime = ci->vfs_inode.i_mtime;
-=======
 	wr_req->r_mtime = ci->netfs.inode.i_mtime;
->>>>>>> eb3cdb58
 	ceph_osdc_start_request(&fsc->client->osdc, wr_req);
 
 	err = ceph_osdc_wait_request(&fsc->client->osdc, rd_req);
