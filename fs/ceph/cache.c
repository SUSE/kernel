--- conflicted
+++ resolved
@@ -67,11 +67,7 @@
 		if (uniq_len && memcmp(ent->uniquifier, fscache_uniq, uniq_len))
 			continue;
 
-<<<<<<< HEAD
-		errorf(fc, "ceph: fscache cookie already registered for fsid %pU, use fsc=<uniquifier> option",
-=======
 		errorfc(fc, "fscache cookie already registered for fsid %pU, use fsc=<uniquifier> option",
->>>>>>> 7d2a07b7
 		       fsid);
 		err = -EBUSY;
 		goto out_unlock;
@@ -100,11 +96,7 @@
 		list_add_tail(&ent->list, &ceph_fscache_list);
 	} else {
 		kfree(ent);
-<<<<<<< HEAD
-		errorf(fc, "ceph: unable to register fscache cookie for fsid %pU",
-=======
 		errorfc(fc, "unable to register fscache cookie for fsid %pU",
->>>>>>> 7d2a07b7
 		       fsid);
 		/* all other fs ignore this error */
 	}
