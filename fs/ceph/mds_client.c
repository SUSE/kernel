--- conflicted
+++ resolved
@@ -1703,17 +1703,10 @@
 {
 	struct ceph_inode_info *ci = ceph_inode(inode);
 	bool invalidate = false;
-<<<<<<< HEAD
-	int iputs;
-=======
 	struct ceph_cap *cap;
 	int iputs = 0;
->>>>>>> eb3cdb58
 
 	spin_lock(&ci->i_ceph_lock);
-<<<<<<< HEAD
-	iputs = ceph_purge_inode_cap(inode, cap, &invalidate);
-=======
 	cap = __get_cap_for_mds(ci, mds);
 	if (cap) {
 		dout(" removing cap %p, ci is %p, inode is %p\n",
@@ -1721,7 +1714,6 @@
 
 		iputs = ceph_purge_inode_cap(inode, cap, &invalidate);
 	}
->>>>>>> eb3cdb58
 	spin_unlock(&ci->i_ceph_lock);
 
 	if (cap)
