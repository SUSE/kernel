// SPDX-License-Identifier: GPL-2.0
#include <linux/ceph/ceph_debug.h>

#include <linux/file.h>
#include <linux/namei.h>
#include <linux/random.h>

#include "super.h"
#include "mds_client.h"
#include <linux/filelock.h>
#include <linux/ceph/pagelist.h>

static u64 lock_secret;
static int ceph_lock_wait_for_completion(struct ceph_mds_client *mdsc,
                                         struct ceph_mds_request *req);

static inline u64 secure_addr(void *addr)
{
	u64 v = lock_secret ^ (u64)(unsigned long)addr;
	/*
	 * Set the most significant bit, so that MDS knows the 'owner'
	 * is sufficient to identify the owner of lock. (old code uses
	 * both 'owner' and 'pid')
	 */
	v |= (1ULL << 63);
	return v;
}

void __init ceph_flock_init(void)
{
	get_random_bytes(&lock_secret, sizeof(lock_secret));
}

static void ceph_fl_copy_lock(struct file_lock *dst, struct file_lock *src)
{
	struct inode *inode = file_inode(dst->fl_file);
	atomic_inc(&ceph_inode(inode)->i_filelock_ref);
	dst->fl_u.ceph.inode = igrab(inode);
}

/*
 * Do not use the 'fl->fl_file' in release function, which
 * is possibly already released by another thread.
 */
static void ceph_fl_release_lock(struct file_lock *fl)
{
	struct inode *inode = fl->fl_u.ceph.inode;
	struct ceph_inode_info *ci;

	/*
	 * If inode is NULL it should be a request file_lock,
	 * nothing we can do.
	 */
	if (!inode)
		return;

	ci = ceph_inode(inode);
	if (atomic_dec_and_test(&ci->i_filelock_ref)) {
		/* clear error when all locks are released */
		spin_lock(&ci->i_ceph_lock);
		ci->i_ceph_flags &= ~CEPH_I_ERROR_FILELOCK;
		spin_unlock(&ci->i_ceph_lock);
	}
	fl->fl_u.ceph.inode = NULL;
	iput(inode);
}

static const struct file_lock_operations ceph_fl_lock_ops = {
	.fl_copy_lock = ceph_fl_copy_lock,
	.fl_release_private = ceph_fl_release_lock,
};

/*
 * Implement fcntl and flock locking functions.
 */
static int ceph_lock_message(u8 lock_type, u16 operation, struct inode *inode,
			     int cmd, u8 wait, struct file_lock *fl)
{
	struct ceph_mds_client *mdsc = ceph_sb_to_mdsc(inode->i_sb);
	struct ceph_mds_request *req;
	int err;
	u64 length = 0;
	u64 owner;

	if (operation == CEPH_MDS_OP_SETFILELOCK) {
		/*
		 * increasing i_filelock_ref closes race window between
		 * handling request reply and adding file_lock struct to
		 * inode. Otherwise, auth caps may get trimmed in the
		 * window. Caller function will decrease the counter.
		 */
		fl->fl_ops = &ceph_fl_lock_ops;
		fl->fl_ops->fl_copy_lock(fl, NULL);
	}

	if (operation != CEPH_MDS_OP_SETFILELOCK || cmd == CEPH_LOCK_UNLOCK)
		wait = 0;

	req = ceph_mdsc_create_request(mdsc, operation, USE_AUTH_MDS);
	if (IS_ERR(req))
		return PTR_ERR(req);
	req->r_inode = inode;
	ihold(inode);
	req->r_num_caps = 1;

	/* mds requires start and length rather than start and end */
	if (LLONG_MAX == fl->fl_end)
		length = 0;
	else
		length = fl->fl_end - fl->fl_start + 1;

	owner = secure_addr(fl->fl_owner);

	dout("ceph_lock_message: rule: %d, op: %d, owner: %llx, pid: %llu, "
	     "start: %llu, length: %llu, wait: %d, type: %d\n", (int)lock_type,
	     (int)operation, owner, (u64)fl->fl_pid, fl->fl_start, length,
	     wait, fl->fl_type);

	req->r_args.filelock_change.rule = lock_type;
	req->r_args.filelock_change.type = cmd;
	req->r_args.filelock_change.owner = cpu_to_le64(owner);
	req->r_args.filelock_change.pid = cpu_to_le64((u64)fl->fl_pid);
	req->r_args.filelock_change.start = cpu_to_le64(fl->fl_start);
	req->r_args.filelock_change.length = cpu_to_le64(length);
	req->r_args.filelock_change.wait = wait;

	err = ceph_mdsc_submit_request(mdsc, inode, req);
	if (!err)
		err = ceph_mdsc_wait_request(mdsc, req, wait ?
					ceph_lock_wait_for_completion : NULL);
	if (!err && operation == CEPH_MDS_OP_GETFILELOCK) {
		fl->fl_pid = -le64_to_cpu(req->r_reply_info.filelock_reply->pid);
		if (CEPH_LOCK_SHARED == req->r_reply_info.filelock_reply->type)
			fl->fl_type = F_RDLCK;
		else if (CEPH_LOCK_EXCL == req->r_reply_info.filelock_reply->type)
			fl->fl_type = F_WRLCK;
		else
			fl->fl_type = F_UNLCK;

		fl->fl_start = le64_to_cpu(req->r_reply_info.filelock_reply->start);
		length = le64_to_cpu(req->r_reply_info.filelock_reply->start) +
						 le64_to_cpu(req->r_reply_info.filelock_reply->length);
		if (length >= 1)
			fl->fl_end = length -1;
		else
			fl->fl_end = 0;

	}
	ceph_mdsc_put_request(req);
	dout("ceph_lock_message: rule: %d, op: %d, pid: %llu, start: %llu, "
	     "length: %llu, wait: %d, type: %d, err code %d\n", (int)lock_type,
	     (int)operation, (u64)fl->fl_pid, fl->fl_start,
	     length, wait, fl->fl_type, err);
	return err;
}

static int ceph_lock_wait_for_completion(struct ceph_mds_client *mdsc,
                                         struct ceph_mds_request *req)
{
	struct ceph_mds_request *intr_req;
	struct inode *inode = req->r_inode;
	int err, lock_type;

	BUG_ON(req->r_op != CEPH_MDS_OP_SETFILELOCK);
	if (req->r_args.filelock_change.rule == CEPH_LOCK_FCNTL)
		lock_type = CEPH_LOCK_FCNTL_INTR;
	else if (req->r_args.filelock_change.rule == CEPH_LOCK_FLOCK)
		lock_type = CEPH_LOCK_FLOCK_INTR;
	else
		BUG_ON(1);
	BUG_ON(req->r_args.filelock_change.type == CEPH_LOCK_UNLOCK);

	err = wait_for_completion_interruptible(&req->r_completion);
	if (!err)
		return 0;

	dout("ceph_lock_wait_for_completion: request %llu was interrupted\n",
	     req->r_tid);

	mutex_lock(&mdsc->mutex);
	if (test_bit(CEPH_MDS_R_GOT_RESULT, &req->r_req_flags)) {
		err = 0;
	} else {
		/*
		 * ensure we aren't running concurrently with
		 * ceph_fill_trace or ceph_readdir_prepopulate, which
		 * rely on locks (dir mutex) held by our caller.
		 */
		mutex_lock(&req->r_fill_mutex);
		req->r_err = err;
		set_bit(CEPH_MDS_R_ABORTED, &req->r_req_flags);
		mutex_unlock(&req->r_fill_mutex);

		if (!req->r_session) {
			// haven't sent the request
			err = 0;
		}
	}
	mutex_unlock(&mdsc->mutex);
	if (!err)
		return 0;

	intr_req = ceph_mdsc_create_request(mdsc, CEPH_MDS_OP_SETFILELOCK,
					    USE_AUTH_MDS);
	if (IS_ERR(intr_req))
		return PTR_ERR(intr_req);

	intr_req->r_inode = inode;
	ihold(inode);
	intr_req->r_num_caps = 1;

	intr_req->r_args.filelock_change = req->r_args.filelock_change;
	intr_req->r_args.filelock_change.rule = lock_type;
	intr_req->r_args.filelock_change.type = CEPH_LOCK_UNLOCK;

	err = ceph_mdsc_do_request(mdsc, inode, intr_req);
	ceph_mdsc_put_request(intr_req);

	if (err && err != -ERESTARTSYS)
		return err;

	wait_for_completion_killable(&req->r_safe_completion);
	return 0;
}

static int try_unlock_file(struct file *file, struct file_lock *fl)
{
	int err;
	unsigned int orig_flags = fl->fl_flags;
	fl->fl_flags |= FL_EXISTS;
	err = locks_lock_file_wait(file, fl);
	fl->fl_flags = orig_flags;
	if (err == -ENOENT) {
		if (!(orig_flags & FL_EXISTS))
			err = 0;
		return err;
	}
	return 1;
}

/*
 * Attempt to set an fcntl lock.
 * For now, this just goes away to the server. Later it may be more awesome.
 */
int ceph_lock(struct file *file, int cmd, struct file_lock *fl)
{
	struct inode *inode = file_inode(file);
	struct ceph_inode_info *ci = ceph_inode(inode);
	int err = 0;
	u16 op = CEPH_MDS_OP_SETFILELOCK;
	u8 wait = 0;
	u8 lock_cmd;

	if (!(fl->fl_flags & FL_POSIX))
		return -ENOLCK;

	if (ceph_inode_is_shutdown(inode))
		return -ESTALE;

	if (ceph_inode_is_shutdown(inode))
		return -ESTALE;

	dout("ceph_lock, fl_owner: %p\n", fl->fl_owner);

	/* set wait bit as appropriate, then make command as Ceph expects it*/
	if (IS_GETLK(cmd))
		op = CEPH_MDS_OP_GETFILELOCK;
	else if (IS_SETLKW(cmd))
		wait = 1;

	spin_lock(&ci->i_ceph_lock);
	if (ci->i_ceph_flags & CEPH_I_ERROR_FILELOCK) {
		err = -EIO;
	}
	spin_unlock(&ci->i_ceph_lock);
	if (err < 0) {
		if (op == CEPH_MDS_OP_SETFILELOCK && F_UNLCK == fl->fl_type)
			posix_lock_file(file, fl, NULL);
		return err;
	}

	if (F_RDLCK == fl->fl_type)
		lock_cmd = CEPH_LOCK_SHARED;
	else if (F_WRLCK == fl->fl_type)
		lock_cmd = CEPH_LOCK_EXCL;
	else
		lock_cmd = CEPH_LOCK_UNLOCK;

	if (op == CEPH_MDS_OP_SETFILELOCK && F_UNLCK == fl->fl_type) {
		err = try_unlock_file(file, fl);
		if (err <= 0)
			return err;
	}

	err = ceph_lock_message(CEPH_LOCK_FCNTL, op, inode, lock_cmd, wait, fl);
	if (!err) {
		if (op == CEPH_MDS_OP_SETFILELOCK && F_UNLCK != fl->fl_type) {
			dout("mds locked, locking locally\n");
			err = posix_lock_file(file, fl, NULL);
			if (err) {
				/* undo! This should only happen if
				 * the kernel detects local
				 * deadlock. */
				ceph_lock_message(CEPH_LOCK_FCNTL, op, inode,
						  CEPH_LOCK_UNLOCK, 0, fl);
				dout("got %d on posix_lock_file, undid lock\n",
				     err);
			}
		}
	}
	return err;
}

int ceph_flock(struct file *file, int cmd, struct file_lock *fl)
{
	struct inode *inode = file_inode(file);
	struct ceph_inode_info *ci = ceph_inode(inode);
	int err = 0;
	u8 wait = 0;
	u8 lock_cmd;

	if (!(fl->fl_flags & FL_FLOCK))
		return -ENOLCK;

	if (ceph_inode_is_shutdown(inode))
		return -ESTALE;

	if (ceph_inode_is_shutdown(inode))
		return -ESTALE;

	dout("ceph_flock, fl_file: %p\n", fl->fl_file);

	spin_lock(&ci->i_ceph_lock);
	if (ci->i_ceph_flags & CEPH_I_ERROR_FILELOCK) {
		err = -EIO;
	}
	spin_unlock(&ci->i_ceph_lock);
	if (err < 0) {
		if (F_UNLCK == fl->fl_type)
			locks_lock_file_wait(file, fl);
		return err;
	}

	if (IS_SETLKW(cmd))
		wait = 1;

	if (F_RDLCK == fl->fl_type)
		lock_cmd = CEPH_LOCK_SHARED;
	else if (F_WRLCK == fl->fl_type)
		lock_cmd = CEPH_LOCK_EXCL;
	else
		lock_cmd = CEPH_LOCK_UNLOCK;

	if (F_UNLCK == fl->fl_type) {
		err = try_unlock_file(file, fl);
		if (err <= 0)
			return err;
	}

	err = ceph_lock_message(CEPH_LOCK_FLOCK, CEPH_MDS_OP_SETFILELOCK,
				inode, lock_cmd, wait, fl);
	if (!err && F_UNLCK != fl->fl_type) {
		err = locks_lock_file_wait(file, fl);
		if (err) {
			ceph_lock_message(CEPH_LOCK_FLOCK,
					  CEPH_MDS_OP_SETFILELOCK,
					  inode, CEPH_LOCK_UNLOCK, 0, fl);
			dout("got %d on locks_lock_file_wait, undid lock\n", err);
		}
	}
	return err;
}

/*
 * Fills in the passed counter variables, so you can prepare pagelist metadata
 * before calling ceph_encode_locks.
 */
void ceph_count_locks(struct inode *inode, int *fcntl_count, int *flock_count)
{
	struct file_lock *lock;
	struct file_lock_context *ctx;

	*fcntl_count = 0;
	*flock_count = 0;

<<<<<<< HEAD
	ctx = smp_load_acquire(&inode->i_flctx);
=======
	ctx = locks_inode_context(inode);
>>>>>>> eb3cdb58
	if (ctx) {
		spin_lock(&ctx->flc_lock);
		list_for_each_entry(lock, &ctx->flc_posix, fl_list)
			++(*fcntl_count);
		list_for_each_entry(lock, &ctx->flc_flock, fl_list)
			++(*flock_count);
		spin_unlock(&ctx->flc_lock);
	}
	dout("counted %d flock locks and %d fcntl locks\n",
	     *flock_count, *fcntl_count);
}

/*
 * Given a pointer to a lock, convert it to a ceph filelock
 */
static int lock_to_ceph_filelock(struct file_lock *lock,
				 struct ceph_filelock *cephlock)
{
	int err = 0;
	cephlock->start = cpu_to_le64(lock->fl_start);
	cephlock->length = cpu_to_le64(lock->fl_end - lock->fl_start + 1);
	cephlock->client = cpu_to_le64(0);
	cephlock->pid = cpu_to_le64((u64)lock->fl_pid);
	cephlock->owner = cpu_to_le64(secure_addr(lock->fl_owner));

	switch (lock->fl_type) {
	case F_RDLCK:
		cephlock->type = CEPH_LOCK_SHARED;
		break;
	case F_WRLCK:
		cephlock->type = CEPH_LOCK_EXCL;
		break;
	case F_UNLCK:
		cephlock->type = CEPH_LOCK_UNLOCK;
		break;
	default:
		dout("Have unknown lock type %d\n", lock->fl_type);
		err = -EINVAL;
	}

	return err;
}

/*
 * Encode the flock and fcntl locks for the given inode into the ceph_filelock
 * array. Must be called with inode->i_lock already held.
 * If we encounter more of a specific lock type than expected, return -ENOSPC.
 */
int ceph_encode_locks_to_buffer(struct inode *inode,
				struct ceph_filelock *flocks,
				int num_fcntl_locks, int num_flock_locks)
{
	struct file_lock *lock;
<<<<<<< HEAD
	struct file_lock_context *ctx = smp_load_acquire(&inode->i_flctx);
=======
	struct file_lock_context *ctx = locks_inode_context(inode);
>>>>>>> eb3cdb58
	int err = 0;
	int seen_fcntl = 0;
	int seen_flock = 0;
	int l = 0;

	dout("encoding %d flock and %d fcntl locks\n", num_flock_locks,
	     num_fcntl_locks);

	if (!ctx)
		return 0;

	spin_lock(&ctx->flc_lock);
	list_for_each_entry(lock, &ctx->flc_posix, fl_list) {
		++seen_fcntl;
		if (seen_fcntl > num_fcntl_locks) {
			err = -ENOSPC;
			goto fail;
		}
		err = lock_to_ceph_filelock(lock, &flocks[l]);
		if (err)
			goto fail;
		++l;
	}
	list_for_each_entry(lock, &ctx->flc_flock, fl_list) {
		++seen_flock;
		if (seen_flock > num_flock_locks) {
			err = -ENOSPC;
			goto fail;
		}
		err = lock_to_ceph_filelock(lock, &flocks[l]);
		if (err)
			goto fail;
		++l;
	}
fail:
	spin_unlock(&ctx->flc_lock);
	return err;
}

/*
 * Copy the encoded flock and fcntl locks into the pagelist.
 * Format is: #fcntl locks, sequential fcntl locks, #flock locks,
 * sequential flock locks.
 * Returns zero on success.
 */
int ceph_locks_to_pagelist(struct ceph_filelock *flocks,
			   struct ceph_pagelist *pagelist,
			   int num_fcntl_locks, int num_flock_locks)
{
	int err = 0;
	__le32 nlocks;

	nlocks = cpu_to_le32(num_fcntl_locks);
	err = ceph_pagelist_append(pagelist, &nlocks, sizeof(nlocks));
	if (err)
		goto out_fail;

	if (num_fcntl_locks > 0) {
		err = ceph_pagelist_append(pagelist, flocks,
					   num_fcntl_locks * sizeof(*flocks));
		if (err)
			goto out_fail;
	}

	nlocks = cpu_to_le32(num_flock_locks);
	err = ceph_pagelist_append(pagelist, &nlocks, sizeof(nlocks));
	if (err)
		goto out_fail;

	if (num_flock_locks > 0) {
		err = ceph_pagelist_append(pagelist, &flocks[num_fcntl_locks],
					   num_flock_locks * sizeof(*flocks));
	}
out_fail:
	return err;
}<|MERGE_RESOLUTION|>--- conflicted
+++ resolved
@@ -253,9 +253,6 @@
 
 	if (!(fl->fl_flags & FL_POSIX))
 		return -ENOLCK;
-
-	if (ceph_inode_is_shutdown(inode))
-		return -ESTALE;
 
 	if (ceph_inode_is_shutdown(inode))
 		return -ESTALE;
@@ -325,9 +322,6 @@
 	if (ceph_inode_is_shutdown(inode))
 		return -ESTALE;
 
-	if (ceph_inode_is_shutdown(inode))
-		return -ESTALE;
-
 	dout("ceph_flock, fl_file: %p\n", fl->fl_file);
 
 	spin_lock(&ci->i_ceph_lock);
@@ -383,11 +377,7 @@
 	*fcntl_count = 0;
 	*flock_count = 0;
 
-<<<<<<< HEAD
-	ctx = smp_load_acquire(&inode->i_flctx);
-=======
 	ctx = locks_inode_context(inode);
->>>>>>> eb3cdb58
 	if (ctx) {
 		spin_lock(&ctx->flc_lock);
 		list_for_each_entry(lock, &ctx->flc_posix, fl_list)
@@ -441,11 +431,7 @@
 				int num_fcntl_locks, int num_flock_locks)
 {
 	struct file_lock *lock;
-<<<<<<< HEAD
-	struct file_lock_context *ctx = smp_load_acquire(&inode->i_flctx);
-=======
 	struct file_lock_context *ctx = locks_inode_context(inode);
->>>>>>> eb3cdb58
 	int err = 0;
 	int seen_fcntl = 0;
 	int seen_flock = 0;
