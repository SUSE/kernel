--- conflicted
+++ resolved
@@ -691,19 +691,11 @@
 	 * And trigger to flush the buffer immediately.
 	 */
 	if (ci->i_wrbuffer_ref) {
-<<<<<<< HEAD
-		dout("%s %p %llx.%llx cap_snap %p snapc %p %llu %s s=%llu "
-		     "used WRBUFFER, delaying\n", __func__, inode,
-		     ceph_vinop(inode), capsnap, capsnap->context,
-		     capsnap->context->seq, ceph_cap_string(capsnap->dirty),
-		     capsnap->size);
-=======
 		doutc(cl, "%p %llx.%llx cap_snap %p snapc %p %llu %s "
 		      "s=%llu used WRBUFFER, delaying\n", inode,
 		      ceph_vinop(inode), capsnap, capsnap->context,
 		      capsnap->context->seq, ceph_cap_string(capsnap->dirty),
 		      capsnap->size);
->>>>>>> 2d5404ca
 		ceph_queue_writeback(inode);
 		return 0;
 	}
@@ -1056,13 +1048,8 @@
 	trace_len = le32_to_cpu(h->trace_len);
 	p += sizeof(*h);
 
-<<<<<<< HEAD
-	dout("%s from mds%d op %s split %llx tracelen %d\n", __func__,
-	     mds, ceph_snap_op_name(op), split, trace_len);
-=======
 	doutc(cl, "from mds%d op %s split %llx tracelen %d\n", mds,
 	      ceph_snap_op_name(op), split, trace_len);
->>>>>>> 2d5404ca
 
 	down_write(&mdsc->snap_rwsem);
 	locked_rwsem = 1;
