--- conflicted
+++ resolved
@@ -543,14 +543,9 @@
 		struct ceph_mds_reply_dir_entry *rde = rinfo->dir_entries + i;
 
 		if (rde->offset < ctx->pos) {
-<<<<<<< HEAD
-			pr_warn("%s: rde->offset 0x%llx ctx->pos 0x%llx\n",
-				__func__, rde->offset, ctx->pos);
-=======
 			pr_warn_client(cl,
 				"%p %llx.%llx rde->offset 0x%llx ctx->pos 0x%llx\n",
 				inode, ceph_vinop(inode), rde->offset, ctx->pos);
->>>>>>> 2d5404ca
 			return -EIO;
 		}
 
@@ -558,15 +553,9 @@
 			return -EIO;
 
 		ctx->pos = rde->offset;
-<<<<<<< HEAD
-		dout("readdir (%d/%d) -> %llx '%.*s' %p\n",
-		     i, rinfo->dir_nr, ctx->pos,
-		     rde->name_len, rde->name, &rde->inode.in);
-=======
 		doutc(cl, "%p %llx.%llx (%d/%d) -> %llx '%.*s' %p\n", inode,
 		      ceph_vinop(inode), i, rinfo->dir_nr, ctx->pos,
 		      rde->name_len, rde->name, &rde->inode.in);
->>>>>>> 2d5404ca
 
 		if (!dir_emit(ctx, rde->name, rde->name_len,
 			      ceph_present_ino(inode->i_sb, le64_to_cpu(rde->inode.in->ino)),
@@ -639,12 +628,8 @@
 					dfi->dir_ordered_count);
 		spin_unlock(&ci->i_ceph_lock);
 	}
-<<<<<<< HEAD
-	dout("readdir %p file %p done.\n", inode, file);
-=======
 	doutc(cl, "%p %llx.%llx file %p done.\n", inode, ceph_vinop(inode),
 	      file);
->>>>>>> 2d5404ca
 	return 0;
 }
 
@@ -944,13 +929,8 @@
 		goto out;
 	}
 
-<<<<<<< HEAD
-	dout("mknod in dir %p dentry %p mode 0%ho rdev %d\n",
-	     dir, dentry, mode, rdev);
-=======
 	doutc(cl, "%p %llx.%llx/'%pd' dentry %p mode 0%ho rdev %d\n",
 	      dir, ceph_vinop(dir), dentry, dentry, mode, rdev);
->>>>>>> 2d5404ca
 	req = ceph_mdsc_create_request(mdsc, CEPH_MDS_OP_MKNOD, USE_AUTH_MDS);
 	if (IS_ERR(req)) {
 		err = PTR_ERR(req);
@@ -1060,12 +1040,8 @@
 		goto out;
 	}
 
-<<<<<<< HEAD
-	dout("symlink in dir %p dentry %p to '%s'\n", dir, dentry, dest);
-=======
 	doutc(cl, "%p %llx.%llx/'%pd' to '%s'\n", dir, ceph_vinop(dir), dentry,
 	      dest);
->>>>>>> 2d5404ca
 	req = ceph_mdsc_create_request(mdsc, CEPH_MDS_OP_SYMLINK, USE_AUTH_MDS);
 	if (IS_ERR(req)) {
 		err = PTR_ERR(req);
@@ -1222,13 +1198,8 @@
 	if (err)
 		return err;
 
-<<<<<<< HEAD
-	dout("link in dir %p %llx.%llx old_dentry %p:'%pd' dentry %p:'%pd'\n",
-	     dir, ceph_vinop(dir), old_dentry, old_dentry, dentry, dentry);
-=======
 	doutc(cl, "%p %llx.%llx/'%pd' to '%pd'\n", dir, ceph_vinop(dir),
 	      old_dentry, dentry);
->>>>>>> 2d5404ca
 	req = ceph_mdsc_create_request(mdsc, CEPH_MDS_OP_LINK, USE_AUTH_MDS);
 	if (IS_ERR(req)) {
 		d_drop(dentry);
@@ -1512,14 +1483,9 @@
 	if (err)
 		return err;
 
-<<<<<<< HEAD
-	dout("rename dir %p dentry %p to dir %p dentry %p\n",
-	     old_dir, old_dentry, new_dir, new_dentry);
-=======
 	doutc(cl, "%llx.%llx/'%pd' to %llx.%llx/'%pd'\n",
 	      ceph_vinop(old_dir), old_dentry, ceph_vinop(new_dir),
 	      new_dentry);
->>>>>>> 2d5404ca
 	req = ceph_mdsc_create_request(mdsc, op, USE_AUTH_MDS);
 	if (IS_ERR(req))
 		return PTR_ERR(req);
@@ -1986,10 +1952,6 @@
 	if (valid <= 0)
 		return valid;
 
-	valid = fscrypt_d_revalidate(dentry, flags);
-	if (valid <= 0)
-		return valid;
-
 	if (flags & LOOKUP_RCU) {
 		parent = READ_ONCE(dentry->d_parent);
 		dir = d_inode_rcu(parent);
@@ -2002,15 +1964,9 @@
 		inode = d_inode(dentry);
 	}
 
-<<<<<<< HEAD
-	dout("d_revalidate %p '%pd' inode %p offset 0x%llx nokey %d\n", dentry,
-	     dentry, inode, ceph_dentry(dentry)->offset,
-	     !!(dentry->d_flags & DCACHE_NOKEY_NAME));
-=======
 	doutc(cl, "%p '%pd' inode %p offset 0x%llx nokey %d\n",
 	      dentry, dentry, inode, ceph_dentry(dentry)->offset,
 	      !!(dentry->d_flags & DCACHE_NOKEY_NAME));
->>>>>>> 2d5404ca
 
 	mdsc = ceph_sb_to_fs_client(dir->i_sb)->mdsc;
 
