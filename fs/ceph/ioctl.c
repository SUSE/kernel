// SPDX-License-Identifier: GPL-2.0
#include <linux/ceph/ceph_debug.h>
#include <linux/in.h>

#include "super.h"
#include "mds_client.h"
#include "ioctl.h"
#include <linux/ceph/striper.h>
#include <linux/fscrypt.h>

/*
 * ioctls
 */

/*
 * get and set the file layout
 */
static long ceph_ioctl_get_layout(struct file *file, void __user *arg)
{
	struct ceph_inode_info *ci = ceph_inode(file_inode(file));
	struct ceph_ioctl_layout l;
	int err;

	err = ceph_do_getattr(file_inode(file), CEPH_STAT_CAP_LAYOUT, false);
	if (!err) {
		l.stripe_unit = ci->i_layout.stripe_unit;
		l.stripe_count = ci->i_layout.stripe_count;
		l.object_size = ci->i_layout.object_size;
		l.data_pool = ci->i_layout.pool_id;
		l.preferred_osd = -1;
		if (copy_to_user(arg, &l, sizeof(l)))
			return -EFAULT;
	}

	return err;
}

static long __validate_layout(struct ceph_mds_client *mdsc,
			      struct ceph_ioctl_layout *l)
{
	int i, err;

	/* validate striping parameters */
	if ((l->object_size & ~PAGE_MASK) ||
	    (l->stripe_unit & ~PAGE_MASK) ||
	    ((unsigned)l->stripe_unit != 0 &&
	     ((unsigned)l->object_size % (unsigned)l->stripe_unit)))
		return -EINVAL;

	/* make sure it's a valid data pool */
	mutex_lock(&mdsc->mutex);
	err = -EINVAL;
	for (i = 0; i < mdsc->mdsmap->m_num_data_pg_pools; i++)
		if (mdsc->mdsmap->m_data_pg_pools[i] == l->data_pool) {
			err = 0;
			break;
		}
	mutex_unlock(&mdsc->mutex);
	if (err)
		return err;

	return 0;
}

static long ceph_ioctl_set_layout(struct file *file, void __user *arg)
{
	struct inode *inode = file_inode(file);
	struct ceph_mds_client *mdsc = ceph_sb_to_fs_client(inode->i_sb)->mdsc;
	struct ceph_mds_request *req;
	struct ceph_ioctl_layout l;
	struct ceph_inode_info *ci = ceph_inode(file_inode(file));
	struct ceph_ioctl_layout nl;
	int err;

	if (copy_from_user(&l, arg, sizeof(l)))
		return -EFAULT;

	/* validate changed params against current layout */
	err = ceph_do_getattr(file_inode(file), CEPH_STAT_CAP_LAYOUT, false);
	if (err)
		return err;

	memset(&nl, 0, sizeof(nl));
	if (l.stripe_count)
		nl.stripe_count = l.stripe_count;
	else
		nl.stripe_count = ci->i_layout.stripe_count;
	if (l.stripe_unit)
		nl.stripe_unit = l.stripe_unit;
	else
		nl.stripe_unit = ci->i_layout.stripe_unit;
	if (l.object_size)
		nl.object_size = l.object_size;
	else
		nl.object_size = ci->i_layout.object_size;
	if (l.data_pool)
		nl.data_pool = l.data_pool;
	else
		nl.data_pool = ci->i_layout.pool_id;

	/* this is obsolete, and always -1 */
	nl.preferred_osd = -1;

	err = __validate_layout(mdsc, &nl);
	if (err)
		return err;

	req = ceph_mdsc_create_request(mdsc, CEPH_MDS_OP_SETLAYOUT,
				       USE_AUTH_MDS);
	if (IS_ERR(req))
		return PTR_ERR(req);
	req->r_inode = inode;
	ihold(inode);
	req->r_num_caps = 1;

	req->r_inode_drop = CEPH_CAP_FILE_SHARED | CEPH_CAP_FILE_EXCL;

	req->r_args.setlayout.layout.fl_stripe_unit =
		cpu_to_le32(l.stripe_unit);
	req->r_args.setlayout.layout.fl_stripe_count =
		cpu_to_le32(l.stripe_count);
	req->r_args.setlayout.layout.fl_object_size =
		cpu_to_le32(l.object_size);
	req->r_args.setlayout.layout.fl_pg_pool = cpu_to_le32(l.data_pool);

	err = ceph_mdsc_do_request(mdsc, NULL, req);
	ceph_mdsc_put_request(req);
	return err;
}

/*
 * Set a layout policy on a directory inode. All items in the tree
 * rooted at this inode will inherit this layout on creation,
 * (It doesn't apply retroactively )
 * unless a subdirectory has its own layout policy.
 */
static long ceph_ioctl_set_layout_policy (struct file *file, void __user *arg)
{
	struct inode *inode = file_inode(file);
	struct ceph_mds_request *req;
	struct ceph_ioctl_layout l;
	int err;
	struct ceph_mds_client *mdsc = ceph_sb_to_fs_client(inode->i_sb)->mdsc;

	/* copy and validate */
	if (copy_from_user(&l, arg, sizeof(l)))
		return -EFAULT;

	err = __validate_layout(mdsc, &l);
	if (err)
		return err;

	req = ceph_mdsc_create_request(mdsc, CEPH_MDS_OP_SETDIRLAYOUT,
				       USE_AUTH_MDS);

	if (IS_ERR(req))
		return PTR_ERR(req);
	req->r_inode = inode;
	ihold(inode);
	req->r_num_caps = 1;

	req->r_args.setlayout.layout.fl_stripe_unit =
			cpu_to_le32(l.stripe_unit);
	req->r_args.setlayout.layout.fl_stripe_count =
			cpu_to_le32(l.stripe_count);
	req->r_args.setlayout.layout.fl_object_size =
			cpu_to_le32(l.object_size);
	req->r_args.setlayout.layout.fl_pg_pool =
			cpu_to_le32(l.data_pool);

	err = ceph_mdsc_do_request(mdsc, inode, req);
	ceph_mdsc_put_request(req);
	return err;
}

/*
 * Return object name, size/offset information, and location (OSD
 * number, network address) for a given file offset.
 */
static long ceph_ioctl_get_dataloc(struct file *file, void __user *arg)
{
	struct ceph_ioctl_dataloc dl;
	struct inode *inode = file_inode(file);
	struct ceph_inode_info *ci = ceph_inode(inode);
	struct ceph_osd_client *osdc =
		&ceph_sb_to_fs_client(inode->i_sb)->client->osdc;
	struct ceph_object_locator oloc;
	CEPH_DEFINE_OID_ONSTACK(oid);
	u32 xlen;
	u64 tmp;
	struct ceph_pg pgid;
	int r;

	/* copy and validate */
	if (copy_from_user(&dl, arg, sizeof(dl)))
		return -EFAULT;

	down_read(&osdc->lock);
	ceph_calc_file_object_mapping(&ci->i_layout, dl.file_offset, 1,
				      &dl.object_no, &dl.object_offset, &xlen);
	dl.file_offset -= dl.object_offset;
	dl.object_size = ci->i_layout.object_size;
	dl.block_size = ci->i_layout.stripe_unit;

	/* block_offset = object_offset % block_size */
	tmp = dl.object_offset;
	dl.block_offset = do_div(tmp, dl.block_size);

	snprintf(dl.object_name, sizeof(dl.object_name), "%llx.%08llx",
		 ceph_ino(inode), dl.object_no);

	oloc.pool = ci->i_layout.pool_id;
	oloc.pool_ns = ceph_try_get_string(ci->i_layout.pool_ns);
	ceph_oid_printf(&oid, "%s", dl.object_name);

	r = ceph_object_locator_to_pg(osdc->osdmap, &oid, &oloc, &pgid);

	ceph_oloc_destroy(&oloc);
	if (r < 0) {
		up_read(&osdc->lock);
		return r;
	}

	dl.osd = ceph_pg_to_acting_primary(osdc->osdmap, &pgid);
	if (dl.osd >= 0) {
		struct ceph_entity_addr *a =
			ceph_osd_addr(osdc->osdmap, dl.osd);
		if (a)
			memcpy(&dl.osd_addr, &a->in_addr, sizeof(dl.osd_addr));
	} else {
		memset(&dl.osd_addr, 0, sizeof(dl.osd_addr));
	}
	up_read(&osdc->lock);

	/* send result back to user */
	if (copy_to_user(arg, &dl, sizeof(dl)))
		return -EFAULT;

	return 0;
}

static long ceph_ioctl_lazyio(struct file *file)
{
	struct ceph_file_info *fi = file->private_data;
	struct inode *inode = file_inode(file);
	struct ceph_inode_info *ci = ceph_inode(inode);
	struct ceph_mds_client *mdsc = ceph_inode_to_fs_client(inode)->mdsc;
	struct ceph_client *cl = mdsc->fsc->client;

	if ((fi->fmode & CEPH_FILE_MODE_LAZY) == 0) {
		spin_lock(&ci->i_ceph_lock);
		fi->fmode |= CEPH_FILE_MODE_LAZY;
		ci->i_nr_by_mode[ffs(CEPH_FILE_MODE_LAZY)]++;
		__ceph_touch_fmode(ci, mdsc, fi->fmode);
		spin_unlock(&ci->i_ceph_lock);
		doutc(cl, "file %p %p %llx.%llx marked lazy\n", file, inode,
		      ceph_vinop(inode));

		ceph_check_caps(ci, 0);
	} else {
		doutc(cl, "file %p %p %llx.%llx already lazy\n", file, inode,
		      ceph_vinop(inode));
	}
	return 0;
}

static long ceph_ioctl_syncio(struct file *file)
{
	struct ceph_file_info *fi = file->private_data;

	fi->flags |= CEPH_F_SYNC;
	return 0;
}

static int vet_mds_for_fscrypt(struct file *file)
{
	int i, ret = -EOPNOTSUPP;
	struct ceph_mds_client	*mdsc = ceph_sb_to_mdsc(file_inode(file)->i_sb);

	mutex_lock(&mdsc->mutex);
	for (i = 0; i < mdsc->max_sessions; i++) {
		struct ceph_mds_session *s = mdsc->sessions[i];

		if (!s)
			continue;
		if (test_bit(CEPHFS_FEATURE_ALTERNATE_NAME, &s->s_features))
			ret = 0;
		break;
	}
	mutex_unlock(&mdsc->mutex);
	return ret;
}

static long ceph_set_encryption_policy(struct file *file, unsigned long arg)
{
	int ret, got = 0;
	struct inode *inode = file_inode(file);
	struct ceph_inode_info *ci = ceph_inode(inode);

	/* encrypted directories can't have striped layout */
	if (ci->i_layout.stripe_count > 1)
		return -EINVAL;

	ret = vet_mds_for_fscrypt(file);
	if (ret)
		return ret;

	/*
	 * Ensure we hold these caps so that we _know_ that the rstats check
	 * in the empty_dir check is reliable.
	 */
	ret = ceph_get_caps(file, CEPH_CAP_FILE_SHARED, 0, -1, &got);
	if (ret)
		return ret;

	ret = fscrypt_ioctl_set_policy(file, (const void __user *)arg);
	if (got)
		ceph_put_cap_refs(ci, got);

	return ret;
}

static const char *ceph_ioctl_cmd_name(const unsigned int cmd)
{
	switch (cmd) {
	case CEPH_IOC_GET_LAYOUT:
		return "get_layout";
	case CEPH_IOC_SET_LAYOUT:
		return "set_layout";
	case CEPH_IOC_SET_LAYOUT_POLICY:
		return "set_layout_policy";
	case CEPH_IOC_GET_DATALOC:
		return "get_dataloc";
	case CEPH_IOC_LAZYIO:
		return "lazyio";
	case CEPH_IOC_SYNCIO:
		return "syncio";
	case FS_IOC_SET_ENCRYPTION_POLICY:
		return "set_encryption_policy";
	case FS_IOC_GET_ENCRYPTION_POLICY:
		return "get_encryption_policy";
	case FS_IOC_GET_ENCRYPTION_POLICY_EX:
		return "get_encryption_policy_ex";
	case FS_IOC_ADD_ENCRYPTION_KEY:
		return "add_encryption_key";
	case FS_IOC_REMOVE_ENCRYPTION_KEY:
		return "remove_encryption_key";
	case FS_IOC_REMOVE_ENCRYPTION_KEY_ALL_USERS:
		return "remove_encryption_key_all_users";
	case FS_IOC_GET_ENCRYPTION_KEY_STATUS:
		return "get_encryption_key_status";
	case FS_IOC_GET_ENCRYPTION_NONCE:
		return "get_encryption_nonce";
	default:
		return "unknown";
	}
}

long ceph_ioctl(struct file *file, unsigned int cmd, unsigned long arg)
{
<<<<<<< HEAD
	int ret;

	dout("ioctl file %p cmd %s arg %lu\n", file,
	     ceph_ioctl_cmd_name(cmd), arg);
=======
	struct inode *inode = file_inode(file);
	struct ceph_fs_client *fsc = ceph_inode_to_fs_client(inode);
	int ret;

	doutc(fsc->client, "file %p %p %llx.%llx cmd %s arg %lu\n", file,
	      inode, ceph_vinop(inode), ceph_ioctl_cmd_name(cmd), arg);
>>>>>>> 2d5404ca
	switch (cmd) {
	case CEPH_IOC_GET_LAYOUT:
		return ceph_ioctl_get_layout(file, (void __user *)arg);

	case CEPH_IOC_SET_LAYOUT:
		return ceph_ioctl_set_layout(file, (void __user *)arg);

	case CEPH_IOC_SET_LAYOUT_POLICY:
		return ceph_ioctl_set_layout_policy(file, (void __user *)arg);

	case CEPH_IOC_GET_DATALOC:
		return ceph_ioctl_get_dataloc(file, (void __user *)arg);

	case CEPH_IOC_LAZYIO:
		return ceph_ioctl_lazyio(file);

	case CEPH_IOC_SYNCIO:
		return ceph_ioctl_syncio(file);

	case FS_IOC_SET_ENCRYPTION_POLICY:
		return ceph_set_encryption_policy(file, arg);

	case FS_IOC_GET_ENCRYPTION_POLICY:
		ret = vet_mds_for_fscrypt(file);
		if (ret)
			return ret;
		return fscrypt_ioctl_get_policy(file, (void __user *)arg);

	case FS_IOC_GET_ENCRYPTION_POLICY_EX:
		ret = vet_mds_for_fscrypt(file);
		if (ret)
			return ret;
		return fscrypt_ioctl_get_policy_ex(file, (void __user *)arg);

	case FS_IOC_ADD_ENCRYPTION_KEY:
		ret = vet_mds_for_fscrypt(file);
		if (ret)
			return ret;
		return fscrypt_ioctl_add_key(file, (void __user *)arg);

	case FS_IOC_REMOVE_ENCRYPTION_KEY:
		return fscrypt_ioctl_remove_key(file, (void __user *)arg);

	case FS_IOC_REMOVE_ENCRYPTION_KEY_ALL_USERS:
		return fscrypt_ioctl_remove_key_all_users(file,
							  (void __user *)arg);

	case FS_IOC_GET_ENCRYPTION_KEY_STATUS:
		return fscrypt_ioctl_get_key_status(file, (void __user *)arg);

	case FS_IOC_GET_ENCRYPTION_NONCE:
		ret = vet_mds_for_fscrypt(file);
		if (ret)
			return ret;
		return fscrypt_ioctl_get_nonce(file, (void __user *)arg);
	}

	return -ENOTTY;
}<|MERGE_RESOLUTION|>--- conflicted
+++ resolved
@@ -358,19 +358,12 @@
 
 long ceph_ioctl(struct file *file, unsigned int cmd, unsigned long arg)
 {
-<<<<<<< HEAD
-	int ret;
-
-	dout("ioctl file %p cmd %s arg %lu\n", file,
-	     ceph_ioctl_cmd_name(cmd), arg);
-=======
 	struct inode *inode = file_inode(file);
 	struct ceph_fs_client *fsc = ceph_inode_to_fs_client(inode);
 	int ret;
 
 	doutc(fsc->client, "file %p %p %llx.%llx cmd %s arg %lu\n", file,
 	      inode, ceph_vinop(inode), ceph_ioctl_cmd_name(cmd), arg);
->>>>>>> 2d5404ca
 	switch (cmd) {
 	case CEPH_IOC_GET_LAYOUT:
 		return ceph_ioctl_get_layout(file, (void __user *)arg);
