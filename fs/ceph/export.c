--- conflicted
+++ resolved
@@ -591,15 +591,9 @@
 		ceph_fname_free_buffer(dir, &oname);
 	}
 out:
-<<<<<<< HEAD
-	dout("get_name %p ino %llx.%llx err %d %s%s\n",
-		     child, ceph_vinop(inode), err,
-		     err ? "" : "name ", err ? "" : name);
-=======
 	doutc(mdsc->fsc->client, "child dentry %p %p %llx.%llx err %d %s%s\n",
 	      child, inode, ceph_vinop(inode), err, err ? "" : "name ",
 	      err ? "" : name);
->>>>>>> 2d5404ca
 	ceph_mdsc_put_request(req);
 	return err;
 }
