--- conflicted
+++ resolved
@@ -1118,11 +1118,7 @@
 
 	lockdep_assert_held(&ci->i_ceph_lock);
 
-<<<<<<< HEAD
-	dout("__ceph_remove_cap %p from %p\n", cap, &ci->vfs_inode);
-=======
 	dout("__ceph_remove_cap %p from %p\n", cap, &ci->netfs.inode);
->>>>>>> eb3cdb58
 
 	mdsc = ceph_inode_to_client(&ci->netfs.inode)->mdsc;
 
@@ -1175,11 +1171,7 @@
 		 * keep i_snap_realm.
 		 */
 		if (ci->i_wr_ref == 0 && ci->i_snap_realm)
-<<<<<<< HEAD
-			ceph_change_snap_realm(&ci->vfs_inode, NULL);
-=======
 			ceph_change_snap_realm(&ci->netfs.inode, NULL);
->>>>>>> eb3cdb58
 
 		__cap_delay_cancel(mdsc, ci);
 	}
@@ -1198,19 +1190,11 @@
 
 	lockdep_assert_held(&ci->i_ceph_lock);
 
-<<<<<<< HEAD
-	fsc = ceph_inode_to_client(&ci->vfs_inode);
-	WARN_ON_ONCE(ci->i_auth_cap == cap &&
-		     !list_empty(&ci->i_dirty_item) &&
-		     !fsc->blocklisted &&
-		     !ceph_inode_is_shutdown(&ci->vfs_inode));
-=======
 	fsc = ceph_inode_to_client(&ci->netfs.inode);
 	WARN_ON_ONCE(ci->i_auth_cap == cap &&
 		     !list_empty(&ci->i_dirty_item) &&
 		     !fsc->blocklisted &&
 		     !ceph_inode_is_shutdown(&ci->netfs.inode));
->>>>>>> eb3cdb58
 
 	__ceph_remove_cap(cap, queue_release);
 }
@@ -3007,11 +2991,7 @@
 			return ret;
 		}
 
-<<<<<<< HEAD
-		if (S_ISREG(ci->vfs_inode.i_mode) &&
-=======
 		if (S_ISREG(ci->netfs.inode.i_mode) &&
->>>>>>> eb3cdb58
 		    ceph_has_inline_data(ci) &&
 		    (_got & (CEPH_CAP_FILE_CACHE|CEPH_CAP_FILE_LAZYIO)) &&
 		    i_size_read(inode) > 0) {
@@ -3209,11 +3189,7 @@
 void ceph_put_wrbuffer_cap_refs(struct ceph_inode_info *ci, int nr,
 				struct ceph_snap_context *snapc)
 {
-<<<<<<< HEAD
-	struct inode *inode = &ci->vfs_inode;
-=======
 	struct inode *inode = &ci->netfs.inode;
->>>>>>> eb3cdb58
 	struct ceph_cap_snap *capsnap = NULL, *iter;
 	int put = 0;
 	bool last = false;
@@ -4688,11 +4664,7 @@
 	lockdep_assert_held(&ci->i_ceph_lock);
 
 	dout("removing cap %p, ci is %p, inode is %p\n",
-<<<<<<< HEAD
-	     cap, ci, &ci->vfs_inode);
-=======
 	     cap, ci, &ci->netfs.inode);
->>>>>>> eb3cdb58
 
 	is_auth = (cap == ci->i_auth_cap);
 	__ceph_remove_cap(cap, false);
