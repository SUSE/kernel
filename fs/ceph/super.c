// SPDX-License-Identifier: GPL-2.0-only

#include <linux/ceph/ceph_debug.h>

#include <linux/backing-dev.h>
#include <linux/ctype.h>
#include <linux/fs.h>
#include <linux/inet.h>
#include <linux/in6.h>
#include <linux/module.h>
#include <linux/mount.h>
#include <linux/fs_context.h>
#include <linux/fs_parser.h>
#include <linux/sched.h>
#include <linux/seq_file.h>
#include <linux/slab.h>
#include <linux/statfs.h>
#include <linux/string.h>

#include "super.h"
#include "mds_client.h"
#include "cache.h"
#include "crypto.h"

#include <linux/ceph/ceph_features.h>
#include <linux/ceph/decode.h>
#include <linux/ceph/mon_client.h>
#include <linux/ceph/auth.h>
#include <linux/ceph/debugfs.h>

#include <uapi/linux/magic.h>

static DEFINE_SPINLOCK(ceph_fsc_lock);
static LIST_HEAD(ceph_fsc_list);

/*
 * Ceph superblock operations
 *
 * Handle the basics of mounting, unmounting.
 */

/*
 * super ops
 */
static void ceph_put_super(struct super_block *s)
{
	struct ceph_fs_client *fsc = ceph_sb_to_fs_client(s);

	doutc(fsc->client, "begin\n");
	ceph_fscrypt_free_dummy_policy(fsc);
	ceph_mdsc_close_sessions(fsc->mdsc);
	doutc(fsc->client, "done\n");
}

static int ceph_statfs(struct dentry *dentry, struct kstatfs *buf)
{
	struct ceph_fs_client *fsc = ceph_inode_to_fs_client(d_inode(dentry));
	struct ceph_mon_client *monc = &fsc->client->monc;
	struct ceph_statfs st;
	int i, err;
	u64 data_pool;

	doutc(fsc->client, "begin\n");
	if (fsc->mdsc->mdsmap->m_num_data_pg_pools == 1) {
		data_pool = fsc->mdsc->mdsmap->m_data_pg_pools[0];
	} else {
		data_pool = CEPH_NOPOOL;
	}

	err = ceph_monc_do_statfs(monc, data_pool, &st);
	if (err < 0)
		return err;

	/* fill in kstatfs */
	buf->f_type = CEPH_SUPER_MAGIC;  /* ?? */

	/*
	 * Express utilization in terms of large blocks to avoid
	 * overflow on 32-bit machines.
	 */
	buf->f_frsize = 1 << CEPH_BLOCK_SHIFT;

	/*
	 * By default use root quota for stats; fallback to overall filesystem
	 * usage if using 'noquotadf' mount option or if the root dir doesn't
	 * have max_bytes quota set.
	 */
	if (ceph_test_mount_opt(fsc, NOQUOTADF) ||
	    !ceph_quota_update_statfs(fsc, buf)) {
		buf->f_blocks = le64_to_cpu(st.kb) >> (CEPH_BLOCK_SHIFT-10);
		buf->f_bfree = le64_to_cpu(st.kb_avail) >> (CEPH_BLOCK_SHIFT-10);
		buf->f_bavail = le64_to_cpu(st.kb_avail) >> (CEPH_BLOCK_SHIFT-10);
	}

	/*
	 * NOTE: for the time being, we make bsize == frsize to humor
	 * not-yet-ancient versions of glibc that are broken.
	 * Someday, we will probably want to report a real block
	 * size...  whatever that may mean for a network file system!
	 */
	buf->f_bsize = buf->f_frsize;

	buf->f_files = le64_to_cpu(st.num_objects);
	buf->f_ffree = -1;
	buf->f_namelen = NAME_MAX;

	/* Must convert the fsid, for consistent values across arches */
	buf->f_fsid.val[0] = 0;
	mutex_lock(&monc->mutex);
	for (i = 0 ; i < sizeof(monc->monmap->fsid) / sizeof(__le32) ; ++i)
		buf->f_fsid.val[0] ^= le32_to_cpu(((__le32 *)&monc->monmap->fsid)[i]);
	mutex_unlock(&monc->mutex);

	/* fold the fs_cluster_id into the upper bits */
	buf->f_fsid.val[1] = monc->fs_cluster_id;

	doutc(fsc->client, "done\n");
	return 0;
}

static int ceph_sync_fs(struct super_block *sb, int wait)
{
	struct ceph_fs_client *fsc = ceph_sb_to_fs_client(sb);
	struct ceph_client *cl = fsc->client;

	if (!wait) {
		doutc(cl, "(non-blocking)\n");
		ceph_flush_dirty_caps(fsc->mdsc);
		ceph_flush_cap_releases(fsc->mdsc);
		doutc(cl, "(non-blocking) done\n");
		return 0;
	}

	doutc(cl, "(blocking)\n");
	ceph_osdc_sync(&fsc->client->osdc);
	ceph_mdsc_sync(fsc->mdsc);
	doutc(cl, "(blocking) done\n");
	return 0;
}

/*
 * mount options
 */
enum {
	Opt_wsize,
	Opt_rsize,
	Opt_rasize,
	Opt_caps_wanted_delay_min,
	Opt_caps_wanted_delay_max,
	Opt_caps_max,
	Opt_readdir_max_entries,
	Opt_readdir_max_bytes,
	Opt_congestion_kb,
	/* int args above */
	Opt_snapdirname,
	Opt_mds_namespace,
	Opt_recover_session,
	Opt_source,
	Opt_mon_addr,
	Opt_test_dummy_encryption,
	/* string args above */
	Opt_dirstat,
	Opt_rbytes,
	Opt_asyncreaddir,
	Opt_dcache,
	Opt_ino32,
	Opt_fscache,
	Opt_poolperm,
	Opt_require_active_mds,
	Opt_acl,
	Opt_quotadf,
	Opt_copyfrom,
	Opt_wsync,
	Opt_pagecache,
	Opt_sparseread,
};

enum ceph_recover_session_mode {
	ceph_recover_session_no,
	ceph_recover_session_clean
};

static const struct constant_table ceph_param_recover[] = {
	{ "no",		ceph_recover_session_no },
	{ "clean",	ceph_recover_session_clean },
	{}
};

static const struct fs_parameter_spec ceph_mount_parameters[] = {
	fsparam_flag_no ("acl",				Opt_acl),
	fsparam_flag_no ("asyncreaddir",		Opt_asyncreaddir),
	fsparam_s32	("caps_max",			Opt_caps_max),
	fsparam_u32	("caps_wanted_delay_max",	Opt_caps_wanted_delay_max),
	fsparam_u32	("caps_wanted_delay_min",	Opt_caps_wanted_delay_min),
	fsparam_u32	("write_congestion_kb",		Opt_congestion_kb),
	fsparam_flag_no ("copyfrom",			Opt_copyfrom),
	fsparam_flag_no ("dcache",			Opt_dcache),
	fsparam_flag_no ("dirstat",			Opt_dirstat),
	fsparam_flag_no	("fsc",				Opt_fscache), // fsc|nofsc
	fsparam_string	("fsc",				Opt_fscache), // fsc=...
	fsparam_flag_no ("ino32",			Opt_ino32),
	fsparam_string	("mds_namespace",		Opt_mds_namespace),
	fsparam_string	("mon_addr",			Opt_mon_addr),
	fsparam_flag_no ("poolperm",			Opt_poolperm),
	fsparam_flag_no ("quotadf",			Opt_quotadf),
	fsparam_u32	("rasize",			Opt_rasize),
	fsparam_flag_no ("rbytes",			Opt_rbytes),
	fsparam_u32	("readdir_max_bytes",		Opt_readdir_max_bytes),
	fsparam_u32	("readdir_max_entries",		Opt_readdir_max_entries),
	fsparam_enum	("recover_session",		Opt_recover_session, ceph_param_recover),
	fsparam_flag_no ("require_active_mds",		Opt_require_active_mds),
	fsparam_u32	("rsize",			Opt_rsize),
	fsparam_string	("snapdirname",			Opt_snapdirname),
	fsparam_string	("source",			Opt_source),
	fsparam_flag	("test_dummy_encryption",	Opt_test_dummy_encryption),
	fsparam_string	("test_dummy_encryption",	Opt_test_dummy_encryption),
	fsparam_u32	("wsize",			Opt_wsize),
	fsparam_flag_no	("wsync",			Opt_wsync),
	fsparam_flag_no	("pagecache",			Opt_pagecache),
	fsparam_flag_no	("sparseread",			Opt_sparseread),
	{}
};

struct ceph_parse_opts_ctx {
	struct ceph_options		*copts;
	struct ceph_mount_options	*opts;
};

/*
 * Remove adjacent slashes and then the trailing slash, unless it is
 * the only remaining character.
 *
 * E.g. "//dir1////dir2///" --> "/dir1/dir2", "///" --> "/".
 */
static void canonicalize_path(char *path)
{
	int i, j = 0;

	for (i = 0; path[i] != '\0'; i++) {
		if (path[i] != '/' || j < 1 || path[j - 1] != '/')
			path[j++] = path[i];
	}

	if (j > 1 && path[j - 1] == '/')
		j--;
	path[j] = '\0';
}

/*
 * Check if the mds namespace in ceph_mount_options matches
 * the passed in namespace string. First time match (when
 * ->mds_namespace is NULL) is treated specially, since
 * ->mds_namespace needs to be initialized by the caller.
 */
static int namespace_equals(struct ceph_mount_options *fsopt,
			    const char *namespace, size_t len)
{
	return !(fsopt->mds_namespace &&
		 (strlen(fsopt->mds_namespace) != len ||
		  strncmp(fsopt->mds_namespace, namespace, len)));
}

static int ceph_parse_old_source(const char *dev_name, const char *dev_name_end,
				 struct fs_context *fc)
{
	int r;
	struct ceph_parse_opts_ctx *pctx = fc->fs_private;
	struct ceph_mount_options *fsopt = pctx->opts;

	if (*dev_name_end != ':')
		return invalfc(fc, "separator ':' missing in source");

	r = ceph_parse_mon_ips(dev_name, dev_name_end - dev_name,
			       pctx->copts, fc->log.log, ',');
	if (r)
		return r;

	fsopt->new_dev_syntax = false;
	return 0;
}

static int ceph_parse_new_source(const char *dev_name, const char *dev_name_end,
				 struct fs_context *fc)
{
	size_t len;
	struct ceph_fsid fsid;
	struct ceph_parse_opts_ctx *pctx = fc->fs_private;
	struct ceph_options *opts = pctx->copts;
	struct ceph_mount_options *fsopt = pctx->opts;
	const char *name_start = dev_name;
<<<<<<< HEAD
	char *fsid_start, *fs_name_start;
=======
	const char *fsid_start, *fs_name_start;
>>>>>>> b5de2a2a

	if (*dev_name_end != '=') {
		dout("separator '=' missing in source");
		return -EINVAL;
	}

	fsid_start = strchr(dev_name, '@');
	if (!fsid_start)
		return invalfc(fc, "missing cluster fsid");
	len = fsid_start - name_start;
	kfree(opts->name);
	opts->name = kstrndup(name_start, len, GFP_KERNEL);
	if (!opts->name)
		return -ENOMEM;
	dout("using %s entity name", opts->name);

	++fsid_start; /* start of cluster fsid */
	fs_name_start = strchr(fsid_start, '.');
	if (!fs_name_start)
		return invalfc(fc, "missing file system name");

	if (ceph_parse_fsid(fsid_start, &fsid))
		return invalfc(fc, "Invalid FSID");

	++fs_name_start; /* start of file system name */
	len = dev_name_end - fs_name_start;

	if (!namespace_equals(fsopt, fs_name_start, len))
		return invalfc(fc, "Mismatching mds_namespace");
	kfree(fsopt->mds_namespace);
	fsopt->mds_namespace = kstrndup(fs_name_start, len, GFP_KERNEL);
	if (!fsopt->mds_namespace)
		return -ENOMEM;
	dout("file system (mds namespace) '%s'\n", fsopt->mds_namespace);

	fsopt->new_dev_syntax = true;
	return 0;
}

/*
 * Parse the source parameter for new device format. Distinguish the device
 * spec from the path. Try parsing new device format and fallback to old
 * format if needed.
 *
 * New device syntax will looks like:
 *     <device_spec>=/<path>
 * where
 *     <device_spec> is name@fsid.fsname
 *     <path> is optional, but if present must begin with '/'
 * (monitor addresses are passed via mount option)
 *
 * Old device syntax is:
 *     <server_spec>[,<server_spec>...]:[<path>]
 * where
 *     <server_spec> is <ip>[:<port>]
 *     <path> is optional, but if present must begin with '/'
 */
static int ceph_parse_source(struct fs_parameter *param, struct fs_context *fc)
{
	struct ceph_parse_opts_ctx *pctx = fc->fs_private;
	struct ceph_mount_options *fsopt = pctx->opts;
	char *dev_name = param->string, *dev_name_end;
	int ret;

	dout("'%s'\n", dev_name);
	if (!dev_name || !*dev_name)
		return invalfc(fc, "Empty source");

	dev_name_end = strchr(dev_name, '/');
	if (dev_name_end) {
		/*
		 * The server_path will include the whole chars from userland
		 * including the leading '/'.
		 */
		kfree(fsopt->server_path);
		fsopt->server_path = kstrdup(dev_name_end, GFP_KERNEL);
		if (!fsopt->server_path)
			return -ENOMEM;

		canonicalize_path(fsopt->server_path);
	} else {
		dev_name_end = dev_name + strlen(dev_name);
	}

	dev_name_end--;		/* back up to separator */
	if (dev_name_end < dev_name)
		return invalfc(fc, "Path missing in source");

	dout("device name '%.*s'\n", (int)(dev_name_end - dev_name), dev_name);
	if (fsopt->server_path)
		dout("server path '%s'\n", fsopt->server_path);

	dout("trying new device syntax");
	ret = ceph_parse_new_source(dev_name, dev_name_end, fc);
	if (ret) {
		if (ret != -EINVAL)
			return ret;
		dout("trying old device syntax");
		ret = ceph_parse_old_source(dev_name, dev_name_end, fc);
		if (ret)
			return ret;
	}

	fc->source = param->string;
	param->string = NULL;
	return 0;
}

static int ceph_parse_mon_addr(struct fs_parameter *param,
			       struct fs_context *fc)
{
	struct ceph_parse_opts_ctx *pctx = fc->fs_private;
	struct ceph_mount_options *fsopt = pctx->opts;

	kfree(fsopt->mon_addr);
	fsopt->mon_addr = param->string;
	param->string = NULL;

	return ceph_parse_mon_ips(fsopt->mon_addr, strlen(fsopt->mon_addr),
				  pctx->copts, fc->log.log, '/');
}

static int ceph_parse_mount_param(struct fs_context *fc,
				  struct fs_parameter *param)
{
	struct ceph_parse_opts_ctx *pctx = fc->fs_private;
	struct ceph_mount_options *fsopt = pctx->opts;
	struct fs_parse_result result;
	unsigned int mode;
	int token, ret;

	ret = ceph_parse_param(param, pctx->copts, fc->log.log);
	if (ret != -ENOPARAM)
		return ret;

	token = fs_parse(fc, ceph_mount_parameters, param, &result);
	dout("%s: fs_parse '%s' token %d\n",__func__, param->key, token);
	if (token < 0)
		return token;

	switch (token) {
	case Opt_snapdirname:
		if (strlen(param->string) > NAME_MAX)
			return invalfc(fc, "snapdirname too long");
		kfree(fsopt->snapdir_name);
		fsopt->snapdir_name = param->string;
		param->string = NULL;
		break;
	case Opt_mds_namespace:
		if (!namespace_equals(fsopt, param->string, strlen(param->string)))
			return invalfc(fc, "Mismatching mds_namespace");
		kfree(fsopt->mds_namespace);
		fsopt->mds_namespace = param->string;
		param->string = NULL;
		break;
	case Opt_recover_session:
		mode = result.uint_32;
		if (mode == ceph_recover_session_no)
			fsopt->flags &= ~CEPH_MOUNT_OPT_CLEANRECOVER;
		else if (mode == ceph_recover_session_clean)
			fsopt->flags |= CEPH_MOUNT_OPT_CLEANRECOVER;
		else
			BUG();
		break;
	case Opt_source:
		if (fc->source)
			return invalfc(fc, "Multiple sources specified");
		return ceph_parse_source(param, fc);
	case Opt_mon_addr:
		return ceph_parse_mon_addr(param, fc);
	case Opt_wsize:
		if (result.uint_32 < PAGE_SIZE ||
		    result.uint_32 > CEPH_MAX_WRITE_SIZE)
			goto out_of_range;
		fsopt->wsize = ALIGN(result.uint_32, PAGE_SIZE);
		break;
	case Opt_rsize:
		if (result.uint_32 < PAGE_SIZE ||
		    result.uint_32 > CEPH_MAX_READ_SIZE)
			goto out_of_range;
		fsopt->rsize = ALIGN(result.uint_32, PAGE_SIZE);
		break;
	case Opt_rasize:
		fsopt->rasize = ALIGN(result.uint_32, PAGE_SIZE);
		break;
	case Opt_caps_wanted_delay_min:
		if (result.uint_32 < 1)
			goto out_of_range;
		fsopt->caps_wanted_delay_min = result.uint_32;
		break;
	case Opt_caps_wanted_delay_max:
		if (result.uint_32 < 1)
			goto out_of_range;
		fsopt->caps_wanted_delay_max = result.uint_32;
		break;
	case Opt_caps_max:
		if (result.int_32 < 0)
			goto out_of_range;
		fsopt->caps_max = result.int_32;
		break;
	case Opt_readdir_max_entries:
		if (result.uint_32 < 1)
			goto out_of_range;
		fsopt->max_readdir = result.uint_32;
		break;
	case Opt_readdir_max_bytes:
		if (result.uint_32 < PAGE_SIZE && result.uint_32 != 0)
			goto out_of_range;
		fsopt->max_readdir_bytes = result.uint_32;
		break;
	case Opt_congestion_kb:
		if (result.uint_32 < 1024) /* at least 1M */
			goto out_of_range;
		fsopt->congestion_kb = result.uint_32;
		break;
	case Opt_dirstat:
		if (!result.negated)
			fsopt->flags |= CEPH_MOUNT_OPT_DIRSTAT;
		else
			fsopt->flags &= ~CEPH_MOUNT_OPT_DIRSTAT;
		break;
	case Opt_rbytes:
		if (!result.negated)
			fsopt->flags |= CEPH_MOUNT_OPT_RBYTES;
		else
			fsopt->flags &= ~CEPH_MOUNT_OPT_RBYTES;
		break;
	case Opt_asyncreaddir:
		if (!result.negated)
			fsopt->flags &= ~CEPH_MOUNT_OPT_NOASYNCREADDIR;
		else
			fsopt->flags |= CEPH_MOUNT_OPT_NOASYNCREADDIR;
		break;
	case Opt_dcache:
		if (!result.negated)
			fsopt->flags |= CEPH_MOUNT_OPT_DCACHE;
		else
			fsopt->flags &= ~CEPH_MOUNT_OPT_DCACHE;
		break;
	case Opt_ino32:
		if (!result.negated)
			fsopt->flags |= CEPH_MOUNT_OPT_INO32;
		else
			fsopt->flags &= ~CEPH_MOUNT_OPT_INO32;
		break;

	case Opt_fscache:
#ifdef CONFIG_CEPH_FSCACHE
		kfree(fsopt->fscache_uniq);
		fsopt->fscache_uniq = NULL;
		if (result.negated) {
			fsopt->flags &= ~CEPH_MOUNT_OPT_FSCACHE;
		} else {
			fsopt->flags |= CEPH_MOUNT_OPT_FSCACHE;
			fsopt->fscache_uniq = param->string;
			param->string = NULL;
		}
		break;
#else
		return invalfc(fc, "fscache support is disabled");
#endif
	case Opt_poolperm:
		if (!result.negated)
			fsopt->flags &= ~CEPH_MOUNT_OPT_NOPOOLPERM;
		else
			fsopt->flags |= CEPH_MOUNT_OPT_NOPOOLPERM;
		break;
	case Opt_require_active_mds:
		if (!result.negated)
			fsopt->flags &= ~CEPH_MOUNT_OPT_MOUNTWAIT;
		else
			fsopt->flags |= CEPH_MOUNT_OPT_MOUNTWAIT;
		break;
	case Opt_quotadf:
		if (!result.negated)
			fsopt->flags &= ~CEPH_MOUNT_OPT_NOQUOTADF;
		else
			fsopt->flags |= CEPH_MOUNT_OPT_NOQUOTADF;
		break;
	case Opt_copyfrom:
		if (!result.negated)
			fsopt->flags &= ~CEPH_MOUNT_OPT_NOCOPYFROM;
		else
			fsopt->flags |= CEPH_MOUNT_OPT_NOCOPYFROM;
		break;
	case Opt_acl:
		if (!result.negated) {
#ifdef CONFIG_CEPH_FS_POSIX_ACL
			fc->sb_flags |= SB_POSIXACL;
#else
			return invalfc(fc, "POSIX ACL support is disabled");
#endif
		} else {
			fc->sb_flags &= ~SB_POSIXACL;
		}
		break;
	case Opt_wsync:
		if (!result.negated)
			fsopt->flags &= ~CEPH_MOUNT_OPT_ASYNC_DIROPS;
		else
			fsopt->flags |= CEPH_MOUNT_OPT_ASYNC_DIROPS;
		break;
	case Opt_pagecache:
		if (result.negated)
			fsopt->flags |= CEPH_MOUNT_OPT_NOPAGECACHE;
		else
			fsopt->flags &= ~CEPH_MOUNT_OPT_NOPAGECACHE;
		break;
	case Opt_sparseread:
		if (result.negated)
			fsopt->flags &= ~CEPH_MOUNT_OPT_SPARSEREAD;
		else
			fsopt->flags |= CEPH_MOUNT_OPT_SPARSEREAD;
		break;
	case Opt_test_dummy_encryption:
#ifdef CONFIG_FS_ENCRYPTION
		fscrypt_free_dummy_policy(&fsopt->dummy_enc_policy);
		ret = fscrypt_parse_test_dummy_encryption(param,
						&fsopt->dummy_enc_policy);
		if (ret == -EINVAL) {
			warnfc(fc, "Value of option \"%s\" is unrecognized",
			       param->key);
		} else if (ret == -EEXIST) {
			warnfc(fc, "Conflicting test_dummy_encryption options");
			ret = -EINVAL;
		}
#else
		warnfc(fc,
		       "FS encryption not supported: test_dummy_encryption mount option ignored");
#endif
		break;
	default:
		BUG();
	}
	return 0;

out_of_range:
	return invalfc(fc, "%s out of range", param->key);
}

static void destroy_mount_options(struct ceph_mount_options *args)
{
	dout("destroy_mount_options %p\n", args);
	if (!args)
		return;

	kfree(args->snapdir_name);
	kfree(args->mds_namespace);
	kfree(args->server_path);
	kfree(args->fscache_uniq);
	kfree(args->mon_addr);
	fscrypt_free_dummy_policy(&args->dummy_enc_policy);
	kfree(args);
}

static int strcmp_null(const char *s1, const char *s2)
{
	if (!s1 && !s2)
		return 0;
	if (s1 && !s2)
		return -1;
	if (!s1 && s2)
		return 1;
	return strcmp(s1, s2);
}

static int compare_mount_options(struct ceph_mount_options *new_fsopt,
				 struct ceph_options *new_opt,
				 struct ceph_fs_client *fsc)
{
	struct ceph_mount_options *fsopt1 = new_fsopt;
	struct ceph_mount_options *fsopt2 = fsc->mount_options;
	int ofs = offsetof(struct ceph_mount_options, snapdir_name);
	int ret;

	ret = memcmp(fsopt1, fsopt2, ofs);
	if (ret)
		return ret;

	ret = strcmp_null(fsopt1->snapdir_name, fsopt2->snapdir_name);
	if (ret)
		return ret;

	ret = strcmp_null(fsopt1->mds_namespace, fsopt2->mds_namespace);
	if (ret)
		return ret;

	ret = strcmp_null(fsopt1->server_path, fsopt2->server_path);
	if (ret)
		return ret;

	ret = strcmp_null(fsopt1->fscache_uniq, fsopt2->fscache_uniq);
	if (ret)
		return ret;

	ret = strcmp_null(fsopt1->mon_addr, fsopt2->mon_addr);
	if (ret)
		return ret;

	return ceph_compare_options(new_opt, fsc->client);
}

/**
 * ceph_show_options - Show mount options in /proc/mounts
 * @m: seq_file to write to
 * @root: root of that (sub)tree
 */
static int ceph_show_options(struct seq_file *m, struct dentry *root)
{
	struct ceph_fs_client *fsc = ceph_sb_to_fs_client(root->d_sb);
	struct ceph_mount_options *fsopt = fsc->mount_options;
	size_t pos;
	int ret;

	/* a comma between MNT/MS and client options */
	seq_putc(m, ',');
	pos = m->count;

	ret = ceph_print_client_options(m, fsc->client, false);
	if (ret)
		return ret;

	/* retract our comma if no client options */
	if (m->count == pos)
		m->count--;

	if (fsopt->flags & CEPH_MOUNT_OPT_DIRSTAT)
		seq_puts(m, ",dirstat");
	if ((fsopt->flags & CEPH_MOUNT_OPT_RBYTES))
		seq_puts(m, ",rbytes");
	if (fsopt->flags & CEPH_MOUNT_OPT_NOASYNCREADDIR)
		seq_puts(m, ",noasyncreaddir");
	if ((fsopt->flags & CEPH_MOUNT_OPT_DCACHE) == 0)
		seq_puts(m, ",nodcache");
	if (fsopt->flags & CEPH_MOUNT_OPT_INO32)
		seq_puts(m, ",ino32");
	if (fsopt->flags & CEPH_MOUNT_OPT_FSCACHE) {
		seq_show_option(m, "fsc", fsopt->fscache_uniq);
	}
	if (fsopt->flags & CEPH_MOUNT_OPT_NOPOOLPERM)
		seq_puts(m, ",nopoolperm");
	if (fsopt->flags & CEPH_MOUNT_OPT_NOQUOTADF)
		seq_puts(m, ",noquotadf");

#ifdef CONFIG_CEPH_FS_POSIX_ACL
	if (root->d_sb->s_flags & SB_POSIXACL)
		seq_puts(m, ",acl");
	else
		seq_puts(m, ",noacl");
#endif

	if ((fsopt->flags & CEPH_MOUNT_OPT_NOCOPYFROM) == 0)
		seq_puts(m, ",copyfrom");

	/* dump mds_namespace when old device syntax is in use */
	if (fsopt->mds_namespace && !fsopt->new_dev_syntax)
		seq_show_option(m, "mds_namespace", fsopt->mds_namespace);

	if (fsopt->mon_addr)
		seq_printf(m, ",mon_addr=%s", fsopt->mon_addr);

	if (fsopt->flags & CEPH_MOUNT_OPT_CLEANRECOVER)
		seq_show_option(m, "recover_session", "clean");

	if (!(fsopt->flags & CEPH_MOUNT_OPT_ASYNC_DIROPS))
		seq_puts(m, ",wsync");
	if (fsopt->flags & CEPH_MOUNT_OPT_NOPAGECACHE)
		seq_puts(m, ",nopagecache");
	if (fsopt->flags & CEPH_MOUNT_OPT_SPARSEREAD)
		seq_puts(m, ",sparseread");

	fscrypt_show_test_dummy_encryption(m, ',', root->d_sb);

	if (fsopt->wsize != CEPH_MAX_WRITE_SIZE)
		seq_printf(m, ",wsize=%u", fsopt->wsize);
	if (fsopt->rsize != CEPH_MAX_READ_SIZE)
		seq_printf(m, ",rsize=%u", fsopt->rsize);
	if (fsopt->rasize != CEPH_RASIZE_DEFAULT)
		seq_printf(m, ",rasize=%u", fsopt->rasize);
	if (fsopt->congestion_kb != default_congestion_kb())
		seq_printf(m, ",write_congestion_kb=%u", fsopt->congestion_kb);
	if (fsopt->caps_max)
		seq_printf(m, ",caps_max=%d", fsopt->caps_max);
	if (fsopt->caps_wanted_delay_min != CEPH_CAPS_WANTED_DELAY_MIN_DEFAULT)
		seq_printf(m, ",caps_wanted_delay_min=%u",
			 fsopt->caps_wanted_delay_min);
	if (fsopt->caps_wanted_delay_max != CEPH_CAPS_WANTED_DELAY_MAX_DEFAULT)
		seq_printf(m, ",caps_wanted_delay_max=%u",
			   fsopt->caps_wanted_delay_max);
	if (fsopt->max_readdir != CEPH_MAX_READDIR_DEFAULT)
		seq_printf(m, ",readdir_max_entries=%u", fsopt->max_readdir);
	if (fsopt->max_readdir_bytes != CEPH_MAX_READDIR_BYTES_DEFAULT)
		seq_printf(m, ",readdir_max_bytes=%u", fsopt->max_readdir_bytes);
	if (strcmp(fsopt->snapdir_name, CEPH_SNAPDIRNAME_DEFAULT))
		seq_show_option(m, "snapdirname", fsopt->snapdir_name);

	return 0;
}

/*
 * handle any mon messages the standard library doesn't understand.
 * return error if we don't either.
 */
static int extra_mon_dispatch(struct ceph_client *client, struct ceph_msg *msg)
{
	struct ceph_fs_client *fsc = client->private;
	int type = le16_to_cpu(msg->hdr.type);

	switch (type) {
	case CEPH_MSG_MDS_MAP:
		ceph_mdsc_handle_mdsmap(fsc->mdsc, msg);
		return 0;
	case CEPH_MSG_FS_MAP_USER:
		ceph_mdsc_handle_fsmap(fsc->mdsc, msg);
		return 0;
	default:
		return -1;
	}
}

/*
 * create a new fs client
 *
 * Success or not, this function consumes @fsopt and @opt.
 */
static struct ceph_fs_client *create_fs_client(struct ceph_mount_options *fsopt,
					struct ceph_options *opt)
{
	struct ceph_fs_client *fsc;
	int err;

	fsc = kzalloc(sizeof(*fsc), GFP_KERNEL);
	if (!fsc) {
		err = -ENOMEM;
		goto fail;
	}

	fsc->client = ceph_create_client(opt, fsc);
	if (IS_ERR(fsc->client)) {
		err = PTR_ERR(fsc->client);
		goto fail;
	}
	opt = NULL; /* fsc->client now owns this */

	fsc->client->extra_mon_dispatch = extra_mon_dispatch;
	ceph_set_opt(fsc->client, ABORT_ON_FULL);

	if (!fsopt->mds_namespace) {
		ceph_monc_want_map(&fsc->client->monc, CEPH_SUB_MDSMAP,
				   0, true);
	} else {
		ceph_monc_want_map(&fsc->client->monc, CEPH_SUB_FSMAP,
				   0, false);
	}

	fsc->mount_options = fsopt;

	fsc->sb = NULL;
	fsc->mount_state = CEPH_MOUNT_MOUNTING;
	fsc->filp_gen = 1;
	fsc->have_copy_from2 = true;

	atomic_long_set(&fsc->writeback_count, 0);
	fsc->write_congested = false;

	err = -ENOMEM;
	/*
	 * The number of concurrent works can be high but they don't need
	 * to be processed in parallel, limit concurrency.
	 */
	fsc->inode_wq = alloc_workqueue("ceph-inode", WQ_UNBOUND, 0);
	if (!fsc->inode_wq)
		goto fail_client;
	fsc->cap_wq = alloc_workqueue("ceph-cap", 0, 1);
	if (!fsc->cap_wq)
		goto fail_inode_wq;

	hash_init(fsc->async_unlink_conflict);
	spin_lock_init(&fsc->async_unlink_conflict_lock);

	spin_lock(&ceph_fsc_lock);
	list_add_tail(&fsc->metric_wakeup, &ceph_fsc_list);
	spin_unlock(&ceph_fsc_lock);

	return fsc;

fail_inode_wq:
	destroy_workqueue(fsc->inode_wq);
fail_client:
	ceph_destroy_client(fsc->client);
fail:
	kfree(fsc);
	if (opt)
		ceph_destroy_options(opt);
	destroy_mount_options(fsopt);
	return ERR_PTR(err);
}

static void flush_fs_workqueues(struct ceph_fs_client *fsc)
{
	flush_workqueue(fsc->inode_wq);
	flush_workqueue(fsc->cap_wq);
}

static void destroy_fs_client(struct ceph_fs_client *fsc)
{
	doutc(fsc->client, "%p\n", fsc);

	spin_lock(&ceph_fsc_lock);
	list_del(&fsc->metric_wakeup);
	spin_unlock(&ceph_fsc_lock);

	ceph_mdsc_destroy(fsc);
	destroy_workqueue(fsc->inode_wq);
	destroy_workqueue(fsc->cap_wq);

	destroy_mount_options(fsc->mount_options);

	ceph_destroy_client(fsc->client);

	kfree(fsc);
	dout("%s: %p done\n", __func__, fsc);
}

/*
 * caches
 */
struct kmem_cache *ceph_inode_cachep;
struct kmem_cache *ceph_cap_cachep;
struct kmem_cache *ceph_cap_snap_cachep;
struct kmem_cache *ceph_cap_flush_cachep;
struct kmem_cache *ceph_dentry_cachep;
struct kmem_cache *ceph_file_cachep;
struct kmem_cache *ceph_dir_file_cachep;
struct kmem_cache *ceph_mds_request_cachep;
mempool_t *ceph_wb_pagevec_pool;

static void ceph_inode_init_once(void *foo)
{
	struct ceph_inode_info *ci = foo;
	inode_init_once(&ci->netfs.inode);
}

static int __init init_caches(void)
{
	int error = -ENOMEM;

	ceph_inode_cachep = kmem_cache_create("ceph_inode_info",
				      sizeof(struct ceph_inode_info),
				      __alignof__(struct ceph_inode_info),
				      SLAB_RECLAIM_ACCOUNT | SLAB_ACCOUNT,
				      ceph_inode_init_once);
	if (!ceph_inode_cachep)
		return -ENOMEM;

	ceph_cap_cachep = KMEM_CACHE(ceph_cap, 0);
	if (!ceph_cap_cachep)
		goto bad_cap;
	ceph_cap_snap_cachep = KMEM_CACHE(ceph_cap_snap, 0);
	if (!ceph_cap_snap_cachep)
		goto bad_cap_snap;
	ceph_cap_flush_cachep = KMEM_CACHE(ceph_cap_flush,
					   SLAB_RECLAIM_ACCOUNT);
	if (!ceph_cap_flush_cachep)
		goto bad_cap_flush;

	ceph_dentry_cachep = KMEM_CACHE(ceph_dentry_info,
					SLAB_RECLAIM_ACCOUNT);
	if (!ceph_dentry_cachep)
		goto bad_dentry;

	ceph_file_cachep = KMEM_CACHE(ceph_file_info, 0);
	if (!ceph_file_cachep)
		goto bad_file;

	ceph_dir_file_cachep = KMEM_CACHE(ceph_dir_file_info, 0);
	if (!ceph_dir_file_cachep)
		goto bad_dir_file;

	ceph_mds_request_cachep = KMEM_CACHE(ceph_mds_request, 0);
	if (!ceph_mds_request_cachep)
		goto bad_mds_req;

	ceph_wb_pagevec_pool = mempool_create_kmalloc_pool(10,
	    (CEPH_MAX_WRITE_SIZE >> PAGE_SHIFT) * sizeof(struct page *));
	if (!ceph_wb_pagevec_pool)
		goto bad_pagevec_pool;

	return 0;

bad_pagevec_pool:
	kmem_cache_destroy(ceph_mds_request_cachep);
bad_mds_req:
	kmem_cache_destroy(ceph_dir_file_cachep);
bad_dir_file:
	kmem_cache_destroy(ceph_file_cachep);
bad_file:
	kmem_cache_destroy(ceph_dentry_cachep);
bad_dentry:
	kmem_cache_destroy(ceph_cap_flush_cachep);
bad_cap_flush:
	kmem_cache_destroy(ceph_cap_snap_cachep);
bad_cap_snap:
	kmem_cache_destroy(ceph_cap_cachep);
bad_cap:
	kmem_cache_destroy(ceph_inode_cachep);
	return error;
}

static void destroy_caches(void)
{
	/*
	 * Make sure all delayed rcu free inodes are flushed before we
	 * destroy cache.
	 */
	rcu_barrier();

	kmem_cache_destroy(ceph_inode_cachep);
	kmem_cache_destroy(ceph_cap_cachep);
	kmem_cache_destroy(ceph_cap_snap_cachep);
	kmem_cache_destroy(ceph_cap_flush_cachep);
	kmem_cache_destroy(ceph_dentry_cachep);
	kmem_cache_destroy(ceph_file_cachep);
	kmem_cache_destroy(ceph_dir_file_cachep);
	kmem_cache_destroy(ceph_mds_request_cachep);
	mempool_destroy(ceph_wb_pagevec_pool);
}

static void __ceph_umount_begin(struct ceph_fs_client *fsc)
{
	ceph_osdc_abort_requests(&fsc->client->osdc, -EIO);
	ceph_mdsc_force_umount(fsc->mdsc);
	fsc->filp_gen++; // invalidate open files
}

/*
 * ceph_umount_begin - initiate forced umount.  Tear down the
 * mount, skipping steps that may hang while waiting for server(s).
 */
void ceph_umount_begin(struct super_block *sb)
{
	struct ceph_fs_client *fsc = ceph_sb_to_fs_client(sb);

	doutc(fsc->client, "starting forced umount\n");
	if (!fsc)
		return;
	fsc->mount_state = CEPH_MOUNT_SHUTDOWN;
	__ceph_umount_begin(fsc);
}

static const struct super_operations ceph_super_ops = {
	.alloc_inode	= ceph_alloc_inode,
	.free_inode	= ceph_free_inode,
	.write_inode    = ceph_write_inode,
	.drop_inode	= generic_delete_inode,
	.evict_inode	= ceph_evict_inode,
	.sync_fs        = ceph_sync_fs,
	.put_super	= ceph_put_super,
	.show_options   = ceph_show_options,
	.statfs		= ceph_statfs,
	.umount_begin   = ceph_umount_begin,
};

/*
 * Bootstrap mount by opening the root directory.  Note the mount
 * @started time from caller, and time out if this takes too long.
 */
static struct dentry *open_root_dentry(struct ceph_fs_client *fsc,
				       const char *path,
				       unsigned long started)
{
	struct ceph_client *cl = fsc->client;
	struct ceph_mds_client *mdsc = fsc->mdsc;
	struct ceph_mds_request *req = NULL;
	int err;
	struct dentry *root;

	/* open dir */
	doutc(cl, "opening '%s'\n", path);
	req = ceph_mdsc_create_request(mdsc, CEPH_MDS_OP_GETATTR, USE_ANY_MDS);
	if (IS_ERR(req))
		return ERR_CAST(req);
	req->r_path1 = kstrdup(path, GFP_NOFS);
	if (!req->r_path1) {
		root = ERR_PTR(-ENOMEM);
		goto out;
	}

	req->r_ino1.ino = CEPH_INO_ROOT;
	req->r_ino1.snap = CEPH_NOSNAP;
	req->r_started = started;
	req->r_timeout = fsc->client->options->mount_timeout;
	req->r_args.getattr.mask = cpu_to_le32(CEPH_STAT_CAP_INODE);
	req->r_num_caps = 2;
	err = ceph_mdsc_do_request(mdsc, NULL, req);
	if (err == 0) {
		struct inode *inode = req->r_target_inode;
		req->r_target_inode = NULL;
		doutc(cl, "success\n");
		root = d_make_root(inode);
		if (!root) {
			root = ERR_PTR(-ENOMEM);
			goto out;
		}
		doutc(cl, "success, root dentry is %p\n", root);
	} else {
		root = ERR_PTR(err);
	}
out:
	ceph_mdsc_put_request(req);
	return root;
}

#ifdef CONFIG_FS_ENCRYPTION
static int ceph_apply_test_dummy_encryption(struct super_block *sb,
					    struct fs_context *fc,
					    struct ceph_mount_options *fsopt)
{
	struct ceph_fs_client *fsc = sb->s_fs_info;

	if (!fscrypt_is_dummy_policy_set(&fsopt->dummy_enc_policy))
		return 0;

	/* No changing encryption context on remount. */
	if (fc->purpose == FS_CONTEXT_FOR_RECONFIGURE &&
	    !fscrypt_is_dummy_policy_set(&fsc->fsc_dummy_enc_policy)) {
		if (fscrypt_dummy_policies_equal(&fsopt->dummy_enc_policy,
						 &fsc->fsc_dummy_enc_policy))
			return 0;
		errorfc(fc, "Can't set test_dummy_encryption on remount");
		return -EINVAL;
	}

	/* Also make sure fsopt doesn't contain a conflicting value. */
	if (fscrypt_is_dummy_policy_set(&fsc->fsc_dummy_enc_policy)) {
		if (fscrypt_dummy_policies_equal(&fsopt->dummy_enc_policy,
						 &fsc->fsc_dummy_enc_policy))
			return 0;
		errorfc(fc, "Conflicting test_dummy_encryption options");
		return -EINVAL;
	}

	fsc->fsc_dummy_enc_policy = fsopt->dummy_enc_policy;
	memset(&fsopt->dummy_enc_policy, 0, sizeof(fsopt->dummy_enc_policy));

	warnfc(fc, "test_dummy_encryption mode enabled");
	return 0;
}
#else
static int ceph_apply_test_dummy_encryption(struct super_block *sb,
					    struct fs_context *fc,
					    struct ceph_mount_options *fsopt)
{
	return 0;
}
#endif

/*
 * mount: join the ceph cluster, and open root directory.
 */
static struct dentry *ceph_real_mount(struct ceph_fs_client *fsc,
				      struct fs_context *fc)
{
	struct ceph_client *cl = fsc->client;
	int err;
	unsigned long started = jiffies;  /* note the start time */
	struct dentry *root;

	doutc(cl, "mount start %p\n", fsc);
	mutex_lock(&fsc->client->mount_mutex);

	if (!fsc->sb->s_root) {
		const char *path = fsc->mount_options->server_path ?
				     fsc->mount_options->server_path + 1 : "";

		err = __ceph_open_session(fsc->client, started);
		if (err < 0)
			goto out;

		/* setup fscache */
		if (fsc->mount_options->flags & CEPH_MOUNT_OPT_FSCACHE) {
			err = ceph_fscache_register_fs(fsc, fc);
			if (err < 0)
				goto out;
		}

		err = ceph_apply_test_dummy_encryption(fsc->sb, fc,
						       fsc->mount_options);
		if (err)
			goto out;

		doutc(cl, "mount opening path '%s'\n", path);

		ceph_fs_debugfs_init(fsc);

		root = open_root_dentry(fsc, path, started);
		if (IS_ERR(root)) {
			err = PTR_ERR(root);
			goto out;
		}
		fsc->sb->s_root = dget(root);
	} else {
		root = dget(fsc->sb->s_root);
	}

	fsc->mount_state = CEPH_MOUNT_MOUNTED;
	doutc(cl, "mount success\n");
	mutex_unlock(&fsc->client->mount_mutex);
	return root;

out:
	mutex_unlock(&fsc->client->mount_mutex);
	ceph_fscrypt_free_dummy_policy(fsc);
	return ERR_PTR(err);
}

static int ceph_set_super(struct super_block *s, struct fs_context *fc)
{
	struct ceph_fs_client *fsc = s->s_fs_info;
	struct ceph_client *cl = fsc->client;
	int ret;

	doutc(cl, "%p\n", s);

	s->s_maxbytes = MAX_LFS_FILESIZE;

	s->s_xattr = ceph_xattr_handlers;
	fsc->sb = s;
	fsc->max_file_size = 1ULL << 40; /* temp value until we get mdsmap */

	s->s_op = &ceph_super_ops;
	s->s_d_op = &ceph_dentry_ops;
	s->s_export_op = &ceph_export_ops;

	s->s_time_gran = 1;
	s->s_time_min = 0;
	s->s_time_max = U32_MAX;
	s->s_flags |= SB_NODIRATIME | SB_NOATIME;

	ceph_fscrypt_set_ops(s);

	ret = set_anon_super_fc(s, fc);
	if (ret != 0)
		fsc->sb = NULL;
	return ret;
}

/*
 * share superblock if same fs AND options
 */
static int ceph_compare_super(struct super_block *sb, struct fs_context *fc)
{
	struct ceph_fs_client *new = fc->s_fs_info;
	struct ceph_mount_options *fsopt = new->mount_options;
	struct ceph_options *opt = new->client->options;
	struct ceph_fs_client *fsc = ceph_sb_to_fs_client(sb);
	struct ceph_client *cl = fsc->client;

	doutc(cl, "%p\n", sb);

	if (compare_mount_options(fsopt, opt, fsc)) {
		doutc(cl, "monitor(s)/mount options don't match\n");
		return 0;
	}
	if ((opt->flags & CEPH_OPT_FSID) &&
	    ceph_fsid_compare(&opt->fsid, &fsc->client->fsid)) {
		doutc(cl, "fsid doesn't match\n");
		return 0;
	}
	if (fc->sb_flags != (sb->s_flags & ~SB_BORN)) {
		doutc(cl, "flags differ\n");
		return 0;
	}

	if (fsc->blocklisted && !ceph_test_mount_opt(fsc, CLEANRECOVER)) {
		doutc(cl, "client is blocklisted (and CLEANRECOVER is not set)\n");
		return 0;
	}

	if (fsc->mount_state == CEPH_MOUNT_SHUTDOWN) {
		doutc(cl, "client has been forcibly unmounted\n");
		return 0;
	}

	return 1;
}

/*
 * construct our own bdi so we can control readahead, etc.
 */
static atomic_long_t bdi_seq = ATOMIC_LONG_INIT(0);

static int ceph_setup_bdi(struct super_block *sb, struct ceph_fs_client *fsc)
{
	int err;

	err = super_setup_bdi_name(sb, "ceph-%ld",
				   atomic_long_inc_return(&bdi_seq));
	if (err)
		return err;

	/* set ra_pages based on rasize mount option? */
	sb->s_bdi->ra_pages = fsc->mount_options->rasize >> PAGE_SHIFT;

	/* set io_pages based on max osd read size */
	sb->s_bdi->io_pages = fsc->mount_options->rsize >> PAGE_SHIFT;

	return 0;
}

static int ceph_get_tree(struct fs_context *fc)
{
	struct ceph_parse_opts_ctx *pctx = fc->fs_private;
	struct ceph_mount_options *fsopt = pctx->opts;
	struct super_block *sb;
	struct ceph_fs_client *fsc;
	struct dentry *res;
	int (*compare_super)(struct super_block *, struct fs_context *) =
		ceph_compare_super;
	int err;

	dout("ceph_get_tree\n");

	if (!fc->source)
		return invalfc(fc, "No source");
	if (fsopt->new_dev_syntax && !fsopt->mon_addr)
		return invalfc(fc, "No monitor address");

	/* create client (which we may/may not use) */
	fsc = create_fs_client(pctx->opts, pctx->copts);
	pctx->opts = NULL;
	pctx->copts = NULL;
	if (IS_ERR(fsc)) {
		err = PTR_ERR(fsc);
		goto out_final;
	}

	err = ceph_mdsc_init(fsc);
	if (err < 0)
		goto out;

	if (ceph_test_opt(fsc->client, NOSHARE))
		compare_super = NULL;

	fc->s_fs_info = fsc;
	sb = sget_fc(fc, compare_super, ceph_set_super);
	fc->s_fs_info = NULL;
	if (IS_ERR(sb)) {
		err = PTR_ERR(sb);
		goto out;
	}

	if (ceph_sb_to_fs_client(sb) != fsc) {
		destroy_fs_client(fsc);
		fsc = ceph_sb_to_fs_client(sb);
		dout("get_sb got existing client %p\n", fsc);
	} else {
		dout("get_sb using new client %p\n", fsc);
		err = ceph_setup_bdi(sb, fsc);
		if (err < 0)
			goto out_splat;
	}

	res = ceph_real_mount(fsc, fc);
	if (IS_ERR(res)) {
		err = PTR_ERR(res);
		goto out_splat;
	}

	doutc(fsc->client, "root %p inode %p ino %llx.%llx\n", res,
		    d_inode(res), ceph_vinop(d_inode(res)));
	fc->root = fsc->sb->s_root;
	return 0;

out_splat:
	if (!ceph_mdsmap_is_cluster_available(fsc->mdsc->mdsmap)) {
		pr_info("No mds server is up or the cluster is laggy\n");
		err = -EHOSTUNREACH;
	}

	ceph_mdsc_close_sessions(fsc->mdsc);
	deactivate_locked_super(sb);
	goto out_final;

out:
	destroy_fs_client(fsc);
out_final:
	dout("ceph_get_tree fail %d\n", err);
	return err;
}

static void ceph_free_fc(struct fs_context *fc)
{
	struct ceph_parse_opts_ctx *pctx = fc->fs_private;

	if (pctx) {
		destroy_mount_options(pctx->opts);
		ceph_destroy_options(pctx->copts);
		kfree(pctx);
	}
}

static int ceph_reconfigure_fc(struct fs_context *fc)
{
	int err;
	struct ceph_parse_opts_ctx *pctx = fc->fs_private;
	struct ceph_mount_options *fsopt = pctx->opts;
	struct super_block *sb = fc->root->d_sb;
	struct ceph_fs_client *fsc = ceph_sb_to_fs_client(sb);

	err = ceph_apply_test_dummy_encryption(sb, fc, fsopt);
	if (err)
		return err;

	if (fsopt->flags & CEPH_MOUNT_OPT_ASYNC_DIROPS)
		ceph_set_mount_opt(fsc, ASYNC_DIROPS);
	else
		ceph_clear_mount_opt(fsc, ASYNC_DIROPS);

	if (fsopt->flags & CEPH_MOUNT_OPT_SPARSEREAD)
		ceph_set_mount_opt(fsc, SPARSEREAD);
	else
		ceph_clear_mount_opt(fsc, SPARSEREAD);

	if (strcmp_null(fsc->mount_options->mon_addr, fsopt->mon_addr)) {
		kfree(fsc->mount_options->mon_addr);
		fsc->mount_options->mon_addr = fsopt->mon_addr;
		fsopt->mon_addr = NULL;
		pr_notice_client(fsc->client,
			"monitor addresses recorded, but not used for reconnection");
	}

	sync_filesystem(sb);
	return 0;
}

static const struct fs_context_operations ceph_context_ops = {
	.free		= ceph_free_fc,
	.parse_param	= ceph_parse_mount_param,
	.get_tree	= ceph_get_tree,
	.reconfigure	= ceph_reconfigure_fc,
};

/*
 * Set up the filesystem mount context.
 */
static int ceph_init_fs_context(struct fs_context *fc)
{
	struct ceph_parse_opts_ctx *pctx;
	struct ceph_mount_options *fsopt;

	pctx = kzalloc(sizeof(*pctx), GFP_KERNEL);
	if (!pctx)
		return -ENOMEM;

	pctx->copts = ceph_alloc_options();
	if (!pctx->copts)
		goto nomem;

	pctx->opts = kzalloc(sizeof(*pctx->opts), GFP_KERNEL);
	if (!pctx->opts)
		goto nomem;

	fsopt = pctx->opts;
	fsopt->flags = CEPH_MOUNT_OPT_DEFAULT;

	fsopt->wsize = CEPH_MAX_WRITE_SIZE;
	fsopt->rsize = CEPH_MAX_READ_SIZE;
	fsopt->rasize = CEPH_RASIZE_DEFAULT;
	fsopt->snapdir_name = kstrdup(CEPH_SNAPDIRNAME_DEFAULT, GFP_KERNEL);
	if (!fsopt->snapdir_name)
		goto nomem;

	fsopt->caps_wanted_delay_min = CEPH_CAPS_WANTED_DELAY_MIN_DEFAULT;
	fsopt->caps_wanted_delay_max = CEPH_CAPS_WANTED_DELAY_MAX_DEFAULT;
	fsopt->max_readdir = CEPH_MAX_READDIR_DEFAULT;
	fsopt->max_readdir_bytes = CEPH_MAX_READDIR_BYTES_DEFAULT;
	fsopt->congestion_kb = default_congestion_kb();

#ifdef CONFIG_CEPH_FS_POSIX_ACL
	fc->sb_flags |= SB_POSIXACL;
#endif

	fc->fs_private = pctx;
	fc->ops = &ceph_context_ops;
	return 0;

nomem:
	destroy_mount_options(pctx->opts);
	ceph_destroy_options(pctx->copts);
	kfree(pctx);
	return -ENOMEM;
}

/*
 * Return true if it successfully increases the blocker counter,
 * or false if the mdsc is in stopping and flushed state.
 */
static bool __inc_stopping_blocker(struct ceph_mds_client *mdsc)
{
	spin_lock(&mdsc->stopping_lock);
	if (mdsc->stopping >= CEPH_MDSC_STOPPING_FLUSHING) {
		spin_unlock(&mdsc->stopping_lock);
		return false;
	}
	atomic_inc(&mdsc->stopping_blockers);
	spin_unlock(&mdsc->stopping_lock);
	return true;
}

static void __dec_stopping_blocker(struct ceph_mds_client *mdsc)
{
	spin_lock(&mdsc->stopping_lock);
	if (!atomic_dec_return(&mdsc->stopping_blockers) &&
	    mdsc->stopping >= CEPH_MDSC_STOPPING_FLUSHING)
		complete_all(&mdsc->stopping_waiter);
	spin_unlock(&mdsc->stopping_lock);
}

/* For metadata IO requests */
bool ceph_inc_mds_stopping_blocker(struct ceph_mds_client *mdsc,
				   struct ceph_mds_session *session)
{
	mutex_lock(&session->s_mutex);
	inc_session_sequence(session);
	mutex_unlock(&session->s_mutex);

	return __inc_stopping_blocker(mdsc);
}

void ceph_dec_mds_stopping_blocker(struct ceph_mds_client *mdsc)
{
	__dec_stopping_blocker(mdsc);
}

/* For data IO requests */
bool ceph_inc_osd_stopping_blocker(struct ceph_mds_client *mdsc)
{
	return __inc_stopping_blocker(mdsc);
}

void ceph_dec_osd_stopping_blocker(struct ceph_mds_client *mdsc)
{
	__dec_stopping_blocker(mdsc);
}

static void ceph_kill_sb(struct super_block *s)
{
	struct ceph_fs_client *fsc = ceph_sb_to_fs_client(s);
	struct ceph_client *cl = fsc->client;
	struct ceph_mds_client *mdsc = fsc->mdsc;
	bool wait;

	doutc(cl, "%p\n", s);

	ceph_mdsc_pre_umount(mdsc);
	flush_fs_workqueues(fsc);

	/*
	 * Though the kill_anon_super() will finally trigger the
	 * sync_filesystem() anyway, we still need to do it here and
	 * then bump the stage of shutdown. This will allow us to
	 * drop any further message, which will increase the inodes'
	 * i_count reference counters but makes no sense any more,
	 * from MDSs.
	 *
	 * Without this when evicting the inodes it may fail in the
	 * kill_anon_super(), which will trigger a warning when
	 * destroying the fscrypt keyring and then possibly trigger
	 * a further crash in ceph module when the iput() tries to
	 * evict the inodes later.
	 */
	sync_filesystem(s);

	spin_lock(&mdsc->stopping_lock);
	mdsc->stopping = CEPH_MDSC_STOPPING_FLUSHING;
	wait = !!atomic_read(&mdsc->stopping_blockers);
	spin_unlock(&mdsc->stopping_lock);

	if (wait && atomic_read(&mdsc->stopping_blockers)) {
		long timeleft = wait_for_completion_killable_timeout(
					&mdsc->stopping_waiter,
					fsc->client->options->mount_timeout);
		if (!timeleft) /* timed out */
			pr_warn_client(cl, "umount timed out, %ld\n", timeleft);
		else if (timeleft < 0) /* killed */
			pr_warn_client(cl, "umount was killed, %ld\n", timeleft);
	}

	mdsc->stopping = CEPH_MDSC_STOPPING_FLUSHED;
	kill_anon_super(s);

	fsc->client->extra_mon_dispatch = NULL;
	ceph_fs_debugfs_cleanup(fsc);

	ceph_fscache_unregister_fs(fsc);

	destroy_fs_client(fsc);
}

static struct file_system_type ceph_fs_type = {
	.owner		= THIS_MODULE,
	.name		= "ceph",
	.init_fs_context = ceph_init_fs_context,
	.kill_sb	= ceph_kill_sb,
	.fs_flags	= FS_RENAME_DOES_D_MOVE | FS_ALLOW_IDMAP,
};
MODULE_ALIAS_FS("ceph");

int ceph_force_reconnect(struct super_block *sb)
{
	struct ceph_fs_client *fsc = ceph_sb_to_fs_client(sb);
	int err = 0;

	fsc->mount_state = CEPH_MOUNT_RECOVER;
	__ceph_umount_begin(fsc);

	/* Make sure all page caches get invalidated.
	 * see remove_session_caps_cb() */
	flush_workqueue(fsc->inode_wq);

	/* In case that we were blocklisted. This also reset
	 * all mon/osd connections */
	ceph_reset_client_addr(fsc->client);

	ceph_osdc_clear_abort_err(&fsc->client->osdc);

	fsc->blocklisted = false;
	fsc->mount_state = CEPH_MOUNT_MOUNTED;

	if (sb->s_root) {
		err = __ceph_do_getattr(d_inode(sb->s_root), NULL,
					CEPH_STAT_CAP_INODE, true);
	}
	return err;
}

static int __init init_ceph(void)
{
	int ret = init_caches();
	if (ret)
		goto out;

	ceph_flock_init();
	ret = register_filesystem(&ceph_fs_type);
	if (ret)
		goto out_caches;

	pr_info("loaded (mds proto %d)\n", CEPH_MDSC_PROTOCOL);

	return 0;

out_caches:
	destroy_caches();
out:
	return ret;
}

static void __exit exit_ceph(void)
{
	dout("exit_ceph\n");
	unregister_filesystem(&ceph_fs_type);
	destroy_caches();
}

static int param_set_metrics(const char *val, const struct kernel_param *kp)
{
	struct ceph_fs_client *fsc;
	int ret;

	ret = param_set_bool(val, kp);
	if (ret) {
		pr_err("Failed to parse sending metrics switch value '%s'\n",
		       val);
		return ret;
	} else if (!disable_send_metrics) {
		// wake up all the mds clients
		spin_lock(&ceph_fsc_lock);
		list_for_each_entry(fsc, &ceph_fsc_list, metric_wakeup) {
			metric_schedule_delayed(&fsc->mdsc->metric);
		}
		spin_unlock(&ceph_fsc_lock);
	}

	return 0;
}

static const struct kernel_param_ops param_ops_metrics = {
	.set = param_set_metrics,
	.get = param_get_bool,
};

bool disable_send_metrics = false;
module_param_cb(disable_send_metrics, &param_ops_metrics, &disable_send_metrics, 0644);
MODULE_PARM_DESC(disable_send_metrics, "Enable sending perf metrics to ceph cluster (default: on)");

/* for both v1 and v2 syntax */
static bool mount_support = true;
static const struct kernel_param_ops param_ops_mount_syntax = {
	.get = param_get_bool,
};
module_param_cb(mount_syntax_v1, &param_ops_mount_syntax, &mount_support, 0444);
module_param_cb(mount_syntax_v2, &param_ops_mount_syntax, &mount_support, 0444);

bool enable_unsafe_idmap = false;
module_param(enable_unsafe_idmap, bool, 0644);
MODULE_PARM_DESC(enable_unsafe_idmap,
		 "Allow to use idmapped mounts with MDS without CEPHFS_FEATURE_HAS_OWNER_UIDGID");

module_init(init_ceph);
module_exit(exit_ceph);

MODULE_AUTHOR("Sage Weil <sage@newdream.net>");
MODULE_AUTHOR("Yehuda Sadeh <yehuda@hq.newdream.net>");
MODULE_AUTHOR("Patience Warnick <patience@newdream.net>");
MODULE_DESCRIPTION("Ceph filesystem for Linux");
MODULE_LICENSE("GPL");<|MERGE_RESOLUTION|>--- conflicted
+++ resolved
@@ -288,11 +288,7 @@
 	struct ceph_options *opts = pctx->copts;
 	struct ceph_mount_options *fsopt = pctx->opts;
 	const char *name_start = dev_name;
-<<<<<<< HEAD
-	char *fsid_start, *fs_name_start;
-=======
 	const char *fsid_start, *fs_name_start;
->>>>>>> b5de2a2a
 
 	if (*dev_name_end != '=') {
 		dout("separator '=' missing in source");
