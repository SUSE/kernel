--- conflicted
+++ resolved
@@ -1030,11 +1030,7 @@
 	dout("ceph_get_tree\n");
 
 	if (!fc->source)
-<<<<<<< HEAD
-		return invalf(fc, "ceph: No source");
-=======
 		return invalfc(fc, "No source");
->>>>>>> 7117be3f
 
 	/* create client (which we may/may not use) */
 	fsc = create_fs_client(pctx->opts, pctx->copts);
