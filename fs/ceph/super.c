--- conflicted
+++ resolved
@@ -46,11 +46,7 @@
 {
 	struct ceph_fs_client *fsc = ceph_sb_to_fs_client(s);
 
-<<<<<<< HEAD
-	dout("put_super\n");
-=======
 	doutc(fsc->client, "begin\n");
->>>>>>> 2d5404ca
 	ceph_fscrypt_free_dummy_policy(fsc);
 	ceph_mdsc_close_sessions(fsc->mdsc);
 	doutc(fsc->client, "done\n");
@@ -1174,11 +1170,7 @@
 		if (err)
 			goto out;
 
-<<<<<<< HEAD
-		dout("mount opening path '%s'\n", path);
-=======
 		doutc(cl, "mount opening path '%s'\n", path);
->>>>>>> 2d5404ca
 
 		ceph_fs_debugfs_init(fsc);
 
@@ -1395,11 +1387,7 @@
 	struct ceph_parse_opts_ctx *pctx = fc->fs_private;
 	struct ceph_mount_options *fsopt = pctx->opts;
 	struct super_block *sb = fc->root->d_sb;
-<<<<<<< HEAD
-	struct ceph_fs_client *fsc = ceph_sb_to_client(sb);
-=======
 	struct ceph_fs_client *fsc = ceph_sb_to_fs_client(sb);
->>>>>>> 2d5404ca
 
 	err = ceph_apply_test_dummy_encryption(sb, fc, fsopt);
 	if (err)
@@ -1539,12 +1527,8 @@
 
 static void ceph_kill_sb(struct super_block *s)
 {
-<<<<<<< HEAD
-	struct ceph_fs_client *fsc = ceph_sb_to_client(s);
-=======
 	struct ceph_fs_client *fsc = ceph_sb_to_fs_client(s);
 	struct ceph_client *cl = fsc->client;
->>>>>>> 2d5404ca
 	struct ceph_mds_client *mdsc = fsc->mdsc;
 	bool wait;
 
@@ -1579,15 +1563,9 @@
 					&mdsc->stopping_waiter,
 					fsc->client->options->mount_timeout);
 		if (!timeleft) /* timed out */
-<<<<<<< HEAD
-			pr_warn("umount timed out, %ld\n", timeleft);
-		else if (timeleft < 0) /* killed */
-			pr_warn("umount was killed, %ld\n", timeleft);
-=======
 			pr_warn_client(cl, "umount timed out, %ld\n", timeleft);
 		else if (timeleft < 0) /* killed */
 			pr_warn_client(cl, "umount was killed, %ld\n", timeleft);
->>>>>>> 2d5404ca
 	}
 
 	mdsc->stopping = CEPH_MDSC_STOPPING_FLUSHED;
