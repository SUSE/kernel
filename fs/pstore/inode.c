--- conflicted
+++ resolved
@@ -467,11 +467,7 @@
 static void pstore_kill_sb(struct super_block *sb)
 {
 	mutex_lock(&pstore_sb_lock);
-<<<<<<< HEAD
-	WARN_ON(pstore_sb != sb);
-=======
 	WARN_ON(pstore_sb && pstore_sb != sb);
->>>>>>> 7d2a07b7
 
 	kill_litter_super(sb);
 	pstore_sb = NULL;
