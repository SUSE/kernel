--- conflicted
+++ resolved
@@ -116,12 +116,7 @@
 /* dio_state communicated between submission path and end_io */
 struct dio {
 	int flags;			/* doesn't change */
-<<<<<<< HEAD
-	int op;
-	int op_flags;
-=======
 	blk_opf_t opf;			/* request operation type and flags */
->>>>>>> eb3cdb58
 	struct gendisk *bio_disk;
 	struct inode *inode;
 	loff_t i_size;			/* i_size when submitted */
@@ -401,11 +396,7 @@
 	 * bio_alloc() is guaranteed to return a bio when allowed to sleep and
 	 * we request a valid number of vectors.
 	 */
-<<<<<<< HEAD
-	bio = bio_alloc(bdev, nr_vecs, dio->op | dio->op_flags, GFP_KERNEL);
-=======
 	bio = bio_alloc(bdev, nr_vecs, dio->opf, GFP_KERNEL);
->>>>>>> eb3cdb58
 	bio->bi_iter.bi_sector = first_sector;
 	if (dio->is_async)
 		bio->bi_end_io = dio_bio_end_aio;
@@ -439,14 +430,7 @@
 
 	dio->bio_disk = bio->bi_bdev->bd_disk;
 
-<<<<<<< HEAD
-	if (sdio->submit_io)
-		sdio->submit_io(bio, dio->inode, sdio->logical_offset_in_bio);
-	else
-		submit_bio(bio);
-=======
 	submit_bio(bio);
->>>>>>> eb3cdb58
 
 	sdio->bio = NULL;
 	sdio->boundary = 0;
@@ -1110,11 +1094,7 @@
 ssize_t __blockdev_direct_IO(struct kiocb *iocb, struct inode *inode,
 		struct block_device *bdev, struct iov_iter *iter,
 		get_block_t get_block, dio_iodone_t end_io,
-<<<<<<< HEAD
-		dio_submit_t submit_io, int flags)
-=======
 		int flags)
->>>>>>> eb3cdb58
 {
 	unsigned i_blkbits = READ_ONCE(inode->i_blkbits);
 	unsigned blkbits = i_blkbits;
