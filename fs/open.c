// SPDX-License-Identifier: GPL-2.0-only
/*
 *  linux/fs/open.c
 *
 *  Copyright (C) 1991, 1992  Linus Torvalds
 */

#include <linux/string.h>
#include <linux/mm.h>
#include <linux/file.h>
#include <linux/fdtable.h>
#include <linux/fsnotify.h>
#include <linux/module.h>
#include <linux/tty.h>
#include <linux/namei.h>
#include <linux/backing-dev.h>
#include <linux/capability.h>
#include <linux/securebits.h>
#include <linux/security.h>
#include <linux/mount.h>
#include <linux/fcntl.h>
#include <linux/slab.h>
#include <linux/uaccess.h>
#include <linux/fs.h>
#include <linux/personality.h>
#include <linux/pagemap.h>
#include <linux/syscalls.h>
#include <linux/rcupdate.h>
#include <linux/audit.h>
#include <linux/falloc.h>
#include <linux/fs_struct.h>
#include <linux/dnotify.h>
#include <linux/compat.h>
#include <linux/mnt_idmapping.h>
#include <linux/filelock.h>

#include "internal.h"

int do_truncate(struct mnt_idmap *idmap, struct dentry *dentry,
		loff_t length, unsigned int time_attrs, struct file *filp)
{
	int ret;
	struct iattr newattrs;

	/* Not pretty: "inode->i_size" shouldn't really be signed. But it is. */
	if (length < 0)
		return -EINVAL;

	newattrs.ia_size = length;
	newattrs.ia_valid = ATTR_SIZE | time_attrs;
	if (filp) {
		newattrs.ia_file = filp;
		newattrs.ia_valid |= ATTR_FILE;
	}

	/* Remove suid, sgid, and file capabilities on truncate too */
	ret = dentry_needs_remove_privs(idmap, dentry);
	if (ret < 0)
		return ret;
	if (ret)
		newattrs.ia_valid |= ret | ATTR_FORCE;

	ret = inode_lock_killable(dentry->d_inode);
	if (ret)
		return ret;

	/* Note any delegations or leases have already been broken: */
	ret = notify_change(idmap, dentry, &newattrs, NULL);
	inode_unlock(dentry->d_inode);
	return ret;
}

int vfs_truncate(const struct path *path, loff_t length)
{
	struct mnt_idmap *idmap;
	struct inode *inode;
	int error;

	inode = path->dentry->d_inode;

	/* For directories it's -EISDIR, for other non-regulars - -EINVAL */
	if (S_ISDIR(inode->i_mode))
		return -EISDIR;
	if (!S_ISREG(inode->i_mode))
		return -EINVAL;

	idmap = mnt_idmap(path->mnt);
	error = inode_permission(idmap, inode, MAY_WRITE);
	if (error)
		return error;

	error = fsnotify_truncate_perm(path, length);
	if (error)
		return error;

	error = mnt_want_write(path->mnt);
	if (error)
		return error;

	error = -EPERM;
	if (IS_APPEND(inode))
		goto mnt_drop_write_and_out;

	error = get_write_access(inode);
	if (error)
		goto mnt_drop_write_and_out;

	/*
	 * Make sure that there are no leases.  get_write_access() protects
	 * against the truncate racing with a lease-granting setlease().
	 */
	error = break_lease(inode, O_WRONLY);
	if (error)
		goto put_write_and_out;

	error = security_path_truncate(path);
	if (!error)
		error = do_truncate(idmap, path->dentry, length, 0, NULL);

put_write_and_out:
	put_write_access(inode);
mnt_drop_write_and_out:
	mnt_drop_write(path->mnt);

	return error;
}
EXPORT_SYMBOL_GPL(vfs_truncate);

int do_sys_truncate(const char __user *pathname, loff_t length)
{
	unsigned int lookup_flags = LOOKUP_FOLLOW;
	struct path path;
	int error;

	if (length < 0)	/* sorry, but loff_t says... */
		return -EINVAL;

retry:
	error = user_path_at(AT_FDCWD, pathname, lookup_flags, &path);
	if (!error) {
		error = vfs_truncate(&path, length);
		path_put(&path);
	}
	if (retry_estale(error, lookup_flags)) {
		lookup_flags |= LOOKUP_REVAL;
		goto retry;
	}
	return error;
}

SYSCALL_DEFINE2(truncate, const char __user *, path, long, length)
{
	return do_sys_truncate(path, length);
}

#ifdef CONFIG_COMPAT
COMPAT_SYSCALL_DEFINE2(truncate, const char __user *, path, compat_off_t, length)
{
	return do_sys_truncate(path, length);
}
#endif

int do_ftruncate(struct file *file, loff_t length, int small)
{
	struct inode *inode;
	struct dentry *dentry;
	int error;

	/* explicitly opened as large or we are on 64-bit box */
	if (file->f_flags & O_LARGEFILE)
		small = 0;

	dentry = file->f_path.dentry;
	inode = dentry->d_inode;
	if (!S_ISREG(inode->i_mode) || !(file->f_mode & FMODE_WRITE))
		return -EINVAL;

	/* Cannot ftruncate over 2^31 bytes without large file support */
	if (small && length > MAX_NON_LFS)
		return -EINVAL;

	/* Check IS_APPEND on real upper inode */
	if (IS_APPEND(file_inode(file)))
		return -EPERM;

	error = security_file_truncate(file);
	if (error)
		return error;

	error = fsnotify_truncate_perm(&file->f_path, length);
	if (error)
		return error;

	sb_start_write(inode->i_sb);
	error = do_truncate(file_mnt_idmap(file), dentry, length,
			    ATTR_MTIME | ATTR_CTIME, file);
	sb_end_write(inode->i_sb);

	return error;
}

int do_sys_ftruncate(unsigned int fd, loff_t length, int small)
{
	if (length < 0)
		return -EINVAL;
	CLASS(fd, f)(fd);
	if (fd_empty(f))
		return -EBADF;

	return do_ftruncate(fd_file(f), length, small);
}

SYSCALL_DEFINE2(ftruncate, unsigned int, fd, off_t, length)
{
	return do_sys_ftruncate(fd, length, 1);
}

#ifdef CONFIG_COMPAT
COMPAT_SYSCALL_DEFINE2(ftruncate, unsigned int, fd, compat_off_t, length)
{
	return do_sys_ftruncate(fd, length, 1);
}
#endif

/* LFS versions of truncate are only needed on 32 bit machines */
#if BITS_PER_LONG == 32
SYSCALL_DEFINE2(truncate64, const char __user *, path, loff_t, length)
{
	return do_sys_truncate(path, length);
}

SYSCALL_DEFINE2(ftruncate64, unsigned int, fd, loff_t, length)
{
	return do_sys_ftruncate(fd, length, 0);
}
#endif /* BITS_PER_LONG == 32 */

#if defined(CONFIG_COMPAT) && defined(__ARCH_WANT_COMPAT_TRUNCATE64)
COMPAT_SYSCALL_DEFINE3(truncate64, const char __user *, pathname,
		       compat_arg_u64_dual(length))
{
	return ksys_truncate(pathname, compat_arg_u64_glue(length));
}
#endif

#if defined(CONFIG_COMPAT) && defined(__ARCH_WANT_COMPAT_FTRUNCATE64)
COMPAT_SYSCALL_DEFINE3(ftruncate64, unsigned int, fd,
		       compat_arg_u64_dual(length))
{
	return ksys_ftruncate(fd, compat_arg_u64_glue(length));
}
#endif

int vfs_fallocate(struct file *file, int mode, loff_t offset, loff_t len)
{
	struct inode *inode = file_inode(file);
	int ret;
	loff_t sum;

	if (offset < 0 || len <= 0)
		return -EINVAL;

	if (mode & ~(FALLOC_FL_MODE_MASK | FALLOC_FL_KEEP_SIZE))
		return -EOPNOTSUPP;

	/*
	 * Modes are exclusive, even if that is not obvious from the encoding
	 * as bit masks and the mix with the flag in the same namespace.
	 *
	 * To make things even more complicated, FALLOC_FL_ALLOCATE_RANGE is
	 * encoded as no bit set.
	 */
	switch (mode & FALLOC_FL_MODE_MASK) {
	case FALLOC_FL_ALLOCATE_RANGE:
	case FALLOC_FL_UNSHARE_RANGE:
	case FALLOC_FL_ZERO_RANGE:
		break;
	case FALLOC_FL_PUNCH_HOLE:
		if (!(mode & FALLOC_FL_KEEP_SIZE))
			return -EOPNOTSUPP;
		break;
	case FALLOC_FL_COLLAPSE_RANGE:
	case FALLOC_FL_INSERT_RANGE:
	case FALLOC_FL_WRITE_ZEROES:
		if (mode & FALLOC_FL_KEEP_SIZE)
			return -EOPNOTSUPP;
		break;
	default:
		return -EOPNOTSUPP;
	}

	if (!(file->f_mode & FMODE_WRITE))
		return -EBADF;

	/*
	 * On append-only files only space preallocation is supported.
	 */
	if ((mode & ~FALLOC_FL_KEEP_SIZE) && IS_APPEND(inode))
		return -EPERM;

	if (IS_IMMUTABLE(inode))
		return -EPERM;

	/*
	 * We cannot allow any fallocate operation on an active swapfile
	 */
	if (IS_SWAPFILE(inode))
		return -ETXTBSY;

	/*
	 * Revalidate the write permissions, in case security policy has
	 * changed since the files were opened.
	 */
	ret = security_file_permission(file, MAY_WRITE);
	if (ret)
		return ret;

	ret = fsnotify_file_area_perm(file, MAY_WRITE, &offset, len);
	if (ret)
		return ret;

	if (S_ISFIFO(inode->i_mode))
		return -ESPIPE;

	if (S_ISDIR(inode->i_mode))
		return -EISDIR;

	if (!S_ISREG(inode->i_mode) && !S_ISBLK(inode->i_mode))
		return -ENODEV;

	/* Check for wraparound */
	if (check_add_overflow(offset, len, &sum))
		return -EFBIG;

	if (sum > inode->i_sb->s_maxbytes)
		return -EFBIG;

	if (!file->f_op->fallocate)
		return -EOPNOTSUPP;

	file_start_write(file);
	ret = file->f_op->fallocate(file, mode, offset, len);

	/*
	 * Create inotify and fanotify events.
	 *
	 * To keep the logic simple always create events if fallocate succeeds.
	 * This implies that events are even created if the file size remains
	 * unchanged, e.g. when using flag FALLOC_FL_KEEP_SIZE.
	 */
	if (ret == 0)
		fsnotify_modify(file);

	file_end_write(file);
	return ret;
}
EXPORT_SYMBOL_GPL(vfs_fallocate);

int ksys_fallocate(int fd, int mode, loff_t offset, loff_t len)
{
	CLASS(fd, f)(fd);

	if (fd_empty(f))
		return -EBADF;

	return vfs_fallocate(fd_file(f), mode, offset, len);
}

SYSCALL_DEFINE4(fallocate, int, fd, int, mode, loff_t, offset, loff_t, len)
{
	return ksys_fallocate(fd, mode, offset, len);
}

#if defined(CONFIG_COMPAT) && defined(__ARCH_WANT_COMPAT_FALLOCATE)
COMPAT_SYSCALL_DEFINE6(fallocate, int, fd, int, mode, compat_arg_u64_dual(offset),
		       compat_arg_u64_dual(len))
{
	return ksys_fallocate(fd, mode, compat_arg_u64_glue(offset),
			      compat_arg_u64_glue(len));
}
#endif

/*
 * access() needs to use the real uid/gid, not the effective uid/gid.
 * We do this by temporarily clearing all FS-related capabilities and
 * switching the fsuid/fsgid around to the real ones.
 *
 * Creating new credentials is expensive, so we try to skip doing it,
 * which we can if the result would match what we already got.
 */
static bool access_need_override_creds(int flags)
{
	const struct cred *cred;

	if (flags & AT_EACCESS)
		return false;

	cred = current_cred();
	if (!uid_eq(cred->fsuid, cred->uid) ||
	    !gid_eq(cred->fsgid, cred->gid))
		return true;

	if (!issecure(SECURE_NO_SETUID_FIXUP)) {
		kuid_t root_uid = make_kuid(cred->user_ns, 0);
		if (!uid_eq(cred->uid, root_uid)) {
			if (!cap_isclear(cred->cap_effective))
				return true;
		} else {
			if (!cap_isidentical(cred->cap_effective,
			    cred->cap_permitted))
				return true;
		}
	}

	return false;
}

static const struct cred *access_override_creds(void)
{
	struct cred *override_cred;

	override_cred = prepare_creds();
	if (!override_cred)
		return NULL;

	/*
	 * XXX access_need_override_creds performs checks in hopes of skipping
	 * this work. Make sure it stays in sync if making any changes in this
	 * routine.
	 */

	override_cred->fsuid = override_cred->uid;
	override_cred->fsgid = override_cred->gid;

	if (!issecure(SECURE_NO_SETUID_FIXUP)) {
		/* Clear the capabilities if we switch to a non-root user */
		kuid_t root_uid = make_kuid(override_cred->user_ns, 0);
		if (!uid_eq(override_cred->uid, root_uid))
			cap_clear(override_cred->cap_effective);
		else
			override_cred->cap_effective =
				override_cred->cap_permitted;
	}

	/*
	 * The new set of credentials can *only* be used in
	 * task-synchronous circumstances, and does not need
	 * RCU freeing, unless somebody then takes a separate
	 * reference to it.
	 *
	 * NOTE! This is _only_ true because this credential
	 * is used purely for override_creds() that installs
	 * it as the subjective cred. Other threads will be
	 * accessing ->real_cred, not the subjective cred.
	 *
	 * If somebody _does_ make a copy of this (using the
	 * 'get_current_cred()' function), that will clear the
	 * non_rcu field, because now that other user may be
	 * expecting RCU freeing. But normal thread-synchronous
	 * cred accesses will keep things non-racy to avoid RCU
	 * freeing.
	 */
	override_cred->non_rcu = 1;
	return override_creds(override_cred);
}

static int do_faccessat(int dfd, const char __user *filename, int mode, int flags)
{
	struct path path;
	struct inode *inode;
	int res;
	unsigned int lookup_flags = LOOKUP_FOLLOW;
	const struct cred *old_cred = NULL;

	if (mode & ~S_IRWXO)	/* where's F_OK, X_OK, W_OK, R_OK? */
		return -EINVAL;

	if (flags & ~(AT_EACCESS | AT_SYMLINK_NOFOLLOW | AT_EMPTY_PATH))
		return -EINVAL;

	if (flags & AT_SYMLINK_NOFOLLOW)
		lookup_flags &= ~LOOKUP_FOLLOW;
	if (flags & AT_EMPTY_PATH)
		lookup_flags |= LOOKUP_EMPTY;

	if (access_need_override_creds(flags)) {
		old_cred = access_override_creds();
		if (!old_cred)
			return -ENOMEM;
	}

retry:
	res = user_path_at(dfd, filename, lookup_flags, &path);
	if (res)
		goto out;

	inode = d_backing_inode(path.dentry);

	if ((mode & MAY_EXEC) && S_ISREG(inode->i_mode)) {
		/*
		 * MAY_EXEC on regular files is denied if the fs is mounted
		 * with the "noexec" flag.
		 */
		res = -EACCES;
		if (path_noexec(&path))
			goto out_path_release;
	}

	res = inode_permission(mnt_idmap(path.mnt), inode, mode | MAY_ACCESS);
	/* SuS v2 requires we report a read only fs too */
	if (res || !(mode & S_IWOTH) || special_file(inode->i_mode))
		goto out_path_release;
	/*
	 * This is a rare case where using __mnt_is_readonly()
	 * is OK without a mnt_want/drop_write() pair.  Since
	 * no actual write to the fs is performed here, we do
	 * not need to telegraph to that to anyone.
	 *
	 * By doing this, we accept that this access is
	 * inherently racy and know that the fs may change
	 * state before we even see this result.
	 */
	if (__mnt_is_readonly(path.mnt))
		res = -EROFS;

out_path_release:
	path_put(&path);
	if (retry_estale(res, lookup_flags)) {
		lookup_flags |= LOOKUP_REVAL;
		goto retry;
	}
out:
	if (old_cred)
		put_cred(revert_creds(old_cred));

	return res;
}

SYSCALL_DEFINE3(faccessat, int, dfd, const char __user *, filename, int, mode)
{
	return do_faccessat(dfd, filename, mode, 0);
}

SYSCALL_DEFINE4(faccessat2, int, dfd, const char __user *, filename, int, mode,
		int, flags)
{
	return do_faccessat(dfd, filename, mode, flags);
}

SYSCALL_DEFINE2(access, const char __user *, filename, int, mode)
{
	return do_faccessat(AT_FDCWD, filename, mode, 0);
}

SYSCALL_DEFINE1(chdir, const char __user *, filename)
{
	struct path path;
	int error;
	unsigned int lookup_flags = LOOKUP_FOLLOW | LOOKUP_DIRECTORY;
retry:
	error = user_path_at(AT_FDCWD, filename, lookup_flags, &path);
	if (error)
		goto out;

	error = path_permission(&path, MAY_EXEC | MAY_CHDIR);
	if (error)
		goto dput_and_out;

	set_fs_pwd(current->fs, &path);

dput_and_out:
	path_put(&path);
	if (retry_estale(error, lookup_flags)) {
		lookup_flags |= LOOKUP_REVAL;
		goto retry;
	}
out:
	return error;
}

SYSCALL_DEFINE1(fchdir, unsigned int, fd)
{
	CLASS(fd_raw, f)(fd);
	int error;

	if (fd_empty(f))
		return -EBADF;

	if (!d_can_lookup(fd_file(f)->f_path.dentry))
		return -ENOTDIR;

	error = file_permission(fd_file(f), MAY_EXEC | MAY_CHDIR);
	if (!error)
		set_fs_pwd(current->fs, &fd_file(f)->f_path);
	return error;
}

SYSCALL_DEFINE1(chroot, const char __user *, filename)
{
	struct path path;
	int error;
	unsigned int lookup_flags = LOOKUP_FOLLOW | LOOKUP_DIRECTORY;
retry:
	error = user_path_at(AT_FDCWD, filename, lookup_flags, &path);
	if (error)
		goto out;

	error = path_permission(&path, MAY_EXEC | MAY_CHDIR);
	if (error)
		goto dput_and_out;

	error = -EPERM;
	if (!ns_capable(current_user_ns(), CAP_SYS_CHROOT))
		goto dput_and_out;
	error = security_path_chroot(&path);
	if (error)
		goto dput_and_out;

	set_fs_root(current->fs, &path);
	error = 0;
dput_and_out:
	path_put(&path);
	if (retry_estale(error, lookup_flags)) {
		lookup_flags |= LOOKUP_REVAL;
		goto retry;
	}
out:
	return error;
}

int chmod_common(const struct path *path, umode_t mode)
{
	struct inode *inode = path->dentry->d_inode;
	struct inode *delegated_inode = NULL;
	struct iattr newattrs;
	int error;

	error = mnt_want_write(path->mnt);
	if (error)
		return error;
retry_deleg:
	error = inode_lock_killable(inode);
	if (error)
		goto out_mnt_unlock;
	error = security_path_chmod(path, mode);
	if (error)
		goto out_unlock;
	newattrs.ia_mode = (mode & S_IALLUGO) | (inode->i_mode & ~S_IALLUGO);
	newattrs.ia_valid = ATTR_MODE | ATTR_CTIME;
	error = notify_change(mnt_idmap(path->mnt), path->dentry,
			      &newattrs, &delegated_inode);
out_unlock:
	inode_unlock(inode);
	if (delegated_inode) {
		error = break_deleg_wait(&delegated_inode);
		if (!error)
			goto retry_deleg;
	}
out_mnt_unlock:
	mnt_drop_write(path->mnt);
	return error;
}

int vfs_fchmod(struct file *file, umode_t mode)
{
	audit_file(file);
	return chmod_common(&file->f_path, mode);
}

SYSCALL_DEFINE2(fchmod, unsigned int, fd, umode_t, mode)
{
	CLASS(fd, f)(fd);

	if (fd_empty(f))
		return -EBADF;

	return vfs_fchmod(fd_file(f), mode);
}

static int do_fchmodat(int dfd, const char __user *filename, umode_t mode,
		       unsigned int flags)
{
	struct path path;
	int error;
	unsigned int lookup_flags;

	if (unlikely(flags & ~(AT_SYMLINK_NOFOLLOW | AT_EMPTY_PATH)))
		return -EINVAL;

	lookup_flags = (flags & AT_SYMLINK_NOFOLLOW) ? 0 : LOOKUP_FOLLOW;
	if (flags & AT_EMPTY_PATH)
		lookup_flags |= LOOKUP_EMPTY;

retry:
	error = user_path_at(dfd, filename, lookup_flags, &path);
	if (!error) {
		error = chmod_common(&path, mode);
		path_put(&path);
		if (retry_estale(error, lookup_flags)) {
			lookup_flags |= LOOKUP_REVAL;
			goto retry;
		}
	}
	return error;
}

SYSCALL_DEFINE4(fchmodat2, int, dfd, const char __user *, filename,
		umode_t, mode, unsigned int, flags)
{
	return do_fchmodat(dfd, filename, mode, flags);
}

SYSCALL_DEFINE3(fchmodat, int, dfd, const char __user *, filename,
		umode_t, mode)
{
	return do_fchmodat(dfd, filename, mode, 0);
}

SYSCALL_DEFINE2(chmod, const char __user *, filename, umode_t, mode)
{
	return do_fchmodat(AT_FDCWD, filename, mode, 0);
}

/*
 * Check whether @kuid is valid and if so generate and set vfsuid_t in
 * ia_vfsuid.
 *
 * Return: true if @kuid is valid, false if not.
 */
static inline bool setattr_vfsuid(struct iattr *attr, kuid_t kuid)
{
	if (!uid_valid(kuid))
		return false;
	attr->ia_valid |= ATTR_UID;
	attr->ia_vfsuid = VFSUIDT_INIT(kuid);
	return true;
}

/*
 * Check whether @kgid is valid and if so generate and set vfsgid_t in
 * ia_vfsgid.
 *
 * Return: true if @kgid is valid, false if not.
 */
static inline bool setattr_vfsgid(struct iattr *attr, kgid_t kgid)
{
	if (!gid_valid(kgid))
		return false;
	attr->ia_valid |= ATTR_GID;
	attr->ia_vfsgid = VFSGIDT_INIT(kgid);
	return true;
}

int chown_common(const struct path *path, uid_t user, gid_t group)
{
	struct mnt_idmap *idmap;
	struct user_namespace *fs_userns;
	struct inode *inode = path->dentry->d_inode;
	struct inode *delegated_inode = NULL;
	int error;
	struct iattr newattrs;
	kuid_t uid;
	kgid_t gid;

	uid = make_kuid(current_user_ns(), user);
	gid = make_kgid(current_user_ns(), group);

	idmap = mnt_idmap(path->mnt);
	fs_userns = i_user_ns(inode);

retry_deleg:
	newattrs.ia_vfsuid = INVALID_VFSUID;
	newattrs.ia_vfsgid = INVALID_VFSGID;
	newattrs.ia_valid =  ATTR_CTIME;
	if ((user != (uid_t)-1) && !setattr_vfsuid(&newattrs, uid))
		return -EINVAL;
	if ((group != (gid_t)-1) && !setattr_vfsgid(&newattrs, gid))
		return -EINVAL;
	error = inode_lock_killable(inode);
	if (error)
		return error;
	if (!S_ISDIR(inode->i_mode))
		newattrs.ia_valid |= ATTR_KILL_SUID | ATTR_KILL_PRIV |
				     setattr_should_drop_sgid(idmap, inode);
	/* Continue to send actual fs values, not the mount values. */
	error = security_path_chown(
		path,
		from_vfsuid(idmap, fs_userns, newattrs.ia_vfsuid),
		from_vfsgid(idmap, fs_userns, newattrs.ia_vfsgid));
	if (!error)
		error = notify_change(idmap, path->dentry, &newattrs,
				      &delegated_inode);
	inode_unlock(inode);
	if (delegated_inode) {
		error = break_deleg_wait(&delegated_inode);
		if (!error)
			goto retry_deleg;
	}
	return error;
}

int do_fchownat(int dfd, const char __user *filename, uid_t user, gid_t group,
		int flag)
{
	struct path path;
	int error = -EINVAL;
	int lookup_flags;

	if ((flag & ~(AT_SYMLINK_NOFOLLOW | AT_EMPTY_PATH)) != 0)
		goto out;

	lookup_flags = (flag & AT_SYMLINK_NOFOLLOW) ? 0 : LOOKUP_FOLLOW;
	if (flag & AT_EMPTY_PATH)
		lookup_flags |= LOOKUP_EMPTY;
retry:
	error = user_path_at(dfd, filename, lookup_flags, &path);
	if (error)
		goto out;
	error = mnt_want_write(path.mnt);
	if (error)
		goto out_release;
	error = chown_common(&path, user, group);
	mnt_drop_write(path.mnt);
out_release:
	path_put(&path);
	if (retry_estale(error, lookup_flags)) {
		lookup_flags |= LOOKUP_REVAL;
		goto retry;
	}
out:
	return error;
}

SYSCALL_DEFINE5(fchownat, int, dfd, const char __user *, filename, uid_t, user,
		gid_t, group, int, flag)
{
	return do_fchownat(dfd, filename, user, group, flag);
}

SYSCALL_DEFINE3(chown, const char __user *, filename, uid_t, user, gid_t, group)
{
	return do_fchownat(AT_FDCWD, filename, user, group, 0);
}

SYSCALL_DEFINE3(lchown, const char __user *, filename, uid_t, user, gid_t, group)
{
	return do_fchownat(AT_FDCWD, filename, user, group,
			   AT_SYMLINK_NOFOLLOW);
}

int vfs_fchown(struct file *file, uid_t user, gid_t group)
{
	int error;

	error = mnt_want_write_file(file);
	if (error)
		return error;
	audit_file(file);
	error = chown_common(&file->f_path, user, group);
	mnt_drop_write_file(file);
	return error;
}

int ksys_fchown(unsigned int fd, uid_t user, gid_t group)
{
	CLASS(fd, f)(fd);

	if (fd_empty(f))
		return -EBADF;

	return vfs_fchown(fd_file(f), user, group);
}

SYSCALL_DEFINE3(fchown, unsigned int, fd, uid_t, user, gid_t, group)
{
	return ksys_fchown(fd, user, group);
}

static inline int file_get_write_access(struct file *f)
{
	int error;

	error = get_write_access(f->f_inode);
	if (unlikely(error))
		return error;
	error = mnt_get_write_access(f->f_path.mnt);
	if (unlikely(error))
		goto cleanup_inode;
	if (unlikely(f->f_mode & FMODE_BACKING)) {
		error = mnt_get_write_access(backing_file_user_path(f)->mnt);
		if (unlikely(error))
			goto cleanup_mnt;
	}
	return 0;

cleanup_mnt:
	mnt_put_write_access(f->f_path.mnt);
cleanup_inode:
	put_write_access(f->f_inode);
	return error;
}

static int do_dentry_open(struct file *f,
			  int (*open)(struct inode *, struct file *))
{
	static const struct file_operations empty_fops = {};
	struct inode *inode = f->f_path.dentry->d_inode;
	int error;

	path_get(&f->f_path);
	f->f_inode = inode;
	f->f_mapping = inode->i_mapping;
	f->f_wb_err = filemap_sample_wb_err(f->f_mapping);
	f->f_sb_err = file_sample_sb_err(f);

	if (unlikely(f->f_flags & O_PATH)) {
		f->f_mode = FMODE_PATH | FMODE_OPENED;
		file_set_fsnotify_mode(f, FMODE_NONOTIFY);
		f->f_op = &empty_fops;
		return 0;
	}

	if ((f->f_mode & (FMODE_READ | FMODE_WRITE)) == FMODE_READ) {
		i_readcount_inc(inode);
	} else if (f->f_mode & FMODE_WRITE && !special_file(inode->i_mode)) {
		error = file_get_write_access(f);
		if (unlikely(error))
			goto cleanup_file;
		f->f_mode |= FMODE_WRITER;
	}

	/* POSIX.1-2008/SUSv4 Section XSI 2.9.7 */
	if (S_ISREG(inode->i_mode) || S_ISDIR(inode->i_mode))
		f->f_mode |= FMODE_ATOMIC_POS;

	f->f_op = fops_get(inode->i_fop);
	if (WARN_ON(!f->f_op)) {
		error = -ENODEV;
		goto cleanup_all;
	}

	error = security_file_open(f);
	if (error)
		goto cleanup_all;

	/*
	 * Call fsnotify open permission hook and set FMODE_NONOTIFY_* bits
	 * according to existing permission watches.
	 * If FMODE_NONOTIFY mode was already set for an fanotify fd or for a
	 * pseudo file, this call will not change the mode.
	 */
	error = fsnotify_open_perm_and_set_mode(f);
	if (error)
		goto cleanup_all;

	error = break_lease(file_inode(f), f->f_flags);
	if (error)
		goto cleanup_all;

	/* normally all 3 are set; ->open() can clear them if needed */
	f->f_mode |= FMODE_LSEEK | FMODE_PREAD | FMODE_PWRITE;
	if (!open)
		open = f->f_op->open;
	if (open) {
		error = open(inode, f);
		if (error)
			goto cleanup_all;
	}
	f->f_mode |= FMODE_OPENED;
	if ((f->f_mode & FMODE_READ) &&
	     likely(f->f_op->read || f->f_op->read_iter))
		f->f_mode |= FMODE_CAN_READ;
	if ((f->f_mode & FMODE_WRITE) &&
	     likely(f->f_op->write || f->f_op->write_iter))
		f->f_mode |= FMODE_CAN_WRITE;
	if ((f->f_mode & FMODE_LSEEK) && !f->f_op->llseek)
		f->f_mode &= ~FMODE_LSEEK;
	if (f->f_mapping->a_ops && f->f_mapping->a_ops->direct_IO)
		f->f_mode |= FMODE_CAN_ODIRECT;

	f->f_flags &= ~(O_CREAT | O_EXCL | O_NOCTTY | O_TRUNC);
	f->f_iocb_flags = iocb_flags(f);

	file_ra_state_init(&f->f_ra, f->f_mapping->host->i_mapping);

	if ((f->f_flags & O_DIRECT) && !(f->f_mode & FMODE_CAN_ODIRECT))
		return -EINVAL;

	/*
	 * XXX: Huge page cache doesn't support writing yet. Drop all page
	 * cache for this file before processing writes.
	 */
	if (f->f_mode & FMODE_WRITE) {
		/*
		 * Depends on full fence from get_write_access() to synchronize
		 * against collapse_file() regarding i_writecount and nr_thps
		 * updates. Ensures subsequent insertion of THPs into the page
		 * cache will fail.
		 */
		if (filemap_nr_thps(inode->i_mapping)) {
			struct address_space *mapping = inode->i_mapping;

			filemap_invalidate_lock(inode->i_mapping);
			/*
			 * unmap_mapping_range just need to be called once
			 * here, because the private pages is not need to be
			 * unmapped mapping (e.g. data segment of dynamic
			 * shared libraries here).
			 */
			unmap_mapping_range(mapping, 0, 0, 0);
			truncate_inode_pages(mapping, 0);
			filemap_invalidate_unlock(inode->i_mapping);
		}
	}

	return 0;

cleanup_all:
	if (WARN_ON_ONCE(error > 0))
		error = -EINVAL;
	fops_put(f->f_op);
	put_file_access(f);
cleanup_file:
	path_put(&f->f_path);
	f->__f_path.mnt = NULL;
	f->__f_path.dentry = NULL;
	f->f_inode = NULL;
	return error;
}

/**
 * finish_open - finish opening a file
 * @file: file pointer
 * @dentry: pointer to dentry
 * @open: open callback
 *
 * This can be used to finish opening a file passed to i_op->atomic_open().
 *
 * If the open callback is set to NULL, then the standard f_op->open()
 * filesystem callback is substituted.
 *
 * NB: the dentry reference is _not_ consumed.  If, for example, the dentry is
 * the return value of d_splice_alias(), then the caller needs to perform dput()
 * on it after finish_open().
 *
 * Returns zero on success or -errno if the open failed.
 */
int finish_open(struct file *file, struct dentry *dentry,
		int (*open)(struct inode *, struct file *))
{
	BUG_ON(file->f_mode & FMODE_OPENED); /* once it's opened, it's opened */

	file->__f_path.dentry = dentry;
	return do_dentry_open(file, open);
}
EXPORT_SYMBOL(finish_open);

/**
 * finish_no_open - finish ->atomic_open() without opening the file
 *
 * @file: file pointer
 * @dentry: dentry, ERR_PTR(-E...) or NULL (as returned from ->lookup())
 *
 * This can be used to set the result of a lookup in ->atomic_open().
 *
 * NB: unlike finish_open() this function does consume the dentry reference and
 * the caller need not dput() it.
 *
 * Returns 0 or -E..., which must be the return value of ->atomic_open() after
 * having called this function.
 */
int finish_no_open(struct file *file, struct dentry *dentry)
{
	if (IS_ERR(dentry))
		return PTR_ERR(dentry);
<<<<<<< HEAD
	file->f_path.dentry = dentry;
=======
	file->__f_path.dentry = dentry;
>>>>>>> b35fc656
	return 0;
}
EXPORT_SYMBOL(finish_no_open);

char *file_path(struct file *filp, char *buf, int buflen)
{
	return d_path(&filp->f_path, buf, buflen);
}
EXPORT_SYMBOL(file_path);

/**
 * vfs_open - open the file at the given path
 * @path: path to open
 * @file: newly allocated file with f_flag initialized
 */
int vfs_open(const struct path *path, struct file *file)
{
	int ret;

	file->__f_path = *path;
	ret = do_dentry_open(file, NULL);
	if (!ret) {
		/*
		 * Once we return a file with FMODE_OPENED, __fput() will call
		 * fsnotify_close(), so we need fsnotify_open() here for
		 * symmetry.
		 */
		fsnotify_open(file);
	}
	return ret;
}

struct file *dentry_open(const struct path *path, int flags,
			 const struct cred *cred)
{
	int error;
	struct file *f;

	/* We must always pass in a valid mount pointer. */
	BUG_ON(!path->mnt);

	f = alloc_empty_file(flags, cred);
	if (!IS_ERR(f)) {
		error = vfs_open(path, f);
		if (error) {
			fput(f);
			f = ERR_PTR(error);
		}
	}
	return f;
}
EXPORT_SYMBOL(dentry_open);

struct file *dentry_open_nonotify(const struct path *path, int flags,
				  const struct cred *cred)
{
	struct file *f = alloc_empty_file(flags, cred);
	if (!IS_ERR(f)) {
		int error;

		file_set_fsnotify_mode(f, FMODE_NONOTIFY);
		error = vfs_open(path, f);
		if (error) {
			fput(f);
			f = ERR_PTR(error);
		}
	}
	return f;
}

/**
 * dentry_create - Create and open a file
 * @path: path to create
 * @flags: O_ flags
 * @mode: mode bits for new file
 * @cred: credentials to use
 *
 * Caller must hold the parent directory's lock, and have prepared
 * a negative dentry, placed in @path->dentry, for the new file.
 *
 * Caller sets @path->mnt to the vfsmount of the filesystem where
 * the new file is to be created. The parent directory and the
 * negative dentry must reside on the same filesystem instance.
 *
 * On success, returns a "struct file *". Otherwise a ERR_PTR
 * is returned.
 */
struct file *dentry_create(const struct path *path, int flags, umode_t mode,
			   const struct cred *cred)
{
	struct file *f;
	int error;

	f = alloc_empty_file(flags, cred);
	if (IS_ERR(f))
		return f;

	error = vfs_create(mnt_idmap(path->mnt),
			   d_inode(path->dentry->d_parent),
			   path->dentry, mode, true);
	if (!error)
		error = vfs_open(path, f);

	if (unlikely(error)) {
		fput(f);
		return ERR_PTR(error);
	}
	return f;
}
EXPORT_SYMBOL(dentry_create);

/**
 * kernel_file_open - open a file for kernel internal use
 * @path:	path of the file to open
 * @flags:	open flags
 * @cred:	credentials for open
 *
 * Open a file for use by in-kernel consumers. The file is not accounted
 * against nr_files and must not be installed into the file descriptor
 * table.
 *
 * Return: Opened file on success, an error pointer on failure.
 */
struct file *kernel_file_open(const struct path *path, int flags,
				const struct cred *cred)
{
	struct file *f;
	int error;

	f = alloc_empty_file_noaccount(flags, cred);
	if (IS_ERR(f))
		return f;

	error = vfs_open(path, f);
	if (error) {
		fput(f);
		return ERR_PTR(error);
	}
	return f;
}
EXPORT_SYMBOL_GPL(kernel_file_open);

#define WILL_CREATE(flags)	(flags & (O_CREAT | __O_TMPFILE))
#define O_PATH_FLAGS		(O_DIRECTORY | O_NOFOLLOW | O_PATH | O_CLOEXEC)

inline struct open_how build_open_how(int flags, umode_t mode)
{
	struct open_how how = {
		.flags = flags & VALID_OPEN_FLAGS,
		.mode = mode & S_IALLUGO,
	};

	/* O_PATH beats everything else. */
	if (how.flags & O_PATH)
		how.flags &= O_PATH_FLAGS;
	/* Modes should only be set for create-like flags. */
	if (!WILL_CREATE(how.flags))
		how.mode = 0;
	return how;
}

inline int build_open_flags(const struct open_how *how, struct open_flags *op)
{
	u64 flags = how->flags;
	u64 strip = O_CLOEXEC;
	int lookup_flags = 0;
	int acc_mode = ACC_MODE(flags);

	BUILD_BUG_ON_MSG(upper_32_bits(VALID_OPEN_FLAGS),
			 "struct open_flags doesn't yet handle flags > 32 bits");

	/*
	 * Strip flags that aren't relevant in determining struct open_flags.
	 */
	flags &= ~strip;

	/*
	 * Older syscalls implicitly clear all of the invalid flags or argument
	 * values before calling build_open_flags(), but openat2(2) checks all
	 * of its arguments.
	 */
	if (flags & ~VALID_OPEN_FLAGS)
		return -EINVAL;
	if (how->resolve & ~VALID_RESOLVE_FLAGS)
		return -EINVAL;

	/* Scoping flags are mutually exclusive. */
	if ((how->resolve & RESOLVE_BENEATH) && (how->resolve & RESOLVE_IN_ROOT))
		return -EINVAL;

	/* Deal with the mode. */
	if (WILL_CREATE(flags)) {
		if (how->mode & ~S_IALLUGO)
			return -EINVAL;
		op->mode = how->mode | S_IFREG;
	} else {
		if (how->mode != 0)
			return -EINVAL;
		op->mode = 0;
	}

	/*
	 * Block bugs where O_DIRECTORY | O_CREAT created regular files.
	 * Note, that blocking O_DIRECTORY | O_CREAT here also protects
	 * O_TMPFILE below which requires O_DIRECTORY being raised.
	 */
	if ((flags & (O_DIRECTORY | O_CREAT)) == (O_DIRECTORY | O_CREAT))
		return -EINVAL;

	/* Now handle the creative implementation of O_TMPFILE. */
	if (flags & __O_TMPFILE) {
		/*
		 * In order to ensure programs get explicit errors when trying
		 * to use O_TMPFILE on old kernels we enforce that O_DIRECTORY
		 * is raised alongside __O_TMPFILE.
		 */
		if (!(flags & O_DIRECTORY))
			return -EINVAL;
		if (!(acc_mode & MAY_WRITE))
			return -EINVAL;
	}
	if (flags & O_PATH) {
		/* O_PATH only permits certain other flags to be set. */
		if (flags & ~O_PATH_FLAGS)
			return -EINVAL;
		acc_mode = 0;
	}

	/*
	 * O_SYNC is implemented as __O_SYNC|O_DSYNC.  As many places only
	 * check for O_DSYNC if the need any syncing at all we enforce it's
	 * always set instead of having to deal with possibly weird behaviour
	 * for malicious applications setting only __O_SYNC.
	 */
	if (flags & __O_SYNC)
		flags |= O_DSYNC;

	op->open_flag = flags;

	/* O_TRUNC implies we need access checks for write permissions */
	if (flags & O_TRUNC)
		acc_mode |= MAY_WRITE;

	/* Allow the LSM permission hook to distinguish append
	   access from general write access. */
	if (flags & O_APPEND)
		acc_mode |= MAY_APPEND;

	op->acc_mode = acc_mode;

	op->intent = flags & O_PATH ? 0 : LOOKUP_OPEN;

	if (flags & O_CREAT) {
		op->intent |= LOOKUP_CREATE;
		if (flags & O_EXCL) {
			op->intent |= LOOKUP_EXCL;
			flags |= O_NOFOLLOW;
		}
	}

	if (flags & O_DIRECTORY)
		lookup_flags |= LOOKUP_DIRECTORY;
	if (!(flags & O_NOFOLLOW))
		lookup_flags |= LOOKUP_FOLLOW;

	if (how->resolve & RESOLVE_NO_XDEV)
		lookup_flags |= LOOKUP_NO_XDEV;
	if (how->resolve & RESOLVE_NO_MAGICLINKS)
		lookup_flags |= LOOKUP_NO_MAGICLINKS;
	if (how->resolve & RESOLVE_NO_SYMLINKS)
		lookup_flags |= LOOKUP_NO_SYMLINKS;
	if (how->resolve & RESOLVE_BENEATH)
		lookup_flags |= LOOKUP_BENEATH;
	if (how->resolve & RESOLVE_IN_ROOT)
		lookup_flags |= LOOKUP_IN_ROOT;
	if (how->resolve & RESOLVE_CACHED) {
		/* Don't bother even trying for create/truncate/tmpfile open */
		if (flags & (O_TRUNC | O_CREAT | __O_TMPFILE))
			return -EAGAIN;
		lookup_flags |= LOOKUP_CACHED;
	}

	op->lookup_flags = lookup_flags;
	return 0;
}

/**
 * file_open_name - open file and return file pointer
 *
 * @name:	struct filename containing path to open
 * @flags:	open flags as per the open(2) second argument
 * @mode:	mode for the new file if O_CREAT is set, else ignored
 *
 * This is the helper to open a file from kernelspace if you really
 * have to.  But in generally you should not do this, so please move
 * along, nothing to see here..
 */
struct file *file_open_name(struct filename *name, int flags, umode_t mode)
{
	struct open_flags op;
	struct open_how how = build_open_how(flags, mode);
	int err = build_open_flags(&how, &op);
	if (err)
		return ERR_PTR(err);
	return do_filp_open(AT_FDCWD, name, &op);
}

/**
 * filp_open - open file and return file pointer
 *
 * @filename:	path to open
 * @flags:	open flags as per the open(2) second argument
 * @mode:	mode for the new file if O_CREAT is set, else ignored
 *
 * This is the helper to open a file from kernelspace if you really
 * have to.  But in generally you should not do this, so please move
 * along, nothing to see here..
 */
struct file *filp_open(const char *filename, int flags, umode_t mode)
{
	struct filename *name = getname_kernel(filename);
	struct file *file = ERR_CAST(name);

	if (!IS_ERR(name)) {
		file = file_open_name(name, flags, mode);
		putname(name);
	}
	return file;
}
EXPORT_SYMBOL(filp_open);

struct file *file_open_root(const struct path *root,
			    const char *filename, int flags, umode_t mode)
{
	struct open_flags op;
	struct open_how how = build_open_how(flags, mode);
	int err = build_open_flags(&how, &op);
	if (err)
		return ERR_PTR(err);
	return do_file_open_root(root, filename, &op);
}
EXPORT_SYMBOL(file_open_root);

static int do_sys_openat2(int dfd, const char __user *filename,
			  struct open_how *how)
{
	struct open_flags op;
	struct filename *tmp;
	int err, fd;

	err = build_open_flags(how, &op);
	if (unlikely(err))
		return err;

	tmp = getname(filename);
	if (IS_ERR(tmp))
		return PTR_ERR(tmp);

	fd = get_unused_fd_flags(how->flags);
	if (likely(fd >= 0)) {
		struct file *f = do_filp_open(dfd, tmp, &op);
		if (IS_ERR(f)) {
			put_unused_fd(fd);
			fd = PTR_ERR(f);
		} else {
			fd_install(fd, f);
		}
	}
	putname(tmp);
	return fd;
}

int do_sys_open(int dfd, const char __user *filename, int flags, umode_t mode)
{
	struct open_how how = build_open_how(flags, mode);
	return do_sys_openat2(dfd, filename, &how);
}


SYSCALL_DEFINE3(open, const char __user *, filename, int, flags, umode_t, mode)
{
	if (force_o_largefile())
		flags |= O_LARGEFILE;
	return do_sys_open(AT_FDCWD, filename, flags, mode);
}

SYSCALL_DEFINE4(openat, int, dfd, const char __user *, filename, int, flags,
		umode_t, mode)
{
	if (force_o_largefile())
		flags |= O_LARGEFILE;
	return do_sys_open(dfd, filename, flags, mode);
}

SYSCALL_DEFINE4(openat2, int, dfd, const char __user *, filename,
		struct open_how __user *, how, size_t, usize)
{
	int err;
	struct open_how tmp;

	BUILD_BUG_ON(sizeof(struct open_how) < OPEN_HOW_SIZE_VER0);
	BUILD_BUG_ON(sizeof(struct open_how) != OPEN_HOW_SIZE_LATEST);

	if (unlikely(usize < OPEN_HOW_SIZE_VER0))
		return -EINVAL;
	if (unlikely(usize > PAGE_SIZE))
		return -E2BIG;

	err = copy_struct_from_user(&tmp, sizeof(tmp), how, usize);
	if (err)
		return err;

	audit_openat2_how(&tmp);

	/* O_LARGEFILE is only allowed for non-O_PATH. */
	if (!(tmp.flags & O_PATH) && force_o_largefile())
		tmp.flags |= O_LARGEFILE;

	return do_sys_openat2(dfd, filename, &tmp);
}

#ifdef CONFIG_COMPAT
/*
 * Exactly like sys_open(), except that it doesn't set the
 * O_LARGEFILE flag.
 */
COMPAT_SYSCALL_DEFINE3(open, const char __user *, filename, int, flags, umode_t, mode)
{
	return do_sys_open(AT_FDCWD, filename, flags, mode);
}

/*
 * Exactly like sys_openat(), except that it doesn't set the
 * O_LARGEFILE flag.
 */
COMPAT_SYSCALL_DEFINE4(openat, int, dfd, const char __user *, filename, int, flags, umode_t, mode)
{
	return do_sys_open(dfd, filename, flags, mode);
}
#endif

#ifndef __alpha__

/*
 * For backward compatibility?  Maybe this should be moved
 * into arch/i386 instead?
 */
SYSCALL_DEFINE2(creat, const char __user *, pathname, umode_t, mode)
{
	int flags = O_CREAT | O_WRONLY | O_TRUNC;

	if (force_o_largefile())
		flags |= O_LARGEFILE;
	return do_sys_open(AT_FDCWD, pathname, flags, mode);
}
#endif

/*
 * "id" is the POSIX thread ID. We use the
 * files pointer for this..
 */
static int filp_flush(struct file *filp, fl_owner_t id)
{
	int retval = 0;

	if (CHECK_DATA_CORRUPTION(file_count(filp) == 0, filp,
			"VFS: Close: file count is 0 (f_op=%ps)",
			filp->f_op)) {
		return 0;
	}

	if (filp->f_op->flush)
		retval = filp->f_op->flush(filp, id);

	if (likely(!(filp->f_mode & FMODE_PATH))) {
		dnotify_flush(filp, id);
		locks_remove_posix(filp, id);
	}
	return retval;
}

int filp_close(struct file *filp, fl_owner_t id)
{
	int retval;

	retval = filp_flush(filp, id);
	fput_close(filp);

	return retval;
}
EXPORT_SYMBOL(filp_close);

/*
 * Careful here! We test whether the file pointer is NULL before
 * releasing the fd. This ensures that one clone task can't release
 * an fd while another clone is opening it.
 */
SYSCALL_DEFINE1(close, unsigned int, fd)
{
	int retval;
	struct file *file;

	file = file_close_fd(fd);
	if (!file)
		return -EBADF;

	retval = filp_flush(file, current->files);

	/*
	 * We're returning to user space. Don't bother
	 * with any delayed fput() cases.
	 */
	fput_close_sync(file);

	if (likely(retval == 0))
		return 0;

	/* can't restart close syscall because file table entry was cleared */
	if (retval == -ERESTARTSYS ||
	    retval == -ERESTARTNOINTR ||
	    retval == -ERESTARTNOHAND ||
	    retval == -ERESTART_RESTARTBLOCK)
		retval = -EINTR;

	return retval;
}

/*
 * This routine simulates a hangup on the tty, to arrange that users
 * are given clean terminals at login time.
 */
SYSCALL_DEFINE0(vhangup)
{
	if (capable(CAP_SYS_TTY_CONFIG)) {
		tty_vhangup_self();
		return 0;
	}
	return -EPERM;
}

/*
 * Called when an inode is about to be open.
 * We use this to disallow opening large files on 32bit systems if
 * the caller didn't specify O_LARGEFILE.  On 64bit systems we force
 * on this flag in sys_open.
 */
int generic_file_open(struct inode * inode, struct file * filp)
{
	if (!(filp->f_flags & O_LARGEFILE) && i_size_read(inode) > MAX_NON_LFS)
		return -EOVERFLOW;
	return 0;
}

EXPORT_SYMBOL(generic_file_open);

/*
 * This is used by subsystems that don't want seekable
 * file descriptors. The function is not supposed to ever fail, the only
 * reason it returns an 'int' and not 'void' is so that it can be plugged
 * directly into file_operations structure.
 */
int nonseekable_open(struct inode *inode, struct file *filp)
{
	filp->f_mode &= ~(FMODE_LSEEK | FMODE_PREAD | FMODE_PWRITE);
	return 0;
}

EXPORT_SYMBOL(nonseekable_open);

/*
 * stream_open is used by subsystems that want stream-like file descriptors.
 * Such file descriptors are not seekable and don't have notion of position
 * (file.f_pos is always 0 and ppos passed to .read()/.write() is always NULL).
 * Contrary to file descriptors of other regular files, .read() and .write()
 * can run simultaneously.
 *
 * stream_open never fails and is marked to return int so that it could be
 * directly used as file_operations.open .
 */
int stream_open(struct inode *inode, struct file *filp)
{
	filp->f_mode &= ~(FMODE_LSEEK | FMODE_PREAD | FMODE_PWRITE | FMODE_ATOMIC_POS);
	filp->f_mode |= FMODE_STREAM;
	return 0;
}

EXPORT_SYMBOL(stream_open);<|MERGE_RESOLUTION|>--- conflicted
+++ resolved
@@ -1073,11 +1073,7 @@
 {
 	if (IS_ERR(dentry))
 		return PTR_ERR(dentry);
-<<<<<<< HEAD
-	file->f_path.dentry = dentry;
-=======
 	file->__f_path.dentry = dentry;
->>>>>>> b35fc656
 	return 0;
 }
 EXPORT_SYMBOL(finish_no_open);
