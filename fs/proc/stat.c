--- conflicted
+++ resolved
@@ -22,33 +22,6 @@
 #define arch_irq_stat() 0
 #endif
 
-<<<<<<< HEAD
-#ifdef arch_idle_time
-
-u64 get_idle_time(struct kernel_cpustat *kcs, int cpu)
-{
-	u64 idle;
-
-	idle = kcs->cpustat[CPUTIME_IDLE];
-	if (cpu_online(cpu) && !nr_iowait_cpu(cpu))
-		idle += arch_idle_time(cpu);
-	return idle;
-}
-
-static u64 get_iowait_time(struct kernel_cpustat *kcs, int cpu)
-{
-	u64 iowait;
-
-	iowait = kcs->cpustat[CPUTIME_IOWAIT];
-	if (cpu_online(cpu) && nr_iowait_cpu(cpu))
-		iowait += arch_idle_time(cpu);
-	return iowait;
-}
-
-#else
-
-=======
->>>>>>> eb3cdb58
 u64 get_idle_time(struct kernel_cpustat *kcs, int cpu)
 {
 	u64 idle, idle_usecs = -1ULL;
