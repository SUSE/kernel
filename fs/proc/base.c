// SPDX-License-Identifier: GPL-2.0
/*
 *  linux/fs/proc/base.c
 *
 *  Copyright (C) 1991, 1992 Linus Torvalds
 *
 *  proc base directory handling functions
 *
 *  1999, Al Viro. Rewritten. Now it covers the whole per-process part.
 *  Instead of using magical inumbers to determine the kind of object
 *  we allocate and fill in-core inodes upon lookup. They don't even
 *  go into icache. We cache the reference to task_struct upon lookup too.
 *  Eventually it should become a filesystem in its own. We don't use the
 *  rest of procfs anymore.
 *
 *
 *  Changelog:
 *  17-Jan-2005
 *  Allan Bezerra
 *  Bruna Moreira <bruna.moreira@indt.org.br>
 *  Edjard Mota <edjard.mota@indt.org.br>
 *  Ilias Biris <ilias.biris@indt.org.br>
 *  Mauricio Lin <mauricio.lin@indt.org.br>
 *
 *  Embedded Linux Lab - 10LE Instituto Nokia de Tecnologia - INdT
 *
 *  A new process specific entry (smaps) included in /proc. It shows the
 *  size of rss for each memory area. The maps entry lacks information
 *  about physical memory size (rss) for each mapped file, i.e.,
 *  rss information for executables and library files.
 *  This additional information is useful for any tools that need to know
 *  about physical memory consumption for a process specific library.
 *
 *  Changelog:
 *  21-Feb-2005
 *  Embedded Linux Lab - 10LE Instituto Nokia de Tecnologia - INdT
 *  Pud inclusion in the page table walking.
 *
 *  ChangeLog:
 *  10-Mar-2005
 *  10LE Instituto Nokia de Tecnologia - INdT:
 *  A better way to walks through the page table as suggested by Hugh Dickins.
 *
 *  Simo Piiroinen <simo.piiroinen@nokia.com>:
 *  Smaps information related to shared, private, clean and dirty pages.
 *
 *  Paul Mundt <paul.mundt@nokia.com>:
 *  Overall revision about smaps.
 */

#include <linux/uaccess.h>

#include <linux/errno.h>
#include <linux/time.h>
#include <linux/proc_fs.h>
#include <linux/stat.h>
#include <linux/task_io_accounting_ops.h>
#include <linux/init.h>
#include <linux/capability.h>
#include <linux/file.h>
#include <linux/fdtable.h>
#include <linux/generic-radix-tree.h>
#include <linux/string.h>
#include <linux/seq_file.h>
#include <linux/namei.h>
#include <linux/mnt_namespace.h>
#include <linux/mm.h>
#include <linux/swap.h>
#include <linux/rcupdate.h>
#include <linux/kallsyms.h>
#include <linux/stacktrace.h>
#include <linux/resource.h>
#include <linux/module.h>
#include <linux/mount.h>
#include <linux/security.h>
#include <linux/ptrace.h>
#include <linux/printk.h>
#include <linux/cache.h>
#include <linux/cgroup.h>
#include <linux/cpuset.h>
#include <linux/audit.h>
#include <linux/poll.h>
#include <linux/nsproxy.h>
#include <linux/oom.h>
#include <linux/elf.h>
#include <linux/pid_namespace.h>
#include <linux/user_namespace.h>
#include <linux/fs_struct.h>
#include <linux/slab.h>
#include <linux/sched/autogroup.h>
#include <linux/sched/mm.h>
#include <linux/sched/coredump.h>
#include <linux/sched/debug.h>
#include <linux/sched/stat.h>
#include <linux/posix-timers.h>
#include <linux/time_namespace.h>
#include <linux/resctrl.h>
#include <linux/cn_proc.h>
#include <linux/ksm.h>
#include <trace/events/oom.h>
#include "internal.h"
#include "fd.h"

#include "../../lib/kstrtox.h"

/* NOTE:
 *	Implementing inode permission operations in /proc is almost
 *	certainly an error.  Permission checks need to happen during
 *	each system call not at open time.  The reason is that most of
 *	what we wish to check for permissions in /proc varies at runtime.
 *
 *	The classic example of a problem is opening file descriptors
 *	in /proc for a task before it execs a suid executable.
 */

static u8 nlink_tid __ro_after_init;
static u8 nlink_tgid __ro_after_init;

struct pid_entry {
	const char *name;
	unsigned int len;
	umode_t mode;
	const struct inode_operations *iop;
	const struct file_operations *fop;
	union proc_op op;
};

#define NOD(NAME, MODE, IOP, FOP, OP) {			\
	.name = (NAME),					\
	.len  = sizeof(NAME) - 1,			\
	.mode = MODE,					\
	.iop  = IOP,					\
	.fop  = FOP,					\
	.op   = OP,					\
}

#define DIR(NAME, MODE, iops, fops)	\
	NOD(NAME, (S_IFDIR|(MODE)), &iops, &fops, {} )
#define LNK(NAME, get_link)					\
	NOD(NAME, (S_IFLNK|S_IRWXUGO),				\
		&proc_pid_link_inode_operations, NULL,		\
		{ .proc_get_link = get_link } )
#define REG(NAME, MODE, fops)				\
	NOD(NAME, (S_IFREG|(MODE)), NULL, &fops, {})
#define ONE(NAME, MODE, show)				\
	NOD(NAME, (S_IFREG|(MODE)),			\
		NULL, &proc_single_file_operations,	\
		{ .proc_show = show } )
#define ATTR(LSM, NAME, MODE)				\
	NOD(NAME, (S_IFREG|(MODE)),			\
		NULL, &proc_pid_attr_operations,	\
		{ .lsm = LSM })

/*
 * Count the number of hardlinks for the pid_entry table, excluding the .
 * and .. links.
 */
static unsigned int __init pid_entry_nlink(const struct pid_entry *entries,
	unsigned int n)
{
	unsigned int i;
	unsigned int count;

	count = 2;
	for (i = 0; i < n; ++i) {
		if (S_ISDIR(entries[i].mode))
			++count;
	}

	return count;
}

static int get_task_root(struct task_struct *task, struct path *root)
{
	int result = -ENOENT;

	task_lock(task);
	if (task->fs) {
		get_fs_root(task->fs, root);
		result = 0;
	}
	task_unlock(task);
	return result;
}

static int proc_cwd_link(struct dentry *dentry, struct path *path)
{
	struct task_struct *task = get_proc_task(d_inode(dentry));
	int result = -ENOENT;

	if (task) {
		task_lock(task);
		if (task->fs) {
			get_fs_pwd(task->fs, path);
			result = 0;
		}
		task_unlock(task);
		put_task_struct(task);
	}
	return result;
}

static int proc_root_link(struct dentry *dentry, struct path *path)
{
	struct task_struct *task = get_proc_task(d_inode(dentry));
	int result = -ENOENT;

	if (task) {
		result = get_task_root(task, path);
		put_task_struct(task);
	}
	return result;
}

/*
 * If the user used setproctitle(), we just get the string from
 * user space at arg_start, and limit it to a maximum of one page.
 */
static ssize_t get_mm_proctitle(struct mm_struct *mm, char __user *buf,
				size_t count, unsigned long pos,
				unsigned long arg_start)
{
	char *page;
	int ret, got;

	if (pos >= PAGE_SIZE)
		return 0;

	page = (char *)__get_free_page(GFP_KERNEL);
	if (!page)
		return -ENOMEM;

	ret = 0;
	got = access_remote_vm(mm, arg_start, page, PAGE_SIZE, FOLL_ANON);
	if (got > 0) {
		int len = strnlen(page, got);

		/* Include the NUL character if it was found */
		if (len < got)
			len++;

		if (len > pos) {
			len -= pos;
			if (len > count)
				len = count;
			len -= copy_to_user(buf, page+pos, len);
			if (!len)
				len = -EFAULT;
			ret = len;
		}
	}
	free_page((unsigned long)page);
	return ret;
}

static ssize_t get_mm_cmdline(struct mm_struct *mm, char __user *buf,
			      size_t count, loff_t *ppos)
{
	unsigned long arg_start, arg_end, env_start, env_end;
	unsigned long pos, len;
	char *page, c;

	/* Check if process spawned far enough to have cmdline. */
	if (!mm->env_end)
		return 0;

	spin_lock(&mm->arg_lock);
	arg_start = mm->arg_start;
	arg_end = mm->arg_end;
	env_start = mm->env_start;
	env_end = mm->env_end;
	spin_unlock(&mm->arg_lock);

	if (arg_start >= arg_end)
		return 0;

	/*
	 * We allow setproctitle() to overwrite the argument
	 * strings, and overflow past the original end. But
	 * only when it overflows into the environment area.
	 */
	if (env_start != arg_end || env_end < env_start)
		env_start = env_end = arg_end;
	len = env_end - arg_start;

	/* We're not going to care if "*ppos" has high bits set */
	pos = *ppos;
	if (pos >= len)
		return 0;
	if (count > len - pos)
		count = len - pos;
	if (!count)
		return 0;

	/*
	 * Magical special case: if the argv[] end byte is not
	 * zero, the user has overwritten it with setproctitle(3).
	 *
	 * Possible future enhancement: do this only once when
	 * pos is 0, and set a flag in the 'struct file'.
	 */
	if (access_remote_vm(mm, arg_end-1, &c, 1, FOLL_ANON) == 1 && c)
		return get_mm_proctitle(mm, buf, count, pos, arg_start);

	/*
	 * For the non-setproctitle() case we limit things strictly
	 * to the [arg_start, arg_end[ range.
	 */
	pos += arg_start;
	if (pos < arg_start || pos >= arg_end)
		return 0;
	if (count > arg_end - pos)
		count = arg_end - pos;

	page = (char *)__get_free_page(GFP_KERNEL);
	if (!page)
		return -ENOMEM;

	len = 0;
	while (count) {
		int got;
		size_t size = min_t(size_t, PAGE_SIZE, count);

		got = access_remote_vm(mm, pos, page, size, FOLL_ANON);
		if (got <= 0)
			break;
		got -= copy_to_user(buf, page, got);
		if (unlikely(!got)) {
			if (!len)
				len = -EFAULT;
			break;
		}
		pos += got;
		buf += got;
		len += got;
		count -= got;
	}

	free_page((unsigned long)page);
	return len;
}

static ssize_t get_task_cmdline(struct task_struct *tsk, char __user *buf,
				size_t count, loff_t *pos)
{
	struct mm_struct *mm;
	ssize_t ret;

	mm = get_task_mm(tsk);
	if (!mm)
		return 0;

	ret = get_mm_cmdline(mm, buf, count, pos);
	mmput(mm);
	return ret;
}

static ssize_t proc_pid_cmdline_read(struct file *file, char __user *buf,
				     size_t count, loff_t *pos)
{
	struct task_struct *tsk;
	ssize_t ret;

	BUG_ON(*pos < 0);

	tsk = get_proc_task(file_inode(file));
	if (!tsk)
		return -ESRCH;
	ret = get_task_cmdline(tsk, buf, count, pos);
	put_task_struct(tsk);
	if (ret > 0)
		*pos += ret;
	return ret;
}

static const struct file_operations proc_pid_cmdline_ops = {
	.read	= proc_pid_cmdline_read,
	.llseek	= generic_file_llseek,
};

#ifdef CONFIG_KALLSYMS
/*
 * Provides a wchan file via kallsyms in a proper one-value-per-file format.
 * Returns the resolved symbol.  If that fails, simply return the address.
 */
static int proc_pid_wchan(struct seq_file *m, struct pid_namespace *ns,
			  struct pid *pid, struct task_struct *task)
{
	unsigned long wchan;
	char symname[KSYM_NAME_LEN];

	if (!ptrace_may_access(task, PTRACE_MODE_READ_FSCREDS))
		goto print0;

	wchan = get_wchan(task);
	if (wchan && !lookup_symbol_name(wchan, symname)) {
		seq_puts(m, symname);
		return 0;
	}

print0:
	seq_putc(m, '0');
	return 0;
}
#endif /* CONFIG_KALLSYMS */

static int lock_trace(struct task_struct *task)
{
	int err = down_read_killable(&task->signal->exec_update_lock);
	if (err)
		return err;
	if (!ptrace_may_access(task, PTRACE_MODE_ATTACH_FSCREDS)) {
		up_read(&task->signal->exec_update_lock);
		return -EPERM;
	}
	return 0;
}

static void unlock_trace(struct task_struct *task)
{
	up_read(&task->signal->exec_update_lock);
}

#ifdef CONFIG_STACKTRACE

#define MAX_STACK_TRACE_DEPTH	64

static int proc_pid_stack(struct seq_file *m, struct pid_namespace *ns,
			  struct pid *pid, struct task_struct *task)
{
	unsigned long *entries;
	int err;

	/*
	 * The ability to racily run the kernel stack unwinder on a running task
	 * and then observe the unwinder output is scary; while it is useful for
	 * debugging kernel issues, it can also allow an attacker to leak kernel
	 * stack contents.
	 * Doing this in a manner that is at least safe from races would require
	 * some work to ensure that the remote task can not be scheduled; and
	 * even then, this would still expose the unwinder as local attack
	 * surface.
	 * Therefore, this interface is restricted to root.
	 */
	if (!file_ns_capable(m->file, &init_user_ns, CAP_SYS_ADMIN))
		return -EACCES;

	entries = kmalloc_array(MAX_STACK_TRACE_DEPTH, sizeof(*entries),
				GFP_KERNEL);
	if (!entries)
		return -ENOMEM;

	err = lock_trace(task);
	if (!err) {
		unsigned int i, nr_entries;

		nr_entries = stack_trace_save_tsk(task, entries,
						  MAX_STACK_TRACE_DEPTH, 0);

		for (i = 0; i < nr_entries; i++) {
			seq_printf(m, "[<0>] %pB\n", (void *)entries[i]);
		}

		unlock_trace(task);
	}
	kfree(entries);

	return err;
}
#endif

#ifdef CONFIG_SCHED_INFO
/*
 * Provides /proc/PID/schedstat
 */
static int proc_pid_schedstat(struct seq_file *m, struct pid_namespace *ns,
			      struct pid *pid, struct task_struct *task)
{
	if (unlikely(!sched_info_on()))
		seq_puts(m, "0 0 0\n");
	else
		seq_printf(m, "%llu %llu %lu\n",
		   (unsigned long long)task->se.sum_exec_runtime,
		   (unsigned long long)task->sched_info.run_delay,
		   task->sched_info.pcount);

	return 0;
}
#endif

#ifdef CONFIG_LATENCYTOP
static int lstats_show_proc(struct seq_file *m, void *v)
{
	int i;
	struct inode *inode = m->private;
	struct task_struct *task = get_proc_task(inode);

	if (!task)
		return -ESRCH;
	seq_puts(m, "Latency Top version : v0.1\n");
	for (i = 0; i < LT_SAVECOUNT; i++) {
		struct latency_record *lr = &task->latency_record[i];
		if (lr->backtrace[0]) {
			int q;
			seq_printf(m, "%i %li %li",
				   lr->count, lr->time, lr->max);
			for (q = 0; q < LT_BACKTRACEDEPTH; q++) {
				unsigned long bt = lr->backtrace[q];

				if (!bt)
					break;
				seq_printf(m, " %ps", (void *)bt);
			}
			seq_putc(m, '\n');
		}

	}
	put_task_struct(task);
	return 0;
}

static int lstats_open(struct inode *inode, struct file *file)
{
	return single_open(file, lstats_show_proc, inode);
}

static ssize_t lstats_write(struct file *file, const char __user *buf,
			    size_t count, loff_t *offs)
{
	struct task_struct *task = get_proc_task(file_inode(file));

	if (!task)
		return -ESRCH;
	clear_tsk_latency_tracing(task);
	put_task_struct(task);

	return count;
}

static const struct file_operations proc_lstats_operations = {
	.open		= lstats_open,
	.read		= seq_read,
	.write		= lstats_write,
	.llseek		= seq_lseek,
	.release	= single_release,
};

#endif

static int proc_oom_score(struct seq_file *m, struct pid_namespace *ns,
			  struct pid *pid, struct task_struct *task)
{
	unsigned long totalpages = totalram_pages() + total_swap_pages;
	unsigned long points = 0;
	long badness;

	badness = oom_badness(task, totalpages);
	/*
	 * Special case OOM_SCORE_ADJ_MIN for all others scale the
	 * badness value into [0, 2000] range which we have been
	 * exporting for a long time so userspace might depend on it.
	 */
	if (badness != LONG_MIN)
		points = (1000 + badness * 1000 / (long)totalpages) * 2 / 3;

	seq_printf(m, "%lu\n", points);

	return 0;
}

struct limit_names {
	const char *name;
	const char *unit;
};

static const struct limit_names lnames[RLIM_NLIMITS] = {
	[RLIMIT_CPU] = {"Max cpu time", "seconds"},
	[RLIMIT_FSIZE] = {"Max file size", "bytes"},
	[RLIMIT_DATA] = {"Max data size", "bytes"},
	[RLIMIT_STACK] = {"Max stack size", "bytes"},
	[RLIMIT_CORE] = {"Max core file size", "bytes"},
	[RLIMIT_RSS] = {"Max resident set", "bytes"},
	[RLIMIT_NPROC] = {"Max processes", "processes"},
	[RLIMIT_NOFILE] = {"Max open files", "files"},
	[RLIMIT_MEMLOCK] = {"Max locked memory", "bytes"},
	[RLIMIT_AS] = {"Max address space", "bytes"},
	[RLIMIT_LOCKS] = {"Max file locks", "locks"},
	[RLIMIT_SIGPENDING] = {"Max pending signals", "signals"},
	[RLIMIT_MSGQUEUE] = {"Max msgqueue size", "bytes"},
	[RLIMIT_NICE] = {"Max nice priority", NULL},
	[RLIMIT_RTPRIO] = {"Max realtime priority", NULL},
	[RLIMIT_RTTIME] = {"Max realtime timeout", "us"},
};

/* Display limits for a process */
static int proc_pid_limits(struct seq_file *m, struct pid_namespace *ns,
			   struct pid *pid, struct task_struct *task)
{
	unsigned int i;
	unsigned long flags;

	struct rlimit rlim[RLIM_NLIMITS];

	if (!lock_task_sighand(task, &flags))
		return 0;
	memcpy(rlim, task->signal->rlim, sizeof(struct rlimit) * RLIM_NLIMITS);
	unlock_task_sighand(task, &flags);

	/*
	 * print the file header
	 */
	seq_puts(m, "Limit                     "
		"Soft Limit           "
		"Hard Limit           "
		"Units     \n");

	for (i = 0; i < RLIM_NLIMITS; i++) {
		if (rlim[i].rlim_cur == RLIM_INFINITY)
			seq_printf(m, "%-25s %-20s ",
				   lnames[i].name, "unlimited");
		else
			seq_printf(m, "%-25s %-20lu ",
				   lnames[i].name, rlim[i].rlim_cur);

		if (rlim[i].rlim_max == RLIM_INFINITY)
			seq_printf(m, "%-20s ", "unlimited");
		else
			seq_printf(m, "%-20lu ", rlim[i].rlim_max);

		if (lnames[i].unit)
			seq_printf(m, "%-10s\n", lnames[i].unit);
		else
			seq_putc(m, '\n');
	}

	return 0;
}

#ifdef CONFIG_HAVE_ARCH_TRACEHOOK
static int proc_pid_syscall(struct seq_file *m, struct pid_namespace *ns,
			    struct pid *pid, struct task_struct *task)
{
	struct syscall_info info;
	u64 *args = &info.data.args[0];
	int res;

	res = lock_trace(task);
	if (res)
		return res;

	if (task_current_syscall(task, &info))
		seq_puts(m, "running\n");
	else if (info.data.nr < 0)
		seq_printf(m, "%d 0x%llx 0x%llx\n",
			   info.data.nr, info.sp, info.data.instruction_pointer);
	else
		seq_printf(m,
		       "%d 0x%llx 0x%llx 0x%llx 0x%llx 0x%llx 0x%llx 0x%llx 0x%llx\n",
		       info.data.nr,
		       args[0], args[1], args[2], args[3], args[4], args[5],
		       info.sp, info.data.instruction_pointer);
	unlock_trace(task);

	return 0;
}
#endif /* CONFIG_HAVE_ARCH_TRACEHOOK */

/************************************************************************/
/*                       Here the fs part begins                        */
/************************************************************************/

/* permission checks */
static bool proc_fd_access_allowed(struct inode *inode)
{
	struct task_struct *task;
	bool allowed = false;
	/* Allow access to a task's file descriptors if it is us or we
	 * may use ptrace attach to the process and find out that
	 * information.
	 */
	task = get_proc_task(inode);
	if (task) {
		allowed = ptrace_may_access(task, PTRACE_MODE_READ_FSCREDS);
		put_task_struct(task);
	}
	return allowed;
}

int proc_setattr(struct mnt_idmap *idmap, struct dentry *dentry,
		 struct iattr *attr)
{
	int error;
	struct inode *inode = d_inode(dentry);

	if (attr->ia_valid & ATTR_MODE)
		return -EPERM;

	error = setattr_prepare(&nop_mnt_idmap, dentry, attr);
	if (error)
		return error;

	setattr_copy(&nop_mnt_idmap, inode, attr);
	return 0;
}

/*
 * May current process learn task's sched/cmdline info (for hide_pid_min=1)
 * or euid/egid (for hide_pid_min=2)?
 */
static bool has_pid_permissions(struct proc_fs_info *fs_info,
				 struct task_struct *task,
				 enum proc_hidepid hide_pid_min)
{
	/*
	 * If 'hidpid' mount option is set force a ptrace check,
	 * we indicate that we are using a filesystem syscall
	 * by passing PTRACE_MODE_READ_FSCREDS
	 */
	if (fs_info->hide_pid == HIDEPID_NOT_PTRACEABLE)
		return ptrace_may_access(task, PTRACE_MODE_READ_FSCREDS);

	if (fs_info->hide_pid < hide_pid_min)
		return true;
	if (in_group_p(fs_info->pid_gid))
		return true;
	return ptrace_may_access(task, PTRACE_MODE_READ_FSCREDS);
}


static int proc_pid_permission(struct mnt_idmap *idmap,
			       struct inode *inode, int mask)
{
	struct proc_fs_info *fs_info = proc_sb_info(inode->i_sb);
	struct task_struct *task;
	bool has_perms;

	task = get_proc_task(inode);
	if (!task)
		return -ESRCH;
	has_perms = has_pid_permissions(fs_info, task, HIDEPID_NO_ACCESS);
	put_task_struct(task);

	if (!has_perms) {
		if (fs_info->hide_pid == HIDEPID_INVISIBLE) {
			/*
			 * Let's make getdents(), stat(), and open()
			 * consistent with each other.  If a process
			 * may not stat() a file, it shouldn't be seen
			 * in procfs at all.
			 */
			return -ENOENT;
		}

		return -EPERM;
	}
	return generic_permission(&nop_mnt_idmap, inode, mask);
}



static const struct inode_operations proc_def_inode_operations = {
	.setattr	= proc_setattr,
};

static int proc_single_show(struct seq_file *m, void *v)
{
	struct inode *inode = m->private;
	struct pid_namespace *ns = proc_pid_ns(inode->i_sb);
	struct pid *pid = proc_pid(inode);
	struct task_struct *task;
	int ret;

	task = get_pid_task(pid, PIDTYPE_PID);
	if (!task)
		return -ESRCH;

	ret = PROC_I(inode)->op.proc_show(m, ns, pid, task);

	put_task_struct(task);
	return ret;
}

static int proc_single_open(struct inode *inode, struct file *filp)
{
	return single_open(filp, proc_single_show, inode);
}

static const struct file_operations proc_single_file_operations = {
	.open		= proc_single_open,
	.read		= seq_read,
	.llseek		= seq_lseek,
	.release	= single_release,
};


struct mm_struct *proc_mem_open(struct inode *inode, unsigned int mode)
{
	struct task_struct *task = get_proc_task(inode);
	struct mm_struct *mm = ERR_PTR(-ESRCH);

	if (task) {
		mm = mm_access(task, mode | PTRACE_MODE_FSCREDS);
		put_task_struct(task);

		if (!IS_ERR_OR_NULL(mm)) {
			/* ensure this mm_struct can't be freed */
			mmgrab(mm);
			/* but do not pin its memory */
			mmput(mm);
		}
	}

	return mm;
}

static int __mem_open(struct inode *inode, struct file *file, unsigned int mode)
{
	struct mm_struct *mm = proc_mem_open(inode, mode);

	if (IS_ERR(mm))
		return PTR_ERR(mm);

	file->private_data = mm;
	return 0;
}

static int mem_open(struct inode *inode, struct file *file)
{
	int ret = __mem_open(inode, file, PTRACE_MODE_ATTACH);

	/* OK to pass negative loff_t, we can catch out-of-range */
	file->f_mode |= FMODE_UNSIGNED_OFFSET;

	return ret;
}

static ssize_t mem_rw(struct file *file, char __user *buf,
			size_t count, loff_t *ppos, int write)
{
	struct mm_struct *mm = file->private_data;
	unsigned long addr = *ppos;
	ssize_t copied;
	char *page;
	unsigned int flags;

	if (!mm)
		return 0;

	page = (char *)__get_free_page(GFP_KERNEL);
	if (!page)
		return -ENOMEM;

	copied = 0;
	if (!mmget_not_zero(mm))
		goto free;

	flags = FOLL_FORCE | (write ? FOLL_WRITE : 0);

	while (count > 0) {
		size_t this_len = min_t(size_t, count, PAGE_SIZE);

		if (write && copy_from_user(page, buf, this_len)) {
			copied = -EFAULT;
			break;
		}

		this_len = access_remote_vm(mm, addr, page, this_len, flags);
		if (!this_len) {
			if (!copied)
				copied = -EIO;
			break;
		}

		if (!write && copy_to_user(buf, page, this_len)) {
			copied = -EFAULT;
			break;
		}

		buf += this_len;
		addr += this_len;
		copied += this_len;
		count -= this_len;
	}
	*ppos = addr;

	mmput(mm);
free:
	free_page((unsigned long) page);
	return copied;
}

static ssize_t mem_read(struct file *file, char __user *buf,
			size_t count, loff_t *ppos)
{
	return mem_rw(file, buf, count, ppos, 0);
}

static ssize_t mem_write(struct file *file, const char __user *buf,
			 size_t count, loff_t *ppos)
{
	return mem_rw(file, (char __user*)buf, count, ppos, 1);
}

loff_t mem_lseek(struct file *file, loff_t offset, int orig)
{
	switch (orig) {
	case 0:
		file->f_pos = offset;
		break;
	case 1:
		file->f_pos += offset;
		break;
	default:
		return -EINVAL;
	}
	force_successful_syscall_return();
	return file->f_pos;
}

static int mem_release(struct inode *inode, struct file *file)
{
	struct mm_struct *mm = file->private_data;
	if (mm)
		mmdrop(mm);
	return 0;
}

static const struct file_operations proc_mem_operations = {
	.llseek		= mem_lseek,
	.read		= mem_read,
	.write		= mem_write,
	.open		= mem_open,
	.release	= mem_release,
};

static int environ_open(struct inode *inode, struct file *file)
{
	return __mem_open(inode, file, PTRACE_MODE_READ);
}

static ssize_t environ_read(struct file *file, char __user *buf,
			size_t count, loff_t *ppos)
{
	char *page;
	unsigned long src = *ppos;
	int ret = 0;
	struct mm_struct *mm = file->private_data;
	unsigned long env_start, env_end;

	/* Ensure the process spawned far enough to have an environment. */
	if (!mm || !mm->env_end)
		return 0;

	page = (char *)__get_free_page(GFP_KERNEL);
	if (!page)
		return -ENOMEM;

	ret = 0;
	if (!mmget_not_zero(mm))
		goto free;

	spin_lock(&mm->arg_lock);
	env_start = mm->env_start;
	env_end = mm->env_end;
	spin_unlock(&mm->arg_lock);

	while (count > 0) {
		size_t this_len, max_len;
		int retval;

		if (src >= (env_end - env_start))
			break;

		this_len = env_end - (env_start + src);

		max_len = min_t(size_t, PAGE_SIZE, count);
		this_len = min(max_len, this_len);

		retval = access_remote_vm(mm, (env_start + src), page, this_len, FOLL_ANON);

		if (retval <= 0) {
			ret = retval;
			break;
		}

		if (copy_to_user(buf, page, retval)) {
			ret = -EFAULT;
			break;
		}

		ret += retval;
		src += retval;
		buf += retval;
		count -= retval;
	}
	*ppos = src;
	mmput(mm);

free:
	free_page((unsigned long) page);
	return ret;
}

static const struct file_operations proc_environ_operations = {
	.open		= environ_open,
	.read		= environ_read,
	.llseek		= generic_file_llseek,
	.release	= mem_release,
};

static int auxv_open(struct inode *inode, struct file *file)
{
	return __mem_open(inode, file, PTRACE_MODE_READ_FSCREDS);
}

static ssize_t auxv_read(struct file *file, char __user *buf,
			size_t count, loff_t *ppos)
{
	struct mm_struct *mm = file->private_data;
	unsigned int nwords = 0;

	if (!mm)
		return 0;
	do {
		nwords += 2;
	} while (mm->saved_auxv[nwords - 2] != 0); /* AT_NULL */
	return simple_read_from_buffer(buf, count, ppos, mm->saved_auxv,
				       nwords * sizeof(mm->saved_auxv[0]));
}

static const struct file_operations proc_auxv_operations = {
	.open		= auxv_open,
	.read		= auxv_read,
	.llseek		= generic_file_llseek,
	.release	= mem_release,
};

static ssize_t oom_adj_read(struct file *file, char __user *buf, size_t count,
			    loff_t *ppos)
{
	struct task_struct *task = get_proc_task(file_inode(file));
	char buffer[PROC_NUMBUF];
	int oom_adj = OOM_ADJUST_MIN;
	size_t len;

	if (!task)
		return -ESRCH;
	if (task->signal->oom_score_adj == OOM_SCORE_ADJ_MAX)
		oom_adj = OOM_ADJUST_MAX;
	else
		oom_adj = (task->signal->oom_score_adj * -OOM_DISABLE) /
			  OOM_SCORE_ADJ_MAX;
	put_task_struct(task);
	if (oom_adj > OOM_ADJUST_MAX)
		oom_adj = OOM_ADJUST_MAX;
	len = snprintf(buffer, sizeof(buffer), "%d\n", oom_adj);
	return simple_read_from_buffer(buf, count, ppos, buffer, len);
}

static int __set_oom_adj(struct file *file, int oom_adj, bool legacy)
{
	struct mm_struct *mm = NULL;
	struct task_struct *task;
	int err = 0;

	task = get_proc_task(file_inode(file));
	if (!task)
		return -ESRCH;

	mutex_lock(&oom_adj_mutex);
	if (legacy) {
		if (oom_adj < task->signal->oom_score_adj &&
				!capable(CAP_SYS_RESOURCE)) {
			err = -EACCES;
			goto err_unlock;
		}
		/*
		 * /proc/pid/oom_adj is provided for legacy purposes, ask users to use
		 * /proc/pid/oom_score_adj instead.
		 */
		pr_warn_once("%s (%d): /proc/%d/oom_adj is deprecated, please use /proc/%d/oom_score_adj instead.\n",
			  current->comm, task_pid_nr(current), task_pid_nr(task),
			  task_pid_nr(task));
	} else {
		if ((short)oom_adj < task->signal->oom_score_adj_min &&
				!capable(CAP_SYS_RESOURCE)) {
			err = -EACCES;
			goto err_unlock;
		}
	}

	/*
	 * Make sure we will check other processes sharing the mm if this is
	 * not vfrok which wants its own oom_score_adj.
	 * pin the mm so it doesn't go away and get reused after task_unlock
	 */
	if (!task->vfork_done) {
		struct task_struct *p = find_lock_task_mm(task);

		if (p) {
			if (test_bit(MMF_MULTIPROCESS, &p->mm->flags)) {
				mm = p->mm;
				mmgrab(mm);
			}
			task_unlock(p);
		}
	}

	task->signal->oom_score_adj = oom_adj;
	if (!legacy && has_capability_noaudit(current, CAP_SYS_RESOURCE))
		task->signal->oom_score_adj_min = (short)oom_adj;
	trace_oom_score_adj_update(task);

	if (mm) {
		struct task_struct *p;

		rcu_read_lock();
		for_each_process(p) {
			if (same_thread_group(task, p))
				continue;

			/* do not touch kernel threads or the global init */
			if (p->flags & PF_KTHREAD || is_global_init(p))
				continue;

			task_lock(p);
			if (!p->vfork_done && process_shares_mm(p, mm)) {
				p->signal->oom_score_adj = oom_adj;
				if (!legacy && has_capability_noaudit(current, CAP_SYS_RESOURCE))
					p->signal->oom_score_adj_min = (short)oom_adj;
			}
			task_unlock(p);
		}
		rcu_read_unlock();
		mmdrop(mm);
	}
err_unlock:
	mutex_unlock(&oom_adj_mutex);
	put_task_struct(task);
	return err;
}

/*
 * /proc/pid/oom_adj exists solely for backwards compatibility with previous
 * kernels.  The effective policy is defined by oom_score_adj, which has a
 * different scale: oom_adj grew exponentially and oom_score_adj grows linearly.
 * Values written to oom_adj are simply mapped linearly to oom_score_adj.
 * Processes that become oom disabled via oom_adj will still be oom disabled
 * with this implementation.
 *
 * oom_adj cannot be removed since existing userspace binaries use it.
 */
static ssize_t oom_adj_write(struct file *file, const char __user *buf,
			     size_t count, loff_t *ppos)
{
	char buffer[PROC_NUMBUF];
	int oom_adj;
	int err;

	memset(buffer, 0, sizeof(buffer));
	if (count > sizeof(buffer) - 1)
		count = sizeof(buffer) - 1;
	if (copy_from_user(buffer, buf, count)) {
		err = -EFAULT;
		goto out;
	}

	err = kstrtoint(strstrip(buffer), 0, &oom_adj);
	if (err)
		goto out;
	if ((oom_adj < OOM_ADJUST_MIN || oom_adj > OOM_ADJUST_MAX) &&
	     oom_adj != OOM_DISABLE) {
		err = -EINVAL;
		goto out;
	}

	/*
	 * Scale /proc/pid/oom_score_adj appropriately ensuring that a maximum
	 * value is always attainable.
	 */
	if (oom_adj == OOM_ADJUST_MAX)
		oom_adj = OOM_SCORE_ADJ_MAX;
	else
		oom_adj = (oom_adj * OOM_SCORE_ADJ_MAX) / -OOM_DISABLE;

	err = __set_oom_adj(file, oom_adj, true);
out:
	return err < 0 ? err : count;
}

static const struct file_operations proc_oom_adj_operations = {
	.read		= oom_adj_read,
	.write		= oom_adj_write,
	.llseek		= generic_file_llseek,
};

static ssize_t oom_score_adj_read(struct file *file, char __user *buf,
					size_t count, loff_t *ppos)
{
	struct task_struct *task = get_proc_task(file_inode(file));
	char buffer[PROC_NUMBUF];
	short oom_score_adj = OOM_SCORE_ADJ_MIN;
	size_t len;

	if (!task)
		return -ESRCH;
	oom_score_adj = task->signal->oom_score_adj;
	put_task_struct(task);
	len = snprintf(buffer, sizeof(buffer), "%hd\n", oom_score_adj);
	return simple_read_from_buffer(buf, count, ppos, buffer, len);
}

static ssize_t oom_score_adj_write(struct file *file, const char __user *buf,
					size_t count, loff_t *ppos)
{
	char buffer[PROC_NUMBUF];
	int oom_score_adj;
	int err;

	memset(buffer, 0, sizeof(buffer));
	if (count > sizeof(buffer) - 1)
		count = sizeof(buffer) - 1;
	if (copy_from_user(buffer, buf, count)) {
		err = -EFAULT;
		goto out;
	}

	err = kstrtoint(strstrip(buffer), 0, &oom_score_adj);
	if (err)
		goto out;
	if (oom_score_adj < OOM_SCORE_ADJ_MIN ||
			oom_score_adj > OOM_SCORE_ADJ_MAX) {
		err = -EINVAL;
		goto out;
	}

	err = __set_oom_adj(file, oom_score_adj, false);
out:
	return err < 0 ? err : count;
}

static const struct file_operations proc_oom_score_adj_operations = {
	.read		= oom_score_adj_read,
	.write		= oom_score_adj_write,
	.llseek		= default_llseek,
};

#ifdef CONFIG_AUDIT
#define TMPBUFLEN 11
static ssize_t proc_loginuid_read(struct file * file, char __user * buf,
				  size_t count, loff_t *ppos)
{
	struct inode * inode = file_inode(file);
	struct task_struct *task = get_proc_task(inode);
	ssize_t length;
	char tmpbuf[TMPBUFLEN];

	if (!task)
		return -ESRCH;
	length = scnprintf(tmpbuf, TMPBUFLEN, "%u",
			   from_kuid(file->f_cred->user_ns,
				     audit_get_loginuid(task)));
	put_task_struct(task);
	return simple_read_from_buffer(buf, count, ppos, tmpbuf, length);
}

static ssize_t proc_loginuid_write(struct file * file, const char __user * buf,
				   size_t count, loff_t *ppos)
{
	struct inode * inode = file_inode(file);
	uid_t loginuid;
	kuid_t kloginuid;
	int rv;

	/* Don't let kthreads write their own loginuid */
	if (current->flags & PF_KTHREAD)
		return -EPERM;

	rcu_read_lock();
	if (current != pid_task(proc_pid(inode), PIDTYPE_PID)) {
		rcu_read_unlock();
		return -EPERM;
	}
	rcu_read_unlock();

	if (*ppos != 0) {
		/* No partial writes. */
		return -EINVAL;
	}

	rv = kstrtou32_from_user(buf, count, 10, &loginuid);
	if (rv < 0)
		return rv;

	/* is userspace tring to explicitly UNSET the loginuid? */
	if (loginuid == AUDIT_UID_UNSET) {
		kloginuid = INVALID_UID;
	} else {
		kloginuid = make_kuid(file->f_cred->user_ns, loginuid);
		if (!uid_valid(kloginuid))
			return -EINVAL;
	}

	rv = audit_set_loginuid(kloginuid);
	if (rv < 0)
		return rv;
	return count;
}

static const struct file_operations proc_loginuid_operations = {
	.read		= proc_loginuid_read,
	.write		= proc_loginuid_write,
	.llseek		= generic_file_llseek,
};

static ssize_t proc_sessionid_read(struct file * file, char __user * buf,
				  size_t count, loff_t *ppos)
{
	struct inode * inode = file_inode(file);
	struct task_struct *task = get_proc_task(inode);
	ssize_t length;
	char tmpbuf[TMPBUFLEN];

	if (!task)
		return -ESRCH;
	length = scnprintf(tmpbuf, TMPBUFLEN, "%u",
				audit_get_sessionid(task));
	put_task_struct(task);
	return simple_read_from_buffer(buf, count, ppos, tmpbuf, length);
}

static const struct file_operations proc_sessionid_operations = {
	.read		= proc_sessionid_read,
	.llseek		= generic_file_llseek,
};
#endif

#ifdef CONFIG_FAULT_INJECTION
static ssize_t proc_fault_inject_read(struct file * file, char __user * buf,
				      size_t count, loff_t *ppos)
{
	struct task_struct *task = get_proc_task(file_inode(file));
	char buffer[PROC_NUMBUF];
	size_t len;
	int make_it_fail;

	if (!task)
		return -ESRCH;
	make_it_fail = task->make_it_fail;
	put_task_struct(task);

	len = snprintf(buffer, sizeof(buffer), "%i\n", make_it_fail);

	return simple_read_from_buffer(buf, count, ppos, buffer, len);
}

static ssize_t proc_fault_inject_write(struct file * file,
			const char __user * buf, size_t count, loff_t *ppos)
{
	struct task_struct *task;
	char buffer[PROC_NUMBUF];
	int make_it_fail;
	int rv;

	if (!capable(CAP_SYS_RESOURCE))
		return -EPERM;
	memset(buffer, 0, sizeof(buffer));
	if (count > sizeof(buffer) - 1)
		count = sizeof(buffer) - 1;
	if (copy_from_user(buffer, buf, count))
		return -EFAULT;
	rv = kstrtoint(strstrip(buffer), 0, &make_it_fail);
	if (rv < 0)
		return rv;
	if (make_it_fail < 0 || make_it_fail > 1)
		return -EINVAL;

	task = get_proc_task(file_inode(file));
	if (!task)
		return -ESRCH;
	task->make_it_fail = make_it_fail;
	put_task_struct(task);

	return count;
}

static const struct file_operations proc_fault_inject_operations = {
	.read		= proc_fault_inject_read,
	.write		= proc_fault_inject_write,
	.llseek		= generic_file_llseek,
};

static ssize_t proc_fail_nth_write(struct file *file, const char __user *buf,
				   size_t count, loff_t *ppos)
{
	struct task_struct *task;
	int err;
	unsigned int n;

	err = kstrtouint_from_user(buf, count, 0, &n);
	if (err)
		return err;

	task = get_proc_task(file_inode(file));
	if (!task)
		return -ESRCH;
	task->fail_nth = n;
	put_task_struct(task);

	return count;
}

static ssize_t proc_fail_nth_read(struct file *file, char __user *buf,
				  size_t count, loff_t *ppos)
{
	struct task_struct *task;
	char numbuf[PROC_NUMBUF];
	ssize_t len;

	task = get_proc_task(file_inode(file));
	if (!task)
		return -ESRCH;
	len = snprintf(numbuf, sizeof(numbuf), "%u\n", task->fail_nth);
	put_task_struct(task);
	return simple_read_from_buffer(buf, count, ppos, numbuf, len);
}

static const struct file_operations proc_fail_nth_operations = {
	.read		= proc_fail_nth_read,
	.write		= proc_fail_nth_write,
};
#endif


#ifdef CONFIG_SCHED_DEBUG
/*
 * Print out various scheduling related per-task fields:
 */
static int sched_show(struct seq_file *m, void *v)
{
	struct inode *inode = m->private;
	struct pid_namespace *ns = proc_pid_ns(inode->i_sb);
	struct task_struct *p;

	p = get_proc_task(inode);
	if (!p)
		return -ESRCH;
	proc_sched_show_task(p, ns, m);

	put_task_struct(p);

	return 0;
}

static ssize_t
sched_write(struct file *file, const char __user *buf,
	    size_t count, loff_t *offset)
{
	struct inode *inode = file_inode(file);
	struct task_struct *p;

	p = get_proc_task(inode);
	if (!p)
		return -ESRCH;
	proc_sched_set_task(p);

	put_task_struct(p);

	return count;
}

static int sched_open(struct inode *inode, struct file *filp)
{
	return single_open(filp, sched_show, inode);
}

static const struct file_operations proc_pid_sched_operations = {
	.open		= sched_open,
	.read		= seq_read,
	.write		= sched_write,
	.llseek		= seq_lseek,
	.release	= single_release,
};

#endif

#ifdef CONFIG_SCHED_AUTOGROUP
/*
 * Print out autogroup related information:
 */
static int sched_autogroup_show(struct seq_file *m, void *v)
{
	struct inode *inode = m->private;
	struct task_struct *p;

	p = get_proc_task(inode);
	if (!p)
		return -ESRCH;
	proc_sched_autogroup_show_task(p, m);

	put_task_struct(p);

	return 0;
}

static ssize_t
sched_autogroup_write(struct file *file, const char __user *buf,
	    size_t count, loff_t *offset)
{
	struct inode *inode = file_inode(file);
	struct task_struct *p;
	char buffer[PROC_NUMBUF];
	int nice;
	int err;

	memset(buffer, 0, sizeof(buffer));
	if (count > sizeof(buffer) - 1)
		count = sizeof(buffer) - 1;
	if (copy_from_user(buffer, buf, count))
		return -EFAULT;

	err = kstrtoint(strstrip(buffer), 0, &nice);
	if (err < 0)
		return err;

	p = get_proc_task(inode);
	if (!p)
		return -ESRCH;

	err = proc_sched_autogroup_set_nice(p, nice);
	if (err)
		count = err;

	put_task_struct(p);

	return count;
}

static int sched_autogroup_open(struct inode *inode, struct file *filp)
{
	int ret;

	ret = single_open(filp, sched_autogroup_show, NULL);
	if (!ret) {
		struct seq_file *m = filp->private_data;

		m->private = inode;
	}
	return ret;
}

static const struct file_operations proc_pid_sched_autogroup_operations = {
	.open		= sched_autogroup_open,
	.read		= seq_read,
	.write		= sched_autogroup_write,
	.llseek		= seq_lseek,
	.release	= single_release,
};

#endif /* CONFIG_SCHED_AUTOGROUP */

#ifdef CONFIG_TIME_NS
static int timens_offsets_show(struct seq_file *m, void *v)
{
	struct task_struct *p;

	p = get_proc_task(file_inode(m->file));
	if (!p)
		return -ESRCH;
	proc_timens_show_offsets(p, m);

	put_task_struct(p);

	return 0;
}

static ssize_t timens_offsets_write(struct file *file, const char __user *buf,
				    size_t count, loff_t *ppos)
{
	struct inode *inode = file_inode(file);
	struct proc_timens_offset offsets[2];
	char *kbuf = NULL, *pos, *next_line;
	struct task_struct *p;
	int ret, noffsets;

	/* Only allow < page size writes at the beginning of the file */
	if ((*ppos != 0) || (count >= PAGE_SIZE))
		return -EINVAL;

	/* Slurp in the user data */
	kbuf = memdup_user_nul(buf, count);
	if (IS_ERR(kbuf))
		return PTR_ERR(kbuf);

	/* Parse the user data */
	ret = -EINVAL;
	noffsets = 0;
	for (pos = kbuf; pos; pos = next_line) {
		struct proc_timens_offset *off = &offsets[noffsets];
		char clock[10];
		int err;

		/* Find the end of line and ensure we don't look past it */
		next_line = strchr(pos, '\n');
		if (next_line) {
			*next_line = '\0';
			next_line++;
			if (*next_line == '\0')
				next_line = NULL;
		}

		err = sscanf(pos, "%9s %lld %lu", clock,
				&off->val.tv_sec, &off->val.tv_nsec);
		if (err != 3 || off->val.tv_nsec >= NSEC_PER_SEC)
			goto out;

		clock[sizeof(clock) - 1] = 0;
		if (strcmp(clock, "monotonic") == 0 ||
		    strcmp(clock, __stringify(CLOCK_MONOTONIC)) == 0)
			off->clockid = CLOCK_MONOTONIC;
		else if (strcmp(clock, "boottime") == 0 ||
			 strcmp(clock, __stringify(CLOCK_BOOTTIME)) == 0)
			off->clockid = CLOCK_BOOTTIME;
		else
			goto out;

		noffsets++;
		if (noffsets == ARRAY_SIZE(offsets)) {
			if (next_line)
				count = next_line - kbuf;
			break;
		}
	}

	ret = -ESRCH;
	p = get_proc_task(inode);
	if (!p)
		goto out;
	ret = proc_timens_set_offset(file, p, offsets, noffsets);
	put_task_struct(p);
	if (ret)
		goto out;

	ret = count;
out:
	kfree(kbuf);
	return ret;
}

static int timens_offsets_open(struct inode *inode, struct file *filp)
{
	return single_open(filp, timens_offsets_show, inode);
}

static const struct file_operations proc_timens_offsets_operations = {
	.open		= timens_offsets_open,
	.read		= seq_read,
	.write		= timens_offsets_write,
	.llseek		= seq_lseek,
	.release	= single_release,
};
#endif /* CONFIG_TIME_NS */

static ssize_t comm_write(struct file *file, const char __user *buf,
				size_t count, loff_t *offset)
{
	struct inode *inode = file_inode(file);
	struct task_struct *p;
	char buffer[TASK_COMM_LEN];
	const size_t maxlen = sizeof(buffer) - 1;

	memset(buffer, 0, sizeof(buffer));
	if (copy_from_user(buffer, buf, count > maxlen ? maxlen : count))
		return -EFAULT;

	p = get_proc_task(inode);
	if (!p)
		return -ESRCH;

	if (same_thread_group(current, p)) {
		set_task_comm(p, buffer);
		proc_comm_connector(p);
	}
	else
		count = -EINVAL;

	put_task_struct(p);

	return count;
}

static int comm_show(struct seq_file *m, void *v)
{
	struct inode *inode = m->private;
	struct task_struct *p;

	p = get_proc_task(inode);
	if (!p)
		return -ESRCH;

	proc_task_name(m, p, false);
	seq_putc(m, '\n');

	put_task_struct(p);

	return 0;
}

static int comm_open(struct inode *inode, struct file *filp)
{
	return single_open(filp, comm_show, inode);
}

static const struct file_operations proc_pid_set_comm_operations = {
	.open		= comm_open,
	.read		= seq_read,
	.write		= comm_write,
	.llseek		= seq_lseek,
	.release	= single_release,
};

static int proc_exe_link(struct dentry *dentry, struct path *exe_path)
{
	struct task_struct *task;
	struct file *exe_file;

	task = get_proc_task(d_inode(dentry));
	if (!task)
		return -ENOENT;
	exe_file = get_task_exe_file(task);
	put_task_struct(task);
	if (exe_file) {
		*exe_path = exe_file->f_path;
		path_get(&exe_file->f_path);
		fput(exe_file);
		return 0;
	} else
		return -ENOENT;
}

static const char *proc_pid_get_link(struct dentry *dentry,
				     struct inode *inode,
				     struct delayed_call *done)
{
	struct path path;
	int error = -EACCES;

	if (!dentry)
		return ERR_PTR(-ECHILD);

	/* Are we allowed to snoop on the tasks file descriptors? */
	if (!proc_fd_access_allowed(inode))
		goto out;

	error = PROC_I(inode)->op.proc_get_link(dentry, &path);
	if (error)
		goto out;

	error = nd_jump_link(&path);
out:
	return ERR_PTR(error);
}

static int do_proc_readlink(const struct path *path, char __user *buffer, int buflen)
{
	char *tmp = kmalloc(PATH_MAX, GFP_KERNEL);
	char *pathname;
	int len;

	if (!tmp)
		return -ENOMEM;

	pathname = d_path(path, tmp, PATH_MAX);
	len = PTR_ERR(pathname);
	if (IS_ERR(pathname))
		goto out;
	len = tmp + PATH_MAX - 1 - pathname;

	if (len > buflen)
		len = buflen;
	if (copy_to_user(buffer, pathname, len))
		len = -EFAULT;
 out:
	kfree(tmp);
	return len;
}

static int proc_pid_readlink(struct dentry * dentry, char __user * buffer, int buflen)
{
	int error = -EACCES;
	struct inode *inode = d_inode(dentry);
	struct path path;

	/* Are we allowed to snoop on the tasks file descriptors? */
	if (!proc_fd_access_allowed(inode))
		goto out;

	error = PROC_I(inode)->op.proc_get_link(dentry, &path);
	if (error)
		goto out;

	error = do_proc_readlink(&path, buffer, buflen);
	path_put(&path);
out:
	return error;
}

const struct inode_operations proc_pid_link_inode_operations = {
	.readlink	= proc_pid_readlink,
	.get_link	= proc_pid_get_link,
	.setattr	= proc_setattr,
};


/* building an inode */

void task_dump_owner(struct task_struct *task, umode_t mode,
		     kuid_t *ruid, kgid_t *rgid)
{
	/* Depending on the state of dumpable compute who should own a
	 * proc file for a task.
	 */
	const struct cred *cred;
	kuid_t uid;
	kgid_t gid;

	if (unlikely(task->flags & PF_KTHREAD)) {
		*ruid = GLOBAL_ROOT_UID;
		*rgid = GLOBAL_ROOT_GID;
		return;
	}

	/* Default to the tasks effective ownership */
	rcu_read_lock();
	cred = __task_cred(task);
	uid = cred->euid;
	gid = cred->egid;
	rcu_read_unlock();

	/*
	 * Before the /proc/pid/status file was created the only way to read
	 * the effective uid of a /process was to stat /proc/pid.  Reading
	 * /proc/pid/status is slow enough that procps and other packages
	 * kept stating /proc/pid.  To keep the rules in /proc simple I have
	 * made this apply to all per process world readable and executable
	 * directories.
	 */
	if (mode != (S_IFDIR|S_IRUGO|S_IXUGO)) {
		struct mm_struct *mm;
		task_lock(task);
		mm = task->mm;
		/* Make non-dumpable tasks owned by some root */
		if (mm) {
			if (get_dumpable(mm) != SUID_DUMP_USER) {
				struct user_namespace *user_ns = mm->user_ns;

				uid = make_kuid(user_ns, 0);
				if (!uid_valid(uid))
					uid = GLOBAL_ROOT_UID;

				gid = make_kgid(user_ns, 0);
				if (!gid_valid(gid))
					gid = GLOBAL_ROOT_GID;
			}
		} else {
			uid = GLOBAL_ROOT_UID;
			gid = GLOBAL_ROOT_GID;
		}
		task_unlock(task);
	}
	*ruid = uid;
	*rgid = gid;
}

void proc_pid_evict_inode(struct proc_inode *ei)
{
	struct pid *pid = ei->pid;

	if (S_ISDIR(ei->vfs_inode.i_mode)) {
		spin_lock(&pid->lock);
		hlist_del_init_rcu(&ei->sibling_inodes);
		spin_unlock(&pid->lock);
	}

	put_pid(pid);
}

struct inode *proc_pid_make_inode(struct super_block *sb,
				  struct task_struct *task, umode_t mode)
{
	struct inode * inode;
	struct proc_inode *ei;
	struct pid *pid;

	/* We need a new inode */

	inode = new_inode(sb);
	if (!inode)
		goto out;

	/* Common stuff */
	ei = PROC_I(inode);
	inode->i_mode = mode;
	inode->i_ino = get_next_ino();
	inode->i_mtime = inode->i_atime = inode->i_ctime = current_time(inode);
	inode->i_op = &proc_def_inode_operations;

	/*
	 * grab the reference to task.
	 */
	pid = get_task_pid(task, PIDTYPE_PID);
	if (!pid)
		goto out_unlock;

	/* Let the pid remember us for quick removal */
	ei->pid = pid;

	task_dump_owner(task, 0, &inode->i_uid, &inode->i_gid);
	security_task_to_inode(task, inode);

out:
	return inode;

out_unlock:
	iput(inode);
	return NULL;
}

/*
 * Generating an inode and adding it into @pid->inodes, so that task will
 * invalidate inode's dentry before being released.
 *
 * This helper is used for creating dir-type entries under '/proc' and
 * '/proc/<tgid>/task'. Other entries(eg. fd, stat) under '/proc/<tgid>'
 * can be released by invalidating '/proc/<tgid>' dentry.
 * In theory, dentries under '/proc/<tgid>/task' can also be released by
 * invalidating '/proc/<tgid>' dentry, we reserve it to handle single
 * thread exiting situation: Any one of threads should invalidate its
 * '/proc/<tgid>/task/<pid>' dentry before released.
 */
static struct inode *proc_pid_make_base_inode(struct super_block *sb,
				struct task_struct *task, umode_t mode)
{
	struct inode *inode;
	struct proc_inode *ei;
	struct pid *pid;

	inode = proc_pid_make_inode(sb, task, mode);
	if (!inode)
		return NULL;

	/* Let proc_flush_pid find this directory inode */
	ei = PROC_I(inode);
	pid = ei->pid;
	spin_lock(&pid->lock);
	hlist_add_head_rcu(&ei->sibling_inodes, &pid->inodes);
	spin_unlock(&pid->lock);

	return inode;
}

<<<<<<< HEAD
int pid_getattr(struct user_namespace *mnt_userns, const struct path *path,
=======
int pid_getattr(struct mnt_idmap *idmap, const struct path *path,
>>>>>>> eb3cdb58
		struct kstat *stat, u32 request_mask, unsigned int query_flags)
{
	struct inode *inode = d_inode(path->dentry);
	struct proc_fs_info *fs_info = proc_sb_info(inode->i_sb);
	struct task_struct *task;

	generic_fillattr(&nop_mnt_idmap, inode, stat);

	stat->uid = GLOBAL_ROOT_UID;
	stat->gid = GLOBAL_ROOT_GID;
	rcu_read_lock();
	task = pid_task(proc_pid(inode), PIDTYPE_PID);
	if (task) {
		if (!has_pid_permissions(fs_info, task, HIDEPID_INVISIBLE)) {
			rcu_read_unlock();
			/*
			 * This doesn't prevent learning whether PID exists,
			 * it only makes getattr() consistent with readdir().
			 */
			return -ENOENT;
		}
		task_dump_owner(task, inode->i_mode, &stat->uid, &stat->gid);
	}
	rcu_read_unlock();
	return 0;
}

/* dentry stuff */

/*
 * Set <pid>/... inode ownership (can change due to setuid(), etc.)
 */
void pid_update_inode(struct task_struct *task, struct inode *inode)
{
	task_dump_owner(task, inode->i_mode, &inode->i_uid, &inode->i_gid);

	inode->i_mode &= ~(S_ISUID | S_ISGID);
	security_task_to_inode(task, inode);
}

/*
 * Rewrite the inode's ownerships here because the owning task may have
 * performed a setuid(), etc.
 *
 */
static int pid_revalidate(struct dentry *dentry, unsigned int flags)
{
	struct inode *inode;
	struct task_struct *task;
	int ret = 0;

	rcu_read_lock();
	inode = d_inode_rcu(dentry);
	if (!inode)
		goto out;
	task = pid_task(proc_pid(inode), PIDTYPE_PID);

	if (task) {
		pid_update_inode(task, inode);
		ret = 1;
	}
out:
	rcu_read_unlock();
	return ret;
}

static inline bool proc_inode_is_dead(struct inode *inode)
{
	return !proc_pid(inode)->tasks[PIDTYPE_PID].first;
}

int pid_delete_dentry(const struct dentry *dentry)
{
	/* Is the task we represent dead?
	 * If so, then don't put the dentry on the lru list,
	 * kill it immediately.
	 */
	return proc_inode_is_dead(d_inode(dentry));
}

const struct dentry_operations pid_dentry_operations =
{
	.d_revalidate	= pid_revalidate,
	.d_delete	= pid_delete_dentry,
};

/* Lookups */

/*
 * Fill a directory entry.
 *
 * If possible create the dcache entry and derive our inode number and
 * file type from dcache entry.
 *
 * Since all of the proc inode numbers are dynamically generated, the inode
 * numbers do not exist until the inode is cache.  This means creating
 * the dcache entry in readdir is necessary to keep the inode numbers
 * reported by readdir in sync with the inode numbers reported
 * by stat.
 */
bool proc_fill_cache(struct file *file, struct dir_context *ctx,
	const char *name, unsigned int len,
	instantiate_t instantiate, struct task_struct *task, const void *ptr)
{
	struct dentry *child, *dir = file->f_path.dentry;
	struct qstr qname = QSTR_INIT(name, len);
	struct inode *inode;
	unsigned type = DT_UNKNOWN;
	ino_t ino = 1;

	child = d_hash_and_lookup(dir, &qname);
	if (!child) {
		DECLARE_WAIT_QUEUE_HEAD_ONSTACK(wq);
		child = d_alloc_parallel(dir, &qname, &wq);
		if (IS_ERR(child))
			goto end_instantiate;
		if (d_in_lookup(child)) {
			struct dentry *res;
			res = instantiate(child, task, ptr);
			d_lookup_done(child);
			if (unlikely(res)) {
				dput(child);
				child = res;
				if (IS_ERR(child))
					goto end_instantiate;
			}
		}
	}
	inode = d_inode(child);
	ino = inode->i_ino;
	type = inode->i_mode >> 12;
	dput(child);
end_instantiate:
	return dir_emit(ctx, name, len, ino, type);
}

/*
 * dname_to_vma_addr - maps a dentry name into two unsigned longs
 * which represent vma start and end addresses.
 */
static int dname_to_vma_addr(struct dentry *dentry,
			     unsigned long *start, unsigned long *end)
{
	const char *str = dentry->d_name.name;
	unsigned long long sval, eval;
	unsigned int len;

	if (str[0] == '0' && str[1] != '-')
		return -EINVAL;
	len = _parse_integer(str, 16, &sval);
	if (len & KSTRTOX_OVERFLOW)
		return -EINVAL;
	if (sval != (unsigned long)sval)
		return -EINVAL;
	str += len;

	if (*str != '-')
		return -EINVAL;
	str++;

	if (str[0] == '0' && str[1])
		return -EINVAL;
	len = _parse_integer(str, 16, &eval);
	if (len & KSTRTOX_OVERFLOW)
		return -EINVAL;
	if (eval != (unsigned long)eval)
		return -EINVAL;
	str += len;

	if (*str != '\0')
		return -EINVAL;

	*start = sval;
	*end = eval;

	return 0;
}

static int map_files_d_revalidate(struct dentry *dentry, unsigned int flags)
{
	unsigned long vm_start, vm_end;
	bool exact_vma_exists = false;
	struct mm_struct *mm = NULL;
	struct task_struct *task;
	struct inode *inode;
	int status = 0;

	if (flags & LOOKUP_RCU)
		return -ECHILD;

	inode = d_inode(dentry);
	task = get_proc_task(inode);
	if (!task)
		goto out_notask;

	mm = mm_access(task, PTRACE_MODE_READ_FSCREDS);
	if (IS_ERR_OR_NULL(mm))
		goto out;

	if (!dname_to_vma_addr(dentry, &vm_start, &vm_end)) {
		status = mmap_read_lock_killable(mm);
		if (!status) {
			exact_vma_exists = !!find_exact_vma(mm, vm_start,
							    vm_end);
			mmap_read_unlock(mm);
		}
	}

	mmput(mm);

	if (exact_vma_exists) {
		task_dump_owner(task, 0, &inode->i_uid, &inode->i_gid);

		security_task_to_inode(task, inode);
		status = 1;
	}

out:
	put_task_struct(task);

out_notask:
	return status;
}

static const struct dentry_operations tid_map_files_dentry_operations = {
	.d_revalidate	= map_files_d_revalidate,
	.d_delete	= pid_delete_dentry,
};

static int map_files_get_link(struct dentry *dentry, struct path *path)
{
	unsigned long vm_start, vm_end;
	struct vm_area_struct *vma;
	struct task_struct *task;
	struct mm_struct *mm;
	int rc;

	rc = -ENOENT;
	task = get_proc_task(d_inode(dentry));
	if (!task)
		goto out;

	mm = get_task_mm(task);
	put_task_struct(task);
	if (!mm)
		goto out;

	rc = dname_to_vma_addr(dentry, &vm_start, &vm_end);
	if (rc)
		goto out_mmput;

	rc = mmap_read_lock_killable(mm);
	if (rc)
		goto out_mmput;

	rc = -ENOENT;
	vma = find_exact_vma(mm, vm_start, vm_end);
	if (vma && vma->vm_file) {
		*path = vma->vm_file->f_path;
		path_get(path);
		rc = 0;
	}
	mmap_read_unlock(mm);

out_mmput:
	mmput(mm);
out:
	return rc;
}

struct map_files_info {
	unsigned long	start;
	unsigned long	end;
	fmode_t		mode;
};

/*
 * Only allow CAP_SYS_ADMIN and CAP_CHECKPOINT_RESTORE to follow the links, due
 * to concerns about how the symlinks may be used to bypass permissions on
 * ancestor directories in the path to the file in question.
 */
static const char *
proc_map_files_get_link(struct dentry *dentry,
			struct inode *inode,
		        struct delayed_call *done)
{
	if (!checkpoint_restore_ns_capable(&init_user_ns))
		return ERR_PTR(-EPERM);

	return proc_pid_get_link(dentry, inode, done);
}

/*
 * Identical to proc_pid_link_inode_operations except for get_link()
 */
static const struct inode_operations proc_map_files_link_inode_operations = {
	.readlink	= proc_pid_readlink,
	.get_link	= proc_map_files_get_link,
	.setattr	= proc_setattr,
};

static struct dentry *
proc_map_files_instantiate(struct dentry *dentry,
			   struct task_struct *task, const void *ptr)
{
	fmode_t mode = (fmode_t)(unsigned long)ptr;
	struct proc_inode *ei;
	struct inode *inode;

	inode = proc_pid_make_inode(dentry->d_sb, task, S_IFLNK |
				    ((mode & FMODE_READ ) ? S_IRUSR : 0) |
				    ((mode & FMODE_WRITE) ? S_IWUSR : 0));
	if (!inode)
		return ERR_PTR(-ENOENT);

	ei = PROC_I(inode);
	ei->op.proc_get_link = map_files_get_link;

	inode->i_op = &proc_map_files_link_inode_operations;
	inode->i_size = 64;

	d_set_d_op(dentry, &tid_map_files_dentry_operations);
	return d_splice_alias(inode, dentry);
}

static struct dentry *proc_map_files_lookup(struct inode *dir,
		struct dentry *dentry, unsigned int flags)
{
	unsigned long vm_start, vm_end;
	struct vm_area_struct *vma;
	struct task_struct *task;
	struct dentry *result;
	struct mm_struct *mm;

	result = ERR_PTR(-ENOENT);
	task = get_proc_task(dir);
	if (!task)
		goto out;

	result = ERR_PTR(-EACCES);
	if (!ptrace_may_access(task, PTRACE_MODE_READ_FSCREDS))
		goto out_put_task;

	result = ERR_PTR(-ENOENT);
	if (dname_to_vma_addr(dentry, &vm_start, &vm_end))
		goto out_put_task;

	mm = get_task_mm(task);
	if (!mm)
		goto out_put_task;

	result = ERR_PTR(-EINTR);
	if (mmap_read_lock_killable(mm))
		goto out_put_mm;

	result = ERR_PTR(-ENOENT);
	vma = find_exact_vma(mm, vm_start, vm_end);
	if (!vma)
		goto out_no_vma;

	if (vma->vm_file)
		result = proc_map_files_instantiate(dentry, task,
				(void *)(unsigned long)vma->vm_file->f_mode);

out_no_vma:
	mmap_read_unlock(mm);
out_put_mm:
	mmput(mm);
out_put_task:
	put_task_struct(task);
out:
	return result;
}

static const struct inode_operations proc_map_files_inode_operations = {
	.lookup		= proc_map_files_lookup,
	.permission	= proc_fd_permission,
	.setattr	= proc_setattr,
};

static int
proc_map_files_readdir(struct file *file, struct dir_context *ctx)
{
	struct vm_area_struct *vma;
	struct task_struct *task;
	struct mm_struct *mm;
	unsigned long nr_files, pos, i;
	GENRADIX(struct map_files_info) fa;
	struct map_files_info *p;
	int ret;
	struct vma_iterator vmi;

	genradix_init(&fa);

	ret = -ENOENT;
	task = get_proc_task(file_inode(file));
	if (!task)
		goto out;

	ret = -EACCES;
	if (!ptrace_may_access(task, PTRACE_MODE_READ_FSCREDS))
		goto out_put_task;

	ret = 0;
	if (!dir_emit_dots(file, ctx))
		goto out_put_task;

	mm = get_task_mm(task);
	if (!mm)
		goto out_put_task;

	ret = mmap_read_lock_killable(mm);
	if (ret) {
		mmput(mm);
		goto out_put_task;
	}

	nr_files = 0;

	/*
	 * We need two passes here:
	 *
	 *  1) Collect vmas of mapped files with mmap_lock taken
	 *  2) Release mmap_lock and instantiate entries
	 *
	 * otherwise we get lockdep complained, since filldir()
	 * routine might require mmap_lock taken in might_fault().
	 */

	pos = 2;
	vma_iter_init(&vmi, mm, 0);
	for_each_vma(vmi, vma) {
		if (!vma->vm_file)
			continue;
		if (++pos <= ctx->pos)
			continue;

		p = genradix_ptr_alloc(&fa, nr_files++, GFP_KERNEL);
		if (!p) {
			ret = -ENOMEM;
			mmap_read_unlock(mm);
			mmput(mm);
			goto out_put_task;
		}

		p->start = vma->vm_start;
		p->end = vma->vm_end;
		p->mode = vma->vm_file->f_mode;
	}
	mmap_read_unlock(mm);
	mmput(mm);

	for (i = 0; i < nr_files; i++) {
		char buf[4 * sizeof(long) + 2];	/* max: %lx-%lx\0 */
		unsigned int len;

		p = genradix_ptr(&fa, i);
		len = snprintf(buf, sizeof(buf), "%lx-%lx", p->start, p->end);
		if (!proc_fill_cache(file, ctx,
				      buf, len,
				      proc_map_files_instantiate,
				      task,
				      (void *)(unsigned long)p->mode))
			break;
		ctx->pos++;
	}

out_put_task:
	put_task_struct(task);
out:
	genradix_free(&fa);
	return ret;
}

static const struct file_operations proc_map_files_operations = {
	.read		= generic_read_dir,
	.iterate_shared	= proc_map_files_readdir,
	.llseek		= generic_file_llseek,
};

#if defined(CONFIG_CHECKPOINT_RESTORE) && defined(CONFIG_POSIX_TIMERS)
struct timers_private {
	struct pid *pid;
	struct task_struct *task;
	struct sighand_struct *sighand;
	struct pid_namespace *ns;
	unsigned long flags;
};

static void *timers_start(struct seq_file *m, loff_t *pos)
{
	struct timers_private *tp = m->private;

	tp->task = get_pid_task(tp->pid, PIDTYPE_PID);
	if (!tp->task)
		return ERR_PTR(-ESRCH);

	tp->sighand = lock_task_sighand(tp->task, &tp->flags);
	if (!tp->sighand)
		return ERR_PTR(-ESRCH);

	return seq_list_start(&tp->task->signal->posix_timers, *pos);
}

static void *timers_next(struct seq_file *m, void *v, loff_t *pos)
{
	struct timers_private *tp = m->private;
	return seq_list_next(v, &tp->task->signal->posix_timers, pos);
}

static void timers_stop(struct seq_file *m, void *v)
{
	struct timers_private *tp = m->private;

	if (tp->sighand) {
		unlock_task_sighand(tp->task, &tp->flags);
		tp->sighand = NULL;
	}

	if (tp->task) {
		put_task_struct(tp->task);
		tp->task = NULL;
	}
}

static int show_timer(struct seq_file *m, void *v)
{
	struct k_itimer *timer;
	struct timers_private *tp = m->private;
	int notify;
	static const char * const nstr[] = {
		[SIGEV_SIGNAL] = "signal",
		[SIGEV_NONE] = "none",
		[SIGEV_THREAD] = "thread",
	};

	timer = list_entry((struct list_head *)v, struct k_itimer, list);
	notify = timer->it_sigev_notify;

	seq_printf(m, "ID: %d\n", timer->it_id);
	seq_printf(m, "signal: %d/%px\n",
		   timer->sigq->info.si_signo,
		   timer->sigq->info.si_value.sival_ptr);
	seq_printf(m, "notify: %s/%s.%d\n",
		   nstr[notify & ~SIGEV_THREAD_ID],
		   (notify & SIGEV_THREAD_ID) ? "tid" : "pid",
		   pid_nr_ns(timer->it_pid, tp->ns));
	seq_printf(m, "ClockID: %d\n", timer->it_clock);

	return 0;
}

static const struct seq_operations proc_timers_seq_ops = {
	.start	= timers_start,
	.next	= timers_next,
	.stop	= timers_stop,
	.show	= show_timer,
};

static int proc_timers_open(struct inode *inode, struct file *file)
{
	struct timers_private *tp;

	tp = __seq_open_private(file, &proc_timers_seq_ops,
			sizeof(struct timers_private));
	if (!tp)
		return -ENOMEM;

	tp->pid = proc_pid(inode);
	tp->ns = proc_pid_ns(inode->i_sb);
	return 0;
}

static const struct file_operations proc_timers_operations = {
	.open		= proc_timers_open,
	.read		= seq_read,
	.llseek		= seq_lseek,
	.release	= seq_release_private,
};
#endif

static ssize_t timerslack_ns_write(struct file *file, const char __user *buf,
					size_t count, loff_t *offset)
{
	struct inode *inode = file_inode(file);
	struct task_struct *p;
	u64 slack_ns;
	int err;

	err = kstrtoull_from_user(buf, count, 10, &slack_ns);
	if (err < 0)
		return err;

	p = get_proc_task(inode);
	if (!p)
		return -ESRCH;

	if (p != current) {
		rcu_read_lock();
		if (!ns_capable(__task_cred(p)->user_ns, CAP_SYS_NICE)) {
			rcu_read_unlock();
			count = -EPERM;
			goto out;
		}
		rcu_read_unlock();

		err = security_task_setscheduler(p);
		if (err) {
			count = err;
			goto out;
		}
	}

	task_lock(p);
	if (slack_ns == 0)
		p->timer_slack_ns = p->default_timer_slack_ns;
	else
		p->timer_slack_ns = slack_ns;
	task_unlock(p);

out:
	put_task_struct(p);

	return count;
}

static int timerslack_ns_show(struct seq_file *m, void *v)
{
	struct inode *inode = m->private;
	struct task_struct *p;
	int err = 0;

	p = get_proc_task(inode);
	if (!p)
		return -ESRCH;

	if (p != current) {
		rcu_read_lock();
		if (!ns_capable(__task_cred(p)->user_ns, CAP_SYS_NICE)) {
			rcu_read_unlock();
			err = -EPERM;
			goto out;
		}
		rcu_read_unlock();

		err = security_task_getscheduler(p);
		if (err)
			goto out;
	}

	task_lock(p);
	seq_printf(m, "%llu\n", p->timer_slack_ns);
	task_unlock(p);

out:
	put_task_struct(p);

	return err;
}

static int timerslack_ns_open(struct inode *inode, struct file *filp)
{
	return single_open(filp, timerslack_ns_show, inode);
}

static const struct file_operations proc_pid_set_timerslack_ns_operations = {
	.open		= timerslack_ns_open,
	.read		= seq_read,
	.write		= timerslack_ns_write,
	.llseek		= seq_lseek,
	.release	= single_release,
};

static struct dentry *proc_pident_instantiate(struct dentry *dentry,
	struct task_struct *task, const void *ptr)
{
	const struct pid_entry *p = ptr;
	struct inode *inode;
	struct proc_inode *ei;

	inode = proc_pid_make_inode(dentry->d_sb, task, p->mode);
	if (!inode)
		return ERR_PTR(-ENOENT);

	ei = PROC_I(inode);
	if (S_ISDIR(inode->i_mode))
		set_nlink(inode, 2);	/* Use getattr to fix if necessary */
	if (p->iop)
		inode->i_op = p->iop;
	if (p->fop)
		inode->i_fop = p->fop;
	ei->op = p->op;
	pid_update_inode(task, inode);
	d_set_d_op(dentry, &pid_dentry_operations);
	return d_splice_alias(inode, dentry);
}

static struct dentry *proc_pident_lookup(struct inode *dir, 
					 struct dentry *dentry,
					 const struct pid_entry *p,
					 const struct pid_entry *end)
{
	struct task_struct *task = get_proc_task(dir);
	struct dentry *res = ERR_PTR(-ENOENT);

	if (!task)
		goto out_no_task;

	/*
	 * Yes, it does not scale. And it should not. Don't add
	 * new entries into /proc/<tgid>/ without very good reasons.
	 */
	for (; p < end; p++) {
		if (p->len != dentry->d_name.len)
			continue;
		if (!memcmp(dentry->d_name.name, p->name, p->len)) {
			res = proc_pident_instantiate(dentry, task, p);
			break;
		}
	}
	put_task_struct(task);
out_no_task:
	return res;
}

static int proc_pident_readdir(struct file *file, struct dir_context *ctx,
		const struct pid_entry *ents, unsigned int nents)
{
	struct task_struct *task = get_proc_task(file_inode(file));
	const struct pid_entry *p;

	if (!task)
		return -ENOENT;

	if (!dir_emit_dots(file, ctx))
		goto out;

	if (ctx->pos >= nents + 2)
		goto out;

	for (p = ents + (ctx->pos - 2); p < ents + nents; p++) {
		if (!proc_fill_cache(file, ctx, p->name, p->len,
				proc_pident_instantiate, task, p))
			break;
		ctx->pos++;
	}
out:
	put_task_struct(task);
	return 0;
}

#ifdef CONFIG_SECURITY
static int proc_pid_attr_open(struct inode *inode, struct file *file)
{
	file->private_data = NULL;
	__mem_open(inode, file, PTRACE_MODE_READ_FSCREDS);
	return 0;
}

static ssize_t proc_pid_attr_read(struct file * file, char __user * buf,
				  size_t count, loff_t *ppos)
{
	struct inode * inode = file_inode(file);
	char *p = NULL;
	ssize_t length;
	struct task_struct *task = get_proc_task(inode);

	if (!task)
		return -ESRCH;

	length = security_getprocattr(task, PROC_I(inode)->op.lsm,
				      file->f_path.dentry->d_name.name,
				      &p);
	put_task_struct(task);
	if (length > 0)
		length = simple_read_from_buffer(buf, count, ppos, p, length);
	kfree(p);
	return length;
}

static ssize_t proc_pid_attr_write(struct file * file, const char __user * buf,
				   size_t count, loff_t *ppos)
{
	struct inode * inode = file_inode(file);
	struct task_struct *task;
	void *page;
	int rv;

	/* A task may only write when it was the opener. */
	if (file->private_data != current->mm)
		return -EPERM;

	rcu_read_lock();
	task = pid_task(proc_pid(inode), PIDTYPE_PID);
	if (!task) {
		rcu_read_unlock();
		return -ESRCH;
	}
	/* A task may only write its own attributes. */
	if (current != task) {
		rcu_read_unlock();
		return -EACCES;
	}
	/* Prevent changes to overridden credentials. */
	if (current_cred() != current_real_cred()) {
		rcu_read_unlock();
		return -EBUSY;
	}
	rcu_read_unlock();

	if (count > PAGE_SIZE)
		count = PAGE_SIZE;

	/* No partial writes. */
	if (*ppos != 0)
		return -EINVAL;

	page = memdup_user(buf, count);
	if (IS_ERR(page)) {
		rv = PTR_ERR(page);
		goto out;
	}

	/* Guard against adverse ptrace interaction */
	rv = mutex_lock_interruptible(&current->signal->cred_guard_mutex);
	if (rv < 0)
		goto out_free;

	rv = security_setprocattr(PROC_I(inode)->op.lsm,
				  file->f_path.dentry->d_name.name, page,
				  count);
	mutex_unlock(&current->signal->cred_guard_mutex);
out_free:
	kfree(page);
out:
	return rv;
}

static const struct file_operations proc_pid_attr_operations = {
	.open		= proc_pid_attr_open,
	.read		= proc_pid_attr_read,
	.write		= proc_pid_attr_write,
	.llseek		= generic_file_llseek,
	.release	= mem_release,
};

#define LSM_DIR_OPS(LSM) \
static int proc_##LSM##_attr_dir_iterate(struct file *filp, \
			     struct dir_context *ctx) \
{ \
	return proc_pident_readdir(filp, ctx, \
				   LSM##_attr_dir_stuff, \
				   ARRAY_SIZE(LSM##_attr_dir_stuff)); \
} \
\
static const struct file_operations proc_##LSM##_attr_dir_ops = { \
	.read		= generic_read_dir, \
	.iterate	= proc_##LSM##_attr_dir_iterate, \
	.llseek		= default_llseek, \
}; \
\
static struct dentry *proc_##LSM##_attr_dir_lookup(struct inode *dir, \
				struct dentry *dentry, unsigned int flags) \
{ \
	return proc_pident_lookup(dir, dentry, \
				  LSM##_attr_dir_stuff, \
				  LSM##_attr_dir_stuff + ARRAY_SIZE(LSM##_attr_dir_stuff)); \
} \
\
static const struct inode_operations proc_##LSM##_attr_dir_inode_ops = { \
	.lookup		= proc_##LSM##_attr_dir_lookup, \
	.getattr	= pid_getattr, \
	.setattr	= proc_setattr, \
}

#ifdef CONFIG_SECURITY_SMACK
static const struct pid_entry smack_attr_dir_stuff[] = {
	ATTR("smack", "current",	0666),
};
LSM_DIR_OPS(smack);
#endif

#ifdef CONFIG_SECURITY_APPARMOR
static const struct pid_entry apparmor_attr_dir_stuff[] = {
	ATTR("apparmor", "current",	0666),
	ATTR("apparmor", "prev",	0444),
	ATTR("apparmor", "exec",	0666),
};
LSM_DIR_OPS(apparmor);
#endif

static const struct pid_entry attr_dir_stuff[] = {
	ATTR(NULL, "current",		0666),
	ATTR(NULL, "prev",		0444),
	ATTR(NULL, "exec",		0666),
	ATTR(NULL, "fscreate",		0666),
	ATTR(NULL, "keycreate",		0666),
	ATTR(NULL, "sockcreate",	0666),
#ifdef CONFIG_SECURITY_SMACK
	DIR("smack",			0555,
	    proc_smack_attr_dir_inode_ops, proc_smack_attr_dir_ops),
#endif
#ifdef CONFIG_SECURITY_APPARMOR
	DIR("apparmor",			0555,
	    proc_apparmor_attr_dir_inode_ops, proc_apparmor_attr_dir_ops),
#endif
};

static int proc_attr_dir_readdir(struct file *file, struct dir_context *ctx)
{
	return proc_pident_readdir(file, ctx, 
				   attr_dir_stuff, ARRAY_SIZE(attr_dir_stuff));
}

static const struct file_operations proc_attr_dir_operations = {
	.read		= generic_read_dir,
	.iterate_shared	= proc_attr_dir_readdir,
	.llseek		= generic_file_llseek,
};

static struct dentry *proc_attr_dir_lookup(struct inode *dir,
				struct dentry *dentry, unsigned int flags)
{
	return proc_pident_lookup(dir, dentry,
				  attr_dir_stuff,
				  attr_dir_stuff + ARRAY_SIZE(attr_dir_stuff));
}

static const struct inode_operations proc_attr_dir_inode_operations = {
	.lookup		= proc_attr_dir_lookup,
	.getattr	= pid_getattr,
	.setattr	= proc_setattr,
};

#endif

#ifdef CONFIG_ELF_CORE
static ssize_t proc_coredump_filter_read(struct file *file, char __user *buf,
					 size_t count, loff_t *ppos)
{
	struct task_struct *task = get_proc_task(file_inode(file));
	struct mm_struct *mm;
	char buffer[PROC_NUMBUF];
	size_t len;
	int ret;

	if (!task)
		return -ESRCH;

	ret = 0;
	mm = get_task_mm(task);
	if (mm) {
		len = snprintf(buffer, sizeof(buffer), "%08lx\n",
			       ((mm->flags & MMF_DUMP_FILTER_MASK) >>
				MMF_DUMP_FILTER_SHIFT));
		mmput(mm);
		ret = simple_read_from_buffer(buf, count, ppos, buffer, len);
	}

	put_task_struct(task);

	return ret;
}

static ssize_t proc_coredump_filter_write(struct file *file,
					  const char __user *buf,
					  size_t count,
					  loff_t *ppos)
{
	struct task_struct *task;
	struct mm_struct *mm;
	unsigned int val;
	int ret;
	int i;
	unsigned long mask;

	ret = kstrtouint_from_user(buf, count, 0, &val);
	if (ret < 0)
		return ret;

	ret = -ESRCH;
	task = get_proc_task(file_inode(file));
	if (!task)
		goto out_no_task;

	mm = get_task_mm(task);
	if (!mm)
		goto out_no_mm;
	ret = 0;

	for (i = 0, mask = 1; i < MMF_DUMP_FILTER_BITS; i++, mask <<= 1) {
		if (val & mask)
			set_bit(i + MMF_DUMP_FILTER_SHIFT, &mm->flags);
		else
			clear_bit(i + MMF_DUMP_FILTER_SHIFT, &mm->flags);
	}

	mmput(mm);
 out_no_mm:
	put_task_struct(task);
 out_no_task:
	if (ret < 0)
		return ret;
	return count;
}

static const struct file_operations proc_coredump_filter_operations = {
	.read		= proc_coredump_filter_read,
	.write		= proc_coredump_filter_write,
	.llseek		= generic_file_llseek,
};
#endif

#ifdef CONFIG_TASK_IO_ACCOUNTING
static int do_io_accounting(struct task_struct *task, struct seq_file *m, int whole)
{
	struct task_io_accounting acct = task->ioac;
	unsigned long flags;
	int result;

	result = down_read_killable(&task->signal->exec_update_lock);
	if (result)
		return result;

	if (!ptrace_may_access(task, PTRACE_MODE_READ_FSCREDS)) {
		result = -EACCES;
		goto out_unlock;
	}

	if (whole && lock_task_sighand(task, &flags)) {
		struct task_struct *t = task;

		task_io_accounting_add(&acct, &task->signal->ioac);
		while_each_thread(task, t)
			task_io_accounting_add(&acct, &t->ioac);

		unlock_task_sighand(task, &flags);
	}
	seq_printf(m,
		   "rchar: %llu\n"
		   "wchar: %llu\n"
		   "syscr: %llu\n"
		   "syscw: %llu\n"
		   "read_bytes: %llu\n"
		   "write_bytes: %llu\n"
		   "cancelled_write_bytes: %llu\n",
		   (unsigned long long)acct.rchar,
		   (unsigned long long)acct.wchar,
		   (unsigned long long)acct.syscr,
		   (unsigned long long)acct.syscw,
		   (unsigned long long)acct.read_bytes,
		   (unsigned long long)acct.write_bytes,
		   (unsigned long long)acct.cancelled_write_bytes);
	result = 0;

out_unlock:
	up_read(&task->signal->exec_update_lock);
	return result;
}

static int proc_tid_io_accounting(struct seq_file *m, struct pid_namespace *ns,
				  struct pid *pid, struct task_struct *task)
{
	return do_io_accounting(task, m, 0);
}

static int proc_tgid_io_accounting(struct seq_file *m, struct pid_namespace *ns,
				   struct pid *pid, struct task_struct *task)
{
	return do_io_accounting(task, m, 1);
}
#endif /* CONFIG_TASK_IO_ACCOUNTING */

#ifdef CONFIG_USER_NS
static int proc_id_map_open(struct inode *inode, struct file *file,
	const struct seq_operations *seq_ops)
{
	struct user_namespace *ns = NULL;
	struct task_struct *task;
	struct seq_file *seq;
	int ret = -EINVAL;

	task = get_proc_task(inode);
	if (task) {
		rcu_read_lock();
		ns = get_user_ns(task_cred_xxx(task, user_ns));
		rcu_read_unlock();
		put_task_struct(task);
	}
	if (!ns)
		goto err;

	ret = seq_open(file, seq_ops);
	if (ret)
		goto err_put_ns;

	seq = file->private_data;
	seq->private = ns;

	return 0;
err_put_ns:
	put_user_ns(ns);
err:
	return ret;
}

static int proc_id_map_release(struct inode *inode, struct file *file)
{
	struct seq_file *seq = file->private_data;
	struct user_namespace *ns = seq->private;
	put_user_ns(ns);
	return seq_release(inode, file);
}

static int proc_uid_map_open(struct inode *inode, struct file *file)
{
	return proc_id_map_open(inode, file, &proc_uid_seq_operations);
}

static int proc_gid_map_open(struct inode *inode, struct file *file)
{
	return proc_id_map_open(inode, file, &proc_gid_seq_operations);
}

static int proc_projid_map_open(struct inode *inode, struct file *file)
{
	return proc_id_map_open(inode, file, &proc_projid_seq_operations);
}

static const struct file_operations proc_uid_map_operations = {
	.open		= proc_uid_map_open,
	.write		= proc_uid_map_write,
	.read		= seq_read,
	.llseek		= seq_lseek,
	.release	= proc_id_map_release,
};

static const struct file_operations proc_gid_map_operations = {
	.open		= proc_gid_map_open,
	.write		= proc_gid_map_write,
	.read		= seq_read,
	.llseek		= seq_lseek,
	.release	= proc_id_map_release,
};

static const struct file_operations proc_projid_map_operations = {
	.open		= proc_projid_map_open,
	.write		= proc_projid_map_write,
	.read		= seq_read,
	.llseek		= seq_lseek,
	.release	= proc_id_map_release,
};

static int proc_setgroups_open(struct inode *inode, struct file *file)
{
	struct user_namespace *ns = NULL;
	struct task_struct *task;
	int ret;

	ret = -ESRCH;
	task = get_proc_task(inode);
	if (task) {
		rcu_read_lock();
		ns = get_user_ns(task_cred_xxx(task, user_ns));
		rcu_read_unlock();
		put_task_struct(task);
	}
	if (!ns)
		goto err;

	if (file->f_mode & FMODE_WRITE) {
		ret = -EACCES;
		if (!ns_capable(ns, CAP_SYS_ADMIN))
			goto err_put_ns;
	}

	ret = single_open(file, &proc_setgroups_show, ns);
	if (ret)
		goto err_put_ns;

	return 0;
err_put_ns:
	put_user_ns(ns);
err:
	return ret;
}

static int proc_setgroups_release(struct inode *inode, struct file *file)
{
	struct seq_file *seq = file->private_data;
	struct user_namespace *ns = seq->private;
	int ret = single_release(inode, file);
	put_user_ns(ns);
	return ret;
}

static const struct file_operations proc_setgroups_operations = {
	.open		= proc_setgroups_open,
	.write		= proc_setgroups_write,
	.read		= seq_read,
	.llseek		= seq_lseek,
	.release	= proc_setgroups_release,
};
#endif /* CONFIG_USER_NS */

static int proc_pid_personality(struct seq_file *m, struct pid_namespace *ns,
				struct pid *pid, struct task_struct *task)
{
	int err = lock_trace(task);
	if (!err) {
		seq_printf(m, "%08x\n", task->personality);
		unlock_trace(task);
	}
	return err;
}

#ifdef CONFIG_LIVEPATCH
static int proc_pid_patch_state(struct seq_file *m, struct pid_namespace *ns,
				struct pid *pid, struct task_struct *task)
{
	seq_printf(m, "%d\n", task->patch_state);
	return 0;
}
#endif /* CONFIG_LIVEPATCH */

#ifdef CONFIG_KSM
static int proc_pid_ksm_merging_pages(struct seq_file *m, struct pid_namespace *ns,
				struct pid *pid, struct task_struct *task)
{
	struct mm_struct *mm;

	mm = get_task_mm(task);
	if (mm) {
		seq_printf(m, "%lu\n", mm->ksm_merging_pages);
		mmput(mm);
	}

	return 0;
}
static int proc_pid_ksm_stat(struct seq_file *m, struct pid_namespace *ns,
				struct pid *pid, struct task_struct *task)
{
	struct mm_struct *mm;

	mm = get_task_mm(task);
	if (mm) {
		seq_printf(m, "ksm_rmap_items %lu\n", mm->ksm_rmap_items);
		seq_printf(m, "ksm_merging_pages %lu\n", mm->ksm_merging_pages);
		seq_printf(m, "ksm_process_profit %ld\n", ksm_process_profit(mm));
		mmput(mm);
	}

	return 0;
}
#endif /* CONFIG_KSM */

#ifdef CONFIG_STACKLEAK_METRICS
static int proc_stack_depth(struct seq_file *m, struct pid_namespace *ns,
				struct pid *pid, struct task_struct *task)
{
	unsigned long prev_depth = THREAD_SIZE -
				(task->prev_lowest_stack & (THREAD_SIZE - 1));
	unsigned long depth = THREAD_SIZE -
				(task->lowest_stack & (THREAD_SIZE - 1));

	seq_printf(m, "previous stack depth: %lu\nstack depth: %lu\n",
							prev_depth, depth);
	return 0;
}
#endif /* CONFIG_STACKLEAK_METRICS */

/*
 * Thread groups
 */
static const struct file_operations proc_task_operations;
static const struct inode_operations proc_task_inode_operations;

static const struct pid_entry tgid_base_stuff[] = {
	DIR("task",       S_IRUGO|S_IXUGO, proc_task_inode_operations, proc_task_operations),
	DIR("fd",         S_IRUSR|S_IXUSR, proc_fd_inode_operations, proc_fd_operations),
	DIR("map_files",  S_IRUSR|S_IXUSR, proc_map_files_inode_operations, proc_map_files_operations),
	DIR("fdinfo",     S_IRUGO|S_IXUGO, proc_fdinfo_inode_operations, proc_fdinfo_operations),
	DIR("ns",	  S_IRUSR|S_IXUGO, proc_ns_dir_inode_operations, proc_ns_dir_operations),
#ifdef CONFIG_NET
	DIR("net",        S_IRUGO|S_IXUGO, proc_net_inode_operations, proc_net_operations),
#endif
	REG("environ",    S_IRUSR, proc_environ_operations),
	REG("auxv",       S_IRUSR, proc_auxv_operations),
	ONE("status",     S_IRUGO, proc_pid_status),
	ONE("personality", S_IRUSR, proc_pid_personality),
	ONE("limits",	  S_IRUGO, proc_pid_limits),
#ifdef CONFIG_SCHED_DEBUG
	REG("sched",      S_IRUGO|S_IWUSR, proc_pid_sched_operations),
#endif
#ifdef CONFIG_SCHED_AUTOGROUP
	REG("autogroup",  S_IRUGO|S_IWUSR, proc_pid_sched_autogroup_operations),
#endif
#ifdef CONFIG_TIME_NS
	REG("timens_offsets",  S_IRUGO|S_IWUSR, proc_timens_offsets_operations),
#endif
	REG("comm",      S_IRUGO|S_IWUSR, proc_pid_set_comm_operations),
#ifdef CONFIG_HAVE_ARCH_TRACEHOOK
	ONE("syscall",    S_IRUSR, proc_pid_syscall),
#endif
	REG("cmdline",    S_IRUGO, proc_pid_cmdline_ops),
	ONE("stat",       S_IRUGO, proc_tgid_stat),
	ONE("statm",      S_IRUGO, proc_pid_statm),
	REG("maps",       S_IRUGO, proc_pid_maps_operations),
#ifdef CONFIG_NUMA
	REG("numa_maps",  S_IRUGO, proc_pid_numa_maps_operations),
#endif
	REG("mem",        S_IRUSR|S_IWUSR, proc_mem_operations),
	LNK("cwd",        proc_cwd_link),
	LNK("root",       proc_root_link),
	LNK("exe",        proc_exe_link),
	REG("mounts",     S_IRUGO, proc_mounts_operations),
	REG("mountinfo",  S_IRUGO, proc_mountinfo_operations),
	REG("mountstats", S_IRUSR, proc_mountstats_operations),
#ifdef CONFIG_PROC_PAGE_MONITOR
	REG("clear_refs", S_IWUSR, proc_clear_refs_operations),
	REG("smaps",      S_IRUGO, proc_pid_smaps_operations),
	REG("smaps_rollup", S_IRUGO, proc_pid_smaps_rollup_operations),
	REG("pagemap",    S_IRUSR, proc_pagemap_operations),
#endif
#ifdef CONFIG_SECURITY
	DIR("attr",       S_IRUGO|S_IXUGO, proc_attr_dir_inode_operations, proc_attr_dir_operations),
#endif
#ifdef CONFIG_KALLSYMS
	ONE("wchan",      S_IRUGO, proc_pid_wchan),
#endif
#ifdef CONFIG_STACKTRACE
	ONE("stack",      S_IRUSR, proc_pid_stack),
#endif
#ifdef CONFIG_SCHED_INFO
	ONE("schedstat",  S_IRUGO, proc_pid_schedstat),
#endif
#ifdef CONFIG_LATENCYTOP
	REG("latency",  S_IRUGO, proc_lstats_operations),
#endif
#ifdef CONFIG_PROC_PID_CPUSET
	ONE("cpuset",     S_IRUGO, proc_cpuset_show),
#endif
#ifdef CONFIG_CGROUPS
	ONE("cgroup",  S_IRUGO, proc_cgroup_show),
#endif
#ifdef CONFIG_PROC_CPU_RESCTRL
	ONE("cpu_resctrl_groups", S_IRUGO, proc_resctrl_show),
#endif
	ONE("oom_score",  S_IRUGO, proc_oom_score),
	REG("oom_adj",    S_IRUGO|S_IWUSR, proc_oom_adj_operations),
	REG("oom_score_adj", S_IRUGO|S_IWUSR, proc_oom_score_adj_operations),
#ifdef CONFIG_AUDIT
	REG("loginuid",   S_IWUSR|S_IRUGO, proc_loginuid_operations),
	REG("sessionid",  S_IRUGO, proc_sessionid_operations),
#endif
#ifdef CONFIG_FAULT_INJECTION
	REG("make-it-fail", S_IRUGO|S_IWUSR, proc_fault_inject_operations),
	REG("fail-nth", 0644, proc_fail_nth_operations),
#endif
#ifdef CONFIG_ELF_CORE
	REG("coredump_filter", S_IRUGO|S_IWUSR, proc_coredump_filter_operations),
#endif
#ifdef CONFIG_TASK_IO_ACCOUNTING
	ONE("io",	S_IRUSR, proc_tgid_io_accounting),
#endif
#ifdef CONFIG_USER_NS
	REG("uid_map",    S_IRUGO|S_IWUSR, proc_uid_map_operations),
	REG("gid_map",    S_IRUGO|S_IWUSR, proc_gid_map_operations),
	REG("projid_map", S_IRUGO|S_IWUSR, proc_projid_map_operations),
	REG("setgroups",  S_IRUGO|S_IWUSR, proc_setgroups_operations),
#endif
#if defined(CONFIG_CHECKPOINT_RESTORE) && defined(CONFIG_POSIX_TIMERS)
	REG("timers",	  S_IRUGO, proc_timers_operations),
#endif
	REG("timerslack_ns", S_IRUGO|S_IWUGO, proc_pid_set_timerslack_ns_operations),
#ifdef CONFIG_LIVEPATCH
	ONE("patch_state",  S_IRUSR, proc_pid_patch_state),
#endif
#ifdef CONFIG_STACKLEAK_METRICS
	ONE("stack_depth", S_IRUGO, proc_stack_depth),
#endif
#ifdef CONFIG_PROC_PID_ARCH_STATUS
	ONE("arch_status", S_IRUGO, proc_pid_arch_status),
#endif
#ifdef CONFIG_SECCOMP_CACHE_DEBUG
	ONE("seccomp_cache", S_IRUSR, proc_pid_seccomp_cache),
#endif
#ifdef CONFIG_KSM
	ONE("ksm_merging_pages",  S_IRUSR, proc_pid_ksm_merging_pages),
	ONE("ksm_stat",  S_IRUSR, proc_pid_ksm_stat),
#endif
};

static int proc_tgid_base_readdir(struct file *file, struct dir_context *ctx)
{
	return proc_pident_readdir(file, ctx,
				   tgid_base_stuff, ARRAY_SIZE(tgid_base_stuff));
}

static const struct file_operations proc_tgid_base_operations = {
	.read		= generic_read_dir,
	.iterate_shared	= proc_tgid_base_readdir,
	.llseek		= generic_file_llseek,
};

struct pid *tgid_pidfd_to_pid(const struct file *file)
{
	if (file->f_op != &proc_tgid_base_operations)
		return ERR_PTR(-EBADF);

	return proc_pid(file_inode(file));
}

static struct dentry *proc_tgid_base_lookup(struct inode *dir, struct dentry *dentry, unsigned int flags)
{
	return proc_pident_lookup(dir, dentry,
				  tgid_base_stuff,
				  tgid_base_stuff + ARRAY_SIZE(tgid_base_stuff));
}

static const struct inode_operations proc_tgid_base_inode_operations = {
	.lookup		= proc_tgid_base_lookup,
	.getattr	= pid_getattr,
	.setattr	= proc_setattr,
	.permission	= proc_pid_permission,
};

/**
 * proc_flush_pid -  Remove dcache entries for @pid from the /proc dcache.
 * @pid: pid that should be flushed.
 *
 * This function walks a list of inodes (that belong to any proc
 * filesystem) that are attached to the pid and flushes them from
 * the dentry cache.
 *
 * It is safe and reasonable to cache /proc entries for a task until
 * that task exits.  After that they just clog up the dcache with
 * useless entries, possibly causing useful dcache entries to be
 * flushed instead.  This routine is provided to flush those useless
 * dcache entries when a process is reaped.
 *
 * NOTE: This routine is just an optimization so it does not guarantee
 *       that no dcache entries will exist after a process is reaped
 *       it just makes it very unlikely that any will persist.
 */

void proc_flush_pid(struct pid *pid)
{
	proc_invalidate_siblings_dcache(&pid->inodes, &pid->lock);
}

static struct dentry *proc_pid_instantiate(struct dentry * dentry,
				   struct task_struct *task, const void *ptr)
{
	struct inode *inode;

	inode = proc_pid_make_base_inode(dentry->d_sb, task,
					 S_IFDIR | S_IRUGO | S_IXUGO);
	if (!inode)
		return ERR_PTR(-ENOENT);

	inode->i_op = &proc_tgid_base_inode_operations;
	inode->i_fop = &proc_tgid_base_operations;
	inode->i_flags|=S_IMMUTABLE;

	set_nlink(inode, nlink_tgid);
	pid_update_inode(task, inode);

	d_set_d_op(dentry, &pid_dentry_operations);
	return d_splice_alias(inode, dentry);
}

struct dentry *proc_pid_lookup(struct dentry *dentry, unsigned int flags)
{
	struct task_struct *task;
	unsigned tgid;
	struct proc_fs_info *fs_info;
	struct pid_namespace *ns;
	struct dentry *result = ERR_PTR(-ENOENT);

	tgid = name_to_int(&dentry->d_name);
	if (tgid == ~0U)
		goto out;

	fs_info = proc_sb_info(dentry->d_sb);
	ns = fs_info->pid_ns;
	rcu_read_lock();
	task = find_task_by_pid_ns(tgid, ns);
	if (task)
		get_task_struct(task);
	rcu_read_unlock();
	if (!task)
		goto out;

	/* Limit procfs to only ptraceable tasks */
	if (fs_info->hide_pid == HIDEPID_NOT_PTRACEABLE) {
		if (!has_pid_permissions(fs_info, task, HIDEPID_NO_ACCESS))
			goto out_put_task;
	}

	result = proc_pid_instantiate(dentry, task, NULL);
out_put_task:
	put_task_struct(task);
out:
	return result;
}

/*
 * Find the first task with tgid >= tgid
 *
 */
struct tgid_iter {
	unsigned int tgid;
	struct task_struct *task;
};
static struct tgid_iter next_tgid(struct pid_namespace *ns, struct tgid_iter iter)
{
	struct pid *pid;

	if (iter.task)
		put_task_struct(iter.task);
	rcu_read_lock();
retry:
	iter.task = NULL;
	pid = find_ge_pid(iter.tgid, ns);
	if (pid) {
		iter.tgid = pid_nr_ns(pid, ns);
		iter.task = pid_task(pid, PIDTYPE_TGID);
		if (!iter.task) {
			iter.tgid += 1;
			goto retry;
		}
		get_task_struct(iter.task);
	}
	rcu_read_unlock();
	return iter;
}

#define TGID_OFFSET (FIRST_PROCESS_ENTRY + 2)

/* for the /proc/ directory itself, after non-process stuff has been done */
int proc_pid_readdir(struct file *file, struct dir_context *ctx)
{
	struct tgid_iter iter;
	struct proc_fs_info *fs_info = proc_sb_info(file_inode(file)->i_sb);
	struct pid_namespace *ns = proc_pid_ns(file_inode(file)->i_sb);
	loff_t pos = ctx->pos;

	if (pos >= PID_MAX_LIMIT + TGID_OFFSET)
		return 0;

	if (pos == TGID_OFFSET - 2) {
		struct inode *inode = d_inode(fs_info->proc_self);
		if (!dir_emit(ctx, "self", 4, inode->i_ino, DT_LNK))
			return 0;
		ctx->pos = pos = pos + 1;
	}
	if (pos == TGID_OFFSET - 1) {
		struct inode *inode = d_inode(fs_info->proc_thread_self);
		if (!dir_emit(ctx, "thread-self", 11, inode->i_ino, DT_LNK))
			return 0;
		ctx->pos = pos = pos + 1;
	}
	iter.tgid = pos - TGID_OFFSET;
	iter.task = NULL;
	for (iter = next_tgid(ns, iter);
	     iter.task;
	     iter.tgid += 1, iter = next_tgid(ns, iter)) {
		char name[10 + 1];
		unsigned int len;

		cond_resched();
		if (!has_pid_permissions(fs_info, iter.task, HIDEPID_INVISIBLE))
			continue;

		len = snprintf(name, sizeof(name), "%u", iter.tgid);
		ctx->pos = iter.tgid + TGID_OFFSET;
		if (!proc_fill_cache(file, ctx, name, len,
				     proc_pid_instantiate, iter.task, NULL)) {
			put_task_struct(iter.task);
			return 0;
		}
	}
	ctx->pos = PID_MAX_LIMIT + TGID_OFFSET;
	return 0;
}

/*
 * proc_tid_comm_permission is a special permission function exclusively
 * used for the node /proc/<pid>/task/<tid>/comm.
 * It bypasses generic permission checks in the case where a task of the same
 * task group attempts to access the node.
 * The rationale behind this is that glibc and bionic access this node for
 * cross thread naming (pthread_set/getname_np(!self)). However, if
 * PR_SET_DUMPABLE gets set to 0 this node among others becomes uid=0 gid=0,
 * which locks out the cross thread naming implementation.
 * This function makes sure that the node is always accessible for members of
 * same thread group.
 */
static int proc_tid_comm_permission(struct mnt_idmap *idmap,
				    struct inode *inode, int mask)
{
	bool is_same_tgroup;
	struct task_struct *task;

	task = get_proc_task(inode);
	if (!task)
		return -ESRCH;
	is_same_tgroup = same_thread_group(current, task);
	put_task_struct(task);

	if (likely(is_same_tgroup && !(mask & MAY_EXEC))) {
		/* This file (/proc/<pid>/task/<tid>/comm) can always be
		 * read or written by the members of the corresponding
		 * thread group.
		 */
		return 0;
	}

	return generic_permission(&nop_mnt_idmap, inode, mask);
}

static const struct inode_operations proc_tid_comm_inode_operations = {
		.permission = proc_tid_comm_permission,
};

/*
 * Tasks
 */
static const struct pid_entry tid_base_stuff[] = {
	DIR("fd",        S_IRUSR|S_IXUSR, proc_fd_inode_operations, proc_fd_operations),
	DIR("fdinfo",    S_IRUGO|S_IXUGO, proc_fdinfo_inode_operations, proc_fdinfo_operations),
	DIR("ns",	 S_IRUSR|S_IXUGO, proc_ns_dir_inode_operations, proc_ns_dir_operations),
#ifdef CONFIG_NET
	DIR("net",        S_IRUGO|S_IXUGO, proc_net_inode_operations, proc_net_operations),
#endif
	REG("environ",   S_IRUSR, proc_environ_operations),
	REG("auxv",      S_IRUSR, proc_auxv_operations),
	ONE("status",    S_IRUGO, proc_pid_status),
	ONE("personality", S_IRUSR, proc_pid_personality),
	ONE("limits",	 S_IRUGO, proc_pid_limits),
#ifdef CONFIG_SCHED_DEBUG
	REG("sched",     S_IRUGO|S_IWUSR, proc_pid_sched_operations),
#endif
	NOD("comm",      S_IFREG|S_IRUGO|S_IWUSR,
			 &proc_tid_comm_inode_operations,
			 &proc_pid_set_comm_operations, {}),
#ifdef CONFIG_HAVE_ARCH_TRACEHOOK
	ONE("syscall",   S_IRUSR, proc_pid_syscall),
#endif
	REG("cmdline",   S_IRUGO, proc_pid_cmdline_ops),
	ONE("stat",      S_IRUGO, proc_tid_stat),
	ONE("statm",     S_IRUGO, proc_pid_statm),
	REG("maps",      S_IRUGO, proc_pid_maps_operations),
#ifdef CONFIG_PROC_CHILDREN
	REG("children",  S_IRUGO, proc_tid_children_operations),
#endif
#ifdef CONFIG_NUMA
	REG("numa_maps", S_IRUGO, proc_pid_numa_maps_operations),
#endif
	REG("mem",       S_IRUSR|S_IWUSR, proc_mem_operations),
	LNK("cwd",       proc_cwd_link),
	LNK("root",      proc_root_link),
	LNK("exe",       proc_exe_link),
	REG("mounts",    S_IRUGO, proc_mounts_operations),
	REG("mountinfo",  S_IRUGO, proc_mountinfo_operations),
#ifdef CONFIG_PROC_PAGE_MONITOR
	REG("clear_refs", S_IWUSR, proc_clear_refs_operations),
	REG("smaps",     S_IRUGO, proc_pid_smaps_operations),
	REG("smaps_rollup", S_IRUGO, proc_pid_smaps_rollup_operations),
	REG("pagemap",    S_IRUSR, proc_pagemap_operations),
#endif
#ifdef CONFIG_SECURITY
	DIR("attr",      S_IRUGO|S_IXUGO, proc_attr_dir_inode_operations, proc_attr_dir_operations),
#endif
#ifdef CONFIG_KALLSYMS
	ONE("wchan",     S_IRUGO, proc_pid_wchan),
#endif
#ifdef CONFIG_STACKTRACE
	ONE("stack",      S_IRUSR, proc_pid_stack),
#endif
#ifdef CONFIG_SCHED_INFO
	ONE("schedstat", S_IRUGO, proc_pid_schedstat),
#endif
#ifdef CONFIG_LATENCYTOP
	REG("latency",  S_IRUGO, proc_lstats_operations),
#endif
#ifdef CONFIG_PROC_PID_CPUSET
	ONE("cpuset",    S_IRUGO, proc_cpuset_show),
#endif
#ifdef CONFIG_CGROUPS
	ONE("cgroup",  S_IRUGO, proc_cgroup_show),
#endif
#ifdef CONFIG_PROC_CPU_RESCTRL
	ONE("cpu_resctrl_groups", S_IRUGO, proc_resctrl_show),
#endif
	ONE("oom_score", S_IRUGO, proc_oom_score),
	REG("oom_adj",   S_IRUGO|S_IWUSR, proc_oom_adj_operations),
	REG("oom_score_adj", S_IRUGO|S_IWUSR, proc_oom_score_adj_operations),
#ifdef CONFIG_AUDIT
	REG("loginuid",  S_IWUSR|S_IRUGO, proc_loginuid_operations),
	REG("sessionid",  S_IRUGO, proc_sessionid_operations),
#endif
#ifdef CONFIG_FAULT_INJECTION
	REG("make-it-fail", S_IRUGO|S_IWUSR, proc_fault_inject_operations),
	REG("fail-nth", 0644, proc_fail_nth_operations),
#endif
#ifdef CONFIG_TASK_IO_ACCOUNTING
	ONE("io",	S_IRUSR, proc_tid_io_accounting),
#endif
#ifdef CONFIG_USER_NS
	REG("uid_map",    S_IRUGO|S_IWUSR, proc_uid_map_operations),
	REG("gid_map",    S_IRUGO|S_IWUSR, proc_gid_map_operations),
	REG("projid_map", S_IRUGO|S_IWUSR, proc_projid_map_operations),
	REG("setgroups",  S_IRUGO|S_IWUSR, proc_setgroups_operations),
#endif
#ifdef CONFIG_LIVEPATCH
	ONE("patch_state",  S_IRUSR, proc_pid_patch_state),
#endif
#ifdef CONFIG_PROC_PID_ARCH_STATUS
	ONE("arch_status", S_IRUGO, proc_pid_arch_status),
#endif
#ifdef CONFIG_SECCOMP_CACHE_DEBUG
	ONE("seccomp_cache", S_IRUSR, proc_pid_seccomp_cache),
#endif
#ifdef CONFIG_KSM
	ONE("ksm_merging_pages",  S_IRUSR, proc_pid_ksm_merging_pages),
	ONE("ksm_stat",  S_IRUSR, proc_pid_ksm_stat),
#endif
};

static int proc_tid_base_readdir(struct file *file, struct dir_context *ctx)
{
	return proc_pident_readdir(file, ctx,
				   tid_base_stuff, ARRAY_SIZE(tid_base_stuff));
}

static struct dentry *proc_tid_base_lookup(struct inode *dir, struct dentry *dentry, unsigned int flags)
{
	return proc_pident_lookup(dir, dentry,
				  tid_base_stuff,
				  tid_base_stuff + ARRAY_SIZE(tid_base_stuff));
}

static const struct file_operations proc_tid_base_operations = {
	.read		= generic_read_dir,
	.iterate_shared	= proc_tid_base_readdir,
	.llseek		= generic_file_llseek,
};

static const struct inode_operations proc_tid_base_inode_operations = {
	.lookup		= proc_tid_base_lookup,
	.getattr	= pid_getattr,
	.setattr	= proc_setattr,
};

static struct dentry *proc_task_instantiate(struct dentry *dentry,
	struct task_struct *task, const void *ptr)
{
	struct inode *inode;
	inode = proc_pid_make_base_inode(dentry->d_sb, task,
					 S_IFDIR | S_IRUGO | S_IXUGO);
	if (!inode)
		return ERR_PTR(-ENOENT);

	inode->i_op = &proc_tid_base_inode_operations;
	inode->i_fop = &proc_tid_base_operations;
	inode->i_flags |= S_IMMUTABLE;

	set_nlink(inode, nlink_tid);
	pid_update_inode(task, inode);

	d_set_d_op(dentry, &pid_dentry_operations);
	return d_splice_alias(inode, dentry);
}

static struct dentry *proc_task_lookup(struct inode *dir, struct dentry * dentry, unsigned int flags)
{
	struct task_struct *task;
	struct task_struct *leader = get_proc_task(dir);
	unsigned tid;
	struct proc_fs_info *fs_info;
	struct pid_namespace *ns;
	struct dentry *result = ERR_PTR(-ENOENT);

	if (!leader)
		goto out_no_task;

	tid = name_to_int(&dentry->d_name);
	if (tid == ~0U)
		goto out;

	fs_info = proc_sb_info(dentry->d_sb);
	ns = fs_info->pid_ns;
	rcu_read_lock();
	task = find_task_by_pid_ns(tid, ns);
	if (task)
		get_task_struct(task);
	rcu_read_unlock();
	if (!task)
		goto out;
	if (!same_thread_group(leader, task))
		goto out_drop_task;

	result = proc_task_instantiate(dentry, task, NULL);
out_drop_task:
	put_task_struct(task);
out:
	put_task_struct(leader);
out_no_task:
	return result;
}

/*
 * Find the first tid of a thread group to return to user space.
 *
 * Usually this is just the thread group leader, but if the users
 * buffer was too small or there was a seek into the middle of the
 * directory we have more work todo.
 *
 * In the case of a short read we start with find_task_by_pid.
 *
 * In the case of a seek we start with the leader and walk nr
 * threads past it.
 */
static struct task_struct *first_tid(struct pid *pid, int tid, loff_t f_pos,
					struct pid_namespace *ns)
{
	struct task_struct *pos, *task;
	unsigned long nr = f_pos;

	if (nr != f_pos)	/* 32bit overflow? */
		return NULL;

	rcu_read_lock();
	task = pid_task(pid, PIDTYPE_PID);
	if (!task)
		goto fail;

	/* Attempt to start with the tid of a thread */
	if (tid && nr) {
		pos = find_task_by_pid_ns(tid, ns);
		if (pos && same_thread_group(pos, task))
			goto found;
	}

	/* If nr exceeds the number of threads there is nothing todo */
	if (nr >= get_nr_threads(task))
		goto fail;

	/* If we haven't found our starting place yet start
	 * with the leader and walk nr threads forward.
	 */
	pos = task = task->group_leader;
	do {
		if (!nr--)
			goto found;
	} while_each_thread(task, pos);
fail:
	pos = NULL;
	goto out;
found:
	get_task_struct(pos);
out:
	rcu_read_unlock();
	return pos;
}

/*
 * Find the next thread in the thread list.
 * Return NULL if there is an error or no next thread.
 *
 * The reference to the input task_struct is released.
 */
static struct task_struct *next_tid(struct task_struct *start)
{
	struct task_struct *pos = NULL;
	rcu_read_lock();
	if (pid_alive(start)) {
		pos = next_thread(start);
		if (thread_group_leader(pos))
			pos = NULL;
		else
			get_task_struct(pos);
	}
	rcu_read_unlock();
	put_task_struct(start);
	return pos;
}

/* for the /proc/TGID/task/ directories */
static int proc_task_readdir(struct file *file, struct dir_context *ctx)
{
	struct inode *inode = file_inode(file);
	struct task_struct *task;
	struct pid_namespace *ns;
	int tid;

	if (proc_inode_is_dead(inode))
		return -ENOENT;

	if (!dir_emit_dots(file, ctx))
		return 0;

	/* f_version caches the tgid value that the last readdir call couldn't
	 * return. lseek aka telldir automagically resets f_version to 0.
	 */
	ns = proc_pid_ns(inode->i_sb);
	tid = (int)file->f_version;
	file->f_version = 0;
	for (task = first_tid(proc_pid(inode), tid, ctx->pos - 2, ns);
	     task;
	     task = next_tid(task), ctx->pos++) {
		char name[10 + 1];
		unsigned int len;

		tid = task_pid_nr_ns(task, ns);
		if (!tid)
			continue;	/* The task has just exited. */
		len = snprintf(name, sizeof(name), "%u", tid);
		if (!proc_fill_cache(file, ctx, name, len,
				proc_task_instantiate, task, NULL)) {
			/* returning this tgid failed, save it as the first
			 * pid for the next readir call */
			file->f_version = (u64)tid;
			put_task_struct(task);
			break;
		}
	}

	return 0;
}

static int proc_task_getattr(struct mnt_idmap *idmap,
			     const struct path *path, struct kstat *stat,
			     u32 request_mask, unsigned int query_flags)
{
	struct inode *inode = d_inode(path->dentry);
	struct task_struct *p = get_proc_task(inode);
	generic_fillattr(&nop_mnt_idmap, inode, stat);

	if (p) {
		stat->nlink += get_nr_threads(p);
		put_task_struct(p);
	}

	return 0;
}

static const struct inode_operations proc_task_inode_operations = {
	.lookup		= proc_task_lookup,
	.getattr	= proc_task_getattr,
	.setattr	= proc_setattr,
	.permission	= proc_pid_permission,
};

static const struct file_operations proc_task_operations = {
	.read		= generic_read_dir,
	.iterate_shared	= proc_task_readdir,
	.llseek		= generic_file_llseek,
};

void __init set_proc_pid_nlink(void)
{
	nlink_tid = pid_entry_nlink(tid_base_stuff, ARRAY_SIZE(tid_base_stuff));
	nlink_tgid = pid_entry_nlink(tgid_base_stuff, ARRAY_SIZE(tgid_base_stuff));
}<|MERGE_RESOLUTION|>--- conflicted
+++ resolved
@@ -1959,11 +1959,7 @@
 	return inode;
 }
 
-<<<<<<< HEAD
-int pid_getattr(struct user_namespace *mnt_userns, const struct path *path,
-=======
 int pid_getattr(struct mnt_idmap *idmap, const struct path *path,
->>>>>>> eb3cdb58
 		struct kstat *stat, u32 request_mask, unsigned int query_flags)
 {
 	struct inode *inode = d_inode(path->dentry);
