// SPDX-License-Identifier: GPL-2.0
#include <linux/pagewalk.h>
#include <linux/vmacache.h>
#include <linux/hugetlb.h>
#include <linux/huge_mm.h>
#include <linux/mount.h>
#include <linux/seq_file.h>
#include <linux/highmem.h>
#include <linux/ptrace.h>
#include <linux/slab.h>
#include <linux/pagemap.h>
#include <linux/mempolicy.h>
#include <linux/rmap.h>
#include <linux/swap.h>
#include <linux/sched/mm.h>
#include <linux/swapops.h>
#include <linux/mmu_notifier.h>
#include <linux/page_idle.h>
#include <linux/shmem_fs.h>
#include <linux/uaccess.h>
#include <linux/pkeys.h>

#include <asm/elf.h>
#include <asm/tlb.h>
#include <asm/tlbflush.h>
#include "internal.h"

#define SEQ_PUT_DEC(str, val) \
		seq_put_decimal_ull_width(m, str, (val) << (PAGE_SHIFT-10), 8)
void task_mem(struct seq_file *m, struct mm_struct *mm)
{
	unsigned long text, lib, swap, anon, file, shmem;
	unsigned long hiwater_vm, total_vm, hiwater_rss, total_rss;

	anon = get_mm_counter(mm, MM_ANONPAGES);
	file = get_mm_counter(mm, MM_FILEPAGES);
	shmem = get_mm_counter(mm, MM_SHMEMPAGES);

	/*
	 * Note: to minimize their overhead, mm maintains hiwater_vm and
	 * hiwater_rss only when about to *lower* total_vm or rss.  Any
	 * collector of these hiwater stats must therefore get total_vm
	 * and rss too, which will usually be the higher.  Barriers? not
	 * worth the effort, such snapshots can always be inconsistent.
	 */
	hiwater_vm = total_vm = mm->total_vm;
	if (hiwater_vm < mm->hiwater_vm)
		hiwater_vm = mm->hiwater_vm;
	hiwater_rss = total_rss = anon + file + shmem;
	if (hiwater_rss < mm->hiwater_rss)
		hiwater_rss = mm->hiwater_rss;

	/* split executable areas between text and lib */
	text = PAGE_ALIGN(mm->end_code) - (mm->start_code & PAGE_MASK);
	text = min(text, mm->exec_vm << PAGE_SHIFT);
	lib = (mm->exec_vm << PAGE_SHIFT) - text;

	swap = get_mm_counter(mm, MM_SWAPENTS);
	SEQ_PUT_DEC("VmPeak:\t", hiwater_vm);
	SEQ_PUT_DEC(" kB\nVmSize:\t", total_vm);
	SEQ_PUT_DEC(" kB\nVmLck:\t", mm->locked_vm);
	SEQ_PUT_DEC(" kB\nVmPin:\t", atomic64_read(&mm->pinned_vm));
	SEQ_PUT_DEC(" kB\nVmHWM:\t", hiwater_rss);
	SEQ_PUT_DEC(" kB\nVmRSS:\t", total_rss);
	SEQ_PUT_DEC(" kB\nRssAnon:\t", anon);
	SEQ_PUT_DEC(" kB\nRssFile:\t", file);
	SEQ_PUT_DEC(" kB\nRssShmem:\t", shmem);
	SEQ_PUT_DEC(" kB\nVmData:\t", mm->data_vm);
	SEQ_PUT_DEC(" kB\nVmStk:\t", mm->stack_vm);
	seq_put_decimal_ull_width(m,
		    " kB\nVmExe:\t", text >> 10, 8);
	seq_put_decimal_ull_width(m,
		    " kB\nVmLib:\t", lib >> 10, 8);
	seq_put_decimal_ull_width(m,
		    " kB\nVmPTE:\t", mm_pgtables_bytes(mm) >> 10, 8);
	SEQ_PUT_DEC(" kB\nVmSwap:\t", swap);
	seq_puts(m, " kB\n");
	hugetlb_report_usage(m, mm);
}
#undef SEQ_PUT_DEC

unsigned long task_vsize(struct mm_struct *mm)
{
	return PAGE_SIZE * mm->total_vm;
}

unsigned long task_statm(struct mm_struct *mm,
			 unsigned long *shared, unsigned long *text,
			 unsigned long *data, unsigned long *resident)
{
	*shared = get_mm_counter(mm, MM_FILEPAGES) +
			get_mm_counter(mm, MM_SHMEMPAGES);
	*text = (PAGE_ALIGN(mm->end_code) - (mm->start_code & PAGE_MASK))
								>> PAGE_SHIFT;
	*data = mm->data_vm + mm->stack_vm;
	*resident = *shared + get_mm_counter(mm, MM_ANONPAGES);
	return mm->total_vm;
}

#ifdef CONFIG_NUMA
/*
 * Save get_task_policy() for show_numa_map().
 */
static void hold_task_mempolicy(struct proc_maps_private *priv)
{
	struct task_struct *task = priv->task;

	task_lock(task);
	priv->task_mempolicy = get_task_policy(task);
	mpol_get(priv->task_mempolicy);
	task_unlock(task);
}
static void release_task_mempolicy(struct proc_maps_private *priv)
{
	mpol_put(priv->task_mempolicy);
}
#else
static void hold_task_mempolicy(struct proc_maps_private *priv)
{
}
static void release_task_mempolicy(struct proc_maps_private *priv)
{
}
#endif

static void vma_stop(struct proc_maps_private *priv)
{
	struct mm_struct *mm = priv->mm;

	release_task_mempolicy(priv);
	up_read(&mm->mmap_sem);
	mmput(mm);
}

static struct vm_area_struct *
m_next_vma(struct proc_maps_private *priv, struct vm_area_struct *vma)
{
	if (vma == priv->tail_vma)
		return NULL;
	return vma->vm_next ?: priv->tail_vma;
}

static void m_cache_vma(struct seq_file *m, struct vm_area_struct *vma)
{
	if (m->count < m->size)	/* vma is copied successfully */
		m->version = m_next_vma(m->private, vma) ? vma->vm_end : -1UL;
}

static void *m_start(struct seq_file *m, loff_t *ppos)
{
	struct proc_maps_private *priv = m->private;
	unsigned long last_addr = m->version;
	struct mm_struct *mm;
	struct vm_area_struct *vma;
	unsigned int pos = *ppos;

	/* See m_cache_vma(). Zero at the start or after lseek. */
	if (last_addr == -1UL)
		return NULL;

	priv->task = get_proc_task(priv->inode);
	if (!priv->task)
		return ERR_PTR(-ESRCH);

	mm = priv->mm;
	if (!mm || !mmget_not_zero(mm))
		return NULL;

	if (down_read_killable(&mm->mmap_sem)) {
		mmput(mm);
		return ERR_PTR(-EINTR);
	}

	hold_task_mempolicy(priv);
	priv->tail_vma = get_gate_vma(mm);

	if (last_addr) {
		vma = find_vma(mm, last_addr - 1);
		if (vma && vma->vm_start <= last_addr)
			vma = m_next_vma(priv, vma);
		if (vma)
			return vma;
	}

	m->version = 0;
	if (pos < mm->map_count) {
		for (vma = mm->mmap; pos; pos--) {
			m->version = vma->vm_start;
			vma = vma->vm_next;
		}
		return vma;
	}

	/* we do not bother to update m->version in this case */
	if (pos == mm->map_count && priv->tail_vma)
		return priv->tail_vma;

	vma_stop(priv);
	return NULL;
}

static void *m_next(struct seq_file *m, void *v, loff_t *pos)
{
	struct proc_maps_private *priv = m->private;
	struct vm_area_struct *next;

	(*pos)++;
	next = m_next_vma(priv, v);
	if (!next)
		vma_stop(priv);
	return next;
}

static void m_stop(struct seq_file *m, void *v)
{
	struct proc_maps_private *priv = m->private;

	if (!IS_ERR_OR_NULL(v))
		vma_stop(priv);
	if (priv->task) {
		put_task_struct(priv->task);
		priv->task = NULL;
	}
}

static int proc_maps_open(struct inode *inode, struct file *file,
			const struct seq_operations *ops, int psize)
{
	struct proc_maps_private *priv = __seq_open_private(file, ops, psize);

	if (!priv)
		return -ENOMEM;

	priv->inode = inode;
	priv->mm = proc_mem_open(inode, PTRACE_MODE_READ);
	if (IS_ERR(priv->mm)) {
		int err = PTR_ERR(priv->mm);

		seq_release_private(inode, file);
		return err;
	}

	return 0;
}

static int proc_map_release(struct inode *inode, struct file *file)
{
	struct seq_file *seq = file->private_data;
	struct proc_maps_private *priv = seq->private;

	if (priv->mm)
		mmdrop(priv->mm);

	return seq_release_private(inode, file);
}

static int do_maps_open(struct inode *inode, struct file *file,
			const struct seq_operations *ops)
{
	return proc_maps_open(inode, file, ops,
				sizeof(struct proc_maps_private));
}

/*
 * Indicate if the VMA is a stack for the given task; for
 * /proc/PID/maps that is the stack of the main task.
 */
static int is_stack(struct vm_area_struct *vma)
{
	/*
	 * We make no effort to guess what a given thread considers to be
	 * its "stack".  It's not even well-defined for programs written
	 * languages like Go.
	 */
	return vma->vm_start <= vma->vm_mm->start_stack &&
		vma->vm_end >= vma->vm_mm->start_stack;
}

static void show_vma_header_prefix(struct seq_file *m,
				   unsigned long start, unsigned long end,
				   vm_flags_t flags, unsigned long long pgoff,
				   dev_t dev, unsigned long ino)
{
	seq_setwidth(m, 25 + sizeof(void *) * 6 - 1);
	seq_put_hex_ll(m, NULL, start, 8);
	seq_put_hex_ll(m, "-", end, 8);
	seq_putc(m, ' ');
	seq_putc(m, flags & VM_READ ? 'r' : '-');
	seq_putc(m, flags & VM_WRITE ? 'w' : '-');
	seq_putc(m, flags & VM_EXEC ? 'x' : '-');
	seq_putc(m, flags & VM_MAYSHARE ? 's' : 'p');
	seq_put_hex_ll(m, " ", pgoff, 8);
	seq_put_hex_ll(m, " ", MAJOR(dev), 2);
	seq_put_hex_ll(m, ":", MINOR(dev), 2);
	seq_put_decimal_ull(m, " ", ino);
	seq_putc(m, ' ');
}

static void
show_map_vma(struct seq_file *m, struct vm_area_struct *vma)
{
	struct mm_struct *mm = vma->vm_mm;
	struct file *file = vma->vm_file;
	vm_flags_t flags = vma->vm_flags;
	unsigned long ino = 0;
	unsigned long long pgoff = 0;
	unsigned long start, end;
	dev_t dev = 0;
	const char *name = NULL;

	if (file) {
		struct inode *inode = file_inode(vma->vm_file);
		dev = inode_get_dev(inode);
		ino = inode->i_ino;
		pgoff = ((loff_t)vma->vm_pgoff) << PAGE_SHIFT;
	}

	start = vma->vm_start;
	end = vma->vm_end;
	show_vma_header_prefix(m, start, end, flags, pgoff, dev, ino);

	/*
	 * Print the dentry name for named mappings, and a
	 * special [heap] marker for the heap:
	 */
	if (file) {
		seq_pad(m, ' ');
		seq_file_path(m, file, "\n");
		goto done;
	}

	if (vma->vm_ops && vma->vm_ops->name) {
		name = vma->vm_ops->name(vma);
		if (name)
			goto done;
	}

	name = arch_vma_name(vma);
	if (!name) {
		if (!mm) {
			name = "[vdso]";
			goto done;
		}

		if (vma->vm_start <= mm->brk &&
		    vma->vm_end >= mm->start_brk) {
			name = "[heap]";
			goto done;
		}

		if (is_stack(vma))
			name = "[stack]";
	}

done:
	if (name) {
		seq_pad(m, ' ');
		seq_puts(m, name);
	}
	seq_putc(m, '\n');
}

static int show_map(struct seq_file *m, void *v)
{
	show_map_vma(m, v);
	m_cache_vma(m, v);
	return 0;
}

static const struct seq_operations proc_pid_maps_op = {
	.start	= m_start,
	.next	= m_next,
	.stop	= m_stop,
	.show	= show_map
};

static int pid_maps_open(struct inode *inode, struct file *file)
{
	return do_maps_open(inode, file, &proc_pid_maps_op);
}

const struct file_operations proc_pid_maps_operations = {
	.open		= pid_maps_open,
	.read		= seq_read,
	.llseek		= seq_lseek,
	.release	= proc_map_release,
};

/*
 * Proportional Set Size(PSS): my share of RSS.
 *
 * PSS of a process is the count of pages it has in memory, where each
 * page is divided by the number of processes sharing it.  So if a
 * process has 1000 pages all to itself, and 1000 shared with one other
 * process, its PSS will be 1500.
 *
 * To keep (accumulated) division errors low, we adopt a 64bit
 * fixed-point pss counter to minimize division errors. So (pss >>
 * PSS_SHIFT) would be the real byte count.
 *
 * A shift of 12 before division means (assuming 4K page size):
 * 	- 1M 3-user-pages add up to 8KB errors;
 * 	- supports mapcount up to 2^24, or 16M;
 * 	- supports PSS up to 2^52 bytes, or 4PB.
 */
#define PSS_SHIFT 12

#ifdef CONFIG_PROC_PAGE_MONITOR
struct mem_size_stats {
	unsigned long resident;
	unsigned long shared_clean;
	unsigned long shared_dirty;
	unsigned long private_clean;
	unsigned long private_dirty;
	unsigned long referenced;
	unsigned long anonymous;
	unsigned long lazyfree;
	unsigned long anonymous_thp;
	unsigned long shmem_thp;
	unsigned long swap;
	unsigned long shared_hugetlb;
	unsigned long private_hugetlb;
	u64 pss;
	u64 pss_anon;
	u64 pss_file;
	u64 pss_shmem;
	u64 pss_locked;
	u64 swap_pss;
	bool check_shmem_swap;
};

static void smaps_page_accumulate(struct mem_size_stats *mss,
		struct page *page, unsigned long size, unsigned long pss,
		bool dirty, bool locked, bool private)
{
	mss->pss += pss;

	if (PageAnon(page))
		mss->pss_anon += pss;
	else if (PageSwapBacked(page))
		mss->pss_shmem += pss;
	else
		mss->pss_file += pss;

	if (locked)
		mss->pss_locked += pss;

	if (dirty || PageDirty(page)) {
		if (private)
			mss->private_dirty += size;
		else
			mss->shared_dirty += size;
	} else {
		if (private)
			mss->private_clean += size;
		else
			mss->shared_clean += size;
	}
}

static void smaps_account(struct mem_size_stats *mss, struct page *page,
		bool compound, bool young, bool dirty, bool locked)
{
	int i, nr = compound ? compound_nr(page) : 1;
	unsigned long size = nr * PAGE_SIZE;

	/*
	 * First accumulate quantities that depend only on |size| and the type
	 * of the compound page.
	 */
	if (PageAnon(page)) {
		mss->anonymous += size;
		if (!PageSwapBacked(page) && !dirty && !PageDirty(page))
			mss->lazyfree += size;
	}

	mss->resident += size;
	/* Accumulate the size in pages that have been accessed. */
	if (young || page_is_young(page) || PageReferenced(page))
		mss->referenced += size;

	/*
	 * Then accumulate quantities that may depend on sharing, or that may
	 * differ page-by-page.
	 *
	 * page_count(page) == 1 guarantees the page is mapped exactly once.
	 * If any subpage of the compound page mapped with PTE it would elevate
	 * page_count().
	 */
	if (page_count(page) == 1) {
		smaps_page_accumulate(mss, page, size, size << PSS_SHIFT, dirty,
			locked, true);
		return;
	}
	for (i = 0; i < nr; i++, page++) {
		int mapcount = page_mapcount(page);
		unsigned long pss = PAGE_SIZE << PSS_SHIFT;
		if (mapcount >= 2)
			pss /= mapcount;
		smaps_page_accumulate(mss, page, PAGE_SIZE, pss, dirty, locked,
				      mapcount < 2);
	}
}

#ifdef CONFIG_SHMEM
static int smaps_pte_hole(unsigned long addr, unsigned long end,
			  __always_unused int depth, struct mm_walk *walk)
{
	struct mem_size_stats *mss = walk->private;

	mss->swap += shmem_partial_swap_usage(
			walk->vma->vm_file->f_mapping, addr, end);

	return 0;
}
#else
#define smaps_pte_hole		NULL
#endif /* CONFIG_SHMEM */

static void smaps_pte_entry(pte_t *pte, unsigned long addr,
		struct mm_walk *walk)
{
	struct mem_size_stats *mss = walk->private;
	struct vm_area_struct *vma = walk->vma;
	bool locked = !!(vma->vm_flags & VM_LOCKED);
	struct page *page = NULL;

	if (pte_present(*pte)) {
		page = vm_normal_page(vma, addr, *pte);
	} else if (is_swap_pte(*pte)) {
		swp_entry_t swpent = pte_to_swp_entry(*pte);

		if (!non_swap_entry(swpent)) {
			int mapcount;

			mss->swap += PAGE_SIZE;
			mapcount = swp_swapcount(swpent);
			if (mapcount >= 2) {
				u64 pss_delta = (u64)PAGE_SIZE << PSS_SHIFT;

				do_div(pss_delta, mapcount);
				mss->swap_pss += pss_delta;
			} else {
				mss->swap_pss += (u64)PAGE_SIZE << PSS_SHIFT;
			}
		} else if (is_migration_entry(swpent))
			page = migration_entry_to_page(swpent);
		else if (is_device_private_entry(swpent))
			page = device_private_entry_to_page(swpent);
	} else if (unlikely(IS_ENABLED(CONFIG_SHMEM) && mss->check_shmem_swap
							&& pte_none(*pte))) {
		page = find_get_entry(vma->vm_file->f_mapping,
						linear_page_index(vma, addr));
		if (!page)
			return;

		if (xa_is_value(page))
			mss->swap += PAGE_SIZE;
		else
			put_page(page);

		return;
	}

	if (!page)
		return;

	smaps_account(mss, page, false, pte_young(*pte), pte_dirty(*pte), locked);
}

#ifdef CONFIG_TRANSPARENT_HUGEPAGE
static void smaps_pmd_entry(pmd_t *pmd, unsigned long addr,
		struct mm_walk *walk)
{
	struct mem_size_stats *mss = walk->private;
	struct vm_area_struct *vma = walk->vma;
	bool locked = !!(vma->vm_flags & VM_LOCKED);
	struct page *page;

	/* FOLL_DUMP will return -EFAULT on huge zero page */
	page = follow_trans_huge_pmd(vma, addr, pmd, FOLL_DUMP);
	if (IS_ERR_OR_NULL(page))
		return;
	if (PageAnon(page))
		mss->anonymous_thp += HPAGE_PMD_SIZE;
	else if (PageSwapBacked(page))
		mss->shmem_thp += HPAGE_PMD_SIZE;
	else if (is_zone_device_page(page))
		/* pass */;
	else
		VM_BUG_ON_PAGE(1, page);
	smaps_account(mss, page, true, pmd_young(*pmd), pmd_dirty(*pmd), locked);
}
#else
static void smaps_pmd_entry(pmd_t *pmd, unsigned long addr,
		struct mm_walk *walk)
{
}
#endif

static int smaps_pte_range(pmd_t *pmd, unsigned long addr, unsigned long end,
			   struct mm_walk *walk)
{
	struct vm_area_struct *vma = walk->vma;
	pte_t *pte;
	spinlock_t *ptl;

	ptl = pmd_trans_huge_lock(pmd, vma);
	if (ptl) {
		if (pmd_present(*pmd))
			smaps_pmd_entry(pmd, addr, walk);
		spin_unlock(ptl);
		goto out;
	}

	if (pmd_trans_unstable(pmd))
		goto out;
	/*
	 * The mmap_sem held all the way back in m_start() is what
	 * keeps khugepaged out of here and from collapsing things
	 * in here.
	 */
	pte = pte_offset_map_lock(vma->vm_mm, pmd, addr, &ptl);
	for (; addr != end; pte++, addr += PAGE_SIZE)
		smaps_pte_entry(pte, addr, walk);
	pte_unmap_unlock(pte - 1, ptl);
out:
	cond_resched();
	return 0;
}

static void show_smap_vma_flags(struct seq_file *m, struct vm_area_struct *vma)
{
	/*
	 * Don't forget to update Documentation/ on changes.
	 */
	static const char mnemonics[BITS_PER_LONG][2] = {
		/*
		 * In case if we meet a flag we don't know about.
		 */
		[0 ... (BITS_PER_LONG-1)] = "??",

		[ilog2(VM_READ)]	= "rd",
		[ilog2(VM_WRITE)]	= "wr",
		[ilog2(VM_EXEC)]	= "ex",
		[ilog2(VM_SHARED)]	= "sh",
		[ilog2(VM_MAYREAD)]	= "mr",
		[ilog2(VM_MAYWRITE)]	= "mw",
		[ilog2(VM_MAYEXEC)]	= "me",
		[ilog2(VM_MAYSHARE)]	= "ms",
		[ilog2(VM_GROWSDOWN)]	= "gd",
		[ilog2(VM_PFNMAP)]	= "pf",
		[ilog2(VM_DENYWRITE)]	= "dw",
#ifdef CONFIG_X86_INTEL_MPX
		[ilog2(VM_MPX)]		= "mp",
#endif
		[ilog2(VM_LOCKED)]	= "lo",
		[ilog2(VM_IO)]		= "io",
		[ilog2(VM_SEQ_READ)]	= "sr",
		[ilog2(VM_RAND_READ)]	= "rr",
		[ilog2(VM_DONTCOPY)]	= "dc",
		[ilog2(VM_DONTEXPAND)]	= "de",
		[ilog2(VM_ACCOUNT)]	= "ac",
		[ilog2(VM_NORESERVE)]	= "nr",
		[ilog2(VM_HUGETLB)]	= "ht",
		[ilog2(VM_SYNC)]	= "sf",
		[ilog2(VM_ARCH_1)]	= "ar",
		[ilog2(VM_WIPEONFORK)]	= "wf",
		[ilog2(VM_DONTDUMP)]	= "dd",
#ifdef CONFIG_MEM_SOFT_DIRTY
		[ilog2(VM_SOFTDIRTY)]	= "sd",
#endif
		[ilog2(VM_MIXEDMAP)]	= "mm",
		[ilog2(VM_HUGEPAGE)]	= "hg",
		[ilog2(VM_NOHUGEPAGE)]	= "nh",
		[ilog2(VM_MERGEABLE)]	= "mg",
		[ilog2(VM_UFFD_MISSING)]= "um",
		[ilog2(VM_UFFD_WP)]	= "uw",
#ifdef CONFIG_ARCH_HAS_PKEYS
		/* These come out via ProtectionKey: */
		[ilog2(VM_PKEY_BIT0)]	= "",
		[ilog2(VM_PKEY_BIT1)]	= "",
		[ilog2(VM_PKEY_BIT2)]	= "",
		[ilog2(VM_PKEY_BIT3)]	= "",
#if VM_PKEY_BIT4
		[ilog2(VM_PKEY_BIT4)]	= "",
#endif
#endif /* CONFIG_ARCH_HAS_PKEYS */
	};
	size_t i;

	seq_puts(m, "VmFlags: ");
	for (i = 0; i < BITS_PER_LONG; i++) {
		if (!mnemonics[i][0])
			continue;
		if (vma->vm_flags & (1UL << i)) {
			seq_putc(m, mnemonics[i][0]);
			seq_putc(m, mnemonics[i][1]);
			seq_putc(m, ' ');
		}
	}
	seq_putc(m, '\n');
}

#ifdef CONFIG_HUGETLB_PAGE
static int smaps_hugetlb_range(pte_t *pte, unsigned long hmask,
				 unsigned long addr, unsigned long end,
				 struct mm_walk *walk)
{
	struct mem_size_stats *mss = walk->private;
	struct vm_area_struct *vma = walk->vma;
	struct page *page = NULL;

	if (pte_present(*pte)) {
		page = vm_normal_page(vma, addr, *pte);
	} else if (is_swap_pte(*pte)) {
		swp_entry_t swpent = pte_to_swp_entry(*pte);

		if (is_migration_entry(swpent))
			page = migration_entry_to_page(swpent);
		else if (is_device_private_entry(swpent))
			page = device_private_entry_to_page(swpent);
	}
	if (page) {
		int mapcount = page_mapcount(page);

		if (mapcount >= 2)
			mss->shared_hugetlb += huge_page_size(hstate_vma(vma));
		else
			mss->private_hugetlb += huge_page_size(hstate_vma(vma));
	}
	return 0;
}
#else
#define smaps_hugetlb_range	NULL
#endif /* HUGETLB_PAGE */

static const struct mm_walk_ops smaps_walk_ops = {
	.pmd_entry		= smaps_pte_range,
	.hugetlb_entry		= smaps_hugetlb_range,
};

static const struct mm_walk_ops smaps_shmem_walk_ops = {
	.pmd_entry		= smaps_pte_range,
	.hugetlb_entry		= smaps_hugetlb_range,
	.pte_hole		= smaps_pte_hole,
};

static void smap_gather_stats(struct vm_area_struct *vma,
			     struct mem_size_stats *mss)
{
#ifdef CONFIG_SHMEM
	/* In case of smaps_rollup, reset the value from previous vma */
	mss->check_shmem_swap = false;
	if (vma->vm_file && shmem_mapping(vma->vm_file->f_mapping)) {
		/*
		 * For shared or readonly shmem mappings we know that all
		 * swapped out pages belong to the shmem object, and we can
		 * obtain the swap value much more efficiently. For private
		 * writable mappings, we might have COW pages that are
		 * not affected by the parent swapped out pages of the shmem
		 * object, so we have to distinguish them during the page walk.
		 * Unless we know that the shmem object (or the part mapped by
		 * our VMA) has no swapped out pages at all.
		 */
		unsigned long shmem_swapped = shmem_swap_usage(vma);

		if (!shmem_swapped || (vma->vm_flags & VM_SHARED) ||
					!(vma->vm_flags & VM_WRITE)) {
			mss->swap += shmem_swapped;
		} else {
			mss->check_shmem_swap = true;
			walk_page_vma(vma, &smaps_shmem_walk_ops, mss);
			return;
		}
	}
#endif
	/* mmap_sem is held in m_start */
	walk_page_vma(vma, &smaps_walk_ops, mss);
}

#define SEQ_PUT_DEC(str, val) \
		seq_put_decimal_ull_width(m, str, (val) >> 10, 8)

/* Show the contents common for smaps and smaps_rollup */
static void __show_smap(struct seq_file *m, const struct mem_size_stats *mss,
	bool rollup_mode)
{
	SEQ_PUT_DEC("Rss:            ", mss->resident);
	SEQ_PUT_DEC(" kB\nPss:            ", mss->pss >> PSS_SHIFT);
	if (rollup_mode) {
		/*
		 * These are meaningful only for smaps_rollup, otherwise two of
		 * them are zero, and the other one is the same as Pss.
		 */
		SEQ_PUT_DEC(" kB\nPss_Anon:       ",
			mss->pss_anon >> PSS_SHIFT);
		SEQ_PUT_DEC(" kB\nPss_File:       ",
			mss->pss_file >> PSS_SHIFT);
		SEQ_PUT_DEC(" kB\nPss_Shmem:      ",
			mss->pss_shmem >> PSS_SHIFT);
	}
	SEQ_PUT_DEC(" kB\nShared_Clean:   ", mss->shared_clean);
	SEQ_PUT_DEC(" kB\nShared_Dirty:   ", mss->shared_dirty);
	SEQ_PUT_DEC(" kB\nPrivate_Clean:  ", mss->private_clean);
	SEQ_PUT_DEC(" kB\nPrivate_Dirty:  ", mss->private_dirty);
	SEQ_PUT_DEC(" kB\nReferenced:     ", mss->referenced);
	SEQ_PUT_DEC(" kB\nAnonymous:      ", mss->anonymous);
	SEQ_PUT_DEC(" kB\nLazyFree:       ", mss->lazyfree);
	SEQ_PUT_DEC(" kB\nAnonHugePages:  ", mss->anonymous_thp);
	SEQ_PUT_DEC(" kB\nShmemPmdMapped: ", mss->shmem_thp);
	SEQ_PUT_DEC(" kB\nShared_Hugetlb: ", mss->shared_hugetlb);
	seq_put_decimal_ull_width(m, " kB\nPrivate_Hugetlb: ",
				  mss->private_hugetlb >> 10, 7);
	SEQ_PUT_DEC(" kB\nSwap:           ", mss->swap);
	SEQ_PUT_DEC(" kB\nSwapPss:        ",
					mss->swap_pss >> PSS_SHIFT);
	SEQ_PUT_DEC(" kB\nLocked:         ",
					mss->pss_locked >> PSS_SHIFT);
	seq_puts(m, " kB\n");
}

static int show_smap(struct seq_file *m, void *v)
{
	struct vm_area_struct *vma = v;
	struct mem_size_stats mss;

	memset(&mss, 0, sizeof(mss));

	smap_gather_stats(vma, &mss);

	show_map_vma(m, vma);

	SEQ_PUT_DEC("Size:           ", vma->vm_end - vma->vm_start);
	SEQ_PUT_DEC(" kB\nKernelPageSize: ", vma_kernel_pagesize(vma));
	SEQ_PUT_DEC(" kB\nMMUPageSize:    ", vma_mmu_pagesize(vma));
	seq_puts(m, " kB\n");

	__show_smap(m, &mss, false);

	seq_printf(m, "THPeligible:		%d\n",
		   transparent_hugepage_enabled(vma));

	if (arch_pkeys_enabled())
		seq_printf(m, "ProtectionKey:  %8u\n", vma_pkey(vma));
	show_smap_vma_flags(m, vma);

	m_cache_vma(m, vma);

	return 0;
}

static int show_smaps_rollup(struct seq_file *m, void *v)
{
	struct proc_maps_private *priv = m->private;
	struct mem_size_stats mss;
	struct mm_struct *mm;
	struct vm_area_struct *vma;
	unsigned long last_vma_end = 0;
	int ret = 0;

	priv->task = get_proc_task(priv->inode);
	if (!priv->task)
		return -ESRCH;

	mm = priv->mm;
	if (!mm || !mmget_not_zero(mm)) {
		ret = -ESRCH;
		goto out_put_task;
	}

	memset(&mss, 0, sizeof(mss));

	ret = down_read_killable(&mm->mmap_sem);
	if (ret)
		goto out_put_mm;

	hold_task_mempolicy(priv);

	for (vma = priv->mm->mmap; vma; vma = vma->vm_next) {
		smap_gather_stats(vma, &mss);
		last_vma_end = vma->vm_end;
	}

	show_vma_header_prefix(m, priv->mm->mmap->vm_start,
			       last_vma_end, 0, 0, 0, 0);
	seq_pad(m, ' ');
	seq_puts(m, "[rollup]\n");

	__show_smap(m, &mss, true);

	release_task_mempolicy(priv);
	up_read(&mm->mmap_sem);

out_put_mm:
	mmput(mm);
out_put_task:
	put_task_struct(priv->task);
	priv->task = NULL;

	return ret;
}
#undef SEQ_PUT_DEC

static const struct seq_operations proc_pid_smaps_op = {
	.start	= m_start,
	.next	= m_next,
	.stop	= m_stop,
	.show	= show_smap
};

static int pid_smaps_open(struct inode *inode, struct file *file)
{
	return do_maps_open(inode, file, &proc_pid_smaps_op);
}

static int smaps_rollup_open(struct inode *inode, struct file *file)
{
	int ret;
	struct proc_maps_private *priv;

	priv = kzalloc(sizeof(*priv), GFP_KERNEL_ACCOUNT);
	if (!priv)
		return -ENOMEM;

	ret = single_open(file, show_smaps_rollup, priv);
	if (ret)
		goto out_free;

	priv->inode = inode;
	priv->mm = proc_mem_open(inode, PTRACE_MODE_READ);
	if (IS_ERR(priv->mm)) {
		ret = PTR_ERR(priv->mm);

		single_release(inode, file);
		goto out_free;
	}

	return 0;

out_free:
	kfree(priv);
	return ret;
}

static int smaps_rollup_release(struct inode *inode, struct file *file)
{
	struct seq_file *seq = file->private_data;
	struct proc_maps_private *priv = seq->private;

	if (priv->mm)
		mmdrop(priv->mm);

	kfree(priv);
	return single_release(inode, file);
}

const struct file_operations proc_pid_smaps_operations = {
	.open		= pid_smaps_open,
	.read		= seq_read,
	.llseek		= seq_lseek,
	.release	= proc_map_release,
};

const struct file_operations proc_pid_smaps_rollup_operations = {
	.open		= smaps_rollup_open,
	.read		= seq_read,
	.llseek		= seq_lseek,
	.release	= smaps_rollup_release,
};

enum clear_refs_types {
	CLEAR_REFS_ALL = 1,
	CLEAR_REFS_ANON,
	CLEAR_REFS_MAPPED,
	CLEAR_REFS_SOFT_DIRTY,
	CLEAR_REFS_MM_HIWATER_RSS,
	CLEAR_REFS_LAST,
};

struct clear_refs_private {
	enum clear_refs_types type;
};

#ifdef CONFIG_MEM_SOFT_DIRTY
static inline void clear_soft_dirty(struct vm_area_struct *vma,
		unsigned long addr, pte_t *pte)
{
	/*
	 * The soft-dirty tracker uses #PF-s to catch writes
	 * to pages, so write-protect the pte as well. See the
	 * Documentation/admin-guide/mm/soft-dirty.rst for full description
	 * of how soft-dirty works.
	 */
	pte_t ptent = *pte;

	if (pte_present(ptent)) {
		pte_t old_pte;

		old_pte = ptep_modify_prot_start(vma, addr, pte);
		ptent = pte_wrprotect(old_pte);
		ptent = pte_clear_soft_dirty(ptent);
		ptep_modify_prot_commit(vma, addr, pte, old_pte, ptent);
	} else if (is_swap_pte(ptent)) {
		ptent = pte_swp_clear_soft_dirty(ptent);
		set_pte_at(vma->vm_mm, addr, pte, ptent);
	}
}
#else
static inline void clear_soft_dirty(struct vm_area_struct *vma,
		unsigned long addr, pte_t *pte)
{
}
#endif

#if defined(CONFIG_MEM_SOFT_DIRTY) && defined(CONFIG_TRANSPARENT_HUGEPAGE)
static inline void clear_soft_dirty_pmd(struct vm_area_struct *vma,
		unsigned long addr, pmd_t *pmdp)
{
	pmd_t old, pmd = *pmdp;

	if (pmd_present(pmd)) {
		/* See comment in change_huge_pmd() */
		old = pmdp_invalidate(vma, addr, pmdp);
		if (pmd_dirty(old))
			pmd = pmd_mkdirty(pmd);
		if (pmd_young(old))
			pmd = pmd_mkyoung(pmd);

		pmd = pmd_wrprotect(pmd);
		pmd = pmd_clear_soft_dirty(pmd);

		set_pmd_at(vma->vm_mm, addr, pmdp, pmd);
	} else if (is_migration_entry(pmd_to_swp_entry(pmd))) {
		pmd = pmd_swp_clear_soft_dirty(pmd);
		set_pmd_at(vma->vm_mm, addr, pmdp, pmd);
	}
}
#else
static inline void clear_soft_dirty_pmd(struct vm_area_struct *vma,
		unsigned long addr, pmd_t *pmdp)
{
}
#endif

static int clear_refs_pte_range(pmd_t *pmd, unsigned long addr,
				unsigned long end, struct mm_walk *walk)
{
	struct clear_refs_private *cp = walk->private;
	struct vm_area_struct *vma = walk->vma;
	pte_t *pte, ptent;
	spinlock_t *ptl;
	struct page *page;

	ptl = pmd_trans_huge_lock(pmd, vma);
	if (ptl) {
		if (cp->type == CLEAR_REFS_SOFT_DIRTY) {
			clear_soft_dirty_pmd(vma, addr, pmd);
			goto out;
		}

		if (!pmd_present(*pmd))
			goto out;

		page = pmd_page(*pmd);

		/* Clear accessed and referenced bits. */
		pmdp_test_and_clear_young(vma, addr, pmd);
		test_and_clear_page_young(page);
		ClearPageReferenced(page);
out:
		spin_unlock(ptl);
		return 0;
	}

	if (pmd_trans_unstable(pmd))
		return 0;

	pte = pte_offset_map_lock(vma->vm_mm, pmd, addr, &ptl);
	for (; addr != end; pte++, addr += PAGE_SIZE) {
		ptent = *pte;

		if (cp->type == CLEAR_REFS_SOFT_DIRTY) {
			clear_soft_dirty(vma, addr, pte);
			continue;
		}

		if (!pte_present(ptent))
			continue;

		page = vm_normal_page(vma, addr, ptent);
		if (!page)
			continue;

		/* Clear accessed and referenced bits. */
		ptep_test_and_clear_young(vma, addr, pte);
		test_and_clear_page_young(page);
		ClearPageReferenced(page);
	}
	pte_unmap_unlock(pte - 1, ptl);
	cond_resched();
	return 0;
}

static int clear_refs_test_walk(unsigned long start, unsigned long end,
				struct mm_walk *walk)
{
	struct clear_refs_private *cp = walk->private;
	struct vm_area_struct *vma = walk->vma;

	if (vma->vm_flags & VM_PFNMAP)
		return 1;

	/*
	 * Writing 1 to /proc/pid/clear_refs affects all pages.
	 * Writing 2 to /proc/pid/clear_refs only affects anonymous pages.
	 * Writing 3 to /proc/pid/clear_refs only affects file mapped pages.
	 * Writing 4 to /proc/pid/clear_refs affects all pages.
	 */
	if (cp->type == CLEAR_REFS_ANON && vma->vm_file)
		return 1;
	if (cp->type == CLEAR_REFS_MAPPED && !vma->vm_file)
		return 1;
	return 0;
}

static const struct mm_walk_ops clear_refs_walk_ops = {
	.pmd_entry		= clear_refs_pte_range,
	.test_walk		= clear_refs_test_walk,
};

static ssize_t clear_refs_write(struct file *file, const char __user *buf,
				size_t count, loff_t *ppos)
{
	struct task_struct *task;
	char buffer[PROC_NUMBUF];
	struct mm_struct *mm;
	struct vm_area_struct *vma;
	enum clear_refs_types type;
	int itype;
	int rv;

	memset(buffer, 0, sizeof(buffer));
	if (count > sizeof(buffer) - 1)
		count = sizeof(buffer) - 1;
	if (copy_from_user(buffer, buf, count))
		return -EFAULT;
	rv = kstrtoint(strstrip(buffer), 10, &itype);
	if (rv < 0)
		return rv;
	type = (enum clear_refs_types)itype;
	if (type < CLEAR_REFS_ALL || type >= CLEAR_REFS_LAST)
		return -EINVAL;

	task = get_proc_task(file_inode(file));
	if (!task)
		return -ESRCH;
	mm = get_task_mm(task);
	if (mm) {
		struct mmu_notifier_range range;
		struct clear_refs_private cp = {
			.type = type,
		};

		if (type == CLEAR_REFS_MM_HIWATER_RSS) {
			if (down_write_killable(&mm->mmap_sem)) {
				count = -EINTR;
				goto out_mm;
			}

			/*
			 * Writing 5 to /proc/pid/clear_refs resets the peak
			 * resident set size to this mm's current rss value.
			 */
			reset_mm_hiwater_rss(mm);
			up_write(&mm->mmap_sem);
			goto out_mm;
		}

		if (down_read_killable(&mm->mmap_sem)) {
			count = -EINTR;
			goto out_mm;
		}
		if (type == CLEAR_REFS_SOFT_DIRTY) {
			for (vma = mm->mmap; vma; vma = vma->vm_next) {
				if (!(vma->vm_flags & VM_SOFTDIRTY))
					continue;
				up_read(&mm->mmap_sem);
				if (down_write_killable(&mm->mmap_sem)) {
					count = -EINTR;
					goto out_mm;
				}
				/*
				 * Avoid to modify vma->vm_flags
				 * without locked ops while the
				 * coredump reads the vm_flags.
				 */
				if (!mmget_still_valid(mm)) {
					/*
					 * Silently return "count"
					 * like if get_task_mm()
					 * failed. FIXME: should this
					 * function have returned
					 * -ESRCH if get_task_mm()
					 * failed like if
					 * get_proc_task() fails?
					 */
					up_write(&mm->mmap_sem);
					goto out_mm;
				}
				for (vma = mm->mmap; vma; vma = vma->vm_next) {
					vma->vm_flags &= ~VM_SOFTDIRTY;
					vma_set_page_prot(vma);
				}
				downgrade_write(&mm->mmap_sem);
				break;
			}

			inc_tlb_flush_pending(mm);
			mmu_notifier_range_init(&range, MMU_NOTIFY_SOFT_DIRTY,
						0, NULL, mm, 0, -1UL);
			mmu_notifier_invalidate_range_start(&range);
		}
<<<<<<< HEAD
		walk_page_range(mm, 0, mm->highest_vm_end, &clear_refs_walk_ops,
				&cp);
		if (type == CLEAR_REFS_SOFT_DIRTY)
=======
		walk_page_range(0, mm->highest_vm_end, &clear_refs_walk);
		if (type == CLEAR_REFS_SOFT_DIRTY) {
>>>>>>> 849f305c
			mmu_notifier_invalidate_range_end(&range);
			flush_tlb_mm(mm);
			dec_tlb_flush_pending(mm);
		}
		up_read(&mm->mmap_sem);
out_mm:
		mmput(mm);
	}
	put_task_struct(task);

	return count;
}

const struct file_operations proc_clear_refs_operations = {
	.write		= clear_refs_write,
	.llseek		= noop_llseek,
};

typedef struct {
	u64 pme;
} pagemap_entry_t;

struct pagemapread {
	int pos, len;		/* units: PM_ENTRY_BYTES, not bytes */
	pagemap_entry_t *buffer;
	bool show_pfn;
};

#define PAGEMAP_WALK_SIZE	(PMD_SIZE)
#define PAGEMAP_WALK_MASK	(PMD_MASK)

#define PM_ENTRY_BYTES		sizeof(pagemap_entry_t)
#define PM_PFRAME_BITS		55
#define PM_PFRAME_MASK		GENMASK_ULL(PM_PFRAME_BITS - 1, 0)
#define PM_SOFT_DIRTY		BIT_ULL(55)
#define PM_MMAP_EXCLUSIVE	BIT_ULL(56)
#define PM_FILE			BIT_ULL(61)
#define PM_SWAP			BIT_ULL(62)
#define PM_PRESENT		BIT_ULL(63)

#define PM_END_OF_BUFFER    1

static inline pagemap_entry_t make_pme(u64 frame, u64 flags)
{
	return (pagemap_entry_t) { .pme = (frame & PM_PFRAME_MASK) | flags };
}

static int add_to_pagemap(unsigned long addr, pagemap_entry_t *pme,
			  struct pagemapread *pm)
{
	pm->buffer[pm->pos++] = *pme;
	if (pm->pos >= pm->len)
		return PM_END_OF_BUFFER;
	return 0;
}

static int pagemap_pte_hole(unsigned long start, unsigned long end,
			    __always_unused int depth, struct mm_walk *walk)
{
	struct pagemapread *pm = walk->private;
	unsigned long addr = start;
	int err = 0;

	while (addr < end) {
		struct vm_area_struct *vma = find_vma(walk->mm, addr);
		pagemap_entry_t pme = make_pme(0, 0);
		/* End of address space hole, which we mark as non-present. */
		unsigned long hole_end;

		if (vma)
			hole_end = min(end, vma->vm_start);
		else
			hole_end = end;

		for (; addr < hole_end; addr += PAGE_SIZE) {
			err = add_to_pagemap(addr, &pme, pm);
			if (err)
				goto out;
		}

		if (!vma)
			break;

		/* Addresses in the VMA. */
		if (vma->vm_flags & VM_SOFTDIRTY)
			pme = make_pme(0, PM_SOFT_DIRTY);
		for (; addr < min(end, vma->vm_end); addr += PAGE_SIZE) {
			err = add_to_pagemap(addr, &pme, pm);
			if (err)
				goto out;
		}
	}
out:
	return err;
}

static pagemap_entry_t pte_to_pagemap_entry(struct pagemapread *pm,
		struct vm_area_struct *vma, unsigned long addr, pte_t pte)
{
	u64 frame = 0, flags = 0;
	struct page *page = NULL;

	if (pte_present(pte)) {
		if (pm->show_pfn)
			frame = pte_pfn(pte);
		flags |= PM_PRESENT;
		page = vm_normal_page(vma, addr, pte);
		if (pte_soft_dirty(pte))
			flags |= PM_SOFT_DIRTY;
	} else if (is_swap_pte(pte)) {
		swp_entry_t entry;
		if (pte_swp_soft_dirty(pte))
			flags |= PM_SOFT_DIRTY;
		entry = pte_to_swp_entry(pte);
		if (pm->show_pfn)
			frame = swp_type(entry) |
				(swp_offset(entry) << MAX_SWAPFILES_SHIFT);
		flags |= PM_SWAP;
		if (is_migration_entry(entry))
			page = migration_entry_to_page(entry);

		if (is_device_private_entry(entry))
			page = device_private_entry_to_page(entry);
	}

	if (page && !PageAnon(page))
		flags |= PM_FILE;
	if (page && page_mapcount(page) == 1)
		flags |= PM_MMAP_EXCLUSIVE;
	if (vma->vm_flags & VM_SOFTDIRTY)
		flags |= PM_SOFT_DIRTY;

	return make_pme(frame, flags);
}

static int pagemap_pmd_range(pmd_t *pmdp, unsigned long addr, unsigned long end,
			     struct mm_walk *walk)
{
	struct vm_area_struct *vma = walk->vma;
	struct pagemapread *pm = walk->private;
	spinlock_t *ptl;
	pte_t *pte, *orig_pte;
	int err = 0;

#ifdef CONFIG_TRANSPARENT_HUGEPAGE
	ptl = pmd_trans_huge_lock(pmdp, vma);
	if (ptl) {
		u64 flags = 0, frame = 0;
		pmd_t pmd = *pmdp;
		struct page *page = NULL;

		if (vma->vm_flags & VM_SOFTDIRTY)
			flags |= PM_SOFT_DIRTY;

		if (pmd_present(pmd)) {
			page = pmd_page(pmd);

			flags |= PM_PRESENT;
			if (pmd_soft_dirty(pmd))
				flags |= PM_SOFT_DIRTY;
			if (pm->show_pfn)
				frame = pmd_pfn(pmd) +
					((addr & ~PMD_MASK) >> PAGE_SHIFT);
		}
#ifdef CONFIG_ARCH_ENABLE_THP_MIGRATION
		else if (is_swap_pmd(pmd)) {
			swp_entry_t entry = pmd_to_swp_entry(pmd);
			unsigned long offset;

			if (pm->show_pfn) {
				offset = swp_offset(entry) +
					((addr & ~PMD_MASK) >> PAGE_SHIFT);
				frame = swp_type(entry) |
					(offset << MAX_SWAPFILES_SHIFT);
			}
			flags |= PM_SWAP;
			if (pmd_swp_soft_dirty(pmd))
				flags |= PM_SOFT_DIRTY;
			VM_BUG_ON(!is_pmd_migration_entry(pmd));
			page = migration_entry_to_page(entry);
		}
#endif

		if (page && page_mapcount(page) == 1)
			flags |= PM_MMAP_EXCLUSIVE;

		for (; addr != end; addr += PAGE_SIZE) {
			pagemap_entry_t pme = make_pme(frame, flags);

			err = add_to_pagemap(addr, &pme, pm);
			if (err)
				break;
			if (pm->show_pfn) {
				if (flags & PM_PRESENT)
					frame++;
				else if (flags & PM_SWAP)
					frame += (1 << MAX_SWAPFILES_SHIFT);
			}
		}
		spin_unlock(ptl);
		return err;
	}

	if (pmd_trans_unstable(pmdp))
		return 0;
#endif /* CONFIG_TRANSPARENT_HUGEPAGE */

	/*
	 * We can assume that @vma always points to a valid one and @end never
	 * goes beyond vma->vm_end.
	 */
	orig_pte = pte = pte_offset_map_lock(walk->mm, pmdp, addr, &ptl);
	for (; addr < end; pte++, addr += PAGE_SIZE) {
		pagemap_entry_t pme;

		pme = pte_to_pagemap_entry(pm, vma, addr, *pte);
		err = add_to_pagemap(addr, &pme, pm);
		if (err)
			break;
	}
	pte_unmap_unlock(orig_pte, ptl);

	cond_resched();

	return err;
}

#ifdef CONFIG_HUGETLB_PAGE
/* This function walks within one hugetlb entry in the single call */
static int pagemap_hugetlb_range(pte_t *ptep, unsigned long hmask,
				 unsigned long addr, unsigned long end,
				 struct mm_walk *walk)
{
	struct pagemapread *pm = walk->private;
	struct vm_area_struct *vma = walk->vma;
	u64 flags = 0, frame = 0;
	int err = 0;
	pte_t pte;

	if (vma->vm_flags & VM_SOFTDIRTY)
		flags |= PM_SOFT_DIRTY;

	pte = huge_ptep_get(ptep);
	if (pte_present(pte)) {
		struct page *page = pte_page(pte);

		if (!PageAnon(page))
			flags |= PM_FILE;

		if (page_mapcount(page) == 1)
			flags |= PM_MMAP_EXCLUSIVE;

		flags |= PM_PRESENT;
		if (pm->show_pfn)
			frame = pte_pfn(pte) +
				((addr & ~hmask) >> PAGE_SHIFT);
	}

	for (; addr != end; addr += PAGE_SIZE) {
		pagemap_entry_t pme = make_pme(frame, flags);

		err = add_to_pagemap(addr, &pme, pm);
		if (err)
			return err;
		if (pm->show_pfn && (flags & PM_PRESENT))
			frame++;
	}

	cond_resched();

	return err;
}
#else
#define pagemap_hugetlb_range	NULL
#endif /* HUGETLB_PAGE */

static const struct mm_walk_ops pagemap_ops = {
	.pmd_entry	= pagemap_pmd_range,
	.pte_hole	= pagemap_pte_hole,
	.hugetlb_entry	= pagemap_hugetlb_range,
};

/*
 * /proc/pid/pagemap - an array mapping virtual pages to pfns
 *
 * For each page in the address space, this file contains one 64-bit entry
 * consisting of the following:
 *
 * Bits 0-54  page frame number (PFN) if present
 * Bits 0-4   swap type if swapped
 * Bits 5-54  swap offset if swapped
 * Bit  55    pte is soft-dirty (see Documentation/admin-guide/mm/soft-dirty.rst)
 * Bit  56    page exclusively mapped
 * Bits 57-60 zero
 * Bit  61    page is file-page or shared-anon
 * Bit  62    page swapped
 * Bit  63    page present
 *
 * If the page is not present but in swap, then the PFN contains an
 * encoding of the swap file number and the page's offset into the
 * swap. Unmapped pages return a null PFN. This allows determining
 * precisely which pages are mapped (or in swap) and comparing mapped
 * pages between processes.
 *
 * Efficient users of this interface will use /proc/pid/maps to
 * determine which areas of memory are actually mapped and llseek to
 * skip over unmapped regions.
 */
static ssize_t pagemap_read(struct file *file, char __user *buf,
			    size_t count, loff_t *ppos)
{
	struct mm_struct *mm = file->private_data;
	struct pagemapread pm;
	unsigned long src;
	unsigned long svpfn;
	unsigned long start_vaddr;
	unsigned long end_vaddr;
	int ret = 0, copied = 0;

	if (!mm || !mmget_not_zero(mm))
		goto out;

	ret = -EINVAL;
	/* file position must be aligned */
	if ((*ppos % PM_ENTRY_BYTES) || (count % PM_ENTRY_BYTES))
		goto out_mm;

	ret = 0;
	if (!count)
		goto out_mm;

	/* do not disclose physical addresses: attack vector */
	pm.show_pfn = file_ns_capable(file, &init_user_ns, CAP_SYS_ADMIN);

	pm.len = (PAGEMAP_WALK_SIZE >> PAGE_SHIFT);
	pm.buffer = kmalloc_array(pm.len, PM_ENTRY_BYTES, GFP_KERNEL);
	ret = -ENOMEM;
	if (!pm.buffer)
		goto out_mm;

	src = *ppos;
	svpfn = src / PM_ENTRY_BYTES;
	start_vaddr = svpfn << PAGE_SHIFT;
	end_vaddr = mm->task_size;

	/* watch out for wraparound */
	if (svpfn > mm->task_size >> PAGE_SHIFT)
		start_vaddr = end_vaddr;

	/*
	 * The odds are that this will stop walking way
	 * before end_vaddr, because the length of the
	 * user buffer is tracked in "pm", and the walk
	 * will stop when we hit the end of the buffer.
	 */
	ret = 0;
	while (count && (start_vaddr < end_vaddr)) {
		int len;
		unsigned long end;

		pm.pos = 0;
		end = (start_vaddr + PAGEMAP_WALK_SIZE) & PAGEMAP_WALK_MASK;
		/* overflow ? */
		if (end < start_vaddr || end > end_vaddr)
			end = end_vaddr;
		ret = down_read_killable(&mm->mmap_sem);
		if (ret)
			goto out_free;
		ret = walk_page_range(mm, start_vaddr, end, &pagemap_ops, &pm);
		up_read(&mm->mmap_sem);
		start_vaddr = end;

		len = min(count, PM_ENTRY_BYTES * pm.pos);
		if (copy_to_user(buf, pm.buffer, len)) {
			ret = -EFAULT;
			goto out_free;
		}
		copied += len;
		buf += len;
		count -= len;
	}
	*ppos += copied;
	if (!ret || ret == PM_END_OF_BUFFER)
		ret = copied;

out_free:
	kfree(pm.buffer);
out_mm:
	mmput(mm);
out:
	return ret;
}

static int pagemap_open(struct inode *inode, struct file *file)
{
	struct mm_struct *mm;

	mm = proc_mem_open(inode, PTRACE_MODE_READ);
	if (IS_ERR(mm))
		return PTR_ERR(mm);
	file->private_data = mm;
	return 0;
}

static int pagemap_release(struct inode *inode, struct file *file)
{
	struct mm_struct *mm = file->private_data;

	if (mm)
		mmdrop(mm);
	return 0;
}

const struct file_operations proc_pagemap_operations = {
	.llseek		= mem_lseek, /* borrow this */
	.read		= pagemap_read,
	.open		= pagemap_open,
	.release	= pagemap_release,
};
#endif /* CONFIG_PROC_PAGE_MONITOR */

#ifdef CONFIG_NUMA

struct numa_maps {
	unsigned long pages;
	unsigned long anon;
	unsigned long active;
	unsigned long writeback;
	unsigned long mapcount_max;
	unsigned long dirty;
	unsigned long swapcache;
	unsigned long node[MAX_NUMNODES];
};

struct numa_maps_private {
	struct proc_maps_private proc_maps;
	struct numa_maps md;
};

static void gather_stats(struct page *page, struct numa_maps *md, int pte_dirty,
			unsigned long nr_pages)
{
	int count = page_mapcount(page);

	md->pages += nr_pages;
	if (pte_dirty || PageDirty(page))
		md->dirty += nr_pages;

	if (PageSwapCache(page))
		md->swapcache += nr_pages;

	if (PageActive(page) || PageUnevictable(page))
		md->active += nr_pages;

	if (PageWriteback(page))
		md->writeback += nr_pages;

	if (PageAnon(page))
		md->anon += nr_pages;

	if (count > md->mapcount_max)
		md->mapcount_max = count;

	md->node[page_to_nid(page)] += nr_pages;
}

static struct page *can_gather_numa_stats(pte_t pte, struct vm_area_struct *vma,
		unsigned long addr)
{
	struct page *page;
	int nid;

	if (!pte_present(pte))
		return NULL;

	page = vm_normal_page(vma, addr, pte);
	if (!page)
		return NULL;

	if (PageReserved(page))
		return NULL;

	nid = page_to_nid(page);
	if (!node_isset(nid, node_states[N_MEMORY]))
		return NULL;

	return page;
}

#ifdef CONFIG_TRANSPARENT_HUGEPAGE
static struct page *can_gather_numa_stats_pmd(pmd_t pmd,
					      struct vm_area_struct *vma,
					      unsigned long addr)
{
	struct page *page;
	int nid;

	if (!pmd_present(pmd))
		return NULL;

	page = vm_normal_page_pmd(vma, addr, pmd);
	if (!page)
		return NULL;

	if (PageReserved(page))
		return NULL;

	nid = page_to_nid(page);
	if (!node_isset(nid, node_states[N_MEMORY]))
		return NULL;

	return page;
}
#endif

static int gather_pte_stats(pmd_t *pmd, unsigned long addr,
		unsigned long end, struct mm_walk *walk)
{
	struct numa_maps *md = walk->private;
	struct vm_area_struct *vma = walk->vma;
	spinlock_t *ptl;
	pte_t *orig_pte;
	pte_t *pte;

#ifdef CONFIG_TRANSPARENT_HUGEPAGE
	ptl = pmd_trans_huge_lock(pmd, vma);
	if (ptl) {
		struct page *page;

		page = can_gather_numa_stats_pmd(*pmd, vma, addr);
		if (page)
			gather_stats(page, md, pmd_dirty(*pmd),
				     HPAGE_PMD_SIZE/PAGE_SIZE);
		spin_unlock(ptl);
		return 0;
	}

	if (pmd_trans_unstable(pmd))
		return 0;
#endif
	orig_pte = pte = pte_offset_map_lock(walk->mm, pmd, addr, &ptl);
	do {
		struct page *page = can_gather_numa_stats(*pte, vma, addr);
		if (!page)
			continue;
		gather_stats(page, md, pte_dirty(*pte), 1);

	} while (pte++, addr += PAGE_SIZE, addr != end);
	pte_unmap_unlock(orig_pte, ptl);
	cond_resched();
	return 0;
}
#ifdef CONFIG_HUGETLB_PAGE
static int gather_hugetlb_stats(pte_t *pte, unsigned long hmask,
		unsigned long addr, unsigned long end, struct mm_walk *walk)
{
	pte_t huge_pte = huge_ptep_get(pte);
	struct numa_maps *md;
	struct page *page;

	if (!pte_present(huge_pte))
		return 0;

	page = pte_page(huge_pte);
	if (!page)
		return 0;

	md = walk->private;
	gather_stats(page, md, pte_dirty(huge_pte), 1);
	return 0;
}

#else
static int gather_hugetlb_stats(pte_t *pte, unsigned long hmask,
		unsigned long addr, unsigned long end, struct mm_walk *walk)
{
	return 0;
}
#endif

static const struct mm_walk_ops show_numa_ops = {
	.hugetlb_entry = gather_hugetlb_stats,
	.pmd_entry = gather_pte_stats,
};

/*
 * Display pages allocated per node and memory policy via /proc.
 */
static int show_numa_map(struct seq_file *m, void *v)
{
	struct numa_maps_private *numa_priv = m->private;
	struct proc_maps_private *proc_priv = &numa_priv->proc_maps;
	struct vm_area_struct *vma = v;
	struct numa_maps *md = &numa_priv->md;
	struct file *file = vma->vm_file;
	struct mm_struct *mm = vma->vm_mm;
	struct mempolicy *pol;
	char buffer[64];
	int nid;

	if (!mm)
		return 0;

	/* Ensure we start with an empty set of numa_maps statistics. */
	memset(md, 0, sizeof(*md));

	pol = __get_vma_policy(vma, vma->vm_start);
	if (pol) {
		mpol_to_str(buffer, sizeof(buffer), pol);
		mpol_cond_put(pol);
	} else {
		mpol_to_str(buffer, sizeof(buffer), proc_priv->task_mempolicy);
	}

	seq_printf(m, "%08lx %s", vma->vm_start, buffer);

	if (file) {
		seq_puts(m, " file=");
		seq_file_path(m, file, "\n\t= ");
	} else if (vma->vm_start <= mm->brk && vma->vm_end >= mm->start_brk) {
		seq_puts(m, " heap");
	} else if (is_stack(vma)) {
		seq_puts(m, " stack");
	}

	if (is_vm_hugetlb_page(vma))
		seq_puts(m, " huge");

	/* mmap_sem is held by m_start */
	walk_page_vma(vma, &show_numa_ops, md);

	if (!md->pages)
		goto out;

	if (md->anon)
		seq_printf(m, " anon=%lu", md->anon);

	if (md->dirty)
		seq_printf(m, " dirty=%lu", md->dirty);

	if (md->pages != md->anon && md->pages != md->dirty)
		seq_printf(m, " mapped=%lu", md->pages);

	if (md->mapcount_max > 1)
		seq_printf(m, " mapmax=%lu", md->mapcount_max);

	if (md->swapcache)
		seq_printf(m, " swapcache=%lu", md->swapcache);

	if (md->active < md->pages && !is_vm_hugetlb_page(vma))
		seq_printf(m, " active=%lu", md->active);

	if (md->writeback)
		seq_printf(m, " writeback=%lu", md->writeback);

	for_each_node_state(nid, N_MEMORY)
		if (md->node[nid])
			seq_printf(m, " N%d=%lu", nid, md->node[nid]);

	seq_printf(m, " kernelpagesize_kB=%lu", vma_kernel_pagesize(vma) >> 10);
out:
	seq_putc(m, '\n');
	m_cache_vma(m, vma);
	return 0;
}

static const struct seq_operations proc_pid_numa_maps_op = {
	.start  = m_start,
	.next   = m_next,
	.stop   = m_stop,
	.show   = show_numa_map,
};

static int pid_numa_maps_open(struct inode *inode, struct file *file)
{
	return proc_maps_open(inode, file, &proc_pid_numa_maps_op,
				sizeof(struct numa_maps_private));
}

const struct file_operations proc_pid_numa_maps_operations = {
	.open		= pid_numa_maps_open,
	.read		= seq_read,
	.llseek		= seq_lseek,
	.release	= proc_map_release,
};

#endif /* CONFIG_NUMA */<|MERGE_RESOLUTION|>--- conflicted
+++ resolved
@@ -1221,14 +1221,9 @@
 						0, NULL, mm, 0, -1UL);
 			mmu_notifier_invalidate_range_start(&range);
 		}
-<<<<<<< HEAD
 		walk_page_range(mm, 0, mm->highest_vm_end, &clear_refs_walk_ops,
 				&cp);
-		if (type == CLEAR_REFS_SOFT_DIRTY)
-=======
-		walk_page_range(0, mm->highest_vm_end, &clear_refs_walk);
 		if (type == CLEAR_REFS_SOFT_DIRTY) {
->>>>>>> 849f305c
 			mmu_notifier_invalidate_range_end(&range);
 			flush_tlb_mm(mm);
 			dec_tlb_flush_pending(mm);
