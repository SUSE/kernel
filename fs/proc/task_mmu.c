// SPDX-License-Identifier: GPL-2.0
#include <linux/pagewalk.h>
#include <linux/mm_inline.h>
#include <linux/hugetlb.h>
#include <linux/huge_mm.h>
#include <linux/mount.h>
#include <linux/seq_file.h>
#include <linux/highmem.h>
#include <linux/ptrace.h>
#include <linux/slab.h>
#include <linux/pagemap.h>
#include <linux/mempolicy.h>
#include <linux/rmap.h>
#include <linux/swap.h>
#include <linux/sched/mm.h>
#include <linux/swapops.h>
#include <linux/mmu_notifier.h>
#include <linux/page_idle.h>
#include <linux/shmem_fs.h>
#include <linux/uaccess.h>
#include <linux/pkeys.h>

#include <asm/elf.h>
#include <asm/tlb.h>
#include <asm/tlbflush.h>
#include "internal.h"

#define SEQ_PUT_DEC(str, val) \
		seq_put_decimal_ull_width(m, str, (val) << (PAGE_SHIFT-10), 8)
void task_mem(struct seq_file *m, struct mm_struct *mm)
{
	unsigned long text, lib, swap, anon, file, shmem;
	unsigned long hiwater_vm, total_vm, hiwater_rss, total_rss;

	anon = get_mm_counter(mm, MM_ANONPAGES);
	file = get_mm_counter(mm, MM_FILEPAGES);
	shmem = get_mm_counter(mm, MM_SHMEMPAGES);

	/*
	 * Note: to minimize their overhead, mm maintains hiwater_vm and
	 * hiwater_rss only when about to *lower* total_vm or rss.  Any
	 * collector of these hiwater stats must therefore get total_vm
	 * and rss too, which will usually be the higher.  Barriers? not
	 * worth the effort, such snapshots can always be inconsistent.
	 */
	hiwater_vm = total_vm = mm->total_vm;
	if (hiwater_vm < mm->hiwater_vm)
		hiwater_vm = mm->hiwater_vm;
	hiwater_rss = total_rss = anon + file + shmem;
	if (hiwater_rss < mm->hiwater_rss)
		hiwater_rss = mm->hiwater_rss;

	/* split executable areas between text and lib */
	text = PAGE_ALIGN(mm->end_code) - (mm->start_code & PAGE_MASK);
	text = min(text, mm->exec_vm << PAGE_SHIFT);
	lib = (mm->exec_vm << PAGE_SHIFT) - text;

	swap = get_mm_counter(mm, MM_SWAPENTS);
	SEQ_PUT_DEC("VmPeak:\t", hiwater_vm);
	SEQ_PUT_DEC(" kB\nVmSize:\t", total_vm);
	SEQ_PUT_DEC(" kB\nVmLck:\t", mm->locked_vm);
	SEQ_PUT_DEC(" kB\nVmPin:\t", atomic64_read(&mm->pinned_vm));
	SEQ_PUT_DEC(" kB\nVmHWM:\t", hiwater_rss);
	SEQ_PUT_DEC(" kB\nVmRSS:\t", total_rss);
	SEQ_PUT_DEC(" kB\nRssAnon:\t", anon);
	SEQ_PUT_DEC(" kB\nRssFile:\t", file);
	SEQ_PUT_DEC(" kB\nRssShmem:\t", shmem);
	SEQ_PUT_DEC(" kB\nVmData:\t", mm->data_vm);
	SEQ_PUT_DEC(" kB\nVmStk:\t", mm->stack_vm);
	seq_put_decimal_ull_width(m,
		    " kB\nVmExe:\t", text >> 10, 8);
	seq_put_decimal_ull_width(m,
		    " kB\nVmLib:\t", lib >> 10, 8);
	seq_put_decimal_ull_width(m,
		    " kB\nVmPTE:\t", mm_pgtables_bytes(mm) >> 10, 8);
	SEQ_PUT_DEC(" kB\nVmSwap:\t", swap);
	seq_puts(m, " kB\n");
	hugetlb_report_usage(m, mm);
}
#undef SEQ_PUT_DEC

unsigned long task_vsize(struct mm_struct *mm)
{
	return PAGE_SIZE * mm->total_vm;
}

unsigned long task_statm(struct mm_struct *mm,
			 unsigned long *shared, unsigned long *text,
			 unsigned long *data, unsigned long *resident)
{
	*shared = get_mm_counter(mm, MM_FILEPAGES) +
			get_mm_counter(mm, MM_SHMEMPAGES);
	*text = (PAGE_ALIGN(mm->end_code) - (mm->start_code & PAGE_MASK))
								>> PAGE_SHIFT;
	*data = mm->data_vm + mm->stack_vm;
	*resident = *shared + get_mm_counter(mm, MM_ANONPAGES);
	return mm->total_vm;
}

#ifdef CONFIG_NUMA
/*
 * Save get_task_policy() for show_numa_map().
 */
static void hold_task_mempolicy(struct proc_maps_private *priv)
{
	struct task_struct *task = priv->task;

	task_lock(task);
	priv->task_mempolicy = get_task_policy(task);
	mpol_get(priv->task_mempolicy);
	task_unlock(task);
}
static void release_task_mempolicy(struct proc_maps_private *priv)
{
	mpol_put(priv->task_mempolicy);
}
#else
static void hold_task_mempolicy(struct proc_maps_private *priv)
{
}
static void release_task_mempolicy(struct proc_maps_private *priv)
{
}
#endif

static struct vm_area_struct *proc_get_vma(struct proc_maps_private *priv,
						loff_t *ppos)
{
	struct vm_area_struct *vma = vma_next(&priv->iter);

	if (vma) {
		*ppos = vma->vm_start;
	} else {
		*ppos = -2UL;
		vma = get_gate_vma(priv->mm);
	}

	return vma;
}

static void *m_start(struct seq_file *m, loff_t *ppos)
{
	struct proc_maps_private *priv = m->private;
	unsigned long last_addr = *ppos;
	struct mm_struct *mm;

	/* See m_next(). Zero at the start or after lseek. */
	if (last_addr == -1UL)
		return NULL;

	priv->task = get_proc_task(priv->inode);
	if (!priv->task)
		return ERR_PTR(-ESRCH);

	mm = priv->mm;
	if (!mm || !mmget_not_zero(mm)) {
		put_task_struct(priv->task);
		priv->task = NULL;
		return NULL;
	}

	if (mmap_read_lock_killable(mm)) {
		mmput(mm);
		put_task_struct(priv->task);
		priv->task = NULL;
		return ERR_PTR(-EINTR);
	}

	vma_iter_init(&priv->iter, mm, last_addr);
	hold_task_mempolicy(priv);
	if (last_addr == -2UL)
		return get_gate_vma(mm);

	return proc_get_vma(priv, ppos);
}

static void *m_next(struct seq_file *m, void *v, loff_t *ppos)
{
	if (*ppos == -2UL) {
		*ppos = -1UL;
		return NULL;
	}
	return proc_get_vma(m->private, ppos);
}

static void m_stop(struct seq_file *m, void *v)
{
	struct proc_maps_private *priv = m->private;
	struct mm_struct *mm = priv->mm;

	if (!priv->task)
		return;

	release_task_mempolicy(priv);
	mmap_read_unlock(mm);
	mmput(mm);
	put_task_struct(priv->task);
	priv->task = NULL;
}

static int proc_maps_open(struct inode *inode, struct file *file,
			const struct seq_operations *ops, int psize)
{
	struct proc_maps_private *priv = __seq_open_private(file, ops, psize);

	if (!priv)
		return -ENOMEM;

	priv->inode = inode;
	priv->mm = proc_mem_open(inode, PTRACE_MODE_READ);
	if (IS_ERR(priv->mm)) {
		int err = PTR_ERR(priv->mm);

		seq_release_private(inode, file);
		return err;
	}

	return 0;
}

static int proc_map_release(struct inode *inode, struct file *file)
{
	struct seq_file *seq = file->private_data;
	struct proc_maps_private *priv = seq->private;

	if (priv->mm)
		mmdrop(priv->mm);

	return seq_release_private(inode, file);
}

static int do_maps_open(struct inode *inode, struct file *file,
			const struct seq_operations *ops)
{
	return proc_maps_open(inode, file, ops,
				sizeof(struct proc_maps_private));
}

/*
 * Indicate if the VMA is a stack for the given task; for
 * /proc/PID/maps that is the stack of the main task.
 */
static int is_stack(struct vm_area_struct *vma)
{
	/*
	 * We make no effort to guess what a given thread considers to be
	 * its "stack".  It's not even well-defined for programs written
	 * languages like Go.
	 */
	return vma->vm_start <= vma->vm_mm->start_stack &&
		vma->vm_end >= vma->vm_mm->start_stack;
}

static void show_vma_header_prefix(struct seq_file *m,
				   unsigned long start, unsigned long end,
				   vm_flags_t flags, unsigned long long pgoff,
				   dev_t dev, unsigned long ino)
{
	seq_setwidth(m, 25 + sizeof(void *) * 6 - 1);
	seq_put_hex_ll(m, NULL, start, 8);
	seq_put_hex_ll(m, "-", end, 8);
	seq_putc(m, ' ');
	seq_putc(m, flags & VM_READ ? 'r' : '-');
	seq_putc(m, flags & VM_WRITE ? 'w' : '-');
	seq_putc(m, flags & VM_EXEC ? 'x' : '-');
	seq_putc(m, flags & VM_MAYSHARE ? 's' : 'p');
	seq_put_hex_ll(m, " ", pgoff, 8);
	seq_put_hex_ll(m, " ", MAJOR(dev), 2);
	seq_put_hex_ll(m, ":", MINOR(dev), 2);
	seq_put_decimal_ull(m, " ", ino);
	seq_putc(m, ' ');
}

static void
show_map_vma(struct seq_file *m, struct vm_area_struct *vma)
{
	struct anon_vma_name *anon_name = NULL;
	struct mm_struct *mm = vma->vm_mm;
	struct file *file = vma->vm_file;
	vm_flags_t flags = vma->vm_flags;
	unsigned long ino = 0;
	unsigned long long pgoff = 0;
	unsigned long start, end;
	dev_t dev = 0;
	const char *name = NULL;

	if (file) {
		struct inode *inode = file_inode(vma->vm_file);
		dev = inode_get_dev(inode);
		ino = inode->i_ino;
		pgoff = ((loff_t)vma->vm_pgoff) << PAGE_SHIFT;
	}

	start = vma->vm_start;
	end = vma->vm_end;
	show_vma_header_prefix(m, start, end, flags, pgoff, dev, ino);
	if (mm)
		anon_name = anon_vma_name(vma);

	/*
	 * Print the dentry name for named mappings, and a
	 * special [heap] marker for the heap:
	 */
	if (file) {
		seq_pad(m, ' ');
		/*
		 * If user named this anon shared memory via
		 * prctl(PR_SET_VMA ..., use the provided name.
		 */
		if (anon_name)
			seq_printf(m, "[anon_shmem:%s]", anon_name->name);
		else
			seq_file_path(m, file, "\n");
		goto done;
	}

	if (vma->vm_ops && vma->vm_ops->name) {
		name = vma->vm_ops->name(vma);
		if (name)
			goto done;
	}

	name = arch_vma_name(vma);
	if (!name) {
		if (!mm) {
			name = "[vdso]";
			goto done;
		}

		if (vma->vm_start <= mm->brk &&
		    vma->vm_end >= mm->start_brk) {
			name = "[heap]";
			goto done;
		}

		if (is_stack(vma)) {
			name = "[stack]";
			goto done;
		}

		if (anon_name) {
			seq_pad(m, ' ');
			seq_printf(m, "[anon:%s]", anon_name->name);
		}
	}

done:
	if (name) {
		seq_pad(m, ' ');
		seq_puts(m, name);
	}
	seq_putc(m, '\n');
}

static int show_map(struct seq_file *m, void *v)
{
	show_map_vma(m, v);
	return 0;
}

static const struct seq_operations proc_pid_maps_op = {
	.start	= m_start,
	.next	= m_next,
	.stop	= m_stop,
	.show	= show_map
};

static int pid_maps_open(struct inode *inode, struct file *file)
{
	return do_maps_open(inode, file, &proc_pid_maps_op);
}

const struct file_operations proc_pid_maps_operations = {
	.open		= pid_maps_open,
	.read		= seq_read,
	.llseek		= seq_lseek,
	.release	= proc_map_release,
};

/*
 * Proportional Set Size(PSS): my share of RSS.
 *
 * PSS of a process is the count of pages it has in memory, where each
 * page is divided by the number of processes sharing it.  So if a
 * process has 1000 pages all to itself, and 1000 shared with one other
 * process, its PSS will be 1500.
 *
 * To keep (accumulated) division errors low, we adopt a 64bit
 * fixed-point pss counter to minimize division errors. So (pss >>
 * PSS_SHIFT) would be the real byte count.
 *
 * A shift of 12 before division means (assuming 4K page size):
 * 	- 1M 3-user-pages add up to 8KB errors;
 * 	- supports mapcount up to 2^24, or 16M;
 * 	- supports PSS up to 2^52 bytes, or 4PB.
 */
#define PSS_SHIFT 12

#ifdef CONFIG_PROC_PAGE_MONITOR
struct mem_size_stats {
	unsigned long resident;
	unsigned long shared_clean;
	unsigned long shared_dirty;
	unsigned long private_clean;
	unsigned long private_dirty;
	unsigned long referenced;
	unsigned long anonymous;
	unsigned long lazyfree;
	unsigned long anonymous_thp;
	unsigned long shmem_thp;
	unsigned long file_thp;
	unsigned long swap;
	unsigned long shared_hugetlb;
	unsigned long private_hugetlb;
	u64 pss;
	u64 pss_anon;
	u64 pss_file;
	u64 pss_shmem;
	u64 pss_dirty;
	u64 pss_locked;
	u64 swap_pss;
};

static void smaps_page_accumulate(struct mem_size_stats *mss,
		struct page *page, unsigned long size, unsigned long pss,
		bool dirty, bool locked, bool private)
{
	mss->pss += pss;

	if (PageAnon(page))
		mss->pss_anon += pss;
	else if (PageSwapBacked(page))
		mss->pss_shmem += pss;
	else
		mss->pss_file += pss;

	if (locked)
		mss->pss_locked += pss;

	if (dirty || PageDirty(page)) {
		mss->pss_dirty += pss;
		if (private)
			mss->private_dirty += size;
		else
			mss->shared_dirty += size;
	} else {
		if (private)
			mss->private_clean += size;
		else
			mss->shared_clean += size;
	}
}

static void smaps_account(struct mem_size_stats *mss, struct page *page,
		bool compound, bool young, bool dirty, bool locked,
		bool migration)
{
	int i, nr = compound ? compound_nr(page) : 1;
	unsigned long size = nr * PAGE_SIZE;

	/*
	 * First accumulate quantities that depend only on |size| and the type
	 * of the compound page.
	 */
	if (PageAnon(page)) {
		mss->anonymous += size;
		if (!PageSwapBacked(page) && !dirty && !PageDirty(page))
			mss->lazyfree += size;
	}

	mss->resident += size;
	/* Accumulate the size in pages that have been accessed. */
	if (young || page_is_young(page) || PageReferenced(page))
		mss->referenced += size;

	/*
	 * Then accumulate quantities that may depend on sharing, or that may
	 * differ page-by-page.
	 *
	 * page_count(page) == 1 guarantees the page is mapped exactly once.
	 * If any subpage of the compound page mapped with PTE it would elevate
	 * page_count().
	 *
	 * The page_mapcount() is called to get a snapshot of the mapcount.
	 * Without holding the page lock this snapshot can be slightly wrong as
	 * we cannot always read the mapcount atomically.  It is not safe to
	 * call page_mapcount() even with PTL held if the page is not mapped,
	 * especially for migration entries.  Treat regular migration entries
	 * as mapcount == 1.
	 */
	if ((page_count(page) == 1) || migration) {
		smaps_page_accumulate(mss, page, size, size << PSS_SHIFT, dirty,
			locked, true);
		return;
	}
	for (i = 0; i < nr; i++, page++) {
		int mapcount = page_mapcount(page);
		unsigned long pss = PAGE_SIZE << PSS_SHIFT;
		if (mapcount >= 2)
			pss /= mapcount;
		smaps_page_accumulate(mss, page, PAGE_SIZE, pss, dirty, locked,
				      mapcount < 2);
	}
}

#ifdef CONFIG_SHMEM
static int smaps_pte_hole(unsigned long addr, unsigned long end,
			  __always_unused int depth, struct mm_walk *walk)
{
	struct mem_size_stats *mss = walk->private;
	struct vm_area_struct *vma = walk->vma;

	mss->swap += shmem_partial_swap_usage(walk->vma->vm_file->f_mapping,
					      linear_page_index(vma, addr),
					      linear_page_index(vma, end));

	return 0;
}
#else
#define smaps_pte_hole		NULL
#endif /* CONFIG_SHMEM */

static void smaps_pte_hole_lookup(unsigned long addr, struct mm_walk *walk)
{
#ifdef CONFIG_SHMEM
	if (walk->ops->pte_hole) {
		/* depth is not used */
		smaps_pte_hole(addr, addr + PAGE_SIZE, 0, walk);
	}
#endif
}

static void smaps_pte_entry(pte_t *pte, unsigned long addr,
		struct mm_walk *walk)
{
	struct mem_size_stats *mss = walk->private;
	struct vm_area_struct *vma = walk->vma;
	bool locked = !!(vma->vm_flags & VM_LOCKED);
	struct page *page = NULL;
<<<<<<< HEAD
	bool migration = false;
=======
	bool migration = false, young = false, dirty = false;
>>>>>>> eb3cdb58

	if (pte_present(*pte)) {
		page = vm_normal_page(vma, addr, *pte);
		young = pte_young(*pte);
		dirty = pte_dirty(*pte);
	} else if (is_swap_pte(*pte)) {
		swp_entry_t swpent = pte_to_swp_entry(*pte);

		if (!non_swap_entry(swpent)) {
			int mapcount;

			mss->swap += PAGE_SIZE;
			mapcount = swp_swapcount(swpent);
			if (mapcount >= 2) {
				u64 pss_delta = (u64)PAGE_SIZE << PSS_SHIFT;

				do_div(pss_delta, mapcount);
				mss->swap_pss += pss_delta;
			} else {
				mss->swap_pss += (u64)PAGE_SIZE << PSS_SHIFT;
			}
		} else if (is_pfn_swap_entry(swpent)) {
			if (is_migration_entry(swpent))
				migration = true;
			page = pfn_swap_entry_to_page(swpent);
		}
<<<<<<< HEAD
	} else if (unlikely(IS_ENABLED(CONFIG_SHMEM) && mss->check_shmem_swap
							&& pte_none(*pte))) {
		page = xa_load(&vma->vm_file->f_mapping->i_pages,
						linear_page_index(vma, addr));
		if (xa_is_value(page))
			mss->swap += PAGE_SIZE;
=======
	} else {
		smaps_pte_hole_lookup(addr, walk);
>>>>>>> eb3cdb58
		return;
	}

	if (!page)
		return;

<<<<<<< HEAD
	smaps_account(mss, page, false, pte_young(*pte), pte_dirty(*pte),
		      locked, migration);
=======
	smaps_account(mss, page, false, young, dirty, locked, migration);
>>>>>>> eb3cdb58
}

#ifdef CONFIG_TRANSPARENT_HUGEPAGE
static void smaps_pmd_entry(pmd_t *pmd, unsigned long addr,
		struct mm_walk *walk)
{
	struct mem_size_stats *mss = walk->private;
	struct vm_area_struct *vma = walk->vma;
	bool locked = !!(vma->vm_flags & VM_LOCKED);
	struct page *page = NULL;
	bool migration = false;

	if (pmd_present(*pmd)) {
		/* FOLL_DUMP will return -EFAULT on huge zero page */
		page = follow_trans_huge_pmd(vma, addr, pmd, FOLL_DUMP);
	} else if (unlikely(thp_migration_supported() && is_swap_pmd(*pmd))) {
		swp_entry_t entry = pmd_to_swp_entry(*pmd);

		if (is_migration_entry(entry)) {
			migration = true;
			page = pfn_swap_entry_to_page(entry);
		}
	}
	if (IS_ERR_OR_NULL(page))
		return;
	if (PageAnon(page))
		mss->anonymous_thp += HPAGE_PMD_SIZE;
	else if (PageSwapBacked(page))
		mss->shmem_thp += HPAGE_PMD_SIZE;
	else if (is_zone_device_page(page))
		/* pass */;
	else
		mss->file_thp += HPAGE_PMD_SIZE;

	smaps_account(mss, page, true, pmd_young(*pmd), pmd_dirty(*pmd),
		      locked, migration);
}
#else
static void smaps_pmd_entry(pmd_t *pmd, unsigned long addr,
		struct mm_walk *walk)
{
}
#endif

static int smaps_pte_range(pmd_t *pmd, unsigned long addr, unsigned long end,
			   struct mm_walk *walk)
{
	struct vm_area_struct *vma = walk->vma;
	pte_t *pte;
	spinlock_t *ptl;

	ptl = pmd_trans_huge_lock(pmd, vma);
	if (ptl) {
		smaps_pmd_entry(pmd, addr, walk);
		spin_unlock(ptl);
		goto out;
	}

	if (pmd_trans_unstable(pmd))
		goto out;
	/*
	 * The mmap_lock held all the way back in m_start() is what
	 * keeps khugepaged out of here and from collapsing things
	 * in here.
	 */
	pte = pte_offset_map_lock(vma->vm_mm, pmd, addr, &ptl);
	for (; addr != end; pte++, addr += PAGE_SIZE)
		smaps_pte_entry(pte, addr, walk);
	pte_unmap_unlock(pte - 1, ptl);
out:
	cond_resched();
	return 0;
}

static void show_smap_vma_flags(struct seq_file *m, struct vm_area_struct *vma)
{
	/*
	 * Don't forget to update Documentation/ on changes.
	 */
	static const char mnemonics[BITS_PER_LONG][2] = {
		/*
		 * In case if we meet a flag we don't know about.
		 */
		[0 ... (BITS_PER_LONG-1)] = "??",

		[ilog2(VM_READ)]	= "rd",
		[ilog2(VM_WRITE)]	= "wr",
		[ilog2(VM_EXEC)]	= "ex",
		[ilog2(VM_SHARED)]	= "sh",
		[ilog2(VM_MAYREAD)]	= "mr",
		[ilog2(VM_MAYWRITE)]	= "mw",
		[ilog2(VM_MAYEXEC)]	= "me",
		[ilog2(VM_MAYSHARE)]	= "ms",
		[ilog2(VM_GROWSDOWN)]	= "gd",
		[ilog2(VM_PFNMAP)]	= "pf",
		[ilog2(VM_LOCKED)]	= "lo",
		[ilog2(VM_IO)]		= "io",
		[ilog2(VM_SEQ_READ)]	= "sr",
		[ilog2(VM_RAND_READ)]	= "rr",
		[ilog2(VM_DONTCOPY)]	= "dc",
		[ilog2(VM_DONTEXPAND)]	= "de",
		[ilog2(VM_LOCKONFAULT)]	= "lf",
		[ilog2(VM_ACCOUNT)]	= "ac",
		[ilog2(VM_NORESERVE)]	= "nr",
		[ilog2(VM_HUGETLB)]	= "ht",
		[ilog2(VM_SYNC)]	= "sf",
		[ilog2(VM_ARCH_1)]	= "ar",
		[ilog2(VM_WIPEONFORK)]	= "wf",
		[ilog2(VM_DONTDUMP)]	= "dd",
#ifdef CONFIG_ARM64_BTI
		[ilog2(VM_ARM64_BTI)]	= "bt",
#endif
#ifdef CONFIG_MEM_SOFT_DIRTY
		[ilog2(VM_SOFTDIRTY)]	= "sd",
#endif
		[ilog2(VM_MIXEDMAP)]	= "mm",
		[ilog2(VM_HUGEPAGE)]	= "hg",
		[ilog2(VM_NOHUGEPAGE)]	= "nh",
		[ilog2(VM_MERGEABLE)]	= "mg",
		[ilog2(VM_UFFD_MISSING)]= "um",
		[ilog2(VM_UFFD_WP)]	= "uw",
#ifdef CONFIG_ARM64_MTE
		[ilog2(VM_MTE)]		= "mt",
		[ilog2(VM_MTE_ALLOWED)]	= "",
#endif
#ifdef CONFIG_ARCH_HAS_PKEYS
		/* These come out via ProtectionKey: */
		[ilog2(VM_PKEY_BIT0)]	= "",
		[ilog2(VM_PKEY_BIT1)]	= "",
		[ilog2(VM_PKEY_BIT2)]	= "",
		[ilog2(VM_PKEY_BIT3)]	= "",
#if VM_PKEY_BIT4
		[ilog2(VM_PKEY_BIT4)]	= "",
#endif
#endif /* CONFIG_ARCH_HAS_PKEYS */
#ifdef CONFIG_HAVE_ARCH_USERFAULTFD_MINOR
		[ilog2(VM_UFFD_MINOR)]	= "ui",
#endif /* CONFIG_HAVE_ARCH_USERFAULTFD_MINOR */
	};
	size_t i;

	seq_puts(m, "VmFlags: ");
	for (i = 0; i < BITS_PER_LONG; i++) {
		if (!mnemonics[i][0])
			continue;
		if (vma->vm_flags & (1UL << i)) {
			seq_putc(m, mnemonics[i][0]);
			seq_putc(m, mnemonics[i][1]);
			seq_putc(m, ' ');
		}
	}
	seq_putc(m, '\n');
}

#ifdef CONFIG_HUGETLB_PAGE
static int smaps_hugetlb_range(pte_t *pte, unsigned long hmask,
				 unsigned long addr, unsigned long end,
				 struct mm_walk *walk)
{
	struct mem_size_stats *mss = walk->private;
	struct vm_area_struct *vma = walk->vma;
	struct page *page = NULL;

	if (pte_present(*pte)) {
		page = vm_normal_page(vma, addr, *pte);
	} else if (is_swap_pte(*pte)) {
		swp_entry_t swpent = pte_to_swp_entry(*pte);

		if (is_pfn_swap_entry(swpent))
			page = pfn_swap_entry_to_page(swpent);
	}
	if (page) {
		if (page_mapcount(page) >= 2 || hugetlb_pmd_shared(pte))
			mss->shared_hugetlb += huge_page_size(hstate_vma(vma));
		else
			mss->private_hugetlb += huge_page_size(hstate_vma(vma));
	}
	return 0;
}
#else
#define smaps_hugetlb_range	NULL
#endif /* HUGETLB_PAGE */

static const struct mm_walk_ops smaps_walk_ops = {
	.pmd_entry		= smaps_pte_range,
	.hugetlb_entry		= smaps_hugetlb_range,
};

static const struct mm_walk_ops smaps_shmem_walk_ops = {
	.pmd_entry		= smaps_pte_range,
	.hugetlb_entry		= smaps_hugetlb_range,
	.pte_hole		= smaps_pte_hole,
};

/*
 * Gather mem stats from @vma with the indicated beginning
 * address @start, and keep them in @mss.
 *
 * Use vm_start of @vma as the beginning address if @start is 0.
 */
static void smap_gather_stats(struct vm_area_struct *vma,
		struct mem_size_stats *mss, unsigned long start)
{
	const struct mm_walk_ops *ops = &smaps_walk_ops;

	/* Invalid start */
	if (start >= vma->vm_end)
		return;

	if (vma->vm_file && shmem_mapping(vma->vm_file->f_mapping)) {
		/*
		 * For shared or readonly shmem mappings we know that all
		 * swapped out pages belong to the shmem object, and we can
		 * obtain the swap value much more efficiently. For private
		 * writable mappings, we might have COW pages that are
		 * not affected by the parent swapped out pages of the shmem
		 * object, so we have to distinguish them during the page walk.
		 * Unless we know that the shmem object (or the part mapped by
		 * our VMA) has no swapped out pages at all.
		 */
		unsigned long shmem_swapped = shmem_swap_usage(vma);

		if (!start && (!shmem_swapped || (vma->vm_flags & VM_SHARED) ||
					!(vma->vm_flags & VM_WRITE))) {
			mss->swap += shmem_swapped;
		} else {
			ops = &smaps_shmem_walk_ops;
		}
	}

	/* mmap_lock is held in m_start */
	if (!start)
		walk_page_vma(vma, ops, mss);
	else
		walk_page_range(vma->vm_mm, start, vma->vm_end, ops, mss);
}

#define SEQ_PUT_DEC(str, val) \
		seq_put_decimal_ull_width(m, str, (val) >> 10, 8)

/* Show the contents common for smaps and smaps_rollup */
static void __show_smap(struct seq_file *m, const struct mem_size_stats *mss,
	bool rollup_mode)
{
	SEQ_PUT_DEC("Rss:            ", mss->resident);
	SEQ_PUT_DEC(" kB\nPss:            ", mss->pss >> PSS_SHIFT);
	SEQ_PUT_DEC(" kB\nPss_Dirty:      ", mss->pss_dirty >> PSS_SHIFT);
	if (rollup_mode) {
		/*
		 * These are meaningful only for smaps_rollup, otherwise two of
		 * them are zero, and the other one is the same as Pss.
		 */
		SEQ_PUT_DEC(" kB\nPss_Anon:       ",
			mss->pss_anon >> PSS_SHIFT);
		SEQ_PUT_DEC(" kB\nPss_File:       ",
			mss->pss_file >> PSS_SHIFT);
		SEQ_PUT_DEC(" kB\nPss_Shmem:      ",
			mss->pss_shmem >> PSS_SHIFT);
	}
	SEQ_PUT_DEC(" kB\nShared_Clean:   ", mss->shared_clean);
	SEQ_PUT_DEC(" kB\nShared_Dirty:   ", mss->shared_dirty);
	SEQ_PUT_DEC(" kB\nPrivate_Clean:  ", mss->private_clean);
	SEQ_PUT_DEC(" kB\nPrivate_Dirty:  ", mss->private_dirty);
	SEQ_PUT_DEC(" kB\nReferenced:     ", mss->referenced);
	SEQ_PUT_DEC(" kB\nAnonymous:      ", mss->anonymous);
	SEQ_PUT_DEC(" kB\nLazyFree:       ", mss->lazyfree);
	SEQ_PUT_DEC(" kB\nAnonHugePages:  ", mss->anonymous_thp);
	SEQ_PUT_DEC(" kB\nShmemPmdMapped: ", mss->shmem_thp);
	SEQ_PUT_DEC(" kB\nFilePmdMapped:  ", mss->file_thp);
	SEQ_PUT_DEC(" kB\nShared_Hugetlb: ", mss->shared_hugetlb);
	seq_put_decimal_ull_width(m, " kB\nPrivate_Hugetlb: ",
				  mss->private_hugetlb >> 10, 7);
	SEQ_PUT_DEC(" kB\nSwap:           ", mss->swap);
	SEQ_PUT_DEC(" kB\nSwapPss:        ",
					mss->swap_pss >> PSS_SHIFT);
	SEQ_PUT_DEC(" kB\nLocked:         ",
					mss->pss_locked >> PSS_SHIFT);
	seq_puts(m, " kB\n");
}

static int show_smap(struct seq_file *m, void *v)
{
	struct vm_area_struct *vma = v;
	struct mem_size_stats mss;

	memset(&mss, 0, sizeof(mss));

	smap_gather_stats(vma, &mss, 0);

	show_map_vma(m, vma);

	SEQ_PUT_DEC("Size:           ", vma->vm_end - vma->vm_start);
	SEQ_PUT_DEC(" kB\nKernelPageSize: ", vma_kernel_pagesize(vma));
	SEQ_PUT_DEC(" kB\nMMUPageSize:    ", vma_mmu_pagesize(vma));
	seq_puts(m, " kB\n");

	__show_smap(m, &mss, false);

	seq_printf(m, "THPeligible:    %d\n",
		   hugepage_vma_check(vma, vma->vm_flags, true, false, true));

	if (arch_pkeys_enabled())
		seq_printf(m, "ProtectionKey:  %8u\n", vma_pkey(vma));
	show_smap_vma_flags(m, vma);

	return 0;
}

static int show_smaps_rollup(struct seq_file *m, void *v)
{
	struct proc_maps_private *priv = m->private;
	struct mem_size_stats mss;
	struct mm_struct *mm = priv->mm;
	struct vm_area_struct *vma;
	unsigned long vma_start = 0, last_vma_end = 0;
	int ret = 0;
	VMA_ITERATOR(vmi, mm, 0);

	priv->task = get_proc_task(priv->inode);
	if (!priv->task)
		return -ESRCH;

	if (!mm || !mmget_not_zero(mm)) {
		ret = -ESRCH;
		goto out_put_task;
	}

	memset(&mss, 0, sizeof(mss));

	ret = mmap_read_lock_killable(mm);
	if (ret)
		goto out_put_mm;

	hold_task_mempolicy(priv);
	vma = vma_next(&vmi);

	if (unlikely(!vma))
		goto empty_set;

	vma_start = vma->vm_start;
	do {
		smap_gather_stats(vma, &mss, 0);
		last_vma_end = vma->vm_end;

		/*
		 * Release mmap_lock temporarily if someone wants to
		 * access it for write request.
		 */
		if (mmap_lock_is_contended(mm)) {
			vma_iter_invalidate(&vmi);
			mmap_read_unlock(mm);
			ret = mmap_read_lock_killable(mm);
			if (ret) {
				release_task_mempolicy(priv);
				goto out_put_mm;
			}

			/*
			 * After dropping the lock, there are four cases to
			 * consider. See the following example for explanation.
			 *
			 *   +------+------+-----------+
			 *   | VMA1 | VMA2 | VMA3      |
			 *   +------+------+-----------+
			 *   |      |      |           |
			 *  4k     8k     16k         400k
			 *
			 * Suppose we drop the lock after reading VMA2 due to
			 * contention, then we get:
			 *
			 *	last_vma_end = 16k
			 *
			 * 1) VMA2 is freed, but VMA3 exists:
			 *
			 *    vma_next(vmi) will return VMA3.
			 *    In this case, just continue from VMA3.
			 *
			 * 2) VMA2 still exists:
			 *
			 *    vma_next(vmi) will return VMA3.
			 *    In this case, just continue from VMA3.
			 *
			 * 3) No more VMAs can be found:
			 *
			 *    vma_next(vmi) will return NULL.
			 *    No more things to do, just break.
			 *
			 * 4) (last_vma_end - 1) is the middle of a vma (VMA'):
			 *
			 *    vma_next(vmi) will return VMA' whose range
			 *    contains last_vma_end.
			 *    Iterate VMA' from last_vma_end.
			 */
			vma = vma_next(&vmi);
			/* Case 3 above */
			if (!vma)
				break;

			/* Case 1 and 2 above */
			if (vma->vm_start >= last_vma_end)
				continue;

			/* Case 4 above */
			if (vma->vm_end > last_vma_end)
				smap_gather_stats(vma, &mss, last_vma_end);
		}
	} for_each_vma(vmi, vma);

<<<<<<< HEAD
	show_vma_header_prefix(m, priv->mm->mmap ? priv->mm->mmap->vm_start : 0,
			       last_vma_end, 0, 0, 0, 0);
=======
empty_set:
	show_vma_header_prefix(m, vma_start, last_vma_end, 0, 0, 0, 0);
>>>>>>> eb3cdb58
	seq_pad(m, ' ');
	seq_puts(m, "[rollup]\n");

	__show_smap(m, &mss, true);

	release_task_mempolicy(priv);
	mmap_read_unlock(mm);

out_put_mm:
	mmput(mm);
out_put_task:
	put_task_struct(priv->task);
	priv->task = NULL;

	return ret;
}
#undef SEQ_PUT_DEC

static const struct seq_operations proc_pid_smaps_op = {
	.start	= m_start,
	.next	= m_next,
	.stop	= m_stop,
	.show	= show_smap
};

static int pid_smaps_open(struct inode *inode, struct file *file)
{
	return do_maps_open(inode, file, &proc_pid_smaps_op);
}

static int smaps_rollup_open(struct inode *inode, struct file *file)
{
	int ret;
	struct proc_maps_private *priv;

	priv = kzalloc(sizeof(*priv), GFP_KERNEL_ACCOUNT);
	if (!priv)
		return -ENOMEM;

	ret = single_open(file, show_smaps_rollup, priv);
	if (ret)
		goto out_free;

	priv->inode = inode;
	priv->mm = proc_mem_open(inode, PTRACE_MODE_READ);
	if (IS_ERR(priv->mm)) {
		ret = PTR_ERR(priv->mm);

		single_release(inode, file);
		goto out_free;
	}

	return 0;

out_free:
	kfree(priv);
	return ret;
}

static int smaps_rollup_release(struct inode *inode, struct file *file)
{
	struct seq_file *seq = file->private_data;
	struct proc_maps_private *priv = seq->private;

	if (priv->mm)
		mmdrop(priv->mm);

	kfree(priv);
	return single_release(inode, file);
}

const struct file_operations proc_pid_smaps_operations = {
	.open		= pid_smaps_open,
	.read		= seq_read,
	.llseek		= seq_lseek,
	.release	= proc_map_release,
};

const struct file_operations proc_pid_smaps_rollup_operations = {
	.open		= smaps_rollup_open,
	.read		= seq_read,
	.llseek		= seq_lseek,
	.release	= smaps_rollup_release,
};

enum clear_refs_types {
	CLEAR_REFS_ALL = 1,
	CLEAR_REFS_ANON,
	CLEAR_REFS_MAPPED,
	CLEAR_REFS_SOFT_DIRTY,
	CLEAR_REFS_MM_HIWATER_RSS,
	CLEAR_REFS_LAST,
};

struct clear_refs_private {
	enum clear_refs_types type;
};

#ifdef CONFIG_MEM_SOFT_DIRTY

static inline bool pte_is_pinned(struct vm_area_struct *vma, unsigned long addr, pte_t pte)
{
	struct page *page;

	if (!pte_write(pte))
		return false;
	if (!is_cow_mapping(vma->vm_flags))
		return false;
	if (likely(!test_bit(MMF_HAS_PINNED, &vma->vm_mm->flags)))
		return false;
	page = vm_normal_page(vma, addr, pte);
	if (!page)
		return false;
	return page_maybe_dma_pinned(page);
}

static inline void clear_soft_dirty(struct vm_area_struct *vma,
		unsigned long addr, pte_t *pte)
{
	/*
	 * The soft-dirty tracker uses #PF-s to catch writes
	 * to pages, so write-protect the pte as well. See the
	 * Documentation/admin-guide/mm/soft-dirty.rst for full description
	 * of how soft-dirty works.
	 */
	pte_t ptent = *pte;

	if (pte_present(ptent)) {
		pte_t old_pte;

		if (pte_is_pinned(vma, addr, ptent))
			return;
		old_pte = ptep_modify_prot_start(vma, addr, pte);
		ptent = pte_wrprotect(old_pte);
		ptent = pte_clear_soft_dirty(ptent);
		ptep_modify_prot_commit(vma, addr, pte, old_pte, ptent);
	} else if (is_swap_pte(ptent)) {
		ptent = pte_swp_clear_soft_dirty(ptent);
		set_pte_at(vma->vm_mm, addr, pte, ptent);
	}
}
#else
static inline void clear_soft_dirty(struct vm_area_struct *vma,
		unsigned long addr, pte_t *pte)
{
}
#endif

#if defined(CONFIG_MEM_SOFT_DIRTY) && defined(CONFIG_TRANSPARENT_HUGEPAGE)
static inline void clear_soft_dirty_pmd(struct vm_area_struct *vma,
		unsigned long addr, pmd_t *pmdp)
{
	pmd_t old, pmd = *pmdp;

	if (pmd_present(pmd)) {
		/* See comment in change_huge_pmd() */
		old = pmdp_invalidate(vma, addr, pmdp);
		if (pmd_dirty(old))
			pmd = pmd_mkdirty(pmd);
		if (pmd_young(old))
			pmd = pmd_mkyoung(pmd);

		pmd = pmd_wrprotect(pmd);
		pmd = pmd_clear_soft_dirty(pmd);

		set_pmd_at(vma->vm_mm, addr, pmdp, pmd);
	} else if (is_migration_entry(pmd_to_swp_entry(pmd))) {
		pmd = pmd_swp_clear_soft_dirty(pmd);
		set_pmd_at(vma->vm_mm, addr, pmdp, pmd);
	}
}
#else
static inline void clear_soft_dirty_pmd(struct vm_area_struct *vma,
		unsigned long addr, pmd_t *pmdp)
{
}
#endif

static int clear_refs_pte_range(pmd_t *pmd, unsigned long addr,
				unsigned long end, struct mm_walk *walk)
{
	struct clear_refs_private *cp = walk->private;
	struct vm_area_struct *vma = walk->vma;
	pte_t *pte, ptent;
	spinlock_t *ptl;
	struct page *page;

	ptl = pmd_trans_huge_lock(pmd, vma);
	if (ptl) {
		if (cp->type == CLEAR_REFS_SOFT_DIRTY) {
			clear_soft_dirty_pmd(vma, addr, pmd);
			goto out;
		}

		if (!pmd_present(*pmd))
			goto out;

		page = pmd_page(*pmd);

		/* Clear accessed and referenced bits. */
		pmdp_test_and_clear_young(vma, addr, pmd);
		test_and_clear_page_young(page);
		ClearPageReferenced(page);
out:
		spin_unlock(ptl);
		return 0;
	}

	if (pmd_trans_unstable(pmd))
		return 0;

	pte = pte_offset_map_lock(vma->vm_mm, pmd, addr, &ptl);
	for (; addr != end; pte++, addr += PAGE_SIZE) {
		ptent = *pte;

		if (cp->type == CLEAR_REFS_SOFT_DIRTY) {
			clear_soft_dirty(vma, addr, pte);
			continue;
		}

		if (!pte_present(ptent))
			continue;

		page = vm_normal_page(vma, addr, ptent);
		if (!page)
			continue;

		/* Clear accessed and referenced bits. */
		ptep_test_and_clear_young(vma, addr, pte);
		test_and_clear_page_young(page);
		ClearPageReferenced(page);
	}
	pte_unmap_unlock(pte - 1, ptl);
	cond_resched();
	return 0;
}

static int clear_refs_test_walk(unsigned long start, unsigned long end,
				struct mm_walk *walk)
{
	struct clear_refs_private *cp = walk->private;
	struct vm_area_struct *vma = walk->vma;

	if (vma->vm_flags & VM_PFNMAP)
		return 1;

	/*
	 * Writing 1 to /proc/pid/clear_refs affects all pages.
	 * Writing 2 to /proc/pid/clear_refs only affects anonymous pages.
	 * Writing 3 to /proc/pid/clear_refs only affects file mapped pages.
	 * Writing 4 to /proc/pid/clear_refs affects all pages.
	 */
	if (cp->type == CLEAR_REFS_ANON && vma->vm_file)
		return 1;
	if (cp->type == CLEAR_REFS_MAPPED && !vma->vm_file)
		return 1;
	return 0;
}

static const struct mm_walk_ops clear_refs_walk_ops = {
	.pmd_entry		= clear_refs_pte_range,
	.test_walk		= clear_refs_test_walk,
};

static ssize_t clear_refs_write(struct file *file, const char __user *buf,
				size_t count, loff_t *ppos)
{
	struct task_struct *task;
	char buffer[PROC_NUMBUF];
	struct mm_struct *mm;
	struct vm_area_struct *vma;
	enum clear_refs_types type;
	int itype;
	int rv;

	memset(buffer, 0, sizeof(buffer));
	if (count > sizeof(buffer) - 1)
		count = sizeof(buffer) - 1;
	if (copy_from_user(buffer, buf, count))
		return -EFAULT;
	rv = kstrtoint(strstrip(buffer), 10, &itype);
	if (rv < 0)
		return rv;
	type = (enum clear_refs_types)itype;
	if (type < CLEAR_REFS_ALL || type >= CLEAR_REFS_LAST)
		return -EINVAL;

	task = get_proc_task(file_inode(file));
	if (!task)
		return -ESRCH;
	mm = get_task_mm(task);
	if (mm) {
		VMA_ITERATOR(vmi, mm, 0);
		struct mmu_notifier_range range;
		struct clear_refs_private cp = {
			.type = type,
		};

		if (mmap_write_lock_killable(mm)) {
			count = -EINTR;
			goto out_mm;
		}
		if (type == CLEAR_REFS_MM_HIWATER_RSS) {
			/*
			 * Writing 5 to /proc/pid/clear_refs resets the peak
			 * resident set size to this mm's current rss value.
			 */
			reset_mm_hiwater_rss(mm);
			goto out_unlock;
		}

		if (type == CLEAR_REFS_SOFT_DIRTY) {
			for_each_vma(vmi, vma) {
				if (!(vma->vm_flags & VM_SOFTDIRTY))
					continue;
				vm_flags_clear(vma, VM_SOFTDIRTY);
				vma_set_page_prot(vma);
			}

			inc_tlb_flush_pending(mm);
			mmu_notifier_range_init(&range, MMU_NOTIFY_SOFT_DIRTY,
						0, mm, 0, -1UL);
			mmu_notifier_invalidate_range_start(&range);
		}
		walk_page_range(mm, 0, -1, &clear_refs_walk_ops, &cp);
		if (type == CLEAR_REFS_SOFT_DIRTY) {
			mmu_notifier_invalidate_range_end(&range);
			flush_tlb_mm(mm);
			dec_tlb_flush_pending(mm);
		}
out_unlock:
		mmap_write_unlock(mm);
out_mm:
		mmput(mm);
	}
	put_task_struct(task);

	return count;
}

const struct file_operations proc_clear_refs_operations = {
	.write		= clear_refs_write,
	.llseek		= noop_llseek,
};

typedef struct {
	u64 pme;
} pagemap_entry_t;

struct pagemapread {
	int pos, len;		/* units: PM_ENTRY_BYTES, not bytes */
	pagemap_entry_t *buffer;
	bool show_pfn;
};

#define PAGEMAP_WALK_SIZE	(PMD_SIZE)
#define PAGEMAP_WALK_MASK	(PMD_MASK)

#define PM_ENTRY_BYTES		sizeof(pagemap_entry_t)
#define PM_PFRAME_BITS		55
#define PM_PFRAME_MASK		GENMASK_ULL(PM_PFRAME_BITS - 1, 0)
#define PM_SOFT_DIRTY		BIT_ULL(55)
#define PM_MMAP_EXCLUSIVE	BIT_ULL(56)
#define PM_UFFD_WP		BIT_ULL(57)
#define PM_FILE			BIT_ULL(61)
#define PM_SWAP			BIT_ULL(62)
#define PM_PRESENT		BIT_ULL(63)

#define PM_END_OF_BUFFER    1

static inline pagemap_entry_t make_pme(u64 frame, u64 flags)
{
	return (pagemap_entry_t) { .pme = (frame & PM_PFRAME_MASK) | flags };
}

static int add_to_pagemap(unsigned long addr, pagemap_entry_t *pme,
			  struct pagemapread *pm)
{
	pm->buffer[pm->pos++] = *pme;
	if (pm->pos >= pm->len)
		return PM_END_OF_BUFFER;
	return 0;
}

static int pagemap_pte_hole(unsigned long start, unsigned long end,
			    __always_unused int depth, struct mm_walk *walk)
{
	struct pagemapread *pm = walk->private;
	unsigned long addr = start;
	int err = 0;

	while (addr < end) {
		struct vm_area_struct *vma = find_vma(walk->mm, addr);
		pagemap_entry_t pme = make_pme(0, 0);
		/* End of address space hole, which we mark as non-present. */
		unsigned long hole_end;

		if (vma)
			hole_end = min(end, vma->vm_start);
		else
			hole_end = end;

		for (; addr < hole_end; addr += PAGE_SIZE) {
			err = add_to_pagemap(addr, &pme, pm);
			if (err)
				goto out;
		}

		if (!vma)
			break;

		/* Addresses in the VMA. */
		if (vma->vm_flags & VM_SOFTDIRTY)
			pme = make_pme(0, PM_SOFT_DIRTY);
		for (; addr < min(end, vma->vm_end); addr += PAGE_SIZE) {
			err = add_to_pagemap(addr, &pme, pm);
			if (err)
				goto out;
		}
	}
out:
	return err;
}

static pagemap_entry_t pte_to_pagemap_entry(struct pagemapread *pm,
		struct vm_area_struct *vma, unsigned long addr, pte_t pte)
{
	u64 frame = 0, flags = 0;
	struct page *page = NULL;
	bool migration = false;

	if (pte_present(pte)) {
		if (pm->show_pfn)
			frame = pte_pfn(pte);
		flags |= PM_PRESENT;
		page = vm_normal_page(vma, addr, pte);
		if (pte_soft_dirty(pte))
			flags |= PM_SOFT_DIRTY;
		if (pte_uffd_wp(pte))
			flags |= PM_UFFD_WP;
	} else if (is_swap_pte(pte)) {
		swp_entry_t entry;
		if (pte_swp_soft_dirty(pte))
			flags |= PM_SOFT_DIRTY;
		if (pte_swp_uffd_wp(pte))
			flags |= PM_UFFD_WP;
		entry = pte_to_swp_entry(pte);
		if (pm->show_pfn) {
			pgoff_t offset;
			/*
			 * For PFN swap offsets, keeping the offset field
			 * to be PFN only to be compatible with old smaps.
			 */
			if (is_pfn_swap_entry(entry))
				offset = swp_offset_pfn(entry);
			else
				offset = swp_offset(entry);
			frame = swp_type(entry) |
			    (offset << MAX_SWAPFILES_SHIFT);
		}
		flags |= PM_SWAP;
		migration = is_migration_entry(entry);
		if (is_pfn_swap_entry(entry))
			page = pfn_swap_entry_to_page(entry);
		if (pte_marker_entry_uffd_wp(entry))
			flags |= PM_UFFD_WP;
	}

	if (page && !PageAnon(page))
		flags |= PM_FILE;
	if (page && !migration && page_mapcount(page) == 1)
		flags |= PM_MMAP_EXCLUSIVE;
	if (vma->vm_flags & VM_SOFTDIRTY)
		flags |= PM_SOFT_DIRTY;

	return make_pme(frame, flags);
}

static int pagemap_pmd_range(pmd_t *pmdp, unsigned long addr, unsigned long end,
			     struct mm_walk *walk)
{
	struct vm_area_struct *vma = walk->vma;
	struct pagemapread *pm = walk->private;
	spinlock_t *ptl;
	pte_t *pte, *orig_pte;
	int err = 0;
#ifdef CONFIG_TRANSPARENT_HUGEPAGE
	bool migration = false;

	ptl = pmd_trans_huge_lock(pmdp, vma);
	if (ptl) {
		u64 flags = 0, frame = 0;
		pmd_t pmd = *pmdp;
		struct page *page = NULL;

		if (vma->vm_flags & VM_SOFTDIRTY)
			flags |= PM_SOFT_DIRTY;

		if (pmd_present(pmd)) {
			page = pmd_page(pmd);

			flags |= PM_PRESENT;
			if (pmd_soft_dirty(pmd))
				flags |= PM_SOFT_DIRTY;
			if (pmd_uffd_wp(pmd))
				flags |= PM_UFFD_WP;
			if (pm->show_pfn)
				frame = pmd_pfn(pmd) +
					((addr & ~PMD_MASK) >> PAGE_SHIFT);
		}
#ifdef CONFIG_ARCH_ENABLE_THP_MIGRATION
		else if (is_swap_pmd(pmd)) {
			swp_entry_t entry = pmd_to_swp_entry(pmd);
			unsigned long offset;

			if (pm->show_pfn) {
				if (is_pfn_swap_entry(entry))
					offset = swp_offset_pfn(entry);
				else
					offset = swp_offset(entry);
				offset = offset +
					((addr & ~PMD_MASK) >> PAGE_SHIFT);
				frame = swp_type(entry) |
					(offset << MAX_SWAPFILES_SHIFT);
			}
			flags |= PM_SWAP;
			if (pmd_swp_soft_dirty(pmd))
				flags |= PM_SOFT_DIRTY;
			if (pmd_swp_uffd_wp(pmd))
				flags |= PM_UFFD_WP;
			VM_BUG_ON(!is_pmd_migration_entry(pmd));
			migration = is_migration_entry(entry);
			page = pfn_swap_entry_to_page(entry);
		}
#endif

		if (page && !migration && page_mapcount(page) == 1)
			flags |= PM_MMAP_EXCLUSIVE;

		for (; addr != end; addr += PAGE_SIZE) {
			pagemap_entry_t pme = make_pme(frame, flags);

			err = add_to_pagemap(addr, &pme, pm);
			if (err)
				break;
			if (pm->show_pfn) {
				if (flags & PM_PRESENT)
					frame++;
				else if (flags & PM_SWAP)
					frame += (1 << MAX_SWAPFILES_SHIFT);
			}
		}
		spin_unlock(ptl);
		return err;
	}

	if (pmd_trans_unstable(pmdp))
		return 0;
#endif /* CONFIG_TRANSPARENT_HUGEPAGE */

	/*
	 * We can assume that @vma always points to a valid one and @end never
	 * goes beyond vma->vm_end.
	 */
	orig_pte = pte = pte_offset_map_lock(walk->mm, pmdp, addr, &ptl);
	for (; addr < end; pte++, addr += PAGE_SIZE) {
		pagemap_entry_t pme;

		pme = pte_to_pagemap_entry(pm, vma, addr, *pte);
		err = add_to_pagemap(addr, &pme, pm);
		if (err)
			break;
	}
	pte_unmap_unlock(orig_pte, ptl);

	cond_resched();

	return err;
}

#ifdef CONFIG_HUGETLB_PAGE
/* This function walks within one hugetlb entry in the single call */
static int pagemap_hugetlb_range(pte_t *ptep, unsigned long hmask,
				 unsigned long addr, unsigned long end,
				 struct mm_walk *walk)
{
	struct pagemapread *pm = walk->private;
	struct vm_area_struct *vma = walk->vma;
	u64 flags = 0, frame = 0;
	int err = 0;
	pte_t pte;

	if (vma->vm_flags & VM_SOFTDIRTY)
		flags |= PM_SOFT_DIRTY;

	pte = huge_ptep_get(ptep);
	if (pte_present(pte)) {
		struct page *page = pte_page(pte);

		if (!PageAnon(page))
			flags |= PM_FILE;

		if (page_mapcount(page) == 1)
			flags |= PM_MMAP_EXCLUSIVE;

		if (huge_pte_uffd_wp(pte))
			flags |= PM_UFFD_WP;

		flags |= PM_PRESENT;
		if (pm->show_pfn)
			frame = pte_pfn(pte) +
				((addr & ~hmask) >> PAGE_SHIFT);
	} else if (pte_swp_uffd_wp_any(pte)) {
		flags |= PM_UFFD_WP;
	}

	for (; addr != end; addr += PAGE_SIZE) {
		pagemap_entry_t pme = make_pme(frame, flags);

		err = add_to_pagemap(addr, &pme, pm);
		if (err)
			return err;
		if (pm->show_pfn && (flags & PM_PRESENT))
			frame++;
	}

	cond_resched();

	return err;
}
#else
#define pagemap_hugetlb_range	NULL
#endif /* HUGETLB_PAGE */

static const struct mm_walk_ops pagemap_ops = {
	.pmd_entry	= pagemap_pmd_range,
	.pte_hole	= pagemap_pte_hole,
	.hugetlb_entry	= pagemap_hugetlb_range,
};

/*
 * /proc/pid/pagemap - an array mapping virtual pages to pfns
 *
 * For each page in the address space, this file contains one 64-bit entry
 * consisting of the following:
 *
 * Bits 0-54  page frame number (PFN) if present
 * Bits 0-4   swap type if swapped
 * Bits 5-54  swap offset if swapped
 * Bit  55    pte is soft-dirty (see Documentation/admin-guide/mm/soft-dirty.rst)
 * Bit  56    page exclusively mapped
 * Bit  57    pte is uffd-wp write-protected
 * Bits 58-60 zero
 * Bit  61    page is file-page or shared-anon
 * Bit  62    page swapped
 * Bit  63    page present
 *
 * If the page is not present but in swap, then the PFN contains an
 * encoding of the swap file number and the page's offset into the
 * swap. Unmapped pages return a null PFN. This allows determining
 * precisely which pages are mapped (or in swap) and comparing mapped
 * pages between processes.
 *
 * Efficient users of this interface will use /proc/pid/maps to
 * determine which areas of memory are actually mapped and llseek to
 * skip over unmapped regions.
 */
static ssize_t pagemap_read(struct file *file, char __user *buf,
			    size_t count, loff_t *ppos)
{
	struct mm_struct *mm = file->private_data;
	struct pagemapread pm;
	unsigned long src;
	unsigned long svpfn;
	unsigned long start_vaddr;
	unsigned long end_vaddr;
	int ret = 0, copied = 0;

	if (!mm || !mmget_not_zero(mm))
		goto out;

	ret = -EINVAL;
	/* file position must be aligned */
	if ((*ppos % PM_ENTRY_BYTES) || (count % PM_ENTRY_BYTES))
		goto out_mm;

	ret = 0;
	if (!count)
		goto out_mm;

	/* do not disclose physical addresses: attack vector */
	pm.show_pfn = file_ns_capable(file, &init_user_ns, CAP_SYS_ADMIN);

	pm.len = (PAGEMAP_WALK_SIZE >> PAGE_SHIFT);
	pm.buffer = kmalloc_array(pm.len, PM_ENTRY_BYTES, GFP_KERNEL);
	ret = -ENOMEM;
	if (!pm.buffer)
		goto out_mm;

	src = *ppos;
	svpfn = src / PM_ENTRY_BYTES;
	end_vaddr = mm->task_size;

	/* watch out for wraparound */
	start_vaddr = end_vaddr;
	if (svpfn <= (ULONG_MAX >> PAGE_SHIFT)) {
		ret = mmap_read_lock_killable(mm);
		if (ret)
			goto out_free;
		start_vaddr = untagged_addr_remote(mm, svpfn << PAGE_SHIFT);
		mmap_read_unlock(mm);
	}

	/* Ensure the address is inside the task */
	if (start_vaddr > mm->task_size)
		start_vaddr = end_vaddr;

	/*
	 * The odds are that this will stop walking way
	 * before end_vaddr, because the length of the
	 * user buffer is tracked in "pm", and the walk
	 * will stop when we hit the end of the buffer.
	 */
	ret = 0;
	while (count && (start_vaddr < end_vaddr)) {
		int len;
		unsigned long end;

		pm.pos = 0;
		end = (start_vaddr + PAGEMAP_WALK_SIZE) & PAGEMAP_WALK_MASK;
		/* overflow ? */
		if (end < start_vaddr || end > end_vaddr)
			end = end_vaddr;
		ret = mmap_read_lock_killable(mm);
		if (ret)
			goto out_free;
		ret = walk_page_range(mm, start_vaddr, end, &pagemap_ops, &pm);
		mmap_read_unlock(mm);
		start_vaddr = end;

		len = min(count, PM_ENTRY_BYTES * pm.pos);
		if (copy_to_user(buf, pm.buffer, len)) {
			ret = -EFAULT;
			goto out_free;
		}
		copied += len;
		buf += len;
		count -= len;
	}
	*ppos += copied;
	if (!ret || ret == PM_END_OF_BUFFER)
		ret = copied;

out_free:
	kfree(pm.buffer);
out_mm:
	mmput(mm);
out:
	return ret;
}

static int pagemap_open(struct inode *inode, struct file *file)
{
	struct mm_struct *mm;

	mm = proc_mem_open(inode, PTRACE_MODE_READ);
	if (IS_ERR(mm))
		return PTR_ERR(mm);
	file->private_data = mm;
	return 0;
}

static int pagemap_release(struct inode *inode, struct file *file)
{
	struct mm_struct *mm = file->private_data;

	if (mm)
		mmdrop(mm);
	return 0;
}

const struct file_operations proc_pagemap_operations = {
	.llseek		= mem_lseek, /* borrow this */
	.read		= pagemap_read,
	.open		= pagemap_open,
	.release	= pagemap_release,
};
#endif /* CONFIG_PROC_PAGE_MONITOR */

#ifdef CONFIG_NUMA

struct numa_maps {
	unsigned long pages;
	unsigned long anon;
	unsigned long active;
	unsigned long writeback;
	unsigned long mapcount_max;
	unsigned long dirty;
	unsigned long swapcache;
	unsigned long node[MAX_NUMNODES];
};

struct numa_maps_private {
	struct proc_maps_private proc_maps;
	struct numa_maps md;
};

static void gather_stats(struct page *page, struct numa_maps *md, int pte_dirty,
			unsigned long nr_pages)
{
	int count = page_mapcount(page);

	md->pages += nr_pages;
	if (pte_dirty || PageDirty(page))
		md->dirty += nr_pages;

	if (PageSwapCache(page))
		md->swapcache += nr_pages;

	if (PageActive(page) || PageUnevictable(page))
		md->active += nr_pages;

	if (PageWriteback(page))
		md->writeback += nr_pages;

	if (PageAnon(page))
		md->anon += nr_pages;

	if (count > md->mapcount_max)
		md->mapcount_max = count;

	md->node[page_to_nid(page)] += nr_pages;
}

static struct page *can_gather_numa_stats(pte_t pte, struct vm_area_struct *vma,
		unsigned long addr)
{
	struct page *page;
	int nid;

	if (!pte_present(pte))
		return NULL;

	page = vm_normal_page(vma, addr, pte);
	if (!page || is_zone_device_page(page))
		return NULL;

	if (PageReserved(page))
		return NULL;

	nid = page_to_nid(page);
	if (!node_isset(nid, node_states[N_MEMORY]))
		return NULL;

	return page;
}

#ifdef CONFIG_TRANSPARENT_HUGEPAGE
static struct page *can_gather_numa_stats_pmd(pmd_t pmd,
					      struct vm_area_struct *vma,
					      unsigned long addr)
{
	struct page *page;
	int nid;

	if (!pmd_present(pmd))
		return NULL;

	page = vm_normal_page_pmd(vma, addr, pmd);
	if (!page)
		return NULL;

	if (PageReserved(page))
		return NULL;

	nid = page_to_nid(page);
	if (!node_isset(nid, node_states[N_MEMORY]))
		return NULL;

	return page;
}
#endif

static int gather_pte_stats(pmd_t *pmd, unsigned long addr,
		unsigned long end, struct mm_walk *walk)
{
	struct numa_maps *md = walk->private;
	struct vm_area_struct *vma = walk->vma;
	spinlock_t *ptl;
	pte_t *orig_pte;
	pte_t *pte;

#ifdef CONFIG_TRANSPARENT_HUGEPAGE
	ptl = pmd_trans_huge_lock(pmd, vma);
	if (ptl) {
		struct page *page;

		page = can_gather_numa_stats_pmd(*pmd, vma, addr);
		if (page)
			gather_stats(page, md, pmd_dirty(*pmd),
				     HPAGE_PMD_SIZE/PAGE_SIZE);
		spin_unlock(ptl);
		return 0;
	}

	if (pmd_trans_unstable(pmd))
		return 0;
#endif
	orig_pte = pte = pte_offset_map_lock(walk->mm, pmd, addr, &ptl);
	do {
		struct page *page = can_gather_numa_stats(*pte, vma, addr);
		if (!page)
			continue;
		gather_stats(page, md, pte_dirty(*pte), 1);

	} while (pte++, addr += PAGE_SIZE, addr != end);
	pte_unmap_unlock(orig_pte, ptl);
	cond_resched();
	return 0;
}
#ifdef CONFIG_HUGETLB_PAGE
static int gather_hugetlb_stats(pte_t *pte, unsigned long hmask,
		unsigned long addr, unsigned long end, struct mm_walk *walk)
{
	pte_t huge_pte = huge_ptep_get(pte);
	struct numa_maps *md;
	struct page *page;

	if (!pte_present(huge_pte))
		return 0;

	page = pte_page(huge_pte);

	md = walk->private;
	gather_stats(page, md, pte_dirty(huge_pte), 1);
	return 0;
}

#else
static int gather_hugetlb_stats(pte_t *pte, unsigned long hmask,
		unsigned long addr, unsigned long end, struct mm_walk *walk)
{
	return 0;
}
#endif

static const struct mm_walk_ops show_numa_ops = {
	.hugetlb_entry = gather_hugetlb_stats,
	.pmd_entry = gather_pte_stats,
};

/*
 * Display pages allocated per node and memory policy via /proc.
 */
static int show_numa_map(struct seq_file *m, void *v)
{
	struct numa_maps_private *numa_priv = m->private;
	struct proc_maps_private *proc_priv = &numa_priv->proc_maps;
	struct vm_area_struct *vma = v;
	struct numa_maps *md = &numa_priv->md;
	struct file *file = vma->vm_file;
	struct mm_struct *mm = vma->vm_mm;
	struct mempolicy *pol;
	char buffer[64];
	int nid;

	if (!mm)
		return 0;

	/* Ensure we start with an empty set of numa_maps statistics. */
	memset(md, 0, sizeof(*md));

	pol = __get_vma_policy(vma, vma->vm_start);
	if (pol) {
		mpol_to_str(buffer, sizeof(buffer), pol);
		mpol_cond_put(pol);
	} else {
		mpol_to_str(buffer, sizeof(buffer), proc_priv->task_mempolicy);
	}

	seq_printf(m, "%08lx %s", vma->vm_start, buffer);

	if (file) {
		seq_puts(m, " file=");
		seq_file_path(m, file, "\n\t= ");
	} else if (vma->vm_start <= mm->brk && vma->vm_end >= mm->start_brk) {
		seq_puts(m, " heap");
	} else if (is_stack(vma)) {
		seq_puts(m, " stack");
	}

	if (is_vm_hugetlb_page(vma))
		seq_puts(m, " huge");

	/* mmap_lock is held by m_start */
	walk_page_vma(vma, &show_numa_ops, md);

	if (!md->pages)
		goto out;

	if (md->anon)
		seq_printf(m, " anon=%lu", md->anon);

	if (md->dirty)
		seq_printf(m, " dirty=%lu", md->dirty);

	if (md->pages != md->anon && md->pages != md->dirty)
		seq_printf(m, " mapped=%lu", md->pages);

	if (md->mapcount_max > 1)
		seq_printf(m, " mapmax=%lu", md->mapcount_max);

	if (md->swapcache)
		seq_printf(m, " swapcache=%lu", md->swapcache);

	if (md->active < md->pages && !is_vm_hugetlb_page(vma))
		seq_printf(m, " active=%lu", md->active);

	if (md->writeback)
		seq_printf(m, " writeback=%lu", md->writeback);

	for_each_node_state(nid, N_MEMORY)
		if (md->node[nid])
			seq_printf(m, " N%d=%lu", nid, md->node[nid]);

	seq_printf(m, " kernelpagesize_kB=%lu", vma_kernel_pagesize(vma) >> 10);
out:
	seq_putc(m, '\n');
	return 0;
}

static const struct seq_operations proc_pid_numa_maps_op = {
	.start  = m_start,
	.next   = m_next,
	.stop   = m_stop,
	.show   = show_numa_map,
};

static int pid_numa_maps_open(struct inode *inode, struct file *file)
{
	return proc_maps_open(inode, file, &proc_pid_numa_maps_op,
				sizeof(struct numa_maps_private));
}

const struct file_operations proc_pid_numa_maps_operations = {
	.open		= pid_numa_maps_open,
	.read		= seq_read,
	.llseek		= seq_lseek,
	.release	= proc_map_release,
};

#endif /* CONFIG_NUMA */<|MERGE_RESOLUTION|>--- conflicted
+++ resolved
@@ -537,11 +537,7 @@
 	struct vm_area_struct *vma = walk->vma;
 	bool locked = !!(vma->vm_flags & VM_LOCKED);
 	struct page *page = NULL;
-<<<<<<< HEAD
-	bool migration = false;
-=======
 	bool migration = false, young = false, dirty = false;
->>>>>>> eb3cdb58
 
 	if (pte_present(*pte)) {
 		page = vm_normal_page(vma, addr, *pte);
@@ -568,29 +564,15 @@
 				migration = true;
 			page = pfn_swap_entry_to_page(swpent);
 		}
-<<<<<<< HEAD
-	} else if (unlikely(IS_ENABLED(CONFIG_SHMEM) && mss->check_shmem_swap
-							&& pte_none(*pte))) {
-		page = xa_load(&vma->vm_file->f_mapping->i_pages,
-						linear_page_index(vma, addr));
-		if (xa_is_value(page))
-			mss->swap += PAGE_SIZE;
-=======
 	} else {
 		smaps_pte_hole_lookup(addr, walk);
->>>>>>> eb3cdb58
 		return;
 	}
 
 	if (!page)
 		return;
 
-<<<<<<< HEAD
-	smaps_account(mss, page, false, pte_young(*pte), pte_dirty(*pte),
-		      locked, migration);
-=======
 	smaps_account(mss, page, false, young, dirty, locked, migration);
->>>>>>> eb3cdb58
 }
 
 #ifdef CONFIG_TRANSPARENT_HUGEPAGE
@@ -999,13 +981,8 @@
 		}
 	} for_each_vma(vmi, vma);
 
-<<<<<<< HEAD
-	show_vma_header_prefix(m, priv->mm->mmap ? priv->mm->mmap->vm_start : 0,
-			       last_vma_end, 0, 0, 0, 0);
-=======
 empty_set:
 	show_vma_header_prefix(m, vma_start, last_vma_end, 0, 0, 0, 0);
->>>>>>> eb3cdb58
 	seq_pad(m, ' ');
 	seq_puts(m, "[rollup]\n");
 
