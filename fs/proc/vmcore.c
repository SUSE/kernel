// SPDX-License-Identifier: GPL-2.0-only
/*
 *	fs/proc/vmcore.c Interface for accessing the crash
 * 				 dump from the system's previous life.
 * 	Heavily borrowed from fs/proc/kcore.c
 *	Created by: Hariprasad Nellitheertha (hari@in.ibm.com)
 *	Copyright (C) IBM Corporation, 2004. All rights reserved
 *
 */

#include <linux/mm.h>
#include <linux/kcore.h>
#include <linux/user.h>
#include <linux/elf.h>
#include <linux/elfcore.h>
#include <linux/export.h>
#include <linux/slab.h>
#include <linux/highmem.h>
#include <linux/printk.h>
#include <linux/memblock.h>
#include <linux/init.h>
#include <linux/crash_dump.h>
#include <linux/list.h>
#include <linux/moduleparam.h>
#include <linux/mutex.h>
#include <linux/vmalloc.h>
#include <linux/pagemap.h>
<<<<<<< HEAD
#include <linux/uaccess.h>
=======
#include <linux/uio.h>
>>>>>>> eb3cdb58
#include <linux/cc_platform.h>
#include <asm/io.h>
#include "internal.h"

/* List representing chunks of contiguous memory areas and their offsets in
 * vmcore file.
 */
static LIST_HEAD(vmcore_list);

/* Stores the pointer to the buffer containing kernel elf core headers. */
static char *elfcorebuf;
static size_t elfcorebuf_sz;
static size_t elfcorebuf_sz_orig;

static char *elfnotes_buf;
static size_t elfnotes_sz;
/* Size of all notes minus the device dump notes */
static size_t elfnotes_orig_sz;

/* Total size of vmcore file. */
static u64 vmcore_size;

static struct proc_dir_entry *proc_vmcore;

#ifdef CONFIG_PROC_VMCORE_DEVICE_DUMP
/* Device Dump list and mutex to synchronize access to list */
static LIST_HEAD(vmcoredd_list);
static DEFINE_MUTEX(vmcoredd_mutex);

static bool vmcoredd_disabled;
core_param(novmcoredd, vmcoredd_disabled, bool, 0);
#endif /* CONFIG_PROC_VMCORE_DEVICE_DUMP */

/* Device Dump Size */
static size_t vmcoredd_orig_sz;

static DEFINE_SPINLOCK(vmcore_cb_lock);
DEFINE_STATIC_SRCU(vmcore_cb_srcu);
/* List of registered vmcore callbacks. */
static LIST_HEAD(vmcore_cb_list);
/* Whether the vmcore has been opened once. */
static bool vmcore_opened;

void register_vmcore_cb(struct vmcore_cb *cb)
{
	INIT_LIST_HEAD(&cb->next);
	spin_lock(&vmcore_cb_lock);
	list_add_tail(&cb->next, &vmcore_cb_list);
	/*
	 * Registering a vmcore callback after the vmcore was opened is
	 * very unusual (e.g., manual driver loading).
	 */
	if (vmcore_opened)
		pr_warn_once("Unexpected vmcore callback registration\n");
	spin_unlock(&vmcore_cb_lock);
}
EXPORT_SYMBOL_GPL(register_vmcore_cb);

void unregister_vmcore_cb(struct vmcore_cb *cb)
{
	spin_lock(&vmcore_cb_lock);
	list_del_rcu(&cb->next);
	/*
	 * Unregistering a vmcore callback after the vmcore was opened is
	 * very unusual (e.g., forced driver removal), but we cannot stop
	 * unregistering.
	 */
	if (vmcore_opened)
		pr_warn_once("Unexpected vmcore callback unregistration\n");
	spin_unlock(&vmcore_cb_lock);

	synchronize_srcu(&vmcore_cb_srcu);
}
EXPORT_SYMBOL_GPL(unregister_vmcore_cb);

static bool pfn_is_ram(unsigned long pfn)
{
	struct vmcore_cb *cb;
	bool ret = true;

	list_for_each_entry_srcu(cb, &vmcore_cb_list, next,
				 srcu_read_lock_held(&vmcore_cb_srcu)) {
		if (unlikely(!cb->pfn_is_ram))
			continue;
		ret = cb->pfn_is_ram(cb, pfn);
		if (!ret)
			break;
	}

	return ret;
}

static int open_vmcore(struct inode *inode, struct file *file)
{
	spin_lock(&vmcore_cb_lock);
	vmcore_opened = true;
	spin_unlock(&vmcore_cb_lock);

	return 0;
}

/* Reads a page from the oldmem device from given offset. */
ssize_t read_from_oldmem(struct iov_iter *iter, size_t count,
			 u64 *ppos, bool encrypted)
{
	unsigned long pfn, offset;
	ssize_t nr_bytes;
	ssize_t read = 0, tmp;
	int idx;

	if (!count)
		return 0;

	offset = (unsigned long)(*ppos % PAGE_SIZE);
	pfn = (unsigned long)(*ppos / PAGE_SIZE);

	idx = srcu_read_lock(&vmcore_cb_srcu);
	do {
		if (count > (PAGE_SIZE - offset))
			nr_bytes = PAGE_SIZE - offset;
		else
			nr_bytes = count;

		/* If pfn is not ram, return zeros for sparse dump files */
		if (!pfn_is_ram(pfn)) {
			tmp = iov_iter_zero(nr_bytes, iter);
		} else {
			if (encrypted)
				tmp = copy_oldmem_page_encrypted(iter, pfn,
								 nr_bytes,
								 offset);
			else
				tmp = copy_oldmem_page(iter, pfn, nr_bytes,
						       offset);
		}
		if (tmp < nr_bytes) {
			srcu_read_unlock(&vmcore_cb_srcu, idx);
			return -EFAULT;
		}

		*ppos += nr_bytes;
		count -= nr_bytes;
		read += nr_bytes;
		++pfn;
		offset = 0;
	} while (count);
	srcu_read_unlock(&vmcore_cb_srcu, idx);

	return read;
}

/*
 * Architectures may override this function to allocate ELF header in 2nd kernel
 */
int __weak elfcorehdr_alloc(unsigned long long *addr, unsigned long long *size)
{
	return 0;
}

/*
 * Architectures may override this function to free header
 */
void __weak elfcorehdr_free(unsigned long long addr)
{}

/*
 * Architectures may override this function to read from ELF header
 */
ssize_t __weak elfcorehdr_read(char *buf, size_t count, u64 *ppos)
{
	struct kvec kvec = { .iov_base = buf, .iov_len = count };
	struct iov_iter iter;

	iov_iter_kvec(&iter, ITER_DEST, &kvec, 1, count);

	return read_from_oldmem(&iter, count, ppos, false);
}

/*
 * Architectures may override this function to read from notes sections
 */
ssize_t __weak elfcorehdr_read_notes(char *buf, size_t count, u64 *ppos)
{
<<<<<<< HEAD
	return read_from_oldmem(buf, count, ppos, 0, cc_platform_has(CC_ATTR_MEM_ENCRYPT));
=======
	struct kvec kvec = { .iov_base = buf, .iov_len = count };
	struct iov_iter iter;

	iov_iter_kvec(&iter, ITER_DEST, &kvec, 1, count);

	return read_from_oldmem(&iter, count, ppos,
			cc_platform_has(CC_ATTR_MEM_ENCRYPT));
>>>>>>> eb3cdb58
}

/*
 * Architectures may override this function to map oldmem
 */
int __weak remap_oldmem_pfn_range(struct vm_area_struct *vma,
				  unsigned long from, unsigned long pfn,
				  unsigned long size, pgprot_t prot)
{
	prot = pgprot_encrypted(prot);
	return remap_pfn_range(vma, from, pfn, size, prot);
}

/*
 * Architectures which support memory encryption override this.
 */
ssize_t __weak copy_oldmem_page_encrypted(struct iov_iter *iter,
		unsigned long pfn, size_t csize, unsigned long offset)
{
	return copy_oldmem_page(iter, pfn, csize, offset);
}

#ifdef CONFIG_PROC_VMCORE_DEVICE_DUMP
static int vmcoredd_copy_dumps(struct iov_iter *iter, u64 start, size_t size)
{
	struct vmcoredd_node *dump;
	u64 offset = 0;
	int ret = 0;
	size_t tsz;
	char *buf;

	mutex_lock(&vmcoredd_mutex);
	list_for_each_entry(dump, &vmcoredd_list, list) {
		if (start < offset + dump->size) {
			tsz = min(offset + (u64)dump->size - start, (u64)size);
			buf = dump->buf + start - offset;
			if (copy_to_iter(buf, tsz, iter) < tsz) {
				ret = -EFAULT;
				goto out_unlock;
			}

			size -= tsz;
			start += tsz;

			/* Leave now if buffer filled already */
			if (!size)
				goto out_unlock;
		}
		offset += dump->size;
	}

out_unlock:
	mutex_unlock(&vmcoredd_mutex);
	return ret;
}

#ifdef CONFIG_MMU
static int vmcoredd_mmap_dumps(struct vm_area_struct *vma, unsigned long dst,
			       u64 start, size_t size)
{
	struct vmcoredd_node *dump;
	u64 offset = 0;
	int ret = 0;
	size_t tsz;
	char *buf;

	mutex_lock(&vmcoredd_mutex);
	list_for_each_entry(dump, &vmcoredd_list, list) {
		if (start < offset + dump->size) {
			tsz = min(offset + (u64)dump->size - start, (u64)size);
			buf = dump->buf + start - offset;
			if (remap_vmalloc_range_partial(vma, dst, buf, 0,
							tsz)) {
				ret = -EFAULT;
				goto out_unlock;
			}

			size -= tsz;
			start += tsz;
			dst += tsz;

			/* Leave now if buffer filled already */
			if (!size)
				goto out_unlock;
		}
		offset += dump->size;
	}

out_unlock:
	mutex_unlock(&vmcoredd_mutex);
	return ret;
}
#endif /* CONFIG_MMU */
#endif /* CONFIG_PROC_VMCORE_DEVICE_DUMP */

/* Read from the ELF header and then the crash dump. On error, negative value is
 * returned otherwise number of bytes read are returned.
 */
static ssize_t __read_vmcore(struct iov_iter *iter, loff_t *fpos)
{
	ssize_t acc = 0, tmp;
	size_t tsz;
	u64 start;
	struct vmcore *m = NULL;

	if (!iov_iter_count(iter) || *fpos >= vmcore_size)
		return 0;

	iov_iter_truncate(iter, vmcore_size - *fpos);

	/* Read ELF core header */
	if (*fpos < elfcorebuf_sz) {
		tsz = min(elfcorebuf_sz - (size_t)*fpos, iov_iter_count(iter));
		if (copy_to_iter(elfcorebuf + *fpos, tsz, iter) < tsz)
			return -EFAULT;
		*fpos += tsz;
		acc += tsz;

		/* leave now if filled buffer already */
		if (!iov_iter_count(iter))
			return acc;
	}

	/* Read ELF note segment */
	if (*fpos < elfcorebuf_sz + elfnotes_sz) {
		void *kaddr;

		/* We add device dumps before other elf notes because the
		 * other elf notes may not fill the elf notes buffer
		 * completely and we will end up with zero-filled data
		 * between the elf notes and the device dumps. Tools will
		 * then try to decode this zero-filled data as valid notes
		 * and we don't want that. Hence, adding device dumps before
		 * the other elf notes ensure that zero-filled data can be
		 * avoided.
		 */
#ifdef CONFIG_PROC_VMCORE_DEVICE_DUMP
		/* Read device dumps */
		if (*fpos < elfcorebuf_sz + vmcoredd_orig_sz) {
			tsz = min(elfcorebuf_sz + vmcoredd_orig_sz -
				  (size_t)*fpos, iov_iter_count(iter));
			start = *fpos - elfcorebuf_sz;
			if (vmcoredd_copy_dumps(iter, start, tsz))
				return -EFAULT;

			*fpos += tsz;
			acc += tsz;

			/* leave now if filled buffer already */
			if (!iov_iter_count(iter))
				return acc;
		}
#endif /* CONFIG_PROC_VMCORE_DEVICE_DUMP */

		/* Read remaining elf notes */
		tsz = min(elfcorebuf_sz + elfnotes_sz - (size_t)*fpos,
			  iov_iter_count(iter));
		kaddr = elfnotes_buf + *fpos - elfcorebuf_sz - vmcoredd_orig_sz;
		if (copy_to_iter(kaddr, tsz, iter) < tsz)
			return -EFAULT;

		*fpos += tsz;
		acc += tsz;

		/* leave now if filled buffer already */
		if (!iov_iter_count(iter))
			return acc;
	}

	list_for_each_entry(m, &vmcore_list, list) {
		if (*fpos < m->offset + m->size) {
			tsz = (size_t)min_t(unsigned long long,
					    m->offset + m->size - *fpos,
					    iov_iter_count(iter));
			start = m->paddr + *fpos - m->offset;
<<<<<<< HEAD
			tmp = read_from_oldmem(buffer, tsz, &start,
					       userbuf, cc_platform_has(CC_ATTR_MEM_ENCRYPT));
=======
			tmp = read_from_oldmem(iter, tsz, &start,
					cc_platform_has(CC_ATTR_MEM_ENCRYPT));
>>>>>>> eb3cdb58
			if (tmp < 0)
				return tmp;
			*fpos += tsz;
			acc += tsz;

			/* leave now if filled buffer already */
			if (!iov_iter_count(iter))
				return acc;
		}
	}

	return acc;
}

static ssize_t read_vmcore(struct kiocb *iocb, struct iov_iter *iter)
{
	return __read_vmcore(iter, &iocb->ki_pos);
}

/*
 * The vmcore fault handler uses the page cache and fills data using the
 * standard __read_vmcore() function.
 *
 * On s390 the fault handler is used for memory regions that can't be mapped
 * directly with remap_pfn_range().
 */
static vm_fault_t mmap_vmcore_fault(struct vm_fault *vmf)
{
#ifdef CONFIG_S390
	struct address_space *mapping = vmf->vma->vm_file->f_mapping;
	pgoff_t index = vmf->pgoff;
	struct iov_iter iter;
	struct kvec kvec;
	struct page *page;
	loff_t offset;
	int rc;

	page = find_or_create_page(mapping, index, GFP_KERNEL);
	if (!page)
		return VM_FAULT_OOM;
	if (!PageUptodate(page)) {
		offset = (loff_t) index << PAGE_SHIFT;
		kvec.iov_base = page_address(page);
		kvec.iov_len = PAGE_SIZE;
		iov_iter_kvec(&iter, ITER_DEST, &kvec, 1, PAGE_SIZE);

		rc = __read_vmcore(&iter, &offset);
		if (rc < 0) {
			unlock_page(page);
			put_page(page);
			return vmf_error(rc);
		}
		SetPageUptodate(page);
	}
	unlock_page(page);
	vmf->page = page;
	return 0;
#else
	return VM_FAULT_SIGBUS;
#endif
}

static const struct vm_operations_struct vmcore_mmap_ops = {
	.fault = mmap_vmcore_fault,
};

/**
 * vmcore_alloc_buf - allocate buffer in vmalloc memory
 * @size: size of buffer
 *
 * If CONFIG_MMU is defined, use vmalloc_user() to allow users to mmap
 * the buffer to user-space by means of remap_vmalloc_range().
 *
 * If CONFIG_MMU is not defined, use vzalloc() since mmap_vmcore() is
 * disabled and there's no need to allow users to mmap the buffer.
 */
static inline char *vmcore_alloc_buf(size_t size)
{
#ifdef CONFIG_MMU
	return vmalloc_user(size);
#else
	return vzalloc(size);
#endif
}

/*
 * Disable mmap_vmcore() if CONFIG_MMU is not defined. MMU is
 * essential for mmap_vmcore() in order to map physically
 * non-contiguous objects (ELF header, ELF note segment and memory
 * regions in the 1st kernel pointed to by PT_LOAD entries) into
 * virtually contiguous user-space in ELF layout.
 */
#ifdef CONFIG_MMU
/*
 * remap_oldmem_pfn_checked - do remap_oldmem_pfn_range replacing all pages
 * reported as not being ram with the zero page.
 *
 * @vma: vm_area_struct describing requested mapping
 * @from: start remapping from
 * @pfn: page frame number to start remapping to
 * @size: remapping size
 * @prot: protection bits
 *
 * Returns zero on success, -EAGAIN on failure.
 */
static int remap_oldmem_pfn_checked(struct vm_area_struct *vma,
				    unsigned long from, unsigned long pfn,
				    unsigned long size, pgprot_t prot)
{
	unsigned long map_size;
	unsigned long pos_start, pos_end, pos;
	unsigned long zeropage_pfn = my_zero_pfn(0);
	size_t len = 0;

	pos_start = pfn;
	pos_end = pfn + (size >> PAGE_SHIFT);

	for (pos = pos_start; pos < pos_end; ++pos) {
		if (!pfn_is_ram(pos)) {
			/*
			 * We hit a page which is not ram. Remap the continuous
			 * region between pos_start and pos-1 and replace
			 * the non-ram page at pos with the zero page.
			 */
			if (pos > pos_start) {
				/* Remap continuous region */
				map_size = (pos - pos_start) << PAGE_SHIFT;
				if (remap_oldmem_pfn_range(vma, from + len,
							   pos_start, map_size,
							   prot))
					goto fail;
				len += map_size;
			}
			/* Remap the zero page */
			if (remap_oldmem_pfn_range(vma, from + len,
						   zeropage_pfn,
						   PAGE_SIZE, prot))
				goto fail;
			len += PAGE_SIZE;
			pos_start = pos + 1;
		}
	}
	if (pos > pos_start) {
		/* Remap the rest */
		map_size = (pos - pos_start) << PAGE_SHIFT;
		if (remap_oldmem_pfn_range(vma, from + len, pos_start,
					   map_size, prot))
			goto fail;
	}
	return 0;
fail:
	do_munmap(vma->vm_mm, from, len, NULL);
	return -EAGAIN;
}

static int vmcore_remap_oldmem_pfn(struct vm_area_struct *vma,
			    unsigned long from, unsigned long pfn,
			    unsigned long size, pgprot_t prot)
{
	int ret, idx;

	/*
	 * Check if a callback was registered to avoid looping over all
	 * pages without a reason.
	 */
	idx = srcu_read_lock(&vmcore_cb_srcu);
	if (!list_empty(&vmcore_cb_list))
		ret = remap_oldmem_pfn_checked(vma, from, pfn, size, prot);
	else
		ret = remap_oldmem_pfn_range(vma, from, pfn, size, prot);
	srcu_read_unlock(&vmcore_cb_srcu, idx);
	return ret;
}

static int mmap_vmcore(struct file *file, struct vm_area_struct *vma)
{
	size_t size = vma->vm_end - vma->vm_start;
	u64 start, end, len, tsz;
	struct vmcore *m;

	start = (u64)vma->vm_pgoff << PAGE_SHIFT;
	end = start + size;

	if (size > vmcore_size || end > vmcore_size)
		return -EINVAL;

	if (vma->vm_flags & (VM_WRITE | VM_EXEC))
		return -EPERM;

	vm_flags_mod(vma, VM_MIXEDMAP, VM_MAYWRITE | VM_MAYEXEC);
	vma->vm_ops = &vmcore_mmap_ops;

	len = 0;

	if (start < elfcorebuf_sz) {
		u64 pfn;

		tsz = min(elfcorebuf_sz - (size_t)start, size);
		pfn = __pa(elfcorebuf + start) >> PAGE_SHIFT;
		if (remap_pfn_range(vma, vma->vm_start, pfn, tsz,
				    vma->vm_page_prot))
			return -EAGAIN;
		size -= tsz;
		start += tsz;
		len += tsz;

		if (size == 0)
			return 0;
	}

	if (start < elfcorebuf_sz + elfnotes_sz) {
		void *kaddr;

		/* We add device dumps before other elf notes because the
		 * other elf notes may not fill the elf notes buffer
		 * completely and we will end up with zero-filled data
		 * between the elf notes and the device dumps. Tools will
		 * then try to decode this zero-filled data as valid notes
		 * and we don't want that. Hence, adding device dumps before
		 * the other elf notes ensure that zero-filled data can be
		 * avoided. This also ensures that the device dumps and
		 * other elf notes can be properly mmaped at page aligned
		 * address.
		 */
#ifdef CONFIG_PROC_VMCORE_DEVICE_DUMP
		/* Read device dumps */
		if (start < elfcorebuf_sz + vmcoredd_orig_sz) {
			u64 start_off;

			tsz = min(elfcorebuf_sz + vmcoredd_orig_sz -
				  (size_t)start, size);
			start_off = start - elfcorebuf_sz;
			if (vmcoredd_mmap_dumps(vma, vma->vm_start + len,
						start_off, tsz))
				goto fail;

			size -= tsz;
			start += tsz;
			len += tsz;

			/* leave now if filled buffer already */
			if (!size)
				return 0;
		}
#endif /* CONFIG_PROC_VMCORE_DEVICE_DUMP */

		/* Read remaining elf notes */
		tsz = min(elfcorebuf_sz + elfnotes_sz - (size_t)start, size);
		kaddr = elfnotes_buf + start - elfcorebuf_sz - vmcoredd_orig_sz;
		if (remap_vmalloc_range_partial(vma, vma->vm_start + len,
						kaddr, 0, tsz))
			goto fail;

		size -= tsz;
		start += tsz;
		len += tsz;

		if (size == 0)
			return 0;
	}

	list_for_each_entry(m, &vmcore_list, list) {
		if (start < m->offset + m->size) {
			u64 paddr = 0;

			tsz = (size_t)min_t(unsigned long long,
					    m->offset + m->size - start, size);
			paddr = m->paddr + start - m->offset;
			if (vmcore_remap_oldmem_pfn(vma, vma->vm_start + len,
						    paddr >> PAGE_SHIFT, tsz,
						    vma->vm_page_prot))
				goto fail;
			size -= tsz;
			start += tsz;
			len += tsz;

			if (size == 0)
				return 0;
		}
	}

	return 0;
fail:
	do_munmap(vma->vm_mm, vma->vm_start, len, NULL);
	return -EAGAIN;
}
#else
static int mmap_vmcore(struct file *file, struct vm_area_struct *vma)
{
	return -ENOSYS;
}
#endif

static const struct proc_ops vmcore_proc_ops = {
	.proc_open	= open_vmcore,
	.proc_read_iter	= read_vmcore,
	.proc_lseek	= default_llseek,
	.proc_mmap	= mmap_vmcore,
};

static struct vmcore* __init get_new_element(void)
{
	return kzalloc(sizeof(struct vmcore), GFP_KERNEL);
}

static u64 get_vmcore_size(size_t elfsz, size_t elfnotesegsz,
			   struct list_head *vc_list)
{
	u64 size;
	struct vmcore *m;

	size = elfsz + elfnotesegsz;
	list_for_each_entry(m, vc_list, list) {
		size += m->size;
	}
	return size;
}

/**
 * update_note_header_size_elf64 - update p_memsz member of each PT_NOTE entry
 *
 * @ehdr_ptr: ELF header
 *
 * This function updates p_memsz member of each PT_NOTE entry in the
 * program header table pointed to by @ehdr_ptr to real size of ELF
 * note segment.
 */
static int __init update_note_header_size_elf64(const Elf64_Ehdr *ehdr_ptr)
{
	int i, rc=0;
	Elf64_Phdr *phdr_ptr;
	Elf64_Nhdr *nhdr_ptr;

	phdr_ptr = (Elf64_Phdr *)(ehdr_ptr + 1);
	for (i = 0; i < ehdr_ptr->e_phnum; i++, phdr_ptr++) {
		void *notes_section;
		u64 offset, max_sz, sz, real_sz = 0;
		if (phdr_ptr->p_type != PT_NOTE)
			continue;
		max_sz = phdr_ptr->p_memsz;
		offset = phdr_ptr->p_offset;
		notes_section = kmalloc(max_sz, GFP_KERNEL);
		if (!notes_section)
			return -ENOMEM;
		rc = elfcorehdr_read_notes(notes_section, max_sz, &offset);
		if (rc < 0) {
			kfree(notes_section);
			return rc;
		}
		nhdr_ptr = notes_section;
		while (nhdr_ptr->n_namesz != 0) {
			sz = sizeof(Elf64_Nhdr) +
				(((u64)nhdr_ptr->n_namesz + 3) & ~3) +
				(((u64)nhdr_ptr->n_descsz + 3) & ~3);
			if ((real_sz + sz) > max_sz) {
				pr_warn("Warning: Exceeded p_memsz, dropping PT_NOTE entry n_namesz=0x%x, n_descsz=0x%x\n",
					nhdr_ptr->n_namesz, nhdr_ptr->n_descsz);
				break;
			}
			real_sz += sz;
			nhdr_ptr = (Elf64_Nhdr*)((char*)nhdr_ptr + sz);
		}
		kfree(notes_section);
		phdr_ptr->p_memsz = real_sz;
		if (real_sz == 0) {
			pr_warn("Warning: Zero PT_NOTE entries found\n");
		}
	}

	return 0;
}

/**
 * get_note_number_and_size_elf64 - get the number of PT_NOTE program
 * headers and sum of real size of their ELF note segment headers and
 * data.
 *
 * @ehdr_ptr: ELF header
 * @nr_ptnote: buffer for the number of PT_NOTE program headers
 * @sz_ptnote: buffer for size of unique PT_NOTE program header
 *
 * This function is used to merge multiple PT_NOTE program headers
 * into a unique single one. The resulting unique entry will have
 * @sz_ptnote in its phdr->p_mem.
 *
 * It is assumed that program headers with PT_NOTE type pointed to by
 * @ehdr_ptr has already been updated by update_note_header_size_elf64
 * and each of PT_NOTE program headers has actual ELF note segment
 * size in its p_memsz member.
 */
static int __init get_note_number_and_size_elf64(const Elf64_Ehdr *ehdr_ptr,
						 int *nr_ptnote, u64 *sz_ptnote)
{
	int i;
	Elf64_Phdr *phdr_ptr;

	*nr_ptnote = *sz_ptnote = 0;

	phdr_ptr = (Elf64_Phdr *)(ehdr_ptr + 1);
	for (i = 0; i < ehdr_ptr->e_phnum; i++, phdr_ptr++) {
		if (phdr_ptr->p_type != PT_NOTE)
			continue;
		*nr_ptnote += 1;
		*sz_ptnote += phdr_ptr->p_memsz;
	}

	return 0;
}

/**
 * copy_notes_elf64 - copy ELF note segments in a given buffer
 *
 * @ehdr_ptr: ELF header
 * @notes_buf: buffer into which ELF note segments are copied
 *
 * This function is used to copy ELF note segment in the 1st kernel
 * into the buffer @notes_buf in the 2nd kernel. It is assumed that
 * size of the buffer @notes_buf is equal to or larger than sum of the
 * real ELF note segment headers and data.
 *
 * It is assumed that program headers with PT_NOTE type pointed to by
 * @ehdr_ptr has already been updated by update_note_header_size_elf64
 * and each of PT_NOTE program headers has actual ELF note segment
 * size in its p_memsz member.
 */
static int __init copy_notes_elf64(const Elf64_Ehdr *ehdr_ptr, char *notes_buf)
{
	int i, rc=0;
	Elf64_Phdr *phdr_ptr;

	phdr_ptr = (Elf64_Phdr*)(ehdr_ptr + 1);

	for (i = 0; i < ehdr_ptr->e_phnum; i++, phdr_ptr++) {
		u64 offset;
		if (phdr_ptr->p_type != PT_NOTE)
			continue;
		offset = phdr_ptr->p_offset;
		rc = elfcorehdr_read_notes(notes_buf, phdr_ptr->p_memsz,
					   &offset);
		if (rc < 0)
			return rc;
		notes_buf += phdr_ptr->p_memsz;
	}

	return 0;
}

/* Merges all the PT_NOTE headers into one. */
static int __init merge_note_headers_elf64(char *elfptr, size_t *elfsz,
					   char **notes_buf, size_t *notes_sz)
{
	int i, nr_ptnote=0, rc=0;
	char *tmp;
	Elf64_Ehdr *ehdr_ptr;
	Elf64_Phdr phdr;
	u64 phdr_sz = 0, note_off;

	ehdr_ptr = (Elf64_Ehdr *)elfptr;

	rc = update_note_header_size_elf64(ehdr_ptr);
	if (rc < 0)
		return rc;

	rc = get_note_number_and_size_elf64(ehdr_ptr, &nr_ptnote, &phdr_sz);
	if (rc < 0)
		return rc;

	*notes_sz = roundup(phdr_sz, PAGE_SIZE);
	*notes_buf = vmcore_alloc_buf(*notes_sz);
	if (!*notes_buf)
		return -ENOMEM;

	rc = copy_notes_elf64(ehdr_ptr, *notes_buf);
	if (rc < 0)
		return rc;

	/* Prepare merged PT_NOTE program header. */
	phdr.p_type    = PT_NOTE;
	phdr.p_flags   = 0;
	note_off = sizeof(Elf64_Ehdr) +
			(ehdr_ptr->e_phnum - nr_ptnote +1) * sizeof(Elf64_Phdr);
	phdr.p_offset  = roundup(note_off, PAGE_SIZE);
	phdr.p_vaddr   = phdr.p_paddr = 0;
	phdr.p_filesz  = phdr.p_memsz = phdr_sz;
	phdr.p_align   = 0;

	/* Add merged PT_NOTE program header*/
	tmp = elfptr + sizeof(Elf64_Ehdr);
	memcpy(tmp, &phdr, sizeof(phdr));
	tmp += sizeof(phdr);

	/* Remove unwanted PT_NOTE program headers. */
	i = (nr_ptnote - 1) * sizeof(Elf64_Phdr);
	*elfsz = *elfsz - i;
	memmove(tmp, tmp+i, ((*elfsz)-sizeof(Elf64_Ehdr)-sizeof(Elf64_Phdr)));
	memset(elfptr + *elfsz, 0, i);
	*elfsz = roundup(*elfsz, PAGE_SIZE);

	/* Modify e_phnum to reflect merged headers. */
	ehdr_ptr->e_phnum = ehdr_ptr->e_phnum - nr_ptnote + 1;

	/* Store the size of all notes.  We need this to update the note
	 * header when the device dumps will be added.
	 */
	elfnotes_orig_sz = phdr.p_memsz;

	return 0;
}

/**
 * update_note_header_size_elf32 - update p_memsz member of each PT_NOTE entry
 *
 * @ehdr_ptr: ELF header
 *
 * This function updates p_memsz member of each PT_NOTE entry in the
 * program header table pointed to by @ehdr_ptr to real size of ELF
 * note segment.
 */
static int __init update_note_header_size_elf32(const Elf32_Ehdr *ehdr_ptr)
{
	int i, rc=0;
	Elf32_Phdr *phdr_ptr;
	Elf32_Nhdr *nhdr_ptr;

	phdr_ptr = (Elf32_Phdr *)(ehdr_ptr + 1);
	for (i = 0; i < ehdr_ptr->e_phnum; i++, phdr_ptr++) {
		void *notes_section;
		u64 offset, max_sz, sz, real_sz = 0;
		if (phdr_ptr->p_type != PT_NOTE)
			continue;
		max_sz = phdr_ptr->p_memsz;
		offset = phdr_ptr->p_offset;
		notes_section = kmalloc(max_sz, GFP_KERNEL);
		if (!notes_section)
			return -ENOMEM;
		rc = elfcorehdr_read_notes(notes_section, max_sz, &offset);
		if (rc < 0) {
			kfree(notes_section);
			return rc;
		}
		nhdr_ptr = notes_section;
		while (nhdr_ptr->n_namesz != 0) {
			sz = sizeof(Elf32_Nhdr) +
				(((u64)nhdr_ptr->n_namesz + 3) & ~3) +
				(((u64)nhdr_ptr->n_descsz + 3) & ~3);
			if ((real_sz + sz) > max_sz) {
				pr_warn("Warning: Exceeded p_memsz, dropping PT_NOTE entry n_namesz=0x%x, n_descsz=0x%x\n",
					nhdr_ptr->n_namesz, nhdr_ptr->n_descsz);
				break;
			}
			real_sz += sz;
			nhdr_ptr = (Elf32_Nhdr*)((char*)nhdr_ptr + sz);
		}
		kfree(notes_section);
		phdr_ptr->p_memsz = real_sz;
		if (real_sz == 0) {
			pr_warn("Warning: Zero PT_NOTE entries found\n");
		}
	}

	return 0;
}

/**
 * get_note_number_and_size_elf32 - get the number of PT_NOTE program
 * headers and sum of real size of their ELF note segment headers and
 * data.
 *
 * @ehdr_ptr: ELF header
 * @nr_ptnote: buffer for the number of PT_NOTE program headers
 * @sz_ptnote: buffer for size of unique PT_NOTE program header
 *
 * This function is used to merge multiple PT_NOTE program headers
 * into a unique single one. The resulting unique entry will have
 * @sz_ptnote in its phdr->p_mem.
 *
 * It is assumed that program headers with PT_NOTE type pointed to by
 * @ehdr_ptr has already been updated by update_note_header_size_elf32
 * and each of PT_NOTE program headers has actual ELF note segment
 * size in its p_memsz member.
 */
static int __init get_note_number_and_size_elf32(const Elf32_Ehdr *ehdr_ptr,
						 int *nr_ptnote, u64 *sz_ptnote)
{
	int i;
	Elf32_Phdr *phdr_ptr;

	*nr_ptnote = *sz_ptnote = 0;

	phdr_ptr = (Elf32_Phdr *)(ehdr_ptr + 1);
	for (i = 0; i < ehdr_ptr->e_phnum; i++, phdr_ptr++) {
		if (phdr_ptr->p_type != PT_NOTE)
			continue;
		*nr_ptnote += 1;
		*sz_ptnote += phdr_ptr->p_memsz;
	}

	return 0;
}

/**
 * copy_notes_elf32 - copy ELF note segments in a given buffer
 *
 * @ehdr_ptr: ELF header
 * @notes_buf: buffer into which ELF note segments are copied
 *
 * This function is used to copy ELF note segment in the 1st kernel
 * into the buffer @notes_buf in the 2nd kernel. It is assumed that
 * size of the buffer @notes_buf is equal to or larger than sum of the
 * real ELF note segment headers and data.
 *
 * It is assumed that program headers with PT_NOTE type pointed to by
 * @ehdr_ptr has already been updated by update_note_header_size_elf32
 * and each of PT_NOTE program headers has actual ELF note segment
 * size in its p_memsz member.
 */
static int __init copy_notes_elf32(const Elf32_Ehdr *ehdr_ptr, char *notes_buf)
{
	int i, rc=0;
	Elf32_Phdr *phdr_ptr;

	phdr_ptr = (Elf32_Phdr*)(ehdr_ptr + 1);

	for (i = 0; i < ehdr_ptr->e_phnum; i++, phdr_ptr++) {
		u64 offset;
		if (phdr_ptr->p_type != PT_NOTE)
			continue;
		offset = phdr_ptr->p_offset;
		rc = elfcorehdr_read_notes(notes_buf, phdr_ptr->p_memsz,
					   &offset);
		if (rc < 0)
			return rc;
		notes_buf += phdr_ptr->p_memsz;
	}

	return 0;
}

/* Merges all the PT_NOTE headers into one. */
static int __init merge_note_headers_elf32(char *elfptr, size_t *elfsz,
					   char **notes_buf, size_t *notes_sz)
{
	int i, nr_ptnote=0, rc=0;
	char *tmp;
	Elf32_Ehdr *ehdr_ptr;
	Elf32_Phdr phdr;
	u64 phdr_sz = 0, note_off;

	ehdr_ptr = (Elf32_Ehdr *)elfptr;

	rc = update_note_header_size_elf32(ehdr_ptr);
	if (rc < 0)
		return rc;

	rc = get_note_number_and_size_elf32(ehdr_ptr, &nr_ptnote, &phdr_sz);
	if (rc < 0)
		return rc;

	*notes_sz = roundup(phdr_sz, PAGE_SIZE);
	*notes_buf = vmcore_alloc_buf(*notes_sz);
	if (!*notes_buf)
		return -ENOMEM;

	rc = copy_notes_elf32(ehdr_ptr, *notes_buf);
	if (rc < 0)
		return rc;

	/* Prepare merged PT_NOTE program header. */
	phdr.p_type    = PT_NOTE;
	phdr.p_flags   = 0;
	note_off = sizeof(Elf32_Ehdr) +
			(ehdr_ptr->e_phnum - nr_ptnote +1) * sizeof(Elf32_Phdr);
	phdr.p_offset  = roundup(note_off, PAGE_SIZE);
	phdr.p_vaddr   = phdr.p_paddr = 0;
	phdr.p_filesz  = phdr.p_memsz = phdr_sz;
	phdr.p_align   = 0;

	/* Add merged PT_NOTE program header*/
	tmp = elfptr + sizeof(Elf32_Ehdr);
	memcpy(tmp, &phdr, sizeof(phdr));
	tmp += sizeof(phdr);

	/* Remove unwanted PT_NOTE program headers. */
	i = (nr_ptnote - 1) * sizeof(Elf32_Phdr);
	*elfsz = *elfsz - i;
	memmove(tmp, tmp+i, ((*elfsz)-sizeof(Elf32_Ehdr)-sizeof(Elf32_Phdr)));
	memset(elfptr + *elfsz, 0, i);
	*elfsz = roundup(*elfsz, PAGE_SIZE);

	/* Modify e_phnum to reflect merged headers. */
	ehdr_ptr->e_phnum = ehdr_ptr->e_phnum - nr_ptnote + 1;

	/* Store the size of all notes.  We need this to update the note
	 * header when the device dumps will be added.
	 */
	elfnotes_orig_sz = phdr.p_memsz;

	return 0;
}

/* Add memory chunks represented by program headers to vmcore list. Also update
 * the new offset fields of exported program headers. */
static int __init process_ptload_program_headers_elf64(char *elfptr,
						size_t elfsz,
						size_t elfnotes_sz,
						struct list_head *vc_list)
{
	int i;
	Elf64_Ehdr *ehdr_ptr;
	Elf64_Phdr *phdr_ptr;
	loff_t vmcore_off;
	struct vmcore *new;

	ehdr_ptr = (Elf64_Ehdr *)elfptr;
	phdr_ptr = (Elf64_Phdr*)(elfptr + sizeof(Elf64_Ehdr)); /* PT_NOTE hdr */

	/* Skip ELF header, program headers and ELF note segment. */
	vmcore_off = elfsz + elfnotes_sz;

	for (i = 0; i < ehdr_ptr->e_phnum; i++, phdr_ptr++) {
		u64 paddr, start, end, size;

		if (phdr_ptr->p_type != PT_LOAD)
			continue;

		paddr = phdr_ptr->p_offset;
		start = rounddown(paddr, PAGE_SIZE);
		end = roundup(paddr + phdr_ptr->p_memsz, PAGE_SIZE);
		size = end - start;

		/* Add this contiguous chunk of memory to vmcore list.*/
		new = get_new_element();
		if (!new)
			return -ENOMEM;
		new->paddr = start;
		new->size = size;
		list_add_tail(&new->list, vc_list);

		/* Update the program header offset. */
		phdr_ptr->p_offset = vmcore_off + (paddr - start);
		vmcore_off = vmcore_off + size;
	}
	return 0;
}

static int __init process_ptload_program_headers_elf32(char *elfptr,
						size_t elfsz,
						size_t elfnotes_sz,
						struct list_head *vc_list)
{
	int i;
	Elf32_Ehdr *ehdr_ptr;
	Elf32_Phdr *phdr_ptr;
	loff_t vmcore_off;
	struct vmcore *new;

	ehdr_ptr = (Elf32_Ehdr *)elfptr;
	phdr_ptr = (Elf32_Phdr*)(elfptr + sizeof(Elf32_Ehdr)); /* PT_NOTE hdr */

	/* Skip ELF header, program headers and ELF note segment. */
	vmcore_off = elfsz + elfnotes_sz;

	for (i = 0; i < ehdr_ptr->e_phnum; i++, phdr_ptr++) {
		u64 paddr, start, end, size;

		if (phdr_ptr->p_type != PT_LOAD)
			continue;

		paddr = phdr_ptr->p_offset;
		start = rounddown(paddr, PAGE_SIZE);
		end = roundup(paddr + phdr_ptr->p_memsz, PAGE_SIZE);
		size = end - start;

		/* Add this contiguous chunk of memory to vmcore list.*/
		new = get_new_element();
		if (!new)
			return -ENOMEM;
		new->paddr = start;
		new->size = size;
		list_add_tail(&new->list, vc_list);

		/* Update the program header offset */
		phdr_ptr->p_offset = vmcore_off + (paddr - start);
		vmcore_off = vmcore_off + size;
	}
	return 0;
}

/* Sets offset fields of vmcore elements. */
static void set_vmcore_list_offsets(size_t elfsz, size_t elfnotes_sz,
				    struct list_head *vc_list)
{
	loff_t vmcore_off;
	struct vmcore *m;

	/* Skip ELF header, program headers and ELF note segment. */
	vmcore_off = elfsz + elfnotes_sz;

	list_for_each_entry(m, vc_list, list) {
		m->offset = vmcore_off;
		vmcore_off += m->size;
	}
}

static void free_elfcorebuf(void)
{
	free_pages((unsigned long)elfcorebuf, get_order(elfcorebuf_sz_orig));
	elfcorebuf = NULL;
	vfree(elfnotes_buf);
	elfnotes_buf = NULL;
}

static int __init parse_crash_elf64_headers(void)
{
	int rc=0;
	Elf64_Ehdr ehdr;
	u64 addr;

	addr = elfcorehdr_addr;

	/* Read ELF header */
	rc = elfcorehdr_read((char *)&ehdr, sizeof(Elf64_Ehdr), &addr);
	if (rc < 0)
		return rc;

	/* Do some basic Verification. */
	if (memcmp(ehdr.e_ident, ELFMAG, SELFMAG) != 0 ||
		(ehdr.e_type != ET_CORE) ||
		!vmcore_elf64_check_arch(&ehdr) ||
		ehdr.e_ident[EI_CLASS] != ELFCLASS64 ||
		ehdr.e_ident[EI_VERSION] != EV_CURRENT ||
		ehdr.e_version != EV_CURRENT ||
		ehdr.e_ehsize != sizeof(Elf64_Ehdr) ||
		ehdr.e_phentsize != sizeof(Elf64_Phdr) ||
		ehdr.e_phnum == 0) {
		pr_warn("Warning: Core image elf header is not sane\n");
		return -EINVAL;
	}

	/* Read in all elf headers. */
	elfcorebuf_sz_orig = sizeof(Elf64_Ehdr) +
				ehdr.e_phnum * sizeof(Elf64_Phdr);
	elfcorebuf_sz = elfcorebuf_sz_orig;
	elfcorebuf = (void *)__get_free_pages(GFP_KERNEL | __GFP_ZERO,
					      get_order(elfcorebuf_sz_orig));
	if (!elfcorebuf)
		return -ENOMEM;
	addr = elfcorehdr_addr;
	rc = elfcorehdr_read(elfcorebuf, elfcorebuf_sz_orig, &addr);
	if (rc < 0)
		goto fail;

	/* Merge all PT_NOTE headers into one. */
	rc = merge_note_headers_elf64(elfcorebuf, &elfcorebuf_sz,
				      &elfnotes_buf, &elfnotes_sz);
	if (rc)
		goto fail;
	rc = process_ptload_program_headers_elf64(elfcorebuf, elfcorebuf_sz,
						  elfnotes_sz, &vmcore_list);
	if (rc)
		goto fail;
	set_vmcore_list_offsets(elfcorebuf_sz, elfnotes_sz, &vmcore_list);
	return 0;
fail:
	free_elfcorebuf();
	return rc;
}

static int __init parse_crash_elf32_headers(void)
{
	int rc=0;
	Elf32_Ehdr ehdr;
	u64 addr;

	addr = elfcorehdr_addr;

	/* Read ELF header */
	rc = elfcorehdr_read((char *)&ehdr, sizeof(Elf32_Ehdr), &addr);
	if (rc < 0)
		return rc;

	/* Do some basic Verification. */
	if (memcmp(ehdr.e_ident, ELFMAG, SELFMAG) != 0 ||
		(ehdr.e_type != ET_CORE) ||
		!vmcore_elf32_check_arch(&ehdr) ||
		ehdr.e_ident[EI_CLASS] != ELFCLASS32||
		ehdr.e_ident[EI_VERSION] != EV_CURRENT ||
		ehdr.e_version != EV_CURRENT ||
		ehdr.e_ehsize != sizeof(Elf32_Ehdr) ||
		ehdr.e_phentsize != sizeof(Elf32_Phdr) ||
		ehdr.e_phnum == 0) {
		pr_warn("Warning: Core image elf header is not sane\n");
		return -EINVAL;
	}

	/* Read in all elf headers. */
	elfcorebuf_sz_orig = sizeof(Elf32_Ehdr) + ehdr.e_phnum * sizeof(Elf32_Phdr);
	elfcorebuf_sz = elfcorebuf_sz_orig;
	elfcorebuf = (void *)__get_free_pages(GFP_KERNEL | __GFP_ZERO,
					      get_order(elfcorebuf_sz_orig));
	if (!elfcorebuf)
		return -ENOMEM;
	addr = elfcorehdr_addr;
	rc = elfcorehdr_read(elfcorebuf, elfcorebuf_sz_orig, &addr);
	if (rc < 0)
		goto fail;

	/* Merge all PT_NOTE headers into one. */
	rc = merge_note_headers_elf32(elfcorebuf, &elfcorebuf_sz,
				      &elfnotes_buf, &elfnotes_sz);
	if (rc)
		goto fail;
	rc = process_ptload_program_headers_elf32(elfcorebuf, elfcorebuf_sz,
						  elfnotes_sz, &vmcore_list);
	if (rc)
		goto fail;
	set_vmcore_list_offsets(elfcorebuf_sz, elfnotes_sz, &vmcore_list);
	return 0;
fail:
	free_elfcorebuf();
	return rc;
}

static int __init parse_crash_elf_headers(void)
{
	unsigned char e_ident[EI_NIDENT];
	u64 addr;
	int rc=0;

	addr = elfcorehdr_addr;
	rc = elfcorehdr_read(e_ident, EI_NIDENT, &addr);
	if (rc < 0)
		return rc;
	if (memcmp(e_ident, ELFMAG, SELFMAG) != 0) {
		pr_warn("Warning: Core image elf header not found\n");
		return -EINVAL;
	}

	if (e_ident[EI_CLASS] == ELFCLASS64) {
		rc = parse_crash_elf64_headers();
		if (rc)
			return rc;
	} else if (e_ident[EI_CLASS] == ELFCLASS32) {
		rc = parse_crash_elf32_headers();
		if (rc)
			return rc;
	} else {
		pr_warn("Warning: Core image elf header is not sane\n");
		return -EINVAL;
	}

	/* Determine vmcore size. */
	vmcore_size = get_vmcore_size(elfcorebuf_sz, elfnotes_sz,
				      &vmcore_list);

	return 0;
}

#ifdef CONFIG_PROC_VMCORE_DEVICE_DUMP
/**
 * vmcoredd_write_header - Write vmcore device dump header at the
 * beginning of the dump's buffer.
 * @buf: Output buffer where the note is written
 * @data: Dump info
 * @size: Size of the dump
 *
 * Fills beginning of the dump's buffer with vmcore device dump header.
 */
static void vmcoredd_write_header(void *buf, struct vmcoredd_data *data,
				  u32 size)
{
	struct vmcoredd_header *vdd_hdr = (struct vmcoredd_header *)buf;

	vdd_hdr->n_namesz = sizeof(vdd_hdr->name);
	vdd_hdr->n_descsz = size + sizeof(vdd_hdr->dump_name);
	vdd_hdr->n_type = NT_VMCOREDD;

	strncpy((char *)vdd_hdr->name, VMCOREDD_NOTE_NAME,
		sizeof(vdd_hdr->name));
	memcpy(vdd_hdr->dump_name, data->dump_name, sizeof(vdd_hdr->dump_name));
}

/**
 * vmcoredd_update_program_headers - Update all ELF program headers
 * @elfptr: Pointer to elf header
 * @elfnotesz: Size of elf notes aligned to page size
 * @vmcoreddsz: Size of device dumps to be added to elf note header
 *
 * Determine type of ELF header (Elf64 or Elf32) and update the elf note size.
 * Also update the offsets of all the program headers after the elf note header.
 */
static void vmcoredd_update_program_headers(char *elfptr, size_t elfnotesz,
					    size_t vmcoreddsz)
{
	unsigned char *e_ident = (unsigned char *)elfptr;
	u64 start, end, size;
	loff_t vmcore_off;
	u32 i;

	vmcore_off = elfcorebuf_sz + elfnotesz;

	if (e_ident[EI_CLASS] == ELFCLASS64) {
		Elf64_Ehdr *ehdr = (Elf64_Ehdr *)elfptr;
		Elf64_Phdr *phdr = (Elf64_Phdr *)(elfptr + sizeof(Elf64_Ehdr));

		/* Update all program headers */
		for (i = 0; i < ehdr->e_phnum; i++, phdr++) {
			if (phdr->p_type == PT_NOTE) {
				/* Update note size */
				phdr->p_memsz = elfnotes_orig_sz + vmcoreddsz;
				phdr->p_filesz = phdr->p_memsz;
				continue;
			}

			start = rounddown(phdr->p_offset, PAGE_SIZE);
			end = roundup(phdr->p_offset + phdr->p_memsz,
				      PAGE_SIZE);
			size = end - start;
			phdr->p_offset = vmcore_off + (phdr->p_offset - start);
			vmcore_off += size;
		}
	} else {
		Elf32_Ehdr *ehdr = (Elf32_Ehdr *)elfptr;
		Elf32_Phdr *phdr = (Elf32_Phdr *)(elfptr + sizeof(Elf32_Ehdr));

		/* Update all program headers */
		for (i = 0; i < ehdr->e_phnum; i++, phdr++) {
			if (phdr->p_type == PT_NOTE) {
				/* Update note size */
				phdr->p_memsz = elfnotes_orig_sz + vmcoreddsz;
				phdr->p_filesz = phdr->p_memsz;
				continue;
			}

			start = rounddown(phdr->p_offset, PAGE_SIZE);
			end = roundup(phdr->p_offset + phdr->p_memsz,
				      PAGE_SIZE);
			size = end - start;
			phdr->p_offset = vmcore_off + (phdr->p_offset - start);
			vmcore_off += size;
		}
	}
}

/**
 * vmcoredd_update_size - Update the total size of the device dumps and update
 * ELF header
 * @dump_size: Size of the current device dump to be added to total size
 *
 * Update the total size of all the device dumps and update the ELF program
 * headers. Calculate the new offsets for the vmcore list and update the
 * total vmcore size.
 */
static void vmcoredd_update_size(size_t dump_size)
{
	vmcoredd_orig_sz += dump_size;
	elfnotes_sz = roundup(elfnotes_orig_sz, PAGE_SIZE) + vmcoredd_orig_sz;
	vmcoredd_update_program_headers(elfcorebuf, elfnotes_sz,
					vmcoredd_orig_sz);

	/* Update vmcore list offsets */
	set_vmcore_list_offsets(elfcorebuf_sz, elfnotes_sz, &vmcore_list);

	vmcore_size = get_vmcore_size(elfcorebuf_sz, elfnotes_sz,
				      &vmcore_list);
	proc_vmcore->size = vmcore_size;
}

/**
 * vmcore_add_device_dump - Add a buffer containing device dump to vmcore
 * @data: dump info.
 *
 * Allocate a buffer and invoke the calling driver's dump collect routine.
 * Write ELF note at the beginning of the buffer to indicate vmcore device
 * dump and add the dump to global list.
 */
int vmcore_add_device_dump(struct vmcoredd_data *data)
{
	struct vmcoredd_node *dump;
	void *buf = NULL;
	size_t data_size;
	int ret;

	if (vmcoredd_disabled) {
		pr_err_once("Device dump is disabled\n");
		return -EINVAL;
	}

	if (!data || !strlen(data->dump_name) ||
	    !data->vmcoredd_callback || !data->size)
		return -EINVAL;

	dump = vzalloc(sizeof(*dump));
	if (!dump) {
		ret = -ENOMEM;
		goto out_err;
	}

	/* Keep size of the buffer page aligned so that it can be mmaped */
	data_size = roundup(sizeof(struct vmcoredd_header) + data->size,
			    PAGE_SIZE);

	/* Allocate buffer for driver's to write their dumps */
	buf = vmcore_alloc_buf(data_size);
	if (!buf) {
		ret = -ENOMEM;
		goto out_err;
	}

	vmcoredd_write_header(buf, data, data_size -
			      sizeof(struct vmcoredd_header));

	/* Invoke the driver's dump collection routing */
	ret = data->vmcoredd_callback(data, buf +
				      sizeof(struct vmcoredd_header));
	if (ret)
		goto out_err;

	dump->buf = buf;
	dump->size = data_size;

	/* Add the dump to driver sysfs list */
	mutex_lock(&vmcoredd_mutex);
	list_add_tail(&dump->list, &vmcoredd_list);
	mutex_unlock(&vmcoredd_mutex);

	vmcoredd_update_size(data_size);
	return 0;

out_err:
	vfree(buf);
	vfree(dump);

	return ret;
}
EXPORT_SYMBOL(vmcore_add_device_dump);
#endif /* CONFIG_PROC_VMCORE_DEVICE_DUMP */

/* Free all dumps in vmcore device dump list */
static void vmcore_free_device_dumps(void)
{
#ifdef CONFIG_PROC_VMCORE_DEVICE_DUMP
	mutex_lock(&vmcoredd_mutex);
	while (!list_empty(&vmcoredd_list)) {
		struct vmcoredd_node *dump;

		dump = list_first_entry(&vmcoredd_list, struct vmcoredd_node,
					list);
		list_del(&dump->list);
		vfree(dump->buf);
		vfree(dump);
	}
	mutex_unlock(&vmcoredd_mutex);
#endif /* CONFIG_PROC_VMCORE_DEVICE_DUMP */
}

/* Init function for vmcore module. */
static int __init vmcore_init(void)
{
	int rc = 0;

	/* Allow architectures to allocate ELF header in 2nd kernel */
	rc = elfcorehdr_alloc(&elfcorehdr_addr, &elfcorehdr_size);
	if (rc)
		return rc;
	/*
	 * If elfcorehdr= has been passed in cmdline or created in 2nd kernel,
	 * then capture the dump.
	 */
	if (!(is_vmcore_usable()))
		return rc;
	rc = parse_crash_elf_headers();
	if (rc) {
		elfcorehdr_free(elfcorehdr_addr);
		pr_warn("Kdump: vmcore not initialized\n");
		return rc;
	}
	elfcorehdr_free(elfcorehdr_addr);
	elfcorehdr_addr = ELFCORE_ADDR_ERR;

	proc_vmcore = proc_create("vmcore", S_IRUSR, NULL, &vmcore_proc_ops);
	if (proc_vmcore)
		proc_vmcore->size = vmcore_size;
	return 0;
}
fs_initcall(vmcore_init);

/* Cleanup function for vmcore module. */
void vmcore_cleanup(void)
{
	if (proc_vmcore) {
		proc_remove(proc_vmcore);
		proc_vmcore = NULL;
	}

	/* clear the vmcore list. */
	while (!list_empty(&vmcore_list)) {
		struct vmcore *m;

		m = list_first_entry(&vmcore_list, struct vmcore, list);
		list_del(&m->list);
		kfree(m);
	}
	free_elfcorebuf();

	/* clear vmcore device dump list */
	vmcore_free_device_dumps();
}<|MERGE_RESOLUTION|>--- conflicted
+++ resolved
@@ -25,11 +25,7 @@
 #include <linux/mutex.h>
 #include <linux/vmalloc.h>
 #include <linux/pagemap.h>
-<<<<<<< HEAD
-#include <linux/uaccess.h>
-=======
 #include <linux/uio.h>
->>>>>>> eb3cdb58
 #include <linux/cc_platform.h>
 #include <asm/io.h>
 #include "internal.h"
@@ -213,9 +209,6 @@
  */
 ssize_t __weak elfcorehdr_read_notes(char *buf, size_t count, u64 *ppos)
 {
-<<<<<<< HEAD
-	return read_from_oldmem(buf, count, ppos, 0, cc_platform_has(CC_ATTR_MEM_ENCRYPT));
-=======
 	struct kvec kvec = { .iov_base = buf, .iov_len = count };
 	struct iov_iter iter;
 
@@ -223,7 +216,6 @@
 
 	return read_from_oldmem(&iter, count, ppos,
 			cc_platform_has(CC_ATTR_MEM_ENCRYPT));
->>>>>>> eb3cdb58
 }
 
 /*
@@ -399,13 +391,8 @@
 					    m->offset + m->size - *fpos,
 					    iov_iter_count(iter));
 			start = m->paddr + *fpos - m->offset;
-<<<<<<< HEAD
-			tmp = read_from_oldmem(buffer, tsz, &start,
-					       userbuf, cc_platform_has(CC_ATTR_MEM_ENCRYPT));
-=======
 			tmp = read_from_oldmem(iter, tsz, &start,
 					cc_platform_has(CC_ATTR_MEM_ENCRYPT));
->>>>>>> eb3cdb58
 			if (tmp < 0)
 				return tmp;
 			*fpos += tsz;
