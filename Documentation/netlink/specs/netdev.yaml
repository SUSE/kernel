--- conflicted
+++ resolved
@@ -74,13 +74,10 @@
     name: queue-type
     type: enum
     entries: [ rx, tx ]
-<<<<<<< HEAD
-=======
   -
     name: qstats-scope
     type: flags
     entries: [ queue ]
->>>>>>> 2d5404ca
 
 attribute-sets:
   -
@@ -170,13 +167,10 @@
           "re-attached", they are just waiting to disappear.
           Attribute is absent if Page Pool has not been detached, and
           can still be used to allocate new memory.
-<<<<<<< HEAD
-=======
       -
         name: dmabuf
         doc: ID of the dmabuf this page-pool is attached to.
         type: u32
->>>>>>> 2d5404ca
   -
     name: page-pool-info
     subset-of: page-pool
@@ -278,8 +272,6 @@
         name: napi-id
         doc: ID of the NAPI instance which services this queue.
         type: u32
-<<<<<<< HEAD
-=======
       -
         name: dmabuf
         doc: ID of the dmabuf attached to this queue, if any.
@@ -506,7 +498,6 @@
         type: u32
         checks:
           min: 1
->>>>>>> 2d5404ca
 
 operations:
   list:
@@ -560,10 +551,7 @@
             - inflight
             - inflight-mem
             - detach-time
-<<<<<<< HEAD
-=======
             - dmabuf
->>>>>>> 2d5404ca
       dump:
         reply: *pp-reply
       config-cond: page-pool
@@ -628,10 +616,7 @@
             - type
             - napi-id
             - ifindex
-<<<<<<< HEAD
-=======
             - dmabuf
->>>>>>> 2d5404ca
       dump:
         request:
           attributes:
@@ -656,8 +641,6 @@
           attributes:
             - ifindex
         reply: *napi-get-op
-<<<<<<< HEAD
-=======
     -
       name: qstats-get
       doc: |
@@ -697,7 +680,6 @@
 kernel-family:
   headers: [ "linux/list.h"]
   sock-priv: struct list_head
->>>>>>> 2d5404ca
 
 mcast-groups:
   list:
