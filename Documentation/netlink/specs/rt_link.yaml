--- conflicted
+++ resolved
@@ -2259,7 +2259,6 @@
       -
         name: tailroom
         type: u16
-<<<<<<< HEAD
   -
     name: linkinfo-ovpn-attrs
     attributes:
@@ -2267,8 +2266,6 @@
         name: mode
         type: u8
         enum: ovpn-mode
-=======
->>>>>>> 69730cac
 
 sub-messages:
   -
