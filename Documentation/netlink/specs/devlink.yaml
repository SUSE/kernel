--- conflicted
+++ resolved
@@ -77,8 +77,6 @@
         name: ipsec-packet-bit
   -
     type: enum
-<<<<<<< HEAD
-=======
     name: rate-type
     entries:
       -
@@ -87,7 +85,6 @@
         name: node
   -
     type: enum
->>>>>>> 2d5404ca
     name: sb-threshold-type
     entries:
       -
@@ -124,8 +121,6 @@
         name: basic
   -
     type: enum
-<<<<<<< HEAD
-=======
     name: dpipe-header-id
     entries:
       -
@@ -136,7 +131,6 @@
         name: ipv6
   -
     type: enum
->>>>>>> 2d5404ca
     name: dpipe-match-type
     entries:
       -
@@ -198,8 +192,6 @@
         name: trap
       -
         name: mirror
-<<<<<<< HEAD
-=======
   -
     type: enum
     name: trap-type
@@ -210,7 +202,6 @@
         name: exception
       -
         name: control
->>>>>>> 2d5404ca
 
 attribute-sets:
   -
@@ -227,852 +218,6 @@
       -
         name: port-index
         type: u32
-<<<<<<< HEAD
-      -
-        name: port-type
-        type: u16
-        enum: port-type
-
-      # TODO: fill in the attributes in between
-
-      -
-        name: port-split-count
-        type: u32
-        value: 9
-
-      # TODO: fill in the attributes in between
-
-      -
-        name: sb-index
-        type: u32
-        value: 11
-
-      # TODO: fill in the attributes in between
-
-      -
-        name: sb-pool-index
-        type: u16
-        value: 17
-      -
-        name: sb-pool-type
-        type: u8
-        enum: sb-pool-type
-      -
-        name: sb-pool-size
-        type: u32
-      -
-        name: sb-pool-threshold-type
-        type: u8
-        enum: sb-threshold-type
-      -
-        name: sb-threshold
-        type: u32
-      -
-        name: sb-tc-index
-        type: u16
-        value: 22
-
-      # TODO: fill in the attributes in between
-
-      -
-        name: eswitch-mode
-        type: u16
-        value: 25
-        enum: eswitch-mode
-
-      -
-        name: eswitch-inline-mode
-        type: u16
-        enum: eswitch-inline-mode
-      -
-        name: dpipe-tables
-        type: nest
-        nested-attributes: dl-dpipe-tables
-      -
-        name: dpipe-table
-        type: nest
-        multi-attr: true
-        nested-attributes: dl-dpipe-table
-      -
-        name: dpipe-table-name
-        type: string
-      -
-        name: dpipe-table-size
-        type: u64
-      -
-        name: dpipe-table-matches
-        type: nest
-        nested-attributes: dl-dpipe-table-matches
-      -
-        name: dpipe-table-actions
-        type: nest
-        nested-attributes: dl-dpipe-table-actions
-      -
-        name: dpipe-table-counters-enabled
-        type: u8
-      -
-        name: dpipe-entries
-        type: nest
-        nested-attributes: dl-dpipe-entries
-      -
-        name: dpipe-entry
-        type: nest
-        multi-attr: true
-        nested-attributes: dl-dpipe-entry
-      -
-        name: dpipe-entry-index
-        type: u64
-      -
-        name: dpipe-entry-match-values
-        type: nest
-        nested-attributes: dl-dpipe-entry-match-values
-      -
-        name: dpipe-entry-action-values
-        type: nest
-        nested-attributes: dl-dpipe-entry-action-values
-      -
-        name: dpipe-entry-counter
-        type: u64
-      -
-        name: dpipe-match
-        type: nest
-        multi-attr: true
-        nested-attributes: dl-dpipe-match
-      -
-        name: dpipe-match-value
-        type: nest
-        multi-attr: true
-        nested-attributes: dl-dpipe-match-value
-      -
-        name: dpipe-match-type
-        type: u32
-        enum: dpipe-match-type
-      -
-        name: dpipe-action
-        type: nest
-        multi-attr: true
-        nested-attributes: dl-dpipe-action
-      -
-        name: dpipe-action-value
-        type: nest
-        multi-attr: true
-        nested-attributes: dl-dpipe-action-value
-      -
-        name: dpipe-action-type
-        type: u32
-        enum: dpipe-action-type
-      -
-        name: dpipe-value
-        type: binary
-      -
-        name: dpipe-value-mask
-        type: binary
-      -
-        name: dpipe-value-mapping
-        type: u32
-      -
-        name: dpipe-headers
-        type: nest
-        nested-attributes: dl-dpipe-headers
-      -
-        name: dpipe-header
-        type: nest
-        multi-attr: true
-        nested-attributes: dl-dpipe-header
-      -
-        name: dpipe-header-name
-        type: string
-      -
-        name: dpipe-header-id
-        type: u32
-      -
-        name: dpipe-header-fields
-        type: nest
-        nested-attributes: dl-dpipe-header-fields
-      -
-        name: dpipe-header-global
-        type: u8
-      -
-        name: dpipe-header-index
-        type: u32
-      -
-        name: dpipe-field
-        type: nest
-        multi-attr: true
-        nested-attributes: dl-dpipe-field
-      -
-        name: dpipe-field-name
-        type: string
-      -
-        name: dpipe-field-id
-        type: u32
-      -
-        name: dpipe-field-bitwidth
-        type: u32
-      -
-        name: dpipe-field-mapping-type
-        type: u32
-        enum: dpipe-field-mapping-type
-      -
-        name: pad
-        type: pad
-      -
-        name: eswitch-encap-mode
-        type: u8
-        value: 62
-        enum: eswitch-encap-mode
-      -
-        name: resource-list
-        type: nest
-        nested-attributes: dl-resource-list
-      -
-        name: resource
-        type: nest
-        multi-attr: true
-        nested-attributes: dl-resource
-      -
-        name: resource-name
-        type: string
-      -
-        name: resource-id
-        type: u64
-      -
-        name: resource-size
-        type: u64
-      -
-        name: resource-size-new
-        type: u64
-      -
-        name: resource-size-valid
-        type: u8
-      -
-        name: resource-size-min
-        type: u64
-      -
-        name: resource-size-max
-        type: u64
-      -
-        name: resource-size-gran
-        type: u64
-      -
-        name: resource-unit
-        type: u8
-        enum: resource-unit
-      -
-        name: resource-occ
-        type: u64
-      -
-        name: dpipe-table-resource-id
-        type: u64
-      -
-        name: dpipe-table-resource-units
-        type: u64
-      -
-        name: port-flavour
-        type: u16
-        enum: port-flavour
-
-      # TODO: fill in the attributes in between
-
-      -
-        name: param-name
-        type: string
-        value: 81
-
-      # TODO: fill in the attributes in between
-
-      -
-        name: param-type
-        type: u8
-        value: 83
-
-      # TODO: fill in the attributes in between
-
-      -
-        name: param-value-cmode
-        type: u8
-        enum: param-cmode
-        value: 87
-      -
-        name: region-name
-        type: string
-
-      # TODO: fill in the attributes in between
-
-      -
-        name: region-snapshot-id
-        type: u32
-        value: 92
-
-      # TODO: fill in the attributes in between
-
-      -
-        name: region-chunk-addr
-        type: u64
-        value: 96
-      -
-        name: region-chunk-len
-        type: u64
-      -
-        name: info-driver-name
-        type: string
-      -
-        name: info-serial-number
-        type: string
-      -
-        name: info-version-fixed
-        type: nest
-        multi-attr: true
-        nested-attributes: dl-info-version
-      -
-        name: info-version-running
-        type: nest
-        multi-attr: true
-        nested-attributes: dl-info-version
-      -
-        name: info-version-stored
-        type: nest
-        multi-attr: true
-        nested-attributes: dl-info-version
-      -
-        name: info-version-name
-        type: string
-      -
-        name: info-version-value
-        type: string
-
-      # TODO: fill in the attributes in between
-
-      -
-        name: fmsg
-        type: nest
-        nested-attributes: dl-fmsg
-        value: 106
-      -
-        name: fmsg-obj-nest-start
-        type: flag
-      -
-        name: fmsg-pair-nest-start
-        type: flag
-      -
-        name: fmsg-arr-nest-start
-        type: flag
-      -
-        name: fmsg-nest-end
-        type: flag
-      -
-        name: fmsg-obj-name
-        type: string
-
-      # TODO: fill in the attributes in between
-
-      -
-        name: health-reporter-name
-        type: string
-        value: 115
-
-      # TODO: fill in the attributes in between
-
-      -
-        name: health-reporter-graceful-period
-        type: u64
-        value: 120
-      -
-        name: health-reporter-auto-recover
-        type: u8
-      -
-        name: flash-update-file-name
-        type: string
-      -
-        name: flash-update-component
-        type: string
-
-      # TODO: fill in the attributes in between
-
-      -
-        name: port-pci-pf-number
-        type: u16
-        value: 127
-
-      # TODO: fill in the attributes in between
-
-      -
-        name: trap-name
-        type: string
-        value: 130
-      -
-        name: trap-action
-        type: u8
-        enum: trap-action
-
-      # TODO: fill in the attributes in between
-
-      -
-        name: trap-group-name
-        type: string
-        value: 135
-
-      -
-        name: reload-failed
-        type: u8
-
-      # TODO: fill in the attributes in between
-
-      -
-        name: netns-fd
-        type: u32
-        value: 138
-      -
-        name: netns-pid
-        type: u32
-      -
-        name: netns-id
-        type: u32
-
-      # TODO: fill in the attributes in between
-
-      -
-        name: health-reporter-auto-dump
-        type: u8
-        value: 141
-      -
-        name: trap-policer-id
-        type: u32
-      -
-        name: trap-policer-rate
-        type: u64
-      -
-        name: trap-policer-burst
-        type: u64
-      -
-        name: port-function
-        type: nest
-        nested-attributes: dl-port-function
-
-      # TODO: fill in the attributes in between
-
-      -
-        name: port-controller-number
-        type: u32
-        value: 150
-
-      # TODO: fill in the attributes in between
-
-      -
-        name: flash-update-overwrite-mask
-        type: bitfield32
-        enum: flash-overwrite
-        enum-as-flags: True
-        value: 152
-      -
-        name: reload-action
-        type: u8
-        enum: reload-action
-      -
-        name: reload-actions-performed
-        type: bitfield32
-        enum: reload-action
-        enum-as-flags: True
-      -
-        name: reload-limits
-        type: bitfield32
-        enum: reload-action
-        enum-as-flags: True
-      -
-        name: dev-stats
-        type: nest
-        nested-attributes: dl-dev-stats
-      -
-        name: reload-stats
-        type: nest
-        nested-attributes: dl-reload-stats
-      -
-        name: reload-stats-entry
-        type: nest
-        multi-attr: true
-        nested-attributes: dl-reload-stats-entry
-      -
-        name: reload-stats-limit
-        type: u8
-      -
-        name: reload-stats-value
-        type: u32
-      -
-        name: remote-reload-stats
-        type: nest
-        nested-attributes: dl-reload-stats
-      -
-        name: reload-action-info
-        type: nest
-        multi-attr: true
-        nested-attributes: dl-reload-act-info
-      -
-        name: reload-action-stats
-        type: nest
-        multi-attr: true
-        nested-attributes: dl-reload-act-stats
-
-      # TODO: fill in the attributes in between
-
-      -
-        name: port-pci-sf-number
-        type: u32
-        value: 164
-
-      # TODO: fill in the attributes in between
-
-      -
-        name: rate-tx-share
-        type: u64
-        value: 166
-      -
-        name: rate-tx-max
-        type: u64
-      -
-        name: rate-node-name
-        type: string
-      -
-        name: rate-parent-node-name
-        type: string
-
-      # TODO: fill in the attributes in between
-
-      -
-        name: linecard-index
-        type: u32
-        value: 171
-
-      # TODO: fill in the attributes in between
-
-      -
-        name: linecard-type
-        type: string
-        value: 173
-
-      # TODO: fill in the attributes in between
-
-      -
-        name: selftests
-        type: nest
-        value: 176
-        nested-attributes: dl-selftest-id
-      -
-        name: rate-tx-priority
-        type: u32
-      -
-        name: rate-tx-weight
-        type: u32
-      -
-        name: region-direct
-        type: flag
-
-  -
-    name: dl-dev-stats
-    subset-of: devlink
-    attributes:
-      -
-        name: reload-stats
-      -
-        name: remote-reload-stats
-  -
-    name: dl-reload-stats
-    subset-of: devlink
-    attributes:
-      -
-        name: reload-action-info
-  -
-    name: dl-reload-act-info
-    subset-of: devlink
-    attributes:
-      -
-        name: reload-action
-      -
-        name: reload-action-stats
-  -
-    name: dl-reload-act-stats
-    subset-of: devlink
-    attributes:
-      -
-        name: reload-stats-entry
-  -
-    name: dl-reload-stats-entry
-    subset-of: devlink
-    attributes:
-      -
-        name: reload-stats-limit
-      -
-        name: reload-stats-value
-  -
-    name: dl-info-version
-    subset-of: devlink
-    attributes:
-      -
-        name: info-version-name
-      -
-        name: info-version-value
-  -
-    name: dl-port-function
-    name-prefix: devlink-port-fn-attr-
-    attr-max-name: devlink-port-function-attr-max
-    attributes:
-      -
-        name-prefix: devlink-port-function-attr-
-        name: hw-addr
-        type: binary
-        value: 1
-      -
-        name: state
-        type: u8
-        enum: port-fn-state
-      -
-        name: opstate
-        type: u8
-        enum: port-fn-opstate
-      -
-        name: caps
-        type: bitfield32
-        enum: port-fn-attr-cap
-        enum-as-flags: True
-
-  -
-    name: dl-dpipe-tables
-    subset-of: devlink
-    attributes:
-      -
-        name: dpipe-table
-
-  -
-    name: dl-dpipe-table
-    subset-of: devlink
-    attributes:
-      -
-        name: dpipe-table-name
-      -
-        name: dpipe-table-size
-      -
-        name: dpipe-table-name
-      -
-        name: dpipe-table-size
-      -
-        name: dpipe-table-matches
-      -
-        name: dpipe-table-actions
-      -
-        name: dpipe-table-counters-enabled
-      -
-        name: dpipe-table-resource-id
-      -
-        name: dpipe-table-resource-units
-
-  -
-    name: dl-dpipe-table-matches
-    subset-of: devlink
-    attributes:
-      -
-        name: dpipe-match
-
-  -
-    name: dl-dpipe-table-actions
-    subset-of: devlink
-    attributes:
-      -
-        name: dpipe-action
-
-  -
-    name: dl-dpipe-entries
-    subset-of: devlink
-    attributes:
-      -
-        name: dpipe-entry
-
-  -
-    name: dl-dpipe-entry
-    subset-of: devlink
-    attributes:
-      -
-        name: dpipe-entry-index
-      -
-        name: dpipe-entry-match-values
-      -
-        name: dpipe-entry-action-values
-      -
-        name: dpipe-entry-counter
-
-  -
-    name: dl-dpipe-entry-match-values
-    subset-of: devlink
-    attributes:
-      -
-        name: dpipe-match-value
-
-  -
-    name: dl-dpipe-entry-action-values
-    subset-of: devlink
-    attributes:
-      -
-        name: dpipe-action-value
-
-  -
-    name: dl-dpipe-match
-    subset-of: devlink
-    attributes:
-      -
-        name: dpipe-match-type
-      -
-        name: dpipe-header-id
-      -
-        name: dpipe-header-global
-      -
-        name: dpipe-header-index
-      -
-        name: dpipe-field-id
-
-  -
-    name: dl-dpipe-match-value
-    subset-of: devlink
-    attributes:
-      -
-        name: dpipe-match
-      -
-        name: dpipe-value
-      -
-        name: dpipe-value-mask
-      -
-        name: dpipe-value-mapping
-
-  -
-    name: dl-dpipe-action
-    subset-of: devlink
-    attributes:
-      -
-        name: dpipe-action-type
-      -
-        name: dpipe-header-id
-      -
-        name: dpipe-header-global
-      -
-        name: dpipe-header-index
-      -
-        name: dpipe-field-id
-
-  -
-    name: dl-dpipe-action-value
-    subset-of: devlink
-    attributes:
-      -
-        name: dpipe-action
-      -
-        name: dpipe-value
-      -
-        name: dpipe-value-mask
-      -
-        name: dpipe-value-mapping
-
-  -
-    name: dl-dpipe-headers
-    subset-of: devlink
-    attributes:
-      -
-        name: dpipe-header
-
-  -
-    name: dl-dpipe-header
-    subset-of: devlink
-    attributes:
-      -
-        name: dpipe-header-name
-      -
-        name: dpipe-header-id
-      -
-        name: dpipe-header-global
-      -
-        name: dpipe-header-fields
-
-  -
-    name: dl-dpipe-header-fields
-    subset-of: devlink
-    attributes:
-      -
-        name: dpipe-field
-
-  -
-    name: dl-dpipe-field
-    subset-of: devlink
-    attributes:
-      -
-        name: dpipe-field-name
-      -
-        name: dpipe-field-id
-      -
-        name: dpipe-field-bitwidth
-      -
-        name: dpipe-field-mapping-type
-
-  -
-    name: dl-resource
-    subset-of: devlink
-    attributes:
-      # -
-      # name: resource-list
-      # This is currently unsupported due to circular dependency
-      -
-        name: resource-name
-      -
-        name: resource-id
-      -
-        name: resource-size
-      -
-        name: resource-size-new
-      -
-        name: resource-size-valid
-      -
-        name: resource-size-min
-      -
-        name: resource-size-max
-      -
-        name: resource-size-gran
-      -
-        name: resource-unit
-      -
-        name: resource-occ
-
-  -
-    name: dl-resource-list
-    subset-of: devlink
-    attributes:
-      -
-        name: resource
-
-  -
-    name: dl-fmsg
-    subset-of: devlink
-    attributes:
-      -
-        name: fmsg-obj-nest-start
-      -
-        name: fmsg-pair-nest-start
-      -
-        name: fmsg-arr-nest-start
-      -
-        name: fmsg-nest-end
-      -
-        name: fmsg-obj-name
-
-  -
-    name: dl-selftest-id
-    name-prefix: devlink-attr-selftest-id-
-    attributes:
-      -
-        name: flash
-        type: flag
-
-operations:
-  enum-model: directional
-  list:
-    -
-      name: get
-      doc: Get devlink instances.
-=======
       -
         name: port-type
         type: u16
@@ -2705,628 +1850,6 @@
     -
       name: info-get
       doc: Get device information, like driver name, hardware and firmware versions etc.
->>>>>>> 2d5404ca
-      attribute-set: devlink
-      dont-validate: [ strict, dump ]
-      do:
-        pre: devlink-nl-pre-doit
-        post: devlink-nl-post-doit
-<<<<<<< HEAD
-        request:
-          value: 1
-          attributes: &dev-id-attrs
-            - bus-name
-            - dev-name
-        reply:  &get-reply
-          value: 3
-          attributes:
-            - bus-name
-            - dev-name
-            - reload-failed
-            - dev-stats
-      dump:
-        reply: *get-reply
-
-    -
-      name: port-get
-      doc: Get devlink port instances.
-      attribute-set: devlink
-      dont-validate: [ strict ]
-      do:
-        pre: devlink-nl-pre-doit-port
-        post: devlink-nl-post-doit
-        request:
-          value: 5
-          attributes: &port-id-attrs
-            - bus-name
-            - dev-name
-            - port-index
-        reply:
-          value: 7
-          attributes: *port-id-attrs
-      dump:
-        request:
-          attributes: *dev-id-attrs
-        reply:
-          value: 3  # due to a bug, port dump returns DEVLINK_CMD_NEW
-          attributes: *port-id-attrs
-    -
-      name: port-set
-      doc: Set devlink port instances.
-      attribute-set: devlink
-      dont-validate: [ strict ]
-      flags: [ admin-perm ]
-      do:
-        pre: devlink-nl-pre-doit-port
-        post: devlink-nl-post-doit
-        request:
-          attributes:
-            - bus-name
-            - dev-name
-            - port-index
-            - port-type
-            - port-function
-
-    -
-      name: port-new
-      doc: Create devlink port instances.
-      attribute-set: devlink
-      dont-validate: [ strict ]
-      flags: [ admin-perm ]
-      do:
-        pre: devlink-nl-pre-doit
-        post: devlink-nl-post-doit
-        request:
-          attributes:
-            - bus-name
-            - dev-name
-            - port-index
-            - port-flavour
-            - port-pci-pf-number
-            - port-pci-sf-number
-            - port-controller-number
-        reply:
-          value: 7
-          attributes: *port-id-attrs
-
-    -
-      name: port-del
-      doc: Delete devlink port instances.
-      attribute-set: devlink
-      dont-validate: [ strict ]
-      flags: [ admin-perm ]
-      do:
-        pre: devlink-nl-pre-doit-port
-        post: devlink-nl-post-doit
-        request:
-          attributes: *port-id-attrs
-
-    -
-      name: port-split
-      doc: Split devlink port instances.
-      attribute-set: devlink
-      dont-validate: [ strict ]
-      flags: [ admin-perm ]
-      do:
-        pre: devlink-nl-pre-doit-port
-        post: devlink-nl-post-doit
-        request:
-          attributes:
-            - bus-name
-            - dev-name
-            - port-index
-            - port-split-count
-
-    -
-      name: port-unsplit
-      doc: Unplit devlink port instances.
-      attribute-set: devlink
-      dont-validate: [ strict ]
-      flags: [ admin-perm ]
-      do:
-        pre: devlink-nl-pre-doit-port
-        post: devlink-nl-post-doit
-        request:
-          attributes: *port-id-attrs
-
-    -
-      name: sb-get
-      doc: Get shared buffer instances.
-      attribute-set: devlink
-      dont-validate: [ strict ]
-      do:
-        pre: devlink-nl-pre-doit
-        post: devlink-nl-post-doit
-        request:
-          value: 11
-          attributes: &sb-id-attrs
-            - bus-name
-            - dev-name
-            - sb-index
-        reply: &sb-get-reply
-          value: 13
-          attributes: *sb-id-attrs
-      dump:
-        request:
-          attributes: *dev-id-attrs
-        reply: *sb-get-reply
-
-    -
-      name: sb-pool-get
-      doc: Get shared buffer pool instances.
-      attribute-set: devlink
-      dont-validate: [ strict ]
-      do:
-        pre: devlink-nl-pre-doit
-        post: devlink-nl-post-doit
-        request:
-          value: 15
-          attributes: &sb-pool-id-attrs
-            - bus-name
-            - dev-name
-            - sb-index
-            - sb-pool-index
-        reply: &sb-pool-get-reply
-          value: 17
-          attributes: *sb-pool-id-attrs
-      dump:
-        request:
-          attributes: *dev-id-attrs
-        reply: *sb-pool-get-reply
-
-    -
-      name: sb-pool-set
-      doc: Set shared buffer pool instances.
-      attribute-set: devlink
-      dont-validate: [ strict ]
-      flags: [ admin-perm ]
-      do:
-        pre: devlink-nl-pre-doit
-        post: devlink-nl-post-doit
-        request:
-          attributes:
-            - bus-name
-            - dev-name
-            - sb-index
-            - sb-pool-index
-            - sb-pool-threshold-type
-            - sb-pool-size
-
-    -
-      name: sb-port-pool-get
-      doc: Get shared buffer port-pool combinations and threshold.
-      attribute-set: devlink
-      dont-validate: [ strict ]
-      do:
-        pre: devlink-nl-pre-doit-port
-        post: devlink-nl-post-doit
-        request:
-          value: 19
-          attributes: &sb-port-pool-id-attrs
-            - bus-name
-            - dev-name
-            - port-index
-            - sb-index
-            - sb-pool-index
-        reply: &sb-port-pool-get-reply
-          value: 21
-          attributes: *sb-port-pool-id-attrs
-      dump:
-        request:
-          attributes: *dev-id-attrs
-        reply: *sb-port-pool-get-reply
-
-    -
-      name: sb-port-pool-set
-      doc: Set shared buffer port-pool combinations and threshold.
-      attribute-set: devlink
-      dont-validate: [ strict ]
-      flags: [ admin-perm ]
-      do:
-        pre: devlink-nl-pre-doit-port
-        post: devlink-nl-post-doit
-        request:
-          attributes:
-            - bus-name
-            - dev-name
-            - port-index
-            - sb-index
-            - sb-pool-index
-            - sb-threshold
-
-    -
-      name: sb-tc-pool-bind-get
-      doc: Get shared buffer port-TC to pool bindings and threshold.
-      attribute-set: devlink
-      dont-validate: [ strict ]
-      do:
-        pre: devlink-nl-pre-doit-port
-        post: devlink-nl-post-doit
-        request:
-          value: 23
-          attributes: &sb-tc-pool-bind-id-attrs
-            - bus-name
-            - dev-name
-            - port-index
-            - sb-index
-            - sb-pool-type
-            - sb-tc-index
-        reply: &sb-tc-pool-bind-get-reply
-          value: 25
-          attributes: *sb-tc-pool-bind-id-attrs
-      dump:
-        request:
-          attributes: *dev-id-attrs
-        reply: *sb-tc-pool-bind-get-reply
-
-    -
-      name: sb-tc-pool-bind-set
-      doc: Set shared buffer port-TC to pool bindings and threshold.
-      attribute-set: devlink
-      dont-validate: [ strict ]
-      flags: [ admin-perm ]
-      do:
-        pre: devlink-nl-pre-doit-port
-        post: devlink-nl-post-doit
-        request:
-          attributes:
-            - bus-name
-            - dev-name
-            - port-index
-            - sb-index
-            - sb-pool-index
-            - sb-pool-type
-            - sb-tc-index
-            - sb-threshold
-
-    -
-      name: sb-occ-snapshot
-      doc: Take occupancy snapshot of shared buffer.
-      attribute-set: devlink
-      dont-validate: [ strict ]
-      flags: [ admin-perm ]
-      do:
-        pre: devlink-nl-pre-doit
-        post: devlink-nl-post-doit
-        request:
-          value: 27
-          attributes:
-            - bus-name
-            - dev-name
-            - sb-index
-
-    -
-      name: sb-occ-max-clear
-      doc: Clear occupancy watermarks of shared buffer.
-      attribute-set: devlink
-      dont-validate: [ strict ]
-      flags: [ admin-perm ]
-      do:
-        pre: devlink-nl-pre-doit
-        post: devlink-nl-post-doit
-        request:
-          attributes:
-            - bus-name
-            - dev-name
-            - sb-index
-
-    -
-      name: eswitch-get
-      doc: Get eswitch attributes.
-      attribute-set: devlink
-      dont-validate: [ strict ]
-      flags: [ admin-perm ]
-      do:
-        pre: devlink-nl-pre-doit
-        post: devlink-nl-post-doit
-        request:
-          attributes: *dev-id-attrs
-        reply:
-          value: 29
-          attributes: &eswitch-attrs
-            - bus-name
-            - dev-name
-            - eswitch-mode
-            - eswitch-inline-mode
-            - eswitch-encap-mode
-
-    -
-      name: eswitch-set
-      doc: Set eswitch attributes.
-      attribute-set: devlink
-      dont-validate: [ strict ]
-      flags: [ admin-perm ]
-      do:
-        pre: devlink-nl-pre-doit
-        post: devlink-nl-post-doit
-        request:
-          attributes: *eswitch-attrs
-
-    -
-      name: dpipe-table-get
-      doc: Get dpipe table attributes.
-      attribute-set: devlink
-      dont-validate: [ strict ]
-      do:
-        pre: devlink-nl-pre-doit
-        post: devlink-nl-post-doit
-        request:
-          attributes:
-            - bus-name
-            - dev-name
-            - dpipe-table-name
-        reply:
-          value: 31
-          attributes:
-            - bus-name
-            - dev-name
-            - dpipe-tables
-
-    -
-      name: dpipe-entries-get
-      doc: Get dpipe entries attributes.
-      attribute-set: devlink
-      dont-validate: [ strict ]
-      do:
-        pre: devlink-nl-pre-doit
-        post: devlink-nl-post-doit
-        request:
-          attributes:
-            - bus-name
-            - dev-name
-            - dpipe-table-name
-        reply:
-          attributes:
-            - bus-name
-            - dev-name
-            - dpipe-entries
-
-    -
-      name: dpipe-headers-get
-      doc: Get dpipe headers attributes.
-      attribute-set: devlink
-      dont-validate: [ strict ]
-      do:
-        pre: devlink-nl-pre-doit
-        post: devlink-nl-post-doit
-        request:
-          attributes:
-            - bus-name
-            - dev-name
-        reply:
-          attributes:
-            - bus-name
-            - dev-name
-            - dpipe-headers
-
-    -
-      name: dpipe-table-counters-set
-      doc: Set dpipe counter attributes.
-      attribute-set: devlink
-      dont-validate: [ strict ]
-      flags: [ admin-perm ]
-      do:
-        pre: devlink-nl-pre-doit
-        post: devlink-nl-post-doit
-        request:
-          attributes:
-            - bus-name
-            - dev-name
-            - dpipe-table-name
-            - dpipe-table-counters-enabled
-
-    -
-      name: resource-set
-      doc: Set resource attributes.
-      attribute-set: devlink
-      dont-validate: [ strict ]
-      flags: [ admin-perm ]
-      do:
-        pre: devlink-nl-pre-doit
-        post: devlink-nl-post-doit
-        request:
-          attributes:
-            - bus-name
-            - dev-name
-            - resource-id
-            - resource-size
-
-    -
-      name: resource-dump
-      doc: Get resource attributes.
-      attribute-set: devlink
-      dont-validate: [ strict ]
-      do:
-        pre: devlink-nl-pre-doit
-        post: devlink-nl-post-doit
-        request:
-          attributes:
-            - bus-name
-            - dev-name
-        reply:
-          value: 36
-          attributes:
-            - bus-name
-            - dev-name
-            - resource-list
-
-    -
-      name: reload
-      doc: Reload devlink.
-      attribute-set: devlink
-      dont-validate: [ strict ]
-      flags: [ admin-perm ]
-      do:
-        pre: devlink-nl-pre-doit
-        post: devlink-nl-post-doit
-        request:
-          attributes:
-            - bus-name
-            - dev-name
-            - reload-action
-            - reload-limits
-            - netns-pid
-            - netns-fd
-            - netns-id
-        reply:
-          attributes:
-            - bus-name
-            - dev-name
-            - reload-actions-performed
-
-    -
-      name: param-get
-      doc: Get param instances.
-      attribute-set: devlink
-      dont-validate: [ strict ]
-      do:
-        pre: devlink-nl-pre-doit
-        post: devlink-nl-post-doit
-        request:
-          attributes: &param-id-attrs
-            - bus-name
-            - dev-name
-            - param-name
-        reply: &param-get-reply
-          attributes: *param-id-attrs
-      dump:
-        request:
-          attributes: *dev-id-attrs
-        reply: *param-get-reply
-
-    -
-      name: param-set
-      doc: Set param instances.
-      attribute-set: devlink
-      dont-validate: [ strict ]
-      flags: [ admin-perm ]
-      do:
-        pre: devlink-nl-pre-doit
-        post: devlink-nl-post-doit
-        request:
-          attributes:
-            - bus-name
-            - dev-name
-            - param-name
-            - param-type
-            # param-value-data is missing here as the type is variable
-            - param-value-cmode
-
-    -
-      name: region-get
-      doc: Get region instances.
-      attribute-set: devlink
-      dont-validate: [ strict ]
-      do:
-        pre: devlink-nl-pre-doit-port-optional
-        post: devlink-nl-post-doit
-        request:
-          value: 42
-          attributes: &region-id-attrs
-            - bus-name
-            - dev-name
-            - port-index
-            - region-name
-        reply: &region-get-reply
-          value: 42
-          attributes: *region-id-attrs
-      dump:
-=======
->>>>>>> 2d5404ca
-        request:
-          attributes: *dev-id-attrs
-<<<<<<< HEAD
-        reply: *region-get-reply
-
-    -
-      name: region-new
-      doc: Create region snapshot.
-      attribute-set: devlink
-      dont-validate: [ strict ]
-      flags: [ admin-perm ]
-      do:
-        pre: devlink-nl-pre-doit-port-optional
-        post: devlink-nl-post-doit
-        request:
-          value: 44
-          attributes: &region-snapshot-id-attrs
-            - bus-name
-            - dev-name
-            - port-index
-            - region-name
-            - region-snapshot-id
-        reply:
-          value: 44
-          attributes: *region-snapshot-id-attrs
-
-    -
-      name: region-del
-      doc: Delete region snapshot.
-      attribute-set: devlink
-      dont-validate: [ strict ]
-      flags: [ admin-perm ]
-      do:
-        pre: devlink-nl-pre-doit-port-optional
-        post: devlink-nl-post-doit
-        request:
-          attributes: *region-snapshot-id-attrs
-
-    -
-      name: region-read
-      doc: Read region data.
-      attribute-set: devlink
-      dont-validate: [ dump-strict ]
-      flags: [ admin-perm ]
-      dump:
-        request:
-          attributes:
-            - bus-name
-            - dev-name
-            - port-index
-            - region-name
-            - region-snapshot-id
-            - region-direct
-            - region-chunk-addr
-            - region-chunk-len
-        reply:
-          value: 46
-          attributes:
-            - bus-name
-            - dev-name
-            - port-index
-            - region-name
-
-    -
-      name: port-param-get
-      doc: Get port param instances.
-      attribute-set: devlink
-      dont-validate: [ strict, dump-strict ]
-      do:
-        pre: devlink-nl-pre-doit-port
-        post: devlink-nl-post-doit
-        request:
-          attributes: *port-id-attrs
-        reply:
-          attributes: *port-id-attrs
-      dump:
-        reply:
-          attributes: *port-id-attrs
-
-    -
-      name: port-param-set
-      doc: Set port param instances.
-      attribute-set: devlink
-      dont-validate: [ strict ]
-      flags: [ admin-perm ]
-      do:
-        pre: devlink-nl-pre-doit-port
-        post: devlink-nl-post-doit
-        request:
-          attributes: *port-id-attrs
-
-    -
-      name: info-get
-      doc: Get device information, like driver name, hardware and firmware versions etc.
       attribute-set: devlink
       dont-validate: [ strict, dump ]
       do:
@@ -3335,8 +1858,6 @@
         request:
           value: 51
           attributes: *dev-id-attrs
-=======
->>>>>>> 2d5404ca
         reply: &info-get-reply
           value: 51
           attributes:
@@ -3732,9 +2253,6 @@
           attributes:
             - bus-name
             - dev-name
-<<<<<<< HEAD
-            - selftests
-=======
             - selftests
 
     -
@@ -3746,5 +2264,4 @@
           attributes:
             - bus-name
             - dev-name
-            - port-index
->>>>>>> 2d5404ca
+            - port-index