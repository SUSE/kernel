--- conflicted
+++ resolved
@@ -74,11 +74,6 @@
 	- the Apple or Farallon LocalTalk PC card driver
 multicast.txt
 	- Behaviour of cards under Multicast
-<<<<<<< HEAD
-ncsa-telnet
-	- notes on how NCSA telnet (DOS) breaks with MTU discovery enabled.
-=======
->>>>>>> 9418d5dc
 netdevices.txt
 	- info on network device driver functions exported to the kernel.
 olympic.txt
