--- conflicted
+++ resolved
@@ -10,11 +10,7 @@
   - Stephan Gerhold <stephan@gerhold.net>
 
 allOf:
-<<<<<<< HEAD
-  - $ref: name-prefix.yaml#
-=======
   - $ref: dai-common.yaml#
->>>>>>> eb3cdb58
 
 properties:
   compatible:
@@ -29,12 +25,9 @@
   '#sound-dai-cells':
     const: 0
 
-<<<<<<< HEAD
-=======
   rcv-gpios:
     description: optional GPIO to be asserted when receiver mode is enabled.
 
->>>>>>> eb3cdb58
   sound-name-prefix: true
 
   vddd-supply:
