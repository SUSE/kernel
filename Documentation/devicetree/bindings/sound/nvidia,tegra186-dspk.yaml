--- conflicted
+++ resolved
@@ -18,11 +18,7 @@
   - Sameer Pujar <spujar@nvidia.com>
 
 allOf:
-<<<<<<< HEAD
-  - $ref: name-prefix.yaml#
-=======
   - $ref: dai-common.yaml#
->>>>>>> eb3cdb58
 
 properties:
   $nodename:
