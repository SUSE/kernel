--- conflicted
+++ resolved
@@ -106,8 +106,6 @@
     type: object
     $ref: nvidia,tegra210-mixer.yaml#
 
-<<<<<<< HEAD
-=======
   '^asrc@[0-9a-f]+$':
     type: object
     $ref: nvidia,tegra186-asrc.yaml#
@@ -116,7 +114,6 @@
     type: object
     $ref: nvidia,tegra210-ope.yaml#
 
->>>>>>> eb3cdb58
 required:
   - compatible
   - reg
