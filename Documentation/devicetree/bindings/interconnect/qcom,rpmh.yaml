# SPDX-License-Identifier: (GPL-2.0 OR BSD-2-Clause)
%YAML 1.2
---
$id: http://devicetree.org/schemas/interconnect/qcom,rpmh.yaml#
$schema: http://devicetree.org/meta-schemas/core.yaml#

title: Qualcomm RPMh Network-On-Chip Interconnect

maintainers:
  - Georgi Djakov <georgi.djakov@linaro.org>
  - Odelu Kukatla <okukatla@codeaurora.org>

description: |
   RPMh interconnect providers support system bandwidth requirements through
   RPMh hardware accelerators known as Bus Clock Manager (BCM). The provider is
   able to communicate with the BCM through the Resource State Coordinator (RSC)
   associated with each execution environment. Provider nodes must point to at
   least one RPMh device child node pertaining to their RSC and each provider
   can map to multiple RPMh resources.

allOf:
  - $ref: qcom,rpmh-common.yaml#

properties:
  reg:
    maxItems: 1

  compatible:
    enum:
      - qcom,sc7180-aggre1-noc
      - qcom,sc7180-aggre2-noc
      - qcom,sc7180-camnoc-virt
      - qcom,sc7180-compute-noc
      - qcom,sc7180-config-noc
      - qcom,sc7180-dc-noc
      - qcom,sc7180-gem-noc
      - qcom,sc7180-mc-virt
      - qcom,sc7180-mmss-noc
      - qcom,sc7180-npu-noc
      - qcom,sc7180-qup-virt
      - qcom,sc7180-system-noc
      - qcom,sc8180x-aggre1-noc
      - qcom,sc8180x-aggre2-noc
      - qcom,sc8180x-camnoc-virt
      - qcom,sc8180x-compute-noc
      - qcom,sc8180x-config-noc
      - qcom,sc8180x-dc-noc
      - qcom,sc8180x-gem-noc
      - qcom,sc8180x-mc-virt
      - qcom,sc8180x-mmss-noc
      - qcom,sc8180x-qup-virt
      - qcom,sc8180x-system-noc
      - qcom,sdm670-aggre1-noc
      - qcom,sdm670-aggre2-noc
      - qcom,sdm670-config-noc
      - qcom,sdm670-dc-noc
      - qcom,sdm670-gladiator-noc
      - qcom,sdm670-mem-noc
      - qcom,sdm670-mmss-noc
      - qcom,sdm670-system-noc
      - qcom,sdm845-aggre1-noc
      - qcom,sdm845-aggre2-noc
      - qcom,sdm845-config-noc
      - qcom,sdm845-dc-noc
      - qcom,sdm845-gladiator-noc
      - qcom,sdm845-mem-noc
      - qcom,sdm845-mmss-noc
      - qcom,sdm845-system-noc
      - qcom,sdx55-mc-virt
      - qcom,sdx55-mem-noc
      - qcom,sdx55-system-noc
      - qcom,sdx65-mc-virt
      - qcom,sdx65-mem-noc
      - qcom,sdx65-system-noc
      - qcom,sm8150-aggre1-noc
      - qcom,sm8150-aggre2-noc
      - qcom,sm8150-camnoc-noc
      - qcom,sm8150-compute-noc
      - qcom,sm8150-config-noc
      - qcom,sm8150-dc-noc
      - qcom,sm8150-gem-noc
      - qcom,sm8150-mc-virt
      - qcom,sm8150-mmss-noc
      - qcom,sm8150-system-noc
      - qcom,sm8250-aggre1-noc
      - qcom,sm8250-aggre2-noc
      - qcom,sm8250-compute-noc
      - qcom,sm8250-config-noc
      - qcom,sm8250-dc-noc
      - qcom,sm8250-gem-noc
      - qcom,sm8250-mc-virt
      - qcom,sm8250-mmss-noc
      - qcom,sm8250-npu-noc
      - qcom,sm8250-system-noc
      - qcom,sm8350-aggre1-noc
      - qcom,sm8350-aggre2-noc
      - qcom,sm8350-config-noc
      - qcom,sm8350-dc-noc
      - qcom,sm8350-gem-noc
      - qcom,sm8350-lpass-ag-noc
      - qcom,sm8350-mc-virt
      - qcom,sm8350-mmss-noc
      - qcom,sm8350-compute-noc
      - qcom,sm8350-system-noc

<<<<<<< HEAD
  '#interconnect-cells':
    enum: [ 1, 2 ]

  qcom,bcm-voters:
    $ref: /schemas/types.yaml#/definitions/phandle-array
    items:
      maxItems: 1
    description: |
      List of phandles to qcom,bcm-voter nodes that are required by
      this interconnect to send RPMh commands.

  qcom,bcm-voter-names:
    description: |
      Names for each of the qcom,bcm-voters specified.
=======
  '#interconnect-cells': true
>>>>>>> eb3cdb58

required:
  - compatible
  - reg

unevaluatedProperties: false

examples:
  - |
      #include <dt-bindings/interconnect/qcom,sdm845.h>

      mem_noc: interconnect@1380000 {
             compatible = "qcom,sdm845-mem-noc";
             reg = <0x01380000 0x27200>;
             #interconnect-cells = <1>;
             qcom,bcm-voters = <&apps_bcm_voter>;
      };

      mmss_noc: interconnect@1740000 {
             compatible = "qcom,sdm845-mmss-noc";
             reg = <0x01740000 0x1c1000>;
             #interconnect-cells = <1>;
             qcom,bcm-voter-names = "apps", "disp";
             qcom,bcm-voters = <&apps_bcm_voter>, <&disp_bcm_voter>;
      };<|MERGE_RESOLUTION|>--- conflicted
+++ resolved
@@ -103,24 +103,7 @@
       - qcom,sm8350-compute-noc
       - qcom,sm8350-system-noc
 
-<<<<<<< HEAD
-  '#interconnect-cells':
-    enum: [ 1, 2 ]
-
-  qcom,bcm-voters:
-    $ref: /schemas/types.yaml#/definitions/phandle-array
-    items:
-      maxItems: 1
-    description: |
-      List of phandles to qcom,bcm-voter nodes that are required by
-      this interconnect to send RPMh commands.
-
-  qcom,bcm-voter-names:
-    description: |
-      Names for each of the qcom,bcm-voters specified.
-=======
   '#interconnect-cells': true
->>>>>>> eb3cdb58
 
 required:
   - compatible
