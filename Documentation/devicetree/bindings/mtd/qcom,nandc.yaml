# SPDX-License-Identifier: (GPL-2.0-only OR BSD-2-Clause)
%YAML 1.2
---
$id: http://devicetree.org/schemas/mtd/qcom,nandc.yaml#
$schema: http://devicetree.org/meta-schemas/core.yaml#

title: Qualcomm NAND controller

maintainers:
  - Manivannan Sadhasivam <manivannan.sadhasivam@linaro.org>

properties:
  compatible:
    enum:
      - qcom,ipq806x-nand
      - qcom,ipq4019-nand
      - qcom,ipq6018-nand
      - qcom,ipq8074-nand
      - qcom,sdx55-nand

  reg:
    maxItems: 1

  clocks:
    items:
      - description: Core Clock
      - description: Always ON Clock

  clock-names:
    items:
      - const: core
      - const: aon

  qcom,cmd-crci:
    $ref: /schemas/types.yaml#/definitions/uint32
    description:
      Must contain the ADM command type CRCI block instance number specified for
      the NAND controller on the given platform

  qcom,data-crci:
    $ref: /schemas/types.yaml#/definitions/uint32
    description:
      Must contain the ADM data type CRCI block instance number specified for
      the NAND controller on the given platform

patternProperties:
  "^nand@[a-f0-9]$":
    type: object
    $ref: raw-nand-chip.yaml
    properties:

      nand-bus-width:
        const: 8

      nand-ecc-strength:
        enum: [1, 4, 8]

      nand-ecc-step-size:
        enum:
          - 512

      qcom,boot-partitions:
        $ref: /schemas/types.yaml#/definitions/uint32-matrix
        items:
          items:
            - description: offset
            - description: size
        description:
          Boot partition use a different layout where the 4 bytes of spare
          data are not protected by ECC. Use this to declare these special
          partitions by defining first the offset and then the size.

          It's in the form of <offset1 size1 offset2 size2 offset3 ...>
          and should be declared in ascending order.

          Refer to the ipq8064 example on how to use this special binding.

<<<<<<< HEAD
=======
    unevaluatedProperties: false

>>>>>>> 2d5404ca
allOf:
  - $ref: nand-controller.yaml#

  - if:
      properties:
        compatible:
          contains:
            const: qcom,ipq806x-nand
    then:
      properties:
        dmas:
          items:
            - description: rxtx DMA channel

        dma-names:
          items:
            - const: rxtx

  - if:
      properties:
        compatible:
          contains:
            enum:
              - qcom,ipq4019-nand
              - qcom,ipq6018-nand
              - qcom,ipq8074-nand
              - qcom,sdx55-nand

    then:
      properties:
        dmas:
          items:
            - description: tx DMA channel
            - description: rx DMA channel
            - description: cmd DMA channel

        dma-names:
          items:
            - const: tx
            - const: rx
            - const: cmd

        qcom,cmd-crci: false
        qcom,data-crci: false

<<<<<<< HEAD
    then:
      patternProperties:
        "^nand@[a-f0-9]$":
          properties:
            qcom,boot-partitions: true
    else:
=======
>>>>>>> 2d5404ca
      patternProperties:
        "^nand@[a-f0-9]$":
          properties:
            qcom,boot-partitions: false

required:
  - compatible
  - reg
  - clocks
  - clock-names

unevaluatedProperties: false

examples:
  - |
    #include <dt-bindings/clock/qcom,gcc-ipq806x.h>
    nand-controller@1ac00000 {
        compatible = "qcom,ipq806x-nand";
        reg = <0x1ac00000 0x800>;

        clocks = <&gcc EBI2_CLK>,
                 <&gcc EBI2_AON_CLK>;
        clock-names = "core", "aon";

        dmas = <&adm_dma 3>;
        dma-names = "rxtx";
        qcom,cmd-crci = <15>;
        qcom,data-crci = <3>;

        #address-cells = <1>;
        #size-cells = <0>;

        nand@0 {
            reg = <0>;

            nand-ecc-strength = <4>;
            nand-bus-width = <8>;

            qcom,boot-partitions = <0x0 0x58a0000>;

            partitions {
                compatible = "fixed-partitions";
                #address-cells = <1>;
                #size-cells = <1>;

                partition@0 {
                    label = "boot-nand";
                    reg = <0 0x58a0000>;
                };

                partition@58a0000 {
                    label = "fs-nand";
                    reg = <0x58a0000 0x4000000>;
                };
            };
        };
    };

    #include <dt-bindings/clock/qcom,gcc-ipq4019.h>
    nand-controller@79b0000 {
        compatible = "qcom,ipq4019-nand";
        reg = <0x79b0000 0x1000>;

        clocks = <&gcc GCC_QPIC_CLK>,
                 <&gcc GCC_QPIC_AHB_CLK>;
        clock-names = "core", "aon";

        dmas = <&qpicbam 0>,
               <&qpicbam 1>,
               <&qpicbam 2>;
        dma-names = "tx", "rx", "cmd";

        #address-cells = <1>;
        #size-cells = <0>;

        nand@0 {
            reg = <0>;
            nand-ecc-strength = <4>;
            nand-bus-width = <8>;

            partitions {
                compatible = "fixed-partitions";
                #address-cells = <1>;
                #size-cells = <1>;

                partition@0 {
                    label = "boot-nand";
                    reg = <0 0x58a0000>;
                };

                partition@58a0000 {
                    label = "fs-nand";
                    reg = <0x58a0000 0x4000000>;
                };
            };
        };
    };

...<|MERGE_RESOLUTION|>--- conflicted
+++ resolved
@@ -75,11 +75,8 @@
 
           Refer to the ipq8064 example on how to use this special binding.
 
-<<<<<<< HEAD
-=======
     unevaluatedProperties: false
 
->>>>>>> 2d5404ca
 allOf:
   - $ref: nand-controller.yaml#
 
@@ -125,15 +122,6 @@
         qcom,cmd-crci: false
         qcom,data-crci: false
 
-<<<<<<< HEAD
-    then:
-      patternProperties:
-        "^nand@[a-f0-9]$":
-          properties:
-            qcom,boot-partitions: true
-    else:
-=======
->>>>>>> 2d5404ca
       patternProperties:
         "^nand@[a-f0-9]$":
           properties:
