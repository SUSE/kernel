# SPDX-License-Identifier: (GPL-2.0 OR BSD-2-Clause)
%YAML 1.2
---
$id: http://devicetree.org/schemas/spi/nvidia,tegra210-quad.yaml#
$schema: http://devicetree.org/meta-schemas/core.yaml#

title: Tegra Quad SPI Controller

maintainers:
  - Thierry Reding <thierry.reding@gmail.com>
  - Jonathan Hunter <jonathanh@nvidia.com>

allOf:
  - $ref: spi-controller.yaml#

properties:
  compatible:
    enum:
      - nvidia,tegra210-qspi
      - nvidia,tegra186-qspi
      - nvidia,tegra194-qspi
      - nvidia,tegra234-qspi
      - nvidia,tegra241-qspi

  reg:
    maxItems: 1

  interrupts:
    maxItems: 1

  clock-names:
    items:
      - const: qspi
      - const: qspi_out

  clocks:
    maxItems: 2

  resets:
    maxItems: 1

  dmas:
    maxItems: 2

  dma-names:
    items:
      - const: rx
      - const: tx

patternProperties:
  "@[0-9a-f]+$":
    type: object

    properties:
      spi-rx-bus-width:
        enum: [1, 2, 4]

      spi-tx-bus-width:
        enum: [1, 2, 4]

required:
  - compatible
  - reg
  - interrupts
  - clock-names
  - clocks
  - resets

unevaluatedProperties: false

examples:
  - |
    #include <dt-bindings/clock/tegra210-car.h>
    #include <dt-bindings/reset/tegra210-car.h>
    #include <dt-bindings/interrupt-controller/arm-gic.h>
    spi@70410000 {
<<<<<<< HEAD
            compatible = "nvidia,tegra210-qspi";
            reg = <0x70410000 0x1000>;
            interrupts = <GIC_SPI 10 IRQ_TYPE_LEVEL_HIGH>;
            #address-cells = <1>;
            #size-cells = <0>;
            clocks = <&tegra_car TEGRA210_CLK_QSPI>,
                     <&tegra_car TEGRA210_CLK_QSPI_PM>;
            clock-names = "qspi", "qspi_out";
            resets = <&tegra_car 211>;
            dmas = <&apbdma 5>, <&apbdma 5>;
            dma-names = "rx", "tx";

            flash@0 {
                    compatible = "jedec,spi-nor";
                    reg = <0>;
                    spi-max-frequency = <104000000>;
                    spi-tx-bus-width = <2>;
                    spi-rx-bus-width = <2>;
                    nvidia,tx-clk-tap-delay = <0>;
                    nvidia,rx-clk-tap-delay = <0>;
            };
=======
        compatible = "nvidia,tegra210-qspi";
        reg = <0x70410000 0x1000>;
        interrupts = <GIC_SPI 10 IRQ_TYPE_LEVEL_HIGH>;
        #address-cells = <1>;
        #size-cells = <0>;
        clocks = <&tegra_car TEGRA210_CLK_QSPI>,
                 <&tegra_car TEGRA210_CLK_QSPI_PM>;
        clock-names = "qspi", "qspi_out";
        resets = <&tegra_car 211>;
        dmas = <&apbdma 5>, <&apbdma 5>;
        dma-names = "rx", "tx";

        flash@0 {
            compatible = "jedec,spi-nor";
            reg = <0>;
            spi-max-frequency = <104000000>;
            spi-tx-bus-width = <2>;
            spi-rx-bus-width = <2>;
            nvidia,tx-clk-tap-delay = <0>;
            nvidia,rx-clk-tap-delay = <0>;
        };
>>>>>>> eb3cdb58
    };<|MERGE_RESOLUTION|>--- conflicted
+++ resolved
@@ -74,29 +74,6 @@
     #include <dt-bindings/reset/tegra210-car.h>
     #include <dt-bindings/interrupt-controller/arm-gic.h>
     spi@70410000 {
-<<<<<<< HEAD
-            compatible = "nvidia,tegra210-qspi";
-            reg = <0x70410000 0x1000>;
-            interrupts = <GIC_SPI 10 IRQ_TYPE_LEVEL_HIGH>;
-            #address-cells = <1>;
-            #size-cells = <0>;
-            clocks = <&tegra_car TEGRA210_CLK_QSPI>,
-                     <&tegra_car TEGRA210_CLK_QSPI_PM>;
-            clock-names = "qspi", "qspi_out";
-            resets = <&tegra_car 211>;
-            dmas = <&apbdma 5>, <&apbdma 5>;
-            dma-names = "rx", "tx";
-
-            flash@0 {
-                    compatible = "jedec,spi-nor";
-                    reg = <0>;
-                    spi-max-frequency = <104000000>;
-                    spi-tx-bus-width = <2>;
-                    spi-rx-bus-width = <2>;
-                    nvidia,tx-clk-tap-delay = <0>;
-                    nvidia,rx-clk-tap-delay = <0>;
-            };
-=======
         compatible = "nvidia,tegra210-qspi";
         reg = <0x70410000 0x1000>;
         interrupts = <GIC_SPI 10 IRQ_TYPE_LEVEL_HIGH>;
@@ -118,5 +95,4 @@
             nvidia,tx-clk-tap-delay = <0>;
             nvidia,rx-clk-tap-delay = <0>;
         };
->>>>>>> eb3cdb58
     };