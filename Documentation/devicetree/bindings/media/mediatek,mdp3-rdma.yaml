--- conflicted
+++ resolved
@@ -86,9 +86,6 @@
   '#dma-cells':
     const: 1
 
-  '#dma-cells':
-    const: 1
-
 required:
   - compatible
   - reg
@@ -96,10 +93,6 @@
   - power-domains
   - clocks
   - iommus
-<<<<<<< HEAD
-  - mboxes
-  - '#dma-cells'
-=======
   - '#dma-cells'
 
 allOf:
@@ -148,7 +141,6 @@
       properties:
         clocks:
           maxItems: 1
->>>>>>> d020a665
 
 additionalProperties: false
 
