--- conflicted
+++ resolved
@@ -34,15 +34,8 @@
     maxItems: 1
 
   cpus:
-<<<<<<< HEAD
-    $ref: /schemas/types.yaml#/definitions/phandle-array
-    items:
-      minItems: 1
-      maxItems: 4
-=======
     minItems: 1
     maxItems: 4
->>>>>>> eb3cdb58
     description: |
       Array of phandles pointing to CPU cores, which should match the order of
       CPU cores used by the WUPCR and PSTR registers in the Advanced Power
