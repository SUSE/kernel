--- conflicted
+++ resolved
@@ -82,10 +82,7 @@
           - mediatek,mt8195-iommu-vdo        # generation two
           - mediatek,mt8195-iommu-vpp        # generation two
           - mediatek,mt8195-iommu-infra      # generation two
-<<<<<<< HEAD
-=======
           - mediatek,mt8365-m4u  # generation two
->>>>>>> eb3cdb58
 
       - description: mt7623 generation one
         items:
@@ -136,10 +133,7 @@
       dt-binding/memory/mt8186-memory-port.h for mt8186,
       dt-binding/memory/mt8192-larb-port.h for mt8192.
       dt-binding/memory/mt8195-memory-port.h for mt8195.
-<<<<<<< HEAD
-=======
       dt-binding/memory/mediatek,mt8365-larb-port.h for mt8365.
->>>>>>> eb3cdb58
 
   power-domains:
     maxItems: 1
@@ -188,10 +182,7 @@
           contains:
             enum:
               - mediatek,mt2712-m4u
-<<<<<<< HEAD
-=======
               - mediatek,mt6795-m4u
->>>>>>> eb3cdb58
               - mediatek,mt8173-m4u
 
     then:
