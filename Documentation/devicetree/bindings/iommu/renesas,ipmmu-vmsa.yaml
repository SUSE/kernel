--- conflicted
+++ resolved
@@ -44,11 +44,6 @@
               - renesas,ipmmu-r8a77980 # R-Car V3H
               - renesas,ipmmu-r8a77990 # R-Car E3
               - renesas,ipmmu-r8a77995 # R-Car D3
-              - renesas,ipmmu-r8a779a0 # R-Car V3U
-      - items:
-          - enum:
-              - renesas,ipmmu-r8a779f0 # R-Car S4-8
-          - const: renesas,rcar-gen4-ipmmu-vmsa  # R-Car Gen4
 
       - items:
           - enum:
@@ -79,13 +74,6 @@
   renesas,ipmmu-main:
     $ref: /schemas/types.yaml#/definitions/phandle-array
     items:
-<<<<<<< HEAD
-      - items:
-          - description: phandle to main IPMMU
-          - description: the interrupt bit number associated with the particular
-              cache IPMMU device. The interrupt bit number needs to match the main
-              IPMMU IMSSTR register. Only used by cache IPMMU instances.
-=======
       - minItems: 1
         items:
           - description: phandle to main IPMMU
@@ -94,7 +82,6 @@
               IPMMU device. If present, the interrupt bit number needs to match
               the main IPMMU IMSSTR register. Only used by cache IPMMU
               instances.
->>>>>>> eb3cdb58
     description:
       Reference to the main IPMMU.
 
