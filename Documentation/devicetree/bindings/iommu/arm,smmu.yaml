--- conflicted
+++ resolved
@@ -35,35 +35,24 @@
         items:
           - enum:
               - qcom,qcm2290-smmu-500
-<<<<<<< HEAD
-=======
               - qcom,qdu1000-smmu-500
               - qcom,sa8775p-smmu-500
->>>>>>> eb3cdb58
               - qcom,sc7180-smmu-500
               - qcom,sc7280-smmu-500
               - qcom,sc8180x-smmu-500
               - qcom,sc8280xp-smmu-500
-<<<<<<< HEAD
-              - qcom,sdm845-smmu-500
-              - qcom,sdx55-smmu-500
-              - qcom,sdx65-smmu-500
-=======
               - qcom,sdm670-smmu-500
               - qcom,sdm845-smmu-500
               - qcom,sdx55-smmu-500
               - qcom,sdx65-smmu-500
               - qcom,sm6115-smmu-500
               - qcom,sm6125-smmu-500
->>>>>>> eb3cdb58
               - qcom,sm6350-smmu-500
               - qcom,sm6375-smmu-500
               - qcom,sm8150-smmu-500
               - qcom,sm8250-smmu-500
               - qcom,sm8350-smmu-500
               - qcom,sm8450-smmu-500
-<<<<<<< HEAD
-=======
               - qcom,sm8550-smmu-500
           - const: qcom,smmu-500
           - const: arm,mmu-500
@@ -109,7 +98,6 @@
               - qcom,sm8150-smmu-500
               - qcom,sm8250-smmu-500
           - const: qcom,adreno-smmu
->>>>>>> eb3cdb58
           - const: arm,mmu-500
       - description: Qcom Adreno GPUs implementing "arm,smmu-v2"
         items:
@@ -227,17 +215,6 @@
   power-domains:
     minItems: 1
     maxItems: 3
-
-  nvidia,memory-controller:
-    description: |
-      A phandle to the memory controller on NVIDIA Tegra186 and later SoCs.
-      The memory controller needs to be programmed with a mapping of memory
-      client IDs to ARM SMMU stream IDs.
-
-      If this property is absent, the mapping programmed by early firmware
-      will be used and it is not guaranteed that IOMMU translations will be
-      enabled for any given device.
-    $ref: /schemas/types.yaml#/definitions/phandle
 
   nvidia,memory-controller:
     description: |
