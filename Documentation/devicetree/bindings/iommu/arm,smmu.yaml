--- conflicted
+++ resolved
@@ -337,10 +337,7 @@
         compatible:
           contains:
             enum:
-<<<<<<< HEAD
-=======
               - qcom,sa8775p-smmu-500
->>>>>>> 38e945c6
               - qcom,sc7280-smmu-500
               - qcom,sc8280xp-smmu-500
     then:
