# SPDX-License-Identifier: (GPL-2.0-only OR BSD-2-Clause)
%YAML 1.2
---
$id: http://devicetree.org/schemas/iommu/qcom,iommu.yaml#
$schema: http://devicetree.org/meta-schemas/core.yaml#

title: Qualcomm Technologies legacy IOMMU implementations

maintainers:
  - Konrad Dybcio <konradybcio@kernel.org>

description: |
  Qualcomm "B" family devices which are not compatible with arm-smmu have
  a similar looking IOMMU, but without access to the global register space
  and optionally requiring additional configuration to route context IRQs
  to non-secure vs secure interrupt line.

properties:
  compatible:
    oneOf:
      - items:
          - enum:
              - qcom,msm8916-iommu
              - qcom,msm8953-iommu
          - const: qcom,msm-iommu-v1
      - items:
          - enum:
<<<<<<< HEAD
=======
              - qcom,msm8953-iommu
>>>>>>> 2d5404ca
              - qcom,msm8976-iommu
          - const: qcom,msm-iommu-v2

  clocks:
    items:
      - description: Clock required for IOMMU register group access
      - description: Clock required for underlying bus access

  clock-names:
    items:
      - const: iface
      - const: bus

  power-domains:
    maxItems: 1

  reg:
    maxItems: 1

  ranges: true

  qcom,iommu-secure-id:
    $ref: /schemas/types.yaml#/definitions/uint32
    description:
      The SCM secure ID of the IOMMU instance.

  '#address-cells':
    const: 1

  '#size-cells':
    const: 1

  '#iommu-cells':
    const: 1

patternProperties:
  "^iommu-ctx@[0-9a-f]+$":
    type: object
    additionalProperties: false
    properties:
      compatible:
        enum:
          - qcom,msm-iommu-v1-ns
          - qcom,msm-iommu-v1-sec
          - qcom,msm-iommu-v2-ns
          - qcom,msm-iommu-v2-sec

      interrupts:
        maxItems: 1

      reg:
        maxItems: 1

      qcom,ctx-asid:
        $ref: /schemas/types.yaml#/definitions/uint32
        description:
          The ASID number associated to the context bank.

    required:
      - compatible
      - interrupts
      - reg

required:
  - compatible
  - clocks
  - clock-names
  - ranges
  - '#address-cells'
  - '#size-cells'
  - '#iommu-cells'

additionalProperties: false

examples:
  - |
    #include <dt-bindings/clock/qcom,gcc-msm8916.h>
    #include <dt-bindings/interrupt-controller/arm-gic.h>

    apps_iommu: iommu@1e20000 {
      compatible = "qcom,msm8916-iommu", "qcom,msm-iommu-v1";
      reg = <0x01ef0000 0x3000>;
      clocks = <&gcc GCC_SMMU_CFG_CLK>,
               <&gcc GCC_APSS_TCU_CLK>;
      clock-names = "iface", "bus";
      qcom,iommu-secure-id = <17>;
      #address-cells = <1>;
      #size-cells = <1>;
      #iommu-cells = <1>;
      ranges = <0 0x01e20000 0x40000>;

      /* mdp_0: */
      iommu-ctx@4000 {
        compatible = "qcom,msm-iommu-v1-ns";
        reg = <0x4000 0x1000>;
        interrupts = <GIC_SPI 70 IRQ_TYPE_LEVEL_HIGH>;
      };
    };<|MERGE_RESOLUTION|>--- conflicted
+++ resolved
@@ -25,10 +25,7 @@
           - const: qcom,msm-iommu-v1
       - items:
           - enum:
-<<<<<<< HEAD
-=======
               - qcom,msm8953-iommu
->>>>>>> 2d5404ca
               - qcom,msm8976-iommu
           - const: qcom,msm-iommu-v2
 
