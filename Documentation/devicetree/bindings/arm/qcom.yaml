--- conflicted
+++ resolved
@@ -201,8 +201,6 @@
           - const: qcom,msm8974
 
       - items:
-<<<<<<< HEAD
-=======
           - enum:
               - fairphone,fp2
               - oneplus,bacon
@@ -212,7 +210,6 @@
           - const: qcom,msm8974
 
       - items:
->>>>>>> eb3cdb58
           - const: qcom,msm8916-mtp
           - const: qcom,msm8916-mtp/1
           - const: qcom,msm8916
@@ -269,12 +266,9 @@
 
       - items:
           - enum:
-<<<<<<< HEAD
-=======
               - huawei,angler
               - microsoft,cityman
               - sony,ivy-row
->>>>>>> eb3cdb58
               - sony,karin-row
               - sony,satsuki-row
               - sony,sumire-row
