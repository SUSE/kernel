--- conflicted
+++ resolved
@@ -43,10 +43,7 @@
           - arm,cortex-a75-pmu
           - arm,cortex-a76-pmu
           - arm,cortex-a77-pmu
-<<<<<<< HEAD
-=======
           - arm,cortex-a78-pmu
->>>>>>> 7d2a07b7
           - arm,neoverse-e1-pmu
           - arm,neoverse-n1-pmu
           - brcm,vulcan-pmu
