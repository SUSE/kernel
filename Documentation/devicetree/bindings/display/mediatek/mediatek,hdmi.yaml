# SPDX-License-Identifier: (GPL-2.0-only OR BSD-2-Clause)
%YAML 1.2
---
$id: http://devicetree.org/schemas/display/mediatek/mediatek,hdmi.yaml#
$schema: http://devicetree.org/meta-schemas/core.yaml#

title: Mediatek HDMI Encoder

maintainers:
  - CK Hu <ck.hu@mediatek.com>
  - Jitao shi <jitao.shi@mediatek.com>

description: |
  The Mediatek HDMI encoder can generate HDMI 1.4a or MHL 2.0 signals from
  its parallel input.

properties:
  compatible:
    enum:
      - mediatek,mt2701-hdmi
      - mediatek,mt7623-hdmi
      - mediatek,mt8167-hdmi
      - mediatek,mt8173-hdmi

  reg:
    maxItems: 1

  interrupts:
    maxItems: 1

  clocks:
    items:
      - description: Pixel Clock
      - description: HDMI PLL
      - description: Bit Clock
      - description: S/PDIF Clock

  clock-names:
    items:
      - const: pixel
      - const: pll
      - const: bclk
      - const: spdif

  phys:
    maxItems: 1

  phy-names:
    items:
      - const: hdmi

  mediatek,syscon-hdmi:
<<<<<<< HEAD
    $ref: '/schemas/types.yaml#/definitions/phandle-array'
=======
    $ref: /schemas/types.yaml#/definitions/phandle-array
>>>>>>> eb3cdb58
    items:
      - items:
          - description: phandle to system configuration registers
          - description: register offset in the system configuration registers
    description: |
      phandle link and register offset to the system configuration registers.

  ports:
    $ref: /schemas/graph.yaml#/properties/ports

    properties:
      port@0:
        $ref: /schemas/graph.yaml#/properties/port
        description: |
          Input port node. This port should be connected to a DPI output port.

      port@1:
        $ref: /schemas/graph.yaml#/properties/port
        description: |
          Output port node. This port should be connected to the input port of a connector
          node that contains a ddc-i2c-bus property, or to the  input port of an attached
          bridge chip, such as a SlimPort transmitter.

    required:
      - port@0
      - port@1

required:
  - compatible
  - reg
  - interrupts
  - clocks
  - clock-names
  - phys
  - phy-names
  - mediatek,syscon-hdmi
  - ports

additionalProperties: false

examples:
  - |
    #include <dt-bindings/clock/mt8173-clk.h>
    #include <dt-bindings/interrupt-controller/arm-gic.h>
    #include <dt-bindings/interrupt-controller/irq.h>
    hdmi0: hdmi@14025000 {
        compatible = "mediatek,mt8173-hdmi";
        reg = <0x14025000 0x400>;
        interrupts = <GIC_SPI 206 IRQ_TYPE_LEVEL_LOW>;
        clocks = <&mmsys CLK_MM_HDMI_PIXEL>,
             <&mmsys CLK_MM_HDMI_PLLCK>,
             <&mmsys CLK_MM_HDMI_AUDIO>,
             <&mmsys CLK_MM_HDMI_SPDIF>;
        clock-names = "pixel", "pll", "bclk", "spdif";
        pinctrl-names = "default";
        pinctrl-0 = <&hdmi_pin>;
        phys = <&hdmi_phy>;
        phy-names = "hdmi";
        mediatek,syscon-hdmi = <&mmsys 0x900>;

        ports {
          #address-cells = <1>;
          #size-cells = <0>;

          port@0 {
            reg = <0>;

            hdmi0_in: endpoint {
              remote-endpoint = <&dpi0_out>;
            };
          };

          port@1 {
            reg = <1>;

            hdmi0_out: endpoint {
              remote-endpoint = <&hdmi_con_in>;
            };
          };
        };
    };

...<|MERGE_RESOLUTION|>--- conflicted
+++ resolved
@@ -50,11 +50,7 @@
       - const: hdmi
 
   mediatek,syscon-hdmi:
-<<<<<<< HEAD
-    $ref: '/schemas/types.yaml#/definitions/phandle-array'
-=======
     $ref: /schemas/types.yaml#/definitions/phandle-array
->>>>>>> eb3cdb58
     items:
       - items:
           - description: phandle to system configuration registers
