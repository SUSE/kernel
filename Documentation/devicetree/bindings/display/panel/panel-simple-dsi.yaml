--- conflicted
+++ resolved
@@ -46,11 +46,8 @@
       - lg,ld070wx3-sl01
         # LG Corporation 5" HD TFT LCD panel
       - lg,lh500wx1-sd03
-<<<<<<< HEAD
-=======
         # Lincoln LCD197 5" 1080x1920 LCD panel
       - lincolntech,lcd197
->>>>>>> 2d5404ca
         # One Stop Displays OSD101T2587-53TS 10.1" 1920x1200 panel
       - osddisplays,osd101t2587-53ts
         # Panasonic 10" WUXGA TFT LCD panel
