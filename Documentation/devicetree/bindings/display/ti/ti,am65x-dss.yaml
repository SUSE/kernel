--- conflicted
+++ resolved
@@ -88,11 +88,7 @@
           The DSS DPI output port node from video port 2
 
   ti,am65x-oldi-io-ctrl:
-<<<<<<< HEAD
-    $ref: "/schemas/types.yaml#/definitions/phandle"
-=======
     $ref: /schemas/types.yaml#/definitions/phandle
->>>>>>> eb3cdb58
     description:
       phandle to syscon device node mapping OLDI IO_CTRL registers.
       The mapped range should point to OLDI_DAT0_IO_CTRL, map it and
