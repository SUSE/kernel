--- conflicted
+++ resolved
@@ -47,15 +47,6 @@
     maxItems: 1
 
   clocks:
-<<<<<<< HEAD
-    items:
-      - description: Display byte clock
-      - description: Display byte interface clock
-      - description: Display pixel clock
-      - description: Display core clock
-      - description: Display AHB clock
-      - description: Display AXI clock
-=======
     description: |
       Several clocks are used, depending on the variant. Typical ones are::
        - bus:: Display AHB clock.
@@ -69,7 +60,6 @@
        - pixel:: Display pixel clock.
     minItems: 3
     maxItems: 9
->>>>>>> eb3cdb58
 
   clock-names:
     minItems: 3
@@ -169,8 +159,6 @@
       - port@0
       - port@1
 
-<<<<<<< HEAD
-=======
   avdd-supply:
     description:
       Phandle to vdd regulator device node
@@ -179,7 +167,6 @@
     description:
       Phandle to vdd regulator device node
 
->>>>>>> eb3cdb58
   vdd-supply:
     description:
       VDD regulator
@@ -200,13 +187,8 @@
   - clocks
   - clock-names
   - phys
-<<<<<<< HEAD
-  - phy-names
-  - power-domains
-=======
   - assigned-clocks
   - assigned-clock-parents
->>>>>>> eb3cdb58
   - ports
 
 allOf:
