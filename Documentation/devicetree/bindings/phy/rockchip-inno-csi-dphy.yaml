--- conflicted
+++ resolved
@@ -79,8 +79,6 @@
     then:
       required:
         - power-domains
-<<<<<<< HEAD
-=======
   - if:
       properties:
         compatible:
@@ -105,7 +103,6 @@
 
         reset-names:
           minItems: 2
->>>>>>> b35fc656
 
 additionalProperties: false
 
