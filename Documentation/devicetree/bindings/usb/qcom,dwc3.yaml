--- conflicted
+++ resolved
@@ -25,13 +25,9 @@
           - qcom,qcs404-dwc3
           - qcom,sc7180-dwc3
           - qcom,sc7280-dwc3
-<<<<<<< HEAD
-          - qcom,sdm660-dwc3
-=======
           - qcom,sc8280xp-dwc3
           - qcom,sdm660-dwc3
           - qcom,sdm670-dwc3
->>>>>>> eb3cdb58
           - qcom,sdm845-dwc3
           - qcom,sdx55-dwc3
           - qcom,sdx65-dwc3
