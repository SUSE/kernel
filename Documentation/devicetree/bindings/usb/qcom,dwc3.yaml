--- conflicted
+++ resolved
@@ -208,10 +208,7 @@
               - qcom,sdm845-dwc3
               - qcom,sdx55-dwc3
               - qcom,sdx65-dwc3
-<<<<<<< HEAD
-=======
               - qcom,sdx75-dwc3
->>>>>>> 2d5404ca
               - qcom,sm6350-dwc3
     then:
       properties:
@@ -590,14 +587,6 @@
                           <&gcc GCC_USB30_PRIM_MASTER_CLK>;
             assigned-clock-rates = <19200000>, <150000000>;
 
-<<<<<<< HEAD
-            interrupts = <GIC_SPI 131 IRQ_TYPE_LEVEL_HIGH>,
-                         <GIC_SPI 486 IRQ_TYPE_LEVEL_HIGH>,
-                         <GIC_SPI 488 IRQ_TYPE_EDGE_BOTH>,
-                         <GIC_SPI 489 IRQ_TYPE_EDGE_BOTH>;
-            interrupt-names = "hs_phy_irq", "ss_phy_irq",
-                          "dm_hs_phy_irq", "dp_hs_phy_irq";
-=======
             interrupts = <GIC_SPI 130 IRQ_TYPE_LEVEL_HIGH>,
                          <GIC_SPI 131 IRQ_TYPE_LEVEL_HIGH>,
                          <GIC_SPI 489 IRQ_TYPE_EDGE_BOTH>,
@@ -605,7 +594,6 @@
                          <GIC_SPI 486 IRQ_TYPE_LEVEL_HIGH>;
             interrupt-names = "pwr_event", "hs_phy_irq",
                           "dp_hs_phy_irq", "dm_hs_phy_irq", "ss_phy_irq";
->>>>>>> 2d5404ca
 
             power-domains = <&gcc USB30_PRIM_GDSC>;
 
