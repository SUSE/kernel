# SPDX-License-Identifier: (GPL-2.0-only OR BSD-2-Clause)
%YAML 1.2
---
$id: http://devicetree.org/schemas/serial/serial.yaml#
$schema: http://devicetree.org/meta-schemas/core.yaml#

title: Serial Interface Generic

maintainers:
  - Rob Herring <robh@kernel.org>
  - Greg Kroah-Hartman <gregkh@linuxfoundation.org>

description:
  This document lists a set of generic properties for describing UARTs in a
  device tree.  Whether these properties apply to a particular device depends
  on the DT bindings for the actual device.

  Each enabled UART may have an optional "serialN" alias in the "aliases" node,
  where N is the port number (non-negative decimal integer) as printed on the
  label next to the physical port.

properties:
  $nodename:
    pattern: "^serial(@.*)?$"

  label: true

  cts-gpios:
    maxItems: 1
    description:
      Must contain a GPIO specifier, referring to the GPIO pin to be used as
      the UART's CTS line.

  dcd-gpios:
    maxItems: 1
    description:
      Must contain a GPIO specifier, referring to the GPIO pin to be used as
      the UART's DCD line.

  dsr-gpios:
    maxItems: 1
    description:
      Must contain a GPIO specifier, referring to the GPIO pin to be used as
      the UART's DSR line.

  dtr-gpios:
    maxItems: 1
    description:
      Must contain a GPIO specifier, referring to the GPIO pin to be used as
      the UART's DTR line.

  rng-gpios:
    maxItems: 1
    description:
      Must contain a GPIO specifier, referring to the GPIO pin to be used as
      the UART's RNG line.

  rts-gpios:
    maxItems: 1
    description:
      Must contain a GPIO specifier, referring to the GPIO pin to be used as
      the UART's RTS line.

  uart-has-rtscts:
    $ref: /schemas/types.yaml#/definitions/flag
    description:
      The presence of this property indicates that the UART has dedicated lines
      for RTS/CTS hardware flow control, and that they are available for use
      (wired and enabled by pinmux configuration).  This depends on both the
      UART hardware and the board wiring.

  rx-tx-swap:
    type: boolean
    description: RX and TX pins are swapped.

  cts-rts-swap:
    type: boolean
    description: CTS and RTS pins are swapped.

  rx-threshold:
    $ref: /schemas/types.yaml#/definitions/uint32
    description:
      RX FIFO threshold configuration (in bytes).

  tx-threshold:
    $ref: /schemas/types.yaml#/definitions/uint32
    description:
      TX FIFO threshold configuration (in bytes).

patternProperties:
<<<<<<< HEAD
  "^(bluetooth|gnss|gps|mcu)$":
=======
  "^(bluetooth|bluetooth-gnss|embedded-controller|gnss|gps|mcu|onewire)$":
>>>>>>> 2d5404ca
    if:
      type: object
    then:
      additionalProperties: true
      $ref: serial-peripheral-props.yaml#
      description:
        Serial attached devices shall be a child node of the host UART device
        the slave device is attached to. It is expected that the attached
        device is the only child node of the UART device. The slave device node
        name shall reflect the generic type of device for the node.

      properties:
        compatible:
          description:
            Compatible of the device connected to the serial port.

      required:
        - compatible

if:
  required:
    - uart-has-rtscts
then:
  properties:
    cts-gpios: false
    rts-gpios: false

additionalProperties: true

examples:
  - |
    serial@1234 {
        compatible = "ns16550a";
        reg = <0x1234 0x20>;
        interrupts = <1>;

        bluetooth {
            compatible = "brcm,bcm4330-bt";
            interrupt-parent = <&gpio>;
            interrupts = <10>;
        };
    };<|MERGE_RESOLUTION|>--- conflicted
+++ resolved
@@ -88,11 +88,7 @@
       TX FIFO threshold configuration (in bytes).
 
 patternProperties:
-<<<<<<< HEAD
-  "^(bluetooth|gnss|gps|mcu)$":
-=======
   "^(bluetooth|bluetooth-gnss|embedded-controller|gnss|gps|mcu|onewire)$":
->>>>>>> 2d5404ca
     if:
       type: object
     then:
