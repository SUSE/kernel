# SPDX-License-Identifier: (GPL-2.0-only OR BSD-2-Clause)
# Copyright 2020 Linaro Ltd.
%YAML 1.2
---
$id: http://devicetree.org/schemas/thermal/thermal-idle.yaml#
$schema: http://devicetree.org/meta-schemas/core.yaml#

title: Thermal idle cooling device

maintainers:
  - Daniel Lezcano <daniel.lezcano@linaro.org>

description: |
  The thermal idle cooling device allows the system to passively
  mitigate the temperature on the device by injecting idle cycles,
  forcing it to cool down.

  This binding describes the thermal idle node.

properties:
  $nodename:
    const: thermal-idle
    description: |
      A thermal-idle node describes the idle cooling device properties to
      cool down efficiently the attached thermal zone.

  '#cooling-cells':
    const: 2
    description: |
      Must be 2, in order to specify minimum and maximum cooling state used in
      the cooling-maps reference. The first cell is the minimum cooling state
      and the second cell is the maximum cooling state requested.

  duration-us:
    description: |
      The idle duration in microsecond the device should cool down.

  exit-latency-us:
    description: |
      The exit latency constraint in microsecond for the injected idle state
      for the device. It is the latency constraint to apply when selecting an
      idle state from among all the present ones.

required:
  - '#cooling-cells'

additionalProperties: false

examples:
  - |
    /{
        #include <dt-bindings/thermal/thermal.h>

        compatible = "foo";
        model = "foo";
        #address-cells = <1>;
        #size-cells = <1>;

        // Example: Combining idle cooling device on big CPUs with cpufreq cooling device
        cpus {
            #address-cells = <2>;
            #size-cells = <0>;

            /* ... */

<<<<<<< HEAD
                 cpu_b0: cpu@100 {
                         device_type = "cpu";
                         compatible = "arm,cortex-a72";
                         reg = <0x0 0x100>;
                         enable-method = "psci";
                         capacity-dmips-mhz = <1024>;
                         dynamic-power-coefficient = <436>;
                         #cooling-cells = <2>; /* min followed by max */
                         cpu-idle-states = <&CPU_SLEEP>, <&CLUSTER_SLEEP>;
                         thermal-idle {
                                 #cooling-cells = <2>;
                                 duration-us = <10000>;
                                 exit-latency-us = <500>;
                         };
=======
            cpu_b0: cpu@100 {
                device_type = "cpu";
                compatible = "arm,cortex-a72";
                reg = <0x0 0x100>;
                enable-method = "psci";
                capacity-dmips-mhz = <1024>;
                dynamic-power-coefficient = <436>;
                #cooling-cells = <2>; /* min followed by max */
                cpu-idle-states = <&CPU_SLEEP>, <&CLUSTER_SLEEP>;
                cpu_b0_therm: thermal-idle {
                    #cooling-cells = <2>;
                    duration-us = <10000>;
                    exit-latency-us = <500>;
                };
            };

            cpu_b1: cpu@101 {
                device_type = "cpu";
                compatible = "arm,cortex-a72";
                reg = <0x0 0x101>;
                enable-method = "psci";
                capacity-dmips-mhz = <1024>;
                dynamic-power-coefficient = <436>;
                #cooling-cells = <2>; /* min followed by max */
                cpu-idle-states = <&CPU_SLEEP>, <&CLUSTER_SLEEP>;
                cpu_b1_therm: thermal-idle {
                    #cooling-cells = <2>;
                    duration-us = <10000>;
                    exit-latency-us = <500>;
>>>>>>> eb3cdb58
                };
            };

            /* ... */

        };

        /* ... */

<<<<<<< HEAD
                cpu_b1: cpu@101 {
                        device_type = "cpu";
                        compatible = "arm,cortex-a72";
                        reg = <0x0 0x101>;
                        enable-method = "psci";
                        capacity-dmips-mhz = <1024>;
                        dynamic-power-coefficient = <436>;
                        #cooling-cells = <2>; /* min followed by max */
                        cpu-idle-states = <&CPU_SLEEP>, <&CLUSTER_SLEEP>;
                        thermal-idle {
                                #cooling-cells = <2>;
                                duration-us = <10000>;
                                exit-latency-us = <500>;
                        };
                 };

          /* ... */

    };

    /* ... */

    thermal_zones {
         cpu_thermal: cpu {
=======
        thermal_zones {
            cpu_thermal: cpu {
>>>>>>> eb3cdb58
                polling-delay-passive = <100>;
                polling-delay = <1000>;

                /* ... */

                trips {
                    cpu_alert0: cpu_alert0 {
                        temperature = <65000>;
                        hysteresis = <2000>;
                        type = "passive";
                    };

                    cpu_alert1: cpu_alert1 {
                        temperature = <70000>;
                        hysteresis = <2000>;
                        type = "passive";
                    };

                    cpu_alert2: cpu_alert2 {
                        temperature = <75000>;
                        hysteresis = <2000>;
                        type = "passive";
                    };

                    cpu_crit: cpu_crit {
                        temperature = <95000>;
                        hysteresis = <2000>;
                        type = "critical";
                    };
                };

                cooling-maps {
                    map0 {
                        trip = <&cpu_alert1>;
                        cooling-device = <&cpu_b0_therm 0 15 >,
                                         <&cpu_b1_therm 0 15>;
                    };

                    map1 {
                        trip = <&cpu_alert2>;
                        cooling-device = <&cpu_b0 THERMAL_NO_LIMIT THERMAL_NO_LIMIT>,
                                         <&cpu_b1 THERMAL_NO_LIMIT THERMAL_NO_LIMIT>;
                    };
                };
            };
        };
    };<|MERGE_RESOLUTION|>--- conflicted
+++ resolved
@@ -63,22 +63,6 @@
 
             /* ... */
 
-<<<<<<< HEAD
-                 cpu_b0: cpu@100 {
-                         device_type = "cpu";
-                         compatible = "arm,cortex-a72";
-                         reg = <0x0 0x100>;
-                         enable-method = "psci";
-                         capacity-dmips-mhz = <1024>;
-                         dynamic-power-coefficient = <436>;
-                         #cooling-cells = <2>; /* min followed by max */
-                         cpu-idle-states = <&CPU_SLEEP>, <&CLUSTER_SLEEP>;
-                         thermal-idle {
-                                 #cooling-cells = <2>;
-                                 duration-us = <10000>;
-                                 exit-latency-us = <500>;
-                         };
-=======
             cpu_b0: cpu@100 {
                 device_type = "cpu";
                 compatible = "arm,cortex-a72";
@@ -108,7 +92,6 @@
                     #cooling-cells = <2>;
                     duration-us = <10000>;
                     exit-latency-us = <500>;
->>>>>>> eb3cdb58
                 };
             };
 
@@ -118,35 +101,8 @@
 
         /* ... */
 
-<<<<<<< HEAD
-                cpu_b1: cpu@101 {
-                        device_type = "cpu";
-                        compatible = "arm,cortex-a72";
-                        reg = <0x0 0x101>;
-                        enable-method = "psci";
-                        capacity-dmips-mhz = <1024>;
-                        dynamic-power-coefficient = <436>;
-                        #cooling-cells = <2>; /* min followed by max */
-                        cpu-idle-states = <&CPU_SLEEP>, <&CLUSTER_SLEEP>;
-                        thermal-idle {
-                                #cooling-cells = <2>;
-                                duration-us = <10000>;
-                                exit-latency-us = <500>;
-                        };
-                 };
-
-          /* ... */
-
-    };
-
-    /* ... */
-
-    thermal_zones {
-         cpu_thermal: cpu {
-=======
         thermal_zones {
             cpu_thermal: cpu {
->>>>>>> eb3cdb58
                 polling-delay-passive = <100>;
                 polling-delay = <1000>;
 
