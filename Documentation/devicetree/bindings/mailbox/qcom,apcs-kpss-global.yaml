--- conflicted
+++ resolved
@@ -154,11 +154,7 @@
         compatible:
           contains:
             enum:
-<<<<<<< HEAD
-              - qcom,sdx55-apcs-gcc
-=======
               - qcom,ipq6018-apcs-apps-global
->>>>>>> eb3cdb58
     then:
       properties:
         '#clock-cells':
