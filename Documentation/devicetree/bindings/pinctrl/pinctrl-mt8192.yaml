# SPDX-License-Identifier: (GPL-2.0-only OR BSD-2-Clause)
%YAML 1.2
---
$id: http://devicetree.org/schemas/pinctrl/pinctrl-mt8192.yaml#
$schema: http://devicetree.org/meta-schemas/core.yaml#

title: Mediatek MT8192 Pin Controller

maintainers:
  - Sean Wang <sean.wang@mediatek.com>

description: |
  The Mediatek's Pin controller is used to control SoC pins.

properties:
  compatible:
    const: mediatek,mt8192-pinctrl

  gpio-controller: true

  '#gpio-cells':
    description: |
      Number of cells in GPIO specifier. Since the generic GPIO binding is used,
      the amount of cells must be specified as 2. See the below
      mentioned gpio binding representation for description of particular cells.
    const: 2

  gpio-ranges:
    description: gpio valid number range.
    maxItems: 1

  gpio-line-names: true

  reg:
    description: |
      Physical address base for gpio base registers. There are 11 GPIO
      physical address base in mt8192.
    maxItems: 11

  reg-names:
    description: |
      Gpio base register names.
    maxItems: 11

  interrupt-controller: true

  '#interrupt-cells':
    const: 2

  interrupts:
    description: The interrupt outputs to sysirq.
    maxItems: 1

#PIN CONFIGURATION NODES
patternProperties:
  '-pins$':
    type: object
    additionalProperties: false
    patternProperties:
      '^pins':
        type: object
        description: |
          A pinctrl node should contain at least one subnodes representing the
          pinctrl groups available on the machine. Each subnode will list the
          pins it needs, and how they should be configured, with regard to muxer
          configuration, pullups, drive strength, input enable/disable and
          input schmitt.
        $ref: "pinmux-node.yaml"

        properties:
          pinmux:
            description: |
              Integer array, represents gpio pin number and mux setting.
              Supported pin number and mux varies for different SoCs, and are defined
              as macros in dt-bindings/pinctrl/<soc>-pinfunc.h directly.

          drive-strength:
            description: |
              It can support some arguments, such as MTK_DRIVE_4mA, MTK_DRIVE_6mA, etc. See
              dt-bindings/pinctrl/mt65xx.h. It can only support 2/4/6/8/10/12/14/16mA in mt8192.
            enum: [2, 4, 6, 8, 10, 12, 14, 16]

          drive-strength-microamp:
            enum: [125, 250, 500, 1000]

          bias-pull-down:
            oneOf:
              - type: boolean
                description: normal pull down.
              - enum: [100, 101, 102, 103]
                description: PUPD/R1/R0 pull down type. See MTK_PUPD_SET_R1R0_
                  defines in dt-bindings/pinctrl/mt65xx.h.
<<<<<<< HEAD
=======
              - enum: [200, 201, 202, 203]
                description: RSEL pull down type. See MTK_PULL_SET_RSEL_
                  defines in dt-bindings/pinctrl/mt65xx.h.
>>>>>>> e7c3f58a

          bias-pull-up:
            oneOf:
              - type: boolean
                description: normal pull up.
              - enum: [100, 101, 102, 103]
                description: PUPD/R1/R0 pull up type. See MTK_PUPD_SET_R1R0_
                  defines in dt-bindings/pinctrl/mt65xx.h.
<<<<<<< HEAD
=======
              - enum: [200, 201, 202, 203]
                description: RSEL pull up type. See MTK_PULL_SET_RSEL_
                  defines in dt-bindings/pinctrl/mt65xx.h.
>>>>>>> e7c3f58a

          bias-disable: true

          output-high: true

          output-low: true

          input-enable: true

          input-disable: true

          input-schmitt-enable: true

          input-schmitt-disable: true

        required:
          - pinmux

        additionalProperties: false

allOf:
  - $ref: "pinctrl.yaml#"

required:
  - compatible
  - reg
  - interrupts
  - interrupt-controller
  - '#interrupt-cells'
  - gpio-controller
  - '#gpio-cells'
  - gpio-ranges

additionalProperties: false

examples:
  - |
            #include <dt-bindings/pinctrl/mt8192-pinfunc.h>
            #include <dt-bindings/interrupt-controller/arm-gic.h>
            pio: pinctrl@10005000 {
                    compatible = "mediatek,mt8192-pinctrl";
                    reg = <0x10005000 0x1000>,
                          <0x11c20000 0x1000>,
                          <0x11d10000 0x1000>,
                          <0x11d30000 0x1000>,
                          <0x11d40000 0x1000>,
                          <0x11e20000 0x1000>,
                          <0x11e70000 0x1000>,
                          <0x11ea0000 0x1000>,
                          <0x11f20000 0x1000>,
                          <0x11f30000 0x1000>,
                          <0x1000b000 0x1000>;
                    reg-names = "iocfg0", "iocfg_rm", "iocfg_bm",
                          "iocfg_bl", "iocfg_br", "iocfg_lm",
                          "iocfg_lb", "iocfg_rt", "iocfg_lt",
                          "iocfg_tl", "eint";
                    gpio-controller;
                    #gpio-cells = <2>;
                    gpio-ranges = <&pio 0 0 220>;
                    interrupt-controller;
                    interrupts = <GIC_SPI 212 IRQ_TYPE_LEVEL_HIGH 0>;
                    #interrupt-cells = <2>;

                    spi1-default-pins {
                            pins-cs-mosi-clk {
                                    pinmux = <PINMUX_GPIO157__FUNC_SPI1_A_CSB>,
                                             <PINMUX_GPIO159__FUNC_SPI1_A_MO>,
                                             <PINMUX_GPIO156__FUNC_SPI1_A_CLK>;
                                    bias-disable;
                            };

                            pins-miso {
                                    pinmux = <PINMUX_GPIO158__FUNC_SPI1_A_MI>;
                                    bias-pull-down;
                            };
                    };
            };<|MERGE_RESOLUTION|>--- conflicted
+++ resolved
@@ -90,12 +90,9 @@
               - enum: [100, 101, 102, 103]
                 description: PUPD/R1/R0 pull down type. See MTK_PUPD_SET_R1R0_
                   defines in dt-bindings/pinctrl/mt65xx.h.
-<<<<<<< HEAD
-=======
               - enum: [200, 201, 202, 203]
                 description: RSEL pull down type. See MTK_PULL_SET_RSEL_
                   defines in dt-bindings/pinctrl/mt65xx.h.
->>>>>>> e7c3f58a
 
           bias-pull-up:
             oneOf:
@@ -104,12 +101,9 @@
               - enum: [100, 101, 102, 103]
                 description: PUPD/R1/R0 pull up type. See MTK_PUPD_SET_R1R0_
                   defines in dt-bindings/pinctrl/mt65xx.h.
-<<<<<<< HEAD
-=======
               - enum: [200, 201, 202, 203]
                 description: RSEL pull up type. See MTK_PULL_SET_RSEL_
                   defines in dt-bindings/pinctrl/mt65xx.h.
->>>>>>> e7c3f58a
 
           bias-disable: true
 
