# SPDX-License-Identifier: (GPL-2.0-only OR BSD-2-Clause)
%YAML 1.2
---
$id: http://devicetree.org/schemas/pinctrl/samsung,pinctrl-wakeup-interrupt.yaml#
$schema: http://devicetree.org/meta-schemas/core.yaml#

title: Samsung S3C/S5P/Exynos SoC pin controller - wake-up interrupt controller

maintainers:
  - Krzysztof Kozlowski <krzk@kernel.org>
  - Sylwester Nawrocki <s.nawrocki@samsung.com>
  - Tomasz Figa <tomasz.figa@gmail.com>

description: |
  This is a part of device tree bindings for Samsung S3C/S5P/Exynos SoC pin
  controller.

  External wake-up interrupts for Samsung S3C/S5P/Exynos SoC pin controller.
  For S3C24xx, S3C64xx, S5PV210 and Exynos4210 compatible wake-up interrupt
  controllers, only one pin-controller device node can include external wake-up
  interrupts child node (in other words, only one External wake-up interrupts
  pin-controller is supported).
  For newer controllers, multiple pin-controller device node can include
  external wake-up interrupts child node.

  See also Documentation/devicetree/bindings/pinctrl/samsung,pinctrl.yaml for
  additional information and example.

properties:
  compatible:
    oneOf:
      - enum:
          - samsung,s3c2410-wakeup-eint
          - samsung,s3c2412-wakeup-eint
          - samsung,s3c64xx-wakeup-eint
          - samsung,s5pv210-wakeup-eint
          - samsung,exynos4210-wakeup-eint
          - samsung,exynos7-wakeup-eint
          - samsung,exynosautov920-wakeup-eint
      - items:
          - enum:
              - samsung,exynos5433-wakeup-eint
              - samsung,exynos7885-wakeup-eint
              - samsung,exynos850-wakeup-eint
              - samsung,exynos8895-wakeup-eint
          - const: samsung,exynos7-wakeup-eint
      - items:
          - enum:
              - google,gs101-wakeup-eint
              - samsung,exynos9810-wakeup-eint
              - samsung,exynos990-wakeup-eint
              - samsung,exynosautov9-wakeup-eint
          - const: samsung,exynos850-wakeup-eint
          - const: samsung,exynos7-wakeup-eint

  interrupts:
    description:
      Interrupt used by multiplexed external wake-up interrupts.
    minItems: 1
    maxItems: 6

required:
  - compatible

allOf:
  - if:
      properties:
        compatible:
          contains:
            enum:
              - samsung,s3c2410-wakeup-eint
              - samsung,s3c2412-wakeup-eint
    then:
      properties:
        interrupts:
          minItems: 6
          maxItems: 6
      required:
        - interrupts

  - if:
      properties:
        compatible:
          contains:
            const: samsung,s3c64xx-wakeup-eint
    then:
      properties:
        interrupts:
          minItems: 4
          maxItems: 4
      required:
        - interrupts

  - if:
      properties:
        compatible:
          oneOf:
            # Match without "contains", to skip newer variants which are still
            # compatible with samsung,exynos7-wakeup-eint
            - enum:
                - samsung,exynos4210-wakeup-eint
                - samsung,exynos7-wakeup-eint
                - samsung,s5pv210-wakeup-eint
            - contains:
                enum:
                  - samsung,exynos5433-wakeup-eint
                  - samsung,exynos7885-wakeup-eint
<<<<<<< HEAD
=======
                  - samsung,exynos8895-wakeup-eint
>>>>>>> b5de2a2a
    then:
      properties:
        interrupts:
          minItems: 1
          maxItems: 1
      required:
        - interrupts

  - if:
      properties:
        compatible:
          contains:
            enum:
              - samsung,exynos850-wakeup-eint
              - samsung,exynosautov920-wakeup-eint
    then:
      properties:
        interrupts: false

additionalProperties: false<|MERGE_RESOLUTION|>--- conflicted
+++ resolved
@@ -105,10 +105,7 @@
                 enum:
                   - samsung,exynos5433-wakeup-eint
                   - samsung,exynos7885-wakeup-eint
-<<<<<<< HEAD
-=======
                   - samsung,exynos8895-wakeup-eint
->>>>>>> b5de2a2a
     then:
       properties:
         interrupts:
