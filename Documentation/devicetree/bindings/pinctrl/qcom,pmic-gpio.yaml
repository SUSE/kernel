# SPDX-License-Identifier: (GPL-2.0 OR BSD-2-Clause)
%YAML 1.2
---
$id: http://devicetree.org/schemas/pinctrl/qcom,pmic-gpio.yaml#
$schema: http://devicetree.org/meta-schemas/core.yaml#

title: Qualcomm PMIC GPIO block

maintainers:
  - Bjorn Andersson <bjorn.andersson@linaro.org>

description:
  This binding describes the GPIO block(s) found in the 8xxx series of
  PMIC's from Qualcomm.

properties:
  compatible:
    items:
      - enum:
          - qcom,pm2250-gpio
          - qcom,pm660-gpio
          - qcom,pm660l-gpio
          - qcom,pm6125-gpio
          - qcom,pm6150-gpio
          - qcom,pm6150l-gpio
          - qcom,pm6350-gpio
          - qcom,pm6450-gpio
          - qcom,pm7250b-gpio
          - qcom,pm7325-gpio
          - qcom,pm7550ba-gpio
          - qcom,pm8005-gpio
          - qcom,pm8018-gpio
          - qcom,pm8019-gpio
          - qcom,pm8038-gpio
          - qcom,pm8058-gpio
          - qcom,pm8150-gpio
          - qcom,pm8150b-gpio
          - qcom,pm8150l-gpio
          - qcom,pm8226-gpio
          - qcom,pm8350-gpio
          - qcom,pm8350b-gpio
          - qcom,pm8350c-gpio
          - qcom,pm8450-gpio
          - qcom,pm8550-gpio
          - qcom,pm8550b-gpio
          - qcom,pm8550ve-gpio
          - qcom,pm8550vs-gpio
          - qcom,pm8916-gpio
          - qcom,pm8917-gpio
          - qcom,pm8921-gpio
          - qcom,pm8941-gpio
          - qcom,pm8950-gpio
          - qcom,pm8953-gpio
          - qcom,pm8994-gpio
          - qcom,pm8998-gpio
          - qcom,pma8084-gpio
          - qcom,pmc8180-gpio
          - qcom,pmc8180c-gpio
<<<<<<< HEAD
=======
          - qcom,pmc8380-gpio
          - qcom,pmd8028-gpio
>>>>>>> 2d5404ca
          - qcom,pmi632-gpio
          - qcom,pmi8950-gpio
          - qcom,pmi8994-gpio
          - qcom,pmi8998-gpio
          - qcom,pmih0108-gpio
          - qcom,pmk8350-gpio
          - qcom,pmk8550-gpio
          - qcom,pmm8155au-gpio
          - qcom,pmm8654au-gpio
          - qcom,pmp8074-gpio
          - qcom,pmr735a-gpio
          - qcom,pmr735b-gpio
          - qcom,pmr735d-gpio
          - qcom,pms405-gpio
          - qcom,pmx55-gpio
          - qcom,pmx65-gpio
          - qcom,pmx75-gpio
          - qcom,pmxr2230-gpio

      - enum:
          - qcom,spmi-gpio
          - qcom,ssbi-gpio

  reg:
    maxItems: 1

  interrupt-controller: true

  '#interrupt-cells':
    const: 2

  gpio-controller: true

  gpio-ranges:
    maxItems: 1

  gpio-line-names:
    minItems: 2
    maxItems: 44

  gpio-reserved-ranges:
    minItems: 1
    # maxItems as half of total number of GPIOs, as there has to be at
    # least one usable GPIO between each reserved range.
    maxItems: 22

  '#gpio-cells':
    const: 2
    description:
      The first cell will be used to define gpio number and the
      second denotes the flags for this gpio

additionalProperties: false

required:
  - compatible
  - reg
  - gpio-controller
  - '#gpio-cells'
  - gpio-ranges
  - interrupt-controller

allOf:
  - if:
      properties:
        compatible:
          contains:
            enum:
              - qcom,pmi8950-gpio
              - qcom,pmr735d-gpio
    then:
      properties:
        gpio-line-names:
          minItems: 2
          maxItems: 2
        gpio-reserved-ranges:
          maxItems: 1

  - if:
      properties:
        compatible:
          contains:
            enum:
              - qcom,pm8005-gpio
              - qcom,pm8450-gpio
              - qcom,pm8916-gpio
              - qcom,pmd8028-gpio
              - qcom,pmk8350-gpio
              - qcom,pmr735a-gpio
              - qcom,pmr735b-gpio
    then:
      properties:
        gpio-line-names:
          minItems: 4
          maxItems: 4
        gpio-reserved-ranges:
          minItems: 1
          maxItems: 2

  - if:
      properties:
        compatible:
          contains:
            enum:
              - qcom,pm8018-gpio
              - qcom,pm8019-gpio
              - qcom,pm8550vs-gpio
              - qcom,pmk8550-gpio
    then:
      properties:
        gpio-line-names:
          minItems: 6
          maxItems: 6
        gpio-reserved-ranges:
          minItems: 1
          maxItems: 3

  - if:
      properties:
        compatible:
          contains:
            enum:
              - qcom,pm7550ba-gpio
              - qcom,pm8226-gpio
              - qcom,pm8350b-gpio
              - qcom,pm8550ve-gpio
              - qcom,pm8950-gpio
              - qcom,pm8953-gpio
              - qcom,pmi632-gpio
    then:
      properties:
        gpio-line-names:
          minItems: 8
          maxItems: 8
        gpio-reserved-ranges:
          minItems: 1
          maxItems: 4

  - if:
      properties:
        compatible:
          contains:
            enum:
              - qcom,pm6350-gpio
              - qcom,pm6450-gpio
              - qcom,pm8350c-gpio
    then:
      properties:
        gpio-line-names:
          minItems: 9
          maxItems: 9
        gpio-reserved-ranges:
          minItems: 1
          maxItems: 5

  - if:
      properties:
        compatible:
          contains:
            enum:
              - qcom,pm2250-gpio
              - qcom,pm6150-gpio
              - qcom,pm7325-gpio
              - qcom,pm8150-gpio
              - qcom,pm8350-gpio
              - qcom,pmc8180-gpio
              - qcom,pmc8380-gpio
              - qcom,pmi8994-gpio
              - qcom,pmm8155au-gpio
    then:
      properties:
        gpio-line-names:
          minItems: 10
          maxItems: 10
        gpio-reserved-ranges:
          minItems: 1
          maxItems: 5

  - if:
      properties:
        compatible:
          contains:
            enum:
              - qcom,pmx55-gpio
    then:
      properties:
        gpio-line-names:
          minItems: 11
          maxItems: 11
        gpio-reserved-ranges:
          minItems: 1
          maxItems: 6

  - if:
      properties:
        compatible:
          contains:
            enum:
              - qcom,pm660l-gpio
              - qcom,pm6150l-gpio
              - qcom,pm7250b-gpio
              - qcom,pm8038-gpio
              - qcom,pm8150b-gpio
              - qcom,pm8150l-gpio
              - qcom,pm8550-gpio
              - qcom,pm8550b-gpio
              - qcom,pmc8180c-gpio
              - qcom,pmp8074-gpio
              - qcom,pms405-gpio
              - qcom,pmxr2230-gpio
    then:
      properties:
        gpio-line-names:
          minItems: 12
          maxItems: 12
        gpio-reserved-ranges:
          minItems: 1
          maxItems: 6

  - if:
      properties:
        compatible:
          contains:
            enum:
              - qcom,pm660-gpio
    then:
      properties:
        gpio-line-names:
          minItems: 13
          maxItems: 13
        gpio-reserved-ranges:
          minItems: 1
          maxItems: 7

  - if:
      properties:
        compatible:
          contains:
            enum:
              - qcom,pmi8998-gpio
    then:
      properties:
        gpio-line-names:
          minItems: 14
          maxItems: 14
        gpio-reserved-ranges:
          minItems: 1
          maxItems: 7

  - if:
      properties:
        compatible:
          contains:
            enum:
              - qcom,pmih0108-gpio
    then:
      properties:
        gpio-line-names:
          minItems: 18
          maxItems: 18
        gpio-reserved-ranges:
          minItems: 1
          maxItems: 9

  - if:
      properties:
        compatible:
          contains:
            enum:
              - qcom,pmx65-gpio
              - qcom,pmx75-gpio
    then:
      properties:
        gpio-line-names:
          minItems: 16
          maxItems: 16
        gpio-reserved-ranges:
          minItems: 1
          maxItems: 8

  - if:
      properties:
        compatible:
          contains:
            enum:
              - qcom,pm8994-gpio
              - qcom,pma8084-gpio
    then:
      properties:
        gpio-line-names:
          minItems: 22
          maxItems: 22
        gpio-reserved-ranges:
          minItems: 1
          maxItems: 11

  - if:
      properties:
        compatible:
          contains:
            enum:
              - qcom,pm8998-gpio
    then:
      properties:
        gpio-line-names:
          minItems: 26
          maxItems: 26
        gpio-reserved-ranges:
          minItems: 1
          maxItems: 13

  - if:
      properties:
        compatible:
          contains:
            enum:
              - qcom,pm8941-gpio
    then:
      properties:
        gpio-line-names:
          minItems: 36
          maxItems: 36
        gpio-reserved-ranges:
          minItems: 1
          maxItems: 18

  - if:
      properties:
        compatible:
          contains:
            enum:
              - qcom,pm8917-gpio
    then:
      properties:
        gpio-line-names:
          minItems: 38
          maxItems: 38
        gpio-reserved-ranges:
          minItems: 1
          maxItems: 19

  - if:
      properties:
        compatible:
          contains:
            enum:
              - qcom,pm8058-gpio
              - qcom,pm8921-gpio
    then:
      properties:
        gpio-line-names:
          minItems: 44
          maxItems: 44
        gpio-reserved-ranges:
          minItems: 1
          maxItems: 22

patternProperties:
  '-state$':
    oneOf:
      - $ref: "#/$defs/qcom-pmic-gpio-state"
      - patternProperties:
          "(pinconf|-pins)$":
            $ref: "#/$defs/qcom-pmic-gpio-state"
        additionalProperties: false

  "-hog(-[0-9]+)?$":
    type: object
    required:
      - gpio-hog

$defs:
  qcom-pmic-gpio-state:
    type: object
    allOf:
      - $ref: pinmux-node.yaml
      - $ref: pincfg-node.yaml
    properties:
      pins:
        description:
          List of gpio pins affected by the properties specified in
          this subnode.  Valid pins are
                 - gpio1-gpio9 for pm6125
                 - gpio1-gpio10 for pm6150
                 - gpio1-gpio12 for pm6150l
                 - gpio1-gpio9 for pm6350
                 - gpio1-gpio9 for pm6450
                 - gpio1-gpio12 for pm7250b
                 - gpio1-gpio10 for pm7325
                 - gpio1-gpio8 for pm7550ba
                 - gpio1-gpio4 for pm8005
                 - gpio1-gpio6 for pm8018
                 - gpio1-gpio12 for pm8038
                 - gpio1-gpio40 for pm8058
                 - gpio1-gpio10 for pm8150 (holes on gpio2, gpio5,
                                            gpio7 and gpio8)
                 - gpio1-gpio12 for pm8150b (holes on gpio3, gpio4
                                             and gpio7)
                 - gpio1-gpio12 for pm8150l (hole on gpio7)
                 - gpio1-gpio4 for pm8916
                 - gpio1-gpio10 for pm8350
                 - gpio1-gpio8 for pm8350b
                 - gpio1-gpio9 for pm8350c
                 - gpio1-gpio4 for pm8450
                 - gpio1-gpio12 for pm8550
                 - gpio1-gpio12 for pm8550b
                 - gpio1-gpio8 for pm8550ve
                 - gpio1-gpio6 for pm8550vs
                 - gpio1-gpio38 for pm8917
                 - gpio1-gpio44 for pm8921
                 - gpio1-gpio36 for pm8941
                 - gpio1-gpio8 for pm8950 (hole on gpio3)
                 - gpio1-gpio8 for pm8953 (hole on gpio3 and gpio6)
                 - gpio1-gpio22 for pm8994
                 - gpio1-gpio26 for pm8998
                 - gpio1-gpio22 for pma8084
                 - gpio1-gpio4 for pmd8028
                 - gpio1-gpio8 for pmi632
                 - gpio1-gpio2 for pmi8950
                 - gpio1-gpio10 for pmi8994
                 - gpio1-gpio18 for pmih0108
                 - gpio1-gpio4 for pmk8350
                 - gpio1-gpio6 for pmk8550
                 - gpio1-gpio10 for pmm8155au
                 - gpio1-gpio12 for pmm8654au
                 - gpio1-gpio12 for pmp8074 (holes on gpio1 and gpio12)
                 - gpio1-gpio4 for pmr735a
                 - gpio1-gpio4 for pmr735b
                 - gpio1-gpio2 for pmr735d
                 - gpio1-gpio12 for pms405 (holes on gpio1, gpio9
                                            and gpio10)
                 - gpio1-gpio11 for pmx55 (holes on gpio3, gpio7, gpio10
                                            and gpio11)
                 - gpio1-gpio16 for pmx65
                 - gpio1-gpio16 for pmx75
                 - gpio1-gpio12 for pmxr2230

        items:
          pattern: "^gpio([0-9]+)$"

      function:
        items:
          - enum:
              - normal
              - paired
              - func1
              - func2
              - dtest1
              - dtest2
              - dtest3
              - dtest4
              - func3  # supported by LV/MV GPIO subtypes
              - func4  # supported by LV/MV GPIO subtypes

      bias-disable: true
      bias-pull-down: true
      bias-pull-up: true

      qcom,pull-up-strength:
        $ref: /schemas/types.yaml#/definitions/uint32
        description:
          Specifies the strength to use for pull up, if selected.
          Valid values are defined in
          <dt-bindings/pinctrl/qcom,pmic-gpio.h>
          If this property is omitted 30uA strength will be used
          if pull up is selected
        enum: [0, 1, 2, 3]

      bias-high-impedance: true
      input-enable: true
      input-disable: true
      output-high: true
      output-low: true
      output-enable: true
      output-disable: true
      power-source: true

      qcom,drive-strength:
        $ref: /schemas/types.yaml#/definitions/uint32
        description:
          Selects the drive strength for the specified pins
          Valid drive strength values are defined in
          <dt-bindings/pinctrl/qcom,pmic-gpio.h>
        enum: [0, 1, 2, 3]

      drive-push-pull: true
      drive-open-drain: true
      drive-open-source: true

      qcom,analog-pass:
        $ref: /schemas/types.yaml#/definitions/flag
        description:
          The specified pins are configured in
          analog-pass-through mode.

      qcom,atest:
        $ref: /schemas/types.yaml#/definitions/uint32
        description:
          Selects ATEST rail to route to GPIO when it's
          configured in analog-pass-through mode.
        enum: [1, 2, 3, 4]

      qcom,dtest-buffer:
        $ref: /schemas/types.yaml#/definitions/uint32
        description:
          Selects DTEST rail to route to GPIO when it's
          configured as digital input.
        enum: [1, 2, 3, 4]

    required:
      - pins
      - function

    additionalProperties: false

examples:
  - |
    #include <dt-bindings/gpio/gpio.h>
    #include <dt-bindings/pinctrl/qcom,pmic-gpio.h>

    pm8921_gpio: gpio@150 {
      compatible = "qcom,pm8921-gpio", "qcom,ssbi-gpio";
      reg = <0x150 0x160>;
      interrupt-controller;
      #interrupt-cells = <2>;
      gpio-controller;
      gpio-ranges = <&pm8921_gpio 0 0 44>;
      #gpio-cells = <2>;

      pm8921_gpio_keys: gpio-keys-state {
        volume-keys-pins {
          pins = "gpio20", "gpio21";
          function = "normal";

          input-enable;
          bias-pull-up;
          drive-push-pull;
          qcom,drive-strength = <PMIC_GPIO_STRENGTH_NO>;
          power-source = <PM8921_GPIO_S4>;
        };
      };

      otg-hog {
        gpio-hog;
        gpios = <35 GPIO_ACTIVE_HIGH>;
        output-high;
        line-name = "otg-gpio";
      };
    };
...<|MERGE_RESOLUTION|>--- conflicted
+++ resolved
@@ -56,11 +56,8 @@
           - qcom,pma8084-gpio
           - qcom,pmc8180-gpio
           - qcom,pmc8180c-gpio
-<<<<<<< HEAD
-=======
           - qcom,pmc8380-gpio
           - qcom,pmd8028-gpio
->>>>>>> 2d5404ca
           - qcom,pmi632-gpio
           - qcom,pmi8950-gpio
           - qcom,pmi8994-gpio
