--- conflicted
+++ resolved
@@ -237,11 +237,7 @@
     firmware {
         scpi {
             compatible = "amlogic,meson-gxbb-scpi", "arm,scpi-pre-1.0";
-<<<<<<< HEAD
-            mboxes = <&mailbox 1 &mailbox 2>;
-=======
             mboxes = <&mailbox 1>, <&mailbox 2>;
->>>>>>> eb3cdb58
             shmem = <&cpu_scp_lpri>, <&cpu_scp_hpri>;
 
             scpi_sensors1: sensors {
