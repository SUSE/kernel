# SPDX-License-Identifier: (GPL-2.0 OR BSD-2-Clause)
# Copyright 2020 Analog Devices Inc.
%YAML 1.2
---
$id: http://devicetree.org/schemas/iio/dac/adi,ad5766.yaml#
$schema: http://devicetree.org/meta-schemas/core.yaml#

title: Analog Devices AD5766 DAC device driver

maintainers:
  - Nuno Sá <nuno.sa@analog.com>

description: |
  Bindings for the Analog Devices AD5766 current DAC device. Datasheet can be
  found here:
    https://www.analog.com/media/en/technical-documentation/data-sheets/ad5766-5767.pdf

properties:
  compatible:
    enum:
      - adi,ad5766
      - adi,ad5767

  output-range-microvolts:
    $ref: /schemas/types.yaml#/definitions/int32-array
    maxItems: 2
    description: Select converter output range.

  reg:
    maxItems: 1

  spi-max-frequency:
    maximum: 1000000

  spi-cpol: true

  reset-gpios:
    description: GPIO spec for the RESET pin. As the line is active low, it
      should be marked GPIO_ACTIVE_LOW.
    maxItems: 1

required:
  - compatible
  - output-range-microvolts
  - reg
  - spi-max-frequency
  - spi-cpol

additionalProperties: false

examples:
  - |
    spi {
<<<<<<< HEAD
          #address-cells = <1>;
          #size-cells = <0>;

          ad5766@0 {
              compatible = "adi,ad5766";
              output-range-microvolts = <(-5000000) 5000000>;
              reg = <0>;
              spi-cpol;
              spi-max-frequency = <1000000>;
              reset-gpios = <&gpio 22 0>;
            };
      };
=======
        #address-cells = <1>;
        #size-cells = <0>;

        ad5766@0 {
            compatible = "adi,ad5766";
            output-range-microvolts = <(-5000000) 5000000>;
            reg = <0>;
            spi-cpol;
            spi-max-frequency = <1000000>;
            reset-gpios = <&gpio 22 0>;
        };
    };
>>>>>>> eb3cdb58
<|MERGE_RESOLUTION|>--- conflicted
+++ resolved
@@ -51,20 +51,6 @@
 examples:
   - |
     spi {
-<<<<<<< HEAD
-          #address-cells = <1>;
-          #size-cells = <0>;
-
-          ad5766@0 {
-              compatible = "adi,ad5766";
-              output-range-microvolts = <(-5000000) 5000000>;
-              reg = <0>;
-              spi-cpol;
-              spi-max-frequency = <1000000>;
-              reset-gpios = <&gpio 22 0>;
-            };
-      };
-=======
         #address-cells = <1>;
         #size-cells = <0>;
 
@@ -76,5 +62,4 @@
             spi-max-frequency = <1000000>;
             reset-gpios = <&gpio 22 0>;
         };
-    };
->>>>>>> eb3cdb58
+    };