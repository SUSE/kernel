# SPDX-License-Identifier: (GPL-2.0 OR BSD-2-Clause)
%YAML 1.2
---
$id: http://devicetree.org/schemas/iio/accel/bosch,bma255.yaml#
$schema: http://devicetree.org/meta-schemas/core.yaml#

title: Bosch BMA255 and Similar Accelerometers

maintainers:
  - Linus Walleij <linus.walleij@linaro.org>
  - Stephan Gerhold <stephan@gerhold.net>

description:
  3 axis accelerometers with varying range and I2C or SPI
  4-wire interface.

properties:
  compatible:
    enum:
      # bmc150-accel driver in Linux
      - bosch,bma222
      - bosch,bma222e
      - bosch,bma250e
      - bosch,bma253
      - bosch,bma254
      - bosch,bma255
      - bosch,bma280
      - bosch,bmc150_accel
      - bosch,bmc156_accel
      - bosch,bmi055_accel

      # bma180 driver in Linux
      - bosch,bma023
      - bosch,bma150
      - bosch,bma180
      - bosch,bma250
      - bosch,smb380

  reg:
    maxItems: 1

  vdd-supply: true
  vddio-supply: true

  interrupts:
    minItems: 1
    maxItems: 2
    description: |
<<<<<<< HEAD
      The first interrupt listed must be the one connected to the INT1 pin,
      the second (optional) interrupt listed must be the one connected to the
      INT2 pin (if available). The type should be IRQ_TYPE_EDGE_RISING.
=======
      Without interrupt-names, the first interrupt listed must be the one
      connected to the INT1 pin, the second (optional) interrupt listed must be
      the one connected to the INT2 pin (if available). The type should be
      IRQ_TYPE_EDGE_RISING.

      BMC156 does not have an INT1 pin, therefore the first interrupt pin is
      always treated as INT2.

  interrupt-names:
    minItems: 1
    maxItems: 2
    items:
      enum:
        - INT1
        - INT2
>>>>>>> eb3cdb58

  mount-matrix:
    description: an optional 3x3 mounting rotation matrix.

  spi-max-frequency:
    maximum: 10000000

required:
  - compatible
  - reg

allOf:
  - $ref: /schemas/spi/spi-peripheral-props.yaml#

unevaluatedProperties: false

examples:
  - |
    #include <dt-bindings/interrupt-controller/irq.h>
    i2c {
        #address-cells = <1>;
        #size-cells = <0>;
        accelerometer@8 {
            compatible = "bosch,bma222";
            reg = <0x08>;
            vddio-supply = <&vddio>;
            vdd-supply = <&vdd>;
            interrupts = <57 IRQ_TYPE_EDGE_RISING>;
<<<<<<< HEAD
=======
            interrupt-names = "INT1";
        };
    };
  - |
    #include <dt-bindings/interrupt-controller/irq.h>
    i2c {
        #address-cells = <1>;
        #size-cells = <0>;
        accelerometer@10 {
            compatible = "bosch,bmc156_accel";
            reg = <0x10>;
            vddio-supply = <&vddio>;
            vdd-supply = <&vdd>;
            interrupts = <116 IRQ_TYPE_EDGE_RISING>;
            interrupt-names = "INT2";
>>>>>>> eb3cdb58
        };
    };
  - |
    # include <dt-bindings/interrupt-controller/irq.h>
    spi {
        #address-cells = <1>;
        #size-cells = <0>;
        accel@0 {
            compatible = "bosch,bma222";
            reg = <0>;
            spi-max-frequency = <10000000>;
        };
    };
...<|MERGE_RESOLUTION|>--- conflicted
+++ resolved
@@ -46,11 +46,6 @@
     minItems: 1
     maxItems: 2
     description: |
-<<<<<<< HEAD
-      The first interrupt listed must be the one connected to the INT1 pin,
-      the second (optional) interrupt listed must be the one connected to the
-      INT2 pin (if available). The type should be IRQ_TYPE_EDGE_RISING.
-=======
       Without interrupt-names, the first interrupt listed must be the one
       connected to the INT1 pin, the second (optional) interrupt listed must be
       the one connected to the INT2 pin (if available). The type should be
@@ -66,7 +61,6 @@
       enum:
         - INT1
         - INT2
->>>>>>> eb3cdb58
 
   mount-matrix:
     description: an optional 3x3 mounting rotation matrix.
@@ -95,8 +89,6 @@
             vddio-supply = <&vddio>;
             vdd-supply = <&vdd>;
             interrupts = <57 IRQ_TYPE_EDGE_RISING>;
-<<<<<<< HEAD
-=======
             interrupt-names = "INT1";
         };
     };
@@ -112,7 +104,6 @@
             vdd-supply = <&vdd>;
             interrupts = <116 IRQ_TYPE_EDGE_RISING>;
             interrupt-names = "INT2";
->>>>>>> eb3cdb58
         };
     };
   - |
