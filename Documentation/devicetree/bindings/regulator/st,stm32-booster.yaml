--- conflicted
+++ resolved
@@ -23,11 +23,7 @@
       - st,stm32mp1-booster
 
   st,syscfg:
-<<<<<<< HEAD
-    $ref: "/schemas/types.yaml#/definitions/phandle"
-=======
     $ref: /schemas/types.yaml#/definitions/phandle
->>>>>>> eb3cdb58
     description: phandle to system configuration controller.
 
   vdda-supply:
