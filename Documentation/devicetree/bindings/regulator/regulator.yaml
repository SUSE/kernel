# SPDX-License-Identifier: GPL-2.0
%YAML 1.2
---
$id: http://devicetree.org/schemas/regulator/regulator.yaml#
$schema: http://devicetree.org/meta-schemas/core.yaml#

title: Voltage/Current Regulators

maintainers:
  - Liam Girdwood <lgirdwood@gmail.com>
  - Mark Brown <broonie@kernel.org>

properties:
  regulator-name:
    description: A string used as a descriptive name for regulator outputs
    $ref: /schemas/types.yaml#/definitions/string

  regulator-min-microvolt:
    description: smallest voltage consumers may set

  regulator-max-microvolt:
    description: largest voltage consumers may set

  regulator-microvolt-offset:
    description: Offset applied to voltages to compensate for voltage drops
    $ref: /schemas/types.yaml#/definitions/uint32

  regulator-min-microamp:
    description: smallest current consumers may set

  regulator-max-microamp:
    description: largest current consumers may set

  regulator-input-current-limit-microamp:
    description: maximum input current regulator allows

  regulator-always-on:
    description: boolean, regulator should never be disabled
    type: boolean

  regulator-boot-on:
    description: bootloader/firmware enabled regulator.
      It's expected that this regulator was left on by the bootloader.
      If the bootloader didn't leave it on then OS should turn it on
      at boot but shouldn't prevent it from being turned off later.
      This property is intended to only be used for regulators where
      software cannot read the state of the regulator.
    type: boolean

  regulator-allow-bypass:
    description: allow the regulator to go into bypass mode
    type: boolean

  regulator-allow-set-load:
    description: allow the regulator performance level to be configured
    type: boolean

  regulator-ramp-delay:
    description: ramp delay for regulator(in uV/us) For hardware which supports
      disabling ramp rate, it should be explicitly initialised to zero (regulator-ramp-delay
      = <0>) for disabling ramp delay.
    $ref: /schemas/types.yaml#/definitions/uint32

  regulator-enable-ramp-delay:
    description: The time taken, in microseconds, for the supply rail to
      reach the target voltage, plus/minus whatever tolerance the board
      design requires. This property describes the total system ramp time
      required due to the combination of internal ramping of the regulator
      itself, and board design issues such as trace capacitance and load
      on the supply.
    $ref: /schemas/types.yaml#/definitions/uint32

  regulator-settling-time-us:
    description: Settling time, in microseconds, for voltage change if regulator
      have the constant time for any level voltage change. This is useful
      when regulator have exponential voltage change.

  regulator-settling-time-up-us:
    description: Settling time, in microseconds, for voltage increase if
      the regulator needs a constant time to settle after voltage increases
      of any level. This is useful for regulators with exponential voltage
      changes.

  regulator-settling-time-down-us:
    description: Settling time, in microseconds, for voltage decrease if
      the regulator needs a constant time to settle after voltage decreases
      of any level. This is useful for regulators with exponential voltage
      changes.

  regulator-soft-start:
    description: Enable soft start so that voltage ramps slowly
    type: boolean

  regulator-initial-mode:
    description: initial operating mode. The set of possible operating modes
      depends on the capabilities of every hardware so each device binding
      documentation explains which values the regulator supports.
    $ref: /schemas/types.yaml#/definitions/uint32

  regulator-allowed-modes:
    description: list of operating modes that software is allowed to configure
      for the regulator at run-time.  Elements may be specified in any order.
      The set of possible operating modes depends on the capabilities of
      every hardware so each device binding document explains which values
      the regulator supports.
    $ref: /schemas/types.yaml#/definitions/uint32-array

  regulator-system-load:
    description: Load in uA present on regulator that is not captured by
      any consumer request.
    $ref: /schemas/types.yaml#/definitions/uint32

  regulator-pull-down:
    description: Enable pull down resistor when the regulator is disabled.
    type: boolean

  regulator-over-current-protection:
    description: Enable over current protection.
    type: boolean

  regulator-oc-protection-microamp:
    description: Set over current protection limit. This is a limit where
      hardware performs emergency shutdown. Zero can be passed to disable
      protection and value '1' indicates that protection should be enabled but
      limit setting can be omitted.

  regulator-oc-error-microamp:
    description: Set over current error limit. This is a limit where part of
      the hardware propably is malfunctional and damage prevention is requested.
      Zero can be passed to disable error detection and value '1' indicates
      that detection should be enabled but limit setting can be omitted.

  regulator-oc-warn-microamp:
    description: Set over current warning limit. This is a limit where hardware
      is assumed still to be functional but approaching limit where it gets
      damaged. Recovery actions should be initiated. Zero can be passed to
      disable detection and value '1' indicates that detection should
      be enabled but limit setting can be omitted.

  regulator-ov-protection-microvolt:
    description: Set over voltage protection limit. This is a limit where
      hardware performs emergency shutdown. Zero can be passed to disable
      protection and value '1' indicates that protection should be enabled but
      limit setting can be omitted. Limit is given as microvolt offset from
      voltage set to regulator.

  regulator-ov-error-microvolt:
    description: Set over voltage error limit. This is a limit where part of
      the hardware propably is malfunctional and damage prevention is requested
      Zero can be passed to disable error detection and value '1' indicates
      that detection should be enabled but limit setting can be omitted. Limit
      is given as microvolt offset from voltage set to regulator.

  regulator-ov-warn-microvolt:
    description: Set over voltage warning limit. This is a limit where hardware
      is assumed still to be functional but approaching limit where it gets
      damaged. Recovery actions should be initiated. Zero can be passed to
      disable detection and value '1' indicates that detection should
      be enabled but limit setting can be omitted. Limit is given as microvolt
      offset from voltage set to regulator.

  regulator-uv-protection-microvolt:
    description: Set over under voltage protection limit. This is a limit where
      hardware performs emergency shutdown. Zero can be passed to disable
      protection and value '1' indicates that protection should be enabled but
      limit setting can be omitted. Limit is given as microvolt offset from
      voltage set to regulator.

  regulator-uv-error-microvolt:
    description: Set under voltage error limit. This is a limit where part of
      the hardware propably is malfunctional and damage prevention is requested
      Zero can be passed to disable error detection and value '1' indicates
      that detection should be enabled but limit setting can be omitted. Limit
      is given as microvolt offset from voltage set to regulator.

  regulator-uv-warn-microvolt:
    description: Set over under voltage warning limit. This is a limit where
      hardware is assumed still to be functional but approaching limit where
      it gets damaged. Recovery actions should be initiated. Zero can be passed
      to disable detection and value '1' indicates that detection should
      be enabled but limit setting can be omitted. Limit is given as microvolt
      offset from voltage set to regulator.

  regulator-temp-protection-kelvin:
    description: Set over temperature protection limit. This is a limit where
      hardware performs emergency shutdown. Zero can be passed to disable
      protection and value '1' indicates that protection should be enabled but
      limit setting can be omitted.

  regulator-temp-error-kelvin:
    description: Set over temperature error limit. This is a limit where part of
      the hardware propably is malfunctional and damage prevention is requested
      Zero can be passed to disable error detection and value '1' indicates
      that detection should be enabled but limit setting can be omitted.

  regulator-temp-warn-kelvin:
    description: Set over temperature warning limit. This is a limit where
      hardware is assumed still to be functional but approaching limit where it
      gets damaged. Recovery actions should be initiated. Zero can be passed to
      disable detection and value '1' indicates that detection should
      be enabled but limit setting can be omitted.

  regulator-active-discharge:
    description: |
      tristate, enable/disable active discharge of regulators. The values are:
      0: Disable active discharge.
      1: Enable active discharge.
      Absence of this property will leave configuration to default.
    $ref: /schemas/types.yaml#/definitions/uint32
    enum: [0, 1]

  regulator-coupled-with:
    description: Regulators with which the regulator is coupled. The linkage
      is 2-way - all coupled regulators should be linked with each other.
      A regulator should not be coupled with its supplier.
<<<<<<< HEAD
    $ref: "/schemas/types.yaml#/definitions/phandle-array"
=======
    $ref: /schemas/types.yaml#/definitions/phandle-array
>>>>>>> eb3cdb58
    items:
      maxItems: 1

  regulator-coupled-max-spread:
    description: Array of maximum spread between voltages of coupled regulators
      in microvolts, each value in the array relates to the corresponding
      couple specified by the regulator-coupled-with property.
    $ref: /schemas/types.yaml#/definitions/uint32-array

  regulator-max-step-microvolt:
    description: Maximum difference between current and target voltages
      that can be changed safely in a single step.

patternProperties:
  ".*-supply$":
    description: Input supply phandle(s) for this node

  "^regulator-state-(standby|mem|disk)$":
    type: object
    description:
      sub-nodes for regulator state in Standby, Suspend-to-RAM, and
      Suspend-to-DISK modes. Equivalent with standby, mem, and disk Linux
      sleep states.

    properties:
      regulator-on-in-suspend:
        description: regulator should be on in suspend state.
        type: boolean

      regulator-off-in-suspend:
        description: regulator should be off in suspend state.
        type: boolean

      regulator-suspend-min-microvolt:
        description: minimum voltage may be set in suspend state.

      regulator-suspend-max-microvolt:
        description: maximum voltage may be set in suspend state.

      regulator-suspend-microvolt:
        description: the default voltage which regulator would be set in
          suspend. This property is now deprecated, instead setting voltage
          for suspend mode via the API which regulator driver provides is
          recommended.

      regulator-changeable-in-suspend:
        description: whether the default voltage and the regulator on/off
          in suspend can be changed in runtime.
        type: boolean

      regulator-mode:
        description: operating mode in the given suspend state. The set
          of possible operating modes depends on the capabilities of every
          hardware so the valid modes are documented on each regulator device
          tree binding document.
        $ref: /schemas/types.yaml#/definitions/uint32

    additionalProperties: false

additionalProperties: true

examples:
  - |
    xyzreg: regulator {
      regulator-min-microvolt = <1000000>;
      regulator-max-microvolt = <2500000>;
      regulator-always-on;
      vin-supply = <&vin>;

      regulator-state-mem {
        regulator-on-in-suspend;
      };
    };

...<|MERGE_RESOLUTION|>--- conflicted
+++ resolved
@@ -213,11 +213,7 @@
     description: Regulators with which the regulator is coupled. The linkage
       is 2-way - all coupled regulators should be linked with each other.
       A regulator should not be coupled with its supplier.
-<<<<<<< HEAD
-    $ref: "/schemas/types.yaml#/definitions/phandle-array"
-=======
     $ref: /schemas/types.yaml#/definitions/phandle-array
->>>>>>> eb3cdb58
     items:
       maxItems: 1
 
