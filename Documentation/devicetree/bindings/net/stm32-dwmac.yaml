--- conflicted
+++ resolved
@@ -73,11 +73,7 @@
         - ptp_ref
 
   st,syscon:
-<<<<<<< HEAD
-    $ref: "/schemas/types.yaml#/definitions/phandle-array"
-=======
     $ref: /schemas/types.yaml#/definitions/phandle-array
->>>>>>> eb3cdb58
     items:
       - items:
           - description: phandle to the syscon node which encompases the glue register
