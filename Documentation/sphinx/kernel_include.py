--- conflicted
+++ resolved
@@ -88,12 +88,8 @@
 import sys
 
 from docutils import io, nodes, statemachine
-<<<<<<< HEAD
-from docutils.parsers.rst import directives
-=======
 from docutils.statemachine import ViewList
 from docutils.parsers.rst import Directive, directives
->>>>>>> 3a866087
 from docutils.parsers.rst.directives.body import CodeBlock, NumberLines
 
 from sphinx.util import logging
@@ -103,17 +99,8 @@
 
 from parse_data_structs import ParseDataStructs
 
-<<<<<<< HEAD
-def ErrorString(exc):  # Shamelessly stolen from docutils
-    return f'{exc.__class__.__name}: {exc}'
-
-# ==============================================================================
-class KernelInclude(Include):
-# ==============================================================================
-=======
 __version__ = "1.0"
 logger = logging.getLogger(__name__)
->>>>>>> 3a866087
 
 RE_DOMAIN_REF = re.compile(r'\\ :(ref|c:type|c:func):`([^<`]+)(?:<([^>]+)>)?`\\')
 RE_SIMPLE_REF = re.compile(r'`([^`]+)`')
@@ -175,26 +162,6 @@
             except IOError as error:
                 raise self.severe('Problems with directive path:\n%s.' % ErrorString(error))
 
-<<<<<<< HEAD
-        encoding = self.options.get(
-            'encoding', self.state.document.settings.input_encoding)
-        e_handler=self.state.document.settings.input_encoding_error_handler
-        tab_width = self.options.get(
-            'tab-width', self.state.document.settings.tab_width)
-        try:
-            self.state.document.settings.record_dependencies.add(path)
-            include_file = io.FileInput(source_path=path,
-                                        encoding=encoding,
-                                        error_handler=e_handler)
-        except UnicodeEncodeError as error:
-            raise self.severe('Problems with "%s" directive path:\n'
-                              'Cannot encode input file path "%s" '
-                              '(wrong locale?).' %
-                              (self.name, path))
-        except IOError as error:
-            raise self.severe('Problems with "%s" directive path:\n%s.' %
-                      (self.name, ErrorString(error)))
-=======
             try:
                 return include_file.read()
             except UnicodeError as error:
@@ -206,7 +173,6 @@
         """
 
         # Get to-be-included content
->>>>>>> 3a866087
         startline = self.options.get('start-line', None)
         endline = self.options.get('end-line', None)
         try:
