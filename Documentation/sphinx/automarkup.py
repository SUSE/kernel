# SPDX-License-Identifier: GPL-2.0
# Copyright 2019 Jonathan Corbet <corbet@lwn.net>
#
# Apply kernel-specific tweaks after the initial document processing
# has been done.
#
from docutils import nodes
import sphinx
from sphinx import addnodes
if sphinx.version_info[0] < 2 or \
   sphinx.version_info[0] == 2 and sphinx.version_info[1] < 1:
    from sphinx.environment import NoUri
else:
    from sphinx.errors import NoUri
import re
from itertools import chain

#
# Python 2 lacks re.ASCII...
#
try:
    ascii_p3 = re.ASCII
except AttributeError:
    ascii_p3 = 0

#
# Regex nastiness.  Of course.
# Try to identify "function()" that's not already marked up some
# other way.  Sphinx doesn't like a lot of stuff right after a
# :c:func: block (i.e. ":c:func:`mmap()`s" flakes out), so the last
# bit tries to restrict matches to things that won't create trouble.
#
RE_function = re.compile(r'\b(([a-zA-Z_]\w+)\(\))', flags=ascii_p3)

#
# Sphinx 2 uses the same :c:type role for struct, union, enum and typedef
#
RE_generic_type = re.compile(r'\b(struct|union|enum|typedef)\s+([a-zA-Z_]\w+)',
                             flags=ascii_p3)

#
# Sphinx 3 uses a different C role for each one of struct, union, enum and
# typedef
#
RE_struct = re.compile(r'\b(struct)\s+([a-zA-Z_]\w+)', flags=ascii_p3)
RE_union = re.compile(r'\b(union)\s+([a-zA-Z_]\w+)', flags=ascii_p3)
RE_enum = re.compile(r'\b(enum)\s+([a-zA-Z_]\w+)', flags=ascii_p3)
RE_typedef = re.compile(r'\b(typedef)\s+([a-zA-Z_]\w+)', flags=ascii_p3)

#
# Detects a reference to a documentation page of the form Documentation/... with
# an optional extension
#
RE_doc = re.compile(r'(\bDocumentation/)?((\.\./)*[\w\-/]+)\.(rst|txt)')

RE_namespace = re.compile(r'^\s*..\s*c:namespace::\s*(\S+)\s*$')

#
# Reserved C words that we should skip when cross-referencing
#
Skipnames = [ 'for', 'if', 'register', 'sizeof', 'struct', 'unsigned' ]


#
# Many places in the docs refer to common system calls.  It is
# pointless to try to cross-reference them and, as has been known
# to happen, somebody defining a function by these names can lead
# to the creation of incorrect and confusing cross references.  So
# just don't even try with these names.
#
Skipfuncs = [ 'open', 'close', 'read', 'write', 'fcntl', 'mmap',
<<<<<<< HEAD
              'select', 'poll', 'fork', 'execve', 'clone', 'ioctl']
=======
              'select', 'poll', 'fork', 'execve', 'clone', 'ioctl',
              'socket' ]
>>>>>>> 7d2a07b7

c_namespace = ''

def markup_refs(docname, app, node):
    t = node.astext()
    done = 0
    repl = [ ]
    #
    # Associate each regex with the function that will markup its matches
    #
    markup_func_sphinx2 = {RE_doc: markup_doc_ref,
                           RE_function: markup_c_ref,
                           RE_generic_type: markup_c_ref}

    markup_func_sphinx3 = {RE_doc: markup_doc_ref,
                           RE_function: markup_func_ref_sphinx3,
                           RE_struct: markup_c_ref,
                           RE_union: markup_c_ref,
                           RE_enum: markup_c_ref,
                           RE_typedef: markup_c_ref}

    if sphinx.version_info[0] >= 3:
        markup_func = markup_func_sphinx3
    else:
        markup_func = markup_func_sphinx2

    match_iterators = [regex.finditer(t) for regex in markup_func]
    #
    # Sort all references by the starting position in text
    #
    sorted_matches = sorted(chain(*match_iterators), key=lambda m: m.start())
    for m in sorted_matches:
        #
        # Include any text prior to match as a normal text node.
        #
        if m.start() > done:
            repl.append(nodes.Text(t[done:m.start()]))

        #
        # Call the function associated with the regex that matched this text and
        # append its return to the text
        #
        repl.append(markup_func[m.re](docname, app, m))

        done = m.end()
    if done < len(t):
        repl.append(nodes.Text(t[done:]))
    return repl

#
# In sphinx3 we can cross-reference to C macro and function, each one with its
# own C role, but both match the same regex, so we try both.
#
def markup_func_ref_sphinx3(docname, app, match):
    class_str = ['c-func', 'c-macro']
    reftype_str = ['function', 'macro']

    cdom = app.env.domains['c']
    #
    # Go through the dance of getting an xref out of the C domain
    #
    base_target = match.group(2)
    target_text = nodes.Text(match.group(0))
    xref = None
    possible_targets = [base_target]
    # Check if this document has a namespace, and if so, try
    # cross-referencing inside it first.
    if c_namespace:
        possible_targets.insert(0, c_namespace + "." + base_target)

    if base_target not in Skipnames:
        for target in possible_targets:
            if target not in Skipfuncs:
                for class_s, reftype_s in zip(class_str, reftype_str):
                    lit_text = nodes.literal(classes=['xref', 'c', class_s])
                    lit_text += target_text
                    pxref = addnodes.pending_xref('', refdomain = 'c',
                                                  reftype = reftype_s,
                                                  reftarget = target, modname = None,
                                                  classname = None)
                    #
                    # XXX The Latex builder will throw NoUri exceptions here,
                    # work around that by ignoring them.
                    #
                    try:
                        xref = cdom.resolve_xref(app.env, docname, app.builder,
                                                 reftype_s, target, pxref,
                                                 lit_text)
                    except NoUri:
                        xref = None

                    if xref:
                        return xref

    return target_text

def markup_c_ref(docname, app, match):
    class_str = {# Sphinx 2 only
                 RE_function: 'c-func',
                 RE_generic_type: 'c-type',
                 # Sphinx 3+ only
                 RE_struct: 'c-struct',
                 RE_union: 'c-union',
                 RE_enum: 'c-enum',
                 RE_typedef: 'c-type',
                 }
    reftype_str = {# Sphinx 2 only
                   RE_function: 'function',
                   RE_generic_type: 'type',
                   # Sphinx 3+ only
                   RE_struct: 'struct',
                   RE_union: 'union',
                   RE_enum: 'enum',
                   RE_typedef: 'type',
                   }

    cdom = app.env.domains['c']
    #
    # Go through the dance of getting an xref out of the C domain
    #
    base_target = match.group(2)
    target_text = nodes.Text(match.group(0))
    xref = None
    possible_targets = [base_target]
    # Check if this document has a namespace, and if so, try
    # cross-referencing inside it first.
    if c_namespace:
        possible_targets.insert(0, c_namespace + "." + base_target)

    if base_target not in Skipnames:
        for target in possible_targets:
            if not (match.re == RE_function and target in Skipfuncs):
                lit_text = nodes.literal(classes=['xref', 'c', class_str[match.re]])
                lit_text += target_text
                pxref = addnodes.pending_xref('', refdomain = 'c',
                                              reftype = reftype_str[match.re],
                                              reftarget = target, modname = None,
                                              classname = None)
                #
                # XXX The Latex builder will throw NoUri exceptions here,
                # work around that by ignoring them.
                #
                try:
                    xref = cdom.resolve_xref(app.env, docname, app.builder,
                                             reftype_str[match.re], target, pxref,
                                             lit_text)
                except NoUri:
                    xref = None

                if xref:
                    return xref

    return target_text

#
# Try to replace a documentation reference of the form Documentation/... with a
# cross reference to that page
#
def markup_doc_ref(docname, app, match):
    stddom = app.env.domains['std']
    #
    # Go through the dance of getting an xref out of the std domain
    #
    absolute = match.group(1)
    target = match.group(2)
    if absolute:
       target = "/" + target
    xref = None
    pxref = addnodes.pending_xref('', refdomain = 'std', reftype = 'doc',
                                  reftarget = target, modname = None,
                                  classname = None, refexplicit = False)
    #
    # XXX The Latex builder will throw NoUri exceptions here,
    # work around that by ignoring them.
    #
    try:
        xref = stddom.resolve_xref(app.env, docname, app.builder, 'doc',
                                   target, pxref, None)
    except NoUri:
        xref = None
    #
    # Return the xref if we got it; otherwise just return the plain text.
    #
    if xref:
        return xref
    else:
        return nodes.Text(match.group(0))

def get_c_namespace(app, docname):
    source = app.env.doc2path(docname)
    with open(source) as f:
        for l in f:
            match = RE_namespace.search(l)
            if match:
                return match.group(1)
    return ''

def auto_markup(app, doctree, name):
    global c_namespace
    c_namespace = get_c_namespace(app, name)
    #
    # This loop could eventually be improved on.  Someday maybe we
    # want a proper tree traversal with a lot of awareness of which
    # kinds of nodes to prune.  But this works well for now.
    #
    # The nodes.literal test catches ``literal text``, its purpose is to
    # avoid adding cross-references to functions that have been explicitly
    # marked with cc:func:.
    #
    for para in doctree.traverse(nodes.paragraph):
        for node in para.traverse(nodes.Text):
            if not isinstance(node.parent, nodes.literal):
                node.parent.replace(node, markup_refs(name, app, node))

def setup(app):
    app.connect('doctree-resolved', auto_markup)
    return {
        'parallel_read_safe': True,
        'parallel_write_safe': True,
        }<|MERGE_RESOLUTION|>--- conflicted
+++ resolved
@@ -69,12 +69,8 @@
 # just don't even try with these names.
 #
 Skipfuncs = [ 'open', 'close', 'read', 'write', 'fcntl', 'mmap',
-<<<<<<< HEAD
-              'select', 'poll', 'fork', 'execve', 'clone', 'ioctl']
-=======
               'select', 'poll', 'fork', 'execve', 'clone', 'ioctl',
               'socket' ]
->>>>>>> 7d2a07b7
 
 c_namespace = ''
 
