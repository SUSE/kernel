What:		/sys/bus/dsa/devices/dsa<m>/version
Date:		Apr 15, 2020
KernelVersion:	5.8.0
Contact:	dmaengine@vger.kernel.org
Description:	The hardware version number.

What:           /sys/bus/dsa/devices/dsa<m>/cdev_major
Date:           Oct 25, 2019
KernelVersion:  5.6.0
Contact:        dmaengine@vger.kernel.org
Description:	The major number that the character device driver assigned to
		this device.

What:           /sys/bus/dsa/devices/dsa<m>/errors
Date:           Oct 25, 2019
KernelVersion:  5.6.0
Contact:        dmaengine@vger.kernel.org
Description:    The error information for this device.

What:           /sys/bus/dsa/devices/dsa<m>/max_batch_size
Date:           Oct 25, 2019
KernelVersion:  5.6.0
Contact:        dmaengine@vger.kernel.org
Description:    The largest number of work descriptors in a batch.
                It's not visible when the device does not support batch.

What:           /sys/bus/dsa/devices/dsa<m>/max_work_queues_size
Date:           Oct 25, 2019
KernelVersion:  5.6.0
Contact:        dmaengine@vger.kernel.org
Description:    The maximum work queue size supported by this device.

What:           /sys/bus/dsa/devices/dsa<m>/max_engines
Date:           Oct 25, 2019
KernelVersion:  5.6.0
Contact:        dmaengine@vger.kernel.org
Description:    The maximum number of engines supported by this device.

What:           /sys/bus/dsa/devices/dsa<m>/max_groups
Date:           Oct 25, 2019
KernelVersion:  5.6.0
Contact:        dmaengine@vger.kernel.org
Description:    The maximum number of groups can be created under this device.

What:           /sys/bus/dsa/devices/dsa<m>/max_read_buffers
Date:           Dec 10, 2021
KernelVersion:  5.17.0
Contact:        dmaengine@vger.kernel.org
Description:    The total number of read buffers supported by this device.
		The read buffers represent resources within the DSA
		implementation, and these resources are allocated by engines to
		support operations. See DSA spec v1.2 9.2.4 Total Read Buffers.
<<<<<<< HEAD
=======
		It's not visible when the device does not support Read Buffer
		allocation control.
>>>>>>> eb3cdb58

What:           /sys/bus/dsa/devices/dsa<m>/max_transfer_size
Date:           Oct 25, 2019
KernelVersion:  5.6.0
Contact:        dmaengine@vger.kernel.org
Description:    The number of bytes to be read from the source address to
		perform the operation. The maximum transfer size is dependent on
		the workqueue the descriptor was submitted to.

What:           /sys/bus/dsa/devices/dsa<m>/max_work_queues
Date:           Oct 25, 2019
KernelVersion:  5.6.0
Contact:        dmaengine@vger.kernel.org
Description:    The maximum work queue number that this device supports.

What:           /sys/bus/dsa/devices/dsa<m>/numa_node
Date:           Oct 25, 2019
KernelVersion:  5.6.0
Contact:        dmaengine@vger.kernel.org
Description:    The numa node number for this device.

What:           /sys/bus/dsa/devices/dsa<m>/op_cap
Date:           Oct 25, 2019
KernelVersion:  5.6.0
Contact:        dmaengine@vger.kernel.org
Description:    The operation capability bit mask specify the operation types
		supported by the this device.

What:		/sys/bus/dsa/devices/dsa<m>/pasid_enabled
Date:		Oct 27, 2020
KernelVersion:	5.11.0
Contact:	dmaengine@vger.kernel.org
Description:	To indicate if PASID (process address space identifier) is
		enabled or not for this device.

What:           /sys/bus/dsa/devices/dsa<m>/state
Date:           Oct 25, 2019
KernelVersion:  5.6.0
Contact:        dmaengine@vger.kernel.org
Description:    The state information of this device. It can be either enabled
		or disabled.

What:           /sys/bus/dsa/devices/dsa<m>/group<m>.<n>
Date:           Oct 25, 2019
KernelVersion:  5.6.0
Contact:        dmaengine@vger.kernel.org
Description:    The assigned group under this device.

What:           /sys/bus/dsa/devices/dsa<m>/engine<m>.<n>
Date:           Oct 25, 2019
KernelVersion:  5.6.0
Contact:        dmaengine@vger.kernel.org
Description:    The assigned engine under this device.

What:           /sys/bus/dsa/devices/dsa<m>/wq<m>.<n>
Date:           Oct 25, 2019
KernelVersion:  5.6.0
Contact:        dmaengine@vger.kernel.org
Description:    The assigned work queue under this device.

What:           /sys/bus/dsa/devices/dsa<m>/configurable
Date:           Oct 25, 2019
KernelVersion:  5.6.0
Contact:        dmaengine@vger.kernel.org
Description:    To indicate if this device is configurable or not.

What:           /sys/bus/dsa/devices/dsa<m>/read_buffer_limit
Date:           Dec 10, 2021
KernelVersion:  5.17.0
Contact:        dmaengine@vger.kernel.org
Description:    The maximum number of read buffers that may be in use at
		one time by operations that access low bandwidth memory in the
		device. See DSA spec v1.2 9.2.8 GENCFG on Global Read Buffer Limit.
<<<<<<< HEAD
=======
		It's not visible when the device does not support Read Buffer
		allocation control.
>>>>>>> eb3cdb58

What:		/sys/bus/dsa/devices/dsa<m>/cmd_status
Date:		Aug 28, 2020
KernelVersion:	5.10.0
Contact:	dmaengine@vger.kernel.org
Description:	The last executed device administrative command's status/error.
		Also last configuration error overloaded.
		Writing to it will clear the status.
<<<<<<< HEAD
=======

What:		/sys/bus/dsa/devices/dsa<m>/iaa_cap
Date:		Sept 14, 2022
KernelVersion: 6.0.0
Contact:	dmaengine@vger.kernel.org
Description:	IAA (IAX) capability mask. Exported to user space for application
		consumption. This attribute should only be visible on IAA devices
		that are version 2 or later.

What:		/sys/bus/dsa/devices/dsa<m>/event_log_size
Date:		Sept 14, 2022
KernelVersion: 6.4.0
Contact:	dmaengine@vger.kernel.org
Description:	The event log size to be configured. Default is 64 entries and
		occupies 4k size if the evl entry is 64 bytes. It's visible
		only on platforms that support the capability.
>>>>>>> eb3cdb58

What:		/sys/bus/dsa/devices/wq<m>.<n>/block_on_fault
Date:		Oct 27, 2020
KernelVersion:	5.11.0
Contact:	dmaengine@vger.kernel.org
Description:	To indicate block on fault is allowed or not for the work queue
		to support on demand paging.

What:           /sys/bus/dsa/devices/wq<m>.<n>/group_id
Date:           Oct 25, 2019
KernelVersion:  5.6.0
Contact:        dmaengine@vger.kernel.org
Description:    The group id that this work queue belongs to.

What:           /sys/bus/dsa/devices/wq<m>.<n>/size
Date:           Oct 25, 2019
KernelVersion:  5.6.0
Contact:        dmaengine@vger.kernel.org
Description:    The work queue size for this work queue.

What:           /sys/bus/dsa/devices/wq<m>.<n>/type
Date:           Oct 25, 2019
KernelVersion:  5.6.0
Contact:        dmaengine@vger.kernel.org
Description:    The type of this work queue, it can be "kernel" type for work
		queue usages in the kernel space or "user" type for work queue
		usages by applications in user space.

What:           /sys/bus/dsa/devices/wq<m>.<n>/cdev_minor
Date:           Oct 25, 2019
KernelVersion:  5.6.0
Contact:        dmaengine@vger.kernel.org
Description:    The minor number assigned to this work queue by the character
		device driver.

What:           /sys/bus/dsa/devices/wq<m>.<n>/mode
Date:           Oct 25, 2019
KernelVersion:  5.6.0
Contact:        dmaengine@vger.kernel.org
Description:    The work queue mode type for this work queue.

What:           /sys/bus/dsa/devices/wq<m>.<n>/priority
Date:           Oct 25, 2019
KernelVersion:  5.6.0
Contact:        dmaengine@vger.kernel.org
Description:    The priority value of this work queue, it is a value relative to
		other work queue in the same group to control quality of service
		for dispatching work from multiple workqueues in the same group.

What:           /sys/bus/dsa/devices/wq<m>.<n>/state
Date:           Oct 25, 2019
KernelVersion:  5.6.0
Contact:        dmaengine@vger.kernel.org
Description:    The current state of the work queue.

What:           /sys/bus/dsa/devices/wq<m>.<n>/threshold
Date:           Oct 25, 2019
KernelVersion:  5.6.0
Contact:        dmaengine@vger.kernel.org
Description:    The number of entries in this work queue that may be filled
		via a limited portal.

What:		/sys/bus/dsa/devices/wq<m>.<n>/max_transfer_size
Date:		Aug 28, 2020
KernelVersion:	5.10.0
Contact:	dmaengine@vger.kernel.org
Description:	The max transfer sized for this workqueue. Cannot exceed device
		max transfer size. Configurable parameter.

What:		/sys/bus/dsa/devices/wq<m>.<n>/max_batch_size
Date:		Aug 28, 2020
KernelVersion:	5.10.0
Contact:	dmaengine@vger.kernel.org
Description:	The max batch size for this workqueue. Cannot exceed device
		max batch size. Configurable parameter.
		It's not visible when the device does not support batch.

What:		/sys/bus/dsa/devices/wq<m>.<n>/ats_disable
Date:		Nov 13, 2020
KernelVersion:	5.11.0
Contact:	dmaengine@vger.kernel.org
Description:	Indicate whether ATS disable is turned on for the workqueue.
		0 indicates ATS is on, and 1 indicates ATS is off for the workqueue.

<<<<<<< HEAD
=======
What:		/sys/bus/dsa/devices/wq<m>.<n>/prs_disable
Date:		Sept 14, 2022
KernelVersion: 6.4.0
Contact:	dmaengine@vger.kernel.org
Description:	Controls whether PRS disable is turned on for the workqueue.
		0 indicates PRS is on, and 1 indicates PRS is off for the
		workqueue. This option overrides block_on_fault attribute
		if set. It's visible only on platforms that support the
		capability.

>>>>>>> eb3cdb58
What:		/sys/bus/dsa/devices/wq<m>.<n>/occupancy
Date		May 25, 2021
KernelVersion:	5.14.0
Contact:	dmaengine@vger.kernel.org
Description:	Show the current number of entries in this WQ if WQ Occupancy
		Support bit WQ capabilities is 1.

What:		/sys/bus/dsa/devices/wq<m>.<n>/enqcmds_retries
Date		Oct 29, 2021
KernelVersion:	5.17.0
Contact:	dmaengine@vger.kernel.org
Description:	Indicate the number of retires for an enqcmds submission on a sharedwq.
		A max value to set attribute is capped at 64.

<<<<<<< HEAD
=======
What:		/sys/bus/dsa/devices/wq<m>.<n>/op_config
Date:		Sept 14, 2022
KernelVersion:	6.0.0
Contact:	dmaengine@vger.kernel.org
Description:	Shows the operation capability bits displayed in bitmap format
		presented by %*pb printk() output format specifier.
		The attribute can be configured when the WQ is disabled in
		order to configure the WQ to accept specific bits that
		correlates to the operations allowed. It's visible only
		on platforms that support the capability.

>>>>>>> eb3cdb58
What:           /sys/bus/dsa/devices/engine<m>.<n>/group_id
Date:           Oct 25, 2019
KernelVersion:  5.6.0
Contact:        dmaengine@vger.kernel.org
Description:    The group that this engine belongs to.

What:		/sys/bus/dsa/devices/group<m>.<n>/use_read_buffer_limit
Date:		Dec 10, 2021
KernelVersion:	5.17.0
Contact:	dmaengine@vger.kernel.org
Description:	Enable the use of global read buffer limit for the group. See DSA
		spec v1.2 9.2.18 GRPCFG Use Global Read Buffer Limit.
<<<<<<< HEAD
=======
		It's not visible when the device does not support Read Buffer
		allocation control.
>>>>>>> eb3cdb58

What:		/sys/bus/dsa/devices/group<m>.<n>/read_buffers_allowed
Date:		Dec 10, 2021
KernelVersion:	5.17.0
Contact:	dmaengine@vger.kernel.org
Description:	Indicates max number of read buffers that may be in use at one time
		by all engines in the group. See DSA spec v1.2 9.2.18 GRPCFG Read
		Buffers Allowed.
<<<<<<< HEAD
=======
		It's not visible when the device does not support Read Buffer
		allocation control.
>>>>>>> eb3cdb58

What:		/sys/bus/dsa/devices/group<m>.<n>/read_buffers_reserved
Date:		Dec 10, 2021
KernelVersion:	5.17.0
Contact:	dmaengine@vger.kernel.org
Description:	Indicates the number of Read Buffers reserved for the use of
		engines in the group. See DSA spec v1.2 9.2.18 GRPCFG Read Buffers
<<<<<<< HEAD
		Reserved.
=======
		Reserved.
		It's not visible when the device does not support Read Buffer
		allocation control.

What:		/sys/bus/dsa/devices/group<m>.<n>/desc_progress_limit
Date:		Sept 14, 2022
KernelVersion:	6.0.0
Contact:	dmaengine@vger.kernel.org
Description:	Allows control of the number of work descriptors that can be
		concurrently processed by an engine in the group as a fraction
		of the Maximum Work Descriptors in Progress value specified in
		the ENGCAP register. The acceptable values are 0 (default),
		1 (1/2 of max value), 2 (1/4 of the max value), and 3 (1/8 of
		the max value). It's visible only on platforms that support
		the capability.

What:		/sys/bus/dsa/devices/group<m>.<n>/batch_progress_limit
Date:		Sept 14, 2022
KernelVersion:	6.0.0
Contact:	dmaengine@vger.kernel.org
Description:	Allows control of the number of batch descriptors that can be
		concurrently processed by an engine in the group as a fraction
		of the Maximum Batch Descriptors in Progress value specified in
		the ENGCAP register. The acceptable values are 0 (default),
		1 (1/2 of max value), 2 (1/4 of the max value), and 3 (1/8 of
		the max value). It's visible only on platforms that support
		the capability.

What:		/sys/bus/dsa/devices/wq<m>.<n>/dsa<x>\!wq<m>.<n>/file<y>/cr_faults
Date:		Sept 14, 2022
KernelVersion:	6.4.0
Contact:	dmaengine@vger.kernel.org
Description:	Show the number of Completion Record (CR) faults this application
		has caused.

What:		/sys/bus/dsa/devices/wq<m>.<n>/dsa<x>\!wq<m>.<n>/file<y>/cr_fault_failures
Date:		Sept 14, 2022
KernelVersion:	6.4.0
Contact:	dmaengine@vger.kernel.org
Description:	Show the number of Completion Record (CR) faults failures that this
		application has caused. The failure counter is incremented when the
		driver cannot fault in the address for the CR. Typically this is caused
		by a bad address programmed in the submitted descriptor or a malicious
		submitter is using bad CR address on purpose.

What:		/sys/bus/dsa/devices/wq<m>.<n>/dsa<x>\!wq<m>.<n>/file<y>/pid
Date:		Sept 14, 2022
KernelVersion:	6.4.0
Contact:	dmaengine@vger.kernel.org
Description:	Show the process id of the application that opened the file. This is
		helpful information for a monitor daemon that wants to kill the
		application that opened the file.
>>>>>>> eb3cdb58
<|MERGE_RESOLUTION|>--- conflicted
+++ resolved
@@ -50,11 +50,8 @@
 		The read buffers represent resources within the DSA
 		implementation, and these resources are allocated by engines to
 		support operations. See DSA spec v1.2 9.2.4 Total Read Buffers.
-<<<<<<< HEAD
-=======
-		It's not visible when the device does not support Read Buffer
-		allocation control.
->>>>>>> eb3cdb58
+		It's not visible when the device does not support Read Buffer
+		allocation control.
 
 What:           /sys/bus/dsa/devices/dsa<m>/max_transfer_size
 Date:           Oct 25, 2019
@@ -128,11 +125,8 @@
 Description:    The maximum number of read buffers that may be in use at
 		one time by operations that access low bandwidth memory in the
 		device. See DSA spec v1.2 9.2.8 GENCFG on Global Read Buffer Limit.
-<<<<<<< HEAD
-=======
-		It's not visible when the device does not support Read Buffer
-		allocation control.
->>>>>>> eb3cdb58
+		It's not visible when the device does not support Read Buffer
+		allocation control.
 
 What:		/sys/bus/dsa/devices/dsa<m>/cmd_status
 Date:		Aug 28, 2020
@@ -141,8 +135,6 @@
 Description:	The last executed device administrative command's status/error.
 		Also last configuration error overloaded.
 		Writing to it will clear the status.
-<<<<<<< HEAD
-=======
 
 What:		/sys/bus/dsa/devices/dsa<m>/iaa_cap
 Date:		Sept 14, 2022
@@ -159,7 +151,6 @@
 Description:	The event log size to be configured. Default is 64 entries and
 		occupies 4k size if the evl entry is 64 bytes. It's visible
 		only on platforms that support the capability.
->>>>>>> eb3cdb58
 
 What:		/sys/bus/dsa/devices/wq<m>.<n>/block_on_fault
 Date:		Oct 27, 2020
@@ -244,8 +235,6 @@
 Description:	Indicate whether ATS disable is turned on for the workqueue.
 		0 indicates ATS is on, and 1 indicates ATS is off for the workqueue.
 
-<<<<<<< HEAD
-=======
 What:		/sys/bus/dsa/devices/wq<m>.<n>/prs_disable
 Date:		Sept 14, 2022
 KernelVersion: 6.4.0
@@ -256,7 +245,6 @@
 		if set. It's visible only on platforms that support the
 		capability.
 
->>>>>>> eb3cdb58
 What:		/sys/bus/dsa/devices/wq<m>.<n>/occupancy
 Date		May 25, 2021
 KernelVersion:	5.14.0
@@ -271,8 +259,6 @@
 Description:	Indicate the number of retires for an enqcmds submission on a sharedwq.
 		A max value to set attribute is capped at 64.
 
-<<<<<<< HEAD
-=======
 What:		/sys/bus/dsa/devices/wq<m>.<n>/op_config
 Date:		Sept 14, 2022
 KernelVersion:	6.0.0
@@ -284,7 +270,6 @@
 		correlates to the operations allowed. It's visible only
 		on platforms that support the capability.
 
->>>>>>> eb3cdb58
 What:           /sys/bus/dsa/devices/engine<m>.<n>/group_id
 Date:           Oct 25, 2019
 KernelVersion:  5.6.0
@@ -297,11 +282,8 @@
 Contact:	dmaengine@vger.kernel.org
 Description:	Enable the use of global read buffer limit for the group. See DSA
 		spec v1.2 9.2.18 GRPCFG Use Global Read Buffer Limit.
-<<<<<<< HEAD
-=======
-		It's not visible when the device does not support Read Buffer
-		allocation control.
->>>>>>> eb3cdb58
+		It's not visible when the device does not support Read Buffer
+		allocation control.
 
 What:		/sys/bus/dsa/devices/group<m>.<n>/read_buffers_allowed
 Date:		Dec 10, 2021
@@ -310,11 +292,8 @@
 Description:	Indicates max number of read buffers that may be in use at one time
 		by all engines in the group. See DSA spec v1.2 9.2.18 GRPCFG Read
 		Buffers Allowed.
-<<<<<<< HEAD
-=======
-		It's not visible when the device does not support Read Buffer
-		allocation control.
->>>>>>> eb3cdb58
+		It's not visible when the device does not support Read Buffer
+		allocation control.
 
 What:		/sys/bus/dsa/devices/group<m>.<n>/read_buffers_reserved
 Date:		Dec 10, 2021
@@ -322,9 +301,6 @@
 Contact:	dmaengine@vger.kernel.org
 Description:	Indicates the number of Read Buffers reserved for the use of
 		engines in the group. See DSA spec v1.2 9.2.18 GRPCFG Read Buffers
-<<<<<<< HEAD
-		Reserved.
-=======
 		Reserved.
 		It's not visible when the device does not support Read Buffer
 		allocation control.
@@ -376,5 +352,4 @@
 Contact:	dmaengine@vger.kernel.org
 Description:	Show the process id of the application that opened the file. This is
 		helpful information for a monitor daemon that wants to kill the
-		application that opened the file.
->>>>>>> eb3cdb58
+		application that opened the file.