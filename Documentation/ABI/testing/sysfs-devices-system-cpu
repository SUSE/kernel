--- conflicted
+++ resolved
@@ -592,9 +592,6 @@
 			  Note that a value of zero means there is no limit.
 			  Low order two bits must be zero.
 
-<<<<<<< HEAD
-What: 		/sys/devices/system/cpu/cpuX/purr
-=======
 What:		/sys/devices/system/cpu/svm
 Date:		August 2019
 Contact:	Linux kernel mailing list <linux-kernel@vger.kernel.org>
@@ -606,7 +603,6 @@
 		Virtual Machine.
 
 What:		/sys/devices/system/cpu/cpuX/purr
->>>>>>> 7d2a07b7
 Date:		Apr 2005
 Contact:	Linux for PowerPC mailing list <linuxppc-dev@ozlabs.org>
 Description:	PURR ticks for this CPU since the system boot.
