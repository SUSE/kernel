What:		/sys/devices/system/memory
Date:		June 2008
Contact:	Badari Pulavarty <pbadari@us.ibm.com>
Description:
		The /sys/devices/system/memory contains a snapshot of the
		internal state of the kernel memory blocks. Files could be
		added or removed dynamically to represent hot-add/remove
		operations.
Users:		hotplug memory add/remove tools
		http://www.ibm.com/developerworks/wikis/display/LinuxP/powerpc-utils

What:		/sys/devices/system/memory/memoryX/removable
Date:		June 2008
Contact:	Badari Pulavarty <pbadari@us.ibm.com>
Description:
		The file /sys/devices/system/memory/memoryX/removable is a
		legacy interface used to indicated whether a memory block is
		likely to be offlineable or not.  Newer kernel versions return
		"1" if and only if the kernel supports memory offlining.
Users:		hotplug memory remove tools
		http://www.ibm.com/developerworks/wikis/display/LinuxP/powerpc-utils
		lsmem/chmem part of util-linux

What:		/sys/devices/system/memory/memoryX/phys_device
Date:		September 2008
Contact:	Badari Pulavarty <pbadari@us.ibm.com>
Description:
		The file /sys/devices/system/memory/memoryX/phys_device
		is read-only;  it is a legacy interface only ever used on s390x
		to expose the covered storage increment.
Users:		Legacy s390-tools lsmem/chmem

What:		/sys/devices/system/memory/memoryX/phys_index
Date:		September 2008
Contact:	Badari Pulavarty <pbadari@us.ibm.com>
Description:
		The file /sys/devices/system/memory/memoryX/phys_index
		is read-only and contains the section ID in hexadecimal
		which is equivalent to decimal X contained in the
		memory section directory name.

What:		/sys/devices/system/memory/memoryX/state
Date:		September 2008
Contact:	Badari Pulavarty <pbadari@us.ibm.com>
Description:
		The file /sys/devices/system/memory/memoryX/state
		is read-write.  When read, it returns the online/offline
		state of the memory block.  When written, root can toggle
		the online/offline state of a memory block using the following
		commands::

		  # echo online > /sys/devices/system/memory/memoryX/state
		  # echo offline > /sys/devices/system/memory/memoryX/state

		On newer kernel versions, advanced states can be specified
		when onlining to select a target zone: "online_movable"
		selects the movable zone.  "online_kernel" selects the
		applicable kernel zone (DMA, DMA32, or Normal).  However,
		after successfully setting one of the advanced states,
		reading the file will return "online"; the zone information
		can be obtained via "valid_zones" instead.

		While onlining is unlikely to fail, there are no guarantees
		that offlining will succeed.  Offlining is more likely to
		succeed if "valid_zones" indicates "Movable".
Users:		hotplug memory remove tools
		http://www.ibm.com/developerworks/wikis/display/LinuxP/powerpc-utils


What:           /sys/devices/system/memory/memoryX/valid_zones
Date:           July 2014
Contact:	Zhang Zhen <zhenzhang.zhang@huawei.com>
Description:
		The file /sys/devices/system/memory/memoryX/valid_zones	is
		read-only.

		For online memory blocks, it returns in which zone memory
		provided by a memory block is managed.  If multiple zones
		apply (not applicable for hotplugged memory), "None" is returned
		and the memory block cannot be offlined.

		For offline memory blocks, it returns by which zone memory
		provided by a memory block can be managed when onlining.
		The first returned zone ("default") will be used when setting
		the state of an offline memory block to "online".  Only one of
		the kernel zones (DMA, DMA32, Normal) is applicable for a single
		memory block.

What:		/sys/devices/system/memoryX/nodeY
Date:		October 2009
Contact:	Linux Memory Management list <linux-mm@kvack.org>
Description:
		When CONFIG_NUMA is enabled, a symbolic link that
		points to the corresponding NUMA node directory.

		For example, the following symbolic link is created for
		memory section 9 on node0:

		/sys/devices/system/memory/memory9/node0 -> ../../node/node0


What:		/sys/devices/system/node/nodeX/memoryY
Date:		September 2008
Contact:	Gary Hade <garyhade@us.ibm.com>
Description:
		When CONFIG_NUMA is enabled
		/sys/devices/system/node/nodeX/memoryY is a symbolic link that
		points to the corresponding /sys/devices/system/memory/memoryY
		memory section directory.  For example, the following symbolic
		link is created for memory section 9 on node0.

		/sys/devices/system/node/node0/memory9 -> ../../memory/memory9

What:		/sys/devices/system/memory/crash_hotplug
Date:		Aug 2023
Contact:	Linux kernel mailing list <linux-kernel@vger.kernel.org>
Description:
<<<<<<< HEAD
		(RO) indicates whether or not the kernel directly supports
		modifying the crash elfcorehdr for memory hot un/plug and/or
		on/offline changes.
=======
		(RO) indicates whether or not the kernel updates relevant kexec
		segments on memory hot un/plug and/or on/offline events, avoiding the
		need to reload kdump kernel.
>>>>>>> 2d5404ca
<|MERGE_RESOLUTION|>--- conflicted
+++ resolved
@@ -115,12 +115,6 @@
 Date:		Aug 2023
 Contact:	Linux kernel mailing list <linux-kernel@vger.kernel.org>
 Description:
-<<<<<<< HEAD
-		(RO) indicates whether or not the kernel directly supports
-		modifying the crash elfcorehdr for memory hot un/plug and/or
-		on/offline changes.
-=======
 		(RO) indicates whether or not the kernel updates relevant kexec
 		segments on memory hot un/plug and/or on/offline events, avoiding the
-		need to reload kdump kernel.
->>>>>>> 2d5404ca
+		need to reload kdump kernel.