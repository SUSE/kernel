--- conflicted
+++ resolved
@@ -303,8 +303,4 @@
 Contact:	Dominik Brodowski <linux@dominikbrodowski.net>
 Description:
 		Reports the runtime PM children usage count of a device, or
-<<<<<<< HEAD
-		0 if the the children will be ignored.
-=======
 		0 if the children will be ignored.
->>>>>>> eb3cdb58
