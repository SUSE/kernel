--- conflicted
+++ resolved
@@ -2393,20 +2393,10 @@
 			improve throughput, but will also increase the
 			amount of memory reserved for use by the client.
 
-<<<<<<< HEAD
-	unsupported	Allow loading of unsupported kernel modules:
-			0 = only allow supported modules,
-			1 = warn when loading unsupported modules,
-			2 = don't warn.
-
-			CONFIG_ENTERPRISE_SUPPORT must be enabled for this
-			to have any effect.
-=======
 	swapaccount[=0|1]
 			[KNL] Enable accounting of swap in memory resource
 			controller if no parameter or 1 is given or disable
 			it if 0 is given (See Documentation/cgroups/memory.txt)
->>>>>>> 72083646
 
 	swiotlb=	[IA-64] Number of I/O TLB slabs
 
@@ -2521,6 +2511,14 @@
 	unknown_nmi_panic
 			[X86]
 			Set unknown_nmi_panic=1 early on boot.
+
+	unsupported	Allow loading of unsupported kernel modules:
+			0 = only allow supported modules,
+			1 = warn when loading unsupported modules,
+			2 = don't warn.
+
+			CONFIG_ENTERPRISE_SUPPORT must be enabled for this
+			to have any effect.
 
 	usbcore.autosuspend=
 			[USB] The autosuspend time delay (in seconds) used
