--- conflicted
+++ resolved
@@ -74,14 +74,9 @@
  - stop_tracing_total_us: stop the system tracing if a
    timer latency at the *thread* context is higher than the configured
    value happens. Writing 0 disables this option.
-<<<<<<< HEAD
- - print_stack: save the stack of the IRQ occurrence, and print
-   it after the *thread context* event".
-=======
  - print_stack: save the stack of the IRQ occurrence. The stack is printed
    after the *thread context* event, or at the IRQ handler if *stop_tracing_us*
    is hit.
->>>>>>> eb3cdb58
 
 timerlat and osnoise
 ----------------------------
