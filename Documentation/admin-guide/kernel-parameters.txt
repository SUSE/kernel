	acpi=		[HW,ACPI,X86,ARM64]
			Advanced Configuration and Power Interface
			Format: { force | on | off | strict | noirq | rsdt |
				  copy_dsdt }
			force -- enable ACPI if default was off
			on -- enable ACPI but allow fallback to DT [arm64]
			off -- disable ACPI if default was on
			noirq -- do not use ACPI for IRQ routing
			strict -- Be less tolerant of platforms that are not
				strictly ACPI specification compliant.
			rsdt -- prefer RSDT over (default) XSDT
			copy_dsdt -- copy DSDT to memory
			For ARM64, ONLY "acpi=off", "acpi=on" or "acpi=force"
			are available

			See also Documentation/power/runtime_pm.rst, pci=noacpi

	acpi_apic_instance=	[ACPI, IOAPIC]
			Format: <int>
			2: use 2nd APIC table, if available
			1,0: use 1st APIC table
			default: 0

	acpi_backlight=	[HW,ACPI]
			{ vendor | video | native | none }
			If set to vendor, prefer vendor-specific driver
			(e.g. thinkpad_acpi, sony_acpi, etc.) instead
			of the ACPI video.ko driver.
			If set to video, use the ACPI video.ko driver.
			If set to native, use the device's native backlight mode.
			If set to none, disable the ACPI backlight interface.

	acpi_force_32bit_fadt_addr
			force FADT to use 32 bit addresses rather than the
			64 bit X_* addresses. Some firmware have broken 64
			bit addresses for force ACPI ignore these and use
			the older legacy 32 bit addresses.

	acpica_no_return_repair [HW, ACPI]
			Disable AML predefined validation mechanism
			This mechanism can repair the evaluation result to make
			the return objects more ACPI specification compliant.
			This option is useful for developers to identify the
			root cause of an AML interpreter issue when the issue
			has something to do with the repair mechanism.

	acpi.debug_layer=	[HW,ACPI,ACPI_DEBUG]
	acpi.debug_level=	[HW,ACPI,ACPI_DEBUG]
			Format: <int>
			CONFIG_ACPI_DEBUG must be enabled to produce any ACPI
			debug output.  Bits in debug_layer correspond to a
			_COMPONENT in an ACPI source file, e.g.,
			    #define _COMPONENT ACPI_EVENTS
			Bits in debug_level correspond to a level in
			ACPI_DEBUG_PRINT statements, e.g.,
			    ACPI_DEBUG_PRINT((ACPI_DB_INFO, ...
			The debug_level mask defaults to "info".  See
			Documentation/firmware-guide/acpi/debug.rst for more information about
			debug layers and levels.

			Enable processor driver info messages:
			    acpi.debug_layer=0x20000000
			Enable AML "Debug" output, i.e., stores to the Debug
			object while interpreting AML:
			    acpi.debug_layer=0xffffffff acpi.debug_level=0x2
			Enable all messages related to ACPI hardware:
			    acpi.debug_layer=0x2 acpi.debug_level=0xffffffff

			Some values produce so much output that the system is
			unusable.  The "log_buf_len" parameter may be useful
			if you need to capture more output.

	acpi_enforce_resources=	[ACPI]
			{ strict | lax | no }
			Check for resource conflicts between native drivers
			and ACPI OperationRegions (SystemIO and SystemMemory
			only). IO ports and memory declared in ACPI might be
			used by the ACPI subsystem in arbitrary AML code and
			can interfere with legacy drivers.
			strict (default): access to resources claimed by ACPI
			is denied; legacy drivers trying to access reserved
			resources will fail to bind to device using them.
			lax: access to resources claimed by ACPI is allowed;
			legacy drivers trying to access reserved resources
			will bind successfully but a warning message is logged.
			no: ACPI OperationRegions are not marked as reserved,
			no further checks are performed.

	acpi_force_table_verification	[HW,ACPI]
			Enable table checksum verification during early stage.
			By default, this is disabled due to x86 early mapping
			size limitation.

	acpi_irq_balance [HW,ACPI]
			ACPI will balance active IRQs
			default in APIC mode

	acpi_irq_nobalance [HW,ACPI]
			ACPI will not move active IRQs (default)
			default in PIC mode

	acpi_irq_isa=	[HW,ACPI] If irq_balance, mark listed IRQs used by ISA
			Format: <irq>,<irq>...

	acpi_irq_pci=	[HW,ACPI] If irq_balance, clear listed IRQs for
			use by PCI
			Format: <irq>,<irq>...

	acpi_mask_gpe=	[HW,ACPI]
			Due to the existence of _Lxx/_Exx, some GPEs triggered
			by unsupported hardware/firmware features can result in
			GPE floodings that cannot be automatically disabled by
			the GPE dispatcher.
			This facility can be used to prevent such uncontrolled
			GPE floodings.
			Format: <byte> or <bitmap-list>

	acpi_no_auto_serialize	[HW,ACPI]
			Disable auto-serialization of AML methods
			AML control methods that contain the opcodes to create
			named objects will be marked as "Serialized" by the
			auto-serialization feature.
			This feature is enabled by default.
			This option allows to turn off the feature.

	acpi_no_memhotplug [ACPI] Disable memory hotplug.  Useful for kdump
			   kernels.

	acpi_no_static_ssdt	[HW,ACPI]
			Disable installation of static SSDTs at early boot time
			By default, SSDTs contained in the RSDT/XSDT will be
			installed automatically and they will appear under
			/sys/firmware/acpi/tables.
			This option turns off this feature.
			Note that specifying this option does not affect
			dynamic table installation which will install SSDT
			tables to /sys/firmware/acpi/tables/dynamic.

	acpi_no_watchdog	[HW,ACPI,WDT]
			Ignore the ACPI-based watchdog interface (WDAT) and let
			a native driver control the watchdog device instead.

	acpi_rsdp=	[ACPI,EFI,KEXEC]
			Pass the RSDP address to the kernel, mostly used
			on machines running EFI runtime service to boot the
			second kernel for kdump.

	acpi_os_name=	[HW,ACPI] Tell ACPI BIOS the name of the OS
			Format: To spoof as Windows 98: ="Microsoft Windows"

	acpi_rev_override [ACPI] Override the _REV object to return 5 (instead
			of 2 which is mandated by ACPI 6) as the supported ACPI
			specification revision (when using this switch, it may
			be necessary to carry out a cold reboot _twice_ in a
			row to make it take effect on the platform firmware).

	acpi_osi=	[HW,ACPI] Modify list of supported OS interface strings
			acpi_osi="string1"	# add string1
			acpi_osi="!string2"	# remove string2
			acpi_osi=!*		# remove all strings
			acpi_osi=!		# disable all built-in OS vendor
						  strings
			acpi_osi=!!		# enable all built-in OS vendor
						  strings
			acpi_osi=		# disable all strings

			'acpi_osi=!' can be used in combination with single or
			multiple 'acpi_osi="string1"' to support specific OS
			vendor string(s).  Note that such command can only
			affect the default state of the OS vendor strings, thus
			it cannot affect the default state of the feature group
			strings and the current state of the OS vendor strings,
			specifying it multiple times through kernel command line
			is meaningless.  This command is useful when one do not
			care about the state of the feature group strings which
			should be controlled by the OSPM.
			Examples:
			  1. 'acpi_osi=! acpi_osi="Windows 2000"' is equivalent
			     to 'acpi_osi="Windows 2000" acpi_osi=!', they all
			     can make '_OSI("Windows 2000")' TRUE.

			'acpi_osi=' cannot be used in combination with other
			'acpi_osi=' command lines, the _OSI method will not
			exist in the ACPI namespace.  NOTE that such command can
			only affect the _OSI support state, thus specifying it
			multiple times through kernel command line is also
			meaningless.
			Examples:
			  1. 'acpi_osi=' can make 'CondRefOf(_OSI, Local1)'
			     FALSE.

			'acpi_osi=!*' can be used in combination with single or
			multiple 'acpi_osi="string1"' to support specific
			string(s).  Note that such command can affect the
			current state of both the OS vendor strings and the
			feature group strings, thus specifying it multiple times
			through kernel command line is meaningful.  But it may
			still not able to affect the final state of a string if
			there are quirks related to this string.  This command
			is useful when one want to control the state of the
			feature group strings to debug BIOS issues related to
			the OSPM features.
			Examples:
			  1. 'acpi_osi="Module Device" acpi_osi=!*' can make
			     '_OSI("Module Device")' FALSE.
			  2. 'acpi_osi=!* acpi_osi="Module Device"' can make
			     '_OSI("Module Device")' TRUE.
			  3. 'acpi_osi=! acpi_osi=!* acpi_osi="Windows 2000"' is
			     equivalent to
			     'acpi_osi=!* acpi_osi=! acpi_osi="Windows 2000"'
			     and
			     'acpi_osi=!* acpi_osi="Windows 2000" acpi_osi=!',
			     they all will make '_OSI("Windows 2000")' TRUE.

	acpi_pm_good	[X86]
			Override the pmtimer bug detection: force the kernel
			to assume that this machine's pmtimer latches its value
			and always returns good values.

	acpi_sci=	[HW,ACPI] ACPI System Control Interrupt trigger mode
			Format: { level | edge | high | low }

	acpi_skip_timer_override [HW,ACPI]
			Recognize and ignore IRQ0/pin2 Interrupt Override.
			For broken nForce2 BIOS resulting in XT-PIC timer.

	acpi_sleep=	[HW,ACPI] Sleep options
			Format: { s3_bios, s3_mode, s3_beep, s4_hwsig,
				  s4_nohwsig, old_ordering, nonvs,
				  sci_force_enable, nobl }
			See Documentation/power/video.rst for information on
			s3_bios and s3_mode.
			s3_beep is for debugging; it makes the PC's speaker beep
			as soon as the kernel's real-mode entry point is called.
			s4_hwsig causes the kernel to check the ACPI hardware
			signature during resume from hibernation, and gracefully
			refuse to resume if it has changed. This complies with
			the ACPI specification but not with reality, since
			Windows does not do this and many laptops do change it
			on docking. So the default behaviour is to allow resume
			and simply warn when the signature changes, unless the
			s4_hwsig option is enabled.
			s4_nohwsig prevents ACPI hardware signature from being
			used (or even warned about) during resume.
			old_ordering causes the ACPI 1.0 ordering of the _PTS
			control method, with respect to putting devices into
			low power states, to be enforced (the ACPI 2.0 ordering
			of _PTS is used by default).
			nonvs prevents the kernel from saving/restoring the
			ACPI NVS memory during suspend/hibernation and resume.
			sci_force_enable causes the kernel to set SCI_EN directly
			on resume from S1/S3 (which is against the ACPI spec,
			but some broken systems don't work without it).
			nobl causes the internal blacklist of systems known to
			behave incorrectly in some ways with respect to system
			suspend and resume to be ignored (use wisely).

	acpi_use_timer_override [HW,ACPI]
			Use timer override. For some broken Nvidia NF5 boards
			that require a timer override, but don't have HPET

	add_efi_memmap	[EFI; X86] Include EFI memory map in
			kernel's map of available physical RAM.

	agp=		[AGP]
			{ off | try_unsupported }
			off: disable AGP support
			try_unsupported: try to drive unsupported chipsets
				(may crash computer or cause data corruption)

	ALSA		[HW,ALSA]
			See Documentation/sound/alsa-configuration.rst

	alignment=	[KNL,ARM]
			Allow the default userspace alignment fault handler
			behaviour to be specified.  Bit 0 enables warnings,
			bit 1 enables fixups, and bit 2 sends a segfault.

	align_va_addr=	[X86-64]
			Align virtual addresses by clearing slice [14:12] when
			allocating a VMA at process creation time. This option
			gives you up to 3% performance improvement on AMD F15h
			machines (where it is enabled by default) for a
			CPU-intensive style benchmark, and it can vary highly in
			a microbenchmark depending on workload and compiler.

			32: only for 32-bit processes
			64: only for 64-bit processes
			on: enable for both 32- and 64-bit processes
			off: disable for both 32- and 64-bit processes

	alloc_snapshot	[FTRACE]
			Allocate the ftrace snapshot buffer on boot up when the
			main buffer is allocated. This is handy if debugging
			and you need to use tracing_snapshot() on boot up, and
			do not want to use tracing_snapshot_alloc() as it needs
			to be done where GFP_KERNEL allocations are allowed.

	allow_mismatched_32bit_el0 [ARM64]
			Allow execve() of 32-bit applications and setting of the
			PER_LINUX32 personality on systems where only a strict
			subset of the CPUs support 32-bit EL0. When this
			parameter is present, the set of CPUs supporting 32-bit
			EL0 is indicated by /sys/devices/system/cpu/aarch32_el0
			and hot-unplug operations may be restricted.

			See Documentation/arm64/asymmetric-32bit.rst for more
			information.

	amd_iommu=	[HW,X86-64]
			Pass parameters to the AMD IOMMU driver in the system.
			Possible values are:
			fullflush - Deprecated, equivalent to iommu.strict=1
			off	  - do not initialize any AMD IOMMU found in
				    the system
			force_isolation - Force device isolation for all
					  devices. The IOMMU driver is not
					  allowed anymore to lift isolation
					  requirements as needed. This option
					  does not override iommu=pt
			force_enable - Force enable the IOMMU on platforms known
				       to be buggy with IOMMU enabled. Use this
				       option with care.

	amd_iommu_dump=	[HW,X86-64]
			Enable AMD IOMMU driver option to dump the ACPI table
			for AMD IOMMU. With this option enabled, AMD IOMMU
			driver will print ACPI tables for AMD IOMMU during
			IOMMU initialization.

	amd_iommu_intr=	[HW,X86-64]
			Specifies one of the following AMD IOMMU interrupt
			remapping modes:
			legacy     - Use legacy interrupt remapping mode.
			vapic      - Use virtual APIC mode, which allows IOMMU
			             to inject interrupts directly into guest.
			             This mode requires kvm-amd.avic=1.
			             (Default when IOMMU HW support is present.)

	amijoy.map=	[HW,JOY] Amiga joystick support
			Map of devices attached to JOY0DAT and JOY1DAT
			Format: <a>,<b>
			See also Documentation/input/joydev/joystick.rst

	analog.map=	[HW,JOY] Analog joystick and gamepad support
			Specifies type or capabilities of an analog joystick
			connected to one of 16 gameports
			Format: <type1>,<type2>,..<type16>

	apc=		[HW,SPARC]
			Power management functions (SPARCstation-4/5 + deriv.)
			Format: noidle
			Disable APC CPU standby support. SPARCstation-Fox does
			not play well with APC CPU idle - disable it if you have
			APC and your system crashes randomly.

	apic=		[APIC,X86] Advanced Programmable Interrupt Controller
			Change the output verbosity while booting
			Format: { quiet (default) | verbose | debug }
			Change the amount of debugging information output
			when initialising the APIC and IO-APIC components.
			For X86-32, this can also be used to specify an APIC
			driver name.
			Format: apic=driver_name
			Examples: apic=bigsmp

	apic_extnmi=	[APIC,X86] External NMI delivery setting
			Format: { bsp (default) | all | none }
			bsp:  External NMI is delivered only to CPU 0
			all:  External NMIs are broadcast to all CPUs as a
			      backup of CPU 0
			none: External NMI is masked for all CPUs. This is
			      useful so that a dump capture kernel won't be
			      shot down by NMI

	autoconf=	[IPV6]
			See Documentation/networking/ipv6.rst.

	show_lapic=	[APIC,X86] Advanced Programmable Interrupt Controller
			Limit apic dumping. The parameter defines the maximal
			number of local apics being dumped. Also it is possible
			to set it to "all" by meaning -- no limit here.
			Format: { 1 (default) | 2 | ... | all }.
			The parameter valid if only apic=debug or
			apic=verbose is specified.
			Example: apic=debug show_lapic=all

	apm=		[APM] Advanced Power Management
			See header of arch/x86/kernel/apm_32.c.

	arcrimi=	[HW,NET] ARCnet - "RIM I" (entirely mem-mapped) cards
			Format: <io>,<irq>,<nodeID>

	arm64.nobti	[ARM64] Unconditionally disable Branch Target
			Identification support

	arm64.nopauth	[ARM64] Unconditionally disable Pointer Authentication
			support

	arm64.nomte	[ARM64] Unconditionally disable Memory Tagging Extension
			support

	ataflop=	[HW,M68k]

	atarimouse=	[HW,MOUSE] Atari Mouse

	atkbd.extra=	[HW] Enable extra LEDs and keys on IBM RapidAccess,
			EzKey and similar keyboards

	atkbd.reset=	[HW] Reset keyboard during initialization

	atkbd.set=	[HW] Select keyboard code set
			Format: <int> (2 = AT (default), 3 = PS/2)

	atkbd.scroll=	[HW] Enable scroll wheel on MS Office and similar
			keyboards

	atkbd.softraw=	[HW] Choose between synthetic and real raw mode
			Format: <bool> (0 = real, 1 = synthetic (default))

	atkbd.softrepeat= [HW]
			Use software keyboard repeat

	audit=		[KNL] Enable the audit sub-system
			Format: { "0" | "1" | "off" | "on" }
			0 | off - kernel audit is disabled and can not be
			    enabled until the next reboot
			unset - kernel audit is initialized but disabled and
			    will be fully enabled by the userspace auditd.
			1 | on - kernel audit is initialized and partially
			    enabled, storing at most audit_backlog_limit
			    messages in RAM until it is fully enabled by the
			    userspace auditd.
			Default: unset

	audit_backlog_limit= [KNL] Set the audit queue size limit.
			Format: <int> (must be >=0)
			Default: 64

	bau=		[X86_UV] Enable the BAU on SGI UV.  The default
			behavior is to disable the BAU (i.e. bau=0).
			Format: { "0" | "1" }
			0 - Disable the BAU.
			1 - Enable the BAU.
			unset - Disable the BAU.

	baycom_epp=	[HW,AX25]
			Format: <io>,<mode>

	baycom_par=	[HW,AX25] BayCom Parallel Port AX.25 Modem
			Format: <io>,<mode>
			See header of drivers/net/hamradio/baycom_par.c.

	baycom_ser_fdx=	[HW,AX25]
			BayCom Serial Port AX.25 Modem (Full Duplex Mode)
			Format: <io>,<irq>,<mode>[,<baud>]
			See header of drivers/net/hamradio/baycom_ser_fdx.c.

	baycom_ser_hdx=	[HW,AX25]
			BayCom Serial Port AX.25 Modem (Half Duplex Mode)
			Format: <io>,<irq>,<mode>
			See header of drivers/net/hamradio/baycom_ser_hdx.c.

	bert_disable	[ACPI]
			Disable BERT OS support on buggy BIOSes.

	bgrt_disable	[ACPI][X86]
			Disable BGRT to avoid flickering OEM logo.

	blkdevparts=	Manual partition parsing of block device(s) for
			embedded devices based on command line input.
			See Documentation/block/cmdline-partition.rst

	boot_delay=	Milliseconds to delay each printk during boot.
			Values larger than 10 seconds (10000) are changed to
			no delay (0).
			Format: integer

	bootconfig	[KNL]
			Extended command line options can be added to an initrd
			and this will cause the kernel to look for it.

			See Documentation/admin-guide/bootconfig.rst

	bttv.card=	[HW,V4L] bttv (bt848 + bt878 based grabber cards)
	bttv.radio=	Most important insmod options are available as
			kernel args too.
	bttv.pll=	See Documentation/admin-guide/media/bttv.rst
	bttv.tuner=

	bulk_remove=off	[PPC]  This parameter disables the use of the pSeries
			firmware feature for flushing multiple hpte entries
			at a time.

	c101=		[NET] Moxa C101 synchronous serial card

	cachesize=	[BUGS=X86-32] Override level 2 CPU cache size detection.
			Sometimes CPU hardware bugs make them report the cache
			size incorrectly. The kernel will attempt work arounds
			to fix known problems, but for some CPUs it is not
			possible to determine what the correct size should be.
			This option provides an override for these situations.

	carrier_timeout=
			[NET] Specifies amount of time (in seconds) that
			the kernel should wait for a network carrier. By default
			it waits 120 seconds.

	ca_keys=	[KEYS] This parameter identifies a specific key(s) on
			the system trusted keyring to be used for certificate
			trust validation.
			format: { id:<keyid> | builtin }

	cca=		[MIPS] Override the kernel pages' cache coherency
			algorithm.  Accepted values range from 0 to 7
			inclusive. See arch/mips/include/asm/pgtable-bits.h
			for platform specific values (SB1, Loongson3 and
			others).

	ccw_timeout_log	[S390]
			See Documentation/s390/common_io.rst for details.

	cgroup_disable=	[KNL] Disable a particular controller or optional feature
			Format: {name of the controller(s) or feature(s) to disable}
			The effects of cgroup_disable=foo are:
			- foo isn't auto-mounted if you mount all cgroups in
			  a single hierarchy
			- foo isn't visible as an individually mountable
			  subsystem
			- if foo is an optional feature then the feature is
			  disabled and corresponding cgroup files are not
			  created
			{Currently only "memory" controller deal with this and
			cut the overhead, others just disable the usage. So
			only cgroup_disable=memory is actually worthy}
			Specifying "pressure" disables per-cgroup pressure
			stall information accounting feature

	cgroup_no_v1=	[KNL] Disable cgroup controllers and named hierarchies in v1
			Format: { { controller | "all" | "named" }
			          [,{ controller | "all" | "named" }...] }
			Like cgroup_disable, but only applies to cgroup v1;
			the blacklisted controllers remain available in cgroup2.
			"all" blacklists all controllers and "named" disables
			named mounts. Specifying both "all" and "named" disables
			all v1 hierarchies.

	cgroup.memory=	[KNL] Pass options to the cgroup memory controller.
			Format: <string>
			nosocket -- Disable socket memory accounting.
			nokmem -- Disable kernel memory accounting.

	checkreqprot	[SELINUX] Set initial checkreqprot flag value.
			Format: { "0" | "1" }
			See security/selinux/Kconfig help text.
			0 -- check protection applied by kernel (includes
				any implied execute protection).
			1 -- check protection requested by application.
			Default value is set via a kernel config option.
			Value can be changed at runtime via
				/sys/fs/selinux/checkreqprot.
			Setting checkreqprot to 1 is deprecated.

	cio_ignore=	[S390]
			See Documentation/s390/common_io.rst for details.

	clearcpuid=X[,X...] [X86]
			Disable CPUID feature X for the kernel. See
			arch/x86/include/asm/cpufeatures.h for the valid bit
			numbers X. Note the Linux-specific bits are not necessarily
			stable over kernel options, but the vendor-specific
			ones should be.
			X can also be a string as appearing in the flags: line
			in /proc/cpuinfo which does not have the above
			instability issue. However, not all features have names
			in /proc/cpuinfo.
			Note that using this option will taint your kernel.
			Also note that user programs calling CPUID directly
			or using the feature without checking anything
			will still see it. This just prevents it from
			being used by the kernel or shown in /proc/cpuinfo.
			Also note the kernel might malfunction if you disable
			some critical bits.

	clk_ignore_unused
			[CLK]
			Prevents the clock framework from automatically gating
			clocks that have not been explicitly enabled by a Linux
			device driver but are enabled in hardware at reset or
			by the bootloader/firmware. Note that this does not
			force such clocks to be always-on nor does it reserve
			those clocks in any way. This parameter is useful for
			debug and development, but should not be needed on a
			platform with proper driver support.  For more
			information, see Documentation/driver-api/clk.rst.

	clock=		[BUGS=X86-32, HW] gettimeofday clocksource override.
			[Deprecated]
			Forces specified clocksource (if available) to be used
			when calculating gettimeofday(). If specified
			clocksource is not available, it defaults to PIT.
			Format: { pit | tsc | cyclone | pmtmr }

	clocksource=	Override the default clocksource
			Format: <string>
			Override the default clocksource and use the clocksource
			with the name specified.
			Some clocksource names to choose from, depending on
			the platform:
			[all] jiffies (this is the base, fallback clocksource)
			[ACPI] acpi_pm
			[ARM] imx_timer1,OSTS,netx_timer,mpu_timer2,
				pxa_timer,timer3,32k_counter,timer0_1
			[X86-32] pit,hpet,tsc;
				scx200_hrt on Geode; cyclone on IBM x440
			[MIPS] MIPS
			[PARISC] cr16
			[S390] tod
			[SH] SuperH
			[SPARC64] tick
			[X86-64] hpet,tsc

	clocksource.arm_arch_timer.evtstrm=
			[ARM,ARM64]
			Format: <bool>
			Enable/disable the eventstream feature of the ARM
			architected timer so that code using WFE-based polling
			loops can be debugged more effectively on production
			systems.

	clocksource.max_cswd_read_retries= [KNL]
			Number of clocksource_watchdog() retries due to
			external delays before the clock will be marked
			unstable.  Defaults to two retries, that is,
			three attempts to read the clock under test.

	clocksource.verify_n_cpus= [KNL]
			Limit the number of CPUs checked for clocksources
			marked with CLOCK_SOURCE_VERIFY_PERCPU that
			are marked unstable due to excessive skew.
			A negative value says to check all CPUs, while
			zero says not to check any.  Values larger than
			nr_cpu_ids are silently truncated to nr_cpu_ids.
			The actual CPUs are chosen randomly, with
			no replacement if the same CPU is chosen twice.

	clocksource-wdtest.holdoff= [KNL]
			Set the time in seconds that the clocksource
			watchdog test waits before commencing its tests.
			Defaults to zero when built as a module and to
			10 seconds when built into the kernel.

	cma=nn[MG]@[start[MG][-end[MG]]]
			[KNL,CMA]
			Sets the size of kernel global memory area for
			contiguous memory allocations and optionally the
			placement constraint by the physical address range of
			memory allocations. A value of 0 disables CMA
			altogether. For more information, see
			kernel/dma/contiguous.c

	cma_pernuma=nn[MG]
			[ARM64,KNL,CMA]
			Sets the size of kernel per-numa memory area for
			contiguous memory allocations. A value of 0 disables
			per-numa CMA altogether. And If this option is not
			specificed, the default value is 0.
			With per-numa CMA enabled, DMA users on node nid will
			first try to allocate buffer from the pernuma area
			which is located in node nid, if the allocation fails,
			they will fallback to the global default memory area.

	cmo_free_hint=	[PPC] Format: { yes | no }
			Specify whether pages are marked as being inactive
			when they are freed.  This is used in CMO environments
			to determine OS memory pressure for page stealing by
			a hypervisor.
			Default: yes

	coherent_pool=nn[KMG]	[ARM,KNL]
			Sets the size of memory pool for coherent, atomic dma
			allocations, by default set to 256K.

	com20020=	[HW,NET] ARCnet - COM20020 chipset
			Format:
			<io>[,<irq>[,<nodeID>[,<backplane>[,<ckp>[,<timeout>]]]]]

	com90io=	[HW,NET] ARCnet - COM90xx chipset (IO-mapped buffers)
			Format: <io>[,<irq>]

	com90xx=	[HW,NET]
			ARCnet - COM90xx chipset (memory-mapped buffers)
			Format: <io>[,<irq>[,<memstart>]]

	condev=		[HW,S390] console device
	conmode=

	console=	[KNL] Output console device and options.

		tty<n>	Use the virtual console device <n>.

		ttyS<n>[,options]
		ttyUSB0[,options]
			Use the specified serial port.  The options are of
			the form "bbbbpnf", where "bbbb" is the baud rate,
			"p" is parity ("n", "o", or "e"), "n" is number of
			bits, and "f" is flow control ("r" for RTS or
			omit it).  Default is "9600n8".

			See Documentation/admin-guide/serial-console.rst for more
			information.  See
			Documentation/networking/netconsole.rst for an
			alternative.

		uart[8250],io,<addr>[,options]
		uart[8250],mmio,<addr>[,options]
		uart[8250],mmio16,<addr>[,options]
		uart[8250],mmio32,<addr>[,options]
		uart[8250],0x<addr>[,options]
			Start an early, polled-mode console on the 8250/16550
			UART at the specified I/O port or MMIO address,
			switching to the matching ttyS device later.
			MMIO inter-register address stride is either 8-bit
			(mmio), 16-bit (mmio16), or 32-bit (mmio32).
			If none of [io|mmio|mmio16|mmio32], <addr> is assumed
			to be equivalent to 'mmio'. 'options' are specified in
			the same format described for ttyS above; if unspecified,
			the h/w is not re-initialized.

		hvc<n>	Use the hypervisor console device <n>. This is for
			both Xen and PowerPC hypervisors.

		{ null | "" }
			Use to disable console output, i.e., to have kernel
			console messages discarded.
			This must be the only console= parameter used on the
			kernel command line.

		If the device connected to the port is not a TTY but a braille
		device, prepend "brl," before the device type, for instance
			console=brl,ttyS0
		For now, only VisioBraille is supported.

	console_msg_format=
			[KNL] Change console messages format
		default
			By default we print messages on consoles in
			"[time stamp] text\n" format (time stamp may not be
			printed, depending on CONFIG_PRINTK_TIME or
			`printk_time' param).
		syslog
			Switch to syslog format: "<%u>[time stamp] text\n"
			IOW, each message will have a facility and loglevel
			prefix. The format is similar to one used by syslog()
			syscall, or to executing "dmesg -S --raw" or to reading
			from /proc/kmsg.

	consoleblank=	[KNL] The console blank (screen saver) timeout in
			seconds. A value of 0 disables the blank timer.
			Defaults to 0.

	coredump_filter=
			[KNL] Change the default value for
			/proc/<pid>/coredump_filter.
			See also Documentation/filesystems/proc.rst.

	coresight_cpu_debug.enable
			[ARM,ARM64]
			Format: <bool>
			Enable/disable the CPU sampling based debugging.
			0: default value, disable debugging
			1: enable debugging at boot time

	cpcihp_generic=	[HW,PCI] Generic port I/O CompactPCI driver
			Format:
			<first_slot>,<last_slot>,<port>,<enum_bit>[,<debug>]

	cpu0_hotplug	[X86] Turn on CPU0 hotplug feature when
			CONFIG_BOOTPARAM_HOTPLUG_CPU0 is off.
			Some features depend on CPU0. Known dependencies are:
			1. Resume from suspend/hibernate depends on CPU0.
			Suspend/hibernate will fail if CPU0 is offline and you
			need to online CPU0 before suspend/hibernate.
			2. PIC interrupts also depend on CPU0. CPU0 can't be
			removed if a PIC interrupt is detected.
			It's said poweroff/reboot may depend on CPU0 on some
			machines although I haven't seen such issues so far
			after CPU0 is offline on a few tested machines.
			If the dependencies are under your control, you can
			turn on cpu0_hotplug.

	cpuidle.off=1	[CPU_IDLE]
			disable the cpuidle sub-system

	cpuidle.governor=
			[CPU_IDLE] Name of the cpuidle governor to use.

	cpufreq.off=1	[CPU_FREQ]
			disable the cpufreq sub-system

	cpufreq.default_governor=
			[CPU_FREQ] Name of the default cpufreq governor or
			policy to use. This governor must be registered in the
			kernel before the cpufreq driver probes.

	cpu_init_udelay=N
			[X86] Delay for N microsec between assert and de-assert
			of APIC INIT to start processors.  This delay occurs
			on every CPU online, such as boot, and resume from suspend.
			Default: 10000

	crash_kexec_post_notifiers
			Run kdump after running panic-notifiers and dumping
			kmsg. This only for the users who doubt kdump always
			succeeds in any situation.
			Note that this also increases risks of kdump failure,
			because some panic notifiers can make the crashed
			kernel more unstable.

	crashkernel=size[KMG][@offset[KMG]]
			[KNL] Using kexec, Linux can switch to a 'crash kernel'
			upon panic. This parameter reserves the physical
			memory region [offset, offset + size] for that kernel
			image. If '@offset' is omitted, then a suitable offset
			is selected automatically.
			[KNL, X86-64] Select a region under 4G first, and
			fall back to reserve region above 4G when '@offset'
			hasn't been specified.
			See Documentation/admin-guide/kdump/kdump.rst for further details.

	crashkernel=range1:size1[,range2:size2,...][@offset]
			[KNL] Same as above, but depends on the memory
			in the running system. The syntax of range is
			start-[end] where start and end are both
			a memory unit (amount[KMG]). See also
			Documentation/admin-guide/kdump/kdump.rst for an example.

	crashkernel=size[KMG],high
			[KNL, X86-64, ARM64] range could be above 4G. Allow kernel
			to allocate physical memory region from top, so could
			be above 4G if system have more than 4G ram installed.
			Otherwise memory region will be allocated below 4G, if
			available.
			It will be ignored if crashkernel=X is specified.
	crashkernel=size[KMG],low
			[KNL, X86-64] range under 4G. When crashkernel=X,high
			is passed, kernel could allocate physical memory region
			above 4G, that cause second kernel crash on system
			that require some amount of low memory, e.g. swiotlb
			requires at least 64M+32K low memory, also enough extra
			low memory is needed to make sure DMA buffers for 32-bit
			devices won't run out. Kernel would try to allocate
			at least 256M below 4G automatically.
			This one lets the user specify own low range under 4G
			for second kernel instead.
			0: to disable low allocation.
			It will be ignored when crashkernel=X,high is not used
			or memory reserved is below 4G.

			[KNL, ARM64] range in low memory.
			This one lets the user specify a low range in the
			DMA zone for the crash dump kernel.
			It will be ignored when crashkernel=X,high is not used
			or memory reserved is located in the DMA zones.

	cryptomgr.notests
			[KNL] Disable crypto self-tests

	cs89x0_dma=	[HW,NET]
			Format: <dma>

	cs89x0_media=	[HW,NET]
			Format: { rj45 | aui | bnc }

	csdlock_debug=	[KNL] Enable debug add-ons of cross-CPU function call
			handling. When switched on, additional debug data is
			printed to the console in case a hanging CPU is
			detected, and that CPU is pinged again in order to try
			to resolve the hang situation.
			0: disable csdlock debugging (default)
			1: enable basic csdlock debugging (minor impact)
			ext: enable extended csdlock debugging (more impact,
			     but more data)

	dasd=		[HW,NET]
			See header of drivers/s390/block/dasd_devmap.c.

	db9.dev[2|3]=	[HW,JOY] Multisystem joystick support via parallel port
			(one device per port)
			Format: <port#>,<type>
			See also Documentation/input/devices/joystick-parport.rst

	debug		[KNL] Enable kernel debugging (events log level).

	debug_boot_weak_hash
			[KNL] Enable printing [hashed] pointers early in the
			boot sequence.  If enabled, we use a weak hash instead
			of siphash to hash pointers.  Use this option if you are
			seeing instances of '(___ptrval___)') and need to see a
			value (hashed pointer) instead. Cryptographically
			insecure, please do not use on production kernels.

	debug_locks_verbose=
			[KNL] verbose locking self-tests
			Format: <int>
			Print debugging info while doing the locking API
			self-tests.
			Bitmask for the various LOCKTYPE_ tests. Defaults to 0
			(no extra messages), setting it to -1 (all bits set)
			will print _a_lot_ more information - normally only
			useful to lockdep developers.

	debug_objects	[KNL] Enable object debugging

	no_debug_objects
			[KNL] Disable object debugging

	debug_guardpage_minorder=
			[KNL] When CONFIG_DEBUG_PAGEALLOC is set, this
			parameter allows control of the order of pages that will
			be intentionally kept free (and hence protected) by the
			buddy allocator. Bigger value increase the probability
			of catching random memory corruption, but reduce the
			amount of memory for normal system use. The maximum
			possible value is MAX_ORDER/2.  Setting this parameter
			to 1 or 2 should be enough to identify most random
			memory corruption problems caused by bugs in kernel or
			driver code when a CPU writes to (or reads from) a
			random memory location. Note that there exists a class
			of memory corruptions problems caused by buggy H/W or
			F/W or by drivers badly programing DMA (basically when
			memory is written at bus level and the CPU MMU is
			bypassed) which are not detectable by
			CONFIG_DEBUG_PAGEALLOC, hence this option will not help
			tracking down these problems.

	debug_pagealloc=
			[KNL] When CONFIG_DEBUG_PAGEALLOC is set, this parameter
			enables the feature at boot time. By default, it is
			disabled and the system will work mostly the same as a
			kernel built without CONFIG_DEBUG_PAGEALLOC.
			Note: to get most of debug_pagealloc error reports, it's
			useful to also enable the page_owner functionality.
			on: enable the feature

	debugfs=    	[KNL] This parameter enables what is exposed to userspace
			and debugfs internal clients.
			Format: { on, no-mount, off }
			on: 	All functions are enabled.
			no-mount:
				Filesystem is not registered but kernel clients can
			        access APIs and a crashkernel can be used to read
				its content. There is nothing to mount.
			off: 	Filesystem is not registered and clients
			        get a -EPERM as result when trying to register files
				or directories within debugfs.
				This is equivalent of the runtime functionality if
				debugfs was not enabled in the kernel at all.
			Default value is set in build-time with a kernel configuration.

	debugpat	[X86] Enable PAT debugging

	decnet.addr=	[HW,NET]
			Format: <area>[,<node>]
			See also Documentation/networking/decnet.rst.

	default_hugepagesz=
			[HW] The size of the default HugeTLB page. This is
			the size represented by the legacy /proc/ hugepages
			APIs.  In addition, this is the default hugetlb size
			used for shmget(), mmap() and mounting hugetlbfs
			filesystems.  If not specified, defaults to the
			architecture's default huge page size.  Huge page
			sizes are architecture dependent.  See also
			Documentation/admin-guide/mm/hugetlbpage.rst.
			Format: size[KMG]

	deferred_probe_timeout=
			[KNL] Debugging option to set a timeout in seconds for
			deferred probe to give up waiting on dependencies to
			probe. Only specific dependencies (subsystems or
			drivers) that have opted in will be ignored. A timeout
			of 0 will timeout at the end of initcalls. If the time
			out hasn't expired, it'll be restarted by each
			successful driver registration. This option will also
			dump out devices still on the deferred probe list after
			retrying.

	delayacct	[KNL] Enable per-task delay accounting

	dell_smm_hwmon.ignore_dmi=
			[HW] Continue probing hardware even if DMI data
			indicates that the driver is running on unsupported
			hardware.

	dell_smm_hwmon.force=
			[HW] Activate driver even if SMM BIOS signature does
			not match list of supported models and enable otherwise
			blacklisted features.

	dell_smm_hwmon.power_status=
			[HW] Report power status in /proc/i8k
			(disabled by default).

	dell_smm_hwmon.restricted=
			[HW] Allow controlling fans only if SYS_ADMIN
			capability is set.

	dell_smm_hwmon.fan_mult=
			[HW] Factor to multiply fan speed with.

	dell_smm_hwmon.fan_max=
			[HW] Maximum configurable fan speed.

	dfltcc=		[HW,S390]
			Format: { on | off | def_only | inf_only | always }
			on:       s390 zlib hardware support for compression on
			          level 1 and decompression (default)
			off:      No s390 zlib hardware support
			def_only: s390 zlib hardware support for deflate
			          only (compression on level 1)
			inf_only: s390 zlib hardware support for inflate
			          only (decompression)
			always:   Same as 'on' but ignores the selected compression
			          level always using hardware support (used for debugging)

	dhash_entries=	[KNL]
			Set number of hash buckets for dentry cache.

	disable_1tb_segments [PPC]
			Disables the use of 1TB hash page table segments. This
			causes the kernel to fall back to 256MB segments which
			can be useful when debugging issues that require an SLB
			miss to occur.

	stress_slb	[PPC]
			Limits the number of kernel SLB entries, and flushes
			them frequently to increase the rate of SLB faults
			on kernel addresses.

	disable=	[IPV6]
			See Documentation/networking/ipv6.rst.

	disable_radix	[PPC]
			Disable RADIX MMU mode on POWER9

	radix_hcall_invalidate=on  [PPC/PSERIES]
			Disable RADIX GTSE feature and use hcall for TLB
			invalidate.

	disable_tlbie	[PPC]
			Disable TLBIE instruction. Currently does not work
			with KVM, with HASH MMU, or with coherent accelerators.

	disable_cpu_apicid= [X86,APIC,SMP]
			Format: <int>
			The number of initial APIC ID for the
			corresponding CPU to be disabled at boot,
			mostly used for the kdump 2nd kernel to
			disable BSP to wake up multiple CPUs without
			causing system reset or hang due to sending
			INIT from AP to BSP.

	disable_ddw	[PPC/PSERIES]
			Disable Dynamic DMA Window support. Use this
			to workaround buggy firmware.

	disable_ipv6=	[IPV6]
			See Documentation/networking/ipv6.rst.

	disable_mtrr_cleanup [X86]
			The kernel tries to adjust MTRR layout from continuous
			to discrete, to make X server driver able to add WB
			entry later. This parameter disables that.

	disable_mtrr_trim [X86, Intel and AMD only]
			By default the kernel will trim any uncacheable
			memory out of your available memory pool based on
			MTRR settings.  This parameter disables that behavior,
			possibly causing your machine to run very slowly.

	disable_timer_pin_1 [X86]
			Disable PIN 1 of APIC timer
			Can be useful to work around chipset bugs.

	dis_ucode_ldr	[X86] Disable the microcode loader.

	dma_debug=off	If the kernel is compiled with DMA_API_DEBUG support,
			this option disables the debugging code at boot.

	dma_debug_entries=<number>
			This option allows to tune the number of preallocated
			entries for DMA-API debugging code. One entry is
			required per DMA-API allocation. Use this if the
			DMA-API debugging code disables itself because the
			architectural default is too low.

	dma_debug_driver=<driver_name>
			With this option the DMA-API debugging driver
			filter feature can be enabled at boot time. Just
			pass the driver to filter for as the parameter.
			The filter can be disabled or changed to another
			driver later using sysfs.

	driver_async_probe=  [KNL]
			List of driver names to be probed asynchronously. *
			matches with all driver names. If * is specified, the
			rest of the listed driver names are those that will NOT
			match the *.
			Format: <driver_name1>,<driver_name2>...

	drm.edid_firmware=[<connector>:]<file>[,[<connector>:]<file>]
			Broken monitors, graphic adapters, KVMs and EDIDless
			panels may send no or incorrect EDID data sets.
			This parameter allows to specify an EDID data sets
			in the /lib/firmware directory that are used instead.
			Generic built-in EDID data sets are used, if one of
			edid/1024x768.bin, edid/1280x1024.bin,
			edid/1680x1050.bin, or edid/1920x1080.bin is given
			and no file with the same name exists. Details and
			instructions how to build your own EDID data are
			available in Documentation/admin-guide/edid.rst. An EDID
			data set will only be used for a particular connector,
			if its name and a colon are prepended to the EDID
			name. Each connector may use a unique EDID data
			set by separating the files with a comma.  An EDID
			data set with no connector name will be used for
			any connectors not explicitly specified.

	dscc4.setup=	[NET]

	dt_cpu_ftrs=	[PPC]
			Format: {"off" | "known"}
			Control how the dt_cpu_ftrs device-tree binding is
			used for CPU feature discovery and setup (if it
			exists).
			off: Do not use it, fall back to legacy cpu table.
			known: Do not pass through unknown features to guests
			or userspace, only those that the kernel is aware of.

	dump_apple_properties	[X86]
			Dump name and content of EFI device properties on
			x86 Macs.  Useful for driver authors to determine
			what data is available or for reverse-engineering.

	dyndbg[="val"]		[KNL,DYNAMIC_DEBUG]
	<module>.dyndbg[="val"]
			Enable debug messages at boot time.  See
			Documentation/admin-guide/dynamic-debug-howto.rst
			for details.

	nopku		[X86] Disable Memory Protection Keys CPU feature found
			in some Intel CPUs.

	<module>.async_probe [KNL]
			Enable asynchronous probe on this module.

	early_ioremap_debug [KNL]
			Enable debug messages in early_ioremap support. This
			is useful for tracking down temporary early mappings
			which are not unmapped.

	earlycon=	[KNL] Output early console device and options.

			When used with no options, the early console is
			determined by stdout-path property in device tree's
			chosen node or the ACPI SPCR table if supported by
			the platform.

		cdns,<addr>[,options]
			Start an early, polled-mode console on a Cadence
			(xuartps) serial port at the specified address. Only
			supported option is baud rate. If baud rate is not
			specified, the serial port must already be setup and
			configured.

		uart[8250],io,<addr>[,options]
		uart[8250],mmio,<addr>[,options]
		uart[8250],mmio32,<addr>[,options]
		uart[8250],mmio32be,<addr>[,options]
		uart[8250],0x<addr>[,options]
			Start an early, polled-mode console on the 8250/16550
			UART at the specified I/O port or MMIO address.
			MMIO inter-register address stride is either 8-bit
			(mmio) or 32-bit (mmio32 or mmio32be).
			If none of [io|mmio|mmio32|mmio32be], <addr> is assumed
			to be equivalent to 'mmio'. 'options' are specified
			in the same format described for "console=ttyS<n>"; if
			unspecified, the h/w is not initialized.

		pl011,<addr>
		pl011,mmio32,<addr>
			Start an early, polled-mode console on a pl011 serial
			port at the specified address. The pl011 serial port
			must already be setup and configured. Options are not
			yet supported.  If 'mmio32' is specified, then only
			the driver will use only 32-bit accessors to read/write
			the device registers.

		liteuart,<addr>
			Start an early console on a litex serial port at the
			specified address. The serial port must already be
			setup and configured. Options are not yet supported.

		meson,<addr>
			Start an early, polled-mode console on a meson serial
			port at the specified address. The serial port must
			already be setup and configured. Options are not yet
			supported.

		msm_serial,<addr>
			Start an early, polled-mode console on an msm serial
			port at the specified address. The serial port
			must already be setup and configured. Options are not
			yet supported.

		msm_serial_dm,<addr>
			Start an early, polled-mode console on an msm serial
			dm port at the specified address. The serial port
			must already be setup and configured. Options are not
			yet supported.

		owl,<addr>
			Start an early, polled-mode console on a serial port
			of an Actions Semi SoC, such as S500 or S900, at the
			specified address. The serial port must already be
			setup and configured. Options are not yet supported.

		rda,<addr>
			Start an early, polled-mode console on a serial port
			of an RDA Micro SoC, such as RDA8810PL, at the
			specified address. The serial port must already be
			setup and configured. Options are not yet supported.

		sbi
			Use RISC-V SBI (Supervisor Binary Interface) for early
			console.

		smh	Use ARM semihosting calls for early console.

		s3c2410,<addr>
		s3c2412,<addr>
		s3c2440,<addr>
		s3c6400,<addr>
		s5pv210,<addr>
		exynos4210,<addr>
			Use early console provided by serial driver available
			on Samsung SoCs, requires selecting proper type and
			a correct base address of the selected UART port. The
			serial port must already be setup and configured.
			Options are not yet supported.

		lantiq,<addr>
			Start an early, polled-mode console on a lantiq serial
			(lqasc) port at the specified address. The serial port
			must already be setup and configured. Options are not
			yet supported.

		lpuart,<addr>
		lpuart32,<addr>
			Use early console provided by Freescale LP UART driver
			found on Freescale Vybrid and QorIQ LS1021A processors.
			A valid base address must be provided, and the serial
			port must already be setup and configured.

		ec_imx21,<addr>
		ec_imx6q,<addr>
			Start an early, polled-mode, output-only console on the
			Freescale i.MX UART at the specified address. The UART
			must already be setup and configured.

		ar3700_uart,<addr>
			Start an early, polled-mode console on the
			Armada 3700 serial port at the specified
			address. The serial port must already be setup
			and configured. Options are not yet supported.

		qcom_geni,<addr>
			Start an early, polled-mode console on a Qualcomm
			Generic Interface (GENI) based serial port at the
			specified address. The serial port must already be
			setup and configured. Options are not yet supported.

		efifb,[options]
			Start an early, unaccelerated console on the EFI
			memory mapped framebuffer (if available). On cache
			coherent non-x86 systems that use system memory for
			the framebuffer, pass the 'ram' option so that it is
			mapped with the correct attributes.

		linflex,<addr>
			Use early console provided by Freescale LINFlexD UART
			serial driver for NXP S32V234 SoCs. A valid base
			address must be provided, and the serial port must
			already be setup and configured.

	earlyprintk=	[X86,SH,ARM,M68k,S390]
			earlyprintk=vga
			earlyprintk=sclp
			earlyprintk=xen
			earlyprintk=serial[,ttySn[,baudrate]]
			earlyprintk=serial[,0x...[,baudrate]]
			earlyprintk=ttySn[,baudrate]
			earlyprintk=dbgp[debugController#]
			earlyprintk=pciserial[,force],bus:device.function[,baudrate]
			earlyprintk=xdbc[xhciController#]

			earlyprintk is useful when the kernel crashes before
			the normal console is initialized. It is not enabled by
			default because it has some cosmetic problems.

			Append ",keep" to not disable it when the real console
			takes over.

			Only one of vga, serial, or usb debug port can
			be used at a time.

			Currently only ttyS0 and ttyS1 may be specified by
			name.  Other I/O ports may be explicitly specified
			on some architectures (x86 and arm at least) by
			replacing ttySn with an I/O port address, like this:
				earlyprintk=serial,0x1008,115200
			You can find the port for a given device in
			/proc/tty/driver/serial:
				2: uart:ST16650V2 port:00001008 irq:18 ...

			Interaction with the standard serial driver is not
			very good.

			The VGA output is eventually overwritten by
			the real console.

			The xen option can only be used in Xen domains.

			The sclp output can only be used on s390.

			The optional "force" to "pciserial" enables use of a
			PCI device even when its classcode is not of the
			UART class.

	edac_report=	[HW,EDAC] Control how to report EDAC event
			Format: {"on" | "off" | "force"}
			on: enable EDAC to report H/W event. May be overridden
			by other higher priority error reporting module.
			off: disable H/W event reporting through EDAC.
			force: enforce the use of EDAC to report H/W event.
			default: on.

	edd=		[EDD]
			Format: {"off" | "on" | "skip[mbr]"}

	efi=		[EFI]
			Format: { "debug", "disable_early_pci_dma",
				  "nochunk", "noruntime", "nosoftreserve",
				  "novamap", "no_disable_early_pci_dma" }
			debug: enable misc debug output.
			disable_early_pci_dma: disable the busmaster bit on all
			PCI bridges while in the EFI boot stub.
			nochunk: disable reading files in "chunks" in the EFI
			boot stub, as chunking can cause problems with some
			firmware implementations.
			noruntime : disable EFI runtime services support
			nosoftreserve: The EFI_MEMORY_SP (Specific Purpose)
			attribute may cause the kernel to reserve the
			memory range for a memory mapping driver to
			claim. Specify efi=nosoftreserve to disable this
			reservation and treat the memory by its base type
			(i.e. EFI_CONVENTIONAL_MEMORY / "System RAM").
			novamap: do not call SetVirtualAddressMap().
			no_disable_early_pci_dma: Leave the busmaster bit set
			on all PCI bridges while in the EFI boot stub

	efi_no_storage_paranoia [EFI; X86]
			Using this parameter you can use more than 50% of
			your efi variable storage. Use this parameter only if
			you are really sure that your UEFI does sane gc and
			fulfills the spec otherwise your board may brick.

	efi_fake_mem=	nn[KMG]@ss[KMG]:aa[,nn[KMG]@ss[KMG]:aa,..] [EFI; X86]
			Add arbitrary attribute to specific memory range by
			updating original EFI memory map.
			Region of memory which aa attribute is added to is
			from ss to ss+nn.

			If efi_fake_mem=2G@4G:0x10000,2G@0x10a0000000:0x10000
			is specified, EFI_MEMORY_MORE_RELIABLE(0x10000)
			attribute is added to range 0x100000000-0x180000000 and
			0x10a0000000-0x1120000000.

			If efi_fake_mem=8G@9G:0x40000 is specified, the
			EFI_MEMORY_SP(0x40000) attribute is added to
			range 0x240000000-0x43fffffff.

			Using this parameter you can do debugging of EFI memmap
			related features. For example, you can do debugging of
			Address Range Mirroring feature even if your box
			doesn't support it, or mark specific memory as
			"soft reserved".

	efivar_ssdt=	[EFI; X86] Name of an EFI variable that contains an SSDT
			that is to be dynamically loaded by Linux. If there are
			multiple variables with the same name but with different
			vendor GUIDs, all of them will be loaded. See
			Documentation/admin-guide/acpi/ssdt-overlays.rst for details.


	eisa_irq_edge=	[PARISC,HW]
			See header of drivers/parisc/eisa.c.

	ekgdboc=	[X86,KGDB] Allow early kernel console debugging
			Format: ekgdboc=kbd

			This is designed to be used in conjunction with
			the boot argument: earlyprintk=vga

			This parameter works in place of the kgdboc parameter
			but can only be used if the backing tty is available
			very early in the boot process. For early debugging
			via a serial port see kgdboc_earlycon instead.

	elanfreq=	[X86-32]
			See comment before function elanfreq_setup() in
			arch/x86/kernel/cpu/cpufreq/elanfreq.c.

	elfcorehdr=[size[KMG]@]offset[KMG] [IA64,PPC,SH,X86,S390]
			Specifies physical address of start of kernel core
			image elf header and optionally the size. Generally
			kexec loader will pass this option to capture kernel.
			See Documentation/admin-guide/kdump/kdump.rst for details.

	enable_mtrr_cleanup [X86]
			The kernel tries to adjust MTRR layout from continuous
			to discrete, to make X server driver able to add WB
			entry later. This parameter enables that.

	enable_timer_pin_1 [X86]
			Enable PIN 1 of APIC timer
			Can be useful to work around chipset bugs
			(in particular on some ATI chipsets).
			The kernel tries to set a reasonable default.

	enforcing	[SELINUX] Set initial enforcing status.
			Format: {"0" | "1"}
			See security/selinux/Kconfig help text.
			0 -- permissive (log only, no denials).
			1 -- enforcing (deny and log).
			Default value is 0.
			Value can be changed at runtime via
			/sys/fs/selinux/enforce.

	erst_disable	[ACPI]
			Disable Error Record Serialization Table (ERST)
			support.

	ether=		[HW,NET] Ethernet cards parameters
			This option is obsoleted by the "netdev=" option, which
			has equivalent usage. See its documentation for details.

	evm=		[EVM]
			Format: { "fix" }
			Permit 'security.evm' to be updated regardless of
			current integrity status.

	failslab=
	fail_usercopy=
	fail_page_alloc=
	fail_make_request=[KNL]
			General fault injection mechanism.
			Format: <interval>,<probability>,<space>,<times>
			See also Documentation/fault-injection/.

	fb_tunnels=	[NET]
			Format: { initns | none }
			See Documentation/admin-guide/sysctl/net.rst for
			fb_tunnels_only_for_init_ns

	floppy=		[HW]
			See Documentation/admin-guide/blockdev/floppy.rst.

	force_pal_cache_flush
			[IA-64] Avoid check_sal_cache_flush which may hang on
			buggy SAL_CACHE_FLUSH implementations. Using this
			parameter will force ia64_sal_cache_flush to call
			ia64_pal_cache_flush instead of SAL_CACHE_FLUSH.

	forcepae	[X86-32]
			Forcefully enable Physical Address Extension (PAE).
			Many Pentium M systems disable PAE but may have a
			functionally usable PAE implementation.
			Warning: use of this parameter will taint the kernel
			and may cause unknown problems.

	ftrace=[tracer]
			[FTRACE] will set and start the specified tracer
			as early as possible in order to facilitate early
			boot debugging.

	ftrace_boot_snapshot
			[FTRACE] On boot up, a snapshot will be taken of the
			ftrace ring buffer that can be read at:
			/sys/kernel/tracing/snapshot.
			This is useful if you need tracing information from kernel
			boot up that is likely to be overridden by user space
			start up functionality.

	ftrace_dump_on_oops[=orig_cpu]
			[FTRACE] will dump the trace buffers on oops.
			If no parameter is passed, ftrace will dump
			buffers of all CPUs, but if you pass orig_cpu, it will
			dump only the buffer of the CPU that triggered the
			oops.

	ftrace_filter=[function-list]
			[FTRACE] Limit the functions traced by the function
			tracer at boot up. function-list is a comma-separated
			list of functions. This list can be changed at run
			time by the set_ftrace_filter file in the debugfs
			tracing directory.

	ftrace_notrace=[function-list]
			[FTRACE] Do not trace the functions specified in
			function-list. This list can be changed at run time
			by the set_ftrace_notrace file in the debugfs
			tracing directory.

	ftrace_graph_filter=[function-list]
			[FTRACE] Limit the top level callers functions traced
			by the function graph tracer at boot up.
			function-list is a comma-separated list of functions
			that can be changed at run time by the
			set_graph_function file in the debugfs tracing directory.

	ftrace_graph_notrace=[function-list]
			[FTRACE] Do not trace from the functions specified in
			function-list.  This list is a comma-separated list of
			functions that can be changed at run time by the
			set_graph_notrace file in the debugfs tracing directory.

	ftrace_graph_max_depth=<uint>
			[FTRACE] Used with the function graph tracer. This is
			the max depth it will trace into a function. This value
			can be changed at run time by the max_graph_depth file
			in the tracefs tracing directory. default: 0 (no limit)

	fw_devlink=	[KNL] Create device links between consumer and supplier
			devices by scanning the firmware to infer the
			consumer/supplier relationships. This feature is
			especially useful when drivers are loaded as modules as
			it ensures proper ordering of tasks like device probing
			(suppliers first, then consumers), supplier boot state
			clean up (only after all consumers have probed),
			suspend/resume & runtime PM (consumers first, then
			suppliers).
			Format: { off | permissive | on | rpm }
			off --	Don't create device links from firmware info.
			permissive -- Create device links from firmware info
				but use it only for ordering boot state clean
				up (sync_state() calls).
			on -- 	Create device links from firmware info and use it
				to enforce probe and suspend/resume ordering.
			rpm --	Like "on", but also use to order runtime PM.

	fw_devlink.strict=<bool>
			[KNL] Treat all inferred dependencies as mandatory
			dependencies. This only applies for fw_devlink=on|rpm.
			Format: <bool>

	gamecon.map[2|3]=
			[HW,JOY] Multisystem joystick and NES/SNES/PSX pad
			support via parallel port (up to 5 devices per port)
			Format: <port#>,<pad1>,<pad2>,<pad3>,<pad4>,<pad5>
			See also Documentation/input/devices/joystick-parport.rst

	gamma=		[HW,DRM]

	gart_fix_e820=	[X86-64] disable the fix e820 for K8 GART
			Format: off | on
			default: on

	gcov_persist=	[GCOV] When non-zero (default), profiling data for
			kernel modules is saved and remains accessible via
			debugfs, even when the module is unloaded/reloaded.
			When zero, profiling data is discarded and associated
			debugfs files are removed at module unload time.

	goldfish	[X86] Enable the goldfish android emulator platform.
			Don't use this when you are not running on the
			android emulator

	gpio-mockup.gpio_mockup_ranges
			[HW] Sets the ranges of gpiochip of for this device.
			Format: <start1>,<end1>,<start2>,<end2>...
	gpio-mockup.gpio_mockup_named_lines
			[HW] Let the driver know GPIO lines should be named.

	gpt		[EFI] Forces disk with valid GPT signature but
			invalid Protective MBR to be treated as GPT. If the
			primary GPT is corrupted, it enables the backup/alternate
			GPT to be used instead.

	grcan.enable0=	[HW] Configuration of physical interface 0. Determines
			the "Enable 0" bit of the configuration register.
			Format: 0 | 1
			Default: 0
	grcan.enable1=	[HW] Configuration of physical interface 1. Determines
			the "Enable 0" bit of the configuration register.
			Format: 0 | 1
			Default: 0
	grcan.select=	[HW] Select which physical interface to use.
			Format: 0 | 1
			Default: 0
	grcan.txsize=	[HW] Sets the size of the tx buffer.
			Format: <unsigned int> such that (txsize & ~0x1fffc0) == 0.
			Default: 1024
	grcan.rxsize=	[HW] Sets the size of the rx buffer.
			Format: <unsigned int> such that (rxsize & ~0x1fffc0) == 0.
			Default: 1024

	hardened_usercopy=
			[KNL] Under CONFIG_HARDENED_USERCOPY, whether
			hardening is enabled for this boot. Hardened
			usercopy checking is used to protect the kernel
			from reading or writing beyond known memory
			allocation boundaries as a proactive defense
			against bounds-checking flaws in the kernel's
			copy_to_user()/copy_from_user() interface.
		on	Perform hardened usercopy checks (default).
		off	Disable hardened usercopy checks.

	hardlockup_all_cpu_backtrace=
			[KNL] Should the hard-lockup detector generate
			backtraces on all cpus.
			Format: 0 | 1

	hashdist=	[KNL,NUMA] Large hashes allocated during boot
			are distributed across NUMA nodes.  Defaults on
			for 64-bit NUMA, off otherwise.
			Format: 0 | 1 (for off | on)

	hcl=		[IA-64] SGI's Hardware Graph compatibility layer

	hd=		[EIDE] (E)IDE hard drive subsystem geometry
			Format: <cyl>,<head>,<sect>

	hest_disable	[ACPI]
			Disable Hardware Error Source Table (HEST) support;
			corresponding firmware-first mode error processing
			logic will be disabled.

	hibernate=	[HIBERNATION]
		noresume	Don't check if there's a hibernation image
				present during boot.
		nocompress	Don't compress/decompress hibernation images.
		no		Disable hibernation and resume.
		protect_image	Turn on image protection during restoration
				(that will set all pages holding image data
				during restoration read-only).

	highmem=nn[KMG]	[KNL,BOOT] forces the highmem zone to have an exact
			size of <nn>. This works even on boxes that have no
			highmem otherwise. This also works to reduce highmem
			size on bigger boxes.

	highres=	[KNL] Enable/disable high resolution timer mode.
			Valid parameters: "on", "off"
			Default: "on"

	hlt		[BUGS=ARM,SH]

	hpet=		[X86-32,HPET] option to control HPET usage
			Format: { enable (default) | disable | force |
				verbose }
			disable: disable HPET and use PIT instead
			force: allow force enabled of undocumented chips (ICH4,
				VIA, nVidia)
			verbose: show contents of HPET registers during setup

	hpet_mmap=	[X86, HPET_MMAP] Allow userspace to mmap HPET
			registers.  Default set by CONFIG_HPET_MMAP_DEFAULT.

	hugepages=	[HW] Number of HugeTLB pages to allocate at boot.
			If this follows hugepagesz (below), it specifies
			the number of pages of hugepagesz to be allocated.
			If this is the first HugeTLB parameter on the command
			line, it specifies the number of pages to allocate for
			the default huge page size. If using node format, the
			number of pages to allocate per-node can be specified.
			See also Documentation/admin-guide/mm/hugetlbpage.rst.
			Format: <integer> or (node format)
				<node>:<integer>[,<node>:<integer>]

	hugepagesz=
			[HW] The size of the HugeTLB pages.  This is used in
			conjunction with hugepages (above) to allocate huge
			pages of a specific size at boot.  The pair
			hugepagesz=X hugepages=Y can be specified once for
			each supported huge page size. Huge page sizes are
			architecture dependent.  See also
			Documentation/admin-guide/mm/hugetlbpage.rst.
			Format: size[KMG]

	hugetlb_cma=	[HW,CMA] The size of a CMA area used for allocation
			of gigantic hugepages. Or using node format, the size
			of a CMA area per node can be specified.
			Format: nn[KMGTPE] or (node format)
				<node>:nn[KMGTPE][,<node>:nn[KMGTPE]]

			Reserve a CMA area of given size and allocate gigantic
			hugepages using the CMA allocator. If enabled, the
			boot-time allocation of gigantic hugepages is skipped.

	hugetlb_free_vmemmap=
			[KNL] Reguires CONFIG_HUGETLB_PAGE_OPTIMIZE_VMEMMAP
			enabled.
			Allows heavy hugetlb users to free up some more
			memory (7 * PAGE_SIZE for each 2MB hugetlb page).
			Format: { [oO][Nn]/Y/y/1 | [oO][Ff]/N/n/0 (default) }

			[oO][Nn]/Y/y/1: enable the feature
			[oO][Ff]/N/n/0: disable the feature

			Built with CONFIG_HUGETLB_PAGE_OPTIMIZE_VMEMMAP_DEFAULT_ON=y,
			the default is on.

			This is not compatible with memory_hotplug.memmap_on_memory.
			If both parameters are enabled, hugetlb_free_vmemmap takes
			precedence over memory_hotplug.memmap_on_memory.

	hung_task_panic=
			[KNL] Should the hung task detector generate panics.
			Format: 0 | 1

			A value of 1 instructs the kernel to panic when a
			hung task is detected. The default value is controlled
			by the CONFIG_BOOTPARAM_HUNG_TASK_PANIC build-time
			option. The value selected by this boot parameter can
			be changed later by the kernel.hung_task_panic sysctl.

	hvc_iucv=	[S390]	Number of z/VM IUCV hypervisor console (HVC)
				terminal devices. Valid values: 0..8
	hvc_iucv_allow=	[S390]	Comma-separated list of z/VM user IDs.
				If specified, z/VM IUCV HVC accepts connections
				from listed z/VM user IDs only.

	hv_nopvspin	[X86,HYPER_V] Disables the paravirt spinlock optimizations
				      which allow the hypervisor to 'idle' the
				      guest on lock contention.

	keep_bootcon	[KNL]
			Do not unregister boot console at start. This is only
			useful for debugging when something happens in the window
			between unregistering the boot console and initializing
			the real console.

	i2c_bus=	[HW]	Override the default board specific I2C bus speed
				or register an additional I2C bus that is not
				registered from board initialization code.
				Format:
				<bus_id>,<clkrate>

	i8042.debug	[HW] Toggle i8042 debug mode
	i8042.unmask_kbd_data
			[HW] Enable printing of interrupt data from the KBD port
			     (disabled by default, and as a pre-condition
			     requires that i8042.debug=1 be enabled)
	i8042.direct	[HW] Put keyboard port into non-translated mode
	i8042.dumbkbd	[HW] Pretend that controller can only read data from
			     keyboard and cannot control its state
			     (Don't attempt to blink the leds)
	i8042.noaux	[HW] Don't check for auxiliary (== mouse) port
	i8042.nokbd	[HW] Don't check/create keyboard port
	i8042.noloop	[HW] Disable the AUX Loopback command while probing
			     for the AUX port
	i8042.nomux	[HW] Don't check presence of an active multiplexing
			     controller
	i8042.nopnp	[HW] Don't use ACPIPnP / PnPBIOS to discover KBD/AUX
			     controllers
	i8042.notimeout	[HW] Ignore timeout condition signalled by controller
	i8042.reset	[HW] Reset the controller during init, cleanup and
			     suspend-to-ram transitions, only during s2r
			     transitions, or never reset
			Format: { 1 | Y | y | 0 | N | n }
			1, Y, y: always reset controller
			0, N, n: don't ever reset controller
			Default: only on s2r transitions on x86; most other
			architectures force reset to be always executed
	i8042.unlock	[HW] Unlock (ignore) the keylock
	i8042.kbdreset	[HW] Reset device connected to KBD port
	i8042.probe_defer
			[HW] Allow deferred probing upon i8042 probe errors

	i810=		[HW,DRM]

	i915.invert_brightness=
			[DRM] Invert the sense of the variable that is used to
			set the brightness of the panel backlight. Normally a
			brightness value of 0 indicates backlight switched off,
			and the maximum of the brightness value sets the backlight
			to maximum brightness. If this parameter is set to 0
			(default) and the machine requires it, or this parameter
			is set to 1, a brightness value of 0 sets the backlight
			to maximum brightness, and the maximum of the brightness
			value switches the backlight off.
			-1 -- never invert brightness
			 0 -- machine default
			 1 -- force brightness inversion

	icn=		[HW,ISDN]
			Format: <io>[,<membase>[,<icn_id>[,<icn_id2>]]]


	idle=		[X86]
			Format: idle=poll, idle=halt, idle=nomwait
			Poll forces a polling idle loop that can slightly
			improve the performance of waking up a idle CPU, but
			will use a lot of power and make the system run hot.
			Not recommended.
			idle=halt: Halt is forced to be used for CPU idle.
			In such case C2/C3 won't be used again.
			idle=nomwait: Disable mwait for CPU C-states

	idxd.sva=	[HW]
			Format: <bool>
			Allow force disabling of Shared Virtual Memory (SVA)
			support for the idxd driver. By default it is set to
			true (1).

	idxd.tc_override= [HW]
			Format: <bool>
			Allow override of default traffic class configuration
			for the device. By default it is set to false (0).

	ieee754=	[MIPS] Select IEEE Std 754 conformance mode
			Format: { strict | legacy | 2008 | relaxed }
			Default: strict

			Choose which programs will be accepted for execution
			based on the IEEE 754 NaN encoding(s) supported by
			the FPU and the NaN encoding requested with the value
			of an ELF file header flag individually set by each
			binary.  Hardware implementations are permitted to
			support either or both of the legacy and the 2008 NaN
			encoding mode.

			Available settings are as follows:
			strict	accept binaries that request a NaN encoding
				supported by the FPU
			legacy	only accept legacy-NaN binaries, if supported
				by the FPU
			2008	only accept 2008-NaN binaries, if supported
				by the FPU
			relaxed	accept any binaries regardless of whether
				supported by the FPU

			The FPU emulator is always able to support both NaN
			encodings, so if no FPU hardware is present or it has
			been disabled with 'nofpu', then the settings of
			'legacy' and '2008' strap the emulator accordingly,
			'relaxed' straps the emulator for both legacy-NaN and
			2008-NaN, whereas 'strict' enables legacy-NaN only on
			legacy processors and both NaN encodings on MIPS32 or
			MIPS64 CPUs.

			The setting for ABS.fmt/NEG.fmt instruction execution
			mode generally follows that for the NaN encoding,
			except where unsupported by hardware.

	ignore_loglevel	[KNL]
			Ignore loglevel setting - this will print /all/
			kernel messages to the console. Useful for debugging.
			We also add it as printk module parameter, so users
			could change it dynamically, usually by
			/sys/module/printk/parameters/ignore_loglevel.

	ignore_rlimit_data
			Ignore RLIMIT_DATA setting for data mappings,
			print warning at first misuse.  Can be changed via
			/sys/module/kernel/parameters/ignore_rlimit_data.

	ihash_entries=	[KNL]
			Set number of hash buckets for inode cache.

	ima_appraise=	[IMA] appraise integrity measurements
			Format: { "off" | "enforce" | "fix" | "log" }
			default: "enforce"

	ima_appraise_tcb [IMA] Deprecated.  Use ima_policy= instead.
			The builtin appraise policy appraises all files
			owned by uid=0.

	ima_canonical_fmt [IMA]
			Use the canonical format for the binary runtime
			measurements, instead of host native format.

	ima_hash=	[IMA]
			Format: { md5 | sha1 | rmd160 | sha256 | sha384
				   | sha512 | ... }
			default: "sha1"

			The list of supported hash algorithms is defined
			in crypto/hash_info.h.

	ima_policy=	[IMA]
			The builtin policies to load during IMA setup.
			Format: "tcb | appraise_tcb | secure_boot |
				 fail_securely | critical_data"

			The "tcb" policy measures all programs exec'd, files
			mmap'd for exec, and all files opened with the read
			mode bit set by either the effective uid (euid=0) or
			uid=0.

			The "appraise_tcb" policy appraises the integrity of
			all files owned by root.

			The "secure_boot" policy appraises the integrity
			of files (eg. kexec kernel image, kernel modules,
			firmware, policy, etc) based on file signatures.

			The "fail_securely" policy forces file signature
			verification failure also on privileged mounted
			filesystems with the SB_I_UNVERIFIABLE_SIGNATURE
			flag.

			The "critical_data" policy measures kernel integrity
			critical data.

	ima_tcb		[IMA] Deprecated.  Use ima_policy= instead.
			Load a policy which meets the needs of the Trusted
			Computing Base.  This means IMA will measure all
			programs exec'd, files mmap'd for exec, and all files
			opened for read by uid=0.

	ima_template=	[IMA]
			Select one of defined IMA measurements template formats.
			Formats: { "ima" | "ima-ng" | "ima-ngv2" | "ima-sig" |
				   "ima-sigv2" }
			Default: "ima-ng"

	ima_template_fmt=
			[IMA] Define a custom template format.
			Format: { "field1|...|fieldN" }

	ima.ahash_minsize= [IMA] Minimum file size for asynchronous hash usage
			Format: <min_file_size>
			Set the minimal file size for using asynchronous hash.
			If left unspecified, ahash usage is disabled.

			ahash performance varies for different data sizes on
			different crypto accelerators. This option can be used
			to achieve the best performance for a particular HW.

	ima.ahash_bufsize= [IMA] Asynchronous hash buffer size
			Format: <bufsize>
			Set hashing buffer size. Default: 4k.

			ahash performance varies for different chunk sizes on
			different crypto accelerators. This option can be used
			to achieve best performance for particular HW.

	init=		[KNL]
			Format: <full_path>
			Run specified binary instead of /sbin/init as init
			process.

	initcall_debug	[KNL] Trace initcalls as they are executed.  Useful
			for working out where the kernel is dying during
			startup.

	initcall_blacklist=  [KNL] Do not execute a comma-separated list of
			initcall functions.  Useful for debugging built-in
			modules and initcalls.

	initramfs_async= [KNL]
			Format: <bool>
			Default: 1
			This parameter controls whether the initramfs
			image is unpacked asynchronously, concurrently
			with devices being probed and
			initialized. This should normally just work,
			but as a debugging aid, one can get the
			historical behaviour of the initramfs
			unpacking being completed before device_ and
			late_ initcalls.

	initrd=		[BOOT] Specify the location of the initial ramdisk

	initrdmem=	[KNL] Specify a physical address and size from which to
			load the initrd. If an initrd is compiled in or
			specified in the bootparams, it takes priority over this
			setting.
			Format: ss[KMG],nn[KMG]
			Default is 0, 0

	init_on_alloc=	[MM] Fill newly allocated pages and heap objects with
			zeroes.
			Format: 0 | 1
			Default set by CONFIG_INIT_ON_ALLOC_DEFAULT_ON.

	init_on_free=	[MM] Fill freed pages and heap objects with zeroes.
			Format: 0 | 1
			Default set by CONFIG_INIT_ON_FREE_DEFAULT_ON.

	init_pkru=	[X86] Specify the default memory protection keys rights
			register contents for all processes.  0x55555554 by
			default (disallow access to all but pkey 0).  Can
			override in debugfs after boot.

	inport.irq=	[HW] Inport (ATI XL and Microsoft) busmouse driver
			Format: <irq>

	int_pln_enable	[X86] Enable power limit notification interrupt

	integrity_audit=[IMA]
			Format: { "0" | "1" }
			0 -- basic integrity auditing messages. (Default)
			1 -- additional integrity auditing messages.

	intel_iommu=	[DMAR] Intel IOMMU driver (DMAR) option
		on
			Enable intel iommu driver.
		off
			Disable intel iommu driver.
		igfx_off [Default Off]
			By default, gfx is mapped as normal device. If a gfx
			device has a dedicated DMAR unit, the DMAR unit is
			bypassed by not enabling DMAR with this option. In
			this case, gfx device will use physical address for
			DMA.
		strict [Default Off]
			Deprecated, equivalent to iommu.strict=1.
		sp_off [Default Off]
			By default, super page will be supported if Intel IOMMU
			has the capability. With this option, super page will
			not be supported.
		sm_on
			Enable the Intel IOMMU scalable mode if the hardware
			advertises that it has support for the scalable mode
			translation.
		sm_off
			Disallow use of the Intel IOMMU scalable mode.
		tboot_noforce [Default Off]
			Do not force the Intel IOMMU enabled under tboot.
			By default, tboot will force Intel IOMMU on, which
			could harm performance of some high-throughput
			devices like 40GBit network cards, even if identity
			mapping is enabled.
			Note that using this option lowers the security
			provided by tboot because it makes the system
			vulnerable to DMA attacks.

	intel_idle.max_cstate=	[KNL,HW,ACPI,X86]
			0	disables intel_idle and fall back on acpi_idle.
			1 to 9	specify maximum depth of C-state.

	intel_pstate=	[X86]
			disable
			  Do not enable intel_pstate as the default
			  scaling driver for the supported processors
			passive
			  Use intel_pstate as a scaling driver, but configure it
			  to work with generic cpufreq governors (instead of
			  enabling its internal governor).  This mode cannot be
			  used along with the hardware-managed P-states (HWP)
			  feature.
			force
			  Enable intel_pstate on systems that prohibit it by default
			  in favor of acpi-cpufreq. Forcing the intel_pstate driver
			  instead of acpi-cpufreq may disable platform features, such
			  as thermal controls and power capping, that rely on ACPI
			  P-States information being indicated to OSPM and therefore
			  should be used with caution. This option does not work with
			  processors that aren't supported by the intel_pstate driver
			  or on platforms that use pcc-cpufreq instead of acpi-cpufreq.
			no_hwp
			  Do not enable hardware P state control (HWP)
			  if available.
			hwp_only
			  Only load intel_pstate on systems which support
			  hardware P state control (HWP) if available.
			support_acpi_ppc
			  Enforce ACPI _PPC performance limits. If the Fixed ACPI
			  Description Table, specifies preferred power management
			  profile as "Enterprise Server" or "Performance Server",
			  then this feature is turned on by default.
			per_cpu_perf_limits
			  Allow per-logical-CPU P-State performance control limits using
			  cpufreq sysfs interface

	intremap=	[X86-64, Intel-IOMMU]
			on	enable Interrupt Remapping (default)
			off	disable Interrupt Remapping
			nosid	disable Source ID checking
			no_x2apic_optout
				BIOS x2APIC opt-out request will be ignored
			nopost	disable Interrupt Posting

	iomem=		Disable strict checking of access to MMIO memory
		strict	regions from userspace.
		relaxed

	iommu=		[X86]
		off
		force
		noforce
		biomerge
		panic
		nopanic
		merge
		nomerge
		soft
		pt		[X86]
		nopt		[X86]
		nobypass	[PPC/POWERNV]
			Disable IOMMU bypass, using IOMMU for PCI devices.

	iommu.forcedac=	[ARM64, X86] Control IOVA allocation for PCI devices.
			Format: { "0" | "1" }
			0 - Try to allocate a 32-bit DMA address first, before
			  falling back to the full range if needed.
			1 - Allocate directly from the full usable range,
			  forcing Dual Address Cycle for PCI cards supporting
			  greater than 32-bit addressing.

	iommu.strict=	[ARM64, X86] Configure TLB invalidation behaviour
			Format: { "0" | "1" }
			0 - Lazy mode.
			  Request that DMA unmap operations use deferred
			  invalidation of hardware TLBs, for increased
			  throughput at the cost of reduced device isolation.
			  Will fall back to strict mode if not supported by
			  the relevant IOMMU driver.
			1 - Strict mode.
			  DMA unmap operations invalidate IOMMU hardware TLBs
			  synchronously.
			unset - Use value of CONFIG_IOMMU_DEFAULT_DMA_{LAZY,STRICT}.
			Note: on x86, strict mode specified via one of the
			legacy driver-specific options takes precedence.

	iommu.passthrough=
			[ARM64, X86] Configure DMA to bypass the IOMMU by default.
			Format: { "0" | "1" }
			0 - Use IOMMU translation for DMA.
			1 - Bypass the IOMMU for DMA.
			unset - Use value of CONFIG_IOMMU_DEFAULT_PASSTHROUGH.

	io7=		[HW] IO7 for Marvel-based Alpha systems
			See comment before marvel_specify_io7 in
			arch/alpha/kernel/core_marvel.c.

	io_delay=	[X86] I/O delay method
		0x80
			Standard port 0x80 based delay
		0xed
			Alternate port 0xed based delay (needed on some systems)
		udelay
			Simple two microseconds delay
		none
			No delay

	ip=		[IP_PNP]
			See Documentation/admin-guide/nfs/nfsroot.rst.

	ipcmni_extend	[KNL] Extend the maximum number of unique System V
			IPC identifiers from 32,768 to 16,777,216.

	irqaffinity=	[SMP] Set the default irq affinity mask
			The argument is a cpu list, as described above.

	irqchip.gicv2_force_probe=
			[ARM, ARM64]
			Format: <bool>
			Force the kernel to look for the second 4kB page
			of a GICv2 controller even if the memory range
			exposed by the device tree is too small.

	irqchip.gicv3_nolpi=
			[ARM, ARM64]
			Force the kernel to ignore the availability of
			LPIs (and by consequence ITSs). Intended for system
			that use the kernel as a bootloader, and thus want
			to let secondary kernels in charge of setting up
			LPIs.

	irqchip.gicv3_pseudo_nmi= [ARM64]
			Enables support for pseudo-NMIs in the kernel. This
			requires the kernel to be built with
			CONFIG_ARM64_PSEUDO_NMI.

	irqfixup	[HW]
			When an interrupt is not handled search all handlers
			for it. Intended to get systems with badly broken
			firmware running.

	irqpoll		[HW]
			When an interrupt is not handled search all handlers
			for it. Also check all handlers each timer
			interrupt. Intended to get systems with badly broken
			firmware running.

	isapnp=		[ISAPNP]
			Format: <RDP>,<reset>,<pci_scan>,<verbosity>

	isolcpus=	[KNL,SMP,ISOL] Isolate a given set of CPUs from disturbance.
			[Deprecated - use cpusets instead]
			Format: [flag-list,]<cpu-list>

			Specify one or more CPUs to isolate from disturbances
			specified in the flag list (default: domain):

			nohz
			  Disable the tick when a single task runs.

			  A residual 1Hz tick is offloaded to workqueues, which you
			  need to affine to housekeeping through the global
			  workqueue's affinity configured via the
			  /sys/devices/virtual/workqueue/cpumask sysfs file, or
			  by using the 'domain' flag described below.

			  NOTE: by default the global workqueue runs on all CPUs,
			  so to protect individual CPUs the 'cpumask' file has to
			  be configured manually after bootup.

			domain
			  Isolate from the general SMP balancing and scheduling
			  algorithms. Note that performing domain isolation this way
			  is irreversible: it's not possible to bring back a CPU to
			  the domains once isolated through isolcpus. It's strongly
			  advised to use cpusets instead to disable scheduler load
			  balancing through the "cpuset.sched_load_balance" file.
			  It offers a much more flexible interface where CPUs can
			  move in and out of an isolated set anytime.

			  You can move a process onto or off an "isolated" CPU via
			  the CPU affinity syscalls or cpuset.
			  <cpu number> begins at 0 and the maximum value is
			  "number of CPUs in system - 1".

			managed_irq

			  Isolate from being targeted by managed interrupts
			  which have an interrupt mask containing isolated
			  CPUs. The affinity of managed interrupts is
			  handled by the kernel and cannot be changed via
			  the /proc/irq/* interfaces.

			  This isolation is best effort and only effective
			  if the automatically assigned interrupt mask of a
			  device queue contains isolated and housekeeping
			  CPUs. If housekeeping CPUs are online then such
			  interrupts are directed to the housekeeping CPU
			  so that IO submitted on the housekeeping CPU
			  cannot disturb the isolated CPU.

			  If a queue's affinity mask contains only isolated
			  CPUs then this parameter has no effect on the
			  interrupt routing decision, though interrupts are
			  only delivered when tasks running on those
			  isolated CPUs submit IO. IO submitted on
			  housekeeping CPUs has no influence on those
			  queues.

			The format of <cpu-list> is described above.

	iucv=		[HW,NET]

	ivrs_ioapic	[HW,X86-64]
			Provide an override to the IOAPIC-ID<->DEVICE-ID
			mapping provided in the IVRS ACPI table. For
			example, to map IOAPIC-ID decimal 10 to
			PCI device 00:14.0 write the parameter as:
				ivrs_ioapic[10]=00:14.0

	ivrs_hpet	[HW,X86-64]
			Provide an override to the HPET-ID<->DEVICE-ID
			mapping provided in the IVRS ACPI table. For
			example, to map HPET-ID decimal 0 to
			PCI device 00:14.0 write the parameter as:
				ivrs_hpet[0]=00:14.0

	ivrs_acpihid	[HW,X86-64]
			Provide an override to the ACPI-HID:UID<->DEVICE-ID
			mapping provided in the IVRS ACPI table. For
			example, to map UART-HID:UID AMD0020:0 to
			PCI device 00:14.5 write the parameter as:
				ivrs_acpihid[00:14.5]=AMD0020:0

	js=		[HW,JOY] Analog joystick
			See Documentation/input/joydev/joystick.rst.

	nokaslr		[KNL]
			When CONFIG_RANDOMIZE_BASE is set, this disables
			kernel and module base offset ASLR (Address Space
			Layout Randomization).

	kasan_multi_shot
			[KNL] Enforce KASAN (Kernel Address Sanitizer) to print
			report on every invalid memory access. Without this
			parameter KASAN will print report only for the first
			invalid access.

	keepinitrd	[HW,ARM]

	kernelcore=	[KNL,X86,IA-64,PPC]
			Format: nn[KMGTPE] | nn% | "mirror"
			This parameter specifies the amount of memory usable by
			the kernel for non-movable allocations.  The requested
			amount is spread evenly throughout all nodes in the
			system as ZONE_NORMAL.  The remaining memory is used for
			movable memory in its own zone, ZONE_MOVABLE.  In the
			event, a node is too small to have both ZONE_NORMAL and
			ZONE_MOVABLE, kernelcore memory will take priority and
			other nodes will have a larger ZONE_MOVABLE.

			ZONE_MOVABLE is used for the allocation of pages that
			may be reclaimed or moved by the page migration
			subsystem.  Note that allocations like PTEs-from-HighMem
			still use the HighMem zone if it exists, and the Normal
			zone if it does not.

			It is possible to specify the exact amount of memory in
			the form of "nn[KMGTPE]", a percentage of total system
			memory in the form of "nn%", or "mirror".  If "mirror"
			option is specified, mirrored (reliable) memory is used
			for non-movable allocations and remaining memory is used
			for Movable pages.  "nn[KMGTPE]", "nn%", and "mirror"
			are exclusive, so you cannot specify multiple forms.

	kgdbdbgp=	[KGDB,HW] kgdb over EHCI usb debug port.
			Format: <Controller#>[,poll interval]
			The controller # is the number of the ehci usb debug
			port as it is probed via PCI.  The poll interval is
			optional and is the number seconds in between
			each poll cycle to the debug port in case you need
			the functionality for interrupting the kernel with
			gdb or control-c on the dbgp connection.  When
			not using this parameter you use sysrq-g to break into
			the kernel debugger.

	kgdboc=		[KGDB,HW] kgdb over consoles.
			Requires a tty driver that supports console polling,
			or a supported polling keyboard driver (non-usb).
			 Serial only format: <serial_device>[,baud]
			 keyboard only format: kbd
			 keyboard and serial format: kbd,<serial_device>[,baud]
			Optional Kernel mode setting:
			 kms, kbd format: kms,kbd
			 kms, kbd and serial format: kms,kbd,<ser_dev>[,baud]

	kgdboc_earlycon=	[KGDB,HW]
			If the boot console provides the ability to read
			characters and can work in polling mode, you can use
			this parameter to tell kgdb to use it as a backend
			until the normal console is registered. Intended to
			be used together with the kgdboc parameter which
			specifies the normal console to transition to.

			The name of the early console should be specified
			as the value of this parameter. Note that the name of
			the early console might be different than the tty
			name passed to kgdboc. It's OK to leave the value
			blank and the first boot console that implements
			read() will be picked.

	kgdbwait	[KGDB] Stop kernel execution and enter the
			kernel debugger at the earliest opportunity.

	kmac=		[MIPS] Korina ethernet MAC address.
			Configure the RouterBoard 532 series on-chip
			Ethernet adapter MAC address.

	kmemleak=	[KNL] Boot-time kmemleak enable/disable
			Valid arguments: on, off
			Default: on
			Built with CONFIG_DEBUG_KMEMLEAK_DEFAULT_OFF=y,
			the default is off.

	kprobe_event=[probe-list]
			[FTRACE] Add kprobe events and enable at boot time.
			The probe-list is a semicolon delimited list of probe
			definitions. Each definition is same as kprobe_events
			interface, but the parameters are comma delimited.
			For example, to add a kprobe event on vfs_read with
			arg1 and arg2, add to the command line;

			      kprobe_event=p,vfs_read,$arg1,$arg2

			See also Documentation/trace/kprobetrace.rst "Kernel
			Boot Parameter" section.

	kpti=		[ARM64] Control page table isolation of user
			and kernel address spaces.
			Default: enabled on cores which need mitigation.
			0: force disabled
			1: force enabled

	kvm.ignore_msrs=[KVM] Ignore guest accesses to unhandled MSRs.
			Default is 0 (don't ignore, but inject #GP)

	kvm.eager_page_split=
			[KVM,X86] Controls whether or not KVM will try to
			proactively split all huge pages during dirty logging.
			Eager page splitting reduces interruptions to vCPU
			execution by eliminating the write-protection faults
			and MMU lock contention that would otherwise be
			required to split huge pages lazily.

			VM workloads that rarely perform writes or that write
			only to a small region of VM memory may benefit from
			disabling eager page splitting to allow huge pages to
			still be used for reads.

			The behavior of eager page splitting depends on whether
			KVM_DIRTY_LOG_INITIALLY_SET is enabled or disabled. If
			disabled, all huge pages in a memslot will be eagerly
			split when dirty logging is enabled on that memslot. If
			enabled, eager page splitting will be performed during
			the KVM_CLEAR_DIRTY ioctl, and only for the pages being
			cleared.

			Eager page splitting currently only supports splitting
			huge pages mapped by the TDP MMU.

			Default is Y (on).

	kvm.enable_vmware_backdoor=[KVM] Support VMware backdoor PV interface.
				   Default is false (don't support).

	kvm.nx_huge_pages=
			[KVM] Controls the software workaround for the
			X86_BUG_ITLB_MULTIHIT bug.
			force	: Always deploy workaround.
			off	: Never deploy workaround.
			auto    : Deploy workaround based on the presence of
				  X86_BUG_ITLB_MULTIHIT.

			Default is 'auto'.

			If the software workaround is enabled for the host,
			guests do need not to enable it for nested guests.

	kvm.nx_huge_pages_recovery_ratio=
			[KVM] Controls how many 4KiB pages are periodically zapped
			back to huge pages.  0 disables the recovery, otherwise if
			the value is N KVM will zap 1/Nth of the 4KiB pages every
			period (see below).  The default is 60.

	kvm.nx_huge_pages_recovery_period_ms=
			[KVM] Controls the time period at which KVM zaps 4KiB pages
			back to huge pages. If the value is a non-zero N, KVM will
			zap a portion (see ratio above) of the pages every N msecs.
			If the value is 0 (the default), KVM will pick a period based
			on the ratio, such that a page is zapped after 1 hour on average.

	kvm-amd.nested=	[KVM,AMD] Allow nested virtualization in KVM/SVM.
			Default is 1 (enabled)

	kvm-amd.npt=	[KVM,AMD] Disable nested paging (virtualized MMU)
			for all guests.
			Default is 1 (enabled) if in 64-bit or 32-bit PAE mode.

	kvm-arm.mode=
			[KVM,ARM] Select one of KVM/arm64's modes of operation.

			none: Forcefully disable KVM.

			nvhe: Standard nVHE-based mode, without support for
			      protected guests.

			protected: nVHE-based mode with support for guests whose
				   state is kept private from the host.

			Defaults to VHE/nVHE based on hardware support. Setting
			mode to "protected" will disable kexec and hibernation
			for the host.

	kvm-arm.vgic_v3_group0_trap=
			[KVM,ARM] Trap guest accesses to GICv3 group-0
			system registers

	kvm-arm.vgic_v3_group1_trap=
			[KVM,ARM] Trap guest accesses to GICv3 group-1
			system registers

	kvm-arm.vgic_v3_common_trap=
			[KVM,ARM] Trap guest accesses to GICv3 common
			system registers

	kvm-arm.vgic_v4_enable=
			[KVM,ARM] Allow use of GICv4 for direct injection of
			LPIs.

	kvm_cma_resv_ratio=n [PPC]
			Reserves given percentage from system memory area for
			contiguous memory allocation for KVM hash pagetable
			allocation.
			By default it reserves 5% of total system memory.
			Format: <integer>
			Default: 5

	kvm-intel.ept=	[KVM,Intel] Disable extended page tables
			(virtualized MMU) support on capable Intel chips.
			Default is 1 (enabled)

	kvm-intel.emulate_invalid_guest_state=
			[KVM,Intel] Disable emulation of invalid guest state.
			Ignored if kvm-intel.enable_unrestricted_guest=1, as
			guest state is never invalid for unrestricted guests.
			This param doesn't apply to nested guests (L2), as KVM
			never emulates invalid L2 guest state.
			Default is 1 (enabled)

	kvm-intel.flexpriority=
			[KVM,Intel] Disable FlexPriority feature (TPR shadow).
			Default is 1 (enabled)

	kvm-intel.nested=
			[KVM,Intel] Enable VMX nesting (nVMX).
			Default is 0 (disabled)

	kvm-intel.unrestricted_guest=
			[KVM,Intel] Disable unrestricted guest feature
			(virtualized real and unpaged mode) on capable
			Intel chips. Default is 1 (enabled)

	kvm-intel.vmentry_l1d_flush=[KVM,Intel] Mitigation for L1 Terminal Fault
			CVE-2018-3620.

			Valid arguments: never, cond, always

			always: L1D cache flush on every VMENTER.
			cond:	Flush L1D on VMENTER only when the code between
				VMEXIT and VMENTER can leak host memory.
			never:	Disables the mitigation

			Default is cond (do L1 cache flush in specific instances)

	kvm-intel.vpid=	[KVM,Intel] Disable Virtual Processor Identification
			feature (tagged TLBs) on capable Intel chips.
			Default is 1 (enabled)

	l1d_flush=	[X86,INTEL]
			Control mitigation for L1D based snooping vulnerability.

			Certain CPUs are vulnerable to an exploit against CPU
			internal buffers which can forward information to a
			disclosure gadget under certain conditions.

			In vulnerable processors, the speculatively
			forwarded data can be used in a cache side channel
			attack, to access data to which the attacker does
			not have direct access.

			This parameter controls the mitigation. The
			options are:

			on         - enable the interface for the mitigation

	l1tf=           [X86] Control mitigation of the L1TF vulnerability on
			      affected CPUs

			The kernel PTE inversion protection is unconditionally
			enabled and cannot be disabled.

			full
				Provides all available mitigations for the
				L1TF vulnerability. Disables SMT and
				enables all mitigations in the
				hypervisors, i.e. unconditional L1D flush.

				SMT control and L1D flush control via the
				sysfs interface is still possible after
				boot.  Hypervisors will issue a warning
				when the first VM is started in a
				potentially insecure configuration,
				i.e. SMT enabled or L1D flush disabled.

			full,force
				Same as 'full', but disables SMT and L1D
				flush runtime control. Implies the
				'nosmt=force' command line option.
				(i.e. sysfs control of SMT is disabled.)

			flush
				Leaves SMT enabled and enables the default
				hypervisor mitigation, i.e. conditional
				L1D flush.

				SMT control and L1D flush control via the
				sysfs interface is still possible after
				boot.  Hypervisors will issue a warning
				when the first VM is started in a
				potentially insecure configuration,
				i.e. SMT enabled or L1D flush disabled.

			flush,nosmt

				Disables SMT and enables the default
				hypervisor mitigation.

				SMT control and L1D flush control via the
				sysfs interface is still possible after
				boot.  Hypervisors will issue a warning
				when the first VM is started in a
				potentially insecure configuration,
				i.e. SMT enabled or L1D flush disabled.

			flush,nowarn
				Same as 'flush', but hypervisors will not
				warn when a VM is started in a potentially
				insecure configuration.

			off
				Disables hypervisor mitigations and doesn't
				emit any warnings.
				It also drops the swap size and available
				RAM limit restriction on both hypervisor and
				bare metal.

			Default is 'flush'.

			For details see: Documentation/admin-guide/hw-vuln/l1tf.rst

	l2cr=		[PPC]

	l3cr=		[PPC]

	lapic		[X86-32,APIC] Enable the local APIC even if BIOS
			disabled it.

	lapic=		[X86,APIC] Do not use TSC deadline
			value for LAPIC timer one-shot implementation. Default
			back to the programmable timer unit in the LAPIC.
			Format: notscdeadline

	lapic_timer_c2_ok	[X86,APIC] trust the local apic timer
			in C2 power state.

	libata.dma=	[LIBATA] DMA control
			libata.dma=0	  Disable all PATA and SATA DMA
			libata.dma=1	  PATA and SATA Disk DMA only
			libata.dma=2	  ATAPI (CDROM) DMA only
			libata.dma=4	  Compact Flash DMA only
			Combinations also work, so libata.dma=3 enables DMA
			for disks and CDROMs, but not CFs.

	libata.ignore_hpa=	[LIBATA] Ignore HPA limit
			libata.ignore_hpa=0	  keep BIOS limits (default)
			libata.ignore_hpa=1	  ignore limits, using full disk

	libata.noacpi	[LIBATA] Disables use of ACPI in libata suspend/resume
			when set.
			Format: <int>

	libata.force=	[LIBATA] Force configurations.  The format is a comma-
			separated list of "[ID:]VAL" where ID is PORT[.DEVICE].
			PORT and DEVICE are decimal numbers matching port, link
			or device.  Basically, it matches the ATA ID string
			printed on console by libata.  If the whole ID part is
			omitted, the last PORT and DEVICE values are used.  If
			ID hasn't been specified yet, the configuration applies
			to all ports, links and devices.

			If only DEVICE is omitted, the parameter applies to
			the port and all links and devices behind it.  DEVICE
			number of 0 either selects the first device or the
			first fan-out link behind PMP device.  It does not
			select the host link.  DEVICE number of 15 selects the
			host link and device attached to it.

			The VAL specifies the configuration to force.  As long
			as there is no ambiguity, shortcut notation is allowed.
			For example, both 1.5 and 1.5G would work for 1.5Gbps.
			The following configurations can be forced.

			* Cable type: 40c, 80c, short40c, unk, ign or sata.
			  Any ID with matching PORT is used.

			* SATA link speed limit: 1.5Gbps or 3.0Gbps.

			* Transfer mode: pio[0-7], mwdma[0-4] and udma[0-7].
			  udma[/][16,25,33,44,66,100,133] notation is also
			  allowed.

			* nohrst, nosrst, norst: suppress hard, soft and both
			  resets.

			* rstonce: only attempt one reset during hot-unplug
			  link recovery.

			* [no]dbdelay: Enable or disable the extra 200ms delay
			  before debouncing a link PHY and device presence
			  detection.

			* [no]ncq: Turn on or off NCQ.

			* [no]ncqtrim: Enable or disable queued DSM TRIM.

			* [no]ncqati: Enable or disable NCQ trim on ATI chipset.

			* [no]trim: Enable or disable (unqueued) TRIM.

			* trim_zero: Indicate that TRIM command zeroes data.

			* max_trim_128m: Set 128M maximum trim size limit.

			* [no]dma: Turn on or off DMA transfers.

			* atapi_dmadir: Enable ATAPI DMADIR bridge support.

			* atapi_mod16_dma: Enable the use of ATAPI DMA for
			  commands that are not a multiple of 16 bytes.

			* [no]dmalog: Enable or disable the use of the
			  READ LOG DMA EXT command to access logs.

			* [no]iddevlog: Enable or disable access to the
			  identify device data log.

			* [no]logdir: Enable or disable access to the general
			  purpose log directory.

			* max_sec_128: Set transfer size limit to 128 sectors.

			* max_sec_1024: Set or clear transfer size limit to
			  1024 sectors.

			* max_sec_lba48: Set or clear transfer size limit to
			  65535 sectors.

			* [no]lpm: Enable or disable link power management.

			* [no]setxfer: Indicate if transfer speed mode setting
			  should be skipped.

			* dump_id: Dump IDENTIFY data.

			* disable: Disable this device.

			If there are multiple matching configurations changing
			the same attribute, the last one is used.

	load_ramdisk=	[RAM] [Deprecated]

	lockd.nlm_grace_period=P  [NFS] Assign grace period.
			Format: <integer>

	lockd.nlm_tcpport=N	[NFS] Assign TCP port.
			Format: <integer>

	lockd.nlm_timeout=T	[NFS] Assign timeout value.
			Format: <integer>

	lockd.nlm_udpport=M	[NFS] Assign UDP port.
			Format: <integer>

	lockdown=	[SECURITY]
			{ integrity | confidentiality }
			Enable the kernel lockdown feature. If set to
			integrity, kernel features that allow userland to
			modify the running kernel are disabled. If set to
			confidentiality, kernel features that allow userland
			to extract confidential information from the kernel
			are also disabled.

	locktorture.nreaders_stress= [KNL]
			Set the number of locking read-acquisition kthreads.
			Defaults to being automatically set based on the
			number of online CPUs.

	locktorture.nwriters_stress= [KNL]
			Set the number of locking write-acquisition kthreads.

	locktorture.onoff_holdoff= [KNL]
			Set time (s) after boot for CPU-hotplug testing.

	locktorture.onoff_interval= [KNL]
			Set time (s) between CPU-hotplug operations, or
			zero to disable CPU-hotplug testing.

	locktorture.shuffle_interval= [KNL]
			Set task-shuffle interval (jiffies).  Shuffling
			tasks allows some CPUs to go into dyntick-idle
			mode during the locktorture test.

	locktorture.shutdown_secs= [KNL]
			Set time (s) after boot system shutdown.  This
			is useful for hands-off automated testing.

	locktorture.stat_interval= [KNL]
			Time (s) between statistics printk()s.

	locktorture.stutter= [KNL]
			Time (s) to stutter testing, for example,
			specifying five seconds causes the test to run for
			five seconds, wait for five seconds, and so on.
			This tests the locking primitive's ability to
			transition abruptly to and from idle.

	locktorture.torture_type= [KNL]
			Specify the locking implementation to test.

	locktorture.verbose= [KNL]
			Enable additional printk() statements.

	logibm.irq=	[HW,MOUSE] Logitech Bus Mouse Driver
			Format: <irq>

	loglevel=	All Kernel Messages with a loglevel smaller than the
			console loglevel will be printed to the console. It can
			also be changed with klogd or other programs. The
			loglevels are defined as follows:

			0 (KERN_EMERG)		system is unusable
			1 (KERN_ALERT)		action must be taken immediately
			2 (KERN_CRIT)		critical conditions
			3 (KERN_ERR)		error conditions
			4 (KERN_WARNING)	warning conditions
			5 (KERN_NOTICE)		normal but significant condition
			6 (KERN_INFO)		informational
			7 (KERN_DEBUG)		debug-level messages

	log_buf_len=n[KMG]	Sets the size of the printk ring buffer,
			in bytes.  n must be a power of two and greater
			than the minimal size. The minimal size is defined
			by LOG_BUF_SHIFT kernel config parameter. There is
			also CONFIG_LOG_CPU_MAX_BUF_SHIFT config parameter
			that allows to increase the default size depending on
			the number of CPUs. See init/Kconfig for more details.

	logo.nologo	[FB] Disables display of the built-in Linux logo.
			This may be used to provide more screen space for
			kernel log messages and is useful when debugging
			kernel boot problems.

	lp=0		[LP]	Specify parallel ports to use, e.g,
	lp=port[,port...]	lp=none,parport0 (lp0 not configured, lp1 uses
	lp=reset		first parallel port). 'lp=0' disables the
	lp=auto			printer driver. 'lp=reset' (which can be
				specified in addition to the ports) causes
				attached printers to be reset. Using
				lp=port1,port2,... specifies the parallel ports
				to associate lp devices with, starting with
				lp0. A port specification may be 'none' to skip
				that lp device, or a parport name such as
				'parport0'. Specifying 'lp=auto' instead of a
				port specification list means that device IDs
				from each port should be examined, to see if
				an IEEE 1284-compliant printer is attached; if
				so, the driver will manage that printer.
				See also header of drivers/char/lp.c.

	lpj=n		[KNL]
			Sets loops_per_jiffy to given constant, thus avoiding
			time-consuming boot-time autodetection (up to 250 ms per
			CPU). 0 enables autodetection (default). To determine
			the correct value for your kernel, boot with normal
			autodetection and see what value is printed. Note that
			on SMP systems the preset will be applied to all CPUs,
			which is likely to cause problems if your CPUs need
			significantly divergent settings. An incorrect value
			will cause delays in the kernel to be wrong, leading to
			unpredictable I/O errors and other breakage. Although
			unlikely, in the extreme case this might damage your
			hardware.

	ltpc=		[NET]
			Format: <io>,<irq>,<dma>

	lsm.debug	[SECURITY] Enable LSM initialization debugging output.

	lsm=lsm1,...,lsmN
			[SECURITY] Choose order of LSM initialization. This
			overrides CONFIG_LSM, and the "security=" parameter.

	machvec=	[IA-64] Force the use of a particular machine-vector
			(machvec) in a generic kernel.
			Example: machvec=hpzx1

	machtype=	[Loongson] Share the same kernel image file between
			different yeeloong laptops.
			Example: machtype=lemote-yeeloong-2f-7inch

	max_addr=nn[KMG]	[KNL,BOOT,IA-64] All physical memory greater
			than or equal to this physical address is ignored.

	maxcpus=	[SMP] Maximum number of processors that	an SMP kernel
			will bring up during bootup.  maxcpus=n : n >= 0 limits
			the kernel to bring up 'n' processors. Surely after
			bootup you can bring up the other plugged cpu by executing
			"echo 1 > /sys/devices/system/cpu/cpuX/online". So maxcpus
			only takes effect during system bootup.
			While n=0 is a special case, it is equivalent to "nosmp",
			which also disables the IO APIC.

	max_loop=	[LOOP] The number of loop block devices that get
	(loop.max_loop)	unconditionally pre-created at init time. The default
			number is configured by BLK_DEV_LOOP_MIN_COUNT. Instead
			of statically allocating a predefined number, loop
			devices can be requested on-demand with the
			/dev/loop-control interface.

	mce		[X86-32] Machine Check Exception

	mce=option	[X86-64] See Documentation/x86/x86_64/boot-options.rst

	md=		[HW] RAID subsystems devices and level
			See Documentation/admin-guide/md.rst.

	mdacon=		[MDA]
			Format: <first>,<last>
			Specifies range of consoles to be captured by the MDA.

	mds=		[X86,INTEL]
			Control mitigation for the Micro-architectural Data
			Sampling (MDS) vulnerability.

			Certain CPUs are vulnerable to an exploit against CPU
			internal buffers which can forward information to a
			disclosure gadget under certain conditions.

			In vulnerable processors, the speculatively
			forwarded data can be used in a cache side channel
			attack, to access data to which the attacker does
			not have direct access.

			This parameter controls the MDS mitigation. The
			options are:

			full       - Enable MDS mitigation on vulnerable CPUs
			full,nosmt - Enable MDS mitigation and disable
				     SMT on vulnerable CPUs
			off        - Unconditionally disable MDS mitigation

			On TAA-affected machines, mds=off can be prevented by
			an active TAA mitigation as both vulnerabilities are
			mitigated with the same mechanism so in order to disable
			this mitigation, you need to specify tsx_async_abort=off
			too.

			Not specifying this option is equivalent to
			mds=full.

			For details see: Documentation/admin-guide/hw-vuln/mds.rst

	mem=nn[KMG]	[HEXAGON] Set the memory size.
			Must be specified, otherwise memory size will be 0.

	mem=nn[KMG]	[KNL,BOOT] Force usage of a specific amount of memory
			Amount of memory to be used in cases as follows:

			1 for test;
			2 when the kernel is not able to see the whole system memory;
			3 memory that lies after 'mem=' boundary is excluded from
			 the hypervisor, then assigned to KVM guests.
			4 to limit the memory available for kdump kernel.

			[ARC,MICROBLAZE] - the limit applies only to low memory,
			high memory is not affected.

			[ARM64] - only limits memory covered by the linear
			mapping. The NOMAP regions are not affected.

			[X86] Work as limiting max address. Use together
			with memmap= to avoid physical address space collisions.
			Without memmap= PCI devices could be placed at addresses
			belonging to unused RAM.

			Note that this only takes effects during boot time since
			in above case 3, memory may need be hot added after boot
			if system memory of hypervisor is not sufficient.

	mem=nn[KMG]@ss[KMG]
			[ARM,MIPS] - override the memory layout reported by
			firmware.
			Define a memory region of size nn[KMG] starting at
			ss[KMG].
			Multiple different regions can be specified with
			multiple mem= parameters on the command line.

	mem=nopentium	[BUGS=X86-32] Disable usage of 4MB pages for kernel
			memory.

	memblock=debug	[KNL] Enable memblock debug messages.

	memchunk=nn[KMG]
			[KNL,SH] Allow user to override the default size for
			per-device physically contiguous DMA buffers.

	memhp_default_state=online/offline
			[KNL] Set the initial state for the memory hotplug
			onlining policy. If not specified, the default value is
			set according to the
			CONFIG_MEMORY_HOTPLUG_DEFAULT_ONLINE kernel config
			option.
			See Documentation/admin-guide/mm/memory-hotplug.rst.

	memmap=exactmap	[KNL,X86] Enable setting of an exact
			E820 memory map, as specified by the user.
			Such memmap=exactmap lines can be constructed based on
			BIOS output or other requirements. See the memmap=nn@ss
			option description.

	memmap=nn[KMG]@ss[KMG]
			[KNL, X86, MIPS, XTENSA] Force usage of a specific region of memory.
			Region of memory to be used is from ss to ss+nn.
			If @ss[KMG] is omitted, it is equivalent to mem=nn[KMG],
			which limits max address to nn[KMG].
			Multiple different regions can be specified,
			comma delimited.
			Example:
				memmap=100M@2G,100M#3G,1G!1024G

	memmap=nn[KMG]#ss[KMG]
			[KNL,ACPI] Mark specific memory as ACPI data.
			Region of memory to be marked is from ss to ss+nn.

	memmap=nn[KMG]$ss[KMG]
			[KNL,ACPI] Mark specific memory as reserved.
			Region of memory to be reserved is from ss to ss+nn.
			Example: Exclude memory from 0x18690000-0x1869ffff
			         memmap=64K$0x18690000
			         or
			         memmap=0x10000$0x18690000
			Some bootloaders may need an escape character before '$',
			like Grub2, otherwise '$' and the following number
			will be eaten.

	memmap=nn[KMG]!ss[KMG]
			[KNL,X86] Mark specific memory as protected.
			Region of memory to be used, from ss to ss+nn.
			The memory region may be marked as e820 type 12 (0xc)
			and is NVDIMM or ADR memory.

	memmap=<size>%<offset>-<oldtype>+<newtype>
			[KNL,ACPI] Convert memory within the specified region
			from <oldtype> to <newtype>. If "-<oldtype>" is left
			out, the whole region will be marked as <newtype>,
			even if previously unavailable. If "+<newtype>" is left
			out, matching memory will be removed. Types are
			specified as e820 types, e.g., 1 = RAM, 2 = reserved,
			3 = ACPI, 12 = PRAM.

	memory_corruption_check=0/1 [X86]
			Some BIOSes seem to corrupt the first 64k of
			memory when doing things like suspend/resume.
			Setting this option will scan the memory
			looking for corruption.  Enabling this will
			both detect corruption and prevent the kernel
			from using the memory being corrupted.
			However, its intended as a diagnostic tool; if
			repeatable BIOS-originated corruption always
			affects the same memory, you can use memmap=
			to prevent the kernel from using that memory.

	memory_corruption_check_size=size [X86]
			By default it checks for corruption in the low
			64k, making this memory unavailable for normal
			use.  Use this parameter to scan for
			corruption in more or less memory.

	memory_corruption_check_period=seconds [X86]
			By default it checks for corruption every 60
			seconds.  Use this parameter to check at some
			other rate.  0 disables periodic checking.

	memory_hotplug.memmap_on_memory
			[KNL,X86,ARM] Boolean flag to enable this feature.
			Format: {on | off (default)}
			When enabled, runtime hotplugged memory will
			allocate its internal metadata (struct pages)
			from the hotadded memory which will allow to
			hotadd a lot of memory without requiring
			additional memory to do so.
			This feature is disabled by default because it
			has some implication on large (e.g. GB)
			allocations in some configurations (e.g. small
			memory blocks).
			The state of the flag can be read in
			/sys/module/memory_hotplug/parameters/memmap_on_memory.
			Note that even when enabled, there are a few cases where
			the feature is not effective.

			This is not compatible with hugetlb_free_vmemmap. If
			both parameters are enabled, hugetlb_free_vmemmap takes
			precedence over memory_hotplug.memmap_on_memory.

	memtest=	[KNL,X86,ARM,M68K,PPC,RISCV] Enable memtest
			Format: <integer>
			default : 0 <disable>
			Specifies the number of memtest passes to be
			performed. Each pass selects another test
			pattern from a given set of patterns. Memtest
			fills the memory with this pattern, validates
			memory contents and reserves bad memory
			regions that are detected.

	mem_encrypt=	[X86-64] AMD Secure Memory Encryption (SME) control
			Valid arguments: on, off
			Default (depends on kernel configuration option):
			  on  (CONFIG_AMD_MEM_ENCRYPT_ACTIVE_BY_DEFAULT=y)
			  off (CONFIG_AMD_MEM_ENCRYPT_ACTIVE_BY_DEFAULT=n)
			mem_encrypt=on:		Activate SME
			mem_encrypt=off:	Do not activate SME

			Refer to Documentation/virt/kvm/amd-memory-encryption.rst
			for details on when memory encryption can be activated.

	mem_sleep_default=	[SUSPEND] Default system suspend mode:
			s2idle  - Suspend-To-Idle
			shallow - Power-On Suspend or equivalent (if supported)
			deep    - Suspend-To-RAM or equivalent (if supported)
			See Documentation/admin-guide/pm/sleep-states.rst.

	meye.*=		[HW] Set MotionEye Camera parameters
			See Documentation/admin-guide/media/meye.rst.

	mfgpt_irq=	[IA-32] Specify the IRQ to use for the
			Multi-Function General Purpose Timers on AMD Geode
			platforms.

	mfgptfix	[X86-32] Fix MFGPT timers on AMD Geode platforms when
			the BIOS has incorrectly applied a workaround. TinyBIOS
			version 0.98 is known to be affected, 0.99 fixes the
			problem by letting the user disable the workaround.

	mga=		[HW,DRM]

	min_addr=nn[KMG]	[KNL,BOOT,IA-64] All physical memory below this
			physical address is ignored.

	mini2440=	[ARM,HW,KNL]
			Format:[0..2][b][c][t]
			Default: "0tb"
			MINI2440 configuration specification:
			0 - The attached screen is the 3.5" TFT
			1 - The attached screen is the 7" TFT
			2 - The VGA Shield is attached (1024x768)
			Leaving out the screen size parameter will not load
			the TFT driver, and the framebuffer will be left
			unconfigured.
			b - Enable backlight. The TFT backlight pin will be
			linked to the kernel VESA blanking code and a GPIO
			LED. This parameter is not necessary when using the
			VGA shield.
			c - Enable the s3c camera interface.
			t - Reserved for enabling touchscreen support. The
			touchscreen support is not enabled in the mainstream
			kernel as of 2.6.30, a preliminary port can be found
			in the "bleeding edge" mini2440 support kernel at
			https://repo.or.cz/w/linux-2.6/mini2440.git

	mitigations=
			[X86,PPC,S390,ARM64] Control optional mitigations for
			CPU vulnerabilities.  This is a set of curated,
			arch-independent options, each of which is an
			aggregation of existing arch-specific options.

			off
				Disable all optional CPU mitigations.  This
				improves system performance, but it may also
				expose users to several CPU vulnerabilities.
				Equivalent to: nopti [X86,PPC]
					       kpti=0 [ARM64]
					       nospectre_v1 [X86,PPC]
					       nobp=0 [S390]
					       nospectre_v2 [X86,PPC,S390,ARM64]
					       spectre_v2_user=off [X86]
					       spec_store_bypass_disable=off [X86,PPC]
					       ssbd=force-off [ARM64]
					       l1tf=off [X86]
					       mds=off [X86]
					       tsx_async_abort=off [X86]
					       kvm.nx_huge_pages=off [X86]
					       srbds=off [X86,INTEL]
					       no_entry_flush [PPC]
					       no_uaccess_flush [PPC]
					       mmio_stale_data=off [X86]
<<<<<<< HEAD
=======
					       retbleed=off [X86]
>>>>>>> f25a7d55

				Exceptions:
					       This does not have any effect on
					       kvm.nx_huge_pages when
					       kvm.nx_huge_pages=force.

			auto (default)
				Mitigate all CPU vulnerabilities, but leave SMT
				enabled, even if it's vulnerable.  This is for
				users who don't want to be surprised by SMT
				getting disabled across kernel upgrades, or who
				have other ways of avoiding SMT-based attacks.
				Equivalent to: (default behavior)

			auto,nosmt
				Mitigate all CPU vulnerabilities, disabling SMT
				if needed.  This is for users who always want to
				be fully mitigated, even if it means losing SMT.
				Equivalent to: l1tf=flush,nosmt [X86]
					       mds=full,nosmt [X86]
					       tsx_async_abort=full,nosmt [X86]
					       mmio_stale_data=full,nosmt [X86]
<<<<<<< HEAD
=======
					       retbleed=auto,nosmt [X86]
>>>>>>> f25a7d55

	mminit_loglevel=
			[KNL] When CONFIG_DEBUG_MEMORY_INIT is set, this
			parameter allows control of the logging verbosity for
			the additional memory initialisation checks. A value
			of 0 disables mminit logging and a level of 4 will
			log everything. Information is printed at KERN_DEBUG
			so loglevel=8 may also need to be specified.

	mmio_stale_data=
			[X86,INTEL] Control mitigation for the Processor
			MMIO Stale Data vulnerabilities.

			Processor MMIO Stale Data is a class of
			vulnerabilities that may expose data after an MMIO
			operation. Exposed data could originate or end in
			the same CPU buffers as affected by MDS and TAA.
			Therefore, similar to MDS and TAA, the mitigation
			is to clear the affected CPU buffers.

			This parameter controls the mitigation. The
			options are:

			full       - Enable mitigation on vulnerable CPUs

			full,nosmt - Enable mitigation and disable SMT on
				     vulnerable CPUs.

			off        - Unconditionally disable mitigation

			On MDS or TAA affected machines,
			mmio_stale_data=off can be prevented by an active
			MDS or TAA mitigation as these vulnerabilities are
			mitigated with the same mechanism so in order to
			disable this mitigation, you need to specify
			mds=off and tsx_async_abort=off too.

			Not specifying this option is equivalent to
			mmio_stale_data=full.

			For details see:
			Documentation/admin-guide/hw-vuln/processor_mmio_stale_data.rst

	module.sig_enforce
			[KNL] When CONFIG_MODULE_SIG is set, this means that
			modules without (valid) signatures will fail to load.
			Note that if CONFIG_MODULE_SIG_FORCE is set, that
			is always true, so this option does nothing.

	module_blacklist=  [KNL] Do not load a comma-separated list of
			modules.  Useful for debugging problem modules.

	mousedev.tap_time=
			[MOUSE] Maximum time between finger touching and
			leaving touchpad surface for touch to be considered
			a tap and be reported as a left button click (for
			touchpads working in absolute mode only).
			Format: <msecs>
	mousedev.xres=	[MOUSE] Horizontal screen resolution, used for devices
			reporting absolute coordinates, such as tablets
	mousedev.yres=	[MOUSE] Vertical screen resolution, used for devices
			reporting absolute coordinates, such as tablets

	movablecore=	[KNL,X86,IA-64,PPC]
			Format: nn[KMGTPE] | nn%
			This parameter is the complement to kernelcore=, it
			specifies the amount of memory used for migratable
			allocations.  If both kernelcore and movablecore is
			specified, then kernelcore will be at *least* the
			specified value but may be more.  If movablecore on its
			own is specified, the administrator must be careful
			that the amount of memory usable for all allocations
			is not too small.

	movable_node	[KNL] Boot-time switch to make hotplugable memory
			NUMA nodes to be movable. This means that the memory
			of such nodes will be usable only for movable
			allocations which rules out almost all kernel
			allocations. Use with caution!

	MTD_Partition=	[MTD]
			Format: <name>,<region-number>,<size>,<offset>

	MTD_Region=	[MTD] Format:
			<name>,<region-number>[,<base>,<size>,<buswidth>,<altbuswidth>]

	mtdparts=	[MTD]
			See drivers/mtd/parsers/cmdlinepart.c

	mtdset=		[ARM]
			ARM/S3C2412 JIVE boot control

			See arch/arm/mach-s3c/mach-jive.c

	mtouchusb.raw_coordinates=
			[HW] Make the MicroTouch USB driver use raw coordinates
			('y', default) or cooked coordinates ('n')

	mtrr_chunk_size=nn[KMG] [X86]
			used for mtrr cleanup. It is largest continuous chunk
			that could hold holes aka. UC entries.

	mtrr_gran_size=nn[KMG] [X86]
			Used for mtrr cleanup. It is granularity of mtrr block.
			Default is 1.
			Large value could prevent small alignment from
			using up MTRRs.

	mtrr_spare_reg_nr=n [X86]
			Format: <integer>
			Range: 0,7 : spare reg number
			Default : 1
			Used for mtrr cleanup. It is spare mtrr entries number.
			Set to 2 or more if your graphical card needs more.

	multitce=off	[PPC]  This parameter disables the use of the pSeries
			firmware feature for updating multiple TCE entries
			at a time.

	n2=		[NET] SDL Inc. RISCom/N2 synchronous serial card

	netdev=		[NET] Network devices parameters
			Format: <irq>,<io>,<mem_start>,<mem_end>,<name>
			Note that mem_start is often overloaded to mean
			something different and driver-specific.
			This usage is only documented in each driver source
			file if at all.

	netpoll.carrier_timeout=
			[NET] Specifies amount of time (in seconds) that
			netpoll should wait for a carrier. By default netpoll
			waits 4 seconds.

	nf_conntrack.acct=
			[NETFILTER] Enable connection tracking flow accounting
			0 to disable accounting
			1 to enable accounting
			Default value is 0.

	nfsaddrs=	[NFS] Deprecated.  Use ip= instead.
			See Documentation/admin-guide/nfs/nfsroot.rst.

	nfsroot=	[NFS] nfs root filesystem for disk-less boxes.
			See Documentation/admin-guide/nfs/nfsroot.rst.

	nfsrootdebug	[NFS] enable nfsroot debugging messages.
			See Documentation/admin-guide/nfs/nfsroot.rst.

	nfs.callback_nr_threads=
			[NFSv4] set the total number of threads that the
			NFS client will assign to service NFSv4 callback
			requests.

	nfs.callback_tcpport=
			[NFS] set the TCP port on which the NFSv4 callback
			channel should listen.

	nfs.cache_getent=
			[NFS] sets the pathname to the program which is used
			to update the NFS client cache entries.

	nfs.cache_getent_timeout=
			[NFS] sets the timeout after which an attempt to
			update a cache entry is deemed to have failed.

	nfs.idmap_cache_timeout=
			[NFS] set the maximum lifetime for idmapper cache
			entries.

	nfs.enable_ino64=
			[NFS] enable 64-bit inode numbers.
			If zero, the NFS client will fake up a 32-bit inode
			number for the readdir() and stat() syscalls instead
			of returning the full 64-bit number.
			The default is to return 64-bit inode numbers.

	nfs.max_session_cb_slots=
			[NFSv4.1] Sets the maximum number of session
			slots the client will assign to the callback
			channel. This determines the maximum number of
			callbacks the client will process in parallel for
			a particular server.

	nfs.max_session_slots=
			[NFSv4.1] Sets the maximum number of session slots
			the client will attempt to negotiate with the server.
			This limits the number of simultaneous RPC requests
			that the client can send to the NFSv4.1 server.
			Note that there is little point in setting this
			value higher than the max_tcp_slot_table_limit.

	nfs.nfs4_disable_idmapping=
			[NFSv4] When set to the default of '1', this option
			ensures that both the RPC level authentication
			scheme and the NFS level operations agree to use
			numeric uids/gids if the mount is using the
			'sec=sys' security flavour. In effect it is
			disabling idmapping, which can make migration from
			legacy NFSv2/v3 systems to NFSv4 easier.
			Servers that do not support this mode of operation
			will be autodetected by the client, and it will fall
			back to using the idmapper.
			To turn off this behaviour, set the value to '0'.
	nfs.nfs4_unique_id=
			[NFS4] Specify an additional fixed unique ident-
			ification string that NFSv4 clients can insert into
			their nfs_client_id4 string.  This is typically a
			UUID that is generated at system install time.

	nfs.send_implementation_id =
			[NFSv4.1] Send client implementation identification
			information in exchange_id requests.
			If zero, no implementation identification information
			will be sent.
			The default is to send the implementation identification
			information.

	nfs.recover_lost_locks =
			[NFSv4] Attempt to recover locks that were lost due
			to a lease timeout on the server. Please note that
			doing this risks data corruption, since there are
			no guarantees that the file will remain unchanged
			after the locks are lost.
			If you want to enable the kernel legacy behaviour of
			attempting to recover these locks, then set this
			parameter to '1'.
			The default parameter value of '0' causes the kernel
			not to attempt recovery of lost locks.

	nfs4.layoutstats_timer =
			[NFSv4.2] Change the rate at which the kernel sends
			layoutstats to the pNFS metadata server.

			Setting this to value to 0 causes the kernel to use
			whatever value is the default set by the layout
			driver. A non-zero value sets the minimum interval
			in seconds between layoutstats transmissions.

	nfsd.inter_copy_offload_enable =
			[NFSv4.2] When set to 1, the server will support
			server-to-server copies for which this server is
			the destination of the copy.

	nfsd.nfsd4_ssc_umount_timeout =
			[NFSv4.2] When used as the destination of a
			server-to-server copy, knfsd temporarily mounts
			the source server.  It caches the mount in case
			it will be needed again, and discards it if not
			used for the number of milliseconds specified by
			this parameter.

	nfsd.nfs4_disable_idmapping=
			[NFSv4] When set to the default of '1', the NFSv4
			server will return only numeric uids and gids to
			clients using auth_sys, and will accept numeric uids
			and gids from such clients.  This is intended to ease
			migration from NFSv2/v3.


	nmi_backtrace.backtrace_idle [KNL]
			Dump stacks even of idle CPUs in response to an
			NMI stack-backtrace request.

	nmi_debug=	[KNL,SH] Specify one or more actions to take
			when a NMI is triggered.
			Format: [state][,regs][,debounce][,die]

	nmi_watchdog=	[KNL,BUGS=X86] Debugging features for SMP kernels
			Format: [panic,][nopanic,][num]
			Valid num: 0 or 1
			0 - turn hardlockup detector in nmi_watchdog off
			1 - turn hardlockup detector in nmi_watchdog on
			When panic is specified, panic when an NMI watchdog
			timeout occurs (or 'nopanic' to not panic on an NMI
			watchdog, if CONFIG_BOOTPARAM_HARDLOCKUP_PANIC is set)
			To disable both hard and soft lockup detectors,
			please see 'nowatchdog'.
			This is useful when you use a panic=... timeout and
			need the box quickly up again.

			These settings can be accessed at runtime via
			the nmi_watchdog and hardlockup_panic sysctls.

	no387		[BUGS=X86-32] Tells the kernel to use the 387 maths
			emulation library even if a 387 maths coprocessor
			is present.

	no5lvl		[X86-64] Disable 5-level paging mode. Forces
			kernel to use 4-level paging instead.

	nofsgsbase	[X86] Disables FSGSBASE instructions.

	no_console_suspend
			[HW] Never suspend the console
			Disable suspending of consoles during suspend and
			hibernate operations.  Once disabled, debugging
			messages can reach various consoles while the rest
			of the system is being put to sleep (ie, while
			debugging driver suspend/resume hooks).  This may
			not work reliably with all consoles, but is known
			to work with serial and VGA consoles.
			To facilitate more flexible debugging, we also add
			console_suspend, a printk module parameter to control
			it. Users could use console_suspend (usually
			/sys/module/printk/parameters/console_suspend) to
			turn on/off it dynamically.

	novmcoredd	[KNL,KDUMP]
			Disable device dump. Device dump allows drivers to
			append dump data to vmcore so you can collect driver
			specified debug info.  Drivers can append the data
			without any limit and this data is stored in memory,
			so this may cause significant memory stress.  Disabling
			device dump can help save memory but the driver debug
			data will be no longer available.  This parameter
			is only available when CONFIG_PROC_VMCORE_DEVICE_DUMP
			is set.

	noaliencache	[MM, NUMA, SLAB] Disables the allocation of alien
			caches in the slab allocator.  Saves per-node memory,
			but will impact performance.

	noalign		[KNL,ARM]

	noaltinstr	[S390] Disables alternative instructions patching
			(CPU alternatives feature).

	noapic		[SMP,APIC] Tells the kernel to not make use of any
			IOAPICs that may be present in the system.

	noautogroup	Disable scheduler automatic task group creation.

	nobats		[PPC] Do not use BATs for mapping kernel lowmem
			on "Classic" PPC cores.

	nocache		[ARM]

	nodsp		[SH] Disable hardware DSP at boot time.

	noefi		Disable EFI runtime services support.

	no_entry_flush  [PPC] Don't flush the L1-D cache when entering the kernel.

	noexec		[IA-64]

	nosmap		[PPC]
			Disable SMAP (Supervisor Mode Access Prevention)
			even if it is supported by processor.

	nosmep		[PPC64s]
			Disable SMEP (Supervisor Mode Execution Prevention)
			even if it is supported by processor.

	noexec32	[X86-64]
			This affects only 32-bit executables.
			noexec32=on: enable non-executable mappings (default)
				read doesn't imply executable mappings
			noexec32=off: disable non-executable mappings
				read implies executable mappings

	nofpu		[MIPS,SH] Disable hardware FPU at boot time.

	nofxsr		[BUGS=X86-32] Disables x86 floating point extended
			register save and restore. The kernel will only save
			legacy floating-point registers on task switch.

	nohugeiomap	[KNL,X86,PPC,ARM64] Disable kernel huge I/O mappings.

	nohugevmalloc	[PPC] Disable kernel huge vmalloc mappings.

	nosmt		[KNL,S390] Disable symmetric multithreading (SMT).
			Equivalent to smt=1.

			[KNL,X86] Disable symmetric multithreading (SMT).
			nosmt=force: Force disable SMT, cannot be undone
				     via the sysfs control file.

	nospectre_v1	[X86,PPC] Disable mitigations for Spectre Variant 1
			(bounds check bypass). With this option data leaks are
			possible in the system.

	nospectre_v2	[X86,PPC_FSL_BOOK3E,ARM64] Disable all mitigations for
			the Spectre variant 2 (indirect branch prediction)
			vulnerability. System may allow data leaks with this
			option.

	nospec_store_bypass_disable
			[HW] Disable all mitigations for the Speculative Store Bypass vulnerability

	no_uaccess_flush
	                [PPC] Don't flush the L1-D cache after accessing user data.

	noxsave		[BUGS=X86] Disables x86 extended register state save
			and restore using xsave. The kernel will fallback to
			enabling legacy floating-point and sse state.

	noxsaveopt	[X86] Disables xsaveopt used in saving x86 extended
			register states. The kernel will fall back to use
			xsave to save the states. By using this parameter,
			performance of saving the states is degraded because
			xsave doesn't support modified optimization while
			xsaveopt supports it on xsaveopt enabled systems.

	noxsaves	[X86] Disables xsaves and xrstors used in saving and
			restoring x86 extended register state in compacted
			form of xsave area. The kernel will fall back to use
			xsaveopt and xrstor to save and restore the states
			in standard form of xsave area. By using this
			parameter, xsave area per process might occupy more
			memory on xsaves enabled systems.

	nohlt		[ARM,ARM64,MICROBLAZE,SH] Forces the kernel to busy wait
			in do_idle() and not use the arch_cpu_idle()
			implementation; requires CONFIG_GENERIC_IDLE_POLL_SETUP
			to be effective. This is useful on platforms where the
			sleep(SH) or wfi(ARM,ARM64) instructions do not work
			correctly or when doing power measurements to evalute
			the impact of the sleep instructions. This is also
			useful when using JTAG debugger.

	no_file_caps	Tells the kernel not to honor file capabilities.  The
			only way then for a file to be executed with privilege
			is to be setuid root or executed by root.

	nohalt		[IA-64] Tells the kernel not to use the power saving
			function PAL_HALT_LIGHT when idle. This increases
			power-consumption. On the positive side, it reduces
			interrupt wake-up latency, which may improve performance
			in certain environments such as networked servers or
			real-time systems.

	no_hash_pointers
			Force pointers printed to the console or buffers to be
			unhashed.  By default, when a pointer is printed via %p
			format string, that pointer is "hashed", i.e. obscured
			by hashing the pointer value.  This is a security feature
			that hides actual kernel addresses from unprivileged
			users, but it also makes debugging the kernel more
			difficult since unequal pointers can no longer be
			compared.  However, if this command-line option is
			specified, then all normal pointers will have their true
			value printed. This option should only be specified when
			debugging the kernel.  Please do not use on production
			kernels.

	nohibernate	[HIBERNATION] Disable hibernation and resume.

	nohz=		[KNL] Boottime enable/disable dynamic ticks
			Valid arguments: on, off
			Default: on

	nohz_full=	[KNL,BOOT,SMP,ISOL]
			The argument is a cpu list, as described above.
			In kernels built with CONFIG_NO_HZ_FULL=y, set
			the specified list of CPUs whose tick will be stopped
			whenever possible. The boot CPU will be forced outside
			the range to maintain the timekeeping.  Any CPUs
			in this list will have their RCU callbacks offloaded,
			just as if they had also been called out in the
			rcu_nocbs= boot parameter.

	noiotrap	[SH] Disables trapped I/O port accesses.

	noirqdebug	[X86-32] Disables the code which attempts to detect and
			disable unhandled interrupt sources.

	no_timer_check	[X86,APIC] Disables the code which tests for
			broken timer IRQ sources.

	noisapnp	[ISAPNP] Disables ISA PnP code.

	noinitrd	[RAM] Tells the kernel not to load any configured
			initial RAM disk.

	nointremap	[X86-64, Intel-IOMMU] Do not enable interrupt
			remapping.
			[Deprecated - use intremap=off]

	nointroute	[IA-64]

	noinvpcid	[X86] Disable the INVPCID cpu feature.

	nojitter	[IA-64] Disables jitter checking for ITC timers.

	no-kvmclock	[X86,KVM] Disable paravirtualized KVM clock driver

	no-kvmapf	[X86,KVM] Disable paravirtualized asynchronous page
			fault handling.

	no-vmw-sched-clock
			[X86,PV_OPS] Disable paravirtualized VMware scheduler
			clock and use the default one.

	no-steal-acc	[X86,PV_OPS,ARM64] Disable paravirtualized steal time
			accounting. steal time is computed, but won't
			influence scheduler behaviour

	nolapic		[X86-32,APIC] Do not enable or use the local APIC.

	nolapic_timer	[X86-32,APIC] Do not use the local APIC timer.

	noltlbs		[PPC] Do not use large page/tlb entries for kernel
			lowmem mapping on PPC40x and PPC8xx

	nomca		[IA-64] Disable machine check abort handling

	nomce		[X86-32] Disable Machine Check Exception

	nomfgpt		[X86-32] Disable Multi-Function General Purpose
			Timer usage (for AMD Geode machines).

	nonmi_ipi	[X86] Disable using NMI IPIs during panic/reboot to
			shutdown the other cpus.  Instead use the REBOOT_VECTOR
			irq.

	nomodeset	Disable kernel modesetting. DRM drivers will not perform
			display-mode changes or accelerated rendering. Only the
			system framebuffer will be available for use if this was
			set-up by the firmware or boot loader.

			Useful as fallback, or for testing and debugging.

	nomodule	Disable module load

	nopat		[X86] Disable PAT (page attribute table extension of
			pagetables) support.

	nopcid		[X86-64] Disable the PCID cpu feature.

	norandmaps	Don't use address space randomization.  Equivalent to
			echo 0 > /proc/sys/kernel/randomize_va_space

	noreplace-smp	[X86-32,SMP] Don't replace SMP instructions
			with UP alternatives

	nordrand	[X86] Disable kernel use of the RDRAND and
			RDSEED instructions even if they are supported
			by the processor.  RDRAND and RDSEED are still
			available to user space applications.

	noresume	[SWSUSP] Disables resume and restores original swap
			space.

	no-scroll	[VGA] Disables scrollback.
			This is required for the Braillex ib80-piezo Braille
			reader made by F.H. Papenmeier (Germany).

	nosbagart	[IA-64]

	nosgx		[X86-64,SGX] Disables Intel SGX kernel support.

	nosmp		[SMP] Tells an SMP kernel to act as a UP kernel,
			and disable the IO APIC.  legacy for "maxcpus=0".

	nosoftlockup	[KNL] Disable the soft-lockup detector.

	nosync		[HW,M68K] Disables sync negotiation for all devices.

	nowatchdog	[KNL] Disable both lockup detectors, i.e.
			soft-lockup and NMI watchdog (hard-lockup).

	nowb		[ARM]

	nox2apic	[X86-64,APIC] Do not enable x2APIC mode.

	nps_mtm_hs_ctr=	[KNL,ARC]
			This parameter sets the maximum duration, in
			cycles, each HW thread of the CTOP can run
			without interruptions, before HW switches it.
			The actual maximum duration is 16 times this
			parameter's value.
			Format: integer between 1 and 255
			Default: 255

	nptcg=		[IA-64] Override max number of concurrent global TLB
			purges which is reported from either PAL_VM_SUMMARY or
			SAL PALO.

	nr_cpus=	[SMP] Maximum number of processors that	an SMP kernel
			could support.  nr_cpus=n : n >= 1 limits the kernel to
			support 'n' processors. It could be larger than the
			number of already plugged CPU during bootup, later in
			runtime you can physically add extra cpu until it reaches
			n. So during boot up some boot time memory for per-cpu
			variables need be pre-allocated for later physical cpu
			hot plugging.

	nr_uarts=	[SERIAL] maximum number of UARTs to be registered.

	numa=off 	[KNL, ARM64, PPC, RISCV, SPARC, X86] Disable NUMA, Only
			set up a single NUMA node spanning all memory.

	numa_balancing=	[KNL,ARM64,PPC,RISCV,S390,X86] Enable or disable automatic
			NUMA balancing.
			Allowed values are enable and disable

	numa_zonelist_order= [KNL, BOOT] Select zonelist order for NUMA.
			'node', 'default' can be specified
			This can be set from sysctl after boot.
			See Documentation/admin-guide/sysctl/vm.rst for details.

	ohci1394_dma=early	[HW] enable debugging via the ohci1394 driver.
			See Documentation/core-api/debugging-via-ohci1394.rst for more
			info.

	olpc_ec_timeout= [OLPC] ms delay when issuing EC commands
			Rather than timing out after 20 ms if an EC
			command is not properly ACKed, override the length
			of the timeout.  We have interrupts disabled while
			waiting for the ACK, so if this is set too high
			interrupts *may* be lost!

	omap_mux=	[OMAP] Override bootloader pin multiplexing.
			Format: <mux_mode0.mode_name=value>...
			For example, to override I2C bus2:
			omap_mux=i2c2_scl.i2c2_scl=0x100,i2c2_sda.i2c2_sda=0x100

	onenand.bdry=	[HW,MTD] Flex-OneNAND Boundary Configuration

			Format: [die0_boundary][,die0_lock][,die1_boundary][,die1_lock]

			boundary - index of last SLC block on Flex-OneNAND.
				   The remaining blocks are configured as MLC blocks.
			lock	 - Configure if Flex-OneNAND boundary should be locked.
				   Once locked, the boundary cannot be changed.
				   1 indicates lock status, 0 indicates unlock status.

	oops=panic	Always panic on oopses. Default is to just kill the
			process, but there is a small probability of
			deadlocking the machine.
			This will also cause panics on machine check exceptions.
			Useful together with panic=30 to trigger a reboot.

	page_alloc.shuffle=
			[KNL] Boolean flag to control whether the page allocator
			should randomize its free lists. The randomization may
			be automatically enabled if the kernel detects it is
			running on a platform with a direct-mapped memory-side
			cache, and this parameter can be used to
			override/disable that behavior. The state of the flag
			can be read from sysfs at:
			/sys/module/page_alloc/parameters/shuffle.

	page_owner=	[KNL] Boot-time page_owner enabling option.
			Storage of the information about who allocated
			each page is disabled in default. With this switch,
			we can turn it on.
			on: enable the feature

	page_poison=	[KNL] Boot-time parameter changing the state of
			poisoning on the buddy allocator, available with
			CONFIG_PAGE_POISONING=y.
			off: turn off poisoning (default)
			on: turn on poisoning

	page_reporting.page_reporting_order=
			[KNL] Minimal page reporting order
			Format: <integer>
			Adjust the minimal page reporting order. The page
			reporting is disabled when it exceeds (MAX_ORDER-1).

	panic=		[KNL] Kernel behaviour on panic: delay <timeout>
			timeout > 0: seconds before rebooting
			timeout = 0: wait forever
			timeout < 0: reboot immediately
			Format: <timeout>

	panic_print=	Bitmask for printing system info when panic happens.
			User can chose combination of the following bits:
			bit 0: print all tasks info
			bit 1: print system memory info
			bit 2: print timer info
			bit 3: print locks info if CONFIG_LOCKDEP is on
			bit 4: print ftrace buffer
			bit 5: print all printk messages in buffer
			bit 6: print all CPUs backtrace (if available in the arch)
			*Be aware* that this option may print a _lot_ of lines,
			so there are risks of losing older messages in the log.
			Use this option carefully, maybe worth to setup a
			bigger log buffer with "log_buf_len" along with this.

	panic_on_taint=	Bitmask for conditionally calling panic() in add_taint()
			Format: <hex>[,nousertaint]
			Hexadecimal bitmask representing the set of TAINT flags
			that will cause the kernel to panic when add_taint() is
			called with any of the flags in this set.
			The optional switch "nousertaint" can be utilized to
			prevent userspace forced crashes by writing to sysctl
			/proc/sys/kernel/tainted any flagset matching with the
			bitmask set on panic_on_taint.
			See Documentation/admin-guide/tainted-kernels.rst for
			extra details on the taint flags that users can pick
			to compose the bitmask to assign to panic_on_taint.

	panic_on_warn	panic() instead of WARN().  Useful to cause kdump
			on a WARN().

	parkbd.port=	[HW] Parallel port number the keyboard adapter is
			connected to, default is 0.
			Format: <parport#>
	parkbd.mode=	[HW] Parallel port keyboard adapter mode of operation,
			0 for XT, 1 for AT (default is AT).
			Format: <mode>

	parport=	[HW,PPT] Specify parallel ports. 0 disables.
			Format: { 0 | auto | 0xBBB[,IRQ[,DMA]] }
			Use 'auto' to force the driver to use any
			IRQ/DMA settings detected (the default is to
			ignore detected IRQ/DMA settings because of
			possible conflicts). You can specify the base
			address, IRQ, and DMA settings; IRQ and DMA
			should be numbers, or 'auto' (for using detected
			settings on that particular port), or 'nofifo'
			(to avoid using a FIFO even if it is detected).
			Parallel ports are assigned in the order they
			are specified on the command line, starting
			with parport0.

	parport_init_mode=	[HW,PPT]
			Configure VIA parallel port to operate in
			a specific mode. This is necessary on Pegasos
			computer where firmware has no options for setting
			up parallel port mode and sets it to spp.
			Currently this function knows 686a and 8231 chips.
			Format: [spp|ps2|epp|ecp|ecpepp]

	pata_legacy.all=	[HW,LIBATA]
			Format: <int>
			Set to non-zero to probe primary and secondary ISA
			port ranges on PCI systems where no PCI PATA device
			has been found at either range.  Disabled by default.

	pata_legacy.autospeed=	[HW,LIBATA]
			Format: <int>
			Set to non-zero if a chip is present that snoops speed
			changes.  Disabled by default.

	pata_legacy.ht6560a=	[HW,LIBATA]
			Format: <int>
			Set to 1, 2, or 3 for HT 6560A on the primary channel,
			the secondary channel, or both channels respectively.
			Disabled by default.

	pata_legacy.ht6560b=	[HW,LIBATA]
			Format: <int>
			Set to 1, 2, or 3 for HT 6560B on the primary channel,
			the secondary channel, or both channels respectively.
			Disabled by default.

	pata_legacy.iordy_mask=	[HW,LIBATA]
			Format: <int>
			IORDY enable mask.  Set individual bits to allow IORDY
			for the respective channel.  Bit 0 is for the first
			legacy channel handled by this driver, bit 1 is for
			the second channel, and so on.  The sequence will often
			correspond to the primary legacy channel, the secondary
			legacy channel, and so on, but the handling of a PCI
			bus and the use of other driver options may interfere
			with the sequence.  By default IORDY is allowed across
			all channels.

	pata_legacy.opti82c46x=	[HW,LIBATA]
			Format: <int>
			Set to 1, 2, or 3 for Opti 82c611A on the primary
			channel, the secondary channel, or both channels
			respectively.  Disabled by default.

	pata_legacy.opti82c611a=	[HW,LIBATA]
			Format: <int>
			Set to 1, 2, or 3 for Opti 82c465MV on the primary
			channel, the secondary channel, or both channels
			respectively.  Disabled by default.

	pata_legacy.pio_mask=	[HW,LIBATA]
			Format: <int>
			PIO mode mask for autospeed devices.  Set individual
			bits to allow the use of the respective PIO modes.
			Bit 0 is for mode 0, bit 1 is for mode 1, and so on.
			All modes allowed by default.

	pata_legacy.probe_all=	[HW,LIBATA]
			Format: <int>
			Set to non-zero to probe tertiary and further ISA
			port ranges on PCI systems.  Disabled by default.

	pata_legacy.probe_mask=	[HW,LIBATA]
			Format: <int>
			Probe mask for legacy ISA PATA ports.  Depending on
			platform configuration and the use of other driver
			options up to 6 legacy ports are supported: 0x1f0,
			0x170, 0x1e8, 0x168, 0x1e0, 0x160, however probing
			of individual ports can be disabled by setting the
			corresponding bits in the mask to 1.  Bit 0 is for
			the first port in the list above (0x1f0), and so on.
			By default all supported ports are probed.

	pata_legacy.qdi=	[HW,LIBATA]
			Format: <int>
			Set to non-zero to probe QDI controllers.  By default
			set to 1 if CONFIG_PATA_QDI_MODULE, 0 otherwise.

	pata_legacy.winbond=	[HW,LIBATA]
			Format: <int>
			Set to non-zero to probe Winbond controllers.  Use
			the standard I/O port (0x130) if 1, otherwise the
			value given is the I/O port to use (typically 0x1b0).
			By default set to 1 if CONFIG_PATA_WINBOND_VLB_MODULE,
			0 otherwise.

	pata_platform.pio_mask=	[HW,LIBATA]
			Format: <int>
			Supported PIO mode mask.  Set individual bits to allow
			the use of the respective PIO modes.  Bit 0 is for
			mode 0, bit 1 is for mode 1, and so on.  Mode 0 only
			allowed by default.

	pause_on_oops=
			Halt all CPUs after the first oops has been printed for
			the specified number of seconds.  This is to be used if
			your oopses keep scrolling off the screen.

	pcbit=		[HW,ISDN]

	pcd.		[PARIDE]
			See header of drivers/block/paride/pcd.c.
			See also Documentation/admin-guide/blockdev/paride.rst.

	pci=option[,option...]	[PCI] various PCI subsystem options.

				Some options herein operate on a specific device
				or a set of devices (<pci_dev>). These are
				specified in one of the following formats:

				[<domain>:]<bus>:<dev>.<func>[/<dev>.<func>]*
				pci:<vendor>:<device>[:<subvendor>:<subdevice>]

				Note: the first format specifies a PCI
				bus/device/function address which may change
				if new hardware is inserted, if motherboard
				firmware changes, or due to changes caused
				by other kernel parameters. If the
				domain is left unspecified, it is
				taken to be zero. Optionally, a path
				to a device through multiple device/function
				addresses can be specified after the base
				address (this is more robust against
				renumbering issues).  The second format
				selects devices using IDs from the
				configuration space which may match multiple
				devices in the system.

		earlydump	dump PCI config space before the kernel
				changes anything
		off		[X86] don't probe for the PCI bus
		bios		[X86-32] force use of PCI BIOS, don't access
				the hardware directly. Use this if your machine
				has a non-standard PCI host bridge.
		nobios		[X86-32] disallow use of PCI BIOS, only direct
				hardware access methods are allowed. Use this
				if you experience crashes upon bootup and you
				suspect they are caused by the BIOS.
		conf1		[X86] Force use of PCI Configuration Access
				Mechanism 1 (config address in IO port 0xCF8,
				data in IO port 0xCFC, both 32-bit).
		conf2		[X86] Force use of PCI Configuration Access
				Mechanism 2 (IO port 0xCF8 is an 8-bit port for
				the function, IO port 0xCFA, also 8-bit, sets
				bus number. The config space is then accessed
				through ports 0xC000-0xCFFF).
				See http://wiki.osdev.org/PCI for more info
				on the configuration access mechanisms.
		noaer		[PCIE] If the PCIEAER kernel config parameter is
				enabled, this kernel boot option can be used to
				disable the use of PCIE advanced error reporting.
		nodomains	[PCI] Disable support for multiple PCI
				root domains (aka PCI segments, in ACPI-speak).
		nommconf	[X86] Disable use of MMCONFIG for PCI
				Configuration
		check_enable_amd_mmconf [X86] check for and enable
				properly configured MMIO access to PCI
				config space on AMD family 10h CPU
		nomsi		[MSI] If the PCI_MSI kernel config parameter is
				enabled, this kernel boot option can be used to
				disable the use of MSI interrupts system-wide.
		noioapicquirk	[APIC] Disable all boot interrupt quirks.
				Safety option to keep boot IRQs enabled. This
				should never be necessary.
		ioapicreroute	[APIC] Enable rerouting of boot IRQs to the
				primary IO-APIC for bridges that cannot disable
				boot IRQs. This fixes a source of spurious IRQs
				when the system masks IRQs.
		noioapicreroute	[APIC] Disable workaround that uses the
				boot IRQ equivalent of an IRQ that connects to
				a chipset where boot IRQs cannot be disabled.
				The opposite of ioapicreroute.
		biosirq		[X86-32] Use PCI BIOS calls to get the interrupt
				routing table. These calls are known to be buggy
				on several machines and they hang the machine
				when used, but on other computers it's the only
				way to get the interrupt routing table. Try
				this option if the kernel is unable to allocate
				IRQs or discover secondary PCI buses on your
				motherboard.
		rom		[X86] Assign address space to expansion ROMs.
				Use with caution as certain devices share
				address decoders between ROMs and other
				resources.
		norom		[X86] Do not assign address space to
				expansion ROMs that do not already have
				BIOS assigned address ranges.
		nobar		[X86] Do not assign address space to the
				BARs that weren't assigned by the BIOS.
		irqmask=0xMMMM	[X86] Set a bit mask of IRQs allowed to be
				assigned automatically to PCI devices. You can
				make the kernel exclude IRQs of your ISA cards
				this way.
		pirqaddr=0xAAAAA	[X86] Specify the physical address
				of the PIRQ table (normally generated
				by the BIOS) if it is outside the
				F0000h-100000h range.
		lastbus=N	[X86] Scan all buses thru bus #N. Can be
				useful if the kernel is unable to find your
				secondary buses and you want to tell it
				explicitly which ones they are.
		assign-busses	[X86] Always assign all PCI bus
				numbers ourselves, overriding
				whatever the firmware may have done.
		usepirqmask	[X86] Honor the possible IRQ mask stored
				in the BIOS $PIR table. This is needed on
				some systems with broken BIOSes, notably
				some HP Pavilion N5400 and Omnibook XE3
				notebooks. This will have no effect if ACPI
				IRQ routing is enabled.
		noacpi		[X86] Do not use ACPI for IRQ routing
				or for PCI scanning.
		use_crs		[X86] Use PCI host bridge window information
				from ACPI.  On BIOSes from 2008 or later, this
				is enabled by default.  If you need to use this,
				please report a bug.
		nocrs		[X86] Ignore PCI host bridge windows from ACPI.
				If you need to use this, please report a bug.
		use_e820	[X86] Use E820 reservations to exclude parts of
				PCI host bridge windows. This is a workaround
				for BIOS defects in host bridge _CRS methods.
				If you need to use this, please report a bug to
				<linux-pci@vger.kernel.org>.
		no_e820		[X86] Ignore E820 reservations for PCI host
				bridge windows. This is the default on modern
				hardware. If you need to use this, please report
				a bug to <linux-pci@vger.kernel.org>.
		routeirq	Do IRQ routing for all PCI devices.
				This is normally done in pci_enable_device(),
				so this option is a temporary workaround
				for broken drivers that don't call it.
		skip_isa_align	[X86] do not align io start addr, so can
				handle more pci cards
		noearly		[X86] Don't do any early type 1 scanning.
				This might help on some broken boards which
				machine check when some devices' config space
				is read. But various workarounds are disabled
				and some IOMMU drivers will not work.
		bfsort		Sort PCI devices into breadth-first order.
				This sorting is done to get a device
				order compatible with older (<= 2.4) kernels.
		nobfsort	Don't sort PCI devices into breadth-first order.
		pcie_bus_tune_off	Disable PCIe MPS (Max Payload Size)
				tuning and use the BIOS-configured MPS defaults.
		pcie_bus_safe	Set every device's MPS to the largest value
				supported by all devices below the root complex.
		pcie_bus_perf	Set device MPS to the largest allowable MPS
				based on its parent bus. Also set MRRS (Max
				Read Request Size) to the largest supported
				value (no larger than the MPS that the device
				or bus can support) for best performance.
		pcie_bus_peer2peer	Set every device's MPS to 128B, which
				every device is guaranteed to support. This
				configuration allows peer-to-peer DMA between
				any pair of devices, possibly at the cost of
				reduced performance.  This also guarantees
				that hot-added devices will work.
		cbiosize=nn[KMG]	The fixed amount of bus space which is
				reserved for the CardBus bridge's IO window.
				The default value is 256 bytes.
		cbmemsize=nn[KMG]	The fixed amount of bus space which is
				reserved for the CardBus bridge's memory
				window. The default value is 64 megabytes.
		resource_alignment=
				Format:
				[<order of align>@]<pci_dev>[; ...]
				Specifies alignment and device to reassign
				aligned memory resources. How to
				specify the device is described above.
				If <order of align> is not specified,
				PAGE_SIZE is used as alignment.
				A PCI-PCI bridge can be specified if resource
				windows need to be expanded.
				To specify the alignment for several
				instances of a device, the PCI vendor,
				device, subvendor, and subdevice may be
				specified, e.g., 12@pci:8086:9c22:103c:198f
				for 4096-byte alignment.
		ecrc=		Enable/disable PCIe ECRC (transaction layer
				end-to-end CRC checking).
				bios: Use BIOS/firmware settings. This is the
				the default.
				off: Turn ECRC off
				on: Turn ECRC on.
		hpiosize=nn[KMG]	The fixed amount of bus space which is
				reserved for hotplug bridge's IO window.
				Default size is 256 bytes.
		hpmmiosize=nn[KMG]	The fixed amount of bus space which is
				reserved for hotplug bridge's MMIO window.
				Default size is 2 megabytes.
		hpmmioprefsize=nn[KMG]	The fixed amount of bus space which is
				reserved for hotplug bridge's MMIO_PREF window.
				Default size is 2 megabytes.
		hpmemsize=nn[KMG]	The fixed amount of bus space which is
				reserved for hotplug bridge's MMIO and
				MMIO_PREF window.
				Default size is 2 megabytes.
		hpbussize=nn	The minimum amount of additional bus numbers
				reserved for buses below a hotplug bridge.
				Default is 1.
		realloc=	Enable/disable reallocating PCI bridge resources
				if allocations done by BIOS are too small to
				accommodate resources required by all child
				devices.
				off: Turn realloc off
				on: Turn realloc on
		realloc		same as realloc=on
		noari		do not use PCIe ARI.
		noats		[PCIE, Intel-IOMMU, AMD-IOMMU]
				do not use PCIe ATS (and IOMMU device IOTLB).
		pcie_scan_all	Scan all possible PCIe devices.  Otherwise we
				only look for one device below a PCIe downstream
				port.
		big_root_window	Try to add a big 64bit memory window to the PCIe
				root complex on AMD CPUs. Some GFX hardware
				can resize a BAR to allow access to all VRAM.
				Adding the window is slightly risky (it may
				conflict with unreported devices), so this
				taints the kernel.
		disable_acs_redir=<pci_dev>[; ...]
				Specify one or more PCI devices (in the format
				specified above) separated by semicolons.
				Each device specified will have the PCI ACS
				redirect capabilities forced off which will
				allow P2P traffic between devices through
				bridges without forcing it upstream. Note:
				this removes isolation between devices and
				may put more devices in an IOMMU group.
		force_floating	[S390] Force usage of floating interrupts.
		nomio		[S390] Do not use MIO instructions.
		norid		[S390] ignore the RID field and force use of
				one PCI domain per PCI function

	pcie_aspm=	[PCIE] Forcibly enable or disable PCIe Active State Power
			Management.
		off	Disable ASPM.
		force	Enable ASPM even on devices that claim not to support it.
			WARNING: Forcing ASPM on may cause system lockups.

	pcie_ports=	[PCIE] PCIe port services handling:
		native	Use native PCIe services (PME, AER, DPC, PCIe hotplug)
			even if the platform doesn't give the OS permission to
			use them.  This may cause conflicts if the platform
			also tries to use these services.
		dpc-native	Use native PCIe service for DPC only.  May
				cause conflicts if firmware uses AER or DPC.
		compat	Disable native PCIe services (PME, AER, DPC, PCIe
			hotplug).

	pcie_port_pm=	[PCIE] PCIe port power management handling:
		off	Disable power management of all PCIe ports
		force	Forcibly enable power management of all PCIe ports

	pcie_pme=	[PCIE,PM] Native PCIe PME signaling options:
		nomsi	Do not use MSI for native PCIe PME signaling (this makes
			all PCIe root ports use INTx for all services).

	pcmv=		[HW,PCMCIA] BadgePAD 4

	pd_ignore_unused
			[PM]
			Keep all power-domains already enabled by bootloader on,
			even if no driver has claimed them. This is useful
			for debug and development, but should not be
			needed on a platform with proper driver support.

	pd.		[PARIDE]
			See Documentation/admin-guide/blockdev/paride.rst.

	pdcchassis=	[PARISC,HW] Disable/Enable PDC Chassis Status codes at
			boot time.
			Format: { 0 | 1 }
			See arch/parisc/kernel/pdc_chassis.c

	percpu_alloc=	Select which percpu first chunk allocator to use.
			Currently supported values are "embed" and "page".
			Archs may support subset or none of the	selections.
			See comments in mm/percpu.c for details on each
			allocator.  This parameter is primarily	for debugging
			and performance comparison.

	pf.		[PARIDE]
			See Documentation/admin-guide/blockdev/paride.rst.

	pg.		[PARIDE]
			See Documentation/admin-guide/blockdev/paride.rst.

	pirq=		[SMP,APIC] Manual mp-table setup
			See Documentation/x86/i386/IO-APIC.rst.

	plip=		[PPT,NET] Parallel port network link
			Format: { parport<nr> | timid | 0 }
			See also Documentation/admin-guide/parport.rst.

	pmtmr=		[X86] Manual setup of pmtmr I/O Port.
			Override pmtimer IOPort with a hex value.
			e.g. pmtmr=0x508

	pmu_override=	[PPC] Override the PMU.
			This option takes over the PMU facility, so it is no
			longer usable by perf. Setting this option starts the
			PMU counters by setting MMCR0 to 0 (the FC bit is
			cleared). If a number is given, then MMCR1 is set to
			that number, otherwise (e.g., 'pmu_override=on'), MMCR1
			remains 0.

	pm_debug_messages	[SUSPEND,KNL]
			Enable suspend/resume debug messages during boot up.

	pnp.debug=1	[PNP]
			Enable PNP debug messages (depends on the
			CONFIG_PNP_DEBUG_MESSAGES option).  Change at run-time
			via /sys/module/pnp/parameters/debug.  We always show
			current resource usage; turning this on also shows
			possible settings and some assignment information.

	pnpacpi=	[ACPI]
			{ off }

	pnpbios=	[ISAPNP]
			{ on | off | curr | res | no-curr | no-res }

	pnp_reserve_irq=
			[ISAPNP] Exclude IRQs for the autoconfiguration

	pnp_reserve_dma=
			[ISAPNP] Exclude DMAs for the autoconfiguration

	pnp_reserve_io=	[ISAPNP] Exclude I/O ports for the autoconfiguration
			Ranges are in pairs (I/O port base and size).

	pnp_reserve_mem=
			[ISAPNP] Exclude memory regions for the
			autoconfiguration.
			Ranges are in pairs (memory base and size).

	ports=		[IP_VS_FTP] IPVS ftp helper module
			Default is 21.
			Up to 8 (IP_VS_APP_MAX_PORTS) ports
			may be specified.
			Format: <port>,<port>....

	powersave=off	[PPC] This option disables power saving features.
			It specifically disables cpuidle and sets the
			platform machine description specific power_save
			function to NULL. On Idle the CPU just reduces
			execution priority.

	ppc_strict_facility_enable
			[PPC] This option catches any kernel floating point,
			Altivec, VSX and SPE outside of regions specifically
			allowed (eg kernel_enable_fpu()/kernel_disable_fpu()).
			There is some performance impact when enabling this.

	ppc_tm=		[PPC]
			Format: {"off"}
			Disable Hardware Transactional Memory

	preempt=	[KNL]
			Select preemption mode if you have CONFIG_PREEMPT_DYNAMIC
			none - Limited to cond_resched() calls
			voluntary - Limited to cond_resched() and might_sleep() calls
			full - Any section that isn't explicitly preempt disabled
			       can be preempted anytime.

	print-fatal-signals=
			[KNL] debug: print fatal signals

			If enabled, warn about various signal handling
			related application anomalies: too many signals,
			too many POSIX.1 timers, fatal signals causing a
			coredump - etc.

			If you hit the warning due to signal overflow,
			you might want to try "ulimit -i unlimited".

			default: off.

	printk.always_kmsg_dump=
			Trigger kmsg_dump for cases other than kernel oops or
			panics
			Format: <bool>  (1/Y/y=enable, 0/N/n=disable)
			default: disabled

	printk.console_no_auto_verbose=
			Disable console loglevel raise on oops, panic
			or lockdep-detected issues (only if lock debug is on).
			With an exception to setups with low baudrate on
			serial console, keeping this 0 is a good choice
			in order to provide more debug information.
			Format: <bool>
			default: 0 (auto_verbose is enabled)

	printk.devkmsg={on,off,ratelimit}
			Control writing to /dev/kmsg.
			on - unlimited logging to /dev/kmsg from userspace
			off - logging to /dev/kmsg disabled
			ratelimit - ratelimit the logging
			Default: ratelimit

	printk.time=	Show timing data prefixed to each printk message line
			Format: <bool>  (1/Y/y=enable, 0/N/n=disable)

	processor.max_cstate=	[HW,ACPI]
			Limit processor to maximum C-state
			max_cstate=9 overrides any DMI blacklist limit.

	processor.nocst	[HW,ACPI]
			Ignore the _CST method to determine C-states,
			instead using the legacy FADT method

	profile=	[KNL] Enable kernel profiling via /proc/profile
			Format: [<profiletype>,]<number>
			Param: <profiletype>: "schedule", "sleep", or "kvm"
				[defaults to kernel profiling]
			Param: "schedule" - profile schedule points.
			Param: "sleep" - profile D-state sleeping (millisecs).
				Requires CONFIG_SCHEDSTATS
			Param: "kvm" - profile VM exits.
			Param: <number> - step/bucket size as a power of 2 for
				statistical time based profiling.

	prompt_ramdisk=	[RAM] [Deprecated]

	prot_virt=	[S390] enable hosting protected virtual machines
			isolated from the hypervisor (if hardware supports
			that).
			Format: <bool>

	psi=		[KNL] Enable or disable pressure stall information
			tracking.
			Format: <bool>

	psmouse.proto=	[HW,MOUSE] Highest PS2 mouse protocol extension to
			probe for; one of (bare|imps|exps|lifebook|any).
	psmouse.rate=	[HW,MOUSE] Set desired mouse report rate, in reports
			per second.
	psmouse.resetafter=	[HW,MOUSE]
			Try to reset the device after so many bad packets
			(0 = never).
	psmouse.resolution=
			[HW,MOUSE] Set desired mouse resolution, in dpi.
	psmouse.smartscroll=
			[HW,MOUSE] Controls Logitech smartscroll autorepeat.
			0 = disabled, 1 = enabled (default).

	pstore.backend=	Specify the name of the pstore backend to use

	pt.		[PARIDE]
			See Documentation/admin-guide/blockdev/paride.rst.

	pti=		[X86-64] Control Page Table Isolation of user and
			kernel address spaces.  Disabling this feature
			removes hardening, but improves performance of
			system calls and interrupts.

			on   - unconditionally enable
			off  - unconditionally disable
			auto - kernel detects whether your CPU model is
			       vulnerable to issues that PTI mitigates

			Not specifying this option is equivalent to pti=auto.

	nopti		[X86-64]
			Equivalent to pti=off

	pty.legacy_count=
			[KNL] Number of legacy pty's. Overwrites compiled-in
			default number.

	quiet		[KNL] Disable most log messages

	r128=		[HW,DRM]

	raid=		[HW,RAID]
			See Documentation/admin-guide/md.rst.

	ramdisk_size=	[RAM] Sizes of RAM disks in kilobytes
			See Documentation/admin-guide/blockdev/ramdisk.rst.

	ramdisk_start=	[RAM] RAM disk image start address

	random.trust_cpu={on,off}
			[KNL] Enable or disable trusting the use of the
			CPU's random number generator (if available) to
			fully seed the kernel's CRNG. Default is controlled
			by CONFIG_RANDOM_TRUST_CPU.

	random.trust_bootloader={on,off}
			[KNL] Enable or disable trusting the use of a
			seed passed by the bootloader (if available) to
			fully seed the kernel's CRNG. Default is controlled
			by CONFIG_RANDOM_TRUST_BOOTLOADER.

	randomize_kstack_offset=
			[KNL] Enable or disable kernel stack offset
			randomization, which provides roughly 5 bits of
			entropy, frustrating memory corruption attacks
			that depend on stack address determinism or
			cross-syscall address exposures. This is only
			available on architectures that have defined
			CONFIG_HAVE_ARCH_RANDOMIZE_KSTACK_OFFSET.
			Format: <bool>  (1/Y/y=enable, 0/N/n=disable)
			Default is CONFIG_RANDOMIZE_KSTACK_OFFSET_DEFAULT.

	ras=option[,option,...]	[KNL] RAS-specific options

		cec_disable	[X86]
				Disable the Correctable Errors Collector,
				see CONFIG_RAS_CEC help text.

	rcu_nocbs[=cpu-list]
			[KNL] The optional argument is a cpu list,
			as described above.

			In kernels built with CONFIG_RCU_NOCB_CPU=y,
			enable the no-callback CPU mode, which prevents
			such CPUs' callbacks from being invoked in
			softirq context.  Invocation of such CPUs' RCU
			callbacks will instead be offloaded to "rcuox/N"
			kthreads created for that purpose, where "x" is
			"p" for RCU-preempt, "s" for RCU-sched, and "g"
			for the kthreads that mediate grace periods; and
			"N" is the CPU number. This reduces OS jitter on
			the offloaded CPUs, which can be useful for HPC
			and real-time workloads.  It can also improve
			energy efficiency for asymmetric multiprocessors.

			If a cpulist is passed as an argument, the specified
			list of	CPUs is set to no-callback mode from boot.

			Otherwise, if the '=' sign and the cpulist
			arguments are omitted, no CPU will be set to
			no-callback mode from boot but the mode may be
			toggled at runtime via cpusets.

	rcu_nocb_poll	[KNL]
			Rather than requiring that offloaded CPUs
			(specified by rcu_nocbs= above) explicitly
			awaken the corresponding "rcuoN" kthreads,
			make these kthreads poll for callbacks.
			This improves the real-time response for the
			offloaded CPUs by relieving them of the need to
			wake up the corresponding kthread, but degrades
			energy efficiency by requiring that the kthreads
			periodically wake up to do the polling.

	rcutree.blimit=	[KNL]
			Set maximum number of finished RCU callbacks to
			process in one batch.

	rcutree.dump_tree=	[KNL]
			Dump the structure of the rcu_node combining tree
			out at early boot.  This is used for diagnostic
			purposes, to verify correct tree setup.

	rcutree.gp_cleanup_delay=	[KNL]
			Set the number of jiffies to delay each step of
			RCU grace-period cleanup.

	rcutree.gp_init_delay=	[KNL]
			Set the number of jiffies to delay each step of
			RCU grace-period initialization.

	rcutree.gp_preinit_delay=	[KNL]
			Set the number of jiffies to delay each step of
			RCU grace-period pre-initialization, that is,
			the propagation of recent CPU-hotplug changes up
			the rcu_node combining tree.

	rcutree.use_softirq=	[KNL]
			If set to zero, move all RCU_SOFTIRQ processing to
			per-CPU rcuc kthreads.  Defaults to a non-zero
			value, meaning that RCU_SOFTIRQ is used by default.
			Specify rcutree.use_softirq=0 to use rcuc kthreads.

			But note that CONFIG_PREEMPT_RT=y kernels disable
			this kernel boot parameter, forcibly setting it
			to zero.

	rcutree.rcu_fanout_exact= [KNL]
			Disable autobalancing of the rcu_node combining
			tree.  This is used by rcutorture, and might
			possibly be useful for architectures having high
			cache-to-cache transfer latencies.

	rcutree.rcu_fanout_leaf= [KNL]
			Change the number of CPUs assigned to each
			leaf rcu_node structure.  Useful for very
			large systems, which will choose the value 64,
			and for NUMA systems with large remote-access
			latencies, which will choose a value aligned
			with the appropriate hardware boundaries.

	rcutree.rcu_min_cached_objs= [KNL]
			Minimum number of objects which are cached and
			maintained per one CPU. Object size is equal
			to PAGE_SIZE. The cache allows to reduce the
			pressure to page allocator, also it makes the
			whole algorithm to behave better in low memory
			condition.

	rcutree.rcu_delay_page_cache_fill_msec= [KNL]
			Set the page-cache refill delay (in milliseconds)
			in response to low-memory conditions.  The range
			of permitted values is in the range 0:100000.

	rcutree.jiffies_till_first_fqs= [KNL]
			Set delay from grace-period initialization to
			first attempt to force quiescent states.
			Units are jiffies, minimum value is zero,
			and maximum value is HZ.

	rcutree.jiffies_till_next_fqs= [KNL]
			Set delay between subsequent attempts to force
			quiescent states.  Units are jiffies, minimum
			value is one, and maximum value is HZ.

	rcutree.jiffies_till_sched_qs= [KNL]
			Set required age in jiffies for a
			given grace period before RCU starts
			soliciting quiescent-state help from
			rcu_note_context_switch() and cond_resched().
			If not specified, the kernel will calculate
			a value based on the most recent settings
			of rcutree.jiffies_till_first_fqs
			and rcutree.jiffies_till_next_fqs.
			This calculated value may be viewed in
			rcutree.jiffies_to_sched_qs.  Any attempt to set
			rcutree.jiffies_to_sched_qs will be cheerfully
			overwritten.

	rcutree.kthread_prio= 	 [KNL,BOOT]
			Set the SCHED_FIFO priority of the RCU per-CPU
			kthreads (rcuc/N). This value is also used for
			the priority of the RCU boost threads (rcub/N)
			and for the RCU grace-period kthreads (rcu_bh,
			rcu_preempt, and rcu_sched). If RCU_BOOST is
			set, valid values are 1-99 and the default is 1
			(the least-favored priority).  Otherwise, when
			RCU_BOOST is not set, valid values are 0-99 and
			the default is zero (non-realtime operation).
			When RCU_NOCB_CPU is set, also adjust the
			priority of NOCB callback kthreads.

	rcutree.rcu_nocb_gp_stride= [KNL]
			Set the number of NOCB callback kthreads in
			each group, which defaults to the square root
			of the number of CPUs.	Larger numbers reduce
			the wakeup overhead on the global grace-period
			kthread, but increases that same overhead on
			each group's NOCB grace-period kthread.

	rcutree.qhimark= [KNL]
			Set threshold of queued RCU callbacks beyond which
			batch limiting is disabled.

	rcutree.qlowmark= [KNL]
			Set threshold of queued RCU callbacks below which
			batch limiting is re-enabled.

	rcutree.qovld= [KNL]
			Set threshold of queued RCU callbacks beyond which
			RCU's force-quiescent-state scan will aggressively
			enlist help from cond_resched() and sched IPIs to
			help CPUs more quickly reach quiescent states.
			Set to less than zero to make this be set based
			on rcutree.qhimark at boot time and to zero to
			disable more aggressive help enlistment.

	rcutree.rcu_kick_kthreads= [KNL]
			Cause the grace-period kthread to get an extra
			wake_up() if it sleeps three times longer than
			it should at force-quiescent-state time.
			This wake_up() will be accompanied by a
			WARN_ONCE() splat and an ftrace_dump().

	rcutree.rcu_unlock_delay= [KNL]
			In CONFIG_RCU_STRICT_GRACE_PERIOD=y kernels,
			this specifies an rcu_read_unlock()-time delay
			in microseconds.  This defaults to zero.
			Larger delays increase the probability of
			catching RCU pointer leaks, that is, buggy use
			of RCU-protected pointers after the relevant
			rcu_read_unlock() has completed.

	rcutree.sysrq_rcu= [KNL]
			Commandeer a sysrq key to dump out Tree RCU's
			rcu_node tree with an eye towards determining
			why a new grace period has not yet started.

	rcuscale.gp_async= [KNL]
			Measure performance of asynchronous
			grace-period primitives such as call_rcu().

	rcuscale.gp_async_max= [KNL]
			Specify the maximum number of outstanding
			callbacks per writer thread.  When a writer
			thread exceeds this limit, it invokes the
			corresponding flavor of rcu_barrier() to allow
			previously posted callbacks to drain.

	rcuscale.gp_exp= [KNL]
			Measure performance of expedited synchronous
			grace-period primitives.

	rcuscale.holdoff= [KNL]
			Set test-start holdoff period.  The purpose of
			this parameter is to delay the start of the
			test until boot completes in order to avoid
			interference.

	rcuscale.kfree_rcu_test= [KNL]
			Set to measure performance of kfree_rcu() flooding.

	rcuscale.kfree_rcu_test_double= [KNL]
			Test the double-argument variant of kfree_rcu().
			If this parameter has the same value as
			rcuscale.kfree_rcu_test_single, both the single-
			and double-argument variants are tested.

	rcuscale.kfree_rcu_test_single= [KNL]
			Test the single-argument variant of kfree_rcu().
			If this parameter has the same value as
			rcuscale.kfree_rcu_test_double, both the single-
			and double-argument variants are tested.

	rcuscale.kfree_nthreads= [KNL]
			The number of threads running loops of kfree_rcu().

	rcuscale.kfree_alloc_num= [KNL]
			Number of allocations and frees done in an iteration.

	rcuscale.kfree_loops= [KNL]
			Number of loops doing rcuscale.kfree_alloc_num number
			of allocations and frees.

	rcuscale.nreaders= [KNL]
			Set number of RCU readers.  The value -1 selects
			N, where N is the number of CPUs.  A value
			"n" less than -1 selects N-n+1, where N is again
			the number of CPUs.  For example, -2 selects N
			(the number of CPUs), -3 selects N+1, and so on.
			A value of "n" less than or equal to -N selects
			a single reader.

	rcuscale.nwriters= [KNL]
			Set number of RCU writers.  The values operate
			the same as for rcuscale.nreaders.
			N, where N is the number of CPUs

	rcuscale.perf_type= [KNL]
			Specify the RCU implementation to test.

	rcuscale.shutdown= [KNL]
			Shut the system down after performance tests
			complete.  This is useful for hands-off automated
			testing.

	rcuscale.verbose= [KNL]
			Enable additional printk() statements.

	rcuscale.writer_holdoff= [KNL]
			Write-side holdoff between grace periods,
			in microseconds.  The default of zero says
			no holdoff.

	rcutorture.fqs_duration= [KNL]
			Set duration of force_quiescent_state bursts
			in microseconds.

	rcutorture.fqs_holdoff= [KNL]
			Set holdoff time within force_quiescent_state bursts
			in microseconds.

	rcutorture.fqs_stutter= [KNL]
			Set wait time between force_quiescent_state bursts
			in seconds.

	rcutorture.fwd_progress= [KNL]
			Specifies the number of kthreads to be used
			for  RCU grace-period forward-progress testing
			for the types of RCU supporting this notion.
			Defaults to 1 kthread, values less than zero or
			greater than the number of CPUs cause the number
			of CPUs to be used.

	rcutorture.fwd_progress_div= [KNL]
			Specify the fraction of a CPU-stall-warning
			period to do tight-loop forward-progress testing.

	rcutorture.fwd_progress_holdoff= [KNL]
			Number of seconds to wait between successive
			forward-progress tests.

	rcutorture.fwd_progress_need_resched= [KNL]
			Enclose cond_resched() calls within checks for
			need_resched() during tight-loop forward-progress
			testing.

	rcutorture.gp_cond= [KNL]
			Use conditional/asynchronous update-side
			primitives, if available.

	rcutorture.gp_exp= [KNL]
			Use expedited update-side primitives, if available.

	rcutorture.gp_normal= [KNL]
			Use normal (non-expedited) asynchronous
			update-side primitives, if available.

	rcutorture.gp_sync= [KNL]
			Use normal (non-expedited) synchronous
			update-side primitives, if available.  If all
			of rcutorture.gp_cond=, rcutorture.gp_exp=,
			rcutorture.gp_normal=, and rcutorture.gp_sync=
			are zero, rcutorture acts as if is interpreted
			they are all non-zero.

	rcutorture.irqreader= [KNL]
			Run RCU readers from irq handlers, or, more
			accurately, from a timer handler.  Not all RCU
			flavors take kindly to this sort of thing.

	rcutorture.leakpointer= [KNL]
			Leak an RCU-protected pointer out of the reader.
			This can of course result in splats, and is
			intended to test the ability of things like
			CONFIG_RCU_STRICT_GRACE_PERIOD=y to detect
			such leaks.

	rcutorture.n_barrier_cbs= [KNL]
			Set callbacks/threads for rcu_barrier() testing.

	rcutorture.nfakewriters= [KNL]
			Set number of concurrent RCU writers.  These just
			stress RCU, they don't participate in the actual
			test, hence the "fake".

	rcutorture.nocbs_nthreads= [KNL]
			Set number of RCU callback-offload togglers.
			Zero (the default) disables toggling.

	rcutorture.nocbs_toggle= [KNL]
			Set the delay in milliseconds between successive
			callback-offload toggling attempts.

	rcutorture.nreaders= [KNL]
			Set number of RCU readers.  The value -1 selects
			N-1, where N is the number of CPUs.  A value
			"n" less than -1 selects N-n-2, where N is again
			the number of CPUs.  For example, -2 selects N
			(the number of CPUs), -3 selects N+1, and so on.

	rcutorture.object_debug= [KNL]
			Enable debug-object double-call_rcu() testing.

	rcutorture.onoff_holdoff= [KNL]
			Set time (s) after boot for CPU-hotplug testing.

	rcutorture.onoff_interval= [KNL]
			Set time (jiffies) between CPU-hotplug operations,
			or zero to disable CPU-hotplug testing.

	rcutorture.read_exit= [KNL]
			Set the number of read-then-exit kthreads used
			to test the interaction of RCU updaters and
			task-exit processing.

	rcutorture.read_exit_burst= [KNL]
			The number of times in a given read-then-exit
			episode that a set of read-then-exit kthreads
			is spawned.

	rcutorture.read_exit_delay= [KNL]
			The delay, in seconds, between successive
			read-then-exit testing episodes.

	rcutorture.shuffle_interval= [KNL]
			Set task-shuffle interval (s).  Shuffling tasks
			allows some CPUs to go into dyntick-idle mode
			during the rcutorture test.

	rcutorture.shutdown_secs= [KNL]
			Set time (s) after boot system shutdown.  This
			is useful for hands-off automated testing.

	rcutorture.stall_cpu= [KNL]
			Duration of CPU stall (s) to test RCU CPU stall
			warnings, zero to disable.

	rcutorture.stall_cpu_block= [KNL]
			Sleep while stalling if set.  This will result
			in warnings from preemptible RCU in addition
			to any other stall-related activity.

	rcutorture.stall_cpu_holdoff= [KNL]
			Time to wait (s) after boot before inducing stall.

	rcutorture.stall_cpu_irqsoff= [KNL]
			Disable interrupts while stalling if set.

	rcutorture.stall_gp_kthread= [KNL]
			Duration (s) of forced sleep within RCU
			grace-period kthread to test RCU CPU stall
			warnings, zero to disable.  If both stall_cpu
			and stall_gp_kthread are specified, the
			kthread is starved first, then the CPU.

	rcutorture.stat_interval= [KNL]
			Time (s) between statistics printk()s.

	rcutorture.stutter= [KNL]
			Time (s) to stutter testing, for example, specifying
			five seconds causes the test to run for five seconds,
			wait for five seconds, and so on.  This tests RCU's
			ability to transition abruptly to and from idle.

	rcutorture.test_boost= [KNL]
			Test RCU priority boosting?  0=no, 1=maybe, 2=yes.
			"Maybe" means test if the RCU implementation
			under test support RCU priority boosting.

	rcutorture.test_boost_duration= [KNL]
			Duration (s) of each individual boost test.

	rcutorture.test_boost_interval= [KNL]
			Interval (s) between each boost test.

	rcutorture.test_no_idle_hz= [KNL]
			Test RCU's dyntick-idle handling.  See also the
			rcutorture.shuffle_interval parameter.

	rcutorture.torture_type= [KNL]
			Specify the RCU implementation to test.

	rcutorture.verbose= [KNL]
			Enable additional printk() statements.

	rcupdate.rcu_cpu_stall_ftrace_dump= [KNL]
			Dump ftrace buffer after reporting RCU CPU
			stall warning.

	rcupdate.rcu_cpu_stall_suppress= [KNL]
			Suppress RCU CPU stall warning messages.

	rcupdate.rcu_cpu_stall_suppress_at_boot= [KNL]
			Suppress RCU CPU stall warning messages and
			rcutorture writer stall warnings that occur
			during early boot, that is, during the time
			before the init task is spawned.

	rcupdate.rcu_cpu_stall_timeout= [KNL]
			Set timeout for RCU CPU stall warning messages.
			The value is in seconds and the maximum allowed
			value is 300 seconds.

	rcupdate.rcu_exp_cpu_stall_timeout= [KNL]
			Set timeout for expedited RCU CPU stall warning
			messages.  The value is in milliseconds
			and the maximum allowed value is 21000
			milliseconds. Please note that this value is
			adjusted to an arch timer tick resolution.
			Setting this to zero causes the value from
			rcupdate.rcu_cpu_stall_timeout to be used (after
			conversion from seconds to milliseconds).

	rcupdate.rcu_expedited= [KNL]
			Use expedited grace-period primitives, for
			example, synchronize_rcu_expedited() instead
			of synchronize_rcu().  This reduces latency,
			but can increase CPU utilization, degrade
			real-time latency, and degrade energy efficiency.
			No effect on CONFIG_TINY_RCU kernels.

	rcupdate.rcu_normal= [KNL]
			Use only normal grace-period primitives,
			for example, synchronize_rcu() instead of
			synchronize_rcu_expedited().  This improves
			real-time latency, CPU utilization, and
			energy efficiency, but can expose users to
			increased grace-period latency.  This parameter
			overrides rcupdate.rcu_expedited.  No effect on
			CONFIG_TINY_RCU kernels.

	rcupdate.rcu_normal_after_boot= [KNL]
			Once boot has completed (that is, after
			rcu_end_inkernel_boot() has been invoked), use
			only normal grace-period primitives.  No effect
			on CONFIG_TINY_RCU kernels.

			But note that CONFIG_PREEMPT_RT=y kernels enables
			this kernel boot parameter, forcibly setting
			it to the value one, that is, converting any
			post-boot attempt at an expedited RCU grace
			period to instead use normal non-expedited
			grace-period processing.

	rcupdate.rcu_task_collapse_lim= [KNL]
			Set the maximum number of callbacks present
			at the beginning of a grace period that allows
			the RCU Tasks flavors to collapse back to using
			a single callback queue.  This switching only
			occurs when rcupdate.rcu_task_enqueue_lim is
			set to the default value of -1.

	rcupdate.rcu_task_contend_lim= [KNL]
			Set the minimum number of callback-queuing-time
			lock-contention events per jiffy required to
			cause the RCU Tasks flavors to switch to per-CPU
			callback queuing.  This switching only occurs
			when rcupdate.rcu_task_enqueue_lim is set to
			the default value of -1.

	rcupdate.rcu_task_enqueue_lim= [KNL]
			Set the number of callback queues to use for the
			RCU Tasks family of RCU flavors.  The default
			of -1 allows this to be automatically (and
			dynamically) adjusted.	This parameter is intended
			for use in testing.

	rcupdate.rcu_task_ipi_delay= [KNL]
			Set time in jiffies during which RCU tasks will
			avoid sending IPIs, starting with the beginning
			of a given grace period.  Setting a large
			number avoids disturbing real-time workloads,
			but lengthens grace periods.

	rcupdate.rcu_task_stall_info= [KNL]
			Set initial timeout in jiffies for RCU task stall
			informational messages, which give some indication
			of the problem for those not patient enough to
			wait for ten minutes.  Informational messages are
			only printed prior to the stall-warning message
			for a given grace period. Disable with a value
			less than or equal to zero.  Defaults to ten
			seconds.  A change in value does not take effect
			until the beginning of the next grace period.

	rcupdate.rcu_task_stall_info_mult= [KNL]
			Multiplier for time interval between successive
			RCU task stall informational messages for a given
			RCU tasks grace period.  This value is clamped
			to one through ten, inclusive.	It defaults to
			the value three, so that the first informational
			message is printed 10 seconds into the grace
			period, the second at 40 seconds, the third at
			160 seconds, and then the stall warning at 600
			seconds would prevent a fourth at 640 seconds.

	rcupdate.rcu_task_stall_timeout= [KNL]
			Set timeout in jiffies for RCU task stall
			warning messages.  Disable with a value less
			than or equal to zero.	Defaults to ten minutes.
			A change in value does not take effect until
			the beginning of the next grace period.

	rcupdate.rcu_self_test= [KNL]
			Run the RCU early boot self tests

	rdinit=		[KNL]
			Format: <full_path>
			Run specified binary instead of /init from the ramdisk,
			used for early userspace startup. See initrd.

	rdrand=		[X86]
			force - Override the decision by the kernel to hide the
				advertisement of RDRAND support (this affects
				certain AMD processors because of buggy BIOS
				support, specifically around the suspend/resume
				path).

	rdt=		[HW,X86,RDT]
			Turn on/off individual RDT features. List is:
			cmt, mbmtotal, mbmlocal, l3cat, l3cdp, l2cat, l2cdp,
			mba.
			E.g. to turn on cmt and turn off mba use:
				rdt=cmt,!mba

	reboot=		[KNL]
			Format (x86 or x86_64):
				[w[arm] | c[old] | h[ard] | s[oft] | g[pio]] | d[efault] \
				[[,]s[mp]#### \
				[[,]b[ios] | a[cpi] | k[bd] | t[riple] | e[fi] | p[ci]] \
				[[,]f[orce]
			Where reboot_mode is one of warm (soft) or cold (hard) or gpio
					(prefix with 'panic_' to set mode for panic
					reboot only),
			      reboot_type is one of bios, acpi, kbd, triple, efi, or pci,
			      reboot_force is either force or not specified,
			      reboot_cpu is s[mp]#### with #### being the processor
					to be used for rebooting.

	refscale.holdoff= [KNL]
			Set test-start holdoff period.  The purpose of
			this parameter is to delay the start of the
			test until boot completes in order to avoid
			interference.

	refscale.loops= [KNL]
			Set the number of loops over the synchronization
			primitive under test.  Increasing this number
			reduces noise due to loop start/end overhead,
			but the default has already reduced the per-pass
			noise to a handful of picoseconds on ca. 2020
			x86 laptops.

	refscale.nreaders= [KNL]
			Set number of readers.  The default value of -1
			selects N, where N is roughly 75% of the number
			of CPUs.  A value of zero is an interesting choice.

	refscale.nruns= [KNL]
			Set number of runs, each of which is dumped onto
			the console log.

	refscale.readdelay= [KNL]
			Set the read-side critical-section duration,
			measured in microseconds.

	refscale.scale_type= [KNL]
			Specify the read-protection implementation to test.

	refscale.shutdown= [KNL]
			Shut down the system at the end of the performance
			test.  This defaults to 1 (shut it down) when
			refscale is built into the kernel and to 0 (leave
			it running) when refscale is built as a module.

	refscale.verbose= [KNL]
			Enable additional printk() statements.

	refscale.verbose_batched= [KNL]
			Batch the additional printk() statements.  If zero
			(the default) or negative, print everything.  Otherwise,
			print every Nth verbose statement, where N is the value
			specified.

	relax_domain_level=
			[KNL, SMP] Set scheduler's default relax_domain_level.
			See Documentation/admin-guide/cgroup-v1/cpusets.rst.

	reserve=	[KNL,BUGS] Force kernel to ignore I/O ports or memory
			Format: <base1>,<size1>[,<base2>,<size2>,...]
			Reserve I/O ports or memory so the kernel won't use
			them.  If <base> is less than 0x10000, the region
			is assumed to be I/O ports; otherwise it is memory.

	reservetop=	[X86-32]
			Format: nn[KMG]
			Reserves a hole at the top of the kernel virtual
			address space.

	reset_devices	[KNL] Force drivers to reset the underlying device
			during initialization.

	resume=		[SWSUSP]
			Specify the partition device for software suspend
			Format:
			{/dev/<dev> | PARTUUID=<uuid> | <int>:<int> | <hex>}

	resume_offset=	[SWSUSP]
			Specify the offset from the beginning of the partition
			given by "resume=" at which the swap header is located,
			in <PAGE_SIZE> units (needed only for swap files).
			See  Documentation/power/swsusp-and-swap-files.rst

	resumedelay=	[HIBERNATION] Delay (in seconds) to pause before attempting to
			read the resume files

	resumewait	[HIBERNATION] Wait (indefinitely) for resume device to show up.
			Useful for devices that are detected asynchronously
			(e.g. USB and MMC devices).

	retain_initrd	[RAM] Keep initrd memory after extraction

	retbleed=	[X86] Control mitigation of RETBleed (Arbitrary
			Speculative Code Execution with Return Instructions)
			vulnerability.

			off          - no mitigation
			auto         - automatically select a migitation
			auto,nosmt   - automatically select a mitigation,
				       disabling SMT if necessary for
				       the full mitigation (only on Zen1
				       and older without STIBP).
			ibpb	     - mitigate short speculation windows on
				       basic block boundaries too. Safe, highest
				       perf impact.
			unret        - force enable untrained return thunks,
				       only effective on AMD f15h-f17h
				       based systems.
			unret,nosmt  - like unret, will disable SMT when STIBP
			               is not available.

			Selecting 'auto' will choose a mitigation method at run
			time according to the CPU.

			Not specifying this option is equivalent to retbleed=auto.

	rfkill.default_state=
		0	"airplane mode".  All wifi, bluetooth, wimax, gps, fm,
			etc. communication is blocked by default.
		1	Unblocked.

	rfkill.master_switch_mode=
		0	The "airplane mode" button does nothing.
		1	The "airplane mode" button toggles between everything
			blocked and the previous configuration.
		2	The "airplane mode" button toggles between everything
			blocked and everything unblocked.

	rhash_entries=	[KNL,NET]
			Set number of hash buckets for route cache

	ring3mwait=disable
			[KNL] Disable ring 3 MONITOR/MWAIT feature on supported
			CPUs.

	ro		[KNL] Mount root device read-only on boot

	rodata=		[KNL]
		on	Mark read-only kernel memory as read-only (default).
		off	Leave read-only kernel memory writable for debugging.

	rockchip.usb_uart
			Enable the uart passthrough on the designated usb port
			on Rockchip SoCs. When active, the signals of the
			debug-uart get routed to the D+ and D- pins of the usb
			port and the regular usb controller gets disabled.

	root=		[KNL] Root filesystem
			See name_to_dev_t comment in init/do_mounts.c.

	rootdelay=	[KNL] Delay (in seconds) to pause before attempting to
			mount the root filesystem

	rootflags=	[KNL] Set root filesystem mount option string

	rootfstype=	[KNL] Set root filesystem type

	rootwait	[KNL] Wait (indefinitely) for root device to show up.
			Useful for devices that are detected asynchronously
			(e.g. USB and MMC devices).

	rproc_mem=nn[KMG][@address]
			[KNL,ARM,CMA] Remoteproc physical memory block.
			Memory area to be used by remote processor image,
			managed by CMA.

	rw		[KNL] Mount root device read-write on boot

	S		[KNL] Run init in single mode

	s390_iommu=	[HW,S390]
			Set s390 IOTLB flushing mode
		strict
			With strict flushing every unmap operation will result in
			an IOTLB flush. Default is lazy flushing before reuse,
			which is faster.

	s390_iommu_aperture=	[KNL,S390]
			Specifies the size of the per device DMA address space
			accessible through the DMA and IOMMU APIs as a decimal
			factor of the size of main memory.
			The default is 1 meaning that one can concurrently use
			as many DMA addresses as physical memory is installed,
			if supported by hardware, and thus map all of memory
			once. With a value of 2 one can map all of memory twice
			and so on. As a special case a factor of 0 imposes no
			restrictions other than those given by hardware at the
			cost of significant additional memory use for tables.

	sa1100ir	[NET]
			See drivers/net/irda/sa1100_ir.c.

	sched_verbose	[KNL] Enables verbose scheduler debug messages.

	schedstats=	[KNL,X86] Enable or disable scheduled statistics.
			Allowed values are enable and disable. This feature
			incurs a small amount of overhead in the scheduler
			but is useful for debugging and performance tuning.

	sched_thermal_decay_shift=
			[KNL, SMP] Set a decay shift for scheduler thermal
			pressure signal. Thermal pressure signal follows the
			default decay period of other scheduler pelt
			signals(usually 32 ms but configurable). Setting
			sched_thermal_decay_shift will left shift the decay
			period for the thermal pressure signal by the shift
			value.
			i.e. with the default pelt decay period of 32 ms
			sched_thermal_decay_shift   thermal pressure decay pr
				1			64 ms
				2			128 ms
			and so on.
			Format: integer between 0 and 10
			Default is 0.

	scftorture.holdoff= [KNL]
			Number of seconds to hold off before starting
			test.  Defaults to zero for module insertion and
			to 10 seconds for built-in smp_call_function()
			tests.

	scftorture.longwait= [KNL]
			Request ridiculously long waits randomly selected
			up to the chosen limit in seconds.  Zero (the
			default) disables this feature.  Please note
			that requesting even small non-zero numbers of
			seconds can result in RCU CPU stall warnings,
			softlockup complaints, and so on.

	scftorture.nthreads= [KNL]
			Number of kthreads to spawn to invoke the
			smp_call_function() family of functions.
			The default of -1 specifies a number of kthreads
			equal to the number of CPUs.

	scftorture.onoff_holdoff= [KNL]
			Number seconds to wait after the start of the
			test before initiating CPU-hotplug operations.

	scftorture.onoff_interval= [KNL]
			Number seconds to wait between successive
			CPU-hotplug operations.  Specifying zero (which
			is the default) disables CPU-hotplug operations.

	scftorture.shutdown_secs= [KNL]
			The number of seconds following the start of the
			test after which to shut down the system.  The
			default of zero avoids shutting down the system.
			Non-zero values are useful for automated tests.

	scftorture.stat_interval= [KNL]
			The number of seconds between outputting the
			current test statistics to the console.  A value
			of zero disables statistics output.

	scftorture.stutter_cpus= [KNL]
			The number of jiffies to wait between each change
			to the set of CPUs under test.

	scftorture.use_cpus_read_lock= [KNL]
			Use use_cpus_read_lock() instead of the default
			preempt_disable() to disable CPU hotplug
			while invoking one of the smp_call_function*()
			functions.

	scftorture.verbose= [KNL]
			Enable additional printk() statements.

	scftorture.weight_single= [KNL]
			The probability weighting to use for the
			smp_call_function_single() function with a zero
			"wait" parameter.  A value of -1 selects the
			default if all other weights are -1.  However,
			if at least one weight has some other value, a
			value of -1 will instead select a weight of zero.

	scftorture.weight_single_wait= [KNL]
			The probability weighting to use for the
			smp_call_function_single() function with a
			non-zero "wait" parameter.  See weight_single.

	scftorture.weight_many= [KNL]
			The probability weighting to use for the
			smp_call_function_many() function with a zero
			"wait" parameter.  See weight_single.
			Note well that setting a high probability for
			this weighting can place serious IPI load
			on the system.

	scftorture.weight_many_wait= [KNL]
			The probability weighting to use for the
			smp_call_function_many() function with a
			non-zero "wait" parameter.  See weight_single
			and weight_many.

	scftorture.weight_all= [KNL]
			The probability weighting to use for the
			smp_call_function_all() function with a zero
			"wait" parameter.  See weight_single and
			weight_many.

	scftorture.weight_all_wait= [KNL]
			The probability weighting to use for the
			smp_call_function_all() function with a
			non-zero "wait" parameter.  See weight_single
			and weight_many.

	skew_tick=	[KNL] Offset the periodic timer tick per cpu to mitigate
			xtime_lock contention on larger systems, and/or RCU lock
			contention on all systems with CONFIG_MAXSMP set.
			Format: { "0" | "1" }
			0 -- disable. (may be 1 via CONFIG_CMDLINE="skew_tick=1"
			1 -- enable.
			Note: increases power consumption, thus should only be
			enabled if running jitter sensitive (HPC/RT) workloads.

	security=	[SECURITY] Choose a legacy "major" security module to
			enable at boot. This has been deprecated by the
			"lsm=" parameter.

	selinux=	[SELINUX] Disable or enable SELinux at boot time.
			Format: { "0" | "1" }
			See security/selinux/Kconfig help text.
			0 -- disable.
			1 -- enable.
			Default value is 1.

	apparmor=	[APPARMOR] Disable or enable AppArmor at boot time
			Format: { "0" | "1" }
			See security/apparmor/Kconfig help text
			0 -- disable.
			1 -- enable.
			Default value is set via kernel config option.

	serialnumber	[BUGS=X86-32]

	sev=option[,option...] [X86-64] See Documentation/x86/x86_64/boot-options.rst

	shapers=	[NET]
			Maximal number of shapers.

	simeth=		[IA-64]
	simscsi=

	slram=		[HW,MTD]

	slab_merge	[MM]
			Enable merging of slabs with similar size when the
			kernel is built without CONFIG_SLAB_MERGE_DEFAULT.

	slab_nomerge	[MM]
			Disable merging of slabs with similar size. May be
			necessary if there is some reason to distinguish
			allocs to different slabs, especially in hardened
			environments where the risk of heap overflows and
			layout control by attackers can usually be
			frustrated by disabling merging. This will reduce
			most of the exposure of a heap attack to a single
			cache (risks via metadata attacks are mostly
			unchanged). Debug options disable merging on their
			own.
			For more information see Documentation/vm/slub.rst.

	slab_max_order=	[MM, SLAB]
			Determines the maximum allowed order for slabs.
			A high setting may cause OOMs due to memory
			fragmentation.  Defaults to 1 for systems with
			more than 32MB of RAM, 0 otherwise.

	slub_debug[=options[,slabs][;[options[,slabs]]...]	[MM, SLUB]
			Enabling slub_debug allows one to determine the
			culprit if slab objects become corrupted. Enabling
			slub_debug can create guard zones around objects and
			may poison objects when not in use. Also tracks the
			last alloc / free. For more information see
			Documentation/vm/slub.rst.

	slub_max_order= [MM, SLUB]
			Determines the maximum allowed order for slabs.
			A high setting may cause OOMs due to memory
			fragmentation. For more information see
			Documentation/vm/slub.rst.

	slub_min_objects=	[MM, SLUB]
			The minimum number of objects per slab. SLUB will
			increase the slab order up to slub_max_order to
			generate a sufficiently large slab able to contain
			the number of objects indicated. The higher the number
			of objects the smaller the overhead of tracking slabs
			and the less frequently locks need to be acquired.
			For more information see Documentation/vm/slub.rst.

	slub_min_order=	[MM, SLUB]
			Determines the minimum page order for slabs. Must be
			lower than slub_max_order.
			For more information see Documentation/vm/slub.rst.

	slub_merge	[MM, SLUB]
			Same with slab_merge.

	slub_nomerge	[MM, SLUB]
			Same with slab_nomerge. This is supported for legacy.
			See slab_nomerge for more information.

	smart2=		[HW]
			Format: <io1>[,<io2>[,...,<io8>]]

	smp.csd_lock_timeout= [KNL]
			Specify the period of time in milliseconds
			that smp_call_function() and friends will wait
			for a CPU to release the CSD lock.  This is
			useful when diagnosing bugs involving CPUs
			disabling interrupts for extended periods
			of time.  Defaults to 5,000 milliseconds, and
			setting a value of zero disables this feature.
			This feature may be more efficiently disabled
			using the csdlock_debug- kernel parameter.

	smsc-ircc2.nopnp	[HW] Don't use PNP to discover SMC devices
	smsc-ircc2.ircc_cfg=	[HW] Device configuration I/O port
	smsc-ircc2.ircc_sir=	[HW] SIR base I/O port
	smsc-ircc2.ircc_fir=	[HW] FIR base I/O port
	smsc-ircc2.ircc_irq=	[HW] IRQ line
	smsc-ircc2.ircc_dma=	[HW] DMA channel
	smsc-ircc2.ircc_transceiver= [HW] Transceiver type:
				0: Toshiba Satellite 1800 (GP data pin select)
				1: Fast pin select (default)
				2: ATC IRMode

	smt=		[KNL,S390] Set the maximum number of threads (logical
			CPUs) to use per physical CPU on systems capable of
			symmetric multithreading (SMT). Will be capped to the
			actual hardware limit.
			Format: <integer>
			Default: -1 (no limit)

	softlockup_panic=
			[KNL] Should the soft-lockup detector generate panics.
			Format: 0 | 1

			A value of 1 instructs the soft-lockup detector
			to panic the machine when a soft-lockup occurs. It is
			also controlled by the kernel.softlockup_panic sysctl
			and CONFIG_BOOTPARAM_SOFTLOCKUP_PANIC, which is the
			respective build-time switch to that functionality.

	softlockup_all_cpu_backtrace=
			[KNL] Should the soft-lockup detector generate
			backtraces on all cpus.
			Format: 0 | 1

	sonypi.*=	[HW] Sony Programmable I/O Control Device driver
			See Documentation/admin-guide/laptops/sonypi.rst

	spectre_v2=	[X86] Control mitigation of Spectre variant 2
			(indirect branch speculation) vulnerability.
			The default operation protects the kernel from
			user space attacks.

			on   - unconditionally enable, implies
			       spectre_v2_user=on
			off  - unconditionally disable, implies
			       spectre_v2_user=off
			auto - kernel detects whether your CPU model is
			       vulnerable

			Selecting 'on' will, and 'auto' may, choose a
			mitigation method at run time according to the
			CPU, the available microcode, the setting of the
			CONFIG_RETPOLINE configuration option, and the
			compiler with which the kernel was built.

			Selecting 'on' will also enable the mitigation
			against user space to user space task attacks.

			Selecting 'off' will disable both the kernel and
			the user space protections.

			Specific mitigations can also be selected manually:

			retpoline	  - replace indirect branches
			retpoline,generic - Retpolines
			retpoline,lfence  - LFENCE; indirect branch
			retpoline,amd     - alias for retpoline,lfence
			eibrs		  - enhanced IBRS
			eibrs,retpoline   - enhanced IBRS + Retpolines
			eibrs,lfence      - enhanced IBRS + LFENCE
			ibrs		  - use IBRS to protect kernel

			Not specifying this option is equivalent to
			spectre_v2=auto.

	spectre_v2_user=
			[X86] Control mitigation of Spectre variant 2
		        (indirect branch speculation) vulnerability between
		        user space tasks

			on	- Unconditionally enable mitigations. Is
				  enforced by spectre_v2=on

			off     - Unconditionally disable mitigations. Is
				  enforced by spectre_v2=off

			prctl   - Indirect branch speculation is enabled,
				  but mitigation can be enabled via prctl
				  per thread.  The mitigation control state
				  is inherited on fork.

			prctl,ibpb
				- Like "prctl" above, but only STIBP is
				  controlled per thread. IBPB is issued
				  always when switching between different user
				  space processes.

			seccomp
				- Same as "prctl" above, but all seccomp
				  threads will enable the mitigation unless
				  they explicitly opt out.

			seccomp,ibpb
				- Like "seccomp" above, but only STIBP is
				  controlled per thread. IBPB is issued
				  always when switching between different
				  user space processes.

			auto    - Kernel selects the mitigation depending on
				  the available CPU features and vulnerability.

			Default mitigation: "prctl"

			Not specifying this option is equivalent to
			spectre_v2_user=auto.

	spec_store_bypass_disable=
			[HW] Control Speculative Store Bypass (SSB) Disable mitigation
			(Speculative Store Bypass vulnerability)

			Certain CPUs are vulnerable to an exploit against a
			a common industry wide performance optimization known
			as "Speculative Store Bypass" in which recent stores
			to the same memory location may not be observed by
			later loads during speculative execution. The idea
			is that such stores are unlikely and that they can
			be detected prior to instruction retirement at the
			end of a particular speculation execution window.

			In vulnerable processors, the speculatively forwarded
			store can be used in a cache side channel attack, for
			example to read memory to which the attacker does not
			directly have access (e.g. inside sandboxed code).

			This parameter controls whether the Speculative Store
			Bypass optimization is used.

			On x86 the options are:

			on      - Unconditionally disable Speculative Store Bypass
			off     - Unconditionally enable Speculative Store Bypass
			auto    - Kernel detects whether the CPU model contains an
				  implementation of Speculative Store Bypass and
				  picks the most appropriate mitigation. If the
				  CPU is not vulnerable, "off" is selected. If the
				  CPU is vulnerable the default mitigation is
				  architecture and Kconfig dependent. See below.
			prctl   - Control Speculative Store Bypass per thread
				  via prctl. Speculative Store Bypass is enabled
				  for a process by default. The state of the control
				  is inherited on fork.
			seccomp - Same as "prctl" above, but all seccomp threads
				  will disable SSB unless they explicitly opt out.

			Default mitigations:
			X86:	"prctl"

			On powerpc the options are:

			on,auto - On Power8 and Power9 insert a store-forwarding
				  barrier on kernel entry and exit. On Power7
				  perform a software flush on kernel entry and
				  exit.
			off	- No action.

			Not specifying this option is equivalent to
			spec_store_bypass_disable=auto.

	spia_io_base=	[HW,MTD]
	spia_fio_base=
	spia_pedr=
	spia_peddr=

	split_lock_detect=
			[X86] Enable split lock detection or bus lock detection

			When enabled (and if hardware support is present), atomic
			instructions that access data across cache line
			boundaries will result in an alignment check exception
			for split lock detection or a debug exception for
			bus lock detection.

			off	- not enabled

			warn	- the kernel will emit rate-limited warnings
				  about applications triggering the #AC
				  exception or the #DB exception. This mode is
				  the default on CPUs that support split lock
				  detection or bus lock detection. Default
				  behavior is by #AC if both features are
				  enabled in hardware.

			fatal	- the kernel will send SIGBUS to applications
				  that trigger the #AC exception or the #DB
				  exception. Default behavior is by #AC if
				  both features are enabled in hardware.

			ratelimit:N -
				  Set system wide rate limit to N bus locks
				  per second for bus lock detection.
				  0 < N <= 1000.

				  N/A for split lock detection.


			If an #AC exception is hit in the kernel or in
			firmware (i.e. not while executing in user mode)
			the kernel will oops in either "warn" or "fatal"
			mode.

			#DB exception for bus lock is triggered only when
			CPL > 0.

	srbds=		[X86,INTEL]
			Control the Special Register Buffer Data Sampling
			(SRBDS) mitigation.

			Certain CPUs are vulnerable to an MDS-like
			exploit which can leak bits from the random
			number generator.

			By default, this issue is mitigated by
			microcode.  However, the microcode fix can cause
			the RDRAND and RDSEED instructions to become
			much slower.  Among other effects, this will
			result in reduced throughput from /dev/urandom.

			The microcode mitigation can be disabled with
			the following option:

			off:    Disable mitigation and remove
				performance impact to RDRAND and RDSEED

	srcutree.big_cpu_lim [KNL]
			Specifies the number of CPUs constituting a
			large system, such that srcu_struct structures
			should immediately allocate an srcu_node array.
			This kernel-boot parameter defaults to 128,
			but takes effect only when the low-order four
			bits of srcutree.convert_to_big is equal to 3
			(decide at boot).

	srcutree.convert_to_big [KNL]
			Specifies under what conditions an SRCU tree
			srcu_struct structure will be converted to big
			form, that is, with an rcu_node tree:

				   0:  Never.
				   1:  At init_srcu_struct() time.
				   2:  When rcutorture decides to.
				   3:  Decide at boot time (default).
				0x1X:  Above plus if high contention.

			Either way, the srcu_node tree will be sized based
			on the actual runtime number of CPUs (nr_cpu_ids)
			instead of the compile-time CONFIG_NR_CPUS.

	srcutree.counter_wrap_check [KNL]
			Specifies how frequently to check for
			grace-period sequence counter wrap for the
			srcu_data structure's ->srcu_gp_seq_needed field.
			The greater the number of bits set in this kernel
			parameter, the less frequently counter wrap will
			be checked for.  Note that the bottom two bits
			are ignored.

	srcutree.exp_holdoff [KNL]
			Specifies how many nanoseconds must elapse
			since the end of the last SRCU grace period for
			a given srcu_struct until the next normal SRCU
			grace period will be considered for automatic
			expediting.  Set to zero to disable automatic
			expediting.

	srcutree.srcu_max_nodelay [KNL]
			Specifies the number of no-delay instances
			per jiffy for which the SRCU grace period
			worker thread will be rescheduled with zero
			delay. Beyond this limit, worker thread will
			be rescheduled with a sleep delay of one jiffy.

	srcutree.srcu_max_nodelay_phase [KNL]
			Specifies the per-grace-period phase, number of
			non-sleeping polls of readers. Beyond this limit,
			grace period worker thread will be rescheduled
			with a sleep delay of one jiffy, between each
			rescan of the readers, for a grace period phase.

	srcutree.srcu_retry_check_delay [KNL]
			Specifies number of microseconds of non-sleeping
			delay between each non-sleeping poll of readers.

	srcutree.small_contention_lim [KNL]
			Specifies the number of update-side contention
			events per jiffy will be tolerated before
			initiating a conversion of an srcu_struct
			structure to big form.	Note that the value of
			srcutree.convert_to_big must have the 0x10 bit
			set for contention-based conversions to occur.

	ssbd=		[ARM64,HW]
			Speculative Store Bypass Disable control

			On CPUs that are vulnerable to the Speculative
			Store Bypass vulnerability and offer a
			firmware based mitigation, this parameter
			indicates how the mitigation should be used:

			force-on:  Unconditionally enable mitigation for
				   for both kernel and userspace
			force-off: Unconditionally disable mitigation for
				   for both kernel and userspace
			kernel:    Always enable mitigation in the
				   kernel, and offer a prctl interface
				   to allow userspace to register its
				   interest in being mitigated too.

	stack_guard_gap=	[MM]
			override the default stack gap protection. The value
			is in page units and it defines how many pages prior
			to (for stacks growing down) resp. after (for stacks
			growing up) the main stack are reserved for no other
			mapping. Default value is 256 pages.

	stack_depot_disable= [KNL]
			Setting this to true through kernel command line will
			disable the stack depot thereby saving the static memory
			consumed by the stack hash table. By default this is set
			to false.

	stacktrace	[FTRACE]
			Enabled the stack tracer on boot up.

	stacktrace_filter=[function-list]
			[FTRACE] Limit the functions that the stack tracer
			will trace at boot up. function-list is a comma-separated
			list of functions. This list can be changed at run
			time by the stack_trace_filter file in the debugfs
			tracing directory. Note, this enables stack tracing
			and the stacktrace above is not needed.

	sti=		[PARISC,HW]
			Format: <num>
			Set the STI (builtin display/keyboard on the HP-PARISC
			machines) console (graphic card) which should be used
			as the initial boot-console.
			See also comment in drivers/video/console/sticore.c.

	sti_font=	[HW]
			See comment in drivers/video/console/sticore.c.

	stifb=		[HW]
			Format: bpp:<bpp1>[:<bpp2>[:<bpp3>...]]

        strict_sas_size=
			[X86]
			Format: <bool>
			Enable or disable strict sigaltstack size checks
			against the required signal frame size which
			depends on the supported FPU features. This can
			be used to filter out binaries which have
			not yet been made aware of AT_MINSIGSTKSZ.

	sunrpc.min_resvport=
	sunrpc.max_resvport=
			[NFS,SUNRPC]
			SunRPC servers often require that client requests
			originate from a privileged port (i.e. a port in the
			range 0 < portnr < 1024).
			An administrator who wishes to reserve some of these
			ports for other uses may adjust the range that the
			kernel's sunrpc client considers to be privileged
			using these two parameters to set the minimum and
			maximum port values.

	sunrpc.svc_rpc_per_connection_limit=
			[NFS,SUNRPC]
			Limit the number of requests that the server will
			process in parallel from a single connection.
			The default value is 0 (no limit).

	sunrpc.pool_mode=
			[NFS]
			Control how the NFS server code allocates CPUs to
			service thread pools.  Depending on how many NICs
			you have and where their interrupts are bound, this
			option will affect which CPUs will do NFS serving.
			Note: this parameter cannot be changed while the
			NFS server is running.

			auto	    the server chooses an appropriate mode
				    automatically using heuristics
			global	    a single global pool contains all CPUs
			percpu	    one pool for each CPU
			pernode	    one pool for each NUMA node (equivalent
				    to global on non-NUMA machines)

	sunrpc.tcp_slot_table_entries=
	sunrpc.udp_slot_table_entries=
			[NFS,SUNRPC]
			Sets the upper limit on the number of simultaneous
			RPC calls that can be sent from the client to a
			server. Increasing these values may allow you to
			improve throughput, but will also increase the
			amount of memory reserved for use by the client.

	suspend.pm_test_delay=
			[SUSPEND]
			Sets the number of seconds to remain in a suspend test
			mode before resuming the system (see
			/sys/power/pm_test). Only available when CONFIG_PM_DEBUG
			is set. Default value is 5.

	svm=		[PPC]
			Format: { on | off | y | n | 1 | 0 }
			This parameter controls use of the Protected
			Execution Facility on pSeries.

	swapaccount=	[KNL]
			Format: [0|1]
			Enable accounting of swap in memory resource
			controller if no parameter or 1 is given or disable
			it if 0 is given (See Documentation/admin-guide/cgroup-v1/memory.rst)

	swiotlb=	[ARM,IA-64,PPC,MIPS,X86]
			Format: { <int> | force | noforce }
			<int> -- Number of I/O TLB slabs
			force -- force using of bounce buffers even if they
			         wouldn't be automatically used by the kernel
			noforce -- Never use bounce buffers (for debugging)

	switches=	[HW,M68k]

	sysctl.*=	[KNL]
			Set a sysctl parameter, right before loading the init
			process, as if the value was written to the respective
			/proc/sys/... file. Both '.' and '/' are recognized as
			separators. Unrecognized parameters and invalid values
			are reported in the kernel log. Sysctls registered
			later by a loaded module cannot be set this way.
			Example: sysctl.vm.swappiness=40

	sysfs.deprecated=0|1 [KNL]
			Enable/disable old style sysfs layout for old udev
			on older distributions. When this option is enabled
			very new udev will not work anymore. When this option
			is disabled (or CONFIG_SYSFS_DEPRECATED not compiled)
			in older udev will not work anymore.
			Default depends on CONFIG_SYSFS_DEPRECATED_V2 set in
			the kernel configuration.

	sysrq_always_enabled
			[KNL]
			Ignore sysrq setting - this boot parameter will
			neutralize any effect of /proc/sys/kernel/sysrq.
			Useful for debugging.

	tcpmhash_entries= [KNL,NET]
			Set the number of tcp_metrics_hash slots.
			Default value is 8192 or 16384 depending on total
			ram pages. This is used to specify the TCP metrics
			cache size. See Documentation/networking/ip-sysctl.rst
			"tcp_no_metrics_save" section for more details.

	tdfx=		[HW,DRM]

	test_suspend=	[SUSPEND]
			Format: { "mem" | "standby" | "freeze" }[,N]
			Specify "mem" (for Suspend-to-RAM) or "standby" (for
			standby suspend) or "freeze" (for suspend type freeze)
			as the system sleep state during system startup with
			the optional capability to repeat N number of times.
			The system is woken from this state using a
			wakeup-capable RTC alarm.

	thash_entries=	[KNL,NET]
			Set number of hash buckets for TCP connection

	thermal.act=	[HW,ACPI]
			-1: disable all active trip points in all thermal zones
			<degrees C>: override all lowest active trip points

	thermal.crt=	[HW,ACPI]
			-1: disable all critical trip points in all thermal zones
			<degrees C>: override all critical trip points

	thermal.nocrt=	[HW,ACPI]
			Set to disable actions on ACPI thermal zone
			critical and hot trip points.

	thermal.off=	[HW,ACPI]
			1: disable ACPI thermal control

	thermal.psv=	[HW,ACPI]
			-1: disable all passive trip points
			<degrees C>: override all passive trip points to this
			value

	thermal.tzp=	[HW,ACPI]
			Specify global default ACPI thermal zone polling rate
			<deci-seconds>: poll all this frequency
			0: no polling (default)

	threadirqs	[KNL]
			Force threading of all interrupt handlers except those
			marked explicitly IRQF_NO_THREAD.

	topology=	[S390]
			Format: {off | on}
			Specify if the kernel should make use of the cpu
			topology information if the hardware supports this.
			The scheduler will make use of this information and
			e.g. base its process migration decisions on it.
			Default is on.

	topology_updates= [KNL, PPC, NUMA]
			Format: {off}
			Specify if the kernel should ignore (off)
			topology updates sent by the hypervisor to this
			LPAR.

	torture.disable_onoff_at_boot= [KNL]
			Prevent the CPU-hotplug component of torturing
			until after init has spawned.

	torture.ftrace_dump_at_shutdown= [KNL]
			Dump the ftrace buffer at torture-test shutdown,
			even if there were no errors.  This can be a
			very costly operation when many torture tests
			are running concurrently, especially on systems
			with rotating-rust storage.

	torture.verbose_sleep_frequency= [KNL]
			Specifies how many verbose printk()s should be
			emitted between each sleep.  The default of zero
			disables verbose-printk() sleeping.

	torture.verbose_sleep_duration= [KNL]
			Duration of each verbose-printk() sleep in jiffies.

	tp720=		[HW,PS2]

	tpm_suspend_pcr=[HW,TPM]
			Format: integer pcr id
			Specify that at suspend time, the tpm driver
			should extend the specified pcr with zeros,
			as a workaround for some chips which fail to
			flush the last written pcr on TPM_SaveState.
			This will guarantee that all the other pcrs
			are saved.

	tp_printk	[FTRACE]
			Have the tracepoints sent to printk as well as the
			tracing ring buffer. This is useful for early boot up
			where the system hangs or reboots and does not give the
			option for reading the tracing buffer or performing a
			ftrace_dump_on_oops.

			To turn off having tracepoints sent to printk,
			 echo 0 > /proc/sys/kernel/tracepoint_printk
			Note, echoing 1 into this file without the
			tracepoint_printk kernel cmdline option has no effect.

			The tp_printk_stop_on_boot (see below) can also be used
			to stop the printing of events to console at
			late_initcall_sync.

			** CAUTION **

			Having tracepoints sent to printk() and activating high
			frequency tracepoints such as irq or sched, can cause
			the system to live lock.

	tp_printk_stop_on_boot [FTRACE]
			When tp_printk (above) is set, it can cause a lot of noise
			on the console. It may be useful to only include the
			printing of events during boot up, as user space may
			make the system inoperable.

			This command line option will stop the printing of events
			to console at the late_initcall_sync() time frame.

	trace_buf_size=nn[KMG]
			[FTRACE] will set tracing buffer size on each cpu.

	trace_clock=	[FTRACE] Set the clock used for tracing events
			at boot up.
			local - Use the per CPU time stamp counter
				(converted into nanoseconds). Fast, but
				depending on the architecture, may not be
				in sync between CPUs.
			global - Event time stamps are synchronize across
				CPUs. May be slower than the local clock,
				but better for some race conditions.
			counter - Simple counting of events (1, 2, ..)
				note, some counts may be skipped due to the
				infrastructure grabbing the clock more than
				once per event.
			uptime - Use jiffies as the time stamp.
			perf - Use the same clock that perf uses.
			mono - Use ktime_get_mono_fast_ns() for time stamps.
			mono_raw - Use ktime_get_raw_fast_ns() for time
				stamps.
			boot - Use ktime_get_boot_fast_ns() for time stamps.
			Architectures may add more clocks. See
			Documentation/trace/ftrace.rst for more details.

	trace_event=[event-list]
			[FTRACE] Set and start specified trace events in order
			to facilitate early boot debugging. The event-list is a
			comma-separated list of trace events to enable. See
			also Documentation/trace/events.rst

	trace_options=[option-list]
			[FTRACE] Enable or disable tracer options at boot.
			The option-list is a comma delimited list of options
			that can be enabled or disabled just as if you were
			to echo the option name into

			    /sys/kernel/debug/tracing/trace_options

			For example, to enable stacktrace option (to dump the
			stack trace of each event), add to the command line:

			      trace_options=stacktrace

			See also Documentation/trace/ftrace.rst "trace options"
			section.

	traceoff_on_warning
			[FTRACE] enable this option to disable tracing when a
			warning is hit. This turns off "tracing_on". Tracing can
			be enabled again by echoing '1' into the "tracing_on"
			file located in /sys/kernel/debug/tracing/

			This option is useful, as it disables the trace before
			the WARNING dump is called, which prevents the trace to
			be filled with content caused by the warning output.

			This option can also be set at run time via the sysctl
			option:  kernel/traceoff_on_warning

	transparent_hugepage=
			[KNL]
			Format: [always|madvise|never]
			Can be used to control the default behavior of the system
			with respect to transparent hugepages.
			See Documentation/admin-guide/mm/transhuge.rst
			for more details.

	trusted.source=	[KEYS]
			Format: <string>
			This parameter identifies the trust source as a backend
			for trusted keys implementation. Supported trust
			sources:
			- "tpm"
			- "tee"
			- "caam"
			If not specified then it defaults to iterating through
			the trust source list starting with TPM and assigns the
			first trust source as a backend which is initialized
			successfully during iteration.

	trusted.rng=	[KEYS]
			Format: <string>
			The RNG used to generate key material for trusted keys.
			Can be one of:
			- "kernel"
			- the same value as trusted.source: "tpm" or "tee"
			- "default"
			If not specified, "default" is used. In this case,
			the RNG's choice is left to each individual trust source.

	tsc=		Disable clocksource stability checks for TSC.
			Format: <string>
			[x86] reliable: mark tsc clocksource as reliable, this
			disables clocksource verification at runtime, as well
			as the stability checks done at bootup.	Used to enable
			high-resolution timer mode on older hardware, and in
			virtualized environment.
			[x86] noirqtime: Do not use TSC to do irq accounting.
			Used to run time disable IRQ_TIME_ACCOUNTING on any
			platforms where RDTSC is slow and this accounting
			can add overhead.
			[x86] unstable: mark the TSC clocksource as unstable, this
			marks the TSC unconditionally unstable at bootup and
			avoids any further wobbles once the TSC watchdog notices.
			[x86] nowatchdog: disable clocksource watchdog. Used
			in situations with strict latency requirements (where
			interruptions from clocksource watchdog are not
			acceptable).

	tsc_early_khz=  [X86] Skip early TSC calibration and use the given
			value instead. Useful when the early TSC frequency discovery
			procedure is not reliable, such as on overclocked systems
			with CPUID.16h support and partial CPUID.15h support.
			Format: <unsigned int>

	tsx=		[X86] Control Transactional Synchronization
			Extensions (TSX) feature in Intel processors that
			support TSX control.

			This parameter controls the TSX feature. The options are:

			on	- Enable TSX on the system. Although there are
				mitigations for all known security vulnerabilities,
				TSX has been known to be an accelerator for
				several previous speculation-related CVEs, and
				so there may be unknown	security risks associated
				with leaving it enabled.

			off	- Disable TSX on the system. (Note that this
				option takes effect only on newer CPUs which are
				not vulnerable to MDS, i.e., have
				MSR_IA32_ARCH_CAPABILITIES.MDS_NO=1 and which get
				the new IA32_TSX_CTRL MSR through a microcode
				update. This new MSR allows for the reliable
				deactivation of the TSX functionality.)

			auto	- Disable TSX if X86_BUG_TAA is present,
				  otherwise enable TSX on the system.

			Not specifying this option is equivalent to tsx=off.

			See Documentation/admin-guide/hw-vuln/tsx_async_abort.rst
			for more details.

	tsx_async_abort= [X86,INTEL] Control mitigation for the TSX Async
			Abort (TAA) vulnerability.

			Similar to Micro-architectural Data Sampling (MDS)
			certain CPUs that support Transactional
			Synchronization Extensions (TSX) are vulnerable to an
			exploit against CPU internal buffers which can forward
			information to a disclosure gadget under certain
			conditions.

			In vulnerable processors, the speculatively forwarded
			data can be used in a cache side channel attack, to
			access data to which the attacker does not have direct
			access.

			This parameter controls the TAA mitigation.  The
			options are:

			full       - Enable TAA mitigation on vulnerable CPUs
				     if TSX is enabled.

			full,nosmt - Enable TAA mitigation and disable SMT on
				     vulnerable CPUs. If TSX is disabled, SMT
				     is not disabled because CPU is not
				     vulnerable to cross-thread TAA attacks.
			off        - Unconditionally disable TAA mitigation

			On MDS-affected machines, tsx_async_abort=off can be
			prevented by an active MDS mitigation as both vulnerabilities
			are mitigated with the same mechanism so in order to disable
			this mitigation, you need to specify mds=off too.

			Not specifying this option is equivalent to
			tsx_async_abort=full.  On CPUs which are MDS affected
			and deploy MDS mitigation, TAA mitigation is not
			required and doesn't provide any additional
			mitigation.

			For details see:
			Documentation/admin-guide/hw-vuln/tsx_async_abort.rst

	turbografx.map[2|3]=	[HW,JOY]
			TurboGraFX parallel port interface
			Format:
			<port#>,<js1>,<js2>,<js3>,<js4>,<js5>,<js6>,<js7>
			See also Documentation/input/devices/joystick-parport.rst

	udbg-immortal	[PPC] When debugging early kernel crashes that
			happen after console_init() and before a proper
			console driver takes over, this boot options might
			help "seeing" what's going on.

	uhash_entries=	[KNL,NET]
			Set number of hash buckets for UDP/UDP-Lite connections

	uhci-hcd.ignore_oc=
			[USB] Ignore overcurrent events (default N).
			Some badly-designed motherboards generate lots of
			bogus events, for ports that aren't wired to
			anything.  Set this parameter to avoid log spamming.
			Note that genuine overcurrent events won't be
			reported either.

	unknown_nmi_panic
			[X86] Cause panic on unknown NMI.

	unsupported	Allow loading of unsupported kernel modules:
			0 = only allow supported modules,
			1 = warn when loading unsupported modules,
			2 = don't warn.

			CONFIG_SUSE_KERNEL_SUPPORTED must be enabled for this
			to have any effect.

	usbcore.authorized_default=
			[USB] Default USB device authorization:
			(default -1 = authorized except for wireless USB,
			0 = not authorized, 1 = authorized, 2 = authorized
			if device connected to internal port)

	usbcore.autosuspend=
			[USB] The autosuspend time delay (in seconds) used
			for newly-detected USB devices (default 2).  This
			is the time required before an idle device will be
			autosuspended.  Devices for which the delay is set
			to a negative value won't be autosuspended at all.

	usbcore.usbfs_snoop=
			[USB] Set to log all usbfs traffic (default 0 = off).

	usbcore.usbfs_snoop_max=
			[USB] Maximum number of bytes to snoop in each URB
			(default = 65536).

	usbcore.blinkenlights=
			[USB] Set to cycle leds on hubs (default 0 = off).

	usbcore.old_scheme_first=
			[USB] Start with the old device initialization
			scheme (default 0 = off).

	usbcore.usbfs_memory_mb=
			[USB] Memory limit (in MB) for buffers allocated by
			usbfs (default = 16, 0 = max = 2047).

	usbcore.use_both_schemes=
			[USB] Try the other device initialization scheme
			if the first one fails (default 1 = enabled).

	usbcore.initial_descriptor_timeout=
			[USB] Specifies timeout for the initial 64-byte
			USB_REQ_GET_DESCRIPTOR request in milliseconds
			(default 5000 = 5.0 seconds).

	usbcore.nousb	[USB] Disable the USB subsystem

	usbcore.quirks=
			[USB] A list of quirk entries to augment the built-in
			usb core quirk list. List entries are separated by
			commas. Each entry has the form
			VendorID:ProductID:Flags. The IDs are 4-digit hex
			numbers and Flags is a set of letters. Each letter
			will change the built-in quirk; setting it if it is
			clear and clearing it if it is set. The letters have
			the following meanings:
				a = USB_QUIRK_STRING_FETCH_255 (string
					descriptors must not be fetched using
					a 255-byte read);
				b = USB_QUIRK_RESET_RESUME (device can't resume
					correctly so reset it instead);
				c = USB_QUIRK_NO_SET_INTF (device can't handle
					Set-Interface requests);
				d = USB_QUIRK_CONFIG_INTF_STRINGS (device can't
					handle its Configuration or Interface
					strings);
				e = USB_QUIRK_RESET (device can't be reset
					(e.g morph devices), don't use reset);
				f = USB_QUIRK_HONOR_BNUMINTERFACES (device has
					more interface descriptions than the
					bNumInterfaces count, and can't handle
					talking to these interfaces);
				g = USB_QUIRK_DELAY_INIT (device needs a pause
					during initialization, after we read
					the device descriptor);
				h = USB_QUIRK_LINEAR_UFRAME_INTR_BINTERVAL (For
					high speed and super speed interrupt
					endpoints, the USB 2.0 and USB 3.0 spec
					require the interval in microframes (1
					microframe = 125 microseconds) to be
					calculated as interval = 2 ^
					(bInterval-1).
					Devices with this quirk report their
					bInterval as the result of this
					calculation instead of the exponent
					variable used in the calculation);
				i = USB_QUIRK_DEVICE_QUALIFIER (device can't
					handle device_qualifier descriptor
					requests);
				j = USB_QUIRK_IGNORE_REMOTE_WAKEUP (device
					generates spurious wakeup, ignore
					remote wakeup capability);
				k = USB_QUIRK_NO_LPM (device can't handle Link
					Power Management);
				l = USB_QUIRK_LINEAR_FRAME_INTR_BINTERVAL
					(Device reports its bInterval as linear
					frames instead of the USB 2.0
					calculation);
				m = USB_QUIRK_DISCONNECT_SUSPEND (Device needs
					to be disconnected before suspend to
					prevent spurious wakeup);
				n = USB_QUIRK_DELAY_CTRL_MSG (Device needs a
					pause after every control message);
				o = USB_QUIRK_HUB_SLOW_RESET (Hub needs extra
					delay after resetting its port);
			Example: quirks=0781:5580:bk,0a5c:5834:gij

	usbhid.mousepoll=
			[USBHID] The interval which mice are to be polled at.

	usbhid.jspoll=
			[USBHID] The interval which joysticks are to be polled at.

	usbhid.kbpoll=
			[USBHID] The interval which keyboards are to be polled at.

	usb-storage.delay_use=
			[UMS] The delay in seconds before a new device is
			scanned for Logical Units (default 1).

	usb-storage.quirks=
			[UMS] A list of quirks entries to supplement or
			override the built-in unusual_devs list.  List
			entries are separated by commas.  Each entry has
			the form VID:PID:Flags where VID and PID are Vendor
			and Product ID values (4-digit hex numbers) and
			Flags is a set of characters, each corresponding
			to a common usb-storage quirk flag as follows:
				a = SANE_SENSE (collect more than 18 bytes
					of sense data, not on uas);
				b = BAD_SENSE (don't collect more than 18
					bytes of sense data, not on uas);
				c = FIX_CAPACITY (decrease the reported
					device capacity by one sector);
				d = NO_READ_DISC_INFO (don't use
					READ_DISC_INFO command, not on uas);
				e = NO_READ_CAPACITY_16 (don't use
					READ_CAPACITY_16 command);
				f = NO_REPORT_OPCODES (don't use report opcodes
					command, uas only);
				g = MAX_SECTORS_240 (don't transfer more than
					240 sectors at a time, uas only);
				h = CAPACITY_HEURISTICS (decrease the
					reported device capacity by one
					sector if the number is odd);
				i = IGNORE_DEVICE (don't bind to this
					device);
				j = NO_REPORT_LUNS (don't use report luns
					command, uas only);
				k = NO_SAME (do not use WRITE_SAME, uas only)
				l = NOT_LOCKABLE (don't try to lock and
					unlock ejectable media, not on uas);
				m = MAX_SECTORS_64 (don't transfer more
					than 64 sectors = 32 KB at a time,
					not on uas);
				n = INITIAL_READ10 (force a retry of the
					initial READ(10) command, not on uas);
				o = CAPACITY_OK (accept the capacity
					reported by the device, not on uas);
				p = WRITE_CACHE (the device cache is ON
					by default, not on uas);
				r = IGNORE_RESIDUE (the device reports
					bogus residue values, not on uas);
				s = SINGLE_LUN (the device has only one
					Logical Unit);
				t = NO_ATA_1X (don't allow ATA(12) and ATA(16)
					commands, uas only);
				u = IGNORE_UAS (don't bind to the uas driver);
				w = NO_WP_DETECT (don't test whether the
					medium is write-protected).
				y = ALWAYS_SYNC (issue a SYNCHRONIZE_CACHE
					even if the device claims no cache,
					not on uas)
			Example: quirks=0419:aaf5:rl,0421:0433:rc

	user_debug=	[KNL,ARM]
			Format: <int>
			See arch/arm/Kconfig.debug help text.
				 1 - undefined instruction events
				 2 - system calls
				 4 - invalid data aborts
				 8 - SIGSEGV faults
				16 - SIGBUS faults
			Example: user_debug=31

	userpte=
			[X86] Flags controlling user PTE allocations.

				nohigh = do not allocate PTE pages in
					HIGHMEM regardless of setting
					of CONFIG_HIGHPTE.

	vdso=		[X86,SH,SPARC]
			On X86_32, this is an alias for vdso32=.  Otherwise:

			vdso=1: enable VDSO (the default)
			vdso=0: disable VDSO mapping

	vdso32=		[X86] Control the 32-bit vDSO
			vdso32=1: enable 32-bit VDSO
			vdso32=0 or vdso32=2: disable 32-bit VDSO

			See the help text for CONFIG_COMPAT_VDSO for more
			details.  If CONFIG_COMPAT_VDSO is set, the default is
			vdso32=0; otherwise, the default is vdso32=1.

			For compatibility with older kernels, vdso32=2 is an
			alias for vdso32=0.

			Try vdso32=0 if you encounter an error that says:
			dl_main: Assertion `(void *) ph->p_vaddr == _rtld_local._dl_sysinfo_dso' failed!

	vector=		[IA-64,SMP]
			vector=percpu: enable percpu vector domain

	video=		[FB] Frame buffer configuration
			See Documentation/fb/modedb.rst.

	video.brightness_switch_enabled= [ACPI]
			Format: [0|1]
			If set to 1, on receiving an ACPI notify event
			generated by hotkey, video driver will adjust brightness
			level and then send out the event to user space through
			the allocated input device. If set to 0, video driver
			will only send out the event without touching backlight
			brightness level.
			default: 1

	virtio_mmio.device=
			[VMMIO] Memory mapped virtio (platform) device.

				<size>@<baseaddr>:<irq>[:<id>]
			where:
				<size>     := size (can use standard suffixes
						like K, M and G)
				<baseaddr> := physical base address
				<irq>      := interrupt number (as passed to
						request_irq())
				<id>       := (optional) platform device id
			example:
				virtio_mmio.device=1K@0x100b0000:48:7

			Can be used multiple times for multiple devices.

	vga=		[BOOT,X86-32] Select a particular video mode
			See Documentation/x86/boot.rst and
			Documentation/admin-guide/svga.rst.
			Use vga=ask for menu.
			This is actually a boot loader parameter; the value is
			passed to the kernel using a special protocol.

	vm_debug[=options]	[KNL] Available with CONFIG_DEBUG_VM=y.
			May slow down system boot speed, especially when
			enabled on systems with a large amount of memory.
			All options are enabled by default, and this
			interface is meant to allow for selectively
			enabling or disabling specific virtual memory
			debugging features.

			Available options are:
			  P	Enable page structure init time poisoning
			  -	Disable all of the above options

	vmalloc=nn[KMG]	[KNL,BOOT] Forces the vmalloc area to have an exact
			size of <nn>. This can be used to increase the
			minimum size (128MB on x86). It can also be used to
			decrease the size and leave more room for directly
			mapped kernel RAM.

	vmcp_cma=nn[MG]	[KNL,S390]
			Sets the memory size reserved for contiguous memory
			allocations for the vmcp device driver.

	vmhalt=		[KNL,S390] Perform z/VM CP command after system halt.
			Format: <command>

	vmpanic=	[KNL,S390] Perform z/VM CP command after kernel panic.
			Format: <command>

	vmpoff=		[KNL,S390] Perform z/VM CP command after power off.
			Format: <command>

	vsyscall=	[X86-64]
			Controls the behavior of vsyscalls (i.e. calls to
			fixed addresses of 0xffffffffff600x00 from legacy
			code).  Most statically-linked binaries and older
			versions of glibc use these calls.  Because these
			functions are at fixed addresses, they make nice
			targets for exploits that can control RIP.

			emulate     [default] Vsyscalls turn into traps and are
			            emulated reasonably safely.  The vsyscall
				    page is readable.

			xonly       Vsyscalls turn into traps and are
			            emulated reasonably safely.  The vsyscall
				    page is not readable.

			none        Vsyscalls don't work at all.  This makes
			            them quite hard to use for exploits but
			            might break your system.

	vt.color=	[VT] Default text color.
			Format: 0xYX, X = foreground, Y = background.
			Default: 0x07 = light gray on black.

	vt.cur_default=	[VT] Default cursor shape.
			Format: 0xCCBBAA, where AA, BB, and CC are the same as
			the parameters of the <Esc>[?A;B;Cc escape sequence;
			see VGA-softcursor.txt. Default: 2 = underline.

	vt.default_blu=	[VT]
			Format: <blue0>,<blue1>,<blue2>,...,<blue15>
			Change the default blue palette of the console.
			This is a 16-member array composed of values
			ranging from 0-255.

	vt.default_grn=	[VT]
			Format: <green0>,<green1>,<green2>,...,<green15>
			Change the default green palette of the console.
			This is a 16-member array composed of values
			ranging from 0-255.

	vt.default_red=	[VT]
			Format: <red0>,<red1>,<red2>,...,<red15>
			Change the default red palette of the console.
			This is a 16-member array composed of values
			ranging from 0-255.

	vt.default_utf8=
			[VT]
			Format=<0|1>
			Set system-wide default UTF-8 mode for all tty's.
			Default is 1, i.e. UTF-8 mode is enabled for all
			newly opened terminals.

	vt.global_cursor_default=
			[VT]
			Format=<-1|0|1>
			Set system-wide default for whether a cursor
			is shown on new VTs. Default is -1,
			i.e. cursors will be created by default unless
			overridden by individual drivers. 0 will hide
			cursors, 1 will display them.

	vt.italic=	[VT] Default color for italic text; 0-15.
			Default: 2 = green.

	vt.underline=	[VT] Default color for underlined text; 0-15.
			Default: 3 = cyan.

	watchdog timers	[HW,WDT] For information on watchdog timers,
			see Documentation/watchdog/watchdog-parameters.rst
			or other driver-specific files in the
			Documentation/watchdog/ directory.

	watchdog_thresh=
			[KNL]
			Set the hard lockup detector stall duration
			threshold in seconds. The soft lockup detector
			threshold is set to twice the value. A value of 0
			disables both lockup detectors. Default is 10
			seconds.

	workqueue.watchdog_thresh=
			If CONFIG_WQ_WATCHDOG is configured, workqueue can
			warn stall conditions and dump internal state to
			help debugging.  0 disables workqueue stall
			detection; otherwise, it's the stall threshold
			duration in seconds.  The default value is 30 and
			it can be updated at runtime by writing to the
			corresponding sysfs file.

	workqueue.disable_numa
			By default, all work items queued to unbound
			workqueues are affine to the NUMA nodes they're
			issued on, which results in better behavior in
			general.  If NUMA affinity needs to be disabled for
			whatever reason, this option can be used.  Note
			that this also can be controlled per-workqueue for
			workqueues visible under /sys/bus/workqueue/.

	workqueue.power_efficient
			Per-cpu workqueues are generally preferred because
			they show better performance thanks to cache
			locality; unfortunately, per-cpu workqueues tend to
			be more power hungry than unbound workqueues.

			Enabling this makes the per-cpu workqueues which
			were observed to contribute significantly to power
			consumption unbound, leading to measurably lower
			power usage at the cost of small performance
			overhead.

			The default value of this parameter is determined by
			the config option CONFIG_WQ_POWER_EFFICIENT_DEFAULT.

	workqueue.debug_force_rr_cpu
			Workqueue used to implicitly guarantee that work
			items queued without explicit CPU specified are put
			on the local CPU.  This guarantee is no longer true
			and while local CPU is still preferred work items
			may be put on foreign CPUs.  This debug option
			forces round-robin CPU selection to flush out
			usages which depend on the now broken guarantee.
			When enabled, memory and cache locality will be
			impacted.

	x2apic_phys	[X86-64,APIC] Use x2apic physical mode instead of
			default x2apic cluster mode on platforms
			supporting x2apic.

	xen_512gb_limit		[KNL,X86-64,XEN]
			Restricts the kernel running paravirtualized under Xen
			to use only up to 512 GB of RAM. The reason to do so is
			crash analysis tools and Xen tools for doing domain
			save/restore/migration must be enabled to handle larger
			domains.

	xen_emul_unplug=		[HW,X86,XEN]
			Unplug Xen emulated devices
			Format: [unplug0,][unplug1]
			ide-disks -- unplug primary master IDE devices
			aux-ide-disks -- unplug non-primary-master IDE devices
			nics -- unplug network devices
			all -- unplug all emulated devices (NICs and IDE disks)
			unnecessary -- unplugging emulated devices is
				unnecessary even if the host did not respond to
				the unplug protocol
			never -- do not unplug even if version check succeeds

	xen_legacy_crash	[X86,XEN]
			Crash from Xen panic notifier, without executing late
			panic() code such as dumping handler.

	xen_nopvspin	[X86,XEN]
			Disables the qspinlock slowpath using Xen PV optimizations.
			This parameter is obsoleted by "nopvspin" parameter, which
			has equivalent effect for XEN platform.

	xen_nopv	[X86]
			Disables the PV optimizations forcing the HVM guest to
			run as generic HVM guest with no PV drivers.
			This option is obsoleted by the "nopv" option, which
			has equivalent effect for XEN platform.

	xen_no_vector_callback
			[KNL,X86,XEN] Disable the vector callback for Xen
			event channel interrupts.

	xen_scrub_pages=	[XEN]
			Boolean option to control scrubbing pages before giving them back
			to Xen, for use by other domains. Can be also changed at runtime
			with /sys/devices/system/xen_memory/xen_memory0/scrub_pages.
			Default value controlled with CONFIG_XEN_SCRUB_PAGES_DEFAULT.

	xen_timer_slop=	[X86-64,XEN]
			Set the timer slop (in nanoseconds) for the virtual Xen
			timers (default is 100000). This adjusts the minimum
			delta of virtualized Xen timers, where lower values
			improve timer resolution at the expense of processing
			more timer interrupts.

	xen.balloon_boot_timeout= [XEN]
			The time (in seconds) to wait before giving up to boot
			in case initial ballooning fails to free enough memory.
			Applies only when running as HVM or PVH guest and
			started with less memory configured than allowed at
			max. Default is 180.

	xen.event_eoi_delay=	[XEN]
			How long to delay EOI handling in case of event
			storms (jiffies). Default is 10.

	xen.event_loop_timeout=	[XEN]
			After which time (jiffies) the event handling loop
			should start to delay EOI handling. Default is 2.

	xen.fifo_events=	[XEN]
			Boolean parameter to disable using fifo event handling
			even if available. Normally fifo event handling is
			preferred over the 2-level event handling, as it is
			fairer and the number of possible event channels is
			much higher. Default is on (use fifo events).

	nopv=		[X86,XEN,KVM,HYPER_V,VMWARE]
			Disables the PV optimizations forcing the guest to run
			as generic guest with no PV drivers. Currently support
			XEN HVM, KVM, HYPER_V and VMWARE guest.

	nopvspin	[X86,XEN,KVM]
			Disables the qspinlock slow path using PV optimizations
			which allow the hypervisor to 'idle' the guest on lock
			contention.

	xirc2ps_cs=	[NET,PCMCIA]
			Format:
			<irq>,<irq_mask>,<io>,<full_duplex>,<do_sound>,<lockup_hack>[,<irq2>[,<irq3>[,<irq4>]]]

	xive=		[PPC]
			By default on POWER9 and above, the kernel will
			natively use the XIVE interrupt controller. This option
			allows the fallback firmware mode to be used:

			off       Fallback to firmware control of XIVE interrupt
				  controller on both pseries and powernv
				  platforms. Only useful on POWER9 and above.

	xive.store-eoi=off	[PPC]
			By default on POWER10 and above, the kernel will use
			stores for EOI handling when the XIVE interrupt mode
			is active. This option allows the XIVE driver to use
			loads instead, as on POWER9.

	xhci-hcd.quirks		[USB,KNL]
			A hex value specifying bitmask with supplemental xhci
			host controller quirks. Meaning of each bit can be
			consulted in header drivers/usb/host/xhci.h.

	xmon		[PPC]
			Format: { early | on | rw | ro | off }
			Controls if xmon debugger is enabled. Default is off.
			Passing only "xmon" is equivalent to "xmon=early".
			early	Call xmon as early as possible on boot; xmon
				debugger is called from setup_arch().
			on	xmon debugger hooks will be installed so xmon
				is only called on a kernel crash. Default mode,
				i.e. either "ro" or "rw" mode, is controlled
				with CONFIG_XMON_DEFAULT_RO_MODE.
			rw	xmon debugger hooks will be installed so xmon
				is called only on a kernel crash, mode is write,
				meaning SPR registers, memory and, other data
				can be written using xmon commands.
			ro 	same as "rw" option above but SPR registers,
				memory, and other data can't be written using
				xmon commands.
			off	xmon is disabled.<|MERGE_RESOLUTION|>--- conflicted
+++ resolved
@@ -3176,10 +3176,7 @@
 					       no_entry_flush [PPC]
 					       no_uaccess_flush [PPC]
 					       mmio_stale_data=off [X86]
-<<<<<<< HEAD
-=======
 					       retbleed=off [X86]
->>>>>>> f25a7d55
 
 				Exceptions:
 					       This does not have any effect on
@@ -3202,10 +3199,7 @@
 					       mds=full,nosmt [X86]
 					       tsx_async_abort=full,nosmt [X86]
 					       mmio_stale_data=full,nosmt [X86]
-<<<<<<< HEAD
-=======
 					       retbleed=auto,nosmt [X86]
->>>>>>> f25a7d55
 
 	mminit_loglevel=
 			[KNL] When CONFIG_DEBUG_MEMORY_INIT is set, this
