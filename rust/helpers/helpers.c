// SPDX-License-Identifier: GPL-2.0
/*
 * Non-trivial C macros cannot be used in Rust. Similarly, inlined C functions
 * cannot be called either. This file explicitly creates functions ("helpers")
 * that wrap those so that they can be called from Rust.
 *
 * Sorted alphabetically.
 */

#include "atomic.c"
#include "auxiliary.c"
<<<<<<< HEAD
#include "barrier.c"
=======
#include "bitmap.c"
#include "bitops.c"
>>>>>>> 2cdae413
#include "blk.c"
#include "bug.c"
#include "build_assert.c"
#include "build_bug.c"
#include "clk.c"
#include "completion.c"
#include "cpu.c"
#include "cpufreq.c"
#include "cpumask.c"
#include "cred.c"
#include "device.c"
#include "dma.c"
#include "drm.c"
#include "err.c"
#include "irq.c"
#include "fs.c"
#include "io.c"
#include "jump_label.c"
#include "kunit.c"
#include "mm.c"
#include "mutex.c"
#include "of.c"
#include "page.c"
#include "pci.c"
#include "pid_namespace.c"
#include "platform.c"
#include "poll.c"
#include "processor.c"
#include "property.c"
#include "rbtree.c"
#include "rcu.c"
#include "refcount.c"
#include "regulator.c"
#include "security.c"
#include "signal.c"
#include "slab.c"
#include "spinlock.c"
#include "sync.c"
#include "task.c"
#include "time.c"
#include "uaccess.c"
#include "vmalloc.c"
#include "wait.c"
#include "workqueue.c"
#include "xarray.c"<|MERGE_RESOLUTION|>--- conflicted
+++ resolved
@@ -9,12 +9,9 @@
 
 #include "atomic.c"
 #include "auxiliary.c"
-<<<<<<< HEAD
 #include "barrier.c"
-=======
 #include "bitmap.c"
 #include "bitops.c"
->>>>>>> 2cdae413
 #include "blk.c"
 #include "bug.c"
 #include "build_assert.c"
