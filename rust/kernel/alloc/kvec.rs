--- conflicted
+++ resolved
@@ -195,14 +195,6 @@
     /// - `additional` must be less than or equal to `self.capacity - self.len`.
     /// - All elements within the interval [`self.len`,`self.len + additional`) must be initialized.
     #[inline]
-<<<<<<< HEAD
-    pub unsafe fn set_len(&mut self, new_len: usize) {
-        debug_assert!(new_len <= self.capacity());
-
-        // INVARIANT: By the safety requirements of this method `new_len` represents the exact
-        // number of elements stored within `self`.
-        self.len = new_len;
-=======
     pub unsafe fn inc_len(&mut self, additional: usize) {
         // Guaranteed by the type invariant to never underflow.
         debug_assert!(additional <= self.capacity() - self.len());
@@ -228,7 +220,6 @@
         // SAFETY: The memory after `self.len()` is guaranteed to contain `count` initialized
         // elements of type `T`.
         unsafe { slice::from_raw_parts_mut(self.as_mut_ptr().add(self.len), count) }
->>>>>>> 3f4ee458
     }
 
     /// Returns a slice of the entire vector.
