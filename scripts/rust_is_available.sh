#!/bin/sh
# SPDX-License-Identifier: GPL-2.0
#
# Tests whether a suitable Rust toolchain is available.

set -e

min_tool_version=$(dirname $0)/min-tool-version.sh

# Convert the version string x.y.z to a canonical up-to-7-digits form.
#
# Note that this function uses one more digit (compared to other
# instances in other version scripts) to give a bit more space to
# `rustc` since it will reach 1.100.0 in late 2026.
get_canonical_version()
{
	IFS=.
	set -- $1
	echo $((100000 * $1 + 100 * $2 + $3))
}

# Print a reference to the Quick Start guide in the documentation.
print_docs_reference()
{
	echo >&2 "***"
	echo >&2 "*** Please see Documentation/rust/quick-start.rst for details"
	echo >&2 "*** on how to set up the Rust support."
	echo >&2 "***"
}

# Print an explanation about the fact that the script is meant to be called from Kbuild.
print_kbuild_explanation()
{
	echo >&2 "***"
	echo >&2 "*** This script is intended to be called from Kbuild."
	echo >&2 "*** Please use the 'rustavailable' target to call it instead."
	echo >&2 "*** Otherwise, the results may not be meaningful."
	exit 1
}

# If the script fails for any reason, or if there was any warning, then
# print a reference to the documentation on exit.
warning=0
trap 'if [ $? -ne 0 ] || [ $warning -ne 0 ]; then print_docs_reference; fi' EXIT

# Check that the expected environment variables are set.
if [ -z "${RUSTC+x}" ]; then
	echo >&2 "***"
	echo >&2 "*** Environment variable 'RUSTC' is not set."
	print_kbuild_explanation
fi

if [ -z "${BINDGEN+x}" ]; then
	echo >&2 "***"
	echo >&2 "*** Environment variable 'BINDGEN' is not set."
	print_kbuild_explanation
fi

if [ -z "${CC+x}" ]; then
	echo >&2 "***"
	echo >&2 "*** Environment variable 'CC' is not set."
	print_kbuild_explanation
fi

# Check that the Rust compiler exists.
if ! command -v "$RUSTC" >/dev/null; then
	echo >&2 "***"
	echo >&2 "*** Rust compiler '$RUSTC' could not be found."
	echo >&2 "***"
	exit 1
fi

# Check that the Rust bindings generator exists.
if ! command -v "$BINDGEN" >/dev/null; then
	echo >&2 "***"
	echo >&2 "*** Rust bindings generator '$BINDGEN' could not be found."
	echo >&2 "***"
	exit 1
fi

# Check that the Rust compiler version is suitable.
#
# Non-stable and distributions' versions may have a version suffix, e.g. `-dev`.
rust_compiler_output=$( \
	LC_ALL=C "$RUSTC" --version 2>/dev/null
) || rust_compiler_code=$?
if [ -n "$rust_compiler_code" ]; then
	echo >&2 "***"
	echo >&2 "*** Running '$RUSTC' to check the Rust compiler version failed with"
	echo >&2 "*** code $rust_compiler_code. See output and docs below for details:"
	echo >&2 "***"
	echo >&2 "$rust_compiler_output"
	echo >&2 "***"
	exit 1
fi
rust_compiler_version=$( \
	echo "$rust_compiler_output" \
		| sed -nE '1s:.*rustc ([0-9]+\.[0-9]+\.[0-9]+).*:\1:p'
)
if [ -z "$rust_compiler_version" ]; then
	echo >&2 "***"
	echo >&2 "*** Running '$RUSTC' to check the Rust compiler version did not return"
	echo >&2 "*** an expected output. See output and docs below for details:"
	echo >&2 "***"
	echo >&2 "$rust_compiler_output"
	echo >&2 "***"
	exit 1
fi
rust_compiler_min_version=$($min_tool_version rustc)
rust_compiler_cversion=$(get_canonical_version $rust_compiler_version)
rust_compiler_min_cversion=$(get_canonical_version $rust_compiler_min_version)
if [ "$rust_compiler_cversion" -lt "$rust_compiler_min_cversion" ]; then
<<<<<<< HEAD
	echo >&2 "***"
	echo >&2 "*** Rust compiler '$RUSTC' is too old."
	echo >&2 "***   Your version:    $rust_compiler_version"
	echo >&2 "***   Minimum version: $rust_compiler_min_version"
	echo >&2 "***"
	exit 1
fi
if [ "$rust_compiler_cversion" -gt "$rust_compiler_min_cversion" ]; then
=======
>>>>>>> 2d5404ca
	echo >&2 "***"
	echo >&2 "*** Rust compiler '$RUSTC' is too old."
	echo >&2 "***   Your version:    $rust_compiler_version"
	echo >&2 "***   Minimum version: $rust_compiler_min_version"
	echo >&2 "***"
	exit 1
fi

# Check that the Rust bindings generator is suitable.
#
# Non-stable and distributions' versions may have a version suffix, e.g. `-dev`.
#
# The dummy parameter `workaround-for-0.69.0` is required to support 0.69.0
# (https://github.com/rust-lang/rust-bindgen/pull/2678). It can be removed when
# the minimum version is upgraded past that (0.69.1 already fixed the issue).
rust_bindings_generator_output=$( \
	LC_ALL=C "$BINDGEN" --version workaround-for-0.69.0 2>/dev/null
) || rust_bindings_generator_code=$?
if [ -n "$rust_bindings_generator_code" ]; then
	echo >&2 "***"
	echo >&2 "*** Running '$BINDGEN' to check the Rust bindings generator version failed with"
	echo >&2 "*** code $rust_bindings_generator_code. See output and docs below for details:"
	echo >&2 "***"
	echo >&2 "$rust_bindings_generator_output"
	echo >&2 "***"
	exit 1
fi
rust_bindings_generator_version=$( \
	echo "$rust_bindings_generator_output" \
		| sed -nE '1s:.*bindgen ([0-9]+\.[0-9]+\.[0-9]+).*:\1:p'
)
if [ -z "$rust_bindings_generator_version" ]; then
	echo >&2 "***"
	echo >&2 "*** Running '$BINDGEN' to check the bindings generator version did not return"
	echo >&2 "*** an expected output. See output and docs below for details:"
	echo >&2 "***"
	echo >&2 "$rust_bindings_generator_output"
	echo >&2 "***"
	exit 1
fi
rust_bindings_generator_min_version=$($min_tool_version bindgen)
rust_bindings_generator_cversion=$(get_canonical_version $rust_bindings_generator_version)
rust_bindings_generator_min_cversion=$(get_canonical_version $rust_bindings_generator_min_version)
if [ "$rust_bindings_generator_cversion" -lt "$rust_bindings_generator_min_cversion" ]; then
	echo >&2 "***"
	echo >&2 "*** Rust bindings generator '$BINDGEN' is too old."
	echo >&2 "***   Your version:    $rust_bindings_generator_version"
	echo >&2 "***   Minimum version: $rust_bindings_generator_min_version"
	echo >&2 "***"
	exit 1
<<<<<<< HEAD
fi
if [ "$rust_bindings_generator_cversion" -gt "$rust_bindings_generator_min_cversion" ]; then
=======
fi
if [ "$rust_bindings_generator_cversion" -eq 6600 ] ||
	[ "$rust_bindings_generator_cversion" -eq 6601 ]; then
	# Distributions may have patched the issue (e.g. Debian did).
	if ! "$BINDGEN" $(dirname $0)/rust_is_available_bindgen_0_66.h >/dev/null; then
		echo >&2 "***"
		echo >&2 "*** Rust bindings generator '$BINDGEN' versions 0.66.0 and 0.66.1 may not"
		echo >&2 "*** work due to a bug (https://github.com/rust-lang/rust-bindgen/pull/2567),"
		echo >&2 "*** unless patched (like Debian's)."
		echo >&2 "***   Your version:     $rust_bindings_generator_version"
		echo >&2 "***"
		warning=1
	fi
fi

# Check that the `libclang` used by the Rust bindings generator is suitable.
#
# In order to do that, first invoke `bindgen` to get the `libclang` version
# found by `bindgen`. This step may already fail if, for instance, `libclang`
# is not found, thus inform the user in such a case.
bindgen_libclang_output=$( \
	LC_ALL=C "$BINDGEN" $(dirname $0)/rust_is_available_bindgen_libclang.h 2>&1 >/dev/null
) || bindgen_libclang_code=$?
if [ -n "$bindgen_libclang_code" ]; then
>>>>>>> 2d5404ca
	echo >&2 "***"
	echo >&2 "*** Running '$BINDGEN' to check the libclang version (used by the Rust"
	echo >&2 "*** bindings generator) failed with code $bindgen_libclang_code. This may be caused by"
	echo >&2 "*** a failure to locate libclang. See output and docs below for details:"
	echo >&2 "***"
	echo >&2 "$bindgen_libclang_output"
	echo >&2 "***"
	exit 1
fi

<<<<<<< HEAD
# Check that the `libclang` used by the Rust bindings generator is suitable.
#
# In order to do that, first invoke `bindgen` to get the `libclang` version
# found by `bindgen`. This step may already fail if, for instance, `libclang`
# is not found, thus inform the user in such a case.
bindgen_libclang_output=$( \
	LC_ALL=C "$BINDGEN" $(dirname $0)/rust_is_available_bindgen_libclang.h 2>&1 >/dev/null
) || bindgen_libclang_code=$?
if [ -n "$bindgen_libclang_code" ]; then
	echo >&2 "***"
	echo >&2 "*** Running '$BINDGEN' to check the libclang version (used by the Rust"
	echo >&2 "*** bindings generator) failed with code $bindgen_libclang_code. This may be caused by"
	echo >&2 "*** a failure to locate libclang. See output and docs below for details:"
	echo >&2 "***"
	echo >&2 "$bindgen_libclang_output"
	echo >&2 "***"
	exit 1
fi

# `bindgen` returned successfully, thus use the output to check that the version
# of the `libclang` found by the Rust bindings generator is suitable.
=======
# `bindgen` returned successfully, thus use the output to check that the version
# of the `libclang` found by the Rust bindings generator is suitable.
#
# Unlike other version checks, note that this one does not necessarily appear
# in the first line of the output, thus no `sed` address is provided.
>>>>>>> 2d5404ca
bindgen_libclang_version=$( \
	echo "$bindgen_libclang_output" \
		| sed -nE 's:.*clang version ([0-9]+\.[0-9]+\.[0-9]+).*:\1:p'
)
if [ -z "$bindgen_libclang_version" ]; then
	echo >&2 "***"
	echo >&2 "*** Running '$BINDGEN' to check the libclang version (used by the Rust"
	echo >&2 "*** bindings generator) did not return an expected output. See output"
	echo >&2 "*** and docs below for details:"
	echo >&2 "***"
	echo >&2 "$bindgen_libclang_output"
	echo >&2 "***"
	exit 1
fi
bindgen_libclang_min_version=$($min_tool_version llvm)
bindgen_libclang_cversion=$(get_canonical_version $bindgen_libclang_version)
bindgen_libclang_min_cversion=$(get_canonical_version $bindgen_libclang_min_version)
if [ "$bindgen_libclang_cversion" -lt "$bindgen_libclang_min_cversion" ]; then
	echo >&2 "***"
	echo >&2 "*** libclang (used by the Rust bindings generator '$BINDGEN') is too old."
	echo >&2 "***   Your version:    $bindgen_libclang_version"
	echo >&2 "***   Minimum version: $bindgen_libclang_min_version"
	echo >&2 "***"
	exit 1
fi

# If the C compiler is Clang, then we can also check whether its version
# matches the `libclang` version used by the Rust bindings generator.
#
# In the future, we might be able to perform a full version check, see
# https://github.com/rust-lang/rust-bindgen/issues/2138.
cc_name=$($(dirname $0)/cc-version.sh $CC | cut -f1 -d' ')
if [ "$cc_name" = Clang ]; then
	clang_version=$( \
		LC_ALL=C $CC --version 2>/dev/null \
			| sed -nE '1s:.*version ([0-9]+\.[0-9]+\.[0-9]+).*:\1:p'
	)
	if [ "$clang_version" != "$bindgen_libclang_version" ]; then
		echo >&2 "***"
		echo >&2 "*** libclang (used by the Rust bindings generator '$BINDGEN')"
		echo >&2 "*** version does not match Clang's. This may be a problem."
		echo >&2 "***   libclang version: $bindgen_libclang_version"
		echo >&2 "***   Clang version:    $clang_version"
		echo >&2 "***"
<<<<<<< HEAD
=======
		warning=1
>>>>>>> 2d5404ca
	fi
fi

# Check that the source code for the `core` standard library exists.
#
# `$KRUSTFLAGS` is passed in case the user added `--sysroot`.
rustc_sysroot=$("$RUSTC" $KRUSTFLAGS --print sysroot)
rustc_src=${RUST_LIB_SRC:-"$rustc_sysroot/lib/rustlib/src/rust/library"}
rustc_src_core="$rustc_src/core/src/lib.rs"
if [ ! -e "$rustc_src_core" ]; then
	echo >&2 "***"
	echo >&2 "*** Source code for the 'core' standard library could not be found"
	echo >&2 "*** at '$rustc_src_core'."
	echo >&2 "***"
	exit 1
fi<|MERGE_RESOLUTION|>--- conflicted
+++ resolved
@@ -110,17 +110,6 @@
 rust_compiler_cversion=$(get_canonical_version $rust_compiler_version)
 rust_compiler_min_cversion=$(get_canonical_version $rust_compiler_min_version)
 if [ "$rust_compiler_cversion" -lt "$rust_compiler_min_cversion" ]; then
-<<<<<<< HEAD
-	echo >&2 "***"
-	echo >&2 "*** Rust compiler '$RUSTC' is too old."
-	echo >&2 "***   Your version:    $rust_compiler_version"
-	echo >&2 "***   Minimum version: $rust_compiler_min_version"
-	echo >&2 "***"
-	exit 1
-fi
-if [ "$rust_compiler_cversion" -gt "$rust_compiler_min_cversion" ]; then
-=======
->>>>>>> 2d5404ca
 	echo >&2 "***"
 	echo >&2 "*** Rust compiler '$RUSTC' is too old."
 	echo >&2 "***   Your version:    $rust_compiler_version"
@@ -171,10 +160,6 @@
 	echo >&2 "***   Minimum version: $rust_bindings_generator_min_version"
 	echo >&2 "***"
 	exit 1
-<<<<<<< HEAD
-fi
-if [ "$rust_bindings_generator_cversion" -gt "$rust_bindings_generator_min_cversion" ]; then
-=======
 fi
 if [ "$rust_bindings_generator_cversion" -eq 6600 ] ||
 	[ "$rust_bindings_generator_cversion" -eq 6601 ]; then
@@ -199,7 +184,6 @@
 	LC_ALL=C "$BINDGEN" $(dirname $0)/rust_is_available_bindgen_libclang.h 2>&1 >/dev/null
 ) || bindgen_libclang_code=$?
 if [ -n "$bindgen_libclang_code" ]; then
->>>>>>> 2d5404ca
 	echo >&2 "***"
 	echo >&2 "*** Running '$BINDGEN' to check the libclang version (used by the Rust"
 	echo >&2 "*** bindings generator) failed with code $bindgen_libclang_code. This may be caused by"
@@ -210,35 +194,11 @@
 	exit 1
 fi
 
-<<<<<<< HEAD
-# Check that the `libclang` used by the Rust bindings generator is suitable.
-#
-# In order to do that, first invoke `bindgen` to get the `libclang` version
-# found by `bindgen`. This step may already fail if, for instance, `libclang`
-# is not found, thus inform the user in such a case.
-bindgen_libclang_output=$( \
-	LC_ALL=C "$BINDGEN" $(dirname $0)/rust_is_available_bindgen_libclang.h 2>&1 >/dev/null
-) || bindgen_libclang_code=$?
-if [ -n "$bindgen_libclang_code" ]; then
-	echo >&2 "***"
-	echo >&2 "*** Running '$BINDGEN' to check the libclang version (used by the Rust"
-	echo >&2 "*** bindings generator) failed with code $bindgen_libclang_code. This may be caused by"
-	echo >&2 "*** a failure to locate libclang. See output and docs below for details:"
-	echo >&2 "***"
-	echo >&2 "$bindgen_libclang_output"
-	echo >&2 "***"
-	exit 1
-fi
-
 # `bindgen` returned successfully, thus use the output to check that the version
 # of the `libclang` found by the Rust bindings generator is suitable.
-=======
-# `bindgen` returned successfully, thus use the output to check that the version
-# of the `libclang` found by the Rust bindings generator is suitable.
 #
 # Unlike other version checks, note that this one does not necessarily appear
 # in the first line of the output, thus no `sed` address is provided.
->>>>>>> 2d5404ca
 bindgen_libclang_version=$( \
 	echo "$bindgen_libclang_output" \
 		| sed -nE 's:.*clang version ([0-9]+\.[0-9]+\.[0-9]+).*:\1:p'
@@ -283,10 +243,7 @@
 		echo >&2 "***   libclang version: $bindgen_libclang_version"
 		echo >&2 "***   Clang version:    $clang_version"
 		echo >&2 "***"
-<<<<<<< HEAD
-=======
 		warning=1
->>>>>>> 2d5404ca
 	fi
 fi
 
