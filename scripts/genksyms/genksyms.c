--- conflicted
+++ resolved
@@ -728,22 +728,6 @@
 	      "  -q, --quiet           Disable warnings (default)\n"
 	      "  -h, --help            Print this message\n"
 	      "  -V, --version         Print the release version\n"
-<<<<<<< HEAD
-#else				/* __GNU_LIBRARY__ */
-	      "  -s                    Select symbol prefix\n"
-	      "  -d                    Increment the debug level (repeatable)\n"
-	      "  -D                    Dump expanded symbol defs (for debugging only)\n"
-	      "  -r file               Read reference symbols from a file\n"
-	      "  -T file               Dump expanded types into file\n"
-	      "  -o                    Allow to override reference modversions\n"
-	      "  -p                    Preserve reference modversions or fail\n"
-	      "  -w                    Enable warnings\n"
-	      "  -q                    Disable warnings (default)\n"
-	      "  -h                    Print this message\n"
-	      "  -V                    Print the release version\n"
-#endif				/* __GNU_LIBRARY__ */
-=======
->>>>>>> 6613476e
 	      , stderr);
 }
 
@@ -759,23 +743,15 @@
 		{"dump", 0, 0, 'D'},
 		{"reference", 1, 0, 'r'},
 		{"dump-types", 1, 0, 'T'},
+		{"override", 0, 0, 'o'},
 		{"preserve", 0, 0, 'p'},
-		{"override", 0, 0, 'o'},
 		{"version", 0, 0, 'V'},
 		{"help", 0, 0, 'h'},
 		{0, 0, 0, 0}
 	};
 
-<<<<<<< HEAD
-	while ((o = getopt_long(argc, argv, "s:dwqVDr:T:oph",
+	while ((o = getopt_long(argc, argv, "dwqVDr:T:oph",
 				&long_opts[0], NULL)) != EOF)
-#else				/* __GNU_LIBRARY__ */
-	while ((o = getopt(argc, argv, "s:dwqVDr:T:oph")) != EOF)
-#endif				/* __GNU_LIBRARY__ */
-=======
-	while ((o = getopt_long(argc, argv, "dwqVDr:T:ph",
-				&long_opts[0], NULL)) != EOF)
->>>>>>> 6613476e
 		switch (o) {
 		case 'd':
 			flag_debug++;
