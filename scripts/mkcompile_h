--- conflicted
+++ resolved
@@ -1,20 +1,9 @@
 #!/bin/sh
 # SPDX-License-Identifier: GPL-2.0
 
-<<<<<<< HEAD
-TARGET=$1
-ARCH=$2
-SMP=$3
-PREEMPT=$4
-PREEMPT_DYNAMIC=$5
-PREEMPT_RT=$6
-CC_VERSION="$7"
-LD=$8
-=======
 UTS_MACHINE=$1
 CC_VERSION="$2"
 LD=$3
->>>>>>> eb3cdb58
 
 if test -z "$KBUILD_BUILD_USER"; then
 	LINUX_COMPILE_BY=$(whoami | sed 's/\\/\\\\/')
@@ -27,31 +16,8 @@
 	LINUX_COMPILE_HOST=$KBUILD_BUILD_HOST
 fi
 
-<<<<<<< HEAD
-UTS_VERSION="#$VERSION"
-CONFIG_FLAGS=""
-if [ -n "$SMP" ] ; then CONFIG_FLAGS="SMP"; fi
-
-if [ -n "$PREEMPT_RT" ] ; then
-	CONFIG_FLAGS="$CONFIG_FLAGS PREEMPT_RT"
-elif [ -n "$PREEMPT_DYNAMIC" ] ; then
-	CONFIG_FLAGS="$CONFIG_FLAGS PREEMPT_DYNAMIC"
-elif [ -n "$PREEMPT" ] ; then
-	CONFIG_FLAGS="$CONFIG_FLAGS PREEMPT"
-fi
-
-# Truncate to maximum length
-UTS_LEN=64
-UTS_VERSION="$(echo $UTS_VERSION $CONFIG_FLAGS $TIMESTAMP | cut -b -$UTS_LEN)"
-
-# Generate a temporary compile.h
-
-{ echo /\* This file is auto generated, version $VERSION \*/
-  if [ -n "$CONFIG_FLAGS" ] ; then echo "/* $CONFIG_FLAGS */"; fi
-=======
 LD_VERSION=$(LC_ALL=C $LD -v | head -n1 |
 		sed -e 's/(compatible with [^)]*)//' -e 's/[[:space:]]*$//')
->>>>>>> eb3cdb58
 
 cat <<EOF
 #define UTS_MACHINE		"${UTS_MACHINE}"
