/* Generate assembler source containing symbol information
 *
 * Copyright 2002       by Kai Germaschewski
 *
 * This software may be used and distributed according to the terms
 * of the GNU General Public License, incorporated herein by reference.
 *
 * Usage: kallsyms [--all-symbols] [--absolute-percpu]  in.map > out.S
 *
 *      Table compression uses all the unused char codes on the symbols and
 *  maps these to the most used substrings (tokens). For instance, it might
 *  map char code 0xF7 to represent "write_" and then in every symbol where
 *  "write_" appears it can be replaced by 0xF7, saving 5 bytes.
 *      The used codes themselves are also placed in the table so that the
 *  decompresion can work without "special cases".
 *      Applied to kernel symbols, this usually produces a compression ratio
 *  of about 50%.
 *
 */

#include <errno.h>
#include <getopt.h>
#include <stdbool.h>
#include <stdio.h>
#include <stdlib.h>
#include <string.h>
#include <ctype.h>
#include <limits.h>

#include <xalloc.h>

#define ARRAY_SIZE(arr) (sizeof(arr) / sizeof(arr[0]))

#define KSYM_NAME_LEN		512

struct sym_entry {
	unsigned long long addr;
	unsigned int len;
	unsigned int seq;
	bool percpu_absolute;
	unsigned char sym[];
};

struct addr_range {
	const char *start_sym, *end_sym;
	unsigned long long start, end;
};

static unsigned long long _text;
static unsigned long long relative_base;
static struct addr_range text_ranges[] = {
	{ "_stext",     "_etext"     },
	{ "_sinittext", "_einittext" },
};
#define text_range_text     (&text_ranges[0])
#define text_range_inittext (&text_ranges[1])

static struct addr_range percpu_range = {
	"__per_cpu_start", "__per_cpu_end", -1ULL, 0
};

static struct sym_entry **table;
static unsigned int table_size, table_cnt;
static int all_symbols;
static int absolute_percpu;

static int token_profit[0x10000];

/* the table that holds the result of the compression */
static unsigned char best_table[256][2];
static unsigned char best_table_len[256];


static void usage(void)
{
	fprintf(stderr, "Usage: kallsyms [--all-symbols] [--absolute-percpu] in.map > out.S\n");
	exit(1);
}

static char *sym_name(const struct sym_entry *s)
{
	return (char *)s->sym + 1;
}

static bool is_ignored_symbol(const char *name, char type)
{
	if (type == 'u' || type == 'n')
		return true;

	if (toupper(type) == 'A') {
		/* Keep these useful absolute symbols */
		if (strcmp(name, "__kernel_syscall_via_break") &&
		    strcmp(name, "__kernel_syscall_via_epc") &&
		    strcmp(name, "__kernel_sigtramp") &&
		    strcmp(name, "__gp"))
			return true;
	}

	return false;
}

static void check_symbol_range(const char *sym, unsigned long long addr,
			       struct addr_range *ranges, int entries)
{
	size_t i;
	struct addr_range *ar;

	for (i = 0; i < entries; ++i) {
		ar = &ranges[i];

		if (strcmp(sym, ar->start_sym) == 0) {
			ar->start = addr;
			return;
		} else if (strcmp(sym, ar->end_sym) == 0) {
			ar->end = addr;
			return;
		}
	}
}

static struct sym_entry *read_symbol(FILE *in, char **buf, size_t *buf_len)
{
	char *name, type, *p;
	unsigned long long addr;
	size_t len;
	ssize_t readlen;
	struct sym_entry *sym;

	errno = 0;
	readlen = getline(buf, buf_len, in);
	if (readlen < 0) {
		if (errno) {
			perror("read_symbol");
			exit(EXIT_FAILURE);
		}
		return NULL;
	}

	if ((*buf)[readlen - 1] == '\n')
		(*buf)[readlen - 1] = 0;

	addr = strtoull(*buf, &p, 16);

	if (*buf == p || *p++ != ' ' || !isascii((type = *p++)) || *p++ != ' ') {
		fprintf(stderr, "line format error\n");
		exit(EXIT_FAILURE);
	}

	name = p;
	len = strlen(name);

	if (len >= KSYM_NAME_LEN) {
		fprintf(stderr, "Symbol %s too long for kallsyms (%zu >= %d).\n"
				"Please increase KSYM_NAME_LEN both in kernel and kallsyms.c\n",
			name, len, KSYM_NAME_LEN);
		return NULL;
	}

	if (strcmp(name, "_text") == 0)
		_text = addr;

	/* Ignore most absolute/undefined (?) symbols. */
	if (is_ignored_symbol(name, type))
		return NULL;

	check_symbol_range(name, addr, text_ranges, ARRAY_SIZE(text_ranges));
	check_symbol_range(name, addr, &percpu_range, 1);

	/* include the type field in the symbol name, so that it gets
	 * compressed together */
	len++;

	sym = xmalloc(sizeof(*sym) + len + 1);
	sym->addr = addr;
	sym->len = len;
	sym->sym[0] = type;
	strcpy(sym_name(sym), name);
	sym->percpu_absolute = false;

	return sym;
}

static int symbol_in_range(const struct sym_entry *s,
			   const struct addr_range *ranges, int entries)
{
	size_t i;
	const struct addr_range *ar;

	for (i = 0; i < entries; ++i) {
		ar = &ranges[i];

		if (s->addr >= ar->start && s->addr <= ar->end)
			return 1;
	}

	return 0;
}

static bool string_starts_with(const char *s, const char *prefix)
{
	return strncmp(s, prefix, strlen(prefix)) == 0;
}

static int symbol_valid(const struct sym_entry *s)
{
	const char *name = sym_name(s);

	/* if --all-symbols is not specified, then symbols outside the text
	 * and inittext sections are discarded */
	if (!all_symbols) {
		/*
		 * Symbols starting with __start and __stop are used to denote
		 * section boundaries, and should always be included:
		 */
		if (string_starts_with(name, "__start_") ||
		    string_starts_with(name, "__stop_"))
			return 1;

		if (symbol_in_range(s, text_ranges,
				    ARRAY_SIZE(text_ranges)) == 0)
			return 0;
		/* Corner case.  Discard any symbols with the same value as
		 * _etext _einittext; they can move between pass 1 and 2 when
		 * the kallsyms data are added.  If these symbols move then
		 * they may get dropped in pass 2, which breaks the kallsyms
		 * rules.
		 */
		if ((s->addr == text_range_text->end &&
		     strcmp(name, text_range_text->end_sym)) ||
		    (s->addr == text_range_inittext->end &&
		     strcmp(name, text_range_inittext->end_sym)))
			return 0;
	}

	return 1;
}

/* remove all the invalid symbols from the table */
static void shrink_table(void)
{
	unsigned int i, pos;

	pos = 0;
	for (i = 0; i < table_cnt; i++) {
		if (symbol_valid(table[i])) {
			if (pos != i)
				table[pos] = table[i];
			pos++;
		} else {
			free(table[i]);
		}
	}
	table_cnt = pos;
}

static void read_map(const char *in)
{
	FILE *fp;
	struct sym_entry *sym;
	char *buf = NULL;
	size_t buflen = 0;

	fp = fopen(in, "r");
	if (!fp) {
		perror(in);
		exit(1);
	}

	while (!feof(fp)) {
		sym = read_symbol(fp, &buf, &buflen);
		if (!sym)
			continue;

		sym->seq = table_cnt;

		if (table_cnt >= table_size) {
			table_size += 10000;
			table = xrealloc(table, sizeof(*table) * table_size);
		}

		table[table_cnt++] = sym;
	}

	free(buf);
	fclose(fp);
}

static void output_label(const char *label)
{
	printf(".globl %s\n", label);
	printf("\tALGN\n");
	printf("%s:\n", label);
}

/* uncompress a compressed symbol. When this function is called, the best table
 * might still be compressed itself, so the function needs to be recursive */
static int expand_symbol(const unsigned char *data, int len, char *result)
{
	int c, rlen, total=0;

	while (len) {
		c = *data;
		/* if the table holds a single char that is the same as the one
		 * we are looking for, then end the search */
		if (best_table[c][0]==c && best_table_len[c]==1) {
			*result++ = c;
			total++;
		} else {
			/* if not, recurse and expand */
			rlen = expand_symbol(best_table[c], best_table_len[c], result);
			total += rlen;
			result += rlen;
		}
		data++;
		len--;
	}
	*result=0;

	return total;
}

static bool symbol_absolute(const struct sym_entry *s)
{
	return s->percpu_absolute;
}

<<<<<<< HEAD
static void cleanup_symbol_name(char *s)
{
	char *p;

	/*
	 * ASCII[.]   = 2e
	 * ASCII[0-9] = 30,39
	 * ASCII[A-Z] = 41,5a
	 * ASCII[_]   = 5f
	 * ASCII[a-z] = 61,7a
	 *
	 * As above, replacing the first '.' in ".llvm." with '\0' does not
	 * affect the main sorting, but it helps us with subsorting.
	 */
	p = strstr(s, ".llvm.");
	if (p)
		*p = '\0';
}

=======
>>>>>>> 2d5404ca
static int compare_names(const void *a, const void *b)
{
	int ret;
	const struct sym_entry *sa = *(const struct sym_entry **)a;
	const struct sym_entry *sb = *(const struct sym_entry **)b;

	ret = strcmp(sym_name(sa), sym_name(sb));
	if (!ret) {
		if (sa->addr > sb->addr)
			return 1;
		else if (sa->addr < sb->addr)
			return -1;

		/* keep old order */
		return (int)(sa->seq - sb->seq);
	}

	return ret;
}

static void sort_symbols_by_name(void)
{
	qsort(table, table_cnt, sizeof(table[0]), compare_names);
}

static void write_src(void)
{
	unsigned int i, k, off;
	unsigned int best_idx[256];
	unsigned int *markers, markers_cnt;
	char buf[KSYM_NAME_LEN];

	printf("#include <asm/bitsperlong.h>\n");
	printf("#if BITS_PER_LONG == 64\n");
	printf("#define PTR .quad\n");
	printf("#define ALGN .balign 8\n");
	printf("#else\n");
	printf("#define PTR .long\n");
	printf("#define ALGN .balign 4\n");
	printf("#endif\n");

	printf("\t.section .rodata, \"a\"\n");

	output_label("kallsyms_num_syms");
	printf("\t.long\t%u\n", table_cnt);
	printf("\n");

	/* table of offset markers, that give the offset in the compressed stream
	 * every 256 symbols */
	markers_cnt = (table_cnt + 255) / 256;
	markers = xmalloc(sizeof(*markers) * markers_cnt);

	output_label("kallsyms_names");
	off = 0;
	for (i = 0; i < table_cnt; i++) {
		if ((i & 0xFF) == 0)
			markers[i >> 8] = off;
		table[i]->seq = i;

		/* There cannot be any symbol of length zero. */
		if (table[i]->len == 0) {
			fprintf(stderr, "kallsyms failure: "
				"unexpected zero symbol length\n");
			exit(EXIT_FAILURE);
		}

		/* Only lengths that fit in up-to-two-byte ULEB128 are supported. */
		if (table[i]->len > 0x3FFF) {
			fprintf(stderr, "kallsyms failure: "
				"unexpected huge symbol length\n");
			exit(EXIT_FAILURE);
		}

		/* Encode length with ULEB128. */
		if (table[i]->len <= 0x7F) {
			/* Most symbols use a single byte for the length. */
			printf("\t.byte 0x%02x", table[i]->len);
			off += table[i]->len + 1;
		} else {
			/* "Big" symbols use two bytes. */
			printf("\t.byte 0x%02x, 0x%02x",
				(table[i]->len & 0x7F) | 0x80,
				(table[i]->len >> 7) & 0x7F);
			off += table[i]->len + 2;
		}
		for (k = 0; k < table[i]->len; k++)
			printf(", 0x%02x", table[i]->sym[k]);

		/*
		 * Now that we wrote out the compressed symbol name, restore the
		 * original name and print it in the comment.
		 */
		expand_symbol(table[i]->sym, table[i]->len, buf);
		strcpy((char *)table[i]->sym, buf);
		printf("\t/* %s */\n", table[i]->sym);
	}
	printf("\n");

	output_label("kallsyms_markers");
	for (i = 0; i < markers_cnt; i++)
		printf("\t.long\t%u\n", markers[i]);
	printf("\n");

	free(markers);

	output_label("kallsyms_token_table");
	off = 0;
	for (i = 0; i < 256; i++) {
		best_idx[i] = off;
		expand_symbol(best_table[i], best_table_len[i], buf);
		printf("\t.asciz\t\"%s\"\n", buf);
		off += strlen(buf) + 1;
	}
	printf("\n");

	output_label("kallsyms_token_index");
	for (i = 0; i < 256; i++)
		printf("\t.short\t%d\n", best_idx[i]);
	printf("\n");

	output_label("kallsyms_offsets");

	for (i = 0; i < table_cnt; i++) {
		/*
		 * Use the offset relative to the lowest value
		 * encountered of all relative symbols, and emit
		 * non-relocatable fixed offsets that will be fixed
		 * up at runtime.
		 */

		long long offset;
		bool overflow;

		if (!absolute_percpu) {
			offset = table[i]->addr - relative_base;
			overflow = offset < 0 || offset > UINT_MAX;
		} else if (symbol_absolute(table[i])) {
			offset = table[i]->addr;
			overflow = offset < 0 || offset > INT_MAX;
		} else {
			offset = relative_base - table[i]->addr - 1;
			overflow = offset < INT_MIN || offset >= 0;
		}
		if (overflow) {
			fprintf(stderr, "kallsyms failure: "
				"%s symbol value %#llx out of range in relative mode\n",
				symbol_absolute(table[i]) ? "absolute" : "relative",
				table[i]->addr);
			exit(EXIT_FAILURE);
		}
		printf("\t.long\t%#x\t/* %s */\n", (int)offset, table[i]->sym);
	}
	printf("\n");

	output_label("kallsyms_relative_base");
	/* Provide proper symbols relocatability by their '_text' relativeness. */
	if (_text <= relative_base)
		printf("\tPTR\t_text + %#llx\n", relative_base - _text);
	else
		printf("\tPTR\t_text - %#llx\n", _text - relative_base);
	printf("\n");

	sort_symbols_by_name();
	output_label("kallsyms_seqs_of_names");
	for (i = 0; i < table_cnt; i++)
		printf("\t.byte 0x%02x, 0x%02x, 0x%02x\t/* %s */\n",
			(unsigned char)(table[i]->seq >> 16),
			(unsigned char)(table[i]->seq >> 8),
			(unsigned char)(table[i]->seq >> 0),
		       table[i]->sym);
	printf("\n");
}


/* table lookup compression functions */

/* count all the possible tokens in a symbol */
static void learn_symbol(const unsigned char *symbol, int len)
{
	int i;

	for (i = 0; i < len - 1; i++)
		token_profit[ symbol[i] + (symbol[i + 1] << 8) ]++;
}

/* decrease the count for all the possible tokens in a symbol */
static void forget_symbol(const unsigned char *symbol, int len)
{
	int i;

	for (i = 0; i < len - 1; i++)
		token_profit[ symbol[i] + (symbol[i + 1] << 8) ]--;
}

/* do the initial token count */
static void build_initial_token_table(void)
{
	unsigned int i;

	for (i = 0; i < table_cnt; i++)
		learn_symbol(table[i]->sym, table[i]->len);
}

static unsigned char *find_token(unsigned char *str, int len,
				 const unsigned char *token)
{
	int i;

	for (i = 0; i < len - 1; i++) {
		if (str[i] == token[0] && str[i+1] == token[1])
			return &str[i];
	}
	return NULL;
}

/* replace a given token in all the valid symbols. Use the sampled symbols
 * to update the counts */
static void compress_symbols(const unsigned char *str, int idx)
{
	unsigned int i, len, size;
	unsigned char *p1, *p2;

	for (i = 0; i < table_cnt; i++) {

		len = table[i]->len;
		p1 = table[i]->sym;

		/* find the token on the symbol */
		p2 = find_token(p1, len, str);
		if (!p2) continue;

		/* decrease the counts for this symbol's tokens */
		forget_symbol(table[i]->sym, len);

		size = len;

		do {
			*p2 = idx;
			p2++;
			size -= (p2 - p1);
			memmove(p2, p2 + 1, size);
			p1 = p2;
			len--;

			if (size < 2) break;

			/* find the token on the symbol */
			p2 = find_token(p1, size, str);

		} while (p2);

		table[i]->len = len;

		/* increase the counts for this symbol's new tokens */
		learn_symbol(table[i]->sym, len);
	}
}

/* search the token with the maximum profit */
static int find_best_token(void)
{
	int i, best, bestprofit;

	bestprofit=-10000;
	best = 0;

	for (i = 0; i < 0x10000; i++) {
		if (token_profit[i] > bestprofit) {
			best = i;
			bestprofit = token_profit[i];
		}
	}
	return best;
}

/* this is the core of the algorithm: calculate the "best" table */
static void optimize_result(void)
{
	int i, best;

	/* using the '\0' symbol last allows compress_symbols to use standard
	 * fast string functions */
	for (i = 255; i >= 0; i--) {

		/* if this table slot is empty (it is not used by an actual
		 * original char code */
		if (!best_table_len[i]) {

			/* find the token with the best profit value */
			best = find_best_token();
			if (token_profit[best] == 0)
				break;

			/* place it in the "best" table */
			best_table_len[i] = 2;
			best_table[i][0] = best & 0xFF;
			best_table[i][1] = (best >> 8) & 0xFF;

			/* replace this token in all the valid symbols */
			compress_symbols(best_table[i], i);
		}
	}
}

/* start by placing the symbols that are actually used on the table */
static void insert_real_symbols_in_table(void)
{
	unsigned int i, j, c;

	for (i = 0; i < table_cnt; i++) {
		for (j = 0; j < table[i]->len; j++) {
			c = table[i]->sym[j];
			best_table[c][0]=c;
			best_table_len[c]=1;
		}
	}
}

static void optimize_token_table(void)
{
	build_initial_token_table();

	insert_real_symbols_in_table();

	optimize_result();
}

/* guess for "linker script provide" symbol */
static int may_be_linker_script_provide_symbol(const struct sym_entry *se)
{
	const char *symbol = sym_name(se);
	int len = se->len - 1;

	if (len < 8)
		return 0;

	if (symbol[0] != '_' || symbol[1] != '_')
		return 0;

	/* __start_XXXXX */
	if (!memcmp(symbol + 2, "start_", 6))
		return 1;

	/* __stop_XXXXX */
	if (!memcmp(symbol + 2, "stop_", 5))
		return 1;

	/* __end_XXXXX */
	if (!memcmp(symbol + 2, "end_", 4))
		return 1;

	/* __XXXXX_start */
	if (!memcmp(symbol + len - 6, "_start", 6))
		return 1;

	/* __XXXXX_end */
	if (!memcmp(symbol + len - 4, "_end", 4))
		return 1;

	return 0;
}

static int compare_symbols(const void *a, const void *b)
{
	const struct sym_entry *sa = *(const struct sym_entry **)a;
	const struct sym_entry *sb = *(const struct sym_entry **)b;
	int wa, wb;

	/* sort by address first */
	if (sa->addr > sb->addr)
		return 1;
	if (sa->addr < sb->addr)
		return -1;

	/* sort by "weakness" type */
	wa = (sa->sym[0] == 'w') || (sa->sym[0] == 'W');
	wb = (sb->sym[0] == 'w') || (sb->sym[0] == 'W');
	if (wa != wb)
		return wa - wb;

	/* sort by "linker script provide" type */
	wa = may_be_linker_script_provide_symbol(sa);
	wb = may_be_linker_script_provide_symbol(sb);
	if (wa != wb)
		return wa - wb;

	/* sort by the number of prefix underscores */
	wa = strspn(sym_name(sa), "_");
	wb = strspn(sym_name(sb), "_");
	if (wa != wb)
		return wa - wb;

	/* sort by initial order, so that other symbols are left undisturbed */
	return sa->seq - sb->seq;
}

static void sort_symbols(void)
{
	qsort(table, table_cnt, sizeof(table[0]), compare_symbols);
}

static void make_percpus_absolute(void)
{
	unsigned int i;

	for (i = 0; i < table_cnt; i++)
		if (symbol_in_range(table[i], &percpu_range, 1)) {
			/*
			 * Keep the 'A' override for percpu symbols to
			 * ensure consistent behavior compared to older
			 * versions of this tool.
			 */
			table[i]->sym[0] = 'A';
			table[i]->percpu_absolute = true;
		}
}

/* find the minimum non-absolute symbol address */
static void record_relative_base(void)
{
	unsigned int i;

	for (i = 0; i < table_cnt; i++)
		if (!symbol_absolute(table[i])) {
			/*
			 * The table is sorted by address.
			 * Take the first non-absolute symbol value.
			 */
			relative_base = table[i]->addr;
			return;
		}
}

int main(int argc, char **argv)
{
	while (1) {
		static const struct option long_options[] = {
			{"all-symbols",     no_argument, &all_symbols,     1},
			{"absolute-percpu", no_argument, &absolute_percpu, 1},
			{},
		};

		int c = getopt_long(argc, argv, "", long_options, NULL);

		if (c == -1)
			break;
		if (c != 0)
			usage();
	}

	if (optind >= argc)
		usage();

	read_map(argv[optind]);
	shrink_table();
	if (absolute_percpu)
		make_percpus_absolute();
	sort_symbols();
	record_relative_base();
	optimize_token_table();
	write_src();

	return 0;
}<|MERGE_RESOLUTION|>--- conflicted
+++ resolved
@@ -324,28 +324,6 @@
 	return s->percpu_absolute;
 }
 
-<<<<<<< HEAD
-static void cleanup_symbol_name(char *s)
-{
-	char *p;
-
-	/*
-	 * ASCII[.]   = 2e
-	 * ASCII[0-9] = 30,39
-	 * ASCII[A-Z] = 41,5a
-	 * ASCII[_]   = 5f
-	 * ASCII[a-z] = 61,7a
-	 *
-	 * As above, replacing the first '.' in ".llvm." with '\0' does not
-	 * affect the main sorting, but it helps us with subsorting.
-	 */
-	p = strstr(s, ".llvm.");
-	if (p)
-		*p = '\0';
-}
-
-=======
->>>>>>> 2d5404ca
 static int compare_names(const void *a, const void *b)
 {
 	int ret;
