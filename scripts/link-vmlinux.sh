--- conflicted
+++ resolved
@@ -126,13 +126,9 @@
 	else
 		et_rel='\1\0'
 	fi
-<<<<<<< HEAD
-	printf "${et_rel}" | dd of=${2} conv=notrunc bs=1 seek=16 status=none
-=======
 	printf "${et_rel}" | dd of="${btf_data}" conv=notrunc bs=1 seek=16 status=none
 
 	btf_vmlinux_bin_o=${btf_data}
->>>>>>> 2d5404ca
 }
 
 # Create ${2}.o file with all symbols from the ${1} object file
