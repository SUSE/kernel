# SPDX-License-Identifier: GPL-2.0
# ===========================================================================
# Module versions
# ===========================================================================
#
# Stage one of module building created the following:
# a) The individual .o files used for the module
# b) A <module>.o file which is the .o files above linked together
# c) A <module>.mod file, listing the name of the preliminary <module>.o file,
#    plus all .o files
# d) modules.order, which lists all the modules

# Stage 2 is handled by this file and does the following
# 1) Find all modules listed in modules.order
# 2) modpost is then used to
# 3)  create one <module>.mod.c file pr. module
# 4)  create one Module.symvers file with CRC for all exported symbols

# Step 3 is used to place certain information in the module's ELF
# section, including information such as:
#   Version magic (see include/linux/vermagic.h for full details)
#     - Kernel release
#     - SMP is CONFIG_SMP
#     - PREEMPT is CONFIG_PREEMPT[_RT]
#     - GCC Version
#   Module info
#     - Module version (MODULE_VERSION)
#     - Module alias'es (MODULE_ALIAS)
#     - Module license (MODULE_LICENSE)
#     - See include/linux/module.h for more details

# Step 4 is solely used to allow module versioning in external modules,
# where the CRC of each module is retrieved from the Module.symvers file.

# KBUILD_MODPOST_NOFINAL can be set to skip the final link of modules.
# This is solely useful to speed up test compiles

PHONY := __modpost
__modpost:

include include/config/auto.conf
include $(srctree)/scripts/Kbuild.include

# for ld_flags
include $(srctree)/scripts/Makefile.lib

<<<<<<< HEAD
MODVERDIR := $(if $(KBUILD_EXTMOD),$(firstword $(KBUILD_EXTMOD))/).tmp_versions

MODPOST = scripts/mod/modpost								\
	$(if $(CONFIG_MODVERSIONS),-m)							\
	$(if $(CONFIG_MODULE_SRCVERSION_ALL),-a)					\
	$(if $(KBUILD_EXTMOD),-i,-o) $(kernelsymfile)					\
	$(if $(KBUILD_EXTMOD),-I $(modulesymfile))					\
	$(if $(KBUILD_EXTMOD),$(addprefix -e ,$(KBUILD_EXTRA_SYMBOLS)))			\
	$(if $(KBUILD_EXTMOD),-o $(modulesymfile))					\
	$(if $(CONFIG_SECTION_MISMATCH_WARN_ONLY),,-E)					\
	$(if $(CONFIG_MODULE_ALLOW_MISSING_NAMESPACE_IMPORTS)$(KBUILD_NSDEPS),-M)	\
	$(if $(KBUILD_MODPOST_WARN),-w)					\
	$(if $(CONFIG_SUSE_KERNEL_SUPPORTED),				\
		-N $(firstword $(wildcard $(dir $(MODVERDIR))/Module.supported \
		$(if $(KBUILD_EXTMOD),,$(srctree)/Module.supported) /dev/null)))
=======
MODPOST = scripts/mod/modpost								\
	$(if $(CONFIG_MODVERSIONS),-m)							\
	$(if $(CONFIG_MODULE_SRCVERSION_ALL),-a)					\
	$(if $(CONFIG_SECTION_MISMATCH_WARN_ONLY),,-E)					\
	-o $@
>>>>>>> 7d2a07b7

ifdef MODPOST_VMLINUX

quiet_cmd_modpost = MODPOST $@
      cmd_modpost = $(MODPOST) $<

vmlinux.symvers: vmlinux.o
	$(call cmd,modpost)

__modpost: vmlinux.symvers

else

ifeq ($(KBUILD_EXTMOD),)

input-symdump := vmlinux.symvers
output-symdump := modules-only.symvers

quiet_cmd_cat = GEN     $@
      cmd_cat = cat $(real-prereqs) > $@

ifneq ($(wildcard vmlinux.symvers),)

__modpost: Module.symvers
Module.symvers: vmlinux.symvers modules-only.symvers FORCE
	$(call if_changed,cat)

targets += Module.symvers

<<<<<<< HEAD
MODPOST += $(subst -i,-n,$(filter -i,$(MAKEFLAGS))) -s -T - \
 		  $(if $(KBUILD_NSDEPS),-d $(MODULES_NSDEPS)) $(wildcard vmlinux)
=======
endif
>>>>>>> 7d2a07b7

else

# set src + obj - they may be used in the modules's Makefile
obj := $(KBUILD_EXTMOD)
src := $(obj)

# Include the module's Makefile to find KBUILD_EXTRA_SYMBOLS
include $(if $(wildcard $(KBUILD_EXTMOD)/Kbuild), \
             $(KBUILD_EXTMOD)/Kbuild, $(KBUILD_EXTMOD)/Makefile)

# modpost option for external modules
MODPOST += -e

input-symdump := Module.symvers $(KBUILD_EXTRA_SYMBOLS)
output-symdump := $(KBUILD_EXTMOD)/Module.symvers

endif

existing-input-symdump := $(wildcard $(input-symdump))

# modpost options for modules (both in-kernel and external)
MODPOST += \
	$(addprefix -i ,$(existing-input-symdump)) \
	$(if $(KBUILD_NSDEPS),-d $(MODULES_NSDEPS)) \
	$(if $(CONFIG_MODULE_ALLOW_MISSING_NAMESPACE_IMPORTS)$(KBUILD_NSDEPS),-N)

# 'make -i -k' ignores compile errors, and builds as many modules as possible.
ifneq ($(findstring i,$(filter-out --%,$(MAKEFLAGS))),)
MODPOST += -n
endif

# Clear VPATH to not search for *.symvers in $(srctree). Check only $(objtree).
VPATH :=
$(input-symdump):
	@echo >&2 'WARNING: Symbol version dump "$@" is missing.'
	@echo >&2 '         Modules may not have dependencies or modversions.'
	@echo >&2 '         You may get many unresolved symbol warnings.'

ifdef CONFIG_LTO_CLANG
# With CONFIG_LTO_CLANG, .o files might be LLVM bitcode, so we need to run
# LTO to compile them into native code before running modpost
prelink-ext := .lto

quiet_cmd_cc_lto_link_modules = LTO [M] $@
cmd_cc_lto_link_modules =						\
	$(LD) $(ld_flags) -r -o $@					\
		$(shell [ -s $(@:.lto.o=.o.symversions) ] &&		\
			echo -T $(@:.lto.o=.o.symversions))		\
		--whole-archive $^

%.lto.o: %.o
	$(call if_changed,cc_lto_link_modules)
endif

modules := $(sort $(shell cat $(MODORDER)))

# KBUILD_MODPOST_WARN can be set to avoid error out in case of undefined symbols
ifneq ($(KBUILD_MODPOST_WARN)$(filter-out $(existing-input-symdump), $(input-symdump)),)
MODPOST += -w
endif

# Read out modules.order to pass in modpost.
# Otherwise, allmodconfig would fail with "Argument list too long".
quiet_cmd_modpost = MODPOST $@
      cmd_modpost = sed 's/\.ko$$/$(prelink-ext)\.o/' $< | $(MODPOST) -T -

$(output-symdump): $(MODORDER) $(input-symdump) $(modules:.ko=$(prelink-ext).o) FORCE
	$(call if_changed,modpost)

<<<<<<< HEAD
# Add FORCE to the prequisites of a target to force it to be always rebuilt.
# ---------------------------------------------------------------------------
=======
targets += $(output-symdump)

__modpost: $(output-symdump)
ifneq ($(KBUILD_MODPOST_NOFINAL),1)
	$(Q)$(MAKE) -f $(srctree)/scripts/Makefile.modfinal
endif
>>>>>>> 7d2a07b7

PHONY += FORCE
FORCE:

existing-targets := $(wildcard $(sort $(targets)))

-include $(foreach f,$(existing-targets),$(dir $(f)).$(notdir $(f)).cmd)

endif

.PHONY: $(PHONY)<|MERGE_RESOLUTION|>--- conflicted
+++ resolved
@@ -44,29 +44,11 @@
 # for ld_flags
 include $(srctree)/scripts/Makefile.lib
 
-<<<<<<< HEAD
-MODVERDIR := $(if $(KBUILD_EXTMOD),$(firstword $(KBUILD_EXTMOD))/).tmp_versions
-
-MODPOST = scripts/mod/modpost								\
-	$(if $(CONFIG_MODVERSIONS),-m)							\
-	$(if $(CONFIG_MODULE_SRCVERSION_ALL),-a)					\
-	$(if $(KBUILD_EXTMOD),-i,-o) $(kernelsymfile)					\
-	$(if $(KBUILD_EXTMOD),-I $(modulesymfile))					\
-	$(if $(KBUILD_EXTMOD),$(addprefix -e ,$(KBUILD_EXTRA_SYMBOLS)))			\
-	$(if $(KBUILD_EXTMOD),-o $(modulesymfile))					\
-	$(if $(CONFIG_SECTION_MISMATCH_WARN_ONLY),,-E)					\
-	$(if $(CONFIG_MODULE_ALLOW_MISSING_NAMESPACE_IMPORTS)$(KBUILD_NSDEPS),-M)	\
-	$(if $(KBUILD_MODPOST_WARN),-w)					\
-	$(if $(CONFIG_SUSE_KERNEL_SUPPORTED),				\
-		-N $(firstword $(wildcard $(dir $(MODVERDIR))/Module.supported \
-		$(if $(KBUILD_EXTMOD),,$(srctree)/Module.supported) /dev/null)))
-=======
 MODPOST = scripts/mod/modpost								\
 	$(if $(CONFIG_MODVERSIONS),-m)							\
 	$(if $(CONFIG_MODULE_SRCVERSION_ALL),-a)					\
 	$(if $(CONFIG_SECTION_MISMATCH_WARN_ONLY),,-E)					\
 	-o $@
->>>>>>> 7d2a07b7
 
 ifdef MODPOST_VMLINUX
 
@@ -96,12 +78,7 @@
 
 targets += Module.symvers
 
-<<<<<<< HEAD
-MODPOST += $(subst -i,-n,$(filter -i,$(MAKEFLAGS))) -s -T - \
- 		  $(if $(KBUILD_NSDEPS),-d $(MODULES_NSDEPS)) $(wildcard vmlinux)
-=======
 endif
->>>>>>> 7d2a07b7
 
 else
 
@@ -172,17 +149,12 @@
 $(output-symdump): $(MODORDER) $(input-symdump) $(modules:.ko=$(prelink-ext).o) FORCE
 	$(call if_changed,modpost)
 
-<<<<<<< HEAD
-# Add FORCE to the prequisites of a target to force it to be always rebuilt.
-# ---------------------------------------------------------------------------
-=======
 targets += $(output-symdump)
 
 __modpost: $(output-symdump)
 ifneq ($(KBUILD_MODPOST_NOFINAL),1)
 	$(Q)$(MAKE) -f $(srctree)/scripts/Makefile.modfinal
 endif
->>>>>>> 7d2a07b7
 
 PHONY += FORCE
 FORCE:
