# SPDX-License-Identifier: GPL-2.0
###
# scripts contains sources for various helper programs used throughout
# the kernel for the build process.

hostprogs-always-$(CONFIG_KALLSYMS)			+= kallsyms
hostprogs-always-$(BUILD_C_RECORDMCOUNT)		+= recordmcount
hostprogs-always-$(CONFIG_BUILDTIME_TABLE_SORT)		+= sorttable
hostprogs-always-$(CONFIG_ASN1)				+= asn1_compiler
hostprogs-always-$(CONFIG_MODULE_SIG_FORMAT)		+= sign-file
hostprogs-always-$(CONFIG_SYSTEM_EXTRA_CERTIFICATE)	+= insert-sys-cert
hostprogs-always-$(CONFIG_RUST_KERNEL_DOCTESTS)		+= rustdoc_test_builder
hostprogs-always-$(CONFIG_RUST_KERNEL_DOCTESTS)		+= rustdoc_test_gen

ifneq ($(or $(CONFIG_X86_64),$(CONFIG_X86_32)),)
always-$(CONFIG_RUST)					+= target.json
filechk_rust_target = $< < include/config/auto.conf

$(obj)/target.json: scripts/generate_rust_target include/config/auto.conf FORCE
	$(call filechk,rust_target)
endif

hostprogs += generate_rust_target
generate_rust_target-rust := y
rustdoc_test_builder-rust := y
rustdoc_test_gen-rust := y

HOSTCFLAGS_sorttable.o = -I$(srctree)/tools/include
HOSTLDLIBS_sorttable = -lpthread
HOSTCFLAGS_asn1_compiler.o = -I$(srctree)/include
HOSTCFLAGS_sign-file.o = $(shell $(HOSTPKG_CONFIG) --cflags libcrypto 2> /dev/null)
HOSTLDLIBS_sign-file = $(shell $(HOSTPKG_CONFIG) --libs libcrypto 2> /dev/null || echo -lcrypto)

ifdef CONFIG_UNWINDER_ORC
ifeq ($(ARCH),x86_64)
SRCARCH := x86
endif
ifeq ($(ARCH),loongarch)
SRCARCH := loongarch
endif
HOSTCFLAGS_sorttable.o += -I$(srctree)/tools/arch/$(SRCARCH)/include
HOSTCFLAGS_sorttable.o += -DUNWINDER_ORC_ENABLED
endif

ifdef CONFIG_BUILDTIME_MCOUNT_SORT
HOSTCFLAGS_sorttable.o += -DMCOUNT_SORT_ENABLED
endif

# The following programs are only built on demand
hostprogs += unifdef

# The module linker script is preprocessed on demand
targets += module.lds

subdir-$(CONFIG_GCC_PLUGINS) += gcc-plugins
subdir-$(CONFIG_MODVERSIONS) += genksyms
subdir-$(CONFIG_SECURITY_SELINUX) += selinux
<<<<<<< HEAD
subdir-$(CONFIG_LIVEPATCH)   += livepatch
=======
subdir-$(CONFIG_SECURITY_IPE) += ipe
>>>>>>> 2d5404ca

# Let clean descend into subdirs
subdir-	+= basic dtc gdb kconfig mod<|MERGE_RESOLUTION|>--- conflicted
+++ resolved
@@ -55,11 +55,7 @@
 subdir-$(CONFIG_GCC_PLUGINS) += gcc-plugins
 subdir-$(CONFIG_MODVERSIONS) += genksyms
 subdir-$(CONFIG_SECURITY_SELINUX) += selinux
-<<<<<<< HEAD
-subdir-$(CONFIG_LIVEPATCH)   += livepatch
-=======
 subdir-$(CONFIG_SECURITY_IPE) += ipe
->>>>>>> 2d5404ca
 
 # Let clean descend into subdirs
 subdir-	+= basic dtc gdb kconfig mod