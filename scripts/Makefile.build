# SPDX-License-Identifier: GPL-2.0
# ==========================================================================
# Building
# ==========================================================================

src := $(obj)

PHONY := $(obj)/
$(obj)/:

# Init all relevant variables used in kbuild files so
# 1) they have correct type
# 2) they do not inherit any value from the environment
obj-y :=
obj-m :=
lib-y :=
lib-m :=
always-y :=
always-m :=
targets :=
subdir-y :=
subdir-m :=
EXTRA_AFLAGS   :=
EXTRA_CFLAGS   :=
EXTRA_CPPFLAGS :=
EXTRA_LDFLAGS  :=
asflags-y  :=
ccflags-y  :=
rustflags-y :=
cppflags-y :=
ldflags-y  :=

subdir-asflags-y :=
subdir-ccflags-y :=

# Read auto.conf if it exists, otherwise ignore
-include include/config/auto.conf

include $(srctree)/scripts/Kbuild.include
include $(srctree)/scripts/Makefile.compiler
include $(kbuild-file)
include $(srctree)/scripts/Makefile.lib

# Do not include hostprogs rules unless needed.
# $(sort ...) is used here to remove duplicated words and excessive spaces.
hostprogs := $(sort $(hostprogs))
ifneq ($(hostprogs),)
include $(srctree)/scripts/Makefile.host
endif

# Do not include userprogs rules unless needed.
# $(sort ...) is used here to remove duplicated words and excessive spaces.
userprogs := $(sort $(userprogs))
ifneq ($(userprogs),)
include $(srctree)/scripts/Makefile.userprogs
endif

ifndef obj
$(warning kbuild: Makefile.build is included improperly)
endif

ifeq ($(need-modorder),)
ifneq ($(obj-m),)
$(warning $(patsubst %.o,'%.ko',$(obj-m)) will not be built even though obj-m is specified.)
$(warning You cannot use subdir-y/m to visit a module Makefile. Use obj-y/m instead.)
endif
endif

# ===========================================================================

# subdir-builtin and subdir-modorder may contain duplications. Use $(sort ...)
subdir-builtin := $(sort $(filter %/built-in.a, $(real-obj-y)))
subdir-modorder := $(sort $(filter %/modules.order, $(obj-m)))

targets-for-builtin := $(extra-y)

ifneq ($(strip $(lib-y) $(lib-m) $(lib-)),)
targets-for-builtin += $(obj)/lib.a
endif

ifdef need-builtin
targets-for-builtin += $(obj)/built-in.a
endif

targets-for-modules := $(foreach x, o mod $(if $(CONFIG_TRIM_UNUSED_KSYMS), usyms), \
				$(patsubst %.o, %.$x, $(filter %.o, $(obj-m))))

ifdef CONFIG_LTO_CLANG
targets-for-modules += $(patsubst %.o, %.lto.o, $(filter %.o, $(obj-m)))
endif

ifdef need-modorder
targets-for-modules += $(obj)/modules.order
endif

targets += $(targets-for-builtin) $(targets-for-modules)

# Linus' kernel sanity checking tool
ifeq ($(KBUILD_CHECKSRC),1)
  quiet_cmd_checksrc       = CHECK   $<
        cmd_checksrc       = $(CHECK) $(CHECKFLAGS) $(c_flags) $<
else ifeq ($(KBUILD_CHECKSRC),2)
  quiet_cmd_force_checksrc = CHECK   $<
        cmd_force_checksrc = $(CHECK) $(CHECKFLAGS) $(c_flags) $<
endif

ifneq ($(KBUILD_EXTRA_WARN),)
  cmd_checkdoc = $(srctree)/scripts/kernel-doc -none $<
endif

# Compile C sources (.c)
# ---------------------------------------------------------------------------

quiet_cmd_cc_s_c = CC $(quiet_modtag)  $@
      cmd_cc_s_c = $(CC) $(filter-out $(DEBUG_CFLAGS) $(CC_FLAGS_LTO), $(c_flags)) -fverbose-asm -S -o $@ $<

$(obj)/%.s: $(src)/%.c FORCE
	$(call if_changed_dep,cc_s_c)

quiet_cmd_cpp_i_c = CPP $(quiet_modtag) $@
cmd_cpp_i_c       = $(CPP) $(c_flags) -o $@ $<

$(obj)/%.i: $(src)/%.c FORCE
	$(call if_changed_dep,cpp_i_c)

genksyms = scripts/genksyms/genksyms		\
	$(if $(1), -T $(2))			\
	$(if $(KBUILD_PRESERVE), -p)		\
	-r $(or $(wildcard $(2:.symtypes=.symref)), /dev/null)

# These mirror gensymtypes_S and co below, keep them in synch.
<<<<<<< HEAD
cmd_gensymtypes_c =                                                         \
    $(CPP) -D__GENKSYMS__ $(c_flags) $< |                                   \
    scripts/genksyms/genksyms $(if $(1), -T $(2))                           \
     $(patsubst y,-R,$(CONFIG_MODULE_REL_CRCS))                             \
     $(if $(KBUILD_PRESERVE),-p)                                            \
     $(if $(KBUILD_OVERRIDE),-o)                                            \
     -r $(firstword $(wildcard $(2:.symtypes=.symref) /dev/null))
=======
cmd_gensymtypes_c = $(CPP) -D__GENKSYMS__ $(c_flags) $< | $(genksyms)
>>>>>>> eb3cdb58

quiet_cmd_cc_symtypes_c = SYM $(quiet_modtag) $@
      cmd_cc_symtypes_c = $(call cmd_gensymtypes_c,true,$@) >/dev/null

$(obj)/%.symtypes : $(src)/%.c FORCE
	$(call cmd,cc_symtypes_c)

# LLVM assembly
# Generate .ll files from .c
quiet_cmd_cc_ll_c = CC $(quiet_modtag)  $@
      cmd_cc_ll_c = $(CC) $(c_flags) -emit-llvm -S -fno-discard-value-names -o $@ $<

$(obj)/%.ll: $(src)/%.c FORCE
	$(call if_changed_dep,cc_ll_c)

# C (.c) files
# The C file is compiled and updated dependency information is generated.
# (See cmd_cc_o_c + relevant part of rule_cc_o_c)

is-single-obj-m = $(and $(part-of-module),$(filter $@, $(obj-m)),y)

# When a module consists of a single object, there is no reason to keep LLVM IR.
# Make $(LD) covert LLVM IR to ELF here.
ifdef CONFIG_LTO_CLANG
cmd_ld_single_m = $(if $(is-single-obj-m), ; $(LD) $(ld_flags) -r -o $(tmp-target) $@; mv $(tmp-target) $@)
endif

quiet_cmd_cc_o_c = CC $(quiet_modtag)  $@
      cmd_cc_o_c = $(CC) $(c_flags) -c -o $@ $< \
		$(cmd_ld_single_m) \
		$(cmd_objtool)

ifdef CONFIG_MODVERSIONS
# When module versioning is enabled the following steps are executed:
# o compile a <file>.o from <file>.c
# o if <file>.o doesn't contain a __ksymtab version, i.e. does
#   not export symbols, it's done.
# o otherwise, we calculate symbol versions using the good old
#   genksyms on the preprocessed source and dump them into the .cmd file.
# o modpost will extract versions from that file and create *.c files that will
#   be compiled and linked to the kernel and/or modules.

gen_symversions =								\
	if $(NM) $@ 2>/dev/null | grep -q __ksymtab; then			\
		$(call cmd_gensymtypes_$(1),$(KBUILD_SYMTYPES),$(@:.o=.symtypes)) \
			>> $(dot-target).cmd;					\
	fi

cmd_gen_symversions_c =	$(call gen_symversions,c)

endif

ifdef CONFIG_FTRACE_MCOUNT_USE_RECORDMCOUNT
# compiler will not generate __mcount_loc use recordmcount or recordmcount.pl
ifdef BUILD_C_RECORDMCOUNT
ifeq ("$(origin RECORDMCOUNT_WARN)", "command line")
  RECORDMCOUNT_FLAGS = -w
endif
# Due to recursion, we must skip empty.o.
# The empty.o file is created in the make process in order to determine
# the target endianness and word size. It is made before all other C
# files, including recordmcount.
sub_cmd_record_mcount =					\
	if [ $(@) != "scripts/mod/empty.o" ]; then	\
		$(objtree)/scripts/recordmcount $(RECORDMCOUNT_FLAGS) "$(@)";	\
	fi;
recordmcount_source := $(srctree)/scripts/recordmcount.c \
		    $(srctree)/scripts/recordmcount.h
else
sub_cmd_record_mcount = perl $(srctree)/scripts/recordmcount.pl "$(ARCH)" \
	"$(if $(CONFIG_CPU_BIG_ENDIAN),big,little)" \
	"$(if $(CONFIG_64BIT),64,32)" \
	"$(OBJDUMP)" "$(OBJCOPY)" "$(CC) $(KBUILD_CPPFLAGS) $(KBUILD_CFLAGS)" \
	"$(LD) $(KBUILD_LDFLAGS)" "$(NM)" "$(RM)" "$(MV)" \
	"$(if $(part-of-module),1,0)" "$(@)";
recordmcount_source := $(srctree)/scripts/recordmcount.pl
endif # BUILD_C_RECORDMCOUNT
cmd_record_mcount = $(if $(findstring $(strip $(CC_FLAGS_FTRACE)),$(_c_flags)),	\
	$(sub_cmd_record_mcount))
endif # CONFIG_FTRACE_MCOUNT_USE_RECORDMCOUNT

# 'OBJECT_FILES_NON_STANDARD := y': skip objtool checking for a directory
# 'OBJECT_FILES_NON_STANDARD_foo.o := 'y': skip objtool checking for a file
# 'OBJECT_FILES_NON_STANDARD_foo.o := 'n': override directory skip for a file

is-standard-object = $(if $(filter-out y%, $(OBJECT_FILES_NON_STANDARD_$(basetarget).o)$(OBJECT_FILES_NON_STANDARD)n),y)

$(obj)/%.o: objtool-enabled = $(if $(is-standard-object),$(if $(delay-objtool),$(is-single-obj-m),y))

ifdef CONFIG_TRIM_UNUSED_KSYMS
cmd_gen_ksymdeps = \
	$(CONFIG_SHELL) $(srctree)/scripts/gen_ksymdeps.sh $@ >> $(dot-target).cmd
endif

cmd_check_local_export = $(srctree)/scripts/check-local-export $@

ifneq ($(findstring 1, $(KBUILD_EXTRA_WARN)),)
cmd_warn_shared_object = $(if $(word 2, $(modname-multi)),$(warning $(kbuild-file): $*.o is added to multiple modules: $(modname-multi)))
endif

define rule_cc_o_c
	$(call cmd_and_fixdep,cc_o_c)
	$(call cmd,gen_ksymdeps)
	$(call cmd,check_local_export)
	$(call cmd,checksrc)
	$(call cmd,checkdoc)
	$(call cmd,gen_objtooldep)
	$(call cmd,gen_symversions_c)
	$(call cmd,record_mcount)
	$(call cmd,warn_shared_object)
endef

define rule_as_o_S
	$(call cmd_and_fixdep,as_o_S)
	$(call cmd,gen_ksymdeps)
	$(call cmd,check_local_export)
	$(call cmd,gen_objtooldep)
	$(call cmd,gen_symversions_S)
	$(call cmd,warn_shared_object)
endef

# Built-in and composite module parts
$(obj)/%.o: $(src)/%.c $(recordmcount_source) FORCE
	$(call if_changed_rule,cc_o_c)
	$(call cmd,force_checksrc)

<<<<<<< HEAD
ifdef CONFIG_LTO_CLANG
# Module .o files may contain LLVM bitcode, compile them into native code
# before ELF processing
quiet_cmd_cc_lto_link_modules = LTO [M] $@
cmd_cc_lto_link_modules =						\
	$(LD) $(ld_flags) -r -o $@					\
		$(shell [ -s $(@:.lto.o=.o.symversions) ] &&		\
			echo -T $(@:.lto.o=.o.symversions))		\
		--whole-archive $(filter-out FORCE,$^)

ifdef CONFIG_STACK_VALIDATION
# objtool was skipped for LLVM bitcode, run it now that we have compiled
# modules into native code
cmd_cc_lto_link_modules += ;						\
	$(objtree)/tools/objtool/objtool $(objtool_args) --module $@
endif

$(obj)/%.lto.o: $(obj)/%.o FORCE
	$(call if_changed,cc_lto_link_modules)
endif

cmd_mod = { \
	echo $(if $($*-objs)$($*-y)$($*-m), $(addprefix $(obj)/, $($*-objs) $($*-y) $($*-m)), $(@:.mod=.o)); \
	$(undefined_syms) echo; \
	} > $@

$(obj)/%.mod: $(obj)/%$(mod-prelink-ext).o FORCE
=======
# To make this rule robust against "Argument list too long" error,
# ensure to add $(obj)/ prefix by a shell command.
cmd_mod = printf '%s\n' $(call real-search, $*.o, .o, -objs -y -m) | \
	$(AWK) '!x[$$0]++ { print("$(obj)/"$$0) }' > $@

$(obj)/%.mod: FORCE
>>>>>>> eb3cdb58
	$(call if_changed,mod)

# List module undefined symbols
cmd_undefined_syms = $(NM) $< | sed -n 's/^  *U //p' > $@

$(obj)/%.usyms: $(obj)/%.o FORCE
	$(call if_changed,undefined_syms)

quiet_cmd_cc_lst_c = MKLST   $@
      cmd_cc_lst_c = $(CC) $(c_flags) -g -c -o $*.o $< && \
		     $(CONFIG_SHELL) $(srctree)/scripts/makelst $*.o \
				     System.map $(OBJDUMP) > $@

$(obj)/%.lst: $(src)/%.c FORCE
	$(call if_changed_dep,cc_lst_c)

# Compile Rust sources (.rs)
# ---------------------------------------------------------------------------

rust_allowed_features := core_ffi_c,explicit_generic_args_with_impl_trait,new_uninit,pin_macro

# `--out-dir` is required to avoid temporaries being created by `rustc` in the
# current working directory, which may be not accessible in the out-of-tree
# modules case.
rust_common_cmd = \
	RUST_MODFILE=$(modfile) $(RUSTC_OR_CLIPPY) $(rust_flags) \
	-Zallow-features=$(rust_allowed_features) \
	-Zcrate-attr=no_std \
	-Zcrate-attr='feature($(rust_allowed_features))' \
	--extern alloc --extern kernel \
	--crate-type rlib -L $(objtree)/rust/ \
	--crate-name $(basename $(notdir $@)) \
	--out-dir $(dir $@) --emit=dep-info=$(depfile)

# `--emit=obj`, `--emit=asm` and `--emit=llvm-ir` imply a single codegen unit
# will be used. We explicitly request `-Ccodegen-units=1` in any case, and
# the compiler shows a warning if it is not 1. However, if we ever stop
# requesting it explicitly and we start using some other `--emit` that does not
# imply it (and for which codegen is performed), then we would be out of sync,
# i.e. the outputs we would get for the different single targets (e.g. `.ll`)
# would not match each other.

quiet_cmd_rustc_o_rs = $(RUSTC_OR_CLIPPY_QUIET) $(quiet_modtag) $@
      cmd_rustc_o_rs = $(rust_common_cmd) --emit=obj=$@ $<

$(obj)/%.o: $(src)/%.rs FORCE
	$(call if_changed_dep,rustc_o_rs)

quiet_cmd_rustc_rsi_rs = $(RUSTC_OR_CLIPPY_QUIET) $(quiet_modtag) $@
      cmd_rustc_rsi_rs = \
	$(rust_common_cmd) -Zunpretty=expanded $< >$@; \
	command -v $(RUSTFMT) >/dev/null && $(RUSTFMT) $@

$(obj)/%.rsi: $(src)/%.rs FORCE
	$(call if_changed_dep,rustc_rsi_rs)

quiet_cmd_rustc_s_rs = $(RUSTC_OR_CLIPPY_QUIET) $(quiet_modtag) $@
      cmd_rustc_s_rs = $(rust_common_cmd) --emit=asm=$@ $<

$(obj)/%.s: $(src)/%.rs FORCE
	$(call if_changed_dep,rustc_s_rs)

quiet_cmd_rustc_ll_rs = $(RUSTC_OR_CLIPPY_QUIET) $(quiet_modtag) $@
      cmd_rustc_ll_rs = $(rust_common_cmd) --emit=llvm-ir=$@ $<

$(obj)/%.ll: $(src)/%.rs FORCE
	$(call if_changed_dep,rustc_ll_rs)

# Compile assembler sources (.S)
# ---------------------------------------------------------------------------

# .S file exports must have their C prototypes defined in asm/asm-prototypes.h
# or a file that it includes, in order to get versioned symbols. We build a
# dummy C file that includes asm-prototypes and the EXPORT_SYMBOL lines from
# the .S file (with trailing ';'), and run genksyms on that, to extract vers.
#
# This is convoluted. The .S file must first be preprocessed to run guards and
# expand names, then the resulting exports must be constructed into plain
# EXPORT_SYMBOL(symbol); to build our dummy C file, and that gets preprocessed
# to make the genksyms input.
#
# These mirror gensymtypes_c and co above, keep them in synch.
cmd_gensymtypes_S =                                                         \
   { echo "\#include <linux/kernel.h>" ;                                    \
     echo "\#include <asm/asm-prototypes.h>" ;                              \
    $(CPP) $(a_flags) $< |                                                  \
     grep "\<___EXPORT_SYMBOL\>" |                                          \
     sed 's/.*___EXPORT_SYMBOL[[:space:]]*\([a-zA-Z0-9_]*\)[[:space:]]*,.*/EXPORT_SYMBOL(\1);/' ; } | \
    $(CPP) -D__GENKSYMS__ $(c_flags) -xc - | $(genksyms)

quiet_cmd_cc_symtypes_S = SYM $(quiet_modtag) $@
      cmd_cc_symtypes_S = $(call cmd_gensymtypes_S,true,$@) >/dev/null

$(obj)/%.symtypes : $(src)/%.S FORCE
	$(call cmd,cc_symtypes_S)


quiet_cmd_cpp_s_S = CPP $(quiet_modtag) $@
cmd_cpp_s_S       = $(CPP) $(a_flags) -o $@ $<

$(obj)/%.s: $(src)/%.S FORCE
	$(call if_changed_dep,cpp_s_S)

quiet_cmd_as_o_S = AS $(quiet_modtag)  $@
      cmd_as_o_S = $(CC) $(a_flags) -c -o $@ $< $(cmd_objtool)

ifdef CONFIG_ASM_MODVERSIONS

# versioning matches the C process described above, with difference that
# we parse asm-prototypes.h C header to get function definitions.

cmd_gen_symversions_S = $(call gen_symversions,S)

endif

$(obj)/%.o: $(src)/%.S FORCE
	$(call if_changed_rule,as_o_S)

targets += $(filter-out $(subdir-builtin), $(real-obj-y))
targets += $(filter-out $(subdir-modorder), $(real-obj-m))
targets += $(real-dtb-y) $(lib-y) $(always-y)

# Linker scripts preprocessor (.lds.S -> .lds)
# ---------------------------------------------------------------------------
quiet_cmd_cpp_lds_S = LDS     $@
      cmd_cpp_lds_S = $(CPP) $(cpp_flags) -P -U$(ARCH) \
	                     -D__ASSEMBLY__ -DLINKER_SCRIPT -o $@ $<

$(obj)/%.lds: $(src)/%.lds.S FORCE
	$(call if_changed_dep,cpp_lds_S)

# ASN.1 grammar
# ---------------------------------------------------------------------------
quiet_cmd_asn1_compiler = ASN.1   $(basename $@).[ch]
      cmd_asn1_compiler = $(objtree)/scripts/asn1_compiler $< \
				$(basename $@).c $(basename $@).h

$(obj)/%.asn1.c $(obj)/%.asn1.h: $(src)/%.asn1 $(objtree)/scripts/asn1_compiler
	$(call cmd,asn1_compiler)

# Build the compiled-in targets
# ---------------------------------------------------------------------------

# To build objects in subdirs, we need to descend into the directories
$(subdir-builtin): $(obj)/%/built-in.a: $(obj)/% ;
$(subdir-modorder): $(obj)/%/modules.order: $(obj)/% ;

#
# Rule to compile a set of .o files into one .a file (without symbol table)
#
# To make this rule robust against "Argument list too long" error,
# remove $(obj)/ prefix, and restore it by a shell command.

quiet_cmd_ar_builtin = AR      $@
      cmd_ar_builtin = rm -f $@; \
	$(if $(real-prereqs), printf "$(obj)/%s " $(patsubst $(obj)/%,%,$(real-prereqs)) | xargs) \
	$(AR) cDPrST $@

$(obj)/built-in.a: $(real-obj-y) FORCE
	$(call if_changed,ar_builtin)

#
# Rule to create modules.order file
#
# Create commands to either record .ko file or cat modules.order from
# a subdirectory
# Add $(obj-m) as the prerequisite to avoid updating the timestamp of
# modules.order unless contained modules are updated.

cmd_modules_order = { $(foreach m, $(real-prereqs), \
	$(if $(filter %/modules.order, $m), cat $m, echo $m);) :; } \
	> $@

$(obj)/modules.order: $(obj-m) FORCE
	$(call if_changed,modules_order)

#
# Rule to compile a set of .o files into one .a file (with symbol table)
#

$(obj)/lib.a: $(lib-y) FORCE
	$(call if_changed,ar)

quiet_cmd_ld_multi_m = LD [M]  $@
      cmd_ld_multi_m = $(LD) $(ld_flags) -r -o $@ @$(patsubst %.o,%.mod,$@) $(cmd_objtool)

define rule_ld_multi_m
	$(call cmd_and_savecmd,ld_multi_m)
	$(call cmd,gen_objtooldep)
endef

$(multi-obj-m): objtool-enabled := $(delay-objtool)
$(multi-obj-m): part-of-module := y
$(multi-obj-m): %.o: %.mod FORCE
	$(call if_changed_rule,ld_multi_m)
$(call multi_depend, $(multi-obj-m), .o, -objs -y -m)

# Add intermediate targets:
# When building objects with specific suffix patterns, add intermediate
# targets that the final targets are derived from.
intermediate_targets = $(foreach sfx, $(2), \
				$(patsubst %$(strip $(1)),%$(sfx), \
					$(filter %$(strip $(1)), $(targets))))
# %.asn1.o <- %.asn1.[ch] <- %.asn1
# %.dtb.o <- %.dtb.S <- %.dtb <- %.dts
# %.dtbo.o <- %.dtbo.S <- %.dtbo <- %.dtso
# %.lex.o <- %.lex.c <- %.l
# %.tab.o <- %.tab.[ch] <- %.y
targets += $(call intermediate_targets, .asn1.o, .asn1.c .asn1.h) \
	   $(call intermediate_targets, .dtb.o, .dtb.S .dtb) \
	   $(call intermediate_targets, .dtbo.o, .dtbo.S .dtbo) \
	   $(call intermediate_targets, .lex.o, .lex.c) \
	   $(call intermediate_targets, .tab.o, .tab.c .tab.h)

# Build
# ---------------------------------------------------------------------------

$(obj)/: $(if $(KBUILD_BUILTIN), $(targets-for-builtin)) \
	 $(if $(KBUILD_MODULES), $(targets-for-modules)) \
	 $(subdir-ym) $(always-y)
	@:

# Single targets
# ---------------------------------------------------------------------------

single-subdirs := $(foreach d, $(subdir-ym), $(if $(filter $d/%, $(MAKECMDGOALS)), $d))
single-subdir-goals := $(filter $(addsuffix /%, $(single-subdirs)), $(MAKECMDGOALS))

$(single-subdir-goals): $(single-subdirs)
	@:

# Descending
# ---------------------------------------------------------------------------

PHONY += $(subdir-ym)
$(subdir-ym):
	$(Q)$(MAKE) $(build)=$@ \
	need-builtin=$(if $(filter $@/built-in.a, $(subdir-builtin)),1) \
	need-modorder=$(if $(filter $@/modules.order, $(subdir-modorder)),1) \
	$(filter $@/%, $(single-subdir-goals))

# Add FORCE to the prequisites of a target to force it to be always rebuilt.
# ---------------------------------------------------------------------------

PHONY += FORCE

FORCE:

targets += $(filter-out $(single-subdir-goals), $(MAKECMDGOALS))
targets := $(filter-out $(PHONY), $(targets))

# Read all saved command lines and dependencies for the $(targets) we
# may be building above, using $(if_changed{,_dep}). As an
# optimization, we don't need to read them if the target does not
# exist, we will rebuild anyway in that case.

existing-targets := $(wildcard $(sort $(targets)))

-include $(foreach f,$(existing-targets),$(dir $(f)).$(notdir $(f)).cmd)

# Create directories for object files if they do not exist
obj-dirs := $(sort $(patsubst %/,%, $(dir $(targets))))
# If targets exist, their directories apparently exist. Skip mkdir.
existing-dirs := $(sort $(patsubst %/,%, $(dir $(existing-targets))))
obj-dirs := $(strip $(filter-out $(existing-dirs), $(obj-dirs)))
ifneq ($(obj-dirs),)
$(shell mkdir -p $(obj-dirs))
endif

.PHONY: $(PHONY)<|MERGE_RESOLUTION|>--- conflicted
+++ resolved
@@ -85,10 +85,6 @@
 targets-for-modules := $(foreach x, o mod $(if $(CONFIG_TRIM_UNUSED_KSYMS), usyms), \
 				$(patsubst %.o, %.$x, $(filter %.o, $(obj-m))))
 
-ifdef CONFIG_LTO_CLANG
-targets-for-modules += $(patsubst %.o, %.lto.o, $(filter %.o, $(obj-m)))
-endif
-
 ifdef need-modorder
 targets-for-modules += $(obj)/modules.order
 endif
@@ -126,20 +122,11 @@
 genksyms = scripts/genksyms/genksyms		\
 	$(if $(1), -T $(2))			\
 	$(if $(KBUILD_PRESERVE), -p)		\
+	$(if $(KBUILD_OVERRIDE),-o)		\
 	-r $(or $(wildcard $(2:.symtypes=.symref)), /dev/null)
 
 # These mirror gensymtypes_S and co below, keep them in synch.
-<<<<<<< HEAD
-cmd_gensymtypes_c =                                                         \
-    $(CPP) -D__GENKSYMS__ $(c_flags) $< |                                   \
-    scripts/genksyms/genksyms $(if $(1), -T $(2))                           \
-     $(patsubst y,-R,$(CONFIG_MODULE_REL_CRCS))                             \
-     $(if $(KBUILD_PRESERVE),-p)                                            \
-     $(if $(KBUILD_OVERRIDE),-o)                                            \
-     -r $(firstword $(wildcard $(2:.symtypes=.symref) /dev/null))
-=======
 cmd_gensymtypes_c = $(CPP) -D__GENKSYMS__ $(c_flags) $< | $(genksyms)
->>>>>>> eb3cdb58
 
 quiet_cmd_cc_symtypes_c = SYM $(quiet_modtag) $@
       cmd_cc_symtypes_c = $(call cmd_gensymtypes_c,true,$@) >/dev/null
@@ -266,42 +253,12 @@
 	$(call if_changed_rule,cc_o_c)
 	$(call cmd,force_checksrc)
 
-<<<<<<< HEAD
-ifdef CONFIG_LTO_CLANG
-# Module .o files may contain LLVM bitcode, compile them into native code
-# before ELF processing
-quiet_cmd_cc_lto_link_modules = LTO [M] $@
-cmd_cc_lto_link_modules =						\
-	$(LD) $(ld_flags) -r -o $@					\
-		$(shell [ -s $(@:.lto.o=.o.symversions) ] &&		\
-			echo -T $(@:.lto.o=.o.symversions))		\
-		--whole-archive $(filter-out FORCE,$^)
-
-ifdef CONFIG_STACK_VALIDATION
-# objtool was skipped for LLVM bitcode, run it now that we have compiled
-# modules into native code
-cmd_cc_lto_link_modules += ;						\
-	$(objtree)/tools/objtool/objtool $(objtool_args) --module $@
-endif
-
-$(obj)/%.lto.o: $(obj)/%.o FORCE
-	$(call if_changed,cc_lto_link_modules)
-endif
-
-cmd_mod = { \
-	echo $(if $($*-objs)$($*-y)$($*-m), $(addprefix $(obj)/, $($*-objs) $($*-y) $($*-m)), $(@:.mod=.o)); \
-	$(undefined_syms) echo; \
-	} > $@
-
-$(obj)/%.mod: $(obj)/%$(mod-prelink-ext).o FORCE
-=======
 # To make this rule robust against "Argument list too long" error,
 # ensure to add $(obj)/ prefix by a shell command.
 cmd_mod = printf '%s\n' $(call real-search, $*.o, .o, -objs -y -m) | \
 	$(AWK) '!x[$$0]++ { print("$(obj)/"$$0) }' > $@
 
 $(obj)/%.mod: FORCE
->>>>>>> eb3cdb58
 	$(call if_changed,mod)
 
 # List module undefined symbols
