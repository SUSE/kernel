--- conflicted
+++ resolved
@@ -261,10 +261,7 @@
 	-Zunstable-options --extern force:alloc --extern kernel \
 	--crate-type rlib -L $(objtree)/rust/ \
 	--crate-name $(basename $(notdir $@)) \
-<<<<<<< HEAD
-=======
 	--sysroot=/dev/null \
->>>>>>> 2d5404ca
 	--out-dir $(dir $@) --emit=dep-info=$(depfile)
 
 # `--emit=obj`, `--emit=asm` and `--emit=llvm-ir` imply a single codegen unit
