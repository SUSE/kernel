#!/bin/sh
#
# builddeb 1.3
# Copyright 2003 Wichert Akkerman <wichert@wiggy.net>
#
# Simple script to generate a deb package for a Linux kernel. All the
# complexity of what to do with a kernel after it is installed or removed
# is left to other scripts and packages: they can install scripts in the
# /etc/kernel/{pre,post}{inst,rm}.d/ directories (or an alternative location
# specified in KDEB_HOOKDIR) that will be called on package install and
# removal.

set -eu

is_enabled() {
	grep -q "^$1=y" include/config/auto.conf
}

if_enabled_echo() {
	if is_enabled "$1"; then
		echo -n "$2"
	elif [ $# -ge 3 ]; then
		echo -n "$3"
	fi
}

install_linux_image () {
	pname=$1
	pdir=debian/$1

	# Only some architectures with OF support have this target
	if is_enabled CONFIG_OF_EARLY_FLATTREE && [ -d "${srctree}/arch/${SRCARCH}/boot/dts" ]; then
		${MAKE} -f ${srctree}/Makefile INSTALL_DTBS_PATH="${pdir}/usr/lib/linux-image-${KERNELRELEASE}" dtbs_install
	fi

<<<<<<< HEAD
	${MAKE} -f ${srctree}/Makefile INSTALL_MOD_PATH="${pdir}" modules_install
	rm -f "${pdir}/lib/modules/${KERNELRELEASE}/build"
	rm -f "${pdir}/lib/modules/${KERNELRELEASE}/source"
=======
	${MAKE} -f ${srctree}/Makefile INSTALL_MOD_PATH="${pdir}" INSTALL_MOD_STRIP=1 modules_install
	rm -f "${pdir}/lib/modules/${KERNELRELEASE}/build"
>>>>>>> 2d5404ca

	# Install the kernel
	if [ "${ARCH}" = um ] ; then
		mkdir -p "${pdir}/usr/lib/uml/modules"
		mv "${pdir}/lib/modules/${KERNELRELEASE}" "${pdir}/usr/lib/uml/modules/${KERNELRELEASE}"
		mkdir -p "${pdir}/usr/bin" "${pdir}/usr/share/doc/${pname}"
		cp System.map "${pdir}/usr/lib/uml/modules/${KERNELRELEASE}/System.map"
		cp ${KCONFIG_CONFIG} "${pdir}/usr/share/doc/${pname}/config"
		gzip "${pdir}/usr/share/doc/${pname}/config"
	else
		mkdir -p "${pdir}/boot"
		cp System.map "${pdir}/boot/System.map-${KERNELRELEASE}"
		cp ${KCONFIG_CONFIG} "${pdir}/boot/config-${KERNELRELEASE}"
	fi

	# Not all arches have the same installed path in debian
	# XXX: have each arch Makefile export a variable of the canonical image install
	# path instead
	case "${SRCARCH}" in
	um)
		installed_image_path="usr/bin/linux-${KERNELRELEASE}";;
	parisc|mips|powerpc)
		installed_image_path="boot/vmlinux-${KERNELRELEASE}";;
	*)
		installed_image_path="boot/vmlinuz-${KERNELRELEASE}";;
	esac
	cp "$(${MAKE} -s -f ${srctree}/Makefile image_name)" "${pdir}/${installed_image_path}"

	# Install the maintainer scripts
	# Note: hook scripts under /etc/kernel are also executed by official Debian
	# kernel packages, as well as kernel packages built using make-kpkg.
	# make-kpkg sets $INITRD to indicate whether an initramfs is wanted, and
	# so do we; recent versions of dracut and initramfs-tools will obey this.
	debhookdir=${KDEB_HOOKDIR:-/etc/kernel}
	for script in postinst postrm preinst prerm; do
		mkdir -p "${pdir}${debhookdir}/${script}.d"

		mkdir -p "${pdir}/DEBIAN"
		cat <<-EOF > "${pdir}/DEBIAN/${script}"
		#!/bin/sh

		set -e

		# Pass maintainer script parameters to hook scripts
		export DEB_MAINT_PARAMS="\$*"

		# Tell initramfs builder whether it's wanted
		export INITRD=$(if_enabled_echo CONFIG_BLK_DEV_INITRD Yes No)

		test -d ${debhookdir}/${script}.d && run-parts --arg="${KERNELRELEASE}" --arg="/${installed_image_path}" ${debhookdir}/${script}.d
		exit 0
		EOF
		chmod 755 "${pdir}/DEBIAN/${script}"
	done
}

install_linux_image_dbg () {
	pdir=debian/$1

	# Parse modules.order directly because 'make modules_install' may sign,
	# compress modules, and then run unneeded depmod.
	while read -r mod; do
		mod="${mod%.o}.ko"
		dbg="${pdir}/usr/lib/debug/lib/modules/${KERNELRELEASE}/kernel/${mod}"
		buildid=$("${READELF}" -n "${mod}" | sed -n 's@^.*Build ID: \(..\)\(.*\)@\1/\2@p')
		link="${pdir}/usr/lib/debug/.build-id/${buildid}.debug"

		mkdir -p "${dbg%/*}" "${link%/*}"
		"${OBJCOPY}" --only-keep-debug "${mod}" "${dbg}"
		ln -sf --relative "${dbg}" "${link}"
	done < modules.order

	# Build debug package
	# Different tools want the image in different locations
	# perf
	mkdir -p ${pdir}/usr/lib/debug/lib/modules/${KERNELRELEASE}/
	cp vmlinux ${pdir}/usr/lib/debug/lib/modules/${KERNELRELEASE}/
	# systemtap
	mkdir -p ${pdir}/usr/lib/debug/boot/
	ln -s ../lib/modules/${KERNELRELEASE}/vmlinux ${pdir}/usr/lib/debug/boot/vmlinux-${KERNELRELEASE}
	# kdump-tools
	ln -s lib/modules/${KERNELRELEASE}/vmlinux ${pdir}/usr/lib/debug/vmlinux-${KERNELRELEASE}
}

install_kernel_headers () {
	pdir=debian/$1
	version=${1#linux-headers-}

	CC="${DEB_HOST_GNU_TYPE}-gcc" "${srctree}/scripts/package/install-extmod-build" "${pdir}/usr/src/linux-headers-${version}"

	mkdir -p $pdir/lib/modules/$version/
	ln -s /usr/src/linux-headers-$version $pdir/lib/modules/$version/build
}

install_libc_headers () {
	pdir=debian/$1

	$MAKE -f $srctree/Makefile headers_install INSTALL_HDR_PATH=$pdir/usr

	# move asm headers to /usr/include/<libc-machine>/asm to match the structure
	# used by Debian-based distros (to support multi-arch)
	mkdir "$pdir/usr/include/${DEB_HOST_MULTIARCH}"
	mv "$pdir/usr/include/asm" "$pdir/usr/include/${DEB_HOST_MULTIARCH}"
}

package=$1

case "${package}" in
*-dbg)
	install_linux_image_dbg "${package}";;
linux-image-*|user-mode-linux-*)
	install_linux_image "${package}";;
linux-libc-dev)
	install_libc_headers "${package}";;
linux-headers-*)
	install_kernel_headers "${package}";;
esac<|MERGE_RESOLUTION|>--- conflicted
+++ resolved
@@ -33,14 +33,8 @@
 		${MAKE} -f ${srctree}/Makefile INSTALL_DTBS_PATH="${pdir}/usr/lib/linux-image-${KERNELRELEASE}" dtbs_install
 	fi
 
-<<<<<<< HEAD
-	${MAKE} -f ${srctree}/Makefile INSTALL_MOD_PATH="${pdir}" modules_install
-	rm -f "${pdir}/lib/modules/${KERNELRELEASE}/build"
-	rm -f "${pdir}/lib/modules/${KERNELRELEASE}/source"
-=======
 	${MAKE} -f ${srctree}/Makefile INSTALL_MOD_PATH="${pdir}" INSTALL_MOD_STRIP=1 modules_install
 	rm -f "${pdir}/lib/modules/${KERNELRELEASE}/build"
->>>>>>> 2d5404ca
 
 	# Install the kernel
 	if [ "${ARCH}" = um ] ; then
