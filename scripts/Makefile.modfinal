--- conflicted
+++ resolved
@@ -9,11 +9,7 @@
 include include/config/auto.conf
 include $(srctree)/scripts/Kbuild.include
 
-<<<<<<< HEAD
-# for c_flags and mod-prelink-ext
-=======
 # for c_flags
->>>>>>> eb3cdb58
 include $(srctree)/scripts/Makefile.lib
 
 # find all modules listed in modules.order
@@ -43,14 +39,7 @@
 
 quiet_cmd_btf_ko = BTF [M] $@
       cmd_btf_ko = 							\
-<<<<<<< HEAD
-	if [ -f vmlinux ]; then						\
-		LLVM_OBJCOPY="$(OBJCOPY)" $(PAHOLE) -J $(PAHOLE_FLAGS) --btf_base vmlinux $@; \
-		$(RESOLVE_BTFIDS) -b vmlinux $@; 			\
-	else								\
-=======
 	if [ ! -f vmlinux ]; then					\
->>>>>>> eb3cdb58
 		printf "Skipping BTF generation for %s due to unavailability of vmlinux\n" $@ 1>&2; \
 	elif [ -n "$(CONFIG_RUST)" ] && $(srctree)/scripts/is_rust_module.sh $@; then 		\
 		printf "Skipping BTF generation for %s because it's a Rust module\n" $@ 1>&2; \
@@ -68,11 +57,7 @@
 	printf '%s\n' 'savedcmd_$@ := $(make-cmd)' > $(dot-target).cmd, @:)
 
 # Re-generate module BTFs if either module's .ko or vmlinux changed
-<<<<<<< HEAD
-$(modules): %.ko: %$(mod-prelink-ext).o %.mod.o scripts/module.lds $(if $(KBUILD_BUILTIN),vmlinux) FORCE
-=======
 %.ko: %.o %.mod.o scripts/module.lds $(and $(CONFIG_DEBUG_INFO_BTF_MODULES),$(KBUILD_BUILTIN),vmlinux) FORCE
->>>>>>> eb3cdb58
 	+$(call if_changed_except,ld_ko_o,vmlinux)
 ifdef CONFIG_DEBUG_INFO_BTF_MODULES
 	+$(if $(newer-prereqs),$(call cmd,btf_ko))
