# SPDX-License-Identifier: GPL-2.0-only
# ===========================================================================
# Module final link
# ===========================================================================

PHONY := __modfinal
__modfinal:

include include/config/auto.conf
include $(srctree)/scripts/Kbuild.include

# for c_flags
include $(srctree)/scripts/Makefile.lib

# find all modules listed in modules.order
modules := $(call read-file, $(MODORDER))
modules-klp := $(call read-file, $(MODULES_LIVEPATCH))

__modfinal: $(modules:%.o=%.ko)
	@:

# modname and part-of-module are set to make c_flags define proper module flags
modname = $(notdir $(@:.mod.o=))
part-of-module = y
GCOV_PROFILE := n
KCSAN_SANITIZE := n

quiet_cmd_cc_o_c = CC [M]  $@
      cmd_cc_o_c = $(CC) $(filter-out $(CC_FLAGS_CFI) $(CFLAGS_GCOV), $(c_flags)) -c -o $@ $<

%.mod.o: %.mod.c FORCE
	$(call if_changed_dep,cc_o_c)

$(extmod_prefix).module-common.o: $(srctree)/scripts/module-common.c FORCE
	$(call if_changed_dep,cc_o_c)

quiet_cmd_ld_ko_o = LD [M]  $@
      cmd_ld_ko_o =							\
	$(LD) -r $(KBUILD_LDFLAGS)					\
		$(KBUILD_LDFLAGS_MODULE) $(LDFLAGS_MODULE)		\
		-T scripts/module.lds -o $@ $(filter %.o, $^)

quiet_cmd_btf_ko = BTF [M] $@
      cmd_btf_ko = 							\
	if [ ! -f vmlinux ]; then					\
		printf "Skipping BTF generation for %s due to unavailability of vmlinux\n" $@ 1>&2; \
	else								\
		LLVM_OBJCOPY="$(OBJCOPY)" $(PAHOLE) -J $(PAHOLE_FLAGS) $(MODULE_PAHOLE_FLAGS) --btf_base vmlinux $@; \
		$(RESOLVE_BTFIDS) -b vmlinux $@; 			\
	fi;

# Same as newer-prereqs, but allows to exclude specified extra dependencies
newer_prereqs_except = $(filter-out $(PHONY) $(1),$?)

# Same as if_changed, but allows to exclude specified extra dependencies
if_changed_except = $(if $(call newer_prereqs_except,$(2))$(cmd-check),      \
	$(cmd);                                                              \
	printf '%s\n' 'savedcmd_$@ := $(make-cmd)' > $(dot-target).cmd, @:)

# Re-generate module BTFs if either module's .ko or vmlinux changed
%.ko: %.o %.mod.o $(extmod_prefix).module-common.o scripts/module.lds $(and $(CONFIG_DEBUG_INFO_BTF_MODULES),$(KBUILD_BUILTIN),vmlinux) FORCE
	+$(call if_changed_except,ld_ko_o,vmlinux)
ifdef CONFIG_DEBUG_INFO_BTF_MODULES
	+$(if $(newer-prereqs),$(call cmd,btf_ko))
endif

targets += $(modules:%.o=%.ko) $(modules:%.o=%.mod.o) $(extmod_prefix).module-common.o

<<<<<<< HEAD
# Livepatch
# ---------------------------------------------------------------------------

%.tmp.ko: %.o %.mod.o FORCE
	+$(call if_changed,ld_ko_o)

quiet_cmd_klp_convert = KLP     $@
      cmd_klp_convert = scripts/livepatch/klp-convert $< $@

$(modules-klp:%.o=%.ko): %.ko: %.tmp.ko FORCE
	$(call if_changed,klp_convert)

targets += $(modules-klp:.ko=.tmp.ko)

# Add FORCE to the prequisites of a target to force it to be always rebuilt.
=======
# Add FORCE to the prerequisites of a target to force it to be always rebuilt.
>>>>>>> 2d5404ca
# ---------------------------------------------------------------------------

PHONY += FORCE
FORCE:

# Read all saved command lines and dependencies for the $(targets) we
# may be building above, using $(if_changed{,_dep}). As an
# optimization, we don't need to read them if the target does not
# exist, we will rebuild anyway in that case.

existing-targets := $(wildcard $(sort $(targets)))

-include $(foreach f,$(existing-targets),$(dir $(f)).$(notdir $(f)).cmd)

.PHONY: $(PHONY)<|MERGE_RESOLUTION|>--- conflicted
+++ resolved
@@ -14,7 +14,6 @@
 
 # find all modules listed in modules.order
 modules := $(call read-file, $(MODORDER))
-modules-klp := $(call read-file, $(MODULES_LIVEPATCH))
 
 __modfinal: $(modules:%.o=%.ko)
 	@:
@@ -26,7 +25,7 @@
 KCSAN_SANITIZE := n
 
 quiet_cmd_cc_o_c = CC [M]  $@
-      cmd_cc_o_c = $(CC) $(filter-out $(CC_FLAGS_CFI) $(CFLAGS_GCOV), $(c_flags)) -c -o $@ $<
+      cmd_cc_o_c = $(CC) $(filter-out $(CC_FLAGS_CFI), $(c_flags)) -c -o $@ $<
 
 %.mod.o: %.mod.c FORCE
 	$(call if_changed_dep,cc_o_c)
@@ -66,25 +65,7 @@
 
 targets += $(modules:%.o=%.ko) $(modules:%.o=%.mod.o) $(extmod_prefix).module-common.o
 
-<<<<<<< HEAD
-# Livepatch
-# ---------------------------------------------------------------------------
-
-%.tmp.ko: %.o %.mod.o FORCE
-	+$(call if_changed,ld_ko_o)
-
-quiet_cmd_klp_convert = KLP     $@
-      cmd_klp_convert = scripts/livepatch/klp-convert $< $@
-
-$(modules-klp:%.o=%.ko): %.ko: %.tmp.ko FORCE
-	$(call if_changed,klp_convert)
-
-targets += $(modules-klp:.ko=.tmp.ko)
-
-# Add FORCE to the prequisites of a target to force it to be always rebuilt.
-=======
 # Add FORCE to the prerequisites of a target to force it to be always rebuilt.
->>>>>>> 2d5404ca
 # ---------------------------------------------------------------------------
 
 PHONY += FORCE
