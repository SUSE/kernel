--- conflicted
+++ resolved
@@ -168,42 +168,22 @@
 	local order="$1"; shift;
 
 cat <<EOF
-<<<<<<< HEAD
-#ifndef arch_try_cmpxchg${order}
-#define arch_try_cmpxchg${order}(_ptr, _oldp, _new) \\
-({ \\
-	typeof(*(_ptr)) *___op = (_oldp), ___o = *___op, ___r; \\
-	___r = arch_cmpxchg${order}((_ptr), ___o, (_new)); \\
-=======
 #ifndef arch_try_${cmpxchg}${order}
 #define arch_try_${cmpxchg}${order}(_ptr, _oldp, _new) \\
 ({ \\
 	typeof(*(_ptr)) *___op = (_oldp), ___o = *___op, ___r; \\
 	___r = arch_${cmpxchg}${order}((_ptr), ___o, (_new)); \\
->>>>>>> eb3cdb58
 	if (unlikely(___r != ___o)) \\
 		*___op = ___r; \\
 	likely(___r == ___o); \\
 })
-<<<<<<< HEAD
-#endif /* arch_try_cmpxchg${order} */
-=======
 #endif /* arch_try_${cmpxchg}${order} */
->>>>>>> eb3cdb58
 
 EOF
 }
 
 gen_try_cmpxchg_fallbacks()
 {
-<<<<<<< HEAD
-	printf "#ifndef arch_try_cmpxchg_relaxed\n"
-	printf "#ifdef arch_try_cmpxchg\n"
-
-	gen_basic_fallbacks "arch_try_cmpxchg"
-
-	printf "#endif /* arch_try_cmpxchg */\n\n"
-=======
 	local cmpxchg="$1"; shift;
 
 	printf "#ifndef arch_try_${cmpxchg}_relaxed\n"
@@ -212,25 +192,16 @@
 	gen_basic_fallbacks "arch_try_${cmpxchg}"
 
 	printf "#endif /* arch_try_${cmpxchg} */\n\n"
->>>>>>> eb3cdb58
 
 	for order in "" "_acquire" "_release" "_relaxed"; do
 		gen_try_cmpxchg_fallback "${cmpxchg}" "${order}"
 	done
 
-<<<<<<< HEAD
-	printf "#else /* arch_try_cmpxchg_relaxed */\n"
-
-	gen_order_fallbacks "arch_try_cmpxchg"
-
-	printf "#endif /* arch_try_cmpxchg_relaxed */\n\n"
-=======
 	printf "#else /* arch_try_${cmpxchg}_relaxed */\n"
 
 	gen_order_fallbacks "arch_try_${cmpxchg}"
 
 	printf "#endif /* arch_try_${cmpxchg}_relaxed */\n\n"
->>>>>>> eb3cdb58
 }
 
 cat << EOF
