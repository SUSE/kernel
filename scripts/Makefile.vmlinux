--- conflicted
+++ resolved
@@ -53,14 +53,6 @@
 # vmlinux.unstripped
 # ---------------------------------------------------------------------------
 
-<<<<<<< HEAD
-ifdef CONFIG_MODULES
-targets += .vmlinux.export.o
-vmlinux.unstripped: .vmlinux.export.o
-endif
-
-=======
->>>>>>> b35fc656
 ifdef CONFIG_ARCH_WANTS_PRE_LINK_VMLINUX
 vmlinux.unstripped: arch/$(SRCARCH)/tools/vmlinux.arch.o
 
@@ -75,13 +67,8 @@
 	$< "$(LD)" "$(KBUILD_LDFLAGS)" "$(LDFLAGS_vmlinux)" "$@";	\
 	$(if $(ARCH_POSTLINK), $(MAKE) -f $(ARCH_POSTLINK) $@, true)
 
-<<<<<<< HEAD
-targets += vmlinux.unstripped
-vmlinux.unstripped: scripts/link-vmlinux.sh vmlinux.o $(KBUILD_LDS) FORCE
-=======
 targets += vmlinux.unstripped .vmlinux.export.o
 vmlinux.unstripped: scripts/link-vmlinux.sh vmlinux.o .vmlinux.export.o $(KBUILD_LDS) FORCE
->>>>>>> b35fc656
 	+$(call if_changed_dep,link_vmlinux)
 ifdef CONFIG_DEBUG_INFO_BTF
 vmlinux.unstripped: $(RESOLVE_BTFIDS)
@@ -100,27 +87,18 @@
 # https://sourceware.org/git/?p=binutils-gdb.git;a=commit;h=c12d9fa2afe7abcbe407a00e15719e1a1350c2a7
 remove-section-$(CONFIG_ARCH_VMLINUX_NEEDS_RELOCS) += '.rel.*'
 
-<<<<<<< HEAD
-=======
 remove-symbols := -w --strip-unneeded-symbol='__mod_device_table__*'
 
->>>>>>> b35fc656
 # To avoid warnings: "empty loadable segment detected at ..." from GNU objcopy,
 # it is necessary to remove the PT_LOAD flag from the segment.
 quiet_cmd_strip_relocs = OBJCOPY $@
       cmd_strip_relocs = $(OBJCOPY) $(patsubst %,--set-section-flags %=noload,$(remove-section-y)) $< $@; \
-<<<<<<< HEAD
-                         $(OBJCOPY) $(addprefix --remove-section=,$(remove-section-y)) $@
-=======
                          $(OBJCOPY) $(addprefix --remove-section=,$(remove-section-y)) $(remove-symbols) $@
->>>>>>> b35fc656
 
 targets += vmlinux
 vmlinux: vmlinux.unstripped FORCE
 	$(call if_changed,strip_relocs)
 
-<<<<<<< HEAD
-=======
 # modules.builtin.modinfo
 # ---------------------------------------------------------------------------
 
@@ -160,7 +138,6 @@
 modules.builtin: modules.builtin.modinfo FORCE
 	$(call if_changed,modules_builtin)
 
->>>>>>> b35fc656
 # modules.builtin.ranges
 # ---------------------------------------------------------------------------
 ifdef CONFIG_BUILTIN_MODULE_RANGES
