--- conflicted
+++ resolved
@@ -21,11 +21,7 @@
 
 # Some architectures create .build-id symlinks
 ifneq ($(filter arm s390 sparc x86, $(SRCARCH)),)
-<<<<<<< HEAD
-link := $(install-dir)/.build-id/$$(shell $(READELF) -n $$(src) | sed -n 's@^.*Build ID: \(..\)\(.*\)@\1/\2@p').debug
-=======
 link := $(install-dir)/.build-id/$$(shell $(READELF) -n $(1) | sed -n 's@^.*Build ID: \(..\)\(.*\)@\1/\2@p').debug
->>>>>>> 5f59ab93
 
 __default: $$(link)
 $$(link): $$(dest) FORCE
