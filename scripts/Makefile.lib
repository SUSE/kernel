# SPDX-License-Identifier: GPL-2.0
# Backward compatibility
asflags-y  += $(EXTRA_AFLAGS)
ccflags-y  += $(EXTRA_CFLAGS)
cppflags-y += $(EXTRA_CPPFLAGS)
ldflags-y  += $(EXTRA_LDFLAGS)

# flags that take effect in current and sub directories
KBUILD_AFLAGS += $(subdir-asflags-y)
KBUILD_CFLAGS += $(subdir-ccflags-y)

# Figure out what we need to build from the various variables
# ===========================================================================

# When an object is listed to be built compiled-in and modular,
# only build the compiled-in version
obj-m := $(filter-out $(obj-y),$(obj-m))

# Libraries are always collected in one lib file.
# Filter out objects already built-in
lib-y := $(filter-out $(obj-y), $(sort $(lib-y) $(lib-m)))

# Determine modorder.
# Unfortunately, we don't have information about ordering between -y
# and -m subdirs.  Just put -y's first.
modorder	:= $(patsubst %/,%/modules.order, $(filter %/, $(obj-y)) $(obj-m:.o=.ko))

# Handle objects in subdirs
# ---------------------------------------------------------------------------
# o if we encounter foo/ in $(obj-y), replace it by foo/built-in.a
#   and add the directory to the list of dirs to descend into: $(subdir-y)
# o if we encounter foo/ in $(obj-m), remove it from $(obj-m)
#   and add the directory to the list of dirs to descend into: $(subdir-m)
__subdir-y	:= $(patsubst %/,%,$(filter %/, $(obj-y)))
subdir-y	+= $(__subdir-y)
__subdir-m	:= $(patsubst %/,%,$(filter %/, $(obj-m)))
subdir-m	+= $(__subdir-m)
obj-y		:= $(patsubst %/, %/built-in.a, $(obj-y))
obj-m		:= $(filter-out %/, $(obj-m))

# Subdirectories we need to descend into
subdir-ym	:= $(sort $(subdir-y) $(subdir-m))

# if $(foo-objs), $(foo-y), or $(foo-m) exists, foo.o is a composite object
multi-used-y := $(sort $(foreach m,$(obj-y), $(if $(strip $($(m:.o=-objs)) $($(m:.o=-y))), $(m))))
multi-used-m := $(sort $(foreach m,$(obj-m), $(if $(strip $($(m:.o=-objs)) $($(m:.o=-y)) $($(m:.o=-m))), $(m))))
multi-used   := $(multi-used-y) $(multi-used-m)
single-used-m := $(sort $(filter-out $(multi-used-m),$(obj-m)))

# $(subdir-obj-y) is the list of objects in $(obj-y) which uses dir/ to
# tell kbuild to descend
subdir-obj-y := $(filter %/built-in.a, $(obj-y))

# Replace multi-part objects by their individual parts,
# including built-in.a from subdirectories
real-obj-y := $(foreach m, $(obj-y), $(if $(strip $($(m:.o=-objs)) $($(m:.o=-y))),$($(m:.o=-objs)) $($(m:.o=-y)),$(m)))
real-obj-m := $(foreach m, $(obj-m), $(if $(strip $($(m:.o=-objs)) $($(m:.o=-y)) $($(m:.o=-m))),$($(m:.o=-objs)) $($(m:.o=-y)) $($(m:.o=-m)),$(m)))

# DTB
# If CONFIG_OF_ALL_DTBS is enabled, all DT blobs are built
extra-y				+= $(dtb-y)
extra-$(CONFIG_OF_ALL_DTBS)	+= $(dtb-)

ifneq ($(CHECK_DTBS),)
extra-y += $(patsubst %.dtb,%.dt.yaml, $(dtb-y))
extra-$(CONFIG_OF_ALL_DTBS) += $(patsubst %.dtb,%.dt.yaml, $(dtb-))
endif

# Add subdir path

extra-y		:= $(addprefix $(obj)/,$(extra-y))
always		:= $(addprefix $(obj)/,$(always))
targets		:= $(addprefix $(obj)/,$(targets))
modorder	:= $(addprefix $(obj)/,$(modorder))
obj-m		:= $(addprefix $(obj)/,$(obj-m))
lib-y		:= $(addprefix $(obj)/,$(lib-y))
subdir-obj-y	:= $(addprefix $(obj)/,$(subdir-obj-y))
real-obj-y	:= $(addprefix $(obj)/,$(real-obj-y))
real-obj-m	:= $(addprefix $(obj)/,$(real-obj-m))
single-used-m	:= $(addprefix $(obj)/,$(single-used-m))
multi-used-m	:= $(addprefix $(obj)/,$(multi-used-m))
subdir-ym	:= $(addprefix $(obj)/,$(subdir-ym))

# Finds the multi-part object the current object will be linked into.
# If the object belongs to two or more multi-part objects, all of them are
# concatenated with a colon separator.
modname-multi = $(subst $(space),:,$(sort $(foreach m,$(multi-used),\
		$(if $(filter $*.o, $($(m:.o=-objs)) $($(m:.o=-y)) $($(m:.o=-m))),$(m:.o=)))))

modname = $(if $(modname-multi),$(modname-multi),$(basetarget))

# These flags are needed for modversions and compiling, so we define them here
# $(modname_flags) defines KBUILD_MODNAME as the name of the module it will
# end up in (or would, if it gets compiled in)
name-fix = $(squote)$(quote)$(subst $(comma),_,$(subst -,_,$1))$(quote)$(squote)
basename_flags = -DKBUILD_BASENAME=$(call name-fix,$(basetarget))
modname_flags  = -DKBUILD_MODNAME=$(call name-fix,$(modname))

orig_c_flags   = $(KBUILD_CPPFLAGS) $(KBUILD_CFLAGS) \
                 $(ccflags-y) $(CFLAGS_$(basetarget).o)
_c_flags       = $(filter-out $(CFLAGS_REMOVE_$(basetarget).o), $(orig_c_flags))
orig_a_flags   = $(KBUILD_CPPFLAGS) $(KBUILD_AFLAGS) \
                 $(asflags-y) $(AFLAGS_$(basetarget).o)
_a_flags       = $(filter-out $(AFLAGS_REMOVE_$(basetarget).o), $(orig_a_flags))
_cpp_flags     = $(KBUILD_CPPFLAGS) $(cppflags-y) $(CPPFLAGS_$(@F))

#
# Enable gcov profiling flags for a file, directory or for all files depending
# on variables GCOV_PROFILE_obj.o, GCOV_PROFILE and CONFIG_GCOV_PROFILE_ALL
# (in this order)
#
ifeq ($(CONFIG_GCOV_KERNEL),y)
_c_flags += $(if $(patsubst n%,, \
		$(GCOV_PROFILE_$(basetarget).o)$(GCOV_PROFILE)$(CONFIG_GCOV_PROFILE_ALL)), \
		$(CFLAGS_GCOV))
endif

#
# Enable address sanitizer flags for kernel except some files or directories
# we don't want to check (depends on variables KASAN_SANITIZE_obj.o, KASAN_SANITIZE)
#
ifeq ($(CONFIG_KASAN),y)
_c_flags += $(if $(patsubst n%,, \
		$(KASAN_SANITIZE_$(basetarget).o)$(KASAN_SANITIZE)y), \
		$(CFLAGS_KASAN), $(CFLAGS_KASAN_NOSANITIZE))
endif

ifeq ($(CONFIG_UBSAN),y)
_c_flags += $(if $(patsubst n%,, \
		$(UBSAN_SANITIZE_$(basetarget).o)$(UBSAN_SANITIZE)$(CONFIG_UBSAN_SANITIZE_ALL)), \
		$(CFLAGS_UBSAN))
endif

ifeq ($(CONFIG_KCOV),y)
_c_flags += $(if $(patsubst n%,, \
	$(KCOV_INSTRUMENT_$(basetarget).o)$(KCOV_INSTRUMENT)$(CONFIG_KCOV_INSTRUMENT_ALL)), \
	$(CFLAGS_KCOV))
endif

# If building the kernel in a separate objtree expand all occurrences
# of -Idir to -I$(srctree)/dir except for absolute paths (starting with '/').

ifeq ($(KBUILD_SRC),)
__c_flags	= $(_c_flags)
__a_flags	= $(_a_flags)
__cpp_flags     = $(_cpp_flags)
else

# -I$(obj) locates generated .h files
# $(call addtree,-I$(obj)) locates .h files in srctree, from generated .c files
#   and locates generated .h files
# FIXME: Replace both with specific CFLAGS* statements in the makefiles
__c_flags	= $(if $(obj),$(call addtree,-I$(src)) -I$(obj)) \
		  $(call flags,_c_flags)
__a_flags	= $(call flags,_a_flags)
__cpp_flags     = $(call flags,_cpp_flags)
endif

c_flags        = -Wp,-MD,$(depfile) $(NOSTDINC_FLAGS) $(LINUXINCLUDE)     \
		 -include $(srctree)/include/linux/compiler_types.h       \
		 $(__c_flags) $(modkern_cflags)                           \
		 $(basename_flags) $(modname_flags)

a_flags        = -Wp,-MD,$(depfile) $(NOSTDINC_FLAGS) $(LINUXINCLUDE)     \
		 $(__a_flags) $(modkern_aflags)

cpp_flags      = -Wp,-MD,$(depfile) $(NOSTDINC_FLAGS) $(LINUXINCLUDE)     \
		 $(__cpp_flags)

ld_flags       = $(KBUILD_LDFLAGS) $(ldflags-y) $(LDFLAGS_$(@F))

DTC_INCLUDE    := $(srctree)/scripts/dtc/include-prefixes

dtc_cpp_flags  = -Wp,-MD,$(depfile).pre.tmp -nostdinc                    \
		 $(addprefix -I,$(DTC_INCLUDE))                          \
		 -undef -D__DTS__

# Useful for describing the dependency of composite objects
# Usage:
#   $(call multi_depend, multi_used_targets, suffix_to_remove, suffix_to_add)
define multi_depend
$(foreach m, $(notdir $1), \
	$(eval $(obj)/$m: \
	$(addprefix $(obj)/, $(foreach s, $3, $($(m:%$(strip $2)=%$(s)))))))
endef

# LEX
# ---------------------------------------------------------------------------
quiet_cmd_flex = LEX     $@
      cmd_flex = $(LEX) -o$@ -L $<

$(obj)/%.lex.c: $(src)/%.l FORCE
	$(call if_changed,flex)

# YACC
# ---------------------------------------------------------------------------
quiet_cmd_bison = YACC    $@
      cmd_bison = $(YACC) -o$@ -t -l $<

$(obj)/%.tab.c: $(src)/%.y FORCE
	$(call if_changed,bison)

quiet_cmd_bison_h = YACC    $@
      cmd_bison_h = $(YACC) -o/dev/null --defines=$@ -t -l $<

$(obj)/%.tab.h: $(src)/%.y FORCE
	$(call if_changed,bison_h)

# Shipped files
# ===========================================================================

quiet_cmd_shipped = SHIPPED $@
cmd_shipped = cat $< > $@

$(obj)/%: $(src)/%_shipped
	$(call cmd,shipped)

# Commands useful for building a boot image
# ===========================================================================
#
#	Use as following:
#
#	target: source(s) FORCE
#		$(if_changed,ld/objcopy/gzip)
#
#	and add target to extra-y so that we know we have to
#	read in the saved command line

# Linking
# ---------------------------------------------------------------------------

quiet_cmd_ld = LD      $@
cmd_ld = $(LD) $(ld_flags) $(filter-out FORCE,$^) -o $@

# Objcopy
# ---------------------------------------------------------------------------

quiet_cmd_objcopy = OBJCOPY $@
cmd_objcopy = $(OBJCOPY) $(OBJCOPYFLAGS) $(OBJCOPYFLAGS_$(@F)) $< $@

# Gzip
# ---------------------------------------------------------------------------

quiet_cmd_gzip = GZIP    $@
      cmd_gzip = cat $(filter-out FORCE,$^) | gzip -n -f -9 > $@

# DTC
# ---------------------------------------------------------------------------
DTC ?= $(objtree)/scripts/dtc/dtc

# Disable noisy checks by default
ifeq ($(findstring 1,$(KBUILD_ENABLE_EXTRA_GCC_CHECKS)),)
DTC_FLAGS += -Wno-unit_address_vs_reg \
	-Wno-unit_address_format \
	-Wno-avoid_unnecessary_addr_size \
	-Wno-alias_paths \
	-Wno-graph_child_address \
	-Wno-simple_bus_reg \
	-Wno-unique_unit_address \
	-Wno-pci_device_reg
endif

ifneq ($(findstring 2,$(KBUILD_ENABLE_EXTRA_GCC_CHECKS)),)
DTC_FLAGS += -Wnode_name_chars_strict \
	-Wproperty_name_chars_strict
endif

DTC_FLAGS += $(DTC_FLAGS_$(basetarget))

# Generate an assembly file to wrap the output of the device tree compiler
quiet_cmd_dt_S_dtb= DTB     $@
cmd_dt_S_dtb=						\
(							\
	echo '\#include <asm-generic/vmlinux.lds.h>'; 	\
	echo '.section .dtb.init.rodata,"a"';		\
	echo '.balign STRUCT_ALIGNMENT';		\
	echo '.global __dtb_$(subst -,_,$(*F))_begin';	\
	echo '__dtb_$(subst -,_,$(*F))_begin:';		\
	echo '.incbin "$<" ';				\
	echo '__dtb_$(subst -,_,$(*F))_end:';		\
	echo '.global __dtb_$(subst -,_,$(*F))_end';	\
	echo '.balign STRUCT_ALIGNMENT'; 		\
) > $@

$(obj)/%.dtb.S: $(obj)/%.dtb FORCE
	$(call if_changed,dt_S_dtb)

quiet_cmd_dtc = DTC     $@
cmd_dtc = mkdir -p $(dir ${dtc-tmp}) ; \
	$(HOSTCC) -E $(dtc_cpp_flags) -x assembler-with-cpp -o $(dtc-tmp) $< ; \
	$(DTC) -O $(2) -o $@ -b 0 \
		$(addprefix -i,$(dir $<) $(DTC_INCLUDE)) $(DTC_FLAGS) \
		-d $(depfile).dtc.tmp $(dtc-tmp) ; \
	cat $(depfile).pre.tmp $(depfile).dtc.tmp > $(depfile)

$(obj)/%.dtb: $(src)/%.dts $(DTC) FORCE
	$(call if_changed_dep,dtc,dtb)

DT_CHECKER ?= dt-validate
DT_BINDING_DIR := Documentation/devicetree/bindings
DT_TMP_SCHEMA := $(objtree)/$(DT_BINDING_DIR)/processed-schema.yaml

quiet_cmd_dtb_check =	CHECK   $@
      cmd_dtb_check =	$(DT_CHECKER) -p $(DT_TMP_SCHEMA) $@ ;

define rule_dtc_dt_yaml
<<<<<<< HEAD
	$(call cmd_and_fixdep,dtc,yaml)		\
	$(call echo-cmd,dtb_check) $(cmd_dtb_check)
=======
	$(call cmd_and_fixdep,dtc,yaml)
	$(call cmd,dtb_check)
>>>>>>> bfeffd15
endef

$(obj)/%.dt.yaml: $(src)/%.dts $(DTC) $(DT_TMP_SCHEMA) FORCE
	$(call if_changed_rule,dtc_dt_yaml)

dtc-tmp = $(subst $(comma),_,$(dot-target).dts.tmp)

# Bzip2
# ---------------------------------------------------------------------------

# Bzip2 and LZMA do not include size in file... so we have to fake that;
# append the size as a 32-bit littleendian number as gzip does.
size_append = printf $(shell						\
dec_size=0;								\
for F in $1; do								\
	fsize=$$($(CONFIG_SHELL) $(srctree)/scripts/file-size.sh $$F);	\
	dec_size=$$(expr $$dec_size + $$fsize);				\
done;									\
printf "%08x\n" $$dec_size |						\
	sed 's/\(..\)/\1 /g' | {					\
		read ch0 ch1 ch2 ch3;					\
		for ch in $$ch3 $$ch2 $$ch1 $$ch0; do			\
			printf '%s%03o' '\\' $$((0x$$ch)); 		\
		done;							\
	}								\
)

quiet_cmd_bzip2 = BZIP2   $@
cmd_bzip2 = (cat $(filter-out FORCE,$^) | \
	bzip2 -9 && $(call size_append, $(filter-out FORCE,$^))) > $@

# Lzma
# ---------------------------------------------------------------------------

quiet_cmd_lzma = LZMA    $@
cmd_lzma = (cat $(filter-out FORCE,$^) | \
	lzma -9 && $(call size_append, $(filter-out FORCE,$^))) > $@

quiet_cmd_lzo = LZO     $@
cmd_lzo = (cat $(filter-out FORCE,$^) | \
	lzop -9 && $(call size_append, $(filter-out FORCE,$^))) > $@

quiet_cmd_lz4 = LZ4     $@
cmd_lz4 = (cat $(filter-out FORCE,$^) | \
	lz4c -l -c1 stdin stdout && $(call size_append, $(filter-out FORCE,$^))) > $@

# U-Boot mkimage
# ---------------------------------------------------------------------------

MKIMAGE := $(srctree)/scripts/mkuboot.sh

# SRCARCH just happens to match slightly more than ARCH (on sparc), so reduces
# the number of overrides in arch makefiles
UIMAGE_ARCH ?= $(SRCARCH)
UIMAGE_COMPRESSION ?= $(if $(2),$(2),none)
UIMAGE_OPTS-y ?=
UIMAGE_TYPE ?= kernel
UIMAGE_LOADADDR ?= arch_must_set_this
UIMAGE_ENTRYADDR ?= $(UIMAGE_LOADADDR)
UIMAGE_NAME ?= 'Linux-$(KERNELRELEASE)'

quiet_cmd_uimage = UIMAGE  $@
      cmd_uimage = $(CONFIG_SHELL) $(MKIMAGE) -A $(UIMAGE_ARCH) -O linux \
			-C $(UIMAGE_COMPRESSION) $(UIMAGE_OPTS-y) \
			-T $(UIMAGE_TYPE) \
			-a $(UIMAGE_LOADADDR) -e $(UIMAGE_ENTRYADDR) \
			-n $(UIMAGE_NAME) -d $< $@

# XZ
# ---------------------------------------------------------------------------
# Use xzkern to compress the kernel image and xzmisc to compress other things.
#
# xzkern uses a big LZMA2 dictionary since it doesn't increase memory usage
# of the kernel decompressor. A BCJ filter is used if it is available for
# the target architecture. xzkern also appends uncompressed size of the data
# using size_append. The .xz format has the size information available at
# the end of the file too, but it's in more complex format and it's good to
# avoid changing the part of the boot code that reads the uncompressed size.
# Note that the bytes added by size_append will make the xz tool think that
# the file is corrupt. This is expected.
#
# xzmisc doesn't use size_append, so it can be used to create normal .xz
# files. xzmisc uses smaller LZMA2 dictionary than xzkern, because a very
# big dictionary would increase the memory usage too much in the multi-call
# decompression mode. A BCJ filter isn't used either.
quiet_cmd_xzkern = XZKERN  $@
cmd_xzkern = (cat $(filter-out FORCE,$^) | \
	sh $(srctree)/scripts/xz_wrap.sh && \
	$(call size_append, $(filter-out FORCE,$^))) > $@

quiet_cmd_xzmisc = XZMISC  $@
cmd_xzmisc = (cat $(filter-out FORCE,$^) | \
	xz --check=crc32 --lzma2=dict=1MiB) > $@

# ASM offsets
# ---------------------------------------------------------------------------

# Default sed regexp - multiline due to syntax constraints
#
# Use [:space:] because LLVM's integrated assembler inserts <tab> around
# the .ascii directive whereas GCC keeps the <space> as-is.
define sed-offsets
	's:^[[:space:]]*\.ascii[[:space:]]*"\(.*\)".*:\1:; \
	/^->/{s:->#\(.*\):/* \1 */:; \
	s:^->\([^ ]*\) [\$$#]*\([^ ]*\) \(.*\):#define \1 \2 /* \3 */:; \
	s:->::; p;}'
endef

# Use filechk to avoid rebuilds when a header changes, but the resulting file
# does not
define filechk_offsets
<<<<<<< HEAD
	( \
=======
>>>>>>> bfeffd15
	 echo "#ifndef $2"; \
	 echo "#define $2"; \
	 echo "/*"; \
	 echo " * DO NOT MODIFY."; \
	 echo " *"; \
	 echo " * This file was generated by Kbuild"; \
	 echo " */"; \
	 echo ""; \
	 sed -ne $(sed-offsets) < $<; \
	 echo ""; \
	 echo "#endif"
endef<|MERGE_RESOLUTION|>--- conflicted
+++ resolved
@@ -304,13 +304,8 @@
       cmd_dtb_check =	$(DT_CHECKER) -p $(DT_TMP_SCHEMA) $@ ;
 
 define rule_dtc_dt_yaml
-<<<<<<< HEAD
-	$(call cmd_and_fixdep,dtc,yaml)		\
-	$(call echo-cmd,dtb_check) $(cmd_dtb_check)
-=======
 	$(call cmd_and_fixdep,dtc,yaml)
 	$(call cmd,dtb_check)
->>>>>>> bfeffd15
 endef
 
 $(obj)/%.dt.yaml: $(src)/%.dts $(DTC) $(DT_TMP_SCHEMA) FORCE
@@ -422,10 +417,6 @@
 # Use filechk to avoid rebuilds when a header changes, but the resulting file
 # does not
 define filechk_offsets
-<<<<<<< HEAD
-	( \
-=======
->>>>>>> bfeffd15
 	 echo "#ifndef $2"; \
 	 echo "#define $2"; \
 	 echo "/*"; \
