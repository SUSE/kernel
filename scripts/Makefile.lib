# SPDX-License-Identifier: GPL-2.0
# Backward compatibility
asflags-y  += $(EXTRA_AFLAGS)
ccflags-y  += $(EXTRA_CFLAGS)
cppflags-y += $(EXTRA_CPPFLAGS)
ldflags-y  += $(EXTRA_LDFLAGS)

# flags that take effect in current and sub directories
KBUILD_AFLAGS += $(subdir-asflags-y)
KBUILD_CFLAGS += $(subdir-ccflags-y)
KBUILD_RUSTFLAGS += $(subdir-rustflags-y)

# Figure out what we need to build from the various variables
# ===========================================================================

# When an object is listed to be built compiled-in and modular,
# only build the compiled-in version
obj-m := $(filter-out $(obj-y),$(obj-m))

# Libraries are always collected in one lib file.
# Filter out objects already built-in
lib-y := $(filter-out $(obj-y), $(sort $(lib-y) $(lib-m)))

# Subdirectories we need to descend into
subdir-ym := $(sort $(subdir-y) $(subdir-m) \
			$(patsubst %/,%, $(filter %/, $(obj-y) $(obj-m))))

# Handle objects in subdirs:
# - If we encounter foo/ in $(obj-y), replace it by foo/built-in.a and
#   foo/modules.order
# - If we encounter foo/ in $(obj-m), replace it by foo/modules.order
#
# Generate modules.order to determine modorder. Unfortunately, we don't have
# information about ordering between -y and -m subdirs. Just put -y's first.

ifdef need-modorder
obj-m := $(patsubst %/,%/modules.order, $(filter %/, $(obj-y)) $(obj-m))
else
obj-m := $(filter-out %/, $(obj-m))
endif

ifdef need-builtin
obj-y		:= $(patsubst %/, %/built-in.a, $(obj-y))
else
obj-y		:= $(filter-out %/, $(obj-y))
endif

# Expand $(foo-objs) $(foo-y) etc. by replacing their individuals
suffix-search = $(strip $(foreach s, $3, $($(1:%$(strip $2)=%$s))))
# List composite targets that are constructed by combining other targets
multi-search = $(sort $(foreach m, $1, $(if $(call suffix-search, $m, $2, $3 -), $m)))
# List primitive targets that are compiled from source files
real-search = $(foreach m, $1, $(if $(call suffix-search, $m, $2, $3 -), $(call suffix-search, $m, $2, $3), $m))

# If $(foo-objs), $(foo-y), $(foo-m), or $(foo-) exists, foo.o is a composite object
multi-obj-y := $(call multi-search, $(obj-y), .o, -objs -y)
multi-obj-m := $(call multi-search, $(obj-m), .o, -objs -y -m)
multi-obj-ym := $(multi-obj-y) $(multi-obj-m)

# Replace multi-part objects by their individual parts,
# including built-in.a from subdirectories
real-obj-y := $(call real-search, $(obj-y), .o, -objs -y)
real-obj-m := $(call real-search, $(obj-m), .o, -objs -y -m)

always-y += $(always-m)

# hostprogs-always-y += foo
# ... is a shorthand for
# hostprogs += foo
# always-y  += foo
hostprogs += $(hostprogs-always-y) $(hostprogs-always-m)
always-y += $(hostprogs-always-y) $(hostprogs-always-m)

# userprogs-always-y is likewise.
userprogs += $(userprogs-always-y) $(userprogs-always-m)
always-y += $(userprogs-always-y) $(userprogs-always-m)

# DTB
# If CONFIG_OF_ALL_DTBS is enabled, all DT blobs are built
dtb-$(CONFIG_OF_ALL_DTBS)       += $(dtb-)

# Composite DTB (i.e. DTB constructed by overlay)
multi-dtb-y := $(call multi-search, $(dtb-y), .dtb, -dtbs)
# Primitive DTB compiled from *.dts
real-dtb-y := $(call real-search, $(dtb-y), .dtb, -dtbs)
# Base DTB that overlay is applied onto (each first word of $(*-dtbs) expansion)
base-dtb-y := $(foreach m, $(multi-dtb-y), $(firstword $(call suffix-search, $m, .dtb, -dtbs)))

always-y			+= $(dtb-y)

# Add subdir path

ifneq ($(obj),.)
extra-y		:= $(addprefix $(obj)/,$(extra-y))
always-y	:= $(addprefix $(obj)/,$(always-y))
targets		:= $(addprefix $(obj)/,$(targets))
obj-m		:= $(addprefix $(obj)/,$(obj-m))
lib-y		:= $(addprefix $(obj)/,$(lib-y))
real-obj-y	:= $(addprefix $(obj)/,$(real-obj-y))
real-obj-m	:= $(addprefix $(obj)/,$(real-obj-m))
multi-obj-m	:= $(addprefix $(obj)/, $(multi-obj-m))
multi-dtb-y	:= $(addprefix $(obj)/, $(multi-dtb-y))
real-dtb-y	:= $(addprefix $(obj)/, $(real-dtb-y))
subdir-ym	:= $(addprefix $(obj)/,$(subdir-ym))
endif

# Finds the multi-part object the current object will be linked into.
# If the object belongs to two or more multi-part objects, list them all.
modname-multi = $(sort $(foreach m,$(multi-obj-ym),\
		$(if $(filter $*.o, $(call suffix-search, $m, .o, -objs -y -m)),$(m:.o=))))

__modname = $(or $(modname-multi),$(basetarget))

modname = $(subst $(space),:,$(__modname))
modfile = $(addprefix $(obj)/,$(__modname))

# target with $(obj)/ and its suffix stripped
target-stem = $(basename $(patsubst $(obj)/%,%,$@))

# These flags are needed for modversions and compiling, so we define them here
# $(modname_flags) defines KBUILD_MODNAME as the name of the module it will
# end up in (or would, if it gets compiled in)
name-fix-token = $(subst $(comma),_,$(subst -,_,$1))
name-fix = $(call stringify,$(call name-fix-token,$1))
basename_flags = -DKBUILD_BASENAME=$(call name-fix,$(basetarget))
modname_flags  = -DKBUILD_MODNAME=$(call name-fix,$(modname)) \
		 -D__KBUILD_MODNAME=kmod_$(call name-fix-token,$(modname))
modfile_flags  = -DKBUILD_MODFILE=$(call stringify,$(modfile))

_c_flags       = $(filter-out $(CFLAGS_REMOVE_$(target-stem).o), \
                     $(filter-out $(ccflags-remove-y), \
                         $(KBUILD_CPPFLAGS) $(KBUILD_CFLAGS) $(ccflags-y)) \
                     $(CFLAGS_$(target-stem).o))
_rust_flags    = $(filter-out $(RUSTFLAGS_REMOVE_$(target-stem).o), \
                     $(filter-out $(rustflags-remove-y), \
                         $(KBUILD_RUSTFLAGS) $(rustflags-y)) \
                     $(RUSTFLAGS_$(target-stem).o))
_a_flags       = $(filter-out $(AFLAGS_REMOVE_$(target-stem).o), \
                     $(filter-out $(asflags-remove-y), \
                         $(KBUILD_CPPFLAGS) $(KBUILD_AFLAGS) $(asflags-y)) \
                     $(AFLAGS_$(target-stem).o))
_cpp_flags     = $(KBUILD_CPPFLAGS) $(cppflags-y) $(CPPFLAGS_$(target-stem).lds)

#
# Enable gcov profiling flags for a file, directory or for all files depending
# on variables GCOV_PROFILE_obj.o, GCOV_PROFILE and CONFIG_GCOV_PROFILE_ALL
# (in this order)
#
ifeq ($(CONFIG_GCOV_KERNEL),y)
_c_flags += $(if $(patsubst n%,, \
		$(GCOV_PROFILE_$(basetarget).o)$(GCOV_PROFILE)$(CONFIG_GCOV_PROFILE_ALL)), \
		$(CFLAGS_GCOV))
endif

#
# Enable address sanitizer flags for kernel except some files or directories
# we don't want to check (depends on variables KASAN_SANITIZE_obj.o, KASAN_SANITIZE)
#
ifeq ($(CONFIG_KASAN),y)
ifneq ($(CONFIG_KASAN_HW_TAGS),y)
_c_flags += $(if $(patsubst n%,, \
		$(KASAN_SANITIZE_$(basetarget).o)$(KASAN_SANITIZE)y), \
		$(CFLAGS_KASAN), $(CFLAGS_KASAN_NOSANITIZE))
endif
endif

ifeq ($(CONFIG_KMSAN),y)
_c_flags += $(if $(patsubst n%,, \
		$(KMSAN_SANITIZE_$(basetarget).o)$(KMSAN_SANITIZE)y), \
		$(CFLAGS_KMSAN))
_c_flags += $(if $(patsubst n%,, \
		$(KMSAN_ENABLE_CHECKS_$(basetarget).o)$(KMSAN_ENABLE_CHECKS)y), \
		, -mllvm -msan-disable-checks=1)
endif

ifeq ($(CONFIG_UBSAN),y)
_c_flags += $(if $(patsubst n%,, \
		$(UBSAN_SANITIZE_$(basetarget).o)$(UBSAN_SANITIZE)$(CONFIG_UBSAN_SANITIZE_ALL)), \
		$(CFLAGS_UBSAN))
endif

ifeq ($(CONFIG_KCOV),y)
_c_flags += $(if $(patsubst n%,, \
	$(KCOV_INSTRUMENT_$(basetarget).o)$(KCOV_INSTRUMENT)$(CONFIG_KCOV_INSTRUMENT_ALL)), \
	$(CFLAGS_KCOV))
endif

#
# Enable KCSAN flags except some files or directories we don't want to check
# (depends on variables KCSAN_SANITIZE_obj.o, KCSAN_SANITIZE)
#
ifeq ($(CONFIG_KCSAN),y)
_c_flags += $(if $(patsubst n%,, \
	$(KCSAN_SANITIZE_$(basetarget).o)$(KCSAN_SANITIZE)y), \
	$(CFLAGS_KCSAN))
# Some uninstrumented files provide implied barriers required to avoid false
# positives: set KCSAN_INSTRUMENT_BARRIERS for barrier instrumentation only.
_c_flags += $(if $(patsubst n%,, \
	$(KCSAN_INSTRUMENT_BARRIERS_$(basetarget).o)$(KCSAN_INSTRUMENT_BARRIERS)n), \
	-D__KCSAN_INSTRUMENT_BARRIERS__)
endif

# $(srctree)/$(src) for including checkin headers from generated source files
# $(objtree)/$(obj) for including generated headers from checkin source files
ifeq ($(KBUILD_EXTMOD),)
ifdef building_out_of_srctree
_c_flags   += -I $(srctree)/$(src) -I $(objtree)/$(obj)
_a_flags   += -I $(srctree)/$(src) -I $(objtree)/$(obj)
_cpp_flags += -I $(srctree)/$(src) -I $(objtree)/$(obj)
endif
endif

part-of-module = $(if $(filter $(basename $@).o, $(real-obj-m)),y)
quiet_modtag = $(if $(part-of-module),[M],   )

modkern_cflags =                                          \
	$(if $(part-of-module),                           \
		$(KBUILD_CFLAGS_MODULE) $(CFLAGS_MODULE), \
		$(KBUILD_CFLAGS_KERNEL) $(CFLAGS_KERNEL) $(modfile_flags))

modkern_rustflags =                                              \
	$(if $(part-of-module),                                   \
		$(KBUILD_RUSTFLAGS_MODULE) $(RUSTFLAGS_MODULE), \
		$(KBUILD_RUSTFLAGS_KERNEL) $(RUSTFLAGS_KERNEL))

modkern_aflags = $(if $(part-of-module),				\
			$(KBUILD_AFLAGS_MODULE) $(AFLAGS_MODULE),	\
			$(KBUILD_AFLAGS_KERNEL) $(AFLAGS_KERNEL))

c_flags        = -Wp,-MMD,$(depfile) $(NOSTDINC_FLAGS) $(LINUXINCLUDE)     \
		 -include $(srctree)/include/linux/compiler_types.h       \
		 $(_c_flags) $(modkern_cflags)                           \
		 $(basename_flags) $(modname_flags)

rust_flags     = $(_rust_flags) $(modkern_rustflags) @$(objtree)/include/generated/rustc_cfg

a_flags        = -Wp,-MMD,$(depfile) $(NOSTDINC_FLAGS) $(LINUXINCLUDE)     \
		 $(_a_flags) $(modkern_aflags)

cpp_flags      = -Wp,-MMD,$(depfile) $(NOSTDINC_FLAGS) $(LINUXINCLUDE)     \
		 $(_cpp_flags)

ld_flags       = $(KBUILD_LDFLAGS) $(ldflags-y) $(LDFLAGS_$(@F))

DTC_INCLUDE    := $(srctree)/scripts/dtc/include-prefixes

dtc_cpp_flags  = -Wp,-MMD,$(depfile).pre.tmp -nostdinc                    \
		 $(addprefix -I,$(DTC_INCLUDE))                          \
		 -undef -D__DTS__

<<<<<<< HEAD
ifeq ($(CONFIG_LTO_CLANG),y)
# With CONFIG_LTO_CLANG, .o files in modules might be LLVM bitcode, so we
# need to run LTO to compile them into native code (.lto.o) before further
# processing.
mod-prelink-ext := .lto
endif

# Objtool arguments are also needed for modfinal with LTO, so we define
# then here to avoid duplication.
objtool_args =								\
	$(if $(CONFIG_UNWINDER_ORC),orc generate,check)			\
	$(if $(part-of-module), --module,)				\
	$(if $(CONFIG_FRAME_POINTER),, --no-fp)				\
	$(if $(or $(CONFIG_GCOV_KERNEL),$(CONFIG_LTO_CLANG)), 		\
		--no-unreachable,)					\
	$(if $(CONFIG_RETPOLINE), --retpoline,)				\
	$(if $(CONFIG_X86_SMAP), --uaccess,)				\
	$(if $(CONFIG_FTRACE_MCOUNT_USE_OBJTOOL), --mcount,)		\
	$(if $(CONFIG_SLS), --sls)
=======
ifdef CONFIG_OBJTOOL

objtool := $(objtree)/tools/objtool/objtool

objtool-args-$(CONFIG_HAVE_JUMP_LABEL_HACK)		+= --hacks=jump_label
objtool-args-$(CONFIG_HAVE_NOINSTR_HACK)		+= --hacks=noinstr
objtool-args-$(CONFIG_CALL_DEPTH_TRACKING)		+= --hacks=skylake
objtool-args-$(CONFIG_X86_KERNEL_IBT)			+= --ibt
objtool-args-$(CONFIG_FINEIBT)				+= --cfi
objtool-args-$(CONFIG_FTRACE_MCOUNT_USE_OBJTOOL)	+= --mcount
ifdef CONFIG_FTRACE_MCOUNT_USE_OBJTOOL
objtool-args-$(CONFIG_HAVE_OBJTOOL_NOP_MCOUNT)		+= --mnop
endif
objtool-args-$(CONFIG_UNWINDER_ORC)			+= --orc
objtool-args-$(CONFIG_RETPOLINE)			+= --retpoline
objtool-args-$(CONFIG_RETHUNK)				+= --rethunk
objtool-args-$(CONFIG_SLS)				+= --sls
objtool-args-$(CONFIG_STACK_VALIDATION)			+= --stackval
objtool-args-$(CONFIG_HAVE_STATIC_CALL_INLINE)		+= --static-call
objtool-args-$(CONFIG_HAVE_UACCESS_VALIDATION)		+= --uaccess
objtool-args-$(CONFIG_GCOV_KERNEL)			+= --no-unreachable
objtool-args-$(CONFIG_PREFIX_SYMBOLS)			+= --prefix=$(CONFIG_FUNCTION_PADDING_BYTES)

objtool-args = $(objtool-args-y)					\
	$(if $(delay-objtool), --link)					\
	$(if $(part-of-module), --module)

delay-objtool := $(or $(CONFIG_LTO_CLANG),$(CONFIG_X86_KERNEL_IBT))

cmd_objtool = $(if $(objtool-enabled), ; $(objtool) $(objtool-args) $@)
cmd_gen_objtooldep = $(if $(objtool-enabled), { echo ; echo '$@: $$(wildcard $(objtool))' ; } >> $(dot-target).cmd)

endif # CONFIG_OBJTOOL
>>>>>>> eb3cdb58

# Useful for describing the dependency of composite objects
# Usage:
#   $(call multi_depend, multi_used_targets, suffix_to_remove, suffix_to_add)
define multi_depend
$(foreach m, $1, \
	$(eval $m: \
	$(addprefix $(obj)/, $(call suffix-search, $(patsubst $(obj)/%,%,$m), $2, $3))))
endef

# Copy a file
# ===========================================================================
# 'cp' preserves permissions. If you use it to copy a file in read-only srctree,
# the copy would be read-only as well, leading to an error when executing the
# rule next time. Use 'cat' instead in order to generate a writable file.
quiet_cmd_copy = COPY    $@
      cmd_copy = cat $< > $@

$(obj)/%: $(src)/%_shipped
	$(call cmd,copy)

# Commands useful for building a boot image
# ===========================================================================
#
#	Use as following:
#
#	target: source(s) FORCE
#		$(if_changed,ld/objcopy/gzip)
#
#	and add target to 'targets' so that we know we have to
#	read in the saved command line

# Linking
# ---------------------------------------------------------------------------

quiet_cmd_ld = LD      $@
      cmd_ld = $(LD) $(ld_flags) $(real-prereqs) -o $@

# Archive
# ---------------------------------------------------------------------------

quiet_cmd_ar = AR      $@
      cmd_ar = rm -f $@; $(AR) cDPrsT $@ $(real-prereqs)

# Objcopy
# ---------------------------------------------------------------------------

quiet_cmd_objcopy = OBJCOPY $@
cmd_objcopy = $(OBJCOPY) $(OBJCOPYFLAGS) $(OBJCOPYFLAGS_$(@F)) $< $@

# Gzip
# ---------------------------------------------------------------------------

quiet_cmd_gzip = GZIP    $@
      cmd_gzip = cat $(real-prereqs) | $(KGZIP) -n -f -9 > $@

# DTC
# ---------------------------------------------------------------------------
DTC ?= $(objtree)/scripts/dtc/dtc
DTC_FLAGS += -Wno-interrupt_provider \
	-Wno-unique_unit_address

# Disable noisy checks by default
ifeq ($(findstring 1,$(KBUILD_EXTRA_WARN)),)
DTC_FLAGS += -Wno-unit_address_vs_reg \
	-Wno-avoid_unnecessary_addr_size \
	-Wno-alias_paths \
	-Wno-graph_child_address \
	-Wno-simple_bus_reg
else
DTC_FLAGS += \
        -Wunique_unit_address_if_enabled
endif

ifneq ($(findstring 2,$(KBUILD_EXTRA_WARN)),)
DTC_FLAGS += -Wnode_name_chars_strict \
	-Wproperty_name_chars_strict \
	-Winterrupt_provider \
	-Wunique_unit_address
endif

DTC_FLAGS += $(DTC_FLAGS_$(basetarget))

# Set -@ if the target is a base DTB that overlay is applied onto
DTC_FLAGS += $(if $(filter $(patsubst $(obj)/%,%,$@), $(base-dtb-y)), -@)

# Generate an assembly file to wrap the output of the device tree compiler
quiet_cmd_wrap_S_dtb = WRAP    $@
      cmd_wrap_S_dtb = {								\
		symbase=__$(patsubst .%,%,$(suffix $<))_$(subst -,_,$(notdir $*));	\
		echo '\#include <asm-generic/vmlinux.lds.h>';				\
		echo '.section .dtb.init.rodata,"a"';					\
		echo '.balign STRUCT_ALIGNMENT';					\
		echo ".global $${symbase}_begin";					\
		echo "$${symbase}_begin:";						\
		echo '.incbin "$<" ';							\
		echo ".global $${symbase}_end";						\
		echo "$${symbase}_end:";						\
		echo '.balign STRUCT_ALIGNMENT';					\
	} > $@

$(obj)/%.dtb.S: $(obj)/%.dtb FORCE
	$(call if_changed,wrap_S_dtb)

$(obj)/%.dtbo.S: $(obj)/%.dtbo FORCE
	$(call if_changed,wrap_S_dtb)

quiet_cmd_dtc = DTC     $@
cmd_dtc = $(HOSTCC) -E $(dtc_cpp_flags) -x assembler-with-cpp -o $(dtc-tmp) $< ; \
	$(DTC) -o $@ -b 0 \
		$(addprefix -i,$(dir $<) $(DTC_INCLUDE)) $(DTC_FLAGS) \
		-d $(depfile).dtc.tmp $(dtc-tmp) ; \
	cat $(depfile).pre.tmp $(depfile).dtc.tmp > $(depfile)

quiet_cmd_fdtoverlay = DTOVL   $@
      cmd_fdtoverlay = $(objtree)/scripts/dtc/fdtoverlay -o $@ -i $(real-prereqs)

$(multi-dtb-y): FORCE
	$(call if_changed,fdtoverlay)
$(call multi_depend, $(multi-dtb-y), .dtb, -dtbs)

ifneq ($(CHECK_DTBS)$(CHECK_DT_BINDING),)
DT_CHECKER ?= dt-validate
DT_CHECKER_FLAGS ?= $(if $(DT_SCHEMA_FILES),-l $(DT_SCHEMA_FILES),-m)
DT_BINDING_DIR := Documentation/devicetree/bindings
DT_TMP_SCHEMA := $(objtree)/$(DT_BINDING_DIR)/processed-schema.json

quiet_cmd_dtb =	DTC_CHK $@
      cmd_dtb =	$(cmd_dtc) ; $(DT_CHECKER) $(DT_CHECKER_FLAGS) -u $(srctree)/$(DT_BINDING_DIR) -p $(DT_TMP_SCHEMA) $@ || true
else
quiet_cmd_dtb = $(quiet_cmd_dtc)
      cmd_dtb = $(cmd_dtc)
endif

$(obj)/%.dtb: $(src)/%.dts $(DTC) $(DT_TMP_SCHEMA) FORCE
	$(call if_changed_dep,dtb)

$(obj)/%.dtbo: $(src)/%.dts $(DTC) FORCE
	$(call if_changed_dep,dtc)

$(obj)/%.dtbo: $(src)/%.dtso $(DTC) FORCE
	$(call if_changed_dep,dtc)

dtc-tmp = $(subst $(comma),_,$(dot-target).dts.tmp)

# Bzip2
# ---------------------------------------------------------------------------

# Bzip2 and LZMA do not include size in file... so we have to fake that;
# append the size as a 32-bit littleendian number as gzip does.
size_append = printf $(shell						\
dec_size=0;								\
for F in $(real-prereqs); do					\
	fsize=$$($(CONFIG_SHELL) $(srctree)/scripts/file-size.sh $$F);	\
	dec_size=$$(expr $$dec_size + $$fsize);				\
done;									\
printf "%08x\n" $$dec_size |						\
	sed 's/\(..\)/\1 /g' | {					\
		read ch0 ch1 ch2 ch3;					\
		for ch in $$ch3 $$ch2 $$ch1 $$ch0; do			\
			printf '%s%03o' '\\' $$((0x$$ch)); 		\
		done;							\
	}								\
)

quiet_cmd_file_size = GEN     $@
      cmd_file_size = $(size_append) > $@

quiet_cmd_bzip2 = BZIP2   $@
      cmd_bzip2 = cat $(real-prereqs) | $(KBZIP2) -9 > $@

quiet_cmd_bzip2_with_size = BZIP2   $@
      cmd_bzip2_with_size = { cat $(real-prereqs) | $(KBZIP2) -9; $(size_append); } > $@

# Lzma
# ---------------------------------------------------------------------------

quiet_cmd_lzma = LZMA    $@
      cmd_lzma = cat $(real-prereqs) | $(LZMA) -9 > $@

quiet_cmd_lzma_with_size = LZMA    $@
      cmd_lzma_with_size = { cat $(real-prereqs) | $(LZMA) -9; $(size_append); } > $@

quiet_cmd_lzo = LZO     $@
      cmd_lzo = cat $(real-prereqs) | $(KLZOP) -9 > $@

quiet_cmd_lzo_with_size = LZO     $@
      cmd_lzo_with_size = { cat $(real-prereqs) | $(KLZOP) -9; $(size_append); } > $@

quiet_cmd_lz4 = LZ4     $@
      cmd_lz4 = cat $(real-prereqs) | $(LZ4) -l -c1 stdin stdout > $@

quiet_cmd_lz4_with_size = LZ4     $@
      cmd_lz4_with_size = { cat $(real-prereqs) | $(LZ4) -l -c1 stdin stdout; \
                  $(size_append); } > $@

# U-Boot mkimage
# ---------------------------------------------------------------------------

MKIMAGE := $(srctree)/scripts/mkuboot.sh

# SRCARCH just happens to match slightly more than ARCH (on sparc), so reduces
# the number of overrides in arch makefiles
UIMAGE_ARCH ?= $(SRCARCH)
UIMAGE_COMPRESSION ?= $(or $(2),none)
UIMAGE_OPTS-y ?=
UIMAGE_TYPE ?= kernel
UIMAGE_LOADADDR ?= arch_must_set_this
UIMAGE_ENTRYADDR ?= $(UIMAGE_LOADADDR)
UIMAGE_NAME ?= 'Linux-$(KERNELRELEASE)'

quiet_cmd_uimage = UIMAGE  $@
      cmd_uimage = $(BASH) $(MKIMAGE) -A $(UIMAGE_ARCH) -O linux \
			-C $(UIMAGE_COMPRESSION) $(UIMAGE_OPTS-y) \
			-T $(UIMAGE_TYPE) \
			-a $(UIMAGE_LOADADDR) -e $(UIMAGE_ENTRYADDR) \
			-n $(UIMAGE_NAME) -d $< $@

# XZ
# ---------------------------------------------------------------------------
# Use xzkern to compress the kernel image and xzmisc to compress other things.
#
# xzkern uses a big LZMA2 dictionary since it doesn't increase memory usage
# of the kernel decompressor. A BCJ filter is used if it is available for
# the target architecture. xzkern also appends uncompressed size of the data
# using size_append. The .xz format has the size information available at
# the end of the file too, but it's in more complex format and it's good to
# avoid changing the part of the boot code that reads the uncompressed size.
# Note that the bytes added by size_append will make the xz tool think that
# the file is corrupt. This is expected.
#
# xzmisc doesn't use size_append, so it can be used to create normal .xz
# files. xzmisc uses smaller LZMA2 dictionary than xzkern, because a very
# big dictionary would increase the memory usage too much in the multi-call
# decompression mode. A BCJ filter isn't used either.
quiet_cmd_xzkern = XZKERN  $@
      cmd_xzkern = cat $(real-prereqs) | sh $(srctree)/scripts/xz_wrap.sh > $@

quiet_cmd_xzkern_with_size = XZKERN  $@
      cmd_xzkern_with_size = { cat $(real-prereqs) | sh $(srctree)/scripts/xz_wrap.sh; \
                     $(size_append); } > $@

quiet_cmd_xzmisc = XZMISC  $@
      cmd_xzmisc = cat $(real-prereqs) | $(XZ) --check=crc32 --lzma2=dict=1MiB > $@

# ZSTD
# ---------------------------------------------------------------------------
# Appends the uncompressed size of the data using size_append. The .zst
# format has the size information available at the beginning of the file too,
# but it's in a more complex format and it's good to avoid changing the part
# of the boot code that reads the uncompressed size.
#
# Note that the bytes added by size_append will make the zstd tool think that
# the file is corrupt. This is expected.
#
# zstd uses a maximum window size of 8 MB. zstd22 uses a maximum window size of
# 128 MB. zstd22 is used for kernel compression because it is decompressed in a
# single pass, so zstd doesn't need to allocate a window buffer. When streaming
# decompression is used, like initramfs decompression, zstd22 should likely not
# be used because it would require zstd to allocate a 128 MB buffer.

quiet_cmd_zstd = ZSTD    $@
      cmd_zstd = cat $(real-prereqs) | $(ZSTD) -19 > $@

quiet_cmd_zstd22 = ZSTD22  $@
      cmd_zstd22 = cat $(real-prereqs) | $(ZSTD) -22 --ultra > $@

quiet_cmd_zstd22_with_size = ZSTD22  $@
      cmd_zstd22_with_size = { cat $(real-prereqs) | $(ZSTD) -22 --ultra; $(size_append); } > $@

# ASM offsets
# ---------------------------------------------------------------------------

# Default sed regexp - multiline due to syntax constraints
#
# Use [:space:] because LLVM's integrated assembler inserts <tab> around
# the .ascii directive whereas GCC keeps the <space> as-is.
define sed-offsets
	's:^[[:space:]]*\.ascii[[:space:]]*"\(.*\)".*:\1:; \
	/^->/{s:->#\(.*\):/* \1 */:; \
	s:^->\([^ ]*\) [\$$#]*\([^ ]*\) \(.*\):#define \1 \2 /* \3 */:; \
	s:->::; p;}'
endef

# Use filechk to avoid rebuilds when a header changes, but the resulting file
# does not
define filechk_offsets
	 echo "#ifndef $2"; \
	 echo "#define $2"; \
	 echo "/*"; \
	 echo " * DO NOT MODIFY."; \
	 echo " *"; \
	 echo " * This file was generated by Kbuild"; \
	 echo " */"; \
	 echo ""; \
	 sed -ne $(sed-offsets) < $<; \
	 echo ""; \
	 echo "#endif"
endef<|MERGE_RESOLUTION|>--- conflicted
+++ resolved
@@ -248,27 +248,6 @@
 		 $(addprefix -I,$(DTC_INCLUDE))                          \
 		 -undef -D__DTS__
 
-<<<<<<< HEAD
-ifeq ($(CONFIG_LTO_CLANG),y)
-# With CONFIG_LTO_CLANG, .o files in modules might be LLVM bitcode, so we
-# need to run LTO to compile them into native code (.lto.o) before further
-# processing.
-mod-prelink-ext := .lto
-endif
-
-# Objtool arguments are also needed for modfinal with LTO, so we define
-# then here to avoid duplication.
-objtool_args =								\
-	$(if $(CONFIG_UNWINDER_ORC),orc generate,check)			\
-	$(if $(part-of-module), --module,)				\
-	$(if $(CONFIG_FRAME_POINTER),, --no-fp)				\
-	$(if $(or $(CONFIG_GCOV_KERNEL),$(CONFIG_LTO_CLANG)), 		\
-		--no-unreachable,)					\
-	$(if $(CONFIG_RETPOLINE), --retpoline,)				\
-	$(if $(CONFIG_X86_SMAP), --uaccess,)				\
-	$(if $(CONFIG_FTRACE_MCOUNT_USE_OBJTOOL), --mcount,)		\
-	$(if $(CONFIG_SLS), --sls)
-=======
 ifdef CONFIG_OBJTOOL
 
 objtool := $(objtree)/tools/objtool/objtool
@@ -302,7 +281,6 @@
 cmd_gen_objtooldep = $(if $(objtool-enabled), { echo ; echo '$@: $$(wildcard $(objtool))' ; } >> $(dot-target).cmd)
 
 endif # CONFIG_OBJTOOL
->>>>>>> eb3cdb58
 
 # Useful for describing the dependency of composite objects
 # Usage:
