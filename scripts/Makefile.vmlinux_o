--- conflicted
+++ resolved
@@ -73,46 +73,6 @@
 
 targets += vmlinux.o
 
-<<<<<<< HEAD
-# modules.builtin.modinfo
-# ---------------------------------------------------------------------------
-
-# .modinfo in vmlinux.unstripped is aligned to 8 bytes for compatibility with
-# tools that expect vmlinux to have sufficiently aligned sections but the
-# additional bytes used for padding .modinfo to satisfy this requirement break
-# certain versions of kmod with
-#
-#   depmod: ERROR: kmod_builtin_iter_next: unexpected string without modname prefix
-#
-# Strip the trailing padding bytes after extracting .modinfo to comply with
-# what kmod expects to parse.
-quiet_cmd_modules_builtin_modinfo = GEN     $@
-      cmd_modules_builtin_modinfo = $(cmd_objcopy); \
-                                    sed -i 's/\x00\+$$/\x00/g' $@
-
-OBJCOPYFLAGS_modules.builtin.modinfo := -j .modinfo -O binary
-
-targets += modules.builtin.modinfo
-modules.builtin.modinfo: vmlinux.o FORCE
-	$(call if_changed,modules_builtin_modinfo)
-
-# modules.builtin
-# ---------------------------------------------------------------------------
-
-# The second line aids cases where multiple modules share the same object.
-
-quiet_cmd_modules_builtin = GEN     $@
-      cmd_modules_builtin = \
-	tr '\0' '\n' < $< | \
-	sed -n 's/^[[:alnum:]:_]*\.file=//p' | \
-	tr ' ' '\n' | uniq | sed -e 's:^:kernel/:' -e 's/$$/.ko/' > $@
-
-targets += modules.builtin
-modules.builtin: modules.builtin.modinfo FORCE
-	$(call if_changed,modules_builtin)
-
-=======
->>>>>>> b35fc656
 # Add FORCE to the prerequisites of a target to force it to be always rebuilt.
 # ---------------------------------------------------------------------------
 
