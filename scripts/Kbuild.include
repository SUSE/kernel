# SPDX-License-Identifier: GPL-2.0
####
# kbuild: Generic definitions

# Convenient variables
comma   := ,
quote   := "
squote  := '
empty   :=
space   := $(empty) $(empty)
space_escape := _-_SPACE_-_
pound := \#
define newline


endef

###
# Comparison macros.
# Usage: $(call test-lt, $(CONFIG_LLD_VERSION), 150000)
#
# Use $(intcmp ...) if supported. (Make >= 4.4)
# Otherwise, fall back to the 'test' shell command.
ifeq ($(intcmp 1,0,,,y),y)
test-ge = $(intcmp $(strip $1)0, $(strip $2)0,,y,y)
test-gt = $(intcmp $(strip $1)0, $(strip $2)0,,,y)
else
test-ge = $(shell test $(strip $1)0 -ge $(strip $2)0 && echo y)
test-gt = $(shell test $(strip $1)0 -gt $(strip $2)0 && echo y)
endif
test-le = $(call test-ge, $2, $1)
test-lt = $(call test-gt, $2, $1)

###
# Name of target with a '.' as filename prefix. foo/bar.o => foo/.bar.o
dot-target = $(dir $@).$(notdir $@)

###
# Name of target with a '.tmp_' as filename prefix. foo/bar.o => foo/.tmp_bar.o
tmp-target = $(dir $@).tmp_$(notdir $@)

###
# The temporary file to save gcc -MMD generated dependencies must not
# contain a comma
depfile = $(subst $(comma),_,$(dot-target).d)

###
# filename of target with directory and extension stripped
basetarget = $(basename $(notdir $@))

###
# real prerequisites without phony targets
real-prereqs = $(filter-out $(PHONY), $^)

###
# Escape single quote for use in echo statements
escsq = $(subst $(squote),'\$(squote)',$1)

###
# Quote a string to pass it to C files. foo => '"foo"'
stringify = $(squote)$(quote)$1$(quote)$(squote)

###
# The path to Kbuild or Makefile. Kbuild has precedence over Makefile.
kbuild-dir = $(if $(filter /%,$(src)),$(src),$(srctree)/$(src))
kbuild-file = $(or $(wildcard $(kbuild-dir)/Kbuild),$(kbuild-dir)/Makefile)

###
# Read a file, replacing newlines with spaces
#
# Make 4.2 or later can read a file by using its builtin function.
ifneq ($(filter-out 3.% 4.0 4.1, $(MAKE_VERSION)),)
read-file = $(subst $(newline),$(space),$(file < $1))
else
read-file = $(shell cat $1 2>/dev/null)
endif

###
# Easy method for doing a status message
       kecho := :
 quiet_kecho := echo
silent_kecho := :
kecho := $($(quiet)kecho)

###
# filechk is used to check if the content of a generated file is updated.
# Sample usage:
#
# filechk_sample = echo $(KERNELRELEASE)
# version.h: FORCE
#	$(call filechk,sample)
#
# The rule defined shall write to stdout the content of the new file.
# The existing file will be compared with the new one.
# - If no file exist it is created
# - If the content differ the new file is used
# - If they are equal no change, and no timestamp update
define filechk
	$(check-FORCE)
	$(Q)set -e;						\
	mkdir -p $(dir $@);					\
	trap "rm -f $(tmp-target)" EXIT;			\
	{ $(filechk_$(1)); } > $(tmp-target);			\
	if [ ! -r $@ ] || ! cmp -s $@ $(tmp-target); then	\
		$(kecho) '  UPD     $@';			\
		mv -f $(tmp-target) $@;				\
	fi
endef

###
# Shorthand for $(Q)$(MAKE) -f scripts/Makefile.build obj=
# Usage:
# $(Q)$(MAKE) $(build)=dir
build := -f $(srctree)/scripts/Makefile.build obj

###
# Shorthand for $(Q)$(MAKE) -f scripts/Makefile.dtbinst obj=
# Usage:
# $(Q)$(MAKE) $(dtbinst)=dir
dtbinst := -f $(srctree)/scripts/Makefile.dtbinst obj

###
# Shorthand for $(Q)$(MAKE) -f scripts/Makefile.clean obj=
# Usage:
# $(Q)$(MAKE) $(clean)=dir
clean := -f $(srctree)/scripts/Makefile.clean obj

# pring log
#
# If quiet is "silent_", print nothing and sink stdout
# If quiet is "quiet_", print short log
# If quiet is empty, print short log and whole command
silent_log_print = exec >/dev/null;
 quiet_log_print = $(if $(quiet_cmd_$1), echo '  $(call escsq,$(quiet_cmd_$1)$(why))';)
       log_print = echo '$(pound) $(call escsq,$(or $(quiet_cmd_$1),cmd_$1 $@)$(why))'; \
                   echo '  $(call escsq,$(cmd_$1))';

# Delete the target on interruption
#
# GNU Make automatically deletes the target if it has already been changed by
# the interrupted recipe. So, you can safely stop the build by Ctrl-C (Make
# will delete incomplete targets), and resume it later.
#
# However, this does not work when the stderr is piped to another program, like
#  $ make >&2 | tee log
# Make dies with SIGPIPE before cleaning the targets.
#
# To address it, we clean the target in signal traps.
#
# Make deletes the target when it catches SIGHUP, SIGINT, SIGQUIT, SIGTERM.
# So, we cover them, and also SIGPIPE just in case.
#
# Of course, this is unneeded for phony targets.
delete-on-interrupt = \
	$(if $(filter-out $(PHONY), $@), \
		$(foreach sig, HUP INT QUIT TERM PIPE, \
			trap 'rm -f $@; trap - $(sig); kill -s $(sig) $$$$' $(sig);))

<<<<<<< HEAD
# Delete the target on interruption
#
# GNU Make automatically deletes the target if it has already been changed by
# the interrupted recipe. So, you can safely stop the build by Ctrl-C (Make
# will delete incomplete targets), and resume it later.
#
# However, this does not work when the stderr is piped to another program, like
#  $ make >&2 | tee log
# Make dies with SIGPIPE before cleaning the targets.
#
# To address it, we clean the target in signal traps.
#
# Make deletes the target when it catches SIGHUP, SIGINT, SIGQUIT, SIGTERM.
# So, we cover them, and also SIGPIPE just in case.
#
# Of course, this is unneeded for phony targets.
delete-on-interrupt = \
	$(if $(filter-out $(PHONY), $@), \
		$(foreach sig, HUP INT QUIT TERM PIPE, \
			trap 'rm -f $@; trap - $(sig); kill -s $(sig) $$$$' $(sig);))

# printing commands
cmd = @set -e; $(echo-cmd) $($(quiet)redirect) $(delete-on-interrupt) $(cmd_$(1))
=======
# print and execute commands
cmd = @$(if $(cmd_$(1)),set -e; $($(quiet)log_print) $(delete-on-interrupt) $(cmd_$(1)),:)
>>>>>>> eb3cdb58

###
# if_changed      - execute command if any prerequisite is newer than
#                   target, or command line has changed
# if_changed_dep  - as if_changed, but uses fixdep to reveal dependencies
#                   including used config symbols
# if_changed_rule - as if_changed but execute rule instead
# See Documentation/kbuild/makefiles.rst for more info

ifneq ($(KBUILD_NOCMDDEP),1)
# Check if both commands are the same including their order. Result is empty
# string if equal. User may override this check using make KBUILD_NOCMDDEP=1
# If the target does not exist, the *.cmd file should not be included so
# $(savedcmd_$@) gets empty. Then, target will be built even if $(newer-prereqs)
# happens to become empty.
cmd-check = $(filter-out $(subst $(space),$(space_escape),$(strip $(savedcmd_$@))), \
                         $(subst $(space),$(space_escape),$(strip $(cmd_$1))))
else
# We still need to detect missing targets.
cmd-check = $(if $(strip $(savedcmd_$@)),,1)
endif

# Replace >$< with >$$< to preserve $ when reloading the .cmd file
# (needed for make)
# Replace >#< with >$(pound)< to avoid starting a comment in the .cmd file
# (needed for make)
# Replace >'< with >'\''< to be able to enclose the whole string in '...'
# (needed for the shell)
make-cmd = $(call escsq,$(subst $(pound),$$(pound),$(subst $$,$$$$,$(cmd_$(1)))))

# Find any prerequisites that are newer than target or that do not exist.
# PHONY targets skipped in both cases.
# If there is no prerequisite other than phony targets, $(newer-prereqs) becomes
# empty even if the target does not exist. cmd-check saves this corner case.
newer-prereqs = $(filter-out $(PHONY),$?)

# It is a typical mistake to forget the FORCE prerequisite. Check it here so
# no more breakage will slip in.
check-FORCE = $(if $(filter FORCE, $^),,$(warning FORCE prerequisite is missing))

if-changed-cond = $(newer-prereqs)$(cmd-check)$(check-FORCE)

# Execute command if command has changed or prerequisite(s) are updated.
if_changed = $(if $(if-changed-cond),$(cmd_and_savecmd),@:)

cmd_and_savecmd =                                                            \
	$(cmd);                                                              \
	printf '%s\n' 'savedcmd_$@ := $(make-cmd)' > $(dot-target).cmd

# Execute the command and also postprocess generated .d dependencies file.
if_changed_dep = $(if $(if-changed-cond),$(cmd_and_fixdep),@:)

cmd_and_fixdep =                                                             \
	$(cmd);                                                              \
	scripts/basic/fixdep $(depfile) $@ '$(make-cmd)' > $(dot-target).cmd;\
	rm -f $(depfile)

# Usage: $(call if_changed_rule,foo)
# Will check if $(cmd_foo) or any of the prerequisites changed,
# and if so will execute $(rule_foo).
if_changed_rule = $(if $(if-changed-cond),$(rule_$(1)),@:)

###
# why - tell why a target got built
#       enabled by make V=2
#       Output (listed in the order they are checked):
#          (1) - due to target is PHONY
#          (2) - due to target missing
#          (3) - due to: file1.h file2.h
#          (4) - due to command line change
#          (5) - due to missing .cmd file
#          (6) - due to target not in $(targets)
# (1) PHONY targets are always build
# (2) No target, so we better build it
# (3) Prerequisite is newer than target
# (4) The command line stored in the file named dir/.target.cmd
#     differed from actual command line. This happens when compiler
#     options changes
# (5) No dir/.target.cmd file (used to store command line)
# (6) No dir/.target.cmd file and target not listed in $(targets)
#     This is a good hint that there is a bug in the kbuild file
ifneq ($(findstring 2, $(KBUILD_VERBOSE)),)
_why =                                                                        \
    $(if $(filter $@, $(PHONY)),- due to target is PHONY,                    \
        $(if $(wildcard $@),                                                 \
            $(if $(newer-prereqs),- due to: $(newer-prereqs),                \
                $(if $(cmd-check),                                           \
                    $(if $(savedcmd_$@),- due to command line change,        \
                        $(if $(filter $@, $(targets)),                       \
                            - due to missing .cmd file,                      \
                            - due to $(notdir $@) not in $$(targets)         \
                         )                                                   \
                     )                                                       \
                 )                                                           \
             ),                                                              \
             - due to target missing                                         \
         )                                                                   \
     )

why = $(space)$(strip $(_why))
endif

###############################################################################

# delete partially updated (i.e. corrupted) files on error
.DELETE_ON_ERROR:

# do not delete intermediate files automatically
#
# .NOTINTERMEDIATE is more correct, but only available on newer Make versions.
# Make 4.4 introduced .NOTINTERMEDIATE, and it appears in .FEATURES, but the
# global .NOTINTERMEDIATE does not work. We can use it on Make > 4.4.
# Use .SECONDARY for older Make versions, but "newer-prereq" cannot detect
# deleted files.
ifneq ($(and $(filter notintermediate, $(.FEATURES)),$(filter-out 4.4,$(MAKE_VERSION))),)
.NOTINTERMEDIATE:
else
.SECONDARY:
endif<|MERGE_RESOLUTION|>--- conflicted
+++ resolved
@@ -156,34 +156,8 @@
 		$(foreach sig, HUP INT QUIT TERM PIPE, \
 			trap 'rm -f $@; trap - $(sig); kill -s $(sig) $$$$' $(sig);))
 
-<<<<<<< HEAD
-# Delete the target on interruption
-#
-# GNU Make automatically deletes the target if it has already been changed by
-# the interrupted recipe. So, you can safely stop the build by Ctrl-C (Make
-# will delete incomplete targets), and resume it later.
-#
-# However, this does not work when the stderr is piped to another program, like
-#  $ make >&2 | tee log
-# Make dies with SIGPIPE before cleaning the targets.
-#
-# To address it, we clean the target in signal traps.
-#
-# Make deletes the target when it catches SIGHUP, SIGINT, SIGQUIT, SIGTERM.
-# So, we cover them, and also SIGPIPE just in case.
-#
-# Of course, this is unneeded for phony targets.
-delete-on-interrupt = \
-	$(if $(filter-out $(PHONY), $@), \
-		$(foreach sig, HUP INT QUIT TERM PIPE, \
-			trap 'rm -f $@; trap - $(sig); kill -s $(sig) $$$$' $(sig);))
-
-# printing commands
-cmd = @set -e; $(echo-cmd) $($(quiet)redirect) $(delete-on-interrupt) $(cmd_$(1))
-=======
 # print and execute commands
 cmd = @$(if $(cmd_$(1)),set -e; $($(quiet)log_print) $(delete-on-interrupt) $(cmd_$(1)),:)
->>>>>>> eb3cdb58
 
 ###
 # if_changed      - execute command if any prerequisite is newer than
