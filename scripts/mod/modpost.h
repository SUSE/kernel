/* SPDX-License-Identifier: GPL-2.0 */
#include <byteswap.h>
#include <stdbool.h>
#include <stdio.h>
#include <stdlib.h>
#include <stdarg.h>
#include <string.h>
#include <sys/types.h>
#include <sys/stat.h>
#include <sys/mman.h>
#include <fcntl.h>
#include <unistd.h>
#include <elf.h>
#include "../../include/linux/module_symbol.h"

#include <list_types.h>
#include "elfconfig.h"

/* On BSD-alike OSes elf.h defines these according to host's word size */
#undef ELF_ST_BIND
#undef ELF_ST_TYPE
#undef ELF_R_SYM
#undef ELF_R_TYPE

#if KERNEL_ELFCLASS == ELFCLASS32

#define Elf_Ehdr    Elf32_Ehdr
#define Elf_Shdr    Elf32_Shdr
#define Elf_Sym     Elf32_Sym
#define Elf_Addr    Elf32_Addr
#define Elf_Section Elf32_Half
#define ELF_ST_BIND ELF32_ST_BIND
#define ELF_ST_TYPE ELF32_ST_TYPE

#define Elf_Rel     Elf32_Rel
#define Elf_Rela    Elf32_Rela
#define ELF_R_SYM   ELF32_R_SYM
#define ELF_R_TYPE  ELF32_R_TYPE
#else

#define Elf_Ehdr    Elf64_Ehdr
#define Elf_Shdr    Elf64_Shdr
#define Elf_Sym     Elf64_Sym
#define Elf_Addr    Elf64_Addr
#define Elf_Section Elf64_Half
#define ELF_ST_BIND ELF64_ST_BIND
#define ELF_ST_TYPE ELF64_ST_TYPE

#define Elf_Rel     Elf64_Rel
#define Elf_Rela    Elf64_Rela
#define ELF_R_SYM   ELF64_R_SYM
#define ELF_R_TYPE  ELF64_R_TYPE
#endif

#define bswap(x) \
({ \
	_Static_assert(sizeof(x) == 1 || sizeof(x) == 2 || \
		       sizeof(x) == 4 || sizeof(x) == 8, "bug"); \
	(typeof(x))(sizeof(x) == 2 ? bswap_16(x) : \
		    sizeof(x) == 4 ? bswap_32(x) : \
		    sizeof(x) == 8 ? bswap_64(x) : \
		    x); \
})

#define TO_NATIVE(x)	\
	(target_is_big_endian == host_is_big_endian ? x : bswap(x))

#define ARRAY_SIZE(arr) (sizeof(arr) / sizeof((arr)[0]))

<<<<<<< HEAD
#define KLP_SYM_RELA ".klp.sym.rela."

void *do_nofail(void *ptr, const char *expr);

=======
>>>>>>> 2d5404ca
struct buffer {
	char *p;
	int pos;
	int size;
};

void __attribute__((format(printf, 2, 3)))
buf_printf(struct buffer *buf, const char *fmt, ...);

void
buf_write(struct buffer *buf, const char *s, int len);

struct module {
	struct list_head list;
	struct list_head exported_symbols;
	struct list_head unresolved_symbols;
	bool is_gpl_compatible;
	bool from_dump;		/* true if module was loaded from *.symvers */
	bool is_vmlinux;
	bool is_livepatch;
	bool seen;
	bool has_init;
	bool has_cleanup;
	struct buffer dev_table_buf;
	char	     srcversion[25];
	// Missing namespace dependencies
	struct list_head missing_namespaces;
	// Actual imported namespaces
	struct list_head imported_namespaces;
	char name[];
};

struct elf_info {
	size_t size;
	Elf_Ehdr     *hdr;
	Elf_Shdr     *sechdrs;
	Elf_Sym      *symtab_start;
	Elf_Sym      *symtab_stop;
	unsigned int export_symbol_secndx;	/* .export_symbol section */
	char         *strtab;
	char	     *modinfo;
	unsigned int modinfo_len;

	/* support for 32bit section numbers */

	unsigned int num_sections; /* max_secindex + 1 */
	unsigned int secindex_strings;
	/* if Nth symbol table entry has .st_shndx = SHN_XINDEX,
	 * take shndx from symtab_shndx_start[N] instead */
	Elf32_Word   *symtab_shndx_start;
	Elf32_Word   *symtab_shndx_stop;

	struct symsearch *symsearch;
};

/* Accessor for sym->st_shndx, hides ugliness of "64k sections" */
static inline unsigned int get_secindex(const struct elf_info *info,
					const Elf_Sym *sym)
{
	unsigned int index = sym->st_shndx;

	/*
	 * Elf{32,64}_Sym::st_shndx is 2 byte. Big section numbers are available
	 * in the .symtab_shndx section.
	 */
	if (index == SHN_XINDEX)
		return info->symtab_shndx_start[sym - info->symtab_start];

	/*
	 * Move reserved section indices SHN_LORESERVE..SHN_HIRESERVE out of
	 * the way to UINT_MAX-255..UINT_MAX, to avoid conflicting with real
	 * section indices.
	 */
	if (index >= SHN_LORESERVE && index <= SHN_HIRESERVE)
		return index - SHN_HIRESERVE - 1;

	return index;
}

/*
 * If there's no name there, ignore it; likewise, ignore it if it's
 * one of the magic symbols emitted used by current tools.
 *
 * Internal symbols created by tools should be ignored by modpost.
 */
static inline bool is_valid_name(struct elf_info *elf, Elf_Sym *sym)
{
	const char *name = elf->strtab + sym->st_name;

	if (!name || !strlen(name))
		return false;
	return !is_mapping_symbol(name);
}

/* symsearch.c */
void symsearch_init(struct elf_info *elf);
void symsearch_finish(struct elf_info *elf);
Elf_Sym *symsearch_find_nearest(struct elf_info *elf, Elf_Addr addr,
				unsigned int secndx, bool allow_negative,
				Elf_Addr min_distance);

/* file2alias.c */
void handle_moddevtable(struct module *mod, struct elf_info *info,
			Elf_Sym *sym, const char *symname);
void add_moddevtable(struct buffer *buf, struct module *mod);

/* sumversion.c */
void get_src_version(const char *modname, char sum[], unsigned sumlen);

/* from modpost.c */
extern bool target_is_big_endian;
extern bool host_is_big_endian;
char *read_text_file(const char *filename);
char *get_line(char **stringp);
void *sym_get_data(const struct elf_info *info, const Elf_Sym *sym);

<<<<<<< HEAD
enum loglevel {
	LOG_WARN,
	LOG_ERROR,
	LOG_FATAL
};

void __attribute__((format(printf, 2, 3)))
modpost_log(enum loglevel loglevel, const char *fmt, ...);
=======
void __attribute__((format(printf, 2, 3)))
modpost_log(bool is_error, const char *fmt, ...);
>>>>>>> 2d5404ca

/*
 * warn - show the given message, then let modpost continue running, still
 *        allowing modpost to exit successfully. This should be used when
 *        we still allow to generate vmlinux and modules.
 *
 * error - show the given message, then let modpost continue running, but fail
 *         in the end. This should be used when we should stop building vmlinux
 *         or modules, but we can continue running modpost to catch as many
 *         issues as possible.
 *
 * fatal - show the given message, and bail out immediately. This should be
 *         used when there is no point to continue running modpost.
 */
#define warn(fmt, args...)	modpost_log(false, fmt, ##args)
#define error(fmt, args...)	modpost_log(true, fmt, ##args)
#define fatal(fmt, args...)	do { error(fmt, ##args); exit(1); } while (1)<|MERGE_RESOLUTION|>--- conflicted
+++ resolved
@@ -67,13 +67,6 @@
 
 #define ARRAY_SIZE(arr) (sizeof(arr) / sizeof((arr)[0]))
 
-<<<<<<< HEAD
-#define KLP_SYM_RELA ".klp.sym.rela."
-
-void *do_nofail(void *ptr, const char *expr);
-
-=======
->>>>>>> 2d5404ca
 struct buffer {
 	char *p;
 	int pos;
@@ -93,7 +86,6 @@
 	bool is_gpl_compatible;
 	bool from_dump;		/* true if module was loaded from *.symvers */
 	bool is_vmlinux;
-	bool is_livepatch;
 	bool seen;
 	bool has_init;
 	bool has_cleanup;
@@ -190,19 +182,8 @@
 char *get_line(char **stringp);
 void *sym_get_data(const struct elf_info *info, const Elf_Sym *sym);
 
-<<<<<<< HEAD
-enum loglevel {
-	LOG_WARN,
-	LOG_ERROR,
-	LOG_FATAL
-};
-
-void __attribute__((format(printf, 2, 3)))
-modpost_log(enum loglevel loglevel, const char *fmt, ...);
-=======
 void __attribute__((format(printf, 2, 3)))
 modpost_log(bool is_error, const char *fmt, ...);
->>>>>>> 2d5404ca
 
 /*
  * warn - show the given message, then let modpost continue running, still
