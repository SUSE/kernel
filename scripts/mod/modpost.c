--- conflicted
+++ resolved
@@ -1516,63 +1516,6 @@
 	}
 }
 
-<<<<<<< HEAD
-static void get_markers(struct elf_info *info, struct module *mod)
-{
-	const Elf_Shdr *sh = &info->sechdrs[info->markers_strings_sec];
-	const char *strings = (const char *) info->hdr + sh->sh_offset;
-	const Elf_Sym *sym, *first_sym, *last_sym;
-	size_t n;
-
-	if (!info->markers_strings_sec)
-		return;
-
-	/*
-	 * First count the strings.  We look for all the symbols defined
-	 * in the __markers_strings section named __mstrtab_*.  For
-	 * these local names, the compiler puts a random .NNN suffix on,
-	 * so the names don't correspond exactly.
-	 */
-	first_sym = last_sym = NULL;
-	n = 0;
-	for (sym = info->symtab_start; sym < info->symtab_stop; sym++)
-		if (ELF_ST_TYPE(sym->st_info) == STT_OBJECT &&
-		    sym->st_shndx == info->markers_strings_sec &&
-		    !strncmp(info->strtab + sym->st_name,
-			     "__mstrtab_", sizeof "__mstrtab_" - 1)) {
-			if (first_sym == NULL)
-				first_sym = sym;
-			last_sym = sym;
-			++n;
-		}
-
-	if (n == 0)
-		return;
-
-	/*
-	 * Now collect each name and format into a line for the output.
-	 * Lines look like:
-	 *	marker_name	vmlinux	marker %s format %d
-	 * The format string after the second \t can use whitespace.
-	 */
-	mod->markers = NOFAIL(malloc(sizeof mod->markers[0] * n));
-	mod->nmarkers = n;
-
-	n = 0;
-	for (sym = first_sym; sym <= last_sym; sym++)
-		if (ELF_ST_TYPE(sym->st_info) == STT_OBJECT &&
-		    sym->st_shndx == info->markers_strings_sec &&
-		    !strncmp(info->strtab + sym->st_name,
-			     "__mstrtab_", sizeof "__mstrtab_" - 1)) {
-			const char *name = strings + sym->st_value;
-			const char *fmt = strchr(name, '\0') + 1;
-			char *line = NULL;
-			asprintf(&line, "%s\t%s\t%s\n", name, mod->name, fmt);
-			NOFAIL(line);
-			mod->markers[n++] = line;
-		}
-}
-
 void *supported_file;
 unsigned long supported_size;
 
@@ -1615,8 +1558,6 @@
 	return NULL;
 }
 
-=======
->>>>>>> 92dcffb9
 static void read_symbols(char *modname)
 {
 	const char *symname;
@@ -2051,12 +1992,7 @@
 	struct buffer buf = { };
 	char *kernel_read = NULL, *module_read = NULL;
 	char *dump_write = NULL;
-<<<<<<< HEAD
-	char *markers_read = NULL;
-	char *markers_write = NULL;
 	const char *supported = NULL;
-=======
->>>>>>> 92dcffb9
 	int opt;
 	int err;
 	struct ext_sym_list *extsym_iter;
@@ -2100,18 +2036,9 @@
 		case 'w':
 			warn_unresolved = 1;
 			break;
-<<<<<<< HEAD
-			case 'M':
-				markers_write = optarg;
-				break;
-			case 'K':
-				markers_read = optarg;
-				break;
 		case 'N':
 			supported = optarg;
 			break;
-=======
->>>>>>> 92dcffb9
 		default:
 			exit(1);
 		}
