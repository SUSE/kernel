--- conflicted
+++ resolved
@@ -29,15 +29,8 @@
 	needed_symbols="$needed_symbols module_layout"
 fi
 
-<<<<<<< HEAD
-ksym_wl=
-if [ -n "$CONFIG_UNUSED_KSYMS_WHITELIST" ]; then
-	# Use 'eval' to expand the whitelist path and check if it is relative
-	eval ksym_wl="$CONFIG_UNUSED_KSYMS_WHITELIST"
-=======
 ksym_wl=$(sed -n 's/^CONFIG_UNUSED_KSYMS_WHITELIST=\(.*\)$/\1/p' include/config/auto.conf)
 if [ -n "$ksym_wl" ]; then
->>>>>>> eb3cdb58
 	[ "${ksym_wl}" != "${ksym_wl#/}" ] || ksym_wl="$abs_srctree/$ksym_wl"
 	if [ ! -f "$ksym_wl" ] || [ ! -r "$ksym_wl" ]; then
 		echo "ERROR: '$ksym_wl' whitelist file not found" >&2
