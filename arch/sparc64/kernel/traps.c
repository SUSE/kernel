/* $Id: traps.c,v 1.85 2002/02/09 19:49:31 davem Exp $
 * arch/sparc64/kernel/traps.c
 *
 * Copyright (C) 1995,1997 David S. Miller (davem@caip.rutgers.edu)
 * Copyright (C) 1997,1999,2000 Jakub Jelinek (jakub@redhat.com)
 */

/*
 * I like traps on v9, :))))
 */

#include <linux/module.h>
#include <linux/sched.h>  /* for jiffies */
#include <linux/kernel.h>
#include <linux/kallsyms.h>
#include <linux/signal.h>
#include <linux/smp.h>
#include <linux/smp_lock.h>
#include <linux/mm.h>
#include <linux/init.h>

#include <asm/delay.h>
#include <asm/system.h>
#include <asm/ptrace.h>
#include <asm/oplib.h>
#include <asm/page.h>
#include <asm/pgtable.h>
#include <asm/unistd.h>
#include <asm/uaccess.h>
#include <asm/fpumacro.h>
#include <asm/lsu.h>
#include <asm/dcu.h>
#include <asm/estate.h>
#include <asm/chafsr.h>
#include <asm/sfafsr.h>
#include <asm/psrcompat.h>
#include <asm/processor.h>
#include <asm/timer.h>
#include <asm/kdebug.h>
#include <asm/head.h>
#ifdef CONFIG_KMOD
#include <linux/kmod.h>
#endif
#include <asm/prom.h>

ATOMIC_NOTIFIER_HEAD(sparc64die_chain);

int register_die_notifier(struct notifier_block *nb)
{
	return atomic_notifier_chain_register(&sparc64die_chain, nb);
}
EXPORT_SYMBOL(register_die_notifier);

int unregister_die_notifier(struct notifier_block *nb)
{
	return atomic_notifier_chain_unregister(&sparc64die_chain, nb);
}
EXPORT_SYMBOL(unregister_die_notifier);

/* When an irrecoverable trap occurs at tl > 0, the trap entry
 * code logs the trap state registers at every level in the trap
 * stack.  It is found at (pt_regs + sizeof(pt_regs)) and the layout
 * is as follows:
 */
struct tl1_traplog {
	struct {
		unsigned long tstate;
		unsigned long tpc;
		unsigned long tnpc;
		unsigned long tt;
	} trapstack[4];
	unsigned long tl;
};

static void dump_tl1_traplog(struct tl1_traplog *p)
{
	int i, limit;

	printk(KERN_EMERG "TRAPLOG: Error at trap level 0x%lx, "
	       "dumping track stack.\n", p->tl);

	limit = (tlb_type == hypervisor) ? 2 : 4;
	for (i = 0; i < limit; i++) {
		printk(KERN_EMERG
		       "TRAPLOG: Trap level %d TSTATE[%016lx] TPC[%016lx] "
		       "TNPC[%016lx] TT[%lx]\n",
		       i + 1,
		       p->trapstack[i].tstate, p->trapstack[i].tpc,
		       p->trapstack[i].tnpc, p->trapstack[i].tt);
	}
}

void do_call_debug(struct pt_regs *regs) 
{ 
	notify_die(DIE_CALL, "debug call", regs, 0, 255, SIGINT); 
}

void bad_trap(struct pt_regs *regs, long lvl)
{
	char buffer[32];
	siginfo_t info;

	if (notify_die(DIE_TRAP, "bad trap", regs,
		       0, lvl, SIGTRAP) == NOTIFY_STOP)
		return;

	if (lvl < 0x100) {
		sprintf(buffer, "Bad hw trap %lx at tl0\n", lvl);
		die_if_kernel(buffer, regs);
	}

	lvl -= 0x100;
	if (regs->tstate & TSTATE_PRIV) {
		sprintf(buffer, "Kernel bad sw trap %lx", lvl);
		die_if_kernel(buffer, regs);
	}
	if (test_thread_flag(TIF_32BIT)) {
		regs->tpc &= 0xffffffff;
		regs->tnpc &= 0xffffffff;
	}
	info.si_signo = SIGILL;
	info.si_errno = 0;
	info.si_code = ILL_ILLTRP;
	info.si_addr = (void __user *)regs->tpc;
	info.si_trapno = lvl;
	force_sig_info(SIGILL, &info, current);
}

void bad_trap_tl1(struct pt_regs *regs, long lvl)
{
	char buffer[32];
	
	if (notify_die(DIE_TRAP_TL1, "bad trap tl1", regs,
		       0, lvl, SIGTRAP) == NOTIFY_STOP)
		return;

	dump_tl1_traplog((struct tl1_traplog *)(regs + 1));

	sprintf (buffer, "Bad trap %lx at tl>0", lvl);
	die_if_kernel (buffer, regs);
}

#ifdef CONFIG_DEBUG_BUGVERBOSE
void do_BUG(const char *file, int line)
{
	bust_spinlocks(1);
	printk("kernel BUG at %s:%d!\n", file, line);
}
#endif

void spitfire_insn_access_exception(struct pt_regs *regs, unsigned long sfsr, unsigned long sfar)
{
	siginfo_t info;

	if (notify_die(DIE_TRAP, "instruction access exception", regs,
		       0, 0x8, SIGTRAP) == NOTIFY_STOP)
		return;

	if (regs->tstate & TSTATE_PRIV) {
		printk("spitfire_insn_access_exception: SFSR[%016lx] "
		       "SFAR[%016lx], going.\n", sfsr, sfar);
		die_if_kernel("Iax", regs);
	}
	if (test_thread_flag(TIF_32BIT)) {
		regs->tpc &= 0xffffffff;
		regs->tnpc &= 0xffffffff;
	}
	info.si_signo = SIGSEGV;
	info.si_errno = 0;
	info.si_code = SEGV_MAPERR;
	info.si_addr = (void __user *)regs->tpc;
	info.si_trapno = 0;
	force_sig_info(SIGSEGV, &info, current);
}

void spitfire_insn_access_exception_tl1(struct pt_regs *regs, unsigned long sfsr, unsigned long sfar)
{
	if (notify_die(DIE_TRAP_TL1, "instruction access exception tl1", regs,
		       0, 0x8, SIGTRAP) == NOTIFY_STOP)
		return;

	dump_tl1_traplog((struct tl1_traplog *)(regs + 1));
	spitfire_insn_access_exception(regs, sfsr, sfar);
}

void sun4v_insn_access_exception(struct pt_regs *regs, unsigned long addr, unsigned long type_ctx)
{
	unsigned short type = (type_ctx >> 16);
	unsigned short ctx  = (type_ctx & 0xffff);
	siginfo_t info;

	if (notify_die(DIE_TRAP, "instruction access exception", regs,
		       0, 0x8, SIGTRAP) == NOTIFY_STOP)
		return;

	if (regs->tstate & TSTATE_PRIV) {
		printk("sun4v_insn_access_exception: ADDR[%016lx] "
		       "CTX[%04x] TYPE[%04x], going.\n",
		       addr, ctx, type);
		die_if_kernel("Iax", regs);
	}

	if (test_thread_flag(TIF_32BIT)) {
		regs->tpc &= 0xffffffff;
		regs->tnpc &= 0xffffffff;
	}
	info.si_signo = SIGSEGV;
	info.si_errno = 0;
	info.si_code = SEGV_MAPERR;
	info.si_addr = (void __user *) addr;
	info.si_trapno = 0;
	force_sig_info(SIGSEGV, &info, current);
}

void sun4v_insn_access_exception_tl1(struct pt_regs *regs, unsigned long addr, unsigned long type_ctx)
{
	if (notify_die(DIE_TRAP_TL1, "instruction access exception tl1", regs,
		       0, 0x8, SIGTRAP) == NOTIFY_STOP)
		return;

	dump_tl1_traplog((struct tl1_traplog *)(regs + 1));
	sun4v_insn_access_exception(regs, addr, type_ctx);
}

void spitfire_data_access_exception(struct pt_regs *regs, unsigned long sfsr, unsigned long sfar)
{
	siginfo_t info;

	if (notify_die(DIE_TRAP, "data access exception", regs,
		       0, 0x30, SIGTRAP) == NOTIFY_STOP)
		return;

	if (regs->tstate & TSTATE_PRIV) {
		/* Test if this comes from uaccess places. */
		const struct exception_table_entry *entry;

		entry = search_exception_tables(regs->tpc);
		if (entry) {
			/* Ouch, somebody is trying VM hole tricks on us... */
#ifdef DEBUG_EXCEPTIONS
			printk("Exception: PC<%016lx> faddr<UNKNOWN>\n", regs->tpc);
			printk("EX_TABLE: insn<%016lx> fixup<%016lx>\n",
			       regs->tpc, entry->fixup);
#endif
			regs->tpc = entry->fixup;
			regs->tnpc = regs->tpc + 4;
			return;
		}
		/* Shit... */
		printk("spitfire_data_access_exception: SFSR[%016lx] "
		       "SFAR[%016lx], going.\n", sfsr, sfar);
		die_if_kernel("Dax", regs);
	}

	info.si_signo = SIGSEGV;
	info.si_errno = 0;
	info.si_code = SEGV_MAPERR;
	info.si_addr = (void __user *)sfar;
	info.si_trapno = 0;
	force_sig_info(SIGSEGV, &info, current);
}

void spitfire_data_access_exception_tl1(struct pt_regs *regs, unsigned long sfsr, unsigned long sfar)
{
	if (notify_die(DIE_TRAP_TL1, "data access exception tl1", regs,
		       0, 0x30, SIGTRAP) == NOTIFY_STOP)
		return;

	dump_tl1_traplog((struct tl1_traplog *)(regs + 1));
	spitfire_data_access_exception(regs, sfsr, sfar);
}

void sun4v_data_access_exception(struct pt_regs *regs, unsigned long addr, unsigned long type_ctx)
{
	unsigned short type = (type_ctx >> 16);
	unsigned short ctx  = (type_ctx & 0xffff);
	siginfo_t info;

	if (notify_die(DIE_TRAP, "data access exception", regs,
		       0, 0x8, SIGTRAP) == NOTIFY_STOP)
		return;

	if (regs->tstate & TSTATE_PRIV) {
		printk("sun4v_data_access_exception: ADDR[%016lx] "
		       "CTX[%04x] TYPE[%04x], going.\n",
		       addr, ctx, type);
		die_if_kernel("Dax", regs);
	}

	if (test_thread_flag(TIF_32BIT)) {
		regs->tpc &= 0xffffffff;
		regs->tnpc &= 0xffffffff;
	}
	info.si_signo = SIGSEGV;
	info.si_errno = 0;
	info.si_code = SEGV_MAPERR;
	info.si_addr = (void __user *) addr;
	info.si_trapno = 0;
	force_sig_info(SIGSEGV, &info, current);
}

void sun4v_data_access_exception_tl1(struct pt_regs *regs, unsigned long addr, unsigned long type_ctx)
{
	if (notify_die(DIE_TRAP_TL1, "data access exception tl1", regs,
		       0, 0x8, SIGTRAP) == NOTIFY_STOP)
		return;

	dump_tl1_traplog((struct tl1_traplog *)(regs + 1));
	sun4v_data_access_exception(regs, addr, type_ctx);
}

#ifdef CONFIG_PCI
/* This is really pathetic... */
extern volatile int pci_poke_in_progress;
extern volatile int pci_poke_cpu;
extern volatile int pci_poke_faulted;
#endif

/* When access exceptions happen, we must do this. */
static void spitfire_clean_and_reenable_l1_caches(void)
{
	unsigned long va;

	if (tlb_type != spitfire)
		BUG();

	/* Clean 'em. */
	for (va =  0; va < (PAGE_SIZE << 1); va += 32) {
		spitfire_put_icache_tag(va, 0x0);
		spitfire_put_dcache_tag(va, 0x0);
	}

	/* Re-enable in LSU. */
	__asm__ __volatile__("flush %%g6\n\t"
			     "membar #Sync\n\t"
			     "stxa %0, [%%g0] %1\n\t"
			     "membar #Sync"
			     : /* no outputs */
			     : "r" (LSU_CONTROL_IC | LSU_CONTROL_DC |
				    LSU_CONTROL_IM | LSU_CONTROL_DM),
			     "i" (ASI_LSU_CONTROL)
			     : "memory");
}

static void spitfire_enable_estate_errors(void)
{
	__asm__ __volatile__("stxa	%0, [%%g0] %1\n\t"
			     "membar	#Sync"
			     : /* no outputs */
			     : "r" (ESTATE_ERR_ALL),
			       "i" (ASI_ESTATE_ERROR_EN));
}

static char ecc_syndrome_table[] = {
	0x4c, 0x40, 0x41, 0x48, 0x42, 0x48, 0x48, 0x49,
	0x43, 0x48, 0x48, 0x49, 0x48, 0x49, 0x49, 0x4a,
	0x44, 0x48, 0x48, 0x20, 0x48, 0x39, 0x4b, 0x48,
	0x48, 0x25, 0x31, 0x48, 0x28, 0x48, 0x48, 0x2c,
	0x45, 0x48, 0x48, 0x21, 0x48, 0x3d, 0x04, 0x48,
	0x48, 0x4b, 0x35, 0x48, 0x2d, 0x48, 0x48, 0x29,
	0x48, 0x00, 0x01, 0x48, 0x0a, 0x48, 0x48, 0x4b,
	0x0f, 0x48, 0x48, 0x4b, 0x48, 0x49, 0x49, 0x48,
	0x46, 0x48, 0x48, 0x2a, 0x48, 0x3b, 0x27, 0x48,
	0x48, 0x4b, 0x33, 0x48, 0x22, 0x48, 0x48, 0x2e,
	0x48, 0x19, 0x1d, 0x48, 0x1b, 0x4a, 0x48, 0x4b,
	0x1f, 0x48, 0x4a, 0x4b, 0x48, 0x4b, 0x4b, 0x48,
	0x48, 0x4b, 0x24, 0x48, 0x07, 0x48, 0x48, 0x36,
	0x4b, 0x48, 0x48, 0x3e, 0x48, 0x30, 0x38, 0x48,
	0x49, 0x48, 0x48, 0x4b, 0x48, 0x4b, 0x16, 0x48,
	0x48, 0x12, 0x4b, 0x48, 0x49, 0x48, 0x48, 0x4b,
	0x47, 0x48, 0x48, 0x2f, 0x48, 0x3f, 0x4b, 0x48,
	0x48, 0x06, 0x37, 0x48, 0x23, 0x48, 0x48, 0x2b,
	0x48, 0x05, 0x4b, 0x48, 0x4b, 0x48, 0x48, 0x32,
	0x26, 0x48, 0x48, 0x3a, 0x48, 0x34, 0x3c, 0x48,
	0x48, 0x11, 0x15, 0x48, 0x13, 0x4a, 0x48, 0x4b,
	0x17, 0x48, 0x4a, 0x4b, 0x48, 0x4b, 0x4b, 0x48,
	0x49, 0x48, 0x48, 0x4b, 0x48, 0x4b, 0x1e, 0x48,
	0x48, 0x1a, 0x4b, 0x48, 0x49, 0x48, 0x48, 0x4b,
	0x48, 0x08, 0x0d, 0x48, 0x02, 0x48, 0x48, 0x49,
	0x03, 0x48, 0x48, 0x49, 0x48, 0x4b, 0x4b, 0x48,
	0x49, 0x48, 0x48, 0x49, 0x48, 0x4b, 0x10, 0x48,
	0x48, 0x14, 0x4b, 0x48, 0x4b, 0x48, 0x48, 0x4b,
	0x49, 0x48, 0x48, 0x49, 0x48, 0x4b, 0x18, 0x48,
	0x48, 0x1c, 0x4b, 0x48, 0x4b, 0x48, 0x48, 0x4b,
	0x4a, 0x0c, 0x09, 0x48, 0x0e, 0x48, 0x48, 0x4b,
	0x0b, 0x48, 0x48, 0x4b, 0x48, 0x4b, 0x4b, 0x4a
};

static char *syndrome_unknown = "<Unknown>";

static void spitfire_log_udb_syndrome(unsigned long afar, unsigned long udbh, unsigned long udbl, unsigned long bit)
{
	unsigned short scode;
	char memmod_str[64], *p;

	if (udbl & bit) {
		scode = ecc_syndrome_table[udbl & 0xff];
		if (prom_getunumber(scode, afar,
				    memmod_str, sizeof(memmod_str)) == -1)
			p = syndrome_unknown;
		else
			p = memmod_str;
		printk(KERN_WARNING "CPU[%d]: UDBL Syndrome[%x] "
		       "Memory Module \"%s\"\n",
		       smp_processor_id(), scode, p);
	}

	if (udbh & bit) {
		scode = ecc_syndrome_table[udbh & 0xff];
		if (prom_getunumber(scode, afar,
				    memmod_str, sizeof(memmod_str)) == -1)
			p = syndrome_unknown;
		else
			p = memmod_str;
		printk(KERN_WARNING "CPU[%d]: UDBH Syndrome[%x] "
		       "Memory Module \"%s\"\n",
		       smp_processor_id(), scode, p);
	}

}

static void spitfire_cee_log(unsigned long afsr, unsigned long afar, unsigned long udbh, unsigned long udbl, int tl1, struct pt_regs *regs)
{

	printk(KERN_WARNING "CPU[%d]: Correctable ECC Error "
	       "AFSR[%lx] AFAR[%016lx] UDBL[%lx] UDBH[%lx] TL>1[%d]\n",
	       smp_processor_id(), afsr, afar, udbl, udbh, tl1);

	spitfire_log_udb_syndrome(afar, udbh, udbl, UDBE_CE);

	/* We always log it, even if someone is listening for this
	 * trap.
	 */
	notify_die(DIE_TRAP, "Correctable ECC Error", regs,
		   0, TRAP_TYPE_CEE, SIGTRAP);

	/* The Correctable ECC Error trap does not disable I/D caches.  So
	 * we only have to restore the ESTATE Error Enable register.
	 */
	spitfire_enable_estate_errors();
}

static void spitfire_ue_log(unsigned long afsr, unsigned long afar, unsigned long udbh, unsigned long udbl, unsigned long tt, int tl1, struct pt_regs *regs)
{
	siginfo_t info;

	printk(KERN_WARNING "CPU[%d]: Uncorrectable Error AFSR[%lx] "
	       "AFAR[%lx] UDBL[%lx] UDBH[%ld] TT[%lx] TL>1[%d]\n",
	       smp_processor_id(), afsr, afar, udbl, udbh, tt, tl1);

	/* XXX add more human friendly logging of the error status
	 * XXX as is implemented for cheetah
	 */

	spitfire_log_udb_syndrome(afar, udbh, udbl, UDBE_UE);

	/* We always log it, even if someone is listening for this
	 * trap.
	 */
	notify_die(DIE_TRAP, "Uncorrectable Error", regs,
		   0, tt, SIGTRAP);

	if (regs->tstate & TSTATE_PRIV) {
		if (tl1)
			dump_tl1_traplog((struct tl1_traplog *)(regs + 1));
		die_if_kernel("UE", regs);
	}

	/* XXX need more intelligent processing here, such as is implemented
	 * XXX for cheetah errors, in fact if the E-cache still holds the
	 * XXX line with bad parity this will loop
	 */

	spitfire_clean_and_reenable_l1_caches();
	spitfire_enable_estate_errors();

	if (test_thread_flag(TIF_32BIT)) {
		regs->tpc &= 0xffffffff;
		regs->tnpc &= 0xffffffff;
	}
	info.si_signo = SIGBUS;
	info.si_errno = 0;
	info.si_code = BUS_OBJERR;
	info.si_addr = (void *)0;
	info.si_trapno = 0;
	force_sig_info(SIGBUS, &info, current);
}

void spitfire_access_error(struct pt_regs *regs, unsigned long status_encoded, unsigned long afar)
{
	unsigned long afsr, tt, udbh, udbl;
	int tl1;

	afsr = (status_encoded & SFSTAT_AFSR_MASK) >> SFSTAT_AFSR_SHIFT;
	tt = (status_encoded & SFSTAT_TRAP_TYPE) >> SFSTAT_TRAP_TYPE_SHIFT;
	tl1 = (status_encoded & SFSTAT_TL_GT_ONE) ? 1 : 0;
	udbl = (status_encoded & SFSTAT_UDBL_MASK) >> SFSTAT_UDBL_SHIFT;
	udbh = (status_encoded & SFSTAT_UDBH_MASK) >> SFSTAT_UDBH_SHIFT;

#ifdef CONFIG_PCI
	if (tt == TRAP_TYPE_DAE &&
	    pci_poke_in_progress && pci_poke_cpu == smp_processor_id()) {
		spitfire_clean_and_reenable_l1_caches();
		spitfire_enable_estate_errors();

		pci_poke_faulted = 1;
		regs->tnpc = regs->tpc + 4;
		return;
	}
#endif

	if (afsr & SFAFSR_UE)
		spitfire_ue_log(afsr, afar, udbh, udbl, tt, tl1, regs);

	if (tt == TRAP_TYPE_CEE) {
		/* Handle the case where we took a CEE trap, but ACK'd
		 * only the UE state in the UDB error registers.
		 */
		if (afsr & SFAFSR_UE) {
			if (udbh & UDBE_CE) {
				__asm__ __volatile__(
					"stxa	%0, [%1] %2\n\t"
					"membar	#Sync"
					: /* no outputs */
					: "r" (udbh & UDBE_CE),
					  "r" (0x0), "i" (ASI_UDB_ERROR_W));
			}
			if (udbl & UDBE_CE) {
				__asm__ __volatile__(
					"stxa	%0, [%1] %2\n\t"
					"membar	#Sync"
					: /* no outputs */
					: "r" (udbl & UDBE_CE),
					  "r" (0x18), "i" (ASI_UDB_ERROR_W));
			}
		}

		spitfire_cee_log(afsr, afar, udbh, udbl, tl1, regs);
	}
}

int cheetah_pcache_forced_on;

void cheetah_enable_pcache(void)
{
	unsigned long dcr;

	printk("CHEETAH: Enabling P-Cache on cpu %d.\n",
	       smp_processor_id());

	__asm__ __volatile__("ldxa [%%g0] %1, %0"
			     : "=r" (dcr)
			     : "i" (ASI_DCU_CONTROL_REG));
	dcr |= (DCU_PE | DCU_HPE | DCU_SPE | DCU_SL);
	__asm__ __volatile__("stxa %0, [%%g0] %1\n\t"
			     "membar #Sync"
			     : /* no outputs */
			     : "r" (dcr), "i" (ASI_DCU_CONTROL_REG));
}

/* Cheetah error trap handling. */
static unsigned long ecache_flush_physbase;
static unsigned long ecache_flush_linesize;
static unsigned long ecache_flush_size;

/* WARNING: The error trap handlers in assembly know the precise
 *	    layout of the following structure.
 *
 * C-level handlers below use this information to log the error
 * and then determine how to recover (if possible).
 */
struct cheetah_err_info {
/*0x00*/u64 afsr;
/*0x08*/u64 afar;

	/* D-cache state */
/*0x10*/u64 dcache_data[4];	/* The actual data	*/
/*0x30*/u64 dcache_index;	/* D-cache index	*/
/*0x38*/u64 dcache_tag;		/* D-cache tag/valid	*/
/*0x40*/u64 dcache_utag;	/* D-cache microtag	*/
/*0x48*/u64 dcache_stag;	/* D-cache snooptag	*/

	/* I-cache state */
/*0x50*/u64 icache_data[8];	/* The actual insns + predecode	*/
/*0x90*/u64 icache_index;	/* I-cache index	*/
/*0x98*/u64 icache_tag;		/* I-cache phys tag	*/
/*0xa0*/u64 icache_utag;	/* I-cache microtag	*/
/*0xa8*/u64 icache_stag;	/* I-cache snooptag	*/
/*0xb0*/u64 icache_upper;	/* I-cache upper-tag	*/
/*0xb8*/u64 icache_lower;	/* I-cache lower-tag	*/

	/* E-cache state */
/*0xc0*/u64 ecache_data[4];	/* 32 bytes from staging registers */
/*0xe0*/u64 ecache_index;	/* E-cache index	*/
/*0xe8*/u64 ecache_tag;		/* E-cache tag/state	*/

/*0xf0*/u64 __pad[32 - 30];
};
#define CHAFSR_INVALID		((u64)-1L)

/* This table is ordered in priority of errors and matches the
 * AFAR overwrite policy as well.
 */

struct afsr_error_table {
	unsigned long mask;
	const char *name;
};

static const char CHAFSR_PERR_msg[] =
	"System interface protocol error";
static const char CHAFSR_IERR_msg[] =
	"Internal processor error";
static const char CHAFSR_ISAP_msg[] =
	"System request parity error on incoming addresss";
static const char CHAFSR_UCU_msg[] =
	"Uncorrectable E-cache ECC error for ifetch/data";
static const char CHAFSR_UCC_msg[] =
	"SW Correctable E-cache ECC error for ifetch/data";
static const char CHAFSR_UE_msg[] =
	"Uncorrectable system bus data ECC error for read";
static const char CHAFSR_EDU_msg[] =
	"Uncorrectable E-cache ECC error for stmerge/blkld";
static const char CHAFSR_EMU_msg[] =
	"Uncorrectable system bus MTAG error";
static const char CHAFSR_WDU_msg[] =
	"Uncorrectable E-cache ECC error for writeback";
static const char CHAFSR_CPU_msg[] =
	"Uncorrectable ECC error for copyout";
static const char CHAFSR_CE_msg[] =
	"HW corrected system bus data ECC error for read";
static const char CHAFSR_EDC_msg[] =
	"HW corrected E-cache ECC error for stmerge/blkld";
static const char CHAFSR_EMC_msg[] =
	"HW corrected system bus MTAG ECC error";
static const char CHAFSR_WDC_msg[] =
	"HW corrected E-cache ECC error for writeback";
static const char CHAFSR_CPC_msg[] =
	"HW corrected ECC error for copyout";
static const char CHAFSR_TO_msg[] =
	"Unmapped error from system bus";
static const char CHAFSR_BERR_msg[] =
	"Bus error response from system bus";
static const char CHAFSR_IVC_msg[] =
	"HW corrected system bus data ECC error for ivec read";
static const char CHAFSR_IVU_msg[] =
	"Uncorrectable system bus data ECC error for ivec read";
static struct afsr_error_table __cheetah_error_table[] = {
	{	CHAFSR_PERR,	CHAFSR_PERR_msg		},
	{	CHAFSR_IERR,	CHAFSR_IERR_msg		},
	{	CHAFSR_ISAP,	CHAFSR_ISAP_msg		},
	{	CHAFSR_UCU,	CHAFSR_UCU_msg		},
	{	CHAFSR_UCC,	CHAFSR_UCC_msg		},
	{	CHAFSR_UE,	CHAFSR_UE_msg		},
	{	CHAFSR_EDU,	CHAFSR_EDU_msg		},
	{	CHAFSR_EMU,	CHAFSR_EMU_msg		},
	{	CHAFSR_WDU,	CHAFSR_WDU_msg		},
	{	CHAFSR_CPU,	CHAFSR_CPU_msg		},
	{	CHAFSR_CE,	CHAFSR_CE_msg		},
	{	CHAFSR_EDC,	CHAFSR_EDC_msg		},
	{	CHAFSR_EMC,	CHAFSR_EMC_msg		},
	{	CHAFSR_WDC,	CHAFSR_WDC_msg		},
	{	CHAFSR_CPC,	CHAFSR_CPC_msg		},
	{	CHAFSR_TO,	CHAFSR_TO_msg		},
	{	CHAFSR_BERR,	CHAFSR_BERR_msg		},
	/* These two do not update the AFAR. */
	{	CHAFSR_IVC,	CHAFSR_IVC_msg		},
	{	CHAFSR_IVU,	CHAFSR_IVU_msg		},
	{	0,		NULL			},
};
static const char CHPAFSR_DTO_msg[] =
	"System bus unmapped error for prefetch/storequeue-read";
static const char CHPAFSR_DBERR_msg[] =
	"System bus error for prefetch/storequeue-read";
static const char CHPAFSR_THCE_msg[] =
	"Hardware corrected E-cache Tag ECC error";
static const char CHPAFSR_TSCE_msg[] =
	"SW handled correctable E-cache Tag ECC error";
static const char CHPAFSR_TUE_msg[] =
	"Uncorrectable E-cache Tag ECC error";
static const char CHPAFSR_DUE_msg[] =
	"System bus uncorrectable data ECC error due to prefetch/store-fill";
static struct afsr_error_table __cheetah_plus_error_table[] = {
	{	CHAFSR_PERR,	CHAFSR_PERR_msg		},
	{	CHAFSR_IERR,	CHAFSR_IERR_msg		},
	{	CHAFSR_ISAP,	CHAFSR_ISAP_msg		},
	{	CHAFSR_UCU,	CHAFSR_UCU_msg		},
	{	CHAFSR_UCC,	CHAFSR_UCC_msg		},
	{	CHAFSR_UE,	CHAFSR_UE_msg		},
	{	CHAFSR_EDU,	CHAFSR_EDU_msg		},
	{	CHAFSR_EMU,	CHAFSR_EMU_msg		},
	{	CHAFSR_WDU,	CHAFSR_WDU_msg		},
	{	CHAFSR_CPU,	CHAFSR_CPU_msg		},
	{	CHAFSR_CE,	CHAFSR_CE_msg		},
	{	CHAFSR_EDC,	CHAFSR_EDC_msg		},
	{	CHAFSR_EMC,	CHAFSR_EMC_msg		},
	{	CHAFSR_WDC,	CHAFSR_WDC_msg		},
	{	CHAFSR_CPC,	CHAFSR_CPC_msg		},
	{	CHAFSR_TO,	CHAFSR_TO_msg		},
	{	CHAFSR_BERR,	CHAFSR_BERR_msg		},
	{	CHPAFSR_DTO,	CHPAFSR_DTO_msg		},
	{	CHPAFSR_DBERR,	CHPAFSR_DBERR_msg	},
	{	CHPAFSR_THCE,	CHPAFSR_THCE_msg	},
	{	CHPAFSR_TSCE,	CHPAFSR_TSCE_msg	},
	{	CHPAFSR_TUE,	CHPAFSR_TUE_msg		},
	{	CHPAFSR_DUE,	CHPAFSR_DUE_msg		},
	/* These two do not update the AFAR. */
	{	CHAFSR_IVC,	CHAFSR_IVC_msg		},
	{	CHAFSR_IVU,	CHAFSR_IVU_msg		},
	{	0,		NULL			},
};
static const char JPAFSR_JETO_msg[] =
	"System interface protocol error, hw timeout caused";
static const char JPAFSR_SCE_msg[] =
	"Parity error on system snoop results";
static const char JPAFSR_JEIC_msg[] =
	"System interface protocol error, illegal command detected";
static const char JPAFSR_JEIT_msg[] =
	"System interface protocol error, illegal ADTYPE detected";
static const char JPAFSR_OM_msg[] =
	"Out of range memory error has occurred";
static const char JPAFSR_ETP_msg[] =
	"Parity error on L2 cache tag SRAM";
static const char JPAFSR_UMS_msg[] =
	"Error due to unsupported store";
static const char JPAFSR_RUE_msg[] =
	"Uncorrectable ECC error from remote cache/memory";
static const char JPAFSR_RCE_msg[] =
	"Correctable ECC error from remote cache/memory";
static const char JPAFSR_BP_msg[] =
	"JBUS parity error on returned read data";
static const char JPAFSR_WBP_msg[] =
	"JBUS parity error on data for writeback or block store";
static const char JPAFSR_FRC_msg[] =
	"Foreign read to DRAM incurring correctable ECC error";
static const char JPAFSR_FRU_msg[] =
	"Foreign read to DRAM incurring uncorrectable ECC error";
static struct afsr_error_table __jalapeno_error_table[] = {
	{	JPAFSR_JETO,	JPAFSR_JETO_msg		},
	{	JPAFSR_SCE,	JPAFSR_SCE_msg		},
	{	JPAFSR_JEIC,	JPAFSR_JEIC_msg		},
	{	JPAFSR_JEIT,	JPAFSR_JEIT_msg		},
	{	CHAFSR_PERR,	CHAFSR_PERR_msg		},
	{	CHAFSR_IERR,	CHAFSR_IERR_msg		},
	{	CHAFSR_ISAP,	CHAFSR_ISAP_msg		},
	{	CHAFSR_UCU,	CHAFSR_UCU_msg		},
	{	CHAFSR_UCC,	CHAFSR_UCC_msg		},
	{	CHAFSR_UE,	CHAFSR_UE_msg		},
	{	CHAFSR_EDU,	CHAFSR_EDU_msg		},
	{	JPAFSR_OM,	JPAFSR_OM_msg		},
	{	CHAFSR_WDU,	CHAFSR_WDU_msg		},
	{	CHAFSR_CPU,	CHAFSR_CPU_msg		},
	{	CHAFSR_CE,	CHAFSR_CE_msg		},
	{	CHAFSR_EDC,	CHAFSR_EDC_msg		},
	{	JPAFSR_ETP,	JPAFSR_ETP_msg		},
	{	CHAFSR_WDC,	CHAFSR_WDC_msg		},
	{	CHAFSR_CPC,	CHAFSR_CPC_msg		},
	{	CHAFSR_TO,	CHAFSR_TO_msg		},
	{	CHAFSR_BERR,	CHAFSR_BERR_msg		},
	{	JPAFSR_UMS,	JPAFSR_UMS_msg		},
	{	JPAFSR_RUE,	JPAFSR_RUE_msg		},
	{	JPAFSR_RCE,	JPAFSR_RCE_msg		},
	{	JPAFSR_BP,	JPAFSR_BP_msg		},
	{	JPAFSR_WBP,	JPAFSR_WBP_msg		},
	{	JPAFSR_FRC,	JPAFSR_FRC_msg		},
	{	JPAFSR_FRU,	JPAFSR_FRU_msg		},
	/* These two do not update the AFAR. */
	{	CHAFSR_IVU,	CHAFSR_IVU_msg		},
	{	0,		NULL			},
};
static struct afsr_error_table *cheetah_error_table;
static unsigned long cheetah_afsr_errors;

/* This is allocated at boot time based upon the largest hardware
 * cpu ID in the system.  We allocate two entries per cpu, one for
 * TL==0 logging and one for TL >= 1 logging.
 */
struct cheetah_err_info *cheetah_error_log;

static __inline__ struct cheetah_err_info *cheetah_get_error_log(unsigned long afsr)
{
	struct cheetah_err_info *p;
	int cpu = smp_processor_id();

	if (!cheetah_error_log)
		return NULL;

	p = cheetah_error_log + (cpu * 2);
	if ((afsr & CHAFSR_TL1) != 0UL)
		p++;

	return p;
}

extern unsigned int tl0_icpe[], tl1_icpe[];
extern unsigned int tl0_dcpe[], tl1_dcpe[];
extern unsigned int tl0_fecc[], tl1_fecc[];
extern unsigned int tl0_cee[], tl1_cee[];
extern unsigned int tl0_iae[], tl1_iae[];
extern unsigned int tl0_dae[], tl1_dae[];
extern unsigned int cheetah_plus_icpe_trap_vector[], cheetah_plus_icpe_trap_vector_tl1[];
extern unsigned int cheetah_plus_dcpe_trap_vector[], cheetah_plus_dcpe_trap_vector_tl1[];
extern unsigned int cheetah_fecc_trap_vector[], cheetah_fecc_trap_vector_tl1[];
extern unsigned int cheetah_cee_trap_vector[], cheetah_cee_trap_vector_tl1[];
extern unsigned int cheetah_deferred_trap_vector[], cheetah_deferred_trap_vector_tl1[];

void __init cheetah_ecache_flush_init(void)
{
	unsigned long largest_size, smallest_linesize, order, ver;
	struct device_node *dp;
	int i, instance, sz;

	/* Scan all cpu device tree nodes, note two values:
	 * 1) largest E-cache size
	 * 2) smallest E-cache line size
	 */
	largest_size = 0UL;
	smallest_linesize = ~0UL;

	instance = 0;
	while (!cpu_find_by_instance(instance, &dp, NULL)) {
		unsigned long val;

		val = of_getintprop_default(dp, "ecache-size",
					    (2 * 1024 * 1024));
		if (val > largest_size)
			largest_size = val;
		val = of_getintprop_default(dp, "ecache-line-size", 64);
		if (val < smallest_linesize)
			smallest_linesize = val;
		instance++;
	}

	if (largest_size == 0UL || smallest_linesize == ~0UL) {
		prom_printf("cheetah_ecache_flush_init: Cannot probe cpu E-cache "
			    "parameters.\n");
		prom_halt();
	}

	ecache_flush_size = (2 * largest_size);
	ecache_flush_linesize = smallest_linesize;

	ecache_flush_physbase = find_ecache_flush_span(ecache_flush_size);

	if (ecache_flush_physbase == ~0UL) {
		prom_printf("cheetah_ecache_flush_init: Cannot find %d byte "
			    "contiguous physical memory.\n",
			    ecache_flush_size);
		prom_halt();
	}

	/* Now allocate error trap reporting scoreboard. */
	sz = NR_CPUS * (2 * sizeof(struct cheetah_err_info));
	for (order = 0; order < MAX_ORDER; order++) {
		if ((PAGE_SIZE << order) >= sz)
			break;
	}
	cheetah_error_log = (struct cheetah_err_info *)
		__get_free_pages(GFP_KERNEL, order);
	if (!cheetah_error_log) {
		prom_printf("cheetah_ecache_flush_init: Failed to allocate "
			    "error logging scoreboard (%d bytes).\n", sz);
		prom_halt();
	}
	memset(cheetah_error_log, 0, PAGE_SIZE << order);

	/* Mark all AFSRs as invalid so that the trap handler will
	 * log new new information there.
	 */
	for (i = 0; i < 2 * NR_CPUS; i++)
		cheetah_error_log[i].afsr = CHAFSR_INVALID;

	__asm__ ("rdpr %%ver, %0" : "=r" (ver));
	if ((ver >> 32) == __JALAPENO_ID ||
	    (ver >> 32) == __SERRANO_ID) {
		cheetah_error_table = &__jalapeno_error_table[0];
		cheetah_afsr_errors = JPAFSR_ERRORS;
	} else if ((ver >> 32) == 0x003e0015) {
		cheetah_error_table = &__cheetah_plus_error_table[0];
		cheetah_afsr_errors = CHPAFSR_ERRORS;
	} else {
		cheetah_error_table = &__cheetah_error_table[0];
		cheetah_afsr_errors = CHAFSR_ERRORS;
	}

	/* Now patch trap tables. */
	memcpy(tl0_fecc, cheetah_fecc_trap_vector, (8 * 4));
	memcpy(tl1_fecc, cheetah_fecc_trap_vector_tl1, (8 * 4));
	memcpy(tl0_cee, cheetah_cee_trap_vector, (8 * 4));
	memcpy(tl1_cee, cheetah_cee_trap_vector_tl1, (8 * 4));
	memcpy(tl0_iae, cheetah_deferred_trap_vector, (8 * 4));
	memcpy(tl1_iae, cheetah_deferred_trap_vector_tl1, (8 * 4));
	memcpy(tl0_dae, cheetah_deferred_trap_vector, (8 * 4));
	memcpy(tl1_dae, cheetah_deferred_trap_vector_tl1, (8 * 4));
	if (tlb_type == cheetah_plus) {
		memcpy(tl0_dcpe, cheetah_plus_dcpe_trap_vector, (8 * 4));
		memcpy(tl1_dcpe, cheetah_plus_dcpe_trap_vector_tl1, (8 * 4));
		memcpy(tl0_icpe, cheetah_plus_icpe_trap_vector, (8 * 4));
		memcpy(tl1_icpe, cheetah_plus_icpe_trap_vector_tl1, (8 * 4));
	}
	flushi(PAGE_OFFSET);
}

static void cheetah_flush_ecache(void)
{
	unsigned long flush_base = ecache_flush_physbase;
	unsigned long flush_linesize = ecache_flush_linesize;
	unsigned long flush_size = ecache_flush_size;

	__asm__ __volatile__("1: subcc	%0, %4, %0\n\t"
			     "   bne,pt	%%xcc, 1b\n\t"
			     "    ldxa	[%2 + %0] %3, %%g0\n\t"
			     : "=&r" (flush_size)
			     : "0" (flush_size), "r" (flush_base),
			       "i" (ASI_PHYS_USE_EC), "r" (flush_linesize));
}

static void cheetah_flush_ecache_line(unsigned long physaddr)
{
	unsigned long alias;

	physaddr &= ~(8UL - 1UL);
	physaddr = (ecache_flush_physbase +
		    (physaddr & ((ecache_flush_size>>1UL) - 1UL)));
	alias = physaddr + (ecache_flush_size >> 1UL);
	__asm__ __volatile__("ldxa [%0] %2, %%g0\n\t"
			     "ldxa [%1] %2, %%g0\n\t"
			     "membar #Sync"
			     : /* no outputs */
			     : "r" (physaddr), "r" (alias),
			       "i" (ASI_PHYS_USE_EC));
}

/* Unfortunately, the diagnostic access to the I-cache tags we need to
 * use to clear the thing interferes with I-cache coherency transactions.
 *
 * So we must only flush the I-cache when it is disabled.
 */
static void __cheetah_flush_icache(void)
{
	unsigned int icache_size, icache_line_size;
	unsigned long addr;

	icache_size = local_cpu_data().icache_size;
	icache_line_size = local_cpu_data().icache_line_size;

	/* Clear the valid bits in all the tags. */
	for (addr = 0; addr < icache_size; addr += icache_line_size) {
		__asm__ __volatile__("stxa %%g0, [%0] %1\n\t"
				     "membar #Sync"
				     : /* no outputs */
				     : "r" (addr | (2 << 3)),
				       "i" (ASI_IC_TAG));
	}
}

static void cheetah_flush_icache(void)
{
	unsigned long dcu_save;

	/* Save current DCU, disable I-cache. */
	__asm__ __volatile__("ldxa [%%g0] %1, %0\n\t"
			     "or %0, %2, %%g1\n\t"
			     "stxa %%g1, [%%g0] %1\n\t"
			     "membar #Sync"
			     : "=r" (dcu_save)
			     : "i" (ASI_DCU_CONTROL_REG), "i" (DCU_IC)
			     : "g1");

	__cheetah_flush_icache();

	/* Restore DCU register */
	__asm__ __volatile__("stxa %0, [%%g0] %1\n\t"
			     "membar #Sync"
			     : /* no outputs */
			     : "r" (dcu_save), "i" (ASI_DCU_CONTROL_REG));
}

static void cheetah_flush_dcache(void)
{
	unsigned int dcache_size, dcache_line_size;
	unsigned long addr;

	dcache_size = local_cpu_data().dcache_size;
	dcache_line_size = local_cpu_data().dcache_line_size;

	for (addr = 0; addr < dcache_size; addr += dcache_line_size) {
		__asm__ __volatile__("stxa %%g0, [%0] %1\n\t"
				     "membar #Sync"
				     : /* no outputs */
				     : "r" (addr), "i" (ASI_DCACHE_TAG));
	}
}

/* In order to make the even parity correct we must do two things.
 * First, we clear DC_data_parity and set DC_utag to an appropriate value.
 * Next, we clear out all 32-bytes of data for that line.  Data of
 * all-zero + tag parity value of zero == correct parity.
 */
static void cheetah_plus_zap_dcache_parity(void)
{
	unsigned int dcache_size, dcache_line_size;
	unsigned long addr;

	dcache_size = local_cpu_data().dcache_size;
	dcache_line_size = local_cpu_data().dcache_line_size;

	for (addr = 0; addr < dcache_size; addr += dcache_line_size) {
		unsigned long tag = (addr >> 14);
		unsigned long line;

		__asm__ __volatile__("membar	#Sync\n\t"
				     "stxa	%0, [%1] %2\n\t"
				     "membar	#Sync"
				     : /* no outputs */
				     : "r" (tag), "r" (addr),
				       "i" (ASI_DCACHE_UTAG));
		for (line = addr; line < addr + dcache_line_size; line += 8)
			__asm__ __volatile__("membar	#Sync\n\t"
					     "stxa	%%g0, [%0] %1\n\t"
					     "membar	#Sync"
					     : /* no outputs */
					     : "r" (line),
					       "i" (ASI_DCACHE_DATA));
	}
}

/* Conversion tables used to frob Cheetah AFSR syndrome values into
 * something palatable to the memory controller driver get_unumber
 * routine.
 */
#define MT0	137
#define MT1	138
#define MT2	139
#define NONE	254
#define MTC0	140
#define MTC1	141
#define MTC2	142
#define MTC3	143
#define C0	128
#define C1	129
#define C2	130
#define C3	131
#define C4	132
#define C5	133
#define C6	134
#define C7	135
#define C8	136
#define M2	144
#define M3	145
#define M4	146
#define M	147
static unsigned char cheetah_ecc_syntab[] = {
/*00*/NONE, C0, C1, M2, C2, M2, M3, 47, C3, M2, M2, 53, M2, 41, 29, M,
/*01*/C4, M, M, 50, M2, 38, 25, M2, M2, 33, 24, M2, 11, M, M2, 16,
/*02*/C5, M, M, 46, M2, 37, 19, M2, M, 31, 32, M, 7, M2, M2, 10,
/*03*/M2, 40, 13, M2, 59, M, M2, 66, M, M2, M2, 0, M2, 67, 71, M,
/*04*/C6, M, M, 43, M, 36, 18, M, M2, 49, 15, M, 63, M2, M2, 6,
/*05*/M2, 44, 28, M2, M, M2, M2, 52, 68, M2, M2, 62, M2, M3, M3, M4,
/*06*/M2, 26, 106, M2, 64, M, M2, 2, 120, M, M2, M3, M, M3, M3, M4,
/*07*/116, M2, M2, M3, M2, M3, M, M4, M2, 58, 54, M2, M, M4, M4, M3,
/*08*/C7, M2, M, 42, M, 35, 17, M2, M, 45, 14, M2, 21, M2, M2, 5,
/*09*/M, 27, M, M, 99, M, M, 3, 114, M2, M2, 20, M2, M3, M3, M,
/*0a*/M2, 23, 113, M2, 112, M2, M, 51, 95, M, M2, M3, M2, M3, M3, M2,
/*0b*/103, M, M2, M3, M2, M3, M3, M4, M2, 48, M, M, 73, M2, M, M3,
/*0c*/M2, 22, 110, M2, 109, M2, M, 9, 108, M2, M, M3, M2, M3, M3, M,
/*0d*/102, M2, M, M, M2, M3, M3, M, M2, M3, M3, M2, M, M4, M, M3,
/*0e*/98, M, M2, M3, M2, M, M3, M4, M2, M3, M3, M4, M3, M, M, M,
/*0f*/M2, M3, M3, M, M3, M, M, M, 56, M4, M, M3, M4, M, M, M,
/*10*/C8, M, M2, 39, M, 34, 105, M2, M, 30, 104, M, 101, M, M, 4,
/*11*/M, M, 100, M, 83, M, M2, 12, 87, M, M, 57, M2, M, M3, M,
/*12*/M2, 97, 82, M2, 78, M2, M2, 1, 96, M, M, M, M, M, M3, M2,
/*13*/94, M, M2, M3, M2, M, M3, M, M2, M, 79, M, 69, M, M4, M,
/*14*/M2, 93, 92, M, 91, M, M2, 8, 90, M2, M2, M, M, M, M, M4,
/*15*/89, M, M, M3, M2, M3, M3, M, M, M, M3, M2, M3, M2, M, M3,
/*16*/86, M, M2, M3, M2, M, M3, M, M2, M, M3, M, M3, M, M, M3,
/*17*/M, M, M3, M2, M3, M2, M4, M, 60, M, M2, M3, M4, M, M, M2,
/*18*/M2, 88, 85, M2, 84, M, M2, 55, 81, M2, M2, M3, M2, M3, M3, M4,
/*19*/77, M, M, M, M2, M3, M, M, M2, M3, M3, M4, M3, M2, M, M,
/*1a*/74, M, M2, M3, M, M, M3, M, M, M, M3, M, M3, M, M4, M3,
/*1b*/M2, 70, 107, M4, 65, M2, M2, M, 127, M, M, M, M2, M3, M3, M,
/*1c*/80, M2, M2, 72, M, 119, 118, M, M2, 126, 76, M, 125, M, M4, M3,
/*1d*/M2, 115, 124, M, 75, M, M, M3, 61, M, M4, M, M4, M, M, M,
/*1e*/M, 123, 122, M4, 121, M4, M, M3, 117, M2, M2, M3, M4, M3, M, M,
/*1f*/111, M, M, M, M4, M3, M3, M, M, M, M3, M, M3, M2, M, M
};
static unsigned char cheetah_mtag_syntab[] = {
       NONE, MTC0,
       MTC1, NONE,
       MTC2, NONE,
       NONE, MT0,
       MTC3, NONE,
       NONE, MT1,
       NONE, MT2,
       NONE, NONE
};

/* Return the highest priority error conditon mentioned. */
static __inline__ unsigned long cheetah_get_hipri(unsigned long afsr)
{
	unsigned long tmp = 0;
	int i;

	for (i = 0; cheetah_error_table[i].mask; i++) {
		if ((tmp = (afsr & cheetah_error_table[i].mask)) != 0UL)
			return tmp;
	}
	return tmp;
}

static const char *cheetah_get_string(unsigned long bit)
{
	int i;

	for (i = 0; cheetah_error_table[i].mask; i++) {
		if ((bit & cheetah_error_table[i].mask) != 0UL)
			return cheetah_error_table[i].name;
	}
	return "???";
}

extern int chmc_getunumber(int, unsigned long, char *, int);

static void cheetah_log_errors(struct pt_regs *regs, struct cheetah_err_info *info,
			       unsigned long afsr, unsigned long afar, int recoverable)
{
	unsigned long hipri;
	char unum[256];

	printk("%s" "ERROR(%d): Cheetah error trap taken afsr[%016lx] afar[%016lx] TL1(%d)\n",
	       (recoverable ? KERN_WARNING : KERN_CRIT), smp_processor_id(),
	       afsr, afar,
	       (afsr & CHAFSR_TL1) ? 1 : 0);
	printk("%s" "ERROR(%d): TPC[%lx] TNPC[%lx] O7[%lx] TSTATE[%lx]\n",
	       (recoverable ? KERN_WARNING : KERN_CRIT), smp_processor_id(),
	       regs->tpc, regs->tnpc, regs->u_regs[UREG_I7], regs->tstate);
	printk("%s" "ERROR(%d): M_SYND(%lx),  E_SYND(%lx)%s%s\n",
	       (recoverable ? KERN_WARNING : KERN_CRIT), smp_processor_id(),
	       (afsr & CHAFSR_M_SYNDROME) >> CHAFSR_M_SYNDROME_SHIFT,
	       (afsr & CHAFSR_E_SYNDROME) >> CHAFSR_E_SYNDROME_SHIFT,
	       (afsr & CHAFSR_ME) ? ", Multiple Errors" : "",
	       (afsr & CHAFSR_PRIV) ? ", Privileged" : "");
	hipri = cheetah_get_hipri(afsr);
	printk("%s" "ERROR(%d): Highest priority error (%016lx) \"%s\"\n",
	       (recoverable ? KERN_WARNING : KERN_CRIT), smp_processor_id(),
	       hipri, cheetah_get_string(hipri));

	/* Try to get unumber if relevant. */
#define ESYND_ERRORS	(CHAFSR_IVC | CHAFSR_IVU | \
			 CHAFSR_CPC | CHAFSR_CPU | \
			 CHAFSR_UE  | CHAFSR_CE  | \
			 CHAFSR_EDC | CHAFSR_EDU  | \
			 CHAFSR_UCC | CHAFSR_UCU  | \
			 CHAFSR_WDU | CHAFSR_WDC)
#define MSYND_ERRORS	(CHAFSR_EMC | CHAFSR_EMU)
	if (afsr & ESYND_ERRORS) {
		int syndrome;
		int ret;

		syndrome = (afsr & CHAFSR_E_SYNDROME) >> CHAFSR_E_SYNDROME_SHIFT;
		syndrome = cheetah_ecc_syntab[syndrome];
		ret = chmc_getunumber(syndrome, afar, unum, sizeof(unum));
		if (ret != -1)
			printk("%s" "ERROR(%d): AFAR E-syndrome [%s]\n",
			       (recoverable ? KERN_WARNING : KERN_CRIT),
			       smp_processor_id(), unum);
	} else if (afsr & MSYND_ERRORS) {
		int syndrome;
		int ret;

		syndrome = (afsr & CHAFSR_M_SYNDROME) >> CHAFSR_M_SYNDROME_SHIFT;
		syndrome = cheetah_mtag_syntab[syndrome];
		ret = chmc_getunumber(syndrome, afar, unum, sizeof(unum));
		if (ret != -1)
			printk("%s" "ERROR(%d): AFAR M-syndrome [%s]\n",
			       (recoverable ? KERN_WARNING : KERN_CRIT),
			       smp_processor_id(), unum);
	}

	/* Now dump the cache snapshots. */
	printk("%s" "ERROR(%d): D-cache idx[%x] tag[%016lx] utag[%016lx] stag[%016lx]\n",
	       (recoverable ? KERN_WARNING : KERN_CRIT), smp_processor_id(),
	       (int) info->dcache_index,
	       info->dcache_tag,
	       info->dcache_utag,
	       info->dcache_stag);
	printk("%s" "ERROR(%d): D-cache data0[%016lx] data1[%016lx] data2[%016lx] data3[%016lx]\n",
	       (recoverable ? KERN_WARNING : KERN_CRIT), smp_processor_id(),
	       info->dcache_data[0],
	       info->dcache_data[1],
	       info->dcache_data[2],
	       info->dcache_data[3]);
	printk("%s" "ERROR(%d): I-cache idx[%x] tag[%016lx] utag[%016lx] stag[%016lx] "
	       "u[%016lx] l[%016lx]\n",
	       (recoverable ? KERN_WARNING : KERN_CRIT), smp_processor_id(),
	       (int) info->icache_index,
	       info->icache_tag,
	       info->icache_utag,
	       info->icache_stag,
	       info->icache_upper,
	       info->icache_lower);
	printk("%s" "ERROR(%d): I-cache INSN0[%016lx] INSN1[%016lx] INSN2[%016lx] INSN3[%016lx]\n",
	       (recoverable ? KERN_WARNING : KERN_CRIT), smp_processor_id(),
	       info->icache_data[0],
	       info->icache_data[1],
	       info->icache_data[2],
	       info->icache_data[3]);
	printk("%s" "ERROR(%d): I-cache INSN4[%016lx] INSN5[%016lx] INSN6[%016lx] INSN7[%016lx]\n",
	       (recoverable ? KERN_WARNING : KERN_CRIT), smp_processor_id(),
	       info->icache_data[4],
	       info->icache_data[5],
	       info->icache_data[6],
	       info->icache_data[7]);
	printk("%s" "ERROR(%d): E-cache idx[%x] tag[%016lx]\n",
	       (recoverable ? KERN_WARNING : KERN_CRIT), smp_processor_id(),
	       (int) info->ecache_index, info->ecache_tag);
	printk("%s" "ERROR(%d): E-cache data0[%016lx] data1[%016lx] data2[%016lx] data3[%016lx]\n",
	       (recoverable ? KERN_WARNING : KERN_CRIT), smp_processor_id(),
	       info->ecache_data[0],
	       info->ecache_data[1],
	       info->ecache_data[2],
	       info->ecache_data[3]);

	afsr = (afsr & ~hipri) & cheetah_afsr_errors;
	while (afsr != 0UL) {
		unsigned long bit = cheetah_get_hipri(afsr);

		printk("%s" "ERROR: Multiple-error (%016lx) \"%s\"\n",
		       (recoverable ? KERN_WARNING : KERN_CRIT),
		       bit, cheetah_get_string(bit));

		afsr &= ~bit;
	}

	if (!recoverable)
		printk(KERN_CRIT "ERROR: This condition is not recoverable.\n");
}

static int cheetah_recheck_errors(struct cheetah_err_info *logp)
{
	unsigned long afsr, afar;
	int ret = 0;

	__asm__ __volatile__("ldxa [%%g0] %1, %0\n\t"
			     : "=r" (afsr)
			     : "i" (ASI_AFSR));
	if ((afsr & cheetah_afsr_errors) != 0) {
		if (logp != NULL) {
			__asm__ __volatile__("ldxa [%%g0] %1, %0\n\t"
					     : "=r" (afar)
					     : "i" (ASI_AFAR));
			logp->afsr = afsr;
			logp->afar = afar;
		}
		ret = 1;
	}
	__asm__ __volatile__("stxa %0, [%%g0] %1\n\t"
			     "membar #Sync\n\t"
			     : : "r" (afsr), "i" (ASI_AFSR));

	return ret;
}

void cheetah_fecc_handler(struct pt_regs *regs, unsigned long afsr, unsigned long afar)
{
	struct cheetah_err_info local_snapshot, *p;
	int recoverable;

	/* Flush E-cache */
	cheetah_flush_ecache();

	p = cheetah_get_error_log(afsr);
	if (!p) {
		prom_printf("ERROR: Early Fast-ECC error afsr[%016lx] afar[%016lx]\n",
			    afsr, afar);
		prom_printf("ERROR: CPU(%d) TPC[%016lx] TNPC[%016lx] TSTATE[%016lx]\n",
			    smp_processor_id(), regs->tpc, regs->tnpc, regs->tstate);
		prom_halt();
	}

	/* Grab snapshot of logged error. */
	memcpy(&local_snapshot, p, sizeof(local_snapshot));

	/* If the current trap snapshot does not match what the
	 * trap handler passed along into our args, big trouble.
	 * In such a case, mark the local copy as invalid.
	 *
	 * Else, it matches and we mark the afsr in the non-local
	 * copy as invalid so we may log new error traps there.
	 */
	if (p->afsr != afsr || p->afar != afar)
		local_snapshot.afsr = CHAFSR_INVALID;
	else
		p->afsr = CHAFSR_INVALID;

	cheetah_flush_icache();
	cheetah_flush_dcache();

	/* Re-enable I-cache/D-cache */
	__asm__ __volatile__("ldxa [%%g0] %0, %%g1\n\t"
			     "or %%g1, %1, %%g1\n\t"
			     "stxa %%g1, [%%g0] %0\n\t"
			     "membar #Sync"
			     : /* no outputs */
			     : "i" (ASI_DCU_CONTROL_REG),
			       "i" (DCU_DC | DCU_IC)
			     : "g1");

	/* Re-enable error reporting */
	__asm__ __volatile__("ldxa [%%g0] %0, %%g1\n\t"
			     "or %%g1, %1, %%g1\n\t"
			     "stxa %%g1, [%%g0] %0\n\t"
			     "membar #Sync"
			     : /* no outputs */
			     : "i" (ASI_ESTATE_ERROR_EN),
			       "i" (ESTATE_ERROR_NCEEN | ESTATE_ERROR_CEEN)
			     : "g1");

	/* Decide if we can continue after handling this trap and
	 * logging the error.
	 */
	recoverable = 1;
	if (afsr & (CHAFSR_PERR | CHAFSR_IERR | CHAFSR_ISAP))
		recoverable = 0;

	/* Re-check AFSR/AFAR.  What we are looking for here is whether a new
	 * error was logged while we had error reporting traps disabled.
	 */
	if (cheetah_recheck_errors(&local_snapshot)) {
		unsigned long new_afsr = local_snapshot.afsr;

		/* If we got a new asynchronous error, die... */
		if (new_afsr & (CHAFSR_EMU | CHAFSR_EDU |
				CHAFSR_WDU | CHAFSR_CPU |
				CHAFSR_IVU | CHAFSR_UE |
				CHAFSR_BERR | CHAFSR_TO))
			recoverable = 0;
	}

	/* Log errors. */
	cheetah_log_errors(regs, &local_snapshot, afsr, afar, recoverable);

	if (!recoverable)
		panic("Irrecoverable Fast-ECC error trap.\n");

	/* Flush E-cache to kick the error trap handlers out. */
	cheetah_flush_ecache();
}

/* Try to fix a correctable error by pushing the line out from
 * the E-cache.  Recheck error reporting registers to see if the
 * problem is intermittent.
 */
static int cheetah_fix_ce(unsigned long physaddr)
{
	unsigned long orig_estate;
	unsigned long alias1, alias2;
	int ret;

	/* Make sure correctable error traps are disabled. */
	__asm__ __volatile__("ldxa	[%%g0] %2, %0\n\t"
			     "andn	%0, %1, %%g1\n\t"
			     "stxa	%%g1, [%%g0] %2\n\t"
			     "membar	#Sync"
			     : "=&r" (orig_estate)
			     : "i" (ESTATE_ERROR_CEEN),
			       "i" (ASI_ESTATE_ERROR_EN)
			     : "g1");

	/* We calculate alias addresses that will force the
	 * cache line in question out of the E-cache.  Then
	 * we bring it back in with an atomic instruction so
	 * that we get it in some modified/exclusive state,
	 * then we displace it again to try and get proper ECC
	 * pushed back into the system.
	 */
	physaddr &= ~(8UL - 1UL);
	alias1 = (ecache_flush_physbase +
		  (physaddr & ((ecache_flush_size >> 1) - 1)));
	alias2 = alias1 + (ecache_flush_size >> 1);
	__asm__ __volatile__("ldxa	[%0] %3, %%g0\n\t"
			     "ldxa	[%1] %3, %%g0\n\t"
			     "casxa	[%2] %3, %%g0, %%g0\n\t"
			     "membar	#StoreLoad | #StoreStore\n\t"
			     "ldxa	[%0] %3, %%g0\n\t"
			     "ldxa	[%1] %3, %%g0\n\t"
			     "membar	#Sync"
			     : /* no outputs */
			     : "r" (alias1), "r" (alias2),
			       "r" (physaddr), "i" (ASI_PHYS_USE_EC));

	/* Did that trigger another error? */
	if (cheetah_recheck_errors(NULL)) {
		/* Try one more time. */
		__asm__ __volatile__("ldxa [%0] %1, %%g0\n\t"
				     "membar #Sync"
				     : : "r" (physaddr), "i" (ASI_PHYS_USE_EC));
		if (cheetah_recheck_errors(NULL))
			ret = 2;
		else
			ret = 1;
	} else {
		/* No new error, intermittent problem. */
		ret = 0;
	}

	/* Restore error enables. */
	__asm__ __volatile__("stxa	%0, [%%g0] %1\n\t"
			     "membar	#Sync"
			     : : "r" (orig_estate), "i" (ASI_ESTATE_ERROR_EN));

	return ret;
}

/* Return non-zero if PADDR is a valid physical memory address. */
static int cheetah_check_main_memory(unsigned long paddr)
{
	unsigned long vaddr = PAGE_OFFSET + paddr;

	if (vaddr > (unsigned long) high_memory)
		return 0;

	return kern_addr_valid(vaddr);
}

void cheetah_cee_handler(struct pt_regs *regs, unsigned long afsr, unsigned long afar)
{
	struct cheetah_err_info local_snapshot, *p;
	int recoverable, is_memory;

	p = cheetah_get_error_log(afsr);
	if (!p) {
		prom_printf("ERROR: Early CEE error afsr[%016lx] afar[%016lx]\n",
			    afsr, afar);
		prom_printf("ERROR: CPU(%d) TPC[%016lx] TNPC[%016lx] TSTATE[%016lx]\n",
			    smp_processor_id(), regs->tpc, regs->tnpc, regs->tstate);
		prom_halt();
	}

	/* Grab snapshot of logged error. */
	memcpy(&local_snapshot, p, sizeof(local_snapshot));

	/* If the current trap snapshot does not match what the
	 * trap handler passed along into our args, big trouble.
	 * In such a case, mark the local copy as invalid.
	 *
	 * Else, it matches and we mark the afsr in the non-local
	 * copy as invalid so we may log new error traps there.
	 */
	if (p->afsr != afsr || p->afar != afar)
		local_snapshot.afsr = CHAFSR_INVALID;
	else
		p->afsr = CHAFSR_INVALID;

	is_memory = cheetah_check_main_memory(afar);

	if (is_memory && (afsr & CHAFSR_CE) != 0UL) {
		/* XXX Might want to log the results of this operation
		 * XXX somewhere... -DaveM
		 */
		cheetah_fix_ce(afar);
	}

	{
		int flush_all, flush_line;

		flush_all = flush_line = 0;
		if ((afsr & CHAFSR_EDC) != 0UL) {
			if ((afsr & cheetah_afsr_errors) == CHAFSR_EDC)
				flush_line = 1;
			else
				flush_all = 1;
		} else if ((afsr & CHAFSR_CPC) != 0UL) {
			if ((afsr & cheetah_afsr_errors) == CHAFSR_CPC)
				flush_line = 1;
			else
				flush_all = 1;
		}

		/* Trap handler only disabled I-cache, flush it. */
		cheetah_flush_icache();

		/* Re-enable I-cache */
		__asm__ __volatile__("ldxa [%%g0] %0, %%g1\n\t"
				     "or %%g1, %1, %%g1\n\t"
				     "stxa %%g1, [%%g0] %0\n\t"
				     "membar #Sync"
				     : /* no outputs */
				     : "i" (ASI_DCU_CONTROL_REG),
				     "i" (DCU_IC)
				     : "g1");

		if (flush_all)
			cheetah_flush_ecache();
		else if (flush_line)
			cheetah_flush_ecache_line(afar);
	}

	/* Re-enable error reporting */
	__asm__ __volatile__("ldxa [%%g0] %0, %%g1\n\t"
			     "or %%g1, %1, %%g1\n\t"
			     "stxa %%g1, [%%g0] %0\n\t"
			     "membar #Sync"
			     : /* no outputs */
			     : "i" (ASI_ESTATE_ERROR_EN),
			       "i" (ESTATE_ERROR_CEEN)
			     : "g1");

	/* Decide if we can continue after handling this trap and
	 * logging the error.
	 */
	recoverable = 1;
	if (afsr & (CHAFSR_PERR | CHAFSR_IERR | CHAFSR_ISAP))
		recoverable = 0;

	/* Re-check AFSR/AFAR */
	(void) cheetah_recheck_errors(&local_snapshot);

	/* Log errors. */
	cheetah_log_errors(regs, &local_snapshot, afsr, afar, recoverable);

	if (!recoverable)
		panic("Irrecoverable Correctable-ECC error trap.\n");
}

void cheetah_deferred_handler(struct pt_regs *regs, unsigned long afsr, unsigned long afar)
{
	struct cheetah_err_info local_snapshot, *p;
	int recoverable, is_memory;

#ifdef CONFIG_PCI
	/* Check for the special PCI poke sequence. */
	if (pci_poke_in_progress && pci_poke_cpu == smp_processor_id()) {
		cheetah_flush_icache();
		cheetah_flush_dcache();

		/* Re-enable I-cache/D-cache */
		__asm__ __volatile__("ldxa [%%g0] %0, %%g1\n\t"
				     "or %%g1, %1, %%g1\n\t"
				     "stxa %%g1, [%%g0] %0\n\t"
				     "membar #Sync"
				     : /* no outputs */
				     : "i" (ASI_DCU_CONTROL_REG),
				       "i" (DCU_DC | DCU_IC)
				     : "g1");

		/* Re-enable error reporting */
		__asm__ __volatile__("ldxa [%%g0] %0, %%g1\n\t"
				     "or %%g1, %1, %%g1\n\t"
				     "stxa %%g1, [%%g0] %0\n\t"
				     "membar #Sync"
				     : /* no outputs */
				     : "i" (ASI_ESTATE_ERROR_EN),
				       "i" (ESTATE_ERROR_NCEEN | ESTATE_ERROR_CEEN)
				     : "g1");

		(void) cheetah_recheck_errors(NULL);

		pci_poke_faulted = 1;
		regs->tpc += 4;
		regs->tnpc = regs->tpc + 4;
		return;
	}
#endif

	p = cheetah_get_error_log(afsr);
	if (!p) {
		prom_printf("ERROR: Early deferred error afsr[%016lx] afar[%016lx]\n",
			    afsr, afar);
		prom_printf("ERROR: CPU(%d) TPC[%016lx] TNPC[%016lx] TSTATE[%016lx]\n",
			    smp_processor_id(), regs->tpc, regs->tnpc, regs->tstate);
		prom_halt();
	}

	/* Grab snapshot of logged error. */
	memcpy(&local_snapshot, p, sizeof(local_snapshot));

	/* If the current trap snapshot does not match what the
	 * trap handler passed along into our args, big trouble.
	 * In such a case, mark the local copy as invalid.
	 *
	 * Else, it matches and we mark the afsr in the non-local
	 * copy as invalid so we may log new error traps there.
	 */
	if (p->afsr != afsr || p->afar != afar)
		local_snapshot.afsr = CHAFSR_INVALID;
	else
		p->afsr = CHAFSR_INVALID;

	is_memory = cheetah_check_main_memory(afar);

	{
		int flush_all, flush_line;

		flush_all = flush_line = 0;
		if ((afsr & CHAFSR_EDU) != 0UL) {
			if ((afsr & cheetah_afsr_errors) == CHAFSR_EDU)
				flush_line = 1;
			else
				flush_all = 1;
		} else if ((afsr & CHAFSR_BERR) != 0UL) {
			if ((afsr & cheetah_afsr_errors) == CHAFSR_BERR)
				flush_line = 1;
			else
				flush_all = 1;
		}

		cheetah_flush_icache();
		cheetah_flush_dcache();

		/* Re-enable I/D caches */
		__asm__ __volatile__("ldxa [%%g0] %0, %%g1\n\t"
				     "or %%g1, %1, %%g1\n\t"
				     "stxa %%g1, [%%g0] %0\n\t"
				     "membar #Sync"
				     : /* no outputs */
				     : "i" (ASI_DCU_CONTROL_REG),
				     "i" (DCU_IC | DCU_DC)
				     : "g1");

		if (flush_all)
			cheetah_flush_ecache();
		else if (flush_line)
			cheetah_flush_ecache_line(afar);
	}

	/* Re-enable error reporting */
	__asm__ __volatile__("ldxa [%%g0] %0, %%g1\n\t"
			     "or %%g1, %1, %%g1\n\t"
			     "stxa %%g1, [%%g0] %0\n\t"
			     "membar #Sync"
			     : /* no outputs */
			     : "i" (ASI_ESTATE_ERROR_EN),
			     "i" (ESTATE_ERROR_NCEEN | ESTATE_ERROR_CEEN)
			     : "g1");

	/* Decide if we can continue after handling this trap and
	 * logging the error.
	 */
	recoverable = 1;
	if (afsr & (CHAFSR_PERR | CHAFSR_IERR | CHAFSR_ISAP))
		recoverable = 0;

	/* Re-check AFSR/AFAR.  What we are looking for here is whether a new
	 * error was logged while we had error reporting traps disabled.
	 */
	if (cheetah_recheck_errors(&local_snapshot)) {
		unsigned long new_afsr = local_snapshot.afsr;

		/* If we got a new asynchronous error, die... */
		if (new_afsr & (CHAFSR_EMU | CHAFSR_EDU |
				CHAFSR_WDU | CHAFSR_CPU |
				CHAFSR_IVU | CHAFSR_UE |
				CHAFSR_BERR | CHAFSR_TO))
			recoverable = 0;
	}

	/* Log errors. */
	cheetah_log_errors(regs, &local_snapshot, afsr, afar, recoverable);

	/* "Recoverable" here means we try to yank the page from ever
	 * being newly used again.  This depends upon a few things:
	 * 1) Must be main memory, and AFAR must be valid.
	 * 2) If we trapped from user, OK.
	 * 3) Else, if we trapped from kernel we must find exception
	 *    table entry (ie. we have to have been accessing user
	 *    space).
	 *
	 * If AFAR is not in main memory, or we trapped from kernel
	 * and cannot find an exception table entry, it is unacceptable
	 * to try and continue.
	 */
	if (recoverable && is_memory) {
		if ((regs->tstate & TSTATE_PRIV) == 0UL) {
			/* OK, usermode access. */
			recoverable = 1;
		} else {
			const struct exception_table_entry *entry;

			entry = search_exception_tables(regs->tpc);
			if (entry) {
				/* OK, kernel access to userspace. */
				recoverable = 1;

			} else {
				/* BAD, privileged state is corrupted. */
				recoverable = 0;
			}

			if (recoverable) {
				if (pfn_valid(afar >> PAGE_SHIFT))
					get_page(pfn_to_page(afar >> PAGE_SHIFT));
				else
					recoverable = 0;

				/* Only perform fixup if we still have a
				 * recoverable condition.
				 */
				if (recoverable) {
					regs->tpc = entry->fixup;
					regs->tnpc = regs->tpc + 4;
				}
			}
		}
	} else {
		recoverable = 0;
	}

	if (!recoverable)
		panic("Irrecoverable deferred error trap.\n");
}

/* Handle a D/I cache parity error trap.  TYPE is encoded as:
 *
 * Bit0:	0=dcache,1=icache
 * Bit1:	0=recoverable,1=unrecoverable
 *
 * The hardware has disabled both the I-cache and D-cache in
 * the %dcr register.  
 */
void cheetah_plus_parity_error(int type, struct pt_regs *regs)
{
	if (type & 0x1)
		__cheetah_flush_icache();
	else
		cheetah_plus_zap_dcache_parity();
	cheetah_flush_dcache();

	/* Re-enable I-cache/D-cache */
	__asm__ __volatile__("ldxa [%%g0] %0, %%g1\n\t"
			     "or %%g1, %1, %%g1\n\t"
			     "stxa %%g1, [%%g0] %0\n\t"
			     "membar #Sync"
			     : /* no outputs */
			     : "i" (ASI_DCU_CONTROL_REG),
			       "i" (DCU_DC | DCU_IC)
			     : "g1");

	if (type & 0x2) {
		printk(KERN_EMERG "CPU[%d]: Cheetah+ %c-cache parity error at TPC[%016lx]\n",
		       smp_processor_id(),
		       (type & 0x1) ? 'I' : 'D',
		       regs->tpc);
		panic("Irrecoverable Cheetah+ parity error.");
	}

	printk(KERN_WARNING "CPU[%d]: Cheetah+ %c-cache parity error at TPC[%016lx]\n",
	       smp_processor_id(),
	       (type & 0x1) ? 'I' : 'D',
	       regs->tpc);
}

struct sun4v_error_entry {
	u64		err_handle;
	u64		err_stick;

	u32		err_type;
#define SUN4V_ERR_TYPE_UNDEFINED	0
#define SUN4V_ERR_TYPE_UNCORRECTED_RES	1
#define SUN4V_ERR_TYPE_PRECISE_NONRES	2
#define SUN4V_ERR_TYPE_DEFERRED_NONRES	3
#define SUN4V_ERR_TYPE_WARNING_RES	4

	u32		err_attrs;
#define SUN4V_ERR_ATTRS_PROCESSOR	0x00000001
#define SUN4V_ERR_ATTRS_MEMORY		0x00000002
#define SUN4V_ERR_ATTRS_PIO		0x00000004
#define SUN4V_ERR_ATTRS_INT_REGISTERS	0x00000008
#define SUN4V_ERR_ATTRS_FPU_REGISTERS	0x00000010
#define SUN4V_ERR_ATTRS_USER_MODE	0x01000000
#define SUN4V_ERR_ATTRS_PRIV_MODE	0x02000000
#define SUN4V_ERR_ATTRS_RES_QUEUE_FULL	0x80000000

	u64		err_raddr;
	u32		err_size;
	u16		err_cpu;
	u16		err_pad;
};

static atomic_t sun4v_resum_oflow_cnt = ATOMIC_INIT(0);
static atomic_t sun4v_nonresum_oflow_cnt = ATOMIC_INIT(0);

static const char *sun4v_err_type_to_str(u32 type)
{
	switch (type) {
	case SUN4V_ERR_TYPE_UNDEFINED:
		return "undefined";
	case SUN4V_ERR_TYPE_UNCORRECTED_RES:
		return "uncorrected resumable";
	case SUN4V_ERR_TYPE_PRECISE_NONRES:
		return "precise nonresumable";
	case SUN4V_ERR_TYPE_DEFERRED_NONRES:
		return "deferred nonresumable";
	case SUN4V_ERR_TYPE_WARNING_RES:
		return "warning resumable";
	default:
		return "unknown";
	};
}

extern void __show_regs(struct pt_regs * regs);

static void sun4v_log_error(struct pt_regs *regs, struct sun4v_error_entry *ent, int cpu, const char *pfx, atomic_t *ocnt)
{
	int cnt;

	printk("%s: Reporting on cpu %d\n", pfx, cpu);
	printk("%s: err_handle[%lx] err_stick[%lx] err_type[%08x:%s]\n",
	       pfx,
	       ent->err_handle, ent->err_stick,
	       ent->err_type,
	       sun4v_err_type_to_str(ent->err_type));
	printk("%s: err_attrs[%08x:%s %s %s %s %s %s %s %s]\n",
	       pfx,
	       ent->err_attrs,
	       ((ent->err_attrs & SUN4V_ERR_ATTRS_PROCESSOR) ?
		"processor" : ""),
	       ((ent->err_attrs & SUN4V_ERR_ATTRS_MEMORY) ?
		"memory" : ""),
	       ((ent->err_attrs & SUN4V_ERR_ATTRS_PIO) ?
		"pio" : ""),
	       ((ent->err_attrs & SUN4V_ERR_ATTRS_INT_REGISTERS) ?
		"integer-regs" : ""),
	       ((ent->err_attrs & SUN4V_ERR_ATTRS_FPU_REGISTERS) ?
		"fpu-regs" : ""),
	       ((ent->err_attrs & SUN4V_ERR_ATTRS_USER_MODE) ?
		"user" : ""),
	       ((ent->err_attrs & SUN4V_ERR_ATTRS_PRIV_MODE) ?
		"privileged" : ""),
	       ((ent->err_attrs & SUN4V_ERR_ATTRS_RES_QUEUE_FULL) ?
		"queue-full" : ""));
	printk("%s: err_raddr[%016lx] err_size[%u] err_cpu[%u]\n",
	       pfx,
	       ent->err_raddr, ent->err_size, ent->err_cpu);

	__show_regs(regs);

	if ((cnt = atomic_read(ocnt)) != 0) {
		atomic_set(ocnt, 0);
		wmb();
		printk("%s: Queue overflowed %d times.\n",
		       pfx, cnt);
	}
}

/* We run with %pil set to 15 and PSTATE_IE enabled in %pstate.
 * Log the event and clear the first word of the entry.
 */
void sun4v_resum_error(struct pt_regs *regs, unsigned long offset)
{
	struct sun4v_error_entry *ent, local_copy;
	struct trap_per_cpu *tb;
	unsigned long paddr;
	int cpu;

	cpu = get_cpu();

	tb = &trap_block[cpu];
	paddr = tb->resum_kernel_buf_pa + offset;
	ent = __va(paddr);

	memcpy(&local_copy, ent, sizeof(struct sun4v_error_entry));

	/* We have a local copy now, so release the entry.  */
	ent->err_handle = 0;
	wmb();

	put_cpu();

	sun4v_log_error(regs, &local_copy, cpu,
			KERN_ERR "RESUMABLE ERROR",
			&sun4v_resum_oflow_cnt);
}

/* If we try to printk() we'll probably make matters worse, by trying
 * to retake locks this cpu already holds or causing more errors. So
 * just bump a counter, and we'll report these counter bumps above.
 */
void sun4v_resum_overflow(struct pt_regs *regs)
{
	atomic_inc(&sun4v_resum_oflow_cnt);
}

/* We run with %pil set to 15 and PSTATE_IE enabled in %pstate.
 * Log the event, clear the first word of the entry, and die.
 */
void sun4v_nonresum_error(struct pt_regs *regs, unsigned long offset)
{
	struct sun4v_error_entry *ent, local_copy;
	struct trap_per_cpu *tb;
	unsigned long paddr;
	int cpu;

	cpu = get_cpu();

	tb = &trap_block[cpu];
	paddr = tb->nonresum_kernel_buf_pa + offset;
	ent = __va(paddr);

	memcpy(&local_copy, ent, sizeof(struct sun4v_error_entry));

	/* We have a local copy now, so release the entry.  */
	ent->err_handle = 0;
	wmb();

	put_cpu();

#ifdef CONFIG_PCI
	/* Check for the special PCI poke sequence. */
	if (pci_poke_in_progress && pci_poke_cpu == cpu) {
		pci_poke_faulted = 1;
		regs->tpc += 4;
		regs->tnpc = regs->tpc + 4;
		return;
	}
#endif

	sun4v_log_error(regs, &local_copy, cpu,
			KERN_EMERG "NON-RESUMABLE ERROR",
			&sun4v_nonresum_oflow_cnt);

	panic("Non-resumable error.");
}

/* If we try to printk() we'll probably make matters worse, by trying
 * to retake locks this cpu already holds or causing more errors. So
 * just bump a counter, and we'll report these counter bumps above.
 */
void sun4v_nonresum_overflow(struct pt_regs *regs)
{
	/* XXX Actually even this can make not that much sense.  Perhaps
	 * XXX we should just pull the plug and panic directly from here?
	 */
	atomic_inc(&sun4v_nonresum_oflow_cnt);
}

unsigned long sun4v_err_itlb_vaddr;
unsigned long sun4v_err_itlb_ctx;
unsigned long sun4v_err_itlb_pte;
unsigned long sun4v_err_itlb_error;

void sun4v_itlb_error_report(struct pt_regs *regs, int tl)
{
	if (tl > 1)
		dump_tl1_traplog((struct tl1_traplog *)(regs + 1));

	printk(KERN_EMERG "SUN4V-ITLB: Error at TPC[%lx], tl %d\n",
	       regs->tpc, tl);
	printk(KERN_EMERG "SUN4V-ITLB: vaddr[%lx] ctx[%lx] "
	       "pte[%lx] error[%lx]\n",
	       sun4v_err_itlb_vaddr, sun4v_err_itlb_ctx,
	       sun4v_err_itlb_pte, sun4v_err_itlb_error);

	prom_halt();
}

unsigned long sun4v_err_dtlb_vaddr;
unsigned long sun4v_err_dtlb_ctx;
unsigned long sun4v_err_dtlb_pte;
unsigned long sun4v_err_dtlb_error;

void sun4v_dtlb_error_report(struct pt_regs *regs, int tl)
{
	if (tl > 1)
		dump_tl1_traplog((struct tl1_traplog *)(regs + 1));

	printk(KERN_EMERG "SUN4V-DTLB: Error at TPC[%lx], tl %d\n",
	       regs->tpc, tl);
	printk(KERN_EMERG "SUN4V-DTLB: vaddr[%lx] ctx[%lx] "
	       "pte[%lx] error[%lx]\n",
	       sun4v_err_dtlb_vaddr, sun4v_err_dtlb_ctx,
	       sun4v_err_dtlb_pte, sun4v_err_dtlb_error);

	prom_halt();
}

void hypervisor_tlbop_error(unsigned long err, unsigned long op)
{
	printk(KERN_CRIT "SUN4V: TLB hv call error %lu for op %lu\n",
	       err, op);
}

void hypervisor_tlbop_error_xcall(unsigned long err, unsigned long op)
{
	printk(KERN_CRIT "SUN4V: XCALL TLB hv call error %lu for op %lu\n",
	       err, op);
}

void do_fpe_common(struct pt_regs *regs)
{
	if (regs->tstate & TSTATE_PRIV) {
		regs->tpc = regs->tnpc;
		regs->tnpc += 4;
	} else {
		unsigned long fsr = current_thread_info()->xfsr[0];
		siginfo_t info;

		if (test_thread_flag(TIF_32BIT)) {
			regs->tpc &= 0xffffffff;
			regs->tnpc &= 0xffffffff;
		}
		info.si_signo = SIGFPE;
		info.si_errno = 0;
		info.si_addr = (void __user *)regs->tpc;
		info.si_trapno = 0;
		info.si_code = __SI_FAULT;
		if ((fsr & 0x1c000) == (1 << 14)) {
			if (fsr & 0x10)
				info.si_code = FPE_FLTINV;
			else if (fsr & 0x08)
				info.si_code = FPE_FLTOVF;
			else if (fsr & 0x04)
				info.si_code = FPE_FLTUND;
			else if (fsr & 0x02)
				info.si_code = FPE_FLTDIV;
			else if (fsr & 0x01)
				info.si_code = FPE_FLTRES;
		}
		force_sig_info(SIGFPE, &info, current);
	}
}

void do_fpieee(struct pt_regs *regs)
{
	if (notify_die(DIE_TRAP, "fpu exception ieee", regs,
		       0, 0x24, SIGFPE) == NOTIFY_STOP)
		return;

	do_fpe_common(regs);
}

extern int do_mathemu(struct pt_regs *, struct fpustate *);

void do_fpother(struct pt_regs *regs)
{
	struct fpustate *f = FPUSTATE;
	int ret = 0;

	if (notify_die(DIE_TRAP, "fpu exception other", regs,
		       0, 0x25, SIGFPE) == NOTIFY_STOP)
		return;

	switch ((current_thread_info()->xfsr[0] & 0x1c000)) {
	case (2 << 14): /* unfinished_FPop */
	case (3 << 14): /* unimplemented_FPop */
		ret = do_mathemu(regs, f);
		break;
	}
	if (ret)
		return;
	do_fpe_common(regs);
}

void do_tof(struct pt_regs *regs)
{
	siginfo_t info;

	if (notify_die(DIE_TRAP, "tagged arithmetic overflow", regs,
		       0, 0x26, SIGEMT) == NOTIFY_STOP)
		return;

	if (regs->tstate & TSTATE_PRIV)
		die_if_kernel("Penguin overflow trap from kernel mode", regs);
	if (test_thread_flag(TIF_32BIT)) {
		regs->tpc &= 0xffffffff;
		regs->tnpc &= 0xffffffff;
	}
	info.si_signo = SIGEMT;
	info.si_errno = 0;
	info.si_code = EMT_TAGOVF;
	info.si_addr = (void __user *)regs->tpc;
	info.si_trapno = 0;
	force_sig_info(SIGEMT, &info, current);
}

void do_div0(struct pt_regs *regs)
{
	siginfo_t info;

	if (notify_die(DIE_TRAP, "integer division by zero", regs,
		       0, 0x28, SIGFPE) == NOTIFY_STOP)
		return;

	if (regs->tstate & TSTATE_PRIV)
		die_if_kernel("TL0: Kernel divide by zero.", regs);
	if (test_thread_flag(TIF_32BIT)) {
		regs->tpc &= 0xffffffff;
		regs->tnpc &= 0xffffffff;
	}
	info.si_signo = SIGFPE;
	info.si_errno = 0;
	info.si_code = FPE_INTDIV;
	info.si_addr = (void __user *)regs->tpc;
	info.si_trapno = 0;
	force_sig_info(SIGFPE, &info, current);
}

void instruction_dump (unsigned int *pc)
{
	int i;

	if ((((unsigned long) pc) & 3))
		return;

	printk("Instruction DUMP:");
	for (i = -3; i < 6; i++)
		printk("%c%08x%c",i?' ':'<',pc[i],i?' ':'>');
	printk("\n");
}

static void user_instruction_dump (unsigned int __user *pc)
{
	int i;
	unsigned int buf[9];
	
	if ((((unsigned long) pc) & 3))
		return;
		
	if (copy_from_user(buf, pc - 3, sizeof(buf)))
		return;

	printk("Instruction DUMP:");
	for (i = 0; i < 9; i++)
		printk("%c%08x%c",i==3?' ':'<',buf[i],i==3?' ':'>');
	printk("\n");
}

void show_stack(struct task_struct *tsk, unsigned long *_ksp)
{
	unsigned long pc, fp, thread_base, ksp;
	void *tp = task_stack_page(tsk);
	struct reg_window *rw;
	int count = 0;

	ksp = (unsigned long) _ksp;

	if (tp == current_thread_info())
		flushw_all();

	fp = ksp + STACK_BIAS;
	thread_base = (unsigned long) tp;

	printk("Call Trace:");
#ifdef CONFIG_KALLSYMS
	printk("\n");
#endif
	do {
		/* Bogus frame pointer? */
		if (fp < (thread_base + sizeof(struct thread_info)) ||
		    fp >= (thread_base + THREAD_SIZE))
			break;
		rw = (struct reg_window *)fp;
		pc = rw->ins[7];
		printk(" [%016lx] ", pc);
		print_symbol("%s\n", pc);
		fp = rw->ins[6] + STACK_BIAS;
	} while (++count < 16);
#ifndef CONFIG_KALLSYMS
	printk("\n");
#endif
}

void dump_stack(void)
{
	unsigned long *ksp;

	__asm__ __volatile__("mov	%%fp, %0"
			     : "=r" (ksp));
	show_stack(current, ksp);
}

EXPORT_SYMBOL(dump_stack);

static inline int is_kernel_stack(struct task_struct *task,
				  struct reg_window *rw)
{
	unsigned long rw_addr = (unsigned long) rw;
	unsigned long thread_base, thread_end;

	if (rw_addr < PAGE_OFFSET) {
		if (task != &init_task)
			return 0;
	}

	thread_base = (unsigned long) task_stack_page(task);
	thread_end = thread_base + sizeof(union thread_union);
	if (rw_addr >= thread_base &&
	    rw_addr < thread_end &&
	    !(rw_addr & 0x7UL))
		return 1;

	return 0;
}

static inline struct reg_window *kernel_stack_up(struct reg_window *rw)
{
	unsigned long fp = rw->ins[6];

	if (!fp)
		return NULL;

	return (struct reg_window *) (fp + STACK_BIAS);
}

void die_if_kernel(char *str, struct pt_regs *regs)
{
	static int die_counter;
	extern void smp_report_regs(void);
	int count = 0;
	
	/* Amuse the user. */
	printk(
"              \\|/ ____ \\|/\n"
"              \"@'/ .. \\`@\"\n"
"              /_| \\__/ |_\\\n"
"                 \\__U_/\n");

	printk("%s(%d): %s [#%d]\n", current->comm, current->pid, str, ++die_counter);
	notify_die(DIE_OOPS, str, regs, 0, 255, SIGSEGV);
	__asm__ __volatile__("flushw");
	__show_regs(regs);
	if (regs->tstate & TSTATE_PRIV) {
		struct reg_window *rw = (struct reg_window *)
			(regs->u_regs[UREG_FP] + STACK_BIAS);

		/* Stop the back trace when we hit userland or we
		 * find some badly aligned kernel stack.
		 */
		while (rw &&
		       count++ < 30&&
		       is_kernel_stack(current, rw)) {
			printk("Caller[%016lx]", rw->ins[7]);
			print_symbol(": %s", rw->ins[7]);
			printk("\n");

			rw = kernel_stack_up(rw);
		}
		instruction_dump ((unsigned int *) regs->tpc);
	} else {
		if (test_thread_flag(TIF_32BIT)) {
			regs->tpc &= 0xffffffff;
			regs->tnpc &= 0xffffffff;
		}
		user_instruction_dump ((unsigned int __user *) regs->tpc);
	}
#if 0
#ifdef CONFIG_SMP
	smp_report_regs();
#endif
#endif                                                	
	if (regs->tstate & TSTATE_PRIV)
		do_exit(SIGKILL);
	do_exit(SIGSEGV);
}

extern int handle_popc(u32 insn, struct pt_regs *regs);
extern int handle_ldf_stq(u32 insn, struct pt_regs *regs);

void do_illegal_instruction(struct pt_regs *regs)
{
	unsigned long pc = regs->tpc;
	unsigned long tstate = regs->tstate;
	u32 insn;
	siginfo_t info;

	if (notify_die(DIE_TRAP, "illegal instruction", regs,
		       0, 0x10, SIGILL) == NOTIFY_STOP)
		return;

	if (tstate & TSTATE_PRIV)
		die_if_kernel("Kernel illegal instruction", regs);
	if (test_thread_flag(TIF_32BIT))
		pc = (u32)pc;
	if (get_user(insn, (u32 __user *) pc) != -EFAULT) {
		if ((insn & 0xc1ffc000) == 0x81700000) /* POPC */ {
			if (handle_popc(insn, regs))
				return;
		} else if ((insn & 0xc1580000) == 0xc1100000) /* LDQ/STQ */ {
			if (handle_ldf_stq(insn, regs))
				return;
		} else if (tlb_type == hypervisor) {
			extern int vis_emul(struct pt_regs *, unsigned int);

			if (!vis_emul(regs, insn))
				return;
		}
	}
	info.si_signo = SIGILL;
	info.si_errno = 0;
	info.si_code = ILL_ILLOPC;
	info.si_addr = (void __user *)pc;
	info.si_trapno = 0;
	force_sig_info(SIGILL, &info, current);
}

extern void kernel_unaligned_trap(struct pt_regs *regs, unsigned int insn);

void mem_address_unaligned(struct pt_regs *regs, unsigned long sfar, unsigned long sfsr)
{
	siginfo_t info;

	if (notify_die(DIE_TRAP, "memory address unaligned", regs,
		       0, 0x34, SIGSEGV) == NOTIFY_STOP)
		return;

	if (regs->tstate & TSTATE_PRIV) {
		kernel_unaligned_trap(regs, *((unsigned int *)regs->tpc));
		return;
	}
	info.si_signo = SIGBUS;
	info.si_errno = 0;
	info.si_code = BUS_ADRALN;
	info.si_addr = (void __user *)sfar;
	info.si_trapno = 0;
	force_sig_info(SIGBUS, &info, current);
}

void sun4v_do_mna(struct pt_regs *regs, unsigned long addr, unsigned long type_ctx)
{
	siginfo_t info;

	if (notify_die(DIE_TRAP, "memory address unaligned", regs,
		       0, 0x34, SIGSEGV) == NOTIFY_STOP)
		return;

	if (regs->tstate & TSTATE_PRIV) {
		kernel_unaligned_trap(regs, *((unsigned int *)regs->tpc));
		return;
	}
	info.si_signo = SIGBUS;
	info.si_errno = 0;
	info.si_code = BUS_ADRALN;
	info.si_addr = (void __user *) addr;
	info.si_trapno = 0;
	force_sig_info(SIGBUS, &info, current);
}

void do_privop(struct pt_regs *regs)
{
	siginfo_t info;

	if (notify_die(DIE_TRAP, "privileged operation", regs,
		       0, 0x11, SIGILL) == NOTIFY_STOP)
		return;

	if (test_thread_flag(TIF_32BIT)) {
		regs->tpc &= 0xffffffff;
		regs->tnpc &= 0xffffffff;
	}
	info.si_signo = SIGILL;
	info.si_errno = 0;
	info.si_code = ILL_PRVOPC;
	info.si_addr = (void __user *)regs->tpc;
	info.si_trapno = 0;
	force_sig_info(SIGILL, &info, current);
}

void do_privact(struct pt_regs *regs)
{
	do_privop(regs);
}

/* Trap level 1 stuff or other traps we should never see... */
void do_cee(struct pt_regs *regs)
{
	die_if_kernel("TL0: Cache Error Exception", regs);
}

void do_cee_tl1(struct pt_regs *regs)
{
	dump_tl1_traplog((struct tl1_traplog *)(regs + 1));
	die_if_kernel("TL1: Cache Error Exception", regs);
}

void do_dae_tl1(struct pt_regs *regs)
{
	dump_tl1_traplog((struct tl1_traplog *)(regs + 1));
	die_if_kernel("TL1: Data Access Exception", regs);
}

void do_iae_tl1(struct pt_regs *regs)
{
	dump_tl1_traplog((struct tl1_traplog *)(regs + 1));
	die_if_kernel("TL1: Instruction Access Exception", regs);
}

void do_div0_tl1(struct pt_regs *regs)
{
	dump_tl1_traplog((struct tl1_traplog *)(regs + 1));
	die_if_kernel("TL1: DIV0 Exception", regs);
}

void do_fpdis_tl1(struct pt_regs *regs)
{
	dump_tl1_traplog((struct tl1_traplog *)(regs + 1));
	die_if_kernel("TL1: FPU Disabled", regs);
}

void do_fpieee_tl1(struct pt_regs *regs)
{
	dump_tl1_traplog((struct tl1_traplog *)(regs + 1));
	die_if_kernel("TL1: FPU IEEE Exception", regs);
}

void do_fpother_tl1(struct pt_regs *regs)
{
	dump_tl1_traplog((struct tl1_traplog *)(regs + 1));
	die_if_kernel("TL1: FPU Other Exception", regs);
}

void do_ill_tl1(struct pt_regs *regs)
{
	dump_tl1_traplog((struct tl1_traplog *)(regs + 1));
	die_if_kernel("TL1: Illegal Instruction Exception", regs);
}

void do_irq_tl1(struct pt_regs *regs)
{
	dump_tl1_traplog((struct tl1_traplog *)(regs + 1));
	die_if_kernel("TL1: IRQ Exception", regs);
}

void do_lddfmna_tl1(struct pt_regs *regs)
{
	dump_tl1_traplog((struct tl1_traplog *)(regs + 1));
	die_if_kernel("TL1: LDDF Exception", regs);
}

void do_stdfmna_tl1(struct pt_regs *regs)
{
	dump_tl1_traplog((struct tl1_traplog *)(regs + 1));
	die_if_kernel("TL1: STDF Exception", regs);
}

void do_paw(struct pt_regs *regs)
{
	die_if_kernel("TL0: Phys Watchpoint Exception", regs);
}

void do_paw_tl1(struct pt_regs *regs)
{
	dump_tl1_traplog((struct tl1_traplog *)(regs + 1));
	die_if_kernel("TL1: Phys Watchpoint Exception", regs);
}

void do_vaw(struct pt_regs *regs)
{
	die_if_kernel("TL0: Virt Watchpoint Exception", regs);
}

void do_vaw_tl1(struct pt_regs *regs)
{
	dump_tl1_traplog((struct tl1_traplog *)(regs + 1));
	die_if_kernel("TL1: Virt Watchpoint Exception", regs);
}

void do_tof_tl1(struct pt_regs *regs)
{
	dump_tl1_traplog((struct tl1_traplog *)(regs + 1));
	die_if_kernel("TL1: Tag Overflow Exception", regs);
}

void do_getpsr(struct pt_regs *regs)
{
	regs->u_regs[UREG_I0] = tstate_to_psr(regs->tstate);
	regs->tpc   = regs->tnpc;
	regs->tnpc += 4;
	if (test_thread_flag(TIF_32BIT)) {
		regs->tpc &= 0xffffffff;
		regs->tnpc &= 0xffffffff;
	}
}

struct trap_per_cpu trap_block[NR_CPUS];

/* This can get invoked before sched_init() so play it super safe
 * and use hard_smp_processor_id().
 */
void init_cur_cpu_trap(struct thread_info *t)
{
	int cpu = hard_smp_processor_id();
	struct trap_per_cpu *p = &trap_block[cpu];

	p->thread = t;
	p->pgd_paddr = 0;
}

extern void thread_info_offsets_are_bolixed_dave(void);
extern void trap_per_cpu_offsets_are_bolixed_dave(void);
extern void tsb_config_offsets_are_bolixed_dave(void);

/* Only invoked on boot processor. */
void __init trap_init(void)
{
	/* Compile time sanity check. */
	if (TI_TASK != offsetof(struct thread_info, task) ||
	    TI_FLAGS != offsetof(struct thread_info, flags) ||
	    TI_CPU != offsetof(struct thread_info, cpu) ||
	    TI_FPSAVED != offsetof(struct thread_info, fpsaved) ||
	    TI_KSP != offsetof(struct thread_info, ksp) ||
	    TI_FAULT_ADDR != offsetof(struct thread_info, fault_address) ||
	    TI_KREGS != offsetof(struct thread_info, kregs) ||
	    TI_UTRAPS != offsetof(struct thread_info, utraps) ||
	    TI_EXEC_DOMAIN != offsetof(struct thread_info, exec_domain) ||
	    TI_REG_WINDOW != offsetof(struct thread_info, reg_window) ||
	    TI_RWIN_SPTRS != offsetof(struct thread_info, rwbuf_stkptrs) ||
	    TI_GSR != offsetof(struct thread_info, gsr) ||
	    TI_XFSR != offsetof(struct thread_info, xfsr) ||
	    TI_USER_CNTD0 != offsetof(struct thread_info, user_cntd0) ||
	    TI_USER_CNTD1 != offsetof(struct thread_info, user_cntd1) ||
	    TI_KERN_CNTD0 != offsetof(struct thread_info, kernel_cntd0) ||
	    TI_KERN_CNTD1 != offsetof(struct thread_info, kernel_cntd1) ||
	    TI_PCR != offsetof(struct thread_info, pcr_reg) ||
	    TI_PRE_COUNT != offsetof(struct thread_info, preempt_count) ||
	    TI_NEW_CHILD != offsetof(struct thread_info, new_child) ||
	    TI_SYS_NOERROR != offsetof(struct thread_info, syscall_noerror) ||
	    TI_RESTART_BLOCK != offsetof(struct thread_info, restart_block) ||
	    TI_KUNA_REGS != offsetof(struct thread_info, kern_una_regs) ||
	    TI_KUNA_INSN != offsetof(struct thread_info, kern_una_insn) ||
	    TI_FPREGS != offsetof(struct thread_info, fpregs) ||
	    (TI_FPREGS & (64 - 1)))
		thread_info_offsets_are_bolixed_dave();

	if (TRAP_PER_CPU_THREAD != offsetof(struct trap_per_cpu, thread) ||
	    (TRAP_PER_CPU_PGD_PADDR !=
	     offsetof(struct trap_per_cpu, pgd_paddr)) ||
	    (TRAP_PER_CPU_CPU_MONDO_PA !=
	     offsetof(struct trap_per_cpu, cpu_mondo_pa)) ||
	    (TRAP_PER_CPU_DEV_MONDO_PA !=
	     offsetof(struct trap_per_cpu, dev_mondo_pa)) ||
	    (TRAP_PER_CPU_RESUM_MONDO_PA !=
	     offsetof(struct trap_per_cpu, resum_mondo_pa)) ||
	    (TRAP_PER_CPU_RESUM_KBUF_PA !=
	     offsetof(struct trap_per_cpu, resum_kernel_buf_pa)) ||
	    (TRAP_PER_CPU_NONRESUM_MONDO_PA !=
	     offsetof(struct trap_per_cpu, nonresum_mondo_pa)) ||
	    (TRAP_PER_CPU_NONRESUM_KBUF_PA !=
	     offsetof(struct trap_per_cpu, nonresum_kernel_buf_pa)) ||
	    (TRAP_PER_CPU_FAULT_INFO !=
	     offsetof(struct trap_per_cpu, fault_info)) ||
	    (TRAP_PER_CPU_CPU_MONDO_BLOCK_PA !=
	     offsetof(struct trap_per_cpu, cpu_mondo_block_pa)) ||
	    (TRAP_PER_CPU_CPU_LIST_PA !=
	     offsetof(struct trap_per_cpu, cpu_list_pa)) ||
	    (TRAP_PER_CPU_TSB_HUGE !=
	     offsetof(struct trap_per_cpu, tsb_huge)) ||
	    (TRAP_PER_CPU_TSB_HUGE_TEMP !=
<<<<<<< HEAD
	     offsetof(struct trap_per_cpu, tsb_huge_temp)))
=======
	     offsetof(struct trap_per_cpu, tsb_huge_temp)) ||
	    (TRAP_PER_CPU_IRQ_WORKLIST !=
	     offsetof(struct trap_per_cpu, irq_worklist)))
>>>>>>> 120bda20
		trap_per_cpu_offsets_are_bolixed_dave();

	if ((TSB_CONFIG_TSB !=
	     offsetof(struct tsb_config, tsb)) ||
	    (TSB_CONFIG_RSS_LIMIT !=
	     offsetof(struct tsb_config, tsb_rss_limit)) ||
	    (TSB_CONFIG_NENTRIES !=
	     offsetof(struct tsb_config, tsb_nentries)) ||
	    (TSB_CONFIG_REG_VAL !=
	     offsetof(struct tsb_config, tsb_reg_val)) ||
	    (TSB_CONFIG_MAP_VADDR !=
	     offsetof(struct tsb_config, tsb_map_vaddr)) ||
	    (TSB_CONFIG_MAP_PTE !=
	     offsetof(struct tsb_config, tsb_map_pte)))
		tsb_config_offsets_are_bolixed_dave();

	/* Attach to the address space of init_task.  On SMP we
	 * do this in smp.c:smp_callin for other cpus.
	 */
	atomic_inc(&init_mm.mm_count);
	current->active_mm = &init_mm;
}<|MERGE_RESOLUTION|>--- conflicted
+++ resolved
@@ -2545,13 +2545,9 @@
 	    (TRAP_PER_CPU_TSB_HUGE !=
 	     offsetof(struct trap_per_cpu, tsb_huge)) ||
 	    (TRAP_PER_CPU_TSB_HUGE_TEMP !=
-<<<<<<< HEAD
-	     offsetof(struct trap_per_cpu, tsb_huge_temp)))
-=======
 	     offsetof(struct trap_per_cpu, tsb_huge_temp)) ||
 	    (TRAP_PER_CPU_IRQ_WORKLIST !=
 	     offsetof(struct trap_per_cpu, irq_worklist)))
->>>>>>> 120bda20
 		trap_per_cpu_offsets_are_bolixed_dave();
 
 	if ((TSB_CONFIG_TSB !=
