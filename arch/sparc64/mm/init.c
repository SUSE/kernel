--- conflicted
+++ resolved
@@ -232,14 +232,7 @@
 	int dirty_cpu = dcache_dirty_cpu(page);
 	int this_cpu = get_cpu();
 
-<<<<<<< HEAD
-	if (mapping &&
-	    prio_tree_empty(&mapping->i_mmap) &&
-	    prio_tree_empty(&mapping->i_mmap_shared) &&
-	    list_empty(&mapping->i_mmap_nonlinear)) {
-=======
 	if (mapping && !mapping_mapped(mapping)) {
->>>>>>> 30e74fea
 		if (dirty) {
 			if (dirty_cpu == this_cpu)
 				goto out;
