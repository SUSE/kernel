--- conflicted
+++ resolved
@@ -280,8 +280,6 @@
 				#size-cells = <1>;
 				spi-max-frequency = <4000000>;
 			};
-<<<<<<< HEAD
-=======
 
 			adc@1 {
 				compatible = "ti,adc108s102";
@@ -289,7 +287,6 @@
 				vref-supply = <&reg_5v0>;
 				spi-max-frequency = <1000000>;
 			};
->>>>>>> fec38890
 		};
 
 		creg_gpio: gpio@14b0 {
