/* SPDX-License-Identifier: GPL-2.0-or-later */
/*
 * OpenRISC Linux
 *
 * Linux architectural port borrowing liberally from similar works of
 * others.  All original copyrights apply as per the original source
 * declaration.
 *
 * OpenRISC implementation:
 * Copyright (C) 2003 Matjaz Breskvar <phoenix@bsemi.com>
 * Copyright (C) 2010-2011 Jonas Bonn <jonas@southpole.se>
 * et al.
 */

#ifndef __ASM_OPENRISC_PROCESSOR_H
#define __ASM_OPENRISC_PROCESSOR_H

#include <asm/spr_defs.h>
#include <asm/page.h>
#include <asm/ptrace.h>

#define STACK_TOP       TASK_SIZE
#define STACK_TOP_MAX	STACK_TOP
/* Kernel and user SR register setting */
#define KERNEL_SR (SPR_SR_DME | SPR_SR_IME | SPR_SR_ICE \
		   | SPR_SR_DCE | SPR_SR_SM)
#define USER_SR   (SPR_SR_DME | SPR_SR_IME | SPR_SR_ICE \
		   | SPR_SR_DCE | SPR_SR_IEE | SPR_SR_TEE)

/*
 * User space process size. This is hardcoded into a few places,
 * so don't change it unless you know what you are doing.
 */

#define TASK_SIZE       (0x80000000UL)

/* This decides where the kernel will search for a free chunk of vm
 * space during mmap's.
 */
#define TASK_UNMAPPED_BASE      (TASK_SIZE / 8 * 3)

#ifndef __ASSEMBLY__

struct task_struct;

struct thread_struct {
};

/*
 * At user->kernel entry, the pt_regs struct is stacked on the top of the
 * kernel-stack.  This macro allows us to find those regs for a task.
 * Notice that subsequent pt_regs stackings, like recursive interrupts
 * occurring while we're in the kernel, won't affect this - only the first
 * user->kernel transition registers are reached by this (i.e. not regs
 * for running signal handler)
 */
#define user_regs(thread_info)  (((struct pt_regs *)((unsigned long)(thread_info) + THREAD_SIZE - STACK_FRAME_OVERHEAD)) - 1)

/*
 * Dito but for the currently running task
 */

#define task_pt_regs(task) user_regs(task_thread_info(task))

#define INIT_SP         (sizeof(init_stack) + (unsigned long) &init_stack)

#define INIT_THREAD  { }


#define KSTK_EIP(tsk)   (task_pt_regs(tsk)->pc)
#define KSTK_ESP(tsk)   (task_pt_regs(tsk)->sp)


void start_thread(struct pt_regs *regs, unsigned long nip, unsigned long sp);
<<<<<<< HEAD
void release_thread(struct task_struct *);
=======
>>>>>>> eb3cdb58
unsigned long __get_wchan(struct task_struct *p);

#define cpu_relax()     barrier()

#endif /* __ASSEMBLY__ */
#endif /* __ASM_OPENRISC_PROCESSOR_H */<|MERGE_RESOLUTION|>--- conflicted
+++ resolved
@@ -72,10 +72,6 @@
 
 
 void start_thread(struct pt_regs *regs, unsigned long nip, unsigned long sp);
-<<<<<<< HEAD
-void release_thread(struct task_struct *);
-=======
->>>>>>> eb3cdb58
 unsigned long __get_wchan(struct task_struct *p);
 
 #define cpu_relax()     barrier()
