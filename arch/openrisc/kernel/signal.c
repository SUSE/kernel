--- conflicted
+++ resolved
@@ -87,11 +87,7 @@
 	err |= __copy_from_user(regs, sc->regs.gpr, 32 * sizeof(unsigned long));
 	err |= __copy_from_user(&regs->pc, &sc->regs.pc, sizeof(unsigned long));
 	err |= __copy_from_user(&regs->sr, &sc->regs.sr, sizeof(unsigned long));
-<<<<<<< HEAD
-	err |= __copy_from_user(&regs->fpcsr, &sc->fpcsr, sizeof(unsigned long));
-=======
 	err |= restore_fp_state(sc);
->>>>>>> 2d5404ca
 
 	/* make sure the SM-bit is cleared so user-mode cannot fool us */
 	regs->sr &= ~SPR_SR_SM;
@@ -154,11 +150,7 @@
 	err |= __copy_to_user(sc->regs.gpr, regs, 32 * sizeof(unsigned long));
 	err |= __copy_to_user(&sc->regs.pc, &regs->pc, sizeof(unsigned long));
 	err |= __copy_to_user(&sc->regs.sr, &regs->sr, sizeof(unsigned long));
-<<<<<<< HEAD
-	err |= __copy_to_user(&sc->fpcsr, &regs->fpcsr, sizeof(unsigned long));
-=======
 	err |= save_fp_state(sc);
->>>>>>> 2d5404ca
 
 	return err;
 }
