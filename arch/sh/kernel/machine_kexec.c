--- conflicted
+++ resolved
@@ -146,11 +146,7 @@
 		return;
 
 	ret = parse_crashkernel(boot_command_line, memblock_phys_mem_size(),
-<<<<<<< HEAD
-			&crash_size, &crash_base, NULL, NULL, NULL);
-=======
 			&crash_size, &crash_base, NULL, NULL);
->>>>>>> 2d5404ca
 	if (ret == 0 && crash_size > 0) {
 		crashk_res.start = crash_base;
 		crashk_res.end = crash_base + crash_size - 1;
