# SPDX-License-Identifier: GPL-2.0-only
#
# System register metadata

# Each System register is described by a Sysreg block:

# Sysreg 	<name>	<op0> 	<op1>	<crn>	<crm>	<op2>
# <field>
# ...
# EndSysreg

# Within a Sysreg block, each field can be described as one of:

# Res0	<msb>[:<lsb>]

# Res1	<msb>[:<lsb>]

# Unkn	<msb>[:<lsb>]

# Field	<msb>[:<lsb>]	<name>

# Enum	<msb>[:<lsb>]	<name>
#	<enumval>	<enumname>
#	...
# EndEnum

# Alternatively if multiple registers share the same layout then
# a SysregFields block can be used to describe the shared layout

# SysregFields	<fieldsname>
# <field>
# ...
# EndSysregFields

# and referenced from within the Sysreg:

# Sysreg 	<name>	<op0> 	<op1>	<crn>	<crm>	<op2>
# Fields	<fieldsname>
# EndSysreg

# For ID registers we adopt a few conventions for translating the
# language in the ARM into defines:
#
# NI  - Not implemented
# IMP - Implemented
#
# In general it is recommended that new enumeration items be named for the
# feature that introduces them (eg, FEAT_LS64_ACCDATA introduces enumeration
# item ACCDATA) though it may be more taseful to do something else.

Sysreg	OSDTRRX_EL1	2	0	0	0	2
Res0	63:32
Field	31:0	DTRRX
EndSysreg

Sysreg	MDCCINT_EL1	2	0	0	2	0
Res0	63:31
Field	30	RX
Field	29	TX
Res0	28:0
EndSysreg

Sysreg	MDSCR_EL1	2	0	0	2	2
Res0	63:36
Field	35	EHBWE
Field	34	EnSPM
Field	33	TTA
Field	32	EMBWE
Field	31	TFO
Field	30	RXfull
Field	29	TXfull
Res0	28
Field	27	RXO
Field	26	TXU
Res0	25:24
Field	23:22	INTdis
Field	21	TDA
Res0	20
Field	19	SC2
Res0	18:16
Field	15	MDE
Field	14	HDE
Field	13	KDE
Field	12	TDCC
Res0	11:7
Field	6	ERR
Res0	5:1
Field	0	SS
EndSysreg

Sysreg	OSDTRTX_EL1	2	0	0	3	2
Res0	63:32
Field	31:0	DTRTX
EndSysreg

Sysreg	OSECCR_EL1	2	0	0	6	2
Res0	63:32
Field	31:0	EDECCR
EndSysreg

Sysreg	OSLAR_EL1	2	0	1	0	4
Res0	63:1
Field	0	OSLK
EndSysreg

Sysreg ID_PFR0_EL1	3	0	0	1	0
Res0	63:32
UnsignedEnum	31:28	RAS
	0b0000	NI
	0b0001	RAS
	0b0010	RASv1p1
EndEnum
UnsignedEnum	27:24	DIT
	0b0000	NI
	0b0001	IMP
EndEnum
UnsignedEnum	23:20	AMU
	0b0000	NI
	0b0001	AMUv1
	0b0010	AMUv1p1
EndEnum
UnsignedEnum	19:16	CSV2
	0b0000	UNDISCLOSED
	0b0001	IMP
	0b0010	CSV2p1
EndEnum
UnsignedEnum	15:12	State3
	0b0000	NI
	0b0001	IMP
EndEnum
Enum	11:8	State2
	0b0000	NI
	0b0001	NO_CV
	0b0010	CV
EndEnum
UnsignedEnum	7:4	State1
	0b0000	NI
	0b0001	THUMB
	0b0010	THUMB2
EndEnum
UnsignedEnum	3:0	State0
	0b0000	NI
	0b0001	IMP
EndEnum
EndSysreg

Sysreg ID_PFR1_EL1	3	0	0	1	1
Res0	63:32
UnsignedEnum	31:28	GIC
	0b0000	NI
	0b0001	GICv3
	0b0011	GICv4p1
EndEnum
UnsignedEnum	27:24	Virt_frac
	0b0000	NI
	0b0001	IMP
EndEnum
Enum	23:20	Sec_frac
	0b0000	NI
	0b0001	WALK_DISABLE
	0b0010	SECURE_MEMORY
EndEnum
UnsignedEnum	19:16	GenTimer
	0b0000	NI
	0b0001	IMP
	0b0010	ECV
EndEnum
UnsignedEnum	15:12	Virtualization
	0b0000	NI
	0b0001	IMP
EndEnum
UnsignedEnum	11:8	MProgMod
	0b0000	NI
	0b0001	IMP
EndEnum
Enum	7:4	Security
	0b0000	NI
	0b0001	EL3
	0b0001	NSACR_RFR
EndEnum
UnsignedEnum	3:0	ProgMod
	0b0000	NI
	0b0001	IMP
EndEnum
EndSysreg

Sysreg ID_DFR0_EL1	3	0	0	1	2
Res0	63:32
UnsignedEnum	31:28	TraceFilt
	0b0000	NI
	0b0001	IMP
EndEnum
UnsignedEnum	27:24	PerfMon
	0b0000	NI
	0b0001	PMUv1
	0b0010	PMUv2
	0b0011	PMUv3
	0b0100	PMUv3p1
	0b0101	PMUv3p4
	0b0110	PMUv3p5
	0b0111	PMUv3p7
	0b1000	PMUv3p8
	0b1001	PMUv3p9
	0b1111	IMPDEF
EndEnum
Enum	23:20	MProfDbg
	0b0000	NI
	0b0001	IMP
EndEnum
Enum	19:16	MMapTrc
	0b0000	NI
	0b0001	IMP
EndEnum
Enum	15:12	CopTrc
	0b0000	NI
	0b0001	IMP
EndEnum
Enum	11:8	MMapDbg
	0b0000	NI
	0b0100	Armv7
	0b0101	Armv7p1
EndEnum
Field	7:4	CopSDbg
Enum	3:0	CopDbg
	0b0000	NI
	0b0010	Armv6
	0b0011	Armv6p1
	0b0100	Armv7
	0b0101	Armv7p1
	0b0110	Armv8
	0b0111	VHE
	0b1000	Debugv8p2
	0b1001	Debugv8p4
	0b1010	Debugv8p8
	0b1011	Debugv8p9
EndEnum
EndSysreg

Sysreg ID_AFR0_EL1	3	0	0	1	3
Res0	63:16
Field	15:12	IMPDEF3
Field	11:8	IMPDEF2
Field	7:4	IMPDEF1
Field	3:0	IMPDEF0
EndSysreg

Sysreg ID_MMFR0_EL1	3	0	0	1	4
Res0	63:32
Enum	31:28	InnerShr
	0b0000	NC
	0b0001	HW
	0b1111	IGNORED
EndEnum
UnsignedEnum	27:24	FCSE
	0b0000	NI
	0b0001	IMP
EndEnum
Enum	23:20	AuxReg
	0b0000	NI
	0b0001	ACTLR
	0b0010	AIFSR
EndEnum
Enum	19:16	TCM
	0b0000	NI
	0b0001	IMPDEF
	0b0010	TCM
	0b0011	TCM_DMA
EndEnum
Enum	15:12	ShareLvl
	0b0000	ONE
	0b0001	TWO
EndEnum
Enum	11:8	OuterShr
	0b0000	NC
	0b0001	HW
	0b1111	IGNORED
EndEnum
Enum	7:4	PMSA
	0b0000	NI
	0b0001	IMPDEF
	0b0010	PMSAv6
	0b0011	PMSAv7
EndEnum
Enum	3:0	VMSA
	0b0000	NI
	0b0001	IMPDEF
	0b0010	VMSAv6
	0b0011	VMSAv7
	0b0100	VMSAv7_PXN
	0b0101	VMSAv7_LONG
EndEnum
EndSysreg

Sysreg ID_MMFR1_EL1	3	0	0	1	5
Res0	63:32
Enum	31:28	BPred
	0b0000	NI
	0b0001	BP_SW_MANGED
	0b0010	BP_ASID_AWARE
	0b0011	BP_NOSNOOP
	0b0100	BP_INVISIBLE
EndEnum
Enum	27:24	L1TstCln
	0b0000	NI
	0b0001	NOINVALIDATE
	0b0010	INVALIDATE
EndEnum
Enum	23:20	L1Uni
	0b0000	NI
	0b0001	INVALIDATE
	0b0010	CLEAN_AND_INVALIDATE
EndEnum
Enum	19:16	L1Hvd
	0b0000	NI
	0b0001	INVALIDATE_ISIDE_ONLY
	0b0010	INVALIDATE
	0b0011	CLEAN_AND_INVALIDATE
EndEnum
Enum	15:12	L1UniSW
	0b0000	NI
	0b0001	CLEAN
	0b0010	CLEAN_AND_INVALIDATE
	0b0011	INVALIDATE
EndEnum
Enum	11:8	L1HvdSW
	0b0000	NI
	0b0001	CLEAN_AND_INVALIDATE
	0b0010	INVALIDATE_DSIDE_ONLY
	0b0011	INVALIDATE
EndEnum
Enum	7:4	L1UniVA
	0b0000	NI
	0b0001	CLEAN_AND_INVALIDATE
	0b0010	INVALIDATE_BP
EndEnum
Enum	3:0	L1HvdVA
	0b0000	NI
	0b0001	CLEAN_AND_INVALIDATE
	0b0010	INVALIDATE_BP
EndEnum
EndSysreg

Sysreg ID_MMFR2_EL1	3	0	0	1	6
Res0	63:32
Enum	31:28	HWAccFlg
	0b0000	NI
	0b0001	IMP
EndEnum
Enum	27:24	WFIStall
	0b0000	NI
	0b0001	IMP
EndEnum
Enum	23:20	MemBarr
	0b0000	NI
	0b0001	DSB_ONLY
	0b0010	IMP
EndEnum
Enum	19:16	UniTLB
	0b0000	NI
	0b0001	BY_VA
	0b0010	BY_MATCH_ASID
	0b0011	BY_ALL_ASID
	0b0100	OTHER_TLBS
	0b0101	BROADCAST
	0b0110	BY_IPA
EndEnum
Enum	15:12	HvdTLB
	0b0000	NI
EndEnum
Enum	11:8	L1HvdRng
	0b0000	NI
	0b0001	IMP
EndEnum
Enum	7:4	L1HvdBG
	0b0000	NI
	0b0001	IMP
EndEnum
Enum	3:0	L1HvdFG
	0b0000	NI
	0b0001	IMP
EndEnum
EndSysreg

Sysreg ID_MMFR3_EL1	3	0	0	1	7
Res0	63:32
Enum	31:28	Supersec
	0b0000	IMP
	0b1111	NI
EndEnum
Enum	27:24	CMemSz
	0b0000	4GB
	0b0001	64GB
	0b0010	1TB
EndEnum
Enum	23:20	CohWalk
	0b0000	NI
	0b0001	IMP
EndEnum
Enum	19:16	PAN
	0b0000	NI
	0b0001	PAN
	0b0010	PAN2
EndEnum
Enum	15:12	MaintBcst
	0b0000	NI
	0b0001	NO_TLB
	0b0010	ALL
EndEnum
Enum	11:8	BPMaint
	0b0000	NI
	0b0001	ALL
	0b0010	BY_VA
EndEnum
Enum	7:4	CMaintSW
	0b0000	NI
	0b0001	IMP
EndEnum
Enum	3:0	CMaintVA
	0b0000	NI
	0b0001	IMP
EndEnum
EndSysreg

Sysreg ID_ISAR0_EL1	3	0	0	2	0
Res0	63:28
Enum	27:24	Divide
	0b0000	NI
	0b0001	xDIV_T32
	0b0010	xDIV_A32
EndEnum
UnsignedEnum	23:20	Debug
	0b0000	NI
	0b0001	IMP
EndEnum
Enum	19:16	Coproc
	0b0000	NI
	0b0001	MRC
	0b0010	MRC2
	0b0011	MRRC
	0b0100	MRRC2
EndEnum
UnsignedEnum	15:12	CmpBranch
	0b0000	NI
	0b0001	IMP
EndEnum
UnsignedEnum	11:8	BitField
	0b0000	NI
	0b0001	IMP
EndEnum
UnsignedEnum	7:4	BitCount
	0b0000	NI
	0b0001	IMP
EndEnum
UnsignedEnum	3:0	Swap
	0b0000	NI
	0b0001	IMP
EndEnum
EndSysreg

Sysreg ID_ISAR1_EL1	3	0	0	2	1
Res0	63:32
Enum	31:28	Jazelle
	0b0000	NI
	0b0001	IMP
EndEnum
Enum	27:24	Interwork
	0b0000	NI
	0b0001	BX
	0b0010	BLX
	0b0011	A32_BX
EndEnum
Enum	23:20	Immediate
	0b0000	NI
	0b0001	IMP
EndEnum
Enum	19:16	IfThen
	0b0000	NI
	0b0001	IMP
EndEnum
Enum	15:12	Extend
	0b0000	NI
	0b0001	SXTB
	0b0010	SXTB16
EndEnum
Enum	11:8	Except_AR
	0b0000	NI
	0b0001	IMP
EndEnum
Enum	7:4	Except
	0b0000	NI
	0b0001	IMP
EndEnum
Enum	3:0	Endian
	0b0000	NI
	0b0001	IMP
EndEnum
EndSysreg

Sysreg ID_ISAR2_EL1	3	0	0	2	2
Res0	63:32
Enum	31:28	Reversal
	0b0000	NI
	0b0001	REV
	0b0010	RBIT
EndEnum
Enum	27:24	PSR_AR
	0b0000	NI
	0b0001	IMP
EndEnum
Enum	23:20	MultU
	0b0000	NI
	0b0001	UMULL
	0b0010	UMAAL
EndEnum
Enum	19:16	MultS
	0b0000	NI
	0b0001	SMULL
	0b0010	SMLABB
	0b0011	SMLAD
EndEnum
Enum	15:12	Mult
	0b0000	NI
	0b0001	MLA
	0b0010	MLS
EndEnum
Enum	11:8	MultiAccessInt
	0b0000	NI
	0b0001	RESTARTABLE
	0b0010	CONTINUABLE
EndEnum
Enum	7:4	MemHint
	0b0000	NI
	0b0001	PLD
	0b0010	PLD2
	0b0011	PLI
	0b0100	PLDW
EndEnum
Enum	3:0	LoadStore
	0b0000	NI
	0b0001	DOUBLE
	0b0010	ACQUIRE
EndEnum
EndSysreg

Sysreg ID_ISAR3_EL1	3	0	0	2	3
Res0	63:32
Enum	31:28	T32EE
	0b0000	NI
	0b0001	IMP
EndEnum
Enum	27:24	TrueNOP
	0b0000	NI
	0b0001	IMP
EndEnum
Enum	23:20	T32Copy
	0b0000	NI
	0b0001	IMP
EndEnum
Enum	19:16	TabBranch
	0b0000	NI
	0b0001	IMP
EndEnum
Enum	15:12	SynchPrim
	0b0000	NI
	0b0001	EXCLUSIVE
	0b0010	DOUBLE
EndEnum
Enum	11:8	SVC
	0b0000	NI
	0b0001	IMP
EndEnum
Enum	7:4	SIMD
	0b0000	NI
	0b0001	SSAT
	0b0011	PKHBT
EndEnum
Enum	3:0	Saturate
	0b0000	NI
	0b0001	IMP
EndEnum
EndSysreg

Sysreg ID_ISAR4_EL1	3	0	0	2	4
Res0	63:32
Enum	31:28	SWP_frac
	0b0000	NI
	0b0001	IMP
EndEnum
Enum	27:24	PSR_M
	0b0000	NI
	0b0001	IMP
EndEnum
Enum	23:20	SynchPrim_frac
	0b0000	NI
	0b0011	IMP
EndEnum
Enum	19:16	Barrier
	0b0000	NI
	0b0001	IMP
EndEnum
Enum	15:12	SMC
	0b0000	NI
	0b0001	IMP
EndEnum
Enum	11:8	Writeback
	0b0000	NI
	0b0001	IMP
EndEnum
Enum	7:4	WithShifts
	0b0000	NI
	0b0001	LSL3
	0b0011	LS
	0b0100	REG
EndEnum
Enum	3:0	Unpriv
	0b0000	NI
	0b0001	REG_BYTE
	0b0010	SIGNED_HALFWORD
EndEnum
EndSysreg

Sysreg ID_ISAR5_EL1	3	0	0	2	5
Res0	63:32
UnsignedEnum	31:28	VCMA
	0b0000	NI
	0b0001	IMP
EndEnum
UnsignedEnum	27:24	RDM
	0b0000	NI
	0b0001	IMP
EndEnum
Res0	23:20
UnsignedEnum	19:16	CRC32
	0b0000	NI
	0b0001	IMP
EndEnum
UnsignedEnum	15:12	SHA2
	0b0000	NI
	0b0001	IMP
EndEnum
UnsignedEnum	11:8	SHA1
	0b0000	NI
	0b0001	IMP
EndEnum
UnsignedEnum	7:4	AES
	0b0000	NI
	0b0001	IMP
	0b0010  VMULL
EndEnum
UnsignedEnum	3:0	SEVL
	0b0000	NI
	0b0001	IMP
EndEnum
EndSysreg

Sysreg ID_ISAR6_EL1	3	0	0	2	7
Res0	63:28
UnsignedEnum	27:24	I8MM
	0b0000	NI
	0b0001	IMP
EndEnum
UnsignedEnum	23:20	BF16
	0b0000	NI
	0b0001	IMP
EndEnum
UnsignedEnum	19:16	SPECRES
	0b0000	NI
	0b0001	IMP
EndEnum
UnsignedEnum	15:12	SB
	0b0000	NI
	0b0001	IMP
EndEnum
UnsignedEnum	11:8	FHM
	0b0000	NI
	0b0001	IMP
EndEnum
UnsignedEnum	7:4	DP
	0b0000	NI
	0b0001	IMP
EndEnum
UnsignedEnum	3:0	JSCVT
	0b0000	NI
	0b0001	IMP
EndEnum
EndSysreg

Sysreg ID_MMFR4_EL1	3	0	0	2	6
Res0	63:32
UnsignedEnum	31:28	EVT
	0b0000	NI
	0b0001	NO_TLBIS
	0b0010	TLBIS
EndEnum
UnsignedEnum	27:24	CCIDX
	0b0000	NI
	0b0001	IMP
EndEnum
UnsignedEnum	23:20	LSM
	0b0000	NI
	0b0001	IMP
EndEnum
UnsignedEnum	19:16	HPDS
	0b0000	NI
	0b0001	AA32HPD
	0b0010	HPDS2
EndEnum
UnsignedEnum	15:12	CnP
	0b0000	NI
	0b0001	IMP
EndEnum
UnsignedEnum	11:8	XNX
	0b0000	NI
	0b0001	IMP
EndEnum
UnsignedEnum	7:4	AC2
	0b0000	NI
	0b0001	IMP
EndEnum
UnsignedEnum	3:0	SpecSEI
	0b0000	NI
	0b0001	IMP
EndEnum
EndSysreg

Sysreg MVFR0_EL1	3	0	0	3	0
Res0	63:32
UnsignedEnum	31:28	FPRound
	0b0000	NI
	0b0001	IMP
EndEnum
UnsignedEnum	27:24	FPShVec
	0b0000	NI
	0b0001	IMP
EndEnum
UnsignedEnum	23:20	FPSqrt
	0b0000	NI
	0b0001	IMP
EndEnum
UnsignedEnum	19:16	FPDivide
	0b0000	NI
	0b0001	IMP
EndEnum
UnsignedEnum	15:12	FPTrap
	0b0000	NI
	0b0001	IMP
EndEnum
UnsignedEnum	11:8	FPDP
	0b0000	NI
	0b0001	VFPv2
	0b0010	VFPv3
EndEnum
UnsignedEnum	7:4	FPSP
	0b0000	NI
	0b0001	VFPv2
	0b0010	VFPv3
EndEnum
Enum	3:0	SIMDReg
	0b0000	NI
	0b0001	IMP_16x64
	0b0010	IMP_32x64
EndEnum
EndSysreg

Sysreg MVFR1_EL1	3	0	0	3	1
Res0	63:32
UnsignedEnum	31:28	SIMDFMAC
	0b0000	NI
	0b0001	IMP
EndEnum
UnsignedEnum	27:24	FPHP
	0b0000	NI
	0b0001	FPHP
	0b0010	FPHP_CONV
	0b0011	FP16
EndEnum
UnsignedEnum	23:20	SIMDHP
	0b0000	NI
	0b0001	SIMDHP
	0b0010	SIMDHP_FLOAT
EndEnum
UnsignedEnum	19:16	SIMDSP
	0b0000	NI
	0b0001	IMP
EndEnum
UnsignedEnum	15:12	SIMDInt
	0b0000	NI
	0b0001	IMP
EndEnum
UnsignedEnum	11:8	SIMDLS
	0b0000	NI
	0b0001	IMP
EndEnum
UnsignedEnum	7:4	FPDNaN
	0b0000	NI
	0b0001	IMP
EndEnum
UnsignedEnum	3:0	FPFtZ
	0b0000	NI
	0b0001	IMP
EndEnum
EndSysreg

Sysreg MVFR2_EL1	3	0	0	3	2
Res0	63:8
Enum	7:4	FPMisc
	0b0000	NI
	0b0001	FP
	0b0010	FP_DIRECTED_ROUNDING
	0b0011	FP_ROUNDING
	0b0100	FP_MAX_MIN
EndEnum
Enum	3:0	SIMDMisc
	0b0000	NI
	0b0001	SIMD_DIRECTED_ROUNDING
	0b0010	SIMD_ROUNDING
	0b0011	SIMD_MAX_MIN
EndEnum
EndSysreg

Sysreg ID_PFR2_EL1	3	0	0	3	4
Res0	63:12
UnsignedEnum	11:8	RAS_frac
	0b0000	NI
	0b0001	RASv1p1
EndEnum
UnsignedEnum	7:4	SSBS
	0b0000	NI
	0b0001	IMP
EndEnum
UnsignedEnum	3:0	CSV3
	0b0000	NI
	0b0001	IMP
EndEnum
EndSysreg

Sysreg ID_DFR1_EL1	3	0	0	3	5
Res0	63:8
UnsignedEnum	7:4	HPMN0
	0b0000	NI
	0b0001	IMP
EndEnum
Enum	3:0	MTPMU
	0b0000	IMPDEF
	0b0001	IMP
	0b1111	NI
EndEnum
EndSysreg

Sysreg ID_MMFR5_EL1	3	0	0	3	6
Res0	63:8
UnsignedEnum	7:4	nTLBPA
	0b0000	NI
	0b0001	IMP
EndEnum
UnsignedEnum	3:0	ETS
	0b0000	NI
	0b0001	IMP
EndEnum
EndSysreg

Sysreg	ID_AA64PFR0_EL1	3	0	0	4	0
UnsignedEnum	63:60	CSV3
	0b0000	NI
	0b0001	IMP
EndEnum
UnsignedEnum	59:56	CSV2
	0b0000	NI
	0b0001	IMP
	0b0010	CSV2_2
	0b0011	CSV2_3
EndEnum
UnsignedEnum	55:52	RME
	0b0000	NI
	0b0001	IMP
EndEnum
UnsignedEnum	51:48	DIT
	0b0000	NI
	0b0001	IMP
EndEnum
UnsignedEnum	47:44	AMU
	0b0000	NI
	0b0001	IMP
	0b0010	V1P1
EndEnum
UnsignedEnum	43:40	MPAM
	0b0000	0
	0b0001	1
EndEnum
UnsignedEnum	39:36	SEL2
	0b0000	NI
	0b0001	IMP
EndEnum
UnsignedEnum	35:32	SVE
	0b0000	NI
	0b0001	IMP
EndEnum
UnsignedEnum	31:28	RAS
	0b0000	NI
	0b0001	IMP
	0b0010	V1P1
EndEnum
UnsignedEnum	27:24	GIC
	0b0000	NI
	0b0001	IMP
	0b0011	V4P1
EndEnum
SignedEnum	23:20	AdvSIMD
	0b0000	IMP
	0b0001	FP16
	0b1111	NI
EndEnum
SignedEnum	19:16	FP
	0b0000	IMP
	0b0001	FP16
	0b1111	NI
EndEnum
UnsignedEnum	15:12	EL3
	0b0000	NI
	0b0001	IMP
	0b0010	AARCH32
EndEnum
UnsignedEnum	11:8	EL2
	0b0000	NI
	0b0001	IMP
	0b0010	AARCH32
EndEnum
UnsignedEnum	7:4	EL1
	0b0001	IMP
	0b0010	AARCH32
EndEnum
UnsignedEnum	3:0	EL0
	0b0001	IMP
	0b0010	AARCH32
EndEnum
EndSysreg

Sysreg	ID_AA64PFR1_EL1	3	0	0	4	1
UnsignedEnum	63:60	PFAR
	0b0000	NI
	0b0001	IMP
EndEnum
UnsignedEnum	59:56	DF2
	0b0000	NI
	0b0001	IMP
EndEnum
UnsignedEnum	55:52	MTEX
	0b0000	MTE
	0b0001	MTE4
EndEnum
UnsignedEnum	51:48	THE
	0b0000	NI
	0b0001	IMP
EndEnum
UnsignedEnum	47:44	GCS
	0b0000	NI
	0b0001	IMP
EndEnum
Enum	43:40	MTE_frac
	0b0000	ASYNC
	0b1111	NI
EndEnum
UnsignedEnum	39:36	NMI
	0b0000	NI
	0b0001	IMP
EndEnum
UnsignedEnum	35:32	CSV2_frac
	0b0000	NI
	0b0001	CSV2_1p1
	0b0010	CSV2_1p2
EndEnum
UnsignedEnum	31:28	RNDR_trap
	0b0000	NI
	0b0001	IMP
EndEnum
UnsignedEnum	27:24	SME
	0b0000	NI
	0b0001	IMP
	0b0010	SME2
EndEnum
Res0	23:20
UnsignedEnum	19:16	MPAM_frac
	0b0000	MINOR_0
	0b0001	MINOR_1
EndEnum
UnsignedEnum	15:12	RAS_frac
	0b0000	NI
	0b0001	RASv1p1
EndEnum
UnsignedEnum	11:8	MTE
	0b0000	NI
	0b0001	IMP
	0b0010	MTE2
	0b0011	MTE3
EndEnum
UnsignedEnum	7:4	SSBS
	0b0000	NI
	0b0001	IMP
	0b0010	SSBS2
EndEnum
UnsignedEnum	3:0	BT
	0b0000	NI
	0b0001	IMP
EndEnum
EndSysreg

Sysreg	ID_AA64PFR2_EL1	3	0	0	4	2
Res0	63:36
UnsignedEnum	35:32	FPMR
	0b0000	NI
	0b0001	IMP
EndEnum
Res0	31:12
UnsignedEnum	11:8	MTEFAR
	0b0000	NI
	0b0001	IMP
EndEnum
UnsignedEnum	7:4	MTESTOREONLY
	0b0000	NI
	0b0001	IMP
EndEnum
UnsignedEnum	3:0	MTEPERM
	0b0000	NI
	0b0001	IMP
EndEnum
EndSysreg

Sysreg	ID_AA64ZFR0_EL1	3	0	0	4	4
Res0	63:60
UnsignedEnum	59:56	F64MM
	0b0000	NI
	0b0001	IMP
EndEnum
UnsignedEnum	55:52	F32MM
	0b0000	NI
	0b0001	IMP
EndEnum
Res0	51:48
UnsignedEnum	47:44	I8MM
	0b0000	NI
	0b0001	IMP
EndEnum
UnsignedEnum	43:40	SM4
	0b0000	NI
	0b0001	IMP
EndEnum
Res0	39:36
UnsignedEnum	35:32	SHA3
	0b0000	NI
	0b0001	IMP
EndEnum
Res0	31:28
UnsignedEnum	27:24	B16B16
	0b0000	NI
	0b0001	IMP
EndEnum
UnsignedEnum	23:20	BF16
	0b0000	NI
	0b0001	IMP
	0b0010	EBF16
EndEnum
UnsignedEnum	19:16	BitPerm
	0b0000	NI
	0b0001	IMP
EndEnum
Res0	15:8
UnsignedEnum	7:4	AES
	0b0000	NI
	0b0001	IMP
	0b0010	PMULL128
EndEnum
UnsignedEnum	3:0	SVEver
	0b0000	IMP
	0b0001	SVE2
	0b0010	SVE2p1
EndEnum
EndSysreg

Sysreg	ID_AA64SMFR0_EL1	3	0	0	4	5
UnsignedEnum	63	FA64
	0b0	NI
	0b1	IMP
EndEnum
Res0	62:61
UnsignedEnum	60	LUTv2
	0b0	NI
	0b1	IMP
EndEnum
UnsignedEnum	59:56	SMEver
	0b0000	SME
	0b0001	SME2
	0b0010	SME2p1
	0b0000	IMP
EndEnum
UnsignedEnum	55:52	I16I64
	0b0000	NI
	0b1111	IMP
EndEnum
Res0	51:49
UnsignedEnum	48	F64F64
	0b0	NI
	0b1	IMP
EndEnum
UnsignedEnum	47:44	I16I32
	0b0000	NI
	0b0101	IMP
EndEnum
UnsignedEnum	43	B16B16
	0b0	NI
	0b1	IMP
EndEnum
UnsignedEnum	42	F16F16
	0b0	NI
	0b1	IMP
EndEnum
UnsignedEnum	41	F8F16
	0b0	NI
	0b1	IMP
EndEnum
UnsignedEnum	40	F8F32
	0b0	NI
	0b1	IMP
EndEnum
UnsignedEnum	39:36	I8I32
	0b0000	NI
	0b1111	IMP
EndEnum
UnsignedEnum	35	F16F32
	0b0	NI
	0b1	IMP
EndEnum
UnsignedEnum	34	B16F32
	0b0	NI
	0b1	IMP
EndEnum
UnsignedEnum	33	BI32I32
	0b0	NI
	0b1	IMP
EndEnum
UnsignedEnum	32	F32F32
	0b0	NI
	0b1	IMP
EndEnum
Res0	31
UnsignedEnum	30	SF8FMA
	0b0	NI
	0b1	IMP
EndEnum
UnsignedEnum	29	SF8DP4
	0b0	NI
	0b1	IMP
EndEnum
UnsignedEnum	28	SF8DP2
	0b0	NI
	0b1	IMP
EndEnum
Res0	27:0
EndSysreg

Sysreg	ID_AA64FPFR0_EL1	3	0	0	4	7
Res0	63:32
UnsignedEnum	31	F8CVT
	0b0	NI
	0b1	IMP
EndEnum
UnsignedEnum	30	F8FMA
	0b0	NI
	0b1	IMP
EndEnum
UnsignedEnum	29	F8DP4
	0b0	NI
	0b1	IMP
EndEnum
UnsignedEnum	28	F8DP2
	0b0	NI
	0b1	IMP
EndEnum
Res0	27:2
UnsignedEnum	1	F8E4M3
	0b0	NI
	0b1	IMP
EndEnum
UnsignedEnum	0	F8E5M2
	0b0	NI
	0b1	IMP
EndEnum
EndSysreg

Sysreg	ID_AA64DFR0_EL1	3	0	0	5	0
Enum	63:60	HPMN0
	0b0000	UNPREDICTABLE
	0b0001	DEF
EndEnum
UnsignedEnum	59:56	ExtTrcBuff
	0b0000	NI
	0b0001	IMP
EndEnum
UnsignedEnum	55:52	BRBE
	0b0000	NI
	0b0001	IMP
	0b0010	BRBE_V1P1
EndEnum
Enum	51:48	MTPMU
	0b0000	NI_IMPDEF
	0b0001	IMP
	0b1111	NI
EndEnum
UnsignedEnum	47:44	TraceBuffer
	0b0000	NI
	0b0001	IMP
EndEnum
UnsignedEnum	43:40	TraceFilt
	0b0000	NI
	0b0001	IMP
EndEnum
UnsignedEnum	39:36	DoubleLock
	0b0000	IMP
	0b1111	NI
EndEnum
UnsignedEnum	35:32	PMSVer
	0b0000	NI
	0b0001	IMP
	0b0010	V1P1
	0b0011	V1P2
	0b0100	V1P3
	0b0101	V1P4
EndEnum
Field	31:28	CTX_CMPs
Res0	27:24
Field	23:20	WRPs
Res0	19:16
Field	15:12	BRPs
UnsignedEnum	11:8	PMUVer
	0b0000	NI
	0b0001	IMP
	0b0100	V3P1
	0b0101	V3P4
	0b0110	V3P5
	0b0111	V3P7
	0b1000	V3P8
	0b1111	IMP_DEF
EndEnum
UnsignedEnum	7:4	TraceVer
	0b0000	NI
	0b0001	IMP
EndEnum
UnsignedEnum	3:0	DebugVer
	0b0110	IMP
	0b0111	VHE
	0b1000	V8P2
	0b1001	V8P4
	0b1010	V8P8
	0b1011	V8P9
EndEnum
EndSysreg

Sysreg	ID_AA64DFR1_EL1	3	0	0	5	1
Field	63:56	ABL_CMPs
UnsignedEnum	55:52	DPFZS
	0b0000	IGNR
	0b0001	FRZN
EndEnum
UnsignedEnum	51:48	EBEP
	0b0000	NI
	0b0001	IMP
EndEnum
UnsignedEnum	47:44	ITE
	0b0000	NI
	0b0001	IMP
EndEnum
UnsignedEnum	43:40	ABLE
	0b0000	NI
	0b0001	IMP
EndEnum
UnsignedEnum	39:36	PMICNTR
	0b0000	NI
	0b0001	IMP
EndEnum
UnsignedEnum	35:32	SPMU
	0b0000	NI
	0b0001	IMP
	0b0010	IMP_SPMZR
EndEnum
Field	31:24	CTX_CMPs
Field	23:16	WRPs
Field	15:8	BRPs
Field	7:0	SYSPMUID
EndSysreg

Sysreg	ID_AA64AFR0_EL1	3	0	0	5	4
Res0	63:32
Field	31:28	IMPDEF7
Field	27:24	IMPDEF6
Field	23:20	IMPDEF5
Field	19:16	IMPDEF4
Field	15:12	IMPDEF3
Field	11:8	IMPDEF2
Field	7:4	IMPDEF1
Field	3:0	IMPDEF0
EndSysreg

Sysreg	ID_AA64AFR1_EL1	3	0	0	5	5
Res0	63:0
EndSysreg

Sysreg	ID_AA64ISAR0_EL1	3	0	0	6	0
UnsignedEnum	63:60	RNDR
	0b0000	NI
	0b0001	IMP
EndEnum
UnsignedEnum	59:56	TLB
	0b0000	NI
	0b0001	OS
	0b0010	RANGE
EndEnum
UnsignedEnum	55:52	TS
	0b0000	NI
	0b0001	FLAGM
	0b0010	FLAGM2
EndEnum
UnsignedEnum	51:48	FHM
	0b0000	NI
	0b0001	IMP
EndEnum
UnsignedEnum	47:44	DP
	0b0000	NI
	0b0001	IMP
EndEnum
UnsignedEnum	43:40	SM4
	0b0000	NI
	0b0001	IMP
EndEnum
UnsignedEnum	39:36	SM3
	0b0000	NI
	0b0001	IMP
EndEnum
UnsignedEnum	35:32	SHA3
	0b0000	NI
	0b0001	IMP
EndEnum
UnsignedEnum	31:28	RDM
	0b0000	NI
	0b0001	IMP
EndEnum
UnsignedEnum	27:24	TME
	0b0000	NI
	0b0001	IMP
EndEnum
UnsignedEnum	23:20	ATOMIC
	0b0000	NI
	0b0010	IMP
	0b0011	FEAT_LSE128
EndEnum
UnsignedEnum	19:16	CRC32
	0b0000	NI
	0b0001	IMP
EndEnum
UnsignedEnum	15:12	SHA2
	0b0000	NI
	0b0001	SHA256
	0b0010	SHA512
EndEnum
UnsignedEnum	11:8	SHA1
	0b0000	NI
	0b0001	IMP
EndEnum
UnsignedEnum	7:4	AES
	0b0000	NI
	0b0001	AES
	0b0010	PMULL
EndEnum
Res0	3:0
EndSysreg

Sysreg	ID_AA64ISAR1_EL1	3	0	0	6	1
UnsignedEnum	63:60	LS64
	0b0000	NI
	0b0001	LS64
	0b0010	LS64_V
	0b0011	LS64_ACCDATA
EndEnum
UnsignedEnum	59:56	XS
	0b0000	NI
	0b0001	IMP
EndEnum
UnsignedEnum	55:52	I8MM
	0b0000	NI
	0b0001	IMP
EndEnum
UnsignedEnum	51:48	DGH
	0b0000	NI
	0b0001	IMP
EndEnum
UnsignedEnum	47:44	BF16
	0b0000	NI
	0b0001	IMP
	0b0010	EBF16
EndEnum
UnsignedEnum	43:40	SPECRES
	0b0000	NI
	0b0001	IMP
	0b0010	COSP_RCTX
EndEnum
UnsignedEnum	39:36	SB
	0b0000	NI
	0b0001	IMP
EndEnum
UnsignedEnum	35:32	FRINTTS
	0b0000	NI
	0b0001	IMP
EndEnum
UnsignedEnum	31:28	GPI
	0b0000	NI
	0b0001	IMP
EndEnum
UnsignedEnum	27:24	GPA
	0b0000	NI
	0b0001	IMP
EndEnum
UnsignedEnum	23:20	LRCPC
	0b0000	NI
	0b0001	IMP
	0b0010	LRCPC2
	0b0011	LRCPC3
EndEnum
UnsignedEnum	19:16	FCMA
	0b0000	NI
	0b0001	IMP
EndEnum
UnsignedEnum	15:12	JSCVT
	0b0000	NI
	0b0001	IMP
EndEnum
UnsignedEnum	11:8	API
	0b0000	NI
	0b0001	PAuth
	0b0010	EPAC
	0b0011	PAuth2
	0b0100	FPAC
	0b0101	FPACCOMBINE
	0b0110	PAuth_LR
EndEnum
UnsignedEnum	7:4	APA
	0b0000	NI
	0b0001	PAuth
	0b0010	EPAC
	0b0011	PAuth2
	0b0100	FPAC
	0b0101	FPACCOMBINE
	0b0110	PAuth_LR
EndEnum
UnsignedEnum	3:0	DPB
	0b0000	NI
	0b0001	IMP
	0b0010	DPB2
EndEnum
EndSysreg

Sysreg	ID_AA64ISAR2_EL1	3	0	0	6	2
UnsignedEnum	63:60	ATS1A
	0b0000	NI
	0b0001	IMP
EndEnum
UnsignedEnum	59:56	LUT
	0b0000	NI
	0b0001	IMP
EndEnum
UnsignedEnum	55:52	CSSC
	0b0000	NI
	0b0001	IMP
EndEnum
UnsignedEnum	51:48	RPRFM
	0b0000	NI
	0b0001	IMP
EndEnum
<<<<<<< HEAD
Res0	47:32
=======
Res0	47:44
UnsignedEnum	43:40	PRFMSLC
	0b0000	NI
	0b0001	IMP
EndEnum
UnsignedEnum	39:36	SYSINSTR_128
	0b0000	NI
	0b0001	IMP
EndEnum
UnsignedEnum	35:32	SYSREG_128
	0b0000	NI
	0b0001	IMP
EndEnum
>>>>>>> 2d5404ca
UnsignedEnum	31:28	CLRBHB
	0b0000	NI
	0b0001	IMP
EndEnum
UnsignedEnum	27:24	PAC_frac
	0b0000	NI
	0b0001	IMP
EndEnum
UnsignedEnum	23:20	BC
	0b0000	NI
	0b0001	IMP
EndEnum
UnsignedEnum	19:16	MOPS
	0b0000	NI
	0b0001	IMP
EndEnum
UnsignedEnum	15:12	APA3
	0b0000	NI
	0b0001	PAuth
	0b0010	EPAC
	0b0011	PAuth2
	0b0100	FPAC
	0b0101	FPACCOMBINE
	0b0110	PAuth_LR
EndEnum
UnsignedEnum	11:8	GPA3
	0b0000	NI
	0b0001	IMP
EndEnum
UnsignedEnum	7:4	RPRES
	0b0000	NI
	0b0001	IMP
EndEnum
UnsignedEnum	3:0	WFxT
	0b0000	NI
	0b0010	IMP
EndEnum
EndSysreg

Sysreg	ID_AA64ISAR3_EL1	3	0	0	6	3
Res0	63:16
UnsignedEnum	15:12	PACM
	0b0000	NI
	0b0001	TRIVIAL_IMP
	0b0010	FULL_IMP
EndEnum
UnsignedEnum	11:8	TLBIW
	0b0000	NI
	0b0001	IMP
EndEnum
UnsignedEnum	7:4	FAMINMAX
	0b0000	NI
	0b0001	IMP
EndEnum
UnsignedEnum	3:0	CPA
	0b0000	NI
	0b0001	IMP
	0b0010	CPA2
EndEnum
EndSysreg

Sysreg	ID_AA64MMFR0_EL1	3	0	0	7	0
UnsignedEnum	63:60	ECV
	0b0000	NI
	0b0001	IMP
	0b0010	CNTPOFF
EndEnum
UnsignedEnum	59:56	FGT
	0b0000	NI
	0b0001	IMP
EndEnum
Res0	55:48
UnsignedEnum	47:44	EXS
	0b0000	NI
	0b0001	IMP
EndEnum
Enum	43:40	TGRAN4_2
	0b0000	TGRAN4
	0b0001	NI
	0b0010	IMP
	0b0011	52_BIT
EndEnum
Enum	39:36	TGRAN64_2
	0b0000	TGRAN64
	0b0001	NI
	0b0010	IMP
EndEnum
Enum	35:32	TGRAN16_2
	0b0000	TGRAN16
	0b0001	NI
	0b0010	IMP
	0b0011	52_BIT
EndEnum
SignedEnum	31:28	TGRAN4
	0b0000	IMP
	0b0001	52_BIT
	0b1111	NI
EndEnum
SignedEnum	27:24	TGRAN64
	0b0000	IMP
	0b1111	NI
EndEnum
UnsignedEnum	23:20	TGRAN16
	0b0000	NI
	0b0001	IMP
	0b0010	52_BIT
EndEnum
UnsignedEnum	19:16	BIGENDEL0
	0b0000	NI
	0b0001	IMP
EndEnum
UnsignedEnum	15:12	SNSMEM
	0b0000	NI
	0b0001	IMP
EndEnum
UnsignedEnum	11:8	BIGEND
	0b0000	NI
	0b0001	IMP
EndEnum
Enum	7:4	ASIDBITS
	0b0000	8
	0b0010	16
EndEnum
Enum	3:0	PARANGE
	0b0000	32
	0b0001	36
	0b0010	40
	0b0011	42
	0b0100	44
	0b0101	48
	0b0110	52
EndEnum
EndSysreg

Sysreg	ID_AA64MMFR1_EL1	3	0	0	7	1
UnsignedEnum	63:60	ECBHB
	0b0000	NI
	0b0001	IMP
EndEnum
UnsignedEnum	59:56	CMOW
	0b0000	NI
	0b0001	IMP
EndEnum
UnsignedEnum	55:52	TIDCP1
	0b0000	NI
	0b0001	IMP
EndEnum
UnsignedEnum	51:48	nTLBPA
	0b0000	NI
	0b0001	IMP
EndEnum
UnsignedEnum	47:44	AFP
	0b0000	NI
	0b0001	IMP
EndEnum
UnsignedEnum	43:40	HCX
	0b0000	NI
	0b0001	IMP
EndEnum
UnsignedEnum	39:36	ETS
	0b0000	NI
	0b0001	IMP
EndEnum
UnsignedEnum	35:32	TWED
	0b0000	NI
	0b0001	IMP
EndEnum
UnsignedEnum	31:28	XNX
	0b0000	NI
	0b0001	IMP
EndEnum
UnsignedEnum	27:24	SpecSEI
	0b0000	NI
	0b0001	IMP
EndEnum
UnsignedEnum	23:20	PAN
	0b0000	NI
	0b0001	IMP
	0b0010	PAN2
	0b0011	PAN3
EndEnum
UnsignedEnum	19:16	LO
	0b0000	NI
	0b0001	IMP
EndEnum
UnsignedEnum	15:12	HPDS
	0b0000	NI
	0b0001	IMP
	0b0010	HPDS2
EndEnum
UnsignedEnum	11:8	VH
	0b0000	NI
	0b0001	IMP
EndEnum
Enum	7:4	VMIDBits
	0b0000	8
	0b0010	16
EndEnum
UnsignedEnum	3:0	HAFDBS
	0b0000	NI
	0b0001	AF
	0b0010	DBM
EndEnum
EndSysreg

Sysreg	ID_AA64MMFR2_EL1	3	0	0	7	2
UnsignedEnum	63:60	E0PD
	0b0000	NI
	0b0001	IMP
EndEnum
UnsignedEnum	59:56	EVT
	0b0000	NI
	0b0001	IMP
	0b0010	TTLBxS
EndEnum
UnsignedEnum	55:52	BBM
	0b0000	0
	0b0001	1
	0b0010	2
EndEnum
UnsignedEnum	51:48	TTL
	0b0000	NI
	0b0001	IMP
EndEnum
Res0	47:44
UnsignedEnum	43:40	FWB
	0b0000	NI
	0b0001	IMP
EndEnum
Enum	39:36	IDS
	0b0000	0x0
	0b0001	0x18
EndEnum
UnsignedEnum	35:32	AT
	0b0000	NI
	0b0001	IMP
EndEnum
Enum	31:28	ST
	0b0000	39
	0b0001	48_47
EndEnum
UnsignedEnum	27:24	NV
	0b0000	NI
	0b0001	IMP
	0b0010	NV2
EndEnum
Enum	23:20	CCIDX
	0b0000	32
	0b0001	64
EndEnum
UnsignedEnum	19:16	VARange
	0b0000	48
	0b0001	52
EndEnum
UnsignedEnum	15:12	IESB
	0b0000	NI
	0b0001	IMP
EndEnum
UnsignedEnum	11:8	LSM
	0b0000	NI
	0b0001	IMP
EndEnum
UnsignedEnum	7:4	UAO
	0b0000	NI
	0b0001	IMP
EndEnum
UnsignedEnum	3:0	CnP
	0b0000	NI
	0b0001	IMP
EndEnum
EndSysreg

Sysreg	ID_AA64MMFR3_EL1	3	0	0	7	3
UnsignedEnum	63:60	Spec_FPACC
	0b0000	NI
	0b0001	IMP
EndEnum
UnsignedEnum	59:56	ADERR
	0b0000	NI
	0b0001	DEV_ASYNC
	0b0010	FEAT_ADERR
	0b0011	FEAT_ADERR_IND
EndEnum
UnsignedEnum	55:52	SDERR
	0b0000	NI
	0b0001	DEV_SYNC
	0b0010	FEAT_ADERR
	0b0011	FEAT_ADERR_IND
EndEnum
Res0	51:48
UnsignedEnum	47:44	ANERR
	0b0000	NI
	0b0001	ASYNC
	0b0010	FEAT_ANERR
	0b0011	FEAT_ANERR_IND
EndEnum
UnsignedEnum	43:40	SNERR
	0b0000	NI
	0b0001	SYNC
	0b0010	FEAT_ANERR
	0b0011	FEAT_ANERR_IND
EndEnum
UnsignedEnum	39:36	D128_2
	0b0000	NI
	0b0001	IMP
EndEnum
UnsignedEnum	35:32	D128
	0b0000	NI
	0b0001	IMP
EndEnum
UnsignedEnum	31:28	MEC
	0b0000	NI
	0b0001	IMP
EndEnum
UnsignedEnum	27:24	AIE
	0b0000	NI
	0b0001	IMP
EndEnum
UnsignedEnum	23:20	S2POE
	0b0000	NI
	0b0001	IMP
EndEnum
UnsignedEnum	19:16	S1POE
	0b0000	NI
	0b0001	IMP
EndEnum
UnsignedEnum	15:12	S2PIE
	0b0000	NI
	0b0001	IMP
EndEnum
UnsignedEnum	11:8	S1PIE
	0b0000	NI
	0b0001	IMP
EndEnum
UnsignedEnum	7:4	SCTLRX
	0b0000	NI
	0b0001	IMP
EndEnum
UnsignedEnum	3:0	TCRX
	0b0000	NI
	0b0001	IMP
EndEnum
EndSysreg

Sysreg	ID_AA64MMFR4_EL1	3	0	0	7	4
Res0	63:40
UnsignedEnum	39:36	E3DSE
	0b0000	NI
	0b0001	IMP
EndEnum
Res0	35:28
SignedEnum	27:24	E2H0
	0b0000	IMP
	0b1110	NI_NV1
	0b1111	NI
EndEnum
UnsignedEnum	23:20	NV_frac
	0b0000	NV_NV2
	0b0001	NV2_ONLY
EndEnum
UnsignedEnum	19:16	FGWTE3
	0b0000	NI
	0b0001	IMP
EndEnum
UnsignedEnum	15:12	HACDBS
	0b0000	NI
	0b0001	IMP
EndEnum
UnsignedEnum	11:8	ASID2
	0b0000	NI
	0b0001	IMP
EndEnum
SignedEnum	7:4	EIESB
	0b0000	NI
	0b0001	ToEL3
	0b0010	ToELx
	0b1111	ANY
EndEnum
Res0	3:0
EndSysreg

Sysreg	SCTLR_EL1	3	0	1	0	0
Field	63	TIDCP
Field	62	SPINTMASK
Field	61	NMI
Field	60	EnTP2
Field	59	TCSO
Field	58	TCSO0
Field	57	EPAN
Field	56	EnALS
Field	55	EnAS0
Field	54	EnASR
Field	53	TME
Field	52	TME0
Field	51	TMT
Field	50	TMT0
Field	49:46	TWEDEL
Field	45	TWEDEn
Field	44	DSSBS
Field	43	ATA
Field	42	ATA0
Enum	41:40	TCF
	0b00	NONE
	0b01	SYNC
	0b10	ASYNC
	0b11	ASYMM
EndEnum
Enum	39:38	TCF0
	0b00	NONE
	0b01	SYNC
	0b10	ASYNC
	0b11	ASYMM
EndEnum
Field	37	ITFSB
Field	36	BT1
Field	35	BT0
Field	34	EnFPM
Field	33	MSCEn
Field	32	CMOW
Field	31	EnIA
Field	30	EnIB
Field	29	LSMAOE
Field	28	nTLSMD
Field	27	EnDA
Field	26	UCI
Field	25	EE
Field	24	E0E
Field	23	SPAN
Field	22	EIS
Field	21	IESB
Field	20	TSCXT
Field	19	WXN
Field	18	nTWE
Res0	17
Field	16	nTWI
Field	15	UCT
Field	14	DZE
Field	13	EnDB
Field	12	I
Field	11	EOS
Field	10	EnRCTX
Field	9	UMA
Field	8	SED
Field	7	ITD
Field	6	nAA
Field	5	CP15BEN
Field	4	SA0
Field	3	SA
Field	2	C
Field	1	A
Field	0	M
EndSysreg

SysregFields	CPACR_ELx
Res0	63:30
Field	29	E0POE
Field	28	TTA
Res0	27:26
Field	25:24	SMEN
Res0	23:22
Field	21:20	FPEN
Res0	19:18
Field	17:16	ZEN
Res0	15:0
EndSysregFields

Sysreg	CPACR_EL1	3	0	1	0	2
Fields	CPACR_ELx
EndSysreg

Sysreg	SMPRI_EL1	3	0	1	2	4
Res0	63:4
Field	3:0	PRIORITY
EndSysreg

SysregFields	ZCR_ELx
Res0	63:9
Raz	8:4
Field	3:0	LEN
EndSysregFields

Sysreg ZCR_EL1	3	0	1	2	0
Fields ZCR_ELx
EndSysreg

SysregFields	SMCR_ELx
Res0	63:32
Field	31	FA64
Field	30	EZT0
Res0	29:9
Raz	8:4
Field	3:0	LEN
EndSysregFields

Sysreg	SMCR_EL1	3	0	1	2	6
Fields	SMCR_ELx
EndSysreg

SysregFields	GCSCR_ELx
Res0	63:10
Field	9	STREn
Field	8	PUSHMEn
Res0	7
Field	6	EXLOCKEN
Field	5	RVCHKEN
Res0	4:1
Field	0	PCRSEL
EndSysregFields

Sysreg	GCSCR_EL1	3	0	2	5	0
Fields	GCSCR_ELx
EndSysreg

SysregFields	GCSPR_ELx
Field	63:3	PTR
Res0	2:0
EndSysregFields

Sysreg	GCSPR_EL1	3	0	2	5	1
Fields	GCSPR_ELx
EndSysreg

Sysreg	GCSCRE0_EL1	3	0	2	5	2
Res0	63:11
Field	10	nTR
Field	9	STREn
Field	8	PUSHMEn
Res0	7:6
Field	5	RVCHKEN
Res0	4:1
Field	0	PCRSEL
EndSysreg

Sysreg	ALLINT	3	0	4	3	0
Res0	63:14
Field	13	ALLINT
Res0	12:0
EndSysreg

Sysreg	FAR_EL1	3	0	6	0	0
Field	63:0	ADDR
EndSysreg

Sysreg	PMICNTR_EL0	3	3	9	4	0
Field	63:0	ICNT
EndSysreg

Sysreg	PMICFILTR_EL0	3	3	9	6	0
Res0	63:59
Field	58	SYNC
Field	57:56	VS
Res0	55:32
Field	31	P
Field	30	U
Field	29	NSK
Field	28	NSU
Field	27	NSH
Field	26	M
Res0	25
Field	24	SH
Field	23	T
Field	22	RLK
Field	21	RLU
Field	20	RLH
Res0	19:16
Field	15:0	evtCount
EndSysreg

Sysreg	PMSCR_EL1	3	0	9	9	0
Res0	63:8
Field	7:6	PCT
Field	5	TS
Field	4	PA
Field	3	CX
Res0	2
Field	1	E1SPE
Field	0	E0SPE
EndSysreg

Sysreg	PMSNEVFR_EL1	3	0	9	9	1
Field	63:0	E
EndSysreg

Sysreg	PMSICR_EL1	3	0	9	9	2
Field	63:56	ECOUNT
Res0	55:32
Field	31:0	COUNT
EndSysreg

Sysreg	PMSIRR_EL1	3	0	9	9	3
Res0	63:32
Field	31:8	INTERVAL
Res0	7:1
Field	0	RND
EndSysreg

Sysreg	PMSFCR_EL1	3	0	9	9	4
Res0	63:19
Field	18	ST
Field	17	LD
Field	16	B
Res0	15:4
Field	3	FnE
Field	2	FL
Field	1	FT
Field	0	FE
EndSysreg

Sysreg	PMSEVFR_EL1	3	0	9	9	5
Field	63:0	E
EndSysreg

Sysreg	PMSLATFR_EL1	3	0	9	9	6
Res0	63:16
Field	15:0	MINLAT
EndSysreg

Sysreg	PMSIDR_EL1	3	0	9	9	7
Res0	63:25
Field	24	PBT
Field	23:20	FORMAT
Enum	19:16	COUNTSIZE
	0b0010	12_BIT_SAT
	0b0011	16_BIT_SAT
EndEnum
Field	15:12	MAXSIZE
Enum	11:8	INTERVAL
	0b0000	256
	0b0010	512
	0b0011	768
	0b0100	1024
	0b0101	1536
	0b0110	2048
	0b0111	3072
	0b1000	4096
EndEnum
Res0	7
Field	6	FnE
Field	5	ERND
Field	4	LDS
Field	3	ARCHINST
Field	2	FL
Field	1	FT
Field	0	FE
EndSysreg

Sysreg	PMBLIMITR_EL1	3	0	9	10	0
Field	63:12	LIMIT
Res0	11:6
Field	5	PMFZ
Res0	4:3
Enum	2:1	FM
	0b00	FILL
	0b10	DISCARD
EndEnum
Field	0	E
EndSysreg

Sysreg	PMBPTR_EL1	3	0	9	10	1
Field	63:0	PTR
EndSysreg

Sysreg	PMBSR_EL1	3	0	9	10	3
Res0	63:32
Enum	31:26	EC
	0b000000	BUF
	0b100100	FAULT_S1
	0b100101	FAULT_S2
	0b011110	FAULT_GPC
	0b011111	IMP_DEF
EndEnum
Res0	25:20
Field	19	DL
Field	18	EA
Field	17	S
Field	16	COLL
Field	15:0	MSS
EndSysreg

Sysreg	PMBIDR_EL1	3	0	9	10	7
Res0	63:12
Enum	11:8	EA
	0b0000	NotDescribed
	0b0001	Ignored
	0b0010	SError
EndEnum
Res0	7:6
Field	5	F
Field	4	P
Field	3:0	ALIGN
EndSysreg

Sysreg	PMSELR_EL0	3	3	9	12	5
Res0	63:5
Field	4:0	SEL
EndSysreg

SysregFields	CONTEXTIDR_ELx
Res0	63:32
Field	31:0	PROCID
EndSysregFields

Sysreg	CONTEXTIDR_EL1	3	0	13	0	1
Fields	CONTEXTIDR_ELx
EndSysreg

Sysreg	RCWSMASK_EL1	3	0	13	0	3
Field	63:0	RCWSMASK
EndSysreg

Sysreg	TPIDR_EL1	3	0	13	0	4
Field	63:0	ThreadID
EndSysreg

Sysreg	RCWMASK_EL1	3	0	13	0	6
Field	63:0	RCWMASK
EndSysreg

Sysreg	SCXTNUM_EL1	3	0	13	0	7
Field	63:0	SoftwareContextNumber
EndSysreg

# The bit layout for CCSIDR_EL1 depends on whether FEAT_CCIDX is implemented.
# The following is for case when FEAT_CCIDX is not implemented.
Sysreg	CCSIDR_EL1	3	1	0	0	0
Res0	63:32
Unkn	31:28
Field	27:13	NumSets
Field	12:3	Associativity
Field	2:0	LineSize
EndSysreg

Sysreg	CLIDR_EL1	3	1	0	0	1
Res0	63:47
Field	46:33	Ttypen
Field	32:30	ICB
Field	29:27	LoUU
Field	26:24	LoC
Field	23:21	LoUIS
Field	20:18	Ctype7
Field	17:15	Ctype6
Field	14:12	Ctype5
Field	11:9	Ctype4
Field	8:6	Ctype3
Field	5:3	Ctype2
Field	2:0	Ctype1
EndSysreg

Sysreg	CCSIDR2_EL1	3	1	0	0	2
Res0	63:24
Field	23:0	NumSets
EndSysreg

Sysreg	GMID_EL1	3	1	0	0	4
Res0	63:4
Field	3:0	BS
EndSysreg

Sysreg	SMIDR_EL1	3	1	0	0	6
Res0	63:32
Field	31:24	IMPLEMENTER
Field	23:16	REVISION
Field	15	SMPS
Res0	14:12
Field	11:0	AFFINITY
EndSysreg

Sysreg	CSSELR_EL1	3	2	0	0	0
Res0	63:5
Field	4	TnD
Field	3:1	Level
Field	0	InD
EndSysreg

Sysreg	CTR_EL0	3	3	0	0	1
Res0	63:38
Field	37:32	TminLine
Res1	31
Res0	30
Field	29	DIC
Field	28	IDC
Field	27:24	CWG
Field	23:20	ERG
Field	19:16	DminLine
Enum	15:14	L1Ip
	# This was named as VPIPT in the ARM but now documented as reserved
	0b00	RESERVED_VPIPT
	# This is named as AIVIVT in the ARM but documented as reserved
	0b01	RESERVED_AIVIVT
	0b10	VIPT
	0b11	PIPT
EndEnum
Res0	13:4
Field	3:0	IminLine
EndSysreg

Sysreg	DCZID_EL0	3	3	0	0	7
Res0	63:5
Field	4	DZP
Field	3:0	BS
EndSysreg

Sysreg	GCSPR_EL0	3	3	2	5	1
Fields	GCSPR_ELx
EndSysreg

Sysreg	SVCR	3	3	4	2	2
Res0	63:2
Field	1	ZA
Field	0	SM
EndSysreg

Sysreg	FPMR	3	3	4	4	2
Res0	63:38
Field	37:32	LSCALE2
Field	31:24	NSCALE
Res0	23
Field	22:16	LSCALE
Field	15	OSC
Field	14	OSM
Res0	13:9
UnsignedEnum	8:6	F8D
	0b000	E5M2
	0b001	E4M3
EndEnum
UnsignedEnum	5:3	F8S2
	0b000	E5M2
	0b001	E4M3
EndEnum
UnsignedEnum	2:0	F8S1
	0b000	E5M2
	0b001	E4M3
EndEnum
EndSysreg

SysregFields	HFGxTR_EL2
Field	63	nAMAIR2_EL1
Field	62	nMAIR2_EL1
Field	61	nS2POR_EL1
Field	60	nPOR_EL1
Field	59	nPOR_EL0
Field	58	nPIR_EL1
Field	57	nPIRE0_EL1
Field	56	nRCWMASK_EL1
Field	55	nTPIDR2_EL0
Field	54	nSMPRI_EL1
Field	53	nGCS_EL1
Field	52	nGCS_EL0
Res0	51
Field	50	nACCDATA_EL1
Field	49	ERXADDR_EL1
Field	48	ERXPFGCDN_EL1
Field	47	ERXPFGCTL_EL1
Field	46	ERXPFGF_EL1
Field	45	ERXMISCn_EL1
Field	44	ERXSTATUS_EL1
Field	43	ERXCTLR_EL1
Field	42	ERXFR_EL1
Field	41	ERRSELR_EL1
Field	40	ERRIDR_EL1
Field	39	ICC_IGRPENn_EL1
Field	38	VBAR_EL1
Field	37	TTBR1_EL1
Field	36	TTBR0_EL1
Field	35	TPIDR_EL0
Field	34	TPIDRRO_EL0
Field	33	TPIDR_EL1
Field	32	TCR_EL1
Field	31	SCXTNUM_EL0
Field	30	SCXTNUM_EL1
Field	29	SCTLR_EL1
Field	28	REVIDR_EL1
Field	27	PAR_EL1
Field	26	MPIDR_EL1
Field	25	MIDR_EL1
Field	24	MAIR_EL1
Field	23	LORSA_EL1
Field	22	LORN_EL1
Field	21	LORID_EL1
Field	20	LOREA_EL1
Field	19	LORC_EL1
Field	18	ISR_EL1
Field	17	FAR_EL1
Field	16	ESR_EL1
Field	15	DCZID_EL0
Field	14	CTR_EL0
Field	13	CSSELR_EL1
Field	12	CPACR_EL1
Field	11	CONTEXTIDR_EL1
Field	10	CLIDR_EL1
Field	9	CCSIDR_EL1
Field	8	APIBKey
Field	7	APIAKey
Field	6	APGAKey
Field	5	APDBKey
Field	4	APDAKey
Field	3	AMAIR_EL1
Field	2	AIDR_EL1
Field	1	AFSR1_EL1
Field	0	AFSR0_EL1
EndSysregFields

Sysreg HFGRTR_EL2	3	4	1	1	4
Fields	HFGxTR_EL2
EndSysreg

Sysreg HFGWTR_EL2	3	4	1	1	5
Fields	HFGxTR_EL2
EndSysreg

Sysreg HFGITR_EL2	3	4	1	1	6
Res0	63
Field	62	ATS1E1A
Res0	61
Field	60	COSPRCTX
Field	59	nGCSEPP
Field	58	nGCSSTR_EL1
Field	57	nGCSPUSHM_EL1
Field	56	nBRBIALL
Field	55	nBRBINJ
Field	54	DCCVAC
Field	53	SVC_EL1
Field	52	SVC_EL0
Field	51	ERET
Field	50	CPPRCTX
Field	49	DVPRCTX
Field	48	CFPRCTX
Field	47	TLBIVAALE1
Field	46	TLBIVALE1
Field	45	TLBIVAAE1
Field	44	TLBIASIDE1
Field	43	TLBIVAE1
Field	42	TLBIVMALLE1
Field	41	TLBIRVAALE1
Field	40	TLBIRVALE1
Field	39	TLBIRVAAE1
Field	38	TLBIRVAE1
Field	37	TLBIRVAALE1IS
Field	36	TLBIRVALE1IS
Field	35	TLBIRVAAE1IS
Field	34	TLBIRVAE1IS
Field	33	TLBIVAALE1IS
Field	32	TLBIVALE1IS
Field	31	TLBIVAAE1IS
Field	30	TLBIASIDE1IS
Field	29	TLBIVAE1IS
Field	28	TLBIVMALLE1IS
Field	27	TLBIRVAALE1OS
Field	26	TLBIRVALE1OS
Field	25	TLBIRVAAE1OS
Field	24	TLBIRVAE1OS
Field	23	TLBIVAALE1OS
Field	22	TLBIVALE1OS
Field	21	TLBIVAAE1OS
Field	20	TLBIASIDE1OS
Field	19	TLBIVAE1OS
Field	18	TLBIVMALLE1OS
Field	17	ATS1E1WP
Field	16	ATS1E1RP
Field	15	ATS1E0W
Field	14	ATS1E0R
Field	13	ATS1E1W
Field	12	ATS1E1R
Field	11	DCZVA
Field	10	DCCIVAC
Field	9	DCCVADP
Field	8	DCCVAP
Field	7	DCCVAU
Field	6	DCCISW
Field	5	DCCSW
Field	4	DCISW
Field	3	DCIVAC
Field	2	ICIVAU
Field	1	ICIALLU
Field	0	ICIALLUIS
EndSysreg

Sysreg HDFGRTR_EL2	3	4	3	1	4
Field	63	PMBIDR_EL1
Field	62	nPMSNEVFR_EL1
Field	61	nBRBDATA
Field	60	nBRBCTL
Field	59	nBRBIDR
Field	58	PMCEIDn_EL0
Field	57	PMUSERENR_EL0
Field	56	TRBTRG_EL1
Field	55	TRBSR_EL1
Field	54	TRBPTR_EL1
Field	53	TRBMAR_EL1
Field	52	TRBLIMITR_EL1
Field	51	TRBIDR_EL1
Field	50	TRBBASER_EL1
Res0	49
Field	48	TRCVICTLR
Field	47	TRCSTATR
Field	46	TRCSSCSRn
Field	45	TRCSEQSTR
Field	44	TRCPRGCTLR
Field	43	TRCOSLSR
Res0	42
Field	41	TRCIMSPECn
Field	40	TRCID
Res0	39:38
Field	37	TRCCNTVRn
Field	36	TRCCLAIM
Field	35	TRCAUXCTLR
Field	34	TRCAUTHSTATUS
Field	33	TRC
Field	32	PMSLATFR_EL1
Field	31	PMSIRR_EL1
Field	30	PMSIDR_EL1
Field	29	PMSICR_EL1
Field	28	PMSFCR_EL1
Field	27	PMSEVFR_EL1
Field	26	PMSCR_EL1
Field	25	PMBSR_EL1
Field	24	PMBPTR_EL1
Field	23	PMBLIMITR_EL1
Field	22	PMMIR_EL1
Res0	21:20
Field	19	PMSELR_EL0
Field	18	PMOVS
Field	17	PMINTEN
Field	16	PMCNTEN
Field	15	PMCCNTR_EL0
Field	14	PMCCFILTR_EL0
Field	13	PMEVTYPERn_EL0
Field	12	PMEVCNTRn_EL0
Field	11	OSDLR_EL1
Field	10	OSECCR_EL1
Field	9	OSLSR_EL1
Res0	8
Field	7	DBGPRCR_EL1
Field	6	DBGAUTHSTATUS_EL1
Field	5	DBGCLAIM
Field	4	MDSCR_EL1
Field	3	DBGWVRn_EL1
Field	2	DBGWCRn_EL1
Field	1	DBGBVRn_EL1
Field	0	DBGBCRn_EL1
EndSysreg

Sysreg HDFGWTR_EL2	3	4	3	1	5
Res0	63
Field	62	nPMSNEVFR_EL1
Field	61	nBRBDATA
Field	60	nBRBCTL
Res0	59:58
Field	57	PMUSERENR_EL0
Field	56	TRBTRG_EL1
Field	55	TRBSR_EL1
Field	54	TRBPTR_EL1
Field	53	TRBMAR_EL1
Field	52	TRBLIMITR_EL1
Res0	51
Field	50	TRBBASER_EL1
Field	49	TRFCR_EL1
Field	48	TRCVICTLR
Res0	47
Field	46	TRCSSCSRn
Field	45	TRCSEQSTR
Field	44	TRCPRGCTLR
Res0	43
Field	42	TRCOSLAR
Field	41	TRCIMSPECn
Res0	40:38
Field	37	TRCCNTVRn
Field	36	TRCCLAIM
Field	35	TRCAUXCTLR
Res0	34
Field	33	TRC
Field	32	PMSLATFR_EL1
Field	31	PMSIRR_EL1
Res0	30
Field	29	PMSICR_EL1
Field	28	PMSFCR_EL1
Field	27	PMSEVFR_EL1
Field	26	PMSCR_EL1
Field	25	PMBSR_EL1
Field	24	PMBPTR_EL1
Field	23	PMBLIMITR_EL1
Res0	22
Field	21	PMCR_EL0
Field	20	PMSWINC_EL0
Field	19	PMSELR_EL0
Field	18	PMOVS
Field	17	PMINTEN
Field	16	PMCNTEN
Field	15	PMCCNTR_EL0
Field	14	PMCCFILTR_EL0
Field	13	PMEVTYPERn_EL0
Field	12	PMEVCNTRn_EL0
Field	11	OSDLR_EL1
Field	10	OSECCR_EL1
Res0	9
Field	8	OSLAR_EL1
Field	7	DBGPRCR_EL1
Res0	6
Field	5	DBGCLAIM
Field	4	MDSCR_EL1
Field	3	DBGWVRn_EL1
Field	2	DBGWCRn_EL1
Field	1	DBGBVRn_EL1
Field	0	DBGBCRn_EL1
EndSysreg

Sysreg HAFGRTR_EL2	3	4	3	1	6
Res0	63:50
Field	49	AMEVTYPER115_EL0
Field	48	AMEVCNTR115_EL0
Field	47	AMEVTYPER114_EL0
Field	46	AMEVCNTR114_EL0
Field	45	AMEVTYPER113_EL0
Field	44	AMEVCNTR113_EL0
Field	43	AMEVTYPER112_EL0
Field	42	AMEVCNTR112_EL0
Field	41	AMEVTYPER111_EL0
Field	40	AMEVCNTR111_EL0
Field	39	AMEVTYPER110_EL0
Field	38	AMEVCNTR110_EL0
Field	37	AMEVTYPER19_EL0
Field	36	AMEVCNTR19_EL0
Field	35	AMEVTYPER18_EL0
Field	34	AMEVCNTR18_EL0
Field	33	AMEVTYPER17_EL0
Field	32	AMEVCNTR17_EL0
Field	31	AMEVTYPER16_EL0
Field	30	AMEVCNTR16_EL0
Field	29	AMEVTYPER15_EL0
Field	28	AMEVCNTR15_EL0
Field	27	AMEVTYPER14_EL0
Field	26	AMEVCNTR14_EL0
Field	25	AMEVTYPER13_EL0
Field	24	AMEVCNTR13_EL0
Field	23	AMEVTYPER12_EL0
Field	22	AMEVCNTR12_EL0
Field	21	AMEVTYPER11_EL0
Field	20	AMEVCNTR11_EL0
Field	19	AMEVTYPER10_EL0
Field	18	AMEVCNTR10_EL0
Field	17	AMCNTEN1
Res0	16:5
Field	4	AMEVCNTR03_EL0
Field	3	AMEVCNTR02_EL0
Field	2	AMEVCNTR01_EL0
Field	1	AMEVCNTR00_EL0
Field	0	AMCNTEN0
EndSysreg

Sysreg	ZCR_EL2	3	4	1	2	0
Fields	ZCR_ELx
EndSysreg

Sysreg	HCRX_EL2	3	4	1	2	2
Res0	63:25
Field	24	PACMEn
Field	23	EnFPM
Field	22	GCSEn
Field	21	EnIDCP128
Field	20	EnSDERR
Field	19	TMEA
Field	18	EnSNERR
Field	17	D128En
Field	16	PTTWI
Field	15	SCTLR2En
Field	14	TCR2En
Res0	13:12
Field	11	MSCEn
Field	10	MCE2
Field	9	CMOW
Field	8	VFNMI
Field	7	VINMI
Field	6	TALLINT
Field	5	SMPME
Field	4	FGTnXS
Field	3	FnXS
Field	2	EnASR
Field	1	EnALS
Field	0	EnAS0
EndSysreg

Sysreg	SMPRIMAP_EL2	3	4	1	2	5
Field	63:60	P15
Field	59:56	P14
Field	55:52	P13
Field	51:48	P12
Field	47:44	P11
Field	43:40	P10
Field	39:36	F9
Field	35:32	P8
Field	31:28	P7
Field	27:24	P6
Field	23:20	P5
Field	19:16	P4
Field	15:12	P3
Field	11:8	P2
Field	7:4	P1
Field	3:0	P0
EndSysreg

Sysreg	SMCR_EL2	3	4	1	2	6
Fields	SMCR_ELx
EndSysreg

Sysreg	GCSCR_EL2	3	4	2	5	0
Fields	GCSCR_ELx
EndSysreg

Sysreg	GCSPR_EL2	3	4	2	5	1
Fields	GCSPR_ELx
EndSysreg

Sysreg	DACR32_EL2	3	4	3	0	0
Res0	63:32
Field	31:30	D15
Field	29:28	D14
Field	27:26	D13
Field	25:24	D12
Field	23:22	D11
Field	21:20	D10
Field	19:18	D9
Field	17:16	D8
Field	15:14	D7
Field	13:12	D6
Field	11:10	D5
Field	9:8	D4
Field	7:6	D3
Field	5:4	D2
Field	3:2	D1
Field	1:0	D0
EndSysreg

Sysreg	FAR_EL2	3	4	6	0	0
Field	63:0	ADDR
EndSysreg

Sysreg	PMSCR_EL2	3	4	9	9	0
Res0	63:8
Enum	7:6	PCT
	0b00	VIRT
	0b01	PHYS
	0b11	GUEST
EndEnum
Field	5	TS
Field	4	PA
Field	3	CX
Res0	2
Field	1	E2SPE
Field	0	E0HSPE
EndSysreg

Sysreg	CONTEXTIDR_EL2	3	4	13	0	1
Fields	CONTEXTIDR_ELx
EndSysreg

Sysreg	CNTPOFF_EL2	3	4	14	0	6
Field	63:0	PhysicalOffset
EndSysreg

Sysreg	CPACR_EL12	3	5	1	0	2
Fields	CPACR_ELx
EndSysreg

Sysreg	ZCR_EL12	3	5	1	2	0
Fields	ZCR_ELx
EndSysreg

Sysreg	SMCR_EL12	3	5	1	2	6
Fields	SMCR_ELx
EndSysreg

Sysreg	GCSCR_EL12	3	5	2	5	0
Fields	GCSCR_ELx
EndSysreg

Sysreg	GCSPR_EL12	3	5	2	5	1
Fields	GCSPR_ELx
EndSysreg

Sysreg	FAR_EL12	3	5	6	0	0
Field	63:0	ADDR
EndSysreg

Sysreg	CONTEXTIDR_EL12	3	5	13	0	1
Fields	CONTEXTIDR_ELx
EndSysreg

SysregFields TTBRx_EL1
Field	63:48	ASID
Field	47:1	BADDR
Field	0	CnP
EndSysregFields

Sysreg	TTBR0_EL1	3	0	2	0	0
Fields	TTBRx_EL1
EndSysreg

Sysreg	TTBR1_EL1	3	0	2	0	1
Fields	TTBRx_EL1
EndSysreg

SysregFields	TCR2_EL1x
Res0	63:16
Field	15	DisCH1
Field	14	DisCH0
Res0	13:12
Field	11	HAFT
Field	10	PTTWI
Res0	9:6
Field	5	D128
Field	4	AIE
Field	3	POE
Field	2	E0POE
Field	1	PIE
Field	0	PnCH
EndSysregFields

Sysreg	TCR2_EL1	3	0	2	0	3
Fields	TCR2_EL1x
EndSysreg

Sysreg	TCR2_EL12	3	5	2	0	3
Fields	TCR2_EL1x
EndSysreg

Sysreg	TCR2_EL2	3	4	2	0	3
Res0	63:16
Field	15	DisCH1
Field	14	DisCH0
Field	13	AMEC1
Field	12	AMEC0
Field	11	HAFT
Field	10	PTTWI
Field	9:8	SKL1
Field	7:6	SKL0
Field	5	D128
Field	4	AIE
Field	3	POE
Field	2	E0POE
Field	1	PIE
Field	0	PnCH
EndSysreg

SysregFields MAIR2_ELx
Field	63:56	Attr7
Field	55:48	Attr6
Field	47:40	Attr5
Field	39:32	Attr4
Field	31:24	Attr3
Field	23:16	Attr2
Field	15:8	Attr1
Field	7:0	Attr0
EndSysregFields

Sysreg	MAIR2_EL1	3	0	10	2	1
Fields	MAIR2_ELx
EndSysreg

Sysreg	MAIR2_EL2	3	4	10	1	1
Fields	MAIR2_ELx
EndSysreg

Sysreg	AMAIR2_EL1	3	0	10	3	1
Field	63:0	ImpDef
EndSysreg

Sysreg	AMAIR2_EL2	3	4	10	3	1
Field	63:0	ImpDef
EndSysreg

SysregFields PIRx_ELx
Field	63:60	Perm15
Field	59:56	Perm14
Field	55:52	Perm13
Field	51:48	Perm12
Field	47:44	Perm11
Field	43:40	Perm10
Field	39:36	Perm9
Field	35:32	Perm8
Field	31:28	Perm7
Field	27:24	Perm6
Field	23:20	Perm5
Field	19:16	Perm4
Field	15:12	Perm3
Field	11:8	Perm2
Field	7:4	Perm1
Field	3:0	Perm0
EndSysregFields

Sysreg	PIRE0_EL1	3	0	10	2	2
Fields	PIRx_ELx
EndSysreg

Sysreg	PIRE0_EL12	3	5	10	2	2
Fields	PIRx_ELx
EndSysreg

Sysreg	PIR_EL1		3	0	10	2	3
Fields	PIRx_ELx
EndSysreg

Sysreg	PIR_EL12	3	5	10	2	3
Fields	PIRx_ELx
EndSysreg

Sysreg	PIR_EL2		3	4	10	2	3
Fields	PIRx_ELx
EndSysreg

Sysreg	POR_EL0		3	3	10	2	4
Fields	PIRx_ELx
EndSysreg

Sysreg	POR_EL1		3	0	10	2	4
Fields	PIRx_ELx
EndSysreg

Sysreg	POR_EL12	3	5	10	2	4
Fields	PIRx_ELx
EndSysreg

Sysreg	S2POR_EL1	3	0	10	2	5
Fields	PIRx_ELx
EndSysreg

Sysreg	S2PIR_EL2	3	4	10	2	5
Fields	PIRx_ELx
EndSysreg

Sysreg	LORSA_EL1	3	0	10	4	0
Res0	63:52
Field	51:16	SA
Res0	15:1
Field	0	Valid
EndSysreg

Sysreg	LOREA_EL1	3	0	10	4	1
Res0	63:52
Field	51:48	EA_51_48
Field	47:16	EA_47_16
Res0	15:0
EndSysreg

Sysreg	LORN_EL1	3	0	10	4	2
Res0	63:8
Field	7:0	Num
EndSysreg

Sysreg	LORC_EL1	3	0	10	4	3
Res0	63:10
Field	9:2	DS
Res0	1
Field	0	EN
EndSysreg

Sysreg	LORID_EL1	3	0	10	4	7
Res0	63:24
Field	23:16	LD
Res0	15:8
Field	7:0	LR
EndSysreg

Sysreg	ISR_EL1	3	0	12	1	0
Res0	63:11
Field	10	IS
Field	9	FS
Field	8	A
Field	7	I
Field	6	F
Res0	5:0
EndSysreg

Sysreg	ICC_NMIAR1_EL1	3	0	12	9	5
Res0	63:24
Field	23:0	INTID
EndSysreg

Sysreg	TRBLIMITR_EL1	3	0	9	11	0
Field	63:12	LIMIT
Res0	11:7
Field	6	XE
Field	5	nVM
Enum	4:3	TM
	0b00	STOP
	0b01	IRQ
	0b11	IGNR
EndEnum
Enum	2:1	FM
	0b00	FILL
	0b01	WRAP
	0b11	CBUF
EndEnum
Field	0	E
EndSysreg

Sysreg	TRBPTR_EL1	3	0	9	11	1
Field	63:0	PTR
EndSysreg

Sysreg	TRBBASER_EL1	3	0	9	11	2
Field	63:12	BASE
Res0	11:0
EndSysreg

Sysreg	TRBSR_EL1	3	0	9	11	3
Res0	63:56
Field	55:32	MSS2
Field	31:26	EC
Res0	25:24
Field	23	DAT
Field	22	IRQ
Field	21	TRG
Field	20	WRAP
Res0	19
Field	18	EA
Field	17	S
Res0	16
Field	15:0	MSS
EndSysreg

Sysreg	TRBMAR_EL1	3	0	9	11	4
Res0	63:12
Enum	11:10	PAS
	0b00	SECURE
	0b01	NON_SECURE
	0b10	ROOT
	0b11	REALM
EndEnum
Enum	9:8	SH
	0b00	NON_SHAREABLE
	0b10	OUTER_SHAREABLE
	0b11	INNER_SHAREABLE
EndEnum
Field	7:0	Attr
EndSysreg

Sysreg	TRBTRG_EL1	3	0	9	11	6
Res0	63:32
Field	31:0	TRG
EndSysreg

Sysreg	TRBIDR_EL1	3	0	9	11	7
Res0	63:12
Enum	11:8	EA
	0b0000	NON_DESC
	0b0001	IGNORE
	0b0010	SERROR
EndEnum
Res0	7:6
Field	5	F
Field	4	P
Field	3:0	Align
EndSysreg<|MERGE_RESOLUTION|>--- conflicted
+++ resolved
@@ -1473,9 +1473,6 @@
 	0b0000	NI
 	0b0001	IMP
 EndEnum
-<<<<<<< HEAD
-Res0	47:32
-=======
 Res0	47:44
 UnsignedEnum	43:40	PRFMSLC
 	0b0000	NI
@@ -1489,7 +1486,6 @@
 	0b0000	NI
 	0b0001	IMP
 EndEnum
->>>>>>> 2d5404ca
 UnsignedEnum	31:28	CLRBHB
 	0b0000	NI
 	0b0001	IMP
