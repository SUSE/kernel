# SPDX-License-Identifier: GPL-2.0

menu "Accelerated Cryptographic Algorithms for CPU (arm64)"

config CRYPTO_GHASH_ARM64_CE
	tristate "Hash functions: GHASH (ARMv8 Crypto Extensions)"
	depends on KERNEL_MODE_NEON
	select CRYPTO_HASH
	select CRYPTO_LIB_AES
	select CRYPTO_LIB_GF128MUL
	select CRYPTO_AEAD
	help
	  GCM GHASH function (NIST SP800-38D)

	  Architecture: arm64 using:
	  - ARMv8 Crypto Extensions

config CRYPTO_NHPOLY1305_NEON
	tristate "Hash functions: NHPoly1305 (NEON)"
	depends on KERNEL_MODE_NEON
	select CRYPTO_NHPOLY1305
	help
	  NHPoly1305 hash function (Adiantum)

	  Architecture: arm64 using:
	  - NEON (Advanced SIMD) extensions

config CRYPTO_POLY1305_NEON
	tristate "Hash functions: Poly1305 (NEON)"
	depends on KERNEL_MODE_NEON
	select CRYPTO_HASH
	select CRYPTO_ARCH_HAVE_LIB_POLY1305
	help
	  Poly1305 authenticator algorithm (RFC7539)

	  Architecture: arm64 using:
	  - NEON (Advanced SIMD) extensions

config CRYPTO_SHA1_ARM64_CE
	tristate "Hash functions: SHA-1 (ARMv8 Crypto Extensions)"
	depends on KERNEL_MODE_NEON
	select CRYPTO_HASH
	select CRYPTO_SHA1
	help
	  SHA-1 secure hash algorithm (FIPS 180)

	  Architecture: arm64 using:
	  - ARMv8 Crypto Extensions

config CRYPTO_SHA256_ARM64
	tristate "Hash functions: SHA-224 and SHA-256"
	select CRYPTO_HASH
	help
	  SHA-224 and SHA-256 secure hash algorithms (FIPS 180)

	  Architecture: arm64

config CRYPTO_SHA2_ARM64_CE
	tristate "Hash functions: SHA-224 and SHA-256 (ARMv8 Crypto Extensions)"
	depends on KERNEL_MODE_NEON
	select CRYPTO_HASH
	select CRYPTO_SHA256_ARM64
	help
	  SHA-224 and SHA-256 secure hash algorithms (FIPS 180)

	  Architecture: arm64 using:
	  - ARMv8 Crypto Extensions

config CRYPTO_SHA512_ARM64
	tristate "Hash functions: SHA-384 and SHA-512"
	select CRYPTO_HASH
	help
	  SHA-384 and SHA-512 secure hash algorithms (FIPS 180)

	  Architecture: arm64

config CRYPTO_SHA512_ARM64_CE
	tristate "Hash functions: SHA-384 and SHA-512 (ARMv8 Crypto Extensions)"
	depends on KERNEL_MODE_NEON
	select CRYPTO_HASH
	select CRYPTO_SHA512_ARM64
	help
	  SHA-384 and SHA-512 secure hash algorithms (FIPS 180)

	  Architecture: arm64 using:
	  - ARMv8 Crypto Extensions

config CRYPTO_SHA3_ARM64
	tristate "Hash functions: SHA-3 (ARMv8.2 Crypto Extensions)"
	depends on KERNEL_MODE_NEON
	select CRYPTO_HASH
	select CRYPTO_SHA3
	help
	  SHA-3 secure hash algorithms (FIPS 202)

	  Architecture: arm64 using:
	  - ARMv8.2 Crypto Extensions

config CRYPTO_SM3_NEON
	tristate "Hash functions: SM3 (NEON)"
	depends on KERNEL_MODE_NEON
	select CRYPTO_HASH
	select CRYPTO_SM3
	help
	  SM3 (ShangMi 3) secure hash function (OSCCA GM/T 0004-2012)

	  Architecture: arm64 using:
	  - NEON (Advanced SIMD) extensions

config CRYPTO_SM3_ARM64_CE
	tristate "Hash functions: SM3 (ARMv8.2 Crypto Extensions)"
	depends on KERNEL_MODE_NEON
	select CRYPTO_HASH
	select CRYPTO_SM3
	help
	  SM3 (ShangMi 3) secure hash function (OSCCA GM/T 0004-2012)

	  Architecture: arm64 using:
	  - ARMv8.2 Crypto Extensions

config CRYPTO_POLYVAL_ARM64_CE
	tristate "Hash functions: POLYVAL (ARMv8 Crypto Extensions)"
	depends on KERNEL_MODE_NEON
	select CRYPTO_POLYVAL
	help
	  POLYVAL hash function for HCTR2

	  Architecture: arm64 using:
	  - ARMv8 Crypto Extensions

config CRYPTO_AES_ARM64
	tristate "Ciphers: AES, modes: ECB, CBC, CTR, CTS, XCTR, XTS"
	select CRYPTO_AES
	help
	  Block ciphers: AES cipher algorithms (FIPS-197)
	  Length-preserving ciphers: AES with ECB, CBC, CTR, CTS,
	    XCTR, and XTS modes
	  AEAD cipher: AES with CBC, ESSIV, and SHA-256
	    for fscrypt and dm-crypt

	  Architecture: arm64

config CRYPTO_AES_ARM64_CE
	tristate "Ciphers: AES (ARMv8 Crypto Extensions)"
	depends on ARM64 && KERNEL_MODE_NEON
	select CRYPTO_ALGAPI
	select CRYPTO_LIB_AES
<<<<<<< HEAD
	select CRYPTO_AEAD
=======
	help
	  Block ciphers: AES cipher algorithms (FIPS-197)
>>>>>>> eb3cdb58

	  Architecture: arm64 using:
	  - ARMv8 Crypto Extensions

config CRYPTO_AES_ARM64_CE_BLK
	tristate "Ciphers: AES, modes: ECB/CBC/CTR/XTS (ARMv8 Crypto Extensions)"
	depends on KERNEL_MODE_NEON
	select CRYPTO_SKCIPHER
	select CRYPTO_AES_ARM64_CE
	help
	  Length-preserving ciphers: AES cipher algorithms (FIPS-197)
	  with block cipher modes:
	  - ECB (Electronic Codebook) mode (NIST SP800-38A)
	  - CBC (Cipher Block Chaining) mode (NIST SP800-38A)
	  - CTR (Counter) mode (NIST SP800-38A)
	  - XTS (XOR Encrypt XOR with ciphertext stealing) mode (NIST SP800-38E
	    and IEEE 1619)

	  Architecture: arm64 using:
	  - ARMv8 Crypto Extensions

config CRYPTO_AES_ARM64_NEON_BLK
	tristate "Ciphers: AES, modes: ECB/CBC/CTR/XTS (NEON)"
	depends on KERNEL_MODE_NEON
	select CRYPTO_SKCIPHER
	select CRYPTO_LIB_AES
	help
	  Length-preserving ciphers: AES cipher algorithms (FIPS-197)
	  with block cipher modes:
	  - ECB (Electronic Codebook) mode (NIST SP800-38A)
	  - CBC (Cipher Block Chaining) mode (NIST SP800-38A)
	  - CTR (Counter) mode (NIST SP800-38A)
	  - XTS (XOR Encrypt XOR with ciphertext stealing) mode (NIST SP800-38E
	    and IEEE 1619)

	  Architecture: arm64 using:
	  - NEON (Advanced SIMD) extensions

config CRYPTO_CHACHA20_NEON
	tristate "Ciphers: ChaCha (NEON)"
	depends on KERNEL_MODE_NEON
	select CRYPTO_SKCIPHER
	select CRYPTO_LIB_CHACHA_GENERIC
	select CRYPTO_ARCH_HAVE_LIB_CHACHA
	help
	  Length-preserving ciphers: ChaCha20, XChaCha20, and XChaCha12
	  stream cipher algorithms

	  Architecture: arm64 using:
	  - NEON (Advanced SIMD) extensions

config CRYPTO_AES_ARM64_BS
	tristate "Ciphers: AES, modes: ECB/CBC/CTR/XCTR/XTS modes (bit-sliced NEON)"
	depends on KERNEL_MODE_NEON
	select CRYPTO_SKCIPHER
	select CRYPTO_AES_ARM64_NEON_BLK
	select CRYPTO_LIB_AES
	help
	  Length-preserving ciphers: AES cipher algorithms (FIPS-197)
	  with block cipher modes:
	  - ECB (Electronic Codebook) mode (NIST SP800-38A)
	  - CBC (Cipher Block Chaining) mode (NIST SP800-38A)
	  - CTR (Counter) mode (NIST SP800-38A)
	  - XCTR mode for HCTR2
	  - XTS (XOR Encrypt XOR with ciphertext stealing) mode (NIST SP800-38E
	    and IEEE 1619)

	  Architecture: arm64 using:
	  - bit-sliced algorithm
	  - NEON (Advanced SIMD) extensions

config CRYPTO_SM4_ARM64_CE
	tristate "Ciphers: SM4 (ARMv8.2 Crypto Extensions)"
	depends on KERNEL_MODE_NEON
	select CRYPTO_ALGAPI
	select CRYPTO_SM4
	help
	  Block ciphers: SM4 cipher algorithms (OSCCA GB/T 32907-2016)

	  Architecture: arm64 using:
	  - ARMv8.2 Crypto Extensions
	  - NEON (Advanced SIMD) extensions

config CRYPTO_SM4_ARM64_CE_BLK
	tristate "Ciphers: SM4, modes: ECB/CBC/CFB/CTR/XTS (ARMv8 Crypto Extensions)"
	depends on KERNEL_MODE_NEON
	select CRYPTO_SKCIPHER
	select CRYPTO_SM4
	help
	  Length-preserving ciphers: SM4 cipher algorithms (OSCCA GB/T 32907-2016)
	  with block cipher modes:
	  - ECB (Electronic Codebook) mode (NIST SP800-38A)
	  - CBC (Cipher Block Chaining) mode (NIST SP800-38A)
	  - CFB (Cipher Feedback) mode (NIST SP800-38A)
	  - CTR (Counter) mode (NIST SP800-38A)
	  - XTS (XOR Encrypt XOR with ciphertext stealing) mode (NIST SP800-38E
	    and IEEE 1619)

	  Architecture: arm64 using:
	  - ARMv8 Crypto Extensions
	  - NEON (Advanced SIMD) extensions

config CRYPTO_SM4_ARM64_NEON_BLK
	tristate "Ciphers: SM4, modes: ECB/CBC/CFB/CTR (NEON)"
	depends on KERNEL_MODE_NEON
	select CRYPTO_SKCIPHER
	select CRYPTO_SM4
	help
	  Length-preserving ciphers: SM4 cipher algorithms (OSCCA GB/T 32907-2016)
	  with block cipher modes:
	  - ECB (Electronic Codebook) mode (NIST SP800-38A)
	  - CBC (Cipher Block Chaining) mode (NIST SP800-38A)
	  - CFB (Cipher Feedback) mode (NIST SP800-38A)
	  - CTR (Counter) mode (NIST SP800-38A)

	  Architecture: arm64 using:
	  - NEON (Advanced SIMD) extensions

config CRYPTO_AES_ARM64_CE_CCM
	tristate "AEAD cipher: AES in CCM mode (ARMv8 Crypto Extensions)"
	depends on ARM64 && KERNEL_MODE_NEON
	select CRYPTO_ALGAPI
	select CRYPTO_AES_ARM64_CE
	select CRYPTO_AEAD
	select CRYPTO_LIB_AES
	help
	  AEAD cipher: AES cipher algorithms (FIPS-197) with
	  CCM (Counter with Cipher Block Chaining-Message Authentication Code)
	  authenticated encryption mode (NIST SP800-38C)

	  Architecture: arm64 using:
	  - ARMv8 Crypto Extensions
	  - NEON (Advanced SIMD) extensions

config CRYPTO_SM4_ARM64_CE_CCM
	tristate "AEAD cipher: SM4 in CCM mode (ARMv8 Crypto Extensions)"
	depends on KERNEL_MODE_NEON
	select CRYPTO_ALGAPI
	select CRYPTO_AEAD
	select CRYPTO_SM4
	select CRYPTO_SM4_ARM64_CE_BLK
	help
	  AEAD cipher: SM4 cipher algorithms (OSCCA GB/T 32907-2016) with
	  CCM (Counter with Cipher Block Chaining-Message Authentication Code)
	  authenticated encryption mode (NIST SP800-38C)

	  Architecture: arm64 using:
	  - ARMv8 Crypto Extensions
	  - NEON (Advanced SIMD) extensions

config CRYPTO_SM4_ARM64_CE_GCM
	tristate "AEAD cipher: SM4 in GCM mode (ARMv8 Crypto Extensions)"
	depends on KERNEL_MODE_NEON
	select CRYPTO_ALGAPI
	select CRYPTO_AEAD
	select CRYPTO_SM4
	select CRYPTO_SM4_ARM64_CE_BLK
	help
	  AEAD cipher: SM4 cipher algorithms (OSCCA GB/T 32907-2016) with
	  GCM (Galois/Counter Mode) authenticated encryption mode (NIST SP800-38D)

	  Architecture: arm64 using:
	  - ARMv8 Crypto Extensions
	  - PMULL (Polynomial Multiply Long) instructions
	  - NEON (Advanced SIMD) extensions

config CRYPTO_CRCT10DIF_ARM64_CE
	tristate "CRCT10DIF (PMULL)"
	depends on KERNEL_MODE_NEON && CRC_T10DIF
	select CRYPTO_HASH
	help
	  CRC16 CRC algorithm used for the T10 (SCSI) Data Integrity Field (DIF)

	  Architecture: arm64 using
	  - PMULL (Polynomial Multiply Long) instructions

endmenu
<|MERGE_RESOLUTION|>--- conflicted
+++ resolved
@@ -145,12 +145,8 @@
 	depends on ARM64 && KERNEL_MODE_NEON
 	select CRYPTO_ALGAPI
 	select CRYPTO_LIB_AES
-<<<<<<< HEAD
-	select CRYPTO_AEAD
-=======
 	help
 	  Block ciphers: AES cipher algorithms (FIPS-197)
->>>>>>> eb3cdb58
 
 	  Architecture: arm64 using:
 	  - ARMv8 Crypto Extensions
