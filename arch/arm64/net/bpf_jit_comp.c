// SPDX-License-Identifier: GPL-2.0-only
/*
 * BPF JIT compiler for ARM64
 *
 * Copyright (C) 2014-2016 Zi Shen Lim <zlim.lnx@gmail.com>
 */

#define pr_fmt(fmt) "bpf_jit: " fmt

#include <linux/bitfield.h>
#include <linux/bpf.h>
#include <linux/filter.h>
#include <linux/memory.h>
#include <linux/printk.h>
#include <linux/slab.h>

#include <asm/asm-extable.h>
#include <asm/byteorder.h>
#include <asm/cacheflush.h>
#include <asm/debug-monitors.h>
#include <asm/insn.h>
#include <asm/patching.h>
#include <asm/set_memory.h>

#include "bpf_jit.h"

#define TMP_REG_1 (MAX_BPF_JIT_REG + 0)
#define TMP_REG_2 (MAX_BPF_JIT_REG + 1)
#define TCALL_CNT (MAX_BPF_JIT_REG + 2)
#define TMP_REG_3 (MAX_BPF_JIT_REG + 3)
#define FP_BOTTOM (MAX_BPF_JIT_REG + 4)

#define check_imm(bits, imm) do {				\
	if ((((imm) > 0) && ((imm) >> (bits))) ||		\
	    (((imm) < 0) && (~(imm) >> (bits)))) {		\
		pr_info("[%2d] imm=%d(0x%x) out of range\n",	\
			i, imm, imm);				\
		return -EINVAL;					\
	}							\
} while (0)
#define check_imm19(imm) check_imm(19, imm)
#define check_imm26(imm) check_imm(26, imm)

/* Map BPF registers to A64 registers */
static const int bpf2a64[] = {
	/* return value from in-kernel function, and exit value from eBPF */
	[BPF_REG_0] = A64_R(7),
	/* arguments from eBPF program to in-kernel function */
	[BPF_REG_1] = A64_R(0),
	[BPF_REG_2] = A64_R(1),
	[BPF_REG_3] = A64_R(2),
	[BPF_REG_4] = A64_R(3),
	[BPF_REG_5] = A64_R(4),
	/* callee saved registers that in-kernel function will preserve */
	[BPF_REG_6] = A64_R(19),
	[BPF_REG_7] = A64_R(20),
	[BPF_REG_8] = A64_R(21),
	[BPF_REG_9] = A64_R(22),
	/* read-only frame pointer to access stack */
	[BPF_REG_FP] = A64_R(25),
	/* temporary registers for BPF JIT */
	[TMP_REG_1] = A64_R(10),
	[TMP_REG_2] = A64_R(11),
	[TMP_REG_3] = A64_R(12),
	/* tail_call_cnt */
	[TCALL_CNT] = A64_R(26),
	/* temporary register for blinding constants */
	[BPF_REG_AX] = A64_R(9),
	[FP_BOTTOM] = A64_R(27),
};

struct jit_ctx {
	const struct bpf_prog *prog;
	int idx;
	int epilogue_offset;
	int *offset;
	int exentry_idx;
	__le32 *image;
	u32 stack_size;
	int fpb_offset;
<<<<<<< HEAD
=======
};

struct bpf_plt {
	u32 insn_ldr; /* load target */
	u32 insn_br;  /* branch to target */
	u64 target;   /* target value */
>>>>>>> eb3cdb58
};

#define PLT_TARGET_SIZE   sizeof_field(struct bpf_plt, target)
#define PLT_TARGET_OFFSET offsetof(struct bpf_plt, target)

static inline void emit(const u32 insn, struct jit_ctx *ctx)
{
	if (ctx->image != NULL)
		ctx->image[ctx->idx] = cpu_to_le32(insn);

	ctx->idx++;
}

static inline void emit_a64_mov_i(const int is64, const int reg,
				  const s32 val, struct jit_ctx *ctx)
{
	u16 hi = val >> 16;
	u16 lo = val & 0xffff;

	if (hi & 0x8000) {
		if (hi == 0xffff) {
			emit(A64_MOVN(is64, reg, (u16)~lo, 0), ctx);
		} else {
			emit(A64_MOVN(is64, reg, (u16)~hi, 16), ctx);
			if (lo != 0xffff)
				emit(A64_MOVK(is64, reg, lo, 0), ctx);
		}
	} else {
		emit(A64_MOVZ(is64, reg, lo, 0), ctx);
		if (hi)
			emit(A64_MOVK(is64, reg, hi, 16), ctx);
	}
}

static int i64_i16_blocks(const u64 val, bool inverse)
{
	return (((val >>  0) & 0xffff) != (inverse ? 0xffff : 0x0000)) +
	       (((val >> 16) & 0xffff) != (inverse ? 0xffff : 0x0000)) +
	       (((val >> 32) & 0xffff) != (inverse ? 0xffff : 0x0000)) +
	       (((val >> 48) & 0xffff) != (inverse ? 0xffff : 0x0000));
}

static inline void emit_a64_mov_i64(const int reg, const u64 val,
				    struct jit_ctx *ctx)
{
	u64 nrm_tmp = val, rev_tmp = ~val;
	bool inverse;
	int shift;

	if (!(nrm_tmp >> 32))
		return emit_a64_mov_i(0, reg, (u32)val, ctx);

	inverse = i64_i16_blocks(nrm_tmp, true) < i64_i16_blocks(nrm_tmp, false);
	shift = max(round_down((inverse ? (fls64(rev_tmp) - 1) :
					  (fls64(nrm_tmp) - 1)), 16), 0);
	if (inverse)
		emit(A64_MOVN(1, reg, (rev_tmp >> shift) & 0xffff, shift), ctx);
	else
		emit(A64_MOVZ(1, reg, (nrm_tmp >> shift) & 0xffff, shift), ctx);
	shift -= 16;
	while (shift >= 0) {
		if (((nrm_tmp >> shift) & 0xffff) != (inverse ? 0xffff : 0x0000))
			emit(A64_MOVK(1, reg, (nrm_tmp >> shift) & 0xffff, shift), ctx);
		shift -= 16;
	}
}

static inline void emit_bti(u32 insn, struct jit_ctx *ctx)
{
	if (IS_ENABLED(CONFIG_ARM64_BTI_KERNEL))
		emit(insn, ctx);
}

/*
 * Kernel addresses in the vmalloc space use at most 48 bits, and the
 * remaining bits are guaranteed to be 0x1. So we can compose the address
 * with a fixed length movn/movk/movk sequence.
 */
static inline void emit_addr_mov_i64(const int reg, const u64 val,
				     struct jit_ctx *ctx)
{
	u64 tmp = val;
	int shift = 0;

	emit(A64_MOVN(1, reg, ~tmp & 0xffff, shift), ctx);
	while (shift < 32) {
		tmp >>= 16;
		shift += 16;
		emit(A64_MOVK(1, reg, tmp & 0xffff, shift), ctx);
	}
}

static inline void emit_call(u64 target, struct jit_ctx *ctx)
{
	u8 tmp = bpf2a64[TMP_REG_1];

	emit_addr_mov_i64(tmp, target, ctx);
	emit(A64_BLR(tmp), ctx);
}

static inline int bpf2a64_offset(int bpf_insn, int off,
				 const struct jit_ctx *ctx)
{
	/* BPF JMP offset is relative to the next instruction */
	bpf_insn++;
	/*
	 * Whereas arm64 branch instructions encode the offset
	 * from the branch itself, so we must subtract 1 from the
	 * instruction offset.
	 */
	return ctx->offset[bpf_insn + off] - (ctx->offset[bpf_insn] - 1);
}

static void jit_fill_hole(void *area, unsigned int size)
{
	__le32 *ptr;
	/* We are guaranteed to have aligned memory. */
	for (ptr = area; size >= sizeof(u32); size -= sizeof(u32))
		*ptr++ = cpu_to_le32(AARCH64_BREAK_FAULT);
}

static inline int epilogue_offset(const struct jit_ctx *ctx)
{
	int to = ctx->epilogue_offset;
	int from = ctx->idx;

	return to - from;
}

static bool is_addsub_imm(u32 imm)
{
	/* Either imm12 or shifted imm12. */
	return !(imm & ~0xfff) || !(imm & ~0xfff000);
}

/*
 * There are 3 types of AArch64 LDR/STR (immediate) instruction:
 * Post-index, Pre-index, Unsigned offset.
 *
 * For BPF ldr/str, the "unsigned offset" type is sufficient.
 *
 * "Unsigned offset" type LDR(immediate) format:
 *
 *    3                   2                   1                   0
 *  1 0 9 8 7 6 5 4 3 2 1 0 9 8 7 6 5 4 3 2 1 0 9 8 7 6 5 4 3 2 1 0
 * +-+-+-+-+-+-+-+-+-+-+-+-+-+-+-+-+-+-+-+-+-+-+-+-+-+-+-+-+-+-+-+-+
 * |x x|1 1 1 0 0 1 0 1|         imm12         |    Rn   |    Rt   |
 * +-+-+-+-+-+-+-+-+-+-+-+-+-+-+-+-+-+-+-+-+-+-+-+-+-+-+-+-+-+-+-+-+
 * scale
 *
 * "Unsigned offset" type STR(immediate) format:
 *    3                   2                   1                   0
 *  1 0 9 8 7 6 5 4 3 2 1 0 9 8 7 6 5 4 3 2 1 0 9 8 7 6 5 4 3 2 1 0
 * +-+-+-+-+-+-+-+-+-+-+-+-+-+-+-+-+-+-+-+-+-+-+-+-+-+-+-+-+-+-+-+-+
 * |x x|1 1 1 0 0 1 0 0|         imm12         |    Rn   |    Rt   |
 * +-+-+-+-+-+-+-+-+-+-+-+-+-+-+-+-+-+-+-+-+-+-+-+-+-+-+-+-+-+-+-+-+
 * scale
 *
 * The offset is calculated from imm12 and scale in the following way:
 *
 * offset = (u64)imm12 << scale
 */
static bool is_lsi_offset(int offset, int scale)
{
	if (offset < 0)
		return false;

	if (offset > (0xFFF << scale))
		return false;

	if (offset & ((1 << scale) - 1))
		return false;

	return true;
}

<<<<<<< HEAD
/* Tail call offset to jump into */
#if IS_ENABLED(CONFIG_ARM64_BTI_KERNEL) || \
	IS_ENABLED(CONFIG_ARM64_PTR_AUTH_KERNEL)
#define PROLOGUE_OFFSET 9
#else
#define PROLOGUE_OFFSET 8
#endif
=======
/* generated prologue:
 *      bti c // if CONFIG_ARM64_BTI_KERNEL
 *      mov x9, lr
 *      nop  // POKE_OFFSET
 *      paciasp // if CONFIG_ARM64_PTR_AUTH_KERNEL
 *      stp x29, lr, [sp, #-16]!
 *      mov x29, sp
 *      stp x19, x20, [sp, #-16]!
 *      stp x21, x22, [sp, #-16]!
 *      stp x25, x26, [sp, #-16]!
 *      stp x27, x28, [sp, #-16]!
 *      mov x25, sp
 *      mov tcc, #0
 *      // PROLOGUE_OFFSET
 */

#define BTI_INSNS (IS_ENABLED(CONFIG_ARM64_BTI_KERNEL) ? 1 : 0)
#define PAC_INSNS (IS_ENABLED(CONFIG_ARM64_PTR_AUTH_KERNEL) ? 1 : 0)

/* Offset of nop instruction in bpf prog entry to be poked */
#define POKE_OFFSET (BTI_INSNS + 1)

/* Tail call offset to jump into */
#define PROLOGUE_OFFSET (BTI_INSNS + 2 + PAC_INSNS + 8)
>>>>>>> eb3cdb58

static int build_prologue(struct jit_ctx *ctx, bool ebpf_from_cbpf)
{
	const struct bpf_prog *prog = ctx->prog;
	const bool is_main_prog = prog->aux->func_idx == 0;
	const u8 r6 = bpf2a64[BPF_REG_6];
	const u8 r7 = bpf2a64[BPF_REG_7];
	const u8 r8 = bpf2a64[BPF_REG_8];
	const u8 r9 = bpf2a64[BPF_REG_9];
	const u8 fp = bpf2a64[BPF_REG_FP];
	const u8 tcc = bpf2a64[TCALL_CNT];
	const u8 fpb = bpf2a64[FP_BOTTOM];
	const int idx0 = ctx->idx;
	int cur_offset;

	/*
	 * BPF prog stack layout
	 *
	 *                         high
	 * original A64_SP =>   0:+-----+ BPF prologue
	 *                        |FP/LR|
	 * current A64_FP =>  -16:+-----+
	 *                        | ... | callee saved registers
	 * BPF fp register => -64:+-----+ <= (BPF_FP)
	 *                        |     |
	 *                        | ... | BPF prog stack
	 *                        |     |
	 *                        +-----+ <= (BPF_FP - prog->aux->stack_depth)
	 *                        |RSVD | padding
	 * current A64_SP =>      +-----+ <= (BPF_FP - ctx->stack_size)
	 *                        |     |
	 *                        | ... | Function call stack
	 *                        |     |
	 *                        +-----+
	 *                          low
	 *
	 */

<<<<<<< HEAD
	/* Sign lr */
	if (IS_ENABLED(CONFIG_ARM64_PTR_AUTH_KERNEL))
		emit(A64_PACIASP, ctx);
	/* BTI landing pad */
	else if (IS_ENABLED(CONFIG_ARM64_BTI_KERNEL))
		emit(A64_BTI_C, ctx);
=======
	/* bpf function may be invoked by 3 instruction types:
	 * 1. bl, attached via freplace to bpf prog via short jump
	 * 2. br, attached via freplace to bpf prog via long jump
	 * 3. blr, working as a function pointer, used by emit_call.
	 * So BTI_JC should used here to support both br and blr.
	 */
	emit_bti(A64_BTI_JC, ctx);

	emit(A64_MOV(1, A64_R(9), A64_LR), ctx);
	emit(A64_NOP, ctx);

	/* Sign lr */
	if (IS_ENABLED(CONFIG_ARM64_PTR_AUTH_KERNEL))
		emit(A64_PACIASP, ctx);
>>>>>>> eb3cdb58

	/* Save FP and LR registers to stay align with ARM64 AAPCS */
	emit(A64_PUSH(A64_FP, A64_LR, A64_SP), ctx);
	emit(A64_MOV(1, A64_FP, A64_SP), ctx);

	/* Save callee-saved registers */
	emit(A64_PUSH(r6, r7, A64_SP), ctx);
	emit(A64_PUSH(r8, r9, A64_SP), ctx);
	emit(A64_PUSH(fp, tcc, A64_SP), ctx);
	emit(A64_PUSH(fpb, A64_R(28), A64_SP), ctx);

	/* Set up BPF prog stack base register */
	emit(A64_MOV(1, fp, A64_SP), ctx);

	if (!ebpf_from_cbpf && is_main_prog) {
		/* Initialize tail_call_cnt */
		emit(A64_MOVZ(1, tcc, 0, 0), ctx);

		cur_offset = ctx->idx - idx0;
		if (cur_offset != PROLOGUE_OFFSET) {
			pr_err_once("PROLOGUE_OFFSET = %d, expected %d!\n",
				    cur_offset, PROLOGUE_OFFSET);
			return -1;
		}

		/* BTI landing pad for the tail call, done with a BR */
		emit_bti(A64_BTI_J, ctx);
	}

	emit(A64_SUB_I(1, fpb, fp, ctx->fpb_offset), ctx);

	/* Stack must be multiples of 16B */
	ctx->stack_size = round_up(prog->aux->stack_depth, 16);

	/* Set up function call stack */
	emit(A64_SUB_I(1, A64_SP, A64_SP, ctx->stack_size), ctx);
	return 0;
}

static int out_offset = -1; /* initialized on the first pass of build_body() */
static int emit_bpf_tail_call(struct jit_ctx *ctx)
{
	/* bpf_tail_call(void *prog_ctx, struct bpf_array *array, u64 index) */
	const u8 r2 = bpf2a64[BPF_REG_2];
	const u8 r3 = bpf2a64[BPF_REG_3];

	const u8 tmp = bpf2a64[TMP_REG_1];
	const u8 prg = bpf2a64[TMP_REG_2];
	const u8 tcc = bpf2a64[TCALL_CNT];
	const int idx0 = ctx->idx;
#define cur_offset (ctx->idx - idx0)
#define jmp_offset (out_offset - (cur_offset))
	size_t off;

	/* if (index >= array->map.max_entries)
	 *     goto out;
	 */
	off = offsetof(struct bpf_array, map.max_entries);
	emit_a64_mov_i64(tmp, off, ctx);
	emit(A64_LDR32(tmp, r2, tmp), ctx);
	emit(A64_MOV(0, r3, r3), ctx);
	emit(A64_CMP(0, r3, tmp), ctx);
	emit(A64_B_(A64_COND_CS, jmp_offset), ctx);

	/*
	 * if (tail_call_cnt >= MAX_TAIL_CALL_CNT)
	 *     goto out;
	 * tail_call_cnt++;
	 */
	emit_a64_mov_i64(tmp, MAX_TAIL_CALL_CNT, ctx);
	emit(A64_CMP(1, tcc, tmp), ctx);
	emit(A64_B_(A64_COND_CS, jmp_offset), ctx);
	emit(A64_ADD_I(1, tcc, tcc, 1), ctx);

	/* prog = array->ptrs[index];
	 * if (prog == NULL)
	 *     goto out;
	 */
	off = offsetof(struct bpf_array, ptrs);
	emit_a64_mov_i64(tmp, off, ctx);
	emit(A64_ADD(1, tmp, r2, tmp), ctx);
	emit(A64_LSL(1, prg, r3, 3), ctx);
	emit(A64_LDR64(prg, tmp, prg), ctx);
	emit(A64_CBZ(1, prg, jmp_offset), ctx);

	/* goto *(prog->bpf_func + prologue_offset); */
	off = offsetof(struct bpf_prog, bpf_func);
	emit_a64_mov_i64(tmp, off, ctx);
	emit(A64_LDR64(tmp, prg, tmp), ctx);
	emit(A64_ADD_I(1, tmp, tmp, sizeof(u32) * PROLOGUE_OFFSET), ctx);
	emit(A64_ADD_I(1, A64_SP, A64_SP, ctx->stack_size), ctx);
	emit(A64_BR(tmp), ctx);

	/* out: */
	if (out_offset == -1)
		out_offset = cur_offset;
	if (cur_offset != out_offset) {
		pr_err_once("tail_call out_offset = %d, expected %d!\n",
			    cur_offset, out_offset);
		return -1;
	}
	return 0;
#undef cur_offset
#undef jmp_offset
}

#ifdef CONFIG_ARM64_LSE_ATOMICS
static int emit_lse_atomic(const struct bpf_insn *insn, struct jit_ctx *ctx)
{
	const u8 code = insn->code;
	const u8 dst = bpf2a64[insn->dst_reg];
	const u8 src = bpf2a64[insn->src_reg];
	const u8 tmp = bpf2a64[TMP_REG_1];
	const u8 tmp2 = bpf2a64[TMP_REG_2];
	const bool isdw = BPF_SIZE(code) == BPF_DW;
	const s16 off = insn->off;
	u8 reg;

	if (!off) {
		reg = dst;
	} else {
		emit_a64_mov_i(1, tmp, off, ctx);
		emit(A64_ADD(1, tmp, tmp, dst), ctx);
		reg = tmp;
	}

	switch (insn->imm) {
	/* lock *(u32/u64 *)(dst_reg + off) <op>= src_reg */
	case BPF_ADD:
		emit(A64_STADD(isdw, reg, src), ctx);
		break;
	case BPF_AND:
		emit(A64_MVN(isdw, tmp2, src), ctx);
		emit(A64_STCLR(isdw, reg, tmp2), ctx);
		break;
	case BPF_OR:
		emit(A64_STSET(isdw, reg, src), ctx);
		break;
	case BPF_XOR:
		emit(A64_STEOR(isdw, reg, src), ctx);
		break;
	/* src_reg = atomic_fetch_<op>(dst_reg + off, src_reg) */
	case BPF_ADD | BPF_FETCH:
		emit(A64_LDADDAL(isdw, src, reg, src), ctx);
		break;
	case BPF_AND | BPF_FETCH:
		emit(A64_MVN(isdw, tmp2, src), ctx);
		emit(A64_LDCLRAL(isdw, src, reg, tmp2), ctx);
		break;
	case BPF_OR | BPF_FETCH:
		emit(A64_LDSETAL(isdw, src, reg, src), ctx);
		break;
	case BPF_XOR | BPF_FETCH:
		emit(A64_LDEORAL(isdw, src, reg, src), ctx);
		break;
	/* src_reg = atomic_xchg(dst_reg + off, src_reg); */
	case BPF_XCHG:
		emit(A64_SWPAL(isdw, src, reg, src), ctx);
		break;
	/* r0 = atomic_cmpxchg(dst_reg + off, r0, src_reg); */
	case BPF_CMPXCHG:
		emit(A64_CASAL(isdw, src, reg, bpf2a64[BPF_REG_0]), ctx);
		break;
	default:
		pr_err_once("unknown atomic op code %02x\n", insn->imm);
		return -EINVAL;
	}

	return 0;
}
#else
static inline int emit_lse_atomic(const struct bpf_insn *insn, struct jit_ctx *ctx)
{
	return -EINVAL;
}
#endif

static int emit_ll_sc_atomic(const struct bpf_insn *insn, struct jit_ctx *ctx)
{
	const u8 code = insn->code;
	const u8 dst = bpf2a64[insn->dst_reg];
	const u8 src = bpf2a64[insn->src_reg];
	const u8 tmp = bpf2a64[TMP_REG_1];
	const u8 tmp2 = bpf2a64[TMP_REG_2];
	const u8 tmp3 = bpf2a64[TMP_REG_3];
	const int i = insn - ctx->prog->insnsi;
	const s32 imm = insn->imm;
	const s16 off = insn->off;
	const bool isdw = BPF_SIZE(code) == BPF_DW;
	u8 reg;
	s32 jmp_offset;

	if (!off) {
		reg = dst;
	} else {
		emit_a64_mov_i(1, tmp, off, ctx);
		emit(A64_ADD(1, tmp, tmp, dst), ctx);
		reg = tmp;
	}

	if (imm == BPF_ADD || imm == BPF_AND ||
	    imm == BPF_OR || imm == BPF_XOR) {
		/* lock *(u32/u64 *)(dst_reg + off) <op>= src_reg */
		emit(A64_LDXR(isdw, tmp2, reg), ctx);
		if (imm == BPF_ADD)
			emit(A64_ADD(isdw, tmp2, tmp2, src), ctx);
		else if (imm == BPF_AND)
			emit(A64_AND(isdw, tmp2, tmp2, src), ctx);
		else if (imm == BPF_OR)
			emit(A64_ORR(isdw, tmp2, tmp2, src), ctx);
		else
			emit(A64_EOR(isdw, tmp2, tmp2, src), ctx);
		emit(A64_STXR(isdw, tmp2, reg, tmp3), ctx);
		jmp_offset = -3;
		check_imm19(jmp_offset);
		emit(A64_CBNZ(0, tmp3, jmp_offset), ctx);
	} else if (imm == (BPF_ADD | BPF_FETCH) ||
		   imm == (BPF_AND | BPF_FETCH) ||
		   imm == (BPF_OR | BPF_FETCH) ||
		   imm == (BPF_XOR | BPF_FETCH)) {
		/* src_reg = atomic_fetch_<op>(dst_reg + off, src_reg) */
		const u8 ax = bpf2a64[BPF_REG_AX];

		emit(A64_MOV(isdw, ax, src), ctx);
		emit(A64_LDXR(isdw, src, reg), ctx);
		if (imm == (BPF_ADD | BPF_FETCH))
			emit(A64_ADD(isdw, tmp2, src, ax), ctx);
		else if (imm == (BPF_AND | BPF_FETCH))
			emit(A64_AND(isdw, tmp2, src, ax), ctx);
		else if (imm == (BPF_OR | BPF_FETCH))
			emit(A64_ORR(isdw, tmp2, src, ax), ctx);
		else
			emit(A64_EOR(isdw, tmp2, src, ax), ctx);
		emit(A64_STLXR(isdw, tmp2, reg, tmp3), ctx);
		jmp_offset = -3;
		check_imm19(jmp_offset);
		emit(A64_CBNZ(0, tmp3, jmp_offset), ctx);
		emit(A64_DMB_ISH, ctx);
	} else if (imm == BPF_XCHG) {
		/* src_reg = atomic_xchg(dst_reg + off, src_reg); */
		emit(A64_MOV(isdw, tmp2, src), ctx);
		emit(A64_LDXR(isdw, src, reg), ctx);
		emit(A64_STLXR(isdw, tmp2, reg, tmp3), ctx);
		jmp_offset = -2;
		check_imm19(jmp_offset);
		emit(A64_CBNZ(0, tmp3, jmp_offset), ctx);
		emit(A64_DMB_ISH, ctx);
	} else if (imm == BPF_CMPXCHG) {
		/* r0 = atomic_cmpxchg(dst_reg + off, r0, src_reg); */
		const u8 r0 = bpf2a64[BPF_REG_0];

		emit(A64_MOV(isdw, tmp2, r0), ctx);
		emit(A64_LDXR(isdw, r0, reg), ctx);
		emit(A64_EOR(isdw, tmp3, r0, tmp2), ctx);
		jmp_offset = 4;
		check_imm19(jmp_offset);
		emit(A64_CBNZ(isdw, tmp3, jmp_offset), ctx);
		emit(A64_STLXR(isdw, src, reg, tmp3), ctx);
		jmp_offset = -4;
		check_imm19(jmp_offset);
		emit(A64_CBNZ(0, tmp3, jmp_offset), ctx);
		emit(A64_DMB_ISH, ctx);
	} else {
		pr_err_once("unknown atomic op code %02x\n", imm);
		return -EINVAL;
	}

	return 0;
}

<<<<<<< HEAD
=======
void dummy_tramp(void);

asm (
"	.pushsection .text, \"ax\", @progbits\n"
"	.global dummy_tramp\n"
"	.type dummy_tramp, %function\n"
"dummy_tramp:"
#if IS_ENABLED(CONFIG_ARM64_BTI_KERNEL)
"	bti j\n" /* dummy_tramp is called via "br x10" */
#endif
"	mov x10, x30\n"
"	mov x30, x9\n"
"	ret x10\n"
"	.size dummy_tramp, .-dummy_tramp\n"
"	.popsection\n"
);

/* build a plt initialized like this:
 *
 * plt:
 *      ldr tmp, target
 *      br tmp
 * target:
 *      .quad dummy_tramp
 *
 * when a long jump trampoline is attached, target is filled with the
 * trampoline address, and when the trampoline is removed, target is
 * restored to dummy_tramp address.
 */
static void build_plt(struct jit_ctx *ctx)
{
	const u8 tmp = bpf2a64[TMP_REG_1];
	struct bpf_plt *plt = NULL;

	/* make sure target is 64-bit aligned */
	if ((ctx->idx + PLT_TARGET_OFFSET / AARCH64_INSN_SIZE) % 2)
		emit(A64_NOP, ctx);

	plt = (struct bpf_plt *)(ctx->image + ctx->idx);
	/* plt is called via bl, no BTI needed here */
	emit(A64_LDR64LIT(tmp, 2 * AARCH64_INSN_SIZE), ctx);
	emit(A64_BR(tmp), ctx);

	if (ctx->image)
		plt->target = (u64)&dummy_tramp;
}

>>>>>>> eb3cdb58
static void build_epilogue(struct jit_ctx *ctx)
{
	const u8 r0 = bpf2a64[BPF_REG_0];
	const u8 r6 = bpf2a64[BPF_REG_6];
	const u8 r7 = bpf2a64[BPF_REG_7];
	const u8 r8 = bpf2a64[BPF_REG_8];
	const u8 r9 = bpf2a64[BPF_REG_9];
	const u8 fp = bpf2a64[BPF_REG_FP];
	const u8 fpb = bpf2a64[FP_BOTTOM];

	/* We're done with BPF stack */
	emit(A64_ADD_I(1, A64_SP, A64_SP, ctx->stack_size), ctx);

	/* Restore x27 and x28 */
	emit(A64_POP(fpb, A64_R(28), A64_SP), ctx);
	/* Restore fs (x25) and x26 */
	emit(A64_POP(fp, A64_R(26), A64_SP), ctx);

	/* Restore callee-saved register */
	emit(A64_POP(r8, r9, A64_SP), ctx);
	emit(A64_POP(r6, r7, A64_SP), ctx);

	/* Restore FP/LR registers */
	emit(A64_POP(A64_FP, A64_LR, A64_SP), ctx);

	/* Set return value */
	emit(A64_MOV(1, A64_R(0), r0), ctx);

	/* Authenticate lr */
	if (IS_ENABLED(CONFIG_ARM64_PTR_AUTH_KERNEL))
		emit(A64_AUTIASP, ctx);

	emit(A64_RET(A64_LR), ctx);
}

#define BPF_FIXUP_OFFSET_MASK	GENMASK(26, 0)
#define BPF_FIXUP_REG_MASK	GENMASK(31, 27)

bool ex_handler_bpf(const struct exception_table_entry *ex,
		    struct pt_regs *regs)
{
	off_t offset = FIELD_GET(BPF_FIXUP_OFFSET_MASK, ex->fixup);
	int dst_reg = FIELD_GET(BPF_FIXUP_REG_MASK, ex->fixup);

	regs->regs[dst_reg] = 0;
	regs->pc = (unsigned long)&ex->fixup - offset;
	return true;
}

/* For accesses to BTF pointers, add an entry to the exception table */
static int add_exception_handler(const struct bpf_insn *insn,
				 struct jit_ctx *ctx,
				 int dst_reg)
{
	off_t offset;
	unsigned long pc;
	struct exception_table_entry *ex;

	if (!ctx->image)
		/* First pass */
		return 0;

	if (BPF_MODE(insn->code) != BPF_PROBE_MEM)
		return 0;

	if (!ctx->prog->aux->extable ||
	    WARN_ON_ONCE(ctx->exentry_idx >= ctx->prog->aux->num_exentries))
		return -EINVAL;

	ex = &ctx->prog->aux->extable[ctx->exentry_idx];
	pc = (unsigned long)&ctx->image[ctx->idx - 1];

	offset = pc - (long)&ex->insn;
	if (WARN_ON_ONCE(offset >= 0 || offset < INT_MIN))
		return -ERANGE;
	ex->insn = offset;

	/*
	 * Since the extable follows the program, the fixup offset is always
	 * negative and limited to BPF_JIT_REGION_SIZE. Store a positive value
	 * to keep things simple, and put the destination register in the upper
	 * bits. We don't need to worry about buildtime or runtime sort
	 * modifying the upper bits because the table is already sorted, and
	 * isn't part of the main exception table.
	 */
	offset = (long)&ex->fixup - (pc + AARCH64_INSN_SIZE);
	if (!FIELD_FIT(BPF_FIXUP_OFFSET_MASK, offset))
		return -ERANGE;

	ex->fixup = FIELD_PREP(BPF_FIXUP_OFFSET_MASK, offset) |
		    FIELD_PREP(BPF_FIXUP_REG_MASK, dst_reg);

	ex->type = EX_TYPE_BPF;

	ctx->exentry_idx++;
	return 0;
}

/* JITs an eBPF instruction.
 * Returns:
 * 0  - successfully JITed an 8-byte eBPF instruction.
 * >0 - successfully JITed a 16-byte eBPF instruction.
 * <0 - failed to JIT.
 */
static int build_insn(const struct bpf_insn *insn, struct jit_ctx *ctx,
		      bool extra_pass)
{
	const u8 code = insn->code;
	const u8 dst = bpf2a64[insn->dst_reg];
	const u8 src = bpf2a64[insn->src_reg];
	const u8 tmp = bpf2a64[TMP_REG_1];
	const u8 tmp2 = bpf2a64[TMP_REG_2];
	const u8 fp = bpf2a64[BPF_REG_FP];
	const u8 fpb = bpf2a64[FP_BOTTOM];
	const s16 off = insn->off;
	const s32 imm = insn->imm;
	const int i = insn - ctx->prog->insnsi;
	const bool is64 = BPF_CLASS(code) == BPF_ALU64 ||
			  BPF_CLASS(code) == BPF_JMP;
	u8 jmp_cond;
	s32 jmp_offset;
	u32 a64_insn;
	u8 src_adj;
	u8 dst_adj;
	int off_adj;
	int ret;

	switch (code) {
	/* dst = src */
	case BPF_ALU | BPF_MOV | BPF_X:
	case BPF_ALU64 | BPF_MOV | BPF_X:
		emit(A64_MOV(is64, dst, src), ctx);
		break;
	/* dst = dst OP src */
	case BPF_ALU | BPF_ADD | BPF_X:
	case BPF_ALU64 | BPF_ADD | BPF_X:
		emit(A64_ADD(is64, dst, dst, src), ctx);
		break;
	case BPF_ALU | BPF_SUB | BPF_X:
	case BPF_ALU64 | BPF_SUB | BPF_X:
		emit(A64_SUB(is64, dst, dst, src), ctx);
		break;
	case BPF_ALU | BPF_AND | BPF_X:
	case BPF_ALU64 | BPF_AND | BPF_X:
		emit(A64_AND(is64, dst, dst, src), ctx);
		break;
	case BPF_ALU | BPF_OR | BPF_X:
	case BPF_ALU64 | BPF_OR | BPF_X:
		emit(A64_ORR(is64, dst, dst, src), ctx);
		break;
	case BPF_ALU | BPF_XOR | BPF_X:
	case BPF_ALU64 | BPF_XOR | BPF_X:
		emit(A64_EOR(is64, dst, dst, src), ctx);
		break;
	case BPF_ALU | BPF_MUL | BPF_X:
	case BPF_ALU64 | BPF_MUL | BPF_X:
		emit(A64_MUL(is64, dst, dst, src), ctx);
		break;
	case BPF_ALU | BPF_DIV | BPF_X:
	case BPF_ALU64 | BPF_DIV | BPF_X:
		emit(A64_UDIV(is64, dst, dst, src), ctx);
		break;
	case BPF_ALU | BPF_MOD | BPF_X:
	case BPF_ALU64 | BPF_MOD | BPF_X:
		emit(A64_UDIV(is64, tmp, dst, src), ctx);
		emit(A64_MSUB(is64, dst, dst, tmp, src), ctx);
		break;
	case BPF_ALU | BPF_LSH | BPF_X:
	case BPF_ALU64 | BPF_LSH | BPF_X:
		emit(A64_LSLV(is64, dst, dst, src), ctx);
		break;
	case BPF_ALU | BPF_RSH | BPF_X:
	case BPF_ALU64 | BPF_RSH | BPF_X:
		emit(A64_LSRV(is64, dst, dst, src), ctx);
		break;
	case BPF_ALU | BPF_ARSH | BPF_X:
	case BPF_ALU64 | BPF_ARSH | BPF_X:
		emit(A64_ASRV(is64, dst, dst, src), ctx);
		break;
	/* dst = -dst */
	case BPF_ALU | BPF_NEG:
	case BPF_ALU64 | BPF_NEG:
		emit(A64_NEG(is64, dst, dst), ctx);
		break;
	/* dst = BSWAP##imm(dst) */
	case BPF_ALU | BPF_END | BPF_FROM_LE:
	case BPF_ALU | BPF_END | BPF_FROM_BE:
#ifdef CONFIG_CPU_BIG_ENDIAN
		if (BPF_SRC(code) == BPF_FROM_BE)
			goto emit_bswap_uxt;
#else /* !CONFIG_CPU_BIG_ENDIAN */
		if (BPF_SRC(code) == BPF_FROM_LE)
			goto emit_bswap_uxt;
#endif
		switch (imm) {
		case 16:
			emit(A64_REV16(is64, dst, dst), ctx);
			/* zero-extend 16 bits into 64 bits */
			emit(A64_UXTH(is64, dst, dst), ctx);
			break;
		case 32:
			emit(A64_REV32(is64, dst, dst), ctx);
			/* upper 32 bits already cleared */
			break;
		case 64:
			emit(A64_REV64(dst, dst), ctx);
			break;
		}
		break;
emit_bswap_uxt:
		switch (imm) {
		case 16:
			/* zero-extend 16 bits into 64 bits */
			emit(A64_UXTH(is64, dst, dst), ctx);
			break;
		case 32:
			/* zero-extend 32 bits into 64 bits */
			emit(A64_UXTW(is64, dst, dst), ctx);
			break;
		case 64:
			/* nop */
			break;
		}
		break;
	/* dst = imm */
	case BPF_ALU | BPF_MOV | BPF_K:
	case BPF_ALU64 | BPF_MOV | BPF_K:
		emit_a64_mov_i(is64, dst, imm, ctx);
		break;
	/* dst = dst OP imm */
	case BPF_ALU | BPF_ADD | BPF_K:
	case BPF_ALU64 | BPF_ADD | BPF_K:
		if (is_addsub_imm(imm)) {
			emit(A64_ADD_I(is64, dst, dst, imm), ctx);
		} else if (is_addsub_imm(-imm)) {
			emit(A64_SUB_I(is64, dst, dst, -imm), ctx);
		} else {
			emit_a64_mov_i(is64, tmp, imm, ctx);
			emit(A64_ADD(is64, dst, dst, tmp), ctx);
		}
		break;
	case BPF_ALU | BPF_SUB | BPF_K:
	case BPF_ALU64 | BPF_SUB | BPF_K:
		if (is_addsub_imm(imm)) {
			emit(A64_SUB_I(is64, dst, dst, imm), ctx);
		} else if (is_addsub_imm(-imm)) {
			emit(A64_ADD_I(is64, dst, dst, -imm), ctx);
		} else {
			emit_a64_mov_i(is64, tmp, imm, ctx);
			emit(A64_SUB(is64, dst, dst, tmp), ctx);
		}
		break;
	case BPF_ALU | BPF_AND | BPF_K:
	case BPF_ALU64 | BPF_AND | BPF_K:
		a64_insn = A64_AND_I(is64, dst, dst, imm);
		if (a64_insn != AARCH64_BREAK_FAULT) {
			emit(a64_insn, ctx);
		} else {
			emit_a64_mov_i(is64, tmp, imm, ctx);
			emit(A64_AND(is64, dst, dst, tmp), ctx);
		}
		break;
	case BPF_ALU | BPF_OR | BPF_K:
	case BPF_ALU64 | BPF_OR | BPF_K:
		a64_insn = A64_ORR_I(is64, dst, dst, imm);
		if (a64_insn != AARCH64_BREAK_FAULT) {
			emit(a64_insn, ctx);
		} else {
			emit_a64_mov_i(is64, tmp, imm, ctx);
			emit(A64_ORR(is64, dst, dst, tmp), ctx);
		}
		break;
	case BPF_ALU | BPF_XOR | BPF_K:
	case BPF_ALU64 | BPF_XOR | BPF_K:
		a64_insn = A64_EOR_I(is64, dst, dst, imm);
		if (a64_insn != AARCH64_BREAK_FAULT) {
			emit(a64_insn, ctx);
		} else {
			emit_a64_mov_i(is64, tmp, imm, ctx);
			emit(A64_EOR(is64, dst, dst, tmp), ctx);
		}
		break;
	case BPF_ALU | BPF_MUL | BPF_K:
	case BPF_ALU64 | BPF_MUL | BPF_K:
		emit_a64_mov_i(is64, tmp, imm, ctx);
		emit(A64_MUL(is64, dst, dst, tmp), ctx);
		break;
	case BPF_ALU | BPF_DIV | BPF_K:
	case BPF_ALU64 | BPF_DIV | BPF_K:
		emit_a64_mov_i(is64, tmp, imm, ctx);
		emit(A64_UDIV(is64, dst, dst, tmp), ctx);
		break;
	case BPF_ALU | BPF_MOD | BPF_K:
	case BPF_ALU64 | BPF_MOD | BPF_K:
		emit_a64_mov_i(is64, tmp2, imm, ctx);
		emit(A64_UDIV(is64, tmp, dst, tmp2), ctx);
		emit(A64_MSUB(is64, dst, dst, tmp, tmp2), ctx);
		break;
	case BPF_ALU | BPF_LSH | BPF_K:
	case BPF_ALU64 | BPF_LSH | BPF_K:
		emit(A64_LSL(is64, dst, dst, imm), ctx);
		break;
	case BPF_ALU | BPF_RSH | BPF_K:
	case BPF_ALU64 | BPF_RSH | BPF_K:
		emit(A64_LSR(is64, dst, dst, imm), ctx);
		break;
	case BPF_ALU | BPF_ARSH | BPF_K:
	case BPF_ALU64 | BPF_ARSH | BPF_K:
		emit(A64_ASR(is64, dst, dst, imm), ctx);
		break;

	/* JUMP off */
	case BPF_JMP | BPF_JA:
		jmp_offset = bpf2a64_offset(i, off, ctx);
		check_imm26(jmp_offset);
		emit(A64_B(jmp_offset), ctx);
		break;
	/* IF (dst COND src) JUMP off */
	case BPF_JMP | BPF_JEQ | BPF_X:
	case BPF_JMP | BPF_JGT | BPF_X:
	case BPF_JMP | BPF_JLT | BPF_X:
	case BPF_JMP | BPF_JGE | BPF_X:
	case BPF_JMP | BPF_JLE | BPF_X:
	case BPF_JMP | BPF_JNE | BPF_X:
	case BPF_JMP | BPF_JSGT | BPF_X:
	case BPF_JMP | BPF_JSLT | BPF_X:
	case BPF_JMP | BPF_JSGE | BPF_X:
	case BPF_JMP | BPF_JSLE | BPF_X:
	case BPF_JMP32 | BPF_JEQ | BPF_X:
	case BPF_JMP32 | BPF_JGT | BPF_X:
	case BPF_JMP32 | BPF_JLT | BPF_X:
	case BPF_JMP32 | BPF_JGE | BPF_X:
	case BPF_JMP32 | BPF_JLE | BPF_X:
	case BPF_JMP32 | BPF_JNE | BPF_X:
	case BPF_JMP32 | BPF_JSGT | BPF_X:
	case BPF_JMP32 | BPF_JSLT | BPF_X:
	case BPF_JMP32 | BPF_JSGE | BPF_X:
	case BPF_JMP32 | BPF_JSLE | BPF_X:
		emit(A64_CMP(is64, dst, src), ctx);
emit_cond_jmp:
		jmp_offset = bpf2a64_offset(i, off, ctx);
		check_imm19(jmp_offset);
		switch (BPF_OP(code)) {
		case BPF_JEQ:
			jmp_cond = A64_COND_EQ;
			break;
		case BPF_JGT:
			jmp_cond = A64_COND_HI;
			break;
		case BPF_JLT:
			jmp_cond = A64_COND_CC;
			break;
		case BPF_JGE:
			jmp_cond = A64_COND_CS;
			break;
		case BPF_JLE:
			jmp_cond = A64_COND_LS;
			break;
		case BPF_JSET:
		case BPF_JNE:
			jmp_cond = A64_COND_NE;
			break;
		case BPF_JSGT:
			jmp_cond = A64_COND_GT;
			break;
		case BPF_JSLT:
			jmp_cond = A64_COND_LT;
			break;
		case BPF_JSGE:
			jmp_cond = A64_COND_GE;
			break;
		case BPF_JSLE:
			jmp_cond = A64_COND_LE;
			break;
		default:
			return -EFAULT;
		}
		emit(A64_B_(jmp_cond, jmp_offset), ctx);
		break;
	case BPF_JMP | BPF_JSET | BPF_X:
	case BPF_JMP32 | BPF_JSET | BPF_X:
		emit(A64_TST(is64, dst, src), ctx);
		goto emit_cond_jmp;
	/* IF (dst COND imm) JUMP off */
	case BPF_JMP | BPF_JEQ | BPF_K:
	case BPF_JMP | BPF_JGT | BPF_K:
	case BPF_JMP | BPF_JLT | BPF_K:
	case BPF_JMP | BPF_JGE | BPF_K:
	case BPF_JMP | BPF_JLE | BPF_K:
	case BPF_JMP | BPF_JNE | BPF_K:
	case BPF_JMP | BPF_JSGT | BPF_K:
	case BPF_JMP | BPF_JSLT | BPF_K:
	case BPF_JMP | BPF_JSGE | BPF_K:
	case BPF_JMP | BPF_JSLE | BPF_K:
	case BPF_JMP32 | BPF_JEQ | BPF_K:
	case BPF_JMP32 | BPF_JGT | BPF_K:
	case BPF_JMP32 | BPF_JLT | BPF_K:
	case BPF_JMP32 | BPF_JGE | BPF_K:
	case BPF_JMP32 | BPF_JLE | BPF_K:
	case BPF_JMP32 | BPF_JNE | BPF_K:
	case BPF_JMP32 | BPF_JSGT | BPF_K:
	case BPF_JMP32 | BPF_JSLT | BPF_K:
	case BPF_JMP32 | BPF_JSGE | BPF_K:
	case BPF_JMP32 | BPF_JSLE | BPF_K:
		if (is_addsub_imm(imm)) {
			emit(A64_CMP_I(is64, dst, imm), ctx);
		} else if (is_addsub_imm(-imm)) {
			emit(A64_CMN_I(is64, dst, -imm), ctx);
		} else {
			emit_a64_mov_i(is64, tmp, imm, ctx);
			emit(A64_CMP(is64, dst, tmp), ctx);
		}
		goto emit_cond_jmp;
	case BPF_JMP | BPF_JSET | BPF_K:
	case BPF_JMP32 | BPF_JSET | BPF_K:
		a64_insn = A64_TST_I(is64, dst, imm);
		if (a64_insn != AARCH64_BREAK_FAULT) {
			emit(a64_insn, ctx);
		} else {
			emit_a64_mov_i(is64, tmp, imm, ctx);
			emit(A64_TST(is64, dst, tmp), ctx);
		}
		goto emit_cond_jmp;
	/* function call */
	case BPF_JMP | BPF_CALL:
	{
		const u8 r0 = bpf2a64[BPF_REG_0];
		bool func_addr_fixed;
		u64 func_addr;

		ret = bpf_jit_get_func_addr(ctx->prog, insn, extra_pass,
					    &func_addr, &func_addr_fixed);
		if (ret < 0)
			return ret;
		emit_call(func_addr, ctx);
		emit(A64_MOV(1, r0, A64_R(0)), ctx);
		break;
	}
	/* tail call */
	case BPF_JMP | BPF_TAIL_CALL:
		if (emit_bpf_tail_call(ctx))
			return -EFAULT;
		break;
	/* function return */
	case BPF_JMP | BPF_EXIT:
		/* Optimization: when last instruction is EXIT,
		   simply fallthrough to epilogue. */
		if (i == ctx->prog->len - 1)
			break;
		jmp_offset = epilogue_offset(ctx);
		check_imm26(jmp_offset);
		emit(A64_B(jmp_offset), ctx);
		break;

	/* dst = imm64 */
	case BPF_LD | BPF_IMM | BPF_DW:
	{
		const struct bpf_insn insn1 = insn[1];
		u64 imm64;

		imm64 = (u64)insn1.imm << 32 | (u32)imm;
		if (bpf_pseudo_func(insn))
			emit_addr_mov_i64(dst, imm64, ctx);
		else
			emit_a64_mov_i64(dst, imm64, ctx);

		return 1;
	}

	/* LDX: dst = *(size *)(src + off) */
	case BPF_LDX | BPF_MEM | BPF_W:
	case BPF_LDX | BPF_MEM | BPF_H:
	case BPF_LDX | BPF_MEM | BPF_B:
	case BPF_LDX | BPF_MEM | BPF_DW:
	case BPF_LDX | BPF_PROBE_MEM | BPF_DW:
	case BPF_LDX | BPF_PROBE_MEM | BPF_W:
	case BPF_LDX | BPF_PROBE_MEM | BPF_H:
	case BPF_LDX | BPF_PROBE_MEM | BPF_B:
		if (ctx->fpb_offset > 0 && src == fp) {
			src_adj = fpb;
			off_adj = off + ctx->fpb_offset;
		} else {
			src_adj = src;
			off_adj = off;
		}
		switch (BPF_SIZE(code)) {
		case BPF_W:
			if (is_lsi_offset(off_adj, 2)) {
				emit(A64_LDR32I(dst, src_adj, off_adj), ctx);
			} else {
				emit_a64_mov_i(1, tmp, off, ctx);
				emit(A64_LDR32(dst, src, tmp), ctx);
			}
			break;
		case BPF_H:
			if (is_lsi_offset(off_adj, 1)) {
				emit(A64_LDRHI(dst, src_adj, off_adj), ctx);
			} else {
				emit_a64_mov_i(1, tmp, off, ctx);
				emit(A64_LDRH(dst, src, tmp), ctx);
			}
			break;
		case BPF_B:
			if (is_lsi_offset(off_adj, 0)) {
				emit(A64_LDRBI(dst, src_adj, off_adj), ctx);
			} else {
				emit_a64_mov_i(1, tmp, off, ctx);
				emit(A64_LDRB(dst, src, tmp), ctx);
			}
			break;
		case BPF_DW:
			if (is_lsi_offset(off_adj, 3)) {
				emit(A64_LDR64I(dst, src_adj, off_adj), ctx);
			} else {
				emit_a64_mov_i(1, tmp, off, ctx);
				emit(A64_LDR64(dst, src, tmp), ctx);
			}
			break;
		}

		ret = add_exception_handler(insn, ctx, dst);
		if (ret)
			return ret;
		break;

	/* speculation barrier */
	case BPF_ST | BPF_NOSPEC:
		/*
		 * Nothing required here.
		 *
		 * In case of arm64, we rely on the firmware mitigation of
		 * Speculative Store Bypass as controlled via the ssbd kernel
		 * parameter. Whenever the mitigation is enabled, it works
		 * for all of the kernel code with no need to provide any
		 * additional instructions.
		 */
		break;

	/* ST: *(size *)(dst + off) = imm */
	case BPF_ST | BPF_MEM | BPF_W:
	case BPF_ST | BPF_MEM | BPF_H:
	case BPF_ST | BPF_MEM | BPF_B:
	case BPF_ST | BPF_MEM | BPF_DW:
		if (ctx->fpb_offset > 0 && dst == fp) {
			dst_adj = fpb;
			off_adj = off + ctx->fpb_offset;
		} else {
			dst_adj = dst;
			off_adj = off;
		}
		/* Load imm to a register then store it */
		emit_a64_mov_i(1, tmp, imm, ctx);
		switch (BPF_SIZE(code)) {
		case BPF_W:
			if (is_lsi_offset(off_adj, 2)) {
				emit(A64_STR32I(tmp, dst_adj, off_adj), ctx);
			} else {
				emit_a64_mov_i(1, tmp2, off, ctx);
				emit(A64_STR32(tmp, dst, tmp2), ctx);
			}
			break;
		case BPF_H:
			if (is_lsi_offset(off_adj, 1)) {
				emit(A64_STRHI(tmp, dst_adj, off_adj), ctx);
			} else {
				emit_a64_mov_i(1, tmp2, off, ctx);
				emit(A64_STRH(tmp, dst, tmp2), ctx);
			}
			break;
		case BPF_B:
			if (is_lsi_offset(off_adj, 0)) {
				emit(A64_STRBI(tmp, dst_adj, off_adj), ctx);
			} else {
				emit_a64_mov_i(1, tmp2, off, ctx);
				emit(A64_STRB(tmp, dst, tmp2), ctx);
			}
			break;
		case BPF_DW:
			if (is_lsi_offset(off_adj, 3)) {
				emit(A64_STR64I(tmp, dst_adj, off_adj), ctx);
			} else {
				emit_a64_mov_i(1, tmp2, off, ctx);
				emit(A64_STR64(tmp, dst, tmp2), ctx);
			}
			break;
		}
		break;

	/* STX: *(size *)(dst + off) = src */
	case BPF_STX | BPF_MEM | BPF_W:
	case BPF_STX | BPF_MEM | BPF_H:
	case BPF_STX | BPF_MEM | BPF_B:
	case BPF_STX | BPF_MEM | BPF_DW:
		if (ctx->fpb_offset > 0 && dst == fp) {
			dst_adj = fpb;
			off_adj = off + ctx->fpb_offset;
		} else {
			dst_adj = dst;
			off_adj = off;
		}
		switch (BPF_SIZE(code)) {
		case BPF_W:
			if (is_lsi_offset(off_adj, 2)) {
				emit(A64_STR32I(src, dst_adj, off_adj), ctx);
			} else {
				emit_a64_mov_i(1, tmp, off, ctx);
				emit(A64_STR32(src, dst, tmp), ctx);
			}
			break;
		case BPF_H:
			if (is_lsi_offset(off_adj, 1)) {
				emit(A64_STRHI(src, dst_adj, off_adj), ctx);
			} else {
				emit_a64_mov_i(1, tmp, off, ctx);
				emit(A64_STRH(src, dst, tmp), ctx);
			}
			break;
		case BPF_B:
			if (is_lsi_offset(off_adj, 0)) {
				emit(A64_STRBI(src, dst_adj, off_adj), ctx);
			} else {
				emit_a64_mov_i(1, tmp, off, ctx);
				emit(A64_STRB(src, dst, tmp), ctx);
			}
			break;
		case BPF_DW:
			if (is_lsi_offset(off_adj, 3)) {
				emit(A64_STR64I(src, dst_adj, off_adj), ctx);
			} else {
				emit_a64_mov_i(1, tmp, off, ctx);
				emit(A64_STR64(src, dst, tmp), ctx);
			}
			break;
		}
		break;

	case BPF_STX | BPF_ATOMIC | BPF_W:
	case BPF_STX | BPF_ATOMIC | BPF_DW:
		if (cpus_have_cap(ARM64_HAS_LSE_ATOMICS))
			ret = emit_lse_atomic(insn, ctx);
		else
			ret = emit_ll_sc_atomic(insn, ctx);
		if (ret)
			return ret;
		break;

	default:
		pr_err_once("unknown opcode %02x\n", code);
		return -EINVAL;
	}

	return 0;
}

/*
 * Return 0 if FP may change at runtime, otherwise find the minimum negative
 * offset to FP, converts it to positive number, and align down to 8 bytes.
 */
static int find_fpb_offset(struct bpf_prog *prog)
{
	int i;
	int offset = 0;

	for (i = 0; i < prog->len; i++) {
		const struct bpf_insn *insn = &prog->insnsi[i];
		const u8 class = BPF_CLASS(insn->code);
		const u8 mode = BPF_MODE(insn->code);
		const u8 src = insn->src_reg;
		const u8 dst = insn->dst_reg;
		const s32 imm = insn->imm;
		const s16 off = insn->off;

		switch (class) {
		case BPF_STX:
		case BPF_ST:
			/* fp holds atomic operation result */
			if (class == BPF_STX && mode == BPF_ATOMIC &&
			    ((imm == BPF_XCHG ||
			      imm == (BPF_FETCH | BPF_ADD) ||
			      imm == (BPF_FETCH | BPF_AND) ||
			      imm == (BPF_FETCH | BPF_XOR) ||
			      imm == (BPF_FETCH | BPF_OR)) &&
			     src == BPF_REG_FP))
				return 0;

			if (mode == BPF_MEM && dst == BPF_REG_FP &&
			    off < offset)
				offset = insn->off;
			break;

		case BPF_JMP32:
		case BPF_JMP:
			break;

		case BPF_LDX:
		case BPF_LD:
			/* fp holds load result */
			if (dst == BPF_REG_FP)
				return 0;

			if (class == BPF_LDX && mode == BPF_MEM &&
			    src == BPF_REG_FP && off < offset)
				offset = off;
			break;

		case BPF_ALU:
		case BPF_ALU64:
		default:
			/* fp holds ALU result */
			if (dst == BPF_REG_FP)
				return 0;
		}
	}

	if (offset < 0) {
		/*
		 * safely be converted to a positive 'int', since insn->off
		 * is 's16'
		 */
		offset = -offset;
		/* align down to 8 bytes */
		offset = ALIGN_DOWN(offset, 8);
	}

	return offset;
}

static int build_body(struct jit_ctx *ctx, bool extra_pass)
{
	const struct bpf_prog *prog = ctx->prog;
	int i;

	/*
	 * - offset[0] offset of the end of prologue,
	 *   start of the 1st instruction.
	 * - offset[1] - offset of the end of 1st instruction,
	 *   start of the 2nd instruction
	 * [....]
	 * - offset[3] - offset of the end of 3rd instruction,
	 *   start of 4th instruction
	 */
	for (i = 0; i < prog->len; i++) {
		const struct bpf_insn *insn = &prog->insnsi[i];
		int ret;

		if (ctx->image == NULL)
			ctx->offset[i] = ctx->idx;
		ret = build_insn(insn, ctx, extra_pass);
		if (ret > 0) {
			i++;
			if (ctx->image == NULL)
				ctx->offset[i] = ctx->idx;
			continue;
		}
		if (ret)
			return ret;
	}
	/*
	 * offset is allocated with prog->len + 1 so fill in
	 * the last element with the offset after the last
	 * instruction (end of program)
	 */
	if (ctx->image == NULL)
		ctx->offset[i] = ctx->idx;

	return 0;
}

static int validate_code(struct jit_ctx *ctx)
{
	int i;

	for (i = 0; i < ctx->idx; i++) {
		u32 a64_insn = le32_to_cpu(ctx->image[i]);

		if (a64_insn == AARCH64_BREAK_FAULT)
			return -1;
	}
	return 0;
}

static int validate_ctx(struct jit_ctx *ctx)
{
	if (validate_code(ctx))
		return -1;

	if (WARN_ON_ONCE(ctx->exentry_idx != ctx->prog->aux->num_exentries))
		return -1;

	return 0;
}

static inline void bpf_flush_icache(void *start, void *end)
{
	flush_icache_range((unsigned long)start, (unsigned long)end);
}

struct arm64_jit_data {
	struct bpf_binary_header *header;
	u8 *image;
	struct jit_ctx ctx;
};

struct bpf_prog *bpf_int_jit_compile(struct bpf_prog *prog)
{
	int image_size, prog_size, extable_size, extable_align, extable_offset;
	struct bpf_prog *tmp, *orig_prog = prog;
	struct bpf_binary_header *header;
	struct arm64_jit_data *jit_data;
	bool was_classic = bpf_prog_was_classic(prog);
	bool tmp_blinded = false;
	bool extra_pass = false;
	struct jit_ctx ctx;
	u8 *image_ptr;

	if (!prog->jit_requested)
		return orig_prog;

	tmp = bpf_jit_blind_constants(prog);
	/* If blinding was requested and we failed during blinding,
	 * we must fall back to the interpreter.
	 */
	if (IS_ERR(tmp))
		return orig_prog;
	if (tmp != prog) {
		tmp_blinded = true;
		prog = tmp;
	}

	jit_data = prog->aux->jit_data;
	if (!jit_data) {
		jit_data = kzalloc(sizeof(*jit_data), GFP_KERNEL);
		if (!jit_data) {
			prog = orig_prog;
			goto out;
		}
		prog->aux->jit_data = jit_data;
	}
	if (jit_data->ctx.offset) {
		ctx = jit_data->ctx;
		image_ptr = jit_data->image;
		header = jit_data->header;
		extra_pass = true;
		prog_size = sizeof(u32) * ctx.idx;
		goto skip_init_ctx;
	}
	memset(&ctx, 0, sizeof(ctx));
	ctx.prog = prog;

	ctx.offset = kvcalloc(prog->len + 1, sizeof(int), GFP_KERNEL);
	if (ctx.offset == NULL) {
		prog = orig_prog;
		goto out_off;
	}

	ctx.fpb_offset = find_fpb_offset(prog);

	/*
	 * 1. Initial fake pass to compute ctx->idx and ctx->offset.
	 *
	 * BPF line info needs ctx->offset[i] to be the offset of
	 * instruction[i] in jited image, so build prologue first.
	 */
	if (build_prologue(&ctx, was_classic)) {
		prog = orig_prog;
		goto out_off;
	}

	if (build_body(&ctx, extra_pass)) {
		prog = orig_prog;
		goto out_off;
	}

	ctx.epilogue_offset = ctx.idx;
	build_epilogue(&ctx);
	build_plt(&ctx);

	extable_align = __alignof__(struct exception_table_entry);
	extable_size = prog->aux->num_exentries *
		sizeof(struct exception_table_entry);

	/* Now we know the actual image size. */
	prog_size = sizeof(u32) * ctx.idx;
	/* also allocate space for plt target */
	extable_offset = round_up(prog_size + PLT_TARGET_SIZE, extable_align);
	image_size = extable_offset + extable_size;
	header = bpf_jit_binary_alloc(image_size, &image_ptr,
				      sizeof(u32), jit_fill_hole);
	if (header == NULL) {
		prog = orig_prog;
		goto out_off;
	}

	/* 2. Now, the actual pass. */

	ctx.image = (__le32 *)image_ptr;
	if (extable_size)
		prog->aux->extable = (void *)image_ptr + extable_offset;
skip_init_ctx:
	ctx.idx = 0;
	ctx.exentry_idx = 0;

	build_prologue(&ctx, was_classic);

	if (build_body(&ctx, extra_pass)) {
		bpf_jit_binary_free(header);
		prog = orig_prog;
		goto out_off;
	}

	build_epilogue(&ctx);
	build_plt(&ctx);

	/* 3. Extra pass to validate JITed code. */
	if (validate_ctx(&ctx)) {
		bpf_jit_binary_free(header);
		prog = orig_prog;
		goto out_off;
	}

	/* And we're done. */
	if (bpf_jit_enable > 1)
		bpf_jit_dump(prog->len, prog_size, 2, ctx.image);

	bpf_flush_icache(header, ctx.image + ctx.idx);

	if (!prog->is_func || extra_pass) {
		if (extra_pass && ctx.idx != jit_data->ctx.idx) {
			pr_err_once("multi-func JIT bug %d != %d\n",
				    ctx.idx, jit_data->ctx.idx);
			bpf_jit_binary_free(header);
			prog->bpf_func = NULL;
			prog->jited = 0;
			prog->jited_len = 0;
			goto out_off;
		}
		bpf_jit_binary_lock_ro(header);
	} else {
		jit_data->ctx = ctx;
		jit_data->image = image_ptr;
		jit_data->header = header;
	}
	prog->bpf_func = (void *)ctx.image;
	prog->jited = 1;
	prog->jited_len = prog_size;

	if (!prog->is_func || extra_pass) {
		int i;

		/* offset[prog->len] is the size of program */
		for (i = 0; i <= prog->len; i++)
			ctx.offset[i] *= AARCH64_INSN_SIZE;
		bpf_prog_fill_jited_linfo(prog, ctx.offset + 1);
out_off:
		kvfree(ctx.offset);
		kfree(jit_data);
		prog->aux->jit_data = NULL;
	}
out:
	if (tmp_blinded)
		bpf_jit_prog_release_other(prog, prog == orig_prog ?
					   tmp : orig_prog);
	return prog;
}

bool bpf_jit_supports_kfunc_call(void)
{
	return true;
}

u64 bpf_jit_alloc_exec_limit(void)
{
<<<<<<< HEAD
	return BPF_JIT_REGION_SIZE;
=======
	return VMALLOC_END - VMALLOC_START;
>>>>>>> eb3cdb58
}

void *bpf_jit_alloc_exec(unsigned long size)
{
	/* Memory is intended to be executable, reset the pointer tag. */
	return kasan_reset_tag(vmalloc(size));
}

void bpf_jit_free_exec(void *addr)
{
	return vfree(addr);
}

/* Indicate the JIT backend supports mixing bpf2bpf and tailcalls. */
bool bpf_jit_supports_subprog_tailcalls(void)
{
	return true;
}

static void invoke_bpf_prog(struct jit_ctx *ctx, struct bpf_tramp_link *l,
			    int args_off, int retval_off, int run_ctx_off,
			    bool save_ret)
{
	__le32 *branch;
	u64 enter_prog;
	u64 exit_prog;
	struct bpf_prog *p = l->link.prog;
	int cookie_off = offsetof(struct bpf_tramp_run_ctx, bpf_cookie);

	enter_prog = (u64)bpf_trampoline_enter(p);
	exit_prog = (u64)bpf_trampoline_exit(p);

	if (l->cookie == 0) {
		/* if cookie is zero, one instruction is enough to store it */
		emit(A64_STR64I(A64_ZR, A64_SP, run_ctx_off + cookie_off), ctx);
	} else {
		emit_a64_mov_i64(A64_R(10), l->cookie, ctx);
		emit(A64_STR64I(A64_R(10), A64_SP, run_ctx_off + cookie_off),
		     ctx);
	}

	/* save p to callee saved register x19 to avoid loading p with mov_i64
	 * each time.
	 */
	emit_addr_mov_i64(A64_R(19), (const u64)p, ctx);

	/* arg1: prog */
	emit(A64_MOV(1, A64_R(0), A64_R(19)), ctx);
	/* arg2: &run_ctx */
	emit(A64_ADD_I(1, A64_R(1), A64_SP, run_ctx_off), ctx);

	emit_call(enter_prog, ctx);

	/* if (__bpf_prog_enter(prog) == 0)
	 *         goto skip_exec_of_prog;
	 */
	branch = ctx->image + ctx->idx;
	emit(A64_NOP, ctx);

	/* save return value to callee saved register x20 */
	emit(A64_MOV(1, A64_R(20), A64_R(0)), ctx);

	emit(A64_ADD_I(1, A64_R(0), A64_SP, args_off), ctx);
	if (!p->jited)
		emit_addr_mov_i64(A64_R(1), (const u64)p->insnsi, ctx);

	emit_call((const u64)p->bpf_func, ctx);

	if (save_ret)
		emit(A64_STR64I(A64_R(0), A64_SP, retval_off), ctx);

	if (ctx->image) {
		int offset = &ctx->image[ctx->idx] - branch;
		*branch = cpu_to_le32(A64_CBZ(1, A64_R(0), offset));
	}

	/* arg1: prog */
	emit(A64_MOV(1, A64_R(0), A64_R(19)), ctx);
	/* arg2: start time */
	emit(A64_MOV(1, A64_R(1), A64_R(20)), ctx);
	/* arg3: &run_ctx */
	emit(A64_ADD_I(1, A64_R(2), A64_SP, run_ctx_off), ctx);

	emit_call(exit_prog, ctx);
}

static void invoke_bpf_mod_ret(struct jit_ctx *ctx, struct bpf_tramp_links *tl,
			       int args_off, int retval_off, int run_ctx_off,
			       __le32 **branches)
{
	int i;

	/* The first fmod_ret program will receive a garbage return value.
	 * Set this to 0 to avoid confusing the program.
	 */
	emit(A64_STR64I(A64_ZR, A64_SP, retval_off), ctx);
	for (i = 0; i < tl->nr_links; i++) {
		invoke_bpf_prog(ctx, tl->links[i], args_off, retval_off,
				run_ctx_off, true);
		/* if (*(u64 *)(sp + retval_off) !=  0)
		 *	goto do_fexit;
		 */
		emit(A64_LDR64I(A64_R(10), A64_SP, retval_off), ctx);
		/* Save the location of branch, and generate a nop.
		 * This nop will be replaced with a cbnz later.
		 */
		branches[i] = ctx->image + ctx->idx;
		emit(A64_NOP, ctx);
	}
}

static void save_args(struct jit_ctx *ctx, int args_off, int nargs)
{
	int i;

	for (i = 0; i < nargs; i++) {
		emit(A64_STR64I(i, A64_SP, args_off), ctx);
		args_off += 8;
	}
}

static void restore_args(struct jit_ctx *ctx, int args_off, int nargs)
{
	int i;

	for (i = 0; i < nargs; i++) {
		emit(A64_LDR64I(i, A64_SP, args_off), ctx);
		args_off += 8;
	}
}

/* Based on the x86's implementation of arch_prepare_bpf_trampoline().
 *
 * bpf prog and function entry before bpf trampoline hooked:
 *   mov x9, lr
 *   nop
 *
 * bpf prog and function entry after bpf trampoline hooked:
 *   mov x9, lr
 *   bl  <bpf_trampoline or plt>
 *
 */
static int prepare_trampoline(struct jit_ctx *ctx, struct bpf_tramp_image *im,
			      struct bpf_tramp_links *tlinks, void *orig_call,
			      int nargs, u32 flags)
{
	int i;
	int stack_size;
	int retaddr_off;
	int regs_off;
	int retval_off;
	int args_off;
	int nargs_off;
	int ip_off;
	int run_ctx_off;
	struct bpf_tramp_links *fentry = &tlinks[BPF_TRAMP_FENTRY];
	struct bpf_tramp_links *fexit = &tlinks[BPF_TRAMP_FEXIT];
	struct bpf_tramp_links *fmod_ret = &tlinks[BPF_TRAMP_MODIFY_RETURN];
	bool save_ret;
	__le32 **branches = NULL;

	/* trampoline stack layout:
	 *                  [ parent ip         ]
	 *                  [ FP                ]
	 * SP + retaddr_off [ self ip           ]
	 *                  [ FP                ]
	 *
	 *                  [ padding           ] align SP to multiples of 16
	 *
	 *                  [ x20               ] callee saved reg x20
	 * SP + regs_off    [ x19               ] callee saved reg x19
	 *
	 * SP + retval_off  [ return value      ] BPF_TRAMP_F_CALL_ORIG or
	 *                                        BPF_TRAMP_F_RET_FENTRY_RET
	 *
	 *                  [ argN              ]
	 *                  [ ...               ]
	 * SP + args_off    [ arg1              ]
	 *
	 * SP + nargs_off   [ args count        ]
	 *
	 * SP + ip_off      [ traced function   ] BPF_TRAMP_F_IP_ARG flag
	 *
	 * SP + run_ctx_off [ bpf_tramp_run_ctx ]
	 */

	stack_size = 0;
	run_ctx_off = stack_size;
	/* room for bpf_tramp_run_ctx */
	stack_size += round_up(sizeof(struct bpf_tramp_run_ctx), 8);

	ip_off = stack_size;
	/* room for IP address argument */
	if (flags & BPF_TRAMP_F_IP_ARG)
		stack_size += 8;

	nargs_off = stack_size;
	/* room for args count */
	stack_size += 8;

	args_off = stack_size;
	/* room for args */
	stack_size += nargs * 8;

	/* room for return value */
	retval_off = stack_size;
	save_ret = flags & (BPF_TRAMP_F_CALL_ORIG | BPF_TRAMP_F_RET_FENTRY_RET);
	if (save_ret)
		stack_size += 8;

	/* room for callee saved registers, currently x19 and x20 are used */
	regs_off = stack_size;
	stack_size += 16;

	/* round up to multiples of 16 to avoid SPAlignmentFault */
	stack_size = round_up(stack_size, 16);

	/* return address locates above FP */
	retaddr_off = stack_size + 8;

	/* bpf trampoline may be invoked by 3 instruction types:
	 * 1. bl, attached to bpf prog or kernel function via short jump
	 * 2. br, attached to bpf prog or kernel function via long jump
	 * 3. blr, working as a function pointer, used by struct_ops.
	 * So BTI_JC should used here to support both br and blr.
	 */
	emit_bti(A64_BTI_JC, ctx);

	/* frame for parent function */
	emit(A64_PUSH(A64_FP, A64_R(9), A64_SP), ctx);
	emit(A64_MOV(1, A64_FP, A64_SP), ctx);

	/* frame for patched function */
	emit(A64_PUSH(A64_FP, A64_LR, A64_SP), ctx);
	emit(A64_MOV(1, A64_FP, A64_SP), ctx);

	/* allocate stack space */
	emit(A64_SUB_I(1, A64_SP, A64_SP, stack_size), ctx);

	if (flags & BPF_TRAMP_F_IP_ARG) {
		/* save ip address of the traced function */
		emit_addr_mov_i64(A64_R(10), (const u64)orig_call, ctx);
		emit(A64_STR64I(A64_R(10), A64_SP, ip_off), ctx);
	}

	/* save args count*/
	emit(A64_MOVZ(1, A64_R(10), nargs, 0), ctx);
	emit(A64_STR64I(A64_R(10), A64_SP, nargs_off), ctx);

	/* save args */
	save_args(ctx, args_off, nargs);

	/* save callee saved registers */
	emit(A64_STR64I(A64_R(19), A64_SP, regs_off), ctx);
	emit(A64_STR64I(A64_R(20), A64_SP, regs_off + 8), ctx);

	if (flags & BPF_TRAMP_F_CALL_ORIG) {
		emit_addr_mov_i64(A64_R(0), (const u64)im, ctx);
		emit_call((const u64)__bpf_tramp_enter, ctx);
	}

	for (i = 0; i < fentry->nr_links; i++)
		invoke_bpf_prog(ctx, fentry->links[i], args_off,
				retval_off, run_ctx_off,
				flags & BPF_TRAMP_F_RET_FENTRY_RET);

	if (fmod_ret->nr_links) {
		branches = kcalloc(fmod_ret->nr_links, sizeof(__le32 *),
				   GFP_KERNEL);
		if (!branches)
			return -ENOMEM;

		invoke_bpf_mod_ret(ctx, fmod_ret, args_off, retval_off,
				   run_ctx_off, branches);
	}

	if (flags & BPF_TRAMP_F_CALL_ORIG) {
		restore_args(ctx, args_off, nargs);
		/* call original func */
		emit(A64_LDR64I(A64_R(10), A64_SP, retaddr_off), ctx);
		emit(A64_ADR(A64_LR, AARCH64_INSN_SIZE * 2), ctx);
		emit(A64_RET(A64_R(10)), ctx);
		/* store return value */
		emit(A64_STR64I(A64_R(0), A64_SP, retval_off), ctx);
		/* reserve a nop for bpf_tramp_image_put */
		im->ip_after_call = ctx->image + ctx->idx;
		emit(A64_NOP, ctx);
	}

	/* update the branches saved in invoke_bpf_mod_ret with cbnz */
	for (i = 0; i < fmod_ret->nr_links && ctx->image != NULL; i++) {
		int offset = &ctx->image[ctx->idx] - branches[i];
		*branches[i] = cpu_to_le32(A64_CBNZ(1, A64_R(10), offset));
	}

	for (i = 0; i < fexit->nr_links; i++)
		invoke_bpf_prog(ctx, fexit->links[i], args_off, retval_off,
				run_ctx_off, false);

	if (flags & BPF_TRAMP_F_CALL_ORIG) {
		im->ip_epilogue = ctx->image + ctx->idx;
		emit_addr_mov_i64(A64_R(0), (const u64)im, ctx);
		emit_call((const u64)__bpf_tramp_exit, ctx);
	}

	if (flags & BPF_TRAMP_F_RESTORE_REGS)
		restore_args(ctx, args_off, nargs);

	/* restore callee saved register x19 and x20 */
	emit(A64_LDR64I(A64_R(19), A64_SP, regs_off), ctx);
	emit(A64_LDR64I(A64_R(20), A64_SP, regs_off + 8), ctx);

	if (save_ret)
		emit(A64_LDR64I(A64_R(0), A64_SP, retval_off), ctx);

	/* reset SP  */
	emit(A64_MOV(1, A64_SP, A64_FP), ctx);

	/* pop frames  */
	emit(A64_POP(A64_FP, A64_LR, A64_SP), ctx);
	emit(A64_POP(A64_FP, A64_R(9), A64_SP), ctx);

	if (flags & BPF_TRAMP_F_SKIP_FRAME) {
		/* skip patched function, return to parent */
		emit(A64_MOV(1, A64_LR, A64_R(9)), ctx);
		emit(A64_RET(A64_R(9)), ctx);
	} else {
		/* return to patched function */
		emit(A64_MOV(1, A64_R(10), A64_LR), ctx);
		emit(A64_MOV(1, A64_LR, A64_R(9)), ctx);
		emit(A64_RET(A64_R(10)), ctx);
	}

	if (ctx->image)
		bpf_flush_icache(ctx->image, ctx->image + ctx->idx);

	kfree(branches);

	return ctx->idx;
}

int arch_prepare_bpf_trampoline(struct bpf_tramp_image *im, void *image,
				void *image_end, const struct btf_func_model *m,
				u32 flags, struct bpf_tramp_links *tlinks,
				void *orig_call)
{
	int i, ret;
	int nargs = m->nr_args;
	int max_insns = ((long)image_end - (long)image) / AARCH64_INSN_SIZE;
	struct jit_ctx ctx = {
		.image = NULL,
		.idx = 0,
	};

	/* the first 8 arguments are passed by registers */
	if (nargs > 8)
		return -ENOTSUPP;

	/* don't support struct argument */
	for (i = 0; i < MAX_BPF_FUNC_ARGS; i++) {
		if (m->arg_flags[i] & BTF_FMODEL_STRUCT_ARG)
			return -ENOTSUPP;
	}

	ret = prepare_trampoline(&ctx, im, tlinks, orig_call, nargs, flags);
	if (ret < 0)
		return ret;

	if (ret > max_insns)
		return -EFBIG;

	ctx.image = image;
	ctx.idx = 0;

	jit_fill_hole(image, (unsigned int)(image_end - image));
	ret = prepare_trampoline(&ctx, im, tlinks, orig_call, nargs, flags);

	if (ret > 0 && validate_code(&ctx) < 0)
		ret = -EINVAL;

	if (ret > 0)
		ret *= AARCH64_INSN_SIZE;

	return ret;
}

static bool is_long_jump(void *ip, void *target)
{
	long offset;

	/* NULL target means this is a NOP */
	if (!target)
		return false;

	offset = (long)target - (long)ip;
	return offset < -SZ_128M || offset >= SZ_128M;
}

static int gen_branch_or_nop(enum aarch64_insn_branch_type type, void *ip,
			     void *addr, void *plt, u32 *insn)
{
	void *target;

	if (!addr) {
		*insn = aarch64_insn_gen_nop();
		return 0;
	}

	if (is_long_jump(ip, addr))
		target = plt;
	else
		target = addr;

	*insn = aarch64_insn_gen_branch_imm((unsigned long)ip,
					    (unsigned long)target,
					    type);

	return *insn != AARCH64_BREAK_FAULT ? 0 : -EFAULT;
}

/* Replace the branch instruction from @ip to @old_addr in a bpf prog or a bpf
 * trampoline with the branch instruction from @ip to @new_addr. If @old_addr
 * or @new_addr is NULL, the old or new instruction is NOP.
 *
 * When @ip is the bpf prog entry, a bpf trampoline is being attached or
 * detached. Since bpf trampoline and bpf prog are allocated separately with
 * vmalloc, the address distance may exceed 128MB, the maximum branch range.
 * So long jump should be handled.
 *
 * When a bpf prog is constructed, a plt pointing to empty trampoline
 * dummy_tramp is placed at the end:
 *
 *      bpf_prog:
 *              mov x9, lr
 *              nop // patchsite
 *              ...
 *              ret
 *
 *      plt:
 *              ldr x10, target
 *              br x10
 *      target:
 *              .quad dummy_tramp // plt target
 *
 * This is also the state when no trampoline is attached.
 *
 * When a short-jump bpf trampoline is attached, the patchsite is patched
 * to a bl instruction to the trampoline directly:
 *
 *      bpf_prog:
 *              mov x9, lr
 *              bl <short-jump bpf trampoline address> // patchsite
 *              ...
 *              ret
 *
 *      plt:
 *              ldr x10, target
 *              br x10
 *      target:
 *              .quad dummy_tramp // plt target
 *
 * When a long-jump bpf trampoline is attached, the plt target is filled with
 * the trampoline address and the patchsite is patched to a bl instruction to
 * the plt:
 *
 *      bpf_prog:
 *              mov x9, lr
 *              bl plt // patchsite
 *              ...
 *              ret
 *
 *      plt:
 *              ldr x10, target
 *              br x10
 *      target:
 *              .quad <long-jump bpf trampoline address> // plt target
 *
 * The dummy_tramp is used to prevent another CPU from jumping to unknown
 * locations during the patching process, making the patching process easier.
 */
int bpf_arch_text_poke(void *ip, enum bpf_text_poke_type poke_type,
		       void *old_addr, void *new_addr)
{
	int ret;
	u32 old_insn;
	u32 new_insn;
	u32 replaced;
	struct bpf_plt *plt = NULL;
	unsigned long size = 0UL;
	unsigned long offset = ~0UL;
	enum aarch64_insn_branch_type branch_type;
	char namebuf[KSYM_NAME_LEN];
	void *image = NULL;
	u64 plt_target = 0ULL;
	bool poking_bpf_entry;

	if (!__bpf_address_lookup((unsigned long)ip, &size, &offset, namebuf))
		/* Only poking bpf text is supported. Since kernel function
		 * entry is set up by ftrace, we reply on ftrace to poke kernel
		 * functions.
		 */
		return -ENOTSUPP;

	image = ip - offset;
	/* zero offset means we're poking bpf prog entry */
	poking_bpf_entry = (offset == 0UL);

	/* bpf prog entry, find plt and the real patchsite */
	if (poking_bpf_entry) {
		/* plt locates at the end of bpf prog */
		plt = image + size - PLT_TARGET_OFFSET;

		/* skip to the nop instruction in bpf prog entry:
		 * bti c // if BTI enabled
		 * mov x9, x30
		 * nop
		 */
		ip = image + POKE_OFFSET * AARCH64_INSN_SIZE;
	}

	/* long jump is only possible at bpf prog entry */
	if (WARN_ON((is_long_jump(ip, new_addr) || is_long_jump(ip, old_addr)) &&
		    !poking_bpf_entry))
		return -EINVAL;

	if (poke_type == BPF_MOD_CALL)
		branch_type = AARCH64_INSN_BRANCH_LINK;
	else
		branch_type = AARCH64_INSN_BRANCH_NOLINK;

	if (gen_branch_or_nop(branch_type, ip, old_addr, plt, &old_insn) < 0)
		return -EFAULT;

	if (gen_branch_or_nop(branch_type, ip, new_addr, plt, &new_insn) < 0)
		return -EFAULT;

	if (is_long_jump(ip, new_addr))
		plt_target = (u64)new_addr;
	else if (is_long_jump(ip, old_addr))
		/* if the old target is a long jump and the new target is not,
		 * restore the plt target to dummy_tramp, so there is always a
		 * legal and harmless address stored in plt target, and we'll
		 * never jump from plt to an unknown place.
		 */
		plt_target = (u64)&dummy_tramp;

	if (plt_target) {
		/* non-zero plt_target indicates we're patching a bpf prog,
		 * which is read only.
		 */
		if (set_memory_rw(PAGE_MASK & ((uintptr_t)&plt->target), 1))
			return -EFAULT;
		WRITE_ONCE(plt->target, plt_target);
		set_memory_ro(PAGE_MASK & ((uintptr_t)&plt->target), 1);
		/* since plt target points to either the new trampoline
		 * or dummy_tramp, even if another CPU reads the old plt
		 * target value before fetching the bl instruction to plt,
		 * it will be brought back by dummy_tramp, so no barrier is
		 * required here.
		 */
	}

	/* if the old target and the new target are both long jumps, no
	 * patching is required
	 */
	if (old_insn == new_insn)
		return 0;

	mutex_lock(&text_mutex);
	if (aarch64_insn_read(ip, &replaced)) {
		ret = -EFAULT;
		goto out;
	}

	if (replaced != old_insn) {
		ret = -EFAULT;
		goto out;
	}

	/* We call aarch64_insn_patch_text_nosync() to replace instruction
	 * atomically, so no other CPUs will fetch a half-new and half-old
	 * instruction. But there is chance that another CPU executes the
	 * old instruction after the patching operation finishes (e.g.,
	 * pipeline not flushed, or icache not synchronized yet).
	 *
	 * 1. when a new trampoline is attached, it is not a problem for
	 *    different CPUs to jump to different trampolines temporarily.
	 *
	 * 2. when an old trampoline is freed, we should wait for all other
	 *    CPUs to exit the trampoline and make sure the trampoline is no
	 *    longer reachable, since bpf_tramp_image_put() function already
	 *    uses percpu_ref and task-based rcu to do the sync, no need to call
	 *    the sync version here, see bpf_tramp_image_put() for details.
	 */
	ret = aarch64_insn_patch_text_nosync(ip, new_insn);
out:
	mutex_unlock(&text_mutex);

	return ret;
}<|MERGE_RESOLUTION|>--- conflicted
+++ resolved
@@ -78,15 +78,12 @@
 	__le32 *image;
 	u32 stack_size;
 	int fpb_offset;
-<<<<<<< HEAD
-=======
 };
 
 struct bpf_plt {
 	u32 insn_ldr; /* load target */
 	u32 insn_br;  /* branch to target */
 	u64 target;   /* target value */
->>>>>>> eb3cdb58
 };
 
 #define PLT_TARGET_SIZE   sizeof_field(struct bpf_plt, target)
@@ -263,15 +260,6 @@
 	return true;
 }
 
-<<<<<<< HEAD
-/* Tail call offset to jump into */
-#if IS_ENABLED(CONFIG_ARM64_BTI_KERNEL) || \
-	IS_ENABLED(CONFIG_ARM64_PTR_AUTH_KERNEL)
-#define PROLOGUE_OFFSET 9
-#else
-#define PROLOGUE_OFFSET 8
-#endif
-=======
 /* generated prologue:
  *      bti c // if CONFIG_ARM64_BTI_KERNEL
  *      mov x9, lr
@@ -296,7 +284,6 @@
 
 /* Tail call offset to jump into */
 #define PROLOGUE_OFFSET (BTI_INSNS + 2 + PAC_INSNS + 8)
->>>>>>> eb3cdb58
 
 static int build_prologue(struct jit_ctx *ctx, bool ebpf_from_cbpf)
 {
@@ -335,14 +322,6 @@
 	 *
 	 */
 
-<<<<<<< HEAD
-	/* Sign lr */
-	if (IS_ENABLED(CONFIG_ARM64_PTR_AUTH_KERNEL))
-		emit(A64_PACIASP, ctx);
-	/* BTI landing pad */
-	else if (IS_ENABLED(CONFIG_ARM64_BTI_KERNEL))
-		emit(A64_BTI_C, ctx);
-=======
 	/* bpf function may be invoked by 3 instruction types:
 	 * 1. bl, attached via freplace to bpf prog via short jump
 	 * 2. br, attached via freplace to bpf prog via long jump
@@ -357,7 +336,6 @@
 	/* Sign lr */
 	if (IS_ENABLED(CONFIG_ARM64_PTR_AUTH_KERNEL))
 		emit(A64_PACIASP, ctx);
->>>>>>> eb3cdb58
 
 	/* Save FP and LR registers to stay align with ARM64 AAPCS */
 	emit(A64_PUSH(A64_FP, A64_LR, A64_SP), ctx);
@@ -628,8 +606,6 @@
 	return 0;
 }
 
-<<<<<<< HEAD
-=======
 void dummy_tramp(void);
 
 asm (
@@ -677,7 +653,6 @@
 		plt->target = (u64)&dummy_tramp;
 }
 
->>>>>>> eb3cdb58
 static void build_epilogue(struct jit_ctx *ctx)
 {
 	const u8 r0 = bpf2a64[BPF_REG_0];
@@ -1650,11 +1625,7 @@
 
 u64 bpf_jit_alloc_exec_limit(void)
 {
-<<<<<<< HEAD
-	return BPF_JIT_REGION_SIZE;
-=======
 	return VMALLOC_END - VMALLOC_START;
->>>>>>> eb3cdb58
 }
 
 void *bpf_jit_alloc_exec(unsigned long size)
