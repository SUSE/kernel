// SPDX-License-Identifier: GPL-2.0-only
/*
 * arch/arm64/lib/xor-neon.c
 *
 * Authors: Jackie Liu <liuyun01@kylinos.cn>
 * Copyright (C) 2018,Tianjin KYLIN Information Technology Co., Ltd.
 */

#include <linux/raid/xor.h>
#include <linux/module.h>
#include <asm/neon-intrinsics.h>

<<<<<<< HEAD
static void xor_arm64_neon_2(unsigned long bytes, unsigned long *p1,
	unsigned long *p2)
=======
void xor_arm64_neon_2(unsigned long bytes, unsigned long * __restrict p1,
	const unsigned long * __restrict p2)
>>>>>>> eb3cdb58
{
	uint64_t *dp1 = (uint64_t *)p1;
	uint64_t *dp2 = (uint64_t *)p2;

	register uint64x2_t v0, v1, v2, v3;
	long lines = bytes / (sizeof(uint64x2_t) * 4);

	do {
		/* p1 ^= p2 */
		v0 = veorq_u64(vld1q_u64(dp1 +  0), vld1q_u64(dp2 +  0));
		v1 = veorq_u64(vld1q_u64(dp1 +  2), vld1q_u64(dp2 +  2));
		v2 = veorq_u64(vld1q_u64(dp1 +  4), vld1q_u64(dp2 +  4));
		v3 = veorq_u64(vld1q_u64(dp1 +  6), vld1q_u64(dp2 +  6));

		/* store */
		vst1q_u64(dp1 +  0, v0);
		vst1q_u64(dp1 +  2, v1);
		vst1q_u64(dp1 +  4, v2);
		vst1q_u64(dp1 +  6, v3);

		dp1 += 8;
		dp2 += 8;
	} while (--lines > 0);
}

<<<<<<< HEAD
static void xor_arm64_neon_3(unsigned long bytes, unsigned long *p1,
	unsigned long *p2, unsigned long *p3)
=======
void xor_arm64_neon_3(unsigned long bytes, unsigned long * __restrict p1,
	const unsigned long * __restrict p2,
	const unsigned long * __restrict p3)
>>>>>>> eb3cdb58
{
	uint64_t *dp1 = (uint64_t *)p1;
	uint64_t *dp2 = (uint64_t *)p2;
	uint64_t *dp3 = (uint64_t *)p3;

	register uint64x2_t v0, v1, v2, v3;
	long lines = bytes / (sizeof(uint64x2_t) * 4);

	do {
		/* p1 ^= p2 */
		v0 = veorq_u64(vld1q_u64(dp1 +  0), vld1q_u64(dp2 +  0));
		v1 = veorq_u64(vld1q_u64(dp1 +  2), vld1q_u64(dp2 +  2));
		v2 = veorq_u64(vld1q_u64(dp1 +  4), vld1q_u64(dp2 +  4));
		v3 = veorq_u64(vld1q_u64(dp1 +  6), vld1q_u64(dp2 +  6));

		/* p1 ^= p3 */
		v0 = veorq_u64(v0, vld1q_u64(dp3 +  0));
		v1 = veorq_u64(v1, vld1q_u64(dp3 +  2));
		v2 = veorq_u64(v2, vld1q_u64(dp3 +  4));
		v3 = veorq_u64(v3, vld1q_u64(dp3 +  6));

		/* store */
		vst1q_u64(dp1 +  0, v0);
		vst1q_u64(dp1 +  2, v1);
		vst1q_u64(dp1 +  4, v2);
		vst1q_u64(dp1 +  6, v3);

		dp1 += 8;
		dp2 += 8;
		dp3 += 8;
	} while (--lines > 0);
}

<<<<<<< HEAD
static void xor_arm64_neon_4(unsigned long bytes, unsigned long *p1,
	unsigned long *p2, unsigned long *p3, unsigned long *p4)
=======
void xor_arm64_neon_4(unsigned long bytes, unsigned long * __restrict p1,
	const unsigned long * __restrict p2,
	const unsigned long * __restrict p3,
	const unsigned long * __restrict p4)
>>>>>>> eb3cdb58
{
	uint64_t *dp1 = (uint64_t *)p1;
	uint64_t *dp2 = (uint64_t *)p2;
	uint64_t *dp3 = (uint64_t *)p3;
	uint64_t *dp4 = (uint64_t *)p4;

	register uint64x2_t v0, v1, v2, v3;
	long lines = bytes / (sizeof(uint64x2_t) * 4);

	do {
		/* p1 ^= p2 */
		v0 = veorq_u64(vld1q_u64(dp1 +  0), vld1q_u64(dp2 +  0));
		v1 = veorq_u64(vld1q_u64(dp1 +  2), vld1q_u64(dp2 +  2));
		v2 = veorq_u64(vld1q_u64(dp1 +  4), vld1q_u64(dp2 +  4));
		v3 = veorq_u64(vld1q_u64(dp1 +  6), vld1q_u64(dp2 +  6));

		/* p1 ^= p3 */
		v0 = veorq_u64(v0, vld1q_u64(dp3 +  0));
		v1 = veorq_u64(v1, vld1q_u64(dp3 +  2));
		v2 = veorq_u64(v2, vld1q_u64(dp3 +  4));
		v3 = veorq_u64(v3, vld1q_u64(dp3 +  6));

		/* p1 ^= p4 */
		v0 = veorq_u64(v0, vld1q_u64(dp4 +  0));
		v1 = veorq_u64(v1, vld1q_u64(dp4 +  2));
		v2 = veorq_u64(v2, vld1q_u64(dp4 +  4));
		v3 = veorq_u64(v3, vld1q_u64(dp4 +  6));

		/* store */
		vst1q_u64(dp1 +  0, v0);
		vst1q_u64(dp1 +  2, v1);
		vst1q_u64(dp1 +  4, v2);
		vst1q_u64(dp1 +  6, v3);

		dp1 += 8;
		dp2 += 8;
		dp3 += 8;
		dp4 += 8;
	} while (--lines > 0);
}

<<<<<<< HEAD
static void xor_arm64_neon_5(unsigned long bytes, unsigned long *p1,
	unsigned long *p2, unsigned long *p3,
	unsigned long *p4, unsigned long *p5)
=======
void xor_arm64_neon_5(unsigned long bytes, unsigned long * __restrict p1,
	const unsigned long * __restrict p2,
	const unsigned long * __restrict p3,
	const unsigned long * __restrict p4,
	const unsigned long * __restrict p5)
>>>>>>> eb3cdb58
{
	uint64_t *dp1 = (uint64_t *)p1;
	uint64_t *dp2 = (uint64_t *)p2;
	uint64_t *dp3 = (uint64_t *)p3;
	uint64_t *dp4 = (uint64_t *)p4;
	uint64_t *dp5 = (uint64_t *)p5;

	register uint64x2_t v0, v1, v2, v3;
	long lines = bytes / (sizeof(uint64x2_t) * 4);

	do {
		/* p1 ^= p2 */
		v0 = veorq_u64(vld1q_u64(dp1 +  0), vld1q_u64(dp2 +  0));
		v1 = veorq_u64(vld1q_u64(dp1 +  2), vld1q_u64(dp2 +  2));
		v2 = veorq_u64(vld1q_u64(dp1 +  4), vld1q_u64(dp2 +  4));
		v3 = veorq_u64(vld1q_u64(dp1 +  6), vld1q_u64(dp2 +  6));

		/* p1 ^= p3 */
		v0 = veorq_u64(v0, vld1q_u64(dp3 +  0));
		v1 = veorq_u64(v1, vld1q_u64(dp3 +  2));
		v2 = veorq_u64(v2, vld1q_u64(dp3 +  4));
		v3 = veorq_u64(v3, vld1q_u64(dp3 +  6));

		/* p1 ^= p4 */
		v0 = veorq_u64(v0, vld1q_u64(dp4 +  0));
		v1 = veorq_u64(v1, vld1q_u64(dp4 +  2));
		v2 = veorq_u64(v2, vld1q_u64(dp4 +  4));
		v3 = veorq_u64(v3, vld1q_u64(dp4 +  6));

		/* p1 ^= p5 */
		v0 = veorq_u64(v0, vld1q_u64(dp5 +  0));
		v1 = veorq_u64(v1, vld1q_u64(dp5 +  2));
		v2 = veorq_u64(v2, vld1q_u64(dp5 +  4));
		v3 = veorq_u64(v3, vld1q_u64(dp5 +  6));

		/* store */
		vst1q_u64(dp1 +  0, v0);
		vst1q_u64(dp1 +  2, v1);
		vst1q_u64(dp1 +  4, v2);
		vst1q_u64(dp1 +  6, v3);

		dp1 += 8;
		dp2 += 8;
		dp3 += 8;
		dp4 += 8;
		dp5 += 8;
	} while (--lines > 0);
}

struct xor_block_template xor_block_inner_neon __ro_after_init = {
	.name	= "__inner_neon__",
	.do_2	= xor_arm64_neon_2,
	.do_3	= xor_arm64_neon_3,
	.do_4	= xor_arm64_neon_4,
	.do_5	= xor_arm64_neon_5,
};
EXPORT_SYMBOL(xor_block_inner_neon);

static inline uint64x2_t eor3(uint64x2_t p, uint64x2_t q, uint64x2_t r)
{
	uint64x2_t res;

	asm(ARM64_ASM_PREAMBLE ".arch_extension sha3\n"
	    "eor3 %0.16b, %1.16b, %2.16b, %3.16b"
	    : "=w"(res) : "w"(p), "w"(q), "w"(r));
	return res;
}

static void xor_arm64_eor3_3(unsigned long bytes,
	unsigned long * __restrict p1,
	const unsigned long * __restrict p2,
	const unsigned long * __restrict p3)
{
	uint64_t *dp1 = (uint64_t *)p1;
	uint64_t *dp2 = (uint64_t *)p2;
	uint64_t *dp3 = (uint64_t *)p3;

	register uint64x2_t v0, v1, v2, v3;
	long lines = bytes / (sizeof(uint64x2_t) * 4);

	do {
		/* p1 ^= p2 ^ p3 */
		v0 = eor3(vld1q_u64(dp1 + 0), vld1q_u64(dp2 + 0),
			  vld1q_u64(dp3 + 0));
		v1 = eor3(vld1q_u64(dp1 + 2), vld1q_u64(dp2 + 2),
			  vld1q_u64(dp3 + 2));
		v2 = eor3(vld1q_u64(dp1 + 4), vld1q_u64(dp2 + 4),
			  vld1q_u64(dp3 + 4));
		v3 = eor3(vld1q_u64(dp1 + 6), vld1q_u64(dp2 + 6),
			  vld1q_u64(dp3 + 6));

		/* store */
		vst1q_u64(dp1 + 0, v0);
		vst1q_u64(dp1 + 2, v1);
		vst1q_u64(dp1 + 4, v2);
		vst1q_u64(dp1 + 6, v3);

		dp1 += 8;
		dp2 += 8;
		dp3 += 8;
	} while (--lines > 0);
}

static void xor_arm64_eor3_4(unsigned long bytes,
	unsigned long * __restrict p1,
	const unsigned long * __restrict p2,
	const unsigned long * __restrict p3,
	const unsigned long * __restrict p4)
{
	uint64_t *dp1 = (uint64_t *)p1;
	uint64_t *dp2 = (uint64_t *)p2;
	uint64_t *dp3 = (uint64_t *)p3;
	uint64_t *dp4 = (uint64_t *)p4;

	register uint64x2_t v0, v1, v2, v3;
	long lines = bytes / (sizeof(uint64x2_t) * 4);

	do {
		/* p1 ^= p2 ^ p3 */
		v0 = eor3(vld1q_u64(dp1 + 0), vld1q_u64(dp2 + 0),
			  vld1q_u64(dp3 + 0));
		v1 = eor3(vld1q_u64(dp1 + 2), vld1q_u64(dp2 + 2),
			  vld1q_u64(dp3 + 2));
		v2 = eor3(vld1q_u64(dp1 + 4), vld1q_u64(dp2 + 4),
			  vld1q_u64(dp3 + 4));
		v3 = eor3(vld1q_u64(dp1 + 6), vld1q_u64(dp2 + 6),
			  vld1q_u64(dp3 + 6));

		/* p1 ^= p4 */
		v0 = veorq_u64(v0, vld1q_u64(dp4 + 0));
		v1 = veorq_u64(v1, vld1q_u64(dp4 + 2));
		v2 = veorq_u64(v2, vld1q_u64(dp4 + 4));
		v3 = veorq_u64(v3, vld1q_u64(dp4 + 6));

		/* store */
		vst1q_u64(dp1 + 0, v0);
		vst1q_u64(dp1 + 2, v1);
		vst1q_u64(dp1 + 4, v2);
		vst1q_u64(dp1 + 6, v3);

		dp1 += 8;
		dp2 += 8;
		dp3 += 8;
		dp4 += 8;
	} while (--lines > 0);
}

static void xor_arm64_eor3_5(unsigned long bytes,
	unsigned long * __restrict p1,
	const unsigned long * __restrict p2,
	const unsigned long * __restrict p3,
	const unsigned long * __restrict p4,
	const unsigned long * __restrict p5)
{
	uint64_t *dp1 = (uint64_t *)p1;
	uint64_t *dp2 = (uint64_t *)p2;
	uint64_t *dp3 = (uint64_t *)p3;
	uint64_t *dp4 = (uint64_t *)p4;
	uint64_t *dp5 = (uint64_t *)p5;

	register uint64x2_t v0, v1, v2, v3;
	long lines = bytes / (sizeof(uint64x2_t) * 4);

	do {
		/* p1 ^= p2 ^ p3 */
		v0 = eor3(vld1q_u64(dp1 + 0), vld1q_u64(dp2 + 0),
			  vld1q_u64(dp3 + 0));
		v1 = eor3(vld1q_u64(dp1 + 2), vld1q_u64(dp2 + 2),
			  vld1q_u64(dp3 + 2));
		v2 = eor3(vld1q_u64(dp1 + 4), vld1q_u64(dp2 + 4),
			  vld1q_u64(dp3 + 4));
		v3 = eor3(vld1q_u64(dp1 + 6), vld1q_u64(dp2 + 6),
			  vld1q_u64(dp3 + 6));

		/* p1 ^= p4 ^ p5 */
		v0 = eor3(v0, vld1q_u64(dp4 + 0), vld1q_u64(dp5 + 0));
		v1 = eor3(v1, vld1q_u64(dp4 + 2), vld1q_u64(dp5 + 2));
		v2 = eor3(v2, vld1q_u64(dp4 + 4), vld1q_u64(dp5 + 4));
		v3 = eor3(v3, vld1q_u64(dp4 + 6), vld1q_u64(dp5 + 6));

		/* store */
		vst1q_u64(dp1 + 0, v0);
		vst1q_u64(dp1 + 2, v1);
		vst1q_u64(dp1 + 4, v2);
		vst1q_u64(dp1 + 6, v3);

		dp1 += 8;
		dp2 += 8;
		dp3 += 8;
		dp4 += 8;
		dp5 += 8;
	} while (--lines > 0);
}

static int __init xor_neon_init(void)
{
	if (IS_ENABLED(CONFIG_AS_HAS_SHA3) && cpu_have_named_feature(SHA3)) {
		xor_block_inner_neon.do_3 = xor_arm64_eor3_3;
		xor_block_inner_neon.do_4 = xor_arm64_eor3_4;
		xor_block_inner_neon.do_5 = xor_arm64_eor3_5;
	}
	return 0;
}
module_init(xor_neon_init);

static void __exit xor_neon_exit(void)
{
}
module_exit(xor_neon_exit);

MODULE_AUTHOR("Jackie Liu <liuyun01@kylinos.cn>");
MODULE_DESCRIPTION("ARMv8 XOR Extensions");
MODULE_LICENSE("GPL");<|MERGE_RESOLUTION|>--- conflicted
+++ resolved
@@ -10,13 +10,8 @@
 #include <linux/module.h>
 #include <asm/neon-intrinsics.h>
 
-<<<<<<< HEAD
-static void xor_arm64_neon_2(unsigned long bytes, unsigned long *p1,
-	unsigned long *p2)
-=======
 void xor_arm64_neon_2(unsigned long bytes, unsigned long * __restrict p1,
 	const unsigned long * __restrict p2)
->>>>>>> eb3cdb58
 {
 	uint64_t *dp1 = (uint64_t *)p1;
 	uint64_t *dp2 = (uint64_t *)p2;
@@ -42,14 +37,9 @@
 	} while (--lines > 0);
 }
 
-<<<<<<< HEAD
-static void xor_arm64_neon_3(unsigned long bytes, unsigned long *p1,
-	unsigned long *p2, unsigned long *p3)
-=======
 void xor_arm64_neon_3(unsigned long bytes, unsigned long * __restrict p1,
 	const unsigned long * __restrict p2,
 	const unsigned long * __restrict p3)
->>>>>>> eb3cdb58
 {
 	uint64_t *dp1 = (uint64_t *)p1;
 	uint64_t *dp2 = (uint64_t *)p2;
@@ -83,15 +73,10 @@
 	} while (--lines > 0);
 }
 
-<<<<<<< HEAD
-static void xor_arm64_neon_4(unsigned long bytes, unsigned long *p1,
-	unsigned long *p2, unsigned long *p3, unsigned long *p4)
-=======
 void xor_arm64_neon_4(unsigned long bytes, unsigned long * __restrict p1,
 	const unsigned long * __restrict p2,
 	const unsigned long * __restrict p3,
 	const unsigned long * __restrict p4)
->>>>>>> eb3cdb58
 {
 	uint64_t *dp1 = (uint64_t *)p1;
 	uint64_t *dp2 = (uint64_t *)p2;
@@ -133,17 +118,11 @@
 	} while (--lines > 0);
 }
 
-<<<<<<< HEAD
-static void xor_arm64_neon_5(unsigned long bytes, unsigned long *p1,
-	unsigned long *p2, unsigned long *p3,
-	unsigned long *p4, unsigned long *p5)
-=======
 void xor_arm64_neon_5(unsigned long bytes, unsigned long * __restrict p1,
 	const unsigned long * __restrict p2,
 	const unsigned long * __restrict p3,
 	const unsigned long * __restrict p4,
 	const unsigned long * __restrict p5)
->>>>>>> eb3cdb58
 {
 	uint64_t *dp1 = (uint64_t *)p1;
 	uint64_t *dp2 = (uint64_t *)p2;
