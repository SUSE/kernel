/* SPDX-License-Identifier: GPL-2.0-only */
/*
 * Copyright (c) 2012-2022, Arm Limited.
 *
 * Adapted from the original at:
 * https://github.com/ARM-software/optimized-routines/blob/189dfefe37d54c5b/string/aarch64/strcmp.S
 */

#include <linux/linkage.h>
#include <asm/assembler.h>

/* Assumptions:
 *
 * ARMv8-a, AArch64.
 * MTE compatible.
 */

#define L(label) .L ## label

#define REP8_01 0x0101010101010101
#define REP8_7f 0x7f7f7f7f7f7f7f7f

#define src1		x0
#define src2		x1
#define result		x0

#define data1		x2
#define data1w		w2
#define data2		x3
#define data2w		w3
#define has_nul		x4
#define diff		x5
#define off1		x5
#define syndrome	x6
#define tmp		x6
#define data3		x7
#define zeroones	x8
#define shift		x9
#define off2		x10

/* On big-endian early bytes are at MSB and on little-endian LSB.
   LS_FW means shifting towards early bytes.  */
#ifdef __AARCH64EB__
# define LS_FW lsl
#else
# define LS_FW lsr
#endif

/* NUL detection works on the principle that (X - 1) & (~X) & 0x80
   (=> (X - 1) & ~(X | 0x7f)) is non-zero iff a byte is zero, and
   can be done in parallel across the entire word.
   Since carry propagation makes 0x1 bytes before a NUL byte appear
   NUL too in big-endian, byte-reverse the data before the NUL check.  */


<<<<<<< HEAD
SYM_FUNC_START_WEAK_PI(strcmp)
=======
SYM_FUNC_START(__pi_strcmp)
>>>>>>> eb3cdb58
	sub	off2, src2, src1
	mov	zeroones, REP8_01
	and	tmp, src1, 7
	tst	off2, 7
	b.ne	L(misaligned8)
	cbnz	tmp, L(mutual_align)

	.p2align 4

L(loop_aligned):
	ldr	data2, [src1, off2]
	ldr	data1, [src1], 8
L(start_realigned):
#ifdef __AARCH64EB__
	rev	tmp, data1
	sub	has_nul, tmp, zeroones
	orr	tmp, tmp, REP8_7f
#else
	sub	has_nul, data1, zeroones
	orr	tmp, data1, REP8_7f
#endif
	bics	has_nul, has_nul, tmp	/* Non-zero if NUL terminator.  */
	ccmp	data1, data2, 0, eq
	b.eq	L(loop_aligned)
#ifdef __AARCH64EB__
	rev	has_nul, has_nul
#endif
	eor	diff, data1, data2
	orr	syndrome, diff, has_nul
L(end):
#ifndef __AARCH64EB__
	rev	syndrome, syndrome
	rev	data1, data1
	rev	data2, data2
#endif
	clz	shift, syndrome
	/* The most-significant-non-zero bit of the syndrome marks either the
	   first bit that is different, or the top bit of the first zero byte.
	   Shifting left now will bring the critical information into the
	   top bits.  */
	lsl	data1, data1, shift
	lsl	data2, data2, shift
	/* But we need to zero-extend (char is unsigned) the value and then
	   perform a signed 32-bit subtraction.  */
	lsr	data1, data1, 56
	sub	result, data1, data2, lsr 56
	ret

	.p2align 4

L(mutual_align):
	/* Sources are mutually aligned, but are not currently at an
	   alignment boundary.  Round down the addresses and then mask off
	   the bytes that precede the start point.  */
	bic	src1, src1, 7
	ldr	data2, [src1, off2]
	ldr	data1, [src1], 8
	neg	shift, src2, lsl 3	/* Bits to alignment -64.  */
	mov	tmp, -1
	LS_FW	tmp, tmp, shift
	orr	data1, data1, tmp
	orr	data2, data2, tmp
	b	L(start_realigned)

L(misaligned8):
	/* Align SRC1 to 8 bytes and then compare 8 bytes at a time, always
	   checking to make sure that we don't access beyond the end of SRC2.  */
	cbz	tmp, L(src1_aligned)
L(do_misaligned):
	ldrb	data1w, [src1], 1
	ldrb	data2w, [src2], 1
	cmp	data1w, 0
	ccmp	data1w, data2w, 0, ne	/* NZCV = 0b0000.  */
	b.ne	L(done)
	tst	src1, 7
	b.ne	L(do_misaligned)

L(src1_aligned):
	neg	shift, src2, lsl 3
	bic	src2, src2, 7
	ldr	data3, [src2], 8
#ifdef __AARCH64EB__
	rev	data3, data3
#endif
	lsr	tmp, zeroones, shift
	orr	data3, data3, tmp
	sub	has_nul, data3, zeroones
	orr	tmp, data3, REP8_7f
	bics	has_nul, has_nul, tmp
	b.ne	L(tail)

	sub	off1, src2, src1

	.p2align 4

L(loop_unaligned):
	ldr	data3, [src1, off1]
	ldr	data2, [src1, off2]
#ifdef __AARCH64EB__
	rev	data3, data3
#endif
	sub	has_nul, data3, zeroones
	orr	tmp, data3, REP8_7f
	ldr	data1, [src1], 8
	bics	has_nul, has_nul, tmp
	ccmp	data1, data2, 0, eq
	b.eq	L(loop_unaligned)

	lsl	tmp, has_nul, shift
#ifdef __AARCH64EB__
	rev	tmp, tmp
#endif
	eor	diff, data1, data2
	orr	syndrome, diff, tmp
	cbnz	syndrome, L(end)
L(tail):
	ldr	data1, [src1]
	neg	shift, shift
	lsr	data2, data3, shift
	lsr	has_nul, has_nul, shift
#ifdef __AARCH64EB__
	rev     data2, data2
	rev	has_nul, has_nul
#endif
	eor	diff, data1, data2
	orr	syndrome, diff, has_nul
	b	L(end)

L(done):
	sub	result, data1, data2
	ret
SYM_FUNC_END(__pi_strcmp)
SYM_FUNC_ALIAS_WEAK(strcmp, __pi_strcmp)
EXPORT_SYMBOL_NOKASAN(strcmp)<|MERGE_RESOLUTION|>--- conflicted
+++ resolved
@@ -53,11 +53,7 @@
    NUL too in big-endian, byte-reverse the data before the NUL check.  */
 
 
-<<<<<<< HEAD
-SYM_FUNC_START_WEAK_PI(strcmp)
-=======
 SYM_FUNC_START(__pi_strcmp)
->>>>>>> eb3cdb58
 	sub	off2, src2, src1
 	mov	zeroones, REP8_01
 	and	tmp, src1, 7
