--- conflicted
+++ resolved
@@ -211,16 +211,9 @@
 	select HAVE_PERF_EVENTS
 	select HAVE_PERF_REGS
 	select HAVE_PERF_USER_STACK_DUMP
-<<<<<<< HEAD
-	select HAVE_PREEMPT_DYNAMIC
-	select HAVE_REGS_AND_STACK_ACCESS_API
-	# https://github.com/ClangBuiltLinux/linux/issues/1354
-	select HAVE_STATIC_CALL if !LTO_CLANG_THIN || CLANG_VERSION >= 130000
-=======
 	select HAVE_PREEMPT_DYNAMIC_KEY
 	select HAVE_REGS_AND_STACK_ACCESS_API
 	select HAVE_POSIX_CPU_TIMERS_TASK_WORK
->>>>>>> eb3cdb58
 	select HAVE_FUNCTION_ARG_ACCESS_API
 	select MMU_GATHER_RCU_TABLE_FREE
 	select HAVE_RSEQ
@@ -228,7 +221,6 @@
 	select HAVE_SYSCALL_TRACEPOINTS
 	select HAVE_KPROBES
 	select HAVE_KRETPROBES
-	select HAVE_RETHOOK
 	select HAVE_GENERIC_VDSO
 	select IRQ_DOMAIN
 	select IRQ_FORCED_THREADING
@@ -249,13 +241,9 @@
 	select SYSCTL_EXCEPTION_TRACE
 	select THREAD_INFO_IN_TASK
 	select HAVE_ARCH_USERFAULTFD_MINOR if USERFAULTFD
-<<<<<<< HEAD
-	select TRACE_IRQFLAGS_NMI_SUPPORT
-=======
 	select TRACE_IRQFLAGS_SUPPORT
 	select TRACE_IRQFLAGS_NMI_SUPPORT
 	select HAVE_SOFTIRQ_ON_OWN_STACK
->>>>>>> eb3cdb58
 	help
 	  ARM 64-bit (AArch64) Linux support.
 
@@ -784,10 +772,6 @@
 config ARM64_WORKAROUND_TRBE_OVERWRITE_FILL_MODE
 	bool
 
-<<<<<<< HEAD
-config ARM64_ERRATUM_2119858
-	bool "Cortex-A710: 2119858: workaround TRBE overwriting trace data in FILL mode"
-=======
 config ARM64_ERRATUM_2051678
 	bool "Cortex-A510: 2051678: disable Hardware Update of the page table dirty bit"
 	default y
@@ -831,20 +815,13 @@
 
 config ARM64_ERRATUM_2119858
 	bool "Cortex-A710/X2: 2119858: workaround TRBE overwriting trace data in FILL mode"
->>>>>>> eb3cdb58
 	default y
 	depends on CORESIGHT_TRBE
 	select ARM64_WORKAROUND_TRBE_OVERWRITE_FILL_MODE
 	help
-<<<<<<< HEAD
-	  This option adds the workaround for ARM Cortex-A710 erratum 2119858.
-
-	  Affected Cortex-A710 cores could overwrite up to 3 cache lines of trace
-=======
 	  This option adds the workaround for ARM Cortex-A710/X2 erratum 2119858.
 
 	  Affected Cortex-A710/X2 cores could overwrite up to 3 cache lines of trace
->>>>>>> eb3cdb58
 	  data at the base of the buffer (pointed to by TRBASER_EL1) in FILL mode in
 	  the event of a WRAP event.
 
@@ -927,24 +904,14 @@
 	  If unsure, say Y.
 
 config ARM64_ERRATUM_2224489
-<<<<<<< HEAD
-	bool "Cortex-A710: 2224489: workaround TRBE writing to address out-of-range"
-=======
 	bool "Cortex-A710/X2: 2224489: workaround TRBE writing to address out-of-range"
->>>>>>> eb3cdb58
 	depends on CORESIGHT_TRBE
 	default y
 	select ARM64_WORKAROUND_TRBE_WRITE_OUT_OF_RANGE
 	help
-<<<<<<< HEAD
-	  This option adds the workaround for ARM Cortex-A710 erratum 2224489.
-
-	  Affected Cortex-A710 cores might write to an out-of-range address, not reserved
-=======
 	  This option adds the workaround for ARM Cortex-A710/X2 erratum 2224489.
 
 	  Affected Cortex-A710/X2 cores might write to an out-of-range address, not reserved
->>>>>>> eb3cdb58
 	  for TRBE. Under some conditions, the TRBE might generate a write to the next
 	  virtually addressed page following the last page of the TRBE address space
 	  (i.e., the TRBLIMITR_EL1.LIMIT), instead of wrapping around to the base.
@@ -971,8 +938,6 @@
 
 	  If unsure, say Y.
 
-<<<<<<< HEAD
-=======
 config ARM64_ERRATUM_2064142
 	bool "Cortex-A510: 2064142: workaround TRBE register writes while disabled"
 	depends on CORESIGHT_TRBE
@@ -1032,7 +997,6 @@
 
 	  If unsure, say Y.
 
->>>>>>> eb3cdb58
 config ARM64_ERRATUM_2457168
 	bool "Cortex-A510: 2457168: workaround for AMEVCNTR01 incrementing incorrectly"
 	depends on ARM64_AMU_EXTN
@@ -1050,8 +1014,6 @@
 
 	  If unsure, say Y.
 
-<<<<<<< HEAD
-=======
 config ARM64_ERRATUM_2645198
 	bool "Cortex-A715: 2645198: Workaround possible [ESR|FAR]_ELx corruption"
 	default y
@@ -1068,7 +1030,6 @@
 
 	  If unsure, say Y.
 
->>>>>>> eb3cdb58
 config CAVIUM_ERRATUM_22375
 	bool "Cavium erratum 22375, 24313"
 	default y
@@ -1439,14 +1400,10 @@
 	select GENERIC_ARCH_NUMA
 	select ACPI_NUMA if ACPI
 	select OF_NUMA
-<<<<<<< HEAD
-	select CPUMASK_OFFSTACK
-=======
 	select HAVE_SETUP_PER_CPU_AREA
 	select NEED_PER_CPU_EMBED_FIRST_CHUNK
 	select NEED_PER_CPU_PAGE_FIRST_CHUNK
 	select USE_PERCPU_NUMA_NODE_ID
->>>>>>> eb3cdb58
 	help
 	  Enable NUMA (Non-Uniform Memory Access) support.
 
@@ -1474,11 +1431,7 @@
 	def_bool y
 	depends on ARM_PMU
 
-<<<<<<< HEAD
-# Supported by clang >= 7.0
-=======
 # Supported by clang >= 7.0 or GCC >= 12.0.0
->>>>>>> eb3cdb58
 config CC_HAVE_SHADOW_CALL_STACK
 	def_bool $(cc-option, -fsanitize=shadow-call-stack -ffixed-x18)
 
@@ -2272,20 +2225,9 @@
 config CC_HAVE_STACKPROTECTOR_SYSREG
 	def_bool $(cc-option,-mstack-protector-guard=sysreg -mstack-protector-guard-reg=sp_el0 -mstack-protector-guard-offset=0)
 
-
 config STACKPROTECTOR_PER_TASK
-	bool "Use a unique stack canary value for each task"
+	def_bool y
 	depends on STACKPROTECTOR && CC_HAVE_STACKPROTECTOR_SYSREG
-	default y
-	help
-	  Due to the fact that GCC uses an ordinary symbol reference from
-	  which to load the value of the stack canary, this value can only
-	  change at reboot time on SMP systems, and all tasks running in the
-	  kernel's address space are forced to use the same canary value for
-	  the entire duration that the system is up.
-
-	  Enable this option to switch to a different method that uses a
-	  different canary value for each task.
 
 config UNWIND_PATCH_PAC_INTO_SCS
 	bool "Enable shadow call stack dynamically using code patching"
