--- conflicted
+++ resolved
@@ -18,11 +18,7 @@
 	select ARCH_ENABLE_THP_MIGRATION if TRANSPARENT_HUGEPAGE
 	select ARCH_HAS_CACHE_LINE_SIZE
 	select ARCH_HAS_DEBUG_VIRTUAL
-<<<<<<< HEAD
-	select ARCH_HAS_DEVMEM_IS_ALLOWED
-=======
 	select ARCH_HAS_DEBUG_VM_PGTABLE
->>>>>>> 7d2a07b7
 	select ARCH_HAS_DMA_PREP_COHERENT
 	select ARCH_HAS_ACPI_TABLE_UPGRADE if ACPI
 	select ARCH_HAS_FAST_MULTIPLIER
@@ -94,10 +90,7 @@
 	select ARCH_SUPPORTS_NUMA_BALANCING
 	select ARCH_WANT_COMPAT_IPC_PARSE_VERSION if COMPAT
 	select ARCH_WANT_DEFAULT_BPF_JIT
-<<<<<<< HEAD
-=======
 	select ARCH_WANT_DEFAULT_TOPDOWN_MMAP_LAYOUT
->>>>>>> 7d2a07b7
 	select ARCH_WANT_FRAME_POINTERS
 	select ARCH_WANT_HUGE_PMD_SHARE if ARM64_4K_PAGES || (ARM64_16K_PAGES && !ARM64_VA_BITS_36)
 	select ARCH_WANT_LD_ORPHAN_WARN
@@ -141,11 +134,7 @@
 	select GENERIC_STRNLEN_USER
 	select GENERIC_TIME_VSYSCALL
 	select GENERIC_GETTIMEOFDAY
-<<<<<<< HEAD
-	select GENERIC_COMPAT_VDSO if (!CPU_BIG_ENDIAN && COMPAT && "$(CROSS_COMPILE_COMPAT)" != "")
-=======
 	select GENERIC_VDSO_TIME_NS
->>>>>>> 7d2a07b7
 	select HANDLE_DOMAIN_IRQ
 	select HARDIRQS_SW_RESEND
 	select HAVE_MOVE_PMD
@@ -183,11 +172,6 @@
 	select HAVE_CMPXCHG_DOUBLE
 	select HAVE_CMPXCHG_LOCAL
 	select HAVE_CONTEXT_TRACKING
-<<<<<<< HEAD
-	select HAVE_COPY_THREAD_TLS
-	select HAVE_DEBUG_BUGVERBOSE
-=======
->>>>>>> 7d2a07b7
 	select HAVE_DEBUG_KMEMLEAK
 	select HAVE_DMA_CONTIGUOUS
 	select HAVE_DYNAMIC_FTRACE
@@ -325,19 +309,7 @@
 config GENERIC_CALIBRATE_DELAY
 	def_bool y
 
-<<<<<<< HEAD
-config ZONE_DMA
-	bool "Support DMA zone" if EXPERT
-	default y
-
-config ZONE_DMA32
-	bool "Support DMA32 zone" if EXPERT
-	default y
-
-config ARCH_ENABLE_MEMORY_HOTPLUG
-=======
 config ARCH_MHP_MEMMAP_ON_MEMORY_ENABLE
->>>>>>> 7d2a07b7
 	def_bool y
 
 config SMP
@@ -364,21 +336,6 @@
 config ARCH_PROC_KCORE_TEXT
 	def_bool y
 
-<<<<<<< HEAD
-config KASAN_SHADOW_OFFSET
-	hex
-	depends on KASAN
-	default 0xdfffa00000000000 if (ARM64_VA_BITS_48 || ARM64_VA_BITS_52) && !KASAN_SW_TAGS
-	default 0xdfffd00000000000 if ARM64_VA_BITS_47 && !KASAN_SW_TAGS
-	default 0xdffffe8000000000 if ARM64_VA_BITS_42 && !KASAN_SW_TAGS
-	default 0xdfffffd000000000 if ARM64_VA_BITS_39 && !KASAN_SW_TAGS
-	default 0xdffffffa00000000 if ARM64_VA_BITS_36 && !KASAN_SW_TAGS
-	default 0xefff900000000000 if (ARM64_VA_BITS_48 || ARM64_VA_BITS_52) && KASAN_SW_TAGS
-	default 0xefffc80000000000 if ARM64_VA_BITS_47 && KASAN_SW_TAGS
-	default 0xeffffe4000000000 if ARM64_VA_BITS_42 && KASAN_SW_TAGS
-	default 0xefffffc800000000 if ARM64_VA_BITS_39 && KASAN_SW_TAGS
-	default 0xeffffff900000000 if ARM64_VA_BITS_36 && KASAN_SW_TAGS
-=======
 config BROKEN_GAS_INST
 	def_bool !$(as-instr,1:\n.inst 0\n.rept . - 1b\n\nnop\n.endr\n)
 
@@ -395,7 +352,6 @@
 	default 0xeffffe0000000000 if ARM64_VA_BITS_42 && KASAN_SW_TAGS
 	default 0xefffffc000000000 if ARM64_VA_BITS_39 && KASAN_SW_TAGS
 	default 0xeffffff800000000 if ARM64_VA_BITS_36 && KASAN_SW_TAGS
->>>>>>> 7d2a07b7
 	default 0xffffffffffffffff
 
 source "arch/arm64/Kconfig.platforms"
@@ -694,8 +650,6 @@
 
 	  If unsure, say Y.
 
-<<<<<<< HEAD
-=======
 config ARM64_ERRATUM_1508412
 	bool "Cortex-A77: 1508412: workaround deadlock on sequence of NC/Device load and store exclusive or PAR read"
 	default y
@@ -716,7 +670,6 @@
 
 	  If unsure, say Y.
 
->>>>>>> 7d2a07b7
 config CAVIUM_ERRATUM_22375
 	bool "Cavium erratum 22375, 24313"
 	default y
@@ -792,8 +745,6 @@
 
 	  If unsure, say Y.
 
-<<<<<<< HEAD
-=======
 config FUJITSU_ERRATUM_010001
 	bool "Fujitsu-A64FX erratum E#010001: Undefined fault may occur wrongly"
 	default y
@@ -823,7 +774,6 @@
 
 	  If unsure, say Y.
 
->>>>>>> 7d2a07b7
 config QCOM_FALKOR_ERRATUM_1003
 	bool "Falkor E1003: Incorrect translation due to ASID change"
 	default y
@@ -1068,7 +1018,6 @@
 	select GENERIC_ARCH_NUMA
 	select ACPI_NUMA if ACPI
 	select OF_NUMA
-	select CPUMASK_OFFSTACK
 	help
 	  Enable NUMA (Non-Uniform Memory Access) support.
 
@@ -1622,36 +1571,6 @@
 
 endmenu
 
-<<<<<<< HEAD
-menu "ARMv8.4 architectural features"
-
-config ARM64_AMU_EXTN
-	bool "Enable support for the Activity Monitors Unit CPU extension"
-	default y
-	help
-	  The activity monitors extension is an optional extension introduced
-	  by the ARMv8.4 CPU architecture. This enables support for version 1
-	  of the activity monitors architecture, AMUv1.
-
-	  To enable the use of this extension on CPUs that implement it, say Y.
-
-	  Note that for architectural reasons, firmware _must_ implement AMU
-	  support when running on CPUs that present the activity monitors
-	  extension. The required support is present in:
-	    * Version 1.5 and later of the ARM Trusted Firmware
-
-	  For kernels that have this configuration enabled but boot with broken
-	  firmware, you may need to say N here until the firmware is fixed.
-	  Otherwise you may experience firmware panics or lockups when
-	  accessing the counter registers. Even if you are not observing these
-	  symptoms, the values returned by the register reads might not
-	  correctly reflect reality. Most commonly, the value read will be 0,
-	  indicating that the counter is not enabled.
-
-endmenu
-
-menu "ARMv8.5 architectural features"
-=======
 menu "ARMv8.5 architectural features"
 
 config AS_HAS_ARMV8_5
@@ -1711,7 +1630,6 @@
 	  kernel memory such as SPE.
 
 	  This option enables E0PD for TTBR1 where available.
->>>>>>> 7d2a07b7
 
 config ARCH_RANDOM
 	bool "Enable support for random number generation"
@@ -1721,8 +1639,6 @@
 	  provides a high bandwidth, cryptographically secure
 	  hardware random number generator.
 
-<<<<<<< HEAD
-=======
 config ARM64_AS_HAS_MTE
 	# Initial support for MTE went in binutils 2.32.0, checked with
 	# ".arch armv8.5-a+memtag" below. However, this was incomplete
@@ -1774,7 +1690,6 @@
 
 	 The feature is detected at runtime, and will remain disabled
 	 if the cpu does not implement the feature.
->>>>>>> 7d2a07b7
 endmenu
 
 config ARM64_SVE
@@ -2000,20 +1915,6 @@
 	  However, even with this option, the resultant kernel should
 	  continue to boot on existing non-UEFI platforms.
 
-config AS_HAS_ARMV8_4
-	def_bool $(cc-option,-Wa$(comma)-march=armv8.4-a)
-
-config ARM64_TLB_RANGE
-	bool "Enable support for tlbi range feature"
-	default y
-	depends on AS_HAS_ARMV8_4
-	help
-	  ARMv8.4-TLBI provides TLBI invalidation instruction that apply to a
-	  range of input addresses.
-
-	  The feature introduces new assembly instructions, and they were
-	  support when binutils >= 2.30.
-
 endmenu
 
 config SYSVIPC_COMPAT
