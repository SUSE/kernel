--- conflicted
+++ resolved
@@ -197,12 +197,9 @@
 #ifndef __KERNEL__
 #define KVM_ARM_IRQ_GIC_MAX		127
 #endif
-<<<<<<< HEAD
-=======
 
 /* One single KVM irqchip, ie. the VGIC */
 #define KVM_NR_IRQCHIPS          1
->>>>>>> 53b729de
 
 /* PSCI interface */
 #define KVM_PSCI_FN_BASE		0x95c1ba5e
