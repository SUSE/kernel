/* SPDX-License-Identifier: GPL-2.0 WITH Linux-syscall-note */
/*
 * Copyright (C) 2012 ARM Ltd.
 *
 * This program is free software; you can redistribute it and/or modify
 * it under the terms of the GNU General Public License version 2 as
 * published by the Free Software Foundation.
 *
 * This program is distributed in the hope that it will be useful,
 * but WITHOUT ANY WARRANTY; without even the implied warranty of
 * MERCHANTABILITY or FITNESS FOR A PARTICULAR PURPOSE.  See the
 * GNU General Public License for more details.
 *
 * You should have received a copy of the GNU General Public License
 * along with this program.  If not, see <http://www.gnu.org/licenses/>.
 */
#ifndef _UAPI__ASM_HWCAP_H
#define _UAPI__ASM_HWCAP_H

/*
 * HWCAP flags - for AT_HWCAP
 *
 * Bits 62 and 63 are reserved for use by libc.
 * Bits 32-61 are unallocated for potential use by libc.
 */
#define HWCAP_FP		(1 << 0)
#define HWCAP_ASIMD		(1 << 1)
#define HWCAP_EVTSTRM		(1 << 2)
#define HWCAP_AES		(1 << 3)
#define HWCAP_PMULL		(1 << 4)
#define HWCAP_SHA1		(1 << 5)
#define HWCAP_SHA2		(1 << 6)
#define HWCAP_CRC32		(1 << 7)
#define HWCAP_ATOMICS		(1 << 8)
#define HWCAP_FPHP		(1 << 9)
#define HWCAP_ASIMDHP		(1 << 10)
#define HWCAP_CPUID		(1 << 11)
#define HWCAP_ASIMDRDM		(1 << 12)
#define HWCAP_JSCVT		(1 << 13)
#define HWCAP_FCMA		(1 << 14)
#define HWCAP_LRCPC		(1 << 15)
#define HWCAP_DCPOP		(1 << 16)
#define HWCAP_SHA3		(1 << 17)
#define HWCAP_SM3		(1 << 18)
#define HWCAP_SM4		(1 << 19)
#define HWCAP_ASIMDDP		(1 << 20)
#define HWCAP_SHA512		(1 << 21)
#define HWCAP_SVE		(1 << 22)
#define HWCAP_ASIMDFHM		(1 << 23)
#define HWCAP_DIT		(1 << 24)
#define HWCAP_USCAT		(1 << 25)
#define HWCAP_ILRCPC		(1 << 26)
#define HWCAP_FLAGM		(1 << 27)
#define HWCAP_SSBS		(1 << 28)
#define HWCAP_SB		(1 << 29)
#define HWCAP_PACA		(1 << 30)
#define HWCAP_PACG		(1UL << 31)

/*
 * HWCAP2 flags - for AT_HWCAP2
 */
#define HWCAP2_DCPODP		(1 << 0)
#define HWCAP2_SVE2		(1 << 1)
#define HWCAP2_SVEAES		(1 << 2)
#define HWCAP2_SVEPMULL		(1 << 3)
#define HWCAP2_SVEBITPERM	(1 << 4)
#define HWCAP2_SVESHA3		(1 << 5)
#define HWCAP2_SVESM4		(1 << 6)
#define HWCAP2_FLAGM2		(1 << 7)
#define HWCAP2_FRINT		(1 << 8)
#define HWCAP2_SVEI8MM		(1 << 9)
#define HWCAP2_SVEF32MM		(1 << 10)
#define HWCAP2_SVEF64MM		(1 << 11)
#define HWCAP2_SVEBF16		(1 << 12)
#define HWCAP2_I8MM		(1 << 13)
#define HWCAP2_BF16		(1 << 14)
#define HWCAP2_DGH		(1 << 15)
#define HWCAP2_RNG		(1 << 16)
#define HWCAP2_BTI		(1 << 17)
#define HWCAP2_MTE		(1 << 18)
#define HWCAP2_ECV		(1 << 19)
#define HWCAP2_AFP		(1 << 20)
#define HWCAP2_RPRES		(1 << 21)
<<<<<<< HEAD
=======
#define HWCAP2_MTE3		(1 << 22)
#define HWCAP2_SME		(1 << 23)
#define HWCAP2_SME_I16I64	(1 << 24)
#define HWCAP2_SME_F64F64	(1 << 25)
#define HWCAP2_SME_I8I32	(1 << 26)
#define HWCAP2_SME_F16F32	(1 << 27)
#define HWCAP2_SME_B16F32	(1 << 28)
#define HWCAP2_SME_F32F32	(1 << 29)
#define HWCAP2_SME_FA64		(1 << 30)
#define HWCAP2_WFXT		(1UL << 31)
#define HWCAP2_EBF16		(1UL << 32)
#define HWCAP2_SVE_EBF16	(1UL << 33)
#define HWCAP2_CSSC		(1UL << 34)
#define HWCAP2_RPRFM		(1UL << 35)
#define HWCAP2_SVE2P1		(1UL << 36)
#define HWCAP2_SME2		(1UL << 37)
#define HWCAP2_SME2P1		(1UL << 38)
#define HWCAP2_SME_I16I32	(1UL << 39)
#define HWCAP2_SME_BI32I32	(1UL << 40)
#define HWCAP2_SME_B16B16	(1UL << 41)
#define HWCAP2_SME_F16F16	(1UL << 42)
>>>>>>> eb3cdb58

#endif /* _UAPI__ASM_HWCAP_H */<|MERGE_RESOLUTION|>--- conflicted
+++ resolved
@@ -81,8 +81,6 @@
 #define HWCAP2_ECV		(1 << 19)
 #define HWCAP2_AFP		(1 << 20)
 #define HWCAP2_RPRES		(1 << 21)
-<<<<<<< HEAD
-=======
 #define HWCAP2_MTE3		(1 << 22)
 #define HWCAP2_SME		(1 << 23)
 #define HWCAP2_SME_I16I64	(1 << 24)
@@ -104,6 +102,5 @@
 #define HWCAP2_SME_BI32I32	(1UL << 40)
 #define HWCAP2_SME_B16B16	(1UL << 41)
 #define HWCAP2_SME_F16F16	(1UL << 42)
->>>>>>> eb3cdb58
 
 #endif /* _UAPI__ASM_HWCAP_H */