/* SPDX-License-Identifier: GPL-2.0 WITH Linux-syscall-note */
/*
 * Copyright (C) 2012 ARM Ltd.
 *
 * This program is free software; you can redistribute it and/or modify
 * it under the terms of the GNU General Public License version 2 as
 * published by the Free Software Foundation.
 *
 * This program is distributed in the hope that it will be useful,
 * but WITHOUT ANY WARRANTY; without even the implied warranty of
 * MERCHANTABILITY or FITNESS FOR A PARTICULAR PURPOSE.  See the
 * GNU General Public License for more details.
 *
 * You should have received a copy of the GNU General Public License
 * along with this program.  If not, see <http://www.gnu.org/licenses/>.
 */
#ifndef _UAPI__ASM_HWCAP_H
#define _UAPI__ASM_HWCAP_H

/*
 * HWCAP flags - for AT_HWCAP
 *
 * Bits 62 and 63 are reserved for use by libc.
 * Bits 32-61 are unallocated for potential use by libc.
 */
#define HWCAP_FP		(1 << 0)
#define HWCAP_ASIMD		(1 << 1)
#define HWCAP_EVTSTRM		(1 << 2)
#define HWCAP_AES		(1 << 3)
#define HWCAP_PMULL		(1 << 4)
#define HWCAP_SHA1		(1 << 5)
#define HWCAP_SHA2		(1 << 6)
#define HWCAP_CRC32		(1 << 7)
#define HWCAP_ATOMICS		(1 << 8)
#define HWCAP_FPHP		(1 << 9)
#define HWCAP_ASIMDHP		(1 << 10)
#define HWCAP_CPUID		(1 << 11)
#define HWCAP_ASIMDRDM		(1 << 12)
#define HWCAP_JSCVT		(1 << 13)
#define HWCAP_FCMA		(1 << 14)
#define HWCAP_LRCPC		(1 << 15)
#define HWCAP_DCPOP		(1 << 16)
#define HWCAP_SHA3		(1 << 17)
#define HWCAP_SM3		(1 << 18)
#define HWCAP_SM4		(1 << 19)
#define HWCAP_ASIMDDP		(1 << 20)
#define HWCAP_SHA512		(1 << 21)
#define HWCAP_SVE		(1 << 22)
#define HWCAP_ASIMDFHM		(1 << 23)
#define HWCAP_DIT		(1 << 24)
#define HWCAP_USCAT		(1 << 25)
#define HWCAP_ILRCPC		(1 << 26)
#define HWCAP_FLAGM		(1 << 27)
#define HWCAP_SSBS		(1 << 28)
#define HWCAP_SB		(1 << 29)
#define HWCAP_PACA		(1 << 30)
#define HWCAP_PACG		(1UL << 31)

/*
 * HWCAP2 flags - for AT_HWCAP2
 */
#define HWCAP2_DCPODP		(1 << 0)
#define HWCAP2_SVE2		(1 << 1)
#define HWCAP2_SVEAES		(1 << 2)
#define HWCAP2_SVEPMULL		(1 << 3)
#define HWCAP2_SVEBITPERM	(1 << 4)
#define HWCAP2_SVESHA3		(1 << 5)
#define HWCAP2_SVESM4		(1 << 6)
#define HWCAP2_FLAGM2		(1 << 7)
#define HWCAP2_FRINT		(1 << 8)
#define HWCAP2_SVEI8MM		(1 << 9)
#define HWCAP2_SVEF32MM		(1 << 10)
#define HWCAP2_SVEF64MM		(1 << 11)
#define HWCAP2_SVEBF16		(1 << 12)
#define HWCAP2_I8MM		(1 << 13)
#define HWCAP2_BF16		(1 << 14)
#define HWCAP2_DGH		(1 << 15)
#define HWCAP2_RNG		(1 << 16)
#define HWCAP2_BTI		(1 << 17)
#define HWCAP2_MTE		(1 << 18)
#define HWCAP2_ECV		(1 << 19)
#define HWCAP2_AFP		(1 << 20)
#define HWCAP2_RPRES		(1 << 21)
#define HWCAP2_MTE3		(1 << 22)
#define HWCAP2_SME		(1 << 23)
#define HWCAP2_SME_I16I64	(1 << 24)
#define HWCAP2_SME_F64F64	(1 << 25)
#define HWCAP2_SME_I8I32	(1 << 26)
#define HWCAP2_SME_F16F32	(1 << 27)
#define HWCAP2_SME_B16F32	(1 << 28)
#define HWCAP2_SME_F32F32	(1 << 29)
#define HWCAP2_SME_FA64		(1 << 30)
#define HWCAP2_WFXT		(1UL << 31)
#define HWCAP2_EBF16		(1UL << 32)
#define HWCAP2_SVE_EBF16	(1UL << 33)
#define HWCAP2_CSSC		(1UL << 34)
#define HWCAP2_RPRFM		(1UL << 35)
#define HWCAP2_SVE2P1		(1UL << 36)
#define HWCAP2_SME2		(1UL << 37)
#define HWCAP2_SME2P1		(1UL << 38)
#define HWCAP2_SME_I16I32	(1UL << 39)
#define HWCAP2_SME_BI32I32	(1UL << 40)
#define HWCAP2_SME_B16B16	(1UL << 41)
#define HWCAP2_SME_F16F16	(1UL << 42)
<<<<<<< HEAD
#define HWCAP2_HBC		(1UL << 44)
=======
#define HWCAP2_MOPS		(1UL << 43)
#define HWCAP2_HBC		(1UL << 44)
#define HWCAP2_SVE_B16B16	(1UL << 45)
#define HWCAP2_LRCPC3		(1UL << 46)
#define HWCAP2_LSE128		(1UL << 47)
#define HWCAP2_FPMR		(1UL << 48)
#define HWCAP2_LUT		(1UL << 49)
#define HWCAP2_FAMINMAX		(1UL << 50)
#define HWCAP2_F8CVT		(1UL << 51)
#define HWCAP2_F8FMA		(1UL << 52)
#define HWCAP2_F8DP4		(1UL << 53)
#define HWCAP2_F8DP2		(1UL << 54)
#define HWCAP2_F8E4M3		(1UL << 55)
#define HWCAP2_F8E5M2		(1UL << 56)
#define HWCAP2_SME_LUTV2	(1UL << 57)
#define HWCAP2_SME_F8F16	(1UL << 58)
#define HWCAP2_SME_F8F32	(1UL << 59)
#define HWCAP2_SME_SF8FMA	(1UL << 60)
#define HWCAP2_SME_SF8DP4	(1UL << 61)
#define HWCAP2_SME_SF8DP2	(1UL << 62)
#define HWCAP2_POE		(1UL << 63)
>>>>>>> 2d5404ca

#endif /* _UAPI__ASM_HWCAP_H */<|MERGE_RESOLUTION|>--- conflicted
+++ resolved
@@ -102,9 +102,6 @@
 #define HWCAP2_SME_BI32I32	(1UL << 40)
 #define HWCAP2_SME_B16B16	(1UL << 41)
 #define HWCAP2_SME_F16F16	(1UL << 42)
-<<<<<<< HEAD
-#define HWCAP2_HBC		(1UL << 44)
-=======
 #define HWCAP2_MOPS		(1UL << 43)
 #define HWCAP2_HBC		(1UL << 44)
 #define HWCAP2_SVE_B16B16	(1UL << 45)
@@ -126,6 +123,5 @@
 #define HWCAP2_SME_SF8DP4	(1UL << 61)
 #define HWCAP2_SME_SF8DP2	(1UL << 62)
 #define HWCAP2_POE		(1UL << 63)
->>>>>>> 2d5404ca
 
 #endif /* _UAPI__ASM_HWCAP_H */