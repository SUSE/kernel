/* SPDX-License-Identifier: GPL-2.0-only */
/*
 * Copyright (C) 2013 Huawei Ltd.
 * Author: Jiang Liu <liuj97@gmail.com>
 *
 * Copyright (C) 2014 Zi Shen Lim <zlim.lnx@gmail.com>
 */
#ifndef	__ASM_INSN_H
#define	__ASM_INSN_H
#include <linux/build_bug.h>
#include <linux/types.h>

#include <asm/insn-def.h>

#ifndef __ASSEMBLY__

enum aarch64_insn_hint_cr_op {
	AARCH64_INSN_HINT_NOP	= 0x0 << 5,
	AARCH64_INSN_HINT_YIELD	= 0x1 << 5,
	AARCH64_INSN_HINT_WFE	= 0x2 << 5,
	AARCH64_INSN_HINT_WFI	= 0x3 << 5,
	AARCH64_INSN_HINT_SEV	= 0x4 << 5,
	AARCH64_INSN_HINT_SEVL	= 0x5 << 5,

	AARCH64_INSN_HINT_XPACLRI    = 0x07 << 5,
	AARCH64_INSN_HINT_PACIA_1716 = 0x08 << 5,
	AARCH64_INSN_HINT_PACIB_1716 = 0x0A << 5,
	AARCH64_INSN_HINT_AUTIA_1716 = 0x0C << 5,
	AARCH64_INSN_HINT_AUTIB_1716 = 0x0E << 5,
	AARCH64_INSN_HINT_PACIAZ     = 0x18 << 5,
	AARCH64_INSN_HINT_PACIASP    = 0x19 << 5,
	AARCH64_INSN_HINT_PACIBZ     = 0x1A << 5,
	AARCH64_INSN_HINT_PACIBSP    = 0x1B << 5,
	AARCH64_INSN_HINT_AUTIAZ     = 0x1C << 5,
	AARCH64_INSN_HINT_AUTIASP    = 0x1D << 5,
	AARCH64_INSN_HINT_AUTIBZ     = 0x1E << 5,
	AARCH64_INSN_HINT_AUTIBSP    = 0x1F << 5,

	AARCH64_INSN_HINT_ESB  = 0x10 << 5,
	AARCH64_INSN_HINT_PSB  = 0x11 << 5,
	AARCH64_INSN_HINT_TSB  = 0x12 << 5,
	AARCH64_INSN_HINT_CSDB = 0x14 << 5,
	AARCH64_INSN_HINT_CLEARBHB = 0x16 << 5,

	AARCH64_INSN_HINT_BTI   = 0x20 << 5,
	AARCH64_INSN_HINT_BTIC  = 0x22 << 5,
	AARCH64_INSN_HINT_BTIJ  = 0x24 << 5,
	AARCH64_INSN_HINT_BTIJC = 0x26 << 5,
};

enum aarch64_insn_imm_type {
	AARCH64_INSN_IMM_ADR,
	AARCH64_INSN_IMM_26,
	AARCH64_INSN_IMM_19,
	AARCH64_INSN_IMM_16,
	AARCH64_INSN_IMM_14,
	AARCH64_INSN_IMM_12,
	AARCH64_INSN_IMM_9,
	AARCH64_INSN_IMM_7,
	AARCH64_INSN_IMM_6,
	AARCH64_INSN_IMM_S,
	AARCH64_INSN_IMM_R,
	AARCH64_INSN_IMM_N,
	AARCH64_INSN_IMM_MAX
};

enum aarch64_insn_register_type {
	AARCH64_INSN_REGTYPE_RT,
	AARCH64_INSN_REGTYPE_RN,
	AARCH64_INSN_REGTYPE_RT2,
	AARCH64_INSN_REGTYPE_RM,
	AARCH64_INSN_REGTYPE_RD,
	AARCH64_INSN_REGTYPE_RA,
	AARCH64_INSN_REGTYPE_RS,
};

enum aarch64_insn_register {
	AARCH64_INSN_REG_0  = 0,
	AARCH64_INSN_REG_1  = 1,
	AARCH64_INSN_REG_2  = 2,
	AARCH64_INSN_REG_3  = 3,
	AARCH64_INSN_REG_4  = 4,
	AARCH64_INSN_REG_5  = 5,
	AARCH64_INSN_REG_6  = 6,
	AARCH64_INSN_REG_7  = 7,
	AARCH64_INSN_REG_8  = 8,
	AARCH64_INSN_REG_9  = 9,
	AARCH64_INSN_REG_10 = 10,
	AARCH64_INSN_REG_11 = 11,
	AARCH64_INSN_REG_12 = 12,
	AARCH64_INSN_REG_13 = 13,
	AARCH64_INSN_REG_14 = 14,
	AARCH64_INSN_REG_15 = 15,
	AARCH64_INSN_REG_16 = 16,
	AARCH64_INSN_REG_17 = 17,
	AARCH64_INSN_REG_18 = 18,
	AARCH64_INSN_REG_19 = 19,
	AARCH64_INSN_REG_20 = 20,
	AARCH64_INSN_REG_21 = 21,
	AARCH64_INSN_REG_22 = 22,
	AARCH64_INSN_REG_23 = 23,
	AARCH64_INSN_REG_24 = 24,
	AARCH64_INSN_REG_25 = 25,
	AARCH64_INSN_REG_26 = 26,
	AARCH64_INSN_REG_27 = 27,
	AARCH64_INSN_REG_28 = 28,
	AARCH64_INSN_REG_29 = 29,
	AARCH64_INSN_REG_FP = 29, /* Frame pointer */
	AARCH64_INSN_REG_30 = 30,
	AARCH64_INSN_REG_LR = 30, /* Link register */
	AARCH64_INSN_REG_ZR = 31, /* Zero: as source register */
	AARCH64_INSN_REG_SP = 31  /* Stack pointer: as load/store base reg */
};

enum aarch64_insn_special_register {
	AARCH64_INSN_SPCLREG_SPSR_EL1	= 0xC200,
	AARCH64_INSN_SPCLREG_ELR_EL1	= 0xC201,
	AARCH64_INSN_SPCLREG_SP_EL0	= 0xC208,
	AARCH64_INSN_SPCLREG_SPSEL	= 0xC210,
	AARCH64_INSN_SPCLREG_CURRENTEL	= 0xC212,
	AARCH64_INSN_SPCLREG_DAIF	= 0xDA11,
	AARCH64_INSN_SPCLREG_NZCV	= 0xDA10,
	AARCH64_INSN_SPCLREG_FPCR	= 0xDA20,
	AARCH64_INSN_SPCLREG_DSPSR_EL0	= 0xDA28,
	AARCH64_INSN_SPCLREG_DLR_EL0	= 0xDA29,
	AARCH64_INSN_SPCLREG_SPSR_EL2	= 0xE200,
	AARCH64_INSN_SPCLREG_ELR_EL2	= 0xE201,
	AARCH64_INSN_SPCLREG_SP_EL1	= 0xE208,
	AARCH64_INSN_SPCLREG_SPSR_INQ	= 0xE218,
	AARCH64_INSN_SPCLREG_SPSR_ABT	= 0xE219,
	AARCH64_INSN_SPCLREG_SPSR_UND	= 0xE21A,
	AARCH64_INSN_SPCLREG_SPSR_FIQ	= 0xE21B,
	AARCH64_INSN_SPCLREG_SPSR_EL3	= 0xF200,
	AARCH64_INSN_SPCLREG_ELR_EL3	= 0xF201,
	AARCH64_INSN_SPCLREG_SP_EL2	= 0xF210
};

enum aarch64_insn_variant {
	AARCH64_INSN_VARIANT_32BIT,
	AARCH64_INSN_VARIANT_64BIT
};

enum aarch64_insn_condition {
	AARCH64_INSN_COND_EQ = 0x0, /* == */
	AARCH64_INSN_COND_NE = 0x1, /* != */
	AARCH64_INSN_COND_CS = 0x2, /* unsigned >= */
	AARCH64_INSN_COND_CC = 0x3, /* unsigned < */
	AARCH64_INSN_COND_MI = 0x4, /* < 0 */
	AARCH64_INSN_COND_PL = 0x5, /* >= 0 */
	AARCH64_INSN_COND_VS = 0x6, /* overflow */
	AARCH64_INSN_COND_VC = 0x7, /* no overflow */
	AARCH64_INSN_COND_HI = 0x8, /* unsigned > */
	AARCH64_INSN_COND_LS = 0x9, /* unsigned <= */
	AARCH64_INSN_COND_GE = 0xa, /* signed >= */
	AARCH64_INSN_COND_LT = 0xb, /* signed < */
	AARCH64_INSN_COND_GT = 0xc, /* signed > */
	AARCH64_INSN_COND_LE = 0xd, /* signed <= */
	AARCH64_INSN_COND_AL = 0xe, /* always */
};

enum aarch64_insn_branch_type {
	AARCH64_INSN_BRANCH_NOLINK,
	AARCH64_INSN_BRANCH_LINK,
	AARCH64_INSN_BRANCH_RETURN,
	AARCH64_INSN_BRANCH_COMP_ZERO,
	AARCH64_INSN_BRANCH_COMP_NONZERO,
};

enum aarch64_insn_size_type {
	AARCH64_INSN_SIZE_8,
	AARCH64_INSN_SIZE_16,
	AARCH64_INSN_SIZE_32,
	AARCH64_INSN_SIZE_64,
};

enum aarch64_insn_ldst_type {
	AARCH64_INSN_LDST_LOAD_REG_OFFSET,
	AARCH64_INSN_LDST_STORE_REG_OFFSET,
	AARCH64_INSN_LDST_LOAD_IMM_OFFSET,
	AARCH64_INSN_LDST_STORE_IMM_OFFSET,
	AARCH64_INSN_LDST_LOAD_PAIR_PRE_INDEX,
	AARCH64_INSN_LDST_STORE_PAIR_PRE_INDEX,
	AARCH64_INSN_LDST_LOAD_PAIR_POST_INDEX,
	AARCH64_INSN_LDST_STORE_PAIR_POST_INDEX,
	AARCH64_INSN_LDST_LOAD_EX,
	AARCH64_INSN_LDST_LOAD_ACQ_EX,
	AARCH64_INSN_LDST_STORE_EX,
	AARCH64_INSN_LDST_STORE_REL_EX,
};

enum aarch64_insn_adsb_type {
	AARCH64_INSN_ADSB_ADD,
	AARCH64_INSN_ADSB_SUB,
	AARCH64_INSN_ADSB_ADD_SETFLAGS,
	AARCH64_INSN_ADSB_SUB_SETFLAGS
};

enum aarch64_insn_movewide_type {
	AARCH64_INSN_MOVEWIDE_ZERO,
	AARCH64_INSN_MOVEWIDE_KEEP,
	AARCH64_INSN_MOVEWIDE_INVERSE
};

enum aarch64_insn_bitfield_type {
	AARCH64_INSN_BITFIELD_MOVE,
	AARCH64_INSN_BITFIELD_MOVE_UNSIGNED,
	AARCH64_INSN_BITFIELD_MOVE_SIGNED
};

enum aarch64_insn_data1_type {
	AARCH64_INSN_DATA1_REVERSE_16,
	AARCH64_INSN_DATA1_REVERSE_32,
	AARCH64_INSN_DATA1_REVERSE_64,
};

enum aarch64_insn_data2_type {
	AARCH64_INSN_DATA2_UDIV,
	AARCH64_INSN_DATA2_SDIV,
	AARCH64_INSN_DATA2_LSLV,
	AARCH64_INSN_DATA2_LSRV,
	AARCH64_INSN_DATA2_ASRV,
	AARCH64_INSN_DATA2_RORV,
};

enum aarch64_insn_data3_type {
	AARCH64_INSN_DATA3_MADD,
	AARCH64_INSN_DATA3_MSUB,
};

enum aarch64_insn_logic_type {
	AARCH64_INSN_LOGIC_AND,
	AARCH64_INSN_LOGIC_BIC,
	AARCH64_INSN_LOGIC_ORR,
	AARCH64_INSN_LOGIC_ORN,
	AARCH64_INSN_LOGIC_EOR,
	AARCH64_INSN_LOGIC_EON,
	AARCH64_INSN_LOGIC_AND_SETFLAGS,
	AARCH64_INSN_LOGIC_BIC_SETFLAGS
};

enum aarch64_insn_prfm_type {
	AARCH64_INSN_PRFM_TYPE_PLD,
	AARCH64_INSN_PRFM_TYPE_PLI,
	AARCH64_INSN_PRFM_TYPE_PST,
};

enum aarch64_insn_prfm_target {
	AARCH64_INSN_PRFM_TARGET_L1,
	AARCH64_INSN_PRFM_TARGET_L2,
	AARCH64_INSN_PRFM_TARGET_L3,
};

enum aarch64_insn_prfm_policy {
	AARCH64_INSN_PRFM_POLICY_KEEP,
	AARCH64_INSN_PRFM_POLICY_STRM,
};

enum aarch64_insn_adr_type {
	AARCH64_INSN_ADR_TYPE_ADRP,
	AARCH64_INSN_ADR_TYPE_ADR,
};

enum aarch64_insn_mem_atomic_op {
	AARCH64_INSN_MEM_ATOMIC_ADD,
	AARCH64_INSN_MEM_ATOMIC_CLR,
	AARCH64_INSN_MEM_ATOMIC_EOR,
	AARCH64_INSN_MEM_ATOMIC_SET,
	AARCH64_INSN_MEM_ATOMIC_SWP,
};

enum aarch64_insn_mem_order_type {
	AARCH64_INSN_MEM_ORDER_NONE,
	AARCH64_INSN_MEM_ORDER_ACQ,
	AARCH64_INSN_MEM_ORDER_REL,
	AARCH64_INSN_MEM_ORDER_ACQREL,
};

enum aarch64_insn_mb_type {
	AARCH64_INSN_MB_SY,
	AARCH64_INSN_MB_ST,
	AARCH64_INSN_MB_LD,
	AARCH64_INSN_MB_ISH,
	AARCH64_INSN_MB_ISHST,
	AARCH64_INSN_MB_ISHLD,
	AARCH64_INSN_MB_NSH,
	AARCH64_INSN_MB_NSHST,
	AARCH64_INSN_MB_NSHLD,
	AARCH64_INSN_MB_OSH,
	AARCH64_INSN_MB_OSHST,
	AARCH64_INSN_MB_OSHLD,
};

#define	__AARCH64_INSN_FUNCS(abbr, mask, val)				\
static __always_inline bool aarch64_insn_is_##abbr(u32 code)		\
{									\
	BUILD_BUG_ON(~(mask) & (val));					\
	return (code & (mask)) == (val);				\
}									\
static __always_inline u32 aarch64_insn_get_##abbr##_value(void)	\
{									\
	return (val);							\
}

/*
 * ARM Architecture Reference Manual for ARMv8 Profile-A, Issue A.a
 * Section C3.1 "A64 instruction index by encoding":
 * AArch64 main encoding table
 *  Bit position
 *   28 27 26 25	Encoding Group
 *   0  0  -  -		Unallocated
 *   1  0  0  -		Data processing, immediate
 *   1  0  1  -		Branch, exception generation and system instructions
 *   -  1  -  0		Loads and stores
 *   -  1  0  1		Data processing - register
 *   0  1  1  1		Data processing - SIMD and floating point
 *   1  1  1  1		Data processing - SIMD and floating point
 * "-" means "don't care"
 */
__AARCH64_INSN_FUNCS(class_branch_sys,	0x1c000000, 0x14000000)

__AARCH64_INSN_FUNCS(adr,	0x9F000000, 0x10000000)
__AARCH64_INSN_FUNCS(adrp,	0x9F000000, 0x90000000)
__AARCH64_INSN_FUNCS(prfm,	0x3FC00000, 0x39800000)
__AARCH64_INSN_FUNCS(prfm_lit,	0xFF000000, 0xD8000000)
__AARCH64_INSN_FUNCS(store_imm,	0x3FC00000, 0x39000000)
__AARCH64_INSN_FUNCS(load_imm,	0x3FC00000, 0x39400000)
__AARCH64_INSN_FUNCS(store_pre,	0x3FE00C00, 0x38000C00)
__AARCH64_INSN_FUNCS(load_pre,	0x3FE00C00, 0x38400C00)
__AARCH64_INSN_FUNCS(store_post,	0x3FE00C00, 0x38000400)
__AARCH64_INSN_FUNCS(load_post,	0x3FE00C00, 0x38400400)
__AARCH64_INSN_FUNCS(str_reg,	0x3FE0EC00, 0x38206800)
__AARCH64_INSN_FUNCS(str_imm,	0x3FC00000, 0x39000000)
__AARCH64_INSN_FUNCS(ldadd,	0x3F20FC00, 0x38200000)
__AARCH64_INSN_FUNCS(ldclr,	0x3F20FC00, 0x38201000)
__AARCH64_INSN_FUNCS(ldeor,	0x3F20FC00, 0x38202000)
__AARCH64_INSN_FUNCS(ldset,	0x3F20FC00, 0x38203000)
__AARCH64_INSN_FUNCS(swp,	0x3F20FC00, 0x38208000)
__AARCH64_INSN_FUNCS(cas,	0x3FA07C00, 0x08A07C00)
__AARCH64_INSN_FUNCS(ldr_reg,	0x3FE0EC00, 0x38606800)
__AARCH64_INSN_FUNCS(ldr_imm,	0x3FC00000, 0x39400000)
__AARCH64_INSN_FUNCS(ldr_lit,	0xBF000000, 0x18000000)
__AARCH64_INSN_FUNCS(ldrsw_lit,	0xFF000000, 0x98000000)
__AARCH64_INSN_FUNCS(exclusive,	0x3F800000, 0x08000000)
__AARCH64_INSN_FUNCS(load_ex,	0x3F400000, 0x08400000)
__AARCH64_INSN_FUNCS(store_ex,	0x3F400000, 0x08000000)
__AARCH64_INSN_FUNCS(stp,	0x7FC00000, 0x29000000)
__AARCH64_INSN_FUNCS(ldp,	0x7FC00000, 0x29400000)
__AARCH64_INSN_FUNCS(stp_post,	0x7FC00000, 0x28800000)
__AARCH64_INSN_FUNCS(ldp_post,	0x7FC00000, 0x28C00000)
__AARCH64_INSN_FUNCS(stp_pre,	0x7FC00000, 0x29800000)
__AARCH64_INSN_FUNCS(ldp_pre,	0x7FC00000, 0x29C00000)
__AARCH64_INSN_FUNCS(add_imm,	0x7F000000, 0x11000000)
__AARCH64_INSN_FUNCS(adds_imm,	0x7F000000, 0x31000000)
__AARCH64_INSN_FUNCS(sub_imm,	0x7F000000, 0x51000000)
__AARCH64_INSN_FUNCS(subs_imm,	0x7F000000, 0x71000000)
__AARCH64_INSN_FUNCS(movn,	0x7F800000, 0x12800000)
__AARCH64_INSN_FUNCS(sbfm,	0x7F800000, 0x13000000)
__AARCH64_INSN_FUNCS(bfm,	0x7F800000, 0x33000000)
__AARCH64_INSN_FUNCS(movz,	0x7F800000, 0x52800000)
__AARCH64_INSN_FUNCS(ubfm,	0x7F800000, 0x53000000)
__AARCH64_INSN_FUNCS(movk,	0x7F800000, 0x72800000)
__AARCH64_INSN_FUNCS(add,	0x7F200000, 0x0B000000)
__AARCH64_INSN_FUNCS(adds,	0x7F200000, 0x2B000000)
__AARCH64_INSN_FUNCS(sub,	0x7F200000, 0x4B000000)
__AARCH64_INSN_FUNCS(subs,	0x7F200000, 0x6B000000)
__AARCH64_INSN_FUNCS(madd,	0x7FE08000, 0x1B000000)
__AARCH64_INSN_FUNCS(msub,	0x7FE08000, 0x1B008000)
__AARCH64_INSN_FUNCS(udiv,	0x7FE0FC00, 0x1AC00800)
__AARCH64_INSN_FUNCS(sdiv,	0x7FE0FC00, 0x1AC00C00)
__AARCH64_INSN_FUNCS(lslv,	0x7FE0FC00, 0x1AC02000)
__AARCH64_INSN_FUNCS(lsrv,	0x7FE0FC00, 0x1AC02400)
__AARCH64_INSN_FUNCS(asrv,	0x7FE0FC00, 0x1AC02800)
__AARCH64_INSN_FUNCS(rorv,	0x7FE0FC00, 0x1AC02C00)
__AARCH64_INSN_FUNCS(rev16,	0x7FFFFC00, 0x5AC00400)
__AARCH64_INSN_FUNCS(rev32,	0x7FFFFC00, 0x5AC00800)
__AARCH64_INSN_FUNCS(rev64,	0x7FFFFC00, 0x5AC00C00)
__AARCH64_INSN_FUNCS(and,	0x7F200000, 0x0A000000)
__AARCH64_INSN_FUNCS(bic,	0x7F200000, 0x0A200000)
__AARCH64_INSN_FUNCS(orr,	0x7F200000, 0x2A000000)
__AARCH64_INSN_FUNCS(mov_reg,	0x7FE0FFE0, 0x2A0003E0)
__AARCH64_INSN_FUNCS(orn,	0x7F200000, 0x2A200000)
__AARCH64_INSN_FUNCS(eor,	0x7F200000, 0x4A000000)
__AARCH64_INSN_FUNCS(eon,	0x7F200000, 0x4A200000)
__AARCH64_INSN_FUNCS(ands,	0x7F200000, 0x6A000000)
__AARCH64_INSN_FUNCS(bics,	0x7F200000, 0x6A200000)
__AARCH64_INSN_FUNCS(and_imm,	0x7F800000, 0x12000000)
__AARCH64_INSN_FUNCS(orr_imm,	0x7F800000, 0x32000000)
__AARCH64_INSN_FUNCS(eor_imm,	0x7F800000, 0x52000000)
__AARCH64_INSN_FUNCS(ands_imm,	0x7F800000, 0x72000000)
__AARCH64_INSN_FUNCS(extr,	0x7FA00000, 0x13800000)
__AARCH64_INSN_FUNCS(b,		0xFC000000, 0x14000000)
__AARCH64_INSN_FUNCS(bl,	0xFC000000, 0x94000000)
__AARCH64_INSN_FUNCS(cbz,	0x7F000000, 0x34000000)
__AARCH64_INSN_FUNCS(cbnz,	0x7F000000, 0x35000000)
__AARCH64_INSN_FUNCS(tbz,	0x7F000000, 0x36000000)
__AARCH64_INSN_FUNCS(tbnz,	0x7F000000, 0x37000000)
__AARCH64_INSN_FUNCS(bcond,	0xFF000010, 0x54000000)
__AARCH64_INSN_FUNCS(svc,	0xFFE0001F, 0xD4000001)
__AARCH64_INSN_FUNCS(hvc,	0xFFE0001F, 0xD4000002)
__AARCH64_INSN_FUNCS(smc,	0xFFE0001F, 0xD4000003)
__AARCH64_INSN_FUNCS(brk,	0xFFE0001F, 0xD4200000)
__AARCH64_INSN_FUNCS(exception,	0xFF000000, 0xD4000000)
__AARCH64_INSN_FUNCS(hint,	0xFFFFF01F, 0xD503201F)
__AARCH64_INSN_FUNCS(br,	0xFFFFFC1F, 0xD61F0000)
__AARCH64_INSN_FUNCS(br_auth,	0xFEFFF800, 0xD61F0800)
__AARCH64_INSN_FUNCS(blr,	0xFFFFFC1F, 0xD63F0000)
__AARCH64_INSN_FUNCS(blr_auth,	0xFEFFF800, 0xD63F0800)
__AARCH64_INSN_FUNCS(ret,	0xFFFFFC1F, 0xD65F0000)
__AARCH64_INSN_FUNCS(ret_auth,	0xFFFFFBFF, 0xD65F0BFF)
__AARCH64_INSN_FUNCS(eret,	0xFFFFFFFF, 0xD69F03E0)
__AARCH64_INSN_FUNCS(eret_auth,	0xFFFFFBFF, 0xD69F0BFF)
__AARCH64_INSN_FUNCS(mrs,	0xFFF00000, 0xD5300000)
__AARCH64_INSN_FUNCS(msr_imm,	0xFFF8F01F, 0xD500401F)
__AARCH64_INSN_FUNCS(msr_reg,	0xFFF00000, 0xD5100000)
__AARCH64_INSN_FUNCS(dmb,	0xFFFFF0FF, 0xD50330BF)
__AARCH64_INSN_FUNCS(dsb_base,	0xFFFFF0FF, 0xD503309F)
__AARCH64_INSN_FUNCS(dsb_nxs,	0xFFFFF3FF, 0xD503323F)
__AARCH64_INSN_FUNCS(isb,	0xFFFFF0FF, 0xD50330DF)
__AARCH64_INSN_FUNCS(sb,	0xFFFFFFFF, 0xD50330FF)
__AARCH64_INSN_FUNCS(clrex,	0xFFFFF0FF, 0xD503305F)
__AARCH64_INSN_FUNCS(ssbb,	0xFFFFFFFF, 0xD503309F)
__AARCH64_INSN_FUNCS(pssbb,	0xFFFFFFFF, 0xD503349F)
__AARCH64_INSN_FUNCS(bti,	0xFFFFFF3F, 0xD503241f)

#undef	__AARCH64_INSN_FUNCS

static __always_inline bool aarch64_insn_is_steppable_hint(u32 insn)
{
	if (!aarch64_insn_is_hint(insn))
		return false;

	switch (insn & 0xFE0) {
	case AARCH64_INSN_HINT_XPACLRI:
	case AARCH64_INSN_HINT_PACIA_1716:
	case AARCH64_INSN_HINT_PACIB_1716:
	case AARCH64_INSN_HINT_PACIAZ:
	case AARCH64_INSN_HINT_PACIASP:
	case AARCH64_INSN_HINT_PACIBZ:
	case AARCH64_INSN_HINT_PACIBSP:
	case AARCH64_INSN_HINT_BTI:
	case AARCH64_INSN_HINT_BTIC:
	case AARCH64_INSN_HINT_BTIJ:
	case AARCH64_INSN_HINT_BTIJC:
	case AARCH64_INSN_HINT_NOP:
		return true;
	default:
		return false;
	}
}

static __always_inline bool aarch64_insn_is_branch(u32 insn)
{
	/* b, bl, cb*, tb*, ret*, b.cond, br*, blr* */

	return aarch64_insn_is_b(insn) ||
	       aarch64_insn_is_bl(insn) ||
	       aarch64_insn_is_cbz(insn) ||
	       aarch64_insn_is_cbnz(insn) ||
	       aarch64_insn_is_tbz(insn) ||
	       aarch64_insn_is_tbnz(insn) ||
	       aarch64_insn_is_ret(insn) ||
	       aarch64_insn_is_ret_auth(insn) ||
	       aarch64_insn_is_br(insn) ||
	       aarch64_insn_is_br_auth(insn) ||
	       aarch64_insn_is_blr(insn) ||
	       aarch64_insn_is_blr_auth(insn) ||
	       aarch64_insn_is_bcond(insn);
}

static __always_inline bool aarch64_insn_is_branch_imm(u32 insn)
{
	return aarch64_insn_is_b(insn) ||
	       aarch64_insn_is_bl(insn) ||
	       aarch64_insn_is_tbz(insn) ||
	       aarch64_insn_is_tbnz(insn) ||
	       aarch64_insn_is_cbz(insn) ||
	       aarch64_insn_is_cbnz(insn) ||
	       aarch64_insn_is_bcond(insn);
}

static __always_inline bool aarch64_insn_is_adr_adrp(u32 insn)
{
	return aarch64_insn_is_adr(insn) ||
	       aarch64_insn_is_adrp(insn);
}

static __always_inline bool aarch64_insn_is_dsb(u32 insn)
{
	return aarch64_insn_is_dsb_base(insn) ||
	       aarch64_insn_is_dsb_nxs(insn);
}

static __always_inline bool aarch64_insn_is_barrier(u32 insn)
{
	return aarch64_insn_is_dmb(insn) ||
	       aarch64_insn_is_dsb(insn) ||
	       aarch64_insn_is_isb(insn) ||
	       aarch64_insn_is_sb(insn) ||
	       aarch64_insn_is_clrex(insn) ||
	       aarch64_insn_is_ssbb(insn) ||
	       aarch64_insn_is_pssbb(insn);
}

static __always_inline bool aarch64_insn_is_store_single(u32 insn)
{
	return aarch64_insn_is_store_imm(insn) ||
	       aarch64_insn_is_store_pre(insn) ||
	       aarch64_insn_is_store_post(insn);
}

static __always_inline bool aarch64_insn_is_store_pair(u32 insn)
{
	return aarch64_insn_is_stp(insn) ||
	       aarch64_insn_is_stp_pre(insn) ||
	       aarch64_insn_is_stp_post(insn);
}

static __always_inline bool aarch64_insn_is_load_single(u32 insn)
{
	return aarch64_insn_is_load_imm(insn) ||
	       aarch64_insn_is_load_pre(insn) ||
	       aarch64_insn_is_load_post(insn);
}

static __always_inline bool aarch64_insn_is_load_pair(u32 insn)
{
	return aarch64_insn_is_ldp(insn) ||
	       aarch64_insn_is_ldp_pre(insn) ||
	       aarch64_insn_is_ldp_post(insn);
}

static __always_inline bool aarch64_insn_uses_literal(u32 insn)
{
	/* ldr/ldrsw (literal), prfm */

	return aarch64_insn_is_ldr_lit(insn) ||
	       aarch64_insn_is_ldrsw_lit(insn) ||
	       aarch64_insn_is_adr_adrp(insn) ||
	       aarch64_insn_is_prfm_lit(insn);
}

enum aarch64_insn_encoding_class aarch64_get_insn_class(u32 insn);
u64 aarch64_insn_decode_immediate(enum aarch64_insn_imm_type type, u32 insn);
u32 aarch64_insn_encode_immediate(enum aarch64_insn_imm_type type,
				  u32 insn, u64 imm);
u32 aarch64_insn_decode_register(enum aarch64_insn_register_type type,
					 u32 insn);
u32 aarch64_insn_gen_branch_imm(unsigned long pc, unsigned long addr,
				enum aarch64_insn_branch_type type);
u32 aarch64_insn_gen_comp_branch_imm(unsigned long pc, unsigned long addr,
				     enum aarch64_insn_register reg,
				     enum aarch64_insn_variant variant,
				     enum aarch64_insn_branch_type type);
u32 aarch64_insn_gen_cond_branch_imm(unsigned long pc, unsigned long addr,
				     enum aarch64_insn_condition cond);

static __always_inline u32
aarch64_insn_gen_hint(enum aarch64_insn_hint_cr_op op)
{
	return aarch64_insn_get_hint_value() | op;
}

static __always_inline u32 aarch64_insn_gen_nop(void)
{
	return aarch64_insn_gen_hint(AARCH64_INSN_HINT_NOP);
}

u32 aarch64_insn_gen_branch_reg(enum aarch64_insn_register reg,
				enum aarch64_insn_branch_type type);
u32 aarch64_insn_gen_load_store_reg(enum aarch64_insn_register reg,
				    enum aarch64_insn_register base,
				    enum aarch64_insn_register offset,
				    enum aarch64_insn_size_type size,
				    enum aarch64_insn_ldst_type type);
u32 aarch64_insn_gen_load_store_imm(enum aarch64_insn_register reg,
				    enum aarch64_insn_register base,
				    unsigned int imm,
				    enum aarch64_insn_size_type size,
				    enum aarch64_insn_ldst_type type);
<<<<<<< HEAD
=======
u32 aarch64_insn_gen_load_literal(unsigned long pc, unsigned long addr,
				  enum aarch64_insn_register reg,
				  bool is64bit);
>>>>>>> eb3cdb58
u32 aarch64_insn_gen_load_store_pair(enum aarch64_insn_register reg1,
				     enum aarch64_insn_register reg2,
				     enum aarch64_insn_register base,
				     int offset,
				     enum aarch64_insn_variant variant,
				     enum aarch64_insn_ldst_type type);
u32 aarch64_insn_gen_load_store_ex(enum aarch64_insn_register reg,
				   enum aarch64_insn_register base,
				   enum aarch64_insn_register state,
				   enum aarch64_insn_size_type size,
				   enum aarch64_insn_ldst_type type);
u32 aarch64_insn_gen_add_sub_imm(enum aarch64_insn_register dst,
				 enum aarch64_insn_register src,
				 int imm, enum aarch64_insn_variant variant,
				 enum aarch64_insn_adsb_type type);
u32 aarch64_insn_gen_adr(unsigned long pc, unsigned long addr,
			 enum aarch64_insn_register reg,
			 enum aarch64_insn_adr_type type);
u32 aarch64_insn_gen_bitfield(enum aarch64_insn_register dst,
			      enum aarch64_insn_register src,
			      int immr, int imms,
			      enum aarch64_insn_variant variant,
			      enum aarch64_insn_bitfield_type type);
u32 aarch64_insn_gen_movewide(enum aarch64_insn_register dst,
			      int imm, int shift,
			      enum aarch64_insn_variant variant,
			      enum aarch64_insn_movewide_type type);
u32 aarch64_insn_gen_add_sub_shifted_reg(enum aarch64_insn_register dst,
					 enum aarch64_insn_register src,
					 enum aarch64_insn_register reg,
					 int shift,
					 enum aarch64_insn_variant variant,
					 enum aarch64_insn_adsb_type type);
u32 aarch64_insn_gen_data1(enum aarch64_insn_register dst,
			   enum aarch64_insn_register src,
			   enum aarch64_insn_variant variant,
			   enum aarch64_insn_data1_type type);
u32 aarch64_insn_gen_data2(enum aarch64_insn_register dst,
			   enum aarch64_insn_register src,
			   enum aarch64_insn_register reg,
			   enum aarch64_insn_variant variant,
			   enum aarch64_insn_data2_type type);
u32 aarch64_insn_gen_data3(enum aarch64_insn_register dst,
			   enum aarch64_insn_register src,
			   enum aarch64_insn_register reg1,
			   enum aarch64_insn_register reg2,
			   enum aarch64_insn_variant variant,
			   enum aarch64_insn_data3_type type);
u32 aarch64_insn_gen_logical_shifted_reg(enum aarch64_insn_register dst,
					 enum aarch64_insn_register src,
					 enum aarch64_insn_register reg,
					 int shift,
					 enum aarch64_insn_variant variant,
					 enum aarch64_insn_logic_type type);
u32 aarch64_insn_gen_move_reg(enum aarch64_insn_register dst,
			      enum aarch64_insn_register src,
			      enum aarch64_insn_variant variant);
u32 aarch64_insn_gen_logical_immediate(enum aarch64_insn_logic_type type,
				       enum aarch64_insn_variant variant,
				       enum aarch64_insn_register Rn,
				       enum aarch64_insn_register Rd,
				       u64 imm);
u32 aarch64_insn_gen_extr(enum aarch64_insn_variant variant,
			  enum aarch64_insn_register Rm,
			  enum aarch64_insn_register Rn,
			  enum aarch64_insn_register Rd,
			  u8 lsb);
<<<<<<< HEAD
u32 aarch64_insn_gen_prefetch(enum aarch64_insn_register base,
			      enum aarch64_insn_prfm_type type,
			      enum aarch64_insn_prfm_target target,
			      enum aarch64_insn_prfm_policy policy);
=======
>>>>>>> eb3cdb58
#ifdef CONFIG_ARM64_LSE_ATOMICS
u32 aarch64_insn_gen_atomic_ld_op(enum aarch64_insn_register result,
				  enum aarch64_insn_register address,
				  enum aarch64_insn_register value,
				  enum aarch64_insn_size_type size,
				  enum aarch64_insn_mem_atomic_op op,
				  enum aarch64_insn_mem_order_type order);
u32 aarch64_insn_gen_cas(enum aarch64_insn_register result,
			 enum aarch64_insn_register address,
			 enum aarch64_insn_register value,
			 enum aarch64_insn_size_type size,
			 enum aarch64_insn_mem_order_type order);
#else
static inline
u32 aarch64_insn_gen_atomic_ld_op(enum aarch64_insn_register result,
				  enum aarch64_insn_register address,
				  enum aarch64_insn_register value,
				  enum aarch64_insn_size_type size,
				  enum aarch64_insn_mem_atomic_op op,
				  enum aarch64_insn_mem_order_type order)
{
	return AARCH64_BREAK_FAULT;
}

static inline
u32 aarch64_insn_gen_cas(enum aarch64_insn_register result,
			 enum aarch64_insn_register address,
			 enum aarch64_insn_register value,
			 enum aarch64_insn_size_type size,
			 enum aarch64_insn_mem_order_type order)
{
	return AARCH64_BREAK_FAULT;
}
#endif
u32 aarch64_insn_gen_dmb(enum aarch64_insn_mb_type type);

s32 aarch64_get_branch_offset(u32 insn);
u32 aarch64_set_branch_offset(u32 insn, s32 offset);

s32 aarch64_insn_adrp_get_offset(u32 insn);
u32 aarch64_insn_adrp_set_offset(u32 insn, s32 offset);

bool aarch32_insn_is_wide(u32 insn);

#define A32_RN_OFFSET	16
#define A32_RT_OFFSET	12
#define A32_RT2_OFFSET	 0

u32 aarch64_insn_extract_system_reg(u32 insn);
u32 aarch32_insn_extract_reg_num(u32 insn, int offset);
u32 aarch32_insn_mcr_extract_opc2(u32 insn);
u32 aarch32_insn_mcr_extract_crm(u32 insn);

typedef bool (pstate_check_t)(unsigned long);
extern pstate_check_t * const aarch32_opcode_cond_checks[16];

#endif /* __ASSEMBLY__ */

#endif	/* __ASM_INSN_H */<|MERGE_RESOLUTION|>--- conflicted
+++ resolved
@@ -577,12 +577,9 @@
 				    unsigned int imm,
 				    enum aarch64_insn_size_type size,
 				    enum aarch64_insn_ldst_type type);
-<<<<<<< HEAD
-=======
 u32 aarch64_insn_gen_load_literal(unsigned long pc, unsigned long addr,
 				  enum aarch64_insn_register reg,
 				  bool is64bit);
->>>>>>> eb3cdb58
 u32 aarch64_insn_gen_load_store_pair(enum aarch64_insn_register reg1,
 				     enum aarch64_insn_register reg2,
 				     enum aarch64_insn_register base,
@@ -650,13 +647,6 @@
 			  enum aarch64_insn_register Rn,
 			  enum aarch64_insn_register Rd,
 			  u8 lsb);
-<<<<<<< HEAD
-u32 aarch64_insn_gen_prefetch(enum aarch64_insn_register base,
-			      enum aarch64_insn_prfm_type type,
-			      enum aarch64_insn_prfm_target target,
-			      enum aarch64_insn_prfm_policy policy);
-=======
->>>>>>> eb3cdb58
 #ifdef CONFIG_ARM64_LSE_ATOMICS
 u32 aarch64_insn_gen_atomic_ld_op(enum aarch64_insn_register result,
 				  enum aarch64_insn_register address,
