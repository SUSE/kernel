--- conflicted
+++ resolved
@@ -463,10 +463,6 @@
 	/* Exception Information */
 	struct kvm_vcpu_fault_info fault;
 
-<<<<<<< HEAD
-	/* Miscellaneous vcpu state flags */
-	u64 flags;
-=======
 	/* Ownership of the FP regs */
 	enum {
 		FP_STATE_FREE,
@@ -491,7 +487,6 @@
 	 * themselves (or the flag accesses need to be made atomic).
 	 */
 	bool pause;
->>>>>>> eb3cdb58
 
 	/*
 	 * We maintain more than a single set of debug registers to support
@@ -1051,11 +1046,8 @@
 
 int kvm_vm_ioctl_mte_copy_tags(struct kvm *kvm,
 			       struct kvm_arm_copy_mte_tags *copy_tags);
-<<<<<<< HEAD
-=======
 int kvm_vm_ioctl_set_counter_offset(struct kvm *kvm,
 				    struct kvm_arm_counter_offset *offset);
->>>>>>> eb3cdb58
 
 /* Guest/host FPSIMD coordination helpers */
 int kvm_arch_vcpu_run_map_fp(struct kvm_vcpu *vcpu);
@@ -1118,10 +1110,6 @@
 #define kvm_vm_has_ran_once(kvm)					\
 	(test_bit(KVM_ARCH_FLAG_HAS_RAN_ONCE, &(kvm)->arch.flags))
 
-#define kvm_supports_32bit_el0()				\
-	(system_supports_32bit_el0() &&				\
-	 !static_branch_unlikely(&arm64_mismatched_32bit_el0))
-
 int kvm_trng_call(struct kvm_vcpu *vcpu);
 #ifdef CONFIG_KVM
 extern phys_addr_t hyp_mem_base;
