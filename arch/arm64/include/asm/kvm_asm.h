/* SPDX-License-Identifier: GPL-2.0-only */
/*
 * Copyright (C) 2012,2013 - ARM Ltd
 * Author: Marc Zyngier <marc.zyngier@arm.com>
 */

#ifndef __ARM_KVM_ASM_H__
#define __ARM_KVM_ASM_H__

#include <asm/hyp_image.h>
#include <asm/insn.h>
#include <asm/virt.h>
#include <asm/sysreg.h>

#define ARM_EXIT_WITH_SERROR_BIT  31
#define ARM_EXCEPTION_CODE(x)	  ((x) & ~(1U << ARM_EXIT_WITH_SERROR_BIT))
#define ARM_EXCEPTION_IS_TRAP(x)  (ARM_EXCEPTION_CODE((x)) == ARM_EXCEPTION_TRAP)
#define ARM_SERROR_PENDING(x)	  !!((x) & (1U << ARM_EXIT_WITH_SERROR_BIT))

#define ARM_EXCEPTION_IRQ	  0
#define ARM_EXCEPTION_EL1_SERROR  1
#define ARM_EXCEPTION_TRAP	  2
#define ARM_EXCEPTION_IL	  3
/* The hyp-stub will return this for any kvm_call_hyp() call */
#define ARM_EXCEPTION_HYP_GONE	  HVC_STUB_ERR

#define kvm_arm_exception_type					\
	{ARM_EXCEPTION_IRQ,		"IRQ"		},	\
	{ARM_EXCEPTION_EL1_SERROR, 	"SERROR"	},	\
	{ARM_EXCEPTION_TRAP, 		"TRAP"		},	\
	{ARM_EXCEPTION_HYP_GONE,	"HYP_GONE"	}

/*
 * Size of the HYP vectors preamble. kvm_patch_vector_branch() generates code
 * that jumps over this.
 */
#define KVM_VECTOR_PREAMBLE	(2 * AARCH64_INSN_SIZE)

#define KVM_HOST_SMCCC_ID(id)						\
	ARM_SMCCC_CALL_VAL(ARM_SMCCC_FAST_CALL,				\
			   ARM_SMCCC_SMC_64,				\
			   ARM_SMCCC_OWNER_VENDOR_HYP,			\
			   (id))

#define KVM_HOST_SMCCC_FUNC(name) KVM_HOST_SMCCC_ID(__KVM_HOST_SMCCC_FUNC_##name)

#define __KVM_HOST_SMCCC_FUNC___kvm_hyp_init			0

#ifndef __ASSEMBLY__

#include <linux/mm.h>

enum __kvm_host_smccc_func {
	/* Hypercalls available only prior to pKVM finalisation */
	/* __KVM_HOST_SMCCC_FUNC___kvm_hyp_init */
	__KVM_HOST_SMCCC_FUNC___kvm_get_mdcr_el2 = __KVM_HOST_SMCCC_FUNC___kvm_hyp_init + 1,
	__KVM_HOST_SMCCC_FUNC___pkvm_init,
	__KVM_HOST_SMCCC_FUNC___pkvm_create_private_mapping,
	__KVM_HOST_SMCCC_FUNC___pkvm_cpu_set_vector,
	__KVM_HOST_SMCCC_FUNC___kvm_enable_ssbs,
	__KVM_HOST_SMCCC_FUNC___vgic_v3_init_lrs,
	__KVM_HOST_SMCCC_FUNC___vgic_v3_get_gic_config,
	__KVM_HOST_SMCCC_FUNC___pkvm_prot_finalize,

	/* Hypercalls available after pKVM finalisation */
	__KVM_HOST_SMCCC_FUNC___pkvm_host_share_hyp,
	__KVM_HOST_SMCCC_FUNC___pkvm_host_unshare_hyp,
	__KVM_HOST_SMCCC_FUNC___kvm_adjust_pc,
	__KVM_HOST_SMCCC_FUNC___kvm_vcpu_run,
	__KVM_HOST_SMCCC_FUNC___kvm_flush_vm_context,
	__KVM_HOST_SMCCC_FUNC___kvm_tlb_flush_vmid_ipa,
	__KVM_HOST_SMCCC_FUNC___kvm_tlb_flush_vmid_ipa_nsh,
	__KVM_HOST_SMCCC_FUNC___kvm_tlb_flush_vmid,
	__KVM_HOST_SMCCC_FUNC___kvm_tlb_flush_vmid_range,
	__KVM_HOST_SMCCC_FUNC___kvm_flush_cpu_context,
	__KVM_HOST_SMCCC_FUNC___kvm_timer_set_cntvoff,
	__KVM_HOST_SMCCC_FUNC___vgic_v3_save_vmcr_aprs,
	__KVM_HOST_SMCCC_FUNC___vgic_v3_restore_vmcr_aprs,
	__KVM_HOST_SMCCC_FUNC___pkvm_vcpu_init_traps,
	__KVM_HOST_SMCCC_FUNC___pkvm_init_vm,
	__KVM_HOST_SMCCC_FUNC___pkvm_init_vcpu,
	__KVM_HOST_SMCCC_FUNC___pkvm_teardown_vm,
};

#define DECLARE_KVM_VHE_SYM(sym)	extern char sym[]
#define DECLARE_KVM_NVHE_SYM(sym)	extern char kvm_nvhe_sym(sym)[]

/*
 * Define a pair of symbols sharing the same name but one defined in
 * VHE and the other in nVHE hyp implementations.
 */
#define DECLARE_KVM_HYP_SYM(sym)		\
	DECLARE_KVM_VHE_SYM(sym);		\
	DECLARE_KVM_NVHE_SYM(sym)

#define DECLARE_KVM_VHE_PER_CPU(type, sym)	\
	DECLARE_PER_CPU(type, sym)
#define DECLARE_KVM_NVHE_PER_CPU(type, sym)	\
	DECLARE_PER_CPU(type, kvm_nvhe_sym(sym))

#define DECLARE_KVM_HYP_PER_CPU(type, sym)	\
	DECLARE_KVM_VHE_PER_CPU(type, sym);	\
	DECLARE_KVM_NVHE_PER_CPU(type, sym)

/*
 * Compute pointer to a symbol defined in nVHE percpu region.
 * Returns NULL if percpu memory has not been allocated yet.
 */
#define this_cpu_ptr_nvhe_sym(sym)	per_cpu_ptr_nvhe_sym(sym, smp_processor_id())
#define per_cpu_ptr_nvhe_sym(sym, cpu)						\
	({									\
		unsigned long base, off;					\
		base = kvm_nvhe_sym(kvm_arm_hyp_percpu_base)[cpu];		\
		off = (unsigned long)&CHOOSE_NVHE_SYM(sym) -			\
		      (unsigned long)&CHOOSE_NVHE_SYM(__per_cpu_start);		\
		base ? (typeof(CHOOSE_NVHE_SYM(sym))*)(base + off) : NULL;	\
	})

#if defined(__KVM_NVHE_HYPERVISOR__)

#define CHOOSE_NVHE_SYM(sym)	sym
#define CHOOSE_HYP_SYM(sym)	CHOOSE_NVHE_SYM(sym)

/* The nVHE hypervisor shouldn't even try to access VHE symbols */
extern void *__nvhe_undefined_symbol;
#define CHOOSE_VHE_SYM(sym)		__nvhe_undefined_symbol
#define this_cpu_ptr_hyp_sym(sym)	(&__nvhe_undefined_symbol)
#define per_cpu_ptr_hyp_sym(sym, cpu)	(&__nvhe_undefined_symbol)

#elif defined(__KVM_VHE_HYPERVISOR__)

#define CHOOSE_VHE_SYM(sym)	sym
#define CHOOSE_HYP_SYM(sym)	CHOOSE_VHE_SYM(sym)

/* The VHE hypervisor shouldn't even try to access nVHE symbols */
extern void *__vhe_undefined_symbol;
#define CHOOSE_NVHE_SYM(sym)		__vhe_undefined_symbol
#define this_cpu_ptr_hyp_sym(sym)	(&__vhe_undefined_symbol)
#define per_cpu_ptr_hyp_sym(sym, cpu)	(&__vhe_undefined_symbol)

#else

/*
 * BIG FAT WARNINGS:
 *
 * - Don't be tempted to change the following is_kernel_in_hyp_mode()
 *   to has_vhe(). has_vhe() is implemented as a *final* capability,
 *   while this is used early at boot time, when the capabilities are
 *   not final yet....
 *
 * - Don't let the nVHE hypervisor have access to this, as it will
 *   pick the *wrong* symbol (yes, it runs at EL2...).
 */
#define CHOOSE_HYP_SYM(sym)		(is_kernel_in_hyp_mode()	\
					   ? CHOOSE_VHE_SYM(sym)	\
					   : CHOOSE_NVHE_SYM(sym))

#define this_cpu_ptr_hyp_sym(sym)	(is_kernel_in_hyp_mode()	\
					   ? this_cpu_ptr(&sym)		\
					   : this_cpu_ptr_nvhe_sym(sym))

#define per_cpu_ptr_hyp_sym(sym, cpu)	(is_kernel_in_hyp_mode()	\
					   ? per_cpu_ptr(&sym, cpu)	\
					   : per_cpu_ptr_nvhe_sym(sym, cpu))

#define CHOOSE_VHE_SYM(sym)	sym
#define CHOOSE_NVHE_SYM(sym)	kvm_nvhe_sym(sym)

#endif

struct kvm_nvhe_init_params {
	unsigned long mair_el2;
	unsigned long tcr_el2;
	unsigned long tpidr_el2;
	unsigned long stack_hyp_va;
	unsigned long stack_pa;
	phys_addr_t pgd_pa;
	unsigned long hcr_el2;
	unsigned long vttbr;
	unsigned long vtcr;
	unsigned long tmp;
};

/*
 * Used by the host in EL1 to dump the nVHE hypervisor backtrace on
 * hyp_panic() in non-protected mode.
 *
 * @stack_base:                 hyp VA of the hyp_stack base.
 * @overflow_stack_base:        hyp VA of the hyp_overflow_stack base.
 * @fp:                         hyp FP where the backtrace begins.
 * @pc:                         hyp PC where the backtrace begins.
 */
struct kvm_nvhe_stacktrace_info {
	unsigned long stack_base;
	unsigned long overflow_stack_base;
	unsigned long fp;
	unsigned long pc;
};

/* Translate a kernel address @ptr into its equivalent linear mapping */
#define kvm_ksym_ref(ptr)						\
	({								\
		void *val = (ptr);					\
		if (!is_kernel_in_hyp_mode())				\
			val = lm_alias((ptr));				\
		val;							\
	 })
#define kvm_ksym_ref_nvhe(sym)	kvm_ksym_ref(kvm_nvhe_sym(sym))

struct kvm;
struct kvm_vcpu;
struct kvm_s2_mmu;

DECLARE_KVM_NVHE_SYM(__kvm_hyp_init);
DECLARE_KVM_HYP_SYM(__kvm_hyp_vector);
#define __kvm_hyp_init		CHOOSE_NVHE_SYM(__kvm_hyp_init)
#define __kvm_hyp_vector	CHOOSE_HYP_SYM(__kvm_hyp_vector)

extern unsigned long kvm_nvhe_sym(kvm_arm_hyp_percpu_base)[];
DECLARE_KVM_NVHE_SYM(__per_cpu_start);
DECLARE_KVM_NVHE_SYM(__per_cpu_end);

DECLARE_KVM_HYP_SYM(__bp_harden_hyp_vecs);
#define __bp_harden_hyp_vecs	CHOOSE_HYP_SYM(__bp_harden_hyp_vecs)

extern void __kvm_flush_vm_context(void);
extern void __kvm_flush_cpu_context(struct kvm_s2_mmu *mmu);
extern void __kvm_tlb_flush_vmid_ipa(struct kvm_s2_mmu *mmu, phys_addr_t ipa,
				     int level);
extern void __kvm_tlb_flush_vmid_ipa_nsh(struct kvm_s2_mmu *mmu,
					 phys_addr_t ipa,
					 int level);
<<<<<<< HEAD
=======
extern void __kvm_tlb_flush_vmid_range(struct kvm_s2_mmu *mmu,
					phys_addr_t start, unsigned long pages);
>>>>>>> 2d5404ca
extern void __kvm_tlb_flush_vmid(struct kvm_s2_mmu *mmu);

extern int __kvm_tlbi_s1e2(struct kvm_s2_mmu *mmu, u64 va, u64 sys_encoding);

extern void __kvm_timer_set_cntvoff(u64 cntvoff);
extern void __kvm_at_s1e01(struct kvm_vcpu *vcpu, u32 op, u64 vaddr);
extern void __kvm_at_s1e2(struct kvm_vcpu *vcpu, u32 op, u64 vaddr);
extern void __kvm_at_s12(struct kvm_vcpu *vcpu, u32 op, u64 vaddr);

extern int __kvm_vcpu_run(struct kvm_vcpu *vcpu);

extern void __kvm_adjust_pc(struct kvm_vcpu *vcpu);

extern u64 __vgic_v3_get_gic_config(void);
extern void __vgic_v3_init_lrs(void);

extern u64 __kvm_get_mdcr_el2(void);

#define __KVM_EXTABLE(from, to)						\
	"	.pushsection	__kvm_ex_table, \"a\"\n"		\
	"	.align		3\n"					\
	"	.long		(" #from " - .), (" #to " - .)\n"	\
	"	.popsection\n"


#define __kvm_at(at_op, addr)						\
( { 									\
	int __kvm_at_err = 0;						\
	u64 spsr, elr;							\
	asm volatile(							\
	"	mrs	%1, spsr_el2\n"					\
	"	mrs	%2, elr_el2\n"					\
	"1:	" __msr_s(at_op, "%3") "\n"				\
	"	isb\n"							\
	"	b	9f\n"						\
	"2:	msr	spsr_el2, %1\n"					\
	"	msr	elr_el2, %2\n"					\
	"	mov	%w0, %4\n"					\
	"9:\n"								\
	__KVM_EXTABLE(1b, 2b)						\
	: "+r" (__kvm_at_err), "=&r" (spsr), "=&r" (elr)		\
	: "r" (addr), "i" (-EFAULT));					\
	__kvm_at_err;							\
} )

void __noreturn hyp_panic(void);
asmlinkage void kvm_unexpected_el2_exception(void);
asmlinkage void __noreturn hyp_panic(void);
asmlinkage void __noreturn hyp_panic_bad_stack(void);
asmlinkage void kvm_unexpected_el2_exception(void);
struct kvm_cpu_context;
void handle_trap(struct kvm_cpu_context *host_ctxt);
asmlinkage void __noreturn __kvm_host_psci_cpu_entry(bool is_cpu_on);
void __noreturn __pkvm_init_finalise(void);
void kvm_nvhe_prepare_backtrace(unsigned long fp, unsigned long pc);
void kvm_patch_vector_branch(struct alt_instr *alt,
	__le32 *origptr, __le32 *updptr, int nr_inst);
void kvm_get_kimage_voffset(struct alt_instr *alt,
	__le32 *origptr, __le32 *updptr, int nr_inst);
void kvm_compute_final_ctr_el0(struct alt_instr *alt,
	__le32 *origptr, __le32 *updptr, int nr_inst);
void __noreturn __cold nvhe_hyp_panic_handler(u64 esr, u64 spsr, u64 elr_virt,
	u64 elr_phys, u64 par, uintptr_t vcpu, u64 far, u64 hpfar);

#else /* __ASSEMBLY__ */

.macro get_host_ctxt reg, tmp
	adr_this_cpu \reg, kvm_host_data, \tmp
	add	\reg, \reg, #HOST_DATA_CONTEXT
.endm

.macro get_vcpu_ptr vcpu, ctxt
	get_host_ctxt \ctxt, \vcpu
	ldr	\vcpu, [\ctxt, #HOST_CONTEXT_VCPU]
.endm

.macro get_loaded_vcpu vcpu, ctxt
	adr_this_cpu \ctxt, kvm_hyp_ctxt, \vcpu
	ldr	\vcpu, [\ctxt, #HOST_CONTEXT_VCPU]
.endm

.macro set_loaded_vcpu vcpu, ctxt, tmp
	adr_this_cpu \ctxt, kvm_hyp_ctxt, \tmp
	str	\vcpu, [\ctxt, #HOST_CONTEXT_VCPU]
.endm

/*
 * KVM extable for unexpected exceptions.
 * Create a struct kvm_exception_table_entry output to a section that can be
 * mapped by EL2. The table is not sorted.
 *
 * The caller must ensure:
 * x18 has the hypervisor value to allow any Shadow-Call-Stack instrumented
 * code to write to it, and that SPSR_EL2 and ELR_EL2 are restored by the fixup.
 */
.macro	_kvm_extable, from, to
	.pushsection	__kvm_ex_table, "a"
	.align		3
	.long		(\from - .), (\to - .)
	.popsection
.endm

#define CPU_XREG_OFFSET(x)	(CPU_USER_PT_REGS + 8*x)
#define CPU_LR_OFFSET		CPU_XREG_OFFSET(30)
#define CPU_SP_EL0_OFFSET	(CPU_LR_OFFSET + 8)

/*
 * We treat x18 as callee-saved as the host may use it as a platform
 * register (e.g. for shadow call stack).
 */
.macro save_callee_saved_regs ctxt
	str	x18,      [\ctxt, #CPU_XREG_OFFSET(18)]
	stp	x19, x20, [\ctxt, #CPU_XREG_OFFSET(19)]
	stp	x21, x22, [\ctxt, #CPU_XREG_OFFSET(21)]
	stp	x23, x24, [\ctxt, #CPU_XREG_OFFSET(23)]
	stp	x25, x26, [\ctxt, #CPU_XREG_OFFSET(25)]
	stp	x27, x28, [\ctxt, #CPU_XREG_OFFSET(27)]
	stp	x29, lr,  [\ctxt, #CPU_XREG_OFFSET(29)]
.endm

.macro restore_callee_saved_regs ctxt
	// We require \ctxt is not x18-x28
	ldr	x18,      [\ctxt, #CPU_XREG_OFFSET(18)]
	ldp	x19, x20, [\ctxt, #CPU_XREG_OFFSET(19)]
	ldp	x21, x22, [\ctxt, #CPU_XREG_OFFSET(21)]
	ldp	x23, x24, [\ctxt, #CPU_XREG_OFFSET(23)]
	ldp	x25, x26, [\ctxt, #CPU_XREG_OFFSET(25)]
	ldp	x27, x28, [\ctxt, #CPU_XREG_OFFSET(27)]
	ldp	x29, lr,  [\ctxt, #CPU_XREG_OFFSET(29)]
.endm

.macro save_sp_el0 ctxt, tmp
	mrs	\tmp,	sp_el0
	str	\tmp,	[\ctxt, #CPU_SP_EL0_OFFSET]
.endm

.macro restore_sp_el0 ctxt, tmp
	ldr	\tmp,	  [\ctxt, #CPU_SP_EL0_OFFSET]
	msr	sp_el0, \tmp
.endm

#endif

#endif /* __ARM_KVM_ASM_H__ */<|MERGE_RESOLUTION|>--- conflicted
+++ resolved
@@ -230,11 +230,8 @@
 extern void __kvm_tlb_flush_vmid_ipa_nsh(struct kvm_s2_mmu *mmu,
 					 phys_addr_t ipa,
 					 int level);
-<<<<<<< HEAD
-=======
 extern void __kvm_tlb_flush_vmid_range(struct kvm_s2_mmu *mmu,
 					phys_addr_t start, unsigned long pages);
->>>>>>> 2d5404ca
 extern void __kvm_tlb_flush_vmid(struct kvm_s2_mmu *mmu);
 
 extern int __kvm_tlbi_s1e2(struct kvm_s2_mmu *mmu, u64 va, u64 sys_encoding);
