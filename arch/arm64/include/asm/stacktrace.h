--- conflicted
+++ resolved
@@ -8,10 +8,6 @@
 #include <linux/percpu.h>
 #include <linux/sched.h>
 #include <linux/sched/task_stack.h>
-<<<<<<< HEAD
-#include <linux/types.h>
-=======
->>>>>>> eb3cdb58
 #include <linux/llist.h>
 
 #include <asm/memory.h>
@@ -21,40 +17,6 @@
 
 #include <asm/stacktrace/common.h>
 
-<<<<<<< HEAD
-/*
- * A snapshot of a frame record or fp/lr register values, along with some
- * accounting information necessary for robust unwinding.
- *
- * @fp:          The fp value in the frame record (or the real fp)
- * @pc:          The lr value in the frame record (or the real lr)
- *
- * @stacks_done: Stacks which have been entirely unwound, for which it is no
- *               longer valid to unwind to.
- *
- * @prev_fp:     The fp that pointed to this frame record, or a synthetic value
- *               of 0. This is used to ensure that within a stack, each
- *               subsequent frame record is at an increasing address.
- * @prev_type:   The type of stack this frame record was on, or a synthetic
- *               value of STACK_TYPE_UNKNOWN. This is used to detect a
- *               transition from one stack to another.
- */
-struct stackframe {
-	unsigned long fp;
-	unsigned long pc;
-	DECLARE_BITMAP(stacks_done, __NR_STACK_TYPES);
-	unsigned long prev_fp;
-	enum stack_type prev_type;
-#if defined(CONFIG_KRETPROBES) || defined(CONFIG_RETHOOK)
-	struct llist_node *kr_cur;
-#endif
-};
-
-extern int unwind_frame(struct task_struct *tsk, struct stackframe *frame);
-extern void walk_stackframe(struct task_struct *tsk, struct stackframe *frame,
-			    bool (*fn)(void *, unsigned long), void *data);
-=======
->>>>>>> eb3cdb58
 extern void dump_backtrace(struct pt_regs *regs, struct task_struct *tsk,
 			   const char *loglvl);
 
