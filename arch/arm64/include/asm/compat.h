/* SPDX-License-Identifier: GPL-2.0-only */
/*
 * Copyright (C) 2012 ARM Ltd.
 */
#ifndef __ASM_COMPAT_H
#define __ASM_COMPAT_H
<<<<<<< HEAD
#ifdef __KERNEL__
=======
>>>>>>> 7d2a07b7

#include <asm-generic/compat.h>

#ifdef CONFIG_COMPAT

/*
 * Architecture specific compatibility types
 */
#include <linux/types.h>
#include <linux/sched.h>
#include <linux/sched/task_stack.h>

#define COMPAT_USER_HZ		100
#ifdef __AARCH64EB__
#define COMPAT_UTS_MACHINE	"armv8b\0\0"
#else
#define COMPAT_UTS_MACHINE	"armv8l\0\0"
#endif

typedef u16		__compat_uid_t;
typedef u16		__compat_gid_t;
typedef u16		__compat_uid16_t;
typedef u16		__compat_gid16_t;
typedef u32		__compat_uid32_t;
typedef u32		__compat_gid32_t;
typedef u16		compat_mode_t;
typedef u32		compat_dev_t;
typedef s32		compat_nlink_t;
typedef u16		compat_ipc_pid_t;
typedef u32		compat_caddr_t;
typedef __kernel_fsid_t	compat_fsid_t;

struct compat_stat {
#ifdef __AARCH64EB__
	short		st_dev;
	short		__pad1;
#else
	compat_dev_t	st_dev;
#endif
	compat_ino_t	st_ino;
	compat_mode_t	st_mode;
	compat_ushort_t	st_nlink;
	__compat_uid16_t	st_uid;
	__compat_gid16_t	st_gid;
#ifdef __AARCH64EB__
	short		st_rdev;
	short		__pad2;
#else
	compat_dev_t	st_rdev;
#endif
	compat_off_t	st_size;
	compat_off_t	st_blksize;
	compat_off_t	st_blocks;
	old_time32_t	st_atime;
	compat_ulong_t	st_atime_nsec;
	old_time32_t	st_mtime;
	compat_ulong_t	st_mtime_nsec;
	old_time32_t	st_ctime;
	compat_ulong_t	st_ctime_nsec;
	compat_ulong_t	__unused4[2];
};

struct compat_flock {
	short		l_type;
	short		l_whence;
	compat_off_t	l_start;
	compat_off_t	l_len;
	compat_pid_t	l_pid;
};

#define F_GETLK64	12	/*  using 'struct flock64' */
#define F_SETLK64	13
#define F_SETLKW64	14

struct compat_flock64 {
	short		l_type;
	short		l_whence;
	compat_loff_t	l_start;
	compat_loff_t	l_len;
	compat_pid_t	l_pid;
};

struct compat_statfs {
	int		f_type;
	int		f_bsize;
	int		f_blocks;
	int		f_bfree;
	int		f_bavail;
	int		f_files;
	int		f_ffree;
	compat_fsid_t	f_fsid;
	int		f_namelen;	/* SunOS ignores this field. */
	int		f_frsize;
	int		f_flags;
	int		f_spare[4];
};

#define COMPAT_RLIM_INFINITY		0xffffffff

typedef u32		compat_old_sigset_t;

#define _COMPAT_NSIG		64
#define _COMPAT_NSIG_BPW	32

typedef u32		compat_sigset_word;

#define COMPAT_OFF_T_MAX	0x7fffffff

#define compat_user_stack_pointer() (user_stack_pointer(task_pt_regs(current)))
#define COMPAT_MINSIGSTKSZ	2048

static inline void __user *arch_compat_alloc_user_space(long len)
{
	return (void __user *)compat_user_stack_pointer() - len;
}

struct compat_ipc64_perm {
	compat_key_t key;
	__compat_uid32_t uid;
	__compat_gid32_t gid;
	__compat_uid32_t cuid;
	__compat_gid32_t cgid;
	unsigned short mode;
	unsigned short __pad1;
	unsigned short seq;
	unsigned short __pad2;
	compat_ulong_t unused1;
	compat_ulong_t unused2;
};

struct compat_semid64_ds {
	struct compat_ipc64_perm sem_perm;
	compat_ulong_t sem_otime;
	compat_ulong_t sem_otime_high;
	compat_ulong_t sem_ctime;
	compat_ulong_t sem_ctime_high;
	compat_ulong_t sem_nsems;
	compat_ulong_t __unused3;
	compat_ulong_t __unused4;
};

struct compat_msqid64_ds {
	struct compat_ipc64_perm msg_perm;
	compat_ulong_t msg_stime;
	compat_ulong_t msg_stime_high;
	compat_ulong_t msg_rtime;
	compat_ulong_t msg_rtime_high;
	compat_ulong_t msg_ctime;
	compat_ulong_t msg_ctime_high;
	compat_ulong_t msg_cbytes;
	compat_ulong_t msg_qnum;
	compat_ulong_t msg_qbytes;
	compat_pid_t   msg_lspid;
	compat_pid_t   msg_lrpid;
	compat_ulong_t __unused4;
	compat_ulong_t __unused5;
};

struct compat_shmid64_ds {
	struct compat_ipc64_perm shm_perm;
	compat_size_t  shm_segsz;
	compat_ulong_t shm_atime;
	compat_ulong_t shm_atime_high;
	compat_ulong_t shm_dtime;
	compat_ulong_t shm_dtime_high;
	compat_ulong_t shm_ctime;
	compat_ulong_t shm_ctime_high;
	compat_pid_t   shm_cpid;
	compat_pid_t   shm_lpid;
	compat_ulong_t shm_nattch;
	compat_ulong_t __unused4;
	compat_ulong_t __unused5;
};

static inline int is_compat_task(void)
{
	return test_thread_flag(TIF_32BIT);
}

static inline int is_compat_thread(struct thread_info *thread)
{
	return test_ti_thread_flag(thread, TIF_32BIT);
}

#else /* !CONFIG_COMPAT */

static inline int is_compat_thread(struct thread_info *thread)
{
	return 0;
}

#endif /* CONFIG_COMPAT */
#endif /* __ASM_COMPAT_H */<|MERGE_RESOLUTION|>--- conflicted
+++ resolved
@@ -4,10 +4,6 @@
  */
 #ifndef __ASM_COMPAT_H
 #define __ASM_COMPAT_H
-<<<<<<< HEAD
-#ifdef __KERNEL__
-=======
->>>>>>> 7d2a07b7
 
 #include <asm-generic/compat.h>
 
