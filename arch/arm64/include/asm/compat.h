--- conflicted
+++ resolved
@@ -8,8 +8,6 @@
 #define compat_mode_t compat_mode_t
 typedef u16		compat_mode_t;
 
-<<<<<<< HEAD
-=======
 #define __compat_uid_t	__compat_uid_t
 typedef u16		__compat_uid_t;
 typedef u16		__compat_gid_t;
@@ -19,7 +17,6 @@
 
 #define compat_statfs	compat_statfs
 
->>>>>>> eb3cdb58
 #include <asm-generic/compat.h>
 
 #ifdef CONFIG_COMPAT
@@ -39,14 +36,7 @@
 
 typedef u16		__compat_uid16_t;
 typedef u16		__compat_gid16_t;
-<<<<<<< HEAD
-typedef u32		compat_dev_t;
 typedef s32		compat_nlink_t;
-typedef u16		compat_ipc_pid_t;
-typedef __kernel_fsid_t	compat_fsid_t;
-=======
-typedef s32		compat_nlink_t;
->>>>>>> eb3cdb58
 
 struct compat_stat {
 #ifdef __AARCH64EB__
@@ -93,13 +83,6 @@
 	int		f_spare[4];
 };
 
-<<<<<<< HEAD
-#define COMPAT_RLIM_INFINITY		0xffffffff
-
-#define COMPAT_OFF_T_MAX	0x7fffffff
-
-=======
->>>>>>> eb3cdb58
 #define compat_user_stack_pointer() (user_stack_pointer(task_pt_regs(current)))
 #define COMPAT_MINSIGSTKSZ	2048
 
