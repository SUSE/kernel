/* SPDX-License-Identifier: GPL-2.0-only */
/*
 *  Copyright (C) 2013-2014, Linaro Ltd.
 *	Author: Al Stone <al.stone@linaro.org>
 *	Author: Graeme Gregory <graeme.gregory@linaro.org>
 *	Author: Hanjun Guo <hanjun.guo@linaro.org>
 */

#ifndef _ASM_ACPI_H
#define _ASM_ACPI_H

#include <linux/cpuidle.h>
#include <linux/efi.h>
#include <linux/memblock.h>
#include <linux/psci.h>
#include <linux/stddef.h>

#include <asm/cputype.h>
#include <asm/io.h>
#include <asm/ptrace.h>
#include <asm/smp_plat.h>
#include <asm/tlbflush.h>

/* Macros for consistency checks of the GICC subtable of MADT */

/*
 * MADT GICC minimum length refers to the MADT GICC structure table length as
 * defined in the earliest ACPI version supported on arm64, ie ACPI 5.1.
 *
 * The efficiency_class member was added to the
 * struct acpi_madt_generic_interrupt to represent the MADT GICC structure
 * "Processor Power Efficiency Class" field, added in ACPI 6.0 whose offset
 * is therefore used to delimit the MADT GICC structure minimum length
 * appropriately.
 */
#define ACPI_MADT_GICC_MIN_LENGTH   offsetof(  \
	struct acpi_madt_generic_interrupt, efficiency_class)

#define BAD_MADT_GICC_ENTRY(entry, end)					\
	(!(entry) || (entry)->header.length < ACPI_MADT_GICC_MIN_LENGTH || \
	(unsigned long)(entry) + (entry)->header.length > (end))

#define ACPI_MADT_GICC_SPE  (offsetof(struct acpi_madt_generic_interrupt, \
	spe_interrupt) + sizeof(u16))

#define ACPI_MADT_GICC_TRBE  (offsetof(struct acpi_madt_generic_interrupt, \
	trbe_interrupt) + sizeof(u16))
<<<<<<< HEAD

=======
>>>>>>> 2d5404ca
/*
 * Arm® Functional Fixed Hardware Specification Version 1.2.
 * Table 2: Arm Architecture context loss flags
 */
#define CPUIDLE_CORE_CTXT		BIT(0) /* Core context Lost */

static inline unsigned int arch_get_idle_state_flags(u32 arch_flags)
{
	if (arch_flags & CPUIDLE_CORE_CTXT)
		return CPUIDLE_FLAG_TIMER_STOP;

	return 0;
}
#define arch_get_idle_state_flags arch_get_idle_state_flags

#define CPUIDLE_TRACE_CTXT		BIT(1) /* Trace context loss */
#define CPUIDLE_GICR_CTXT		BIT(2) /* GICR */
#define CPUIDLE_GICD_CTXT		BIT(3) /* GICD */

/* Basic configuration for ACPI */
#ifdef	CONFIG_ACPI
pgprot_t __acpi_get_mem_attribute(phys_addr_t addr);

/* ACPI table mapping after acpi_permanent_mmap is set */
void __iomem *acpi_os_ioremap(acpi_physical_address phys, acpi_size size);
#define acpi_os_ioremap acpi_os_ioremap

typedef u64 phys_cpuid_t;
#define PHYS_CPUID_INVALID INVALID_HWID

#define acpi_strict 1	/* No out-of-spec workarounds on ARM64 */
extern int acpi_disabled;
extern int acpi_noirq;
extern int acpi_pci_disabled;

static inline void disable_acpi(void)
{
	acpi_disabled = 1;
	acpi_pci_disabled = 1;
	acpi_noirq = 1;
}

static inline void enable_acpi(void)
{
	acpi_disabled = 0;
	acpi_pci_disabled = 0;
	acpi_noirq = 0;
}

/*
 * The ACPI processor driver for ACPI core code needs this macro
 * to find out this cpu was already mapped (mapping from CPU hardware
 * ID to CPU logical ID) or not.
 */
#define cpu_physical_id(cpu) cpu_logical_map(cpu)

/*
 * It's used from ACPI core in kdump to boot UP system with SMP kernel,
 * with this check the ACPI core will not override the CPU index
 * obtained from GICC with 0 and not print some error message as well.
 * Since MADT must provide at least one GICC structure for GIC
 * initialization, CPU will be always available in MADT on ARM64.
 */
static inline bool acpi_has_cpu_in_madt(void)
{
	return true;
}

struct acpi_madt_generic_interrupt *acpi_cpu_get_madt_gicc(int cpu);
static inline u32 get_acpi_id_for_cpu(unsigned int cpu)
{
	return	acpi_cpu_get_madt_gicc(cpu)->uid;
}

static inline int get_cpu_for_acpi_id(u32 uid)
{
	int cpu;

	for (cpu = 0; cpu < nr_cpu_ids; cpu++)
		if (acpi_cpu_get_madt_gicc(cpu) &&
		    uid == get_acpi_id_for_cpu(cpu))
			return cpu;

	return -EINVAL;
}

static inline void arch_fix_phys_package_id(int num, u32 slot) { }
void __init acpi_init_cpus(void);
int apei_claim_sea(struct pt_regs *regs);
#else
static inline void acpi_init_cpus(void) { }
static inline int apei_claim_sea(struct pt_regs *regs) { return -ENOENT; }
#endif /* CONFIG_ACPI */

#ifdef CONFIG_ARM64_ACPI_PARKING_PROTOCOL
bool acpi_parking_protocol_valid(int cpu);
void __init
acpi_set_mailbox_entry(int cpu, struct acpi_madt_generic_interrupt *processor);
#else
static inline bool acpi_parking_protocol_valid(int cpu) { return false; }
static inline void
acpi_set_mailbox_entry(int cpu, struct acpi_madt_generic_interrupt *processor)
{}
#endif

static inline const char *acpi_get_enable_method(int cpu)
{
	if (acpi_psci_present())
		return "psci";

	if (acpi_parking_protocol_valid(cpu))
		return "parking-protocol";

	return NULL;
}

#ifdef	CONFIG_ACPI_APEI
/*
 * acpi_disable_cmcff is used in drivers/acpi/apei/hest.c for disabling
 * IA-32 Architecture Corrected Machine Check (CMC) Firmware-First mode
 * with a kernel command line parameter "acpi=nocmcoff". But we don't
 * have this IA-32 specific feature on ARM64, this definition is only
 * for compatibility.
 */
#define acpi_disable_cmcff 1
static inline pgprot_t arch_apei_get_mem_attribute(phys_addr_t addr)
{
	return __acpi_get_mem_attribute(addr);
}
#endif /* CONFIG_ACPI_APEI */

#ifdef CONFIG_ACPI_NUMA
int arm64_acpi_numa_init(void);
int acpi_numa_get_nid(unsigned int cpu);
void acpi_map_cpus_to_nodes(void);
#else
static inline int arm64_acpi_numa_init(void) { return -ENOSYS; }
static inline int acpi_numa_get_nid(unsigned int cpu) { return NUMA_NO_NODE; }
static inline void acpi_map_cpus_to_nodes(void) { }
#endif /* CONFIG_ACPI_NUMA */

#define ACPI_TABLE_UPGRADE_MAX_PHYS MEMBLOCK_ALLOC_ACCESSIBLE

#endif /*_ASM_ACPI_H*/<|MERGE_RESOLUTION|>--- conflicted
+++ resolved
@@ -45,10 +45,6 @@
 
 #define ACPI_MADT_GICC_TRBE  (offsetof(struct acpi_madt_generic_interrupt, \
 	trbe_interrupt) + sizeof(u16))
-<<<<<<< HEAD
-
-=======
->>>>>>> 2d5404ca
 /*
  * Arm® Functional Fixed Hardware Specification Version 1.2.
  * Table 2: Arm Architecture context loss flags
