/* SPDX-License-Identifier: GPL-2.0-only */
/*
 * Copyright (C) 2012,2013 - ARM Ltd
 * Author: Marc Zyngier <marc.zyngier@arm.com>
 */

#ifndef __ARM64_KVM_MMU_H__
#define __ARM64_KVM_MMU_H__

#include <asm/page.h>
#include <asm/memory.h>
#include <asm/mmu.h>
#include <asm/cpufeature.h>

/*
 * As ARMv8.0 only has the TTBR0_EL2 register, we cannot express
 * "negative" addresses. This makes it impossible to directly share
 * mappings with the kernel.
 *
 * Instead, give the HYP mode its own VA region at a fixed offset from
 * the kernel by just masking the top bits (which are all ones for a
 * kernel address). We need to find out how many bits to mask.
 *
 * We want to build a set of page tables that cover both parts of the
 * idmap (the trampoline page used to initialize EL2), and our normal
 * runtime VA space, at the same time.
 *
 * Given that the kernel uses VA_BITS for its entire address space,
 * and that half of that space (VA_BITS - 1) is used for the linear
 * mapping, we can also limit the EL2 space to (VA_BITS - 1).
 *
 * The main question is "Within the VA_BITS space, does EL2 use the
 * top or the bottom half of that space to shadow the kernel's linear
 * mapping?". As we need to idmap the trampoline page, this is
 * determined by the range in which this page lives.
 *
 * If the page is in the bottom half, we have to use the top half. If
 * the page is in the top half, we have to use the bottom half:
 *
 * T = __pa_symbol(__hyp_idmap_text_start)
 * if (T & BIT(VA_BITS - 1))
 *	HYP_VA_MIN = 0  //idmap in upper half
 * else
 *	HYP_VA_MIN = 1 << (VA_BITS - 1)
 * HYP_VA_MAX = HYP_VA_MIN + (1 << (VA_BITS - 1)) - 1
 *
 * When using VHE, there are no separate hyp mappings and all KVM
 * functionality is already mapped as part of the main kernel
 * mappings, and none of this applies in that case.
 */

#ifdef __ASSEMBLY__

#include <asm/alternative.h>

/*
 * Convert a hypervisor VA to a PA
 * reg: hypervisor address to be converted in place
 * tmp: temporary register
 */
.macro hyp_pa reg, tmp
	ldr_l	\tmp, hyp_physvirt_offset
	add	\reg, \reg, \tmp
.endm

/*
 * Convert a hypervisor VA to a kernel image address
 * reg: hypervisor address to be converted in place
 * tmp: temporary register
 *
 * The actual code generation takes place in kvm_get_kimage_voffset, and
 * the instructions below are only there to reserve the space and
 * perform the register allocation (kvm_get_kimage_voffset uses the
 * specific registers encoded in the instructions).
 */
.macro hyp_kimg_va reg, tmp
	/* Convert hyp VA -> PA. */
	hyp_pa	\reg, \tmp

	/* Load kimage_voffset. */
alternative_cb ARM64_ALWAYS_SYSTEM, kvm_get_kimage_voffset
	movz	\tmp, #0
	movk	\tmp, #0, lsl #16
	movk	\tmp, #0, lsl #32
	movk	\tmp, #0, lsl #48
alternative_cb_end

	/* Convert PA -> kimg VA. */
	add	\reg, \reg, \tmp
.endm

#else

#include <linux/pgtable.h>
#include <asm/pgalloc.h>
#include <asm/cache.h>
#include <asm/cacheflush.h>
#include <asm/mmu_context.h>
#include <asm/kvm_emulate.h>
#include <asm/kvm_host.h>
#include <asm/kvm_nested.h>

void kvm_update_va_mask(struct alt_instr *alt,
			__le32 *origptr, __le32 *updptr, int nr_inst);
void kvm_compute_layout(void);
void kvm_apply_hyp_relocations(void);

#define __hyp_pa(x) (((phys_addr_t)(x)) + hyp_physvirt_offset)

/*
 * Convert a kernel VA into a HYP VA.
 *
 * Can be called from hyp or non-hyp context.
 *
 * The actual code generation takes place in kvm_update_va_mask(), and
 * the instructions below are only there to reserve the space and
 * perform the register allocation (kvm_update_va_mask() uses the
 * specific registers encoded in the instructions).
 */
static __always_inline unsigned long __kern_hyp_va(unsigned long v)
{
/*
 * This #ifndef is an optimisation for when this is called from VHE hyp
 * context.  When called from a VHE non-hyp context, kvm_update_va_mask() will
 * replace the instructions with `nop`s.
 */
#ifndef __KVM_VHE_HYPERVISOR__
	asm volatile(ALTERNATIVE_CB("and %0, %0, #1\n"         /* mask with va_mask */
				    "ror %0, %0, #1\n"         /* rotate to the first tag bit */
				    "add %0, %0, #0\n"         /* insert the low 12 bits of the tag */
				    "add %0, %0, #0, lsl 12\n" /* insert the top 12 bits of the tag */
				    "ror %0, %0, #63\n",       /* rotate back */
				    ARM64_ALWAYS_SYSTEM,
				    kvm_update_va_mask)
		     : "+r" (v));
#endif
	return v;
}

#define kern_hyp_va(v) 	((typeof(v))(__kern_hyp_va((unsigned long)(v))))

/*
 * We currently support using a VM-specified IPA size. For backward
 * compatibility, the default IPA size is fixed to 40bits.
 */
#define KVM_PHYS_SHIFT	(40)

#define kvm_phys_shift(mmu)		VTCR_EL2_IPA((mmu)->vtcr)
#define kvm_phys_size(mmu)		(_AC(1, ULL) << kvm_phys_shift(mmu))
#define kvm_phys_mask(mmu)		(kvm_phys_size(mmu) - _AC(1, ULL))

#include <asm/kvm_pgtable.h>
#include <asm/stage2_pgtable.h>

int kvm_share_hyp(void *from, void *to);
void kvm_unshare_hyp(void *from, void *to);
int create_hyp_mappings(void *from, void *to, enum kvm_pgtable_prot prot);
int __create_hyp_mappings(unsigned long start, unsigned long size,
			  unsigned long phys, enum kvm_pgtable_prot prot);
int hyp_alloc_private_va_range(size_t size, unsigned long *haddr);
int create_hyp_io_mappings(phys_addr_t phys_addr, size_t size,
			   void __iomem **kaddr,
			   void __iomem **haddr);
int create_hyp_exec_mappings(phys_addr_t phys_addr, size_t size,
			     void **haddr);
int create_hyp_stack(phys_addr_t phys_addr, unsigned long *haddr);
void __init free_hyp_pgds(void);

void kvm_stage2_unmap_range(struct kvm_s2_mmu *mmu, phys_addr_t start,
			    u64 size, bool may_block);
void kvm_stage2_flush_range(struct kvm_s2_mmu *mmu, phys_addr_t addr, phys_addr_t end);
void kvm_stage2_wp_range(struct kvm_s2_mmu *mmu, phys_addr_t addr, phys_addr_t end);

void stage2_unmap_vm(struct kvm *kvm);
int kvm_init_stage2_mmu(struct kvm *kvm, struct kvm_s2_mmu *mmu, unsigned long type);
void kvm_uninit_stage2_mmu(struct kvm *kvm);
void kvm_free_stage2_pgd(struct kvm_s2_mmu *mmu);
int kvm_phys_addr_ioremap(struct kvm *kvm, phys_addr_t guest_ipa,
			  phys_addr_t pa, unsigned long size, bool writable);

int kvm_handle_guest_abort(struct kvm_vcpu *vcpu);

phys_addr_t kvm_mmu_get_httbr(void);
phys_addr_t kvm_get_idmap_vector(void);
int __init kvm_mmu_init(u32 *hyp_va_bits);

static inline void *__kvm_vector_slot2addr(void *base,
					   enum arm64_hyp_spectre_vector slot)
{
	int idx = slot - (slot != HYP_VECTOR_DIRECT);

	return base + (idx * SZ_2K);
}

struct kvm;

#define kvm_flush_dcache_to_poc(a,l)	\
	dcache_clean_inval_poc((unsigned long)(a), (unsigned long)(a)+(l))

static inline bool vcpu_has_cache_enabled(struct kvm_vcpu *vcpu)
{
	u64 cache_bits = SCTLR_ELx_M | SCTLR_ELx_C;
	int reg;

	if (vcpu_is_el2(vcpu))
		reg = SCTLR_EL2;
	else
		reg = SCTLR_EL1;

	return (vcpu_read_sys_reg(vcpu, reg) & cache_bits) == cache_bits;
}

static inline void __clean_dcache_guest_page(void *va, size_t size)
{
	/*
	 * With FWB, we ensure that the guest always accesses memory using
	 * cacheable attributes, and we don't have to clean to PoC when
	 * faulting in pages. Furthermore, FWB implies IDC, so cleaning to
	 * PoU is not required either in this case.
	 */
	if (cpus_have_final_cap(ARM64_HAS_STAGE2_FWB))
		return;

	kvm_flush_dcache_to_poc(va, size);
}

static inline size_t __invalidate_icache_max_range(void)
{
	u8 iminline;
	u64 ctr;

	asm volatile(ALTERNATIVE_CB("movz %0, #0\n"
				    "movk %0, #0, lsl #16\n"
				    "movk %0, #0, lsl #32\n"
				    "movk %0, #0, lsl #48\n",
				    ARM64_ALWAYS_SYSTEM,
				    kvm_compute_final_ctr_el0)
		     : "=r" (ctr));

	iminline = SYS_FIELD_GET(CTR_EL0, IminLine, ctr) + 2;
	return MAX_DVM_OPS << iminline;
}

static inline void __invalidate_icache_guest_page(void *va, size_t size)
{
	/*
<<<<<<< HEAD
	 * VPIPT I-cache maintenance must be done from EL2. See comment in the
	 * nVHE flavor of __kvm_tlb_flush_vmid_ipa().
	 */
	if (icache_is_vpipt() && read_sysreg(CurrentEL) != CurrentEL_EL2)
		return;

	/*
=======
>>>>>>> 2d5404ca
	 * Blow the whole I-cache if it is aliasing (i.e. VIPT) or the
	 * invalidation range exceeds our arbitrary limit on invadations by
	 * cache line.
	 */
	if (icache_is_aliasing() || size > __invalidate_icache_max_range())
		icache_inval_all_pou();
	else
		icache_inval_pou((unsigned long)va, (unsigned long)va + size);
}

void kvm_set_way_flush(struct kvm_vcpu *vcpu);
void kvm_toggle_cache(struct kvm_vcpu *vcpu, bool was_enabled);

static inline unsigned int kvm_get_vmid_bits(void)
{
	int reg = read_sanitised_ftr_reg(SYS_ID_AA64MMFR1_EL1);

	return get_vmid_bits(reg);
}

/*
 * We are not in the kvm->srcu critical section most of the time, so we take
 * the SRCU read lock here. Since we copy the data from the user page, we
 * can immediately drop the lock again.
 */
static inline int kvm_read_guest_lock(struct kvm *kvm,
				      gpa_t gpa, void *data, unsigned long len)
{
	int srcu_idx = srcu_read_lock(&kvm->srcu);
	int ret = kvm_read_guest(kvm, gpa, data, len);

	srcu_read_unlock(&kvm->srcu, srcu_idx);

	return ret;
}

static inline int kvm_write_guest_lock(struct kvm *kvm, gpa_t gpa,
				       const void *data, unsigned long len)
{
	int srcu_idx = srcu_read_lock(&kvm->srcu);
	int ret = kvm_write_guest(kvm, gpa, data, len);

	srcu_read_unlock(&kvm->srcu, srcu_idx);

	return ret;
}

#define kvm_phys_to_vttbr(addr)		phys_to_ttbr(addr)

/*
 * When this is (directly or indirectly) used on the TLB invalidation
 * path, we rely on a previously issued DSB so that page table updates
 * and VMID reads are correctly ordered.
 */
static __always_inline u64 kvm_get_vttbr(struct kvm_s2_mmu *mmu)
{
	struct kvm_vmid *vmid = &mmu->vmid;
	u64 vmid_field, baddr;
	u64 cnp = system_supports_cnp() ? VTTBR_CNP_BIT : 0;

	baddr = mmu->pgd_phys;
	vmid_field = atomic64_read(&vmid->id) << VTTBR_VMID_SHIFT;
	vmid_field &= VTTBR_VMID_MASK(kvm_arm_vmid_bits);
	return kvm_phys_to_vttbr(baddr) | vmid_field | cnp;
}

/*
 * Must be called from hyp code running at EL2 with an updated VTTBR
 * and interrupts disabled.
 */
static __always_inline void __load_stage2(struct kvm_s2_mmu *mmu,
					  struct kvm_arch *arch)
{
	write_sysreg(mmu->vtcr, vtcr_el2);
	write_sysreg(kvm_get_vttbr(mmu), vttbr_el2);

	/*
	 * ARM errata 1165522 and 1530923 require the actual execution of the
	 * above before we can switch to the EL1/EL0 translation regime used by
	 * the guest.
	 */
	asm(ALTERNATIVE("nop", "isb", ARM64_WORKAROUND_SPECULATIVE_AT));
}

static inline struct kvm *kvm_s2_mmu_to_kvm(struct kvm_s2_mmu *mmu)
{
	return container_of(mmu->arch, struct kvm, arch);
}

static inline u64 get_vmid(u64 vttbr)
{
	return (vttbr & VTTBR_VMID_MASK(kvm_get_vmid_bits())) >>
		VTTBR_VMID_SHIFT;
}

static inline bool kvm_s2_mmu_valid(struct kvm_s2_mmu *mmu)
{
	return !(mmu->tlb_vttbr & VTTBR_CNP_BIT);
}

static inline bool kvm_is_nested_s2_mmu(struct kvm *kvm, struct kvm_s2_mmu *mmu)
{
	/*
	 * Be careful, mmu may not be fully initialised so do look at
	 * *any* of its fields.
	 */
	return &kvm->arch.mmu != mmu;
}

#ifdef CONFIG_PTDUMP_STAGE2_DEBUGFS
void kvm_s2_ptdump_create_debugfs(struct kvm *kvm);
#else
static inline void kvm_s2_ptdump_create_debugfs(struct kvm *kvm) {}
#endif /* CONFIG_PTDUMP_STAGE2_DEBUGFS */

#endif /* __ASSEMBLY__ */
#endif /* __ARM64_KVM_MMU_H__ */<|MERGE_RESOLUTION|>--- conflicted
+++ resolved
@@ -244,16 +244,6 @@
 static inline void __invalidate_icache_guest_page(void *va, size_t size)
 {
 	/*
-<<<<<<< HEAD
-	 * VPIPT I-cache maintenance must be done from EL2. See comment in the
-	 * nVHE flavor of __kvm_tlb_flush_vmid_ipa().
-	 */
-	if (icache_is_vpipt() && read_sysreg(CurrentEL) != CurrentEL_EL2)
-		return;
-
-	/*
-=======
->>>>>>> 2d5404ca
 	 * Blow the whole I-cache if it is aliasing (i.e. VIPT) or the
 	 * invalidation range exceeds our arbitrary limit on invadations by
 	 * cache line.
