--- conflicted
+++ resolved
@@ -96,24 +96,12 @@
 struct kimage;
 
 #if defined(CONFIG_KEXEC_CORE)
-<<<<<<< HEAD
-
-int machine_kexec_post_load(struct kimage *image);
-#define machine_kexec_post_load machine_kexec_post_load
-
-void arch_kexec_protect_crashkres(void);
-#define arch_kexec_protect_crashkres arch_kexec_protect_crashkres
-
-void arch_kexec_unprotect_crashkres(void);
-#define arch_kexec_unprotect_crashkres arch_kexec_unprotect_crashkres
-=======
 void cpu_soft_restart(unsigned long el2_switch, unsigned long entry,
 		      unsigned long arg0, unsigned long arg1,
 		      unsigned long arg2);
 
 int machine_kexec_post_load(struct kimage *image);
 #define machine_kexec_post_load machine_kexec_post_load
->>>>>>> eb3cdb58
 #endif
 
 #define ARCH_HAS_KIMAGE_ARCH
