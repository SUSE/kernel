/* SPDX-License-Identifier: GPL-2.0 */
#ifndef __ASM_POINTER_AUTH_H
#define __ASM_POINTER_AUTH_H

#include <linux/bitops.h>
#include <linux/prctl.h>
#include <linux/random.h>

#include <asm/cpufeature.h>
#include <asm/memory.h>
#include <asm/sysreg.h>

#ifdef CONFIG_ARM64_PTR_AUTH
/*
 * Each key is a 128-bit quantity which is split across a pair of 64-bit
 * registers (Lo and Hi).
 */
struct ptrauth_key {
	unsigned long lo, hi;
};

/*
 * We give each process its own keys, which are shared by all threads. The keys
 * are inherited upon fork(), and reinitialised upon exec*().
 */
struct ptrauth_keys_user {
	struct ptrauth_key apia;
	struct ptrauth_key apib;
	struct ptrauth_key apda;
	struct ptrauth_key apdb;
	struct ptrauth_key apga;
};

#define __ptrauth_key_install_nosync(k, v)			\
do {								\
	struct ptrauth_key __pki_v = (v);			\
	write_sysreg_s(__pki_v.lo, SYS_ ## k ## KEYLO_EL1);	\
	write_sysreg_s(__pki_v.hi, SYS_ ## k ## KEYHI_EL1);	\
} while (0)

#ifdef CONFIG_ARM64_PTR_AUTH_KERNEL

struct ptrauth_keys_kernel {
	struct ptrauth_key apia;
};

static __always_inline void ptrauth_keys_init_kernel(struct ptrauth_keys_kernel *keys)
{
	if (system_supports_address_auth())
		get_random_bytes(&keys->apia, sizeof(keys->apia));
}

static __always_inline void ptrauth_keys_switch_kernel(struct ptrauth_keys_kernel *keys)
{
	if (!system_supports_address_auth())
		return;

	__ptrauth_key_install_nosync(APIA, keys->apia);
	isb();
}

#endif /* CONFIG_ARM64_PTR_AUTH_KERNEL */

static inline void ptrauth_keys_install_user(struct ptrauth_keys_user *keys)
{
	if (system_supports_address_auth()) {
		__ptrauth_key_install_nosync(APIB, keys->apib);
		__ptrauth_key_install_nosync(APDA, keys->apda);
		__ptrauth_key_install_nosync(APDB, keys->apdb);
	}

	if (system_supports_generic_auth())
		__ptrauth_key_install_nosync(APGA, keys->apga);
}

static inline void ptrauth_keys_init_user(struct ptrauth_keys_user *keys)
{
	if (system_supports_address_auth()) {
		get_random_bytes(&keys->apia, sizeof(keys->apia));
		get_random_bytes(&keys->apib, sizeof(keys->apib));
		get_random_bytes(&keys->apda, sizeof(keys->apda));
		get_random_bytes(&keys->apdb, sizeof(keys->apdb));
	}

	if (system_supports_generic_auth())
		get_random_bytes(&keys->apga, sizeof(keys->apga));

	ptrauth_keys_install_user(keys);
}

extern int ptrauth_prctl_reset_keys(struct task_struct *tsk, unsigned long arg);

<<<<<<< HEAD
=======
extern int ptrauth_set_enabled_keys(struct task_struct *tsk, unsigned long keys,
				    unsigned long enabled);
extern int ptrauth_get_enabled_keys(struct task_struct *tsk);

>>>>>>> 7d2a07b7
static inline unsigned long ptrauth_strip_insn_pac(unsigned long ptr)
{
	return ptrauth_clear_pac(ptr);
}

static __always_inline void ptrauth_enable(void)
{
	if (!system_supports_address_auth())
		return;
	sysreg_clear_set(sctlr_el1, 0, (SCTLR_ELx_ENIA | SCTLR_ELx_ENIB |
					SCTLR_ELx_ENDA | SCTLR_ELx_ENDB));
	isb();
}

#define ptrauth_suspend_exit()                                                 \
	ptrauth_keys_install_user(&current->thread.keys_user)

#define ptrauth_thread_init_user()                                             \
	do {                                                                   \
		ptrauth_keys_init_user(&current->thread.keys_user);            \
									       \
		/* enable all keys */                                          \
		if (system_supports_address_auth())                            \
			set_task_sctlr_el1(current->thread.sctlr_user |        \
					   SCTLR_ELx_ENIA | SCTLR_ELx_ENIB |   \
					   SCTLR_ELx_ENDA | SCTLR_ELx_ENDB);   \
	} while (0)

#define ptrauth_thread_switch_user(tsk)                                        \
	ptrauth_keys_install_user(&(tsk)->thread.keys_user)

#else /* CONFIG_ARM64_PTR_AUTH */
#define ptrauth_enable()
#define ptrauth_prctl_reset_keys(tsk, arg)	(-EINVAL)
#define ptrauth_set_enabled_keys(tsk, keys, enabled)	(-EINVAL)
#define ptrauth_get_enabled_keys(tsk)	(-EINVAL)
#define ptrauth_strip_insn_pac(lr)	(lr)
#define ptrauth_suspend_exit()
#define ptrauth_thread_init_user()
#define ptrauth_thread_switch_user(tsk)
#endif /* CONFIG_ARM64_PTR_AUTH */

#ifdef CONFIG_ARM64_PTR_AUTH_KERNEL
#define ptrauth_thread_init_kernel(tsk)					\
	ptrauth_keys_init_kernel(&(tsk)->thread.keys_kernel)
#define ptrauth_thread_switch_kernel(tsk)				\
	ptrauth_keys_switch_kernel(&(tsk)->thread.keys_kernel)
#else
#define ptrauth_thread_init_kernel(tsk)
#define ptrauth_thread_switch_kernel(tsk)
#endif /* CONFIG_ARM64_PTR_AUTH_KERNEL */

#define PR_PAC_ENABLED_KEYS_MASK                                               \
	(PR_PAC_APIAKEY | PR_PAC_APIBKEY | PR_PAC_APDAKEY | PR_PAC_APDBKEY)

#endif /* __ASM_POINTER_AUTH_H */<|MERGE_RESOLUTION|>--- conflicted
+++ resolved
@@ -90,13 +90,10 @@
 
 extern int ptrauth_prctl_reset_keys(struct task_struct *tsk, unsigned long arg);
 
-<<<<<<< HEAD
-=======
 extern int ptrauth_set_enabled_keys(struct task_struct *tsk, unsigned long keys,
 				    unsigned long enabled);
 extern int ptrauth_get_enabled_keys(struct task_struct *tsk);
 
->>>>>>> 7d2a07b7
 static inline unsigned long ptrauth_strip_insn_pac(unsigned long ptr)
 {
 	return ptrauth_clear_pac(ptr);
