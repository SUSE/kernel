/* SPDX-License-Identifier: GPL-2.0-only */
/*
 * Based on arch/arm/include/asm/exception.h
 *
 * Copyright (C) 2012 ARM Ltd.
 */
#ifndef __ASM_EXCEPTION_H
#define __ASM_EXCEPTION_H

#include <asm/esr.h>
#include <asm/ptrace.h>

#include <linux/interrupt.h>

#define __exception_irq_entry	__irq_entry

static inline unsigned long disr_to_esr(u64 disr)
{
	unsigned long esr = ESR_ELx_EC_SERROR << ESR_ELx_EC_SHIFT;

	if ((disr & DISR_EL1_IDS) == 0)
		esr |= (disr & DISR_EL1_ESR_MASK);
	else
		esr |= (disr & ESR_ELx_ISS_MASK);

	return esr;
}

asmlinkage void __noreturn handle_bad_stack(struct pt_regs *regs);

asmlinkage void el1t_64_sync_handler(struct pt_regs *regs);
asmlinkage void el1t_64_irq_handler(struct pt_regs *regs);
asmlinkage void el1t_64_fiq_handler(struct pt_regs *regs);
asmlinkage void el1t_64_error_handler(struct pt_regs *regs);

asmlinkage void el1h_64_sync_handler(struct pt_regs *regs);
asmlinkage void el1h_64_irq_handler(struct pt_regs *regs);
asmlinkage void el1h_64_fiq_handler(struct pt_regs *regs);
asmlinkage void el1h_64_error_handler(struct pt_regs *regs);

asmlinkage void el0t_64_sync_handler(struct pt_regs *regs);
asmlinkage void el0t_64_irq_handler(struct pt_regs *regs);
asmlinkage void el0t_64_fiq_handler(struct pt_regs *regs);
asmlinkage void el0t_64_error_handler(struct pt_regs *regs);

asmlinkage void el0t_32_sync_handler(struct pt_regs *regs);
asmlinkage void el0t_32_irq_handler(struct pt_regs *regs);
asmlinkage void el0t_32_fiq_handler(struct pt_regs *regs);
asmlinkage void el0t_32_error_handler(struct pt_regs *regs);

asmlinkage void call_on_irq_stack(struct pt_regs *regs,
				  void (*func)(struct pt_regs *));
<<<<<<< HEAD
asmlinkage void enter_from_user_mode(void);
asmlinkage void exit_to_user_mode(void);
void do_mem_abort(unsigned long far, unsigned long esr, struct pt_regs *regs);
void do_undefinstr(struct pt_regs *regs);
void do_bti(struct pt_regs *regs);
=======
asmlinkage void asm_exit_to_user_mode(struct pt_regs *regs);

void do_mem_abort(unsigned long far, unsigned long esr, struct pt_regs *regs);
void do_el0_undef(struct pt_regs *regs, unsigned long esr);
void do_el1_undef(struct pt_regs *regs, unsigned long esr);
void do_el0_bti(struct pt_regs *regs);
void do_el1_bti(struct pt_regs *regs, unsigned long esr);
>>>>>>> eb3cdb58
void do_debug_exception(unsigned long addr_if_watchpoint, unsigned long esr,
			struct pt_regs *regs);
void do_fpsimd_acc(unsigned long esr, struct pt_regs *regs);
void do_sve_acc(unsigned long esr, struct pt_regs *regs);
<<<<<<< HEAD
void do_fpsimd_exc(unsigned long esr, struct pt_regs *regs);
void do_sysinstr(unsigned long esr, struct pt_regs *regs);
void do_sp_pc_abort(unsigned long addr, unsigned long esr, struct pt_regs *regs);
void bad_el0_sync(struct pt_regs *regs, int reason, unsigned long esr);
void do_cp15instr(unsigned long esr, struct pt_regs *regs);
void do_el0_svc(struct pt_regs *regs);
void do_el0_svc_compat(struct pt_regs *regs);
void do_ptrauth_fault(struct pt_regs *regs, unsigned long esr);
void do_serror(struct pt_regs *regs, unsigned long esr);

void panic_bad_stack(struct pt_regs *regs, unsigned long esr, unsigned long far);
=======
void do_sme_acc(unsigned long esr, struct pt_regs *regs);
void do_fpsimd_exc(unsigned long esr, struct pt_regs *regs);
void do_el0_sys(unsigned long esr, struct pt_regs *regs);
void do_sp_pc_abort(unsigned long addr, unsigned long esr, struct pt_regs *regs);
void bad_el0_sync(struct pt_regs *regs, int reason, unsigned long esr);
void do_el0_cp15(unsigned long esr, struct pt_regs *regs);
int do_compat_alignment_fixup(unsigned long addr, struct pt_regs *regs);
void do_el0_svc(struct pt_regs *regs);
void do_el0_svc_compat(struct pt_regs *regs);
void do_el0_fpac(struct pt_regs *regs, unsigned long esr);
void do_el1_fpac(struct pt_regs *regs, unsigned long esr);
void do_serror(struct pt_regs *regs, unsigned long esr);
void do_notify_resume(struct pt_regs *regs, unsigned long thread_flags);

void __noreturn panic_bad_stack(struct pt_regs *regs, unsigned long esr, unsigned long far);
>>>>>>> eb3cdb58
#endif	/* __ASM_EXCEPTION_H */<|MERGE_RESOLUTION|>--- conflicted
+++ resolved
@@ -50,13 +50,6 @@
 
 asmlinkage void call_on_irq_stack(struct pt_regs *regs,
 				  void (*func)(struct pt_regs *));
-<<<<<<< HEAD
-asmlinkage void enter_from_user_mode(void);
-asmlinkage void exit_to_user_mode(void);
-void do_mem_abort(unsigned long far, unsigned long esr, struct pt_regs *regs);
-void do_undefinstr(struct pt_regs *regs);
-void do_bti(struct pt_regs *regs);
-=======
 asmlinkage void asm_exit_to_user_mode(struct pt_regs *regs);
 
 void do_mem_abort(unsigned long far, unsigned long esr, struct pt_regs *regs);
@@ -64,24 +57,10 @@
 void do_el1_undef(struct pt_regs *regs, unsigned long esr);
 void do_el0_bti(struct pt_regs *regs);
 void do_el1_bti(struct pt_regs *regs, unsigned long esr);
->>>>>>> eb3cdb58
 void do_debug_exception(unsigned long addr_if_watchpoint, unsigned long esr,
 			struct pt_regs *regs);
 void do_fpsimd_acc(unsigned long esr, struct pt_regs *regs);
 void do_sve_acc(unsigned long esr, struct pt_regs *regs);
-<<<<<<< HEAD
-void do_fpsimd_exc(unsigned long esr, struct pt_regs *regs);
-void do_sysinstr(unsigned long esr, struct pt_regs *regs);
-void do_sp_pc_abort(unsigned long addr, unsigned long esr, struct pt_regs *regs);
-void bad_el0_sync(struct pt_regs *regs, int reason, unsigned long esr);
-void do_cp15instr(unsigned long esr, struct pt_regs *regs);
-void do_el0_svc(struct pt_regs *regs);
-void do_el0_svc_compat(struct pt_regs *regs);
-void do_ptrauth_fault(struct pt_regs *regs, unsigned long esr);
-void do_serror(struct pt_regs *regs, unsigned long esr);
-
-void panic_bad_stack(struct pt_regs *regs, unsigned long esr, unsigned long far);
-=======
 void do_sme_acc(unsigned long esr, struct pt_regs *regs);
 void do_fpsimd_exc(unsigned long esr, struct pt_regs *regs);
 void do_el0_sys(unsigned long esr, struct pt_regs *regs);
@@ -97,5 +76,4 @@
 void do_notify_resume(struct pt_regs *regs, unsigned long thread_flags);
 
 void __noreturn panic_bad_stack(struct pt_regs *regs, unsigned long esr, unsigned long far);
->>>>>>> eb3cdb58
 #endif	/* __ASM_EXCEPTION_H */