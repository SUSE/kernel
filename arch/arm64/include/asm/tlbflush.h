/* SPDX-License-Identifier: GPL-2.0-only */
/*
 * Based on arch/arm/include/asm/tlbflush.h
 *
 * Copyright (C) 1999-2003 Russell King
 * Copyright (C) 2012 ARM Ltd.
 */
#ifndef __ASM_TLBFLUSH_H
#define __ASM_TLBFLUSH_H

#ifndef __ASSEMBLY__

#include <linux/bitfield.h>
#include <linux/mm_types.h>
#include <linux/sched.h>
#include <linux/mmu_notifier.h>
#include <asm/cputype.h>
#include <asm/mmu.h>

/*
 * Raw TLBI operations.
 *
 * Where necessary, use the __tlbi() macro to avoid asm()
 * boilerplate. Drivers and most kernel code should use the TLB
 * management routines in preference to the macro below.
 *
 * The macro can be used as __tlbi(op) or __tlbi(op, arg), depending
 * on whether a particular TLBI operation takes an argument or
 * not. The macros handles invoking the asm with or without the
 * register argument as appropriate.
 */
#define __TLBI_0(op, arg) asm (ARM64_ASM_PREAMBLE			       \
			       "tlbi " #op "\n"				       \
		   ALTERNATIVE("nop\n			nop",		       \
			       "dsb ish\n		tlbi " #op,	       \
			       ARM64_WORKAROUND_REPEAT_TLBI,		       \
			       CONFIG_ARM64_WORKAROUND_REPEAT_TLBI)	       \
			    : : )

#define __TLBI_1(op, arg) asm (ARM64_ASM_PREAMBLE			       \
			       "tlbi " #op ", %0\n"			       \
		   ALTERNATIVE("nop\n			nop",		       \
			       "dsb ish\n		tlbi " #op ", %0",     \
			       ARM64_WORKAROUND_REPEAT_TLBI,		       \
			       CONFIG_ARM64_WORKAROUND_REPEAT_TLBI)	       \
			    : : "r" (arg))

#define __TLBI_N(op, arg, n, ...) __TLBI_##n(op, arg)

#define __tlbi(op, ...)		__TLBI_N(op, ##__VA_ARGS__, 1, 0)

#define __tlbi_user(op, arg) do {						\
	if (arm64_kernel_unmapped_at_el0())					\
		__tlbi(op, (arg) | USER_ASID_FLAG);				\
} while (0)

/* This macro creates a properly formatted VA operand for the TLBI */
#define __TLBI_VADDR(addr, asid)				\
	({							\
		unsigned long __ta = (addr) >> 12;		\
		__ta &= GENMASK_ULL(43, 0);			\
		__ta |= (unsigned long)(asid) << 48;		\
		__ta;						\
	})

/*
 * Get translation granule of the system, which is decided by
 * PAGE_SIZE.  Used by TTL.
 *  - 4KB	: 1
 *  - 16KB	: 2
 *  - 64KB	: 3
 */
#define TLBI_TTL_TG_4K		1
#define TLBI_TTL_TG_16K		2
#define TLBI_TTL_TG_64K		3

static inline unsigned long get_trans_granule(void)
{
	switch (PAGE_SIZE) {
	case SZ_4K:
		return TLBI_TTL_TG_4K;
	case SZ_16K:
		return TLBI_TTL_TG_16K;
	case SZ_64K:
		return TLBI_TTL_TG_64K;
	default:
		return 0;
	}
}

/*
 * Level-based TLBI operations.
 *
 * When ARMv8.4-TTL exists, TLBI operations take an additional hint for
 * the level at which the invalidation must take place. If the level is
 * wrong, no invalidation may take place. In the case where the level
<<<<<<< HEAD
+ * cannot be easily determined, the value TLBI_TTL_UNKNOWN will perform
+ * a non-hinted invalidation. Any provided level outside the hint range
+ * will also cause fall-back to non-hinted invalidation.
=======
 * cannot be easily determined, the value TLBI_TTL_UNKNOWN will perform
 * a non-hinted invalidation. Any provided level outside the hint range
 * will also cause fall-back to non-hinted invalidation.
>>>>>>> 2d5404ca
 *
 * For Stage-2 invalidation, use the level values provided to that effect
 * in asm/stage2_pgtable.h.
 */
#define TLBI_TTL_MASK		GENMASK_ULL(47, 44)

#define TLBI_TTL_UNKNOWN	INT_MAX

#define __tlbi_level(op, addr, level) do {				\
	u64 arg = addr;							\
									\
<<<<<<< HEAD
	if (cpus_have_const_cap(ARM64_HAS_ARMv8_4_TTL) &&		\
	    level >= 0 && level <= 3) {							\
=======
	if (alternative_has_cap_unlikely(ARM64_HAS_ARMv8_4_TTL) &&	\
	    level >= 0 && level <= 3) {					\
>>>>>>> 2d5404ca
		u64 ttl = level & 3;					\
		ttl |= get_trans_granule() << 2;			\
		arg &= ~TLBI_TTL_MASK;					\
		arg |= FIELD_PREP(TLBI_TTL_MASK, ttl);			\
	}								\
									\
	__tlbi(op, arg);						\
} while(0)

#define __tlbi_user_level(op, arg, level) do {				\
	if (arm64_kernel_unmapped_at_el0())				\
		__tlbi_level(op, (arg | USER_ASID_FLAG), level);	\
} while (0)

/*
 * This macro creates a properly formatted VA operand for the TLB RANGE. The
 * value bit assignments are:
 *
 * +----------+------+-------+-------+-------+----------------------+
 * |   ASID   |  TG  | SCALE |  NUM  |  TTL  |        BADDR         |
 * +-----------------+-------+-------+-------+----------------------+
 * |63      48|47  46|45   44|43   39|38   37|36                   0|
 *
 * The address range is determined by below formula: [BADDR, BADDR + (NUM + 1) *
 * 2^(5*SCALE + 1) * PAGESIZE)
 *
 * Note that the first argument, baddr, is pre-shifted; If LPA2 is in use, BADDR
 * holds addr[52:16]. Else BADDR holds page number. See for example ARM DDI
 * 0487J.a section C5.5.60 "TLBI VAE1IS, TLBI VAE1ISNXS, TLB Invalidate by VA,
 * EL1, Inner Shareable".
 *
 */
#define TLBIR_ASID_MASK		GENMASK_ULL(63, 48)
#define TLBIR_TG_MASK		GENMASK_ULL(47, 46)
#define TLBIR_SCALE_MASK	GENMASK_ULL(45, 44)
#define TLBIR_NUM_MASK		GENMASK_ULL(43, 39)
#define TLBIR_TTL_MASK		GENMASK_ULL(38, 37)
#define TLBIR_BADDR_MASK	GENMASK_ULL(36,  0)

#define __TLBI_VADDR_RANGE(baddr, asid, scale, num, ttl)		\
	({								\
		unsigned long __ta = 0;					\
		unsigned long __ttl = (ttl >= 1 && ttl <= 3) ? ttl : 0;	\
		__ta |= FIELD_PREP(TLBIR_BADDR_MASK, baddr);		\
		__ta |= FIELD_PREP(TLBIR_TTL_MASK, __ttl);		\
		__ta |= FIELD_PREP(TLBIR_NUM_MASK, num);		\
		__ta |= FIELD_PREP(TLBIR_SCALE_MASK, scale);		\
		__ta |= FIELD_PREP(TLBIR_TG_MASK, get_trans_granule());	\
		__ta |= FIELD_PREP(TLBIR_ASID_MASK, asid);		\
		__ta;							\
	})

/* These macros are used by the TLBI RANGE feature. */
#define __TLBI_RANGE_PAGES(num, scale)	\
	((unsigned long)((num) + 1) << (5 * (scale) + 1))
#define MAX_TLBI_RANGE_PAGES		__TLBI_RANGE_PAGES(31, 3)

/*
 * Generate 'num' values from -1 to 31 with -1 rejected by the
 * __flush_tlb_range() loop below. Its return value is only
 * significant for a maximum of MAX_TLBI_RANGE_PAGES pages. If
 * 'pages' is more than that, you must iterate over the overall
 * range.
 */
#define __TLBI_RANGE_NUM(pages, scale)					\
	({								\
		int __pages = min((pages),				\
				  __TLBI_RANGE_PAGES(31, (scale)));	\
		(__pages >> (5 * (scale) + 1)) - 1;			\
	})

/*
 *	TLB Invalidation
 *	================
 *
 * 	This header file implements the low-level TLB invalidation routines
 *	(sometimes referred to as "flushing" in the kernel) for arm64.
 *
 *	Every invalidation operation uses the following template:
 *
 *	DSB ISHST	// Ensure prior page-table updates have completed
 *	TLBI ...	// Invalidate the TLB
 *	DSB ISH		// Ensure the TLB invalidation has completed
 *      if (invalidated kernel mappings)
 *		ISB	// Discard any instructions fetched from the old mapping
 *
 *
 *	The following functions form part of the "core" TLB invalidation API,
 *	as documented in Documentation/core-api/cachetlb.rst:
 *
 *	flush_tlb_all()
 *		Invalidate the entire TLB (kernel + user) on all CPUs
 *
 *	flush_tlb_mm(mm)
 *		Invalidate an entire user address space on all CPUs.
 *		The 'mm' argument identifies the ASID to invalidate.
 *
 *	flush_tlb_range(vma, start, end)
 *		Invalidate the virtual-address range '[start, end)' on all
 *		CPUs for the user address space corresponding to 'vma->mm'.
 *		Note that this operation also invalidates any walk-cache
 *		entries associated with translations for the specified address
 *		range.
 *
 *	flush_tlb_kernel_range(start, end)
 *		Same as flush_tlb_range(..., start, end), but applies to
 * 		kernel mappings rather than a particular user address space.
 *		Whilst not explicitly documented, this function is used when
 *		unmapping pages from vmalloc/io space.
 *
 *	flush_tlb_page(vma, addr)
 *		Invalidate a single user mapping for address 'addr' in the
 *		address space corresponding to 'vma->mm'.  Note that this
 *		operation only invalidates a single, last-level page-table
 *		entry and therefore does not affect any walk-caches.
 *
 *
 *	Next, we have some undocumented invalidation routines that you probably
 *	don't want to call unless you know what you're doing:
 *
 *	local_flush_tlb_all()
 *		Same as flush_tlb_all(), but only applies to the calling CPU.
 *
 *	__flush_tlb_kernel_pgtable(addr)
 *		Invalidate a single kernel mapping for address 'addr' on all
 *		CPUs, ensuring that any walk-cache entries associated with the
 *		translation are also invalidated.
 *
 *	__flush_tlb_range(vma, start, end, stride, last_level, tlb_level)
 *		Invalidate the virtual-address range '[start, end)' on all
 *		CPUs for the user address space corresponding to 'vma->mm'.
 *		The invalidation operations are issued at a granularity
 *		determined by 'stride' and only affect any walk-cache entries
 *		if 'last_level' is equal to false. tlb_level is the level at
 *		which the invalidation must take place. If the level is wrong,
 *		no invalidation may take place. In the case where the level
 *		cannot be easily determined, the value TLBI_TTL_UNKNOWN will
 *		perform a non-hinted invalidation.
 *
 *
 *	Finally, take a look at asm/tlb.h to see how tlb_flush() is implemented
 *	on top of these routines, since that is our interface to the mmu_gather
 *	API as used by munmap() and friends.
 */
static inline void local_flush_tlb_all(void)
{
	dsb(nshst);
	__tlbi(vmalle1);
	dsb(nsh);
	isb();
}

static inline void flush_tlb_all(void)
{
	dsb(ishst);
	__tlbi(vmalle1is);
	dsb(ish);
	isb();
}

static inline void flush_tlb_mm(struct mm_struct *mm)
{
	unsigned long asid;

	dsb(ishst);
	asid = __TLBI_VADDR(0, ASID(mm));
	__tlbi(aside1is, asid);
	__tlbi_user(aside1is, asid);
	dsb(ish);
	mmu_notifier_arch_invalidate_secondary_tlbs(mm, 0, -1UL);
}

static inline void __flush_tlb_page_nosync(struct mm_struct *mm,
					   unsigned long uaddr)
{
	unsigned long addr;

	dsb(ishst);
	addr = __TLBI_VADDR(uaddr, ASID(mm));
	__tlbi(vale1is, addr);
	__tlbi_user(vale1is, addr);
<<<<<<< HEAD
	mmu_notifier_arch_invalidate_secondary_tlbs(vma->vm_mm, uaddr & PAGE_MASK,
						(uaddr & PAGE_MASK) + PAGE_SIZE);
=======
	mmu_notifier_arch_invalidate_secondary_tlbs(mm, uaddr & PAGE_MASK,
						(uaddr & PAGE_MASK) + PAGE_SIZE);
}

static inline void flush_tlb_page_nosync(struct vm_area_struct *vma,
					 unsigned long uaddr)
{
	return __flush_tlb_page_nosync(vma->vm_mm, uaddr);
>>>>>>> 2d5404ca
}

static inline void flush_tlb_page(struct vm_area_struct *vma,
				  unsigned long uaddr)
{
	flush_tlb_page_nosync(vma, uaddr);
	dsb(ish);
}

static inline bool arch_tlbbatch_should_defer(struct mm_struct *mm)
{
	/*
	 * TLB flush deferral is not required on systems which are affected by
	 * ARM64_WORKAROUND_REPEAT_TLBI, as __tlbi()/__tlbi_user() implementation
	 * will have two consecutive TLBI instructions with a dsb(ish) in between
	 * defeating the purpose (i.e save overall 'dsb ish' cost).
	 */
	if (alternative_has_cap_unlikely(ARM64_WORKAROUND_REPEAT_TLBI))
		return false;

	return true;
}

static inline void arch_tlbbatch_add_pending(struct arch_tlbflush_unmap_batch *batch,
					     struct mm_struct *mm,
					     unsigned long uaddr)
{
	__flush_tlb_page_nosync(mm, uaddr);
}

/*
 * If mprotect/munmap/etc occurs during TLB batched flushing, we need to
 * synchronise all the TLBI issued with a DSB to avoid the race mentioned in
 * flush_tlb_batched_pending().
 */
static inline void arch_flush_tlb_batched_pending(struct mm_struct *mm)
{
	dsb(ish);
}

/*
 * To support TLB batched flush for multiple pages unmapping, we only send
 * the TLBI for each page in arch_tlbbatch_add_pending() and wait for the
 * completion at the end in arch_tlbbatch_flush(). Since we've already issued
 * TLBI for each page so only a DSB is needed to synchronise its effect on the
 * other CPUs.
 *
 * This will save the time waiting on DSB comparing issuing a TLBI;DSB sequence
 * for each page.
 */
static inline void arch_tlbbatch_flush(struct arch_tlbflush_unmap_batch *batch)
{
	dsb(ish);
}

/*
 * This is meant to avoid soft lock-ups on large TLB flushing ranges and not
 * necessarily a performance improvement.
 */
#define MAX_DVM_OPS	PTRS_PER_PTE

/*
 * __flush_tlb_range_op - Perform TLBI operation upon a range
 *
 * @op:	TLBI instruction that operates on a range (has 'r' prefix)
 * @start:	The start address of the range
 * @pages:	Range as the number of pages from 'start'
 * @stride:	Flush granularity
 * @asid:	The ASID of the task (0 for IPA instructions)
 * @tlb_level:	Translation Table level hint, if known
 * @tlbi_user:	If 'true', call an additional __tlbi_user()
 *              (typically for user ASIDs). 'flase' for IPA instructions
 * @lpa2:	If 'true', the lpa2 scheme is used as set out below
 *
 * When the CPU does not support TLB range operations, flush the TLB
 * entries one by one at the granularity of 'stride'. If the TLB
 * range ops are supported, then:
 *
 * 1. If FEAT_LPA2 is in use, the start address of a range operation must be
 *    64KB aligned, so flush pages one by one until the alignment is reached
 *    using the non-range operations. This step is skipped if LPA2 is not in
 *    use.
 *
 * 2. The minimum range granularity is decided by 'scale', so multiple range
 *    TLBI operations may be required. Start from scale = 3, flush the largest
 *    possible number of pages ((num+1)*2^(5*scale+1)) that fit into the
 *    requested range, then decrement scale and continue until one or zero pages
 *    are left. We must start from highest scale to ensure 64KB start alignment
 *    is maintained in the LPA2 case.
 *
 * 3. If there is 1 page remaining, flush it through non-range operations. Range
 *    operations can only span an even number of pages. We save this for last to
 *    ensure 64KB start alignment is maintained for the LPA2 case.
 */
#define __flush_tlb_range_op(op, start, pages, stride,			\
				asid, tlb_level, tlbi_user, lpa2)	\
do {									\
	int num = 0;							\
	int scale = 3;							\
	int shift = lpa2 ? 16 : PAGE_SHIFT;				\
	unsigned long addr;						\
									\
	while (pages > 0) {						\
		if (!system_supports_tlb_range() ||			\
		    pages == 1 ||					\
		    (lpa2 && start != ALIGN(start, SZ_64K))) {		\
			addr = __TLBI_VADDR(start, asid);		\
			__tlbi_level(op, addr, tlb_level);		\
			if (tlbi_user)					\
				__tlbi_user_level(op, addr, tlb_level);	\
			start += stride;				\
			pages -= stride >> PAGE_SHIFT;			\
			continue;					\
		}							\
									\
		num = __TLBI_RANGE_NUM(pages, scale);			\
		if (num >= 0) {						\
			addr = __TLBI_VADDR_RANGE(start >> shift, asid, \
						scale, num, tlb_level);	\
			__tlbi(r##op, addr);				\
			if (tlbi_user)					\
				__tlbi_user(r##op, addr);		\
			start += __TLBI_RANGE_PAGES(num, scale) << PAGE_SHIFT; \
			pages -= __TLBI_RANGE_PAGES(num, scale);	\
		}							\
		scale--;						\
	}								\
} while (0)

#define __flush_s2_tlb_range_op(op, start, pages, stride, tlb_level) \
	__flush_tlb_range_op(op, start, pages, stride, 0, tlb_level, false, kvm_lpa2_is_enabled());

static inline void __flush_tlb_range_nosync(struct vm_area_struct *vma,
				     unsigned long start, unsigned long end,
				     unsigned long stride, bool last_level,
				     int tlb_level)
{
<<<<<<< HEAD
	int num = 0;
	int scale = 3;
	int shift = PAGE_SHIFT;
	unsigned long asid, addr, pages;
=======
	unsigned long asid, pages;
>>>>>>> 2d5404ca

	start = round_down(start, stride);
	end = round_up(end, stride);
	pages = (end - start) >> PAGE_SHIFT;

	/*
	 * When not uses TLB range ops, we can handle up to
	 * (MAX_DVM_OPS - 1) pages;
	 * When uses TLB range ops, we can handle up to
	 * MAX_TLBI_RANGE_PAGES pages.
	 */
	if ((!system_supports_tlb_range() &&
	     (end - start) >= (MAX_DVM_OPS * stride)) ||
	    pages > MAX_TLBI_RANGE_PAGES) {
		flush_tlb_mm(vma->vm_mm);
		return;
	}

	dsb(ishst);
	asid = ASID(vma->vm_mm);

<<<<<<< HEAD
	/*
	 * When the CPU does not support TLB range operations, flush the TLB
	 * entries one by one at the granularity of 'stride'. If the TLB
	 * range ops are supported, then:
	 *
	 * 1. The minimum range granularity is decided by 'scale', so multiple range
	 *    TLBI operations may be required. Start from scale = 3, flush the largest
	 *    possible number of pages ((num+1)*2^(5*scale+1)) that fit into the
	 *    requested range, then decrement scale and continue until one or zero pages
	 *    are left.
	 *
	 * 2. If there is 1 page remaining, flush it through non-range operations. Range
	 *    operations can only span an even number of pages.
	 */
	while (pages > 0) {
		if (!system_supports_tlb_range() ||
		    pages == 1) {
			addr = __TLBI_VADDR(start, asid);
			if (last_level) {
				__tlbi_level(vale1is, addr, tlb_level);
				__tlbi_user_level(vale1is, addr, tlb_level);
			} else {
				__tlbi_level(vae1is, addr, tlb_level);
				__tlbi_user_level(vae1is, addr, tlb_level);
			}
			start += stride;
			pages -= stride >> PAGE_SHIFT;
			continue;
		}

		num = __TLBI_RANGE_NUM(pages, scale);
		if (num >= 0) {
			addr = __TLBI_VADDR_RANGE(start >> shift, asid, scale,
						  num, tlb_level);
			if (last_level) {
				__tlbi(rvale1is, addr);
				__tlbi_user(rvale1is, addr);
			} else {
				__tlbi(rvae1is, addr);
				__tlbi_user(rvae1is, addr);
			}
			start += __TLBI_RANGE_PAGES(num, scale) << PAGE_SHIFT;
			pages -= __TLBI_RANGE_PAGES(num, scale);
		}
		scale--;
	}
=======
	if (last_level)
		__flush_tlb_range_op(vale1is, start, pages, stride, asid,
				     tlb_level, true, lpa2_is_enabled());
	else
		__flush_tlb_range_op(vae1is, start, pages, stride, asid,
				     tlb_level, true, lpa2_is_enabled());

	mmu_notifier_arch_invalidate_secondary_tlbs(vma->vm_mm, start, end);
}

static inline void __flush_tlb_range(struct vm_area_struct *vma,
				     unsigned long start, unsigned long end,
				     unsigned long stride, bool last_level,
				     int tlb_level)
{
	__flush_tlb_range_nosync(vma, start, end, stride,
				 last_level, tlb_level);
>>>>>>> 2d5404ca
	dsb(ish);
	mmu_notifier_arch_invalidate_secondary_tlbs(vma->vm_mm, start, end);
}

static inline void flush_tlb_range(struct vm_area_struct *vma,
				   unsigned long start, unsigned long end)
{
	/*
	 * We cannot use leaf-only invalidation here, since we may be invalidating
	 * table entries as part of collapsing hugepages or moving page tables.
	 * Set the tlb_level to TLBI_TTL_UNKNOWN because we can not get enough
	 * information here.
	 */
	__flush_tlb_range(vma, start, end, PAGE_SIZE, false, TLBI_TTL_UNKNOWN);
}

static inline void flush_tlb_kernel_range(unsigned long start, unsigned long end)
{
	unsigned long addr;

	if ((end - start) > (MAX_DVM_OPS * PAGE_SIZE)) {
		flush_tlb_all();
		return;
	}

	start = __TLBI_VADDR(start, 0);
	end = __TLBI_VADDR(end, 0);

	dsb(ishst);
	for (addr = start; addr < end; addr += 1 << (PAGE_SHIFT - 12))
		__tlbi(vaale1is, addr);
	dsb(ish);
	isb();
}

/*
 * Used to invalidate the TLB (walk caches) corresponding to intermediate page
 * table levels (pgd/pud/pmd).
 */
static inline void __flush_tlb_kernel_pgtable(unsigned long kaddr)
{
	unsigned long addr = __TLBI_VADDR(kaddr, 0);

	dsb(ishst);
	__tlbi(vaae1is, addr);
	dsb(ish);
	isb();
}
#endif

#endif<|MERGE_RESOLUTION|>--- conflicted
+++ resolved
@@ -94,15 +94,9 @@
  * When ARMv8.4-TTL exists, TLBI operations take an additional hint for
  * the level at which the invalidation must take place. If the level is
  * wrong, no invalidation may take place. In the case where the level
-<<<<<<< HEAD
-+ * cannot be easily determined, the value TLBI_TTL_UNKNOWN will perform
-+ * a non-hinted invalidation. Any provided level outside the hint range
-+ * will also cause fall-back to non-hinted invalidation.
-=======
  * cannot be easily determined, the value TLBI_TTL_UNKNOWN will perform
  * a non-hinted invalidation. Any provided level outside the hint range
  * will also cause fall-back to non-hinted invalidation.
->>>>>>> 2d5404ca
  *
  * For Stage-2 invalidation, use the level values provided to that effect
  * in asm/stage2_pgtable.h.
@@ -114,13 +108,8 @@
 #define __tlbi_level(op, addr, level) do {				\
 	u64 arg = addr;							\
 									\
-<<<<<<< HEAD
-	if (cpus_have_const_cap(ARM64_HAS_ARMv8_4_TTL) &&		\
-	    level >= 0 && level <= 3) {							\
-=======
 	if (alternative_has_cap_unlikely(ARM64_HAS_ARMv8_4_TTL) &&	\
 	    level >= 0 && level <= 3) {					\
->>>>>>> 2d5404ca
 		u64 ttl = level & 3;					\
 		ttl |= get_trans_granule() << 2;			\
 		arg &= ~TLBI_TTL_MASK;					\
@@ -302,10 +291,6 @@
 	addr = __TLBI_VADDR(uaddr, ASID(mm));
 	__tlbi(vale1is, addr);
 	__tlbi_user(vale1is, addr);
-<<<<<<< HEAD
-	mmu_notifier_arch_invalidate_secondary_tlbs(vma->vm_mm, uaddr & PAGE_MASK,
-						(uaddr & PAGE_MASK) + PAGE_SIZE);
-=======
 	mmu_notifier_arch_invalidate_secondary_tlbs(mm, uaddr & PAGE_MASK,
 						(uaddr & PAGE_MASK) + PAGE_SIZE);
 }
@@ -314,7 +299,6 @@
 					 unsigned long uaddr)
 {
 	return __flush_tlb_page_nosync(vma->vm_mm, uaddr);
->>>>>>> 2d5404ca
 }
 
 static inline void flush_tlb_page(struct vm_area_struct *vma,
@@ -452,14 +436,7 @@
 				     unsigned long stride, bool last_level,
 				     int tlb_level)
 {
-<<<<<<< HEAD
-	int num = 0;
-	int scale = 3;
-	int shift = PAGE_SHIFT;
-	unsigned long asid, addr, pages;
-=======
 	unsigned long asid, pages;
->>>>>>> 2d5404ca
 
 	start = round_down(start, stride);
 	end = round_up(end, stride);
@@ -481,54 +458,6 @@
 	dsb(ishst);
 	asid = ASID(vma->vm_mm);
 
-<<<<<<< HEAD
-	/*
-	 * When the CPU does not support TLB range operations, flush the TLB
-	 * entries one by one at the granularity of 'stride'. If the TLB
-	 * range ops are supported, then:
-	 *
-	 * 1. The minimum range granularity is decided by 'scale', so multiple range
-	 *    TLBI operations may be required. Start from scale = 3, flush the largest
-	 *    possible number of pages ((num+1)*2^(5*scale+1)) that fit into the
-	 *    requested range, then decrement scale and continue until one or zero pages
-	 *    are left.
-	 *
-	 * 2. If there is 1 page remaining, flush it through non-range operations. Range
-	 *    operations can only span an even number of pages.
-	 */
-	while (pages > 0) {
-		if (!system_supports_tlb_range() ||
-		    pages == 1) {
-			addr = __TLBI_VADDR(start, asid);
-			if (last_level) {
-				__tlbi_level(vale1is, addr, tlb_level);
-				__tlbi_user_level(vale1is, addr, tlb_level);
-			} else {
-				__tlbi_level(vae1is, addr, tlb_level);
-				__tlbi_user_level(vae1is, addr, tlb_level);
-			}
-			start += stride;
-			pages -= stride >> PAGE_SHIFT;
-			continue;
-		}
-
-		num = __TLBI_RANGE_NUM(pages, scale);
-		if (num >= 0) {
-			addr = __TLBI_VADDR_RANGE(start >> shift, asid, scale,
-						  num, tlb_level);
-			if (last_level) {
-				__tlbi(rvale1is, addr);
-				__tlbi_user(rvale1is, addr);
-			} else {
-				__tlbi(rvae1is, addr);
-				__tlbi_user(rvae1is, addr);
-			}
-			start += __TLBI_RANGE_PAGES(num, scale) << PAGE_SHIFT;
-			pages -= __TLBI_RANGE_PAGES(num, scale);
-		}
-		scale--;
-	}
-=======
 	if (last_level)
 		__flush_tlb_range_op(vale1is, start, pages, stride, asid,
 				     tlb_level, true, lpa2_is_enabled());
@@ -546,9 +475,7 @@
 {
 	__flush_tlb_range_nosync(vma, start, end, stride,
 				 last_level, tlb_level);
->>>>>>> 2d5404ca
-	dsb(ish);
-	mmu_notifier_arch_invalidate_secondary_tlbs(vma->vm_mm, start, end);
+	dsb(ish);
 }
 
 static inline void flush_tlb_range(struct vm_area_struct *vma,
