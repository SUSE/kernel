--- conflicted
+++ resolved
@@ -182,20 +182,12 @@
 	: "=r" (tmp) : "r" (_val));					\
 } while (0)
 
-<<<<<<< HEAD
-static inline u64 arch_counter_get_cntpct(void)
+static __always_inline u64 __arch_counter_get_cntpct_stable(void)
 {
 	u64 cnt;
 
 	isb();
 	cnt = arch_timer_reg_read_stable(cntpct_el0);
-=======
-static __always_inline u64 __arch_counter_get_cntpct_stable(void)
-{
-	u64 cnt;
-
-	isb();
-	cnt = arch_timer_reg_read_stable(cntpct_el0);
 	arch_counter_enforce_ordering(cnt);
 	return cnt;
 }
@@ -216,7 +208,6 @@
 
 	isb();
 	cnt = arch_timer_reg_read_stable(cntvct_el0);
->>>>>>> c59c1e66
 	arch_counter_enforce_ordering(cnt);
 	return cnt;
 }
@@ -226,11 +217,7 @@
 	u64 cnt;
 
 	isb();
-<<<<<<< HEAD
-	cnt = arch_timer_reg_read_stable(cntvct_el0);
-=======
 	cnt = read_sysreg(cntvct_el0);
->>>>>>> c59c1e66
 	arch_counter_enforce_ordering(cnt);
 	return cnt;
 }
