--- conflicted
+++ resolved
@@ -49,10 +49,7 @@
 })
 
 extern raw_spinlock_t efi_rt_lock;
-<<<<<<< HEAD
-=======
 extern u64 *efi_rt_stack_top;
->>>>>>> eb3cdb58
 efi_status_t __efi_rt_asm_wrapper(void *, const char *, ...);
 
 /*
@@ -100,12 +97,6 @@
 	return (image_addr & ~(SZ_1G - 1UL)) + (1UL << (VA_BITS_MIN - 1));
 }
 
-<<<<<<< HEAD
-#define alloc_screen_info(x...)		&screen_info
-
-static inline void free_screen_info(struct screen_info *si)
-{
-=======
 static inline unsigned long efi_get_kimg_min_align(void)
 {
 	extern bool efi_nokaslr;
@@ -119,7 +110,6 @@
 	 * going to be activated to begin with.
 	 */
 	return efi_nokaslr ? MIN_KIMG_ALIGN : EFI_KIMG_ALIGN;
->>>>>>> eb3cdb58
 }
 
 #define EFI_ALLOC_ALIGN		SZ_64K
