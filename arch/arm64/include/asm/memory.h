/* SPDX-License-Identifier: GPL-2.0-only */
/*
 * Based on arch/arm/include/asm/memory.h
 *
 * Copyright (C) 2000-2002 Russell King
 * Copyright (C) 2012 ARM Ltd.
 *
 * Note: this file should not be included by non-asm/.h files
 */
#ifndef __ASM_MEMORY_H
#define __ASM_MEMORY_H

#include <linux/const.h>
#include <linux/sizes.h>
#include <asm/page-def.h>

/*
 * Size of the PCI I/O space. This must remain a power of two so that
 * IO_SPACE_LIMIT acts as a mask for the low bits of I/O addresses.
 */
#define PCI_IO_SIZE		SZ_16M

/*
 * VMEMMAP_SIZE - allows the whole linear region to be covered by
 *                a struct page array
 *
 * If we are configured with a 52-bit kernel VA then our VMEMMAP_SIZE
 * needs to cover the memory region from the beginning of the 52-bit
 * PAGE_OFFSET all the way to PAGE_END for 48-bit. This allows us to
 * keep a constant PAGE_OFFSET and "fallback" to using the higher end
 * of the VMEMMAP where 52-bit support is not available in hardware.
 */
#define VMEMMAP_RANGE	(_PAGE_END(VA_BITS_MIN) - PAGE_OFFSET)
#define VMEMMAP_SIZE	((VMEMMAP_RANGE >> PAGE_SHIFT) * sizeof(struct page))

/*
 * PAGE_OFFSET - the virtual address of the start of the linear map, at the
 *               start of the TTBR1 address space.
 * PAGE_END - the end of the linear map, where all other kernel mappings begin.
 * KIMAGE_VADDR - the virtual address of the start of the kernel image.
 * VA_BITS - the maximum number of bits for virtual addresses.
 */
#define VA_BITS			(CONFIG_ARM64_VA_BITS)
#define _PAGE_OFFSET(va)	(-(UL(1) << (va)))
#define PAGE_OFFSET		(_PAGE_OFFSET(VA_BITS))
#define KIMAGE_VADDR		(MODULES_END)
#define MODULES_END		(MODULES_VADDR + MODULES_VSIZE)
#define MODULES_VADDR		(_PAGE_END(VA_BITS_MIN))
#define MODULES_VSIZE		(SZ_2G)
<<<<<<< HEAD
#define VMEMMAP_START		(-(UL(1) << (VA_BITS - VMEMMAP_SHIFT)))
#define VMEMMAP_END		(VMEMMAP_START + VMEMMAP_SIZE)
#define PCI_IO_END		(VMEMMAP_START - SZ_8M)
#define PCI_IO_START		(PCI_IO_END - PCI_IO_SIZE)
#define FIXADDR_TOP		(VMEMMAP_START - SZ_32M)
=======
#define VMEMMAP_START		(VMEMMAP_END - VMEMMAP_SIZE)
#define VMEMMAP_END		(-UL(SZ_1G))
#define PCI_IO_START		(VMEMMAP_END + SZ_8M)
#define PCI_IO_END		(PCI_IO_START + PCI_IO_SIZE)
#define FIXADDR_TOP		(-UL(SZ_8M))
>>>>>>> 2d5404ca

#if VA_BITS > 48
#ifdef CONFIG_ARM64_16K_PAGES
#define VA_BITS_MIN		(47)
#else
#define VA_BITS_MIN		(48)
#endif
#else
#define VA_BITS_MIN		(VA_BITS)
#endif

#define _PAGE_END(va)		(-(UL(1) << ((va) - 1)))

#define KERNEL_START		_text
#define KERNEL_END		_end

/*
 * Generic and Software Tag-Based KASAN modes require 1/8th and 1/16th of the
 * kernel virtual address space for storing the shadow memory respectively.
 *
 * The mapping between a virtual memory address and its corresponding shadow
 * memory address is defined based on the formula:
 *
 *     shadow_addr = (addr >> KASAN_SHADOW_SCALE_SHIFT) + KASAN_SHADOW_OFFSET
 *
 * where KASAN_SHADOW_SCALE_SHIFT is the order of the number of bits that map
 * to a single shadow byte and KASAN_SHADOW_OFFSET is a constant that offsets
 * the mapping. Note that KASAN_SHADOW_OFFSET does not point to the start of
 * the shadow memory region.
 *
 * Based on this mapping, we define two constants:
 *
 *     KASAN_SHADOW_START: the start of the shadow memory region;
 *     KASAN_SHADOW_END: the end of the shadow memory region.
 *
 * KASAN_SHADOW_END is defined first as the shadow address that corresponds to
 * the upper bound of possible virtual kernel memory addresses UL(1) << 64
 * according to the mapping formula.
 *
 * KASAN_SHADOW_START is defined second based on KASAN_SHADOW_END. The shadow
 * memory start must map to the lowest possible kernel virtual memory address
 * and thus it depends on the actual bitness of the address space.
 *
 * As KASAN inserts redzones between stack variables, this increases the stack
 * memory usage significantly. Thus, we double the (minimum) stack size.
 */
#if defined(CONFIG_KASAN_GENERIC) || defined(CONFIG_KASAN_SW_TAGS)
#define KASAN_SHADOW_OFFSET	_AC(CONFIG_KASAN_SHADOW_OFFSET, UL)
#define KASAN_SHADOW_END	((UL(1) << (64 - KASAN_SHADOW_SCALE_SHIFT)) + KASAN_SHADOW_OFFSET)
#define _KASAN_SHADOW_START(va)	(KASAN_SHADOW_END - (UL(1) << ((va) - KASAN_SHADOW_SCALE_SHIFT)))
#define KASAN_SHADOW_START	_KASAN_SHADOW_START(vabits_actual)
#define PAGE_END		KASAN_SHADOW_START
#define KASAN_THREAD_SHIFT	1
#else
#define KASAN_THREAD_SHIFT	0
#define PAGE_END		(_PAGE_END(VA_BITS_MIN))
#endif /* CONFIG_KASAN */

#define PHYSMEM_END		__pa(PAGE_END - 1)

#define MIN_THREAD_SHIFT	(14 + KASAN_THREAD_SHIFT)

/*
 * VMAP'd stacks are allocated at page granularity, so we must ensure that such
 * stacks are a multiple of page size.
 */
#if defined(CONFIG_VMAP_STACK) && (MIN_THREAD_SHIFT < PAGE_SHIFT)
#define THREAD_SHIFT		PAGE_SHIFT
#else
#define THREAD_SHIFT		MIN_THREAD_SHIFT
#endif

#if THREAD_SHIFT >= PAGE_SHIFT
#define THREAD_SIZE_ORDER	(THREAD_SHIFT - PAGE_SHIFT)
#endif

#define THREAD_SIZE		(UL(1) << THREAD_SHIFT)

/*
 * By aligning VMAP'd stacks to 2 * THREAD_SIZE, we can detect overflow by
 * checking sp & (1 << THREAD_SHIFT), which we can do cheaply in the entry
 * assembly.
 */
#ifdef CONFIG_VMAP_STACK
#define THREAD_ALIGN		(2 * THREAD_SIZE)
#else
#define THREAD_ALIGN		THREAD_SIZE
#endif

#define IRQ_STACK_SIZE		THREAD_SIZE

#define OVERFLOW_STACK_SIZE	SZ_4K

/*
 * With the minimum frame size of [x29, x30], exactly half the combined
 * sizes of the hyp and overflow stacks is the maximum size needed to
 * save the unwinded stacktrace; plus an additional entry to delimit the
 * end.
 */
#define NVHE_STACKTRACE_SIZE	((OVERFLOW_STACK_SIZE + PAGE_SIZE) / 2 + sizeof(long))

/*
 * Alignment of kernel segments (e.g. .text, .data).
 *
 *  4 KB granule:  16 level 3 entries, with contiguous bit
 * 16 KB granule:   4 level 3 entries, without contiguous bit
 * 64 KB granule:   1 level 3 entry
 */
#define SEGMENT_ALIGN		SZ_64K

/*
 * Memory types available.
 *
 * IMPORTANT: MT_NORMAL must be index 0 since vm_get_page_prot() may 'or' in
 *	      the MT_NORMAL_TAGGED memory type for PROT_MTE mappings. Note
 *	      that protection_map[] only contains MT_NORMAL attributes.
 */
#define MT_NORMAL		0
#define MT_NORMAL_TAGGED	1
#define MT_NORMAL_NC		2
#define MT_DEVICE_nGnRnE	3
#define MT_DEVICE_nGnRE		4

/*
 * Memory types for Stage-2 translation
 */
#define MT_S2_NORMAL		0xf
#define MT_S2_NORMAL_NC		0x5
#define MT_S2_DEVICE_nGnRE	0x1

/*
 * Memory types for Stage-2 translation when ID_AA64MMFR2_EL1.FWB is 0001
 * Stage-2 enforces Normal-WB and Device-nGnRE
 */
#define MT_S2_FWB_NORMAL	6
#define MT_S2_FWB_NORMAL_NC	5
#define MT_S2_FWB_DEVICE_nGnRE	1

#ifdef CONFIG_ARM64_4K_PAGES
#define IOREMAP_MAX_ORDER	(PUD_SHIFT)
#else
#define IOREMAP_MAX_ORDER	(PMD_SHIFT)
#endif

/*
 *  Open-coded (swapper_pg_dir - reserved_pg_dir) as this cannot be calculated
 *  until link time.
 */
#define RESERVED_SWAPPER_OFFSET	(PAGE_SIZE)

/*
 *  Open-coded (swapper_pg_dir - tramp_pg_dir) as this cannot be calculated
 *  until link time.
 */
#define TRAMP_SWAPPER_OFFSET	(2 * PAGE_SIZE)

#ifndef __ASSEMBLY__

#include <linux/bitops.h>
#include <linux/compiler.h>
#include <linux/mmdebug.h>
#include <linux/types.h>
#include <asm/boot.h>
#include <asm/bug.h>
#include <asm/sections.h>
#include <asm/sysreg.h>

static inline u64 __pure read_tcr(void)
{
	u64  tcr;

	// read_sysreg() uses asm volatile, so avoid it here
	asm("mrs %0, tcr_el1" : "=r"(tcr));
	return tcr;
}

#if VA_BITS > 48
// For reasons of #include hell, we can't use TCR_T1SZ_OFFSET/TCR_T1SZ_MASK here
#define vabits_actual		(64 - ((read_tcr() >> 16) & 63))
#else
#define vabits_actual		((u64)VA_BITS)
#endif

extern s64			memstart_addr;
/* PHYS_OFFSET - the physical address of the start of memory. */
#define PHYS_OFFSET		({ VM_BUG_ON(memstart_addr & 1); memstart_addr; })

/* the offset between the kernel virtual and physical mappings */
extern u64			kimage_voffset;

static inline unsigned long kaslr_offset(void)
{
	return (u64)&_text - KIMAGE_VADDR;
}

#ifdef CONFIG_RANDOMIZE_BASE
void kaslr_init(void);
static inline bool kaslr_enabled(void)
{
	extern bool __kaslr_is_enabled;
	return __kaslr_is_enabled;
}
#else
static inline void kaslr_init(void) { }
static inline bool kaslr_enabled(void) { return false; }
#endif

/*
 * Allow all memory at the discovery stage. We will clip it later.
 */
#define MIN_MEMBLOCK_ADDR	0
#define MAX_MEMBLOCK_ADDR	U64_MAX

/*
 * PFNs are used to describe any physical page; this means
 * PFN 0 == physical address 0.
 *
 * This is the PFN of the first RAM page in the kernel
 * direct-mapped view.  We assume this is the first page
 * of RAM in the mem_map as well.
 */
#define PHYS_PFN_OFFSET	(PHYS_OFFSET >> PAGE_SHIFT)

/*
 * When dealing with data aborts, watchpoints, or instruction traps we may end
 * up with a tagged userland pointer. Clear the tag to get a sane pointer to
 * pass on to access_ok(), for instance.
 */
#define __untagged_addr(addr)	\
	((__force __typeof__(addr))sign_extend64((__force u64)(addr), 55))

#define untagged_addr(addr)	({					\
	u64 __addr = (__force u64)(addr);					\
	__addr &= __untagged_addr(__addr);				\
	(__force __typeof__(addr))__addr;				\
})

#if defined(CONFIG_KASAN_SW_TAGS) || defined(CONFIG_KASAN_HW_TAGS)
#define __tag_shifted(tag)	((u64)(tag) << 56)
#define __tag_reset(addr)	__untagged_addr(addr)
#define __tag_get(addr)		(__u8)((u64)(addr) >> 56)
#else
#define __tag_shifted(tag)	0UL
#define __tag_reset(addr)	(addr)
#define __tag_get(addr)		0
#endif /* CONFIG_KASAN_SW_TAGS || CONFIG_KASAN_HW_TAGS */

static inline const void *__tag_set(const void *addr, u8 tag)
{
	u64 __addr = (u64)addr & ~__tag_shifted(0xff);
	return (const void *)(__addr | __tag_shifted(tag));
}

#ifdef CONFIG_KASAN_HW_TAGS
#define arch_enable_tag_checks_sync()		mte_enable_kernel_sync()
#define arch_enable_tag_checks_async()		mte_enable_kernel_async()
#define arch_enable_tag_checks_asymm()		mte_enable_kernel_asymm()
#define arch_suppress_tag_checks_start()	mte_enable_tco()
#define arch_suppress_tag_checks_stop()		mte_disable_tco()
#define arch_force_async_tag_fault()		mte_check_tfsr_exit()
#define arch_get_random_tag()			mte_get_random_tag()
#define arch_get_mem_tag(addr)			mte_get_mem_tag(addr)
#define arch_set_mem_tag_range(addr, size, tag, init)	\
			mte_set_mem_tag_range((addr), (size), (tag), (init))
#endif /* CONFIG_KASAN_HW_TAGS */

/*
 * Physical vs virtual RAM address space conversion.  These are
 * private definitions which should NOT be used outside memory.h
 * files.  Use virt_to_phys/phys_to_virt/__pa/__va instead.
 */


/*
 * Check whether an arbitrary address is within the linear map, which
 * lives in the [PAGE_OFFSET, PAGE_END) interval at the bottom of the
 * kernel's TTBR1 address range.
 */
#define __is_lm_address(addr)	(((u64)(addr) - PAGE_OFFSET) < (PAGE_END - PAGE_OFFSET))

#define __lm_to_phys(addr)	(((addr) - PAGE_OFFSET) + PHYS_OFFSET)
#define __kimg_to_phys(addr)	((addr) - kimage_voffset)

#define __virt_to_phys_nodebug(x) ({					\
	phys_addr_t __x = (phys_addr_t)(__tag_reset(x));		\
	__is_lm_address(__x) ? __lm_to_phys(__x) : __kimg_to_phys(__x);	\
})

#define __pa_symbol_nodebug(x)	__kimg_to_phys((phys_addr_t)(x))

#ifdef CONFIG_DEBUG_VIRTUAL
extern phys_addr_t __virt_to_phys(unsigned long x);
extern phys_addr_t __phys_addr_symbol(unsigned long x);
#else
#define __virt_to_phys(x)	__virt_to_phys_nodebug(x)
#define __phys_addr_symbol(x)	__pa_symbol_nodebug(x)
#endif /* CONFIG_DEBUG_VIRTUAL */

#define __phys_to_virt(x)	((unsigned long)((x) - PHYS_OFFSET) | PAGE_OFFSET)
#define __phys_to_kimg(x)	((unsigned long)((x) + kimage_voffset))

/*
 * Convert a page to/from a physical address
 */
#define page_to_phys(page)	(__pfn_to_phys(page_to_pfn(page)))
#define phys_to_page(phys)	(pfn_to_page(__phys_to_pfn(phys)))

/*
 * Note: Drivers should NOT use these.  They are the wrong
 * translation for translating DMA addresses.  Use the driver
 * DMA support - see dma-mapping.h.
 */
#define virt_to_phys virt_to_phys
static inline phys_addr_t virt_to_phys(const volatile void *x)
{
	return __virt_to_phys((unsigned long)(x));
}

#define phys_to_virt phys_to_virt
static inline void *phys_to_virt(phys_addr_t x)
{
	return (void *)(__phys_to_virt(x));
}

/* Needed already here for resolving __phys_to_pfn() in virt_to_pfn() */
#include <asm-generic/memory_model.h>

static inline unsigned long virt_to_pfn(const void *kaddr)
{
	return __phys_to_pfn(virt_to_phys(kaddr));
}

/*
 * Drivers should NOT use these either.
 */
#define __pa(x)			__virt_to_phys((unsigned long)(x))
#define __pa_symbol(x)		__phys_addr_symbol(RELOC_HIDE((unsigned long)(x), 0))
#define __pa_nodebug(x)		__virt_to_phys_nodebug((unsigned long)(x))
#define __va(x)			((void *)__phys_to_virt((phys_addr_t)(x)))
#define pfn_to_kaddr(pfn)	__va((pfn) << PAGE_SHIFT)
#define sym_to_pfn(x)		__phys_to_pfn(__pa_symbol(x))

/*
 *  virt_to_page(x)	convert a _valid_ virtual address to struct page *
 *  virt_addr_valid(x)	indicates whether a virtual address is valid
 */
#define ARCH_PFN_OFFSET		((unsigned long)PHYS_PFN_OFFSET)

#if defined(CONFIG_DEBUG_VIRTUAL)
#define page_to_virt(x)	({						\
	__typeof__(x) __page = x;					\
	void *__addr = __va(page_to_phys(__page));			\
	(void *)__tag_set((const void *)__addr, page_kasan_tag(__page));\
})
#define virt_to_page(x)		pfn_to_page(virt_to_pfn(x))
#else
#define page_to_virt(x)	({						\
	__typeof__(x) __page = x;					\
	u64 __idx = ((u64)__page - VMEMMAP_START) / sizeof(struct page);\
	u64 __addr = PAGE_OFFSET + (__idx * PAGE_SIZE);			\
	(void *)__tag_set((const void *)__addr, page_kasan_tag(__page));\
})

#define virt_to_page(x)	({						\
	u64 __idx = (__tag_reset((u64)x) - PAGE_OFFSET) / PAGE_SIZE;	\
	u64 __addr = VMEMMAP_START + (__idx * sizeof(struct page));	\
	(struct page *)__addr;						\
})
#endif /* CONFIG_DEBUG_VIRTUAL */

#define virt_addr_valid(addr)	({					\
	__typeof__(addr) __addr = __tag_reset(addr);			\
	__is_lm_address(__addr) && pfn_is_map_memory(virt_to_pfn(__addr));	\
})

void dump_mem_limit(void);
#endif /* !ASSEMBLY */

/*
 * Given that the GIC architecture permits ITS implementations that can only be
 * configured with a LPI table address once, GICv3 systems with many CPUs may
 * end up reserving a lot of different regions after a kexec for their LPI
 * tables (one per CPU), as we are forced to reuse the same memory after kexec
 * (and thus reserve it persistently with EFI beforehand)
 */
#if defined(CONFIG_EFI) && defined(CONFIG_ARM_GIC_V3_ITS)
# define INIT_MEMBLOCK_RESERVED_REGIONS	(INIT_MEMBLOCK_REGIONS + NR_CPUS + 1)
#endif

/*
 * memory regions which marked with flag MEMBLOCK_NOMAP(for example, the memory
 * of the EFI_UNUSABLE_MEMORY type) may divide a continuous memory block into
 * multiple parts. As a result, the number of memory regions is large.
 */
#ifdef CONFIG_EFI
#define INIT_MEMBLOCK_MEMORY_REGIONS	(INIT_MEMBLOCK_REGIONS * 8)
#endif


#endif /* __ASM_MEMORY_H */<|MERGE_RESOLUTION|>--- conflicted
+++ resolved
@@ -47,19 +47,11 @@
 #define MODULES_END		(MODULES_VADDR + MODULES_VSIZE)
 #define MODULES_VADDR		(_PAGE_END(VA_BITS_MIN))
 #define MODULES_VSIZE		(SZ_2G)
-<<<<<<< HEAD
-#define VMEMMAP_START		(-(UL(1) << (VA_BITS - VMEMMAP_SHIFT)))
-#define VMEMMAP_END		(VMEMMAP_START + VMEMMAP_SIZE)
-#define PCI_IO_END		(VMEMMAP_START - SZ_8M)
-#define PCI_IO_START		(PCI_IO_END - PCI_IO_SIZE)
-#define FIXADDR_TOP		(VMEMMAP_START - SZ_32M)
-=======
 #define VMEMMAP_START		(VMEMMAP_END - VMEMMAP_SIZE)
 #define VMEMMAP_END		(-UL(SZ_1G))
 #define PCI_IO_START		(VMEMMAP_END + SZ_8M)
 #define PCI_IO_END		(PCI_IO_START + PCI_IO_SIZE)
 #define FIXADDR_TOP		(-UL(SZ_8M))
->>>>>>> 2d5404ca
 
 #if VA_BITS > 48
 #ifdef CONFIG_ARM64_16K_PAGES
