--- conflicted
+++ resolved
@@ -126,17 +126,10 @@
 	ttbr &= ~TTBR_ASID_MASK;
 	/* reserved_ttbr0 placed at the end of swapper_pg_dir */
 	write_sysreg(ttbr + SWAPPER_DIR_SIZE, ttbr0_el1);
-<<<<<<< HEAD
 	isb();
 	/* Set reserved ASID */
 	write_sysreg(ttbr, ttbr1_el1);
 	isb();
-=======
-	isb();
-	/* Set reserved ASID */
-	write_sysreg(ttbr, ttbr1_el1);
-	isb();
->>>>>>> bb61956d
 	local_irq_restore(flags);
 }
 
