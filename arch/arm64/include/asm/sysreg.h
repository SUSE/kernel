--- conflicted
+++ resolved
@@ -123,8 +123,6 @@
 #define SYS_DC_CISW			sys_insn(1, 0, 7, 14, 2)
 #define SYS_DC_CIGSW			sys_insn(1, 0, 7, 14, 4)
 #define SYS_DC_CIGDSW			sys_insn(1, 0, 7, 14, 6)
-<<<<<<< HEAD
-=======
 
 /*
  * Automatically generated definitions for system registers, the
@@ -133,7 +131,6 @@
  * earlier in this file.
  */
 #include "asm/sysreg-defs.h"
->>>>>>> eb3cdb58
 
 /*
  * System registers, organised loosely by encoding but grouped together
@@ -178,53 +175,6 @@
 #define SYS_MPIDR_EL1			sys_reg(3, 0, 0, 0, 5)
 #define SYS_REVIDR_EL1			sys_reg(3, 0, 0, 0, 6)
 
-<<<<<<< HEAD
-#define SYS_ID_PFR0_EL1			sys_reg(3, 0, 0, 1, 0)
-#define SYS_ID_PFR1_EL1			sys_reg(3, 0, 0, 1, 1)
-#define SYS_ID_PFR2_EL1			sys_reg(3, 0, 0, 3, 4)
-#define SYS_ID_DFR0_EL1			sys_reg(3, 0, 0, 1, 2)
-#define SYS_ID_DFR1_EL1			sys_reg(3, 0, 0, 3, 5)
-#define SYS_ID_AFR0_EL1			sys_reg(3, 0, 0, 1, 3)
-#define SYS_ID_MMFR0_EL1		sys_reg(3, 0, 0, 1, 4)
-#define SYS_ID_MMFR1_EL1		sys_reg(3, 0, 0, 1, 5)
-#define SYS_ID_MMFR2_EL1		sys_reg(3, 0, 0, 1, 6)
-#define SYS_ID_MMFR3_EL1		sys_reg(3, 0, 0, 1, 7)
-#define SYS_ID_MMFR4_EL1		sys_reg(3, 0, 0, 2, 6)
-#define SYS_ID_MMFR5_EL1		sys_reg(3, 0, 0, 3, 6)
-
-#define SYS_ID_ISAR0_EL1		sys_reg(3, 0, 0, 2, 0)
-#define SYS_ID_ISAR1_EL1		sys_reg(3, 0, 0, 2, 1)
-#define SYS_ID_ISAR2_EL1		sys_reg(3, 0, 0, 2, 2)
-#define SYS_ID_ISAR3_EL1		sys_reg(3, 0, 0, 2, 3)
-#define SYS_ID_ISAR4_EL1		sys_reg(3, 0, 0, 2, 4)
-#define SYS_ID_ISAR5_EL1		sys_reg(3, 0, 0, 2, 5)
-#define SYS_ID_ISAR6_EL1		sys_reg(3, 0, 0, 2, 7)
-
-#define SYS_MVFR0_EL1			sys_reg(3, 0, 0, 3, 0)
-#define SYS_MVFR1_EL1			sys_reg(3, 0, 0, 3, 1)
-#define SYS_MVFR2_EL1			sys_reg(3, 0, 0, 3, 2)
-
-#define SYS_ID_AA64PFR0_EL1		sys_reg(3, 0, 0, 4, 0)
-#define SYS_ID_AA64PFR1_EL1		sys_reg(3, 0, 0, 4, 1)
-#define SYS_ID_AA64ZFR0_EL1		sys_reg(3, 0, 0, 4, 4)
-
-#define SYS_ID_AA64DFR0_EL1		sys_reg(3, 0, 0, 5, 0)
-#define SYS_ID_AA64DFR1_EL1		sys_reg(3, 0, 0, 5, 1)
-
-#define SYS_ID_AA64AFR0_EL1		sys_reg(3, 0, 0, 5, 4)
-#define SYS_ID_AA64AFR1_EL1		sys_reg(3, 0, 0, 5, 5)
-
-#define SYS_ID_AA64ISAR0_EL1		sys_reg(3, 0, 0, 6, 0)
-#define SYS_ID_AA64ISAR1_EL1		sys_reg(3, 0, 0, 6, 1)
-#define SYS_ID_AA64ISAR2_EL1		sys_reg(3, 0, 0, 6, 2)
-
-#define SYS_ID_AA64MMFR0_EL1		sys_reg(3, 0, 0, 7, 0)
-#define SYS_ID_AA64MMFR1_EL1		sys_reg(3, 0, 0, 7, 1)
-#define SYS_ID_AA64MMFR2_EL1		sys_reg(3, 0, 0, 7, 2)
-
-#define SYS_SCTLR_EL1			sys_reg(3, 0, 1, 0, 0)
-=======
->>>>>>> eb3cdb58
 #define SYS_ACTLR_EL1			sys_reg(3, 0, 1, 0, 1)
 #define SYS_RGSR_EL1			sys_reg(3, 0, 1, 0, 5)
 #define SYS_GCR_EL1			sys_reg(3, 0, 1, 0, 6)
@@ -659,76 +609,6 @@
 /* Position the attr at the correct index */
 #define MAIR_ATTRIDX(attr, idx)		((attr) << ((idx) * 8))
 
-<<<<<<< HEAD
-/* id_aa64isar0 */
-#define ID_AA64ISAR0_RNDR_SHIFT		60
-#define ID_AA64ISAR0_TLB_SHIFT		56
-#define ID_AA64ISAR0_TS_SHIFT		52
-#define ID_AA64ISAR0_FHM_SHIFT		48
-#define ID_AA64ISAR0_DP_SHIFT		44
-#define ID_AA64ISAR0_SM4_SHIFT		40
-#define ID_AA64ISAR0_SM3_SHIFT		36
-#define ID_AA64ISAR0_SHA3_SHIFT		32
-#define ID_AA64ISAR0_RDM_SHIFT		28
-#define ID_AA64ISAR0_ATOMICS_SHIFT	20
-#define ID_AA64ISAR0_CRC32_SHIFT	16
-#define ID_AA64ISAR0_SHA2_SHIFT		12
-#define ID_AA64ISAR0_SHA1_SHIFT		8
-#define ID_AA64ISAR0_AES_SHIFT		4
-
-#define ID_AA64ISAR0_TLB_RANGE_NI	0x0
-#define ID_AA64ISAR0_TLB_RANGE		0x2
-
-/* id_aa64isar1 */
-#define ID_AA64ISAR1_I8MM_SHIFT		52
-#define ID_AA64ISAR1_DGH_SHIFT		48
-#define ID_AA64ISAR1_BF16_SHIFT		44
-#define ID_AA64ISAR1_SPECRES_SHIFT	40
-#define ID_AA64ISAR1_SB_SHIFT		36
-#define ID_AA64ISAR1_FRINTTS_SHIFT	32
-#define ID_AA64ISAR1_GPI_SHIFT		28
-#define ID_AA64ISAR1_GPA_SHIFT		24
-#define ID_AA64ISAR1_LRCPC_SHIFT	20
-#define ID_AA64ISAR1_FCMA_SHIFT		16
-#define ID_AA64ISAR1_JSCVT_SHIFT	12
-#define ID_AA64ISAR1_API_SHIFT		8
-#define ID_AA64ISAR1_APA_SHIFT		4
-#define ID_AA64ISAR1_DPB_SHIFT		0
-
-#define ID_AA64ISAR1_APA_NI			0x0
-#define ID_AA64ISAR1_APA_ARCHITECTED		0x1
-#define ID_AA64ISAR1_APA_ARCH_EPAC		0x2
-#define ID_AA64ISAR1_APA_ARCH_EPAC2		0x3
-#define ID_AA64ISAR1_APA_ARCH_EPAC2_FPAC	0x4
-#define ID_AA64ISAR1_APA_ARCH_EPAC2_FPAC_CMB	0x5
-#define ID_AA64ISAR1_API_NI			0x0
-#define ID_AA64ISAR1_API_IMP_DEF		0x1
-#define ID_AA64ISAR1_API_IMP_DEF_EPAC		0x2
-#define ID_AA64ISAR1_API_IMP_DEF_EPAC2		0x3
-#define ID_AA64ISAR1_API_IMP_DEF_EPAC2_FPAC	0x4
-#define ID_AA64ISAR1_API_IMP_DEF_EPAC2_FPAC_CMB	0x5
-#define ID_AA64ISAR1_GPA_NI			0x0
-#define ID_AA64ISAR1_GPA_ARCHITECTED		0x1
-#define ID_AA64ISAR1_GPI_NI			0x0
-#define ID_AA64ISAR1_GPI_IMP_DEF		0x1
-
-/* id_aa64isar2 */
-#define ID_AA64ISAR2_CLEARBHB_SHIFT	28
-#define ID_AA64ISAR2_RPRES_SHIFT	4
-#define ID_AA64ISAR2_WFXT_SHIFT		0
-
-#define ID_AA64ISAR2_RPRES_8BIT		0x0
-#define ID_AA64ISAR2_RPRES_12BIT	0x1
-/*
- * Value 0x1 has been removed from the architecture, and is
- * reserved, but has not yet been removed from the ARM ARM
- * as of ARM DDI 0487G.b.
- */
-#define ID_AA64ISAR2_WFXT_NI		0x0
-#define ID_AA64ISAR2_WFXT_SUPPORTED	0x2
-
-=======
->>>>>>> eb3cdb58
 /* id_aa64pfr0 */
 #define ID_AA64PFR0_EL1_ELx_64BIT_ONLY		0x1
 #define ID_AA64PFR0_EL1_ELx_32BIT_64BIT		0x2
@@ -754,170 +634,6 @@
 #define ID_AA64MMFR0_EL1_PARANGE_MAX	ID_AA64MMFR0_EL1_PARANGE_48
 #endif
 
-<<<<<<< HEAD
-/* id_aa64mmfr1 */
-#define ID_AA64MMFR1_ECBHB_SHIFT	60
-#define ID_AA64MMFR1_AFP_SHIFT		44
-#define ID_AA64MMFR1_ETS_SHIFT		36
-#define ID_AA64MMFR1_TWED_SHIFT		32
-#define ID_AA64MMFR1_XNX_SHIFT		28
-#define ID_AA64MMFR1_SPECSEI_SHIFT	24
-#define ID_AA64MMFR1_PAN_SHIFT		20
-#define ID_AA64MMFR1_LOR_SHIFT		16
-#define ID_AA64MMFR1_HPD_SHIFT		12
-#define ID_AA64MMFR1_VHE_SHIFT		8
-#define ID_AA64MMFR1_VMIDBITS_SHIFT	4
-#define ID_AA64MMFR1_HADBS_SHIFT	0
-
-#define ID_AA64MMFR1_VMIDBITS_8		0
-#define ID_AA64MMFR1_VMIDBITS_16	2
-
-/* id_aa64mmfr2 */
-#define ID_AA64MMFR2_E0PD_SHIFT		60
-#define ID_AA64MMFR2_EVT_SHIFT		56
-#define ID_AA64MMFR2_BBM_SHIFT		52
-#define ID_AA64MMFR2_TTL_SHIFT		48
-#define ID_AA64MMFR2_FWB_SHIFT		40
-#define ID_AA64MMFR2_IDS_SHIFT		36
-#define ID_AA64MMFR2_AT_SHIFT		32
-#define ID_AA64MMFR2_ST_SHIFT		28
-#define ID_AA64MMFR2_NV_SHIFT		24
-#define ID_AA64MMFR2_CCIDX_SHIFT	20
-#define ID_AA64MMFR2_LVA_SHIFT		16
-#define ID_AA64MMFR2_IESB_SHIFT		12
-#define ID_AA64MMFR2_LSM_SHIFT		8
-#define ID_AA64MMFR2_UAO_SHIFT		4
-#define ID_AA64MMFR2_CNP_SHIFT		0
-
-/* id_aa64dfr0 */
-#define ID_AA64DFR0_TRBE_SHIFT		44
-#define ID_AA64DFR0_TRACE_FILT_SHIFT	40
-#define ID_AA64DFR0_DOUBLELOCK_SHIFT	36
-#define ID_AA64DFR0_PMSVER_SHIFT	32
-#define ID_AA64DFR0_CTX_CMPS_SHIFT	28
-#define ID_AA64DFR0_WRPS_SHIFT		20
-#define ID_AA64DFR0_BRPS_SHIFT		12
-#define ID_AA64DFR0_PMUVER_SHIFT	8
-#define ID_AA64DFR0_TRACEVER_SHIFT	4
-#define ID_AA64DFR0_DEBUGVER_SHIFT	0
-
-#define ID_AA64DFR0_PMUVER_8_0		0x1
-#define ID_AA64DFR0_PMUVER_8_1		0x4
-#define ID_AA64DFR0_PMUVER_8_4		0x5
-#define ID_AA64DFR0_PMUVER_8_5		0x6
-#define ID_AA64DFR0_PMUVER_IMP_DEF	0xf
-
-#define ID_AA64DFR0_PMSVER_8_2		0x1
-#define ID_AA64DFR0_PMSVER_8_3		0x2
-
-#define ID_DFR0_PERFMON_SHIFT		24
-
-#define ID_DFR0_PERFMON_8_0		0x3
-#define ID_DFR0_PERFMON_8_1		0x4
-#define ID_DFR0_PERFMON_8_4		0x5
-#define ID_DFR0_PERFMON_8_5		0x6
-
-#define ID_ISAR4_SWP_FRAC_SHIFT		28
-#define ID_ISAR4_PSR_M_SHIFT		24
-#define ID_ISAR4_SYNCH_PRIM_FRAC_SHIFT	20
-#define ID_ISAR4_BARRIER_SHIFT		16
-#define ID_ISAR4_SMC_SHIFT		12
-#define ID_ISAR4_WRITEBACK_SHIFT	8
-#define ID_ISAR4_WITHSHIFTS_SHIFT	4
-#define ID_ISAR4_UNPRIV_SHIFT		0
-
-#define ID_DFR1_MTPMU_SHIFT		0
-
-#define ID_ISAR0_DIVIDE_SHIFT		24
-#define ID_ISAR0_DEBUG_SHIFT		20
-#define ID_ISAR0_COPROC_SHIFT		16
-#define ID_ISAR0_CMPBRANCH_SHIFT	12
-#define ID_ISAR0_BITFIELD_SHIFT		8
-#define ID_ISAR0_BITCOUNT_SHIFT		4
-#define ID_ISAR0_SWAP_SHIFT		0
-
-#define ID_ISAR5_RDM_SHIFT		24
-#define ID_ISAR5_CRC32_SHIFT		16
-#define ID_ISAR5_SHA2_SHIFT		12
-#define ID_ISAR5_SHA1_SHIFT		8
-#define ID_ISAR5_AES_SHIFT		4
-#define ID_ISAR5_SEVL_SHIFT		0
-
-#define ID_ISAR6_I8MM_SHIFT		24
-#define ID_ISAR6_BF16_SHIFT		20
-#define ID_ISAR6_SPECRES_SHIFT		16
-#define ID_ISAR6_SB_SHIFT		12
-#define ID_ISAR6_FHM_SHIFT		8
-#define ID_ISAR6_DP_SHIFT		4
-#define ID_ISAR6_JSCVT_SHIFT		0
-
-#define ID_MMFR0_INNERSHR_SHIFT		28
-#define ID_MMFR0_FCSE_SHIFT		24
-#define ID_MMFR0_AUXREG_SHIFT		20
-#define ID_MMFR0_TCM_SHIFT		16
-#define ID_MMFR0_SHARELVL_SHIFT		12
-#define ID_MMFR0_OUTERSHR_SHIFT		8
-#define ID_MMFR0_PMSA_SHIFT		4
-#define ID_MMFR0_VMSA_SHIFT		0
-
-#define ID_MMFR4_EVT_SHIFT		28
-#define ID_MMFR4_CCIDX_SHIFT		24
-#define ID_MMFR4_LSM_SHIFT		20
-#define ID_MMFR4_HPDS_SHIFT		16
-#define ID_MMFR4_CNP_SHIFT		12
-#define ID_MMFR4_XNX_SHIFT		8
-#define ID_MMFR4_AC2_SHIFT		4
-#define ID_MMFR4_SPECSEI_SHIFT		0
-
-#define ID_MMFR5_ETS_SHIFT		0
-
-#define ID_PFR0_DIT_SHIFT		24
-#define ID_PFR0_CSV2_SHIFT		16
-#define ID_PFR0_STATE3_SHIFT		12
-#define ID_PFR0_STATE2_SHIFT		8
-#define ID_PFR0_STATE1_SHIFT		4
-#define ID_PFR0_STATE0_SHIFT		0
-
-#define ID_DFR0_PERFMON_SHIFT		24
-#define ID_DFR0_MPROFDBG_SHIFT		20
-#define ID_DFR0_MMAPTRC_SHIFT		16
-#define ID_DFR0_COPTRC_SHIFT		12
-#define ID_DFR0_MMAPDBG_SHIFT		8
-#define ID_DFR0_COPSDBG_SHIFT		4
-#define ID_DFR0_COPDBG_SHIFT		0
-
-#define ID_PFR2_SSBS_SHIFT		4
-#define ID_PFR2_CSV3_SHIFT		0
-
-#define MVFR0_FPROUND_SHIFT		28
-#define MVFR0_FPSHVEC_SHIFT		24
-#define MVFR0_FPSQRT_SHIFT		20
-#define MVFR0_FPDIVIDE_SHIFT		16
-#define MVFR0_FPTRAP_SHIFT		12
-#define MVFR0_FPDP_SHIFT		8
-#define MVFR0_FPSP_SHIFT		4
-#define MVFR0_SIMD_SHIFT		0
-
-#define MVFR1_SIMDFMAC_SHIFT		28
-#define MVFR1_FPHP_SHIFT		24
-#define MVFR1_SIMDHP_SHIFT		20
-#define MVFR1_SIMDSP_SHIFT		16
-#define MVFR1_SIMDINT_SHIFT		12
-#define MVFR1_SIMDLS_SHIFT		8
-#define MVFR1_FPDNAN_SHIFT		4
-#define MVFR1_FPFTZ_SHIFT		0
-
-#define ID_PFR1_GIC_SHIFT		28
-#define ID_PFR1_VIRT_FRAC_SHIFT		24
-#define ID_PFR1_SEC_FRAC_SHIFT		20
-#define ID_PFR1_GENTIMER_SHIFT		16
-#define ID_PFR1_VIRTUALIZATION_SHIFT	12
-#define ID_PFR1_MPROGMOD_SHIFT		8
-#define ID_PFR1_SECURITY_SHIFT		4
-#define ID_PFR1_PROGMOD_SHIFT		0
-
-=======
->>>>>>> eb3cdb58
 #if defined(CONFIG_ARM64_4K_PAGES)
 #define ID_AA64MMFR0_EL1_TGRAN_SHIFT		ID_AA64MMFR0_EL1_TGRAN4_SHIFT
 #define ID_AA64MMFR0_EL1_TGRAN_SUPPORTED_MIN	ID_AA64MMFR0_EL1_TGRAN4_SUPPORTED_MIN
@@ -943,10 +659,6 @@
 
 #define CPACR_EL1_ZEN_EL1EN	(BIT(16)) /* enable EL1 access */
 #define CPACR_EL1_ZEN_EL0EN	(BIT(17)) /* enable EL0 access, if EL1EN set */
-<<<<<<< HEAD
-#define CPACR_EL1_ZEN		(CPACR_EL1_ZEN_EL1EN | CPACR_EL1_ZEN_EL0EN)
-=======
->>>>>>> eb3cdb58
 
 /* GCR_EL1 Definitions */
 #define SYS_GCR_EL1_RRND	(BIT(16))
