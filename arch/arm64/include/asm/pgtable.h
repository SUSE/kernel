--- conflicted
+++ resolved
@@ -296,8 +296,6 @@
 	return set_pte_bit(pte, __pgprot(PTE_DEVMAP | PTE_SPECIAL));
 }
 
-<<<<<<< HEAD
-=======
 #ifdef CONFIG_HAVE_ARCH_USERFAULTFD_WP
 static inline int pte_uffd_wp(pte_t pte)
 {
@@ -315,17 +313,12 @@
 }
 #endif /* CONFIG_HAVE_ARCH_USERFAULTFD_WP */
 
->>>>>>> 2d5404ca
 static inline void __set_pte_nosync(pte_t *ptep, pte_t pte)
 {
 	WRITE_ONCE(*ptep, pte);
 }
 
-<<<<<<< HEAD
-static inline void set_pte(pte_t *ptep, pte_t pte)
-=======
 static inline void __set_pte(pte_t *ptep, pte_t pte)
->>>>>>> 2d5404ca
 {
 	__set_pte_nosync(ptep, pte);
 
