// SPDX-License-Identifier: GPL-2.0-only
/*
 * Copyright (C) 2012 ARM Ltd.
 * Author: Marc Zyngier <marc.zyngier@arm.com>
 */

#include <linux/cpu.h>
#include <linux/kvm.h>
#include <linux/kvm_host.h>
#include <linux/interrupt.h>
#include <linux/irq.h>
#include <linux/irqdomain.h>
#include <linux/uaccess.h>

#include <clocksource/arm_arch_timer.h>
#include <asm/arch_timer.h>
#include <asm/kvm_emulate.h>
#include <asm/kvm_hyp.h>
#include <asm/kvm_nested.h>

#include <kvm/arm_vgic.h>
#include <kvm/arm_arch_timer.h>

#include "trace.h"

static struct timecounter *timecounter;
static unsigned int host_vtimer_irq;
static unsigned int host_ptimer_irq;
static u32 host_vtimer_irq_flags;
static u32 host_ptimer_irq_flags;

static DEFINE_STATIC_KEY_FALSE(has_gic_active_state);

static const u8 default_ppi[] = {
	[TIMER_PTIMER]  = 30,
	[TIMER_VTIMER]  = 27,
	[TIMER_HPTIMER] = 26,
	[TIMER_HVTIMER] = 28,
};

static bool kvm_timer_irq_can_fire(struct arch_timer_context *timer_ctx);
static void kvm_timer_update_irq(struct kvm_vcpu *vcpu, bool new_level,
				 struct arch_timer_context *timer_ctx);
static bool kvm_timer_should_fire(struct arch_timer_context *timer_ctx);
static void kvm_arm_timer_write(struct kvm_vcpu *vcpu,
				struct arch_timer_context *timer,
				enum kvm_arch_timer_regs treg,
				u64 val);
static u64 kvm_arm_timer_read(struct kvm_vcpu *vcpu,
			      struct arch_timer_context *timer,
			      enum kvm_arch_timer_regs treg);
static bool kvm_arch_timer_get_input_level(int vintid);

static struct irq_ops arch_timer_irq_ops = {
	.get_input_level = kvm_arch_timer_get_input_level,
};

static bool has_cntpoff(void)
{
	return (has_vhe() && cpus_have_final_cap(ARM64_HAS_ECV_CNTPOFF));
}

static int nr_timers(struct kvm_vcpu *vcpu)
{
	if (!vcpu_has_nv(vcpu))
		return NR_KVM_EL0_TIMERS;

	return NR_KVM_TIMERS;
}

u32 timer_get_ctl(struct arch_timer_context *ctxt)
{
	struct kvm_vcpu *vcpu = ctxt->vcpu;

	switch(arch_timer_ctx_index(ctxt)) {
	case TIMER_VTIMER:
		return __vcpu_sys_reg(vcpu, CNTV_CTL_EL0);
	case TIMER_PTIMER:
		return __vcpu_sys_reg(vcpu, CNTP_CTL_EL0);
	case TIMER_HVTIMER:
		return __vcpu_sys_reg(vcpu, CNTHV_CTL_EL2);
	case TIMER_HPTIMER:
		return __vcpu_sys_reg(vcpu, CNTHP_CTL_EL2);
	default:
		WARN_ON(1);
		return 0;
	}
}

u64 timer_get_cval(struct arch_timer_context *ctxt)
{
	struct kvm_vcpu *vcpu = ctxt->vcpu;

	switch(arch_timer_ctx_index(ctxt)) {
	case TIMER_VTIMER:
		return __vcpu_sys_reg(vcpu, CNTV_CVAL_EL0);
	case TIMER_PTIMER:
		return __vcpu_sys_reg(vcpu, CNTP_CVAL_EL0);
	case TIMER_HVTIMER:
		return __vcpu_sys_reg(vcpu, CNTHV_CVAL_EL2);
	case TIMER_HPTIMER:
		return __vcpu_sys_reg(vcpu, CNTHP_CVAL_EL2);
	default:
		WARN_ON(1);
		return 0;
	}
}

static u64 timer_get_offset(struct arch_timer_context *ctxt)
{
	u64 offset = 0;

	if (!ctxt)
		return 0;

	if (ctxt->offset.vm_offset)
		offset += *ctxt->offset.vm_offset;
	if (ctxt->offset.vcpu_offset)
		offset += *ctxt->offset.vcpu_offset;

	return offset;
}

static void timer_set_ctl(struct arch_timer_context *ctxt, u32 ctl)
{
	struct kvm_vcpu *vcpu = ctxt->vcpu;

	switch(arch_timer_ctx_index(ctxt)) {
	case TIMER_VTIMER:
		__vcpu_sys_reg(vcpu, CNTV_CTL_EL0) = ctl;
		break;
	case TIMER_PTIMER:
		__vcpu_sys_reg(vcpu, CNTP_CTL_EL0) = ctl;
		break;
	case TIMER_HVTIMER:
		__vcpu_sys_reg(vcpu, CNTHV_CTL_EL2) = ctl;
		break;
	case TIMER_HPTIMER:
		__vcpu_sys_reg(vcpu, CNTHP_CTL_EL2) = ctl;
		break;
	default:
		WARN_ON(1);
	}
}

static void timer_set_cval(struct arch_timer_context *ctxt, u64 cval)
{
	struct kvm_vcpu *vcpu = ctxt->vcpu;

	switch(arch_timer_ctx_index(ctxt)) {
	case TIMER_VTIMER:
		__vcpu_sys_reg(vcpu, CNTV_CVAL_EL0) = cval;
		break;
	case TIMER_PTIMER:
		__vcpu_sys_reg(vcpu, CNTP_CVAL_EL0) = cval;
		break;
	case TIMER_HVTIMER:
		__vcpu_sys_reg(vcpu, CNTHV_CVAL_EL2) = cval;
		break;
	case TIMER_HPTIMER:
		__vcpu_sys_reg(vcpu, CNTHP_CVAL_EL2) = cval;
		break;
	default:
		WARN_ON(1);
	}
}

static void timer_set_offset(struct arch_timer_context *ctxt, u64 offset)
{
	if (!ctxt->offset.vm_offset) {
		WARN(offset, "timer %ld\n", arch_timer_ctx_index(ctxt));
		return;
	}

	WRITE_ONCE(*ctxt->offset.vm_offset, offset);
}

u64 kvm_phys_timer_read(void)
{
	return timecounter->cc->read(timecounter->cc);
}

static void get_timer_map(struct kvm_vcpu *vcpu, struct timer_map *map)
{
	if (vcpu_has_nv(vcpu)) {
		if (is_hyp_ctxt(vcpu)) {
			map->direct_vtimer = vcpu_hvtimer(vcpu);
			map->direct_ptimer = vcpu_hptimer(vcpu);
			map->emul_vtimer = vcpu_vtimer(vcpu);
			map->emul_ptimer = vcpu_ptimer(vcpu);
		} else {
			map->direct_vtimer = vcpu_vtimer(vcpu);
			map->direct_ptimer = vcpu_ptimer(vcpu);
			map->emul_vtimer = vcpu_hvtimer(vcpu);
			map->emul_ptimer = vcpu_hptimer(vcpu);
		}
	} else if (has_vhe()) {
		map->direct_vtimer = vcpu_vtimer(vcpu);
		map->direct_ptimer = vcpu_ptimer(vcpu);
		map->emul_vtimer = NULL;
		map->emul_ptimer = NULL;
	} else {
		map->direct_vtimer = vcpu_vtimer(vcpu);
		map->direct_ptimer = NULL;
		map->emul_vtimer = NULL;
		map->emul_ptimer = vcpu_ptimer(vcpu);
	}

	trace_kvm_get_timer_map(vcpu->vcpu_id, map);
}

static inline bool userspace_irqchip(struct kvm *kvm)
{
	return static_branch_unlikely(&userspace_irqchip_in_use) &&
		unlikely(!irqchip_in_kernel(kvm));
}

static void soft_timer_start(struct hrtimer *hrt, u64 ns)
{
	hrtimer_start(hrt, ktime_add_ns(ktime_get(), ns),
		      HRTIMER_MODE_ABS_HARD);
}

static void soft_timer_cancel(struct hrtimer *hrt)
{
	hrtimer_cancel(hrt);
}

static irqreturn_t kvm_arch_timer_handler(int irq, void *dev_id)
{
	struct kvm_vcpu *vcpu = *(struct kvm_vcpu **)dev_id;
	struct arch_timer_context *ctx;
	struct timer_map map;

	/*
	 * We may see a timer interrupt after vcpu_put() has been called which
	 * sets the CPU's vcpu pointer to NULL, because even though the timer
	 * has been disabled in timer_save_state(), the hardware interrupt
	 * signal may not have been retired from the interrupt controller yet.
	 */
	if (!vcpu)
		return IRQ_HANDLED;

	get_timer_map(vcpu, &map);

	if (irq == host_vtimer_irq)
		ctx = map.direct_vtimer;
	else
		ctx = map.direct_ptimer;

	if (kvm_timer_should_fire(ctx))
		kvm_timer_update_irq(vcpu, true, ctx);

	if (userspace_irqchip(vcpu->kvm) &&
	    !static_branch_unlikely(&has_gic_active_state))
		disable_percpu_irq(host_vtimer_irq);

	return IRQ_HANDLED;
}

static u64 kvm_counter_compute_delta(struct arch_timer_context *timer_ctx,
				     u64 val)
{
	u64 now = kvm_phys_timer_read() - timer_get_offset(timer_ctx);

	if (now < val) {
		u64 ns;

		ns = cyclecounter_cyc2ns(timecounter->cc,
					 val - now,
					 timecounter->mask,
					 &timer_ctx->ns_frac);
		return ns;
	}

	return 0;
}

static u64 kvm_timer_compute_delta(struct arch_timer_context *timer_ctx)
{
	return kvm_counter_compute_delta(timer_ctx, timer_get_cval(timer_ctx));
}

static bool kvm_timer_irq_can_fire(struct arch_timer_context *timer_ctx)
{
	WARN_ON(timer_ctx && timer_ctx->loaded);
	return timer_ctx &&
		((timer_get_ctl(timer_ctx) &
		  (ARCH_TIMER_CTRL_IT_MASK | ARCH_TIMER_CTRL_ENABLE)) == ARCH_TIMER_CTRL_ENABLE);
}

static bool vcpu_has_wfit_active(struct kvm_vcpu *vcpu)
{
	return (cpus_have_final_cap(ARM64_HAS_WFXT) &&
		vcpu_get_flag(vcpu, IN_WFIT));
}

static u64 wfit_delay_ns(struct kvm_vcpu *vcpu)
{
	u64 val = vcpu_get_reg(vcpu, kvm_vcpu_sys_get_rt(vcpu));
	struct arch_timer_context *ctx;

	ctx = (vcpu_has_nv(vcpu) && is_hyp_ctxt(vcpu)) ? vcpu_hvtimer(vcpu)
						       : vcpu_vtimer(vcpu);

	return kvm_counter_compute_delta(ctx, val);
}

/*
 * Returns the earliest expiration time in ns among guest timers.
 * Note that it will return 0 if none of timers can fire.
 */
static u64 kvm_timer_earliest_exp(struct kvm_vcpu *vcpu)
{
	u64 min_delta = ULLONG_MAX;
	int i;

	for (i = 0; i < nr_timers(vcpu); i++) {
		struct arch_timer_context *ctx = &vcpu->arch.timer_cpu.timers[i];

		WARN(ctx->loaded, "timer %d loaded\n", i);
		if (kvm_timer_irq_can_fire(ctx))
			min_delta = min(min_delta, kvm_timer_compute_delta(ctx));
	}

	if (vcpu_has_wfit_active(vcpu))
		min_delta = min(min_delta, wfit_delay_ns(vcpu));

	/* If none of timers can fire, then return 0 */
	if (min_delta == ULLONG_MAX)
		return 0;

	return min_delta;
}

static enum hrtimer_restart kvm_bg_timer_expire(struct hrtimer *hrt)
{
	struct arch_timer_cpu *timer;
	struct kvm_vcpu *vcpu;
	u64 ns;

	timer = container_of(hrt, struct arch_timer_cpu, bg_timer);
	vcpu = container_of(timer, struct kvm_vcpu, arch.timer_cpu);

	/*
	 * Check that the timer has really expired from the guest's
	 * PoV (NTP on the host may have forced it to expire
	 * early). If we should have slept longer, restart it.
	 */
	ns = kvm_timer_earliest_exp(vcpu);
	if (unlikely(ns)) {
		hrtimer_forward_now(hrt, ns_to_ktime(ns));
		return HRTIMER_RESTART;
	}

	kvm_vcpu_wake_up(vcpu);
	return HRTIMER_NORESTART;
}

static enum hrtimer_restart kvm_hrtimer_expire(struct hrtimer *hrt)
{
	struct arch_timer_context *ctx;
	struct kvm_vcpu *vcpu;
	u64 ns;

	ctx = container_of(hrt, struct arch_timer_context, hrtimer);
	vcpu = ctx->vcpu;

	trace_kvm_timer_hrtimer_expire(ctx);

	/*
	 * Check that the timer has really expired from the guest's
	 * PoV (NTP on the host may have forced it to expire
	 * early). If not ready, schedule for a later time.
	 */
	ns = kvm_timer_compute_delta(ctx);
	if (unlikely(ns)) {
		hrtimer_forward_now(hrt, ns_to_ktime(ns));
		return HRTIMER_RESTART;
	}

	kvm_timer_update_irq(vcpu, true, ctx);
	return HRTIMER_NORESTART;
}

static bool kvm_timer_should_fire(struct arch_timer_context *timer_ctx)
{
	enum kvm_arch_timers index;
	u64 cval, now;

	if (!timer_ctx)
		return false;

	index = arch_timer_ctx_index(timer_ctx);

	if (timer_ctx->loaded) {
		u32 cnt_ctl = 0;

		switch (index) {
		case TIMER_VTIMER:
		case TIMER_HVTIMER:
			cnt_ctl = read_sysreg_el0(SYS_CNTV_CTL);
			break;
		case TIMER_PTIMER:
		case TIMER_HPTIMER:
			cnt_ctl = read_sysreg_el0(SYS_CNTP_CTL);
			break;
		case NR_KVM_TIMERS:
			/* GCC is braindead */
			cnt_ctl = 0;
			break;
		}

		return  (cnt_ctl & ARCH_TIMER_CTRL_ENABLE) &&
		        (cnt_ctl & ARCH_TIMER_CTRL_IT_STAT) &&
		       !(cnt_ctl & ARCH_TIMER_CTRL_IT_MASK);
	}

	if (!kvm_timer_irq_can_fire(timer_ctx))
		return false;

	cval = timer_get_cval(timer_ctx);
	now = kvm_phys_timer_read() - timer_get_offset(timer_ctx);

	return cval <= now;
}

int kvm_cpu_has_pending_timer(struct kvm_vcpu *vcpu)
{
	return vcpu_has_wfit_active(vcpu) && wfit_delay_ns(vcpu) == 0;
}

/*
 * Reflect the timer output level into the kvm_run structure
 */
void kvm_timer_update_run(struct kvm_vcpu *vcpu)
{
	struct arch_timer_context *vtimer = vcpu_vtimer(vcpu);
	struct arch_timer_context *ptimer = vcpu_ptimer(vcpu);
	struct kvm_sync_regs *regs = &vcpu->run->s.regs;

	/* Populate the device bitmap with the timer states */
	regs->device_irq_level &= ~(KVM_ARM_DEV_EL1_VTIMER |
				    KVM_ARM_DEV_EL1_PTIMER);
	if (kvm_timer_should_fire(vtimer))
		regs->device_irq_level |= KVM_ARM_DEV_EL1_VTIMER;
	if (kvm_timer_should_fire(ptimer))
		regs->device_irq_level |= KVM_ARM_DEV_EL1_PTIMER;
}

static void kvm_timer_update_irq(struct kvm_vcpu *vcpu, bool new_level,
				 struct arch_timer_context *timer_ctx)
{
	int ret;

	timer_ctx->irq.level = new_level;
	trace_kvm_timer_update_irq(vcpu->vcpu_id, timer_irq(timer_ctx),
				   timer_ctx->irq.level);

	if (!userspace_irqchip(vcpu->kvm)) {
		ret = kvm_vgic_inject_irq(vcpu->kvm, vcpu->vcpu_id,
					  timer_irq(timer_ctx),
					  timer_ctx->irq.level,
					  timer_ctx);
		WARN_ON(ret);
	}
}

/* Only called for a fully emulated timer */
static void timer_emulate(struct arch_timer_context *ctx)
{
	bool should_fire = kvm_timer_should_fire(ctx);

	trace_kvm_timer_emulate(ctx, should_fire);

	if (should_fire != ctx->irq.level) {
		kvm_timer_update_irq(ctx->vcpu, should_fire, ctx);
		return;
	}

	/*
	 * If the timer can fire now, we don't need to have a soft timer
	 * scheduled for the future.  If the timer cannot fire at all,
	 * then we also don't need a soft timer.
	 */
	if (should_fire || !kvm_timer_irq_can_fire(ctx))
		return;

	soft_timer_start(&ctx->hrtimer, kvm_timer_compute_delta(ctx));
}

static void set_cntvoff(u64 cntvoff)
{
	kvm_call_hyp(__kvm_timer_set_cntvoff, cntvoff);
}

static void set_cntpoff(u64 cntpoff)
{
	if (has_cntpoff())
		write_sysreg_s(cntpoff, SYS_CNTPOFF_EL2);
}

static void timer_save_state(struct arch_timer_context *ctx)
{
	struct arch_timer_cpu *timer = vcpu_timer(ctx->vcpu);
	enum kvm_arch_timers index = arch_timer_ctx_index(ctx);
	unsigned long flags;

	if (!timer->enabled)
		return;

	local_irq_save(flags);

	if (!ctx->loaded)
		goto out;

	switch (index) {
		u64 cval;

	case TIMER_VTIMER:
	case TIMER_HVTIMER:
		timer_set_ctl(ctx, read_sysreg_el0(SYS_CNTV_CTL));
		timer_set_cval(ctx, read_sysreg_el0(SYS_CNTV_CVAL));

		/* Disable the timer */
		write_sysreg_el0(0, SYS_CNTV_CTL);
		isb();

		/*
		 * The kernel may decide to run userspace after
		 * calling vcpu_put, so we reset cntvoff to 0 to
		 * ensure a consistent read between user accesses to
		 * the virtual counter and kernel access to the
		 * physical counter of non-VHE case.
		 *
		 * For VHE, the virtual counter uses a fixed virtual
		 * offset of zero, so no need to zero CNTVOFF_EL2
		 * register, but this is actually useful when switching
		 * between EL1/vEL2 with NV.
		 *
		 * Do it unconditionally, as this is either unavoidable
		 * or dirt cheap.
		 */
		set_cntvoff(0);
		break;
	case TIMER_PTIMER:
	case TIMER_HPTIMER:
		timer_set_ctl(ctx, read_sysreg_el0(SYS_CNTP_CTL));
		cval = read_sysreg_el0(SYS_CNTP_CVAL);

		if (!has_cntpoff())
			cval -= timer_get_offset(ctx);

		timer_set_cval(ctx, cval);

		/* Disable the timer */
		write_sysreg_el0(0, SYS_CNTP_CTL);
		isb();

		set_cntpoff(0);
		break;
	case NR_KVM_TIMERS:
		BUG();
	}

	trace_kvm_timer_save_state(ctx);

	ctx->loaded = false;
out:
	local_irq_restore(flags);
}

/*
 * Schedule the background timer before calling kvm_vcpu_halt, so that this
 * thread is removed from its waitqueue and made runnable when there's a timer
 * interrupt to handle.
 */
static void kvm_timer_blocking(struct kvm_vcpu *vcpu)
{
	struct arch_timer_cpu *timer = vcpu_timer(vcpu);
	struct timer_map map;

	get_timer_map(vcpu, &map);

	/*
	 * If no timers are capable of raising interrupts (disabled or
	 * masked), then there's no more work for us to do.
	 */
	if (!kvm_timer_irq_can_fire(map.direct_vtimer) &&
	    !kvm_timer_irq_can_fire(map.direct_ptimer) &&
	    !kvm_timer_irq_can_fire(map.emul_vtimer) &&
	    !kvm_timer_irq_can_fire(map.emul_ptimer) &&
	    !vcpu_has_wfit_active(vcpu))
		return;

	/*
	 * At least one guest time will expire. Schedule a background timer.
	 * Set the earliest expiration time among the guest timers.
	 */
	soft_timer_start(&timer->bg_timer, kvm_timer_earliest_exp(vcpu));
}

static void kvm_timer_unblocking(struct kvm_vcpu *vcpu)
{
	struct arch_timer_cpu *timer = vcpu_timer(vcpu);

	soft_timer_cancel(&timer->bg_timer);
}

static void timer_restore_state(struct arch_timer_context *ctx)
{
	struct arch_timer_cpu *timer = vcpu_timer(ctx->vcpu);
	enum kvm_arch_timers index = arch_timer_ctx_index(ctx);
	unsigned long flags;

	if (!timer->enabled)
		return;

	local_irq_save(flags);

	if (ctx->loaded)
		goto out;

	switch (index) {
		u64 cval, offset;

	case TIMER_VTIMER:
	case TIMER_HVTIMER:
		set_cntvoff(timer_get_offset(ctx));
		write_sysreg_el0(timer_get_cval(ctx), SYS_CNTV_CVAL);
		isb();
		write_sysreg_el0(timer_get_ctl(ctx), SYS_CNTV_CTL);
		break;
	case TIMER_PTIMER:
	case TIMER_HPTIMER:
		cval = timer_get_cval(ctx);
		offset = timer_get_offset(ctx);
		set_cntpoff(offset);
		if (!has_cntpoff())
			cval += offset;
		write_sysreg_el0(cval, SYS_CNTP_CVAL);
		isb();
		write_sysreg_el0(timer_get_ctl(ctx), SYS_CNTP_CTL);
		break;
	case NR_KVM_TIMERS:
		BUG();
	}

	trace_kvm_timer_restore_state(ctx);

	ctx->loaded = true;
out:
	local_irq_restore(flags);
}

static inline void set_timer_irq_phys_active(struct arch_timer_context *ctx, bool active)
{
	int r;
	r = irq_set_irqchip_state(ctx->host_timer_irq, IRQCHIP_STATE_ACTIVE, active);
	WARN_ON(r);
}

static void kvm_timer_vcpu_load_gic(struct arch_timer_context *ctx)
{
	struct kvm_vcpu *vcpu = ctx->vcpu;
	bool phys_active = false;

	/*
	 * Update the timer output so that it is likely to match the
	 * state we're about to restore. If the timer expires between
	 * this point and the register restoration, we'll take the
	 * interrupt anyway.
	 */
	kvm_timer_update_irq(ctx->vcpu, kvm_timer_should_fire(ctx), ctx);

	if (irqchip_in_kernel(vcpu->kvm))
		phys_active = kvm_vgic_map_is_active(vcpu, timer_irq(ctx));

	phys_active |= ctx->irq.level;

	set_timer_irq_phys_active(ctx, phys_active);
}

static void kvm_timer_vcpu_load_nogic(struct kvm_vcpu *vcpu)
{
	struct arch_timer_context *vtimer = vcpu_vtimer(vcpu);

	/*
	 * Update the timer output so that it is likely to match the
	 * state we're about to restore. If the timer expires between
	 * this point and the register restoration, we'll take the
	 * interrupt anyway.
	 */
	kvm_timer_update_irq(vcpu, kvm_timer_should_fire(vtimer), vtimer);

	/*
	 * When using a userspace irqchip with the architected timers and a
	 * host interrupt controller that doesn't support an active state, we
	 * must still prevent continuously exiting from the guest, and
	 * therefore mask the physical interrupt by disabling it on the host
	 * interrupt controller when the virtual level is high, such that the
	 * guest can make forward progress.  Once we detect the output level
	 * being de-asserted, we unmask the interrupt again so that we exit
	 * from the guest when the timer fires.
	 */
	if (vtimer->irq.level)
		disable_percpu_irq(host_vtimer_irq);
	else
		enable_percpu_irq(host_vtimer_irq, host_vtimer_irq_flags);
}

/* If _pred is true, set bit in _set, otherwise set it in _clr */
#define assign_clear_set_bit(_pred, _bit, _clr, _set)			\
	do {								\
		if (_pred)						\
			(_set) |= (_bit);				\
		else							\
			(_clr) |= (_bit);				\
	} while (0)

static void kvm_timer_vcpu_load_nested_switch(struct kvm_vcpu *vcpu,
					      struct timer_map *map)
{
	int hw, ret;

	if (!irqchip_in_kernel(vcpu->kvm))
		return;

	/*
	 * We only ever unmap the vtimer irq on a VHE system that runs nested
	 * virtualization, in which case we have both a valid emul_vtimer,
	 * emul_ptimer, direct_vtimer, and direct_ptimer.
	 *
	 * Since this is called from kvm_timer_vcpu_load(), a change between
	 * vEL2 and vEL1/0 will have just happened, and the timer_map will
	 * represent this, and therefore we switch the emul/direct mappings
	 * below.
	 */
	hw = kvm_vgic_get_map(vcpu, timer_irq(map->direct_vtimer));
	if (hw < 0) {
		kvm_vgic_unmap_phys_irq(vcpu, timer_irq(map->emul_vtimer));
		kvm_vgic_unmap_phys_irq(vcpu, timer_irq(map->emul_ptimer));

		ret = kvm_vgic_map_phys_irq(vcpu,
					    map->direct_vtimer->host_timer_irq,
					    timer_irq(map->direct_vtimer),
					    &arch_timer_irq_ops);
		WARN_ON_ONCE(ret);
		ret = kvm_vgic_map_phys_irq(vcpu,
					    map->direct_ptimer->host_timer_irq,
					    timer_irq(map->direct_ptimer),
					    &arch_timer_irq_ops);
		WARN_ON_ONCE(ret);

		/*
		 * The virtual offset behaviour is "interresting", as it
		 * always applies when HCR_EL2.E2H==0, but only when
		 * accessed from EL1 when HCR_EL2.E2H==1. So make sure we
		 * track E2H when putting the HV timer in "direct" mode.
		 */
		if (map->direct_vtimer == vcpu_hvtimer(vcpu)) {
			struct arch_timer_offset *offs = &map->direct_vtimer->offset;

			if (vcpu_el2_e2h_is_set(vcpu))
				offs->vcpu_offset = NULL;
			else
				offs->vcpu_offset = &__vcpu_sys_reg(vcpu, CNTVOFF_EL2);
		}
	}
}

static void timer_set_traps(struct kvm_vcpu *vcpu, struct timer_map *map)
{
	bool tpt, tpc;
	u64 clr, set;

	/*
	 * No trapping gets configured here with nVHE. See
	 * __timer_enable_traps(), which is where the stuff happens.
	 */
	if (!has_vhe())
		return;

	/*
	 * Our default policy is not to trap anything. As we progress
	 * within this function, reality kicks in and we start adding
	 * traps based on emulation requirements.
	 */
	tpt = tpc = false;

	/*
	 * We have two possibility to deal with a physical offset:
	 *
	 * - Either we have CNTPOFF (yay!) or the offset is 0:
	 *   we let the guest freely access the HW
	 *
	 * - or neither of these condition apply:
	 *   we trap accesses to the HW, but still use it
	 *   after correcting the physical offset
	 */
	if (!has_cntpoff() && timer_get_offset(map->direct_ptimer))
		tpt = tpc = true;

	/*
	 * Apply the enable bits that the guest hypervisor has requested for
	 * its own guest. We can only add traps that wouldn't have been set
	 * above.
	 */
	if (vcpu_has_nv(vcpu) && !is_hyp_ctxt(vcpu)) {
		u64 val = __vcpu_sys_reg(vcpu, CNTHCTL_EL2);

		/* Use the VHE format for mental sanity */
		if (!vcpu_el2_e2h_is_set(vcpu))
			val = (val & (CNTHCTL_EL1PCEN | CNTHCTL_EL1PCTEN)) << 10;

		tpt |= !(val & (CNTHCTL_EL1PCEN << 10));
		tpc |= !(val & (CNTHCTL_EL1PCTEN << 10));
	}

	/*
	 * Now that we have collected our requirements, compute the
	 * trap and enable bits.
	 */
	set = 0;
	clr = 0;

	assign_clear_set_bit(tpt, CNTHCTL_EL1PCEN << 10, set, clr);
	assign_clear_set_bit(tpc, CNTHCTL_EL1PCTEN << 10, set, clr);

	/* This only happens on VHE, so use the CNTHCTL_EL2 accessor. */
	sysreg_clear_set(cnthctl_el2, clr, set);
}

void kvm_timer_vcpu_load(struct kvm_vcpu *vcpu)
{
	struct arch_timer_cpu *timer = vcpu_timer(vcpu);
	struct timer_map map;

	if (unlikely(!timer->enabled))
		return;

	get_timer_map(vcpu, &map);

	if (static_branch_likely(&has_gic_active_state)) {
		if (vcpu_has_nv(vcpu))
			kvm_timer_vcpu_load_nested_switch(vcpu, &map);

		kvm_timer_vcpu_load_gic(map.direct_vtimer);
		if (map.direct_ptimer)
			kvm_timer_vcpu_load_gic(map.direct_ptimer);
	} else {
		kvm_timer_vcpu_load_nogic(vcpu);
	}

	kvm_timer_unblocking(vcpu);

	timer_restore_state(map.direct_vtimer);
	if (map.direct_ptimer)
		timer_restore_state(map.direct_ptimer);
	if (map.emul_vtimer)
		timer_emulate(map.emul_vtimer);
	if (map.emul_ptimer)
		timer_emulate(map.emul_ptimer);

	timer_set_traps(vcpu, &map);
}

bool kvm_timer_should_notify_user(struct kvm_vcpu *vcpu)
{
	struct arch_timer_context *vtimer = vcpu_vtimer(vcpu);
	struct arch_timer_context *ptimer = vcpu_ptimer(vcpu);
	struct kvm_sync_regs *sregs = &vcpu->run->s.regs;
	bool vlevel, plevel;

	if (likely(irqchip_in_kernel(vcpu->kvm)))
		return false;

	vlevel = sregs->device_irq_level & KVM_ARM_DEV_EL1_VTIMER;
	plevel = sregs->device_irq_level & KVM_ARM_DEV_EL1_PTIMER;

	return kvm_timer_should_fire(vtimer) != vlevel ||
	       kvm_timer_should_fire(ptimer) != plevel;
}

void kvm_timer_vcpu_put(struct kvm_vcpu *vcpu)
{
	struct arch_timer_cpu *timer = vcpu_timer(vcpu);
	struct timer_map map;

	if (unlikely(!timer->enabled))
		return;

	get_timer_map(vcpu, &map);

	timer_save_state(map.direct_vtimer);
	if (map.direct_ptimer)
		timer_save_state(map.direct_ptimer);

	/*
	 * Cancel soft timer emulation, because the only case where we
	 * need it after a vcpu_put is in the context of a sleeping VCPU, and
	 * in that case we already factor in the deadline for the physical
	 * timer when scheduling the bg_timer.
	 *
	 * In any case, we re-schedule the hrtimer for the physical timer when
	 * coming back to the VCPU thread in kvm_timer_vcpu_load().
	 */
	if (map.emul_vtimer)
		soft_timer_cancel(&map.emul_vtimer->hrtimer);
	if (map.emul_ptimer)
		soft_timer_cancel(&map.emul_ptimer->hrtimer);

	if (kvm_vcpu_is_blocking(vcpu))
		kvm_timer_blocking(vcpu);
}

/*
 * With a userspace irqchip we have to check if the guest de-asserted the
 * timer and if so, unmask the timer irq signal on the host interrupt
 * controller to ensure that we see future timer signals.
 */
static void unmask_vtimer_irq_user(struct kvm_vcpu *vcpu)
{
	struct arch_timer_context *vtimer = vcpu_vtimer(vcpu);

	if (!kvm_timer_should_fire(vtimer)) {
		kvm_timer_update_irq(vcpu, false, vtimer);
		if (static_branch_likely(&has_gic_active_state))
			set_timer_irq_phys_active(vtimer, false);
		else
			enable_percpu_irq(host_vtimer_irq, host_vtimer_irq_flags);
	}
}

void kvm_timer_sync_user(struct kvm_vcpu *vcpu)
{
	struct arch_timer_cpu *timer = vcpu_timer(vcpu);

	if (unlikely(!timer->enabled))
		return;

	if (unlikely(!irqchip_in_kernel(vcpu->kvm)))
		unmask_vtimer_irq_user(vcpu);
}

int kvm_timer_vcpu_reset(struct kvm_vcpu *vcpu)
{
	struct arch_timer_cpu *timer = vcpu_timer(vcpu);
	struct timer_map map;

	get_timer_map(vcpu, &map);

	/*
	 * The bits in CNTV_CTL are architecturally reset to UNKNOWN for ARMv8
	 * and to 0 for ARMv7.  We provide an implementation that always
	 * resets the timer to be disabled and unmasked and is compliant with
	 * the ARMv7 architecture.
	 */
	for (int i = 0; i < nr_timers(vcpu); i++)
		timer_set_ctl(vcpu_get_timer(vcpu, i), 0);

	/*
	 * A vcpu running at EL2 is in charge of the offset applied to
	 * the virtual timer, so use the physical VM offset, and point
	 * the vcpu offset to CNTVOFF_EL2.
	 */
	if (vcpu_has_nv(vcpu)) {
		struct arch_timer_offset *offs = &vcpu_vtimer(vcpu)->offset;

		offs->vcpu_offset = &__vcpu_sys_reg(vcpu, CNTVOFF_EL2);
		offs->vm_offset = &vcpu->kvm->arch.timer_data.poffset;
	}

	if (timer->enabled) {
		for (int i = 0; i < nr_timers(vcpu); i++)
			kvm_timer_update_irq(vcpu, false,
					     vcpu_get_timer(vcpu, i));

		if (irqchip_in_kernel(vcpu->kvm)) {
			kvm_vgic_reset_mapped_irq(vcpu, timer_irq(map.direct_vtimer));
			if (map.direct_ptimer)
				kvm_vgic_reset_mapped_irq(vcpu, timer_irq(map.direct_ptimer));
		}
	}

	if (map.emul_vtimer)
		soft_timer_cancel(&map.emul_vtimer->hrtimer);
	if (map.emul_ptimer)
		soft_timer_cancel(&map.emul_ptimer->hrtimer);

	return 0;
}

static void timer_context_init(struct kvm_vcpu *vcpu, int timerid)
{
	struct arch_timer_context *ctxt = vcpu_get_timer(vcpu, timerid);
	struct kvm *kvm = vcpu->kvm;

	ctxt->vcpu = vcpu;

	if (timerid == TIMER_VTIMER)
		ctxt->offset.vm_offset = &kvm->arch.timer_data.voffset;
	else
		ctxt->offset.vm_offset = &kvm->arch.timer_data.poffset;

	hrtimer_init(&ctxt->hrtimer, CLOCK_MONOTONIC, HRTIMER_MODE_ABS_HARD);
	ctxt->hrtimer.function = kvm_hrtimer_expire;

	switch (timerid) {
	case TIMER_PTIMER:
	case TIMER_HPTIMER:
		ctxt->host_timer_irq = host_ptimer_irq;
		break;
	case TIMER_VTIMER:
	case TIMER_HVTIMER:
		ctxt->host_timer_irq = host_vtimer_irq;
		break;
	}
}

void kvm_timer_vcpu_init(struct kvm_vcpu *vcpu)
{
	struct arch_timer_cpu *timer = vcpu_timer(vcpu);

	for (int i = 0; i < NR_KVM_TIMERS; i++)
		timer_context_init(vcpu, i);

	/* Synchronize offsets across timers of a VM if not already provided */
	if (!test_bit(KVM_ARCH_FLAG_VM_COUNTER_OFFSET, &vcpu->kvm->arch.flags)) {
		timer_set_offset(vcpu_vtimer(vcpu), kvm_phys_timer_read());
		timer_set_offset(vcpu_ptimer(vcpu), 0);
	}

	hrtimer_init(&timer->bg_timer, CLOCK_MONOTONIC, HRTIMER_MODE_ABS_HARD);
	timer->bg_timer.function = kvm_bg_timer_expire;
}

void kvm_timer_init_vm(struct kvm *kvm)
{
	for (int i = 0; i < NR_KVM_TIMERS; i++)
		kvm->arch.timer_data.ppi[i] = default_ppi[i];
}

void kvm_timer_cpu_up(void)
{
	enable_percpu_irq(host_vtimer_irq, host_vtimer_irq_flags);
	if (host_ptimer_irq)
		enable_percpu_irq(host_ptimer_irq, host_ptimer_irq_flags);
}

void kvm_timer_cpu_down(void)
{
	disable_percpu_irq(host_vtimer_irq);
	if (host_ptimer_irq)
		disable_percpu_irq(host_ptimer_irq);
}

int kvm_arm_timer_set_reg(struct kvm_vcpu *vcpu, u64 regid, u64 value)
{
	struct arch_timer_context *timer;

	switch (regid) {
	case KVM_REG_ARM_TIMER_CTL:
		timer = vcpu_vtimer(vcpu);
		kvm_arm_timer_write(vcpu, timer, TIMER_REG_CTL, value);
		break;
	case KVM_REG_ARM_TIMER_CNT:
		if (!test_bit(KVM_ARCH_FLAG_VM_COUNTER_OFFSET,
			      &vcpu->kvm->arch.flags)) {
			timer = vcpu_vtimer(vcpu);
			timer_set_offset(timer, kvm_phys_timer_read() - value);
		}
		break;
	case KVM_REG_ARM_TIMER_CVAL:
		timer = vcpu_vtimer(vcpu);
		kvm_arm_timer_write(vcpu, timer, TIMER_REG_CVAL, value);
		break;
	case KVM_REG_ARM_PTIMER_CTL:
		timer = vcpu_ptimer(vcpu);
		kvm_arm_timer_write(vcpu, timer, TIMER_REG_CTL, value);
		break;
	case KVM_REG_ARM_PTIMER_CNT:
		if (!test_bit(KVM_ARCH_FLAG_VM_COUNTER_OFFSET,
			      &vcpu->kvm->arch.flags)) {
			timer = vcpu_ptimer(vcpu);
			timer_set_offset(timer, kvm_phys_timer_read() - value);
		}
		break;
	case KVM_REG_ARM_PTIMER_CVAL:
		timer = vcpu_ptimer(vcpu);
		kvm_arm_timer_write(vcpu, timer, TIMER_REG_CVAL, value);
		break;

	default:
		return -1;
	}

	return 0;
}

static u64 read_timer_ctl(struct arch_timer_context *timer)
{
	/*
	 * Set ISTATUS bit if it's expired.
	 * Note that according to ARMv8 ARM Issue A.k, ISTATUS bit is
	 * UNKNOWN when ENABLE bit is 0, so we chose to set ISTATUS bit
	 * regardless of ENABLE bit for our implementation convenience.
	 */
	u32 ctl = timer_get_ctl(timer);

	if (!kvm_timer_compute_delta(timer))
		ctl |= ARCH_TIMER_CTRL_IT_STAT;

	return ctl;
}

u64 kvm_arm_timer_get_reg(struct kvm_vcpu *vcpu, u64 regid)
{
	switch (regid) {
	case KVM_REG_ARM_TIMER_CTL:
		return kvm_arm_timer_read(vcpu,
					  vcpu_vtimer(vcpu), TIMER_REG_CTL);
	case KVM_REG_ARM_TIMER_CNT:
		return kvm_arm_timer_read(vcpu,
					  vcpu_vtimer(vcpu), TIMER_REG_CNT);
	case KVM_REG_ARM_TIMER_CVAL:
		return kvm_arm_timer_read(vcpu,
					  vcpu_vtimer(vcpu), TIMER_REG_CVAL);
	case KVM_REG_ARM_PTIMER_CTL:
		return kvm_arm_timer_read(vcpu,
					  vcpu_ptimer(vcpu), TIMER_REG_CTL);
	case KVM_REG_ARM_PTIMER_CNT:
		return kvm_arm_timer_read(vcpu,
					  vcpu_ptimer(vcpu), TIMER_REG_CNT);
	case KVM_REG_ARM_PTIMER_CVAL:
		return kvm_arm_timer_read(vcpu,
					  vcpu_ptimer(vcpu), TIMER_REG_CVAL);
	}
	return (u64)-1;
}

static u64 kvm_arm_timer_read(struct kvm_vcpu *vcpu,
			      struct arch_timer_context *timer,
			      enum kvm_arch_timer_regs treg)
{
	u64 val;

	switch (treg) {
	case TIMER_REG_TVAL:
		val = timer_get_cval(timer) - kvm_phys_timer_read() + timer_get_offset(timer);
		val = lower_32_bits(val);
		break;

	case TIMER_REG_CTL:
		val = read_timer_ctl(timer);
		break;

	case TIMER_REG_CVAL:
		val = timer_get_cval(timer);
		break;

	case TIMER_REG_CNT:
		val = kvm_phys_timer_read() - timer_get_offset(timer);
		break;

	case TIMER_REG_VOFF:
		val = *timer->offset.vcpu_offset;
		break;

	default:
		BUG();
	}

	return val;
}

u64 kvm_arm_timer_read_sysreg(struct kvm_vcpu *vcpu,
			      enum kvm_arch_timers tmr,
			      enum kvm_arch_timer_regs treg)
{
	struct arch_timer_context *timer;
	struct timer_map map;
	u64 val;

	get_timer_map(vcpu, &map);
	timer = vcpu_get_timer(vcpu, tmr);

	if (timer == map.emul_vtimer || timer == map.emul_ptimer)
		return kvm_arm_timer_read(vcpu, timer, treg);

	preempt_disable();
	timer_save_state(timer);

	val = kvm_arm_timer_read(vcpu, timer, treg);

	timer_restore_state(timer);
	preempt_enable();

	return val;
}

static void kvm_arm_timer_write(struct kvm_vcpu *vcpu,
				struct arch_timer_context *timer,
				enum kvm_arch_timer_regs treg,
				u64 val)
{
	switch (treg) {
	case TIMER_REG_TVAL:
		timer_set_cval(timer, kvm_phys_timer_read() - timer_get_offset(timer) + (s32)val);
		break;

	case TIMER_REG_CTL:
		timer_set_ctl(timer, val & ~ARCH_TIMER_CTRL_IT_STAT);
		break;

	case TIMER_REG_CVAL:
		timer_set_cval(timer, val);
		break;

	case TIMER_REG_VOFF:
		*timer->offset.vcpu_offset = val;
		break;

	default:
		BUG();
	}
}

void kvm_arm_timer_write_sysreg(struct kvm_vcpu *vcpu,
				enum kvm_arch_timers tmr,
				enum kvm_arch_timer_regs treg,
				u64 val)
{
	struct arch_timer_context *timer;
	struct timer_map map;

	get_timer_map(vcpu, &map);
	timer = vcpu_get_timer(vcpu, tmr);
	if (timer == map.emul_vtimer || timer == map.emul_ptimer) {
		soft_timer_cancel(&timer->hrtimer);
		kvm_arm_timer_write(vcpu, timer, treg, val);
		timer_emulate(timer);
	} else {
		preempt_disable();
		timer_save_state(timer);
		kvm_arm_timer_write(vcpu, timer, treg, val);
		timer_restore_state(timer);
		preempt_enable();
	}
}

static int timer_irq_set_vcpu_affinity(struct irq_data *d, void *vcpu)
{
	if (vcpu)
		irqd_set_forwarded_to_vcpu(d);
	else
		irqd_clr_forwarded_to_vcpu(d);

	return 0;
}

static int timer_irq_set_irqchip_state(struct irq_data *d,
				       enum irqchip_irq_state which, bool val)
{
	if (which != IRQCHIP_STATE_ACTIVE || !irqd_is_forwarded_to_vcpu(d))
		return irq_chip_set_parent_state(d, which, val);

	if (val)
		irq_chip_mask_parent(d);
	else
		irq_chip_unmask_parent(d);

	return 0;
}

static void timer_irq_eoi(struct irq_data *d)
{
	if (!irqd_is_forwarded_to_vcpu(d))
		irq_chip_eoi_parent(d);
}

static void timer_irq_ack(struct irq_data *d)
{
	d = d->parent_data;
	if (d->chip->irq_ack)
		d->chip->irq_ack(d);
}

static struct irq_chip timer_chip = {
	.name			= "KVM",
	.irq_ack		= timer_irq_ack,
	.irq_mask		= irq_chip_mask_parent,
	.irq_unmask		= irq_chip_unmask_parent,
	.irq_eoi		= timer_irq_eoi,
	.irq_set_type		= irq_chip_set_type_parent,
	.irq_set_vcpu_affinity	= timer_irq_set_vcpu_affinity,
	.irq_set_irqchip_state	= timer_irq_set_irqchip_state,
};

static int timer_irq_domain_alloc(struct irq_domain *domain, unsigned int virq,
				  unsigned int nr_irqs, void *arg)
{
	irq_hw_number_t hwirq = (uintptr_t)arg;

	return irq_domain_set_hwirq_and_chip(domain, virq, hwirq,
					     &timer_chip, NULL);
}

static void timer_irq_domain_free(struct irq_domain *domain, unsigned int virq,
				  unsigned int nr_irqs)
{
}

static const struct irq_domain_ops timer_domain_ops = {
	.alloc	= timer_irq_domain_alloc,
	.free	= timer_irq_domain_free,
};

static void kvm_irq_fixup_flags(unsigned int virq, u32 *flags)
{
	*flags = irq_get_trigger_type(virq);
	if (*flags != IRQF_TRIGGER_HIGH && *flags != IRQF_TRIGGER_LOW) {
		kvm_err("Invalid trigger for timer IRQ%d, assuming level low\n",
			virq);
		*flags = IRQF_TRIGGER_LOW;
	}
}

static int kvm_irq_init(struct arch_timer_kvm_info *info)
{
	struct irq_domain *domain = NULL;

	if (info->virtual_irq <= 0) {
		kvm_err("kvm_arch_timer: invalid virtual timer IRQ: %d\n",
			info->virtual_irq);
		return -ENODEV;
	}

	host_vtimer_irq = info->virtual_irq;
	kvm_irq_fixup_flags(host_vtimer_irq, &host_vtimer_irq_flags);

	if (kvm_vgic_global_state.no_hw_deactivation) {
		struct fwnode_handle *fwnode;
		struct irq_data *data;

		fwnode = irq_domain_alloc_named_fwnode("kvm-timer");
		if (!fwnode)
			return -ENOMEM;

		/* Assume both vtimer and ptimer in the same parent */
		data = irq_get_irq_data(host_vtimer_irq);
		domain = irq_domain_create_hierarchy(data->domain, 0,
						     NR_KVM_TIMERS, fwnode,
						     &timer_domain_ops, NULL);
		if (!domain) {
			irq_domain_free_fwnode(fwnode);
			return -ENOMEM;
		}

		arch_timer_irq_ops.flags |= VGIC_IRQ_SW_RESAMPLE;
		WARN_ON(irq_domain_push_irq(domain, host_vtimer_irq,
					    (void *)TIMER_VTIMER));
	}

	if (info->physical_irq > 0) {
		host_ptimer_irq = info->physical_irq;
		kvm_irq_fixup_flags(host_ptimer_irq, &host_ptimer_irq_flags);

		if (domain)
			WARN_ON(irq_domain_push_irq(domain, host_ptimer_irq,
						    (void *)TIMER_PTIMER));
	}

	return 0;
}

int __init kvm_timer_hyp_init(bool has_gic)
{
	struct arch_timer_kvm_info *info;
	int err;

	info = arch_timer_get_kvm_info();
	timecounter = &info->timecounter;

	if (!timecounter->cc) {
		kvm_err("kvm_arch_timer: uninitialized timecounter\n");
		return -ENODEV;
	}

	err = kvm_irq_init(info);
	if (err)
		return err;

	/* First, do the virtual EL1 timer irq */

	err = request_percpu_irq(host_vtimer_irq, kvm_arch_timer_handler,
				 "kvm guest vtimer", kvm_get_running_vcpus());
	if (err) {
		kvm_err("kvm_arch_timer: can't request vtimer interrupt %d (%d)\n",
			host_vtimer_irq, err);
		return err;
	}

	if (has_gic) {
		err = irq_set_vcpu_affinity(host_vtimer_irq,
					    kvm_get_running_vcpus());
		if (err) {
			kvm_err("kvm_arch_timer: error setting vcpu affinity\n");
			goto out_free_irq;
		}

		static_branch_enable(&has_gic_active_state);
	}

	kvm_debug("virtual timer IRQ%d\n", host_vtimer_irq);

	/* Now let's do the physical EL1 timer irq */

	if (info->physical_irq > 0) {
		err = request_percpu_irq(host_ptimer_irq, kvm_arch_timer_handler,
					 "kvm guest ptimer", kvm_get_running_vcpus());
		if (err) {
			kvm_err("kvm_arch_timer: can't request ptimer interrupt %d (%d)\n",
				host_ptimer_irq, err);
			return err;
		}

		if (has_gic) {
			err = irq_set_vcpu_affinity(host_ptimer_irq,
						    kvm_get_running_vcpus());
			if (err) {
				kvm_err("kvm_arch_timer: error setting vcpu affinity\n");
				goto out_free_irq;
			}
		}

		kvm_debug("physical timer IRQ%d\n", host_ptimer_irq);
	} else if (has_vhe()) {
		kvm_err("kvm_arch_timer: invalid physical timer IRQ: %d\n",
			info->physical_irq);
		err = -ENODEV;
		goto out_free_irq;
	}

	return 0;
out_free_irq:
	free_percpu_irq(host_vtimer_irq, kvm_get_running_vcpus());
	return err;
}

void kvm_timer_vcpu_terminate(struct kvm_vcpu *vcpu)
{
	struct arch_timer_cpu *timer = vcpu_timer(vcpu);

	soft_timer_cancel(&timer->bg_timer);
}

static bool timer_irqs_are_valid(struct kvm_vcpu *vcpu)
{
	u32 ppis = 0;
	bool valid;

	mutex_lock(&vcpu->kvm->arch.config_lock);

	for (int i = 0; i < nr_timers(vcpu); i++) {
		struct arch_timer_context *ctx;
		int irq;

		ctx = vcpu_get_timer(vcpu, i);
		irq = timer_irq(ctx);
		if (kvm_vgic_set_owner(vcpu, irq, ctx))
			break;

		/*
		 * We know by construction that we only have PPIs, so
		 * all values are less than 32.
		 */
		ppis |= BIT(irq);
	}

	valid = hweight32(ppis) == nr_timers(vcpu);

	if (valid)
		set_bit(KVM_ARCH_FLAG_TIMER_PPIS_IMMUTABLE, &vcpu->kvm->arch.flags);

	mutex_unlock(&vcpu->kvm->arch.config_lock);

	return valid;
}

static bool kvm_arch_timer_get_input_level(int vintid)
{
	struct kvm_vcpu *vcpu = kvm_get_running_vcpu();

	if (WARN(!vcpu, "No vcpu context!\n"))
		return false;

<<<<<<< HEAD
	if (vintid == vcpu_vtimer(vcpu)->irq.irq)
		timer = vcpu_vtimer(vcpu);
	else if (vintid == vcpu_ptimer(vcpu)->irq.irq)
		timer = vcpu_ptimer(vcpu);
	else
		BUG();
=======
	for (int i = 0; i < nr_timers(vcpu); i++) {
		struct arch_timer_context *ctx;

		ctx = vcpu_get_timer(vcpu, i);
		if (timer_irq(ctx) == vintid)
			return kvm_timer_should_fire(ctx);
	}

	/* A timer IRQ has fired, but no matching timer was found? */
	WARN_RATELIMIT(1, "timer INTID%d unknown\n", vintid);
>>>>>>> eb3cdb58

	return false;
}

int kvm_timer_enable(struct kvm_vcpu *vcpu)
{
	struct arch_timer_cpu *timer = vcpu_timer(vcpu);
	struct timer_map map;
	int ret;

	if (timer->enabled)
		return 0;

	/* Without a VGIC we do not map virtual IRQs to physical IRQs */
	if (!irqchip_in_kernel(vcpu->kvm))
		goto no_vgic;

	/*
	 * At this stage, we have the guarantee that the vgic is both
	 * available and initialized.
	 */
	if (!timer_irqs_are_valid(vcpu)) {
		kvm_debug("incorrectly configured timer irqs\n");
		return -EINVAL;
	}

	get_timer_map(vcpu, &map);

	ret = kvm_vgic_map_phys_irq(vcpu,
				    map.direct_vtimer->host_timer_irq,
				    timer_irq(map.direct_vtimer),
				    &arch_timer_irq_ops);
	if (ret)
		return ret;

	if (map.direct_ptimer) {
		ret = kvm_vgic_map_phys_irq(vcpu,
					    map.direct_ptimer->host_timer_irq,
					    timer_irq(map.direct_ptimer),
					    &arch_timer_irq_ops);
	}

	if (ret)
		return ret;

no_vgic:
	timer->enabled = 1;
	return 0;
}

/* If we have CNTPOFF, permanently set ECV to enable it */
void kvm_timer_init_vhe(void)
{
	if (cpus_have_final_cap(ARM64_HAS_ECV_CNTPOFF))
		sysreg_clear_set(cnthctl_el2, 0, CNTHCTL_ECV);
}

int kvm_arm_timer_set_attr(struct kvm_vcpu *vcpu, struct kvm_device_attr *attr)
{
	int __user *uaddr = (int __user *)(long)attr->addr;
	int irq, idx, ret = 0;

	if (!irqchip_in_kernel(vcpu->kvm))
		return -EINVAL;

	if (get_user(irq, uaddr))
		return -EFAULT;

	if (!(irq_is_ppi(irq)))
		return -EINVAL;

	mutex_lock(&vcpu->kvm->arch.config_lock);

	if (test_bit(KVM_ARCH_FLAG_TIMER_PPIS_IMMUTABLE,
		     &vcpu->kvm->arch.flags)) {
		ret = -EBUSY;
		goto out;
	}

	switch (attr->attr) {
	case KVM_ARM_VCPU_TIMER_IRQ_VTIMER:
		idx = TIMER_VTIMER;
		break;
	case KVM_ARM_VCPU_TIMER_IRQ_PTIMER:
		idx = TIMER_PTIMER;
		break;
	case KVM_ARM_VCPU_TIMER_IRQ_HVTIMER:
		idx = TIMER_HVTIMER;
		break;
	case KVM_ARM_VCPU_TIMER_IRQ_HPTIMER:
		idx = TIMER_HPTIMER;
		break;
	default:
		ret = -ENXIO;
		goto out;
	}

	/*
	 * We cannot validate the IRQ unicity before we run, so take it at
	 * face value. The verdict will be given on first vcpu run, for each
	 * vcpu. Yes this is late. Blame it on the stupid API.
	 */
	vcpu->kvm->arch.timer_data.ppi[idx] = irq;

out:
	mutex_unlock(&vcpu->kvm->arch.config_lock);
	return ret;
}

int kvm_arm_timer_get_attr(struct kvm_vcpu *vcpu, struct kvm_device_attr *attr)
{
	int __user *uaddr = (int __user *)(long)attr->addr;
	struct arch_timer_context *timer;
	int irq;

	switch (attr->attr) {
	case KVM_ARM_VCPU_TIMER_IRQ_VTIMER:
		timer = vcpu_vtimer(vcpu);
		break;
	case KVM_ARM_VCPU_TIMER_IRQ_PTIMER:
		timer = vcpu_ptimer(vcpu);
		break;
	case KVM_ARM_VCPU_TIMER_IRQ_HVTIMER:
		timer = vcpu_hvtimer(vcpu);
		break;
	case KVM_ARM_VCPU_TIMER_IRQ_HPTIMER:
		timer = vcpu_hptimer(vcpu);
		break;
	default:
		return -ENXIO;
	}

	irq = timer_irq(timer);
	return put_user(irq, uaddr);
}

int kvm_arm_timer_has_attr(struct kvm_vcpu *vcpu, struct kvm_device_attr *attr)
{
	switch (attr->attr) {
	case KVM_ARM_VCPU_TIMER_IRQ_VTIMER:
	case KVM_ARM_VCPU_TIMER_IRQ_PTIMER:
	case KVM_ARM_VCPU_TIMER_IRQ_HVTIMER:
	case KVM_ARM_VCPU_TIMER_IRQ_HPTIMER:
		return 0;
	}

	return -ENXIO;
}

int kvm_vm_ioctl_set_counter_offset(struct kvm *kvm,
				    struct kvm_arm_counter_offset *offset)
{
	int ret = 0;

	if (offset->reserved)
		return -EINVAL;

	mutex_lock(&kvm->lock);

	if (lock_all_vcpus(kvm)) {
		set_bit(KVM_ARCH_FLAG_VM_COUNTER_OFFSET, &kvm->arch.flags);

		/*
		 * If userspace decides to set the offset using this
		 * API rather than merely restoring the counter
		 * values, the offset applies to both the virtual and
		 * physical views.
		 */
		kvm->arch.timer_data.voffset = offset->counter_offset;
		kvm->arch.timer_data.poffset = offset->counter_offset;

		unlock_all_vcpus(kvm);
	} else {
		ret = -EBUSY;
	}

	mutex_unlock(&kvm->lock);

	return ret;
}<|MERGE_RESOLUTION|>--- conflicted
+++ resolved
@@ -1495,14 +1495,6 @@
 	if (WARN(!vcpu, "No vcpu context!\n"))
 		return false;
 
-<<<<<<< HEAD
-	if (vintid == vcpu_vtimer(vcpu)->irq.irq)
-		timer = vcpu_vtimer(vcpu);
-	else if (vintid == vcpu_ptimer(vcpu)->irq.irq)
-		timer = vcpu_ptimer(vcpu);
-	else
-		BUG();
-=======
 	for (int i = 0; i < nr_timers(vcpu); i++) {
 		struct arch_timer_context *ctx;
 
@@ -1513,7 +1505,6 @@
 
 	/* A timer IRQ has fired, but no matching timer was found? */
 	WARN_RATELIMIT(1, "timer INTID%d unknown\n", vintid);
->>>>>>> eb3cdb58
 
 	return false;
 }
