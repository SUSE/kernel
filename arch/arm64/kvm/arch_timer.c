// SPDX-License-Identifier: GPL-2.0-only
/*
 * Copyright (C) 2012 ARM Ltd.
 * Author: Marc Zyngier <marc.zyngier@arm.com>
 */

#include <linux/cpu.h>
#include <linux/kvm.h>
#include <linux/kvm_host.h>
#include <linux/interrupt.h>
#include <linux/irq.h>
#include <linux/irqdomain.h>
#include <linux/uaccess.h>

#include <clocksource/arm_arch_timer.h>
#include <asm/arch_timer.h>
#include <asm/kvm_emulate.h>
#include <asm/kvm_hyp.h>
#include <asm/kvm_nested.h>

#include <kvm/arm_vgic.h>
#include <kvm/arm_arch_timer.h>

#include "trace.h"

static struct timecounter *timecounter;
static unsigned int host_vtimer_irq;
static unsigned int host_ptimer_irq;
static u32 host_vtimer_irq_flags;
static u32 host_ptimer_irq_flags;

static DEFINE_STATIC_KEY_FALSE(has_gic_active_state);
DEFINE_STATIC_KEY_FALSE(broken_cntvoff_key);

static const u8 default_ppi[] = {
	[TIMER_PTIMER]  = 30,
	[TIMER_VTIMER]  = 27,
	[TIMER_HPTIMER] = 26,
	[TIMER_HVTIMER] = 28,
};

static bool kvm_timer_irq_can_fire(struct arch_timer_context *timer_ctx);
static void kvm_timer_update_irq(struct kvm_vcpu *vcpu, bool new_level,
				 struct arch_timer_context *timer_ctx);
static bool kvm_timer_should_fire(struct arch_timer_context *timer_ctx);
static void kvm_arm_timer_write(struct kvm_vcpu *vcpu,
				struct arch_timer_context *timer,
				enum kvm_arch_timer_regs treg,
				u64 val);
static u64 kvm_arm_timer_read(struct kvm_vcpu *vcpu,
			      struct arch_timer_context *timer,
			      enum kvm_arch_timer_regs treg);
static bool kvm_arch_timer_get_input_level(int vintid);

static struct irq_ops arch_timer_irq_ops = {
	.get_input_level = kvm_arch_timer_get_input_level,
};

static int nr_timers(struct kvm_vcpu *vcpu)
{
	if (!vcpu_has_nv(vcpu))
		return NR_KVM_EL0_TIMERS;

	return NR_KVM_TIMERS;
}

u32 timer_get_ctl(struct arch_timer_context *ctxt)
{
	struct kvm_vcpu *vcpu = ctxt->vcpu;

	switch(arch_timer_ctx_index(ctxt)) {
	case TIMER_VTIMER:
		return __vcpu_sys_reg(vcpu, CNTV_CTL_EL0);
	case TIMER_PTIMER:
		return __vcpu_sys_reg(vcpu, CNTP_CTL_EL0);
	case TIMER_HVTIMER:
		return __vcpu_sys_reg(vcpu, CNTHV_CTL_EL2);
	case TIMER_HPTIMER:
		return __vcpu_sys_reg(vcpu, CNTHP_CTL_EL2);
	default:
		WARN_ON(1);
		return 0;
	}
}

u64 timer_get_cval(struct arch_timer_context *ctxt)
{
	struct kvm_vcpu *vcpu = ctxt->vcpu;

	switch(arch_timer_ctx_index(ctxt)) {
	case TIMER_VTIMER:
		return __vcpu_sys_reg(vcpu, CNTV_CVAL_EL0);
	case TIMER_PTIMER:
		return __vcpu_sys_reg(vcpu, CNTP_CVAL_EL0);
	case TIMER_HVTIMER:
		return __vcpu_sys_reg(vcpu, CNTHV_CVAL_EL2);
	case TIMER_HPTIMER:
		return __vcpu_sys_reg(vcpu, CNTHP_CVAL_EL2);
	default:
		WARN_ON(1);
		return 0;
	}
}

static void timer_set_ctl(struct arch_timer_context *ctxt, u32 ctl)
{
	struct kvm_vcpu *vcpu = ctxt->vcpu;

	switch(arch_timer_ctx_index(ctxt)) {
	case TIMER_VTIMER:
		__vcpu_sys_reg(vcpu, CNTV_CTL_EL0) = ctl;
		break;
	case TIMER_PTIMER:
		__vcpu_sys_reg(vcpu, CNTP_CTL_EL0) = ctl;
		break;
	case TIMER_HVTIMER:
		__vcpu_sys_reg(vcpu, CNTHV_CTL_EL2) = ctl;
		break;
	case TIMER_HPTIMER:
		__vcpu_sys_reg(vcpu, CNTHP_CTL_EL2) = ctl;
		break;
	default:
		WARN_ON(1);
	}
}

static void timer_set_cval(struct arch_timer_context *ctxt, u64 cval)
{
	struct kvm_vcpu *vcpu = ctxt->vcpu;

	switch(arch_timer_ctx_index(ctxt)) {
	case TIMER_VTIMER:
		__vcpu_sys_reg(vcpu, CNTV_CVAL_EL0) = cval;
		break;
	case TIMER_PTIMER:
		__vcpu_sys_reg(vcpu, CNTP_CVAL_EL0) = cval;
		break;
	case TIMER_HVTIMER:
		__vcpu_sys_reg(vcpu, CNTHV_CVAL_EL2) = cval;
		break;
	case TIMER_HPTIMER:
		__vcpu_sys_reg(vcpu, CNTHP_CVAL_EL2) = cval;
		break;
	default:
		WARN_ON(1);
	}
}

static void timer_set_offset(struct arch_timer_context *ctxt, u64 offset)
{
	if (!ctxt->offset.vm_offset) {
		WARN(offset, "timer %ld\n", arch_timer_ctx_index(ctxt));
		return;
	}

	WRITE_ONCE(*ctxt->offset.vm_offset, offset);
}

u64 kvm_phys_timer_read(void)
{
	return timecounter->cc->read(timecounter->cc);
}

void get_timer_map(struct kvm_vcpu *vcpu, struct timer_map *map)
{
	if (vcpu_has_nv(vcpu)) {
		if (is_hyp_ctxt(vcpu)) {
			map->direct_vtimer = vcpu_hvtimer(vcpu);
			map->direct_ptimer = vcpu_hptimer(vcpu);
			map->emul_vtimer = vcpu_vtimer(vcpu);
			map->emul_ptimer = vcpu_ptimer(vcpu);
		} else {
			map->direct_vtimer = vcpu_vtimer(vcpu);
			map->direct_ptimer = vcpu_ptimer(vcpu);
			map->emul_vtimer = vcpu_hvtimer(vcpu);
			map->emul_ptimer = vcpu_hptimer(vcpu);
		}
	} else if (has_vhe()) {
		map->direct_vtimer = vcpu_vtimer(vcpu);
		map->direct_ptimer = vcpu_ptimer(vcpu);
		map->emul_vtimer = NULL;
		map->emul_ptimer = NULL;
	} else {
		map->direct_vtimer = vcpu_vtimer(vcpu);
		map->direct_ptimer = NULL;
		map->emul_vtimer = NULL;
		map->emul_ptimer = vcpu_ptimer(vcpu);
	}

	trace_kvm_get_timer_map(vcpu->vcpu_id, map);
}

static inline bool userspace_irqchip(struct kvm *kvm)
{
	return unlikely(!irqchip_in_kernel(kvm));
}

static void soft_timer_start(struct hrtimer *hrt, u64 ns)
{
	hrtimer_start(hrt, ktime_add_ns(ktime_get(), ns),
		      HRTIMER_MODE_ABS_HARD);
}

static void soft_timer_cancel(struct hrtimer *hrt)
{
	hrtimer_cancel(hrt);
}

static irqreturn_t kvm_arch_timer_handler(int irq, void *dev_id)
{
	struct kvm_vcpu *vcpu = *(struct kvm_vcpu **)dev_id;
	struct arch_timer_context *ctx;
	struct timer_map map;

	/*
	 * We may see a timer interrupt after vcpu_put() has been called which
	 * sets the CPU's vcpu pointer to NULL, because even though the timer
	 * has been disabled in timer_save_state(), the hardware interrupt
	 * signal may not have been retired from the interrupt controller yet.
	 */
	if (!vcpu)
		return IRQ_HANDLED;

	get_timer_map(vcpu, &map);

	if (irq == host_vtimer_irq)
		ctx = map.direct_vtimer;
	else
		ctx = map.direct_ptimer;

	if (kvm_timer_should_fire(ctx))
		kvm_timer_update_irq(vcpu, true, ctx);

	if (userspace_irqchip(vcpu->kvm) &&
	    !static_branch_unlikely(&has_gic_active_state))
		disable_percpu_irq(host_vtimer_irq);

	return IRQ_HANDLED;
}

static u64 kvm_counter_compute_delta(struct arch_timer_context *timer_ctx,
				     u64 val)
{
	u64 now = kvm_phys_timer_read() - timer_get_offset(timer_ctx);

	if (now < val) {
		u64 ns;

		ns = cyclecounter_cyc2ns(timecounter->cc,
					 val - now,
					 timecounter->mask,
					 &timer_ctx->ns_frac);
		return ns;
	}

	return 0;
}

static u64 kvm_timer_compute_delta(struct arch_timer_context *timer_ctx)
{
	return kvm_counter_compute_delta(timer_ctx, timer_get_cval(timer_ctx));
}

static bool kvm_timer_irq_can_fire(struct arch_timer_context *timer_ctx)
{
	WARN_ON(timer_ctx && timer_ctx->loaded);
	return timer_ctx &&
		((timer_get_ctl(timer_ctx) &
		  (ARCH_TIMER_CTRL_IT_MASK | ARCH_TIMER_CTRL_ENABLE)) == ARCH_TIMER_CTRL_ENABLE);
}

static bool vcpu_has_wfit_active(struct kvm_vcpu *vcpu)
{
	return (cpus_have_final_cap(ARM64_HAS_WFXT) &&
		vcpu_get_flag(vcpu, IN_WFIT));
}

static u64 wfit_delay_ns(struct kvm_vcpu *vcpu)
{
	u64 val = vcpu_get_reg(vcpu, kvm_vcpu_sys_get_rt(vcpu));
	struct arch_timer_context *ctx;

	ctx = is_hyp_ctxt(vcpu) ? vcpu_hvtimer(vcpu) : vcpu_vtimer(vcpu);

	return kvm_counter_compute_delta(ctx, val);
}

/*
 * Returns the earliest expiration time in ns among guest timers.
 * Note that it will return 0 if none of timers can fire.
 */
static u64 kvm_timer_earliest_exp(struct kvm_vcpu *vcpu)
{
	u64 min_delta = ULLONG_MAX;
	int i;

	for (i = 0; i < nr_timers(vcpu); i++) {
		struct arch_timer_context *ctx = &vcpu->arch.timer_cpu.timers[i];

		WARN(ctx->loaded, "timer %d loaded\n", i);
		if (kvm_timer_irq_can_fire(ctx))
			min_delta = min(min_delta, kvm_timer_compute_delta(ctx));
	}

	if (vcpu_has_wfit_active(vcpu))
		min_delta = min(min_delta, wfit_delay_ns(vcpu));

	/* If none of timers can fire, then return 0 */
	if (min_delta == ULLONG_MAX)
		return 0;

	return min_delta;
}

static enum hrtimer_restart kvm_bg_timer_expire(struct hrtimer *hrt)
{
	struct arch_timer_cpu *timer;
	struct kvm_vcpu *vcpu;
	u64 ns;

	timer = container_of(hrt, struct arch_timer_cpu, bg_timer);
	vcpu = container_of(timer, struct kvm_vcpu, arch.timer_cpu);

	/*
	 * Check that the timer has really expired from the guest's
	 * PoV (NTP on the host may have forced it to expire
	 * early). If we should have slept longer, restart it.
	 */
	ns = kvm_timer_earliest_exp(vcpu);
	if (unlikely(ns)) {
		hrtimer_forward_now(hrt, ns_to_ktime(ns));
		return HRTIMER_RESTART;
	}

	kvm_vcpu_wake_up(vcpu);
	return HRTIMER_NORESTART;
}

static enum hrtimer_restart kvm_hrtimer_expire(struct hrtimer *hrt)
{
	struct arch_timer_context *ctx;
	struct kvm_vcpu *vcpu;
	u64 ns;

	ctx = container_of(hrt, struct arch_timer_context, hrtimer);
	vcpu = ctx->vcpu;

	trace_kvm_timer_hrtimer_expire(ctx);

	/*
	 * Check that the timer has really expired from the guest's
	 * PoV (NTP on the host may have forced it to expire
	 * early). If not ready, schedule for a later time.
	 */
	ns = kvm_timer_compute_delta(ctx);
	if (unlikely(ns)) {
		hrtimer_forward_now(hrt, ns_to_ktime(ns));
		return HRTIMER_RESTART;
	}

	kvm_timer_update_irq(vcpu, true, ctx);
	return HRTIMER_NORESTART;
}

static bool kvm_timer_should_fire(struct arch_timer_context *timer_ctx)
{
	enum kvm_arch_timers index;
	u64 cval, now;

	if (!timer_ctx)
		return false;

	index = arch_timer_ctx_index(timer_ctx);

	if (timer_ctx->loaded) {
		u32 cnt_ctl = 0;

		switch (index) {
		case TIMER_VTIMER:
		case TIMER_HVTIMER:
			cnt_ctl = read_sysreg_el0(SYS_CNTV_CTL);
			break;
		case TIMER_PTIMER:
		case TIMER_HPTIMER:
			cnt_ctl = read_sysreg_el0(SYS_CNTP_CTL);
			break;
		case NR_KVM_TIMERS:
			/* GCC is braindead */
			cnt_ctl = 0;
			break;
		}

		return  (cnt_ctl & ARCH_TIMER_CTRL_ENABLE) &&
		        (cnt_ctl & ARCH_TIMER_CTRL_IT_STAT) &&
		       !(cnt_ctl & ARCH_TIMER_CTRL_IT_MASK);
	}

	if (!kvm_timer_irq_can_fire(timer_ctx))
		return false;

	cval = timer_get_cval(timer_ctx);
	now = kvm_phys_timer_read() - timer_get_offset(timer_ctx);

	return cval <= now;
}

int kvm_cpu_has_pending_timer(struct kvm_vcpu *vcpu)
{
	return vcpu_has_wfit_active(vcpu) && wfit_delay_ns(vcpu) == 0;
}

/*
 * Reflect the timer output level into the kvm_run structure
 */
void kvm_timer_update_run(struct kvm_vcpu *vcpu)
{
	struct arch_timer_context *vtimer = vcpu_vtimer(vcpu);
	struct arch_timer_context *ptimer = vcpu_ptimer(vcpu);
	struct kvm_sync_regs *regs = &vcpu->run->s.regs;

	/* Populate the device bitmap with the timer states */
	regs->device_irq_level &= ~(KVM_ARM_DEV_EL1_VTIMER |
				    KVM_ARM_DEV_EL1_PTIMER);
	if (kvm_timer_should_fire(vtimer))
		regs->device_irq_level |= KVM_ARM_DEV_EL1_VTIMER;
	if (kvm_timer_should_fire(ptimer))
		regs->device_irq_level |= KVM_ARM_DEV_EL1_PTIMER;
}

static void kvm_timer_update_status(struct arch_timer_context *ctx, bool level)
{
	/*
	 * Paper over NV2 brokenness by publishing the interrupt status
	 * bit. This still results in a poor quality of emulation (guest
	 * writes will have no effect until the next exit).
	 *
	 * But hey, it's fast, right?
	 */
	if (is_hyp_ctxt(ctx->vcpu) &&
	    (ctx == vcpu_vtimer(ctx->vcpu) || ctx == vcpu_ptimer(ctx->vcpu))) {
		unsigned long val = timer_get_ctl(ctx);
		__assign_bit(__ffs(ARCH_TIMER_CTRL_IT_STAT), &val, level);
		timer_set_ctl(ctx, val);
	}
}

static void kvm_timer_update_irq(struct kvm_vcpu *vcpu, bool new_level,
				 struct arch_timer_context *timer_ctx)
{
	kvm_timer_update_status(timer_ctx, new_level);

	timer_ctx->irq.level = new_level;
	trace_kvm_timer_update_irq(vcpu->vcpu_id, timer_irq(timer_ctx),
				   timer_ctx->irq.level);

	if (userspace_irqchip(vcpu->kvm))
		return;

	kvm_vgic_inject_irq(vcpu->kvm, vcpu,
			    timer_irq(timer_ctx),
			    timer_ctx->irq.level,
			    timer_ctx);
}

/* Only called for a fully emulated timer */
static void timer_emulate(struct arch_timer_context *ctx)
{
	bool should_fire = kvm_timer_should_fire(ctx);

	trace_kvm_timer_emulate(ctx, should_fire);

	if (should_fire != ctx->irq.level)
		kvm_timer_update_irq(ctx->vcpu, should_fire, ctx);
<<<<<<< HEAD
=======

	kvm_timer_update_status(ctx, should_fire);
>>>>>>> 69730cac

	/*
	 * If the timer can fire now, we don't need to have a soft timer
	 * scheduled for the future.  If the timer cannot fire at all,
	 * then we also don't need a soft timer.
	 */
	if (should_fire || !kvm_timer_irq_can_fire(ctx))
		return;

	soft_timer_start(&ctx->hrtimer, kvm_timer_compute_delta(ctx));
}

static void set_cntvoff(u64 cntvoff)
{
	kvm_call_hyp(__kvm_timer_set_cntvoff, cntvoff);
}

static void set_cntpoff(u64 cntpoff)
{
	if (has_cntpoff())
		write_sysreg_s(cntpoff, SYS_CNTPOFF_EL2);
}

static void timer_save_state(struct arch_timer_context *ctx)
{
	struct arch_timer_cpu *timer = vcpu_timer(ctx->vcpu);
	enum kvm_arch_timers index = arch_timer_ctx_index(ctx);
	unsigned long flags;

	if (!timer->enabled)
		return;

	local_irq_save(flags);

	if (!ctx->loaded)
		goto out;

	switch (index) {
		u64 cval;

	case TIMER_VTIMER:
	case TIMER_HVTIMER:
		timer_set_ctl(ctx, read_sysreg_el0(SYS_CNTV_CTL));
		cval = read_sysreg_el0(SYS_CNTV_CVAL);

		if (has_broken_cntvoff())
			cval -= timer_get_offset(ctx);

		timer_set_cval(ctx, cval);

		/* Disable the timer */
		write_sysreg_el0(0, SYS_CNTV_CTL);
		isb();

		/*
		 * The kernel may decide to run userspace after
		 * calling vcpu_put, so we reset cntvoff to 0 to
		 * ensure a consistent read between user accesses to
		 * the virtual counter and kernel access to the
		 * physical counter of non-VHE case.
		 *
		 * For VHE, the virtual counter uses a fixed virtual
		 * offset of zero, so no need to zero CNTVOFF_EL2
		 * register, but this is actually useful when switching
		 * between EL1/vEL2 with NV.
		 *
		 * Do it unconditionally, as this is either unavoidable
		 * or dirt cheap.
		 */
		set_cntvoff(0);
		break;
	case TIMER_PTIMER:
	case TIMER_HPTIMER:
		timer_set_ctl(ctx, read_sysreg_el0(SYS_CNTP_CTL));
		cval = read_sysreg_el0(SYS_CNTP_CVAL);

		cval -= timer_get_offset(ctx);

		timer_set_cval(ctx, cval);

		/* Disable the timer */
		write_sysreg_el0(0, SYS_CNTP_CTL);
		isb();

		set_cntpoff(0);
		break;
	case NR_KVM_TIMERS:
		BUG();
	}

	trace_kvm_timer_save_state(ctx);

	ctx->loaded = false;
out:
	local_irq_restore(flags);
}

/*
 * Schedule the background timer before calling kvm_vcpu_halt, so that this
 * thread is removed from its waitqueue and made runnable when there's a timer
 * interrupt to handle.
 */
static void kvm_timer_blocking(struct kvm_vcpu *vcpu)
{
	struct arch_timer_cpu *timer = vcpu_timer(vcpu);
	struct timer_map map;

	get_timer_map(vcpu, &map);

	/*
	 * If no timers are capable of raising interrupts (disabled or
	 * masked), then there's no more work for us to do.
	 */
	if (!kvm_timer_irq_can_fire(map.direct_vtimer) &&
	    !kvm_timer_irq_can_fire(map.direct_ptimer) &&
	    !kvm_timer_irq_can_fire(map.emul_vtimer) &&
	    !kvm_timer_irq_can_fire(map.emul_ptimer) &&
	    !vcpu_has_wfit_active(vcpu))
		return;

	/*
	 * At least one guest time will expire. Schedule a background timer.
	 * Set the earliest expiration time among the guest timers.
	 */
	soft_timer_start(&timer->bg_timer, kvm_timer_earliest_exp(vcpu));
}

static void kvm_timer_unblocking(struct kvm_vcpu *vcpu)
{
	struct arch_timer_cpu *timer = vcpu_timer(vcpu);

	soft_timer_cancel(&timer->bg_timer);
}

static void timer_restore_state(struct arch_timer_context *ctx)
{
	struct arch_timer_cpu *timer = vcpu_timer(ctx->vcpu);
	enum kvm_arch_timers index = arch_timer_ctx_index(ctx);
	unsigned long flags;

	if (!timer->enabled)
		return;

	local_irq_save(flags);

	if (ctx->loaded)
		goto out;

	switch (index) {
		u64 cval, offset;

	case TIMER_VTIMER:
	case TIMER_HVTIMER:
		cval = timer_get_cval(ctx);
		offset = timer_get_offset(ctx);
		if (has_broken_cntvoff()) {
			set_cntvoff(0);
			cval += offset;
		} else {
			set_cntvoff(offset);
		}
		write_sysreg_el0(cval, SYS_CNTV_CVAL);
		isb();
		write_sysreg_el0(timer_get_ctl(ctx), SYS_CNTV_CTL);
		break;
	case TIMER_PTIMER:
	case TIMER_HPTIMER:
		cval = timer_get_cval(ctx);
		offset = timer_get_offset(ctx);
		set_cntpoff(offset);
		cval += offset;
		write_sysreg_el0(cval, SYS_CNTP_CVAL);
		isb();
		write_sysreg_el0(timer_get_ctl(ctx), SYS_CNTP_CTL);
		break;
	case NR_KVM_TIMERS:
		BUG();
	}

	trace_kvm_timer_restore_state(ctx);

	ctx->loaded = true;
out:
	local_irq_restore(flags);
}

static inline void set_timer_irq_phys_active(struct arch_timer_context *ctx, bool active)
{
	int r;
	r = irq_set_irqchip_state(ctx->host_timer_irq, IRQCHIP_STATE_ACTIVE, active);
	WARN_ON(r);
}

static void kvm_timer_vcpu_load_gic(struct arch_timer_context *ctx)
{
	struct kvm_vcpu *vcpu = ctx->vcpu;
	bool phys_active = false;

	/*
	 * Update the timer output so that it is likely to match the
	 * state we're about to restore. If the timer expires between
	 * this point and the register restoration, we'll take the
	 * interrupt anyway.
	 */
	kvm_timer_update_irq(ctx->vcpu, kvm_timer_should_fire(ctx), ctx);

	if (irqchip_in_kernel(vcpu->kvm))
		phys_active = kvm_vgic_map_is_active(vcpu, timer_irq(ctx));

	phys_active |= ctx->irq.level;

	set_timer_irq_phys_active(ctx, phys_active);
}

static void kvm_timer_vcpu_load_nogic(struct kvm_vcpu *vcpu)
{
	struct arch_timer_context *vtimer = vcpu_vtimer(vcpu);

	/*
	 * Update the timer output so that it is likely to match the
	 * state we're about to restore. If the timer expires between
	 * this point and the register restoration, we'll take the
	 * interrupt anyway.
	 */
	kvm_timer_update_irq(vcpu, kvm_timer_should_fire(vtimer), vtimer);

	/*
	 * When using a userspace irqchip with the architected timers and a
	 * host interrupt controller that doesn't support an active state, we
	 * must still prevent continuously exiting from the guest, and
	 * therefore mask the physical interrupt by disabling it on the host
	 * interrupt controller when the virtual level is high, such that the
	 * guest can make forward progress.  Once we detect the output level
	 * being de-asserted, we unmask the interrupt again so that we exit
	 * from the guest when the timer fires.
	 */
	if (vtimer->irq.level)
		disable_percpu_irq(host_vtimer_irq);
	else
		enable_percpu_irq(host_vtimer_irq, host_vtimer_irq_flags);
}

/* If _pred is true, set bit in _set, otherwise set it in _clr */
#define assign_clear_set_bit(_pred, _bit, _clr, _set)			\
	do {								\
		if (_pred)						\
			(_set) |= (_bit);				\
		else							\
			(_clr) |= (_bit);				\
	} while (0)

static void kvm_timer_vcpu_load_nested_switch(struct kvm_vcpu *vcpu,
					      struct timer_map *map)
{
	int hw, ret;

	if (!irqchip_in_kernel(vcpu->kvm))
		return;

	/*
	 * We only ever unmap the vtimer irq on a VHE system that runs nested
	 * virtualization, in which case we have both a valid emul_vtimer,
	 * emul_ptimer, direct_vtimer, and direct_ptimer.
	 *
	 * Since this is called from kvm_timer_vcpu_load(), a change between
	 * vEL2 and vEL1/0 will have just happened, and the timer_map will
	 * represent this, and therefore we switch the emul/direct mappings
	 * below.
	 */
	hw = kvm_vgic_get_map(vcpu, timer_irq(map->direct_vtimer));
	if (hw < 0) {
		kvm_vgic_unmap_phys_irq(vcpu, timer_irq(map->emul_vtimer));
		kvm_vgic_unmap_phys_irq(vcpu, timer_irq(map->emul_ptimer));

		ret = kvm_vgic_map_phys_irq(vcpu,
					    map->direct_vtimer->host_timer_irq,
					    timer_irq(map->direct_vtimer),
					    &arch_timer_irq_ops);
		WARN_ON_ONCE(ret);
		ret = kvm_vgic_map_phys_irq(vcpu,
					    map->direct_ptimer->host_timer_irq,
					    timer_irq(map->direct_ptimer),
					    &arch_timer_irq_ops);
		WARN_ON_ONCE(ret);
	}
}

static void timer_set_traps(struct kvm_vcpu *vcpu, struct timer_map *map)
{
	bool tvt, tpt, tvc, tpc, tvt02, tpt02;
	u64 clr, set;

	/*
	 * No trapping gets configured here with nVHE. See
	 * __timer_enable_traps(), which is where the stuff happens.
	 */
	if (!has_vhe())
		return;

	/*
	 * Our default policy is not to trap anything. As we progress
	 * within this function, reality kicks in and we start adding
	 * traps based on emulation requirements.
	 */
	tvt = tpt = tvc = tpc = false;
	tvt02 = tpt02 = false;

	/*
	 * NV2 badly breaks the timer semantics by redirecting accesses to
	 * the EL1 timer state to memory, so let's call ECV to the rescue if
	 * available: we trap all CNT{P,V}_{CTL,CVAL,TVAL}_EL0 accesses.
	 *
	 * The treatment slightly varies depending whether we run a nVHE or
	 * VHE guest: nVHE will use the _EL0 registers directly, while VHE
	 * will use the _EL02 accessors. This translates in different trap
	 * bits.
	 *
	 * None of the trapping is required when running in non-HYP context,
	 * unless required by the L1 hypervisor settings once we advertise
	 * ECV+NV in the guest, or that we need trapping for other reasons.
	 */
	if (cpus_have_final_cap(ARM64_HAS_ECV) && is_hyp_ctxt(vcpu)) {
		if (vcpu_el2_e2h_is_set(vcpu))
			tvt02 = tpt02 = true;
		else
			tvt = tpt = true;
	}

	/*
	 * We have two possibility to deal with a physical offset:
	 *
	 * - Either we have CNTPOFF (yay!) or the offset is 0:
	 *   we let the guest freely access the HW
	 *
	 * - or neither of these condition apply:
	 *   we trap accesses to the HW, but still use it
	 *   after correcting the physical offset
	 */
	if (!has_cntpoff() && timer_get_offset(map->direct_ptimer))
		tpt = tpc = true;

	/*
	 * For the poor sods that could not correctly substract one value
	 * from another, trap the full virtual timer and counter.
	 */
	if (has_broken_cntvoff() && timer_get_offset(map->direct_vtimer))
		tvt = tvc = true;

	/*
	 * Apply the enable bits that the guest hypervisor has requested for
	 * its own guest. We can only add traps that wouldn't have been set
	 * above.
	 * Implementation choices: we do not support NV when E2H=0 in the
	 * guest, and we don't support configuration where E2H is writable
	 * by the guest (either FEAT_VHE or FEAT_E2H0 is implemented, but
	 * not both). This simplifies the handling of the EL1NV* bits.
	 */
	if (vcpu_has_nv(vcpu) && !is_hyp_ctxt(vcpu)) {
		u64 val = __vcpu_sys_reg(vcpu, CNTHCTL_EL2);

		/* Use the VHE format for mental sanity */
		if (!vcpu_el2_e2h_is_set(vcpu))
			val = (val & (CNTHCTL_EL1PCEN | CNTHCTL_EL1PCTEN)) << 10;

		tpt |= !(val & (CNTHCTL_EL1PCEN << 10));
		tpc |= !(val & (CNTHCTL_EL1PCTEN << 10));

		tpt02 |= (val & CNTHCTL_EL1NVPCT);
		tvt02 |= (val & CNTHCTL_EL1NVVCT);
	}

	/*
	 * Now that we have collected our requirements, compute the
	 * trap and enable bits.
	 */
	set = 0;
	clr = 0;

	assign_clear_set_bit(tpt, CNTHCTL_EL1PCEN << 10, set, clr);
	assign_clear_set_bit(tpc, CNTHCTL_EL1PCTEN << 10, set, clr);
	assign_clear_set_bit(tvt, CNTHCTL_EL1TVT, clr, set);
	assign_clear_set_bit(tvc, CNTHCTL_EL1TVCT, clr, set);
	assign_clear_set_bit(tvt02, CNTHCTL_EL1NVVCT, clr, set);
	assign_clear_set_bit(tpt02, CNTHCTL_EL1NVPCT, clr, set);

	/* This only happens on VHE, so use the CNTHCTL_EL2 accessor. */
	sysreg_clear_set(cnthctl_el2, clr, set);
}

void kvm_timer_vcpu_load(struct kvm_vcpu *vcpu)
{
	struct arch_timer_cpu *timer = vcpu_timer(vcpu);
	struct timer_map map;

	if (unlikely(!timer->enabled))
		return;

	get_timer_map(vcpu, &map);

	if (static_branch_likely(&has_gic_active_state)) {
		if (vcpu_has_nv(vcpu))
			kvm_timer_vcpu_load_nested_switch(vcpu, &map);

		kvm_timer_vcpu_load_gic(map.direct_vtimer);
		if (map.direct_ptimer)
			kvm_timer_vcpu_load_gic(map.direct_ptimer);
	} else {
		kvm_timer_vcpu_load_nogic(vcpu);
	}

	kvm_timer_unblocking(vcpu);

	timer_restore_state(map.direct_vtimer);
	if (map.direct_ptimer)
		timer_restore_state(map.direct_ptimer);
	if (map.emul_vtimer)
		timer_emulate(map.emul_vtimer);
	if (map.emul_ptimer)
		timer_emulate(map.emul_ptimer);

	timer_set_traps(vcpu, &map);
}

bool kvm_timer_should_notify_user(struct kvm_vcpu *vcpu)
{
	struct arch_timer_context *vtimer = vcpu_vtimer(vcpu);
	struct arch_timer_context *ptimer = vcpu_ptimer(vcpu);
	struct kvm_sync_regs *sregs = &vcpu->run->s.regs;
	bool vlevel, plevel;

	if (likely(irqchip_in_kernel(vcpu->kvm)))
		return false;

	vlevel = sregs->device_irq_level & KVM_ARM_DEV_EL1_VTIMER;
	plevel = sregs->device_irq_level & KVM_ARM_DEV_EL1_PTIMER;

	return kvm_timer_should_fire(vtimer) != vlevel ||
	       kvm_timer_should_fire(ptimer) != plevel;
}

void kvm_timer_vcpu_put(struct kvm_vcpu *vcpu)
{
	struct arch_timer_cpu *timer = vcpu_timer(vcpu);
	struct timer_map map;

	if (unlikely(!timer->enabled))
		return;

	get_timer_map(vcpu, &map);

	timer_save_state(map.direct_vtimer);
	if (map.direct_ptimer)
		timer_save_state(map.direct_ptimer);

	/*
	 * Cancel soft timer emulation, because the only case where we
	 * need it after a vcpu_put is in the context of a sleeping VCPU, and
	 * in that case we already factor in the deadline for the physical
	 * timer when scheduling the bg_timer.
	 *
	 * In any case, we re-schedule the hrtimer for the physical timer when
	 * coming back to the VCPU thread in kvm_timer_vcpu_load().
	 */
	if (map.emul_vtimer)
		soft_timer_cancel(&map.emul_vtimer->hrtimer);
	if (map.emul_ptimer)
		soft_timer_cancel(&map.emul_ptimer->hrtimer);

	if (kvm_vcpu_is_blocking(vcpu))
		kvm_timer_blocking(vcpu);
}

void kvm_timer_sync_nested(struct kvm_vcpu *vcpu)
{
	/*
	 * When NV2 is on, guest hypervisors have their EL1 timer register
	 * accesses redirected to the VNCR page. Any guest action taken on
	 * the timer is postponed until the next exit, leading to a very
	 * poor quality of emulation.
	 *
	 * This is an unmitigated disaster, only papered over by FEAT_ECV,
	 * which allows trapping of the timer registers even with NV2.
	 * Still, this is still worse than FEAT_NV on its own. Meh.
	 */
	if (!cpus_have_final_cap(ARM64_HAS_ECV)) {
		/*
		 * For a VHE guest hypervisor, the EL2 state is directly
		 * stored in the host EL1 timers, while the emulated EL1
		 * state is stored in the VNCR page. The latter could have
		 * been updated behind our back, and we must reset the
		 * emulation of the timers.
		 *
		 * A non-VHE guest hypervisor doesn't have any direct access
		 * to its timers: the EL2 registers trap despite being
		 * notionally direct (we use the EL1 HW, as for VHE), while
		 * the EL1 registers access memory.
		 *
		 * In both cases, process the emulated timers on each guest
		 * exit. Boo.
		 */
		struct timer_map map;
		get_timer_map(vcpu, &map);

		soft_timer_cancel(&map.emul_vtimer->hrtimer);
		soft_timer_cancel(&map.emul_ptimer->hrtimer);
		timer_emulate(map.emul_vtimer);
		timer_emulate(map.emul_ptimer);
	}
}

/*
 * With a userspace irqchip we have to check if the guest de-asserted the
 * timer and if so, unmask the timer irq signal on the host interrupt
 * controller to ensure that we see future timer signals.
 */
static void unmask_vtimer_irq_user(struct kvm_vcpu *vcpu)
{
	struct arch_timer_context *vtimer = vcpu_vtimer(vcpu);

	if (!kvm_timer_should_fire(vtimer)) {
		kvm_timer_update_irq(vcpu, false, vtimer);
		if (static_branch_likely(&has_gic_active_state))
			set_timer_irq_phys_active(vtimer, false);
		else
			enable_percpu_irq(host_vtimer_irq, host_vtimer_irq_flags);
	}
}

void kvm_timer_sync_user(struct kvm_vcpu *vcpu)
{
	struct arch_timer_cpu *timer = vcpu_timer(vcpu);

	if (unlikely(!timer->enabled))
		return;

	if (unlikely(!irqchip_in_kernel(vcpu->kvm)))
		unmask_vtimer_irq_user(vcpu);
}

void kvm_timer_vcpu_reset(struct kvm_vcpu *vcpu)
{
	struct arch_timer_cpu *timer = vcpu_timer(vcpu);
	struct timer_map map;

	get_timer_map(vcpu, &map);

	/*
	 * The bits in CNTV_CTL are architecturally reset to UNKNOWN for ARMv8
	 * and to 0 for ARMv7.  We provide an implementation that always
	 * resets the timer to be disabled and unmasked and is compliant with
	 * the ARMv7 architecture.
	 */
	for (int i = 0; i < nr_timers(vcpu); i++)
		timer_set_ctl(vcpu_get_timer(vcpu, i), 0);

	/*
	 * A vcpu running at EL2 is in charge of the offset applied to
	 * the virtual timer, so use the physical VM offset, and point
	 * the vcpu offset to CNTVOFF_EL2.
	 */
	if (vcpu_has_nv(vcpu)) {
		struct arch_timer_offset *offs = &vcpu_vtimer(vcpu)->offset;

		offs->vcpu_offset = &__vcpu_sys_reg(vcpu, CNTVOFF_EL2);
		offs->vm_offset = &vcpu->kvm->arch.timer_data.poffset;
	}

	if (timer->enabled) {
		for (int i = 0; i < nr_timers(vcpu); i++)
			kvm_timer_update_irq(vcpu, false,
					     vcpu_get_timer(vcpu, i));

		if (irqchip_in_kernel(vcpu->kvm)) {
			kvm_vgic_reset_mapped_irq(vcpu, timer_irq(map.direct_vtimer));
			if (map.direct_ptimer)
				kvm_vgic_reset_mapped_irq(vcpu, timer_irq(map.direct_ptimer));
		}
	}

	if (map.emul_vtimer)
		soft_timer_cancel(&map.emul_vtimer->hrtimer);
	if (map.emul_ptimer)
		soft_timer_cancel(&map.emul_ptimer->hrtimer);
}

static void timer_context_init(struct kvm_vcpu *vcpu, int timerid)
{
	struct arch_timer_context *ctxt = vcpu_get_timer(vcpu, timerid);
	struct kvm *kvm = vcpu->kvm;

	ctxt->vcpu = vcpu;

	if (timerid == TIMER_VTIMER)
		ctxt->offset.vm_offset = &kvm->arch.timer_data.voffset;
	else
		ctxt->offset.vm_offset = &kvm->arch.timer_data.poffset;

	hrtimer_init(&ctxt->hrtimer, CLOCK_MONOTONIC, HRTIMER_MODE_ABS_HARD);
	ctxt->hrtimer.function = kvm_hrtimer_expire;

	switch (timerid) {
	case TIMER_PTIMER:
	case TIMER_HPTIMER:
		ctxt->host_timer_irq = host_ptimer_irq;
		break;
	case TIMER_VTIMER:
	case TIMER_HVTIMER:
		ctxt->host_timer_irq = host_vtimer_irq;
		break;
	}
}

void kvm_timer_vcpu_init(struct kvm_vcpu *vcpu)
{
	struct arch_timer_cpu *timer = vcpu_timer(vcpu);

	for (int i = 0; i < NR_KVM_TIMERS; i++)
		timer_context_init(vcpu, i);

	/* Synchronize offsets across timers of a VM if not already provided */
	if (!test_bit(KVM_ARCH_FLAG_VM_COUNTER_OFFSET, &vcpu->kvm->arch.flags)) {
		timer_set_offset(vcpu_vtimer(vcpu), kvm_phys_timer_read());
		timer_set_offset(vcpu_ptimer(vcpu), 0);
	}

	hrtimer_init(&timer->bg_timer, CLOCK_MONOTONIC, HRTIMER_MODE_ABS_HARD);
	timer->bg_timer.function = kvm_bg_timer_expire;
}

void kvm_timer_init_vm(struct kvm *kvm)
{
	for (int i = 0; i < NR_KVM_TIMERS; i++)
		kvm->arch.timer_data.ppi[i] = default_ppi[i];
}

void kvm_timer_cpu_up(void)
{
	enable_percpu_irq(host_vtimer_irq, host_vtimer_irq_flags);
	if (host_ptimer_irq)
		enable_percpu_irq(host_ptimer_irq, host_ptimer_irq_flags);
}

void kvm_timer_cpu_down(void)
{
	disable_percpu_irq(host_vtimer_irq);
	if (host_ptimer_irq)
		disable_percpu_irq(host_ptimer_irq);
}

int kvm_arm_timer_set_reg(struct kvm_vcpu *vcpu, u64 regid, u64 value)
{
	struct arch_timer_context *timer;

	switch (regid) {
	case KVM_REG_ARM_TIMER_CTL:
		timer = vcpu_vtimer(vcpu);
		kvm_arm_timer_write(vcpu, timer, TIMER_REG_CTL, value);
		break;
	case KVM_REG_ARM_TIMER_CNT:
		if (!test_bit(KVM_ARCH_FLAG_VM_COUNTER_OFFSET,
			      &vcpu->kvm->arch.flags)) {
			timer = vcpu_vtimer(vcpu);
			timer_set_offset(timer, kvm_phys_timer_read() - value);
		}
		break;
	case KVM_REG_ARM_TIMER_CVAL:
		timer = vcpu_vtimer(vcpu);
		kvm_arm_timer_write(vcpu, timer, TIMER_REG_CVAL, value);
		break;
	case KVM_REG_ARM_PTIMER_CTL:
		timer = vcpu_ptimer(vcpu);
		kvm_arm_timer_write(vcpu, timer, TIMER_REG_CTL, value);
		break;
	case KVM_REG_ARM_PTIMER_CNT:
		if (!test_bit(KVM_ARCH_FLAG_VM_COUNTER_OFFSET,
			      &vcpu->kvm->arch.flags)) {
			timer = vcpu_ptimer(vcpu);
			timer_set_offset(timer, kvm_phys_timer_read() - value);
		}
		break;
	case KVM_REG_ARM_PTIMER_CVAL:
		timer = vcpu_ptimer(vcpu);
		kvm_arm_timer_write(vcpu, timer, TIMER_REG_CVAL, value);
		break;

	default:
		return -1;
	}

	return 0;
}

static u64 read_timer_ctl(struct arch_timer_context *timer)
{
	/*
	 * Set ISTATUS bit if it's expired.
	 * Note that according to ARMv8 ARM Issue A.k, ISTATUS bit is
	 * UNKNOWN when ENABLE bit is 0, so we chose to set ISTATUS bit
	 * regardless of ENABLE bit for our implementation convenience.
	 */
	u32 ctl = timer_get_ctl(timer);

	if (!kvm_timer_compute_delta(timer))
		ctl |= ARCH_TIMER_CTRL_IT_STAT;

	return ctl;
}

u64 kvm_arm_timer_get_reg(struct kvm_vcpu *vcpu, u64 regid)
{
	switch (regid) {
	case KVM_REG_ARM_TIMER_CTL:
		return kvm_arm_timer_read(vcpu,
					  vcpu_vtimer(vcpu), TIMER_REG_CTL);
	case KVM_REG_ARM_TIMER_CNT:
		return kvm_arm_timer_read(vcpu,
					  vcpu_vtimer(vcpu), TIMER_REG_CNT);
	case KVM_REG_ARM_TIMER_CVAL:
		return kvm_arm_timer_read(vcpu,
					  vcpu_vtimer(vcpu), TIMER_REG_CVAL);
	case KVM_REG_ARM_PTIMER_CTL:
		return kvm_arm_timer_read(vcpu,
					  vcpu_ptimer(vcpu), TIMER_REG_CTL);
	case KVM_REG_ARM_PTIMER_CNT:
		return kvm_arm_timer_read(vcpu,
					  vcpu_ptimer(vcpu), TIMER_REG_CNT);
	case KVM_REG_ARM_PTIMER_CVAL:
		return kvm_arm_timer_read(vcpu,
					  vcpu_ptimer(vcpu), TIMER_REG_CVAL);
	}
	return (u64)-1;
}

static u64 kvm_arm_timer_read(struct kvm_vcpu *vcpu,
			      struct arch_timer_context *timer,
			      enum kvm_arch_timer_regs treg)
{
	u64 val;

	switch (treg) {
	case TIMER_REG_TVAL:
		val = timer_get_cval(timer) - kvm_phys_timer_read() + timer_get_offset(timer);
		val = lower_32_bits(val);
		break;

	case TIMER_REG_CTL:
		val = read_timer_ctl(timer);
		break;

	case TIMER_REG_CVAL:
		val = timer_get_cval(timer);
		break;

	case TIMER_REG_CNT:
		val = kvm_phys_timer_read() - timer_get_offset(timer);
		break;

	case TIMER_REG_VOFF:
		val = *timer->offset.vcpu_offset;
		break;

	default:
		BUG();
	}

	return val;
}

u64 kvm_arm_timer_read_sysreg(struct kvm_vcpu *vcpu,
			      enum kvm_arch_timers tmr,
			      enum kvm_arch_timer_regs treg)
{
	struct arch_timer_context *timer;
	struct timer_map map;
	u64 val;

	get_timer_map(vcpu, &map);
	timer = vcpu_get_timer(vcpu, tmr);

	if (timer == map.emul_vtimer || timer == map.emul_ptimer)
		return kvm_arm_timer_read(vcpu, timer, treg);

	preempt_disable();
	timer_save_state(timer);

	val = kvm_arm_timer_read(vcpu, timer, treg);

	timer_restore_state(timer);
	preempt_enable();

	return val;
}

static void kvm_arm_timer_write(struct kvm_vcpu *vcpu,
				struct arch_timer_context *timer,
				enum kvm_arch_timer_regs treg,
				u64 val)
{
	switch (treg) {
	case TIMER_REG_TVAL:
		timer_set_cval(timer, kvm_phys_timer_read() - timer_get_offset(timer) + (s32)val);
		break;

	case TIMER_REG_CTL:
		timer_set_ctl(timer, val & ~ARCH_TIMER_CTRL_IT_STAT);
		break;

	case TIMER_REG_CVAL:
		timer_set_cval(timer, val);
		break;

	case TIMER_REG_VOFF:
		*timer->offset.vcpu_offset = val;
		break;

	default:
		BUG();
	}
}

void kvm_arm_timer_write_sysreg(struct kvm_vcpu *vcpu,
				enum kvm_arch_timers tmr,
				enum kvm_arch_timer_regs treg,
				u64 val)
{
	struct arch_timer_context *timer;
	struct timer_map map;

	get_timer_map(vcpu, &map);
	timer = vcpu_get_timer(vcpu, tmr);
	if (timer == map.emul_vtimer || timer == map.emul_ptimer) {
		soft_timer_cancel(&timer->hrtimer);
		kvm_arm_timer_write(vcpu, timer, treg, val);
		timer_emulate(timer);
	} else {
		preempt_disable();
		timer_save_state(timer);
		kvm_arm_timer_write(vcpu, timer, treg, val);
		timer_restore_state(timer);
		preempt_enable();
	}
}

static int timer_irq_set_vcpu_affinity(struct irq_data *d, void *vcpu)
{
	if (vcpu)
		irqd_set_forwarded_to_vcpu(d);
	else
		irqd_clr_forwarded_to_vcpu(d);

	return 0;
}

static int timer_irq_set_irqchip_state(struct irq_data *d,
				       enum irqchip_irq_state which, bool val)
{
	if (which != IRQCHIP_STATE_ACTIVE || !irqd_is_forwarded_to_vcpu(d))
		return irq_chip_set_parent_state(d, which, val);

	if (val)
		irq_chip_mask_parent(d);
	else
		irq_chip_unmask_parent(d);

	return 0;
}

static void timer_irq_eoi(struct irq_data *d)
{
	if (!irqd_is_forwarded_to_vcpu(d))
		irq_chip_eoi_parent(d);
}

static void timer_irq_ack(struct irq_data *d)
{
	d = d->parent_data;
	if (d->chip->irq_ack)
		d->chip->irq_ack(d);
}

static struct irq_chip timer_chip = {
	.name			= "KVM",
	.irq_ack		= timer_irq_ack,
	.irq_mask		= irq_chip_mask_parent,
	.irq_unmask		= irq_chip_unmask_parent,
	.irq_eoi		= timer_irq_eoi,
	.irq_set_type		= irq_chip_set_type_parent,
	.irq_set_vcpu_affinity	= timer_irq_set_vcpu_affinity,
	.irq_set_irqchip_state	= timer_irq_set_irqchip_state,
};

static int timer_irq_domain_alloc(struct irq_domain *domain, unsigned int virq,
				  unsigned int nr_irqs, void *arg)
{
	irq_hw_number_t hwirq = (uintptr_t)arg;

	return irq_domain_set_hwirq_and_chip(domain, virq, hwirq,
					     &timer_chip, NULL);
}

static void timer_irq_domain_free(struct irq_domain *domain, unsigned int virq,
				  unsigned int nr_irqs)
{
}

static const struct irq_domain_ops timer_domain_ops = {
	.alloc	= timer_irq_domain_alloc,
	.free	= timer_irq_domain_free,
};

static void kvm_irq_fixup_flags(unsigned int virq, u32 *flags)
{
	*flags = irq_get_trigger_type(virq);
	if (*flags != IRQF_TRIGGER_HIGH && *flags != IRQF_TRIGGER_LOW) {
		kvm_err("Invalid trigger for timer IRQ%d, assuming level low\n",
			virq);
		*flags = IRQF_TRIGGER_LOW;
	}
}

static int kvm_irq_init(struct arch_timer_kvm_info *info)
{
	struct irq_domain *domain = NULL;

	if (info->virtual_irq <= 0) {
		kvm_err("kvm_arch_timer: invalid virtual timer IRQ: %d\n",
			info->virtual_irq);
		return -ENODEV;
	}

	host_vtimer_irq = info->virtual_irq;
	kvm_irq_fixup_flags(host_vtimer_irq, &host_vtimer_irq_flags);

	if (kvm_vgic_global_state.no_hw_deactivation) {
		struct fwnode_handle *fwnode;
		struct irq_data *data;

		fwnode = irq_domain_alloc_named_fwnode("kvm-timer");
		if (!fwnode)
			return -ENOMEM;

		/* Assume both vtimer and ptimer in the same parent */
		data = irq_get_irq_data(host_vtimer_irq);
		domain = irq_domain_create_hierarchy(data->domain, 0,
						     NR_KVM_TIMERS, fwnode,
						     &timer_domain_ops, NULL);
		if (!domain) {
			irq_domain_free_fwnode(fwnode);
			return -ENOMEM;
		}

		arch_timer_irq_ops.flags |= VGIC_IRQ_SW_RESAMPLE;
		WARN_ON(irq_domain_push_irq(domain, host_vtimer_irq,
					    (void *)TIMER_VTIMER));
	}

	if (info->physical_irq > 0) {
		host_ptimer_irq = info->physical_irq;
		kvm_irq_fixup_flags(host_ptimer_irq, &host_ptimer_irq_flags);

		if (domain)
			WARN_ON(irq_domain_push_irq(domain, host_ptimer_irq,
						    (void *)TIMER_PTIMER));
	}

	return 0;
}

static void kvm_timer_handle_errata(void)
{
	u64 mmfr0, mmfr1, mmfr4;

	/*
	 * CNTVOFF_EL2 is broken on some implementations. For those, we trap
	 * all virtual timer/counter accesses, requiring FEAT_ECV.
	 *
	 * However, a hypervisor supporting nesting is likely to mitigate the
	 * erratum at L0, and not require other levels to mitigate it (which
	 * would otherwise be a terrible performance sink due to trap
	 * amplification).
	 *
	 * Given that the affected HW implements both FEAT_VHE and FEAT_E2H0,
	 * and that NV is likely not to (because of limitations of the
	 * architecture), only enable the workaround when FEAT_VHE and
	 * FEAT_E2H0 are both detected. Time will tell if this actually holds.
	 */
	mmfr0 = read_sanitised_ftr_reg(SYS_ID_AA64MMFR0_EL1);
	mmfr1 = read_sanitised_ftr_reg(SYS_ID_AA64MMFR1_EL1);
	mmfr4 = read_sanitised_ftr_reg(SYS_ID_AA64MMFR4_EL1);
	if (SYS_FIELD_GET(ID_AA64MMFR1_EL1, VH, mmfr1)		&&
	    !SYS_FIELD_GET(ID_AA64MMFR4_EL1, E2H0, mmfr4)	&&
	    SYS_FIELD_GET(ID_AA64MMFR0_EL1, ECV, mmfr0)		&&
	    (has_vhe() || has_hvhe())				&&
	    cpus_have_final_cap(ARM64_WORKAROUND_QCOM_ORYON_CNTVOFF)) {
		static_branch_enable(&broken_cntvoff_key);
		kvm_info("Broken CNTVOFF_EL2, trapping virtual timer\n");
	}
}

int __init kvm_timer_hyp_init(bool has_gic)
{
	struct arch_timer_kvm_info *info;
	int err;

	info = arch_timer_get_kvm_info();
	timecounter = &info->timecounter;

	if (!timecounter->cc) {
		kvm_err("kvm_arch_timer: uninitialized timecounter\n");
		return -ENODEV;
	}

	err = kvm_irq_init(info);
	if (err)
		return err;

	/* First, do the virtual EL1 timer irq */

	err = request_percpu_irq(host_vtimer_irq, kvm_arch_timer_handler,
				 "kvm guest vtimer", kvm_get_running_vcpus());
	if (err) {
		kvm_err("kvm_arch_timer: can't request vtimer interrupt %d (%d)\n",
			host_vtimer_irq, err);
		return err;
	}

	if (has_gic) {
		err = irq_set_vcpu_affinity(host_vtimer_irq,
					    kvm_get_running_vcpus());
		if (err) {
			kvm_err("kvm_arch_timer: error setting vcpu affinity\n");
			goto out_free_vtimer_irq;
		}

		static_branch_enable(&has_gic_active_state);
	}

	kvm_debug("virtual timer IRQ%d\n", host_vtimer_irq);

	/* Now let's do the physical EL1 timer irq */

	if (info->physical_irq > 0) {
		err = request_percpu_irq(host_ptimer_irq, kvm_arch_timer_handler,
					 "kvm guest ptimer", kvm_get_running_vcpus());
		if (err) {
			kvm_err("kvm_arch_timer: can't request ptimer interrupt %d (%d)\n",
				host_ptimer_irq, err);
			goto out_free_vtimer_irq;
		}

		if (has_gic) {
			err = irq_set_vcpu_affinity(host_ptimer_irq,
						    kvm_get_running_vcpus());
			if (err) {
				kvm_err("kvm_arch_timer: error setting vcpu affinity\n");
				goto out_free_ptimer_irq;
			}
		}

		kvm_debug("physical timer IRQ%d\n", host_ptimer_irq);
	} else if (has_vhe()) {
		kvm_err("kvm_arch_timer: invalid physical timer IRQ: %d\n",
			info->physical_irq);
		err = -ENODEV;
		goto out_free_vtimer_irq;
	}

	kvm_timer_handle_errata();
	return 0;

out_free_ptimer_irq:
	if (info->physical_irq > 0)
		free_percpu_irq(host_ptimer_irq, kvm_get_running_vcpus());
out_free_vtimer_irq:
	free_percpu_irq(host_vtimer_irq, kvm_get_running_vcpus());
	return err;
}

void kvm_timer_vcpu_terminate(struct kvm_vcpu *vcpu)
{
	struct arch_timer_cpu *timer = vcpu_timer(vcpu);

	soft_timer_cancel(&timer->bg_timer);
}

static bool timer_irqs_are_valid(struct kvm_vcpu *vcpu)
{
	u32 ppis = 0;
	bool valid;

	mutex_lock(&vcpu->kvm->arch.config_lock);

	for (int i = 0; i < nr_timers(vcpu); i++) {
		struct arch_timer_context *ctx;
		int irq;

		ctx = vcpu_get_timer(vcpu, i);
		irq = timer_irq(ctx);
		if (kvm_vgic_set_owner(vcpu, irq, ctx))
			break;

		/*
		 * We know by construction that we only have PPIs, so
		 * all values are less than 32.
		 */
		ppis |= BIT(irq);
	}

	valid = hweight32(ppis) == nr_timers(vcpu);

	if (valid)
		set_bit(KVM_ARCH_FLAG_TIMER_PPIS_IMMUTABLE, &vcpu->kvm->arch.flags);

	mutex_unlock(&vcpu->kvm->arch.config_lock);

	return valid;
}

static bool kvm_arch_timer_get_input_level(int vintid)
{
	struct kvm_vcpu *vcpu = kvm_get_running_vcpu();

	if (WARN(!vcpu, "No vcpu context!\n"))
		return false;

	for (int i = 0; i < nr_timers(vcpu); i++) {
		struct arch_timer_context *ctx;

		ctx = vcpu_get_timer(vcpu, i);
		if (timer_irq(ctx) == vintid)
			return kvm_timer_should_fire(ctx);
	}

	/* A timer IRQ has fired, but no matching timer was found? */
	WARN_RATELIMIT(1, "timer INTID%d unknown\n", vintid);

	return false;
}

int kvm_timer_enable(struct kvm_vcpu *vcpu)
{
	struct arch_timer_cpu *timer = vcpu_timer(vcpu);
	struct timer_map map;
	int ret;

	if (timer->enabled)
		return 0;

	/* Without a VGIC we do not map virtual IRQs to physical IRQs */
	if (!irqchip_in_kernel(vcpu->kvm))
		goto no_vgic;

	/*
	 * At this stage, we have the guarantee that the vgic is both
	 * available and initialized.
	 */
	if (!timer_irqs_are_valid(vcpu)) {
		kvm_debug("incorrectly configured timer irqs\n");
		return -EINVAL;
	}

	get_timer_map(vcpu, &map);

	ret = kvm_vgic_map_phys_irq(vcpu,
				    map.direct_vtimer->host_timer_irq,
				    timer_irq(map.direct_vtimer),
				    &arch_timer_irq_ops);
	if (ret)
		return ret;

	if (map.direct_ptimer) {
		ret = kvm_vgic_map_phys_irq(vcpu,
					    map.direct_ptimer->host_timer_irq,
					    timer_irq(map.direct_ptimer),
					    &arch_timer_irq_ops);
	}

	if (ret)
		return ret;

no_vgic:
	timer->enabled = 1;
	return 0;
}

/* If we have CNTPOFF, permanently set ECV to enable it */
void kvm_timer_init_vhe(void)
{
	if (cpus_have_final_cap(ARM64_HAS_ECV_CNTPOFF))
		sysreg_clear_set(cnthctl_el2, 0, CNTHCTL_ECV);
}

int kvm_arm_timer_set_attr(struct kvm_vcpu *vcpu, struct kvm_device_attr *attr)
{
	int __user *uaddr = (int __user *)(long)attr->addr;
	int irq, idx, ret = 0;

	if (!irqchip_in_kernel(vcpu->kvm))
		return -EINVAL;

	if (get_user(irq, uaddr))
		return -EFAULT;

	if (!(irq_is_ppi(irq)))
		return -EINVAL;

	mutex_lock(&vcpu->kvm->arch.config_lock);

	if (test_bit(KVM_ARCH_FLAG_TIMER_PPIS_IMMUTABLE,
		     &vcpu->kvm->arch.flags)) {
		ret = -EBUSY;
		goto out;
	}

	switch (attr->attr) {
	case KVM_ARM_VCPU_TIMER_IRQ_VTIMER:
		idx = TIMER_VTIMER;
		break;
	case KVM_ARM_VCPU_TIMER_IRQ_PTIMER:
		idx = TIMER_PTIMER;
		break;
	case KVM_ARM_VCPU_TIMER_IRQ_HVTIMER:
		idx = TIMER_HVTIMER;
		break;
	case KVM_ARM_VCPU_TIMER_IRQ_HPTIMER:
		idx = TIMER_HPTIMER;
		break;
	default:
		ret = -ENXIO;
		goto out;
	}

	/*
	 * We cannot validate the IRQ unicity before we run, so take it at
	 * face value. The verdict will be given on first vcpu run, for each
	 * vcpu. Yes this is late. Blame it on the stupid API.
	 */
	vcpu->kvm->arch.timer_data.ppi[idx] = irq;

out:
	mutex_unlock(&vcpu->kvm->arch.config_lock);
	return ret;
}

int kvm_arm_timer_get_attr(struct kvm_vcpu *vcpu, struct kvm_device_attr *attr)
{
	int __user *uaddr = (int __user *)(long)attr->addr;
	struct arch_timer_context *timer;
	int irq;

	switch (attr->attr) {
	case KVM_ARM_VCPU_TIMER_IRQ_VTIMER:
		timer = vcpu_vtimer(vcpu);
		break;
	case KVM_ARM_VCPU_TIMER_IRQ_PTIMER:
		timer = vcpu_ptimer(vcpu);
		break;
	case KVM_ARM_VCPU_TIMER_IRQ_HVTIMER:
		timer = vcpu_hvtimer(vcpu);
		break;
	case KVM_ARM_VCPU_TIMER_IRQ_HPTIMER:
		timer = vcpu_hptimer(vcpu);
		break;
	default:
		return -ENXIO;
	}

	irq = timer_irq(timer);
	return put_user(irq, uaddr);
}

int kvm_arm_timer_has_attr(struct kvm_vcpu *vcpu, struct kvm_device_attr *attr)
{
	switch (attr->attr) {
	case KVM_ARM_VCPU_TIMER_IRQ_VTIMER:
	case KVM_ARM_VCPU_TIMER_IRQ_PTIMER:
	case KVM_ARM_VCPU_TIMER_IRQ_HVTIMER:
	case KVM_ARM_VCPU_TIMER_IRQ_HPTIMER:
		return 0;
	}

	return -ENXIO;
}

int kvm_vm_ioctl_set_counter_offset(struct kvm *kvm,
				    struct kvm_arm_counter_offset *offset)
{
	int ret = 0;

	if (offset->reserved)
		return -EINVAL;

	mutex_lock(&kvm->lock);

	if (lock_all_vcpus(kvm)) {
		set_bit(KVM_ARCH_FLAG_VM_COUNTER_OFFSET, &kvm->arch.flags);

		/*
		 * If userspace decides to set the offset using this
		 * API rather than merely restoring the counter
		 * values, the offset applies to both the virtual and
		 * physical views.
		 */
		kvm->arch.timer_data.voffset = offset->counter_offset;
		kvm->arch.timer_data.poffset = offset->counter_offset;

		unlock_all_vcpus(kvm);
	} else {
		ret = -EBUSY;
	}

	mutex_unlock(&kvm->lock);

	return ret;
}<|MERGE_RESOLUTION|>--- conflicted
+++ resolved
@@ -471,11 +471,8 @@
 
 	if (should_fire != ctx->irq.level)
 		kvm_timer_update_irq(ctx->vcpu, should_fire, ctx);
-<<<<<<< HEAD
-=======
 
 	kvm_timer_update_status(ctx, should_fire);
->>>>>>> 69730cac
 
 	/*
 	 * If the timer can fire now, we don't need to have a soft timer
