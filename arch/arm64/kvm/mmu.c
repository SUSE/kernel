// SPDX-License-Identifier: GPL-2.0-only
/*
 * Copyright (C) 2012 - Virtual Open Systems and Columbia University
 * Author: Christoffer Dall <c.dall@virtualopensystems.com>
 */

#include <linux/acpi.h>
#include <linux/mman.h>
#include <linux/kvm_host.h>
#include <linux/io.h>
#include <linux/hugetlb.h>
#include <linux/sched/signal.h>
#include <trace/events/kvm.h>
#include <asm/acpi.h>
#include <asm/pgalloc.h>
#include <asm/cacheflush.h>
#include <asm/kvm_arm.h>
#include <asm/kvm_mmu.h>
#include <asm/kvm_pgtable.h>
#include <asm/kvm_pkvm.h>
#include <asm/kvm_asm.h>
#include <asm/kvm_emulate.h>
#include <asm/virt.h>

#include "trace.h"

static struct kvm_pgtable *hyp_pgtable;
static DEFINE_MUTEX(kvm_hyp_pgd_mutex);

static unsigned long __ro_after_init hyp_idmap_start;
static unsigned long __ro_after_init hyp_idmap_end;
static phys_addr_t __ro_after_init hyp_idmap_vector;

u32 __ro_after_init __hyp_va_bits;

static unsigned long __ro_after_init io_map_base;

#define KVM_PGT_FN(fn)		(!is_protected_kvm_enabled() ? fn : p ## fn)

static phys_addr_t __stage2_range_addr_end(phys_addr_t addr, phys_addr_t end,
					   phys_addr_t size)
{
	phys_addr_t boundary = ALIGN_DOWN(addr + size, size);

	return (boundary - 1 < end - 1) ? boundary : end;
}

static phys_addr_t stage2_range_addr_end(phys_addr_t addr, phys_addr_t end)
{
	phys_addr_t size = kvm_granule_size(KVM_PGTABLE_MIN_BLOCK_LEVEL);

	return __stage2_range_addr_end(addr, end, size);
}

/*
 * Release kvm_mmu_lock periodically if the memory region is large. Otherwise,
 * we may see kernel panics with CONFIG_DETECT_HUNG_TASK,
 * CONFIG_LOCKUP_DETECTOR, CONFIG_LOCKDEP. Additionally, holding the lock too
 * long will also starve other vCPUs. We have to also make sure that the page
 * tables are not freed while we released the lock.
 */
static int stage2_apply_range(struct kvm_s2_mmu *mmu, phys_addr_t addr,
			      phys_addr_t end,
			      int (*fn)(struct kvm_pgtable *, u64, u64),
			      bool resched)
{
	struct kvm *kvm = kvm_s2_mmu_to_kvm(mmu);
	int ret;
	u64 next;

	do {
		struct kvm_pgtable *pgt = mmu->pgt;
		if (!pgt)
			return -EINVAL;

		next = stage2_range_addr_end(addr, end);
		ret = fn(pgt, addr, next - addr);
		if (ret)
			break;

		if (resched && next != end)
			cond_resched_rwlock_write(&kvm->mmu_lock);
	} while (addr = next, addr != end);

	return ret;
}

#define stage2_apply_range_resched(mmu, addr, end, fn)			\
	stage2_apply_range(mmu, addr, end, fn, true)

/*
 * Get the maximum number of page-tables pages needed to split a range
 * of blocks into PAGE_SIZE PTEs. It assumes the range is already
 * mapped at level 2, or at level 1 if allowed.
 */
static int kvm_mmu_split_nr_page_tables(u64 range)
{
	int n = 0;

	if (KVM_PGTABLE_MIN_BLOCK_LEVEL < 2)
		n += DIV_ROUND_UP(range, PUD_SIZE);
	n += DIV_ROUND_UP(range, PMD_SIZE);
	return n;
}

static bool need_split_memcache_topup_or_resched(struct kvm *kvm)
{
	struct kvm_mmu_memory_cache *cache;
	u64 chunk_size, min;

	if (need_resched() || rwlock_needbreak(&kvm->mmu_lock))
		return true;

	chunk_size = kvm->arch.mmu.split_page_chunk_size;
	min = kvm_mmu_split_nr_page_tables(chunk_size);
	cache = &kvm->arch.mmu.split_page_cache;
	return kvm_mmu_memory_cache_nr_free_objects(cache) < min;
}

static int kvm_mmu_split_huge_pages(struct kvm *kvm, phys_addr_t addr,
				    phys_addr_t end)
{
	struct kvm_mmu_memory_cache *cache;
	struct kvm_pgtable *pgt;
	int ret, cache_capacity;
	u64 next, chunk_size;

	lockdep_assert_held_write(&kvm->mmu_lock);

	chunk_size = kvm->arch.mmu.split_page_chunk_size;
	cache_capacity = kvm_mmu_split_nr_page_tables(chunk_size);

	if (chunk_size == 0)
		return 0;

	cache = &kvm->arch.mmu.split_page_cache;

	do {
		if (need_split_memcache_topup_or_resched(kvm)) {
			write_unlock(&kvm->mmu_lock);
			cond_resched();
			/* Eager page splitting is best-effort. */
			ret = __kvm_mmu_topup_memory_cache(cache,
							   cache_capacity,
							   cache_capacity);
			write_lock(&kvm->mmu_lock);
			if (ret)
				break;
		}

		pgt = kvm->arch.mmu.pgt;
		if (!pgt)
			return -EINVAL;

		next = __stage2_range_addr_end(addr, end, chunk_size);
		ret = KVM_PGT_FN(kvm_pgtable_stage2_split)(pgt, addr, next - addr, cache);
		if (ret)
			break;
	} while (addr = next, addr != end);

	return ret;
}

static bool memslot_is_logging(struct kvm_memory_slot *memslot)
{
	return memslot->dirty_bitmap && !(memslot->flags & KVM_MEM_READONLY);
}

/**
 * kvm_arch_flush_remote_tlbs() - flush all VM TLB entries for v7/8
 * @kvm:	pointer to kvm structure.
 *
 * Interface to HYP function to flush all VM TLB entries
 */
int kvm_arch_flush_remote_tlbs(struct kvm *kvm)
{
	if (is_protected_kvm_enabled())
		kvm_call_hyp_nvhe(__pkvm_tlb_flush_vmid, kvm->arch.pkvm.handle);
	else
		kvm_call_hyp(__kvm_tlb_flush_vmid, &kvm->arch.mmu);
	return 0;
}

int kvm_arch_flush_remote_tlbs_range(struct kvm *kvm,
				      gfn_t gfn, u64 nr_pages)
{
	u64 size = nr_pages << PAGE_SHIFT;
	u64 addr = gfn << PAGE_SHIFT;

	if (is_protected_kvm_enabled())
		kvm_call_hyp_nvhe(__pkvm_tlb_flush_vmid, kvm->arch.pkvm.handle);
	else
		kvm_tlb_flush_vmid_range(&kvm->arch.mmu, addr, size);
	return 0;
}

static void *stage2_memcache_zalloc_page(void *arg)
{
	struct kvm_mmu_memory_cache *mc = arg;
	void *virt;

	/* Allocated with __GFP_ZERO, so no need to zero */
	virt = kvm_mmu_memory_cache_alloc(mc);
	if (virt)
		kvm_account_pgtable_pages(virt, 1);
	return virt;
}

static void *kvm_host_zalloc_pages_exact(size_t size)
{
	return alloc_pages_exact(size, GFP_KERNEL_ACCOUNT | __GFP_ZERO);
}

static void *kvm_s2_zalloc_pages_exact(size_t size)
{
	void *virt = kvm_host_zalloc_pages_exact(size);

	if (virt)
		kvm_account_pgtable_pages(virt, (size >> PAGE_SHIFT));
	return virt;
}

static void kvm_s2_free_pages_exact(void *virt, size_t size)
{
	kvm_account_pgtable_pages(virt, -(size >> PAGE_SHIFT));
	free_pages_exact(virt, size);
}

static struct kvm_pgtable_mm_ops kvm_s2_mm_ops;

static void stage2_free_unlinked_table_rcu_cb(struct rcu_head *head)
{
	struct page *page = container_of(head, struct page, rcu_head);
	void *pgtable = page_to_virt(page);
	s8 level = page_private(page);

	KVM_PGT_FN(kvm_pgtable_stage2_free_unlinked)(&kvm_s2_mm_ops, pgtable, level);
}

static void stage2_free_unlinked_table(void *addr, s8 level)
{
	struct page *page = virt_to_page(addr);

	set_page_private(page, (unsigned long)level);
	call_rcu(&page->rcu_head, stage2_free_unlinked_table_rcu_cb);
}

static void kvm_host_get_page(void *addr)
{
	get_page(virt_to_page(addr));
}

static void kvm_host_put_page(void *addr)
{
	put_page(virt_to_page(addr));
}

static void kvm_s2_put_page(void *addr)
{
	struct page *p = virt_to_page(addr);
	/* Dropping last refcount, the page will be freed */
	if (page_count(p) == 1)
		kvm_account_pgtable_pages(addr, -1);
	put_page(p);
}

static int kvm_host_page_count(void *addr)
{
	return page_count(virt_to_page(addr));
}

static phys_addr_t kvm_host_pa(void *addr)
{
	return __pa(addr);
}

static void *kvm_host_va(phys_addr_t phys)
{
	return __va(phys);
}

static void clean_dcache_guest_page(void *va, size_t size)
{
	__clean_dcache_guest_page(va, size);
}

static void invalidate_icache_guest_page(void *va, size_t size)
{
	__invalidate_icache_guest_page(va, size);
}

/*
 * Unmapping vs dcache management:
 *
 * If a guest maps certain memory pages as uncached, all writes will
 * bypass the data cache and go directly to RAM.  However, the CPUs
 * can still speculate reads (not writes) and fill cache lines with
 * data.
 *
 * Those cache lines will be *clean* cache lines though, so a
 * clean+invalidate operation is equivalent to an invalidate
 * operation, because no cache lines are marked dirty.
 *
 * Those clean cache lines could be filled prior to an uncached write
 * by the guest, and the cache coherent IO subsystem would therefore
 * end up writing old data to disk.
 *
 * This is why right after unmapping a page/section and invalidating
 * the corresponding TLBs, we flush to make sure the IO subsystem will
 * never hit in the cache.
 *
 * This is all avoided on systems that have ARM64_HAS_STAGE2_FWB, as
 * we then fully enforce cacheability of RAM, no matter what the guest
 * does.
 */
/**
 * __unmap_stage2_range -- Clear stage2 page table entries to unmap a range
 * @mmu:   The KVM stage-2 MMU pointer
 * @start: The intermediate physical base address of the range to unmap
 * @size:  The size of the area to unmap
 * @may_block: Whether or not we are permitted to block
 *
 * Clear a range of stage-2 mappings, lowering the various ref-counts.  Must
 * be called while holding mmu_lock (unless for freeing the stage2 pgd before
 * destroying the VM), otherwise another faulting VCPU may come in and mess
 * with things behind our backs.
 */
static void __unmap_stage2_range(struct kvm_s2_mmu *mmu, phys_addr_t start, u64 size,
				 bool may_block)
{
	struct kvm *kvm = kvm_s2_mmu_to_kvm(mmu);
	phys_addr_t end = start + size;

	lockdep_assert_held_write(&kvm->mmu_lock);
	WARN_ON(size & ~PAGE_MASK);
	WARN_ON(stage2_apply_range(mmu, start, end, KVM_PGT_FN(kvm_pgtable_stage2_unmap),
				   may_block));
}

void kvm_stage2_unmap_range(struct kvm_s2_mmu *mmu, phys_addr_t start,
			    u64 size, bool may_block)
{
	__unmap_stage2_range(mmu, start, size, may_block);
}

void kvm_stage2_flush_range(struct kvm_s2_mmu *mmu, phys_addr_t addr, phys_addr_t end)
{
	stage2_apply_range_resched(mmu, addr, end, KVM_PGT_FN(kvm_pgtable_stage2_flush));
}

static void stage2_flush_memslot(struct kvm *kvm,
				 struct kvm_memory_slot *memslot)
{
	phys_addr_t addr = memslot->base_gfn << PAGE_SHIFT;
	phys_addr_t end = addr + PAGE_SIZE * memslot->npages;

	kvm_stage2_flush_range(&kvm->arch.mmu, addr, end);
}

/**
 * stage2_flush_vm - Invalidate cache for pages mapped in stage 2
 * @kvm: The struct kvm pointer
 *
 * Go through the stage 2 page tables and invalidate any cache lines
 * backing memory already mapped to the VM.
 */
static void stage2_flush_vm(struct kvm *kvm)
{
	struct kvm_memslots *slots;
	struct kvm_memory_slot *memslot;
	int idx, bkt;

	idx = srcu_read_lock(&kvm->srcu);
	write_lock(&kvm->mmu_lock);

	slots = kvm_memslots(kvm);
	kvm_for_each_memslot(memslot, bkt, slots)
		stage2_flush_memslot(kvm, memslot);

	kvm_nested_s2_flush(kvm);

	write_unlock(&kvm->mmu_lock);
	srcu_read_unlock(&kvm->srcu, idx);
}

/**
 * free_hyp_pgds - free Hyp-mode page tables
 */
void __init free_hyp_pgds(void)
{
	mutex_lock(&kvm_hyp_pgd_mutex);
	if (hyp_pgtable) {
		kvm_pgtable_hyp_destroy(hyp_pgtable);
		kfree(hyp_pgtable);
		hyp_pgtable = NULL;
	}
	mutex_unlock(&kvm_hyp_pgd_mutex);
}

static bool kvm_host_owns_hyp_mappings(void)
{
	if (is_kernel_in_hyp_mode())
		return false;

	if (static_branch_likely(&kvm_protected_mode_initialized))
		return false;

	/*
	 * This can happen at boot time when __create_hyp_mappings() is called
	 * after the hyp protection has been enabled, but the static key has
	 * not been flipped yet.
	 */
	if (!hyp_pgtable && is_protected_kvm_enabled())
		return false;

	WARN_ON(!hyp_pgtable);

	return true;
}

int __create_hyp_mappings(unsigned long start, unsigned long size,
			  unsigned long phys, enum kvm_pgtable_prot prot)
{
	int err;

	if (WARN_ON(!kvm_host_owns_hyp_mappings()))
		return -EINVAL;

	mutex_lock(&kvm_hyp_pgd_mutex);
	err = kvm_pgtable_hyp_map(hyp_pgtable, start, size, phys, prot);
	mutex_unlock(&kvm_hyp_pgd_mutex);

	return err;
}

static phys_addr_t kvm_kaddr_to_phys(void *kaddr)
{
	if (!is_vmalloc_addr(kaddr)) {
		BUG_ON(!virt_addr_valid(kaddr));
		return __pa(kaddr);
	} else {
		return page_to_phys(vmalloc_to_page(kaddr)) +
		       offset_in_page(kaddr);
	}
}

struct hyp_shared_pfn {
	u64 pfn;
	int count;
	struct rb_node node;
};

static DEFINE_MUTEX(hyp_shared_pfns_lock);
static struct rb_root hyp_shared_pfns = RB_ROOT;

static struct hyp_shared_pfn *find_shared_pfn(u64 pfn, struct rb_node ***node,
					      struct rb_node **parent)
{
	struct hyp_shared_pfn *this;

	*node = &hyp_shared_pfns.rb_node;
	*parent = NULL;
	while (**node) {
		this = container_of(**node, struct hyp_shared_pfn, node);
		*parent = **node;
		if (this->pfn < pfn)
			*node = &((**node)->rb_left);
		else if (this->pfn > pfn)
			*node = &((**node)->rb_right);
		else
			return this;
	}

	return NULL;
}

static int share_pfn_hyp(u64 pfn)
{
	struct rb_node **node, *parent;
	struct hyp_shared_pfn *this;
	int ret = 0;

	mutex_lock(&hyp_shared_pfns_lock);
	this = find_shared_pfn(pfn, &node, &parent);
	if (this) {
		this->count++;
		goto unlock;
	}

	this = kzalloc(sizeof(*this), GFP_KERNEL);
	if (!this) {
		ret = -ENOMEM;
		goto unlock;
	}

	this->pfn = pfn;
	this->count = 1;
	rb_link_node(&this->node, parent, node);
	rb_insert_color(&this->node, &hyp_shared_pfns);
	ret = kvm_call_hyp_nvhe(__pkvm_host_share_hyp, pfn, 1);
unlock:
	mutex_unlock(&hyp_shared_pfns_lock);

	return ret;
}

static int unshare_pfn_hyp(u64 pfn)
{
	struct rb_node **node, *parent;
	struct hyp_shared_pfn *this;
	int ret = 0;

	mutex_lock(&hyp_shared_pfns_lock);
	this = find_shared_pfn(pfn, &node, &parent);
	if (WARN_ON(!this)) {
		ret = -ENOENT;
		goto unlock;
	}

	this->count--;
	if (this->count)
		goto unlock;

	rb_erase(&this->node, &hyp_shared_pfns);
	kfree(this);
	ret = kvm_call_hyp_nvhe(__pkvm_host_unshare_hyp, pfn, 1);
unlock:
	mutex_unlock(&hyp_shared_pfns_lock);

	return ret;
}

int kvm_share_hyp(void *from, void *to)
{
	phys_addr_t start, end, cur;
	u64 pfn;
	int ret;

	if (is_kernel_in_hyp_mode())
		return 0;

	/*
	 * The share hcall maps things in the 'fixed-offset' region of the hyp
	 * VA space, so we can only share physically contiguous data-structures
	 * for now.
	 */
	if (is_vmalloc_or_module_addr(from) || is_vmalloc_or_module_addr(to))
		return -EINVAL;

	if (kvm_host_owns_hyp_mappings())
		return create_hyp_mappings(from, to, PAGE_HYP);

	start = ALIGN_DOWN(__pa(from), PAGE_SIZE);
	end = PAGE_ALIGN(__pa(to));
	for (cur = start; cur < end; cur += PAGE_SIZE) {
		pfn = __phys_to_pfn(cur);
		ret = share_pfn_hyp(pfn);
		if (ret)
			return ret;
	}

	return 0;
}

void kvm_unshare_hyp(void *from, void *to)
{
	phys_addr_t start, end, cur;
	u64 pfn;

	if (is_kernel_in_hyp_mode() || kvm_host_owns_hyp_mappings() || !from)
		return;

	start = ALIGN_DOWN(__pa(from), PAGE_SIZE);
	end = PAGE_ALIGN(__pa(to));
	for (cur = start; cur < end; cur += PAGE_SIZE) {
		pfn = __phys_to_pfn(cur);
		WARN_ON(unshare_pfn_hyp(pfn));
	}
}

/**
 * create_hyp_mappings - duplicate a kernel virtual address range in Hyp mode
 * @from:	The virtual kernel start address of the range
 * @to:		The virtual kernel end address of the range (exclusive)
 * @prot:	The protection to be applied to this range
 *
 * The same virtual address as the kernel virtual address is also used
 * in Hyp-mode mapping (modulo HYP_PAGE_OFFSET) to the same underlying
 * physical pages.
 */
int create_hyp_mappings(void *from, void *to, enum kvm_pgtable_prot prot)
{
	phys_addr_t phys_addr;
	unsigned long virt_addr;
	unsigned long start = kern_hyp_va((unsigned long)from);
	unsigned long end = kern_hyp_va((unsigned long)to);

	if (is_kernel_in_hyp_mode())
		return 0;

	if (!kvm_host_owns_hyp_mappings())
		return -EPERM;

	start = start & PAGE_MASK;
	end = PAGE_ALIGN(end);

	for (virt_addr = start; virt_addr < end; virt_addr += PAGE_SIZE) {
		int err;

		phys_addr = kvm_kaddr_to_phys(from + virt_addr - start);
		err = __create_hyp_mappings(virt_addr, PAGE_SIZE, phys_addr,
					    prot);
		if (err)
			return err;
	}

	return 0;
}

static int __hyp_alloc_private_va_range(unsigned long base)
{
	lockdep_assert_held(&kvm_hyp_pgd_mutex);

	if (!PAGE_ALIGNED(base))
		return -EINVAL;

	/*
	 * Verify that BIT(VA_BITS - 1) hasn't been flipped by
	 * allocating the new area, as it would indicate we've
	 * overflowed the idmap/IO address range.
	 */
	if ((base ^ io_map_base) & BIT(VA_BITS - 1))
		return -ENOMEM;

	io_map_base = base;

	return 0;
}

/**
 * hyp_alloc_private_va_range - Allocates a private VA range.
 * @size:	The size of the VA range to reserve.
 * @haddr:	The hypervisor virtual start address of the allocation.
 *
 * The private virtual address (VA) range is allocated below io_map_base
 * and aligned based on the order of @size.
 *
 * Return: 0 on success or negative error code on failure.
 */
int hyp_alloc_private_va_range(size_t size, unsigned long *haddr)
{
	unsigned long base;
	int ret = 0;

	mutex_lock(&kvm_hyp_pgd_mutex);

	/*
	 * This assumes that we have enough space below the idmap
	 * page to allocate our VAs. If not, the check in
	 * __hyp_alloc_private_va_range() will kick. A potential
	 * alternative would be to detect that overflow and switch
	 * to an allocation above the idmap.
	 *
	 * The allocated size is always a multiple of PAGE_SIZE.
	 */
	size = PAGE_ALIGN(size);
	base = io_map_base - size;
	ret = __hyp_alloc_private_va_range(base);

	mutex_unlock(&kvm_hyp_pgd_mutex);

	if (!ret)
		*haddr = base;

	return ret;
}

static int __create_hyp_private_mapping(phys_addr_t phys_addr, size_t size,
					unsigned long *haddr,
					enum kvm_pgtable_prot prot)
{
	unsigned long addr;
	int ret = 0;

	if (!kvm_host_owns_hyp_mappings()) {
		addr = kvm_call_hyp_nvhe(__pkvm_create_private_mapping,
					 phys_addr, size, prot);
		if (IS_ERR_VALUE(addr))
			return addr;
		*haddr = addr;

		return 0;
	}

	size = PAGE_ALIGN(size + offset_in_page(phys_addr));
	ret = hyp_alloc_private_va_range(size, &addr);
	if (ret)
		return ret;

	ret = __create_hyp_mappings(addr, size, phys_addr, prot);
	if (ret)
		return ret;

	*haddr = addr + offset_in_page(phys_addr);
	return ret;
}

int create_hyp_stack(phys_addr_t phys_addr, unsigned long *haddr)
{
	unsigned long base;
	size_t size;
	int ret;

	mutex_lock(&kvm_hyp_pgd_mutex);
	/*
	 * Efficient stack verification using the NVHE_STACK_SHIFT bit implies
	 * an alignment of our allocation on the order of the size.
	 */
	size = NVHE_STACK_SIZE * 2;
	base = ALIGN_DOWN(io_map_base - size, size);

	ret = __hyp_alloc_private_va_range(base);

	mutex_unlock(&kvm_hyp_pgd_mutex);

	if (ret) {
		kvm_err("Cannot allocate hyp stack guard page\n");
		return ret;
	}

	/*
	 * Since the stack grows downwards, map the stack to the page
	 * at the higher address and leave the lower guard page
	 * unbacked.
	 *
	 * Any valid stack address now has the NVHE_STACK_SHIFT bit as 1
	 * and addresses corresponding to the guard page have the
	 * NVHE_STACK_SHIFT bit as 0 - this is used for overflow detection.
	 */
	ret = __create_hyp_mappings(base + NVHE_STACK_SIZE, NVHE_STACK_SIZE,
				    phys_addr, PAGE_HYP);
	if (ret)
		kvm_err("Cannot map hyp stack\n");

	*haddr = base + size;

	return ret;
}

/**
 * create_hyp_io_mappings - Map IO into both kernel and HYP
 * @phys_addr:	The physical start address which gets mapped
 * @size:	Size of the region being mapped
 * @kaddr:	Kernel VA for this mapping
 * @haddr:	HYP VA for this mapping
 */
int create_hyp_io_mappings(phys_addr_t phys_addr, size_t size,
			   void __iomem **kaddr,
			   void __iomem **haddr)
{
	unsigned long addr;
	int ret;

	if (is_protected_kvm_enabled())
		return -EPERM;

	*kaddr = ioremap(phys_addr, size);
	if (!*kaddr)
		return -ENOMEM;

	if (is_kernel_in_hyp_mode()) {
		*haddr = *kaddr;
		return 0;
	}

	ret = __create_hyp_private_mapping(phys_addr, size,
					   &addr, PAGE_HYP_DEVICE);
	if (ret) {
		iounmap(*kaddr);
		*kaddr = NULL;
		*haddr = NULL;
		return ret;
	}

	*haddr = (void __iomem *)addr;
	return 0;
}

/**
 * create_hyp_exec_mappings - Map an executable range into HYP
 * @phys_addr:	The physical start address which gets mapped
 * @size:	Size of the region being mapped
 * @haddr:	HYP VA for this mapping
 */
int create_hyp_exec_mappings(phys_addr_t phys_addr, size_t size,
			     void **haddr)
{
	unsigned long addr;
	int ret;

	BUG_ON(is_kernel_in_hyp_mode());

	ret = __create_hyp_private_mapping(phys_addr, size,
					   &addr, PAGE_HYP_EXEC);
	if (ret) {
		*haddr = NULL;
		return ret;
	}

	*haddr = (void *)addr;
	return 0;
}

static struct kvm_pgtable_mm_ops kvm_user_mm_ops = {
	/* We shouldn't need any other callback to walk the PT */
	.phys_to_virt		= kvm_host_va,
};

static int get_user_mapping_size(struct kvm *kvm, u64 addr)
{
	struct kvm_pgtable pgt = {
		.pgd		= (kvm_pteref_t)kvm->mm->pgd,
		.ia_bits	= vabits_actual,
		.start_level	= (KVM_PGTABLE_LAST_LEVEL -
				   ARM64_HW_PGTABLE_LEVELS(pgt.ia_bits) + 1),
		.mm_ops		= &kvm_user_mm_ops,
	};
	unsigned long flags;
	kvm_pte_t pte = 0;	/* Keep GCC quiet... */
	s8 level = S8_MAX;
	int ret;

	/*
	 * Disable IRQs so that we hazard against a concurrent
	 * teardown of the userspace page tables (which relies on
	 * IPI-ing threads).
	 */
	local_irq_save(flags);
	ret = kvm_pgtable_get_leaf(&pgt, addr, &pte, &level);
	local_irq_restore(flags);

	if (ret)
		return ret;

	/*
	 * Not seeing an error, but not updating level? Something went
	 * deeply wrong...
	 */
	if (WARN_ON(level > KVM_PGTABLE_LAST_LEVEL))
		return -EFAULT;
	if (WARN_ON(level < KVM_PGTABLE_FIRST_LEVEL))
		return -EFAULT;

	/* Oops, the userspace PTs are gone... Replay the fault */
	if (!kvm_pte_valid(pte))
		return -EAGAIN;

	return BIT(ARM64_HW_PGTABLE_LEVEL_SHIFT(level));
}

static struct kvm_pgtable_mm_ops kvm_s2_mm_ops = {
	.zalloc_page		= stage2_memcache_zalloc_page,
	.zalloc_pages_exact	= kvm_s2_zalloc_pages_exact,
	.free_pages_exact	= kvm_s2_free_pages_exact,
	.free_unlinked_table	= stage2_free_unlinked_table,
	.get_page		= kvm_host_get_page,
	.put_page		= kvm_s2_put_page,
	.page_count		= kvm_host_page_count,
	.phys_to_virt		= kvm_host_va,
	.virt_to_phys		= kvm_host_pa,
	.dcache_clean_inval_poc	= clean_dcache_guest_page,
	.icache_inval_pou	= invalidate_icache_guest_page,
};

static int kvm_init_ipa_range(struct kvm_s2_mmu *mmu, unsigned long type)
{
	u32 kvm_ipa_limit = get_kvm_ipa_limit();
	u64 mmfr0, mmfr1;
	u32 phys_shift;

	if (type & ~KVM_VM_TYPE_ARM_IPA_SIZE_MASK)
		return -EINVAL;

	phys_shift = KVM_VM_TYPE_ARM_IPA_SIZE(type);
	if (is_protected_kvm_enabled()) {
		phys_shift = kvm_ipa_limit;
	} else if (phys_shift) {
		if (phys_shift > kvm_ipa_limit ||
		    phys_shift < ARM64_MIN_PARANGE_BITS)
			return -EINVAL;
	} else {
		phys_shift = KVM_PHYS_SHIFT;
		if (phys_shift > kvm_ipa_limit) {
			pr_warn_once("%s using unsupported default IPA limit, upgrade your VMM\n",
				     current->comm);
			return -EINVAL;
		}
	}

	mmfr0 = read_sanitised_ftr_reg(SYS_ID_AA64MMFR0_EL1);
	mmfr1 = read_sanitised_ftr_reg(SYS_ID_AA64MMFR1_EL1);
	mmu->vtcr = kvm_get_vtcr(mmfr0, mmfr1, phys_shift);

	return 0;
}

/**
 * kvm_init_stage2_mmu - Initialise a S2 MMU structure
 * @kvm:	The pointer to the KVM structure
 * @mmu:	The pointer to the s2 MMU structure
 * @type:	The machine type of the virtual machine
 *
 * Allocates only the stage-2 HW PGD level table(s).
 * Note we don't need locking here as this is only called in two cases:
 *
 * - when the VM is created, which can't race against anything
 *
 * - when secondary kvm_s2_mmu structures are initialised for NV
 *   guests, and the caller must hold kvm->lock as this is called on a
 *   per-vcpu basis.
 */
int kvm_init_stage2_mmu(struct kvm *kvm, struct kvm_s2_mmu *mmu, unsigned long type)
{
	int cpu, err;
	struct kvm_pgtable *pgt;

	/*
	 * If we already have our page tables in place, and that the
	 * MMU context is the canonical one, we have a bug somewhere,
	 * as this is only supposed to ever happen once per VM.
	 *
	 * Otherwise, we're building nested page tables, and that's
	 * probably because userspace called KVM_ARM_VCPU_INIT more
	 * than once on the same vcpu. Since that's actually legal,
	 * don't kick a fuss and leave gracefully.
	 */
	if (mmu->pgt != NULL) {
		if (kvm_is_nested_s2_mmu(kvm, mmu))
			return 0;

		kvm_err("kvm_arch already initialized?\n");
		return -EINVAL;
	}

	err = kvm_init_ipa_range(mmu, type);
	if (err)
		return err;

	pgt = kzalloc(sizeof(*pgt), GFP_KERNEL_ACCOUNT);
	if (!pgt)
		return -ENOMEM;

	mmu->arch = &kvm->arch;
	err = KVM_PGT_FN(kvm_pgtable_stage2_init)(pgt, mmu, &kvm_s2_mm_ops);
	if (err)
		goto out_free_pgtable;

	mmu->pgt = pgt;
	if (is_protected_kvm_enabled())
		return 0;

	mmu->last_vcpu_ran = alloc_percpu(typeof(*mmu->last_vcpu_ran));
	if (!mmu->last_vcpu_ran) {
		err = -ENOMEM;
		goto out_destroy_pgtable;
	}

	for_each_possible_cpu(cpu)
		*per_cpu_ptr(mmu->last_vcpu_ran, cpu) = -1;

	 /* The eager page splitting is disabled by default */
	mmu->split_page_chunk_size = KVM_ARM_EAGER_SPLIT_CHUNK_SIZE_DEFAULT;
	mmu->split_page_cache.gfp_zero = __GFP_ZERO;

	mmu->pgd_phys = __pa(pgt->pgd);

	if (kvm_is_nested_s2_mmu(kvm, mmu))
		kvm_init_nested_s2_mmu(mmu);

	return 0;

out_destroy_pgtable:
	KVM_PGT_FN(kvm_pgtable_stage2_destroy)(pgt);
out_free_pgtable:
	kfree(pgt);
	return err;
}

void kvm_uninit_stage2_mmu(struct kvm *kvm)
{
	kvm_free_stage2_pgd(&kvm->arch.mmu);
	kvm_mmu_free_memory_cache(&kvm->arch.mmu.split_page_cache);
}

static void stage2_unmap_memslot(struct kvm *kvm,
				 struct kvm_memory_slot *memslot)
{
	hva_t hva = memslot->userspace_addr;
	phys_addr_t addr = memslot->base_gfn << PAGE_SHIFT;
	phys_addr_t size = PAGE_SIZE * memslot->npages;
	hva_t reg_end = hva + size;

	/*
	 * A memory region could potentially cover multiple VMAs, and any holes
	 * between them, so iterate over all of them to find out if we should
	 * unmap any of them.
	 *
	 *     +--------------------------------------------+
	 * +---------------+----------------+   +----------------+
	 * |   : VMA 1     |      VMA 2     |   |    VMA 3  :    |
	 * +---------------+----------------+   +----------------+
	 *     |               memory region                |
	 *     +--------------------------------------------+
	 */
	do {
		struct vm_area_struct *vma;
		hva_t vm_start, vm_end;

		vma = find_vma_intersection(current->mm, hva, reg_end);
		if (!vma)
			break;

		/*
		 * Take the intersection of this VMA with the memory region
		 */
		vm_start = max(hva, vma->vm_start);
		vm_end = min(reg_end, vma->vm_end);

		if (!(vma->vm_flags & VM_PFNMAP)) {
			gpa_t gpa = addr + (vm_start - memslot->userspace_addr);
			kvm_stage2_unmap_range(&kvm->arch.mmu, gpa, vm_end - vm_start, true);
		}
		hva = vm_end;
	} while (hva < reg_end);
}

/**
 * stage2_unmap_vm - Unmap Stage-2 RAM mappings
 * @kvm: The struct kvm pointer
 *
 * Go through the memregions and unmap any regular RAM
 * backing memory already mapped to the VM.
 */
void stage2_unmap_vm(struct kvm *kvm)
{
	struct kvm_memslots *slots;
	struct kvm_memory_slot *memslot;
	int idx, bkt;

	idx = srcu_read_lock(&kvm->srcu);
	mmap_read_lock(current->mm);
	write_lock(&kvm->mmu_lock);

	slots = kvm_memslots(kvm);
	kvm_for_each_memslot(memslot, bkt, slots)
		stage2_unmap_memslot(kvm, memslot);

	kvm_nested_s2_unmap(kvm, true);

	write_unlock(&kvm->mmu_lock);
	mmap_read_unlock(current->mm);
	srcu_read_unlock(&kvm->srcu, idx);
}

void kvm_free_stage2_pgd(struct kvm_s2_mmu *mmu)
{
	struct kvm *kvm = kvm_s2_mmu_to_kvm(mmu);
	struct kvm_pgtable *pgt = NULL;

	write_lock(&kvm->mmu_lock);
	pgt = mmu->pgt;
	if (pgt) {
		mmu->pgd_phys = 0;
		mmu->pgt = NULL;
		free_percpu(mmu->last_vcpu_ran);
	}

	if (kvm_is_nested_s2_mmu(kvm, mmu))
		kvm_init_nested_s2_mmu(mmu);

	write_unlock(&kvm->mmu_lock);

	if (pgt) {
		KVM_PGT_FN(kvm_pgtable_stage2_destroy)(pgt);
		kfree(pgt);
	}
}

static void hyp_mc_free_fn(void *addr, void *mc)
{
	struct kvm_hyp_memcache *memcache = mc;

	if (memcache->flags & HYP_MEMCACHE_ACCOUNT_STAGE2)
		kvm_account_pgtable_pages(addr, -1);

	free_page((unsigned long)addr);
}

static void *hyp_mc_alloc_fn(void *mc)
{
	struct kvm_hyp_memcache *memcache = mc;
	void *addr;

	addr = (void *)__get_free_page(GFP_KERNEL_ACCOUNT);
	if (addr && memcache->flags & HYP_MEMCACHE_ACCOUNT_STAGE2)
		kvm_account_pgtable_pages(addr, 1);

	return addr;
}

void free_hyp_memcache(struct kvm_hyp_memcache *mc)
{
	if (!is_protected_kvm_enabled())
		return;

	kfree(mc->mapping);
	__free_hyp_memcache(mc, hyp_mc_free_fn, kvm_host_va, mc);
}

int topup_hyp_memcache(struct kvm_hyp_memcache *mc, unsigned long min_pages)
{
	if (!is_protected_kvm_enabled())
		return 0;

	if (!mc->mapping) {
		mc->mapping = kzalloc(sizeof(struct pkvm_mapping), GFP_KERNEL_ACCOUNT);
		if (!mc->mapping)
			return -ENOMEM;
	}

	return __topup_hyp_memcache(mc, min_pages, hyp_mc_alloc_fn,
				    kvm_host_pa, mc);
}

/**
 * kvm_phys_addr_ioremap - map a device range to guest IPA
 *
 * @kvm:	The KVM pointer
 * @guest_ipa:	The IPA at which to insert the mapping
 * @pa:		The physical address of the device
 * @size:	The size of the mapping
 * @writable:   Whether or not to create a writable mapping
 */
int kvm_phys_addr_ioremap(struct kvm *kvm, phys_addr_t guest_ipa,
			  phys_addr_t pa, unsigned long size, bool writable)
{
	phys_addr_t addr;
	int ret = 0;
	struct kvm_mmu_memory_cache cache = { .gfp_zero = __GFP_ZERO };
	struct kvm_s2_mmu *mmu = &kvm->arch.mmu;
	struct kvm_pgtable *pgt = mmu->pgt;
	enum kvm_pgtable_prot prot = KVM_PGTABLE_PROT_DEVICE |
				     KVM_PGTABLE_PROT_R |
				     (writable ? KVM_PGTABLE_PROT_W : 0);

	if (is_protected_kvm_enabled())
		return -EPERM;

	size += offset_in_page(guest_ipa);
	guest_ipa &= PAGE_MASK;

	for (addr = guest_ipa; addr < guest_ipa + size; addr += PAGE_SIZE) {
		ret = kvm_mmu_topup_memory_cache(&cache,
						 kvm_mmu_cache_min_pages(mmu));
		if (ret)
			break;

		write_lock(&kvm->mmu_lock);
		ret = KVM_PGT_FN(kvm_pgtable_stage2_map)(pgt, addr, PAGE_SIZE,
				 pa, prot, &cache, 0);
		write_unlock(&kvm->mmu_lock);
		if (ret)
			break;

		pa += PAGE_SIZE;
	}

	kvm_mmu_free_memory_cache(&cache);
	return ret;
}

/**
 * kvm_stage2_wp_range() - write protect stage2 memory region range
 * @mmu:        The KVM stage-2 MMU pointer
 * @addr:	Start address of range
 * @end:	End address of range
 */
void kvm_stage2_wp_range(struct kvm_s2_mmu *mmu, phys_addr_t addr, phys_addr_t end)
{
	stage2_apply_range_resched(mmu, addr, end, KVM_PGT_FN(kvm_pgtable_stage2_wrprotect));
}

/**
 * kvm_mmu_wp_memory_region() - write protect stage 2 entries for memory slot
 * @kvm:	The KVM pointer
 * @slot:	The memory slot to write protect
 *
 * Called to start logging dirty pages after memory region
 * KVM_MEM_LOG_DIRTY_PAGES operation is called. After this function returns
 * all present PUD, PMD and PTEs are write protected in the memory region.
 * Afterwards read of dirty page log can be called.
 *
 * Acquires kvm_mmu_lock. Called with kvm->slots_lock mutex acquired,
 * serializing operations for VM memory regions.
 */
static void kvm_mmu_wp_memory_region(struct kvm *kvm, int slot)
{
	struct kvm_memslots *slots = kvm_memslots(kvm);
	struct kvm_memory_slot *memslot = id_to_memslot(slots, slot);
	phys_addr_t start, end;

	if (WARN_ON_ONCE(!memslot))
		return;

	start = memslot->base_gfn << PAGE_SHIFT;
	end = (memslot->base_gfn + memslot->npages) << PAGE_SHIFT;

	write_lock(&kvm->mmu_lock);
	kvm_stage2_wp_range(&kvm->arch.mmu, start, end);
	kvm_nested_s2_wp(kvm);
	write_unlock(&kvm->mmu_lock);
	kvm_flush_remote_tlbs_memslot(kvm, memslot);
}

/**
 * kvm_mmu_split_memory_region() - split the stage 2 blocks into PAGE_SIZE
 *				   pages for memory slot
 * @kvm:	The KVM pointer
 * @slot:	The memory slot to split
 *
 * Acquires kvm->mmu_lock. Called with kvm->slots_lock mutex acquired,
 * serializing operations for VM memory regions.
 */
static void kvm_mmu_split_memory_region(struct kvm *kvm, int slot)
{
	struct kvm_memslots *slots;
	struct kvm_memory_slot *memslot;
	phys_addr_t start, end;

	lockdep_assert_held(&kvm->slots_lock);

	slots = kvm_memslots(kvm);
	memslot = id_to_memslot(slots, slot);

	start = memslot->base_gfn << PAGE_SHIFT;
	end = (memslot->base_gfn + memslot->npages) << PAGE_SHIFT;

	write_lock(&kvm->mmu_lock);
	kvm_mmu_split_huge_pages(kvm, start, end);
	write_unlock(&kvm->mmu_lock);
}

/*
 * kvm_arch_mmu_enable_log_dirty_pt_masked() - enable dirty logging for selected pages.
 * @kvm:	The KVM pointer
 * @slot:	The memory slot associated with mask
 * @gfn_offset:	The gfn offset in memory slot
 * @mask:	The mask of pages at offset 'gfn_offset' in this memory
 *		slot to enable dirty logging on
 *
 * Writes protect selected pages to enable dirty logging, and then
 * splits them to PAGE_SIZE. Caller must acquire kvm->mmu_lock.
 */
void kvm_arch_mmu_enable_log_dirty_pt_masked(struct kvm *kvm,
		struct kvm_memory_slot *slot,
		gfn_t gfn_offset, unsigned long mask)
{
	phys_addr_t base_gfn = slot->base_gfn + gfn_offset;
	phys_addr_t start = (base_gfn +  __ffs(mask)) << PAGE_SHIFT;
	phys_addr_t end = (base_gfn + __fls(mask) + 1) << PAGE_SHIFT;

	lockdep_assert_held_write(&kvm->mmu_lock);

	kvm_stage2_wp_range(&kvm->arch.mmu, start, end);

	/*
	 * Eager-splitting is done when manual-protect is set.  We
	 * also check for initially-all-set because we can avoid
	 * eager-splitting if initially-all-set is false.
	 * Initially-all-set equal false implies that huge-pages were
	 * already split when enabling dirty logging: no need to do it
	 * again.
	 */
	if (kvm_dirty_log_manual_protect_and_init_set(kvm))
		kvm_mmu_split_huge_pages(kvm, start, end);

	kvm_nested_s2_wp(kvm);
}

static void kvm_send_hwpoison_signal(unsigned long address, short lsb)
{
	send_sig_mceerr(BUS_MCEERR_AR, (void __user *)address, lsb, current);
}

static bool fault_supports_stage2_huge_mapping(struct kvm_memory_slot *memslot,
					       unsigned long hva,
					       unsigned long map_size)
{
	gpa_t gpa_start;
	hva_t uaddr_start, uaddr_end;
	size_t size;

	/* The memslot and the VMA are guaranteed to be aligned to PAGE_SIZE */
	if (map_size == PAGE_SIZE)
		return true;

	/* pKVM only supports PMD_SIZE huge-mappings */
	if (is_protected_kvm_enabled() && map_size != PMD_SIZE)
		return false;

	size = memslot->npages * PAGE_SIZE;

	gpa_start = memslot->base_gfn << PAGE_SHIFT;

	uaddr_start = memslot->userspace_addr;
	uaddr_end = uaddr_start + size;

	/*
	 * Pages belonging to memslots that don't have the same alignment
	 * within a PMD/PUD for userspace and IPA cannot be mapped with stage-2
	 * PMD/PUD entries, because we'll end up mapping the wrong pages.
	 *
	 * Consider a layout like the following:
	 *
	 *    memslot->userspace_addr:
	 *    +-----+--------------------+--------------------+---+
	 *    |abcde|fgh  Stage-1 block  |    Stage-1 block tv|xyz|
	 *    +-----+--------------------+--------------------+---+
	 *
	 *    memslot->base_gfn << PAGE_SHIFT:
	 *      +---+--------------------+--------------------+-----+
	 *      |abc|def  Stage-2 block  |    Stage-2 block   |tvxyz|
	 *      +---+--------------------+--------------------+-----+
	 *
	 * If we create those stage-2 blocks, we'll end up with this incorrect
	 * mapping:
	 *   d -> f
	 *   e -> g
	 *   f -> h
	 */
	if ((gpa_start & (map_size - 1)) != (uaddr_start & (map_size - 1)))
		return false;

	/*
	 * Next, let's make sure we're not trying to map anything not covered
	 * by the memslot. This means we have to prohibit block size mappings
	 * for the beginning and end of a non-block aligned and non-block sized
	 * memory slot (illustrated by the head and tail parts of the
	 * userspace view above containing pages 'abcde' and 'xyz',
	 * respectively).
	 *
	 * Note that it doesn't matter if we do the check using the
	 * userspace_addr or the base_gfn, as both are equally aligned (per
	 * the check above) and equally sized.
	 */
	return (hva & ~(map_size - 1)) >= uaddr_start &&
	       (hva & ~(map_size - 1)) + map_size <= uaddr_end;
}

/*
 * Check if the given hva is backed by a transparent huge page (THP) and
 * whether it can be mapped using block mapping in stage2. If so, adjust
 * the stage2 PFN and IPA accordingly. Only PMD_SIZE THPs are currently
 * supported. This will need to be updated to support other THP sizes.
 *
 * Returns the size of the mapping.
 */
static long
transparent_hugepage_adjust(struct kvm *kvm, struct kvm_memory_slot *memslot,
			    unsigned long hva, kvm_pfn_t *pfnp,
			    phys_addr_t *ipap)
{
	kvm_pfn_t pfn = *pfnp;

	/*
	 * Make sure the adjustment is done only for THP pages. Also make
	 * sure that the HVA and IPA are sufficiently aligned and that the
	 * block map is contained within the memslot.
	 */
	if (fault_supports_stage2_huge_mapping(memslot, hva, PMD_SIZE)) {
		int sz = get_user_mapping_size(kvm, hva);

		if (sz < 0)
			return sz;

		if (sz < PMD_SIZE)
			return PAGE_SIZE;

		*ipap &= PMD_MASK;
		pfn &= ~(PTRS_PER_PMD - 1);
		*pfnp = pfn;

		return PMD_SIZE;
	}

	/* Use page mapping if we cannot use block mapping. */
	return PAGE_SIZE;
}

static int get_vma_page_shift(struct vm_area_struct *vma, unsigned long hva)
{
	unsigned long pa;

	if (is_vm_hugetlb_page(vma) && !(vma->vm_flags & VM_PFNMAP))
		return huge_page_shift(hstate_vma(vma));

	if (!(vma->vm_flags & VM_PFNMAP))
		return PAGE_SHIFT;

	VM_BUG_ON(is_vm_hugetlb_page(vma));

	pa = (vma->vm_pgoff << PAGE_SHIFT) + (hva - vma->vm_start);

#ifndef __PAGETABLE_PMD_FOLDED
	if ((hva & (PUD_SIZE - 1)) == (pa & (PUD_SIZE - 1)) &&
	    ALIGN_DOWN(hva, PUD_SIZE) >= vma->vm_start &&
	    ALIGN(hva, PUD_SIZE) <= vma->vm_end)
		return PUD_SHIFT;
#endif

	if ((hva & (PMD_SIZE - 1)) == (pa & (PMD_SIZE - 1)) &&
	    ALIGN_DOWN(hva, PMD_SIZE) >= vma->vm_start &&
	    ALIGN(hva, PMD_SIZE) <= vma->vm_end)
		return PMD_SHIFT;

	return PAGE_SHIFT;
}

/*
 * The page will be mapped in stage 2 as Normal Cacheable, so the VM will be
 * able to see the page's tags and therefore they must be initialised first. If
 * PG_mte_tagged is set, tags have already been initialised.
 *
 * Must be called with kvm->mmu_lock held to ensure the memory remains mapped
 * while the tags are zeroed.
 */
static void sanitise_mte_tags(struct kvm *kvm, kvm_pfn_t pfn,
			      unsigned long size)
{
	unsigned long i, nr_pages = size >> PAGE_SHIFT;
	struct page *page = pfn_to_page(pfn);
	struct folio *folio = page_folio(page);

	if (!kvm_has_mte(kvm))
		return;

	if (folio_test_hugetlb(folio)) {
		/* Hugetlb has MTE flags set on head page only */
		if (folio_try_hugetlb_mte_tagging(folio)) {
			for (i = 0; i < nr_pages; i++, page++)
				mte_clear_page_tags(page_address(page));
			folio_set_hugetlb_mte_tagged(folio);
		}
		return;
	}

	for (i = 0; i < nr_pages; i++, page++) {
		if (try_page_mte_tagging(page)) {
			mte_clear_page_tags(page_address(page));
			set_page_mte_tagged(page);
		}
	}
}

static bool kvm_vma_mte_allowed(struct vm_area_struct *vma)
{
	return vma->vm_flags & VM_MTE_ALLOWED;
}

static bool kvm_vma_is_cacheable(struct vm_area_struct *vma)
{
	switch (FIELD_GET(PTE_ATTRINDX_MASK, pgprot_val(vma->vm_page_prot))) {
	case MT_NORMAL_NC:
	case MT_DEVICE_nGnRnE:
	case MT_DEVICE_nGnRE:
		return false;
	default:
		return true;
	}
}

static int prepare_mmu_memcache(struct kvm_vcpu *vcpu, bool topup_memcache,
				void **memcache)
{
	int min_pages;

	if (!is_protected_kvm_enabled())
		*memcache = &vcpu->arch.mmu_page_cache;
	else
		*memcache = &vcpu->arch.pkvm_memcache;

	if (!topup_memcache)
		return 0;

	min_pages = kvm_mmu_cache_min_pages(vcpu->arch.hw_mmu);

	if (!is_protected_kvm_enabled())
		return kvm_mmu_topup_memory_cache(*memcache, min_pages);

	return topup_hyp_memcache(*memcache, min_pages);
}

/*
 * Potentially reduce shadow S2 permissions to match the guest's own S2. For
 * exec faults, we'd only reach this point if the guest actually allowed it (see
 * kvm_s2_handle_perm_fault).
 *
 * Also encode the level of the original translation in the SW bits of the leaf
 * entry as a proxy for the span of that translation. This will be retrieved on
 * TLB invalidation from the guest and used to limit the invalidation scope if a
 * TTL hint or a range isn't provided.
 */
static void adjust_nested_fault_perms(struct kvm_s2_trans *nested,
				      enum kvm_pgtable_prot *prot,
				      bool *writable)
{
	*writable &= kvm_s2_trans_writable(nested);
	if (!kvm_s2_trans_readable(nested))
		*prot &= ~KVM_PGTABLE_PROT_R;

	*prot |= kvm_encode_nested_level(nested);
}

#define KVM_PGTABLE_WALK_MEMABORT_FLAGS (KVM_PGTABLE_WALK_HANDLE_FAULT | KVM_PGTABLE_WALK_SHARED)

static int gmem_abort(struct kvm_vcpu *vcpu, phys_addr_t fault_ipa,
		      struct kvm_s2_trans *nested,
		      struct kvm_memory_slot *memslot, bool is_perm)
{
	bool write_fault, exec_fault, writable;
	enum kvm_pgtable_walk_flags flags = KVM_PGTABLE_WALK_MEMABORT_FLAGS;
	enum kvm_pgtable_prot prot = KVM_PGTABLE_PROT_R;
	struct kvm_pgtable *pgt = vcpu->arch.hw_mmu->pgt;
	unsigned long mmu_seq;
	struct page *page;
	struct kvm *kvm = vcpu->kvm;
	void *memcache;
	kvm_pfn_t pfn;
	gfn_t gfn;
	int ret;

	ret = prepare_mmu_memcache(vcpu, true, &memcache);
	if (ret)
		return ret;

	if (nested)
		gfn = kvm_s2_trans_output(nested) >> PAGE_SHIFT;
	else
		gfn = fault_ipa >> PAGE_SHIFT;

	write_fault = kvm_is_write_fault(vcpu);
	exec_fault = kvm_vcpu_trap_is_exec_fault(vcpu);

	VM_WARN_ON_ONCE(write_fault && exec_fault);

	mmu_seq = kvm->mmu_invalidate_seq;
	/* Pairs with the smp_wmb() in kvm_mmu_invalidate_end(). */
	smp_rmb();

	ret = kvm_gmem_get_pfn(kvm, memslot, gfn, &pfn, &page, NULL);
	if (ret) {
		kvm_prepare_memory_fault_exit(vcpu, fault_ipa, PAGE_SIZE,
					      write_fault, exec_fault, false);
		return ret;
	}

	writable = !(memslot->flags & KVM_MEM_READONLY);

	if (nested)
		adjust_nested_fault_perms(nested, &prot, &writable);

	if (writable)
		prot |= KVM_PGTABLE_PROT_W;

	if (exec_fault ||
	    (cpus_have_final_cap(ARM64_HAS_CACHE_DIC) &&
	     (!nested || kvm_s2_trans_executable(nested))))
		prot |= KVM_PGTABLE_PROT_X;

	kvm_fault_lock(kvm);
	if (mmu_invalidate_retry(kvm, mmu_seq)) {
		ret = -EAGAIN;
		goto out_unlock;
	}

	ret = KVM_PGT_FN(kvm_pgtable_stage2_map)(pgt, fault_ipa, PAGE_SIZE,
						 __pfn_to_phys(pfn), prot,
						 memcache, flags);

out_unlock:
	kvm_release_faultin_page(kvm, page, !!ret, writable);
	kvm_fault_unlock(kvm);

	if (writable && !ret)
		mark_page_dirty_in_slot(kvm, memslot, gfn);

	return ret != -EAGAIN ? ret : 0;
}

static int user_mem_abort(struct kvm_vcpu *vcpu, phys_addr_t fault_ipa,
			  struct kvm_s2_trans *nested,
			  struct kvm_memory_slot *memslot, unsigned long hva,
			  bool fault_is_perm)
{
	int ret = 0;
	bool topup_memcache;
	bool write_fault, writable;
	bool exec_fault, mte_allowed, is_vma_cacheable;
	bool s2_force_noncacheable = false, vfio_allow_any_uc = false;
	unsigned long mmu_seq;
	phys_addr_t ipa = fault_ipa;
	struct kvm *kvm = vcpu->kvm;
	struct vm_area_struct *vma;
	short vma_shift;
	void *memcache;
	gfn_t gfn;
	kvm_pfn_t pfn;
	bool logging_active = memslot_is_logging(memslot);
	bool force_pte = logging_active;
	long vma_pagesize, fault_granule;
	enum kvm_pgtable_prot prot = KVM_PGTABLE_PROT_R;
	struct kvm_pgtable *pgt;
	struct page *page;
	vm_flags_t vm_flags;
	enum kvm_pgtable_walk_flags flags = KVM_PGTABLE_WALK_MEMABORT_FLAGS;

	if (fault_is_perm)
		fault_granule = kvm_vcpu_trap_get_perm_fault_granule(vcpu);
	write_fault = kvm_is_write_fault(vcpu);
	exec_fault = kvm_vcpu_trap_is_exec_fault(vcpu);
	VM_WARN_ON_ONCE(write_fault && exec_fault);

	/*
	 * Permission faults just need to update the existing leaf entry,
	 * and so normally don't require allocations from the memcache. The
	 * only exception to this is when dirty logging is enabled at runtime
	 * and a write fault needs to collapse a block entry into a table.
	 */
	topup_memcache = !fault_is_perm || (logging_active && write_fault);
	ret = prepare_mmu_memcache(vcpu, topup_memcache, &memcache);
	if (ret)
		return ret;

	/*
	 * Let's check if we will get back a huge page backed by hugetlbfs, or
	 * get block mapping for device MMIO region.
	 */
	mmap_read_lock(current->mm);
	vma = vma_lookup(current->mm, hva);
	if (unlikely(!vma)) {
		kvm_err("Failed to find VMA for hva 0x%lx\n", hva);
		mmap_read_unlock(current->mm);
		return -EFAULT;
	}

	if (force_pte)
		vma_shift = PAGE_SHIFT;
	else
		vma_shift = get_vma_page_shift(vma, hva);

	switch (vma_shift) {
#ifndef __PAGETABLE_PMD_FOLDED
	case PUD_SHIFT:
		if (fault_supports_stage2_huge_mapping(memslot, hva, PUD_SIZE))
			break;
		fallthrough;
#endif
	case CONT_PMD_SHIFT:
		vma_shift = PMD_SHIFT;
		fallthrough;
	case PMD_SHIFT:
		if (fault_supports_stage2_huge_mapping(memslot, hva, PMD_SIZE))
			break;
		fallthrough;
	case CONT_PTE_SHIFT:
		vma_shift = PAGE_SHIFT;
		force_pte = true;
		fallthrough;
	case PAGE_SHIFT:
		break;
	default:
		WARN_ONCE(1, "Unknown vma_shift %d", vma_shift);
	}

	vma_pagesize = 1UL << vma_shift;

	if (nested) {
		unsigned long max_map_size;

		max_map_size = force_pte ? PAGE_SIZE : PUD_SIZE;

		ipa = kvm_s2_trans_output(nested);

		/*
		 * If we're about to create a shadow stage 2 entry, then we
		 * can only create a block mapping if the guest stage 2 page
		 * table uses at least as big a mapping.
		 */
		max_map_size = min(kvm_s2_trans_size(nested), max_map_size);

		/*
		 * Be careful that if the mapping size falls between
		 * two host sizes, take the smallest of the two.
		 */
		if (max_map_size >= PMD_SIZE && max_map_size < PUD_SIZE)
			max_map_size = PMD_SIZE;
		else if (max_map_size >= PAGE_SIZE && max_map_size < PMD_SIZE)
			max_map_size = PAGE_SIZE;

		force_pte = (max_map_size == PAGE_SIZE);
		vma_pagesize = min_t(long, vma_pagesize, max_map_size);
	}

	/*
	 * Both the canonical IPA and fault IPA must be hugepage-aligned to
	 * ensure we find the right PFN and lay down the mapping in the right
	 * place.
	 */
	if (vma_pagesize == PMD_SIZE || vma_pagesize == PUD_SIZE) {
		fault_ipa &= ~(vma_pagesize - 1);
		ipa &= ~(vma_pagesize - 1);
	}

	gfn = ipa >> PAGE_SHIFT;
	mte_allowed = kvm_vma_mte_allowed(vma);

	vfio_allow_any_uc = vma->vm_flags & VM_ALLOW_ANY_UNCACHED;

	vm_flags = vma->vm_flags;

	is_vma_cacheable = kvm_vma_is_cacheable(vma);

	/* Don't use the VMA after the unlock -- it may have vanished */
	vma = NULL;

	/*
	 * Read mmu_invalidate_seq so that KVM can detect if the results of
	 * vma_lookup() or __kvm_faultin_pfn() become stale prior to
	 * acquiring kvm->mmu_lock.
	 *
	 * Rely on mmap_read_unlock() for an implicit smp_rmb(), which pairs
	 * with the smp_wmb() in kvm_mmu_invalidate_end().
	 */
	mmu_seq = kvm->mmu_invalidate_seq;
	mmap_read_unlock(current->mm);

	pfn = __kvm_faultin_pfn(memslot, gfn, write_fault ? FOLL_WRITE : 0,
				&writable, &page);
	if (pfn == KVM_PFN_ERR_HWPOISON) {
		kvm_send_hwpoison_signal(hva, vma_shift);
		return 0;
	}
	if (is_error_noslot_pfn(pfn))
		return -EFAULT;

	/*
	 * Check if this is non-struct page memory PFN, and cannot support
	 * CMOs. It could potentially be unsafe to access as cachable.
	 */
	if (vm_flags & (VM_PFNMAP | VM_MIXEDMAP) && !pfn_is_map_memory(pfn)) {
		if (is_vma_cacheable) {
			/*
			 * Whilst the VMA owner expects cacheable mapping to this
			 * PFN, hardware also has to support the FWB and CACHE DIC
			 * features.
			 *
			 * ARM64 KVM relies on kernel VA mapping to the PFN to
			 * perform cache maintenance as the CMO instructions work on
			 * virtual addresses. VM_PFNMAP region are not necessarily
			 * mapped to a KVA and hence the presence of hardware features
			 * S2FWB and CACHE DIC are mandatory to avoid the need for
			 * cache maintenance.
			 */
			if (!kvm_supports_cacheable_pfnmap())
				ret = -EFAULT;
		} else {
			/*
			 * If the page was identified as device early by looking at
			 * the VMA flags, vma_pagesize is already representing the
			 * largest quantity we can map.  If instead it was mapped
			 * via __kvm_faultin_pfn(), vma_pagesize is set to PAGE_SIZE
			 * and must not be upgraded.
			 *
			 * In both cases, we don't let transparent_hugepage_adjust()
			 * change things at the last minute.
			 */
			s2_force_noncacheable = true;
		}
	} else if (logging_active && !write_fault) {
		/*
		 * Only actually map the page as writable if this was a write
		 * fault.
		 */
		writable = false;
	}

	if (exec_fault && s2_force_noncacheable)
		ret = -ENOEXEC;
<<<<<<< HEAD

	if (ret) {
		kvm_release_page_unused(page);
		return ret;
	}
=======
>>>>>>> b35fc656

	if (ret) {
		kvm_release_page_unused(page);
		return ret;
	}

	if (nested)
		adjust_nested_fault_perms(nested, &prot, &writable);

	kvm_fault_lock(kvm);
	pgt = vcpu->arch.hw_mmu->pgt;
	if (mmu_invalidate_retry(kvm, mmu_seq)) {
		ret = -EAGAIN;
		goto out_unlock;
	}

	/*
	 * If we are not forced to use page mapping, check if we are
	 * backed by a THP and thus use block mapping if possible.
	 */
	if (vma_pagesize == PAGE_SIZE && !(force_pte || s2_force_noncacheable)) {
		if (fault_is_perm && fault_granule > PAGE_SIZE)
			vma_pagesize = fault_granule;
		else
			vma_pagesize = transparent_hugepage_adjust(kvm, memslot,
								   hva, &pfn,
								   &fault_ipa);

		if (vma_pagesize < 0) {
			ret = vma_pagesize;
			goto out_unlock;
		}
	}

	if (!fault_is_perm && !s2_force_noncacheable && kvm_has_mte(kvm)) {
		/* Check the VMM hasn't introduced a new disallowed VMA */
		if (mte_allowed) {
			sanitise_mte_tags(kvm, pfn, vma_pagesize);
		} else {
			ret = -EFAULT;
			goto out_unlock;
		}
	}

	if (writable)
		prot |= KVM_PGTABLE_PROT_W;

	if (exec_fault)
		prot |= KVM_PGTABLE_PROT_X;

	if (s2_force_noncacheable) {
		if (vfio_allow_any_uc)
			prot |= KVM_PGTABLE_PROT_NORMAL_NC;
		else
			prot |= KVM_PGTABLE_PROT_DEVICE;
	} else if (cpus_have_final_cap(ARM64_HAS_CACHE_DIC) &&
		   (!nested || kvm_s2_trans_executable(nested))) {
		prot |= KVM_PGTABLE_PROT_X;
	}

	/*
	 * Under the premise of getting a FSC_PERM fault, we just need to relax
	 * permissions only if vma_pagesize equals fault_granule. Otherwise,
	 * kvm_pgtable_stage2_map() should be called to change block size.
	 */
	if (fault_is_perm && vma_pagesize == fault_granule) {
		/*
		 * Drop the SW bits in favour of those stored in the
		 * PTE, which will be preserved.
		 */
		prot &= ~KVM_NV_GUEST_MAP_SZ;
		ret = KVM_PGT_FN(kvm_pgtable_stage2_relax_perms)(pgt, fault_ipa, prot, flags);
	} else {
		ret = KVM_PGT_FN(kvm_pgtable_stage2_map)(pgt, fault_ipa, vma_pagesize,
					     __pfn_to_phys(pfn), prot,
					     memcache, flags);
	}

out_unlock:
	kvm_release_faultin_page(kvm, page, !!ret, writable);
	kvm_fault_unlock(kvm);

	/* Mark the page dirty only if the fault is handled successfully */
	if (writable && !ret)
		mark_page_dirty_in_slot(kvm, memslot, gfn);

	return ret != -EAGAIN ? ret : 0;
}

/* Resolve the access fault by making the page young again. */
static void handle_access_fault(struct kvm_vcpu *vcpu, phys_addr_t fault_ipa)
{
	enum kvm_pgtable_walk_flags flags = KVM_PGTABLE_WALK_HANDLE_FAULT | KVM_PGTABLE_WALK_SHARED;
	struct kvm_s2_mmu *mmu;

	trace_kvm_access_fault(fault_ipa);

	read_lock(&vcpu->kvm->mmu_lock);
	mmu = vcpu->arch.hw_mmu;
	KVM_PGT_FN(kvm_pgtable_stage2_mkyoung)(mmu->pgt, fault_ipa, flags);
	read_unlock(&vcpu->kvm->mmu_lock);
}

int kvm_handle_guest_sea(struct kvm_vcpu *vcpu)
{
	/*
	 * Give APEI the opportunity to claim the abort before handling it
	 * within KVM. apei_claim_sea() expects to be called with IRQs enabled.
	 */
	lockdep_assert_irqs_enabled();
	if (apei_claim_sea(NULL) == 0)
		return 1;

	return kvm_inject_serror(vcpu);
}

/**
 * kvm_handle_guest_abort - handles all 2nd stage aborts
 * @vcpu:	the VCPU pointer
 *
 * Any abort that gets to the host is almost guaranteed to be caused by a
 * missing second stage translation table entry, which can mean that either the
 * guest simply needs more memory and we must allocate an appropriate page or it
 * can mean that the guest tried to access I/O memory, which is emulated by user
 * space. The distinction is based on the IPA causing the fault and whether this
 * memory region has been registered as standard RAM by user space.
 */
int kvm_handle_guest_abort(struct kvm_vcpu *vcpu)
{
	struct kvm_s2_trans nested_trans, *nested = NULL;
	unsigned long esr;
	phys_addr_t fault_ipa; /* The address we faulted on */
	phys_addr_t ipa; /* Always the IPA in the L1 guest phys space */
	struct kvm_memory_slot *memslot;
	unsigned long hva;
	bool is_iabt, write_fault, writable;
	gfn_t gfn;
	int ret, idx;

	if (kvm_vcpu_abt_issea(vcpu))
		return kvm_handle_guest_sea(vcpu);

	esr = kvm_vcpu_get_esr(vcpu);

	/*
	 * The fault IPA should be reliable at this point as we're not dealing
	 * with an SEA.
	 */
	ipa = fault_ipa = kvm_vcpu_get_fault_ipa(vcpu);
	if (KVM_BUG_ON(ipa == INVALID_GPA, vcpu->kvm))
		return -EFAULT;

	is_iabt = kvm_vcpu_trap_is_iabt(vcpu);

	if (esr_fsc_is_translation_fault(esr)) {
		/* Beyond sanitised PARange (which is the IPA limit) */
		if (fault_ipa >= BIT_ULL(get_kvm_ipa_limit())) {
			kvm_inject_size_fault(vcpu);
			return 1;
		}

		/* Falls between the IPA range and the PARange? */
		if (fault_ipa >= BIT_ULL(VTCR_EL2_IPA(vcpu->arch.hw_mmu->vtcr))) {
			fault_ipa |= kvm_vcpu_get_hfar(vcpu) & GENMASK(11, 0);

			return kvm_inject_sea(vcpu, is_iabt, fault_ipa);
		}
	}

	trace_kvm_guest_fault(*vcpu_pc(vcpu), kvm_vcpu_get_esr(vcpu),
			      kvm_vcpu_get_hfar(vcpu), fault_ipa);

	/* Check the stage-2 fault is trans. fault or write fault */
	if (!esr_fsc_is_translation_fault(esr) &&
	    !esr_fsc_is_permission_fault(esr) &&
	    !esr_fsc_is_access_flag_fault(esr)) {
		kvm_err("Unsupported FSC: EC=%#x xFSC=%#lx ESR_EL2=%#lx\n",
			kvm_vcpu_trap_get_class(vcpu),
			(unsigned long)kvm_vcpu_trap_get_fault(vcpu),
			(unsigned long)kvm_vcpu_get_esr(vcpu));
		return -EFAULT;
	}

	idx = srcu_read_lock(&vcpu->kvm->srcu);

	/*
	 * We may have faulted on a shadow stage 2 page table if we are
	 * running a nested guest.  In this case, we have to resolve the L2
	 * IPA to the L1 IPA first, before knowing what kind of memory should
	 * back the L1 IPA.
	 *
	 * If the shadow stage 2 page table walk faults, then we simply inject
	 * this to the guest and carry on.
	 *
	 * If there are no shadow S2 PTs because S2 is disabled, there is
	 * nothing to walk and we treat it as a 1:1 before going through the
	 * canonical translation.
	 */
	if (kvm_is_nested_s2_mmu(vcpu->kvm,vcpu->arch.hw_mmu) &&
	    vcpu->arch.hw_mmu->nested_stage2_enabled) {
		u32 esr;

		ret = kvm_walk_nested_s2(vcpu, fault_ipa, &nested_trans);
		if (ret) {
			esr = kvm_s2_trans_esr(&nested_trans);
			kvm_inject_s2_fault(vcpu, esr);
			goto out_unlock;
		}

		ret = kvm_s2_handle_perm_fault(vcpu, &nested_trans);
		if (ret) {
			esr = kvm_s2_trans_esr(&nested_trans);
			kvm_inject_s2_fault(vcpu, esr);
			goto out_unlock;
		}

		ipa = kvm_s2_trans_output(&nested_trans);
		nested = &nested_trans;
	}

	gfn = ipa >> PAGE_SHIFT;
	memslot = gfn_to_memslot(vcpu->kvm, gfn);
	hva = gfn_to_hva_memslot_prot(memslot, gfn, &writable);
	write_fault = kvm_is_write_fault(vcpu);
	if (kvm_is_error_hva(hva) || (write_fault && !writable)) {
		/*
		 * The guest has put either its instructions or its page-tables
		 * somewhere it shouldn't have. Userspace won't be able to do
		 * anything about this (there's no syndrome for a start), so
		 * re-inject the abort back into the guest.
		 */
		if (is_iabt) {
			ret = -ENOEXEC;
			goto out;
		}

		if (kvm_vcpu_abt_iss1tw(vcpu)) {
			ret = kvm_inject_sea_dabt(vcpu, kvm_vcpu_get_hfar(vcpu));
			goto out_unlock;
		}

		/*
		 * Check for a cache maintenance operation. Since we
		 * ended-up here, we know it is outside of any memory
		 * slot. But we can't find out if that is for a device,
		 * or if the guest is just being stupid. The only thing
		 * we know for sure is that this range cannot be cached.
		 *
		 * So let's assume that the guest is just being
		 * cautious, and skip the instruction.
		 */
		if (kvm_is_error_hva(hva) && kvm_vcpu_dabt_is_cm(vcpu)) {
			kvm_incr_pc(vcpu);
			ret = 1;
			goto out_unlock;
		}

		/*
		 * The IPA is reported as [MAX:12], so we need to
		 * complement it with the bottom 12 bits from the
		 * faulting VA. This is always 12 bits, irrespective
		 * of the page size.
		 */
		ipa |= kvm_vcpu_get_hfar(vcpu) & GENMASK(11, 0);
		ret = io_mem_abort(vcpu, ipa);
		goto out_unlock;
	}

	/* Userspace should not be able to register out-of-bounds IPAs */
	VM_BUG_ON(ipa >= kvm_phys_size(vcpu->arch.hw_mmu));

	if (esr_fsc_is_access_flag_fault(esr)) {
		handle_access_fault(vcpu, fault_ipa);
		ret = 1;
		goto out_unlock;
	}

	VM_WARN_ON_ONCE(kvm_vcpu_trap_is_permission_fault(vcpu) &&
			!write_fault && !kvm_vcpu_trap_is_exec_fault(vcpu));

	if (kvm_slot_has_gmem(memslot))
		ret = gmem_abort(vcpu, fault_ipa, nested, memslot,
				 esr_fsc_is_permission_fault(esr));
	else
		ret = user_mem_abort(vcpu, fault_ipa, nested, memslot, hva,
				     esr_fsc_is_permission_fault(esr));
	if (ret == 0)
		ret = 1;
out:
	if (ret == -ENOEXEC)
		ret = kvm_inject_sea_iabt(vcpu, kvm_vcpu_get_hfar(vcpu));
out_unlock:
	srcu_read_unlock(&vcpu->kvm->srcu, idx);
	return ret;
}

bool kvm_unmap_gfn_range(struct kvm *kvm, struct kvm_gfn_range *range)
{
	if (!kvm->arch.mmu.pgt)
		return false;

	__unmap_stage2_range(&kvm->arch.mmu, range->start << PAGE_SHIFT,
			     (range->end - range->start) << PAGE_SHIFT,
			     range->may_block);

	kvm_nested_s2_unmap(kvm, range->may_block);
	return false;
}

bool kvm_age_gfn(struct kvm *kvm, struct kvm_gfn_range *range)
{
	u64 size = (range->end - range->start) << PAGE_SHIFT;

	if (!kvm->arch.mmu.pgt)
		return false;

	return KVM_PGT_FN(kvm_pgtable_stage2_test_clear_young)(kvm->arch.mmu.pgt,
						   range->start << PAGE_SHIFT,
						   size, true);
	/*
	 * TODO: Handle nested_mmu structures here using the reverse mapping in
	 * a later version of patch series.
	 */
}

bool kvm_test_age_gfn(struct kvm *kvm, struct kvm_gfn_range *range)
{
	u64 size = (range->end - range->start) << PAGE_SHIFT;

	if (!kvm->arch.mmu.pgt)
		return false;

	return KVM_PGT_FN(kvm_pgtable_stage2_test_clear_young)(kvm->arch.mmu.pgt,
						   range->start << PAGE_SHIFT,
						   size, false);
}

phys_addr_t kvm_mmu_get_httbr(void)
{
	return __pa(hyp_pgtable->pgd);
}

phys_addr_t kvm_get_idmap_vector(void)
{
	return hyp_idmap_vector;
}

static int kvm_map_idmap_text(void)
{
	unsigned long size = hyp_idmap_end - hyp_idmap_start;
	int err = __create_hyp_mappings(hyp_idmap_start, size, hyp_idmap_start,
					PAGE_HYP_EXEC);
	if (err)
		kvm_err("Failed to idmap %lx-%lx\n",
			hyp_idmap_start, hyp_idmap_end);

	return err;
}

static void *kvm_hyp_zalloc_page(void *arg)
{
	return (void *)get_zeroed_page(GFP_KERNEL);
}

static struct kvm_pgtable_mm_ops kvm_hyp_mm_ops = {
	.zalloc_page		= kvm_hyp_zalloc_page,
	.get_page		= kvm_host_get_page,
	.put_page		= kvm_host_put_page,
	.phys_to_virt		= kvm_host_va,
	.virt_to_phys		= kvm_host_pa,
};

int __init kvm_mmu_init(u32 *hyp_va_bits)
{
	int err;
	u32 idmap_bits;
	u32 kernel_bits;

	hyp_idmap_start = __pa_symbol(__hyp_idmap_text_start);
	hyp_idmap_start = ALIGN_DOWN(hyp_idmap_start, PAGE_SIZE);
	hyp_idmap_end = __pa_symbol(__hyp_idmap_text_end);
	hyp_idmap_end = ALIGN(hyp_idmap_end, PAGE_SIZE);
	hyp_idmap_vector = __pa_symbol(__kvm_hyp_init);

	/*
	 * We rely on the linker script to ensure at build time that the HYP
	 * init code does not cross a page boundary.
	 */
	BUG_ON((hyp_idmap_start ^ (hyp_idmap_end - 1)) & PAGE_MASK);

	/*
	 * The ID map is always configured for 48 bits of translation, which
	 * may be fewer than the number of VA bits used by the regular kernel
	 * stage 1, when VA_BITS=52.
	 *
	 * At EL2, there is only one TTBR register, and we can't switch between
	 * translation tables *and* update TCR_EL2.T0SZ at the same time. Bottom
	 * line: we need to use the extended range with *both* our translation
	 * tables.
	 *
	 * So use the maximum of the idmap VA bits and the regular kernel stage
	 * 1 VA bits to assure that the hypervisor can both ID map its code page
	 * and map any kernel memory.
	 */
	idmap_bits = IDMAP_VA_BITS;
	kernel_bits = vabits_actual;
	*hyp_va_bits = max(idmap_bits, kernel_bits);

	kvm_debug("Using %u-bit virtual addresses at EL2\n", *hyp_va_bits);
	kvm_debug("IDMAP page: %lx\n", hyp_idmap_start);
	kvm_debug("HYP VA range: %lx:%lx\n",
		  kern_hyp_va(PAGE_OFFSET),
		  kern_hyp_va((unsigned long)high_memory - 1));

	if (hyp_idmap_start >= kern_hyp_va(PAGE_OFFSET) &&
	    hyp_idmap_start <  kern_hyp_va((unsigned long)high_memory - 1) &&
	    hyp_idmap_start != (unsigned long)__hyp_idmap_text_start) {
		/*
		 * The idmap page is intersecting with the VA space,
		 * it is not safe to continue further.
		 */
		kvm_err("IDMAP intersecting with HYP VA, unable to continue\n");
		err = -EINVAL;
		goto out;
	}

	hyp_pgtable = kzalloc(sizeof(*hyp_pgtable), GFP_KERNEL);
	if (!hyp_pgtable) {
		kvm_err("Hyp mode page-table not allocated\n");
		err = -ENOMEM;
		goto out;
	}

	err = kvm_pgtable_hyp_init(hyp_pgtable, *hyp_va_bits, &kvm_hyp_mm_ops);
	if (err)
		goto out_free_pgtable;

	err = kvm_map_idmap_text();
	if (err)
		goto out_destroy_pgtable;

	io_map_base = hyp_idmap_start;
	__hyp_va_bits = *hyp_va_bits;
	return 0;

out_destroy_pgtable:
	kvm_pgtable_hyp_destroy(hyp_pgtable);
out_free_pgtable:
	kfree(hyp_pgtable);
	hyp_pgtable = NULL;
out:
	return err;
}

void kvm_arch_commit_memory_region(struct kvm *kvm,
				   struct kvm_memory_slot *old,
				   const struct kvm_memory_slot *new,
				   enum kvm_mr_change change)
{
	bool log_dirty_pages = new && new->flags & KVM_MEM_LOG_DIRTY_PAGES;

	/*
	 * At this point memslot has been committed and there is an
	 * allocated dirty_bitmap[], dirty pages will be tracked while the
	 * memory slot is write protected.
	 */
	if (log_dirty_pages) {

		if (change == KVM_MR_DELETE)
			return;

		/*
		 * Huge and normal pages are write-protected and split
		 * on either of these two cases:
		 *
		 * 1. with initial-all-set: gradually with CLEAR ioctls,
		 */
		if (kvm_dirty_log_manual_protect_and_init_set(kvm))
			return;
		/*
		 * or
		 * 2. without initial-all-set: all in one shot when
		 *    enabling dirty logging.
		 */
		kvm_mmu_wp_memory_region(kvm, new->id);
		kvm_mmu_split_memory_region(kvm, new->id);
	} else {
		/*
		 * Free any leftovers from the eager page splitting cache. Do
		 * this when deleting, moving, disabling dirty logging, or
		 * creating the memslot (a nop). Doing it for deletes makes
		 * sure we don't leak memory, and there's no need to keep the
		 * cache around for any of the other cases.
		 */
		kvm_mmu_free_memory_cache(&kvm->arch.mmu.split_page_cache);
	}
}

int kvm_arch_prepare_memory_region(struct kvm *kvm,
				   const struct kvm_memory_slot *old,
				   struct kvm_memory_slot *new,
				   enum kvm_mr_change change)
{
	hva_t hva, reg_end;
	int ret = 0;

	if (change != KVM_MR_CREATE && change != KVM_MR_MOVE &&
			change != KVM_MR_FLAGS_ONLY)
		return 0;

	/*
	 * Prevent userspace from creating a memory region outside of the IPA
	 * space addressable by the KVM guest IPA space.
	 */
	if ((new->base_gfn + new->npages) > (kvm_phys_size(&kvm->arch.mmu) >> PAGE_SHIFT))
		return -EFAULT;

	/*
	 * Only support guest_memfd backed memslots with mappable memory, since
	 * there aren't any CoCo VMs that support only private memory on arm64.
	 */
	if (kvm_slot_has_gmem(new) && !kvm_memslot_is_gmem_only(new))
		return -EINVAL;

	hva = new->userspace_addr;
	reg_end = hva + (new->npages << PAGE_SHIFT);

	mmap_read_lock(current->mm);
	/*
	 * A memory region could potentially cover multiple VMAs, and any holes
	 * between them, so iterate over all of them.
	 *
	 *     +--------------------------------------------+
	 * +---------------+----------------+   +----------------+
	 * |   : VMA 1     |      VMA 2     |   |    VMA 3  :    |
	 * +---------------+----------------+   +----------------+
	 *     |               memory region                |
	 *     +--------------------------------------------+
	 */
	do {
		struct vm_area_struct *vma;

		vma = find_vma_intersection(current->mm, hva, reg_end);
		if (!vma)
			break;

		if (kvm_has_mte(kvm) && !kvm_vma_mte_allowed(vma)) {
			ret = -EINVAL;
			break;
		}

		if (vma->vm_flags & VM_PFNMAP) {
			/* IO region dirty page logging not allowed */
			if (new->flags & KVM_MEM_LOG_DIRTY_PAGES) {
				ret = -EINVAL;
				break;
			}

			/*
			 * Cacheable PFNMAP is allowed only if the hardware
			 * supports it.
			 */
			if (kvm_vma_is_cacheable(vma) && !kvm_supports_cacheable_pfnmap()) {
				ret = -EINVAL;
				break;
			}
		}
		hva = min(reg_end, vma->vm_end);
	} while (hva < reg_end);

	mmap_read_unlock(current->mm);
	return ret;
}

void kvm_arch_free_memslot(struct kvm *kvm, struct kvm_memory_slot *slot)
{
}

void kvm_arch_memslots_updated(struct kvm *kvm, u64 gen)
{
}

void kvm_arch_flush_shadow_memslot(struct kvm *kvm,
				   struct kvm_memory_slot *slot)
{
	gpa_t gpa = slot->base_gfn << PAGE_SHIFT;
	phys_addr_t size = slot->npages << PAGE_SHIFT;

	write_lock(&kvm->mmu_lock);
	kvm_stage2_unmap_range(&kvm->arch.mmu, gpa, size, true);
	kvm_nested_s2_unmap(kvm, true);
	write_unlock(&kvm->mmu_lock);
}

/*
 * See note at ARMv7 ARM B1.14.4 (TL;DR: S/W ops are not easily virtualized).
 *
 * Main problems:
 * - S/W ops are local to a CPU (not broadcast)
 * - We have line migration behind our back (speculation)
 * - System caches don't support S/W at all (damn!)
 *
 * In the face of the above, the best we can do is to try and convert
 * S/W ops to VA ops. Because the guest is not allowed to infer the
 * S/W to PA mapping, it can only use S/W to nuke the whole cache,
 * which is a rather good thing for us.
 *
 * Also, it is only used when turning caches on/off ("The expected
 * usage of the cache maintenance instructions that operate by set/way
 * is associated with the cache maintenance instructions associated
 * with the powerdown and powerup of caches, if this is required by
 * the implementation.").
 *
 * We use the following policy:
 *
 * - If we trap a S/W operation, we enable VM trapping to detect
 *   caches being turned on/off, and do a full clean.
 *
 * - We flush the caches on both caches being turned on and off.
 *
 * - Once the caches are enabled, we stop trapping VM ops.
 */
void kvm_set_way_flush(struct kvm_vcpu *vcpu)
{
	unsigned long hcr = *vcpu_hcr(vcpu);

	/*
	 * If this is the first time we do a S/W operation
	 * (i.e. HCR_TVM not set) flush the whole memory, and set the
	 * VM trapping.
	 *
	 * Otherwise, rely on the VM trapping to wait for the MMU +
	 * Caches to be turned off. At that point, we'll be able to
	 * clean the caches again.
	 */
	if (!(hcr & HCR_TVM)) {
		trace_kvm_set_way_flush(*vcpu_pc(vcpu),
					vcpu_has_cache_enabled(vcpu));
		stage2_flush_vm(vcpu->kvm);
		*vcpu_hcr(vcpu) = hcr | HCR_TVM;
	}
}

void kvm_toggle_cache(struct kvm_vcpu *vcpu, bool was_enabled)
{
	bool now_enabled = vcpu_has_cache_enabled(vcpu);

	/*
	 * If switching the MMU+caches on, need to invalidate the caches.
	 * If switching it off, need to clean the caches.
	 * Clean + invalidate does the trick always.
	 */
	if (now_enabled != was_enabled)
		stage2_flush_vm(vcpu->kvm);

	/* Caches are now on, stop trapping VM ops (until a S/W op) */
	if (now_enabled)
		*vcpu_hcr(vcpu) &= ~HCR_TVM;

	trace_kvm_toggle_cache(*vcpu_pc(vcpu), was_enabled, now_enabled);
}<|MERGE_RESOLUTION|>--- conflicted
+++ resolved
@@ -1796,14 +1796,6 @@
 
 	if (exec_fault && s2_force_noncacheable)
 		ret = -ENOEXEC;
-<<<<<<< HEAD
-
-	if (ret) {
-		kvm_release_page_unused(page);
-		return ret;
-	}
-=======
->>>>>>> b35fc656
 
 	if (ret) {
 		kvm_release_page_unused(page);
