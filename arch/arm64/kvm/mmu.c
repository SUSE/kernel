// SPDX-License-Identifier: GPL-2.0-only
/*
 * Copyright (C) 2012 - Virtual Open Systems and Columbia University
 * Author: Christoffer Dall <c.dall@virtualopensystems.com>
 */

#include <linux/mman.h>
#include <linux/kvm_host.h>
#include <linux/io.h>
#include <linux/hugetlb.h>
#include <linux/sched/signal.h>
#include <trace/events/kvm.h>
#include <asm/pgalloc.h>
#include <asm/cacheflush.h>
#include <asm/kvm_arm.h>
#include <asm/kvm_mmu.h>
#include <asm/kvm_pgtable.h>
#include <asm/kvm_ras.h>
#include <asm/kvm_asm.h>
#include <asm/kvm_emulate.h>
#include <asm/virt.h>

#include "trace.h"

static struct kvm_pgtable *hyp_pgtable;
static DEFINE_MUTEX(kvm_hyp_pgd_mutex);

static unsigned long __ro_after_init hyp_idmap_start;
static unsigned long __ro_after_init hyp_idmap_end;
static phys_addr_t __ro_after_init hyp_idmap_vector;

static unsigned long __ro_after_init io_map_base;

static phys_addr_t stage2_range_addr_end(phys_addr_t addr, phys_addr_t end)
{
	phys_addr_t size = kvm_granule_size(KVM_PGTABLE_MIN_BLOCK_LEVEL);
	phys_addr_t boundary = ALIGN_DOWN(addr + size, size);

	return (boundary - 1 < end - 1) ? boundary : end;
}

/*
 * Release kvm_mmu_lock periodically if the memory region is large. Otherwise,
 * we may see kernel panics with CONFIG_DETECT_HUNG_TASK,
 * CONFIG_LOCKUP_DETECTOR, CONFIG_LOCKDEP. Additionally, holding the lock too
 * long will also starve other vCPUs. We have to also make sure that the page
 * tables are not freed while we released the lock.
 */
static int stage2_apply_range(struct kvm_s2_mmu *mmu, phys_addr_t addr,
			      phys_addr_t end,
			      int (*fn)(struct kvm_pgtable *, u64, u64),
			      bool resched)
{
	struct kvm *kvm = kvm_s2_mmu_to_kvm(mmu);
	int ret;
	u64 next;

	do {
		struct kvm_pgtable *pgt = mmu->pgt;
		if (!pgt)
			return -EINVAL;

		next = stage2_range_addr_end(addr, end);
		ret = fn(pgt, addr, next - addr);
		if (ret)
			break;

		if (resched && next != end)
			cond_resched_rwlock_write(&kvm->mmu_lock);
	} while (addr = next, addr != end);

	return ret;
}

#define stage2_apply_range_resched(mmu, addr, end, fn)			\
	stage2_apply_range(mmu, addr, end, fn, true)

static bool memslot_is_logging(struct kvm_memory_slot *memslot)
{
	return memslot->dirty_bitmap && !(memslot->flags & KVM_MEM_READONLY);
}

/**
 * kvm_flush_remote_tlbs() - flush all VM TLB entries for v7/8
 * @kvm:	pointer to kvm structure.
 *
 * Interface to HYP function to flush all VM TLB entries
 */
void kvm_flush_remote_tlbs(struct kvm *kvm)
{
	++kvm->stat.generic.remote_tlb_flush_requests;
	kvm_call_hyp(__kvm_tlb_flush_vmid, &kvm->arch.mmu);
}

static bool kvm_is_device_pfn(unsigned long pfn)
{
	return !pfn_is_map_memory(pfn);
}

static void *stage2_memcache_zalloc_page(void *arg)
{
	struct kvm_mmu_memory_cache *mc = arg;
	void *virt;

	/* Allocated with __GFP_ZERO, so no need to zero */
	virt = kvm_mmu_memory_cache_alloc(mc);
	if (virt)
		kvm_account_pgtable_pages(virt, 1);
	return virt;
}

static void *kvm_host_zalloc_pages_exact(size_t size)
{
	return alloc_pages_exact(size, GFP_KERNEL_ACCOUNT | __GFP_ZERO);
}

static void *kvm_s2_zalloc_pages_exact(size_t size)
{
	void *virt = kvm_host_zalloc_pages_exact(size);

	if (virt)
		kvm_account_pgtable_pages(virt, (size >> PAGE_SHIFT));
	return virt;
}

static void kvm_s2_free_pages_exact(void *virt, size_t size)
{
	kvm_account_pgtable_pages(virt, -(size >> PAGE_SHIFT));
	free_pages_exact(virt, size);
}

static struct kvm_pgtable_mm_ops kvm_s2_mm_ops;

static void stage2_free_removed_table_rcu_cb(struct rcu_head *head)
{
	struct page *page = container_of(head, struct page, rcu_head);
	void *pgtable = page_to_virt(page);
	u32 level = page_private(page);

	kvm_pgtable_stage2_free_removed(&kvm_s2_mm_ops, pgtable, level);
}

static void stage2_free_removed_table(void *addr, u32 level)
{
	struct page *page = virt_to_page(addr);

	set_page_private(page, (unsigned long)level);
	call_rcu(&page->rcu_head, stage2_free_removed_table_rcu_cb);
}

static void kvm_host_get_page(void *addr)
{
	get_page(virt_to_page(addr));
}

static void kvm_host_put_page(void *addr)
{
	put_page(virt_to_page(addr));
}

static void kvm_s2_put_page(void *addr)
{
	struct page *p = virt_to_page(addr);
	/* Dropping last refcount, the page will be freed */
	if (page_count(p) == 1)
		kvm_account_pgtable_pages(addr, -1);
	put_page(p);
}

static int kvm_host_page_count(void *addr)
{
	return page_count(virt_to_page(addr));
}

static phys_addr_t kvm_host_pa(void *addr)
{
	return __pa(addr);
}

static void *kvm_host_va(phys_addr_t phys)
{
	return __va(phys);
}

static void clean_dcache_guest_page(void *va, size_t size)
{
	__clean_dcache_guest_page(va, size);
}

static void invalidate_icache_guest_page(void *va, size_t size)
{
	__invalidate_icache_guest_page(va, size);
}

/*
 * Unmapping vs dcache management:
 *
 * If a guest maps certain memory pages as uncached, all writes will
 * bypass the data cache and go directly to RAM.  However, the CPUs
 * can still speculate reads (not writes) and fill cache lines with
 * data.
 *
 * Those cache lines will be *clean* cache lines though, so a
 * clean+invalidate operation is equivalent to an invalidate
 * operation, because no cache lines are marked dirty.
 *
 * Those clean cache lines could be filled prior to an uncached write
 * by the guest, and the cache coherent IO subsystem would therefore
 * end up writing old data to disk.
 *
 * This is why right after unmapping a page/section and invalidating
 * the corresponding TLBs, we flush to make sure the IO subsystem will
 * never hit in the cache.
 *
 * This is all avoided on systems that have ARM64_HAS_STAGE2_FWB, as
 * we then fully enforce cacheability of RAM, no matter what the guest
 * does.
 */
/**
 * unmap_stage2_range -- Clear stage2 page table entries to unmap a range
 * @mmu:   The KVM stage-2 MMU pointer
 * @start: The intermediate physical base address of the range to unmap
 * @size:  The size of the area to unmap
 * @may_block: Whether or not we are permitted to block
 *
 * Clear a range of stage-2 mappings, lowering the various ref-counts.  Must
 * be called while holding mmu_lock (unless for freeing the stage2 pgd before
 * destroying the VM), otherwise another faulting VCPU may come in and mess
 * with things behind our backs.
 */
static void __unmap_stage2_range(struct kvm_s2_mmu *mmu, phys_addr_t start, u64 size,
				 bool may_block)
{
	struct kvm *kvm = kvm_s2_mmu_to_kvm(mmu);
	phys_addr_t end = start + size;

	lockdep_assert_held_write(&kvm->mmu_lock);
	WARN_ON(size & ~PAGE_MASK);
	WARN_ON(stage2_apply_range(mmu, start, end, kvm_pgtable_stage2_unmap,
				   may_block));
}

static void unmap_stage2_range(struct kvm_s2_mmu *mmu, phys_addr_t start, u64 size)
{
	__unmap_stage2_range(mmu, start, size, true);
}

static void stage2_flush_memslot(struct kvm *kvm,
				 struct kvm_memory_slot *memslot)
{
	phys_addr_t addr = memslot->base_gfn << PAGE_SHIFT;
	phys_addr_t end = addr + PAGE_SIZE * memslot->npages;

	stage2_apply_range_resched(&kvm->arch.mmu, addr, end, kvm_pgtable_stage2_flush);
}

/**
 * stage2_flush_vm - Invalidate cache for pages mapped in stage 2
 * @kvm: The struct kvm pointer
 *
 * Go through the stage 2 page tables and invalidate any cache lines
 * backing memory already mapped to the VM.
 */
static void stage2_flush_vm(struct kvm *kvm)
{
	struct kvm_memslots *slots;
	struct kvm_memory_slot *memslot;
	int idx, bkt;

	idx = srcu_read_lock(&kvm->srcu);
	write_lock(&kvm->mmu_lock);

	slots = kvm_memslots(kvm);
	kvm_for_each_memslot(memslot, bkt, slots)
		stage2_flush_memslot(kvm, memslot);

	write_unlock(&kvm->mmu_lock);
	srcu_read_unlock(&kvm->srcu, idx);
}

/**
 * free_hyp_pgds - free Hyp-mode page tables
 */
void __init free_hyp_pgds(void)
{
	mutex_lock(&kvm_hyp_pgd_mutex);
	if (hyp_pgtable) {
		kvm_pgtable_hyp_destroy(hyp_pgtable);
		kfree(hyp_pgtable);
		hyp_pgtable = NULL;
	}
	mutex_unlock(&kvm_hyp_pgd_mutex);
}

static bool kvm_host_owns_hyp_mappings(void)
{
	if (is_kernel_in_hyp_mode())
		return false;

	if (static_branch_likely(&kvm_protected_mode_initialized))
		return false;

	/*
	 * This can happen at boot time when __create_hyp_mappings() is called
	 * after the hyp protection has been enabled, but the static key has
	 * not been flipped yet.
	 */
	if (!hyp_pgtable && is_protected_kvm_enabled())
		return false;

	WARN_ON(!hyp_pgtable);

	return true;
}

int __create_hyp_mappings(unsigned long start, unsigned long size,
			  unsigned long phys, enum kvm_pgtable_prot prot)
{
	int err;

	if (WARN_ON(!kvm_host_owns_hyp_mappings()))
		return -EINVAL;

	mutex_lock(&kvm_hyp_pgd_mutex);
	err = kvm_pgtable_hyp_map(hyp_pgtable, start, size, phys, prot);
	mutex_unlock(&kvm_hyp_pgd_mutex);

	return err;
}

static phys_addr_t kvm_kaddr_to_phys(void *kaddr)
{
	if (!is_vmalloc_addr(kaddr)) {
		BUG_ON(!virt_addr_valid(kaddr));
		return __pa(kaddr);
	} else {
		return page_to_phys(vmalloc_to_page(kaddr)) +
		       offset_in_page(kaddr);
	}
}

struct hyp_shared_pfn {
	u64 pfn;
	int count;
	struct rb_node node;
};

static DEFINE_MUTEX(hyp_shared_pfns_lock);
static struct rb_root hyp_shared_pfns = RB_ROOT;

static struct hyp_shared_pfn *find_shared_pfn(u64 pfn, struct rb_node ***node,
					      struct rb_node **parent)
{
	struct hyp_shared_pfn *this;

	*node = &hyp_shared_pfns.rb_node;
	*parent = NULL;
	while (**node) {
		this = container_of(**node, struct hyp_shared_pfn, node);
		*parent = **node;
		if (this->pfn < pfn)
			*node = &((**node)->rb_left);
		else if (this->pfn > pfn)
			*node = &((**node)->rb_right);
		else
			return this;
	}

	return NULL;
}

static int share_pfn_hyp(u64 pfn)
{
	struct rb_node **node, *parent;
	struct hyp_shared_pfn *this;
	int ret = 0;

	mutex_lock(&hyp_shared_pfns_lock);
	this = find_shared_pfn(pfn, &node, &parent);
	if (this) {
		this->count++;
		goto unlock;
	}

	this = kzalloc(sizeof(*this), GFP_KERNEL);
	if (!this) {
		ret = -ENOMEM;
		goto unlock;
	}

	this->pfn = pfn;
	this->count = 1;
	rb_link_node(&this->node, parent, node);
	rb_insert_color(&this->node, &hyp_shared_pfns);
	ret = kvm_call_hyp_nvhe(__pkvm_host_share_hyp, pfn, 1);
unlock:
	mutex_unlock(&hyp_shared_pfns_lock);

	return ret;
}

static int unshare_pfn_hyp(u64 pfn)
{
	struct rb_node **node, *parent;
	struct hyp_shared_pfn *this;
	int ret = 0;

	mutex_lock(&hyp_shared_pfns_lock);
	this = find_shared_pfn(pfn, &node, &parent);
	if (WARN_ON(!this)) {
		ret = -ENOENT;
		goto unlock;
	}

	this->count--;
	if (this->count)
		goto unlock;

	rb_erase(&this->node, &hyp_shared_pfns);
	kfree(this);
	ret = kvm_call_hyp_nvhe(__pkvm_host_unshare_hyp, pfn, 1);
unlock:
	mutex_unlock(&hyp_shared_pfns_lock);

	return ret;
}

int kvm_share_hyp(void *from, void *to)
{
	phys_addr_t start, end, cur;
	u64 pfn;
	int ret;

	if (is_kernel_in_hyp_mode())
		return 0;

	/*
	 * The share hcall maps things in the 'fixed-offset' region of the hyp
	 * VA space, so we can only share physically contiguous data-structures
	 * for now.
	 */
	if (is_vmalloc_or_module_addr(from) || is_vmalloc_or_module_addr(to))
		return -EINVAL;

	if (kvm_host_owns_hyp_mappings())
		return create_hyp_mappings(from, to, PAGE_HYP);

	start = ALIGN_DOWN(__pa(from), PAGE_SIZE);
	end = PAGE_ALIGN(__pa(to));
	for (cur = start; cur < end; cur += PAGE_SIZE) {
		pfn = __phys_to_pfn(cur);
		ret = share_pfn_hyp(pfn);
		if (ret)
			return ret;
	}

	return 0;
}

void kvm_unshare_hyp(void *from, void *to)
{
	phys_addr_t start, end, cur;
	u64 pfn;

	if (is_kernel_in_hyp_mode() || kvm_host_owns_hyp_mappings() || !from)
		return;

	start = ALIGN_DOWN(__pa(from), PAGE_SIZE);
	end = PAGE_ALIGN(__pa(to));
	for (cur = start; cur < end; cur += PAGE_SIZE) {
		pfn = __phys_to_pfn(cur);
		WARN_ON(unshare_pfn_hyp(pfn));
	}
}

/**
 * create_hyp_mappings - duplicate a kernel virtual address range in Hyp mode
 * @from:	The virtual kernel start address of the range
 * @to:		The virtual kernel end address of the range (exclusive)
 * @prot:	The protection to be applied to this range
 *
 * The same virtual address as the kernel virtual address is also used
 * in Hyp-mode mapping (modulo HYP_PAGE_OFFSET) to the same underlying
 * physical pages.
 */
int create_hyp_mappings(void *from, void *to, enum kvm_pgtable_prot prot)
{
	phys_addr_t phys_addr;
	unsigned long virt_addr;
	unsigned long start = kern_hyp_va((unsigned long)from);
	unsigned long end = kern_hyp_va((unsigned long)to);

	if (is_kernel_in_hyp_mode())
		return 0;

	if (!kvm_host_owns_hyp_mappings())
		return -EPERM;

	start = start & PAGE_MASK;
	end = PAGE_ALIGN(end);

	for (virt_addr = start; virt_addr < end; virt_addr += PAGE_SIZE) {
		int err;

		phys_addr = kvm_kaddr_to_phys(from + virt_addr - start);
		err = __create_hyp_mappings(virt_addr, PAGE_SIZE, phys_addr,
					    prot);
		if (err)
			return err;
	}

	return 0;
}


/**
 * hyp_alloc_private_va_range - Allocates a private VA range.
 * @size:	The size of the VA range to reserve.
 * @haddr:	The hypervisor virtual start address of the allocation.
 *
 * The private virtual address (VA) range is allocated below io_map_base
 * and aligned based on the order of @size.
 *
 * Return: 0 on success or negative error code on failure.
 */
int hyp_alloc_private_va_range(size_t size, unsigned long *haddr)
{
	unsigned long base;
	int ret = 0;

	mutex_lock(&kvm_hyp_pgd_mutex);

	/*
	 * This assumes that we have enough space below the idmap
	 * page to allocate our VAs. If not, the check below will
	 * kick. A potential alternative would be to detect that
	 * overflow and switch to an allocation above the idmap.
	 *
	 * The allocated size is always a multiple of PAGE_SIZE.
	 */
	base = io_map_base - PAGE_ALIGN(size);

	/* Align the allocation based on the order of its size */
	base = ALIGN_DOWN(base, PAGE_SIZE << get_order(size));

	/*
	 * Verify that BIT(VA_BITS - 1) hasn't been flipped by
	 * allocating the new area, as it would indicate we've
	 * overflowed the idmap/IO address range.
	 */
	if ((base ^ io_map_base) & BIT(VA_BITS - 1))
		ret = -ENOMEM;
	else
		*haddr = io_map_base = base;

	mutex_unlock(&kvm_hyp_pgd_mutex);

	return ret;
}

static int __create_hyp_private_mapping(phys_addr_t phys_addr, size_t size,
					unsigned long *haddr,
					enum kvm_pgtable_prot prot)
{
	unsigned long addr;
	int ret = 0;

	if (!kvm_host_owns_hyp_mappings()) {
		addr = kvm_call_hyp_nvhe(__pkvm_create_private_mapping,
					 phys_addr, size, prot);
		if (IS_ERR_VALUE(addr))
			return addr;
		*haddr = addr;

		return 0;
	}

	size = PAGE_ALIGN(size + offset_in_page(phys_addr));
	ret = hyp_alloc_private_va_range(size, &addr);
	if (ret)
		return ret;

	ret = __create_hyp_mappings(addr, size, phys_addr, prot);
	if (ret)
		return ret;

	*haddr = addr + offset_in_page(phys_addr);
	return ret;
}

/**
 * create_hyp_io_mappings - Map IO into both kernel and HYP
 * @phys_addr:	The physical start address which gets mapped
 * @size:	Size of the region being mapped
 * @kaddr:	Kernel VA for this mapping
 * @haddr:	HYP VA for this mapping
 */
int create_hyp_io_mappings(phys_addr_t phys_addr, size_t size,
			   void __iomem **kaddr,
			   void __iomem **haddr)
{
	unsigned long addr;
	int ret;

	if (is_protected_kvm_enabled())
		return -EPERM;

	*kaddr = ioremap(phys_addr, size);
	if (!*kaddr)
		return -ENOMEM;

	if (is_kernel_in_hyp_mode()) {
		*haddr = *kaddr;
		return 0;
	}

	ret = __create_hyp_private_mapping(phys_addr, size,
					   &addr, PAGE_HYP_DEVICE);
	if (ret) {
		iounmap(*kaddr);
		*kaddr = NULL;
		*haddr = NULL;
		return ret;
	}

	*haddr = (void __iomem *)addr;
	return 0;
}

/**
 * create_hyp_exec_mappings - Map an executable range into HYP
 * @phys_addr:	The physical start address which gets mapped
 * @size:	Size of the region being mapped
 * @haddr:	HYP VA for this mapping
 */
int create_hyp_exec_mappings(phys_addr_t phys_addr, size_t size,
			     void **haddr)
{
	unsigned long addr;
	int ret;

	BUG_ON(is_kernel_in_hyp_mode());

	ret = __create_hyp_private_mapping(phys_addr, size,
					   &addr, PAGE_HYP_EXEC);
	if (ret) {
		*haddr = NULL;
		return ret;
	}

	*haddr = (void *)addr;
	return 0;
}

static struct kvm_pgtable_mm_ops kvm_user_mm_ops = {
	/* We shouldn't need any other callback to walk the PT */
	.phys_to_virt		= kvm_host_va,
};

static int get_user_mapping_size(struct kvm *kvm, u64 addr)
{
	struct kvm_pgtable pgt = {
		.pgd		= (kvm_pteref_t)kvm->mm->pgd,
		.ia_bits	= vabits_actual,
		.start_level	= (KVM_PGTABLE_MAX_LEVELS -
				   CONFIG_PGTABLE_LEVELS),
		.mm_ops		= &kvm_user_mm_ops,
	};
	unsigned long flags;
	kvm_pte_t pte = 0;	/* Keep GCC quiet... */
	u32 level = ~0;
	int ret;

	/*
	 * Disable IRQs so that we hazard against a concurrent
	 * teardown of the userspace page tables (which relies on
	 * IPI-ing threads).
	 */
	local_irq_save(flags);
	ret = kvm_pgtable_get_leaf(&pgt, addr, &pte, &level);
	local_irq_restore(flags);

	if (ret)
		return ret;

	/*
	 * Not seeing an error, but not updating level? Something went
	 * deeply wrong...
	 */
	if (WARN_ON(level >= KVM_PGTABLE_MAX_LEVELS))
		return -EFAULT;

	/* Oops, the userspace PTs are gone... Replay the fault */
	if (!kvm_pte_valid(pte))
		return -EAGAIN;

	return BIT(ARM64_HW_PGTABLE_LEVEL_SHIFT(level));
}

static struct kvm_pgtable_mm_ops kvm_s2_mm_ops = {
	.zalloc_page		= stage2_memcache_zalloc_page,
	.zalloc_pages_exact	= kvm_s2_zalloc_pages_exact,
	.free_pages_exact	= kvm_s2_free_pages_exact,
	.free_removed_table	= stage2_free_removed_table,
	.get_page		= kvm_host_get_page,
	.put_page		= kvm_s2_put_page,
	.page_count		= kvm_host_page_count,
	.phys_to_virt		= kvm_host_va,
	.virt_to_phys		= kvm_host_pa,
	.dcache_clean_inval_poc	= clean_dcache_guest_page,
	.icache_inval_pou	= invalidate_icache_guest_page,
};

/**
 * kvm_init_stage2_mmu - Initialise a S2 MMU structure
 * @kvm:	The pointer to the KVM structure
 * @mmu:	The pointer to the s2 MMU structure
 * @type:	The machine type of the virtual machine
 *
 * Allocates only the stage-2 HW PGD level table(s).
 * Note we don't need locking here as this is only called when the VM is
 * created, which can only be done once.
 */
int kvm_init_stage2_mmu(struct kvm *kvm, struct kvm_s2_mmu *mmu, unsigned long type)
{
	u32 kvm_ipa_limit = get_kvm_ipa_limit();
	int cpu, err;
	struct kvm_pgtable *pgt;
	u64 mmfr0, mmfr1;
	u32 phys_shift;

	if (type & ~KVM_VM_TYPE_ARM_IPA_SIZE_MASK)
		return -EINVAL;

	phys_shift = KVM_VM_TYPE_ARM_IPA_SIZE(type);
	if (is_protected_kvm_enabled()) {
		phys_shift = kvm_ipa_limit;
	} else if (phys_shift) {
		if (phys_shift > kvm_ipa_limit ||
		    phys_shift < ARM64_MIN_PARANGE_BITS)
			return -EINVAL;
	} else {
		phys_shift = KVM_PHYS_SHIFT;
		if (phys_shift > kvm_ipa_limit) {
			pr_warn_once("%s using unsupported default IPA limit, upgrade your VMM\n",
				     current->comm);
			return -EINVAL;
		}
	}

	mmfr0 = read_sanitised_ftr_reg(SYS_ID_AA64MMFR0_EL1);
	mmfr1 = read_sanitised_ftr_reg(SYS_ID_AA64MMFR1_EL1);
	kvm->arch.vtcr = kvm_get_vtcr(mmfr0, mmfr1, phys_shift);

	if (mmu->pgt != NULL) {
		kvm_err("kvm_arch already initialized?\n");
		return -EINVAL;
	}

	pgt = kzalloc(sizeof(*pgt), GFP_KERNEL_ACCOUNT);
	if (!pgt)
		return -ENOMEM;

	mmu->arch = &kvm->arch;
	err = kvm_pgtable_stage2_init(pgt, mmu, &kvm_s2_mm_ops);
	if (err)
		goto out_free_pgtable;

	mmu->last_vcpu_ran = alloc_percpu(typeof(*mmu->last_vcpu_ran));
	if (!mmu->last_vcpu_ran) {
		err = -ENOMEM;
		goto out_destroy_pgtable;
	}

	for_each_possible_cpu(cpu)
		*per_cpu_ptr(mmu->last_vcpu_ran, cpu) = -1;

	mmu->pgt = pgt;
	mmu->pgd_phys = __pa(pgt->pgd);
	return 0;

out_destroy_pgtable:
	kvm_pgtable_stage2_destroy(pgt);
out_free_pgtable:
	kfree(pgt);
	return err;
}

static void stage2_unmap_memslot(struct kvm *kvm,
				 struct kvm_memory_slot *memslot)
{
	hva_t hva = memslot->userspace_addr;
	phys_addr_t addr = memslot->base_gfn << PAGE_SHIFT;
	phys_addr_t size = PAGE_SIZE * memslot->npages;
	hva_t reg_end = hva + size;

	/*
	 * A memory region could potentially cover multiple VMAs, and any holes
	 * between them, so iterate over all of them to find out if we should
	 * unmap any of them.
	 *
	 *     +--------------------------------------------+
	 * +---------------+----------------+   +----------------+
	 * |   : VMA 1     |      VMA 2     |   |    VMA 3  :    |
	 * +---------------+----------------+   +----------------+
	 *     |               memory region                |
	 *     +--------------------------------------------+
	 */
	do {
		struct vm_area_struct *vma;
		hva_t vm_start, vm_end;

		vma = find_vma_intersection(current->mm, hva, reg_end);
		if (!vma)
			break;

		/*
		 * Take the intersection of this VMA with the memory region
		 */
		vm_start = max(hva, vma->vm_start);
		vm_end = min(reg_end, vma->vm_end);

		if (!(vma->vm_flags & VM_PFNMAP)) {
			gpa_t gpa = addr + (vm_start - memslot->userspace_addr);
			unmap_stage2_range(&kvm->arch.mmu, gpa, vm_end - vm_start);
		}
		hva = vm_end;
	} while (hva < reg_end);
}

/**
 * stage2_unmap_vm - Unmap Stage-2 RAM mappings
 * @kvm: The struct kvm pointer
 *
 * Go through the memregions and unmap any regular RAM
 * backing memory already mapped to the VM.
 */
void stage2_unmap_vm(struct kvm *kvm)
{
	struct kvm_memslots *slots;
	struct kvm_memory_slot *memslot;
	int idx, bkt;

	idx = srcu_read_lock(&kvm->srcu);
	mmap_read_lock(current->mm);
	write_lock(&kvm->mmu_lock);

	slots = kvm_memslots(kvm);
	kvm_for_each_memslot(memslot, bkt, slots)
		stage2_unmap_memslot(kvm, memslot);

	write_unlock(&kvm->mmu_lock);
	mmap_read_unlock(current->mm);
	srcu_read_unlock(&kvm->srcu, idx);
}

void kvm_free_stage2_pgd(struct kvm_s2_mmu *mmu)
{
	struct kvm *kvm = kvm_s2_mmu_to_kvm(mmu);
	struct kvm_pgtable *pgt = NULL;

	write_lock(&kvm->mmu_lock);
	pgt = mmu->pgt;
	if (pgt) {
		mmu->pgd_phys = 0;
		mmu->pgt = NULL;
		free_percpu(mmu->last_vcpu_ran);
	}
	write_unlock(&kvm->mmu_lock);

	if (pgt) {
		kvm_pgtable_stage2_destroy(pgt);
		kfree(pgt);
	}
}

static void hyp_mc_free_fn(void *addr, void *unused)
{
	free_page((unsigned long)addr);
}

static void *hyp_mc_alloc_fn(void *unused)
{
	return (void *)__get_free_page(GFP_KERNEL_ACCOUNT);
}

void free_hyp_memcache(struct kvm_hyp_memcache *mc)
{
	if (is_protected_kvm_enabled())
		__free_hyp_memcache(mc, hyp_mc_free_fn,
				    kvm_host_va, NULL);
}

int topup_hyp_memcache(struct kvm_hyp_memcache *mc, unsigned long min_pages)
{
	if (!is_protected_kvm_enabled())
		return 0;

	return __topup_hyp_memcache(mc, min_pages, hyp_mc_alloc_fn,
				    kvm_host_pa, NULL);
}

/**
 * kvm_phys_addr_ioremap - map a device range to guest IPA
 *
 * @kvm:	The KVM pointer
 * @guest_ipa:	The IPA at which to insert the mapping
 * @pa:		The physical address of the device
 * @size:	The size of the mapping
 * @writable:   Whether or not to create a writable mapping
 */
int kvm_phys_addr_ioremap(struct kvm *kvm, phys_addr_t guest_ipa,
			  phys_addr_t pa, unsigned long size, bool writable)
{
	phys_addr_t addr;
	int ret = 0;
	struct kvm_mmu_memory_cache cache = { .gfp_zero = __GFP_ZERO };
	struct kvm_pgtable *pgt = kvm->arch.mmu.pgt;
	enum kvm_pgtable_prot prot = KVM_PGTABLE_PROT_DEVICE |
				     KVM_PGTABLE_PROT_R |
				     (writable ? KVM_PGTABLE_PROT_W : 0);

	if (is_protected_kvm_enabled())
		return -EPERM;

	size += offset_in_page(guest_ipa);
	guest_ipa &= PAGE_MASK;

	for (addr = guest_ipa; addr < guest_ipa + size; addr += PAGE_SIZE) {
		ret = kvm_mmu_topup_memory_cache(&cache,
						 kvm_mmu_cache_min_pages(kvm));
		if (ret)
			break;

		write_lock(&kvm->mmu_lock);
		ret = kvm_pgtable_stage2_map(pgt, addr, PAGE_SIZE, pa, prot,
					     &cache, 0);
		write_unlock(&kvm->mmu_lock);
		if (ret)
			break;

		pa += PAGE_SIZE;
	}

	kvm_mmu_free_memory_cache(&cache);
	return ret;
}

/**
 * stage2_wp_range() - write protect stage2 memory region range
 * @mmu:        The KVM stage-2 MMU pointer
 * @addr:	Start address of range
 * @end:	End address of range
 */
static void stage2_wp_range(struct kvm_s2_mmu *mmu, phys_addr_t addr, phys_addr_t end)
{
	stage2_apply_range_resched(mmu, addr, end, kvm_pgtable_stage2_wrprotect);
}

/**
 * kvm_mmu_wp_memory_region() - write protect stage 2 entries for memory slot
 * @kvm:	The KVM pointer
 * @slot:	The memory slot to write protect
 *
 * Called to start logging dirty pages after memory region
 * KVM_MEM_LOG_DIRTY_PAGES operation is called. After this function returns
 * all present PUD, PMD and PTEs are write protected in the memory region.
 * Afterwards read of dirty page log can be called.
 *
 * Acquires kvm_mmu_lock. Called with kvm->slots_lock mutex acquired,
 * serializing operations for VM memory regions.
 */
static void kvm_mmu_wp_memory_region(struct kvm *kvm, int slot)
{
	struct kvm_memslots *slots = kvm_memslots(kvm);
	struct kvm_memory_slot *memslot = id_to_memslot(slots, slot);
	phys_addr_t start, end;

	if (WARN_ON_ONCE(!memslot))
		return;

	start = memslot->base_gfn << PAGE_SHIFT;
	end = (memslot->base_gfn + memslot->npages) << PAGE_SHIFT;

	write_lock(&kvm->mmu_lock);
	stage2_wp_range(&kvm->arch.mmu, start, end);
	write_unlock(&kvm->mmu_lock);
	kvm_flush_remote_tlbs(kvm);
}

/**
 * kvm_mmu_write_protect_pt_masked() - write protect dirty pages
 * @kvm:	The KVM pointer
 * @slot:	The memory slot associated with mask
 * @gfn_offset:	The gfn offset in memory slot
 * @mask:	The mask of dirty pages at offset 'gfn_offset' in this memory
 *		slot to be write protected
 *
 * Walks bits set in mask write protects the associated pte's. Caller must
 * acquire kvm_mmu_lock.
 */
static void kvm_mmu_write_protect_pt_masked(struct kvm *kvm,
		struct kvm_memory_slot *slot,
		gfn_t gfn_offset, unsigned long mask)
{
	phys_addr_t base_gfn = slot->base_gfn + gfn_offset;
	phys_addr_t start = (base_gfn +  __ffs(mask)) << PAGE_SHIFT;
	phys_addr_t end = (base_gfn + __fls(mask) + 1) << PAGE_SHIFT;

	stage2_wp_range(&kvm->arch.mmu, start, end);
}

/*
 * kvm_arch_mmu_enable_log_dirty_pt_masked - enable dirty logging for selected
 * dirty pages.
 *
 * It calls kvm_mmu_write_protect_pt_masked to write protect selected pages to
 * enable dirty logging for them.
 */
void kvm_arch_mmu_enable_log_dirty_pt_masked(struct kvm *kvm,
		struct kvm_memory_slot *slot,
		gfn_t gfn_offset, unsigned long mask)
{
	kvm_mmu_write_protect_pt_masked(kvm, slot, gfn_offset, mask);
}

static void kvm_send_hwpoison_signal(unsigned long address, short lsb)
{
	send_sig_mceerr(BUS_MCEERR_AR, (void __user *)address, lsb, current);
}

static bool fault_supports_stage2_huge_mapping(struct kvm_memory_slot *memslot,
					       unsigned long hva,
					       unsigned long map_size)
{
	gpa_t gpa_start;
	hva_t uaddr_start, uaddr_end;
	size_t size;

	/* The memslot and the VMA are guaranteed to be aligned to PAGE_SIZE */
	if (map_size == PAGE_SIZE)
		return true;

	size = memslot->npages * PAGE_SIZE;

	gpa_start = memslot->base_gfn << PAGE_SHIFT;

	uaddr_start = memslot->userspace_addr;
	uaddr_end = uaddr_start + size;

	/*
	 * Pages belonging to memslots that don't have the same alignment
	 * within a PMD/PUD for userspace and IPA cannot be mapped with stage-2
	 * PMD/PUD entries, because we'll end up mapping the wrong pages.
	 *
	 * Consider a layout like the following:
	 *
	 *    memslot->userspace_addr:
	 *    +-----+--------------------+--------------------+---+
	 *    |abcde|fgh  Stage-1 block  |    Stage-1 block tv|xyz|
	 *    +-----+--------------------+--------------------+---+
	 *
	 *    memslot->base_gfn << PAGE_SHIFT:
	 *      +---+--------------------+--------------------+-----+
	 *      |abc|def  Stage-2 block  |    Stage-2 block   |tvxyz|
	 *      +---+--------------------+--------------------+-----+
	 *
	 * If we create those stage-2 blocks, we'll end up with this incorrect
	 * mapping:
	 *   d -> f
	 *   e -> g
	 *   f -> h
	 */
	if ((gpa_start & (map_size - 1)) != (uaddr_start & (map_size - 1)))
		return false;

	/*
	 * Next, let's make sure we're not trying to map anything not covered
	 * by the memslot. This means we have to prohibit block size mappings
	 * for the beginning and end of a non-block aligned and non-block sized
	 * memory slot (illustrated by the head and tail parts of the
	 * userspace view above containing pages 'abcde' and 'xyz',
	 * respectively).
	 *
	 * Note that it doesn't matter if we do the check using the
	 * userspace_addr or the base_gfn, as both are equally aligned (per
	 * the check above) and equally sized.
	 */
	return (hva & ~(map_size - 1)) >= uaddr_start &&
	       (hva & ~(map_size - 1)) + map_size <= uaddr_end;
}

/*
 * Check if the given hva is backed by a transparent huge page (THP) and
 * whether it can be mapped using block mapping in stage2. If so, adjust
 * the stage2 PFN and IPA accordingly. Only PMD_SIZE THPs are currently
 * supported. This will need to be updated to support other THP sizes.
 *
 * Returns the size of the mapping.
 */
static long
transparent_hugepage_adjust(struct kvm *kvm, struct kvm_memory_slot *memslot,
			    unsigned long hva, kvm_pfn_t *pfnp,
			    phys_addr_t *ipap)
{
	kvm_pfn_t pfn = *pfnp;

	/*
	 * Make sure the adjustment is done only for THP pages. Also make
	 * sure that the HVA and IPA are sufficiently aligned and that the
	 * block map is contained within the memslot.
	 */
	if (fault_supports_stage2_huge_mapping(memslot, hva, PMD_SIZE)) {
		int sz = get_user_mapping_size(kvm, hva);

		if (sz < 0)
			return sz;

		if (sz < PMD_SIZE)
			return PAGE_SIZE;

		/*
		 * The address we faulted on is backed by a transparent huge
		 * page.  However, because we map the compound huge page and
		 * not the individual tail page, we need to transfer the
		 * refcount to the head page.  We have to be careful that the
		 * THP doesn't start to split while we are adjusting the
		 * refcounts.
		 *
		 * We are sure this doesn't happen, because mmu_invalidate_retry
		 * was successful and we are holding the mmu_lock, so if this
		 * THP is trying to split, it will be blocked in the mmu
		 * notifier before touching any of the pages, specifically
		 * before being able to call __split_huge_page_refcount().
		 *
		 * We can therefore safely transfer the refcount from PG_tail
		 * to PG_head and switch the pfn from a tail page to the head
		 * page accordingly.
		 */
		*ipap &= PMD_MASK;
		kvm_release_pfn_clean(pfn);
		pfn &= ~(PTRS_PER_PMD - 1);
		get_page(pfn_to_page(pfn));
		*pfnp = pfn;

		return PMD_SIZE;
	}

	/* Use page mapping if we cannot use block mapping. */
	return PAGE_SIZE;
}

static int get_vma_page_shift(struct vm_area_struct *vma, unsigned long hva)
{
	unsigned long pa;

	if (is_vm_hugetlb_page(vma) && !(vma->vm_flags & VM_PFNMAP))
		return huge_page_shift(hstate_vma(vma));

	if (!(vma->vm_flags & VM_PFNMAP))
		return PAGE_SHIFT;

	VM_BUG_ON(is_vm_hugetlb_page(vma));

	pa = (vma->vm_pgoff << PAGE_SHIFT) + (hva - vma->vm_start);

#ifndef __PAGETABLE_PMD_FOLDED
	if ((hva & (PUD_SIZE - 1)) == (pa & (PUD_SIZE - 1)) &&
	    ALIGN_DOWN(hva, PUD_SIZE) >= vma->vm_start &&
	    ALIGN(hva, PUD_SIZE) <= vma->vm_end)
		return PUD_SHIFT;
#endif

	if ((hva & (PMD_SIZE - 1)) == (pa & (PMD_SIZE - 1)) &&
	    ALIGN_DOWN(hva, PMD_SIZE) >= vma->vm_start &&
	    ALIGN(hva, PMD_SIZE) <= vma->vm_end)
		return PMD_SHIFT;

	return PAGE_SHIFT;
}

/*
 * The page will be mapped in stage 2 as Normal Cacheable, so the VM will be
 * able to see the page's tags and therefore they must be initialised first. If
 * PG_mte_tagged is set, tags have already been initialised.
 *
 * The race in the test/set of the PG_mte_tagged flag is handled by:
 * - preventing VM_SHARED mappings in a memslot with MTE preventing two VMs
 *   racing to santise the same page
 * - mmap_lock protects between a VM faulting a page in and the VMM performing
 *   an mprotect() to add VM_MTE
 */
static void sanitise_mte_tags(struct kvm *kvm, kvm_pfn_t pfn,
			      unsigned long size)
{
	unsigned long i, nr_pages = size >> PAGE_SHIFT;
	struct page *page = pfn_to_page(pfn);

	if (!kvm_has_mte(kvm))
		return;

	for (i = 0; i < nr_pages; i++, page++) {
		if (try_page_mte_tagging(page)) {
			mte_clear_page_tags(page_address(page));
			set_page_mte_tagged(page);
		}
	}
}

static bool kvm_vma_mte_allowed(struct vm_area_struct *vma)
{
	return vma->vm_flags & VM_MTE_ALLOWED;
}

static int user_mem_abort(struct kvm_vcpu *vcpu, phys_addr_t fault_ipa,
			  struct kvm_memory_slot *memslot, unsigned long hva,
			  unsigned long fault_status)
{
	int ret = 0;
	bool write_fault, writable, force_pte = false;
	bool exec_fault, mte_allowed;
	bool device = false;
	unsigned long mmu_seq;
	struct kvm *kvm = vcpu->kvm;
	struct kvm_mmu_memory_cache *memcache = &vcpu->arch.mmu_page_cache;
	struct vm_area_struct *vma;
	short vma_shift;
	gfn_t gfn;
	kvm_pfn_t pfn;
	bool logging_active = memslot_is_logging(memslot);
	unsigned long fault_level = kvm_vcpu_trap_get_fault_level(vcpu);
	long vma_pagesize, fault_granule;
	enum kvm_pgtable_prot prot = KVM_PGTABLE_PROT_R;
	struct kvm_pgtable *pgt;

	fault_granule = 1UL << ARM64_HW_PGTABLE_LEVEL_SHIFT(fault_level);
	write_fault = kvm_is_write_fault(vcpu);
	exec_fault = kvm_vcpu_trap_is_exec_fault(vcpu);
	VM_BUG_ON(write_fault && exec_fault);

	if (fault_status == ESR_ELx_FSC_PERM && !write_fault && !exec_fault) {
		kvm_err("Unexpected L2 read permission error\n");
		return -EFAULT;
	}

	/*
	 * Permission faults just need to update the existing leaf entry,
	 * and so normally don't require allocations from the memcache. The
	 * only exception to this is when dirty logging is enabled at runtime
	 * and a write fault needs to collapse a block entry into a table.
	 */
	if (fault_status != ESR_ELx_FSC_PERM ||
	    (logging_active && write_fault)) {
		ret = kvm_mmu_topup_memory_cache(memcache,
						 kvm_mmu_cache_min_pages(kvm));
		if (ret)
			return ret;
	}

	/*
	 * Let's check if we will get back a huge page backed by hugetlbfs, or
	 * get block mapping for device MMIO region.
	 */
	mmap_read_lock(current->mm);
	vma = vma_lookup(current->mm, hva);
	if (unlikely(!vma)) {
		kvm_err("Failed to find VMA for hva 0x%lx\n", hva);
		mmap_read_unlock(current->mm);
		return -EFAULT;
	}

	/*
	 * logging_active is guaranteed to never be true for VM_PFNMAP
	 * memslots.
	 */
	if (logging_active) {
		force_pte = true;
		vma_shift = PAGE_SHIFT;
	} else {
		vma_shift = get_vma_page_shift(vma, hva);
	}

	switch (vma_shift) {
#ifndef __PAGETABLE_PMD_FOLDED
	case PUD_SHIFT:
		if (fault_supports_stage2_huge_mapping(memslot, hva, PUD_SIZE))
			break;
		fallthrough;
#endif
	case CONT_PMD_SHIFT:
		vma_shift = PMD_SHIFT;
		fallthrough;
	case PMD_SHIFT:
		if (fault_supports_stage2_huge_mapping(memslot, hva, PMD_SIZE))
			break;
		fallthrough;
	case CONT_PTE_SHIFT:
		vma_shift = PAGE_SHIFT;
		force_pte = true;
		fallthrough;
	case PAGE_SHIFT:
		break;
	default:
		WARN_ONCE(1, "Unknown vma_shift %d", vma_shift);
	}

	vma_pagesize = 1UL << vma_shift;
	if (vma_pagesize == PMD_SIZE || vma_pagesize == PUD_SIZE)
		fault_ipa &= ~(vma_pagesize - 1);

	gfn = fault_ipa >> PAGE_SHIFT;
	mte_allowed = kvm_vma_mte_allowed(vma);

	/* Don't use the VMA after the unlock -- it may have vanished */
	vma = NULL;

	/*
	 * Read mmu_invalidate_seq so that KVM can detect if the results of
	 * vma_lookup() or __gfn_to_pfn_memslot() become stale prior to
	 * acquiring kvm->mmu_lock.
	 *
	 * Rely on mmap_read_unlock() for an implicit smp_rmb(), which pairs
	 * with the smp_wmb() in kvm_mmu_invalidate_end().
	 */
	mmu_seq = vcpu->kvm->mmu_invalidate_seq;
	mmap_read_unlock(current->mm);

	pfn = __gfn_to_pfn_memslot(memslot, gfn, false, false, NULL,
				   write_fault, &writable, NULL);
	if (pfn == KVM_PFN_ERR_HWPOISON) {
		kvm_send_hwpoison_signal(hva, vma_shift);
		return 0;
	}
	if (is_error_noslot_pfn(pfn))
		return -EFAULT;

	if (kvm_is_device_pfn(pfn)) {
		/*
		 * If the page was identified as device early by looking at
		 * the VMA flags, vma_pagesize is already representing the
		 * largest quantity we can map.  If instead it was mapped
		 * via gfn_to_pfn_prot(), vma_pagesize is set to PAGE_SIZE
		 * and must not be upgraded.
		 *
		 * In both cases, we don't let transparent_hugepage_adjust()
		 * change things at the last minute.
		 */
		device = true;
	} else if (logging_active && !write_fault) {
		/*
		 * Only actually map the page as writable if this was a write
		 * fault.
		 */
		writable = false;
	}

	if (exec_fault && device)
		return -ENOEXEC;

	read_lock(&kvm->mmu_lock);
	pgt = vcpu->arch.hw_mmu->pgt;
	if (mmu_invalidate_retry(kvm, mmu_seq))
		goto out_unlock;

	/*
	 * If we are not forced to use page mapping, check if we are
	 * backed by a THP and thus use block mapping if possible.
	 */
	if (vma_pagesize == PAGE_SIZE && !(force_pte || device)) {
		if (fault_status ==  ESR_ELx_FSC_PERM &&
		    fault_granule > PAGE_SIZE)
			vma_pagesize = fault_granule;
		else
			vma_pagesize = transparent_hugepage_adjust(kvm, memslot,
								   hva, &pfn,
								   &fault_ipa);

		if (vma_pagesize < 0) {
			ret = vma_pagesize;
			goto out_unlock;
		}
	}

	if (fault_status != ESR_ELx_FSC_PERM && !device && kvm_has_mte(kvm)) {
		/* Check the VMM hasn't introduced a new disallowed VMA */
		if (mte_allowed) {
			sanitise_mte_tags(kvm, pfn, vma_pagesize);
		} else {
			ret = -EFAULT;
			goto out_unlock;
		}
	}

	if (writable)
		prot |= KVM_PGTABLE_PROT_W;

	if (exec_fault)
		prot |= KVM_PGTABLE_PROT_X;

	if (device)
		prot |= KVM_PGTABLE_PROT_DEVICE;
	else if (cpus_have_const_cap(ARM64_HAS_CACHE_DIC))
		prot |= KVM_PGTABLE_PROT_X;

	/*
	 * Under the premise of getting a FSC_PERM fault, we just need to relax
	 * permissions only if vma_pagesize equals fault_granule. Otherwise,
	 * kvm_pgtable_stage2_map() should be called to change block size.
	 */
	if (fault_status == ESR_ELx_FSC_PERM && vma_pagesize == fault_granule)
		ret = kvm_pgtable_stage2_relax_perms(pgt, fault_ipa, prot);
	else
		ret = kvm_pgtable_stage2_map(pgt, fault_ipa, vma_pagesize,
					     __pfn_to_phys(pfn), prot,
					     memcache,
					     KVM_PGTABLE_WALK_HANDLE_FAULT |
					     KVM_PGTABLE_WALK_SHARED);

	/* Mark the page dirty only if the fault is handled successfully */
	if (writable && !ret) {
		kvm_set_pfn_dirty(pfn);
		mark_page_dirty_in_slot(kvm, memslot, gfn);
	}

out_unlock:
	read_unlock(&kvm->mmu_lock);
	kvm_set_pfn_accessed(pfn);
	kvm_release_pfn_clean(pfn);
	return ret != -EAGAIN ? ret : 0;
}

/* Resolve the access fault by making the page young again. */
static void handle_access_fault(struct kvm_vcpu *vcpu, phys_addr_t fault_ipa)
{
	kvm_pte_t pte;
	struct kvm_s2_mmu *mmu;

	trace_kvm_access_fault(fault_ipa);

	read_lock(&vcpu->kvm->mmu_lock);
	mmu = vcpu->arch.hw_mmu;
	pte = kvm_pgtable_stage2_mkyoung(mmu->pgt, fault_ipa);
	read_unlock(&vcpu->kvm->mmu_lock);

	if (kvm_pte_valid(pte))
		kvm_set_pfn_accessed(kvm_pte_to_pfn(pte));
}

/**
 * kvm_handle_guest_abort - handles all 2nd stage aborts
 * @vcpu:	the VCPU pointer
 *
 * Any abort that gets to the host is almost guaranteed to be caused by a
 * missing second stage translation table entry, which can mean that either the
 * guest simply needs more memory and we must allocate an appropriate page or it
 * can mean that the guest tried to access I/O memory, which is emulated by user
 * space. The distinction is based on the IPA causing the fault and whether this
 * memory region has been registered as standard RAM by user space.
 */
int kvm_handle_guest_abort(struct kvm_vcpu *vcpu)
{
	unsigned long fault_status;
	phys_addr_t fault_ipa;
	struct kvm_memory_slot *memslot;
	unsigned long hva;
	bool is_iabt, write_fault, writable;
	gfn_t gfn;
	int ret, idx;

	fault_status = kvm_vcpu_trap_get_fault_type(vcpu);

	fault_ipa = kvm_vcpu_get_fault_ipa(vcpu);
	is_iabt = kvm_vcpu_trap_is_iabt(vcpu);

	if (fault_status == ESR_ELx_FSC_FAULT) {
		/* Beyond sanitised PARange (which is the IPA limit) */
		if (fault_ipa >= BIT_ULL(get_kvm_ipa_limit())) {
			kvm_inject_size_fault(vcpu);
			return 1;
		}

		/* Falls between the IPA range and the PARange? */
		if (fault_ipa >= BIT_ULL(vcpu->arch.hw_mmu->pgt->ia_bits)) {
			fault_ipa |= kvm_vcpu_get_hfar(vcpu) & GENMASK(11, 0);

			if (is_iabt)
				kvm_inject_pabt(vcpu, fault_ipa);
			else
				kvm_inject_dabt(vcpu, fault_ipa);
			return 1;
		}
	}

	/* Synchronous External Abort? */
	if (kvm_vcpu_abt_issea(vcpu)) {
		/*
		 * For RAS the host kernel may handle this abort.
		 * There is no need to pass the error into the guest.
		 */
		if (kvm_handle_guest_sea(fault_ipa, kvm_vcpu_get_esr(vcpu)))
			kvm_inject_vabt(vcpu);

		return 1;
	}

	trace_kvm_guest_fault(*vcpu_pc(vcpu), kvm_vcpu_get_esr(vcpu),
			      kvm_vcpu_get_hfar(vcpu), fault_ipa);

	/* Check the stage-2 fault is trans. fault or write fault */
	if (fault_status != ESR_ELx_FSC_FAULT &&
	    fault_status != ESR_ELx_FSC_PERM &&
	    fault_status != ESR_ELx_FSC_ACCESS) {
		kvm_err("Unsupported FSC: EC=%#x xFSC=%#lx ESR_EL2=%#lx\n",
			kvm_vcpu_trap_get_class(vcpu),
			(unsigned long)kvm_vcpu_trap_get_fault(vcpu),
			(unsigned long)kvm_vcpu_get_esr(vcpu));
		return -EFAULT;
	}

	idx = srcu_read_lock(&vcpu->kvm->srcu);

	gfn = fault_ipa >> PAGE_SHIFT;
	memslot = gfn_to_memslot(vcpu->kvm, gfn);
	hva = gfn_to_hva_memslot_prot(memslot, gfn, &writable);
	write_fault = kvm_is_write_fault(vcpu);
	if (kvm_is_error_hva(hva) || (write_fault && !writable)) {
		/*
		 * The guest has put either its instructions or its page-tables
		 * somewhere it shouldn't have. Userspace won't be able to do
		 * anything about this (there's no syndrome for a start), so
		 * re-inject the abort back into the guest.
		 */
		if (is_iabt) {
			ret = -ENOEXEC;
			goto out;
		}

		if (kvm_vcpu_abt_iss1tw(vcpu)) {
			kvm_inject_dabt(vcpu, kvm_vcpu_get_hfar(vcpu));
			ret = 1;
			goto out_unlock;
		}

		/*
		 * Check for a cache maintenance operation. Since we
		 * ended-up here, we know it is outside of any memory
		 * slot. But we can't find out if that is for a device,
		 * or if the guest is just being stupid. The only thing
		 * we know for sure is that this range cannot be cached.
		 *
		 * So let's assume that the guest is just being
		 * cautious, and skip the instruction.
		 */
		if (kvm_is_error_hva(hva) && kvm_vcpu_dabt_is_cm(vcpu)) {
			kvm_incr_pc(vcpu);
			ret = 1;
			goto out_unlock;
		}

		/*
		 * The IPA is reported as [MAX:12], so we need to
		 * complement it with the bottom 12 bits from the
		 * faulting VA. This is always 12 bits, irrespective
		 * of the page size.
		 */
		fault_ipa |= kvm_vcpu_get_hfar(vcpu) & ((1 << 12) - 1);
		ret = io_mem_abort(vcpu, fault_ipa);
		goto out_unlock;
	}

	/* Userspace should not be able to register out-of-bounds IPAs */
	VM_BUG_ON(fault_ipa >= kvm_phys_size(vcpu->kvm));

	if (fault_status == ESR_ELx_FSC_ACCESS) {
		handle_access_fault(vcpu, fault_ipa);
		ret = 1;
		goto out_unlock;
	}

	ret = user_mem_abort(vcpu, fault_ipa, memslot, hva, fault_status);
	if (ret == 0)
		ret = 1;
out:
	if (ret == -ENOEXEC) {
		kvm_inject_pabt(vcpu, kvm_vcpu_get_hfar(vcpu));
		ret = 1;
	}
out_unlock:
	srcu_read_unlock(&vcpu->kvm->srcu, idx);
	return ret;
}

bool kvm_unmap_gfn_range(struct kvm *kvm, struct kvm_gfn_range *range)
{
	if (!kvm->arch.mmu.pgt)
		return false;

	__unmap_stage2_range(&kvm->arch.mmu, range->start << PAGE_SHIFT,
			     (range->end - range->start) << PAGE_SHIFT,
			     range->may_block);

	return false;
}

bool kvm_set_spte_gfn(struct kvm *kvm, struct kvm_gfn_range *range)
{
	kvm_pfn_t pfn = pte_pfn(range->pte);

	if (!kvm->arch.mmu.pgt)
		return false;

	WARN_ON(range->end - range->start != 1);

	/*
	 * If the page isn't tagged, defer to user_mem_abort() for sanitising
	 * the MTE tags. The S2 pte should have been unmapped by
	 * mmu_notifier_invalidate_range_end().
	 */
	if (kvm_has_mte(kvm) && !page_mte_tagged(pfn_to_page(pfn)))
		return false;

	/*
	 * We've moved a page around, probably through CoW, so let's treat
	 * it just like a translation fault and the map handler will clean
	 * the cache to the PoC.
	 *
	 * The MMU notifiers will have unmapped a huge PMD before calling
	 * ->change_pte() (which in turn calls kvm_set_spte_gfn()) and
	 * therefore we never need to clear out a huge PMD through this
	 * calling path and a memcache is not required.
	 */
	kvm_pgtable_stage2_map(kvm->arch.mmu.pgt, range->start << PAGE_SHIFT,
			       PAGE_SIZE, __pfn_to_phys(pfn),
			       KVM_PGTABLE_PROT_R, NULL, 0);

	return false;
}

bool kvm_age_gfn(struct kvm *kvm, struct kvm_gfn_range *range)
{
	u64 size = (range->end - range->start) << PAGE_SHIFT;

	if (!kvm->arch.mmu.pgt)
		return false;

	return kvm_pgtable_stage2_test_clear_young(kvm->arch.mmu.pgt,
						   range->start << PAGE_SHIFT,
						   size, true);
}

bool kvm_test_age_gfn(struct kvm *kvm, struct kvm_gfn_range *range)
{
	u64 size = (range->end - range->start) << PAGE_SHIFT;

	if (!kvm->arch.mmu.pgt)
		return false;

	return kvm_pgtable_stage2_test_clear_young(kvm->arch.mmu.pgt,
						   range->start << PAGE_SHIFT,
						   size, false);
}

phys_addr_t kvm_mmu_get_httbr(void)
{
	return __pa(hyp_pgtable->pgd);
}

phys_addr_t kvm_get_idmap_vector(void)
{
	return hyp_idmap_vector;
}

static int kvm_map_idmap_text(void)
{
	unsigned long size = hyp_idmap_end - hyp_idmap_start;
	int err = __create_hyp_mappings(hyp_idmap_start, size, hyp_idmap_start,
					PAGE_HYP_EXEC);
	if (err)
		kvm_err("Failed to idmap %lx-%lx\n",
			hyp_idmap_start, hyp_idmap_end);

	return err;
}

static void *kvm_hyp_zalloc_page(void *arg)
{
	return (void *)get_zeroed_page(GFP_KERNEL);
}

static struct kvm_pgtable_mm_ops kvm_hyp_mm_ops = {
	.zalloc_page		= kvm_hyp_zalloc_page,
	.get_page		= kvm_host_get_page,
	.put_page		= kvm_host_put_page,
	.phys_to_virt		= kvm_host_va,
	.virt_to_phys		= kvm_host_pa,
};

int __init kvm_mmu_init(u32 *hyp_va_bits)
{
	int err;
	u32 idmap_bits;
	u32 kernel_bits;

	hyp_idmap_start = __pa_symbol(__hyp_idmap_text_start);
	hyp_idmap_start = ALIGN_DOWN(hyp_idmap_start, PAGE_SIZE);
	hyp_idmap_end = __pa_symbol(__hyp_idmap_text_end);
	hyp_idmap_end = ALIGN(hyp_idmap_end, PAGE_SIZE);
	hyp_idmap_vector = __pa_symbol(__kvm_hyp_init);

	/*
	 * We rely on the linker script to ensure at build time that the HYP
	 * init code does not cross a page boundary.
	 */
	BUG_ON((hyp_idmap_start ^ (hyp_idmap_end - 1)) & PAGE_MASK);

	/*
	 * The ID map may be configured to use an extended virtual address
	 * range. This is only the case if system RAM is out of range for the
	 * currently configured page size and VA_BITS_MIN, in which case we will
	 * also need the extended virtual range for the HYP ID map, or we won't
	 * be able to enable the EL2 MMU.
	 *
	 * However, in some cases the ID map may be configured for fewer than
	 * the number of VA bits used by the regular kernel stage 1. This
	 * happens when VA_BITS=52 and the kernel image is placed in PA space
	 * below 48 bits.
	 *
	 * At EL2, there is only one TTBR register, and we can't switch between
	 * translation tables *and* update TCR_EL2.T0SZ at the same time. Bottom
	 * line: we need to use the extended range with *both* our translation
	 * tables.
	 *
	 * So use the maximum of the idmap VA bits and the regular kernel stage
	 * 1 VA bits to assure that the hypervisor can both ID map its code page
	 * and map any kernel memory.
	 */
	idmap_bits = 64 - ((idmap_t0sz & TCR_T0SZ_MASK) >> TCR_T0SZ_OFFSET);
	kernel_bits = vabits_actual;
	*hyp_va_bits = max(idmap_bits, kernel_bits);

	kvm_debug("Using %u-bit virtual addresses at EL2\n", *hyp_va_bits);
	kvm_debug("IDMAP page: %lx\n", hyp_idmap_start);
	kvm_debug("HYP VA range: %lx:%lx\n",
		  kern_hyp_va(PAGE_OFFSET),
		  kern_hyp_va((unsigned long)high_memory - 1));

	if (hyp_idmap_start >= kern_hyp_va(PAGE_OFFSET) &&
	    hyp_idmap_start <  kern_hyp_va((unsigned long)high_memory - 1) &&
	    hyp_idmap_start != (unsigned long)__hyp_idmap_text_start) {
		/*
		 * The idmap page is intersecting with the VA space,
		 * it is not safe to continue further.
		 */
		kvm_err("IDMAP intersecting with HYP VA, unable to continue\n");
		err = -EINVAL;
		goto out;
	}

	hyp_pgtable = kzalloc(sizeof(*hyp_pgtable), GFP_KERNEL);
	if (!hyp_pgtable) {
		kvm_err("Hyp mode page-table not allocated\n");
		err = -ENOMEM;
		goto out;
	}

	err = kvm_pgtable_hyp_init(hyp_pgtable, *hyp_va_bits, &kvm_hyp_mm_ops);
	if (err)
		goto out_free_pgtable;

	err = kvm_map_idmap_text();
	if (err)
		goto out_destroy_pgtable;

	io_map_base = hyp_idmap_start;
	return 0;

out_destroy_pgtable:
	kvm_pgtable_hyp_destroy(hyp_pgtable);
out_free_pgtable:
	kfree(hyp_pgtable);
	hyp_pgtable = NULL;
out:
	return err;
}

void kvm_arch_commit_memory_region(struct kvm *kvm,
				   struct kvm_memory_slot *old,
				   const struct kvm_memory_slot *new,
				   enum kvm_mr_change change)
{
	/*
	 * At this point memslot has been committed and there is an
	 * allocated dirty_bitmap[], dirty pages will be tracked while the
	 * memory slot is write protected.
	 */
	if (change != KVM_MR_DELETE && new->flags & KVM_MEM_LOG_DIRTY_PAGES) {
		/*
		 * If we're with initial-all-set, we don't need to write
		 * protect any pages because they're all reported as dirty.
		 * Huge pages and normal pages will be write protect gradually.
		 */
		if (!kvm_dirty_log_manual_protect_and_init_set(kvm)) {
			kvm_mmu_wp_memory_region(kvm, new->id);
		}
	}
}

int kvm_arch_prepare_memory_region(struct kvm *kvm,
				   const struct kvm_memory_slot *old,
				   struct kvm_memory_slot *new,
				   enum kvm_mr_change change)
{
	hva_t hva, reg_end;
	int ret = 0;

	if (change != KVM_MR_CREATE && change != KVM_MR_MOVE &&
			change != KVM_MR_FLAGS_ONLY)
		return 0;

	/*
	 * Prevent userspace from creating a memory region outside of the IPA
	 * space addressable by the KVM guest IPA space.
	 */
	if ((new->base_gfn + new->npages) > (kvm_phys_size(kvm) >> PAGE_SHIFT))
		return -EFAULT;

	hva = new->userspace_addr;
	reg_end = hva + (new->npages << PAGE_SHIFT);

	mmap_read_lock(current->mm);
	/*
	 * A memory region could potentially cover multiple VMAs, and any holes
	 * between them, so iterate over all of them.
	 *
	 *     +--------------------------------------------+
	 * +---------------+----------------+   +----------------+
	 * |   : VMA 1     |      VMA 2     |   |    VMA 3  :    |
	 * +---------------+----------------+   +----------------+
	 *     |               memory region                |
	 *     +--------------------------------------------+
	 */
	do {
		struct vm_area_struct *vma;

		vma = find_vma_intersection(current->mm, hva, reg_end);
		if (!vma)
			break;

<<<<<<< HEAD
		/*
		 * VM_SHARED mappings are not allowed with MTE to avoid races
		 * when updating the PG_mte_tagged page flag, see
		 * sanitise_mte_tags for more details.
		 */
		if (kvm_has_mte(kvm) && vma->vm_flags & VM_SHARED) {
=======
		if (kvm_has_mte(kvm) && !kvm_vma_mte_allowed(vma)) {
>>>>>>> eb3cdb58
			ret = -EINVAL;
			break;
		}

		if (vma->vm_flags & VM_PFNMAP) {
			/* IO region dirty page logging not allowed */
			if (new->flags & KVM_MEM_LOG_DIRTY_PAGES) {
				ret = -EINVAL;
				break;
			}
		}
		hva = min(reg_end, vma->vm_end);
	} while (hva < reg_end);

	mmap_read_unlock(current->mm);
	return ret;
}

void kvm_arch_free_memslot(struct kvm *kvm, struct kvm_memory_slot *slot)
{
}

void kvm_arch_memslots_updated(struct kvm *kvm, u64 gen)
{
}

void kvm_arch_flush_shadow_all(struct kvm *kvm)
{
	kvm_free_stage2_pgd(&kvm->arch.mmu);
}

void kvm_arch_flush_shadow_memslot(struct kvm *kvm,
				   struct kvm_memory_slot *slot)
{
	gpa_t gpa = slot->base_gfn << PAGE_SHIFT;
	phys_addr_t size = slot->npages << PAGE_SHIFT;

	write_lock(&kvm->mmu_lock);
	unmap_stage2_range(&kvm->arch.mmu, gpa, size);
	write_unlock(&kvm->mmu_lock);
}

/*
 * See note at ARMv7 ARM B1.14.4 (TL;DR: S/W ops are not easily virtualized).
 *
 * Main problems:
 * - S/W ops are local to a CPU (not broadcast)
 * - We have line migration behind our back (speculation)
 * - System caches don't support S/W at all (damn!)
 *
 * In the face of the above, the best we can do is to try and convert
 * S/W ops to VA ops. Because the guest is not allowed to infer the
 * S/W to PA mapping, it can only use S/W to nuke the whole cache,
 * which is a rather good thing for us.
 *
 * Also, it is only used when turning caches on/off ("The expected
 * usage of the cache maintenance instructions that operate by set/way
 * is associated with the cache maintenance instructions associated
 * with the powerdown and powerup of caches, if this is required by
 * the implementation.").
 *
 * We use the following policy:
 *
 * - If we trap a S/W operation, we enable VM trapping to detect
 *   caches being turned on/off, and do a full clean.
 *
 * - We flush the caches on both caches being turned on and off.
 *
 * - Once the caches are enabled, we stop trapping VM ops.
 */
void kvm_set_way_flush(struct kvm_vcpu *vcpu)
{
	unsigned long hcr = *vcpu_hcr(vcpu);

	/*
	 * If this is the first time we do a S/W operation
	 * (i.e. HCR_TVM not set) flush the whole memory, and set the
	 * VM trapping.
	 *
	 * Otherwise, rely on the VM trapping to wait for the MMU +
	 * Caches to be turned off. At that point, we'll be able to
	 * clean the caches again.
	 */
	if (!(hcr & HCR_TVM)) {
		trace_kvm_set_way_flush(*vcpu_pc(vcpu),
					vcpu_has_cache_enabled(vcpu));
		stage2_flush_vm(vcpu->kvm);
		*vcpu_hcr(vcpu) = hcr | HCR_TVM;
	}
}

void kvm_toggle_cache(struct kvm_vcpu *vcpu, bool was_enabled)
{
	bool now_enabled = vcpu_has_cache_enabled(vcpu);

	/*
	 * If switching the MMU+caches on, need to invalidate the caches.
	 * If switching it off, need to clean the caches.
	 * Clean + invalidate does the trick always.
	 */
	if (now_enabled != was_enabled)
		stage2_flush_vm(vcpu->kvm);

	/* Caches are now on, stop trapping VM ops (until a S/W op) */
	if (now_enabled)
		*vcpu_hcr(vcpu) &= ~HCR_TVM;

	trace_kvm_toggle_cache(*vcpu_pc(vcpu), was_enabled, now_enabled);
}<|MERGE_RESOLUTION|>--- conflicted
+++ resolved
@@ -1846,16 +1846,7 @@
 		if (!vma)
 			break;
 
-<<<<<<< HEAD
-		/*
-		 * VM_SHARED mappings are not allowed with MTE to avoid races
-		 * when updating the PG_mte_tagged page flag, see
-		 * sanitise_mte_tags for more details.
-		 */
-		if (kvm_has_mte(kvm) && vma->vm_flags & VM_SHARED) {
-=======
 		if (kvm_has_mte(kvm) && !kvm_vma_mte_allowed(vma)) {
->>>>>>> eb3cdb58
 			ret = -EINVAL;
 			break;
 		}
