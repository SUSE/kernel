--- conflicted
+++ resolved
@@ -519,52 +519,7 @@
  */
 void kvm_pmu_software_increment(struct kvm_vcpu *vcpu, u64 val)
 {
-<<<<<<< HEAD
-	struct kvm_pmu *pmu = &vcpu->arch.pmu;
-	int i;
-
-	if (!(__vcpu_sys_reg(vcpu, PMCR_EL0) & ARMV8_PMU_PMCR_E))
-		return;
-
-	/* Weed out disabled counters */
-	val &= __vcpu_sys_reg(vcpu, PMCNTENSET_EL0);
-
-	for (i = 0; i < ARMV8_PMU_CYCLE_IDX; i++) {
-		u64 type, reg;
-
-		if (!(val & BIT(i)))
-			continue;
-
-		/* PMSWINC only applies to ... SW_INC! */
-		type = __vcpu_sys_reg(vcpu, PMEVTYPER0_EL0 + i);
-		type &= kvm_pmu_event_mask(vcpu->kvm);
-		if (type != ARMV8_PMUV3_PERFCTR_SW_INCR)
-			continue;
-
-		/* increment this even SW_INC counter */
-		reg = __vcpu_sys_reg(vcpu, PMEVCNTR0_EL0 + i) + 1;
-		reg = lower_32_bits(reg);
-		__vcpu_sys_reg(vcpu, PMEVCNTR0_EL0 + i) = reg;
-
-		if (reg) /* no overflow on the low part */
-			continue;
-
-		if (kvm_pmu_pmc_is_chained(&pmu->pmc[i])) {
-			/* increment the high counter */
-			reg = __vcpu_sys_reg(vcpu, PMEVCNTR0_EL0 + i + 1) + 1;
-			reg = lower_32_bits(reg);
-			__vcpu_sys_reg(vcpu, PMEVCNTR0_EL0 + i + 1) = reg;
-			if (!reg) /* mark overflow on the high counter */
-				__vcpu_sys_reg(vcpu, PMOVSSET_EL0) |= BIT(i + 1);
-		} else {
-			/* mark overflow on low counter */
-			__vcpu_sys_reg(vcpu, PMOVSSET_EL0) |= BIT(i);
-		}
-	}
-	kvm_vcpu_pmu_restore_guest(vcpu);
-=======
 	kvm_pmu_counter_increment(vcpu, val, ARMV8_PMUV3_PERFCTR_SW_INCR);
->>>>>>> eb3cdb58
 }
 
 /**
@@ -714,23 +669,8 @@
 }
 
 void kvm_host_pmu_init(struct arm_pmu *pmu)
-<<<<<<< HEAD
-{
-	if (pmu->pmuver != 0 && pmu->pmuver != ID_AA64DFR0_PMUVER_IMP_DEF &&
-	    !kvm_arm_support_pmu_v3() && !is_protected_kvm_enabled())
-		static_branch_enable(&kvm_arm_pmu_available);
-}
-
-static int kvm_pmu_probe_pmuver(void)
-{
-	struct perf_event_attr attr = { };
-	struct perf_event *event;
-	struct arm_pmu *pmu;
-	int pmuver = ID_AA64DFR0_PMUVER_IMP_DEF;
-=======
 {
 	struct arm_pmu_entry *entry;
->>>>>>> eb3cdb58
 
 	if (pmu->pmuver == ID_AA64DFR0_EL1_PMUVer_NI ||
 	    pmu->pmuver == ID_AA64DFR0_EL1_PMUVer_IMP_DEF)
@@ -738,13 +678,6 @@
 
 	mutex_lock(&arm_pmus_lock);
 
-<<<<<<< HEAD
-	if (IS_ERR(event)) {
-		pr_err_once("kvm: pmu event creation failed %ld\n",
-			    PTR_ERR(event));
-		return ID_AA64DFR0_PMUVER_IMP_DEF;
-	}
-=======
 	entry = kmalloc(sizeof(*entry), GFP_KERNEL);
 	if (!entry)
 		goto out_unlock;
@@ -766,7 +699,6 @@
 	int cpu;
 
 	mutex_lock(&arm_pmus_lock);
->>>>>>> eb3cdb58
 
 	/*
 	 * It is safe to use a stale cpu to iterate the list of PMUs so long as
@@ -975,13 +907,6 @@
 	if (vcpu->arch.pmu.created)
 		return -EBUSY;
 
-<<<<<<< HEAD
-	if (!vcpu->kvm->arch.pmuver)
-		vcpu->kvm->arch.pmuver = kvm_pmu_probe_pmuver();
-
-	if (vcpu->kvm->arch.pmuver == ID_AA64DFR0_PMUVER_IMP_DEF)
-		return -ENODEV;
-=======
 	if (!kvm->arch.arm_pmu) {
 		/*
 		 * No PMU set, get the default one.
@@ -998,7 +923,6 @@
 		if (!kvm->arch.arm_pmu)
 			return -ENODEV;
 	}
->>>>>>> eb3cdb58
 
 	switch (attr->attr) {
 	case KVM_ARM_VCPU_PMU_V3_IRQ: {
