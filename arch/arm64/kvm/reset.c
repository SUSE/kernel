--- conflicted
+++ resolved
@@ -262,12 +262,6 @@
 	bool loaded;
 	u32 pstate;
 
-<<<<<<< HEAD
-	mutex_lock(&vcpu->kvm->lock);
-	reset_state = vcpu->arch.reset_state;
-	WRITE_ONCE(vcpu->arch.reset_state.reset, false);
-	mutex_unlock(&vcpu->kvm->lock);
-=======
 	mutex_lock(&vcpu->kvm->arch.config_lock);
 	ret = kvm_set_vm_width(vcpu);
 	mutex_unlock(&vcpu->kvm->arch.config_lock);
@@ -279,7 +273,6 @@
 	reset_state = vcpu->arch.reset_state;
 	vcpu->arch.reset_state.reset = false;
 	spin_unlock(&vcpu->arch.mp_state_lock);
->>>>>>> eb3cdb58
 
 	/* Reset PMU outside of the non-preemptible section */
 	kvm_pmu_vcpu_reset(vcpu);
@@ -384,11 +377,7 @@
 
 	mmfr0 = read_sanitised_ftr_reg(SYS_ID_AA64MMFR0_EL1);
 	parange = cpuid_feature_extract_unsigned_field(mmfr0,
-<<<<<<< HEAD
-				ID_AA64MMFR0_PARANGE_SHIFT);
-=======
 				ID_AA64MMFR0_EL1_PARANGE_SHIFT);
->>>>>>> eb3cdb58
 	/*
 	 * IPA size beyond 48 bits could not be supported
 	 * on either 4K or 16K page size. Hence let's cap
@@ -396,11 +385,7 @@
 	 * on the system.
 	 */
 	if (PAGE_SIZE != SZ_64K)
-<<<<<<< HEAD
-		parange = min(parange, (unsigned int)ID_AA64MMFR0_PARANGE_48);
-=======
 		parange = min(parange, (unsigned int)ID_AA64MMFR0_EL1_PARANGE_48);
->>>>>>> eb3cdb58
 
 	/*
 	 * Check with ARMv8.5-GTG that our PAGE_SIZE is supported at
