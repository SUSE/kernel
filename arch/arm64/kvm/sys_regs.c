--- conflicted
+++ resolved
@@ -1919,8 +1919,6 @@
 	return set_id_reg(vcpu, rd, user_val);
 }
 
-<<<<<<< HEAD
-=======
 static int set_ctr_el0(struct kvm_vcpu *vcpu,
 		       const struct sys_reg_desc *rd, u64 user_val)
 {
@@ -1949,7 +1947,6 @@
 	}
 }
 
->>>>>>> b5de2a2a
 /*
  * cpufeature ID register user accessors
  *
@@ -2566,25 +2563,6 @@
 
 	/* AArch64 ID registers */
 	/* CRm=4 */
-<<<<<<< HEAD
-	{ SYS_DESC(SYS_ID_AA64PFR0_EL1),
-	  .access = access_id_reg,
-	  .get_user = get_id_reg,
-	  .set_user = set_id_aa64pfr0_el1,
-	  .reset = read_sanitised_id_aa64pfr0_el1,
-	  .val = ~(ID_AA64PFR0_EL1_AMU |
-		   ID_AA64PFR0_EL1_MPAM |
-		   ID_AA64PFR0_EL1_SVE |
-		   ID_AA64PFR0_EL1_RAS |
-		   ID_AA64PFR0_EL1_AdvSIMD |
-		   ID_AA64PFR0_EL1_FP), },
-	{ SYS_DESC(SYS_ID_AA64PFR1_EL1),
-	  .access	= access_id_reg,
-	  .get_user	= get_id_reg,
-	  .set_user	= set_id_aa64pfr1_el1,
-	  .reset	= kvm_read_sanitised_id_reg,
-	  .val		=	     ~(ID_AA64PFR1_EL1_PFAR |
-=======
 	ID_FILTERED(ID_AA64PFR0_EL1, id_aa64pfr0_el1,
 		    ~(ID_AA64PFR0_EL1_AMU |
 		      ID_AA64PFR0_EL1_MPAM |
@@ -2594,7 +2572,6 @@
 		      ID_AA64PFR0_EL1_FP)),
 	ID_FILTERED(ID_AA64PFR1_EL1, id_aa64pfr1_el1,
 				     ~(ID_AA64PFR1_EL1_PFAR |
->>>>>>> b5de2a2a
 				       ID_AA64PFR1_EL1_DF2 |
 				       ID_AA64PFR1_EL1_MTEX |
 				       ID_AA64PFR1_EL1_THE |
@@ -2606,7 +2583,7 @@
 				       ID_AA64PFR1_EL1_RES0 |
 				       ID_AA64PFR1_EL1_MPAM_frac |
 				       ID_AA64PFR1_EL1_RAS_frac |
-				       ID_AA64PFR1_EL1_MTE), },
+				       ID_AA64PFR1_EL1_MTE)),
 	ID_WRITABLE(ID_AA64PFR2_EL1, ID_AA64PFR2_EL1_FPMR),
 	ID_UNALLOCATED(4,3),
 	ID_WRITABLE(ID_AA64ZFR0_EL1, ~ID_AA64ZFR0_EL1_RES0),
