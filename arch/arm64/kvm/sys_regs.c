--- conflicted
+++ resolved
@@ -749,25 +749,12 @@
 	if (!kvm_arm_support_pmu_v3())
 		return;
 
-<<<<<<< HEAD
-	pmcr = read_sysreg(pmcr_el0);
-	/*
-	 * Writable bits of PMCR_EL0 (ARMV8_PMU_PMCR_MASK) are reset to UNKNOWN
-	 * except PMCR.E resetting to zero.
-	 */
-	val = ((pmcr & ~ARMV8_PMU_PMCR_MASK)
-	       | (ARMV8_PMU_PMCR_MASK & 0xdecafbad)) & (~ARMV8_PMU_PMCR_E);
-	if (!kvm_supports_32bit_el0())
-		val |= ARMV8_PMU_PMCR_LC;
-	__vcpu_sys_reg(vcpu, r->reg) = val;
-=======
 	/* Only preserve PMCR_EL0.N, and reset the rest to 0 */
 	pmcr = read_sysreg(pmcr_el0) & (ARMV8_PMU_PMCR_N_MASK << ARMV8_PMU_PMCR_N_SHIFT);
 	if (!kvm_supports_32bit_el0())
 		pmcr |= ARMV8_PMU_PMCR_LC;
 
 	__vcpu_sys_reg(vcpu, r->reg) = pmcr;
->>>>>>> eb3cdb58
 }
 
 static bool check_pmu_access_disabled(struct kvm_vcpu *vcpu, u64 flags)
