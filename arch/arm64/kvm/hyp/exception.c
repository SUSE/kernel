// SPDX-License-Identifier: GPL-2.0-only
/*
 * Fault injection for both 32 and 64bit guests.
 *
 * Copyright (C) 2012,2013 - ARM Ltd
 * Author: Marc Zyngier <marc.zyngier@arm.com>
 *
 * Based on arch/arm/kvm/emulate.c
 * Copyright (C) 2012 - Virtual Open Systems and Columbia University
 * Author: Christoffer Dall <c.dall@virtualopensystems.com>
 */

#include <hyp/adjust_pc.h>
#include <linux/kvm_host.h>
#include <asm/kvm_emulate.h>
#include <asm/kvm_mmu.h>
<<<<<<< HEAD
=======
#include <asm/kvm_nested.h>
>>>>>>> eb3cdb58

#if !defined (__KVM_NVHE_HYPERVISOR__) && !defined (__KVM_VHE_HYPERVISOR__)
#error Hypervisor code only!
#endif

static inline u64 __vcpu_read_sys_reg(const struct kvm_vcpu *vcpu, int reg)
{
	u64 val;

	if (unlikely(vcpu_has_nv(vcpu)))
		return vcpu_read_sys_reg(vcpu, reg);
	else if (__vcpu_read_sys_reg_from_cpu(reg, &val))
		return val;

	return __vcpu_sys_reg(vcpu, reg);
}

static inline void __vcpu_write_sys_reg(struct kvm_vcpu *vcpu, u64 val, int reg)
{
	if (unlikely(vcpu_has_nv(vcpu)))
		vcpu_write_sys_reg(vcpu, val, reg);
	else if (!__vcpu_write_sys_reg_to_cpu(val, reg))
		__vcpu_sys_reg(vcpu, reg) = val;
}

static void __vcpu_write_spsr(struct kvm_vcpu *vcpu, unsigned long target_mode,
			      u64 val)
{
<<<<<<< HEAD
	if (has_vhe())
		write_sysreg_el1(val, SYS_SPSR);
	else
		__vcpu_sys_reg(vcpu, SPSR_EL1) = val;
=======
	if (unlikely(vcpu_has_nv(vcpu))) {
		if (target_mode == PSR_MODE_EL1h)
			vcpu_write_sys_reg(vcpu, val, SPSR_EL1);
		else
			vcpu_write_sys_reg(vcpu, val, SPSR_EL2);
	} else if (has_vhe()) {
		write_sysreg_el1(val, SYS_SPSR);
	} else {
		__vcpu_sys_reg(vcpu, SPSR_EL1) = val;
	}
>>>>>>> eb3cdb58
}

static void __vcpu_write_spsr_abt(struct kvm_vcpu *vcpu, u64 val)
{
	if (has_vhe())
		write_sysreg(val, spsr_abt);
	else
		vcpu->arch.ctxt.spsr_abt = val;
}

static void __vcpu_write_spsr_und(struct kvm_vcpu *vcpu, u64 val)
{
	if (has_vhe())
		write_sysreg(val, spsr_und);
	else
		vcpu->arch.ctxt.spsr_und = val;
}

/*
 * This performs the exception entry at a given EL (@target_mode), stashing PC
 * and PSTATE into ELR and SPSR respectively, and compute the new PC/PSTATE.
 * The EL passed to this function *must* be a non-secure, privileged mode with
 * bit 0 being set (PSTATE.SP == 1).
 *
 * When an exception is taken, most PSTATE fields are left unchanged in the
 * handler. However, some are explicitly overridden (e.g. M[4:0]). Luckily all
 * of the inherited bits have the same position in the AArch64/AArch32 SPSR_ELx
 * layouts, so we don't need to shuffle these for exceptions from AArch32 EL0.
 *
 * For the SPSR_ELx layout for AArch64, see ARM DDI 0487E.a page C5-429.
 * For the SPSR_ELx layout for AArch32, see ARM DDI 0487E.a page C5-426.
 *
 * Here we manipulate the fields in order of the AArch64 SPSR_ELx layout, from
 * MSB to LSB.
 */
static void enter_exception64(struct kvm_vcpu *vcpu, unsigned long target_mode,
			      enum exception_type type)
{
	unsigned long sctlr, vbar, old, new, mode;
	u64 exc_offset;

	mode = *vcpu_cpsr(vcpu) & (PSR_MODE_MASK | PSR_MODE32_BIT);

	if      (mode == target_mode)
		exc_offset = CURRENT_EL_SP_ELx_VECTOR;
	else if ((mode | PSR_MODE_THREAD_BIT) == target_mode)
		exc_offset = CURRENT_EL_SP_EL0_VECTOR;
	else if (!(mode & PSR_MODE32_BIT))
		exc_offset = LOWER_EL_AArch64_VECTOR;
	else
		exc_offset = LOWER_EL_AArch32_VECTOR;

	switch (target_mode) {
	case PSR_MODE_EL1h:
		vbar = __vcpu_read_sys_reg(vcpu, VBAR_EL1);
		sctlr = __vcpu_read_sys_reg(vcpu, SCTLR_EL1);
		__vcpu_write_sys_reg(vcpu, *vcpu_pc(vcpu), ELR_EL1);
		break;
	case PSR_MODE_EL2h:
		vbar = __vcpu_read_sys_reg(vcpu, VBAR_EL2);
		sctlr = __vcpu_read_sys_reg(vcpu, SCTLR_EL2);
		__vcpu_write_sys_reg(vcpu, *vcpu_pc(vcpu), ELR_EL2);
		break;
	default:
		/* Don't do that */
		BUG();
	}

	*vcpu_pc(vcpu) = vbar + exc_offset + type;

	old = *vcpu_cpsr(vcpu);
	new = 0;

	new |= (old & PSR_N_BIT);
	new |= (old & PSR_Z_BIT);
	new |= (old & PSR_C_BIT);
	new |= (old & PSR_V_BIT);

	if (kvm_has_mte(kern_hyp_va(vcpu->kvm)))
		new |= PSR_TCO_BIT;

	new |= (old & PSR_DIT_BIT);

	// PSTATE.UAO is set to zero upon any exception to AArch64
	// See ARM DDI 0487E.a, page D5-2579.

	// PSTATE.PAN is unchanged unless SCTLR_ELx.SPAN == 0b0
	// SCTLR_ELx.SPAN is RES1 when ARMv8.1-PAN is not implemented
	// See ARM DDI 0487E.a, page D5-2578.
	new |= (old & PSR_PAN_BIT);
	if (!(sctlr & SCTLR_EL1_SPAN))
		new |= PSR_PAN_BIT;

	// PSTATE.SS is set to zero upon any exception to AArch64
	// See ARM DDI 0487E.a, page D2-2452.

	// PSTATE.IL is set to zero upon any exception to AArch64
	// See ARM DDI 0487E.a, page D1-2306.

	// PSTATE.SSBS is set to SCTLR_ELx.DSSBS upon any exception to AArch64
	// See ARM DDI 0487E.a, page D13-3258
	if (sctlr & SCTLR_ELx_DSSBS)
		new |= PSR_SSBS_BIT;

	// PSTATE.BTYPE is set to zero upon any exception to AArch64
	// See ARM DDI 0487E.a, pages D1-2293 to D1-2294.

	new |= PSR_D_BIT;
	new |= PSR_A_BIT;
	new |= PSR_I_BIT;
	new |= PSR_F_BIT;

	new |= target_mode;

	*vcpu_cpsr(vcpu) = new;
	__vcpu_write_spsr(vcpu, target_mode, old);
}

/*
 * When an exception is taken, most CPSR fields are left unchanged in the
 * handler. However, some are explicitly overridden (e.g. M[4:0]).
 *
 * The SPSR/SPSR_ELx layouts differ, and the below is intended to work with
 * either format. Note: SPSR.J bit doesn't exist in SPSR_ELx, but this bit was
 * obsoleted by the ARMv7 virtualization extensions and is RES0.
 *
 * For the SPSR layout seen from AArch32, see:
 * - ARM DDI 0406C.d, page B1-1148
 * - ARM DDI 0487E.a, page G8-6264
 *
 * For the SPSR_ELx layout for AArch32 seen from AArch64, see:
 * - ARM DDI 0487E.a, page C5-426
 *
 * Here we manipulate the fields in order of the AArch32 SPSR_ELx layout, from
 * MSB to LSB.
 */
static unsigned long get_except32_cpsr(struct kvm_vcpu *vcpu, u32 mode)
{
	u32 sctlr = __vcpu_read_sys_reg(vcpu, SCTLR_EL1);
	unsigned long old, new;

	old = *vcpu_cpsr(vcpu);
	new = 0;

	new |= (old & PSR_AA32_N_BIT);
	new |= (old & PSR_AA32_Z_BIT);
	new |= (old & PSR_AA32_C_BIT);
	new |= (old & PSR_AA32_V_BIT);
	new |= (old & PSR_AA32_Q_BIT);

	// CPSR.IT[7:0] are set to zero upon any exception
	// See ARM DDI 0487E.a, section G1.12.3
	// See ARM DDI 0406C.d, section B1.8.3

	new |= (old & PSR_AA32_DIT_BIT);

	// CPSR.SSBS is set to SCTLR.DSSBS upon any exception
	// See ARM DDI 0487E.a, page G8-6244
	if (sctlr & BIT(31))
		new |= PSR_AA32_SSBS_BIT;

	// CPSR.PAN is unchanged unless SCTLR.SPAN == 0b0
	// SCTLR.SPAN is RES1 when ARMv8.1-PAN is not implemented
	// See ARM DDI 0487E.a, page G8-6246
	new |= (old & PSR_AA32_PAN_BIT);
	if (!(sctlr & BIT(23)))
		new |= PSR_AA32_PAN_BIT;

	// SS does not exist in AArch32, so ignore

	// CPSR.IL is set to zero upon any exception
	// See ARM DDI 0487E.a, page G1-5527

	new |= (old & PSR_AA32_GE_MASK);

	// CPSR.IT[7:0] are set to zero upon any exception
	// See prior comment above

	// CPSR.E is set to SCTLR.EE upon any exception
	// See ARM DDI 0487E.a, page G8-6245
	// See ARM DDI 0406C.d, page B4-1701
	if (sctlr & BIT(25))
		new |= PSR_AA32_E_BIT;

	// CPSR.A is unchanged upon an exception to Undefined, Supervisor
	// CPSR.A is set upon an exception to other modes
	// See ARM DDI 0487E.a, pages G1-5515 to G1-5516
	// See ARM DDI 0406C.d, page B1-1182
	new |= (old & PSR_AA32_A_BIT);
	if (mode != PSR_AA32_MODE_UND && mode != PSR_AA32_MODE_SVC)
		new |= PSR_AA32_A_BIT;

	// CPSR.I is set upon any exception
	// See ARM DDI 0487E.a, pages G1-5515 to G1-5516
	// See ARM DDI 0406C.d, page B1-1182
	new |= PSR_AA32_I_BIT;

	// CPSR.F is set upon an exception to FIQ
	// CPSR.F is unchanged upon an exception to other modes
	// See ARM DDI 0487E.a, pages G1-5515 to G1-5516
	// See ARM DDI 0406C.d, page B1-1182
	new |= (old & PSR_AA32_F_BIT);
	if (mode == PSR_AA32_MODE_FIQ)
		new |= PSR_AA32_F_BIT;

	// CPSR.T is set to SCTLR.TE upon any exception
	// See ARM DDI 0487E.a, page G8-5514
	// See ARM DDI 0406C.d, page B1-1181
	if (sctlr & BIT(30))
		new |= PSR_AA32_T_BIT;

	new |= mode;

	return new;
}

/*
 * Table taken from ARMv8 ARM DDI0487B-B, table G1-10.
 */
static const u8 return_offsets[8][2] = {
	[0] = { 0, 0 },		/* Reset, unused */
	[1] = { 4, 2 },		/* Undefined */
	[2] = { 0, 0 },		/* SVC, unused */
	[3] = { 4, 4 },		/* Prefetch abort */
	[4] = { 8, 8 },		/* Data abort */
	[5] = { 0, 0 },		/* HVC, unused */
	[6] = { 4, 4 },		/* IRQ, unused */
	[7] = { 4, 4 },		/* FIQ, unused */
};

static void enter_exception32(struct kvm_vcpu *vcpu, u32 mode, u32 vect_offset)
{
	unsigned long spsr = *vcpu_cpsr(vcpu);
	bool is_thumb = (spsr & PSR_AA32_T_BIT);
	u32 sctlr = __vcpu_read_sys_reg(vcpu, SCTLR_EL1);
	u32 return_address;

	*vcpu_cpsr(vcpu) = get_except32_cpsr(vcpu, mode);
	return_address   = *vcpu_pc(vcpu);
	return_address  += return_offsets[vect_offset >> 2][is_thumb];

	/* KVM only enters the ABT and UND modes, so only deal with those */
	switch(mode) {
	case PSR_AA32_MODE_ABT:
		__vcpu_write_spsr_abt(vcpu, host_spsr_to_spsr32(spsr));
		vcpu_gp_regs(vcpu)->compat_lr_abt = return_address;
		break;

	case PSR_AA32_MODE_UND:
		__vcpu_write_spsr_und(vcpu, host_spsr_to_spsr32(spsr));
		vcpu_gp_regs(vcpu)->compat_lr_und = return_address;
		break;
	}

	/* Branch to exception vector */
	if (sctlr & (1 << 13))
		vect_offset += 0xffff0000;
	else /* always have security exceptions */
		vect_offset += __vcpu_read_sys_reg(vcpu, VBAR_EL1);

	*vcpu_pc(vcpu) = vect_offset;
}

static void kvm_inject_exception(struct kvm_vcpu *vcpu)
{
	if (vcpu_el1_is_32bit(vcpu)) {
		switch (vcpu_get_flag(vcpu, EXCEPT_MASK)) {
		case unpack_vcpu_flag(EXCEPT_AA32_UND):
			enter_exception32(vcpu, PSR_AA32_MODE_UND, 4);
			break;
		case unpack_vcpu_flag(EXCEPT_AA32_IABT):
			enter_exception32(vcpu, PSR_AA32_MODE_ABT, 12);
			break;
		case unpack_vcpu_flag(EXCEPT_AA32_DABT):
			enter_exception32(vcpu, PSR_AA32_MODE_ABT, 16);
			break;
		default:
			/* Err... */
			break;
		}
	} else {
		switch (vcpu_get_flag(vcpu, EXCEPT_MASK)) {
		case unpack_vcpu_flag(EXCEPT_AA64_EL1_SYNC):
			enter_exception64(vcpu, PSR_MODE_EL1h, except_type_sync);
			break;

		case unpack_vcpu_flag(EXCEPT_AA64_EL2_SYNC):
			enter_exception64(vcpu, PSR_MODE_EL2h, except_type_sync);
			break;

		case unpack_vcpu_flag(EXCEPT_AA64_EL2_IRQ):
			enter_exception64(vcpu, PSR_MODE_EL2h, except_type_irq);
			break;

		default:
			/*
			 * Only EL1_SYNC and EL2_{SYNC,IRQ} makes
			 * sense so far. Everything else gets silently
			 * ignored.
			 */
			break;
		}
	}
}

/*
 * Adjust the guest PC (and potentially exception state) depending on
 * flags provided by the emulation code.
 */
void __kvm_adjust_pc(struct kvm_vcpu *vcpu)
{
	if (vcpu_get_flag(vcpu, PENDING_EXCEPTION)) {
		kvm_inject_exception(vcpu);
		vcpu_clear_flag(vcpu, PENDING_EXCEPTION);
		vcpu_clear_flag(vcpu, EXCEPT_MASK);
	} else if (vcpu_get_flag(vcpu, INCREMENT_PC)) {
		kvm_skip_instr(vcpu);
		vcpu_clear_flag(vcpu, INCREMENT_PC);
	}
}<|MERGE_RESOLUTION|>--- conflicted
+++ resolved
@@ -14,10 +14,7 @@
 #include <linux/kvm_host.h>
 #include <asm/kvm_emulate.h>
 #include <asm/kvm_mmu.h>
-<<<<<<< HEAD
-=======
 #include <asm/kvm_nested.h>
->>>>>>> eb3cdb58
 
 #if !defined (__KVM_NVHE_HYPERVISOR__) && !defined (__KVM_VHE_HYPERVISOR__)
 #error Hypervisor code only!
@@ -46,12 +43,6 @@
 static void __vcpu_write_spsr(struct kvm_vcpu *vcpu, unsigned long target_mode,
 			      u64 val)
 {
-<<<<<<< HEAD
-	if (has_vhe())
-		write_sysreg_el1(val, SYS_SPSR);
-	else
-		__vcpu_sys_reg(vcpu, SPSR_EL1) = val;
-=======
 	if (unlikely(vcpu_has_nv(vcpu))) {
 		if (target_mode == PSR_MODE_EL1h)
 			vcpu_write_sys_reg(vcpu, val, SPSR_EL1);
@@ -62,7 +53,6 @@
 	} else {
 		__vcpu_sys_reg(vcpu, SPSR_EL1) = val;
 	}
->>>>>>> eb3cdb58
 }
 
 static void __vcpu_write_spsr_abt(struct kvm_vcpu *vcpu, u64 val)
