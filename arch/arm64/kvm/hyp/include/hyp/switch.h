--- conflicted
+++ resolved
@@ -348,20 +348,6 @@
 
 static bool kvm_hyp_handle_cntpct(struct kvm_vcpu *vcpu)
 {
-<<<<<<< HEAD
-	/*
-	 * Save PSTATE early so that we can evaluate the vcpu mode
-	 * early on.
-	 */
-	vcpu->arch.ctxt.regs.pstate = read_sysreg_el2(SYS_SPSR);
-
-	if (ARM_EXCEPTION_CODE(*exit_code) != ARM_EXCEPTION_IRQ)
-		vcpu->arch.fault.esr_el2 = read_sysreg_el2(SYS_ESR);
-
-	if (ARM_SERROR_PENDING(*exit_code) &&
-	    ARM_EXCEPTION_CODE(*exit_code) != ARM_EXCEPTION_IRQ) {
-		u8 esr_ec = kvm_vcpu_trap_get_class(vcpu);
-=======
 	struct arch_timer_context *ctxt;
 	u32 sysreg;
 	u64 val;
@@ -372,7 +358,6 @@
 	 * handling. Yes, it sucks to be irrelevant.
 	 */
 	sysreg = esr_sys64_to_sysreg(kvm_vcpu_get_esr(vcpu));
->>>>>>> eb3cdb58
 
 	switch (sysreg) {
 	case SYS_CNTPCT_EL0:
