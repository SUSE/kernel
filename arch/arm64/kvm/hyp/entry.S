/*
 * Copyright (C) 2015 - ARM Ltd
 * Author: Marc Zyngier <marc.zyngier@arm.com>
 *
 * This program is free software; you can redistribute it and/or modify
 * it under the terms of the GNU General Public License version 2 as
 * published by the Free Software Foundation.
 *
 * This program is distributed in the hope that it will be useful,
 * but WITHOUT ANY WARRANTY; without even the implied warranty of
 * MERCHANTABILITY or FITNESS FOR A PARTICULAR PURPOSE.  See the
 * GNU General Public License for more details.
 *
 * You should have received a copy of the GNU General Public License
 * along with this program.  If not, see <http://www.gnu.org/licenses/>.
 */

#include <linux/linkage.h>

#include <asm/asm-offsets.h>
#include <asm/assembler.h>
#include <asm/fpsimdmacros.h>
#include <asm/kvm.h>
#include <asm/kvm_arm.h>
#include <asm/kvm_asm.h>
#include <asm/kvm_mmu.h>

#define CPU_GP_REG_OFFSET(x)	(CPU_GP_REGS + x)
#define CPU_XREG_OFFSET(x)	CPU_GP_REG_OFFSET(CPU_USER_PT_REGS + 8*x)

	.text
	.pushsection	.hyp.text, "ax"

.macro save_callee_saved_regs ctxt
	stp	x19, x20, [\ctxt, #CPU_XREG_OFFSET(19)]
	stp	x21, x22, [\ctxt, #CPU_XREG_OFFSET(21)]
	stp	x23, x24, [\ctxt, #CPU_XREG_OFFSET(23)]
	stp	x25, x26, [\ctxt, #CPU_XREG_OFFSET(25)]
	stp	x27, x28, [\ctxt, #CPU_XREG_OFFSET(27)]
	stp	x29, lr,  [\ctxt, #CPU_XREG_OFFSET(29)]
.endm

.macro restore_callee_saved_regs ctxt
	ldp	x19, x20, [\ctxt, #CPU_XREG_OFFSET(19)]
	ldp	x21, x22, [\ctxt, #CPU_XREG_OFFSET(21)]
	ldp	x23, x24, [\ctxt, #CPU_XREG_OFFSET(23)]
	ldp	x25, x26, [\ctxt, #CPU_XREG_OFFSET(25)]
	ldp	x27, x28, [\ctxt, #CPU_XREG_OFFSET(27)]
	ldp	x29, lr,  [\ctxt, #CPU_XREG_OFFSET(29)]
.endm

/*
 * u64 __guest_enter(struct kvm_vcpu *vcpu,
 *		     struct kvm_cpu_context *host_ctxt);
 */
ENTRY(__guest_enter)
	// x0: vcpu
	// x1: host context
	// x2-x17: clobbered by macros
	// x18: guest context

	// Store the host regs
	save_callee_saved_regs x1

	// Store the host_ctxt for use at exit time
	str	x1, [sp, #-16]!

	add	x18, x0, #VCPU_CONTEXT

	// Restore guest regs x0-x17
	ldp	x0, x1,   [x18, #CPU_XREG_OFFSET(0)]
	ldp	x2, x3,   [x18, #CPU_XREG_OFFSET(2)]
	ldp	x4, x5,   [x18, #CPU_XREG_OFFSET(4)]
	ldp	x6, x7,   [x18, #CPU_XREG_OFFSET(6)]
	ldp	x8, x9,   [x18, #CPU_XREG_OFFSET(8)]
	ldp	x10, x11, [x18, #CPU_XREG_OFFSET(10)]
	ldp	x12, x13, [x18, #CPU_XREG_OFFSET(12)]
	ldp	x14, x15, [x18, #CPU_XREG_OFFSET(14)]
	ldp	x16, x17, [x18, #CPU_XREG_OFFSET(16)]

	// Restore guest regs x19-x29, lr
	restore_callee_saved_regs x18

	// Restore guest reg x18
	ldr	x18,      [x18, #CPU_XREG_OFFSET(18)]

	// Do not touch any register after this!
	eret
ENDPROC(__guest_enter)

ENTRY(__guest_exit)
	// x0: return code
	// x1: vcpu
	// x2-x29,lr: vcpu regs
	// vcpu x0-x1 on the stack

<<<<<<< HEAD
	ALTERNATIVE(nop, SET_PSTATE_PAN(1), ARM64_HAS_PAN, CONFIG_ARM64_PAN)

	add	x2, x0, #VCPU_CONTEXT
=======
	add	x1, x1, #VCPU_CONTEXT
>>>>>>> 2cfef0c3

	ALTERNATIVE(nop, SET_PSTATE_PAN(1), ARM64_HAS_PAN, CONFIG_ARM64_PAN)

	// Store the guest regs x2 and x3
	stp	x2, x3,   [x1, #CPU_XREG_OFFSET(2)]

	// Retrieve the guest regs x0-x1 from the stack
	ldp	x2, x3, [sp], #16	// x0, x1

	// Store the guest regs x0-x1 and x4-x18
	stp	x2, x3,   [x1, #CPU_XREG_OFFSET(0)]
	stp	x4, x5,   [x1, #CPU_XREG_OFFSET(4)]
	stp	x6, x7,   [x1, #CPU_XREG_OFFSET(6)]
	stp	x8, x9,   [x1, #CPU_XREG_OFFSET(8)]
	stp	x10, x11, [x1, #CPU_XREG_OFFSET(10)]
	stp	x12, x13, [x1, #CPU_XREG_OFFSET(12)]
	stp	x14, x15, [x1, #CPU_XREG_OFFSET(14)]
	stp	x16, x17, [x1, #CPU_XREG_OFFSET(16)]
	str	x18,      [x1, #CPU_XREG_OFFSET(18)]

	// Store the guest regs x19-x29, lr
	save_callee_saved_regs x1

	// Restore the host_ctxt from the stack
	ldr	x2, [sp], #16

	// Now restore the host regs
	restore_callee_saved_regs x2

	// If we have a pending asynchronous abort, now is the
	// time to find out. From your VAXorcist book, page 666:
	// "Threaten me not, oh Evil one!  For I speak with
	// the power of DEC, and I command thee to show thyself!"
	mrs	x2, elr_el2
	mrs	x3, esr_el2
	mrs	x4, spsr_el2
	mov	x5, x0

	dsb	sy		// Synchronize against in-flight ld/st
	msr	daifclr, #4	// Unmask aborts

	// This is our single instruction exception window. A pending
	// SError is guaranteed to occur at the earliest when we unmask
	// it, and at the latest just after the ISB.
	.global	abort_guest_exit_start
abort_guest_exit_start:

	isb

	.global	abort_guest_exit_end
abort_guest_exit_end:

	// If the exception took place, restore the EL1 exception
	// context so that we can report some information.
	// Merge the exception code with the SError pending bit.
	tbz	x0, #ARM_EXIT_WITH_SERROR_BIT, 1f
	msr	elr_el2, x2
	msr	esr_el2, x3
	msr	spsr_el2, x4
	orr	x0, x0, x5
1:	ret
ENDPROC(__guest_exit)

ENTRY(__fpsimd_guest_restore)
	stp	x2, x3, [sp, #-16]!
	stp	x4, lr, [sp, #-16]!

alternative_if_not ARM64_HAS_VIRT_HOST_EXTN
	mrs	x2, cptr_el2
	bic	x2, x2, #CPTR_EL2_TFP
	msr	cptr_el2, x2
alternative_else
	mrs	x2, cpacr_el1
	orr	x2, x2, #CPACR_EL1_FPEN
	msr	cpacr_el1, x2
alternative_endif
	isb

	mrs	x3, tpidr_el2

	ldr	x0, [x3, #VCPU_HOST_CONTEXT]
	kern_hyp_va x0
	add	x0, x0, #CPU_GP_REG_OFFSET(CPU_FP_REGS)
	bl	__fpsimd_save_state

	add	x2, x3, #VCPU_CONTEXT
	add	x0, x2, #CPU_GP_REG_OFFSET(CPU_FP_REGS)
	bl	__fpsimd_restore_state

	// Skip restoring fpexc32 for AArch64 guests
	mrs	x1, hcr_el2
	tbnz	x1, #HCR_RW_SHIFT, 1f
	ldr	x4, [x3, #VCPU_FPEXC32_EL2]
	msr	fpexc32_el2, x4
1:
	ldp	x4, lr, [sp], #16
	ldp	x2, x3, [sp], #16
	ldp	x0, x1, [sp], #16

	eret
ENDPROC(__fpsimd_guest_restore)<|MERGE_RESOLUTION|>--- conflicted
+++ resolved
@@ -94,13 +94,7 @@
 	// x2-x29,lr: vcpu regs
 	// vcpu x0-x1 on the stack
 
-<<<<<<< HEAD
-	ALTERNATIVE(nop, SET_PSTATE_PAN(1), ARM64_HAS_PAN, CONFIG_ARM64_PAN)
-
-	add	x2, x0, #VCPU_CONTEXT
-=======
 	add	x1, x1, #VCPU_CONTEXT
->>>>>>> 2cfef0c3
 
 	ALTERNATIVE(nop, SET_PSTATE_PAN(1), ARM64_HAS_PAN, CONFIG_ARM64_PAN)
 
