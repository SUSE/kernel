// SPDX-License-Identifier: GPL-2.0-only
/*
 * VGICv3 MMIO handling functions
 */

#include <linux/bitfield.h>
#include <linux/irqchip/arm-gic-v3.h>
#include <linux/kvm.h>
#include <linux/kvm_host.h>
#include <linux/interrupt.h>
#include <kvm/iodev.h>
#include <kvm/arm_vgic.h>

#include <asm/kvm_emulate.h>
#include <asm/kvm_arm.h>
#include <asm/kvm_mmu.h>

#include "vgic.h"
#include "vgic-mmio.h"

/* extract @num bytes at @offset bytes offset in data */
unsigned long extract_bytes(u64 data, unsigned int offset,
			    unsigned int num)
{
	return (data >> (offset * 8)) & GENMASK_ULL(num * 8 - 1, 0);
}

/* allows updates of any half of a 64-bit register (or the whole thing) */
u64 update_64bit_reg(u64 reg, unsigned int offset, unsigned int len,
		     unsigned long val)
{
	int lower = (offset & 4) * 8;
	int upper = lower + 8 * len - 1;

	reg &= ~GENMASK_ULL(upper, lower);
	val &= GENMASK_ULL(len * 8 - 1, 0);

	return reg | ((u64)val << lower);
}

bool vgic_has_its(struct kvm *kvm)
{
	struct vgic_dist *dist = &kvm->arch.vgic;

	if (dist->vgic_model != KVM_DEV_TYPE_ARM_VGIC_V3)
		return false;

	return dist->has_its;
}

bool vgic_supports_direct_msis(struct kvm *kvm)
{
	return (kvm_vgic_global_state.has_gicv4_1 ||
		(kvm_vgic_global_state.has_gicv4 && vgic_has_its(kvm)));
}

/*
 * The Revision field in the IIDR have the following meanings:
 *
 * Revision 2: Interrupt groups are guest-configurable and signaled using
 * 	       their configured groups.
 */

static unsigned long vgic_mmio_read_v3_misc(struct kvm_vcpu *vcpu,
					    gpa_t addr, unsigned int len)
{
	struct vgic_dist *vgic = &vcpu->kvm->arch.vgic;
	u32 value = 0;

	switch (addr & 0x0c) {
	case GICD_CTLR:
		if (vgic->enabled)
			value |= GICD_CTLR_ENABLE_SS_G1;
		value |= GICD_CTLR_ARE_NS | GICD_CTLR_DS;
		if (vgic->nassgireq)
			value |= GICD_CTLR_nASSGIreq;
		break;
	case GICD_TYPER:
		value = vgic->nr_spis + VGIC_NR_PRIVATE_IRQS;
		value = (value >> 5) - 1;
		if (vgic_has_its(vcpu->kvm)) {
			value |= (INTERRUPT_ID_BITS_ITS - 1) << 19;
			value |= GICD_TYPER_LPIS;
		} else {
			value |= (INTERRUPT_ID_BITS_SPIS - 1) << 19;
		}
		break;
	case GICD_TYPER2:
		if (kvm_vgic_global_state.has_gicv4_1 && gic_cpuif_has_vsgi())
			value = GICD_TYPER2_nASSGIcap;
		break;
	case GICD_IIDR:
		value = (PRODUCT_ID_KVM << GICD_IIDR_PRODUCT_ID_SHIFT) |
			(vgic->implementation_rev << GICD_IIDR_REVISION_SHIFT) |
			(IMPLEMENTER_ARM << GICD_IIDR_IMPLEMENTER_SHIFT);
		break;
	default:
		return 0;
	}

	return value;
}

static void vgic_mmio_write_v3_misc(struct kvm_vcpu *vcpu,
				    gpa_t addr, unsigned int len,
				    unsigned long val)
{
	struct vgic_dist *dist = &vcpu->kvm->arch.vgic;

	switch (addr & 0x0c) {
	case GICD_CTLR: {
		bool was_enabled, is_hwsgi;

		mutex_lock(&vcpu->kvm->arch.config_lock);

		was_enabled = dist->enabled;
		is_hwsgi = dist->nassgireq;

		dist->enabled = val & GICD_CTLR_ENABLE_SS_G1;

		/* Not a GICv4.1? No HW SGIs */
		if (!kvm_vgic_global_state.has_gicv4_1 || !gic_cpuif_has_vsgi())
			val &= ~GICD_CTLR_nASSGIreq;

		/* Dist stays enabled? nASSGIreq is RO */
		if (was_enabled && dist->enabled) {
			val &= ~GICD_CTLR_nASSGIreq;
			val |= FIELD_PREP(GICD_CTLR_nASSGIreq, is_hwsgi);
		}

		/* Switching HW SGIs? */
		dist->nassgireq = val & GICD_CTLR_nASSGIreq;
		if (is_hwsgi != dist->nassgireq)
			vgic_v4_configure_vsgis(vcpu->kvm);

		if (kvm_vgic_global_state.has_gicv4_1 &&
		    was_enabled != dist->enabled)
			kvm_make_all_cpus_request(vcpu->kvm, KVM_REQ_RELOAD_GICv4);
		else if (!was_enabled && dist->enabled)
			vgic_kick_vcpus(vcpu->kvm);

		mutex_unlock(&vcpu->kvm->arch.config_lock);
		break;
	}
	case GICD_TYPER:
	case GICD_TYPER2:
	case GICD_IIDR:
		/* This is at best for documentation purposes... */
		return;
	}
}

static int vgic_mmio_uaccess_write_v3_misc(struct kvm_vcpu *vcpu,
					   gpa_t addr, unsigned int len,
					   unsigned long val)
{
	struct vgic_dist *dist = &vcpu->kvm->arch.vgic;
	u32 reg;

	switch (addr & 0x0c) {
	case GICD_TYPER2:
		if (val != vgic_mmio_read_v3_misc(vcpu, addr, len))
			return -EINVAL;
		return 0;
	case GICD_IIDR:
		reg = vgic_mmio_read_v3_misc(vcpu, addr, len);
		if ((reg ^ val) & ~GICD_IIDR_REVISION_MASK)
			return -EINVAL;

		reg = FIELD_GET(GICD_IIDR_REVISION_MASK, reg);
		switch (reg) {
		case KVM_VGIC_IMP_REV_2:
		case KVM_VGIC_IMP_REV_3:
			dist->implementation_rev = reg;
			return 0;
		default:
			return -EINVAL;
		}
	case GICD_CTLR:
		/* Not a GICv4.1? No HW SGIs */
		if (!kvm_vgic_global_state.has_gicv4_1)
			val &= ~GICD_CTLR_nASSGIreq;

		dist->enabled = val & GICD_CTLR_ENABLE_SS_G1;
		dist->nassgireq = val & GICD_CTLR_nASSGIreq;
		return 0;
	}

	vgic_mmio_write_v3_misc(vcpu, addr, len, val);
	return 0;
}

static unsigned long vgic_mmio_read_irouter(struct kvm_vcpu *vcpu,
					    gpa_t addr, unsigned int len)
{
	int intid = VGIC_ADDR_TO_INTID(addr, 64);
	struct vgic_irq *irq = vgic_get_irq(vcpu->kvm, NULL, intid);
	unsigned long ret = 0;

	if (!irq)
		return 0;

	/* The upper word is RAZ for us. */
	if (!(addr & 4))
		ret = extract_bytes(READ_ONCE(irq->mpidr), addr & 7, len);

	vgic_put_irq(vcpu->kvm, irq);
	return ret;
}

static void vgic_mmio_write_irouter(struct kvm_vcpu *vcpu,
				    gpa_t addr, unsigned int len,
				    unsigned long val)
{
	int intid = VGIC_ADDR_TO_INTID(addr, 64);
	struct vgic_irq *irq;
	unsigned long flags;

	/* The upper word is WI for us since we don't implement Aff3. */
	if (addr & 4)
		return;

	irq = vgic_get_irq(vcpu->kvm, NULL, intid);

	if (!irq)
		return;

	raw_spin_lock_irqsave(&irq->irq_lock, flags);

	/* We only care about and preserve Aff0, Aff1 and Aff2. */
	irq->mpidr = val & GENMASK(23, 0);
	irq->target_vcpu = kvm_mpidr_to_vcpu(vcpu->kvm, irq->mpidr);

	raw_spin_unlock_irqrestore(&irq->irq_lock, flags);
	vgic_put_irq(vcpu->kvm, irq);
}

bool vgic_lpis_enabled(struct kvm_vcpu *vcpu)
{
	struct vgic_cpu *vgic_cpu = &vcpu->arch.vgic_cpu;

	return atomic_read(&vgic_cpu->ctlr) == GICR_CTLR_ENABLE_LPIS;
}

static unsigned long vgic_mmio_read_v3r_ctlr(struct kvm_vcpu *vcpu,
					     gpa_t addr, unsigned int len)
{
	struct vgic_cpu *vgic_cpu = &vcpu->arch.vgic_cpu;
	unsigned long val;

	val = atomic_read(&vgic_cpu->ctlr);
	if (vgic_get_implementation_rev(vcpu) >= KVM_VGIC_IMP_REV_3)
		val |= GICR_CTLR_IR | GICR_CTLR_CES;

	return val;
}

static void vgic_mmio_write_v3r_ctlr(struct kvm_vcpu *vcpu,
				     gpa_t addr, unsigned int len,
				     unsigned long val)
{
	struct vgic_cpu *vgic_cpu = &vcpu->arch.vgic_cpu;
	u32 ctlr;

	if (!vgic_has_its(vcpu->kvm))
		return;

	if (!(val & GICR_CTLR_ENABLE_LPIS)) {
		/*
		 * Don't disable if RWP is set, as there already an
		 * ongoing disable. Funky guest...
		 */
		ctlr = atomic_cmpxchg_acquire(&vgic_cpu->ctlr,
					      GICR_CTLR_ENABLE_LPIS,
					      GICR_CTLR_RWP);
		if (ctlr != GICR_CTLR_ENABLE_LPIS)
			return;

		vgic_flush_pending_lpis(vcpu);
		vgic_its_invalidate_cache(vcpu->kvm);
		atomic_set_release(&vgic_cpu->ctlr, 0);
	} else {
		ctlr = atomic_cmpxchg_acquire(&vgic_cpu->ctlr, 0,
					      GICR_CTLR_ENABLE_LPIS);
		if (ctlr != 0)
			return;

		vgic_enable_lpis(vcpu);
	}
}

static bool vgic_mmio_vcpu_rdist_is_last(struct kvm_vcpu *vcpu)
{
	struct vgic_dist *vgic = &vcpu->kvm->arch.vgic;
	struct vgic_cpu *vgic_cpu = &vcpu->arch.vgic_cpu;
	struct vgic_redist_region *iter, *rdreg = vgic_cpu->rdreg;

	if (!rdreg)
		return false;

	if (vgic_cpu->rdreg_index < rdreg->free_index - 1) {
		return false;
	} else if (rdreg->count && vgic_cpu->rdreg_index == (rdreg->count - 1)) {
		struct list_head *rd_regions = &vgic->rd_regions;
		gpa_t end = rdreg->base + rdreg->count * KVM_VGIC_V3_REDIST_SIZE;

		/*
		 * the rdist is the last one of the redist region,
		 * check whether there is no other contiguous rdist region
		 */
		list_for_each_entry(iter, rd_regions, list) {
			if (iter->base == end && iter->free_index > 0)
				return false;
		}
	}
	return true;
}

static unsigned long vgic_mmio_read_v3r_typer(struct kvm_vcpu *vcpu,
					      gpa_t addr, unsigned int len)
{
	unsigned long mpidr = kvm_vcpu_get_mpidr_aff(vcpu);
	int target_vcpu_id = vcpu->vcpu_id;
	u64 value;

	value = (u64)(mpidr & GENMASK(23, 0)) << 32;
	value |= ((target_vcpu_id & 0xffff) << 8);

	if (vgic_has_its(vcpu->kvm))
		value |= GICR_TYPER_PLPIS;

	if (vgic_mmio_vcpu_rdist_is_last(vcpu))
		value |= GICR_TYPER_LAST;

	return extract_bytes(value, addr & 7, len);
}

static unsigned long vgic_mmio_read_v3r_iidr(struct kvm_vcpu *vcpu,
					     gpa_t addr, unsigned int len)
{
	return (PRODUCT_ID_KVM << 24) | (IMPLEMENTER_ARM << 0);
}

static unsigned long vgic_mmio_read_v3_idregs(struct kvm_vcpu *vcpu,
					      gpa_t addr, unsigned int len)
{
	switch (addr & 0xffff) {
	case GICD_PIDR2:
		/* report a GICv3 compliant implementation */
		return 0x3b;
	}

	return 0;
}

static int vgic_v3_uaccess_write_pending(struct kvm_vcpu *vcpu,
					 gpa_t addr, unsigned int len,
					 unsigned long val)
{
<<<<<<< HEAD
	u32 intid = VGIC_ADDR_TO_INTID(addr, 1);
	int i;
	unsigned long flags;

	for (i = 0; i < len * 8; i++) {
		struct vgic_irq *irq = vgic_get_irq(vcpu->kvm, vcpu, intid + i);

		raw_spin_lock_irqsave(&irq->irq_lock, flags);

		/*
		 * pending_latch is set irrespective of irq type
		 * (level or edge) to avoid dependency that VM should
		 * restore irq config before pending info.
		 */
		irq->pending_latch = test_bit(i, &val);

		if (irq->hw && vgic_irq_is_sgi(irq->intid)) {
			irq_set_irqchip_state(irq->host_irq,
					      IRQCHIP_STATE_PENDING,
					      irq->pending_latch);
			irq->pending_latch = false;
		}

		if (irq->pending_latch)
			vgic_queue_irq_unlock(vcpu->kvm, irq, flags);
		else
			raw_spin_unlock_irqrestore(&irq->irq_lock, flags);

		vgic_put_irq(vcpu->kvm, irq);
	}
=======
	int ret;

	ret = vgic_uaccess_write_spending(vcpu, addr, len, val);
	if (ret)
		return ret;
>>>>>>> d020a665

	return vgic_uaccess_write_cpending(vcpu, addr, len, ~val);
}

/* We want to avoid outer shareable. */
u64 vgic_sanitise_shareability(u64 field)
{
	switch (field) {
	case GIC_BASER_OuterShareable:
		return GIC_BASER_InnerShareable;
	default:
		return field;
	}
}

/* Avoid any inner non-cacheable mapping. */
u64 vgic_sanitise_inner_cacheability(u64 field)
{
	switch (field) {
	case GIC_BASER_CACHE_nCnB:
	case GIC_BASER_CACHE_nC:
		return GIC_BASER_CACHE_RaWb;
	default:
		return field;
	}
}

/* Non-cacheable or same-as-inner are OK. */
u64 vgic_sanitise_outer_cacheability(u64 field)
{
	switch (field) {
	case GIC_BASER_CACHE_SameAsInner:
	case GIC_BASER_CACHE_nC:
		return field;
	default:
		return GIC_BASER_CACHE_SameAsInner;
	}
}

u64 vgic_sanitise_field(u64 reg, u64 field_mask, int field_shift,
			u64 (*sanitise_fn)(u64))
{
	u64 field = (reg & field_mask) >> field_shift;

	field = sanitise_fn(field) << field_shift;
	return (reg & ~field_mask) | field;
}

#define PROPBASER_RES0_MASK						\
	(GENMASK_ULL(63, 59) | GENMASK_ULL(55, 52) | GENMASK_ULL(6, 5))
#define PENDBASER_RES0_MASK						\
	(BIT_ULL(63) | GENMASK_ULL(61, 59) | GENMASK_ULL(55, 52) |	\
	 GENMASK_ULL(15, 12) | GENMASK_ULL(6, 0))

static u64 vgic_sanitise_pendbaser(u64 reg)
{
	reg = vgic_sanitise_field(reg, GICR_PENDBASER_SHAREABILITY_MASK,
				  GICR_PENDBASER_SHAREABILITY_SHIFT,
				  vgic_sanitise_shareability);
	reg = vgic_sanitise_field(reg, GICR_PENDBASER_INNER_CACHEABILITY_MASK,
				  GICR_PENDBASER_INNER_CACHEABILITY_SHIFT,
				  vgic_sanitise_inner_cacheability);
	reg = vgic_sanitise_field(reg, GICR_PENDBASER_OUTER_CACHEABILITY_MASK,
				  GICR_PENDBASER_OUTER_CACHEABILITY_SHIFT,
				  vgic_sanitise_outer_cacheability);

	reg &= ~PENDBASER_RES0_MASK;

	return reg;
}

static u64 vgic_sanitise_propbaser(u64 reg)
{
	reg = vgic_sanitise_field(reg, GICR_PROPBASER_SHAREABILITY_MASK,
				  GICR_PROPBASER_SHAREABILITY_SHIFT,
				  vgic_sanitise_shareability);
	reg = vgic_sanitise_field(reg, GICR_PROPBASER_INNER_CACHEABILITY_MASK,
				  GICR_PROPBASER_INNER_CACHEABILITY_SHIFT,
				  vgic_sanitise_inner_cacheability);
	reg = vgic_sanitise_field(reg, GICR_PROPBASER_OUTER_CACHEABILITY_MASK,
				  GICR_PROPBASER_OUTER_CACHEABILITY_SHIFT,
				  vgic_sanitise_outer_cacheability);

	reg &= ~PROPBASER_RES0_MASK;
	return reg;
}

static unsigned long vgic_mmio_read_propbase(struct kvm_vcpu *vcpu,
					     gpa_t addr, unsigned int len)
{
	struct vgic_dist *dist = &vcpu->kvm->arch.vgic;

	return extract_bytes(dist->propbaser, addr & 7, len);
}

static void vgic_mmio_write_propbase(struct kvm_vcpu *vcpu,
				     gpa_t addr, unsigned int len,
				     unsigned long val)
{
	struct vgic_dist *dist = &vcpu->kvm->arch.vgic;
	u64 old_propbaser, propbaser;

	/* Storing a value with LPIs already enabled is undefined */
	if (vgic_lpis_enabled(vcpu))
		return;

	do {
		old_propbaser = READ_ONCE(dist->propbaser);
		propbaser = old_propbaser;
		propbaser = update_64bit_reg(propbaser, addr & 4, len, val);
		propbaser = vgic_sanitise_propbaser(propbaser);
	} while (cmpxchg64(&dist->propbaser, old_propbaser,
			   propbaser) != old_propbaser);
}

static unsigned long vgic_mmio_read_pendbase(struct kvm_vcpu *vcpu,
					     gpa_t addr, unsigned int len)
{
	struct vgic_cpu *vgic_cpu = &vcpu->arch.vgic_cpu;
	u64 value = vgic_cpu->pendbaser;

	value &= ~GICR_PENDBASER_PTZ;

	return extract_bytes(value, addr & 7, len);
}

static void vgic_mmio_write_pendbase(struct kvm_vcpu *vcpu,
				     gpa_t addr, unsigned int len,
				     unsigned long val)
{
	struct vgic_cpu *vgic_cpu = &vcpu->arch.vgic_cpu;
	u64 old_pendbaser, pendbaser;

	/* Storing a value with LPIs already enabled is undefined */
	if (vgic_lpis_enabled(vcpu))
		return;

	do {
		old_pendbaser = READ_ONCE(vgic_cpu->pendbaser);
		pendbaser = old_pendbaser;
		pendbaser = update_64bit_reg(pendbaser, addr & 4, len, val);
		pendbaser = vgic_sanitise_pendbaser(pendbaser);
	} while (cmpxchg64(&vgic_cpu->pendbaser, old_pendbaser,
			   pendbaser) != old_pendbaser);
}

static unsigned long vgic_mmio_read_sync(struct kvm_vcpu *vcpu,
					 gpa_t addr, unsigned int len)
{
	return !!atomic_read(&vcpu->arch.vgic_cpu.syncr_busy);
}

static void vgic_set_rdist_busy(struct kvm_vcpu *vcpu, bool busy)
{
	if (busy) {
		atomic_inc(&vcpu->arch.vgic_cpu.syncr_busy);
		smp_mb__after_atomic();
	} else {
		smp_mb__before_atomic();
		atomic_dec(&vcpu->arch.vgic_cpu.syncr_busy);
	}
}

static void vgic_mmio_write_invlpi(struct kvm_vcpu *vcpu,
				   gpa_t addr, unsigned int len,
				   unsigned long val)
{
	struct vgic_irq *irq;

	/*
	 * If the guest wrote only to the upper 32bit part of the
	 * register, drop the write on the floor, as it is only for
	 * vPEs (which we don't support for obvious reasons).
	 *
	 * Also discard the access if LPIs are not enabled.
	 */
	if ((addr & 4) || !vgic_lpis_enabled(vcpu))
		return;

	vgic_set_rdist_busy(vcpu, true);

	irq = vgic_get_irq(vcpu->kvm, NULL, lower_32_bits(val));
	if (irq) {
		vgic_its_inv_lpi(vcpu->kvm, irq);
		vgic_put_irq(vcpu->kvm, irq);
	}

	vgic_set_rdist_busy(vcpu, false);
}

static void vgic_mmio_write_invall(struct kvm_vcpu *vcpu,
				   gpa_t addr, unsigned int len,
				   unsigned long val)
{
	/* See vgic_mmio_write_invlpi() for the early return rationale */
	if ((addr & 4) || !vgic_lpis_enabled(vcpu))
		return;

	vgic_set_rdist_busy(vcpu, true);
	vgic_its_invall(vcpu);
	vgic_set_rdist_busy(vcpu, false);
}

/*
 * The GICv3 per-IRQ registers are split to control PPIs and SGIs in the
 * redistributors, while SPIs are covered by registers in the distributor
 * block. Trying to set private IRQs in this block gets ignored.
 * We take some special care here to fix the calculation of the register
 * offset.
 */
#define REGISTER_DESC_WITH_BITS_PER_IRQ_SHARED(off, rd, wr, ur, uw, bpi, acc) \
	{								\
		.reg_offset = off,					\
		.bits_per_irq = bpi,					\
		.len = (bpi * VGIC_NR_PRIVATE_IRQS) / 8,		\
		.access_flags = acc,					\
		.read = vgic_mmio_read_raz,				\
		.write = vgic_mmio_write_wi,				\
	}, {								\
		.reg_offset = off + (bpi * VGIC_NR_PRIVATE_IRQS) / 8,	\
		.bits_per_irq = bpi,					\
		.len = (bpi * (1024 - VGIC_NR_PRIVATE_IRQS)) / 8,	\
		.access_flags = acc,					\
		.read = rd,						\
		.write = wr,						\
		.uaccess_read = ur,					\
		.uaccess_write = uw,					\
	}

static const struct vgic_register_region vgic_v3_dist_registers[] = {
	REGISTER_DESC_WITH_LENGTH_UACCESS(GICD_CTLR,
		vgic_mmio_read_v3_misc, vgic_mmio_write_v3_misc,
		NULL, vgic_mmio_uaccess_write_v3_misc,
		16, VGIC_ACCESS_32bit),
	REGISTER_DESC_WITH_LENGTH(GICD_STATUSR,
		vgic_mmio_read_rao, vgic_mmio_write_wi, 4,
		VGIC_ACCESS_32bit),
	REGISTER_DESC_WITH_BITS_PER_IRQ_SHARED(GICD_IGROUPR,
		vgic_mmio_read_group, vgic_mmio_write_group, NULL, NULL, 1,
		VGIC_ACCESS_32bit),
	REGISTER_DESC_WITH_BITS_PER_IRQ_SHARED(GICD_ISENABLER,
		vgic_mmio_read_enable, vgic_mmio_write_senable,
		NULL, vgic_uaccess_write_senable, 1,
		VGIC_ACCESS_32bit),
	REGISTER_DESC_WITH_BITS_PER_IRQ_SHARED(GICD_ICENABLER,
		vgic_mmio_read_enable, vgic_mmio_write_cenable,
	       NULL, vgic_uaccess_write_cenable, 1,
		VGIC_ACCESS_32bit),
	REGISTER_DESC_WITH_BITS_PER_IRQ_SHARED(GICD_ISPENDR,
		vgic_mmio_read_pending, vgic_mmio_write_spending,
		vgic_uaccess_read_pending, vgic_v3_uaccess_write_pending, 1,
		VGIC_ACCESS_32bit),
	REGISTER_DESC_WITH_BITS_PER_IRQ_SHARED(GICD_ICPENDR,
		vgic_mmio_read_pending, vgic_mmio_write_cpending,
		vgic_mmio_read_raz, vgic_mmio_uaccess_write_wi, 1,
		VGIC_ACCESS_32bit),
	REGISTER_DESC_WITH_BITS_PER_IRQ_SHARED(GICD_ISACTIVER,
		vgic_mmio_read_active, vgic_mmio_write_sactive,
		vgic_uaccess_read_active, vgic_mmio_uaccess_write_sactive, 1,
		VGIC_ACCESS_32bit),
	REGISTER_DESC_WITH_BITS_PER_IRQ_SHARED(GICD_ICACTIVER,
		vgic_mmio_read_active, vgic_mmio_write_cactive,
		vgic_uaccess_read_active, vgic_mmio_uaccess_write_cactive,
		1, VGIC_ACCESS_32bit),
	REGISTER_DESC_WITH_BITS_PER_IRQ_SHARED(GICD_IPRIORITYR,
		vgic_mmio_read_priority, vgic_mmio_write_priority, NULL, NULL,
		8, VGIC_ACCESS_32bit | VGIC_ACCESS_8bit),
	REGISTER_DESC_WITH_BITS_PER_IRQ_SHARED(GICD_ITARGETSR,
		vgic_mmio_read_raz, vgic_mmio_write_wi, NULL, NULL, 8,
		VGIC_ACCESS_32bit | VGIC_ACCESS_8bit),
	REGISTER_DESC_WITH_BITS_PER_IRQ_SHARED(GICD_ICFGR,
		vgic_mmio_read_config, vgic_mmio_write_config, NULL, NULL, 2,
		VGIC_ACCESS_32bit),
	REGISTER_DESC_WITH_BITS_PER_IRQ_SHARED(GICD_IGRPMODR,
		vgic_mmio_read_raz, vgic_mmio_write_wi, NULL, NULL, 1,
		VGIC_ACCESS_32bit),
	REGISTER_DESC_WITH_BITS_PER_IRQ_SHARED(GICD_IROUTER,
		vgic_mmio_read_irouter, vgic_mmio_write_irouter, NULL, NULL, 64,
		VGIC_ACCESS_64bit | VGIC_ACCESS_32bit),
	REGISTER_DESC_WITH_LENGTH(GICD_IDREGS,
		vgic_mmio_read_v3_idregs, vgic_mmio_write_wi, 48,
		VGIC_ACCESS_32bit),
};

static const struct vgic_register_region vgic_v3_rd_registers[] = {
	/* RD_base registers */
	REGISTER_DESC_WITH_LENGTH(GICR_CTLR,
		vgic_mmio_read_v3r_ctlr, vgic_mmio_write_v3r_ctlr, 4,
		VGIC_ACCESS_32bit),
	REGISTER_DESC_WITH_LENGTH(GICR_STATUSR,
		vgic_mmio_read_raz, vgic_mmio_write_wi, 4,
		VGIC_ACCESS_32bit),
	REGISTER_DESC_WITH_LENGTH(GICR_IIDR,
		vgic_mmio_read_v3r_iidr, vgic_mmio_write_wi, 4,
		VGIC_ACCESS_32bit),
	REGISTER_DESC_WITH_LENGTH_UACCESS(GICR_TYPER,
		vgic_mmio_read_v3r_typer, vgic_mmio_write_wi,
		NULL, vgic_mmio_uaccess_write_wi, 8,
		VGIC_ACCESS_64bit | VGIC_ACCESS_32bit),
	REGISTER_DESC_WITH_LENGTH(GICR_WAKER,
		vgic_mmio_read_raz, vgic_mmio_write_wi, 4,
		VGIC_ACCESS_32bit),
	REGISTER_DESC_WITH_LENGTH(GICR_PROPBASER,
		vgic_mmio_read_propbase, vgic_mmio_write_propbase, 8,
		VGIC_ACCESS_64bit | VGIC_ACCESS_32bit),
	REGISTER_DESC_WITH_LENGTH(GICR_PENDBASER,
		vgic_mmio_read_pendbase, vgic_mmio_write_pendbase, 8,
		VGIC_ACCESS_64bit | VGIC_ACCESS_32bit),
	REGISTER_DESC_WITH_LENGTH(GICR_INVLPIR,
		vgic_mmio_read_raz, vgic_mmio_write_invlpi, 8,
		VGIC_ACCESS_64bit | VGIC_ACCESS_32bit),
	REGISTER_DESC_WITH_LENGTH(GICR_INVALLR,
		vgic_mmio_read_raz, vgic_mmio_write_invall, 8,
		VGIC_ACCESS_64bit | VGIC_ACCESS_32bit),
	REGISTER_DESC_WITH_LENGTH(GICR_SYNCR,
		vgic_mmio_read_sync, vgic_mmio_write_wi, 4,
		VGIC_ACCESS_32bit),
	REGISTER_DESC_WITH_LENGTH(GICR_IDREGS,
		vgic_mmio_read_v3_idregs, vgic_mmio_write_wi, 48,
		VGIC_ACCESS_32bit),
	/* SGI_base registers */
	REGISTER_DESC_WITH_LENGTH(SZ_64K + GICR_IGROUPR0,
		vgic_mmio_read_group, vgic_mmio_write_group, 4,
		VGIC_ACCESS_32bit),
	REGISTER_DESC_WITH_LENGTH_UACCESS(SZ_64K + GICR_ISENABLER0,
		vgic_mmio_read_enable, vgic_mmio_write_senable,
		NULL, vgic_uaccess_write_senable, 4,
		VGIC_ACCESS_32bit),
	REGISTER_DESC_WITH_LENGTH_UACCESS(SZ_64K + GICR_ICENABLER0,
		vgic_mmio_read_enable, vgic_mmio_write_cenable,
		NULL, vgic_uaccess_write_cenable, 4,
		VGIC_ACCESS_32bit),
	REGISTER_DESC_WITH_LENGTH_UACCESS(SZ_64K + GICR_ISPENDR0,
		vgic_mmio_read_pending, vgic_mmio_write_spending,
		vgic_uaccess_read_pending, vgic_v3_uaccess_write_pending, 4,
		VGIC_ACCESS_32bit),
	REGISTER_DESC_WITH_LENGTH_UACCESS(SZ_64K + GICR_ICPENDR0,
		vgic_mmio_read_pending, vgic_mmio_write_cpending,
		vgic_mmio_read_raz, vgic_mmio_uaccess_write_wi, 4,
		VGIC_ACCESS_32bit),
	REGISTER_DESC_WITH_LENGTH_UACCESS(SZ_64K + GICR_ISACTIVER0,
		vgic_mmio_read_active, vgic_mmio_write_sactive,
		vgic_uaccess_read_active, vgic_mmio_uaccess_write_sactive, 4,
		VGIC_ACCESS_32bit),
	REGISTER_DESC_WITH_LENGTH_UACCESS(SZ_64K + GICR_ICACTIVER0,
		vgic_mmio_read_active, vgic_mmio_write_cactive,
		vgic_uaccess_read_active, vgic_mmio_uaccess_write_cactive, 4,
		VGIC_ACCESS_32bit),
	REGISTER_DESC_WITH_LENGTH(SZ_64K + GICR_IPRIORITYR0,
		vgic_mmio_read_priority, vgic_mmio_write_priority, 32,
		VGIC_ACCESS_32bit | VGIC_ACCESS_8bit),
	REGISTER_DESC_WITH_LENGTH(SZ_64K + GICR_ICFGR0,
		vgic_mmio_read_config, vgic_mmio_write_config, 8,
		VGIC_ACCESS_32bit),
	REGISTER_DESC_WITH_LENGTH(SZ_64K + GICR_IGRPMODR0,
		vgic_mmio_read_raz, vgic_mmio_write_wi, 4,
		VGIC_ACCESS_32bit),
	REGISTER_DESC_WITH_LENGTH(SZ_64K + GICR_NSACR,
		vgic_mmio_read_raz, vgic_mmio_write_wi, 4,
		VGIC_ACCESS_32bit),
};

unsigned int vgic_v3_init_dist_iodev(struct vgic_io_device *dev)
{
	dev->regions = vgic_v3_dist_registers;
	dev->nr_regions = ARRAY_SIZE(vgic_v3_dist_registers);

	kvm_iodevice_init(&dev->dev, &kvm_io_gic_ops);

	return SZ_64K;
}

/**
 * vgic_register_redist_iodev - register a single redist iodev
 * @vcpu:    The VCPU to which the redistributor belongs
 *
 * Register a KVM iodev for this VCPU's redistributor using the address
 * provided.
 *
 * Return 0 on success, -ERRNO otherwise.
 */
int vgic_register_redist_iodev(struct kvm_vcpu *vcpu)
{
	struct kvm *kvm = vcpu->kvm;
	struct vgic_dist *vgic = &kvm->arch.vgic;
	struct vgic_cpu *vgic_cpu = &vcpu->arch.vgic_cpu;
	struct vgic_io_device *rd_dev = &vcpu->arch.vgic_cpu.rd_iodev;
	struct vgic_redist_region *rdreg;
	gpa_t rd_base;
	int ret = 0;

	lockdep_assert_held(&kvm->slots_lock);
	mutex_lock(&kvm->arch.config_lock);

	if (!IS_VGIC_ADDR_UNDEF(vgic_cpu->rd_iodev.base_addr))
		goto out_unlock;

	/*
	 * We may be creating VCPUs before having set the base address for the
	 * redistributor region, in which case we will come back to this
	 * function for all VCPUs when the base address is set.  Just return
	 * without doing any work for now.
	 */
	rdreg = vgic_v3_rdist_free_slot(&vgic->rd_regions);
	if (!rdreg)
		goto out_unlock;

	if (!vgic_v3_check_base(kvm)) {
		ret = -EINVAL;
		goto out_unlock;
	}

	vgic_cpu->rdreg = rdreg;
	vgic_cpu->rdreg_index = rdreg->free_index;

	rd_base = rdreg->base + rdreg->free_index * KVM_VGIC_V3_REDIST_SIZE;

	kvm_iodevice_init(&rd_dev->dev, &kvm_io_gic_ops);
	rd_dev->base_addr = rd_base;
	rd_dev->iodev_type = IODEV_REDIST;
	rd_dev->regions = vgic_v3_rd_registers;
	rd_dev->nr_regions = ARRAY_SIZE(vgic_v3_rd_registers);
	rd_dev->redist_vcpu = vcpu;

	mutex_unlock(&kvm->arch.config_lock);

	ret = kvm_io_bus_register_dev(kvm, KVM_MMIO_BUS, rd_base,
				      2 * SZ_64K, &rd_dev->dev);
	if (ret)
		return ret;

	/* Protected by slots_lock */
	rdreg->free_index++;
	return 0;

out_unlock:
	mutex_unlock(&kvm->arch.config_lock);
	return ret;
}

void vgic_unregister_redist_iodev(struct kvm_vcpu *vcpu)
{
	struct vgic_io_device *rd_dev = &vcpu->arch.vgic_cpu.rd_iodev;

	kvm_io_bus_unregister_dev(vcpu->kvm, KVM_MMIO_BUS, &rd_dev->dev);
}

static int vgic_register_all_redist_iodevs(struct kvm *kvm)
{
	struct kvm_vcpu *vcpu;
	unsigned long c;
	int ret = 0;

	lockdep_assert_held(&kvm->slots_lock);

	kvm_for_each_vcpu(c, vcpu, kvm) {
		ret = vgic_register_redist_iodev(vcpu);
		if (ret)
			break;
	}

	if (ret) {
		/* The current c failed, so iterate over the previous ones. */
		int i;

		for (i = 0; i < c; i++) {
			vcpu = kvm_get_vcpu(kvm, i);
			vgic_unregister_redist_iodev(vcpu);
		}
	}

	return ret;
}

/**
 * vgic_v3_alloc_redist_region - Allocate a new redistributor region
 *
 * Performs various checks before inserting the rdist region in the list.
 * Those tests depend on whether the size of the rdist region is known
 * (ie. count != 0). The list is sorted by rdist region index.
 *
 * @kvm: kvm handle
 * @index: redist region index
 * @base: base of the new rdist region
 * @count: number of redistributors the region is made of (0 in the old style
 * single region, whose size is induced from the number of vcpus)
 *
 * Return 0 on success, < 0 otherwise
 */
static int vgic_v3_alloc_redist_region(struct kvm *kvm, uint32_t index,
				       gpa_t base, uint32_t count)
{
	struct vgic_dist *d = &kvm->arch.vgic;
	struct vgic_redist_region *rdreg;
	struct list_head *rd_regions = &d->rd_regions;
	int nr_vcpus = atomic_read(&kvm->online_vcpus);
	size_t size = count ? count * KVM_VGIC_V3_REDIST_SIZE
			    : nr_vcpus * KVM_VGIC_V3_REDIST_SIZE;
	int ret;

	/* cross the end of memory ? */
	if (base + size < base)
		return -EINVAL;

	if (list_empty(rd_regions)) {
		if (index != 0)
			return -EINVAL;
	} else {
		rdreg = list_last_entry(rd_regions,
					struct vgic_redist_region, list);

		/* Don't mix single region and discrete redist regions */
		if (!count && rdreg->count)
			return -EINVAL;

		if (!count)
			return -EEXIST;

		if (index != rdreg->index + 1)
			return -EINVAL;
	}

	/*
	 * For legacy single-region redistributor regions (!count),
	 * check that the redistributor region does not overlap with the
	 * distributor's address space.
	 */
	if (!count && !IS_VGIC_ADDR_UNDEF(d->vgic_dist_base) &&
		vgic_dist_overlap(kvm, base, size))
		return -EINVAL;

	/* collision with any other rdist region? */
	if (vgic_v3_rdist_overlap(kvm, base, size))
		return -EINVAL;

	rdreg = kzalloc(sizeof(*rdreg), GFP_KERNEL_ACCOUNT);
	if (!rdreg)
		return -ENOMEM;

	rdreg->base = VGIC_ADDR_UNDEF;

	ret = vgic_check_iorange(kvm, rdreg->base, base, SZ_64K, size);
	if (ret)
		goto free;

	rdreg->base = base;
	rdreg->count = count;
	rdreg->free_index = 0;
	rdreg->index = index;

	list_add_tail(&rdreg->list, rd_regions);
	return 0;
free:
	kfree(rdreg);
	return ret;
}

void vgic_v3_free_redist_region(struct vgic_redist_region *rdreg)
{
	list_del(&rdreg->list);
	kfree(rdreg);
}

int vgic_v3_set_redist_base(struct kvm *kvm, u32 index, u64 addr, u32 count)
{
	int ret;

	mutex_lock(&kvm->arch.config_lock);
	ret = vgic_v3_alloc_redist_region(kvm, index, addr, count);
	mutex_unlock(&kvm->arch.config_lock);
	if (ret)
		return ret;

	/*
	 * Register iodevs for each existing VCPU.  Adding more VCPUs
	 * afterwards will register the iodevs when needed.
	 */
	ret = vgic_register_all_redist_iodevs(kvm);
	if (ret) {
		struct vgic_redist_region *rdreg;

		mutex_lock(&kvm->arch.config_lock);
		rdreg = vgic_v3_rdist_region_from_index(kvm, index);
		vgic_v3_free_redist_region(rdreg);
		mutex_unlock(&kvm->arch.config_lock);
		return ret;
	}

	return 0;
}

int vgic_v3_has_attr_regs(struct kvm_device *dev, struct kvm_device_attr *attr)
{
	const struct vgic_register_region *region;
	struct vgic_io_device iodev;
	struct vgic_reg_attr reg_attr;
	struct kvm_vcpu *vcpu;
	gpa_t addr;
	int ret;

	ret = vgic_v3_parse_attr(dev, attr, &reg_attr);
	if (ret)
		return ret;

	vcpu = reg_attr.vcpu;
	addr = reg_attr.addr;

	switch (attr->group) {
	case KVM_DEV_ARM_VGIC_GRP_DIST_REGS:
		iodev.regions = vgic_v3_dist_registers;
		iodev.nr_regions = ARRAY_SIZE(vgic_v3_dist_registers);
		iodev.base_addr = 0;
		break;
	case KVM_DEV_ARM_VGIC_GRP_REDIST_REGS:{
		iodev.regions = vgic_v3_rd_registers;
		iodev.nr_regions = ARRAY_SIZE(vgic_v3_rd_registers);
		iodev.base_addr = 0;
		break;
	}
	case KVM_DEV_ARM_VGIC_GRP_CPU_SYSREGS:
		return vgic_v3_has_cpu_sysregs_attr(vcpu, attr);
	default:
		return -ENXIO;
	}

	/* We only support aligned 32-bit accesses. */
	if (addr & 3)
		return -ENXIO;

	region = vgic_get_mmio_region(vcpu, &iodev, addr, sizeof(u32));
	if (!region)
		return -ENXIO;

	return 0;
}

/*
 * The ICC_SGI* registers encode the affinity differently from the MPIDR,
 * so provide a wrapper to use the existing defines to isolate a certain
 * affinity level.
 */
#define SGI_AFFINITY_LEVEL(reg, level) \
	((((reg) & ICC_SGI1R_AFFINITY_## level ##_MASK) \
	>> ICC_SGI1R_AFFINITY_## level ##_SHIFT) << MPIDR_LEVEL_SHIFT(level))

static void vgic_v3_queue_sgi(struct kvm_vcpu *vcpu, u32 sgi, bool allow_group1)
{
	struct vgic_irq *irq = vgic_get_irq(vcpu->kvm, vcpu, sgi);
	unsigned long flags;

	raw_spin_lock_irqsave(&irq->irq_lock, flags);

	/*
	 * An access targeting Group0 SGIs can only generate
	 * those, while an access targeting Group1 SGIs can
	 * generate interrupts of either group.
	 */
	if (!irq->group || allow_group1) {
		if (!irq->hw) {
			irq->pending_latch = true;
			vgic_queue_irq_unlock(vcpu->kvm, irq, flags);
		} else {
			/* HW SGI? Ask the GIC to inject it */
			int err;
			err = irq_set_irqchip_state(irq->host_irq,
						    IRQCHIP_STATE_PENDING,
						    true);
			WARN_RATELIMIT(err, "IRQ %d", irq->host_irq);
			raw_spin_unlock_irqrestore(&irq->irq_lock, flags);
		}
	} else {
		raw_spin_unlock_irqrestore(&irq->irq_lock, flags);
	}

	vgic_put_irq(vcpu->kvm, irq);
}

/**
 * vgic_v3_dispatch_sgi - handle SGI requests from VCPUs
 * @vcpu: The VCPU requesting a SGI
 * @reg: The value written into ICC_{ASGI1,SGI0,SGI1}R by that VCPU
 * @allow_group1: Does the sysreg access allow generation of G1 SGIs
 *
 * With GICv3 (and ARE=1) CPUs trigger SGIs by writing to a system register.
 * This will trap in sys_regs.c and call this function.
 * This ICC_SGI1R_EL1 register contains the upper three affinity levels of the
 * target processors as well as a bitmask of 16 Aff0 CPUs.
 *
 * If the interrupt routing mode bit is not set, we iterate over the Aff0
 * bits and signal the VCPUs matching the provided Aff{3,2,1}.
 *
 * If this bit is set, we signal all, but not the calling VCPU.
 */
void vgic_v3_dispatch_sgi(struct kvm_vcpu *vcpu, u64 reg, bool allow_group1)
{
	struct kvm *kvm = vcpu->kvm;
	struct kvm_vcpu *c_vcpu;
	unsigned long target_cpus;
	u64 mpidr;
	u32 sgi, aff0;
	unsigned long c;

	sgi = FIELD_GET(ICC_SGI1R_SGI_ID_MASK, reg);

	/* Broadcast */
	if (unlikely(reg & BIT_ULL(ICC_SGI1R_IRQ_ROUTING_MODE_BIT))) {
		kvm_for_each_vcpu(c, c_vcpu, kvm) {
			/* Don't signal the calling VCPU */
			if (c_vcpu == vcpu)
				continue;

			vgic_v3_queue_sgi(c_vcpu, sgi, allow_group1);
		}

		return;
	}

	/* We iterate over affinities to find the corresponding vcpus */
	mpidr = SGI_AFFINITY_LEVEL(reg, 3);
	mpidr |= SGI_AFFINITY_LEVEL(reg, 2);
	mpidr |= SGI_AFFINITY_LEVEL(reg, 1);
	target_cpus = FIELD_GET(ICC_SGI1R_TARGET_LIST_MASK, reg);

	for_each_set_bit(aff0, &target_cpus, hweight_long(ICC_SGI1R_TARGET_LIST_MASK)) {
		c_vcpu = kvm_mpidr_to_vcpu(kvm, mpidr | aff0);
		if (c_vcpu)
			vgic_v3_queue_sgi(c_vcpu, sgi, allow_group1);
	}
}

int vgic_v3_dist_uaccess(struct kvm_vcpu *vcpu, bool is_write,
			 int offset, u32 *val)
{
	struct vgic_io_device dev = {
		.regions = vgic_v3_dist_registers,
		.nr_regions = ARRAY_SIZE(vgic_v3_dist_registers),
	};

	return vgic_uaccess(vcpu, &dev, is_write, offset, val);
}

int vgic_v3_redist_uaccess(struct kvm_vcpu *vcpu, bool is_write,
			   int offset, u32 *val)
{
	struct vgic_io_device rd_dev = {
		.regions = vgic_v3_rd_registers,
		.nr_regions = ARRAY_SIZE(vgic_v3_rd_registers),
	};

	return vgic_uaccess(vcpu, &rd_dev, is_write, offset, val);
}

int vgic_v3_line_level_info_uaccess(struct kvm_vcpu *vcpu, bool is_write,
				    u32 intid, u32 *val)
{
	if (intid % 32)
		return -EINVAL;

	if (is_write)
		vgic_write_irq_line_level_info(vcpu, intid, *val);
	else
		*val = vgic_read_irq_line_level_info(vcpu, intid);

	return 0;
}<|MERGE_RESOLUTION|>--- conflicted
+++ resolved
@@ -357,44 +357,11 @@
 					 gpa_t addr, unsigned int len,
 					 unsigned long val)
 {
-<<<<<<< HEAD
-	u32 intid = VGIC_ADDR_TO_INTID(addr, 1);
-	int i;
-	unsigned long flags;
-
-	for (i = 0; i < len * 8; i++) {
-		struct vgic_irq *irq = vgic_get_irq(vcpu->kvm, vcpu, intid + i);
-
-		raw_spin_lock_irqsave(&irq->irq_lock, flags);
-
-		/*
-		 * pending_latch is set irrespective of irq type
-		 * (level or edge) to avoid dependency that VM should
-		 * restore irq config before pending info.
-		 */
-		irq->pending_latch = test_bit(i, &val);
-
-		if (irq->hw && vgic_irq_is_sgi(irq->intid)) {
-			irq_set_irqchip_state(irq->host_irq,
-					      IRQCHIP_STATE_PENDING,
-					      irq->pending_latch);
-			irq->pending_latch = false;
-		}
-
-		if (irq->pending_latch)
-			vgic_queue_irq_unlock(vcpu->kvm, irq, flags);
-		else
-			raw_spin_unlock_irqrestore(&irq->irq_lock, flags);
-
-		vgic_put_irq(vcpu->kvm, irq);
-	}
-=======
 	int ret;
 
 	ret = vgic_uaccess_write_spending(vcpu, addr, len, val);
 	if (ret)
 		return ret;
->>>>>>> d020a665
 
 	return vgic_uaccess_write_cpending(vcpu, addr, len, ~val);
 }
