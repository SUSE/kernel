#
# arch/arm64/Makefile
#
# This file is included by the global makefile so that you can add your own
# architecture-specific flags and dependencies.
#
# This file is subject to the terms and conditions of the GNU General Public
# License.  See the file "COPYING" in the main directory of this archive
# for more details.
#
# Copyright (C) 1995-2001 by Russell King

LDFLAGS_vmlinux	:=--no-undefined -X --pic-veneer

ifeq ($(CONFIG_RELOCATABLE), y)
# Pass --no-apply-dynamic-relocs to restore pre-binutils-2.27 behaviour
# for relative relocs, since this leads to better Image compression
# with the relocation offsets always being zero.
LDFLAGS_vmlinux		+= -shared -Bsymbolic -z notext \
			$(call ld-option, --no-apply-dynamic-relocs)
endif

ifeq ($(CONFIG_ARM64_ERRATUM_843419),y)
  ifeq ($(CONFIG_ARM64_LD_HAS_FIX_ERRATUM_843419),y)
LDFLAGS_vmlinux	+= --fix-cortex-a53-843419
  endif
endif

cc_has_k_constraint := $(call try-run,echo				\
	'int main(void) {						\
		asm volatile("and w0, w0, %w0" :: "K" (4294967295));	\
		return 0;						\
	}' | $(CC) -S -x c -o "$$TMP" -,,-DCONFIG_CC_HAS_K_CONSTRAINT=1)

ifeq ($(CONFIG_BROKEN_GAS_INST),y)
$(warning Detected assembler with broken .inst; disassembly will be unreliable)
endif

# The GCC option -ffreestanding is required in order to compile code containing
# ARM/NEON intrinsics in a non C99-compliant environment (such as the kernel)
CC_FLAGS_FPU	:= -ffreestanding
# Enable <arm_neon.h>
CC_FLAGS_FPU	+= -isystem $(shell $(CC) -print-file-name=include)
CC_FLAGS_NO_FPU	:= -mgeneral-regs-only

KBUILD_CFLAGS	+= $(CC_FLAGS_NO_FPU) \
		   $(compat_vdso) $(cc_has_k_constraint)
KBUILD_CFLAGS	+= $(call cc-disable-warning, psabi)
KBUILD_AFLAGS	+= $(compat_vdso)

KBUILD_RUSTFLAGS += --target=aarch64-unknown-none -Ctarget-feature="-neon"

KBUILD_CFLAGS	+= $(call cc-option,-mabi=lp64)
KBUILD_AFLAGS	+= $(call cc-option,-mabi=lp64)

# Avoid generating .eh_frame* sections.
ifneq ($(CONFIG_UNWIND_TABLES),y)
KBUILD_CFLAGS	+= -fno-asynchronous-unwind-tables -fno-unwind-tables
KBUILD_AFLAGS	+= -fno-asynchronous-unwind-tables -fno-unwind-tables
KBUILD_RUSTFLAGS += -Cforce-unwind-tables=n
else
KBUILD_CFLAGS	+= -fasynchronous-unwind-tables
KBUILD_AFLAGS	+= -fasynchronous-unwind-tables
KBUILD_RUSTFLAGS += -Cforce-unwind-tables=y -Zuse-sync-unwind=n
endif

ifeq ($(CONFIG_STACKPROTECTOR_PER_TASK),y)
prepare: stack_protector_prepare
stack_protector_prepare: prepare0
	$(eval KBUILD_CFLAGS += -mstack-protector-guard=sysreg		  \
				-mstack-protector-guard-reg=sp_el0	  \
				-mstack-protector-guard-offset=$(shell	  \
			awk '{if ($$2 == "TSK_STACK_CANARY") print $$3;}' \
					include/generated/asm-offsets.h))
endif

ifeq ($(CONFIG_ARM64_BTI_KERNEL),y)
  KBUILD_CFLAGS += -mbranch-protection=pac-ret+bti
  KBUILD_RUSTFLAGS += -Zbranch-protection=bti,pac-ret
else ifeq ($(CONFIG_ARM64_PTR_AUTH_KERNEL),y)
  KBUILD_RUSTFLAGS += -Zbranch-protection=pac-ret
  ifeq ($(CONFIG_CC_HAS_BRANCH_PROT_PAC_RET),y)
    KBUILD_CFLAGS += -mbranch-protection=pac-ret
  else
    KBUILD_CFLAGS += -msign-return-address=non-leaf
  endif
else
  KBUILD_CFLAGS += $(call cc-option,-mbranch-protection=none)
endif

# Tell the assembler to support instructions from the latest target
# architecture.
#
# For non-integrated assemblers we'll pass this on the command line, and for
# integrated assemblers we'll define ARM64_ASM_ARCH and ARM64_ASM_PREAMBLE for
# inline usage.
#
# We cannot pass the same arch flag to the compiler as this would allow it to
# freely generate instructions which are not supported by earlier architecture
# versions, which would prevent a single kernel image from working on earlier
# hardware.
ifeq ($(CONFIG_AS_HAS_ARMV8_5), y)
  asm-arch := armv8.5-a
else ifeq ($(CONFIG_AS_HAS_ARMV8_4), y)
  asm-arch := armv8.4-a
else ifeq ($(CONFIG_AS_HAS_ARMV8_3), y)
  asm-arch := armv8.3-a
else ifeq ($(CONFIG_AS_HAS_ARMV8_2), y)
  asm-arch := armv8.2-a
endif

ifdef asm-arch
KBUILD_CFLAGS	+= -Wa,-march=$(asm-arch) \
		   -DARM64_ASM_ARCH='"$(asm-arch)"'
endif

ifeq ($(CONFIG_SHADOW_CALL_STACK), y)
KBUILD_CFLAGS	+= -ffixed-x18
KBUILD_RUSTFLAGS += -Zfixed-x18
endif

ifeq ($(CONFIG_CPU_BIG_ENDIAN), y)
KBUILD_CPPFLAGS	+= -mbig-endian
CHECKFLAGS	+= -D__AARCH64EB__
# Prefer the baremetal ELF build target, but not all toolchains include
# it so fall back to the standard linux version if needed.
KBUILD_LDFLAGS	+= -EB $(call ld-option, -maarch64elfb, -maarch64linuxb -z norelro)
UTS_MACHINE	:= aarch64_be
else
KBUILD_CPPFLAGS	+= -mlittle-endian
CHECKFLAGS	+= -D__AARCH64EL__
# Same as above, prefer ELF but fall back to linux target if needed.
KBUILD_LDFLAGS	+= -EL $(call ld-option, -maarch64elf, -maarch64linux -z norelro)
UTS_MACHINE	:= aarch64
endif

ifeq ($(CONFIG_LD_IS_LLD), y)
KBUILD_LDFLAGS	+= -z norelro
endif

CHECKFLAGS	+= -D__aarch64__

ifeq ($(CONFIG_DYNAMIC_FTRACE_WITH_CALL_OPS),y)
  KBUILD_CPPFLAGS += -DCC_USING_PATCHABLE_FUNCTION_ENTRY
  CC_FLAGS_FTRACE := -fpatchable-function-entry=4,2
else ifeq ($(CONFIG_DYNAMIC_FTRACE_WITH_ARGS),y)
  KBUILD_CPPFLAGS += -DCC_USING_PATCHABLE_FUNCTION_ENTRY
  CC_FLAGS_FTRACE := -fpatchable-function-entry=2
endif

ifeq ($(CONFIG_KASAN_SW_TAGS), y)
KASAN_SHADOW_SCALE_SHIFT := 4
else ifeq ($(CONFIG_KASAN_GENERIC), y)
KASAN_SHADOW_SCALE_SHIFT := 3
endif

KBUILD_CFLAGS += -DKASAN_SHADOW_SCALE_SHIFT=$(KASAN_SHADOW_SCALE_SHIFT)
KBUILD_CPPFLAGS += -DKASAN_SHADOW_SCALE_SHIFT=$(KASAN_SHADOW_SCALE_SHIFT)
KBUILD_AFLAGS += -DKASAN_SHADOW_SCALE_SHIFT=$(KASAN_SHADOW_SCALE_SHIFT)

libs-y		:= arch/arm64/lib/ $(libs-y)
libs-$(CONFIG_EFI_STUB) += $(objtree)/drivers/firmware/efi/libstub/lib.a

# Default target when executing plain make
boot		:= arch/arm64/boot

BOOT_TARGETS	:= Image vmlinuz.efi image.fit

PHONY += $(BOOT_TARGETS)

ifeq ($(CONFIG_EFI_ZBOOT),)
KBUILD_IMAGE	:= $(boot)/Image.gz
else
KBUILD_IMAGE	:= $(boot)/vmlinuz.efi
endif

all:	$(notdir $(KBUILD_IMAGE))

<<<<<<< HEAD
vmlinuz.efi: Image
Image vmlinuz.efi: vmlinux
=======
image.fit: dtbs

vmlinuz.efi image.fit: Image
$(BOOT_TARGETS): vmlinux
>>>>>>> 2d5404ca
	$(Q)$(MAKE) $(build)=$(boot) $(boot)/$@

Image.%: Image
	$(Q)$(MAKE) $(build)=$(boot) $(boot)/$@

ifeq ($(CONFIG_COMPRESSED_INSTALL),y)
 DEFAULT_KBUILD_IMAGE = $(KBUILD_IMAGE)
else
 DEFAULT_KBUILD_IMAGE = $(boot)/Image
endif

install: KBUILD_IMAGE := $(DEFAULT_KBUILD_IMAGE)
install zinstall:
	$(call cmd,install)

archprepare:
	$(Q)$(MAKE) $(build)=arch/arm64/tools kapi
ifeq ($(CONFIG_ARM64_ERRATUM_843419),y)
  ifneq ($(CONFIG_ARM64_LD_HAS_FIX_ERRATUM_843419),y)
	@echo "warning: ld does not support --fix-cortex-a53-843419; kernel may be susceptible to erratum" >&2
  endif
endif
ifeq ($(CONFIG_ARM64_USE_LSE_ATOMICS),y)
  ifneq ($(CONFIG_ARM64_LSE_ATOMICS),y)
	@echo "warning: LSE atomics not supported by binutils" >&2
  endif
endif

ifeq ($(KBUILD_EXTMOD),)
# We need to generate vdso-offsets.h before compiling certain files in kernel/.
# In order to do that, we should use the archprepare target, but we can't since
# asm-offsets.h is included in some files used to generate vdso-offsets.h, and
# asm-offsets.h is built in prepare0, for which archprepare is a dependency.
# Therefore we need to generate the header after prepare0 has been made, hence
# this hack.
prepare: vdso_prepare
vdso_prepare: prepare0
	$(Q)$(MAKE) $(build)=arch/arm64/kernel/vdso \
	include/generated/vdso-offsets.h arch/arm64/kernel/vdso/vdso.so
ifdef CONFIG_COMPAT_VDSO
	$(Q)$(MAKE) $(build)=arch/arm64/kernel/vdso32 \
	arch/arm64/kernel/vdso32/vdso.so
endif
endif

vdso-install-y				+= arch/arm64/kernel/vdso/vdso.so.dbg
vdso-install-$(CONFIG_COMPAT_VDSO)	+= arch/arm64/kernel/vdso32/vdso32.so.dbg

include $(srctree)/scripts/Makefile.defconf

PHONY += virtconfig
virtconfig:
	$(call merge_into_defconfig_override,defconfig,virt)

define archhelp
  echo  '* Image.gz      - Compressed kernel image (arch/$(ARCH)/boot/Image.gz)'
  echo  '  Image         - Uncompressed kernel image (arch/$(ARCH)/boot/Image)'
  echo  '  image.fit     - Flat Image Tree (arch/$(ARCH)/boot/image.fit)'
  echo  '  install       - Install kernel (compressed if COMPRESSED_INSTALL set)'
  echo  '  zinstall      - Install compressed kernel'
  echo  '                  Install using (your) ~/bin/installkernel or'
  echo  '                  (distribution) /sbin/installkernel or'
  echo  '                  install to $$(INSTALL_PATH) and run lilo'
endef<|MERGE_RESOLUTION|>--- conflicted
+++ resolved
@@ -176,15 +176,10 @@
 
 all:	$(notdir $(KBUILD_IMAGE))
 
-<<<<<<< HEAD
-vmlinuz.efi: Image
-Image vmlinuz.efi: vmlinux
-=======
 image.fit: dtbs
 
 vmlinuz.efi image.fit: Image
 $(BOOT_TARGETS): vmlinux
->>>>>>> 2d5404ca
 	$(Q)$(MAKE) $(build)=$(boot) $(boot)/$@
 
 Image.%: Image
