--- conflicted
+++ resolved
@@ -103,13 +103,10 @@
 	phy-supply = <&vcc3v3_pcie30x1>;
 };
 
-<<<<<<< HEAD
-=======
 &display_subsystem {
 	status = "disabled";
 };
 
->>>>>>> 2d5404ca
 &pcie2x1 {
 	pinctrl-names = "default";
 	pinctrl-0 = <&pcie20_reset_h>;
