// SPDX-License-Identifier: (GPL-2.0+ OR MIT)
/*
 * Copyright (c) 2021 Rockchip Electronics Co., Ltd.
 */

#include "rk356x.dtsi"

/ {
	compatible = "rockchip,rk3568";

<<<<<<< HEAD
	interrupt-parent = <&gic>;
	#address-cells = <2>;
	#size-cells = <2>;

	aliases {
		gpio0 = &gpio0;
		gpio1 = &gpio1;
		gpio2 = &gpio2;
		gpio3 = &gpio3;
		gpio4 = &gpio4;
		i2c0 = &i2c0;
		i2c1 = &i2c1;
		i2c2 = &i2c2;
		i2c3 = &i2c3;
		i2c4 = &i2c4;
		i2c5 = &i2c5;
		serial0 = &uart0;
		serial1 = &uart1;
		serial2 = &uart2;
		serial3 = &uart3;
		serial4 = &uart4;
		serial5 = &uart5;
		serial6 = &uart6;
		serial7 = &uart7;
		serial8 = &uart8;
		serial9 = &uart9;
	};

	cpus {
		#address-cells = <2>;
		#size-cells = <0>;

		cpu0: cpu@0 {
			device_type = "cpu";
			compatible = "arm,cortex-a55";
			reg = <0x0 0x0>;
			clocks = <&scmi_clk 0>;
			enable-method = "psci";
			operating-points-v2 = <&cpu0_opp_table>;
		};

		cpu1: cpu@100 {
			device_type = "cpu";
			compatible = "arm,cortex-a55";
			reg = <0x0 0x100>;
			enable-method = "psci";
			operating-points-v2 = <&cpu0_opp_table>;
		};

		cpu2: cpu@200 {
			device_type = "cpu";
			compatible = "arm,cortex-a55";
			reg = <0x0 0x200>;
			enable-method = "psci";
			operating-points-v2 = <&cpu0_opp_table>;
		};

		cpu3: cpu@300 {
			device_type = "cpu";
			compatible = "arm,cortex-a55";
			reg = <0x0 0x300>;
			enable-method = "psci";
			operating-points-v2 = <&cpu0_opp_table>;
		};
	};

	cpu0_opp_table: cpu0-opp-table {
		compatible = "operating-points-v2";
		opp-shared;

		opp-408000000 {
			opp-hz = /bits/ 64 <408000000>;
			opp-microvolt = <900000 900000 1150000>;
			clock-latency-ns = <40000>;
		};

		opp-600000000 {
			opp-hz = /bits/ 64 <600000000>;
			opp-microvolt = <900000 900000 1150000>;
		};

		opp-816000000 {
			opp-hz = /bits/ 64 <816000000>;
			opp-microvolt = <900000 900000 1150000>;
			opp-suspend;
		};

		opp-1104000000 {
			opp-hz = /bits/ 64 <1104000000>;
			opp-microvolt = <900000 900000 1150000>;
		};

		opp-1416000000 {
			opp-hz = /bits/ 64 <1416000000>;
			opp-microvolt = <900000 900000 1150000>;
		};

		opp-1608000000 {
			opp-hz = /bits/ 64 <1608000000>;
			opp-microvolt = <975000 975000 1150000>;
		};

		opp-1800000000 {
			opp-hz = /bits/ 64 <1800000000>;
			opp-microvolt = <1050000 1050000 1150000>;
		};

		opp-1992000000 {
			opp-hz = /bits/ 64 <1992000000>;
			opp-microvolt = <1150000 1150000 1150000>;
		};
	};

	firmware {
		scmi: scmi {
			compatible = "arm,scmi-smc";
			arm,smc-id = <0x82000010>;
			shmem = <&scmi_shmem>;
			#address-cells = <1>;
			#size-cells = <0>;

			scmi_clk: protocol@14 {
				reg = <0x14>;
				#clock-cells = <1>;
			};
		};
	};

	pmu {
		compatible = "arm,cortex-a55-pmu";
		interrupts = <GIC_SPI 228 IRQ_TYPE_LEVEL_HIGH>,
			     <GIC_SPI 229 IRQ_TYPE_LEVEL_HIGH>,
			     <GIC_SPI 230 IRQ_TYPE_LEVEL_HIGH>,
			     <GIC_SPI 231 IRQ_TYPE_LEVEL_HIGH>;
		interrupt-affinity = <&cpu0>, <&cpu1>, <&cpu2>, <&cpu3>;
	};

	psci {
		compatible = "arm,psci-1.0";
		method = "smc";
	};

	timer {
		compatible = "arm,armv8-timer";
		interrupts = <GIC_PPI 13 IRQ_TYPE_LEVEL_HIGH>,
			     <GIC_PPI 14 IRQ_TYPE_LEVEL_HIGH>,
			     <GIC_PPI 11 IRQ_TYPE_LEVEL_HIGH>,
			     <GIC_PPI 10 IRQ_TYPE_LEVEL_HIGH>;
		arm,no-tick-in-suspend;
	};

	xin24m: xin24m {
		compatible = "fixed-clock";
		clock-frequency = <24000000>;
		clock-output-names = "xin24m";
		#clock-cells = <0>;
	};

	xin32k: xin32k {
		compatible = "fixed-clock";
		clock-frequency = <32768>;
		clock-output-names = "xin32k";
		pinctrl-0 = <&clk32k_out0>;
		pinctrl-names = "default";
		#clock-cells = <0>;
	};

	sram@10f000 {
		compatible = "mmio-sram";
		reg = <0x0 0x0010f000 0x0 0x100>;
		#address-cells = <1>;
		#size-cells = <1>;
		ranges = <0 0x0 0x0010f000 0x100>;

		scmi_shmem: sram@0 {
			compatible = "arm,scmi-shmem";
			reg = <0x0 0x100>;
		};
	};

	gic: interrupt-controller@fd400000 {
		compatible = "arm,gic-v3";
		reg = <0x0 0xfd400000 0 0x10000>, /* GICD */
		      <0x0 0xfd460000 0 0x80000>; /* GICR */
		interrupts = <GIC_PPI 9 IRQ_TYPE_LEVEL_HIGH>;
		interrupt-controller;
		#interrupt-cells = <3>;
		mbi-alias = <0x0 0xfd410000>;
		mbi-ranges = <296 24>;
		msi-controller;
	};

	pmugrf: syscon@fdc20000 {
		compatible = "rockchip,rk3568-pmugrf", "syscon", "simple-mfd";
		reg = <0x0 0xfdc20000 0x0 0x10000>;
	};

	grf: syscon@fdc60000 {
		compatible = "rockchip,rk3568-grf", "syscon", "simple-mfd";
		reg = <0x0 0xfdc60000 0x0 0x10000>;
	};

	pmucru: clock-controller@fdd00000 {
		compatible = "rockchip,rk3568-pmucru";
		reg = <0x0 0xfdd00000 0x0 0x1000>;
		#clock-cells = <1>;
		#reset-cells = <1>;
	};

	cru: clock-controller@fdd20000 {
		compatible = "rockchip,rk3568-cru";
		reg = <0x0 0xfdd20000 0x0 0x1000>;
		#clock-cells = <1>;
		#reset-cells = <1>;
	};

	i2c0: i2c@fdd40000 {
		compatible = "rockchip,rk3568-i2c", "rockchip,rk3399-i2c";
		reg = <0x0 0xfdd40000 0x0 0x1000>;
		interrupts = <GIC_SPI 46 IRQ_TYPE_LEVEL_HIGH>;
		clocks = <&pmucru CLK_I2C0>, <&pmucru PCLK_I2C0>;
		clock-names = "i2c", "pclk";
		pinctrl-0 = <&i2c0_xfer>;
		pinctrl-names = "default";
		#address-cells = <1>;
		#size-cells = <0>;
=======
	sata0: sata@fc000000 {
		compatible = "rockchip,rk3568-dwc-ahci", "snps,dwc-ahci";
		reg = <0 0xfc000000 0 0x1000>;
		clocks = <&cru ACLK_SATA0>, <&cru CLK_SATA0_PMALIVE>,
			 <&cru CLK_SATA0_RXOOB>;
		clock-names = "sata", "pmalive", "rxoob";
		interrupts = <GIC_SPI 94 IRQ_TYPE_LEVEL_HIGH>;
		phys = <&combphy0 PHY_TYPE_SATA>;
		phy-names = "sata-phy";
		ports-implemented = <0x1>;
		power-domains = <&power RK3568_PD_PIPE>;
>>>>>>> eb3cdb58
		status = "disabled";
	};

	pipe_phy_grf0: syscon@fdc70000 {
		compatible = "rockchip,rk3568-pipe-phy-grf", "syscon";
		reg = <0x0 0xfdc70000 0x0 0x1000>;
	};

	qos_pcie3x1: qos@fe190080 {
		compatible = "rockchip,rk3568-qos", "syscon";
		reg = <0x0 0xfe190080 0x0 0x20>;
	};

	qos_pcie3x2: qos@fe190100 {
		compatible = "rockchip,rk3568-qos", "syscon";
		reg = <0x0 0xfe190100 0x0 0x20>;
	};

	qos_sata0: qos@fe190200 {
		compatible = "rockchip,rk3568-qos", "syscon";
		reg = <0x0 0xfe190200 0x0 0x20>;
	};

	pcie30_phy_grf: syscon@fdcb8000 {
		compatible = "rockchip,rk3568-pcie3-phy-grf", "syscon";
		reg = <0x0 0xfdcb8000 0x0 0x10000>;
	};

	pcie30phy: phy@fe8c0000 {
		compatible = "rockchip,rk3568-pcie3-phy";
		reg = <0x0 0xfe8c0000 0x0 0x20000>;
		#phy-cells = <0>;
		clocks = <&pmucru CLK_PCIE30PHY_REF_M>, <&pmucru CLK_PCIE30PHY_REF_N>,
			 <&cru PCLK_PCIE30PHY>;
		clock-names = "refclk_m", "refclk_n", "pclk";
		resets = <&cru SRST_PCIE30PHY>;
		reset-names = "phy";
		rockchip,phy-grf = <&pcie30_phy_grf>;
		status = "disabled";
	};

	pcie3x1: pcie@fe270000 {
		compatible = "rockchip,rk3568-pcie";
		#address-cells = <3>;
		#size-cells = <2>;
		bus-range = <0x0 0xf>;
		clocks = <&cru ACLK_PCIE30X1_MST>, <&cru ACLK_PCIE30X1_SLV>,
			 <&cru ACLK_PCIE30X1_DBI>, <&cru PCLK_PCIE30X1>,
			 <&cru CLK_PCIE30X1_AUX_NDFT>;
		clock-names = "aclk_mst", "aclk_slv",
			      "aclk_dbi", "pclk", "aux";
		device_type = "pci";
		interrupts = <GIC_SPI 160 IRQ_TYPE_LEVEL_HIGH>,
			     <GIC_SPI 159 IRQ_TYPE_LEVEL_HIGH>,
			     <GIC_SPI 158 IRQ_TYPE_LEVEL_HIGH>,
			     <GIC_SPI 157 IRQ_TYPE_LEVEL_HIGH>,
			     <GIC_SPI 156 IRQ_TYPE_LEVEL_HIGH>;
		interrupt-names = "sys", "pmc", "msg", "legacy", "err";
		#interrupt-cells = <1>;
		interrupt-map-mask = <0 0 0 7>;
		interrupt-map = <0 0 0 1 &pcie3x1_intc 0>,
				<0 0 0 2 &pcie3x1_intc 1>,
				<0 0 0 3 &pcie3x1_intc 2>,
				<0 0 0 4 &pcie3x1_intc 3>;
		linux,pci-domain = <1>;
		num-ib-windows = <6>;
		num-ob-windows = <2>;
		max-link-speed = <3>;
		msi-map = <0x0 &gic 0x1000 0x1000>;
		num-lanes = <1>;
		phys = <&pcie30phy>;
		phy-names = "pcie-phy";
		power-domains = <&power RK3568_PD_PIPE>;
		reg = <0x3 0xc0400000 0x0 0x00400000>,
		      <0x0 0xfe270000 0x0 0x00010000>,
		      <0x0 0xf2000000 0x0 0x00100000>;
		ranges = <0x01000000 0x0 0xf2100000 0x0 0xf2100000 0x0 0x00100000>,
			 <0x02000000 0x0 0xf2200000 0x0 0xf2200000 0x0 0x01e00000>,
			 <0x03000000 0x0 0x40000000 0x3 0x40000000 0x0 0x40000000>;
		reg-names = "dbi", "apb", "config";
		resets = <&cru SRST_PCIE30X1_POWERUP>;
		reset-names = "pipe";
		/* bifurcation; lane1 when using 1+1 */
		status = "disabled";

		pcie3x1_intc: legacy-interrupt-controller {
			interrupt-controller;
			#address-cells = <0>;
			#interrupt-cells = <1>;
			interrupt-parent = <&gic>;
			interrupts = <GIC_SPI 157 IRQ_TYPE_EDGE_RISING>;
		};
	};

	pcie3x2: pcie@fe280000 {
		compatible = "rockchip,rk3568-pcie";
		#address-cells = <3>;
		#size-cells = <2>;
		bus-range = <0x0 0xf>;
		clocks = <&cru ACLK_PCIE30X2_MST>, <&cru ACLK_PCIE30X2_SLV>,
			 <&cru ACLK_PCIE30X2_DBI>, <&cru PCLK_PCIE30X2>,
			 <&cru CLK_PCIE30X2_AUX_NDFT>;
		clock-names = "aclk_mst", "aclk_slv",
			      "aclk_dbi", "pclk", "aux";
		device_type = "pci";
		interrupts = <GIC_SPI 165 IRQ_TYPE_LEVEL_HIGH>,
			     <GIC_SPI 164 IRQ_TYPE_LEVEL_HIGH>,
			     <GIC_SPI 163 IRQ_TYPE_LEVEL_HIGH>,
			     <GIC_SPI 162 IRQ_TYPE_LEVEL_HIGH>,
			     <GIC_SPI 161 IRQ_TYPE_LEVEL_HIGH>;
		interrupt-names = "sys", "pmc", "msg", "legacy", "err";
		#interrupt-cells = <1>;
		interrupt-map-mask = <0 0 0 7>;
		interrupt-map = <0 0 0 1 &pcie3x2_intc 0>,
				<0 0 0 2 &pcie3x2_intc 1>,
				<0 0 0 3 &pcie3x2_intc 2>,
				<0 0 0 4 &pcie3x2_intc 3>;
		linux,pci-domain = <2>;
		num-ib-windows = <6>;
		num-ob-windows = <2>;
		max-link-speed = <3>;
		msi-map = <0x0 &gic 0x2000 0x1000>;
		num-lanes = <2>;
		phys = <&pcie30phy>;
		phy-names = "pcie-phy";
		power-domains = <&power RK3568_PD_PIPE>;
		reg = <0x3 0xc0800000 0x0 0x00400000>,
		      <0x0 0xfe280000 0x0 0x00010000>,
		      <0x0 0xf0000000 0x0 0x00100000>;
		ranges = <0x01000000 0x0 0xf0100000 0x0 0xf0100000 0x0 0x00100000>,
			 <0x02000000 0x0 0xf0200000 0x0 0xf0200000 0x0 0x01e00000>,
			 <0x03000000 0x0 0x40000000 0x3 0x80000000 0x0 0x40000000>;
		reg-names = "dbi", "apb", "config";
		resets = <&cru SRST_PCIE30X2_POWERUP>;
		reset-names = "pipe";
		/* bifurcation; lane0 when using 1+1 */
		status = "disabled";

		pcie3x2_intc: legacy-interrupt-controller {
			interrupt-controller;
			#address-cells = <0>;
			#interrupt-cells = <1>;
			interrupt-parent = <&gic>;
			interrupts = <GIC_SPI 162 IRQ_TYPE_EDGE_RISING>;
		};
	};

	gmac0: ethernet@fe2a0000 {
		compatible = "rockchip,rk3568-gmac", "snps,dwmac-4.20a";
		reg = <0x0 0xfe2a0000 0x0 0x10000>;
		interrupts = <GIC_SPI 27 IRQ_TYPE_LEVEL_HIGH>,
			     <GIC_SPI 24 IRQ_TYPE_LEVEL_HIGH>;
		interrupt-names = "macirq", "eth_wake_irq";
		clocks = <&cru SCLK_GMAC0>, <&cru SCLK_GMAC0_RX_TX>,
			 <&cru SCLK_GMAC0_RX_TX>, <&cru CLK_MAC0_REFOUT>,
			 <&cru ACLK_GMAC0>, <&cru PCLK_GMAC0>,
			 <&cru SCLK_GMAC0_RX_TX>, <&cru CLK_GMAC0_PTP_REF>;
		clock-names = "stmmaceth", "mac_clk_rx",
			      "mac_clk_tx", "clk_mac_refout",
			      "aclk_mac", "pclk_mac",
			      "clk_mac_speed", "ptp_ref";
		resets = <&cru SRST_A_GMAC0>;
		reset-names = "stmmaceth";
		rockchip,grf = <&grf>;
		snps,axi-config = <&gmac0_stmmac_axi_setup>;
		snps,mixed-burst;
		snps,mtl-rx-config = <&gmac0_mtl_rx_setup>;
		snps,mtl-tx-config = <&gmac0_mtl_tx_setup>;
		snps,tso;
		status = "disabled";

		mdio0: mdio {
			compatible = "snps,dwmac-mdio";
			#address-cells = <0x1>;
			#size-cells = <0x0>;
		};

		gmac0_stmmac_axi_setup: stmmac-axi-config {
			snps,blen = <0 0 0 0 16 8 4>;
			snps,rd_osr_lmt = <8>;
			snps,wr_osr_lmt = <4>;
		};

		gmac0_mtl_rx_setup: rx-queues-config {
			snps,rx-queues-to-use = <1>;
			queue0 {};
		};

		gmac0_mtl_tx_setup: tx-queues-config {
			snps,tx-queues-to-use = <1>;
			queue0 {};
		};
	};

	combphy0: phy@fe820000 {
		compatible = "rockchip,rk3568-naneng-combphy";
		reg = <0x0 0xfe820000 0x0 0x100>;
		clocks = <&pmucru CLK_PCIEPHY0_REF>,
			 <&cru PCLK_PIPEPHY0>,
			 <&cru PCLK_PIPE>;
		clock-names = "ref", "apb", "pipe";
		assigned-clocks = <&pmucru CLK_PCIEPHY0_REF>;
		assigned-clock-rates = <100000000>;
		resets = <&cru SRST_PIPEPHY0>;
		rockchip,pipe-grf = <&pipegrf>;
		rockchip,pipe-phy-grf = <&pipe_phy_grf0>;
		#phy-cells = <1>;
		status = "disabled";
	};
};

&cpu0_opp_table {
	opp-1992000000 {
		opp-hz = /bits/ 64 <1992000000>;
		opp-microvolt = <1150000 1150000 1150000>;
	};
};

&pipegrf {
	compatible = "rockchip,rk3568-pipe-grf", "syscon";
};

&power {
	power-domain@RK3568_PD_PIPE {
		reg = <RK3568_PD_PIPE>;
		clocks = <&cru PCLK_PIPE>;
		pm_qos = <&qos_pcie2x1>,
			 <&qos_pcie3x1>,
			 <&qos_pcie3x2>,
			 <&qos_sata0>,
			 <&qos_sata1>,
			 <&qos_sata2>,
			 <&qos_usb3_0>,
			 <&qos_usb3_1>;
		#power-domain-cells = <0>;
	};
};

&usb_host0_xhci {
	phys = <&usb2phy0_otg>, <&combphy0 PHY_TYPE_USB3>;
	phy-names = "usb2-phy", "usb3-phy";
};

&vop {
	compatible = "rockchip,rk3568-vop";
};<|MERGE_RESOLUTION|>--- conflicted
+++ resolved
@@ -8,234 +8,6 @@
 / {
 	compatible = "rockchip,rk3568";
 
-<<<<<<< HEAD
-	interrupt-parent = <&gic>;
-	#address-cells = <2>;
-	#size-cells = <2>;
-
-	aliases {
-		gpio0 = &gpio0;
-		gpio1 = &gpio1;
-		gpio2 = &gpio2;
-		gpio3 = &gpio3;
-		gpio4 = &gpio4;
-		i2c0 = &i2c0;
-		i2c1 = &i2c1;
-		i2c2 = &i2c2;
-		i2c3 = &i2c3;
-		i2c4 = &i2c4;
-		i2c5 = &i2c5;
-		serial0 = &uart0;
-		serial1 = &uart1;
-		serial2 = &uart2;
-		serial3 = &uart3;
-		serial4 = &uart4;
-		serial5 = &uart5;
-		serial6 = &uart6;
-		serial7 = &uart7;
-		serial8 = &uart8;
-		serial9 = &uart9;
-	};
-
-	cpus {
-		#address-cells = <2>;
-		#size-cells = <0>;
-
-		cpu0: cpu@0 {
-			device_type = "cpu";
-			compatible = "arm,cortex-a55";
-			reg = <0x0 0x0>;
-			clocks = <&scmi_clk 0>;
-			enable-method = "psci";
-			operating-points-v2 = <&cpu0_opp_table>;
-		};
-
-		cpu1: cpu@100 {
-			device_type = "cpu";
-			compatible = "arm,cortex-a55";
-			reg = <0x0 0x100>;
-			enable-method = "psci";
-			operating-points-v2 = <&cpu0_opp_table>;
-		};
-
-		cpu2: cpu@200 {
-			device_type = "cpu";
-			compatible = "arm,cortex-a55";
-			reg = <0x0 0x200>;
-			enable-method = "psci";
-			operating-points-v2 = <&cpu0_opp_table>;
-		};
-
-		cpu3: cpu@300 {
-			device_type = "cpu";
-			compatible = "arm,cortex-a55";
-			reg = <0x0 0x300>;
-			enable-method = "psci";
-			operating-points-v2 = <&cpu0_opp_table>;
-		};
-	};
-
-	cpu0_opp_table: cpu0-opp-table {
-		compatible = "operating-points-v2";
-		opp-shared;
-
-		opp-408000000 {
-			opp-hz = /bits/ 64 <408000000>;
-			opp-microvolt = <900000 900000 1150000>;
-			clock-latency-ns = <40000>;
-		};
-
-		opp-600000000 {
-			opp-hz = /bits/ 64 <600000000>;
-			opp-microvolt = <900000 900000 1150000>;
-		};
-
-		opp-816000000 {
-			opp-hz = /bits/ 64 <816000000>;
-			opp-microvolt = <900000 900000 1150000>;
-			opp-suspend;
-		};
-
-		opp-1104000000 {
-			opp-hz = /bits/ 64 <1104000000>;
-			opp-microvolt = <900000 900000 1150000>;
-		};
-
-		opp-1416000000 {
-			opp-hz = /bits/ 64 <1416000000>;
-			opp-microvolt = <900000 900000 1150000>;
-		};
-
-		opp-1608000000 {
-			opp-hz = /bits/ 64 <1608000000>;
-			opp-microvolt = <975000 975000 1150000>;
-		};
-
-		opp-1800000000 {
-			opp-hz = /bits/ 64 <1800000000>;
-			opp-microvolt = <1050000 1050000 1150000>;
-		};
-
-		opp-1992000000 {
-			opp-hz = /bits/ 64 <1992000000>;
-			opp-microvolt = <1150000 1150000 1150000>;
-		};
-	};
-
-	firmware {
-		scmi: scmi {
-			compatible = "arm,scmi-smc";
-			arm,smc-id = <0x82000010>;
-			shmem = <&scmi_shmem>;
-			#address-cells = <1>;
-			#size-cells = <0>;
-
-			scmi_clk: protocol@14 {
-				reg = <0x14>;
-				#clock-cells = <1>;
-			};
-		};
-	};
-
-	pmu {
-		compatible = "arm,cortex-a55-pmu";
-		interrupts = <GIC_SPI 228 IRQ_TYPE_LEVEL_HIGH>,
-			     <GIC_SPI 229 IRQ_TYPE_LEVEL_HIGH>,
-			     <GIC_SPI 230 IRQ_TYPE_LEVEL_HIGH>,
-			     <GIC_SPI 231 IRQ_TYPE_LEVEL_HIGH>;
-		interrupt-affinity = <&cpu0>, <&cpu1>, <&cpu2>, <&cpu3>;
-	};
-
-	psci {
-		compatible = "arm,psci-1.0";
-		method = "smc";
-	};
-
-	timer {
-		compatible = "arm,armv8-timer";
-		interrupts = <GIC_PPI 13 IRQ_TYPE_LEVEL_HIGH>,
-			     <GIC_PPI 14 IRQ_TYPE_LEVEL_HIGH>,
-			     <GIC_PPI 11 IRQ_TYPE_LEVEL_HIGH>,
-			     <GIC_PPI 10 IRQ_TYPE_LEVEL_HIGH>;
-		arm,no-tick-in-suspend;
-	};
-
-	xin24m: xin24m {
-		compatible = "fixed-clock";
-		clock-frequency = <24000000>;
-		clock-output-names = "xin24m";
-		#clock-cells = <0>;
-	};
-
-	xin32k: xin32k {
-		compatible = "fixed-clock";
-		clock-frequency = <32768>;
-		clock-output-names = "xin32k";
-		pinctrl-0 = <&clk32k_out0>;
-		pinctrl-names = "default";
-		#clock-cells = <0>;
-	};
-
-	sram@10f000 {
-		compatible = "mmio-sram";
-		reg = <0x0 0x0010f000 0x0 0x100>;
-		#address-cells = <1>;
-		#size-cells = <1>;
-		ranges = <0 0x0 0x0010f000 0x100>;
-
-		scmi_shmem: sram@0 {
-			compatible = "arm,scmi-shmem";
-			reg = <0x0 0x100>;
-		};
-	};
-
-	gic: interrupt-controller@fd400000 {
-		compatible = "arm,gic-v3";
-		reg = <0x0 0xfd400000 0 0x10000>, /* GICD */
-		      <0x0 0xfd460000 0 0x80000>; /* GICR */
-		interrupts = <GIC_PPI 9 IRQ_TYPE_LEVEL_HIGH>;
-		interrupt-controller;
-		#interrupt-cells = <3>;
-		mbi-alias = <0x0 0xfd410000>;
-		mbi-ranges = <296 24>;
-		msi-controller;
-	};
-
-	pmugrf: syscon@fdc20000 {
-		compatible = "rockchip,rk3568-pmugrf", "syscon", "simple-mfd";
-		reg = <0x0 0xfdc20000 0x0 0x10000>;
-	};
-
-	grf: syscon@fdc60000 {
-		compatible = "rockchip,rk3568-grf", "syscon", "simple-mfd";
-		reg = <0x0 0xfdc60000 0x0 0x10000>;
-	};
-
-	pmucru: clock-controller@fdd00000 {
-		compatible = "rockchip,rk3568-pmucru";
-		reg = <0x0 0xfdd00000 0x0 0x1000>;
-		#clock-cells = <1>;
-		#reset-cells = <1>;
-	};
-
-	cru: clock-controller@fdd20000 {
-		compatible = "rockchip,rk3568-cru";
-		reg = <0x0 0xfdd20000 0x0 0x1000>;
-		#clock-cells = <1>;
-		#reset-cells = <1>;
-	};
-
-	i2c0: i2c@fdd40000 {
-		compatible = "rockchip,rk3568-i2c", "rockchip,rk3399-i2c";
-		reg = <0x0 0xfdd40000 0x0 0x1000>;
-		interrupts = <GIC_SPI 46 IRQ_TYPE_LEVEL_HIGH>;
-		clocks = <&pmucru CLK_I2C0>, <&pmucru PCLK_I2C0>;
-		clock-names = "i2c", "pclk";
-		pinctrl-0 = <&i2c0_xfer>;
-		pinctrl-names = "default";
-		#address-cells = <1>;
-		#size-cells = <0>;
-=======
 	sata0: sata@fc000000 {
 		compatible = "rockchip,rk3568-dwc-ahci", "snps,dwc-ahci";
 		reg = <0 0xfc000000 0 0x1000>;
@@ -247,7 +19,6 @@
 		phy-names = "sata-phy";
 		ports-implemented = <0x1>;
 		power-domains = <&power RK3568_PD_PIPE>;
->>>>>>> eb3cdb58
 		status = "disabled";
 	};
 
