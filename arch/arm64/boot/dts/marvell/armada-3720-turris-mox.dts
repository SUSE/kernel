// SPDX-License-Identifier: (GPL-2.0+ OR MIT)
/*
 * Device Tree file for CZ.NIC Turris Mox Board
 * 2019 by Marek Behún <kabel@kernel.org>
 */

/dts-v1/;

#include <dt-bindings/bus/moxtet.h>
#include <dt-bindings/gpio/gpio.h>
#include <dt-bindings/input/input.h>
#include "armada-372x.dtsi"

/ {
	model = "CZ.NIC Turris Mox Board";
	compatible = "cznic,turris-mox", "marvell,armada3720",
		     "marvell,armada3700";

	aliases {
		spi0 = &spi0;
		ethernet0 = &eth0;
		ethernet1 = &eth1;
		mmc0 = &sdhci0;
		mmc1 = &sdhci1;
	};

	chosen {
		stdout-path = "serial0:115200n8";
	};

	memory@0 {
		device_type = "memory";
		reg = <0x00000000 0x00000000 0x00000000 0x20000000>;
	};

	leds {
		compatible = "gpio-leds";
		led {
			label = "mox:red:activity";
			gpios = <&gpiosb 21 GPIO_ACTIVE_LOW>;
			linux,default-trigger = "default-on";
		};
	};

	gpio-keys {
		compatible = "gpio-keys";

		key-reset {
			label = "reset";
			linux,code = <KEY_RESTART>;
			gpios = <&gpiosb 20 GPIO_ACTIVE_LOW>;
			debounce-interval = <60>;
		};
	};

	exp_usb3_vbus: usb3-vbus {
		compatible = "regulator-fixed";
		regulator-name = "usb3-vbus";
		regulator-min-microvolt = <5000000>;
		regulator-max-microvolt = <5000000>;
		enable-active-high;
		regulator-always-on;
		gpio = <&gpiosb 0 GPIO_ACTIVE_HIGH>;
	};

	vsdc_reg: vsdc-reg {
		compatible = "regulator-gpio";
		regulator-name = "vsdc";
		regulator-min-microvolt = <1800000>;
		regulator-max-microvolt = <3300000>;
		regulator-boot-on;

		gpios = <&gpiosb 23 GPIO_ACTIVE_HIGH>;
		gpios-states = <0>;
		states = <1800000 0x1
			  3300000 0x0>;
		enable-active-high;
	};

	vsdio_reg: vsdio-reg {
		compatible = "regulator-gpio";
		regulator-name = "vsdio";
		regulator-min-microvolt = <1800000>;
		regulator-max-microvolt = <3300000>;
		regulator-boot-on;

		gpios = <&gpiosb 22 GPIO_ACTIVE_HIGH>;
		gpios-states = <0>;
		states = <1800000 0x1
			  3300000 0x0>;
		enable-active-high;
	};

	sdhci1_pwrseq: sdhci1-pwrseq {
		compatible = "mmc-pwrseq-simple";
		reset-gpios = <&gpionb 19 GPIO_ACTIVE_HIGH>;
		status = "okay";
	};

	sfp: sfp {
		compatible = "sff,sfp";
		i2c-bus = <&i2c0>;
		los-gpios = <&moxtet_sfp 0 GPIO_ACTIVE_HIGH>;
		tx-fault-gpios = <&moxtet_sfp 1 GPIO_ACTIVE_HIGH>;
		mod-def0-gpios = <&moxtet_sfp 2 GPIO_ACTIVE_LOW>;
		tx-disable-gpios = <&moxtet_sfp 4 GPIO_ACTIVE_HIGH>;
		rate-select0-gpios = <&moxtet_sfp 5 GPIO_ACTIVE_HIGH>;
		maximum-power-milliwatt = <3000>;

		/* enabled by U-Boot if SFP module is present */
		status = "disabled";
	};

	firmware {
		armada-3700-rwtm {
			compatible = "marvell,armada-3700-rwtm-firmware", "cznic,turris-mox-rwtm";
		};
	};
};

&i2c0 {
	pinctrl-names = "default";
	pinctrl-0 = <&i2c1_pins>;
	clock-frequency = <100000>;
	/delete-property/ mrvl,i2c-fast-mode;
	status = "okay";

	/* MCP7940MT-I/MNY RTC */
	rtc@6f {
		compatible = "microchip,mcp7940x";
		reg = <0x6f>;
		interrupt-parent = <&gpiosb>;
		interrupts = <5 0>; /* GPIO2_5 */
	};
};

&pcie0 {
	pinctrl-names = "default";
	pinctrl-0 = <&pcie_reset_pins &pcie_clkreq_pins>;
	status = "okay";
	reset-gpios = <&gpiosb 3 GPIO_ACTIVE_LOW>;
<<<<<<< HEAD
=======
	slot-power-limit-milliwatt = <10000>;
>>>>>>> eb3cdb58
	/*
	 * U-Boot port for Turris Mox has a bug which always expects that "ranges" DT property
	 * contains exactly 2 ranges with 3 (child) address cells, 2 (parent) address cells and
	 * 2 size cells and also expects that the second range starts at 16 MB offset. Also it
	 * expects that first range uses same address for PCI (child) and CPU (parent) cells (so
	 * no remapping) and that this address is the lowest from all specified ranges. If these
	 * conditions are not met then U-Boot crashes during loading kernel DTB file. PCIe address
	 * space is 128 MB long, so the best split between MEM and IO is to use fixed 16 MB window
	 * for IO and the rest 112 MB (64+32+16) for MEM, despite that maximal IO size is just 64 kB.
	 * This bug is not present in U-Boot ports for other Armada 3700 devices and is fixed in
	 * U-Boot version 2021.07. See relevant U-Boot commits (the last one contains fix):
	 * https://source.denx.de/u-boot/u-boot/-/commit/cb2ddb291ee6fcbddd6d8f4ff49089dfe580f5d7
	 * https://source.denx.de/u-boot/u-boot/-/commit/c64ac3b3185aeb3846297ad7391fc6df8ecd73bf
	 * https://source.denx.de/u-boot/u-boot/-/commit/4a82fca8e330157081fc132a591ebd99ba02ee33
	 * Bug related to requirement of same child and parent addresses for first range is fixed
	 * in U-Boot version 2022.04 by following commit:
	 * https://source.denx.de/u-boot/u-boot/-/commit/1fd54253bca7d43d046bba4853fe5fafd034bc17
	 */
	#address-cells = <3>;
	#size-cells = <2>;
	ranges = <0x81000000 0 0xe8000000   0 0xe8000000   0 0x01000000   /* Port 0 IO */
		  0x82000000 0 0xe9000000   0 0xe9000000   0 0x07000000>; /* Port 0 MEM */

	/* enabled by U-Boot if PCIe module is present */
	status = "disabled";
};

&uart0 {
	status = "okay";
};

&eth0 {
	pinctrl-names = "default";
	pinctrl-0 = <&rgmii_pins>;
	phy-mode = "rgmii-id";
	phy-handle = <&phy1>;
	status = "okay";
};

&eth1 {
	phy-mode = "2500base-x";
	managed = "in-band-status";
	phys = <&comphy0 1>;
};

&sdhci0 {
	wp-inverted;
	bus-width = <4>;
	cd-gpios = <&gpionb 10 GPIO_ACTIVE_HIGH>;
	vqmmc-supply = <&vsdc_reg>;
	marvell,pad-type = "sd";
	status = "okay";
};

&sdhci1 {
	pinctrl-names = "default";
	pinctrl-0 = <&sdio_pins>;
	non-removable;
	bus-width = <4>;
	marvell,pad-type = "sd";
	vqmmc-supply = <&vsdio_reg>;
	mmc-pwrseq = <&sdhci1_pwrseq>;
	/* forbid SDR104 for FCC purposes */
	sdhci-caps-mask = <0x2 0x0>;
	status = "okay";
};

&spi0 {
	status = "okay";
	pinctrl-names = "default";
	pinctrl-0 = <&spi_quad_pins &spi_cs1_pins>;
	assigned-clocks = <&nb_periph_clk 7>;
	assigned-clock-parents = <&tbg 1>;
	assigned-clock-rates = <20000000>;

	flash@0 {
		#address-cells = <1>;
		#size-cells = <1>;
		compatible = "jedec,spi-nor";
		reg = <0>;
		spi-max-frequency = <20000000>;

		partitions {
			compatible = "fixed-partitions";
			#address-cells = <1>;
			#size-cells = <1>;

			partition@0 {
				label = "secure-firmware";
				reg = <0x0 0x20000>;
			};

			partition@20000 {
				label = "a53-firmware";
				reg = <0x20000 0x160000>;
			};

			partition@180000 {
				label = "u-boot-env";
				reg = <0x180000 0x10000>;
			};

			partition@190000 {
				label = "Rescue system";
				reg = <0x190000 0x660000>;
			};

			partition@7f0000 {
				label = "dtb";
				reg = <0x7f0000 0x10000>;
			};
		};
	};

	moxtet: moxtet@1 {
		#address-cells = <1>;
		#size-cells = <0>;
		compatible = "cznic,moxtet";
		reg = <1>;
		reset-gpios = <&gpiosb 2 GPIO_ACTIVE_LOW>;
		spi-max-frequency = <10000000>;
		spi-cpol;
		spi-cpha;
		interrupt-controller;
		#interrupt-cells = <1>;
		interrupt-parent = <&gpiosb>;
		interrupts = <5 IRQ_TYPE_EDGE_FALLING>;
		status = "okay";

		moxtet_sfp: gpio@0 {
			compatible = "cznic,moxtet-gpio";
			gpio-controller;
			#gpio-cells = <2>;
			reg = <0>;
			status = "disabled";
		};
	};
};

&usb2 {
	status = "okay";
};

&comphy2 {
	connector {
		compatible = "usb-a-connector";
		phy-supply = <&exp_usb3_vbus>;
	};
};

&usb3 {
	status = "okay";
	phys = <&comphy2 0>;
};

&mdio {
	pinctrl-names = "default";
	pinctrl-0 = <&smi_pins>;
	status = "okay";

	phy1: ethernet-phy@1 {
		reg = <1>;
	};

	/* switch nodes are enabled by U-Boot if modules are present */
	switch0@10 {
		compatible = "marvell,mv88e6190";
		reg = <0x10>;
		dsa,member = <0 0>;
		interrupt-parent = <&moxtet>;
		interrupts = <MOXTET_IRQ_PERIDOT(0)>;
		status = "disabled";

		mdio {
			#address-cells = <1>;
			#size-cells = <0>;

			switch0phy1: switch0phy1@1 {
				reg = <0x1>;
			};

			switch0phy2: switch0phy2@2 {
				reg = <0x2>;
			};

			switch0phy3: switch0phy3@3 {
				reg = <0x3>;
			};

			switch0phy4: switch0phy4@4 {
				reg = <0x4>;
			};

			switch0phy5: switch0phy5@5 {
				reg = <0x5>;
			};

			switch0phy6: switch0phy6@6 {
				reg = <0x6>;
			};

			switch0phy7: switch0phy7@7 {
				reg = <0x7>;
			};

			switch0phy8: switch0phy8@8 {
				reg = <0x8>;
			};
		};

		ports {
			#address-cells = <1>;
			#size-cells = <0>;

			port@1 {
				reg = <0x1>;
				label = "lan1";
				phy-handle = <&switch0phy1>;
			};

			port@2 {
				reg = <0x2>;
				label = "lan2";
				phy-handle = <&switch0phy2>;
			};

			port@3 {
				reg = <0x3>;
				label = "lan3";
				phy-handle = <&switch0phy3>;
			};

			port@4 {
				reg = <0x4>;
				label = "lan4";
				phy-handle = <&switch0phy4>;
			};

			port@5 {
				reg = <0x5>;
				label = "lan5";
				phy-handle = <&switch0phy5>;
			};

			port@6 {
				reg = <0x6>;
				label = "lan6";
				phy-handle = <&switch0phy6>;
			};

			port@7 {
				reg = <0x7>;
				label = "lan7";
				phy-handle = <&switch0phy7>;
			};

			port@8 {
				reg = <0x8>;
				label = "lan8";
				phy-handle = <&switch0phy8>;
			};

			port@9 {
				reg = <0x9>;
				label = "cpu";
				ethernet = <&eth1>;
				phy-mode = "2500base-x";
				managed = "in-band-status";
			};

			switch0port10: port@a {
				reg = <0xa>;
				label = "dsa";
				phy-mode = "2500base-x";
				managed = "in-band-status";
				link = <&switch1port9 &switch2port9>;
				status = "disabled";
			};

			port-sfp@a {
				reg = <0xa>;
				label = "sfp";
				sfp = <&sfp>;
				phy-mode = "sgmii";
				managed = "in-band-status";
				status = "disabled";
			};
		};
	};

	switch0@2 {
		compatible = "marvell,mv88e6085";
		reg = <0x2>;
		dsa,member = <0 0>;
		interrupt-parent = <&moxtet>;
		interrupts = <MOXTET_IRQ_TOPAZ>;
		status = "disabled";

		mdio {
			#address-cells = <1>;
			#size-cells = <0>;

			switch0phy1_topaz: switch0phy1@11 {
				reg = <0x11>;
			};

			switch0phy2_topaz: switch0phy2@12 {
				reg = <0x12>;
			};

			switch0phy3_topaz: switch0phy3@13 {
				reg = <0x13>;
			};

			switch0phy4_topaz: switch0phy4@14 {
				reg = <0x14>;
			};
		};

		ports {
			#address-cells = <1>;
			#size-cells = <0>;

			port@1 {
				reg = <0x1>;
				label = "lan1";
				phy-handle = <&switch0phy1_topaz>;
			};

			port@2 {
				reg = <0x2>;
				label = "lan2";
				phy-handle = <&switch0phy2_topaz>;
			};

			port@3 {
				reg = <0x3>;
				label = "lan3";
				phy-handle = <&switch0phy3_topaz>;
			};

			port@4 {
				reg = <0x4>;
				label = "lan4";
				phy-handle = <&switch0phy4_topaz>;
			};

			port@5 {
				reg = <0x5>;
				label = "cpu";
				phy-mode = "2500base-x";
				managed = "in-band-status";
				ethernet = <&eth1>;
			};
		};
	};

	switch1@11 {
		compatible = "marvell,mv88e6190";
		reg = <0x11>;
		dsa,member = <0 1>;
		interrupt-parent = <&moxtet>;
		interrupts = <MOXTET_IRQ_PERIDOT(1)>;
		status = "disabled";

		mdio {
			#address-cells = <1>;
			#size-cells = <0>;

			switch1phy1: switch1phy1@1 {
				reg = <0x1>;
			};

			switch1phy2: switch1phy2@2 {
				reg = <0x2>;
			};

			switch1phy3: switch1phy3@3 {
				reg = <0x3>;
			};

			switch1phy4: switch1phy4@4 {
				reg = <0x4>;
			};

			switch1phy5: switch1phy5@5 {
				reg = <0x5>;
			};

			switch1phy6: switch1phy6@6 {
				reg = <0x6>;
			};

			switch1phy7: switch1phy7@7 {
				reg = <0x7>;
			};

			switch1phy8: switch1phy8@8 {
				reg = <0x8>;
			};
		};

		ports {
			#address-cells = <1>;
			#size-cells = <0>;

			port@1 {
				reg = <0x1>;
				label = "lan9";
				phy-handle = <&switch1phy1>;
			};

			port@2 {
				reg = <0x2>;
				label = "lan10";
				phy-handle = <&switch1phy2>;
			};

			port@3 {
				reg = <0x3>;
				label = "lan11";
				phy-handle = <&switch1phy3>;
			};

			port@4 {
				reg = <0x4>;
				label = "lan12";
				phy-handle = <&switch1phy4>;
			};

			port@5 {
				reg = <0x5>;
				label = "lan13";
				phy-handle = <&switch1phy5>;
			};

			port@6 {
				reg = <0x6>;
				label = "lan14";
				phy-handle = <&switch1phy6>;
			};

			port@7 {
				reg = <0x7>;
				label = "lan15";
				phy-handle = <&switch1phy7>;
			};

			port@8 {
				reg = <0x8>;
				label = "lan16";
				phy-handle = <&switch1phy8>;
			};

			switch1port9: port@9 {
				reg = <0x9>;
				label = "dsa";
				phy-mode = "2500base-x";
				managed = "in-band-status";
				link = <&switch0port10>;
			};

			switch1port10: port@a {
				reg = <0xa>;
				label = "dsa";
				phy-mode = "2500base-x";
				managed = "in-band-status";
				link = <&switch2port9>;
				status = "disabled";
			};

			port-sfp@a {
				reg = <0xa>;
				label = "sfp";
				sfp = <&sfp>;
				phy-mode = "sgmii";
				managed = "in-band-status";
				status = "disabled";
			};
		};
	};

	switch1@2 {
		compatible = "marvell,mv88e6085";
		reg = <0x2>;
		dsa,member = <0 1>;
		interrupt-parent = <&moxtet>;
		interrupts = <MOXTET_IRQ_TOPAZ>;
		status = "disabled";

		mdio {
			#address-cells = <1>;
			#size-cells = <0>;

			switch1phy1_topaz: switch1phy1@11 {
				reg = <0x11>;
			};

			switch1phy2_topaz: switch1phy2@12 {
				reg = <0x12>;
			};

			switch1phy3_topaz: switch1phy3@13 {
				reg = <0x13>;
			};

			switch1phy4_topaz: switch1phy4@14 {
				reg = <0x14>;
			};
		};

		ports {
			#address-cells = <1>;
			#size-cells = <0>;

			port@1 {
				reg = <0x1>;
				label = "lan9";
				phy-handle = <&switch1phy1_topaz>;
			};

			port@2 {
				reg = <0x2>;
				label = "lan10";
				phy-handle = <&switch1phy2_topaz>;
			};

			port@3 {
				reg = <0x3>;
				label = "lan11";
				phy-handle = <&switch1phy3_topaz>;
			};

			port@4 {
				reg = <0x4>;
				label = "lan12";
				phy-handle = <&switch1phy4_topaz>;
			};

			port@5 {
				reg = <0x5>;
				label = "dsa";
				phy-mode = "2500base-x";
				managed = "in-band-status";
				link = <&switch0port10>;
			};
		};
	};

	switch2@12 {
		compatible = "marvell,mv88e6190";
		reg = <0x12>;
		dsa,member = <0 2>;
		interrupt-parent = <&moxtet>;
		interrupts = <MOXTET_IRQ_PERIDOT(2)>;
		status = "disabled";

		mdio {
			#address-cells = <1>;
			#size-cells = <0>;

			switch2phy1: switch2phy1@1 {
				reg = <0x1>;
			};

			switch2phy2: switch2phy2@2 {
				reg = <0x2>;
			};

			switch2phy3: switch2phy3@3 {
				reg = <0x3>;
			};

			switch2phy4: switch2phy4@4 {
				reg = <0x4>;
			};

			switch2phy5: switch2phy5@5 {
				reg = <0x5>;
			};

			switch2phy6: switch2phy6@6 {
				reg = <0x6>;
			};

			switch2phy7: switch2phy7@7 {
				reg = <0x7>;
			};

			switch2phy8: switch2phy8@8 {
				reg = <0x8>;
			};
		};

		ports {
			#address-cells = <1>;
			#size-cells = <0>;

			port@1 {
				reg = <0x1>;
				label = "lan17";
				phy-handle = <&switch2phy1>;
			};

			port@2 {
				reg = <0x2>;
				label = "lan18";
				phy-handle = <&switch2phy2>;
			};

			port@3 {
				reg = <0x3>;
				label = "lan19";
				phy-handle = <&switch2phy3>;
			};

			port@4 {
				reg = <0x4>;
				label = "lan20";
				phy-handle = <&switch2phy4>;
			};

			port@5 {
				reg = <0x5>;
				label = "lan21";
				phy-handle = <&switch2phy5>;
			};

			port@6 {
				reg = <0x6>;
				label = "lan22";
				phy-handle = <&switch2phy6>;
			};

			port@7 {
				reg = <0x7>;
				label = "lan23";
				phy-handle = <&switch2phy7>;
			};

			port@8 {
				reg = <0x8>;
				label = "lan24";
				phy-handle = <&switch2phy8>;
			};

			switch2port9: port@9 {
				reg = <0x9>;
				label = "dsa";
				phy-mode = "2500base-x";
				managed = "in-band-status";
				link = <&switch1port10 &switch0port10>;
			};

			port-sfp@a {
				reg = <0xa>;
				label = "sfp";
				sfp = <&sfp>;
				phy-mode = "sgmii";
				managed = "in-band-status";
				status = "disabled";
			};
		};
	};

	switch2@2 {
		compatible = "marvell,mv88e6085";
		reg = <0x2>;
		dsa,member = <0 2>;
		interrupt-parent = <&moxtet>;
		interrupts = <MOXTET_IRQ_TOPAZ>;
		status = "disabled";

		mdio {
			#address-cells = <1>;
			#size-cells = <0>;

			switch2phy1_topaz: switch2phy1@11 {
				reg = <0x11>;
			};

			switch2phy2_topaz: switch2phy2@12 {
				reg = <0x12>;
			};

			switch2phy3_topaz: switch2phy3@13 {
				reg = <0x13>;
			};

			switch2phy4_topaz: switch2phy4@14 {
				reg = <0x14>;
			};
		};

		ports {
			#address-cells = <1>;
			#size-cells = <0>;

			port@1 {
				reg = <0x1>;
				label = "lan17";
				phy-handle = <&switch2phy1_topaz>;
			};

			port@2 {
				reg = <0x2>;
				label = "lan18";
				phy-handle = <&switch2phy2_topaz>;
			};

			port@3 {
				reg = <0x3>;
				label = "lan19";
				phy-handle = <&switch2phy3_topaz>;
			};

			port@4 {
				reg = <0x4>;
				label = "lan20";
				phy-handle = <&switch2phy4_topaz>;
			};

			port@5 {
				reg = <0x5>;
				label = "dsa";
				phy-mode = "2500base-x";
				managed = "in-band-status";
				link = <&switch1port10 &switch0port10>;
			};
		};
	};
};<|MERGE_RESOLUTION|>--- conflicted
+++ resolved
@@ -139,10 +139,7 @@
 	pinctrl-0 = <&pcie_reset_pins &pcie_clkreq_pins>;
 	status = "okay";
 	reset-gpios = <&gpiosb 3 GPIO_ACTIVE_LOW>;
-<<<<<<< HEAD
-=======
 	slot-power-limit-milliwatt = <10000>;
->>>>>>> eb3cdb58
 	/*
 	 * U-Boot port for Turris Mox has a bug which always expects that "ranges" DT property
 	 * contains exactly 2 ranges with 3 (child) address cells, 2 (parent) address cells and
