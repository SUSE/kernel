--- conflicted
+++ resolved
@@ -8,95 +8,6 @@
 / {
 	model = "Tanix TX6";
 	compatible = "oranth,tanix-tx6", "allwinner,sun50i-h6";
-<<<<<<< HEAD
-
-	aliases {
-		serial0 = &uart0;
-	};
-
-	chosen {
-		stdout-path = "serial0:115200n8";
-	};
-
-	connector {
-		compatible = "hdmi-connector";
-		ddc-en-gpios = <&pio 7 2 GPIO_ACTIVE_HIGH>; /* PH2 */
-		type = "a";
-
-		port {
-			hdmi_con_in: endpoint {
-				remote-endpoint = <&hdmi_out_con>;
-			};
-		};
-	};
-
-	reg_vcc3v3: regulator-vcc3v3 {
-		compatible = "regulator-fixed";
-		regulator-name = "vcc3v3";
-		regulator-min-microvolt = <3300000>;
-		regulator-max-microvolt = <3300000>;
-	};
-
-	reg_vdd_cpu_gpu: regulator-vdd-cpu-gpu {
-		compatible = "regulator-fixed";
-		regulator-name = "vdd-cpu-gpu";
-		regulator-min-microvolt = <1135000>;
-		regulator-max-microvolt = <1135000>;
-	};
-};
-
-&cpu0 {
-	cpu-supply = <&reg_vdd_cpu_gpu>;
-};
-
-&de {
-	status = "okay";
-};
-
-&dwc3 {
-	status = "okay";
-};
-
-&ehci0 {
-	status = "okay";
-};
-
-&ehci3 {
-	status = "okay";
-};
-
-&gpu {
-	mali-supply = <&reg_vdd_cpu_gpu>;
-	status = "okay";
-};
-
-&hdmi {
-	status = "okay";
-};
-
-&hdmi_out {
-	hdmi_out_con: endpoint {
-		remote-endpoint = <&hdmi_con_in>;
-	};
-};
-
-&mmc0 {
-	pinctrl-names = "default";
-	pinctrl-0 = <&mmc0_pins>;
-	vmmc-supply = <&reg_vcc3v3>;
-	cd-gpios = <&pio 5 6 GPIO_ACTIVE_LOW>;
-	bus-width = <4>;
-	status = "okay";
-};
-
-&ohci0 {
-	status = "okay";
-};
-
-&ohci3 {
-	status = "okay";
-=======
->>>>>>> eb3cdb58
 };
 
 &r_ir {
