--- conflicted
+++ resolved
@@ -61,27 +61,6 @@
 			reg = <0 0xa0100000 0 0xf00000>;
 			no-map;
 		};
-<<<<<<< HEAD
-
-		mcu_r5fss0_core1_dma_memory_region: memory@a1000000 {
-			compatible = "shared-dma-pool";
-			reg = <0 0xa1000000 0 0x100000>;
-			no-map;
-		};
-
-		mcu_r5fss0_core1_memory_region: memory@a1100000 {
-			compatible = "shared-dma-pool";
-			reg = <0 0xa1100000 0 0xf00000>;
-			no-map;
-		};
-
-		rtos_ipc_memory_region: memory@a2000000 {
-			reg = <0x00 0xa2000000 0x00 0x00100000>;
-			alignment = <0x1000>;
-			no-map;
-		};
-=======
->>>>>>> b35fc656
 	};
 
 	gpio-keys {
