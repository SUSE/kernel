--- conflicted
+++ resolved
@@ -59,27 +59,6 @@
 			no-map;
 		};
 
-<<<<<<< HEAD
-		mcu_r5fss0_core1_dma_memory_region: memory@a1000000 {
-			compatible = "shared-dma-pool";
-			reg = <0 0xa1000000 0 0x100000>;
-			no-map;
-		};
-
-		mcu_r5fss0_core1_memory_region: memory@a1100000 {
-			compatible = "shared-dma-pool";
-			reg = <0 0xa1100000 0 0xf00000>;
-			no-map;
-		};
-
-		rtos_ipc_memory_region: memory@a2000000 {
-			reg = <0x00 0xa2000000 0x00 0x00200000>;
-			alignment = <0x1000>;
-			no-map;
-		};
-
-=======
->>>>>>> b35fc656
 		/* To reserve the power-on(PON) reason for watchdog reset */
 		wdt_reset_memory_region: wdt-memory@a2200000 {
 			reg = <0x00 0xa2200000 0x00 0x1000>;
