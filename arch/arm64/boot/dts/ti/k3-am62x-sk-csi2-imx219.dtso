// SPDX-License-Identifier: GPL-2.0-only OR MIT
/*
 * IMX219 (RPi v2) Camera Module
 * Copyright (C) 2023-2024 Texas Instruments Incorporated - https://www.ti.com/
 */

/dts-v1/;
/plugin/;

#include <dt-bindings/gpio/gpio.h>

&{/} {
	clk_imx219_fixed: imx219-xclk {
		compatible = "fixed-clock";
		#clock-cells = <0>;
		clock-frequency = <24000000>;
	};

	reg_2p8v: regulator-2p8v {
		compatible = "regulator-fixed";
		regulator-name = "2P8V";
		regulator-min-microvolt = <2800000>;
		regulator-max-microvolt = <2800000>;
		vin-supply = <&vcc_3v3_sys>;
		regulator-always-on;
	};

	reg_1p8v: regulator-1p8v {
		compatible = "regulator-fixed";
		regulator-name = "1P8V";
		regulator-min-microvolt = <1800000>;
		regulator-max-microvolt = <1800000>;
		vin-supply = <&vcc_3v3_sys>;
		regulator-always-on;
	};

	reg_1p2v: regulator-1p2v {
		compatible = "regulator-fixed";
		regulator-name = "1P2V";
		regulator-min-microvolt = <1200000>;
		regulator-max-microvolt = <1200000>;
		vin-supply = <&vcc_3v3_sys>;
		regulator-always-on;
	};
};

&main_i2c2 {
	#address-cells = <1>;
	#size-cells = <0>;
	status = "okay";

	i2c-mux@71 {
		compatible = "nxp,pca9543";
		#address-cells = <1>;
		#size-cells = <0>;
		reg = <0x71>;

		/* CAM port */
		i2c@1 {
			#address-cells = <1>;
			#size-cells = <0>;
			reg = <1>;

			ov5640: camera@10 {
				compatible = "sony,imx219";
				reg = <0x10>;

				clocks = <&clk_imx219_fixed>;
<<<<<<< HEAD
=======

				VANA-supply = <&reg_2p8v>;
				VDIG-supply = <&reg_1p8v>;
				VDDL-supply = <&reg_1p2v>;
>>>>>>> 19272b37

				reset-gpios = <&exp1 13 GPIO_ACTIVE_HIGH>;

				port {
					csi2_cam0: endpoint {
						remote-endpoint = <&csi2rx0_in_sensor>;
						link-frequencies = /bits/ 64 <456000000>;
						clock-lanes = <0>;
						data-lanes = <1 2>;
					};
				};
			};
		};
	};
};

&cdns_csi2rx0 {
	ports {
		#address-cells = <1>;
		#size-cells = <0>;

		csi0_port0: port@0 {
			reg = <0>;
			status = "okay";

			csi2rx0_in_sensor: endpoint {
				remote-endpoint = <&csi2_cam0>;
				bus-type = <4>; /* CSI2 DPHY. */
				clock-lanes = <0>;
				data-lanes = <1 2>;
			};
		};
	};
};

&ti_csi2rx0 {
	status = "okay";
};

&dphy0 {
	status = "okay";
};<|MERGE_RESOLUTION|>--- conflicted
+++ resolved
@@ -66,13 +66,10 @@
 				reg = <0x10>;
 
 				clocks = <&clk_imx219_fixed>;
-<<<<<<< HEAD
-=======
 
 				VANA-supply = <&reg_2p8v>;
 				VDIG-supply = <&reg_1p8v>;
 				VDDL-supply = <&reg_1p2v>;
->>>>>>> 19272b37
 
 				reset-gpios = <&exp1 13 GPIO_ACTIVE_HIGH>;
 
