--- conflicted
+++ resolved
@@ -50,21 +50,6 @@
 			linux,cma-default;
 		};
 
-<<<<<<< HEAD
-		mcu_m4fss_dma_memory_region: memory@9cb00000 {
-			compatible = "shared-dma-pool";
-			reg = <0x00 0x9cb00000 0x00 0x100000>;
-			no-map;
-		};
-
-		mcu_m4fss_memory_region: memory@9cc00000 {
-			compatible = "shared-dma-pool";
-			reg = <0x00 0x9cc00000 0x00 0xe00000>;
-			no-map;
-		};
-
-=======
->>>>>>> b35fc656
 		wkup_r5fss0_core0_dma_memory_region: memory@9da00000 {
 			compatible = "shared-dma-pool";
 			reg = <0x00 0x9da00000 0x00 0x100000>;
