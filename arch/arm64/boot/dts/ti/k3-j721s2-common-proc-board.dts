--- conflicted
+++ resolved
@@ -195,8 +195,23 @@
 };
 
 &wkup_pmx2 {
-<<<<<<< HEAD
-	mcu_cpsw_pins_default: mcu-cpsw-pins-default {
+	wkup_uart0_pins_default: wkup-uart0-default-pins {
+		pinctrl-single,pins = <
+			J721S2_WKUP_IOPAD(0x048, PIN_INPUT, 0) /* (D28) WKUP_UART0_RXD */
+			J721S2_WKUP_IOPAD(0x04c, PIN_OUTPUT, 0) /* (D27) WKUP_UART0_TXD */
+		>;
+	};
+
+	mcu_uart0_pins_default: mcu-uart0-default-pins {
+		pinctrl-single,pins = <
+			J721S2_WKUP_IOPAD(0x090, PIN_INPUT, 0) /* (B24) WKUP_GPIO0_14.MCU_UART0_CTSn */
+			J721S2_WKUP_IOPAD(0x094, PIN_OUTPUT, 0) /* (D25) WKUP_GPIO0_15.MCU_UART0_RTSn */
+			J721S2_WKUP_IOPAD(0x08c, PIN_INPUT, 0) /* (C24) WKUP_GPIO0_13.MCU_UART0_RXD */
+			J721S2_WKUP_IOPAD(0x088, PIN_OUTPUT, 0) /* (C25) WKUP_GPIO0_12.MCU_UART0_TXD */
+		>;
+	};
+
+	mcu_cpsw_pins_default: mcu-cpsw-default-pins {
 		pinctrl-single,pins = <
 			J721S2_WKUP_IOPAD(0x02c, PIN_INPUT, 0) /* (B22) MCU_RGMII1_RD0 */
 			J721S2_WKUP_IOPAD(0x028, PIN_INPUT, 0) /* (B21) MCU_RGMII1_RD1 */
@@ -210,118 +225,40 @@
 			J721S2_WKUP_IOPAD(0x008, PIN_OUTPUT, 0) /* (E22) MCU_RGMII1_TD3 */
 			J721S2_WKUP_IOPAD(0x018, PIN_OUTPUT, 0) /* (F21) MCU_RGMII1_TXC */
 			J721S2_WKUP_IOPAD(0x000, PIN_OUTPUT, 0) /* (F22) MCU_RGMII1_TX_CTL */
-=======
-	wkup_uart0_pins_default: wkup-uart0-default-pins {
-		pinctrl-single,pins = <
-			J721S2_WKUP_IOPAD(0x048, PIN_INPUT, 0) /* (D28) WKUP_UART0_RXD */
-			J721S2_WKUP_IOPAD(0x04c, PIN_OUTPUT, 0) /* (D27) WKUP_UART0_TXD */
->>>>>>> 2d5404ca
-		>;
-	};
-
-	mcu_uart0_pins_default: mcu-uart0-default-pins {
-		pinctrl-single,pins = <
-<<<<<<< HEAD
+		>;
+	};
+
+	mcu_mdio_pins_default: mcu-mdio-default-pins {
+		pinctrl-single,pins = <
 			J721S2_WKUP_IOPAD(0x034, PIN_OUTPUT, 0) /* (A21) MCU_MDIO0_MDC */
 			J721S2_WKUP_IOPAD(0x030, PIN_INPUT, 0) /* (A22) MCU_MDIO0_MDIO */
-=======
-			J721S2_WKUP_IOPAD(0x090, PIN_INPUT, 0) /* (B24) WKUP_GPIO0_14.MCU_UART0_CTSn */
-			J721S2_WKUP_IOPAD(0x094, PIN_OUTPUT, 0) /* (D25) WKUP_GPIO0_15.MCU_UART0_RTSn */
-			J721S2_WKUP_IOPAD(0x08c, PIN_INPUT, 0) /* (C24) WKUP_GPIO0_13.MCU_UART0_RXD */
-			J721S2_WKUP_IOPAD(0x088, PIN_OUTPUT, 0) /* (C25) WKUP_GPIO0_12.MCU_UART0_TXD */
->>>>>>> 2d5404ca
-		>;
-	};
-
-	mcu_cpsw_pins_default: mcu-cpsw-default-pins {
-		pinctrl-single,pins = <
-<<<<<<< HEAD
+		>;
+	};
+
+	mcu_mcan0_pins_default: mcu-mcan0-default-pins {
+		pinctrl-single,pins = <
 			J721S2_WKUP_IOPAD(0x054, PIN_INPUT, 0) /* (E28) MCU_MCAN0_RX */
 			J721S2_WKUP_IOPAD(0x050, PIN_OUTPUT, 0) /* (E27) MCU_MCAN0_TX */
-=======
-			J721S2_WKUP_IOPAD(0x02c, PIN_INPUT, 0) /* (B22) MCU_RGMII1_RD0 */
-			J721S2_WKUP_IOPAD(0x028, PIN_INPUT, 0) /* (B21) MCU_RGMII1_RD1 */
-			J721S2_WKUP_IOPAD(0x024, PIN_INPUT, 0) /* (C22) MCU_RGMII1_RD2 */
-			J721S2_WKUP_IOPAD(0x020, PIN_INPUT, 0) /* (D23) MCU_RGMII1_RD3 */
-			J721S2_WKUP_IOPAD(0x01c, PIN_INPUT, 0) /* (D22) MCU_RGMII1_RXC */
-			J721S2_WKUP_IOPAD(0x004, PIN_INPUT, 0) /* (E23) MCU_RGMII1_RX_CTL */
-			J721S2_WKUP_IOPAD(0x014, PIN_OUTPUT, 0) /* (F23) MCU_RGMII1_TD0 */
-			J721S2_WKUP_IOPAD(0x010, PIN_OUTPUT, 0) /* (G22) MCU_RGMII1_TD1 */
-			J721S2_WKUP_IOPAD(0x00c, PIN_OUTPUT, 0) /* (E21) MCU_RGMII1_TD2 */
-			J721S2_WKUP_IOPAD(0x008, PIN_OUTPUT, 0) /* (E22) MCU_RGMII1_TD3 */
-			J721S2_WKUP_IOPAD(0x018, PIN_OUTPUT, 0) /* (F21) MCU_RGMII1_TXC */
-			J721S2_WKUP_IOPAD(0x000, PIN_OUTPUT, 0) /* (F22) MCU_RGMII1_TX_CTL */
->>>>>>> 2d5404ca
-		>;
-	};
-
-	mcu_mdio_pins_default: mcu-mdio-default-pins {
-		pinctrl-single,pins = <
-<<<<<<< HEAD
+		>;
+	};
+
+	mcu_mcan1_pins_default: mcu-mcan1-default-pins {
+		pinctrl-single,pins = <
 			J721S2_WKUP_IOPAD(0x06c, PIN_INPUT, 0) /* (F26) WKUP_GPIO0_5.MCU_MCAN1_RX */
 			J721S2_WKUP_IOPAD(0x068, PIN_OUTPUT, 0) /*(C23) WKUP_GPIO0_4.MCU_MCAN1_TX */
-=======
-			J721S2_WKUP_IOPAD(0x034, PIN_OUTPUT, 0) /* (A21) MCU_MDIO0_MDC */
-			J721S2_WKUP_IOPAD(0x030, PIN_INPUT, 0) /* (A22) MCU_MDIO0_MDIO */
->>>>>>> 2d5404ca
-		>;
-	};
-
-	mcu_mcan0_pins_default: mcu-mcan0-default-pins {
-		pinctrl-single,pins = <
-<<<<<<< HEAD
+		>;
+	};
+
+	mcu_mcan0_gpio_pins_default: mcu-mcan0-gpio-default-pins {
+		pinctrl-single,pins = <
 			J721S2_WKUP_IOPAD(0x058, PIN_INPUT, 7) /* (D26) WKUP_GPIO0_0 */
 			J721S2_WKUP_IOPAD(0x040, PIN_INPUT, 7) /* (B25) MCU_SPI0_D1.WKUP_GPIO0_69 */
-=======
-			J721S2_WKUP_IOPAD(0x054, PIN_INPUT, 0) /* (E28) MCU_MCAN0_RX */
-			J721S2_WKUP_IOPAD(0x050, PIN_OUTPUT, 0) /* (E27) MCU_MCAN0_TX */
->>>>>>> 2d5404ca
-		>;
-	};
-
-	mcu_mcan1_pins_default: mcu-mcan1-default-pins {
-		pinctrl-single,pins = <
-<<<<<<< HEAD
+		>;
+	};
+
+	mcu_mcan1_gpio_pins_default: mcu-mcan1-gpio-default-pins {
+		pinctrl-single,pins = <
 			J721S2_WKUP_IOPAD(0x060, PIN_INPUT, 7) /* (C28) WKUP_GPIO0_2 */
-=======
-			J721S2_WKUP_IOPAD(0x06c, PIN_INPUT, 0) /* (F26) WKUP_GPIO0_5.MCU_MCAN1_RX */
-			J721S2_WKUP_IOPAD(0x068, PIN_OUTPUT, 0) /*(C23) WKUP_GPIO0_4.MCU_MCAN1_TX */
->>>>>>> 2d5404ca
-		>;
-	};
-
-	mcu_mcan0_gpio_pins_default: mcu-mcan0-gpio-default-pins {
-		pinctrl-single,pins = <
-<<<<<<< HEAD
-			J721S2_WKUP_IOPAD(0x0cc, PIN_INPUT, 0) /* (L25) MCU_ADC0_AIN0 */
-			J721S2_WKUP_IOPAD(0x0d0, PIN_INPUT, 0) /* (K25) MCU_ADC0_AIN1 */
-			J721S2_WKUP_IOPAD(0x0d4, PIN_INPUT, 0) /* (M24) MCU_ADC0_AIN2 */
-			J721S2_WKUP_IOPAD(0x0d8, PIN_INPUT, 0) /* (L24) MCU_ADC0_AIN3 */
-			J721S2_WKUP_IOPAD(0x0dc, PIN_INPUT, 0) /* (L27) MCU_ADC0_AIN4 */
-			J721S2_WKUP_IOPAD(0x0e0, PIN_INPUT, 0) /* (K24) MCU_ADC0_AIN5 */
-			J721S2_WKUP_IOPAD(0x0e4, PIN_INPUT, 0) /* (M27) MCU_ADC0_AIN6 */
-			J721S2_WKUP_IOPAD(0x0e8, PIN_INPUT, 0) /* (M26) MCU_ADC0_AIN7 */
-=======
-			J721S2_WKUP_IOPAD(0x058, PIN_INPUT, 7) /* (D26) WKUP_GPIO0_0 */
-			J721S2_WKUP_IOPAD(0x040, PIN_INPUT, 7) /* (B25) MCU_SPI0_D1.WKUP_GPIO0_69 */
->>>>>>> 2d5404ca
-		>;
-	};
-
-	mcu_mcan1_gpio_pins_default: mcu-mcan1-gpio-default-pins {
-		pinctrl-single,pins = <
-<<<<<<< HEAD
-			J721S2_WKUP_IOPAD(0x0ec, PIN_INPUT, 0) /* (P25) MCU_ADC1_AIN0 */
-			J721S2_WKUP_IOPAD(0x0f0, PIN_INPUT, 0) /* (R25) MCU_ADC1_AIN1 */
-			J721S2_WKUP_IOPAD(0x0f4, PIN_INPUT, 0) /* (P28) MCU_ADC1_AIN2 */
-			J721S2_WKUP_IOPAD(0x0f8, PIN_INPUT, 0) /* (P27) MCU_ADC1_AIN3 */
-			J721S2_WKUP_IOPAD(0x0fc, PIN_INPUT, 0) /* (N25) MCU_ADC1_AIN4 */
-			J721S2_WKUP_IOPAD(0x100, PIN_INPUT, 0) /* (P26) MCU_ADC1_AIN5 */
-			J721S2_WKUP_IOPAD(0x104, PIN_INPUT, 0) /* (N26) MCU_ADC1_AIN6 */
-			J721S2_WKUP_IOPAD(0x108, PIN_INPUT, 0) /* (N27) MCU_ADC1_AIN7 */
-=======
-			J721S2_WKUP_IOPAD(0x060, PIN_INPUT, 7) /* (C28) WKUP_GPIO0_2 */
->>>>>>> 2d5404ca
 		>;
 	};
 
