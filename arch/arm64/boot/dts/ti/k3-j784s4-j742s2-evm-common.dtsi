--- conflicted
+++ resolved
@@ -46,129 +46,6 @@
 			reg = <0x00 0xa0100000 0x00 0xf00000>;
 			no-map;
 		};
-<<<<<<< HEAD
-
-		mcu_r5fss0_core1_dma_memory_region: memory@a1000000 {
-			compatible = "shared-dma-pool";
-			reg = <0x00 0xa1000000 0x00 0x100000>;
-			no-map;
-		};
-
-		mcu_r5fss0_core1_memory_region: memory@a1100000 {
-			compatible = "shared-dma-pool";
-			reg = <0x00 0xa1100000 0x00 0xf00000>;
-			no-map;
-		};
-
-		main_r5fss0_core0_dma_memory_region: memory@a2000000 {
-			compatible = "shared-dma-pool";
-			reg = <0x00 0xa2000000 0x00 0x100000>;
-			no-map;
-		};
-
-		main_r5fss0_core0_memory_region: memory@a2100000 {
-			compatible = "shared-dma-pool";
-			reg = <0x00 0xa2100000 0x00 0xf00000>;
-			no-map;
-		};
-
-		main_r5fss0_core1_dma_memory_region: memory@a3000000 {
-			compatible = "shared-dma-pool";
-			reg = <0x00 0xa3000000 0x00 0x100000>;
-			no-map;
-		};
-
-		main_r5fss0_core1_memory_region: memory@a3100000 {
-			compatible = "shared-dma-pool";
-			reg = <0x00 0xa3100000 0x00 0xf00000>;
-			no-map;
-		};
-
-		main_r5fss1_core0_dma_memory_region: memory@a4000000 {
-			compatible = "shared-dma-pool";
-			reg = <0x00 0xa4000000 0x00 0x100000>;
-			no-map;
-		};
-
-		main_r5fss1_core0_memory_region: memory@a4100000 {
-			compatible = "shared-dma-pool";
-			reg = <0x00 0xa4100000 0x00 0xf00000>;
-			no-map;
-		};
-
-		main_r5fss1_core1_dma_memory_region: memory@a5000000 {
-			compatible = "shared-dma-pool";
-			reg = <0x00 0xa5000000 0x00 0x100000>;
-			no-map;
-		};
-
-		main_r5fss1_core1_memory_region: memory@a5100000 {
-			compatible = "shared-dma-pool";
-			reg = <0x00 0xa5100000 0x00 0xf00000>;
-			no-map;
-		};
-
-		main_r5fss2_core0_dma_memory_region: memory@a6000000 {
-			compatible = "shared-dma-pool";
-			reg = <0x00 0xa6000000 0x00 0x100000>;
-			no-map;
-		};
-
-		main_r5fss2_core0_memory_region: memory@a6100000 {
-			compatible = "shared-dma-pool";
-			reg = <0x00 0xa6100000 0x00 0xf00000>;
-			no-map;
-		};
-
-		main_r5fss2_core1_dma_memory_region: memory@a7000000 {
-			compatible = "shared-dma-pool";
-			reg = <0x00 0xa7000000 0x00 0x100000>;
-			no-map;
-		};
-
-		main_r5fss2_core1_memory_region: memory@a7100000 {
-			compatible = "shared-dma-pool";
-			reg = <0x00 0xa7100000 0x00 0xf00000>;
-			no-map;
-		};
-
-		c71_0_dma_memory_region: memory@a8000000 {
-			compatible = "shared-dma-pool";
-			reg = <0x00 0xa8000000 0x00 0x100000>;
-			no-map;
-		};
-
-		c71_0_memory_region: memory@a8100000 {
-			compatible = "shared-dma-pool";
-			reg = <0x00 0xa8100000 0x00 0xf00000>;
-			no-map;
-		};
-
-		c71_1_dma_memory_region: memory@a9000000 {
-			compatible = "shared-dma-pool";
-			reg = <0x00 0xa9000000 0x00 0x100000>;
-			no-map;
-		};
-
-		c71_1_memory_region: memory@a9100000 {
-			compatible = "shared-dma-pool";
-			reg = <0x00 0xa9100000 0x00 0xf00000>;
-			no-map;
-		};
-
-		c71_2_dma_memory_region: memory@aa000000 {
-			compatible = "shared-dma-pool";
-			reg = <0x00 0xaa000000 0x00 0x100000>;
-			no-map;
-		};
-
-		c71_2_memory_region: memory@aa100000 {
-			compatible = "shared-dma-pool";
-			reg = <0x00 0xaa100000 0x00 0xf00000>;
-			no-map;
-		};
-=======
->>>>>>> b35fc656
 	};
 
 	evm_12v0: regulator-evm12v0 {
