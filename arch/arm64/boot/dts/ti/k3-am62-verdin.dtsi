--- conflicted
+++ resolved
@@ -206,9 +206,6 @@
 			no-map;
 		};
 
-<<<<<<< HEAD
-		wkup_r5fss0_core0_dma_memory_region: memory@9db00000 {
-=======
 		wkup_r5fss0_core0_dma_memory_region: memory@9da00000 {
 			compatible = "shared-dma-pool";
 			reg = <0x00 0x9da00000 0x00 0x100000>;
@@ -216,7 +213,6 @@
 		};
 
 		wkup_r5fss0_core0_memory_region: memory@9db00000 {
->>>>>>> b35fc656
 			compatible = "shared-dma-pool";
 			reg = <0x00 0x9db00000 0x00 0xc00000>;
 			no-map;
