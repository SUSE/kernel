// SPDX-License-Identifier: GPL-2.0-only OR MIT
/*
 * Copyright (C) 2022-2024 PHYTEC Messtechnik GmbH
 * Author: Wadim Egorov <w.egorov@phytec.de>
 *
 * Product homepage:
 * https://www.phytec.com/product/phyboard-am62x
 */

#include "k3-am625.dtsi"
#include "k3-am62-phycore-som.dtsi"
#include "k3-am62x-phyboard-lyra.dtsi"

/ {
	compatible = "phytec,am625-phyboard-lyra-rdk",
		     "phytec,am62-phycore-som", "ti,am625";
	model = "PHYTEC phyBOARD-Lyra AM625";
<<<<<<< HEAD

	aliases {
		serial2 = &main_uart0;
		serial3 = &main_uart1;
		mmc1 = &sdhci1;
		usb0 = &usb0;
		usb1 = &usb1;
		ethernet1 = &cpsw_port2;
	};

	can_tc1: can-phy0 {
		compatible = "ti,tcan1042";
		#phy-cells = <0>;
		max-bitrate = <8000000>;
		standby-gpios = <&gpio_exp 1 GPIO_ACTIVE_HIGH>;
	};

	hdmi0: connector-hdmi {
		compatible = "hdmi-connector";
		label = "hdmi";
		type = "a";

		port {
			hdmi_connector_in: endpoint {
				remote-endpoint = <&sii9022_out>;
			};
		};
	};

	keys {
		compatible = "gpio-keys";
		autorepeat;
		pinctrl-names = "default";
		pinctrl-0 = <&gpio_keys_pins_default>;

		key-home {
			label = "home";
			linux,code = <KEY_HOME>;
			gpios = <&main_gpio1 23 GPIO_ACTIVE_HIGH>;
		};

		key-menu {
			label = "menu";
			linux,code = <KEY_MENU>;
			gpios = <&gpio_exp 4 GPIO_ACTIVE_HIGH>;
		};
	};

	sound {
		compatible = "simple-audio-card";
		simple-audio-card,name = "phyBOARD-Lyra";
		simple-audio-card,widgets =
			"Microphone",           "Mic Jack",
			"Headphone",            "Headphone Jack",
			"Speaker",              "External Speaker";
		simple-audio-card,routing =
			"MIC3R",                "Mic Jack",
			"Mic Jack",             "Mic Bias",
			"Headphone Jack",       "HPLOUT",
			"Headphone Jack",       "HPROUT",
			"External Speaker",     "SPOP",
			"External Speaker",     "SPOM";
		simple-audio-card,format = "dsp_b";
		simple-audio-card,bitclock-master = <&sound_master>;
		simple-audio-card,frame-master = <&sound_master>;
		simple-audio-card,bitclock-inversion;

		simple-audio-card,cpu {
			sound-dai = <&mcasp2>;
		};

		sound_master: simple-audio-card,codec {
				sound-dai = <&audio_codec>;
				clocks = <&audio_refclk1>;
		};
	};

	leds {
		compatible = "gpio-leds";
		pinctrl-names = "default";
		pinctrl-0 = <&leds_pins_default>, <&user_leds_pins_default>;

		led-1 {
			gpios = <&main_gpio0 32 GPIO_ACTIVE_HIGH>;
			linux,default-trigger = "mmc0";
		};

		led-2 {
			gpios = <&gpio_exp 2 GPIO_ACTIVE_HIGH>;
			linux,default-trigger = "mmc1";
		};
	};

	vcc_1v8: regulator-vcc-1v8 {
		compatible = "regulator-fixed";
		regulator-name = "VCC_1V8";
		regulator-min-microvolt = <1800000>;
		regulator-max-microvolt = <1800000>;
		regulator-always-on;
		regulator-boot-on;
	};

	vcc_3v3_mmc: regulator-vcc-3v3-mmc {
		compatible = "regulator-fixed";
		regulator-name = "VCC_3V3_MMC";
		regulator-min-microvolt = <3300000>;
		regulator-max-microvolt = <3300000>;
		regulator-always-on;
		regulator-boot-on;
	};

	vcc_3v3_sw: regulator-vcc-3v3-sw {
		compatible = "regulator-fixed";
		regulator-name = "VCC_3V3_SW";
		regulator-min-microvolt = <3300000>;
		regulator-max-microvolt = <3300000>;
		regulator-always-on;
		regulator-boot-on;
	};
};

&main_pmx0 {
	audio_ext_refclk1_pins_default: audio-ext-refclk1-default-pins {
		pinctrl-single,pins = <
			AM62X_IOPAD(0x0a0, PIN_OUTPUT, 1) /* (K25) GPMC0_WPn.AUDIO_EXT_REFCLK1 */
		>;
	};

	gpio_keys_pins_default: gpio-keys-default-pins {
		pinctrl-single,pins = <
			AM62X_IOPAD(0x1d4, PIN_INPUT, 7) /* (B15) UART0_RTSn.GPIO1_23 */
		>;
	};

	gpio_exp_int_pins_default: gpio-exp-int-default-pins {
		pinctrl-single,pins = <
			AM62X_IOPAD(0x244, PIN_INPUT, 7) /* (C17) MMC1_SDWP.GPIO1_49 */
		>;
	};

	hdmi_int_pins_default: hdmi-int-default-pins {
		pinctrl-single,pins = <
			AM62X_IOPAD(0x040, PIN_INPUT, 7) /* (N23) GPMC0_AD1.GPIO0_16 */
		>;
	};

	main_dss0_pins_default: main-dss0-default-pins {
		pinctrl-single,pins = <
			AM62X_IOPAD(0x0b8, PIN_OUTPUT, 0) /* (U22) VOUT0_DATA0 */
			AM62X_IOPAD(0x0bc, PIN_OUTPUT, 0) /* (V24) VOUT0_DATA1 */
			AM62X_IOPAD(0x0e0, PIN_OUTPUT, 0) /* (V20) VOUT0_DATA10 */
			AM62X_IOPAD(0x0e4, PIN_OUTPUT, 0) /* (AA23) VOUT0_DATA11 */
			AM62X_IOPAD(0x0e8, PIN_OUTPUT, 0) /* (AB25) VOUT0_DATA12 */
			AM62X_IOPAD(0x0ec, PIN_OUTPUT, 0) /* (AA24) VOUT0_DATA13 */
			AM62X_IOPAD(0x0f0, PIN_OUTPUT, 0) /* (Y22) VOUT0_DATA14 */
			AM62X_IOPAD(0x0f4, PIN_OUTPUT, 0) /* (AA21) VOUT0_DATA15 */
			AM62X_IOPAD(0x0c0, PIN_OUTPUT, 0) /* (W25) VOUT0_DATA2 */
			AM62X_IOPAD(0x0c4, PIN_OUTPUT, 0) /* (W24) VOUT0_DATA3 */
			AM62X_IOPAD(0x0c8, PIN_OUTPUT, 0) /* (Y25) VOUT0_DATA4 */
			AM62X_IOPAD(0x0cc, PIN_OUTPUT, 0) /* (Y24) VOUT0_DATA5 */
			AM62X_IOPAD(0x0d0, PIN_OUTPUT, 0) /* (Y23) VOUT0_DATA6 */
			AM62X_IOPAD(0x0d4, PIN_OUTPUT, 0) /* (AA25) VOUT0_DATA7 */
			AM62X_IOPAD(0x0d8, PIN_OUTPUT, 0) /* (V21) VOUT0_DATA8 */
			AM62X_IOPAD(0x0dc, PIN_OUTPUT, 0) /* (W21) VOUT0_DATA9 */
			AM62X_IOPAD(0x0fc, PIN_OUTPUT, 0) /* (Y20) VOUT0_DE */
			AM62X_IOPAD(0x0f8, PIN_OUTPUT, 0) /* (AB24) VOUT0_HSYNC */
			AM62X_IOPAD(0x104, PIN_OUTPUT, 0) /* (AC24) VOUT0_PCLK */
			AM62X_IOPAD(0x100, PIN_OUTPUT, 0) /* (AC25) VOUT0_VSYNC */
		>;
	};

	main_i2c1_pins_default: main-i2c1-default-pins {
		pinctrl-single,pins = <
			AM62X_IOPAD(0x1e8, PIN_INPUT_PULLUP, 0) /* (B17) I2C1_SCL */
			AM62X_IOPAD(0x1ec, PIN_INPUT_PULLUP, 0) /* (A17) I2C1_SDA */
		>;
	};

	main_mcan0_pins_default: main-mcan0-default-pins {
		pinctrl-single,pins = <
			AM62X_IOPAD(0x1dc, PIN_INPUT, 0) /* (E15) MCAN0_RX */
			AM62X_IOPAD(0x1d8, PIN_OUTPUT, 0) /* (C15) MCAN0_TX */
		>;
	};

	main_mcasp2_pins_default: main-mcasp2-default-pins {
		pinctrl-single,pins = <
			AM62X_IOPAD(0x070, PIN_INPUT, 3) /* (T24) GPMC0_AD13.MCASP2_ACLKX */
			AM62X_IOPAD(0x06c, PIN_INPUT, 3) /* (T22) GPMC0_AD12.MCASP2_AFSX */
			AM62X_IOPAD(0x064, PIN_OUTPUT, 3) /* (T25) GPMC0_AD10.MCASP2_AXR2 */
			AM62X_IOPAD(0x068, PIN_INPUT, 3) /* (R21) GPMC0_AD11.MCASP2_AXR3 */
		>;
	};

	main_mmc1_pins_default: main-mmc1-default-pins {
		pinctrl-single,pins = <
			AM62X_IOPAD(0x23c, PIN_INPUT_PULLUP, 0) /* (A21) MMC1_CMD */
			AM62X_IOPAD(0x234, PIN_INPUT_PULLDOWN, 0) /* (B22) MMC1_CLK */
			AM62X_IOPAD(0x230, PIN_INPUT_PULLUP, 0) /* (A22) MMC1_DAT0 */
			AM62X_IOPAD(0x22c, PIN_INPUT_PULLUP, 0) /* (B21) MMC1_DAT1 */
			AM62X_IOPAD(0x228, PIN_INPUT_PULLUP, 0) /* (C21) MMC1_DAT2 */
			AM62X_IOPAD(0x224, PIN_INPUT_PULLUP, 0) /* (D22) MMC1_DAT3 */
			AM62X_IOPAD(0x240, PIN_INPUT_PULLUP, 0) /* (D17) MMC1_SDCD */
		>;
	};

	main_rgmii2_pins_default: main-rgmii2-default-pins {
		pinctrl-single,pins = <
			AM62X_IOPAD(0x184, PIN_INPUT, 0) /* (AE23) RGMII2_RD0 */
			AM62X_IOPAD(0x188, PIN_INPUT, 0) /* (AB20) RGMII2_RD1 */
			AM62X_IOPAD(0x18c, PIN_INPUT, 0) /* (AC21) RGMII2_RD2 */
			AM62X_IOPAD(0x190, PIN_INPUT, 0) /* (AE22) RGMII2_RD3 */
			AM62X_IOPAD(0x180, PIN_INPUT, 0) /* (AD23) RGMII2_RXC */
			AM62X_IOPAD(0x17c, PIN_INPUT, 0) /* (AD22) RGMII2_RX_CTL */
			AM62X_IOPAD(0x16c, PIN_OUTPUT, 0) /* (Y18) RGMII2_TD0 */
			AM62X_IOPAD(0x170, PIN_OUTPUT, 0) /* (AA18) RGMII2_TD1 */
			AM62X_IOPAD(0x174, PIN_OUTPUT, 0) /* (AD21) RGMII2_TD2 */
			AM62X_IOPAD(0x178, PIN_OUTPUT, 0) /* (AC20) RGMII2_TD3 */
			AM62X_IOPAD(0x168, PIN_OUTPUT, 0) /* (AE21) RGMII2_TXC */
			AM62X_IOPAD(0x164, PIN_OUTPUT, 0) /* (AA19) RGMII2_TX_CTL */
		>;
	};

	main_uart0_pins_default: main-uart0-default-pins {
		pinctrl-single,pins = <
			AM62X_IOPAD(0x1c8, PIN_INPUT, 0) /* (D14) UART0_RXD */
			AM62X_IOPAD(0x1cc, PIN_OUTPUT, 0) /* (E14) UART0_TXD */
		>;
	};

	main_uart1_pins_default: main-uart1-default-pins {
		pinctrl-single,pins = <
			AM62X_IOPAD(0x194, PIN_INPUT, 2) /* (B19) MCASP0_AXR3.UART1_CTSn */
			AM62X_IOPAD(0x198, PIN_OUTPUT, 2) /* (A19) MCASP0_AXR2.UART1_RTSn */
			AM62X_IOPAD(0x1ac, PIN_INPUT, 2) /* (E19) MCASP0_AFSR.UART1_RXD */
			AM62X_IOPAD(0x1b0, PIN_OUTPUT, 2) /* (A20) MCASP0_ACLKR.UART1_TXD */
		>;
	};

	main_usb1_pins_default: main-usb1-default-pins {
		pinctrl-single,pins = <
			AM62X_IOPAD(0x258, PIN_OUTPUT, 0) /* (F18) USB1_DRVVBUS */
		>;
	};

	user_leds_pins_default: user-leds-default-pins {
		pinctrl-single,pins = <
			AM62X_IOPAD(0x084, PIN_OUTPUT, 7) /* (L23) GPMC0_ADVn_ALE.GPIO0_32 */
		>;
	};
};

&cpsw3g {
	pinctrl-names = "default";
	pinctrl-0 = <&main_rgmii1_pins_default>, <&main_rgmii2_pins_default>;
};

&cpsw_port2 {
	phy-mode = "rgmii-rxid";
	phy-handle = <&cpsw3g_phy3>;
};

&cpsw3g_mdio {
	cpsw3g_phy3: ethernet-phy@3 {
		compatible = "ethernet-phy-id2000.a231", "ethernet-phy-ieee802.3-c22";
		reg = <3>;
		ti,clk-output-sel = <DP83867_CLK_O_SEL_OFF>;
		ti,rx-internal-delay = <DP83867_RGMIIDCTL_2_00_NS>;
		ti,fifo-depth = <DP83867_PHYCR_FIFO_DEPTH_4_B_NIB>;
	};
};

&dss {
	pinctrl-names = "default";
	pinctrl-0 = <&main_dss0_pins_default>;
	status = "okay";
};

&dss_ports {
	#address-cells = <1>;
	#size-cells = <0>;

	/* VP2: DPI/HDMI Output */
	port@1 {
		reg = <1>;

		dpi1_out: endpoint {
			remote-endpoint = <&sii9022_in>;
		};
	};
};

&main_i2c1 {
	pinctrl-names = "default";
	pinctrl-0 = <&main_i2c1_pins_default>;
	clock-frequency = <100000>;
	status = "okay";

	audio_codec: audio-codec@18 {
		pinctrl-names = "default";
		pinctrl-0 = <&audio_ext_refclk1_pins_default>;

		#sound-dai-cells = <0>;
		compatible = "ti,tlv320aic3007";
		reg = <0x18>;
		ai3x-micbias-vg = <2>;

		AVDD-supply = <&vcc_3v3_sw>;
		IOVDD-supply = <&vcc_3v3_sw>;
		DRVDD-supply = <&vcc_3v3_sw>;
		DVDD-supply = <&vcc_1v8>;
	};

	gpio_exp: gpio-expander@21 {
		pinctrl-names = "default";
		pinctrl-0 = <&gpio_exp_int_pins_default>;
		compatible = "nxp,pcf8574";
		reg = <0x21>;
		interrupt-parent = <&main_gpio1>;
		interrupts = <49 0>;
		#gpio-cells = <2>;
		gpio-controller;
		interrupt-controller;
		#interrupt-cells = <2>;
		gpio-line-names = "", "GPIO1_CAN0_nEN",
				  "GPIO2_LED2", "GPIO3_LVDS_GPIO",
				  "GPIO4_BUT2", "GPIO5_LVDS_BKLT_EN",
				  "GPIO6_ETH1_USER_RESET", "GPIO7_AUDIO_USER_RESET";
	};

	usb-pd@22 {
		compatible = "ti,tps6598x";
		reg = <0x22>;

		connector {
			compatible = "usb-c-connector";
			label = "USB-C";
			self-powered;
			data-role = "dual";
			power-role = "sink";
			port {
				usb_con_hs: endpoint {
					remote-endpoint = <&typec_hs>;
				};
			};
		};
	};

	sii9022: bridge-hdmi@39 {
		compatible = "sil,sii9022";
		reg = <0x39>;

		interrupt-parent = <&main_gpio0>;
		interrupts = <16 IRQ_TYPE_EDGE_FALLING>;
		pinctrl-names = "default";
		pinctrl-0 = <&hdmi_int_pins_default>;

		ports {
			#address-cells = <1>;
			#size-cells = <0>;

			port@0 {
				reg = <0>;

				sii9022_in: endpoint {
					remote-endpoint = <&dpi1_out>;
				};
			};

			port@1 {
				reg = <1>;

				sii9022_out: endpoint {
					remote-endpoint = <&hdmi_connector_in>;
				};
			};
		};
	};

	eeprom@51 {
		compatible = "atmel,24c02";
		pagesize = <16>;
		reg = <0x51>;
	};
};

&main_mcan0 {
	pinctrl-names = "default";
	pinctrl-0 = <&main_mcan0_pins_default>;
	phys = <&can_tc1>;
	status = "okay";
};

&main_uart0 {
	pinctrl-names = "default";
	pinctrl-0 = <&main_uart0_pins_default>;
	status = "okay";
};

&main_uart1 {
	pinctrl-names = "default";
	pinctrl-0 = <&main_uart1_pins_default>;
	/* Main UART1 may be used by TIFS firmware */
	status = "okay";
};

&mcasp2 {
	#sound-dai-cells = <0>;

	pinctrl-names = "default";
	pinctrl-0 = <&main_mcasp2_pins_default>;

	/* MCASP_IIS_MODE */
	op-mode = <0>;
	tdm-slots = <2>;

	/* 0: INACTIVE, 1: TX, 2: RX */
	serial-dir = <
			0 0 1 2
			0 0 0 0
			0 0 0 0
			0 0 0 0
	>;
	status = "okay";
};

&sdhci1 {
	vmmc-supply = <&vcc_3v3_mmc>;
	vqmmc-supply = <&vddshv5_sdio>;
	pinctrl-names = "default";
	pinctrl-0 = <&main_mmc1_pins_default>;
	disable-wp;
	no-1-8-v;
	status = "okay";
};

&usbss0 {
	ti,vbus-divider;
	status = "okay";
};

&usbss1 {
	ti,vbus-divider;
	status = "okay";
};

&usb0 {
	usb-role-switch;

	port {
		typec_hs: endpoint {
			remote-endpoint = <&usb_con_hs>;
		};
	};
};

&usb1 {
	dr_mode = "host";
	pinctrl-names = "default";
	pinctrl-0 = <&main_usb1_pins_default>;
=======
>>>>>>> b806d6ef
};<|MERGE_RESOLUTION|>--- conflicted
+++ resolved
@@ -15,467 +15,4 @@
 	compatible = "phytec,am625-phyboard-lyra-rdk",
 		     "phytec,am62-phycore-som", "ti,am625";
 	model = "PHYTEC phyBOARD-Lyra AM625";
-<<<<<<< HEAD
-
-	aliases {
-		serial2 = &main_uart0;
-		serial3 = &main_uart1;
-		mmc1 = &sdhci1;
-		usb0 = &usb0;
-		usb1 = &usb1;
-		ethernet1 = &cpsw_port2;
-	};
-
-	can_tc1: can-phy0 {
-		compatible = "ti,tcan1042";
-		#phy-cells = <0>;
-		max-bitrate = <8000000>;
-		standby-gpios = <&gpio_exp 1 GPIO_ACTIVE_HIGH>;
-	};
-
-	hdmi0: connector-hdmi {
-		compatible = "hdmi-connector";
-		label = "hdmi";
-		type = "a";
-
-		port {
-			hdmi_connector_in: endpoint {
-				remote-endpoint = <&sii9022_out>;
-			};
-		};
-	};
-
-	keys {
-		compatible = "gpio-keys";
-		autorepeat;
-		pinctrl-names = "default";
-		pinctrl-0 = <&gpio_keys_pins_default>;
-
-		key-home {
-			label = "home";
-			linux,code = <KEY_HOME>;
-			gpios = <&main_gpio1 23 GPIO_ACTIVE_HIGH>;
-		};
-
-		key-menu {
-			label = "menu";
-			linux,code = <KEY_MENU>;
-			gpios = <&gpio_exp 4 GPIO_ACTIVE_HIGH>;
-		};
-	};
-
-	sound {
-		compatible = "simple-audio-card";
-		simple-audio-card,name = "phyBOARD-Lyra";
-		simple-audio-card,widgets =
-			"Microphone",           "Mic Jack",
-			"Headphone",            "Headphone Jack",
-			"Speaker",              "External Speaker";
-		simple-audio-card,routing =
-			"MIC3R",                "Mic Jack",
-			"Mic Jack",             "Mic Bias",
-			"Headphone Jack",       "HPLOUT",
-			"Headphone Jack",       "HPROUT",
-			"External Speaker",     "SPOP",
-			"External Speaker",     "SPOM";
-		simple-audio-card,format = "dsp_b";
-		simple-audio-card,bitclock-master = <&sound_master>;
-		simple-audio-card,frame-master = <&sound_master>;
-		simple-audio-card,bitclock-inversion;
-
-		simple-audio-card,cpu {
-			sound-dai = <&mcasp2>;
-		};
-
-		sound_master: simple-audio-card,codec {
-				sound-dai = <&audio_codec>;
-				clocks = <&audio_refclk1>;
-		};
-	};
-
-	leds {
-		compatible = "gpio-leds";
-		pinctrl-names = "default";
-		pinctrl-0 = <&leds_pins_default>, <&user_leds_pins_default>;
-
-		led-1 {
-			gpios = <&main_gpio0 32 GPIO_ACTIVE_HIGH>;
-			linux,default-trigger = "mmc0";
-		};
-
-		led-2 {
-			gpios = <&gpio_exp 2 GPIO_ACTIVE_HIGH>;
-			linux,default-trigger = "mmc1";
-		};
-	};
-
-	vcc_1v8: regulator-vcc-1v8 {
-		compatible = "regulator-fixed";
-		regulator-name = "VCC_1V8";
-		regulator-min-microvolt = <1800000>;
-		regulator-max-microvolt = <1800000>;
-		regulator-always-on;
-		regulator-boot-on;
-	};
-
-	vcc_3v3_mmc: regulator-vcc-3v3-mmc {
-		compatible = "regulator-fixed";
-		regulator-name = "VCC_3V3_MMC";
-		regulator-min-microvolt = <3300000>;
-		regulator-max-microvolt = <3300000>;
-		regulator-always-on;
-		regulator-boot-on;
-	};
-
-	vcc_3v3_sw: regulator-vcc-3v3-sw {
-		compatible = "regulator-fixed";
-		regulator-name = "VCC_3V3_SW";
-		regulator-min-microvolt = <3300000>;
-		regulator-max-microvolt = <3300000>;
-		regulator-always-on;
-		regulator-boot-on;
-	};
-};
-
-&main_pmx0 {
-	audio_ext_refclk1_pins_default: audio-ext-refclk1-default-pins {
-		pinctrl-single,pins = <
-			AM62X_IOPAD(0x0a0, PIN_OUTPUT, 1) /* (K25) GPMC0_WPn.AUDIO_EXT_REFCLK1 */
-		>;
-	};
-
-	gpio_keys_pins_default: gpio-keys-default-pins {
-		pinctrl-single,pins = <
-			AM62X_IOPAD(0x1d4, PIN_INPUT, 7) /* (B15) UART0_RTSn.GPIO1_23 */
-		>;
-	};
-
-	gpio_exp_int_pins_default: gpio-exp-int-default-pins {
-		pinctrl-single,pins = <
-			AM62X_IOPAD(0x244, PIN_INPUT, 7) /* (C17) MMC1_SDWP.GPIO1_49 */
-		>;
-	};
-
-	hdmi_int_pins_default: hdmi-int-default-pins {
-		pinctrl-single,pins = <
-			AM62X_IOPAD(0x040, PIN_INPUT, 7) /* (N23) GPMC0_AD1.GPIO0_16 */
-		>;
-	};
-
-	main_dss0_pins_default: main-dss0-default-pins {
-		pinctrl-single,pins = <
-			AM62X_IOPAD(0x0b8, PIN_OUTPUT, 0) /* (U22) VOUT0_DATA0 */
-			AM62X_IOPAD(0x0bc, PIN_OUTPUT, 0) /* (V24) VOUT0_DATA1 */
-			AM62X_IOPAD(0x0e0, PIN_OUTPUT, 0) /* (V20) VOUT0_DATA10 */
-			AM62X_IOPAD(0x0e4, PIN_OUTPUT, 0) /* (AA23) VOUT0_DATA11 */
-			AM62X_IOPAD(0x0e8, PIN_OUTPUT, 0) /* (AB25) VOUT0_DATA12 */
-			AM62X_IOPAD(0x0ec, PIN_OUTPUT, 0) /* (AA24) VOUT0_DATA13 */
-			AM62X_IOPAD(0x0f0, PIN_OUTPUT, 0) /* (Y22) VOUT0_DATA14 */
-			AM62X_IOPAD(0x0f4, PIN_OUTPUT, 0) /* (AA21) VOUT0_DATA15 */
-			AM62X_IOPAD(0x0c0, PIN_OUTPUT, 0) /* (W25) VOUT0_DATA2 */
-			AM62X_IOPAD(0x0c4, PIN_OUTPUT, 0) /* (W24) VOUT0_DATA3 */
-			AM62X_IOPAD(0x0c8, PIN_OUTPUT, 0) /* (Y25) VOUT0_DATA4 */
-			AM62X_IOPAD(0x0cc, PIN_OUTPUT, 0) /* (Y24) VOUT0_DATA5 */
-			AM62X_IOPAD(0x0d0, PIN_OUTPUT, 0) /* (Y23) VOUT0_DATA6 */
-			AM62X_IOPAD(0x0d4, PIN_OUTPUT, 0) /* (AA25) VOUT0_DATA7 */
-			AM62X_IOPAD(0x0d8, PIN_OUTPUT, 0) /* (V21) VOUT0_DATA8 */
-			AM62X_IOPAD(0x0dc, PIN_OUTPUT, 0) /* (W21) VOUT0_DATA9 */
-			AM62X_IOPAD(0x0fc, PIN_OUTPUT, 0) /* (Y20) VOUT0_DE */
-			AM62X_IOPAD(0x0f8, PIN_OUTPUT, 0) /* (AB24) VOUT0_HSYNC */
-			AM62X_IOPAD(0x104, PIN_OUTPUT, 0) /* (AC24) VOUT0_PCLK */
-			AM62X_IOPAD(0x100, PIN_OUTPUT, 0) /* (AC25) VOUT0_VSYNC */
-		>;
-	};
-
-	main_i2c1_pins_default: main-i2c1-default-pins {
-		pinctrl-single,pins = <
-			AM62X_IOPAD(0x1e8, PIN_INPUT_PULLUP, 0) /* (B17) I2C1_SCL */
-			AM62X_IOPAD(0x1ec, PIN_INPUT_PULLUP, 0) /* (A17) I2C1_SDA */
-		>;
-	};
-
-	main_mcan0_pins_default: main-mcan0-default-pins {
-		pinctrl-single,pins = <
-			AM62X_IOPAD(0x1dc, PIN_INPUT, 0) /* (E15) MCAN0_RX */
-			AM62X_IOPAD(0x1d8, PIN_OUTPUT, 0) /* (C15) MCAN0_TX */
-		>;
-	};
-
-	main_mcasp2_pins_default: main-mcasp2-default-pins {
-		pinctrl-single,pins = <
-			AM62X_IOPAD(0x070, PIN_INPUT, 3) /* (T24) GPMC0_AD13.MCASP2_ACLKX */
-			AM62X_IOPAD(0x06c, PIN_INPUT, 3) /* (T22) GPMC0_AD12.MCASP2_AFSX */
-			AM62X_IOPAD(0x064, PIN_OUTPUT, 3) /* (T25) GPMC0_AD10.MCASP2_AXR2 */
-			AM62X_IOPAD(0x068, PIN_INPUT, 3) /* (R21) GPMC0_AD11.MCASP2_AXR3 */
-		>;
-	};
-
-	main_mmc1_pins_default: main-mmc1-default-pins {
-		pinctrl-single,pins = <
-			AM62X_IOPAD(0x23c, PIN_INPUT_PULLUP, 0) /* (A21) MMC1_CMD */
-			AM62X_IOPAD(0x234, PIN_INPUT_PULLDOWN, 0) /* (B22) MMC1_CLK */
-			AM62X_IOPAD(0x230, PIN_INPUT_PULLUP, 0) /* (A22) MMC1_DAT0 */
-			AM62X_IOPAD(0x22c, PIN_INPUT_PULLUP, 0) /* (B21) MMC1_DAT1 */
-			AM62X_IOPAD(0x228, PIN_INPUT_PULLUP, 0) /* (C21) MMC1_DAT2 */
-			AM62X_IOPAD(0x224, PIN_INPUT_PULLUP, 0) /* (D22) MMC1_DAT3 */
-			AM62X_IOPAD(0x240, PIN_INPUT_PULLUP, 0) /* (D17) MMC1_SDCD */
-		>;
-	};
-
-	main_rgmii2_pins_default: main-rgmii2-default-pins {
-		pinctrl-single,pins = <
-			AM62X_IOPAD(0x184, PIN_INPUT, 0) /* (AE23) RGMII2_RD0 */
-			AM62X_IOPAD(0x188, PIN_INPUT, 0) /* (AB20) RGMII2_RD1 */
-			AM62X_IOPAD(0x18c, PIN_INPUT, 0) /* (AC21) RGMII2_RD2 */
-			AM62X_IOPAD(0x190, PIN_INPUT, 0) /* (AE22) RGMII2_RD3 */
-			AM62X_IOPAD(0x180, PIN_INPUT, 0) /* (AD23) RGMII2_RXC */
-			AM62X_IOPAD(0x17c, PIN_INPUT, 0) /* (AD22) RGMII2_RX_CTL */
-			AM62X_IOPAD(0x16c, PIN_OUTPUT, 0) /* (Y18) RGMII2_TD0 */
-			AM62X_IOPAD(0x170, PIN_OUTPUT, 0) /* (AA18) RGMII2_TD1 */
-			AM62X_IOPAD(0x174, PIN_OUTPUT, 0) /* (AD21) RGMII2_TD2 */
-			AM62X_IOPAD(0x178, PIN_OUTPUT, 0) /* (AC20) RGMII2_TD3 */
-			AM62X_IOPAD(0x168, PIN_OUTPUT, 0) /* (AE21) RGMII2_TXC */
-			AM62X_IOPAD(0x164, PIN_OUTPUT, 0) /* (AA19) RGMII2_TX_CTL */
-		>;
-	};
-
-	main_uart0_pins_default: main-uart0-default-pins {
-		pinctrl-single,pins = <
-			AM62X_IOPAD(0x1c8, PIN_INPUT, 0) /* (D14) UART0_RXD */
-			AM62X_IOPAD(0x1cc, PIN_OUTPUT, 0) /* (E14) UART0_TXD */
-		>;
-	};
-
-	main_uart1_pins_default: main-uart1-default-pins {
-		pinctrl-single,pins = <
-			AM62X_IOPAD(0x194, PIN_INPUT, 2) /* (B19) MCASP0_AXR3.UART1_CTSn */
-			AM62X_IOPAD(0x198, PIN_OUTPUT, 2) /* (A19) MCASP0_AXR2.UART1_RTSn */
-			AM62X_IOPAD(0x1ac, PIN_INPUT, 2) /* (E19) MCASP0_AFSR.UART1_RXD */
-			AM62X_IOPAD(0x1b0, PIN_OUTPUT, 2) /* (A20) MCASP0_ACLKR.UART1_TXD */
-		>;
-	};
-
-	main_usb1_pins_default: main-usb1-default-pins {
-		pinctrl-single,pins = <
-			AM62X_IOPAD(0x258, PIN_OUTPUT, 0) /* (F18) USB1_DRVVBUS */
-		>;
-	};
-
-	user_leds_pins_default: user-leds-default-pins {
-		pinctrl-single,pins = <
-			AM62X_IOPAD(0x084, PIN_OUTPUT, 7) /* (L23) GPMC0_ADVn_ALE.GPIO0_32 */
-		>;
-	};
-};
-
-&cpsw3g {
-	pinctrl-names = "default";
-	pinctrl-0 = <&main_rgmii1_pins_default>, <&main_rgmii2_pins_default>;
-};
-
-&cpsw_port2 {
-	phy-mode = "rgmii-rxid";
-	phy-handle = <&cpsw3g_phy3>;
-};
-
-&cpsw3g_mdio {
-	cpsw3g_phy3: ethernet-phy@3 {
-		compatible = "ethernet-phy-id2000.a231", "ethernet-phy-ieee802.3-c22";
-		reg = <3>;
-		ti,clk-output-sel = <DP83867_CLK_O_SEL_OFF>;
-		ti,rx-internal-delay = <DP83867_RGMIIDCTL_2_00_NS>;
-		ti,fifo-depth = <DP83867_PHYCR_FIFO_DEPTH_4_B_NIB>;
-	};
-};
-
-&dss {
-	pinctrl-names = "default";
-	pinctrl-0 = <&main_dss0_pins_default>;
-	status = "okay";
-};
-
-&dss_ports {
-	#address-cells = <1>;
-	#size-cells = <0>;
-
-	/* VP2: DPI/HDMI Output */
-	port@1 {
-		reg = <1>;
-
-		dpi1_out: endpoint {
-			remote-endpoint = <&sii9022_in>;
-		};
-	};
-};
-
-&main_i2c1 {
-	pinctrl-names = "default";
-	pinctrl-0 = <&main_i2c1_pins_default>;
-	clock-frequency = <100000>;
-	status = "okay";
-
-	audio_codec: audio-codec@18 {
-		pinctrl-names = "default";
-		pinctrl-0 = <&audio_ext_refclk1_pins_default>;
-
-		#sound-dai-cells = <0>;
-		compatible = "ti,tlv320aic3007";
-		reg = <0x18>;
-		ai3x-micbias-vg = <2>;
-
-		AVDD-supply = <&vcc_3v3_sw>;
-		IOVDD-supply = <&vcc_3v3_sw>;
-		DRVDD-supply = <&vcc_3v3_sw>;
-		DVDD-supply = <&vcc_1v8>;
-	};
-
-	gpio_exp: gpio-expander@21 {
-		pinctrl-names = "default";
-		pinctrl-0 = <&gpio_exp_int_pins_default>;
-		compatible = "nxp,pcf8574";
-		reg = <0x21>;
-		interrupt-parent = <&main_gpio1>;
-		interrupts = <49 0>;
-		#gpio-cells = <2>;
-		gpio-controller;
-		interrupt-controller;
-		#interrupt-cells = <2>;
-		gpio-line-names = "", "GPIO1_CAN0_nEN",
-				  "GPIO2_LED2", "GPIO3_LVDS_GPIO",
-				  "GPIO4_BUT2", "GPIO5_LVDS_BKLT_EN",
-				  "GPIO6_ETH1_USER_RESET", "GPIO7_AUDIO_USER_RESET";
-	};
-
-	usb-pd@22 {
-		compatible = "ti,tps6598x";
-		reg = <0x22>;
-
-		connector {
-			compatible = "usb-c-connector";
-			label = "USB-C";
-			self-powered;
-			data-role = "dual";
-			power-role = "sink";
-			port {
-				usb_con_hs: endpoint {
-					remote-endpoint = <&typec_hs>;
-				};
-			};
-		};
-	};
-
-	sii9022: bridge-hdmi@39 {
-		compatible = "sil,sii9022";
-		reg = <0x39>;
-
-		interrupt-parent = <&main_gpio0>;
-		interrupts = <16 IRQ_TYPE_EDGE_FALLING>;
-		pinctrl-names = "default";
-		pinctrl-0 = <&hdmi_int_pins_default>;
-
-		ports {
-			#address-cells = <1>;
-			#size-cells = <0>;
-
-			port@0 {
-				reg = <0>;
-
-				sii9022_in: endpoint {
-					remote-endpoint = <&dpi1_out>;
-				};
-			};
-
-			port@1 {
-				reg = <1>;
-
-				sii9022_out: endpoint {
-					remote-endpoint = <&hdmi_connector_in>;
-				};
-			};
-		};
-	};
-
-	eeprom@51 {
-		compatible = "atmel,24c02";
-		pagesize = <16>;
-		reg = <0x51>;
-	};
-};
-
-&main_mcan0 {
-	pinctrl-names = "default";
-	pinctrl-0 = <&main_mcan0_pins_default>;
-	phys = <&can_tc1>;
-	status = "okay";
-};
-
-&main_uart0 {
-	pinctrl-names = "default";
-	pinctrl-0 = <&main_uart0_pins_default>;
-	status = "okay";
-};
-
-&main_uart1 {
-	pinctrl-names = "default";
-	pinctrl-0 = <&main_uart1_pins_default>;
-	/* Main UART1 may be used by TIFS firmware */
-	status = "okay";
-};
-
-&mcasp2 {
-	#sound-dai-cells = <0>;
-
-	pinctrl-names = "default";
-	pinctrl-0 = <&main_mcasp2_pins_default>;
-
-	/* MCASP_IIS_MODE */
-	op-mode = <0>;
-	tdm-slots = <2>;
-
-	/* 0: INACTIVE, 1: TX, 2: RX */
-	serial-dir = <
-			0 0 1 2
-			0 0 0 0
-			0 0 0 0
-			0 0 0 0
-	>;
-	status = "okay";
-};
-
-&sdhci1 {
-	vmmc-supply = <&vcc_3v3_mmc>;
-	vqmmc-supply = <&vddshv5_sdio>;
-	pinctrl-names = "default";
-	pinctrl-0 = <&main_mmc1_pins_default>;
-	disable-wp;
-	no-1-8-v;
-	status = "okay";
-};
-
-&usbss0 {
-	ti,vbus-divider;
-	status = "okay";
-};
-
-&usbss1 {
-	ti,vbus-divider;
-	status = "okay";
-};
-
-&usb0 {
-	usb-role-switch;
-
-	port {
-		typec_hs: endpoint {
-			remote-endpoint = <&usb_con_hs>;
-		};
-	};
-};
-
-&usb1 {
-	dr_mode = "host";
-	pinctrl-names = "default";
-	pinctrl-0 = <&main_usb1_pins_default>;
-=======
->>>>>>> b806d6ef
 };