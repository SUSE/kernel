--- conflicted
+++ resolved
@@ -52,63 +52,6 @@
 			reg = <0x00 0xa0100000 0x00 0xf00000>;
 			no-map;
 		};
-<<<<<<< HEAD
-
-		main_r5fss0_core1_dma_memory_region: memory@a1000000 {
-			compatible = "shared-dma-pool";
-			reg = <0x00 0xa1000000 0x00 0x100000>;
-			no-map;
-		};
-
-		main_r5fss0_core1_memory_region: memory@a1100000 {
-			compatible = "shared-dma-pool";
-			reg = <0x00 0xa1100000 0x00 0xf00000>;
-			no-map;
-		};
-
-		main_r5fss1_core0_dma_memory_region: memory@a2000000 {
-			compatible = "shared-dma-pool";
-			reg = <0x00 0xa2000000 0x00 0x100000>;
-			no-map;
-		};
-
-		main_r5fss1_core0_memory_region: memory@a2100000 {
-			compatible = "shared-dma-pool";
-			reg = <0x00 0xa2100000 0x00 0xf00000>;
-			no-map;
-		};
-
-		main_r5fss1_core1_dma_memory_region: memory@a3000000 {
-			compatible = "shared-dma-pool";
-			reg = <0x00 0xa3000000 0x00 0x100000>;
-			no-map;
-		};
-
-		main_r5fss1_core1_memory_region: memory@a3100000 {
-			compatible = "shared-dma-pool";
-			reg = <0x00 0xa3100000 0x00 0xf00000>;
-			no-map;
-		};
-
-		mcu_m4fss_dma_memory_region: memory@a4000000 {
-			compatible = "shared-dma-pool";
-			reg = <0x00 0xa4000000 0x00 0x100000>;
-			no-map;
-		};
-
-		mcu_m4fss_memory_region: memory@a4100000 {
-			compatible = "shared-dma-pool";
-			reg = <0x00 0xa4100000 0x00 0xf00000>;
-			no-map;
-		};
-
-		rtos_ipc_memory_region: memory@a5000000 {
-			reg = <0x00 0xa5000000 0x00 0x00800000>;
-			alignment = <0x1000>;
-			no-map;
-		};
-=======
->>>>>>> b35fc656
 	};
 
 	leds {
