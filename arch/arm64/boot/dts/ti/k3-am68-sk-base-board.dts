--- conflicted
+++ resolved
@@ -306,8 +306,16 @@
 };
 
 &wkup_pmx2 {
-<<<<<<< HEAD
-	mcu_cpsw_pins_default: mcu-cpsw-pins-default {
+	wkup_uart0_pins_default: wkup-uart0-default-pins {
+		pinctrl-single,pins = <
+			J721S2_WKUP_IOPAD(0x070, PIN_INPUT, 0) /* (E25) WKUP_GPIO0_6.WKUP_UART0_CTSn */
+			J721S2_WKUP_IOPAD(0x074, PIN_OUTPUT, 0) /* (F28) WKUP_GPIO0_7.WKUP_UART0_RTSn */
+			J721S2_WKUP_IOPAD(0x048, PIN_INPUT, 0) /* (D28) WKUP_UART0_RXD */
+			J721S2_WKUP_IOPAD(0x04c, PIN_OUTPUT, 0) /* (D27) WKUP_UART0_TXD */
+		>;
+	};
+
+	mcu_cpsw_pins_default: mcu-cpsw-default-pins {
 		pinctrl-single,pins = <
 			J721S2_WKUP_IOPAD(0x02C, PIN_INPUT, 0) /* (B22) MCU_RGMII1_RD0 */
 			J721S2_WKUP_IOPAD(0x028, PIN_INPUT, 0) /* (B21) MCU_RGMII1_RD1 */
@@ -321,72 +329,27 @@
 			J721S2_WKUP_IOPAD(0x008, PIN_OUTPUT, 0) /* (E22) MCU_RGMII1_TD3 */
 			J721S2_WKUP_IOPAD(0x018, PIN_OUTPUT, 0) /* (F21) MCU_RGMII1_TXC */
 			J721S2_WKUP_IOPAD(0x000, PIN_OUTPUT, 0) /* (F22) MCU_RGMII1_TX_CTL */
-=======
-	wkup_uart0_pins_default: wkup-uart0-default-pins {
-		pinctrl-single,pins = <
-			J721S2_WKUP_IOPAD(0x070, PIN_INPUT, 0) /* (E25) WKUP_GPIO0_6.WKUP_UART0_CTSn */
-			J721S2_WKUP_IOPAD(0x074, PIN_OUTPUT, 0) /* (F28) WKUP_GPIO0_7.WKUP_UART0_RTSn */
-			J721S2_WKUP_IOPAD(0x048, PIN_INPUT, 0) /* (D28) WKUP_UART0_RXD */
-			J721S2_WKUP_IOPAD(0x04c, PIN_OUTPUT, 0) /* (D27) WKUP_UART0_TXD */
->>>>>>> 2d5404ca
-		>;
-	};
-
-	mcu_cpsw_pins_default: mcu-cpsw-default-pins {
-		pinctrl-single,pins = <
-<<<<<<< HEAD
+		>;
+	};
+
+	mcu_mdio_pins_default: mcu-mdio-default-pins {
+		pinctrl-single,pins = <
 			J721S2_WKUP_IOPAD(0x034, PIN_OUTPUT, 0) /* (A21) MCU_MDIO0_MDC */
 			J721S2_WKUP_IOPAD(0x030, PIN_INPUT, 0) /* (A22) MCU_MDIO0_MDIO */
-=======
-			J721S2_WKUP_IOPAD(0x02C, PIN_INPUT, 0) /* (B22) MCU_RGMII1_RD0 */
-			J721S2_WKUP_IOPAD(0x028, PIN_INPUT, 0) /* (B21) MCU_RGMII1_RD1 */
-			J721S2_WKUP_IOPAD(0x024, PIN_INPUT, 0) /* (C22) MCU_RGMII1_RD2 */
-			J721S2_WKUP_IOPAD(0x020, PIN_INPUT, 0) /* (D23) MCU_RGMII1_RD3 */
-			J721S2_WKUP_IOPAD(0x01C, PIN_INPUT, 0) /* (D22) MCU_RGMII1_RXC */
-			J721S2_WKUP_IOPAD(0x004, PIN_INPUT, 0) /* (E23) MCU_RGMII1_RX_CTL */
-			J721S2_WKUP_IOPAD(0x014, PIN_OUTPUT, 0) /* (F23) MCU_RGMII1_TD0 */
-			J721S2_WKUP_IOPAD(0x010, PIN_OUTPUT, 0) /* (G22) MCU_RGMII1_TD1 */
-			J721S2_WKUP_IOPAD(0x00C, PIN_OUTPUT, 0) /* (E21) MCU_RGMII1_TD2 */
-			J721S2_WKUP_IOPAD(0x008, PIN_OUTPUT, 0) /* (E22) MCU_RGMII1_TD3 */
-			J721S2_WKUP_IOPAD(0x018, PIN_OUTPUT, 0) /* (F21) MCU_RGMII1_TXC */
-			J721S2_WKUP_IOPAD(0x000, PIN_OUTPUT, 0) /* (F22) MCU_RGMII1_TX_CTL */
->>>>>>> 2d5404ca
-		>;
-	};
-
-	mcu_mdio_pins_default: mcu-mdio-default-pins {
-		pinctrl-single,pins = <
-<<<<<<< HEAD
+		>;
+	};
+
+	mcu_mcan0_pins_default: mcu-mcan0-default-pins {
+		pinctrl-single,pins = <
 			J721S2_WKUP_IOPAD(0x054, PIN_INPUT, 0) /* (E28) MCU_MCAN0_RX */
 			J721S2_WKUP_IOPAD(0x050, PIN_OUTPUT, 0) /* (E27) MCU_MCAN0_TX */
-=======
-			J721S2_WKUP_IOPAD(0x034, PIN_OUTPUT, 0) /* (A21) MCU_MDIO0_MDC */
-			J721S2_WKUP_IOPAD(0x030, PIN_INPUT, 0) /* (A22) MCU_MDIO0_MDIO */
->>>>>>> 2d5404ca
-		>;
-	};
-
-	mcu_mcan0_pins_default: mcu-mcan0-default-pins {
-		pinctrl-single,pins = <
-<<<<<<< HEAD
+		>;
+	};
+
+	mcu_mcan1_pins_default: mcu-mcan1-default-pins {
+		pinctrl-single,pins = <
 			J721S2_WKUP_IOPAD(0x06C, PIN_INPUT, 0) /* (F26) WKUP_GPIO0_5.MCU_MCAN1_RX */
 			J721S2_WKUP_IOPAD(0x068, PIN_OUTPUT, 0) /* (C23) WKUP_GPIO0_4.MCU_MCAN1_TX*/
-=======
-			J721S2_WKUP_IOPAD(0x054, PIN_INPUT, 0) /* (E28) MCU_MCAN0_RX */
-			J721S2_WKUP_IOPAD(0x050, PIN_OUTPUT, 0) /* (E27) MCU_MCAN0_TX */
->>>>>>> 2d5404ca
-		>;
-	};
-
-	mcu_mcan1_pins_default: mcu-mcan1-default-pins {
-		pinctrl-single,pins = <
-<<<<<<< HEAD
-			J721S2_WKUP_IOPAD(0x078, PIN_INPUT, 0) /* (F24) WKUP_GPIO0_8.MCU_I2C1_SCL */
-			J721S2_WKUP_IOPAD(0x07c, PIN_INPUT, 0) /* (H26) WKUP_GPIO0_9.MCU_I2C1_SDA */
-=======
-			J721S2_WKUP_IOPAD(0x06C, PIN_INPUT, 0) /* (F26) WKUP_GPIO0_5.MCU_MCAN1_RX */
-			J721S2_WKUP_IOPAD(0x068, PIN_OUTPUT, 0) /* (C23) WKUP_GPIO0_4.MCU_MCAN1_TX*/
->>>>>>> 2d5404ca
 		>;
 	};
 
