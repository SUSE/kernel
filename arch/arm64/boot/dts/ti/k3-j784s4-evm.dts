--- conflicted
+++ resolved
@@ -25,14 +25,10 @@
 		serial2 = &main_uart8;
 		mmc0 = &main_sdhci0;
 		mmc1 = &main_sdhci1;
-<<<<<<< HEAD
-		i2c3 = &main_i2c0;
-=======
 		i2c0 = &wkup_i2c0;
 		i2c3 = &main_i2c0;
 		ethernet0 = &mcu_cpsw_port1;
 		ethernet1 = &main_cpsw1_port1;
->>>>>>> 2d5404ca
 	};
 
 	memory@80000000 {
@@ -407,39 +403,16 @@
 		>;
 	};
 
-<<<<<<< HEAD
-&wkup_pmx2 {
-	mcu_cpsw_pins_default: mcu-cpsw-pins-default {
-		pinctrl-single,pins = <
-			J784S4_WKUP_IOPAD(0x02c, PIN_INPUT, 0) /* (A35) MCU_RGMII1_RD0 */
-			J784S4_WKUP_IOPAD(0x028, PIN_INPUT, 0) /* (B36) MCU_RGMII1_RD1 */
-			J784S4_WKUP_IOPAD(0x024, PIN_INPUT, 0) /* (C36) MCU_RGMII1_RD2 */
-			J784S4_WKUP_IOPAD(0x020, PIN_INPUT, 0) /* (D36) MCU_RGMII1_RD3 */
-			J784S4_WKUP_IOPAD(0x01c, PIN_INPUT, 0) /* (B37) MCU_RGMII1_RXC */
-			J784S4_WKUP_IOPAD(0x004, PIN_INPUT, 0) /* (C37) MCU_RGMII1_RX_CTL */
-			J784S4_WKUP_IOPAD(0x014, PIN_OUTPUT, 0) /* (D37) MCU_RGMII1_TD0 */
-			J784S4_WKUP_IOPAD(0x010, PIN_OUTPUT, 0) /* (D38) MCU_RGMII1_TD1 */
-			J784S4_WKUP_IOPAD(0x00c, PIN_OUTPUT, 0) /* (E37) MCU_RGMII1_TD2 */
-			J784S4_WKUP_IOPAD(0x008, PIN_OUTPUT, 0) /* (E38) MCU_RGMII1_TD3 */
-			J784S4_WKUP_IOPAD(0x018, PIN_OUTPUT, 0) /* (E36) MCU_RGMII1_TXC */
-			J784S4_WKUP_IOPAD(0x000, PIN_OUTPUT, 0) /* (C38) MCU_RGMII1_TX_CTL */
-=======
 	dp0_pins_default: dp0-default-pins {
 		pinctrl-single,pins = <
 			J784S4_IOPAD(0x0cc, PIN_INPUT, 12) /* (AM37) SPI0_CS0.DP0_HPD */
->>>>>>> 2d5404ca
 		>;
 	};
 
 	main_i2c4_pins_default: main-i2c4-default-pins {
 		pinctrl-single,pins = <
-<<<<<<< HEAD
-			J784S4_WKUP_IOPAD(0x034, PIN_OUTPUT, 0) /* (A36) MCU_MDIO0_MDC */
-			J784S4_WKUP_IOPAD(0x030, PIN_INPUT, 0) /* (B35) MCU_MDIO0_MDIO */
-=======
 			J784S4_IOPAD(0x014, PIN_INPUT_PULLUP, 8) /* (AG33) MCAN14_TX.I2C4_SCL */
 			J784S4_IOPAD(0x010, PIN_INPUT_PULLUP, 8) /* (AH33) MCAN13_RX.I2C4_SDA */
->>>>>>> 2d5404ca
 		>;
 	};
 
