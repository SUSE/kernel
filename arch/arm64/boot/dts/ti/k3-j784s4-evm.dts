--- conflicted
+++ resolved
@@ -343,13 +343,8 @@
 	wkup_uart0_pins_default: wkup-uart0-default-pins {
 		bootph-all;
 		pinctrl-single,pins = <
-<<<<<<< HEAD
-			J721S2_WKUP_IOPAD(0x048, PIN_INPUT, 0) /* (K35) WKUP_UART0_RXD */
-			J721S2_WKUP_IOPAD(0x04c, PIN_INPUT, 0) /* (K34) WKUP_UART0_TXD */
-=======
 			J784S4_WKUP_IOPAD(0x048, PIN_INPUT, 0) /* (K35) WKUP_UART0_RXD */
 			J784S4_WKUP_IOPAD(0x04c, PIN_OUTPUT, 0) /* (K34) WKUP_UART0_TXD */
->>>>>>> 0c383648
 		>;
 	};
 
