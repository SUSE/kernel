// SPDX-License-Identifier: (GPL-2.0 OR MIT)
/*
 * Copyright (C) 2020 MediaTek Inc.
 * Author: Seiya Wang <seiya.wang@mediatek.com>
 */

/dts-v1/;
#include <dt-bindings/clock/mt8192-clk.h>
#include <dt-bindings/gce/mt8192-gce.h>
#include <dt-bindings/interrupt-controller/arm-gic.h>
#include <dt-bindings/interrupt-controller/irq.h>
#include <dt-bindings/memory/mt8192-larb-port.h>
#include <dt-bindings/pinctrl/mt8192-pinfunc.h>
#include <dt-bindings/phy/phy.h>
#include <dt-bindings/power/mt8192-power.h>
#include <dt-bindings/reset/mt8192-resets.h>

/ {
	compatible = "mediatek,mt8192";
	interrupt-parent = <&gic>;
	#address-cells = <2>;
	#size-cells = <2>;

	aliases {
		ovl0 = &ovl0;
		ovl-2l0 = &ovl_2l0;
		ovl-2l2 = &ovl_2l2;
		rdma0 = &rdma0;
		rdma4 = &rdma4;
	};

	clk13m: fixed-factor-clock-13m {
		compatible = "fixed-factor-clock";
		#clock-cells = <0>;
		clocks = <&clk26m>;
		clock-div = <2>;
		clock-mult = <1>;
		clock-output-names = "clk13m";
	};

	clk26m: oscillator0 {
		compatible = "fixed-clock";
		#clock-cells = <0>;
		clock-frequency = <26000000>;
		clock-output-names = "clk26m";
	};

	clk32k: oscillator1 {
		compatible = "fixed-clock";
		#clock-cells = <0>;
		clock-frequency = <32768>;
		clock-output-names = "clk32k";
	};

	cpus {
		#address-cells = <1>;
		#size-cells = <0>;

		cpu0: cpu@0 {
			device_type = "cpu";
			compatible = "arm,cortex-a55";
			reg = <0x000>;
			enable-method = "psci";
			clock-frequency = <1701000000>;
<<<<<<< HEAD
			cpu-idle-states = <&cpu_sleep_l &cluster_sleep_l>;
=======
			cpu-idle-states = <&cpu_ret_l &cpu_off_l>;
			i-cache-size = <32768>;
			i-cache-line-size = <64>;
			i-cache-sets = <128>;
			d-cache-size = <32768>;
			d-cache-line-size = <64>;
			d-cache-sets = <128>;
>>>>>>> eb3cdb58
			next-level-cache = <&l2_0>;
			performance-domains = <&performance 0>;
			capacity-dmips-mhz = <427>;
		};

		cpu1: cpu@100 {
			device_type = "cpu";
			compatible = "arm,cortex-a55";
			reg = <0x100>;
			enable-method = "psci";
			clock-frequency = <1701000000>;
<<<<<<< HEAD
			cpu-idle-states = <&cpu_sleep_l &cluster_sleep_l>;
=======
			cpu-idle-states = <&cpu_ret_l &cpu_off_l>;
			i-cache-size = <32768>;
			i-cache-line-size = <64>;
			i-cache-sets = <128>;
			d-cache-size = <32768>;
			d-cache-line-size = <64>;
			d-cache-sets = <128>;
>>>>>>> eb3cdb58
			next-level-cache = <&l2_0>;
			performance-domains = <&performance 0>;
			capacity-dmips-mhz = <427>;
		};

		cpu2: cpu@200 {
			device_type = "cpu";
			compatible = "arm,cortex-a55";
			reg = <0x200>;
			enable-method = "psci";
			clock-frequency = <1701000000>;
<<<<<<< HEAD
			cpu-idle-states = <&cpu_sleep_l &cluster_sleep_l>;
=======
			cpu-idle-states = <&cpu_ret_l &cpu_off_l>;
			i-cache-size = <32768>;
			i-cache-line-size = <64>;
			i-cache-sets = <128>;
			d-cache-size = <32768>;
			d-cache-line-size = <64>;
			d-cache-sets = <128>;
>>>>>>> eb3cdb58
			next-level-cache = <&l2_0>;
			performance-domains = <&performance 0>;
			capacity-dmips-mhz = <427>;
		};

		cpu3: cpu@300 {
			device_type = "cpu";
			compatible = "arm,cortex-a55";
			reg = <0x300>;
			enable-method = "psci";
			clock-frequency = <1701000000>;
<<<<<<< HEAD
			cpu-idle-states = <&cpu_sleep_l &cluster_sleep_l>;
=======
			cpu-idle-states = <&cpu_ret_l &cpu_off_l>;
			i-cache-size = <32768>;
			i-cache-line-size = <64>;
			i-cache-sets = <128>;
			d-cache-size = <32768>;
			d-cache-line-size = <64>;
			d-cache-sets = <128>;
>>>>>>> eb3cdb58
			next-level-cache = <&l2_0>;
			performance-domains = <&performance 0>;
			capacity-dmips-mhz = <427>;
		};

		cpu4: cpu@400 {
			device_type = "cpu";
			compatible = "arm,cortex-a76";
			reg = <0x400>;
			enable-method = "psci";
			clock-frequency = <2171000000>;
<<<<<<< HEAD
			cpu-idle-states = <&cpu_sleep_b &cluster_sleep_b>;
=======
			cpu-idle-states = <&cpu_ret_b &cpu_off_b>;
			i-cache-size = <65536>;
			i-cache-line-size = <64>;
			i-cache-sets = <256>;
			d-cache-size = <65536>;
			d-cache-line-size = <64>;
			d-cache-sets = <256>;
>>>>>>> eb3cdb58
			next-level-cache = <&l2_1>;
			performance-domains = <&performance 1>;
			capacity-dmips-mhz = <1024>;
		};

		cpu5: cpu@500 {
			device_type = "cpu";
			compatible = "arm,cortex-a76";
			reg = <0x500>;
			enable-method = "psci";
			clock-frequency = <2171000000>;
<<<<<<< HEAD
			cpu-idle-states = <&cpu_sleep_b &cluster_sleep_b>;
=======
			cpu-idle-states = <&cpu_ret_b &cpu_off_b>;
			i-cache-size = <65536>;
			i-cache-line-size = <64>;
			i-cache-sets = <256>;
			d-cache-size = <65536>;
			d-cache-line-size = <64>;
			d-cache-sets = <256>;
>>>>>>> eb3cdb58
			next-level-cache = <&l2_1>;
			performance-domains = <&performance 1>;
			capacity-dmips-mhz = <1024>;
		};

		cpu6: cpu@600 {
			device_type = "cpu";
			compatible = "arm,cortex-a76";
			reg = <0x600>;
			enable-method = "psci";
			clock-frequency = <2171000000>;
<<<<<<< HEAD
			cpu-idle-states = <&cpu_sleep_b &cluster_sleep_b>;
=======
			cpu-idle-states = <&cpu_ret_b &cpu_off_b>;
			i-cache-size = <65536>;
			i-cache-line-size = <64>;
			i-cache-sets = <256>;
			d-cache-size = <65536>;
			d-cache-line-size = <64>;
			d-cache-sets = <256>;
>>>>>>> eb3cdb58
			next-level-cache = <&l2_1>;
			performance-domains = <&performance 1>;
			capacity-dmips-mhz = <1024>;
		};

		cpu7: cpu@700 {
			device_type = "cpu";
			compatible = "arm,cortex-a76";
			reg = <0x700>;
			enable-method = "psci";
			clock-frequency = <2171000000>;
<<<<<<< HEAD
			cpu-idle-states = <&cpu_sleep_b &cluster_sleep_b>;
=======
			cpu-idle-states = <&cpu_ret_b &cpu_off_b>;
			i-cache-size = <65536>;
			i-cache-line-size = <64>;
			i-cache-sets = <256>;
			d-cache-size = <65536>;
			d-cache-line-size = <64>;
			d-cache-sets = <256>;
>>>>>>> eb3cdb58
			next-level-cache = <&l2_1>;
			performance-domains = <&performance 1>;
			capacity-dmips-mhz = <1024>;
		};

		cpu-map {
			cluster0 {
				core0 {
					cpu = <&cpu0>;
				};
				core1 {
					cpu = <&cpu1>;
				};
				core2 {
					cpu = <&cpu2>;
				};
				core3 {
					cpu = <&cpu3>;
				};
				core4 {
					cpu = <&cpu4>;
				};
				core5 {
					cpu = <&cpu5>;
				};
				core6 {
					cpu = <&cpu6>;
				};
				core7 {
					cpu = <&cpu7>;
				};
			};
		};

		l2_0: l2-cache0 {
			compatible = "cache";
			cache-level = <2>;
			cache-size = <131072>;
			cache-line-size = <64>;
			cache-sets = <512>;
			next-level-cache = <&l3_0>;
		};

		l2_1: l2-cache1 {
			compatible = "cache";
			cache-level = <2>;
			cache-size = <262144>;
			cache-line-size = <64>;
			cache-sets = <512>;
			next-level-cache = <&l3_0>;
		};

		l3_0: l3-cache {
			compatible = "cache";
			cache-level = <3>;
			cache-size = <2097152>;
			cache-line-size = <64>;
			cache-sets = <2048>;
			cache-unified;
		};

		idle-states {
			entry-method = "psci";
<<<<<<< HEAD
			cpu_sleep_l: cpu-sleep-l {
=======
			cpu_ret_l: cpu-retention-l {
>>>>>>> eb3cdb58
				compatible = "arm,idle-state";
				arm,psci-suspend-param = <0x00010001>;
				local-timer-stop;
				entry-latency-us = <55>;
				exit-latency-us = <140>;
				min-residency-us = <780>;
			};
<<<<<<< HEAD
			cpu_sleep_b: cpu-sleep-b {
=======
			cpu_ret_b: cpu-retention-b {
>>>>>>> eb3cdb58
				compatible = "arm,idle-state";
				arm,psci-suspend-param = <0x00010001>;
				local-timer-stop;
				entry-latency-us = <35>;
				exit-latency-us = <145>;
				min-residency-us = <720>;
			};
<<<<<<< HEAD
			cluster_sleep_l: cluster-sleep-l {
=======
			cpu_off_l: cpu-off-l {
>>>>>>> eb3cdb58
				compatible = "arm,idle-state";
				arm,psci-suspend-param = <0x01010002>;
				local-timer-stop;
				entry-latency-us = <60>;
				exit-latency-us = <155>;
				min-residency-us = <860>;
			};
<<<<<<< HEAD
			cluster_sleep_b: cluster-sleep-b {
=======
			cpu_off_b: cpu-off-b {
>>>>>>> eb3cdb58
				compatible = "arm,idle-state";
				arm,psci-suspend-param = <0x01010002>;
				local-timer-stop;
				entry-latency-us = <40>;
				exit-latency-us = <155>;
				min-residency-us = <780>;
			};
		};
	};

	pmu-a55 {
		compatible = "arm,cortex-a55-pmu";
		interrupt-parent = <&gic>;
		interrupts = <GIC_PPI 7 IRQ_TYPE_LEVEL_HIGH &ppi_cluster0>;
	};

	pmu-a76 {
		compatible = "arm,cortex-a76-pmu";
		interrupt-parent = <&gic>;
		interrupts = <GIC_PPI 7 IRQ_TYPE_LEVEL_HIGH &ppi_cluster1>;
	};

	psci {
		compatible = "arm,psci-1.0";
		method = "smc";
	};

	timer: timer {
		compatible = "arm,armv8-timer";
		interrupt-parent = <&gic>;
		interrupts = <GIC_PPI 13 IRQ_TYPE_LEVEL_HIGH 0>,
			     <GIC_PPI 14 IRQ_TYPE_LEVEL_HIGH 0>,
			     <GIC_PPI 11 IRQ_TYPE_LEVEL_HIGH 0>,
			     <GIC_PPI 10 IRQ_TYPE_LEVEL_HIGH 0>;
		clock-frequency = <13000000>;
	};

	gpu_opp_table: opp-table-0 {
		compatible = "operating-points-v2";
		opp-shared;

		opp-358000000 {
			opp-hz = /bits/ 64 <358000000>;
			opp-microvolt = <606250>;
		};

		opp-399000000 {
			opp-hz = /bits/ 64 <399000000>;
			opp-microvolt = <618750>;
		};

		opp-440000000 {
			opp-hz = /bits/ 64 <440000000>;
			opp-microvolt = <631250>;
		};

		opp-482000000 {
			opp-hz = /bits/ 64 <482000000>;
			opp-microvolt = <643750>;
		};

		opp-523000000 {
			opp-hz = /bits/ 64 <523000000>;
			opp-microvolt = <656250>;
		};

		opp-564000000 {
			opp-hz = /bits/ 64 <564000000>;
			opp-microvolt = <668750>;
		};

		opp-605000000 {
			opp-hz = /bits/ 64 <605000000>;
			opp-microvolt = <681250>;
		};

		opp-647000000 {
			opp-hz = /bits/ 64 <647000000>;
			opp-microvolt = <693750>;
		};

		opp-688000000 {
			opp-hz = /bits/ 64 <688000000>;
			opp-microvolt = <706250>;
		};

		opp-724000000 {
			opp-hz = /bits/ 64 <724000000>;
			opp-microvolt = <725000>;
		};

		opp-748000000 {
			opp-hz = /bits/ 64 <748000000>;
			opp-microvolt = <737500>;
		};

		opp-772000000 {
			opp-hz = /bits/ 64 <772000000>;
			opp-microvolt = <750000>;
		};

		opp-795000000 {
			opp-hz = /bits/ 64 <795000000>;
			opp-microvolt = <762500>;
		};

		opp-819000000 {
			opp-hz = /bits/ 64 <819000000>;
			opp-microvolt = <775000>;
		};

		opp-843000000 {
			opp-hz = /bits/ 64 <843000000>;
			opp-microvolt = <787500>;
		};

		opp-866000000 {
			opp-hz = /bits/ 64 <866000000>;
			opp-microvolt = <800000>;
		};
	};

	soc {
		#address-cells = <2>;
		#size-cells = <2>;
		compatible = "simple-bus";
		ranges;

		performance: performance-controller@11bc10 {
			compatible = "mediatek,cpufreq-hw";
			reg = <0 0x0011bc10 0 0x120>, <0 0x0011bd30 0 0x120>;
			#performance-domain-cells = <1>;
		};

		gic: interrupt-controller@c000000 {
			compatible = "arm,gic-v3";
			#interrupt-cells = <4>;
			#redistributor-regions = <1>;
			interrupt-parent = <&gic>;
			interrupt-controller;
			reg = <0 0x0c000000 0 0x40000>,
			      <0 0x0c040000 0 0x200000>;
			interrupts = <GIC_PPI 9 IRQ_TYPE_LEVEL_HIGH 0>;

			ppi-partitions {
				ppi_cluster0: interrupt-partition-0 {
					affinity = <&cpu0 &cpu1 &cpu2 &cpu3>;
				};
				ppi_cluster1: interrupt-partition-1 {
					affinity = <&cpu4 &cpu5 &cpu6 &cpu7>;
				};
			};
		};

		topckgen: syscon@10000000 {
			compatible = "mediatek,mt8192-topckgen", "syscon";
			reg = <0 0x10000000 0 0x1000>;
			#clock-cells = <1>;
		};

		infracfg: syscon@10001000 {
			compatible = "mediatek,mt8192-infracfg", "syscon";
			reg = <0 0x10001000 0 0x1000>;
			#clock-cells = <1>;
			#reset-cells = <1>;
		};

		pericfg: syscon@10003000 {
			compatible = "mediatek,mt8192-pericfg", "syscon";
			reg = <0 0x10003000 0 0x1000>;
			#clock-cells = <1>;
		};

		pio: pinctrl@10005000 {
			compatible = "mediatek,mt8192-pinctrl";
			reg = <0 0x10005000 0 0x1000>,
			      <0 0x11c20000 0 0x1000>,
			      <0 0x11d10000 0 0x1000>,
			      <0 0x11d30000 0 0x1000>,
			      <0 0x11d40000 0 0x1000>,
			      <0 0x11e20000 0 0x1000>,
			      <0 0x11e70000 0 0x1000>,
			      <0 0x11ea0000 0 0x1000>,
			      <0 0x11f20000 0 0x1000>,
			      <0 0x11f30000 0 0x1000>,
			      <0 0x1000b000 0 0x1000>;
			reg-names = "iocfg0", "iocfg_rm", "iocfg_bm",
				    "iocfg_bl", "iocfg_br", "iocfg_lm",
				    "iocfg_lb", "iocfg_rt", "iocfg_lt",
				    "iocfg_tl", "eint";
			gpio-controller;
			#gpio-cells = <2>;
			gpio-ranges = <&pio 0 0 220>;
			interrupt-controller;
			interrupts = <GIC_SPI 212 IRQ_TYPE_LEVEL_HIGH 0>;
			#interrupt-cells = <2>;
		};

		scpsys: syscon@10006000 {
			compatible = "mediatek,mt8192-scpsys", "syscon", "simple-mfd";
			reg = <0 0x10006000 0 0x1000>;

			/* System Power Manager */
			spm: power-controller {
				compatible = "mediatek,mt8192-power-controller";
				#address-cells = <1>;
				#size-cells = <0>;
				#power-domain-cells = <1>;

				/* power domain of the SoC */
				power-domain@MT8192_POWER_DOMAIN_AUDIO {
					reg = <MT8192_POWER_DOMAIN_AUDIO>;
					clocks = <&topckgen CLK_TOP_AUD_INTBUS_SEL>,
						 <&infracfg CLK_INFRA_AUDIO_26M_B>,
						 <&infracfg CLK_INFRA_AUDIO>;
					clock-names = "audio", "audio1", "audio2";
					mediatek,infracfg = <&infracfg>;
					#power-domain-cells = <0>;
				};

				power-domain@MT8192_POWER_DOMAIN_CONN {
					reg = <MT8192_POWER_DOMAIN_CONN>;
					clocks = <&infracfg CLK_INFRA_PMIC_CONN>;
					clock-names = "conn";
					mediatek,infracfg = <&infracfg>;
					#power-domain-cells = <0>;
				};

				mfg0: power-domain@MT8192_POWER_DOMAIN_MFG0 {
					reg = <MT8192_POWER_DOMAIN_MFG0>;
					clocks = <&topckgen CLK_TOP_MFG_PLL_SEL>,
						 <&topckgen CLK_TOP_MFG_REF_SEL>;
					clock-names = "mfg", "alt";
					#address-cells = <1>;
					#size-cells = <0>;
					#power-domain-cells = <1>;

					mfg1: power-domain@MT8192_POWER_DOMAIN_MFG1 {
						reg = <MT8192_POWER_DOMAIN_MFG1>;
						mediatek,infracfg = <&infracfg>;
						#address-cells = <1>;
						#size-cells = <0>;
						#power-domain-cells = <1>;

						power-domain@MT8192_POWER_DOMAIN_MFG2 {
							reg = <MT8192_POWER_DOMAIN_MFG2>;
							#power-domain-cells = <0>;
						};

						power-domain@MT8192_POWER_DOMAIN_MFG3 {
							reg = <MT8192_POWER_DOMAIN_MFG3>;
							#power-domain-cells = <0>;
						};

						power-domain@MT8192_POWER_DOMAIN_MFG4 {
							reg = <MT8192_POWER_DOMAIN_MFG4>;
							#power-domain-cells = <0>;
						};

						power-domain@MT8192_POWER_DOMAIN_MFG5 {
							reg = <MT8192_POWER_DOMAIN_MFG5>;
							#power-domain-cells = <0>;
						};

						power-domain@MT8192_POWER_DOMAIN_MFG6 {
							reg = <MT8192_POWER_DOMAIN_MFG6>;
							#power-domain-cells = <0>;
						};
					};
				};

				power-domain@MT8192_POWER_DOMAIN_DISP {
					reg = <MT8192_POWER_DOMAIN_DISP>;
					clocks = <&topckgen CLK_TOP_DISP_SEL>,
						 <&mmsys CLK_MM_SMI_INFRA>,
						 <&mmsys CLK_MM_SMI_COMMON>,
						 <&mmsys CLK_MM_SMI_GALS>,
						 <&mmsys CLK_MM_SMI_IOMMU>;
					clock-names = "disp", "disp-0", "disp-1", "disp-2",
						      "disp-3";
					mediatek,infracfg = <&infracfg>;
					#address-cells = <1>;
					#size-cells = <0>;
					#power-domain-cells = <1>;

					power-domain@MT8192_POWER_DOMAIN_IPE {
						reg = <MT8192_POWER_DOMAIN_IPE>;
						clocks = <&topckgen CLK_TOP_IPE_SEL>,
							 <&ipesys CLK_IPE_LARB19>,
							 <&ipesys CLK_IPE_LARB20>,
							 <&ipesys CLK_IPE_SMI_SUBCOM>,
							 <&ipesys CLK_IPE_GALS>;
						clock-names = "ipe", "ipe-0", "ipe-1", "ipe-2",
							      "ipe-3";
						mediatek,infracfg = <&infracfg>;
						#power-domain-cells = <0>;
					};

					power-domain@MT8192_POWER_DOMAIN_ISP {
						reg = <MT8192_POWER_DOMAIN_ISP>;
						clocks = <&topckgen CLK_TOP_IMG1_SEL>,
							 <&imgsys CLK_IMG_LARB9>,
							 <&imgsys CLK_IMG_GALS>;
						clock-names = "isp", "isp-0", "isp-1";
						mediatek,infracfg = <&infracfg>;
						#power-domain-cells = <0>;
					};

					power-domain@MT8192_POWER_DOMAIN_ISP2 {
						reg = <MT8192_POWER_DOMAIN_ISP2>;
						clocks = <&topckgen CLK_TOP_IMG2_SEL>,
							 <&imgsys2 CLK_IMG2_LARB11>,
							 <&imgsys2 CLK_IMG2_GALS>;
						clock-names = "isp2", "isp2-0", "isp2-1";
						mediatek,infracfg = <&infracfg>;
						#power-domain-cells = <0>;
					};

					power-domain@MT8192_POWER_DOMAIN_MDP {
						reg = <MT8192_POWER_DOMAIN_MDP>;
						clocks = <&topckgen CLK_TOP_MDP_SEL>,
							 <&mdpsys CLK_MDP_SMI0>;
						clock-names = "mdp", "mdp-0";
						mediatek,infracfg = <&infracfg>;
						#power-domain-cells = <0>;
					};

					power-domain@MT8192_POWER_DOMAIN_VENC {
						reg = <MT8192_POWER_DOMAIN_VENC>;
						clocks = <&topckgen CLK_TOP_VENC_SEL>,
							 <&vencsys CLK_VENC_SET1_VENC>;
						clock-names = "venc", "venc-0";
						mediatek,infracfg = <&infracfg>;
						#power-domain-cells = <0>;
					};

					power-domain@MT8192_POWER_DOMAIN_VDEC {
						reg = <MT8192_POWER_DOMAIN_VDEC>;
						clocks = <&topckgen CLK_TOP_VDEC_SEL>,
							 <&vdecsys_soc CLK_VDEC_SOC_VDEC>,
							 <&vdecsys_soc CLK_VDEC_SOC_LAT>,
							 <&vdecsys_soc CLK_VDEC_SOC_LARB1>;
						clock-names = "vdec", "vdec-0", "vdec-1", "vdec-2";
						mediatek,infracfg = <&infracfg>;
						#address-cells = <1>;
						#size-cells = <0>;
						#power-domain-cells = <1>;

						power-domain@MT8192_POWER_DOMAIN_VDEC2 {
							reg = <MT8192_POWER_DOMAIN_VDEC2>;
							clocks = <&vdecsys CLK_VDEC_VDEC>,
								 <&vdecsys CLK_VDEC_LAT>,
								 <&vdecsys CLK_VDEC_LARB1>;
							clock-names = "vdec2-0", "vdec2-1",
								      "vdec2-2";
							#power-domain-cells = <0>;
						};
					};

					power-domain@MT8192_POWER_DOMAIN_CAM {
						reg = <MT8192_POWER_DOMAIN_CAM>;
						clocks = <&topckgen CLK_TOP_CAM_SEL>,
							 <&camsys CLK_CAM_LARB13>,
							 <&camsys CLK_CAM_LARB14>,
							 <&camsys CLK_CAM_CCU_GALS>,
							 <&camsys CLK_CAM_CAM2MM_GALS>;
						clock-names = "cam", "cam-0", "cam-1", "cam-2",
							      "cam-3";
						mediatek,infracfg = <&infracfg>;
						#address-cells = <1>;
						#size-cells = <0>;
						#power-domain-cells = <1>;

						power-domain@MT8192_POWER_DOMAIN_CAM_RAWA {
							reg = <MT8192_POWER_DOMAIN_CAM_RAWA>;
							clocks = <&camsys_rawa CLK_CAM_RAWA_LARBX>;
							clock-names = "cam_rawa-0";
							#power-domain-cells = <0>;
						};

						power-domain@MT8192_POWER_DOMAIN_CAM_RAWB {
							reg = <MT8192_POWER_DOMAIN_CAM_RAWB>;
							clocks = <&camsys_rawb CLK_CAM_RAWB_LARBX>;
							clock-names = "cam_rawb-0";
							#power-domain-cells = <0>;
						};

						power-domain@MT8192_POWER_DOMAIN_CAM_RAWC {
							reg = <MT8192_POWER_DOMAIN_CAM_RAWC>;
							clocks = <&camsys_rawc CLK_CAM_RAWC_LARBX>;
							clock-names = "cam_rawc-0";
							#power-domain-cells = <0>;
						};
					};
				};
			};
		};

		watchdog: watchdog@10007000 {
			compatible = "mediatek,mt8192-wdt";
			reg = <0 0x10007000 0 0x100>;
			#reset-cells = <1>;
		};

		apmixedsys: syscon@1000c000 {
			compatible = "mediatek,mt8192-apmixedsys", "syscon";
			reg = <0 0x1000c000 0 0x1000>;
			#clock-cells = <1>;
		};

		systimer: timer@10017000 {
			compatible = "mediatek,mt8192-timer",
				     "mediatek,mt6765-timer";
			reg = <0 0x10017000 0 0x1000>;
			interrupts = <GIC_SPI 233 IRQ_TYPE_LEVEL_HIGH 0>;
			clocks = <&clk13m>;
		};

		pwrap: pwrap@10026000 {
			compatible = "mediatek,mt6873-pwrap";
			reg = <0 0x10026000 0 0x1000>;
			reg-names = "pwrap";
			interrupts = <GIC_SPI 220 IRQ_TYPE_LEVEL_HIGH 0>;
			clocks = <&infracfg CLK_INFRA_PMIC_AP>,
				 <&infracfg CLK_INFRA_PMIC_TMR>;
			clock-names = "spi", "wrap";
			assigned-clocks = <&topckgen CLK_TOP_PWRAP_ULPOSC_SEL>;
			assigned-clock-parents = <&topckgen CLK_TOP_OSC_D10>;
		};

		spmi: spmi@10027000 {
			compatible = "mediatek,mt6873-spmi";
			reg = <0 0x10027000 0 0x000e00>,
			      <0 0x10029000 0 0x000100>;
			reg-names = "pmif", "spmimst";
			clocks = <&infracfg CLK_INFRA_PMIC_AP>,
				 <&infracfg CLK_INFRA_PMIC_TMR>,
				 <&topckgen CLK_TOP_SPMI_MST_SEL>;
			clock-names = "pmif_sys_ck",
				      "pmif_tmr_ck",
				      "spmimst_clk_mux";
			assigned-clocks = <&topckgen CLK_TOP_PWRAP_ULPOSC_SEL>;
			assigned-clock-parents = <&topckgen CLK_TOP_OSC_D10>;
		};

		gce: mailbox@10228000 {
			compatible = "mediatek,mt8192-gce";
			reg = <0 0x10228000 0 0x4000>;
			interrupts = <GIC_SPI 203 IRQ_TYPE_LEVEL_HIGH 0>;
			#mbox-cells = <2>;
			clocks = <&infracfg CLK_INFRA_GCE>;
			clock-names = "gce";
		};

		scp_adsp: clock-controller@10720000 {
			compatible = "mediatek,mt8192-scp_adsp";
			reg = <0 0x10720000 0 0x1000>;
			#clock-cells = <1>;
			/* power domain dependency not upstreamed */
			status = "fail";
		};

		uart0: serial@11002000 {
			compatible = "mediatek,mt8192-uart",
				     "mediatek,mt6577-uart";
			reg = <0 0x11002000 0 0x1000>;
			interrupts = <GIC_SPI 109 IRQ_TYPE_LEVEL_HIGH 0>;
			clocks = <&clk26m>, <&infracfg CLK_INFRA_UART0>;
			clock-names = "baud", "bus";
			status = "disabled";
		};

		uart1: serial@11003000 {
			compatible = "mediatek,mt8192-uart",
				     "mediatek,mt6577-uart";
			reg = <0 0x11003000 0 0x1000>;
			interrupts = <GIC_SPI 110 IRQ_TYPE_LEVEL_HIGH 0>;
			clocks = <&clk26m>, <&infracfg CLK_INFRA_UART1>;
			clock-names = "baud", "bus";
			status = "disabled";
		};

		imp_iic_wrap_c: clock-controller@11007000 {
			compatible = "mediatek,mt8192-imp_iic_wrap_c";
			reg = <0 0x11007000 0 0x1000>;
			#clock-cells = <1>;
		};

		spi0: spi@1100a000 {
			compatible = "mediatek,mt8192-spi",
				     "mediatek,mt6765-spi";
			#address-cells = <1>;
			#size-cells = <0>;
			reg = <0 0x1100a000 0 0x1000>;
			interrupts = <GIC_SPI 159 IRQ_TYPE_LEVEL_HIGH 0>;
			clocks = <&topckgen CLK_TOP_MAINPLL_D5_D4>,
				 <&topckgen CLK_TOP_SPI_SEL>,
				 <&infracfg CLK_INFRA_SPI0>;
			clock-names = "parent-clk", "sel-clk", "spi-clk";
			status = "disabled";
		};

		pwm0: pwm@1100e000 {
			compatible = "mediatek,mt8183-disp-pwm";
			reg = <0 0x1100e000 0 0x1000>;
			interrupts = <GIC_SPI 171 IRQ_TYPE_LEVEL_HIGH 0>;
			#pwm-cells = <2>;
			clocks = <&topckgen CLK_TOP_DISP_PWM_SEL>,
				 <&infracfg CLK_INFRA_DISP_PWM>;
			clock-names = "main", "mm";
			status = "disabled";
		};

		spi1: spi@11010000 {
			compatible = "mediatek,mt8192-spi",
				     "mediatek,mt6765-spi";
			#address-cells = <1>;
			#size-cells = <0>;
			reg = <0 0x11010000 0 0x1000>;
			interrupts = <GIC_SPI 160 IRQ_TYPE_LEVEL_HIGH 0>;
			clocks = <&topckgen CLK_TOP_MAINPLL_D5_D4>,
				 <&topckgen CLK_TOP_SPI_SEL>,
				 <&infracfg CLK_INFRA_SPI1>;
			clock-names = "parent-clk", "sel-clk", "spi-clk";
			status = "disabled";
		};

		spi2: spi@11012000 {
			compatible = "mediatek,mt8192-spi",
				     "mediatek,mt6765-spi";
			#address-cells = <1>;
			#size-cells = <0>;
			reg = <0 0x11012000 0 0x1000>;
			interrupts = <GIC_SPI 161 IRQ_TYPE_LEVEL_HIGH 0>;
			clocks = <&topckgen CLK_TOP_MAINPLL_D5_D4>,
				 <&topckgen CLK_TOP_SPI_SEL>,
				 <&infracfg CLK_INFRA_SPI2>;
			clock-names = "parent-clk", "sel-clk", "spi-clk";
			status = "disabled";
		};

		spi3: spi@11013000 {
			compatible = "mediatek,mt8192-spi",
				     "mediatek,mt6765-spi";
			#address-cells = <1>;
			#size-cells = <0>;
			reg = <0 0x11013000 0 0x1000>;
			interrupts = <GIC_SPI 162 IRQ_TYPE_LEVEL_HIGH 0>;
			clocks = <&topckgen CLK_TOP_MAINPLL_D5_D4>,
				 <&topckgen CLK_TOP_SPI_SEL>,
				 <&infracfg CLK_INFRA_SPI3>;
			clock-names = "parent-clk", "sel-clk", "spi-clk";
			status = "disabled";
		};

		spi4: spi@11018000 {
			compatible = "mediatek,mt8192-spi",
				     "mediatek,mt6765-spi";
			#address-cells = <1>;
			#size-cells = <0>;
			reg = <0 0x11018000 0 0x1000>;
			interrupts = <GIC_SPI 163 IRQ_TYPE_LEVEL_HIGH 0>;
			clocks = <&topckgen CLK_TOP_MAINPLL_D5_D4>,
				 <&topckgen CLK_TOP_SPI_SEL>,
				 <&infracfg CLK_INFRA_SPI4>;
			clock-names = "parent-clk", "sel-clk", "spi-clk";
			status = "disabled";
		};

		spi5: spi@11019000 {
			compatible = "mediatek,mt8192-spi",
				     "mediatek,mt6765-spi";
			#address-cells = <1>;
			#size-cells = <0>;
			reg = <0 0x11019000 0 0x1000>;
			interrupts = <GIC_SPI 164 IRQ_TYPE_LEVEL_HIGH 0>;
			clocks = <&topckgen CLK_TOP_MAINPLL_D5_D4>,
				 <&topckgen CLK_TOP_SPI_SEL>,
				 <&infracfg CLK_INFRA_SPI5>;
			clock-names = "parent-clk", "sel-clk", "spi-clk";
			status = "disabled";
		};

		spi6: spi@1101d000 {
			compatible = "mediatek,mt8192-spi",
				     "mediatek,mt6765-spi";
			#address-cells = <1>;
			#size-cells = <0>;
			reg = <0 0x1101d000 0 0x1000>;
			interrupts = <GIC_SPI 165 IRQ_TYPE_LEVEL_HIGH 0>;
			clocks = <&topckgen CLK_TOP_MAINPLL_D5_D4>,
				 <&topckgen CLK_TOP_SPI_SEL>,
				 <&infracfg CLK_INFRA_SPI6>;
			clock-names = "parent-clk", "sel-clk", "spi-clk";
			status = "disabled";
		};

		spi7: spi@1101e000 {
			compatible = "mediatek,mt8192-spi",
				     "mediatek,mt6765-spi";
			#address-cells = <1>;
			#size-cells = <0>;
			reg = <0 0x1101e000 0 0x1000>;
			interrupts = <GIC_SPI 166 IRQ_TYPE_LEVEL_HIGH 0>;
			clocks = <&topckgen CLK_TOP_MAINPLL_D5_D4>,
				 <&topckgen CLK_TOP_SPI_SEL>,
				 <&infracfg CLK_INFRA_SPI7>;
			clock-names = "parent-clk", "sel-clk", "spi-clk";
			status = "disabled";
		};

		scp: scp@10500000 {
			compatible = "mediatek,mt8192-scp";
			reg = <0 0x10500000 0 0x100000>,
			      <0 0x10720000 0 0xe0000>,
			      <0 0x10700000 0 0x8000>;
			reg-names = "sram", "cfg", "l1tcm";
			interrupts = <GIC_SPI 435 IRQ_TYPE_LEVEL_HIGH 0>;
			clocks = <&infracfg CLK_INFRA_SCPSYS>;
			clock-names = "main";
			status = "disabled";
		};

		xhci: usb@11200000 {
			compatible = "mediatek,mt8192-xhci",
				     "mediatek,mtk-xhci";
			reg = <0 0x11200000 0 0x1000>,
			      <0 0x11203e00 0 0x0100>;
			reg-names = "mac", "ippc";
			interrupts-extended = <&gic GIC_SPI 97 IRQ_TYPE_LEVEL_HIGH 0>;
			interrupt-names = "host";
			phys = <&u2port0 PHY_TYPE_USB2>,
			       <&u3port0 PHY_TYPE_USB3>;
			assigned-clocks = <&topckgen CLK_TOP_USB_TOP_SEL>,
					  <&topckgen CLK_TOP_SSUSB_XHCI_SEL>;
			assigned-clock-parents = <&topckgen CLK_TOP_UNIVPLL_D5_D4>,
						 <&topckgen CLK_TOP_UNIVPLL_D5_D4>;
			clocks = <&infracfg CLK_INFRA_SSUSB>,
				 <&apmixedsys CLK_APMIXED_USBPLL>,
				 <&clk26m>,
				 <&clk26m>,
				 <&infracfg CLK_INFRA_SSUSB_XHCI>;
			clock-names = "sys_ck", "ref_ck", "mcu_ck", "dma_ck",
				      "xhci_ck";
			wakeup-source;
			mediatek,syscon-wakeup = <&pericfg 0x420 102>;
			status = "disabled";
		};

		audsys: syscon@11210000 {
			compatible = "mediatek,mt8192-audsys", "syscon";
			reg = <0 0x11210000 0 0x2000>;
			#clock-cells = <1>;

			afe: mt8192-afe-pcm {
				compatible = "mediatek,mt8192-audio";
				interrupts = <GIC_SPI 202 IRQ_TYPE_LEVEL_HIGH 0>;
				resets = <&watchdog 17>;
				reset-names = "audiosys";
				mediatek,apmixedsys = <&apmixedsys>;
				mediatek,infracfg = <&infracfg>;
				mediatek,topckgen = <&topckgen>;
				power-domains = <&spm MT8192_POWER_DOMAIN_AUDIO>;
				clocks = <&audsys CLK_AUD_AFE>,
					 <&audsys CLK_AUD_DAC>,
					 <&audsys CLK_AUD_DAC_PREDIS>,
					 <&audsys CLK_AUD_ADC>,
					 <&audsys CLK_AUD_ADDA6_ADC>,
					 <&audsys CLK_AUD_22M>,
					 <&audsys CLK_AUD_24M>,
					 <&audsys CLK_AUD_APLL_TUNER>,
					 <&audsys CLK_AUD_APLL2_TUNER>,
					 <&audsys CLK_AUD_TDM>,
					 <&audsys CLK_AUD_TML>,
					 <&audsys CLK_AUD_NLE>,
					 <&audsys CLK_AUD_DAC_HIRES>,
					 <&audsys CLK_AUD_ADC_HIRES>,
					 <&audsys CLK_AUD_ADC_HIRES_TML>,
					 <&audsys CLK_AUD_ADDA6_ADC_HIRES>,
					 <&audsys CLK_AUD_3RD_DAC>,
					 <&audsys CLK_AUD_3RD_DAC_PREDIS>,
					 <&audsys CLK_AUD_3RD_DAC_TML>,
					 <&audsys CLK_AUD_3RD_DAC_HIRES>,
					 <&infracfg CLK_INFRA_AUDIO>,
					 <&infracfg CLK_INFRA_AUDIO_26M_B>,
					 <&topckgen CLK_TOP_AUDIO_SEL>,
					 <&topckgen CLK_TOP_AUD_INTBUS_SEL>,
					 <&topckgen CLK_TOP_MAINPLL_D4_D4>,
					 <&topckgen CLK_TOP_AUD_1_SEL>,
					 <&topckgen CLK_TOP_APLL1>,
					 <&topckgen CLK_TOP_AUD_2_SEL>,
					 <&topckgen CLK_TOP_APLL2>,
					 <&topckgen CLK_TOP_AUD_ENGEN1_SEL>,
					 <&topckgen CLK_TOP_APLL1_D4>,
					 <&topckgen CLK_TOP_AUD_ENGEN2_SEL>,
					 <&topckgen CLK_TOP_APLL2_D4>,
					 <&topckgen CLK_TOP_APLL_I2S0_M_SEL>,
					 <&topckgen CLK_TOP_APLL_I2S1_M_SEL>,
					 <&topckgen CLK_TOP_APLL_I2S2_M_SEL>,
					 <&topckgen CLK_TOP_APLL_I2S3_M_SEL>,
					 <&topckgen CLK_TOP_APLL_I2S4_M_SEL>,
					 <&topckgen CLK_TOP_APLL_I2S5_M_SEL>,
					 <&topckgen CLK_TOP_APLL_I2S6_M_SEL>,
					 <&topckgen CLK_TOP_APLL_I2S7_M_SEL>,
					 <&topckgen CLK_TOP_APLL_I2S8_M_SEL>,
					 <&topckgen CLK_TOP_APLL_I2S9_M_SEL>,
					 <&topckgen CLK_TOP_APLL12_DIV0>,
					 <&topckgen CLK_TOP_APLL12_DIV1>,
					 <&topckgen CLK_TOP_APLL12_DIV2>,
					 <&topckgen CLK_TOP_APLL12_DIV3>,
					 <&topckgen CLK_TOP_APLL12_DIV4>,
					 <&topckgen CLK_TOP_APLL12_DIVB>,
					 <&topckgen CLK_TOP_APLL12_DIV5>,
					 <&topckgen CLK_TOP_APLL12_DIV6>,
					 <&topckgen CLK_TOP_APLL12_DIV7>,
					 <&topckgen CLK_TOP_APLL12_DIV8>,
					 <&topckgen CLK_TOP_APLL12_DIV9>,
					 <&topckgen CLK_TOP_AUDIO_H_SEL>,
					 <&clk26m>;
				clock-names = "aud_afe_clk",
					      "aud_dac_clk",
					      "aud_dac_predis_clk",
					      "aud_adc_clk",
					      "aud_adda6_adc_clk",
					      "aud_apll22m_clk",
					      "aud_apll24m_clk",
					      "aud_apll1_tuner_clk",
					      "aud_apll2_tuner_clk",
					      "aud_tdm_clk",
					      "aud_tml_clk",
					      "aud_nle",
					      "aud_dac_hires_clk",
					      "aud_adc_hires_clk",
					      "aud_adc_hires_tml",
					      "aud_adda6_adc_hires_clk",
					      "aud_3rd_dac_clk",
					      "aud_3rd_dac_predis_clk",
					      "aud_3rd_dac_tml",
					      "aud_3rd_dac_hires_clk",
					      "aud_infra_clk",
					      "aud_infra_26m_clk",
					      "top_mux_audio",
					      "top_mux_audio_int",
					      "top_mainpll_d4_d4",
					      "top_mux_aud_1",
					      "top_apll1_ck",
					      "top_mux_aud_2",
					      "top_apll2_ck",
					      "top_mux_aud_eng1",
					      "top_apll1_d4",
					      "top_mux_aud_eng2",
					      "top_apll2_d4",
					      "top_i2s0_m_sel",
					      "top_i2s1_m_sel",
					      "top_i2s2_m_sel",
					      "top_i2s3_m_sel",
					      "top_i2s4_m_sel",
					      "top_i2s5_m_sel",
					      "top_i2s6_m_sel",
					      "top_i2s7_m_sel",
					      "top_i2s8_m_sel",
					      "top_i2s9_m_sel",
					      "top_apll12_div0",
					      "top_apll12_div1",
					      "top_apll12_div2",
					      "top_apll12_div3",
					      "top_apll12_div4",
					      "top_apll12_divb",
					      "top_apll12_div5",
					      "top_apll12_div6",
					      "top_apll12_div7",
					      "top_apll12_div8",
					      "top_apll12_div9",
					      "top_mux_audio_h",
					      "top_clk26m_clk";
			};
		};

		pcie: pcie@11230000 {
			compatible = "mediatek,mt8192-pcie";
			device_type = "pci";
			reg = <0 0x11230000 0 0x2000>;
			reg-names = "pcie-mac";
			#address-cells = <3>;
			#size-cells = <2>;
			clocks = <&infracfg CLK_INFRA_PCIE_PL_P_250M>,
				 <&infracfg CLK_INFRA_PCIE_TL_26M>,
				 <&infracfg CLK_INFRA_PCIE_TL_96M>,
				 <&infracfg CLK_INFRA_PCIE_TL_32K>,
				 <&infracfg CLK_INFRA_PCIE_PERI_26M>,
				 <&infracfg CLK_INFRA_PCIE_TOP_H_133M>;
			clock-names = "pl_250m", "tl_26m", "tl_96m",
				      "tl_32k", "peri_26m", "top_133m";
			assigned-clocks = <&topckgen CLK_TOP_TL_SEL>;
			assigned-clock-parents = <&topckgen CLK_TOP_MAINPLL_D6_D4>;
			interrupts = <GIC_SPI 251 IRQ_TYPE_LEVEL_HIGH 0>;
			bus-range = <0x00 0xff>;
			ranges = <0x82000000 0 0x12000000 0x0 0x12000000 0 0x0800000>,
				 <0x81000000 0 0x12800000 0x0 0x12800000 0 0x0800000>;
			#interrupt-cells = <1>;
			interrupt-map-mask = <0 0 0 7>;
			interrupt-map = <0 0 0 1 &pcie_intc0 0>,
					<0 0 0 2 &pcie_intc0 1>,
					<0 0 0 3 &pcie_intc0 2>,
					<0 0 0 4 &pcie_intc0 3>;

			pcie_intc0: interrupt-controller {
				interrupt-controller;
				#address-cells = <0>;
				#interrupt-cells = <1>;
			};
		};

		nor_flash: spi@11234000 {
			compatible = "mediatek,mt8192-nor";
			reg = <0 0x11234000 0 0xe0>;
			interrupts = <GIC_SPI 431 IRQ_TYPE_LEVEL_HIGH 0>;
			clocks = <&topckgen CLK_TOP_SFLASH_SEL>,
				 <&infracfg CLK_INFRA_FLASHIF_SFLASH>,
				 <&infracfg CLK_INFRA_FLASHIF_TOP_H_133M>;
			clock-names = "spi", "sf", "axi";
			assigned-clocks = <&topckgen CLK_TOP_SFLASH_SEL>;
			assigned-clock-parents = <&clk26m>;
			#address-cells = <1>;
			#size-cells = <0>;
			status = "disabled";
		};

		efuse: efuse@11c10000 {
			compatible = "mediatek,mt8192-efuse", "mediatek,efuse";
			reg = <0 0x11c10000 0 0x1000>;
			#address-cells = <1>;
			#size-cells = <1>;

			lvts_e_data1: data1@1c0 {
				reg = <0x1c0 0x58>;
			};

			svs_calibration: calib@580 {
				reg = <0x580 0x68>;
			};
		};

		i2c3: i2c@11cb0000 {
			compatible = "mediatek,mt8192-i2c";
			reg = <0 0x11cb0000 0 0x1000>,
			      <0 0x10217300 0 0x80>;
			interrupts = <GIC_SPI 115 IRQ_TYPE_LEVEL_HIGH 0>;
			clocks = <&imp_iic_wrap_e CLK_IMP_IIC_WRAP_E_I2C3>,
				 <&infracfg CLK_INFRA_AP_DMA>;
			clock-names = "main", "dma";
			clock-div = <1>;
			#address-cells = <1>;
			#size-cells = <0>;
			status = "disabled";
		};

		imp_iic_wrap_e: clock-controller@11cb1000 {
			compatible = "mediatek,mt8192-imp_iic_wrap_e";
			reg = <0 0x11cb1000 0 0x1000>;
			#clock-cells = <1>;
		};

		i2c7: i2c@11d00000 {
			compatible = "mediatek,mt8192-i2c";
			reg = <0 0x11d00000 0 0x1000>,
			      <0 0x10217600 0 0x180>;
			interrupts = <GIC_SPI 119 IRQ_TYPE_LEVEL_HIGH 0>;
			clocks = <&imp_iic_wrap_s CLK_IMP_IIC_WRAP_S_I2C7>,
				 <&infracfg CLK_INFRA_AP_DMA>;
			clock-names = "main", "dma";
			clock-div = <1>;
			#address-cells = <1>;
			#size-cells = <0>;
			status = "disabled";
		};

		i2c8: i2c@11d01000 {
			compatible = "mediatek,mt8192-i2c";
			reg = <0 0x11d01000 0 0x1000>,
			      <0 0x10217780 0 0x180>;
			interrupts = <GIC_SPI 120 IRQ_TYPE_LEVEL_HIGH 0>;
			clocks = <&imp_iic_wrap_s CLK_IMP_IIC_WRAP_S_I2C8>,
				 <&infracfg CLK_INFRA_AP_DMA>;
			clock-names = "main", "dma";
			clock-div = <1>;
			#address-cells = <1>;
			#size-cells = <0>;
			status = "disabled";
		};

		i2c9: i2c@11d02000 {
			compatible = "mediatek,mt8192-i2c";
			reg = <0 0x11d02000 0 0x1000>,
			      <0 0x10217900 0 0x180>;
			interrupts = <GIC_SPI 121 IRQ_TYPE_LEVEL_HIGH 0>;
			clocks = <&imp_iic_wrap_s CLK_IMP_IIC_WRAP_S_I2C9>,
				 <&infracfg CLK_INFRA_AP_DMA>;
			clock-names = "main", "dma";
			clock-div = <1>;
			#address-cells = <1>;
			#size-cells = <0>;
			status = "disabled";
		};

		imp_iic_wrap_s: clock-controller@11d03000 {
			compatible = "mediatek,mt8192-imp_iic_wrap_s";
			reg = <0 0x11d03000 0 0x1000>;
			#clock-cells = <1>;
		};

		i2c1: i2c@11d20000 {
			compatible = "mediatek,mt8192-i2c";
			reg = <0 0x11d20000 0 0x1000>,
			      <0 0x10217100 0 0x80>;
			interrupts = <GIC_SPI 113 IRQ_TYPE_LEVEL_HIGH 0>;
			clocks = <&imp_iic_wrap_ws CLK_IMP_IIC_WRAP_WS_I2C1>,
				 <&infracfg CLK_INFRA_AP_DMA>;
			clock-names = "main", "dma";
			clock-div = <1>;
			#address-cells = <1>;
			#size-cells = <0>;
			status = "disabled";
		};

		i2c2: i2c@11d21000 {
			compatible = "mediatek,mt8192-i2c";
			reg = <0 0x11d21000 0 0x1000>,
			      <0 0x10217180 0 0x180>;
			interrupts = <GIC_SPI 114 IRQ_TYPE_LEVEL_HIGH 0>;
			clocks = <&imp_iic_wrap_ws CLK_IMP_IIC_WRAP_WS_I2C2>,
				 <&infracfg CLK_INFRA_AP_DMA>;
			clock-names = "main", "dma";
			clock-div = <1>;
			#address-cells = <1>;
			#size-cells = <0>;
			status = "disabled";
		};

		i2c4: i2c@11d22000 {
			compatible = "mediatek,mt8192-i2c";
			reg = <0 0x11d22000 0 0x1000>,
			      <0 0x10217380 0 0x180>;
			interrupts = <GIC_SPI 116 IRQ_TYPE_LEVEL_HIGH 0>;
			clocks = <&imp_iic_wrap_ws CLK_IMP_IIC_WRAP_WS_I2C4>,
				 <&infracfg CLK_INFRA_AP_DMA>;
			clock-names = "main", "dma";
			clock-div = <1>;
			#address-cells = <1>;
			#size-cells = <0>;
			status = "disabled";
		};

		imp_iic_wrap_ws: clock-controller@11d23000 {
			compatible = "mediatek,mt8192-imp_iic_wrap_ws";
			reg = <0 0x11d23000 0 0x1000>;
			#clock-cells = <1>;
		};

		i2c5: i2c@11e00000 {
			compatible = "mediatek,mt8192-i2c";
			reg = <0 0x11e00000 0 0x1000>,
			      <0 0x10217500 0 0x80>;
			interrupts = <GIC_SPI 117 IRQ_TYPE_LEVEL_HIGH 0>;
			clocks = <&imp_iic_wrap_w CLK_IMP_IIC_WRAP_W_I2C5>,
				 <&infracfg CLK_INFRA_AP_DMA>;
			clock-names = "main", "dma";
			clock-div = <1>;
			#address-cells = <1>;
			#size-cells = <0>;
			status = "disabled";
		};

		imp_iic_wrap_w: clock-controller@11e01000 {
			compatible = "mediatek,mt8192-imp_iic_wrap_w";
			reg = <0 0x11e01000 0 0x1000>;
			#clock-cells = <1>;
		};

		u3phy0: t-phy@11e40000 {
			compatible = "mediatek,mt8192-tphy",
				     "mediatek,generic-tphy-v2";
			#address-cells = <1>;
			#size-cells = <1>;
			ranges = <0x0 0x0 0x11e40000 0x1000>;

			u2port0: usb-phy@0 {
				reg = <0x0 0x700>;
				clocks = <&clk26m>;
				clock-names = "ref";
				#phy-cells = <1>;
			};

			u3port0: usb-phy@700 {
				reg = <0x700 0x900>;
				clocks = <&clk26m>;
				clock-names = "ref";
				#phy-cells = <1>;
			};
		};

		mipi_tx0: dsi-phy@11e50000 {
			compatible = "mediatek,mt8183-mipi-tx";
			reg = <0 0x11e50000 0 0x1000>;
			clocks = <&apmixedsys CLK_APMIXED_MIPID26M>;
			#clock-cells = <0>;
			#phy-cells = <0>;
			clock-output-names = "mipi_tx0_pll";
			status = "disabled";
		};

		i2c0: i2c@11f00000 {
			compatible = "mediatek,mt8192-i2c";
			reg = <0 0x11f00000 0 0x1000>,
			      <0 0x10217080 0 0x80>;
			interrupts = <GIC_SPI 112 IRQ_TYPE_LEVEL_HIGH 0>;
			clocks = <&imp_iic_wrap_n CLK_IMP_IIC_WRAP_N_I2C0>,
				 <&infracfg CLK_INFRA_AP_DMA>;
			clock-names = "main", "dma";
			clock-div = <1>;
			#address-cells = <1>;
			#size-cells = <0>;
			status = "disabled";
		};

		i2c6: i2c@11f01000 {
			compatible = "mediatek,mt8192-i2c";
			reg = <0 0x11f01000 0 0x1000>,
			      <0 0x10217580 0 0x80>;
			interrupts = <GIC_SPI 118 IRQ_TYPE_LEVEL_HIGH 0>;
			clocks = <&imp_iic_wrap_n CLK_IMP_IIC_WRAP_N_I2C6>,
				 <&infracfg CLK_INFRA_AP_DMA>;
			clock-names = "main", "dma";
			clock-div = <1>;
			#address-cells = <1>;
			#size-cells = <0>;
			status = "disabled";
		};

		imp_iic_wrap_n: clock-controller@11f02000 {
			compatible = "mediatek,mt8192-imp_iic_wrap_n";
			reg = <0 0x11f02000 0 0x1000>;
			#clock-cells = <1>;
		};

		msdc_top: clock-controller@11f10000 {
			compatible = "mediatek,mt8192-msdc_top";
			reg = <0 0x11f10000 0 0x1000>;
			#clock-cells = <1>;
		};

		mmc0: mmc@11f60000 {
			compatible = "mediatek,mt8192-mmc", "mediatek,mt8183-mmc";
			reg = <0 0x11f60000 0 0x1000>, <0 0x11f50000 0 0x1000>;
			interrupts = <GIC_SPI 99 IRQ_TYPE_LEVEL_HIGH 0>;
			clocks = <&topckgen CLK_TOP_MSDC50_0_SEL>,
				 <&msdc_top CLK_MSDC_TOP_H_MST_0P>,
				 <&msdc_top CLK_MSDC_TOP_SRC_0P>,
				 <&msdc_top CLK_MSDC_TOP_P_CFG>,
				 <&msdc_top CLK_MSDC_TOP_P_MSDC0>,
				 <&msdc_top CLK_MSDC_TOP_AXI>,
				 <&msdc_top CLK_MSDC_TOP_AHB2AXI_BRG_AXI>;
			clock-names = "source", "hclk", "source_cg", "sys_cg",
				      "pclk_cg", "axi_cg", "ahb_cg";
			status = "disabled";
		};

		mmc1: mmc@11f70000 {
			compatible = "mediatek,mt8192-mmc", "mediatek,mt8183-mmc";
			reg = <0 0x11f70000 0 0x1000>, <0 0x11c70000 0 0x1000>;
			interrupts = <GIC_SPI 103 IRQ_TYPE_LEVEL_HIGH 0>;
			clocks = <&topckgen CLK_TOP_MSDC30_1_SEL>,
				 <&msdc_top CLK_MSDC_TOP_H_MST_1P>,
				 <&msdc_top CLK_MSDC_TOP_SRC_1P>,
				 <&msdc_top CLK_MSDC_TOP_P_CFG>,
				 <&msdc_top CLK_MSDC_TOP_P_MSDC1>,
				 <&msdc_top CLK_MSDC_TOP_AXI>,
				 <&msdc_top CLK_MSDC_TOP_AHB2AXI_BRG_AXI>;
			clock-names = "source", "hclk", "source_cg", "sys_cg",
				      "pclk_cg", "axi_cg", "ahb_cg";
			status = "disabled";
		};

		gpu: gpu@13000000 {
			compatible = "mediatek,mt8192-mali", "arm,mali-valhall-jm";
			reg = <0 0x13000000 0 0x4000>;
			interrupts = <GIC_SPI 365 IRQ_TYPE_LEVEL_HIGH 0>,
				     <GIC_SPI 364 IRQ_TYPE_LEVEL_HIGH 0>,
				     <GIC_SPI 363 IRQ_TYPE_LEVEL_HIGH 0>;
			interrupt-names = "job", "mmu", "gpu";

			clocks = <&apmixedsys CLK_APMIXED_MFGPLL>;

			power-domains = <&spm MT8192_POWER_DOMAIN_MFG2>,
					<&spm MT8192_POWER_DOMAIN_MFG3>,
					<&spm MT8192_POWER_DOMAIN_MFG4>,
					<&spm MT8192_POWER_DOMAIN_MFG5>,
					<&spm MT8192_POWER_DOMAIN_MFG6>;
			power-domain-names = "core0", "core1", "core2", "core3", "core4";

			operating-points-v2 = <&gpu_opp_table>;

			status = "disabled";
		};

		mfgcfg: clock-controller@13fbf000 {
			compatible = "mediatek,mt8192-mfgcfg";
			reg = <0 0x13fbf000 0 0x1000>;
			#clock-cells = <1>;
		};

		mmsys: syscon@14000000 {
			compatible = "mediatek,mt8192-mmsys", "syscon";
			reg = <0 0x14000000 0 0x1000>;
			#clock-cells = <1>;
			#reset-cells = <1>;
			mboxes = <&gce 0 CMDQ_THR_PRIO_HIGHEST>,
				 <&gce 1 CMDQ_THR_PRIO_HIGHEST>;
			mediatek,gce-client-reg = <&gce SUBSYS_1400XXXX 0 0x1000>;
		};

		mutex: mutex@14001000 {
			compatible = "mediatek,mt8192-disp-mutex";
			reg = <0 0x14001000 0 0x1000>;
			interrupts = <GIC_SPI 252 IRQ_TYPE_LEVEL_HIGH 0>;
			clocks = <&mmsys CLK_MM_DISP_MUTEX0>;
			mediatek,gce-events = <CMDQ_EVENT_DISP_STREAM_DONE_ENG_EVENT_0>,
					      <CMDQ_EVENT_DISP_STREAM_DONE_ENG_EVENT_1>;
			power-domains = <&spm MT8192_POWER_DOMAIN_DISP>;
		};

		smi_common: smi@14002000 {
			compatible = "mediatek,mt8192-smi-common";
			reg = <0 0x14002000 0 0x1000>;
			clocks = <&mmsys CLK_MM_SMI_COMMON>,
				 <&mmsys CLK_MM_SMI_INFRA>,
				 <&mmsys CLK_MM_SMI_GALS>,
				 <&mmsys CLK_MM_SMI_GALS>;
			clock-names = "apb", "smi", "gals0", "gals1";
			power-domains = <&spm MT8192_POWER_DOMAIN_DISP>;
		};

		larb0: larb@14003000 {
			compatible = "mediatek,mt8192-smi-larb";
			reg = <0 0x14003000 0 0x1000>;
			mediatek,larb-id = <0>;
			mediatek,smi = <&smi_common>;
			clocks = <&clk26m>, <&clk26m>;
			clock-names = "apb", "smi";
			power-domains = <&spm MT8192_POWER_DOMAIN_DISP>;
		};

		larb1: larb@14004000 {
			compatible = "mediatek,mt8192-smi-larb";
			reg = <0 0x14004000 0 0x1000>;
			mediatek,larb-id = <1>;
			mediatek,smi = <&smi_common>;
			clocks = <&clk26m>, <&clk26m>;
			clock-names = "apb", "smi";
			power-domains = <&spm MT8192_POWER_DOMAIN_DISP>;
		};

		ovl0: ovl@14005000 {
			compatible = "mediatek,mt8192-disp-ovl";
			reg = <0 0x14005000 0 0x1000>;
			interrupts = <GIC_SPI 254 IRQ_TYPE_LEVEL_HIGH 0>;
			clocks = <&mmsys CLK_MM_DISP_OVL0>;
			iommus = <&iommu0 M4U_PORT_L0_OVL_RDMA0>,
				 <&iommu0 M4U_PORT_L0_OVL_RDMA0_HDR>;
			power-domains = <&spm MT8192_POWER_DOMAIN_DISP>;
			mediatek,gce-client-reg = <&gce SUBSYS_1400XXXX 0x5000 0x1000>;
		};

		ovl_2l0: ovl@14006000 {
			compatible = "mediatek,mt8192-disp-ovl-2l";
			reg = <0 0x14006000 0 0x1000>;
			interrupts = <GIC_SPI 255 IRQ_TYPE_LEVEL_HIGH 0>;
			power-domains = <&spm MT8192_POWER_DOMAIN_DISP>;
			clocks = <&mmsys CLK_MM_DISP_OVL0_2L>;
			iommus = <&iommu0 M4U_PORT_L1_OVL_2L_RDMA0>,
				 <&iommu0 M4U_PORT_L1_OVL_2L_RDMA0_HDR>;
			mediatek,gce-client-reg = <&gce SUBSYS_1400XXXX 0x6000 0x1000>;
		};

		rdma0: rdma@14007000 {
			compatible = "mediatek,mt8192-disp-rdma",
				     "mediatek,mt8183-disp-rdma";
			reg = <0 0x14007000 0 0x1000>;
			interrupts = <GIC_SPI 256 IRQ_TYPE_LEVEL_HIGH 0>;
			clocks = <&mmsys CLK_MM_DISP_RDMA0>;
			iommus = <&iommu0 M4U_PORT_L0_DISP_RDMA0>;
			mediatek,rdma-fifo-size = <5120>;
			power-domains = <&spm MT8192_POWER_DOMAIN_DISP>;
			mediatek,gce-client-reg = <&gce SUBSYS_1400XXXX 0x7000 0x1000>;
		};

		color0: color@14009000 {
			compatible = "mediatek,mt8192-disp-color",
				     "mediatek,mt8173-disp-color";
			reg = <0 0x14009000 0 0x1000>;
			interrupts = <GIC_SPI 258 IRQ_TYPE_LEVEL_HIGH 0>;
			power-domains = <&spm MT8192_POWER_DOMAIN_DISP>;
			clocks = <&mmsys CLK_MM_DISP_COLOR0>;
			mediatek,gce-client-reg = <&gce SUBSYS_1400XXXX 0x9000 0x1000>;
		};

		ccorr0: ccorr@1400a000 {
			compatible = "mediatek,mt8192-disp-ccorr";
			reg = <0 0x1400a000 0 0x1000>;
			interrupts = <GIC_SPI 259 IRQ_TYPE_LEVEL_HIGH 0>;
			power-domains = <&spm MT8192_POWER_DOMAIN_DISP>;
			clocks = <&mmsys CLK_MM_DISP_CCORR0>;
			mediatek,gce-client-reg = <&gce SUBSYS_1400XXXX 0xa000 0x1000>;
		};

		aal0: aal@1400b000 {
			compatible = "mediatek,mt8192-disp-aal",
				     "mediatek,mt8183-disp-aal";
			reg = <0 0x1400b000 0 0x1000>;
			interrupts = <GIC_SPI 260 IRQ_TYPE_LEVEL_HIGH 0>;
			power-domains = <&spm MT8192_POWER_DOMAIN_DISP>;
			clocks = <&mmsys CLK_MM_DISP_AAL0>;
			mediatek,gce-client-reg = <&gce SUBSYS_1400XXXX 0xb000 0x1000>;
		};

		gamma0: gamma@1400c000 {
			compatible = "mediatek,mt8192-disp-gamma",
				     "mediatek,mt8183-disp-gamma";
			reg = <0 0x1400c000 0 0x1000>;
			interrupts = <GIC_SPI 261 IRQ_TYPE_LEVEL_HIGH 0>;
			power-domains = <&spm MT8192_POWER_DOMAIN_DISP>;
			clocks = <&mmsys CLK_MM_DISP_GAMMA0>;
			mediatek,gce-client-reg = <&gce SUBSYS_1400XXXX 0xc000 0x1000>;
		};

		postmask0: postmask@1400d000 {
			compatible = "mediatek,mt8192-disp-postmask";
			reg = <0 0x1400d000 0 0x1000>;
			interrupts = <GIC_SPI 262 IRQ_TYPE_LEVEL_HIGH 0>;
			power-domains = <&spm MT8192_POWER_DOMAIN_DISP>;
			clocks = <&mmsys CLK_MM_DISP_POSTMASK0>;
			mediatek,gce-client-reg = <&gce SUBSYS_1400XXXX 0xd000 0x1000>;
		};

		dither0: dither@1400e000 {
			compatible = "mediatek,mt8192-disp-dither",
				     "mediatek,mt8183-disp-dither";
			reg = <0 0x1400e000 0 0x1000>;
			interrupts = <GIC_SPI 263 IRQ_TYPE_LEVEL_HIGH 0>;
			power-domains = <&spm MT8192_POWER_DOMAIN_DISP>;
			clocks = <&mmsys CLK_MM_DISP_DITHER0>;
			mediatek,gce-client-reg = <&gce SUBSYS_1400XXXX 0xe000 0x1000>;
		};

		dsi0: dsi@14010000 {
			compatible = "mediatek,mt8183-dsi";
			reg = <0 0x14010000 0 0x1000>;
			interrupts = <GIC_SPI 265 IRQ_TYPE_LEVEL_HIGH 0>;
			clocks = <&mmsys CLK_MM_DSI0>,
				 <&mmsys CLK_MM_DSI_DSI0>,
				 <&mipi_tx0>;
			clock-names = "engine", "digital", "hs";
			phys = <&mipi_tx0>;
			phy-names = "dphy";
			power-domains = <&spm MT8192_POWER_DOMAIN_DISP>;
			resets = <&mmsys MT8192_MMSYS_SW0_RST_B_DISP_DSI0>;
			status = "disabled";

			port {
				dsi_out: endpoint { };
			};
		};

		ovl_2l2: ovl@14014000 {
			compatible = "mediatek,mt8192-disp-ovl-2l";
			reg = <0 0x14014000 0 0x1000>;
			interrupts = <GIC_SPI 268 IRQ_TYPE_LEVEL_HIGH 0>;
			power-domains = <&spm MT8192_POWER_DOMAIN_DISP>;
			clocks = <&mmsys CLK_MM_DISP_OVL2_2L>;
			iommus = <&iommu0 M4U_PORT_L1_OVL_2L_RDMA2>,
				 <&iommu0 M4U_PORT_L1_OVL_2L_RDMA2_HDR>;
			mediatek,gce-client-reg = <&gce SUBSYS_1401XXXX 0x4000 0x1000>;
		};

		rdma4: rdma@14015000 {
			compatible = "mediatek,mt8192-disp-rdma",
				     "mediatek,mt8183-disp-rdma";
			reg = <0 0x14015000 0 0x1000>;
			interrupts = <GIC_SPI 269 IRQ_TYPE_LEVEL_HIGH 0>;
			power-domains = <&spm MT8192_POWER_DOMAIN_DISP>;
			clocks = <&mmsys CLK_MM_DISP_RDMA4>;
			iommus = <&iommu0 M4U_PORT_L1_DISP_RDMA4>;
			mediatek,rdma-fifo-size = <2048>;
			mediatek,gce-client-reg = <&gce SUBSYS_1401XXXX 0x5000 0x1000>;
		};

		dpi0: dpi@14016000 {
			compatible = "mediatek,mt8192-dpi";
			reg = <0 0x14016000 0 0x1000>;
			interrupts = <GIC_SPI 270 IRQ_TYPE_LEVEL_HIGH 0>;
			clocks = <&mmsys CLK_MM_DPI_DPI0>,
				 <&mmsys CLK_MM_DISP_DPI0>,
				 <&apmixedsys CLK_APMIXED_TVDPLL>;
			clock-names = "pixel", "engine", "pll";
			status = "disabled";
		};

		iommu0: m4u@1401d000 {
			compatible = "mediatek,mt8192-m4u";
			reg = <0 0x1401d000 0 0x1000>;
			mediatek,larbs = <&larb0>, <&larb1>, <&larb2>,
					 <&larb4>, <&larb5>, <&larb7>,
					 <&larb9>, <&larb11>, <&larb13>,
					 <&larb14>, <&larb16>, <&larb17>,
					 <&larb18>, <&larb19>, <&larb20>;
			interrupts = <GIC_SPI 277 IRQ_TYPE_LEVEL_HIGH 0>;
			clocks = <&mmsys CLK_MM_SMI_IOMMU>;
			clock-names = "bclk";
			power-domains = <&spm MT8192_POWER_DOMAIN_DISP>;
			#iommu-cells = <1>;
		};

		imgsys: clock-controller@15020000 {
			compatible = "mediatek,mt8192-imgsys";
			reg = <0 0x15020000 0 0x1000>;
			#clock-cells = <1>;
		};

		larb9: larb@1502e000 {
			compatible = "mediatek,mt8192-smi-larb";
			reg = <0 0x1502e000 0 0x1000>;
			mediatek,larb-id = <9>;
			mediatek,smi = <&smi_common>;
			clocks = <&imgsys CLK_IMG_LARB9>,
				 <&imgsys CLK_IMG_LARB9>;
			clock-names = "apb", "smi";
			power-domains = <&spm MT8192_POWER_DOMAIN_ISP>;
		};

		imgsys2: clock-controller@15820000 {
			compatible = "mediatek,mt8192-imgsys2";
			reg = <0 0x15820000 0 0x1000>;
			#clock-cells = <1>;
		};

		larb11: larb@1582e000 {
			compatible = "mediatek,mt8192-smi-larb";
			reg = <0 0x1582e000 0 0x1000>;
			mediatek,larb-id = <11>;
			mediatek,smi = <&smi_common>;
			clocks = <&imgsys2 CLK_IMG2_LARB11>,
				 <&imgsys2 CLK_IMG2_LARB11>;
			clock-names = "apb", "smi";
			power-domains = <&spm MT8192_POWER_DOMAIN_ISP2>;
		};

		larb5: larb@1600d000 {
			compatible = "mediatek,mt8192-smi-larb";
			reg = <0 0x1600d000 0 0x1000>;
			mediatek,larb-id = <5>;
			mediatek,smi = <&smi_common>;
			clocks = <&vdecsys_soc CLK_VDEC_SOC_LARB1>,
				 <&vdecsys_soc CLK_VDEC_SOC_LARB1>;
			clock-names = "apb", "smi";
			power-domains = <&spm MT8192_POWER_DOMAIN_VDEC>;
		};

		vdecsys_soc: clock-controller@1600f000 {
			compatible = "mediatek,mt8192-vdecsys_soc";
			reg = <0 0x1600f000 0 0x1000>;
			#clock-cells = <1>;
		};

		larb4: larb@1602e000 {
			compatible = "mediatek,mt8192-smi-larb";
			reg = <0 0x1602e000 0 0x1000>;
			mediatek,larb-id = <4>;
			mediatek,smi = <&smi_common>;
			clocks = <&vdecsys CLK_VDEC_SOC_LARB1>,
				 <&vdecsys CLK_VDEC_SOC_LARB1>;
			clock-names = "apb", "smi";
			power-domains = <&spm MT8192_POWER_DOMAIN_VDEC2>;
		};

		vdecsys: clock-controller@1602f000 {
			compatible = "mediatek,mt8192-vdecsys";
			reg = <0 0x1602f000 0 0x1000>;
			#clock-cells = <1>;
		};

		vencsys: clock-controller@17000000 {
			compatible = "mediatek,mt8192-vencsys";
			reg = <0 0x17000000 0 0x1000>;
			#clock-cells = <1>;
		};

		larb7: larb@17010000 {
			compatible = "mediatek,mt8192-smi-larb";
			reg = <0 0x17010000 0 0x1000>;
			mediatek,larb-id = <7>;
			mediatek,smi = <&smi_common>;
			clocks = <&vencsys CLK_VENC_SET0_LARB>,
				 <&vencsys CLK_VENC_SET1_VENC>;
			clock-names = "apb", "smi";
			power-domains = <&spm MT8192_POWER_DOMAIN_VENC>;
		};

		vcodec_enc: vcodec@17020000 {
			compatible = "mediatek,mt8192-vcodec-enc";
			reg = <0 0x17020000 0 0x2000>;
			iommus = <&iommu0 M4U_PORT_L7_VENC_RCPU>,
				 <&iommu0 M4U_PORT_L7_VENC_REC>,
				 <&iommu0 M4U_PORT_L7_VENC_BSDMA>,
				 <&iommu0 M4U_PORT_L7_VENC_SV_COMV>,
				 <&iommu0 M4U_PORT_L7_VENC_RD_COMV>,
				 <&iommu0 M4U_PORT_L7_VENC_CUR_LUMA>,
				 <&iommu0 M4U_PORT_L7_VENC_CUR_CHROMA>,
				 <&iommu0 M4U_PORT_L7_VENC_REF_LUMA>,
				 <&iommu0 M4U_PORT_L7_VENC_REF_CHROMA>,
				 <&iommu0 M4U_PORT_L7_VENC_SUB_R_LUMA>,
				 <&iommu0 M4U_PORT_L7_VENC_SUB_W_LUMA>;
			interrupts = <GIC_SPI 309 IRQ_TYPE_LEVEL_HIGH 0>;
			mediatek,scp = <&scp>;
			power-domains = <&spm MT8192_POWER_DOMAIN_VENC>;
			clocks = <&vencsys CLK_VENC_SET1_VENC>;
			clock-names = "venc-set1";
			assigned-clocks = <&topckgen CLK_TOP_VENC_SEL>;
			assigned-clock-parents = <&topckgen CLK_TOP_UNIVPLL_D4>;
		};

		camsys: clock-controller@1a000000 {
			compatible = "mediatek,mt8192-camsys";
			reg = <0 0x1a000000 0 0x1000>;
			#clock-cells = <1>;
		};

		larb13: larb@1a001000 {
			compatible = "mediatek,mt8192-smi-larb";
			reg = <0 0x1a001000 0 0x1000>;
			mediatek,larb-id = <13>;
			mediatek,smi = <&smi_common>;
			clocks = <&camsys CLK_CAM_CAM>,
				 <&camsys CLK_CAM_LARB13>;
			clock-names = "apb", "smi";
			power-domains = <&spm MT8192_POWER_DOMAIN_CAM>;
		};

		larb14: larb@1a002000 {
			compatible = "mediatek,mt8192-smi-larb";
			reg = <0 0x1a002000 0 0x1000>;
			mediatek,larb-id = <14>;
			mediatek,smi = <&smi_common>;
			clocks = <&camsys CLK_CAM_CAM>,
				 <&camsys CLK_CAM_LARB14>;
			clock-names = "apb", "smi";
			power-domains = <&spm MT8192_POWER_DOMAIN_CAM>;
		};

		larb16: larb@1a00f000 {
			compatible = "mediatek,mt8192-smi-larb";
			reg = <0 0x1a00f000 0 0x1000>;
			mediatek,larb-id = <16>;
			mediatek,smi = <&smi_common>;
			clocks = <&camsys_rawa CLK_CAM_RAWA_CAM>,
				 <&camsys_rawa CLK_CAM_RAWA_LARBX>;
			clock-names = "apb", "smi";
			power-domains = <&spm MT8192_POWER_DOMAIN_CAM_RAWA>;
		};

		larb17: larb@1a010000 {
			compatible = "mediatek,mt8192-smi-larb";
			reg = <0 0x1a010000 0 0x1000>;
			mediatek,larb-id = <17>;
			mediatek,smi = <&smi_common>;
			clocks = <&camsys_rawb CLK_CAM_RAWB_CAM>,
				 <&camsys_rawb CLK_CAM_RAWB_LARBX>;
			clock-names = "apb", "smi";
			power-domains = <&spm MT8192_POWER_DOMAIN_CAM_RAWB>;
		};

		larb18: larb@1a011000 {
			compatible = "mediatek,mt8192-smi-larb";
			reg = <0 0x1a011000 0 0x1000>;
			mediatek,larb-id = <18>;
			mediatek,smi = <&smi_common>;
			clocks = <&camsys_rawc CLK_CAM_RAWC_LARBX>,
				 <&camsys_rawc CLK_CAM_RAWC_CAM>;
			clock-names = "apb", "smi";
			power-domains = <&spm MT8192_POWER_DOMAIN_CAM_RAWC>;
		};

		camsys_rawa: clock-controller@1a04f000 {
			compatible = "mediatek,mt8192-camsys_rawa";
			reg = <0 0x1a04f000 0 0x1000>;
			#clock-cells = <1>;
		};

		camsys_rawb: clock-controller@1a06f000 {
			compatible = "mediatek,mt8192-camsys_rawb";
			reg = <0 0x1a06f000 0 0x1000>;
			#clock-cells = <1>;
		};

		camsys_rawc: clock-controller@1a08f000 {
			compatible = "mediatek,mt8192-camsys_rawc";
			reg = <0 0x1a08f000 0 0x1000>;
			#clock-cells = <1>;
		};

		ipesys: clock-controller@1b000000 {
			compatible = "mediatek,mt8192-ipesys";
			reg = <0 0x1b000000 0 0x1000>;
			#clock-cells = <1>;
		};

		larb20: larb@1b00f000 {
			compatible = "mediatek,mt8192-smi-larb";
			reg = <0 0x1b00f000 0 0x1000>;
			mediatek,larb-id = <20>;
			mediatek,smi = <&smi_common>;
			clocks = <&ipesys CLK_IPE_SMI_SUBCOM>,
				 <&ipesys CLK_IPE_LARB20>;
			clock-names = "apb", "smi";
			power-domains = <&spm MT8192_POWER_DOMAIN_IPE>;
		};

		larb19: larb@1b10f000 {
			compatible = "mediatek,mt8192-smi-larb";
			reg = <0 0x1b10f000 0 0x1000>;
			mediatek,larb-id = <19>;
			mediatek,smi = <&smi_common>;
			clocks = <&ipesys CLK_IPE_SMI_SUBCOM>,
				 <&ipesys CLK_IPE_LARB19>;
			clock-names = "apb", "smi";
			power-domains = <&spm MT8192_POWER_DOMAIN_IPE>;
		};

		mdpsys: clock-controller@1f000000 {
			compatible = "mediatek,mt8192-mdpsys";
			reg = <0 0x1f000000 0 0x1000>;
			#clock-cells = <1>;
		};

		larb2: larb@1f002000 {
			compatible = "mediatek,mt8192-smi-larb";
			reg = <0 0x1f002000 0 0x1000>;
			mediatek,larb-id = <2>;
			mediatek,smi = <&smi_common>;
			clocks = <&mdpsys CLK_MDP_SMI0>,
				 <&mdpsys CLK_MDP_SMI0>;
			clock-names = "apb", "smi";
			power-domains = <&spm MT8192_POWER_DOMAIN_MDP>;
		};
	};
};<|MERGE_RESOLUTION|>--- conflicted
+++ resolved
@@ -62,9 +62,6 @@
 			reg = <0x000>;
 			enable-method = "psci";
 			clock-frequency = <1701000000>;
-<<<<<<< HEAD
-			cpu-idle-states = <&cpu_sleep_l &cluster_sleep_l>;
-=======
 			cpu-idle-states = <&cpu_ret_l &cpu_off_l>;
 			i-cache-size = <32768>;
 			i-cache-line-size = <64>;
@@ -72,7 +69,6 @@
 			d-cache-size = <32768>;
 			d-cache-line-size = <64>;
 			d-cache-sets = <128>;
->>>>>>> eb3cdb58
 			next-level-cache = <&l2_0>;
 			performance-domains = <&performance 0>;
 			capacity-dmips-mhz = <427>;
@@ -84,9 +80,6 @@
 			reg = <0x100>;
 			enable-method = "psci";
 			clock-frequency = <1701000000>;
-<<<<<<< HEAD
-			cpu-idle-states = <&cpu_sleep_l &cluster_sleep_l>;
-=======
 			cpu-idle-states = <&cpu_ret_l &cpu_off_l>;
 			i-cache-size = <32768>;
 			i-cache-line-size = <64>;
@@ -94,7 +87,6 @@
 			d-cache-size = <32768>;
 			d-cache-line-size = <64>;
 			d-cache-sets = <128>;
->>>>>>> eb3cdb58
 			next-level-cache = <&l2_0>;
 			performance-domains = <&performance 0>;
 			capacity-dmips-mhz = <427>;
@@ -106,9 +98,6 @@
 			reg = <0x200>;
 			enable-method = "psci";
 			clock-frequency = <1701000000>;
-<<<<<<< HEAD
-			cpu-idle-states = <&cpu_sleep_l &cluster_sleep_l>;
-=======
 			cpu-idle-states = <&cpu_ret_l &cpu_off_l>;
 			i-cache-size = <32768>;
 			i-cache-line-size = <64>;
@@ -116,7 +105,6 @@
 			d-cache-size = <32768>;
 			d-cache-line-size = <64>;
 			d-cache-sets = <128>;
->>>>>>> eb3cdb58
 			next-level-cache = <&l2_0>;
 			performance-domains = <&performance 0>;
 			capacity-dmips-mhz = <427>;
@@ -128,9 +116,6 @@
 			reg = <0x300>;
 			enable-method = "psci";
 			clock-frequency = <1701000000>;
-<<<<<<< HEAD
-			cpu-idle-states = <&cpu_sleep_l &cluster_sleep_l>;
-=======
 			cpu-idle-states = <&cpu_ret_l &cpu_off_l>;
 			i-cache-size = <32768>;
 			i-cache-line-size = <64>;
@@ -138,7 +123,6 @@
 			d-cache-size = <32768>;
 			d-cache-line-size = <64>;
 			d-cache-sets = <128>;
->>>>>>> eb3cdb58
 			next-level-cache = <&l2_0>;
 			performance-domains = <&performance 0>;
 			capacity-dmips-mhz = <427>;
@@ -150,9 +134,6 @@
 			reg = <0x400>;
 			enable-method = "psci";
 			clock-frequency = <2171000000>;
-<<<<<<< HEAD
-			cpu-idle-states = <&cpu_sleep_b &cluster_sleep_b>;
-=======
 			cpu-idle-states = <&cpu_ret_b &cpu_off_b>;
 			i-cache-size = <65536>;
 			i-cache-line-size = <64>;
@@ -160,7 +141,6 @@
 			d-cache-size = <65536>;
 			d-cache-line-size = <64>;
 			d-cache-sets = <256>;
->>>>>>> eb3cdb58
 			next-level-cache = <&l2_1>;
 			performance-domains = <&performance 1>;
 			capacity-dmips-mhz = <1024>;
@@ -172,9 +152,6 @@
 			reg = <0x500>;
 			enable-method = "psci";
 			clock-frequency = <2171000000>;
-<<<<<<< HEAD
-			cpu-idle-states = <&cpu_sleep_b &cluster_sleep_b>;
-=======
 			cpu-idle-states = <&cpu_ret_b &cpu_off_b>;
 			i-cache-size = <65536>;
 			i-cache-line-size = <64>;
@@ -182,7 +159,6 @@
 			d-cache-size = <65536>;
 			d-cache-line-size = <64>;
 			d-cache-sets = <256>;
->>>>>>> eb3cdb58
 			next-level-cache = <&l2_1>;
 			performance-domains = <&performance 1>;
 			capacity-dmips-mhz = <1024>;
@@ -194,9 +170,6 @@
 			reg = <0x600>;
 			enable-method = "psci";
 			clock-frequency = <2171000000>;
-<<<<<<< HEAD
-			cpu-idle-states = <&cpu_sleep_b &cluster_sleep_b>;
-=======
 			cpu-idle-states = <&cpu_ret_b &cpu_off_b>;
 			i-cache-size = <65536>;
 			i-cache-line-size = <64>;
@@ -204,7 +177,6 @@
 			d-cache-size = <65536>;
 			d-cache-line-size = <64>;
 			d-cache-sets = <256>;
->>>>>>> eb3cdb58
 			next-level-cache = <&l2_1>;
 			performance-domains = <&performance 1>;
 			capacity-dmips-mhz = <1024>;
@@ -216,9 +188,6 @@
 			reg = <0x700>;
 			enable-method = "psci";
 			clock-frequency = <2171000000>;
-<<<<<<< HEAD
-			cpu-idle-states = <&cpu_sleep_b &cluster_sleep_b>;
-=======
 			cpu-idle-states = <&cpu_ret_b &cpu_off_b>;
 			i-cache-size = <65536>;
 			i-cache-line-size = <64>;
@@ -226,7 +195,6 @@
 			d-cache-size = <65536>;
 			d-cache-line-size = <64>;
 			d-cache-sets = <256>;
->>>>>>> eb3cdb58
 			next-level-cache = <&l2_1>;
 			performance-domains = <&performance 1>;
 			capacity-dmips-mhz = <1024>;
@@ -290,11 +258,7 @@
 
 		idle-states {
 			entry-method = "psci";
-<<<<<<< HEAD
-			cpu_sleep_l: cpu-sleep-l {
-=======
 			cpu_ret_l: cpu-retention-l {
->>>>>>> eb3cdb58
 				compatible = "arm,idle-state";
 				arm,psci-suspend-param = <0x00010001>;
 				local-timer-stop;
@@ -302,11 +266,7 @@
 				exit-latency-us = <140>;
 				min-residency-us = <780>;
 			};
-<<<<<<< HEAD
-			cpu_sleep_b: cpu-sleep-b {
-=======
 			cpu_ret_b: cpu-retention-b {
->>>>>>> eb3cdb58
 				compatible = "arm,idle-state";
 				arm,psci-suspend-param = <0x00010001>;
 				local-timer-stop;
@@ -314,11 +274,7 @@
 				exit-latency-us = <145>;
 				min-residency-us = <720>;
 			};
-<<<<<<< HEAD
-			cluster_sleep_l: cluster-sleep-l {
-=======
 			cpu_off_l: cpu-off-l {
->>>>>>> eb3cdb58
 				compatible = "arm,idle-state";
 				arm,psci-suspend-param = <0x01010002>;
 				local-timer-stop;
@@ -326,11 +282,7 @@
 				exit-latency-us = <155>;
 				min-residency-us = <860>;
 			};
-<<<<<<< HEAD
-			cluster_sleep_b: cluster-sleep-b {
-=======
 			cpu_off_b: cpu-off-b {
->>>>>>> eb3cdb58
 				compatible = "arm,idle-state";
 				arm,psci-suspend-param = <0x01010002>;
 				local-timer-stop;
