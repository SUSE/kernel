// SPDX-License-Identifier: GPL-2.0
#include <dt-bindings/clock/tegra186-clock.h>
#include <dt-bindings/gpio/tegra186-gpio.h>
#include <dt-bindings/interrupt-controller/arm-gic.h>
#include <dt-bindings/mailbox/tegra186-hsp.h>
#include <dt-bindings/memory/tegra186-mc.h>
#include <dt-bindings/pinctrl/pinctrl-tegra-io-pad.h>
#include <dt-bindings/power/tegra186-powergate.h>
#include <dt-bindings/reset/tegra186-reset.h>
#include <dt-bindings/thermal/tegra186-bpmp-thermal.h>

/ {
	compatible = "nvidia,tegra186";
	interrupt-parent = <&gic>;
	#address-cells = <2>;
	#size-cells = <2>;

	misc@100000 {
		compatible = "nvidia,tegra186-misc";
		reg = <0x0 0x00100000 0x0 0xf000>,
		      <0x0 0x0010f000 0x0 0x1000>;
	};

	gpio: gpio@2200000 {
		compatible = "nvidia,tegra186-gpio";
		reg-names = "security", "gpio";
		reg = <0x0 0x2200000 0x0 0x10000>,
		      <0x0 0x2210000 0x0 0x10000>;
		interrupts = <GIC_SPI  47 IRQ_TYPE_LEVEL_HIGH>,
			     <GIC_SPI  50 IRQ_TYPE_LEVEL_HIGH>,
			     <GIC_SPI  53 IRQ_TYPE_LEVEL_HIGH>,
			     <GIC_SPI  56 IRQ_TYPE_LEVEL_HIGH>,
			     <GIC_SPI  59 IRQ_TYPE_LEVEL_HIGH>,
			     <GIC_SPI 180 IRQ_TYPE_LEVEL_HIGH>;
		#interrupt-cells = <2>;
		interrupt-controller;
		#gpio-cells = <2>;
		gpio-controller;
	};

	ethernet@2490000 {
		compatible = "nvidia,tegra186-eqos",
			     "snps,dwc-qos-ethernet-4.10";
		reg = <0x0 0x02490000 0x0 0x10000>;
		interrupts = <GIC_SPI 194 IRQ_TYPE_LEVEL_HIGH>, /* common */
			     <GIC_SPI 195 IRQ_TYPE_LEVEL_HIGH>, /* power */
			     <GIC_SPI 190 IRQ_TYPE_LEVEL_HIGH>, /* rx0 */
			     <GIC_SPI 186 IRQ_TYPE_LEVEL_HIGH>, /* tx0 */
			     <GIC_SPI 191 IRQ_TYPE_LEVEL_HIGH>, /* rx1 */
			     <GIC_SPI 187 IRQ_TYPE_LEVEL_HIGH>, /* tx1 */
			     <GIC_SPI 192 IRQ_TYPE_LEVEL_HIGH>, /* rx2 */
			     <GIC_SPI 188 IRQ_TYPE_LEVEL_HIGH>, /* tx2 */
			     <GIC_SPI 193 IRQ_TYPE_LEVEL_HIGH>, /* rx3 */
			     <GIC_SPI 189 IRQ_TYPE_LEVEL_HIGH>; /* tx3 */
		clocks = <&bpmp TEGRA186_CLK_AXI_CBB>,
			 <&bpmp TEGRA186_CLK_EQOS_AXI>,
			 <&bpmp TEGRA186_CLK_EQOS_RX>,
			 <&bpmp TEGRA186_CLK_EQOS_TX>,
			 <&bpmp TEGRA186_CLK_EQOS_PTP_REF>;
		clock-names = "master_bus", "slave_bus", "rx", "tx", "ptp_ref";
		resets = <&bpmp TEGRA186_RESET_EQOS>;
		reset-names = "eqos";
		interconnects = <&mc TEGRA186_MEMORY_CLIENT_EQOSR &emc>,
				<&mc TEGRA186_MEMORY_CLIENT_EQOSW &emc>;
		interconnect-names = "dma-mem", "write";
		iommus = <&smmu TEGRA186_SID_EQOS>;
		status = "disabled";

		snps,write-requests = <1>;
		snps,read-requests = <3>;
		snps,burst-map = <0x7>;
		snps,txpbl = <32>;
		snps,rxpbl = <8>;
	};

	gpcdma: dma-controller@2600000 {
		compatible = "nvidia,tegra186-gpcdma";
		reg = <0x0 0x2600000 0x0 0x210000>;
		resets = <&bpmp TEGRA186_RESET_GPCDMA>;
		reset-names = "gpcdma";
		interrupts = <GIC_SPI 75 IRQ_TYPE_LEVEL_HIGH>,
			     <GIC_SPI 76 IRQ_TYPE_LEVEL_HIGH>,
			     <GIC_SPI 77 IRQ_TYPE_LEVEL_HIGH>,
			     <GIC_SPI 78 IRQ_TYPE_LEVEL_HIGH>,
			     <GIC_SPI 79 IRQ_TYPE_LEVEL_HIGH>,
			     <GIC_SPI 80 IRQ_TYPE_LEVEL_HIGH>,
			     <GIC_SPI 81 IRQ_TYPE_LEVEL_HIGH>,
			     <GIC_SPI 82 IRQ_TYPE_LEVEL_HIGH>,
			     <GIC_SPI 83 IRQ_TYPE_LEVEL_HIGH>,
			     <GIC_SPI 84 IRQ_TYPE_LEVEL_HIGH>,
			     <GIC_SPI 85 IRQ_TYPE_LEVEL_HIGH>,
			     <GIC_SPI 86 IRQ_TYPE_LEVEL_HIGH>,
			     <GIC_SPI 87 IRQ_TYPE_LEVEL_HIGH>,
			     <GIC_SPI 88 IRQ_TYPE_LEVEL_HIGH>,
			     <GIC_SPI 89 IRQ_TYPE_LEVEL_HIGH>,
			     <GIC_SPI 90 IRQ_TYPE_LEVEL_HIGH>,
			     <GIC_SPI 91 IRQ_TYPE_LEVEL_HIGH>,
			     <GIC_SPI 92 IRQ_TYPE_LEVEL_HIGH>,
			     <GIC_SPI 93 IRQ_TYPE_LEVEL_HIGH>,
			     <GIC_SPI 94 IRQ_TYPE_LEVEL_HIGH>,
			     <GIC_SPI 95 IRQ_TYPE_LEVEL_HIGH>,
			     <GIC_SPI 96 IRQ_TYPE_LEVEL_HIGH>,
			     <GIC_SPI 97 IRQ_TYPE_LEVEL_HIGH>,
			     <GIC_SPI 98 IRQ_TYPE_LEVEL_HIGH>,
			     <GIC_SPI 99 IRQ_TYPE_LEVEL_HIGH>,
			     <GIC_SPI 100 IRQ_TYPE_LEVEL_HIGH>,
			     <GIC_SPI 101 IRQ_TYPE_LEVEL_HIGH>,
			     <GIC_SPI 102 IRQ_TYPE_LEVEL_HIGH>,
			     <GIC_SPI 103 IRQ_TYPE_LEVEL_HIGH>,
			     <GIC_SPI 104 IRQ_TYPE_LEVEL_HIGH>,
			     <GIC_SPI 105 IRQ_TYPE_LEVEL_HIGH>,
			     <GIC_SPI 106 IRQ_TYPE_LEVEL_HIGH>;
		#dma-cells = <1>;
		iommus = <&smmu TEGRA186_SID_GPCDMA_0>;
		dma-coherent;
		dma-channel-mask = <0xfffffffe>;
		status = "okay";
	};

	aconnect@2900000 {
		compatible = "nvidia,tegra186-aconnect",
			     "nvidia,tegra210-aconnect";
		clocks = <&bpmp TEGRA186_CLK_APE>,
			 <&bpmp TEGRA186_CLK_APB2APE>;
		clock-names = "ape", "apb2ape";
		power-domains = <&bpmp TEGRA186_POWER_DOMAIN_AUD>;
		#address-cells = <1>;
		#size-cells = <1>;
		ranges = <0x02900000 0x0 0x02900000 0x200000>;
		status = "disabled";

		tegra_ahub: ahub@2900800 {
			compatible = "nvidia,tegra186-ahub";
			reg = <0x02900800 0x800>;
			clocks = <&bpmp TEGRA186_CLK_AHUB>;
			clock-names = "ahub";
			assigned-clocks = <&bpmp TEGRA186_CLK_AHUB>;
			assigned-clock-parents = <&bpmp TEGRA186_CLK_PLL_A_OUT0>;
			#address-cells = <1>;
			#size-cells = <1>;
			ranges = <0x02900800 0x02900800 0x11800>;
			status = "disabled";

			tegra_i2s1: i2s@2901000 {
				compatible = "nvidia,tegra186-i2s",
					     "nvidia,tegra210-i2s";
				reg = <0x2901000 0x100>;
				clocks = <&bpmp TEGRA186_CLK_I2S1>,
					 <&bpmp TEGRA186_CLK_I2S1_SYNC_INPUT>;
				clock-names = "i2s", "sync_input";
				assigned-clocks = <&bpmp TEGRA186_CLK_I2S1>;
				assigned-clock-parents = <&bpmp TEGRA186_CLK_PLL_A_OUT0>;
				assigned-clock-rates = <1536000>;
				sound-name-prefix = "I2S1";
				status = "disabled";
			};

			tegra_i2s2: i2s@2901100 {
				compatible = "nvidia,tegra186-i2s",
					     "nvidia,tegra210-i2s";
				reg = <0x2901100 0x100>;
				clocks = <&bpmp TEGRA186_CLK_I2S2>,
					 <&bpmp TEGRA186_CLK_I2S2_SYNC_INPUT>;
				clock-names = "i2s", "sync_input";
				assigned-clocks = <&bpmp TEGRA186_CLK_I2S2>;
				assigned-clock-parents = <&bpmp TEGRA186_CLK_PLL_A_OUT0>;
				assigned-clock-rates = <1536000>;
				sound-name-prefix = "I2S2";
				status = "disabled";
			};

			tegra_i2s3: i2s@2901200 {
				compatible = "nvidia,tegra186-i2s",
					     "nvidia,tegra210-i2s";
				reg = <0x2901200 0x100>;
				clocks = <&bpmp TEGRA186_CLK_I2S3>,
					 <&bpmp TEGRA186_CLK_I2S3_SYNC_INPUT>;
				clock-names = "i2s", "sync_input";
				assigned-clocks = <&bpmp TEGRA186_CLK_I2S3>;
				assigned-clock-parents = <&bpmp TEGRA186_CLK_PLL_A_OUT0>;
				assigned-clock-rates = <1536000>;
				sound-name-prefix = "I2S3";
				status = "disabled";
			};

			tegra_i2s4: i2s@2901300 {
				compatible = "nvidia,tegra186-i2s",
					     "nvidia,tegra210-i2s";
				reg = <0x2901300 0x100>;
				clocks = <&bpmp TEGRA186_CLK_I2S4>,
					 <&bpmp TEGRA186_CLK_I2S4_SYNC_INPUT>;
				clock-names = "i2s", "sync_input";
				assigned-clocks = <&bpmp TEGRA186_CLK_I2S4>;
				assigned-clock-parents = <&bpmp TEGRA186_CLK_PLL_A_OUT0>;
				assigned-clock-rates = <1536000>;
				sound-name-prefix = "I2S4";
				status = "disabled";
			};

			tegra_i2s5: i2s@2901400 {
				compatible = "nvidia,tegra186-i2s",
					     "nvidia,tegra210-i2s";
				reg = <0x2901400 0x100>;
				clocks = <&bpmp TEGRA186_CLK_I2S5>,
					 <&bpmp TEGRA186_CLK_I2S5_SYNC_INPUT>;
				clock-names = "i2s", "sync_input";
				assigned-clocks = <&bpmp TEGRA186_CLK_I2S5>;
				assigned-clock-parents = <&bpmp TEGRA186_CLK_PLL_A_OUT0>;
				assigned-clock-rates = <1536000>;
				sound-name-prefix = "I2S5";
				status = "disabled";
			};

			tegra_i2s6: i2s@2901500 {
				compatible = "nvidia,tegra186-i2s",
					     "nvidia,tegra210-i2s";
				reg = <0x2901500 0x100>;
				clocks = <&bpmp TEGRA186_CLK_I2S6>,
					 <&bpmp TEGRA186_CLK_I2S6_SYNC_INPUT>;
				clock-names = "i2s", "sync_input";
				assigned-clocks = <&bpmp TEGRA186_CLK_I2S6>;
				assigned-clock-parents = <&bpmp TEGRA186_CLK_PLL_A_OUT0>;
				assigned-clock-rates = <1536000>;
				sound-name-prefix = "I2S6";
				status = "disabled";
			};

			tegra_sfc1: sfc@2902000 {
				compatible = "nvidia,tegra186-sfc",
					     "nvidia,tegra210-sfc";
				reg = <0x2902000 0x200>;
				sound-name-prefix = "SFC1";
				status = "disabled";
			};

			tegra_sfc2: sfc@2902200 {
				compatible = "nvidia,tegra186-sfc",
					     "nvidia,tegra210-sfc";
				reg = <0x2902200 0x200>;
				sound-name-prefix = "SFC2";
				status = "disabled";
			};

			tegra_sfc3: sfc@2902400 {
				compatible = "nvidia,tegra186-sfc",
					     "nvidia,tegra210-sfc";
				reg = <0x2902400 0x200>;
				sound-name-prefix = "SFC3";
				status = "disabled";
			};

			tegra_sfc4: sfc@2902600 {
				compatible = "nvidia,tegra186-sfc",
					     "nvidia,tegra210-sfc";
				reg = <0x2902600 0x200>;
				sound-name-prefix = "SFC4";
				status = "disabled";
			};

			tegra_amx1: amx@2903000 {
				compatible = "nvidia,tegra186-amx",
					     "nvidia,tegra210-amx";
				reg = <0x2903000 0x100>;
				sound-name-prefix = "AMX1";
				status = "disabled";
			};

			tegra_amx2: amx@2903100 {
				compatible = "nvidia,tegra186-amx",
					     "nvidia,tegra210-amx";
				reg = <0x2903100 0x100>;
				sound-name-prefix = "AMX2";
				status = "disabled";
			};

			tegra_amx3: amx@2903200 {
				compatible = "nvidia,tegra186-amx",
					     "nvidia,tegra210-amx";
				reg = <0x2903200 0x100>;
				sound-name-prefix = "AMX3";
				status = "disabled";
			};

			tegra_amx4: amx@2903300 {
				compatible = "nvidia,tegra186-amx",
					     "nvidia,tegra210-amx";
				reg = <0x2903300 0x100>;
				sound-name-prefix = "AMX4";
				status = "disabled";
			};

			tegra_adx1: adx@2903800 {
				compatible = "nvidia,tegra186-adx",
					     "nvidia,tegra210-adx";
				reg = <0x2903800 0x100>;
				sound-name-prefix = "ADX1";
				status = "disabled";
			};

			tegra_adx2: adx@2903900 {
				compatible = "nvidia,tegra186-adx",
					     "nvidia,tegra210-adx";
				reg = <0x2903900 0x100>;
				sound-name-prefix = "ADX2";
				status = "disabled";
			};

			tegra_adx3: adx@2903a00 {
				compatible = "nvidia,tegra186-adx",
					     "nvidia,tegra210-adx";
				reg = <0x2903a00 0x100>;
				sound-name-prefix = "ADX3";
				status = "disabled";
			};

			tegra_adx4: adx@2903b00 {
				compatible = "nvidia,tegra186-adx",
					     "nvidia,tegra210-adx";
				reg = <0x2903b00 0x100>;
				sound-name-prefix = "ADX4";
				status = "disabled";
			};

			tegra_dmic1: dmic@2904000 {
				compatible = "nvidia,tegra210-dmic";
				reg = <0x2904000 0x100>;
				clocks = <&bpmp TEGRA186_CLK_DMIC1>;
				clock-names = "dmic";
				assigned-clocks = <&bpmp TEGRA186_CLK_DMIC1>;
				assigned-clock-parents = <&bpmp TEGRA186_CLK_PLL_A_OUT0>;
				assigned-clock-rates = <3072000>;
				sound-name-prefix = "DMIC1";
				status = "disabled";
			};

			tegra_dmic2: dmic@2904100 {
				compatible = "nvidia,tegra210-dmic";
				reg = <0x2904100 0x100>;
				clocks = <&bpmp TEGRA186_CLK_DMIC2>;
				clock-names = "dmic";
				assigned-clocks = <&bpmp TEGRA186_CLK_DMIC2>;
				assigned-clock-parents = <&bpmp TEGRA186_CLK_PLL_A_OUT0>;
				assigned-clock-rates = <3072000>;
				sound-name-prefix = "DMIC2";
				status = "disabled";
			};

			tegra_dmic3: dmic@2904200 {
				compatible = "nvidia,tegra210-dmic";
				reg = <0x2904200 0x100>;
				clocks = <&bpmp TEGRA186_CLK_DMIC3>;
				clock-names = "dmic";
				assigned-clocks = <&bpmp TEGRA186_CLK_DMIC3>;
				assigned-clock-parents = <&bpmp TEGRA186_CLK_PLL_A_OUT0>;
				assigned-clock-rates = <3072000>;
				sound-name-prefix = "DMIC3";
				status = "disabled";
			};

			tegra_dmic4: dmic@2904300 {
				compatible = "nvidia,tegra210-dmic";
				reg = <0x2904300 0x100>;
				clocks = <&bpmp TEGRA186_CLK_DMIC4>;
				clock-names = "dmic";
				assigned-clocks = <&bpmp TEGRA186_CLK_DMIC4>;
				assigned-clock-parents = <&bpmp TEGRA186_CLK_PLL_A_OUT0>;
				assigned-clock-rates = <3072000>;
				sound-name-prefix = "DMIC4";
				status = "disabled";
			};

			tegra_dspk1: dspk@2905000 {
				compatible = "nvidia,tegra186-dspk";
				reg = <0x2905000 0x100>;
				clocks = <&bpmp TEGRA186_CLK_DSPK1>;
				clock-names = "dspk";
				assigned-clocks = <&bpmp TEGRA186_CLK_DSPK1>;
				assigned-clock-parents = <&bpmp TEGRA186_CLK_PLL_A_OUT0>;
				assigned-clock-rates = <12288000>;
				sound-name-prefix = "DSPK1";
				status = "disabled";
			};

			tegra_dspk2: dspk@2905100 {
				compatible = "nvidia,tegra186-dspk";
				reg = <0x2905100 0x100>;
				clocks = <&bpmp TEGRA186_CLK_DSPK2>;
				clock-names = "dspk";
				assigned-clocks = <&bpmp TEGRA186_CLK_DSPK2>;
				assigned-clock-parents = <&bpmp TEGRA186_CLK_PLL_A_OUT0>;
				assigned-clock-rates = <12288000>;
				sound-name-prefix = "DSPK2";
				status = "disabled";
			};

			tegra_ope1: processing-engine@2908000 {
				compatible = "nvidia,tegra186-ope",
					     "nvidia,tegra210-ope";
				reg = <0x2908000 0x100>;
				#address-cells = <1>;
				#size-cells = <1>;
				ranges;
				sound-name-prefix = "OPE1";
				status = "disabled";

				equalizer@2908100 {
					compatible = "nvidia,tegra186-peq",
						     "nvidia,tegra210-peq";
					reg = <0x2908100 0x100>;
				};

				dynamic-range-compressor@2908200 {
					compatible = "nvidia,tegra186-mbdrc",
						     "nvidia,tegra210-mbdrc";
					reg = <0x2908200 0x200>;
				};
			};

			tegra_mvc1: mvc@290a000 {
				compatible = "nvidia,tegra186-mvc",
					     "nvidia,tegra210-mvc";
				reg = <0x290a000 0x200>;
				sound-name-prefix = "MVC1";
				status = "disabled";
			};

			tegra_mvc2: mvc@290a200 {
				compatible = "nvidia,tegra186-mvc",
					     "nvidia,tegra210-mvc";
				reg = <0x290a200 0x200>;
				sound-name-prefix = "MVC2";
				status = "disabled";
			};

			tegra_amixer: amixer@290bb00 {
				compatible = "nvidia,tegra186-amixer",
					     "nvidia,tegra210-amixer";
				reg = <0x290bb00 0x800>;
				sound-name-prefix = "MIXER1";
				status = "disabled";
			};

			tegra_admaif: admaif@290f000 {
				compatible = "nvidia,tegra186-admaif";
				reg = <0x0290f000 0x1000>;
				dmas = <&adma 1>, <&adma 1>,
				       <&adma 2>, <&adma 2>,
				       <&adma 3>, <&adma 3>,
				       <&adma 4>, <&adma 4>,
				       <&adma 5>, <&adma 5>,
				       <&adma 6>, <&adma 6>,
				       <&adma 7>, <&adma 7>,
				       <&adma 8>, <&adma 8>,
				       <&adma 9>, <&adma 9>,
				       <&adma 10>, <&adma 10>,
				       <&adma 11>, <&adma 11>,
				       <&adma 12>, <&adma 12>,
				       <&adma 13>, <&adma 13>,
				       <&adma 14>, <&adma 14>,
				       <&adma 15>, <&adma 15>,
				       <&adma 16>, <&adma 16>,
				       <&adma 17>, <&adma 17>,
				       <&adma 18>, <&adma 18>,
				       <&adma 19>, <&adma 19>,
				       <&adma 20>, <&adma 20>;
				dma-names = "rx1", "tx1",
					    "rx2", "tx2",
					    "rx3", "tx3",
					    "rx4", "tx4",
					    "rx5", "tx5",
					    "rx6", "tx6",
					    "rx7", "tx7",
					    "rx8", "tx8",
					    "rx9", "tx9",
					    "rx10", "tx10",
					    "rx11", "tx11",
					    "rx12", "tx12",
					    "rx13", "tx13",
					    "rx14", "tx14",
					    "rx15", "tx15",
					    "rx16", "tx16",
					    "rx17", "tx17",
					    "rx18", "tx18",
					    "rx19", "tx19",
					    "rx20", "tx20";
				status = "disabled";
			};

			tegra_asrc: asrc@2910000 {
				compatible = "nvidia,tegra186-asrc";
				reg = <0x2910000 0x2000>;
				sound-name-prefix = "ASRC1";
				status = "disabled";
			};
		};

		adma: dma-controller@2930000 {
			compatible = "nvidia,tegra186-adma";
			reg = <0x02930000 0x20000>;
			interrupt-parent = <&agic>;
			interrupts =  <GIC_SPI 0 IRQ_TYPE_LEVEL_HIGH>,
				      <GIC_SPI 1 IRQ_TYPE_LEVEL_HIGH>,
				      <GIC_SPI 2 IRQ_TYPE_LEVEL_HIGH>,
				      <GIC_SPI 3 IRQ_TYPE_LEVEL_HIGH>,
				      <GIC_SPI 4 IRQ_TYPE_LEVEL_HIGH>,
				      <GIC_SPI 5 IRQ_TYPE_LEVEL_HIGH>,
				      <GIC_SPI 6 IRQ_TYPE_LEVEL_HIGH>,
				      <GIC_SPI 7 IRQ_TYPE_LEVEL_HIGH>,
				      <GIC_SPI 8 IRQ_TYPE_LEVEL_HIGH>,
				      <GIC_SPI 9 IRQ_TYPE_LEVEL_HIGH>,
				      <GIC_SPI 10 IRQ_TYPE_LEVEL_HIGH>,
				      <GIC_SPI 11 IRQ_TYPE_LEVEL_HIGH>,
				      <GIC_SPI 12 IRQ_TYPE_LEVEL_HIGH>,
				      <GIC_SPI 13 IRQ_TYPE_LEVEL_HIGH>,
				      <GIC_SPI 14 IRQ_TYPE_LEVEL_HIGH>,
				      <GIC_SPI 15 IRQ_TYPE_LEVEL_HIGH>,
				      <GIC_SPI 16 IRQ_TYPE_LEVEL_HIGH>,
				      <GIC_SPI 17 IRQ_TYPE_LEVEL_HIGH>,
				      <GIC_SPI 18 IRQ_TYPE_LEVEL_HIGH>,
				      <GIC_SPI 19 IRQ_TYPE_LEVEL_HIGH>,
				      <GIC_SPI 20 IRQ_TYPE_LEVEL_HIGH>,
				      <GIC_SPI 21 IRQ_TYPE_LEVEL_HIGH>,
				      <GIC_SPI 22 IRQ_TYPE_LEVEL_HIGH>,
				      <GIC_SPI 23 IRQ_TYPE_LEVEL_HIGH>,
				      <GIC_SPI 24 IRQ_TYPE_LEVEL_HIGH>,
				      <GIC_SPI 25 IRQ_TYPE_LEVEL_HIGH>,
				      <GIC_SPI 26 IRQ_TYPE_LEVEL_HIGH>,
				      <GIC_SPI 27 IRQ_TYPE_LEVEL_HIGH>,
				      <GIC_SPI 28 IRQ_TYPE_LEVEL_HIGH>,
				      <GIC_SPI 29 IRQ_TYPE_LEVEL_HIGH>,
				      <GIC_SPI 30 IRQ_TYPE_LEVEL_HIGH>,
				      <GIC_SPI 31 IRQ_TYPE_LEVEL_HIGH>;
			#dma-cells = <1>;
			clocks = <&bpmp TEGRA186_CLK_AHUB>;
			clock-names = "d_audio";
			status = "disabled";
		};

		agic: interrupt-controller@2a40000 {
			compatible = "nvidia,tegra186-agic",
				     "nvidia,tegra210-agic";
			#interrupt-cells = <3>;
			interrupt-controller;
			reg = <0x02a41000 0x1000>,
			      <0x02a42000 0x2000>;
			interrupts = <GIC_SPI 145
				(GIC_CPU_MASK_SIMPLE(4) | IRQ_TYPE_LEVEL_HIGH)>;
			clocks = <&bpmp TEGRA186_CLK_APE>;
			clock-names = "clk";
			status = "disabled";
		};
	};

	mc: memory-controller@2c00000 {
		compatible = "nvidia,tegra186-mc";
		reg = <0x0 0x02c00000 0x0 0x10000>,    /* MC-SID */
		      <0x0 0x02c10000 0x0 0x10000>,    /* Broadcast channel */
		      <0x0 0x02c20000 0x0 0x10000>,    /* MC0 */
		      <0x0 0x02c30000 0x0 0x10000>,    /* MC1 */
		      <0x0 0x02c40000 0x0 0x10000>,    /* MC2 */
		      <0x0 0x02c50000 0x0 0x10000>;    /* MC3 */
		reg-names = "sid", "broadcast", "ch0", "ch1", "ch2", "ch3";
		interrupts = <GIC_SPI 223 IRQ_TYPE_LEVEL_HIGH>;
		status = "disabled";

		#interconnect-cells = <1>;
		#address-cells = <2>;
		#size-cells = <2>;

		ranges = <0x0 0x02c00000 0x0 0x02c00000 0x0 0xb0000>;

		/*
		 * Memory clients have access to all 40 bits that the memory
		 * controller can address.
		 */
		dma-ranges = <0x0 0x0 0x0 0x0 0x100 0x0>;

		emc: external-memory-controller@2c60000 {
			compatible = "nvidia,tegra186-emc";
			reg = <0x0 0x02c60000 0x0 0x50000>;
			interrupts = <GIC_SPI 224 IRQ_TYPE_LEVEL_HIGH>;
			clocks = <&bpmp TEGRA186_CLK_EMC>;
			clock-names = "emc";

			#interconnect-cells = <0>;

			nvidia,bpmp = <&bpmp>;
		};
	};

	timer@3010000 {
		compatible = "nvidia,tegra186-timer";
		reg = <0x0 0x03010000 0x0 0x000e0000>;
		interrupts = <GIC_SPI 0 IRQ_TYPE_LEVEL_HIGH>,
			     <GIC_SPI 1 IRQ_TYPE_LEVEL_HIGH>,
			     <GIC_SPI 2 IRQ_TYPE_LEVEL_HIGH>,
			     <GIC_SPI 3 IRQ_TYPE_LEVEL_HIGH>,
			     <GIC_SPI 4 IRQ_TYPE_LEVEL_HIGH>,
			     <GIC_SPI 5 IRQ_TYPE_LEVEL_HIGH>,
			     <GIC_SPI 6 IRQ_TYPE_LEVEL_HIGH>,
			     <GIC_SPI 7 IRQ_TYPE_LEVEL_HIGH>,
			     <GIC_SPI 8 IRQ_TYPE_LEVEL_HIGH>,
			     <GIC_SPI 9 IRQ_TYPE_LEVEL_HIGH>;
		status = "okay";
	};

	uarta: serial@3100000 {
		compatible = "nvidia,tegra186-uart", "nvidia,tegra20-uart";
		reg = <0x0 0x03100000 0x0 0x40>;
		reg-shift = <2>;
		interrupts = <GIC_SPI 112 IRQ_TYPE_LEVEL_HIGH>;
		clocks = <&bpmp TEGRA186_CLK_UARTA>;
		resets = <&bpmp TEGRA186_RESET_UARTA>;
		status = "disabled";
	};

	uartb: serial@3110000 {
		compatible = "nvidia,tegra186-uart", "nvidia,tegra20-uart";
		reg = <0x0 0x03110000 0x0 0x40>;
		reg-shift = <2>;
		interrupts = <GIC_SPI 113 IRQ_TYPE_LEVEL_HIGH>;
		clocks = <&bpmp TEGRA186_CLK_UARTB>;
		clock-names = "serial";
		resets = <&bpmp TEGRA186_RESET_UARTB>;
		reset-names = "serial";
		status = "disabled";
	};

	uartd: serial@3130000 {
		compatible = "nvidia,tegra186-uart", "nvidia,tegra20-uart";
		reg = <0x0 0x03130000 0x0 0x40>;
		reg-shift = <2>;
		interrupts = <GIC_SPI 115 IRQ_TYPE_LEVEL_HIGH>;
		clocks = <&bpmp TEGRA186_CLK_UARTD>;
		clock-names = "serial";
		resets = <&bpmp TEGRA186_RESET_UARTD>;
		reset-names = "serial";
		status = "disabled";
	};

	uarte: serial@3140000 {
		compatible = "nvidia,tegra186-uart", "nvidia,tegra20-uart";
		reg = <0x0 0x03140000 0x0 0x40>;
		reg-shift = <2>;
		interrupts = <GIC_SPI 116 IRQ_TYPE_LEVEL_HIGH>;
		clocks = <&bpmp TEGRA186_CLK_UARTE>;
		clock-names = "serial";
		resets = <&bpmp TEGRA186_RESET_UARTE>;
		reset-names = "serial";
		status = "disabled";
	};

	uartf: serial@3150000 {
		compatible = "nvidia,tegra186-uart", "nvidia,tegra20-uart";
		reg = <0x0 0x03150000 0x0 0x40>;
		reg-shift = <2>;
		interrupts = <GIC_SPI 117 IRQ_TYPE_LEVEL_HIGH>;
		clocks = <&bpmp TEGRA186_CLK_UARTF>;
		clock-names = "serial";
		resets = <&bpmp TEGRA186_RESET_UARTF>;
		reset-names = "serial";
		status = "disabled";
	};

	gen1_i2c: i2c@3160000 {
		compatible = "nvidia,tegra186-i2c";
		reg = <0x0 0x03160000 0x0 0x10000>;
		interrupts = <GIC_SPI 25 IRQ_TYPE_LEVEL_HIGH>;
		#address-cells = <1>;
		#size-cells = <0>;
		clocks = <&bpmp TEGRA186_CLK_I2C1>;
		clock-names = "div-clk";
		resets = <&bpmp TEGRA186_RESET_I2C1>;
		reset-names = "i2c";
		dmas = <&gpcdma 21>, <&gpcdma 21>;
		dma-names = "rx", "tx";
		status = "disabled";
	};

	cam_i2c: i2c@3180000 {
		compatible = "nvidia,tegra186-i2c";
		reg = <0x0 0x03180000 0x0 0x10000>;
		interrupts = <GIC_SPI 27 IRQ_TYPE_LEVEL_HIGH>;
		#address-cells = <1>;
		#size-cells = <0>;
		clocks = <&bpmp TEGRA186_CLK_I2C3>;
		clock-names = "div-clk";
		resets = <&bpmp TEGRA186_RESET_I2C3>;
		reset-names = "i2c";
		dmas = <&gpcdma 23>, <&gpcdma 23>;
		dma-names = "rx", "tx";
		status = "disabled";
	};

	/* shares pads with dpaux1 */
	dp_aux_ch1_i2c: i2c@3190000 {
		compatible = "nvidia,tegra186-i2c";
		reg = <0x0 0x03190000 0x0 0x10000>;
		interrupts = <GIC_SPI 28 IRQ_TYPE_LEVEL_HIGH>;
		#address-cells = <1>;
		#size-cells = <0>;
		clocks = <&bpmp TEGRA186_CLK_I2C4>;
		clock-names = "div-clk";
		resets = <&bpmp TEGRA186_RESET_I2C4>;
		reset-names = "i2c";
		pinctrl-names = "default", "idle";
		pinctrl-0 = <&state_dpaux1_i2c>;
		pinctrl-1 = <&state_dpaux1_off>;
		dmas = <&gpcdma 26>, <&gpcdma 26>;
		dma-names = "rx", "tx";
		status = "disabled";
	};

	/* controlled by BPMP, should not be enabled */
	pwr_i2c: i2c@31a0000 {
		compatible = "nvidia,tegra186-i2c";
		reg = <0x0 0x031a0000 0x0 0x10000>;
		interrupts = <GIC_SPI 29 IRQ_TYPE_LEVEL_HIGH>;
		#address-cells = <1>;
		#size-cells = <0>;
		clocks = <&bpmp TEGRA186_CLK_I2C5>;
		clock-names = "div-clk";
		resets = <&bpmp TEGRA186_RESET_I2C5>;
		reset-names = "i2c";
		status = "disabled";
	};

	/* shares pads with dpaux0 */
	dp_aux_ch0_i2c: i2c@31b0000 {
		compatible = "nvidia,tegra186-i2c";
		reg = <0x0 0x031b0000 0x0 0x10000>;
		interrupts = <GIC_SPI 30 IRQ_TYPE_LEVEL_HIGH>;
		#address-cells = <1>;
		#size-cells = <0>;
		clocks = <&bpmp TEGRA186_CLK_I2C6>;
		clock-names = "div-clk";
		resets = <&bpmp TEGRA186_RESET_I2C6>;
		reset-names = "i2c";
		pinctrl-names = "default", "idle";
		pinctrl-0 = <&state_dpaux_i2c>;
		pinctrl-1 = <&state_dpaux_off>;
		dmas = <&gpcdma 30>, <&gpcdma 30>;
		dma-names = "rx", "tx";
		status = "disabled";
	};

	gen7_i2c: i2c@31c0000 {
		compatible = "nvidia,tegra186-i2c";
		reg = <0x0 0x031c0000 0x0 0x10000>;
		interrupts = <GIC_SPI 31 IRQ_TYPE_LEVEL_HIGH>;
		#address-cells = <1>;
		#size-cells = <0>;
		clocks = <&bpmp TEGRA186_CLK_I2C7>;
		clock-names = "div-clk";
		resets = <&bpmp TEGRA186_RESET_I2C7>;
		reset-names = "i2c";
		dmas = <&gpcdma 27>, <&gpcdma 27>;
		dma-names = "rx", "tx";
		status = "disabled";
	};

	gen9_i2c: i2c@31e0000 {
		compatible = "nvidia,tegra186-i2c";
		reg = <0x0 0x031e0000 0x0 0x10000>;
		interrupts = <GIC_SPI 33 IRQ_TYPE_LEVEL_HIGH>;
		#address-cells = <1>;
		#size-cells = <0>;
		clocks = <&bpmp TEGRA186_CLK_I2C9>;
		clock-names = "div-clk";
		resets = <&bpmp TEGRA186_RESET_I2C9>;
		reset-names = "i2c";
		dmas = <&gpcdma 31>, <&gpcdma 31>;
		dma-names = "rx", "tx";
		status = "disabled";
	};

	pwm1: pwm@3280000 {
		compatible = "nvidia,tegra186-pwm";
		reg = <0x0 0x3280000 0x0 0x10000>;
		clocks = <&bpmp TEGRA186_CLK_PWM1>;
		resets = <&bpmp TEGRA186_RESET_PWM1>;
		reset-names = "pwm";
		status = "disabled";
		#pwm-cells = <2>;
	};

	pwm2: pwm@3290000 {
		compatible = "nvidia,tegra186-pwm";
		reg = <0x0 0x3290000 0x0 0x10000>;
		clocks = <&bpmp TEGRA186_CLK_PWM2>;
		resets = <&bpmp TEGRA186_RESET_PWM2>;
		reset-names = "pwm";
		status = "disabled";
		#pwm-cells = <2>;
	};

	pwm3: pwm@32a0000 {
		compatible = "nvidia,tegra186-pwm";
		reg = <0x0 0x32a0000 0x0 0x10000>;
		clocks = <&bpmp TEGRA186_CLK_PWM3>;
		resets = <&bpmp TEGRA186_RESET_PWM3>;
		reset-names = "pwm";
		status = "disabled";
		#pwm-cells = <2>;
	};

	pwm5: pwm@32c0000 {
		compatible = "nvidia,tegra186-pwm";
		reg = <0x0 0x32c0000 0x0 0x10000>;
		clocks = <&bpmp TEGRA186_CLK_PWM5>;
		resets = <&bpmp TEGRA186_RESET_PWM5>;
		reset-names = "pwm";
		status = "disabled";
		#pwm-cells = <2>;
	};

	pwm6: pwm@32d0000 {
		compatible = "nvidia,tegra186-pwm";
		reg = <0x0 0x32d0000 0x0 0x10000>;
		clocks = <&bpmp TEGRA186_CLK_PWM6>;
		resets = <&bpmp TEGRA186_RESET_PWM6>;
		reset-names = "pwm";
		status = "disabled";
		#pwm-cells = <2>;
	};

	pwm7: pwm@32e0000 {
		compatible = "nvidia,tegra186-pwm";
		reg = <0x0 0x32e0000 0x0 0x10000>;
		clocks = <&bpmp TEGRA186_CLK_PWM7>;
		resets = <&bpmp TEGRA186_RESET_PWM7>;
		reset-names = "pwm";
		status = "disabled";
		#pwm-cells = <2>;
	};

	pwm8: pwm@32f0000 {
		compatible = "nvidia,tegra186-pwm";
		reg = <0x0 0x32f0000 0x0 0x10000>;
		clocks = <&bpmp TEGRA186_CLK_PWM8>;
		resets = <&bpmp TEGRA186_RESET_PWM8>;
		reset-names = "pwm";
		status = "disabled";
		#pwm-cells = <2>;
	};

	pwm1: pwm@3280000 {
		compatible = "nvidia,tegra186-pwm";
		reg = <0x0 0x3280000 0x0 0x10000>;
		clocks = <&bpmp TEGRA186_CLK_PWM1>;
		clock-names = "pwm";
		resets = <&bpmp TEGRA186_RESET_PWM1>;
		reset-names = "pwm";
		status = "disabled";
		#pwm-cells = <2>;
	};

	pwm2: pwm@3290000 {
		compatible = "nvidia,tegra186-pwm";
		reg = <0x0 0x3290000 0x0 0x10000>;
		clocks = <&bpmp TEGRA186_CLK_PWM2>;
		clock-names = "pwm";
		resets = <&bpmp TEGRA186_RESET_PWM2>;
		reset-names = "pwm";
		status = "disabled";
		#pwm-cells = <2>;
	};

	pwm3: pwm@32a0000 {
		compatible = "nvidia,tegra186-pwm";
		reg = <0x0 0x32a0000 0x0 0x10000>;
		clocks = <&bpmp TEGRA186_CLK_PWM3>;
		clock-names = "pwm";
		resets = <&bpmp TEGRA186_RESET_PWM3>;
		reset-names = "pwm";
		status = "disabled";
		#pwm-cells = <2>;
	};

	pwm5: pwm@32c0000 {
		compatible = "nvidia,tegra186-pwm";
		reg = <0x0 0x32c0000 0x0 0x10000>;
		clocks = <&bpmp TEGRA186_CLK_PWM5>;
		clock-names = "pwm";
		resets = <&bpmp TEGRA186_RESET_PWM5>;
		reset-names = "pwm";
		status = "disabled";
		#pwm-cells = <2>;
	};

	pwm6: pwm@32d0000 {
		compatible = "nvidia,tegra186-pwm";
		reg = <0x0 0x32d0000 0x0 0x10000>;
		clocks = <&bpmp TEGRA186_CLK_PWM6>;
		clock-names = "pwm";
		resets = <&bpmp TEGRA186_RESET_PWM6>;
		reset-names = "pwm";
		status = "disabled";
		#pwm-cells = <2>;
	};

	pwm7: pwm@32e0000 {
		compatible = "nvidia,tegra186-pwm";
		reg = <0x0 0x32e0000 0x0 0x10000>;
		clocks = <&bpmp TEGRA186_CLK_PWM7>;
		clock-names = "pwm";
		resets = <&bpmp TEGRA186_RESET_PWM7>;
		reset-names = "pwm";
		status = "disabled";
		#pwm-cells = <2>;
	};

	pwm8: pwm@32f0000 {
		compatible = "nvidia,tegra186-pwm";
		reg = <0x0 0x32f0000 0x0 0x10000>;
		clocks = <&bpmp TEGRA186_CLK_PWM8>;
		clock-names = "pwm";
		resets = <&bpmp TEGRA186_RESET_PWM8>;
		reset-names = "pwm";
		status = "disabled";
		#pwm-cells = <2>;
	};

	sdmmc1: mmc@3400000 {
		compatible = "nvidia,tegra186-sdhci";
		reg = <0x0 0x03400000 0x0 0x10000>;
		interrupts = <GIC_SPI 62 IRQ_TYPE_LEVEL_HIGH>;
		clocks = <&bpmp TEGRA186_CLK_SDMMC1>,
			 <&bpmp TEGRA186_CLK_SDMMC_LEGACY_TM>;
		clock-names = "sdhci", "tmclk";
		resets = <&bpmp TEGRA186_RESET_SDMMC1>;
		reset-names = "sdhci";
		interconnects = <&mc TEGRA186_MEMORY_CLIENT_SDMMCRA &emc>,
				<&mc TEGRA186_MEMORY_CLIENT_SDMMCWA &emc>;
		interconnect-names = "dma-mem", "write";
		iommus = <&smmu TEGRA186_SID_SDMMC1>;
		pinctrl-names = "sdmmc-3v3", "sdmmc-1v8";
		pinctrl-0 = <&sdmmc1_3v3>;
		pinctrl-1 = <&sdmmc1_1v8>;
		nvidia,pad-autocal-pull-up-offset-3v3-timeout = <0x07>;
		nvidia,pad-autocal-pull-down-offset-3v3-timeout = <0x06>;
		nvidia,pad-autocal-pull-up-offset-1v8-timeout = <0x07>;
		nvidia,pad-autocal-pull-down-offset-1v8-timeout = <0x07>;
		nvidia,pad-autocal-pull-up-offset-sdr104 = <0x03>;
		nvidia,pad-autocal-pull-down-offset-sdr104 = <0x05>;
		nvidia,default-tap = <0x5>;
		nvidia,default-trim = <0xb>;
		assigned-clocks = <&bpmp TEGRA186_CLK_SDMMC1>,
				  <&bpmp TEGRA186_CLK_PLLP_OUT0>;
		assigned-clock-parents = <&bpmp TEGRA186_CLK_PLLP_OUT0>;
		status = "disabled";
	};

	sdmmc2: mmc@3420000 {
		compatible = "nvidia,tegra186-sdhci";
		reg = <0x0 0x03420000 0x0 0x10000>;
		interrupts = <GIC_SPI 63 IRQ_TYPE_LEVEL_HIGH>;
		clocks = <&bpmp TEGRA186_CLK_SDMMC2>,
			 <&bpmp TEGRA186_CLK_SDMMC_LEGACY_TM>;
		clock-names = "sdhci", "tmclk";
		resets = <&bpmp TEGRA186_RESET_SDMMC2>;
		reset-names = "sdhci";
		interconnects = <&mc TEGRA186_MEMORY_CLIENT_SDMMCRAA &emc>,
				<&mc TEGRA186_MEMORY_CLIENT_SDMMCWAA &emc>;
		interconnect-names = "dma-mem", "write";
		iommus = <&smmu TEGRA186_SID_SDMMC2>;
		pinctrl-names = "sdmmc-3v3", "sdmmc-1v8";
		pinctrl-0 = <&sdmmc2_3v3>;
		pinctrl-1 = <&sdmmc2_1v8>;
		nvidia,pad-autocal-pull-up-offset-3v3-timeout = <0x07>;
		nvidia,pad-autocal-pull-down-offset-3v3-timeout = <0x06>;
		nvidia,pad-autocal-pull-up-offset-1v8-timeout = <0x07>;
		nvidia,pad-autocal-pull-down-offset-1v8-timeout = <0x07>;
		nvidia,default-tap = <0x5>;
		nvidia,default-trim = <0xb>;
		status = "disabled";
	};

	sdmmc3: mmc@3440000 {
		compatible = "nvidia,tegra186-sdhci";
		reg = <0x0 0x03440000 0x0 0x10000>;
		interrupts = <GIC_SPI 64 IRQ_TYPE_LEVEL_HIGH>;
		clocks = <&bpmp TEGRA186_CLK_SDMMC3>,
			 <&bpmp TEGRA186_CLK_SDMMC_LEGACY_TM>;
		clock-names = "sdhci", "tmclk";
		resets = <&bpmp TEGRA186_RESET_SDMMC3>;
		reset-names = "sdhci";
		interconnects = <&mc TEGRA186_MEMORY_CLIENT_SDMMCR &emc>,
				<&mc TEGRA186_MEMORY_CLIENT_SDMMCW &emc>;
		interconnect-names = "dma-mem", "write";
		iommus = <&smmu TEGRA186_SID_SDMMC3>;
		pinctrl-names = "sdmmc-3v3", "sdmmc-1v8";
		pinctrl-0 = <&sdmmc3_3v3>;
		pinctrl-1 = <&sdmmc3_1v8>;
		nvidia,pad-autocal-pull-up-offset-1v8 = <0x00>;
		nvidia,pad-autocal-pull-down-offset-1v8 = <0x7a>;
		nvidia,pad-autocal-pull-up-offset-3v3-timeout = <0x07>;
		nvidia,pad-autocal-pull-down-offset-3v3-timeout = <0x06>;
		nvidia,pad-autocal-pull-up-offset-1v8-timeout = <0x07>;
		nvidia,pad-autocal-pull-down-offset-1v8-timeout = <0x07>;
		nvidia,default-tap = <0x5>;
		nvidia,default-trim = <0xb>;
		status = "disabled";
	};

	sdmmc4: mmc@3460000 {
		compatible = "nvidia,tegra186-sdhci";
		reg = <0x0 0x03460000 0x0 0x10000>;
		interrupts = <GIC_SPI 65 IRQ_TYPE_LEVEL_HIGH>;
		clocks = <&bpmp TEGRA186_CLK_SDMMC4>,
			 <&bpmp TEGRA186_CLK_SDMMC_LEGACY_TM>;
		clock-names = "sdhci", "tmclk";
		assigned-clocks = <&bpmp TEGRA186_CLK_SDMMC4>,
				  <&bpmp TEGRA186_CLK_PLLC4_VCO>;
		assigned-clock-parents = <&bpmp TEGRA186_CLK_PLLC4_VCO>;
		resets = <&bpmp TEGRA186_RESET_SDMMC4>;
		reset-names = "sdhci";
		interconnects = <&mc TEGRA186_MEMORY_CLIENT_SDMMCRAB &emc>,
				<&mc TEGRA186_MEMORY_CLIENT_SDMMCWAB &emc>;
		interconnect-names = "dma-mem", "write";
		iommus = <&smmu TEGRA186_SID_SDMMC4>;
		nvidia,pad-autocal-pull-up-offset-hs400 = <0x05>;
		nvidia,pad-autocal-pull-down-offset-hs400 = <0x05>;
		nvidia,pad-autocal-pull-up-offset-1v8-timeout = <0x0a>;
		nvidia,pad-autocal-pull-down-offset-1v8-timeout = <0x0a>;
		nvidia,pad-autocal-pull-up-offset-3v3-timeout = <0x0a>;
		nvidia,pad-autocal-pull-down-offset-3v3-timeout = <0x0a>;
		nvidia,default-tap = <0x9>;
		nvidia,default-trim = <0x5>;
		nvidia,dqs-trim = <63>;
		mmc-hs400-1_8v;
		supports-cqe;
		status = "disabled";
	};

	sata@3507000 {
		compatible = "nvidia,tegra186-ahci";
		reg = <0x0 0x03507000 0x0 0x00002000>, /* AHCI */
		      <0x0 0x03500000 0x0 0x00007000>, /* SATA */
		      <0x0 0x03A90000 0x0 0x00010000>; /* SATA AUX */
		interrupts = <GIC_SPI 197 IRQ_TYPE_LEVEL_HIGH>;

		power-domains = <&bpmp TEGRA186_POWER_DOMAIN_SAX>;
		interconnects = <&mc TEGRA186_MEMORY_CLIENT_SATAR &emc>,
				<&mc TEGRA186_MEMORY_CLIENT_SATAW &emc>;
		interconnect-names = "dma-mem", "write";
		iommus = <&smmu TEGRA186_SID_SATA>;

		clocks = <&bpmp TEGRA186_CLK_SATA>,
			 <&bpmp TEGRA186_CLK_SATA_OOB>;
		clock-names = "sata", "sata-oob";
		assigned-clocks = <&bpmp TEGRA186_CLK_SATA>,
				  <&bpmp TEGRA186_CLK_SATA_OOB>;
		assigned-clock-parents = <&bpmp TEGRA186_CLK_PLLP_OUT0>,
					 <&bpmp TEGRA186_CLK_PLLP>;
		assigned-clock-rates = <102000000>,
				       <204000000>;
		resets = <&bpmp TEGRA186_RESET_SATA>,
			<&bpmp TEGRA186_RESET_SATACOLD>;
		reset-names = "sata", "sata-cold";
		status = "disabled";
	};

	hda@3510000 {
		compatible = "nvidia,tegra186-hda", "nvidia,tegra30-hda";
		reg = <0x0 0x03510000 0x0 0x10000>;
		interrupts = <GIC_SPI 161 IRQ_TYPE_LEVEL_HIGH>;
		clocks = <&bpmp TEGRA186_CLK_HDA>,
			 <&bpmp TEGRA186_CLK_HDA2HDMICODEC>,
			 <&bpmp TEGRA186_CLK_HDA2CODEC_2X>;
		clock-names = "hda", "hda2hdmi", "hda2codec_2x";
		resets = <&bpmp TEGRA186_RESET_HDA>,
			 <&bpmp TEGRA186_RESET_HDA2HDMICODEC>,
			 <&bpmp TEGRA186_RESET_HDA2CODEC_2X>;
		reset-names = "hda", "hda2hdmi", "hda2codec_2x";
		power-domains = <&bpmp TEGRA186_POWER_DOMAIN_DISP>;
		interconnects = <&mc TEGRA186_MEMORY_CLIENT_HDAR &emc>,
				<&mc TEGRA186_MEMORY_CLIENT_HDAW &emc>;
		interconnect-names = "dma-mem", "write";
		iommus = <&smmu TEGRA186_SID_HDA>;
		status = "disabled";
	};

	padctl: padctl@3520000 {
		compatible = "nvidia,tegra186-xusb-padctl";
		reg = <0x0 0x03520000 0x0 0x1000>,
		      <0x0 0x03540000 0x0 0x1000>;
		reg-names = "padctl", "ao";
		interrupts = <GIC_SPI 167 IRQ_TYPE_LEVEL_HIGH>;

		resets = <&bpmp TEGRA186_RESET_XUSB_PADCTL>;
		reset-names = "padctl";

		status = "disabled";

		pads {
			usb2 {
				clocks = <&bpmp TEGRA186_CLK_USB2_TRK>;
				clock-names = "trk";
				status = "disabled";

				lanes {
					usb2-0 {
						status = "disabled";
						#phy-cells = <0>;
					};

					usb2-1 {
						status = "disabled";
						#phy-cells = <0>;
					};

					usb2-2 {
						status = "disabled";
						#phy-cells = <0>;
					};
				};
			};

			hsic {
				clocks = <&bpmp TEGRA186_CLK_HSIC_TRK>;
				clock-names = "trk";
				status = "disabled";

				lanes {
					hsic-0 {
						status = "disabled";
						#phy-cells = <0>;
					};
				};
			};

			usb3 {
				status = "disabled";

				lanes {
					usb3-0 {
						status = "disabled";
						#phy-cells = <0>;
					};

					usb3-1 {
						status = "disabled";
						#phy-cells = <0>;
					};

					usb3-2 {
						status = "disabled";
						#phy-cells = <0>;
					};
				};
			};
		};

		ports {
			usb2-0 {
				status = "disabled";
			};

			usb2-1 {
				status = "disabled";
			};

			usb2-2 {
				status = "disabled";
			};

			hsic-0 {
				status = "disabled";
			};

			usb3-0 {
				status = "disabled";
			};

			usb3-1 {
				status = "disabled";
			};

			usb3-2 {
				status = "disabled";
			};
		};
	};

	usb@3530000 {
		compatible = "nvidia,tegra186-xusb";
		reg = <0x0 0x03530000 0x0 0x8000>,
		      <0x0 0x03538000 0x0 0x1000>;
		reg-names = "hcd", "fpci";
		interrupts = <GIC_SPI 163 IRQ_TYPE_LEVEL_HIGH>,
			     <GIC_SPI 164 IRQ_TYPE_LEVEL_HIGH>;
		clocks = <&bpmp TEGRA186_CLK_XUSB_HOST>,
			 <&bpmp TEGRA186_CLK_XUSB_FALCON>,
			 <&bpmp TEGRA186_CLK_XUSB_SS>,
			 <&bpmp TEGRA186_CLK_XUSB_CORE_SS>,
			 <&bpmp TEGRA186_CLK_CLK_M>,
			 <&bpmp TEGRA186_CLK_XUSB_FS>,
			 <&bpmp TEGRA186_CLK_PLLU>,
			 <&bpmp TEGRA186_CLK_CLK_M>,
			 <&bpmp TEGRA186_CLK_PLLE>;
		clock-names = "xusb_host", "xusb_falcon_src", "xusb_ss",
			      "xusb_ss_src", "xusb_hs_src", "xusb_fs_src",
			      "pll_u_480m", "clk_m", "pll_e";
		power-domains = <&bpmp TEGRA186_POWER_DOMAIN_XUSBC>,
				<&bpmp TEGRA186_POWER_DOMAIN_XUSBA>;
		power-domain-names = "xusb_host", "xusb_ss";
		interconnects = <&mc TEGRA186_MEMORY_CLIENT_XUSB_HOSTR &emc>,
				<&mc TEGRA186_MEMORY_CLIENT_XUSB_HOSTW &emc>;
		interconnect-names = "dma-mem", "write";
		iommus = <&smmu TEGRA186_SID_XUSB_HOST>;
		#address-cells = <1>;
		#size-cells = <0>;
		status = "disabled";

		nvidia,xusb-padctl = <&padctl>;
	};

	usb@3550000 {
		compatible = "nvidia,tegra186-xudc";
		reg = <0x0 0x03550000 0x0 0x8000>,
		      <0x0 0x03558000 0x0 0x1000>;
		reg-names = "base", "fpci";
		interrupts = <GIC_SPI 166 IRQ_TYPE_LEVEL_HIGH>;
		clocks = <&bpmp TEGRA186_CLK_XUSB_CORE_DEV>,
			 <&bpmp TEGRA186_CLK_XUSB_SS>,
			 <&bpmp TEGRA186_CLK_XUSB_CORE_SS>,
			 <&bpmp TEGRA186_CLK_XUSB_FS>;
		clock-names = "dev", "ss", "ss_src", "fs_src";
		interconnects = <&mc TEGRA186_MEMORY_CLIENT_XUSB_DEVR &emc>,
				<&mc TEGRA186_MEMORY_CLIENT_XUSB_DEVW &emc>;
		interconnect-names = "dma-mem", "write";
		iommus = <&smmu TEGRA186_SID_XUSB_DEV>;
		power-domains = <&bpmp TEGRA186_POWER_DOMAIN_XUSBB>,
				<&bpmp TEGRA186_POWER_DOMAIN_XUSBA>;
		power-domain-names = "dev", "ss";
		nvidia,xusb-padctl = <&padctl>;
		status = "disabled";
	};

	fuse@3820000 {
		compatible = "nvidia,tegra186-efuse";
		reg = <0x0 0x03820000 0x0 0x10000>;
		clocks = <&bpmp TEGRA186_CLK_FUSE>;
		clock-names = "fuse";
	};

	gic: interrupt-controller@3881000 {
		compatible = "arm,gic-400";
		#interrupt-cells = <3>;
		interrupt-controller;
		reg = <0x0 0x03881000 0x0 0x1000>,
		      <0x0 0x03882000 0x0 0x2000>,
		      <0x0 0x03884000 0x0 0x2000>,
		      <0x0 0x03886000 0x0 0x2000>;
		interrupts = <GIC_PPI 9
			(GIC_CPU_MASK_SIMPLE(4) | IRQ_TYPE_LEVEL_HIGH)>;
		interrupt-parent = <&gic>;
	};

	cec@3960000 {
		compatible = "nvidia,tegra186-cec";
		reg = <0x0 0x03960000 0x0 0x10000>;
		interrupts = <GIC_SPI 162 IRQ_TYPE_LEVEL_HIGH>;
		clocks = <&bpmp TEGRA186_CLK_CEC>;
		clock-names = "cec";
		status = "disabled";
	};

	hsp_top0: hsp@3c00000 {
		compatible = "nvidia,tegra186-hsp";
		reg = <0x0 0x03c00000 0x0 0xa0000>;
		interrupts = <GIC_SPI 176 IRQ_TYPE_LEVEL_HIGH>;
		interrupt-names = "doorbell";
		#mbox-cells = <2>;
		status = "disabled";
	};

	gen2_i2c: i2c@c240000 {
		compatible = "nvidia,tegra186-i2c";
		reg = <0x0 0x0c240000 0x0 0x10000>;
		interrupts = <GIC_SPI 26 IRQ_TYPE_LEVEL_HIGH>;
		#address-cells = <1>;
		#size-cells = <0>;
		clocks = <&bpmp TEGRA186_CLK_I2C2>;
		clock-names = "div-clk";
		resets = <&bpmp TEGRA186_RESET_I2C2>;
		reset-names = "i2c";
		dmas = <&gpcdma 22>, <&gpcdma 22>;
		dma-names = "rx", "tx";
		status = "disabled";
	};

	gen8_i2c: i2c@c250000 {
		compatible = "nvidia,tegra186-i2c";
		reg = <0x0 0x0c250000 0x0 0x10000>;
		interrupts = <GIC_SPI 32 IRQ_TYPE_LEVEL_HIGH>;
		#address-cells = <1>;
		#size-cells = <0>;
		clocks = <&bpmp TEGRA186_CLK_I2C8>;
		clock-names = "div-clk";
		resets = <&bpmp TEGRA186_RESET_I2C8>;
		reset-names = "i2c";
		dmas = <&gpcdma 0>, <&gpcdma 0>;
		dma-names = "rx", "tx";
		status = "disabled";
	};

	uartc: serial@c280000 {
		compatible = "nvidia,tegra186-uart", "nvidia,tegra20-uart";
		reg = <0x0 0x0c280000 0x0 0x40>;
		reg-shift = <2>;
		interrupts = <GIC_SPI 114 IRQ_TYPE_LEVEL_HIGH>;
		clocks = <&bpmp TEGRA186_CLK_UARTC>;
		clock-names = "serial";
		resets = <&bpmp TEGRA186_RESET_UARTC>;
		reset-names = "serial";
		status = "disabled";
	};

	uartg: serial@c290000 {
		compatible = "nvidia,tegra186-uart", "nvidia,tegra20-uart";
		reg = <0x0 0x0c290000 0x0 0x40>;
		reg-shift = <2>;
		interrupts = <GIC_SPI 118 IRQ_TYPE_LEVEL_HIGH>;
		clocks = <&bpmp TEGRA186_CLK_UARTG>;
		clock-names = "serial";
		resets = <&bpmp TEGRA186_RESET_UARTG>;
		reset-names = "serial";
		status = "disabled";
	};

	rtc: rtc@c2a0000 {
		compatible = "nvidia,tegra186-rtc", "nvidia,tegra20-rtc";
		reg = <0 0x0c2a0000 0 0x10000>;
		interrupt-parent = <&pmc>;
		interrupts = <73 IRQ_TYPE_LEVEL_HIGH>;
		clocks = <&bpmp TEGRA186_CLK_CLK_32K>;
		clock-names = "rtc";
		status = "disabled";
	};

	gpio_aon: gpio@c2f0000 {
		compatible = "nvidia,tegra186-gpio-aon";
		reg-names = "security", "gpio";
		reg = <0x0 0xc2f0000 0x0 0x1000>,
		      <0x0 0xc2f1000 0x0 0x1000>;
		interrupts = <GIC_SPI 60 IRQ_TYPE_LEVEL_HIGH>;
		gpio-controller;
		#gpio-cells = <2>;
		interrupt-controller;
		#interrupt-cells = <2>;
	};

	pwm4: pwm@c340000 {
		compatible = "nvidia,tegra186-pwm";
		reg = <0x0 0xc340000 0x0 0x10000>;
		clocks = <&bpmp TEGRA186_CLK_PWM4>;
<<<<<<< HEAD
		clock-names = "pwm";
=======
>>>>>>> eb3cdb58
		resets = <&bpmp TEGRA186_RESET_PWM4>;
		reset-names = "pwm";
		status = "disabled";
		#pwm-cells = <2>;
	};

	pmc: pmc@c360000 {
		compatible = "nvidia,tegra186-pmc";
		reg = <0 0x0c360000 0 0x10000>,
		      <0 0x0c370000 0 0x10000>,
		      <0 0x0c380000 0 0x10000>,
		      <0 0x0c390000 0 0x10000>;
		reg-names = "pmc", "wake", "aotag", "scratch";

		#interrupt-cells = <2>;
		interrupt-controller;

		sdmmc1_1v8: sdmmc1-1v8 {
			pins = "sdmmc1-hv";
			power-source = <TEGRA_IO_PAD_VOLTAGE_1V8>;
		};

		sdmmc1_3v3: sdmmc1-3v3 {
			pins = "sdmmc1-hv";
			power-source = <TEGRA_IO_PAD_VOLTAGE_3V3>;
		};

		sdmmc2_1v8: sdmmc2-1v8 {
			pins = "sdmmc2-hv";
			power-source = <TEGRA_IO_PAD_VOLTAGE_1V8>;
		};

		sdmmc2_3v3: sdmmc2-3v3 {
			pins = "sdmmc2-hv";
			power-source = <TEGRA_IO_PAD_VOLTAGE_3V3>;
		};

		sdmmc3_1v8: sdmmc3-1v8 {
			pins = "sdmmc3-hv";
			power-source = <TEGRA_IO_PAD_VOLTAGE_1V8>;
		};

		sdmmc3_3v3: sdmmc3-3v3 {
			pins = "sdmmc3-hv";
			power-source = <TEGRA_IO_PAD_VOLTAGE_3V3>;
		};
	};

	ccplex@e000000 {
		compatible = "nvidia,tegra186-ccplex-cluster";
		reg = <0x0 0x0e000000 0x0 0x400000>;

		nvidia,bpmp = <&bpmp>;
	};

	pcie@10003000 {
		compatible = "nvidia,tegra186-pcie";
		power-domains = <&bpmp TEGRA186_POWER_DOMAIN_PCX>;
		device_type = "pci";
		reg = <0x0 0x10003000 0x0 0x00000800>, /* PADS registers */
		      <0x0 0x10003800 0x0 0x00000800>, /* AFI registers */
		      <0x0 0x40000000 0x0 0x10000000>; /* configuration space */
		reg-names = "pads", "afi", "cs";

		interrupts = <GIC_SPI 72 IRQ_TYPE_LEVEL_HIGH>, /* controller interrupt */
			     <GIC_SPI 73 IRQ_TYPE_LEVEL_HIGH>; /* MSI interrupt */
		interrupt-names = "intr", "msi";

		#interrupt-cells = <1>;
		interrupt-map-mask = <0 0 0 0>;
		interrupt-map = <0 0 0 0 &gic GIC_SPI 72 IRQ_TYPE_LEVEL_HIGH>;

		bus-range = <0x00 0xff>;
		#address-cells = <3>;
		#size-cells = <2>;

		ranges = <0x02000000 0 0x10000000 0x0 0x10000000 0 0x00001000>, /* port 0 configuration space */
			 <0x02000000 0 0x10001000 0x0 0x10001000 0 0x00001000>,/* port 1 configuration space */
			 <0x02000000 0 0x10004000 0x0 0x10004000 0 0x00001000>, /* port 2 configuration space */
			 <0x01000000 0 0x0        0x0 0x50000000 0 0x00010000>, /* downstream I/O (64 KiB) */
			 <0x02000000 0 0x50100000 0x0 0x50100000 0 0x07f00000>, /* non-prefetchable memory (127 MiB) */
			 <0x42000000 0 0x58000000 0x0 0x58000000 0 0x28000000>; /* prefetchable memory (640 MiB) */

		clocks = <&bpmp TEGRA186_CLK_PCIE>,
			 <&bpmp TEGRA186_CLK_AFI>,
			 <&bpmp TEGRA186_CLK_PLLE>;
		clock-names = "pex", "afi", "pll_e";

		resets = <&bpmp TEGRA186_RESET_PCIE>,
			 <&bpmp TEGRA186_RESET_AFI>,
			 <&bpmp TEGRA186_RESET_PCIEXCLK>;
		reset-names = "pex", "afi", "pcie_x";

		interconnects = <&mc TEGRA186_MEMORY_CLIENT_AFIR &emc>,
				<&mc TEGRA186_MEMORY_CLIENT_AFIW &emc>;
		interconnect-names = "dma-mem", "write";

		iommus = <&smmu TEGRA186_SID_AFI>;
		iommu-map = <0x0 &smmu TEGRA186_SID_AFI 0x1000>;
		iommu-map-mask = <0x0>;

		status = "disabled";

		pci@1,0 {
			device_type = "pci";
			assigned-addresses = <0x82000800 0 0x10000000 0 0x1000>;
			reg = <0x000800 0 0 0 0>;
			status = "disabled";

			#address-cells = <3>;
			#size-cells = <2>;
			ranges;

			nvidia,num-lanes = <2>;
		};

		pci@2,0 {
			device_type = "pci";
			assigned-addresses = <0x82001000 0 0x10001000 0 0x1000>;
			reg = <0x001000 0 0 0 0>;
			status = "disabled";

			#address-cells = <3>;
			#size-cells = <2>;
			ranges;

			nvidia,num-lanes = <1>;
		};

		pci@3,0 {
			device_type = "pci";
			assigned-addresses = <0x82001800 0 0x10004000 0 0x1000>;
			reg = <0x001800 0 0 0 0>;
			status = "disabled";

			#address-cells = <3>;
			#size-cells = <2>;
			ranges;

			nvidia,num-lanes = <1>;
		};
	};

	smmu: iommu@12000000 {
		compatible = "nvidia,tegra186-smmu", "nvidia,smmu-500";
		reg = <0 0x12000000 0 0x800000>;
		interrupts = <GIC_SPI 170 IRQ_TYPE_LEVEL_HIGH>,
			     <GIC_SPI 170 IRQ_TYPE_LEVEL_HIGH>,
			     <GIC_SPI 170 IRQ_TYPE_LEVEL_HIGH>,
			     <GIC_SPI 170 IRQ_TYPE_LEVEL_HIGH>,
			     <GIC_SPI 170 IRQ_TYPE_LEVEL_HIGH>,
			     <GIC_SPI 170 IRQ_TYPE_LEVEL_HIGH>,
			     <GIC_SPI 170 IRQ_TYPE_LEVEL_HIGH>,
			     <GIC_SPI 170 IRQ_TYPE_LEVEL_HIGH>,
			     <GIC_SPI 170 IRQ_TYPE_LEVEL_HIGH>,
			     <GIC_SPI 170 IRQ_TYPE_LEVEL_HIGH>,
			     <GIC_SPI 170 IRQ_TYPE_LEVEL_HIGH>,
			     <GIC_SPI 170 IRQ_TYPE_LEVEL_HIGH>,
			     <GIC_SPI 170 IRQ_TYPE_LEVEL_HIGH>,
			     <GIC_SPI 170 IRQ_TYPE_LEVEL_HIGH>,
			     <GIC_SPI 170 IRQ_TYPE_LEVEL_HIGH>,
			     <GIC_SPI 170 IRQ_TYPE_LEVEL_HIGH>,
			     <GIC_SPI 170 IRQ_TYPE_LEVEL_HIGH>,
			     <GIC_SPI 170 IRQ_TYPE_LEVEL_HIGH>,
			     <GIC_SPI 170 IRQ_TYPE_LEVEL_HIGH>,
			     <GIC_SPI 170 IRQ_TYPE_LEVEL_HIGH>,
			     <GIC_SPI 170 IRQ_TYPE_LEVEL_HIGH>,
			     <GIC_SPI 170 IRQ_TYPE_LEVEL_HIGH>,
			     <GIC_SPI 170 IRQ_TYPE_LEVEL_HIGH>,
			     <GIC_SPI 170 IRQ_TYPE_LEVEL_HIGH>,
			     <GIC_SPI 170 IRQ_TYPE_LEVEL_HIGH>,
			     <GIC_SPI 170 IRQ_TYPE_LEVEL_HIGH>,
			     <GIC_SPI 170 IRQ_TYPE_LEVEL_HIGH>,
			     <GIC_SPI 170 IRQ_TYPE_LEVEL_HIGH>,
			     <GIC_SPI 170 IRQ_TYPE_LEVEL_HIGH>,
			     <GIC_SPI 170 IRQ_TYPE_LEVEL_HIGH>,
			     <GIC_SPI 170 IRQ_TYPE_LEVEL_HIGH>,
			     <GIC_SPI 170 IRQ_TYPE_LEVEL_HIGH>,
			     <GIC_SPI 170 IRQ_TYPE_LEVEL_HIGH>,
			     <GIC_SPI 170 IRQ_TYPE_LEVEL_HIGH>,
			     <GIC_SPI 170 IRQ_TYPE_LEVEL_HIGH>,
			     <GIC_SPI 170 IRQ_TYPE_LEVEL_HIGH>,
			     <GIC_SPI 170 IRQ_TYPE_LEVEL_HIGH>,
			     <GIC_SPI 170 IRQ_TYPE_LEVEL_HIGH>,
			     <GIC_SPI 170 IRQ_TYPE_LEVEL_HIGH>,
			     <GIC_SPI 170 IRQ_TYPE_LEVEL_HIGH>,
			     <GIC_SPI 170 IRQ_TYPE_LEVEL_HIGH>,
			     <GIC_SPI 170 IRQ_TYPE_LEVEL_HIGH>,
			     <GIC_SPI 170 IRQ_TYPE_LEVEL_HIGH>,
			     <GIC_SPI 170 IRQ_TYPE_LEVEL_HIGH>,
			     <GIC_SPI 170 IRQ_TYPE_LEVEL_HIGH>,
			     <GIC_SPI 170 IRQ_TYPE_LEVEL_HIGH>,
			     <GIC_SPI 170 IRQ_TYPE_LEVEL_HIGH>,
			     <GIC_SPI 170 IRQ_TYPE_LEVEL_HIGH>,
			     <GIC_SPI 170 IRQ_TYPE_LEVEL_HIGH>,
			     <GIC_SPI 170 IRQ_TYPE_LEVEL_HIGH>,
			     <GIC_SPI 170 IRQ_TYPE_LEVEL_HIGH>,
			     <GIC_SPI 170 IRQ_TYPE_LEVEL_HIGH>,
			     <GIC_SPI 170 IRQ_TYPE_LEVEL_HIGH>,
			     <GIC_SPI 170 IRQ_TYPE_LEVEL_HIGH>,
			     <GIC_SPI 170 IRQ_TYPE_LEVEL_HIGH>,
			     <GIC_SPI 170 IRQ_TYPE_LEVEL_HIGH>,
			     <GIC_SPI 170 IRQ_TYPE_LEVEL_HIGH>,
			     <GIC_SPI 170 IRQ_TYPE_LEVEL_HIGH>,
			     <GIC_SPI 170 IRQ_TYPE_LEVEL_HIGH>,
			     <GIC_SPI 170 IRQ_TYPE_LEVEL_HIGH>,
			     <GIC_SPI 170 IRQ_TYPE_LEVEL_HIGH>,
			     <GIC_SPI 170 IRQ_TYPE_LEVEL_HIGH>,
			     <GIC_SPI 170 IRQ_TYPE_LEVEL_HIGH>,
			     <GIC_SPI 170 IRQ_TYPE_LEVEL_HIGH>,
			     <GIC_SPI 170 IRQ_TYPE_LEVEL_HIGH>;
		stream-match-mask = <0x7f80>;
		#global-interrupts = <1>;
		#iommu-cells = <1>;

		nvidia,memory-controller = <&mc>;
	};

	host1x@13e00000 {
		compatible = "nvidia,tegra186-host1x";
		reg = <0x0 0x13e00000 0x0 0x10000>,
		      <0x0 0x13e10000 0x0 0x10000>;
		reg-names = "hypervisor", "vm";
		interrupts = <GIC_SPI 265 IRQ_TYPE_LEVEL_HIGH>,
		             <GIC_SPI 263 IRQ_TYPE_LEVEL_HIGH>;
		interrupt-names = "syncpt", "host1x";
		clocks = <&bpmp TEGRA186_CLK_HOST1X>;
		clock-names = "host1x";
		resets = <&bpmp TEGRA186_RESET_HOST1X>;
		reset-names = "host1x";

		#address-cells = <1>;
		#size-cells = <1>;

		ranges = <0x15000000 0x0 0x15000000 0x01000000>;

		interconnects = <&mc TEGRA186_MEMORY_CLIENT_HOST1XDMAR &emc>;
		interconnect-names = "dma-mem";

		iommus = <&smmu TEGRA186_SID_HOST1X>;

		/* Context isolation domains */
		iommu-map = <0 &smmu TEGRA186_SID_HOST1X_CTX0 1>,
			    <1 &smmu TEGRA186_SID_HOST1X_CTX1 1>,
			    <2 &smmu TEGRA186_SID_HOST1X_CTX2 1>,
			    <3 &smmu TEGRA186_SID_HOST1X_CTX3 1>,
			    <4 &smmu TEGRA186_SID_HOST1X_CTX4 1>,
			    <5 &smmu TEGRA186_SID_HOST1X_CTX5 1>,
			    <6 &smmu TEGRA186_SID_HOST1X_CTX6 1>,
			    <7 &smmu TEGRA186_SID_HOST1X_CTX7 1>;

		dpaux1: dpaux@15040000 {
			compatible = "nvidia,tegra186-dpaux";
			reg = <0x15040000 0x10000>;
			interrupts = <GIC_SPI 160 IRQ_TYPE_LEVEL_HIGH>;
			clocks = <&bpmp TEGRA186_CLK_DPAUX1>,
				 <&bpmp TEGRA186_CLK_PLLDP>;
			clock-names = "dpaux", "parent";
			resets = <&bpmp TEGRA186_RESET_DPAUX1>;
			reset-names = "dpaux";
			status = "disabled";

			power-domains = <&bpmp TEGRA186_POWER_DOMAIN_DISP>;

			state_dpaux1_aux: pinmux-aux {
				groups = "dpaux-io";
				function = "aux";
			};

			state_dpaux1_i2c: pinmux-i2c {
				groups = "dpaux-io";
				function = "i2c";
			};

			state_dpaux1_off: pinmux-off {
				groups = "dpaux-io";
				function = "off";
			};

			i2c-bus {
				#address-cells = <1>;
				#size-cells = <0>;
			};
		};

		display-hub@15200000 {
			compatible = "nvidia,tegra186-display";
			reg = <0x15200000 0x00040000>;
			resets = <&bpmp TEGRA186_RESET_NVDISPLAY0_MISC>,
				 <&bpmp TEGRA186_RESET_NVDISPLAY0_WGRP0>,
				 <&bpmp TEGRA186_RESET_NVDISPLAY0_WGRP1>,
				 <&bpmp TEGRA186_RESET_NVDISPLAY0_WGRP2>,
				 <&bpmp TEGRA186_RESET_NVDISPLAY0_WGRP3>,
				 <&bpmp TEGRA186_RESET_NVDISPLAY0_WGRP4>,
				 <&bpmp TEGRA186_RESET_NVDISPLAY0_WGRP5>;
			reset-names = "misc", "wgrp0", "wgrp1", "wgrp2",
				      "wgrp3", "wgrp4", "wgrp5";
			clocks = <&bpmp TEGRA186_CLK_NVDISPLAY_DISP>,
				 <&bpmp TEGRA186_CLK_NVDISPLAY_DSC>,
				 <&bpmp TEGRA186_CLK_NVDISPLAYHUB>;
			clock-names = "disp", "dsc", "hub";
			status = "disabled";

			power-domains = <&bpmp TEGRA186_POWER_DOMAIN_DISP>;

			#address-cells = <1>;
			#size-cells = <1>;

			ranges = <0x15200000 0x15200000 0x40000>;

			display@15200000 {
				compatible = "nvidia,tegra186-dc";
				reg = <0x15200000 0x10000>;
				interrupts = <GIC_SPI 153 IRQ_TYPE_LEVEL_HIGH>;
				clocks = <&bpmp TEGRA186_CLK_NVDISPLAY_P0>;
				clock-names = "dc";
				resets = <&bpmp TEGRA186_RESET_NVDISPLAY0_HEAD0>;
				reset-names = "dc";

				power-domains = <&bpmp TEGRA186_POWER_DOMAIN_DISP>;
				interconnects = <&mc TEGRA186_MEMORY_CLIENT_NVDISPLAYR &emc>,
						<&mc TEGRA186_MEMORY_CLIENT_NVDISPLAYR1 &emc>;
				interconnect-names = "dma-mem", "read-1";
				iommus = <&smmu TEGRA186_SID_NVDISPLAY>;

				nvidia,outputs = <&dsia &dsib &sor0 &sor1>;
				nvidia,head = <0>;
			};

			display@15210000 {
				compatible = "nvidia,tegra186-dc";
				reg = <0x15210000 0x10000>;
				interrupts = <GIC_SPI 154 IRQ_TYPE_LEVEL_HIGH>;
				clocks = <&bpmp TEGRA186_CLK_NVDISPLAY_P1>;
				clock-names = "dc";
				resets = <&bpmp TEGRA186_RESET_NVDISPLAY0_HEAD1>;
				reset-names = "dc";

				power-domains = <&bpmp TEGRA186_POWER_DOMAIN_DISPB>;
				interconnects = <&mc TEGRA186_MEMORY_CLIENT_NVDISPLAYR &emc>,
						<&mc TEGRA186_MEMORY_CLIENT_NVDISPLAYR1 &emc>;
				interconnect-names = "dma-mem", "read-1";
				iommus = <&smmu TEGRA186_SID_NVDISPLAY>;

				nvidia,outputs = <&dsia &dsib &sor0 &sor1>;
				nvidia,head = <1>;
			};

			display@15220000 {
				compatible = "nvidia,tegra186-dc";
				reg = <0x15220000 0x10000>;
				interrupts = <GIC_SPI 155 IRQ_TYPE_LEVEL_HIGH>;
				clocks = <&bpmp TEGRA186_CLK_NVDISPLAY_P2>;
				clock-names = "dc";
				resets = <&bpmp TEGRA186_RESET_NVDISPLAY0_HEAD2>;
				reset-names = "dc";

				power-domains = <&bpmp TEGRA186_POWER_DOMAIN_DISPC>;
				interconnects = <&mc TEGRA186_MEMORY_CLIENT_NVDISPLAYR &emc>,
						<&mc TEGRA186_MEMORY_CLIENT_NVDISPLAYR1 &emc>;
				interconnect-names = "dma-mem", "read-1";
				iommus = <&smmu TEGRA186_SID_NVDISPLAY>;

				nvidia,outputs = <&sor0 &sor1>;
				nvidia,head = <2>;
			};
		};

		dsia: dsi@15300000 {
			compatible = "nvidia,tegra186-dsi";
			reg = <0x15300000 0x10000>;
			interrupts = <GIC_SPI 20 IRQ_TYPE_LEVEL_HIGH>;
			clocks = <&bpmp TEGRA186_CLK_DSI>,
				 <&bpmp TEGRA186_CLK_DSIA_LP>,
				 <&bpmp TEGRA186_CLK_PLLD>;
			clock-names = "dsi", "lp", "parent";
			resets = <&bpmp TEGRA186_RESET_DSI>;
			reset-names = "dsi";
			status = "disabled";

			power-domains = <&bpmp TEGRA186_POWER_DOMAIN_DISP>;
		};

		vic@15340000 {
			compatible = "nvidia,tegra186-vic";
			reg = <0x15340000 0x40000>;
			interrupts = <GIC_SPI 206 IRQ_TYPE_LEVEL_HIGH>;
			clocks = <&bpmp TEGRA186_CLK_VIC>;
			clock-names = "vic";
			resets = <&bpmp TEGRA186_RESET_VIC>;
			reset-names = "vic";

			power-domains = <&bpmp TEGRA186_POWER_DOMAIN_VIC>;
			interconnects = <&mc TEGRA186_MEMORY_CLIENT_VICSRD &emc>,
					<&mc TEGRA186_MEMORY_CLIENT_VICSWR &emc>;
			interconnect-names = "dma-mem", "write";
			iommus = <&smmu TEGRA186_SID_VIC>;
		};

		nvjpg@15380000 {
			compatible = "nvidia,tegra186-nvjpg";
			reg = <0x15380000 0x40000>;
			clocks = <&bpmp TEGRA186_CLK_NVJPG>;
			clock-names = "nvjpg";
			resets = <&bpmp TEGRA186_RESET_NVJPG>;
			reset-names = "nvjpg";

			power-domains = <&bpmp TEGRA186_POWER_DOMAIN_NVJPG>;
			interconnects = <&mc TEGRA186_MEMORY_CLIENT_NVJPGSRD &emc>,
					<&mc TEGRA186_MEMORY_CLIENT_NVJPGSWR &emc>;
			interconnect-names = "dma-mem", "write";
			iommus = <&smmu TEGRA186_SID_NVJPG>;
		};

		dsib: dsi@15400000 {
			compatible = "nvidia,tegra186-dsi";
			reg = <0x15400000 0x10000>;
			interrupts = <GIC_SPI 21 IRQ_TYPE_LEVEL_HIGH>;
			clocks = <&bpmp TEGRA186_CLK_DSIB>,
				 <&bpmp TEGRA186_CLK_DSIB_LP>,
				 <&bpmp TEGRA186_CLK_PLLD>;
			clock-names = "dsi", "lp", "parent";
			resets = <&bpmp TEGRA186_RESET_DSIB>;
			reset-names = "dsi";
			status = "disabled";

			power-domains = <&bpmp TEGRA186_POWER_DOMAIN_DISP>;
		};

		nvdec@15480000 {
			compatible = "nvidia,tegra186-nvdec";
			reg = <0x15480000 0x40000>;
			clocks = <&bpmp TEGRA186_CLK_NVDEC>;
			clock-names = "nvdec";
			resets = <&bpmp TEGRA186_RESET_NVDEC>;
			reset-names = "nvdec";

			power-domains = <&bpmp TEGRA186_POWER_DOMAIN_NVDEC>;
			interconnects = <&mc TEGRA186_MEMORY_CLIENT_NVDECSRD &emc>,
					<&mc TEGRA186_MEMORY_CLIENT_NVDECSRD1 &emc>,
					<&mc TEGRA186_MEMORY_CLIENT_NVDECSWR &emc>;
			interconnect-names = "dma-mem", "read-1", "write";
			iommus = <&smmu TEGRA186_SID_NVDEC>;
		};

		nvenc@154c0000 {
			compatible = "nvidia,tegra186-nvenc";
			reg = <0x154c0000 0x40000>;
			clocks = <&bpmp TEGRA186_CLK_NVENC>;
			clock-names = "nvenc";
			resets = <&bpmp TEGRA186_RESET_NVENC>;
			reset-names = "nvenc";

			power-domains = <&bpmp TEGRA186_POWER_DOMAIN_MPE>;
			interconnects = <&mc TEGRA186_MEMORY_CLIENT_NVENCSRD &emc>,
					<&mc TEGRA186_MEMORY_CLIENT_NVENCSWR &emc>;
			interconnect-names = "dma-mem", "write";
			iommus = <&smmu TEGRA186_SID_NVENC>;
		};

		sor0: sor@15540000 {
			compatible = "nvidia,tegra186-sor";
			reg = <0x15540000 0x10000>;
			interrupts = <GIC_SPI 157 IRQ_TYPE_LEVEL_HIGH>;
			clocks = <&bpmp TEGRA186_CLK_SOR0>,
				 <&bpmp TEGRA186_CLK_SOR0_OUT>,
				 <&bpmp TEGRA186_CLK_PLLD2>,
				 <&bpmp TEGRA186_CLK_PLLDP>,
				 <&bpmp TEGRA186_CLK_SOR_SAFE>,
				 <&bpmp TEGRA186_CLK_SOR0_PAD_CLKOUT>;
			clock-names = "sor", "out", "parent", "dp", "safe",
				      "pad";
			resets = <&bpmp TEGRA186_RESET_SOR0>;
			reset-names = "sor";
			pinctrl-0 = <&state_dpaux_aux>;
			pinctrl-1 = <&state_dpaux_i2c>;
			pinctrl-2 = <&state_dpaux_off>;
			pinctrl-names = "aux", "i2c", "off";
			status = "disabled";

			power-domains = <&bpmp TEGRA186_POWER_DOMAIN_DISP>;
			nvidia,interface = <0>;
		};

		sor1: sor@15580000 {
			compatible = "nvidia,tegra186-sor";
			reg = <0x15580000 0x10000>;
			interrupts = <GIC_SPI 158 IRQ_TYPE_LEVEL_HIGH>;
			clocks = <&bpmp TEGRA186_CLK_SOR1>,
				 <&bpmp TEGRA186_CLK_SOR1_OUT>,
				 <&bpmp TEGRA186_CLK_PLLD3>,
				 <&bpmp TEGRA186_CLK_PLLDP>,
				 <&bpmp TEGRA186_CLK_SOR_SAFE>,
				 <&bpmp TEGRA186_CLK_SOR1_PAD_CLKOUT>;
			clock-names = "sor", "out", "parent", "dp", "safe",
				      "pad";
			resets = <&bpmp TEGRA186_RESET_SOR1>;
			reset-names = "sor";
			pinctrl-0 = <&state_dpaux1_aux>;
			pinctrl-1 = <&state_dpaux1_i2c>;
			pinctrl-2 = <&state_dpaux1_off>;
			pinctrl-names = "aux", "i2c", "off";
			status = "disabled";

			power-domains = <&bpmp TEGRA186_POWER_DOMAIN_DISP>;
			nvidia,interface = <1>;
		};

		dpaux: dpaux@155c0000 {
			compatible = "nvidia,tegra186-dpaux";
			reg = <0x155c0000 0x10000>;
			interrupts = <GIC_SPI 159 IRQ_TYPE_LEVEL_HIGH>;
			clocks = <&bpmp TEGRA186_CLK_DPAUX>,
				 <&bpmp TEGRA186_CLK_PLLDP>;
			clock-names = "dpaux", "parent";
			resets = <&bpmp TEGRA186_RESET_DPAUX>;
			reset-names = "dpaux";
			status = "disabled";

			power-domains = <&bpmp TEGRA186_POWER_DOMAIN_DISP>;

			state_dpaux_aux: pinmux-aux {
				groups = "dpaux-io";
				function = "aux";
			};

			state_dpaux_i2c: pinmux-i2c {
				groups = "dpaux-io";
				function = "i2c";
			};

			state_dpaux_off: pinmux-off {
				groups = "dpaux-io";
				function = "off";
			};

			i2c-bus {
				#address-cells = <1>;
				#size-cells = <0>;
			};
		};

		padctl@15880000 {
			compatible = "nvidia,tegra186-dsi-padctl";
			reg = <0x15880000 0x10000>;
			resets = <&bpmp TEGRA186_RESET_DSI>;
			reset-names = "dsi";
			status = "disabled";
		};

		dsic: dsi@15900000 {
			compatible = "nvidia,tegra186-dsi";
			reg = <0x15900000 0x10000>;
			interrupts = <GIC_SPI 22 IRQ_TYPE_LEVEL_HIGH>;
			clocks = <&bpmp TEGRA186_CLK_DSIC>,
				 <&bpmp TEGRA186_CLK_DSIC_LP>,
				 <&bpmp TEGRA186_CLK_PLLD>;
			clock-names = "dsi", "lp", "parent";
			resets = <&bpmp TEGRA186_RESET_DSIC>;
			reset-names = "dsi";
			status = "disabled";

			power-domains = <&bpmp TEGRA186_POWER_DOMAIN_DISP>;
		};

		dsid: dsi@15940000 {
			compatible = "nvidia,tegra186-dsi";
			reg = <0x15940000 0x10000>;
			interrupts = <GIC_SPI 23 IRQ_TYPE_LEVEL_HIGH>;
			clocks = <&bpmp TEGRA186_CLK_DSID>,
				 <&bpmp TEGRA186_CLK_DSID_LP>,
				 <&bpmp TEGRA186_CLK_PLLD>;
			clock-names = "dsi", "lp", "parent";
			resets = <&bpmp TEGRA186_RESET_DSID>;
			reset-names = "dsi";
			status = "disabled";

			power-domains = <&bpmp TEGRA186_POWER_DOMAIN_DISP>;
		};
	};

	gpu@17000000 {
		compatible = "nvidia,gp10b";
		reg = <0x0 0x17000000 0x0 0x1000000>,
		      <0x0 0x18000000 0x0 0x1000000>;
		interrupts = <GIC_SPI 70 IRQ_TYPE_LEVEL_HIGH>,
			     <GIC_SPI 71 IRQ_TYPE_LEVEL_HIGH>;
		interrupt-names = "stall", "nonstall";

		clocks = <&bpmp TEGRA186_CLK_GPCCLK>,
			 <&bpmp TEGRA186_CLK_GPU>;
		clock-names = "gpu", "pwr";
		resets = <&bpmp TEGRA186_RESET_GPU>;
		reset-names = "gpu";
		status = "disabled";

		power-domains = <&bpmp TEGRA186_POWER_DOMAIN_GPU>;
		interconnects = <&mc TEGRA186_MEMORY_CLIENT_GPUSRD &emc>,
				<&mc TEGRA186_MEMORY_CLIENT_GPUSWR &emc>,
				<&mc TEGRA186_MEMORY_CLIENT_GPUSRD2 &emc>,
				<&mc TEGRA186_MEMORY_CLIENT_GPUSWR2 &emc>;
		interconnect-names = "dma-mem", "write-0", "read-1", "write-1";
	};

	sram@30000000 {
		compatible = "nvidia,tegra186-sysram", "mmio-sram";
		reg = <0x0 0x30000000 0x0 0x50000>;
		#address-cells = <1>;
		#size-cells = <1>;
		ranges = <0x0 0x0 0x30000000 0x50000>;
		no-memory-wc;

		cpu_bpmp_tx: sram@4e000 {
			reg = <0x4e000 0x1000>;
			label = "cpu-bpmp-tx";
			pool;
		};

		cpu_bpmp_rx: sram@4f000 {
			reg = <0x4f000 0x1000>;
			label = "cpu-bpmp-rx";
			pool;
		};
	};

	bpmp: bpmp {
		compatible = "nvidia,tegra186-bpmp";
		interconnects = <&mc TEGRA186_MEMORY_CLIENT_BPMPR &emc>,
				<&mc TEGRA186_MEMORY_CLIENT_BPMPW &emc>,
				<&mc TEGRA186_MEMORY_CLIENT_BPMPDMAR &emc>,
				<&mc TEGRA186_MEMORY_CLIENT_BPMPDMAW &emc>;
		interconnect-names = "read", "write", "dma-mem", "dma-write";
		iommus = <&smmu TEGRA186_SID_BPMP>;
		mboxes = <&hsp_top0 TEGRA_HSP_MBOX_TYPE_DB
				    TEGRA_HSP_DB_MASTER_BPMP>;
		shmem = <&cpu_bpmp_tx>, <&cpu_bpmp_rx>;
		#clock-cells = <1>;
		#reset-cells = <1>;
		#power-domain-cells = <1>;

		bpmp_i2c: i2c {
			compatible = "nvidia,tegra186-bpmp-i2c";
			nvidia,bpmp-bus-id = <5>;
			#address-cells = <1>;
			#size-cells = <0>;
			status = "disabled";
		};

		bpmp_thermal: thermal {
			compatible = "nvidia,tegra186-bpmp-thermal";
			#thermal-sensor-cells = <1>;
		};
	};

	cpus {
		#address-cells = <1>;
		#size-cells = <0>;

		denver_0: cpu@0 {
			compatible = "nvidia,tegra186-denver";
			device_type = "cpu";
			i-cache-size = <0x20000>;
			i-cache-line-size = <64>;
			i-cache-sets = <512>;
			d-cache-size = <0x10000>;
			d-cache-line-size = <64>;
			d-cache-sets = <256>;
			next-level-cache = <&L2_DENVER>;
			reg = <0x000>;
		};

		denver_1: cpu@1 {
			compatible = "nvidia,tegra186-denver";
			device_type = "cpu";
			i-cache-size = <0x20000>;
			i-cache-line-size = <64>;
			i-cache-sets = <512>;
			d-cache-size = <0x10000>;
			d-cache-line-size = <64>;
			d-cache-sets = <256>;
			next-level-cache = <&L2_DENVER>;
			reg = <0x001>;
		};

		ca57_0: cpu@2 {
			compatible = "arm,cortex-a57";
			device_type = "cpu";
			i-cache-size = <0xC000>;
			i-cache-line-size = <64>;
			i-cache-sets = <256>;
			d-cache-size = <0x8000>;
			d-cache-line-size = <64>;
			d-cache-sets = <256>;
			next-level-cache = <&L2_A57>;
			reg = <0x100>;
		};

		ca57_1: cpu@3 {
			compatible = "arm,cortex-a57";
			device_type = "cpu";
			i-cache-size = <0xC000>;
			i-cache-line-size = <64>;
			i-cache-sets = <256>;
			d-cache-size = <0x8000>;
			d-cache-line-size = <64>;
			d-cache-sets = <256>;
			next-level-cache = <&L2_A57>;
			reg = <0x101>;
		};

		ca57_2: cpu@4 {
			compatible = "arm,cortex-a57";
			device_type = "cpu";
			i-cache-size = <0xC000>;
			i-cache-line-size = <64>;
			i-cache-sets = <256>;
			d-cache-size = <0x8000>;
			d-cache-line-size = <64>;
			d-cache-sets = <256>;
			next-level-cache = <&L2_A57>;
			reg = <0x102>;
		};

		ca57_3: cpu@5 {
			compatible = "arm,cortex-a57";
			device_type = "cpu";
			i-cache-size = <0xC000>;
			i-cache-line-size = <64>;
			i-cache-sets = <256>;
			d-cache-size = <0x8000>;
			d-cache-line-size = <64>;
			d-cache-sets = <256>;
			next-level-cache = <&L2_A57>;
			reg = <0x103>;
		};

		L2_DENVER: l2-cache0 {
			compatible = "cache";
			cache-unified;
			cache-level = <2>;
			cache-size = <0x200000>;
			cache-line-size = <64>;
			cache-sets = <2048>;
		};

		L2_A57: l2-cache1 {
			compatible = "cache";
			cache-unified;
			cache-level = <2>;
			cache-size = <0x200000>;
			cache-line-size = <64>;
			cache-sets = <2048>;
		};
	};

	pmu-a57 {
		compatible = "arm,cortex-a57-pmu";
		interrupts = <GIC_SPI 296 IRQ_TYPE_LEVEL_HIGH>,
			     <GIC_SPI 297 IRQ_TYPE_LEVEL_HIGH>,
			     <GIC_SPI 298 IRQ_TYPE_LEVEL_HIGH>,
			     <GIC_SPI 299 IRQ_TYPE_LEVEL_HIGH>;
		interrupt-affinity = <&ca57_0 &ca57_1 &ca57_2 &ca57_3>;
	};

	pmu-denver {
		compatible = "nvidia,denver-pmu";
		interrupts = <GIC_SPI 320 IRQ_TYPE_LEVEL_HIGH>,
			     <GIC_SPI 321 IRQ_TYPE_LEVEL_HIGH>;
		interrupt-affinity = <&denver_0 &denver_1>;
	};

	sound {
		status = "disabled";

		clocks = <&bpmp TEGRA186_CLK_PLLA>,
			 <&bpmp TEGRA186_CLK_PLL_A_OUT0>;
		clock-names = "pll_a", "plla_out0";
		assigned-clocks = <&bpmp TEGRA186_CLK_PLLA>,
				  <&bpmp TEGRA186_CLK_PLL_A_OUT0>,
				  <&bpmp TEGRA186_CLK_AUD_MCLK>;
		assigned-clock-parents = <0>,
					 <&bpmp TEGRA186_CLK_PLLA>,
					 <&bpmp TEGRA186_CLK_PLL_A_OUT0>;
		/*
		 * PLLA supports dynamic ramp. Below initial rate is chosen
		 * for this to work and oscillate between base rates required
		 * for 8x and 11.025x sample rate streams.
		 */
		assigned-clock-rates = <258000000>;

		iommus = <&smmu TEGRA186_SID_APE>;
	};

	thermal-zones {
		/* Cortex-A57 cluster */
		cpu-thermal {
			polling-delay = <0>;
			polling-delay-passive = <1000>;

			thermal-sensors = <&bpmp_thermal TEGRA186_BPMP_THERMAL_ZONE_CPU>;

			trips {
				critical {
					temperature = <101000>;
					hysteresis = <0>;
					type = "critical";
				};
			};

			cooling-maps {
			};
		};

		/* Denver cluster */
		aux-thermal {
			polling-delay = <0>;
			polling-delay-passive = <1000>;

			thermal-sensors = <&bpmp_thermal TEGRA186_BPMP_THERMAL_ZONE_AUX>;

			trips {
				critical {
					temperature = <101000>;
					hysteresis = <0>;
					type = "critical";
				};
			};

			cooling-maps {
			};
		};

		gpu-thermal {
			polling-delay = <0>;
			polling-delay-passive = <1000>;

			thermal-sensors = <&bpmp_thermal TEGRA186_BPMP_THERMAL_ZONE_GPU>;

			trips {
				critical {
					temperature = <101000>;
					hysteresis = <0>;
					type = "critical";
				};
			};

			cooling-maps {
			};
		};

		pll-thermal {
			polling-delay = <0>;
			polling-delay-passive = <1000>;

			thermal-sensors = <&bpmp_thermal TEGRA186_BPMP_THERMAL_ZONE_PLLX>;

			trips {
				critical {
					temperature = <101000>;
					hysteresis = <0>;
					type = "critical";
				};
			};

			cooling-maps {
			};
		};

		ao-thermal {
			polling-delay = <0>;
			polling-delay-passive = <1000>;

			thermal-sensors = <&bpmp_thermal TEGRA186_BPMP_THERMAL_ZONE_AO>;

			trips {
				critical {
					temperature = <101000>;
					hysteresis = <0>;
					type = "critical";
				};
			};

			cooling-maps {
			};
		};
	};

	timer {
		compatible = "arm,armv8-timer";
		interrupts = <GIC_PPI 13
				(GIC_CPU_MASK_SIMPLE(4) | IRQ_TYPE_LEVEL_LOW)>,
			     <GIC_PPI 14
				(GIC_CPU_MASK_SIMPLE(4) | IRQ_TYPE_LEVEL_LOW)>,
			     <GIC_PPI 11
				(GIC_CPU_MASK_SIMPLE(4) | IRQ_TYPE_LEVEL_LOW)>,
			     <GIC_PPI 10
				(GIC_CPU_MASK_SIMPLE(4) | IRQ_TYPE_LEVEL_LOW)>;
		interrupt-parent = <&gic>;
		always-on;
	};
};<|MERGE_RESOLUTION|>--- conflicted
+++ resolved
@@ -844,83 +844,6 @@
 		#pwm-cells = <2>;
 	};
 
-	pwm1: pwm@3280000 {
-		compatible = "nvidia,tegra186-pwm";
-		reg = <0x0 0x3280000 0x0 0x10000>;
-		clocks = <&bpmp TEGRA186_CLK_PWM1>;
-		clock-names = "pwm";
-		resets = <&bpmp TEGRA186_RESET_PWM1>;
-		reset-names = "pwm";
-		status = "disabled";
-		#pwm-cells = <2>;
-	};
-
-	pwm2: pwm@3290000 {
-		compatible = "nvidia,tegra186-pwm";
-		reg = <0x0 0x3290000 0x0 0x10000>;
-		clocks = <&bpmp TEGRA186_CLK_PWM2>;
-		clock-names = "pwm";
-		resets = <&bpmp TEGRA186_RESET_PWM2>;
-		reset-names = "pwm";
-		status = "disabled";
-		#pwm-cells = <2>;
-	};
-
-	pwm3: pwm@32a0000 {
-		compatible = "nvidia,tegra186-pwm";
-		reg = <0x0 0x32a0000 0x0 0x10000>;
-		clocks = <&bpmp TEGRA186_CLK_PWM3>;
-		clock-names = "pwm";
-		resets = <&bpmp TEGRA186_RESET_PWM3>;
-		reset-names = "pwm";
-		status = "disabled";
-		#pwm-cells = <2>;
-	};
-
-	pwm5: pwm@32c0000 {
-		compatible = "nvidia,tegra186-pwm";
-		reg = <0x0 0x32c0000 0x0 0x10000>;
-		clocks = <&bpmp TEGRA186_CLK_PWM5>;
-		clock-names = "pwm";
-		resets = <&bpmp TEGRA186_RESET_PWM5>;
-		reset-names = "pwm";
-		status = "disabled";
-		#pwm-cells = <2>;
-	};
-
-	pwm6: pwm@32d0000 {
-		compatible = "nvidia,tegra186-pwm";
-		reg = <0x0 0x32d0000 0x0 0x10000>;
-		clocks = <&bpmp TEGRA186_CLK_PWM6>;
-		clock-names = "pwm";
-		resets = <&bpmp TEGRA186_RESET_PWM6>;
-		reset-names = "pwm";
-		status = "disabled";
-		#pwm-cells = <2>;
-	};
-
-	pwm7: pwm@32e0000 {
-		compatible = "nvidia,tegra186-pwm";
-		reg = <0x0 0x32e0000 0x0 0x10000>;
-		clocks = <&bpmp TEGRA186_CLK_PWM7>;
-		clock-names = "pwm";
-		resets = <&bpmp TEGRA186_RESET_PWM7>;
-		reset-names = "pwm";
-		status = "disabled";
-		#pwm-cells = <2>;
-	};
-
-	pwm8: pwm@32f0000 {
-		compatible = "nvidia,tegra186-pwm";
-		reg = <0x0 0x32f0000 0x0 0x10000>;
-		clocks = <&bpmp TEGRA186_CLK_PWM8>;
-		clock-names = "pwm";
-		resets = <&bpmp TEGRA186_RESET_PWM8>;
-		reset-names = "pwm";
-		status = "disabled";
-		#pwm-cells = <2>;
-	};
-
 	sdmmc1: mmc@3400000 {
 		compatible = "nvidia,tegra186-sdhci";
 		reg = <0x0 0x03400000 0x0 0x10000>;
@@ -1356,10 +1279,6 @@
 		compatible = "nvidia,tegra186-pwm";
 		reg = <0x0 0xc340000 0x0 0x10000>;
 		clocks = <&bpmp TEGRA186_CLK_PWM4>;
-<<<<<<< HEAD
-		clock-names = "pwm";
-=======
->>>>>>> eb3cdb58
 		resets = <&bpmp TEGRA186_RESET_PWM4>;
 		reset-names = "pwm";
 		status = "disabled";
