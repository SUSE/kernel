--- conflicted
+++ resolved
@@ -52,11 +52,7 @@
 
 	reserved-memory {
 		/* Alternate 3 MiB reserved for ARM Trusted Firmware (BL31) */
-<<<<<<< HEAD
-		secmon_reserved_alt: secmon@05000000 {
-=======
 		secmon_reserved_alt: secmon@5000000 {
->>>>>>> 0186f2dc
 			reg = <0x0 0x05000000 0x0 0x300000>;
 			no-map;
 		};
