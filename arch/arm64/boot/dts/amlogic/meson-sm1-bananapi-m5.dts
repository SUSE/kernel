// SPDX-License-Identifier: (GPL-2.0+ OR MIT)
/*
 * Copyright (c) 2021 BayLibre SAS
 * Author: Neil Armstrong <narmstrong@baylibre.com>
 */

/dts-v1/;

#include "meson-sm1-bananapi.dtsi"
#include <dt-bindings/sound/meson-g12a-toacodec.h>
#include <dt-bindings/sound/meson-g12a-tohdmitx.h>

/ {
	compatible = "bananapi,bpi-m5", "amlogic,sm1";
	model = "Banana Pi BPI-M5";

<<<<<<< HEAD
	adc-keys {
		compatible = "adc-keys";
		io-channels = <&saradc 2>;
		io-channel-names = "buttons";
		keyup-threshold-microvolt = <1800000>;

		button-sw3 {
			label = "SW3";
			linux,code = <BTN_3>;
			press-threshold-microvolt = <1700000>;
		};
	};

	aliases {
		serial0 = &uart_AO;
		ethernet0 = &ethmac;
	};

	chosen {
		stdout-path = "serial0:115200n8";
	};

=======
>>>>>>> eb3cdb58
	/* TOFIX: handle CVBS_DET on SARADC channel 0 */
	cvbs-connector {
		compatible = "composite-video-connector";

		port {
			cvbs_connector_in: endpoint {
				remote-endpoint = <&cvbs_vdac_out>;
			};
		};
	};

<<<<<<< HEAD
	emmc_pwrseq: emmc-pwrseq {
		compatible = "mmc-pwrseq-emmc";
		reset-gpios = <&gpio BOOT_12 GPIO_ACTIVE_LOW>;
	};

	gpio-keys {
		compatible = "gpio-keys";

		key {
			label = "SW1";
			linux,code = <BTN_1>;
			gpios = <&gpio_ao GPIOAO_3 GPIO_ACTIVE_LOW>;
			interrupt-parent = <&gpio_intc>;
			interrupts = <3 IRQ_TYPE_EDGE_BOTH>;
		};
	};

	hdmi-connector {
		compatible = "hdmi-connector";
		type = "a";

		port {
			hdmi_connector_in: endpoint {
				remote-endpoint = <&hdmi_tx_tmds_out>;
			};
		};
	};

	leds {
		compatible = "gpio-leds";

		green {
			color = <LED_COLOR_ID_GREEN>;
			function = LED_FUNCTION_STATUS;
			gpios = <&gpio_ao GPIOAO_2 GPIO_ACTIVE_LOW>;
		};

		blue {
			color = <LED_COLOR_ID_BLUE>;
			function = LED_FUNCTION_STATUS;
			gpios = <&gpio_ao GPIOAO_11 GPIO_ACTIVE_LOW>;
			linux,default-trigger = "heartbeat";
		};
	};

	memory@0 {
		device_type = "memory";
		reg = <0x0 0x0 0x0 0x40000000>;
	};

	emmc_1v8: regulator-emmc_1v8 {
		compatible = "regulator-fixed";
		regulator-name = "EMMC_1V8";
		regulator-min-microvolt = <1800000>;
		regulator-max-microvolt = <1800000>;
		vin-supply = <&vddao_3v3>;
		regulator-always-on;
	};

	dc_in: regulator-dc_in {
		compatible = "regulator-fixed";
		regulator-name = "DC_IN";
		regulator-min-microvolt = <5000000>;
		regulator-max-microvolt = <5000000>;
		regulator-always-on;
	};

	vddio_c: regulator-vddio_c {
		compatible = "regulator-gpio";
		regulator-name = "VDDIO_C";
		regulator-min-microvolt = <1800000>;
		regulator-max-microvolt = <3300000>;

		enable-gpio = <&gpio_ao GPIOE_2 GPIO_OPEN_DRAIN>;
		enable-active-high;
		regulator-always-on;

		gpios = <&gpio_ao GPIOAO_6 GPIO_OPEN_DRAIN>;
		gpios-states = <1>;

		states = <1800000 0>,
			 <3300000 1>;
	};

	tflash_vdd: regulator-tflash_vdd {
		compatible = "regulator-fixed";
		regulator-name = "TFLASH_VDD";
		regulator-min-microvolt = <3300000>;
		regulator-max-microvolt = <3300000>;
		vin-supply = <&dc_in>;
		gpio = <&gpio GPIOH_8 GPIO_OPEN_DRAIN>;
		enable-active-high;
		regulator-always-on;
	};

	vddao_1v8: regulator-vddao_1v8 {
		compatible = "regulator-fixed";
		regulator-name = "VDDAO_1V8";
		regulator-min-microvolt = <1800000>;
		regulator-max-microvolt = <1800000>;
		vin-supply = <&vddao_3v3>;
		regulator-always-on;
	};

	vddao_3v3: regulator-vddao_3v3 {
		compatible = "regulator-fixed";
		regulator-name = "VDDAO_3V3";
		regulator-min-microvolt = <3300000>;
		regulator-max-microvolt = <3300000>;
		vin-supply = <&dc_in>;
		regulator-always-on;
	};

	vddcpu: regulator-vddcpu {
		/*
		 * SY8120B1ABC DC/DC Regulator.
		 */
		compatible = "pwm-regulator";

		regulator-name = "VDDCPU";
		regulator-min-microvolt = <690000>;
		regulator-max-microvolt = <1050000>;

		pwm-supply = <&dc_in>;

		pwms = <&pwm_AO_cd 1 1250 0>;
		pwm-dutycycle-range = <100 0>;

		regulator-boot-on;
		regulator-always-on;
	};

	/* USB Hub Power Enable */
	vl_pwr_en: regulator-vl_pwr_en {
		compatible = "regulator-fixed";
		regulator-name = "VL_PWR_EN";
		regulator-min-microvolt = <5000000>;
		regulator-max-microvolt = <5000000>;
		vin-supply = <&dc_in>;

		gpio = <&gpio GPIOH_6 GPIO_ACTIVE_HIGH>;
		enable-active-high;
	};

=======
>>>>>>> eb3cdb58
	sound {
		compatible = "amlogic,axg-sound-card";
		model = "BPI-M5";
		audio-widgets = "Line", "Lineout";
		audio-aux-devs = <&tdmout_b>, <&tdmout_c>,
				 <&tdmin_a>, <&tdmin_b>, <&tdmin_c>;
		audio-routing = "TDMOUT_B IN 0", "FRDDR_A OUT 1",
				"TDMOUT_B IN 1", "FRDDR_B OUT 1",
				"TDMOUT_B IN 2", "FRDDR_C OUT 1",
				"TDM_B Playback", "TDMOUT_B OUT",
				"TDMOUT_C IN 0", "FRDDR_A OUT 2",
				"TDMOUT_C IN 1", "FRDDR_B OUT 2",
				"TDMOUT_C IN 2", "FRDDR_C OUT 2",
				"TDM_C Playback", "TDMOUT_C OUT",
				"TDMIN_A IN 4", "TDM_B Loopback",
				"TDMIN_B IN 4", "TDM_B Loopback",
				"TDMIN_C IN 4", "TDM_B Loopback",
				"TDMIN_A IN 5", "TDM_C Loopback",
				"TDMIN_B IN 5", "TDM_C Loopback",
				"TDMIN_C IN 5", "TDM_C Loopback",
				"TODDR_A IN 0", "TDMIN_A OUT",
				"TODDR_B IN 0", "TDMIN_A OUT",
				"TODDR_C IN 0", "TDMIN_A OUT",
				"TODDR_A IN 1", "TDMIN_B OUT",
				"TODDR_B IN 1", "TDMIN_B OUT",
				"TODDR_C IN 1", "TDMIN_B OUT",
				"TODDR_A IN 2", "TDMIN_C OUT",
				"TODDR_B IN 2", "TDMIN_C OUT",
				"TODDR_C IN 2", "TDMIN_C OUT",
				"Lineout", "ACODEC LOLP",
				"Lineout", "ACODEC LORP";

		assigned-clocks = <&clkc CLKID_MPLL2>,
				  <&clkc CLKID_MPLL0>,
				  <&clkc CLKID_MPLL1>;
		assigned-clock-parents = <0>, <0>, <0>;
		assigned-clock-rates = <294912000>,
				       <270950400>,
				       <393216000>;

		dai-link-0 {
			sound-dai = <&frddr_a>;
		};

		dai-link-1 {
			sound-dai = <&frddr_b>;
		};

		dai-link-2 {
			sound-dai = <&frddr_c>;
		};

		dai-link-3 {
			sound-dai = <&toddr_a>;
		};

		dai-link-4 {
			sound-dai = <&toddr_b>;
		};

		dai-link-5 {
			sound-dai = <&toddr_c>;
		};

		/* 8ch hdmi interface */
		dai-link-6 {
			sound-dai = <&tdmif_b>;
			dai-format = "i2s";
			dai-tdm-slot-tx-mask-0 = <1 1>;
			dai-tdm-slot-tx-mask-1 = <1 1>;
			dai-tdm-slot-tx-mask-2 = <1 1>;
			dai-tdm-slot-tx-mask-3 = <1 1>;
			mclk-fs = <256>;

			codec-0 {
				sound-dai = <&tohdmitx TOHDMITX_I2S_IN_B>;
			};

			codec-1 {
				sound-dai = <&toacodec TOACODEC_IN_B>;
			};
		};

		/* i2s jack output interface */
		dai-link-7 {
			sound-dai = <&tdmif_c>;
			dai-format = "i2s";
			dai-tdm-slot-tx-mask-0 = <1 1>;
			mclk-fs = <256>;

			codec-0 {
				sound-dai = <&tohdmitx TOHDMITX_I2S_IN_C>;
			};

			codec-1 {
				sound-dai = <&toacodec TOACODEC_IN_C>;
			};
		};

		/* hdmi glue */
		dai-link-8 {
			sound-dai = <&tohdmitx TOHDMITX_I2S_OUT>;

			codec {
				sound-dai = <&hdmi_tx>;
			};
		};

		/* acodec glue */
		dai-link-9 {
			sound-dai = <&toacodec TOACODEC_OUT>;

			codec {
				sound-dai = <&acodec>;
			};
		};
	};
};

&acodec {
	AVDD-supply = <&vddao_1v8>;
	status = "okay";
};


&clkc_audio {
	status = "okay";
};

&cvbs_vdac_port {
	cvbs_vdac_out: endpoint {
		remote-endpoint = <&cvbs_connector_in>;
	};
};

&frddr_a {
	status = "okay";
};

&frddr_b {
	status = "okay";
};

&frddr_c {
	status = "okay";
};

<<<<<<< HEAD
&gpio {
	gpio-line-names =
		/* GPIOZ */
		"ETH_MDIO", /* GPIOZ_0 */
		"ETH_MDC", /* GPIOZ_1 */
		"ETH_RXCLK", /* GPIOZ_2 */
		"ETH_RX_DV", /* GPIOZ_3 */
		"ETH_RXD0", /* GPIOZ_4 */
		"ETH_RXD1", /* GPIOZ_5 */
		"ETH_RXD2", /* GPIOZ_6 */
		"ETH_RXD3", /* GPIOZ_7 */
		"ETH_TXCLK", /* GPIOZ_8 */
		"ETH_TXEN", /* GPIOZ_9 */
		"ETH_TXD0", /* GPIOZ_10 */
		"ETH_TXD1", /* GPIOZ_11 */
		"ETH_TXD2", /* GPIOZ_12 */
		"ETH_TXD3", /* GPIOZ_13 */
		"ETH_INTR", /* GPIOZ_14 */
		"ETH_NRST", /* GPIOZ_15 */
		/* GPIOH */
		"HDMI_SDA", /* GPIOH_0 */
		"HDMI_SCL", /* GPIOH_1 */
		"HDMI_HPD", /* GPIOH_2 */
		"HDMI_CEC", /* GPIOH_3 */
		"VL-RST_N", /* GPIOH_4 */
		"CON1-P36", /* GPIOH_5 */
		"VL-PWREN", /* GPIOH_6 */
		"WiFi_3V3_1V8", /* GPIOH_7 */
		"TFLASH_VDD_EN", /* GPIOH_8 */
		/* BOOT */
		"eMMC_D0", /* BOOT_0 */
		"eMMC_D1", /* BOOT_1 */
		"eMMC_D2", /* BOOT_2 */
		"eMMC_D3", /* BOOT_3 */
		"eMMC_D4", /* BOOT_4 */
		"eMMC_D5", /* BOOT_5 */
		"eMMC_D6", /* BOOT_6 */
		"eMMC_D7", /* BOOT_7 */
		"eMMC_CLK", /* BOOT_8 */
		"",
		"eMMC_CMD", /* BOOT_10 */
		"",
		"eMMC_RST#", /* BOOT_12 */
		"eMMC_DS", /* BOOT_13 */
		"", "",
		/* GPIOC */
		"SD_D0_B", /* GPIOC_0 */
		"SD_D1_B", /* GPIOC_1 */
		"SD_D2_B", /* GPIOC_2 */
		"SD_D3_B", /* GPIOC_3 */
		"SD_CLK_B", /* GPIOC_4 */
		"SD_CMD_B", /* GPIOC_5 */
		"CARD_EN_DET", /* GPIOC_6 */
		"",
		/* GPIOA */
		"", "", "", "", "", "", "", "",
		"", "", "", "", "", "",
		"CON1-P27", /* GPIOA_14 */
		"CON1-P28", /* GPIOA_15 */
		/* GPIOX */
		"CON1-P16", /* GPIOX_0 */
		"CON1-P18", /* GPIOX_1 */
		"CON1-P22", /* GPIOX_2 */
		"CON1-P11", /* GPIOX_3 */
		"CON1-P13", /* GPIOX_4 */
		"CON1-P07", /* GPIOX_5 */
		"CON1-P33", /* GPIOX_6 */
		"CON1-P15", /* GPIOX_7 */
		"CON1-P19", /* GPIOX_8 */
		"CON1-P21", /* GPIOX_9 */
		"CON1-P24", /* GPIOX_10 */
		"CON1-P23", /* GPIOX_11 */
		"CON1-P08", /* GPIOX_12 */
		"CON1-P10", /* GPIOX_13 */
		"CON1-P29", /* GPIOX_14 */
		"CON1-P31", /* GPIOX_15 */
		"CON1-P26", /* GPIOX_16 */
		"CON1-P03", /* GPIOX_17 */
		"CON1-P05", /* GPIOX_18 */
		"CON1-P32"; /* GPIOX_19 */

	/*
	 * WARNING: The USB Hub on the BPI-M5 needs a reset signal
	 * to be turned high in order to be detected by the USB Controller
	 * This signal should be handled by a USB specific power sequence
	 * in order to reset the Hub when USB bus is powered down.
	 */
	usb-hub {
		gpio-hog;
		gpios = <GPIOH_4 GPIO_ACTIVE_HIGH>;
		output-high;
		line-name = "usb-hub-reset";
	};
};

&gpio_ao {
	gpio-line-names =
		/* GPIOAO */
		"DEBUG TX", /* GPIOAO_0 */
		"DEBUG RX", /* GPIOAO_1 */
		"SYS_LED2", /* GPIOAO_2 */
		"UPDATE_KEY", /* GPIOAO_3 */
		"CON1-P40", /* GPIOAO_4 */
		"IR_IN", /* GPIOAO_5 */
		"TF_3V3N_1V8_EN", /* GPIOAO_6 */
		"CON1-P35", /* GPIOAO_7 */
		"CON1-P12", /* GPIOAO_8 */
		"CON1-P37", /* GPIOAO_9 */
		"CON1-P38", /* GPIOAO_10 */
		"SYS_LED", /* GPIOAO_11 */
		/* GPIOE */
		"VDDEE_PWM", /* GPIOE_0 */
		"VDDCPU_PWM", /* GPIOE_1 */
		"TF_PWR_EN"; /* GPIOE_2 */
};

&hdmi_tx {
	status = "okay";
	pinctrl-0 = <&hdmitx_hpd_pins>, <&hdmitx_ddc_pins>;
	pinctrl-names = "default";
	hdmi-supply = <&dc_in>;
};

&hdmi_tx_tmds_port {
	hdmi_tx_tmds_out: endpoint {
		remote-endpoint = <&hdmi_connector_in>;
	};
};

&ir {
	status = "okay";
	pinctrl-0 = <&remote_input_ao_pins>;
	pinctrl-names = "default";
};

&pwm_AO_cd {
	pinctrl-0 = <&pwm_ao_d_e_pins>;
	pinctrl-names = "default";
	clocks = <&xtal>;
	clock-names = "clkin1";
	status = "okay";
};

&saradc {
	status = "okay";
	vref-supply = <&vddao_1v8>;
};

/* SD card */
&sd_emmc_b {
	status = "okay";
	pinctrl-0 = <&sdcard_c_pins>;
	pinctrl-1 = <&sdcard_clk_gate_c_pins>;
	pinctrl-names = "default", "clk-gate";

	bus-width = <4>;
	cap-sd-highspeed;
	max-frequency = <50000000>;
	disable-wp;

	/* TOFIX: SD card is barely usable in SDR modes */

	cd-gpios = <&gpio GPIOC_6 GPIO_ACTIVE_LOW>;
	vmmc-supply = <&tflash_vdd>;
	vqmmc-supply = <&vddio_c>;
};

/* eMMC */
&sd_emmc_c {
	status = "okay";
	pinctrl-0 = <&emmc_ctrl_pins>, <&emmc_data_8b_pins>, <&emmc_ds_pins>;
	pinctrl-1 = <&emmc_clk_gate_pins>;
	pinctrl-names = "default", "clk-gate";

	bus-width = <8>;
	cap-mmc-highspeed;
	mmc-ddr-1_8v;
	mmc-hs200-1_8v;
	max-frequency = <200000000>;
	disable-wp;

	mmc-pwrseq = <&emmc_pwrseq>;
	vmmc-supply = <&vddao_3v3>;
	vqmmc-supply = <&emmc_1v8>;
};

=======
>>>>>>> eb3cdb58
&tdmif_b {
	status = "okay";
};

&tdmif_c {
	status = "okay";
};

&tdmin_a {
	status = "okay";
};

&tdmin_b {
	status = "okay";
};

&tdmin_c {
	status = "okay";
};

&tdmout_b {
	status = "okay";
};

&tdmout_c {
	status = "okay";
};

&toacodec {
	status = "okay";
};

&tohdmitx {
	status = "okay";
};

&toddr_a {
	status = "okay";
};

&toddr_b {
	status = "okay";
};

&toddr_c {
	status = "okay";
};<|MERGE_RESOLUTION|>--- conflicted
+++ resolved
@@ -14,31 +14,6 @@
 	compatible = "bananapi,bpi-m5", "amlogic,sm1";
 	model = "Banana Pi BPI-M5";
 
-<<<<<<< HEAD
-	adc-keys {
-		compatible = "adc-keys";
-		io-channels = <&saradc 2>;
-		io-channel-names = "buttons";
-		keyup-threshold-microvolt = <1800000>;
-
-		button-sw3 {
-			label = "SW3";
-			linux,code = <BTN_3>;
-			press-threshold-microvolt = <1700000>;
-		};
-	};
-
-	aliases {
-		serial0 = &uart_AO;
-		ethernet0 = &ethmac;
-	};
-
-	chosen {
-		stdout-path = "serial0:115200n8";
-	};
-
-=======
->>>>>>> eb3cdb58
 	/* TOFIX: handle CVBS_DET on SARADC channel 0 */
 	cvbs-connector {
 		compatible = "composite-video-connector";
@@ -50,153 +25,6 @@
 		};
 	};
 
-<<<<<<< HEAD
-	emmc_pwrseq: emmc-pwrseq {
-		compatible = "mmc-pwrseq-emmc";
-		reset-gpios = <&gpio BOOT_12 GPIO_ACTIVE_LOW>;
-	};
-
-	gpio-keys {
-		compatible = "gpio-keys";
-
-		key {
-			label = "SW1";
-			linux,code = <BTN_1>;
-			gpios = <&gpio_ao GPIOAO_3 GPIO_ACTIVE_LOW>;
-			interrupt-parent = <&gpio_intc>;
-			interrupts = <3 IRQ_TYPE_EDGE_BOTH>;
-		};
-	};
-
-	hdmi-connector {
-		compatible = "hdmi-connector";
-		type = "a";
-
-		port {
-			hdmi_connector_in: endpoint {
-				remote-endpoint = <&hdmi_tx_tmds_out>;
-			};
-		};
-	};
-
-	leds {
-		compatible = "gpio-leds";
-
-		green {
-			color = <LED_COLOR_ID_GREEN>;
-			function = LED_FUNCTION_STATUS;
-			gpios = <&gpio_ao GPIOAO_2 GPIO_ACTIVE_LOW>;
-		};
-
-		blue {
-			color = <LED_COLOR_ID_BLUE>;
-			function = LED_FUNCTION_STATUS;
-			gpios = <&gpio_ao GPIOAO_11 GPIO_ACTIVE_LOW>;
-			linux,default-trigger = "heartbeat";
-		};
-	};
-
-	memory@0 {
-		device_type = "memory";
-		reg = <0x0 0x0 0x0 0x40000000>;
-	};
-
-	emmc_1v8: regulator-emmc_1v8 {
-		compatible = "regulator-fixed";
-		regulator-name = "EMMC_1V8";
-		regulator-min-microvolt = <1800000>;
-		regulator-max-microvolt = <1800000>;
-		vin-supply = <&vddao_3v3>;
-		regulator-always-on;
-	};
-
-	dc_in: regulator-dc_in {
-		compatible = "regulator-fixed";
-		regulator-name = "DC_IN";
-		regulator-min-microvolt = <5000000>;
-		regulator-max-microvolt = <5000000>;
-		regulator-always-on;
-	};
-
-	vddio_c: regulator-vddio_c {
-		compatible = "regulator-gpio";
-		regulator-name = "VDDIO_C";
-		regulator-min-microvolt = <1800000>;
-		regulator-max-microvolt = <3300000>;
-
-		enable-gpio = <&gpio_ao GPIOE_2 GPIO_OPEN_DRAIN>;
-		enable-active-high;
-		regulator-always-on;
-
-		gpios = <&gpio_ao GPIOAO_6 GPIO_OPEN_DRAIN>;
-		gpios-states = <1>;
-
-		states = <1800000 0>,
-			 <3300000 1>;
-	};
-
-	tflash_vdd: regulator-tflash_vdd {
-		compatible = "regulator-fixed";
-		regulator-name = "TFLASH_VDD";
-		regulator-min-microvolt = <3300000>;
-		regulator-max-microvolt = <3300000>;
-		vin-supply = <&dc_in>;
-		gpio = <&gpio GPIOH_8 GPIO_OPEN_DRAIN>;
-		enable-active-high;
-		regulator-always-on;
-	};
-
-	vddao_1v8: regulator-vddao_1v8 {
-		compatible = "regulator-fixed";
-		regulator-name = "VDDAO_1V8";
-		regulator-min-microvolt = <1800000>;
-		regulator-max-microvolt = <1800000>;
-		vin-supply = <&vddao_3v3>;
-		regulator-always-on;
-	};
-
-	vddao_3v3: regulator-vddao_3v3 {
-		compatible = "regulator-fixed";
-		regulator-name = "VDDAO_3V3";
-		regulator-min-microvolt = <3300000>;
-		regulator-max-microvolt = <3300000>;
-		vin-supply = <&dc_in>;
-		regulator-always-on;
-	};
-
-	vddcpu: regulator-vddcpu {
-		/*
-		 * SY8120B1ABC DC/DC Regulator.
-		 */
-		compatible = "pwm-regulator";
-
-		regulator-name = "VDDCPU";
-		regulator-min-microvolt = <690000>;
-		regulator-max-microvolt = <1050000>;
-
-		pwm-supply = <&dc_in>;
-
-		pwms = <&pwm_AO_cd 1 1250 0>;
-		pwm-dutycycle-range = <100 0>;
-
-		regulator-boot-on;
-		regulator-always-on;
-	};
-
-	/* USB Hub Power Enable */
-	vl_pwr_en: regulator-vl_pwr_en {
-		compatible = "regulator-fixed";
-		regulator-name = "VL_PWR_EN";
-		regulator-min-microvolt = <5000000>;
-		regulator-max-microvolt = <5000000>;
-		vin-supply = <&dc_in>;
-
-		gpio = <&gpio GPIOH_6 GPIO_ACTIVE_HIGH>;
-		enable-active-high;
-	};
-
-=======
->>>>>>> eb3cdb58
 	sound {
 		compatible = "amlogic,axg-sound-card";
 		model = "BPI-M5";
@@ -344,195 +172,6 @@
 	status = "okay";
 };
 
-<<<<<<< HEAD
-&gpio {
-	gpio-line-names =
-		/* GPIOZ */
-		"ETH_MDIO", /* GPIOZ_0 */
-		"ETH_MDC", /* GPIOZ_1 */
-		"ETH_RXCLK", /* GPIOZ_2 */
-		"ETH_RX_DV", /* GPIOZ_3 */
-		"ETH_RXD0", /* GPIOZ_4 */
-		"ETH_RXD1", /* GPIOZ_5 */
-		"ETH_RXD2", /* GPIOZ_6 */
-		"ETH_RXD3", /* GPIOZ_7 */
-		"ETH_TXCLK", /* GPIOZ_8 */
-		"ETH_TXEN", /* GPIOZ_9 */
-		"ETH_TXD0", /* GPIOZ_10 */
-		"ETH_TXD1", /* GPIOZ_11 */
-		"ETH_TXD2", /* GPIOZ_12 */
-		"ETH_TXD3", /* GPIOZ_13 */
-		"ETH_INTR", /* GPIOZ_14 */
-		"ETH_NRST", /* GPIOZ_15 */
-		/* GPIOH */
-		"HDMI_SDA", /* GPIOH_0 */
-		"HDMI_SCL", /* GPIOH_1 */
-		"HDMI_HPD", /* GPIOH_2 */
-		"HDMI_CEC", /* GPIOH_3 */
-		"VL-RST_N", /* GPIOH_4 */
-		"CON1-P36", /* GPIOH_5 */
-		"VL-PWREN", /* GPIOH_6 */
-		"WiFi_3V3_1V8", /* GPIOH_7 */
-		"TFLASH_VDD_EN", /* GPIOH_8 */
-		/* BOOT */
-		"eMMC_D0", /* BOOT_0 */
-		"eMMC_D1", /* BOOT_1 */
-		"eMMC_D2", /* BOOT_2 */
-		"eMMC_D3", /* BOOT_3 */
-		"eMMC_D4", /* BOOT_4 */
-		"eMMC_D5", /* BOOT_5 */
-		"eMMC_D6", /* BOOT_6 */
-		"eMMC_D7", /* BOOT_7 */
-		"eMMC_CLK", /* BOOT_8 */
-		"",
-		"eMMC_CMD", /* BOOT_10 */
-		"",
-		"eMMC_RST#", /* BOOT_12 */
-		"eMMC_DS", /* BOOT_13 */
-		"", "",
-		/* GPIOC */
-		"SD_D0_B", /* GPIOC_0 */
-		"SD_D1_B", /* GPIOC_1 */
-		"SD_D2_B", /* GPIOC_2 */
-		"SD_D3_B", /* GPIOC_3 */
-		"SD_CLK_B", /* GPIOC_4 */
-		"SD_CMD_B", /* GPIOC_5 */
-		"CARD_EN_DET", /* GPIOC_6 */
-		"",
-		/* GPIOA */
-		"", "", "", "", "", "", "", "",
-		"", "", "", "", "", "",
-		"CON1-P27", /* GPIOA_14 */
-		"CON1-P28", /* GPIOA_15 */
-		/* GPIOX */
-		"CON1-P16", /* GPIOX_0 */
-		"CON1-P18", /* GPIOX_1 */
-		"CON1-P22", /* GPIOX_2 */
-		"CON1-P11", /* GPIOX_3 */
-		"CON1-P13", /* GPIOX_4 */
-		"CON1-P07", /* GPIOX_5 */
-		"CON1-P33", /* GPIOX_6 */
-		"CON1-P15", /* GPIOX_7 */
-		"CON1-P19", /* GPIOX_8 */
-		"CON1-P21", /* GPIOX_9 */
-		"CON1-P24", /* GPIOX_10 */
-		"CON1-P23", /* GPIOX_11 */
-		"CON1-P08", /* GPIOX_12 */
-		"CON1-P10", /* GPIOX_13 */
-		"CON1-P29", /* GPIOX_14 */
-		"CON1-P31", /* GPIOX_15 */
-		"CON1-P26", /* GPIOX_16 */
-		"CON1-P03", /* GPIOX_17 */
-		"CON1-P05", /* GPIOX_18 */
-		"CON1-P32"; /* GPIOX_19 */
-
-	/*
-	 * WARNING: The USB Hub on the BPI-M5 needs a reset signal
-	 * to be turned high in order to be detected by the USB Controller
-	 * This signal should be handled by a USB specific power sequence
-	 * in order to reset the Hub when USB bus is powered down.
-	 */
-	usb-hub {
-		gpio-hog;
-		gpios = <GPIOH_4 GPIO_ACTIVE_HIGH>;
-		output-high;
-		line-name = "usb-hub-reset";
-	};
-};
-
-&gpio_ao {
-	gpio-line-names =
-		/* GPIOAO */
-		"DEBUG TX", /* GPIOAO_0 */
-		"DEBUG RX", /* GPIOAO_1 */
-		"SYS_LED2", /* GPIOAO_2 */
-		"UPDATE_KEY", /* GPIOAO_3 */
-		"CON1-P40", /* GPIOAO_4 */
-		"IR_IN", /* GPIOAO_5 */
-		"TF_3V3N_1V8_EN", /* GPIOAO_6 */
-		"CON1-P35", /* GPIOAO_7 */
-		"CON1-P12", /* GPIOAO_8 */
-		"CON1-P37", /* GPIOAO_9 */
-		"CON1-P38", /* GPIOAO_10 */
-		"SYS_LED", /* GPIOAO_11 */
-		/* GPIOE */
-		"VDDEE_PWM", /* GPIOE_0 */
-		"VDDCPU_PWM", /* GPIOE_1 */
-		"TF_PWR_EN"; /* GPIOE_2 */
-};
-
-&hdmi_tx {
-	status = "okay";
-	pinctrl-0 = <&hdmitx_hpd_pins>, <&hdmitx_ddc_pins>;
-	pinctrl-names = "default";
-	hdmi-supply = <&dc_in>;
-};
-
-&hdmi_tx_tmds_port {
-	hdmi_tx_tmds_out: endpoint {
-		remote-endpoint = <&hdmi_connector_in>;
-	};
-};
-
-&ir {
-	status = "okay";
-	pinctrl-0 = <&remote_input_ao_pins>;
-	pinctrl-names = "default";
-};
-
-&pwm_AO_cd {
-	pinctrl-0 = <&pwm_ao_d_e_pins>;
-	pinctrl-names = "default";
-	clocks = <&xtal>;
-	clock-names = "clkin1";
-	status = "okay";
-};
-
-&saradc {
-	status = "okay";
-	vref-supply = <&vddao_1v8>;
-};
-
-/* SD card */
-&sd_emmc_b {
-	status = "okay";
-	pinctrl-0 = <&sdcard_c_pins>;
-	pinctrl-1 = <&sdcard_clk_gate_c_pins>;
-	pinctrl-names = "default", "clk-gate";
-
-	bus-width = <4>;
-	cap-sd-highspeed;
-	max-frequency = <50000000>;
-	disable-wp;
-
-	/* TOFIX: SD card is barely usable in SDR modes */
-
-	cd-gpios = <&gpio GPIOC_6 GPIO_ACTIVE_LOW>;
-	vmmc-supply = <&tflash_vdd>;
-	vqmmc-supply = <&vddio_c>;
-};
-
-/* eMMC */
-&sd_emmc_c {
-	status = "okay";
-	pinctrl-0 = <&emmc_ctrl_pins>, <&emmc_data_8b_pins>, <&emmc_ds_pins>;
-	pinctrl-1 = <&emmc_clk_gate_pins>;
-	pinctrl-names = "default", "clk-gate";
-
-	bus-width = <8>;
-	cap-mmc-highspeed;
-	mmc-ddr-1_8v;
-	mmc-hs200-1_8v;
-	max-frequency = <200000000>;
-	disable-wp;
-
-	mmc-pwrseq = <&emmc_pwrseq>;
-	vmmc-supply = <&vddao_3v3>;
-	vqmmc-supply = <&emmc_1v8>;
-};
-
-=======
->>>>>>> eb3cdb58
 &tdmif_b {
 	status = "okay";
 };
