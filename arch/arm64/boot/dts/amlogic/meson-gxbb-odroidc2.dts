// SPDX-License-Identifier: (GPL-2.0+ OR MIT)
/*
 * Copyright (c) 2016 Andreas Färber
 * Copyright (c) 2016 BayLibre, Inc.
 * Author: Kevin Hilman <khilman@kernel.org>
 */

/dts-v1/;

#include "meson-gxbb.dtsi"
#include <dt-bindings/gpio/gpio.h>
#include <dt-bindings/sound/meson-aiu.h>

/ {
	compatible = "hardkernel,odroid-c2", "amlogic,meson-gxbb";
	model = "Hardkernel ODROID-C2";

	aliases {
		serial0 = &uart_AO;
		ethernet0 = &ethmac;
	};

	chosen {
		stdout-path = "serial0:115200n8";
	};

	memory@0 {
		device_type = "memory";
		reg = <0x0 0x0 0x0 0x80000000>;
	};

	usb_otg_pwr: regulator-usb-pwrs {
		compatible = "regulator-fixed";

		regulator-name = "USB_OTG_PWR";

		regulator-min-microvolt = <5000000>;
		regulator-max-microvolt = <5000000>;

		/*
		 * signal name from schematics: PWREN
		 */
		gpio = <&gpio_ao GPIOAO_5 GPIO_ACTIVE_HIGH>;
		enable-active-high;
		/*
		 * signal name from schematics: USB_POWER
		 */
		vin-supply = <&p5v0>;
	};

	leds {
		compatible = "gpio-leds";
		led-blue {
			label = "c2:blue:alive";
			gpios = <&gpio_ao GPIOAO_13 GPIO_ACTIVE_LOW>;
			linux,default-trigger = "heartbeat";
			default-state = "off";
		};
	};

	p5v0: regulator-p5v0 {
		compatible = "regulator-fixed";

		regulator-name = "P5V0";
		regulator-min-microvolt = <5000000>;
		regulator-max-microvolt = <5000000>;
		regulator-always-on;
	};

	hdmi_p5v0: regulator-hdmi_p5v0 {
		compatible = "regulator-fixed";
		regulator-name = "HDMI_P5V0";
		regulator-min-microvolt = <5000000>;
		regulator-max-microvolt = <5000000>;
		/* AP2331SA-7 */
		vin-supply = <&p5v0>;
	};

	tflash_vdd: regulator-tflash_vdd {
		compatible = "regulator-fixed";

		regulator-name = "TFLASH_VDD";
		regulator-min-microvolt = <3300000>;
		regulator-max-microvolt = <3300000>;

		/*
		 * signal name from schematics: TFLASH_VDD_EN
		 */
		gpio = <&gpio GPIOY_12 GPIO_ACTIVE_HIGH>;
		enable-active-high;
		/* U16 RT9179GB */
		vin-supply = <&vddio_ao3v3>;
	};

	tf_io: gpio-regulator-tf_io {
		compatible = "regulator-gpio";

		regulator-name = "TF_IO";
		regulator-min-microvolt = <1800000>;
		regulator-max-microvolt = <3300000>;

		/*
		 * signal name from schematics: TF_3V3N_1V8_EN
		 */
		gpios = <&gpio_ao GPIOAO_3 GPIO_ACTIVE_HIGH>;
		gpios-states = <0>;

		states = <3300000 0>,
			 <1800000 1>;
<<<<<<< HEAD
=======
		/* U12/U13 RT9179GB */
		vin-supply = <&vddio_ao3v3>;
>>>>>>> 7d2a07b7
	};

	vcc1v8: regulator-vcc1v8 {
		compatible = "regulator-fixed";
		regulator-name = "VCC1V8";
		regulator-min-microvolt = <1800000>;
		regulator-max-microvolt = <1800000>;
		regulator-always-on;
		/* U18 RT9179GB */
		vin-supply = <&vddio_ao3v3>;
	};

	vcc3v3: regulator-vcc3v3 {
		compatible = "regulator-fixed";
		regulator-name = "VCC3V3";
		regulator-min-microvolt = <3300000>;
		regulator-max-microvolt = <3300000>;
	};

	vddio_ao1v8: regulator-vddio-ao1v8 {
		compatible = "regulator-fixed";
		regulator-name = "VDDIO_AO1V8";
		regulator-min-microvolt = <1800000>;
		regulator-max-microvolt = <1800000>;
		regulator-always-on;
		/* U17 RT9179GB */
		vin-supply = <&p5v0>;
	};

	vddio_ao3v3: regulator-vddio-ao3v3 {
		compatible = "regulator-fixed";
		regulator-name = "VDDIO_AO3V3";
		regulator-min-microvolt = <3300000>;
		regulator-max-microvolt = <3300000>;
		regulator-always-on;
		/* U11 MP2161GJ-C499 */
		vin-supply = <&p5v0>;
	};

	ddr3_1v5: regulator-ddr3_1v5 {
		compatible = "regulator-fixed";
		regulator-name = "DDR3_1V5";
		regulator-min-microvolt = <1500000>;
		regulator-max-microvolt = <1500000>;
		regulator-always-on;
		/* U15 MP2161GJ-C499 */
		vin-supply = <&p5v0>;
	};

	emmc_pwrseq: emmc-pwrseq {
		compatible = "mmc-pwrseq-emmc";
		reset-gpios = <&gpio BOOT_9 GPIO_ACTIVE_LOW>;
	};

	hdmi-connector {
		compatible = "hdmi-connector";
		type = "a";

		port {
			hdmi_connector_in: endpoint {
				remote-endpoint = <&hdmi_tx_tmds_out>;
			};
		};
	};

	sound {
		compatible = "amlogic,gx-sound-card";
		model = "ODROID-C2";
		assigned-clocks = <&clkc CLKID_MPLL0>,
				  <&clkc CLKID_MPLL1>,
				  <&clkc CLKID_MPLL2>;
		assigned-clock-parents = <0>, <0>, <0>;
		assigned-clock-rates = <294912000>,
				       <270950400>,
				       <393216000>;
		status = "okay";

		dai-link-0 {
			sound-dai = <&aiu AIU_CPU CPU_I2S_FIFO>;
		};

		dai-link-1 {
			sound-dai = <&aiu AIU_CPU CPU_I2S_ENCODER>;
			dai-format = "i2s";
			mclk-fs = <256>;

			codec-0 {
				sound-dai = <&aiu AIU_HDMI CTRL_I2S>;
			};
		};

		dai-link-2 {
			sound-dai = <&aiu AIU_HDMI CTRL_OUT>;

			codec-0 {
				sound-dai = <&hdmi_tx>;
			};
		};
	};
};

&aiu {
	status = "okay";
};

&cec_AO {
	status = "okay";
	pinctrl-0 = <&ao_cec_pins>;
	pinctrl-names = "default";
	hdmi-phandle = <&hdmi_tx>;
};

&ethmac {
	status = "okay";
	pinctrl-0 = <&eth_rgmii_pins>;
	pinctrl-names = "default";
	phy-handle = <&eth_phy0>;
	phy-mode = "rgmii";

	amlogic,tx-delay-ns = <2>;

	mdio {
		compatible = "snps,dwmac-mdio";
		#address-cells = <1>;
		#size-cells = <0>;

		eth_phy0: ethernet-phy@0 {
			/* Realtek RTL8211F (0x001cc916) */
			reg = <0>;

			reset-assert-us = <10000>;
			reset-deassert-us = <80000>;
			reset-gpios = <&gpio GPIOZ_14 GPIO_ACTIVE_LOW>;

			interrupt-parent = <&gpio_intc>;
			/* MAC_INTR on GPIOZ_15 */
			interrupts = <29 IRQ_TYPE_LEVEL_LOW>;
		};
	};
};

&gpio_ao {
	/*
	 * WARNING: The USB Hub on the Odroid-C2 needs a reset signal
	 * to be turned high in order to be detected by the USB Controller
	 * This signal should be handled by a USB specific power sequence
	 * in order to reset the Hub when USB bus is powered down.
	 */
	hog-0 {
		gpio-hog;
		gpios = <GPIOAO_4 GPIO_ACTIVE_HIGH>;
		output-high;
		line-name = "usb-hub-reset";
	};
};

&hdmi_tx {
	status = "okay";
	pinctrl-0 = <&hdmi_hpd_pins>, <&hdmi_i2c_pins>;
	pinctrl-names = "default";
	hdmi-supply = <&hdmi_p5v0>;
};

&hdmi_tx_tmds_port {
	hdmi_tx_tmds_out: endpoint {
		remote-endpoint = <&hdmi_connector_in>;
	};
};

&i2c_A {
	status = "okay";
	pinctrl-0 = <&i2c_a_pins>;
	pinctrl-names = "default";
};

&ir {
	status = "okay";
	pinctrl-0 = <&remote_input_ao_pins>;
	pinctrl-names = "default";
	linux,rc-map-name = "rc-odroid";
};

&gpio_ao {
	gpio-line-names = "UART TX", "UART RX", "VCCK En", "TF 3V3/1V8 En",
			  "USB HUB nRESET", "USB OTG Power En",
			  "J7 Header Pin2", "IR In", "J7 Header Pin4",
			  "J7 Header Pin6", "J7 Header Pin5", "J7 Header Pin7",
			  "HDMI CEC", "SYS LED",
			  /* GPIO_TEST_N */
			  "";
};

&gpio {
	gpio-line-names = /* Bank GPIOZ */
			  "Eth MDIO", "Eth MDC", "Eth RGMII RX Clk",
			  "Eth RX DV", "Eth RX D0", "Eth RX D1", "Eth RX D2",
			  "Eth RX D3", "Eth RGMII TX Clk", "Eth TX En",
			  "Eth TX D0", "Eth TX D1", "Eth TX D2", "Eth TX D3",
			  "Eth PHY nRESET", "Eth PHY Intc",
			  /* Bank GPIOH */
			  "HDMI HPD", "HDMI DDC SDA", "HDMI DDC SCL", "",
			  /* Bank BOOT */
			  "eMMC D0", "eMMC D1", "eMMC D2", "eMMC D3", "eMMC D4",
			  "eMMC D5", "eMMC D6", "eMMC D7", "eMMC Clk",
			  "eMMC Reset", "eMMC CMD",
			  "", "", "", "", "", "", "",
			  /* Bank CARD */
			  "SDCard D1", "SDCard D0", "SDCard CLK", "SDCard CMD",
			  "SDCard D3", "SDCard D2", "SDCard Det",
			  /* Bank GPIODV */
			  "", "", "", "", "", "", "", "", "", "", "", "", "",
			  "", "", "", "", "", "", "", "", "", "", "",
			  "I2C A SDA", "I2C A SCK", "I2C B SDA", "I2C B SCK",
			  "PWM D", "PWM B",
			  /* Bank GPIOY */
			  "Revision Bit0", "Revision Bit1", "",
			  "J2 Header Pin35", "", "", "", "J2 Header Pin36",
			  "J2 Header Pin31", "", "", "", "TF VDD En",
			  "J2 Header Pin32", "J2 Header Pin26", "", "",
			  /* Bank GPIOX */
			  "J2 Header Pin29", "J2 Header Pin24",
			  "J2 Header Pin23", "J2 Header Pin22",
			  "J2 Header Pin21", "J2 Header Pin18",
			  "J2 Header Pin33", "J2 Header Pin19",
			  "J2 Header Pin16", "J2 Header Pin15",
			  "J2 Header Pin12", "J2 Header Pin13",
			  "J2 Header Pin8", "J2 Header Pin10",
			  "", "", "", "", "",
			  "J2 Header Pin11", "", "J2 Header Pin7", "",
			  /* Bank GPIOCLK */
			  "", "", "", "";
};

&saradc {
	status = "okay";
	vref-supply = <&vcc1v8>;
};

&scpi_clocks {
	status = "disabled";
};

/* SD */
&sd_emmc_b {
	status = "okay";
	pinctrl-0 = <&sdcard_pins>;
	pinctrl-1 = <&sdcard_clk_gate_pins>;
	pinctrl-names = "default", "clk-gate";

	bus-width = <4>;
	cap-sd-highspeed;
	sd-uhs-sdr12;
	sd-uhs-sdr25;
	sd-uhs-sdr50;
	sd-uhs-ddr50;
	max-frequency = <100000000>;
	disable-wp;

	cd-gpios = <&gpio CARD_6 GPIO_ACTIVE_LOW>;

	vmmc-supply = <&tflash_vdd>;
	vqmmc-supply = <&tf_io>;
};

/* eMMC */
&sd_emmc_c {
	status = "okay";
	pinctrl-0 = <&emmc_pins>, <&emmc_ds_pins>;
	pinctrl-1 = <&emmc_clk_gate_pins>;
	pinctrl-names = "default", "clk-gate";

	bus-width = <8>;
	max-frequency = <200000000>;
	non-removable;
	disable-wp;
	cap-mmc-highspeed;
	mmc-ddr-1_8v;
	mmc-hs200-1_8v;

	mmc-pwrseq = <&emmc_pwrseq>;
	vmmc-supply = <&vcc3v3>;
	vqmmc-supply = <&vcc1v8>;
};

&uart_AO {
	status = "okay";
	pinctrl-0 = <&uart_ao_a_pins>;
	pinctrl-names = "default";
};

&usb0_phy {
	status = "disabled";
	phy-supply = <&usb_otg_pwr>;
};

&usb1_phy {
	status = "okay";
	phy-supply = <&usb_otg_pwr>;
};

&usb0 {
	status = "disabled";
};

&usb1 {
	status = "okay";
};<|MERGE_RESOLUTION|>--- conflicted
+++ resolved
@@ -107,11 +107,8 @@
 
 		states = <3300000 0>,
 			 <1800000 1>;
-<<<<<<< HEAD
-=======
 		/* U12/U13 RT9179GB */
 		vin-supply = <&vddio_ao3v3>;
->>>>>>> 7d2a07b7
 	};
 
 	vcc1v8: regulator-vcc1v8 {
