--- conflicted
+++ resolved
@@ -13,26 +13,16 @@
 	gpios = <&tlmm 37 GPIO_ACTIVE_HIGH>;
 };
 
-<<<<<<< HEAD
-&led_r {
-	gpios = <&tlmm 22 GPIO_ACTIVE_HIGH>;
-=======
 &led_b {
 	gpios = <&tlmm 20 GPIO_ACTIVE_HIGH>;
->>>>>>> 2d5404ca
 };
 
 &led_g {
 	gpios = <&tlmm 21 GPIO_ACTIVE_HIGH>;
 };
 
-<<<<<<< HEAD
-&led_b {
-	gpios = <&tlmm 20 GPIO_ACTIVE_HIGH>;
-=======
 &led_r {
 	gpios = <&tlmm 22 GPIO_ACTIVE_HIGH>;
->>>>>>> 2d5404ca
 };
 
 &mpss {
