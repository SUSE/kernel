--- conflicted
+++ resolved
@@ -2616,25 +2616,12 @@
 				<&gcc GCC_UFS_PHY_RX_SYMBOL_0_CLK>,
 				<&gcc GCC_UFS_PHY_RX_SYMBOL_1_CLK>,
 				<&gcc GCC_UFS_PHY_ICE_CORE_CLK>;
-<<<<<<< HEAD
-			freq-table-hz =
-				<50000000 200000000>,
-				<0 0>,
-				<0 0>,
-				<37500000 150000000>,
-				<0 0>,
-				<0 0>,
-				<0 0>,
-				<0 0>,
-				<75000000 300000000>;
-=======
 
 			operating-points-v2 = <&ufs_opp_table>;
 
 			interconnects = <&aggre1_noc MASTER_UFS_MEM 0 &mem_noc SLAVE_EBI1 0>,
 					<&gladiator_noc MASTER_APPSS_PROC 0 &config_noc SLAVE_UFS_MEM_CFG 0>;
 			interconnect-names = "ufs-ddr", "cpu-ufs";
->>>>>>> 2d5404ca
 
 			status = "disabled";
 
