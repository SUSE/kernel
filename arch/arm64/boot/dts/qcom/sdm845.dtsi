// SPDX-License-Identifier: GPL-2.0
/*
 * SDM845 SoC device tree source
 *
 * Copyright (c) 2018, The Linux Foundation. All rights reserved.
 */

#include <dt-bindings/clock/qcom,camcc-sdm845.h>
#include <dt-bindings/clock/qcom,dispcc-sdm845.h>
#include <dt-bindings/clock/qcom,gcc-sdm845.h>
#include <dt-bindings/clock/qcom,gpucc-sdm845.h>
#include <dt-bindings/clock/qcom,lpass-sdm845.h>
#include <dt-bindings/clock/qcom,rpmh.h>
#include <dt-bindings/clock/qcom,videocc-sdm845.h>
#include <dt-bindings/dma/qcom-gpi.h>
#include <dt-bindings/firmware/qcom,scm.h>
#include <dt-bindings/gpio/gpio.h>
#include <dt-bindings/interconnect/qcom,osm-l3.h>
#include <dt-bindings/interconnect/qcom,sdm845.h>
#include <dt-bindings/interrupt-controller/arm-gic.h>
#include <dt-bindings/phy/phy-qcom-qusb2.h>
#include <dt-bindings/power/qcom-rpmpd.h>
#include <dt-bindings/reset/qcom,sdm845-aoss.h>
#include <dt-bindings/reset/qcom,sdm845-pdc.h>
#include <dt-bindings/soc/qcom,apr.h>
#include <dt-bindings/soc/qcom,rpmh-rsc.h>
#include <dt-bindings/clock/qcom,gcc-sdm845.h>
#include <dt-bindings/thermal/thermal.h>

/ {
	interrupt-parent = <&intc>;

	#address-cells = <2>;
	#size-cells = <2>;

	aliases {
		i2c0 = &i2c0;
		i2c1 = &i2c1;
		i2c2 = &i2c2;
		i2c3 = &i2c3;
		i2c4 = &i2c4;
		i2c5 = &i2c5;
		i2c6 = &i2c6;
		i2c7 = &i2c7;
		i2c8 = &i2c8;
		i2c9 = &i2c9;
		i2c10 = &i2c10;
		i2c11 = &i2c11;
		i2c12 = &i2c12;
		i2c13 = &i2c13;
		i2c14 = &i2c14;
		i2c15 = &i2c15;
		spi0 = &spi0;
		spi1 = &spi1;
		spi2 = &spi2;
		spi3 = &spi3;
		spi4 = &spi4;
		spi5 = &spi5;
		spi6 = &spi6;
		spi7 = &spi7;
		spi8 = &spi8;
		spi9 = &spi9;
		spi10 = &spi10;
		spi11 = &spi11;
		spi12 = &spi12;
		spi13 = &spi13;
		spi14 = &spi14;
		spi15 = &spi15;
	};

	chosen { };

	clocks {
		xo_board: xo-board {
			compatible = "fixed-clock";
			#clock-cells = <0>;
			clock-frequency = <38400000>;
			clock-output-names = "xo_board";
		};

		sleep_clk: sleep-clk {
			compatible = "fixed-clock";
			#clock-cells = <0>;
			clock-frequency = <32764>;
		};
	};

	cpus: cpus {
		#address-cells = <2>;
		#size-cells = <0>;

		CPU0: cpu@0 {
			device_type = "cpu";
			compatible = "qcom,kryo385";
			reg = <0x0 0x0>;
			clocks = <&cpufreq_hw 0>;
			enable-method = "psci";
			capacity-dmips-mhz = <611>;
			dynamic-power-coefficient = <154>;
			qcom,freq-domain = <&cpufreq_hw 0>;
			operating-points-v2 = <&cpu0_opp_table>;
			interconnects = <&gladiator_noc MASTER_APPSS_PROC 3 &mem_noc SLAVE_EBI1 3>,
					<&osm_l3 MASTER_OSM_L3_APPS &osm_l3 SLAVE_OSM_L3>;
			power-domains = <&CPU_PD0>;
			power-domain-names = "psci";
			#cooling-cells = <2>;
			next-level-cache = <&L2_0>;
			L2_0: l2-cache {
				compatible = "cache";
				cache-level = <2>;
				cache-unified;
				next-level-cache = <&L3_0>;
				L3_0: l3-cache {
					compatible = "cache";
					cache-level = <3>;
					cache-unified;
				};
			};
		};

		CPU1: cpu@100 {
			device_type = "cpu";
			compatible = "qcom,kryo385";
			reg = <0x0 0x100>;
			clocks = <&cpufreq_hw 0>;
			enable-method = "psci";
			capacity-dmips-mhz = <611>;
			dynamic-power-coefficient = <154>;
			qcom,freq-domain = <&cpufreq_hw 0>;
			operating-points-v2 = <&cpu0_opp_table>;
			interconnects = <&gladiator_noc MASTER_APPSS_PROC 3 &mem_noc SLAVE_EBI1 3>,
					<&osm_l3 MASTER_OSM_L3_APPS &osm_l3 SLAVE_OSM_L3>;
			power-domains = <&CPU_PD1>;
			power-domain-names = "psci";
			#cooling-cells = <2>;
			next-level-cache = <&L2_100>;
			L2_100: l2-cache {
				compatible = "cache";
				cache-level = <2>;
				cache-unified;
				next-level-cache = <&L3_0>;
			};
		};

		CPU2: cpu@200 {
			device_type = "cpu";
			compatible = "qcom,kryo385";
			reg = <0x0 0x200>;
			clocks = <&cpufreq_hw 0>;
			enable-method = "psci";
			capacity-dmips-mhz = <611>;
			dynamic-power-coefficient = <154>;
			qcom,freq-domain = <&cpufreq_hw 0>;
			operating-points-v2 = <&cpu0_opp_table>;
			interconnects = <&gladiator_noc MASTER_APPSS_PROC 3 &mem_noc SLAVE_EBI1 3>,
					<&osm_l3 MASTER_OSM_L3_APPS &osm_l3 SLAVE_OSM_L3>;
			power-domains = <&CPU_PD2>;
			power-domain-names = "psci";
			#cooling-cells = <2>;
			next-level-cache = <&L2_200>;
			L2_200: l2-cache {
				compatible = "cache";
				cache-level = <2>;
				cache-unified;
				next-level-cache = <&L3_0>;
			};
		};

		CPU3: cpu@300 {
			device_type = "cpu";
			compatible = "qcom,kryo385";
			reg = <0x0 0x300>;
			clocks = <&cpufreq_hw 0>;
			enable-method = "psci";
			capacity-dmips-mhz = <611>;
			dynamic-power-coefficient = <154>;
			qcom,freq-domain = <&cpufreq_hw 0>;
			operating-points-v2 = <&cpu0_opp_table>;
			interconnects = <&gladiator_noc MASTER_APPSS_PROC 3 &mem_noc SLAVE_EBI1 3>,
					<&osm_l3 MASTER_OSM_L3_APPS &osm_l3 SLAVE_OSM_L3>;
			#cooling-cells = <2>;
			power-domains = <&CPU_PD3>;
			power-domain-names = "psci";
			next-level-cache = <&L2_300>;
			L2_300: l2-cache {
				compatible = "cache";
				cache-level = <2>;
				cache-unified;
				next-level-cache = <&L3_0>;
			};
		};

		CPU4: cpu@400 {
			device_type = "cpu";
			compatible = "qcom,kryo385";
			reg = <0x0 0x400>;
			clocks = <&cpufreq_hw 1>;
			enable-method = "psci";
			capacity-dmips-mhz = <1024>;
			dynamic-power-coefficient = <442>;
			qcom,freq-domain = <&cpufreq_hw 1>;
			operating-points-v2 = <&cpu4_opp_table>;
			interconnects = <&gladiator_noc MASTER_APPSS_PROC 3 &mem_noc SLAVE_EBI1 3>,
					<&osm_l3 MASTER_OSM_L3_APPS &osm_l3 SLAVE_OSM_L3>;
			power-domains = <&CPU_PD4>;
			power-domain-names = "psci";
			#cooling-cells = <2>;
			next-level-cache = <&L2_400>;
			L2_400: l2-cache {
				compatible = "cache";
				cache-level = <2>;
				cache-unified;
				next-level-cache = <&L3_0>;
			};
		};

		CPU5: cpu@500 {
			device_type = "cpu";
			compatible = "qcom,kryo385";
			reg = <0x0 0x500>;
			clocks = <&cpufreq_hw 1>;
			enable-method = "psci";
			capacity-dmips-mhz = <1024>;
			dynamic-power-coefficient = <442>;
			qcom,freq-domain = <&cpufreq_hw 1>;
			operating-points-v2 = <&cpu4_opp_table>;
			interconnects = <&gladiator_noc MASTER_APPSS_PROC 3 &mem_noc SLAVE_EBI1 3>,
					<&osm_l3 MASTER_OSM_L3_APPS &osm_l3 SLAVE_OSM_L3>;
			power-domains = <&CPU_PD5>;
			power-domain-names = "psci";
			#cooling-cells = <2>;
			next-level-cache = <&L2_500>;
			L2_500: l2-cache {
				compatible = "cache";
				cache-level = <2>;
				cache-unified;
				next-level-cache = <&L3_0>;
			};
		};

		CPU6: cpu@600 {
			device_type = "cpu";
			compatible = "qcom,kryo385";
			reg = <0x0 0x600>;
			clocks = <&cpufreq_hw 1>;
			enable-method = "psci";
			capacity-dmips-mhz = <1024>;
			dynamic-power-coefficient = <442>;
			qcom,freq-domain = <&cpufreq_hw 1>;
			operating-points-v2 = <&cpu4_opp_table>;
			interconnects = <&gladiator_noc MASTER_APPSS_PROC 3 &mem_noc SLAVE_EBI1 3>,
					<&osm_l3 MASTER_OSM_L3_APPS &osm_l3 SLAVE_OSM_L3>;
			power-domains = <&CPU_PD6>;
			power-domain-names = "psci";
			#cooling-cells = <2>;
			next-level-cache = <&L2_600>;
			L2_600: l2-cache {
				compatible = "cache";
				cache-level = <2>;
				cache-unified;
				next-level-cache = <&L3_0>;
			};
		};

		CPU7: cpu@700 {
			device_type = "cpu";
			compatible = "qcom,kryo385";
			reg = <0x0 0x700>;
			clocks = <&cpufreq_hw 1>;
			enable-method = "psci";
			capacity-dmips-mhz = <1024>;
			dynamic-power-coefficient = <442>;
			qcom,freq-domain = <&cpufreq_hw 1>;
			operating-points-v2 = <&cpu4_opp_table>;
			interconnects = <&gladiator_noc MASTER_APPSS_PROC 3 &mem_noc SLAVE_EBI1 3>,
					<&osm_l3 MASTER_OSM_L3_APPS &osm_l3 SLAVE_OSM_L3>;
			power-domains = <&CPU_PD7>;
			power-domain-names = "psci";
			#cooling-cells = <2>;
			next-level-cache = <&L2_700>;
			L2_700: l2-cache {
				compatible = "cache";
				cache-level = <2>;
				cache-unified;
				next-level-cache = <&L3_0>;
			};
		};

		cpu-map {
			cluster0 {
				core0 {
					cpu = <&CPU0>;
				};

				core1 {
					cpu = <&CPU1>;
				};

				core2 {
					cpu = <&CPU2>;
				};

				core3 {
					cpu = <&CPU3>;
				};

				core4 {
					cpu = <&CPU4>;
				};

				core5 {
					cpu = <&CPU5>;
				};

				core6 {
					cpu = <&CPU6>;
				};

				core7 {
					cpu = <&CPU7>;
				};
			};
		};

		cpu_idle_states: idle-states {
			entry-method = "psci";

			LITTLE_CPU_SLEEP_0: cpu-sleep-0-0 {
				compatible = "arm,idle-state";
				idle-state-name = "little-rail-power-collapse";
				arm,psci-suspend-param = <0x40000004>;
				entry-latency-us = <350>;
				exit-latency-us = <461>;
				min-residency-us = <1890>;
				local-timer-stop;
			};

			BIG_CPU_SLEEP_0: cpu-sleep-1-0 {
				compatible = "arm,idle-state";
				idle-state-name = "big-rail-power-collapse";
				arm,psci-suspend-param = <0x40000004>;
				entry-latency-us = <264>;
				exit-latency-us = <621>;
				min-residency-us = <952>;
				local-timer-stop;
			};
		};

		domain-idle-states {
			CLUSTER_SLEEP_0: cluster-sleep-0 {
				compatible = "domain-idle-state";
				arm,psci-suspend-param = <0x4100c244>;
				entry-latency-us = <3263>;
				exit-latency-us = <6562>;
				min-residency-us = <9987>;
			};
		};
	};

	firmware {
		scm {
			compatible = "qcom,scm-sdm845", "qcom,scm";
		};
	};

	memory@80000000 {
		device_type = "memory";
		/* We expect the bootloader to fill in the size */
		reg = <0 0x80000000 0 0>;
	};

	cpu0_opp_table: opp-table-cpu0 {
		compatible = "operating-points-v2";
		opp-shared;

		cpu0_opp1: opp-300000000 {
			opp-hz = /bits/ 64 <300000000>;
			opp-peak-kBps = <800000 4800000>;
		};

		cpu0_opp2: opp-403200000 {
			opp-hz = /bits/ 64 <403200000>;
			opp-peak-kBps = <800000 4800000>;
		};

		cpu0_opp3: opp-480000000 {
			opp-hz = /bits/ 64 <480000000>;
			opp-peak-kBps = <800000 6451200>;
		};

		cpu0_opp4: opp-576000000 {
			opp-hz = /bits/ 64 <576000000>;
			opp-peak-kBps = <800000 6451200>;
		};

		cpu0_opp5: opp-652800000 {
			opp-hz = /bits/ 64 <652800000>;
			opp-peak-kBps = <800000 7680000>;
		};

		cpu0_opp6: opp-748800000 {
			opp-hz = /bits/ 64 <748800000>;
			opp-peak-kBps = <1804000 9216000>;
		};

		cpu0_opp7: opp-825600000 {
			opp-hz = /bits/ 64 <825600000>;
			opp-peak-kBps = <1804000 9216000>;
		};

		cpu0_opp8: opp-902400000 {
			opp-hz = /bits/ 64 <902400000>;
			opp-peak-kBps = <1804000 10444800>;
		};

		cpu0_opp9: opp-979200000 {
			opp-hz = /bits/ 64 <979200000>;
			opp-peak-kBps = <1804000 11980800>;
		};

		cpu0_opp10: opp-1056000000 {
			opp-hz = /bits/ 64 <1056000000>;
			opp-peak-kBps = <1804000 11980800>;
		};

		cpu0_opp11: opp-1132800000 {
			opp-hz = /bits/ 64 <1132800000>;
			opp-peak-kBps = <2188000 13516800>;
		};

		cpu0_opp12: opp-1228800000 {
			opp-hz = /bits/ 64 <1228800000>;
			opp-peak-kBps = <2188000 15052800>;
		};

		cpu0_opp13: opp-1324800000 {
			opp-hz = /bits/ 64 <1324800000>;
			opp-peak-kBps = <2188000 16588800>;
		};

		cpu0_opp14: opp-1420800000 {
			opp-hz = /bits/ 64 <1420800000>;
			opp-peak-kBps = <3072000 18124800>;
		};

		cpu0_opp15: opp-1516800000 {
			opp-hz = /bits/ 64 <1516800000>;
			opp-peak-kBps = <3072000 19353600>;
		};

		cpu0_opp16: opp-1612800000 {
			opp-hz = /bits/ 64 <1612800000>;
			opp-peak-kBps = <4068000 19353600>;
		};

		cpu0_opp17: opp-1689600000 {
			opp-hz = /bits/ 64 <1689600000>;
			opp-peak-kBps = <4068000 20889600>;
		};

		cpu0_opp18: opp-1766400000 {
			opp-hz = /bits/ 64 <1766400000>;
			opp-peak-kBps = <4068000 22425600>;
		};
	};

	cpu4_opp_table: opp-table-cpu4 {
		compatible = "operating-points-v2";
		opp-shared;

		cpu4_opp1: opp-300000000 {
			opp-hz = /bits/ 64 <300000000>;
			opp-peak-kBps = <800000 4800000>;
		};

		cpu4_opp2: opp-403200000 {
			opp-hz = /bits/ 64 <403200000>;
			opp-peak-kBps = <800000 4800000>;
		};

		cpu4_opp3: opp-480000000 {
			opp-hz = /bits/ 64 <480000000>;
			opp-peak-kBps = <1804000 4800000>;
		};

		cpu4_opp4: opp-576000000 {
			opp-hz = /bits/ 64 <576000000>;
			opp-peak-kBps = <1804000 4800000>;
		};

		cpu4_opp5: opp-652800000 {
			opp-hz = /bits/ 64 <652800000>;
			opp-peak-kBps = <1804000 4800000>;
		};

		cpu4_opp6: opp-748800000 {
			opp-hz = /bits/ 64 <748800000>;
			opp-peak-kBps = <1804000 4800000>;
		};

		cpu4_opp7: opp-825600000 {
			opp-hz = /bits/ 64 <825600000>;
			opp-peak-kBps = <2188000 9216000>;
		};

		cpu4_opp8: opp-902400000 {
			opp-hz = /bits/ 64 <902400000>;
			opp-peak-kBps = <2188000 9216000>;
		};

		cpu4_opp9: opp-979200000 {
			opp-hz = /bits/ 64 <979200000>;
			opp-peak-kBps = <2188000 9216000>;
		};

		cpu4_opp10: opp-1056000000 {
			opp-hz = /bits/ 64 <1056000000>;
			opp-peak-kBps = <3072000 9216000>;
		};

		cpu4_opp11: opp-1132800000 {
			opp-hz = /bits/ 64 <1132800000>;
			opp-peak-kBps = <3072000 11980800>;
		};

		cpu4_opp12: opp-1209600000 {
			opp-hz = /bits/ 64 <1209600000>;
			opp-peak-kBps = <4068000 11980800>;
		};

		cpu4_opp13: opp-1286400000 {
			opp-hz = /bits/ 64 <1286400000>;
			opp-peak-kBps = <4068000 11980800>;
		};

		cpu4_opp14: opp-1363200000 {
			opp-hz = /bits/ 64 <1363200000>;
			opp-peak-kBps = <4068000 15052800>;
		};

		cpu4_opp15: opp-1459200000 {
			opp-hz = /bits/ 64 <1459200000>;
			opp-peak-kBps = <4068000 15052800>;
		};

		cpu4_opp16: opp-1536000000 {
			opp-hz = /bits/ 64 <1536000000>;
			opp-peak-kBps = <5412000 15052800>;
		};

		cpu4_opp17: opp-1612800000 {
			opp-hz = /bits/ 64 <1612800000>;
			opp-peak-kBps = <5412000 15052800>;
		};

		cpu4_opp18: opp-1689600000 {
			opp-hz = /bits/ 64 <1689600000>;
			opp-peak-kBps = <5412000 19353600>;
		};

		cpu4_opp19: opp-1766400000 {
			opp-hz = /bits/ 64 <1766400000>;
			opp-peak-kBps = <6220000 19353600>;
		};

		cpu4_opp20: opp-1843200000 {
			opp-hz = /bits/ 64 <1843200000>;
			opp-peak-kBps = <6220000 19353600>;
		};

		cpu4_opp21: opp-1920000000 {
			opp-hz = /bits/ 64 <1920000000>;
			opp-peak-kBps = <7216000 19353600>;
		};

		cpu4_opp22: opp-1996800000 {
			opp-hz = /bits/ 64 <1996800000>;
			opp-peak-kBps = <7216000 20889600>;
		};

		cpu4_opp23: opp-2092800000 {
			opp-hz = /bits/ 64 <2092800000>;
			opp-peak-kBps = <7216000 20889600>;
		};

		cpu4_opp24: opp-2169600000 {
			opp-hz = /bits/ 64 <2169600000>;
			opp-peak-kBps = <7216000 20889600>;
		};

		cpu4_opp25: opp-2246400000 {
			opp-hz = /bits/ 64 <2246400000>;
			opp-peak-kBps = <7216000 20889600>;
		};

		cpu4_opp26: opp-2323200000 {
			opp-hz = /bits/ 64 <2323200000>;
			opp-peak-kBps = <7216000 20889600>;
		};

		cpu4_opp27: opp-2400000000 {
			opp-hz = /bits/ 64 <2400000000>;
			opp-peak-kBps = <7216000 22425600>;
		};

		cpu4_opp28: opp-2476800000 {
			opp-hz = /bits/ 64 <2476800000>;
			opp-peak-kBps = <7216000 22425600>;
		};

		cpu4_opp29: opp-2553600000 {
			opp-hz = /bits/ 64 <2553600000>;
			opp-peak-kBps = <7216000 22425600>;
		};

		cpu4_opp30: opp-2649600000 {
			opp-hz = /bits/ 64 <2649600000>;
			opp-peak-kBps = <7216000 22425600>;
		};

		cpu4_opp31: opp-2745600000 {
			opp-hz = /bits/ 64 <2745600000>;
			opp-peak-kBps = <7216000 25497600>;
		};

		cpu4_opp32: opp-2803200000 {
			opp-hz = /bits/ 64 <2803200000>;
			opp-peak-kBps = <7216000 25497600>;
		};
	};

	dsi_opp_table: opp-table-dsi {
		compatible = "operating-points-v2";

		opp-19200000 {
			opp-hz = /bits/ 64 <19200000>;
			required-opps = <&rpmhpd_opp_min_svs>;
		};

		opp-180000000 {
			opp-hz = /bits/ 64 <180000000>;
			required-opps = <&rpmhpd_opp_low_svs>;
		};

		opp-275000000 {
			opp-hz = /bits/ 64 <275000000>;
			required-opps = <&rpmhpd_opp_svs>;
		};

		opp-328580000 {
			opp-hz = /bits/ 64 <328580000>;
			required-opps = <&rpmhpd_opp_svs_l1>;
		};

		opp-358000000 {
			opp-hz = /bits/ 64 <358000000>;
			required-opps = <&rpmhpd_opp_nom>;
		};
	};

	qspi_opp_table: opp-table-qspi {
		compatible = "operating-points-v2";

		opp-19200000 {
			opp-hz = /bits/ 64 <19200000>;
			required-opps = <&rpmhpd_opp_min_svs>;
		};

		opp-100000000 {
			opp-hz = /bits/ 64 <100000000>;
			required-opps = <&rpmhpd_opp_low_svs>;
		};

		opp-150000000 {
			opp-hz = /bits/ 64 <150000000>;
			required-opps = <&rpmhpd_opp_svs>;
		};

		opp-300000000 {
			opp-hz = /bits/ 64 <300000000>;
			required-opps = <&rpmhpd_opp_nom>;
		};
	};

	qup_opp_table: opp-table-qup {
		compatible = "operating-points-v2";

		opp-50000000 {
			opp-hz = /bits/ 64 <50000000>;
			required-opps = <&rpmhpd_opp_min_svs>;
		};

		opp-75000000 {
			opp-hz = /bits/ 64 <75000000>;
			required-opps = <&rpmhpd_opp_low_svs>;
		};

		opp-100000000 {
			opp-hz = /bits/ 64 <100000000>;
			required-opps = <&rpmhpd_opp_svs>;
		};

		opp-128000000 {
			opp-hz = /bits/ 64 <128000000>;
			required-opps = <&rpmhpd_opp_nom>;
		};
	};

	pmu {
		compatible = "arm,armv8-pmuv3";
		interrupts = <GIC_PPI 5 IRQ_TYPE_LEVEL_HIGH>;
	};

	psci: psci {
		compatible = "arm,psci-1.0";
		method = "smc";

		CPU_PD0: power-domain-cpu0 {
			#power-domain-cells = <0>;
			power-domains = <&CLUSTER_PD>;
			domain-idle-states = <&LITTLE_CPU_SLEEP_0>;
		};

		CPU_PD1: power-domain-cpu1 {
			#power-domain-cells = <0>;
			power-domains = <&CLUSTER_PD>;
			domain-idle-states = <&LITTLE_CPU_SLEEP_0>;
		};

		CPU_PD2: power-domain-cpu2 {
			#power-domain-cells = <0>;
			power-domains = <&CLUSTER_PD>;
			domain-idle-states = <&LITTLE_CPU_SLEEP_0>;
		};

		CPU_PD3: power-domain-cpu3 {
			#power-domain-cells = <0>;
			power-domains = <&CLUSTER_PD>;
			domain-idle-states = <&LITTLE_CPU_SLEEP_0>;
		};

		CPU_PD4: power-domain-cpu4 {
			#power-domain-cells = <0>;
			power-domains = <&CLUSTER_PD>;
			domain-idle-states = <&BIG_CPU_SLEEP_0>;
		};

		CPU_PD5: power-domain-cpu5 {
			#power-domain-cells = <0>;
			power-domains = <&CLUSTER_PD>;
			domain-idle-states = <&BIG_CPU_SLEEP_0>;
		};

		CPU_PD6: power-domain-cpu6 {
			#power-domain-cells = <0>;
			power-domains = <&CLUSTER_PD>;
			domain-idle-states = <&BIG_CPU_SLEEP_0>;
		};

		CPU_PD7: power-domain-cpu7 {
			#power-domain-cells = <0>;
			power-domains = <&CLUSTER_PD>;
			domain-idle-states = <&BIG_CPU_SLEEP_0>;
		};

		CLUSTER_PD: power-domain-cluster {
			#power-domain-cells = <0>;
			domain-idle-states = <&CLUSTER_SLEEP_0>;
		};
	};

	reserved-memory {
		#address-cells = <2>;
		#size-cells = <2>;
		ranges;

		hyp_mem: hyp-mem@85700000 {
			reg = <0 0x85700000 0 0x600000>;
			no-map;
		};

		xbl_mem: xbl-mem@85e00000 {
			reg = <0 0x85e00000 0 0x100000>;
			no-map;
		};

		aop_mem: aop-mem@85fc0000 {
			reg = <0 0x85fc0000 0 0x20000>;
			no-map;
		};

		aop_cmd_db_mem: aop-cmd-db-mem@85fe0000 {
			compatible = "qcom,cmd-db";
			reg = <0x0 0x85fe0000 0 0x20000>;
			no-map;
		};

		smem@86000000 {
			compatible = "qcom,smem";
			reg = <0x0 0x86000000 0 0x200000>;
			no-map;
			hwlocks = <&tcsr_mutex 3>;
		};

		tz_mem: tz@86200000 {
			reg = <0 0x86200000 0 0x2d00000>;
			no-map;
		};

		rmtfs_mem: rmtfs@88f00000 {
			compatible = "qcom,rmtfs-mem";
			reg = <0 0x88f00000 0 0x200000>;
			no-map;

			qcom,client-id = <1>;
			qcom,vmid = <15>;
		};

		qseecom_mem: qseecom@8ab00000 {
			reg = <0 0x8ab00000 0 0x1400000>;
			no-map;
		};

		camera_mem: camera-mem@8bf00000 {
			reg = <0 0x8bf00000 0 0x500000>;
			no-map;
		};

		ipa_fw_mem: ipa-fw@8c400000 {
			reg = <0 0x8c400000 0 0x10000>;
			no-map;
		};

		ipa_gsi_mem: ipa-gsi@8c410000 {
			reg = <0 0x8c410000 0 0x5000>;
			no-map;
		};

		gpu_mem: gpu@8c415000 {
			reg = <0 0x8c415000 0 0x2000>;
			no-map;
		};

		adsp_mem: adsp@8c500000 {
			reg = <0 0x8c500000 0 0x1a00000>;
			no-map;
		};

		wlan_msa_mem: wlan-msa@8df00000 {
			reg = <0 0x8df00000 0 0x100000>;
			no-map;
		};

		mpss_region: mpss@8e000000 {
			reg = <0 0x8e000000 0 0x7800000>;
			no-map;
		};

		venus_mem: venus@95800000 {
			reg = <0 0x95800000 0 0x500000>;
			no-map;
		};

		cdsp_mem: cdsp@95d00000 {
			reg = <0 0x95d00000 0 0x800000>;
			no-map;
		};

		mba_region: mba@96500000 {
			reg = <0 0x96500000 0 0x200000>;
			no-map;
		};

		slpi_mem: slpi@96700000 {
			reg = <0 0x96700000 0 0x1400000>;
			no-map;
		};

		spss_mem: spss@97b00000 {
			reg = <0 0x97b00000 0 0x100000>;
			no-map;
		};

		mdata_mem: mpss-metadata {
			alloc-ranges = <0 0xa0000000 0 0x20000000>;
			size = <0 0x4000>;
			no-map;
		};

		fastrpc_mem: fastrpc {
			compatible = "shared-dma-pool";
			alloc-ranges = <0x0 0x00000000 0x0 0xffffffff>;
			alignment = <0x0 0x400000>;
			size = <0x0 0x1000000>;
			reusable;
		};
	};

	adsp_pas: remoteproc-adsp {
		compatible = "qcom,sdm845-adsp-pas";

		interrupts-extended = <&intc GIC_SPI 162 IRQ_TYPE_EDGE_RISING>,
				      <&adsp_smp2p_in 0 IRQ_TYPE_EDGE_RISING>,
				      <&adsp_smp2p_in 1 IRQ_TYPE_EDGE_RISING>,
				      <&adsp_smp2p_in 2 IRQ_TYPE_EDGE_RISING>,
				      <&adsp_smp2p_in 3 IRQ_TYPE_EDGE_RISING>;
		interrupt-names = "wdog", "fatal", "ready",
				  "handover", "stop-ack";

		clocks = <&rpmhcc RPMH_CXO_CLK>;
		clock-names = "xo";

		memory-region = <&adsp_mem>;

		qcom,qmp = <&aoss_qmp>;

		qcom,smem-states = <&adsp_smp2p_out 0>;
		qcom,smem-state-names = "stop";

		status = "disabled";

		glink-edge {
			interrupts = <GIC_SPI 156 IRQ_TYPE_EDGE_RISING>;
			label = "lpass";
			qcom,remote-pid = <2>;
			mboxes = <&apss_shared 8>;

			apr {
				compatible = "qcom,apr-v2";
				qcom,glink-channels = "apr_audio_svc";
				qcom,domain = <APR_DOMAIN_ADSP>;
				#address-cells = <1>;
				#size-cells = <0>;
				qcom,intents = <512 20>;

				service@3 {
					reg = <APR_SVC_ADSP_CORE>;
					compatible = "qcom,q6core";
					qcom,protection-domain = "avs/audio", "msm/adsp/audio_pd";
				};

				q6afe: service@4 {
					compatible = "qcom,q6afe";
					reg = <APR_SVC_AFE>;
					qcom,protection-domain = "avs/audio", "msm/adsp/audio_pd";
					q6afedai: dais {
						compatible = "qcom,q6afe-dais";
						#address-cells = <1>;
						#size-cells = <0>;
						#sound-dai-cells = <1>;
					};
				};

				q6asm: service@7 {
					compatible = "qcom,q6asm";
					reg = <APR_SVC_ASM>;
					qcom,protection-domain = "avs/audio", "msm/adsp/audio_pd";
					q6asmdai: dais {
						compatible = "qcom,q6asm-dais";
						#address-cells = <1>;
						#size-cells = <0>;
						#sound-dai-cells = <1>;
						iommus = <&apps_smmu 0x1821 0x0>;
					};
				};

				q6adm: service@8 {
					compatible = "qcom,q6adm";
					reg = <APR_SVC_ADM>;
					qcom,protection-domain = "avs/audio", "msm/adsp/audio_pd";
					q6routing: routing {
						compatible = "qcom,q6adm-routing";
						#sound-dai-cells = <0>;
					};
				};
			};

			fastrpc {
				compatible = "qcom,fastrpc";
				qcom,glink-channels = "fastrpcglink-apps-dsp";
				label = "adsp";
				qcom,non-secure-domain;
				#address-cells = <1>;
				#size-cells = <0>;

				compute-cb@3 {
					compatible = "qcom,fastrpc-compute-cb";
					reg = <3>;
					iommus = <&apps_smmu 0x1823 0x0>;
				};

				compute-cb@4 {
					compatible = "qcom,fastrpc-compute-cb";
					reg = <4>;
					iommus = <&apps_smmu 0x1824 0x0>;
				};
			};
		};
	};

	cdsp_pas: remoteproc-cdsp {
		compatible = "qcom,sdm845-cdsp-pas";

		interrupts-extended = <&intc GIC_SPI 578 IRQ_TYPE_EDGE_RISING>,
				      <&cdsp_smp2p_in 0 IRQ_TYPE_EDGE_RISING>,
				      <&cdsp_smp2p_in 1 IRQ_TYPE_EDGE_RISING>,
				      <&cdsp_smp2p_in 2 IRQ_TYPE_EDGE_RISING>,
				      <&cdsp_smp2p_in 3 IRQ_TYPE_EDGE_RISING>;
		interrupt-names = "wdog", "fatal", "ready",
				  "handover", "stop-ack";

		clocks = <&rpmhcc RPMH_CXO_CLK>;
		clock-names = "xo";

		memory-region = <&cdsp_mem>;

		qcom,qmp = <&aoss_qmp>;

		qcom,smem-states = <&cdsp_smp2p_out 0>;
		qcom,smem-state-names = "stop";

		status = "disabled";

		glink-edge {
			interrupts = <GIC_SPI 574 IRQ_TYPE_EDGE_RISING>;
			label = "turing";
			qcom,remote-pid = <5>;
			mboxes = <&apss_shared 4>;
			fastrpc {
				compatible = "qcom,fastrpc";
				qcom,glink-channels = "fastrpcglink-apps-dsp";
				label = "cdsp";
				qcom,non-secure-domain;
				#address-cells = <1>;
				#size-cells = <0>;

				compute-cb@1 {
					compatible = "qcom,fastrpc-compute-cb";
					reg = <1>;
					iommus = <&apps_smmu 0x1401 0x30>;
				};

				compute-cb@2 {
					compatible = "qcom,fastrpc-compute-cb";
					reg = <2>;
					iommus = <&apps_smmu 0x1402 0x30>;
				};

				compute-cb@3 {
					compatible = "qcom,fastrpc-compute-cb";
					reg = <3>;
					iommus = <&apps_smmu 0x1403 0x30>;
				};

				compute-cb@4 {
					compatible = "qcom,fastrpc-compute-cb";
					reg = <4>;
					iommus = <&apps_smmu 0x1404 0x30>;
				};

				compute-cb@5 {
					compatible = "qcom,fastrpc-compute-cb";
					reg = <5>;
					iommus = <&apps_smmu 0x1405 0x30>;
				};

				compute-cb@6 {
					compatible = "qcom,fastrpc-compute-cb";
					reg = <6>;
					iommus = <&apps_smmu 0x1406 0x30>;
				};

				compute-cb@7 {
					compatible = "qcom,fastrpc-compute-cb";
					reg = <7>;
					iommus = <&apps_smmu 0x1407 0x30>;
				};

				compute-cb@8 {
					compatible = "qcom,fastrpc-compute-cb";
					reg = <8>;
					iommus = <&apps_smmu 0x1408 0x30>;
				};
			};
		};
	};

	smp2p-cdsp {
		compatible = "qcom,smp2p";
		qcom,smem = <94>, <432>;

		interrupts = <GIC_SPI 576 IRQ_TYPE_EDGE_RISING>;

		mboxes = <&apss_shared 6>;

		qcom,local-pid = <0>;
		qcom,remote-pid = <5>;

		cdsp_smp2p_out: master-kernel {
			qcom,entry-name = "master-kernel";
			#qcom,smem-state-cells = <1>;
		};

		cdsp_smp2p_in: slave-kernel {
			qcom,entry-name = "slave-kernel";

			interrupt-controller;
			#interrupt-cells = <2>;
		};
	};

	smp2p-lpass {
		compatible = "qcom,smp2p";
		qcom,smem = <443>, <429>;

		interrupts = <GIC_SPI 158 IRQ_TYPE_EDGE_RISING>;

		mboxes = <&apss_shared 10>;

		qcom,local-pid = <0>;
		qcom,remote-pid = <2>;

		adsp_smp2p_out: master-kernel {
			qcom,entry-name = "master-kernel";
			#qcom,smem-state-cells = <1>;
		};

		adsp_smp2p_in: slave-kernel {
			qcom,entry-name = "slave-kernel";

			interrupt-controller;
			#interrupt-cells = <2>;
		};
	};

	smp2p-mpss {
		compatible = "qcom,smp2p";
		qcom,smem = <435>, <428>;
		interrupts = <GIC_SPI 451 IRQ_TYPE_EDGE_RISING>;
		mboxes = <&apss_shared 14>;
		qcom,local-pid = <0>;
		qcom,remote-pid = <1>;

		modem_smp2p_out: master-kernel {
			qcom,entry-name = "master-kernel";
			#qcom,smem-state-cells = <1>;
		};

		modem_smp2p_in: slave-kernel {
			qcom,entry-name = "slave-kernel";
			interrupt-controller;
			#interrupt-cells = <2>;
		};

		ipa_smp2p_out: ipa-ap-to-modem {
			qcom,entry-name = "ipa";
			#qcom,smem-state-cells = <1>;
		};

		ipa_smp2p_in: ipa-modem-to-ap {
			qcom,entry-name = "ipa";
			interrupt-controller;
			#interrupt-cells = <2>;
		};
	};

	smp2p-slpi {
		compatible = "qcom,smp2p";
		qcom,smem = <481>, <430>;
		interrupts = <GIC_SPI 172 IRQ_TYPE_EDGE_RISING>;
		mboxes = <&apss_shared 26>;
		qcom,local-pid = <0>;
		qcom,remote-pid = <3>;

		slpi_smp2p_out: master-kernel {
			qcom,entry-name = "master-kernel";
			#qcom,smem-state-cells = <1>;
		};

		slpi_smp2p_in: slave-kernel {
			qcom,entry-name = "slave-kernel";
			interrupt-controller;
			#interrupt-cells = <2>;
		};
	};

	soc: soc@0 {
		#address-cells = <2>;
		#size-cells = <2>;
		ranges = <0 0 0 0 0x10 0>;
		dma-ranges = <0 0 0 0 0x10 0>;
		compatible = "simple-bus";

		gcc: clock-controller@100000 {
			compatible = "qcom,gcc-sdm845";
			reg = <0 0x00100000 0 0x1f0000>;
			clocks = <&rpmhcc RPMH_CXO_CLK>,
				 <&rpmhcc RPMH_CXO_CLK_A>,
				 <&sleep_clk>,
				 <&pcie0_lane>,
				 <&pcie1_lane>;
			clock-names = "bi_tcxo",
				      "bi_tcxo_ao",
				      "sleep_clk",
				      "pcie_0_pipe_clk",
				      "pcie_1_pipe_clk";
			#clock-cells = <1>;
			#reset-cells = <1>;
			#power-domain-cells = <1>;
		};

		qfprom@784000 {
			compatible = "qcom,sdm845-qfprom", "qcom,qfprom";
			reg = <0 0x00784000 0 0x8ff>;
			#address-cells = <1>;
			#size-cells = <1>;

			qusb2p_hstx_trim: hstx-trim-primary@1eb {
				reg = <0x1eb 0x1>;
				bits = <1 4>;
			};

			qusb2s_hstx_trim: hstx-trim-secondary@1eb {
				reg = <0x1eb 0x2>;
				bits = <6 4>;
			};
		};

		rng: rng@793000 {
			compatible = "qcom,prng-ee";
			reg = <0 0x00793000 0 0x1000>;
			clocks = <&gcc GCC_PRNG_AHB_CLK>;
			clock-names = "core";
		};

		gpi_dma0: dma-controller@800000 {
			#dma-cells = <3>;
			compatible = "qcom,sdm845-gpi-dma";
			reg = <0 0x00800000 0 0x60000>;
			interrupts = <GIC_SPI 244 IRQ_TYPE_LEVEL_HIGH>,
				     <GIC_SPI 245 IRQ_TYPE_LEVEL_HIGH>,
				     <GIC_SPI 246 IRQ_TYPE_LEVEL_HIGH>,
				     <GIC_SPI 247 IRQ_TYPE_LEVEL_HIGH>,
				     <GIC_SPI 248 IRQ_TYPE_LEVEL_HIGH>,
				     <GIC_SPI 249 IRQ_TYPE_LEVEL_HIGH>,
				     <GIC_SPI 250 IRQ_TYPE_LEVEL_HIGH>,
				     <GIC_SPI 251 IRQ_TYPE_LEVEL_HIGH>,
				     <GIC_SPI 252 IRQ_TYPE_LEVEL_HIGH>,
				     <GIC_SPI 253 IRQ_TYPE_LEVEL_HIGH>,
				     <GIC_SPI 254 IRQ_TYPE_LEVEL_HIGH>,
				     <GIC_SPI 255 IRQ_TYPE_LEVEL_HIGH>,
				     <GIC_SPI 256 IRQ_TYPE_LEVEL_HIGH>;
			dma-channels = <13>;
			dma-channel-mask = <0xfa>;
			iommus = <&apps_smmu 0x0016 0x0>;
			status = "disabled";
		};

		qupv3_id_0: geniqup@8c0000 {
			compatible = "qcom,geni-se-qup";
			reg = <0 0x008c0000 0 0x6000>;
			clock-names = "m-ahb", "s-ahb";
			clocks = <&gcc GCC_QUPV3_WRAP_0_M_AHB_CLK>,
				 <&gcc GCC_QUPV3_WRAP_0_S_AHB_CLK>;
			iommus = <&apps_smmu 0x3 0x0>;
			#address-cells = <2>;
			#size-cells = <2>;
			ranges;
			interconnects = <&aggre1_noc MASTER_QUP_1 0 &config_noc SLAVE_BLSP_1 0>;
			interconnect-names = "qup-core";
			status = "disabled";

			i2c0: i2c@880000 {
				compatible = "qcom,geni-i2c";
				reg = <0 0x00880000 0 0x4000>;
				clock-names = "se";
				clocks = <&gcc GCC_QUPV3_WRAP0_S0_CLK>;
				pinctrl-names = "default";
				pinctrl-0 = <&qup_i2c0_default>;
				interrupts = <GIC_SPI 601 IRQ_TYPE_LEVEL_HIGH>;
				#address-cells = <1>;
				#size-cells = <0>;
				power-domains = <&rpmhpd SDM845_CX>;
				operating-points-v2 = <&qup_opp_table>;
				interconnects = <&aggre1_noc MASTER_QUP_1 0 &config_noc SLAVE_BLSP_1 0>,
						<&gladiator_noc MASTER_APPSS_PROC 0 &config_noc SLAVE_BLSP_1 0>,
						<&aggre1_noc MASTER_QUP_1 0 &mem_noc SLAVE_EBI1 0>;
				interconnect-names = "qup-core", "qup-config", "qup-memory";
				dmas = <&gpi_dma0 0 0 QCOM_GPI_I2C>,
				       <&gpi_dma0 1 0 QCOM_GPI_I2C>;
				dma-names = "tx", "rx";
				status = "disabled";
			};

			spi0: spi@880000 {
				compatible = "qcom,geni-spi";
				reg = <0 0x00880000 0 0x4000>;
				clock-names = "se";
				clocks = <&gcc GCC_QUPV3_WRAP0_S0_CLK>;
				pinctrl-names = "default";
				pinctrl-0 = <&qup_spi0_default>;
				interrupts = <GIC_SPI 601 IRQ_TYPE_LEVEL_HIGH>;
				#address-cells = <1>;
				#size-cells = <0>;
				interconnects = <&aggre1_noc MASTER_QUP_1 0 &config_noc SLAVE_BLSP_1 0>,
						<&gladiator_noc MASTER_APPSS_PROC 0 &config_noc SLAVE_BLSP_1 0>;
				interconnect-names = "qup-core", "qup-config";
				dmas = <&gpi_dma0 0 0 QCOM_GPI_SPI>,
				       <&gpi_dma0 1 0 QCOM_GPI_SPI>;
				dma-names = "tx", "rx";
				status = "disabled";
			};

			uart0: serial@880000 {
				compatible = "qcom,geni-uart";
				reg = <0 0x00880000 0 0x4000>;
				clock-names = "se";
				clocks = <&gcc GCC_QUPV3_WRAP0_S0_CLK>;
				pinctrl-names = "default";
				pinctrl-0 = <&qup_uart0_default>;
				interrupts = <GIC_SPI 601 IRQ_TYPE_LEVEL_HIGH>;
				power-domains = <&rpmhpd SDM845_CX>;
				operating-points-v2 = <&qup_opp_table>;
				interconnects = <&aggre1_noc MASTER_QUP_1 0 &config_noc SLAVE_BLSP_1 0>,
						<&gladiator_noc MASTER_APPSS_PROC 0 &config_noc SLAVE_BLSP_1 0>;
				interconnect-names = "qup-core", "qup-config";
				status = "disabled";
			};

			i2c1: i2c@884000 {
				compatible = "qcom,geni-i2c";
				reg = <0 0x00884000 0 0x4000>;
				clock-names = "se";
				clocks = <&gcc GCC_QUPV3_WRAP0_S1_CLK>;
				pinctrl-names = "default";
				pinctrl-0 = <&qup_i2c1_default>;
				interrupts = <GIC_SPI 602 IRQ_TYPE_LEVEL_HIGH>;
				#address-cells = <1>;
				#size-cells = <0>;
				power-domains = <&rpmhpd SDM845_CX>;
				operating-points-v2 = <&qup_opp_table>;
				interconnects = <&aggre1_noc MASTER_QUP_1 0 &config_noc SLAVE_BLSP_1 0>,
						<&gladiator_noc MASTER_APPSS_PROC 0 &config_noc SLAVE_BLSP_1 0>,
						<&aggre1_noc MASTER_QUP_1 0 &mem_noc SLAVE_EBI1 0>;
				interconnect-names = "qup-core", "qup-config", "qup-memory";
				dmas = <&gpi_dma0 0 1 QCOM_GPI_I2C>,
				       <&gpi_dma0 1 1 QCOM_GPI_I2C>;
				dma-names = "tx", "rx";
				status = "disabled";
			};

			spi1: spi@884000 {
				compatible = "qcom,geni-spi";
				reg = <0 0x00884000 0 0x4000>;
				clock-names = "se";
				clocks = <&gcc GCC_QUPV3_WRAP0_S1_CLK>;
				pinctrl-names = "default";
				pinctrl-0 = <&qup_spi1_default>;
				interrupts = <GIC_SPI 602 IRQ_TYPE_LEVEL_HIGH>;
				#address-cells = <1>;
				#size-cells = <0>;
				interconnects = <&aggre1_noc MASTER_QUP_1 0 &config_noc SLAVE_BLSP_1 0>,
						<&gladiator_noc MASTER_APPSS_PROC 0 &config_noc SLAVE_BLSP_1 0>;
				interconnect-names = "qup-core", "qup-config";
				dmas = <&gpi_dma0 0 1 QCOM_GPI_SPI>,
				       <&gpi_dma0 1 1 QCOM_GPI_SPI>;
				dma-names = "tx", "rx";
				status = "disabled";
			};

			uart1: serial@884000 {
				compatible = "qcom,geni-uart";
				reg = <0 0x00884000 0 0x4000>;
				clock-names = "se";
				clocks = <&gcc GCC_QUPV3_WRAP0_S1_CLK>;
				pinctrl-names = "default";
				pinctrl-0 = <&qup_uart1_default>;
				interrupts = <GIC_SPI 602 IRQ_TYPE_LEVEL_HIGH>;
				power-domains = <&rpmhpd SDM845_CX>;
				operating-points-v2 = <&qup_opp_table>;
				interconnects = <&aggre1_noc MASTER_QUP_1 0 &config_noc SLAVE_BLSP_1 0>,
						<&gladiator_noc MASTER_APPSS_PROC 0 &config_noc SLAVE_BLSP_1 0>;
				interconnect-names = "qup-core", "qup-config";
				status = "disabled";
			};

			i2c2: i2c@888000 {
				compatible = "qcom,geni-i2c";
				reg = <0 0x00888000 0 0x4000>;
				clock-names = "se";
				clocks = <&gcc GCC_QUPV3_WRAP0_S2_CLK>;
				pinctrl-names = "default";
				pinctrl-0 = <&qup_i2c2_default>;
				interrupts = <GIC_SPI 603 IRQ_TYPE_LEVEL_HIGH>;
				#address-cells = <1>;
				#size-cells = <0>;
				power-domains = <&rpmhpd SDM845_CX>;
				operating-points-v2 = <&qup_opp_table>;
				interconnects = <&aggre1_noc MASTER_QUP_1 0 &config_noc SLAVE_BLSP_1 0>,
						<&gladiator_noc MASTER_APPSS_PROC 0 &config_noc SLAVE_BLSP_1 0>,
						<&aggre1_noc MASTER_QUP_1 0 &mem_noc SLAVE_EBI1 0>;
				interconnect-names = "qup-core", "qup-config", "qup-memory";
				dmas = <&gpi_dma0 0 2 QCOM_GPI_I2C>,
				       <&gpi_dma0 1 2 QCOM_GPI_I2C>;
				dma-names = "tx", "rx";
				status = "disabled";
			};

			spi2: spi@888000 {
				compatible = "qcom,geni-spi";
				reg = <0 0x00888000 0 0x4000>;
				clock-names = "se";
				clocks = <&gcc GCC_QUPV3_WRAP0_S2_CLK>;
				pinctrl-names = "default";
				pinctrl-0 = <&qup_spi2_default>;
				interrupts = <GIC_SPI 603 IRQ_TYPE_LEVEL_HIGH>;
				#address-cells = <1>;
				#size-cells = <0>;
				interconnects = <&aggre1_noc MASTER_QUP_1 0 &config_noc SLAVE_BLSP_1 0>,
						<&gladiator_noc MASTER_APPSS_PROC 0 &config_noc SLAVE_BLSP_1 0>;
				interconnect-names = "qup-core", "qup-config";
				dmas = <&gpi_dma0 0 2 QCOM_GPI_SPI>,
				       <&gpi_dma0 1 2 QCOM_GPI_SPI>;
				dma-names = "tx", "rx";
				status = "disabled";
			};

			uart2: serial@888000 {
				compatible = "qcom,geni-uart";
				reg = <0 0x00888000 0 0x4000>;
				clock-names = "se";
				clocks = <&gcc GCC_QUPV3_WRAP0_S2_CLK>;
				pinctrl-names = "default";
				pinctrl-0 = <&qup_uart2_default>;
				interrupts = <GIC_SPI 603 IRQ_TYPE_LEVEL_HIGH>;
				power-domains = <&rpmhpd SDM845_CX>;
				operating-points-v2 = <&qup_opp_table>;
				interconnects = <&aggre1_noc MASTER_QUP_1 0 &config_noc SLAVE_BLSP_1 0>,
						<&gladiator_noc MASTER_APPSS_PROC 0 &config_noc SLAVE_BLSP_1 0>;
				interconnect-names = "qup-core", "qup-config";
				status = "disabled";
			};

			i2c3: i2c@88c000 {
				compatible = "qcom,geni-i2c";
				reg = <0 0x0088c000 0 0x4000>;
				clock-names = "se";
				clocks = <&gcc GCC_QUPV3_WRAP0_S3_CLK>;
				pinctrl-names = "default";
				pinctrl-0 = <&qup_i2c3_default>;
				interrupts = <GIC_SPI 604 IRQ_TYPE_LEVEL_HIGH>;
				#address-cells = <1>;
				#size-cells = <0>;
				power-domains = <&rpmhpd SDM845_CX>;
				operating-points-v2 = <&qup_opp_table>;
				interconnects = <&aggre1_noc MASTER_QUP_1 0 &config_noc SLAVE_BLSP_1 0>,
						<&gladiator_noc MASTER_APPSS_PROC 0 &config_noc SLAVE_BLSP_1 0>,
						<&aggre1_noc MASTER_QUP_1 0 &mem_noc SLAVE_EBI1 0>;
				interconnect-names = "qup-core", "qup-config", "qup-memory";
				dmas = <&gpi_dma0 0 3 QCOM_GPI_I2C>,
				       <&gpi_dma0 1 3 QCOM_GPI_I2C>;
				dma-names = "tx", "rx";
				status = "disabled";
			};

			spi3: spi@88c000 {
				compatible = "qcom,geni-spi";
				reg = <0 0x0088c000 0 0x4000>;
				clock-names = "se";
				clocks = <&gcc GCC_QUPV3_WRAP0_S3_CLK>;
				pinctrl-names = "default";
				pinctrl-0 = <&qup_spi3_default>;
				interrupts = <GIC_SPI 604 IRQ_TYPE_LEVEL_HIGH>;
				#address-cells = <1>;
				#size-cells = <0>;
				interconnects = <&aggre1_noc MASTER_QUP_1 0 &config_noc SLAVE_BLSP_1 0>,
						<&gladiator_noc MASTER_APPSS_PROC 0 &config_noc SLAVE_BLSP_1 0>;
				interconnect-names = "qup-core", "qup-config";
				dmas = <&gpi_dma0 0 3 QCOM_GPI_SPI>,
				       <&gpi_dma0 1 3 QCOM_GPI_SPI>;
				dma-names = "tx", "rx";
				status = "disabled";
			};

			uart3: serial@88c000 {
				compatible = "qcom,geni-uart";
				reg = <0 0x0088c000 0 0x4000>;
				clock-names = "se";
				clocks = <&gcc GCC_QUPV3_WRAP0_S3_CLK>;
				pinctrl-names = "default";
				pinctrl-0 = <&qup_uart3_default>;
				interrupts = <GIC_SPI 604 IRQ_TYPE_LEVEL_HIGH>;
				power-domains = <&rpmhpd SDM845_CX>;
				operating-points-v2 = <&qup_opp_table>;
				interconnects = <&aggre1_noc MASTER_QUP_1 0 &config_noc SLAVE_BLSP_1 0>,
						<&gladiator_noc MASTER_APPSS_PROC 0 &config_noc SLAVE_BLSP_1 0>;
				interconnect-names = "qup-core", "qup-config";
				status = "disabled";
			};

			i2c4: i2c@890000 {
				compatible = "qcom,geni-i2c";
				reg = <0 0x00890000 0 0x4000>;
				clock-names = "se";
				clocks = <&gcc GCC_QUPV3_WRAP0_S4_CLK>;
				pinctrl-names = "default";
				pinctrl-0 = <&qup_i2c4_default>;
				interrupts = <GIC_SPI 605 IRQ_TYPE_LEVEL_HIGH>;
				#address-cells = <1>;
				#size-cells = <0>;
				power-domains = <&rpmhpd SDM845_CX>;
				operating-points-v2 = <&qup_opp_table>;
				interconnects = <&aggre1_noc MASTER_QUP_1 0 &config_noc SLAVE_BLSP_1 0>,
						<&gladiator_noc MASTER_APPSS_PROC 0 &config_noc SLAVE_BLSP_1 0>,
						<&aggre1_noc MASTER_QUP_1 0 &mem_noc SLAVE_EBI1 0>;
				interconnect-names = "qup-core", "qup-config", "qup-memory";
				dmas = <&gpi_dma0 0 4 QCOM_GPI_I2C>,
				       <&gpi_dma0 1 4 QCOM_GPI_I2C>;
				dma-names = "tx", "rx";
				status = "disabled";
			};

			spi4: spi@890000 {
				compatible = "qcom,geni-spi";
				reg = <0 0x00890000 0 0x4000>;
				clock-names = "se";
				clocks = <&gcc GCC_QUPV3_WRAP0_S4_CLK>;
				pinctrl-names = "default";
				pinctrl-0 = <&qup_spi4_default>;
				interrupts = <GIC_SPI 605 IRQ_TYPE_LEVEL_HIGH>;
				#address-cells = <1>;
				#size-cells = <0>;
				interconnects = <&aggre1_noc MASTER_QUP_1 0 &config_noc SLAVE_BLSP_1 0>,
						<&gladiator_noc MASTER_APPSS_PROC 0 &config_noc SLAVE_BLSP_1 0>;
				interconnect-names = "qup-core", "qup-config";
				dmas = <&gpi_dma0 0 4 QCOM_GPI_SPI>,
				       <&gpi_dma0 1 4 QCOM_GPI_SPI>;
				dma-names = "tx", "rx";
				status = "disabled";
			};

			uart4: serial@890000 {
				compatible = "qcom,geni-uart";
				reg = <0 0x00890000 0 0x4000>;
				clock-names = "se";
				clocks = <&gcc GCC_QUPV3_WRAP0_S4_CLK>;
				pinctrl-names = "default";
				pinctrl-0 = <&qup_uart4_default>;
				interrupts = <GIC_SPI 605 IRQ_TYPE_LEVEL_HIGH>;
				power-domains = <&rpmhpd SDM845_CX>;
				operating-points-v2 = <&qup_opp_table>;
				interconnects = <&aggre1_noc MASTER_QUP_1 0 &config_noc SLAVE_BLSP_1 0>,
						<&gladiator_noc MASTER_APPSS_PROC 0 &config_noc SLAVE_BLSP_1 0>;
				interconnect-names = "qup-core", "qup-config";
				status = "disabled";
			};

			i2c5: i2c@894000 {
				compatible = "qcom,geni-i2c";
				reg = <0 0x00894000 0 0x4000>;
				clock-names = "se";
				clocks = <&gcc GCC_QUPV3_WRAP0_S5_CLK>;
				pinctrl-names = "default";
				pinctrl-0 = <&qup_i2c5_default>;
				interrupts = <GIC_SPI 606 IRQ_TYPE_LEVEL_HIGH>;
				#address-cells = <1>;
				#size-cells = <0>;
				power-domains = <&rpmhpd SDM845_CX>;
				operating-points-v2 = <&qup_opp_table>;
				interconnects = <&aggre1_noc MASTER_QUP_1 0 &config_noc SLAVE_BLSP_1 0>,
						<&gladiator_noc MASTER_APPSS_PROC 0 &config_noc SLAVE_BLSP_1 0>,
						<&aggre1_noc MASTER_QUP_1 0 &mem_noc SLAVE_EBI1 0>;
				interconnect-names = "qup-core", "qup-config", "qup-memory";
				dmas = <&gpi_dma0 0 5 QCOM_GPI_I2C>,
				       <&gpi_dma0 1 5 QCOM_GPI_I2C>;
				dma-names = "tx", "rx";
				status = "disabled";
			};

			spi5: spi@894000 {
				compatible = "qcom,geni-spi";
				reg = <0 0x00894000 0 0x4000>;
				clock-names = "se";
				clocks = <&gcc GCC_QUPV3_WRAP0_S5_CLK>;
				pinctrl-names = "default";
				pinctrl-0 = <&qup_spi5_default>;
				interrupts = <GIC_SPI 606 IRQ_TYPE_LEVEL_HIGH>;
				#address-cells = <1>;
				#size-cells = <0>;
				interconnects = <&aggre1_noc MASTER_QUP_1 0 &config_noc SLAVE_BLSP_1 0>,
						<&gladiator_noc MASTER_APPSS_PROC 0 &config_noc SLAVE_BLSP_1 0>;
				interconnect-names = "qup-core", "qup-config";
				dmas = <&gpi_dma0 0 5 QCOM_GPI_SPI>,
				       <&gpi_dma0 1 5 QCOM_GPI_SPI>;
				dma-names = "tx", "rx";
				status = "disabled";
			};

			uart5: serial@894000 {
				compatible = "qcom,geni-uart";
				reg = <0 0x00894000 0 0x4000>;
				clock-names = "se";
				clocks = <&gcc GCC_QUPV3_WRAP0_S5_CLK>;
				pinctrl-names = "default";
				pinctrl-0 = <&qup_uart5_default>;
				interrupts = <GIC_SPI 606 IRQ_TYPE_LEVEL_HIGH>;
				power-domains = <&rpmhpd SDM845_CX>;
				operating-points-v2 = <&qup_opp_table>;
				interconnects = <&aggre1_noc MASTER_QUP_1 0 &config_noc SLAVE_BLSP_1 0>,
						<&gladiator_noc MASTER_APPSS_PROC 0 &config_noc SLAVE_BLSP_1 0>;
				interconnect-names = "qup-core", "qup-config";
				status = "disabled";
			};

			i2c6: i2c@898000 {
				compatible = "qcom,geni-i2c";
				reg = <0 0x00898000 0 0x4000>;
				clock-names = "se";
				clocks = <&gcc GCC_QUPV3_WRAP0_S6_CLK>;
				pinctrl-names = "default";
				pinctrl-0 = <&qup_i2c6_default>;
				interrupts = <GIC_SPI 607 IRQ_TYPE_LEVEL_HIGH>;
				#address-cells = <1>;
				#size-cells = <0>;
				power-domains = <&rpmhpd SDM845_CX>;
				operating-points-v2 = <&qup_opp_table>;
				interconnects = <&aggre1_noc MASTER_QUP_1 0 &config_noc SLAVE_BLSP_1 0>,
						<&gladiator_noc MASTER_APPSS_PROC 0 &config_noc SLAVE_BLSP_1 0>,
						<&aggre1_noc MASTER_QUP_1 0 &mem_noc SLAVE_EBI1 0>;
				interconnect-names = "qup-core", "qup-config", "qup-memory";
				dmas = <&gpi_dma0 0 6 QCOM_GPI_I2C>,
				       <&gpi_dma0 1 6 QCOM_GPI_I2C>;
				dma-names = "tx", "rx";
				status = "disabled";
			};

			spi6: spi@898000 {
				compatible = "qcom,geni-spi";
				reg = <0 0x00898000 0 0x4000>;
				clock-names = "se";
				clocks = <&gcc GCC_QUPV3_WRAP0_S6_CLK>;
				pinctrl-names = "default";
				pinctrl-0 = <&qup_spi6_default>;
				interrupts = <GIC_SPI 607 IRQ_TYPE_LEVEL_HIGH>;
				#address-cells = <1>;
				#size-cells = <0>;
				interconnects = <&aggre1_noc MASTER_QUP_1 0 &config_noc SLAVE_BLSP_1 0>,
						<&gladiator_noc MASTER_APPSS_PROC 0 &config_noc SLAVE_BLSP_1 0>;
				interconnect-names = "qup-core", "qup-config";
				dmas = <&gpi_dma0 0 6 QCOM_GPI_SPI>,
				       <&gpi_dma0 1 6 QCOM_GPI_SPI>;
				dma-names = "tx", "rx";
				status = "disabled";
			};

			uart6: serial@898000 {
				compatible = "qcom,geni-uart";
				reg = <0 0x00898000 0 0x4000>;
				clock-names = "se";
				clocks = <&gcc GCC_QUPV3_WRAP0_S6_CLK>;
				pinctrl-names = "default";
				pinctrl-0 = <&qup_uart6_default>;
				interrupts = <GIC_SPI 607 IRQ_TYPE_LEVEL_HIGH>;
				power-domains = <&rpmhpd SDM845_CX>;
				operating-points-v2 = <&qup_opp_table>;
				interconnects = <&aggre1_noc MASTER_QUP_1 0 &config_noc SLAVE_BLSP_1 0>,
						<&gladiator_noc MASTER_APPSS_PROC 0 &config_noc SLAVE_BLSP_1 0>;
				interconnect-names = "qup-core", "qup-config";
				status = "disabled";
			};

			i2c7: i2c@89c000 {
				compatible = "qcom,geni-i2c";
				reg = <0 0x0089c000 0 0x4000>;
				clock-names = "se";
				clocks = <&gcc GCC_QUPV3_WRAP0_S7_CLK>;
				pinctrl-names = "default";
				pinctrl-0 = <&qup_i2c7_default>;
				interrupts = <GIC_SPI 608 IRQ_TYPE_LEVEL_HIGH>;
				#address-cells = <1>;
				#size-cells = <0>;
				power-domains = <&rpmhpd SDM845_CX>;
				operating-points-v2 = <&qup_opp_table>;
				status = "disabled";
			};

			spi7: spi@89c000 {
				compatible = "qcom,geni-spi";
				reg = <0 0x0089c000 0 0x4000>;
				clock-names = "se";
				clocks = <&gcc GCC_QUPV3_WRAP0_S7_CLK>;
				pinctrl-names = "default";
				pinctrl-0 = <&qup_spi7_default>;
				interrupts = <GIC_SPI 608 IRQ_TYPE_LEVEL_HIGH>;
				#address-cells = <1>;
				#size-cells = <0>;
				interconnects = <&aggre1_noc MASTER_QUP_1 0 &config_noc SLAVE_BLSP_1 0>,
						<&gladiator_noc MASTER_APPSS_PROC 0 &config_noc SLAVE_BLSP_1 0>;
				interconnect-names = "qup-core", "qup-config";
				dmas = <&gpi_dma0 0 7 QCOM_GPI_SPI>,
				       <&gpi_dma0 1 7 QCOM_GPI_SPI>;
				dma-names = "tx", "rx";
				status = "disabled";
			};

			uart7: serial@89c000 {
				compatible = "qcom,geni-uart";
				reg = <0 0x0089c000 0 0x4000>;
				clock-names = "se";
				clocks = <&gcc GCC_QUPV3_WRAP0_S7_CLK>;
				pinctrl-names = "default";
				pinctrl-0 = <&qup_uart7_default>;
				interrupts = <GIC_SPI 608 IRQ_TYPE_LEVEL_HIGH>;
				power-domains = <&rpmhpd SDM845_CX>;
				operating-points-v2 = <&qup_opp_table>;
				interconnects = <&aggre1_noc MASTER_QUP_1 0 &config_noc SLAVE_BLSP_1 0>,
						<&gladiator_noc MASTER_APPSS_PROC 0 &config_noc SLAVE_BLSP_1 0>;
				interconnect-names = "qup-core", "qup-config";
				status = "disabled";
			};
		};

		gpi_dma1: dma-controller@a00000 {
			#dma-cells = <3>;
			compatible = "qcom,sdm845-gpi-dma";
			reg = <0 0x00a00000 0 0x60000>;
			interrupts = <GIC_SPI 279 IRQ_TYPE_LEVEL_HIGH>,
				     <GIC_SPI 280 IRQ_TYPE_LEVEL_HIGH>,
				     <GIC_SPI 281 IRQ_TYPE_LEVEL_HIGH>,
				     <GIC_SPI 282 IRQ_TYPE_LEVEL_HIGH>,
				     <GIC_SPI 283 IRQ_TYPE_LEVEL_HIGH>,
				     <GIC_SPI 284 IRQ_TYPE_LEVEL_HIGH>,
				     <GIC_SPI 293 IRQ_TYPE_LEVEL_HIGH>,
				     <GIC_SPI 294 IRQ_TYPE_LEVEL_HIGH>,
				     <GIC_SPI 295 IRQ_TYPE_LEVEL_HIGH>,
				     <GIC_SPI 296 IRQ_TYPE_LEVEL_HIGH>,
				     <GIC_SPI 297 IRQ_TYPE_LEVEL_HIGH>,
				     <GIC_SPI 298 IRQ_TYPE_LEVEL_HIGH>,
				     <GIC_SPI 299 IRQ_TYPE_LEVEL_HIGH>;
			dma-channels = <13>;
			dma-channel-mask = <0xfa>;
			iommus = <&apps_smmu 0x06d6 0x0>;
			status = "disabled";
		};

		qupv3_id_1: geniqup@ac0000 {
			compatible = "qcom,geni-se-qup";
			reg = <0 0x00ac0000 0 0x6000>;
			clock-names = "m-ahb", "s-ahb";
			clocks = <&gcc GCC_QUPV3_WRAP_1_M_AHB_CLK>,
				 <&gcc GCC_QUPV3_WRAP_1_S_AHB_CLK>;
			iommus = <&apps_smmu 0x6c3 0x0>;
			#address-cells = <2>;
			#size-cells = <2>;
			ranges;
			interconnects = <&aggre2_noc MASTER_QUP_2 0 &config_noc SLAVE_BLSP_2 0>;
			interconnect-names = "qup-core";
			status = "disabled";

			i2c8: i2c@a80000 {
				compatible = "qcom,geni-i2c";
				reg = <0 0x00a80000 0 0x4000>;
				clock-names = "se";
				clocks = <&gcc GCC_QUPV3_WRAP1_S0_CLK>;
				pinctrl-names = "default";
				pinctrl-0 = <&qup_i2c8_default>;
				interrupts = <GIC_SPI 353 IRQ_TYPE_LEVEL_HIGH>;
				#address-cells = <1>;
				#size-cells = <0>;
				power-domains = <&rpmhpd SDM845_CX>;
				operating-points-v2 = <&qup_opp_table>;
				interconnects = <&aggre2_noc MASTER_QUP_2 0 &config_noc SLAVE_BLSP_2 0>,
						<&gladiator_noc MASTER_APPSS_PROC 0 &config_noc SLAVE_BLSP_2 0>,
						<&aggre2_noc MASTER_QUP_2 0 &mem_noc SLAVE_EBI1 0>;
				interconnect-names = "qup-core", "qup-config", "qup-memory";
				dmas = <&gpi_dma1 0 0 QCOM_GPI_I2C>,
				       <&gpi_dma1 1 0 QCOM_GPI_I2C>;
				dma-names = "tx", "rx";
				status = "disabled";
			};

			spi8: spi@a80000 {
				compatible = "qcom,geni-spi";
				reg = <0 0x00a80000 0 0x4000>;
				clock-names = "se";
				clocks = <&gcc GCC_QUPV3_WRAP1_S0_CLK>;
				pinctrl-names = "default";
				pinctrl-0 = <&qup_spi8_default>;
				interrupts = <GIC_SPI 353 IRQ_TYPE_LEVEL_HIGH>;
				#address-cells = <1>;
				#size-cells = <0>;
				interconnects = <&aggre2_noc MASTER_QUP_2 0 &config_noc SLAVE_BLSP_2 0>,
						<&gladiator_noc MASTER_APPSS_PROC 0 &config_noc SLAVE_BLSP_2 0>;
				interconnect-names = "qup-core", "qup-config";
				dmas = <&gpi_dma1 0 0 QCOM_GPI_SPI>,
				       <&gpi_dma1 1 0 QCOM_GPI_SPI>;
				dma-names = "tx", "rx";
				status = "disabled";
			};

			uart8: serial@a80000 {
				compatible = "qcom,geni-uart";
				reg = <0 0x00a80000 0 0x4000>;
				clock-names = "se";
				clocks = <&gcc GCC_QUPV3_WRAP1_S0_CLK>;
				pinctrl-names = "default";
				pinctrl-0 = <&qup_uart8_default>;
				interrupts = <GIC_SPI 353 IRQ_TYPE_LEVEL_HIGH>;
				power-domains = <&rpmhpd SDM845_CX>;
				operating-points-v2 = <&qup_opp_table>;
				interconnects = <&aggre2_noc MASTER_QUP_2 0 &config_noc SLAVE_BLSP_2 0>,
						<&gladiator_noc MASTER_APPSS_PROC 0 &config_noc SLAVE_BLSP_2 0>;
				interconnect-names = "qup-core", "qup-config";
				status = "disabled";
			};

			i2c9: i2c@a84000 {
				compatible = "qcom,geni-i2c";
				reg = <0 0x00a84000 0 0x4000>;
				clock-names = "se";
				clocks = <&gcc GCC_QUPV3_WRAP1_S1_CLK>;
				pinctrl-names = "default";
				pinctrl-0 = <&qup_i2c9_default>;
				interrupts = <GIC_SPI 354 IRQ_TYPE_LEVEL_HIGH>;
				#address-cells = <1>;
				#size-cells = <0>;
				power-domains = <&rpmhpd SDM845_CX>;
				operating-points-v2 = <&qup_opp_table>;
				interconnects = <&aggre2_noc MASTER_QUP_2 0 &config_noc SLAVE_BLSP_2 0>,
						<&gladiator_noc MASTER_APPSS_PROC 0 &config_noc SLAVE_BLSP_2 0>,
						<&aggre2_noc MASTER_QUP_2 0 &mem_noc SLAVE_EBI1 0>;
				interconnect-names = "qup-core", "qup-config", "qup-memory";
				dmas = <&gpi_dma1 0 1 QCOM_GPI_I2C>,
				       <&gpi_dma1 1 1 QCOM_GPI_I2C>;
				dma-names = "tx", "rx";
				status = "disabled";
			};

			spi9: spi@a84000 {
				compatible = "qcom,geni-spi";
				reg = <0 0x00a84000 0 0x4000>;
				clock-names = "se";
				clocks = <&gcc GCC_QUPV3_WRAP1_S1_CLK>;
				pinctrl-names = "default";
				pinctrl-0 = <&qup_spi9_default>;
				interrupts = <GIC_SPI 354 IRQ_TYPE_LEVEL_HIGH>;
				#address-cells = <1>;
				#size-cells = <0>;
				interconnects = <&aggre2_noc MASTER_QUP_2 0 &config_noc SLAVE_BLSP_2 0>,
						<&gladiator_noc MASTER_APPSS_PROC 0 &config_noc SLAVE_BLSP_2 0>;
				interconnect-names = "qup-core", "qup-config";
				dmas = <&gpi_dma1 0 1 QCOM_GPI_SPI>,
				       <&gpi_dma1 1 1 QCOM_GPI_SPI>;
				dma-names = "tx", "rx";
				status = "disabled";
			};

			uart9: serial@a84000 {
				compatible = "qcom,geni-debug-uart";
				reg = <0 0x00a84000 0 0x4000>;
				clock-names = "se";
				clocks = <&gcc GCC_QUPV3_WRAP1_S1_CLK>;
				pinctrl-names = "default";
				pinctrl-0 = <&qup_uart9_default>;
				interrupts = <GIC_SPI 354 IRQ_TYPE_LEVEL_HIGH>;
				power-domains = <&rpmhpd SDM845_CX>;
				operating-points-v2 = <&qup_opp_table>;
				interconnects = <&aggre2_noc MASTER_QUP_2 0 &config_noc SLAVE_BLSP_2 0>,
						<&gladiator_noc MASTER_APPSS_PROC 0 &config_noc SLAVE_BLSP_2 0>;
				interconnect-names = "qup-core", "qup-config";
				status = "disabled";
			};

			i2c10: i2c@a88000 {
				compatible = "qcom,geni-i2c";
				reg = <0 0x00a88000 0 0x4000>;
				clock-names = "se";
				clocks = <&gcc GCC_QUPV3_WRAP1_S2_CLK>;
				pinctrl-names = "default";
				pinctrl-0 = <&qup_i2c10_default>;
				interrupts = <GIC_SPI 355 IRQ_TYPE_LEVEL_HIGH>;
				#address-cells = <1>;
				#size-cells = <0>;
				power-domains = <&rpmhpd SDM845_CX>;
				operating-points-v2 = <&qup_opp_table>;
				interconnects = <&aggre2_noc MASTER_QUP_2 0 &config_noc SLAVE_BLSP_2 0>,
						<&gladiator_noc MASTER_APPSS_PROC 0 &config_noc SLAVE_BLSP_2 0>,
						<&aggre2_noc MASTER_QUP_2 0 &mem_noc SLAVE_EBI1 0>;
				interconnect-names = "qup-core", "qup-config", "qup-memory";
				dmas = <&gpi_dma1 0 2 QCOM_GPI_I2C>,
				       <&gpi_dma1 1 2 QCOM_GPI_I2C>;
				dma-names = "tx", "rx";
				status = "disabled";
			};

			spi10: spi@a88000 {
				compatible = "qcom,geni-spi";
				reg = <0 0x00a88000 0 0x4000>;
				clock-names = "se";
				clocks = <&gcc GCC_QUPV3_WRAP1_S2_CLK>;
				pinctrl-names = "default";
				pinctrl-0 = <&qup_spi10_default>;
				interrupts = <GIC_SPI 355 IRQ_TYPE_LEVEL_HIGH>;
				#address-cells = <1>;
				#size-cells = <0>;
				interconnects = <&aggre2_noc MASTER_QUP_2 0 &config_noc SLAVE_BLSP_2 0>,
						<&gladiator_noc MASTER_APPSS_PROC 0 &config_noc SLAVE_BLSP_2 0>;
				interconnect-names = "qup-core", "qup-config";
				dmas = <&gpi_dma1 0 2 QCOM_GPI_SPI>,
				       <&gpi_dma1 1 2 QCOM_GPI_SPI>;
				dma-names = "tx", "rx";
				status = "disabled";
			};

			uart10: serial@a88000 {
				compatible = "qcom,geni-uart";
				reg = <0 0x00a88000 0 0x4000>;
				clock-names = "se";
				clocks = <&gcc GCC_QUPV3_WRAP1_S2_CLK>;
				pinctrl-names = "default";
				pinctrl-0 = <&qup_uart10_default>;
				interrupts = <GIC_SPI 355 IRQ_TYPE_LEVEL_HIGH>;
				power-domains = <&rpmhpd SDM845_CX>;
				operating-points-v2 = <&qup_opp_table>;
				interconnects = <&aggre2_noc MASTER_QUP_2 0 &config_noc SLAVE_BLSP_2 0>,
						<&gladiator_noc MASTER_APPSS_PROC 0 &config_noc SLAVE_BLSP_2 0>;
				interconnect-names = "qup-core", "qup-config";
				status = "disabled";
			};

			i2c11: i2c@a8c000 {
				compatible = "qcom,geni-i2c";
				reg = <0 0x00a8c000 0 0x4000>;
				clock-names = "se";
				clocks = <&gcc GCC_QUPV3_WRAP1_S3_CLK>;
				pinctrl-names = "default";
				pinctrl-0 = <&qup_i2c11_default>;
				interrupts = <GIC_SPI 356 IRQ_TYPE_LEVEL_HIGH>;
				#address-cells = <1>;
				#size-cells = <0>;
				power-domains = <&rpmhpd SDM845_CX>;
				operating-points-v2 = <&qup_opp_table>;
				interconnects = <&aggre2_noc MASTER_QUP_2 0 &config_noc SLAVE_BLSP_2 0>,
						<&gladiator_noc MASTER_APPSS_PROC 0 &config_noc SLAVE_BLSP_2 0>,
						<&aggre2_noc MASTER_QUP_2 0 &mem_noc SLAVE_EBI1 0>;
				interconnect-names = "qup-core", "qup-config", "qup-memory";
				dmas = <&gpi_dma1 0 3 QCOM_GPI_I2C>,
				       <&gpi_dma1 1 3 QCOM_GPI_I2C>;
				dma-names = "tx", "rx";
				status = "disabled";
			};

			spi11: spi@a8c000 {
				compatible = "qcom,geni-spi";
				reg = <0 0x00a8c000 0 0x4000>;
				clock-names = "se";
				clocks = <&gcc GCC_QUPV3_WRAP1_S3_CLK>;
				pinctrl-names = "default";
				pinctrl-0 = <&qup_spi11_default>;
				interrupts = <GIC_SPI 356 IRQ_TYPE_LEVEL_HIGH>;
				#address-cells = <1>;
				#size-cells = <0>;
				interconnects = <&aggre2_noc MASTER_QUP_2 0 &config_noc SLAVE_BLSP_2 0>,
						<&gladiator_noc MASTER_APPSS_PROC 0 &config_noc SLAVE_BLSP_2 0>;
				interconnect-names = "qup-core", "qup-config";
				dmas = <&gpi_dma1 0 3 QCOM_GPI_SPI>,
				       <&gpi_dma1 1 3 QCOM_GPI_SPI>;
				dma-names = "tx", "rx";
				status = "disabled";
			};

			uart11: serial@a8c000 {
				compatible = "qcom,geni-uart";
				reg = <0 0x00a8c000 0 0x4000>;
				clock-names = "se";
				clocks = <&gcc GCC_QUPV3_WRAP1_S3_CLK>;
				pinctrl-names = "default";
				pinctrl-0 = <&qup_uart11_default>;
				interrupts = <GIC_SPI 356 IRQ_TYPE_LEVEL_HIGH>;
				power-domains = <&rpmhpd SDM845_CX>;
				operating-points-v2 = <&qup_opp_table>;
				interconnects = <&aggre2_noc MASTER_QUP_2 0 &config_noc SLAVE_BLSP_2 0>,
						<&gladiator_noc MASTER_APPSS_PROC 0 &config_noc SLAVE_BLSP_2 0>;
				interconnect-names = "qup-core", "qup-config";
				status = "disabled";
			};

			i2c12: i2c@a90000 {
				compatible = "qcom,geni-i2c";
				reg = <0 0x00a90000 0 0x4000>;
				clock-names = "se";
				clocks = <&gcc GCC_QUPV3_WRAP1_S4_CLK>;
				pinctrl-names = "default";
				pinctrl-0 = <&qup_i2c12_default>;
				interrupts = <GIC_SPI 357 IRQ_TYPE_LEVEL_HIGH>;
				#address-cells = <1>;
				#size-cells = <0>;
				power-domains = <&rpmhpd SDM845_CX>;
				operating-points-v2 = <&qup_opp_table>;
				interconnects = <&aggre2_noc MASTER_QUP_2 0 &config_noc SLAVE_BLSP_2 0>,
						<&gladiator_noc MASTER_APPSS_PROC 0 &config_noc SLAVE_BLSP_2 0>,
						<&aggre2_noc MASTER_QUP_2 0 &mem_noc SLAVE_EBI1 0>;
				interconnect-names = "qup-core", "qup-config", "qup-memory";
				dmas = <&gpi_dma1 0 4 QCOM_GPI_I2C>,
				       <&gpi_dma1 1 4 QCOM_GPI_I2C>;
				dma-names = "tx", "rx";
				status = "disabled";
			};

			spi12: spi@a90000 {
				compatible = "qcom,geni-spi";
				reg = <0 0x00a90000 0 0x4000>;
				clock-names = "se";
				clocks = <&gcc GCC_QUPV3_WRAP1_S4_CLK>;
				pinctrl-names = "default";
				pinctrl-0 = <&qup_spi12_default>;
				interrupts = <GIC_SPI 357 IRQ_TYPE_LEVEL_HIGH>;
				#address-cells = <1>;
				#size-cells = <0>;
				interconnects = <&aggre2_noc MASTER_QUP_2 0 &config_noc SLAVE_BLSP_2 0>,
						<&gladiator_noc MASTER_APPSS_PROC 0 &config_noc SLAVE_BLSP_2 0>;
				interconnect-names = "qup-core", "qup-config";
				dmas = <&gpi_dma1 0 4 QCOM_GPI_SPI>,
				       <&gpi_dma1 1 4 QCOM_GPI_SPI>;
				dma-names = "tx", "rx";
				status = "disabled";
			};

			uart12: serial@a90000 {
				compatible = "qcom,geni-uart";
				reg = <0 0x00a90000 0 0x4000>;
				clock-names = "se";
				clocks = <&gcc GCC_QUPV3_WRAP1_S4_CLK>;
				pinctrl-names = "default";
				pinctrl-0 = <&qup_uart12_default>;
				interrupts = <GIC_SPI 357 IRQ_TYPE_LEVEL_HIGH>;
				power-domains = <&rpmhpd SDM845_CX>;
				operating-points-v2 = <&qup_opp_table>;
				interconnects = <&aggre2_noc MASTER_QUP_2 0 &config_noc SLAVE_BLSP_2 0>,
						<&gladiator_noc MASTER_APPSS_PROC 0 &config_noc SLAVE_BLSP_2 0>;
				interconnect-names = "qup-core", "qup-config";
				status = "disabled";
			};

			i2c13: i2c@a94000 {
				compatible = "qcom,geni-i2c";
				reg = <0 0x00a94000 0 0x4000>;
				clock-names = "se";
				clocks = <&gcc GCC_QUPV3_WRAP1_S5_CLK>;
				pinctrl-names = "default";
				pinctrl-0 = <&qup_i2c13_default>;
				interrupts = <GIC_SPI 358 IRQ_TYPE_LEVEL_HIGH>;
				#address-cells = <1>;
				#size-cells = <0>;
				power-domains = <&rpmhpd SDM845_CX>;
				operating-points-v2 = <&qup_opp_table>;
				interconnects = <&aggre2_noc MASTER_QUP_2 0 &config_noc SLAVE_BLSP_2 0>,
						<&gladiator_noc MASTER_APPSS_PROC 0 &config_noc SLAVE_BLSP_2 0>,
						<&aggre2_noc MASTER_QUP_2 0 &mem_noc SLAVE_EBI1 0>;
				interconnect-names = "qup-core", "qup-config", "qup-memory";
				dmas = <&gpi_dma1 0 5 QCOM_GPI_I2C>,
				       <&gpi_dma1 1 5 QCOM_GPI_I2C>;
				dma-names = "tx", "rx";
				status = "disabled";
			};

			spi13: spi@a94000 {
				compatible = "qcom,geni-spi";
				reg = <0 0x00a94000 0 0x4000>;
				clock-names = "se";
				clocks = <&gcc GCC_QUPV3_WRAP1_S5_CLK>;
				pinctrl-names = "default";
				pinctrl-0 = <&qup_spi13_default>;
				interrupts = <GIC_SPI 358 IRQ_TYPE_LEVEL_HIGH>;
				#address-cells = <1>;
				#size-cells = <0>;
				interconnects = <&aggre2_noc MASTER_QUP_2 0 &config_noc SLAVE_BLSP_2 0>,
						<&gladiator_noc MASTER_APPSS_PROC 0 &config_noc SLAVE_BLSP_2 0>;
				interconnect-names = "qup-core", "qup-config";
				dmas = <&gpi_dma1 0 5 QCOM_GPI_SPI>,
				       <&gpi_dma1 1 5 QCOM_GPI_SPI>;
				dma-names = "tx", "rx";
				status = "disabled";
			};

			uart13: serial@a94000 {
				compatible = "qcom,geni-uart";
				reg = <0 0x00a94000 0 0x4000>;
				clock-names = "se";
				clocks = <&gcc GCC_QUPV3_WRAP1_S5_CLK>;
				pinctrl-names = "default";
				pinctrl-0 = <&qup_uart13_default>;
				interrupts = <GIC_SPI 358 IRQ_TYPE_LEVEL_HIGH>;
				power-domains = <&rpmhpd SDM845_CX>;
				operating-points-v2 = <&qup_opp_table>;
				interconnects = <&aggre2_noc MASTER_QUP_2 0 &config_noc SLAVE_BLSP_2 0>,
						<&gladiator_noc MASTER_APPSS_PROC 0 &config_noc SLAVE_BLSP_2 0>;
				interconnect-names = "qup-core", "qup-config";
				status = "disabled";
			};

			i2c14: i2c@a98000 {
				compatible = "qcom,geni-i2c";
				reg = <0 0x00a98000 0 0x4000>;
				clock-names = "se";
				clocks = <&gcc GCC_QUPV3_WRAP1_S6_CLK>;
				pinctrl-names = "default";
				pinctrl-0 = <&qup_i2c14_default>;
				interrupts = <GIC_SPI 359 IRQ_TYPE_LEVEL_HIGH>;
				#address-cells = <1>;
				#size-cells = <0>;
				power-domains = <&rpmhpd SDM845_CX>;
				operating-points-v2 = <&qup_opp_table>;
				interconnects = <&aggre2_noc MASTER_QUP_2 0 &config_noc SLAVE_BLSP_2 0>,
						<&gladiator_noc MASTER_APPSS_PROC 0 &config_noc SLAVE_BLSP_2 0>,
						<&aggre2_noc MASTER_QUP_2 0 &mem_noc SLAVE_EBI1 0>;
				interconnect-names = "qup-core", "qup-config", "qup-memory";
				dmas = <&gpi_dma1 0 6 QCOM_GPI_I2C>,
				       <&gpi_dma1 1 6 QCOM_GPI_I2C>;
				dma-names = "tx", "rx";
				status = "disabled";
			};

			spi14: spi@a98000 {
				compatible = "qcom,geni-spi";
				reg = <0 0x00a98000 0 0x4000>;
				clock-names = "se";
				clocks = <&gcc GCC_QUPV3_WRAP1_S6_CLK>;
				pinctrl-names = "default";
				pinctrl-0 = <&qup_spi14_default>;
				interrupts = <GIC_SPI 359 IRQ_TYPE_LEVEL_HIGH>;
				#address-cells = <1>;
				#size-cells = <0>;
				interconnects = <&aggre2_noc MASTER_QUP_2 0 &config_noc SLAVE_BLSP_2 0>,
						<&gladiator_noc MASTER_APPSS_PROC 0 &config_noc SLAVE_BLSP_2 0>;
				interconnect-names = "qup-core", "qup-config";
				dmas = <&gpi_dma1 0 6 QCOM_GPI_SPI>,
				       <&gpi_dma1 1 6 QCOM_GPI_SPI>;
				dma-names = "tx", "rx";
				status = "disabled";
			};

			uart14: serial@a98000 {
				compatible = "qcom,geni-uart";
				reg = <0 0x00a98000 0 0x4000>;
				clock-names = "se";
				clocks = <&gcc GCC_QUPV3_WRAP1_S6_CLK>;
				pinctrl-names = "default";
				pinctrl-0 = <&qup_uart14_default>;
				interrupts = <GIC_SPI 359 IRQ_TYPE_LEVEL_HIGH>;
				power-domains = <&rpmhpd SDM845_CX>;
				operating-points-v2 = <&qup_opp_table>;
				interconnects = <&aggre2_noc MASTER_QUP_2 0 &config_noc SLAVE_BLSP_2 0>,
						<&gladiator_noc MASTER_APPSS_PROC 0 &config_noc SLAVE_BLSP_2 0>;
				interconnect-names = "qup-core", "qup-config";
				status = "disabled";
			};

			i2c15: i2c@a9c000 {
				compatible = "qcom,geni-i2c";
				reg = <0 0x00a9c000 0 0x4000>;
				clock-names = "se";
				clocks = <&gcc GCC_QUPV3_WRAP1_S7_CLK>;
				pinctrl-names = "default";
				pinctrl-0 = <&qup_i2c15_default>;
				interrupts = <GIC_SPI 360 IRQ_TYPE_LEVEL_HIGH>;
				#address-cells = <1>;
				#size-cells = <0>;
				power-domains = <&rpmhpd SDM845_CX>;
				operating-points-v2 = <&qup_opp_table>;
				status = "disabled";
				interconnects = <&aggre2_noc MASTER_QUP_2 0 &config_noc SLAVE_BLSP_2 0>,
						<&gladiator_noc MASTER_APPSS_PROC 0 &config_noc SLAVE_BLSP_2 0>,
						<&aggre2_noc MASTER_QUP_2 0 &mem_noc SLAVE_EBI1 0>;
				interconnect-names = "qup-core", "qup-config", "qup-memory";
				dmas = <&gpi_dma1 0 7 QCOM_GPI_I2C>,
				       <&gpi_dma1 1 7 QCOM_GPI_I2C>;
				dma-names = "tx", "rx";
			};

			spi15: spi@a9c000 {
				compatible = "qcom,geni-spi";
				reg = <0 0x00a9c000 0 0x4000>;
				clock-names = "se";
				clocks = <&gcc GCC_QUPV3_WRAP1_S7_CLK>;
				pinctrl-names = "default";
				pinctrl-0 = <&qup_spi15_default>;
				interrupts = <GIC_SPI 360 IRQ_TYPE_LEVEL_HIGH>;
				#address-cells = <1>;
				#size-cells = <0>;
				interconnects = <&aggre2_noc MASTER_QUP_2 0 &config_noc SLAVE_BLSP_2 0>,
						<&gladiator_noc MASTER_APPSS_PROC 0 &config_noc SLAVE_BLSP_2 0>;
				interconnect-names = "qup-core", "qup-config";
				dmas = <&gpi_dma1 0 7 QCOM_GPI_SPI>,
				       <&gpi_dma1 1 7 QCOM_GPI_SPI>;
				dma-names = "tx", "rx";
				status = "disabled";
			};

			uart15: serial@a9c000 {
				compatible = "qcom,geni-uart";
				reg = <0 0x00a9c000 0 0x4000>;
				clock-names = "se";
				clocks = <&gcc GCC_QUPV3_WRAP1_S7_CLK>;
				pinctrl-names = "default";
				pinctrl-0 = <&qup_uart15_default>;
				interrupts = <GIC_SPI 360 IRQ_TYPE_LEVEL_HIGH>;
				power-domains = <&rpmhpd SDM845_CX>;
				operating-points-v2 = <&qup_opp_table>;
				interconnects = <&aggre2_noc MASTER_QUP_2 0 &config_noc SLAVE_BLSP_2 0>,
						<&gladiator_noc MASTER_APPSS_PROC 0 &config_noc SLAVE_BLSP_2 0>;
				interconnect-names = "qup-core", "qup-config";
				status = "disabled";
			};
		};

		llcc: system-cache-controller@1100000 {
			compatible = "qcom,sdm845-llcc";
			reg = <0 0x01100000 0 0x45000>, <0 0x01180000 0 0x50000>,
			      <0 0x01200000 0 0x50000>, <0 0x01280000 0 0x50000>,
			      <0 0x01300000 0 0x50000>;
			reg-names = "llcc0_base", "llcc1_base", "llcc2_base",
				    "llcc3_base", "llcc_broadcast_base";
			interrupts = <GIC_SPI 582 IRQ_TYPE_LEVEL_HIGH>;
		};

		dma@10a2000 {
			compatible = "qcom,sdm845-dcc", "qcom,dcc";
			reg = <0x0 0x010a2000 0x0 0x1000>,
			      <0x0 0x010ae000 0x0 0x2000>;
		};

		pmu@114a000 {
			compatible = "qcom,sdm845-llcc-bwmon";
			reg = <0 0x0114a000 0 0x1000>;
			interrupts = <GIC_SPI 580 IRQ_TYPE_LEVEL_HIGH>;
			interconnects = <&mem_noc MASTER_LLCC 3 &mem_noc SLAVE_EBI1 3>;

			operating-points-v2 = <&llcc_bwmon_opp_table>;

			llcc_bwmon_opp_table: opp-table {
				compatible = "operating-points-v2";

				/*
				 * The interconnect path bandwidth taken from
				 * cpu4_opp_table bandwidth for gladiator_noc-mem_noc
				 * interconnect.  This also matches the
				 * bandwidth table of qcom,llccbw (qcom,bw-tbl,
				 * bus width: 4 bytes) from msm-4.9 downstream
				 * kernel.
				 */
				opp-0 {
					opp-peak-kBps = <800000>;
				};
				opp-1 {
					opp-peak-kBps = <1804000>;
				};
				opp-2 {
					opp-peak-kBps = <3072000>;
				};
				opp-3 {
					opp-peak-kBps = <5412000>;
				};
				opp-4 {
					opp-peak-kBps = <7216000>;
				};
			};
		};

		pmu@1436400 {
			compatible = "qcom,sdm845-cpu-bwmon", "qcom,sdm845-bwmon";
			reg = <0 0x01436400 0 0x600>;
			interrupts = <GIC_SPI 581 IRQ_TYPE_LEVEL_HIGH>;
			interconnects = <&gladiator_noc MASTER_APPSS_PROC 3 &mem_noc SLAVE_LLCC 3>;

			operating-points-v2 = <&cpu_bwmon_opp_table>;

			cpu_bwmon_opp_table: opp-table {
				compatible = "operating-points-v2";

				/*
				 * The interconnect path bandwidth taken from
				 * cpu4_opp_table bandwidth for OSM L3
				 * interconnect.  This also matches the OSM L3
				 * from bandwidth table of qcom,cpu4-l3lat-mon
				 * (qcom,core-dev-table, bus width: 16 bytes)
				 * from msm-4.9 downstream kernel.
				 */
				opp-0 {
					opp-peak-kBps = <4800000>;
				};
				opp-1 {
					opp-peak-kBps = <9216000>;
				};
				opp-2 {
					opp-peak-kBps = <15052800>;
				};
				opp-3 {
					opp-peak-kBps = <20889600>;
				};
				opp-4 {
					opp-peak-kBps = <25497600>;
				};
			};
		};

		pcie0: pci@1c00000 {
			compatible = "qcom,pcie-sdm845";
			reg = <0 0x01c00000 0 0x2000>,
			      <0 0x60000000 0 0xf1d>,
			      <0 0x60000f20 0 0xa8>,
			      <0 0x60100000 0 0x100000>,
			      <0 0x01c07000 0 0x1000>;
			reg-names = "parf", "dbi", "elbi", "config", "mhi";
			device_type = "pci";
			linux,pci-domain = <0>;
			bus-range = <0x00 0xff>;
			num-lanes = <1>;

			#address-cells = <3>;
			#size-cells = <2>;

			ranges = <0x01000000 0x0 0x00000000 0x0 0x60200000 0x0 0x100000>,
				 <0x02000000 0x0 0x60300000 0x0 0x60300000 0x0 0xd00000>;

			interrupts = <GIC_SPI 141 IRQ_TYPE_LEVEL_HIGH>;
			interrupt-names = "msi";
			#interrupt-cells = <1>;
			interrupt-map-mask = <0 0 0 0x7>;
			interrupt-map = <0 0 0 1 &intc 0 0 0 149 IRQ_TYPE_LEVEL_HIGH>, /* int_a */
					<0 0 0 2 &intc 0 0 0 150 IRQ_TYPE_LEVEL_HIGH>, /* int_b */
					<0 0 0 3 &intc 0 0 0 151 IRQ_TYPE_LEVEL_HIGH>, /* int_c */
					<0 0 0 4 &intc 0 0 0 152 IRQ_TYPE_LEVEL_HIGH>; /* int_d */

			clocks = <&gcc GCC_PCIE_0_PIPE_CLK>,
				 <&gcc GCC_PCIE_0_AUX_CLK>,
				 <&gcc GCC_PCIE_0_CFG_AHB_CLK>,
				 <&gcc GCC_PCIE_0_MSTR_AXI_CLK>,
				 <&gcc GCC_PCIE_0_SLV_AXI_CLK>,
				 <&gcc GCC_PCIE_0_SLV_Q2A_AXI_CLK>,
				 <&gcc GCC_AGGRE_NOC_PCIE_TBU_CLK>;
			clock-names = "pipe",
				      "aux",
				      "cfg",
				      "bus_master",
				      "bus_slave",
				      "slave_q2a",
				      "tbu";

			iommu-map = <0x0   &apps_smmu 0x1c10 0x1>,
				    <0x100 &apps_smmu 0x1c11 0x1>,
				    <0x200 &apps_smmu 0x1c12 0x1>,
				    <0x300 &apps_smmu 0x1c13 0x1>,
				    <0x400 &apps_smmu 0x1c14 0x1>,
				    <0x500 &apps_smmu 0x1c15 0x1>,
				    <0x600 &apps_smmu 0x1c16 0x1>,
				    <0x700 &apps_smmu 0x1c17 0x1>,
				    <0x800 &apps_smmu 0x1c18 0x1>,
				    <0x900 &apps_smmu 0x1c19 0x1>,
				    <0xa00 &apps_smmu 0x1c1a 0x1>,
				    <0xb00 &apps_smmu 0x1c1b 0x1>,
				    <0xc00 &apps_smmu 0x1c1c 0x1>,
				    <0xd00 &apps_smmu 0x1c1d 0x1>,
				    <0xe00 &apps_smmu 0x1c1e 0x1>,
				    <0xf00 &apps_smmu 0x1c1f 0x1>;

			resets = <&gcc GCC_PCIE_0_BCR>;
			reset-names = "pci";

			power-domains = <&gcc PCIE_0_GDSC>;

			phys = <&pcie0_lane>;
			phy-names = "pciephy";

			status = "disabled";
		};

		pcie0_phy: phy@1c06000 {
			compatible = "qcom,sdm845-qmp-pcie-phy";
			reg = <0 0x01c06000 0 0x18c>;
			#address-cells = <2>;
			#size-cells = <2>;
			ranges;
			clocks = <&gcc GCC_PCIE_PHY_AUX_CLK>,
				 <&gcc GCC_PCIE_0_CFG_AHB_CLK>,
				 <&gcc GCC_PCIE_0_CLKREF_CLK>,
				 <&gcc GCC_PCIE_PHY_REFGEN_CLK>;
			clock-names = "aux", "cfg_ahb", "ref", "refgen";

			resets = <&gcc GCC_PCIE_0_PHY_BCR>;
			reset-names = "phy";

			assigned-clocks = <&gcc GCC_PCIE_PHY_REFGEN_CLK>;
			assigned-clock-rates = <100000000>;

			status = "disabled";

			pcie0_lane: phy@1c06200 {
				reg = <0 0x01c06200 0 0x128>,
				      <0 0x01c06400 0 0x1fc>,
				      <0 0x01c06800 0 0x218>,
				      <0 0x01c06600 0 0x70>;
				clocks = <&gcc GCC_PCIE_0_PIPE_CLK>;
				clock-names = "pipe0";

				#clock-cells = <0>;
				#phy-cells = <0>;
				clock-output-names = "pcie_0_pipe_clk";
			};
		};

		pcie1: pci@1c08000 {
			compatible = "qcom,pcie-sdm845";
			reg = <0 0x01c08000 0 0x2000>,
			      <0 0x40000000 0 0xf1d>,
			      <0 0x40000f20 0 0xa8>,
			      <0 0x40100000 0 0x100000>,
			      <0 0x01c0c000 0 0x1000>;
			reg-names = "parf", "dbi", "elbi", "config", "mhi";
			device_type = "pci";
			linux,pci-domain = <1>;
			bus-range = <0x00 0xff>;
			num-lanes = <1>;

			#address-cells = <3>;
			#size-cells = <2>;

			ranges = <0x01000000 0x0 0x00000000 0x0 0x40200000 0x0 0x100000>,
				 <0x02000000 0x0 0x40300000 0x0 0x40300000 0x0 0x1fd00000>;

			interrupts = <GIC_SPI 307 IRQ_TYPE_EDGE_RISING>;
			interrupt-names = "msi";
			#interrupt-cells = <1>;
			interrupt-map-mask = <0 0 0 0x7>;
			interrupt-map = <0 0 0 1 &intc 0 0 0 434 IRQ_TYPE_LEVEL_HIGH>, /* int_a */
					<0 0 0 2 &intc 0 0 0 435 IRQ_TYPE_LEVEL_HIGH>, /* int_b */
					<0 0 0 3 &intc 0 0 0 438 IRQ_TYPE_LEVEL_HIGH>, /* int_c */
					<0 0 0 4 &intc 0 0 0 439 IRQ_TYPE_LEVEL_HIGH>; /* int_d */

			clocks = <&gcc GCC_PCIE_1_PIPE_CLK>,
				 <&gcc GCC_PCIE_1_AUX_CLK>,
				 <&gcc GCC_PCIE_1_CFG_AHB_CLK>,
				 <&gcc GCC_PCIE_1_MSTR_AXI_CLK>,
				 <&gcc GCC_PCIE_1_SLV_AXI_CLK>,
				 <&gcc GCC_PCIE_1_SLV_Q2A_AXI_CLK>,
				 <&gcc GCC_PCIE_1_CLKREF_CLK>,
				 <&gcc GCC_AGGRE_NOC_PCIE_TBU_CLK>;
			clock-names = "pipe",
				      "aux",
				      "cfg",
				      "bus_master",
				      "bus_slave",
				      "slave_q2a",
				      "ref",
				      "tbu";

			assigned-clocks = <&gcc GCC_PCIE_1_AUX_CLK>;
			assigned-clock-rates = <19200000>;

			iommu-map = <0x0   &apps_smmu 0x1c00 0x1>,
				    <0x100 &apps_smmu 0x1c01 0x1>,
				    <0x200 &apps_smmu 0x1c02 0x1>,
				    <0x300 &apps_smmu 0x1c03 0x1>,
				    <0x400 &apps_smmu 0x1c04 0x1>,
				    <0x500 &apps_smmu 0x1c05 0x1>,
				    <0x600 &apps_smmu 0x1c06 0x1>,
				    <0x700 &apps_smmu 0x1c07 0x1>,
				    <0x800 &apps_smmu 0x1c08 0x1>,
				    <0x900 &apps_smmu 0x1c09 0x1>,
				    <0xa00 &apps_smmu 0x1c0a 0x1>,
				    <0xb00 &apps_smmu 0x1c0b 0x1>,
				    <0xc00 &apps_smmu 0x1c0c 0x1>,
				    <0xd00 &apps_smmu 0x1c0d 0x1>,
				    <0xe00 &apps_smmu 0x1c0e 0x1>,
				    <0xf00 &apps_smmu 0x1c0f 0x1>;

			resets = <&gcc GCC_PCIE_1_BCR>;
			reset-names = "pci";

			power-domains = <&gcc PCIE_1_GDSC>;

			phys = <&pcie1_lane>;
			phy-names = "pciephy";

			status = "disabled";
		};

		pcie1_phy: phy@1c0a000 {
			compatible = "qcom,sdm845-qhp-pcie-phy";
			reg = <0 0x01c0a000 0 0x800>;
			#address-cells = <2>;
			#size-cells = <2>;
			ranges;
			clocks = <&gcc GCC_PCIE_PHY_AUX_CLK>,
				 <&gcc GCC_PCIE_1_CFG_AHB_CLK>,
				 <&gcc GCC_PCIE_1_CLKREF_CLK>,
				 <&gcc GCC_PCIE_PHY_REFGEN_CLK>;
			clock-names = "aux", "cfg_ahb", "ref", "refgen";

			resets = <&gcc GCC_PCIE_1_PHY_BCR>;
			reset-names = "phy";

			assigned-clocks = <&gcc GCC_PCIE_PHY_REFGEN_CLK>;
			assigned-clock-rates = <100000000>;

			status = "disabled";

			pcie1_lane: phy@1c06200 {
				reg = <0 0x01c0a800 0 0x800>,
				      <0 0x01c0a800 0 0x800>,
				      <0 0x01c0b800 0 0x400>;
				clocks = <&gcc GCC_PCIE_1_PIPE_CLK>;
				clock-names = "pipe0";

				#clock-cells = <0>;
				#phy-cells = <0>;
				clock-output-names = "pcie_1_pipe_clk";
			};
		};

		mem_noc: interconnect@1380000 {
			compatible = "qcom,sdm845-mem-noc";
			reg = <0 0x01380000 0 0x27200>;
			#interconnect-cells = <2>;
			qcom,bcm-voters = <&apps_bcm_voter>;
		};

		dc_noc: interconnect@14e0000 {
			compatible = "qcom,sdm845-dc-noc";
			reg = <0 0x014e0000 0 0x400>;
			#interconnect-cells = <2>;
			qcom,bcm-voters = <&apps_bcm_voter>;
		};

		config_noc: interconnect@1500000 {
			compatible = "qcom,sdm845-config-noc";
			reg = <0 0x01500000 0 0x5080>;
			#interconnect-cells = <2>;
			qcom,bcm-voters = <&apps_bcm_voter>;
		};

		system_noc: interconnect@1620000 {
			compatible = "qcom,sdm845-system-noc";
			reg = <0 0x01620000 0 0x18080>;
			#interconnect-cells = <2>;
			qcom,bcm-voters = <&apps_bcm_voter>;
		};

		aggre1_noc: interconnect@16e0000 {
			compatible = "qcom,sdm845-aggre1-noc";
			reg = <0 0x016e0000 0 0x15080>;
			#interconnect-cells = <2>;
			qcom,bcm-voters = <&apps_bcm_voter>;
		};

		aggre2_noc: interconnect@1700000 {
			compatible = "qcom,sdm845-aggre2-noc";
			reg = <0 0x01700000 0 0x1f300>;
			#interconnect-cells = <2>;
			qcom,bcm-voters = <&apps_bcm_voter>;
		};

		mmss_noc: interconnect@1740000 {
			compatible = "qcom,sdm845-mmss-noc";
			reg = <0 0x01740000 0 0x1c100>;
			#interconnect-cells = <2>;
			qcom,bcm-voters = <&apps_bcm_voter>;
		};

		ufs_mem_hc: ufshc@1d84000 {
			compatible = "qcom,sdm845-ufshc", "qcom,ufshc",
				     "jedec,ufs-2.0";
			reg = <0 0x01d84000 0 0x2500>,
			      <0 0x01d90000 0 0x8000>;
			reg-names = "std", "ice";
			interrupts = <GIC_SPI 265 IRQ_TYPE_LEVEL_HIGH>;
			phys = <&ufs_mem_phy_lanes>;
			phy-names = "ufsphy";
			lanes-per-direction = <2>;
			power-domains = <&gcc UFS_PHY_GDSC>;
			#reset-cells = <1>;
			resets = <&gcc GCC_UFS_PHY_BCR>;
			reset-names = "rst";

			iommus = <&apps_smmu 0x100 0xf>;

			clock-names =
				"core_clk",
				"bus_aggr_clk",
				"iface_clk",
				"core_clk_unipro",
				"ref_clk",
				"tx_lane0_sync_clk",
				"rx_lane0_sync_clk",
				"rx_lane1_sync_clk",
				"ice_core_clk";
			clocks =
				<&gcc GCC_UFS_PHY_AXI_CLK>,
				<&gcc GCC_AGGRE_UFS_PHY_AXI_CLK>,
				<&gcc GCC_UFS_PHY_AHB_CLK>,
				<&gcc GCC_UFS_PHY_UNIPRO_CORE_CLK>,
				<&rpmhcc RPMH_CXO_CLK>,
				<&gcc GCC_UFS_PHY_TX_SYMBOL_0_CLK>,
				<&gcc GCC_UFS_PHY_RX_SYMBOL_0_CLK>,
				<&gcc GCC_UFS_PHY_RX_SYMBOL_1_CLK>,
				<&gcc GCC_UFS_PHY_ICE_CORE_CLK>;
			freq-table-hz =
				<50000000 200000000>,
				<0 0>,
				<0 0>,
				<37500000 150000000>,
				<0 0>,
				<0 0>,
				<0 0>,
				<0 0>,
				<0 300000000>;

			status = "disabled";
		};

		ufs_mem_phy: phy@1d87000 {
			compatible = "qcom,sdm845-qmp-ufs-phy";
			reg = <0 0x01d87000 0 0x18c>;
			#address-cells = <2>;
			#size-cells = <2>;
			ranges;
			clock-names = "ref",
				      "ref_aux";
			clocks = <&gcc GCC_UFS_MEM_CLKREF_CLK>,
				 <&gcc GCC_UFS_PHY_PHY_AUX_CLK>;

			resets = <&ufs_mem_hc 0>;
			reset-names = "ufsphy";
			status = "disabled";

			ufs_mem_phy_lanes: phy@1d87400 {
				reg = <0 0x01d87400 0 0x108>,
				      <0 0x01d87600 0 0x1e0>,
				      <0 0x01d87c00 0 0x1dc>,
				      <0 0x01d87800 0 0x108>,
				      <0 0x01d87a00 0 0x1e0>;
				#phy-cells = <0>;
			};
		};

		cryptobam: dma-controller@1dc4000 {
			compatible = "qcom,bam-v1.7.4", "qcom,bam-v1.7.0";
			reg = <0 0x01dc4000 0 0x24000>;
			interrupts = <GIC_SPI 272 IRQ_TYPE_LEVEL_HIGH>;
			clocks = <&rpmhcc RPMH_CE_CLK>;
			clock-names = "bam_clk";
			#dma-cells = <1>;
			qcom,ee = <0>;
			qcom,controlled-remotely;
			iommus = <&apps_smmu 0x704 0x1>,
				 <&apps_smmu 0x706 0x1>,
				 <&apps_smmu 0x714 0x1>,
				 <&apps_smmu 0x716 0x1>;
		};

		crypto: crypto@1dfa000 {
			compatible = "qcom,crypto-v5.4";
			reg = <0 0x01dfa000 0 0x6000>;
			clocks = <&gcc GCC_CE1_AHB_CLK>,
				 <&gcc GCC_CE1_AXI_CLK>,
				 <&rpmhcc RPMH_CE_CLK>;
			clock-names = "iface", "bus", "core";
			dmas = <&cryptobam 6>, <&cryptobam 7>;
			dma-names = "rx", "tx";
			iommus = <&apps_smmu 0x704 0x1>,
				 <&apps_smmu 0x706 0x1>,
				 <&apps_smmu 0x714 0x1>,
				 <&apps_smmu 0x716 0x1>;
		};

		ipa: ipa@1e40000 {
			compatible = "qcom,sdm845-ipa";

			iommus = <&apps_smmu 0x720 0x0>,
				 <&apps_smmu 0x722 0x0>;
			reg = <0 0x01e40000 0 0x7000>,
			      <0 0x01e47000 0 0x2000>,
			      <0 0x01e04000 0 0x2c000>;
			reg-names = "ipa-reg",
				    "ipa-shared",
				    "gsi";

			interrupts-extended = <&intc GIC_SPI 311 IRQ_TYPE_EDGE_RISING>,
					      <&intc GIC_SPI 432 IRQ_TYPE_LEVEL_HIGH>,
					      <&ipa_smp2p_in 0 IRQ_TYPE_EDGE_RISING>,
					      <&ipa_smp2p_in 1 IRQ_TYPE_EDGE_RISING>;
			interrupt-names = "ipa",
					  "gsi",
					  "ipa-clock-query",
					  "ipa-setup-ready";

			clocks = <&rpmhcc RPMH_IPA_CLK>;
			clock-names = "core";

			interconnects = <&aggre2_noc MASTER_IPA 0 &mem_noc SLAVE_EBI1 0>,
					<&aggre2_noc MASTER_IPA 0 &system_noc SLAVE_IMEM 0>,
					<&gladiator_noc MASTER_APPSS_PROC 0 &config_noc SLAVE_IPA_CFG 0>;
			interconnect-names = "memory",
					     "imem",
					     "config";

			qcom,smem-states = <&ipa_smp2p_out 0>,
					   <&ipa_smp2p_out 1>;
			qcom,smem-state-names = "ipa-clock-enabled-valid",
						"ipa-clock-enabled";

			status = "disabled";
		};

		tcsr_mutex: hwlock@1f40000 {
			compatible = "qcom,tcsr-mutex";
			reg = <0 0x01f40000 0 0x20000>;
			#hwlock-cells = <1>;
		};

		tcsr_regs_1: syscon@1f60000 {
			compatible = "qcom,sdm845-tcsr", "syscon";
			reg = <0 0x01f60000 0 0x20000>;
		};

		tlmm: pinctrl@3400000 {
			compatible = "qcom,sdm845-pinctrl";
			reg = <0 0x03400000 0 0xc00000>;
			interrupts = <GIC_SPI 208 IRQ_TYPE_LEVEL_HIGH>;
			gpio-controller;
			#gpio-cells = <2>;
			interrupt-controller;
			#interrupt-cells = <2>;
			gpio-ranges = <&tlmm 0 0 151>;
			wakeup-parent = <&pdc_intc>;

			cci0_default: cci0-default-state {
				/* SDA, SCL */
				pins = "gpio17", "gpio18";
				function = "cci_i2c";

				bias-pull-up;
				drive-strength = <2>; /* 2 mA */
			};

			cci0_sleep: cci0-sleep-state {
				/* SDA, SCL */
				pins = "gpio17", "gpio18";
				function = "cci_i2c";

				drive-strength = <2>; /* 2 mA */
				bias-pull-down;
			};

			cci1_default: cci1-default-state {
				/* SDA, SCL */
				pins = "gpio19", "gpio20";
				function = "cci_i2c";

				bias-pull-up;
				drive-strength = <2>; /* 2 mA */
			};

			cci1_sleep: cci1-sleep-state {
				/* SDA, SCL */
				pins = "gpio19", "gpio20";
				function = "cci_i2c";

				drive-strength = <2>; /* 2 mA */
				bias-pull-down;
			};

			qspi_clk: qspi-clk-state {
				pins = "gpio95";
				function = "qspi_clk";
			};

			qspi_cs0: qspi-cs0-state {
				pins = "gpio90";
				function = "qspi_cs";
			};

			qspi_cs1: qspi-cs1-state {
				pins = "gpio89";
				function = "qspi_cs";
			};

			qspi_data0: qspi-data0-state {
				pins = "gpio91";
				function = "qspi_data";
			};

			qspi_data1: qspi-data1-state {
				pins = "gpio92";
				function = "qspi_data";
			};

			qspi_data23: qspi-data23-state {
				pins = "gpio93", "gpio94";
				function = "qspi_data";
			};

			qup_i2c0_default: qup-i2c0-default-state {
				pins = "gpio0", "gpio1";
				function = "qup0";
			};

			qup_i2c1_default: qup-i2c1-default-state {
				pins = "gpio17", "gpio18";
				function = "qup1";
			};

			qup_i2c2_default: qup-i2c2-default-state {
				pins = "gpio27", "gpio28";
				function = "qup2";
			};

			qup_i2c3_default: qup-i2c3-default-state {
				pins = "gpio41", "gpio42";
				function = "qup3";
			};

			qup_i2c4_default: qup-i2c4-default-state {
				pins = "gpio89", "gpio90";
				function = "qup4";
			};

			qup_i2c5_default: qup-i2c5-default-state {
				pins = "gpio85", "gpio86";
				function = "qup5";
			};

			qup_i2c6_default: qup-i2c6-default-state {
				pins = "gpio45", "gpio46";
				function = "qup6";
			};

			qup_i2c7_default: qup-i2c7-default-state {
				pins = "gpio93", "gpio94";
				function = "qup7";
			};

			qup_i2c8_default: qup-i2c8-default-state {
				pins = "gpio65", "gpio66";
				function = "qup8";
			};

			qup_i2c9_default: qup-i2c9-default-state {
				pins = "gpio6", "gpio7";
				function = "qup9";
			};

			qup_i2c10_default: qup-i2c10-default-state {
				pins = "gpio55", "gpio56";
				function = "qup10";
			};

			qup_i2c11_default: qup-i2c11-default-state {
				pins = "gpio31", "gpio32";
				function = "qup11";
			};

			qup_i2c12_default: qup-i2c12-default-state {
				pins = "gpio49", "gpio50";
				function = "qup12";
			};

			qup_i2c13_default: qup-i2c13-default-state {
				pins = "gpio105", "gpio106";
				function = "qup13";
			};

			qup_i2c14_default: qup-i2c14-default-state {
				pins = "gpio33", "gpio34";
				function = "qup14";
			};

			qup_i2c15_default: qup-i2c15-default-state {
				pins = "gpio81", "gpio82";
				function = "qup15";
			};

			qup_spi0_default: qup-spi0-default-state {
				pins = "gpio0", "gpio1", "gpio2", "gpio3";
				function = "qup0";
			};

			qup_spi1_default: qup-spi1-default-state {
				pins = "gpio17", "gpio18", "gpio19", "gpio20";
				function = "qup1";
			};

			qup_spi2_default: qup-spi2-default-state {
				pins = "gpio27", "gpio28", "gpio29", "gpio30";
				function = "qup2";
			};

			qup_spi3_default: qup-spi3-default-state {
				pins = "gpio41", "gpio42", "gpio43", "gpio44";
				function = "qup3";
			};

			qup_spi4_default: qup-spi4-default-state {
				pins = "gpio89", "gpio90", "gpio91", "gpio92";
				function = "qup4";
			};

			qup_spi5_default: qup-spi5-default-state {
				pins = "gpio85", "gpio86", "gpio87", "gpio88";
				function = "qup5";
			};

			qup_spi6_default: qup-spi6-default-state {
				pins = "gpio45", "gpio46", "gpio47", "gpio48";
				function = "qup6";
			};

			qup_spi7_default: qup-spi7-default-state {
				pins = "gpio93", "gpio94", "gpio95", "gpio96";
				function = "qup7";
			};

			qup_spi8_default: qup-spi8-default-state {
				pins = "gpio65", "gpio66", "gpio67", "gpio68";
				function = "qup8";
			};

			qup_spi9_default: qup-spi9-default-state {
				pins = "gpio6", "gpio7", "gpio4", "gpio5";
				function = "qup9";
			};

			qup_spi10_default: qup-spi10-default-state {
				pins = "gpio55", "gpio56", "gpio53", "gpio54";
				function = "qup10";
			};

			qup_spi11_default: qup-spi11-default-state {
				pins = "gpio31", "gpio32", "gpio33", "gpio34";
				function = "qup11";
			};

			qup_spi12_default: qup-spi12-default-state {
				pins = "gpio49", "gpio50", "gpio51", "gpio52";
				function = "qup12";
			};

			qup_spi13_default: qup-spi13-default-state {
				pins = "gpio105", "gpio106", "gpio107", "gpio108";
				function = "qup13";
			};

			qup_spi14_default: qup-spi14-default-state {
				pins = "gpio33", "gpio34", "gpio31", "gpio32";
				function = "qup14";
			};

			qup_spi15_default: qup-spi15-default-state {
				pins = "gpio81", "gpio82", "gpio83", "gpio84";
				function = "qup15";
			};

			qup_uart0_default: qup-uart0-default-state {
				qup_uart0_tx: tx-pins {
					pins = "gpio2";
					function = "qup0";
				};

				qup_uart0_rx: rx-pins {
					pins = "gpio3";
					function = "qup0";
				};
			};

			qup_uart1_default: qup-uart1-default-state {
				qup_uart1_tx: tx-pins {
					pins = "gpio19";
					function = "qup1";
				};

				qup_uart1_rx: rx-pins {
					pins = "gpio20";
					function = "qup1";
				};
			};

			qup_uart2_default: qup-uart2-default-state {
				qup_uart2_tx: tx-pins {
					pins = "gpio29";
					function = "qup2";
				};

				qup_uart2_rx: rx-pins {
					pins = "gpio30";
					function = "qup2";
				};
			};

			qup_uart3_default: qup-uart3-default-state {
				qup_uart3_tx: tx-pins {
					pins = "gpio43";
					function = "qup3";
				};

				qup_uart3_rx: rx-pins {
					pins = "gpio44";
					function = "qup3";
				};
			};

			qup_uart3_4pin: qup-uart3-4pin-state {
				qup_uart3_4pin_cts: cts-pins {
					pins = "gpio41";
					function = "qup3";
				};

				qup_uart3_4pin_rts_tx: rts-tx-pins {
					pins = "gpio42", "gpio43";
					function = "qup3";
				};

				qup_uart3_4pin_rx: rx-pins {
					pins = "gpio44";
					function = "qup3";
				};
			};

			qup_uart4_default: qup-uart4-default-state {
				qup_uart4_tx: tx-pins {
					pins = "gpio91";
					function = "qup4";
				};

				qup_uart4_rx: rx-pins {
					pins = "gpio92";
					function = "qup4";
				};
			};

			qup_uart5_default: qup-uart5-default-state {
				qup_uart5_tx: tx-pins {
					pins = "gpio87";
					function = "qup5";
				};

				qup_uart5_rx: rx-pins {
					pins = "gpio88";
					function = "qup5";
				};
			};

			qup_uart6_default: qup-uart6-default-state {
				qup_uart6_tx: tx-pins {
					pins = "gpio47";
					function = "qup6";
				};

				qup_uart6_rx: rx-pins {
					pins = "gpio48";
					function = "qup6";
				};
			};

			qup_uart6_4pin: qup-uart6-4pin-state {
				qup_uart6_4pin_cts: cts-pins {
					pins = "gpio45";
					function = "qup6";
					bias-pull-down;
				};

				qup_uart6_4pin_rts_tx: rts-tx-pins {
					pins = "gpio46", "gpio47";
					function = "qup6";
					drive-strength = <2>;
					bias-disable;
				};

				qup_uart6_4pin_rx: rx-pins {
					pins = "gpio48";
					function = "qup6";
					bias-pull-up;
				};
			};

			qup_uart7_default: qup-uart7-default-state {
				qup_uart7_tx: tx-pins {
					pins = "gpio95";
					function = "qup7";
				};

				qup_uart7_rx: rx-pins {
					pins = "gpio96";
					function = "qup7";
				};
			};

			qup_uart8_default: qup-uart8-default-state {
				qup_uart8_tx: tx-pins {
					pins = "gpio67";
					function = "qup8";
				};

				qup_uart8_rx: rx-pins {
					pins = "gpio68";
					function = "qup8";
				};
			};

			qup_uart9_default: qup-uart9-default-state {
				qup_uart9_tx: tx-pins {
					pins = "gpio4";
					function = "qup9";
				};

				qup_uart9_rx: rx-pins {
					pins = "gpio5";
					function = "qup9";
				};
			};

			qup_uart10_default: qup-uart10-default-state {
				qup_uart10_tx: tx-pins {
					pins = "gpio53";
					function = "qup10";
				};

				qup_uart10_rx: rx-pins {
					pins = "gpio54";
					function = "qup10";
				};
			};

			qup_uart11_default: qup-uart11-default-state {
				qup_uart11_tx: tx-pins {
					pins = "gpio33";
					function = "qup11";
				};

				qup_uart11_rx: rx-pins {
					pins = "gpio34";
					function = "qup11";
				};
			};

			qup_uart12_default: qup-uart12-default-state {
				qup_uart12_tx: tx-pins {
					pins = "gpio51";
					function = "qup0";
				};

				qup_uart12_rx: rx-pins {
					pins = "gpio52";
					function = "qup0";
				};
			};

			qup_uart13_default: qup-uart13-default-state {
				qup_uart13_tx: tx-pins {
					pins = "gpio107";
					function = "qup13";
				};

				qup_uart13_rx: rx-pins {
					pins = "gpio108";
					function = "qup13";
				};
			};

			qup_uart14_default: qup-uart14-default-state {
				qup_uart14_tx: tx-pins {
					pins = "gpio31";
					function = "qup14";
				};

				qup_uart14_rx: rx-pins {
					pins = "gpio32";
					function = "qup14";
				};
			};

			qup_uart15_default: qup-uart15-default-state {
				qup_uart15_tx: tx-pins {
					pins = "gpio83";
					function = "qup15";
				};

				qup_uart15_rx: rx-pins {
					pins = "gpio84";
					function = "qup15";
				};
			};

			quat_mi2s_sleep: quat-mi2s-sleep-state {
				pins = "gpio58", "gpio59";
				function = "gpio";
				drive-strength = <2>;
				bias-pull-down;
			};

			quat_mi2s_active: quat-mi2s-active-state {
				pins = "gpio58", "gpio59";
				function = "qua_mi2s";
				drive-strength = <8>;
				bias-disable;
				output-high;
			};

			quat_mi2s_sd0_sleep: quat-mi2s-sd0-sleep-state {
				pins = "gpio60";
				function = "gpio";
				drive-strength = <2>;
				bias-pull-down;
			};

			quat_mi2s_sd0_active: quat-mi2s-sd0-active-state {
				pins = "gpio60";
				function = "qua_mi2s";
				drive-strength = <8>;
				bias-disable;
			};

			quat_mi2s_sd1_sleep: quat-mi2s-sd1-sleep-state {
				pins = "gpio61";
				function = "gpio";
				drive-strength = <2>;
				bias-pull-down;
			};

			quat_mi2s_sd1_active: quat-mi2s-sd1-active-state {
				pins = "gpio61";
				function = "qua_mi2s";
				drive-strength = <8>;
				bias-disable;
			};

			quat_mi2s_sd2_sleep: quat-mi2s-sd2-sleep-state {
				pins = "gpio62";
				function = "gpio";
				drive-strength = <2>;
				bias-pull-down;
			};

			quat_mi2s_sd2_active: quat-mi2s-sd2-active-state {
				pins = "gpio62";
				function = "qua_mi2s";
				drive-strength = <8>;
				bias-disable;
			};

			quat_mi2s_sd3_sleep: quat-mi2s-sd3-sleep-state {
				pins = "gpio63";
				function = "gpio";
				drive-strength = <2>;
				bias-pull-down;
			};

			quat_mi2s_sd3_active: quat-mi2s-sd3-active-state {
				pins = "gpio63";
				function = "qua_mi2s";
				drive-strength = <8>;
				bias-disable;
			};
		};

		mss_pil: remoteproc@4080000 {
			compatible = "qcom,sdm845-mss-pil";
			reg = <0 0x04080000 0 0x408>, <0 0x04180000 0 0x48>;
			reg-names = "qdsp6", "rmb";

			interrupts-extended =
				<&intc GIC_SPI 266 IRQ_TYPE_EDGE_RISING>,
				<&modem_smp2p_in 0 IRQ_TYPE_EDGE_RISING>,
				<&modem_smp2p_in 1 IRQ_TYPE_EDGE_RISING>,
				<&modem_smp2p_in 2 IRQ_TYPE_EDGE_RISING>,
				<&modem_smp2p_in 3 IRQ_TYPE_EDGE_RISING>,
				<&modem_smp2p_in 7 IRQ_TYPE_EDGE_RISING>;
			interrupt-names = "wdog", "fatal", "ready",
					  "handover", "stop-ack",
					  "shutdown-ack";

			clocks = <&gcc GCC_MSS_CFG_AHB_CLK>,
				 <&gcc GCC_MSS_Q6_MEMNOC_AXI_CLK>,
				 <&gcc GCC_BOOT_ROM_AHB_CLK>,
				 <&gcc GCC_MSS_GPLL0_DIV_CLK_SRC>,
				 <&gcc GCC_MSS_SNOC_AXI_CLK>,
				 <&gcc GCC_MSS_MFAB_AXIS_CLK>,
				 <&gcc GCC_PRNG_AHB_CLK>,
				 <&rpmhcc RPMH_CXO_CLK>;
			clock-names = "iface", "bus", "mem", "gpll0_mss",
				      "snoc_axi", "mnoc_axi", "prng", "xo";

			qcom,qmp = <&aoss_qmp>;

			qcom,smem-states = <&modem_smp2p_out 0>;
			qcom,smem-state-names = "stop";

			resets = <&aoss_reset AOSS_CC_MSS_RESTART>,
				 <&pdc_reset PDC_MODEM_SYNC_RESET>;
			reset-names = "mss_restart", "pdc_reset";

			qcom,halt-regs = <&tcsr_regs_1 0x3000 0x5000 0x4000>;

			power-domains = <&rpmhpd SDM845_CX>,
					<&rpmhpd SDM845_MX>,
					<&rpmhpd SDM845_MSS>;
			power-domain-names = "cx", "mx", "mss";

			status = "disabled";

			mba {
				memory-region = <&mba_region>;
			};

			mpss {
				memory-region = <&mpss_region>;
			};

			metadata {
				memory-region = <&mdata_mem>;
			};

			glink-edge {
				interrupts = <GIC_SPI 449 IRQ_TYPE_EDGE_RISING>;
				label = "modem";
				qcom,remote-pid = <1>;
				mboxes = <&apss_shared 12>;
			};
		};

		gpucc: clock-controller@5090000 {
			compatible = "qcom,sdm845-gpucc";
			reg = <0 0x05090000 0 0x9000>;
			#clock-cells = <1>;
			#reset-cells = <1>;
			#power-domain-cells = <1>;
			clocks = <&rpmhcc RPMH_CXO_CLK>,
				 <&gcc GCC_GPU_GPLL0_CLK_SRC>,
				 <&gcc GCC_GPU_GPLL0_DIV_CLK_SRC>;
			clock-names = "bi_tcxo",
				      "gcc_gpu_gpll0_clk_src",
				      "gcc_gpu_gpll0_div_clk_src";
		};

		slpi_pas: remoteproc@5c00000 {
			compatible = "qcom,sdm845-slpi-pas";
			reg = <0 0x5c00000 0 0x4000>;

			interrupts-extended = <&intc GIC_SPI 494 IRQ_TYPE_EDGE_RISING>,
						<&slpi_smp2p_in 0 IRQ_TYPE_EDGE_RISING>,
						<&slpi_smp2p_in 1 IRQ_TYPE_EDGE_RISING>,
						<&slpi_smp2p_in 2 IRQ_TYPE_EDGE_RISING>,
						<&slpi_smp2p_in 3 IRQ_TYPE_EDGE_RISING>;
			interrupt-names = "wdog", "fatal", "ready",
						"handover", "stop-ack";

			clocks = <&rpmhcc RPMH_CXO_CLK>;
			clock-names = "xo";

			qcom,qmp = <&aoss_qmp>;

			power-domains = <&rpmhpd SDM845_CX>,
					<&rpmhpd SDM845_MX>;
			power-domain-names = "lcx", "lmx";

			memory-region = <&slpi_mem>;

			qcom,smem-states = <&slpi_smp2p_out 0>;
			qcom,smem-state-names = "stop";

			status = "disabled";

			glink-edge {
				interrupts = <GIC_SPI 170 IRQ_TYPE_EDGE_RISING>;
				label = "dsps";
				qcom,remote-pid = <3>;
				mboxes = <&apss_shared 24>;

				fastrpc {
					compatible = "qcom,fastrpc";
					qcom,glink-channels = "fastrpcglink-apps-dsp";
					label = "sdsp";
					qcom,non-secure-domain;
					qcom,vmids = <QCOM_SCM_VMID_HLOS QCOM_SCM_VMID_MSS_MSA
						      QCOM_SCM_VMID_SSC_Q6 QCOM_SCM_VMID_ADSP_Q6>;
					memory-region = <&fastrpc_mem>;
					#address-cells = <1>;
					#size-cells = <0>;

					compute-cb@0 {
						compatible = "qcom,fastrpc-compute-cb";
						reg = <0>;
					};
				};
			};
		};

		stm@6002000 {
			compatible = "arm,coresight-stm", "arm,primecell";
			reg = <0 0x06002000 0 0x1000>,
			      <0 0x16280000 0 0x180000>;
			reg-names = "stm-base", "stm-stimulus-base";

			clocks = <&aoss_qmp>;
			clock-names = "apb_pclk";

			out-ports {
				port {
					stm_out: endpoint {
						remote-endpoint =
						  <&funnel0_in7>;
					};
				};
			};
		};

		funnel@6041000 {
			compatible = "arm,coresight-dynamic-funnel", "arm,primecell";
			reg = <0 0x06041000 0 0x1000>;

			clocks = <&aoss_qmp>;
			clock-names = "apb_pclk";

			out-ports {
				port {
					funnel0_out: endpoint {
						remote-endpoint =
						  <&merge_funnel_in0>;
					};
				};
			};

			in-ports {
				#address-cells = <1>;
				#size-cells = <0>;

				port@7 {
					reg = <7>;
					funnel0_in7: endpoint {
						remote-endpoint = <&stm_out>;
					};
				};
			};
		};

		funnel@6043000 {
			compatible = "arm,coresight-dynamic-funnel", "arm,primecell";
			reg = <0 0x06043000 0 0x1000>;

			clocks = <&aoss_qmp>;
			clock-names = "apb_pclk";

			out-ports {
				port {
					funnel2_out: endpoint {
						remote-endpoint =
						  <&merge_funnel_in2>;
					};
				};
			};

			in-ports {
				#address-cells = <1>;
				#size-cells = <0>;

				port@5 {
					reg = <5>;
					funnel2_in5: endpoint {
						remote-endpoint =
						  <&apss_merge_funnel_out>;
					};
				};
			};
		};

		funnel@6045000 {
			compatible = "arm,coresight-dynamic-funnel", "arm,primecell";
			reg = <0 0x06045000 0 0x1000>;

			clocks = <&aoss_qmp>;
			clock-names = "apb_pclk";

			out-ports {
				port {
					merge_funnel_out: endpoint {
						remote-endpoint = <&etf_in>;
					};
				};
			};

			in-ports {
				#address-cells = <1>;
				#size-cells = <0>;

				port@0 {
					reg = <0>;
					merge_funnel_in0: endpoint {
						remote-endpoint =
						  <&funnel0_out>;
					};
				};

				port@2 {
					reg = <2>;
					merge_funnel_in2: endpoint {
						remote-endpoint =
						  <&funnel2_out>;
					};
				};
			};
		};

		replicator@6046000 {
			compatible = "arm,coresight-dynamic-replicator", "arm,primecell";
			reg = <0 0x06046000 0 0x1000>;

			clocks = <&aoss_qmp>;
			clock-names = "apb_pclk";

			out-ports {
				port {
					replicator_out: endpoint {
						remote-endpoint = <&etr_in>;
					};
				};
			};

			in-ports {
				port {
					replicator_in: endpoint {
						remote-endpoint = <&etf_out>;
					};
				};
			};
		};

		etf@6047000 {
			compatible = "arm,coresight-tmc", "arm,primecell";
			reg = <0 0x06047000 0 0x1000>;

			clocks = <&aoss_qmp>;
			clock-names = "apb_pclk";

			out-ports {
				port {
					etf_out: endpoint {
						remote-endpoint =
						  <&replicator_in>;
					};
				};
			};

			in-ports {
				#address-cells = <1>;
				#size-cells = <0>;

				port@1 {
					reg = <1>;
					etf_in: endpoint {
						remote-endpoint =
						  <&merge_funnel_out>;
					};
				};
			};
		};

		etr@6048000 {
			compatible = "arm,coresight-tmc", "arm,primecell";
			reg = <0 0x06048000 0 0x1000>;

			clocks = <&aoss_qmp>;
			clock-names = "apb_pclk";
			arm,scatter-gather;

			in-ports {
				port {
					etr_in: endpoint {
						remote-endpoint =
						  <&replicator_out>;
					};
				};
			};
		};

		etm@7040000 {
			compatible = "arm,coresight-etm4x", "arm,primecell";
			reg = <0 0x07040000 0 0x1000>;

			cpu = <&CPU0>;

			clocks = <&aoss_qmp>;
			clock-names = "apb_pclk";
			arm,coresight-loses-context-with-cpu;

			out-ports {
				port {
					etm0_out: endpoint {
						remote-endpoint =
						  <&apss_funnel_in0>;
					};
				};
			};
		};

		etm@7140000 {
			compatible = "arm,coresight-etm4x", "arm,primecell";
			reg = <0 0x07140000 0 0x1000>;

			cpu = <&CPU1>;

			clocks = <&aoss_qmp>;
			clock-names = "apb_pclk";
			arm,coresight-loses-context-with-cpu;

			out-ports {
				port {
					etm1_out: endpoint {
						remote-endpoint =
						  <&apss_funnel_in1>;
					};
				};
			};
		};

		etm@7240000 {
			compatible = "arm,coresight-etm4x", "arm,primecell";
			reg = <0 0x07240000 0 0x1000>;

			cpu = <&CPU2>;

			clocks = <&aoss_qmp>;
			clock-names = "apb_pclk";
			arm,coresight-loses-context-with-cpu;

			out-ports {
				port {
					etm2_out: endpoint {
						remote-endpoint =
						  <&apss_funnel_in2>;
					};
				};
			};
		};

		etm@7340000 {
			compatible = "arm,coresight-etm4x", "arm,primecell";
			reg = <0 0x07340000 0 0x1000>;

			cpu = <&CPU3>;

			clocks = <&aoss_qmp>;
			clock-names = "apb_pclk";
			arm,coresight-loses-context-with-cpu;

			out-ports {
				port {
					etm3_out: endpoint {
						remote-endpoint =
						  <&apss_funnel_in3>;
					};
				};
			};
		};

		etm@7440000 {
			compatible = "arm,coresight-etm4x", "arm,primecell";
			reg = <0 0x07440000 0 0x1000>;

			cpu = <&CPU4>;

			clocks = <&aoss_qmp>;
			clock-names = "apb_pclk";
			arm,coresight-loses-context-with-cpu;

			out-ports {
				port {
					etm4_out: endpoint {
						remote-endpoint =
						  <&apss_funnel_in4>;
					};
				};
			};
		};

		etm@7540000 {
			compatible = "arm,coresight-etm4x", "arm,primecell";
			reg = <0 0x07540000 0 0x1000>;

			cpu = <&CPU5>;

			clocks = <&aoss_qmp>;
			clock-names = "apb_pclk";
			arm,coresight-loses-context-with-cpu;

			out-ports {
				port {
					etm5_out: endpoint {
						remote-endpoint =
						  <&apss_funnel_in5>;
					};
				};
			};
		};

		etm@7640000 {
			compatible = "arm,coresight-etm4x", "arm,primecell";
			reg = <0 0x07640000 0 0x1000>;

			cpu = <&CPU6>;

			clocks = <&aoss_qmp>;
			clock-names = "apb_pclk";
			arm,coresight-loses-context-with-cpu;

			out-ports {
				port {
					etm6_out: endpoint {
						remote-endpoint =
						  <&apss_funnel_in6>;
					};
				};
			};
		};

		etm@7740000 {
			compatible = "arm,coresight-etm4x", "arm,primecell";
			reg = <0 0x07740000 0 0x1000>;

			cpu = <&CPU7>;

			clocks = <&aoss_qmp>;
			clock-names = "apb_pclk";
			arm,coresight-loses-context-with-cpu;

			out-ports {
				port {
					etm7_out: endpoint {
						remote-endpoint =
						  <&apss_funnel_in7>;
					};
				};
			};
		};

		funnel@7800000 { /* APSS Funnel */
			compatible = "arm,coresight-dynamic-funnel", "arm,primecell";
			reg = <0 0x07800000 0 0x1000>;

			clocks = <&aoss_qmp>;
			clock-names = "apb_pclk";

			out-ports {
				port {
					apss_funnel_out: endpoint {
						remote-endpoint =
						  <&apss_merge_funnel_in>;
					};
				};
			};

			in-ports {
				#address-cells = <1>;
				#size-cells = <0>;

				port@0 {
					reg = <0>;
					apss_funnel_in0: endpoint {
						remote-endpoint =
						  <&etm0_out>;
					};
				};

				port@1 {
					reg = <1>;
					apss_funnel_in1: endpoint {
						remote-endpoint =
						  <&etm1_out>;
					};
				};

				port@2 {
					reg = <2>;
					apss_funnel_in2: endpoint {
						remote-endpoint =
						  <&etm2_out>;
					};
				};

				port@3 {
					reg = <3>;
					apss_funnel_in3: endpoint {
						remote-endpoint =
						  <&etm3_out>;
					};
				};

				port@4 {
					reg = <4>;
					apss_funnel_in4: endpoint {
						remote-endpoint =
						  <&etm4_out>;
					};
				};

				port@5 {
					reg = <5>;
					apss_funnel_in5: endpoint {
						remote-endpoint =
						  <&etm5_out>;
					};
				};

				port@6 {
					reg = <6>;
					apss_funnel_in6: endpoint {
						remote-endpoint =
						  <&etm6_out>;
					};
				};

				port@7 {
					reg = <7>;
					apss_funnel_in7: endpoint {
						remote-endpoint =
						  <&etm7_out>;
					};
				};
			};
		};

		funnel@7810000 {
			compatible = "arm,coresight-dynamic-funnel", "arm,primecell";
			reg = <0 0x07810000 0 0x1000>;

			clocks = <&aoss_qmp>;
			clock-names = "apb_pclk";

			out-ports {
				port {
					apss_merge_funnel_out: endpoint {
						remote-endpoint =
						  <&funnel2_in5>;
					};
				};
			};

			in-ports {
				port {
					apss_merge_funnel_in: endpoint {
						remote-endpoint =
						  <&apss_funnel_out>;
					};
				};
			};
		};

		sdhc_2: mmc@8804000 {
			compatible = "qcom,sdm845-sdhci", "qcom,sdhci-msm-v5";
			reg = <0 0x08804000 0 0x1000>;

			interrupts = <GIC_SPI 204 IRQ_TYPE_LEVEL_HIGH>,
				     <GIC_SPI 222 IRQ_TYPE_LEVEL_HIGH>;
			interrupt-names = "hc_irq", "pwr_irq";

			clocks = <&gcc GCC_SDCC2_AHB_CLK>,
				 <&gcc GCC_SDCC2_APPS_CLK>,
				 <&rpmhcc RPMH_CXO_CLK>;
			clock-names = "iface", "core", "xo";
			iommus = <&apps_smmu 0xa0 0xf>;
			power-domains = <&rpmhpd SDM845_CX>;
			operating-points-v2 = <&sdhc2_opp_table>;

			status = "disabled";

			sdhc2_opp_table: opp-table {
				compatible = "operating-points-v2";

				opp-9600000 {
					opp-hz = /bits/ 64 <9600000>;
					required-opps = <&rpmhpd_opp_min_svs>;
				};

				opp-19200000 {
					opp-hz = /bits/ 64 <19200000>;
					required-opps = <&rpmhpd_opp_low_svs>;
				};

				opp-100000000 {
					opp-hz = /bits/ 64 <100000000>;
					required-opps = <&rpmhpd_opp_svs>;
				};

				opp-201500000 {
					opp-hz = /bits/ 64 <201500000>;
					required-opps = <&rpmhpd_opp_svs_l1>;
				};
			};
		};

		qspi: spi@88df000 {
			compatible = "qcom,sdm845-qspi", "qcom,qspi-v1";
			reg = <0 0x088df000 0 0x600>;
			#address-cells = <1>;
			#size-cells = <0>;
			interrupts = <GIC_SPI 82 IRQ_TYPE_LEVEL_HIGH>;
			clocks = <&gcc GCC_QSPI_CNOC_PERIPH_AHB_CLK>,
				 <&gcc GCC_QSPI_CORE_CLK>;
			clock-names = "iface", "core";
			power-domains = <&rpmhpd SDM845_CX>;
			operating-points-v2 = <&qspi_opp_table>;
			status = "disabled";
		};

		slim: slim-ngd@171c0000 {
			compatible = "qcom,slim-ngd-v2.1.0";
			reg = <0 0x171c0000 0 0x2c000>;
			interrupts = <GIC_SPI 163 IRQ_TYPE_LEVEL_HIGH>;

			dmas = <&slimbam 3>, <&slimbam 4>;
			dma-names = "rx", "tx";

			iommus = <&apps_smmu 0x1806 0x0>;
			#address-cells = <1>;
			#size-cells = <0>;
			status = "disabled";
		};

<<<<<<< HEAD
			ngd@1 {
				reg = <1>;
				#address-cells = <2>;
				#size-cells = <0>;

				wcd9340_ifd: ifd@0{
					compatible = "slim217,250";
					reg  = <0 0>;
				};

				wcd9340: codec@1{
					compatible = "slim217,250";
					reg  = <1 0>;
					slim-ifc-dev  = <&wcd9340_ifd>;

					#sound-dai-cells = <1>;

					interrupts-extended = <&tlmm 54 IRQ_TYPE_LEVEL_HIGH>;
					interrupt-controller;
					#interrupt-cells = <1>;

					#clock-cells = <0>;
					clock-frequency = <9600000>;
					clock-output-names = "mclk";
					qcom,micbias1-microvolt = <1800000>;
					qcom,micbias2-microvolt = <1800000>;
					qcom,micbias3-microvolt = <1800000>;
					qcom,micbias4-microvolt = <1800000>;

					#address-cells = <1>;
					#size-cells = <1>;

					wcdgpio: gpio-controller@42 {
						compatible = "qcom,wcd9340-gpio";
						gpio-controller;
						#gpio-cells = <2>;
						reg = <0x42 0x2>;
					};

					swm: swm@c85 {
						compatible = "qcom,soundwire-v1.3.0";
						reg = <0xc85 0x40>;
						interrupts-extended = <&wcd9340 20>;

						qcom,dout-ports	= <6>;
						qcom,din-ports	= <2>;
						qcom,ports-sinterval-low =/bits/ 8  <0x07 0x1F 0x3F 0x7 0x1F 0x3F 0x0F 0x0F>;
						qcom,ports-offset1 = /bits/ 8 <0x01 0x02 0x0C 0x6 0x12 0x0D 0x07 0x0A >;
						qcom,ports-offset2 = /bits/ 8 <0x00 0x00 0x1F 0x00 0x00 0x1F 0x00 0x00>;

						#sound-dai-cells = <1>;
						clocks = <&wcd9340>;
						clock-names = "iface";
						#address-cells = <2>;
						#size-cells = <0>;


					};
				};
			};
=======
		lmh_cluster1: lmh@17d70800 {
			compatible = "qcom,sdm845-lmh";
			reg = <0 0x17d70800 0 0x400>;
			interrupts = <GIC_SPI 33 IRQ_TYPE_LEVEL_HIGH>;
			cpus = <&CPU4>;
			qcom,lmh-temp-arm-millicelsius = <65000>;
			qcom,lmh-temp-low-millicelsius = <94500>;
			qcom,lmh-temp-high-millicelsius = <95000>;
			interrupt-controller;
			#interrupt-cells = <1>;
>>>>>>> eb3cdb58
		};

		lmh_cluster0: lmh@17d78800 {
			compatible = "qcom,sdm845-lmh";
			reg = <0 0x17d78800 0 0x400>;
			interrupts = <GIC_SPI 32 IRQ_TYPE_LEVEL_HIGH>;
			cpus = <&CPU0>;
			qcom,lmh-temp-arm-millicelsius = <65000>;
			qcom,lmh-temp-low-millicelsius = <94500>;
			qcom,lmh-temp-high-millicelsius = <95000>;
			interrupt-controller;
			#interrupt-cells = <1>;
		};

		usb_1_hsphy: phy@88e2000 {
			compatible = "qcom,sdm845-qusb2-phy", "qcom,qusb2-v2-phy";
			reg = <0 0x088e2000 0 0x400>;
			status = "disabled";
			#phy-cells = <0>;

			clocks = <&gcc GCC_USB_PHY_CFG_AHB2PHY_CLK>,
				 <&rpmhcc RPMH_CXO_CLK>;
			clock-names = "cfg_ahb", "ref";

			resets = <&gcc GCC_QUSB2PHY_PRIM_BCR>;

			nvmem-cells = <&qusb2p_hstx_trim>;
		};

		usb_2_hsphy: phy@88e3000 {
			compatible = "qcom,sdm845-qusb2-phy", "qcom,qusb2-v2-phy";
			reg = <0 0x088e3000 0 0x400>;
			status = "disabled";
			#phy-cells = <0>;

			clocks = <&gcc GCC_USB_PHY_CFG_AHB2PHY_CLK>,
				 <&rpmhcc RPMH_CXO_CLK>;
			clock-names = "cfg_ahb", "ref";

			resets = <&gcc GCC_QUSB2PHY_SEC_BCR>;

			nvmem-cells = <&qusb2s_hstx_trim>;
		};

		usb_1_qmpphy: phy@88e9000 {
			compatible = "qcom,sdm845-qmp-usb3-dp-phy";
			reg = <0 0x088e9000 0 0x18c>,
			      <0 0x088e8000 0 0x38>,
			      <0 0x088ea000 0 0x40>;
			status = "disabled";
			#address-cells = <2>;
			#size-cells = <2>;
			ranges;

			clocks = <&gcc GCC_USB3_PRIM_PHY_AUX_CLK>,
				 <&gcc GCC_USB_PHY_CFG_AHB2PHY_CLK>,
				 <&gcc GCC_USB3_PRIM_CLKREF_CLK>,
				 <&gcc GCC_USB3_PRIM_PHY_COM_AUX_CLK>;
			clock-names = "aux", "cfg_ahb", "ref", "com_aux";

			resets = <&gcc GCC_USB3_PHY_PRIM_BCR>,
				 <&gcc GCC_USB3_DP_PHY_PRIM_BCR>;
			reset-names = "phy", "common";

			usb_1_ssphy: usb3-phy@88e9200 {
				reg = <0 0x088e9200 0 0x128>,
				      <0 0x088e9400 0 0x200>,
				      <0 0x088e9c00 0 0x218>,
				      <0 0x088e9600 0 0x128>,
				      <0 0x088e9800 0 0x200>,
				      <0 0x088e9a00 0 0x100>;
				#clock-cells = <0>;
				#phy-cells = <0>;
				clocks = <&gcc GCC_USB3_PRIM_PHY_PIPE_CLK>;
				clock-names = "pipe0";
				clock-output-names = "usb3_phy_pipe_clk_src";
			};

			dp_phy: dp-phy@88ea200 {
				reg = <0 0x088ea200 0 0x200>,
				      <0 0x088ea400 0 0x200>,
				      <0 0x088eaa00 0 0x200>,
				      <0 0x088ea600 0 0x200>,
				      <0 0x088ea800 0 0x200>;
				#clock-cells = <1>;
				#phy-cells = <0>;
			};
		};

		usb_2_qmpphy: phy@88eb000 {
			compatible = "qcom,sdm845-qmp-usb3-uni-phy";
			reg = <0 0x088eb000 0 0x18c>;
			status = "disabled";
			#address-cells = <2>;
			#size-cells = <2>;
			ranges;

			clocks = <&gcc GCC_USB3_SEC_PHY_AUX_CLK>,
				 <&gcc GCC_USB_PHY_CFG_AHB2PHY_CLK>,
				 <&gcc GCC_USB3_SEC_CLKREF_CLK>,
				 <&gcc GCC_USB3_SEC_PHY_COM_AUX_CLK>;
			clock-names = "aux", "cfg_ahb", "ref", "com_aux";

			resets = <&gcc GCC_USB3PHY_PHY_SEC_BCR>,
				 <&gcc GCC_USB3_PHY_SEC_BCR>;
			reset-names = "phy", "common";

			usb_2_ssphy: phy@88eb200 {
				reg = <0 0x088eb200 0 0x128>,
				      <0 0x088eb400 0 0x1fc>,
				      <0 0x088eb800 0 0x218>,
				      <0 0x088eb600 0 0x70>;
				#clock-cells = <0>;
				#phy-cells = <0>;
				clocks = <&gcc GCC_USB3_SEC_PHY_PIPE_CLK>;
				clock-names = "pipe0";
				clock-output-names = "usb3_uni_phy_pipe_clk_src";
			};
		};

		usb_1: usb@a6f8800 {
			compatible = "qcom,sdm845-dwc3", "qcom,dwc3";
			reg = <0 0x0a6f8800 0 0x400>;
			status = "disabled";
			#address-cells = <2>;
			#size-cells = <2>;
			ranges;
			dma-ranges;

			clocks = <&gcc GCC_CFG_NOC_USB3_PRIM_AXI_CLK>,
				 <&gcc GCC_USB30_PRIM_MASTER_CLK>,
				 <&gcc GCC_AGGRE_USB3_PRIM_AXI_CLK>,
				 <&gcc GCC_USB30_PRIM_SLEEP_CLK>,
				 <&gcc GCC_USB30_PRIM_MOCK_UTMI_CLK>;
			clock-names = "cfg_noc",
				      "core",
				      "iface",
				      "sleep",
				      "mock_utmi";

			assigned-clocks = <&gcc GCC_USB30_PRIM_MOCK_UTMI_CLK>,
					  <&gcc GCC_USB30_PRIM_MASTER_CLK>;
			assigned-clock-rates = <19200000>, <150000000>;

			interrupts = <GIC_SPI 131 IRQ_TYPE_LEVEL_HIGH>,
				     <GIC_SPI 486 IRQ_TYPE_LEVEL_HIGH>,
				     <GIC_SPI 488 IRQ_TYPE_LEVEL_HIGH>,
				     <GIC_SPI 489 IRQ_TYPE_LEVEL_HIGH>;
			interrupt-names = "hs_phy_irq", "ss_phy_irq",
					  "dm_hs_phy_irq", "dp_hs_phy_irq";

			power-domains = <&gcc USB30_PRIM_GDSC>;

			resets = <&gcc GCC_USB30_PRIM_BCR>;

			interconnects = <&aggre2_noc MASTER_USB3_0 0 &mem_noc SLAVE_EBI1 0>,
					<&gladiator_noc MASTER_APPSS_PROC 0 &config_noc SLAVE_USB3_0 0>;
			interconnect-names = "usb-ddr", "apps-usb";

			usb_1_dwc3: usb@a600000 {
				compatible = "snps,dwc3";
				reg = <0 0x0a600000 0 0xcd00>;
				interrupts = <GIC_SPI 133 IRQ_TYPE_LEVEL_HIGH>;
				iommus = <&apps_smmu 0x740 0>;
				snps,dis_u2_susphy_quirk;
				snps,dis_enblslpm_quirk;
				phys = <&usb_1_hsphy>, <&usb_1_ssphy>;
				phy-names = "usb2-phy", "usb3-phy";
			};
		};

		usb_2: usb@a8f8800 {
			compatible = "qcom,sdm845-dwc3", "qcom,dwc3";
			reg = <0 0x0a8f8800 0 0x400>;
			status = "disabled";
			#address-cells = <2>;
			#size-cells = <2>;
			ranges;
			dma-ranges;

			clocks = <&gcc GCC_CFG_NOC_USB3_SEC_AXI_CLK>,
				 <&gcc GCC_USB30_SEC_MASTER_CLK>,
				 <&gcc GCC_AGGRE_USB3_SEC_AXI_CLK>,
				 <&gcc GCC_USB30_SEC_SLEEP_CLK>,
				 <&gcc GCC_USB30_SEC_MOCK_UTMI_CLK>;
			clock-names = "cfg_noc",
				      "core",
				      "iface",
				      "sleep",
				      "mock_utmi";

			assigned-clocks = <&gcc GCC_USB30_SEC_MOCK_UTMI_CLK>,
					  <&gcc GCC_USB30_SEC_MASTER_CLK>;
			assigned-clock-rates = <19200000>, <150000000>;

			interrupts = <GIC_SPI 136 IRQ_TYPE_LEVEL_HIGH>,
				     <GIC_SPI 487 IRQ_TYPE_LEVEL_HIGH>,
				     <GIC_SPI 490 IRQ_TYPE_LEVEL_HIGH>,
				     <GIC_SPI 491 IRQ_TYPE_LEVEL_HIGH>;
			interrupt-names = "hs_phy_irq", "ss_phy_irq",
					  "dm_hs_phy_irq", "dp_hs_phy_irq";

			power-domains = <&gcc USB30_SEC_GDSC>;

			resets = <&gcc GCC_USB30_SEC_BCR>;

			interconnects = <&aggre2_noc MASTER_USB3_1 0 &mem_noc SLAVE_EBI1 0>,
					<&gladiator_noc MASTER_APPSS_PROC 0 &config_noc SLAVE_USB3_1 0>;
			interconnect-names = "usb-ddr", "apps-usb";

			usb_2_dwc3: usb@a800000 {
				compatible = "snps,dwc3";
				reg = <0 0x0a800000 0 0xcd00>;
				interrupts = <GIC_SPI 138 IRQ_TYPE_LEVEL_HIGH>;
				iommus = <&apps_smmu 0x760 0>;
				snps,dis_u2_susphy_quirk;
				snps,dis_enblslpm_quirk;
				phys = <&usb_2_hsphy>, <&usb_2_ssphy>;
				phy-names = "usb2-phy", "usb3-phy";
			};
		};

		venus: video-codec@aa00000 {
			compatible = "qcom,sdm845-venus-v2";
			reg = <0 0x0aa00000 0 0xff000>;
			interrupts = <GIC_SPI 174 IRQ_TYPE_LEVEL_HIGH>;
			power-domains = <&videocc VENUS_GDSC>,
					<&videocc VCODEC0_GDSC>,
					<&videocc VCODEC1_GDSC>,
					<&rpmhpd SDM845_CX>;
			power-domain-names = "venus", "vcodec0", "vcodec1", "cx";
			operating-points-v2 = <&venus_opp_table>;
			clocks = <&videocc VIDEO_CC_VENUS_CTL_CORE_CLK>,
				 <&videocc VIDEO_CC_VENUS_AHB_CLK>,
				 <&videocc VIDEO_CC_VENUS_CTL_AXI_CLK>,
				 <&videocc VIDEO_CC_VCODEC0_CORE_CLK>,
				 <&videocc VIDEO_CC_VCODEC0_AXI_CLK>,
				 <&videocc VIDEO_CC_VCODEC1_CORE_CLK>,
				 <&videocc VIDEO_CC_VCODEC1_AXI_CLK>;
			clock-names = "core", "iface", "bus",
				      "vcodec0_core", "vcodec0_bus",
				      "vcodec1_core", "vcodec1_bus";
			iommus = <&apps_smmu 0x10a0 0x8>,
				 <&apps_smmu 0x10b0 0x0>;
			memory-region = <&venus_mem>;
			interconnects = <&mmss_noc MASTER_VIDEO_P0 0 &mem_noc SLAVE_EBI1 0>,
					<&gladiator_noc MASTER_APPSS_PROC 0 &config_noc SLAVE_VENUS_CFG 0>;
			interconnect-names = "video-mem", "cpu-cfg";

			status = "disabled";

			video-core0 {
				compatible = "venus-decoder";
			};

			video-core1 {
				compatible = "venus-encoder";
			};

			venus_opp_table: opp-table {
				compatible = "operating-points-v2";

				opp-100000000 {
					opp-hz = /bits/ 64 <100000000>;
					required-opps = <&rpmhpd_opp_min_svs>;
				};

				opp-200000000 {
					opp-hz = /bits/ 64 <200000000>;
					required-opps = <&rpmhpd_opp_low_svs>;
				};

				opp-320000000 {
					opp-hz = /bits/ 64 <320000000>;
					required-opps = <&rpmhpd_opp_svs>;
				};

				opp-380000000 {
					opp-hz = /bits/ 64 <380000000>;
					required-opps = <&rpmhpd_opp_svs_l1>;
				};

				opp-444000000 {
					opp-hz = /bits/ 64 <444000000>;
					required-opps = <&rpmhpd_opp_nom>;
				};

				opp-533000097 {
					opp-hz = /bits/ 64 <533000097>;
					required-opps = <&rpmhpd_opp_turbo>;
				};
			};
		};

		videocc: clock-controller@ab00000 {
			compatible = "qcom,sdm845-videocc";
			reg = <0 0x0ab00000 0 0x10000>;
			clocks = <&rpmhcc RPMH_CXO_CLK>;
			clock-names = "bi_tcxo";
			#clock-cells = <1>;
			#power-domain-cells = <1>;
			#reset-cells = <1>;
		};

		camss: camss@acb3000 {
			compatible = "qcom,sdm845-camss";

			reg = <0 0x0acb3000 0 0x1000>,
				<0 0x0acba000 0 0x1000>,
				<0 0x0acc8000 0 0x1000>,
				<0 0x0ac65000 0 0x1000>,
				<0 0x0ac66000 0 0x1000>,
				<0 0x0ac67000 0 0x1000>,
				<0 0x0ac68000 0 0x1000>,
				<0 0x0acaf000 0 0x4000>,
				<0 0x0acb6000 0 0x4000>,
				<0 0x0acc4000 0 0x4000>;
			reg-names = "csid0",
				"csid1",
				"csid2",
				"csiphy0",
				"csiphy1",
				"csiphy2",
				"csiphy3",
				"vfe0",
				"vfe1",
				"vfe_lite";

			interrupts = <GIC_SPI 464 IRQ_TYPE_LEVEL_HIGH>,
				<GIC_SPI 466 IRQ_TYPE_LEVEL_HIGH>,
				<GIC_SPI 468 IRQ_TYPE_LEVEL_HIGH>,
				<GIC_SPI 477 IRQ_TYPE_LEVEL_HIGH>,
				<GIC_SPI 478 IRQ_TYPE_LEVEL_HIGH>,
				<GIC_SPI 479 IRQ_TYPE_LEVEL_HIGH>,
				<GIC_SPI 448 IRQ_TYPE_LEVEL_HIGH>,
				<GIC_SPI 465 IRQ_TYPE_LEVEL_HIGH>,
				<GIC_SPI 467 IRQ_TYPE_LEVEL_HIGH>,
				<GIC_SPI 469 IRQ_TYPE_LEVEL_HIGH>;
			interrupt-names = "csid0",
				"csid1",
				"csid2",
				"csiphy0",
				"csiphy1",
				"csiphy2",
				"csiphy3",
				"vfe0",
				"vfe1",
				"vfe_lite";

			power-domains = <&clock_camcc IFE_0_GDSC>,
				<&clock_camcc IFE_1_GDSC>,
				<&clock_camcc TITAN_TOP_GDSC>;

			clocks = <&clock_camcc CAM_CC_CAMNOC_AXI_CLK>,
				<&clock_camcc CAM_CC_CPAS_AHB_CLK>,
				<&clock_camcc CAM_CC_CPHY_RX_CLK_SRC>,
				<&clock_camcc CAM_CC_IFE_0_CSID_CLK>,
				<&clock_camcc CAM_CC_IFE_0_CSID_CLK_SRC>,
				<&clock_camcc CAM_CC_IFE_1_CSID_CLK>,
				<&clock_camcc CAM_CC_IFE_1_CSID_CLK_SRC>,
				<&clock_camcc CAM_CC_IFE_LITE_CSID_CLK>,
				<&clock_camcc CAM_CC_IFE_LITE_CSID_CLK_SRC>,
				<&clock_camcc CAM_CC_CSIPHY0_CLK>,
				<&clock_camcc CAM_CC_CSI0PHYTIMER_CLK>,
				<&clock_camcc CAM_CC_CSI0PHYTIMER_CLK_SRC>,
				<&clock_camcc CAM_CC_CSIPHY1_CLK>,
				<&clock_camcc CAM_CC_CSI1PHYTIMER_CLK>,
				<&clock_camcc CAM_CC_CSI1PHYTIMER_CLK_SRC>,
				<&clock_camcc CAM_CC_CSIPHY2_CLK>,
				<&clock_camcc CAM_CC_CSI2PHYTIMER_CLK>,
				<&clock_camcc CAM_CC_CSI2PHYTIMER_CLK_SRC>,
				<&clock_camcc CAM_CC_CSIPHY3_CLK>,
				<&clock_camcc CAM_CC_CSI3PHYTIMER_CLK>,
				<&clock_camcc CAM_CC_CSI3PHYTIMER_CLK_SRC>,
				<&gcc GCC_CAMERA_AHB_CLK>,
				<&gcc GCC_CAMERA_AXI_CLK>,
				<&clock_camcc CAM_CC_SLOW_AHB_CLK_SRC>,
				<&clock_camcc CAM_CC_SOC_AHB_CLK>,
				<&clock_camcc CAM_CC_IFE_0_AXI_CLK>,
				<&clock_camcc CAM_CC_IFE_0_CLK>,
				<&clock_camcc CAM_CC_IFE_0_CPHY_RX_CLK>,
				<&clock_camcc CAM_CC_IFE_0_CLK_SRC>,
				<&clock_camcc CAM_CC_IFE_1_AXI_CLK>,
				<&clock_camcc CAM_CC_IFE_1_CLK>,
				<&clock_camcc CAM_CC_IFE_1_CPHY_RX_CLK>,
				<&clock_camcc CAM_CC_IFE_1_CLK_SRC>,
				<&clock_camcc CAM_CC_IFE_LITE_CLK>,
				<&clock_camcc CAM_CC_IFE_LITE_CPHY_RX_CLK>,
				<&clock_camcc CAM_CC_IFE_LITE_CLK_SRC>;
			clock-names = "camnoc_axi",
				"cpas_ahb",
				"cphy_rx_src",
				"csi0",
				"csi0_src",
				"csi1",
				"csi1_src",
				"csi2",
				"csi2_src",
				"csiphy0",
				"csiphy0_timer",
				"csiphy0_timer_src",
				"csiphy1",
				"csiphy1_timer",
				"csiphy1_timer_src",
				"csiphy2",
				"csiphy2_timer",
				"csiphy2_timer_src",
				"csiphy3",
				"csiphy3_timer",
				"csiphy3_timer_src",
				"gcc_camera_ahb",
				"gcc_camera_axi",
				"slow_ahb_src",
				"soc_ahb",
				"vfe0_axi",
				"vfe0",
				"vfe0_cphy_rx",
				"vfe0_src",
				"vfe1_axi",
				"vfe1",
				"vfe1_cphy_rx",
				"vfe1_src",
				"vfe_lite",
				"vfe_lite_cphy_rx",
				"vfe_lite_src";

			iommus = <&apps_smmu 0x0808 0x0>,
				 <&apps_smmu 0x0810 0x8>,
				 <&apps_smmu 0x0c08 0x0>,
				 <&apps_smmu 0x0c10 0x8>;

			status = "disabled";

			ports {
				#address-cells = <1>;
				#size-cells = <0>;

				port@0 {
					reg = <0>;
				};

				port@1 {
					reg = <1>;
				};

				port@2 {
					reg = <2>;
				};

				port@3 {
					reg = <3>;
				};
			};
		};

		cci: cci@ac4a000 {
			compatible = "qcom,sdm845-cci", "qcom,msm8996-cci";
			#address-cells = <1>;
			#size-cells = <0>;

			reg = <0 0x0ac4a000 0 0x4000>;
			interrupts = <GIC_SPI 460 IRQ_TYPE_EDGE_RISING>;
			power-domains = <&clock_camcc TITAN_TOP_GDSC>;

			clocks = <&clock_camcc CAM_CC_CAMNOC_AXI_CLK>,
				<&clock_camcc CAM_CC_SOC_AHB_CLK>,
				<&clock_camcc CAM_CC_SLOW_AHB_CLK_SRC>,
				<&clock_camcc CAM_CC_CPAS_AHB_CLK>,
				<&clock_camcc CAM_CC_CCI_CLK>,
				<&clock_camcc CAM_CC_CCI_CLK_SRC>;
			clock-names = "camnoc_axi",
				"soc_ahb",
				"slow_ahb_src",
				"cpas_ahb",
				"cci",
				"cci_src";

			assigned-clocks = <&clock_camcc CAM_CC_CAMNOC_AXI_CLK>,
				<&clock_camcc CAM_CC_CCI_CLK>;
			assigned-clock-rates = <80000000>, <37500000>;

			pinctrl-names = "default", "sleep";
			pinctrl-0 = <&cci0_default &cci1_default>;
			pinctrl-1 = <&cci0_sleep &cci1_sleep>;

			status = "disabled";

			cci_i2c0: i2c-bus@0 {
				reg = <0>;
				clock-frequency = <1000000>;
				#address-cells = <1>;
				#size-cells = <0>;
			};

			cci_i2c1: i2c-bus@1 {
				reg = <1>;
				clock-frequency = <1000000>;
				#address-cells = <1>;
				#size-cells = <0>;
			};
		};

		clock_camcc: clock-controller@ad00000 {
			compatible = "qcom,sdm845-camcc";
			reg = <0 0x0ad00000 0 0x10000>;
			#clock-cells = <1>;
			#reset-cells = <1>;
			#power-domain-cells = <1>;
			clocks = <&rpmhcc RPMH_CXO_CLK>;
			clock-names = "bi_tcxo";
		};

		mdss: display-subsystem@ae00000 {
			compatible = "qcom,sdm845-mdss";
			reg = <0 0x0ae00000 0 0x1000>;
			reg-names = "mdss";

			power-domains = <&dispcc MDSS_GDSC>;

			clocks = <&dispcc DISP_CC_MDSS_AHB_CLK>,
				 <&dispcc DISP_CC_MDSS_MDP_CLK>;
			clock-names = "iface", "core";

			interrupts = <GIC_SPI 83 IRQ_TYPE_LEVEL_HIGH>;
			interrupt-controller;
			#interrupt-cells = <1>;

			interconnects = <&mmss_noc MASTER_MDP0 0 &mem_noc SLAVE_EBI1 0>,
					<&mmss_noc MASTER_MDP1 0 &mem_noc SLAVE_EBI1 0>;
			interconnect-names = "mdp0-mem", "mdp1-mem";

			iommus = <&apps_smmu 0x880 0x8>,
			         <&apps_smmu 0xc80 0x8>;

			status = "disabled";

			#address-cells = <2>;
			#size-cells = <2>;
			ranges;

			mdss_mdp: display-controller@ae01000 {
				compatible = "qcom,sdm845-dpu";
				reg = <0 0x0ae01000 0 0x8f000>,
				      <0 0x0aeb0000 0 0x2008>;
				reg-names = "mdp", "vbif";

				clocks = <&gcc GCC_DISP_AXI_CLK>,
					 <&dispcc DISP_CC_MDSS_AHB_CLK>,
					 <&dispcc DISP_CC_MDSS_AXI_CLK>,
					 <&dispcc DISP_CC_MDSS_MDP_CLK>,
					 <&dispcc DISP_CC_MDSS_VSYNC_CLK>;
				clock-names = "gcc-bus", "iface", "bus", "core", "vsync";

				assigned-clocks = <&dispcc DISP_CC_MDSS_VSYNC_CLK>;
				assigned-clock-rates = <19200000>;
				operating-points-v2 = <&mdp_opp_table>;
				power-domains = <&rpmhpd SDM845_CX>;

				interrupt-parent = <&mdss>;
				interrupts = <0>;
<<<<<<< HEAD

				status = "disabled";
=======
>>>>>>> eb3cdb58

				ports {
					#address-cells = <1>;
					#size-cells = <0>;

					port@0 {
						reg = <0>;
						dpu_intf0_out: endpoint {
							remote-endpoint = <&dp_in>;
						};
					};

					port@1 {
						reg = <1>;
						dpu_intf1_out: endpoint {
							remote-endpoint = <&dsi0_in>;
						};
					};

					port@2 {
						reg = <2>;
						dpu_intf2_out: endpoint {
							remote-endpoint = <&dsi1_in>;
						};
					};
				};

				mdp_opp_table: opp-table {
					compatible = "operating-points-v2";

					opp-19200000 {
						opp-hz = /bits/ 64 <19200000>;
						required-opps = <&rpmhpd_opp_min_svs>;
					};

					opp-171428571 {
						opp-hz = /bits/ 64 <171428571>;
						required-opps = <&rpmhpd_opp_low_svs>;
					};

					opp-344000000 {
						opp-hz = /bits/ 64 <344000000>;
						required-opps = <&rpmhpd_opp_svs_l1>;
					};

					opp-430000000 {
						opp-hz = /bits/ 64 <430000000>;
						required-opps = <&rpmhpd_opp_nom>;
					};
				};
			};

			mdss_dp: displayport-controller@ae90000 {
				status = "disabled";
				compatible = "qcom,sdm845-dp";

				reg = <0 0x0ae90000 0 0x200>,
				      <0 0x0ae90200 0 0x200>,
				      <0 0x0ae90400 0 0x600>,
				      <0 0x0ae90a00 0 0x600>,
				      <0 0x0ae91000 0 0x600>;

				interrupt-parent = <&mdss>;
				interrupts = <12>;

				clocks = <&dispcc DISP_CC_MDSS_AHB_CLK>,
					 <&dispcc DISP_CC_MDSS_DP_AUX_CLK>,
					 <&dispcc DISP_CC_MDSS_DP_LINK_CLK>,
					 <&dispcc DISP_CC_MDSS_DP_LINK_INTF_CLK>,
					 <&dispcc DISP_CC_MDSS_DP_PIXEL_CLK>;
				clock-names = "core_iface", "core_aux", "ctrl_link",
					      "ctrl_link_iface", "stream_pixel";
				assigned-clocks = <&dispcc DISP_CC_MDSS_DP_LINK_CLK_SRC>,
						  <&dispcc DISP_CC_MDSS_DP_PIXEL_CLK_SRC>;
				assigned-clock-parents = <&dp_phy 0>, <&dp_phy 1>;
				phys = <&dp_phy>;
				phy-names = "dp";

				operating-points-v2 = <&dp_opp_table>;
				power-domains = <&rpmhpd SDM845_CX>;

				ports {
					#address-cells = <1>;
					#size-cells = <0>;
					port@0 {
						reg = <0>;
						dp_in: endpoint {
							remote-endpoint = <&dpu_intf0_out>;
						};
					};

					port@1 {
						reg = <1>;
						dp_out: endpoint { };
					};
				};

				dp_opp_table: opp-table {
					compatible = "operating-points-v2";

					opp-162000000 {
						opp-hz = /bits/ 64 <162000000>;
						required-opps = <&rpmhpd_opp_low_svs>;
					};

					opp-270000000 {
						opp-hz = /bits/ 64 <270000000>;
						required-opps = <&rpmhpd_opp_svs>;
					};

					opp-540000000 {
						opp-hz = /bits/ 64 <540000000>;
						required-opps = <&rpmhpd_opp_svs_l1>;
					};

					opp-810000000 {
						opp-hz = /bits/ 64 <810000000>;
						required-opps = <&rpmhpd_opp_nom>;
					};
				};
			};

			dsi0: dsi@ae94000 {
				compatible = "qcom,sdm845-dsi-ctrl",
					     "qcom,mdss-dsi-ctrl";
				reg = <0 0x0ae94000 0 0x400>;
				reg-names = "dsi_ctrl";

				interrupt-parent = <&mdss>;
				interrupts = <4>;

				clocks = <&dispcc DISP_CC_MDSS_BYTE0_CLK>,
					 <&dispcc DISP_CC_MDSS_BYTE0_INTF_CLK>,
					 <&dispcc DISP_CC_MDSS_PCLK0_CLK>,
					 <&dispcc DISP_CC_MDSS_ESC0_CLK>,
					 <&dispcc DISP_CC_MDSS_AHB_CLK>,
					 <&dispcc DISP_CC_MDSS_AXI_CLK>;
				clock-names = "byte",
					      "byte_intf",
					      "pixel",
					      "core",
					      "iface",
					      "bus";
				assigned-clocks = <&dispcc DISP_CC_MDSS_BYTE0_CLK_SRC>, <&dispcc DISP_CC_MDSS_PCLK0_CLK_SRC>;
				assigned-clock-parents = <&dsi0_phy 0>, <&dsi0_phy 1>;

				operating-points-v2 = <&dsi_opp_table>;
				power-domains = <&rpmhpd SDM845_CX>;

				phys = <&dsi0_phy>;

				status = "disabled";

				#address-cells = <1>;
				#size-cells = <0>;

				ports {
					#address-cells = <1>;
					#size-cells = <0>;

					port@0 {
						reg = <0>;
						dsi0_in: endpoint {
							remote-endpoint = <&dpu_intf1_out>;
						};
					};

					port@1 {
						reg = <1>;
						dsi0_out: endpoint {
						};
					};
				};
			};

			dsi0_phy: phy@ae94400 {
				compatible = "qcom,dsi-phy-10nm";
				reg = <0 0x0ae94400 0 0x200>,
				      <0 0x0ae94600 0 0x280>,
				      <0 0x0ae94a00 0 0x1e0>;
				reg-names = "dsi_phy",
					    "dsi_phy_lane",
					    "dsi_pll";

				#clock-cells = <1>;
				#phy-cells = <0>;

				clocks = <&dispcc DISP_CC_MDSS_AHB_CLK>,
					 <&rpmhcc RPMH_CXO_CLK>;
				clock-names = "iface", "ref";

				status = "disabled";
			};

			dsi1: dsi@ae96000 {
				compatible = "qcom,sdm845-dsi-ctrl",
					     "qcom,mdss-dsi-ctrl";
				reg = <0 0x0ae96000 0 0x400>;
				reg-names = "dsi_ctrl";

				interrupt-parent = <&mdss>;
				interrupts = <5>;

				clocks = <&dispcc DISP_CC_MDSS_BYTE1_CLK>,
					 <&dispcc DISP_CC_MDSS_BYTE1_INTF_CLK>,
					 <&dispcc DISP_CC_MDSS_PCLK1_CLK>,
					 <&dispcc DISP_CC_MDSS_ESC1_CLK>,
					 <&dispcc DISP_CC_MDSS_AHB_CLK>,
					 <&dispcc DISP_CC_MDSS_AXI_CLK>;
				clock-names = "byte",
					      "byte_intf",
					      "pixel",
					      "core",
					      "iface",
					      "bus";
				assigned-clocks = <&dispcc DISP_CC_MDSS_BYTE1_CLK_SRC>, <&dispcc DISP_CC_MDSS_PCLK1_CLK_SRC>;
				assigned-clock-parents = <&dsi1_phy 0>, <&dsi1_phy 1>;

				operating-points-v2 = <&dsi_opp_table>;
				power-domains = <&rpmhpd SDM845_CX>;

				phys = <&dsi1_phy>;

				status = "disabled";

				#address-cells = <1>;
				#size-cells = <0>;

				ports {
					#address-cells = <1>;
					#size-cells = <0>;

					port@0 {
						reg = <0>;
						dsi1_in: endpoint {
							remote-endpoint = <&dpu_intf2_out>;
						};
					};

					port@1 {
						reg = <1>;
						dsi1_out: endpoint {
						};
					};
				};
			};

			dsi1_phy: phy@ae96400 {
				compatible = "qcom,dsi-phy-10nm";
				reg = <0 0x0ae96400 0 0x200>,
				      <0 0x0ae96600 0 0x280>,
				      <0 0x0ae96a00 0 0x10e>;
				reg-names = "dsi_phy",
					    "dsi_phy_lane",
					    "dsi_pll";

				#clock-cells = <1>;
				#phy-cells = <0>;

				clocks = <&dispcc DISP_CC_MDSS_AHB_CLK>,
					 <&rpmhcc RPMH_CXO_CLK>;
				clock-names = "iface", "ref";

				status = "disabled";
			};
		};

		gpu: gpu@5000000 {
			compatible = "qcom,adreno-630.2", "qcom,adreno";

			reg = <0 0x05000000 0 0x40000>, <0 0x509e000 0 0x10>;
			reg-names = "kgsl_3d0_reg_memory", "cx_mem";

			/*
			 * Look ma, no clocks! The GPU clocks and power are
			 * controlled entirely by the GMU
			 */

			interrupts = <GIC_SPI 300 IRQ_TYPE_LEVEL_HIGH>;

			iommus = <&adreno_smmu 0>;

			operating-points-v2 = <&gpu_opp_table>;

			qcom,gmu = <&gmu>;

			interconnects = <&mem_noc MASTER_GFX3D 0 &mem_noc SLAVE_EBI1 0>;
			interconnect-names = "gfx-mem";

			status = "disabled";

			gpu_opp_table: opp-table {
				compatible = "operating-points-v2";

				opp-710000000 {
					opp-hz = /bits/ 64 <710000000>;
					opp-level = <RPMH_REGULATOR_LEVEL_TURBO_L1>;
					opp-peak-kBps = <7216000>;
				};

				opp-675000000 {
					opp-hz = /bits/ 64 <675000000>;
					opp-level = <RPMH_REGULATOR_LEVEL_TURBO>;
					opp-peak-kBps = <7216000>;
				};

				opp-596000000 {
					opp-hz = /bits/ 64 <596000000>;
					opp-level = <RPMH_REGULATOR_LEVEL_NOM_L1>;
					opp-peak-kBps = <6220000>;
				};

				opp-520000000 {
					opp-hz = /bits/ 64 <520000000>;
					opp-level = <RPMH_REGULATOR_LEVEL_NOM>;
					opp-peak-kBps = <6220000>;
				};

				opp-414000000 {
					opp-hz = /bits/ 64 <414000000>;
					opp-level = <RPMH_REGULATOR_LEVEL_SVS_L1>;
					opp-peak-kBps = <4068000>;
				};

				opp-342000000 {
					opp-hz = /bits/ 64 <342000000>;
					opp-level = <RPMH_REGULATOR_LEVEL_SVS>;
					opp-peak-kBps = <2724000>;
				};

				opp-257000000 {
					opp-hz = /bits/ 64 <257000000>;
					opp-level = <RPMH_REGULATOR_LEVEL_LOW_SVS>;
					opp-peak-kBps = <1648000>;
				};
			};
		};

		adreno_smmu: iommu@5040000 {
			compatible = "qcom,sdm845-smmu-v2", "qcom,adreno-smmu", "qcom,smmu-v2";
			reg = <0 0x05040000 0 0x10000>;
			#iommu-cells = <1>;
			#global-interrupts = <2>;
			interrupts = <GIC_SPI 229 IRQ_TYPE_LEVEL_HIGH>,
				     <GIC_SPI 231 IRQ_TYPE_LEVEL_HIGH>,
				     <GIC_SPI 364 IRQ_TYPE_EDGE_RISING>,
				     <GIC_SPI 365 IRQ_TYPE_EDGE_RISING>,
				     <GIC_SPI 366 IRQ_TYPE_EDGE_RISING>,
				     <GIC_SPI 367 IRQ_TYPE_EDGE_RISING>,
				     <GIC_SPI 368 IRQ_TYPE_EDGE_RISING>,
				     <GIC_SPI 369 IRQ_TYPE_EDGE_RISING>,
				     <GIC_SPI 370 IRQ_TYPE_EDGE_RISING>,
				     <GIC_SPI 371 IRQ_TYPE_EDGE_RISING>;
			clocks = <&gcc GCC_GPU_MEMNOC_GFX_CLK>,
			         <&gcc GCC_GPU_CFG_AHB_CLK>;
			clock-names = "bus", "iface";

			power-domains = <&gpucc GPU_CX_GDSC>;
		};

		gmu: gmu@506a000 {
			compatible = "qcom,adreno-gmu-630.2", "qcom,adreno-gmu";

			reg = <0 0x0506a000 0 0x30000>,
			      <0 0x0b280000 0 0x10000>,
			      <0 0x0b480000 0 0x10000>;
			reg-names = "gmu", "gmu_pdc", "gmu_pdc_seq";

			interrupts = <GIC_SPI 304 IRQ_TYPE_LEVEL_HIGH>,
				     <GIC_SPI 305 IRQ_TYPE_LEVEL_HIGH>;
			interrupt-names = "hfi", "gmu";

			clocks = <&gpucc GPU_CC_CX_GMU_CLK>,
			         <&gpucc GPU_CC_CXO_CLK>,
				 <&gcc GCC_DDRSS_GPU_AXI_CLK>,
				 <&gcc GCC_GPU_MEMNOC_GFX_CLK>;
			clock-names = "gmu", "cxo", "axi", "memnoc";

			power-domains = <&gpucc GPU_CX_GDSC>,
					<&gpucc GPU_GX_GDSC>;
			power-domain-names = "cx", "gx";

			iommus = <&adreno_smmu 5>;

			operating-points-v2 = <&gmu_opp_table>;

			status = "disabled";

			gmu_opp_table: opp-table {
				compatible = "operating-points-v2";

				opp-400000000 {
					opp-hz = /bits/ 64 <400000000>;
					opp-level = <RPMH_REGULATOR_LEVEL_SVS>;
				};

				opp-200000000 {
					opp-hz = /bits/ 64 <200000000>;
					opp-level = <RPMH_REGULATOR_LEVEL_MIN_SVS>;
				};
			};
		};

		dispcc: clock-controller@af00000 {
			compatible = "qcom,sdm845-dispcc";
			reg = <0 0x0af00000 0 0x10000>;
			clocks = <&rpmhcc RPMH_CXO_CLK>,
				 <&gcc GCC_DISP_GPLL0_CLK_SRC>,
				 <&gcc GCC_DISP_GPLL0_DIV_CLK_SRC>,
				 <&dsi0_phy 0>,
				 <&dsi0_phy 1>,
				 <&dsi1_phy 0>,
				 <&dsi1_phy 1>,
				 <&dp_phy 0>,
				 <&dp_phy 1>;
			clock-names = "bi_tcxo",
				      "gcc_disp_gpll0_clk_src",
				      "gcc_disp_gpll0_div_clk_src",
				      "dsi0_phy_pll_out_byteclk",
				      "dsi0_phy_pll_out_dsiclk",
				      "dsi1_phy_pll_out_byteclk",
				      "dsi1_phy_pll_out_dsiclk",
				      "dp_link_clk_divsel_ten",
				      "dp_vco_divided_clk_src_mux";
			#clock-cells = <1>;
			#reset-cells = <1>;
			#power-domain-cells = <1>;
		};

		pdc_intc: interrupt-controller@b220000 {
			compatible = "qcom,sdm845-pdc", "qcom,pdc";
			reg = <0 0x0b220000 0 0x30000>;
			qcom,pdc-ranges = <0 480 94>, <94 609 15>, <115 630 7>;
			#interrupt-cells = <2>;
			interrupt-parent = <&intc>;
			interrupt-controller;
		};

		pdc_reset: reset-controller@b2e0000 {
			compatible = "qcom,sdm845-pdc-global";
			reg = <0 0x0b2e0000 0 0x20000>;
			#reset-cells = <1>;
		};

		tsens0: thermal-sensor@c263000 {
			compatible = "qcom,sdm845-tsens", "qcom,tsens-v2";
			reg = <0 0x0c263000 0 0x1ff>, /* TM */
			      <0 0x0c222000 0 0x1ff>; /* SROT */
			#qcom,sensors = <13>;
			interrupts = <GIC_SPI 506 IRQ_TYPE_LEVEL_HIGH>,
				     <GIC_SPI 508 IRQ_TYPE_LEVEL_HIGH>;
			interrupt-names = "uplow", "critical";
			#thermal-sensor-cells = <1>;
		};

		tsens1: thermal-sensor@c265000 {
			compatible = "qcom,sdm845-tsens", "qcom,tsens-v2";
			reg = <0 0x0c265000 0 0x1ff>, /* TM */
			      <0 0x0c223000 0 0x1ff>; /* SROT */
			#qcom,sensors = <8>;
			interrupts = <GIC_SPI 507 IRQ_TYPE_LEVEL_HIGH>,
				     <GIC_SPI 509 IRQ_TYPE_LEVEL_HIGH>;
			interrupt-names = "uplow", "critical";
			#thermal-sensor-cells = <1>;
		};

		aoss_reset: reset-controller@c2a0000 {
			compatible = "qcom,sdm845-aoss-cc";
			reg = <0 0x0c2a0000 0 0x31000>;
			#reset-cells = <1>;
		};

		aoss_qmp: power-management@c300000 {
			compatible = "qcom,sdm845-aoss-qmp", "qcom,aoss-qmp";
			reg = <0 0x0c300000 0 0x400>;
			interrupts = <GIC_SPI 389 IRQ_TYPE_EDGE_RISING>;
			mboxes = <&apss_shared 0>;

			#clock-cells = <0>;

			cx_cdev: cx {
				#cooling-cells = <2>;
			};

			ebi_cdev: ebi {
				#cooling-cells = <2>;
			};
		};

		sram@c3f0000 {
			compatible = "qcom,sdm845-rpmh-stats";
			reg = <0 0x0c3f0000 0 0x400>;
		};

		spmi_bus: spmi@c440000 {
			compatible = "qcom,spmi-pmic-arb";
			reg = <0 0x0c440000 0 0x1100>,
			      <0 0x0c600000 0 0x2000000>,
			      <0 0x0e600000 0 0x100000>,
			      <0 0x0e700000 0 0xa0000>,
			      <0 0x0c40a000 0 0x26000>;
			reg-names = "core", "chnls", "obsrvr", "intr", "cnfg";
			interrupt-names = "periph_irq";
			interrupts = <GIC_SPI 481 IRQ_TYPE_LEVEL_HIGH>;
			qcom,ee = <0>;
			qcom,channel = <0>;
			#address-cells = <2>;
			#size-cells = <0>;
			interrupt-controller;
			#interrupt-cells = <4>;
		};

		sram@146bf000 {
			compatible = "qcom,sdm845-imem", "syscon", "simple-mfd";
			reg = <0 0x146bf000 0 0x1000>;

			#address-cells = <1>;
			#size-cells = <1>;

			ranges = <0 0 0x146bf000 0x1000>;

			pil-reloc@94c {
				compatible = "qcom,pil-reloc-info";
				reg = <0x94c 0xc8>;
			};
		};

		apps_smmu: iommu@15000000 {
			compatible = "qcom,sdm845-smmu-500", "arm,mmu-500";
			reg = <0 0x15000000 0 0x80000>;
			#iommu-cells = <2>;
			#global-interrupts = <1>;
			interrupts = <GIC_SPI 65 IRQ_TYPE_LEVEL_HIGH>,
				     <GIC_SPI 96 IRQ_TYPE_LEVEL_HIGH>,
				     <GIC_SPI 97 IRQ_TYPE_LEVEL_HIGH>,
				     <GIC_SPI 98 IRQ_TYPE_LEVEL_HIGH>,
				     <GIC_SPI 99 IRQ_TYPE_LEVEL_HIGH>,
				     <GIC_SPI 100 IRQ_TYPE_LEVEL_HIGH>,
				     <GIC_SPI 101 IRQ_TYPE_LEVEL_HIGH>,
				     <GIC_SPI 102 IRQ_TYPE_LEVEL_HIGH>,
				     <GIC_SPI 103 IRQ_TYPE_LEVEL_HIGH>,
				     <GIC_SPI 104 IRQ_TYPE_LEVEL_HIGH>,
				     <GIC_SPI 105 IRQ_TYPE_LEVEL_HIGH>,
				     <GIC_SPI 106 IRQ_TYPE_LEVEL_HIGH>,
				     <GIC_SPI 107 IRQ_TYPE_LEVEL_HIGH>,
				     <GIC_SPI 108 IRQ_TYPE_LEVEL_HIGH>,
				     <GIC_SPI 109 IRQ_TYPE_LEVEL_HIGH>,
				     <GIC_SPI 110 IRQ_TYPE_LEVEL_HIGH>,
				     <GIC_SPI 111 IRQ_TYPE_LEVEL_HIGH>,
				     <GIC_SPI 112 IRQ_TYPE_LEVEL_HIGH>,
				     <GIC_SPI 113 IRQ_TYPE_LEVEL_HIGH>,
				     <GIC_SPI 114 IRQ_TYPE_LEVEL_HIGH>,
				     <GIC_SPI 115 IRQ_TYPE_LEVEL_HIGH>,
				     <GIC_SPI 116 IRQ_TYPE_LEVEL_HIGH>,
				     <GIC_SPI 117 IRQ_TYPE_LEVEL_HIGH>,
				     <GIC_SPI 118 IRQ_TYPE_LEVEL_HIGH>,
				     <GIC_SPI 181 IRQ_TYPE_LEVEL_HIGH>,
				     <GIC_SPI 182 IRQ_TYPE_LEVEL_HIGH>,
				     <GIC_SPI 183 IRQ_TYPE_LEVEL_HIGH>,
				     <GIC_SPI 184 IRQ_TYPE_LEVEL_HIGH>,
				     <GIC_SPI 185 IRQ_TYPE_LEVEL_HIGH>,
				     <GIC_SPI 186 IRQ_TYPE_LEVEL_HIGH>,
				     <GIC_SPI 187 IRQ_TYPE_LEVEL_HIGH>,
				     <GIC_SPI 188 IRQ_TYPE_LEVEL_HIGH>,
				     <GIC_SPI 189 IRQ_TYPE_LEVEL_HIGH>,
				     <GIC_SPI 190 IRQ_TYPE_LEVEL_HIGH>,
				     <GIC_SPI 191 IRQ_TYPE_LEVEL_HIGH>,
				     <GIC_SPI 192 IRQ_TYPE_LEVEL_HIGH>,
				     <GIC_SPI 315 IRQ_TYPE_LEVEL_HIGH>,
				     <GIC_SPI 316 IRQ_TYPE_LEVEL_HIGH>,
				     <GIC_SPI 317 IRQ_TYPE_LEVEL_HIGH>,
				     <GIC_SPI 318 IRQ_TYPE_LEVEL_HIGH>,
				     <GIC_SPI 319 IRQ_TYPE_LEVEL_HIGH>,
				     <GIC_SPI 320 IRQ_TYPE_LEVEL_HIGH>,
				     <GIC_SPI 321 IRQ_TYPE_LEVEL_HIGH>,
				     <GIC_SPI 322 IRQ_TYPE_LEVEL_HIGH>,
				     <GIC_SPI 323 IRQ_TYPE_LEVEL_HIGH>,
				     <GIC_SPI 324 IRQ_TYPE_LEVEL_HIGH>,
				     <GIC_SPI 325 IRQ_TYPE_LEVEL_HIGH>,
				     <GIC_SPI 326 IRQ_TYPE_LEVEL_HIGH>,
				     <GIC_SPI 327 IRQ_TYPE_LEVEL_HIGH>,
				     <GIC_SPI 328 IRQ_TYPE_LEVEL_HIGH>,
				     <GIC_SPI 329 IRQ_TYPE_LEVEL_HIGH>,
				     <GIC_SPI 330 IRQ_TYPE_LEVEL_HIGH>,
				     <GIC_SPI 331 IRQ_TYPE_LEVEL_HIGH>,
				     <GIC_SPI 332 IRQ_TYPE_LEVEL_HIGH>,
				     <GIC_SPI 333 IRQ_TYPE_LEVEL_HIGH>,
				     <GIC_SPI 334 IRQ_TYPE_LEVEL_HIGH>,
				     <GIC_SPI 335 IRQ_TYPE_LEVEL_HIGH>,
				     <GIC_SPI 336 IRQ_TYPE_LEVEL_HIGH>,
				     <GIC_SPI 337 IRQ_TYPE_LEVEL_HIGH>,
				     <GIC_SPI 338 IRQ_TYPE_LEVEL_HIGH>,
				     <GIC_SPI 339 IRQ_TYPE_LEVEL_HIGH>,
				     <GIC_SPI 340 IRQ_TYPE_LEVEL_HIGH>,
				     <GIC_SPI 341 IRQ_TYPE_LEVEL_HIGH>,
				     <GIC_SPI 342 IRQ_TYPE_LEVEL_HIGH>,
				     <GIC_SPI 343 IRQ_TYPE_LEVEL_HIGH>;
		};

		lpasscc: clock-controller@17014000 {
			compatible = "qcom,sdm845-lpasscc";
			reg = <0 0x17014000 0 0x1f004>, <0 0x17300000 0 0x200>;
			reg-names = "cc", "qdsp6ss";
			#clock-cells = <1>;
			status = "disabled";
		};

		gladiator_noc: interconnect@17900000 {
			compatible = "qcom,sdm845-gladiator-noc";
			reg = <0 0x17900000 0 0xd080>;
			#interconnect-cells = <2>;
			qcom,bcm-voters = <&apps_bcm_voter>;
		};

		watchdog@17980000 {
			compatible = "qcom,apss-wdt-sdm845", "qcom,kpss-wdt";
			reg = <0 0x17980000 0 0x1000>;
			clocks = <&sleep_clk>;
			interrupts = <GIC_SPI 0 IRQ_TYPE_LEVEL_HIGH>;
		};

		apss_shared: mailbox@17990000 {
			compatible = "qcom,sdm845-apss-shared";
			reg = <0 0x17990000 0 0x1000>;
			#mbox-cells = <1>;
		};

		apps_rsc: rsc@179c0000 {
			label = "apps_rsc";
			compatible = "qcom,rpmh-rsc";
			reg = <0 0x179c0000 0 0x10000>,
			      <0 0x179d0000 0 0x10000>,
			      <0 0x179e0000 0 0x10000>;
			reg-names = "drv-0", "drv-1", "drv-2";
			interrupts = <GIC_SPI 3 IRQ_TYPE_LEVEL_HIGH>,
				     <GIC_SPI 4 IRQ_TYPE_LEVEL_HIGH>,
				     <GIC_SPI 5 IRQ_TYPE_LEVEL_HIGH>;
			qcom,tcs-offset = <0xd00>;
			qcom,drv-id = <2>;
			qcom,tcs-config = <ACTIVE_TCS  2>,
					  <SLEEP_TCS   3>,
					  <WAKE_TCS    3>,
					  <CONTROL_TCS 1>;
			power-domains = <&CLUSTER_PD>;

			apps_bcm_voter: bcm-voter {
				compatible = "qcom,bcm-voter";
			};

			rpmhcc: clock-controller {
				compatible = "qcom,sdm845-rpmh-clk";
				#clock-cells = <1>;
				clock-names = "xo";
				clocks = <&xo_board>;
			};

			rpmhpd: power-controller {
				compatible = "qcom,sdm845-rpmhpd";
				#power-domain-cells = <1>;
				operating-points-v2 = <&rpmhpd_opp_table>;

				rpmhpd_opp_table: opp-table {
					compatible = "operating-points-v2";

					rpmhpd_opp_ret: opp1 {
						opp-level = <RPMH_REGULATOR_LEVEL_RETENTION>;
					};

					rpmhpd_opp_min_svs: opp2 {
						opp-level = <RPMH_REGULATOR_LEVEL_MIN_SVS>;
					};

					rpmhpd_opp_low_svs: opp3 {
						opp-level = <RPMH_REGULATOR_LEVEL_LOW_SVS>;
					};

					rpmhpd_opp_svs: opp4 {
						opp-level = <RPMH_REGULATOR_LEVEL_SVS>;
					};

					rpmhpd_opp_svs_l1: opp5 {
						opp-level = <RPMH_REGULATOR_LEVEL_SVS_L1>;
					};

					rpmhpd_opp_nom: opp6 {
						opp-level = <RPMH_REGULATOR_LEVEL_NOM>;
					};

					rpmhpd_opp_nom_l1: opp7 {
						opp-level = <RPMH_REGULATOR_LEVEL_NOM_L1>;
					};

					rpmhpd_opp_nom_l2: opp8 {
						opp-level = <RPMH_REGULATOR_LEVEL_NOM_L2>;
					};

					rpmhpd_opp_turbo: opp9 {
						opp-level = <RPMH_REGULATOR_LEVEL_TURBO>;
					};

					rpmhpd_opp_turbo_l1: opp10 {
						opp-level = <RPMH_REGULATOR_LEVEL_TURBO_L1>;
					};
				};
			};
		};

		intc: interrupt-controller@17a00000 {
			compatible = "arm,gic-v3";
			#address-cells = <2>;
			#size-cells = <2>;
			ranges;
			#interrupt-cells = <3>;
			interrupt-controller;
			reg = <0 0x17a00000 0 0x10000>,     /* GICD */
			      <0 0x17a60000 0 0x100000>;    /* GICR * 8 */
			interrupts = <GIC_PPI 9 IRQ_TYPE_LEVEL_HIGH>;

			msi-controller@17a40000 {
				compatible = "arm,gic-v3-its";
				msi-controller;
				#msi-cells = <1>;
				reg = <0 0x17a40000 0 0x20000>;
				status = "disabled";
			};
		};

		slimbam: dma-controller@17184000 {
			compatible = "qcom,bam-v1.7.0";
			qcom,controlled-remotely;
			reg = <0 0x17184000 0 0x2a000>;
			num-channels = <31>;
			interrupts = <GIC_SPI 164 IRQ_TYPE_LEVEL_HIGH>;
			#dma-cells = <1>;
			qcom,ee = <1>;
			qcom,num-ees = <2>;
			iommus = <&apps_smmu 0x1806 0x0>;
		};

		timer@17c90000 {
			#address-cells = <1>;
			#size-cells = <1>;
			ranges = <0 0 0 0x20000000>;
			compatible = "arm,armv7-timer-mem";
			reg = <0 0x17c90000 0 0x1000>;

			frame@17ca0000 {
				frame-number = <0>;
				interrupts = <GIC_SPI 7 IRQ_TYPE_LEVEL_HIGH>,
					     <GIC_SPI 6 IRQ_TYPE_LEVEL_HIGH>;
				reg = <0x17ca0000 0x1000>,
				      <0x17cb0000 0x1000>;
			};

			frame@17cc0000 {
				frame-number = <1>;
				interrupts = <GIC_SPI 8 IRQ_TYPE_LEVEL_HIGH>;
				reg = <0x17cc0000 0x1000>;
				status = "disabled";
			};

			frame@17cd0000 {
				frame-number = <2>;
				interrupts = <GIC_SPI 9 IRQ_TYPE_LEVEL_HIGH>;
				reg = <0x17cd0000 0x1000>;
				status = "disabled";
			};

			frame@17ce0000 {
				frame-number = <3>;
				interrupts = <GIC_SPI 10 IRQ_TYPE_LEVEL_HIGH>;
				reg = <0x17ce0000 0x1000>;
				status = "disabled";
			};

			frame@17cf0000 {
				frame-number = <4>;
				interrupts = <GIC_SPI 11 IRQ_TYPE_LEVEL_HIGH>;
				reg = <0x17cf0000 0x1000>;
				status = "disabled";
			};

			frame@17d00000 {
				frame-number = <5>;
				interrupts = <GIC_SPI 12 IRQ_TYPE_LEVEL_HIGH>;
				reg = <0x17d00000 0x1000>;
				status = "disabled";
			};

			frame@17d10000 {
				frame-number = <6>;
				interrupts = <GIC_SPI 13 IRQ_TYPE_LEVEL_HIGH>;
				reg = <0x17d10000 0x1000>;
				status = "disabled";
			};
		};

		osm_l3: interconnect@17d41000 {
			compatible = "qcom,sdm845-osm-l3", "qcom,osm-l3";
			reg = <0 0x17d41000 0 0x1400>;

			clocks = <&rpmhcc RPMH_CXO_CLK>, <&gcc GPLL0>;
			clock-names = "xo", "alternate";

			#interconnect-cells = <1>;
		};

		cpufreq_hw: cpufreq@17d43000 {
			compatible = "qcom,sdm845-cpufreq-hw", "qcom,cpufreq-hw";
			reg = <0 0x17d43000 0 0x1400>, <0 0x17d45800 0 0x1400>;
			reg-names = "freq-domain0", "freq-domain1";

			interrupts-extended = <&lmh_cluster0 0>, <&lmh_cluster1 0>;

			clocks = <&rpmhcc RPMH_CXO_CLK>, <&gcc GPLL0>;
			clock-names = "xo", "alternate";

			#freq-domain-cells = <1>;
			#clock-cells = <1>;
		};

		wifi: wifi@18800000 {
			compatible = "qcom,wcn3990-wifi";
			status = "disabled";
			reg = <0 0x18800000 0 0x800000>;
			reg-names = "membase";
			memory-region = <&wlan_msa_mem>;
			clock-names = "cxo_ref_clk_pin";
			clocks = <&rpmhcc RPMH_RF_CLK2>;
			interrupts =
				<GIC_SPI 414 IRQ_TYPE_LEVEL_HIGH>,
				<GIC_SPI 415 IRQ_TYPE_LEVEL_HIGH>,
				<GIC_SPI 416 IRQ_TYPE_LEVEL_HIGH>,
				<GIC_SPI 417 IRQ_TYPE_LEVEL_HIGH>,
				<GIC_SPI 418 IRQ_TYPE_LEVEL_HIGH>,
				<GIC_SPI 419 IRQ_TYPE_LEVEL_HIGH>,
				<GIC_SPI 420 IRQ_TYPE_LEVEL_HIGH>,
				<GIC_SPI 421 IRQ_TYPE_LEVEL_HIGH>,
				<GIC_SPI 422 IRQ_TYPE_LEVEL_HIGH>,
				<GIC_SPI 423 IRQ_TYPE_LEVEL_HIGH>,
				<GIC_SPI 424 IRQ_TYPE_LEVEL_HIGH>,
				<GIC_SPI 425 IRQ_TYPE_LEVEL_HIGH>;
			iommus = <&apps_smmu 0x0040 0x1>;
		};
	};

	sound: sound {
	};

	thermal-zones {
		cpu0-thermal {
			polling-delay-passive = <250>;
			polling-delay = <1000>;

			thermal-sensors = <&tsens0 1>;

			trips {
				cpu0_alert0: trip-point0 {
					temperature = <90000>;
					hysteresis = <2000>;
					type = "passive";
				};

				cpu0_alert1: trip-point1 {
					temperature = <95000>;
					hysteresis = <2000>;
					type = "passive";
				};

				cpu0_crit: cpu-crit {
					temperature = <110000>;
					hysteresis = <1000>;
					type = "critical";
				};
			};
		};

		cpu1-thermal {
			polling-delay-passive = <250>;
			polling-delay = <1000>;

			thermal-sensors = <&tsens0 2>;

			trips {
				cpu1_alert0: trip-point0 {
					temperature = <90000>;
					hysteresis = <2000>;
					type = "passive";
				};

				cpu1_alert1: trip-point1 {
					temperature = <95000>;
					hysteresis = <2000>;
					type = "passive";
				};

				cpu1_crit: cpu-crit {
					temperature = <110000>;
					hysteresis = <1000>;
					type = "critical";
				};
			};
		};

		cpu2-thermal {
			polling-delay-passive = <250>;
			polling-delay = <1000>;

			thermal-sensors = <&tsens0 3>;

			trips {
				cpu2_alert0: trip-point0 {
					temperature = <90000>;
					hysteresis = <2000>;
					type = "passive";
				};

				cpu2_alert1: trip-point1 {
					temperature = <95000>;
					hysteresis = <2000>;
					type = "passive";
				};

				cpu2_crit: cpu-crit {
					temperature = <110000>;
					hysteresis = <1000>;
					type = "critical";
				};
			};
		};

		cpu3-thermal {
			polling-delay-passive = <250>;
			polling-delay = <1000>;

			thermal-sensors = <&tsens0 4>;

			trips {
				cpu3_alert0: trip-point0 {
					temperature = <90000>;
					hysteresis = <2000>;
					type = "passive";
				};

				cpu3_alert1: trip-point1 {
					temperature = <95000>;
					hysteresis = <2000>;
					type = "passive";
				};

				cpu3_crit: cpu-crit {
					temperature = <110000>;
					hysteresis = <1000>;
					type = "critical";
				};
			};
		};

		cpu4-thermal {
			polling-delay-passive = <250>;
			polling-delay = <1000>;

			thermal-sensors = <&tsens0 7>;

			trips {
				cpu4_alert0: trip-point0 {
					temperature = <90000>;
					hysteresis = <2000>;
					type = "passive";
				};

				cpu4_alert1: trip-point1 {
					temperature = <95000>;
					hysteresis = <2000>;
					type = "passive";
				};

				cpu4_crit: cpu-crit {
					temperature = <110000>;
					hysteresis = <1000>;
					type = "critical";
				};
			};
		};

		cpu5-thermal {
			polling-delay-passive = <250>;
			polling-delay = <1000>;

			thermal-sensors = <&tsens0 8>;

			trips {
				cpu5_alert0: trip-point0 {
					temperature = <90000>;
					hysteresis = <2000>;
					type = "passive";
				};

				cpu5_alert1: trip-point1 {
					temperature = <95000>;
					hysteresis = <2000>;
					type = "passive";
				};

				cpu5_crit: cpu-crit {
					temperature = <110000>;
					hysteresis = <1000>;
					type = "critical";
				};
			};
		};

		cpu6-thermal {
			polling-delay-passive = <250>;
			polling-delay = <1000>;

			thermal-sensors = <&tsens0 9>;

			trips {
				cpu6_alert0: trip-point0 {
					temperature = <90000>;
					hysteresis = <2000>;
					type = "passive";
				};

				cpu6_alert1: trip-point1 {
					temperature = <95000>;
					hysteresis = <2000>;
					type = "passive";
				};

				cpu6_crit: cpu-crit {
					temperature = <110000>;
					hysteresis = <1000>;
					type = "critical";
				};
			};
		};

		cpu7-thermal {
			polling-delay-passive = <250>;
			polling-delay = <1000>;

			thermal-sensors = <&tsens0 10>;

			trips {
				cpu7_alert0: trip-point0 {
					temperature = <90000>;
					hysteresis = <2000>;
					type = "passive";
				};

				cpu7_alert1: trip-point1 {
					temperature = <95000>;
					hysteresis = <2000>;
					type = "passive";
				};

				cpu7_crit: cpu-crit {
					temperature = <110000>;
					hysteresis = <1000>;
					type = "critical";
				};
			};
		};

		aoss0-thermal {
			polling-delay-passive = <250>;
			polling-delay = <1000>;

			thermal-sensors = <&tsens0 0>;

			trips {
				aoss0_alert0: trip-point0 {
					temperature = <90000>;
					hysteresis = <2000>;
					type = "hot";
				};
			};
		};

		cluster0-thermal {
			polling-delay-passive = <250>;
			polling-delay = <1000>;

			thermal-sensors = <&tsens0 5>;

			trips {
				cluster0_alert0: trip-point0 {
					temperature = <90000>;
					hysteresis = <2000>;
					type = "hot";
				};
				cluster0_crit: cluster0_crit {
					temperature = <110000>;
					hysteresis = <2000>;
					type = "critical";
				};
			};
		};

		cluster1-thermal {
			polling-delay-passive = <250>;
			polling-delay = <1000>;

			thermal-sensors = <&tsens0 6>;

			trips {
				cluster1_alert0: trip-point0 {
					temperature = <90000>;
					hysteresis = <2000>;
					type = "hot";
				};
				cluster1_crit: cluster1_crit {
					temperature = <110000>;
					hysteresis = <2000>;
					type = "critical";
				};
			};
		};

		gpu-top-thermal {
			polling-delay-passive = <250>;
			polling-delay = <1000>;

			thermal-sensors = <&tsens0 11>;

			trips {
				gpu1_alert0: trip-point0 {
					temperature = <90000>;
					hysteresis = <2000>;
					type = "hot";
				};
			};
		};

		gpu-bottom-thermal {
			polling-delay-passive = <250>;
			polling-delay = <1000>;

			thermal-sensors = <&tsens0 12>;

			trips {
				gpu2_alert0: trip-point0 {
					temperature = <90000>;
					hysteresis = <2000>;
					type = "hot";
				};
			};
		};

		aoss1-thermal {
			polling-delay-passive = <250>;
			polling-delay = <1000>;

			thermal-sensors = <&tsens1 0>;

			trips {
				aoss1_alert0: trip-point0 {
					temperature = <90000>;
					hysteresis = <2000>;
					type = "hot";
				};
			};
		};

		q6-modem-thermal {
			polling-delay-passive = <250>;
			polling-delay = <1000>;

			thermal-sensors = <&tsens1 1>;

			trips {
				q6_modem_alert0: trip-point0 {
					temperature = <90000>;
					hysteresis = <2000>;
					type = "hot";
				};
			};
		};

		mem-thermal {
			polling-delay-passive = <250>;
			polling-delay = <1000>;

			thermal-sensors = <&tsens1 2>;

			trips {
				mem_alert0: trip-point0 {
					temperature = <90000>;
					hysteresis = <2000>;
					type = "hot";
				};
			};
		};

		wlan-thermal {
			polling-delay-passive = <250>;
			polling-delay = <1000>;

			thermal-sensors = <&tsens1 3>;

			trips {
				wlan_alert0: trip-point0 {
					temperature = <90000>;
					hysteresis = <2000>;
					type = "hot";
				};
			};
		};

		q6-hvx-thermal {
			polling-delay-passive = <250>;
			polling-delay = <1000>;

			thermal-sensors = <&tsens1 4>;

			trips {
				q6_hvx_alert0: trip-point0 {
					temperature = <90000>;
					hysteresis = <2000>;
					type = "hot";
				};
			};
		};

		camera-thermal {
			polling-delay-passive = <250>;
			polling-delay = <1000>;

			thermal-sensors = <&tsens1 5>;

			trips {
				camera_alert0: trip-point0 {
					temperature = <90000>;
					hysteresis = <2000>;
					type = "hot";
				};
			};
		};

		video-thermal {
			polling-delay-passive = <250>;
			polling-delay = <1000>;

			thermal-sensors = <&tsens1 6>;

			trips {
				video_alert0: trip-point0 {
					temperature = <90000>;
					hysteresis = <2000>;
					type = "hot";
				};
			};
		};

		modem-thermal {
			polling-delay-passive = <250>;
			polling-delay = <1000>;

			thermal-sensors = <&tsens1 7>;

			trips {
				modem_alert0: trip-point0 {
					temperature = <90000>;
					hysteresis = <2000>;
					type = "hot";
				};
			};
		};
	};

	timer {
		compatible = "arm,armv8-timer";
		interrupts = <GIC_PPI 1 IRQ_TYPE_LEVEL_LOW>,
			     <GIC_PPI 2 IRQ_TYPE_LEVEL_LOW>,
			     <GIC_PPI 3 IRQ_TYPE_LEVEL_LOW>,
			     <GIC_PPI 0 IRQ_TYPE_LEVEL_LOW>;
	};
};<|MERGE_RESOLUTION|>--- conflicted
+++ resolved
@@ -3924,68 +3924,6 @@
 			status = "disabled";
 		};
 
-<<<<<<< HEAD
-			ngd@1 {
-				reg = <1>;
-				#address-cells = <2>;
-				#size-cells = <0>;
-
-				wcd9340_ifd: ifd@0{
-					compatible = "slim217,250";
-					reg  = <0 0>;
-				};
-
-				wcd9340: codec@1{
-					compatible = "slim217,250";
-					reg  = <1 0>;
-					slim-ifc-dev  = <&wcd9340_ifd>;
-
-					#sound-dai-cells = <1>;
-
-					interrupts-extended = <&tlmm 54 IRQ_TYPE_LEVEL_HIGH>;
-					interrupt-controller;
-					#interrupt-cells = <1>;
-
-					#clock-cells = <0>;
-					clock-frequency = <9600000>;
-					clock-output-names = "mclk";
-					qcom,micbias1-microvolt = <1800000>;
-					qcom,micbias2-microvolt = <1800000>;
-					qcom,micbias3-microvolt = <1800000>;
-					qcom,micbias4-microvolt = <1800000>;
-
-					#address-cells = <1>;
-					#size-cells = <1>;
-
-					wcdgpio: gpio-controller@42 {
-						compatible = "qcom,wcd9340-gpio";
-						gpio-controller;
-						#gpio-cells = <2>;
-						reg = <0x42 0x2>;
-					};
-
-					swm: swm@c85 {
-						compatible = "qcom,soundwire-v1.3.0";
-						reg = <0xc85 0x40>;
-						interrupts-extended = <&wcd9340 20>;
-
-						qcom,dout-ports	= <6>;
-						qcom,din-ports	= <2>;
-						qcom,ports-sinterval-low =/bits/ 8  <0x07 0x1F 0x3F 0x7 0x1F 0x3F 0x0F 0x0F>;
-						qcom,ports-offset1 = /bits/ 8 <0x01 0x02 0x0C 0x6 0x12 0x0D 0x07 0x0A >;
-						qcom,ports-offset2 = /bits/ 8 <0x00 0x00 0x1F 0x00 0x00 0x1F 0x00 0x00>;
-
-						#sound-dai-cells = <1>;
-						clocks = <&wcd9340>;
-						clock-names = "iface";
-						#address-cells = <2>;
-						#size-cells = <0>;
-
-
-					};
-				};
-			};
-=======
 		lmh_cluster1: lmh@17d70800 {
 			compatible = "qcom,sdm845-lmh";
 			reg = <0 0x17d70800 0 0x400>;
@@ -3996,7 +3934,6 @@
 			qcom,lmh-temp-high-millicelsius = <95000>;
 			interrupt-controller;
 			#interrupt-cells = <1>;
->>>>>>> eb3cdb58
 		};
 
 		lmh_cluster0: lmh@17d78800 {
@@ -4557,11 +4494,6 @@
 
 				interrupt-parent = <&mdss>;
 				interrupts = <0>;
-<<<<<<< HEAD
-
-				status = "disabled";
-=======
->>>>>>> eb3cdb58
 
 				ports {
 					#address-cells = <1>;
