--- conflicted
+++ resolved
@@ -23,8 +23,6 @@
 	};
 };
 
-<<<<<<< HEAD
-=======
 &blsp1_uart3 {
 	status = "okay";
 
@@ -39,7 +37,6 @@
 	};
 };
 
->>>>>>> 0d3821eb
 /*
  * The laptop FW does not appear to support the retention state as it is
  * not advertised as enabled in ACPI, and enabling it in DT can cause boot
