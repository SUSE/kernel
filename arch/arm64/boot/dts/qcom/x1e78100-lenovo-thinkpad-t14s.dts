// SPDX-License-Identifier: BSD-3-Clause
/*
 * Copyright (c) 2025, Linaro Limited
 */

<<<<<<< HEAD
/dts-v1/;

#include <dt-bindings/gpio/gpio.h>
#include <dt-bindings/input/gpio-keys.h>
#include <dt-bindings/input/input.h>
#include <dt-bindings/pinctrl/qcom,pmic-gpio.h>
#include <dt-bindings/regulator/qcom,rpmh-regulator.h>

#include "x1e80100.dtsi"
#include "x1e80100-pmics.dtsi"
=======
#include "x1e78100-lenovo-thinkpad-t14s.dtsi"
>>>>>>> 3f4ee458

/ {
	model = "Lenovo ThinkPad T14s Gen 6 (LCD)";
	compatible = "lenovo,thinkpad-t14s-lcd", "lenovo,thinkpad-t14s",
		     "qcom,x1e78100", "qcom,x1e80100";

	backlight: backlight {
		compatible = "pwm-backlight";
		pwms = <&pmk8550_pwm 0 4266537>;
		enable-gpios = <&pmc8380_3_gpios 4 GPIO_ACTIVE_HIGH>;
		power-supply = <&vreg_edp_bl>;

		pinctrl-0 = <&edp_bl_en>, <&edp_bl_pwm>;
		pinctrl-names = "default";
	};

<<<<<<< HEAD
	vreg_misc_3p3: regulator-misc-3p3 {
		compatible = "regulator-fixed";

		regulator-name = "VCC3B";
		regulator-min-microvolt = <3300000>;
		regulator-max-microvolt = <3300000>;

		gpio = <&pm8550ve_8_gpios 6 GPIO_ACTIVE_HIGH>;
		enable-active-high;

		pinctrl-0 = <&misc_3p3_reg_en>;
		pinctrl-names = "default";

		regulator-boot-on;
		regulator-always-on;
	};

	vreg_nvme: regulator-nvme {
=======
	vreg_edp_bl: regulator-edp-bl {
>>>>>>> 3f4ee458
		compatible = "regulator-fixed";

		regulator-name = "VBL9";
		regulator-min-microvolt = <3600000>;
		regulator-max-microvolt = <3600000>;

		gpio = <&pmc8380_3_gpios 10 GPIO_ACTIVE_HIGH>;
		enable-active-high;

		pinctrl-names = "default";
		pinctrl-0 = <&edp_bl_reg_en>;

		regulator-boot-on;
	};
};

<<<<<<< HEAD
&apps_rsc {
	regulators-0 {
		compatible = "qcom,pm8550-rpmh-regulators";
		qcom,pmic-id = "b";

		vdd-bob1-supply = <&vph_pwr>;
		vdd-bob2-supply = <&vph_pwr>;
		vdd-l1-l4-l10-supply = <&vreg_s4c_1p8>;
		vdd-l2-l13-l14-supply = <&vreg_bob1>;
		vdd-l5-l16-supply = <&vreg_bob1>;
		vdd-l6-l7-supply = <&vreg_bob2>;
		vdd-l8-l9-supply = <&vreg_bob1>;
		vdd-l12-supply = <&vreg_s5j_1p2>;
		vdd-l15-supply = <&vreg_s4c_1p8>;
		vdd-l17-supply = <&vreg_bob2>;

		vreg_bob1: bob1 {
			regulator-name = "vreg_bob1";
			regulator-min-microvolt = <3008000>;
			regulator-max-microvolt = <3960000>;
			regulator-initial-mode = <RPMH_REGULATOR_MODE_HPM>;
		};

		vreg_bob2: bob2 {
			regulator-name = "vreg_bob2";
			regulator-min-microvolt = <2504000>;
			regulator-max-microvolt = <3008000>;
			regulator-initial-mode = <RPMH_REGULATOR_MODE_HPM>;
		};

		vreg_l1b_1p8: ldo1 {
			regulator-name = "vreg_l1b_1p8";
			regulator-min-microvolt = <1800000>;
			regulator-max-microvolt = <1800000>;
			regulator-initial-mode = <RPMH_REGULATOR_MODE_HPM>;
		};

		vreg_l2b_3p0: ldo2 {
			regulator-name = "vreg_l2b_3p0";
			regulator-min-microvolt = <3072000>;
			regulator-max-microvolt = <3072000>;
			regulator-initial-mode = <RPMH_REGULATOR_MODE_HPM>;
		};

		vreg_l4b_1p8: ldo4 {
			regulator-name = "vreg_l4b_1p8";
			regulator-min-microvolt = <1800000>;
			regulator-max-microvolt = <1800000>;
			regulator-initial-mode = <RPMH_REGULATOR_MODE_HPM>;
		};

		vreg_l6b_1p8: ldo6 {
			regulator-name = "vreg_l6b_1p8";
			regulator-min-microvolt = <1800000>;
			regulator-max-microvolt = <2960000>;
			regulator-initial-mode = <RPMH_REGULATOR_MODE_HPM>;
		};

		vreg_l8b_3p0: ldo8 {
			regulator-name = "vreg_l8b_3p0";
			regulator-min-microvolt = <3072000>;
			regulator-max-microvolt = <3072000>;
			regulator-initial-mode = <RPMH_REGULATOR_MODE_HPM>;
		};

		vreg_l9b_2p9: ldo9 {
			regulator-name = "vreg_l9b_2p9";
			regulator-min-microvolt = <2960000>;
			regulator-max-microvolt = <2960000>;
			regulator-initial-mode = <RPMH_REGULATOR_MODE_HPM>;
		};

		vreg_l10b_1p8: ldo10 {
			regulator-name = "vreg_l10b_1p8";
			regulator-min-microvolt = <1800000>;
			regulator-max-microvolt = <1800000>;
			regulator-initial-mode = <RPMH_REGULATOR_MODE_HPM>;
		};

		vreg_l12b_1p2: ldo12 {
			regulator-name = "vreg_l12b_1p2";
			regulator-min-microvolt = <1200000>;
			regulator-max-microvolt = <1200000>;
			regulator-initial-mode = <RPMH_REGULATOR_MODE_HPM>;
			regulator-always-on;
		};

		vreg_l13b_3p0: ldo13 {
			regulator-name = "vreg_l13b_3p0";
			regulator-min-microvolt = <3072000>;
			regulator-max-microvolt = <3072000>;
			regulator-initial-mode = <RPMH_REGULATOR_MODE_HPM>;
		};

		vreg_l14b_3p0: ldo14 {
			regulator-name = "vreg_l14b_3p0";
			regulator-min-microvolt = <3072000>;
			regulator-max-microvolt = <3072000>;
			regulator-initial-mode = <RPMH_REGULATOR_MODE_HPM>;
		};

		vreg_l15b_1p8: ldo15 {
			regulator-name = "vreg_l15b_1p8";
			regulator-min-microvolt = <1800000>;
			regulator-max-microvolt = <1800000>;
			regulator-initial-mode = <RPMH_REGULATOR_MODE_HPM>;
			regulator-always-on;
		};

		vreg_l17b_2p5: ldo17 {
			regulator-name = "vreg_l17b_2p5";
			regulator-min-microvolt = <2504000>;
			regulator-max-microvolt = <2504000>;
			regulator-initial-mode = <RPMH_REGULATOR_MODE_HPM>;
		};
	};

	regulators-1 {
		compatible = "qcom,pm8550ve-rpmh-regulators";
		qcom,pmic-id = "c";

		vdd-l1-supply = <&vreg_s5j_1p2>;
		vdd-l2-supply = <&vreg_s1f_0p7>;
		vdd-l3-supply = <&vreg_s1f_0p7>;
		vdd-s4-supply = <&vph_pwr>;

		vreg_s4c_1p8: smps4 {
			regulator-name = "vreg_s4c_1p8";
			regulator-min-microvolt = <1856000>;
			regulator-max-microvolt = <2000000>;
			regulator-initial-mode = <RPMH_REGULATOR_MODE_HPM>;
		};

		vreg_l1c_1p2: ldo1 {
			regulator-name = "vreg_l1c_1p2";
			regulator-min-microvolt = <1200000>;
			regulator-max-microvolt = <1200000>;
			regulator-initial-mode = <RPMH_REGULATOR_MODE_HPM>;
		};

		vreg_l2c_0p8: ldo2 {
			regulator-name = "vreg_l2c_0p8";
			regulator-min-microvolt = <880000>;
			regulator-max-microvolt = <880000>;
			regulator-initial-mode = <RPMH_REGULATOR_MODE_HPM>;
		};

		vreg_l3c_0p8: ldo3 {
			regulator-name = "vreg_l3c_0p8";
			regulator-min-microvolt = <912000>;
			regulator-max-microvolt = <912000>;
			regulator-initial-mode = <RPMH_REGULATOR_MODE_HPM>;
		};
	};

	regulators-2 {
		compatible = "qcom,pmc8380-rpmh-regulators";
		qcom,pmic-id = "d";

		vdd-l1-supply = <&vreg_s1f_0p7>;
		vdd-l2-supply = <&vreg_s1f_0p7>;
		vdd-l3-supply = <&vreg_s4c_1p8>;
		vdd-s1-supply = <&vph_pwr>;

		vreg_l1d_0p8: ldo1 {
			regulator-name = "vreg_l1d_0p8";
			regulator-min-microvolt = <880000>;
			regulator-max-microvolt = <880000>;
			regulator-initial-mode = <RPMH_REGULATOR_MODE_HPM>;
		};

		vreg_l2d_0p9: ldo2 {
			regulator-name = "vreg_l2d_0p9";
			regulator-min-microvolt = <912000>;
			regulator-max-microvolt = <912000>;
			regulator-initial-mode = <RPMH_REGULATOR_MODE_HPM>;
		};

		vreg_l3d_1p8: ldo3 {
			regulator-name = "vreg_l3d_1p8";
			regulator-min-microvolt = <1800000>;
			regulator-max-microvolt = <1800000>;
			regulator-initial-mode = <RPMH_REGULATOR_MODE_HPM>;
		};
	};

	regulators-3 {
		compatible = "qcom,pmc8380-rpmh-regulators";
		qcom,pmic-id = "e";

		vdd-l2-supply = <&vreg_s1f_0p7>;
		vdd-l3-supply = <&vreg_s5j_1p2>;

		vreg_l2e_0p8: ldo2 {
			regulator-name = "vreg_l2e_0p8";
			regulator-min-microvolt = <880000>;
			regulator-max-microvolt = <880000>;
			regulator-initial-mode = <RPMH_REGULATOR_MODE_HPM>;
		};

		vreg_l3e_1p2: ldo3 {
			regulator-name = "vreg_l3e_1p2";
			regulator-min-microvolt = <1200000>;
			regulator-max-microvolt = <1200000>;
			regulator-initial-mode = <RPMH_REGULATOR_MODE_HPM>;
		};
	};

	regulators-4 {
		compatible = "qcom,pmc8380-rpmh-regulators";
		qcom,pmic-id = "f";

		vdd-l1-supply = <&vreg_s5j_1p2>;
		vdd-l2-supply = <&vreg_s5j_1p2>;
		vdd-l3-supply = <&vreg_s5j_1p2>;
		vdd-s1-supply = <&vph_pwr>;

		vreg_s1f_0p7: smps1 {
			regulator-name = "vreg_s1f_0p7";
			regulator-min-microvolt = <700000>;
			regulator-max-microvolt = <1100000>;
			regulator-initial-mode = <RPMH_REGULATOR_MODE_HPM>;
		};
	};

	regulators-6 {
		compatible = "qcom,pm8550ve-rpmh-regulators";
		qcom,pmic-id = "i";

		vdd-l1-supply = <&vreg_s4c_1p8>;
		vdd-l2-supply = <&vreg_s5j_1p2>;
		vdd-l3-supply = <&vreg_s1f_0p7>;
		vdd-s1-supply = <&vph_pwr>;
		vdd-s2-supply = <&vph_pwr>;

		vreg_l1i_1p8: ldo1 {
			regulator-name = "vreg_l1i_1p8";
			regulator-min-microvolt = <1800000>;
			regulator-max-microvolt = <1800000>;
			regulator-initial-mode = <RPMH_REGULATOR_MODE_HPM>;
		};

		vreg_l2i_1p2: ldo2 {
			regulator-name = "vreg_l2i_1p2";
			regulator-min-microvolt = <1200000>;
			regulator-max-microvolt = <1200000>;
			regulator-initial-mode = <RPMH_REGULATOR_MODE_HPM>;
		};

		vreg_l3i_0p8: ldo3 {
			regulator-name = "vreg_l3i_0p8";
			regulator-min-microvolt = <880000>;
			regulator-max-microvolt = <880000>;
			regulator-initial-mode = <RPMH_REGULATOR_MODE_HPM>;
		};
	};

	regulators-7 {
		compatible = "qcom,pm8550ve-rpmh-regulators";
		qcom,pmic-id = "j";

		vdd-l1-supply = <&vreg_s1f_0p7>;
		vdd-l2-supply = <&vreg_s5j_1p2>;
		vdd-l3-supply = <&vreg_s1f_0p7>;
		vdd-s5-supply = <&vph_pwr>;

		vreg_s5j_1p2: smps5 {
			regulator-name = "vreg_s5j_1p2";
			regulator-min-microvolt = <1256000>;
			regulator-max-microvolt = <1304000>;
			regulator-initial-mode = <RPMH_REGULATOR_MODE_HPM>;
		};

		vreg_l1j_0p8: ldo1 {
			regulator-name = "vreg_l1j_0p8";
			regulator-min-microvolt = <912000>;
			regulator-max-microvolt = <912000>;
			regulator-initial-mode = <RPMH_REGULATOR_MODE_HPM>;
		};

		vreg_l2j_1p2: ldo2 {
			regulator-name = "vreg_l2j_1p2";
			regulator-min-microvolt = <1256000>;
			regulator-max-microvolt = <1256000>;
			regulator-initial-mode = <RPMH_REGULATOR_MODE_HPM>;
		};

		vreg_l3j_0p8: ldo3 {
			regulator-name = "vreg_l3j_0p8";
			regulator-min-microvolt = <880000>;
			regulator-max-microvolt = <880000>;
			regulator-initial-mode = <RPMH_REGULATOR_MODE_HPM>;
		};
	};
};

&gpu {
	status = "okay";

	zap-shader {
		firmware-name = "qcom/x1e80100/LENOVO/21N1/qcdxkmsuc8380.mbn";
	};
};

&i2c0 {
	clock-frequency = <400000>;

	pinctrl-0 = <&qup_i2c0_data_clk>, <&tpad_default>;
	pinctrl-names = "default";

	status = "okay";

	/* ELAN06E2 or ELAN06E3 */
	touchpad@15 {
		compatible = "hid-over-i2c";
		reg = <0x15>;

		hid-descr-addr = <0x1>;
		interrupts-extended = <&tlmm 3 IRQ_TYPE_LEVEL_LOW>;

		vdd-supply = <&vreg_misc_3p3>;
		vddl-supply = <&vreg_l12b_1p2>;

		wakeup-source;
	};

	/* SYNA8022 or SYNA8024 */
	touchpad@2c {
		compatible = "hid-over-i2c";
		reg = <0x2c>;

		hid-descr-addr = <0x20>;
		interrupts-extended = <&tlmm 3 IRQ_TYPE_LEVEL_LOW>;

		vdd-supply = <&vreg_misc_3p3>;
		vddl-supply = <&vreg_l12b_1p2>;

		wakeup-source;
	};

	/* ELAN06F1 or SYNA06F2 */
	keyboard@3a {
		compatible = "hid-over-i2c";
		reg = <0x3a>;

		hid-descr-addr = <0x1>;
		interrupts-extended = <&tlmm 67 IRQ_TYPE_LEVEL_LOW>;

		vdd-supply = <&vreg_misc_3p3>;
		vddl-supply = <&vreg_l15b_1p8>;

		pinctrl-0 = <&kybd_default>;
		pinctrl-names = "default";

		wakeup-source;
	};
};

&i2c5 {
	clock-frequency = <400000>;

	status = "okay";

	eusb5_repeater: redriver@43 {
		compatible = "nxp,ptn3222";
		reg = <0x43>;
		#phy-cells = <0>;

		vdd3v3-supply = <&vreg_l13b_3p0>;
		vdd1v8-supply = <&vreg_l4b_1p8>;

		reset-gpios = <&tlmm 7 GPIO_ACTIVE_LOW>;

		pinctrl-0 = <&eusb5_reset_n>;
		pinctrl-names = "default";
	};

	eusb3_repeater: redriver@47 {
		compatible = "nxp,ptn3222";
		reg = <0x47>;
		#phy-cells = <0>;

		vdd3v3-supply = <&vreg_l13b_3p0>;
		vdd1v8-supply = <&vreg_l4b_1p8>;

		reset-gpios = <&tlmm 6 GPIO_ACTIVE_LOW>;

		pinctrl-0 = <&eusb3_reset_n>;
		pinctrl-names = "default";
	};

	eusb6_repeater: redriver@4f {
		compatible = "nxp,ptn3222";
		reg = <0x4f>;
		#phy-cells = <0>;

		vdd3v3-supply = <&vreg_l13b_3p0>;
		vdd1v8-supply = <&vreg_l4b_1p8>;

		reset-gpios = <&tlmm 184 GPIO_ACTIVE_LOW>;

		pinctrl-0 = <&eusb6_reset_n>;
		pinctrl-names = "default";
	};
};

&i2c8 {
	clock-frequency = <400000>;

	status = "okay";

	/* ILIT2911 or GTCH1563 */
	touchscreen@10 {
		compatible = "hid-over-i2c";
		reg = <0x10>;

		hid-descr-addr = <0x1>;
		interrupts-extended = <&tlmm 51 IRQ_TYPE_LEVEL_LOW>;

		vdd-supply = <&vreg_misc_3p3>;
		vddl-supply = <&vreg_l15b_1p8>;

		pinctrl-0 = <&ts0_default>;
		pinctrl-names = "default";
	};

	/* TODO: second-sourced touchscreen @ 0x41 */
};

&lpass_tlmm {
	spkr_01_sd_n_active: spkr-01-sd-n-active-state {
		pins = "gpio12";
		function = "gpio";
		drive-strength = <16>;
		bias-disable;
		output-low;
	};
};

&lpass_vamacro {
	pinctrl-0 = <&dmic01_default>;
	pinctrl-names = "default";

	vdd-micb-supply = <&vreg_l1b_1p8>;
	qcom,dmic-sample-rate = <4800000>;
};

&mdss {
	status = "okay";
};

&mdss_dp3 {
	compatible = "qcom,x1e80100-dp";
	/delete-property/ #sound-dai-cells;

	status = "okay";

	aux-bus {
		panel {
			compatible = "edp-panel";
			enable-gpios = <&pmc8380_3_gpios 4 GPIO_ACTIVE_HIGH>;
			power-supply = <&vreg_edp_3p3>;

			pinctrl-0 = <&edp_bl_en>;
			pinctrl-names = "default";

			port {
				edp_panel_in: endpoint {
					remote-endpoint = <&mdss_dp3_out>;
				};
			};
		};
	};

	ports {
		port@1 {
			reg = <1>;

			mdss_dp3_out: endpoint {
				data-lanes = <0 1 2 3>;
				link-frequencies = /bits/ 64 <1620000000 2700000000 5400000000 8100000000>;

				remote-endpoint = <&edp_panel_in>;
			};
		};
	};
};

&mdss_dp3_phy {
	vdda-phy-supply = <&vreg_l3j_0p8>;
	vdda-pll-supply = <&vreg_l2j_1p2>;

	status = "okay";
};

&pcie4 {
	perst-gpios = <&tlmm 146 GPIO_ACTIVE_LOW>;
	wake-gpios = <&tlmm 148 GPIO_ACTIVE_LOW>;

	pinctrl-0 = <&pcie4_default>;
	pinctrl-names = "default";

	status = "okay";
};

&pcie4_phy {
	vdda-phy-supply = <&vreg_l3i_0p8>;
	vdda-pll-supply = <&vreg_l3e_1p2>;

	status = "okay";
};

&pcie6a {
	perst-gpios = <&tlmm 152 GPIO_ACTIVE_LOW>;
	wake-gpios = <&tlmm 154 GPIO_ACTIVE_LOW>;

	vddpe-3v3-supply = <&vreg_nvme>;

	pinctrl-0 = <&pcie6a_default>;
	pinctrl-names = "default";

	status = "okay";
};

&pcie6a_phy {
	vdda-phy-supply = <&vreg_l1d_0p8>;
	vdda-pll-supply = <&vreg_l2j_1p2>;

	status = "okay";
=======
&panel {
	backlight = <&backlight>;
>>>>>>> 3f4ee458
};

&pmc8380_3_gpios {
	edp_bl_reg_en: edp-bl-reg-en-state {
		pins = "gpio10";
		function = "normal";
	};
};

<<<<<<< HEAD
&pm8550ve_8_gpios {
	misc_3p3_reg_en: misc-3p3-reg-en-state {
		pins = "gpio6";
		function = "normal";
		bias-disable;
		drive-push-pull;
		input-disable;
		output-enable;
		power-source = <1>; /* 1.8 V */
		qcom,drive-strength = <PMIC_GPIO_STRENGTH_LOW>;
	};
};

&qupv3_0 {
	status = "okay";
};

&qupv3_1 {
	status = "okay";
};

&qupv3_2 {
	status = "okay";
};

&remoteproc_adsp {
	firmware-name = "qcom/x1e80100/LENOVO/21N1/qcadsp8380.mbn",
			"qcom/x1e80100/LENOVO/21N1/adsp_dtbs.elf";

	status = "okay";
};

&remoteproc_cdsp {
	firmware-name = "qcom/x1e80100/LENOVO/21N1/qccdsp8380.mbn",
			"qcom/x1e80100/LENOVO/21N1/cdsp_dtbs.elf";

	status = "okay";
};

&smb2360_0 {
	status = "okay";
};

&smb2360_0_eusb2_repeater {
	vdd18-supply = <&vreg_l3d_1p8>;
	vdd3-supply = <&vreg_l2b_3p0>;
};

&smb2360_1 {
	status = "okay";
};

&smb2360_1_eusb2_repeater {
	vdd18-supply = <&vreg_l3d_1p8>;
	vdd3-supply = <&vreg_l14b_3p0>;
};

&swr0 {
	status = "okay";

	pinctrl-0 = <&wsa_swr_active>, <&spkr_01_sd_n_active>;
	pinctrl-names = "default";

	/* WSA8845, Left Speaker */
	left_spkr: speaker@0,0 {
		compatible = "sdw20217020400";
		reg = <0 0>;
		reset-gpios = <&lpass_tlmm 12 GPIO_ACTIVE_LOW>;
		#sound-dai-cells = <0>;
		sound-name-prefix = "SpkrLeft";
		vdd-1p8-supply = <&vreg_l15b_1p8>;
		vdd-io-supply = <&vreg_l12b_1p2>;
		qcom,port-mapping = <1 2 3 7 10 13>;
	};

	/* WSA8845, Right Speaker */
	right_spkr: speaker@0,1 {
		compatible = "sdw20217020400";
		reg = <0 1>;
		reset-gpios = <&lpass_tlmm 12 GPIO_ACTIVE_LOW>;
		#sound-dai-cells = <0>;
		sound-name-prefix = "SpkrRight";
		vdd-1p8-supply = <&vreg_l15b_1p8>;
		vdd-io-supply = <&vreg_l12b_1p2>;
		qcom,port-mapping = <4 5 6 7 11 13>;
	};
};

&swr1 {
	status = "okay";

	/* WCD9385 RX */
	wcd_rx: codec@0,4 {
		compatible = "sdw20217010d00";
		reg = <0 4>;
		qcom,rx-port-mapping = <1 2 3 4 5>;
	};
};

&swr2 {
	status = "okay";

	/* WCD9385 TX */
	wcd_tx: codec@0,3 {
		compatible = "sdw20217010d00";
		reg = <0 3>;
		qcom,tx-port-mapping = <2 2 3 4>;
	};
};

&tlmm {
	gpio-reserved-ranges = <34 2>, /* Unused */
			       <44 4>, /* SPI (TPM) */
			       <72 2>, /* Secure EC I2C connection (?) */
			       <238 1>; /* UFS Reset */

	eusb3_reset_n: eusb3-reset-n-state {
		pins = "gpio6";
		function = "gpio";
		drive-strength = <2>;
		bias-disable;
		output-low;
	};

	eusb5_reset_n: eusb5-reset-n-state {
		pins = "gpio7";
		function = "gpio";
		drive-strength = <2>;
		bias-disable;
		output-low;
	};

	eusb6_reset_n: eusb6-reset-n-state {
		pins = "gpio184";
		function = "gpio";
		drive-strength = <2>;
		bias-disable;
		output-low;
=======
&pmk8550_gpios {
	edp_bl_pwm: edp-bl-pwm-state {
		pins = "gpio5";
		function = "func3";
>>>>>>> 3f4ee458
	};
};

&pmk8550_pwm {
	status = "okay";
};<|MERGE_RESOLUTION|>--- conflicted
+++ resolved
@@ -3,20 +3,7 @@
  * Copyright (c) 2025, Linaro Limited
  */
 
-<<<<<<< HEAD
-/dts-v1/;
-
-#include <dt-bindings/gpio/gpio.h>
-#include <dt-bindings/input/gpio-keys.h>
-#include <dt-bindings/input/input.h>
-#include <dt-bindings/pinctrl/qcom,pmic-gpio.h>
-#include <dt-bindings/regulator/qcom,rpmh-regulator.h>
-
-#include "x1e80100.dtsi"
-#include "x1e80100-pmics.dtsi"
-=======
 #include "x1e78100-lenovo-thinkpad-t14s.dtsi"
->>>>>>> 3f4ee458
 
 / {
 	model = "Lenovo ThinkPad T14s Gen 6 (LCD)";
@@ -33,28 +20,7 @@
 		pinctrl-names = "default";
 	};
 
-<<<<<<< HEAD
-	vreg_misc_3p3: regulator-misc-3p3 {
-		compatible = "regulator-fixed";
-
-		regulator-name = "VCC3B";
-		regulator-min-microvolt = <3300000>;
-		regulator-max-microvolt = <3300000>;
-
-		gpio = <&pm8550ve_8_gpios 6 GPIO_ACTIVE_HIGH>;
-		enable-active-high;
-
-		pinctrl-0 = <&misc_3p3_reg_en>;
-		pinctrl-names = "default";
-
-		regulator-boot-on;
-		regulator-always-on;
-	};
-
-	vreg_nvme: regulator-nvme {
-=======
 	vreg_edp_bl: regulator-edp-bl {
->>>>>>> 3f4ee458
 		compatible = "regulator-fixed";
 
 		regulator-name = "VBL9";
@@ -71,540 +37,8 @@
 	};
 };
 
-<<<<<<< HEAD
-&apps_rsc {
-	regulators-0 {
-		compatible = "qcom,pm8550-rpmh-regulators";
-		qcom,pmic-id = "b";
-
-		vdd-bob1-supply = <&vph_pwr>;
-		vdd-bob2-supply = <&vph_pwr>;
-		vdd-l1-l4-l10-supply = <&vreg_s4c_1p8>;
-		vdd-l2-l13-l14-supply = <&vreg_bob1>;
-		vdd-l5-l16-supply = <&vreg_bob1>;
-		vdd-l6-l7-supply = <&vreg_bob2>;
-		vdd-l8-l9-supply = <&vreg_bob1>;
-		vdd-l12-supply = <&vreg_s5j_1p2>;
-		vdd-l15-supply = <&vreg_s4c_1p8>;
-		vdd-l17-supply = <&vreg_bob2>;
-
-		vreg_bob1: bob1 {
-			regulator-name = "vreg_bob1";
-			regulator-min-microvolt = <3008000>;
-			regulator-max-microvolt = <3960000>;
-			regulator-initial-mode = <RPMH_REGULATOR_MODE_HPM>;
-		};
-
-		vreg_bob2: bob2 {
-			regulator-name = "vreg_bob2";
-			regulator-min-microvolt = <2504000>;
-			regulator-max-microvolt = <3008000>;
-			regulator-initial-mode = <RPMH_REGULATOR_MODE_HPM>;
-		};
-
-		vreg_l1b_1p8: ldo1 {
-			regulator-name = "vreg_l1b_1p8";
-			regulator-min-microvolt = <1800000>;
-			regulator-max-microvolt = <1800000>;
-			regulator-initial-mode = <RPMH_REGULATOR_MODE_HPM>;
-		};
-
-		vreg_l2b_3p0: ldo2 {
-			regulator-name = "vreg_l2b_3p0";
-			regulator-min-microvolt = <3072000>;
-			regulator-max-microvolt = <3072000>;
-			regulator-initial-mode = <RPMH_REGULATOR_MODE_HPM>;
-		};
-
-		vreg_l4b_1p8: ldo4 {
-			regulator-name = "vreg_l4b_1p8";
-			regulator-min-microvolt = <1800000>;
-			regulator-max-microvolt = <1800000>;
-			regulator-initial-mode = <RPMH_REGULATOR_MODE_HPM>;
-		};
-
-		vreg_l6b_1p8: ldo6 {
-			regulator-name = "vreg_l6b_1p8";
-			regulator-min-microvolt = <1800000>;
-			regulator-max-microvolt = <2960000>;
-			regulator-initial-mode = <RPMH_REGULATOR_MODE_HPM>;
-		};
-
-		vreg_l8b_3p0: ldo8 {
-			regulator-name = "vreg_l8b_3p0";
-			regulator-min-microvolt = <3072000>;
-			regulator-max-microvolt = <3072000>;
-			regulator-initial-mode = <RPMH_REGULATOR_MODE_HPM>;
-		};
-
-		vreg_l9b_2p9: ldo9 {
-			regulator-name = "vreg_l9b_2p9";
-			regulator-min-microvolt = <2960000>;
-			regulator-max-microvolt = <2960000>;
-			regulator-initial-mode = <RPMH_REGULATOR_MODE_HPM>;
-		};
-
-		vreg_l10b_1p8: ldo10 {
-			regulator-name = "vreg_l10b_1p8";
-			regulator-min-microvolt = <1800000>;
-			regulator-max-microvolt = <1800000>;
-			regulator-initial-mode = <RPMH_REGULATOR_MODE_HPM>;
-		};
-
-		vreg_l12b_1p2: ldo12 {
-			regulator-name = "vreg_l12b_1p2";
-			regulator-min-microvolt = <1200000>;
-			regulator-max-microvolt = <1200000>;
-			regulator-initial-mode = <RPMH_REGULATOR_MODE_HPM>;
-			regulator-always-on;
-		};
-
-		vreg_l13b_3p0: ldo13 {
-			regulator-name = "vreg_l13b_3p0";
-			regulator-min-microvolt = <3072000>;
-			regulator-max-microvolt = <3072000>;
-			regulator-initial-mode = <RPMH_REGULATOR_MODE_HPM>;
-		};
-
-		vreg_l14b_3p0: ldo14 {
-			regulator-name = "vreg_l14b_3p0";
-			regulator-min-microvolt = <3072000>;
-			regulator-max-microvolt = <3072000>;
-			regulator-initial-mode = <RPMH_REGULATOR_MODE_HPM>;
-		};
-
-		vreg_l15b_1p8: ldo15 {
-			regulator-name = "vreg_l15b_1p8";
-			regulator-min-microvolt = <1800000>;
-			regulator-max-microvolt = <1800000>;
-			regulator-initial-mode = <RPMH_REGULATOR_MODE_HPM>;
-			regulator-always-on;
-		};
-
-		vreg_l17b_2p5: ldo17 {
-			regulator-name = "vreg_l17b_2p5";
-			regulator-min-microvolt = <2504000>;
-			regulator-max-microvolt = <2504000>;
-			regulator-initial-mode = <RPMH_REGULATOR_MODE_HPM>;
-		};
-	};
-
-	regulators-1 {
-		compatible = "qcom,pm8550ve-rpmh-regulators";
-		qcom,pmic-id = "c";
-
-		vdd-l1-supply = <&vreg_s5j_1p2>;
-		vdd-l2-supply = <&vreg_s1f_0p7>;
-		vdd-l3-supply = <&vreg_s1f_0p7>;
-		vdd-s4-supply = <&vph_pwr>;
-
-		vreg_s4c_1p8: smps4 {
-			regulator-name = "vreg_s4c_1p8";
-			regulator-min-microvolt = <1856000>;
-			regulator-max-microvolt = <2000000>;
-			regulator-initial-mode = <RPMH_REGULATOR_MODE_HPM>;
-		};
-
-		vreg_l1c_1p2: ldo1 {
-			regulator-name = "vreg_l1c_1p2";
-			regulator-min-microvolt = <1200000>;
-			regulator-max-microvolt = <1200000>;
-			regulator-initial-mode = <RPMH_REGULATOR_MODE_HPM>;
-		};
-
-		vreg_l2c_0p8: ldo2 {
-			regulator-name = "vreg_l2c_0p8";
-			regulator-min-microvolt = <880000>;
-			regulator-max-microvolt = <880000>;
-			regulator-initial-mode = <RPMH_REGULATOR_MODE_HPM>;
-		};
-
-		vreg_l3c_0p8: ldo3 {
-			regulator-name = "vreg_l3c_0p8";
-			regulator-min-microvolt = <912000>;
-			regulator-max-microvolt = <912000>;
-			regulator-initial-mode = <RPMH_REGULATOR_MODE_HPM>;
-		};
-	};
-
-	regulators-2 {
-		compatible = "qcom,pmc8380-rpmh-regulators";
-		qcom,pmic-id = "d";
-
-		vdd-l1-supply = <&vreg_s1f_0p7>;
-		vdd-l2-supply = <&vreg_s1f_0p7>;
-		vdd-l3-supply = <&vreg_s4c_1p8>;
-		vdd-s1-supply = <&vph_pwr>;
-
-		vreg_l1d_0p8: ldo1 {
-			regulator-name = "vreg_l1d_0p8";
-			regulator-min-microvolt = <880000>;
-			regulator-max-microvolt = <880000>;
-			regulator-initial-mode = <RPMH_REGULATOR_MODE_HPM>;
-		};
-
-		vreg_l2d_0p9: ldo2 {
-			regulator-name = "vreg_l2d_0p9";
-			regulator-min-microvolt = <912000>;
-			regulator-max-microvolt = <912000>;
-			regulator-initial-mode = <RPMH_REGULATOR_MODE_HPM>;
-		};
-
-		vreg_l3d_1p8: ldo3 {
-			regulator-name = "vreg_l3d_1p8";
-			regulator-min-microvolt = <1800000>;
-			regulator-max-microvolt = <1800000>;
-			regulator-initial-mode = <RPMH_REGULATOR_MODE_HPM>;
-		};
-	};
-
-	regulators-3 {
-		compatible = "qcom,pmc8380-rpmh-regulators";
-		qcom,pmic-id = "e";
-
-		vdd-l2-supply = <&vreg_s1f_0p7>;
-		vdd-l3-supply = <&vreg_s5j_1p2>;
-
-		vreg_l2e_0p8: ldo2 {
-			regulator-name = "vreg_l2e_0p8";
-			regulator-min-microvolt = <880000>;
-			regulator-max-microvolt = <880000>;
-			regulator-initial-mode = <RPMH_REGULATOR_MODE_HPM>;
-		};
-
-		vreg_l3e_1p2: ldo3 {
-			regulator-name = "vreg_l3e_1p2";
-			regulator-min-microvolt = <1200000>;
-			regulator-max-microvolt = <1200000>;
-			regulator-initial-mode = <RPMH_REGULATOR_MODE_HPM>;
-		};
-	};
-
-	regulators-4 {
-		compatible = "qcom,pmc8380-rpmh-regulators";
-		qcom,pmic-id = "f";
-
-		vdd-l1-supply = <&vreg_s5j_1p2>;
-		vdd-l2-supply = <&vreg_s5j_1p2>;
-		vdd-l3-supply = <&vreg_s5j_1p2>;
-		vdd-s1-supply = <&vph_pwr>;
-
-		vreg_s1f_0p7: smps1 {
-			regulator-name = "vreg_s1f_0p7";
-			regulator-min-microvolt = <700000>;
-			regulator-max-microvolt = <1100000>;
-			regulator-initial-mode = <RPMH_REGULATOR_MODE_HPM>;
-		};
-	};
-
-	regulators-6 {
-		compatible = "qcom,pm8550ve-rpmh-regulators";
-		qcom,pmic-id = "i";
-
-		vdd-l1-supply = <&vreg_s4c_1p8>;
-		vdd-l2-supply = <&vreg_s5j_1p2>;
-		vdd-l3-supply = <&vreg_s1f_0p7>;
-		vdd-s1-supply = <&vph_pwr>;
-		vdd-s2-supply = <&vph_pwr>;
-
-		vreg_l1i_1p8: ldo1 {
-			regulator-name = "vreg_l1i_1p8";
-			regulator-min-microvolt = <1800000>;
-			regulator-max-microvolt = <1800000>;
-			regulator-initial-mode = <RPMH_REGULATOR_MODE_HPM>;
-		};
-
-		vreg_l2i_1p2: ldo2 {
-			regulator-name = "vreg_l2i_1p2";
-			regulator-min-microvolt = <1200000>;
-			regulator-max-microvolt = <1200000>;
-			regulator-initial-mode = <RPMH_REGULATOR_MODE_HPM>;
-		};
-
-		vreg_l3i_0p8: ldo3 {
-			regulator-name = "vreg_l3i_0p8";
-			regulator-min-microvolt = <880000>;
-			regulator-max-microvolt = <880000>;
-			regulator-initial-mode = <RPMH_REGULATOR_MODE_HPM>;
-		};
-	};
-
-	regulators-7 {
-		compatible = "qcom,pm8550ve-rpmh-regulators";
-		qcom,pmic-id = "j";
-
-		vdd-l1-supply = <&vreg_s1f_0p7>;
-		vdd-l2-supply = <&vreg_s5j_1p2>;
-		vdd-l3-supply = <&vreg_s1f_0p7>;
-		vdd-s5-supply = <&vph_pwr>;
-
-		vreg_s5j_1p2: smps5 {
-			regulator-name = "vreg_s5j_1p2";
-			regulator-min-microvolt = <1256000>;
-			regulator-max-microvolt = <1304000>;
-			regulator-initial-mode = <RPMH_REGULATOR_MODE_HPM>;
-		};
-
-		vreg_l1j_0p8: ldo1 {
-			regulator-name = "vreg_l1j_0p8";
-			regulator-min-microvolt = <912000>;
-			regulator-max-microvolt = <912000>;
-			regulator-initial-mode = <RPMH_REGULATOR_MODE_HPM>;
-		};
-
-		vreg_l2j_1p2: ldo2 {
-			regulator-name = "vreg_l2j_1p2";
-			regulator-min-microvolt = <1256000>;
-			regulator-max-microvolt = <1256000>;
-			regulator-initial-mode = <RPMH_REGULATOR_MODE_HPM>;
-		};
-
-		vreg_l3j_0p8: ldo3 {
-			regulator-name = "vreg_l3j_0p8";
-			regulator-min-microvolt = <880000>;
-			regulator-max-microvolt = <880000>;
-			regulator-initial-mode = <RPMH_REGULATOR_MODE_HPM>;
-		};
-	};
-};
-
-&gpu {
-	status = "okay";
-
-	zap-shader {
-		firmware-name = "qcom/x1e80100/LENOVO/21N1/qcdxkmsuc8380.mbn";
-	};
-};
-
-&i2c0 {
-	clock-frequency = <400000>;
-
-	pinctrl-0 = <&qup_i2c0_data_clk>, <&tpad_default>;
-	pinctrl-names = "default";
-
-	status = "okay";
-
-	/* ELAN06E2 or ELAN06E3 */
-	touchpad@15 {
-		compatible = "hid-over-i2c";
-		reg = <0x15>;
-
-		hid-descr-addr = <0x1>;
-		interrupts-extended = <&tlmm 3 IRQ_TYPE_LEVEL_LOW>;
-
-		vdd-supply = <&vreg_misc_3p3>;
-		vddl-supply = <&vreg_l12b_1p2>;
-
-		wakeup-source;
-	};
-
-	/* SYNA8022 or SYNA8024 */
-	touchpad@2c {
-		compatible = "hid-over-i2c";
-		reg = <0x2c>;
-
-		hid-descr-addr = <0x20>;
-		interrupts-extended = <&tlmm 3 IRQ_TYPE_LEVEL_LOW>;
-
-		vdd-supply = <&vreg_misc_3p3>;
-		vddl-supply = <&vreg_l12b_1p2>;
-
-		wakeup-source;
-	};
-
-	/* ELAN06F1 or SYNA06F2 */
-	keyboard@3a {
-		compatible = "hid-over-i2c";
-		reg = <0x3a>;
-
-		hid-descr-addr = <0x1>;
-		interrupts-extended = <&tlmm 67 IRQ_TYPE_LEVEL_LOW>;
-
-		vdd-supply = <&vreg_misc_3p3>;
-		vddl-supply = <&vreg_l15b_1p8>;
-
-		pinctrl-0 = <&kybd_default>;
-		pinctrl-names = "default";
-
-		wakeup-source;
-	};
-};
-
-&i2c5 {
-	clock-frequency = <400000>;
-
-	status = "okay";
-
-	eusb5_repeater: redriver@43 {
-		compatible = "nxp,ptn3222";
-		reg = <0x43>;
-		#phy-cells = <0>;
-
-		vdd3v3-supply = <&vreg_l13b_3p0>;
-		vdd1v8-supply = <&vreg_l4b_1p8>;
-
-		reset-gpios = <&tlmm 7 GPIO_ACTIVE_LOW>;
-
-		pinctrl-0 = <&eusb5_reset_n>;
-		pinctrl-names = "default";
-	};
-
-	eusb3_repeater: redriver@47 {
-		compatible = "nxp,ptn3222";
-		reg = <0x47>;
-		#phy-cells = <0>;
-
-		vdd3v3-supply = <&vreg_l13b_3p0>;
-		vdd1v8-supply = <&vreg_l4b_1p8>;
-
-		reset-gpios = <&tlmm 6 GPIO_ACTIVE_LOW>;
-
-		pinctrl-0 = <&eusb3_reset_n>;
-		pinctrl-names = "default";
-	};
-
-	eusb6_repeater: redriver@4f {
-		compatible = "nxp,ptn3222";
-		reg = <0x4f>;
-		#phy-cells = <0>;
-
-		vdd3v3-supply = <&vreg_l13b_3p0>;
-		vdd1v8-supply = <&vreg_l4b_1p8>;
-
-		reset-gpios = <&tlmm 184 GPIO_ACTIVE_LOW>;
-
-		pinctrl-0 = <&eusb6_reset_n>;
-		pinctrl-names = "default";
-	};
-};
-
-&i2c8 {
-	clock-frequency = <400000>;
-
-	status = "okay";
-
-	/* ILIT2911 or GTCH1563 */
-	touchscreen@10 {
-		compatible = "hid-over-i2c";
-		reg = <0x10>;
-
-		hid-descr-addr = <0x1>;
-		interrupts-extended = <&tlmm 51 IRQ_TYPE_LEVEL_LOW>;
-
-		vdd-supply = <&vreg_misc_3p3>;
-		vddl-supply = <&vreg_l15b_1p8>;
-
-		pinctrl-0 = <&ts0_default>;
-		pinctrl-names = "default";
-	};
-
-	/* TODO: second-sourced touchscreen @ 0x41 */
-};
-
-&lpass_tlmm {
-	spkr_01_sd_n_active: spkr-01-sd-n-active-state {
-		pins = "gpio12";
-		function = "gpio";
-		drive-strength = <16>;
-		bias-disable;
-		output-low;
-	};
-};
-
-&lpass_vamacro {
-	pinctrl-0 = <&dmic01_default>;
-	pinctrl-names = "default";
-
-	vdd-micb-supply = <&vreg_l1b_1p8>;
-	qcom,dmic-sample-rate = <4800000>;
-};
-
-&mdss {
-	status = "okay";
-};
-
-&mdss_dp3 {
-	compatible = "qcom,x1e80100-dp";
-	/delete-property/ #sound-dai-cells;
-
-	status = "okay";
-
-	aux-bus {
-		panel {
-			compatible = "edp-panel";
-			enable-gpios = <&pmc8380_3_gpios 4 GPIO_ACTIVE_HIGH>;
-			power-supply = <&vreg_edp_3p3>;
-
-			pinctrl-0 = <&edp_bl_en>;
-			pinctrl-names = "default";
-
-			port {
-				edp_panel_in: endpoint {
-					remote-endpoint = <&mdss_dp3_out>;
-				};
-			};
-		};
-	};
-
-	ports {
-		port@1 {
-			reg = <1>;
-
-			mdss_dp3_out: endpoint {
-				data-lanes = <0 1 2 3>;
-				link-frequencies = /bits/ 64 <1620000000 2700000000 5400000000 8100000000>;
-
-				remote-endpoint = <&edp_panel_in>;
-			};
-		};
-	};
-};
-
-&mdss_dp3_phy {
-	vdda-phy-supply = <&vreg_l3j_0p8>;
-	vdda-pll-supply = <&vreg_l2j_1p2>;
-
-	status = "okay";
-};
-
-&pcie4 {
-	perst-gpios = <&tlmm 146 GPIO_ACTIVE_LOW>;
-	wake-gpios = <&tlmm 148 GPIO_ACTIVE_LOW>;
-
-	pinctrl-0 = <&pcie4_default>;
-	pinctrl-names = "default";
-
-	status = "okay";
-};
-
-&pcie4_phy {
-	vdda-phy-supply = <&vreg_l3i_0p8>;
-	vdda-pll-supply = <&vreg_l3e_1p2>;
-
-	status = "okay";
-};
-
-&pcie6a {
-	perst-gpios = <&tlmm 152 GPIO_ACTIVE_LOW>;
-	wake-gpios = <&tlmm 154 GPIO_ACTIVE_LOW>;
-
-	vddpe-3v3-supply = <&vreg_nvme>;
-
-	pinctrl-0 = <&pcie6a_default>;
-	pinctrl-names = "default";
-
-	status = "okay";
-};
-
-&pcie6a_phy {
-	vdda-phy-supply = <&vreg_l1d_0p8>;
-	vdda-pll-supply = <&vreg_l2j_1p2>;
-
-	status = "okay";
-=======
 &panel {
 	backlight = <&backlight>;
->>>>>>> 3f4ee458
 };
 
 &pmc8380_3_gpios {
@@ -614,151 +48,10 @@
 	};
 };
 
-<<<<<<< HEAD
-&pm8550ve_8_gpios {
-	misc_3p3_reg_en: misc-3p3-reg-en-state {
-		pins = "gpio6";
-		function = "normal";
-		bias-disable;
-		drive-push-pull;
-		input-disable;
-		output-enable;
-		power-source = <1>; /* 1.8 V */
-		qcom,drive-strength = <PMIC_GPIO_STRENGTH_LOW>;
-	};
-};
-
-&qupv3_0 {
-	status = "okay";
-};
-
-&qupv3_1 {
-	status = "okay";
-};
-
-&qupv3_2 {
-	status = "okay";
-};
-
-&remoteproc_adsp {
-	firmware-name = "qcom/x1e80100/LENOVO/21N1/qcadsp8380.mbn",
-			"qcom/x1e80100/LENOVO/21N1/adsp_dtbs.elf";
-
-	status = "okay";
-};
-
-&remoteproc_cdsp {
-	firmware-name = "qcom/x1e80100/LENOVO/21N1/qccdsp8380.mbn",
-			"qcom/x1e80100/LENOVO/21N1/cdsp_dtbs.elf";
-
-	status = "okay";
-};
-
-&smb2360_0 {
-	status = "okay";
-};
-
-&smb2360_0_eusb2_repeater {
-	vdd18-supply = <&vreg_l3d_1p8>;
-	vdd3-supply = <&vreg_l2b_3p0>;
-};
-
-&smb2360_1 {
-	status = "okay";
-};
-
-&smb2360_1_eusb2_repeater {
-	vdd18-supply = <&vreg_l3d_1p8>;
-	vdd3-supply = <&vreg_l14b_3p0>;
-};
-
-&swr0 {
-	status = "okay";
-
-	pinctrl-0 = <&wsa_swr_active>, <&spkr_01_sd_n_active>;
-	pinctrl-names = "default";
-
-	/* WSA8845, Left Speaker */
-	left_spkr: speaker@0,0 {
-		compatible = "sdw20217020400";
-		reg = <0 0>;
-		reset-gpios = <&lpass_tlmm 12 GPIO_ACTIVE_LOW>;
-		#sound-dai-cells = <0>;
-		sound-name-prefix = "SpkrLeft";
-		vdd-1p8-supply = <&vreg_l15b_1p8>;
-		vdd-io-supply = <&vreg_l12b_1p2>;
-		qcom,port-mapping = <1 2 3 7 10 13>;
-	};
-
-	/* WSA8845, Right Speaker */
-	right_spkr: speaker@0,1 {
-		compatible = "sdw20217020400";
-		reg = <0 1>;
-		reset-gpios = <&lpass_tlmm 12 GPIO_ACTIVE_LOW>;
-		#sound-dai-cells = <0>;
-		sound-name-prefix = "SpkrRight";
-		vdd-1p8-supply = <&vreg_l15b_1p8>;
-		vdd-io-supply = <&vreg_l12b_1p2>;
-		qcom,port-mapping = <4 5 6 7 11 13>;
-	};
-};
-
-&swr1 {
-	status = "okay";
-
-	/* WCD9385 RX */
-	wcd_rx: codec@0,4 {
-		compatible = "sdw20217010d00";
-		reg = <0 4>;
-		qcom,rx-port-mapping = <1 2 3 4 5>;
-	};
-};
-
-&swr2 {
-	status = "okay";
-
-	/* WCD9385 TX */
-	wcd_tx: codec@0,3 {
-		compatible = "sdw20217010d00";
-		reg = <0 3>;
-		qcom,tx-port-mapping = <2 2 3 4>;
-	};
-};
-
-&tlmm {
-	gpio-reserved-ranges = <34 2>, /* Unused */
-			       <44 4>, /* SPI (TPM) */
-			       <72 2>, /* Secure EC I2C connection (?) */
-			       <238 1>; /* UFS Reset */
-
-	eusb3_reset_n: eusb3-reset-n-state {
-		pins = "gpio6";
-		function = "gpio";
-		drive-strength = <2>;
-		bias-disable;
-		output-low;
-	};
-
-	eusb5_reset_n: eusb5-reset-n-state {
-		pins = "gpio7";
-		function = "gpio";
-		drive-strength = <2>;
-		bias-disable;
-		output-low;
-	};
-
-	eusb6_reset_n: eusb6-reset-n-state {
-		pins = "gpio184";
-		function = "gpio";
-		drive-strength = <2>;
-		bias-disable;
-		output-low;
-=======
 &pmk8550_gpios {
 	edp_bl_pwm: edp-bl-pwm-state {
 		pins = "gpio5";
 		function = "func3";
->>>>>>> 3f4ee458
 	};
 };
 
