// SPDX-License-Identifier: GPL-2.0-only
/*
 * Copyright (c) 2015, The Linux Foundation. All rights reserved.
 */

/dts-v1/;

#include "msm8916-pm8916.dtsi"
#include <dt-bindings/gpio/gpio.h>
#include <dt-bindings/input/input.h>
#include <dt-bindings/leds/common.h>
#include <dt-bindings/pinctrl/qcom,pmic-gpio.h>
#include <dt-bindings/pinctrl/qcom,pmic-mpp.h>
#include <dt-bindings/sound/apq8016-lpass.h>

/ {
	model = "Qualcomm Technologies, Inc. APQ 8016 SBC";
	compatible = "qcom,apq8016-sbc", "qcom,apq8016";

	aliases {
		mmc0 = &sdhc_1; /* eMMC */
		mmc1 = &sdhc_2; /* SD card */
		serial0 = &blsp_uart2;
		serial1 = &blsp_uart1;
		usid0 = &pm8916_0;
		i2c0 = &blsp_i2c2;
		i2c1 = &blsp_i2c6;
		i2c3 = &blsp_i2c4;
		spi0 = &blsp_spi5;
		spi1 = &blsp_spi3;
	};

	chosen {
		stdout-path = "serial0";
	};

	reserved-memory {
		ramoops@bff00000 {
			compatible = "ramoops";
			reg = <0x0 0xbff00000 0x0 0x100000>;

			record-size = <0x20000>;
			console-size = <0x20000>;
			ftrace-size = <0x20000>;
		};
	};

	usb2513 {
		compatible = "smsc,usb3503";
		reset-gpios = <&pm8916_gpios 3 GPIO_ACTIVE_LOW>;
		initial-mode = <1>;
	};

	usb_id: usb-id {
		compatible = "linux,extcon-usb-gpio";
<<<<<<< HEAD
		id-gpio = <&tlmm 121 GPIO_ACTIVE_HIGH>;
=======
		id-gpios = <&tlmm 121 GPIO_ACTIVE_HIGH>;
>>>>>>> 2d5404ca
		pinctrl-names = "default";
		pinctrl-0 = <&usb_id_default>;
	};

	hdmi-out {
		compatible = "hdmi-connector";
		type = "a";

		port {
			hdmi_con: endpoint {
				remote-endpoint = <&adv7533_out>;
			};
		};
	};

	gpio-keys {
		compatible = "gpio-keys";
		autorepeat;

		pinctrl-names = "default";
		pinctrl-0 = <&msm_key_volp_n_default>;

		button {
			label = "Volume Up";
			linux,code = <KEY_VOLUMEUP>;
			gpios = <&tlmm 107 GPIO_ACTIVE_LOW>;
		};
	};

	leds {
		pinctrl-names = "default";
		pinctrl-0 = <&tlmm_leds>,
			    <&pm8916_gpios_leds>,
			    <&pm8916_mpps_leds>;

		compatible = "gpio-leds";

		led-1 {
			label = "apq8016-sbc:green:user1";
			function = LED_FUNCTION_HEARTBEAT;
			color = <LED_COLOR_ID_GREEN>;
			gpios = <&tlmm 21 GPIO_ACTIVE_HIGH>;
			linux,default-trigger = "heartbeat";
			default-state = "off";
		};

		led-2 {
			label = "apq8016-sbc:green:user2";
			function = LED_FUNCTION_DISK_ACTIVITY;
			color = <LED_COLOR_ID_GREEN>;
			gpios = <&tlmm 120 GPIO_ACTIVE_HIGH>;
			linux,default-trigger = "mmc0";
			default-state = "off";
		};

		led-3 {
			label = "apq8016-sbc:green:user3";
			function = LED_FUNCTION_DISK_ACTIVITY;
			color = <LED_COLOR_ID_GREEN>;
			gpios = <&pm8916_gpios 1 GPIO_ACTIVE_HIGH>;
			linux,default-trigger = "mmc1";
			default-state = "off";
		};

		led-4 {
			label = "apq8016-sbc:green:user4";
			color = <LED_COLOR_ID_GREEN>;
			gpios = <&pm8916_gpios 2 GPIO_ACTIVE_HIGH>;
			linux,default-trigger = "none";
			panic-indicator;
			default-state = "off";
		};

		led-5 {
			label = "apq8016-sbc:yellow:wlan";
			function = LED_FUNCTION_WLAN;
			color = <LED_COLOR_ID_YELLOW>;
			gpios = <&pm8916_mpps 2 GPIO_ACTIVE_HIGH>;
			linux,default-trigger = "phy0tx";
			default-state = "off";
		};

		led-6 {
			label = "apq8016-sbc:blue:bt";
			function = LED_FUNCTION_BLUETOOTH;
			color = <LED_COLOR_ID_BLUE>;
			gpios = <&pm8916_mpps 3 GPIO_ACTIVE_HIGH>;
			linux,default-trigger = "bluetooth-power";
			default-state = "off";
		};
	};
};

&blsp_i2c2 {
	/* On Low speed expansion: LS-I2C0 */
	status = "okay";
};

&blsp_i2c4 {
	/* On High speed expansion: HS-I2C2 */
	status = "okay";

	adv_bridge: bridge@39 {
		status = "okay";

		compatible = "adi,adv7533";
		reg = <0x39>;

		interrupt-parent = <&tlmm>;
		interrupts = <31 IRQ_TYPE_EDGE_FALLING>;

		adi,dsi-lanes = <4>;
		clocks = <&rpmcc RPM_SMD_BB_CLK2>;
		clock-names = "cec";

		pd-gpios = <&tlmm 32 GPIO_ACTIVE_HIGH>;

		avdd-supply = <&pm8916_l6>;
		a2vdd-supply = <&pm8916_l6>;
		dvdd-supply = <&pm8916_l6>;
		pvdd-supply = <&pm8916_l6>;
		v1p2-supply = <&pm8916_l6>;
		v3p3-supply = <&pm8916_l17>;

		pinctrl-names = "default","sleep";
		pinctrl-0 = <&adv7533_int_active &adv7533_switch_active>;
		pinctrl-1 = <&adv7533_int_suspend &adv7533_switch_suspend>;
		#sound-dai-cells = <1>;

		ports {
			#address-cells = <1>;
			#size-cells = <0>;

			port@0 {
				reg = <0>;
				adv7533_in: endpoint {
					remote-endpoint = <&mdss_dsi0_out>;
				};
			};

			port@1 {
				reg = <1>;
				adv7533_out: endpoint {
					remote-endpoint = <&hdmi_con>;
				};
			};
		};
	};
};

&blsp_i2c6 {
	/* On Low speed expansion: LS-I2C1 */
	status = "okay";
};

&blsp_spi3 {
	/* On High speed expansion: HS-SPI1 */
	status = "okay";
};

&blsp_spi5 {
	/* On Low speed expansion: LS-SPI0 */
	status = "okay";
};

&blsp_uart1 {
	status = "okay";
	label = "LS-UART0";
};

&blsp_uart2 {
	status = "okay";
	label = "LS-UART1";
};

&camss {
	status = "okay";
};

&gpu {
	status = "okay";
};

<<<<<<< HEAD
&cci_i2c0 {
	camera_rear@3b {
		compatible = "ovti,ov5640";
		reg = <0x3b>;

		powerdown-gpios = <&tlmm 34 GPIO_ACTIVE_HIGH>;
		reset-gpios = <&tlmm 35 GPIO_ACTIVE_LOW>;
		pinctrl-names = "default";
		pinctrl-0 = <&camera_rear_default>;

		clocks = <&gcc GCC_CAMSS_MCLK0_CLK>;
		clock-names = "xclk";
		clock-frequency = <23880000>;

		DOVDD-supply = <&camera_vdddo_1v8>;
		AVDD-supply = <&camera_vdda_2v8>;
		DVDD-supply = <&camera_vddd_1v5>;
=======
&lpass {
	status = "okay";
};

&lpass_codec {
	status = "okay";
};
>>>>>>> 2d5404ca

&mba_mem {
	status = "okay";
};

&mdss {
	status = "okay";
};

&mdss_dsi0_out {
	data-lanes = <0 1 2 3>;
	remote-endpoint = <&adv7533_in>;
};

&mpss {
	status = "okay";

	firmware-name = "qcom/apq8016/mba.mbn", "qcom/apq8016/modem.mbn";
};

<<<<<<< HEAD
&lpass_codec {
	status = "okay";
};

&mdss {
=======
&mpss_mem {
>>>>>>> 2d5404ca
	status = "okay";
	reg = <0x0 0x86800000 0x0 0x2b00000>;
};

&pm8916_codec {
	status = "okay";
	qcom,mbhc-vthreshold-low = <75 150 237 450 500>;
	qcom,mbhc-vthreshold-high = <75 150 237 450 500>;
};

&pm8916_resin {
	status = "okay";
	linux,code = <KEY_VOLUMEDOWN>;
};

&pm8916_rpm_regulators {
	/*
	 * The 96Boards specification expects a 1.8V power rail on the low-speed
	 * expansion connector that is able to provide at least 0.18W / 100 mA.
	 * L15/L16 are connected in parallel to provide 55 mA each. A minimum load
	 * must be specified to ensure the regulators are not put in LPM where they
	 * would only provide 5 mA.
	 */
	pm8916_l15: l15 {
		regulator-min-microvolt = <1800000>;
		regulator-max-microvolt = <1800000>;
		regulator-system-load = <50000>;
		regulator-allow-set-load;
		regulator-always-on;
	};
	pm8916_l16: l16 {
		regulator-min-microvolt = <1800000>;
		regulator-max-microvolt = <1800000>;
		regulator-system-load = <50000>;
		regulator-allow-set-load;
		regulator-always-on;
	};

	pm8916_l17: l17 {
		regulator-min-microvolt = <3300000>;
		regulator-max-microvolt = <3300000>;
	};
};

<<<<<<< HEAD
&pm8916_s4 {
	regulator-always-on;
	regulator-boot-on;
};

=======
>>>>>>> 2d5404ca
&sdhc_1 {
	status = "okay";
};

&sdhc_2 {
	status = "okay";

	pinctrl-names = "default", "sleep";
	pinctrl-0 = <&sdc2_default &sdc2_cd_default>;
	pinctrl-1 = <&sdc2_sleep &sdc2_cd_default>;

	cd-gpios = <&tlmm 38 GPIO_ACTIVE_LOW>;
};

&sound {
	status = "okay";

	pinctrl-0 = <&cdc_pdm_default &sec_mi2s_default>;
	pinctrl-1 = <&cdc_pdm_sleep &sec_mi2s_sleep>;
	pinctrl-names = "default", "sleep";
	model = "DB410c";
	audio-routing =
		"AMIC2", "MIC BIAS Internal2",
		"AMIC3", "MIC BIAS External1";

	quaternary-dai-link {
		link-name = "ADV7533";
		cpu {
			sound-dai = <&lpass MI2S_QUATERNARY>;
		};
		codec {
			sound-dai = <&adv_bridge 0>;
		};
	};

	primary-dai-link {
		link-name = "WCD";
		cpu {
			sound-dai = <&lpass MI2S_PRIMARY>;
		};
		codec {
			sound-dai = <&lpass_codec 0>, <&pm8916_codec 0>;
		};
	};

	tertiary-dai-link {
		link-name = "WCD-Capture";
		cpu {
			sound-dai = <&lpass MI2S_TERTIARY>;
		};
		codec {
			sound-dai = <&lpass_codec 1>, <&pm8916_codec 1>;
		};
	};
};

&usb {
	status = "okay";
	extcon = <&usb_id>, <&usb_id>;

	pinctrl-names = "default", "device";
	pinctrl-0 = <&usb_sw_sel_pm &usb_hub_reset_pm>;
	pinctrl-1 = <&usb_sw_sel_pm_device &usb_hub_reset_pm_device>;
};

&usb_hs_phy {
	extcon = <&usb_id>;
};

<<<<<<< HEAD
&wcd_codec {
	status = "okay";
	clocks = <&gcc GCC_CODEC_DIGCODEC_CLK>;
	clock-names = "mclk";
	qcom,mbhc-vthreshold-low = <75 150 237 450 500>;
	qcom,mbhc-vthreshold-high = <75 150 237 450 500>;
=======
&venus {
	status = "okay";
};

&venus_mem {
	status = "okay";
>>>>>>> 2d5404ca
};

&wcnss {
	status = "okay";
	firmware-name = "qcom/apq8016/wcnss.mbn";
};

&wcnss_ctrl {
	firmware-name = "qcom/apq8016/WCNSS_qcom_wlan_nv_sbc.bin";
};

&wcnss_iris {
	compatible = "qcom,wcn3620";
};

&wcnss_mem {
	status = "okay";
};

/* Enable CoreSight */
&cti0 { status = "okay"; };
&cti1 { status = "okay"; };
&cti12 { status = "okay"; };
&cti13 { status = "okay"; };
&cti14 { status = "okay"; };
&cti15 { status = "okay"; };
&debug0 { status = "okay"; };
&debug1 { status = "okay"; };
&debug2 { status = "okay"; };
&debug3 { status = "okay"; };
&etf { status = "okay"; };
&etm0 { status = "okay"; };
&etm1 { status = "okay"; };
&etm2 { status = "okay"; };
&etm3 { status = "okay"; };
&etr { status = "okay"; };
&funnel0 { status = "okay"; };
&funnel1 { status = "okay"; };
&replicator { status = "okay"; };
&stm { status = "okay"; };
&tpiu { status = "okay"; };

/*
 * 2mA drive strength is not enough when connecting multiple
 * I2C devices with different pull up resistors.
 */
&blsp_i2c2_default {
	drive-strength = <16>;
};

&blsp_i2c4_default {
	drive-strength = <16>;
};

&blsp_i2c6_default {
	drive-strength = <16>;
};

/*
 * GPIO name legend: proper name = the GPIO line is used as GPIO
 *         NC = not connected (pin out but not routed from the chip to
 *              anything the board)
 *         "[PER]" = pin is muxed for [peripheral] (not GPIO)
 *         LSEC = Low Speed External Connector
 *         HSEC = High Speed External Connector
 *
 * Line names are taken from the schematic "DragonBoard410c"
 * dated monday, august 31, 2015. Page 5 in particular.
 *
 * For the lines routed to the external connectors the
 * lines are named after the 96Boards CE Specification 1.0,
 * Appendix "Expansion Connector Signal Description".
 *
 * When the 96Board naming of a line and the schematic name of
 * the same line are in conflict, the 96Board specification
 * takes precedence, which means that the external UART on the
 * LSEC is named UART0 while the schematic and SoC names this
 * UART3. This is only for the informational lines i.e. "[FOO]",
 * the GPIO named lines "GPIO-A" thru "GPIO-L" are the only
 * ones actually used for GPIO.
 */

&tlmm {
	gpio-line-names =
		"[UART0_TX]", /* GPIO_0, LSEC pin 5 */
		"[UART0_RX]", /* GPIO_1, LSEC pin 7 */
		"[UART0_CTS_N]", /* GPIO_2, LSEC pin 3 */
		"[UART0_RTS_N]", /* GPIO_3, LSEC pin 9 */
		"[UART1_TX]", /* GPIO_4, LSEC pin 11 */
		"[UART1_RX]", /* GPIO_5, LSEC pin 13 */
		"[I2C0_SDA]", /* GPIO_8, LSEC pin 17 */
		"[I2C0_SCL]", /* GPIO_7, LSEC pin 15 */
		"[SPI1_DOUT]", /* SPI1_MOSI, HSEC pin 1 */
		"[SPI1_DIN]", /* SPI1_MISO, HSEC pin 11 */
		"[SPI1_CS]", /* SPI1_CS_N, HSEC pin 7 */
		"[SPI1_SCLK]", /* SPI1_CLK, HSEC pin 9 */
		"GPIO-B", /* LS_EXP_GPIO_B, LSEC pin 24 */
		"GPIO-C", /* LS_EXP_GPIO_C, LSEC pin 25 */
		"[I2C3_SDA]", /* HSEC pin 38 */
		"[I2C3_SCL]", /* HSEC pin 36 */
		"[SPI0_MOSI]", /* LSEC pin 14 */
		"[SPI0_MISO]", /* LSEC pin 10 */
		"[SPI0_CS_N]", /* LSEC pin 12 */
		"[SPI0_CLK]", /* LSEC pin 8 */
		"HDMI_HPD_N", /* GPIO 20 */
		"USR_LED_1_CTRL",
		"[I2C1_SDA]", /* GPIO_22, LSEC pin 21 */
		"[I2C1_SCL]", /* GPIO_23, LSEC pin 19 */
		"GPIO-G", /* LS_EXP_GPIO_G, LSEC pin 29 */
		"GPIO-H", /* LS_EXP_GPIO_H, LSEC pin 30 */
		"[CSI0_MCLK]", /* HSEC pin 15 */
		"[CSI1_MCLK]", /* HSEC pin 17 */
		"GPIO-K", /* LS_EXP_GPIO_K, LSEC pin 33 */
		"[I2C2_SDA]", /* HSEC pin 34 */
		"[I2C2_SCL]", /* HSEC pin 32 */
		"DSI2HDMI_INT_N",
		"DSI_SW_SEL_APQ",
		"GPIO-L", /* LS_EXP_GPIO_L, LSEC pin 34 */
		"GPIO-J", /* LS_EXP_GPIO_J, LSEC pin 32 */
		"GPIO-I", /* LS_EXP_GPIO_I, LSEC pin 31 */
		"GPIO-A", /* LS_EXP_GPIO_A, LSEC pin 23 */
		"FORCED_USB_BOOT",
		"SD_CARD_DET_N",
		"[WCSS_BT_SSBI]",
		"[WCSS_WLAN_DATA_2]", /* GPIO 40 */
		"[WCSS_WLAN_DATA_1]",
		"[WCSS_WLAN_DATA_0]",
		"[WCSS_WLAN_SET]",
		"[WCSS_WLAN_CLK]",
		"[WCSS_FM_SSBI]",
		"[WCSS_FM_SDI]",
		"[WCSS_BT_DAT_CTL]",
		"[WCSS_BT_DAT_STB]",
		"NC",
		"NC", /* GPIO 50 */
		"NC",
		"NC",
		"NC",
		"NC",
		"NC",
		"NC",
		"NC",
		"NC",
		"NC",
		"NC", /* GPIO 60 */
		"NC",
		"NC",
		"[CDC_PDM0_CLK]",
		"[CDC_PDM0_SYNC]",
		"[CDC_PDM0_TX0]",
		"[CDC_PDM0_RX0]",
		"[CDC_PDM0_RX1]",
		"[CDC_PDM0_RX2]",
		"GPIO-D", /* LS_EXP_GPIO_D, LSEC pin 26 */
		"NC", /* GPIO 70 */
		"NC",
		"NC",
		"NC",
		"NC", /* GPIO 74 */
		"NC",
		"NC",
		"NC",
		"NC",
		"NC",
		"BOOT_CONFIG_0", /* GPIO 80 */
		"BOOT_CONFIG_1",
		"BOOT_CONFIG_2",
		"BOOT_CONFIG_3",
		"NC",
		"NC",
		"BOOT_CONFIG_5",
		"NC",
		"NC",
		"NC",
		"NC", /* GPIO 90 */
		"NC",
		"NC",
		"NC",
		"NC",
		"NC",
		"NC",
		"NC",
		"NC",
		"NC",
		"NC", /* GPIO 100 */
		"NC",
		"NC",
		"NC",
		"SSBI_GPS",
		"NC",
		"NC",
		"KEY_VOLP_N",
		"NC",
		"NC",
		"[LS_EXP_MI2S_WS]", /* GPIO 110 */
		"NC",
		"NC",
		"[LS_EXP_MI2S_SCK]",
		"[LS_EXP_MI2S_DATA0]",
		"GPIO-E", /* LS_EXP_GPIO_E, LSEC pin 27 */
		"NC",
		"[DSI2HDMI_MI2S_WS]",
		"[DSI2HDMI_MI2S_SCK]",
		"[DSI2HDMI_MI2S_DATA0]",
		"USR_LED_2_CTRL", /* GPIO 120 */
		"SB_HS_ID";

<<<<<<< HEAD
=======
	sdc2_cd_default: sdc2-cd-default-state {
		pins = "gpio38";
		function = "gpio";
		drive-strength = <2>;
		bias-disable;
	};

>>>>>>> 2d5404ca
	tlmm_leds: tlmm-leds-state {
		pins = "gpio21", "gpio120";
		function = "gpio";

		output-low;
	};

	usb_id_default: usb-id-default-state {
		pins = "gpio121";
		function = "gpio";

		drive-strength = <8>;
		bias-pull-up;
	};

	adv7533_int_active: adv533-int-active-state {
		pins = "gpio31";
		function = "gpio";

		drive-strength = <16>;
		bias-disable;
	};

	adv7533_int_suspend: adv7533-int-suspend-state {
		pins = "gpio31";
		function = "gpio";

		drive-strength = <2>;
		bias-disable;
	};

	adv7533_switch_active: adv7533-switch-active-state {
		pins = "gpio32";
		function = "gpio";

		drive-strength = <16>;
		bias-disable;
	};

	adv7533_switch_suspend: adv7533-switch-suspend-state {
		pins = "gpio32";
		function = "gpio";

		drive-strength = <2>;
		bias-disable;
	};

	msm_key_volp_n_default: msm-key-volp-n-default-state {
		pins = "gpio107";
		function = "gpio";

		drive-strength = <8>;
		bias-pull-up;
	};
};

&pm8916_gpios {
	gpio-line-names =
		"USR_LED_3_CTRL",
		"USR_LED_4_CTRL",
		"USB_HUB_RESET_N_PM",
		"USB_SW_SEL_PM";

	usb_hub_reset_pm: usb-hub-reset-pm-state {
		pins = "gpio3";
		function = PMIC_GPIO_FUNC_NORMAL;

		input-disable;
		output-high;
	};

	usb_hub_reset_pm_device: usb-hub-reset-pm-device-state {
		pins = "gpio3";
		function = PMIC_GPIO_FUNC_NORMAL;

		output-low;
	};

	usb_sw_sel_pm: usb-sw-sel-pm-state {
		pins = "gpio4";
		function = PMIC_GPIO_FUNC_NORMAL;

		power-source = <PM8916_GPIO_VPH>;
		input-disable;
		output-high;
	};

	usb_sw_sel_pm_device: usb-sw-sel-pm-device-state {
		pins = "gpio4";
		function = PMIC_GPIO_FUNC_NORMAL;

		power-source = <PM8916_GPIO_VPH>;
		input-disable;
		output-low;
	};

	pm8916_gpios_leds: pm8916-gpios-leds-state {
		pins = "gpio1", "gpio2";
		function = PMIC_GPIO_FUNC_NORMAL;

		output-low;
	};
};

&pm8916_mpps {
	gpio-line-names =
		"VDD_PX_BIAS",
		"WLAN_LED_CTRL",
		"BT_LED_CTRL",
		"GPIO-F"; /* LS_EXP_GPIO_F, LSEC pin 28 */

	pinctrl-names = "default";
	pinctrl-0 = <&ls_exp_gpio_f>;

	ls_exp_gpio_f: pm8916-mpp4-state {
		pins = "mpp4";
		function = "digital";

		output-low;
		power-source = <PM8916_MPP_L5>;	/* 1.8V */
	};

	pm8916_mpps_leds: pm8916-mpps-state {
		pins = "mpp2", "mpp3";
		function = "digital";

		output-low;
	};
};<|MERGE_RESOLUTION|>--- conflicted
+++ resolved
@@ -53,11 +53,7 @@
 
 	usb_id: usb-id {
 		compatible = "linux,extcon-usb-gpio";
-<<<<<<< HEAD
-		id-gpio = <&tlmm 121 GPIO_ACTIVE_HIGH>;
-=======
 		id-gpios = <&tlmm 121 GPIO_ACTIVE_HIGH>;
->>>>>>> 2d5404ca
 		pinctrl-names = "default";
 		pinctrl-0 = <&usb_id_default>;
 	};
@@ -241,25 +237,6 @@
 	status = "okay";
 };
 
-<<<<<<< HEAD
-&cci_i2c0 {
-	camera_rear@3b {
-		compatible = "ovti,ov5640";
-		reg = <0x3b>;
-
-		powerdown-gpios = <&tlmm 34 GPIO_ACTIVE_HIGH>;
-		reset-gpios = <&tlmm 35 GPIO_ACTIVE_LOW>;
-		pinctrl-names = "default";
-		pinctrl-0 = <&camera_rear_default>;
-
-		clocks = <&gcc GCC_CAMSS_MCLK0_CLK>;
-		clock-names = "xclk";
-		clock-frequency = <23880000>;
-
-		DOVDD-supply = <&camera_vdddo_1v8>;
-		AVDD-supply = <&camera_vdda_2v8>;
-		DVDD-supply = <&camera_vddd_1v5>;
-=======
 &lpass {
 	status = "okay";
 };
@@ -267,7 +244,6 @@
 &lpass_codec {
 	status = "okay";
 };
->>>>>>> 2d5404ca
 
 &mba_mem {
 	status = "okay";
@@ -288,15 +264,7 @@
 	firmware-name = "qcom/apq8016/mba.mbn", "qcom/apq8016/modem.mbn";
 };
 
-<<<<<<< HEAD
-&lpass_codec {
-	status = "okay";
-};
-
-&mdss {
-=======
 &mpss_mem {
->>>>>>> 2d5404ca
 	status = "okay";
 	reg = <0x0 0x86800000 0x0 0x2b00000>;
 };
@@ -341,14 +309,6 @@
 	};
 };
 
-<<<<<<< HEAD
-&pm8916_s4 {
-	regulator-always-on;
-	regulator-boot-on;
-};
-
-=======
->>>>>>> 2d5404ca
 &sdhc_1 {
 	status = "okay";
 };
@@ -418,21 +378,12 @@
 	extcon = <&usb_id>;
 };
 
-<<<<<<< HEAD
-&wcd_codec {
-	status = "okay";
-	clocks = <&gcc GCC_CODEC_DIGCODEC_CLK>;
-	clock-names = "mclk";
-	qcom,mbhc-vthreshold-low = <75 150 237 450 500>;
-	qcom,mbhc-vthreshold-high = <75 150 237 450 500>;
-=======
 &venus {
 	status = "okay";
 };
 
 &venus_mem {
 	status = "okay";
->>>>>>> 2d5404ca
 };
 
 &wcnss {
@@ -640,8 +591,6 @@
 		"USR_LED_2_CTRL", /* GPIO 120 */
 		"SB_HS_ID";
 
-<<<<<<< HEAD
-=======
 	sdc2_cd_default: sdc2-cd-default-state {
 		pins = "gpio38";
 		function = "gpio";
@@ -649,7 +598,6 @@
 		bias-disable;
 	};
 
->>>>>>> 2d5404ca
 	tlmm_leds: tlmm-leds-state {
 		pins = "gpio21", "gpio120";
 		function = "gpio";
