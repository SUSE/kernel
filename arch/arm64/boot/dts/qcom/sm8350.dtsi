// SPDX-License-Identifier: BSD-3-Clause
/*
 * Copyright (c) 2020, Linaro Limited
 */

#include <dt-bindings/interconnect/qcom,sm8350.h>
#include <dt-bindings/interrupt-controller/arm-gic.h>
#include <dt-bindings/clock/qcom,dispcc-sm8350.h>
#include <dt-bindings/clock/qcom,gcc-sm8350.h>
#include <dt-bindings/clock/qcom,gpucc-sm8350.h>
#include <dt-bindings/clock/qcom,rpmh.h>
#include <dt-bindings/dma/qcom-gpi.h>
#include <dt-bindings/gpio/gpio.h>
#include <dt-bindings/interconnect/qcom,sm8350.h>
#include <dt-bindings/mailbox/qcom-ipcc.h>
#include <dt-bindings/phy/phy-qcom-qmp.h>
#include <dt-bindings/power/qcom-rpmpd.h>
#include <dt-bindings/soc/qcom,rpmh-rsc.h>
#include <dt-bindings/thermal/thermal.h>
#include <dt-bindings/interconnect/qcom,sm8350.h>

/ {
	interrupt-parent = <&intc>;

	#address-cells = <2>;
	#size-cells = <2>;

	chosen { };

	clocks {
		xo_board: xo-board {
			compatible = "fixed-clock";
			#clock-cells = <0>;
			clock-frequency = <38400000>;
			clock-output-names = "xo_board";
		};

		sleep_clk: sleep-clk {
			compatible = "fixed-clock";
			clock-frequency = <32000>;
			#clock-cells = <0>;
		};

		ufs_phy_rx_symbol_0_clk: ufs-phy-rx-symbol-0 {
			compatible = "fixed-clock";
			clock-frequency = <1000>;
			#clock-cells = <0>;
		};

		ufs_phy_rx_symbol_1_clk: ufs-phy-rx-symbol-1 {
			compatible = "fixed-clock";
			clock-frequency = <1000>;
			#clock-cells = <0>;
		};

		ufs_phy_tx_symbol_0_clk: ufs-phy-tx-symbol-0 {
			compatible = "fixed-clock";
			clock-frequency = <1000>;
			#clock-cells = <0>;
		};
	};

	cpus {
		#address-cells = <2>;
		#size-cells = <0>;

		CPU0: cpu@0 {
			device_type = "cpu";
			compatible = "qcom,kryo685";
			reg = <0x0 0x0>;
			clocks = <&cpufreq_hw 0>;
			enable-method = "psci";
			next-level-cache = <&L2_0>;
			qcom,freq-domain = <&cpufreq_hw 0>;
			power-domains = <&CPU_PD0>;
			power-domain-names = "psci";
			#cooling-cells = <2>;
			L2_0: l2-cache {
				compatible = "cache";
				cache-level = <2>;
				cache-unified;
				next-level-cache = <&L3_0>;
				L3_0: l3-cache {
					compatible = "cache";
					cache-level = <3>;
					cache-unified;
				};
			};
		};

		CPU1: cpu@100 {
			device_type = "cpu";
			compatible = "qcom,kryo685";
			reg = <0x0 0x100>;
			clocks = <&cpufreq_hw 0>;
			enable-method = "psci";
			next-level-cache = <&L2_100>;
			qcom,freq-domain = <&cpufreq_hw 0>;
			power-domains = <&CPU_PD1>;
			power-domain-names = "psci";
			#cooling-cells = <2>;
			L2_100: l2-cache {
				compatible = "cache";
				cache-level = <2>;
				cache-unified;
				next-level-cache = <&L3_0>;
			};
		};

		CPU2: cpu@200 {
			device_type = "cpu";
			compatible = "qcom,kryo685";
			reg = <0x0 0x200>;
			clocks = <&cpufreq_hw 0>;
			enable-method = "psci";
			next-level-cache = <&L2_200>;
			qcom,freq-domain = <&cpufreq_hw 0>;
			power-domains = <&CPU_PD2>;
			power-domain-names = "psci";
			#cooling-cells = <2>;
			L2_200: l2-cache {
				compatible = "cache";
				cache-level = <2>;
				cache-unified;
				next-level-cache = <&L3_0>;
			};
		};

		CPU3: cpu@300 {
			device_type = "cpu";
			compatible = "qcom,kryo685";
			reg = <0x0 0x300>;
			clocks = <&cpufreq_hw 0>;
			enable-method = "psci";
			next-level-cache = <&L2_300>;
			qcom,freq-domain = <&cpufreq_hw 0>;
			power-domains = <&CPU_PD3>;
			power-domain-names = "psci";
			#cooling-cells = <2>;
			L2_300: l2-cache {
				compatible = "cache";
				cache-level = <2>;
				cache-unified;
				next-level-cache = <&L3_0>;
			};
		};

		CPU4: cpu@400 {
			device_type = "cpu";
			compatible = "qcom,kryo685";
			reg = <0x0 0x400>;
			clocks = <&cpufreq_hw 1>;
			enable-method = "psci";
			next-level-cache = <&L2_400>;
			qcom,freq-domain = <&cpufreq_hw 1>;
			power-domains = <&CPU_PD4>;
			power-domain-names = "psci";
			#cooling-cells = <2>;
			L2_400: l2-cache {
				compatible = "cache";
				cache-level = <2>;
				cache-unified;
				next-level-cache = <&L3_0>;
			};
		};

		CPU5: cpu@500 {
			device_type = "cpu";
			compatible = "qcom,kryo685";
			reg = <0x0 0x500>;
			clocks = <&cpufreq_hw 1>;
			enable-method = "psci";
			next-level-cache = <&L2_500>;
			qcom,freq-domain = <&cpufreq_hw 1>;
			power-domains = <&CPU_PD5>;
			power-domain-names = "psci";
			#cooling-cells = <2>;
			L2_500: l2-cache {
				compatible = "cache";
				cache-level = <2>;
				cache-unified;
				next-level-cache = <&L3_0>;
			};
		};

		CPU6: cpu@600 {
			device_type = "cpu";
			compatible = "qcom,kryo685";
			reg = <0x0 0x600>;
			clocks = <&cpufreq_hw 1>;
			enable-method = "psci";
			next-level-cache = <&L2_600>;
			qcom,freq-domain = <&cpufreq_hw 1>;
			power-domains = <&CPU_PD6>;
			power-domain-names = "psci";
			#cooling-cells = <2>;
			L2_600: l2-cache {
				compatible = "cache";
				cache-level = <2>;
				cache-unified;
				next-level-cache = <&L3_0>;
			};
		};

		CPU7: cpu@700 {
			device_type = "cpu";
			compatible = "qcom,kryo685";
			reg = <0x0 0x700>;
			clocks = <&cpufreq_hw 2>;
			enable-method = "psci";
			next-level-cache = <&L2_700>;
			qcom,freq-domain = <&cpufreq_hw 2>;
			power-domains = <&CPU_PD7>;
			power-domain-names = "psci";
			#cooling-cells = <2>;
			L2_700: l2-cache {
				compatible = "cache";
				cache-level = <2>;
				cache-unified;
				next-level-cache = <&L3_0>;
			};
		};

		cpu-map {
			cluster0 {
				core0 {
					cpu = <&CPU0>;
				};

				core1 {
					cpu = <&CPU1>;
				};

				core2 {
					cpu = <&CPU2>;
				};

				core3 {
					cpu = <&CPU3>;
				};

				core4 {
					cpu = <&CPU4>;
				};

				core5 {
					cpu = <&CPU5>;
				};

				core6 {
					cpu = <&CPU6>;
				};

				core7 {
					cpu = <&CPU7>;
				};
			};
		};

		idle-states {
			entry-method = "psci";

			LITTLE_CPU_SLEEP_0: cpu-sleep-0-0 {
				compatible = "arm,idle-state";
				idle-state-name = "silver-rail-power-collapse";
				arm,psci-suspend-param = <0x40000004>;
				entry-latency-us = <355>;
				exit-latency-us = <909>;
				min-residency-us = <3934>;
				local-timer-stop;
			};

			BIG_CPU_SLEEP_0: cpu-sleep-1-0 {
				compatible = "arm,idle-state";
				idle-state-name = "gold-rail-power-collapse";
				arm,psci-suspend-param = <0x40000004>;
				entry-latency-us = <241>;
				exit-latency-us = <1461>;
				min-residency-us = <4488>;
				local-timer-stop;
			};
		};

		domain-idle-states {
			CLUSTER_SLEEP_0: cluster-sleep-0 {
				compatible = "domain-idle-state";
				arm,psci-suspend-param = <0x4100c344>;
				entry-latency-us = <3263>;
				exit-latency-us = <6562>;
				min-residency-us = <9987>;
			};
		};
	};

	firmware {
		scm: scm {
			compatible = "qcom,scm-sm8350", "qcom,scm";
			#reset-cells = <1>;
		};
	};

	memory@80000000 {
		device_type = "memory";
		/* We expect the bootloader to fill in the size */
		reg = <0x0 0x80000000 0x0 0x0>;
	};

	pmu {
		compatible = "arm,armv8-pmuv3";
		interrupts = <GIC_PPI 7 IRQ_TYPE_LEVEL_LOW>;
	};

	psci {
		compatible = "arm,psci-1.0";
		method = "smc";

		CPU_PD0: power-domain-cpu0 {
			#power-domain-cells = <0>;
			power-domains = <&CLUSTER_PD>;
			domain-idle-states = <&LITTLE_CPU_SLEEP_0>;
		};

		CPU_PD1: power-domain-cpu1 {
			#power-domain-cells = <0>;
			power-domains = <&CLUSTER_PD>;
			domain-idle-states = <&LITTLE_CPU_SLEEP_0>;
		};

		CPU_PD2: power-domain-cpu2 {
			#power-domain-cells = <0>;
			power-domains = <&CLUSTER_PD>;
			domain-idle-states = <&LITTLE_CPU_SLEEP_0>;
		};

		CPU_PD3: power-domain-cpu3 {
			#power-domain-cells = <0>;
			power-domains = <&CLUSTER_PD>;
			domain-idle-states = <&LITTLE_CPU_SLEEP_0>;
		};

		CPU_PD4: power-domain-cpu4 {
			#power-domain-cells = <0>;
			power-domains = <&CLUSTER_PD>;
			domain-idle-states = <&BIG_CPU_SLEEP_0>;
		};

		CPU_PD5: power-domain-cpu5 {
			#power-domain-cells = <0>;
			power-domains = <&CLUSTER_PD>;
			domain-idle-states = <&BIG_CPU_SLEEP_0>;
		};

		CPU_PD6: power-domain-cpu6 {
			#power-domain-cells = <0>;
			power-domains = <&CLUSTER_PD>;
			domain-idle-states = <&BIG_CPU_SLEEP_0>;
		};

		CPU_PD7: power-domain-cpu7 {
			#power-domain-cells = <0>;
			power-domains = <&CLUSTER_PD>;
			domain-idle-states = <&BIG_CPU_SLEEP_0>;
		};

		CLUSTER_PD: power-domain-cpu-cluster0 {
			#power-domain-cells = <0>;
			domain-idle-states = <&CLUSTER_SLEEP_0>;
		};
	};

	qup_opp_table_100mhz: opp-table-qup100mhz {
		compatible = "operating-points-v2";

		opp-50000000 {
			opp-hz = /bits/ 64 <50000000>;
			required-opps = <&rpmhpd_opp_min_svs>;
		};

		opp-75000000 {
			opp-hz = /bits/ 64 <75000000>;
			required-opps = <&rpmhpd_opp_low_svs>;
		};

		opp-100000000 {
			opp-hz = /bits/ 64 <100000000>;
			required-opps = <&rpmhpd_opp_svs>;
		};
	};

	qup_opp_table_120mhz: opp-table-qup120mhz {
		compatible = "operating-points-v2";

		opp-50000000 {
			opp-hz = /bits/ 64 <50000000>;
			required-opps = <&rpmhpd_opp_min_svs>;
		};

		opp-75000000 {
			opp-hz = /bits/ 64 <75000000>;
			required-opps = <&rpmhpd_opp_low_svs>;
		};

		opp-120000000 {
			opp-hz = /bits/ 64 <120000000>;
			required-opps = <&rpmhpd_opp_svs>;
		};
	};

	reserved_memory: reserved-memory {
		#address-cells = <2>;
		#size-cells = <2>;
		ranges;

		hyp_mem: memory@80000000 {
			reg = <0x0 0x80000000 0x0 0x600000>;
			no-map;
		};

		xbl_aop_mem: memory@80700000 {
			no-map;
			reg = <0x0 0x80700000 0x0 0x160000>;
		};

		cmd_db: memory@80860000 {
			compatible = "qcom,cmd-db";
			reg = <0x0 0x80860000 0x0 0x20000>;
			no-map;
		};

		reserved_xbl_uefi_log: memory@80880000 {
			reg = <0x0 0x80880000 0x0 0x14000>;
			no-map;
		};

		smem@80900000 {
			compatible = "qcom,smem";
			reg = <0x0 0x80900000 0x0 0x200000>;
			hwlocks = <&tcsr_mutex 3>;
			no-map;
		};

		cpucp_fw_mem: memory@80b00000 {
			reg = <0x0 0x80b00000 0x0 0x100000>;
			no-map;
		};

		cdsp_secure_heap: memory@80c00000 {
			reg = <0x0 0x80c00000 0x0 0x4600000>;
			no-map;
		};

		pil_camera_mem: mmeory@85200000 {
			reg = <0x0 0x85200000 0x0 0x500000>;
			no-map;
		};

		pil_video_mem: memory@85700000 {
			reg = <0x0 0x85700000 0x0 0x500000>;
			no-map;
		};

		pil_cvp_mem: memory@85c00000 {
			reg = <0x0 0x85c00000 0x0 0x500000>;
			no-map;
		};

		pil_adsp_mem: memory@86100000 {
			reg = <0x0 0x86100000 0x0 0x2100000>;
			no-map;
		};

		pil_slpi_mem: memory@88200000 {
			reg = <0x0 0x88200000 0x0 0x1500000>;
			no-map;
		};

		pil_cdsp_mem: memory@89700000 {
			reg = <0x0 0x89700000 0x0 0x1e00000>;
			no-map;
		};

		pil_ipa_fw_mem: memory@8b500000 {
			reg = <0x0 0x8b500000 0x0 0x10000>;
			no-map;
		};

		pil_ipa_gsi_mem: memory@8b510000 {
			reg = <0x0 0x8b510000 0x0 0xa000>;
			no-map;
		};

		pil_gpu_mem: memory@8b51a000 {
			reg = <0x0 0x8b51a000 0x0 0x2000>;
			no-map;
		};

		pil_spss_mem: memory@8b600000 {
			reg = <0x0 0x8b600000 0x0 0x100000>;
			no-map;
		};

		pil_modem_mem: memory@8b800000 {
			reg = <0x0 0x8b800000 0x0 0x10000000>;
			no-map;
		};

		rmtfs_mem: memory@9b800000 {
			compatible = "qcom,rmtfs-mem";
			reg = <0x0 0x9b800000 0x0 0x280000>;
			no-map;

			qcom,client-id = <1>;
			qcom,vmid = <15>;
		};

		hyp_reserved_mem: memory@d0000000 {
			reg = <0x0 0xd0000000 0x0 0x800000>;
			no-map;
		};

		pil_trustedvm_mem: memory@d0800000 {
			reg = <0x0 0xd0800000 0x0 0x76f7000>;
			no-map;
		};

		qrtr_shbuf: memory@d7ef7000 {
			reg = <0x0 0xd7ef7000 0x0 0x9000>;
			no-map;
		};

		chan0_shbuf: memory@d7f00000 {
			reg = <0x0 0xd7f00000 0x0 0x80000>;
			no-map;
		};

		chan1_shbuf: memory@d7f80000 {
			reg = <0x0 0xd7f80000 0x0 0x80000>;
			no-map;
		};

		removed_mem: memory@d8800000 {
			reg = <0x0 0xd8800000 0x0 0x6800000>;
			no-map;
		};
	};

	smp2p-adsp {
		compatible = "qcom,smp2p";
		qcom,smem = <443>, <429>;
		interrupts-extended = <&ipcc IPCC_CLIENT_LPASS
					     IPCC_MPROC_SIGNAL_SMP2P
					     IRQ_TYPE_EDGE_RISING>;
		mboxes = <&ipcc IPCC_CLIENT_LPASS
				IPCC_MPROC_SIGNAL_SMP2P>;

		qcom,local-pid = <0>;
		qcom,remote-pid = <2>;

		smp2p_adsp_out: master-kernel {
			qcom,entry-name = "master-kernel";
			#qcom,smem-state-cells = <1>;
		};

		smp2p_adsp_in: slave-kernel {
			qcom,entry-name = "slave-kernel";
			interrupt-controller;
			#interrupt-cells = <2>;
		};
	};

	smp2p-cdsp {
		compatible = "qcom,smp2p";
		qcom,smem = <94>, <432>;
		interrupts-extended = <&ipcc IPCC_CLIENT_CDSP
					     IPCC_MPROC_SIGNAL_SMP2P
					     IRQ_TYPE_EDGE_RISING>;
		mboxes = <&ipcc IPCC_CLIENT_CDSP
				IPCC_MPROC_SIGNAL_SMP2P>;

		qcom,local-pid = <0>;
		qcom,remote-pid = <5>;

		smp2p_cdsp_out: master-kernel {
			qcom,entry-name = "master-kernel";
			#qcom,smem-state-cells = <1>;
		};

		smp2p_cdsp_in: slave-kernel {
			qcom,entry-name = "slave-kernel";
			interrupt-controller;
			#interrupt-cells = <2>;
		};
	};

	smp2p-modem {
		compatible = "qcom,smp2p";
		qcom,smem = <435>, <428>;
		interrupts-extended = <&ipcc IPCC_CLIENT_MPSS
					     IPCC_MPROC_SIGNAL_SMP2P
					     IRQ_TYPE_EDGE_RISING>;
		mboxes = <&ipcc IPCC_CLIENT_MPSS
				IPCC_MPROC_SIGNAL_SMP2P>;

		qcom,local-pid = <0>;
		qcom,remote-pid = <1>;

		smp2p_modem_out: master-kernel {
			qcom,entry-name = "master-kernel";
			#qcom,smem-state-cells = <1>;
		};

		smp2p_modem_in: slave-kernel {
			qcom,entry-name = "slave-kernel";
			interrupt-controller;
			#interrupt-cells = <2>;
		};

		ipa_smp2p_out: ipa-ap-to-modem {
			qcom,entry-name = "ipa";
			#qcom,smem-state-cells = <1>;
		};

		ipa_smp2p_in: ipa-modem-to-ap {
			qcom,entry-name = "ipa";
			interrupt-controller;
			#interrupt-cells = <2>;
		};
	};

	smp2p-slpi {
		compatible = "qcom,smp2p";
		qcom,smem = <481>, <430>;
		interrupts-extended = <&ipcc IPCC_CLIENT_SLPI
					     IPCC_MPROC_SIGNAL_SMP2P
					     IRQ_TYPE_EDGE_RISING>;
		mboxes = <&ipcc IPCC_CLIENT_SLPI
				IPCC_MPROC_SIGNAL_SMP2P>;

		qcom,local-pid = <0>;
		qcom,remote-pid = <3>;

		smp2p_slpi_out: master-kernel {
			qcom,entry-name = "master-kernel";
			#qcom,smem-state-cells = <1>;
		};

		smp2p_slpi_in: slave-kernel {
			qcom,entry-name = "slave-kernel";
			interrupt-controller;
			#interrupt-cells = <2>;
		};
	};

	soc: soc@0 {
		#address-cells = <2>;
		#size-cells = <2>;
		ranges = <0 0 0 0 0x10 0>;
		dma-ranges = <0 0 0 0 0x10 0>;
		compatible = "simple-bus";

		gcc: clock-controller@100000 {
			compatible = "qcom,gcc-sm8350";
			reg = <0x0 0x00100000 0x0 0x1f0000>;
			#clock-cells = <1>;
			#reset-cells = <1>;
			#power-domain-cells = <1>;
			clock-names = "bi_tcxo",
				      "sleep_clk",
				      "pcie_0_pipe_clk",
				      "pcie_1_pipe_clk",
				      "ufs_card_rx_symbol_0_clk",
				      "ufs_card_rx_symbol_1_clk",
				      "ufs_card_tx_symbol_0_clk",
				      "ufs_phy_rx_symbol_0_clk",
				      "ufs_phy_rx_symbol_1_clk",
				      "ufs_phy_tx_symbol_0_clk",
				      "usb3_phy_wrapper_gcc_usb30_pipe_clk",
				      "usb3_uni_phy_sec_gcc_usb30_pipe_clk";
			clocks = <&rpmhcc RPMH_CXO_CLK>,
				 <&sleep_clk>,
<<<<<<< HEAD
				 <0>,
				 <0>,
				 <0>,
				 <0>,
				 <0>,
				 <&ufs_phy_rx_symbol_0_clk>,
				 <&ufs_phy_rx_symbol_1_clk>,
				 <&ufs_phy_tx_symbol_0_clk>,
				 <0>,
=======
				 <&pcie0_phy>,
				 <&pcie1_phy>,
				 <0>,
				 <0>,
				 <0>,
				 <&ufs_mem_phy_lanes 0>,
				 <&ufs_mem_phy_lanes 1>,
				 <&ufs_mem_phy_lanes 2>,
				 <&usb_1_qmpphy QMP_USB43DP_USB3_PIPE_CLK>,
>>>>>>> eb3cdb58
				 <0>;
		};

		ipcc: mailbox@408000 {
			compatible = "qcom,sm8350-ipcc", "qcom,ipcc";
			reg = <0 0x00408000 0 0x1000>;
			interrupts = <GIC_SPI 229 IRQ_TYPE_LEVEL_HIGH>;
			interrupt-controller;
			#interrupt-cells = <3>;
			#mbox-cells = <2>;
		};

<<<<<<< HEAD
=======
		gpi_dma2: dma-controller@800000 {
			compatible = "qcom,sm8350-gpi-dma", "qcom,sm6350-gpi-dma";
			reg = <0 0x00800000 0 0x60000>;
			interrupts = <GIC_SPI 588 IRQ_TYPE_LEVEL_HIGH>,
				     <GIC_SPI 589 IRQ_TYPE_LEVEL_HIGH>,
				     <GIC_SPI 590 IRQ_TYPE_LEVEL_HIGH>,
				     <GIC_SPI 591 IRQ_TYPE_LEVEL_HIGH>,
				     <GIC_SPI 592 IRQ_TYPE_LEVEL_HIGH>,
				     <GIC_SPI 593 IRQ_TYPE_LEVEL_HIGH>,
				     <GIC_SPI 594 IRQ_TYPE_LEVEL_HIGH>,
				     <GIC_SPI 595 IRQ_TYPE_LEVEL_HIGH>,
				     <GIC_SPI 596 IRQ_TYPE_LEVEL_HIGH>,
				     <GIC_SPI 597 IRQ_TYPE_LEVEL_HIGH>,
				     <GIC_SPI 598 IRQ_TYPE_LEVEL_HIGH>,
				     <GIC_SPI 599 IRQ_TYPE_LEVEL_HIGH>;
			dma-channels = <12>;
			dma-channel-mask = <0xff>;
			iommus = <&apps_smmu 0x5f6 0x0>;
			#dma-cells = <3>;
			status = "disabled";
		};

		qupv3_id_2: geniqup@8c0000 {
			compatible = "qcom,geni-se-qup";
			reg = <0x0 0x008c0000 0x0 0x6000>;
			clock-names = "m-ahb", "s-ahb";
			clocks = <&gcc GCC_QUPV3_WRAP_2_M_AHB_CLK>,
				 <&gcc GCC_QUPV3_WRAP_2_S_AHB_CLK>;
			iommus = <&apps_smmu 0x5e3 0x0>;
			#address-cells = <2>;
			#size-cells = <2>;
			ranges;
			status = "disabled";

			i2c14: i2c@880000 {
				compatible = "qcom,geni-i2c";
				reg = <0 0x00880000 0 0x4000>;
				clock-names = "se";
				clocks = <&gcc GCC_QUPV3_WRAP2_S0_CLK>;
				pinctrl-names = "default";
				pinctrl-0 = <&qup_i2c14_default>;
				interrupts = <GIC_SPI 373 IRQ_TYPE_LEVEL_HIGH>;
				dmas = <&gpi_dma2 0 0 QCOM_GPI_I2C>,
				       <&gpi_dma2 1 0 QCOM_GPI_I2C>;
				dma-names = "tx", "rx";
				#address-cells = <1>;
				#size-cells = <0>;
				status = "disabled";
			};

			spi14: spi@880000 {
				compatible = "qcom,geni-spi";
				reg = <0 0x00880000 0 0x4000>;
				clock-names = "se";
				clocks = <&gcc GCC_QUPV3_WRAP2_S0_CLK>;
				interrupts = <GIC_SPI 373 IRQ_TYPE_LEVEL_HIGH>;
				power-domains = <&rpmhpd SM8350_CX>;
				operating-points-v2 = <&qup_opp_table_120mhz>;
				dmas = <&gpi_dma2 0 0 QCOM_GPI_SPI>,
				       <&gpi_dma2 1 0 QCOM_GPI_SPI>;
				dma-names = "tx", "rx";
				#address-cells = <1>;
				#size-cells = <0>;
				status = "disabled";
			};

			i2c15: i2c@884000 {
				compatible = "qcom,geni-i2c";
				reg = <0 0x00884000 0 0x4000>;
				clock-names = "se";
				clocks = <&gcc GCC_QUPV3_WRAP2_S1_CLK>;
				pinctrl-names = "default";
				pinctrl-0 = <&qup_i2c15_default>;
				interrupts = <GIC_SPI 583 IRQ_TYPE_LEVEL_HIGH>;
				dmas = <&gpi_dma2 0 1 QCOM_GPI_I2C>,
				       <&gpi_dma2 1 1 QCOM_GPI_I2C>;
				dma-names = "tx", "rx";
				#address-cells = <1>;
				#size-cells = <0>;
				status = "disabled";
			};

			spi15: spi@884000 {
				compatible = "qcom,geni-spi";
				reg = <0 0x00884000 0 0x4000>;
				clock-names = "se";
				clocks = <&gcc GCC_QUPV3_WRAP2_S1_CLK>;
				interrupts = <GIC_SPI 583 IRQ_TYPE_LEVEL_HIGH>;
				power-domains = <&rpmhpd SM8350_CX>;
				operating-points-v2 = <&qup_opp_table_120mhz>;
				dmas = <&gpi_dma2 0 1 QCOM_GPI_SPI>,
				       <&gpi_dma2 1 1 QCOM_GPI_SPI>;
				dma-names = "tx", "rx";
				#address-cells = <1>;
				#size-cells = <0>;
				status = "disabled";
			};

			i2c16: i2c@888000 {
				compatible = "qcom,geni-i2c";
				reg = <0 0x00888000 0 0x4000>;
				clock-names = "se";
				clocks = <&gcc GCC_QUPV3_WRAP2_S2_CLK>;
				pinctrl-names = "default";
				pinctrl-0 = <&qup_i2c16_default>;
				interrupts = <GIC_SPI 584 IRQ_TYPE_LEVEL_HIGH>;
				dmas = <&gpi_dma2 0 2 QCOM_GPI_I2C>,
				       <&gpi_dma2 1 2 QCOM_GPI_I2C>;
				dma-names = "tx", "rx";
				#address-cells = <1>;
				#size-cells = <0>;
				status = "disabled";
			};

			spi16: spi@888000 {
				compatible = "qcom,geni-spi";
				reg = <0 0x00888000 0 0x4000>;
				clock-names = "se";
				clocks = <&gcc GCC_QUPV3_WRAP2_S2_CLK>;
				interrupts = <GIC_SPI 584 IRQ_TYPE_LEVEL_HIGH>;
				power-domains = <&rpmhpd SM8350_CX>;
				operating-points-v2 = <&qup_opp_table_100mhz>;
				dmas = <&gpi_dma2 0 2 QCOM_GPI_SPI>,
				       <&gpi_dma2 1 2 QCOM_GPI_SPI>;
				dma-names = "tx", "rx";
				#address-cells = <1>;
				#size-cells = <0>;
				status = "disabled";
			};

			i2c17: i2c@88c000 {
				compatible = "qcom,geni-i2c";
				reg = <0 0x0088c000 0 0x4000>;
				clock-names = "se";
				clocks = <&gcc GCC_QUPV3_WRAP2_S3_CLK>;
				pinctrl-names = "default";
				pinctrl-0 = <&qup_i2c17_default>;
				interrupts = <GIC_SPI 585 IRQ_TYPE_LEVEL_HIGH>;
				dmas = <&gpi_dma2 0 3 QCOM_GPI_I2C>,
				       <&gpi_dma2 1 3 QCOM_GPI_I2C>;
				dma-names = "tx", "rx";
				#address-cells = <1>;
				#size-cells = <0>;
				status = "disabled";
			};

			spi17: spi@88c000 {
				compatible = "qcom,geni-spi";
				reg = <0 0x0088c000 0 0x4000>;
				clock-names = "se";
				clocks = <&gcc GCC_QUPV3_WRAP2_S3_CLK>;
				interrupts = <GIC_SPI 585 IRQ_TYPE_LEVEL_HIGH>;
				power-domains = <&rpmhpd SM8350_CX>;
				operating-points-v2 = <&qup_opp_table_100mhz>;
				dmas = <&gpi_dma2 0 3 QCOM_GPI_SPI>,
				       <&gpi_dma2 1 3 QCOM_GPI_SPI>;
				dma-names = "tx", "rx";
				#address-cells = <1>;
				#size-cells = <0>;
				status = "disabled";
			};

			/* QUP no. 18 seems to be strictly SPI/UART-only */

			spi18: spi@890000 {
				compatible = "qcom,geni-spi";
				reg = <0 0x00890000 0 0x4000>;
				clock-names = "se";
				clocks = <&gcc GCC_QUPV3_WRAP2_S4_CLK>;
				interrupts = <GIC_SPI 586 IRQ_TYPE_LEVEL_HIGH>;
				power-domains = <&rpmhpd SM8350_CX>;
				operating-points-v2 = <&qup_opp_table_100mhz>;
				dmas = <&gpi_dma2 0 4 QCOM_GPI_SPI>,
				       <&gpi_dma2 1 4 QCOM_GPI_SPI>;
				dma-names = "tx", "rx";
				#address-cells = <1>;
				#size-cells = <0>;
				status = "disabled";
			};

			uart18: serial@890000 {
				compatible = "qcom,geni-uart";
				reg = <0 0x00890000 0 0x4000>;
				clock-names = "se";
				clocks = <&gcc GCC_QUPV3_WRAP2_S4_CLK>;
				pinctrl-names = "default";
				pinctrl-0 = <&qup_uart18_default>;
				interrupts = <GIC_SPI 586 IRQ_TYPE_LEVEL_HIGH>;
				power-domains = <&rpmhpd SM8350_CX>;
				operating-points-v2 = <&qup_opp_table_100mhz>;
				status = "disabled";
			};

			i2c19: i2c@894000 {
				compatible = "qcom,geni-i2c";
				reg = <0 0x00894000 0 0x4000>;
				clock-names = "se";
				clocks = <&gcc GCC_QUPV3_WRAP2_S5_CLK>;
				pinctrl-names = "default";
				pinctrl-0 = <&qup_i2c19_default>;
				interrupts = <GIC_SPI 587 IRQ_TYPE_LEVEL_HIGH>;
				dmas = <&gpi_dma2 0 5 QCOM_GPI_I2C>,
				       <&gpi_dma2 1 5 QCOM_GPI_I2C>;
				dma-names = "tx", "rx";
				#address-cells = <1>;
				#size-cells = <0>;
				status = "disabled";
			};

			spi19: spi@894000 {
				compatible = "qcom,geni-spi";
				reg = <0 0x00894000 0 0x4000>;
				clock-names = "se";
				clocks = <&gcc GCC_QUPV3_WRAP2_S5_CLK>;
				interrupts = <GIC_SPI 587 IRQ_TYPE_LEVEL_HIGH>;
				power-domains = <&rpmhpd SM8350_CX>;
				operating-points-v2 = <&qup_opp_table_100mhz>;
				dmas = <&gpi_dma2 0 5 QCOM_GPI_SPI>,
				       <&gpi_dma2 1 5 QCOM_GPI_SPI>;
				dma-names = "tx", "rx";
				#address-cells = <1>;
				#size-cells = <0>;
				status = "disabled";
			};
		};

		gpi_dma0: dma-controller@9800000 {
			compatible = "qcom,sm8350-gpi-dma", "qcom,sm6350-gpi-dma";
			reg = <0 0x09800000 0 0x60000>;
			interrupts = <GIC_SPI 244 IRQ_TYPE_LEVEL_HIGH>,
				     <GIC_SPI 245 IRQ_TYPE_LEVEL_HIGH>,
				     <GIC_SPI 246 IRQ_TYPE_LEVEL_HIGH>,
				     <GIC_SPI 247 IRQ_TYPE_LEVEL_HIGH>,
				     <GIC_SPI 248 IRQ_TYPE_LEVEL_HIGH>,
				     <GIC_SPI 249 IRQ_TYPE_LEVEL_HIGH>,
				     <GIC_SPI 250 IRQ_TYPE_LEVEL_HIGH>,
				     <GIC_SPI 251 IRQ_TYPE_LEVEL_HIGH>,
				     <GIC_SPI 252 IRQ_TYPE_LEVEL_HIGH>,
				     <GIC_SPI 253 IRQ_TYPE_LEVEL_HIGH>,
				     <GIC_SPI 254 IRQ_TYPE_LEVEL_HIGH>,
				     <GIC_SPI 255 IRQ_TYPE_LEVEL_HIGH>;
			dma-channels = <12>;
			dma-channel-mask = <0x7e>;
			iommus = <&apps_smmu 0x5b6 0x0>;
			#dma-cells = <3>;
			status = "disabled";
		};

>>>>>>> eb3cdb58
		qupv3_id_0: geniqup@9c0000 {
			compatible = "qcom,geni-se-qup";
			reg = <0x0 0x009c0000 0x0 0x6000>;
			clock-names = "m-ahb", "s-ahb";
			clocks = <&gcc GCC_QUPV3_WRAP_0_M_AHB_CLK>,
				 <&gcc GCC_QUPV3_WRAP_0_S_AHB_CLK>;
			iommus = <&apps_smmu 0x5a3 0>;
			#address-cells = <2>;
			#size-cells = <2>;
			ranges;
			status = "disabled";

			i2c0: i2c@980000 {
				compatible = "qcom,geni-i2c";
				reg = <0 0x00980000 0 0x4000>;
				clock-names = "se";
				clocks = <&gcc GCC_QUPV3_WRAP0_S0_CLK>;
				pinctrl-names = "default";
				pinctrl-0 = <&qup_i2c0_default>;
				interrupts = <GIC_SPI 601 IRQ_TYPE_LEVEL_HIGH>;
				dmas = <&gpi_dma0 0 0 QCOM_GPI_I2C>,
				       <&gpi_dma0 1 0 QCOM_GPI_I2C>;
				dma-names = "tx", "rx";
				#address-cells = <1>;
				#size-cells = <0>;
				status = "disabled";
			};

			spi0: spi@980000 {
				compatible = "qcom,geni-spi";
				reg = <0 0x00980000 0 0x4000>;
				clock-names = "se";
				clocks = <&gcc GCC_QUPV3_WRAP0_S0_CLK>;
				interrupts = <GIC_SPI 601 IRQ_TYPE_LEVEL_HIGH>;
				power-domains = <&rpmhpd SM8350_CX>;
				operating-points-v2 = <&qup_opp_table_100mhz>;
				dmas = <&gpi_dma0 0 0 QCOM_GPI_SPI>,
				       <&gpi_dma0 1 0 QCOM_GPI_SPI>;
				dma-names = "tx", "rx";
				#address-cells = <1>;
				#size-cells = <0>;
				status = "disabled";
			};

			i2c1: i2c@984000 {
				compatible = "qcom,geni-i2c";
				reg = <0 0x00984000 0 0x4000>;
				clock-names = "se";
				clocks = <&gcc GCC_QUPV3_WRAP0_S1_CLK>;
				pinctrl-names = "default";
				pinctrl-0 = <&qup_i2c1_default>;
				interrupts = <GIC_SPI 602 IRQ_TYPE_LEVEL_HIGH>;
				dmas = <&gpi_dma0 0 1 QCOM_GPI_I2C>,
				       <&gpi_dma0 1 1 QCOM_GPI_I2C>;
				dma-names = "tx", "rx";
				#address-cells = <1>;
				#size-cells = <0>;
				status = "disabled";
			};

			spi1: spi@984000 {
				compatible = "qcom,geni-spi";
				reg = <0 0x00984000 0 0x4000>;
				clock-names = "se";
				clocks = <&gcc GCC_QUPV3_WRAP0_S1_CLK>;
				interrupts = <GIC_SPI 602 IRQ_TYPE_LEVEL_HIGH>;
				power-domains = <&rpmhpd SM8350_CX>;
				operating-points-v2 = <&qup_opp_table_100mhz>;
				dmas = <&gpi_dma0 0 1 QCOM_GPI_SPI>,
				       <&gpi_dma0 1 1 QCOM_GPI_SPI>;
				dma-names = "tx", "rx";
				#address-cells = <1>;
				#size-cells = <0>;
				status = "disabled";
			};

			i2c2: i2c@988000 {
				compatible = "qcom,geni-i2c";
				reg = <0 0x00988000 0 0x4000>;
				clock-names = "se";
				clocks = <&gcc GCC_QUPV3_WRAP0_S2_CLK>;
				pinctrl-names = "default";
				pinctrl-0 = <&qup_i2c2_default>;
				interrupts = <GIC_SPI 603 IRQ_TYPE_LEVEL_HIGH>;
				dmas = <&gpi_dma0 0 2 QCOM_GPI_I2C>,
				       <&gpi_dma0 1 2 QCOM_GPI_I2C>;
				dma-names = "tx", "rx";
				#address-cells = <1>;
				#size-cells = <0>;
				status = "disabled";
			};

			spi2: spi@988000 {
				compatible = "qcom,geni-spi";
				reg = <0 0x00988000 0 0x4000>;
				clock-names = "se";
				clocks = <&gcc GCC_QUPV3_WRAP0_S2_CLK>;
				interrupts = <GIC_SPI 603 IRQ_TYPE_LEVEL_HIGH>;
				power-domains = <&rpmhpd SM8350_CX>;
				operating-points-v2 = <&qup_opp_table_100mhz>;
				dmas = <&gpi_dma0 0 2 QCOM_GPI_SPI>,
				       <&gpi_dma0 1 2 QCOM_GPI_SPI>;
				dma-names = "tx", "rx";
				#address-cells = <1>;
				#size-cells = <0>;
				status = "disabled";
			};

			uart2: serial@98c000 {
				compatible = "qcom,geni-debug-uart";
				reg = <0 0x0098c000 0 0x4000>;
				clock-names = "se";
				clocks = <&gcc GCC_QUPV3_WRAP0_S3_CLK>;
				pinctrl-names = "default";
				pinctrl-0 = <&qup_uart3_default_state>;
				interrupts = <GIC_SPI 604 IRQ_TYPE_LEVEL_HIGH>;
				power-domains = <&rpmhpd SM8350_CX>;
				operating-points-v2 = <&qup_opp_table_100mhz>;
				status = "disabled";
			};

			/* QUP no. 3 seems to be strictly SPI-only */

			spi3: spi@98c000 {
				compatible = "qcom,geni-spi";
				reg = <0 0x0098c000 0 0x4000>;
				clock-names = "se";
				clocks = <&gcc GCC_QUPV3_WRAP0_S3_CLK>;
				interrupts = <GIC_SPI 604 IRQ_TYPE_LEVEL_HIGH>;
				power-domains = <&rpmhpd SM8350_CX>;
				operating-points-v2 = <&qup_opp_table_100mhz>;
				dmas = <&gpi_dma0 0 3 QCOM_GPI_SPI>,
				       <&gpi_dma0 1 3 QCOM_GPI_SPI>;
				dma-names = "tx", "rx";
				#address-cells = <1>;
				#size-cells = <0>;
				status = "disabled";
			};

			i2c4: i2c@990000 {
				compatible = "qcom,geni-i2c";
				reg = <0 0x00990000 0 0x4000>;
				clock-names = "se";
				clocks = <&gcc GCC_QUPV3_WRAP0_S4_CLK>;
				pinctrl-names = "default";
				pinctrl-0 = <&qup_i2c4_default>;
				interrupts = <GIC_SPI 605 IRQ_TYPE_LEVEL_HIGH>;
				dmas = <&gpi_dma0 0 4 QCOM_GPI_I2C>,
				       <&gpi_dma0 1 4 QCOM_GPI_I2C>;
				dma-names = "tx", "rx";
				#address-cells = <1>;
				#size-cells = <0>;
				status = "disabled";
			};

			spi4: spi@990000 {
				compatible = "qcom,geni-spi";
				reg = <0 0x00990000 0 0x4000>;
				clock-names = "se";
				clocks = <&gcc GCC_QUPV3_WRAP0_S4_CLK>;
				interrupts = <GIC_SPI 605 IRQ_TYPE_LEVEL_HIGH>;
				power-domains = <&rpmhpd SM8350_CX>;
				operating-points-v2 = <&qup_opp_table_100mhz>;
				dmas = <&gpi_dma0 0 4 QCOM_GPI_SPI>,
				       <&gpi_dma0 1 4 QCOM_GPI_SPI>;
				dma-names = "tx", "rx";
				#address-cells = <1>;
				#size-cells = <0>;
				status = "disabled";
			};

			i2c5: i2c@994000 {
				compatible = "qcom,geni-i2c";
				reg = <0 0x00994000 0 0x4000>;
				clock-names = "se";
				clocks = <&gcc GCC_QUPV3_WRAP0_S5_CLK>;
				pinctrl-names = "default";
				pinctrl-0 = <&qup_i2c5_default>;
				interrupts = <GIC_SPI 606 IRQ_TYPE_LEVEL_HIGH>;
				dmas = <&gpi_dma0 0 5 QCOM_GPI_I2C>,
				       <&gpi_dma0 1 5 QCOM_GPI_I2C>;
				dma-names = "tx", "rx";
				#address-cells = <1>;
				#size-cells = <0>;
				status = "disabled";
			};

			spi5: spi@994000 {
				compatible = "qcom,geni-spi";
				reg = <0 0x00994000 0 0x4000>;
				clock-names = "se";
				clocks = <&gcc GCC_QUPV3_WRAP0_S5_CLK>;
				interrupts = <GIC_SPI 606 IRQ_TYPE_LEVEL_HIGH>;
				power-domains = <&rpmhpd SM8350_CX>;
				operating-points-v2 = <&qup_opp_table_100mhz>;
				dmas = <&gpi_dma0 0 5 QCOM_GPI_SPI>,
				       <&gpi_dma0 1 5 QCOM_GPI_SPI>;
				dma-names = "tx", "rx";
				#address-cells = <1>;
				#size-cells = <0>;
				status = "disabled";
			};

			i2c6: i2c@998000 {
				compatible = "qcom,geni-i2c";
				reg = <0 0x00998000 0 0x4000>;
				clock-names = "se";
				clocks = <&gcc GCC_QUPV3_WRAP0_S6_CLK>;
				pinctrl-names = "default";
				pinctrl-0 = <&qup_i2c6_default>;
				interrupts = <GIC_SPI 607 IRQ_TYPE_LEVEL_HIGH>;
				dmas = <&gpi_dma0 0 6 QCOM_GPI_I2C>,
				       <&gpi_dma0 1 6 QCOM_GPI_I2C>;
				dma-names = "tx", "rx";
				#address-cells = <1>;
				#size-cells = <0>;
				status = "disabled";
			};

			spi6: spi@998000 {
				compatible = "qcom,geni-spi";
				reg = <0 0x00998000 0 0x4000>;
				clock-names = "se";
				clocks = <&gcc GCC_QUPV3_WRAP0_S6_CLK>;
				interrupts = <GIC_SPI 607 IRQ_TYPE_LEVEL_HIGH>;
				power-domains = <&rpmhpd SM8350_CX>;
				operating-points-v2 = <&qup_opp_table_100mhz>;
				dmas = <&gpi_dma0 0 6 QCOM_GPI_SPI>,
				       <&gpi_dma0 1 6 QCOM_GPI_SPI>;
				dma-names = "tx", "rx";
				#address-cells = <1>;
				#size-cells = <0>;
				status = "disabled";
			};

			uart6: serial@998000 {
				compatible = "qcom,geni-uart";
				reg = <0 0x00998000 0 0x4000>;
				clock-names = "se";
				clocks = <&gcc GCC_QUPV3_WRAP0_S6_CLK>;
				pinctrl-names = "default";
				pinctrl-0 = <&qup_uart6_default>;
				interrupts = <GIC_SPI 607 IRQ_TYPE_LEVEL_HIGH>;
				power-domains = <&rpmhpd SM8350_CX>;
				operating-points-v2 = <&qup_opp_table_100mhz>;
				status = "disabled";
			};

			i2c7: i2c@99c000 {
				compatible = "qcom,geni-i2c";
				reg = <0 0x0099c000 0 0x4000>;
				clock-names = "se";
				clocks = <&gcc GCC_QUPV3_WRAP0_S7_CLK>;
				pinctrl-names = "default";
				pinctrl-0 = <&qup_i2c7_default>;
				interrupts = <GIC_SPI 608 IRQ_TYPE_LEVEL_HIGH>;
				dmas = <&gpi_dma0 0 7 QCOM_GPI_I2C>,
				       <&gpi_dma0 1 7 QCOM_GPI_I2C>;
				dma-names = "tx", "rx";
				#address-cells = <1>;
				#size-cells = <0>;
				status = "disabled";
			};

			spi7: spi@99c000 {
				compatible = "qcom,geni-spi";
				reg = <0 0x0099c000 0 0x4000>;
				clock-names = "se";
				clocks = <&gcc GCC_QUPV3_WRAP0_S7_CLK>;
				interrupts = <GIC_SPI 608 IRQ_TYPE_LEVEL_HIGH>;
				power-domains = <&rpmhpd SM8350_CX>;
				operating-points-v2 = <&qup_opp_table_100mhz>;
				dmas = <&gpi_dma0 0 7 QCOM_GPI_SPI>,
				       <&gpi_dma0 1 7 QCOM_GPI_SPI>;
				dma-names = "tx", "rx";
				#address-cells = <1>;
				#size-cells = <0>;
				status = "disabled";
			};
		};

		gpi_dma1: dma-controller@a00000 {
			compatible = "qcom,sm8350-gpi-dma", "qcom,sm6350-gpi-dma";
			reg = <0 0x00a00000 0 0x60000>;
			interrupts = <GIC_SPI 279 IRQ_TYPE_LEVEL_HIGH>,
				     <GIC_SPI 280 IRQ_TYPE_LEVEL_HIGH>,
				     <GIC_SPI 281 IRQ_TYPE_LEVEL_HIGH>,
				     <GIC_SPI 282 IRQ_TYPE_LEVEL_HIGH>,
				     <GIC_SPI 283 IRQ_TYPE_LEVEL_HIGH>,
				     <GIC_SPI 284 IRQ_TYPE_LEVEL_HIGH>,
				     <GIC_SPI 293 IRQ_TYPE_LEVEL_HIGH>,
				     <GIC_SPI 294 IRQ_TYPE_LEVEL_HIGH>,
				     <GIC_SPI 295 IRQ_TYPE_LEVEL_HIGH>,
				     <GIC_SPI 296 IRQ_TYPE_LEVEL_HIGH>,
				     <GIC_SPI 297 IRQ_TYPE_LEVEL_HIGH>,
				     <GIC_SPI 298 IRQ_TYPE_LEVEL_HIGH>;
			dma-channels = <12>;
			dma-channel-mask = <0xff>;
			iommus = <&apps_smmu 0x56 0x0>;
			#dma-cells = <3>;
			status = "disabled";
		};

		qupv3_id_1: geniqup@ac0000 {
			compatible = "qcom,geni-se-qup";
			reg = <0x0 0x00ac0000 0x0 0x6000>;
			clock-names = "m-ahb", "s-ahb";
			clocks = <&gcc GCC_QUPV3_WRAP_1_M_AHB_CLK>,
				 <&gcc GCC_QUPV3_WRAP_1_S_AHB_CLK>;
			iommus = <&apps_smmu 0x43 0>;
			#address-cells = <2>;
			#size-cells = <2>;
			ranges;
			status = "disabled";

			i2c8: i2c@a80000 {
				compatible = "qcom,geni-i2c";
				reg = <0 0x00a80000 0 0x4000>;
				clock-names = "se";
				clocks = <&gcc GCC_QUPV3_WRAP1_S0_CLK>;
				pinctrl-names = "default";
				pinctrl-0 = <&qup_i2c8_default>;
				interrupts = <GIC_SPI 353 IRQ_TYPE_LEVEL_HIGH>;
				dmas = <&gpi_dma1 0 0 QCOM_GPI_I2C>,
				       <&gpi_dma1 1 0 QCOM_GPI_I2C>;
				dma-names = "tx", "rx";
				#address-cells = <1>;
				#size-cells = <0>;
				status = "disabled";
			};

			spi8: spi@a80000 {
				compatible = "qcom,geni-spi";
				reg = <0 0x00a80000 0 0x4000>;
				clock-names = "se";
				clocks = <&gcc GCC_QUPV3_WRAP1_S0_CLK>;
				interrupts = <GIC_SPI 353 IRQ_TYPE_LEVEL_HIGH>;
				power-domains = <&rpmhpd SM8350_CX>;
				operating-points-v2 = <&qup_opp_table_120mhz>;
				dmas = <&gpi_dma1 0 0 QCOM_GPI_SPI>,
				       <&gpi_dma1 1 0 QCOM_GPI_SPI>;
				dma-names = "tx", "rx";
				#address-cells = <1>;
				#size-cells = <0>;
				status = "disabled";
			};

			i2c9: i2c@a84000 {
				compatible = "qcom,geni-i2c";
				reg = <0 0x00a84000 0 0x4000>;
				clock-names = "se";
				clocks = <&gcc GCC_QUPV3_WRAP1_S1_CLK>;
				pinctrl-names = "default";
				pinctrl-0 = <&qup_i2c9_default>;
				interrupts = <GIC_SPI 354 IRQ_TYPE_LEVEL_HIGH>;
				dmas = <&gpi_dma1 0 1 QCOM_GPI_I2C>,
				       <&gpi_dma1 1 1 QCOM_GPI_I2C>;
				dma-names = "tx", "rx";
				#address-cells = <1>;
				#size-cells = <0>;
				status = "disabled";
			};

			spi9: spi@a84000 {
				compatible = "qcom,geni-spi";
				reg = <0 0x00a84000 0 0x4000>;
				clock-names = "se";
				clocks = <&gcc GCC_QUPV3_WRAP1_S1_CLK>;
				interrupts = <GIC_SPI 354 IRQ_TYPE_LEVEL_HIGH>;
				power-domains = <&rpmhpd SM8350_CX>;
				operating-points-v2 = <&qup_opp_table_100mhz>;
				dmas = <&gpi_dma1 0 1 QCOM_GPI_SPI>,
				       <&gpi_dma1 1 1 QCOM_GPI_SPI>;
				dma-names = "tx", "rx";
				#address-cells = <1>;
				#size-cells = <0>;
				status = "disabled";
			};

			i2c10: i2c@a88000 {
				compatible = "qcom,geni-i2c";
				reg = <0 0x00a88000 0 0x4000>;
				clock-names = "se";
				clocks = <&gcc GCC_QUPV3_WRAP1_S2_CLK>;
				pinctrl-names = "default";
				pinctrl-0 = <&qup_i2c10_default>;
				interrupts = <GIC_SPI 355 IRQ_TYPE_LEVEL_HIGH>;
				dmas = <&gpi_dma1 0 2 QCOM_GPI_I2C>,
				       <&gpi_dma1 1 2 QCOM_GPI_I2C>;
				dma-names = "tx", "rx";
				#address-cells = <1>;
				#size-cells = <0>;
				status = "disabled";
			};

			spi10: spi@a88000 {
				compatible = "qcom,geni-spi";
				reg = <0 0x00a88000 0 0x4000>;
				clock-names = "se";
				clocks = <&gcc GCC_QUPV3_WRAP1_S2_CLK>;
				interrupts = <GIC_SPI 355 IRQ_TYPE_LEVEL_HIGH>;
				power-domains = <&rpmhpd SM8350_CX>;
				operating-points-v2 = <&qup_opp_table_100mhz>;
				dmas = <&gpi_dma1 0 2 QCOM_GPI_SPI>,
				       <&gpi_dma1 1 2 QCOM_GPI_SPI>;
				dma-names = "tx", "rx";
				#address-cells = <1>;
				#size-cells = <0>;
				status = "disabled";
			};

			i2c11: i2c@a8c000 {
				compatible = "qcom,geni-i2c";
				reg = <0 0x00a8c000 0 0x4000>;
				clock-names = "se";
				clocks = <&gcc GCC_QUPV3_WRAP1_S3_CLK>;
				pinctrl-names = "default";
				pinctrl-0 = <&qup_i2c11_default>;
				interrupts = <GIC_SPI 356 IRQ_TYPE_LEVEL_HIGH>;
				dmas = <&gpi_dma1 0 3 QCOM_GPI_I2C>,
				       <&gpi_dma1 1 3 QCOM_GPI_I2C>;
				dma-names = "tx", "rx";
				#address-cells = <1>;
				#size-cells = <0>;
				status = "disabled";
			};

			spi11: spi@a8c000 {
				compatible = "qcom,geni-spi";
				reg = <0 0x00a8c000 0 0x4000>;
				clock-names = "se";
				clocks = <&gcc GCC_QUPV3_WRAP1_S3_CLK>;
				interrupts = <GIC_SPI 356 IRQ_TYPE_LEVEL_HIGH>;
				power-domains = <&rpmhpd SM8350_CX>;
				operating-points-v2 = <&qup_opp_table_100mhz>;
				dmas = <&gpi_dma1 0 3 QCOM_GPI_SPI>,
				       <&gpi_dma1 1 3 QCOM_GPI_SPI>;
				dma-names = "tx", "rx";
				#address-cells = <1>;
				#size-cells = <0>;
				status = "disabled";
			};

			i2c12: i2c@a90000 {
				compatible = "qcom,geni-i2c";
				reg = <0 0x00a90000 0 0x4000>;
				clock-names = "se";
				clocks = <&gcc GCC_QUPV3_WRAP1_S4_CLK>;
				pinctrl-names = "default";
				pinctrl-0 = <&qup_i2c12_default>;
				interrupts = <GIC_SPI 357 IRQ_TYPE_LEVEL_HIGH>;
				dmas = <&gpi_dma1 0 4 QCOM_GPI_I2C>,
				       <&gpi_dma1 1 4 QCOM_GPI_I2C>;
				dma-names = "tx", "rx";
				#address-cells = <1>;
				#size-cells = <0>;
				status = "disabled";
			};

			spi12: spi@a90000 {
				compatible = "qcom,geni-spi";
				reg = <0 0x00a90000 0 0x4000>;
				clock-names = "se";
				clocks = <&gcc GCC_QUPV3_WRAP1_S4_CLK>;
				interrupts = <GIC_SPI 357 IRQ_TYPE_LEVEL_HIGH>;
				power-domains = <&rpmhpd SM8350_CX>;
				operating-points-v2 = <&qup_opp_table_100mhz>;
				dmas = <&gpi_dma1 0 4 QCOM_GPI_SPI>,
				       <&gpi_dma1 1 4 QCOM_GPI_SPI>;
				dma-names = "tx", "rx";
				#address-cells = <1>;
				#size-cells = <0>;
				status = "disabled";
			};

			i2c13: i2c@a94000 {
				compatible = "qcom,geni-i2c";
				reg = <0 0x00a94000 0 0x4000>;
				clock-names = "se";
				clocks = <&gcc GCC_QUPV3_WRAP1_S5_CLK>;
				pinctrl-names = "default";
				pinctrl-0 = <&qup_i2c13_default>;
				interrupts = <GIC_SPI 358 IRQ_TYPE_LEVEL_HIGH>;
				dmas = <&gpi_dma1 0 5 QCOM_GPI_I2C>,
				       <&gpi_dma1 1 5 QCOM_GPI_I2C>;
				dma-names = "tx", "rx";
				#address-cells = <1>;
				#size-cells = <0>;
				status = "disabled";
			};

			spi13: spi@a94000 {
				compatible = "qcom,geni-spi";
				reg = <0 0x00a94000 0 0x4000>;
				clock-names = "se";
				clocks = <&gcc GCC_QUPV3_WRAP1_S5_CLK>;
				interrupts = <GIC_SPI 358 IRQ_TYPE_LEVEL_HIGH>;
				power-domains = <&rpmhpd SM8350_CX>;
				operating-points-v2 = <&qup_opp_table_100mhz>;
				dmas = <&gpi_dma1 0 5 QCOM_GPI_SPI>,
				       <&gpi_dma1 1 5 QCOM_GPI_SPI>;
				dma-names = "tx", "rx";
				#address-cells = <1>;
				#size-cells = <0>;
				status = "disabled";
			};
		};

		rng: rng@10d3000 {
			compatible = "qcom,prng-ee";
			reg = <0 0x010d3000 0 0x1000>;
			clocks = <&rpmhcc RPMH_HWKM_CLK>;
			clock-names = "core";
		};

		config_noc: interconnect@1500000 {
			compatible = "qcom,sm8350-config-noc";
			reg = <0 0x01500000 0 0xa580>;
			#interconnect-cells = <2>;
			qcom,bcm-voters = <&apps_bcm_voter>;
		};

		mc_virt: interconnect@1580000 {
			compatible = "qcom,sm8350-mc-virt";
			reg = <0 0x01580000 0 0x1000>;
			#interconnect-cells = <2>;
			qcom,bcm-voters = <&apps_bcm_voter>;
		};

		system_noc: interconnect@1680000 {
			compatible = "qcom,sm8350-system-noc";
			reg = <0 0x01680000 0 0x1c200>;
			#interconnect-cells = <2>;
			qcom,bcm-voters = <&apps_bcm_voter>;
		};

		aggre1_noc: interconnect@16e0000 {
			compatible = "qcom,sm8350-aggre1-noc";
			reg = <0 0x016e0000 0 0x1f180>;
			#interconnect-cells = <2>;
			qcom,bcm-voters = <&apps_bcm_voter>;
		};

		aggre2_noc: interconnect@1700000 {
			compatible = "qcom,sm8350-aggre2-noc";
			reg = <0 0x01700000 0 0x33000>;
			#interconnect-cells = <2>;
			qcom,bcm-voters = <&apps_bcm_voter>;
		};

		mmss_noc: interconnect@1740000 {
			compatible = "qcom,sm8350-mmss-noc";
			reg = <0 0x01740000 0 0x1f080>;
			#interconnect-cells = <2>;
			qcom,bcm-voters = <&apps_bcm_voter>;
		};

		pcie0: pci@1c00000 {
			compatible = "qcom,pcie-sm8350";
			reg = <0 0x01c00000 0 0x3000>,
			      <0 0x60000000 0 0xf1d>,
			      <0 0x60000f20 0 0xa8>,
			      <0 0x60001000 0 0x1000>,
			      <0 0x60100000 0 0x100000>;
			reg-names = "parf", "dbi", "elbi", "atu", "config";
			device_type = "pci";
			linux,pci-domain = <0>;
			bus-range = <0x00 0xff>;
			num-lanes = <1>;

			#address-cells = <3>;
			#size-cells = <2>;

			ranges = <0x01000000 0x0 0x00000000 0x0 0x60200000 0x0 0x100000>,
				 <0x02000000 0x0 0x60300000 0x0 0x60300000 0x0 0x3d00000>;

			interrupts = <GIC_SPI 141 IRQ_TYPE_LEVEL_HIGH>,
				     <GIC_SPI 142 IRQ_TYPE_LEVEL_HIGH>,
				     <GIC_SPI 143 IRQ_TYPE_LEVEL_HIGH>,
				     <GIC_SPI 144 IRQ_TYPE_LEVEL_HIGH>,
				     <GIC_SPI 145 IRQ_TYPE_LEVEL_HIGH>,
				     <GIC_SPI 146 IRQ_TYPE_LEVEL_HIGH>,
				     <GIC_SPI 147 IRQ_TYPE_LEVEL_HIGH>,
				     <GIC_SPI 148 IRQ_TYPE_LEVEL_HIGH>;
			interrupt-names = "msi0", "msi1", "msi2", "msi3",
					  "msi4", "msi5", "msi6", "msi7";
			#interrupt-cells = <1>;
			interrupt-map-mask = <0 0 0 0x7>;
			interrupt-map = <0 0 0 1 &intc 0 149 IRQ_TYPE_LEVEL_HIGH>, /* int_a */
					<0 0 0 2 &intc 0 150 IRQ_TYPE_LEVEL_HIGH>, /* int_b */
					<0 0 0 3 &intc 0 151 IRQ_TYPE_LEVEL_HIGH>, /* int_c */
					<0 0 0 4 &intc 0 152 IRQ_TYPE_LEVEL_HIGH>; /* int_d */

			clocks = <&gcc GCC_PCIE_0_AUX_CLK>,
				 <&gcc GCC_PCIE_0_CFG_AHB_CLK>,
				 <&gcc GCC_PCIE_0_MSTR_AXI_CLK>,
				 <&gcc GCC_PCIE_0_SLV_AXI_CLK>,
				 <&gcc GCC_PCIE_0_SLV_Q2A_AXI_CLK>,
				 <&gcc GCC_AGGRE_NOC_PCIE_TBU_CLK>,
				 <&gcc GCC_DDRSS_PCIE_SF_TBU_CLK>,
				 <&gcc GCC_AGGRE_NOC_PCIE_1_AXI_CLK>,
				 <&gcc GCC_AGGRE_NOC_PCIE_0_AXI_CLK>;
			clock-names = "aux",
				      "cfg",
				      "bus_master",
				      "bus_slave",
				      "slave_q2a",
				      "tbu",
				      "ddrss_sf_tbu",
				      "aggre1",
				      "aggre0";

			iommu-map = <0x0   &apps_smmu 0x1c00 0x1>,
				    <0x100 &apps_smmu 0x1c01 0x1>;

			resets = <&gcc GCC_PCIE_0_BCR>;
			reset-names = "pci";

			power-domains = <&gcc PCIE_0_GDSC>;

			phys = <&pcie0_phy>;
			phy-names = "pciephy";

			status = "disabled";
		};

		pcie0_phy: phy@1c06000 {
			compatible = "qcom,sm8350-qmp-gen3x1-pcie-phy";
			reg = <0 0x01c06000 0 0x2000>;
			clocks = <&gcc GCC_PCIE_0_AUX_CLK>,
				 <&gcc GCC_PCIE_0_CFG_AHB_CLK>,
				 <&gcc GCC_PCIE_0_CLKREF_EN>,
				 <&gcc GCC_PCIE0_PHY_RCHNG_CLK>,
				 <&gcc GCC_PCIE_0_PIPE_CLK>;
			clock-names = "aux", "cfg_ahb", "ref", "rchng", "pipe";

			resets = <&gcc GCC_PCIE_0_PHY_BCR>;
			reset-names = "phy";

			assigned-clocks = <&gcc GCC_PCIE0_PHY_RCHNG_CLK>;
			assigned-clock-rates = <100000000>;

			#clock-cells = <0>;
			clock-output-names = "pcie_0_pipe_clk";

			#phy-cells = <0>;

			status = "disabled";
		};

		pcie1: pci@1c08000 {
			compatible = "qcom,pcie-sm8350";
			reg = <0 0x01c08000 0 0x3000>,
			      <0 0x40000000 0 0xf1d>,
			      <0 0x40000f20 0 0xa8>,
			      <0 0x40001000 0 0x1000>,
			      <0 0x40100000 0 0x100000>;
			reg-names = "parf", "dbi", "elbi", "atu", "config";
			device_type = "pci";
			linux,pci-domain = <1>;
			bus-range = <0x00 0xff>;
			num-lanes = <2>;

			#address-cells = <3>;
			#size-cells = <2>;

			ranges = <0x01000000 0x0 0x00000000 0x0 0x40200000 0x0 0x100000>,
				 <0x02000000 0x0 0x40300000 0x0 0x40300000 0x0 0x1fd00000>;

			interrupts = <GIC_SPI 307 IRQ_TYPE_LEVEL_HIGH>;
			interrupt-names = "msi";
			#interrupt-cells = <1>;
			interrupt-map-mask = <0 0 0 0x7>;
			interrupt-map = <0 0 0 1 &intc 0 434 IRQ_TYPE_LEVEL_HIGH>, /* int_a */
					<0 0 0 2 &intc 0 435 IRQ_TYPE_LEVEL_HIGH>, /* int_b */
					<0 0 0 3 &intc 0 438 IRQ_TYPE_LEVEL_HIGH>, /* int_c */
					<0 0 0 4 &intc 0 439 IRQ_TYPE_LEVEL_HIGH>; /* int_d */

			clocks = <&gcc GCC_PCIE_1_AUX_CLK>,
				 <&gcc GCC_PCIE_1_CFG_AHB_CLK>,
				 <&gcc GCC_PCIE_1_MSTR_AXI_CLK>,
				 <&gcc GCC_PCIE_1_SLV_AXI_CLK>,
				 <&gcc GCC_PCIE_1_SLV_Q2A_AXI_CLK>,
				 <&gcc GCC_AGGRE_NOC_PCIE_TBU_CLK>,
				 <&gcc GCC_DDRSS_PCIE_SF_TBU_CLK>,
				 <&gcc GCC_AGGRE_NOC_PCIE_1_AXI_CLK>;
			clock-names = "aux",
				      "cfg",
				      "bus_master",
				      "bus_slave",
				      "slave_q2a",
				      "tbu",
				      "ddrss_sf_tbu",
				      "aggre1";

			iommu-map = <0x0   &apps_smmu 0x1c80 0x1>,
				    <0x100 &apps_smmu 0x1c81 0x1>;

			resets = <&gcc GCC_PCIE_1_BCR>;
			reset-names = "pci";

			power-domains = <&gcc PCIE_1_GDSC>;

			phys = <&pcie1_phy>;
			phy-names = "pciephy";

			status = "disabled";
		};

		pcie1_phy: phy@1c0e000 {
			compatible = "qcom,sm8350-qmp-gen3x2-pcie-phy";
			reg = <0 0x01c0e000 0 0x2000>;
			clocks = <&gcc GCC_PCIE_1_AUX_CLK>,
				 <&gcc GCC_PCIE_1_CFG_AHB_CLK>,
				 <&gcc GCC_PCIE_1_CLKREF_EN>,
				 <&gcc GCC_PCIE1_PHY_RCHNG_CLK>,
				 <&gcc GCC_PCIE_1_PIPE_CLK>;
			clock-names = "aux", "cfg_ahb", "ref", "rchng", "pipe";

<<<<<<< HEAD
			interconnects = <&aggre2_noc MASTER_IPA &mc_virt SLAVE_EBI1>,
					<&gem_noc MASTER_APPSS_PROC &config_noc SLAVE_IPA_CFG>;
			interconnect-names = "memory",
					     "config";
=======
			resets = <&gcc GCC_PCIE_1_PHY_BCR>;
			reset-names = "phy";
>>>>>>> eb3cdb58

			assigned-clocks = <&gcc GCC_PCIE1_PHY_RCHNG_CLK>;
			assigned-clock-rates = <100000000>;

			#clock-cells = <0>;
			clock-output-names = "pcie_1_pipe_clk";

			#phy-cells = <0>;

			status = "disabled";
		};

		ufs_mem_hc: ufshc@1d84000 {
			compatible = "qcom,sm8350-ufshc", "qcom,ufshc",
				     "jedec,ufs-2.0";
			reg = <0 0x01d84000 0 0x3000>;
			interrupts = <GIC_SPI 265 IRQ_TYPE_LEVEL_HIGH>;
			phys = <&ufs_mem_phy_lanes>;
			phy-names = "ufsphy";
			lanes-per-direction = <2>;
			#reset-cells = <1>;
			resets = <&gcc GCC_UFS_PHY_BCR>;
			reset-names = "rst";

			power-domains = <&gcc UFS_PHY_GDSC>;

			iommus = <&apps_smmu 0xe0 0x0>;
			dma-coherent;

			clock-names =
				"core_clk",
				"bus_aggr_clk",
				"iface_clk",
				"core_clk_unipro",
				"ref_clk",
				"tx_lane0_sync_clk",
				"rx_lane0_sync_clk",
				"rx_lane1_sync_clk";
			clocks =
				<&gcc GCC_UFS_PHY_AXI_CLK>,
				<&gcc GCC_AGGRE_UFS_PHY_AXI_CLK>,
				<&gcc GCC_UFS_PHY_AHB_CLK>,
				<&gcc GCC_UFS_PHY_UNIPRO_CORE_CLK>,
				<&rpmhcc RPMH_CXO_CLK>,
				<&gcc GCC_UFS_PHY_TX_SYMBOL_0_CLK>,
				<&gcc GCC_UFS_PHY_RX_SYMBOL_0_CLK>,
				<&gcc GCC_UFS_PHY_RX_SYMBOL_1_CLK>;
			freq-table-hz =
				<75000000 300000000>,
				<0 0>,
				<0 0>,
				<75000000 300000000>,
				<0 0>,
				<0 0>,
				<0 0>,
				<0 0>;
			status = "disabled";
		};

		ufs_mem_phy: phy@1d87000 {
			compatible = "qcom,sm8350-qmp-ufs-phy";
			reg = <0 0x01d87000 0 0x1c4>;
			#address-cells = <2>;
			#size-cells = <2>;
			ranges;
			clock-names = "ref",
				      "ref_aux";
			clocks = <&rpmhcc RPMH_CXO_CLK>,
				 <&gcc GCC_UFS_PHY_PHY_AUX_CLK>;

			resets = <&ufs_mem_hc 0>;
			reset-names = "ufsphy";
			status = "disabled";

			ufs_mem_phy_lanes: phy@1d87400 {
				reg = <0 0x01d87400 0 0x188>,
				      <0 0x01d87600 0 0x200>,
				      <0 0x01d87c00 0 0x200>,
				      <0 0x01d87800 0 0x188>,
				      <0 0x01d87a00 0 0x200>;
				#clock-cells = <1>;
				#phy-cells = <0>;
			};
		};

		ipa: ipa@1e40000 {
			compatible = "qcom,sm8350-ipa";

			iommus = <&apps_smmu 0x5c0 0x0>,
				 <&apps_smmu 0x5c2 0x0>;
			reg = <0 0x01e40000 0 0x8000>,
			      <0 0x01e50000 0 0x4b20>,
			      <0 0x01e04000 0 0x23000>;
			reg-names = "ipa-reg",
				    "ipa-shared",
				    "gsi";

			interrupts-extended = <&intc GIC_SPI 655 IRQ_TYPE_EDGE_RISING>,
					      <&intc GIC_SPI 432 IRQ_TYPE_LEVEL_HIGH>,
					      <&ipa_smp2p_in 0 IRQ_TYPE_EDGE_RISING>,
					      <&ipa_smp2p_in 1 IRQ_TYPE_EDGE_RISING>;
			interrupt-names = "ipa",
					  "gsi",
					  "ipa-clock-query",
					  "ipa-setup-ready";

			clocks = <&rpmhcc RPMH_IPA_CLK>;
			clock-names = "core";

			interconnects = <&aggre2_noc MASTER_IPA 0 &mc_virt SLAVE_EBI1 0>,
					<&gem_noc MASTER_APPSS_PROC 0 &config_noc SLAVE_IPA_CFG 0>;
			interconnect-names = "memory",
					     "config";

			qcom,qmp = <&aoss_qmp>;

			qcom,smem-states = <&ipa_smp2p_out 0>,
					   <&ipa_smp2p_out 1>;
			qcom,smem-state-names = "ipa-clock-enabled-valid",
						"ipa-clock-enabled";

			status = "disabled";
		};

		tcsr_mutex: hwlock@1f40000 {
			compatible = "qcom,tcsr-mutex";
			reg = <0x0 0x01f40000 0x0 0x40000>;
			#hwlock-cells = <1>;
		};

		gpu: gpu@3d00000 {
			compatible = "qcom,adreno-660.1", "qcom,adreno";

			reg = <0 0x03d00000 0 0x40000>,
			      <0 0x03d9e000 0 0x1000>,
			      <0 0x03d61000 0 0x800>;
			reg-names = "kgsl_3d0_reg_memory",
				    "cx_mem",
				    "cx_dbgc";

			interrupts = <GIC_SPI 300 IRQ_TYPE_LEVEL_HIGH>;

			iommus = <&adreno_smmu 0 0x400>, <&adreno_smmu 1 0x400>;

			operating-points-v2 = <&gpu_opp_table>;

			qcom,gmu = <&gmu>;

			status = "disabled";

			zap-shader {
				memory-region = <&pil_gpu_mem>;
			};

			/* note: downstream checks gpu binning for 670 Mhz */
			gpu_opp_table: opp-table {
				compatible = "operating-points-v2";

				opp-840000000 {
					opp-hz = /bits/ 64 <840000000>;
					opp-level = <RPMH_REGULATOR_LEVEL_TURBO_L1>;
				};

				opp-778000000 {
					opp-hz = /bits/ 64 <778000000>;
					opp-level = <RPMH_REGULATOR_LEVEL_TURBO>;
				};

				opp-738000000 {
					opp-hz = /bits/ 64 <738000000>;
					opp-level = <RPMH_REGULATOR_LEVEL_NOM_L1>;
				};

				opp-676000000 {
					opp-hz = /bits/ 64 <676000000>;
					opp-level = <RPMH_REGULATOR_LEVEL_NOM>;
				};

				opp-608000000 {
					opp-hz = /bits/ 64 <608000000>;
					opp-level = <RPMH_REGULATOR_LEVEL_SVS_L2>;
				};

				opp-540000000 {
					opp-hz = /bits/ 64 <540000000>;
					opp-level = <RPMH_REGULATOR_LEVEL_SVS_L1>;
				};

				opp-491000000 {
					opp-hz = /bits/ 64 <491000000>;
					opp-level = <RPMH_REGULATOR_LEVEL_SVS_L0>;
				};

				opp-443000000 {
					opp-hz = /bits/ 64 <443000000>;
					opp-level = <RPMH_REGULATOR_LEVEL_SVS>;
				};

				opp-379000000 {
					opp-hz = /bits/ 64 <379000000>;
					opp-level = <80 /* RPMH_REGULATOR_LEVEL_LOW_SVS_L1 */>;
				};

				opp-315000000 {
					opp-hz = /bits/ 64 <315000000>;
					opp-level = <RPMH_REGULATOR_LEVEL_LOW_SVS>;
				};
			};
		};

		gmu: gmu@3d6a000 {
			compatible = "qcom,adreno-gmu-660.1", "qcom,adreno-gmu";

			reg = <0 0x03d6a000 0 0x34000>,
			      <0 0x03de0000 0 0x10000>,
			      <0 0x0b290000 0 0x10000>;
			reg-names = "gmu", "rscc", "gmu_pdc";

			interrupts = <GIC_SPI 304 IRQ_TYPE_LEVEL_HIGH>,
				     <GIC_SPI 305 IRQ_TYPE_LEVEL_HIGH>;
			interrupt-names = "hfi", "gmu";

			clocks = <&gpucc GPU_CC_CX_GMU_CLK>,
				 <&gpucc GPU_CC_CXO_CLK>,
				 <&gcc GCC_DDRSS_GPU_AXI_CLK>,
				 <&gcc GCC_GPU_MEMNOC_GFX_CLK>,
				 <&gpucc GPU_CC_AHB_CLK>,
				 <&gpucc GPU_CC_HUB_CX_INT_CLK>,
				 <&gpucc GPU_CC_HLOS1_VOTE_GPU_SMMU_CLK>;
			clock-names = "gmu",
				      "cxo",
				      "axi",
				      "memnoc",
				      "ahb",
				      "hub",
				      "smmu_vote";

			power-domains = <&gpucc GPU_CX_GDSC>,
					<&gpucc GPU_GX_GDSC>;
			power-domain-names = "cx",
					     "gx";

			iommus = <&adreno_smmu 5 0x400>;

			operating-points-v2 = <&gmu_opp_table>;

			gmu_opp_table: opp-table {
				compatible = "operating-points-v2";

				opp-200000000 {
					opp-hz = /bits/ 64 <200000000>;
					opp-level = <RPMH_REGULATOR_LEVEL_MIN_SVS>;
				};
			};
		};

		gpucc: clock-controller@3d90000 {
			compatible = "qcom,sm8350-gpucc";
			reg = <0 0x03d90000 0 0x9000>;
			clocks = <&rpmhcc RPMH_CXO_CLK>,
				 <&gcc GCC_GPU_GPLL0_CLK_SRC>,
				 <&gcc GCC_GPU_GPLL0_DIV_CLK_SRC>;
			clock-names = "bi_tcxo",
				      "gcc_gpu_gpll0_clk_src",
				      "gcc_gpu_gpll0_div_clk_src";
			#clock-cells = <1>;
			#reset-cells = <1>;
			#power-domain-cells = <1>;
		};

		adreno_smmu: iommu@3da0000 {
			compatible = "qcom,sm8350-smmu-500", "qcom,adreno-smmu",
				     "qcom,smmu-500", "arm,mmu-500";
			reg = <0 0x03da0000 0 0x20000>;
			#iommu-cells = <2>;
			#global-interrupts = <2>;
			interrupts = <GIC_SPI 672 IRQ_TYPE_LEVEL_HIGH>,
				     <GIC_SPI 673 IRQ_TYPE_LEVEL_HIGH>,
				     <GIC_SPI 678 IRQ_TYPE_LEVEL_HIGH>,
				     <GIC_SPI 679 IRQ_TYPE_LEVEL_HIGH>,
				     <GIC_SPI 680 IRQ_TYPE_LEVEL_HIGH>,
				     <GIC_SPI 681 IRQ_TYPE_LEVEL_HIGH>,
				     <GIC_SPI 682 IRQ_TYPE_LEVEL_HIGH>,
				     <GIC_SPI 683 IRQ_TYPE_LEVEL_HIGH>,
				     <GIC_SPI 684 IRQ_TYPE_LEVEL_HIGH>,
				     <GIC_SPI 685 IRQ_TYPE_LEVEL_HIGH>,
				     <GIC_SPI 686 IRQ_TYPE_LEVEL_HIGH>,
				     <GIC_SPI 687 IRQ_TYPE_LEVEL_HIGH>;

			clocks = <&gcc GCC_GPU_MEMNOC_GFX_CLK>,
				 <&gcc GCC_GPU_SNOC_DVM_GFX_CLK>,
				 <&gpucc GPU_CC_AHB_CLK>,
				 <&gpucc GPU_CC_HLOS1_VOTE_GPU_SMMU_CLK>,
				 <&gpucc GPU_CC_CX_GMU_CLK>,
				 <&gpucc GPU_CC_HUB_CX_INT_CLK>,
				 <&gpucc GPU_CC_HUB_AON_CLK>;
			clock-names = "bus",
				      "iface",
				      "ahb",
				      "hlos1_vote_gpu_smmu",
				      "cx_gmu",
				      "hub_cx_int",
				      "hub_aon";

			power-domains = <&gpucc GPU_CX_GDSC>;
			dma-coherent;
		};

		lpass_ag_noc: interconnect@3c40000 {
			compatible = "qcom,sm8350-lpass-ag-noc";
			reg = <0 0x03c40000 0 0xf080>;
			#interconnect-cells = <2>;
			qcom,bcm-voters = <&apps_bcm_voter>;
		};

		mpss: remoteproc@4080000 {
			compatible = "qcom,sm8350-mpss-pas";
			reg = <0x0 0x04080000 0x0 0x4040>;

			interrupts-extended = <&intc GIC_SPI 264 IRQ_TYPE_LEVEL_HIGH>,
					      <&smp2p_modem_in 0 IRQ_TYPE_EDGE_RISING>,
					      <&smp2p_modem_in 1 IRQ_TYPE_EDGE_RISING>,
					      <&smp2p_modem_in 2 IRQ_TYPE_EDGE_RISING>,
					      <&smp2p_modem_in 3 IRQ_TYPE_EDGE_RISING>,
					      <&smp2p_modem_in 7 IRQ_TYPE_EDGE_RISING>;
			interrupt-names = "wdog", "fatal", "ready", "handover",
					  "stop-ack", "shutdown-ack";

			clocks = <&rpmhcc RPMH_CXO_CLK>;
			clock-names = "xo";

			power-domains = <&rpmhpd SM8350_CX>,
					<&rpmhpd SM8350_MSS>;
			power-domain-names = "cx", "mss";

			interconnects = <&mc_virt MASTER_LLCC 0 &mc_virt SLAVE_EBI1 0>;

			memory-region = <&pil_modem_mem>;

			qcom,qmp = <&aoss_qmp>;

			qcom,smem-states = <&smp2p_modem_out 0>;
			qcom,smem-state-names = "stop";

			status = "disabled";

			glink-edge {
				interrupts-extended = <&ipcc IPCC_CLIENT_MPSS
							     IPCC_MPROC_SIGNAL_GLINK_QMP
							     IRQ_TYPE_EDGE_RISING>;
				mboxes = <&ipcc IPCC_CLIENT_MPSS
						IPCC_MPROC_SIGNAL_GLINK_QMP>;
				label = "modem";
				qcom,remote-pid = <1>;
			};
		};

		slpi: remoteproc@5c00000 {
			compatible = "qcom,sm8350-slpi-pas";
			reg = <0 0x05c00000 0 0x4000>;

			interrupts-extended = <&pdc 9 IRQ_TYPE_LEVEL_HIGH>,
					      <&smp2p_slpi_in 0 IRQ_TYPE_EDGE_RISING>,
					      <&smp2p_slpi_in 1 IRQ_TYPE_EDGE_RISING>,
					      <&smp2p_slpi_in 2 IRQ_TYPE_EDGE_RISING>,
					      <&smp2p_slpi_in 3 IRQ_TYPE_EDGE_RISING>;
			interrupt-names = "wdog", "fatal", "ready",
					  "handover", "stop-ack";

			clocks = <&rpmhcc RPMH_CXO_CLK>;
			clock-names = "xo";

			power-domains = <&rpmhpd SM8350_LCX>,
					<&rpmhpd SM8350_LMX>;
			power-domain-names = "lcx", "lmx";

			memory-region = <&pil_slpi_mem>;

			qcom,qmp = <&aoss_qmp>;

			qcom,smem-states = <&smp2p_slpi_out 0>;
			qcom,smem-state-names = "stop";

			status = "disabled";

			glink-edge {
				interrupts-extended = <&ipcc IPCC_CLIENT_SLPI
							     IPCC_MPROC_SIGNAL_GLINK_QMP
							     IRQ_TYPE_EDGE_RISING>;
				mboxes = <&ipcc IPCC_CLIENT_SLPI
						IPCC_MPROC_SIGNAL_GLINK_QMP>;

				label = "slpi";
				qcom,remote-pid = <3>;

				fastrpc {
					compatible = "qcom,fastrpc";
					qcom,glink-channels = "fastrpcglink-apps-dsp";
					label = "sdsp";
					qcom,non-secure-domain;
					#address-cells = <1>;
					#size-cells = <0>;

					compute-cb@1 {
						compatible = "qcom,fastrpc-compute-cb";
						reg = <1>;
						iommus = <&apps_smmu 0x0541 0x0>;
					};

					compute-cb@2 {
						compatible = "qcom,fastrpc-compute-cb";
						reg = <2>;
						iommus = <&apps_smmu 0x0542 0x0>;
					};

					compute-cb@3 {
						compatible = "qcom,fastrpc-compute-cb";
						reg = <3>;
						iommus = <&apps_smmu 0x0543 0x0>;
						/* note: shared-cb = <4> in downstream */
					};
				};
			};
		};

		sdhc_2: mmc@8804000 {
			compatible = "qcom,sm8350-sdhci", "qcom,sdhci-msm-v5";
			reg = <0 0x08804000 0 0x1000>;

			interrupts = <GIC_SPI 207 IRQ_TYPE_LEVEL_HIGH>,
				     <GIC_SPI 223 IRQ_TYPE_LEVEL_HIGH>;
			interrupt-names = "hc_irq", "pwr_irq";

			clocks = <&gcc GCC_SDCC2_AHB_CLK>,
				 <&gcc GCC_SDCC2_APPS_CLK>,
				 <&rpmhcc RPMH_CXO_CLK>;
			clock-names = "iface", "core", "xo";
			resets = <&gcc GCC_SDCC2_BCR>;
			interconnects = <&aggre2_noc MASTER_SDCC_2 0 &mc_virt SLAVE_EBI1 0>,
					<&gem_noc MASTER_APPSS_PROC 0 &config_noc SLAVE_SDCC_2 0>;
			interconnect-names = "sdhc-ddr","cpu-sdhc";
			iommus = <&apps_smmu 0x4a0 0x0>;
			power-domains = <&rpmhpd SM8350_CX>;
			operating-points-v2 = <&sdhc2_opp_table>;
			bus-width = <4>;
			dma-coherent;

			status = "disabled";

			sdhc2_opp_table: opp-table {
				compatible = "operating-points-v2";

				opp-100000000 {
					opp-hz = /bits/ 64 <100000000>;
					required-opps = <&rpmhpd_opp_low_svs>;
				};

				opp-202000000 {
					opp-hz = /bits/ 64 <202000000>;
					required-opps = <&rpmhpd_opp_svs_l1>;
				};
			};
		};

		usb_1_hsphy: phy@88e3000 {
			compatible = "qcom,sm8350-usb-hs-phy",
				     "qcom,usb-snps-hs-7nm-phy";
			reg = <0 0x088e3000 0 0x400>;
			status = "disabled";
			#phy-cells = <0>;

			clocks = <&rpmhcc RPMH_CXO_CLK>;
			clock-names = "ref";

			resets = <&gcc GCC_QUSB2PHY_PRIM_BCR>;
		};

		usb_2_hsphy: phy@88e4000 {
			compatible = "qcom,sm8250-usb-hs-phy",
				     "qcom,usb-snps-hs-7nm-phy";
			reg = <0 0x088e4000 0 0x400>;
			status = "disabled";
			#phy-cells = <0>;

			clocks = <&rpmhcc RPMH_CXO_CLK>;
			clock-names = "ref";

			resets = <&gcc GCC_QUSB2PHY_SEC_BCR>;
		};

		usb_1_qmpphy: phy@88e8000 {
			compatible = "qcom,sm8350-qmp-usb3-dp-phy";
			reg = <0 0x088e8000 0 0x3000>;

			clocks = <&gcc GCC_USB3_PRIM_PHY_AUX_CLK>,
				 <&rpmhcc RPMH_CXO_CLK>,
				 <&gcc GCC_USB3_PRIM_PHY_COM_AUX_CLK>,
				 <&gcc GCC_USB3_PRIM_PHY_PIPE_CLK>;
			clock-names = "aux", "ref", "com_aux", "usb3_pipe";

			resets = <&gcc GCC_USB3_DP_PHY_PRIM_BCR>,
				 <&gcc GCC_USB3_PHY_PRIM_BCR>;
			reset-names = "phy", "common";

			#clock-cells = <1>;
			#phy-cells = <1>;

			status = "disabled";
		};

		usb_2_qmpphy: phy-wrapper@88eb000 {
			compatible = "qcom,sm8350-qmp-usb3-uni-phy";
			reg = <0 0x088eb000 0 0x200>;
			status = "disabled";
			#address-cells = <2>;
			#size-cells = <2>;
			ranges;

			clocks = <&gcc GCC_USB3_SEC_PHY_AUX_CLK>,
				 <&rpmhcc RPMH_CXO_CLK>,
				 <&gcc GCC_USB3_SEC_CLKREF_EN>,
				 <&gcc GCC_USB3_SEC_PHY_COM_AUX_CLK>;
			clock-names = "aux", "ref_clk_src", "ref", "com_aux";

			resets = <&gcc GCC_USB3PHY_PHY_SEC_BCR>,
				 <&gcc GCC_USB3_PHY_SEC_BCR>;
			reset-names = "phy", "common";

			usb_2_ssphy: phy@88ebe00 {
				reg = <0 0x088ebe00 0 0x200>,
				      <0 0x088ec000 0 0x200>,
				      <0 0x088eb200 0 0x1100>;
				#phy-cells = <0>;
				#clock-cells = <0>;
				clocks = <&gcc GCC_USB3_SEC_PHY_PIPE_CLK>;
				clock-names = "pipe0";
				clock-output-names = "usb3_uni_phy_pipe_clk_src";
			};
		};

		dc_noc: interconnect@90c0000 {
			compatible = "qcom,sm8350-dc-noc";
			reg = <0 0x090c0000 0 0x4200>;
			#interconnect-cells = <2>;
			qcom,bcm-voters = <&apps_bcm_voter>;
		};

		gem_noc: interconnect@9100000 {
			compatible = "qcom,sm8350-gem-noc";
			reg = <0 0x09100000 0 0xb4000>;
			#interconnect-cells = <2>;
			qcom,bcm-voters = <&apps_bcm_voter>;
		};

		system-cache-controller@9200000 {
			compatible = "qcom,sm8350-llcc";
			reg = <0 0x09200000 0 0x58000>, <0 0x09280000 0 0x58000>,
			      <0 0x09300000 0 0x58000>, <0 0x09380000 0 0x58000>,
			      <0 0x09600000 0 0x58000>;
			reg-names = "llcc0_base", "llcc1_base", "llcc2_base",
				    "llcc3_base", "llcc_broadcast_base";
		};

		compute_noc: interconnect@a0c0000 {
			compatible = "qcom,sm8350-compute-noc";
			reg = <0 0x0a0c0000 0 0xa180>;
			#interconnect-cells = <2>;
			qcom,bcm-voters = <&apps_bcm_voter>;
		};

		usb_1: usb@a6f8800 {
			compatible = "qcom,sm8350-dwc3", "qcom,dwc3";
			reg = <0 0x0a6f8800 0 0x400>;
			status = "disabled";
			#address-cells = <2>;
			#size-cells = <2>;
			ranges;

			clocks = <&gcc GCC_CFG_NOC_USB3_PRIM_AXI_CLK>,
				 <&gcc GCC_USB30_PRIM_MASTER_CLK>,
				 <&gcc GCC_AGGRE_USB3_PRIM_AXI_CLK>,
				 <&gcc GCC_USB30_PRIM_SLEEP_CLK>,
				 <&gcc GCC_USB30_PRIM_MOCK_UTMI_CLK>;
			clock-names = "cfg_noc",
				      "core",
				      "iface",
				      "sleep",
				      "mock_utmi";

			assigned-clocks = <&gcc GCC_USB30_PRIM_MOCK_UTMI_CLK>,
					  <&gcc GCC_USB30_PRIM_MASTER_CLK>;
			assigned-clock-rates = <19200000>, <200000000>;

			interrupts-extended = <&intc GIC_SPI 131 IRQ_TYPE_LEVEL_HIGH>,
					      <&pdc 17 IRQ_TYPE_LEVEL_HIGH>,
					      <&pdc 15 IRQ_TYPE_EDGE_BOTH>,
					      <&pdc 14 IRQ_TYPE_EDGE_BOTH>;
			interrupt-names = "hs_phy_irq",
					  "ss_phy_irq",
					  "dm_hs_phy_irq",
					  "dp_hs_phy_irq";

			power-domains = <&gcc USB30_PRIM_GDSC>;

			resets = <&gcc GCC_USB30_PRIM_BCR>;

			usb_1_dwc3: usb@a600000 {
				compatible = "snps,dwc3";
				reg = <0 0x0a600000 0 0xcd00>;
				interrupts = <GIC_SPI 133 IRQ_TYPE_LEVEL_HIGH>;
				iommus = <&apps_smmu 0x0 0x0>;
				snps,dis_u2_susphy_quirk;
				snps,dis_enblslpm_quirk;
				phys = <&usb_1_hsphy>, <&usb_1_qmpphy QMP_USB43DP_USB3_PHY>;
				phy-names = "usb2-phy", "usb3-phy";

				ports {
					#address-cells = <1>;
					#size-cells = <0>;

					port@0 {
						reg = <0>;

						usb_1_dwc3_hs: endpoint {
						};
					};

					port@1 {
						reg = <1>;

						usb_1_dwc3_ss: endpoint {
						};
					};
				};
			};
		};

		usb_2: usb@a8f8800 {
			compatible = "qcom,sm8350-dwc3", "qcom,dwc3";
			reg = <0 0x0a8f8800 0 0x400>;
			status = "disabled";
			#address-cells = <2>;
			#size-cells = <2>;
			ranges;

			clocks = <&gcc GCC_CFG_NOC_USB3_SEC_AXI_CLK>,
				 <&gcc GCC_USB30_SEC_MASTER_CLK>,
				 <&gcc GCC_AGGRE_USB3_SEC_AXI_CLK>,
				 <&gcc GCC_USB30_SEC_SLEEP_CLK>,
				 <&gcc GCC_USB30_SEC_MOCK_UTMI_CLK>,
				 <&gcc GCC_USB3_SEC_CLKREF_EN>;
			clock-names = "cfg_noc",
				      "core",
				      "iface",
				      "sleep",
				      "mock_utmi",
				      "xo";

			assigned-clocks = <&gcc GCC_USB30_SEC_MOCK_UTMI_CLK>,
					  <&gcc GCC_USB30_SEC_MASTER_CLK>;
			assigned-clock-rates = <19200000>, <200000000>;

			interrupts-extended = <&intc GIC_SPI 136 IRQ_TYPE_LEVEL_HIGH>,
					      <&pdc 16 IRQ_TYPE_LEVEL_HIGH>,
					      <&pdc 13 IRQ_TYPE_EDGE_BOTH>,
					      <&pdc 12 IRQ_TYPE_EDGE_BOTH>;
			interrupt-names = "hs_phy_irq",
					  "ss_phy_irq",
					  "dm_hs_phy_irq",
					  "dp_hs_phy_irq";

			power-domains = <&gcc USB30_SEC_GDSC>;

			resets = <&gcc GCC_USB30_SEC_BCR>;

			usb_2_dwc3: usb@a800000 {
				compatible = "snps,dwc3";
				reg = <0 0x0a800000 0 0xcd00>;
				interrupts = <GIC_SPI 138 IRQ_TYPE_LEVEL_HIGH>;
				iommus = <&apps_smmu 0x20 0x0>;
				snps,dis_u2_susphy_quirk;
				snps,dis_enblslpm_quirk;
				phys = <&usb_2_hsphy>, <&usb_2_ssphy>;
				phy-names = "usb2-phy", "usb3-phy";
			};
		};

		mdss: display-subsystem@ae00000 {
			compatible = "qcom,sm8350-mdss";
			reg = <0 0x0ae00000 0 0x1000>;
			reg-names = "mdss";

			interconnects = <&mmss_noc MASTER_MDP0 0 &mc_virt SLAVE_EBI1 0>,
					<&mmss_noc MASTER_MDP1 0 &mc_virt SLAVE_EBI1 0>;
			interconnect-names = "mdp0-mem", "mdp1-mem";

			power-domains = <&dispcc MDSS_GDSC>;
			resets = <&dispcc DISP_CC_MDSS_CORE_BCR>;

			clocks = <&dispcc DISP_CC_MDSS_AHB_CLK>,
				 <&gcc GCC_DISP_HF_AXI_CLK>,
				 <&gcc GCC_DISP_SF_AXI_CLK>,
				 <&dispcc DISP_CC_MDSS_MDP_CLK>;
			clock-names = "iface", "bus", "nrt_bus", "core";

			interrupts = <GIC_SPI 83 IRQ_TYPE_LEVEL_HIGH>;
			interrupt-controller;
			#interrupt-cells = <1>;

			iommus = <&apps_smmu 0x820 0x402>;

			status = "disabled";

			#address-cells = <2>;
			#size-cells = <2>;
			ranges;

			dpu_opp_table: opp-table {
				compatible = "operating-points-v2";

				/* TODO: opp-200000000 should work with
				 * &rpmhpd_opp_low_svs, but one some of
				 * sm8350_hdk boards reboot using this
				 * opp.
				 */
				opp-200000000 {
					opp-hz = /bits/ 64 <200000000>;
					required-opps = <&rpmhpd_opp_svs>;
				};

				opp-300000000 {
					opp-hz = /bits/ 64 <300000000>;
					required-opps = <&rpmhpd_opp_svs>;
				};

				opp-345000000 {
					opp-hz = /bits/ 64 <345000000>;
					required-opps = <&rpmhpd_opp_svs_l1>;
				};

				opp-460000000 {
					opp-hz = /bits/ 64 <460000000>;
					required-opps = <&rpmhpd_opp_nom>;
				};
			};

			mdss_mdp: display-controller@ae01000 {
				compatible = "qcom,sm8350-dpu";
				reg = <0 0x0ae01000 0 0x8f000>,
				      <0 0x0aeb0000 0 0x2008>;
				reg-names = "mdp", "vbif";

				clocks = <&gcc GCC_DISP_HF_AXI_CLK>,
					<&gcc GCC_DISP_SF_AXI_CLK>,
					<&dispcc DISP_CC_MDSS_AHB_CLK>,
					<&dispcc DISP_CC_MDSS_MDP_LUT_CLK>,
					<&dispcc DISP_CC_MDSS_MDP_CLK>,
					<&dispcc DISP_CC_MDSS_VSYNC_CLK>;
				clock-names = "bus",
					      "nrt_bus",
					      "iface",
					      "lut",
					      "core",
					      "vsync";

				assigned-clocks = <&dispcc DISP_CC_MDSS_VSYNC_CLK>;
				assigned-clock-rates = <19200000>;

				operating-points-v2 = <&dpu_opp_table>;
				power-domains = <&rpmhpd SM8350_MMCX>;

				interrupt-parent = <&mdss>;
				interrupts = <0>;

				ports {
					#address-cells = <1>;
					#size-cells = <0>;

					port@0 {
						reg = <0>;
						dpu_intf1_out: endpoint {
							remote-endpoint = <&mdss_dsi0_in>;
						};
					};

					port@1 {
						reg = <1>;
						dpu_intf2_out: endpoint {
							remote-endpoint = <&mdss_dsi1_in>;
						};
					};

					port@2 {
						reg = <2>;
						dpu_intf0_out: endpoint {
							remote-endpoint = <&mdss_dp_in>;
						};
					};
				};
			};

			mdss_dp: displayport-controller@ae90000 {
				compatible = "qcom,sm8350-dp";
				reg = <0 0xae90000 0 0x200>,
				      <0 0xae90200 0 0x200>,
				      <0 0xae90400 0 0x600>,
				      <0 0xae91000 0 0x400>,
				      <0 0xae91400 0 0x400>;
				interrupt-parent = <&mdss>;
				interrupts = <12>;
				clocks = <&dispcc DISP_CC_MDSS_AHB_CLK>,
					 <&dispcc DISP_CC_MDSS_DP_AUX_CLK>,
					 <&dispcc DISP_CC_MDSS_DP_LINK_CLK>,
					 <&dispcc DISP_CC_MDSS_DP_LINK_INTF_CLK>,
					 <&dispcc DISP_CC_MDSS_DP_PIXEL_CLK>;
				clock-names = "core_iface",
					      "core_aux",
					      "ctrl_link",
					      "ctrl_link_iface",
					      "stream_pixel";

				assigned-clocks = <&dispcc DISP_CC_MDSS_DP_LINK_CLK_SRC>,
						  <&dispcc DISP_CC_MDSS_DP_PIXEL_CLK_SRC>;
				assigned-clock-parents = <&usb_1_qmpphy QMP_USB43DP_DP_LINK_CLK>,
							 <&usb_1_qmpphy QMP_USB43DP_DP_VCO_DIV_CLK>;

				phys = <&usb_1_qmpphy QMP_USB43DP_DP_PHY>;
				phy-names = "dp";

				#sound-dai-cells = <0>;

				operating-points-v2 = <&dp_opp_table>;
				power-domains = <&rpmhpd SM8350_MMCX>;

				status = "disabled";

				ports {
					#address-cells = <1>;
					#size-cells = <0>;

					port@0 {
						reg = <0>;
						mdss_dp_in: endpoint {
							remote-endpoint = <&dpu_intf0_out>;
						};
					};
				};

				dp_opp_table: opp-table {
					compatible = "operating-points-v2";

					opp-160000000 {
						opp-hz = /bits/ 64 <160000000>;
						required-opps = <&rpmhpd_opp_low_svs>;
					};

					opp-270000000 {
						opp-hz = /bits/ 64 <270000000>;
						required-opps = <&rpmhpd_opp_svs>;
					};

					opp-540000000 {
						opp-hz = /bits/ 64 <540000000>;
						required-opps = <&rpmhpd_opp_svs_l1>;
					};

					opp-810000000 {
						opp-hz = /bits/ 64 <810000000>;
						required-opps = <&rpmhpd_opp_nom>;
					};
				};
			};

			mdss_dsi0: dsi@ae94000 {
				compatible = "qcom,sm8350-dsi-ctrl", "qcom,mdss-dsi-ctrl";
				reg = <0 0x0ae94000 0 0x400>;
				reg-names = "dsi_ctrl";

				interrupt-parent = <&mdss>;
				interrupts = <4>;

				clocks = <&dispcc DISP_CC_MDSS_BYTE0_CLK>,
					 <&dispcc DISP_CC_MDSS_BYTE0_INTF_CLK>,
					 <&dispcc DISP_CC_MDSS_PCLK0_CLK>,
					 <&dispcc DISP_CC_MDSS_ESC0_CLK>,
					 <&dispcc DISP_CC_MDSS_AHB_CLK>,
					 <&gcc GCC_DISP_HF_AXI_CLK>;
				clock-names = "byte",
					      "byte_intf",
					      "pixel",
					      "core",
					      "iface",
					      "bus";

				assigned-clocks = <&dispcc DISP_CC_MDSS_BYTE0_CLK_SRC>,
						  <&dispcc DISP_CC_MDSS_PCLK0_CLK_SRC>;
				assigned-clock-parents = <&mdss_dsi0_phy 0>,
							 <&mdss_dsi0_phy 1>;

				operating-points-v2 = <&dsi0_opp_table>;
				power-domains = <&rpmhpd SM8350_MMCX>;

				phys = <&mdss_dsi0_phy>;

				#address-cells = <1>;
				#size-cells = <0>;

				status = "disabled";

				dsi0_opp_table: opp-table {
					compatible = "operating-points-v2";

					/* TODO: opp-187500000 should work with
					 * &rpmhpd_opp_low_svs, but one some of
					 * sm8350_hdk boards reboot using this
					 * opp.
					 */
					opp-187500000 {
						opp-hz = /bits/ 64 <187500000>;
						required-opps = <&rpmhpd_opp_svs>;
					};

					opp-300000000 {
						opp-hz = /bits/ 64 <300000000>;
						required-opps = <&rpmhpd_opp_svs>;
					};

					opp-358000000 {
						opp-hz = /bits/ 64 <358000000>;
						required-opps = <&rpmhpd_opp_svs_l1>;
					};
				};

				ports {
					#address-cells = <1>;
					#size-cells = <0>;

					port@0 {
						reg = <0>;
						mdss_dsi0_in: endpoint {
							remote-endpoint = <&dpu_intf1_out>;
						};
					};

					port@1 {
						reg = <1>;
						mdss_dsi0_out: endpoint {
						};
					};
				};
			};

			mdss_dsi0_phy: phy@ae94400 {
				compatible = "qcom,sm8350-dsi-phy-5nm";
				reg = <0 0x0ae94400 0 0x200>,
				      <0 0x0ae94600 0 0x280>,
				      <0 0x0ae94900 0 0x27c>;
				reg-names = "dsi_phy",
					    "dsi_phy_lane",
					    "dsi_pll";

				#clock-cells = <1>;
				#phy-cells = <0>;

				clocks = <&dispcc DISP_CC_MDSS_AHB_CLK>,
					 <&rpmhcc RPMH_CXO_CLK>;
				clock-names = "iface", "ref";

				status = "disabled";
			};

			mdss_dsi1: dsi@ae96000 {
				compatible = "qcom,sm8350-dsi-ctrl", "qcom,mdss-dsi-ctrl";
				reg = <0 0x0ae96000 0 0x400>;
				reg-names = "dsi_ctrl";

				interrupt-parent = <&mdss>;
				interrupts = <5>;

				clocks = <&dispcc DISP_CC_MDSS_BYTE1_CLK>,
					 <&dispcc DISP_CC_MDSS_BYTE1_INTF_CLK>,
					 <&dispcc DISP_CC_MDSS_PCLK1_CLK>,
					 <&dispcc DISP_CC_MDSS_ESC1_CLK>,
					 <&dispcc DISP_CC_MDSS_AHB_CLK>,
					 <&gcc GCC_DISP_HF_AXI_CLK>;
				clock-names = "byte",
					      "byte_intf",
					      "pixel",
					      "core",
					      "iface",
					      "bus";

				assigned-clocks = <&dispcc DISP_CC_MDSS_BYTE1_CLK_SRC>,
						  <&dispcc DISP_CC_MDSS_PCLK1_CLK_SRC>;
				assigned-clock-parents = <&mdss_dsi1_phy 0>,
							 <&mdss_dsi1_phy 1>;

				operating-points-v2 = <&dsi1_opp_table>;
				power-domains = <&rpmhpd SM8350_MMCX>;

				phys = <&mdss_dsi1_phy>;

				#address-cells = <1>;
				#size-cells = <0>;

				status = "disabled";

				dsi1_opp_table: opp-table {
					compatible = "operating-points-v2";

					/* TODO: opp-187500000 should work with
					 * &rpmhpd_opp_low_svs, but one some of
					 * sm8350_hdk boards reboot using this
					 * opp.
					 */
					opp-187500000 {
						opp-hz = /bits/ 64 <187500000>;
						required-opps = <&rpmhpd_opp_svs>;
					};

					opp-300000000 {
						opp-hz = /bits/ 64 <300000000>;
						required-opps = <&rpmhpd_opp_svs>;
					};

					opp-358000000 {
						opp-hz = /bits/ 64 <358000000>;
						required-opps = <&rpmhpd_opp_svs_l1>;
					};
				};

				ports {
					#address-cells = <1>;
					#size-cells = <0>;

					port@0 {
						reg = <0>;
						mdss_dsi1_in: endpoint {
							remote-endpoint = <&dpu_intf2_out>;
						};
					};

					port@1 {
						reg = <1>;
						mdss_dsi1_out: endpoint {
						};
					};
				};
			};

			mdss_dsi1_phy: phy@ae96400 {
				compatible = "qcom,sm8350-dsi-phy-5nm";
				reg = <0 0x0ae96400 0 0x200>,
				      <0 0x0ae96600 0 0x280>,
				      <0 0x0ae96900 0 0x27c>;
				reg-names = "dsi_phy",
					    "dsi_phy_lane",
					    "dsi_pll";

				#clock-cells = <1>;
				#phy-cells = <0>;

				clocks = <&dispcc DISP_CC_MDSS_AHB_CLK>,
					 <&rpmhcc RPMH_CXO_CLK>;
				clock-names = "iface", "ref";

				status = "disabled";
			};
		};

		dispcc: clock-controller@af00000 {
			compatible = "qcom,sm8350-dispcc";
			reg = <0 0x0af00000 0 0x10000>;
			clocks = <&rpmhcc RPMH_CXO_CLK>,
				 <&mdss_dsi0_phy 0>, <&mdss_dsi0_phy 1>,
				 <&mdss_dsi1_phy 0>, <&mdss_dsi1_phy 1>,
				 <&usb_1_qmpphy QMP_USB43DP_DP_LINK_CLK>,
				 <&usb_1_qmpphy QMP_USB43DP_DP_VCO_DIV_CLK>;
			clock-names = "bi_tcxo",
				      "dsi0_phy_pll_out_byteclk",
				      "dsi0_phy_pll_out_dsiclk",
				      "dsi1_phy_pll_out_byteclk",
				      "dsi1_phy_pll_out_dsiclk",
				      "dp_phy_pll_link_clk",
				      "dp_phy_pll_vco_div_clk";
			#clock-cells = <1>;
			#reset-cells = <1>;
			#power-domain-cells = <1>;

			power-domains = <&rpmhpd SM8350_MMCX>;
		};

		pdc: interrupt-controller@b220000 {
			compatible = "qcom,sm8350-pdc", "qcom,pdc";
			reg = <0 0x0b220000 0 0x30000>, <0 0x17c000f0 0 0x60>;
			qcom,pdc-ranges = <0 480 40>, <40 140 14>, <54 263 1>,   <55 306 4>,
					  <59 312 3>, <62 374 2>,  <64 434 2>,   <66 438 3>,
					  <69 86 1>,  <70 520 54>, <124 609 31>, <155 63 1>,
					  <156 716 12>;
			#interrupt-cells = <2>;
			interrupt-parent = <&intc>;
			interrupt-controller;
		};

		tsens0: thermal-sensor@c263000 {
			compatible = "qcom,sm8350-tsens", "qcom,tsens-v2";
			reg = <0 0x0c263000 0 0x1ff>, /* TM */
			      <0 0x0c222000 0 0x8>; /* SROT */
			#qcom,sensors = <15>;
			interrupts-extended = <&pdc 26 IRQ_TYPE_LEVEL_HIGH>,
				     <&pdc 28 IRQ_TYPE_LEVEL_HIGH>;
			interrupt-names = "uplow", "critical";
			#thermal-sensor-cells = <1>;
		};

		tsens1: thermal-sensor@c265000 {
			compatible = "qcom,sm8350-tsens", "qcom,tsens-v2";
			reg = <0 0x0c265000 0 0x1ff>, /* TM */
			      <0 0x0c223000 0 0x8>; /* SROT */
			#qcom,sensors = <14>;
			interrupts-extended = <&pdc 27 IRQ_TYPE_LEVEL_HIGH>,
				     <&pdc 29 IRQ_TYPE_LEVEL_HIGH>;
			interrupt-names = "uplow", "critical";
			#thermal-sensor-cells = <1>;
		};

		aoss_qmp: power-management@c300000 {
			compatible = "qcom,sm8350-aoss-qmp", "qcom,aoss-qmp";
			reg = <0 0x0c300000 0 0x400>;
			interrupts-extended = <&ipcc IPCC_CLIENT_AOP IPCC_MPROC_SIGNAL_GLINK_QMP
						     IRQ_TYPE_EDGE_RISING>;
			mboxes = <&ipcc IPCC_CLIENT_AOP IPCC_MPROC_SIGNAL_GLINK_QMP>;

			#clock-cells = <0>;
		};

		sram@c3f0000 {
			compatible = "qcom,rpmh-stats";
			reg = <0 0x0c3f0000 0 0x400>;
		};

		spmi_bus: spmi@c440000 {
			compatible = "qcom,spmi-pmic-arb";
			reg = <0x0 0x0c440000 0x0 0x1100>,
			      <0x0 0x0c600000 0x0 0x2000000>,
			      <0x0 0x0e600000 0x0 0x100000>,
			      <0x0 0x0e700000 0x0 0xa0000>,
			      <0x0 0x0c40a000 0x0 0x26000>;
			reg-names = "core", "chnls", "obsrvr", "intr", "cnfg";
			interrupt-names = "periph_irq";
			interrupts-extended = <&pdc 1 IRQ_TYPE_LEVEL_HIGH>;
			qcom,ee = <0>;
			qcom,channel = <0>;
			#address-cells = <2>;
			#size-cells = <0>;
			interrupt-controller;
			#interrupt-cells = <4>;
		};

		tlmm: pinctrl@f100000 {
			compatible = "qcom,sm8350-tlmm";
			reg = <0 0x0f100000 0 0x300000>;
			interrupts = <GIC_SPI 208 IRQ_TYPE_LEVEL_HIGH>;
			gpio-controller;
			#gpio-cells = <2>;
			interrupt-controller;
			#interrupt-cells = <2>;
			gpio-ranges = <&tlmm 0 0 204>;
			wakeup-parent = <&pdc>;

			sdc2_default_state: sdc2-default-state {
				clk-pins {
					pins = "sdc2_clk";
					drive-strength = <16>;
					bias-disable;
				};

				cmd-pins {
					pins = "sdc2_cmd";
					drive-strength = <16>;
					bias-pull-up;
				};

				data-pins {
					pins = "sdc2_data";
					drive-strength = <16>;
					bias-pull-up;
				};
			};

			sdc2_sleep_state: sdc2-sleep-state {
				clk-pins {
					pins = "sdc2_clk";
					drive-strength = <2>;
					bias-disable;
				};

				cmd-pins {
					pins = "sdc2_cmd";
					drive-strength = <2>;
					bias-pull-up;
				};

				data-pins {
					pins = "sdc2_data";
					drive-strength = <2>;
					bias-pull-up;
				};
			};

			qup_uart3_default_state: qup-uart3-default-state {
				rx-pins {
					pins = "gpio18";
					function = "qup3";
				};
				tx-pins {
					pins = "gpio19";
					function = "qup3";
				};
			};

			qup_uart6_default: qup-uart6-default-state {
				pins = "gpio30", "gpio31";
				function = "qup6";
				drive-strength = <2>;
				bias-disable;
			};

			qup_uart18_default: qup-uart18-default-state {
				pins = "gpio58", "gpio59";
				function = "qup18";
				drive-strength = <2>;
				bias-disable;
			};

			qup_i2c0_default: qup-i2c0-default-state {
				pins = "gpio4", "gpio5";
				function = "qup0";
				drive-strength = <2>;
				bias-pull-up;
			};

			qup_i2c1_default: qup-i2c1-default-state {
				pins = "gpio8", "gpio9";
				function = "qup1";
				drive-strength = <2>;
				bias-pull-up;
			};

			qup_i2c2_default: qup-i2c2-default-state {
				pins = "gpio12", "gpio13";
				function = "qup2";
				drive-strength = <2>;
				bias-pull-up;
			};

			qup_i2c4_default: qup-i2c4-default-state {
				pins = "gpio20", "gpio21";
				function = "qup4";
				drive-strength = <2>;
				bias-pull-up;
			};

			qup_i2c5_default: qup-i2c5-default-state {
				pins = "gpio24", "gpio25";
				function = "qup5";
				drive-strength = <2>;
				bias-pull-up;
			};

			qup_i2c6_default: qup-i2c6-default-state {
				pins = "gpio28", "gpio29";
				function = "qup6";
				drive-strength = <2>;
				bias-pull-up;
			};

			qup_i2c7_default: qup-i2c7-default-state {
				pins = "gpio32", "gpio33";
				function = "qup7";
				drive-strength = <2>;
				bias-disable;
			};

			qup_i2c8_default: qup-i2c8-default-state {
				pins = "gpio36", "gpio37";
				function = "qup8";
				drive-strength = <2>;
				bias-pull-up;
			};

			qup_i2c9_default: qup-i2c9-default-state {
				pins = "gpio40", "gpio41";
				function = "qup9";
				drive-strength = <2>;
				bias-pull-up;
			};

			qup_i2c10_default: qup-i2c10-default-state {
				pins = "gpio44", "gpio45";
				function = "qup10";
				drive-strength = <2>;
				bias-pull-up;
			};

			qup_i2c11_default: qup-i2c11-default-state {
				pins = "gpio48", "gpio49";
				function = "qup11";
				drive-strength = <2>;
				bias-pull-up;
			};

			qup_i2c12_default: qup-i2c12-default-state {
				pins = "gpio52", "gpio53";
				function = "qup12";
				drive-strength = <2>;
				bias-pull-up;
			};

			qup_i2c13_default: qup-i2c13-default-state {
				pins = "gpio0", "gpio1";
				function = "qup13";
				drive-strength = <2>;
				bias-pull-up;
			};

			qup_i2c14_default: qup-i2c14-default-state {
				pins = "gpio56", "gpio57";
				function = "qup14";
				drive-strength = <2>;
				bias-disable;
			};

			qup_i2c15_default: qup-i2c15-default-state {
				pins = "gpio60", "gpio61";
				function = "qup15";
				drive-strength = <2>;
				bias-disable;
			};

			qup_i2c16_default: qup-i2c16-default-state {
				pins = "gpio64", "gpio65";
				function = "qup16";
				drive-strength = <2>;
				bias-disable;
			};

			qup_i2c17_default: qup-i2c17-default-state {
				pins = "gpio72", "gpio73";
				function = "qup17";
				drive-strength = <2>;
				bias-disable;
			};

			qup_i2c19_default: qup-i2c19-default-state {
				pins = "gpio76", "gpio77";
				function = "qup19";
				drive-strength = <2>;
				bias-disable;
			};
		};

		apps_smmu: iommu@15000000 {
			compatible = "qcom,sm8350-smmu-500", "arm,mmu-500";
			reg = <0 0x15000000 0 0x100000>;
			#iommu-cells = <2>;
			#global-interrupts = <2>;
			interrupts =    <GIC_SPI 64 IRQ_TYPE_LEVEL_HIGH>,
					<GIC_SPI 65 IRQ_TYPE_LEVEL_HIGH>,
					<GIC_SPI 97 IRQ_TYPE_LEVEL_HIGH>,
					<GIC_SPI 98 IRQ_TYPE_LEVEL_HIGH>,
					<GIC_SPI 99 IRQ_TYPE_LEVEL_HIGH>,
					<GIC_SPI 100 IRQ_TYPE_LEVEL_HIGH>,
					<GIC_SPI 101 IRQ_TYPE_LEVEL_HIGH>,
					<GIC_SPI 102 IRQ_TYPE_LEVEL_HIGH>,
					<GIC_SPI 103 IRQ_TYPE_LEVEL_HIGH>,
					<GIC_SPI 104 IRQ_TYPE_LEVEL_HIGH>,
					<GIC_SPI 105 IRQ_TYPE_LEVEL_HIGH>,
					<GIC_SPI 106 IRQ_TYPE_LEVEL_HIGH>,
					<GIC_SPI 107 IRQ_TYPE_LEVEL_HIGH>,
					<GIC_SPI 108 IRQ_TYPE_LEVEL_HIGH>,
					<GIC_SPI 109 IRQ_TYPE_LEVEL_HIGH>,
					<GIC_SPI 110 IRQ_TYPE_LEVEL_HIGH>,
					<GIC_SPI 111 IRQ_TYPE_LEVEL_HIGH>,
					<GIC_SPI 112 IRQ_TYPE_LEVEL_HIGH>,
					<GIC_SPI 113 IRQ_TYPE_LEVEL_HIGH>,
					<GIC_SPI 114 IRQ_TYPE_LEVEL_HIGH>,
					<GIC_SPI 115 IRQ_TYPE_LEVEL_HIGH>,
					<GIC_SPI 116 IRQ_TYPE_LEVEL_HIGH>,
					<GIC_SPI 117 IRQ_TYPE_LEVEL_HIGH>,
					<GIC_SPI 118 IRQ_TYPE_LEVEL_HIGH>,
					<GIC_SPI 181 IRQ_TYPE_LEVEL_HIGH>,
					<GIC_SPI 182 IRQ_TYPE_LEVEL_HIGH>,
					<GIC_SPI 183 IRQ_TYPE_LEVEL_HIGH>,
					<GIC_SPI 184 IRQ_TYPE_LEVEL_HIGH>,
					<GIC_SPI 185 IRQ_TYPE_LEVEL_HIGH>,
					<GIC_SPI 186 IRQ_TYPE_LEVEL_HIGH>,
					<GIC_SPI 187 IRQ_TYPE_LEVEL_HIGH>,
					<GIC_SPI 188 IRQ_TYPE_LEVEL_HIGH>,
					<GIC_SPI 189 IRQ_TYPE_LEVEL_HIGH>,
					<GIC_SPI 190 IRQ_TYPE_LEVEL_HIGH>,
					<GIC_SPI 191 IRQ_TYPE_LEVEL_HIGH>,
					<GIC_SPI 192 IRQ_TYPE_LEVEL_HIGH>,
					<GIC_SPI 315 IRQ_TYPE_LEVEL_HIGH>,
					<GIC_SPI 316 IRQ_TYPE_LEVEL_HIGH>,
					<GIC_SPI 317 IRQ_TYPE_LEVEL_HIGH>,
					<GIC_SPI 318 IRQ_TYPE_LEVEL_HIGH>,
					<GIC_SPI 319 IRQ_TYPE_LEVEL_HIGH>,
					<GIC_SPI 320 IRQ_TYPE_LEVEL_HIGH>,
					<GIC_SPI 321 IRQ_TYPE_LEVEL_HIGH>,
					<GIC_SPI 322 IRQ_TYPE_LEVEL_HIGH>,
					<GIC_SPI 323 IRQ_TYPE_LEVEL_HIGH>,
					<GIC_SPI 324 IRQ_TYPE_LEVEL_HIGH>,
					<GIC_SPI 325 IRQ_TYPE_LEVEL_HIGH>,
					<GIC_SPI 326 IRQ_TYPE_LEVEL_HIGH>,
					<GIC_SPI 327 IRQ_TYPE_LEVEL_HIGH>,
					<GIC_SPI 328 IRQ_TYPE_LEVEL_HIGH>,
					<GIC_SPI 329 IRQ_TYPE_LEVEL_HIGH>,
					<GIC_SPI 330 IRQ_TYPE_LEVEL_HIGH>,
					<GIC_SPI 331 IRQ_TYPE_LEVEL_HIGH>,
					<GIC_SPI 332 IRQ_TYPE_LEVEL_HIGH>,
					<GIC_SPI 333 IRQ_TYPE_LEVEL_HIGH>,
					<GIC_SPI 334 IRQ_TYPE_LEVEL_HIGH>,
					<GIC_SPI 335 IRQ_TYPE_LEVEL_HIGH>,
					<GIC_SPI 336 IRQ_TYPE_LEVEL_HIGH>,
					<GIC_SPI 337 IRQ_TYPE_LEVEL_HIGH>,
					<GIC_SPI 338 IRQ_TYPE_LEVEL_HIGH>,
					<GIC_SPI 339 IRQ_TYPE_LEVEL_HIGH>,
					<GIC_SPI 340 IRQ_TYPE_LEVEL_HIGH>,
					<GIC_SPI 341 IRQ_TYPE_LEVEL_HIGH>,
					<GIC_SPI 342 IRQ_TYPE_LEVEL_HIGH>,
					<GIC_SPI 343 IRQ_TYPE_LEVEL_HIGH>,
					<GIC_SPI 344 IRQ_TYPE_LEVEL_HIGH>,
					<GIC_SPI 345 IRQ_TYPE_LEVEL_HIGH>,
					<GIC_SPI 395 IRQ_TYPE_LEVEL_HIGH>,
					<GIC_SPI 396 IRQ_TYPE_LEVEL_HIGH>,
					<GIC_SPI 397 IRQ_TYPE_LEVEL_HIGH>,
					<GIC_SPI 398 IRQ_TYPE_LEVEL_HIGH>,
					<GIC_SPI 399 IRQ_TYPE_LEVEL_HIGH>,
					<GIC_SPI 400 IRQ_TYPE_LEVEL_HIGH>,
					<GIC_SPI 401 IRQ_TYPE_LEVEL_HIGH>,
					<GIC_SPI 402 IRQ_TYPE_LEVEL_HIGH>,
					<GIC_SPI 403 IRQ_TYPE_LEVEL_HIGH>,
					<GIC_SPI 404 IRQ_TYPE_LEVEL_HIGH>,
					<GIC_SPI 405 IRQ_TYPE_LEVEL_HIGH>,
					<GIC_SPI 406 IRQ_TYPE_LEVEL_HIGH>,
					<GIC_SPI 407 IRQ_TYPE_LEVEL_HIGH>,
					<GIC_SPI 408 IRQ_TYPE_LEVEL_HIGH>,
					<GIC_SPI 409 IRQ_TYPE_LEVEL_HIGH>,
					<GIC_SPI 412 IRQ_TYPE_LEVEL_HIGH>,
					<GIC_SPI 418 IRQ_TYPE_LEVEL_HIGH>,
					<GIC_SPI 419 IRQ_TYPE_LEVEL_HIGH>,
					<GIC_SPI 421 IRQ_TYPE_LEVEL_HIGH>,
					<GIC_SPI 423 IRQ_TYPE_LEVEL_HIGH>,
					<GIC_SPI 424 IRQ_TYPE_LEVEL_HIGH>,
					<GIC_SPI 425 IRQ_TYPE_LEVEL_HIGH>,
					<GIC_SPI 690 IRQ_TYPE_LEVEL_HIGH>,
					<GIC_SPI 691 IRQ_TYPE_LEVEL_HIGH>,
					<GIC_SPI 692 IRQ_TYPE_LEVEL_HIGH>,
					<GIC_SPI 693 IRQ_TYPE_LEVEL_HIGH>,
					<GIC_SPI 694 IRQ_TYPE_LEVEL_HIGH>,
					<GIC_SPI 695 IRQ_TYPE_LEVEL_HIGH>,
					<GIC_SPI 696 IRQ_TYPE_LEVEL_HIGH>,
					<GIC_SPI 697 IRQ_TYPE_LEVEL_HIGH>,
					<GIC_SPI 707 IRQ_TYPE_LEVEL_HIGH>;
		};

		adsp: remoteproc@17300000 {
			compatible = "qcom,sm8350-adsp-pas";
			reg = <0 0x17300000 0 0x100>;

			interrupts-extended = <&pdc 6 IRQ_TYPE_LEVEL_HIGH>,
					      <&smp2p_adsp_in 0 IRQ_TYPE_EDGE_RISING>,
					      <&smp2p_adsp_in 1 IRQ_TYPE_EDGE_RISING>,
					      <&smp2p_adsp_in 2 IRQ_TYPE_EDGE_RISING>,
					      <&smp2p_adsp_in 3 IRQ_TYPE_EDGE_RISING>;
			interrupt-names = "wdog", "fatal", "ready",
					  "handover", "stop-ack";

			clocks = <&rpmhcc RPMH_CXO_CLK>;
			clock-names = "xo";

			power-domains = <&rpmhpd SM8350_LCX>,
					<&rpmhpd SM8350_LMX>;
			power-domain-names = "lcx", "lmx";

			memory-region = <&pil_adsp_mem>;

			qcom,qmp = <&aoss_qmp>;

			qcom,smem-states = <&smp2p_adsp_out 0>;
			qcom,smem-state-names = "stop";

			status = "disabled";

			glink-edge {
				interrupts-extended = <&ipcc IPCC_CLIENT_LPASS
							     IPCC_MPROC_SIGNAL_GLINK_QMP
							     IRQ_TYPE_EDGE_RISING>;
				mboxes = <&ipcc IPCC_CLIENT_LPASS
						IPCC_MPROC_SIGNAL_GLINK_QMP>;

				label = "lpass";
				qcom,remote-pid = <2>;

				fastrpc {
					compatible = "qcom,fastrpc";
					qcom,glink-channels = "fastrpcglink-apps-dsp";
					label = "adsp";
					qcom,non-secure-domain;
					#address-cells = <1>;
					#size-cells = <0>;

					compute-cb@3 {
						compatible = "qcom,fastrpc-compute-cb";
						reg = <3>;
						iommus = <&apps_smmu 0x1803 0x0>;
					};

					compute-cb@4 {
						compatible = "qcom,fastrpc-compute-cb";
						reg = <4>;
						iommus = <&apps_smmu 0x1804 0x0>;
					};

					compute-cb@5 {
						compatible = "qcom,fastrpc-compute-cb";
						reg = <5>;
						iommus = <&apps_smmu 0x1805 0x0>;
					};
				};
			};
		};

		intc: interrupt-controller@17a00000 {
			compatible = "arm,gic-v3";
			#interrupt-cells = <3>;
			interrupt-controller;
			#redistributor-regions = <1>;
			redistributor-stride = <0 0x20000>;
			reg = <0x0 0x17a00000 0x0 0x10000>,     /* GICD */
			      <0x0 0x17a60000 0x0 0x100000>;    /* GICR * 8 */
			interrupts = <GIC_PPI 9 IRQ_TYPE_LEVEL_HIGH>;
		};

		timer@17c20000 {
			compatible = "arm,armv7-timer-mem";
			#address-cells = <1>;
			#size-cells = <1>;
			ranges = <0 0 0 0x20000000>;
			reg = <0x0 0x17c20000 0x0 0x1000>;
			clock-frequency = <19200000>;

			frame@17c21000 {
				frame-number = <0>;
				interrupts = <GIC_SPI 8 IRQ_TYPE_LEVEL_HIGH>,
					     <GIC_SPI 6 IRQ_TYPE_LEVEL_HIGH>;
				reg = <0x17c21000 0x1000>,
				      <0x17c22000 0x1000>;
			};

			frame@17c23000 {
				frame-number = <1>;
				interrupts = <GIC_SPI 9 IRQ_TYPE_LEVEL_HIGH>;
				reg = <0x17c23000 0x1000>;
				status = "disabled";
			};

			frame@17c25000 {
				frame-number = <2>;
				interrupts = <GIC_SPI 10 IRQ_TYPE_LEVEL_HIGH>;
				reg = <0x17c25000 0x1000>;
				status = "disabled";
			};

			frame@17c27000 {
				frame-number = <3>;
				interrupts = <GIC_SPI 11 IRQ_TYPE_LEVEL_HIGH>;
				reg = <0x17c27000 0x1000>;
				status = "disabled";
			};

			frame@17c29000 {
				frame-number = <4>;
				interrupts = <GIC_SPI 12 IRQ_TYPE_LEVEL_HIGH>;
				reg = <0x17c29000 0x1000>;
				status = "disabled";
			};

			frame@17c2b000 {
				frame-number = <5>;
				interrupts = <GIC_SPI 13 IRQ_TYPE_LEVEL_HIGH>;
				reg = <0x17c2b000 0x1000>;
				status = "disabled";
			};

			frame@17c2d000 {
				frame-number = <6>;
				interrupts = <GIC_SPI 14 IRQ_TYPE_LEVEL_HIGH>;
				reg = <0x17c2d000 0x1000>;
				status = "disabled";
			};
		};

		apps_rsc: rsc@18200000 {
			label = "apps_rsc";
			compatible = "qcom,rpmh-rsc";
			reg = <0x0 0x18200000 0x0 0x10000>,
				<0x0 0x18210000 0x0 0x10000>,
				<0x0 0x18220000 0x0 0x10000>;
			reg-names = "drv-0", "drv-1", "drv-2";
			interrupts = <GIC_SPI 3 IRQ_TYPE_LEVEL_HIGH>,
				     <GIC_SPI 4 IRQ_TYPE_LEVEL_HIGH>,
				     <GIC_SPI 5 IRQ_TYPE_LEVEL_HIGH>;
			qcom,tcs-offset = <0xd00>;
			qcom,drv-id = <2>;
			qcom,tcs-config = <ACTIVE_TCS  2>, <SLEEP_TCS   3>,
					  <WAKE_TCS    3>, <CONTROL_TCS 0>;
<<<<<<< HEAD
=======
			power-domains = <&CLUSTER_PD>;
>>>>>>> eb3cdb58

			rpmhcc: clock-controller {
				compatible = "qcom,sm8350-rpmh-clk";
				#clock-cells = <1>;
				clock-names = "xo";
				clocks = <&xo_board>;
			};

			rpmhpd: power-controller {
				compatible = "qcom,sm8350-rpmhpd";
				#power-domain-cells = <1>;
				operating-points-v2 = <&rpmhpd_opp_table>;

				rpmhpd_opp_table: opp-table {
					compatible = "operating-points-v2";

					rpmhpd_opp_ret: opp1 {
						opp-level = <RPMH_REGULATOR_LEVEL_RETENTION>;
					};

					rpmhpd_opp_min_svs: opp2 {
						opp-level = <RPMH_REGULATOR_LEVEL_MIN_SVS>;
					};

					rpmhpd_opp_low_svs: opp3 {
						opp-level = <RPMH_REGULATOR_LEVEL_LOW_SVS>;
					};
<<<<<<< HEAD

					rpmhpd_opp_svs: opp4 {
						opp-level = <RPMH_REGULATOR_LEVEL_SVS>;
					};

					rpmhpd_opp_svs_l1: opp5 {
						opp-level = <RPMH_REGULATOR_LEVEL_SVS_L1>;
					};

					rpmhpd_opp_nom: opp6 {
						opp-level = <RPMH_REGULATOR_LEVEL_NOM>;
					};

					rpmhpd_opp_nom_l1: opp7 {
						opp-level = <RPMH_REGULATOR_LEVEL_NOM_L1>;
					};

					rpmhpd_opp_nom_l2: opp8 {
						opp-level = <RPMH_REGULATOR_LEVEL_NOM_L2>;
					};

					rpmhpd_opp_turbo: opp9 {
						opp-level = <RPMH_REGULATOR_LEVEL_TURBO>;
					};

					rpmhpd_opp_turbo_l1: opp10 {
						opp-level = <RPMH_REGULATOR_LEVEL_TURBO_L1>;
					};
				};
			};

			apps_bcm_voter: bcm_voter {
				compatible = "qcom,bcm-voter";
			};
		};

		cpufreq_hw: cpufreq@18591000 {
			compatible = "qcom,sm8350-cpufreq-epss", "qcom,cpufreq-epss";
			reg = <0 0x18591000 0 0x1000>,
			      <0 0x18592000 0 0x1000>,
			      <0 0x18593000 0 0x1000>;
			reg-names = "freq-domain0", "freq-domain1", "freq-domain2";

			clocks = <&rpmhcc RPMH_CXO_CLK>, <&gcc GCC_GPLL0>;
			clock-names = "xo", "alternate";

			#freq-domain-cells = <1>;
		};

		ufs_mem_hc: ufshc@1d84000 {
			compatible = "qcom,sm8350-ufshc", "qcom,ufshc",
				     "jedec,ufs-2.0";
			reg = <0 0x01d84000 0 0x3000>;
			interrupts = <GIC_SPI 265 IRQ_TYPE_LEVEL_HIGH>;
			phys = <&ufs_mem_phy_lanes>;
			phy-names = "ufsphy";
			lanes-per-direction = <2>;
			#reset-cells = <1>;
			resets = <&gcc GCC_UFS_PHY_BCR>;
			reset-names = "rst";

			power-domains = <&gcc UFS_PHY_GDSC>;

			iommus = <&apps_smmu 0xe0 0x0>;
			dma-coherent;

			clock-names =
				"ref_clk",
				"core_clk",
				"bus_aggr_clk",
				"iface_clk",
				"core_clk_unipro",
				"ref_clk",
				"tx_lane0_sync_clk",
				"rx_lane0_sync_clk",
				"rx_lane1_sync_clk";
			clocks =
				<&rpmhcc RPMH_CXO_CLK>,
				<&gcc GCC_UFS_PHY_AXI_CLK>,
				<&gcc GCC_AGGRE_UFS_PHY_AXI_CLK>,
				<&gcc GCC_UFS_PHY_AHB_CLK>,
				<&gcc GCC_UFS_PHY_UNIPRO_CORE_CLK>,
				<&rpmhcc RPMH_CXO_CLK>,
				<&gcc GCC_UFS_PHY_TX_SYMBOL_0_CLK>,
				<&gcc GCC_UFS_PHY_RX_SYMBOL_0_CLK>,
				<&gcc GCC_UFS_PHY_RX_SYMBOL_1_CLK>;
			freq-table-hz =
				<75000000 300000000>,
				<75000000 300000000>,
				<0 0>,
				<0 0>,
				<75000000 300000000>,
				<0 0>,
				<0 0>,
				<0 0>,
				<0 0>;
			status = "disabled";
		};

		ufs_mem_phy: phy@1d87000 {
			compatible = "qcom,sm8350-qmp-ufs-phy";
			reg = <0 0x01d87000 0 0x1c4>;
			#address-cells = <2>;
			#size-cells = <2>;
			#clock-cells = <1>;
			ranges;
			clock-names = "ref",
				      "ref_aux";
			clocks = <&rpmhcc RPMH_CXO_CLK>,
				 <&gcc GCC_UFS_PHY_PHY_AUX_CLK>;

			resets = <&ufs_mem_hc 0>;
			reset-names = "ufsphy";
			status = "disabled";

			ufs_mem_phy_lanes: lanes@1d87400 {
				reg = <0 0x01d87400 0 0x108>,
				      <0 0x01d87600 0 0x1e0>,
				      <0 0x01d87c00 0 0x1dc>,
				      <0 0x01d87800 0 0x108>,
				      <0 0x01d87a00 0 0x1e0>;
				#phy-cells = <0>;
				#clock-cells = <0>;
			};
		};

		slpi: remoteproc@5c00000 {
			compatible = "qcom,sm8350-slpi-pas";
			reg = <0 0x05c00000 0 0x4000>;

			interrupts-extended = <&pdc 9 IRQ_TYPE_LEVEL_HIGH>,
					      <&smp2p_slpi_in 0 IRQ_TYPE_EDGE_RISING>,
					      <&smp2p_slpi_in 1 IRQ_TYPE_EDGE_RISING>,
					      <&smp2p_slpi_in 2 IRQ_TYPE_EDGE_RISING>,
					      <&smp2p_slpi_in 3 IRQ_TYPE_EDGE_RISING>;
			interrupt-names = "wdog", "fatal", "ready",
					  "handover", "stop-ack";
=======
>>>>>>> eb3cdb58

					rpmhpd_opp_svs: opp4 {
						opp-level = <RPMH_REGULATOR_LEVEL_SVS>;
					};

					rpmhpd_opp_svs_l1: opp5 {
						opp-level = <RPMH_REGULATOR_LEVEL_SVS_L1>;
					};

					rpmhpd_opp_nom: opp6 {
						opp-level = <RPMH_REGULATOR_LEVEL_NOM>;
					};

					rpmhpd_opp_nom_l1: opp7 {
						opp-level = <RPMH_REGULATOR_LEVEL_NOM_L1>;
					};

					rpmhpd_opp_nom_l2: opp8 {
						opp-level = <RPMH_REGULATOR_LEVEL_NOM_L2>;
					};

					rpmhpd_opp_turbo: opp9 {
						opp-level = <RPMH_REGULATOR_LEVEL_TURBO>;
					};

					rpmhpd_opp_turbo_l1: opp10 {
						opp-level = <RPMH_REGULATOR_LEVEL_TURBO_L1>;
					};
				};
			};

			apps_bcm_voter: bcm-voter {
				compatible = "qcom,bcm-voter";
			};
		};

		cpufreq_hw: cpufreq@18591000 {
			compatible = "qcom,sm8350-cpufreq-epss", "qcom,cpufreq-epss";
			reg = <0 0x18591000 0 0x1000>,
			      <0 0x18592000 0 0x1000>,
			      <0 0x18593000 0 0x1000>;
			reg-names = "freq-domain0", "freq-domain1", "freq-domain2";

			clocks = <&rpmhcc RPMH_CXO_CLK>, <&gcc GCC_GPLL0>;
			clock-names = "xo", "alternate";

			#freq-domain-cells = <1>;
			#clock-cells = <1>;
		};

		cdsp: remoteproc@98900000 {
			compatible = "qcom,sm8350-cdsp-pas";
			reg = <0 0x98900000 0 0x1400000>;

			interrupts-extended = <&intc GIC_SPI 578 IRQ_TYPE_LEVEL_HIGH>,
					      <&smp2p_cdsp_in 0 IRQ_TYPE_EDGE_RISING>,
					      <&smp2p_cdsp_in 1 IRQ_TYPE_EDGE_RISING>,
					      <&smp2p_cdsp_in 2 IRQ_TYPE_EDGE_RISING>,
					      <&smp2p_cdsp_in 3 IRQ_TYPE_EDGE_RISING>;
			interrupt-names = "wdog", "fatal", "ready",
					  "handover", "stop-ack";

			clocks = <&rpmhcc RPMH_CXO_CLK>;
			clock-names = "xo";

			power-domains = <&rpmhpd SM8350_CX>,
					<&rpmhpd SM8350_MXC>;
			power-domain-names = "cx", "mxc";

			interconnects = <&compute_noc MASTER_CDSP_PROC 0 &mc_virt SLAVE_EBI1 0>;

			memory-region = <&pil_cdsp_mem>;

			qcom,qmp = <&aoss_qmp>;

			qcom,smem-states = <&smp2p_cdsp_out 0>;
			qcom,smem-state-names = "stop";

			status = "disabled";

			glink-edge {
				interrupts-extended = <&ipcc IPCC_CLIENT_CDSP
							     IPCC_MPROC_SIGNAL_GLINK_QMP
							     IRQ_TYPE_EDGE_RISING>;
				mboxes = <&ipcc IPCC_CLIENT_CDSP
						IPCC_MPROC_SIGNAL_GLINK_QMP>;

				label = "cdsp";
				qcom,remote-pid = <5>;

				fastrpc {
					compatible = "qcom,fastrpc";
					qcom,glink-channels = "fastrpcglink-apps-dsp";
					label = "cdsp";
					qcom,non-secure-domain;
					#address-cells = <1>;
					#size-cells = <0>;

					compute-cb@1 {
						compatible = "qcom,fastrpc-compute-cb";
						reg = <1>;
						iommus = <&apps_smmu 0x2161 0x0400>,
							 <&apps_smmu 0x1181 0x0420>;
					};

					compute-cb@2 {
						compatible = "qcom,fastrpc-compute-cb";
						reg = <2>;
						iommus = <&apps_smmu 0x2162 0x0400>,
							 <&apps_smmu 0x1182 0x0420>;
					};

					compute-cb@3 {
						compatible = "qcom,fastrpc-compute-cb";
						reg = <3>;
						iommus = <&apps_smmu 0x2163 0x0400>,
							 <&apps_smmu 0x1183 0x0420>;
					};

					compute-cb@4 {
						compatible = "qcom,fastrpc-compute-cb";
						reg = <4>;
						iommus = <&apps_smmu 0x2164 0x0400>,
							 <&apps_smmu 0x1184 0x0420>;
					};

					compute-cb@5 {
						compatible = "qcom,fastrpc-compute-cb";
						reg = <5>;
						iommus = <&apps_smmu 0x2165 0x0400>,
							 <&apps_smmu 0x1185 0x0420>;
					};

					compute-cb@6 {
						compatible = "qcom,fastrpc-compute-cb";
						reg = <6>;
						iommus = <&apps_smmu 0x2166 0x0400>,
							 <&apps_smmu 0x1186 0x0420>;
					};

					compute-cb@7 {
						compatible = "qcom,fastrpc-compute-cb";
						reg = <7>;
						iommus = <&apps_smmu 0x2167 0x0400>,
							 <&apps_smmu 0x1187 0x0420>;
					};

					compute-cb@8 {
						compatible = "qcom,fastrpc-compute-cb";
						reg = <8>;
						iommus = <&apps_smmu 0x2168 0x0400>,
							 <&apps_smmu 0x1188 0x0420>;
					};

					/* note: secure cb9 in downstream */
				};
			};
		};
	};

	thermal_zones: thermal-zones {
		cpu0-thermal {
			polling-delay-passive = <250>;
			polling-delay = <1000>;

			thermal-sensors = <&tsens0 1>;

			trips {
				cpu0_alert0: trip-point0 {
					temperature = <90000>;
					hysteresis = <2000>;
					type = "passive";
				};

				cpu0_alert1: trip-point1 {
					temperature = <95000>;
					hysteresis = <2000>;
					type = "passive";
				};

				cpu0_crit: cpu-crit {
					temperature = <110000>;
					hysteresis = <1000>;
					type = "critical";
				};
			};

			cooling-maps {
				map0 {
					trip = <&cpu0_alert0>;
					cooling-device = <&CPU0 THERMAL_NO_LIMIT THERMAL_NO_LIMIT>,
							 <&CPU1 THERMAL_NO_LIMIT THERMAL_NO_LIMIT>,
							 <&CPU2 THERMAL_NO_LIMIT THERMAL_NO_LIMIT>,
							 <&CPU3 THERMAL_NO_LIMIT THERMAL_NO_LIMIT>;
				};
				map1 {
					trip = <&cpu0_alert1>;
					cooling-device = <&CPU0 THERMAL_NO_LIMIT THERMAL_NO_LIMIT>,
							 <&CPU1 THERMAL_NO_LIMIT THERMAL_NO_LIMIT>,
							 <&CPU2 THERMAL_NO_LIMIT THERMAL_NO_LIMIT>,
							 <&CPU3 THERMAL_NO_LIMIT THERMAL_NO_LIMIT>;
				};
			};
		};

		cpu1-thermal {
			polling-delay-passive = <250>;
			polling-delay = <1000>;

			thermal-sensors = <&tsens0 2>;

			trips {
				cpu1_alert0: trip-point0 {
					temperature = <90000>;
					hysteresis = <2000>;
					type = "passive";
				};

				cpu1_alert1: trip-point1 {
					temperature = <95000>;
					hysteresis = <2000>;
					type = "passive";
				};

				cpu1_crit: cpu-crit {
					temperature = <110000>;
					hysteresis = <1000>;
					type = "critical";
				};
			};

			cooling-maps {
				map0 {
					trip = <&cpu1_alert0>;
					cooling-device = <&CPU0 THERMAL_NO_LIMIT THERMAL_NO_LIMIT>,
							 <&CPU1 THERMAL_NO_LIMIT THERMAL_NO_LIMIT>,
							 <&CPU2 THERMAL_NO_LIMIT THERMAL_NO_LIMIT>,
							 <&CPU3 THERMAL_NO_LIMIT THERMAL_NO_LIMIT>;
				};
				map1 {
					trip = <&cpu1_alert1>;
					cooling-device = <&CPU0 THERMAL_NO_LIMIT THERMAL_NO_LIMIT>,
							 <&CPU1 THERMAL_NO_LIMIT THERMAL_NO_LIMIT>,
							 <&CPU2 THERMAL_NO_LIMIT THERMAL_NO_LIMIT>,
							 <&CPU3 THERMAL_NO_LIMIT THERMAL_NO_LIMIT>;
				};
			};
		};

		cpu2-thermal {
			polling-delay-passive = <250>;
			polling-delay = <1000>;

			thermal-sensors = <&tsens0 3>;

			trips {
				cpu2_alert0: trip-point0 {
					temperature = <90000>;
					hysteresis = <2000>;
					type = "passive";
				};

				cpu2_alert1: trip-point1 {
					temperature = <95000>;
					hysteresis = <2000>;
					type = "passive";
				};

				cpu2_crit: cpu-crit {
					temperature = <110000>;
					hysteresis = <1000>;
					type = "critical";
				};
			};

			cooling-maps {
				map0 {
					trip = <&cpu2_alert0>;
					cooling-device = <&CPU0 THERMAL_NO_LIMIT THERMAL_NO_LIMIT>,
							 <&CPU1 THERMAL_NO_LIMIT THERMAL_NO_LIMIT>,
							 <&CPU2 THERMAL_NO_LIMIT THERMAL_NO_LIMIT>,
							 <&CPU3 THERMAL_NO_LIMIT THERMAL_NO_LIMIT>;
				};
				map1 {
					trip = <&cpu2_alert1>;
					cooling-device = <&CPU0 THERMAL_NO_LIMIT THERMAL_NO_LIMIT>,
							 <&CPU1 THERMAL_NO_LIMIT THERMAL_NO_LIMIT>,
							 <&CPU2 THERMAL_NO_LIMIT THERMAL_NO_LIMIT>,
							 <&CPU3 THERMAL_NO_LIMIT THERMAL_NO_LIMIT>;
				};
			};
		};

		cpu3-thermal {
			polling-delay-passive = <250>;
			polling-delay = <1000>;

			thermal-sensors = <&tsens0 4>;

			trips {
				cpu3_alert0: trip-point0 {
					temperature = <90000>;
					hysteresis = <2000>;
					type = "passive";
				};

				cpu3_alert1: trip-point1 {
					temperature = <95000>;
					hysteresis = <2000>;
					type = "passive";
				};

				cpu3_crit: cpu-crit {
					temperature = <110000>;
					hysteresis = <1000>;
					type = "critical";
				};
			};

			cooling-maps {
				map0 {
					trip = <&cpu3_alert0>;
					cooling-device = <&CPU0 THERMAL_NO_LIMIT THERMAL_NO_LIMIT>,
							 <&CPU1 THERMAL_NO_LIMIT THERMAL_NO_LIMIT>,
							 <&CPU2 THERMAL_NO_LIMIT THERMAL_NO_LIMIT>,
							 <&CPU3 THERMAL_NO_LIMIT THERMAL_NO_LIMIT>;
				};
				map1 {
					trip = <&cpu3_alert1>;
					cooling-device = <&CPU0 THERMAL_NO_LIMIT THERMAL_NO_LIMIT>,
							 <&CPU1 THERMAL_NO_LIMIT THERMAL_NO_LIMIT>,
							 <&CPU2 THERMAL_NO_LIMIT THERMAL_NO_LIMIT>,
							 <&CPU3 THERMAL_NO_LIMIT THERMAL_NO_LIMIT>;
				};
			};
		};

		cpu4-top-thermal {
			polling-delay-passive = <250>;
			polling-delay = <1000>;

			thermal-sensors = <&tsens0 7>;

			trips {
				cpu4_top_alert0: trip-point0 {
					temperature = <90000>;
					hysteresis = <2000>;
					type = "passive";
				};

				cpu4_top_alert1: trip-point1 {
					temperature = <95000>;
					hysteresis = <2000>;
					type = "passive";
				};

				cpu4_top_crit: cpu-crit {
					temperature = <110000>;
					hysteresis = <1000>;
					type = "critical";
				};
			};

			cooling-maps {
				map0 {
					trip = <&cpu4_top_alert0>;
					cooling-device = <&CPU4 THERMAL_NO_LIMIT THERMAL_NO_LIMIT>,
							 <&CPU5 THERMAL_NO_LIMIT THERMAL_NO_LIMIT>,
							 <&CPU6 THERMAL_NO_LIMIT THERMAL_NO_LIMIT>,
							 <&CPU7 THERMAL_NO_LIMIT THERMAL_NO_LIMIT>;
				};
				map1 {
					trip = <&cpu4_top_alert1>;
					cooling-device = <&CPU4 THERMAL_NO_LIMIT THERMAL_NO_LIMIT>,
							 <&CPU5 THERMAL_NO_LIMIT THERMAL_NO_LIMIT>,
							 <&CPU6 THERMAL_NO_LIMIT THERMAL_NO_LIMIT>,
							 <&CPU7 THERMAL_NO_LIMIT THERMAL_NO_LIMIT>;
				};
			};
		};

		cpu5-top-thermal {
			polling-delay-passive = <250>;
			polling-delay = <1000>;

			thermal-sensors = <&tsens0 8>;

			trips {
				cpu5_top_alert0: trip-point0 {
					temperature = <90000>;
					hysteresis = <2000>;
					type = "passive";
				};

				cpu5_top_alert1: trip-point1 {
					temperature = <95000>;
					hysteresis = <2000>;
					type = "passive";
				};

				cpu5_top_crit: cpu-crit {
					temperature = <110000>;
					hysteresis = <1000>;
					type = "critical";
				};
			};

			cooling-maps {
				map0 {
					trip = <&cpu5_top_alert0>;
					cooling-device = <&CPU4 THERMAL_NO_LIMIT THERMAL_NO_LIMIT>,
							 <&CPU5 THERMAL_NO_LIMIT THERMAL_NO_LIMIT>,
							 <&CPU6 THERMAL_NO_LIMIT THERMAL_NO_LIMIT>,
							 <&CPU7 THERMAL_NO_LIMIT THERMAL_NO_LIMIT>;
				};
				map1 {
					trip = <&cpu5_top_alert1>;
					cooling-device = <&CPU4 THERMAL_NO_LIMIT THERMAL_NO_LIMIT>,
							 <&CPU5 THERMAL_NO_LIMIT THERMAL_NO_LIMIT>,
							 <&CPU6 THERMAL_NO_LIMIT THERMAL_NO_LIMIT>,
							 <&CPU7 THERMAL_NO_LIMIT THERMAL_NO_LIMIT>;
				};
			};
		};

		cpu6-top-thermal {
			polling-delay-passive = <250>;
			polling-delay = <1000>;

			thermal-sensors = <&tsens0 9>;

			trips {
				cpu6_top_alert0: trip-point0 {
					temperature = <90000>;
					hysteresis = <2000>;
					type = "passive";
				};

				cpu6_top_alert1: trip-point1 {
					temperature = <95000>;
					hysteresis = <2000>;
					type = "passive";
				};

				cpu6_top_crit: cpu-crit {
					temperature = <110000>;
					hysteresis = <1000>;
					type = "critical";
				};
			};

			cooling-maps {
				map0 {
					trip = <&cpu6_top_alert0>;
					cooling-device = <&CPU4 THERMAL_NO_LIMIT THERMAL_NO_LIMIT>,
							 <&CPU5 THERMAL_NO_LIMIT THERMAL_NO_LIMIT>,
							 <&CPU6 THERMAL_NO_LIMIT THERMAL_NO_LIMIT>,
							 <&CPU7 THERMAL_NO_LIMIT THERMAL_NO_LIMIT>;
				};
				map1 {
					trip = <&cpu6_top_alert1>;
					cooling-device = <&CPU4 THERMAL_NO_LIMIT THERMAL_NO_LIMIT>,
							 <&CPU5 THERMAL_NO_LIMIT THERMAL_NO_LIMIT>,
							 <&CPU6 THERMAL_NO_LIMIT THERMAL_NO_LIMIT>,
							 <&CPU7 THERMAL_NO_LIMIT THERMAL_NO_LIMIT>;
				};
			};
		};

		cpu7-top-thermal {
			polling-delay-passive = <250>;
			polling-delay = <1000>;

			thermal-sensors = <&tsens0 10>;

			trips {
				cpu7_top_alert0: trip-point0 {
					temperature = <90000>;
					hysteresis = <2000>;
					type = "passive";
				};

				cpu7_top_alert1: trip-point1 {
					temperature = <95000>;
					hysteresis = <2000>;
					type = "passive";
				};

				cpu7_top_crit: cpu-crit {
					temperature = <110000>;
					hysteresis = <1000>;
					type = "critical";
				};
			};

			cooling-maps {
				map0 {
					trip = <&cpu7_top_alert0>;
					cooling-device = <&CPU4 THERMAL_NO_LIMIT THERMAL_NO_LIMIT>,
							 <&CPU5 THERMAL_NO_LIMIT THERMAL_NO_LIMIT>,
							 <&CPU6 THERMAL_NO_LIMIT THERMAL_NO_LIMIT>,
							 <&CPU7 THERMAL_NO_LIMIT THERMAL_NO_LIMIT>;
				};
				map1 {
					trip = <&cpu7_top_alert1>;
					cooling-device = <&CPU4 THERMAL_NO_LIMIT THERMAL_NO_LIMIT>,
							 <&CPU5 THERMAL_NO_LIMIT THERMAL_NO_LIMIT>,
							 <&CPU6 THERMAL_NO_LIMIT THERMAL_NO_LIMIT>,
							 <&CPU7 THERMAL_NO_LIMIT THERMAL_NO_LIMIT>;
				};
			};
		};

		cpu4-bottom-thermal {
			polling-delay-passive = <250>;
			polling-delay = <1000>;

			thermal-sensors = <&tsens0 11>;

			trips {
				cpu4_bottom_alert0: trip-point0 {
					temperature = <90000>;
					hysteresis = <2000>;
					type = "passive";
				};

				cpu4_bottom_alert1: trip-point1 {
					temperature = <95000>;
					hysteresis = <2000>;
					type = "passive";
				};

				cpu4_bottom_crit: cpu-crit {
					temperature = <110000>;
					hysteresis = <1000>;
					type = "critical";
				};
			};

			cooling-maps {
				map0 {
					trip = <&cpu4_bottom_alert0>;
					cooling-device = <&CPU4 THERMAL_NO_LIMIT THERMAL_NO_LIMIT>,
							 <&CPU5 THERMAL_NO_LIMIT THERMAL_NO_LIMIT>,
							 <&CPU6 THERMAL_NO_LIMIT THERMAL_NO_LIMIT>,
							 <&CPU7 THERMAL_NO_LIMIT THERMAL_NO_LIMIT>;
				};
				map1 {
					trip = <&cpu4_bottom_alert1>;
					cooling-device = <&CPU4 THERMAL_NO_LIMIT THERMAL_NO_LIMIT>,
							 <&CPU5 THERMAL_NO_LIMIT THERMAL_NO_LIMIT>,
							 <&CPU6 THERMAL_NO_LIMIT THERMAL_NO_LIMIT>,
							 <&CPU7 THERMAL_NO_LIMIT THERMAL_NO_LIMIT>;
				};
			};
		};

		cpu5-bottom-thermal {
			polling-delay-passive = <250>;
			polling-delay = <1000>;

			thermal-sensors = <&tsens0 12>;

			trips {
				cpu5_bottom_alert0: trip-point0 {
					temperature = <90000>;
					hysteresis = <2000>;
					type = "passive";
				};

				cpu5_bottom_alert1: trip-point1 {
					temperature = <95000>;
					hysteresis = <2000>;
					type = "passive";
				};

				cpu5_bottom_crit: cpu-crit {
					temperature = <110000>;
					hysteresis = <1000>;
					type = "critical";
				};
			};

			cooling-maps {
				map0 {
					trip = <&cpu5_bottom_alert0>;
					cooling-device = <&CPU4 THERMAL_NO_LIMIT THERMAL_NO_LIMIT>,
							 <&CPU5 THERMAL_NO_LIMIT THERMAL_NO_LIMIT>,
							 <&CPU6 THERMAL_NO_LIMIT THERMAL_NO_LIMIT>,
							 <&CPU7 THERMAL_NO_LIMIT THERMAL_NO_LIMIT>;
				};
				map1 {
					trip = <&cpu5_bottom_alert1>;
					cooling-device = <&CPU4 THERMAL_NO_LIMIT THERMAL_NO_LIMIT>,
							 <&CPU5 THERMAL_NO_LIMIT THERMAL_NO_LIMIT>,
							 <&CPU6 THERMAL_NO_LIMIT THERMAL_NO_LIMIT>,
							 <&CPU7 THERMAL_NO_LIMIT THERMAL_NO_LIMIT>;
				};
			};
		};

		cpu6-bottom-thermal {
			polling-delay-passive = <250>;
			polling-delay = <1000>;

			thermal-sensors = <&tsens0 13>;

			trips {
				cpu6_bottom_alert0: trip-point0 {
					temperature = <90000>;
					hysteresis = <2000>;
					type = "passive";
				};

				cpu6_bottom_alert1: trip-point1 {
					temperature = <95000>;
					hysteresis = <2000>;
					type = "passive";
				};

				cpu6_bottom_crit: cpu-crit {
					temperature = <110000>;
					hysteresis = <1000>;
					type = "critical";
				};
			};

			cooling-maps {
				map0 {
					trip = <&cpu6_bottom_alert0>;
					cooling-device = <&CPU4 THERMAL_NO_LIMIT THERMAL_NO_LIMIT>,
							 <&CPU5 THERMAL_NO_LIMIT THERMAL_NO_LIMIT>,
							 <&CPU6 THERMAL_NO_LIMIT THERMAL_NO_LIMIT>,
							 <&CPU7 THERMAL_NO_LIMIT THERMAL_NO_LIMIT>;
				};
				map1 {
					trip = <&cpu6_bottom_alert1>;
					cooling-device = <&CPU4 THERMAL_NO_LIMIT THERMAL_NO_LIMIT>,
							 <&CPU5 THERMAL_NO_LIMIT THERMAL_NO_LIMIT>,
							 <&CPU6 THERMAL_NO_LIMIT THERMAL_NO_LIMIT>,
							 <&CPU7 THERMAL_NO_LIMIT THERMAL_NO_LIMIT>;
				};
			};
		};

		cpu7-bottom-thermal {
			polling-delay-passive = <250>;
			polling-delay = <1000>;

			thermal-sensors = <&tsens0 14>;

			trips {
				cpu7_bottom_alert0: trip-point0 {
					temperature = <90000>;
					hysteresis = <2000>;
					type = "passive";
				};

				cpu7_bottom_alert1: trip-point1 {
					temperature = <95000>;
					hysteresis = <2000>;
					type = "passive";
				};

				cpu7_bottom_crit: cpu-crit {
					temperature = <110000>;
					hysteresis = <1000>;
					type = "critical";
				};
			};

			cooling-maps {
				map0 {
					trip = <&cpu7_bottom_alert0>;
					cooling-device = <&CPU4 THERMAL_NO_LIMIT THERMAL_NO_LIMIT>,
							 <&CPU5 THERMAL_NO_LIMIT THERMAL_NO_LIMIT>,
							 <&CPU6 THERMAL_NO_LIMIT THERMAL_NO_LIMIT>,
							 <&CPU7 THERMAL_NO_LIMIT THERMAL_NO_LIMIT>;
				};
				map1 {
					trip = <&cpu7_bottom_alert1>;
					cooling-device = <&CPU4 THERMAL_NO_LIMIT THERMAL_NO_LIMIT>,
							 <&CPU5 THERMAL_NO_LIMIT THERMAL_NO_LIMIT>,
							 <&CPU6 THERMAL_NO_LIMIT THERMAL_NO_LIMIT>,
							 <&CPU7 THERMAL_NO_LIMIT THERMAL_NO_LIMIT>;
				};
			};
		};

		aoss0-thermal {
			polling-delay-passive = <250>;
			polling-delay = <1000>;

			thermal-sensors = <&tsens0 0>;

			trips {
				aoss0_alert0: trip-point0 {
					temperature = <90000>;
					hysteresis = <2000>;
					type = "hot";
				};
			};
		};

		cluster0-thermal {
			polling-delay-passive = <250>;
			polling-delay = <1000>;

			thermal-sensors = <&tsens0 5>;

			trips {
				cluster0_alert0: trip-point0 {
					temperature = <90000>;
					hysteresis = <2000>;
					type = "hot";
				};
				cluster0_crit: cluster0_crit {
					temperature = <110000>;
					hysteresis = <2000>;
					type = "critical";
				};
			};
		};

		cluster1-thermal {
			polling-delay-passive = <250>;
			polling-delay = <1000>;

			thermal-sensors = <&tsens0 6>;

			trips {
				cluster1_alert0: trip-point0 {
					temperature = <90000>;
					hysteresis = <2000>;
					type = "hot";
				};
				cluster1_crit: cluster1_crit {
					temperature = <110000>;
					hysteresis = <2000>;
					type = "critical";
				};
			};
		};

		aoss1-thermal {
			polling-delay-passive = <250>;
			polling-delay = <1000>;

			thermal-sensors = <&tsens1 0>;

			trips {
				aoss1_alert0: trip-point0 {
					temperature = <90000>;
					hysteresis = <2000>;
					type = "hot";
				};
			};
		};

		gpu-top-thermal {
			polling-delay-passive = <250>;
			polling-delay = <1000>;

			thermal-sensors = <&tsens1 1>;

			trips {
				gpu1_alert0: trip-point0 {
					temperature = <90000>;
					hysteresis = <1000>;
					type = "hot";
				};
			};
		};

		gpu-bottom-thermal {
			polling-delay-passive = <250>;
			polling-delay = <1000>;

			thermal-sensors = <&tsens1 2>;

			trips {
				gpu2_alert0: trip-point0 {
					temperature = <90000>;
					hysteresis = <1000>;
					type = "hot";
				};
			};
		};

		nspss1-thermal {
			polling-delay-passive = <250>;
			polling-delay = <1000>;

			thermal-sensors = <&tsens1 3>;

			trips {
				nspss1_alert0: trip-point0 {
					temperature = <90000>;
					hysteresis = <1000>;
					type = "hot";
				};
			};
		};

		nspss2-thermal {
			polling-delay-passive = <250>;
			polling-delay = <1000>;

			thermal-sensors = <&tsens1 4>;

			trips {
				nspss2_alert0: trip-point0 {
					temperature = <90000>;
					hysteresis = <1000>;
					type = "hot";
				};
			};
		};

		nspss3-thermal {
			polling-delay-passive = <250>;
			polling-delay = <1000>;

			thermal-sensors = <&tsens1 5>;

			trips {
				nspss3_alert0: trip-point0 {
					temperature = <90000>;
					hysteresis = <1000>;
					type = "hot";
				};
			};
		};

		video-thermal {
			polling-delay-passive = <250>;
			polling-delay = <1000>;

			thermal-sensors = <&tsens1 6>;

			trips {
				video_alert0: trip-point0 {
					temperature = <90000>;
					hysteresis = <2000>;
					type = "hot";
				};
			};
		};

		mem-thermal {
			polling-delay-passive = <250>;
			polling-delay = <1000>;

			thermal-sensors = <&tsens1 7>;

			trips {
				mem_alert0: trip-point0 {
					temperature = <90000>;
					hysteresis = <2000>;
					type = "hot";
				};
			};
		};

		modem1-top-thermal {
			polling-delay-passive = <250>;
			polling-delay = <1000>;

			thermal-sensors = <&tsens1 8>;

			trips {
				modem1_alert0: trip-point0 {
					temperature = <90000>;
					hysteresis = <2000>;
					type = "hot";
				};
			};
		};

		modem2-top-thermal {
			polling-delay-passive = <250>;
			polling-delay = <1000>;

			thermal-sensors = <&tsens1 9>;

			trips {
				modem2_alert0: trip-point0 {
					temperature = <90000>;
					hysteresis = <2000>;
					type = "hot";
				};
			};
		};

		modem3-top-thermal {
			polling-delay-passive = <250>;
			polling-delay = <1000>;

			thermal-sensors = <&tsens1 10>;

			trips {
				modem3_alert0: trip-point0 {
					temperature = <90000>;
					hysteresis = <2000>;
					type = "hot";
				};
			};
		};

		modem4-top-thermal {
			polling-delay-passive = <250>;
			polling-delay = <1000>;

			thermal-sensors = <&tsens1 11>;

			trips {
				modem4_alert0: trip-point0 {
					temperature = <90000>;
					hysteresis = <2000>;
					type = "hot";
				};
			};
		};

		camera-top-thermal {
			polling-delay-passive = <250>;
			polling-delay = <1000>;

			thermal-sensors = <&tsens1 12>;

			trips {
				camera1_alert0: trip-point0 {
					temperature = <90000>;
					hysteresis = <2000>;
					type = "hot";
				};
			};
		};

<<<<<<< HEAD
		cam-thermal-bottom {
=======
		cam-bottom-thermal {
>>>>>>> eb3cdb58
			polling-delay-passive = <250>;
			polling-delay = <1000>;

			thermal-sensors = <&tsens1 13>;

			trips {
				camera2_alert0: trip-point0 {
					temperature = <90000>;
					hysteresis = <2000>;
					type = "hot";
				};
			};
		};
	};

	timer {
		compatible = "arm,armv8-timer";
		interrupts = <GIC_PPI 13 (GIC_CPU_MASK_SIMPLE(8) | IRQ_TYPE_LEVEL_LOW)>,
			     <GIC_PPI 14 (GIC_CPU_MASK_SIMPLE(8) | IRQ_TYPE_LEVEL_LOW)>,
			     <GIC_PPI 11 (GIC_CPU_MASK_SIMPLE(8) | IRQ_TYPE_LEVEL_LOW)>,
			     <GIC_PPI 10 (GIC_CPU_MASK_SIMPLE(8) | IRQ_TYPE_LEVEL_LOW)>;
	};
};<|MERGE_RESOLUTION|>--- conflicted
+++ resolved
@@ -38,24 +38,6 @@
 		sleep_clk: sleep-clk {
 			compatible = "fixed-clock";
 			clock-frequency = <32000>;
-			#clock-cells = <0>;
-		};
-
-		ufs_phy_rx_symbol_0_clk: ufs-phy-rx-symbol-0 {
-			compatible = "fixed-clock";
-			clock-frequency = <1000>;
-			#clock-cells = <0>;
-		};
-
-		ufs_phy_rx_symbol_1_clk: ufs-phy-rx-symbol-1 {
-			compatible = "fixed-clock";
-			clock-frequency = <1000>;
-			#clock-cells = <0>;
-		};
-
-		ufs_phy_tx_symbol_0_clk: ufs-phy-tx-symbol-0 {
-			compatible = "fixed-clock";
-			clock-frequency = <1000>;
 			#clock-cells = <0>;
 		};
 	};
@@ -678,17 +660,6 @@
 				      "usb3_uni_phy_sec_gcc_usb30_pipe_clk";
 			clocks = <&rpmhcc RPMH_CXO_CLK>,
 				 <&sleep_clk>,
-<<<<<<< HEAD
-				 <0>,
-				 <0>,
-				 <0>,
-				 <0>,
-				 <0>,
-				 <&ufs_phy_rx_symbol_0_clk>,
-				 <&ufs_phy_rx_symbol_1_clk>,
-				 <&ufs_phy_tx_symbol_0_clk>,
-				 <0>,
-=======
 				 <&pcie0_phy>,
 				 <&pcie1_phy>,
 				 <0>,
@@ -698,7 +669,6 @@
 				 <&ufs_mem_phy_lanes 1>,
 				 <&ufs_mem_phy_lanes 2>,
 				 <&usb_1_qmpphy QMP_USB43DP_USB3_PIPE_CLK>,
->>>>>>> eb3cdb58
 				 <0>;
 		};
 
@@ -711,8 +681,6 @@
 			#mbox-cells = <2>;
 		};
 
-<<<<<<< HEAD
-=======
 		gpi_dma2: dma-controller@800000 {
 			compatible = "qcom,sm8350-gpi-dma", "qcom,sm6350-gpi-dma";
 			reg = <0 0x00800000 0 0x60000>;
@@ -961,7 +929,6 @@
 			status = "disabled";
 		};
 
->>>>>>> eb3cdb58
 		qupv3_id_0: geniqup@9c0000 {
 			compatible = "qcom,geni-se-qup";
 			reg = <0x0 0x009c0000 0x0 0x6000>;
@@ -1681,15 +1648,8 @@
 				 <&gcc GCC_PCIE_1_PIPE_CLK>;
 			clock-names = "aux", "cfg_ahb", "ref", "rchng", "pipe";
 
-<<<<<<< HEAD
-			interconnects = <&aggre2_noc MASTER_IPA &mc_virt SLAVE_EBI1>,
-					<&gem_noc MASTER_APPSS_PROC &config_noc SLAVE_IPA_CFG>;
-			interconnect-names = "memory",
-					     "config";
-=======
 			resets = <&gcc GCC_PCIE_1_PHY_BCR>;
 			reset-names = "phy";
->>>>>>> eb3cdb58
 
 			assigned-clocks = <&gcc GCC_PCIE1_PHY_RCHNG_CLK>;
 			assigned-clock-rates = <100000000>;
@@ -3308,10 +3268,7 @@
 			qcom,drv-id = <2>;
 			qcom,tcs-config = <ACTIVE_TCS  2>, <SLEEP_TCS   3>,
 					  <WAKE_TCS    3>, <CONTROL_TCS 0>;
-<<<<<<< HEAD
-=======
 			power-domains = <&CLUSTER_PD>;
->>>>>>> eb3cdb58
 
 			rpmhcc: clock-controller {
 				compatible = "qcom,sm8350-rpmh-clk";
@@ -3339,146 +3296,6 @@
 					rpmhpd_opp_low_svs: opp3 {
 						opp-level = <RPMH_REGULATOR_LEVEL_LOW_SVS>;
 					};
-<<<<<<< HEAD
-
-					rpmhpd_opp_svs: opp4 {
-						opp-level = <RPMH_REGULATOR_LEVEL_SVS>;
-					};
-
-					rpmhpd_opp_svs_l1: opp5 {
-						opp-level = <RPMH_REGULATOR_LEVEL_SVS_L1>;
-					};
-
-					rpmhpd_opp_nom: opp6 {
-						opp-level = <RPMH_REGULATOR_LEVEL_NOM>;
-					};
-
-					rpmhpd_opp_nom_l1: opp7 {
-						opp-level = <RPMH_REGULATOR_LEVEL_NOM_L1>;
-					};
-
-					rpmhpd_opp_nom_l2: opp8 {
-						opp-level = <RPMH_REGULATOR_LEVEL_NOM_L2>;
-					};
-
-					rpmhpd_opp_turbo: opp9 {
-						opp-level = <RPMH_REGULATOR_LEVEL_TURBO>;
-					};
-
-					rpmhpd_opp_turbo_l1: opp10 {
-						opp-level = <RPMH_REGULATOR_LEVEL_TURBO_L1>;
-					};
-				};
-			};
-
-			apps_bcm_voter: bcm_voter {
-				compatible = "qcom,bcm-voter";
-			};
-		};
-
-		cpufreq_hw: cpufreq@18591000 {
-			compatible = "qcom,sm8350-cpufreq-epss", "qcom,cpufreq-epss";
-			reg = <0 0x18591000 0 0x1000>,
-			      <0 0x18592000 0 0x1000>,
-			      <0 0x18593000 0 0x1000>;
-			reg-names = "freq-domain0", "freq-domain1", "freq-domain2";
-
-			clocks = <&rpmhcc RPMH_CXO_CLK>, <&gcc GCC_GPLL0>;
-			clock-names = "xo", "alternate";
-
-			#freq-domain-cells = <1>;
-		};
-
-		ufs_mem_hc: ufshc@1d84000 {
-			compatible = "qcom,sm8350-ufshc", "qcom,ufshc",
-				     "jedec,ufs-2.0";
-			reg = <0 0x01d84000 0 0x3000>;
-			interrupts = <GIC_SPI 265 IRQ_TYPE_LEVEL_HIGH>;
-			phys = <&ufs_mem_phy_lanes>;
-			phy-names = "ufsphy";
-			lanes-per-direction = <2>;
-			#reset-cells = <1>;
-			resets = <&gcc GCC_UFS_PHY_BCR>;
-			reset-names = "rst";
-
-			power-domains = <&gcc UFS_PHY_GDSC>;
-
-			iommus = <&apps_smmu 0xe0 0x0>;
-			dma-coherent;
-
-			clock-names =
-				"ref_clk",
-				"core_clk",
-				"bus_aggr_clk",
-				"iface_clk",
-				"core_clk_unipro",
-				"ref_clk",
-				"tx_lane0_sync_clk",
-				"rx_lane0_sync_clk",
-				"rx_lane1_sync_clk";
-			clocks =
-				<&rpmhcc RPMH_CXO_CLK>,
-				<&gcc GCC_UFS_PHY_AXI_CLK>,
-				<&gcc GCC_AGGRE_UFS_PHY_AXI_CLK>,
-				<&gcc GCC_UFS_PHY_AHB_CLK>,
-				<&gcc GCC_UFS_PHY_UNIPRO_CORE_CLK>,
-				<&rpmhcc RPMH_CXO_CLK>,
-				<&gcc GCC_UFS_PHY_TX_SYMBOL_0_CLK>,
-				<&gcc GCC_UFS_PHY_RX_SYMBOL_0_CLK>,
-				<&gcc GCC_UFS_PHY_RX_SYMBOL_1_CLK>;
-			freq-table-hz =
-				<75000000 300000000>,
-				<75000000 300000000>,
-				<0 0>,
-				<0 0>,
-				<75000000 300000000>,
-				<0 0>,
-				<0 0>,
-				<0 0>,
-				<0 0>;
-			status = "disabled";
-		};
-
-		ufs_mem_phy: phy@1d87000 {
-			compatible = "qcom,sm8350-qmp-ufs-phy";
-			reg = <0 0x01d87000 0 0x1c4>;
-			#address-cells = <2>;
-			#size-cells = <2>;
-			#clock-cells = <1>;
-			ranges;
-			clock-names = "ref",
-				      "ref_aux";
-			clocks = <&rpmhcc RPMH_CXO_CLK>,
-				 <&gcc GCC_UFS_PHY_PHY_AUX_CLK>;
-
-			resets = <&ufs_mem_hc 0>;
-			reset-names = "ufsphy";
-			status = "disabled";
-
-			ufs_mem_phy_lanes: lanes@1d87400 {
-				reg = <0 0x01d87400 0 0x108>,
-				      <0 0x01d87600 0 0x1e0>,
-				      <0 0x01d87c00 0 0x1dc>,
-				      <0 0x01d87800 0 0x108>,
-				      <0 0x01d87a00 0 0x1e0>;
-				#phy-cells = <0>;
-				#clock-cells = <0>;
-			};
-		};
-
-		slpi: remoteproc@5c00000 {
-			compatible = "qcom,sm8350-slpi-pas";
-			reg = <0 0x05c00000 0 0x4000>;
-
-			interrupts-extended = <&pdc 9 IRQ_TYPE_LEVEL_HIGH>,
-					      <&smp2p_slpi_in 0 IRQ_TYPE_EDGE_RISING>,
-					      <&smp2p_slpi_in 1 IRQ_TYPE_EDGE_RISING>,
-					      <&smp2p_slpi_in 2 IRQ_TYPE_EDGE_RISING>,
-					      <&smp2p_slpi_in 3 IRQ_TYPE_EDGE_RISING>;
-			interrupt-names = "wdog", "fatal", "ready",
-					  "handover", "stop-ack";
-=======
->>>>>>> eb3cdb58
 
 					rpmhpd_opp_svs: opp4 {
 						opp-level = <RPMH_REGULATOR_LEVEL_SVS>;
@@ -4418,11 +4235,7 @@
 			};
 		};
 
-<<<<<<< HEAD
-		cam-thermal-bottom {
-=======
 		cam-bottom-thermal {
->>>>>>> eb3cdb58
 			polling-delay-passive = <250>;
 			polling-delay = <1000>;
 
