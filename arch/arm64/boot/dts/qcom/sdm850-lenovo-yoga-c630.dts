--- conflicted
+++ resolved
@@ -486,10 +486,8 @@
 };
 
 &qup_i2c12_default {
-	pinmux {
-		drive-strength = <2>;
-		bias-disable;
-	};
+	drive-strength = <2>;
+	bias-disable;
 };
 
 &qupv3_id_0 {
@@ -589,11 +587,7 @@
 		};
 
 		codec {
-<<<<<<< HEAD
-			sound-dai =  <&wcd9340 2>;
-=======
 			sound-dai = <&wcd9340 2>;
->>>>>>> eb3cdb58
 		};
 	};
 };
