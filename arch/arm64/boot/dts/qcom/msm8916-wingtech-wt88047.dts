--- conflicted
+++ resolved
@@ -80,11 +80,7 @@
 
 	usb_id: usb-id {
 		compatible = "linux,extcon-usb-gpio";
-<<<<<<< HEAD
-		id-gpio = <&tlmm 110 GPIO_ACTIVE_HIGH>;
-=======
 		id-gpios = <&tlmm 110 GPIO_ACTIVE_HIGH>;
->>>>>>> 2d5404ca
 		pinctrl-names = "default";
 		pinctrl-0 = <&usb_id_default>;
 	};
@@ -270,13 +266,10 @@
 	compatible = "qcom,wcn3620";
 };
 
-<<<<<<< HEAD
-=======
 &wcnss_mem {
 	status = "okay";
 };
 
->>>>>>> 2d5404ca
 &tlmm {
 	camera_flash_default: camera-flash-default-state {
 		pins = "gpio31", "gpio32";
