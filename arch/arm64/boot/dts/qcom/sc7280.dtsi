--- conflicted
+++ resolved
@@ -1131,17 +1131,6 @@
 				status = "disabled";
 			};
 
-<<<<<<< HEAD
-		lpasscc: lpasscc@3000000 {
-			compatible = "qcom,sc7280-lpasscc";
-			reg = <0 0x03000000 0 0x40>,
-			      <0 0x03c04000 0 0x4>;
-			reg-names = "qdsp6ss", "top_cc";
-			clocks = <&gcc GCC_CFG_NOC_LPASS_CLK>;
-			clock-names = "iface";
-			#clock-cells = <1>;
-		};
-=======
 			spi2: spi@988000 {
 				compatible = "qcom,geni-spi";
 				reg = <0 0x00988000 0 0x4000>;
@@ -1162,7 +1151,6 @@
 				dma-names = "tx", "rx";
 				status = "disabled";
 			};
->>>>>>> eb3cdb58
 
 			uart2: serial@988000 {
 				compatible = "qcom,geni-uart";
@@ -5100,32 +5088,12 @@
 			};
 		};
 
-<<<<<<< HEAD
-		spmi_bus: spmi@c440000 {
-			compatible = "qcom,spmi-pmic-arb";
-			reg = <0 0x0c440000 0 0x1100>,
-			      <0 0x0c600000 0 0x2000000>,
-			      <0 0x0e600000 0 0x100000>,
-			      <0 0x0e700000 0 0xa0000>,
-			      <0 0x0c40a000 0 0x26000>;
-			reg-names = "core", "chnls", "obsrvr", "intr", "cnfg";
-			interrupt-names = "periph_irq";
-			interrupts-extended = <&pdc 1 IRQ_TYPE_LEVEL_HIGH>;
-			qcom,ee = <0>;
-			qcom,channel = <0>;
-			#address-cells = <2>;
-			#size-cells = <0>;
-			interrupt-controller;
-			#interrupt-cells = <4>;
-		};
-=======
 		sram@146a5000 {
 			compatible = "qcom,sc7280-imem", "syscon", "simple-mfd";
 			reg = <0 0x146a5000 0 0x6000>;
 
 			#address-cells = <1>;
 			#size-cells = <1>;
->>>>>>> eb3cdb58
 
 			ranges = <0 0 0x146a5000 0x6000>;
 
