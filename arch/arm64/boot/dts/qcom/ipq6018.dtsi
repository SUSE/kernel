--- conflicted
+++ resolved
@@ -316,8 +316,6 @@
 			status = "disabled";
 		};
 
-<<<<<<< HEAD
-=======
 		qfprom: efuse@a4000 {
 			compatible = "qcom,ipq6018-qfprom", "qcom,qfprom";
 			reg = <0x0 0x000a4000 0x0 0x2000>;
@@ -330,7 +328,6 @@
 			};
 		};
 
->>>>>>> 2d5404ca
 		prng: qrng@e3000 {
 			compatible = "qcom,prng-ee";
 			reg = <0x0 0x000e3000 0x0 0x1000>;
