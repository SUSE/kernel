// SPDX-License-Identifier: GPL-2.0-only
/*
 * msm8916-pm8916.dtsi describes common properties (e.g. regulator connections)
 * that apply to most devices that make use of the MSM8916 SoC and PM8916 PMIC.
 * Many regulators have a fixed purpose in the original reference design and
 * were rarely re-used for different purposes. Devices that deviate from the
 * typical reference design should not make use of this include and instead add
 * the necessary properties in the board-specific device tree.
 */

#include "msm8916.dtsi"
#include "pm8916.dtsi"

&camss {
	vdda-supply = <&pm8916_l2>;
};

&mdss_dsi0 {
	vdda-supply = <&pm8916_l2>;
	vddio-supply = <&pm8916_l6>;
};

&mdss_dsi0_phy {
	vddio-supply = <&pm8916_l6>;
};

&mpss {
	pll-supply = <&pm8916_l7>;
};

&pm8916_codec {
	vdd-cdc-io-supply = <&pm8916_l5>;
	vdd-cdc-tx-rx-cx-supply = <&pm8916_l5>;
	vdd-micbias-supply = <&pm8916_l13>;
};

&sdhc_1 {
	vmmc-supply = <&pm8916_l8>;
	vqmmc-supply = <&pm8916_l5>;
};

&sdhc_2 {
	vmmc-supply = <&pm8916_l11>;
	vqmmc-supply = <&pm8916_l12>;
};

&usb_hs_phy {
	v1p8-supply = <&pm8916_l7>;
	v3p3-supply = <&pm8916_l13>;
};

&wcnss {
	vddpx-supply = <&pm8916_l7>;
};

&wcnss_iris {
	vddxo-supply = <&pm8916_l7>;
	vddrfa-supply = <&pm8916_s3>;
	vddpa-supply = <&pm8916_l9>;
	vdddig-supply = <&pm8916_l5>;
};

&rpm_requests {
	pm8916_rpm_regulators: regulators {
		compatible = "qcom,rpm-pm8916-regulators";
		vdd_l1_l2_l3-supply = <&pm8916_s3>;
		vdd_l4_l5_l6-supply = <&pm8916_s4>;
		vdd_l7-supply = <&pm8916_s4>;

		/* pm8916_s1 is managed by rpmpd (MSM8916_VDDCX) */

		pm8916_s3: s3 {
			regulator-min-microvolt = <1250000>;
			regulator-max-microvolt = <1350000>;
<<<<<<< HEAD
=======
			regulator-always-on; /* Needed for L2 */
>>>>>>> 2d5404ca
		};

		pm8916_s4: s4 {
			regulator-min-microvolt = <1850000>;
			regulator-max-microvolt = <2150000>;
<<<<<<< HEAD
=======
			regulator-always-on; /* Needed for L5/L7 */
>>>>>>> 2d5404ca
		};

		/*
		 * Some of the regulators are unused or managed by another
		 * processor (e.g. the modem). We should still define nodes for
		 * them to ensure the vote from the application processor can be
		 * dropped in case the regulators are already on during boot.
		 *
		 * The labels for these nodes are omitted on purpose because
		 * boards should configure a proper voltage before using them.
		 */
		l1 {};

		pm8916_l2: l2 {
			regulator-min-microvolt = <1200000>;
			regulator-max-microvolt = <1200000>;
<<<<<<< HEAD
=======
			regulator-always-on; /* Needed for LPDDR RAM */
>>>>>>> 2d5404ca
		};

		/* pm8916_l3 is managed by rpmpd (MSM8916_VDDMX) */

		l4 {};

		pm8916_l5: l5 {
			regulator-min-microvolt = <1800000>;
			regulator-max-microvolt = <1800000>;
<<<<<<< HEAD
=======
			regulator-always-on; /* Needed for most digital I/O */
>>>>>>> 2d5404ca
		};

		pm8916_l6: l6 {
			regulator-min-microvolt = <1800000>;
			regulator-max-microvolt = <1800000>;
		};

		pm8916_l7: l7 {
			regulator-min-microvolt = <1800000>;
			regulator-max-microvolt = <1800000>;
<<<<<<< HEAD
=======
			regulator-always-on; /* Needed for CPU PLL */
>>>>>>> 2d5404ca
		};

		pm8916_l8: l8 {
			regulator-min-microvolt = <2900000>;
			regulator-max-microvolt = <2900000>;
		};

		pm8916_l9: l9 {
			regulator-min-microvolt = <3300000>;
			regulator-max-microvolt = <3300000>;
		};

		l10 {};

		pm8916_l11: l11 {
			regulator-min-microvolt = <2950000>;
			regulator-max-microvolt = <2950000>;
			regulator-allow-set-load;
			regulator-system-load = <200000>;
		};

		pm8916_l12: l12 {
			regulator-min-microvolt = <1800000>;
			regulator-max-microvolt = <2950000>;
		};

		pm8916_l13: l13 {
			regulator-min-microvolt = <3075000>;
			regulator-max-microvolt = <3075000>;
		};

		l14 {};
		l15 {};
		l16 {};
		l17 {};
		l18 {};
	};
};<|MERGE_RESOLUTION|>--- conflicted
+++ resolved
@@ -72,19 +72,13 @@
 		pm8916_s3: s3 {
 			regulator-min-microvolt = <1250000>;
 			regulator-max-microvolt = <1350000>;
-<<<<<<< HEAD
-=======
 			regulator-always-on; /* Needed for L2 */
->>>>>>> 2d5404ca
 		};
 
 		pm8916_s4: s4 {
 			regulator-min-microvolt = <1850000>;
 			regulator-max-microvolt = <2150000>;
-<<<<<<< HEAD
-=======
 			regulator-always-on; /* Needed for L5/L7 */
->>>>>>> 2d5404ca
 		};
 
 		/*
@@ -101,10 +95,7 @@
 		pm8916_l2: l2 {
 			regulator-min-microvolt = <1200000>;
 			regulator-max-microvolt = <1200000>;
-<<<<<<< HEAD
-=======
 			regulator-always-on; /* Needed for LPDDR RAM */
->>>>>>> 2d5404ca
 		};
 
 		/* pm8916_l3 is managed by rpmpd (MSM8916_VDDMX) */
@@ -114,10 +105,7 @@
 		pm8916_l5: l5 {
 			regulator-min-microvolt = <1800000>;
 			regulator-max-microvolt = <1800000>;
-<<<<<<< HEAD
-=======
 			regulator-always-on; /* Needed for most digital I/O */
->>>>>>> 2d5404ca
 		};
 
 		pm8916_l6: l6 {
@@ -128,10 +116,7 @@
 		pm8916_l7: l7 {
 			regulator-min-microvolt = <1800000>;
 			regulator-max-microvolt = <1800000>;
-<<<<<<< HEAD
-=======
 			regulator-always-on; /* Needed for CPU PLL */
->>>>>>> 2d5404ca
 		};
 
 		pm8916_l8: l8 {
