// SPDX-License-Identifier: BSD-3-Clause
/*
 * IPQ5332 device tree source
 *
 * Copyright (c) 2022-2023 Qualcomm Innovation Center, Inc. All rights reserved.
 */

#include <dt-bindings/clock/qcom,apss-ipq.h>
#include <dt-bindings/clock/qcom,ipq5332-gcc.h>
#include <dt-bindings/interconnect/qcom,ipq5332.h>
#include <dt-bindings/interrupt-controller/arm-gic.h>

/ {
	interrupt-parent = <&intc>;
	#address-cells = <2>;
	#size-cells = <2>;

	clocks {
		sleep_clk: sleep-clk {
			compatible = "fixed-clock";
			#clock-cells = <0>;
		};

		xo_board: xo-board-clk {
			compatible = "fixed-clock";
			#clock-cells = <0>;
		};
	};

	cpus {
		#address-cells = <1>;
		#size-cells = <0>;

		CPU0: cpu@0 {
			device_type = "cpu";
			compatible = "arm,cortex-a53";
			reg = <0x0>;
			enable-method = "psci";
			next-level-cache = <&L2_0>;
			clocks = <&apcs_glb APCS_ALIAS0_CORE_CLK>;
			operating-points-v2 = <&cpu_opp_table>;
		};

		CPU1: cpu@1 {
			device_type = "cpu";
			compatible = "arm,cortex-a53";
			reg = <0x1>;
			enable-method = "psci";
			next-level-cache = <&L2_0>;
			clocks = <&apcs_glb APCS_ALIAS0_CORE_CLK>;
			operating-points-v2 = <&cpu_opp_table>;
		};

		CPU2: cpu@2 {
			device_type = "cpu";
			compatible = "arm,cortex-a53";
			reg = <0x2>;
			enable-method = "psci";
			next-level-cache = <&L2_0>;
			clocks = <&apcs_glb APCS_ALIAS0_CORE_CLK>;
			operating-points-v2 = <&cpu_opp_table>;
		};

		CPU3: cpu@3 {
			device_type = "cpu";
			compatible = "arm,cortex-a53";
			reg = <0x3>;
			enable-method = "psci";
			next-level-cache = <&L2_0>;
			clocks = <&apcs_glb APCS_ALIAS0_CORE_CLK>;
			operating-points-v2 = <&cpu_opp_table>;
		};

		L2_0: l2-cache {
			compatible = "cache";
			cache-level = <2>;
			cache-unified;
		};
	};

	firmware {
		scm {
			compatible = "qcom,scm-ipq5332", "qcom,scm";
			qcom,dload-mode = <&tcsr 0x6100>;
		};
	};

	memory@40000000 {
		device_type = "memory";
		/* We expect the bootloader to fill in the size */
		reg = <0x0 0x40000000 0x0 0x0>;
	};

	cpu_opp_table: opp-table-cpu {
		compatible = "operating-points-v2-kryo-cpu";
		opp-shared;
		nvmem-cells = <&cpu_speed_bin>;

		opp-1100000000 {
			opp-hz = /bits/ 64 <1100000000>;
			opp-supported-hw = <0x7>;
			clock-latency-ns = <200000>;
		};

		opp-1500000000 {
			opp-hz = /bits/ 64 <1500000000>;
			opp-supported-hw = <0x3>;
			clock-latency-ns = <200000>;
		};
	};

	pmu {
		compatible = "arm,cortex-a53-pmu";
		interrupts = <GIC_PPI 7 (GIC_CPU_MASK_SIMPLE(4) | IRQ_TYPE_LEVEL_HIGH)>;
	};

	psci {
		compatible = "arm,psci-1.0";
		method = "smc";
	};

	reserved-memory {
		#address-cells = <2>;
		#size-cells = <2>;
		ranges;

		bootloader@4a100000 {
			reg = <0x0 0x4a100000 0x0 0x400000>;
			no-map;
		};

		sbl@4a500000 {
			reg = <0x0 0x4a500000 0x0 0x100000>;
			no-map;
		};

		tz_mem: tz@4a600000 {
			reg = <0x0 0x4a600000 0x0 0x200000>;
			no-map;
		};

		smem@4a800000 {
			compatible = "qcom,smem";
			reg = <0x0 0x4a800000 0x0 0x100000>;
			no-map;

			hwlocks = <&tcsr_mutex 3>;
		};
	};

	soc@0 {
		compatible = "simple-bus";
		#address-cells = <1>;
		#size-cells = <1>;
		ranges = <0 0 0 0xffffffff>;

<<<<<<< HEAD
=======
		usbphy0: phy@7b000 {
			compatible = "qcom,ipq5332-usb-hsphy";
			reg = <0x0007b000 0x12c>;

			clocks = <&gcc GCC_USB0_PHY_CFG_AHB_CLK>;

			resets = <&gcc GCC_QUSB2_0_PHY_BCR>;

			#phy-cells = <0>;

			status = "disabled";
		};

>>>>>>> 2d5404ca
		qfprom: efuse@a4000 {
			compatible = "qcom,ipq5332-qfprom", "qcom,qfprom";
			reg = <0x000a4000 0x721>;
			#address-cells = <1>;
			#size-cells = <1>;
<<<<<<< HEAD
=======

			cpu_speed_bin: cpu-speed-bin@1d {
				reg = <0x1d 0x2>;
				bits = <7 2>;
			};
>>>>>>> 2d5404ca
		};

		rng: rng@e3000 {
			compatible = "qcom,prng-ee";
			reg = <0x000e3000 0x1000>;
			clocks = <&gcc GCC_PRNG_AHB_CLK>;
			clock-names = "core";
		};

		tlmm: pinctrl@1000000 {
			compatible = "qcom,ipq5332-tlmm";
			reg = <0x01000000 0x300000>;
			interrupts = <GIC_SPI 249 IRQ_TYPE_LEVEL_HIGH>;
			gpio-controller;
			#gpio-cells = <2>;
			gpio-ranges = <&tlmm 0 0 53>;
			interrupt-controller;
			#interrupt-cells = <2>;

			serial_0_pins: serial0-state {
				pins = "gpio18", "gpio19";
				function = "blsp0_uart0";
				drive-strength = <8>;
				bias-pull-up;
			};
		};

		gcc: clock-controller@1800000 {
			compatible = "qcom,ipq5332-gcc";
			reg = <0x01800000 0x80000>;
			#clock-cells = <1>;
			#reset-cells = <1>;
			#interconnect-cells = <1>;
			clocks = <&xo_board>,
				 <&sleep_clk>,
				 <0>,
				 <0>,
				 <0>;
		};

		tcsr_mutex: hwlock@1905000 {
			compatible = "qcom,tcsr-mutex";
			reg = <0x01905000 0x20000>;
			#hwlock-cells = <1>;
		};

		tcsr: syscon@1937000 {
			compatible = "qcom,tcsr-ipq5332", "syscon";
			reg = <0x01937000 0x21000>;
		};

		sdhc: mmc@7804000 {
			compatible = "qcom,ipq5332-sdhci", "qcom,sdhci-msm-v5";
			reg = <0x07804000 0x1000>, <0x07805000 0x1000>;

			interrupts = <GIC_SPI 313 IRQ_TYPE_LEVEL_HIGH>,
				     <GIC_SPI 316 IRQ_TYPE_LEVEL_HIGH>;
			interrupt-names = "hc_irq", "pwr_irq";

			clocks = <&gcc GCC_SDCC1_AHB_CLK>,
				 <&gcc GCC_SDCC1_APPS_CLK>,
				 <&xo_board>;
			clock-names = "iface", "core", "xo";
			status = "disabled";
		};

		blsp_dma: dma-controller@7884000 {
			compatible = "qcom,bam-v1.7.0";
			reg = <0x07884000 0x1d000>;
			interrupts = <GIC_SPI 289 IRQ_TYPE_LEVEL_HIGH>;
			clocks = <&gcc GCC_BLSP1_AHB_CLK>;
			clock-names = "bam_clk";
			#dma-cells = <1>;
			qcom,ee = <0>;
		};

		blsp1_uart0: serial@78af000 {
			compatible = "qcom,msm-uartdm-v1.4", "qcom,msm-uartdm";
			reg = <0x078af000 0x200>;
			interrupts = <GIC_SPI 290 IRQ_TYPE_LEVEL_HIGH>;
			clocks = <&gcc GCC_BLSP1_UART1_APPS_CLK>,
				 <&gcc GCC_BLSP1_AHB_CLK>;
			clock-names = "core", "iface";
			status = "disabled";
		};

		blsp1_uart1: serial@78b0000 {
			compatible = "qcom,msm-uartdm-v1.4", "qcom,msm-uartdm";
			reg = <0x078b0000 0x200>;
			interrupts = <GIC_SPI 291 IRQ_TYPE_LEVEL_HIGH>;
			clocks = <&gcc GCC_BLSP1_UART2_APPS_CLK>,
				 <&gcc GCC_BLSP1_AHB_CLK>;
			clock-names = "core", "iface";
			dmas = <&blsp_dma 2>, <&blsp_dma 3>;
			dma-names = "tx", "rx";
			status = "disabled";
		};

		blsp1_spi0: spi@78b5000 {
			compatible = "qcom,spi-qup-v2.2.1";
			reg = <0x078b5000 0x600>;
			#address-cells = <1>;
			#size-cells = <0>;
			interrupts = <GIC_SPI 292 IRQ_TYPE_LEVEL_HIGH>;
			clocks = <&gcc GCC_BLSP1_QUP1_SPI_APPS_CLK>,
				 <&gcc GCC_BLSP1_AHB_CLK>;
			clock-names = "core", "iface";
			dmas = <&blsp_dma 4>, <&blsp_dma 5>;
			dma-names = "tx", "rx";
			status = "disabled";
		};

		blsp1_i2c1: i2c@78b6000 {
			compatible = "qcom,i2c-qup-v2.2.1";
			reg = <0x078b6000 0x600>;
			#address-cells = <1>;
			#size-cells = <0>;
			interrupts = <GIC_SPI 293 IRQ_TYPE_LEVEL_HIGH>;
			clocks = <&gcc GCC_BLSP1_QUP2_I2C_APPS_CLK>,
				 <&gcc GCC_BLSP1_AHB_CLK>;
			clock-names = "core", "iface";
			dmas = <&blsp_dma 6>, <&blsp_dma 7>;
			dma-names = "tx", "rx";
			status = "disabled";
		};

		blsp1_spi2: spi@78b7000 {
			compatible = "qcom,spi-qup-v2.2.1";
			reg = <0x078b7000 0x600>;
			#address-cells = <1>;
			#size-cells = <0>;
			interrupts = <GIC_SPI 294 IRQ_TYPE_LEVEL_HIGH>;
			clocks = <&gcc GCC_BLSP1_QUP3_SPI_APPS_CLK>,
				 <&gcc GCC_BLSP1_AHB_CLK>;
			clock-names = "core", "iface";
			dmas = <&blsp_dma 8>, <&blsp_dma 9>;
			dma-names = "tx", "rx";
			status = "disabled";
		};

		usb: usb@8af8800 {
			compatible = "qcom,ipq5332-dwc3", "qcom,dwc3";
			reg = <0x08af8800 0x400>;

			interrupts = <GIC_SPI 62 IRQ_TYPE_LEVEL_HIGH>,
				     <GIC_SPI 53 IRQ_TYPE_LEVEL_HIGH>,
				     <GIC_SPI 52 IRQ_TYPE_LEVEL_HIGH>;
			interrupt-names = "pwr_event",
					  "dp_hs_phy_irq",
					  "dm_hs_phy_irq";

			clocks = <&gcc GCC_USB0_MASTER_CLK>,
				 <&gcc GCC_USB0_SLEEP_CLK>,
				 <&gcc GCC_USB0_MOCK_UTMI_CLK>;
			clock-names = "core",
				      "sleep",
				      "mock_utmi";

			resets = <&gcc GCC_USB_BCR>;

			qcom,select-utmi-as-pipe-clk;

			#address-cells = <1>;
			#size-cells = <1>;
			ranges;
			interconnects = <&gcc MASTER_SNOC_USB &gcc SLAVE_SNOC_USB>,
					<&gcc MASTER_SNOC_USB &gcc SLAVE_SNOC_USB>;
			interconnect-names = "usb-ddr", "apps-usb";

			status = "disabled";

			usb_dwc: usb@8a00000 {
				compatible = "snps,dwc3";
				reg = <0x08a00000 0xe000>;
				clocks = <&gcc GCC_USB0_MOCK_UTMI_CLK>;
				clock-names = "ref";
				interrupts = <GIC_SPI 64 IRQ_TYPE_LEVEL_HIGH>;
				phy-names = "usb2-phy";
				phys = <&usbphy0>;
				tx-fifo-resize;
				snps,is-utmi-l1-suspend;
				snps,hird-threshold = /bits/ 8 <0x0>;
				snps,dis_u2_susphy_quirk;
				snps,dis_u3_susphy_quirk;
			};
		};

		intc: interrupt-controller@b000000 {
			compatible = "qcom,msm-qgic2";
			reg = <0x0b000000 0x1000>,	/* GICD */
			      <0x0b002000 0x1000>,	/* GICC */
			      <0x0b001000 0x1000>,	/* GICH */
			      <0x0b004000 0x1000>;	/* GICV */
			interrupts = <GIC_PPI 9 IRQ_TYPE_LEVEL_HIGH>;
			interrupt-controller;
			#interrupt-cells = <3>;
			#address-cells = <1>;
			#size-cells = <1>;
			ranges = <0 0x0b00c000 0x3000>;

			v2m0: v2m@0 {
				compatible = "arm,gic-v2m-frame";
				reg = <0x00000000 0xffd>;
				msi-controller;
			};

			v2m1: v2m@1000 {
				compatible = "arm,gic-v2m-frame";
				reg = <0x00001000 0xffd>;
				msi-controller;
			};

			v2m2: v2m@2000 {
				compatible = "arm,gic-v2m-frame";
				reg = <0x00002000 0xffd>;
				msi-controller;
			};
		};

		watchdog: watchdog@b017000 {
			compatible = "qcom,apss-wdt-ipq5332", "qcom,kpss-wdt";
			reg = <0x0b017000 0x1000>;
			interrupts = <GIC_SPI 3 IRQ_TYPE_EDGE_RISING>;
			clocks = <&sleep_clk>;
			timeout-sec = <30>;
		};

		apcs_glb: mailbox@b111000 {
			compatible = "qcom,ipq5332-apcs-apps-global",
				     "qcom,ipq6018-apcs-apps-global";
			reg = <0x0b111000 0x1000>;
			#clock-cells = <1>;
			clocks = <&a53pll>, <&xo_board>, <&gcc GPLL0>;
			clock-names = "pll", "xo", "gpll0";
			#mbox-cells = <1>;
		};

		a53pll: clock@b116000 {
			compatible = "qcom,ipq5332-a53pll";
			reg = <0x0b116000 0x40>;
			#clock-cells = <0>;
			clocks = <&xo_board>;
			clock-names = "xo";
		};

		timer@b120000 {
			compatible = "arm,armv7-timer-mem";
			reg = <0x0b120000 0x1000>;
			#address-cells = <1>;
			#size-cells = <1>;
			ranges;

			frame@b120000 {
				reg = <0x0b121000 0x1000>,
				      <0x0b122000 0x1000>;
				interrupts = <GIC_SPI 8 IRQ_TYPE_LEVEL_HIGH>,
					     <GIC_SPI 7 IRQ_TYPE_LEVEL_HIGH>;
				frame-number = <0>;
			};

			frame@b123000 {
				reg = <0x0b123000 0x1000>;
				interrupts = <GIC_SPI 9 IRQ_TYPE_LEVEL_HIGH>;
				frame-number = <1>;
				status = "disabled";
			};

			frame@b124000 {
				reg = <0x0b124000 0x1000>;
				interrupts = <GIC_SPI 10 IRQ_TYPE_LEVEL_HIGH>;
				frame-number = <2>;
				status = "disabled";
			};

			frame@b125000 {
				reg = <0x0b125000 0x1000>;
				interrupts = <GIC_SPI 11 IRQ_TYPE_LEVEL_HIGH>;
				frame-number = <3>;
				status = "disabled";
			};

			frame@b126000 {
				reg = <0x0b126000 0x1000>;
				interrupts = <GIC_SPI 12 IRQ_TYPE_LEVEL_HIGH>;
				frame-number = <4>;
				status = "disabled";
			};

			frame@b127000 {
				reg = <0x0b127000 0x1000>;
				interrupts = <GIC_SPI 13 IRQ_TYPE_LEVEL_HIGH>;
				frame-number = <5>;
				status = "disabled";
			};

			frame@b128000 {
				reg = <0x0b128000 0x1000>;
				interrupts = <GIC_SPI 14 IRQ_TYPE_LEVEL_HIGH>;
				frame-number = <6>;
				status = "disabled";
			};
		};
	};

	timer {
		compatible = "arm,armv8-timer";
		interrupts = <GIC_PPI 2 (GIC_CPU_MASK_SIMPLE(4) | IRQ_TYPE_LEVEL_LOW)>,
			     <GIC_PPI 3 (GIC_CPU_MASK_SIMPLE(4) | IRQ_TYPE_LEVEL_LOW)>,
			     <GIC_PPI 4 (GIC_CPU_MASK_SIMPLE(4) | IRQ_TYPE_LEVEL_LOW)>,
			     <GIC_PPI 1 (GIC_CPU_MASK_SIMPLE(4) | IRQ_TYPE_LEVEL_LOW)>;
	};
};<|MERGE_RESOLUTION|>--- conflicted
+++ resolved
@@ -154,8 +154,6 @@
 		#size-cells = <1>;
 		ranges = <0 0 0 0xffffffff>;
 
-<<<<<<< HEAD
-=======
 		usbphy0: phy@7b000 {
 			compatible = "qcom,ipq5332-usb-hsphy";
 			reg = <0x0007b000 0x12c>;
@@ -169,20 +167,16 @@
 			status = "disabled";
 		};
 
->>>>>>> 2d5404ca
 		qfprom: efuse@a4000 {
 			compatible = "qcom,ipq5332-qfprom", "qcom,qfprom";
 			reg = <0x000a4000 0x721>;
 			#address-cells = <1>;
 			#size-cells = <1>;
-<<<<<<< HEAD
-=======
 
 			cpu_speed_bin: cpu-speed-bin@1d {
 				reg = <0x1d 0x2>;
 				bits = <7 2>;
 			};
->>>>>>> 2d5404ca
 		};
 
 		rng: rng@e3000 {
