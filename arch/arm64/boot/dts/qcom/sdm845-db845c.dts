--- conflicted
+++ resolved
@@ -528,8 +528,6 @@
 
 &mdss {
 	memory-region = <&cont_splash_mem>;
-<<<<<<< HEAD
-=======
 	status = "okay";
 };
 
@@ -577,7 +575,6 @@
 
 &mdss_dsi1_phy {
 	vdds-supply = <&vreg_l1a_0p875>;
->>>>>>> 2d5404ca
 	status = "okay";
 };
 
