--- conflicted
+++ resolved
@@ -930,11 +930,6 @@
 	status = "okay";
 };
 
-<<<<<<< HEAD
-&tlmm {
-	gpio-reserved-ranges = <27 4>, /* SPI (eSE - embedded Secure Element) */
-			       <85 4>; /* SPI (fingerprint reader) */
-=======
 &pm8998_resin {
 	linux,code = <KEY_VOLUMEDOWN>;
 	status = "okay";
@@ -1004,7 +999,6 @@
 		bias-disable;
 		output-low;
 	};
->>>>>>> 3f4ee458
 
 	sdc2_clk_state: sdc2-clk-state {
 		pins = "sdc2_clk";
