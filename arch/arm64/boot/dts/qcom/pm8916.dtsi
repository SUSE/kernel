// SPDX-License-Identifier: GPL-2.0
#include <dt-bindings/iio/qcom,spmi-vadc.h>
#include <dt-bindings/input/linux-event-codes.h>
#include <dt-bindings/interrupt-controller/irq.h>
#include <dt-bindings/spmi/spmi.h>

&spmi_bus {

	pm8916_0: pmic@0 {
		compatible = "qcom,pm8916", "qcom,spmi-pmic";
		reg = <0x0 SPMI_USID>;
		#address-cells = <1>;
		#size-cells = <0>;

		pon@800 {
			compatible = "qcom,pm8916-pon";
			reg = <0x800>;
			mode-bootloader = <0x2>;
			mode-recovery = <0x1>;

			pwrkey {
				compatible = "qcom,pm8941-pwrkey";
				interrupts = <0x0 0x8 0 IRQ_TYPE_EDGE_BOTH>;
				debounce = <15625>;
				bias-pull-up;
				linux,code = <KEY_POWER>;
			};

			pm8916_resin: resin {
				compatible = "qcom,pm8941-resin";
				interrupts = <0x0 0x8 1 IRQ_TYPE_EDGE_BOTH>;
				debounce = <15625>;
				bias-pull-up;
				status = "disabled";
			};

			watchdog {
				compatible = "qcom,pm8916-wdt";
				interrupts = <0x0 0x8 6 IRQ_TYPE_EDGE_RISING>;
				timeout-sec = <60>;
			};
		};

		pm8916_usbin: usb-detect@1300 {
			compatible = "qcom,pm8941-misc";
			reg = <0x1300>;
			interrupts = <0x0 0x13 1 IRQ_TYPE_EDGE_BOTH>;
			interrupt-names = "usb_vbus";
			status = "disabled";
		};

		pm8916_temp: temp-alarm@2400 {
			compatible = "qcom,spmi-temp-alarm";
			reg = <0x2400>;
			interrupts = <0 0x24 0 IRQ_TYPE_EDGE_RISING>;
			io-channels = <&pm8916_vadc VADC_DIE_TEMP>;
			io-channel-names = "thermal";
			#thermal-sensor-cells = <0>;
		};

		pm8916_vadc: adc@3100 {
			compatible = "qcom,spmi-vadc";
			reg = <0x3100>;
			interrupts = <0x0 0x31 0x0 IRQ_TYPE_EDGE_RISING>;
			#address-cells = <1>;
			#size-cells = <0>;
			#io-channel-cells = <1>;

			adc-chan@0 {
				reg = <VADC_USBIN>;
				qcom,pre-scaling = <1 10>;
			};
			adc-chan@7 {
				reg = <VADC_VSYS>;
				qcom,pre-scaling = <1 3>;
			};
			adc-chan@8 {
				reg = <VADC_DIE_TEMP>;
			};
			adc-chan@9 {
				reg = <VADC_REF_625MV>;
			};
			adc-chan@a {
				reg = <VADC_REF_1250MV>;
			};
			adc-chan@e {
				reg = <VADC_GND_REF>;
			};
			adc-chan@f {
				reg = <VADC_VDD_VADC>;
			};
		};

		rtc@6000 {
			compatible = "qcom,pm8941-rtc";
<<<<<<< HEAD
			reg = <0x6000>;
=======
			reg = <0x6000>, <0x6100>;
			reg-names = "rtc", "alarm";
>>>>>>> eb3cdb58
			interrupts = <0x0 0x61 0x1 IRQ_TYPE_EDGE_RISING>;
		};

		pm8916_mpps: mpps@a000 {
			compatible = "qcom,pm8916-mpp", "qcom,spmi-mpp";
			reg = <0xa000>;
			gpio-controller;
			#gpio-cells = <2>;
			gpio-ranges = <&pm8916_mpps 0 0 4>;
			interrupt-controller;
			#interrupt-cells = <2>;
		};

		pm8916_gpios: gpio@c000 {
			compatible = "qcom,pm8916-gpio", "qcom,spmi-gpio";
			reg = <0xc000>;
			gpio-controller;
			gpio-ranges = <&pm8916_gpios 0 0 4>;
			#gpio-cells = <2>;
			interrupt-controller;
			#interrupt-cells = <2>;
		};
	};

	pm8916_1: pmic@1 {
		compatible = "qcom,pm8916", "qcom,spmi-pmic";
		reg = <0x1 SPMI_USID>;
		#address-cells = <1>;
		#size-cells = <0>;

		pm8916_pwm: pwm {
			compatible = "qcom,pm8916-pwm";

			#pwm-cells = <2>;

			status = "disabled";
		};

		pm8916_vib: vibrator@c000 {
			compatible = "qcom,pm8916-vib";
			reg = <0xc000>;
			status = "disabled";
		};

		wcd_codec: audio-codec@f000 {
			compatible = "qcom,pm8916-wcd-analog-codec";
			reg = <0xf000>;
			reg-names = "pmic-codec-core";
			clocks = <&gcc GCC_CODEC_DIGCODEC_CLK>;
			clock-names = "mclk";
			interrupt-parent = <&spmi_bus>;
			interrupts = <0x1 0xf0 0x0 IRQ_TYPE_NONE>,
				     <0x1 0xf0 0x1 IRQ_TYPE_NONE>,
				     <0x1 0xf0 0x2 IRQ_TYPE_NONE>,
				     <0x1 0xf0 0x3 IRQ_TYPE_NONE>,
				     <0x1 0xf0 0x4 IRQ_TYPE_NONE>,
				     <0x1 0xf0 0x5 IRQ_TYPE_NONE>,
				     <0x1 0xf0 0x6 IRQ_TYPE_NONE>,
				     <0x1 0xf0 0x7 IRQ_TYPE_NONE>,
				     <0x1 0xf1 0x0 IRQ_TYPE_NONE>,
				     <0x1 0xf1 0x1 IRQ_TYPE_NONE>,
				     <0x1 0xf1 0x2 IRQ_TYPE_NONE>,
				     <0x1 0xf1 0x3 IRQ_TYPE_NONE>,
				     <0x1 0xf1 0x4 IRQ_TYPE_NONE>,
				     <0x1 0xf1 0x5 IRQ_TYPE_NONE>;
			interrupt-names = "cdc_spk_cnp_int",
					  "cdc_spk_clip_int",
					  "cdc_spk_ocp_int",
					  "mbhc_ins_rem_det1",
					  "mbhc_but_rel_det",
					  "mbhc_but_press_det",
					  "mbhc_ins_rem_det",
					  "mbhc_switch_int",
					  "cdc_ear_ocp_int",
					  "cdc_hphr_ocp_int",
					  "cdc_hphl_ocp_det",
					  "cdc_ear_cnp_int",
					  "cdc_hphr_cnp_int",
					  "cdc_hphl_cnp_int";
			vdd-cdc-io-supply = <&pm8916_l5>;
			vdd-cdc-tx-rx-cx-supply = <&pm8916_l5>;
			vdd-micbias-supply = <&pm8916_l13>;
			#sound-dai-cells = <1>;
		};
	};
};<|MERGE_RESOLUTION|>--- conflicted
+++ resolved
@@ -93,12 +93,8 @@
 
 		rtc@6000 {
 			compatible = "qcom,pm8941-rtc";
-<<<<<<< HEAD
-			reg = <0x6000>;
-=======
 			reg = <0x6000>, <0x6100>;
 			reg-names = "rtc", "alarm";
->>>>>>> eb3cdb58
 			interrupts = <0x0 0x61 0x1 IRQ_TYPE_EDGE_RISING>;
 		};
 
