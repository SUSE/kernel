--- conflicted
+++ resolved
@@ -25,8 +25,6 @@
 		stdout-path = "serial0";
 	};
 
-<<<<<<< HEAD
-=======
 	speaker_amp: audio-amplifier {
 		compatible = "awinic,aw8738";
 		mode-gpios = <&tlmm 114 GPIO_ACTIVE_HIGH>;
@@ -37,7 +35,6 @@
 		pinctrl-names = "default";
 	};
 
->>>>>>> 2d5404ca
 	flash-led-controller {
 		compatible = "ocs,ocp8110";
 		enable-gpios = <&tlmm 49 GPIO_ACTIVE_HIGH>;
@@ -84,11 +81,7 @@
 
 	usb_id: usb-id {
 		compatible = "linux,extcon-usb-gpio";
-<<<<<<< HEAD
-		id-gpio = <&tlmm 110 GPIO_ACTIVE_HIGH>;
-=======
 		id-gpios = <&tlmm 110 GPIO_ACTIVE_HIGH>;
->>>>>>> 2d5404ca
 		pinctrl-names = "default";
 		pinctrl-0 = <&usb_id_default>;
 	};
@@ -238,9 +231,6 @@
 	cd-gpios = <&tlmm 38 GPIO_ACTIVE_LOW>;
 };
 
-<<<<<<< HEAD
-	cd-gpios = <&tlmm 38 GPIO_ACTIVE_LOW>;
-=======
 &sound {
 	/*
 	 * Provide widgets/pin-switches to allow enabling speaker separately.
@@ -261,7 +251,6 @@
 		"AMIC2", "MIC BIAS Internal2",
 		"AMIC3", "MIC BIAS External1";
 	aux-devs = <&speaker_amp>;
->>>>>>> 2d5404ca
 };
 
 &usb {
@@ -289,18 +278,13 @@
 	compatible = "qcom,wcn3620";
 };
 
-<<<<<<< HEAD
+&wcnss_mem {
+	status = "okay";
+};
+
 &tlmm {
 	button_backlight_default: button-backlight-default-state {
 		pins = "gpio17";
-=======
-&wcnss_mem {
-	status = "okay";
-};
-
-&tlmm {
-	button_backlight_default: button-backlight-default-state {
-		pins = "gpio17";
 		function = "gpio";
 
 		drive-strength = <2>;
@@ -316,14 +300,6 @@
 
 	camera_rear_flash_default: camera-rear-flash-default-state {
 		pins = "gpio9", "gpio16", "gpio117";
->>>>>>> 2d5404ca
-		function = "gpio";
-		drive-strength = <2>;
-		bias-disable;
-	};
-
-	camera_front_flash_default: camera-front-flash-default-state {
-		pins = "gpio49", "gpio119";
 		function = "gpio";
 		drive-strength = <2>;
 		bias-disable;
