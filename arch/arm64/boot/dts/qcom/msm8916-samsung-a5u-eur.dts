// SPDX-License-Identifier: GPL-2.0-only

/dts-v1/;

#include "msm8916-samsung-a2015-common.dtsi"

/ {
	model = "Samsung Galaxy A5U (EUR)";
	compatible = "samsung,a5u-eur", "qcom,msm8916";
	chassis-type = "handset";

	reg_touch_key: regulator-touch-key {
		compatible = "regulator-fixed";
		regulator-name = "touch_key";
		regulator-min-microvolt = <3300000>;
		regulator-max-microvolt = <3300000>;

		gpio = <&tlmm 97 GPIO_ACTIVE_HIGH>;
		enable-active-high;

		pinctrl-names = "default";
		pinctrl-0 = <&tkey_en_default>;
	};
};

&accelerometer {
	mount-matrix = "-1", "0", "0",
			"0", "1", "0",
			"0", "0", "1";
};

&battery {
	charge-term-current-microamp = <200000>;
	constant-charge-current-max-microamp = <1500000>;
	constant-charge-voltage-max-microvolt = <4350000>;
};

&blsp_i2c5 {
	status = "okay";

	touchscreen@48 {
		compatible = "melfas,mms345l";

		reg = <0x48>;
		interrupt-parent = <&tlmm>;
		interrupts = <13 IRQ_TYPE_EDGE_FALLING>;

		touchscreen-size-x = <720>;
		touchscreen-size-y = <1280>;

		avdd-supply = <&reg_vdd_tsp_a>;
		vdd-supply = <&pm8916_l6>;

		pinctrl-names = "default";
		pinctrl-0 = <&ts_int_default>;
	};
};

&clk_pwm {
	status = "okay";
};

&touchkey {
	vcc-supply = <&reg_touch_key>;
	vdd-supply = <&reg_touch_key>;
};

&vibrator {
	status = "okay";
};

&wcnss {
	status = "okay";
};

&wcnss_iris {
	compatible = "qcom,wcn3660b";
};

<<<<<<< HEAD
=======
&wcnss_mem {
	status = "okay";
};

>>>>>>> 2d5404ca
&tlmm {
	tkey_en_default: tkey-en-default-state {
		pins = "gpio97";
		function = "gpio";

		drive-strength = <2>;
		bias-disable;
	};
};<|MERGE_RESOLUTION|>--- conflicted
+++ resolved
@@ -77,13 +77,10 @@
 	compatible = "qcom,wcn3660b";
 };
 
-<<<<<<< HEAD
-=======
 &wcnss_mem {
 	status = "okay";
 };
 
->>>>>>> 2d5404ca
 &tlmm {
 	tkey_en_default: tkey-en-default-state {
 		pins = "gpio97";
