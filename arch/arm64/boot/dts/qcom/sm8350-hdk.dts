// SPDX-License-Identifier: BSD-3-Clause
/*
 * Copyright (c) 2020-2021, Linaro Limited
 */

/dts-v1/;

#include <dt-bindings/regulator/qcom,rpmh-regulator.h>
#include "sm8350.dtsi"

/ {
	model = "Qualcomm Technologies, Inc. SM8350 HDK";
	compatible = "qcom,sm8350-hdk", "qcom,sm8350";

	aliases {
		serial0 = &uart2;
	};

	chosen {
		stdout-path = "serial0:115200n8";
	};

	hdmi-connector {
		compatible = "hdmi-connector";
		type = "a";

		port {
			hdmi_con: endpoint {
				remote-endpoint = <&lt9611_out>;
			};
		};
	};

	pmic-glink {
		compatible = "qcom,sm8350-pmic-glink", "qcom,pmic-glink";
		#address-cells = <1>;
		#size-cells = <0>;

		connector@0 {
			compatible = "usb-c-connector";
			reg = <0>;
			power-role = "dual";
			data-role = "dual";

			ports {
				#address-cells = <1>;
				#size-cells = <0>;

				port@0 {
					reg = <0>;

					pmic_glink_hs_in: endpoint {
						remote-endpoint = <&usb_1_dwc3_hs>;
					};
				};

				port@1 {
					reg = <1>;

					pmic_glink_ss_in: endpoint {
						remote-endpoint = <&usb_1_dwc3_ss>;
					};
				};
			};
		};
	};

	vph_pwr: vph-pwr-regulator {
		compatible = "regulator-fixed";
		regulator-name = "vph_pwr";
		regulator-min-microvolt = <3700000>;
		regulator-max-microvolt = <3700000>;

		regulator-always-on;
		regulator-boot-on;
	};

	lt9611_1v2: lt9611-1v2-regulator {
		compatible = "regulator-fixed";
		regulator-name = "LT9611_1V2";

		vin-supply = <&vph_pwr>;
		regulator-min-microvolt = <1200000>;
		regulator-max-microvolt = <1200000>;
		gpio = <&tlmm 49 GPIO_ACTIVE_HIGH>;
		enable-active-high;
		regulator-boot-on;
	};

	lt9611_3v3: lt9611-3v3-regulator {
		compatible = "regulator-fixed";
		regulator-name = "LT9611_3V3";

		vin-supply = <&vreg_bob>;
		gpio = <&tlmm 47 GPIO_ACTIVE_HIGH>;
		regulator-min-microvolt = <3300000>;
		regulator-max-microvolt = <3300000>;
		enable-active-high;
		regulator-boot-on;
		regulator-always-on;
	};
};

&adsp {
	status = "okay";
	firmware-name = "qcom/sm8350/adsp.mbn";
};

&apps_rsc {
	regulators-0 {
		compatible = "qcom,pm8350-rpmh-regulators";
		qcom,pmic-id = "b";

		vdd-s1-supply = <&vph_pwr>;
		vdd-s2-supply = <&vph_pwr>;
		vdd-s3-supply = <&vph_pwr>;
		vdd-s4-supply = <&vph_pwr>;
		vdd-s5-supply = <&vph_pwr>;
		vdd-s6-supply = <&vph_pwr>;
		vdd-s7-supply = <&vph_pwr>;
		vdd-s8-supply = <&vph_pwr>;
		vdd-s9-supply = <&vph_pwr>;
		vdd-s10-supply = <&vph_pwr>;
		vdd-s11-supply = <&vph_pwr>;
		vdd-s12-supply = <&vph_pwr>;

		vdd-l1-l4-supply = <&vreg_s11b_0p95>;
		vdd-l2-l7-supply = <&vreg_bob>;
		vdd-l3-l5-supply = <&vreg_bob>;
		vdd-l6-l9-l10-supply = <&vreg_s11b_0p95>;

		vreg_s10b_1p8: smps10 {
			regulator-name = "vreg_s10b_1p8";
			regulator-min-microvolt = <1800000>;
			regulator-max-microvolt = <1800000>;
			regulator-initial-mode = <RPMH_REGULATOR_MODE_HPM>;
		};

		vreg_s11b_0p95: smps11 {
			regulator-name = "vreg_s11b_0p95";
			regulator-min-microvolt = <952000>;
			regulator-max-microvolt = <952000>;
			regulator-initial-mode = <RPMH_REGULATOR_MODE_HPM>;
		};

		vreg_s12b_1p25: smps12 {
			regulator-name = "vreg_s12b_1p25";
			regulator-min-microvolt = <1256000>;
			regulator-max-microvolt = <1256000>;
			regulator-initial-mode = <RPMH_REGULATOR_MODE_HPM>;
		};

		vreg_l1b_0p88: ldo1 {
			regulator-name = "vreg_l1b_0p88";
			regulator-min-microvolt = <912000>;
			regulator-max-microvolt = <920000>;
			regulator-initial-mode = <RPMH_REGULATOR_MODE_HPM>;
		};

		vreg_l2b_3p07: ldo2 {
			regulator-name = "vreg_l2b_3p07";
			regulator-min-microvolt = <3072000>;
			regulator-max-microvolt = <3072000>;
			regulator-initial-mode = <RPMH_REGULATOR_MODE_HPM>;
		};

		vreg_l3b_0p9: ldo3 {
			regulator-name = "vreg_l3b_0p9";
			regulator-min-microvolt = <904000>;
			regulator-max-microvolt = <904000>;
			regulator-initial-mode = <RPMH_REGULATOR_MODE_HPM>;
		};

		vreg_l5b_0p88: ldo5 {
			regulator-name = "vreg_l5b_0p88";
			regulator-min-microvolt = <880000>;
			regulator-max-microvolt = <888000>;
			regulator-initial-mode = <RPMH_REGULATOR_MODE_HPM>;
			regulator-allow-set-load;
<<<<<<< HEAD
			regulator-allowed-modes =
			    <RPMH_REGULATOR_MODE_LPM
			     RPMH_REGULATOR_MODE_HPM>;
=======
			regulator-allowed-modes = <RPMH_REGULATOR_MODE_LPM
						   RPMH_REGULATOR_MODE_HPM>;
>>>>>>> eb3cdb58
		};

		vreg_l6b_1p2: ldo6 {
			regulator-name = "vreg_l6b_1p2";
			regulator-min-microvolt = <1200000>;
			regulator-max-microvolt = <1208000>;
			regulator-initial-mode = <RPMH_REGULATOR_MODE_HPM>;
			regulator-allow-set-load;
<<<<<<< HEAD
			regulator-allowed-modes =
			    <RPMH_REGULATOR_MODE_LPM
			     RPMH_REGULATOR_MODE_HPM>;
=======
			regulator-allowed-modes = <RPMH_REGULATOR_MODE_LPM
						   RPMH_REGULATOR_MODE_HPM>;
>>>>>>> eb3cdb58
		};

		vreg_l7b_2p96: ldo7 {
			regulator-name = "vreg_l7b_2p96";
			regulator-min-microvolt = <2504000>;
			regulator-max-microvolt = <2504000>;
			regulator-initial-mode = <RPMH_REGULATOR_MODE_HPM>;
			regulator-allow-set-load;
<<<<<<< HEAD
			regulator-allowed-modes =
			    <RPMH_REGULATOR_MODE_LPM
			     RPMH_REGULATOR_MODE_HPM>;
=======
			regulator-allowed-modes = <RPMH_REGULATOR_MODE_LPM
						   RPMH_REGULATOR_MODE_HPM>;
>>>>>>> eb3cdb58
		};

		vreg_l9b_1p2: ldo9 {
			regulator-name = "vreg_l9b_1p2";
			regulator-min-microvolt = <1200000>;
			regulator-max-microvolt = <1200000>;
			regulator-initial-mode = <RPMH_REGULATOR_MODE_HPM>;
			regulator-allow-set-load;
<<<<<<< HEAD
			regulator-allowed-modes =
			    <RPMH_REGULATOR_MODE_LPM
			     RPMH_REGULATOR_MODE_HPM>;
=======
			regulator-allowed-modes = <RPMH_REGULATOR_MODE_LPM
						   RPMH_REGULATOR_MODE_HPM>;
>>>>>>> eb3cdb58
		};
	};

	regulators-1 {
		compatible = "qcom,pm8350c-rpmh-regulators";
		qcom,pmic-id = "c";

		vdd-s1-supply = <&vph_pwr>;
		vdd-s2-supply = <&vph_pwr>;
		vdd-s3-supply = <&vph_pwr>;
		vdd-s4-supply = <&vph_pwr>;
		vdd-s5-supply = <&vph_pwr>;
		vdd-s6-supply = <&vph_pwr>;
		vdd-s7-supply = <&vph_pwr>;
		vdd-s8-supply = <&vph_pwr>;
		vdd-s9-supply = <&vph_pwr>;
		vdd-s10-supply = <&vph_pwr>;

		vdd-l1-l12-supply = <&vreg_s1c_1p86>;
		vdd-l2-l8-supply = <&vreg_s1c_1p86>;
		vdd-l3-l4-l5-l7-l13-supply = <&vreg_bob>;
		vdd-l6-l9-l11-supply = <&vreg_bob>;
		vdd-l10-supply = <&vreg_s12b_1p25>;

		vdd-bob-supply = <&vph_pwr>;

		vreg_s1c_1p86: smps1 {
			regulator-name = "vreg_s1c_1p86";
			regulator-min-microvolt = <1856000>;
			regulator-max-microvolt = <1880000>;
			regulator-initial-mode = <RPMH_REGULATOR_MODE_HPM>;
		};

		vreg_bob: bob {
			regulator-name = "vreg_bob";
			regulator-min-microvolt = <3008000>;
			regulator-max-microvolt = <3960000>;
			regulator-initial-mode = <RPMH_REGULATOR_MODE_AUTO>;
		};

		vreg_l1c_1p8: ldo1 {
			regulator-name = "vreg_l1c_1p8";
			regulator-min-microvolt = <1800000>;
			regulator-max-microvolt = <1800000>;
			regulator-initial-mode = <RPMH_REGULATOR_MODE_HPM>;
		};

		vreg_l2c_1p8: ldo2 {
			regulator-name = "vreg_l2c_1p8";
			regulator-min-microvolt = <1800000>;
			regulator-max-microvolt = <1800000>;
			regulator-initial-mode = <RPMH_REGULATOR_MODE_HPM>;
		};

		vreg_l6c_1p8: ldo6 {
			regulator-name = "vreg_l6c_1p8";
			regulator-min-microvolt = <1800000>;
			regulator-max-microvolt = <2960000>;
			regulator-initial-mode = <RPMH_REGULATOR_MODE_HPM>;
		};

		vreg_l9c_2p96: ldo9 {
			regulator-name = "vreg_l9c_2p96";
			regulator-min-microvolt = <2960000>;
			regulator-max-microvolt = <3008000>;
			regulator-initial-mode = <RPMH_REGULATOR_MODE_HPM>;
		};

		vreg_l10c_1p2: ldo10 {
			regulator-name = "vreg_l10c_1p2";
			regulator-min-microvolt = <1200000>;
			regulator-max-microvolt = <1200000>;
			regulator-initial-mode = <RPMH_REGULATOR_MODE_HPM>;
		};
	};
};

&cdsp {
	status = "okay";
	firmware-name = "qcom/sm8350/cdsp.mbn";
};

&dispcc {
	status = "okay";
};

&mdss_dsi0 {
	vdda-supply = <&vreg_l6b_1p2>;
	status = "okay";

	ports {
		port@1 {
			endpoint {
				remote-endpoint = <&lt9611_a>;
				data-lanes = <0 1 2 3>;
			};
		};
	};
};

&mdss_dsi0_phy  {
	vdds-supply = <&vreg_l5b_0p88>;
	status = "okay";
};

&gpi_dma1 {
	status = "okay";
};

&gpu {
	status = "okay";

	zap-shader {
		firmware-name = "qcom/sm8350/a660_zap.mbn";
	};
};

&i2c15 {
	clock-frequency = <400000>;
	status = "okay";

	lt9611_codec: hdmi-bridge@2b {
		compatible = "lontium,lt9611uxc";
		reg = <0x2b>;

		interrupts-extended = <&tlmm 50 IRQ_TYPE_EDGE_FALLING>;
		reset-gpios = <&tlmm 48 GPIO_ACTIVE_HIGH>;

		vdd-supply = <&lt9611_1v2>;
		vcc-supply = <&lt9611_3v3>;

		pinctrl-names = "default";
		pinctrl-0 = <&lt9611_state>;

		ports {
			#address-cells = <1>;
			#size-cells = <0>;

			port@0 {
				reg = <0>;

				lt9611_a: endpoint {
					remote-endpoint = <&mdss_dsi0_out>;
				};
			};

			port@2 {
				reg = <2>;

				lt9611_out: endpoint {
					remote-endpoint = <&hdmi_con>;
				};
			};
		};
	};
};

&mdss {
	status = "okay";
};

&mdss_mdp {
	status = "okay";
};

&mpss {
	status = "okay";
	firmware-name = "qcom/sm8350/modem.mbn";
};

<<<<<<< HEAD
&qupv3_id_0 {
=======
&pcie0 {
	pinctrl-names = "default";
	pinctrl-0 = <&pcie0_default_state>;

	perst-gpios = <&tlmm 94 GPIO_ACTIVE_LOW>;
	wake-gpios = <&tlmm 96 GPIO_ACTIVE_HIGH>;

	status = "okay";
};

&pcie0_phy {
	vdda-phy-supply = <&vreg_l5b_0p88>;
	vdda-pll-supply = <&vreg_l6b_1p2>;

	status = "okay";
};

&pcie1 {
	perst-gpios = <&tlmm 97 GPIO_ACTIVE_LOW>;
	wake-gpios = <&tlmm 99 GPIO_ACTIVE_HIGH>;

	pinctrl-names = "default";
	pinctrl-0 = <&pcie1_default_state>;

	status = "okay";
};

&pcie1_phy {
	status = "okay";
	vdda-phy-supply = <&vreg_l5b_0p88>;
	vdda-pll-supply = <&vreg_l6b_1p2>;
};

&qupv3_id_0 {
	status = "okay";
};

&qupv3_id_2 {
>>>>>>> eb3cdb58
	status = "okay";
};

&slpi {
	status = "okay";
	firmware-name = "qcom/sm8350/slpi.mbn";
};

&tlmm {
	gpio-reserved-ranges = <52 8>;

	gpio-line-names =
		"APPS_I2C_SDA", /* GPIO_0 */
		"APPS_I2C_SCL",
		"FSA_INT_N",
		"USER_LED3_EN",
		"SMBUS_SDA_1P8",
		"SMBUS_SCL_1P8",
		"2M2_3P3_EN",
		"ALERT_DUAL_M2_N",
		"EXP_UART_CTS",
		"EXP_UART_RFR",
		"EXP_UART_TX", /* GPIO_10 */
		"EXP_UART_RX",
		"NC",
		"NC",
		"RCM_MARKER1",
		"WSA0_EN",
		"CAM1_RESET_N",
		"CAM0_RESET_N",
		"DEBUG_UART_TX",
		"DEBUG_UART_RX",
		"TS_I2C_SDA", /* GPIO_20 */
		"TS_I2C_SCL",
		"TS_RESET_N",
		"TS_INT_N",
		"DISP0_RESET_N",
		"DISP1_RESET_N",
		"ETH_RESET",
		"RCM_MARKER2",
		"CAM_DC_MIPI_MUX_EN",
		"CAM_DC_MIPI_MUX_SEL",
		"AFC_PHY_TA_D_PLUS", /* GPIO_30 */
		"AFC_PHY_TA_D_MINUS",
		"PM8008_1_IRQ",
		"PM8008_1_RESET_N",
		"PM8008_2_IRQ",
		"PM8008_2_RESET_N",
		"CAM_DC_I3C_SDA",
		"CAM_DC_I3C_SCL",
		"FP_INT_N",
		"FP_WUHB_INT_N",
		"SMB_SPMI_DATA", /* GPIO_40 */
		"SMB_SPMI_CLK",
		"USB_HUB_RESET",
		"FORCE_USB_BOOT",
		"LRF_IRQ",
		"NC",
		"IMU2_INT",
		"HDMI_3P3_EN",
		"HDMI_RSTN",
		"HDMI_1P2_EN",
		"HDMI_INT", /* GPIO_50 */
		"USB1_ID",
		"FP_SPI_MISO",
		"FP_SPI_MOSI",
		"FP_SPI_CLK",
		"FP_SPI_CS_N",
		"NFC_ESE_SPI_MISO",
		"NFC_ESE_SPI_MOSI",
		"NFC_ESE_SPI_CLK",
		"NFC_ESE_SPI_CS",
		"NFC_I2C_SDA", /* GPIO_60 */
		"NFC_I2C_SCLC",
		"NFC_EN",
		"NFC_CLK_REQ",
		"HST_WLAN_EN",
		"HST_BT_EN",
		"HST_SW_CTRL",
		"NC",
		"HST_BT_UART_CTS",
		"HST_BT_UART_RFR",
		"HST_BT_UART_TX", /* GPIO_70 */
		"HST_BT_UART_RX",
		"CAM_DC_SPI0_MISO",
		"CAM_DC_SPI0_MOSI",
		"CAM_DC_SPI0_CLK",
		"CAM_DC_SPI0_CS_N",
		"CAM_DC_SPI1_MISO",
		"CAM_DC_SPI1_MOSI",
		"CAM_DC_SPI1_CLK",
		"CAM_DC_SPI1_CS_N",
		"HALL_INT_N", /* GPIO_80 */
		"USB_PHY_PS",
		"MDP_VSYNC_P",
		"MDP_VSYNC_S",
		"ETH_3P3_EN",
		"RADAR_INT",
		"NFC_DWL_REQ",
		"SM_GPIO_87",
		"WCD_RESET_N",
		"ALSP_INT_N",
		"PRESS_INT", /* GPIO_90 */
		"SAR_INT_N",
		"SD_CARD_DET_N",
		"NC",
		"PCIE0_RESET_N",
		"PCIE0_CLK_REQ_N",
		"PCIE0_WAKE_N",
		"PCIE1_RESET_N",
		"PCIE1_CLK_REQ_N",
		"PCIE1_WAKE_N",
		"CAM_MCLK0", /* GPIO_100 */
		"CAM_MCLK1",
		"CAM_MCLK2",
		"CAM_MCLK3",
		"CAM_MCLK4",
		"CAM_MCLK5",
		"CAM2_RESET_N",
		"CCI_I2C0_SDA",
		"CCI_I2C0_SCL",
		"CCI_I2C1_SDA",
		"CCI_I2C1_SCL", /* GPIO_110 */
		"CCI_I2C2_SDA",
		"CCI_I2C2_SCL",
		"CCI_I2C3_SDA",
		"CCI_I2C3_SCL",
		"CAM5_RESET_N",
		"CAM4_RESET_N",
		"CAM3_RESET_N",
		"IMU1_INT",
		"MAG_INT_N",
		"MI2S2_I2S_SCK", /* GPIO_120 */
		"MI2S2_I2S_DAT0",
		"MI2S2_I2S_WS",
		"HIFI_DAC_I2S_MCLK",
		"MI2S2_I2S_DAT1",
		"HIFI_DAC_I2S_SCK",
		"HIFI_DAC_I2S_DAT0",
		"NC",
		"HIFI_DAC_I2S_WS",
		"HST_BT_WLAN_SLIMBUS_CLK",
		"HST_BT_WLAN_SLIMBUS_DAT0", /* GPIO_130 */
		"BT_LED_EN",
		"WLAN_LED_EN",
		"NC",
		"NC",
		"NC",
		"UIM2_PRESENT",
		"NC",
		"NC",
		"NC",
		"UIM1_PRESENT", /* GPIO_140 */
		"NC",
		"SM_RFFE0_DATA",
		"NC",
		"SM_RFFE1_DATA",
		"SM_MSS_GRFC4",
		"SM_MSS_GRFC5",
		"SM_MSS_GRFC6",
		"SM_MSS_GRFC7",
		"SM_RFFE4_CLK",
		"SM_RFFE4_DATA", /* GPIO_150 */
		"WLAN_COEX_UART1_RX",
		"WLAN_COEX_UART1_TX",
		"HST_SW_CTRL",
		"DSI0_STATUS",
		"DSI1_STATUS",
		"APPS_PBL_BOOT_SPEED_1",
		"APPS_BOOT_FROM_ROM",
		"APPS_PBL_BOOT_SPEED_0",
		"QLINK0_REQ",
		"QLINK0_EN", /* GPIO_160 */
		"QLINK0_WMSS_RESET_N",
		"NC",
		"NC",
		"NC",
		"NC",
		"NC",
		"NC",
		"WCD_SWR_TX_CLK",
		"WCD_SWR_TX_DATA0",
		"WCD_SWR_TX_DATA1", /* GPIO_170 */
		"WCD_SWR_RX_CLK",
		"WCD_SWR_RX_DATA0",
		"WCD_SWR_RX_DATA1",
		"DMIC01_CLK",
		"DMIC01_DATA",
		"DMIC23_CLK",
		"DMIC23_DATA",
		"WSA_SWR_CLK",
		"WSA_SWR_DATA",
		"DMIC45_CLK", /* GPIO_180 */
		"DMIC45_DATA",
		"WCD_SWR_TX_DATA2",
		"SENSOR_I3C_SDA",
		"SENSOR_I3C_SCL",
		"CAM_OIS0_I3C_SDA",
		"CAM_OIS0_I3C_SCL",
		"IMU_SPI_MISO",
		"IMU_SPI_MOSI",
		"IMU_SPI_CLK",
		"IMU_SPI_CS_N", /* GPIO_190 */
		"MAG_I2C_SDA",
		"MAG_I2C_SCL",
		"SENSOR_I2C_SDA",
		"SENSOR_I2C_SCL",
		"RADAR_SPI_MISO",
		"RADAR_SPI_MOSI",
		"RADAR_SPI_CLK",
		"RADAR_SPI_CS_N",
		"HST_BLE_UART_TX",
		"HST_BLE_UART_RX", /* GPIO_200 */
		"HST_WLAN_UART_TX",
		"HST_WLAN_UART_RX";

	pcie0_default_state: pcie0-default-state {
		perst-pins {
			pins = "gpio94";
			function = "gpio";
			drive-strength = <2>;
			bias-pull-down;
		};

		clkreq-pins {
			pins = "gpio95";
			function = "pcie0_clkreqn";
			drive-strength = <2>;
			bias-pull-up;
		};

		wake-pins {
			pins = "gpio96";
			function = "gpio";
			drive-strength = <2>;
			bias-pull-up;
		};
	};

	pcie1_default_state: pcie1-default-state {
		perst-pins {
			pins = "gpio97";
			function = "gpio";
			drive-strength = <2>;
			bias-pull-down;
		};

		clkreq-pins {
			pins = "gpio98";
			function = "pcie1_clkreqn";
			drive-strength = <2>;
			bias-pull-up;
		};

		wake-pins {
			pins = "gpio99";
			function = "gpio";
			drive-strength = <2>;
			bias-pull-up;
		};
	};
};

&uart2 {
	status = "okay";
};

&ufs_mem_hc {
	status = "okay";

	reset-gpios = <&tlmm 203 GPIO_ACTIVE_LOW>;

	vcc-supply = <&vreg_l7b_2p96>;
	vcc-max-microamp = <800000>;
	vccq-supply = <&vreg_l9b_1p2>;
	vccq-max-microamp = <900000>;
};

&ufs_mem_phy {
	status = "okay";

	vdda-phy-supply = <&vreg_l5b_0p88>;
	vdda-pll-supply = <&vreg_l6b_1p2>;
};

&usb_1 {
	status = "okay";
};

&usb_1_dwc3 {
	dr_mode = "otg";
	usb-role-switch;
};

&usb_1_dwc3_hs {
	remote-endpoint = <&pmic_glink_hs_in>;
};

&usb_1_dwc3_ss {
	remote-endpoint = <&pmic_glink_ss_in>;
};

&usb_1_hsphy {
	status = "okay";

	vdda-pll-supply = <&vreg_l5b_0p88>;
	vdda18-supply = <&vreg_l1c_1p8>;
	vdda33-supply = <&vreg_l2b_3p07>;
};

&usb_1_qmpphy {
	status = "okay";

	vdda-phy-supply = <&vreg_l6b_1p2>;
	vdda-pll-supply = <&vreg_l1b_0p88>;
};

&usb_2 {
	status = "okay";
};

&usb_2_dwc3 {
	dr_mode = "host";

	pinctrl-names = "default";
	pinctrl-0 = <&usb_hub_enabled_state>;
};

&usb_2_hsphy {
	status = "okay";

	vdda-pll-supply = <&vreg_l5b_0p88>;
	vdda18-supply = <&vreg_l1c_1p8>;
	vdda33-supply = <&vreg_l2b_3p07>;
};

&usb_2_qmpphy {
	status = "okay";

	vdda-phy-supply = <&vreg_l6b_1p2>;
	vdda-pll-supply = <&vreg_l5b_0p88>;
};

/* PINCTRL - additions to nodes defined in sm8350.dtsi */

&tlmm {
	usb_hub_enabled_state: usb-hub-enabled-state {
		pins = "gpio42";
		function = "gpio";

		drive-strength = <2>;
		output-low;
	};

	lt9611_state: lt9611-state {
		rst-pins {
			pins = "gpio48";
			function = "gpio";

			output-high;
			input-disable;
		};

		irq-pins {
			pins = "gpio50";
			function = "gpio";
			bias-disable;
		};
	};
};<|MERGE_RESOLUTION|>--- conflicted
+++ resolved
@@ -177,14 +177,8 @@
 			regulator-max-microvolt = <888000>;
 			regulator-initial-mode = <RPMH_REGULATOR_MODE_HPM>;
 			regulator-allow-set-load;
-<<<<<<< HEAD
-			regulator-allowed-modes =
-			    <RPMH_REGULATOR_MODE_LPM
-			     RPMH_REGULATOR_MODE_HPM>;
-=======
 			regulator-allowed-modes = <RPMH_REGULATOR_MODE_LPM
 						   RPMH_REGULATOR_MODE_HPM>;
->>>>>>> eb3cdb58
 		};
 
 		vreg_l6b_1p2: ldo6 {
@@ -193,14 +187,8 @@
 			regulator-max-microvolt = <1208000>;
 			regulator-initial-mode = <RPMH_REGULATOR_MODE_HPM>;
 			regulator-allow-set-load;
-<<<<<<< HEAD
-			regulator-allowed-modes =
-			    <RPMH_REGULATOR_MODE_LPM
-			     RPMH_REGULATOR_MODE_HPM>;
-=======
 			regulator-allowed-modes = <RPMH_REGULATOR_MODE_LPM
 						   RPMH_REGULATOR_MODE_HPM>;
->>>>>>> eb3cdb58
 		};
 
 		vreg_l7b_2p96: ldo7 {
@@ -209,14 +197,8 @@
 			regulator-max-microvolt = <2504000>;
 			regulator-initial-mode = <RPMH_REGULATOR_MODE_HPM>;
 			regulator-allow-set-load;
-<<<<<<< HEAD
-			regulator-allowed-modes =
-			    <RPMH_REGULATOR_MODE_LPM
-			     RPMH_REGULATOR_MODE_HPM>;
-=======
 			regulator-allowed-modes = <RPMH_REGULATOR_MODE_LPM
 						   RPMH_REGULATOR_MODE_HPM>;
->>>>>>> eb3cdb58
 		};
 
 		vreg_l9b_1p2: ldo9 {
@@ -225,14 +207,8 @@
 			regulator-max-microvolt = <1200000>;
 			regulator-initial-mode = <RPMH_REGULATOR_MODE_HPM>;
 			regulator-allow-set-load;
-<<<<<<< HEAD
-			regulator-allowed-modes =
-			    <RPMH_REGULATOR_MODE_LPM
-			     RPMH_REGULATOR_MODE_HPM>;
-=======
 			regulator-allowed-modes = <RPMH_REGULATOR_MODE_LPM
 						   RPMH_REGULATOR_MODE_HPM>;
->>>>>>> eb3cdb58
 		};
 	};
 
@@ -403,9 +379,6 @@
 	firmware-name = "qcom/sm8350/modem.mbn";
 };
 
-<<<<<<< HEAD
-&qupv3_id_0 {
-=======
 &pcie0 {
 	pinctrl-names = "default";
 	pinctrl-0 = <&pcie0_default_state>;
@@ -444,7 +417,6 @@
 };
 
 &qupv3_id_2 {
->>>>>>> eb3cdb58
 	status = "okay";
 };
 
