--- conflicted
+++ resolved
@@ -388,13 +388,10 @@
 	compatible = "qcom,wcn3660b";
 };
 
-<<<<<<< HEAD
-=======
 &wcnss_mem {
 	status = "okay";
 };
 
->>>>>>> 2d5404ca
 &tlmm {
 	fg_alert_default: fg-alert-default-state {
 		pins = "gpio121";
