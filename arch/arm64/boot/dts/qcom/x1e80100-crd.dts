--- conflicted
+++ resolved
@@ -993,11 +993,7 @@
 			pins = "gpio152";
 			function = "gpio";
 			drive-strength = <2>;
-<<<<<<< HEAD
-			bias-pull-down;
-=======
 			bias-disable;
->>>>>>> b806d6ef
 		};
 
 		wake-n-pins {
