// SPDX-License-Identifier: BSD-3-Clause
/*
 * Copyright (c) 2023 Qualcomm Innovation Center, Inc. All rights reserved.
 */

/dts-v1/;

#include <dt-bindings/gpio/gpio.h>
#include <dt-bindings/input/gpio-keys.h>
#include <dt-bindings/input/input.h>
#include <dt-bindings/regulator/qcom,rpmh-regulator.h>

#include "x1e80100.dtsi"
#include "x1e80100-pmics.dtsi"

/ {
	model = "Qualcomm Technologies, Inc. X1E80100 CRD";
	compatible = "qcom,x1e80100-crd", "qcom,x1e80100";

	aliases {
		serial0 = &uart21;
	};

	wcd938x: audio-codec {
		compatible = "qcom,wcd9385-codec";

		pinctrl-names = "default";
		pinctrl-0 = <&wcd_default>;

		qcom,micbias1-microvolt = <1800000>;
		qcom,micbias2-microvolt = <1800000>;
		qcom,micbias3-microvolt = <1800000>;
		qcom,micbias4-microvolt = <1800000>;
		qcom,mbhc-buttons-vthreshold-microvolt = <75000 150000 237000 500000 500000 500000 500000 500000>;
		qcom,mbhc-headset-vthreshold-microvolt = <1700000>;
		qcom,mbhc-headphone-vthreshold-microvolt = <50000>;
		qcom,rx-device = <&wcd_rx>;
		qcom,tx-device = <&wcd_tx>;

		reset-gpios = <&tlmm 191 GPIO_ACTIVE_LOW>;

		vdd-buck-supply = <&vreg_l15b_1p8>;
		vdd-rxtx-supply = <&vreg_l15b_1p8>;
		vdd-io-supply = <&vreg_l15b_1p8>;
		vdd-mic-bias-supply = <&vreg_bob1>;

		#sound-dai-cells = <1>;
	};

	chosen {
		stdout-path = "serial0:115200n8";
	};

	gpio-keys {
		compatible = "gpio-keys";

		pinctrl-0 = <&hall_int_n_default>;
		pinctrl-names = "default";

		switch-lid {
			gpios = <&tlmm 92 GPIO_ACTIVE_LOW>;
			linux,input-type = <EV_SW>;
			linux,code = <SW_LID>;
			wakeup-source;
			wakeup-event-action = <EV_ACT_DEASSERTED>;
		};
	};

	pmic-glink {
		compatible = "qcom,x1e80100-pmic-glink",
			     "qcom,sm8550-pmic-glink",
			     "qcom,pmic-glink";
		#address-cells = <1>;
		#size-cells = <0>;
		orientation-gpios = <&tlmm 121 GPIO_ACTIVE_HIGH>,
				    <&tlmm 123 GPIO_ACTIVE_HIGH>,
				    <&tlmm 125 GPIO_ACTIVE_HIGH>;

		/* Left-side rear port */
		connector@0 {
			compatible = "usb-c-connector";
			reg = <0>;
			power-role = "dual";
			data-role = "dual";

			ports {
				#address-cells = <1>;
				#size-cells = <0>;

				port@0 {
					reg = <0>;

					pmic_glink_ss0_hs_in: endpoint {
						remote-endpoint = <&usb_1_ss0_dwc3_hs>;
					};
				};

				port@1 {
					reg = <1>;

					pmic_glink_ss0_ss_in: endpoint {
						remote-endpoint = <&usb_1_ss0_qmpphy_out>;
					};
				};
			};
		};

		/* Left-side front port */
		connector@1 {
			compatible = "usb-c-connector";
			reg = <1>;
			power-role = "dual";
			data-role = "dual";

			ports {
				#address-cells = <1>;
				#size-cells = <0>;

				port@0 {
					reg = <0>;

					pmic_glink_ss1_hs_in: endpoint {
						remote-endpoint = <&usb_1_ss1_dwc3_hs>;
					};
				};

				port@1 {
					reg = <1>;

					pmic_glink_ss1_ss_in: endpoint {
						remote-endpoint = <&usb_1_ss1_qmpphy_out>;
					};
				};
			};
		};

		/* Right-side port */
		connector@2 {
			compatible = "usb-c-connector";
			reg = <2>;
			power-role = "dual";
			data-role = "dual";

			ports {
				#address-cells = <1>;
				#size-cells = <0>;

				port@0 {
					reg = <0>;

					pmic_glink_ss2_hs_in: endpoint {
						remote-endpoint = <&usb_1_ss2_dwc3_hs>;
					};
				};

				port@1 {
					reg = <1>;

					pmic_glink_ss2_ss_in: endpoint {
						remote-endpoint = <&usb_1_ss2_qmpphy_out>;
					};
				};
			};
		};
	};

	reserved-memory {
		linux,cma {
			compatible = "shared-dma-pool";
			size = <0x0 0x8000000>;
			reusable;
			linux,cma-default;
		};
	};

	sound {
		compatible = "qcom,x1e80100-sndcard";
		model = "X1E80100-CRD";
		audio-routing = "WooferLeft IN", "WSA WSA_SPK1 OUT",
				"TweeterLeft IN", "WSA WSA_SPK2 OUT",
				"WooferRight IN", "WSA2 WSA_SPK2 OUT",
				"TweeterRight IN", "WSA2 WSA_SPK2 OUT",
				"IN1_HPHL", "HPHL_OUT",
				"IN2_HPHR", "HPHR_OUT",
				"AMIC2", "MIC BIAS2",
				"VA DMIC0", "MIC BIAS3",
				"VA DMIC1", "MIC BIAS3",
				"VA DMIC2", "MIC BIAS1",
				"VA DMIC3", "MIC BIAS1",
				"VA DMIC0", "VA MIC BIAS3",
				"VA DMIC1", "VA MIC BIAS3",
				"VA DMIC2", "VA MIC BIAS1",
				"VA DMIC3", "VA MIC BIAS1",
				"TX SWR_INPUT1", "ADC2_OUTPUT";

		wcd-playback-dai-link {
			link-name = "WCD Playback";

			cpu {
				sound-dai = <&q6apmbedai RX_CODEC_DMA_RX_0>;
			};

			codec {
				sound-dai = <&wcd938x 0>, <&swr1 0>, <&lpass_rxmacro 0>;
			};

			platform {
				sound-dai = <&q6apm>;
			};
		};

		wcd-capture-dai-link {
			link-name = "WCD Capture";

			cpu {
				sound-dai = <&q6apmbedai TX_CODEC_DMA_TX_3>;
			};

			codec {
				sound-dai = <&wcd938x 1>, <&swr2 1>, <&lpass_txmacro 0>;
			};

			platform {
				sound-dai = <&q6apm>;
			};
		};

		wsa-dai-link {
			link-name = "WSA Playback";

			cpu {
				sound-dai = <&q6apmbedai WSA_CODEC_DMA_RX_0>;
			};

			codec {
				sound-dai = <&left_woofer>, <&left_tweeter>,
					    <&swr0 0>, <&lpass_wsamacro 0>,
					    <&right_woofer>, <&right_tweeter>,
					    <&swr3 0>, <&lpass_wsa2macro 0>;
			};

			platform {
				sound-dai = <&q6apm>;
			};
		};

		va-dai-link {
			link-name = "VA Capture";

			cpu {
				sound-dai = <&q6apmbedai VA_CODEC_DMA_TX_0>;
			};

			codec {
				sound-dai = <&lpass_vamacro 0>;
			};

			platform {
				sound-dai = <&q6apm>;
			};
		};
	};

	vph_pwr: vph-pwr-regulator {
		compatible = "regulator-fixed";

		regulator-name = "vph_pwr";
		regulator-min-microvolt = <3700000>;
		regulator-max-microvolt = <3700000>;

		regulator-always-on;
		regulator-boot-on;
	};

	vreg_edp_3p3: regulator-edp-3p3 {
		compatible = "regulator-fixed";

		regulator-name = "VREG_EDP_3P3";
		regulator-min-microvolt = <3300000>;
		regulator-max-microvolt = <3300000>;

		gpio = <&tlmm 70 GPIO_ACTIVE_HIGH>;
		enable-active-high;

		pinctrl-0 = <&edp_reg_en>;
		pinctrl-names = "default";

		regulator-boot-on;
	};

	vreg_nvme: regulator-nvme {
		compatible = "regulator-fixed";

		regulator-name = "VREG_NVME_3P3";
		regulator-min-microvolt = <3300000>;
		regulator-max-microvolt = <3300000>;

		gpio = <&tlmm 18 GPIO_ACTIVE_HIGH>;
		enable-active-high;

		pinctrl-names = "default";
		pinctrl-0 = <&nvme_reg_en>;

		regulator-boot-on;
<<<<<<< HEAD
=======
	};

	vreg_wwan: regulator-wwan {
		compatible = "regulator-fixed";

		regulator-name = "SDX_VPH_PWR";
		regulator-min-microvolt = <3300000>;
		regulator-max-microvolt = <3300000>;

		gpio = <&tlmm 221 GPIO_ACTIVE_HIGH>;
		enable-active-high;

		pinctrl-0 = <&wwan_sw_en>;
		pinctrl-names = "default";

		regulator-boot-on;
>>>>>>> f87ebcb6
	};
};

&apps_rsc {
	regulators-0 {
		compatible = "qcom,pm8550-rpmh-regulators";
		qcom,pmic-id = "b";

		vdd-bob1-supply = <&vph_pwr>;
		vdd-bob2-supply = <&vph_pwr>;
		vdd-l1-l4-l10-supply = <&vreg_s4c_1p8>;
		vdd-l2-l13-l14-supply = <&vreg_bob1>;
		vdd-l5-l16-supply = <&vreg_bob1>;
		vdd-l6-l7-supply = <&vreg_bob2>;
		vdd-l8-l9-supply = <&vreg_bob1>;
		vdd-l12-supply = <&vreg_s5j_1p2>;
		vdd-l15-supply = <&vreg_s4c_1p8>;
		vdd-l17-supply = <&vreg_bob2>;

		vreg_bob1: bob1 {
			regulator-name = "vreg_bob1";
			regulator-min-microvolt = <3008000>;
			regulator-max-microvolt = <3960000>;
			regulator-initial-mode = <RPMH_REGULATOR_MODE_HPM>;
		};

		vreg_bob2: bob2 {
			regulator-name = "vreg_bob2";
			regulator-min-microvolt = <2504000>;
			regulator-max-microvolt = <3008000>;
			regulator-initial-mode = <RPMH_REGULATOR_MODE_HPM>;
		};

		vreg_l1b_1p8: ldo1 {
			regulator-name = "vreg_l1b_1p8";
			regulator-min-microvolt = <1800000>;
			regulator-max-microvolt = <1800000>;
			regulator-initial-mode = <RPMH_REGULATOR_MODE_HPM>;
		};

		vreg_l2b_3p0: ldo2 {
			regulator-name = "vreg_l2b_3p0";
			regulator-min-microvolt = <3072000>;
			regulator-max-microvolt = <3100000>;
			regulator-initial-mode = <RPMH_REGULATOR_MODE_HPM>;
		};

		vreg_l4b_1p8: ldo4 {
			regulator-name = "vreg_l4b_1p8";
			regulator-min-microvolt = <1800000>;
			regulator-max-microvolt = <1800000>;
			regulator-initial-mode = <RPMH_REGULATOR_MODE_HPM>;
		};

		vreg_l5b_3p0: ldo5 {
			regulator-name = "vreg_l5b_3p0";
			regulator-min-microvolt = <3000000>;
			regulator-max-microvolt = <3000000>;
			regulator-initial-mode = <RPMH_REGULATOR_MODE_HPM>;
		};

		vreg_l6b_1p8: ldo6 {
			regulator-name = "vreg_l6b_1p8";
			regulator-min-microvolt = <1800000>;
			regulator-max-microvolt = <2960000>;
			regulator-initial-mode = <RPMH_REGULATOR_MODE_HPM>;
		};

		vreg_l7b_2p8: ldo7 {
			regulator-name = "vreg_l7b_2p8";
			regulator-min-microvolt = <2800000>;
			regulator-max-microvolt = <2800000>;
			regulator-initial-mode = <RPMH_REGULATOR_MODE_HPM>;
		};

		vreg_l8b_3p0: ldo8 {
			regulator-name = "vreg_l8b_3p0";
			regulator-min-microvolt = <3072000>;
			regulator-max-microvolt = <3072000>;
			regulator-initial-mode = <RPMH_REGULATOR_MODE_HPM>;
		};

		vreg_l9b_2p9: ldo9 {
			regulator-name = "vreg_l9b_2p9";
			regulator-min-microvolt = <2960000>;
			regulator-max-microvolt = <2960000>;
			regulator-initial-mode = <RPMH_REGULATOR_MODE_HPM>;
		};

		vreg_l10b_1p8: ldo10 {
			regulator-name = "vreg_l10b_1p8";
			regulator-min-microvolt = <1800000>;
			regulator-max-microvolt = <1800000>;
			regulator-initial-mode = <RPMH_REGULATOR_MODE_HPM>;
		};

		vreg_l12b_1p2: ldo12 {
			regulator-name = "vreg_l12b_1p2";
			regulator-min-microvolt = <1200000>;
			regulator-max-microvolt = <1200000>;
			regulator-initial-mode = <RPMH_REGULATOR_MODE_HPM>;
		};

		vreg_l13b_3p0: ldo13 {
			regulator-name = "vreg_l13b_3p0";
			regulator-min-microvolt = <3072000>;
			regulator-max-microvolt = <3100000>;
			regulator-initial-mode = <RPMH_REGULATOR_MODE_HPM>;
		};

		vreg_l14b_3p0: ldo14 {
			regulator-name = "vreg_l14b_3p0";
			regulator-min-microvolt = <3072000>;
			regulator-max-microvolt = <3072000>;
			regulator-initial-mode = <RPMH_REGULATOR_MODE_HPM>;
		};

		vreg_l15b_1p8: ldo15 {
			regulator-name = "vreg_l15b_1p8";
			regulator-min-microvolt = <1800000>;
			regulator-max-microvolt = <1800000>;
			regulator-initial-mode = <RPMH_REGULATOR_MODE_HPM>;
		};

		vreg_l16b_2p9: ldo16 {
			regulator-name = "vreg_l16b_2p9";
			regulator-min-microvolt = <2912000>;
			regulator-max-microvolt = <2912000>;
			regulator-initial-mode = <RPMH_REGULATOR_MODE_HPM>;
		};

		vreg_l17b_2p5: ldo17 {
			regulator-name = "vreg_l17b_2p5";
			regulator-min-microvolt = <2504000>;
			regulator-max-microvolt = <2504000>;
			regulator-initial-mode = <RPMH_REGULATOR_MODE_HPM>;
		};
	};

	regulators-1 {
		compatible = "qcom,pm8550ve-rpmh-regulators";
		qcom,pmic-id = "c";

		vdd-l1-supply = <&vreg_s5j_1p2>;
		vdd-l2-supply = <&vreg_s1f_0p7>;
		vdd-l3-supply = <&vreg_s1f_0p7>;
		vdd-s4-supply = <&vph_pwr>;

		vreg_s4c_1p8: smps4 {
			regulator-name = "vreg_s4c_1p8";
			regulator-min-microvolt = <1856000>;
			regulator-max-microvolt = <2000000>;
			regulator-initial-mode = <RPMH_REGULATOR_MODE_HPM>;
		};

		vreg_l1c_1p2: ldo1 {
			regulator-name = "vreg_l1c_1p2";
			regulator-min-microvolt = <1200000>;
			regulator-max-microvolt = <1200000>;
			regulator-initial-mode = <RPMH_REGULATOR_MODE_HPM>;
		};

		vreg_l2c_0p8: ldo2 {
			regulator-name = "vreg_l2c_0p8";
			regulator-min-microvolt = <880000>;
			regulator-max-microvolt = <920000>;
			regulator-initial-mode = <RPMH_REGULATOR_MODE_HPM>;
		};

		vreg_l3c_0p8: ldo3 {
			regulator-name = "vreg_l3c_0p8";
			regulator-min-microvolt = <880000>;
			regulator-max-microvolt = <920000>;
			regulator-initial-mode = <RPMH_REGULATOR_MODE_HPM>;
		};
	};

	regulators-2 {
		compatible = "qcom,pmc8380-rpmh-regulators";
		qcom,pmic-id = "d";

		vdd-l1-supply = <&vreg_s1f_0p7>;
		vdd-l2-supply = <&vreg_s1f_0p7>;
		vdd-l3-supply = <&vreg_s4c_1p8>;
		vdd-s1-supply = <&vph_pwr>;

		vreg_l1d_0p8: ldo1 {
			regulator-name = "vreg_l1d_0p8";
			regulator-min-microvolt = <880000>;
			regulator-max-microvolt = <920000>;
			regulator-initial-mode = <RPMH_REGULATOR_MODE_HPM>;
		};

		vreg_l2d_0p9: ldo2 {
			regulator-name = "vreg_l2d_0p9";
			regulator-min-microvolt = <912000>;
			regulator-max-microvolt = <920000>;
			regulator-initial-mode = <RPMH_REGULATOR_MODE_HPM>;
		};

		vreg_l3d_1p8: ldo3 {
			regulator-name = "vreg_l3d_1p8";
			regulator-min-microvolt = <1800000>;
			regulator-max-microvolt = <1800000>;
			regulator-initial-mode = <RPMH_REGULATOR_MODE_HPM>;
		};
	};

	regulators-3 {
		compatible = "qcom,pmc8380-rpmh-regulators";
		qcom,pmic-id = "e";

		vdd-l2-supply = <&vreg_s1f_0p7>;
		vdd-l3-supply = <&vreg_s5j_1p2>;

		vreg_l2e_0p8: ldo2 {
			regulator-name = "vreg_l2e_0p8";
			regulator-min-microvolt = <880000>;
			regulator-max-microvolt = <920000>;
			regulator-initial-mode = <RPMH_REGULATOR_MODE_HPM>;
		};

		vreg_l3e_1p2: ldo3 {
			regulator-name = "vreg_l3e_1p2";
			regulator-min-microvolt = <1200000>;
			regulator-max-microvolt = <1200000>;
			regulator-initial-mode = <RPMH_REGULATOR_MODE_HPM>;
		};
	};

	regulators-4 {
		compatible = "qcom,pmc8380-rpmh-regulators";
		qcom,pmic-id = "f";

		vdd-l1-supply = <&vreg_s5j_1p2>;
		vdd-l2-supply = <&vreg_s5j_1p2>;
		vdd-l3-supply = <&vreg_s5j_1p2>;
		vdd-s1-supply = <&vph_pwr>;

		vreg_s1f_0p7: smps1 {
			regulator-name = "vreg_s1f_0p7";
			regulator-min-microvolt = <700000>;
			regulator-max-microvolt = <1100000>;
			regulator-initial-mode = <RPMH_REGULATOR_MODE_HPM>;
		};

		vreg_l1f_1p0: ldo1 {
			regulator-name = "vreg_l1f_1p0";
			regulator-min-microvolt = <1024000>;
			regulator-max-microvolt = <1024000>;
			regulator-initial-mode = <RPMH_REGULATOR_MODE_HPM>;
		};

		vreg_l2f_1p0: ldo2 {
			regulator-name = "vreg_l2f_1p0";
			regulator-min-microvolt = <1024000>;
			regulator-max-microvolt = <1024000>;
			regulator-initial-mode = <RPMH_REGULATOR_MODE_HPM>;
		};

		vreg_l3f_1p0: ldo3 {
			regulator-name = "vreg_l3f_1p0";
			regulator-min-microvolt = <1024000>;
			regulator-max-microvolt = <1024000>;
			regulator-initial-mode = <RPMH_REGULATOR_MODE_HPM>;
		};
	};

	regulators-6 {
		compatible = "qcom,pm8550ve-rpmh-regulators";
		qcom,pmic-id = "i";

		vdd-l1-supply = <&vreg_s4c_1p8>;
		vdd-l2-supply = <&vreg_s5j_1p2>;
		vdd-l3-supply = <&vreg_s1f_0p7>;
		vdd-s1-supply = <&vph_pwr>;
		vdd-s2-supply = <&vph_pwr>;

		vreg_s1i_0p9: smps1 {
			regulator-name = "vreg_s1i_0p9";
			regulator-min-microvolt = <900000>;
			regulator-max-microvolt = <920000>;
			regulator-initial-mode = <RPMH_REGULATOR_MODE_HPM>;
		};

		vreg_s2i_1p0: smps2 {
			regulator-name = "vreg_s2i_1p0";
			regulator-min-microvolt = <1000000>;
			regulator-max-microvolt = <1100000>;
			regulator-initial-mode = <RPMH_REGULATOR_MODE_HPM>;
		};

		vreg_l1i_1p8: ldo1 {
			regulator-name = "vreg_l1i_1p8";
			regulator-min-microvolt = <1800000>;
			regulator-max-microvolt = <1800000>;
			regulator-initial-mode = <RPMH_REGULATOR_MODE_HPM>;
		};

		vreg_l2i_1p2: ldo2 {
			regulator-name = "vreg_l2i_1p2";
			regulator-min-microvolt = <1200000>;
			regulator-max-microvolt = <1200000>;
			regulator-initial-mode = <RPMH_REGULATOR_MODE_HPM>;
		};

		vreg_l3i_0p8: ldo3 {
			regulator-name = "vreg_l3i_0p8";
			regulator-min-microvolt = <880000>;
			regulator-max-microvolt = <920000>;
			regulator-initial-mode = <RPMH_REGULATOR_MODE_HPM>;
		};
	};

	regulators-7 {
		compatible = "qcom,pm8550ve-rpmh-regulators";
		qcom,pmic-id = "j";

		vdd-l1-supply = <&vreg_s1f_0p7>;
		vdd-l2-supply = <&vreg_s5j_1p2>;
		vdd-l3-supply = <&vreg_s1f_0p7>;
		vdd-s5-supply = <&vph_pwr>;

		vreg_s5j_1p2: smps5 {
			regulator-name = "vreg_s5j_1p2";
			regulator-min-microvolt = <1256000>;
			regulator-max-microvolt = <1304000>;
			regulator-initial-mode = <RPMH_REGULATOR_MODE_HPM>;
		};

		vreg_l1j_0p8: ldo1 {
			regulator-name = "vreg_l1j_0p8";
			regulator-min-microvolt = <880000>;
			regulator-max-microvolt = <920000>;
			regulator-initial-mode = <RPMH_REGULATOR_MODE_HPM>;
		};

		vreg_l2j_1p2: ldo2 {
			regulator-name = "vreg_l2j_1p2";
			regulator-min-microvolt = <1200000>;
			regulator-max-microvolt = <1200000>;
			regulator-initial-mode = <RPMH_REGULATOR_MODE_HPM>;
		};

		vreg_l3j_0p8: ldo3 {
			regulator-name = "vreg_l3j_0p8";
			regulator-min-microvolt = <880000>;
			regulator-max-microvolt = <920000>;
			regulator-initial-mode = <RPMH_REGULATOR_MODE_HPM>;
		};
	};
};

&gpu {
	status = "okay";

	zap-shader {
		firmware-name = "qcom/x1e80100/gen70500_zap.mbn";
	};
};

&i2c0 {
	clock-frequency = <400000>;

	status = "okay";

	touchpad@15 {
		compatible = "hid-over-i2c";
		reg = <0x15>;

		hid-descr-addr = <0x1>;
		interrupts-extended = <&tlmm 3 IRQ_TYPE_LEVEL_LOW>;

		pinctrl-0 = <&tpad_default>;
		pinctrl-names = "default";

		wakeup-source;
	};

	keyboard@3a {
		compatible = "hid-over-i2c";
		reg = <0x3a>;

		hid-descr-addr = <0x1>;
		interrupts-extended = <&tlmm 67 IRQ_TYPE_LEVEL_LOW>;

		pinctrl-0 = <&kybd_default>;
		pinctrl-names = "default";

		wakeup-source;
	};
};

&i2c8 {
	clock-frequency = <400000>;

	status = "okay";

	touchscreen@10 {
		compatible = "hid-over-i2c";
		reg = <0x10>;

		hid-descr-addr = <0x1>;
		interrupts-extended = <&tlmm 51 IRQ_TYPE_LEVEL_LOW>;

		pinctrl-0 = <&ts0_default>;
		pinctrl-names = "default";
	};
};

&lpass_tlmm {
	spkr_01_sd_n_active: spkr-01-sd-n-active-state {
		pins = "gpio12";
		function = "gpio";
		drive-strength = <16>;
		bias-disable;
		output-low;
	};

	spkr_23_sd_n_active: spkr-23-sd-n-active-state {
		pins = "gpio13";
		function = "gpio";
		drive-strength = <16>;
		bias-disable;
		output-low;
	};
};

&lpass_vamacro {
	pinctrl-0 = <&dmic01_default>, <&dmic23_default>;
	pinctrl-names = "default";

	vdd-micb-supply = <&vreg_l1b_1p8>;
	qcom,dmic-sample-rate = <4800000>;
};

&mdss {
	status = "okay";
};

&mdss_dp3 {
	compatible = "qcom,x1e80100-dp";
	/delete-property/ #sound-dai-cells;

	status = "okay";

	aux-bus {
		panel {
			compatible = "samsung,atna45af01", "samsung,atna33xc20";
			enable-gpios = <&pmc8380_3_gpios 4 GPIO_ACTIVE_HIGH>;
			power-supply = <&vreg_edp_3p3>;

			pinctrl-0 = <&edp_bl_en>;
			pinctrl-names = "default";

			port {
				edp_panel_in: endpoint {
					remote-endpoint = <&mdss_dp3_out>;
				};
			};
		};
	};

	ports {
		port@1 {
			reg = <1>;
			mdss_dp3_out: endpoint {
				data-lanes = <0 1 2 3>;
				link-frequencies = /bits/ 64 <1620000000 2700000000 5400000000 8100000000>;

				remote-endpoint = <&edp_panel_in>;
			};
		};
	};
};

&mdss_dp3_phy {
	vdda-phy-supply = <&vreg_l3j_0p8>;
	vdda-pll-supply = <&vreg_l2j_1p2>;

	status = "okay";
};

&pcie4 {
	perst-gpios = <&tlmm 146 GPIO_ACTIVE_LOW>;
	wake-gpios = <&tlmm 148 GPIO_ACTIVE_LOW>;

	pinctrl-0 = <&pcie4_default>;
	pinctrl-names = "default";

	status = "okay";
};

&pcie4_phy {
	vdda-phy-supply = <&vreg_l3i_0p8>;
	vdda-pll-supply = <&vreg_l3e_1p2>;

	status = "okay";
};

&pcie5 {
	perst-gpios = <&tlmm 149 GPIO_ACTIVE_LOW>;
	wake-gpios = <&tlmm 151 GPIO_ACTIVE_LOW>;

	vddpe-3v3-supply = <&vreg_wwan>;

	pinctrl-0 = <&pcie5_default>;
	pinctrl-names = "default";

	status = "okay";
};

&pcie5_phy {
	vdda-phy-supply = <&vreg_l3i_0p8>;
	vdda-pll-supply = <&vreg_l3e_1p2>;

	status = "okay";
};

&pcie6a {
	perst-gpios = <&tlmm 152 GPIO_ACTIVE_LOW>;
	wake-gpios = <&tlmm 154 GPIO_ACTIVE_LOW>;

	vddpe-3v3-supply = <&vreg_nvme>;

	pinctrl-names = "default";
	pinctrl-0 = <&pcie6a_default>;

	status = "okay";
};

&pcie6a_phy {
	vdda-phy-supply = <&vreg_l1d_0p8>;
	vdda-pll-supply = <&vreg_l2j_1p2>;

	status = "okay";
};

&pmc8380_3_gpios {
	edp_bl_en: edp-bl-en-state {
		pins = "gpio4";
		function = "normal";
		power-source = <1>; /* 1.8V */
		input-disable;
		output-enable;
	};
};

&qupv3_0 {
	status = "okay";
};

&qupv3_1 {
	status = "okay";
};

&qupv3_2 {
	status = "okay";
};

&remoteproc_adsp {
	firmware-name = "qcom/x1e80100/adsp.mbn",
			"qcom/x1e80100/adsp_dtb.mbn";

	status = "okay";
};

&remoteproc_cdsp {
	firmware-name = "qcom/x1e80100/cdsp.mbn",
			"qcom/x1e80100/cdsp_dtb.mbn";

	status = "okay";
};

&smb2360_0_eusb2_repeater {
	vdd18-supply = <&vreg_l3d_1p8>;
	vdd3-supply = <&vreg_l2b_3p0>;
};

&smb2360_1_eusb2_repeater {
	vdd18-supply = <&vreg_l3d_1p8>;
	vdd3-supply = <&vreg_l14b_3p0>;
};

&smb2360_2 {
	status = "okay";
};

&smb2360_2_eusb2_repeater {
	vdd18-supply = <&vreg_l3d_1p8>;
	vdd3-supply = <&vreg_l8b_3p0>;
};

&swr0 {
	status = "okay";

	pinctrl-0 = <&wsa_swr_active>, <&spkr_01_sd_n_active>;
	pinctrl-names = "default";

	/* WSA8845, Left Woofer */
	left_woofer: speaker@0,0 {
		compatible = "sdw20217020400";
		reg = <0 0>;
		reset-gpios = <&lpass_tlmm 12 GPIO_ACTIVE_LOW>;
		#sound-dai-cells = <0>;
		sound-name-prefix = "WooferLeft";
		vdd-1p8-supply = <&vreg_l15b_1p8>;
		vdd-io-supply = <&vreg_l12b_1p2>;
		qcom,port-mapping = <1 2 3 7 10 13>;
	};

	/* WSA8845, Left Tweeter */
	left_tweeter: speaker@0,1 {
		compatible = "sdw20217020400";
		reg = <0 1>;
		reset-gpios = <&lpass_tlmm 12 GPIO_ACTIVE_LOW>;
		#sound-dai-cells = <0>;
		sound-name-prefix = "TweeterLeft";
		vdd-1p8-supply = <&vreg_l15b_1p8>;
		vdd-io-supply = <&vreg_l12b_1p2>;
		qcom,port-mapping = <4 5 6 7 11 13>;
	};
};

&swr1 {
	status = "okay";

	/* WCD9385 RX */
	wcd_rx: codec@0,4 {
		compatible = "sdw20217010d00";
		reg = <0 4>;
		qcom,rx-port-mapping = <1 2 3 4 5>;
	};
};

&swr2 {
	status = "okay";

	/* WCD9385 TX */
	wcd_tx: codec@0,3 {
		compatible = "sdw20217010d00";
		reg = <0 3>;
		qcom,tx-port-mapping = <2 2 3 4>;
	};
};

&swr3 {
	status = "okay";

	pinctrl-0 = <&wsa2_swr_active>, <&spkr_23_sd_n_active>;
	pinctrl-names = "default";

	/* WSA8845, Right Woofer */
	right_woofer: speaker@0,0 {
		compatible = "sdw20217020400";
		reg = <0 0>;
		reset-gpios = <&lpass_tlmm 13 GPIO_ACTIVE_LOW>;
		#sound-dai-cells = <0>;
		sound-name-prefix = "WooferRight";
		vdd-1p8-supply = <&vreg_l15b_1p8>;
		vdd-io-supply = <&vreg_l12b_1p2>;
		qcom,port-mapping = <1 2 3 7 10 13>;
	};

	/* WSA8845, Right Tweeter */
	right_tweeter: speaker@0,1 {
		compatible = "sdw20217020400";
		reg = <0 1>;
		reset-gpios = <&lpass_tlmm 13 GPIO_ACTIVE_LOW>;
		#sound-dai-cells = <0>;
		sound-name-prefix = "TweeterRight";
		vdd-1p8-supply = <&vreg_l15b_1p8>;
		vdd-io-supply = <&vreg_l12b_1p2>;
		qcom,port-mapping = <4 5 6 7 11 13>;
	};
};

&tlmm {
	gpio-reserved-ranges = <34 2>, /* Unused */
			       <44 4>, /* SPI (TPM) */
			       <238 1>; /* UFS Reset */

	edp_reg_en: edp-reg-en-state {
		pins = "gpio70";
		function = "gpio";
		drive-strength = <16>;
		bias-disable;
	};

	hall_int_n_default: hall-int-n-state {
		pins = "gpio92";
		function = "gpio";
		bias-disable;
	};

	kybd_default: kybd-default-state {
		pins = "gpio67";
		function = "gpio";
		bias-disable;
	};

	nvme_reg_en: nvme-reg-en-state {
		pins = "gpio18";
		function = "gpio";
		drive-strength = <2>;
		bias-disable;
	};

	pcie4_default: pcie4-default-state {
		clkreq-n-pins {
			pins = "gpio147";
			function = "pcie4_clk";
			drive-strength = <2>;
			bias-pull-up;
		};

		perst-n-pins {
			pins = "gpio146";
			function = "gpio";
			drive-strength = <2>;
			bias-disable;
		};

		wake-n-pins {
			pins = "gpio148";
			function = "gpio";
			drive-strength = <2>;
			bias-pull-up;
		};
	};

	pcie5_default: pcie5-default-state {
		clkreq-n-pins {
			pins = "gpio150";
			function = "pcie5_clk";
			drive-strength = <2>;
			bias-pull-up;
		};

		perst-n-pins {
			pins = "gpio149";
			function = "gpio";
			drive-strength = <2>;
			bias-disable;
		};

		wake-n-pins {
			pins = "gpio151";
			function = "gpio";
			drive-strength = <2>;
			bias-pull-up;
		};
	};

	pcie6a_default: pcie6a-default-state {
		clkreq-n-pins {
			pins = "gpio153";
			function = "pcie6a_clk";
			drive-strength = <2>;
			bias-pull-up;
		};

		perst-n-pins {
			pins = "gpio152";
			function = "gpio";
			drive-strength = <2>;
			bias-disable;
		};

		wake-n-pins {
			pins = "gpio154";
			function = "gpio";
			drive-strength = <2>;
			bias-pull-up;
		};
	};

	tpad_default: tpad-default-state {
		pins = "gpio3";
		function = "gpio";
		bias-disable;
	};

	ts0_default: ts0-default-state {
		int-n-pins {
			pins = "gpio51";
			function = "gpio";
			bias-disable;
		};

		reset-n-pins {
			pins = "gpio48";
			function = "gpio";
			output-high;
			drive-strength = <16>;
		};
	};

	wcd_default: wcd-reset-n-active-state {
		pins = "gpio191";
		function = "gpio";
		drive-strength = <16>;
		bias-disable;
		output-low;
	};

	wwan_sw_en: wwan-sw-en-state {
		pins = "gpio221";
		function = "gpio";
		drive-strength = <4>;
		bias-disable;
	};
};

&uart21 {
	compatible = "qcom,geni-debug-uart";
	status = "okay";
};

&usb_1_ss0_hsphy {
	vdd-supply = <&vreg_l3j_0p8>;
	vdda12-supply = <&vreg_l2j_1p2>;

	phys = <&smb2360_0_eusb2_repeater>;

	status = "okay";
};

&usb_1_ss0_qmpphy {
	vdda-phy-supply = <&vreg_l3e_1p2>;
	vdda-pll-supply = <&vreg_l1j_0p8>;

	status = "okay";
};

&usb_1_ss0 {
	status = "okay";
};

&usb_1_ss0_dwc3 {
	dr_mode = "host";
};

&usb_1_ss0_dwc3_hs {
	remote-endpoint = <&pmic_glink_ss0_hs_in>;
};

&usb_1_ss0_qmpphy_out {
	remote-endpoint = <&pmic_glink_ss0_ss_in>;
};

&usb_1_ss1_hsphy {
	vdd-supply = <&vreg_l3j_0p8>;
	vdda12-supply = <&vreg_l2j_1p2>;

	phys = <&smb2360_1_eusb2_repeater>;

	status = "okay";
};

&usb_1_ss1_qmpphy {
	vdda-phy-supply = <&vreg_l3e_1p2>;
	vdda-pll-supply = <&vreg_l2d_0p9>;

	status = "okay";
};

&usb_1_ss1 {
	status = "okay";
};

&usb_1_ss1_dwc3 {
	dr_mode = "host";
};

&usb_1_ss1_dwc3_hs {
	remote-endpoint = <&pmic_glink_ss1_hs_in>;
};

&usb_1_ss1_qmpphy_out {
	remote-endpoint = <&pmic_glink_ss1_ss_in>;
};

&usb_1_ss2_hsphy {
	vdd-supply = <&vreg_l3j_0p8>;
	vdda12-supply = <&vreg_l2j_1p2>;

	phys = <&smb2360_2_eusb2_repeater>;

	status = "okay";
};

&usb_1_ss2_qmpphy {
	vdda-phy-supply = <&vreg_l3e_1p2>;
	vdda-pll-supply = <&vreg_l2d_0p9>;

	status = "okay";
};

&usb_1_ss2 {
	status = "okay";
};

&usb_1_ss2_dwc3 {
	dr_mode = "host";
};

&usb_1_ss2_dwc3_hs {
	remote-endpoint = <&pmic_glink_ss2_hs_in>;
};

&usb_1_ss2_qmpphy_out {
	remote-endpoint = <&pmic_glink_ss2_ss_in>;
};<|MERGE_RESOLUTION|>--- conflicted
+++ resolved
@@ -302,8 +302,6 @@
 		pinctrl-0 = <&nvme_reg_en>;
 
 		regulator-boot-on;
-<<<<<<< HEAD
-=======
 	};
 
 	vreg_wwan: regulator-wwan {
@@ -320,7 +318,6 @@
 		pinctrl-names = "default";
 
 		regulator-boot-on;
->>>>>>> f87ebcb6
 	};
 };
 
