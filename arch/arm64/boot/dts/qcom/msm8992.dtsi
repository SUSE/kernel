// SPDX-License-Identifier: GPL-2.0-only
/*
 * Copyright (c) 2013-2016, The Linux Foundation. All rights reserved.
 */

#include "msm8994.dtsi"

/* 8992 only features 2 A57 cores. */
/delete-node/ &CPU6;
/delete-node/ &CPU7;
/delete-node/ &cpu6_map;
/delete-node/ &cpu7_map;

&gcc {
	compatible = "qcom,gcc-msm8992";
};

&mmcc {
	compatible = "qcom,mmcc-msm8992";

	assigned-clock-rates = <800000000>,
			       <808000000>,
			       <1020000000>,
			       <960000000>,
			       <800000000>;
};

<<<<<<< HEAD
=======
&ocmem {
	reg = <0xfdd00000 0x2000>, <0xfec00000 0x100000>;

	gmu-sram@0 {
		reg = <0x0 0x80000>;
	};
};

&rpmcc {
	compatible = "qcom,rpmcc-msm8992", "qcom,rpmcc";
};

>>>>>>> eb3cdb58
&timer {
	interrupts = <GIC_PPI 2 (GIC_CPU_MASK_SIMPLE(4) | IRQ_TYPE_LEVEL_LOW)>,
			     <GIC_PPI 3 (GIC_CPU_MASK_SIMPLE(4) | IRQ_TYPE_LEVEL_LOW)>,
			     <GIC_PPI 4 (GIC_CPU_MASK_SIMPLE(4) | IRQ_TYPE_LEVEL_LOW)>,
			     <GIC_PPI 1 (GIC_CPU_MASK_SIMPLE(4) | IRQ_TYPE_LEVEL_LOW)>;
};

&tlmm {
	compatible = "qcom,msm8992-pinctrl";
};<|MERGE_RESOLUTION|>--- conflicted
+++ resolved
@@ -25,8 +25,6 @@
 			       <800000000>;
 };
 
-<<<<<<< HEAD
-=======
 &ocmem {
 	reg = <0xfdd00000 0x2000>, <0xfec00000 0x100000>;
 
@@ -39,7 +37,6 @@
 	compatible = "qcom,rpmcc-msm8992", "qcom,rpmcc";
 };
 
->>>>>>> eb3cdb58
 &timer {
 	interrupts = <GIC_PPI 2 (GIC_CPU_MASK_SIMPLE(4) | IRQ_TYPE_LEVEL_LOW)>,
 			     <GIC_PPI 3 (GIC_CPU_MASK_SIMPLE(4) | IRQ_TYPE_LEVEL_LOW)>,
