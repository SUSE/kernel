// SPDX-License-Identifier: BSD-3-Clause
/*
 * Copyright (c) 2021, Linaro Limited
 */

/dts-v1/;

#include <dt-bindings/regulator/qcom,rpmh-regulator.h>
#include <dt-bindings/gpio/gpio.h>
#include "sa8155p.dtsi"
#include "pmm8155au_1.dtsi"
#include "pmm8155au_2.dtsi"

/ {
	model = "Qualcomm Technologies, Inc. SA8155P ADP";
	compatible = "qcom,sa8155p-adp", "qcom,sa8155p";

	aliases {
		serial0 = &uart2;
		serial1 = &uart9;
	};

	chosen {
		stdout-path = "serial0:115200n8";
	};

	vreg_3p3: vreg-3p3-regulator {
		compatible = "regulator-fixed";
		regulator-name = "vreg_3p3";
		regulator-min-microvolt = <3300000>;
		regulator-max-microvolt = <3300000>;
	};

	/*
	 * S4A is always on and not controllable through RPMh.
	 * So model it as a fixed regulator.
	 */
	vreg_s4a_1p8: smps4 {
		compatible = "regulator-fixed";
		regulator-name = "vreg_s4a_1p8";

		regulator-min-microvolt = <1800000>;
		regulator-max-microvolt = <1800000>;

		regulator-always-on;
		regulator-boot-on;

		vin-supply = <&vreg_3p3>;
	};

	mtl_rx_setup: rx-queues-config {
		snps,rx-queues-to-use = <1>;
		snps,rx-sched-sp;

		queue0 {
			snps,dcb-algorithm;
			snps,map-to-dma-channel = <0x0>;
			snps,route-up;
			snps,priority = <0x1>;
		};
	};

	mtl_tx_setup: tx-queues-config {
		snps,tx-queues-to-use = <1>;
		snps,tx-sched-wrr;

		queue0 {
			snps,weight = <0x10>;
			snps,dcb-algorithm;
			snps,priority = <0x0>;
		};
	};
};

&apps_rsc {
	regulators-0 {
		compatible = "qcom,pmm8155au-rpmh-regulators";
		qcom,pmic-id = "a";

		vdd-s1-supply = <&vreg_3p3>;
		vdd-s2-supply = <&vreg_3p3>;
		vdd-s3-supply = <&vreg_3p3>;
		vdd-s4-supply = <&vreg_3p3>;
		vdd-s5-supply = <&vreg_3p3>;
		vdd-s6-supply = <&vreg_3p3>;
		vdd-s7-supply = <&vreg_3p3>;
		vdd-s8-supply = <&vreg_3p3>;
		vdd-s9-supply = <&vreg_3p3>;
		vdd-s10-supply = <&vreg_3p3>;

		vdd-l1-l8-l11-supply = <&vreg_s6a_0p92>;
		vdd-l2-l10-supply = <&vreg_3p3>;
		vdd-l3-l4-l5-l18-supply = <&vreg_s6a_0p92>;
		vdd-l6-l9-supply = <&vreg_s6a_0p92>;
		vdd-l7-l12-l14-l15-supply = <&vreg_s5a_2p04>;
		vdd-l13-l16-l17-supply = <&vreg_3p3>;

		vreg_s5a_2p04: smps5 {
			regulator-name = "vreg_s5a_2p04";
			regulator-min-microvolt = <1904000>;
			regulator-max-microvolt = <2000000>;
		};

		vreg_s6a_0p92: smps6 {
			regulator-name = "vreg_s6a_0p92";
			regulator-min-microvolt = <920000>;
			regulator-max-microvolt = <1128000>;
		};

		vreg_l1a_0p752: ldo1 {
			regulator-name = "vreg_l1a_0p752";
			regulator-min-microvolt = <752000>;
			regulator-max-microvolt = <752000>;
			regulator-initial-mode = <RPMH_REGULATOR_MODE_HPM>;
		};

		vdda_usb_hs_3p1:
		vreg_l2a_3p072: ldo2 {
			regulator-name = "vreg_l2a_3p072";
			regulator-min-microvolt = <3072000>;
			regulator-max-microvolt = <3072000>;
			regulator-initial-mode = <RPMH_REGULATOR_MODE_HPM>;
		};

		vreg_l3a_0p8: ldo3 {
			regulator-name = "vreg_l3a_0p8";
			regulator-min-microvolt = <800000>;
			regulator-max-microvolt = <800000>;
			regulator-initial-mode = <RPMH_REGULATOR_MODE_HPM>;
		};

		vdd_usb_hs_core:
		vdda_usb_ss_dp_core_1:
		vreg_l5a_0p88: ldo5 {
			regulator-name = "vreg_l5a_0p88";
			regulator-min-microvolt = <880000>;
			regulator-max-microvolt = <880000>;
			regulator-initial-mode = <RPMH_REGULATOR_MODE_HPM>;
			regulator-allow-set-load;
<<<<<<< HEAD
			regulator-allowed-modes =
			    <RPMH_REGULATOR_MODE_LPM
			     RPMH_REGULATOR_MODE_HPM>;
=======
			regulator-allowed-modes = <RPMH_REGULATOR_MODE_LPM
						   RPMH_REGULATOR_MODE_HPM>;
>>>>>>> eb3cdb58
		};

		vreg_l7a_1p8: ldo7 {
			regulator-name = "vreg_l7a_1p8";
			regulator-min-microvolt = <1800000>;
			regulator-max-microvolt = <1800000>;
			regulator-initial-mode = <RPMH_REGULATOR_MODE_HPM>;
		};

		vreg_l10a_2p96: ldo10 {
			regulator-name = "vreg_l10a_2p96";
			regulator-min-microvolt = <2504000>;
			regulator-max-microvolt = <2960000>;
			regulator-initial-mode = <RPMH_REGULATOR_MODE_HPM>;
			regulator-allow-set-load;
<<<<<<< HEAD
			regulator-allowed-modes =
			    <RPMH_REGULATOR_MODE_LPM
			     RPMH_REGULATOR_MODE_HPM>;
=======
			regulator-allowed-modes = <RPMH_REGULATOR_MODE_LPM
						   RPMH_REGULATOR_MODE_HPM>;
>>>>>>> eb3cdb58
		};

		vreg_l11a_0p8: ldo11 {
			regulator-name = "vreg_l11a_0p8";
			regulator-min-microvolt = <800000>;
			regulator-max-microvolt = <800000>;
			regulator-initial-mode = <RPMH_REGULATOR_MODE_HPM>;
		};

		vdda_usb_hs_1p8:
		vreg_l12a_1p8: ldo12 {
			regulator-name = "vreg_l12a_1p8";
			regulator-min-microvolt = <1800000>;
			regulator-max-microvolt = <1800000>;
			regulator-initial-mode = <RPMH_REGULATOR_MODE_HPM>;
		};

		vreg_l13a_2p7: ldo13 {
			regulator-name = "vreg_l13a_2p7";
			regulator-min-microvolt = <2704000>;
			regulator-max-microvolt = <2704000>;
			regulator-initial-mode = <RPMH_REGULATOR_MODE_HPM>;
		};

		vreg_l15a_1p7: ldo15 {
			regulator-name = "vreg_l15a_1p7";
			regulator-min-microvolt = <1704000>;
			regulator-max-microvolt = <1704000>;
			regulator-initial-mode = <RPMH_REGULATOR_MODE_HPM>;
		};

		vreg_l16a_2p7: ldo16 {
			regulator-name = "vreg_l16a_2p7";
			regulator-min-microvolt = <2704000>;
			regulator-max-microvolt = <2960000>;
			regulator-initial-mode = <RPMH_REGULATOR_MODE_HPM>;
		};

		vreg_l17a_2p96: ldo17 {
			regulator-name = "vreg_l17a_2p96";
			regulator-min-microvolt = <2504000>;
			regulator-max-microvolt = <2960000>;
			regulator-initial-mode = <RPMH_REGULATOR_MODE_HPM>;
		};
	};

	regulators-1 {
		compatible = "qcom,pmm8155au-rpmh-regulators";
		qcom,pmic-id = "c";

		vdd-s1-supply = <&vreg_3p3>;
		vdd-s2-supply = <&vreg_3p3>;
		vdd-s3-supply = <&vreg_3p3>;
		vdd-s4-supply = <&vreg_3p3>;
		vdd-s5-supply = <&vreg_3p3>;
		vdd-s6-supply = <&vreg_3p3>;
		vdd-s7-supply = <&vreg_3p3>;
		vdd-s8-supply = <&vreg_3p3>;
		vdd-s9-supply = <&vreg_3p3>;
		vdd-s10-supply = <&vreg_3p3>;

		vdd-l1-l8-l11-supply = <&vreg_s4c_1p352>;
		vdd-l2-l10-supply = <&vreg_3p3>;
		vdd-l3-l4-l5-l18-supply = <&vreg_s4c_1p352>;
		vdd-l6-l9-supply = <&vreg_s6c_1p128>;
		vdd-l7-l12-l14-l15-supply = <&vreg_s5c_2p04>;
		vdd-l13-l16-l17-supply = <&vreg_3p3>;

		vreg_s4c_1p352: smps4 {
			regulator-name = "vreg_s4c_1p352";
			regulator-min-microvolt = <1352000>;
			regulator-max-microvolt = <1352000>;
		};

		vreg_s5c_2p04: smps5 {
			regulator-name = "vreg_s5c_2p04";
			regulator-min-microvolt = <1904000>;
			regulator-max-microvolt = <2000000>;
		};

		vreg_s6c_1p128: smps6 {
			regulator-name = "vreg_s6c_1p128";
			regulator-min-microvolt = <1128000>;
			regulator-max-microvolt = <1128000>;
		};

		vreg_l1c_1p304: ldo1 {
			regulator-name = "vreg_l1c_1p304";
			regulator-min-microvolt = <1304000>;
			regulator-max-microvolt = <1304000>;
			regulator-initial-mode = <RPMH_REGULATOR_MODE_HPM>;
		};

		vreg_l2c_1p808: ldo2 {
			regulator-name = "vreg_l2c_1p808";
			regulator-min-microvolt = <1704000>;
			regulator-max-microvolt = <2928000>;
			regulator-initial-mode = <RPMH_REGULATOR_MODE_HPM>;
		};

		vreg_l5c_1p2: ldo5 {
			regulator-name = "vreg_l5c_1p2";
			regulator-min-microvolt = <1200000>;
			regulator-max-microvolt = <1200000>;
			regulator-initial-mode = <RPMH_REGULATOR_MODE_HPM>;
			regulator-allow-set-load;
<<<<<<< HEAD
			regulator-allowed-modes =
			    <RPMH_REGULATOR_MODE_LPM
			     RPMH_REGULATOR_MODE_HPM>;
=======
			regulator-allowed-modes = <RPMH_REGULATOR_MODE_LPM
						   RPMH_REGULATOR_MODE_HPM>;
>>>>>>> eb3cdb58
		};

		vreg_l7c_1p8: ldo7 {
			regulator-name = "vreg_l7c_1p8";
			regulator-min-microvolt = <1800000>;
			regulator-max-microvolt = <1800000>;
			regulator-initial-mode = <RPMH_REGULATOR_MODE_HPM>;
		};

		vreg_l8c_1p2: ldo8 {
			regulator-name = "vreg_l8c_1p2";
			regulator-min-microvolt = <1200000>;
			regulator-max-microvolt = <1200000>;
			regulator-initial-mode = <RPMH_REGULATOR_MODE_HPM>;
			regulator-allow-set-load;
<<<<<<< HEAD
			regulator-allowed-modes =
			    <RPMH_REGULATOR_MODE_LPM
			     RPMH_REGULATOR_MODE_HPM>;
=======
			regulator-allowed-modes = <RPMH_REGULATOR_MODE_LPM
						   RPMH_REGULATOR_MODE_HPM>;
>>>>>>> eb3cdb58
		};

		vreg_l10c_3p3: ldo10 {
			regulator-name = "vreg_l10c_3p3";
			regulator-min-microvolt = <3000000>;
			regulator-max-microvolt = <3312000>;
			regulator-initial-mode = <RPMH_REGULATOR_MODE_HPM>;
		};

		vreg_l11c_0p8: ldo11 {
			regulator-name = "vreg_l11c_0p8";
			regulator-min-microvolt = <800000>;
			regulator-max-microvolt = <800000>;
			regulator-initial-mode = <RPMH_REGULATOR_MODE_HPM>;
		};

		vreg_l12c_1p808: ldo12 {
			regulator-name = "vreg_l12c_1p808";
			regulator-min-microvolt = <1704000>;
			regulator-max-microvolt = <2928000>;
			regulator-initial-mode = <RPMH_REGULATOR_MODE_HPM>;
		};

		vreg_l13c_2p96: ldo13 {
			regulator-name = "vreg_l13c_2p96";
			regulator-min-microvolt = <2504000>;
			regulator-max-microvolt = <2960000>;
			regulator-initial-mode = <RPMH_REGULATOR_MODE_HPM>;
		};

		vreg_l15c_1p9: ldo15 {
			regulator-name = "vreg_l15c_1p9";
			regulator-min-microvolt = <1704000>;
			regulator-max-microvolt = <2928000>;
			regulator-initial-mode = <RPMH_REGULATOR_MODE_HPM>;
		};

		vreg_l16c_3p008: ldo16 {
			regulator-name = "vreg_l16c_3p008";
			regulator-min-microvolt = <3008000>;
			regulator-max-microvolt = <3008000>;
			regulator-initial-mode = <RPMH_REGULATOR_MODE_HPM>;
		};

		vreg_l18c_0p88: ldo18 {
			regulator-name = "vreg_l18c_0p88";
			regulator-min-microvolt = <880000>;
			regulator-max-microvolt = <880000>;
			regulator-initial-mode = <RPMH_REGULATOR_MODE_HPM>;
		};
	};
};

&ethernet {
	status = "okay";

	snps,reset-gpio = <&tlmm 79 GPIO_ACTIVE_LOW>;
	snps,reset-active-low;
	snps,reset-delays-us = <0 11000 70000>;

	snps,mtl-rx-config = <&mtl_rx_setup>;
	snps,mtl-tx-config = <&mtl_tx_setup>;

	pinctrl-names = "default";
	pinctrl-0 = <&ethernet_defaults>;

	phy-handle = <&rgmii_phy>;
	phy-mode = "rgmii";
	max-speed = <1000>;

	mdio {
		#address-cells = <0x1>;
		#size-cells = <0x0>;

		compatible = "snps,dwmac-mdio";

		/* Micrel KSZ9031RNZ PHY */
		rgmii_phy: phy@7 {
			reg = <0x7>;

			interrupt-parent = <&tlmm>;
			interrupts-extended = <&tlmm 124 IRQ_TYPE_EDGE_FALLING>; /* phy intr */
			device_type = "ethernet-phy";
			compatible = "ethernet-phy-ieee802.3-c22";
		};
	};
};

&qupv3_id_1 {
	status = "okay";
};

<<<<<<< HEAD
=======
&remoteproc_adsp {
	status = "okay";
	firmware-name = "qcom/sa8155p/adsp.mdt";
};

&remoteproc_cdsp {
	status = "okay";
	firmware-name = "qcom/sa8155p/cdsp.mdt";
};

&sdhc_2 {
	status = "okay";

	cd-gpios = <&tlmm 4 GPIO_ACTIVE_LOW>;
	pinctrl-names = "default", "sleep";
	pinctrl-0 = <&sdc2_on>;
	pinctrl-1 = <&sdc2_off>;
	vqmmc-supply = <&vreg_l13c_2p96>; /* IO line power */
	vmmc-supply = <&vreg_l17a_2p96>;  /* Card power line */
	bus-width = <4>;
	no-sdio;
	no-mmc;
};

>>>>>>> eb3cdb58
&uart2 {
	status = "okay";
};

&uart9 {
	status = "okay";
};

&ufs_mem_hc {
	status = "okay";

	reset-gpios = <&tlmm 175 GPIO_ACTIVE_LOW>;

	vcc-supply = <&vreg_l10a_2p96>;
	vcc-max-microamp = <750000>;
	vccq-supply = <&vreg_l5c_1p2>;
	vccq-max-microamp = <700000>;
	vccq2-supply = <&vreg_s4a_1p8>;
	vccq2-max-microamp = <750000>;
};

&ufs_mem_phy {
	status = "okay";

	vdda-phy-supply = <&vreg_l8c_1p2>;
	vdda-pll-supply = <&vreg_l5a_0p88>;
};

&usb_1 {
	status = "okay";
};

&usb_1_dwc3 {
	dr_mode = "host";

	pinctrl-names = "default";
	pinctrl-0 = <&usb2phy_ac_en1_default>;
};

&usb_1_hsphy {
	status = "okay";
	vdda-pll-supply = <&vdd_usb_hs_core>;
	vdda33-supply = <&vdda_usb_hs_3p1>;
	vdda18-supply = <&vdda_usb_hs_1p8>;
};

&usb_1_qmpphy {
	status = "disabled";
};

&usb_2 {
<<<<<<< HEAD
=======
	status = "okay";
};

&usb_2_dwc3 {
	dr_mode = "host";

	pinctrl-names = "default";
	pinctrl-0 = <&usb2phy_ac_en2_default>;
};

&usb_2_hsphy {
	status = "okay";
	vdda-pll-supply = <&vdd_usb_hs_core>;
	vdda33-supply = <&vdda_usb_hs_3p1>;
	vdda18-supply = <&vdda_usb_hs_1p8>;
};

&usb_2_qmpphy {
>>>>>>> eb3cdb58
	status = "okay";
};

<<<<<<< HEAD
&usb_2_dwc3 {
	dr_mode = "host";

	pinctrl-names = "default";
	pinctrl-0 = <&usb2phy_ac_en2_default>;
};

&usb_2_hsphy {
=======
&pcie0 {
>>>>>>> eb3cdb58
	status = "okay";
	vdda-pll-supply = <&vdd_usb_hs_core>;
	vdda33-supply = <&vdda_usb_hs_3p1>;
	vdda18-supply = <&vdda_usb_hs_1p8>;
};

<<<<<<< HEAD
&usb_2_qmpphy {
	status = "okay";
	vdda-phy-supply = <&vreg_l8c_1p2>;
	vdda-pll-supply = <&vdda_usb_ss_dp_core_1>;
=======
&pcie0_phy {
	status = "okay";
	vdda-phy-supply = <&vreg_l18c_0p88>;
	vdda-pll-supply = <&vreg_l8c_1p2>;
};

&pcie1_phy {
	vdda-phy-supply = <&vreg_l18c_0p88>;
	vdda-pll-supply = <&vreg_l8c_1p2>;
>>>>>>> eb3cdb58
};

&tlmm {
	gpio-reserved-ranges = <0 4>;

<<<<<<< HEAD
	usb2phy_ac_en1_default: usb2phy_ac_en1_default {
		mux {
			pins = "gpio113";
			function = "usb2phy_ac";
			bias-disable;
			drive-strength = <2>;
		};
	};

	usb2phy_ac_en2_default: usb2phy_ac_en2_default {
		mux {
			pins = "gpio123";
			function = "usb2phy_ac";
			bias-disable;
			drive-strength = <2>;
		};
=======
	sdc2_on: sdc2-on-state {
		clk-pins {
			pins = "sdc2_clk";
			bias-disable;		/* No pull */
			drive-strength = <16>;	/* 16 MA */
		};

		cmd-pins {
			pins = "sdc2_cmd";
			bias-pull-up;		/* pull up */
			drive-strength = <16>;	/* 16 MA */
		};

		data-pins {
			pins = "sdc2_data";
			bias-pull-up;		/* pull up */
			drive-strength = <16>;	/* 16 MA */
		};

		sd-cd-pins {
			pins = "gpio96";
			function = "gpio";
			bias-pull-up;		/* pull up */
			drive-strength = <2>;	/* 2 MA */
		};
	};

	sdc2_off: sdc2-off-state {
		clk-pins {
			pins = "sdc2_clk";
			bias-disable;		/* No pull */
			drive-strength = <2>;	/* 2 MA */
		};

		cmd-pins {
			pins = "sdc2_cmd";
			bias-pull-up;		/* pull up */
			drive-strength = <2>;	/* 2 MA */
		};

		data-pins {
			pins = "sdc2_data";
			bias-pull-up;		/* pull up */
			drive-strength = <2>;	/* 2 MA */
		};

		sd-cd-pins {
			pins = "gpio96";
			function = "gpio";
			bias-pull-up;		/* pull up */
			drive-strength = <2>;	/* 2 MA */
		};
	};

	usb2phy_ac_en1_default: usb2phy-ac-en1-default-state {
		pins = "gpio113";
		function = "usb2phy_ac";
		bias-disable;
		drive-strength = <2>;
	};

	usb2phy_ac_en2_default: usb2phy-ac-en2-default-state {
		pins = "gpio123";
		function = "usb2phy_ac";
		bias-disable;
		drive-strength = <2>;
	};

	ethernet_defaults: ethernet-defaults-state {
		mdc-pins {
			pins = "gpio7";
			function = "rgmii";
			bias-pull-up;
		};

		mdio-pins {
			pins = "gpio59";
			function = "rgmii";
			bias-pull-up;
		};

		rgmii-rx-pins {
			pins = "gpio117", "gpio118", "gpio119", "gpio120", "gpio115", "gpio116";
			function = "rgmii";
			bias-disable;
			drive-strength = <2>;
		};

		rgmii-tx-pins {
			pins = "gpio122", "gpio4", "gpio5", "gpio6", "gpio114", "gpio121";
			function = "rgmii";
			bias-pull-up;
			drive-strength = <16>;
		};

		phy-intr-pins {
			pins = "gpio124";
			function = "emac_phy";
			bias-disable;
			drive-strength = <8>;
		};

		pps-pins {
			pins = "gpio81";
			function = "emac_pps";
			bias-disable;
			drive-strength = <8>;
		};

		phy-reset-pins {
			pins = "gpio79";
			function = "gpio";
			bias-pull-up;
			drive-strength = <16>;
		};
>>>>>>> eb3cdb58
	};
};<|MERGE_RESOLUTION|>--- conflicted
+++ resolved
@@ -137,14 +137,8 @@
 			regulator-max-microvolt = <880000>;
 			regulator-initial-mode = <RPMH_REGULATOR_MODE_HPM>;
 			regulator-allow-set-load;
-<<<<<<< HEAD
-			regulator-allowed-modes =
-			    <RPMH_REGULATOR_MODE_LPM
-			     RPMH_REGULATOR_MODE_HPM>;
-=======
 			regulator-allowed-modes = <RPMH_REGULATOR_MODE_LPM
 						   RPMH_REGULATOR_MODE_HPM>;
->>>>>>> eb3cdb58
 		};
 
 		vreg_l7a_1p8: ldo7 {
@@ -160,14 +154,8 @@
 			regulator-max-microvolt = <2960000>;
 			regulator-initial-mode = <RPMH_REGULATOR_MODE_HPM>;
 			regulator-allow-set-load;
-<<<<<<< HEAD
-			regulator-allowed-modes =
-			    <RPMH_REGULATOR_MODE_LPM
-			     RPMH_REGULATOR_MODE_HPM>;
-=======
 			regulator-allowed-modes = <RPMH_REGULATOR_MODE_LPM
 						   RPMH_REGULATOR_MODE_HPM>;
->>>>>>> eb3cdb58
 		};
 
 		vreg_l11a_0p8: ldo11 {
@@ -274,14 +262,8 @@
 			regulator-max-microvolt = <1200000>;
 			regulator-initial-mode = <RPMH_REGULATOR_MODE_HPM>;
 			regulator-allow-set-load;
-<<<<<<< HEAD
-			regulator-allowed-modes =
-			    <RPMH_REGULATOR_MODE_LPM
-			     RPMH_REGULATOR_MODE_HPM>;
-=======
 			regulator-allowed-modes = <RPMH_REGULATOR_MODE_LPM
 						   RPMH_REGULATOR_MODE_HPM>;
->>>>>>> eb3cdb58
 		};
 
 		vreg_l7c_1p8: ldo7 {
@@ -297,14 +279,8 @@
 			regulator-max-microvolt = <1200000>;
 			regulator-initial-mode = <RPMH_REGULATOR_MODE_HPM>;
 			regulator-allow-set-load;
-<<<<<<< HEAD
-			regulator-allowed-modes =
-			    <RPMH_REGULATOR_MODE_LPM
-			     RPMH_REGULATOR_MODE_HPM>;
-=======
 			regulator-allowed-modes = <RPMH_REGULATOR_MODE_LPM
 						   RPMH_REGULATOR_MODE_HPM>;
->>>>>>> eb3cdb58
 		};
 
 		vreg_l10c_3p3: ldo10 {
@@ -397,8 +373,6 @@
 	status = "okay";
 };
 
-<<<<<<< HEAD
-=======
 &remoteproc_adsp {
 	status = "okay";
 	firmware-name = "qcom/sa8155p/adsp.mdt";
@@ -423,7 +397,6 @@
 	no-mmc;
 };
 
->>>>>>> eb3cdb58
 &uart2 {
 	status = "okay";
 };
@@ -475,8 +448,6 @@
 };
 
 &usb_2 {
-<<<<<<< HEAD
-=======
 	status = "okay";
 };
 
@@ -495,34 +466,15 @@
 };
 
 &usb_2_qmpphy {
->>>>>>> eb3cdb58
-	status = "okay";
-};
-
-<<<<<<< HEAD
-&usb_2_dwc3 {
-	dr_mode = "host";
-
-	pinctrl-names = "default";
-	pinctrl-0 = <&usb2phy_ac_en2_default>;
-};
-
-&usb_2_hsphy {
-=======
-&pcie0 {
->>>>>>> eb3cdb58
-	status = "okay";
-	vdda-pll-supply = <&vdd_usb_hs_core>;
-	vdda33-supply = <&vdda_usb_hs_3p1>;
-	vdda18-supply = <&vdda_usb_hs_1p8>;
-};
-
-<<<<<<< HEAD
-&usb_2_qmpphy {
 	status = "okay";
 	vdda-phy-supply = <&vreg_l8c_1p2>;
 	vdda-pll-supply = <&vdda_usb_ss_dp_core_1>;
-=======
+};
+
+&pcie0 {
+	status = "okay";
+};
+
 &pcie0_phy {
 	status = "okay";
 	vdda-phy-supply = <&vreg_l18c_0p88>;
@@ -532,30 +484,11 @@
 &pcie1_phy {
 	vdda-phy-supply = <&vreg_l18c_0p88>;
 	vdda-pll-supply = <&vreg_l8c_1p2>;
->>>>>>> eb3cdb58
 };
 
 &tlmm {
 	gpio-reserved-ranges = <0 4>;
 
-<<<<<<< HEAD
-	usb2phy_ac_en1_default: usb2phy_ac_en1_default {
-		mux {
-			pins = "gpio113";
-			function = "usb2phy_ac";
-			bias-disable;
-			drive-strength = <2>;
-		};
-	};
-
-	usb2phy_ac_en2_default: usb2phy_ac_en2_default {
-		mux {
-			pins = "gpio123";
-			function = "usb2phy_ac";
-			bias-disable;
-			drive-strength = <2>;
-		};
-=======
 	sdc2_on: sdc2-on-state {
 		clk-pins {
 			pins = "sdc2_clk";
@@ -671,6 +604,5 @@
 			bias-pull-up;
 			drive-strength = <16>;
 		};
->>>>>>> eb3cdb58
 	};
 };