// SPDX-License-Identifier: BSD-3-Clause
/*
 * Copyright (c) 2021, Martin Botka <martin.botka@somainline.org>
 */

#include <dt-bindings/clock/qcom,dispcc-sm6125.h>
#include <dt-bindings/clock/qcom,gcc-sm6125.h>
#include <dt-bindings/clock/qcom,rpmcc.h>
#include <dt-bindings/dma/qcom-gpi.h>
#include <dt-bindings/gpio/gpio.h>
#include <dt-bindings/interrupt-controller/arm-gic.h>
#include <dt-bindings/power/qcom-rpmpd.h>

/ {
	interrupt-parent = <&intc>;
	#address-cells = <2>;
	#size-cells = <2>;

	chosen { };

	clocks {
		xo_board: xo-board {
			compatible = "fixed-clock";
			#clock-cells = <0>;
			clock-frequency = <19200000>;
		};

		sleep_clk: sleep-clk {
			compatible = "fixed-clock";
			#clock-cells = <0>;
			clock-frequency = <32000>;
			clock-output-names = "sleep_clk";
		};
	};

	cpus {
		#address-cells = <2>;
		#size-cells = <0>;

		CPU0: cpu@0 {
			device_type = "cpu";
			compatible = "qcom,kryo260";
			reg = <0x0 0x0>;
			enable-method = "psci";
			capacity-dmips-mhz = <1024>;
			next-level-cache = <&L2_0>;
			L2_0: l2-cache {
				compatible = "cache";
				cache-level = <2>;
				cache-unified;
			};
		};

		CPU1: cpu@1 {
			device_type = "cpu";
			compatible = "qcom,kryo260";
			reg = <0x0 0x1>;
			enable-method = "psci";
			capacity-dmips-mhz = <1024>;
			next-level-cache = <&L2_0>;
		};

		CPU2: cpu@2 {
			device_type = "cpu";
			compatible = "qcom,kryo260";
			reg = <0x0 0x2>;
			enable-method = "psci";
			capacity-dmips-mhz = <1024>;
			next-level-cache = <&L2_0>;
		};

		CPU3: cpu@3 {
			device_type = "cpu";
			compatible = "qcom,kryo260";
			reg = <0x0 0x3>;
			enable-method = "psci";
			capacity-dmips-mhz = <1024>;
			next-level-cache = <&L2_0>;
		};

		CPU4: cpu@100 {
			device_type = "cpu";
			compatible = "qcom,kryo260";
			reg = <0x0 0x100>;
			enable-method = "psci";
			capacity-dmips-mhz = <1638>;
			next-level-cache = <&L2_1>;
			L2_1: l2-cache {
				compatible = "cache";
				cache-level = <2>;
				cache-unified;
			};
		};

		CPU5: cpu@101 {
			device_type = "cpu";
			compatible = "qcom,kryo260";
			reg = <0x0 0x101>;
			enable-method = "psci";
			capacity-dmips-mhz = <1638>;
			next-level-cache = <&L2_1>;
		};

		CPU6: cpu@102 {
			device_type = "cpu";
			compatible = "qcom,kryo260";
			reg = <0x0 0x102>;
			enable-method = "psci";
			capacity-dmips-mhz = <1638>;
			next-level-cache = <&L2_1>;
		};

		CPU7: cpu@103 {
			device_type = "cpu";
			compatible = "qcom,kryo260";
			reg = <0x0 0x103>;
			enable-method = "psci";
			capacity-dmips-mhz = <1638>;
			next-level-cache = <&L2_1>;
		};

		cpu-map {
			cluster0 {
				core0 {
					cpu = <&CPU0>;
				};

				core1 {
					cpu = <&CPU1>;
				};

				core2 {
					cpu = <&CPU2>;
				};

				core3 {
					cpu = <&CPU3>;
				};
			};

			cluster1 {
				core0 {
					cpu = <&CPU4>;
				};

				core1 {
					cpu = <&CPU5>;
				};

				core2 {
					cpu = <&CPU6>;
				};

				core3 {
					cpu = <&CPU7>;
				};
			};
		};
	};

	firmware {
		scm: scm {
			compatible = "qcom,scm-sm6125", "qcom,scm";
			#reset-cells = <1>;
		};
	};

	memory@40000000 {
		/* We expect the bootloader to fill in the size */
		reg = <0x0 0x40000000 0x0 0x0>;
		device_type = "memory";
	};

	pmu {
		compatible = "arm,armv8-pmuv3";
		interrupts = <GIC_PPI 6 IRQ_TYPE_LEVEL_HIGH>;
	};

	psci {
		compatible = "arm,psci-1.0";
		method = "smc";
	};

	rpm: remoteproc {
		compatible = "qcom,sm6125-rpm-proc", "qcom,rpm-proc";

		glink-edge {
			compatible = "qcom,glink-rpm";

			interrupts = <GIC_SPI 194 IRQ_TYPE_EDGE_RISING>;
			qcom,rpm-msg-ram = <&rpm_msg_ram>;
			mboxes = <&apcs_glb 0>;

			rpm_requests: rpm-requests {
				compatible = "qcom,rpm-sm6125", "qcom,glink-smd-rpm";
				qcom,glink-channels = "rpm_requests";

				rpmcc: clock-controller {
					compatible = "qcom,rpmcc-sm6125", "qcom,rpmcc";
					#clock-cells = <1>;
					clocks = <&xo_board>;
					clock-names = "xo";
				};

				rpmpd: power-controller {
					compatible = "qcom,sm6125-rpmpd";
					#power-domain-cells = <1>;
					operating-points-v2 = <&rpmpd_opp_table>;

					rpmpd_opp_table: opp-table {
						compatible = "operating-points-v2";

						rpmpd_opp_ret: opp1 {
							opp-level = <RPM_SMD_LEVEL_RETENTION>;
						};

						rpmpd_opp_ret_plus: opp2 {
							opp-level = <RPM_SMD_LEVEL_RETENTION_PLUS>;
						};

						rpmpd_opp_min_svs: opp3 {
							opp-level = <RPM_SMD_LEVEL_MIN_SVS>;
						};

						rpmpd_opp_low_svs: opp4 {
							opp-level = <RPM_SMD_LEVEL_LOW_SVS>;
						};

						rpmpd_opp_svs: opp5 {
							opp-level = <RPM_SMD_LEVEL_SVS>;
						};

						rpmpd_opp_svs_plus: opp6 {
							opp-level = <RPM_SMD_LEVEL_SVS_PLUS>;
						};

						rpmpd_opp_nom: opp7 {
							opp-level = <RPM_SMD_LEVEL_NOM>;
						};

						rpmpd_opp_nom_plus: opp8 {
							opp-level = <RPM_SMD_LEVEL_NOM_PLUS>;
						};

						rpmpd_opp_turbo: opp9 {
							opp-level = <RPM_SMD_LEVEL_TURBO>;
						};

						rpmpd_opp_turbo_no_cpr: opp10 {
							opp-level = <RPM_SMD_LEVEL_TURBO_NO_CPR>;
						};
					};
				};
			};
		};
	};

	reserved_memory: reserved-memory {
		#address-cells = <2>;
		#size-cells = <2>;
		ranges;

		hyp_mem: memory@45700000 {
			reg = <0x0 0x45700000 0x0 0x600000>;
			no-map;
		};

		xbl_aop_mem: memory@45e00000 {
			reg = <0x0 0x45e00000 0x0 0x140000>;
			no-map;
		};

		sec_apps_mem: memory@45fff000 {
			reg = <0x0 0x45fff000 0x0 0x1000>;
			no-map;
		};

		smem_mem: memory@46000000 {
			reg = <0x0 0x46000000 0x0 0x200000>;
			no-map;
		};

		reserved_mem1: memory@46200000 {
			reg = <0x0 0x46200000 0x0 0x2d00000>;
			no-map;
		};

		camera_mem: memory@4ab00000 {
			reg = <0x0 0x4ab00000 0x0 0x500000>;
			no-map;
		};

		modem_mem: memory@4b000000 {
			reg = <0x0 0x4b000000 0x0 0x7e00000>;
			no-map;
		};

		venus_mem: memory@52e00000 {
			reg = <0x0 0x52e00000 0x0 0x500000>;
			no-map;
		};

		wlan_msa_mem: memory@53300000 {
			reg = <0x0 0x53300000 0x0 0x200000>;
			no-map;
		};

		cdsp_mem: memory@53500000 {
			reg = <0x0 0x53500000 0x0 0x1e00000>;
			no-map;
		};

		adsp_pil_mem: memory@55300000 {
			reg = <0x0 0x55300000 0x0 0x1e00000>;
			no-map;
		};

		ipa_fw_mem: memory@57100000 {
			reg = <0x0 0x57100000 0x0 0x10000>;
			no-map;
		};

		ipa_gsi_mem: memory@57110000 {
			reg = <0x0 0x57110000 0x0 0x5000>;
			no-map;
		};

		gpu_mem: memory@57115000 {
			reg = <0x0 0x57115000 0x0 0x2000>;
			no-map;
		};

		cont_splash_mem: memory@5c000000 {
			reg = <0x0 0x5c000000 0x0 0x00f00000>;
			no-map;
		};

		dfps_data_mem: memory@5cf00000 {
			reg = <0x0 0x5cf00000 0x0 0x0100000>;
			no-map;
		};

		cdsp_sec_mem: memory@5f800000 {
			reg = <0x0 0x5f800000 0x0 0x1e00000>;
			no-map;
		};

		qseecom_mem: memory@5e400000 {
			reg = <0x0 0x5e400000 0x0 0x1400000>;
			no-map;
		};

		sdsp_mem: memory@f3000000 {
			reg = <0x0 0xf3000000 0x0 0x400000>;
			no-map;
		};

		adsp_mem: memory@f3400000 {
			reg = <0x0 0xf3400000 0x0 0x800000>;
			no-map;
		};

		qseecom_ta_mem: memory@13fc00000 {
			reg = <0x1 0x3fc00000 0x0 0x400000>;
			no-map;
		};
	};

	smem: smem {
		compatible = "qcom,smem";
		memory-region = <&smem_mem>;
		hwlocks = <&tcsr_mutex 3>;
	};

	soc@0 {
		#address-cells = <1>;
		#size-cells = <1>;
		ranges = <0x00 0x00 0x00 0xffffffff>;
		compatible = "simple-bus";

		tcsr_mutex: hwlock@340000 {
			compatible = "qcom,tcsr-mutex";
			reg = <0x00340000 0x20000>;
			#hwlock-cells = <1>;
		};

		tlmm: pinctrl@500000 {
			compatible = "qcom,sm6125-tlmm";
			reg = <0x00500000 0x400000>,
			      <0x00900000 0x400000>,
			      <0x00d00000 0x400000>;
			reg-names = "west", "south", "east";
			interrupts = <GIC_SPI 227 IRQ_TYPE_LEVEL_HIGH>;
			gpio-controller;
			gpio-ranges = <&tlmm 0 0 134>;
			#gpio-cells = <2>;
			interrupt-controller;
			#interrupt-cells = <2>;

			sdc2_off_state: sdc2-off-state {
				clk-pins {
					pins = "sdc2_clk";
					drive-strength = <2>;
					bias-disable;
				};

				cmd-pins {
					pins = "sdc2_cmd";
					drive-strength = <2>;
					bias-pull-up;
				};

				data-pins {
					pins = "sdc2_data";
					drive-strength = <2>;
					bias-pull-up;
				};
			};

			sdc2_on_state: sdc2-on-state {
				clk-pins {
					pins = "sdc2_clk";
					drive-strength = <16>;
					bias-disable;
				};

				cmd-pins {
					pins = "sdc2_cmd";
					drive-strength = <10>;
					bias-pull-up;
				};

				data-pins {
					pins = "sdc2_data";
					drive-strength = <10>;
					bias-pull-up;
				};
			};

			qup_i2c0_default: qup-i2c0-default-state {
				pins = "gpio0", "gpio1";
				function = "qup00";
				drive-strength = <2>;
				bias-disable;
			};

			qup_i2c0_sleep: qup-i2c0-sleep-state {
				pins = "gpio0", "gpio1";
				function = "gpio";
				drive-strength = <2>;
				bias-pull-up;
			};

			qup_i2c1_default: qup-i2c1-default-state {
				pins = "gpio4", "gpio5";
				function = "qup01";
				drive-strength = <2>;
				bias-disable;
			};

			qup_i2c1_sleep: qup-i2c1-sleep-state {
				pins = "gpio4", "gpio5";
				function = "gpio";
				drive-strength = <2>;
				bias-pull-up;
			};

			qup_i2c2_default: qup-i2c2-default-state {
				pins = "gpio6", "gpio7";
				function = "qup02";
				drive-strength = <2>;
				bias-disable;
			};

			qup_i2c2_sleep: qup-i2c2-sleep-state {
				pins = "gpio6", "gpio7";
				function = "gpio";
				drive-strength = <2>;
				bias-pull-up;
			};

			qup_i2c3_default: qup-i2c3-default-state {
				pins = "gpio14", "gpio15";
				function = "qup03";
				drive-strength = <2>;
				bias-disable;
			};

			qup_i2c3_sleep: qup-i2c3-sleep-state {
				pins = "gpio14", "gpio15";
				function = "gpio";
				drive-strength = <2>;
				bias-pull-up;
			};

			qup_i2c4_default: qup-i2c4-default-state {
				pins = "gpio16", "gpio17";
				function = "qup04";
				drive-strength = <2>;
				bias-disable;
			};

			qup_i2c4_sleep: qup-i2c4-sleep-state {
				pins = "gpio16", "gpio17";
				function = "gpio";
				drive-strength = <2>;
				bias-pull-up;
			};

			qup_i2c5_default: qup-i2c5-default-state {
				pins = "gpio22", "gpio23";
				function = "qup10";
				drive-strength = <2>;
				bias-disable;
			};

			qup_i2c5_sleep: qup-i2c5-sleep-state {
				pins = "gpio22", "gpio23";
				function = "gpio";
				drive-strength = <2>;
				bias-pull-up;
			};

			qup_i2c6_default: qup-i2c6-default-state {
				pins = "gpio30", "gpio31";
				function = "qup11";
				drive-strength = <2>;
				bias-disable;
			};

			qup_i2c6_sleep: qup-i2c6-sleep-state {
				pins = "gpio30", "gpio31";
				function = "gpio";
				drive-strength = <2>;
				bias-pull-up;
			};

			qup_i2c7_default: qup-i2c7-default-state {
				pins = "gpio28", "gpio29";
				function = "qup12";
				drive-strength = <2>;
				bias-disable;
			};

			qup_i2c7_sleep: qup-i2c7-sleep-state {
				pins = "gpio28", "gpio29";
				function = "gpio";
				drive-strength = <2>;
				bias-pull-up;
			};

			qup_i2c8_default: qup-i2c8-default-state {
				pins = "gpio18", "gpio19";
				function = "qup13";
				drive-strength = <2>;
				bias-disable;
			};

			qup_i2c8_sleep: qup-i2c8-sleep-state {
				pins = "gpio18", "gpio19";
				function = "gpio";
				drive-strength = <2>;
				bias-pull-up;
			};

			qup_i2c9_default: qup-i2c9-default-state {
				pins = "gpio10", "gpio11";
				function = "qup14";
				drive-strength = <2>;
				bias-disable;
			};

			qup_i2c9_sleep: qup-i2c9-sleep-state {
				pins = "gpio10", "gpio11";
				function = "gpio";
				drive-strength = <2>;
				bias-pull-up;
			};

			qup_spi0_default: qup-spi0-default-state {
				pins = "gpio0", "gpio1", "gpio2", "gpio3";
				function = "qup00";
				drive-strength = <6>;
				bias-disable;
			};

			qup_spi0_sleep: qup-spi0-sleep-state {
				pins = "gpio0", "gpio1", "gpio2", "gpio3";
				function = "gpio";
				drive-strength = <6>;
				bias-disable;
			};

			qup_spi2_default: qup-spi2-default-state {
				pins = "gpio6", "gpio7", "gpio8", "gpio9";
				function = "qup02";
				drive-strength = <6>;
				bias-disable;
			};

			qup_spi2_sleep: qup-spi2-sleep-state {
				pins = "gpio6", "gpio7", "gpio8", "gpio9";
				function = "gpio";
				drive-strength = <6>;
				bias-disable;
			};

			qup_spi5_default: qup-spi5-default-state {
				pins = "gpio22", "gpio23", "gpio24", "gpio25";
				function = "qup10";
				drive-strength = <6>;
				bias-disable;
			};

			qup_spi5_sleep: qup-spi5-sleep-state {
				pins = "gpio22", "gpio23", "gpio24", "gpio25";
				function = "gpio";
				drive-strength = <6>;
				bias-disable;
			};

			qup_spi6_default: qup-spi6-default-state {
				pins = "gpio30", "gpio31", "gpio32", "gpio33";
				function = "qup11";
				drive-strength = <6>;
				bias-disable;
			};

			qup_spi6_sleep: qup-spi6-sleep-state {
				pins = "gpio30", "gpio31", "gpio32", "gpio33";
				function = "gpio";
				drive-strength = <6>;
				bias-disable;
			};

			qup_spi8_default: qup-spi8-default-state {
				pins = "gpio18", "gpio19", "gpio20", "gpio21";
				function = "qup13";
				drive-strength = <6>;
				bias-disable;
			};

			qup_spi8_sleep: qup-spi8-sleep-state {
				pins = "gpio18", "gpio19", "gpio20", "gpio21";
				function = "gpio";
				drive-strength = <6>;
				bias-disable;
			};

			qup_spi9_default: qup-spi9-default-state {
				pins = "gpio10", "gpio11", "gpio12", "gpio13";
				function = "qup14";
				drive-strength = <6>;
				bias-disable;
			};

			qup_spi9_sleep: qup-spi9-sleep-state {
				pins = "gpio10", "gpio11", "gpio12", "gpio13";
				function = "gpio";
				drive-strength = <6>;
				bias-disable;
			};
		};

		gcc: clock-controller@1400000 {
			compatible = "qcom,gcc-sm6125";
			reg = <0x01400000 0x1f0000>;
			#clock-cells = <1>;
			#reset-cells = <1>;
			#power-domain-cells = <1>;
			clock-names = "bi_tcxo", "sleep_clk";
			clocks = <&rpmcc RPM_SMD_XO_CLK_SRC>, <&sleep_clk>;
		};

		hsusb_phy1: phy@1613000 {
			compatible = "qcom,msm8996-qusb2-phy";
			reg = <0x01613000 0x180>;
			#phy-cells = <0>;

			clocks = <&gcc GCC_AHB2PHY_USB_CLK>,
				 <&rpmcc RPM_SMD_XO_CLK_SRC>;
			clock-names = "cfg_ahb", "ref";

			resets = <&gcc GCC_QUSB2PHY_PRIM_BCR>;
			status = "disabled";
		};

		spmi_bus: spmi@1c40000 {
			compatible = "qcom,spmi-pmic-arb";
			reg = <0x01c40000 0x1100>,
			      <0x01e00000 0x2000000>,
			      <0x03e00000 0x100000>,
			      <0x03f00000 0xa0000>,
			      <0x01c0a000 0x26000>;
			reg-names = "core", "chnls", "obsrvr", "intr", "cnfg";
			interrupt-names = "periph_irq";
			interrupts = <GIC_SPI 183 IRQ_TYPE_LEVEL_HIGH>;
			qcom,ee = <0>;
			qcom,channel = <0>;
			#address-cells = <2>;
			#size-cells = <0>;
			interrupt-controller;
			#interrupt-cells = <4>;
		};

		rpm_msg_ram: sram@45f0000 {
			compatible = "qcom,rpm-msg-ram";
			reg = <0x045f0000 0x7000>;
		};

		sdhc_1: mmc@4744000 {
			compatible = "qcom,sm6125-sdhci", "qcom,sdhci-msm-v5";
			reg = <0x04744000 0x1000>, <0x04745000 0x1000>;
			reg-names = "hc", "cqhci";

			interrupts = <GIC_SPI 348 IRQ_TYPE_LEVEL_HIGH>,
				     <GIC_SPI 352 IRQ_TYPE_LEVEL_HIGH>;
			interrupt-names = "hc_irq", "pwr_irq";

			clocks = <&gcc GCC_SDCC1_AHB_CLK>,
				 <&gcc GCC_SDCC1_APPS_CLK>,
				 <&rpmcc RPM_SMD_XO_CLK_SRC>;
			clock-names = "iface", "core", "xo";
			iommus = <&apps_smmu 0x160 0x0>;

			power-domains = <&rpmpd SM6125_VDDCX>;

			qcom,dll-config = <0x000f642c>;
			qcom,ddr-config = <0x80040873>;

			bus-width = <8>;
			non-removable;
			supports-cqe;

			status = "disabled";
		};

		sdhc_2: mmc@4784000 {
			compatible = "qcom,sm6125-sdhci", "qcom,sdhci-msm-v5";
			reg = <0x04784000 0x1000>;
			reg-names = "hc";

			interrupts = <GIC_SPI 350 IRQ_TYPE_LEVEL_HIGH>,
				     <GIC_SPI 353 IRQ_TYPE_LEVEL_HIGH>;
			interrupt-names = "hc_irq", "pwr_irq";

			clocks = <&gcc GCC_SDCC2_AHB_CLK>,
				 <&gcc GCC_SDCC2_APPS_CLK>,
				 <&rpmcc RPM_SMD_XO_CLK_SRC>;
			clock-names = "iface", "core", "xo";
			iommus = <&apps_smmu 0x180 0x0>;

			pinctrl-0 = <&sdc2_on_state>;
			pinctrl-1 = <&sdc2_off_state>;
			pinctrl-names = "default", "sleep";

			power-domains = <&rpmpd SM6125_VDDCX>;

			qcom,dll-config = <0x0007642c>;
			qcom,ddr-config = <0x80040873>;

			bus-width = <4>;
			status = "disabled";
		};

		ufs_mem_hc: ufs@4804000 {
			compatible = "qcom,sm6125-ufshc", "qcom,ufshc", "jedec,ufs-2.0";
			reg = <0x04804000 0x3000>, <0x04810000 0x8000>;
			reg-names = "std", "ice";
			interrupts = <GIC_SPI 356 IRQ_TYPE_LEVEL_HIGH>;

			clocks = <&gcc GCC_UFS_PHY_AXI_CLK>,
				 <&gcc GCC_SYS_NOC_UFS_PHY_AXI_CLK>,
				 <&gcc GCC_UFS_PHY_AHB_CLK>,
				 <&gcc GCC_UFS_PHY_UNIPRO_CORE_CLK>,
				 <&rpmcc RPM_SMD_XO_CLK_SRC>,
				 <&gcc GCC_UFS_PHY_TX_SYMBOL_0_CLK>,
				 <&gcc GCC_UFS_PHY_RX_SYMBOL_0_CLK>,
				 <&gcc GCC_UFS_PHY_ICE_CORE_CLK>;
			clock-names = "core_clk",
				      "bus_aggr_clk",
				      "iface_clk",
				      "core_clk_unipro",
				      "ref_clk",
				      "tx_lane0_sync_clk",
				      "rx_lane0_sync_clk",
				      "ice_core_clk";
			freq-table-hz = <50000000 240000000>,
					<0 0>,
					<0 0>,
					<37500000 150000000>,
					<0 0>,
					<0 0>,
					<0 0>,
					<75000000 300000000>;

			resets = <&gcc GCC_UFS_PHY_BCR>;
			reset-names = "rst";
			#reset-cells = <1>;

			phys = <&ufs_mem_phy>;
			phy-names = "ufsphy";

			lanes-per-direction = <1>;

			iommus = <&apps_smmu 0x200 0x0>;

			status = "disabled";
		};

		ufs_mem_phy: phy@4807000 {
			compatible = "qcom,sm6125-qmp-ufs-phy";
			reg = <0x04807000 0xdb8>;

			clocks = <&rpmcc RPM_SMD_XO_CLK_SRC>,
				 <&gcc GCC_UFS_PHY_PHY_AUX_CLK>,
				 <&gcc GCC_UFS_MEM_CLKREF_CLK>;
			clock-names = "ref",
				      "ref_aux",
				      "qref";

			resets = <&ufs_mem_hc 0>;
			reset-names = "ufsphy";

			power-domains = <&gcc UFS_PHY_GDSC>;

			#phy-cells = <0>;

			status = "disabled";
		};

		gpi_dma0: dma-controller@4a00000 {
			compatible = "qcom,sm6125-gpi-dma", "qcom,sdm845-gpi-dma";
			reg = <0x04a00000 0x60000>;
			interrupts = <GIC_SPI 335 IRQ_TYPE_LEVEL_HIGH>,
				     <GIC_SPI 336 IRQ_TYPE_LEVEL_HIGH>,
				     <GIC_SPI 337 IRQ_TYPE_LEVEL_HIGH>,
				     <GIC_SPI 338 IRQ_TYPE_LEVEL_HIGH>,
				     <GIC_SPI 339 IRQ_TYPE_LEVEL_HIGH>,
				     <GIC_SPI 340 IRQ_TYPE_LEVEL_HIGH>,
				     <GIC_SPI 341 IRQ_TYPE_LEVEL_HIGH>,
				     <GIC_SPI 342 IRQ_TYPE_LEVEL_HIGH>;
			dma-channels = <8>;
			dma-channel-mask = <0x1f>;
			iommus = <&apps_smmu 0x136 0x0>;
			#dma-cells = <3>;
			status = "disabled";
		};

		qupv3_id_0: geniqup@4ac0000 {
			compatible = "qcom,geni-se-qup";
			reg = <0x04ac0000 0x2000>;
			clocks = <&gcc GCC_QUPV3_WRAP_0_M_AHB_CLK>,
				 <&gcc GCC_QUPV3_WRAP_0_S_AHB_CLK>;
			clock-names = "m-ahb", "s-ahb";
			iommus = <&apps_smmu 0x123 0x0>;
			#address-cells = <1>;
			#size-cells = <1>;
			ranges;
			status = "disabled";

			i2c0: i2c@4a80000 {
				compatible = "qcom,geni-i2c";
				reg = <0x04a80000 0x4000>;
				clocks = <&gcc GCC_QUPV3_WRAP0_S0_CLK>;
				clock-names = "se";
				interrupts = <GIC_SPI 327 IRQ_TYPE_LEVEL_HIGH>;
				pinctrl-0 = <&qup_i2c0_default>;
				pinctrl-1 = <&qup_i2c0_sleep>;
				pinctrl-names = "default", "sleep";
				dmas = <&gpi_dma0 0 0 QCOM_GPI_I2C>,
				       <&gpi_dma0 1 0 QCOM_GPI_I2C>;
				dma-names = "tx", "rx";
				#address-cells = <1>;
				#size-cells = <0>;
				status = "disabled";
			};

			spi0: spi@4a80000 {
				compatible = "qcom,geni-spi";
				reg = <0x04a80000 0x4000>;
				clocks = <&gcc GCC_QUPV3_WRAP0_S0_CLK>;
				clock-names = "se";
				interrupts = <GIC_SPI 327 IRQ_TYPE_LEVEL_HIGH>;
				pinctrl-0 = <&qup_spi0_default>;
				pinctrl-1 = <&qup_spi0_sleep>;
				pinctrl-names = "default", "sleep";
				dmas = <&gpi_dma0 0 0 QCOM_GPI_SPI>,
				       <&gpi_dma0 1 0 QCOM_GPI_SPI>;
				dma-names = "tx", "rx";
				#address-cells = <1>;
				#size-cells = <0>;
				status = "disabled";
			};

			i2c1: i2c@4a84000 {
				compatible = "qcom,geni-i2c";
				reg = <0x04a84000 0x4000>;
				clocks = <&gcc GCC_QUPV3_WRAP0_S1_CLK>;
				clock-names = "se";
				interrupts = <GIC_SPI 328 IRQ_TYPE_LEVEL_HIGH>;
				pinctrl-0 = <&qup_i2c1_default>;
				pinctrl-1 = <&qup_i2c1_sleep>;
				pinctrl-names = "default", "sleep";
				dmas = <&gpi_dma0 0 1 QCOM_GPI_I2C>,
				       <&gpi_dma0 1 1 QCOM_GPI_I2C>;
				dma-names = "tx", "rx";
				#address-cells = <1>;
				#size-cells = <0>;
				status = "disabled";
			};

			i2c2: i2c@4a88000 {
				compatible = "qcom,geni-i2c";
				reg = <0x04a88000 0x4000>;
				clocks = <&gcc GCC_QUPV3_WRAP0_S2_CLK>;
				clock-names = "se";
				interrupts = <GIC_SPI 329 IRQ_TYPE_LEVEL_HIGH>;
				pinctrl-0 = <&qup_i2c2_default>;
				pinctrl-1 = <&qup_i2c2_sleep>;
				pinctrl-names = "default", "sleep";
				dmas = <&gpi_dma0 0 2 QCOM_GPI_I2C>,
				       <&gpi_dma0 1 2 QCOM_GPI_I2C>;
				dma-names = "tx", "rx";
				#address-cells = <1>;
				#size-cells = <0>;
				status = "disabled";
			};

			spi2: spi@4a88000 {
				compatible = "qcom,geni-spi";
				reg = <0x04a88000 0x4000>;
				clocks = <&gcc GCC_QUPV3_WRAP0_S2_CLK>;
				clock-names = "se";
				interrupts = <GIC_SPI 329 IRQ_TYPE_LEVEL_HIGH>;
				pinctrl-0 = <&qup_spi2_default>;
				pinctrl-1 = <&qup_spi2_sleep>;
				pinctrl-names = "default", "sleep";
				dmas = <&gpi_dma0 0 2 QCOM_GPI_SPI>,
				       <&gpi_dma0 1 2 QCOM_GPI_SPI>;
				dma-names = "tx", "rx";
				#address-cells = <1>;
				#size-cells = <0>;
				status = "disabled";
			};

			i2c3: i2c@4a8c000 {
				compatible = "qcom,geni-i2c";
				reg = <0x04a8c000 0x4000>;
				clocks = <&gcc GCC_QUPV3_WRAP0_S3_CLK>;
				clock-names = "se";
				interrupts = <GIC_SPI 330 IRQ_TYPE_LEVEL_HIGH>;
				pinctrl-0 = <&qup_i2c3_default>;
				pinctrl-1 = <&qup_i2c3_sleep>;
				pinctrl-names = "default", "sleep";
				dmas = <&gpi_dma0 0 3 QCOM_GPI_I2C>,
				       <&gpi_dma0 1 3 QCOM_GPI_I2C>;
				dma-names = "tx", "rx";
				#address-cells = <1>;
				#size-cells = <0>;
				status = "disabled";
			};

			i2c4: i2c@4a90000 {
				compatible = "qcom,geni-i2c";
				reg = <0x04a90000 0x4000>;
				clocks = <&gcc GCC_QUPV3_WRAP0_S4_CLK>;
				clock-names = "se";
				interrupts = <GIC_SPI 331 IRQ_TYPE_LEVEL_HIGH>;
				pinctrl-0 = <&qup_i2c4_default>;
				pinctrl-1 = <&qup_i2c4_sleep>;
				pinctrl-names = "default", "sleep";
				dmas = <&gpi_dma0 0 4 QCOM_GPI_I2C>,
				       <&gpi_dma0 1 4 QCOM_GPI_I2C>;
				dma-names = "tx", "rx";
				#address-cells = <1>;
				#size-cells = <0>;
				status = "disabled";
			};
		};

		gpi_dma1: dma-controller@4c00000 {
			compatible = "qcom,sm6125-gpi-dma", "qcom,sdm845-gpi-dma";
			reg = <0x04c00000 0x60000>;
			interrupts = <GIC_SPI 314 IRQ_TYPE_LEVEL_HIGH>,
				     <GIC_SPI 315 IRQ_TYPE_LEVEL_HIGH>,
				     <GIC_SPI 316 IRQ_TYPE_LEVEL_HIGH>,
				     <GIC_SPI 317 IRQ_TYPE_LEVEL_HIGH>,
				     <GIC_SPI 318 IRQ_TYPE_LEVEL_HIGH>,
				     <GIC_SPI 319 IRQ_TYPE_LEVEL_HIGH>,
				     <GIC_SPI 320 IRQ_TYPE_LEVEL_HIGH>,
				     <GIC_SPI 321 IRQ_TYPE_LEVEL_HIGH>;
			dma-channels = <8>;
			dma-channel-mask = <0x0f>;
			iommus = <&apps_smmu 0x156 0x0>;
			#dma-cells = <3>;
			status = "disabled";
		};

		qupv3_id_1: geniqup@4cc0000 {
			compatible = "qcom,geni-se-qup";
			reg = <0x04cc0000 0x2000>;
			clocks = <&gcc GCC_QUPV3_WRAP_1_M_AHB_CLK>,
				 <&gcc GCC_QUPV3_WRAP_1_S_AHB_CLK>;
			clock-names = "m-ahb", "s-ahb";
			iommus = <&apps_smmu 0x143 0x0>;
			#address-cells = <1>;
			#size-cells = <1>;
			ranges;
			status = "disabled";

			i2c5: i2c@4c80000 {
				compatible = "qcom,geni-i2c";
				reg = <0x04c80000 0x4000>;
				clocks = <&gcc GCC_QUPV3_WRAP1_S0_CLK>;
				clock-names = "se";
				interrupts = <GIC_SPI 308 IRQ_TYPE_LEVEL_HIGH>;
				pinctrl-0 = <&qup_i2c5_default>;
				pinctrl-1 = <&qup_i2c5_sleep>;
				pinctrl-names = "default", "sleep";
				dmas = <&gpi_dma1 0 0 QCOM_GPI_I2C>,
				       <&gpi_dma1 1 0 QCOM_GPI_I2C>;
				dma-names = "tx", "rx";
				#address-cells = <1>;
				#size-cells = <0>;
				status = "disabled";
			};

			spi5: spi@4c80000 {
				compatible = "qcom,geni-spi";
				reg = <0x04c80000 0x4000>;
				clocks = <&gcc GCC_QUPV3_WRAP1_S0_CLK>;
				clock-names = "se";
				interrupts = <GIC_SPI 308 IRQ_TYPE_LEVEL_HIGH>;
				pinctrl-0 = <&qup_spi5_default>;
				pinctrl-1 = <&qup_spi5_sleep>;
				pinctrl-names = "default", "sleep";
				dmas = <&gpi_dma1 0 0 QCOM_GPI_SPI>,
				       <&gpi_dma1 1 0 QCOM_GPI_SPI>;
				dma-names = "tx", "rx";
				#address-cells = <1>;
				#size-cells = <0>;
				status = "disabled";
			};

			i2c6: i2c@4c84000 {
				compatible = "qcom,geni-i2c";
				reg = <0x04c84000 0x4000>;
				clocks = <&gcc GCC_QUPV3_WRAP1_S1_CLK>;
				clock-names = "se";
				interrupts = <GIC_SPI 309 IRQ_TYPE_LEVEL_HIGH>;
				pinctrl-0 = <&qup_i2c6_default>;
				pinctrl-1 = <&qup_i2c6_sleep>;
				pinctrl-names = "default", "sleep";
				dmas = <&gpi_dma1 0 1 QCOM_GPI_I2C>,
				       <&gpi_dma1 1 1 QCOM_GPI_I2C>;
				dma-names = "tx", "rx";
				#address-cells = <1>;
				#size-cells = <0>;
				status = "disabled";
			};

			spi6: spi@4c84000 {
				compatible = "qcom,geni-spi";
				reg = <0x04c84000 0x4000>;
				clocks = <&gcc GCC_QUPV3_WRAP1_S1_CLK>;
				clock-names = "se";
				interrupts = <GIC_SPI 309 IRQ_TYPE_LEVEL_HIGH>;
				pinctrl-0 = <&qup_spi6_default>;
				pinctrl-1 = <&qup_spi6_sleep>;
				pinctrl-names = "default", "sleep";
				dmas = <&gpi_dma1 0 1 QCOM_GPI_SPI>,
				       <&gpi_dma1 1 1 QCOM_GPI_SPI>;
				dma-names = "tx", "rx";
				#address-cells = <1>;
				#size-cells = <0>;
				status = "disabled";
			};

			i2c7: i2c@4c88000 {
				compatible = "qcom,geni-i2c";
				reg = <0x04c88000 0x4000>;
				clocks = <&gcc GCC_QUPV3_WRAP1_S2_CLK>;
				clock-names = "se";
				interrupts = <GIC_SPI 310 IRQ_TYPE_LEVEL_HIGH>;
				pinctrl-0 = <&qup_i2c7_default>;
				pinctrl-1 = <&qup_i2c7_sleep>;
				pinctrl-names = "default", "sleep";
				dmas = <&gpi_dma1 0 2 QCOM_GPI_I2C>,
				       <&gpi_dma1 1 2 QCOM_GPI_I2C>;
				dma-names = "tx", "rx";
				#address-cells = <1>;
				#size-cells = <0>;
				status = "disabled";
			};

			i2c8: i2c@4c8c000 {
				compatible = "qcom,geni-i2c";
				reg = <0x04c8c000 0x4000>;
				clocks = <&gcc GCC_QUPV3_WRAP1_S3_CLK>;
				clock-names = "se";
				interrupts = <GIC_SPI 311 IRQ_TYPE_LEVEL_HIGH>;
				pinctrl-0 = <&qup_i2c8_default>;
				pinctrl-1 = <&qup_i2c8_sleep>;
				pinctrl-names = "default", "sleep";
				dmas = <&gpi_dma1 0 3 QCOM_GPI_I2C>,
				       <&gpi_dma1 1 3 QCOM_GPI_I2C>;
				dma-names = "tx", "rx";
				#address-cells = <1>;
				#size-cells = <0>;
				status = "disabled";
			};

			spi8: spi@4c8c000 {
				compatible = "qcom,geni-spi";
				reg = <0x04c8c000 0x4000>;
				clocks = <&gcc GCC_QUPV3_WRAP1_S3_CLK>;
				clock-names = "se";
				interrupts = <GIC_SPI 311 IRQ_TYPE_LEVEL_HIGH>;
				pinctrl-0 = <&qup_spi8_default>;
				pinctrl-1 = <&qup_spi8_sleep>;
				pinctrl-names = "default", "sleep";
				dmas = <&gpi_dma1 0 3 QCOM_GPI_SPI>,
				       <&gpi_dma1 1 3 QCOM_GPI_SPI>;
				dma-names = "tx", "rx";
				#address-cells = <1>;
				#size-cells = <0>;
				status = "disabled";
			};

			i2c9: i2c@4c90000 {
				compatible = "qcom,geni-i2c";
				reg = <0x04c90000 0x4000>;
				clocks = <&gcc GCC_QUPV3_WRAP1_S4_CLK>;
				clock-names = "se";
				interrupts = <GIC_SPI 312 IRQ_TYPE_LEVEL_HIGH>;
				pinctrl-0 = <&qup_i2c9_default>;
				pinctrl-1 = <&qup_i2c9_sleep>;
				pinctrl-names = "default", "sleep";
				dmas = <&gpi_dma1 0 4 QCOM_GPI_I2C>,
				       <&gpi_dma1 1 4 QCOM_GPI_I2C>;
				dma-names = "tx", "rx";
				#address-cells = <1>;
				#size-cells = <0>;
				status = "disabled";
			};

			spi9: spi@4c90000 {
				compatible = "qcom,geni-spi";
				reg = <0x04c90000 0x4000>;
				clocks = <&gcc GCC_QUPV3_WRAP1_S4_CLK>;
				clock-names = "se";
				interrupts = <GIC_SPI 312 IRQ_TYPE_LEVEL_HIGH>;
				pinctrl-0 = <&qup_spi9_default>;
				pinctrl-1 = <&qup_spi9_sleep>;
				pinctrl-names = "default", "sleep";
				dmas = <&gpi_dma1 0 4 QCOM_GPI_SPI>,
				       <&gpi_dma1 1 4 QCOM_GPI_SPI>;
				dma-names = "tx", "rx";
				#address-cells = <1>;
				#size-cells = <0>;
				status = "disabled";
			};
		};

		usb3: usb@4ef8800 {
			compatible = "qcom,sm6125-dwc3", "qcom,dwc3";
			reg = <0x04ef8800 0x400>;
			#address-cells = <1>;
			#size-cells = <1>;
			ranges;

			clocks = <&gcc GCC_CFG_NOC_USB3_PRIM_AXI_CLK>,
				 <&gcc GCC_USB30_PRIM_MASTER_CLK>,
				 <&gcc GCC_SYS_NOC_USB3_PRIM_AXI_CLK>,
				 <&gcc GCC_USB30_PRIM_SLEEP_CLK>,
				 <&gcc GCC_USB30_PRIM_MOCK_UTMI_CLK>,
				 <&gcc GCC_USB3_PRIM_CLKREF_CLK>;
			clock-names = "cfg_noc",
				      "core",
				      "iface",
				      "sleep",
				      "mock_utmi",
				      "xo";

			assigned-clocks = <&gcc GCC_USB30_PRIM_MOCK_UTMI_CLK>,
					  <&gcc GCC_USB30_PRIM_MASTER_CLK>;
			assigned-clock-rates = <19200000>, <66666667>;

			interrupts = <GIC_SPI 302 IRQ_TYPE_LEVEL_HIGH>,
				     <GIC_SPI 260 IRQ_TYPE_LEVEL_HIGH>,
				     <GIC_SPI 254 IRQ_TYPE_LEVEL_HIGH>,
				     <GIC_SPI 422 IRQ_TYPE_LEVEL_HIGH>;
			interrupt-names = "pwr_event",
					  "qusb2_phy",
					  "hs_phy_irq",
					  "ss_phy_irq";

			power-domains = <&gcc USB30_PRIM_GDSC>;
			qcom,select-utmi-as-pipe-clk;
			status = "disabled";

			usb3_dwc3: usb@4e00000 {
				compatible = "snps,dwc3";
				reg = <0x04e00000 0xcd00>;
				interrupts = <GIC_SPI 255 IRQ_TYPE_LEVEL_HIGH>;
				iommus = <&apps_smmu 0x100 0x0>;
				phys = <&hsusb_phy1>;
				phy-names = "usb2-phy";
				snps,dis_u2_susphy_quirk;
				snps,dis_enblslpm_quirk;
				maximum-speed = "high-speed";
				dr_mode = "peripheral";
			};
		};

		sram@4690000 {
			compatible = "qcom,rpm-stats";
			reg = <0x04690000 0x10000>;
		};

<<<<<<< HEAD
=======
		mdss: display-subsystem@5e00000 {
			compatible = "qcom,sm6125-mdss";
			reg = <0x05e00000 0x1000>;
			reg-names = "mdss";

			interrupts = <GIC_SPI 186 IRQ_TYPE_LEVEL_HIGH>;
			interrupt-controller;
			#interrupt-cells = <1>;

			clocks = <&gcc GCC_DISP_AHB_CLK>,
				 <&dispcc DISP_CC_MDSS_AHB_CLK>,
				 <&dispcc DISP_CC_MDSS_MDP_CLK>;
			clock-names = "iface",
				      "ahb",
				      "core";

			power-domains = <&dispcc MDSS_GDSC>;

			iommus = <&apps_smmu 0x400 0x0>;

			#address-cells = <1>;
			#size-cells = <1>;
			ranges;

			status = "disabled";

			mdss_mdp: display-controller@5e01000 {
				compatible = "qcom,sm6125-dpu";
				reg = <0x05e01000 0x83208>,
				      <0x05eb0000 0x2008>;
				reg-names = "mdp", "vbif";

				interrupt-parent = <&mdss>;
				interrupts = <0>;

				clocks = <&gcc GCC_DISP_HF_AXI_CLK>,
					 <&dispcc DISP_CC_MDSS_AHB_CLK>,
					 <&dispcc DISP_CC_MDSS_ROT_CLK>,
					 <&dispcc DISP_CC_MDSS_MDP_LUT_CLK>,
					 <&dispcc DISP_CC_MDSS_MDP_CLK>,
					 <&dispcc DISP_CC_MDSS_VSYNC_CLK>,
					 <&gcc GCC_DISP_THROTTLE_CORE_CLK>;
				clock-names = "bus",
					      "iface",
					      "rot",
					      "lut",
					      "core",
					      "vsync",
					      "throttle";
				assigned-clocks = <&dispcc DISP_CC_MDSS_VSYNC_CLK>;
				assigned-clock-rates = <19200000>;

				operating-points-v2 = <&mdp_opp_table>;
				power-domains = <&rpmpd SM6125_VDDCX>;

				ports {
					#address-cells = <1>;
					#size-cells = <0>;

					port@0 {
						reg = <0>;
						dpu_intf1_out: endpoint {
							remote-endpoint = <&mdss_dsi0_in>;
						};
					};
				};

				mdp_opp_table: opp-table {
					compatible = "operating-points-v2";

					opp-192000000 {
						opp-hz = /bits/ 64 <192000000>;
						required-opps = <&rpmpd_opp_low_svs>;
					};

					opp-256000000 {
						opp-hz = /bits/ 64 <256000000>;
						required-opps = <&rpmpd_opp_svs>;
					};

					opp-307200000 {
						opp-hz = /bits/ 64 <307200000>;
						required-opps = <&rpmpd_opp_svs_plus>;
					};

					opp-384000000 {
						opp-hz = /bits/ 64 <384000000>;
						required-opps = <&rpmpd_opp_nom>;
					};

					opp-400000000 {
						opp-hz = /bits/ 64 <400000000>;
						required-opps = <&rpmpd_opp_turbo>;
					};
				};
			};

			mdss_dsi0: dsi@5e94000 {
				compatible = "qcom,sm6125-dsi-ctrl", "qcom,mdss-dsi-ctrl";
				reg = <0x05e94000 0x400>;
				reg-names = "dsi_ctrl";

				interrupt-parent = <&mdss>;
				interrupts = <4>;

				clocks = <&dispcc DISP_CC_MDSS_BYTE0_CLK>,
					 <&dispcc DISP_CC_MDSS_BYTE0_INTF_CLK>,
					 <&dispcc DISP_CC_MDSS_PCLK0_CLK>,
					 <&dispcc DISP_CC_MDSS_ESC0_CLK>,
					 <&dispcc DISP_CC_MDSS_AHB_CLK>,
					 <&gcc GCC_DISP_HF_AXI_CLK>;
				clock-names = "byte",
					      "byte_intf",
					      "pixel",
					      "core",
					      "iface",
					      "bus";
				assigned-clocks = <&dispcc DISP_CC_MDSS_BYTE0_CLK_SRC>,
						  <&dispcc DISP_CC_MDSS_PCLK0_CLK_SRC>;
				assigned-clock-parents = <&mdss_dsi0_phy 0>, <&mdss_dsi0_phy 1>;

				operating-points-v2 = <&dsi_opp_table>;
				power-domains = <&rpmpd SM6125_VDDCX>;

				phys = <&mdss_dsi0_phy>;
				phy-names = "dsi";

				#address-cells = <1>;
				#size-cells = <0>;

				status = "disabled";

				ports {
					#address-cells = <1>;
					#size-cells = <0>;

					port@0 {
						reg = <0>;
						mdss_dsi0_in: endpoint {
							remote-endpoint = <&dpu_intf1_out>;
						};
					};

					port@1 {
						reg = <1>;
						mdss_dsi0_out: endpoint {
						};
					};
				};

				dsi_opp_table: opp-table {
					compatible = "operating-points-v2";

					opp-164000000 {
						opp-hz = /bits/ 64 <164000000>;
						required-opps = <&rpmpd_opp_low_svs>;
					};

					opp-187500000 {
						opp-hz = /bits/ 64 <187500000>;
						required-opps = <&rpmpd_opp_svs>;
					};
				};
			};

			mdss_dsi0_phy: phy@5e94400 {
				compatible = "qcom,sm6125-dsi-phy-14nm";
				reg = <0x05e94400 0x100>,
				      <0x05e94500 0x300>,
				      <0x05e94800 0x188>;
				reg-names = "dsi_phy",
					    "dsi_phy_lane",
					    "dsi_pll";

				#clock-cells = <1>;
				#phy-cells = <0>;

				clocks = <&dispcc DISP_CC_MDSS_AHB_CLK>,
					 <&rpmcc RPM_SMD_XO_CLK_SRC>;
				clock-names = "iface",
					      "ref";

				required-opps = <&rpmpd_opp_nom>;
				power-domains = <&rpmpd SM6125_VDDMX>;

				status = "disabled";
			};
		};

		dispcc: clock-controller@5f00000 {
			compatible = "qcom,sm6125-dispcc";
			reg = <0x05f00000 0x20000>;

			clocks = <&rpmcc RPM_SMD_XO_CLK_SRC>,
				 <&mdss_dsi0_phy 0>,
				 <&mdss_dsi0_phy 1>,
				 <0>,
				 <0>,
				 <0>,
				 <&gcc GCC_DISP_AHB_CLK>,
				 <&gcc GCC_DISP_GPLL0_DIV_CLK_SRC>;
			clock-names = "bi_tcxo",
				      "dsi0_phy_pll_out_byteclk",
				      "dsi0_phy_pll_out_dsiclk",
				      "dsi1_phy_pll_out_dsiclk",
				      "dp_phy_pll_link_clk",
				      "dp_phy_pll_vco_div_clk",
				      "cfg_ahb_clk",
				      "gcc_disp_gpll0_div_clk_src";

			required-opps = <&rpmpd_opp_ret>;
			power-domains = <&rpmpd SM6125_VDDCX>;

			#clock-cells = <1>;
			#power-domain-cells = <1>;
		};

>>>>>>> 2d5404ca
		apps_smmu: iommu@c600000 {
			compatible = "qcom,sm6125-smmu-500", "qcom,smmu-500", "arm,mmu-500";
			reg = <0x0c600000 0x80000>;
			interrupts = <GIC_SPI 81 IRQ_TYPE_LEVEL_HIGH>,
				     <GIC_SPI 88 IRQ_TYPE_LEVEL_HIGH>,
				     <GIC_SPI 89 IRQ_TYPE_LEVEL_HIGH>,
				     <GIC_SPI 90 IRQ_TYPE_LEVEL_HIGH>,
				     <GIC_SPI 91 IRQ_TYPE_LEVEL_HIGH>,
				     <GIC_SPI 92 IRQ_TYPE_LEVEL_HIGH>,
				     <GIC_SPI 93 IRQ_TYPE_LEVEL_HIGH>,
				     <GIC_SPI 94 IRQ_TYPE_LEVEL_HIGH>,
				     <GIC_SPI 95 IRQ_TYPE_LEVEL_HIGH>,
				     <GIC_SPI 96 IRQ_TYPE_LEVEL_HIGH>,
				     <GIC_SPI 97 IRQ_TYPE_LEVEL_HIGH>,
				     <GIC_SPI 98 IRQ_TYPE_LEVEL_HIGH>,
				     <GIC_SPI 99 IRQ_TYPE_LEVEL_HIGH>,
				     <GIC_SPI 100 IRQ_TYPE_LEVEL_HIGH>,
				     <GIC_SPI 101 IRQ_TYPE_LEVEL_HIGH>,
				     <GIC_SPI 102 IRQ_TYPE_LEVEL_HIGH>,
				     <GIC_SPI 103 IRQ_TYPE_LEVEL_HIGH>,
				     <GIC_SPI 104 IRQ_TYPE_LEVEL_HIGH>,
				     <GIC_SPI 105 IRQ_TYPE_LEVEL_HIGH>,
				     <GIC_SPI 106 IRQ_TYPE_LEVEL_HIGH>,
				     <GIC_SPI 107 IRQ_TYPE_LEVEL_HIGH>,
				     <GIC_SPI 108 IRQ_TYPE_LEVEL_HIGH>,
				     <GIC_SPI 109 IRQ_TYPE_LEVEL_HIGH>,
				     <GIC_SPI 110 IRQ_TYPE_LEVEL_HIGH>,
				     <GIC_SPI 111 IRQ_TYPE_LEVEL_HIGH>,
				     <GIC_SPI 112 IRQ_TYPE_LEVEL_HIGH>,
				     <GIC_SPI 113 IRQ_TYPE_LEVEL_HIGH>,
				     <GIC_SPI 114 IRQ_TYPE_LEVEL_HIGH>,
				     <GIC_SPI 115 IRQ_TYPE_LEVEL_HIGH>,
				     <GIC_SPI 116 IRQ_TYPE_LEVEL_HIGH>,
				     <GIC_SPI 117 IRQ_TYPE_LEVEL_HIGH>,
				     <GIC_SPI 118 IRQ_TYPE_LEVEL_HIGH>,
				     <GIC_SPI 119 IRQ_TYPE_LEVEL_HIGH>,
				     <GIC_SPI 120 IRQ_TYPE_LEVEL_HIGH>,
				     <GIC_SPI 121 IRQ_TYPE_LEVEL_HIGH>,
				     <GIC_SPI 122 IRQ_TYPE_LEVEL_HIGH>,
				     <GIC_SPI 123 IRQ_TYPE_LEVEL_HIGH>,
				     <GIC_SPI 124 IRQ_TYPE_LEVEL_HIGH>,
				     <GIC_SPI 125 IRQ_TYPE_LEVEL_HIGH>,
				     <GIC_SPI 126 IRQ_TYPE_LEVEL_HIGH>,
				     <GIC_SPI 127 IRQ_TYPE_LEVEL_HIGH>,
				     <GIC_SPI 128 IRQ_TYPE_LEVEL_HIGH>,
				     <GIC_SPI 129 IRQ_TYPE_LEVEL_HIGH>,
				     <GIC_SPI 130 IRQ_TYPE_LEVEL_HIGH>,
				     <GIC_SPI 131 IRQ_TYPE_LEVEL_HIGH>,
				     <GIC_SPI 132 IRQ_TYPE_LEVEL_HIGH>,
				     <GIC_SPI 133 IRQ_TYPE_LEVEL_HIGH>,
				     <GIC_SPI 134 IRQ_TYPE_LEVEL_HIGH>,
				     <GIC_SPI 135 IRQ_TYPE_LEVEL_HIGH>,
				     <GIC_SPI 136 IRQ_TYPE_LEVEL_HIGH>,
				     <GIC_SPI 137 IRQ_TYPE_LEVEL_HIGH>,
				     <GIC_SPI 138 IRQ_TYPE_LEVEL_HIGH>,
				     <GIC_SPI 139 IRQ_TYPE_LEVEL_HIGH>,
				     <GIC_SPI 140 IRQ_TYPE_LEVEL_HIGH>,
				     <GIC_SPI 141 IRQ_TYPE_LEVEL_HIGH>,
				     <GIC_SPI 142 IRQ_TYPE_LEVEL_HIGH>,
				     <GIC_SPI 143 IRQ_TYPE_LEVEL_HIGH>,
				     <GIC_SPI 144 IRQ_TYPE_LEVEL_HIGH>,
				     <GIC_SPI 145 IRQ_TYPE_LEVEL_HIGH>,
				     <GIC_SPI 146 IRQ_TYPE_LEVEL_HIGH>,
				     <GIC_SPI 147 IRQ_TYPE_LEVEL_HIGH>,
				     <GIC_SPI 148 IRQ_TYPE_LEVEL_HIGH>,
				     <GIC_SPI 149 IRQ_TYPE_LEVEL_HIGH>,
				     <GIC_SPI 150 IRQ_TYPE_LEVEL_HIGH>,
				     <GIC_SPI 151 IRQ_TYPE_LEVEL_HIGH>;

			#global-interrupts = <1>;
			#iommu-cells = <2>;
		};

		apcs_glb: mailbox@f111000 {
			compatible = "qcom,sm6125-apcs-hmss-global",
				     "qcom,msm8994-apcs-kpss-global";
			reg = <0x0f111000 0x1000>;

			#mbox-cells = <1>;
		};

		timer@f120000 {
			compatible = "arm,armv7-timer-mem";
			#address-cells = <1>;
			#size-cells = <1>;
			ranges;
			reg = <0x0f120000 0x1000>;
			clock-frequency = <19200000>;

			frame@f121000 {
				frame-number = <0>;
				interrupts = <GIC_SPI 8 IRQ_TYPE_LEVEL_HIGH>,
					     <GIC_SPI 7 IRQ_TYPE_LEVEL_HIGH>;
				reg = <0x0f121000 0x1000>,
				      <0x0f122000 0x1000>;
			};

			frame@f123000 {
				frame-number = <1>;
				interrupts = <GIC_SPI 9 IRQ_TYPE_LEVEL_HIGH>;
				reg = <0x0f123000 0x1000>;
				status = "disabled";
			};

			frame@f124000 {
				frame-number = <2>;
				interrupts = <GIC_SPI 10 IRQ_TYPE_LEVEL_HIGH>;
				reg = <0x0f124000 0x1000>;
				status = "disabled";
			};

			frame@f125000 {
				frame-number = <3>;
				interrupts = <GIC_SPI 11 IRQ_TYPE_LEVEL_HIGH>;
				reg = <0x0f125000 0x1000>;
				status = "disabled";
			};

			frame@f126000 {
				frame-number = <4>;
				interrupts = <GIC_SPI 12 IRQ_TYPE_LEVEL_HIGH>;
				reg = <0x0f126000 0x1000>;
				status = "disabled";
			};

			frame@f127000 {
				frame-number = <5>;
				interrupts = <GIC_SPI 13 IRQ_TYPE_LEVEL_HIGH>;
				reg = <0x0f127000 0x1000>;
				status = "disabled";
			};

			frame@f128000 {
				frame-number = <6>;
				interrupts = <GIC_SPI 14 IRQ_TYPE_LEVEL_HIGH>;
				reg = <0x0f128000 0x1000>;
				status = "disabled";
			};
		};

		intc: interrupt-controller@f200000 {
			compatible = "arm,gic-v3";
			reg = <0x0f200000 0x20000>,
			      <0x0f300000 0x100000>;
			#interrupt-cells = <3>;
			interrupt-controller;
			interrupts = <GIC_PPI 9 IRQ_TYPE_LEVEL_HIGH>;
		};
	};

	timer {
		compatible = "arm,armv8-timer";
		interrupts = <GIC_PPI 1 (GIC_CPU_MASK_SIMPLE(4) | IRQ_TYPE_LEVEL_LOW)>,
			     <GIC_PPI 2 (GIC_CPU_MASK_SIMPLE(4) | IRQ_TYPE_LEVEL_LOW)>,
			     <GIC_PPI 3 (GIC_CPU_MASK_SIMPLE(4) | IRQ_TYPE_LEVEL_LOW)>,
			     <GIC_PPI 0 (GIC_CPU_MASK_SIMPLE(4) | IRQ_TYPE_LEVEL_LOW)>;
		clock-frequency = <19200000>;
	};
};<|MERGE_RESOLUTION|>--- conflicted
+++ resolved
@@ -1219,8 +1219,6 @@
 			reg = <0x04690000 0x10000>;
 		};
 
-<<<<<<< HEAD
-=======
 		mdss: display-subsystem@5e00000 {
 			compatible = "qcom,sm6125-mdss";
 			reg = <0x05e00000 0x1000>;
@@ -1438,7 +1436,6 @@
 			#power-domain-cells = <1>;
 		};
 
->>>>>>> 2d5404ca
 		apps_smmu: iommu@c600000 {
 			compatible = "qcom,sm6125-smmu-500", "qcom,smmu-500", "arm,mmu-500";
 			reg = <0x0c600000 0x80000>;
