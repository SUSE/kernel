--- conflicted
+++ resolved
@@ -304,18 +304,7 @@
 	status = "okay";
 };
 
-<<<<<<< HEAD
-&pm8916_rpm_regulators {
-	pm8916_l17: l17 {
-		regulator-min-microvolt = <2850000>;
-		regulator-max-microvolt = <2850000>;
-	};
-};
-
-&sdhc_1 {
-=======
 &gpu {
->>>>>>> 2d5404ca
 	status = "okay";
 };
 
@@ -344,15 +333,8 @@
 
 &mdss_dsi0 {
 	pinctrl-names = "default", "sleep";
-<<<<<<< HEAD
-	pinctrl-0 = <&sdc2_clk_on &sdc2_cmd_on &sdc2_data_on &sdc2_cd_on>;
-	pinctrl-1 = <&sdc2_clk_off &sdc2_cmd_off &sdc2_data_off &sdc2_cd_off>;
-
-	cd-gpios = <&tlmm 38 GPIO_ACTIVE_LOW>;
-=======
 	pinctrl-0 = <&mdss_default>;
 	pinctrl-1 = <&mdss_sleep>;
->>>>>>> 2d5404ca
 };
 
 &mpss_mem {
@@ -364,8 +346,6 @@
 	linux,code = <KEY_VOLUMEDOWN>;
 };
 
-<<<<<<< HEAD
-=======
 &pm8916_rpm_regulators {
 	pm8916_l17: l17 {
 		regulator-min-microvolt = <2850000>;
@@ -437,7 +417,6 @@
 	status = "okay";
 };
 
->>>>>>> 2d5404ca
 &tlmm {
 	accel_int_default: accel-int-default-state {
 		pins = "gpio115";
