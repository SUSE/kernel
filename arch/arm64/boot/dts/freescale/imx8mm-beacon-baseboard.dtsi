--- conflicted
+++ resolved
@@ -278,8 +278,6 @@
 	assigned-clocks = <&clk IMX8MM_CLK_UART3>;
 	assigned-clock-parents = <&clk IMX8MM_SYS_PLL1_80M>;
 	uart-has-rtscts;
-<<<<<<< HEAD
-=======
 	status = "okay";
 };
 
@@ -294,7 +292,6 @@
 	pinctrl-names = "default";
 	disable-over-current;
 	dr_mode = "host";
->>>>>>> eb3cdb58
 	status = "okay";
 };
 
