// SPDX-License-Identifier: (GPL-2.0+ OR MIT)
/*
 * Copyright 2019 NXP
 */

#include <dt-bindings/clock/imx8mp-clock.h>
#include <dt-bindings/power/imx8mp-power.h>
#include <dt-bindings/reset/imx8mp-reset.h>
#include <dt-bindings/gpio/gpio.h>
#include <dt-bindings/input/input.h>
#include <dt-bindings/interconnect/fsl,imx8mp.h>
#include <dt-bindings/interrupt-controller/arm-gic.h>
#include <dt-bindings/thermal/thermal.h>

#include "imx8mp-pinfunc.h"

/ {
	interrupt-parent = <&gic>;
	#address-cells = <2>;
	#size-cells = <2>;

	aliases {
		ethernet0 = &fec;
		ethernet1 = &eqos;
		gpio0 = &gpio1;
		gpio1 = &gpio2;
		gpio2 = &gpio3;
		gpio3 = &gpio4;
		gpio4 = &gpio5;
		i2c0 = &i2c1;
		i2c1 = &i2c2;
		i2c2 = &i2c3;
		i2c3 = &i2c4;
		i2c4 = &i2c5;
		i2c5 = &i2c6;
		mmc0 = &usdhc1;
		mmc1 = &usdhc2;
		mmc2 = &usdhc3;
		serial0 = &uart1;
		serial1 = &uart2;
		serial2 = &uart3;
		serial3 = &uart4;
		spi0 = &flexspi;
	};

	cpus {
		#address-cells = <1>;
		#size-cells = <0>;

		A53_0: cpu@0 {
			device_type = "cpu";
			compatible = "arm,cortex-a53";
			reg = <0x0>;
			clock-latency = <61036>;
			clocks = <&clk IMX8MP_CLK_ARM>;
			enable-method = "psci";
			i-cache-size = <0x8000>;
			i-cache-line-size = <64>;
			i-cache-sets = <256>;
			d-cache-size = <0x8000>;
			d-cache-line-size = <64>;
			d-cache-sets = <128>;
			next-level-cache = <&A53_L2>;
			nvmem-cells = <&cpu_speed_grade>;
			nvmem-cell-names = "speed_grade";
			operating-points-v2 = <&a53_opp_table>;
			#cooling-cells = <2>;
		};

		A53_1: cpu@1 {
			device_type = "cpu";
			compatible = "arm,cortex-a53";
			reg = <0x1>;
			clock-latency = <61036>;
			clocks = <&clk IMX8MP_CLK_ARM>;
			enable-method = "psci";
			i-cache-size = <0x8000>;
			i-cache-line-size = <64>;
			i-cache-sets = <256>;
			d-cache-size = <0x8000>;
			d-cache-line-size = <64>;
			d-cache-sets = <128>;
			next-level-cache = <&A53_L2>;
			operating-points-v2 = <&a53_opp_table>;
			#cooling-cells = <2>;
		};

		A53_2: cpu@2 {
			device_type = "cpu";
			compatible = "arm,cortex-a53";
			reg = <0x2>;
			clock-latency = <61036>;
			clocks = <&clk IMX8MP_CLK_ARM>;
			enable-method = "psci";
			i-cache-size = <0x8000>;
			i-cache-line-size = <64>;
			i-cache-sets = <256>;
			d-cache-size = <0x8000>;
			d-cache-line-size = <64>;
			d-cache-sets = <128>;
			next-level-cache = <&A53_L2>;
			operating-points-v2 = <&a53_opp_table>;
			#cooling-cells = <2>;
		};

		A53_3: cpu@3 {
			device_type = "cpu";
			compatible = "arm,cortex-a53";
			reg = <0x3>;
			clock-latency = <61036>;
			clocks = <&clk IMX8MP_CLK_ARM>;
			enable-method = "psci";
			i-cache-size = <0x8000>;
			i-cache-line-size = <64>;
			i-cache-sets = <256>;
			d-cache-size = <0x8000>;
			d-cache-line-size = <64>;
			d-cache-sets = <128>;
			next-level-cache = <&A53_L2>;
			operating-points-v2 = <&a53_opp_table>;
			#cooling-cells = <2>;
		};

		A53_L2: l2-cache0 {
			compatible = "cache";
			cache-unified;
			cache-level = <2>;
			cache-size = <0x80000>;
			cache-line-size = <64>;
			cache-sets = <512>;
		};
	};

	a53_opp_table: opp-table {
		compatible = "operating-points-v2";
		opp-shared;

		opp-1200000000 {
			opp-hz = /bits/ 64 <1200000000>;
			opp-microvolt = <850000>;
			opp-supported-hw = <0x8a0>, <0x7>;
			clock-latency-ns = <150000>;
			opp-suspend;
		};

		opp-1600000000 {
			opp-hz = /bits/ 64 <1600000000>;
			opp-microvolt = <950000>;
			opp-supported-hw = <0xa0>, <0x7>;
			clock-latency-ns = <150000>;
			opp-suspend;
		};

		opp-1800000000 {
			opp-hz = /bits/ 64 <1800000000>;
			opp-microvolt = <1000000>;
			opp-supported-hw = <0x20>, <0x3>;
			clock-latency-ns = <150000>;
			opp-suspend;
		};
	};

	osc_32k: clock-osc-32k {
		compatible = "fixed-clock";
		#clock-cells = <0>;
		clock-frequency = <32768>;
		clock-output-names = "osc_32k";
	};

	osc_24m: clock-osc-24m {
		compatible = "fixed-clock";
		#clock-cells = <0>;
		clock-frequency = <24000000>;
		clock-output-names = "osc_24m";
	};

	clk_ext1: clock-ext1 {
		compatible = "fixed-clock";
		#clock-cells = <0>;
		clock-frequency = <133000000>;
		clock-output-names = "clk_ext1";
	};

	clk_ext2: clock-ext2 {
		compatible = "fixed-clock";
		#clock-cells = <0>;
		clock-frequency = <133000000>;
		clock-output-names = "clk_ext2";
	};

	clk_ext3: clock-ext3 {
		compatible = "fixed-clock";
		#clock-cells = <0>;
		clock-frequency = <133000000>;
		clock-output-names = "clk_ext3";
	};

	clk_ext4: clock-ext4 {
		compatible = "fixed-clock";
		#clock-cells = <0>;
		clock-frequency = <133000000>;
		clock-output-names = "clk_ext4";
	};

	reserved-memory {
		#address-cells = <2>;
		#size-cells = <2>;
		ranges;

		dsp_reserved: dsp@92400000 {
			reg = <0 0x92400000 0 0x2000000>;
			no-map;
		};
	};

	pmu {
		compatible = "arm,cortex-a53-pmu";
		interrupts = <GIC_PPI 7
			     (GIC_CPU_MASK_SIMPLE(4) | IRQ_TYPE_LEVEL_HIGH)>;
	};

	psci {
		compatible = "arm,psci-1.0";
		method = "smc";
	};

	thermal-zones {
		cpu-thermal {
			polling-delay-passive = <250>;
			polling-delay = <2000>;
			thermal-sensors = <&tmu 0>;
			trips {
				cpu_alert0: trip0 {
					temperature = <85000>;
					hysteresis = <2000>;
					type = "passive";
				};

				cpu_crit0: trip1 {
					temperature = <95000>;
					hysteresis = <2000>;
					type = "critical";
				};
			};

			cooling-maps {
				map0 {
					trip = <&cpu_alert0>;
					cooling-device =
						<&A53_0 THERMAL_NO_LIMIT THERMAL_NO_LIMIT>,
						<&A53_1 THERMAL_NO_LIMIT THERMAL_NO_LIMIT>,
						<&A53_2 THERMAL_NO_LIMIT THERMAL_NO_LIMIT>,
						<&A53_3 THERMAL_NO_LIMIT THERMAL_NO_LIMIT>;
				};
			};
		};

		soc-thermal {
			polling-delay-passive = <250>;
			polling-delay = <2000>;
			thermal-sensors = <&tmu 1>;
			trips {
				soc_alert0: trip0 {
					temperature = <85000>;
					hysteresis = <2000>;
					type = "passive";
				};

				soc_crit0: trip1 {
					temperature = <95000>;
					hysteresis = <2000>;
					type = "critical";
				};
			};

			cooling-maps {
				map0 {
					trip = <&soc_alert0>;
					cooling-device =
						<&A53_0 THERMAL_NO_LIMIT THERMAL_NO_LIMIT>,
						<&A53_1 THERMAL_NO_LIMIT THERMAL_NO_LIMIT>,
						<&A53_2 THERMAL_NO_LIMIT THERMAL_NO_LIMIT>,
						<&A53_3 THERMAL_NO_LIMIT THERMAL_NO_LIMIT>;
				};
			};
		};
	};

	timer {
		compatible = "arm,armv8-timer";
		interrupts = <GIC_PPI 13 (GIC_CPU_MASK_SIMPLE(4) | IRQ_TYPE_LEVEL_LOW)>,
			     <GIC_PPI 14 (GIC_CPU_MASK_SIMPLE(4) | IRQ_TYPE_LEVEL_LOW)>,
			     <GIC_PPI 11 (GIC_CPU_MASK_SIMPLE(4) | IRQ_TYPE_LEVEL_LOW)>,
			     <GIC_PPI 10 (GIC_CPU_MASK_SIMPLE(4) | IRQ_TYPE_LEVEL_LOW)>;
		clock-frequency = <8000000>;
		arm,no-tick-in-suspend;
	};

	soc: soc@0 {
		compatible = "fsl,imx8mp-soc", "simple-bus";
		#address-cells = <1>;
		#size-cells = <1>;
		ranges = <0x0 0x0 0x0 0x3e000000>;
		nvmem-cells = <&imx8mp_uid>;
		nvmem-cell-names = "soc_unique_id";

		aips1: bus@30000000 {
			compatible = "fsl,aips-bus", "simple-bus";
			reg = <0x30000000 0x400000>;
			#address-cells = <1>;
			#size-cells = <1>;
			ranges;

			gpio1: gpio@30200000 {
				compatible = "fsl,imx8mp-gpio", "fsl,imx35-gpio";
				reg = <0x30200000 0x10000>;
				interrupts = <GIC_SPI 64 IRQ_TYPE_LEVEL_HIGH>,
					     <GIC_SPI 65 IRQ_TYPE_LEVEL_HIGH>;
				clocks = <&clk IMX8MP_CLK_GPIO1_ROOT>;
				gpio-controller;
				#gpio-cells = <2>;
				interrupt-controller;
				#interrupt-cells = <2>;
				gpio-ranges = <&iomuxc 0 5 30>;
			};

			gpio2: gpio@30210000 {
				compatible = "fsl,imx8mp-gpio", "fsl,imx35-gpio";
				reg = <0x30210000 0x10000>;
				interrupts = <GIC_SPI 66 IRQ_TYPE_LEVEL_HIGH>,
					     <GIC_SPI 67 IRQ_TYPE_LEVEL_HIGH>;
				clocks = <&clk IMX8MP_CLK_GPIO2_ROOT>;
				gpio-controller;
				#gpio-cells = <2>;
				interrupt-controller;
				#interrupt-cells = <2>;
				gpio-ranges = <&iomuxc 0 35 21>;
			};

			gpio3: gpio@30220000 {
				compatible = "fsl,imx8mp-gpio", "fsl,imx35-gpio";
				reg = <0x30220000 0x10000>;
				interrupts = <GIC_SPI 68 IRQ_TYPE_LEVEL_HIGH>,
					     <GIC_SPI 69 IRQ_TYPE_LEVEL_HIGH>;
				clocks = <&clk IMX8MP_CLK_GPIO3_ROOT>;
				gpio-controller;
				#gpio-cells = <2>;
				interrupt-controller;
				#interrupt-cells = <2>;
				gpio-ranges = <&iomuxc 0 56 26>, <&iomuxc 26 144 4>;
			};

			gpio4: gpio@30230000 {
				compatible = "fsl,imx8mp-gpio", "fsl,imx35-gpio";
				reg = <0x30230000 0x10000>;
				interrupts = <GIC_SPI 70 IRQ_TYPE_LEVEL_HIGH>,
					     <GIC_SPI 71 IRQ_TYPE_LEVEL_HIGH>;
				clocks = <&clk IMX8MP_CLK_GPIO4_ROOT>;
				gpio-controller;
				#gpio-cells = <2>;
				interrupt-controller;
				#interrupt-cells = <2>;
				gpio-ranges = <&iomuxc 0 82 32>;
			};

			gpio5: gpio@30240000 {
				compatible = "fsl,imx8mp-gpio", "fsl,imx35-gpio";
				reg = <0x30240000 0x10000>;
				interrupts = <GIC_SPI 72 IRQ_TYPE_LEVEL_HIGH>,
					     <GIC_SPI 73 IRQ_TYPE_LEVEL_HIGH>;
				clocks = <&clk IMX8MP_CLK_GPIO5_ROOT>;
				gpio-controller;
				#gpio-cells = <2>;
				interrupt-controller;
				#interrupt-cells = <2>;
				gpio-ranges = <&iomuxc 0 114 30>;
			};

			tmu: tmu@30260000 {
				compatible = "fsl,imx8mp-tmu";
				reg = <0x30260000 0x10000>;
				clocks = <&clk IMX8MP_CLK_TSENSOR_ROOT>;
				nvmem-cells = <&tmu_calib>;
				nvmem-cell-names = "calib";
				#thermal-sensor-cells = <1>;
			};

			wdog1: watchdog@30280000 {
				compatible = "fsl,imx8mp-wdt", "fsl,imx21-wdt";
				reg = <0x30280000 0x10000>;
				interrupts = <GIC_SPI 78 IRQ_TYPE_LEVEL_HIGH>;
				clocks = <&clk IMX8MP_CLK_WDOG1_ROOT>;
				status = "disabled";
			};

			wdog2: watchdog@30290000 {
				compatible = "fsl,imx8mp-wdt", "fsl,imx21-wdt";
				reg = <0x30290000 0x10000>;
				interrupts = <GIC_SPI 79 IRQ_TYPE_LEVEL_HIGH>;
				clocks = <&clk IMX8MP_CLK_WDOG2_ROOT>;
				status = "disabled";
			};

			wdog3: watchdog@302a0000 {
				compatible = "fsl,imx8mp-wdt", "fsl,imx21-wdt";
				reg = <0x302a0000 0x10000>;
				interrupts = <GIC_SPI 10 IRQ_TYPE_LEVEL_HIGH>;
				clocks = <&clk IMX8MP_CLK_WDOG3_ROOT>;
				status = "disabled";
			};

			iomuxc: pinctrl@30330000 {
				compatible = "fsl,imx8mp-iomuxc";
				reg = <0x30330000 0x10000>;
			};

			gpr: syscon@30340000 {
				compatible = "fsl,imx8mp-iomuxc-gpr", "syscon";
				reg = <0x30340000 0x10000>;
			};

			ocotp: efuse@30350000 {
				compatible = "fsl,imx8mp-ocotp", "fsl,imx8mm-ocotp", "syscon";
				reg = <0x30350000 0x10000>;
				clocks = <&clk IMX8MP_CLK_OCOTP_ROOT>;
				/* For nvmem subnodes */
				#address-cells = <1>;
				#size-cells = <1>;

<<<<<<< HEAD
				imx8mp_uid: unique-id@8 {
=======
				/*
				 * The register address below maps to the MX8M
				 * Fusemap Description Table entries this way.
				 * Assuming
				 *   reg = <ADDR SIZE>;
				 * then
				 *   Fuse Address = (ADDR * 4) + 0x400
				 * Note that if SIZE is greater than 4, then
				 * each subsequent fuse is located at offset
				 * +0x10 in Fusemap Description Table (e.g.
				 * reg = <0x8 0x8> describes fuses 0x420 and
				 * 0x430).
				 */
				imx8mp_uid: unique-id@8 { /* 0x420-0x430 */
>>>>>>> 432d062d
					reg = <0x8 0x8>;
				};

				cpu_speed_grade: speed-grade@10 { /* 0x440 */
					reg = <0x10 4>;
				};

				eth_mac1: mac-address@90 { /* 0x640 */
					reg = <0x90 6>;
				};

				eth_mac2: mac-address@96 { /* 0x658 */
					reg = <0x96 6>;
				};

				tmu_calib: calib@264 { /* 0xd90-0xdc0 */
					reg = <0x264 0x10>;
				};
			};

			anatop: clock-controller@30360000 {
				compatible = "fsl,imx8mp-anatop", "fsl,imx8mm-anatop";
				reg = <0x30360000 0x10000>;
				#clock-cells = <1>;
			};

			snvs: snvs@30370000 {
				compatible = "fsl,sec-v4.0-mon","syscon", "simple-mfd";
				reg = <0x30370000 0x10000>;

				snvs_rtc: snvs-rtc-lp {
					compatible = "fsl,sec-v4.0-mon-rtc-lp";
					regmap =<&snvs>;
					offset = <0x34>;
					interrupts = <GIC_SPI 19 IRQ_TYPE_LEVEL_HIGH>,
						     <GIC_SPI 20 IRQ_TYPE_LEVEL_HIGH>;
					clocks = <&clk IMX8MP_CLK_SNVS_ROOT>;
					clock-names = "snvs-rtc";
				};

				snvs_pwrkey: snvs-powerkey {
					compatible = "fsl,sec-v4.0-pwrkey";
					regmap = <&snvs>;
					interrupts = <GIC_SPI 4 IRQ_TYPE_LEVEL_HIGH>;
					clocks = <&clk IMX8MP_CLK_SNVS_ROOT>;
					clock-names = "snvs-pwrkey";
					linux,keycode = <KEY_POWER>;
					wakeup-source;
					status = "disabled";
				};

				snvs_lpgpr: snvs-lpgpr {
					compatible = "fsl,imx8mp-snvs-lpgpr",
						     "fsl,imx7d-snvs-lpgpr";
				};
			};

			clk: clock-controller@30380000 {
				compatible = "fsl,imx8mp-ccm";
				reg = <0x30380000 0x10000>;
				#clock-cells = <1>;
				clocks = <&osc_32k>, <&osc_24m>, <&clk_ext1>, <&clk_ext2>,
					 <&clk_ext3>, <&clk_ext4>;
				clock-names = "osc_32k", "osc_24m", "clk_ext1", "clk_ext2",
					      "clk_ext3", "clk_ext4";
				assigned-clocks = <&clk IMX8MP_CLK_A53_SRC>,
						  <&clk IMX8MP_CLK_A53_CORE>,
						  <&clk IMX8MP_CLK_NOC>,
						  <&clk IMX8MP_CLK_NOC_IO>,
						  <&clk IMX8MP_CLK_GIC>,
						  <&clk IMX8MP_CLK_AUDIO_AHB>,
						  <&clk IMX8MP_CLK_AUDIO_AXI_SRC>,
						  <&clk IMX8MP_AUDIO_PLL1>,
						  <&clk IMX8MP_AUDIO_PLL2>;
				assigned-clock-parents = <&clk IMX8MP_SYS_PLL1_800M>,
							 <&clk IMX8MP_ARM_PLL_OUT>,
							 <&clk IMX8MP_SYS_PLL2_1000M>,
							 <&clk IMX8MP_SYS_PLL1_800M>,
							 <&clk IMX8MP_SYS_PLL2_500M>,
							 <&clk IMX8MP_SYS_PLL1_800M>,
							 <&clk IMX8MP_SYS_PLL1_800M>;
				assigned-clock-rates = <0>, <0>,
						       <1000000000>,
						       <800000000>,
						       <500000000>,
						       <400000000>,
						       <800000000>,
						       <393216000>,
						       <361267200>;
			};

			src: reset-controller@30390000 {
				compatible = "fsl,imx8mp-src", "syscon";
				reg = <0x30390000 0x10000>;
				interrupts = <GIC_SPI 89 IRQ_TYPE_LEVEL_HIGH>;
				#reset-cells = <1>;
			};

			gpc: gpc@303a0000 {
				compatible = "fsl,imx8mp-gpc";
				reg = <0x303a0000 0x1000>;
				interrupt-parent = <&gic>;
				interrupts = <GIC_SPI 87 IRQ_TYPE_LEVEL_HIGH>;
				interrupt-controller;
				#interrupt-cells = <3>;

				pgc {
					#address-cells = <1>;
					#size-cells = <0>;

					pgc_mipi_phy1: power-domain@0 {
						#power-domain-cells = <0>;
						reg = <IMX8MP_POWER_DOMAIN_MIPI_PHY1>;
					};

					pgc_pcie_phy: power-domain@1 {
						#power-domain-cells = <0>;
						reg = <IMX8MP_POWER_DOMAIN_PCIE_PHY>;
					};

					pgc_usb1_phy: power-domain@2 {
						#power-domain-cells = <0>;
						reg = <IMX8MP_POWER_DOMAIN_USB1_PHY>;
					};

					pgc_usb2_phy: power-domain@3 {
						#power-domain-cells = <0>;
						reg = <IMX8MP_POWER_DOMAIN_USB2_PHY>;
					};

					pgc_gpu2d: power-domain@6 {
						#power-domain-cells = <0>;
						reg = <IMX8MP_POWER_DOMAIN_GPU2D>;
						clocks = <&clk IMX8MP_CLK_GPU2D_ROOT>;
						power-domains = <&pgc_gpumix>;
					};

					pgc_gpumix: power-domain@7 {
						#power-domain-cells = <0>;
						reg = <IMX8MP_POWER_DOMAIN_GPUMIX>;
						clocks = <&clk IMX8MP_CLK_GPU_ROOT>,
							 <&clk IMX8MP_CLK_GPU_AHB>;
						assigned-clocks = <&clk IMX8MP_CLK_GPU_AXI>,
								  <&clk IMX8MP_CLK_GPU_AHB>;
						assigned-clock-parents = <&clk IMX8MP_SYS_PLL1_800M>,
									 <&clk IMX8MP_SYS_PLL1_800M>;
						assigned-clock-rates = <800000000>, <400000000>;
					};

					pgc_gpu3d: power-domain@9 {
						#power-domain-cells = <0>;
						reg = <IMX8MP_POWER_DOMAIN_GPU3D>;
						clocks = <&clk IMX8MP_CLK_GPU3D_ROOT>,
							 <&clk IMX8MP_CLK_GPU3D_SHADER_CORE>;
						power-domains = <&pgc_gpumix>;
					};

					pgc_mediamix: power-domain@10 {
						#power-domain-cells = <0>;
						reg = <IMX8MP_POWER_DOMAIN_MEDIAMIX>;
						clocks = <&clk IMX8MP_CLK_MEDIA_AXI_ROOT>,
							 <&clk IMX8MP_CLK_MEDIA_APB_ROOT>;
					};

					pgc_mipi_phy2: power-domain@16 {
						#power-domain-cells = <0>;
						reg = <IMX8MP_POWER_DOMAIN_MIPI_PHY2>;
					};

					pgc_hsiomix: power-domain@17 {
						#power-domain-cells = <0>;
						reg = <IMX8MP_POWER_DOMAIN_HSIOMIX>;
						clocks = <&clk IMX8MP_CLK_HSIO_AXI>,
							 <&clk IMX8MP_CLK_HSIO_ROOT>;
						assigned-clocks = <&clk IMX8MP_CLK_HSIO_AXI>;
						assigned-clock-parents = <&clk IMX8MP_SYS_PLL2_500M>;
						assigned-clock-rates = <500000000>;
					};

					pgc_ispdwp: power-domain@18 {
						#power-domain-cells = <0>;
						reg = <IMX8MP_POWER_DOMAIN_MEDIAMIX_ISPDWP>;
						clocks = <&clk IMX8MP_CLK_MEDIA_ISP_ROOT>;
					};

					pgc_vpumix: power-domain@19 {
						#power-domain-cells = <0>;
						reg = <IMX8MP_POWER_DOMAIN_VPUMIX>;
						clocks =<&clk IMX8MP_CLK_VPU_ROOT>;
					};

					pgc_vpu_g1: power-domain@20 {
						#power-domain-cells = <0>;
						power-domains = <&pgc_vpumix>;
						reg = <IMX8MP_POWER_DOMAIN_VPU_G1>;
						clocks = <&clk IMX8MP_CLK_VPU_G1_ROOT>;
					};

					pgc_vpu_g2: power-domain@21 {
						#power-domain-cells = <0>;
						power-domains = <&pgc_vpumix>;
						reg = <IMX8MP_POWER_DOMAIN_VPU_G2>;
						clocks = <&clk IMX8MP_CLK_VPU_G2_ROOT>;
					};

					pgc_vpu_vc8000e: power-domain@22 {
						#power-domain-cells = <0>;
						power-domains = <&pgc_vpumix>;
						reg = <IMX8MP_POWER_DOMAIN_VPU_VC8000E>;
						clocks = <&clk IMX8MP_CLK_VPU_VC8KE_ROOT>;
					};

					pgc_mlmix: power-domain@24 {
						#power-domain-cells = <0>;
						reg = <IMX8MP_POWER_DOMAIN_MLMIX>;
						clocks = <&clk IMX8MP_CLK_ML_AXI>,
							 <&clk IMX8MP_CLK_ML_AHB>,
							 <&clk IMX8MP_CLK_NPU_ROOT>;
					};
				};
			};
		};

		aips2: bus@30400000 {
			compatible = "fsl,aips-bus", "simple-bus";
			reg = <0x30400000 0x400000>;
			#address-cells = <1>;
			#size-cells = <1>;
			ranges;

			pwm1: pwm@30660000 {
				compatible = "fsl,imx8mp-pwm", "fsl,imx27-pwm";
				reg = <0x30660000 0x10000>;
				interrupts = <GIC_SPI 81 IRQ_TYPE_LEVEL_HIGH>;
				clocks = <&clk IMX8MP_CLK_PWM1_ROOT>,
					 <&clk IMX8MP_CLK_PWM1_ROOT>;
				clock-names = "ipg", "per";
				#pwm-cells = <3>;
				status = "disabled";
			};

			pwm2: pwm@30670000 {
				compatible = "fsl,imx8mp-pwm", "fsl,imx27-pwm";
				reg = <0x30670000 0x10000>;
				interrupts = <GIC_SPI 82 IRQ_TYPE_LEVEL_HIGH>;
				clocks = <&clk IMX8MP_CLK_PWM2_ROOT>,
					 <&clk IMX8MP_CLK_PWM2_ROOT>;
				clock-names = "ipg", "per";
				#pwm-cells = <3>;
				status = "disabled";
			};

			pwm3: pwm@30680000 {
				compatible = "fsl,imx8mp-pwm", "fsl,imx27-pwm";
				reg = <0x30680000 0x10000>;
				interrupts = <GIC_SPI 83 IRQ_TYPE_LEVEL_HIGH>;
				clocks = <&clk IMX8MP_CLK_PWM3_ROOT>,
					 <&clk IMX8MP_CLK_PWM3_ROOT>;
				clock-names = "ipg", "per";
				#pwm-cells = <3>;
				status = "disabled";
			};

			pwm4: pwm@30690000 {
				compatible = "fsl,imx8mp-pwm", "fsl,imx27-pwm";
				reg = <0x30690000 0x10000>;
				interrupts = <GIC_SPI 84 IRQ_TYPE_LEVEL_HIGH>;
				clocks = <&clk IMX8MP_CLK_PWM4_ROOT>,
					 <&clk IMX8MP_CLK_PWM4_ROOT>;
				clock-names = "ipg", "per";
				#pwm-cells = <3>;
				status = "disabled";
			};

			system_counter: timer@306a0000 {
				compatible = "nxp,sysctr-timer";
				reg = <0x306a0000 0x20000>;
				interrupts = <GIC_SPI 47 IRQ_TYPE_LEVEL_HIGH>;
				clocks = <&osc_24m>;
				clock-names = "per";
			};
		};

		aips3: bus@30800000 {
			compatible = "fsl,aips-bus", "simple-bus";
			reg = <0x30800000 0x400000>;
			#address-cells = <1>;
			#size-cells = <1>;
			ranges;

			spba-bus@30800000 {
				compatible = "fsl,spba-bus", "simple-bus";
				reg = <0x30800000 0x100000>;
				#address-cells = <1>;
				#size-cells = <1>;
				ranges;

				ecspi1: spi@30820000 {
					#address-cells = <1>;
					#size-cells = <0>;
					compatible = "fsl,imx8mp-ecspi", "fsl,imx6ul-ecspi";
					reg = <0x30820000 0x10000>;
					interrupts = <GIC_SPI 31 IRQ_TYPE_LEVEL_HIGH>;
					clocks = <&clk IMX8MP_CLK_ECSPI1_ROOT>,
						 <&clk IMX8MP_CLK_ECSPI1_ROOT>;
					clock-names = "ipg", "per";
					assigned-clock-rates = <80000000>;
					assigned-clocks = <&clk IMX8MP_CLK_ECSPI1>;
					assigned-clock-parents = <&clk IMX8MP_SYS_PLL1_800M>;
					dmas = <&sdma1 0 7 1>, <&sdma1 1 7 2>;
					dma-names = "rx", "tx";
					status = "disabled";
				};

				ecspi2: spi@30830000 {
					#address-cells = <1>;
					#size-cells = <0>;
					compatible = "fsl,imx8mp-ecspi", "fsl,imx6ul-ecspi";
					reg = <0x30830000 0x10000>;
					interrupts = <GIC_SPI 32 IRQ_TYPE_LEVEL_HIGH>;
					clocks = <&clk IMX8MP_CLK_ECSPI2_ROOT>,
						 <&clk IMX8MP_CLK_ECSPI2_ROOT>;
					clock-names = "ipg", "per";
					assigned-clock-rates = <80000000>;
					assigned-clocks = <&clk IMX8MP_CLK_ECSPI2>;
					assigned-clock-parents = <&clk IMX8MP_SYS_PLL1_800M>;
					dmas = <&sdma1 2 7 1>, <&sdma1 3 7 2>;
					dma-names = "rx", "tx";
					status = "disabled";
				};

				ecspi3: spi@30840000 {
					#address-cells = <1>;
					#size-cells = <0>;
					compatible = "fsl,imx8mp-ecspi", "fsl,imx6ul-ecspi";
					reg = <0x30840000 0x10000>;
					interrupts = <GIC_SPI 33 IRQ_TYPE_LEVEL_HIGH>;
					clocks = <&clk IMX8MP_CLK_ECSPI3_ROOT>,
						 <&clk IMX8MP_CLK_ECSPI3_ROOT>;
					clock-names = "ipg", "per";
					assigned-clock-rates = <80000000>;
					assigned-clocks = <&clk IMX8MP_CLK_ECSPI3>;
					assigned-clock-parents = <&clk IMX8MP_SYS_PLL1_800M>;
					dmas = <&sdma1 4 7 1>, <&sdma1 5 7 2>;
					dma-names = "rx", "tx";
					status = "disabled";
				};

				uart1: serial@30860000 {
					compatible = "fsl,imx8mp-uart", "fsl,imx6q-uart";
					reg = <0x30860000 0x10000>;
					interrupts = <GIC_SPI 26 IRQ_TYPE_LEVEL_HIGH>;
					clocks = <&clk IMX8MP_CLK_UART1_ROOT>,
						 <&clk IMX8MP_CLK_UART1_ROOT>;
					clock-names = "ipg", "per";
					dmas = <&sdma1 22 4 0>, <&sdma1 23 4 0>;
					dma-names = "rx", "tx";
					status = "disabled";
				};

				uart3: serial@30880000 {
					compatible = "fsl,imx8mp-uart", "fsl,imx6q-uart";
					reg = <0x30880000 0x10000>;
					interrupts = <GIC_SPI 28 IRQ_TYPE_LEVEL_HIGH>;
					clocks = <&clk IMX8MP_CLK_UART3_ROOT>,
						 <&clk IMX8MP_CLK_UART3_ROOT>;
					clock-names = "ipg", "per";
					dmas = <&sdma1 26 4 0>, <&sdma1 27 4 0>;
					dma-names = "rx", "tx";
					status = "disabled";
				};

				uart2: serial@30890000 {
					compatible = "fsl,imx8mp-uart", "fsl,imx6q-uart";
					reg = <0x30890000 0x10000>;
					interrupts = <GIC_SPI 27 IRQ_TYPE_LEVEL_HIGH>;
					clocks = <&clk IMX8MP_CLK_UART2_ROOT>,
						 <&clk IMX8MP_CLK_UART2_ROOT>;
					clock-names = "ipg", "per";
					dmas = <&sdma1 24 4 0>, <&sdma1 25 4 0>;
					dma-names = "rx", "tx";
					status = "disabled";
				};

				flexcan1: can@308c0000 {
					compatible = "fsl,imx8mp-flexcan";
					reg = <0x308c0000 0x10000>;
					interrupts = <GIC_SPI 142 IRQ_TYPE_LEVEL_HIGH>;
					clocks = <&clk IMX8MP_CLK_IPG_ROOT>,
						 <&clk IMX8MP_CLK_CAN1_ROOT>;
					clock-names = "ipg", "per";
					assigned-clocks = <&clk IMX8MP_CLK_CAN1>;
					assigned-clock-parents = <&clk IMX8MP_SYS_PLL1_40M>;
					assigned-clock-rates = <40000000>;
					fsl,clk-source = /bits/ 8 <0>;
					fsl,stop-mode = <&gpr 0x10 4>;
					status = "disabled";
				};

				flexcan2: can@308d0000 {
					compatible = "fsl,imx8mp-flexcan";
					reg = <0x308d0000 0x10000>;
					interrupts = <GIC_SPI 144 IRQ_TYPE_LEVEL_HIGH>;
					clocks = <&clk IMX8MP_CLK_IPG_ROOT>,
						 <&clk IMX8MP_CLK_CAN2_ROOT>;
					clock-names = "ipg", "per";
					assigned-clocks = <&clk IMX8MP_CLK_CAN2>;
					assigned-clock-parents = <&clk IMX8MP_SYS_PLL1_40M>;
					assigned-clock-rates = <40000000>;
					fsl,clk-source = /bits/ 8 <0>;
					fsl,stop-mode = <&gpr 0x10 5>;
					status = "disabled";
				};
			};

			crypto: crypto@30900000 {
				compatible = "fsl,sec-v4.0";
				#address-cells = <1>;
				#size-cells = <1>;
				reg = <0x30900000 0x40000>;
				ranges = <0 0x30900000 0x40000>;
				interrupts = <GIC_SPI 91 IRQ_TYPE_LEVEL_HIGH>;
				clocks = <&clk IMX8MP_CLK_AHB>,
					 <&clk IMX8MP_CLK_IPG_ROOT>;
				clock-names = "aclk", "ipg";

				sec_jr0: jr@1000 {
					compatible = "fsl,sec-v4.0-job-ring";
					reg = <0x1000 0x1000>;
					interrupts = <GIC_SPI 105 IRQ_TYPE_LEVEL_HIGH>;
					status = "disabled";
				};

				sec_jr1: jr@2000 {
					compatible = "fsl,sec-v4.0-job-ring";
					reg = <0x2000 0x1000>;
					interrupts = <GIC_SPI 106 IRQ_TYPE_LEVEL_HIGH>;
				};

				sec_jr2: jr@3000 {
					compatible = "fsl,sec-v4.0-job-ring";
					reg = <0x3000 0x1000>;
					interrupts = <GIC_SPI 114 IRQ_TYPE_LEVEL_HIGH>;
				};
			};

			i2c1: i2c@30a20000 {
				compatible = "fsl,imx8mp-i2c", "fsl,imx21-i2c";
				#address-cells = <1>;
				#size-cells = <0>;
				reg = <0x30a20000 0x10000>;
				interrupts = <GIC_SPI 35 IRQ_TYPE_LEVEL_HIGH>;
				clocks = <&clk IMX8MP_CLK_I2C1_ROOT>;
				status = "disabled";
			};

			i2c2: i2c@30a30000 {
				compatible = "fsl,imx8mp-i2c", "fsl,imx21-i2c";
				#address-cells = <1>;
				#size-cells = <0>;
				reg = <0x30a30000 0x10000>;
				interrupts = <GIC_SPI 36 IRQ_TYPE_LEVEL_HIGH>;
				clocks = <&clk IMX8MP_CLK_I2C2_ROOT>;
				status = "disabled";
			};

			i2c3: i2c@30a40000 {
				compatible = "fsl,imx8mp-i2c", "fsl,imx21-i2c";
				#address-cells = <1>;
				#size-cells = <0>;
				reg = <0x30a40000 0x10000>;
				interrupts = <GIC_SPI 37 IRQ_TYPE_LEVEL_HIGH>;
				clocks = <&clk IMX8MP_CLK_I2C3_ROOT>;
				status = "disabled";
			};

			i2c4: i2c@30a50000 {
				compatible = "fsl,imx8mp-i2c", "fsl,imx21-i2c";
				#address-cells = <1>;
				#size-cells = <0>;
				reg = <0x30a50000 0x10000>;
				interrupts = <GIC_SPI 38 IRQ_TYPE_LEVEL_HIGH>;
				clocks = <&clk IMX8MP_CLK_I2C4_ROOT>;
				status = "disabled";
			};

			uart4: serial@30a60000 {
				compatible = "fsl,imx8mp-uart", "fsl,imx6q-uart";
				reg = <0x30a60000 0x10000>;
				interrupts = <GIC_SPI 29 IRQ_TYPE_LEVEL_HIGH>;
				clocks = <&clk IMX8MP_CLK_UART4_ROOT>,
					 <&clk IMX8MP_CLK_UART4_ROOT>;
				clock-names = "ipg", "per";
				dmas = <&sdma1 28 4 0>, <&sdma1 29 4 0>;
				dma-names = "rx", "tx";
				status = "disabled";
			};

			mu: mailbox@30aa0000 {
				compatible = "fsl,imx8mp-mu", "fsl,imx6sx-mu";
				reg = <0x30aa0000 0x10000>;
				interrupts = <GIC_SPI 88 IRQ_TYPE_LEVEL_HIGH>;
				clocks = <&clk IMX8MP_CLK_MU_ROOT>;
				#mbox-cells = <2>;
			};

			mu2: mailbox@30e60000 {
				compatible = "fsl,imx8mp-mu", "fsl,imx6sx-mu";
				reg = <0x30e60000 0x10000>;
				interrupts = <GIC_SPI 136 IRQ_TYPE_LEVEL_HIGH>;
				#mbox-cells = <2>;
				status = "disabled";
			};

			i2c5: i2c@30ad0000 {
				compatible = "fsl,imx8mp-i2c", "fsl,imx21-i2c";
				#address-cells = <1>;
				#size-cells = <0>;
				reg = <0x30ad0000 0x10000>;
				interrupts = <GIC_SPI 76 IRQ_TYPE_LEVEL_HIGH>;
				clocks = <&clk IMX8MP_CLK_I2C5_ROOT>;
				status = "disabled";
			};

			i2c6: i2c@30ae0000 {
				compatible = "fsl,imx8mp-i2c", "fsl,imx21-i2c";
				#address-cells = <1>;
				#size-cells = <0>;
				reg = <0x30ae0000 0x10000>;
				interrupts = <GIC_SPI 77 IRQ_TYPE_LEVEL_HIGH>;
				clocks = <&clk IMX8MP_CLK_I2C6_ROOT>;
				status = "disabled";
			};

			usdhc1: mmc@30b40000 {
				compatible = "fsl,imx8mp-usdhc", "fsl,imx8mm-usdhc", "fsl,imx7d-usdhc";
				reg = <0x30b40000 0x10000>;
				interrupts = <GIC_SPI 22 IRQ_TYPE_LEVEL_HIGH>;
				clocks = <&clk IMX8MP_CLK_DUMMY>,
					 <&clk IMX8MP_CLK_NAND_USDHC_BUS>,
					 <&clk IMX8MP_CLK_USDHC1_ROOT>;
				clock-names = "ipg", "ahb", "per";
				fsl,tuning-start-tap = <20>;
				fsl,tuning-step = <2>;
				bus-width = <4>;
				status = "disabled";
			};

			usdhc2: mmc@30b50000 {
				compatible = "fsl,imx8mp-usdhc", "fsl,imx8mm-usdhc", "fsl,imx7d-usdhc";
				reg = <0x30b50000 0x10000>;
				interrupts = <GIC_SPI 23 IRQ_TYPE_LEVEL_HIGH>;
				clocks = <&clk IMX8MP_CLK_DUMMY>,
					 <&clk IMX8MP_CLK_NAND_USDHC_BUS>,
					 <&clk IMX8MP_CLK_USDHC2_ROOT>;
				clock-names = "ipg", "ahb", "per";
				fsl,tuning-start-tap = <20>;
				fsl,tuning-step = <2>;
				bus-width = <4>;
				status = "disabled";
			};

			usdhc3: mmc@30b60000 {
				compatible = "fsl,imx8mp-usdhc", "fsl,imx8mm-usdhc", "fsl,imx7d-usdhc";
				reg = <0x30b60000 0x10000>;
				interrupts = <GIC_SPI 24 IRQ_TYPE_LEVEL_HIGH>;
				clocks = <&clk IMX8MP_CLK_DUMMY>,
					 <&clk IMX8MP_CLK_NAND_USDHC_BUS>,
					 <&clk IMX8MP_CLK_USDHC3_ROOT>;
				clock-names = "ipg", "ahb", "per";
				fsl,tuning-start-tap = <20>;
				fsl,tuning-step = <2>;
				bus-width = <4>;
				status = "disabled";
			};

			flexspi: spi@30bb0000 {
				compatible = "nxp,imx8mp-fspi";
				reg = <0x30bb0000 0x10000>, <0x8000000 0x10000000>;
				reg-names = "fspi_base", "fspi_mmap";
				interrupts = <GIC_SPI 107 IRQ_TYPE_LEVEL_HIGH>;
				clocks = <&clk IMX8MP_CLK_QSPI_ROOT>,
					 <&clk IMX8MP_CLK_QSPI_ROOT>;
				clock-names = "fspi_en", "fspi";
				assigned-clock-rates = <80000000>;
				assigned-clocks = <&clk IMX8MP_CLK_QSPI>;
				#address-cells = <1>;
				#size-cells = <0>;
				status = "disabled";
			};

			sdma1: dma-controller@30bd0000 {
				compatible = "fsl,imx8mp-sdma", "fsl,imx8mq-sdma";
				reg = <0x30bd0000 0x10000>;
				interrupts = <GIC_SPI 2 IRQ_TYPE_LEVEL_HIGH>;
				clocks = <&clk IMX8MP_CLK_SDMA1_ROOT>,
					 <&clk IMX8MP_CLK_AHB>;
				clock-names = "ipg", "ahb";
				#dma-cells = <3>;
				fsl,sdma-ram-script-name = "imx/sdma/sdma-imx7d.bin";
			};

			fec: ethernet@30be0000 {
				compatible = "fsl,imx8mp-fec", "fsl,imx8mq-fec", "fsl,imx6sx-fec";
				reg = <0x30be0000 0x10000>;
				interrupts = <GIC_SPI 118 IRQ_TYPE_LEVEL_HIGH>,
					     <GIC_SPI 119 IRQ_TYPE_LEVEL_HIGH>,
					     <GIC_SPI 120 IRQ_TYPE_LEVEL_HIGH>,
					     <GIC_SPI 121 IRQ_TYPE_LEVEL_HIGH>;
				clocks = <&clk IMX8MP_CLK_ENET1_ROOT>,
					 <&clk IMX8MP_CLK_SIM_ENET_ROOT>,
					 <&clk IMX8MP_CLK_ENET_TIMER>,
					 <&clk IMX8MP_CLK_ENET_REF>,
					 <&clk IMX8MP_CLK_ENET_PHY_REF>;
				clock-names = "ipg", "ahb", "ptp",
					      "enet_clk_ref", "enet_out";
				assigned-clocks = <&clk IMX8MP_CLK_ENET_AXI>,
						  <&clk IMX8MP_CLK_ENET_TIMER>,
						  <&clk IMX8MP_CLK_ENET_REF>,
						  <&clk IMX8MP_CLK_ENET_PHY_REF>;
				assigned-clock-parents = <&clk IMX8MP_SYS_PLL1_266M>,
							 <&clk IMX8MP_SYS_PLL2_100M>,
							 <&clk IMX8MP_SYS_PLL2_125M>,
							 <&clk IMX8MP_SYS_PLL2_50M>;
				assigned-clock-rates = <0>, <100000000>, <125000000>, <0>;
				fsl,num-tx-queues = <3>;
				fsl,num-rx-queues = <3>;
				nvmem-cells = <&eth_mac1>;
				nvmem-cell-names = "mac-address";
				fsl,stop-mode = <&gpr 0x10 3>;
				status = "disabled";
			};

			eqos: ethernet@30bf0000 {
				compatible = "nxp,imx8mp-dwmac-eqos", "snps,dwmac-5.10a";
				reg = <0x30bf0000 0x10000>;
				interrupts = <GIC_SPI 135 IRQ_TYPE_LEVEL_HIGH>,
					     <GIC_SPI 134 IRQ_TYPE_LEVEL_HIGH>;
				interrupt-names = "macirq", "eth_wake_irq";
				clocks = <&clk IMX8MP_CLK_ENET_QOS_ROOT>,
					 <&clk IMX8MP_CLK_QOS_ENET_ROOT>,
					 <&clk IMX8MP_CLK_ENET_QOS_TIMER>,
					 <&clk IMX8MP_CLK_ENET_QOS>;
				clock-names = "stmmaceth", "pclk", "ptp_ref", "tx";
				assigned-clocks = <&clk IMX8MP_CLK_ENET_AXI>,
						  <&clk IMX8MP_CLK_ENET_QOS_TIMER>,
						  <&clk IMX8MP_CLK_ENET_QOS>;
				assigned-clock-parents = <&clk IMX8MP_SYS_PLL1_266M>,
							 <&clk IMX8MP_SYS_PLL2_100M>,
							 <&clk IMX8MP_SYS_PLL2_125M>;
				assigned-clock-rates = <0>, <100000000>, <125000000>;
				nvmem-cells = <&eth_mac2>;
				nvmem-cell-names = "mac-address";
				intf_mode = <&gpr 0x4>;
				status = "disabled";
			};
		};

		noc: interconnect@32700000 {
			compatible = "fsl,imx8mp-noc", "fsl,imx8m-noc";
			reg = <0x32700000 0x100000>;
			clocks = <&clk IMX8MP_CLK_NOC>;
			#interconnect-cells = <1>;
			operating-points-v2 = <&noc_opp_table>;

			noc_opp_table: opp-table {
				compatible = "operating-points-v2";

				opp-200000000 {
					opp-hz = /bits/ 64 <200000000>;
				};

				opp-1000000000 {
					opp-hz = /bits/ 64 <1000000000>;
				};
			};
		};

		aips4: bus@32c00000 {
			compatible = "fsl,aips-bus", "simple-bus";
			reg = <0x32c00000 0x400000>;
			#address-cells = <1>;
			#size-cells = <1>;
			ranges;

			lcdif2: display-controller@32e90000 {
				compatible = "fsl,imx8mp-lcdif";
				reg = <0x32e90000 0x10000>;
				interrupts = <GIC_SPI 6 IRQ_TYPE_LEVEL_HIGH>;
				clocks = <&clk IMX8MP_CLK_MEDIA_DISP2_PIX_ROOT>,
					 <&clk IMX8MP_CLK_MEDIA_APB_ROOT>,
					 <&clk IMX8MP_CLK_MEDIA_AXI_ROOT>;
				clock-names = "pix", "axi", "disp_axi";
				assigned-clocks = <&clk IMX8MP_CLK_MEDIA_DISP2_PIX>,
						  <&clk IMX8MP_VIDEO_PLL1>;
				assigned-clock-parents = <&clk IMX8MP_VIDEO_PLL1_OUT>,
							 <&clk IMX8MP_VIDEO_PLL1_REF_SEL>;
				assigned-clock-rates = <0>, <1039500000>;
				power-domains = <&media_blk_ctrl IMX8MP_MEDIABLK_PD_LCDIF_2>;
				status = "disabled";

				port {
					lcdif2_to_ldb: endpoint {
						remote-endpoint = <&ldb_from_lcdif2>;
					};
				};
			};

			media_blk_ctrl: blk-ctrl@32ec0000 {
				compatible = "fsl,imx8mp-media-blk-ctrl",
					     "simple-bus", "syscon";
				reg = <0x32ec0000 0x10000>;
				#address-cells = <1>;
				#size-cells = <1>;
				power-domains = <&pgc_mediamix>,
						<&pgc_mipi_phy1>,
						<&pgc_mipi_phy1>,
						<&pgc_mediamix>,
						<&pgc_mediamix>,
						<&pgc_mipi_phy2>,
						<&pgc_mediamix>,
						<&pgc_ispdwp>,
						<&pgc_ispdwp>,
						<&pgc_mipi_phy2>;
				power-domain-names = "bus", "mipi-dsi1", "mipi-csi1",
						     "lcdif1", "isi", "mipi-csi2",
						     "lcdif2", "isp", "dwe",
						     "mipi-dsi2";
				interconnects =
					<&noc IMX8MP_ICM_LCDIF_RD &noc IMX8MP_ICN_MEDIA>,
					<&noc IMX8MP_ICM_LCDIF_WR &noc IMX8MP_ICN_MEDIA>,
					<&noc IMX8MP_ICM_ISI0 &noc IMX8MP_ICN_MEDIA>,
					<&noc IMX8MP_ICM_ISI1 &noc IMX8MP_ICN_MEDIA>,
					<&noc IMX8MP_ICM_ISI2 &noc IMX8MP_ICN_MEDIA>,
					<&noc IMX8MP_ICM_ISP0 &noc IMX8MP_ICN_MEDIA>,
					<&noc IMX8MP_ICM_ISP1 &noc IMX8MP_ICN_MEDIA>,
					<&noc IMX8MP_ICM_DWE &noc IMX8MP_ICN_MEDIA>;
				interconnect-names = "lcdif-rd", "lcdif-wr", "isi0",
						     "isi1", "isi2", "isp0", "isp1",
						     "dwe";
				clocks = <&clk IMX8MP_CLK_MEDIA_APB_ROOT>,
					 <&clk IMX8MP_CLK_MEDIA_AXI_ROOT>,
					 <&clk IMX8MP_CLK_MEDIA_CAM1_PIX_ROOT>,
					 <&clk IMX8MP_CLK_MEDIA_CAM2_PIX_ROOT>,
					 <&clk IMX8MP_CLK_MEDIA_DISP1_PIX_ROOT>,
					 <&clk IMX8MP_CLK_MEDIA_DISP2_PIX_ROOT>,
					 <&clk IMX8MP_CLK_MEDIA_ISP_ROOT>,
					 <&clk IMX8MP_CLK_MEDIA_MIPI_PHY1_REF_ROOT>;
				clock-names = "apb", "axi", "cam1", "cam2",
					      "disp1", "disp2", "isp", "phy";

				assigned-clocks = <&clk IMX8MP_CLK_MEDIA_AXI>,
						  <&clk IMX8MP_CLK_MEDIA_APB>;
				assigned-clock-parents = <&clk IMX8MP_SYS_PLL2_1000M>,
							 <&clk IMX8MP_SYS_PLL1_800M>;
				assigned-clock-rates = <500000000>, <200000000>;

				#power-domain-cells = <1>;

				lvds_bridge: bridge@5c {
					compatible = "fsl,imx8mp-ldb";
					clocks = <&clk IMX8MP_CLK_MEDIA_LDB>;
					clock-names = "ldb";
					reg = <0x5c 0x4>, <0x128 0x4>;
					reg-names = "ldb", "lvds";
					assigned-clocks = <&clk IMX8MP_CLK_MEDIA_LDB>;
					assigned-clock-parents = <&clk IMX8MP_VIDEO_PLL1_OUT>;
					status = "disabled";

					ports {
						#address-cells = <1>;
						#size-cells = <0>;

						port@0 {
							reg = <0>;

							ldb_from_lcdif2: endpoint {
								remote-endpoint = <&lcdif2_to_ldb>;
							};
						};

						port@1 {
							reg = <1>;

							ldb_lvds_ch0: endpoint {
							};
						};

						port@2 {
							reg = <2>;

							ldb_lvds_ch1: endpoint {
							};
						};
					};
				};
			};

			pcie_phy: pcie-phy@32f00000 {
				compatible = "fsl,imx8mp-pcie-phy";
				reg = <0x32f00000 0x10000>;
				resets = <&src IMX8MP_RESET_PCIEPHY>,
					 <&src IMX8MP_RESET_PCIEPHY_PERST>;
				reset-names = "pciephy", "perst";
				power-domains = <&hsio_blk_ctrl IMX8MP_HSIOBLK_PD_PCIE_PHY>;
				#phy-cells = <0>;
				status = "disabled";
			};

			hsio_blk_ctrl: blk-ctrl@32f10000 {
				compatible = "fsl,imx8mp-hsio-blk-ctrl", "syscon";
				reg = <0x32f10000 0x24>;
				clocks = <&clk IMX8MP_CLK_USB_ROOT>,
					 <&clk IMX8MP_CLK_PCIE_ROOT>;
				clock-names = "usb", "pcie";
				power-domains = <&pgc_hsiomix>, <&pgc_hsiomix>,
						<&pgc_usb1_phy>, <&pgc_usb2_phy>,
						<&pgc_hsiomix>, <&pgc_pcie_phy>;
				power-domain-names = "bus", "usb", "usb-phy1",
						     "usb-phy2", "pcie", "pcie-phy";
				interconnects = <&noc IMX8MP_ICM_NOC_PCIE &noc IMX8MP_ICN_HSIO>,
						<&noc IMX8MP_ICM_USB1 &noc IMX8MP_ICN_HSIO>,
						<&noc IMX8MP_ICM_USB2 &noc IMX8MP_ICN_HSIO>,
						<&noc IMX8MP_ICM_PCIE &noc IMX8MP_ICN_HSIO>;
				interconnect-names = "noc-pcie", "usb1", "usb2", "pcie";
				#power-domain-cells = <1>;
				#clock-cells = <0>;
			};
		};

		pcie: pcie@33800000 {
			compatible = "fsl,imx8mp-pcie";
			reg = <0x33800000 0x400000>, <0x1ff00000 0x80000>;
			reg-names = "dbi", "config";
			clocks = <&clk IMX8MP_CLK_HSIO_ROOT>,
				 <&clk IMX8MP_CLK_HSIO_AXI>,
				 <&clk IMX8MP_CLK_PCIE_ROOT>;
			clock-names = "pcie", "pcie_bus", "pcie_aux";
			assigned-clocks = <&clk IMX8MP_CLK_PCIE_AUX>;
			assigned-clock-rates = <10000000>;
			assigned-clock-parents = <&clk IMX8MP_SYS_PLL2_50M>;
			#address-cells = <3>;
			#size-cells = <2>;
			device_type = "pci";
			bus-range = <0x00 0xff>;
			ranges =  <0x81000000 0 0x00000000 0x1ff80000 0 0x00010000>, /* downstream I/O 64KB */
				  <0x82000000 0 0x18000000 0x18000000 0 0x07f00000>; /* non-prefetchable memory */
			num-lanes = <1>;
			num-viewport = <4>;
			interrupts = <GIC_SPI 140 IRQ_TYPE_LEVEL_HIGH>;
			interrupt-names = "msi";
			#interrupt-cells = <1>;
			interrupt-map-mask = <0 0 0 0x7>;
			interrupt-map = <0 0 0 1 &gic GIC_SPI 126 IRQ_TYPE_LEVEL_HIGH>,
					<0 0 0 2 &gic GIC_SPI 125 IRQ_TYPE_LEVEL_HIGH>,
					<0 0 0 3 &gic GIC_SPI 124 IRQ_TYPE_LEVEL_HIGH>,
					<0 0 0 4 &gic GIC_SPI 123 IRQ_TYPE_LEVEL_HIGH>;
			fsl,max-link-speed = <3>;
			linux,pci-domain = <0>;
			power-domains = <&hsio_blk_ctrl IMX8MP_HSIOBLK_PD_PCIE>;
			resets = <&src IMX8MP_RESET_PCIE_CTRL_APPS_EN>,
				 <&src IMX8MP_RESET_PCIE_CTRL_APPS_TURNOFF>;
			reset-names = "apps", "turnoff";
			phys = <&pcie_phy>;
			phy-names = "pcie-phy";
			status = "disabled";
		};

		gpu3d: gpu@38000000 {
			compatible = "vivante,gc";
			reg = <0x38000000 0x8000>;
			interrupts = <GIC_SPI 3 IRQ_TYPE_LEVEL_HIGH>;
			clocks = <&clk IMX8MP_CLK_GPU3D_ROOT>,
				 <&clk IMX8MP_CLK_GPU3D_SHADER_CORE>,
				 <&clk IMX8MP_CLK_GPU_ROOT>,
				 <&clk IMX8MP_CLK_GPU_AHB>;
			clock-names = "core", "shader", "bus", "reg";
			assigned-clocks = <&clk IMX8MP_CLK_GPU3D_CORE>,
					  <&clk IMX8MP_CLK_GPU3D_SHADER_CORE>;
			assigned-clock-parents = <&clk IMX8MP_SYS_PLL1_800M>,
						 <&clk IMX8MP_SYS_PLL1_800M>;
			assigned-clock-rates = <800000000>, <800000000>;
			power-domains = <&pgc_gpu3d>;
		};

		gpu2d: gpu@38008000 {
			compatible = "vivante,gc";
			reg = <0x38008000 0x8000>;
			interrupts = <GIC_SPI 25 IRQ_TYPE_LEVEL_HIGH>;
			clocks = <&clk IMX8MP_CLK_GPU2D_ROOT>,
				 <&clk IMX8MP_CLK_GPU_ROOT>,
				 <&clk IMX8MP_CLK_GPU_AHB>;
			clock-names = "core", "bus", "reg";
			assigned-clocks = <&clk IMX8MP_CLK_GPU2D_CORE>;
			assigned-clock-parents = <&clk IMX8MP_SYS_PLL1_800M>;
			assigned-clock-rates = <800000000>;
			power-domains = <&pgc_gpu2d>;
		};

		vpu_g1: video-codec@38300000 {
			compatible = "nxp,imx8mm-vpu-g1";
			reg = <0x38300000 0x10000>;
			interrupts = <GIC_SPI 7 IRQ_TYPE_LEVEL_HIGH>;
			clocks = <&clk IMX8MP_CLK_VPU_G1_ROOT>;
			assigned-clocks = <&clk IMX8MP_CLK_VPU_G1>;
			assigned-clock-parents = <&clk IMX8MP_VPU_PLL_OUT>;
			assigned-clock-rates = <600000000>;
			power-domains = <&vpumix_blk_ctrl IMX8MP_VPUBLK_PD_G1>;
		};

		vpu_g2: video-codec@38310000 {
			compatible = "nxp,imx8mq-vpu-g2";
			reg = <0x38310000 0x10000>;
			interrupts = <GIC_SPI 8 IRQ_TYPE_LEVEL_HIGH>;
			clocks = <&clk IMX8MP_CLK_VPU_G2_ROOT>;
			assigned-clocks = <&clk IMX8MP_CLK_VPU_G2>;
			assigned-clock-parents = <&clk IMX8MP_SYS_PLL2_1000M>;
			assigned-clock-rates = <500000000>;
			power-domains = <&vpumix_blk_ctrl IMX8MP_VPUBLK_PD_G2>;
		};

		vpumix_blk_ctrl: blk-ctrl@38330000 {
			compatible = "fsl,imx8mp-vpu-blk-ctrl", "syscon";
			reg = <0x38330000 0x100>;
			#power-domain-cells = <1>;
			power-domains = <&pgc_vpumix>, <&pgc_vpu_g1>,
					<&pgc_vpu_g2>, <&pgc_vpu_vc8000e>;
			power-domain-names = "bus", "g1", "g2", "vc8000e";
			clocks = <&clk IMX8MP_CLK_VPU_G1_ROOT>,
				 <&clk IMX8MP_CLK_VPU_G2_ROOT>,
				 <&clk IMX8MP_CLK_VPU_VC8KE_ROOT>;
			clock-names = "g1", "g2", "vc8000e";
			assigned-clocks = <&clk IMX8MP_CLK_VPU_BUS>, <&clk IMX8MP_VPU_PLL>;
			assigned-clock-parents = <&clk IMX8MP_VPU_PLL_OUT>;
			assigned-clock-rates = <600000000>, <600000000>;
			interconnects = <&noc IMX8MP_ICM_VPU_G1 &noc IMX8MP_ICN_VIDEO>,
					<&noc IMX8MP_ICM_VPU_G2 &noc IMX8MP_ICN_VIDEO>,
					<&noc IMX8MP_ICM_VPU_H1 &noc IMX8MP_ICN_VIDEO>;
			interconnect-names = "g1", "g2", "vc8000e";
		};

		gic: interrupt-controller@38800000 {
			compatible = "arm,gic-v3";
			reg = <0x38800000 0x10000>,
			      <0x38880000 0xc0000>;
			#interrupt-cells = <3>;
			interrupt-controller;
			interrupts = <GIC_PPI 9 IRQ_TYPE_LEVEL_HIGH>;
			interrupt-parent = <&gic>;
		};

		edacmc: memory-controller@3d400000 {
			compatible = "snps,ddrc-3.80a";
			reg = <0x3d400000 0x400000>;
			interrupts = <GIC_SPI 147 IRQ_TYPE_LEVEL_HIGH>;
		};

		ddr-pmu@3d800000 {
			compatible = "fsl,imx8mp-ddr-pmu", "fsl,imx8m-ddr-pmu";
			reg = <0x3d800000 0x400000>;
			interrupts = <GIC_SPI 98 IRQ_TYPE_LEVEL_HIGH>;
		};

		usb3_phy0: usb-phy@381f0040 {
			compatible = "fsl,imx8mp-usb-phy";
			reg = <0x381f0040 0x40>;
			clocks = <&clk IMX8MP_CLK_USB_PHY_ROOT>;
			clock-names = "phy";
			assigned-clocks = <&clk IMX8MP_CLK_USB_PHY_REF>;
			assigned-clock-parents = <&clk IMX8MP_CLK_24M>;
			power-domains = <&hsio_blk_ctrl IMX8MP_HSIOBLK_PD_USB_PHY1>;
			#phy-cells = <0>;
			status = "disabled";
		};

		usb3_0: usb@32f10100 {
			compatible = "fsl,imx8mp-dwc3";
			reg = <0x32f10100 0x8>,
			      <0x381f0000 0x20>;
			clocks = <&clk IMX8MP_CLK_HSIO_ROOT>,
				 <&clk IMX8MP_CLK_USB_SUSP>;
			clock-names = "hsio", "suspend";
			interrupts = <GIC_SPI 148 IRQ_TYPE_LEVEL_HIGH>;
			power-domains = <&hsio_blk_ctrl IMX8MP_HSIOBLK_PD_USB>;
			#address-cells = <1>;
			#size-cells = <1>;
			dma-ranges = <0x40000000 0x40000000 0xc0000000>;
			ranges;
			status = "disabled";

			usb_dwc3_0: usb@38100000 {
				compatible = "snps,dwc3";
				reg = <0x38100000 0x10000>;
				clocks = <&clk IMX8MP_CLK_USB_ROOT>,
					 <&clk IMX8MP_CLK_USB_CORE_REF>,
					 <&clk IMX8MP_CLK_USB_SUSP>;
				clock-names = "bus_early", "ref", "suspend";
				interrupts = <GIC_SPI 40 IRQ_TYPE_LEVEL_HIGH>;
				phys = <&usb3_phy0>, <&usb3_phy0>;
				phy-names = "usb2-phy", "usb3-phy";
				snps,gfladj-refclk-lpm-sel-quirk;
			};

		};

		usb3_phy1: usb-phy@382f0040 {
			compatible = "fsl,imx8mp-usb-phy";
			reg = <0x382f0040 0x40>;
			clocks = <&clk IMX8MP_CLK_USB_PHY_ROOT>;
			clock-names = "phy";
			assigned-clocks = <&clk IMX8MP_CLK_USB_PHY_REF>;
			assigned-clock-parents = <&clk IMX8MP_CLK_24M>;
			power-domains = <&hsio_blk_ctrl IMX8MP_HSIOBLK_PD_USB_PHY2>;
			#phy-cells = <0>;
			status = "disabled";
		};

		usb3_1: usb@32f10108 {
			compatible = "fsl,imx8mp-dwc3";
			reg = <0x32f10108 0x8>,
			      <0x382f0000 0x20>;
			clocks = <&clk IMX8MP_CLK_HSIO_ROOT>,
				 <&clk IMX8MP_CLK_USB_SUSP>;
			clock-names = "hsio", "suspend";
			interrupts = <GIC_SPI 149 IRQ_TYPE_LEVEL_HIGH>;
			power-domains = <&hsio_blk_ctrl IMX8MP_HSIOBLK_PD_USB>;
			#address-cells = <1>;
			#size-cells = <1>;
			dma-ranges = <0x40000000 0x40000000 0xc0000000>;
			ranges;
			status = "disabled";

			usb_dwc3_1: usb@38200000 {
				compatible = "snps,dwc3";
				reg = <0x38200000 0x10000>;
				clocks = <&clk IMX8MP_CLK_USB_ROOT>,
					 <&clk IMX8MP_CLK_USB_CORE_REF>,
					 <&clk IMX8MP_CLK_USB_SUSP>;
				clock-names = "bus_early", "ref", "suspend";
				interrupts = <GIC_SPI 41 IRQ_TYPE_LEVEL_HIGH>;
				phys = <&usb3_phy1>, <&usb3_phy1>;
				phy-names = "usb2-phy", "usb3-phy";
				snps,gfladj-refclk-lpm-sel-quirk;
			};
		};

		dsp: dsp@3b6e8000 {
			compatible = "fsl,imx8mp-dsp";
			reg = <0x3b6e8000 0x88000>;
			mbox-names = "txdb0", "txdb1",
				"rxdb0", "rxdb1";
			mboxes = <&mu2 2 0>, <&mu2 2 1>,
				<&mu2 3 0>, <&mu2 3 1>;
			memory-region = <&dsp_reserved>;
			status = "disabled";
		};
	};
};<|MERGE_RESOLUTION|>--- conflicted
+++ resolved
@@ -427,9 +427,6 @@
 				#address-cells = <1>;
 				#size-cells = <1>;
 
-<<<<<<< HEAD
-				imx8mp_uid: unique-id@8 {
-=======
 				/*
 				 * The register address below maps to the MX8M
 				 * Fusemap Description Table entries this way.
@@ -444,7 +441,6 @@
 				 * 0x430).
 				 */
 				imx8mp_uid: unique-id@8 { /* 0x420-0x430 */
->>>>>>> 432d062d
 					reg = <0x8 0x8>;
 				};
 
