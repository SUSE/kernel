// SPDX-License-Identifier: (GPL-2.0+ OR MIT)
/*
 * Device Tree file for NXP LS1028A QDS Board.
 *
 * Copyright 2018 NXP
 *
 * Harninder Rai <harninder.rai@nxp.com>
 *
 */

/dts-v1/;

#include "fsl-ls1028a.dtsi"

/ {
	model = "LS1028A QDS Board";
	compatible = "fsl,ls1028a-qds", "fsl,ls1028a";

	aliases {
		crypto = &crypto;
		gpio0 = &gpio1;
		gpio1 = &gpio2;
		gpio2 = &gpio3;
		serial0 = &duart0;
		serial1 = &duart1;
		mmc0 = &esdhc;
		mmc1 = &esdhc1;
		rtc1 = &ftm_alarm1;
	};

	chosen {
		stdout-path = "serial0:115200n8";
	};

	memory@80000000 {
		device_type = "memory";
		reg = <0x0 0x80000000 0x1 0x00000000>;
	};

	sys_mclk: clock-mclk {
		compatible = "fixed-clock";
		#clock-cells = <0>;
		clock-frequency = <25000000>;
	};

	reg_1p8v: regulator-1p8v {
		compatible = "regulator-fixed";
		regulator-name = "1P8V";
		regulator-min-microvolt = <1800000>;
		regulator-max-microvolt = <1800000>;
		regulator-always-on;
	};

	sb_3v3: regulator-sb3v3 {
		compatible = "regulator-fixed";
		regulator-name = "3v3_vbus";
		regulator-min-microvolt = <3300000>;
		regulator-max-microvolt = <3300000>;
		regulator-boot-on;
		regulator-always-on;
	};

	sound {
		compatible = "simple-audio-card";
		simple-audio-card,format = "i2s";
		simple-audio-card,widgets =
			"Microphone", "Microphone Jack",
			"Headphone", "Headphone Jack",
			"Speaker", "Speaker Ext",
			"Line", "Line In Jack";
		simple-audio-card,routing =
			"MIC_IN", "Microphone Jack",
			"Microphone Jack", "Mic Bias",
			"LINE_IN", "Line In Jack",
			"Headphone Jack", "HP_OUT",
			"Speaker Ext", "LINE_OUT";

		simple-audio-card,cpu {
			sound-dai = <&sai1>;
			frame-master;
			bitclock-master;
		};

		simple-audio-card,codec {
			sound-dai = <&sgtl5000>;
			frame-master;
			bitclock-master;
			system-clock-frequency = <25000000>;
		};
	};

	mdio-mux {
		compatible = "mdio-mux-multiplexer";
		mux-controls = <&mux 0>;
		mdio-parent-bus = <&enetc_mdio_pf3>;
		#address-cells=<1>;
		#size-cells = <0>;

		/* on-board RGMII PHY */
		mdio@0 {
			#address-cells = <1>;
			#size-cells = <0>;
			reg = <0>;

			qds_phy1: ethernet-phy@5 {
				/* Atheros 8035 */
				reg = <5>;
			};
		};
	};
};

&can0 {
	status = "okay";
};

&can1 {
	status = "okay";
};

&dspi0 {
	bus-num = <0>;
	status = "okay";

	flash@0 {
		#address-cells = <1>;
		#size-cells = <1>;
		compatible = "jedec,spi-nor";
		spi-cpol;
		spi-cpha;
		reg = <0>;
		spi-max-frequency = <10000000>;
	};

	flash@1 {
		#address-cells = <1>;
		#size-cells = <1>;
		compatible = "jedec,spi-nor";
		spi-cpol;
		spi-cpha;
		reg = <1>;
		spi-max-frequency = <10000000>;
	};

	flash@2 {
		#address-cells = <1>;
		#size-cells = <1>;
		compatible = "jedec,spi-nor";
		spi-cpol;
		spi-cpha;
		reg = <2>;
		spi-max-frequency = <10000000>;
	};
};

&dspi1 {
	bus-num = <1>;
	status = "okay";

	flash@0 {
		#address-cells = <1>;
		#size-cells = <1>;
		compatible = "jedec,spi-nor";
		spi-cpol;
		spi-cpha;
		reg = <0>;
		spi-max-frequency = <10000000>;
	};

	flash@1 {
		#address-cells = <1>;
		#size-cells = <1>;
		compatible = "jedec,spi-nor";
		spi-cpol;
		spi-cpha;
		reg = <1>;
		spi-max-frequency = <10000000>;
	};

	flash@2 {
		#address-cells = <1>;
		#size-cells = <1>;
		compatible = "jedec,spi-nor";
		spi-cpol;
		spi-cpha;
		reg = <2>;
		spi-max-frequency = <10000000>;
	};
};

&dspi2 {
	bus-num = <2>;
	status = "okay";

	flash@0 {
		#address-cells = <1>;
		#size-cells = <1>;
		compatible = "jedec,spi-nor";
		spi-cpol;
		spi-cpha;
		reg = <0>;
		spi-max-frequency = <10000000>;
	};
};

&duart0 {
	status = "okay";
};

&duart1 {
	status = "okay";
};

&enetc_port1 {
	phy-handle = <&qds_phy1>;
	phy-mode = "rgmii-id";
	status = "okay";
};

&enetc_port2 {
	status = "okay";
};

&esdhc {
	status = "okay";
};

&esdhc1 {
	status = "okay";
};

&fspi {
	status = "okay";

	mt35xu02g0: flash@0 {
		compatible = "jedec,spi-nor";
		#address-cells = <1>;
		#size-cells = <1>;
		spi-max-frequency = <50000000>;
		/* The following setting enables 1-1-8 (CMD-ADDR-DATA) mode */
		spi-rx-bus-width = <8>; /* 8 SPI Rx lines */
		spi-tx-bus-width = <1>; /* 1 SPI Tx line */
		reg = <0>;
	};
};

&ftm_alarm1 {
	status = "okay";
};

&i2c0 {
	status = "okay";

	i2c-mux@77 {
		compatible = "nxp,pca9547";
		reg = <0x77>;
		#address-cells = <1>;
		#size-cells = <0>;

		i2c@2 {
			#address-cells = <1>;
			#size-cells = <0>;
			reg = <0x2>;

			current-monitor@40 {
				compatible = "ti,ina220";
				reg = <0x40>;
				shunt-resistor = <1000>;
			};

			current-monitor@41 {
				compatible = "ti,ina220";
				reg = <0x41>;
				shunt-resistor = <1000>;
			};
		};

		i2c@3 {
			#address-cells = <1>;
			#size-cells = <0>;
			reg = <0x3>;

			temperature-sensor@4c {
				compatible = "nxp,sa56004";
				reg = <0x4c>;
				vcc-supply = <&sb_3v3>;
			};

			eeprom@56 {
				compatible = "atmel,24c512";
				reg = <0x56>;
			};

			eeprom@57 {
				compatible = "atmel,24c512";
				reg = <0x57>;
			};
		};

		i2c@5 {
			#address-cells = <1>;
			#size-cells = <0>;
			reg = <0x5>;

			sgtl5000: audio-codec@a {
				#sound-dai-cells = <0>;
				compatible = "fsl,sgtl5000";
				reg = <0xa>;
				VDDA-supply = <&reg_1p8v>;
				VDDIO-supply = <&reg_1p8v>;
				clocks = <&sys_mclk>;
			};
		};
	};

	fpga@66 {
		compatible = "fsl,ls1028aqds-fpga", "fsl,fpga-qixis-i2c",
			     "simple-mfd";
		reg = <0x66>;

		mux: mux-controller {
			compatible = "reg-mux";
			#mux-control-cells = <1>;
			mux-reg-masks = <0x54 0xf0>; /* 0: reg 0x54, bits 7:4 */
		};
	};

};

&i2c1 {
<<<<<<< HEAD
	status = "okay";

	rtc@51 {
		compatible = "nxp,pcf2129";
		reg = <0x51>;
	};
};

&enetc_port1 {
	phy-handle = <&qds_phy1>;
	phy-mode = "rgmii-id";
=======
>>>>>>> bd2e72b9
	status = "okay";

	rtc@51 {
		compatible = "nxp,pcf2129";
		reg = <0x51>;
	};
};

&lpuart0 {
	status = "okay";
};

&lpuart1 {
	status = "okay";
};

&mscc_felix_port4 {
	ethernet = <&enetc_port2>;
	status = "okay";
};

&sai1 {
	status = "okay";
};

&sata {
	status = "okay";
};

&usb0 {
	status = "okay";
};

&usb1 {
	status = "okay";
};<|MERGE_RESOLUTION|>--- conflicted
+++ resolved
@@ -328,7 +328,6 @@
 };
 
 &i2c1 {
-<<<<<<< HEAD
 	status = "okay";
 
 	rtc@51 {
@@ -337,19 +336,6 @@
 	};
 };
 
-&enetc_port1 {
-	phy-handle = <&qds_phy1>;
-	phy-mode = "rgmii-id";
-=======
->>>>>>> bd2e72b9
-	status = "okay";
-
-	rtc@51 {
-		compatible = "nxp,pcf2129";
-		reg = <0x51>;
-	};
-};
-
 &lpuart0 {
 	status = "okay";
 };
