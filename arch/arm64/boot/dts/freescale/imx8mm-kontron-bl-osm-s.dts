--- conflicted
+++ resolved
@@ -107,12 +107,7 @@
 		#size-cells = <0>;
 
 		ethphy: ethernet-phy@0 {
-<<<<<<< HEAD
-			compatible = "ethernet-phy-id4f51.e91b",
-				     "ethernet-phy-ieee802.3-c22";
-=======
 			compatible = "ethernet-phy-id4f51.e91b";
->>>>>>> 2d5404ca
 			reg = <0>;
 			reset-assert-us = <10000>;
 			reset-gpios = <&gpio1 3 GPIO_ACTIVE_LOW>;
@@ -254,14 +249,8 @@
 	};
 
 	pinctrl_usb_hub: usbhubgrp {
-<<<<<<< HEAD
- 		fsl,pins = <
-			MX8MM_IOMUXC_SAI3_MCLK_GPIO5_IO2		0x19 /* SDIO_B_WP */
- 		>;
-=======
 		fsl,pins = <
 			MX8MM_IOMUXC_SAI3_MCLK_GPIO5_IO2		0x19 /* SDIO_B_WP */
 		>;
->>>>>>> 2d5404ca
 	};
 };