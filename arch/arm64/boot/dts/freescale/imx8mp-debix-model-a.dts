// SPDX-License-Identifier: (GPL-2.0+ OR MIT)
/*
 * Copyright 2019 NXP
 * Copyright 2022 Ideas on Board Oy
 */

/dts-v1/;

#include <dt-bindings/gpio/gpio.h>
#include <dt-bindings/leds/common.h>
#include <dt-bindings/usb/pd.h>

#include "imx8mp.dtsi"

/ {
	model = "Polyhex Debix Model A i.MX8MPlus board";
	compatible = "polyhex,imx8mp-debix-model-a", "polyhex,imx8mp-debix", "fsl,imx8mp";

	chosen {
		stdout-path = &uart2;
	};

	hdmi-connector {
		compatible = "hdmi-connector";
		label = "hdmi";
		type = "a";

		port {
			hdmi_connector_in: endpoint {
				remote-endpoint = <&hdmi_tx_out>;
			};
		};
	};

	leds {
		compatible = "gpio-leds";
		pinctrl-names = "default";
		pinctrl-0 = <&pinctrl_gpio_led>;

		led-0 {
			function = LED_FUNCTION_POWER;
			color = <LED_COLOR_ID_RED>;
			gpios = <&gpio3 16 GPIO_ACTIVE_HIGH>;
			default-state = "on";
		};
	};

	reg_usdhc2_vmmc: regulator-usdhc2 {
		compatible = "regulator-fixed";
		pinctrl-names = "default";
		pinctrl-0 = <&pinctrl_reg_usdhc2_vmmc>;
		regulator-name = "VSD_3V3";
		regulator-min-microvolt = <3300000>;
		regulator-max-microvolt = <3300000>;
		gpio = <&gpio2 19 GPIO_ACTIVE_HIGH>;
		enable-active-high;
	};

	reg_usb_hub: regulator-usb-hub {
		compatible = "regulator-fixed";
		pinctrl-names = "default";
		pinctrl-0 = <&pinctrl_reg_usb_hub>;
		regulator-name = "USB_HUB";
		regulator-min-microvolt = <5000000>;
		regulator-max-microvolt = <5000000>;
		gpio = <&gpio4 26 GPIO_ACTIVE_HIGH>;
		enable-active-high;
	};
};

&A53_0 {
	cpu-supply = <&buck2>;
};

&A53_1 {
	cpu-supply = <&buck2>;
};

&A53_2 {
	cpu-supply = <&buck2>;
};

&A53_3 {
	cpu-supply = <&buck2>;
};

&eqos {
	pinctrl-names = "default";
	pinctrl-0 = <&pinctrl_eqos>;
	phy-mode = "rgmii-id";
	phy-handle = <&ethphy0>;
	status = "okay";

	mdio {
		compatible = "snps,dwmac-mdio";
		#address-cells = <1>;
		#size-cells = <0>;

		ethphy0: ethernet-phy@0 { /* RTL8211E */
			compatible = "ethernet-phy-ieee802.3-c22";
			reg = <0>;
			reset-gpios = <&gpio4 18 GPIO_ACTIVE_LOW>;
			reset-assert-us = <20>;
			reset-deassert-us = <200000>;
		};
	};
};

&hdmi_pvi {
	status = "okay";
};

&hdmi_tx {
	pinctrl-names = "default";
	pinctrl-0 = <&pinctrl_hdmi>;
	status = "okay";

	ports {
		port@1 {
			hdmi_tx_out: endpoint {
				remote-endpoint = <&hdmi_connector_in>;
			};
		};
	};
};

&hdmi_tx_phy {
	status = "okay";
};

&i2c1 {
	clock-frequency = <400000>;
	pinctrl-names = "default";
	pinctrl-0 = <&pinctrl_i2c1>;
	status = "okay";

	pmic@25 {
		compatible = "nxp,pca9450c";
		reg = <0x25>;
		pinctrl-names = "default";
		pinctrl-0 = <&pinctrl_pmic>;
		interrupt-parent = <&gpio1>;
		interrupts = <3 IRQ_TYPE_EDGE_RISING>;

		regulators {
			buck1: BUCK1 {
				regulator-name = "BUCK1";
				regulator-min-microvolt = <600000>;
				regulator-max-microvolt = <2187500>;
				regulator-boot-on;
				regulator-always-on;
				regulator-ramp-delay = <3125>;
			};

			buck2: BUCK2 {
				regulator-name = "BUCK2";
				regulator-min-microvolt = <600000>;
				regulator-max-microvolt = <2187500>;
				regulator-boot-on;
				regulator-always-on;
				regulator-ramp-delay = <3125>;
				nxp,dvs-run-voltage = <950000>;
				nxp,dvs-standby-voltage = <850000>;
			};

			buck4: BUCK4 {
				regulator-name = "BUCK4";
				regulator-min-microvolt = <600000>;
				regulator-max-microvolt = <3400000>;
				regulator-boot-on;
				regulator-always-on;
			};

			buck5: BUCK5 {
				regulator-name = "BUCK5";
				regulator-min-microvolt = <600000>;
				regulator-max-microvolt = <3400000>;
				regulator-boot-on;
				regulator-always-on;
			};

			buck6: BUCK6 {
				regulator-name = "BUCK6";
				regulator-min-microvolt = <600000>;
				regulator-max-microvolt = <3400000>;
				regulator-boot-on;
				regulator-always-on;
			};

			ldo1: LDO1 {
				regulator-name = "LDO1";
				regulator-min-microvolt = <1600000>;
				regulator-max-microvolt = <3300000>;
				regulator-boot-on;
				regulator-always-on;
			};

			ldo2: LDO2 {
				regulator-name = "LDO2";
				regulator-min-microvolt = <800000>;
				regulator-max-microvolt = <1150000>;
				regulator-boot-on;
				regulator-always-on;
			};

			ldo3: LDO3 {
				regulator-name = "LDO3";
				regulator-min-microvolt = <800000>;
				regulator-max-microvolt = <3300000>;
				regulator-boot-on;
				regulator-always-on;
			};

			ldo4: LDO4 {
				regulator-name = "LDO4";
				regulator-min-microvolt = <800000>;
				regulator-max-microvolt = <3300000>;
				regulator-boot-on;
				regulator-always-on;
			};

			ldo5: LDO5 {
				regulator-name = "LDO5";
				regulator-min-microvolt = <1800000>;
				regulator-max-microvolt = <3300000>;
				regulator-boot-on;
				regulator-always-on;
			};
		};
	};
};

&i2c2 {
	pinctrl-names = "default";
	pinctrl-0 = <&pinctrl_i2c2>;
};

&i2c3 {
	clock-frequency = <400000>;
	pinctrl-names = "default";
	pinctrl-0 = <&pinctrl_i2c3>;
	status = "okay";
};

&i2c4 {
	clock-frequency = <100000>;
	pinctrl-names = "default";
	pinctrl-0 = <&pinctrl_i2c4>;
	status = "okay";

	eeprom@50 {
		compatible = "atmel,24c02";
		reg = <0x50>;
		pagesize = <16>;
	};

	rtc@51 {
		compatible = "haoyu,hym8563";
		reg = <0x51>;
		#clock-cells = <0>;
		clock-output-names = "xin32k";
		interrupt-parent = <&gpio2>;
		interrupts = <11 IRQ_TYPE_EDGE_FALLING>;
		pinctrl-names = "default";
		pinctrl-0 = <&pinctrl_rtc_int>;
	};
};

&i2c6 {
	clock-frequency = <400000>;
	pinctrl-names = "default";
	pinctrl-0 = <&pinctrl_i2c6>;
	status = "okay";
};

&lcdif3 {
	status = "okay";
};

&snvs_pwrkey {
	status = "okay";
};

&uart2 {
	/* console */
	pinctrl-names = "default";
	pinctrl-0 = <&pinctrl_uart2>;
	status = "okay";
};

&uart3 {
	pinctrl-names = "default";
	pinctrl-0 = <&pinctrl_uart3>;
	status = "okay";
};

&uart4 {
	pinctrl-names = "default";
	pinctrl-0 = <&pinctrl_uart4>;
	status = "okay";
};

&usb3_phy1 {
	status = "okay";
};

&usb3_1 {
	status = "okay";
};

&usb_dwc3_1 {
	#address-cells = <1>;
	#size-cells = <0>;
	pinctrl-names = "default";
	pinctrl-0 = <&pinctrl_usb1>;
	dr_mode = "host";
	status = "okay";

	/* 2.x hub on port 1 */
	usb_hub_2_x: hub@1 {
		compatible = "usbbda,5411";
		reg = <1>;
		vdd-supply = <&reg_usb_hub>;
		peer-hub = <&usb_hub_3_x>;
	};

	/* 3.x hub on port 2 */
	usb_hub_3_x: hub@2 {
		compatible = "usbbda,411";
		reg = <2>;
		vdd-supply = <&reg_usb_hub>;
		peer-hub = <&usb_hub_2_x>;
	};
};

/* SD Card */
&usdhc2 {
	pinctrl-names = "default", "state_100mhz", "state_200mhz";
	pinctrl-0 = <&pinctrl_usdhc2>, <&pinctrl_usdhc2_gpio>;
	pinctrl-1 = <&pinctrl_usdhc2_100mhz>, <&pinctrl_usdhc2_gpio>;
	pinctrl-2 = <&pinctrl_usdhc2_200mhz>, <&pinctrl_usdhc2_gpio>;
	cd-gpios = <&gpio2 12 GPIO_ACTIVE_LOW>;
	vmmc-supply = <&reg_usdhc2_vmmc>;
	bus-width = <4>;
	status = "okay";
};

/* eMMC */
&usdhc3 {
	assigned-clocks = <&clk IMX8MP_CLK_USDHC3>;
	assigned-clock-rates = <400000000>;
	pinctrl-names = "default", "state_100mhz", "state_200mhz";
	pinctrl-0 = <&pinctrl_usdhc3>;
	pinctrl-1 = <&pinctrl_usdhc3_100mhz>;
	pinctrl-2 = <&pinctrl_usdhc3_200mhz>;
	bus-width = <8>;
	non-removable;
	status = "okay";
};

&wdog1 {
	pinctrl-names = "default";
	pinctrl-0 = <&pinctrl_wdog>;
	fsl,ext-reset-output;
	status = "okay";
};

&iomuxc {
	pinctrl_eqos: eqosgrp {
		fsl,pins = <
			MX8MP_IOMUXC_ENET_MDC__ENET_QOS_MDC				0x3
			MX8MP_IOMUXC_ENET_MDIO__ENET_QOS_MDIO				0x3
			MX8MP_IOMUXC_ENET_RD0__ENET_QOS_RGMII_RD0			0x91
			MX8MP_IOMUXC_ENET_RD1__ENET_QOS_RGMII_RD1			0x91
			MX8MP_IOMUXC_ENET_RD2__ENET_QOS_RGMII_RD2			0x91
			MX8MP_IOMUXC_ENET_RD3__ENET_QOS_RGMII_RD3			0x91
			MX8MP_IOMUXC_ENET_RXC__CCM_ENET_QOS_CLOCK_GENERATE_RX_CLK	0x91
			MX8MP_IOMUXC_ENET_RX_CTL__ENET_QOS_RGMII_RX_CTL			0x91
			MX8MP_IOMUXC_ENET_TD0__ENET_QOS_RGMII_TD0			0x1f
			MX8MP_IOMUXC_ENET_TD1__ENET_QOS_RGMII_TD1			0x1f
			MX8MP_IOMUXC_ENET_TD2__ENET_QOS_RGMII_TD2			0x1f
			MX8MP_IOMUXC_ENET_TD3__ENET_QOS_RGMII_TD3			0x1f
			MX8MP_IOMUXC_ENET_TX_CTL__ENET_QOS_RGMII_TX_CTL			0x1f
			MX8MP_IOMUXC_ENET_TXC__CCM_ENET_QOS_CLOCK_GENERATE_TX_CLK	0x1f
			MX8MP_IOMUXC_SAI1_RXFS__ENET1_1588_EVENT0_IN			0x1f
			MX8MP_IOMUXC_SAI1_RXC__ENET1_1588_EVENT0_OUT			0x1f
			MX8MP_IOMUXC_SAI1_TXD6__GPIO4_IO18				0x19
		>;
	};

	pinctrl_gpio_led: gpioledgrp {
<<<<<<< HEAD
=======
		fsl,pins = <
			MX8MP_IOMUXC_NAND_READY_B__GPIO3_IO16				0x19
		>;
	};

	pinctrl_hdmi: hdmigrp {
>>>>>>> 2d5404ca
		fsl,pins = <
			MX8MP_IOMUXC_HDMI_DDC_SCL__HDMIMIX_HDMI_SCL			0x1c3
			MX8MP_IOMUXC_HDMI_DDC_SDA__HDMIMIX_HDMI_SDA			0x1c3
			MX8MP_IOMUXC_HDMI_HPD__HDMIMIX_HDMI_HPD				0x19
			MX8MP_IOMUXC_HDMI_CEC__HDMIMIX_HDMI_CEC				0x19
		>;
	};

	pinctrl_i2c1: i2c1grp {
		fsl,pins = <
			MX8MP_IOMUXC_I2C1_SCL__I2C1_SCL					0x400001c2
			MX8MP_IOMUXC_I2C1_SDA__I2C1_SDA					0x400001c2
		>;
	};

	pinctrl_i2c2: i2c2grp {
		fsl,pins = <
			MX8MP_IOMUXC_I2C2_SCL__I2C2_SCL					0x400001c2
			MX8MP_IOMUXC_I2C2_SDA__I2C2_SDA					0x400001c2
		>;
	};

	pinctrl_i2c3: i2c3grp {
		fsl,pins = <
			MX8MP_IOMUXC_I2C3_SCL__I2C3_SCL					0x400001c2
			MX8MP_IOMUXC_I2C3_SDA__I2C3_SDA					0x400001c2
		>;
	};

	pinctrl_i2c4: i2c4grp {
		fsl,pins = <
			MX8MP_IOMUXC_I2C4_SCL__I2C4_SCL					0x400001c3
			MX8MP_IOMUXC_I2C4_SDA__I2C4_SDA					0x400001c3
		>;
	};

	pinctrl_i2c6: i2c6grp {
		fsl,pins = <
			MX8MP_IOMUXC_SAI5_RXFS__I2C6_SCL				0x400001c3
			MX8MP_IOMUXC_SAI5_RXC__I2C6_SDA					0x400001c3
		>;
	};

	pinctrl_pmic: pmicirqgrp {
		fsl,pins = <
			MX8MP_IOMUXC_GPIO1_IO03__GPIO1_IO03				0x41
		>;
	};

	pinctrl_reg_usdhc2_vmmc: regusdhc2vmmcgrp {
		fsl,pins = <
			MX8MP_IOMUXC_SD2_RESET_B__GPIO2_IO19				0x41
		>;
	};

	pinctrl_reg_usb_hub: regusbhubgrp {
		fsl,pins = <
			MX8MP_IOMUXC_SAI2_TXD0__GPIO4_IO26				0x19
		>;
	};

	pinctrl_rtc_int: rtcintgrp {
		fsl,pins = <
			MX8MP_IOMUXC_SD1_STROBE__GPIO2_IO11				0x140
		>;
	};

	pinctrl_uart2: uart2grp {
		fsl,pins = <
			MX8MP_IOMUXC_UART2_RXD__UART2_DCE_RX				0x14f
			MX8MP_IOMUXC_UART2_TXD__UART2_DCE_TX				0x14f
		>;
	};

	pinctrl_uart3: uart3grp {
		fsl,pins = <
			MX8MP_IOMUXC_UART3_RXD__UART3_DCE_RX				0x49
			MX8MP_IOMUXC_UART3_TXD__UART3_DCE_TX				0x49
		>;
	};

	pinctrl_uart4: uart4grp {
		fsl,pins = <
			MX8MP_IOMUXC_UART4_RXD__UART4_DCE_RX				0x49
			MX8MP_IOMUXC_UART4_TXD__UART4_DCE_TX				0x49
		>;
	};

	pinctrl_usb1: usb1grp {
		fsl,pins = <
			MX8MP_IOMUXC_GPIO1_IO14__USB2_OTG_PWR				0x10
		>;
	};

	pinctrl_usdhc2: usdhc2grp {
		fsl,pins = <
			MX8MP_IOMUXC_SD2_CLK__USDHC2_CLK				0x190
			MX8MP_IOMUXC_SD2_CMD__USDHC2_CMD				0x1d0
			MX8MP_IOMUXC_SD2_DATA0__USDHC2_DATA0				0x1d0
			MX8MP_IOMUXC_SD2_DATA1__USDHC2_DATA1				0x1d0
			MX8MP_IOMUXC_SD2_DATA2__USDHC2_DATA2				0x1d0
			MX8MP_IOMUXC_SD2_DATA3__USDHC2_DATA3				0x1d0
		>;
	};

	pinctrl_usdhc2_100mhz: usdhc2-100mhzgrp {
		fsl,pins = <
			MX8MP_IOMUXC_SD2_CLK__USDHC2_CLK				0x194
			MX8MP_IOMUXC_SD2_CMD__USDHC2_CMD				0x1d4
			MX8MP_IOMUXC_SD2_DATA0__USDHC2_DATA0				0x1d4
			MX8MP_IOMUXC_SD2_DATA1__USDHC2_DATA1				0x1d4
			MX8MP_IOMUXC_SD2_DATA2__USDHC2_DATA2				0x1d4
			MX8MP_IOMUXC_SD2_DATA3__USDHC2_DATA3				0x1d4
		>;
	};

	pinctrl_usdhc2_200mhz: usdhc2-200mhzgrp {
		fsl,pins = <
			MX8MP_IOMUXC_SD2_CLK__USDHC2_CLK				0x196
			MX8MP_IOMUXC_SD2_CMD__USDHC2_CMD				0x1d6
			MX8MP_IOMUXC_SD2_DATA0__USDHC2_DATA0				0x1d6
			MX8MP_IOMUXC_SD2_DATA1__USDHC2_DATA1				0x1d6
			MX8MP_IOMUXC_SD2_DATA2__USDHC2_DATA2				0x1d6
			MX8MP_IOMUXC_SD2_DATA3__USDHC2_DATA3				0x1d6
		>;
	};

	pinctrl_usdhc2_gpio: usdhc2gpiogrp {
		fsl,pins = <
			MX8MP_IOMUXC_SD2_CD_B__GPIO2_IO12				0x1c4
		>;
	};

	pinctrl_usdhc3: usdhc3grp {
		fsl,pins = <
			MX8MP_IOMUXC_NAND_WE_B__USDHC3_CLK				0x190
			MX8MP_IOMUXC_NAND_WP_B__USDHC3_CMD				0x1d0
			MX8MP_IOMUXC_NAND_DATA04__USDHC3_DATA0				0x1d0
			MX8MP_IOMUXC_NAND_DATA05__USDHC3_DATA1				0x1d0
			MX8MP_IOMUXC_NAND_DATA06__USDHC3_DATA2				0x1d0
			MX8MP_IOMUXC_NAND_DATA07__USDHC3_DATA3				0x1d0
			MX8MP_IOMUXC_NAND_RE_B__USDHC3_DATA4				0x1d0
			MX8MP_IOMUXC_NAND_CE2_B__USDHC3_DATA5				0x1d0
			MX8MP_IOMUXC_NAND_CE3_B__USDHC3_DATA6				0x1d0
			MX8MP_IOMUXC_NAND_CLE__USDHC3_DATA7				0x1d0
			MX8MP_IOMUXC_NAND_CE1_B__USDHC3_STROBE				0x190
		>;
	};

	pinctrl_usdhc3_100mhz: usdhc3-100mhzgrp {
		fsl,pins = <
			MX8MP_IOMUXC_NAND_WE_B__USDHC3_CLK				0x194
			MX8MP_IOMUXC_NAND_WP_B__USDHC3_CMD				0x1d4
			MX8MP_IOMUXC_NAND_DATA04__USDHC3_DATA0				0x1d4
			MX8MP_IOMUXC_NAND_DATA05__USDHC3_DATA1				0x1d4
			MX8MP_IOMUXC_NAND_DATA06__USDHC3_DATA2				0x1d4
			MX8MP_IOMUXC_NAND_DATA07__USDHC3_DATA3				0x1d4
			MX8MP_IOMUXC_NAND_RE_B__USDHC3_DATA4				0x1d4
			MX8MP_IOMUXC_NAND_CE2_B__USDHC3_DATA5				0x1d4
			MX8MP_IOMUXC_NAND_CE3_B__USDHC3_DATA6				0x1d4
			MX8MP_IOMUXC_NAND_CLE__USDHC3_DATA7				0x1d4
			MX8MP_IOMUXC_NAND_CE1_B__USDHC3_STROBE				0x194
		>;
	};

	pinctrl_usdhc3_200mhz: usdhc3-200mhzgrp {
		fsl,pins = <
			MX8MP_IOMUXC_NAND_WE_B__USDHC3_CLK				0x196
			MX8MP_IOMUXC_NAND_WP_B__USDHC3_CMD				0x1d6
			MX8MP_IOMUXC_NAND_DATA04__USDHC3_DATA0				0x1d6
			MX8MP_IOMUXC_NAND_DATA05__USDHC3_DATA1				0x1d6
			MX8MP_IOMUXC_NAND_DATA06__USDHC3_DATA2				0x1d6
			MX8MP_IOMUXC_NAND_DATA07__USDHC3_DATA3				0x1d6
			MX8MP_IOMUXC_NAND_RE_B__USDHC3_DATA4				0x1d6
			MX8MP_IOMUXC_NAND_CE2_B__USDHC3_DATA5				0x1d6
			MX8MP_IOMUXC_NAND_CE3_B__USDHC3_DATA6				0x1d6
			MX8MP_IOMUXC_NAND_CLE__USDHC3_DATA7				0x1d6
			MX8MP_IOMUXC_NAND_CE1_B__USDHC3_STROBE				0x196
		>;
	};

	pinctrl_wdog: wdoggrp {
		fsl,pins = <
			MX8MP_IOMUXC_GPIO1_IO02__WDOG1_WDOG_B				0xc6
		>;
	};
};<|MERGE_RESOLUTION|>--- conflicted
+++ resolved
@@ -389,15 +389,12 @@
 	};
 
 	pinctrl_gpio_led: gpioledgrp {
-<<<<<<< HEAD
-=======
 		fsl,pins = <
 			MX8MP_IOMUXC_NAND_READY_B__GPIO3_IO16				0x19
 		>;
 	};
 
 	pinctrl_hdmi: hdmigrp {
->>>>>>> 2d5404ca
 		fsl,pins = <
 			MX8MP_IOMUXC_HDMI_DDC_SCL__HDMIMIX_HDMI_SCL			0x1c3
 			MX8MP_IOMUXC_HDMI_DDC_SDA__HDMIMIX_HDMI_SDA			0x1c3
