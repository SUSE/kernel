// SPDX-License-Identifier: (GPL-2.0+ OR MIT)
/*
 * Copyright 2019 NXP
 */

/dts-v1/;

#include <dt-bindings/phy/phy-imx8-pcie.h>
#include "imx8mp.dtsi"

/ {
	model = "NXP i.MX8MPlus EVK board";
	compatible = "fsl,imx8mp-evk", "fsl,imx8mp";

	chosen {
		stdout-path = &uart2;
	};

	gpio-leds {
		compatible = "gpio-leds";
		pinctrl-names = "default";
		pinctrl-0 = <&pinctrl_gpio_led>;

		status {
			label = "yellow:status";
			gpios = <&gpio3 16 GPIO_ACTIVE_HIGH>;
			default-state = "on";
		};
	};

	memory@40000000 {
		device_type = "memory";
		reg = <0x0 0x40000000 0 0xc0000000>,
		      <0x1 0x00000000 0 0xc0000000>;
	};

	pcie0_refclk: pcie0-refclk {
		compatible = "fixed-clock";
		#clock-cells = <0>;
		clock-frequency = <100000000>;
	};

	reg_can1_stby: regulator-can1-stby {
		compatible = "regulator-fixed";
		regulator-name = "can1-stby";
		pinctrl-names = "default";
		pinctrl-0 = <&pinctrl_flexcan1_reg>;
		regulator-min-microvolt = <3300000>;
		regulator-max-microvolt = <3300000>;
		gpio = <&gpio5 5 GPIO_ACTIVE_HIGH>;
		enable-active-high;
	};

	reg_can2_stby: regulator-can2-stby {
		compatible = "regulator-fixed";
		regulator-name = "can2-stby";
		pinctrl-names = "default";
		pinctrl-0 = <&pinctrl_flexcan2_reg>;
		regulator-min-microvolt = <3300000>;
		regulator-max-microvolt = <3300000>;
		gpio = <&gpio4 27 GPIO_ACTIVE_HIGH>;
		enable-active-high;
	};

	reg_pcie0: regulator-pcie {
		compatible = "regulator-fixed";
		pinctrl-names = "default";
		pinctrl-0 = <&pinctrl_pcie0_reg>;
		regulator-name = "MPCIE_3V3";
		regulator-min-microvolt = <3300000>;
		regulator-max-microvolt = <3300000>;
		gpio = <&gpio2 6 GPIO_ACTIVE_HIGH>;
		enable-active-high;
	};

	reg_usdhc2_vmmc: regulator-usdhc2 {
		compatible = "regulator-fixed";
		pinctrl-names = "default";
		pinctrl-0 = <&pinctrl_reg_usdhc2_vmmc>;
		regulator-name = "VSD_3V3";
		regulator-min-microvolt = <3300000>;
		regulator-max-microvolt = <3300000>;
		gpio = <&gpio2 19 GPIO_ACTIVE_HIGH>;
		enable-active-high;
	};
};

&flexspi {
	pinctrl-names = "default";
	pinctrl-0 = <&pinctrl_flexspi0>;
	status = "okay";

	flash@0 {
		compatible = "jedec,spi-nor";
		reg = <0>;
		spi-max-frequency = <80000000>;
		spi-tx-bus-width = <1>;
		spi-rx-bus-width = <4>;
	};
};

&A53_0 {
	cpu-supply = <&reg_arm>;
};

&A53_1 {
	cpu-supply = <&reg_arm>;
};

&A53_2 {
	cpu-supply = <&reg_arm>;
};

&A53_3 {
	cpu-supply = <&reg_arm>;
};

&eqos {
	pinctrl-names = "default";
	pinctrl-0 = <&pinctrl_eqos>;
	phy-mode = "rgmii-id";
	phy-handle = <&ethphy0>;
	snps,force_thresh_dma_mode;
	snps,mtl-tx-config = <&mtl_tx_setup>;
	snps,mtl-rx-config = <&mtl_rx_setup>;
	status = "okay";

	mdio {
		compatible = "snps,dwmac-mdio";
		#address-cells = <1>;
		#size-cells = <0>;

		ethphy0: ethernet-phy@1 {
			compatible = "ethernet-phy-ieee802.3-c22";
			reg = <1>;
			eee-broken-1000t;
			reset-gpios = <&gpio4 22 GPIO_ACTIVE_LOW>;
			reset-assert-us = <10000>;
			reset-deassert-us = <80000>;
			realtek,clkout-disable;
		};
	};

	mtl_tx_setup: tx-queues-config {
		snps,tx-queues-to-use = <5>;
		snps,tx-sched-sp;

		queue0 {
			snps,dcb-algorithm;
			snps,priority = <0x1>;
		};

		queue1 {
			snps,dcb-algorithm;
			snps,priority = <0x2>;
		};

		queue2 {
			snps,dcb-algorithm;
			snps,priority = <0x4>;
		};

		queue3 {
			snps,dcb-algorithm;
			snps,priority = <0x8>;
		};

		queue4 {
			snps,dcb-algorithm;
			snps,priority = <0xf0>;
		};
	};

	mtl_rx_setup: rx-queues-config {
		snps,rx-queues-to-use = <5>;
		snps,rx-sched-sp;

		queue0 {
			snps,dcb-algorithm;
			snps,priority = <0x1>;
			snps,map-to-dma-channel = <0>;
		};

		queue1 {
			snps,dcb-algorithm;
			snps,priority = <0x2>;
			snps,map-to-dma-channel = <1>;
		};

		queue2 {
			snps,dcb-algorithm;
			snps,priority = <0x4>;
			snps,map-to-dma-channel = <2>;
		};

		queue3 {
			snps,dcb-algorithm;
			snps,priority = <0x8>;
			snps,map-to-dma-channel = <3>;
		};

		queue4 {
			snps,dcb-algorithm;
			snps,priority = <0xf0>;
			snps,map-to-dma-channel = <4>;
		};
	};
};

&fec {
	pinctrl-names = "default";
	pinctrl-0 = <&pinctrl_fec>;
	phy-mode = "rgmii-id";
	phy-handle = <&ethphy1>;
	fsl,magic-packet;
	status = "okay";

	mdio {
		#address-cells = <1>;
		#size-cells = <0>;

		ethphy1: ethernet-phy@1 {
			compatible = "ethernet-phy-ieee802.3-c22";
			reg = <1>;
			eee-broken-1000t;
			reset-gpios = <&gpio4 2 GPIO_ACTIVE_LOW>;
			reset-assert-us = <10000>;
			reset-deassert-us = <80000>;
			realtek,clkout-disable;
		};
	};
};

&flexcan1 {
	pinctrl-names = "default";
	pinctrl-0 = <&pinctrl_flexcan1>;
	xceiver-supply = <&reg_can1_stby>;
	status = "okay";
};

&flexcan2 {
	pinctrl-names = "default";
	pinctrl-0 = <&pinctrl_flexcan2>;
	xceiver-supply = <&reg_can2_stby>;
	status = "disabled";/* can2 pin conflict with pdm */
};

&i2c1 {
	clock-frequency = <400000>;
	pinctrl-names = "default";
	pinctrl-0 = <&pinctrl_i2c1>;
	status = "okay";

	pmic@25 {
		compatible = "nxp,pca9450c";
		reg = <0x25>;
		pinctrl-names = "default";
		pinctrl-0 = <&pinctrl_pmic>;
		interrupt-parent = <&gpio1>;
		interrupts = <3 IRQ_TYPE_LEVEL_LOW>;

		regulators {
			BUCK1 {
				regulator-name = "BUCK1";
				regulator-min-microvolt = <720000>;
				regulator-max-microvolt = <1000000>;
				regulator-boot-on;
				regulator-always-on;
				regulator-ramp-delay = <3125>;
			};

			reg_arm: BUCK2 {
				regulator-name = "BUCK2";
				regulator-min-microvolt = <720000>;
				regulator-max-microvolt = <1025000>;
				regulator-boot-on;
				regulator-always-on;
				regulator-ramp-delay = <3125>;
				nxp,dvs-run-voltage = <950000>;
				nxp,dvs-standby-voltage = <850000>;
			};

			BUCK4 {
				regulator-name = "BUCK4";
				regulator-min-microvolt = <3000000>;
				regulator-max-microvolt = <3600000>;
				regulator-boot-on;
				regulator-always-on;
			};

			BUCK5 {
				regulator-name = "BUCK5";
				regulator-min-microvolt = <1650000>;
				regulator-max-microvolt = <1950000>;
				regulator-boot-on;
				regulator-always-on;
			};

			BUCK6 {
				regulator-name = "BUCK6";
				regulator-min-microvolt = <1045000>;
				regulator-max-microvolt = <1155000>;
				regulator-boot-on;
				regulator-always-on;
			};

			LDO1 {
				regulator-name = "LDO1";
				regulator-min-microvolt = <1650000>;
				regulator-max-microvolt = <1950000>;
				regulator-boot-on;
				regulator-always-on;
			};

			LDO3 {
				regulator-name = "LDO3";
				regulator-min-microvolt = <1710000>;
				regulator-max-microvolt = <1890000>;
				regulator-boot-on;
				regulator-always-on;
			};

			LDO5 {
				regulator-name = "LDO5";
				regulator-min-microvolt = <1800000>;
				regulator-max-microvolt = <3300000>;
				regulator-boot-on;
				regulator-always-on;
			};
		};
	};
};

&i2c2 {
	clock-frequency = <400000>;
	pinctrl-names = "default";
	pinctrl-0 = <&pinctrl_i2c2>;
	status = "okay";
};

&i2c3 {
	clock-frequency = <400000>;
	pinctrl-names = "default";
	pinctrl-0 = <&pinctrl_i2c3>;
	status = "okay";

	pca6416: gpio@20 {
		compatible = "ti,tca6416";
		reg = <0x20>;
		gpio-controller;
		#gpio-cells = <2>;
		interrupt-controller;
		#interrupt-cells = <2>;
		pinctrl-names = "default";
		pinctrl-0 = <&pinctrl_pca6416_int>;
		interrupt-parent = <&gpio1>;
		interrupts = <12 IRQ_TYPE_LEVEL_LOW>;
		gpio-line-names = "EXT_PWREN1",
			"EXT_PWREN2",
			"CAN1/I2C5_SEL",
			"PDM/CAN2_SEL",
			"FAN_EN",
			"PWR_MEAS_IO1",
			"PWR_MEAS_IO2",
			"EXP_P0_7",
			"EXP_P1_0",
			"EXP_P1_1",
			"EXP_P1_2",
			"EXP_P1_3",
			"EXP_P1_4",
			"EXP_P1_5",
			"EXP_P1_6",
			"EXP_P1_7";
	};
};

/* I2C on expansion connector J22. */
&i2c5 {
	clock-frequency = <100000>; /* Lower clock speed for external bus. */
	pinctrl-names = "default";
	pinctrl-0 = <&pinctrl_i2c5>;
	status = "disabled"; /* can1 pins conflict with i2c5 */

	/* GPIO 2 of PCA6416 is used to switch between CAN1 and I2C5 functions:
	 *     LOW:  CAN1 (default, pull-down)
	 *     HIGH: I2C5
	 * You need to set it to high to enable I2C5 (for example, add gpio-hog
	 * in pca6416 node).
	 */
};

&pcie_phy {
	fsl,refclk-pad-mode = <IMX8_PCIE_REFCLK_PAD_INPUT>;
	clocks = <&pcie0_refclk>;
	clock-names = "ref";
	status = "okay";
};

&pcie {
	pinctrl-names = "default";
	pinctrl-0 = <&pinctrl_pcie0>;
	reset-gpio = <&gpio2 7 GPIO_ACTIVE_LOW>;
	vpcie-supply = <&reg_pcie0>;
	status = "okay";
};

&pwm1 {
	pinctrl-names = "default";
	pinctrl-0 = <&pinctrl_pwm1>;
	status = "okay";
};

&pwm2 {
	pinctrl-names = "default";
	pinctrl-0 = <&pinctrl_pwm2>;
	status = "okay";
};

&pwm4 {
	pinctrl-names = "default";
	pinctrl-0 = <&pinctrl_pwm4>;
	status = "okay";
};

&snvs_pwrkey {
	status = "okay";
};

&uart1 { /* BT */
	pinctrl-names = "default";
	pinctrl-0 = <&pinctrl_uart1>;
	assigned-clocks = <&clk IMX8MP_CLK_UART1>;
	assigned-clock-parents = <&clk IMX8MP_SYS_PLL1_80M>;
	uart-has-rtscts;
	status = "okay";
};

&uart2 {
	/* console */
	pinctrl-names = "default";
	pinctrl-0 = <&pinctrl_uart2>;
	status = "okay";
};

&usb3_phy1 {
	status = "okay";
};

&usb3_1 {
	status = "okay";
};

&usb_dwc3_1 {
	pinctrl-names = "default";
	pinctrl-0 = <&pinctrl_usb1_vbus>;
	dr_mode = "host";
	status = "okay";
};

&uart3 {
	pinctrl-names = "default";
	pinctrl-0 = <&pinctrl_uart3>;
	assigned-clocks = <&clk IMX8MP_CLK_UART3>;
	assigned-clock-parents = <&clk IMX8MP_SYS_PLL1_80M>;
	uart-has-rtscts;
	status = "okay";
};

&usdhc2 {
	assigned-clocks = <&clk IMX8MP_CLK_USDHC2>;
	assigned-clock-rates = <400000000>;
	pinctrl-names = "default", "state_100mhz", "state_200mhz";
	pinctrl-0 = <&pinctrl_usdhc2>, <&pinctrl_usdhc2_gpio>;
	pinctrl-1 = <&pinctrl_usdhc2_100mhz>, <&pinctrl_usdhc2_gpio>;
	pinctrl-2 = <&pinctrl_usdhc2_200mhz>, <&pinctrl_usdhc2_gpio>;
	cd-gpios = <&gpio2 12 GPIO_ACTIVE_LOW>;
	vmmc-supply = <&reg_usdhc2_vmmc>;
	bus-width = <4>;
	status = "okay";
};

&usdhc3 {
	assigned-clocks = <&clk IMX8MP_CLK_USDHC3>;
	assigned-clock-rates = <400000000>;
	pinctrl-names = "default", "state_100mhz", "state_200mhz";
	pinctrl-0 = <&pinctrl_usdhc3>;
	pinctrl-1 = <&pinctrl_usdhc3_100mhz>;
	pinctrl-2 = <&pinctrl_usdhc3_200mhz>;
	bus-width = <8>;
	non-removable;
	status = "okay";
};

&wdog1 {
	pinctrl-names = "default";
	pinctrl-0 = <&pinctrl_wdog>;
	fsl,ext-reset-output;
	status = "okay";
};

&iomuxc {
	pinctrl_eqos: eqosgrp {
		fsl,pins = <
			MX8MP_IOMUXC_ENET_MDC__ENET_QOS_MDC				0x2
			MX8MP_IOMUXC_ENET_MDIO__ENET_QOS_MDIO				0x2
			MX8MP_IOMUXC_ENET_RD0__ENET_QOS_RGMII_RD0			0x90
			MX8MP_IOMUXC_ENET_RD1__ENET_QOS_RGMII_RD1			0x90
			MX8MP_IOMUXC_ENET_RD2__ENET_QOS_RGMII_RD2			0x90
			MX8MP_IOMUXC_ENET_RD3__ENET_QOS_RGMII_RD3			0x90
			MX8MP_IOMUXC_ENET_RXC__CCM_ENET_QOS_CLOCK_GENERATE_RX_CLK	0x90
			MX8MP_IOMUXC_ENET_RX_CTL__ENET_QOS_RGMII_RX_CTL			0x90
			MX8MP_IOMUXC_ENET_TD0__ENET_QOS_RGMII_TD0			0x16
			MX8MP_IOMUXC_ENET_TD1__ENET_QOS_RGMII_TD1			0x16
			MX8MP_IOMUXC_ENET_TD2__ENET_QOS_RGMII_TD2			0x16
			MX8MP_IOMUXC_ENET_TD3__ENET_QOS_RGMII_TD3			0x16
			MX8MP_IOMUXC_ENET_TX_CTL__ENET_QOS_RGMII_TX_CTL			0x16
			MX8MP_IOMUXC_ENET_TXC__CCM_ENET_QOS_CLOCK_GENERATE_TX_CLK	0x16
			MX8MP_IOMUXC_SAI2_RXC__GPIO4_IO22				0x10
		>;
	};

	pinctrl_fec: fecgrp {
		fsl,pins = <
			MX8MP_IOMUXC_SAI1_RXD2__ENET1_MDC		0x2
			MX8MP_IOMUXC_SAI1_RXD3__ENET1_MDIO		0x2
			MX8MP_IOMUXC_SAI1_RXD4__ENET1_RGMII_RD0		0x90
			MX8MP_IOMUXC_SAI1_RXD5__ENET1_RGMII_RD1		0x90
			MX8MP_IOMUXC_SAI1_RXD6__ENET1_RGMII_RD2		0x90
			MX8MP_IOMUXC_SAI1_RXD7__ENET1_RGMII_RD3		0x90
			MX8MP_IOMUXC_SAI1_TXC__ENET1_RGMII_RXC		0x90
			MX8MP_IOMUXC_SAI1_TXFS__ENET1_RGMII_RX_CTL	0x90
			MX8MP_IOMUXC_SAI1_TXD0__ENET1_RGMII_TD0		0x16
			MX8MP_IOMUXC_SAI1_TXD1__ENET1_RGMII_TD1		0x16
			MX8MP_IOMUXC_SAI1_TXD2__ENET1_RGMII_TD2		0x16
			MX8MP_IOMUXC_SAI1_TXD3__ENET1_RGMII_TD3		0x16
			MX8MP_IOMUXC_SAI1_TXD4__ENET1_RGMII_TX_CTL	0x16
			MX8MP_IOMUXC_SAI1_TXD5__ENET1_RGMII_TXC		0x16
			MX8MP_IOMUXC_SAI1_RXD0__GPIO4_IO02		0x10
		>;
	};

	pinctrl_flexcan1: flexcan1grp {
		fsl,pins = <
			MX8MP_IOMUXC_SPDIF_RX__CAN1_RX          0x154
			MX8MP_IOMUXC_SPDIF_TX__CAN1_TX          0x154
		>;
	};

	pinctrl_flexcan2: flexcan2grp {
		fsl,pins = <
			MX8MP_IOMUXC_SAI5_MCLK__CAN2_RX         0x154
			MX8MP_IOMUXC_SAI5_RXD3__CAN2_TX         0x154
		>;
	};

	pinctrl_flexcan1_reg: flexcan1reggrp {
		fsl,pins = <
			MX8MP_IOMUXC_SPDIF_EXT_CLK__GPIO5_IO05  0x154   /* CAN1_STBY */
		>;
	};

	pinctrl_flexcan2_reg: flexcan2reggrp {
		fsl,pins = <
			MX8MP_IOMUXC_SAI2_MCLK__GPIO4_IO27      0x154   /* CAN2_STBY */
		>;
	};

	pinctrl_flexspi0: flexspi0grp {
		fsl,pins = <
			MX8MP_IOMUXC_NAND_ALE__FLEXSPI_A_SCLK           0x1c2
			MX8MP_IOMUXC_NAND_CE0_B__FLEXSPI_A_SS0_B        0x82
			MX8MP_IOMUXC_NAND_DATA00__FLEXSPI_A_DATA00      0x82
			MX8MP_IOMUXC_NAND_DATA01__FLEXSPI_A_DATA01      0x82
			MX8MP_IOMUXC_NAND_DATA02__FLEXSPI_A_DATA02      0x82
			MX8MP_IOMUXC_NAND_DATA03__FLEXSPI_A_DATA03      0x82
		>;
	};

	pinctrl_gpio_led: gpioledgrp {
		fsl,pins = <
			MX8MP_IOMUXC_NAND_READY_B__GPIO3_IO16	0x140
		>;
	};

	pinctrl_i2c1: i2c1grp {
		fsl,pins = <
			MX8MP_IOMUXC_I2C1_SCL__I2C1_SCL		0x400001c2
			MX8MP_IOMUXC_I2C1_SDA__I2C1_SDA		0x400001c2
<<<<<<< HEAD
=======
		>;
	};

	pinctrl_i2c2: i2c2grp {
		fsl,pins = <
			MX8MP_IOMUXC_I2C2_SCL__I2C2_SCL		0x400001c2
			MX8MP_IOMUXC_I2C2_SDA__I2C2_SDA		0x400001c2
>>>>>>> eb3cdb58
		>;
	};

	pinctrl_i2c3: i2c3grp {
		fsl,pins = <
			MX8MP_IOMUXC_I2C3_SCL__I2C3_SCL		0x400001c2
			MX8MP_IOMUXC_I2C3_SDA__I2C3_SDA		0x400001c2
<<<<<<< HEAD
=======
		>;
	};

	pinctrl_i2c5: i2c5grp {
		fsl,pins = <
			MX8MP_IOMUXC_SPDIF_RX__I2C5_SDA         0x400001c2
			MX8MP_IOMUXC_SPDIF_TX__I2C5_SCL         0x400001c2
		>;
	};

	pinctrl_pcie0: pcie0grp {
		fsl,pins = <
			MX8MP_IOMUXC_I2C4_SCL__PCIE_CLKREQ_B	0x60 /* open drain, pull up */
			MX8MP_IOMUXC_SD1_DATA5__GPIO2_IO07	0x40
		>;
	};

	pinctrl_pcie0_reg: pcie0reggrp {
		fsl,pins = <
			MX8MP_IOMUXC_SD1_DATA4__GPIO2_IO06	0x40
>>>>>>> eb3cdb58
		>;
	};

	pinctrl_pmic: pmicgrp {
		fsl,pins = <
			MX8MP_IOMUXC_GPIO1_IO03__GPIO1_IO03	0x000001c0
		>;
	};

	pinctrl_pca6416_int: pca6416_int_grp {
		fsl,pins = <
			MX8MP_IOMUXC_GPIO1_IO12__GPIO1_IO12	0x146 /* Input pull-up. */
		>;
	};

	pinctrl_pwm1: pwm1grp {
		fsl,pins = <
			MX8MP_IOMUXC_GPIO1_IO01__PWM1_OUT	0x116
		>;
	};

	pinctrl_pwm2: pwm2grp {
		fsl,pins = <
			MX8MP_IOMUXC_GPIO1_IO11__PWM2_OUT	0x116
		>;
	};

	pinctrl_pwm4: pwm4grp {
		fsl,pins = <
			MX8MP_IOMUXC_SAI5_RXFS__PWM4_OUT	0x116
		>;
	};

	pinctrl_reg_usdhc2_vmmc: regusdhc2vmmcgrp {
		fsl,pins = <
			MX8MP_IOMUXC_SD2_RESET_B__GPIO2_IO19	0x40
<<<<<<< HEAD
=======
		>;
	};

	pinctrl_uart1: uart1grp {
		fsl,pins = <
			MX8MP_IOMUXC_UART1_RXD__UART1_DCE_RX	0x140
			MX8MP_IOMUXC_UART1_TXD__UART1_DCE_TX	0x140
			MX8MP_IOMUXC_UART3_RXD__UART1_DCE_CTS	0x140
			MX8MP_IOMUXC_UART3_TXD__UART1_DCE_RTS	0x140
>>>>>>> eb3cdb58
		>;
	};

	pinctrl_uart2: uart2grp {
		fsl,pins = <
			MX8MP_IOMUXC_UART2_RXD__UART2_DCE_RX	0x140
			MX8MP_IOMUXC_UART2_TXD__UART2_DCE_TX	0x140
		>;
	};

	pinctrl_usb1_vbus: usb1grp {
		fsl,pins = <
			MX8MP_IOMUXC_GPIO1_IO14__USB2_OTG_PWR	0x10
<<<<<<< HEAD
=======
		>;
	};

	pinctrl_uart3: uart3grp {
		fsl,pins = <
			MX8MP_IOMUXC_ECSPI1_SCLK__UART3_DCE_RX		0x140
			MX8MP_IOMUXC_ECSPI1_MOSI__UART3_DCE_TX		0x140
			MX8MP_IOMUXC_ECSPI1_SS0__UART3_DCE_RTS		0x140
			MX8MP_IOMUXC_ECSPI1_MISO__UART3_DCE_CTS		0x140
>>>>>>> eb3cdb58
		>;
	};

	pinctrl_usdhc2: usdhc2grp {
		fsl,pins = <
			MX8MP_IOMUXC_SD2_CLK__USDHC2_CLK	0x190
			MX8MP_IOMUXC_SD2_CMD__USDHC2_CMD	0x1d0
			MX8MP_IOMUXC_SD2_DATA0__USDHC2_DATA0	0x1d0
			MX8MP_IOMUXC_SD2_DATA1__USDHC2_DATA1	0x1d0
			MX8MP_IOMUXC_SD2_DATA2__USDHC2_DATA2	0x1d0
			MX8MP_IOMUXC_SD2_DATA3__USDHC2_DATA3	0x1d0
			MX8MP_IOMUXC_GPIO1_IO04__USDHC2_VSELECT	0xc0
		>;
	};

	pinctrl_usdhc2_100mhz: usdhc2-100mhzgrp {
		fsl,pins = <
			MX8MP_IOMUXC_SD2_CLK__USDHC2_CLK	0x194
			MX8MP_IOMUXC_SD2_CMD__USDHC2_CMD	0x1d4
			MX8MP_IOMUXC_SD2_DATA0__USDHC2_DATA0	0x1d4
			MX8MP_IOMUXC_SD2_DATA1__USDHC2_DATA1	0x1d4
			MX8MP_IOMUXC_SD2_DATA2__USDHC2_DATA2	0x1d4
			MX8MP_IOMUXC_SD2_DATA3__USDHC2_DATA3	0x1d4
			MX8MP_IOMUXC_GPIO1_IO04__USDHC2_VSELECT 0xc0
		>;
	};

	pinctrl_usdhc2_200mhz: usdhc2-200mhzgrp {
		fsl,pins = <
			MX8MP_IOMUXC_SD2_CLK__USDHC2_CLK	0x196
			MX8MP_IOMUXC_SD2_CMD__USDHC2_CMD	0x1d6
			MX8MP_IOMUXC_SD2_DATA0__USDHC2_DATA0	0x1d6
			MX8MP_IOMUXC_SD2_DATA1__USDHC2_DATA1	0x1d6
			MX8MP_IOMUXC_SD2_DATA2__USDHC2_DATA2	0x1d6
			MX8MP_IOMUXC_SD2_DATA3__USDHC2_DATA3	0x1d6
			MX8MP_IOMUXC_GPIO1_IO04__USDHC2_VSELECT 0xc0
		>;
	};

	pinctrl_usdhc2_gpio: usdhc2gpiogrp {
		fsl,pins = <
			MX8MP_IOMUXC_SD2_CD_B__GPIO2_IO12	0x1c4
		>;
	};

	pinctrl_usdhc3: usdhc3grp {
		fsl,pins = <
			MX8MP_IOMUXC_NAND_WE_B__USDHC3_CLK	0x190
			MX8MP_IOMUXC_NAND_WP_B__USDHC3_CMD	0x1d0
			MX8MP_IOMUXC_NAND_DATA04__USDHC3_DATA0	0x1d0
			MX8MP_IOMUXC_NAND_DATA05__USDHC3_DATA1	0x1d0
			MX8MP_IOMUXC_NAND_DATA06__USDHC3_DATA2	0x1d0
			MX8MP_IOMUXC_NAND_DATA07__USDHC3_DATA3	0x1d0
			MX8MP_IOMUXC_NAND_RE_B__USDHC3_DATA4	0x1d0
			MX8MP_IOMUXC_NAND_CE2_B__USDHC3_DATA5	0x1d0
			MX8MP_IOMUXC_NAND_CE3_B__USDHC3_DATA6	0x1d0
			MX8MP_IOMUXC_NAND_CLE__USDHC3_DATA7	0x1d0
			MX8MP_IOMUXC_NAND_CE1_B__USDHC3_STROBE	0x190
		>;
	};

	pinctrl_usdhc3_100mhz: usdhc3-100mhzgrp {
		fsl,pins = <
			MX8MP_IOMUXC_NAND_WE_B__USDHC3_CLK	0x194
			MX8MP_IOMUXC_NAND_WP_B__USDHC3_CMD	0x1d4
			MX8MP_IOMUXC_NAND_DATA04__USDHC3_DATA0	0x1d4
			MX8MP_IOMUXC_NAND_DATA05__USDHC3_DATA1	0x1d4
			MX8MP_IOMUXC_NAND_DATA06__USDHC3_DATA2	0x1d4
			MX8MP_IOMUXC_NAND_DATA07__USDHC3_DATA3	0x1d4
			MX8MP_IOMUXC_NAND_RE_B__USDHC3_DATA4	0x1d4
			MX8MP_IOMUXC_NAND_CE2_B__USDHC3_DATA5	0x1d4
			MX8MP_IOMUXC_NAND_CE3_B__USDHC3_DATA6	0x1d4
			MX8MP_IOMUXC_NAND_CLE__USDHC3_DATA7	0x1d4
			MX8MP_IOMUXC_NAND_CE1_B__USDHC3_STROBE	0x194
		>;
	};

	pinctrl_usdhc3_200mhz: usdhc3-200mhzgrp {
		fsl,pins = <
			MX8MP_IOMUXC_NAND_WE_B__USDHC3_CLK	0x196
			MX8MP_IOMUXC_NAND_WP_B__USDHC3_CMD	0x1d6
			MX8MP_IOMUXC_NAND_DATA04__USDHC3_DATA0	0x1d6
			MX8MP_IOMUXC_NAND_DATA05__USDHC3_DATA1	0x1d6
			MX8MP_IOMUXC_NAND_DATA06__USDHC3_DATA2	0x1d6
			MX8MP_IOMUXC_NAND_DATA07__USDHC3_DATA3	0x1d6
			MX8MP_IOMUXC_NAND_RE_B__USDHC3_DATA4	0x1d6
			MX8MP_IOMUXC_NAND_CE2_B__USDHC3_DATA5	0x1d6
			MX8MP_IOMUXC_NAND_CE3_B__USDHC3_DATA6	0x1d6
			MX8MP_IOMUXC_NAND_CLE__USDHC3_DATA7	0x1d6
			MX8MP_IOMUXC_NAND_CE1_B__USDHC3_STROBE	0x196
		>;
	};

	pinctrl_wdog: wdoggrp {
		fsl,pins = <
			MX8MP_IOMUXC_GPIO1_IO02__WDOG1_WDOG_B	0x166
		>;
	};
};<|MERGE_RESOLUTION|>--- conflicted
+++ resolved
@@ -586,8 +586,6 @@
 		fsl,pins = <
 			MX8MP_IOMUXC_I2C1_SCL__I2C1_SCL		0x400001c2
 			MX8MP_IOMUXC_I2C1_SDA__I2C1_SDA		0x400001c2
-<<<<<<< HEAD
-=======
 		>;
 	};
 
@@ -595,7 +593,6 @@
 		fsl,pins = <
 			MX8MP_IOMUXC_I2C2_SCL__I2C2_SCL		0x400001c2
 			MX8MP_IOMUXC_I2C2_SDA__I2C2_SDA		0x400001c2
->>>>>>> eb3cdb58
 		>;
 	};
 
@@ -603,8 +600,6 @@
 		fsl,pins = <
 			MX8MP_IOMUXC_I2C3_SCL__I2C3_SCL		0x400001c2
 			MX8MP_IOMUXC_I2C3_SDA__I2C3_SDA		0x400001c2
-<<<<<<< HEAD
-=======
 		>;
 	};
 
@@ -625,7 +620,6 @@
 	pinctrl_pcie0_reg: pcie0reggrp {
 		fsl,pins = <
 			MX8MP_IOMUXC_SD1_DATA4__GPIO2_IO06	0x40
->>>>>>> eb3cdb58
 		>;
 	};
 
@@ -662,8 +656,6 @@
 	pinctrl_reg_usdhc2_vmmc: regusdhc2vmmcgrp {
 		fsl,pins = <
 			MX8MP_IOMUXC_SD2_RESET_B__GPIO2_IO19	0x40
-<<<<<<< HEAD
-=======
 		>;
 	};
 
@@ -673,7 +665,6 @@
 			MX8MP_IOMUXC_UART1_TXD__UART1_DCE_TX	0x140
 			MX8MP_IOMUXC_UART3_RXD__UART1_DCE_CTS	0x140
 			MX8MP_IOMUXC_UART3_TXD__UART1_DCE_RTS	0x140
->>>>>>> eb3cdb58
 		>;
 	};
 
@@ -687,8 +678,6 @@
 	pinctrl_usb1_vbus: usb1grp {
 		fsl,pins = <
 			MX8MP_IOMUXC_GPIO1_IO14__USB2_OTG_PWR	0x10
-<<<<<<< HEAD
-=======
 		>;
 	};
 
@@ -698,7 +687,6 @@
 			MX8MP_IOMUXC_ECSPI1_MOSI__UART3_DCE_TX		0x140
 			MX8MP_IOMUXC_ECSPI1_SS0__UART3_DCE_RTS		0x140
 			MX8MP_IOMUXC_ECSPI1_MISO__UART3_DCE_CTS		0x140
->>>>>>> eb3cdb58
 		>;
 	};
 
