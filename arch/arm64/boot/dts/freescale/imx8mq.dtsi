// SPDX-License-Identifier: (GPL-2.0+ OR MIT)
/*
 * Copyright 2017 NXP
 * Copyright (C) 2017-2018 Pengutronix, Lucas Stach <kernel@pengutronix.de>
 */

#include <dt-bindings/clock/imx8mq-clock.h>
#include <dt-bindings/power/imx8mq-power.h>
#include <dt-bindings/reset/imx8mq-reset.h>
#include <dt-bindings/gpio/gpio.h>
#include "dt-bindings/input/input.h"
#include <dt-bindings/interrupt-controller/arm-gic.h>
#include <dt-bindings/thermal/thermal.h>
#include <dt-bindings/interconnect/imx8mq.h>
#include "imx8mq-pinfunc.h"

/ {
	interrupt-parent = <&gpc>;

	#address-cells = <2>;
	#size-cells = <2>;

	aliases {
		ethernet0 = &fec1;
		gpio0 = &gpio1;
		gpio1 = &gpio2;
		gpio2 = &gpio3;
		gpio3 = &gpio4;
		gpio4 = &gpio5;
		i2c0 = &i2c1;
		i2c1 = &i2c2;
		i2c2 = &i2c3;
		i2c3 = &i2c4;
		mmc0 = &usdhc1;
		mmc1 = &usdhc2;
		serial0 = &uart1;
		serial1 = &uart2;
		serial2 = &uart3;
		serial3 = &uart4;
		spi0 = &ecspi1;
		spi1 = &ecspi2;
		spi2 = &ecspi3;
	};

	ckil: clock-ckil {
		compatible = "fixed-clock";
		#clock-cells = <0>;
		clock-frequency = <32768>;
		clock-output-names = "ckil";
	};

	osc_25m: clock-osc-25m {
		compatible = "fixed-clock";
		#clock-cells = <0>;
		clock-frequency = <25000000>;
		clock-output-names = "osc_25m";
	};

	osc_27m: clock-osc-27m {
		compatible = "fixed-clock";
		#clock-cells = <0>;
		clock-frequency = <27000000>;
		clock-output-names = "osc_27m";
	};

	hdmi_phy_27m: clock-hdmi-phy-27m {
		compatible = "fixed-clock";
		#clock-cells = <0>;
		clock-frequency = <27000000>;
		clock-output-names = "hdmi_phy_27m";
	};

	clk_ext1: clock-ext1 {
		compatible = "fixed-clock";
		#clock-cells = <0>;
		clock-frequency = <133000000>;
		clock-output-names = "clk_ext1";
	};

	clk_ext2: clock-ext2 {
		compatible = "fixed-clock";
		#clock-cells = <0>;
		clock-frequency = <133000000>;
		clock-output-names = "clk_ext2";
	};

	clk_ext3: clock-ext3 {
		compatible = "fixed-clock";
		#clock-cells = <0>;
		clock-frequency = <133000000>;
		clock-output-names = "clk_ext3";
	};

	clk_ext4: clock-ext4 {
		compatible = "fixed-clock";
		#clock-cells = <0>;
		clock-frequency = <133000000>;
		clock-output-names = "clk_ext4";
	};

	cpus {
		#address-cells = <1>;
		#size-cells = <0>;

		A53_0: cpu@0 {
			device_type = "cpu";
			compatible = "arm,cortex-a53";
			reg = <0x0>;
			clock-latency = <61036>; /* two CLK32 periods */
			clocks = <&clk IMX8MQ_CLK_ARM>;
			enable-method = "psci";
			i-cache-size = <0x8000>;
			i-cache-line-size = <64>;
			i-cache-sets = <256>;
			d-cache-size = <0x8000>;
			d-cache-line-size = <64>;
			d-cache-sets = <128>;
			next-level-cache = <&A53_L2>;
			operating-points-v2 = <&a53_opp_table>;
			#cooling-cells = <2>;
			nvmem-cells = <&cpu_speed_grade>;
			nvmem-cell-names = "speed_grade";
		};

		A53_1: cpu@1 {
			device_type = "cpu";
			compatible = "arm,cortex-a53";
			reg = <0x1>;
			clock-latency = <61036>; /* two CLK32 periods */
			clocks = <&clk IMX8MQ_CLK_ARM>;
			enable-method = "psci";
			i-cache-size = <0x8000>;
			i-cache-line-size = <64>;
			i-cache-sets = <256>;
			d-cache-size = <0x8000>;
			d-cache-line-size = <64>;
			d-cache-sets = <128>;
			next-level-cache = <&A53_L2>;
			operating-points-v2 = <&a53_opp_table>;
			#cooling-cells = <2>;
		};

		A53_2: cpu@2 {
			device_type = "cpu";
			compatible = "arm,cortex-a53";
			reg = <0x2>;
			clock-latency = <61036>; /* two CLK32 periods */
			clocks = <&clk IMX8MQ_CLK_ARM>;
			enable-method = "psci";
			i-cache-size = <0x8000>;
			i-cache-line-size = <64>;
			i-cache-sets = <256>;
			d-cache-size = <0x8000>;
			d-cache-line-size = <64>;
			d-cache-sets = <128>;
			next-level-cache = <&A53_L2>;
			operating-points-v2 = <&a53_opp_table>;
			#cooling-cells = <2>;
		};

		A53_3: cpu@3 {
			device_type = "cpu";
			compatible = "arm,cortex-a53";
			reg = <0x3>;
			clock-latency = <61036>; /* two CLK32 periods */
			clocks = <&clk IMX8MQ_CLK_ARM>;
			enable-method = "psci";
			i-cache-size = <0x8000>;
			i-cache-line-size = <64>;
			i-cache-sets = <256>;
			d-cache-size = <0x8000>;
			d-cache-line-size = <64>;
			d-cache-sets = <128>;
			next-level-cache = <&A53_L2>;
			operating-points-v2 = <&a53_opp_table>;
			#cooling-cells = <2>;
		};

		A53_L2: l2-cache0 {
			compatible = "cache";
			cache-level = <2>;
			cache-unified;
			cache-size = <0x100000>;
			cache-line-size = <64>;
			cache-sets = <1024>;
		};
	};

	a53_opp_table: opp-table {
		compatible = "operating-points-v2";
		opp-shared;

		opp-800000000 {
			opp-hz = /bits/ 64 <800000000>;
			opp-microvolt = <900000>;
			/* Industrial only */
			opp-supported-hw = <0xf>, <0x4>;
			clock-latency-ns = <150000>;
			opp-suspend;
		};

		opp-1000000000 {
			opp-hz = /bits/ 64 <1000000000>;
			opp-microvolt = <900000>;
			/* Consumer only */
			opp-supported-hw = <0xe>, <0x3>;
			clock-latency-ns = <150000>;
			opp-suspend;
		};

		opp-1300000000 {
			opp-hz = /bits/ 64 <1300000000>;
			opp-microvolt = <1000000>;
			opp-supported-hw = <0xc>, <0x4>;
			clock-latency-ns = <150000>;
			opp-suspend;
		};

		opp-1500000000 {
			opp-hz = /bits/ 64 <1500000000>;
			opp-microvolt = <1000000>;
			opp-supported-hw = <0x8>, <0x3>;
			clock-latency-ns = <150000>;
			opp-suspend;
		};
	};

	pmu {
		compatible = "arm,cortex-a53-pmu";
		interrupts = <GIC_PPI 7 IRQ_TYPE_LEVEL_HIGH>;
		interrupt-parent = <&gic>;
	};

	psci {
		compatible = "arm,psci-1.0";
		method = "smc";
	};

	thermal-zones {
		cpu_thermal: cpu-thermal {
			polling-delay-passive = <250>;
			polling-delay = <2000>;
			thermal-sensors = <&tmu 0>;

			trips {
				cpu_alert: cpu-alert {
					temperature = <80000>;
					hysteresis = <2000>;
					type = "passive";
				};

				cpu-crit {
					temperature = <90000>;
					hysteresis = <2000>;
					type = "critical";
				};
			};

			cooling-maps {
				map0 {
					trip = <&cpu_alert>;
					cooling-device =
						<&A53_0 THERMAL_NO_LIMIT THERMAL_NO_LIMIT>,
						<&A53_1 THERMAL_NO_LIMIT THERMAL_NO_LIMIT>,
						<&A53_2 THERMAL_NO_LIMIT THERMAL_NO_LIMIT>,
						<&A53_3 THERMAL_NO_LIMIT THERMAL_NO_LIMIT>;
				};
			};
		};

		gpu-thermal {
			polling-delay-passive = <250>;
			polling-delay = <2000>;
			thermal-sensors = <&tmu 1>;

			trips {
				gpu_alert: gpu-alert {
					temperature = <80000>;
					hysteresis = <2000>;
					type = "passive";
				};

				gpu-crit {
					temperature = <90000>;
					hysteresis = <2000>;
					type = "critical";
				};
			};

			cooling-maps {
				map0 {
					trip = <&gpu_alert>;
					cooling-device =
						<&gpu THERMAL_NO_LIMIT THERMAL_NO_LIMIT>;
				};
			};
		};

		vpu-thermal {
			polling-delay-passive = <250>;
			polling-delay = <2000>;
			thermal-sensors = <&tmu 2>;

			trips {
				vpu-crit {
					temperature = <90000>;
					hysteresis = <2000>;
					type = "critical";
				};
			};
		};
	};

	timer {
		compatible = "arm,armv8-timer";
		interrupts = <GIC_PPI 13 IRQ_TYPE_LEVEL_LOW>, /* Physical Secure */
		             <GIC_PPI 14 IRQ_TYPE_LEVEL_LOW>, /* Physical Non-Secure */
		             <GIC_PPI 11 IRQ_TYPE_LEVEL_LOW>, /* Virtual */
		             <GIC_PPI 10 IRQ_TYPE_LEVEL_LOW>; /* Hypervisor */
		interrupt-parent = <&gic>;
		arm,no-tick-in-suspend;
	};

	soc: soc@0 {
		compatible = "fsl,imx8mq-soc", "simple-bus";
		#address-cells = <1>;
		#size-cells = <1>;
		ranges = <0x0 0x0 0x0 0x3e000000>;
		dma-ranges = <0x40000000 0x0 0x40000000 0xc0000000>;
		nvmem-cells = <&imx8mq_uid>;
		nvmem-cell-names = "soc_unique_id";

		aips1: bus@30000000 { /* AIPS1 */
			compatible = "fsl,aips-bus", "simple-bus";
			reg = <0x30000000 0x400000>;
			#address-cells = <1>;
			#size-cells = <1>;
			ranges = <0x30000000 0x30000000 0x400000>;

			sai1: sai@30010000 {
				#sound-dai-cells = <0>;
				compatible = "fsl,imx8mq-sai";
				reg = <0x30010000 0x10000>;
				interrupts = <GIC_SPI 95 IRQ_TYPE_LEVEL_HIGH>;
				clocks = <&clk IMX8MQ_CLK_SAI1_IPG>,
				         <&clk IMX8MQ_CLK_SAI1_ROOT>,
				         <&clk IMX8MQ_CLK_DUMMY>, <&clk IMX8MQ_CLK_DUMMY>;
				clock-names = "bus", "mclk1", "mclk2", "mclk3";
				dmas = <&sdma2 8 24 0>, <&sdma1 9 24 0>;
				dma-names = "rx", "tx";
				status = "disabled";
			};

			sai6: sai@30030000 {
				#sound-dai-cells = <0>;
				compatible = "fsl,imx8mq-sai";
				reg = <0x30030000 0x10000>;
				interrupts = <GIC_SPI 90 IRQ_TYPE_LEVEL_HIGH>;
				clocks = <&clk IMX8MQ_CLK_SAI6_IPG>,
				         <&clk IMX8MQ_CLK_SAI6_ROOT>,
				         <&clk IMX8MQ_CLK_DUMMY>, <&clk IMX8MQ_CLK_DUMMY>;
				clock-names = "bus", "mclk1", "mclk2", "mclk3";
				dmas = <&sdma2 4 24 0>, <&sdma2 5 24 0>;
				dma-names = "rx", "tx";
				status = "disabled";
			};

			sai5: sai@30040000 {
				#sound-dai-cells = <0>;
				compatible = "fsl,imx8mq-sai";
				reg = <0x30040000 0x10000>;
				interrupts = <GIC_SPI 90 IRQ_TYPE_LEVEL_HIGH>;
				clocks = <&clk IMX8MQ_CLK_SAI5_IPG>,
				         <&clk IMX8MQ_CLK_SAI5_ROOT>,
				         <&clk IMX8MQ_CLK_DUMMY>, <&clk IMX8MQ_CLK_DUMMY>;
				clock-names = "bus", "mclk1", "mclk2", "mclk3";
				dmas = <&sdma2 2 24 0>, <&sdma2 3 24 0>;
				dma-names = "rx", "tx";
				status = "disabled";
			};

			sai4: sai@30050000 {
				#sound-dai-cells = <0>;
				compatible = "fsl,imx8mq-sai";
				reg = <0x30050000 0x10000>;
				interrupts = <GIC_SPI 100 IRQ_TYPE_LEVEL_HIGH>;
				clocks = <&clk IMX8MQ_CLK_SAI4_IPG>,
				         <&clk IMX8MQ_CLK_SAI4_ROOT>,
				         <&clk IMX8MQ_CLK_DUMMY>, <&clk IMX8MQ_CLK_DUMMY>;
				clock-names = "bus", "mclk1", "mclk2", "mclk3";
				dmas = <&sdma2 0 24 0>, <&sdma2 1 24 0>;
				dma-names = "rx", "tx";
				status = "disabled";
			};

			gpio1: gpio@30200000 {
				compatible = "fsl,imx8mq-gpio", "fsl,imx35-gpio";
				reg = <0x30200000 0x10000>;
				interrupts = <GIC_SPI 64 IRQ_TYPE_LEVEL_HIGH>,
				             <GIC_SPI 65 IRQ_TYPE_LEVEL_HIGH>;
				clocks = <&clk IMX8MQ_CLK_GPIO1_ROOT>;
				gpio-controller;
				#gpio-cells = <2>;
				interrupt-controller;
				#interrupt-cells = <2>;
				gpio-ranges = <&iomuxc 0 10 30>;
			};

			gpio2: gpio@30210000 {
				compatible = "fsl,imx8mq-gpio", "fsl,imx35-gpio";
				reg = <0x30210000 0x10000>;
				interrupts = <GIC_SPI 66 IRQ_TYPE_LEVEL_HIGH>,
				             <GIC_SPI 67 IRQ_TYPE_LEVEL_HIGH>;
				clocks = <&clk IMX8MQ_CLK_GPIO2_ROOT>;
				gpio-controller;
				#gpio-cells = <2>;
				interrupt-controller;
				#interrupt-cells = <2>;
				gpio-ranges = <&iomuxc 0 40 21>;
			};

			gpio3: gpio@30220000 {
				compatible = "fsl,imx8mq-gpio", "fsl,imx35-gpio";
				reg = <0x30220000 0x10000>;
				interrupts = <GIC_SPI 68 IRQ_TYPE_LEVEL_HIGH>,
				             <GIC_SPI 69 IRQ_TYPE_LEVEL_HIGH>;
				clocks = <&clk IMX8MQ_CLK_GPIO3_ROOT>;
				gpio-controller;
				#gpio-cells = <2>;
				interrupt-controller;
				#interrupt-cells = <2>;
				gpio-ranges = <&iomuxc 0 61 26>;
			};

			gpio4: gpio@30230000 {
				compatible = "fsl,imx8mq-gpio", "fsl,imx35-gpio";
				reg = <0x30230000 0x10000>;
				interrupts = <GIC_SPI 70 IRQ_TYPE_LEVEL_HIGH>,
				             <GIC_SPI 71 IRQ_TYPE_LEVEL_HIGH>;
				clocks = <&clk IMX8MQ_CLK_GPIO4_ROOT>;
				gpio-controller;
				#gpio-cells = <2>;
				interrupt-controller;
				#interrupt-cells = <2>;
				gpio-ranges = <&iomuxc 0 87 32>;
			};

			gpio5: gpio@30240000 {
				compatible = "fsl,imx8mq-gpio", "fsl,imx35-gpio";
				reg = <0x30240000 0x10000>;
				interrupts = <GIC_SPI 72 IRQ_TYPE_LEVEL_HIGH>,
				             <GIC_SPI 73 IRQ_TYPE_LEVEL_HIGH>;
				clocks = <&clk IMX8MQ_CLK_GPIO5_ROOT>;
				gpio-controller;
				#gpio-cells = <2>;
				interrupt-controller;
				#interrupt-cells = <2>;
				gpio-ranges = <&iomuxc 0 119 30>;
			};

			tmu: tmu@30260000 {
				compatible = "fsl,imx8mq-tmu";
				reg = <0x30260000 0x10000>;
				interrupts = <GIC_SPI 49 IRQ_TYPE_LEVEL_HIGH>;
				clocks = <&clk IMX8MQ_CLK_TMU_ROOT>;
				little-endian;
				fsl,tmu-range = <0xb0000 0xa0026 0x80048 0x70061>;
				fsl,tmu-calibration = <0x00000000 0x00000023>,
						      <0x00000001 0x00000029>,
						      <0x00000002 0x0000002f>,
						      <0x00000003 0x00000035>,
						      <0x00000004 0x0000003d>,
						      <0x00000005 0x00000043>,
						      <0x00000006 0x0000004b>,
						      <0x00000007 0x00000051>,
						      <0x00000008 0x00000057>,
						      <0x00000009 0x0000005f>,
						      <0x0000000a 0x00000067>,
						      <0x0000000b 0x0000006f>,

						      <0x00010000 0x0000001b>,
						      <0x00010001 0x00000023>,
						      <0x00010002 0x0000002b>,
						      <0x00010003 0x00000033>,
						      <0x00010004 0x0000003b>,
						      <0x00010005 0x00000043>,
						      <0x00010006 0x0000004b>,
						      <0x00010007 0x00000055>,
						      <0x00010008 0x0000005d>,
						      <0x00010009 0x00000067>,
						      <0x0001000a 0x00000070>,

						      <0x00020000 0x00000017>,
						      <0x00020001 0x00000023>,
						      <0x00020002 0x0000002d>,
						      <0x00020003 0x00000037>,
						      <0x00020004 0x00000041>,
						      <0x00020005 0x0000004b>,
						      <0x00020006 0x00000057>,
						      <0x00020007 0x00000063>,
						      <0x00020008 0x0000006f>,

						      <0x00030000 0x00000015>,
						      <0x00030001 0x00000021>,
						      <0x00030002 0x0000002d>,
						      <0x00030003 0x00000039>,
						      <0x00030004 0x00000045>,
						      <0x00030005 0x00000053>,
						      <0x00030006 0x0000005f>,
						      <0x00030007 0x00000071>;
				#thermal-sensor-cells = <1>;
			};

			wdog1: watchdog@30280000 {
				compatible = "fsl,imx8mq-wdt", "fsl,imx21-wdt";
				reg = <0x30280000 0x10000>;
				interrupts = <GIC_SPI 78 IRQ_TYPE_LEVEL_HIGH>;
				clocks = <&clk IMX8MQ_CLK_WDOG1_ROOT>;
				status = "disabled";
			};

			wdog2: watchdog@30290000 {
				compatible = "fsl,imx8mq-wdt", "fsl,imx21-wdt";
				reg = <0x30290000 0x10000>;
				interrupts = <GIC_SPI 79 IRQ_TYPE_LEVEL_HIGH>;
				clocks = <&clk IMX8MQ_CLK_WDOG2_ROOT>;
				status = "disabled";
			};

			wdog3: watchdog@302a0000 {
				compatible = "fsl,imx8mq-wdt", "fsl,imx21-wdt";
				reg = <0x302a0000 0x10000>;
				interrupts = <GIC_SPI 10 IRQ_TYPE_LEVEL_HIGH>;
				clocks = <&clk IMX8MQ_CLK_WDOG3_ROOT>;
				status = "disabled";
			};

			sdma2: dma-controller@302c0000 {
				compatible = "fsl,imx8mq-sdma","fsl,imx7d-sdma";
				reg = <0x302c0000 0x10000>;
				interrupts = <GIC_SPI 103 IRQ_TYPE_LEVEL_HIGH>;
				clocks = <&clk IMX8MQ_CLK_SDMA2_ROOT>,
					 <&clk IMX8MQ_CLK_SDMA2_ROOT>;
				clock-names = "ipg", "ahb";
				#dma-cells = <3>;
				fsl,sdma-ram-script-name = "imx/sdma/sdma-imx7d.bin";
			};

			lcdif: lcd-controller@30320000 {
				compatible = "fsl,imx8mq-lcdif", "fsl,imx28-lcdif";
				reg = <0x30320000 0x10000>;
				interrupts = <GIC_SPI 5 IRQ_TYPE_LEVEL_HIGH>;
				clocks = <&clk IMX8MQ_CLK_LCDIF_PIXEL>;
				clock-names = "pix";
				assigned-clocks = <&clk IMX8MQ_VIDEO_PLL1_REF_SEL>,
						  <&clk IMX8MQ_VIDEO_PLL1_BYPASS>,
						  <&clk IMX8MQ_CLK_LCDIF_PIXEL>,
						  <&clk IMX8MQ_VIDEO_PLL1>;
				assigned-clock-parents = <&clk IMX8MQ_CLK_25M>,
						  <&clk IMX8MQ_VIDEO_PLL1>,
						  <&clk IMX8MQ_VIDEO_PLL1_OUT>;
				assigned-clock-rates = <0>, <0>, <0>, <594000000>;
				status = "disabled";

				port {
					lcdif_mipi_dsi: endpoint {
						remote-endpoint = <&mipi_dsi_lcdif_in>;
					};
				};
			};

			iomuxc: pinctrl@30330000 {
				compatible = "fsl,imx8mq-iomuxc";
				reg = <0x30330000 0x10000>;
			};

			iomuxc_gpr: syscon@30340000 {
				compatible = "fsl,imx8mq-iomuxc-gpr", "syscon", "simple-mfd";
				reg = <0x30340000 0x10000>;

				mux: mux-controller {
					compatible = "mmio-mux";
					#mux-control-cells = <1>;
					mux-reg-masks = <0x34 0x00000004>; /* MIPI_MUX_SEL */
				};
			};

			ocotp: efuse@30350000 {
				compatible = "fsl,imx8mq-ocotp", "syscon";
				reg = <0x30350000 0x10000>;
				clocks = <&clk IMX8MQ_CLK_OCOTP_ROOT>;
				#address-cells = <1>;
				#size-cells = <1>;

<<<<<<< HEAD
				imx8mq_uid: soc-uid@4 {
=======
				/*
				 * The register address below maps to the MX8M
				 * Fusemap Description Table entries this way.
				 * Assuming
				 *   reg = <ADDR SIZE>;
				 * then
				 *   Fuse Address = (ADDR * 4) + 0x400
				 * Note that if SIZE is greater than 4, then
				 * each subsequent fuse is located at offset
				 * +0x10 in Fusemap Description Table (e.g.
				 * reg = <0x4 0x8> describes fuses 0x410 and
				 * 0x420).
				 */
				imx8mq_uid: soc-uid@4 { /* 0x410-0x420 */
>>>>>>> eb3cdb58
					reg = <0x4 0x8>;
				};

				cpu_speed_grade: speed-grade@10 { /* 0x440 */
					reg = <0x10 4>;
				};

				fec_mac_address: mac-address@90 { /* 0x640 */
					reg = <0x90 6>;
				};
			};

			anatop: clock-controller@30360000 {
				compatible = "fsl,imx8mq-anatop";
				reg = <0x30360000 0x10000>;
				interrupts = <GIC_SPI 49 IRQ_TYPE_LEVEL_HIGH>;
				#clock-cells = <1>;
			};

			snvs: snvs@30370000 {
				compatible = "fsl,sec-v4.0-mon", "syscon", "simple-mfd";
				reg = <0x30370000 0x10000>;

				snvs_rtc: snvs-rtc-lp{
					compatible = "fsl,sec-v4.0-mon-rtc-lp";
					regmap =<&snvs>;
					offset = <0x34>;
					interrupts = <GIC_SPI 19 IRQ_TYPE_LEVEL_HIGH>,
						<GIC_SPI 20 IRQ_TYPE_LEVEL_HIGH>;
					clocks = <&clk IMX8MQ_CLK_SNVS_ROOT>;
					clock-names = "snvs-rtc";
				};

				snvs_pwrkey: snvs-powerkey {
					compatible = "fsl,sec-v4.0-pwrkey";
					regmap = <&snvs>;
					interrupts = <GIC_SPI 4 IRQ_TYPE_LEVEL_HIGH>;
					clocks = <&clk IMX8MQ_CLK_SNVS_ROOT>;
					clock-names = "snvs-pwrkey";
					linux,keycode = <KEY_POWER>;
					wakeup-source;
					status = "disabled";
				};
			};

			clk: clock-controller@30380000 {
				compatible = "fsl,imx8mq-ccm";
				reg = <0x30380000 0x10000>;
				interrupts = <GIC_SPI 85 IRQ_TYPE_LEVEL_HIGH>,
				             <GIC_SPI 86 IRQ_TYPE_LEVEL_HIGH>;
				#clock-cells = <1>;
				clocks = <&ckil>, <&osc_25m>, <&osc_27m>,
				         <&clk_ext1>, <&clk_ext2>,
				         <&clk_ext3>, <&clk_ext4>;
				clock-names = "ckil", "osc_25m", "osc_27m",
				              "clk_ext1", "clk_ext2",
				              "clk_ext3", "clk_ext4";
				assigned-clocks = <&clk IMX8MQ_CLK_A53_SRC>,
						  <&clk IMX8MQ_CLK_A53_CORE>,
						  <&clk IMX8MQ_CLK_NOC>,
						  <&clk IMX8MQ_CLK_AUDIO_AHB>,
						  <&clk IMX8MQ_AUDIO_PLL1_BYPASS>,
						  <&clk IMX8MQ_AUDIO_PLL2_BYPASS>,
						  <&clk IMX8MQ_AUDIO_PLL1>,
						  <&clk IMX8MQ_AUDIO_PLL2>;
				assigned-clock-rates = <0>, <0>,
						       <800000000>,
						       <0>,
						       <0>,
						       <0>,
						       <786432000>,
						       <722534400>;
				assigned-clock-parents = <&clk IMX8MQ_SYS1_PLL_800M>,
							 <&clk IMX8MQ_ARM_PLL_OUT>,
							 <0>,
							 <&clk IMX8MQ_SYS2_PLL_500M>,
							 <&clk IMX8MQ_AUDIO_PLL1>,
							 <&clk IMX8MQ_AUDIO_PLL2>;
			};

			src: reset-controller@30390000 {
				compatible = "fsl,imx8mq-src", "syscon";
				reg = <0x30390000 0x10000>;
				interrupts = <GIC_SPI 89 IRQ_TYPE_LEVEL_HIGH>;
				#reset-cells = <1>;
			};

			gpc: gpc@303a0000 {
				compatible = "fsl,imx8mq-gpc";
				reg = <0x303a0000 0x10000>;
				interrupts = <GIC_SPI 87 IRQ_TYPE_LEVEL_HIGH>;
				interrupt-parent = <&gic>;
				interrupt-controller;
				#interrupt-cells = <3>;

				pgc {
					#address-cells = <1>;
					#size-cells = <0>;

					pgc_mipi: power-domain@0 {
						#power-domain-cells = <0>;
						reg = <IMX8M_POWER_DOMAIN_MIPI>;
					};

					/*
					 * As per comment in ATF source code:
					 *
					 * PCIE1 and PCIE2 share the
					 * same reset signal, if we
					 * power down PCIE2, PCIE1
					 * will be held in reset too.
					 *
					 * So instead of creating two
					 * separate power domains for
					 * PCIE1 and PCIE2 we create a
					 * link between both and use
					 * it as a shared PCIE power
					 * domain.
					 */
					pgc_pcie: power-domain@1 {
						#power-domain-cells = <0>;
						reg = <IMX8M_POWER_DOMAIN_PCIE1>;
						power-domains = <&pgc_pcie2>;
					};

					pgc_otg1: power-domain@2 {
						#power-domain-cells = <0>;
						reg = <IMX8M_POWER_DOMAIN_USB_OTG1>;
					};

					pgc_otg2: power-domain@3 {
						#power-domain-cells = <0>;
						reg = <IMX8M_POWER_DOMAIN_USB_OTG2>;
					};

					pgc_ddr1: power-domain@4 {
						#power-domain-cells = <0>;
						reg = <IMX8M_POWER_DOMAIN_DDR1>;
					};

					pgc_gpu: power-domain@5 {
						#power-domain-cells = <0>;
						reg = <IMX8M_POWER_DOMAIN_GPU>;
						clocks = <&clk IMX8MQ_CLK_GPU_ROOT>,
						         <&clk IMX8MQ_CLK_GPU_SHADER_DIV>,
							 <&clk IMX8MQ_CLK_GPU_AXI>,
						         <&clk IMX8MQ_CLK_GPU_AHB>;
					};

					pgc_vpu: power-domain@6 {
						#power-domain-cells = <0>;
						reg = <IMX8M_POWER_DOMAIN_VPU>;
						clocks = <&clk IMX8MQ_CLK_VPU_DEC_ROOT>,
							 <&clk IMX8MQ_CLK_VPU_G1_ROOT>,
							 <&clk IMX8MQ_CLK_VPU_G2_ROOT>;
						assigned-clocks = <&clk IMX8MQ_CLK_VPU_G1>,
								  <&clk IMX8MQ_CLK_VPU_G2>,
								  <&clk IMX8MQ_CLK_VPU_BUS>,
								  <&clk IMX8MQ_VPU_PLL_BYPASS>;
						assigned-clock-parents = <&clk IMX8MQ_VPU_PLL_OUT>,
									 <&clk IMX8MQ_VPU_PLL_OUT>,
									 <&clk IMX8MQ_SYS1_PLL_800M>,
									 <&clk IMX8MQ_VPU_PLL>;
						assigned-clock-rates = <600000000>,
								       <300000000>,
								       <800000000>,
								       <0>;
					};

					pgc_disp: power-domain@7 {
						#power-domain-cells = <0>;
						reg = <IMX8M_POWER_DOMAIN_DISP>;
					};

					pgc_mipi_csi1: power-domain@8 {
						#power-domain-cells = <0>;
						reg = <IMX8M_POWER_DOMAIN_MIPI_CSI1>;
					};

					pgc_mipi_csi2: power-domain@9 {
						#power-domain-cells = <0>;
						reg = <IMX8M_POWER_DOMAIN_MIPI_CSI2>;
					};

					pgc_pcie2: power-domain@a {
						#power-domain-cells = <0>;
						reg = <IMX8M_POWER_DOMAIN_PCIE2>;
					};
				};
			};
		};

		aips2: bus@30400000 { /* AIPS2 */
			compatible = "fsl,aips-bus", "simple-bus";
			reg = <0x30400000 0x400000>;
			#address-cells = <1>;
			#size-cells = <1>;
			ranges = <0x30400000 0x30400000 0x400000>;

			pwm1: pwm@30660000 {
				compatible = "fsl,imx8mq-pwm", "fsl,imx27-pwm";
				reg = <0x30660000 0x10000>;
				interrupts = <GIC_SPI 81 IRQ_TYPE_LEVEL_HIGH>;
				clocks = <&clk IMX8MQ_CLK_PWM1_ROOT>,
				         <&clk IMX8MQ_CLK_PWM1_ROOT>;
				clock-names = "ipg", "per";
				#pwm-cells = <3>;
				status = "disabled";
			};

			pwm2: pwm@30670000 {
				compatible = "fsl,imx8mq-pwm", "fsl,imx27-pwm";
				reg = <0x30670000 0x10000>;
				interrupts = <GIC_SPI 82 IRQ_TYPE_LEVEL_HIGH>;
				clocks = <&clk IMX8MQ_CLK_PWM2_ROOT>,
				         <&clk IMX8MQ_CLK_PWM2_ROOT>;
				clock-names = "ipg", "per";
				#pwm-cells = <3>;
				status = "disabled";
			};

			pwm3: pwm@30680000 {
				compatible = "fsl,imx8mq-pwm", "fsl,imx27-pwm";
				reg = <0x30680000 0x10000>;
				interrupts = <GIC_SPI 83 IRQ_TYPE_LEVEL_HIGH>;
				clocks = <&clk IMX8MQ_CLK_PWM3_ROOT>,
				         <&clk IMX8MQ_CLK_PWM3_ROOT>;
				clock-names = "ipg", "per";
				#pwm-cells = <3>;
				status = "disabled";
			};

			pwm4: pwm@30690000 {
				compatible = "fsl,imx8mq-pwm", "fsl,imx27-pwm";
				reg = <0x30690000 0x10000>;
				interrupts = <GIC_SPI 84 IRQ_TYPE_LEVEL_HIGH>;
				clocks = <&clk IMX8MQ_CLK_PWM4_ROOT>,
				         <&clk IMX8MQ_CLK_PWM4_ROOT>;
				clock-names = "ipg", "per";
				#pwm-cells = <3>;
				status = "disabled";
			};

			system_counter: timer@306a0000 {
				compatible = "nxp,sysctr-timer";
				reg = <0x306a0000 0x20000>;
				interrupts = <GIC_SPI 47 IRQ_TYPE_LEVEL_HIGH>;
				clocks = <&osc_25m>;
				clock-names = "per";
			};
		};

		aips3: bus@30800000 { /* AIPS3 */
			compatible = "fsl,aips-bus", "simple-bus";
			reg = <0x30800000 0x400000>;
			#address-cells = <1>;
			#size-cells = <1>;
			ranges = <0x30800000 0x30800000 0x400000>,
				 <0x08000000 0x08000000 0x10000000>;

			spdif1: spdif@30810000 {
				compatible = "fsl,imx35-spdif";
				reg = <0x30810000 0x10000>;
				interrupts = <GIC_SPI 6 IRQ_TYPE_LEVEL_HIGH>;
				clocks = <&clk IMX8MQ_CLK_IPG_ROOT>, /* core */
					<&clk IMX8MQ_CLK_25M>, /* rxtx0 */
					<&clk IMX8MQ_CLK_SPDIF1>, /* rxtx1 */
					<&clk IMX8MQ_CLK_DUMMY>, /* rxtx2 */
					<&clk IMX8MQ_CLK_DUMMY>, /* rxtx3 */
					<&clk IMX8MQ_CLK_DUMMY>, /* rxtx4 */
					<&clk IMX8MQ_CLK_IPG_ROOT>, /* rxtx5 */
					<&clk IMX8MQ_CLK_DUMMY>, /* rxtx6 */
					<&clk IMX8MQ_CLK_DUMMY>, /* rxtx7 */
					<&clk IMX8MQ_CLK_DUMMY>; /* spba */
				clock-names = "core", "rxtx0",
					      "rxtx1", "rxtx2",
					      "rxtx3", "rxtx4",
					      "rxtx5", "rxtx6",
					      "rxtx7", "spba";
				dmas = <&sdma1 8 18 0>, <&sdma1 9 18 0>;
				dma-names = "rx", "tx";
				status = "disabled";
			};

			ecspi1: spi@30820000 {
				#address-cells = <1>;
				#size-cells = <0>;
				compatible = "fsl,imx8mq-ecspi", "fsl,imx51-ecspi";
				reg = <0x30820000 0x10000>;
				interrupts = <GIC_SPI 31 IRQ_TYPE_LEVEL_HIGH>;
				clocks = <&clk IMX8MQ_CLK_ECSPI1_ROOT>,
					 <&clk IMX8MQ_CLK_ECSPI1_ROOT>;
				clock-names = "ipg", "per";
				dmas = <&sdma1 0 7 1>, <&sdma1 1 7 2>;
				dma-names = "rx", "tx";
				status = "disabled";
			};

			ecspi2: spi@30830000 {
				#address-cells = <1>;
				#size-cells = <0>;
				compatible = "fsl,imx8mq-ecspi", "fsl,imx51-ecspi";
				reg = <0x30830000 0x10000>;
				interrupts = <GIC_SPI 32 IRQ_TYPE_LEVEL_HIGH>;
				clocks = <&clk IMX8MQ_CLK_ECSPI2_ROOT>,
					 <&clk IMX8MQ_CLK_ECSPI2_ROOT>;
				clock-names = "ipg", "per";
				dmas = <&sdma1 2 7 1>, <&sdma1 3 7 2>;
				dma-names = "rx", "tx";
				status = "disabled";
			};

			ecspi3: spi@30840000 {
				#address-cells = <1>;
				#size-cells = <0>;
				compatible = "fsl,imx8mq-ecspi", "fsl,imx51-ecspi";
				reg = <0x30840000 0x10000>;
				interrupts = <GIC_SPI 33 IRQ_TYPE_LEVEL_HIGH>;
				clocks = <&clk IMX8MQ_CLK_ECSPI3_ROOT>,
					 <&clk IMX8MQ_CLK_ECSPI3_ROOT>;
				clock-names = "ipg", "per";
				dmas = <&sdma1 4 7 1>, <&sdma1 5 7 2>;
				dma-names = "rx", "tx";
				status = "disabled";
			};

			uart1: serial@30860000 {
				compatible = "fsl,imx8mq-uart",
				             "fsl,imx6q-uart";
				reg = <0x30860000 0x10000>;
				interrupts = <GIC_SPI 26 IRQ_TYPE_LEVEL_HIGH>;
				clocks = <&clk IMX8MQ_CLK_UART1_ROOT>,
				         <&clk IMX8MQ_CLK_UART1_ROOT>;
				clock-names = "ipg", "per";
				dmas = <&sdma1 22 4 0>, <&sdma1 23 4 0>;
				dma-names = "rx", "tx";
				status = "disabled";
			};

			uart3: serial@30880000 {
				compatible = "fsl,imx8mq-uart",
				             "fsl,imx6q-uart";
				reg = <0x30880000 0x10000>;
				interrupts = <GIC_SPI 28 IRQ_TYPE_LEVEL_HIGH>;
				clocks = <&clk IMX8MQ_CLK_UART3_ROOT>,
				         <&clk IMX8MQ_CLK_UART3_ROOT>;
				clock-names = "ipg", "per";
				dmas = <&sdma1 26 4 0>, <&sdma1 27 4 0>;
				dma-names = "rx", "tx";
				status = "disabled";
			};

			uart2: serial@30890000 {
				compatible = "fsl,imx8mq-uart",
				             "fsl,imx6q-uart";
				reg = <0x30890000 0x10000>;
				interrupts = <GIC_SPI 27 IRQ_TYPE_LEVEL_HIGH>;
				clocks = <&clk IMX8MQ_CLK_UART2_ROOT>,
				         <&clk IMX8MQ_CLK_UART2_ROOT>;
				clock-names = "ipg", "per";
				dmas = <&sdma1 24 4 0>, <&sdma1 25 4 0>;
				dma-names = "rx", "tx";
				status = "disabled";
			};

			spdif2: spdif@308a0000 {
				compatible = "fsl,imx35-spdif";
				reg = <0x308a0000 0x10000>;
				interrupts = <GIC_SPI 13 IRQ_TYPE_LEVEL_HIGH>;
				clocks = <&clk IMX8MQ_CLK_IPG_ROOT>, /* core */
					<&clk IMX8MQ_CLK_25M>, /* rxtx0 */
					<&clk IMX8MQ_CLK_SPDIF2>, /* rxtx1 */
					<&clk IMX8MQ_CLK_DUMMY>, /* rxtx2 */
					<&clk IMX8MQ_CLK_DUMMY>, /* rxtx3 */
					<&clk IMX8MQ_CLK_DUMMY>, /* rxtx4 */
					<&clk IMX8MQ_CLK_IPG_ROOT>, /* rxtx5 */
					<&clk IMX8MQ_CLK_DUMMY>, /* rxtx6 */
					<&clk IMX8MQ_CLK_DUMMY>, /* rxtx7 */
					<&clk IMX8MQ_CLK_DUMMY>; /* spba */
				clock-names = "core", "rxtx0",
					      "rxtx1", "rxtx2",
					      "rxtx3", "rxtx4",
					      "rxtx5", "rxtx6",
					      "rxtx7", "spba";
				dmas = <&sdma1 16 18 0>, <&sdma1 17 18 0>;
				dma-names = "rx", "tx";
				status = "disabled";
			};

			sai2: sai@308b0000 {
				#sound-dai-cells = <0>;
				compatible = "fsl,imx8mq-sai";
				reg = <0x308b0000 0x10000>;
				interrupts = <GIC_SPI 96 IRQ_TYPE_LEVEL_HIGH>;
				clocks = <&clk IMX8MQ_CLK_SAI2_IPG>,
					 <&clk IMX8MQ_CLK_SAI2_ROOT>,
					 <&clk IMX8MQ_CLK_DUMMY>, <&clk IMX8MQ_CLK_DUMMY>;
				clock-names = "bus", "mclk1", "mclk2", "mclk3";
				dmas = <&sdma1 10 24 0>, <&sdma1 11 24 0>;
				dma-names = "rx", "tx";
				status = "disabled";
			};

			sai3: sai@308c0000 {
				#sound-dai-cells = <0>;
				compatible = "fsl,imx8mq-sai";
				reg = <0x308c0000 0x10000>;
				interrupts = <GIC_SPI 50 IRQ_TYPE_LEVEL_HIGH>;
				clocks = <&clk IMX8MQ_CLK_SAI3_IPG>,
				         <&clk IMX8MQ_CLK_SAI3_ROOT>,
				         <&clk IMX8MQ_CLK_DUMMY>, <&clk IMX8MQ_CLK_DUMMY>;
				clock-names = "bus", "mclk1", "mclk2", "mclk3";
				dmas = <&sdma1 12 24 0>, <&sdma1 13 24 0>;
				dma-names = "rx", "tx";
				status = "disabled";
			};

			crypto: crypto@30900000 {
				compatible = "fsl,sec-v4.0";
				#address-cells = <1>;
				#size-cells = <1>;
				reg = <0x30900000 0x40000>;
				ranges = <0 0x30900000 0x40000>;
				interrupts = <GIC_SPI 91 IRQ_TYPE_LEVEL_HIGH>;
				clocks = <&clk IMX8MQ_CLK_AHB>,
					 <&clk IMX8MQ_CLK_IPG_ROOT>;
				clock-names = "aclk", "ipg";

				sec_jr0: jr@1000 {
					compatible = "fsl,sec-v4.0-job-ring";
					reg = <0x1000 0x1000>;
					interrupts = <GIC_SPI 105 IRQ_TYPE_LEVEL_HIGH>;
					status = "disabled";
				};

				sec_jr1: jr@2000 {
					compatible = "fsl,sec-v4.0-job-ring";
					reg = <0x2000 0x1000>;
					interrupts = <GIC_SPI 106 IRQ_TYPE_LEVEL_HIGH>;
				};

				sec_jr2: jr@3000 {
					compatible = "fsl,sec-v4.0-job-ring";
					reg = <0x3000 0x1000>;
					interrupts = <GIC_SPI 114 IRQ_TYPE_LEVEL_HIGH>;
				};
			};

			mipi_dsi: mipi-dsi@30a00000 {
				compatible = "fsl,imx8mq-nwl-dsi";
				reg = <0x30a00000 0x300>;
				clocks = <&clk IMX8MQ_CLK_DSI_CORE>,
					 <&clk IMX8MQ_CLK_DSI_AHB>,
					 <&clk IMX8MQ_CLK_DSI_IPG_DIV>,
					 <&clk IMX8MQ_CLK_DSI_PHY_REF>,
					 <&clk IMX8MQ_CLK_LCDIF_PIXEL>;
				clock-names = "core", "rx_esc", "tx_esc", "phy_ref", "lcdif";
				assigned-clocks = <&clk IMX8MQ_CLK_DSI_AHB>,
						  <&clk IMX8MQ_CLK_DSI_CORE>,
						  <&clk IMX8MQ_CLK_DSI_IPG_DIV>;
				assigned-clock-parents = <&clk IMX8MQ_SYS1_PLL_80M>,
							 <&clk IMX8MQ_SYS1_PLL_266M>;
				assigned-clock-rates = <80000000>, <266000000>, <20000000>;
				interrupts = <GIC_SPI 34 IRQ_TYPE_LEVEL_HIGH>;
				mux-controls = <&mux 0>;
				power-domains = <&pgc_mipi>;
				phys = <&dphy>;
				phy-names = "dphy";
				resets = <&src IMX8MQ_RESET_MIPI_DSI_RESET_BYTE_N>,
					 <&src IMX8MQ_RESET_MIPI_DSI_DPI_RESET_N>,
					 <&src IMX8MQ_RESET_MIPI_DSI_ESC_RESET_N>,
					 <&src IMX8MQ_RESET_MIPI_DSI_PCLK_RESET_N>;
				reset-names = "byte", "dpi", "esc", "pclk";
				status = "disabled";

				ports {
					#address-cells = <1>;
					#size-cells = <0>;

					port@0 {
						reg = <0>;
						#address-cells = <1>;
						#size-cells = <0>;
						mipi_dsi_lcdif_in: endpoint@0 {
							reg = <0>;
							remote-endpoint = <&lcdif_mipi_dsi>;
						};
					};
				};
			};

			dphy: dphy@30a00300 {
				compatible = "fsl,imx8mq-mipi-dphy";
				reg = <0x30a00300 0x100>;
				clocks = <&clk IMX8MQ_CLK_DSI_PHY_REF>;
				clock-names = "phy_ref";
				assigned-clocks = <&clk IMX8MQ_VIDEO_PLL1_REF_SEL>,
						  <&clk IMX8MQ_VIDEO_PLL1_BYPASS>,
						  <&clk IMX8MQ_CLK_DSI_PHY_REF>,
						  <&clk IMX8MQ_VIDEO_PLL1>;
				assigned-clock-parents = <&clk IMX8MQ_CLK_25M>,
						  <&clk IMX8MQ_VIDEO_PLL1>,
						  <&clk IMX8MQ_VIDEO_PLL1_OUT>;
				assigned-clock-rates = <0>, <0>, <24000000>, <594000000>;
				#phy-cells = <0>;
				power-domains = <&pgc_mipi>;
				status = "disabled";
			};

			i2c1: i2c@30a20000 {
				compatible = "fsl,imx8mq-i2c", "fsl,imx21-i2c";
				reg = <0x30a20000 0x10000>;
				interrupts = <GIC_SPI 35 IRQ_TYPE_LEVEL_HIGH>;
				clocks = <&clk IMX8MQ_CLK_I2C1_ROOT>;
				#address-cells = <1>;
				#size-cells = <0>;
				status = "disabled";
			};

			i2c2: i2c@30a30000 {
				compatible = "fsl,imx8mq-i2c", "fsl,imx21-i2c";
				reg = <0x30a30000 0x10000>;
				interrupts = <GIC_SPI 36 IRQ_TYPE_LEVEL_HIGH>;
				clocks = <&clk IMX8MQ_CLK_I2C2_ROOT>;
				#address-cells = <1>;
				#size-cells = <0>;
				status = "disabled";
			};

			i2c3: i2c@30a40000 {
				compatible = "fsl,imx8mq-i2c", "fsl,imx21-i2c";
				reg = <0x30a40000 0x10000>;
				interrupts = <GIC_SPI 37 IRQ_TYPE_LEVEL_HIGH>;
				clocks = <&clk IMX8MQ_CLK_I2C3_ROOT>;
				#address-cells = <1>;
				#size-cells = <0>;
				status = "disabled";
			};

			i2c4: i2c@30a50000 {
				compatible = "fsl,imx8mq-i2c", "fsl,imx21-i2c";
				reg = <0x30a50000 0x10000>;
				interrupts = <GIC_SPI 38 IRQ_TYPE_LEVEL_HIGH>;
				clocks = <&clk IMX8MQ_CLK_I2C4_ROOT>;
				#address-cells = <1>;
				#size-cells = <0>;
				status = "disabled";
			};

			uart4: serial@30a60000 {
				compatible = "fsl,imx8mq-uart",
				             "fsl,imx6q-uart";
				reg = <0x30a60000 0x10000>;
				interrupts = <GIC_SPI 29 IRQ_TYPE_LEVEL_HIGH>;
				clocks = <&clk IMX8MQ_CLK_UART4_ROOT>,
				         <&clk IMX8MQ_CLK_UART4_ROOT>;
				clock-names = "ipg", "per";
				dmas = <&sdma1 28 4 0>, <&sdma1 29 4 0>;
				dma-names = "rx", "tx";
				status = "disabled";
			};

			mipi_csi1: csi@30a70000 {
				compatible = "fsl,imx8mq-mipi-csi2";
				reg = <0x30a70000 0x1000>;
				clocks = <&clk IMX8MQ_CLK_CSI1_CORE>,
				   <&clk IMX8MQ_CLK_CSI1_ESC>,
				   <&clk IMX8MQ_CLK_CSI1_PHY_REF>;
				clock-names = "core", "esc", "ui";
				assigned-clocks = <&clk IMX8MQ_CLK_CSI1_CORE>,
				    <&clk IMX8MQ_CLK_CSI1_PHY_REF>,
				    <&clk IMX8MQ_CLK_CSI1_ESC>;
				assigned-clock-rates = <266000000>, <333000000>, <66000000>;
				assigned-clock-parents = <&clk IMX8MQ_SYS1_PLL_266M>,
					<&clk IMX8MQ_SYS2_PLL_1000M>,
					<&clk IMX8MQ_SYS1_PLL_800M>;
				power-domains = <&pgc_mipi_csi1>;
				resets = <&src IMX8MQ_RESET_MIPI_CSI1_CORE_RESET>,
					 <&src IMX8MQ_RESET_MIPI_CSI1_PHY_REF_RESET>,
					 <&src IMX8MQ_RESET_MIPI_CSI1_ESC_RESET>;
				fsl,mipi-phy-gpr = <&iomuxc_gpr 0x88>;
				interconnects = <&noc IMX8MQ_ICM_CSI1 &noc IMX8MQ_ICS_DRAM>;
				interconnect-names = "dram";
				status = "disabled";

				ports {
					#address-cells = <1>;
					#size-cells = <0>;

					port@1 {
						reg = <1>;

						csi1_mipi_ep: endpoint {
							remote-endpoint = <&csi1_ep>;
						};
					};
				};
			};

			csi1: csi@30a90000 {
<<<<<<< HEAD
				compatible = "fsl,imx8mq-csi", "fsl,imx7-csi";
=======
				compatible = "fsl,imx8mq-csi";
>>>>>>> eb3cdb58
				reg = <0x30a90000 0x10000>;
				interrupts = <GIC_SPI 42 IRQ_TYPE_LEVEL_HIGH>;
				clocks = <&clk IMX8MQ_CLK_CSI1_ROOT>;
				clock-names = "mclk";
				status = "disabled";

				port {
					csi1_ep: endpoint {
						remote-endpoint = <&csi1_mipi_ep>;
					};
				};
			};

			mipi_csi2: csi@30b60000 {
				compatible = "fsl,imx8mq-mipi-csi2";
				reg = <0x30b60000 0x1000>;
				clocks = <&clk IMX8MQ_CLK_CSI2_CORE>,
				   <&clk IMX8MQ_CLK_CSI2_ESC>,
				   <&clk IMX8MQ_CLK_CSI2_PHY_REF>;
				clock-names = "core", "esc", "ui";
				assigned-clocks = <&clk IMX8MQ_CLK_CSI2_CORE>,
				    <&clk IMX8MQ_CLK_CSI2_PHY_REF>,
				    <&clk IMX8MQ_CLK_CSI2_ESC>;
				assigned-clock-rates = <266000000>, <333000000>, <66000000>;
				assigned-clock-parents = <&clk IMX8MQ_SYS1_PLL_266M>,
					<&clk IMX8MQ_SYS2_PLL_1000M>,
					<&clk IMX8MQ_SYS1_PLL_800M>;
				power-domains = <&pgc_mipi_csi2>;
				resets = <&src IMX8MQ_RESET_MIPI_CSI2_CORE_RESET>,
					 <&src IMX8MQ_RESET_MIPI_CSI2_PHY_REF_RESET>,
					 <&src IMX8MQ_RESET_MIPI_CSI2_ESC_RESET>;
				fsl,mipi-phy-gpr = <&iomuxc_gpr 0xa4>;
				interconnects = <&noc IMX8MQ_ICM_CSI2 &noc IMX8MQ_ICS_DRAM>;
				interconnect-names = "dram";
				status = "disabled";

				ports {
					#address-cells = <1>;
					#size-cells = <0>;

					port@1 {
						reg = <1>;

						csi2_mipi_ep: endpoint {
							remote-endpoint = <&csi2_ep>;
						};
					};
				};
			};

			csi2: csi@30b80000 {
<<<<<<< HEAD
				compatible = "fsl,imx8mq-csi", "fsl,imx7-csi";
=======
				compatible = "fsl,imx8mq-csi";
>>>>>>> eb3cdb58
				reg = <0x30b80000 0x10000>;
				interrupts = <GIC_SPI 43 IRQ_TYPE_LEVEL_HIGH>;
				clocks = <&clk IMX8MQ_CLK_CSI2_ROOT>;
				clock-names = "mclk";
				status = "disabled";

				port {
					csi2_ep: endpoint {
						remote-endpoint = <&csi2_mipi_ep>;
					};
				};
			};

			mu: mailbox@30aa0000 {
				compatible = "fsl,imx8mq-mu", "fsl,imx6sx-mu";
				reg = <0x30aa0000 0x10000>;
				interrupts = <GIC_SPI 88 IRQ_TYPE_LEVEL_HIGH>;
				clocks = <&clk IMX8MQ_CLK_MU_ROOT>;
				#mbox-cells = <2>;
			};

			usdhc1: mmc@30b40000 {
				compatible = "fsl,imx8mq-usdhc",
				             "fsl,imx7d-usdhc";
				reg = <0x30b40000 0x10000>;
				interrupts = <GIC_SPI 22 IRQ_TYPE_LEVEL_HIGH>;
				clocks = <&clk IMX8MQ_CLK_IPG_ROOT>,
				         <&clk IMX8MQ_CLK_NAND_USDHC_BUS>,
				         <&clk IMX8MQ_CLK_USDHC1_ROOT>;
				clock-names = "ipg", "ahb", "per";
				fsl,tuning-start-tap = <20>;
				fsl,tuning-step = <2>;
				bus-width = <4>;
				status = "disabled";
			};

			usdhc2: mmc@30b50000 {
				compatible = "fsl,imx8mq-usdhc",
				             "fsl,imx7d-usdhc";
				reg = <0x30b50000 0x10000>;
				interrupts = <GIC_SPI 23 IRQ_TYPE_LEVEL_HIGH>;
				clocks = <&clk IMX8MQ_CLK_IPG_ROOT>,
				         <&clk IMX8MQ_CLK_NAND_USDHC_BUS>,
				         <&clk IMX8MQ_CLK_USDHC2_ROOT>;
				clock-names = "ipg", "ahb", "per";
				fsl,tuning-start-tap = <20>;
				fsl,tuning-step = <2>;
				bus-width = <4>;
				status = "disabled";
			};

			qspi0: spi@30bb0000 {
				#address-cells = <1>;
				#size-cells = <0>;
				compatible = "fsl,imx8mq-qspi", "fsl,imx7d-qspi";
				reg = <0x30bb0000 0x10000>,
				      <0x08000000 0x10000000>;
				reg-names = "QuadSPI", "QuadSPI-memory";
				interrupts = <GIC_SPI 107 IRQ_TYPE_LEVEL_HIGH>;
				clocks = <&clk IMX8MQ_CLK_QSPI_ROOT>,
					 <&clk IMX8MQ_CLK_QSPI_ROOT>;
				clock-names = "qspi_en", "qspi";
				status = "disabled";
			};

			sdma1: dma-controller@30bd0000 {
				compatible = "fsl,imx8mq-sdma","fsl,imx7d-sdma";
				reg = <0x30bd0000 0x10000>;
				interrupts = <GIC_SPI 2 IRQ_TYPE_LEVEL_HIGH>;
				clocks = <&clk IMX8MQ_CLK_SDMA1_ROOT>,
					 <&clk IMX8MQ_CLK_AHB>;
				clock-names = "ipg", "ahb";
				#dma-cells = <3>;
				fsl,sdma-ram-script-name = "imx/sdma/sdma-imx7d.bin";
			};

			fec1: ethernet@30be0000 {
				compatible = "fsl,imx8mq-fec", "fsl,imx6sx-fec";
				reg = <0x30be0000 0x10000>;
				interrupts = <GIC_SPI 118 IRQ_TYPE_LEVEL_HIGH>,
				             <GIC_SPI 119 IRQ_TYPE_LEVEL_HIGH>,
					     <GIC_SPI 120 IRQ_TYPE_LEVEL_HIGH>,
					     <GIC_SPI 121 IRQ_TYPE_LEVEL_HIGH>;
				clocks = <&clk IMX8MQ_CLK_ENET1_ROOT>,
				         <&clk IMX8MQ_CLK_ENET1_ROOT>,
				         <&clk IMX8MQ_CLK_ENET_TIMER>,
				         <&clk IMX8MQ_CLK_ENET_REF>,
				         <&clk IMX8MQ_CLK_ENET_PHY_REF>;
				clock-names = "ipg", "ahb", "ptp",
				              "enet_clk_ref", "enet_out";
				assigned-clocks = <&clk IMX8MQ_CLK_ENET_AXI>,
						  <&clk IMX8MQ_CLK_ENET_TIMER>,
						  <&clk IMX8MQ_CLK_ENET_REF>,
						  <&clk IMX8MQ_CLK_ENET_PHY_REF>;
				assigned-clock-parents = <&clk IMX8MQ_SYS1_PLL_266M>,
							 <&clk IMX8MQ_SYS2_PLL_100M>,
							 <&clk IMX8MQ_SYS2_PLL_125M>,
							 <&clk IMX8MQ_SYS2_PLL_50M>;
				assigned-clock-rates = <0>, <100000000>, <125000000>, <0>;
				fsl,num-tx-queues = <3>;
				fsl,num-rx-queues = <3>;
				nvmem-cells = <&fec_mac_address>;
				nvmem-cell-names = "mac-address";
				fsl,stop-mode = <&iomuxc_gpr 0x10 3>;
				status = "disabled";
			};
		};

		noc: interconnect@32700000 {
			compatible = "fsl,imx8mq-noc", "fsl,imx8m-noc";
			reg = <0x32700000 0x100000>;
			clocks = <&clk IMX8MQ_CLK_NOC>;
			fsl,ddrc = <&ddrc>;
			#interconnect-cells = <1>;
			operating-points-v2 = <&noc_opp_table>;

			noc_opp_table: opp-table {
				compatible = "operating-points-v2";

				opp-133000000 {
					opp-hz = /bits/ 64 <133333333>;
				};

				opp-400000000 {
					opp-hz = /bits/ 64 <400000000>;
				};

				opp-800000000 {
					opp-hz = /bits/ 64 <800000000>;
				};
			};
		};

		aips4: bus@32c00000 { /* AIPS4 */
			compatible = "fsl,aips-bus", "simple-bus";
			reg = <0x32c00000 0x400000>;
			#address-cells = <1>;
			#size-cells = <1>;
			ranges = <0x32c00000 0x32c00000 0x400000>;

			irqsteer: interrupt-controller@32e2d000 {
				compatible = "fsl,imx8m-irqsteer", "fsl,imx-irqsteer";
				reg = <0x32e2d000 0x1000>;
				interrupts = <GIC_SPI 18 IRQ_TYPE_LEVEL_HIGH>;
				clocks = <&clk IMX8MQ_CLK_DISP_APB_ROOT>;
				clock-names = "ipg";
				fsl,channel = <0>;
				fsl,num-irqs = <64>;
				interrupt-controller;
				#interrupt-cells = <1>;
			};
		};

		gpu: gpu@38000000 {
			compatible = "vivante,gc";
			reg = <0x38000000 0x40000>;
			interrupts = <GIC_SPI 3 IRQ_TYPE_LEVEL_HIGH>;
			clocks = <&clk IMX8MQ_CLK_GPU_ROOT>,
			         <&clk IMX8MQ_CLK_GPU_SHADER_DIV>,
			         <&clk IMX8MQ_CLK_GPU_AXI>,
			         <&clk IMX8MQ_CLK_GPU_AHB>;
			clock-names = "core", "shader", "bus", "reg";
			#cooling-cells = <2>;
			assigned-clocks = <&clk IMX8MQ_CLK_GPU_CORE_SRC>,
			                  <&clk IMX8MQ_CLK_GPU_SHADER_SRC>,
			                  <&clk IMX8MQ_CLK_GPU_AXI>,
			                  <&clk IMX8MQ_CLK_GPU_AHB>,
			                  <&clk IMX8MQ_GPU_PLL_BYPASS>;
			assigned-clock-parents = <&clk IMX8MQ_GPU_PLL_OUT>,
			                         <&clk IMX8MQ_GPU_PLL_OUT>,
			                         <&clk IMX8MQ_GPU_PLL_OUT>,
			                         <&clk IMX8MQ_GPU_PLL_OUT>,
			                         <&clk IMX8MQ_GPU_PLL>;
			assigned-clock-rates = <800000000>, <800000000>,
			                       <800000000>, <800000000>, <0>;
			power-domains = <&pgc_gpu>;
		};

		usb_dwc3_0: usb@38100000 {
			compatible = "fsl,imx8mq-dwc3", "snps,dwc3";
			reg = <0x38100000 0x10000>;
			clocks = <&clk IMX8MQ_CLK_USB1_CTRL_ROOT>,
			         <&clk IMX8MQ_CLK_USB_CORE_REF>,
				 <&clk IMX8MQ_CLK_32K>;
			clock-names = "bus_early", "ref", "suspend";
			assigned-clocks = <&clk IMX8MQ_CLK_USB_BUS>,
			                  <&clk IMX8MQ_CLK_USB_CORE_REF>;
			assigned-clock-parents = <&clk IMX8MQ_SYS2_PLL_500M>,
			                         <&clk IMX8MQ_SYS1_PLL_100M>;
			assigned-clock-rates = <500000000>, <100000000>;
			interrupts = <GIC_SPI 40 IRQ_TYPE_LEVEL_HIGH>;
			phys = <&usb3_phy0>, <&usb3_phy0>;
			phy-names = "usb2-phy", "usb3-phy";
			power-domains = <&pgc_otg1>;
			status = "disabled";
		};

		usb3_phy0: usb-phy@381f0040 {
			compatible = "fsl,imx8mq-usb-phy";
			reg = <0x381f0040 0x40>;
			clocks = <&clk IMX8MQ_CLK_USB1_PHY_ROOT>;
			clock-names = "phy";
			assigned-clocks = <&clk IMX8MQ_CLK_USB_PHY_REF>;
			assigned-clock-parents = <&clk IMX8MQ_SYS1_PLL_100M>;
			assigned-clock-rates = <100000000>;
			#phy-cells = <0>;
			status = "disabled";
		};

		usb_dwc3_1: usb@38200000 {
			compatible = "fsl,imx8mq-dwc3", "snps,dwc3";
			reg = <0x38200000 0x10000>;
			clocks = <&clk IMX8MQ_CLK_USB2_CTRL_ROOT>,
			         <&clk IMX8MQ_CLK_USB_CORE_REF>,
				 <&clk IMX8MQ_CLK_32K>;
			clock-names = "bus_early", "ref", "suspend";
			assigned-clocks = <&clk IMX8MQ_CLK_USB_BUS>,
			                  <&clk IMX8MQ_CLK_USB_CORE_REF>;
			assigned-clock-parents = <&clk IMX8MQ_SYS2_PLL_500M>,
			                         <&clk IMX8MQ_SYS1_PLL_100M>;
			assigned-clock-rates = <500000000>, <100000000>;
			interrupts = <GIC_SPI 41 IRQ_TYPE_LEVEL_HIGH>;
			phys = <&usb3_phy1>, <&usb3_phy1>;
			phy-names = "usb2-phy", "usb3-phy";
			power-domains = <&pgc_otg2>;
			status = "disabled";
		};

		usb3_phy1: usb-phy@382f0040 {
			compatible = "fsl,imx8mq-usb-phy";
			reg = <0x382f0040 0x40>;
			clocks = <&clk IMX8MQ_CLK_USB2_PHY_ROOT>;
			clock-names = "phy";
			assigned-clocks = <&clk IMX8MQ_CLK_USB_PHY_REF>;
			assigned-clock-parents = <&clk IMX8MQ_SYS1_PLL_100M>;
			assigned-clock-rates = <100000000>;
			#phy-cells = <0>;
			status = "disabled";
		};

		vpu_g1: video-codec@38300000 {
			compatible = "nxp,imx8mq-vpu-g1";
			reg = <0x38300000 0x10000>;
			interrupts = <GIC_SPI 7 IRQ_TYPE_LEVEL_HIGH>;
			clocks = <&clk IMX8MQ_CLK_VPU_G1_ROOT>;
			power-domains = <&vpu_blk_ctrl IMX8MQ_VPUBLK_PD_G1>;
		};

		vpu_g2: video-codec@38310000 {
			compatible = "nxp,imx8mq-vpu-g2";
			reg = <0x38310000 0x10000>;
			interrupts = <GIC_SPI 8 IRQ_TYPE_LEVEL_HIGH>;
			clocks = <&clk IMX8MQ_CLK_VPU_G2_ROOT>;
			power-domains = <&vpu_blk_ctrl IMX8MQ_VPUBLK_PD_G2>;
		};

		vpu_blk_ctrl: blk-ctrl@38320000 {
			compatible = "fsl,imx8mq-vpu-blk-ctrl";
			reg = <0x38320000 0x100>;
			power-domains = <&pgc_vpu>, <&pgc_vpu>, <&pgc_vpu>;
			power-domain-names = "bus", "g1", "g2";
			clocks = <&clk IMX8MQ_CLK_VPU_G1_ROOT>,
				 <&clk IMX8MQ_CLK_VPU_G2_ROOT>;
			clock-names = "g1", "g2";
			#power-domain-cells = <1>;
		};

		pcie0: pcie@33800000 {
			compatible = "fsl,imx8mq-pcie";
			reg = <0x33800000 0x400000>,
			      <0x1ff00000 0x80000>;
			reg-names = "dbi", "config";
			#address-cells = <3>;
			#size-cells = <2>;
			device_type = "pci";
			bus-range = <0x00 0xff>;
			ranges = <0x81000000 0 0x00000000 0x1ff80000 0 0x00010000>, /* downstream I/O 64KB */
				 <0x82000000 0 0x18000000 0x18000000 0 0x07f00000>; /* non-prefetchable memory */
			num-lanes = <1>;
			interrupts = <GIC_SPI 122 IRQ_TYPE_LEVEL_HIGH>;
			interrupt-names = "msi";
			#interrupt-cells = <1>;
			interrupt-map-mask = <0 0 0 0x7>;
			interrupt-map = <0 0 0 1 &gic GIC_SPI 125 IRQ_TYPE_LEVEL_HIGH>,
			                <0 0 0 2 &gic GIC_SPI 124 IRQ_TYPE_LEVEL_HIGH>,
			                <0 0 0 3 &gic GIC_SPI 123 IRQ_TYPE_LEVEL_HIGH>,
			                <0 0 0 4 &gic GIC_SPI 122 IRQ_TYPE_LEVEL_HIGH>;
			fsl,max-link-speed = <2>;
			linux,pci-domain = <0>;
			clocks = <&clk IMX8MQ_CLK_PCIE1_ROOT>,
				 <&clk IMX8MQ_CLK_PCIE1_PHY>,
				 <&clk IMX8MQ_CLK_PCIE1_PHY>,
				 <&clk IMX8MQ_CLK_PCIE1_AUX>;
			clock-names = "pcie", "pcie_bus", "pcie_phy", "pcie_aux";
			power-domains = <&pgc_pcie>;
			resets = <&src IMX8MQ_RESET_PCIEPHY>,
			         <&src IMX8MQ_RESET_PCIE_CTRL_APPS_EN>,
			         <&src IMX8MQ_RESET_PCIE_CTRL_APPS_TURNOFF>;
			reset-names = "pciephy", "apps", "turnoff";
			assigned-clocks = <&clk IMX8MQ_CLK_PCIE1_CTRL>,
			                  <&clk IMX8MQ_CLK_PCIE1_PHY>,
			                  <&clk IMX8MQ_CLK_PCIE1_AUX>;
			assigned-clock-parents = <&clk IMX8MQ_SYS2_PLL_250M>,
			                         <&clk IMX8MQ_SYS2_PLL_100M>,
			                         <&clk IMX8MQ_SYS1_PLL_80M>;
			assigned-clock-rates = <250000000>, <100000000>,
			                       <10000000>;
			status = "disabled";
		};

		pcie1: pcie@33c00000 {
			compatible = "fsl,imx8mq-pcie";
			reg = <0x33c00000 0x400000>,
			      <0x27f00000 0x80000>;
			reg-names = "dbi", "config";
			#address-cells = <3>;
			#size-cells = <2>;
			device_type = "pci";
			ranges =  <0x81000000 0 0x00000000 0x27f80000 0 0x00010000>, /* downstream I/O 64KB */
				  <0x82000000 0 0x20000000 0x20000000 0 0x07f00000>; /* non-prefetchable memory */
			num-lanes = <1>;
			interrupts = <GIC_SPI 74 IRQ_TYPE_LEVEL_HIGH>;
			interrupt-names = "msi";
			#interrupt-cells = <1>;
			interrupt-map-mask = <0 0 0 0x7>;
			interrupt-map = <0 0 0 1 &gic GIC_SPI 77 IRQ_TYPE_LEVEL_HIGH>,
					<0 0 0 2 &gic GIC_SPI 76 IRQ_TYPE_LEVEL_HIGH>,
					<0 0 0 3 &gic GIC_SPI 75 IRQ_TYPE_LEVEL_HIGH>,
					<0 0 0 4 &gic GIC_SPI 74 IRQ_TYPE_LEVEL_HIGH>;
			fsl,max-link-speed = <2>;
			linux,pci-domain = <1>;
			clocks = <&clk IMX8MQ_CLK_PCIE2_ROOT>,
				 <&clk IMX8MQ_CLK_PCIE2_PHY>,
				 <&clk IMX8MQ_CLK_PCIE2_PHY>,
				 <&clk IMX8MQ_CLK_PCIE2_AUX>;
			clock-names = "pcie", "pcie_bus", "pcie_phy", "pcie_aux";
			power-domains = <&pgc_pcie>;
			resets = <&src IMX8MQ_RESET_PCIEPHY2>,
			         <&src IMX8MQ_RESET_PCIE2_CTRL_APPS_EN>,
			         <&src IMX8MQ_RESET_PCIE2_CTRL_APPS_TURNOFF>;
			reset-names = "pciephy", "apps", "turnoff";
			assigned-clocks = <&clk IMX8MQ_CLK_PCIE2_CTRL>,
			                  <&clk IMX8MQ_CLK_PCIE2_PHY>,
			                  <&clk IMX8MQ_CLK_PCIE2_AUX>;
			assigned-clock-parents = <&clk IMX8MQ_SYS2_PLL_250M>,
			                         <&clk IMX8MQ_SYS2_PLL_100M>,
			                         <&clk IMX8MQ_SYS1_PLL_80M>;
			assigned-clock-rates = <250000000>, <100000000>,
			                       <10000000>;
			status = "disabled";
		};

		pcie1_ep: pcie-ep@33c00000 {
			compatible = "fsl,imx8mq-pcie-ep";
			reg = <0x33c00000 0x000400000>,
			      <0x20000000 0x08000000>;
			reg-names = "dbi", "addr_space";
			num-lanes = <1>;
			interrupts = <GIC_SPI 80 IRQ_TYPE_LEVEL_HIGH>;
			interrupt-names = "dma";
			fsl,max-link-speed = <2>;
			clocks = <&clk IMX8MQ_CLK_PCIE2_ROOT>,
				 <&clk IMX8MQ_CLK_PCIE2_PHY>,
				 <&clk IMX8MQ_CLK_PCIE2_PHY>,
				 <&clk IMX8MQ_CLK_PCIE2_AUX>;
			clock-names = "pcie", "pcie_bus", "pcie_phy", "pcie_aux";
			power-domains = <&pgc_pcie>;
			resets = <&src IMX8MQ_RESET_PCIEPHY2>,
				 <&src IMX8MQ_RESET_PCIE2_CTRL_APPS_EN>,
				 <&src IMX8MQ_RESET_PCIE2_CTRL_APPS_TURNOFF>;
			reset-names = "pciephy", "apps", "turnoff";
			assigned-clocks = <&clk IMX8MQ_CLK_PCIE2_CTRL>,
					  <&clk IMX8MQ_CLK_PCIE2_PHY>,
					  <&clk IMX8MQ_CLK_PCIE2_AUX>;
			assigned-clock-parents = <&clk IMX8MQ_SYS2_PLL_250M>,
						 <&clk IMX8MQ_SYS2_PLL_100M>,
						 <&clk IMX8MQ_SYS1_PLL_80M>;
			assigned-clock-rates = <250000000>, <100000000>,
					       <10000000>;
			num-ib-windows = <4>;
			num-ob-windows = <4>;
			status = "disabled";
		};

		gic: interrupt-controller@38800000 {
			compatible = "arm,gic-v3";
			reg = <0x38800000 0x10000>,	/* GIC Dist */
			      <0x38880000 0xc0000>,	/* GICR */
			      <0x31000000 0x2000>,	/* GICC */
			      <0x31010000 0x2000>,	/* GICV */
			      <0x31020000 0x2000>;	/* GICH */
			#interrupt-cells = <3>;
			interrupt-controller;
			interrupts = <GIC_PPI 9 IRQ_TYPE_LEVEL_HIGH>;
			interrupt-parent = <&gic>;
		};

		ddrc: memory-controller@3d400000 {
			compatible = "fsl,imx8mq-ddrc", "fsl,imx8m-ddrc";
			reg = <0x3d400000 0x400000>;
			clock-names = "core", "pll", "alt", "apb";
			clocks = <&clk IMX8MQ_CLK_DRAM_CORE>,
				 <&clk IMX8MQ_DRAM_PLL_OUT>,
				 <&clk IMX8MQ_CLK_DRAM_ALT>,
				 <&clk IMX8MQ_CLK_DRAM_APB>;
			status = "disabled";
		};

		ddr-pmu@3d800000 {
			compatible = "fsl,imx8mq-ddr-pmu", "fsl,imx8m-ddr-pmu";
			reg = <0x3d800000 0x400000>;
			interrupt-parent = <&gic>;
			interrupts = <GIC_SPI 98 IRQ_TYPE_LEVEL_HIGH>;
		};
	};
};<|MERGE_RESOLUTION|>--- conflicted
+++ resolved
@@ -592,9 +592,6 @@
 				#address-cells = <1>;
 				#size-cells = <1>;
 
-<<<<<<< HEAD
-				imx8mq_uid: soc-uid@4 {
-=======
 				/*
 				 * The register address below maps to the MX8M
 				 * Fusemap Description Table entries this way.
@@ -609,7 +606,6 @@
 				 * 0x420).
 				 */
 				imx8mq_uid: soc-uid@4 { /* 0x410-0x420 */
->>>>>>> eb3cdb58
 					reg = <0x4 0x8>;
 				};
 
@@ -1210,11 +1206,7 @@
 			};
 
 			csi1: csi@30a90000 {
-<<<<<<< HEAD
-				compatible = "fsl,imx8mq-csi", "fsl,imx7-csi";
-=======
 				compatible = "fsl,imx8mq-csi";
->>>>>>> eb3cdb58
 				reg = <0x30a90000 0x10000>;
 				interrupts = <GIC_SPI 42 IRQ_TYPE_LEVEL_HIGH>;
 				clocks = <&clk IMX8MQ_CLK_CSI1_ROOT>;
@@ -1266,11 +1258,7 @@
 			};
 
 			csi2: csi@30b80000 {
-<<<<<<< HEAD
-				compatible = "fsl,imx8mq-csi", "fsl,imx7-csi";
-=======
 				compatible = "fsl,imx8mq-csi";
->>>>>>> eb3cdb58
 				reg = <0x30b80000 0x10000>;
 				interrupts = <GIC_SPI 43 IRQ_TYPE_LEVEL_HIGH>;
 				clocks = <&clk IMX8MQ_CLK_CSI2_ROOT>;
