--- conflicted
+++ resolved
@@ -571,9 +571,6 @@
 				#address-cells = <1>;
 				#size-cells = <1>;
 
-<<<<<<< HEAD
-				imx8mn_uid: unique-id@4 {
-=======
 				/*
 				 * The register address below maps to the MX8M
 				 * Fusemap Description Table entries this way.
@@ -588,7 +585,6 @@
 				 * 0x420).
 				 */
 				imx8mn_uid: unique-id@4 { /* 0x410-0x420 */
->>>>>>> 432d062d
 					reg = <0x4 0x8>;
 				};
 
