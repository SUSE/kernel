// SPDX-License-Identifier: GPL-2.0
/*
 * dts file for KV260 revA Carrier Card
 *
 * (C) Copyright 2020 - 2022, Xilinx, Inc.
 * (C) Copyright 2022 - 2023, Advanced Micro Devices, Inc.
 *
 * Michal Simek <michal.simek@amd.com>
 */

#include <dt-bindings/gpio/gpio.h>
#include <dt-bindings/net/ti-dp83867.h>
#include <dt-bindings/phy/phy.h>
#include <dt-bindings/pinctrl/pinctrl-zynqmp.h>

/dts-v1/;
/plugin/;

&{/} {
<<<<<<< HEAD
=======
	compatible = "xlnx,zynqmp-sk-kv260-rev2",
		     "xlnx,zynqmp-sk-kv260-rev1",
		     "xlnx,zynqmp-sk-kv260-revB",
		     "xlnx,zynqmp-sk-kv260", "xlnx,zynqmp";
	model = "ZynqMP KV260 revB";

	ina260-u14 {
		compatible = "iio-hwmon";
		io-channels = <&u14 0>, <&u14 1>, <&u14 2>;
	};

>>>>>>> 2d5404ca
	si5332_0: si5332-0 { /* u17 */
		compatible = "fixed-clock";
		#clock-cells = <0>;
		clock-frequency = <125000000>;
	};

	si5332_1: si5332-1 { /* u17 */
		compatible = "fixed-clock";
		#clock-cells = <0>;
		clock-frequency = <25000000>;
	};

	si5332_2: si5332-2 { /* u17 */
		compatible = "fixed-clock";
		#clock-cells = <0>;
		clock-frequency = <48000000>;
	};

	si5332_3: si5332-3 { /* u17 */
		compatible = "fixed-clock";
		#clock-cells = <0>;
		clock-frequency = <24000000>;
	};

	si5332_4: si5332-4 { /* u17 */
		compatible = "fixed-clock";
		#clock-cells = <0>;
		clock-frequency = <26000000>;
	};

	si5332_5: si5332-5 { /* u17 */
		compatible = "fixed-clock";
		#clock-cells = <0>;
		clock-frequency = <27000000>;
	};

	dpcon {
		compatible = "dp-connector";
		label = "P11";
		type = "full-size";

		port {
			dpcon_in: endpoint {
				remote-endpoint = <&dpsub_dp_out>;
			};
		};
	};
};

&i2c1 { /* I2C_SCK C23/C24 - MIO from SOM */
	#address-cells = <1>;
	#size-cells = <0>;
	pinctrl-names = "default", "gpio";
	pinctrl-0 = <&pinctrl_i2c1_default>;
	pinctrl-1 = <&pinctrl_i2c1_gpio>;
	scl-gpios = <&gpio 24 (GPIO_ACTIVE_HIGH | GPIO_OPEN_DRAIN)>;
	sda-gpios = <&gpio 25 (GPIO_ACTIVE_HIGH | GPIO_OPEN_DRAIN)>;

	u14: ina260@40 { /* u14 */
		compatible = "ti,ina260";
		#io-channel-cells = <1>;
		label = "ina260-u14";
		reg = <0x40>;
	};
	/* u43 - 0x2d - USB hub */
	/* u27 - 0xe0 - STDP4320 DP/HDMI splitter */
};

&i2c1 { /* I2C_SCK C23/C24 - MIO from SOM */
	#address-cells = <1>;
	#size-cells = <0>;
	pinctrl-names = "default", "gpio";
	pinctrl-0 = <&pinctrl_i2c1_default>;
	pinctrl-1 = <&pinctrl_i2c1_gpio>;
	scl-gpios = <&gpio 24 (GPIO_ACTIVE_HIGH | GPIO_OPEN_DRAIN)>;
	sda-gpios = <&gpio 25 (GPIO_ACTIVE_HIGH | GPIO_OPEN_DRAIN)>;

	/* u14 - 0x40 - ina260 */
	/* u43 - 0x2d - usb5744 */
	/* u27 - 0xe0 - STDP4320 DP/HDMI splitter */
};

/* DP/USB 3.0 */
&psgtr {
	status = "okay";
	/* pcie, usb3, sata */
	clocks = <&si5332_5>, <&si5332_4>, <&si5332_0>;
	clock-names = "ref0", "ref1", "ref2";
};

&zynqmp_dpsub {
	status = "okay";
	phy-names = "dp-phy0", "dp-phy1";
	phys = <&psgtr 1 PHY_TYPE_DP 0 0>, <&psgtr 0 PHY_TYPE_DP 1 0>;
	assigned-clock-rates = <27000000>, <25000000>, <300000000>;

	ports {
		port@5 {
			dpsub_dp_out: endpoint {
				remote-endpoint = <&dpcon_in>;
			};
		};
	};
};

&zynqmp_dpdma {
	status = "okay";
	assigned-clock-rates = <600000000>;
};

&usb0 {
	status = "okay";
	pinctrl-names = "default";
	pinctrl-0 = <&pinctrl_usb0_default>;
	phy-names = "usb3-phy";
	phys = <&psgtr 2 PHY_TYPE_USB3 0 1>;
	assigned-clock-rates = <250000000>, <20000000>;
};

&dwc3_0 {
	status = "okay";
	dr_mode = "host";
	snps,usb3_lpm_capable;
	maximum-speed = "super-speed";
};

&sdhci1 { /* on CC with tuned parameters */
	status = "okay";
	pinctrl-names = "default";
	pinctrl-0 = <&pinctrl_sdhci1_default>;
	/*
	 * SD 3.0 requires level shifter and this property
	 * should be removed if the board has level shifter and
	 * need to work in UHS mode
	 */
	no-1-8-v;
	disable-wp;
	xlnx,mio-bank = <1>;
	clk-phase-sd-hs = <126>, <60>;
	clk-phase-uhs-sdr25 = <120>, <60>;
	clk-phase-uhs-ddr50 = <126>, <48>;
	assigned-clock-rates = <187498123>;
	bus-width = <4>;
};

&gem3 {
	status = "okay";
	pinctrl-names = "default";
	pinctrl-0 = <&pinctrl_gem3_default>;
	phy-handle = <&phy0>;
	phy-mode = "rgmii-id";
	assigned-clock-rates = <250000000>;

	mdio: mdio {
		#address-cells = <1>;
		#size-cells = <0>;

		phy0: ethernet-phy@1 {
			#phy-cells = <1>;
			reg = <1>;
			compatible = "ethernet-phy-id2000.a231";
			ti,rx-internal-delay = <DP83867_RGMIIDCTL_2_25_NS>;
			ti,tx-internal-delay = <DP83867_RGMIIDCTL_2_75_NS>;
			ti,fifo-depth = <DP83867_PHYCR_FIFO_DEPTH_4_B_NIB>;
			ti,dp83867-rxctrl-strap-quirk;
			reset-assert-us = <100>;
			reset-deassert-us = <280>;
			reset-gpios = <&gpio 38 GPIO_ACTIVE_LOW>;
		};
	};
};

&pinctrl0 {
	status = "okay";

	pinctrl_gpio0_default: gpio0-default {
		conf {
			groups = "gpio0_38_grp";
			bias-pull-up;
			power-source = <IO_STANDARD_LVCMOS18>;
		};

		mux {
			groups = "gpio0_38_grp";
			function = "gpio0";
		};

		conf-tx {
			pins = "MIO38";
			bias-disable;
			output-enable;
		};
	};

	pinctrl_uart1_default: uart1-default {
		conf {
			groups = "uart1_9_grp";
			slew-rate = <SLEW_RATE_SLOW>;
			power-source = <IO_STANDARD_LVCMOS18>;
			drive-strength = <12>;
		};

		conf-rx {
			pins = "MIO37";
			bias-high-impedance;
		};

		conf-tx {
			pins = "MIO36";
			bias-disable;
			output-enable;
		};

		mux {
			groups = "uart1_9_grp";
			function = "uart1";
		};
	};

	pinctrl_i2c1_default: i2c1-default {
		conf {
			groups = "i2c1_6_grp";
			bias-pull-up;
			slew-rate = <SLEW_RATE_SLOW>;
			power-source = <IO_STANDARD_LVCMOS18>;
		};

		mux {
			groups = "i2c1_6_grp";
			function = "i2c1";
		};
	};

	pinctrl_i2c1_gpio: i2c1-gpio-grp {
		conf {
			groups = "gpio0_24_grp", "gpio0_25_grp";
			slew-rate = <SLEW_RATE_SLOW>;
			power-source = <IO_STANDARD_LVCMOS18>;
		};

		mux {
			groups = "gpio0_24_grp", "gpio0_25_grp";
			function = "gpio0";
		};
	};

	pinctrl_gem3_default: gem3-default {
		conf {
			groups = "ethernet3_0_grp";
			slew-rate = <SLEW_RATE_SLOW>;
			power-source = <IO_STANDARD_LVCMOS18>;
		};

		conf-rx {
			pins = "MIO70", "MIO72", "MIO74";
			bias-high-impedance;
			low-power-disable;
		};

		conf-bootstrap {
			pins = "MIO71", "MIO73", "MIO75";
			bias-disable;
			output-enable;
			low-power-disable;
		};

		conf-tx {
			pins = "MIO64", "MIO65", "MIO66",
				"MIO67", "MIO68", "MIO69";
			bias-disable;
			output-enable;
			low-power-enable;
		};

		conf-mdio {
			groups = "mdio3_0_grp";
			slew-rate = <SLEW_RATE_SLOW>;
			power-source = <IO_STANDARD_LVCMOS18>;
			bias-disable;
			output-enable;
		};

		mux-mdio {
			function = "mdio3";
			groups = "mdio3_0_grp";
		};

		mux {
			function = "ethernet3";
			groups = "ethernet3_0_grp";
		};
	};

	pinctrl_usb0_default: usb0-default {
		conf {
			groups = "usb0_0_grp";
			power-source = <IO_STANDARD_LVCMOS18>;
		};

		conf-rx {
			pins = "MIO52", "MIO53", "MIO55";
			bias-high-impedance;
			drive-strength = <12>;
			slew-rate = <SLEW_RATE_FAST>;
		};

		conf-tx {
			pins = "MIO54", "MIO56", "MIO57", "MIO58", "MIO59",
			"MIO60", "MIO61", "MIO62", "MIO63";
			bias-disable;
			output-enable;
			drive-strength = <4>;
			slew-rate = <SLEW_RATE_SLOW>;
		};

		mux {
			groups = "usb0_0_grp";
			function = "usb0";
		};
	};

	pinctrl_sdhci1_default: sdhci1-default {
		conf {
			groups = "sdio1_0_grp";
			slew-rate = <SLEW_RATE_SLOW>;
			power-source = <IO_STANDARD_LVCMOS18>;
			bias-disable;
			output-enable;
		};

		conf-cd {
			groups = "sdio1_cd_0_grp";
			bias-high-impedance;
			bias-pull-up;
			slew-rate = <SLEW_RATE_SLOW>;
			power-source = <IO_STANDARD_LVCMOS18>;
		};

		mux-cd {
			groups = "sdio1_cd_0_grp";
			function = "sdio1_cd";
		};

		mux {
			groups = "sdio1_0_grp";
			function = "sdio1";
		};
	};
};

&gpio {
	status = "okay";
	pinctrl-names = "default";
	pinctrl-0 = <&pinctrl_gpio0_default>;
};

&uart1 {
	status = "okay";
	pinctrl-names = "default";
	pinctrl-0 = <&pinctrl_uart1_default>;
};<|MERGE_RESOLUTION|>--- conflicted
+++ resolved
@@ -17,8 +17,6 @@
 /plugin/;
 
 &{/} {
-<<<<<<< HEAD
-=======
 	compatible = "xlnx,zynqmp-sk-kv260-rev2",
 		     "xlnx,zynqmp-sk-kv260-rev1",
 		     "xlnx,zynqmp-sk-kv260-revB",
@@ -30,7 +28,6 @@
 		io-channels = <&u14 0>, <&u14 1>, <&u14 2>;
 	};
 
->>>>>>> 2d5404ca
 	si5332_0: si5332-0 { /* u17 */
 		compatible = "fixed-clock";
 		#clock-cells = <0>;
@@ -96,20 +93,6 @@
 		reg = <0x40>;
 	};
 	/* u43 - 0x2d - USB hub */
-	/* u27 - 0xe0 - STDP4320 DP/HDMI splitter */
-};
-
-&i2c1 { /* I2C_SCK C23/C24 - MIO from SOM */
-	#address-cells = <1>;
-	#size-cells = <0>;
-	pinctrl-names = "default", "gpio";
-	pinctrl-0 = <&pinctrl_i2c1_default>;
-	pinctrl-1 = <&pinctrl_i2c1_gpio>;
-	scl-gpios = <&gpio 24 (GPIO_ACTIVE_HIGH | GPIO_OPEN_DRAIN)>;
-	sda-gpios = <&gpio 25 (GPIO_ACTIVE_HIGH | GPIO_OPEN_DRAIN)>;
-
-	/* u14 - 0x40 - ina260 */
-	/* u43 - 0x2d - usb5744 */
 	/* u27 - 0xe0 - STDP4320 DP/HDMI splitter */
 };
 
