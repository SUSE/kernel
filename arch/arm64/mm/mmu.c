--- conflicted
+++ resolved
@@ -333,12 +333,6 @@
 	}
 	BUG_ON(p4d_bad(p4d));
 
-	/*
-	 * No need for locking during early boot. And it doesn't work as
-	 * expected with KASLR enabled.
-	 */
-	if (system_state != SYSTEM_BOOTING)
-		mutex_lock(&fixmap_lock);
 	pudp = pud_set_fixmap_offset(p4dp, addr);
 	do {
 		pud_t old_pud = READ_ONCE(*pudp);
@@ -370,8 +364,6 @@
 	} while (pudp++, addr = next, addr != end);
 
 	pud_clear_fixmap();
-	if (system_state != SYSTEM_BOOTING)
-		mutex_unlock(&fixmap_lock);
 }
 
 static void __create_pgd_mapping_locked(pgd_t *pgdir, phys_addr_t phys,
@@ -589,13 +581,9 @@
 	 */
 	BUILD_BUG_ON(pgd_index(direct_map_end - 1) == pgd_index(direct_map_end));
 
-<<<<<<< HEAD
-	if (can_set_direct_map() || IS_ENABLED(CONFIG_KFENCE))
-=======
 	early_kfence_pool = arm64_kfence_alloc_pool();
 
 	if (can_set_direct_map())
->>>>>>> eb3cdb58
 		flags |= NO_BLOCK_MAPPINGS | NO_CONT_MAPPINGS;
 
 	/*
@@ -605,17 +593,6 @@
 	 * the following for-loop
 	 */
 	memblock_mark_nomap(kernel_start, kernel_end - kernel_start);
-
-#ifdef CONFIG_KEXEC_CORE
-	if (crash_mem_map) {
-		if (IS_ENABLED(CONFIG_ZONE_DMA) ||
-		    IS_ENABLED(CONFIG_ZONE_DMA32))
-			flags |= NO_BLOCK_MAPPINGS | NO_CONT_MAPPINGS;
-		else if (crashk_res.end)
-			memblock_mark_nomap(crashk_res.start,
-			    resource_size(&crashk_res));
-	}
-#endif
 
 	/* map all the memory banks */
 	for_each_mem_range(i, &start, &end) {
@@ -643,29 +620,7 @@
 	__map_memblock(pgdp, kernel_start, kernel_end,
 		       PAGE_KERNEL, NO_CONT_MAPPINGS);
 	memblock_clear_nomap(kernel_start, kernel_end - kernel_start);
-<<<<<<< HEAD
-
-	/*
-	 * Use page-level mappings here so that we can shrink the region
-	 * in page granularity and put back unused memory to buddy system
-	 * through /sys/kernel/kexec_crash_size interface.
-	 */
-#ifdef CONFIG_KEXEC_CORE
-	if (crash_mem_map &&
-	    !IS_ENABLED(CONFIG_ZONE_DMA) && !IS_ENABLED(CONFIG_ZONE_DMA32)) {
-		if (crashk_res.end) {
-			__map_memblock(pgdp, crashk_res.start,
-				       crashk_res.end + 1,
-				       PAGE_KERNEL,
-				       NO_BLOCK_MAPPINGS | NO_CONT_MAPPINGS);
-			memblock_clear_nomap(crashk_res.start,
-					     resource_size(&crashk_res));
-		}
-	}
-#endif
-=======
 	arm64_kfence_map_pool(early_kfence_pool, pgdp);
->>>>>>> eb3cdb58
 }
 
 void mark_rodata_ro(void)
@@ -729,12 +684,6 @@
 	for (i = 0; i < DIV_ROUND_UP(entry_tramp_text_size(), PAGE_SIZE); i++)
 		__set_fixmap(FIX_ENTRY_TRAMP_TEXT1 - i,
 			     pa_start + i * PAGE_SIZE, prot);
-<<<<<<< HEAD
-
-	if (IS_ENABLED(CONFIG_RANDOMIZE_BASE)) {
-		extern char __entry_tramp_data_start[];
-=======
->>>>>>> eb3cdb58
 
 	if (IS_ENABLED(CONFIG_RELOCATABLE))
 		__set_fixmap(FIX_ENTRY_TRAMP_TEXT1 - i,
