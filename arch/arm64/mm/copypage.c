// SPDX-License-Identifier: GPL-2.0-only
/*
 * Based on arch/arm/mm/copypage.c
 *
 * Copyright (C) 2002 Deep Blue Solutions Ltd, All Rights Reserved.
 * Copyright (C) 2012 ARM Ltd.
 */

#include <linux/bitops.h>
#include <linux/mm.h>

#include <asm/page.h>
#include <asm/cacheflush.h>
#include <asm/cpufeature.h>
#include <asm/mte.h>

void copy_highpage(struct page *to, struct page *from)
{
	void *kto = page_address(to);
	void *kfrom = page_address(from);

	copy_page(kto, kfrom);

<<<<<<< HEAD
	if (system_supports_mte() && test_bit(PG_mte_tagged, &from->flags)) {
		set_bit(PG_mte_tagged, &to->flags);
=======
	if (kasan_hw_tags_enabled())
		page_kasan_tag_reset(to);

	if (system_supports_mte() && page_mte_tagged(from)) {
		/* It's a new page, shouldn't have been tagged yet */
		WARN_ON_ONCE(!try_page_mte_tagging(to));
>>>>>>> eb3cdb58
		mte_copy_page_tags(kto, kfrom);
		set_page_mte_tagged(to);
	}
}
EXPORT_SYMBOL(copy_highpage);

void copy_user_highpage(struct page *to, struct page *from,
			unsigned long vaddr, struct vm_area_struct *vma)
{
	copy_highpage(to, from);
	flush_dcache_page(to);
}
EXPORT_SYMBOL_GPL(copy_user_highpage);<|MERGE_RESOLUTION|>--- conflicted
+++ resolved
@@ -21,17 +21,12 @@
 
 	copy_page(kto, kfrom);
 
-<<<<<<< HEAD
-	if (system_supports_mte() && test_bit(PG_mte_tagged, &from->flags)) {
-		set_bit(PG_mte_tagged, &to->flags);
-=======
 	if (kasan_hw_tags_enabled())
 		page_kasan_tag_reset(to);
 
 	if (system_supports_mte() && page_mte_tagged(from)) {
 		/* It's a new page, shouldn't have been tagged yet */
 		WARN_ON_ONCE(!try_page_mte_tagging(to));
->>>>>>> eb3cdb58
 		mte_copy_page_tags(kto, kfrom);
 		set_page_mte_tagged(to);
 	}
