// SPDX-License-Identifier: GPL-2.0-only
/*
 * Based on arch/arm/mm/init.c
 *
 * Copyright (C) 1995-2005 Russell King
 * Copyright (C) 2012 ARM Ltd.
 */

#include <linux/kernel.h>
#include <linux/export.h>
#include <linux/errno.h>
#include <linux/swap.h>
#include <linux/init.h>
#include <linux/cache.h>
#include <linux/mman.h>
#include <linux/nodemask.h>
#include <linux/initrd.h>
#include <linux/gfp.h>
#include <linux/math.h>
#include <linux/memblock.h>
#include <linux/sort.h>
#include <linux/of.h>
#include <linux/of_fdt.h>
#include <linux/dma-direct.h>
#include <linux/dma-map-ops.h>
#include <linux/efi.h>
#include <linux/swiotlb.h>
#include <linux/vmalloc.h>
#include <linux/mm.h>
#include <linux/kexec.h>
#include <linux/crash_dump.h>
#include <linux/hugetlb.h>
#include <linux/acpi_iort.h>
#include <linux/kmemleak.h>
#include <linux/execmem.h>

#include <asm/boot.h>
#include <asm/fixmap.h>
#include <asm/kasan.h>
#include <asm/kernel-pgtable.h>
#include <asm/kvm_host.h>
#include <asm/memory.h>
#include <asm/numa.h>
#include <asm/sections.h>
#include <asm/setup.h>
#include <linux/sizes.h>
#include <asm/tlb.h>
#include <asm/alternative.h>
#include <asm/xen/swiotlb-xen.h>

/*
 * We need to be able to catch inadvertent references to memstart_addr
 * that occur (potentially in generic code) before arm64_memblock_init()
 * executes, which assigns it its actual value. So use a default value
 * that cannot be mistaken for a real physical address.
 */
s64 memstart_addr __ro_after_init = -1;
EXPORT_SYMBOL(memstart_addr);

/*
 * If the corresponding config options are enabled, we create both ZONE_DMA
 * and ZONE_DMA32. By default ZONE_DMA covers the 32-bit addressable memory
 * unless restricted on specific platforms (e.g. 30-bit on Raspberry Pi 4).
 * In such case, ZONE_DMA32 covers the rest of the 32-bit addressable memory,
 * otherwise it is empty.
 */
phys_addr_t __ro_after_init arm64_dma_phys_limit;

<<<<<<< HEAD
=======
/*
 * To make optimal use of block mappings when laying out the linear
 * mapping, round down the base of physical memory to a size that can
 * be mapped efficiently, i.e., either PUD_SIZE (4k granule) or PMD_SIZE
 * (64k granule), or a multiple that can be mapped using contiguous bits
 * in the page tables: 32 * PMD_SIZE (16k granule)
 */
#if defined(CONFIG_ARM64_4K_PAGES)
#define ARM64_MEMSTART_SHIFT		PUD_SHIFT
#elif defined(CONFIG_ARM64_16K_PAGES)
#define ARM64_MEMSTART_SHIFT		CONT_PMD_SHIFT
#else
#define ARM64_MEMSTART_SHIFT		PMD_SHIFT
#endif

/*
 * sparsemem vmemmap imposes an additional requirement on the alignment of
 * memstart_addr, due to the fact that the base of the vmemmap region
 * has a direct correspondence, and needs to appear sufficiently aligned
 * in the virtual address space.
 */
#if ARM64_MEMSTART_SHIFT < SECTION_SIZE_BITS
#define ARM64_MEMSTART_ALIGN	(1UL << SECTION_SIZE_BITS)
#else
#define ARM64_MEMSTART_ALIGN	(1UL << ARM64_MEMSTART_SHIFT)
#endif

>>>>>>> 2d5404ca
static void __init arch_reserve_crashkernel(void)
{
	unsigned long long low_size = 0;
	unsigned long long crash_base, crash_size;
	char *cmdline = boot_command_line;
	bool high = false;
	int ret;

	if (!IS_ENABLED(CONFIG_CRASH_RESERVE))
		return;

	ret = parse_crashkernel(cmdline, memblock_phys_mem_size(),
				&crash_size, &crash_base,
<<<<<<< HEAD
				&low_size, NULL, &high);
=======
				&low_size, &high);
>>>>>>> 2d5404ca
	if (ret)
		return;

	reserve_crashkernel_generic(cmdline, crash_size, crash_base,
				    low_size, high);
}

static phys_addr_t __init max_zone_phys(phys_addr_t zone_limit)
{
	/**
	 * Information we get from firmware (e.g. DT dma-ranges) describe DMA
	 * bus constraints. Devices using DMA might have their own limitations.
	 * Some of them rely on DMA zone in low 32-bit memory. Keep low RAM
	 * DMA zone on platforms that have RAM there.
	 */
	if (memblock_start_of_DRAM() < U32_MAX)
		zone_limit = min(zone_limit, U32_MAX);

	return min(zone_limit, memblock_end_of_DRAM() - 1) + 1;
}

static void __init zone_sizes_init(void)
{
	unsigned long max_zone_pfns[MAX_NR_ZONES]  = {0};
	phys_addr_t __maybe_unused acpi_zone_dma_limit;
	phys_addr_t __maybe_unused dt_zone_dma_limit;
	phys_addr_t __maybe_unused dma32_phys_limit =
		max_zone_phys(DMA_BIT_MASK(32));

#ifdef CONFIG_ZONE_DMA
	acpi_zone_dma_limit = acpi_iort_dma_get_max_cpu_address();
	dt_zone_dma_limit = of_dma_get_max_cpu_address(NULL);
	zone_dma_limit = min(dt_zone_dma_limit, acpi_zone_dma_limit);
	arm64_dma_phys_limit = max_zone_phys(zone_dma_limit);
	max_zone_pfns[ZONE_DMA] = PFN_DOWN(arm64_dma_phys_limit);
#endif
#ifdef CONFIG_ZONE_DMA32
	max_zone_pfns[ZONE_DMA32] = PFN_DOWN(dma32_phys_limit);
	if (!arm64_dma_phys_limit)
		arm64_dma_phys_limit = dma32_phys_limit;
#endif
	if (!arm64_dma_phys_limit)
		arm64_dma_phys_limit = PHYS_MASK + 1;
	max_zone_pfns[ZONE_NORMAL] = max_pfn;

	free_area_init(max_zone_pfns);
}

int pfn_is_map_memory(unsigned long pfn)
{
	phys_addr_t addr = PFN_PHYS(pfn);

	/* avoid false positives for bogus PFNs, see comment in pfn_valid() */
	if (PHYS_PFN(addr) != pfn)
		return 0;

	return memblock_is_map_memory(addr);
}
EXPORT_SYMBOL(pfn_is_map_memory);

static phys_addr_t memory_limit __ro_after_init = PHYS_ADDR_MAX;

/*
 * Limit the memory size that was specified via FDT.
 */
static int __init early_mem(char *p)
{
	if (!p)
		return 1;

	memory_limit = memparse(p, &p) & PAGE_MASK;
	pr_notice("Memory limited to %lldMB\n", memory_limit >> 20);

	return 0;
}
early_param("mem", early_mem);

void __init arm64_memblock_init(void)
{
	s64 linear_region_size = PAGE_END - _PAGE_OFFSET(vabits_actual);

	/*
	 * Corner case: 52-bit VA capable systems running KVM in nVHE mode may
	 * be limited in their ability to support a linear map that exceeds 51
	 * bits of VA space, depending on the placement of the ID map. Given
	 * that the placement of the ID map may be randomized, let's simply
	 * limit the kernel's linear map to 51 bits as well if we detect this
	 * configuration.
	 */
	if (IS_ENABLED(CONFIG_KVM) && vabits_actual == 52 &&
	    is_hyp_mode_available() && !is_kernel_in_hyp_mode()) {
		pr_info("Capping linear region to 51 bits for KVM in nVHE mode on LVA capable hardware.\n");
		linear_region_size = min_t(u64, linear_region_size, BIT(51));
	}

	/* Remove memory above our supported physical address size */
	memblock_remove(1ULL << PHYS_MASK_SHIFT, ULLONG_MAX);

	/*
	 * Select a suitable value for the base of physical memory.
	 */
	memstart_addr = round_down(memblock_start_of_DRAM(),
				   ARM64_MEMSTART_ALIGN);

	if ((memblock_end_of_DRAM() - memstart_addr) > linear_region_size)
		pr_warn("Memory doesn't fit in the linear mapping, VA_BITS too small\n");

	/*
	 * Remove the memory that we will not be able to cover with the
	 * linear mapping. Take care not to clip the kernel which may be
	 * high in memory.
	 */
	memblock_remove(max_t(u64, memstart_addr + linear_region_size,
			__pa_symbol(_end)), ULLONG_MAX);
	if (memstart_addr + linear_region_size < memblock_end_of_DRAM()) {
		/* ensure that memstart_addr remains sufficiently aligned */
		memstart_addr = round_up(memblock_end_of_DRAM() - linear_region_size,
					 ARM64_MEMSTART_ALIGN);
		memblock_remove(0, memstart_addr);
	}

	/*
	 * If we are running with a 52-bit kernel VA config on a system that
	 * does not support it, we have to place the available physical
	 * memory in the 48-bit addressable part of the linear region, i.e.,
	 * we have to move it upward. Since memstart_addr represents the
	 * physical address of PAGE_OFFSET, we have to *subtract* from it.
	 */
	if (IS_ENABLED(CONFIG_ARM64_VA_BITS_52) && (vabits_actual != 52))
		memstart_addr -= _PAGE_OFFSET(vabits_actual) - _PAGE_OFFSET(52);

	/*
	 * Apply the memory limit if it was set. Since the kernel may be loaded
	 * high up in memory, add back the kernel region that must be accessible
	 * via the linear mapping.
	 */
	if (memory_limit != PHYS_ADDR_MAX) {
		memblock_mem_limit_remove_map(memory_limit);
		memblock_add(__pa_symbol(_text), (u64)(_end - _text));
	}

	if (IS_ENABLED(CONFIG_BLK_DEV_INITRD) && phys_initrd_size) {
		/*
		 * Add back the memory we just removed if it results in the
		 * initrd to become inaccessible via the linear mapping.
		 * Otherwise, this is a no-op
		 */
		u64 base = phys_initrd_start & PAGE_MASK;
		u64 size = PAGE_ALIGN(phys_initrd_start + phys_initrd_size) - base;

		/*
		 * We can only add back the initrd memory if we don't end up
		 * with more memory than we can address via the linear mapping.
		 * It is up to the bootloader to position the kernel and the
		 * initrd reasonably close to each other (i.e., within 32 GB of
		 * each other) so that all granule/#levels combinations can
		 * always access both.
		 */
		if (WARN(base < memblock_start_of_DRAM() ||
			 base + size > memblock_start_of_DRAM() +
				       linear_region_size,
			"initrd not fully accessible via the linear mapping -- please check your bootloader ...\n")) {
			phys_initrd_size = 0;
		} else {
			memblock_add(base, size);
			memblock_clear_nomap(base, size);
			memblock_reserve(base, size);
		}
	}

	if (IS_ENABLED(CONFIG_RANDOMIZE_BASE)) {
		extern u16 memstart_offset_seed;
		u64 mmfr0 = read_cpuid(ID_AA64MMFR0_EL1);
		int parange = cpuid_feature_extract_unsigned_field(
					mmfr0, ID_AA64MMFR0_EL1_PARANGE_SHIFT);
		s64 range = linear_region_size -
			    BIT(id_aa64mmfr0_parange_to_phys_shift(parange));

		/*
		 * If the size of the linear region exceeds, by a sufficient
		 * margin, the size of the region that the physical memory can
		 * span, randomize the linear region as well.
		 */
		if (memstart_offset_seed > 0 && range >= (s64)ARM64_MEMSTART_ALIGN) {
			range /= ARM64_MEMSTART_ALIGN;
			memstart_addr -= ARM64_MEMSTART_ALIGN *
					 ((range * memstart_offset_seed) >> 16);
		}
	}

	/*
	 * Register the kernel text, kernel data, initrd, and initial
	 * pagetables with memblock.
	 */
	memblock_reserve(__pa_symbol(_stext), _end - _stext);
	if (IS_ENABLED(CONFIG_BLK_DEV_INITRD) && phys_initrd_size) {
		/* the generic initrd code expects virtual addresses */
		initrd_start = __phys_to_virt(phys_initrd_start);
		initrd_end = initrd_start + phys_initrd_size;
	}

	early_init_fdt_scan_reserved_mem();

	high_memory = __va(memblock_end_of_DRAM() - 1) + 1;
}

void __init bootmem_init(void)
{
	unsigned long min, max;

	min = PFN_UP(memblock_start_of_DRAM());
	max = PFN_DOWN(memblock_end_of_DRAM());

	early_memtest(min << PAGE_SHIFT, max << PAGE_SHIFT);

	max_pfn = max_low_pfn = max;
	min_low_pfn = min;

	arch_numa_init();

	/*
	 * must be done after arch_numa_init() which calls numa_init() to
	 * initialize node_online_map that gets used in hugetlb_cma_reserve()
	 * while allocating required CMA size across online nodes.
	 */
#if defined(CONFIG_HUGETLB_PAGE) && defined(CONFIG_CMA)
	arm64_hugetlb_cma_reserve();
#endif

	kvm_hyp_reserve();

	/*
	 * sparse_init() tries to allocate memory from memblock, so must be
	 * done after the fixed reservations
	 */
	sparse_init();
	zone_sizes_init();

	/*
	 * Reserve the CMA area after arm64_dma_phys_limit was initialised.
	 */
	dma_contiguous_reserve(arm64_dma_phys_limit);

	/*
	 * request_standard_resources() depends on crashkernel's memory being
	 * reserved, so do it here.
	 */
	arch_reserve_crashkernel();

	memblock_dump_all();
}

/*
 * mem_init() marks the free areas in the mem_map and tells us how much memory
 * is free.  This is done after various parts of the system have claimed their
 * memory after the kernel image.
 */
void __init mem_init(void)
{
	bool swiotlb = max_pfn > PFN_DOWN(arm64_dma_phys_limit);

	if (IS_ENABLED(CONFIG_DMA_BOUNCE_UNALIGNED_KMALLOC) && !swiotlb) {
		/*
		 * If no bouncing needed for ZONE_DMA, reduce the swiotlb
		 * buffer for kmalloc() bouncing to 1MB per 1GB of RAM.
		 */
		unsigned long size =
			DIV_ROUND_UP(memblock_phys_mem_size(), 1024);
		swiotlb_adjust_size(min(swiotlb_size_or_default(), size));
		swiotlb = true;
	}

	swiotlb_init(swiotlb, SWIOTLB_VERBOSE);

	/* this will put all unused low memory onto the freelists */
	memblock_free_all();

	/*
	 * Check boundaries twice: Some fundamental inconsistencies can be
	 * detected at build time already.
	 */
#ifdef CONFIG_COMPAT
	BUILD_BUG_ON(TASK_SIZE_32 > DEFAULT_MAP_WINDOW_64);
#endif

	/*
	 * Selected page table levels should match when derived from
	 * scratch using the virtual address range and page size.
	 */
	BUILD_BUG_ON(ARM64_HW_PGTABLE_LEVELS(CONFIG_ARM64_VA_BITS) !=
		     CONFIG_PGTABLE_LEVELS);

	if (PAGE_SIZE >= 16384 && get_num_physpages() <= 128) {
		extern int sysctl_overcommit_memory;
		/*
		 * On a machine this small we won't get anywhere without
		 * overcommit, so turn it on by default.
		 */
		sysctl_overcommit_memory = OVERCOMMIT_ALWAYS;
	}
}

void free_initmem(void)
{
	void *lm_init_begin = lm_alias(__init_begin);
	void *lm_init_end = lm_alias(__init_end);

	WARN_ON(!IS_ALIGNED((unsigned long)lm_init_begin, PAGE_SIZE));
	WARN_ON(!IS_ALIGNED((unsigned long)lm_init_end, PAGE_SIZE));

	/* Delete __init region from memblock.reserved. */
	memblock_free(lm_init_begin, lm_init_end - lm_init_begin);

	free_reserved_area(lm_init_begin, lm_init_end,
			   POISON_FREE_INITMEM, "unused kernel");
	/*
	 * Unmap the __init region but leave the VM area in place. This
	 * prevents the region from being reused for kernel modules, which
	 * is not supported by kallsyms.
	 */
	vunmap_range((u64)__init_begin, (u64)__init_end);
}

void dump_mem_limit(void)
{
	if (memory_limit != PHYS_ADDR_MAX) {
		pr_emerg("Memory Limit: %llu MB\n", memory_limit >> 20);
	} else {
		pr_emerg("Memory Limit: none\n");
	}
}

#ifdef CONFIG_EXECMEM
static u64 module_direct_base __ro_after_init = 0;
static u64 module_plt_base __ro_after_init = 0;

/*
 * Choose a random page-aligned base address for a window of 'size' bytes which
 * entirely contains the interval [start, end - 1].
 */
static u64 __init random_bounding_box(u64 size, u64 start, u64 end)
{
	u64 max_pgoff, pgoff;

	if ((end - start) >= size)
		return 0;

	max_pgoff = (size - (end - start)) / PAGE_SIZE;
	pgoff = get_random_u32_inclusive(0, max_pgoff);

	return start - pgoff * PAGE_SIZE;
}

/*
 * Modules may directly reference data and text anywhere within the kernel
 * image and other modules. References using PREL32 relocations have a +/-2G
 * range, and so we need to ensure that the entire kernel image and all modules
 * fall within a 2G window such that these are always within range.
 *
 * Modules may directly branch to functions and code within the kernel text,
 * and to functions and code within other modules. These branches will use
 * CALL26/JUMP26 relocations with a +/-128M range. Without PLTs, we must ensure
 * that the entire kernel text and all module text falls within a 128M window
 * such that these are always within range. With PLTs, we can expand this to a
 * 2G window.
 *
 * We chose the 128M region to surround the entire kernel image (rather than
 * just the text) as using the same bounds for the 128M and 2G regions ensures
 * by construction that we never select a 128M region that is not a subset of
 * the 2G region. For very large and unusual kernel configurations this means
 * we may fall back to PLTs where they could have been avoided, but this keeps
 * the logic significantly simpler.
 */
static int __init module_init_limits(void)
{
	u64 kernel_end = (u64)_end;
	u64 kernel_start = (u64)_text;
	u64 kernel_size = kernel_end - kernel_start;

	/*
	 * The default modules region is placed immediately below the kernel
	 * image, and is large enough to use the full 2G relocation range.
	 */
	BUILD_BUG_ON(KIMAGE_VADDR != MODULES_END);
	BUILD_BUG_ON(MODULES_VSIZE < SZ_2G);

	if (!kaslr_enabled()) {
		if (kernel_size < SZ_128M)
			module_direct_base = kernel_end - SZ_128M;
		if (kernel_size < SZ_2G)
			module_plt_base = kernel_end - SZ_2G;
	} else {
		u64 min = kernel_start;
		u64 max = kernel_end;

		if (IS_ENABLED(CONFIG_RANDOMIZE_MODULE_REGION_FULL)) {
			pr_info("2G module region forced by RANDOMIZE_MODULE_REGION_FULL\n");
		} else {
			module_direct_base = random_bounding_box(SZ_128M, min, max);
			if (module_direct_base) {
				min = module_direct_base;
				max = module_direct_base + SZ_128M;
			}
		}

		module_plt_base = random_bounding_box(SZ_2G, min, max);
	}

	pr_info("%llu pages in range for non-PLT usage",
		module_direct_base ? (SZ_128M - kernel_size) / PAGE_SIZE : 0);
	pr_info("%llu pages in range for PLT usage",
		module_plt_base ? (SZ_2G - kernel_size) / PAGE_SIZE : 0);

	return 0;
}

static struct execmem_info execmem_info __ro_after_init;

struct execmem_info __init *execmem_arch_setup(void)
{
	unsigned long fallback_start = 0, fallback_end = 0;
	unsigned long start = 0, end = 0;

	module_init_limits();

	/*
	 * Where possible, prefer to allocate within direct branch range of the
	 * kernel such that no PLTs are necessary.
	 */
	if (module_direct_base) {
		start = module_direct_base;
		end = module_direct_base + SZ_128M;

		if (module_plt_base) {
			fallback_start = module_plt_base;
			fallback_end = module_plt_base + SZ_2G;
		}
	} else if (module_plt_base) {
		start = module_plt_base;
		end = module_plt_base + SZ_2G;
	}

	execmem_info = (struct execmem_info){
		.ranges = {
			[EXECMEM_DEFAULT] = {
				.start	= start,
				.end	= end,
				.pgprot	= PAGE_KERNEL,
				.alignment = 1,
				.fallback_start	= fallback_start,
				.fallback_end	= fallback_end,
			},
			[EXECMEM_KPROBES] = {
				.start	= VMALLOC_START,
				.end	= VMALLOC_END,
				.pgprot	= PAGE_KERNEL_ROX,
				.alignment = 1,
			},
			[EXECMEM_BPF] = {
				.start	= VMALLOC_START,
				.end	= VMALLOC_END,
				.pgprot	= PAGE_KERNEL,
				.alignment = 1,
			},
		},
	};

	return &execmem_info;
}
#endif /* CONFIG_EXECMEM */<|MERGE_RESOLUTION|>--- conflicted
+++ resolved
@@ -66,8 +66,6 @@
  */
 phys_addr_t __ro_after_init arm64_dma_phys_limit;
 
-<<<<<<< HEAD
-=======
 /*
  * To make optimal use of block mappings when laying out the linear
  * mapping, round down the base of physical memory to a size that can
@@ -95,7 +93,6 @@
 #define ARM64_MEMSTART_ALIGN	(1UL << ARM64_MEMSTART_SHIFT)
 #endif
 
->>>>>>> 2d5404ca
 static void __init arch_reserve_crashkernel(void)
 {
 	unsigned long long low_size = 0;
@@ -109,11 +106,7 @@
 
 	ret = parse_crashkernel(cmdline, memblock_phys_mem_size(),
 				&crash_size, &crash_base,
-<<<<<<< HEAD
-				&low_size, NULL, &high);
-=======
 				&low_size, &high);
->>>>>>> 2d5404ca
 	if (ret)
 		return;
 
