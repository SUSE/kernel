/* SPDX-License-Identifier: GPL-2.0-only */
/*
 * Based on arch/arm/mm/proc.S
 *
 * Copyright (C) 2001 Deep Blue Solutions Ltd.
 * Copyright (C) 2012 ARM Ltd.
 * Author: Catalin Marinas <catalin.marinas@arm.com>
 */

#include <linux/init.h>
#include <linux/linkage.h>
#include <linux/pgtable.h>
#include <linux/cfi_types.h>
#include <asm/assembler.h>
#include <asm/asm-offsets.h>
#include <asm/asm_pointer_auth.h>
#include <asm/hwcap.h>
#include <asm/kernel-pgtable.h>
#include <asm/pgtable-hwdef.h>
#include <asm/cpufeature.h>
#include <asm/alternative.h>
#include <asm/smp.h>
#include <asm/sysreg.h>

#ifdef CONFIG_ARM64_64K_PAGES
#define TCR_TG_FLAGS	TCR_TG0_64K | TCR_TG1_64K
#elif defined(CONFIG_ARM64_16K_PAGES)
#define TCR_TG_FLAGS	TCR_TG0_16K | TCR_TG1_16K
#else /* CONFIG_ARM64_4K_PAGES */
#define TCR_TG_FLAGS	TCR_TG0_4K | TCR_TG1_4K
#endif

#ifdef CONFIG_RANDOMIZE_BASE
#define TCR_KASLR_FLAGS	TCR_NFD1
#else
#define TCR_KASLR_FLAGS	0
#endif

#define TCR_SMP_FLAGS	TCR_SHARED

/* PTWs cacheable, inner/outer WBWA */
#define TCR_CACHE_FLAGS	TCR_IRGN_WBWA | TCR_ORGN_WBWA

#ifdef CONFIG_KASAN_SW_TAGS
#define TCR_KASAN_SW_FLAGS TCR_TBI1 | TCR_TBID1
#else
#define TCR_KASAN_SW_FLAGS 0
#endif

#ifdef CONFIG_KASAN_HW_TAGS
#define TCR_MTE_FLAGS TCR_TCMA1 | TCR_TBI1 | TCR_TBID1
<<<<<<< HEAD
#else
=======
#elif defined(CONFIG_ARM64_MTE)
>>>>>>> eb3cdb58
/*
 * The mte_zero_clear_page_tags() implementation uses DC GZVA, which relies on
 * TBI being enabled at EL1.
 */
#define TCR_MTE_FLAGS TCR_TBI1 | TCR_TBID1
#else
#define TCR_MTE_FLAGS 0
#endif

/*
 * Default MAIR_EL1. MT_NORMAL_TAGGED is initially mapped as Normal memory and
 * changed during mte_cpu_setup to Normal Tagged if the system supports MTE.
 */
#define MAIR_EL1_SET							\
	(MAIR_ATTRIDX(MAIR_ATTR_DEVICE_nGnRnE, MT_DEVICE_nGnRnE) |	\
	 MAIR_ATTRIDX(MAIR_ATTR_DEVICE_nGnRE, MT_DEVICE_nGnRE) |	\
	 MAIR_ATTRIDX(MAIR_ATTR_NORMAL_NC, MT_NORMAL_NC) |		\
	 MAIR_ATTRIDX(MAIR_ATTR_NORMAL, MT_NORMAL) |			\
	 MAIR_ATTRIDX(MAIR_ATTR_NORMAL, MT_NORMAL_TAGGED))

#ifdef CONFIG_CPU_PM
/**
 * cpu_do_suspend - save CPU registers context
 *
 * x0: virtual address of context pointer
 *
 * This must be kept in sync with struct cpu_suspend_ctx in <asm/suspend.h>.
 */
SYM_FUNC_START(cpu_do_suspend)
	mrs	x2, tpidr_el0
	mrs	x3, tpidrro_el0
	mrs	x4, contextidr_el1
	mrs	x5, osdlr_el1
	mrs	x6, cpacr_el1
	mrs	x7, tcr_el1
	mrs	x8, vbar_el1
	mrs	x9, mdscr_el1
	mrs	x10, oslsr_el1
	mrs	x11, sctlr_el1
	get_this_cpu_offset x12
	mrs	x13, sp_el0
	stp	x2, x3, [x0]
	stp	x4, x5, [x0, #16]
	stp	x6, x7, [x0, #32]
	stp	x8, x9, [x0, #48]
	stp	x10, x11, [x0, #64]
	stp	x12, x13, [x0, #80]
	/*
	 * Save x18 as it may be used as a platform register, e.g. by shadow
	 * call stack.
	 */
	str	x18, [x0, #96]
	ret
SYM_FUNC_END(cpu_do_suspend)

/**
 * cpu_do_resume - restore CPU register context
 *
 * x0: Address of context pointer
 */
SYM_FUNC_START(cpu_do_resume)
	ldp	x2, x3, [x0]
	ldp	x4, x5, [x0, #16]
	ldp	x6, x8, [x0, #32]
	ldp	x9, x10, [x0, #48]
	ldp	x11, x12, [x0, #64]
	ldp	x13, x14, [x0, #80]
	/*
	 * Restore x18, as it may be used as a platform register, and clear
	 * the buffer to minimize the risk of exposure when used for shadow
	 * call stack.
	 */
	ldr	x18, [x0, #96]
	str	xzr, [x0, #96]
	msr	tpidr_el0, x2
	msr	tpidrro_el0, x3
	msr	contextidr_el1, x4
	msr	cpacr_el1, x6

	/* Don't change t0sz here, mask those bits when restoring */
	mrs	x7, tcr_el1
	bfi	x8, x7, TCR_T0SZ_OFFSET, TCR_TxSZ_WIDTH

	msr	tcr_el1, x8
	msr	vbar_el1, x9

	/*
	 * __cpu_setup() cleared MDSCR_EL1.MDE and friends, before unmasking
	 * debug exceptions. By restoring MDSCR_EL1 here, we may take a debug
	 * exception. Mask them until local_daif_restore() in cpu_suspend()
	 * resets them.
	 */
	disable_daif
	msr	mdscr_el1, x10

	msr	sctlr_el1, x12
	set_this_cpu_offset x13
	msr	sp_el0, x14
	/*
	 * Restore oslsr_el1 by writing oslar_el1
	 */
	msr	osdlr_el1, x5
	ubfx	x11, x11, #1, #1
	msr	oslar_el1, x11
	reset_pmuserenr_el0 x0			// Disable PMU access from EL0
	reset_amuserenr_el0 x0			// Disable AMU access from EL0

alternative_if ARM64_HAS_RAS_EXTN
	msr_s	SYS_DISR_EL1, xzr
alternative_else_nop_endif

	ptrauth_keys_install_kernel_nosync x14, x1, x2, x3
	isb
	ret
SYM_FUNC_END(cpu_do_resume)
#endif

	.pushsection ".idmap.text", "a"

.macro	__idmap_cpu_set_reserved_ttbr1, tmp1, tmp2
	adrp	\tmp1, reserved_pg_dir
	phys_to_ttbr \tmp2, \tmp1
	offset_ttbr1 \tmp2, \tmp1
	msr	ttbr1_el1, \tmp2
	isb
	tlbi	vmalle1
	dsb	nsh
	isb
.endm

/*
 * void idmap_cpu_replace_ttbr1(phys_addr_t ttbr1)
 *
 * This is the low-level counterpart to cpu_replace_ttbr1, and should not be
 * called by anything else. It can only be executed from a TTBR0 mapping.
 */
SYM_TYPED_FUNC_START(idmap_cpu_replace_ttbr1)
	__idmap_cpu_set_reserved_ttbr1 x1, x3

	offset_ttbr1 x0, x3
	msr	ttbr1_el1, x0
	isb

	ret
SYM_FUNC_END(idmap_cpu_replace_ttbr1)
	.popsection

#ifdef CONFIG_UNMAP_KERNEL_AT_EL0

#define KPTI_NG_PTE_FLAGS	(PTE_ATTRINDX(MT_NORMAL) | SWAPPER_PTE_FLAGS)

	.pushsection ".idmap.text", "a"

	.macro	kpti_mk_tbl_ng, type, num_entries
	add	end_\type\()p, cur_\type\()p, #\num_entries * 8
.Ldo_\type:
	ldr	\type, [cur_\type\()p]		// Load the entry
	tbz	\type, #0, .Lnext_\type		// Skip invalid and
	tbnz	\type, #11, .Lnext_\type	// non-global entries
	orr	\type, \type, #PTE_NG		// Same bit for blocks and pages
	str	\type, [cur_\type\()p]		// Update the entry
	.ifnc	\type, pte
	tbnz	\type, #1, .Lderef_\type
	.endif
.Lnext_\type:
	add	cur_\type\()p, cur_\type\()p, #8
	cmp	cur_\type\()p, end_\type\()p
	b.ne	.Ldo_\type
	.endm

	/*
	 * Dereference the current table entry and map it into the temporary
	 * fixmap slot associated with the current level.
	 */
	.macro	kpti_map_pgtbl, type, level
	str	xzr, [temp_pte, #8 * (\level + 1)]	// break before make
	dsb	nshst
	add	pte, temp_pte, #PAGE_SIZE * (\level + 1)
	lsr	pte, pte, #12
	tlbi	vaae1, pte
	dsb	nsh
	isb

	phys_to_pte pte, cur_\type\()p
	add	cur_\type\()p, temp_pte, #PAGE_SIZE * (\level + 1)
	orr	pte, pte, pte_flags
	str	pte, [temp_pte, #8 * (\level + 1)]
	dsb	nshst
	.endm

/*
 * void __kpti_install_ng_mappings(int cpu, int num_secondaries, phys_addr_t temp_pgd,
 *				   unsigned long temp_pte_va)
 *
 * Called exactly once from stop_machine context by each CPU found during boot.
 */
	.pushsection	".data", "aw", %progbits
SYM_DATA(__idmap_kpti_flag, .long 1)
	.popsection

SYM_TYPED_FUNC_START(idmap_kpti_install_ng_mappings)
	cpu		.req	w0
	temp_pte	.req	x0
	num_cpus	.req	w1
	pte_flags	.req	x1
	temp_pgd_phys	.req	x2
	swapper_ttb	.req	x3
	flag_ptr	.req	x4
	cur_pgdp	.req	x5
	end_pgdp	.req	x6
	pgd		.req	x7
	cur_pudp	.req	x8
	end_pudp	.req	x9
	cur_pmdp	.req	x11
	end_pmdp	.req	x12
	cur_ptep	.req	x14
	end_ptep	.req	x15
	pte		.req	x16
	valid		.req	x17

	mov	x5, x3				// preserve temp_pte arg
	mrs	swapper_ttb, ttbr1_el1
	adr_l	flag_ptr, __idmap_kpti_flag

	cbnz	cpu, __idmap_kpti_secondary

	/* We're the boot CPU. Wait for the others to catch up */
	sevl
1:	wfe
	ldaxr	w17, [flag_ptr]
	eor	w17, w17, num_cpus
	cbnz	w17, 1b

	/* Switch to the temporary page tables on this CPU only */
	__idmap_cpu_set_reserved_ttbr1 x8, x9
	offset_ttbr1 temp_pgd_phys, x8
	msr	ttbr1_el1, temp_pgd_phys
	isb

	mov	temp_pte, x5
	mov	pte_flags, #KPTI_NG_PTE_FLAGS

	/* Everybody is enjoying the idmap, so we can rewrite swapper. */
	/* PGD */
	adrp		cur_pgdp, swapper_pg_dir
	kpti_map_pgtbl	pgd, 0
	kpti_mk_tbl_ng	pgd, PTRS_PER_PGD

	/* Ensure all the updated entries are visible to secondary CPUs */
	dsb	ishst

	/* We're done: fire up swapper_pg_dir again */
	__idmap_cpu_set_reserved_ttbr1 x8, x9
	msr	ttbr1_el1, swapper_ttb
	isb

	/* Set the flag to zero to indicate that we're all done */
	str	wzr, [flag_ptr]
	ret

.Lderef_pgd:
	/* PUD */
	.if		CONFIG_PGTABLE_LEVELS > 3
	pud		.req	x10
	pte_to_phys	cur_pudp, pgd
	kpti_map_pgtbl	pud, 1
	kpti_mk_tbl_ng	pud, PTRS_PER_PUD
	b		.Lnext_pgd
	.else		/* CONFIG_PGTABLE_LEVELS <= 3 */
	pud		.req	pgd
	.set		.Lnext_pud, .Lnext_pgd
	.endif

.Lderef_pud:
	/* PMD */
	.if		CONFIG_PGTABLE_LEVELS > 2
	pmd		.req	x13
	pte_to_phys	cur_pmdp, pud
	kpti_map_pgtbl	pmd, 2
	kpti_mk_tbl_ng	pmd, PTRS_PER_PMD
	b		.Lnext_pud
	.else		/* CONFIG_PGTABLE_LEVELS <= 2 */
	pmd		.req	pgd
	.set		.Lnext_pmd, .Lnext_pgd
	.endif

.Lderef_pmd:
	/* PTE */
	pte_to_phys	cur_ptep, pmd
	kpti_map_pgtbl	pte, 3
	kpti_mk_tbl_ng	pte, PTRS_PER_PTE
	b		.Lnext_pmd

	.unreq	cpu
	.unreq	temp_pte
	.unreq	num_cpus
	.unreq	pte_flags
	.unreq	temp_pgd_phys
	.unreq	cur_pgdp
	.unreq	end_pgdp
	.unreq	pgd
	.unreq	cur_pudp
	.unreq	end_pudp
	.unreq	pud
	.unreq	cur_pmdp
	.unreq	end_pmdp
	.unreq	pmd
	.unreq	cur_ptep
	.unreq	end_ptep
	.unreq	pte
	.unreq	valid

	/* Secondary CPUs end up here */
__idmap_kpti_secondary:
	/* Uninstall swapper before surgery begins */
	__idmap_cpu_set_reserved_ttbr1 x16, x17

	/* Increment the flag to let the boot CPU we're ready */
1:	ldxr	w16, [flag_ptr]
	add	w16, w16, #1
	stxr	w17, w16, [flag_ptr]
	cbnz	w17, 1b

	/* Wait for the boot CPU to finish messing around with swapper */
	sevl
1:	wfe
	ldxr	w16, [flag_ptr]
	cbnz	w16, 1b

	/* All done, act like nothing happened */
	msr	ttbr1_el1, swapper_ttb
	isb
	ret

	.unreq	swapper_ttb
	.unreq	flag_ptr
SYM_FUNC_END(idmap_kpti_install_ng_mappings)
	.popsection
#endif

/*
 *	__cpu_setup
 *
 *	Initialise the processor for turning the MMU on.
 *
 * Input:
 *	x0 - actual number of VA bits (ignored unless VA_BITS > 48)
 * Output:
 *	Return in x0 the value of the SCTLR_EL1 register.
 */
	.pushsection ".idmap.text", "a"
SYM_FUNC_START(__cpu_setup)
	tlbi	vmalle1				// Invalidate local TLB
	dsb	nsh

	mov	x1, #3 << 20
	msr	cpacr_el1, x1			// Enable FP/ASIMD
	mov	x1, #1 << 12			// Reset mdscr_el1 and disable
	msr	mdscr_el1, x1			// access to the DCC from EL0
	isb					// Unmask debug exceptions now,
	enable_dbg				// since this is per-cpu
	reset_pmuserenr_el0 x1			// Disable PMU access from EL0
	reset_amuserenr_el0 x1			// Disable AMU access from EL0

	/*
	 * Default values for VMSA control registers. These will be adjusted
	 * below depending on detected CPU features.
	 */
	mair	.req	x17
	tcr	.req	x16
	mov_q	mair, MAIR_EL1_SET
	mov_q	tcr, TCR_TxSZ(VA_BITS) | TCR_CACHE_FLAGS | TCR_SMP_FLAGS | \
			TCR_TG_FLAGS | TCR_KASLR_FLAGS | TCR_ASID16 | \
			TCR_TBI0 | TCR_A1 | TCR_KASAN_SW_FLAGS | TCR_MTE_FLAGS

	tcr_clear_errata_bits tcr, x9, x5

#ifdef CONFIG_ARM64_VA_BITS_52
	sub		x9, xzr, x0
	add		x9, x9, #64
	tcr_set_t1sz	tcr, x9
#else
	idmap_get_t0sz	x9
#endif
	tcr_set_t0sz	tcr, x9

	/*
	 * Set the IPS bits in TCR_EL1.
	 */
	tcr_compute_pa_size tcr, #TCR_IPS_SHIFT, x5, x6
#ifdef CONFIG_ARM64_HW_AFDBM
	/*
	 * Enable hardware update of the Access Flags bit.
	 * Hardware dirty bit management is enabled later,
	 * via capabilities.
	 */
	mrs	x9, ID_AA64MMFR1_EL1
	and	x9, x9, #0xf
	cbz	x9, 1f
	orr	tcr, tcr, #TCR_HA		// hardware Access flag update
1:
#endif	/* CONFIG_ARM64_HW_AFDBM */
	msr	mair_el1, mair
	msr	tcr_el1, tcr
	/*
	 * Prepare SCTLR
	 */
	mov_q	x0, INIT_SCTLR_EL1_MMU_ON
	ret					// return to head.S

	.unreq	mair
	.unreq	tcr
SYM_FUNC_END(__cpu_setup)<|MERGE_RESOLUTION|>--- conflicted
+++ resolved
@@ -49,11 +49,7 @@
 
 #ifdef CONFIG_KASAN_HW_TAGS
 #define TCR_MTE_FLAGS TCR_TCMA1 | TCR_TBI1 | TCR_TBID1
-<<<<<<< HEAD
-#else
-=======
 #elif defined(CONFIG_ARM64_MTE)
->>>>>>> eb3cdb58
 /*
  * The mte_zero_clear_page_tags() implementation uses DC GZVA, which relies on
  * TBI being enabled at EL1.
