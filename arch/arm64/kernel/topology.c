/*
 * arch/arm64/kernel/topology.c
 *
 * Copyright (C) 2011,2013,2014 Linaro Limited.
 *
 * Based on the arm32 version written by Vincent Guittot in turn based on
 * arch/sh/kernel/topology.c
 *
 * This file is subject to the terms and conditions of the GNU General Public
 * License.  See the file "COPYING" in the main directory of this archive
 * for more details.
 */

#include <linux/acpi.h>
#include <linux/arch_topology.h>
#include <linux/cacheinfo.h>
#include <linux/cpufreq.h>
#include <linux/init.h>
#include <linux/percpu.h>

#include <asm/cpu.h>
#include <asm/cputype.h>
#include <asm/topology.h>

void store_cpu_topology(unsigned int cpuid)
{
	struct cpu_topology *cpuid_topo = &cpu_topology[cpuid];
	u64 mpidr;

	if (cpuid_topo->package_id != -1)
		goto topology_populated;
<<<<<<< HEAD
=======

	mpidr = read_cpuid_mpidr();

	/* Uniprocessor systems can rely on default topology values */
	if (mpidr & MPIDR_UP_BITMASK)
		return;

	/*
	 * This would be the place to create cpu topology based on MPIDR.
	 *
	 * However, it cannot be trusted to depict the actual topology; some
	 * pieces of the architecture enforce an artificial cap on Aff0 values
	 * (e.g. GICv3's ICC_SGI1R_EL1 limits it to 15), leading to an
	 * artificial cycling of Aff1, Aff2 and Aff3 values. IOW, these end up
	 * having absolutely no relationship to the actual underlying system
	 * topology, and cannot be reasonably used as core / package ID.
	 *
	 * If the MT bit is set, Aff0 *could* be used to define a thread ID, but
	 * we still wouldn't be able to obtain a sane core ID. This means we
	 * need to entirely ignore MPIDR for any topology deduction.
	 */
	cpuid_topo->thread_id  = -1;
	cpuid_topo->core_id    = cpuid;
	cpuid_topo->package_id = cpu_to_node(cpuid);

	pr_debug("CPU%u: cluster %d core %d thread %d mpidr %#016llx\n",
		 cpuid, cpuid_topo->package_id, cpuid_topo->core_id,
		 cpuid_topo->thread_id, mpidr);

topology_populated:
	update_siblings_masks(cpuid);
}

#ifdef CONFIG_ACPI
static bool __init acpi_cpu_is_threaded(int cpu)
{
	int is_threaded = acpi_pptt_cpu_is_thread(cpu);

	/*
	 * if the PPTT doesn't have thread information, assume a homogeneous
	 * machine and return the current CPU's thread state.
	 */
	if (is_threaded < 0)
		is_threaded = read_cpuid_mpidr() & MPIDR_MT_BITMASK;

	return !!is_threaded;
}

/*
 * Propagate the topology information of the processor_topology_node tree to the
 * cpu_topology array.
 */
int __init parse_acpi_topology(void)
{
	int cpu, topology_id;

	if (acpi_disabled)
		return 0;

	for_each_possible_cpu(cpu) {
		int i, cache_id;

		topology_id = find_acpi_cpu_topology(cpu, 0);
		if (topology_id < 0)
			return topology_id;

		if (acpi_cpu_is_threaded(cpu)) {
			cpu_topology[cpu].thread_id = topology_id;
			topology_id = find_acpi_cpu_topology(cpu, 1);
			cpu_topology[cpu].core_id   = topology_id;
		} else {
			cpu_topology[cpu].thread_id  = -1;
			cpu_topology[cpu].core_id    = topology_id;
		}
		topology_id = find_acpi_cpu_topology_package(cpu);
		cpu_topology[cpu].package_id = topology_id;

		i = acpi_find_last_cache_level(cpu);

		if (i > 0) {
			/*
			 * this is the only part of cpu_topology that has
			 * a direct relationship with the cache topology
			 */
			cache_id = find_acpi_cpu_cache_topology(cpu, i);
			if (cache_id > 0)
				cpu_topology[cpu].llc_id = cache_id;
		}
	}

	return 0;
}
#endif

#ifdef CONFIG_ARM64_AMU_EXTN
#define read_corecnt()	read_sysreg_s(SYS_AMEVCNTR0_CORE_EL0)
#define read_constcnt()	read_sysreg_s(SYS_AMEVCNTR0_CONST_EL0)
#else
#define read_corecnt()	(0UL)
#define read_constcnt()	(0UL)
#endif

#undef pr_fmt
#define pr_fmt(fmt) "AMU: " fmt

static DEFINE_PER_CPU_READ_MOSTLY(unsigned long, arch_max_freq_scale);
static DEFINE_PER_CPU(u64, arch_const_cycles_prev);
static DEFINE_PER_CPU(u64, arch_core_cycles_prev);
static cpumask_var_t amu_fie_cpus;

void update_freq_counters_refs(void)
{
	this_cpu_write(arch_core_cycles_prev, read_corecnt());
	this_cpu_write(arch_const_cycles_prev, read_constcnt());
}

static inline bool freq_counters_valid(int cpu)
{
	if ((cpu >= nr_cpu_ids) || !cpumask_test_cpu(cpu, cpu_present_mask))
		return false;

	if (!cpu_has_amu_feat(cpu)) {
		pr_debug("CPU%d: counters are not supported.\n", cpu);
		return false;
	}

	if (unlikely(!per_cpu(arch_const_cycles_prev, cpu) ||
		     !per_cpu(arch_core_cycles_prev, cpu))) {
		pr_debug("CPU%d: cycle counters are not enabled.\n", cpu);
		return false;
	}

	return true;
}

static int freq_inv_set_max_ratio(int cpu, u64 max_rate, u64 ref_rate)
{
	u64 ratio;

	if (unlikely(!max_rate || !ref_rate)) {
		pr_debug("CPU%d: invalid maximum or reference frequency.\n",
			 cpu);
		return -EINVAL;
	}

	/*
	 * Pre-compute the fixed ratio between the frequency of the constant
	 * reference counter and the maximum frequency of the CPU.
	 *
	 *			    ref_rate
	 * arch_max_freq_scale =   ---------- * SCHED_CAPACITY_SCALE²
	 *			    max_rate
	 *
	 * We use a factor of 2 * SCHED_CAPACITY_SHIFT -> SCHED_CAPACITY_SCALE²
	 * in order to ensure a good resolution for arch_max_freq_scale for
	 * very low reference frequencies (down to the KHz range which should
	 * be unlikely).
	 */
	ratio = ref_rate << (2 * SCHED_CAPACITY_SHIFT);
	ratio = div64_u64(ratio, max_rate);
	if (!ratio) {
		WARN_ONCE(1, "Reference frequency too low.\n");
		return -EINVAL;
	}

	per_cpu(arch_max_freq_scale, cpu) = (unsigned long)ratio;

	return 0;
}

static void amu_scale_freq_tick(void)
{
	u64 prev_core_cnt, prev_const_cnt;
	u64 core_cnt, const_cnt, scale;

	prev_const_cnt = this_cpu_read(arch_const_cycles_prev);
	prev_core_cnt = this_cpu_read(arch_core_cycles_prev);

	update_freq_counters_refs();

	const_cnt = this_cpu_read(arch_const_cycles_prev);
	core_cnt = this_cpu_read(arch_core_cycles_prev);

	if (unlikely(core_cnt <= prev_core_cnt ||
		     const_cnt <= prev_const_cnt))
		return;

	/*
	 *	    /\core    arch_max_freq_scale
	 * scale =  ------- * --------------------
	 *	    /\const   SCHED_CAPACITY_SCALE
	 *
	 * See validate_cpu_freq_invariance_counters() for details on
	 * arch_max_freq_scale and the use of SCHED_CAPACITY_SHIFT.
	 */
	scale = core_cnt - prev_core_cnt;
	scale *= this_cpu_read(arch_max_freq_scale);
	scale = div64_u64(scale >> SCHED_CAPACITY_SHIFT,
			  const_cnt - prev_const_cnt);

	scale = min_t(unsigned long, scale, SCHED_CAPACITY_SCALE);
	this_cpu_write(arch_freq_scale, (unsigned long)scale);
}

static struct scale_freq_data amu_sfd = {
	.source = SCALE_FREQ_SOURCE_ARCH,
	.set_freq_scale = amu_scale_freq_tick,
};
>>>>>>> 7d2a07b7

static void amu_fie_setup(const struct cpumask *cpus)
{
	int cpu;

	/* We are already set since the last insmod of cpufreq driver */
	if (unlikely(cpumask_subset(cpus, amu_fie_cpus)))
		return;

	for_each_cpu(cpu, cpus) {
		if (!freq_counters_valid(cpu) ||
		    freq_inv_set_max_ratio(cpu,
					   cpufreq_get_hw_max_freq(cpu) * 1000,
					   arch_timer_get_rate()))
			return;
	}

	cpumask_or(amu_fie_cpus, amu_fie_cpus, cpus);

	topology_set_scale_freq_source(&amu_sfd, amu_fie_cpus);

	pr_debug("CPUs[%*pbl]: counters will be used for FIE.",
		 cpumask_pr_args(cpus));
}

<<<<<<< HEAD
#ifdef CONFIG_ACPI
static bool __init acpi_cpu_is_threaded(int cpu)
{
	int is_threaded = acpi_pptt_cpu_is_thread(cpu);

	/*
	 * if the PPTT doesn't have thread information, assume a homogeneous
	 * machine and return the current CPU's thread state.
	 */
	if (is_threaded < 0)
		is_threaded = read_cpuid_mpidr() & MPIDR_MT_BITMASK;

	return !!is_threaded;
}

/*
 * Propagate the topology information of the processor_topology_node tree to the
 * cpu_topology array.
 */
int __init parse_acpi_topology(void)
{
	int cpu, topology_id;

	if (acpi_disabled)
		return 0;
=======
static int init_amu_fie_callback(struct notifier_block *nb, unsigned long val,
				 void *data)
{
	struct cpufreq_policy *policy = data;

	if (val == CPUFREQ_CREATE_POLICY)
		amu_fie_setup(policy->related_cpus);

	/*
	 * We don't need to handle CPUFREQ_REMOVE_POLICY event as the AMU
	 * counters don't have any dependency on cpufreq driver once we have
	 * initialized AMU support and enabled invariance. The AMU counters will
	 * keep on working just fine in the absence of the cpufreq driver, and
	 * for the CPUs for which there are no counters available, the last set
	 * value of arch_freq_scale will remain valid as that is the frequency
	 * those CPUs are running at.
	 */

	return 0;
}

static struct notifier_block init_amu_fie_notifier = {
	.notifier_call = init_amu_fie_callback,
};

static int __init init_amu_fie(void)
{
	int ret;

	if (!zalloc_cpumask_var(&amu_fie_cpus, GFP_KERNEL))
		return -ENOMEM;

	ret = cpufreq_register_notifier(&init_amu_fie_notifier,
					CPUFREQ_POLICY_NOTIFIER);
	if (ret)
		free_cpumask_var(amu_fie_cpus);

	return ret;
}
core_initcall(init_amu_fie);

#ifdef CONFIG_ACPI_CPPC_LIB
#include <acpi/cppc_acpi.h>

static void cpu_read_corecnt(void *val)
{
	*(u64 *)val = read_corecnt();
}

static void cpu_read_constcnt(void *val)
{
	*(u64 *)val = read_constcnt();
}

static inline
int counters_read_on_cpu(int cpu, smp_call_func_t func, u64 *val)
{
	/*
	 * Abort call on counterless CPU or when interrupts are
	 * disabled - can lead to deadlock in smp sync call.
	 */
	if (!cpu_has_amu_feat(cpu))
		return -EOPNOTSUPP;

	if (WARN_ON_ONCE(irqs_disabled()))
		return -EPERM;
>>>>>>> 7d2a07b7

	smp_call_function_single(cpu, func, val, 1);

	return 0;
}

<<<<<<< HEAD
		if (acpi_cpu_is_threaded(cpu)) {
			cpu_topology[cpu].thread_id = topology_id;
			topology_id = find_acpi_cpu_topology(cpu, 1);
			cpu_topology[cpu].core_id   = topology_id;
		} else {
			cpu_topology[cpu].thread_id  = -1;
			cpu_topology[cpu].core_id    = topology_id;
		}
		topology_id = find_acpi_cpu_topology_package(cpu);
		cpu_topology[cpu].package_id = topology_id;
=======
/*
 * Refer to drivers/acpi/cppc_acpi.c for the description of the functions
 * below.
 */
bool cpc_ffh_supported(void)
{
	return freq_counters_valid(get_cpu_with_amu_feat());
}
>>>>>>> 7d2a07b7

int cpc_read_ffh(int cpu, struct cpc_reg *reg, u64 *val)
{
	int ret = -EOPNOTSUPP;

	switch ((u64)reg->address) {
	case 0x0:
		ret = counters_read_on_cpu(cpu, cpu_read_corecnt, val);
		break;
	case 0x1:
		ret = counters_read_on_cpu(cpu, cpu_read_constcnt, val);
		break;
	}

	if (!ret) {
		*val &= GENMASK_ULL(reg->bit_offset + reg->bit_width - 1,
				    reg->bit_offset);
		*val >>= reg->bit_offset;
	}

	return ret;
}
#endif

#ifdef CONFIG_ARM64_AMU_EXTN

#undef pr_fmt
#define pr_fmt(fmt) "AMU: " fmt

<<<<<<< HEAD
static DEFINE_PER_CPU_READ_MOSTLY(unsigned long, arch_max_freq_scale);
static DEFINE_PER_CPU(u64, arch_const_cycles_prev);
static DEFINE_PER_CPU(u64, arch_core_cycles_prev);
static cpumask_var_t amu_fie_cpus;

/* Initialize counter reference per-cpu variables for the current CPU */
void init_cpu_freq_invariance_counters(void)
{
	this_cpu_write(arch_core_cycles_prev,
		       read_sysreg_s(SYS_AMEVCNTR0_CORE_EL0));
	this_cpu_write(arch_const_cycles_prev,
		       read_sysreg_s(SYS_AMEVCNTR0_CONST_EL0));
}

static int validate_cpu_freq_invariance_counters(int cpu)
{
	u64 max_freq_hz, ratio;

	if (!cpu_has_amu_feat(cpu)) {
		pr_debug("CPU%d: counters are not supported.\n", cpu);
		return -EINVAL;
	}

	if (unlikely(!per_cpu(arch_const_cycles_prev, cpu) ||
		     !per_cpu(arch_core_cycles_prev, cpu))) {
		pr_debug("CPU%d: cycle counters are not enabled.\n", cpu);
		return -EINVAL;
	}

	/* Convert maximum frequency from KHz to Hz and validate */
	max_freq_hz = cpufreq_get_hw_max_freq(cpu) * 1000;
	if (unlikely(!max_freq_hz)) {
		pr_debug("CPU%d: invalid maximum frequency.\n", cpu);
		return -EINVAL;
	}

	/*
	 * Pre-compute the fixed ratio between the frequency of the constant
	 * counter and the maximum frequency of the CPU.
	 *
	 *			      const_freq
	 * arch_max_freq_scale =   ---------------- * SCHED_CAPACITY_SCALE²
	 *			   cpuinfo_max_freq
	 *
	 * We use a factor of 2 * SCHED_CAPACITY_SHIFT -> SCHED_CAPACITY_SCALE²
	 * in order to ensure a good resolution for arch_max_freq_scale for
	 * very low arch timer frequencies (down to the KHz range which should
	 * be unlikely).
	 */
	ratio = (u64)arch_timer_get_rate() << (2 * SCHED_CAPACITY_SHIFT);
	ratio = div64_u64(ratio, max_freq_hz);
	if (!ratio) {
		WARN_ONCE(1, "System timer frequency too low.\n");
		return -EINVAL;
	}

	per_cpu(arch_max_freq_scale, cpu) = (unsigned long)ratio;

	return 0;
}

static inline bool
enable_policy_freq_counters(int cpu, cpumask_var_t valid_cpus)
{
	struct cpufreq_policy *policy = cpufreq_cpu_get(cpu);

	if (!policy) {
		pr_debug("CPU%d: No cpufreq policy found.\n", cpu);
		return false;
	}

	if (cpumask_subset(policy->related_cpus, valid_cpus))
		cpumask_or(amu_fie_cpus, policy->related_cpus,
			   amu_fie_cpus);

	cpufreq_cpu_put(policy);

	return true;
}

static DEFINE_STATIC_KEY_FALSE(amu_fie_key);
#define amu_freq_invariant() static_branch_unlikely(&amu_fie_key)

static int __init init_amu_fie(void)
{
	cpumask_var_t valid_cpus;
	bool have_policy = false;
	int ret = 0;
	int cpu;

	if (!zalloc_cpumask_var(&valid_cpus, GFP_KERNEL))
		return -ENOMEM;

	if (!zalloc_cpumask_var(&amu_fie_cpus, GFP_KERNEL)) {
		ret = -ENOMEM;
		goto free_valid_mask;
	}

	for_each_present_cpu(cpu) {
		if (validate_cpu_freq_invariance_counters(cpu))
			continue;
		cpumask_set_cpu(cpu, valid_cpus);
		have_policy |= enable_policy_freq_counters(cpu, valid_cpus);
	}

	/*
	 * If we are not restricted by cpufreq policies, we only enable
	 * the use of the AMU feature for FIE if all CPUs support AMU.
	 * Otherwise, enable_policy_freq_counters has already enabled
	 * policy cpus.
	 */
	if (!have_policy && cpumask_equal(valid_cpus, cpu_present_mask))
		cpumask_or(amu_fie_cpus, amu_fie_cpus, valid_cpus);

	if (!cpumask_empty(amu_fie_cpus)) {
		pr_info("CPUs[%*pbl]: counters will be used for FIE.",
			cpumask_pr_args(amu_fie_cpus));
		static_branch_enable(&amu_fie_key);
	}

free_valid_mask:
	free_cpumask_var(valid_cpus);

	return ret;
}
late_initcall_sync(init_amu_fie);

bool arch_freq_counters_available(struct cpumask *cpus)
{
	return amu_freq_invariant() &&
	       cpumask_subset(cpus, amu_fie_cpus);
}

void topology_scale_freq_tick(void)
{
	u64 prev_core_cnt, prev_const_cnt;
	u64 core_cnt, const_cnt, scale;
	int cpu = smp_processor_id();

	if (!amu_freq_invariant())
		return;

	if (!cpumask_test_cpu(cpu, amu_fie_cpus))
		return;

	const_cnt = read_sysreg_s(SYS_AMEVCNTR0_CONST_EL0);
	core_cnt = read_sysreg_s(SYS_AMEVCNTR0_CORE_EL0);
	prev_const_cnt = this_cpu_read(arch_const_cycles_prev);
	prev_core_cnt = this_cpu_read(arch_core_cycles_prev);

	if (unlikely(core_cnt <= prev_core_cnt ||
		     const_cnt <= prev_const_cnt))
		goto store_and_exit;

	/*
	 *	    /\core    arch_max_freq_scale
	 * scale =  ------- * --------------------
	 *	    /\const   SCHED_CAPACITY_SCALE
	 *
	 * See validate_cpu_freq_invariance_counters() for details on
	 * arch_max_freq_scale and the use of SCHED_CAPACITY_SHIFT.
	 */
	scale = core_cnt - prev_core_cnt;
	scale *= this_cpu_read(arch_max_freq_scale);
	scale = div64_u64(scale >> SCHED_CAPACITY_SHIFT,
			  const_cnt - prev_const_cnt);

	scale = min_t(unsigned long, scale, SCHED_CAPACITY_SCALE);
	this_cpu_write(freq_scale, (unsigned long)scale);

store_and_exit:
	this_cpu_write(arch_core_cycles_prev, core_cnt);
	this_cpu_write(arch_const_cycles_prev, const_cnt);
}
#endif /* CONFIG_ARM64_AMU_EXTN */
=======
int cpc_write_ffh(int cpunum, struct cpc_reg *reg, u64 val)
{
	return -EOPNOTSUPP;
}
#endif /* CONFIG_ACPI_CPPC_LIB */
>>>>>>> 7d2a07b7
<|MERGE_RESOLUTION|>--- conflicted
+++ resolved
@@ -29,8 +29,6 @@
 
 	if (cpuid_topo->package_id != -1)
 		goto topology_populated;
-<<<<<<< HEAD
-=======
 
 	mpidr = read_cpuid_mpidr();
 
@@ -239,7 +237,6 @@
 	.source = SCALE_FREQ_SOURCE_ARCH,
 	.set_freq_scale = amu_scale_freq_tick,
 };
->>>>>>> 7d2a07b7
 
 static void amu_fie_setup(const struct cpumask *cpus)
 {
@@ -265,33 +262,6 @@
 		 cpumask_pr_args(cpus));
 }
 
-<<<<<<< HEAD
-#ifdef CONFIG_ACPI
-static bool __init acpi_cpu_is_threaded(int cpu)
-{
-	int is_threaded = acpi_pptt_cpu_is_thread(cpu);
-
-	/*
-	 * if the PPTT doesn't have thread information, assume a homogeneous
-	 * machine and return the current CPU's thread state.
-	 */
-	if (is_threaded < 0)
-		is_threaded = read_cpuid_mpidr() & MPIDR_MT_BITMASK;
-
-	return !!is_threaded;
-}
-
-/*
- * Propagate the topology information of the processor_topology_node tree to the
- * cpu_topology array.
- */
-int __init parse_acpi_topology(void)
-{
-	int cpu, topology_id;
-
-	if (acpi_disabled)
-		return 0;
-=======
 static int init_amu_fie_callback(struct notifier_block *nb, unsigned long val,
 				 void *data)
 {
@@ -358,25 +328,12 @@
 
 	if (WARN_ON_ONCE(irqs_disabled()))
 		return -EPERM;
->>>>>>> 7d2a07b7
 
 	smp_call_function_single(cpu, func, val, 1);
 
 	return 0;
 }
 
-<<<<<<< HEAD
-		if (acpi_cpu_is_threaded(cpu)) {
-			cpu_topology[cpu].thread_id = topology_id;
-			topology_id = find_acpi_cpu_topology(cpu, 1);
-			cpu_topology[cpu].core_id   = topology_id;
-		} else {
-			cpu_topology[cpu].thread_id  = -1;
-			cpu_topology[cpu].core_id    = topology_id;
-		}
-		topology_id = find_acpi_cpu_topology_package(cpu);
-		cpu_topology[cpu].package_id = topology_id;
-=======
 /*
  * Refer to drivers/acpi/cppc_acpi.c for the description of the functions
  * below.
@@ -385,7 +342,6 @@
 {
 	return freq_counters_valid(get_cpu_with_amu_feat());
 }
->>>>>>> 7d2a07b7
 
 int cpc_read_ffh(int cpu, struct cpc_reg *reg, u64 *val)
 {
@@ -408,193 +364,9 @@
 
 	return ret;
 }
-#endif
-
-#ifdef CONFIG_ARM64_AMU_EXTN
-
-#undef pr_fmt
-#define pr_fmt(fmt) "AMU: " fmt
-
-<<<<<<< HEAD
-static DEFINE_PER_CPU_READ_MOSTLY(unsigned long, arch_max_freq_scale);
-static DEFINE_PER_CPU(u64, arch_const_cycles_prev);
-static DEFINE_PER_CPU(u64, arch_core_cycles_prev);
-static cpumask_var_t amu_fie_cpus;
-
-/* Initialize counter reference per-cpu variables for the current CPU */
-void init_cpu_freq_invariance_counters(void)
-{
-	this_cpu_write(arch_core_cycles_prev,
-		       read_sysreg_s(SYS_AMEVCNTR0_CORE_EL0));
-	this_cpu_write(arch_const_cycles_prev,
-		       read_sysreg_s(SYS_AMEVCNTR0_CONST_EL0));
-}
-
-static int validate_cpu_freq_invariance_counters(int cpu)
-{
-	u64 max_freq_hz, ratio;
-
-	if (!cpu_has_amu_feat(cpu)) {
-		pr_debug("CPU%d: counters are not supported.\n", cpu);
-		return -EINVAL;
-	}
-
-	if (unlikely(!per_cpu(arch_const_cycles_prev, cpu) ||
-		     !per_cpu(arch_core_cycles_prev, cpu))) {
-		pr_debug("CPU%d: cycle counters are not enabled.\n", cpu);
-		return -EINVAL;
-	}
-
-	/* Convert maximum frequency from KHz to Hz and validate */
-	max_freq_hz = cpufreq_get_hw_max_freq(cpu) * 1000;
-	if (unlikely(!max_freq_hz)) {
-		pr_debug("CPU%d: invalid maximum frequency.\n", cpu);
-		return -EINVAL;
-	}
-
-	/*
-	 * Pre-compute the fixed ratio between the frequency of the constant
-	 * counter and the maximum frequency of the CPU.
-	 *
-	 *			      const_freq
-	 * arch_max_freq_scale =   ---------------- * SCHED_CAPACITY_SCALE²
-	 *			   cpuinfo_max_freq
-	 *
-	 * We use a factor of 2 * SCHED_CAPACITY_SHIFT -> SCHED_CAPACITY_SCALE²
-	 * in order to ensure a good resolution for arch_max_freq_scale for
-	 * very low arch timer frequencies (down to the KHz range which should
-	 * be unlikely).
-	 */
-	ratio = (u64)arch_timer_get_rate() << (2 * SCHED_CAPACITY_SHIFT);
-	ratio = div64_u64(ratio, max_freq_hz);
-	if (!ratio) {
-		WARN_ONCE(1, "System timer frequency too low.\n");
-		return -EINVAL;
-	}
-
-	per_cpu(arch_max_freq_scale, cpu) = (unsigned long)ratio;
-
-	return 0;
-}
-
-static inline bool
-enable_policy_freq_counters(int cpu, cpumask_var_t valid_cpus)
-{
-	struct cpufreq_policy *policy = cpufreq_cpu_get(cpu);
-
-	if (!policy) {
-		pr_debug("CPU%d: No cpufreq policy found.\n", cpu);
-		return false;
-	}
-
-	if (cpumask_subset(policy->related_cpus, valid_cpus))
-		cpumask_or(amu_fie_cpus, policy->related_cpus,
-			   amu_fie_cpus);
-
-	cpufreq_cpu_put(policy);
-
-	return true;
-}
-
-static DEFINE_STATIC_KEY_FALSE(amu_fie_key);
-#define amu_freq_invariant() static_branch_unlikely(&amu_fie_key)
-
-static int __init init_amu_fie(void)
-{
-	cpumask_var_t valid_cpus;
-	bool have_policy = false;
-	int ret = 0;
-	int cpu;
-
-	if (!zalloc_cpumask_var(&valid_cpus, GFP_KERNEL))
-		return -ENOMEM;
-
-	if (!zalloc_cpumask_var(&amu_fie_cpus, GFP_KERNEL)) {
-		ret = -ENOMEM;
-		goto free_valid_mask;
-	}
-
-	for_each_present_cpu(cpu) {
-		if (validate_cpu_freq_invariance_counters(cpu))
-			continue;
-		cpumask_set_cpu(cpu, valid_cpus);
-		have_policy |= enable_policy_freq_counters(cpu, valid_cpus);
-	}
-
-	/*
-	 * If we are not restricted by cpufreq policies, we only enable
-	 * the use of the AMU feature for FIE if all CPUs support AMU.
-	 * Otherwise, enable_policy_freq_counters has already enabled
-	 * policy cpus.
-	 */
-	if (!have_policy && cpumask_equal(valid_cpus, cpu_present_mask))
-		cpumask_or(amu_fie_cpus, amu_fie_cpus, valid_cpus);
-
-	if (!cpumask_empty(amu_fie_cpus)) {
-		pr_info("CPUs[%*pbl]: counters will be used for FIE.",
-			cpumask_pr_args(amu_fie_cpus));
-		static_branch_enable(&amu_fie_key);
-	}
-
-free_valid_mask:
-	free_cpumask_var(valid_cpus);
-
-	return ret;
-}
-late_initcall_sync(init_amu_fie);
-
-bool arch_freq_counters_available(struct cpumask *cpus)
-{
-	return amu_freq_invariant() &&
-	       cpumask_subset(cpus, amu_fie_cpus);
-}
-
-void topology_scale_freq_tick(void)
-{
-	u64 prev_core_cnt, prev_const_cnt;
-	u64 core_cnt, const_cnt, scale;
-	int cpu = smp_processor_id();
-
-	if (!amu_freq_invariant())
-		return;
-
-	if (!cpumask_test_cpu(cpu, amu_fie_cpus))
-		return;
-
-	const_cnt = read_sysreg_s(SYS_AMEVCNTR0_CONST_EL0);
-	core_cnt = read_sysreg_s(SYS_AMEVCNTR0_CORE_EL0);
-	prev_const_cnt = this_cpu_read(arch_const_cycles_prev);
-	prev_core_cnt = this_cpu_read(arch_core_cycles_prev);
-
-	if (unlikely(core_cnt <= prev_core_cnt ||
-		     const_cnt <= prev_const_cnt))
-		goto store_and_exit;
-
-	/*
-	 *	    /\core    arch_max_freq_scale
-	 * scale =  ------- * --------------------
-	 *	    /\const   SCHED_CAPACITY_SCALE
-	 *
-	 * See validate_cpu_freq_invariance_counters() for details on
-	 * arch_max_freq_scale and the use of SCHED_CAPACITY_SHIFT.
-	 */
-	scale = core_cnt - prev_core_cnt;
-	scale *= this_cpu_read(arch_max_freq_scale);
-	scale = div64_u64(scale >> SCHED_CAPACITY_SHIFT,
-			  const_cnt - prev_const_cnt);
-
-	scale = min_t(unsigned long, scale, SCHED_CAPACITY_SCALE);
-	this_cpu_write(freq_scale, (unsigned long)scale);
-
-store_and_exit:
-	this_cpu_write(arch_core_cycles_prev, core_cnt);
-	this_cpu_write(arch_const_cycles_prev, const_cnt);
-}
-#endif /* CONFIG_ARM64_AMU_EXTN */
-=======
+
 int cpc_write_ffh(int cpunum, struct cpc_reg *reg, u64 val)
 {
 	return -EOPNOTSUPP;
 }
-#endif /* CONFIG_ACPI_CPPC_LIB */
->>>>>>> 7d2a07b7
+#endif /* CONFIG_ACPI_CPPC_LIB */