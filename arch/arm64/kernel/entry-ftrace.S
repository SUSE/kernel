/* SPDX-License-Identifier: GPL-2.0-only */
/*
 * arch/arm64/kernel/entry-ftrace.S
 *
 * Copyright (C) 2013 Linaro Limited
 * Author: AKASHI Takahiro <takahiro.akashi@linaro.org>
 */

#include <linux/linkage.h>
#include <linux/cfi_types.h>
#include <asm/asm-offsets.h>
#include <asm/assembler.h>
#include <asm/ftrace.h>
#include <asm/insn.h>

#ifdef CONFIG_DYNAMIC_FTRACE_WITH_ARGS
/*
 * Due to -fpatchable-function-entry=2, the compiler has placed two NOPs before
 * the regular function prologue. For an enabled callsite, ftrace_init_nop() and
 * ftrace_make_call() have patched those NOPs to:
 *
 * 	MOV	X9, LR
 * 	BL	ftrace_caller
 *
 * Each instrumented function follows the AAPCS, so here x0-x8 and x18-x30 are
 * live (x18 holds the Shadow Call Stack pointer), and x9-x17 are safe to
 * clobber.
 *
 * We save the callsite's context into a struct ftrace_regs before invoking any
 * ftrace callbacks. So that we can get a sensible backtrace, we create frame
 * records for the callsite and the ftrace entry assembly. This is not
 * sufficient for reliable stacktrace: until we create the callsite stack
 * record, its caller is missing from the LR and existing chain of frame
 * records.
 */
SYM_CODE_START(ftrace_caller)
	bti	c

#ifdef CONFIG_DYNAMIC_FTRACE_WITH_CALL_OPS
	/*
	 * The literal pointer to the ops is at an 8-byte aligned boundary
	 * which is either 12 or 16 bytes before the BL instruction in the call
	 * site. See ftrace_call_adjust() for details.
	 *
	 * Therefore here the LR points at `literal + 16` or `literal + 20`,
	 * and we can find the address of the literal in either case by
	 * aligning to an 8-byte boundary and subtracting 16. We do the
	 * alignment first as this allows us to fold the subtraction into the
	 * LDR.
	 */
	bic	x11, x30, 0x7
	ldr	x11, [x11, #-(4 * AARCH64_INSN_SIZE)]		// op

#ifdef CONFIG_DYNAMIC_FTRACE_WITH_DIRECT_CALLS
	/*
	 * If the op has a direct call, handle it immediately without
	 * saving/restoring registers.
	 */
	ldr	x17, [x11, #FTRACE_OPS_DIRECT_CALL]		// op->direct_call
	cbnz	x17, ftrace_caller_direct
#endif
#endif

	/* Save original SP */
	mov	x10, sp

	/* Make room for ftrace regs, plus two frame records */
	sub	sp, sp, #(FREGS_SIZE + 32)

	/* Save function arguments */
	stp	x0, x1, [sp, #FREGS_X0]
	stp	x2, x3, [sp, #FREGS_X2]
	stp	x4, x5, [sp, #FREGS_X4]
	stp	x6, x7, [sp, #FREGS_X6]
	str	x8,     [sp, #FREGS_X8]

#ifdef CONFIG_DYNAMIC_FTRACE_WITH_DIRECT_CALLS
	str	xzr, [sp, #FREGS_DIRECT_TRAMP]
#endif

	/* Save the callsite's FP, LR, SP */
	str	x29, [sp, #FREGS_FP]
	str	x9,  [sp, #FREGS_LR]
	str	x10, [sp, #FREGS_SP]

	/* Save the PC after the ftrace callsite */
	str	x30, [sp, #FREGS_PC]

	/* Create a frame record for the callsite above the ftrace regs */
	stp	x29, x9, [sp, #FREGS_SIZE + 16]
	add	x29, sp, #FREGS_SIZE + 16

	/* Create our frame record above the ftrace regs */
	stp	x29, x30, [sp, #FREGS_SIZE]
	add	x29, sp, #FREGS_SIZE

<<<<<<< HEAD
SYM_CODE_START(ftrace_regs_caller)
#ifdef BTI_C
	BTI_C
#endif
	ftrace_regs_entry	1
	b	ftrace_common
SYM_CODE_END(ftrace_regs_caller)

SYM_CODE_START(ftrace_caller)
#ifdef BTI_C
	BTI_C
#endif
	ftrace_regs_entry	0
	b	ftrace_common
SYM_CODE_END(ftrace_caller)
=======
	/* Prepare arguments for the the tracer func */
	sub	x0, x30, #AARCH64_INSN_SIZE		// ip (callsite's BL insn)
	mov	x1, x9					// parent_ip (callsite's LR)
	mov	x3, sp					// regs

#ifdef CONFIG_DYNAMIC_FTRACE_WITH_CALL_OPS
	mov	x2, x11					// op
	ldr	x4, [x2, #FTRACE_OPS_FUNC]		// op->func
	blr	x4					// op->func(ip, parent_ip, op, regs)
>>>>>>> eb3cdb58

#else
	ldr_l   x2, function_trace_op			// op

SYM_INNER_LABEL(ftrace_call, SYM_L_GLOBAL)
	bl      ftrace_stub				// func(ip, parent_ip, op, regs)
#endif

/*
 * At the callsite x0-x8 and x19-x30 were live. Any C code will have preserved
 * x19-x29 per the AAPCS, and we created frame records upon entry, so we need
 * to restore x0-x8, x29, and x30.
 */
	/* Restore function arguments */
	ldp	x0, x1, [sp, #FREGS_X0]
	ldp	x2, x3, [sp, #FREGS_X2]
	ldp	x4, x5, [sp, #FREGS_X4]
	ldp	x6, x7, [sp, #FREGS_X6]
	ldr	x8,     [sp, #FREGS_X8]

	/* Restore the callsite's FP */
	ldr	x29, [sp, #FREGS_FP]

#ifdef CONFIG_DYNAMIC_FTRACE_WITH_DIRECT_CALLS
	ldr	x17, [sp, #FREGS_DIRECT_TRAMP]
	cbnz	x17, ftrace_caller_direct_late
#endif

	/* Restore the callsite's LR and PC */
	ldr	x30, [sp, #FREGS_LR]
	ldr	x9,  [sp, #FREGS_PC]

	/* Restore the callsite's SP */
	add	sp, sp, #FREGS_SIZE + 32

	ret	x9

#ifdef CONFIG_DYNAMIC_FTRACE_WITH_DIRECT_CALLS
SYM_INNER_LABEL(ftrace_caller_direct_late, SYM_L_LOCAL)
	/*
	 * Head to a direct trampoline in x17 after having run other tracers.
	 * The ftrace_regs are live, and x0-x8 and FP have been restored. The
	 * LR, PC, and SP have not been restored.
	 */

	/*
	 * Restore the callsite's LR and PC matching the trampoline calling
	 * convention.
	 */
	ldr	x9,  [sp, #FREGS_LR]
	ldr	x30, [sp, #FREGS_PC]

	/* Restore the callsite's SP */
	add	sp, sp, #FREGS_SIZE + 32

SYM_INNER_LABEL(ftrace_caller_direct, SYM_L_LOCAL)
	/*
	 * Head to a direct trampoline in x17.
	 *
	 * We use `BR X17` as this can safely land on a `BTI C` or `PACIASP` in
	 * the trampoline, and will not unbalance any return stack.
	 */
	br	x17
#endif /* CONFIG_DYNAMIC_FTRACE_WITH_DIRECT_CALLS */
SYM_CODE_END(ftrace_caller)

#ifdef CONFIG_DYNAMIC_FTRACE_WITH_DIRECT_CALLS
SYM_CODE_START(ftrace_stub_direct_tramp)
	bti	c
	mov	x10, x30
	mov	x30, x9
	ret	x10
SYM_CODE_END(ftrace_stub_direct_tramp)
#endif /* CONFIG_DYNAMIC_FTRACE_WITH_DIRECT_CALLS */

#else /* CONFIG_DYNAMIC_FTRACE_WITH_ARGS */

/*
 * Gcc with -pg will put the following code in the beginning of each function:
 *      mov x0, x30
 *      bl _mcount
 *	[function's body ...]
 * "bl _mcount" may be replaced to "bl ftrace_caller" or NOP if dynamic
 * ftrace is enabled.
 *
 * Please note that x0 as an argument will not be used here because we can
 * get lr(x30) of instrumented function at any time by winding up call stack
 * as long as the kernel is compiled without -fomit-frame-pointer.
 * (or CONFIG_FRAME_POINTER, this is forced on arm64)
 *
 * stack layout after mcount_enter in _mcount():
 *
 * current sp/fp =>  0:+-----+
 * in _mcount()        | x29 | -> instrumented function's fp
 *                     +-----+
 *                     | x30 | -> _mcount()'s lr (= instrumented function's pc)
 * old sp       => +16:+-----+
 * when instrumented   |     |
 * function calls      | ... |
 * _mcount()           |     |
 *                     |     |
 * instrumented => +xx:+-----+
 * function's fp       | x29 | -> parent's fp
 *                     +-----+
 *                     | x30 | -> instrumented function's lr (= parent's pc)
 *                     +-----+
 *                     | ... |
 */

	.macro mcount_enter
	stp	x29, x30, [sp, #-16]!
	mov	x29, sp
	.endm

	.macro mcount_exit
	ldp	x29, x30, [sp], #16
	ret
	.endm

	.macro mcount_adjust_addr rd, rn
	sub	\rd, \rn, #AARCH64_INSN_SIZE
	.endm

	/* for instrumented function's parent */
	.macro mcount_get_parent_fp reg
	ldr	\reg, [x29]
	ldr	\reg, [\reg]
	.endm

	/* for instrumented function */
	.macro mcount_get_pc0 reg
	mcount_adjust_addr	\reg, x30
	.endm

	.macro mcount_get_pc reg
	ldr	\reg, [x29, #8]
	mcount_adjust_addr	\reg, \reg
	.endm

	.macro mcount_get_lr reg
	ldr	\reg, [x29]
	ldr	\reg, [\reg, #8]
	.endm

	.macro mcount_get_lr_addr reg
	ldr	\reg, [x29]
	add	\reg, \reg, #8
	.endm

/*
 * _mcount() is used to build the kernel with -pg option, but all the branch
 * instructions to _mcount() are replaced to NOP initially at kernel start up,
 * and later on, NOP to branch to ftrace_caller() when enabled or branch to
 * NOP when disabled per-function base.
 */
SYM_FUNC_START(_mcount)
	ret
SYM_FUNC_END(_mcount)
EXPORT_SYMBOL(_mcount)
NOKPROBE(_mcount)

/*
 * void ftrace_caller(unsigned long return_address)
 * @return_address: return address to instrumented function
 *
 * This function is a counterpart of _mcount() in 'static' ftrace, and
 * makes calls to:
 *     - tracer function to probe instrumented function's entry,
 *     - ftrace_graph_caller to set up an exit hook
 */
SYM_FUNC_START(ftrace_caller)
	mcount_enter

	mcount_get_pc0	x0		//     function's pc
	mcount_get_lr	x1		//     function's lr

SYM_INNER_LABEL(ftrace_call, SYM_L_GLOBAL)	// tracer(pc, lr);
	nop				// This will be replaced with "bl xxx"
					// where xxx can be any kind of tracer.

#ifdef CONFIG_FUNCTION_GRAPH_TRACER
SYM_INNER_LABEL(ftrace_graph_call, SYM_L_GLOBAL) // ftrace_graph_caller();
	nop				// If enabled, this will be replaced
					// "b ftrace_graph_caller"
#endif

	mcount_exit
SYM_FUNC_END(ftrace_caller)

#ifdef CONFIG_FUNCTION_GRAPH_TRACER
/*
 * void ftrace_graph_caller(void)
 *
 * Called from _mcount() or ftrace_caller() when function_graph tracer is
 * selected.
 * This function w/ prepare_ftrace_return() fakes link register's value on
 * the call stack in order to intercept instrumented function's return path
 * and run return_to_handler() later on its exit.
 */
SYM_FUNC_START(ftrace_graph_caller)
	mcount_get_pc		  x0	//     function's pc
	mcount_get_lr_addr	  x1	//     pointer to function's saved lr
	mcount_get_parent_fp	  x2	//     parent's fp
	bl	prepare_ftrace_return	// prepare_ftrace_return(pc, &lr, fp)

	mcount_exit
SYM_FUNC_END(ftrace_graph_caller)
#endif /* CONFIG_FUNCTION_GRAPH_TRACER */
#endif /* CONFIG_DYNAMIC_FTRACE_WITH_ARGS */

SYM_TYPED_FUNC_START(ftrace_stub)
	ret
SYM_FUNC_END(ftrace_stub)

#ifdef CONFIG_FUNCTION_GRAPH_TRACER
SYM_TYPED_FUNC_START(ftrace_stub_graph)
	ret
SYM_FUNC_END(ftrace_stub_graph)

/*
 * void return_to_handler(void)
 *
 * Run ftrace_return_to_handler() before going back to parent.
 * @fp is checked against the value passed by ftrace_graph_caller().
 */
SYM_CODE_START(return_to_handler)
	/* save return value regs */
	sub sp, sp, #64
	stp x0, x1, [sp]
	stp x2, x3, [sp, #16]
	stp x4, x5, [sp, #32]
	stp x6, x7, [sp, #48]

	mov	x0, x29			//     parent's fp
	bl	ftrace_return_to_handler// addr = ftrace_return_to_hander(fp);
	mov	x30, x0			// restore the original return address

	/* restore return value regs */
	ldp x0, x1, [sp]
	ldp x2, x3, [sp, #16]
	ldp x4, x5, [sp, #32]
	ldp x6, x7, [sp, #48]
	add sp, sp, #64

	ret
SYM_CODE_END(return_to_handler)
#endif /* CONFIG_FUNCTION_GRAPH_TRACER */<|MERGE_RESOLUTION|>--- conflicted
+++ resolved
@@ -94,23 +94,6 @@
 	stp	x29, x30, [sp, #FREGS_SIZE]
 	add	x29, sp, #FREGS_SIZE
 
-<<<<<<< HEAD
-SYM_CODE_START(ftrace_regs_caller)
-#ifdef BTI_C
-	BTI_C
-#endif
-	ftrace_regs_entry	1
-	b	ftrace_common
-SYM_CODE_END(ftrace_regs_caller)
-
-SYM_CODE_START(ftrace_caller)
-#ifdef BTI_C
-	BTI_C
-#endif
-	ftrace_regs_entry	0
-	b	ftrace_common
-SYM_CODE_END(ftrace_caller)
-=======
 	/* Prepare arguments for the the tracer func */
 	sub	x0, x30, #AARCH64_INSN_SIZE		// ip (callsite's BL insn)
 	mov	x1, x9					// parent_ip (callsite's LR)
@@ -120,7 +103,6 @@
 	mov	x2, x11					// op
 	ldr	x4, [x2, #FTRACE_OPS_FUNC]		// op->func
 	blr	x4					// op->func(ip, parent_ip, op, regs)
->>>>>>> eb3cdb58
 
 #else
 	ldr_l   x2, function_trace_op			// op
