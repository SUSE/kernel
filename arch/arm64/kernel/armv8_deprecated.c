--- conflicted
+++ resolved
@@ -51,212 +51,28 @@
 	int current_mode;
 	int min;
 	int max;
-<<<<<<< HEAD
-};
-
-static LIST_HEAD(insn_emulation);
-static int nr_insn_emulated __initdata;
-static DEFINE_RAW_SPINLOCK(insn_emulation_lock);
-static DEFINE_MUTEX(insn_emulation_mutex);
-
-static void register_emulation_hooks(struct insn_emulation_ops *ops)
-{
-	struct undef_hook *hook;
-
-	BUG_ON(!ops->hooks);
-
-	for (hook = ops->hooks; hook->instr_mask; hook++)
-		register_undef_hook(hook);
-
-	pr_notice("Registered %s emulation handler\n", ops->name);
-}
-
-static void remove_emulation_hooks(struct insn_emulation_ops *ops)
-{
-	struct undef_hook *hook;
-
-	BUG_ON(!ops->hooks);
-
-	for (hook = ops->hooks; hook->instr_mask; hook++)
-		unregister_undef_hook(hook);
-
-	pr_notice("Removed %s emulation handler\n", ops->name);
-}
-
-static void enable_insn_hw_mode(void *data)
-{
-	struct insn_emulation *insn = (struct insn_emulation *)data;
-	if (insn->ops->set_hw_mode)
-		insn->ops->set_hw_mode(true);
-}
-
-static void disable_insn_hw_mode(void *data)
-{
-	struct insn_emulation *insn = (struct insn_emulation *)data;
-	if (insn->ops->set_hw_mode)
-		insn->ops->set_hw_mode(false);
-}
-
-/* Run set_hw_mode(mode) on all active CPUs */
-static int run_all_cpu_set_hw_mode(struct insn_emulation *insn, bool enable)
-{
-	if (!insn->ops->set_hw_mode)
-		return -EINVAL;
-	if (enable)
-		on_each_cpu(enable_insn_hw_mode, (void *)insn, true);
-	else
-		on_each_cpu(disable_insn_hw_mode, (void *)insn, true);
-	return 0;
-}
-
-/*
- * Run set_hw_mode for all insns on a starting CPU.
- * Returns:
- *  0 		- If all the hooks ran successfully.
- * -EINVAL	- At least one hook is not supported by the CPU.
- */
-static int run_all_insn_set_hw_mode(unsigned int cpu)
-{
-	int rc = 0;
-	unsigned long flags;
-	struct insn_emulation *insn;
-
-	raw_spin_lock_irqsave(&insn_emulation_lock, flags);
-	list_for_each_entry(insn, &insn_emulation, node) {
-		bool enable = (insn->current_mode == INSN_HW);
-		if (insn->ops->set_hw_mode && insn->ops->set_hw_mode(enable)) {
-			pr_warn("CPU[%u] cannot support the emulation of %s",
-				cpu, insn->ops->name);
-			rc = -EINVAL;
-		}
-	}
-	raw_spin_unlock_irqrestore(&insn_emulation_lock, flags);
-	return rc;
-}
-
-static int update_insn_emulation_mode(struct insn_emulation *insn,
-				       enum insn_emulation_mode prev)
-{
-	int ret = 0;
-
-	switch (prev) {
-	case INSN_UNDEF: /* Nothing to be done */
-		break;
-	case INSN_EMULATE:
-		remove_emulation_hooks(insn->ops);
-		break;
-	case INSN_HW:
-		if (!run_all_cpu_set_hw_mode(insn, false))
-			pr_notice("Disabled %s support\n", insn->ops->name);
-		break;
-	}
-
-	switch (insn->current_mode) {
-	case INSN_UNDEF:
-		break;
-	case INSN_EMULATE:
-		register_emulation_hooks(insn->ops);
-		break;
-	case INSN_HW:
-		ret = run_all_cpu_set_hw_mode(insn, true);
-		if (!ret)
-			pr_notice("Enabled %s support\n", insn->ops->name);
-		break;
-	}
-
-	return ret;
-}
-
-static void __init register_insn_emulation(struct insn_emulation_ops *ops)
-{
-	unsigned long flags;
-	struct insn_emulation *insn;
-
-	insn = kzalloc(sizeof(*insn), GFP_KERNEL);
-	if (!insn)
-		return;
-
-	insn->ops = ops;
-	insn->min = INSN_UNDEF;
-
-	switch (ops->status) {
-	case INSN_DEPRECATED:
-		insn->current_mode = INSN_EMULATE;
-		/* Disable the HW mode if it was turned on at early boot time */
-		run_all_cpu_set_hw_mode(insn, false);
-		insn->max = INSN_HW;
-		break;
-	case INSN_OBSOLETE:
-		insn->current_mode = INSN_UNDEF;
-		insn->max = INSN_EMULATE;
-		break;
-	}
-
-	raw_spin_lock_irqsave(&insn_emulation_lock, flags);
-	list_add(&insn->node, &insn_emulation);
-	nr_insn_emulated++;
-	raw_spin_unlock_irqrestore(&insn_emulation_lock, flags);
-
-	/* Register any handlers if required */
-	update_insn_emulation_mode(insn, INSN_UNDEF);
-}
-
-static int emulation_proc_handler(struct ctl_table *table, int write,
-				  void *buffer, size_t *lenp,
-				  loff_t *ppos)
-{
-	int ret = 0;
-	struct insn_emulation *insn = container_of(table->data, struct insn_emulation, current_mode);
-	enum insn_emulation_mode prev_mode = insn->current_mode;
-
-	mutex_lock(&insn_emulation_mutex);
-	ret = proc_dointvec_minmax(table, write, buffer, lenp, ppos);
-=======
 
 	/*
 	 * sysctl for this emulation + a sentinal entry.
 	 */
 	struct ctl_table sysctl[2];
 };
->>>>>>> eb3cdb58
 
 #define ARM_OPCODE_CONDTEST_FAIL   0
 #define ARM_OPCODE_CONDTEST_PASS   1
 #define ARM_OPCODE_CONDTEST_UNCOND 2
 
-<<<<<<< HEAD
-	ret = update_insn_emulation_mode(insn, prev_mode);
-	if (ret) {
-		/* Mode change failed, revert to previous mode. */
-		insn->current_mode = prev_mode;
-		update_insn_emulation_mode(insn, INSN_UNDEF);
-	}
-ret:
-	mutex_unlock(&insn_emulation_mutex);
-	return ret;
-}
-=======
 #define	ARM_OPCODE_CONDITION_UNCOND	0xf
->>>>>>> eb3cdb58
 
 static unsigned int __maybe_unused aarch32_check_condition(u32 opcode, u32 psr)
 {
 	u32 cc_bits  = opcode >> 28;
 
-<<<<<<< HEAD
-		sysctl->procname = insn->ops->name;
-		sysctl->data = &insn->current_mode;
-		sysctl->extra1 = &insn->min;
-		sysctl->extra2 = &insn->max;
-		sysctl->proc_handler = emulation_proc_handler;
-		i++;
-=======
 	if (cc_bits != ARM_OPCODE_CONDITION_UNCOND) {
 		if ((*aarch32_opcode_cond_checks[cc_bits])(psr))
 			return ARM_OPCODE_CONDTEST_PASS;
 		else
 			return ARM_OPCODE_CONDTEST_FAIL;
->>>>>>> eb3cdb58
 	}
 	return ARM_OPCODE_CONDTEST_UNCOND;
 }
