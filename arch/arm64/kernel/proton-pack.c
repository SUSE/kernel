--- conflicted
+++ resolved
@@ -864,11 +864,7 @@
 	if (scope != SCOPE_LOCAL_CPU)
 		return all_safe;
 
-<<<<<<< HEAD
-	if (is_midr_in_range_list(read_cpuid_id(), spectre_bhb_safe_list))
-=======
 	if (is_midr_in_range_list(spectre_bhb_safe_list))
->>>>>>> e747403a
 		return true;
 
 	all_safe = false;
@@ -908,10 +904,7 @@
 		MIDR_ALL_VERSIONS(MIDR_CORTEX_A77),
 		MIDR_ALL_VERSIONS(MIDR_NEOVERSE_N1),
 		MIDR_ALL_VERSIONS(MIDR_QCOM_KRYO_4XX_GOLD),
-<<<<<<< HEAD
-=======
 		MIDR_ALL_VERSIONS(MIDR_HISI_HIP09),
->>>>>>> e747403a
 		{},
 	};
 	static const struct midr_range spectre_bhb_k11_list[] = {
@@ -924,19 +917,6 @@
 		{},
 	};
 
-<<<<<<< HEAD
-	if (is_midr_in_range_list(read_cpuid_id(), spectre_bhb_k132_list))
-		k = 132;
-	else if (is_midr_in_range_list(read_cpuid_id(), spectre_bhb_k38_list))
-		k = 38;
-	else if (is_midr_in_range_list(read_cpuid_id(), spectre_bhb_k32_list))
-		k = 32;
-	else if (is_midr_in_range_list(read_cpuid_id(), spectre_bhb_k24_list))
-		k = 24;
-	else if (is_midr_in_range_list(read_cpuid_id(), spectre_bhb_k11_list))
-		k = 11;
-	else if (is_midr_in_range_list(read_cpuid_id(), spectre_bhb_k8_list))
-=======
 	if (is_midr_in_range_list(spectre_bhb_k132_list))
 		k = 132;
 	else if (is_midr_in_range_list(spectre_bhb_k38_list))
@@ -948,7 +928,6 @@
 	else if (is_midr_in_range_list(spectre_bhb_k11_list))
 		k = 11;
 	else if (is_midr_in_range_list(spectre_bhb_k8_list))
->>>>>>> e747403a
 		k =  8;
 
 	return k;
