// SPDX-License-Identifier: GPL-2.0
/*
 * kexec_file for arm64
 *
 * Copyright (C) 2018 Linaro Limited
 * Author: AKASHI Takahiro <takahiro.akashi@linaro.org>
 *
 * Most code is derived from arm64 port of kexec-tools
 */

#define pr_fmt(fmt) "kexec_file: " fmt

#include <linux/ioport.h>
#include <linux/kernel.h>
#include <linux/kexec.h>
#include <linux/libfdt.h>
#include <linux/memblock.h>
#include <linux/of.h>
#include <linux/of_fdt.h>
<<<<<<< HEAD
#include <linux/random.h>
=======
>>>>>>> 7d2a07b7
#include <linux/slab.h>
#include <linux/string.h>
#include <linux/types.h>
#include <linux/vmalloc.h>
<<<<<<< HEAD
#include <asm/byteorder.h>

/* relevant device tree properties */
#define FDT_PROP_KEXEC_ELFHDR	"linux,elfcorehdr"
#define FDT_PROP_MEM_RANGE	"linux,usable-memory-range"
#define FDT_PROP_INITRD_START	"linux,initrd-start"
#define FDT_PROP_INITRD_END	"linux,initrd-end"
#define FDT_PROP_BOOTARGS	"bootargs"
#define FDT_PROP_KASLR_SEED	"kaslr-seed"
#define FDT_PROP_RNG_SEED	"rng-seed"
#define RNG_SEED_SIZE		128
=======
>>>>>>> 7d2a07b7

const struct kexec_file_ops * const kexec_file_loaders[] = {
	&kexec_image_ops,
	NULL
};

int arch_kimage_file_post_load_cleanup(struct kimage *image)
{
	kvfree(image->arch.dtb);
	image->arch.dtb = NULL;

<<<<<<< HEAD
	vfree(image->arch.elf_headers);
	image->arch.elf_headers = NULL;
	image->arch.elf_headers_sz = 0;
=======
	vfree(image->elf_headers);
	image->elf_headers = NULL;
	image->elf_headers_sz = 0;
>>>>>>> 7d2a07b7

	return kexec_image_post_load_cleanup_default(image);
}

static int prepare_elf_headers(void **addr, unsigned long *sz)
{
<<<<<<< HEAD
	int off, ret;

	ret = fdt_path_offset(dtb, "/chosen");
	if (ret < 0)
		goto out;

	off = ret;

	ret = fdt_delprop(dtb, off, FDT_PROP_KEXEC_ELFHDR);
	if (ret && ret != -FDT_ERR_NOTFOUND)
		goto out;
	ret = fdt_delprop(dtb, off, FDT_PROP_MEM_RANGE);
	if (ret && ret != -FDT_ERR_NOTFOUND)
		goto out;

	if (image->type == KEXEC_TYPE_CRASH) {
		/* add linux,elfcorehdr */
		ret = fdt_appendprop_addrrange(dtb, 0, off,
				FDT_PROP_KEXEC_ELFHDR,
				image->arch.elf_headers_mem,
				image->arch.elf_headers_sz);
		if (ret)
			return (ret == -FDT_ERR_NOSPACE ? -ENOMEM : -EINVAL);

		/* add linux,usable-memory-range */
		ret = fdt_appendprop_addrrange(dtb, 0, off,
				FDT_PROP_MEM_RANGE,
				crashk_res.start,
				crashk_res.end - crashk_res.start + 1);
		if (ret)
			return (ret == -FDT_ERR_NOSPACE ? -ENOMEM : -EINVAL);
	}

	/* add bootargs */
	if (cmdline) {
		ret = fdt_setprop_string(dtb, off, FDT_PROP_BOOTARGS, cmdline);
		if (ret)
			goto out;
	} else {
		ret = fdt_delprop(dtb, off, FDT_PROP_BOOTARGS);
		if (ret && (ret != -FDT_ERR_NOTFOUND))
			goto out;
=======
	struct crash_mem *cmem;
	unsigned int nr_ranges;
	int ret;
	u64 i;
	phys_addr_t start, end;

	nr_ranges = 1; /* for exclusion of crashkernel region */
	for_each_mem_range(i, &start, &end)
		nr_ranges++;

	cmem = kmalloc(struct_size(cmem, ranges, nr_ranges), GFP_KERNEL);
	if (!cmem)
		return -ENOMEM;

	cmem->max_nr_ranges = nr_ranges;
	cmem->nr_ranges = 0;
	for_each_mem_range(i, &start, &end) {
		cmem->ranges[cmem->nr_ranges].start = start;
		cmem->ranges[cmem->nr_ranges].end = end - 1;
		cmem->nr_ranges++;
>>>>>>> 7d2a07b7
	}

	/* Exclude crashkernel region */
	ret = crash_exclude_mem_range(cmem, crashk_res.start, crashk_res.end);

<<<<<<< HEAD
	/* add kaslr-seed */
	ret = fdt_delprop(dtb, off, FDT_PROP_KASLR_SEED);
	if (ret == -FDT_ERR_NOTFOUND)
		ret = 0;
	else if (ret)
		goto out;

	if (rng_is_initialized()) {
		u64 seed = get_random_u64();
		ret = fdt_setprop_u64(dtb, off, FDT_PROP_KASLR_SEED, seed);
		if (ret)
			goto out;
	} else {
		pr_notice("RNG is not initialised: omitting \"%s\" property\n",
				FDT_PROP_KASLR_SEED);
	}

	/* add rng-seed */
	if (rng_is_initialized()) {
		u8 rng_seed[RNG_SEED_SIZE];
		get_random_bytes(rng_seed, RNG_SEED_SIZE);
		ret = fdt_setprop(dtb, off, FDT_PROP_RNG_SEED, rng_seed,
				RNG_SEED_SIZE);
		if (ret)
			goto out;
	} else {
		pr_notice("RNG is not initialised: omitting \"%s\" property\n",
				FDT_PROP_RNG_SEED);
	}

out:
	if (ret)
		return (ret == -FDT_ERR_NOSPACE) ? -ENOMEM : -EINVAL;

	return 0;
}

/*
 * More space needed so that we can add initrd, bootargs, kaslr-seed,
 * rng-seed, userable-memory-range and elfcorehdr.
 */
#define DTB_EXTRA_SPACE 0x1000

static int create_dtb(struct kimage *image,
		      unsigned long initrd_load_addr, unsigned long initrd_len,
		      char *cmdline, void **dtb)
{
	void *buf;
	size_t buf_size;
	size_t cmdline_len;
	int ret;

	cmdline_len = cmdline ? strlen(cmdline) : 0;
	buf_size = fdt_totalsize(initial_boot_params)
			+ cmdline_len + DTB_EXTRA_SPACE;

	for (;;) {
		buf = vmalloc(buf_size);
		if (!buf)
			return -ENOMEM;

		/* duplicate a device tree blob */
		ret = fdt_open_into(initial_boot_params, buf, buf_size);
		if (ret) {
			vfree(buf);
			return -EINVAL;
		}

		ret = setup_dtb(image, initrd_load_addr, initrd_len,
				cmdline, buf);
		if (ret) {
			vfree(buf);
			if (ret == -ENOMEM) {
				/* unlikely, but just in case */
				buf_size += DTB_EXTRA_SPACE;
				continue;
			} else {
				return ret;
			}
		}

		/* trim it */
		fdt_pack(buf);
		*dtb = buf;

		return 0;
	}
}

static int prepare_elf_headers(void **addr, unsigned long *sz)
{
	struct crash_mem *cmem;
	unsigned int nr_ranges;
	int ret;
	u64 i;
	phys_addr_t start, end;

	nr_ranges = 1; /* for exclusion of crashkernel region */
	for_each_mem_range(i, &memblock.memory, NULL, NUMA_NO_NODE,
					MEMBLOCK_NONE, &start, &end, NULL)
		nr_ranges++;

	cmem = kmalloc(sizeof(struct crash_mem) +
			sizeof(struct crash_mem_range) * nr_ranges, GFP_KERNEL);
	if (!cmem)
		return -ENOMEM;

	cmem->max_nr_ranges = nr_ranges;
	cmem->nr_ranges = 0;
	for_each_mem_range(i, &memblock.memory, NULL, NUMA_NO_NODE,
					MEMBLOCK_NONE, &start, &end, NULL) {
		cmem->ranges[cmem->nr_ranges].start = start;
		cmem->ranges[cmem->nr_ranges].end = end - 1;
		cmem->nr_ranges++;
	}

	/* Exclude crashkernel region */
	ret = crash_exclude_mem_range(cmem, crashk_res.start, crashk_res.end);

	if (!ret)
		ret =  crash_prepare_elf64_headers(cmem, true, addr, sz);

	kfree(cmem);
	return ret;
}

=======
	if (!ret)
		ret =  crash_prepare_elf64_headers(cmem, true, addr, sz);

	kfree(cmem);
	return ret;
}

/*
 * Tries to add the initrd and DTB to the image. If it is not possible to find
 * valid locations, this function will undo changes to the image and return non
 * zero.
 */
>>>>>>> 7d2a07b7
int load_other_segments(struct kimage *image,
			unsigned long kernel_load_addr,
			unsigned long kernel_size,
			char *initrd, unsigned long initrd_len,
			char *cmdline)
{
	struct kexec_buf kbuf;
	void *headers, *dtb = NULL;
<<<<<<< HEAD
	unsigned long headers_sz, initrd_load_addr = 0, dtb_len;
=======
	unsigned long headers_sz, initrd_load_addr = 0, dtb_len,
		      orig_segments = image->nr_segments;
>>>>>>> 7d2a07b7
	int ret = 0;

	kbuf.image = image;
	/* not allocate anything below the kernel */
	kbuf.buf_min = kernel_load_addr + kernel_size;

	/* load elf core header */
	if (image->type == KEXEC_TYPE_CRASH) {
		ret = prepare_elf_headers(&headers, &headers_sz);
		if (ret) {
			pr_err("Preparing elf core header failed\n");
			goto out_err;
		}

		kbuf.buffer = headers;
		kbuf.bufsz = headers_sz;
		kbuf.mem = KEXEC_BUF_MEM_UNKNOWN;
		kbuf.memsz = headers_sz;
		kbuf.buf_align = SZ_64K; /* largest supported page size */
		kbuf.buf_max = ULONG_MAX;
		kbuf.top_down = true;

		ret = kexec_add_buffer(&kbuf);
		if (ret) {
			vfree(headers);
			goto out_err;
		}
<<<<<<< HEAD
		image->arch.elf_headers = headers;
		image->arch.elf_headers_mem = kbuf.mem;
		image->arch.elf_headers_sz = headers_sz;

		pr_debug("Loaded elf core header at 0x%lx bufsz=0x%lx memsz=0x%lx\n",
			 image->arch.elf_headers_mem, kbuf.bufsz, kbuf.memsz);
=======
		image->elf_headers = headers;
		image->elf_load_addr = kbuf.mem;
		image->elf_headers_sz = headers_sz;

		pr_debug("Loaded elf core header at 0x%lx bufsz=0x%lx memsz=0x%lx\n",
			 image->elf_load_addr, kbuf.bufsz, kbuf.memsz);
>>>>>>> 7d2a07b7
	}

	/* load initrd */
	if (initrd) {
		kbuf.buffer = initrd;
		kbuf.bufsz = initrd_len;
		kbuf.mem = KEXEC_BUF_MEM_UNKNOWN;
		kbuf.memsz = initrd_len;
		kbuf.buf_align = 0;
		/* within 1GB-aligned window of up to 32GB in size */
		kbuf.buf_max = round_down(kernel_load_addr, SZ_1G)
						+ (unsigned long)SZ_1G * 32;
		kbuf.top_down = false;

		ret = kexec_add_buffer(&kbuf);
		if (ret)
			goto out_err;
		initrd_load_addr = kbuf.mem;

		pr_debug("Loaded initrd at 0x%lx bufsz=0x%lx memsz=0x%lx\n",
				initrd_load_addr, kbuf.bufsz, kbuf.memsz);
	}

	/* load dtb */
	dtb = of_kexec_alloc_and_setup_fdt(image, initrd_load_addr,
					   initrd_len, cmdline, 0);
	if (!dtb) {
		pr_err("Preparing for new dtb failed\n");
		goto out_err;
	}

	/* trim it */
	fdt_pack(dtb);
	dtb_len = fdt_totalsize(dtb);
	kbuf.buffer = dtb;
	kbuf.bufsz = dtb_len;
	kbuf.mem = KEXEC_BUF_MEM_UNKNOWN;
	kbuf.memsz = dtb_len;
	/* not across 2MB boundary */
	kbuf.buf_align = SZ_2M;
	kbuf.buf_max = ULONG_MAX;
	kbuf.top_down = true;

	ret = kexec_add_buffer(&kbuf);
	if (ret)
		goto out_err;
	image->arch.dtb = dtb;
	image->arch.dtb_mem = kbuf.mem;

	pr_debug("Loaded dtb at 0x%lx bufsz=0x%lx memsz=0x%lx\n",
			kbuf.mem, kbuf.bufsz, kbuf.memsz);

	return 0;

out_err:
	image->nr_segments = orig_segments;
	kvfree(dtb);
	return ret;
}<|MERGE_RESOLUTION|>--- conflicted
+++ resolved
@@ -17,28 +17,10 @@
 #include <linux/memblock.h>
 #include <linux/of.h>
 #include <linux/of_fdt.h>
-<<<<<<< HEAD
-#include <linux/random.h>
-=======
->>>>>>> 7d2a07b7
 #include <linux/slab.h>
 #include <linux/string.h>
 #include <linux/types.h>
 #include <linux/vmalloc.h>
-<<<<<<< HEAD
-#include <asm/byteorder.h>
-
-/* relevant device tree properties */
-#define FDT_PROP_KEXEC_ELFHDR	"linux,elfcorehdr"
-#define FDT_PROP_MEM_RANGE	"linux,usable-memory-range"
-#define FDT_PROP_INITRD_START	"linux,initrd-start"
-#define FDT_PROP_INITRD_END	"linux,initrd-end"
-#define FDT_PROP_BOOTARGS	"bootargs"
-#define FDT_PROP_KASLR_SEED	"kaslr-seed"
-#define FDT_PROP_RNG_SEED	"rng-seed"
-#define RNG_SEED_SIZE		128
-=======
->>>>>>> 7d2a07b7
 
 const struct kexec_file_ops * const kexec_file_loaders[] = {
 	&kexec_image_ops,
@@ -50,65 +32,15 @@
 	kvfree(image->arch.dtb);
 	image->arch.dtb = NULL;
 
-<<<<<<< HEAD
-	vfree(image->arch.elf_headers);
-	image->arch.elf_headers = NULL;
-	image->arch.elf_headers_sz = 0;
-=======
 	vfree(image->elf_headers);
 	image->elf_headers = NULL;
 	image->elf_headers_sz = 0;
->>>>>>> 7d2a07b7
 
 	return kexec_image_post_load_cleanup_default(image);
 }
 
 static int prepare_elf_headers(void **addr, unsigned long *sz)
 {
-<<<<<<< HEAD
-	int off, ret;
-
-	ret = fdt_path_offset(dtb, "/chosen");
-	if (ret < 0)
-		goto out;
-
-	off = ret;
-
-	ret = fdt_delprop(dtb, off, FDT_PROP_KEXEC_ELFHDR);
-	if (ret && ret != -FDT_ERR_NOTFOUND)
-		goto out;
-	ret = fdt_delprop(dtb, off, FDT_PROP_MEM_RANGE);
-	if (ret && ret != -FDT_ERR_NOTFOUND)
-		goto out;
-
-	if (image->type == KEXEC_TYPE_CRASH) {
-		/* add linux,elfcorehdr */
-		ret = fdt_appendprop_addrrange(dtb, 0, off,
-				FDT_PROP_KEXEC_ELFHDR,
-				image->arch.elf_headers_mem,
-				image->arch.elf_headers_sz);
-		if (ret)
-			return (ret == -FDT_ERR_NOSPACE ? -ENOMEM : -EINVAL);
-
-		/* add linux,usable-memory-range */
-		ret = fdt_appendprop_addrrange(dtb, 0, off,
-				FDT_PROP_MEM_RANGE,
-				crashk_res.start,
-				crashk_res.end - crashk_res.start + 1);
-		if (ret)
-			return (ret == -FDT_ERR_NOSPACE ? -ENOMEM : -EINVAL);
-	}
-
-	/* add bootargs */
-	if (cmdline) {
-		ret = fdt_setprop_string(dtb, off, FDT_PROP_BOOTARGS, cmdline);
-		if (ret)
-			goto out;
-	} else {
-		ret = fdt_delprop(dtb, off, FDT_PROP_BOOTARGS);
-		if (ret && (ret != -FDT_ERR_NOTFOUND))
-			goto out;
-=======
 	struct crash_mem *cmem;
 	unsigned int nr_ranges;
 	int ret;
@@ -129,127 +61,6 @@
 		cmem->ranges[cmem->nr_ranges].start = start;
 		cmem->ranges[cmem->nr_ranges].end = end - 1;
 		cmem->nr_ranges++;
->>>>>>> 7d2a07b7
-	}
-
-	/* Exclude crashkernel region */
-	ret = crash_exclude_mem_range(cmem, crashk_res.start, crashk_res.end);
-
-<<<<<<< HEAD
-	/* add kaslr-seed */
-	ret = fdt_delprop(dtb, off, FDT_PROP_KASLR_SEED);
-	if (ret == -FDT_ERR_NOTFOUND)
-		ret = 0;
-	else if (ret)
-		goto out;
-
-	if (rng_is_initialized()) {
-		u64 seed = get_random_u64();
-		ret = fdt_setprop_u64(dtb, off, FDT_PROP_KASLR_SEED, seed);
-		if (ret)
-			goto out;
-	} else {
-		pr_notice("RNG is not initialised: omitting \"%s\" property\n",
-				FDT_PROP_KASLR_SEED);
-	}
-
-	/* add rng-seed */
-	if (rng_is_initialized()) {
-		u8 rng_seed[RNG_SEED_SIZE];
-		get_random_bytes(rng_seed, RNG_SEED_SIZE);
-		ret = fdt_setprop(dtb, off, FDT_PROP_RNG_SEED, rng_seed,
-				RNG_SEED_SIZE);
-		if (ret)
-			goto out;
-	} else {
-		pr_notice("RNG is not initialised: omitting \"%s\" property\n",
-				FDT_PROP_RNG_SEED);
-	}
-
-out:
-	if (ret)
-		return (ret == -FDT_ERR_NOSPACE) ? -ENOMEM : -EINVAL;
-
-	return 0;
-}
-
-/*
- * More space needed so that we can add initrd, bootargs, kaslr-seed,
- * rng-seed, userable-memory-range and elfcorehdr.
- */
-#define DTB_EXTRA_SPACE 0x1000
-
-static int create_dtb(struct kimage *image,
-		      unsigned long initrd_load_addr, unsigned long initrd_len,
-		      char *cmdline, void **dtb)
-{
-	void *buf;
-	size_t buf_size;
-	size_t cmdline_len;
-	int ret;
-
-	cmdline_len = cmdline ? strlen(cmdline) : 0;
-	buf_size = fdt_totalsize(initial_boot_params)
-			+ cmdline_len + DTB_EXTRA_SPACE;
-
-	for (;;) {
-		buf = vmalloc(buf_size);
-		if (!buf)
-			return -ENOMEM;
-
-		/* duplicate a device tree blob */
-		ret = fdt_open_into(initial_boot_params, buf, buf_size);
-		if (ret) {
-			vfree(buf);
-			return -EINVAL;
-		}
-
-		ret = setup_dtb(image, initrd_load_addr, initrd_len,
-				cmdline, buf);
-		if (ret) {
-			vfree(buf);
-			if (ret == -ENOMEM) {
-				/* unlikely, but just in case */
-				buf_size += DTB_EXTRA_SPACE;
-				continue;
-			} else {
-				return ret;
-			}
-		}
-
-		/* trim it */
-		fdt_pack(buf);
-		*dtb = buf;
-
-		return 0;
-	}
-}
-
-static int prepare_elf_headers(void **addr, unsigned long *sz)
-{
-	struct crash_mem *cmem;
-	unsigned int nr_ranges;
-	int ret;
-	u64 i;
-	phys_addr_t start, end;
-
-	nr_ranges = 1; /* for exclusion of crashkernel region */
-	for_each_mem_range(i, &memblock.memory, NULL, NUMA_NO_NODE,
-					MEMBLOCK_NONE, &start, &end, NULL)
-		nr_ranges++;
-
-	cmem = kmalloc(sizeof(struct crash_mem) +
-			sizeof(struct crash_mem_range) * nr_ranges, GFP_KERNEL);
-	if (!cmem)
-		return -ENOMEM;
-
-	cmem->max_nr_ranges = nr_ranges;
-	cmem->nr_ranges = 0;
-	for_each_mem_range(i, &memblock.memory, NULL, NUMA_NO_NODE,
-					MEMBLOCK_NONE, &start, &end, NULL) {
-		cmem->ranges[cmem->nr_ranges].start = start;
-		cmem->ranges[cmem->nr_ranges].end = end - 1;
-		cmem->nr_ranges++;
 	}
 
 	/* Exclude crashkernel region */
@@ -262,20 +73,11 @@
 	return ret;
 }
 
-=======
-	if (!ret)
-		ret =  crash_prepare_elf64_headers(cmem, true, addr, sz);
-
-	kfree(cmem);
-	return ret;
-}
-
 /*
  * Tries to add the initrd and DTB to the image. If it is not possible to find
  * valid locations, this function will undo changes to the image and return non
  * zero.
  */
->>>>>>> 7d2a07b7
 int load_other_segments(struct kimage *image,
 			unsigned long kernel_load_addr,
 			unsigned long kernel_size,
@@ -284,12 +86,8 @@
 {
 	struct kexec_buf kbuf;
 	void *headers, *dtb = NULL;
-<<<<<<< HEAD
-	unsigned long headers_sz, initrd_load_addr = 0, dtb_len;
-=======
 	unsigned long headers_sz, initrd_load_addr = 0, dtb_len,
 		      orig_segments = image->nr_segments;
->>>>>>> 7d2a07b7
 	int ret = 0;
 
 	kbuf.image = image;
@@ -317,21 +115,12 @@
 			vfree(headers);
 			goto out_err;
 		}
-<<<<<<< HEAD
-		image->arch.elf_headers = headers;
-		image->arch.elf_headers_mem = kbuf.mem;
-		image->arch.elf_headers_sz = headers_sz;
-
-		pr_debug("Loaded elf core header at 0x%lx bufsz=0x%lx memsz=0x%lx\n",
-			 image->arch.elf_headers_mem, kbuf.bufsz, kbuf.memsz);
-=======
 		image->elf_headers = headers;
 		image->elf_load_addr = kbuf.mem;
 		image->elf_headers_sz = headers_sz;
 
 		pr_debug("Loaded elf core header at 0x%lx bufsz=0x%lx memsz=0x%lx\n",
 			 image->elf_load_addr, kbuf.bufsz, kbuf.memsz);
->>>>>>> 7d2a07b7
 	}
 
 	/* load initrd */
