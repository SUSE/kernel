--- conflicted
+++ resolved
@@ -227,15 +227,21 @@
 				      unsigned long *addr)
 {
 	unsigned long pc = rec->ip;
-<<<<<<< HEAD
-	long offset = (long)*addr - (long)pc;
 	struct plt_entry *plt;
+
+	/*
+	 * If a custom trampoline is unreachable, rely on the ftrace_caller
+	 * trampoline which knows how to indirectly reach that trampoline
+	 * through ops->direct_call.
+	 */
+	if (*addr != FTRACE_ADDR && !reachable_by_bl(*addr, pc))
+		*addr = FTRACE_ADDR;
 
 	/*
 	 * When the target is within range of the 'BL' instruction, use 'addr'
 	 * as-is and branch to that directly.
 	 */
-	if (offset >= -SZ_128M && offset < SZ_128M)
+	if (reachable_by_bl(*addr, pc))
 		return true;
 
 	/*
@@ -247,34 +253,6 @@
 		return false;
 
 	/*
-=======
-	struct plt_entry *plt;
-
-	/*
-	 * If a custom trampoline is unreachable, rely on the ftrace_caller
-	 * trampoline which knows how to indirectly reach that trampoline
-	 * through ops->direct_call.
-	 */
-	if (*addr != FTRACE_ADDR && !reachable_by_bl(*addr, pc))
-		*addr = FTRACE_ADDR;
-
-	/*
-	 * When the target is within range of the 'BL' instruction, use 'addr'
-	 * as-is and branch to that directly.
-	 */
-	if (reachable_by_bl(*addr, pc))
-		return true;
-
-	/*
-	 * When the target is outside of the range of a 'BL' instruction, we
-	 * must use a PLT to reach it. We can only place PLTs for modules, and
-	 * only when module PLT support is built-in.
-	 */
-	if (!IS_ENABLED(CONFIG_ARM64_MODULE_PLTS))
-		return false;
-
-	/*
->>>>>>> eb3cdb58
 	 * 'mod' is only set at module load time, but if we end up
 	 * dealing with an out-of-range condition, we can assume it
 	 * is due to a module being loaded far away from the kernel.
@@ -291,19 +269,6 @@
 
 	if (WARN_ON(!mod))
 		return false;
-<<<<<<< HEAD
-
-	plt = get_ftrace_plt(mod, *addr);
-	if (!plt) {
-		pr_err("ftrace: no module PLT for %ps\n", (void *)*addr);
-		return false;
-	}
-
-	*addr = (unsigned long)plt;
-	return true;
-}
-
-=======
 
 	plt = get_ftrace_plt(mod);
 	if (!plt) {
@@ -353,7 +318,6 @@
 static int ftrace_rec_update_ops(struct dyn_ftrace *rec) { return 0; }
 #endif
 
->>>>>>> eb3cdb58
 /*
  * Turn on the call to ftrace_caller() in instrumented function
  */
@@ -361,14 +325,11 @@
 {
 	unsigned long pc = rec->ip;
 	u32 old, new;
-<<<<<<< HEAD
-=======
 	int ret;
 
 	ret = ftrace_rec_update_ops(rec);
 	if (ret)
 		return ret;
->>>>>>> eb3cdb58
 
 	if (!ftrace_find_callable_addr(rec, NULL, &addr))
 		return -EINVAL;
@@ -390,11 +351,6 @@
 	ret = ftrace_rec_set_ops(rec, arm64_rec_get_ops(rec));
 	if (ret)
 		return ret;
-
-	if (!ftrace_find_callable_addr(rec, NULL, &old_addr))
-		return -EINVAL;
-	if (!ftrace_find_callable_addr(rec, NULL, &addr))
-		return -EINVAL;
 
 	if (!ftrace_find_callable_addr(rec, NULL, &old_addr))
 		return -EINVAL;
@@ -458,10 +414,6 @@
 {
 	unsigned long pc = rec->ip;
 	u32 old = 0, new;
-<<<<<<< HEAD
-
-	new = aarch64_insn_gen_nop();
-=======
 	int ret;
 
 	new = aarch64_insn_gen_nop();
@@ -469,7 +421,6 @@
 	ret = ftrace_rec_set_nop_ops(rec);
 	if (ret)
 		return ret;
->>>>>>> eb3cdb58
 
 	/*
 	 * When using mcount, callsites in modules may have been initalized to
@@ -480,11 +431,7 @@
 	 *
 	 * Note: 'mod' is only set at module load time.
 	 */
-<<<<<<< HEAD
-	if (!IS_ENABLED(CONFIG_DYNAMIC_FTRACE_WITH_REGS) &&
-=======
 	if (!IS_ENABLED(CONFIG_DYNAMIC_FTRACE_WITH_ARGS) &&
->>>>>>> eb3cdb58
 	    IS_ENABLED(CONFIG_ARM64_MODULE_PLTS) && mod) {
 		return aarch64_insn_patch_text_nosync((void *)pc, new);
 	}
