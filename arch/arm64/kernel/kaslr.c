--- conflicted
+++ resolved
@@ -14,17 +14,9 @@
 
 bool __ro_after_init __kaslr_is_enabled = false;
 
-<<<<<<< HEAD
-bool __ro_after_init __kaslr_is_enabled = false;
-
-void __init kaslr_init(void)
-{
-	if (kaslr_feature_override.val & kaslr_feature_override.mask & 0xf) {
-=======
 void __init kaslr_init(void)
 {
 	if (kaslr_disabled_cmdline()) {
->>>>>>> 2d5404ca
 		pr_info("KASLR disabled on command line\n");
 		return;
 	}
@@ -41,9 +33,6 @@
 
 	pr_info("KASLR enabled\n");
 	__kaslr_is_enabled = true;
-<<<<<<< HEAD
-}
-=======
 }
 
 static int __init parse_nokaslr(char *unused)
@@ -51,5 +40,4 @@
 	/* nokaslr param handling is done by early cpufeature code */
 	return 0;
 }
-early_param("nokaslr", parse_nokaslr);
->>>>>>> 2d5404ca
+early_param("nokaslr", parse_nokaslr);