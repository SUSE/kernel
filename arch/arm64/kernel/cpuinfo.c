// SPDX-License-Identifier: GPL-2.0-only
/*
 * Record and handle CPU attributes.
 *
 * Copyright (C) 2014 ARM Ltd.
 */
#include <asm/arch_timer.h>
#include <asm/cache.h>
#include <asm/cpu.h>
#include <asm/cputype.h>
#include <asm/cpufeature.h>
#include <asm/fpsimd.h>

#include <linux/bitops.h>
#include <linux/bug.h>
#include <linux/compat.h>
#include <linux/elf.h>
#include <linux/init.h>
#include <linux/kernel.h>
#include <linux/personality.h>
#include <linux/preempt.h>
#include <linux/printk.h>
#include <linux/seq_file.h>
#include <linux/sched.h>
#include <linux/smp.h>
#include <linux/delay.h>

/*
 * In case the boot CPU is hotpluggable, we record its initial state and
 * current state separately. Certain system registers may contain different
 * values depending on configuration at or after reset.
 */
DEFINE_PER_CPU(struct cpuinfo_arm64, cpu_data);
static struct cpuinfo_arm64 boot_cpu_data;

static inline const char *icache_policy_str(int l1ip)
{
	switch (l1ip) {
	case CTR_EL0_L1Ip_VPIPT:
		return "VPIPT";
	case CTR_EL0_L1Ip_VIPT:
		return "VIPT";
	case CTR_EL0_L1Ip_PIPT:
		return "PIPT";
	default:
		return "RESERVED/UNKNOWN";
	}
}

unsigned long __icache_flags;

static const char *const hwcap_str[] = {
	[KERNEL_HWCAP_FP]		= "fp",
	[KERNEL_HWCAP_ASIMD]		= "asimd",
	[KERNEL_HWCAP_EVTSTRM]		= "evtstrm",
	[KERNEL_HWCAP_AES]		= "aes",
	[KERNEL_HWCAP_PMULL]		= "pmull",
	[KERNEL_HWCAP_SHA1]		= "sha1",
	[KERNEL_HWCAP_SHA2]		= "sha2",
	[KERNEL_HWCAP_CRC32]		= "crc32",
	[KERNEL_HWCAP_ATOMICS]		= "atomics",
	[KERNEL_HWCAP_FPHP]		= "fphp",
	[KERNEL_HWCAP_ASIMDHP]		= "asimdhp",
	[KERNEL_HWCAP_CPUID]		= "cpuid",
	[KERNEL_HWCAP_ASIMDRDM]		= "asimdrdm",
	[KERNEL_HWCAP_JSCVT]		= "jscvt",
	[KERNEL_HWCAP_FCMA]		= "fcma",
	[KERNEL_HWCAP_LRCPC]		= "lrcpc",
	[KERNEL_HWCAP_DCPOP]		= "dcpop",
	[KERNEL_HWCAP_SHA3]		= "sha3",
	[KERNEL_HWCAP_SM3]		= "sm3",
	[KERNEL_HWCAP_SM4]		= "sm4",
	[KERNEL_HWCAP_ASIMDDP]		= "asimddp",
	[KERNEL_HWCAP_SHA512]		= "sha512",
	[KERNEL_HWCAP_SVE]		= "sve",
	[KERNEL_HWCAP_ASIMDFHM]		= "asimdfhm",
	[KERNEL_HWCAP_DIT]		= "dit",
	[KERNEL_HWCAP_USCAT]		= "uscat",
	[KERNEL_HWCAP_ILRCPC]		= "ilrcpc",
	[KERNEL_HWCAP_FLAGM]		= "flagm",
	[KERNEL_HWCAP_SSBS]		= "ssbs",
	[KERNEL_HWCAP_SB]		= "sb",
	[KERNEL_HWCAP_PACA]		= "paca",
	[KERNEL_HWCAP_PACG]		= "pacg",
	[KERNEL_HWCAP_DCPODP]		= "dcpodp",
	[KERNEL_HWCAP_SVE2]		= "sve2",
	[KERNEL_HWCAP_SVEAES]		= "sveaes",
	[KERNEL_HWCAP_SVEPMULL]		= "svepmull",
	[KERNEL_HWCAP_SVEBITPERM]	= "svebitperm",
	[KERNEL_HWCAP_SVESHA3]		= "svesha3",
	[KERNEL_HWCAP_SVESM4]		= "svesm4",
	[KERNEL_HWCAP_FLAGM2]		= "flagm2",
	[KERNEL_HWCAP_FRINT]		= "frint",
	[KERNEL_HWCAP_SVEI8MM]		= "svei8mm",
	[KERNEL_HWCAP_SVEF32MM]		= "svef32mm",
	[KERNEL_HWCAP_SVEF64MM]		= "svef64mm",
	[KERNEL_HWCAP_SVEBF16]		= "svebf16",
	[KERNEL_HWCAP_I8MM]		= "i8mm",
	[KERNEL_HWCAP_BF16]		= "bf16",
	[KERNEL_HWCAP_DGH]		= "dgh",
	[KERNEL_HWCAP_RNG]		= "rng",
	[KERNEL_HWCAP_BTI]		= "bti",
	[KERNEL_HWCAP_MTE]		= "mte",
	[KERNEL_HWCAP_ECV]		= "ecv",
	[KERNEL_HWCAP_AFP]		= "afp",
	[KERNEL_HWCAP_RPRES]		= "rpres",
<<<<<<< HEAD
=======
	[KERNEL_HWCAP_MTE3]		= "mte3",
	[KERNEL_HWCAP_SME]		= "sme",
	[KERNEL_HWCAP_SME_I16I64]	= "smei16i64",
	[KERNEL_HWCAP_SME_F64F64]	= "smef64f64",
	[KERNEL_HWCAP_SME_I8I32]	= "smei8i32",
	[KERNEL_HWCAP_SME_F16F32]	= "smef16f32",
	[KERNEL_HWCAP_SME_B16F32]	= "smeb16f32",
	[KERNEL_HWCAP_SME_F32F32]	= "smef32f32",
	[KERNEL_HWCAP_SME_FA64]		= "smefa64",
	[KERNEL_HWCAP_WFXT]		= "wfxt",
	[KERNEL_HWCAP_EBF16]		= "ebf16",
	[KERNEL_HWCAP_SVE_EBF16]	= "sveebf16",
	[KERNEL_HWCAP_CSSC]		= "cssc",
	[KERNEL_HWCAP_RPRFM]		= "rprfm",
	[KERNEL_HWCAP_SVE2P1]		= "sve2p1",
	[KERNEL_HWCAP_SME2]		= "sme2",
	[KERNEL_HWCAP_SME2P1]		= "sme2p1",
	[KERNEL_HWCAP_SME_I16I32]	= "smei16i32",
	[KERNEL_HWCAP_SME_BI32I32]	= "smebi32i32",
	[KERNEL_HWCAP_SME_B16B16]	= "smeb16b16",
	[KERNEL_HWCAP_SME_F16F16]	= "smef16f16",
>>>>>>> eb3cdb58
};

#ifdef CONFIG_COMPAT
#define COMPAT_KERNEL_HWCAP(x)	const_ilog2(COMPAT_HWCAP_ ## x)
static const char *const compat_hwcap_str[] = {
	[COMPAT_KERNEL_HWCAP(SWP)]	= "swp",
	[COMPAT_KERNEL_HWCAP(HALF)]	= "half",
	[COMPAT_KERNEL_HWCAP(THUMB)]	= "thumb",
	[COMPAT_KERNEL_HWCAP(26BIT)]	= NULL,	/* Not possible on arm64 */
	[COMPAT_KERNEL_HWCAP(FAST_MULT)] = "fastmult",
	[COMPAT_KERNEL_HWCAP(FPA)]	= NULL,	/* Not possible on arm64 */
	[COMPAT_KERNEL_HWCAP(VFP)]	= "vfp",
	[COMPAT_KERNEL_HWCAP(EDSP)]	= "edsp",
	[COMPAT_KERNEL_HWCAP(JAVA)]	= NULL,	/* Not possible on arm64 */
	[COMPAT_KERNEL_HWCAP(IWMMXT)]	= NULL,	/* Not possible on arm64 */
	[COMPAT_KERNEL_HWCAP(CRUNCH)]	= NULL,	/* Not possible on arm64 */
	[COMPAT_KERNEL_HWCAP(THUMBEE)]	= NULL,	/* Not possible on arm64 */
	[COMPAT_KERNEL_HWCAP(NEON)]	= "neon",
	[COMPAT_KERNEL_HWCAP(VFPv3)]	= "vfpv3",
	[COMPAT_KERNEL_HWCAP(VFPV3D16)]	= NULL,	/* Not possible on arm64 */
	[COMPAT_KERNEL_HWCAP(TLS)]	= "tls",
	[COMPAT_KERNEL_HWCAP(VFPv4)]	= "vfpv4",
	[COMPAT_KERNEL_HWCAP(IDIVA)]	= "idiva",
	[COMPAT_KERNEL_HWCAP(IDIVT)]	= "idivt",
	[COMPAT_KERNEL_HWCAP(VFPD32)]	= NULL,	/* Not possible on arm64 */
	[COMPAT_KERNEL_HWCAP(LPAE)]	= "lpae",
	[COMPAT_KERNEL_HWCAP(EVTSTRM)]	= "evtstrm",
	[COMPAT_KERNEL_HWCAP(FPHP)]	= "fphp",
	[COMPAT_KERNEL_HWCAP(ASIMDHP)]	= "asimdhp",
	[COMPAT_KERNEL_HWCAP(ASIMDDP)]	= "asimddp",
	[COMPAT_KERNEL_HWCAP(ASIMDFHM)]	= "asimdfhm",
	[COMPAT_KERNEL_HWCAP(ASIMDBF16)] = "asimdbf16",
	[COMPAT_KERNEL_HWCAP(I8MM)]	= "i8mm",
};

#define COMPAT_KERNEL_HWCAP2(x)	const_ilog2(COMPAT_HWCAP2_ ## x)
static const char *const compat_hwcap2_str[] = {
	[COMPAT_KERNEL_HWCAP2(AES)]	= "aes",
	[COMPAT_KERNEL_HWCAP2(PMULL)]	= "pmull",
	[COMPAT_KERNEL_HWCAP2(SHA1)]	= "sha1",
	[COMPAT_KERNEL_HWCAP2(SHA2)]	= "sha2",
	[COMPAT_KERNEL_HWCAP2(CRC32)]	= "crc32",
	[COMPAT_KERNEL_HWCAP2(SB)]	= "sb",
	[COMPAT_KERNEL_HWCAP2(SSBS)]	= "ssbs",
};
#endif /* CONFIG_COMPAT */

static int c_show(struct seq_file *m, void *v)
{
	int i, j;
	bool compat = personality(current->personality) == PER_LINUX32;

	for_each_online_cpu(i) {
		struct cpuinfo_arm64 *cpuinfo = &per_cpu(cpu_data, i);
		u32 midr = cpuinfo->reg_midr;

		/*
		 * glibc reads /proc/cpuinfo to determine the number of
		 * online processors, looking for lines beginning with
		 * "processor".  Give glibc what it expects.
		 */
		seq_printf(m, "processor\t: %d\n", i);
		if (compat)
			seq_printf(m, "model name\t: ARMv8 Processor rev %d (%s)\n",
				   MIDR_REVISION(midr), COMPAT_ELF_PLATFORM);

		seq_printf(m, "BogoMIPS\t: %lu.%02lu\n",
			   loops_per_jiffy / (500000UL/HZ),
			   loops_per_jiffy / (5000UL/HZ) % 100);

		/*
		 * Dump out the common processor features in a single line.
		 * Userspace should read the hwcaps with getauxval(AT_HWCAP)
		 * rather than attempting to parse this, but there's a body of
		 * software which does already (at least for 32-bit).
		 */
		seq_puts(m, "Features\t:");
		if (compat) {
#ifdef CONFIG_COMPAT
			for (j = 0; j < ARRAY_SIZE(compat_hwcap_str); j++) {
				if (compat_elf_hwcap & (1 << j)) {
					/*
					 * Warn once if any feature should not
					 * have been present on arm64 platform.
					 */
					if (WARN_ON_ONCE(!compat_hwcap_str[j]))
						continue;

					seq_printf(m, " %s", compat_hwcap_str[j]);
				}
			}

			for (j = 0; j < ARRAY_SIZE(compat_hwcap2_str); j++)
				if (compat_elf_hwcap2 & (1 << j))
					seq_printf(m, " %s", compat_hwcap2_str[j]);
#endif /* CONFIG_COMPAT */
		} else {
			for (j = 0; j < ARRAY_SIZE(hwcap_str); j++)
				if (cpu_have_feature(j))
					seq_printf(m, " %s", hwcap_str[j]);
		}
		seq_puts(m, "\n");

		seq_printf(m, "CPU implementer\t: 0x%02x\n",
			   MIDR_IMPLEMENTOR(midr));
		seq_printf(m, "CPU architecture: 8\n");
		seq_printf(m, "CPU variant\t: 0x%x\n", MIDR_VARIANT(midr));
		seq_printf(m, "CPU part\t: 0x%03x\n", MIDR_PARTNUM(midr));
		seq_printf(m, "CPU revision\t: %d\n\n", MIDR_REVISION(midr));
	}

	return 0;
}

static void *c_start(struct seq_file *m, loff_t *pos)
{
	return *pos < 1 ? (void *)1 : NULL;
}

static void *c_next(struct seq_file *m, void *v, loff_t *pos)
{
	++*pos;
	return NULL;
}

static void c_stop(struct seq_file *m, void *v)
{
}

const struct seq_operations cpuinfo_op = {
	.start	= c_start,
	.next	= c_next,
	.stop	= c_stop,
	.show	= c_show
};


static struct kobj_type cpuregs_kobj_type = {
	.sysfs_ops = &kobj_sysfs_ops,
};

/*
 * The ARM ARM uses the phrase "32-bit register" to describe a register
 * whose upper 32 bits are RES0 (per C5.1.1, ARM DDI 0487A.i), however
 * no statement is made as to whether the upper 32 bits will or will not
 * be made use of in future, and between ARM DDI 0487A.c and ARM DDI
 * 0487A.d CLIDR_EL1 was expanded from 32-bit to 64-bit.
 *
 * Thus, while both MIDR_EL1 and REVIDR_EL1 are described as 32-bit
 * registers, we expose them both as 64 bit values to cater for possible
 * future expansion without an ABI break.
 */
#define kobj_to_cpuinfo(kobj)	container_of(kobj, struct cpuinfo_arm64, kobj)
#define CPUREGS_ATTR_RO(_name, _field)						\
	static ssize_t _name##_show(struct kobject *kobj,			\
			struct kobj_attribute *attr, char *buf)			\
	{									\
		struct cpuinfo_arm64 *info = kobj_to_cpuinfo(kobj);		\
										\
		if (info->reg_midr)						\
			return sprintf(buf, "0x%016llx\n", info->reg_##_field);	\
		else								\
			return 0;						\
	}									\
	static struct kobj_attribute cpuregs_attr_##_name = __ATTR_RO(_name)

CPUREGS_ATTR_RO(midr_el1, midr);
CPUREGS_ATTR_RO(revidr_el1, revidr);
CPUREGS_ATTR_RO(smidr_el1, smidr);

static struct attribute *cpuregs_id_attrs[] = {
	&cpuregs_attr_midr_el1.attr,
	&cpuregs_attr_revidr_el1.attr,
	NULL
};

static const struct attribute_group cpuregs_attr_group = {
	.attrs = cpuregs_id_attrs,
	.name = "identification"
};

static struct attribute *sme_cpuregs_id_attrs[] = {
	&cpuregs_attr_smidr_el1.attr,
	NULL
};

static const struct attribute_group sme_cpuregs_attr_group = {
	.attrs = sme_cpuregs_id_attrs,
	.name = "identification"
};

static int cpuid_cpu_online(unsigned int cpu)
{
	int rc;
	struct device *dev;
	struct cpuinfo_arm64 *info = &per_cpu(cpu_data, cpu);

	dev = get_cpu_device(cpu);
	if (!dev) {
		rc = -ENODEV;
		goto out;
	}
	rc = kobject_add(&info->kobj, &dev->kobj, "regs");
	if (rc)
		goto out;
	rc = sysfs_create_group(&info->kobj, &cpuregs_attr_group);
	if (rc)
		kobject_del(&info->kobj);
	if (system_supports_sme())
		rc = sysfs_merge_group(&info->kobj, &sme_cpuregs_attr_group);
out:
	return rc;
}

static int cpuid_cpu_offline(unsigned int cpu)
{
	struct device *dev;
	struct cpuinfo_arm64 *info = &per_cpu(cpu_data, cpu);

	dev = get_cpu_device(cpu);
	if (!dev)
		return -ENODEV;
	if (info->kobj.parent) {
		sysfs_remove_group(&info->kobj, &cpuregs_attr_group);
		kobject_del(&info->kobj);
	}

	return 0;
}

static int __init cpuinfo_regs_init(void)
{
	int cpu, ret;

	for_each_possible_cpu(cpu) {
		struct cpuinfo_arm64 *info = &per_cpu(cpu_data, cpu);

		kobject_init(&info->kobj, &cpuregs_kobj_type);
	}

	ret = cpuhp_setup_state(CPUHP_AP_ONLINE_DYN, "arm64/cpuinfo:online",
				cpuid_cpu_online, cpuid_cpu_offline);
	if (ret < 0) {
		pr_err("cpuinfo: failed to register hotplug callbacks.\n");
		return ret;
	}
	return 0;
}
device_initcall(cpuinfo_regs_init);

static void cpuinfo_detect_icache_policy(struct cpuinfo_arm64 *info)
{
	unsigned int cpu = smp_processor_id();
	u32 l1ip = CTR_L1IP(info->reg_ctr);

	switch (l1ip) {
	case CTR_EL0_L1Ip_PIPT:
		break;
	case CTR_EL0_L1Ip_VPIPT:
		set_bit(ICACHEF_VPIPT, &__icache_flags);
		break;
	case CTR_EL0_L1Ip_VIPT:
	default:
		/* Assume aliasing */
		set_bit(ICACHEF_ALIASING, &__icache_flags);
		break;
	}

	pr_info("Detected %s I-cache on CPU%d\n", icache_policy_str(l1ip), cpu);
}

static void __cpuinfo_store_cpu_32bit(struct cpuinfo_32bit *info)
{
	info->reg_id_dfr0 = read_cpuid(ID_DFR0_EL1);
	info->reg_id_dfr1 = read_cpuid(ID_DFR1_EL1);
	info->reg_id_isar0 = read_cpuid(ID_ISAR0_EL1);
	info->reg_id_isar1 = read_cpuid(ID_ISAR1_EL1);
	info->reg_id_isar2 = read_cpuid(ID_ISAR2_EL1);
	info->reg_id_isar3 = read_cpuid(ID_ISAR3_EL1);
	info->reg_id_isar4 = read_cpuid(ID_ISAR4_EL1);
	info->reg_id_isar5 = read_cpuid(ID_ISAR5_EL1);
	info->reg_id_isar6 = read_cpuid(ID_ISAR6_EL1);
	info->reg_id_mmfr0 = read_cpuid(ID_MMFR0_EL1);
	info->reg_id_mmfr1 = read_cpuid(ID_MMFR1_EL1);
	info->reg_id_mmfr2 = read_cpuid(ID_MMFR2_EL1);
	info->reg_id_mmfr3 = read_cpuid(ID_MMFR3_EL1);
	info->reg_id_mmfr4 = read_cpuid(ID_MMFR4_EL1);
	info->reg_id_mmfr5 = read_cpuid(ID_MMFR5_EL1);
	info->reg_id_pfr0 = read_cpuid(ID_PFR0_EL1);
	info->reg_id_pfr1 = read_cpuid(ID_PFR1_EL1);
	info->reg_id_pfr2 = read_cpuid(ID_PFR2_EL1);

	info->reg_mvfr0 = read_cpuid(MVFR0_EL1);
	info->reg_mvfr1 = read_cpuid(MVFR1_EL1);
	info->reg_mvfr2 = read_cpuid(MVFR2_EL1);
}

static void __cpuinfo_store_cpu(struct cpuinfo_arm64 *info)
{
	info->reg_cntfrq = arch_timer_get_cntfrq();
	/*
	 * Use the effective value of the CTR_EL0 than the raw value
	 * exposed by the CPU. CTR_EL0.IDC field value must be interpreted
	 * with the CLIDR_EL1 fields to avoid triggering false warnings
	 * when there is a mismatch across the CPUs. Keep track of the
	 * effective value of the CTR_EL0 in our internal records for
	 * accurate sanity check and feature enablement.
	 */
	info->reg_ctr = read_cpuid_effective_cachetype();
	info->reg_dczid = read_cpuid(DCZID_EL0);
	info->reg_midr = read_cpuid_id();
	info->reg_revidr = read_cpuid(REVIDR_EL1);

	info->reg_id_aa64dfr0 = read_cpuid(ID_AA64DFR0_EL1);
	info->reg_id_aa64dfr1 = read_cpuid(ID_AA64DFR1_EL1);
	info->reg_id_aa64isar0 = read_cpuid(ID_AA64ISAR0_EL1);
	info->reg_id_aa64isar1 = read_cpuid(ID_AA64ISAR1_EL1);
	info->reg_id_aa64isar2 = read_cpuid(ID_AA64ISAR2_EL1);
	info->reg_id_aa64mmfr0 = read_cpuid(ID_AA64MMFR0_EL1);
	info->reg_id_aa64mmfr1 = read_cpuid(ID_AA64MMFR1_EL1);
	info->reg_id_aa64mmfr2 = read_cpuid(ID_AA64MMFR2_EL1);
	info->reg_id_aa64pfr0 = read_cpuid(ID_AA64PFR0_EL1);
	info->reg_id_aa64pfr1 = read_cpuid(ID_AA64PFR1_EL1);
	info->reg_id_aa64zfr0 = read_cpuid(ID_AA64ZFR0_EL1);
	info->reg_id_aa64smfr0 = read_cpuid(ID_AA64SMFR0_EL1);

	if (id_aa64pfr1_mte(info->reg_id_aa64pfr1))
		info->reg_gmid = read_cpuid(GMID_EL1);

	if (id_aa64pfr0_32bit_el0(info->reg_id_aa64pfr0))
		__cpuinfo_store_cpu_32bit(&info->aarch32);

	cpuinfo_detect_icache_policy(info);
}

void cpuinfo_store_cpu(void)
{
	struct cpuinfo_arm64 *info = this_cpu_ptr(&cpu_data);
	__cpuinfo_store_cpu(info);
	update_cpu_features(smp_processor_id(), info, &boot_cpu_data);
}

void __init cpuinfo_store_boot_cpu(void)
{
	struct cpuinfo_arm64 *info = &per_cpu(cpu_data, 0);
	__cpuinfo_store_cpu(info);

	boot_cpu_data = *info;
	init_cpu_features(&boot_cpu_data);
}<|MERGE_RESOLUTION|>--- conflicted
+++ resolved
@@ -104,8 +104,6 @@
 	[KERNEL_HWCAP_ECV]		= "ecv",
 	[KERNEL_HWCAP_AFP]		= "afp",
 	[KERNEL_HWCAP_RPRES]		= "rpres",
-<<<<<<< HEAD
-=======
 	[KERNEL_HWCAP_MTE3]		= "mte3",
 	[KERNEL_HWCAP_SME]		= "sme",
 	[KERNEL_HWCAP_SME_I16I64]	= "smei16i64",
@@ -127,7 +125,6 @@
 	[KERNEL_HWCAP_SME_BI32I32]	= "smebi32i32",
 	[KERNEL_HWCAP_SME_B16B16]	= "smeb16b16",
 	[KERNEL_HWCAP_SME_F16F16]	= "smef16f16",
->>>>>>> eb3cdb58
 };
 
 #ifdef CONFIG_COMPAT
