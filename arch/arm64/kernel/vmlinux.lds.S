--- conflicted
+++ resolved
@@ -180,14 +180,6 @@
 			LOCK_TEXT
 			KPROBES_TEXT
 			HYPERVISOR_TEXT
-<<<<<<< HEAD
-			IDMAP_TEXT
-			HIBERNATE_TEXT
-			TRAMP_TEXT
-			STATIC_CALL_TEXT
-			*(.fixup)
-=======
->>>>>>> eb3cdb58
 			*(.gnu.warning)
 	}
 
@@ -216,8 +208,6 @@
 		IDMAP_TEXT
 		. = ALIGN(PAGE_SIZE);
 	}
-
-	HYPERVISOR_DATA_SECTIONS
 
 	idmap_pg_dir = .;
 	. += PAGE_SIZE;
