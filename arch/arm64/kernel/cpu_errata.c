--- conflicted
+++ resolved
@@ -408,18 +408,6 @@
 	},
 	{
 		.capability = ARM64_HARDEN_BRANCH_PREDICTOR,
-<<<<<<< HEAD
-		MIDR_ALL_VERSIONS(MIDR_QCOM_FALKOR),
-		.enable = qcom_enable_link_stack_sanitization,
-	},
-	{
-		.capability = ARM64_HARDEN_BP_POST_GUEST_EXIT,
-		MIDR_ALL_VERSIONS(MIDR_QCOM_FALKOR),
-	},
-	{
-		.capability = ARM64_HARDEN_BRANCH_PREDICTOR,
-=======
->>>>>>> 7928b2cb
 		MIDR_ALL_VERSIONS(MIDR_BRCM_VULCAN),
 		.enable = enable_smccc_arch_workaround_1,
 	},
