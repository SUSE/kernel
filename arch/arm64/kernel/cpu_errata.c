// SPDX-License-Identifier: GPL-2.0-only
/*
 * Contains CPU specific errata definitions
 *
 * Copyright (C) 2014 ARM Ltd.
 */

#include <linux/arm-smccc.h>
#include <linux/types.h>
#include <linux/cpu.h>
#include <asm/cpu.h>
#include <asm/cputype.h>
#include <asm/cpufeature.h>
#include <asm/kvm_asm.h>
#include <asm/smp_plat.h>

static bool __maybe_unused
is_affected_midr_range(const struct arm64_cpu_capabilities *entry, int scope)
{
	const struct arm64_midr_revidr *fix;
	u32 midr = read_cpuid_id(), revidr;

	WARN_ON(scope != SCOPE_LOCAL_CPU || preemptible());
	if (!is_midr_in_range(midr, &entry->midr_range))
		return false;

	midr &= MIDR_REVISION_MASK | MIDR_VARIANT_MASK;
	revidr = read_cpuid(REVIDR_EL1);
	for (fix = entry->fixed_revs; fix && fix->revidr_mask; fix++)
		if (midr == fix->midr_rv && (revidr & fix->revidr_mask))
			return false;

	return true;
}

static bool __maybe_unused
is_affected_midr_range_list(const struct arm64_cpu_capabilities *entry,
			    int scope)
{
	WARN_ON(scope != SCOPE_LOCAL_CPU || preemptible());
	return is_midr_in_range_list(read_cpuid_id(), entry->midr_range_list);
}

static bool __maybe_unused
is_kryo_midr(const struct arm64_cpu_capabilities *entry, int scope)
{
	u32 model;

	WARN_ON(scope != SCOPE_LOCAL_CPU || preemptible());

	model = read_cpuid_id();
	model &= MIDR_IMPLEMENTOR_MASK | (0xf00 << MIDR_PARTNUM_SHIFT) |
		 MIDR_ARCHITECTURE_MASK;

	return model == entry->midr_range.model;
}

static bool
has_mismatched_cache_type(const struct arm64_cpu_capabilities *entry,
			  int scope)
{
	u64 mask = arm64_ftr_reg_ctrel0.strict_mask;
	u64 sys = arm64_ftr_reg_ctrel0.sys_val & mask;
	u64 ctr_raw, ctr_real;

	WARN_ON(scope != SCOPE_LOCAL_CPU || preemptible());

	/*
	 * We want to make sure that all the CPUs in the system expose
	 * a consistent CTR_EL0 to make sure that applications behaves
	 * correctly with migration.
	 *
	 * If a CPU has CTR_EL0.IDC but does not advertise it via CTR_EL0 :
	 *
	 * 1) It is safe if the system doesn't support IDC, as CPU anyway
	 *    reports IDC = 0, consistent with the rest.
	 *
	 * 2) If the system has IDC, it is still safe as we trap CTR_EL0
	 *    access on this CPU via the ARM64_HAS_CACHE_IDC capability.
	 *
	 * So, we need to make sure either the raw CTR_EL0 or the effective
	 * CTR_EL0 matches the system's copy to allow a secondary CPU to boot.
	 */
	ctr_raw = read_cpuid_cachetype() & mask;
	ctr_real = read_cpuid_effective_cachetype() & mask;

	return (ctr_real != sys) && (ctr_raw != sys);
}

static void
cpu_enable_trap_ctr_access(const struct arm64_cpu_capabilities *cap)
{
	u64 mask = arm64_ftr_reg_ctrel0.strict_mask;
	bool enable_uct_trap = false;

	/* Trap CTR_EL0 access on this CPU, only if it has a mismatch */
	if ((read_cpuid_cachetype() & mask) !=
	    (arm64_ftr_reg_ctrel0.sys_val & mask))
		enable_uct_trap = true;

	/* ... or if the system is affected by an erratum */
	if (cap->capability == ARM64_WORKAROUND_1542419)
		enable_uct_trap = true;

	if (enable_uct_trap)
		sysreg_clear_set(sctlr_el1, SCTLR_EL1_UCT, 0);
}

#ifdef CONFIG_ARM64_ERRATUM_1463225
static bool
has_cortex_a76_erratum_1463225(const struct arm64_cpu_capabilities *entry,
			       int scope)
{
	return is_affected_midr_range_list(entry, scope) && is_kernel_in_hyp_mode();
}
#endif

static void __maybe_unused
cpu_enable_cache_maint_trap(const struct arm64_cpu_capabilities *__unused)
{
	sysreg_clear_set(sctlr_el1, SCTLR_EL1_UCI, 0);
}

static DEFINE_RAW_SPINLOCK(reg_user_mask_modification);
static void __maybe_unused
cpu_clear_bf16_from_user_emulation(const struct arm64_cpu_capabilities *__unused)
{
	struct arm64_ftr_reg *regp;

	regp = get_arm64_ftr_reg(SYS_ID_AA64ISAR1_EL1);
	if (!regp)
		return;

	raw_spin_lock(&reg_user_mask_modification);
	if (regp->user_mask & ID_AA64ISAR1_EL1_BF16_MASK)
		regp->user_mask &= ~ID_AA64ISAR1_EL1_BF16_MASK;
	raw_spin_unlock(&reg_user_mask_modification);
}

#define CAP_MIDR_RANGE(model, v_min, r_min, v_max, r_max)	\
	.matches = is_affected_midr_range,			\
	.midr_range = MIDR_RANGE(model, v_min, r_min, v_max, r_max)

#define CAP_MIDR_ALL_VERSIONS(model)					\
	.matches = is_affected_midr_range,				\
	.midr_range = MIDR_ALL_VERSIONS(model)

#define MIDR_FIXED(rev, revidr_mask) \
	.fixed_revs = (struct arm64_midr_revidr[]){{ (rev), (revidr_mask) }, {}}

#define ERRATA_MIDR_RANGE(model, v_min, r_min, v_max, r_max)		\
	.type = ARM64_CPUCAP_LOCAL_CPU_ERRATUM,				\
	CAP_MIDR_RANGE(model, v_min, r_min, v_max, r_max)

#define CAP_MIDR_RANGE_LIST(list)				\
	.matches = is_affected_midr_range_list,			\
	.midr_range_list = list

/* Errata affecting a range of revisions of  given model variant */
#define ERRATA_MIDR_REV_RANGE(m, var, r_min, r_max)	 \
	ERRATA_MIDR_RANGE(m, var, r_min, var, r_max)

/* Errata affecting a single variant/revision of a model */
#define ERRATA_MIDR_REV(model, var, rev)	\
	ERRATA_MIDR_RANGE(model, var, rev, var, rev)

/* Errata affecting all variants/revisions of a given a model */
#define ERRATA_MIDR_ALL_VERSIONS(model)				\
	.type = ARM64_CPUCAP_LOCAL_CPU_ERRATUM,			\
	CAP_MIDR_ALL_VERSIONS(model)

/* Errata affecting a list of midr ranges, with same work around */
#define ERRATA_MIDR_RANGE_LIST(midr_list)			\
	.type = ARM64_CPUCAP_LOCAL_CPU_ERRATUM,			\
	CAP_MIDR_RANGE_LIST(midr_list)

static const __maybe_unused struct midr_range tx2_family_cpus[] = {
	MIDR_ALL_VERSIONS(MIDR_BRCM_VULCAN),
	MIDR_ALL_VERSIONS(MIDR_CAVIUM_THUNDERX2),
	{},
};

static bool __maybe_unused
needs_tx2_tvm_workaround(const struct arm64_cpu_capabilities *entry,
			 int scope)
{
	int i;

	if (!is_affected_midr_range_list(entry, scope) ||
	    !is_hyp_mode_available())
		return false;

	for_each_possible_cpu(i) {
		if (MPIDR_AFFINITY_LEVEL(cpu_logical_map(i), 0) != 0)
			return true;
	}

	return false;
}

static bool __maybe_unused
has_neoverse_n1_erratum_1542419(const struct arm64_cpu_capabilities *entry,
				int scope)
{
	u32 midr = read_cpuid_id();
	bool has_dic = read_cpuid_cachetype() & BIT(CTR_EL0_DIC_SHIFT);
	const struct midr_range range = MIDR_ALL_VERSIONS(MIDR_NEOVERSE_N1);

	WARN_ON(scope != SCOPE_LOCAL_CPU || preemptible());
	return is_midr_in_range(midr, &range) && has_dic;
}

#ifdef CONFIG_ARM64_WORKAROUND_REPEAT_TLBI
static const struct arm64_cpu_capabilities arm64_repeat_tlbi_list[] = {
#ifdef CONFIG_QCOM_FALKOR_ERRATUM_1009
	{
		ERRATA_MIDR_REV(MIDR_QCOM_FALKOR_V1, 0, 0)
	},
	{
		.midr_range.model = MIDR_QCOM_KRYO,
		.matches = is_kryo_midr,
	},
#endif
#ifdef CONFIG_ARM64_ERRATUM_1286807
	{
		ERRATA_MIDR_RANGE(MIDR_CORTEX_A76, 0, 0, 3, 0),
	},
	{
		/* Kryo4xx Gold (rcpe to rfpe) => (r0p0 to r3p0) */
		ERRATA_MIDR_RANGE(MIDR_QCOM_KRYO_4XX_GOLD, 0xc, 0xe, 0xf, 0xe),
	},
#endif
#ifdef CONFIG_ARM64_ERRATUM_2441007
	{
		ERRATA_MIDR_ALL_VERSIONS(MIDR_CORTEX_A55),
	},
#endif
#ifdef CONFIG_ARM64_ERRATUM_2441009
	{
		/* Cortex-A510 r0p0 -> r1p1. Fixed in r1p2 */
		ERRATA_MIDR_RANGE(MIDR_CORTEX_A510, 0, 0, 1, 1),
	},
<<<<<<< HEAD
#endif
#ifdef CONFIG_ARM64_ERRATUM_2457168
	{
		.desc = "ARM erratum 2457168",
		.capability = ARM64_WORKAROUND_2457168,
		.type = ARM64_CPUCAP_WEAK_LOCAL_CPU_FEATURE,

		/* Cortex-A510 r0p0-r1p1 */
		CAP_MIDR_RANGE(MIDR_CORTEX_A510, 0, 0, 1, 1)
	},
=======
>>>>>>> eb3cdb58
#endif
	{},
};
#endif

#ifdef CONFIG_CAVIUM_ERRATUM_23154
<<<<<<< HEAD
const struct midr_range cavium_erratum_23154_cpus[] = {
=======
static const struct midr_range cavium_erratum_23154_cpus[] = {
>>>>>>> eb3cdb58
	MIDR_ALL_VERSIONS(MIDR_THUNDERX),
	MIDR_ALL_VERSIONS(MIDR_THUNDERX_81XX),
	MIDR_ALL_VERSIONS(MIDR_THUNDERX_83XX),
	MIDR_ALL_VERSIONS(MIDR_OCTX2_98XX),
	MIDR_ALL_VERSIONS(MIDR_OCTX2_96XX),
	MIDR_ALL_VERSIONS(MIDR_OCTX2_95XX),
	MIDR_ALL_VERSIONS(MIDR_OCTX2_95XXN),
	MIDR_ALL_VERSIONS(MIDR_OCTX2_95XXMM),
	MIDR_ALL_VERSIONS(MIDR_OCTX2_95XXO),
	{},
};
#endif

#ifdef CONFIG_CAVIUM_ERRATUM_27456
const struct midr_range cavium_erratum_27456_cpus[] = {
	/* Cavium ThunderX, T88 pass 1.x - 2.1 */
	MIDR_RANGE(MIDR_THUNDERX, 0, 0, 1, 1),
	/* Cavium ThunderX, T81 pass 1.0 */
	MIDR_REV(MIDR_THUNDERX_81XX, 0, 0),
	{},
};
#endif

#ifdef CONFIG_CAVIUM_ERRATUM_30115
static const struct midr_range cavium_erratum_30115_cpus[] = {
	/* Cavium ThunderX, T88 pass 1.x - 2.2 */
	MIDR_RANGE(MIDR_THUNDERX, 0, 0, 1, 2),
	/* Cavium ThunderX, T81 pass 1.0 - 1.2 */
	MIDR_REV_RANGE(MIDR_THUNDERX_81XX, 0, 0, 2),
	/* Cavium ThunderX, T83 pass 1.0 */
	MIDR_REV(MIDR_THUNDERX_83XX, 0, 0),
	{},
};
#endif

#ifdef CONFIG_QCOM_FALKOR_ERRATUM_1003
static const struct arm64_cpu_capabilities qcom_erratum_1003_list[] = {
	{
		ERRATA_MIDR_REV(MIDR_QCOM_FALKOR_V1, 0, 0),
	},
	{
		.midr_range.model = MIDR_QCOM_KRYO,
		.matches = is_kryo_midr,
	},
	{},
};
#endif

#ifdef CONFIG_ARM64_WORKAROUND_CLEAN_CACHE
static const struct midr_range workaround_clean_cache[] = {
#if	defined(CONFIG_ARM64_ERRATUM_826319) || \
	defined(CONFIG_ARM64_ERRATUM_827319) || \
	defined(CONFIG_ARM64_ERRATUM_824069)
	/* Cortex-A53 r0p[012]: ARM errata 826319, 827319, 824069 */
	MIDR_REV_RANGE(MIDR_CORTEX_A53, 0, 0, 2),
#endif
#ifdef	CONFIG_ARM64_ERRATUM_819472
	/* Cortex-A53 r0p[01] : ARM errata 819472 */
	MIDR_REV_RANGE(MIDR_CORTEX_A53, 0, 0, 1),
#endif
	{},
};
#endif

#ifdef CONFIG_ARM64_ERRATUM_1418040
/*
 * - 1188873 affects r0p0 to r2p0
 * - 1418040 affects r0p0 to r3p1
 */
static const struct midr_range erratum_1418040_list[] = {
	/* Cortex-A76 r0p0 to r3p1 */
	MIDR_RANGE(MIDR_CORTEX_A76, 0, 0, 3, 1),
	/* Neoverse-N1 r0p0 to r3p1 */
	MIDR_RANGE(MIDR_NEOVERSE_N1, 0, 0, 3, 1),
	/* Kryo4xx Gold (rcpe to rfpf) => (r0p0 to r3p1) */
	MIDR_RANGE(MIDR_QCOM_KRYO_4XX_GOLD, 0xc, 0xe, 0xf, 0xf),
	{},
};
#endif

#ifdef CONFIG_ARM64_ERRATUM_845719
static const struct midr_range erratum_845719_list[] = {
	/* Cortex-A53 r0p[01234] */
	MIDR_REV_RANGE(MIDR_CORTEX_A53, 0, 0, 4),
	/* Brahma-B53 r0p[0] */
	MIDR_REV(MIDR_BRAHMA_B53, 0, 0),
	/* Kryo2XX Silver rAp4 */
	MIDR_REV(MIDR_QCOM_KRYO_2XX_SILVER, 0xa, 0x4),
	{},
};
#endif

#ifdef CONFIG_ARM64_ERRATUM_843419
static const struct arm64_cpu_capabilities erratum_843419_list[] = {
	{
		/* Cortex-A53 r0p[01234] */
		.matches = is_affected_midr_range,
		ERRATA_MIDR_REV_RANGE(MIDR_CORTEX_A53, 0, 0, 4),
		MIDR_FIXED(0x4, BIT(8)),
	},
	{
		/* Brahma-B53 r0p[0] */
		.matches = is_affected_midr_range,
		ERRATA_MIDR_REV(MIDR_BRAHMA_B53, 0, 0),
	},
	{},
};
#endif

#ifdef CONFIG_ARM64_WORKAROUND_SPECULATIVE_AT
static const struct midr_range erratum_speculative_at_list[] = {
#ifdef CONFIG_ARM64_ERRATUM_1165522
	/* Cortex A76 r0p0 to r2p0 */
	MIDR_RANGE(MIDR_CORTEX_A76, 0, 0, 2, 0),
#endif
#ifdef CONFIG_ARM64_ERRATUM_1319367
	MIDR_ALL_VERSIONS(MIDR_CORTEX_A57),
	MIDR_ALL_VERSIONS(MIDR_CORTEX_A72),
#endif
#ifdef CONFIG_ARM64_ERRATUM_1530923
	/* Cortex A55 r0p0 to r2p0 */
	MIDR_RANGE(MIDR_CORTEX_A55, 0, 0, 2, 0),
	/* Kryo4xx Silver (rdpe => r1p0) */
	MIDR_REV(MIDR_QCOM_KRYO_4XX_SILVER, 0xd, 0xe),
#endif
	{},
};
#endif

#ifdef CONFIG_ARM64_ERRATUM_1463225
static const struct midr_range erratum_1463225[] = {
	/* Cortex-A76 r0p0 - r3p1 */
	MIDR_RANGE(MIDR_CORTEX_A76, 0, 0, 3, 1),
	/* Kryo4xx Gold (rcpe to rfpf) => (r0p0 to r3p1) */
	MIDR_RANGE(MIDR_QCOM_KRYO_4XX_GOLD, 0xc, 0xe, 0xf, 0xf),
	{},
};
#endif

#ifdef CONFIG_ARM64_WORKAROUND_TRBE_OVERWRITE_FILL_MODE
static const struct midr_range trbe_overwrite_fill_mode_cpus[] = {
#ifdef CONFIG_ARM64_ERRATUM_2139208
	MIDR_ALL_VERSIONS(MIDR_NEOVERSE_N2),
#endif
#ifdef CONFIG_ARM64_ERRATUM_2119858
	MIDR_ALL_VERSIONS(MIDR_CORTEX_A710),
<<<<<<< HEAD
=======
	MIDR_RANGE(MIDR_CORTEX_X2, 0, 0, 2, 0),
>>>>>>> eb3cdb58
#endif
	{},
};
#endif	/* CONFIG_ARM64_WORKAROUND_TRBE_OVERWRITE_FILL_MODE */

#ifdef CONFIG_ARM64_WORKAROUND_TSB_FLUSH_FAILURE
static const struct midr_range tsb_flush_fail_cpus[] = {
#ifdef CONFIG_ARM64_ERRATUM_2067961
	MIDR_ALL_VERSIONS(MIDR_NEOVERSE_N2),
#endif
#ifdef CONFIG_ARM64_ERRATUM_2054223
	MIDR_ALL_VERSIONS(MIDR_CORTEX_A710),
#endif
	{},
};
#endif	/* CONFIG_ARM64_WORKAROUND_TSB_FLUSH_FAILURE */

#ifdef CONFIG_ARM64_WORKAROUND_TRBE_WRITE_OUT_OF_RANGE
static struct midr_range trbe_write_out_of_range_cpus[] = {
#ifdef CONFIG_ARM64_ERRATUM_2253138
	MIDR_ALL_VERSIONS(MIDR_NEOVERSE_N2),
#endif
#ifdef CONFIG_ARM64_ERRATUM_2224489
	MIDR_ALL_VERSIONS(MIDR_CORTEX_A710),
<<<<<<< HEAD
=======
	MIDR_RANGE(MIDR_CORTEX_X2, 0, 0, 2, 0),
>>>>>>> eb3cdb58
#endif
	{},
};
#endif /* CONFIG_ARM64_WORKAROUND_TRBE_WRITE_OUT_OF_RANGE */

#ifdef CONFIG_ARM64_ERRATUM_1742098
static struct midr_range broken_aarch32_aes[] = {
	MIDR_RANGE(MIDR_CORTEX_A57, 0, 1, 0xf, 0xf),
	MIDR_ALL_VERSIONS(MIDR_CORTEX_A72),
	{},
};
#endif /* CONFIG_ARM64_WORKAROUND_TRBE_WRITE_OUT_OF_RANGE */

const struct arm64_cpu_capabilities arm64_errata[] = {
#ifdef CONFIG_ARM64_WORKAROUND_CLEAN_CACHE
	{
		.desc = "ARM errata 826319, 827319, 824069, or 819472",
		.capability = ARM64_WORKAROUND_CLEAN_CACHE,
		ERRATA_MIDR_RANGE_LIST(workaround_clean_cache),
		.cpu_enable = cpu_enable_cache_maint_trap,
	},
#endif
#ifdef CONFIG_ARM64_ERRATUM_832075
	{
	/* Cortex-A57 r0p0 - r1p2 */
		.desc = "ARM erratum 832075",
		.capability = ARM64_WORKAROUND_DEVICE_LOAD_ACQUIRE,
		ERRATA_MIDR_RANGE(MIDR_CORTEX_A57,
				  0, 0,
				  1, 2),
	},
#endif
#ifdef CONFIG_ARM64_ERRATUM_834220
	{
	/* Cortex-A57 r0p0 - r1p2 */
		.desc = "ARM erratum 834220",
		.capability = ARM64_WORKAROUND_834220,
		ERRATA_MIDR_RANGE(MIDR_CORTEX_A57,
				  0, 0,
				  1, 2),
	},
#endif
#ifdef CONFIG_ARM64_ERRATUM_843419
	{
		.desc = "ARM erratum 843419",
		.capability = ARM64_WORKAROUND_843419,
		.type = ARM64_CPUCAP_LOCAL_CPU_ERRATUM,
		.matches = cpucap_multi_entry_cap_matches,
		.match_list = erratum_843419_list,
	},
#endif
#ifdef CONFIG_ARM64_ERRATUM_845719
	{
		.desc = "ARM erratum 845719",
		.capability = ARM64_WORKAROUND_845719,
		ERRATA_MIDR_RANGE_LIST(erratum_845719_list),
	},
#endif
#ifdef CONFIG_CAVIUM_ERRATUM_23154
	{
		.desc = "Cavium errata 23154 and 38545",
		.capability = ARM64_WORKAROUND_CAVIUM_23154,
		.type = ARM64_CPUCAP_LOCAL_CPU_ERRATUM,
		ERRATA_MIDR_RANGE_LIST(cavium_erratum_23154_cpus),
	},
#endif
#ifdef CONFIG_CAVIUM_ERRATUM_27456
	{
		.desc = "Cavium erratum 27456",
		.capability = ARM64_WORKAROUND_CAVIUM_27456,
		ERRATA_MIDR_RANGE_LIST(cavium_erratum_27456_cpus),
	},
#endif
#ifdef CONFIG_CAVIUM_ERRATUM_30115
	{
		.desc = "Cavium erratum 30115",
		.capability = ARM64_WORKAROUND_CAVIUM_30115,
		ERRATA_MIDR_RANGE_LIST(cavium_erratum_30115_cpus),
	},
#endif
	{
		.desc = "Mismatched cache type (CTR_EL0)",
		.capability = ARM64_MISMATCHED_CACHE_TYPE,
		.matches = has_mismatched_cache_type,
		.type = ARM64_CPUCAP_LOCAL_CPU_ERRATUM,
		.cpu_enable = cpu_enable_trap_ctr_access,
	},
#ifdef CONFIG_QCOM_FALKOR_ERRATUM_1003
	{
		.desc = "Qualcomm Technologies Falkor/Kryo erratum 1003",
		.capability = ARM64_WORKAROUND_QCOM_FALKOR_E1003,
		.type = ARM64_CPUCAP_LOCAL_CPU_ERRATUM,
		.matches = cpucap_multi_entry_cap_matches,
		.match_list = qcom_erratum_1003_list,
	},
#endif
#ifdef CONFIG_ARM64_WORKAROUND_REPEAT_TLBI
	{
		.desc = "Qualcomm erratum 1009, or ARM erratum 1286807, 2441009",
		.capability = ARM64_WORKAROUND_REPEAT_TLBI,
		.type = ARM64_CPUCAP_LOCAL_CPU_ERRATUM,
		.matches = cpucap_multi_entry_cap_matches,
		.match_list = arm64_repeat_tlbi_list,
	},
#endif
#ifdef CONFIG_ARM64_ERRATUM_858921
	{
	/* Cortex-A73 all versions */
		.desc = "ARM erratum 858921",
		.capability = ARM64_WORKAROUND_858921,
		ERRATA_MIDR_ALL_VERSIONS(MIDR_CORTEX_A73),
	},
#endif
	{
		.desc = "Spectre-v2",
		.capability = ARM64_SPECTRE_V2,
		.type = ARM64_CPUCAP_LOCAL_CPU_ERRATUM,
		.matches = has_spectre_v2,
		.cpu_enable = spectre_v2_enable_mitigation,
	},
#ifdef CONFIG_RANDOMIZE_BASE
	{
	/* Must come after the Spectre-v2 entry */
		.desc = "Spectre-v3a",
		.capability = ARM64_SPECTRE_V3A,
		.type = ARM64_CPUCAP_LOCAL_CPU_ERRATUM,
		.matches = has_spectre_v3a,
		.cpu_enable = spectre_v3a_enable_mitigation,
	},
#endif
	{
		.desc = "Spectre-v4",
		.capability = ARM64_SPECTRE_V4,
		.type = ARM64_CPUCAP_LOCAL_CPU_ERRATUM,
		.matches = has_spectre_v4,
		.cpu_enable = spectre_v4_enable_mitigation,
	},
	{
		.desc = "Spectre-BHB",
		.capability = ARM64_SPECTRE_BHB,
		.type = ARM64_CPUCAP_LOCAL_CPU_ERRATUM,
		.matches = is_spectre_bhb_affected,
		.cpu_enable = spectre_bhb_enable_mitigation,
	},
#ifdef CONFIG_ARM64_ERRATUM_1418040
	{
		.desc = "ARM erratum 1418040",
		.capability = ARM64_WORKAROUND_1418040,
		ERRATA_MIDR_RANGE_LIST(erratum_1418040_list),
		/*
		 * We need to allow affected CPUs to come in late, but
		 * also need the non-affected CPUs to be able to come
		 * in at any point in time. Wonderful.
		 */
		.type = ARM64_CPUCAP_WEAK_LOCAL_CPU_FEATURE,
	},
#endif
#ifdef CONFIG_ARM64_WORKAROUND_SPECULATIVE_AT
	{
		.desc = "ARM errata 1165522, 1319367, or 1530923",
		.capability = ARM64_WORKAROUND_SPECULATIVE_AT,
		ERRATA_MIDR_RANGE_LIST(erratum_speculative_at_list),
	},
#endif
#ifdef CONFIG_ARM64_ERRATUM_1463225
	{
		.desc = "ARM erratum 1463225",
		.capability = ARM64_WORKAROUND_1463225,
		.type = ARM64_CPUCAP_LOCAL_CPU_ERRATUM,
		.matches = has_cortex_a76_erratum_1463225,
		.midr_range_list = erratum_1463225,
	},
#endif
#ifdef CONFIG_CAVIUM_TX2_ERRATUM_219
	{
		.desc = "Cavium ThunderX2 erratum 219 (KVM guest sysreg trapping)",
		.capability = ARM64_WORKAROUND_CAVIUM_TX2_219_TVM,
		ERRATA_MIDR_RANGE_LIST(tx2_family_cpus),
		.matches = needs_tx2_tvm_workaround,
	},
	{
		.desc = "Cavium ThunderX2 erratum 219 (PRFM removal)",
		.capability = ARM64_WORKAROUND_CAVIUM_TX2_219_PRFM,
		ERRATA_MIDR_RANGE_LIST(tx2_family_cpus),
	},
#endif
#ifdef CONFIG_ARM64_ERRATUM_1542419
	{
		/* we depend on the firmware portion for correctness */
		.desc = "ARM erratum 1542419 (kernel portion)",
		.capability = ARM64_WORKAROUND_1542419,
		.type = ARM64_CPUCAP_LOCAL_CPU_ERRATUM,
		.matches = has_neoverse_n1_erratum_1542419,
		.cpu_enable = cpu_enable_trap_ctr_access,
	},
#endif
#ifdef CONFIG_ARM64_ERRATUM_1508412
	{
		/* we depend on the firmware portion for correctness */
		.desc = "ARM erratum 1508412 (kernel portion)",
		.capability = ARM64_WORKAROUND_1508412,
		ERRATA_MIDR_RANGE(MIDR_CORTEX_A77,
				  0, 0,
				  1, 0),
	},
#endif
#ifdef CONFIG_NVIDIA_CARMEL_CNP_ERRATUM
	{
		/* NVIDIA Carmel */
		.desc = "NVIDIA Carmel CNP erratum",
		.capability = ARM64_WORKAROUND_NVIDIA_CARMEL_CNP,
		ERRATA_MIDR_ALL_VERSIONS(MIDR_NVIDIA_CARMEL),
	},
#endif
#ifdef CONFIG_ARM64_WORKAROUND_TRBE_OVERWRITE_FILL_MODE
	{
		/*
		 * The erratum work around is handled within the TRBE
		 * driver and can be applied per-cpu. So, we can allow
		 * a late CPU to come online with this erratum.
		 */
		.desc = "ARM erratum 2119858 or 2139208",
		.capability = ARM64_WORKAROUND_TRBE_OVERWRITE_FILL_MODE,
		.type = ARM64_CPUCAP_WEAK_LOCAL_CPU_FEATURE,
		CAP_MIDR_RANGE_LIST(trbe_overwrite_fill_mode_cpus),
	},
#endif
#ifdef CONFIG_ARM64_WORKAROUND_TSB_FLUSH_FAILURE
	{
		.desc = "ARM erratum 2067961 or 2054223",
		.capability = ARM64_WORKAROUND_TSB_FLUSH_FAILURE,
		ERRATA_MIDR_RANGE_LIST(tsb_flush_fail_cpus),
	},
#endif
#ifdef CONFIG_ARM64_WORKAROUND_TRBE_WRITE_OUT_OF_RANGE
	{
		.desc = "ARM erratum 2253138 or 2224489",
		.capability = ARM64_WORKAROUND_TRBE_WRITE_OUT_OF_RANGE,
		.type = ARM64_CPUCAP_WEAK_LOCAL_CPU_FEATURE,
		CAP_MIDR_RANGE_LIST(trbe_write_out_of_range_cpus),
	},
#endif
<<<<<<< HEAD
=======
#ifdef CONFIG_ARM64_ERRATUM_2645198
	{
		.desc = "ARM erratum 2645198",
		.capability = ARM64_WORKAROUND_2645198,
		ERRATA_MIDR_ALL_VERSIONS(MIDR_CORTEX_A715)
	},
#endif
#ifdef CONFIG_ARM64_ERRATUM_2077057
	{
		.desc = "ARM erratum 2077057",
		.capability = ARM64_WORKAROUND_2077057,
		ERRATA_MIDR_REV_RANGE(MIDR_CORTEX_A510, 0, 0, 2),
	},
#endif
#ifdef CONFIG_ARM64_ERRATUM_2064142
	{
		.desc = "ARM erratum 2064142",
		.capability = ARM64_WORKAROUND_2064142,

		/* Cortex-A510 r0p0 - r0p2 */
		ERRATA_MIDR_REV_RANGE(MIDR_CORTEX_A510, 0, 0, 2)
	},
#endif
#ifdef CONFIG_ARM64_ERRATUM_2457168
	{
		.desc = "ARM erratum 2457168",
		.capability = ARM64_WORKAROUND_2457168,
		.type = ARM64_CPUCAP_WEAK_LOCAL_CPU_FEATURE,

		/* Cortex-A510 r0p0-r1p1 */
		CAP_MIDR_RANGE(MIDR_CORTEX_A510, 0, 0, 1, 1)
	},
#endif
#ifdef CONFIG_ARM64_ERRATUM_2038923
	{
		.desc = "ARM erratum 2038923",
		.capability = ARM64_WORKAROUND_2038923,

		/* Cortex-A510 r0p0 - r0p2 */
		ERRATA_MIDR_REV_RANGE(MIDR_CORTEX_A510, 0, 0, 2)
	},
#endif
#ifdef CONFIG_ARM64_ERRATUM_1902691
	{
		.desc = "ARM erratum 1902691",
		.capability = ARM64_WORKAROUND_1902691,

		/* Cortex-A510 r0p0 - r0p1 */
		ERRATA_MIDR_REV_RANGE(MIDR_CORTEX_A510, 0, 0, 1)
	},
#endif
>>>>>>> eb3cdb58
#ifdef CONFIG_ARM64_ERRATUM_1742098
	{
		.desc = "ARM erratum 1742098",
		.capability = ARM64_WORKAROUND_1742098,
		CAP_MIDR_RANGE_LIST(broken_aarch32_aes),
		.type = ARM64_CPUCAP_LOCAL_CPU_ERRATUM,
	},
#endif
<<<<<<< HEAD
=======
#ifdef CONFIG_ARM64_ERRATUM_2658417
	{
		.desc = "ARM erratum 2658417",
		.capability = ARM64_WORKAROUND_2658417,
		/* Cortex-A510 r0p0 - r1p1 */
		ERRATA_MIDR_RANGE(MIDR_CORTEX_A510, 0, 0, 1, 1),
		MIDR_FIXED(MIDR_CPU_VAR_REV(1,1), BIT(25)),
		.cpu_enable = cpu_clear_bf16_from_user_emulation,
	},
#endif
#ifdef CONFIG_AMPERE_ERRATUM_AC03_CPU_38
	{
		.desc = "AmpereOne erratum AC03_CPU_38",
		.capability = ARM64_WORKAROUND_AMPERE_AC03_CPU_38,
		ERRATA_MIDR_ALL_VERSIONS(MIDR_AMPERE1),
	},
#endif
>>>>>>> eb3cdb58
	{
	}
};<|MERGE_RESOLUTION|>--- conflicted
+++ resolved
@@ -240,30 +240,13 @@
 		/* Cortex-A510 r0p0 -> r1p1. Fixed in r1p2 */
 		ERRATA_MIDR_RANGE(MIDR_CORTEX_A510, 0, 0, 1, 1),
 	},
-<<<<<<< HEAD
-#endif
-#ifdef CONFIG_ARM64_ERRATUM_2457168
-	{
-		.desc = "ARM erratum 2457168",
-		.capability = ARM64_WORKAROUND_2457168,
-		.type = ARM64_CPUCAP_WEAK_LOCAL_CPU_FEATURE,
-
-		/* Cortex-A510 r0p0-r1p1 */
-		CAP_MIDR_RANGE(MIDR_CORTEX_A510, 0, 0, 1, 1)
-	},
-=======
->>>>>>> eb3cdb58
 #endif
 	{},
 };
 #endif
 
 #ifdef CONFIG_CAVIUM_ERRATUM_23154
-<<<<<<< HEAD
-const struct midr_range cavium_erratum_23154_cpus[] = {
-=======
 static const struct midr_range cavium_erratum_23154_cpus[] = {
->>>>>>> eb3cdb58
 	MIDR_ALL_VERSIONS(MIDR_THUNDERX),
 	MIDR_ALL_VERSIONS(MIDR_THUNDERX_81XX),
 	MIDR_ALL_VERSIONS(MIDR_THUNDERX_83XX),
@@ -410,10 +393,7 @@
 #endif
 #ifdef CONFIG_ARM64_ERRATUM_2119858
 	MIDR_ALL_VERSIONS(MIDR_CORTEX_A710),
-<<<<<<< HEAD
-=======
 	MIDR_RANGE(MIDR_CORTEX_X2, 0, 0, 2, 0),
->>>>>>> eb3cdb58
 #endif
 	{},
 };
@@ -438,10 +418,7 @@
 #endif
 #ifdef CONFIG_ARM64_ERRATUM_2224489
 	MIDR_ALL_VERSIONS(MIDR_CORTEX_A710),
-<<<<<<< HEAD
-=======
 	MIDR_RANGE(MIDR_CORTEX_X2, 0, 0, 2, 0),
->>>>>>> eb3cdb58
 #endif
 	{},
 };
@@ -684,8 +661,6 @@
 		CAP_MIDR_RANGE_LIST(trbe_write_out_of_range_cpus),
 	},
 #endif
-<<<<<<< HEAD
-=======
 #ifdef CONFIG_ARM64_ERRATUM_2645198
 	{
 		.desc = "ARM erratum 2645198",
@@ -737,7 +712,6 @@
 		ERRATA_MIDR_REV_RANGE(MIDR_CORTEX_A510, 0, 0, 1)
 	},
 #endif
->>>>>>> eb3cdb58
 #ifdef CONFIG_ARM64_ERRATUM_1742098
 	{
 		.desc = "ARM erratum 1742098",
@@ -746,8 +720,6 @@
 		.type = ARM64_CPUCAP_LOCAL_CPU_ERRATUM,
 	},
 #endif
-<<<<<<< HEAD
-=======
 #ifdef CONFIG_ARM64_ERRATUM_2658417
 	{
 		.desc = "ARM erratum 2658417",
@@ -765,7 +737,6 @@
 		ERRATA_MIDR_ALL_VERSIONS(MIDR_AMPERE1),
 	},
 #endif
->>>>>>> eb3cdb58
 	{
 	}
 };