// SPDX-License-Identifier: GPL-2.0-only
/*
 *  ARM64 cacheinfo support
 *
 *  Copyright (C) 2015 ARM Ltd.
 *  All Rights Reserved
 */

#include <linux/acpi.h>
#include <linux/cacheinfo.h>
#include <linux/of.h>

#define MAX_CACHE_LEVEL			7	/* Max 7 level supported */

int cache_line_size(void)
{
	if (coherency_max_size != 0)
		return coherency_max_size;

	return cache_line_size_of_cpu();
}
EXPORT_SYMBOL_GPL(cache_line_size);

static inline enum cache_type get_cache_type(int level)
{
	u64 clidr;

	if (level > MAX_CACHE_LEVEL)
		return CACHE_TYPE_NOCACHE;
	clidr = read_sysreg(clidr_el1);
	return CLIDR_CTYPE(clidr, level);
}

static void ci_leaf_init(struct cacheinfo *this_leaf,
			 enum cache_type type, unsigned int level)
{
	this_leaf->level = level;
	this_leaf->type = type;
}

<<<<<<< HEAD
int init_cache_level(unsigned int cpu)
{
	unsigned int ctype, level, leaves;
	int fw_level;
	struct cpu_cacheinfo *this_cpu_ci = get_cpu_cacheinfo(cpu);
=======
static void detect_cache_level(unsigned int *level_p, unsigned int *leaves_p)
{
	unsigned int ctype, level, leaves;
>>>>>>> eb3cdb58

	for (level = 1, leaves = 0; level <= MAX_CACHE_LEVEL; level++) {
		ctype = get_cache_type(level);
		if (ctype == CACHE_TYPE_NOCACHE) {
			level--;
			break;
		}
		/* Separate instruction and data caches */
		leaves += (ctype == CACHE_TYPE_SEPARATE) ? 2 : 1;
	}

	*level_p = level;
	*leaves_p = leaves;
}

int early_cache_level(unsigned int cpu)
{
	struct cpu_cacheinfo *this_cpu_ci = get_cpu_cacheinfo(cpu);

	detect_cache_level(&this_cpu_ci->num_levels, &this_cpu_ci->num_leaves);

	return 0;
}

int init_cache_level(unsigned int cpu)
{
	unsigned int level, leaves;
	int fw_level, ret;
	struct cpu_cacheinfo *this_cpu_ci = get_cpu_cacheinfo(cpu);

	detect_cache_level(&level, &leaves);

	if (acpi_disabled) {
		fw_level = of_find_last_cache_level(cpu);
	} else {
		ret = acpi_get_cache_info(cpu, &fw_level, NULL);
		if (ret < 0)
			fw_level = 0;
	}

	if (fw_level < 0)
		return fw_level;

	if (level < fw_level) {
		/*
		 * some external caches not specified in CLIDR_EL1
		 * the information may be available in the device tree
		 * only unified external caches are considered here
		 */
		leaves += (fw_level - level);
		level = fw_level;
	}

	this_cpu_ci->num_levels = level;
	this_cpu_ci->num_leaves = leaves;
	return 0;
}

int populate_cache_leaves(unsigned int cpu)
{
	unsigned int level, idx;
	enum cache_type type;
	struct cpu_cacheinfo *this_cpu_ci = get_cpu_cacheinfo(cpu);
	struct cacheinfo *this_leaf = this_cpu_ci->info_list;

	for (idx = 0, level = 1; level <= this_cpu_ci->num_levels &&
	     idx < this_cpu_ci->num_leaves; idx++, level++) {
		type = get_cache_type(level);
		if (type == CACHE_TYPE_SEPARATE) {
			ci_leaf_init(this_leaf++, CACHE_TYPE_DATA, level);
			ci_leaf_init(this_leaf++, CACHE_TYPE_INST, level);
		} else {
			ci_leaf_init(this_leaf++, type, level);
		}
	}
	return 0;
}<|MERGE_RESOLUTION|>--- conflicted
+++ resolved
@@ -38,17 +38,9 @@
 	this_leaf->type = type;
 }
 
-<<<<<<< HEAD
-int init_cache_level(unsigned int cpu)
-{
-	unsigned int ctype, level, leaves;
-	int fw_level;
-	struct cpu_cacheinfo *this_cpu_ci = get_cpu_cacheinfo(cpu);
-=======
 static void detect_cache_level(unsigned int *level_p, unsigned int *leaves_p)
 {
 	unsigned int ctype, level, leaves;
->>>>>>> eb3cdb58
 
 	for (level = 1, leaves = 0; level <= MAX_CACHE_LEVEL; level++) {
 		ctype = get_cache_type(level);
@@ -89,9 +81,6 @@
 			fw_level = 0;
 	}
 
-	if (fw_level < 0)
-		return fw_level;
-
 	if (level < fw_level) {
 		/*
 		 * some external caches not specified in CLIDR_EL1
