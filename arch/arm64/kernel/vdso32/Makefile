# SPDX-License-Identifier: GPL-2.0
#
# Makefile for vdso32
#

# Absolute relocation type $(ARCH_REL_TYPE_ABS) needs to be defined before
# the inclusion of generic Makefile.
ARCH_REL_TYPE_ABS := R_ARM_JUMP_SLOT|R_ARM_GLOB_DAT|R_ARM_ABS32
include $(srctree)/lib/vdso/Makefile

<<<<<<< HEAD
# Same as cc-*option, but using COMPATCC instead of CC
=======
# Same as cc-*option, but using CC_COMPAT instead of CC
ifeq ($(CONFIG_CC_IS_CLANG), y)
CC_COMPAT ?= $(CC)
else
CC_COMPAT ?= $(CROSS_COMPILE_COMPAT)gcc
endif

>>>>>>> fec38890
cc32-option = $(call try-run,\
        $(CC_COMPAT) $(1) -c -x c /dev/null -o "$$TMP",$(1),$(2))
cc32-disable-warning = $(call try-run,\
	$(CC_COMPAT) -W$(strip $(1)) -c -x c /dev/null -o "$$TMP",-Wno-$(strip $(1)))
cc32-ldoption = $(call try-run,\
<<<<<<< HEAD
        $(COMPATCC) $(1) -nostdlib -x c /dev/null -o "$$TMP",$(1),$(2))
cc32-as-instr = $(call try-run,\
	printf "%b\n" "$(1)" | $(COMPATCC) $(VDSO_AFLAGS) -c -x assembler -o "$$TMP" -,$(2),$(3))
=======
        $(CC_COMPAT) $(1) -nostdlib -x c /dev/null -o "$$TMP",$(1),$(2))
cc32-as-instr = $(call try-run,\
	printf "%b\n" "$(1)" | $(CC_COMPAT) $(VDSO_AFLAGS) -c -x assembler -o "$$TMP" -,$(2),$(3))
>>>>>>> fec38890

# We cannot use the global flags to compile the vDSO files, the main reason
# being that the 32-bit compiler may be older than the main (64-bit) compiler
# and therefore may not understand flags set using $(cc-option ...). Besides,
# arch-specific options should be taken from the arm Makefile instead of the
# arm64 one.
# As a result we set our own flags here.

# KBUILD_CPPFLAGS and NOSTDINC_FLAGS from top-level Makefile
<<<<<<< HEAD
VDSO_CPPFLAGS := -D__KERNEL__ -nostdinc -isystem $(shell $(COMPATCC) -print-file-name=include)
=======
VDSO_CPPFLAGS := -D__KERNEL__ -nostdinc -isystem $(shell $(CC_COMPAT) -print-file-name=include)
>>>>>>> fec38890
VDSO_CPPFLAGS += $(LINUXINCLUDE)

# Common C and assembly flags
# From top-level Makefile
VDSO_CAFLAGS := $(VDSO_CPPFLAGS)
ifneq ($(shell $(CC_COMPAT) --version 2>&1 | head -n 1 | grep clang),)
VDSO_CAFLAGS += --target=$(notdir $(CROSS_COMPILE_COMPAT:%-=%))
endif

VDSO_CAFLAGS += $(call cc32-option,-fno-PIE)
ifdef CONFIG_DEBUG_INFO
VDSO_CAFLAGS += -g
endif

# From arm Makefile
VDSO_CAFLAGS += $(call cc32-option,-fno-dwarf2-cfi-asm)
VDSO_CAFLAGS += -mabi=aapcs-linux -mfloat-abi=soft
ifeq ($(CONFIG_CPU_BIG_ENDIAN), y)
VDSO_CAFLAGS += -mbig-endian
else
VDSO_CAFLAGS += -mlittle-endian
endif

# From arm vDSO Makefile
VDSO_CAFLAGS += -fPIC -fno-builtin -fno-stack-protector
VDSO_CAFLAGS += -DDISABLE_BRANCH_PROFILING


# Try to compile for ARMv8. If the compiler is too old and doesn't support it,
# fall back to v7. There is no easy way to check for what architecture the code
# is being compiled, so define a macro specifying that (see arch/arm/Makefile).
VDSO_CAFLAGS += $(call cc32-option,-march=armv8-a -D__LINUX_ARM_ARCH__=8,\
                                   -march=armv7-a -D__LINUX_ARM_ARCH__=7)

VDSO_CFLAGS := $(VDSO_CAFLAGS)
VDSO_CFLAGS += -DENABLE_COMPAT_VDSO=1
# KBUILD_CFLAGS from top-level Makefile
VDSO_CFLAGS += -Wall -Wundef -Wstrict-prototypes -Wno-trigraphs \
               -fno-strict-aliasing -fno-common \
               -Werror-implicit-function-declaration \
               -Wno-format-security \
               -std=gnu89
VDSO_CFLAGS  += -O2
# Some useful compiler-dependent flags from top-level Makefile
VDSO_CFLAGS += $(call cc32-option,-Wdeclaration-after-statement,)
VDSO_CFLAGS += $(call cc32-option,-Wno-pointer-sign)
VDSO_CFLAGS += $(call cc32-option,-fno-strict-overflow)
VDSO_CFLAGS += $(call cc32-option,-Werror=strict-prototypes)
VDSO_CFLAGS += $(call cc32-option,-Werror=date-time)
VDSO_CFLAGS += $(call cc32-option,-Werror=incompatible-pointer-types)

# The 32-bit compiler does not provide 128-bit integers, which are used in
# some headers that are indirectly included from the vDSO code.
# This hack makes the compiler happy and should trigger a warning/error if
# variables of such type are referenced.
VDSO_CFLAGS += -D__uint128_t='void*'
# Silence some warnings coming from headers that operate on long's
# (on GCC 4.8 or older, there is unfortunately no way to silence this warning)
VDSO_CFLAGS += $(call cc32-disable-warning,shift-count-overflow)
VDSO_CFLAGS += -Wno-int-to-pointer-cast

VDSO_AFLAGS := $(VDSO_CAFLAGS)
VDSO_AFLAGS += -D__ASSEMBLY__

# Check for binutils support for dmb ishld
dmbinstr := $(call cc32-as-instr,dmb ishld,-DCONFIG_AS_DMB_ISHLD=1)

VDSO_CFLAGS += $(dmbinstr)
VDSO_AFLAGS += $(dmbinstr)

VDSO_LDFLAGS := $(VDSO_CPPFLAGS)
# From arm vDSO Makefile
VDSO_LDFLAGS += -Wl,-Bsymbolic -Wl,--no-undefined -Wl,-soname=linux-vdso.so.1
VDSO_LDFLAGS += -Wl,-z,max-page-size=4096 -Wl,-z,common-page-size=4096
VDSO_LDFLAGS += -nostdlib -shared -mfloat-abi=soft
VDSO_LDFLAGS += -Wl,--hash-style=sysv
VDSO_LDFLAGS += -Wl,--build-id
VDSO_LDFLAGS += $(call cc32-ldoption,-fuse-ld=bfd)


# Borrow vdsomunge.c from the arm vDSO
# We have to use a relative path because scripts/Makefile.host prefixes
# $(hostprogs-y) with $(obj)
munge := ../../../arm/vdso/vdsomunge
hostprogs-y := $(munge)

c-obj-vdso := note.o
c-obj-vdso-gettimeofday := vgettimeofday.o
asm-obj-vdso := sigreturn.o

ifneq ($(c-gettimeofday-y),)
VDSO_CFLAGS_gettimeofday_o += -include $(c-gettimeofday-y)
endif

VDSO_CFLAGS_REMOVE_vgettimeofday.o = $(CC_FLAGS_FTRACE) -Os

# Build rules
targets := $(c-obj-vdso) $(c-obj-vdso-gettimeofday) $(asm-obj-vdso) vdso.so vdso.so.dbg vdso.so.raw
c-obj-vdso := $(addprefix $(obj)/, $(c-obj-vdso))
c-obj-vdso-gettimeofday := $(addprefix $(obj)/, $(c-obj-vdso-gettimeofday))
asm-obj-vdso := $(addprefix $(obj)/, $(asm-obj-vdso))
obj-vdso := $(c-obj-vdso) $(c-obj-vdso-gettimeofday) $(asm-obj-vdso)

obj-y += vdso.o
extra-y += vdso.lds
CPPFLAGS_vdso.lds += -P -C -U$(ARCH)

# Force dependency (vdso.s includes vdso.so through incbin)
$(obj)/vdso.o: $(obj)/vdso.so

include/generated/vdso32-offsets.h: $(obj)/vdso.so.dbg FORCE
	$(call if_changed,vdsosym)

# Strip rule for vdso.so
$(obj)/vdso.so: OBJCOPYFLAGS := -S
$(obj)/vdso.so: $(obj)/vdso.so.dbg FORCE
	$(call if_changed,objcopy)

$(obj)/vdso.so.dbg: $(obj)/vdso.so.raw $(obj)/$(munge) FORCE
	$(call if_changed,vdsomunge)

# Link rule for the .so file, .lds has to be first
$(obj)/vdso.so.raw: $(src)/vdso.lds $(obj-vdso) FORCE
	$(call if_changed,vdsold_and_vdso_check)

# Compilation rules for the vDSO sources
$(c-obj-vdso): %.o: %.c FORCE
	$(call if_changed_dep,vdsocc)
$(c-obj-vdso-gettimeofday): %.o: %.c FORCE
	$(call if_changed_dep,vdsocc_gettimeofday)
$(asm-obj-vdso): %.o: %.S FORCE
	$(call if_changed_dep,vdsoas)

# Actual build commands
quiet_cmd_vdsold_and_vdso_check = LD32    $@
      cmd_vdsold_and_vdso_check = $(cmd_vdsold); $(cmd_vdso_check)

quiet_cmd_vdsold = LD32    $@
      cmd_vdsold = $(CC_COMPAT) -Wp,-MD,$(depfile) $(VDSO_LDFLAGS) \
                   -Wl,-T $(filter %.lds,$^) $(filter %.o,$^) -o $@
quiet_cmd_vdsocc = CC32    $@
      cmd_vdsocc = $(CC_COMPAT) -Wp,-MD,$(depfile) $(VDSO_CFLAGS) -c -o $@ $<
quiet_cmd_vdsocc_gettimeofday = CC32    $@
      cmd_vdsocc_gettimeofday = $(CC_COMPAT) -Wp,-MD,$(depfile) $(VDSO_CFLAGS) $(VDSO_CFLAGS_gettimeofday_o) -c -o $@ $<
quiet_cmd_vdsoas = AS32    $@
      cmd_vdsoas = $(CC_COMPAT) -Wp,-MD,$(depfile) $(VDSO_AFLAGS) -c -o $@ $<

quiet_cmd_vdsomunge = MUNGE   $@
      cmd_vdsomunge = $(obj)/$(munge) $< $@

# Generate vDSO offsets using helper script (borrowed from the 64-bit vDSO)
gen-vdsosym := $(srctree)/$(src)/../vdso/gen_vdso_offsets.sh
quiet_cmd_vdsosym = VDSOSYM $@
# The AArch64 nm should be able to read an AArch32 binary
      cmd_vdsosym = $(NM) $< | $(gen-vdsosym) | LC_ALL=C sort > $@

# Install commands for the unstripped file
quiet_cmd_vdso_install = INSTALL $@
      cmd_vdso_install = cp $(obj)/$@.dbg $(MODLIB)/vdso/vdso32.so

vdso.so: $(obj)/vdso.so.dbg
	@mkdir -p $(MODLIB)/vdso
	$(call cmd,vdso_install)

vdso_install: vdso.so<|MERGE_RESOLUTION|>--- conflicted
+++ resolved
@@ -8,9 +8,6 @@
 ARCH_REL_TYPE_ABS := R_ARM_JUMP_SLOT|R_ARM_GLOB_DAT|R_ARM_ABS32
 include $(srctree)/lib/vdso/Makefile
 
-<<<<<<< HEAD
-# Same as cc-*option, but using COMPATCC instead of CC
-=======
 # Same as cc-*option, but using CC_COMPAT instead of CC
 ifeq ($(CONFIG_CC_IS_CLANG), y)
 CC_COMPAT ?= $(CC)
@@ -18,21 +15,14 @@
 CC_COMPAT ?= $(CROSS_COMPILE_COMPAT)gcc
 endif
 
->>>>>>> fec38890
 cc32-option = $(call try-run,\
         $(CC_COMPAT) $(1) -c -x c /dev/null -o "$$TMP",$(1),$(2))
 cc32-disable-warning = $(call try-run,\
 	$(CC_COMPAT) -W$(strip $(1)) -c -x c /dev/null -o "$$TMP",-Wno-$(strip $(1)))
 cc32-ldoption = $(call try-run,\
-<<<<<<< HEAD
-        $(COMPATCC) $(1) -nostdlib -x c /dev/null -o "$$TMP",$(1),$(2))
-cc32-as-instr = $(call try-run,\
-	printf "%b\n" "$(1)" | $(COMPATCC) $(VDSO_AFLAGS) -c -x assembler -o "$$TMP" -,$(2),$(3))
-=======
         $(CC_COMPAT) $(1) -nostdlib -x c /dev/null -o "$$TMP",$(1),$(2))
 cc32-as-instr = $(call try-run,\
 	printf "%b\n" "$(1)" | $(CC_COMPAT) $(VDSO_AFLAGS) -c -x assembler -o "$$TMP" -,$(2),$(3))
->>>>>>> fec38890
 
 # We cannot use the global flags to compile the vDSO files, the main reason
 # being that the 32-bit compiler may be older than the main (64-bit) compiler
@@ -42,11 +32,7 @@
 # As a result we set our own flags here.
 
 # KBUILD_CPPFLAGS and NOSTDINC_FLAGS from top-level Makefile
-<<<<<<< HEAD
-VDSO_CPPFLAGS := -D__KERNEL__ -nostdinc -isystem $(shell $(COMPATCC) -print-file-name=include)
-=======
 VDSO_CPPFLAGS := -D__KERNEL__ -nostdinc -isystem $(shell $(CC_COMPAT) -print-file-name=include)
->>>>>>> fec38890
 VDSO_CPPFLAGS += $(LINUXINCLUDE)
 
 # Common C and assembly flags
