--- conflicted
+++ resolved
@@ -863,8 +863,6 @@
 	return IRQ_HANDLED;
 }
 
-<<<<<<< HEAD
-=======
 static int armv8pmu_get_single_idx(struct pmu_hw_events *cpuc,
 				    struct arm_pmu *cpu_pmu)
 {
@@ -898,7 +896,6 @@
 	return -EAGAIN;
 }
 
->>>>>>> 8e6fbfc0
 static int armv8pmu_get_event_idx(struct pmu_hw_events *cpuc,
 				  struct perf_event *event)
 {
