/* SPDX-License-Identifier: GPL-2.0-only */
/*
 * Low-level CPU initialisation
 * Based on arch/arm/kernel/head.S
 *
 * Copyright (C) 1994-2002 Russell King
 * Copyright (C) 2003-2012 ARM Ltd.
 * Authors:	Catalin Marinas <catalin.marinas@arm.com>
 *		Will Deacon <will.deacon@arm.com>
 */

#include <linux/linkage.h>
#include <linux/init.h>
#include <linux/pgtable.h>

#include <asm/asm_pointer_auth.h>
#include <asm/assembler.h>
#include <asm/boot.h>
#include <asm/bug.h>
#include <asm/ptrace.h>
#include <asm/asm-offsets.h>
#include <asm/cache.h>
#include <asm/cputype.h>
#include <asm/el2_setup.h>
#include <asm/elf.h>
#include <asm/image.h>
#include <asm/kernel-pgtable.h>
#include <asm/kvm_arm.h>
#include <asm/memory.h>
#include <asm/pgtable-hwdef.h>
#include <asm/page.h>
#include <asm/scs.h>
#include <asm/smp.h>
#include <asm/sysreg.h>
#include <asm/thread_info.h>
#include <asm/virt.h>

#include "efi-header.S"

#if (PAGE_OFFSET & 0x1fffff) != 0
#error PAGE_OFFSET must be at least 2MB aligned
#endif

/*
 * Kernel startup entry point.
 * ---------------------------
 *
 * The requirements are:
 *   MMU = off, D-cache = off, I-cache = on or off,
 *   x0 = physical address to the FDT blob.
 *
 * Note that the callee-saved registers are used for storing variables
 * that are useful before the MMU is enabled. The allocations are described
 * in the entry routines.
 */
	__HEAD
	/*
	 * DO NOT MODIFY. Image header expected by Linux boot-loaders.
	 */
	efi_signature_nop			// special NOP to identity as PE/COFF executable
	b	primary_entry			// branch to kernel start, magic
	.quad	0				// Image load offset from start of RAM, little-endian
	le64sym	_kernel_size_le			// Effective size of kernel image, little-endian
	le64sym	_kernel_flags_le		// Informative flags, little-endian
	.quad	0				// reserved
	.quad	0				// reserved
	.quad	0				// reserved
	.ascii	ARM64_IMAGE_MAGIC		// Magic number
	.long	.Lpe_header_offset		// Offset to the PE header.

	__EFI_PE_HEADER

	.section ".idmap.text","a"

	/*
	 * The following callee saved general purpose registers are used on the
	 * primary lowlevel boot path:
	 *
	 *  Register   Scope                      Purpose
	 *  x19        primary_entry() .. start_kernel()        whether we entered with the MMU on
	 *  x20        primary_entry() .. __primary_switch()    CPU boot mode
	 *  x21        primary_entry() .. start_kernel()        FDT pointer passed at boot in x0
	 *  x22        create_idmap() .. start_kernel()         ID map VA of the DT blob
	 *  x23        primary_entry() .. start_kernel()        physical misalignment/KASLR offset
	 *  x24        __primary_switch()                       linear map KASLR seed
	 *  x25        primary_entry() .. start_kernel()        supported VA size
	 *  x28        create_idmap()                           callee preserved temp register
	 */
SYM_CODE_START(primary_entry)
	bl	record_mmu_state
	bl	preserve_boot_args
	bl	create_idmap

	/*
	 * If we entered with the MMU and caches on, clean the ID mapped part
	 * of the primary boot code to the PoC so we can safely execute it with
	 * the MMU off.
	 */
	cbz	x19, 0f
	adrp	x0, __idmap_text_start
	adr_l	x1, __idmap_text_end
	adr_l	x2, dcache_clean_poc
	blr	x2
0:	mov	x0, x19
	bl	init_kernel_el			// w0=cpu_boot_mode
	mov	x20, x0

	/*
	 * The following calls CPU setup code, see arch/arm64/mm/proc.S for
	 * details.
	 * On return, the CPU will be ready for the MMU to be turned on and
	 * the TCR will have been set.
	 */
#if VA_BITS > 48
	mrs_s	x0, SYS_ID_AA64MMFR2_EL1
	tst	x0, #0xf << ID_AA64MMFR2_EL1_VARange_SHIFT
	mov	x0, #VA_BITS
	mov	x25, #VA_BITS_MIN
	csel	x25, x25, x0, eq
	mov	x0, x25
#endif
	bl	__cpu_setup			// initialise processor
	b	__primary_switch
SYM_CODE_END(primary_entry)

	__INIT
SYM_CODE_START_LOCAL(record_mmu_state)
	mrs	x19, CurrentEL
	cmp	x19, #CurrentEL_EL2
	mrs	x19, sctlr_el1
	b.ne	0f
	mrs	x19, sctlr_el2
0:
CPU_LE( tbnz	x19, #SCTLR_ELx_EE_SHIFT, 1f	)
CPU_BE( tbz	x19, #SCTLR_ELx_EE_SHIFT, 1f	)
	tst	x19, #SCTLR_ELx_C		// Z := (C == 0)
	and	x19, x19, #SCTLR_ELx_M		// isolate M bit
	csel	x19, xzr, x19, eq		// clear x19 if Z
	ret

	/*
	 * Set the correct endianness early so all memory accesses issued
	 * before init_kernel_el() occur in the correct byte order. Note that
	 * this means the MMU must be disabled, or the active ID map will end
	 * up getting interpreted with the wrong byte order.
	 */
1:	eor	x19, x19, #SCTLR_ELx_EE
	bic	x19, x19, #SCTLR_ELx_M
	b.ne	2f
	pre_disable_mmu_workaround
	msr	sctlr_el2, x19
	b	3f
2:	pre_disable_mmu_workaround
	msr	sctlr_el1, x19
3:	isb
	mov	x19, xzr
	ret
SYM_CODE_END(record_mmu_state)

/*
 * Preserve the arguments passed by the bootloader in x0 .. x3
 */
SYM_CODE_START_LOCAL(preserve_boot_args)
	mov	x21, x0				// x21=FDT

	adr_l	x0, boot_args			// record the contents of
	stp	x21, x1, [x0]			// x0 .. x3 at kernel entry
	stp	x2, x3, [x0, #16]

	cbnz	x19, 0f				// skip cache invalidation if MMU is on
	dmb	sy				// needed before dc ivac with
						// MMU off

	add	x1, x0, #0x20			// 4 x 8 bytes
	b	dcache_inval_poc		// tail call
0:	str_l   x19, mmu_enabled_at_boot, x0
	ret
SYM_CODE_END(preserve_boot_args)

SYM_FUNC_START_LOCAL(clear_page_tables)
	/*
	 * Clear the init page tables.
	 */
	adrp	x0, init_pg_dir
	adrp	x1, init_pg_end
	sub	x2, x1, x0
	mov	x1, xzr
	b	__pi_memset			// tail call
SYM_FUNC_END(clear_page_tables)

/*
 * Macro to populate page table entries, these entries can be pointers to the next level
 * or last level entries pointing to physical memory.
 *
 *	tbl:	page table address
 *	rtbl:	pointer to page table or physical memory
 *	index:	start index to write
 *	eindex:	end index to write - [index, eindex] written to
 *	flags:	flags for pagetable entry to or in
 *	inc:	increment to rtbl between each entry
 *	tmp1:	temporary variable
 *
 * Preserves:	tbl, eindex, flags, inc
 * Corrupts:	index, tmp1
 * Returns:	rtbl
 */
	.macro populate_entries, tbl, rtbl, index, eindex, flags, inc, tmp1
.Lpe\@:	phys_to_pte \tmp1, \rtbl
	orr	\tmp1, \tmp1, \flags	// tmp1 = table entry
	str	\tmp1, [\tbl, \index, lsl #3]
	add	\rtbl, \rtbl, \inc	// rtbl = pa next level
	add	\index, \index, #1
	cmp	\index, \eindex
	b.ls	.Lpe\@
	.endm

/*
 * Compute indices of table entries from virtual address range. If multiple entries
 * were needed in the previous page table level then the next page table level is assumed
 * to be composed of multiple pages. (This effectively scales the end index).
 *
 *	vstart:	virtual address of start of range
 *	vend:	virtual address of end of range - we map [vstart, vend]
 *	shift:	shift used to transform virtual address into index
 *	order:  #imm 2log(number of entries in page table)
 *	istart:	index in table corresponding to vstart
 *	iend:	index in table corresponding to vend
 *	count:	On entry: how many extra entries were required in previous level, scales
 *			  our end index.
 *		On exit: returns how many extra entries required for next page table level
 *
 * Preserves:	vstart, vend
 * Returns:	istart, iend, count
 */
	.macro compute_indices, vstart, vend, shift, order, istart, iend, count
	ubfx	\istart, \vstart, \shift, \order
	ubfx	\iend, \vend, \shift, \order
	add	\iend, \iend, \count, lsl \order
	sub	\count, \iend, \istart
	.endm

/*
 * Map memory for specified virtual address range. Each level of page table needed supports
 * multiple entries. If a level requires n entries the next page table level is assumed to be
 * formed from n pages.
 *
 *	tbl:	location of page table
 *	rtbl:	address to be used for first level page table entry (typically tbl + PAGE_SIZE)
 *	vstart:	virtual address of start of range
 *	vend:	virtual address of end of range - we map [vstart, vend - 1]
 *	flags:	flags to use to map last level entries
 *	phys:	physical address corresponding to vstart - physical memory is contiguous
 *	order:  #imm 2log(number of entries in PGD table)
 *
 * If extra_shift is set, an extra level will be populated if the end address does
 * not fit in 'extra_shift' bits. This assumes vend is in the TTBR0 range.
 *
 * Temporaries:	istart, iend, tmp, count, sv - these need to be different registers
 * Preserves:	vstart, flags
 * Corrupts:	tbl, rtbl, vend, istart, iend, tmp, count, sv
 */
<<<<<<< HEAD
	.macro map_memory, tbl, rtbl, vstart, vend, flags, phys, pgds, istart, iend, tmp, count, sv
=======
	.macro map_memory, tbl, rtbl, vstart, vend, flags, phys, order, istart, iend, tmp, count, sv, extra_shift
>>>>>>> eb3cdb58
	sub \vend, \vend, #1
	add \rtbl, \tbl, #PAGE_SIZE
	mov \count, #0

	.ifnb	\extra_shift
	tst	\vend, #~((1 << (\extra_shift)) - 1)
	b.eq	.L_\@
	compute_indices \vstart, \vend, #\extra_shift, #(PAGE_SHIFT - 3), \istart, \iend, \count
	mov \sv, \rtbl
	populate_entries \tbl, \rtbl, \istart, \iend, #PMD_TYPE_TABLE, #PAGE_SIZE, \tmp
	mov \tbl, \sv
	.endif
.L_\@:
	compute_indices \vstart, \vend, #PGDIR_SHIFT, #\order, \istart, \iend, \count
	mov \sv, \rtbl
	populate_entries \tbl, \rtbl, \istart, \iend, #PMD_TYPE_TABLE, #PAGE_SIZE, \tmp
	mov \tbl, \sv

#if SWAPPER_PGTABLE_LEVELS > 3
	compute_indices \vstart, \vend, #PUD_SHIFT, #(PAGE_SHIFT - 3), \istart, \iend, \count
	mov \sv, \rtbl
	populate_entries \tbl, \rtbl, \istart, \iend, #PMD_TYPE_TABLE, #PAGE_SIZE, \tmp
	mov \tbl, \sv
#endif

#if SWAPPER_PGTABLE_LEVELS > 2
	compute_indices \vstart, \vend, #SWAPPER_TABLE_SHIFT, #(PAGE_SHIFT - 3), \istart, \iend, \count
	mov \sv, \rtbl
	populate_entries \tbl, \rtbl, \istart, \iend, #PMD_TYPE_TABLE, #PAGE_SIZE, \tmp
	mov \tbl, \sv
#endif

	compute_indices \vstart, \vend, #SWAPPER_BLOCK_SHIFT, #(PAGE_SHIFT - 3), \istart, \iend, \count
	bic \rtbl, \phys, #SWAPPER_BLOCK_SIZE - 1
	populate_entries \tbl, \rtbl, \istart, \iend, \flags, #SWAPPER_BLOCK_SIZE, \tmp
	.endm

/*
 * Remap a subregion created with the map_memory macro with modified attributes
 * or output address. The entire remapped region must have been covered in the
 * invocation of map_memory.
 *
 * x0: last level table address (returned in first argument to map_memory)
 * x1: start VA of the existing mapping
 * x2: start VA of the region to update
 * x3: end VA of the region to update (exclusive)
 * x4: start PA associated with the region to update
 * x5: attributes to set on the updated region
 * x6: order of the last level mappings
 */
SYM_FUNC_START_LOCAL(remap_region)
	sub	x3, x3, #1		// make end inclusive

	// Get the index offset for the start of the last level table
	lsr	x1, x1, x6
	bfi	x1, xzr, #0, #PAGE_SHIFT - 3

	// Derive the start and end indexes into the last level table
	// associated with the provided region
	lsr	x2, x2, x6
	lsr	x3, x3, x6
	sub	x2, x2, x1
	sub	x3, x3, x1

<<<<<<< HEAD
	mov_q	x7, SWAPPER_MM_MMUFLAGS
=======
	mov	x1, #1
	lsl	x6, x1, x6		// block size at this level
>>>>>>> eb3cdb58

	populate_entries x0, x4, x2, x3, x5, x6, x7
	ret
SYM_FUNC_END(remap_region)

SYM_FUNC_START_LOCAL(create_idmap)
	mov	x28, lr
	/*
	 * The ID map carries a 1:1 mapping of the physical address range
	 * covered by the loaded image, which could be anywhere in DRAM. This
	 * means that the required size of the VA (== PA) space is decided at
	 * boot time, and could be more than the configured size of the VA
	 * space for ordinary kernel and user space mappings.
	 *
	 * There are three cases to consider here:
	 * - 39 <= VA_BITS < 48, and the ID map needs up to 48 VA bits to cover
	 *   the placement of the image. In this case, we configure one extra
	 *   level of translation on the fly for the ID map only. (This case
	 *   also covers 42-bit VA/52-bit PA on 64k pages).
	 *
	 * - VA_BITS == 48, and the ID map needs more than 48 VA bits. This can
	 *   only happen when using 64k pages, in which case we need to extend
	 *   the root level table rather than add a level. Note that we can
	 *   treat this case as 'always extended' as long as we take care not
	 *   to program an unsupported T0SZ value into the TCR register.
	 *
	 * - Combinations that would require two additional levels of
	 *   translation are not supported, e.g., VA_BITS==36 on 16k pages, or
	 *   VA_BITS==39/4k pages with 5-level paging, where the input address
	 *   requires more than 47 or 48 bits, respectively.
	 */
#if (VA_BITS < 48)
#define IDMAP_PGD_ORDER	(VA_BITS - PGDIR_SHIFT)
#define EXTRA_SHIFT	(PGDIR_SHIFT + PAGE_SHIFT - 3)

	/*
	 * If VA_BITS < 48, we have to configure an additional table level.
	 * First, we have to verify our assumption that the current value of
	 * VA_BITS was chosen such that all translation levels are fully
	 * utilised, and that lowering T0SZ will always result in an additional
	 * translation level to be configured.
	 */
#if VA_BITS != EXTRA_SHIFT
#error "Mismatch between VA_BITS and page size/number of translation levels"
#endif
#else
#define IDMAP_PGD_ORDER	(PHYS_MASK_SHIFT - PGDIR_SHIFT)
#define EXTRA_SHIFT
	/*
	 * If VA_BITS == 48, we don't have to configure an additional
	 * translation level, but the top-level table has more entries.
	 */
#endif
	adrp	x0, init_idmap_pg_dir
	adrp	x3, _text
	adrp	x6, _end + MAX_FDT_SIZE + SWAPPER_BLOCK_SIZE
	mov	x7, SWAPPER_RX_MMUFLAGS

	map_memory x0, x1, x3, x6, x7, x3, IDMAP_PGD_ORDER, x10, x11, x12, x13, x14, EXTRA_SHIFT

	/* Remap the kernel page tables r/w in the ID map */
	adrp	x1, _text
	adrp	x2, init_pg_dir
	adrp	x3, init_pg_end
	bic	x4, x2, #SWAPPER_BLOCK_SIZE - 1
	mov	x5, SWAPPER_RW_MMUFLAGS
	mov	x6, #SWAPPER_BLOCK_SHIFT
	bl	remap_region

	/* Remap the FDT after the kernel image */
	adrp	x1, _text
	adrp	x22, _end + SWAPPER_BLOCK_SIZE
	bic	x2, x22, #SWAPPER_BLOCK_SIZE - 1
	bfi	x22, x21, #0, #SWAPPER_BLOCK_SHIFT		// remapped FDT address
	add	x3, x2, #MAX_FDT_SIZE + SWAPPER_BLOCK_SIZE
	bic	x4, x21, #SWAPPER_BLOCK_SIZE - 1
	mov	x5, SWAPPER_RW_MMUFLAGS
	mov	x6, #SWAPPER_BLOCK_SHIFT
	bl	remap_region

	/*
	 * Since the page tables have been populated with non-cacheable
	 * accesses (MMU disabled), invalidate those tables again to
	 * remove any speculatively loaded cache lines.
	 */
	cbnz	x19, 0f				// skip cache invalidation if MMU is on
	dmb	sy

	adrp	x0, init_idmap_pg_dir
	adrp	x1, init_idmap_pg_end
	bl	dcache_inval_poc
0:	ret	x28
SYM_FUNC_END(create_idmap)

SYM_FUNC_START_LOCAL(create_kernel_mapping)
	adrp	x0, init_pg_dir
	mov_q	x5, KIMAGE_VADDR		// compile time __va(_text)
#ifdef CONFIG_RELOCATABLE
	add	x5, x5, x23			// add KASLR displacement
#endif
	adrp	x6, _end			// runtime __pa(_end)
	adrp	x3, _text			// runtime __pa(_text)
	sub	x6, x6, x3			// _end - _text
	add	x6, x6, x5			// runtime __va(_end)
	mov	x7, SWAPPER_RW_MMUFLAGS

	map_memory x0, x1, x5, x6, x7, x3, (VA_BITS - PGDIR_SHIFT), x10, x11, x12, x13, x14

	dsb	ishst				// sync with page table walker
	ret
SYM_FUNC_END(create_kernel_mapping)

	/*
	 * Initialize CPU registers with task-specific and cpu-specific context.
	 *
	 * Create a final frame record at task_pt_regs(current)->stackframe, so
	 * that the unwinder can identify the final frame record of any task by
	 * its location in the task stack. We reserve the entire pt_regs space
	 * for consistency with user tasks and kthreads.
	 */
	.macro	init_cpu_task tsk, tmp1, tmp2
	msr	sp_el0, \tsk

	ldr	\tmp1, [\tsk, #TSK_STACK]
	add	sp, \tmp1, #THREAD_SIZE
	sub	sp, sp, #PT_REGS_SIZE

	stp	xzr, xzr, [sp, #S_STACKFRAME]
	add	x29, sp, #S_STACKFRAME

	scs_load_current

	adr_l	\tmp1, __per_cpu_offset
	ldr	w\tmp2, [\tsk, #TSK_TI_CPU]
	ldr	\tmp1, [\tmp1, \tmp2, lsl #3]
	set_this_cpu_offset \tmp1
	.endm

/*
 * The following fragment of code is executed with the MMU enabled.
 *
 *   x0 = __pa(KERNEL_START)
 */
SYM_FUNC_START_LOCAL(__primary_switched)
	adr_l	x4, init_task
	init_cpu_task x4, x5, x6

	adr_l	x8, vectors			// load VBAR_EL1 with virtual
	msr	vbar_el1, x8			// vector table address
	isb

	stp	x29, x30, [sp, #-16]!
	mov	x29, sp

	str_l	x21, __fdt_pointer, x5		// Save FDT pointer

	ldr_l	x4, kimage_vaddr		// Save the offset between
	sub	x4, x4, x0			// the kernel virtual and
	str_l	x4, kimage_voffset, x5		// physical mappings

	mov	x0, x20
	bl	set_cpu_boot_mode_flag

	// Clear BSS
	adr_l	x0, __bss_start
	mov	x1, xzr
	adr_l	x2, __bss_stop
	sub	x2, x2, x0
	bl	__pi_memset
	dsb	ishst				// Make zero page visible to PTW

#if VA_BITS > 48
	adr_l	x8, vabits_actual		// Set this early so KASAN early init
	str	x25, [x8]			// ... observes the correct value
	dc	civac, x8			// Make visible to booting secondaries
#endif

#ifdef CONFIG_RANDOMIZE_BASE
	adrp	x5, memstart_offset_seed	// Save KASLR linear map seed
	strh	w24, [x5, :lo12:memstart_offset_seed]
#endif
#if defined(CONFIG_KASAN_GENERIC) || defined(CONFIG_KASAN_SW_TAGS)
	bl	kasan_early_init
#endif
	mov	x0, x21				// pass FDT address in x0
	bl	early_fdt_map			// Try mapping the FDT early
	mov	x0, x20				// pass the full boot status
	bl	init_feature_override		// Parse cpu feature overrides
#ifdef CONFIG_UNWIND_PATCH_PAC_INTO_SCS
	bl	scs_patch_vmlinux
#endif
	mov	x0, x20
	bl	finalise_el2			// Prefer VHE if possible
	ldp	x29, x30, [sp], #16
	bl	start_kernel
	ASM_BUG()
SYM_FUNC_END(__primary_switched)

/*
 * end early head section, begin head code that is also used for
 * hotplug and needs to have the same protections as the text region
 */
	.section ".idmap.text","a"

/*
 * Starting from EL2 or EL1, configure the CPU to execute at the highest
 * reachable EL supported by the kernel in a chosen default state. If dropping
 * from EL2 to EL1, configure EL2 before configuring EL1.
 *
 * Since we cannot always rely on ERET synchronizing writes to sysregs (e.g. if
 * SCTLR_ELx.EOS is clear), we place an ISB prior to ERET.
 *
 * Returns either BOOT_CPU_MODE_EL1 or BOOT_CPU_MODE_EL2 in x0 if
 * booted in EL1 or EL2 respectively, with the top 32 bits containing
 * potential context flags. These flags are *not* stored in __boot_cpu_mode.
 *
 * x0: whether we are being called from the primary boot path with the MMU on
 */
SYM_FUNC_START(init_kernel_el)
	mrs	x1, CurrentEL
	cmp	x1, #CurrentEL_EL2
	b.eq	init_el2

SYM_INNER_LABEL(init_el1, SYM_L_LOCAL)
	mov_q	x0, INIT_SCTLR_EL1_MMU_OFF
	pre_disable_mmu_workaround
	msr	sctlr_el1, x0
	isb
	mov_q	x0, INIT_PSTATE_EL1
	msr	spsr_el1, x0
	msr	elr_el1, lr
	mov	w0, #BOOT_CPU_MODE_EL1
	eret

SYM_INNER_LABEL(init_el2, SYM_L_LOCAL)
	msr	elr_el2, lr

	// clean all HYP code to the PoC if we booted at EL2 with the MMU on
	cbz	x0, 0f
	adrp	x0, __hyp_idmap_text_start
	adr_l	x1, __hyp_text_end
	adr_l	x2, dcache_clean_poc
	blr	x2
0:
	mov_q	x0, HCR_HOST_NVHE_FLAGS
	msr	hcr_el2, x0
	isb

	init_el2_state

	/* Hypervisor stub */
	adr_l	x0, __hyp_stub_vectors
	msr	vbar_el2, x0
	isb

	mov_q	x1, INIT_SCTLR_EL1_MMU_OFF

	/*
	 * Fruity CPUs seem to have HCR_EL2.E2H set to RES1,
	 * making it impossible to start in nVHE mode. Is that
	 * compliant with the architecture? Absolutely not!
	 */
	mrs	x0, hcr_el2
	and	x0, x0, #HCR_E2H
	cbz	x0, 1f

	/* Set a sane SCTLR_EL1, the VHE way */
	pre_disable_mmu_workaround
	msr_s	SYS_SCTLR_EL12, x1
	mov	x2, #BOOT_CPU_FLAG_E2H
	b	2f

1:
	pre_disable_mmu_workaround
	msr	sctlr_el1, x1
	mov	x2, xzr
2:
	mov	w0, #BOOT_CPU_MODE_EL2
	orr	x0, x0, x2
	eret
SYM_FUNC_END(init_kernel_el)

	/*
	 * This provides a "holding pen" for platforms to hold all secondary
	 * cores are held until we're ready for them to initialise.
	 */
SYM_FUNC_START(secondary_holding_pen)
	mov	x0, xzr
	bl	init_kernel_el			// w0=cpu_boot_mode
	mrs	x2, mpidr_el1
	mov_q	x1, MPIDR_HWID_BITMASK
	and	x2, x2, x1
	adr_l	x3, secondary_holding_pen_release
pen:	ldr	x4, [x3]
	cmp	x4, x2
	b.eq	secondary_startup
	wfe
	b	pen
SYM_FUNC_END(secondary_holding_pen)

	/*
	 * Secondary entry point that jumps straight into the kernel. Only to
	 * be used where CPUs are brought online dynamically by the kernel.
	 */
SYM_FUNC_START(secondary_entry)
	mov	x0, xzr
	bl	init_kernel_el			// w0=cpu_boot_mode
	b	secondary_startup
SYM_FUNC_END(secondary_entry)

SYM_FUNC_START_LOCAL(secondary_startup)
	/*
	 * Common entry point for secondary CPUs.
	 */
	mov	x20, x0				// preserve boot mode
	bl	__cpu_secondary_check52bitva
#if VA_BITS > 48
	ldr_l	x0, vabits_actual
#endif
	bl	__cpu_setup			// initialise processor
	adrp	x1, swapper_pg_dir
	adrp	x2, idmap_pg_dir
	bl	__enable_mmu
	ldr	x8, =__secondary_switched
	br	x8
SYM_FUNC_END(secondary_startup)

	.text
SYM_FUNC_START_LOCAL(__secondary_switched)
	mov	x0, x20
	bl	set_cpu_boot_mode_flag

	mov	x0, x20
	bl	finalise_el2

	str_l	xzr, __early_cpu_boot_status, x3
	adr_l	x5, vectors
	msr	vbar_el1, x5
	isb

	adr_l	x0, secondary_data
	ldr	x2, [x0, #CPU_BOOT_TASK]
	cbz	x2, __secondary_too_slow

	init_cpu_task x2, x1, x3

#ifdef CONFIG_ARM64_PTR_AUTH
	ptrauth_keys_init_cpu x2, x3, x4, x5
#endif

	bl	secondary_start_kernel
	ASM_BUG()
SYM_FUNC_END(__secondary_switched)

SYM_FUNC_START_LOCAL(__secondary_too_slow)
	wfe
	wfi
	b	__secondary_too_slow
SYM_FUNC_END(__secondary_too_slow)

/*
 * Sets the __boot_cpu_mode flag depending on the CPU boot mode passed
 * in w0. See arch/arm64/include/asm/virt.h for more info.
 */
SYM_FUNC_START_LOCAL(set_cpu_boot_mode_flag)
	adr_l	x1, __boot_cpu_mode
	cmp	w0, #BOOT_CPU_MODE_EL2
	b.ne	1f
	add	x1, x1, #4
1:	str	w0, [x1]			// Save CPU boot mode
	ret
SYM_FUNC_END(set_cpu_boot_mode_flag)

/*
 * The booting CPU updates the failed status @__early_cpu_boot_status,
 * with MMU turned off.
 *
 * update_early_cpu_boot_status tmp, status
 *  - Corrupts tmp1, tmp2
 *  - Writes 'status' to __early_cpu_boot_status and makes sure
 *    it is committed to memory.
 */

	.macro	update_early_cpu_boot_status status, tmp1, tmp2
	mov	\tmp2, #\status
	adr_l	\tmp1, __early_cpu_boot_status
	str	\tmp2, [\tmp1]
	dmb	sy
	dc	ivac, \tmp1			// Invalidate potentially stale cache line
	.endm

/*
 * Enable the MMU.
 *
 *  x0  = SCTLR_EL1 value for turning on the MMU.
 *  x1  = TTBR1_EL1 value
 *  x2  = ID map root table address
 *
 * Returns to the caller via x30/lr. This requires the caller to be covered
 * by the .idmap.text section.
 *
 * Checks if the selected granule size is supported by the CPU.
 * If it isn't, park the CPU
 */
	.section ".idmap.text","a"
SYM_FUNC_START(__enable_mmu)
	mrs	x3, ID_AA64MMFR0_EL1
	ubfx	x3, x3, #ID_AA64MMFR0_EL1_TGRAN_SHIFT, 4
	cmp     x3, #ID_AA64MMFR0_EL1_TGRAN_SUPPORTED_MIN
	b.lt    __no_granule_support
	cmp     x3, #ID_AA64MMFR0_EL1_TGRAN_SUPPORTED_MAX
	b.gt    __no_granule_support
	phys_to_ttbr x2, x2
	msr	ttbr0_el1, x2			// load TTBR0
	load_ttbr1 x1, x1, x3

	set_sctlr_el1	x0

	ret
SYM_FUNC_END(__enable_mmu)

SYM_FUNC_START(__cpu_secondary_check52bitva)
#if VA_BITS > 48
	ldr_l	x0, vabits_actual
	cmp	x0, #52
	b.ne	2f

	mrs_s	x0, SYS_ID_AA64MMFR2_EL1
	and	x0, x0, #(0xf << ID_AA64MMFR2_EL1_VARange_SHIFT)
	cbnz	x0, 2f

	update_early_cpu_boot_status \
		CPU_STUCK_IN_KERNEL | CPU_STUCK_REASON_52_BIT_VA, x0, x1
1:	wfe
	wfi
	b	1b

#endif
2:	ret
SYM_FUNC_END(__cpu_secondary_check52bitva)

SYM_FUNC_START_LOCAL(__no_granule_support)
	/* Indicate that this CPU can't boot and is stuck in the kernel */
	update_early_cpu_boot_status \
		CPU_STUCK_IN_KERNEL | CPU_STUCK_REASON_NO_GRAN, x1, x2
1:
	wfe
	wfi
	b	1b
SYM_FUNC_END(__no_granule_support)

#ifdef CONFIG_RELOCATABLE
SYM_FUNC_START_LOCAL(__relocate_kernel)
	/*
	 * Iterate over each entry in the relocation table, and apply the
	 * relocations in place.
	 */
	adr_l	x9, __rela_start
	adr_l	x10, __rela_end
	mov_q	x11, KIMAGE_VADDR		// default virtual offset
	add	x11, x11, x23			// actual virtual offset

0:	cmp	x9, x10
	b.hs	1f
	ldp	x12, x13, [x9], #24
	ldr	x14, [x9, #-8]
	cmp	w13, #R_AARCH64_RELATIVE
	b.ne	0b
	add	x14, x14, x23			// relocate
	str	x14, [x12, x23]
	b	0b

1:
#ifdef CONFIG_RELR
	/*
	 * Apply RELR relocations.
	 *
	 * RELR is a compressed format for storing relative relocations. The
	 * encoded sequence of entries looks like:
	 * [ AAAAAAAA BBBBBBB1 BBBBBBB1 ... AAAAAAAA BBBBBB1 ... ]
	 *
	 * i.e. start with an address, followed by any number of bitmaps. The
	 * address entry encodes 1 relocation. The subsequent bitmap entries
	 * encode up to 63 relocations each, at subsequent offsets following
	 * the last address entry.
	 *
	 * The bitmap entries must have 1 in the least significant bit. The
	 * assumption here is that an address cannot have 1 in lsb. Odd
	 * addresses are not supported. Any odd addresses are stored in the RELA
	 * section, which is handled above.
	 *
	 * Excluding the least significant bit in the bitmap, each non-zero
	 * bit in the bitmap represents a relocation to be applied to
	 * a corresponding machine word that follows the base address
	 * word. The second least significant bit represents the machine
	 * word immediately following the initial address, and each bit
	 * that follows represents the next word, in linear order. As such,
	 * a single bitmap can encode up to 63 relocations in a 64-bit object.
	 *
	 * In this implementation we store the address of the next RELR table
	 * entry in x9, the address being relocated by the current address or
	 * bitmap entry in x13 and the address being relocated by the current
	 * bit in x14.
	 */
	adr_l	x9, __relr_start
	adr_l	x10, __relr_end

2:	cmp	x9, x10
	b.hs	7f
	ldr	x11, [x9], #8
	tbnz	x11, #0, 3f			// branch to handle bitmaps
	add	x13, x11, x23
	ldr	x12, [x13]			// relocate address entry
	add	x12, x12, x23
	str	x12, [x13], #8			// adjust to start of bitmap
	b	2b

3:	mov	x14, x13
4:	lsr	x11, x11, #1
	cbz	x11, 6f
	tbz	x11, #0, 5f			// skip bit if not set
	ldr	x12, [x14]			// relocate bit
	add	x12, x12, x23
	str	x12, [x14]

5:	add	x14, x14, #8			// move to next bit's address
	b	4b

6:	/*
	 * Move to the next bitmap's address. 8 is the word size, and 63 is the
	 * number of significant bits in a bitmap entry.
	 */
	add	x13, x13, #(8 * 63)
	b	2b

7:
#endif
	ret

SYM_FUNC_END(__relocate_kernel)
#endif

SYM_FUNC_START_LOCAL(__primary_switch)
	adrp	x1, reserved_pg_dir
	adrp	x2, init_idmap_pg_dir
	bl	__enable_mmu
#ifdef CONFIG_RELOCATABLE
	adrp	x23, KERNEL_START
	and	x23, x23, MIN_KIMG_ALIGN - 1
#ifdef CONFIG_RANDOMIZE_BASE
	mov	x0, x22
	adrp	x1, init_pg_end
	mov	sp, x1
	mov	x29, xzr
	bl	__pi_kaslr_early_init
	and	x24, x0, #SZ_2M - 1		// capture memstart offset seed
	bic	x0, x0, #SZ_2M - 1
	orr	x23, x23, x0			// record kernel offset
#endif
#endif
	bl	clear_page_tables
	bl	create_kernel_mapping

	adrp	x1, init_pg_dir
	load_ttbr1 x1, x1, x2
#ifdef CONFIG_RELOCATABLE
	bl	__relocate_kernel
#endif
	ldr	x8, =__primary_switched
	adrp	x0, KERNEL_START		// __pa(KERNEL_START)
	br	x8
SYM_FUNC_END(__primary_switch)<|MERGE_RESOLUTION|>--- conflicted
+++ resolved
@@ -259,11 +259,7 @@
  * Preserves:	vstart, flags
  * Corrupts:	tbl, rtbl, vend, istart, iend, tmp, count, sv
  */
-<<<<<<< HEAD
-	.macro map_memory, tbl, rtbl, vstart, vend, flags, phys, pgds, istart, iend, tmp, count, sv
-=======
 	.macro map_memory, tbl, rtbl, vstart, vend, flags, phys, order, istart, iend, tmp, count, sv, extra_shift
->>>>>>> eb3cdb58
 	sub \vend, \vend, #1
 	add \rtbl, \tbl, #PAGE_SIZE
 	mov \count, #0
@@ -328,12 +324,8 @@
 	sub	x2, x2, x1
 	sub	x3, x3, x1
 
-<<<<<<< HEAD
-	mov_q	x7, SWAPPER_MM_MMUFLAGS
-=======
 	mov	x1, #1
 	lsl	x6, x1, x6		// block size at this level
->>>>>>> eb3cdb58
 
 	populate_entries x0, x4, x2, x3, x5, x6, x7
 	ret
