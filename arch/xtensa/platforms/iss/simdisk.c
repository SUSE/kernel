--- conflicted
+++ resolved
@@ -290,11 +290,7 @@
 	return 0;
 
 out_cleanup_disk:
-<<<<<<< HEAD
-	blk_cleanup_disk(dev->gd);
-=======
 	put_disk(dev->gd);
->>>>>>> eb3cdb58
 out:
 	return err;
 }
