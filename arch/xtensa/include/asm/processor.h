--- conflicted
+++ resolved
@@ -215,12 +215,6 @@
 struct task_struct;
 struct mm_struct;
 
-<<<<<<< HEAD
-/* Free all resources held by a thread. */
-#define release_thread(thread) do { } while(0)
-
-=======
->>>>>>> eb3cdb58
 extern unsigned long __get_wchan(struct task_struct *p);
 
 #define KSTK_EIP(tsk)		(task_pt_regs(tsk)->pc)
