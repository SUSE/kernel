--- conflicted
+++ resolved
@@ -314,25 +314,6 @@
 }
 
 /*
-<<<<<<< HEAD
-=======
- * Work around broken HP Pavilion Notebooks which assign USB to
- * IRQ 9 even though it is actually wired to IRQ 11
- */
-static __init int fix_broken_hp_bios_irq9(struct dmi_blacklist *d)
-{
-#ifdef CONFIG_PCI
-	extern int broken_hp_bios_irq9;
-	if (broken_hp_bios_irq9 == 0)
-	{
-		broken_hp_bios_irq9 = 1;
-		printk(KERN_INFO "%s detected - fixing broken IRQ routing\n", d->ident);
-	}
-#endif
-	return 0;
-}
-
-/*
  * Work around broken Acer TravelMate 360 Notebooks which assign Cardbus to
  * IRQ 11 even though it is actually wired to IRQ 10
  */
@@ -347,8 +328,8 @@
 #endif
 	return 0;
 }
-/*
->>>>>>> 4cd5d72a
+
+/*
  *  Check for clue free BIOS implementations who use
  *  the following QA technique
  *
@@ -834,14 +815,6 @@
 			NO_MATCH, NO_MATCH
 			} },
 	 
-<<<<<<< HEAD
-=======
-	{ fix_broken_hp_bios_irq9, "HP Pavilion N5400 Series Laptop", {
-			MATCH(DMI_SYS_VENDOR, "Hewlett-Packard"),
-			MATCH(DMI_BIOS_VERSION, "GE.M1.03"),
-			MATCH(DMI_PRODUCT_VERSION, "HP Pavilion Notebook Model GE"),
-			MATCH(DMI_BOARD_VERSION, "OmniBook N32N-736")
-			} },
 
 	{ fix_acer_tm360_irqrouting, "Acer TravelMate 36x Laptop", {
 			MATCH(DMI_SYS_VENDOR, "Acer"),
@@ -849,9 +822,6 @@
 			NO_MATCH, NO_MATCH
 			} },
 
- 
-
->>>>>>> 4cd5d72a
 	/*
 	 *	Generic per vendor APM settings
 	 */
