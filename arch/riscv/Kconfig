# SPDX-License-Identifier: GPL-2.0-only
#
# For a description of the syntax of this configuration file,
# see Documentation/kbuild/kconfig-language.rst.
#

config 64BIT
	bool

config 32BIT
	bool

config RISCV
	def_bool y
	select ACPI_GENERIC_GSI if ACPI
	select ACPI_MCFG if (ACPI && PCI)
	select ACPI_PPTT if ACPI
	select ACPI_REDUCED_HARDWARE_ONLY if ACPI
	select ACPI_SPCR_TABLE if ACPI
	select ARCH_DMA_DEFAULT_COHERENT
	select ARCH_ENABLE_HUGEPAGE_MIGRATION if HUGETLB_PAGE && MIGRATION
	select ARCH_ENABLE_MEMORY_HOTPLUG if SPARSEMEM_VMEMMAP
	select ARCH_ENABLE_MEMORY_HOTREMOVE if MEMORY_HOTPLUG
	select ARCH_ENABLE_SPLIT_PMD_PTLOCK if PGTABLE_LEVELS > 2
	select ARCH_ENABLE_THP_MIGRATION if TRANSPARENT_HUGEPAGE
	select ARCH_HAS_BINFMT_FLAT
	select ARCH_HAS_CURRENT_STACK_POINTER
	select ARCH_HAS_DEBUG_VIRTUAL if MMU
	select ARCH_HAS_DEBUG_VM_PGTABLE
	select ARCH_HAS_DEBUG_WX
	select ARCH_HAS_FAST_MULTIPLIER
	select ARCH_HAS_FORTIFY_SOURCE
	select ARCH_HAS_GCOV_PROFILE_ALL
	select ARCH_HAS_GIGANTIC_PAGE
	select ARCH_HAS_KCOV
	select ARCH_HAS_KERNEL_FPU_SUPPORT if 64BIT && FPU
	select ARCH_HAS_MEMBARRIER_CALLBACKS
	select ARCH_HAS_MEMBARRIER_SYNC_CORE
	select ARCH_HAS_MMIOWB
	select ARCH_HAS_NON_OVERLAPPING_ADDRESS_SPACE
	select ARCH_HAS_PMEM_API
	select ARCH_HAS_PREPARE_SYNC_CORE_CMD
	select ARCH_HAS_PTE_DEVMAP if 64BIT && MMU
	select ARCH_HAS_PTE_SPECIAL
	select ARCH_HAS_SET_DIRECT_MAP if MMU
	select ARCH_HAS_SET_MEMORY if MMU
	select ARCH_HAS_STRICT_KERNEL_RWX if MMU && !XIP_KERNEL
	select ARCH_HAS_STRICT_MODULE_RWX if MMU && !XIP_KERNEL
	select ARCH_HAS_SYNC_CORE_BEFORE_USERMODE
	select ARCH_HAS_SYSCALL_WRAPPER
	select ARCH_HAS_TICK_BROADCAST if GENERIC_CLOCKEVENTS_BROADCAST
	select ARCH_HAS_UBSAN
	select ARCH_HAS_VDSO_DATA
	select ARCH_KEEP_MEMBLOCK if ACPI
	select ARCH_MHP_MEMMAP_ON_MEMORY_ENABLE	if 64BIT && MMU
	select ARCH_OPTIONAL_KERNEL_RWX if ARCH_HAS_STRICT_KERNEL_RWX
	select ARCH_OPTIONAL_KERNEL_RWX_DEFAULT
	select ARCH_STACKWALK
	select ARCH_SUPPORTS_ATOMIC_RMW
	select ARCH_SUPPORTS_CFI_CLANG
	select ARCH_SUPPORTS_DEBUG_PAGEALLOC if MMU
	select ARCH_SUPPORTS_HUGETLBFS if MMU
	# LLD >= 14: https://github.com/llvm/llvm-project/issues/50505
	select ARCH_SUPPORTS_LTO_CLANG if LLD_VERSION >= 140000
	select ARCH_SUPPORTS_LTO_CLANG_THIN if LLD_VERSION >= 140000
	select ARCH_SUPPORTS_PAGE_TABLE_CHECK if MMU
	select ARCH_SUPPORTS_PER_VMA_LOCK if MMU
	select ARCH_SUPPORTS_RT
	select ARCH_SUPPORTS_SHADOW_CALL_STACK if HAVE_SHADOW_CALL_STACK
	select ARCH_USE_CMPXCHG_LOCKREF if 64BIT
	select ARCH_USE_MEMTEST
	select ARCH_USE_QUEUED_RWLOCKS
	select ARCH_USE_SYM_ANNOTATIONS
	select ARCH_USES_CFI_TRAPS if CFI_CLANG
	select ARCH_WANT_BATCHED_UNMAP_TLB_FLUSH if MMU
	select ARCH_WANT_DEFAULT_TOPDOWN_MMAP_LAYOUT if MMU
	select ARCH_WANT_FRAME_POINTERS
	select ARCH_WANT_GENERAL_HUGETLB if !RISCV_ISA_SVNAPOT
	select ARCH_WANT_HUGE_PMD_SHARE if 64BIT
	select ARCH_WANT_LD_ORPHAN_WARN if !XIP_KERNEL
	select ARCH_WANT_OPTIMIZE_DAX_VMEMMAP
	select ARCH_WANT_OPTIMIZE_HUGETLB_VMEMMAP
	select ARCH_WANTS_NO_INSTR
	select ARCH_WANTS_THP_SWAP if HAVE_ARCH_TRANSPARENT_HUGEPAGE
	select BINFMT_FLAT_NO_DATA_START_OFFSET if !MMU
	select BUILDTIME_TABLE_SORT if MMU
	select CLINT_TIMER if RISCV_M_MODE
	select CLONE_BACKWARDS
	select COMMON_CLK
	select CPU_PM if CPU_IDLE || HIBERNATION || SUSPEND
	select EDAC_SUPPORT
	select FRAME_POINTER if PERF_EVENTS || (FUNCTION_TRACER && !DYNAMIC_FTRACE)
	select FTRACE_MCOUNT_USE_PATCHABLE_FUNCTION_ENTRY if DYNAMIC_FTRACE
	select GENERIC_ARCH_TOPOLOGY
	select GENERIC_ATOMIC64 if !64BIT
	select GENERIC_CLOCKEVENTS_BROADCAST if SMP
	select GENERIC_CPU_DEVICES
	select GENERIC_CPU_VULNERABILITIES
	select GENERIC_EARLY_IOREMAP
	select GENERIC_ENTRY
	select GENERIC_GETTIMEOFDAY if HAVE_GENERIC_VDSO
	select GENERIC_IDLE_POLL_SETUP
	select GENERIC_IOREMAP if MMU
	select GENERIC_IRQ_IPI if SMP
	select GENERIC_IRQ_IPI_MUX if SMP
	select GENERIC_IRQ_MULTI_HANDLER
	select GENERIC_IRQ_SHOW
	select GENERIC_IRQ_SHOW_LEVEL
	select GENERIC_LIB_DEVMEM_IS_ALLOWED
	select GENERIC_PCI_IOMAP
	select GENERIC_PTDUMP if MMU
	select GENERIC_SCHED_CLOCK
	select GENERIC_SMP_IDLE_THREAD
	select GENERIC_TIME_VSYSCALL if MMU && 64BIT
	select GENERIC_VDSO_TIME_NS if HAVE_GENERIC_VDSO
	select HARDIRQS_SW_RESEND
	select HAS_IOPORT if MMU
	select HAVE_ARCH_AUDITSYSCALL
	select HAVE_ARCH_HUGE_VMALLOC if HAVE_ARCH_HUGE_VMAP
	select HAVE_ARCH_HUGE_VMAP if MMU && 64BIT
	select HAVE_ARCH_JUMP_LABEL if !XIP_KERNEL
	select HAVE_ARCH_JUMP_LABEL_RELATIVE if !XIP_KERNEL
	select HAVE_ARCH_KASAN if MMU && 64BIT
	select HAVE_ARCH_KASAN_VMALLOC if MMU && 64BIT
	select HAVE_ARCH_KFENCE if MMU && 64BIT
	select HAVE_ARCH_KGDB if !XIP_KERNEL
	select HAVE_ARCH_KGDB_QXFER_PKT
	select HAVE_ARCH_MMAP_RND_BITS if MMU
	select HAVE_ARCH_MMAP_RND_COMPAT_BITS if COMPAT
	select HAVE_ARCH_RANDOMIZE_KSTACK_OFFSET
	select HAVE_ARCH_SECCOMP_FILTER
	select HAVE_ARCH_STACKLEAK
	select HAVE_ARCH_THREAD_STRUCT_WHITELIST
	select HAVE_ARCH_TRACEHOOK
	select HAVE_ARCH_TRANSPARENT_HUGEPAGE if 64BIT && MMU
	select HAVE_ARCH_USERFAULTFD_MINOR if 64BIT && USERFAULTFD
	select HAVE_ARCH_VMAP_STACK if MMU && 64BIT
	select HAVE_ASM_MODVERSIONS
	select HAVE_CONTEXT_TRACKING_USER
	select HAVE_DEBUG_KMEMLEAK
	select HAVE_DMA_CONTIGUOUS if MMU
	select HAVE_DYNAMIC_FTRACE if !XIP_KERNEL && MMU && (CLANG_SUPPORTS_DYNAMIC_FTRACE || GCC_SUPPORTS_DYNAMIC_FTRACE)
	select HAVE_DYNAMIC_FTRACE_WITH_DIRECT_CALLS
	select HAVE_DYNAMIC_FTRACE_WITH_ARGS if HAVE_DYNAMIC_FTRACE
	select HAVE_FTRACE_MCOUNT_RECORD if !XIP_KERNEL
	select HAVE_FUNCTION_GRAPH_TRACER
	select HAVE_FUNCTION_GRAPH_RETVAL if HAVE_FUNCTION_GRAPH_TRACER
	select HAVE_FUNCTION_TRACER if !XIP_KERNEL && !PREEMPTION
	select HAVE_EBPF_JIT if MMU
	select HAVE_GUP_FAST if MMU
	select HAVE_FUNCTION_ARG_ACCESS_API
	select HAVE_FUNCTION_ERROR_INJECTION
	select HAVE_GCC_PLUGINS
	select HAVE_GENERIC_VDSO if MMU && 64BIT
	select HAVE_IRQ_TIME_ACCOUNTING
	select HAVE_KERNEL_BZIP2 if !XIP_KERNEL && !EFI_ZBOOT
	select HAVE_KERNEL_GZIP if !XIP_KERNEL && !EFI_ZBOOT
	select HAVE_KERNEL_LZ4 if !XIP_KERNEL && !EFI_ZBOOT
	select HAVE_KERNEL_LZMA if !XIP_KERNEL && !EFI_ZBOOT
	select HAVE_KERNEL_LZO if !XIP_KERNEL && !EFI_ZBOOT
	select HAVE_KERNEL_UNCOMPRESSED if !XIP_KERNEL && !EFI_ZBOOT
	select HAVE_KERNEL_ZSTD if !XIP_KERNEL && !EFI_ZBOOT
	select HAVE_KERNEL_XZ if !XIP_KERNEL && !EFI_ZBOOT
	select HAVE_KPROBES if !XIP_KERNEL
	select HAVE_KRETPROBES if !XIP_KERNEL
	# https://github.com/ClangBuiltLinux/linux/issues/1881
	select HAVE_LD_DEAD_CODE_DATA_ELIMINATION if !LD_IS_LLD
	select HAVE_MOVE_PMD
	select HAVE_MOVE_PUD
	select HAVE_PAGE_SIZE_4KB
	select HAVE_PCI
	select HAVE_PERF_EVENTS
	select HAVE_PERF_REGS
	select HAVE_PERF_USER_STACK_DUMP
	select HAVE_POSIX_CPU_TIMERS_TASK_WORK
	select HAVE_PREEMPT_DYNAMIC_KEY if !XIP_KERNEL
	select HAVE_REGS_AND_STACK_ACCESS_API
	select HAVE_RETHOOK if !XIP_KERNEL
	select HAVE_RSEQ
	select HAVE_RUST if RUSTC_SUPPORTS_RISCV && CC_IS_CLANG
	select HAVE_SAMPLE_FTRACE_DIRECT
	select HAVE_SAMPLE_FTRACE_DIRECT_MULTI
	select HAVE_STACKPROTECTOR
	select HAVE_SYSCALL_TRACEPOINTS
	select HOTPLUG_CORE_SYNC_DEAD if HOTPLUG_CPU
	select IRQ_DOMAIN
	select IRQ_FORCED_THREADING
	select KASAN_VMALLOC if KASAN
	select LOCK_MM_AND_FIND_VMA
<<<<<<< HEAD
=======
	select MMU_GATHER_RCU_TABLE_FREE if SMP && MMU
>>>>>>> 2d5404ca
	select MODULES_USE_ELF_RELA if MODULES
	select OF
	select OF_EARLY_FLATTREE
	select OF_IRQ
	select PCI_DOMAINS_GENERIC if PCI
	select PCI_ECAM if (ACPI && PCI)
	select PCI_MSI if PCI
	select RISCV_ALTERNATIVE if !XIP_KERNEL
	select RISCV_APLIC
	select RISCV_IMSIC
	select RISCV_INTC
	select RISCV_TIMER if RISCV_SBI
	select SIFIVE_PLIC
	select SPARSE_IRQ
	select SYSCTL_EXCEPTION_TRACE
	select THREAD_INFO_IN_TASK
	select TRACE_IRQFLAGS_SUPPORT
	select UACCESS_MEMCPY if !MMU
	select USER_STACKTRACE_SUPPORT
	select ZONE_DMA32 if 64BIT

config RUSTC_SUPPORTS_RISCV
	def_bool y
	depends on 64BIT
	# Shadow call stack requires rustc version 1.82+ due to use of the
	# -Zsanitizer=shadow-call-stack flag.
	depends on !SHADOW_CALL_STACK || RUSTC_VERSION >= 108200

config CLANG_SUPPORTS_DYNAMIC_FTRACE
	def_bool CC_IS_CLANG
	# https://github.com/ClangBuiltLinux/linux/issues/1817
	depends on AS_IS_GNU || (AS_IS_LLVM && (LD_IS_LLD || LD_VERSION >= 23600))

config GCC_SUPPORTS_DYNAMIC_FTRACE
	def_bool CC_IS_GCC
	depends on $(cc-option,-fpatchable-function-entry=8)

config HAVE_SHADOW_CALL_STACK
	def_bool $(cc-option,-fsanitize=shadow-call-stack)
	# https://github.com/riscv-non-isa/riscv-elf-psabi-doc/commit/a484e843e6eeb51f0cb7b8819e50da6d2444d769
	depends on $(ld-option,--no-relax-gp)

config RISCV_USE_LINKER_RELAXATION
	def_bool y
	# https://github.com/llvm/llvm-project/commit/6611d58f5bbcbec77262d392e2923e1d680f6985
	depends on !LD_IS_LLD || LLD_VERSION >= 150000

# https://github.com/llvm/llvm-project/commit/bbc0f99f3bc96f1db16f649fc21dd18e5b0918f6
config ARCH_HAS_BROKEN_DWARF5
	def_bool y
	depends on RISCV_USE_LINKER_RELAXATION
	# https://github.com/llvm/llvm-project/commit/1df5ea29b43690b6622db2cad7b745607ca4de6a
	depends on AS_IS_LLVM && AS_VERSION < 180000
	# https://github.com/llvm/llvm-project/commit/7ffabb61a5569444b5ac9322e22e5471cc5e4a77
	depends on LD_IS_LLD && LLD_VERSION < 180000

config ARCH_MMAP_RND_BITS_MIN
	default 18 if 64BIT
	default 8

config ARCH_MMAP_RND_COMPAT_BITS_MIN
	default 8

# max bits determined by the following formula:
#  VA_BITS - PAGE_SHIFT - 3
config ARCH_MMAP_RND_BITS_MAX
	default 24 if 64BIT # SV39 based
	default 17

config ARCH_MMAP_RND_COMPAT_BITS_MAX
	default 17

# set if we run in machine mode, cleared if we run in supervisor mode
config RISCV_M_MODE
	bool "Build a kernel that runs in machine mode"
	depends on !MMU
	default y
	help
	  Select this option if you want to run the kernel in M-mode,
	  without the assistance of any other firmware.

# set if we are running in S-mode and can use SBI calls
config RISCV_SBI
	bool
	depends on !RISCV_M_MODE
	default y

config MMU
	bool "MMU-based Paged Memory Management Support"
	default y
	help
	  Select if you want MMU-based virtualised addressing space
	  support by paged memory management. If unsure, say 'Y'.

config PAGE_OFFSET
	hex
	default 0x80000000 if !MMU && RISCV_M_MODE
	default 0x80200000 if !MMU
	default 0xc0000000 if 32BIT
	default 0xff60000000000000 if 64BIT

config KASAN_SHADOW_OFFSET
	hex
	depends on KASAN_GENERIC
	default 0xdfffffff00000000 if 64BIT
	default 0xffffffff if 32BIT

config ARCH_FLATMEM_ENABLE
	def_bool !NUMA

config ARCH_SPARSEMEM_ENABLE
	def_bool y
	depends on MMU
	select SPARSEMEM_STATIC if 32BIT && SPARSEMEM
	select SPARSEMEM_VMEMMAP_ENABLE if 64BIT

config ARCH_SELECT_MEMORY_MODEL
	def_bool ARCH_SPARSEMEM_ENABLE

config ARCH_SUPPORTS_UPROBES
	def_bool y

config STACKTRACE_SUPPORT
	def_bool y

config GENERIC_BUG
	def_bool y
	depends on BUG
	select GENERIC_BUG_RELATIVE_POINTERS if 64BIT

config GENERIC_BUG_RELATIVE_POINTERS
	bool

config GENERIC_CALIBRATE_DELAY
	def_bool y

config GENERIC_CSUM
	def_bool y

config GENERIC_HWEIGHT
	def_bool y

config FIX_EARLYCON_MEM
	def_bool MMU

config ILLEGAL_POINTER_VALUE
	hex
	default 0 if 32BIT
	default 0xdead000000000000 if 64BIT

config PGTABLE_LEVELS
	int
	default 5 if 64BIT
	default 2

config LOCKDEP_SUPPORT
	def_bool y

config RISCV_DMA_NONCOHERENT
	bool
	select ARCH_HAS_DMA_PREP_COHERENT
	select ARCH_HAS_SETUP_DMA_OPS
	select ARCH_HAS_SYNC_DMA_FOR_CPU
	select ARCH_HAS_SYNC_DMA_FOR_DEVICE
	select DMA_BOUNCE_UNALIGNED_KMALLOC if SWIOTLB

config RISCV_NONSTANDARD_CACHE_OPS
	bool
	help
	  This enables function pointer support for non-standard noncoherent
	  systems to handle cache management.

config AS_HAS_INSN
	def_bool $(as-instr,.insn r 51$(comma) 0$(comma) 0$(comma) t0$(comma) t0$(comma) zero)

config AS_HAS_OPTION_ARCH
	# https://github.com/llvm/llvm-project/commit/9e8ed3403c191ab9c4903e8eeb8f732ff8a43cb4
	def_bool y
	depends on $(as-instr, .option arch$(comma) +m)

source "arch/riscv/Kconfig.socs"
source "arch/riscv/Kconfig.errata"

menu "Platform type"

config NONPORTABLE
	bool "Allow configurations that result in non-portable kernels"
	help
	  RISC-V kernel binaries are compatible between all known systems
	  whenever possible, but there are some use cases that can only be
	  satisfied by configurations that result in kernel binaries that are
	  not portable between systems.

	  Selecting N does not guarantee kernels will be portable to all known
	  systems.  Selecting any of the options guarded by NONPORTABLE will
	  result in kernel binaries that are unlikely to be portable between
	  systems.

	  If unsure, say N.

choice
	prompt "Base ISA"
	default ARCH_RV64I
	help
	  This selects the base ISA that this kernel will target and must match
	  the target platform.

config ARCH_RV32I
	bool "RV32I"
	depends on NONPORTABLE
	select 32BIT
	select GENERIC_LIB_ASHLDI3
	select GENERIC_LIB_ASHRDI3
	select GENERIC_LIB_LSHRDI3
	select GENERIC_LIB_UCMPDI2

config ARCH_RV64I
	bool "RV64I"
	select 64BIT
	select ARCH_SUPPORTS_INT128 if CC_HAS_INT128
	select SWIOTLB if MMU

endchoice

# We must be able to map all physical memory into the kernel, but the compiler
# is still a bit more efficient when generating code if it's setup in a manner
# such that it can only map 2GiB of memory.
choice
	prompt "Kernel Code Model"
	default CMODEL_MEDLOW if 32BIT
	default CMODEL_MEDANY if 64BIT

	config CMODEL_MEDLOW
		bool "medium low code model"
	config CMODEL_MEDANY
		bool "medium any code model"
endchoice

config MODULE_SECTIONS
	bool
	select HAVE_MOD_ARCH_SPECIFIC

config SMP
	bool "Symmetric Multi-Processing"
	help
	  This enables support for systems with more than one CPU.  If
	  you say N here, the kernel will run on single and
	  multiprocessor machines, but will use only one CPU of a
	  multiprocessor machine. If you say Y here, the kernel will run
	  on many, but not all, single processor machines. On a single
	  processor machine, the kernel will run faster if you say N
	  here.

	  If you don't know what to do here, say N.

config SCHED_MC
	bool "Multi-core scheduler support"
	depends on SMP
	help
	  Multi-core scheduler support improves the CPU scheduler's decision
	  making when dealing with multi-core CPU chips at a cost of slightly
	  increased overhead in some places. If unsure say N here.

config NR_CPUS
	int "Maximum number of CPUs (2-512)"
	depends on SMP
	range 2 512 if !RISCV_SBI_V01
	range 2 32 if RISCV_SBI_V01 && 32BIT
	range 2 64 if RISCV_SBI_V01 && 64BIT
	default "32" if 32BIT
	default "64" if 64BIT

config HOTPLUG_CPU
	bool "Support for hot-pluggable CPUs"
	depends on SMP
	select GENERIC_IRQ_MIGRATION
	help

	  Say Y here to experiment with turning CPUs off and on.  CPUs
	  can be controlled through /sys/devices/system/cpu.

	  Say N if you want to disable CPU hotplug.

choice
	prompt "CPU Tuning"
	default TUNE_GENERIC

config TUNE_GENERIC
	bool "generic"

endchoice

# Common NUMA Features
config NUMA
	bool "NUMA Memory Allocation and Scheduler Support"
	depends on SMP && MMU
	select ARCH_SUPPORTS_NUMA_BALANCING
	select GENERIC_ARCH_NUMA
	select HAVE_SETUP_PER_CPU_AREA
	select NEED_PER_CPU_EMBED_FIRST_CHUNK
	select NEED_PER_CPU_PAGE_FIRST_CHUNK
	select OF_NUMA
	select USE_PERCPU_NUMA_NODE_ID
	help
	  Enable NUMA (Non-Uniform Memory Access) support.

	  The kernel will try to allocate memory used by a CPU on the
	  local memory of the CPU and add some more NUMA awareness to the kernel.

config NODES_SHIFT
	int "Maximum NUMA Nodes (as a power of 2)"
	range 1 10
	default "2"
	depends on NUMA
	help
	  Specify the maximum number of NUMA Nodes available on the target
	  system.  Increases memory reserved to accommodate various tables.

config RISCV_ALTERNATIVE
	bool
	depends on !XIP_KERNEL
	help
	  This Kconfig allows the kernel to automatically patch the
	  erratum or cpufeature required by the execution platform at run
	  time. The code patching overhead is minimal, as it's only done
	  once at boot and once on each module load.

config RISCV_ALTERNATIVE_EARLY
	bool
	depends on RISCV_ALTERNATIVE
	help
	  Allows early patching of the kernel for special errata

config RISCV_ISA_C
	bool "Emit compressed instructions when building Linux"
	default y
	help
	  Adds "C" to the ISA subsets that the toolchain is allowed to emit
	  when building Linux, which results in compressed instructions in the
	  Linux binary.

	  If you don't know what to do here, say Y.

config RISCV_ISA_SVNAPOT
	bool "Svnapot extension support for supervisor mode NAPOT pages"
	depends on 64BIT && MMU
	depends on RISCV_ALTERNATIVE
	default y
	help
	  Allow kernel to detect the Svnapot ISA-extension dynamically at boot
	  time and enable its usage.

	  The Svnapot extension is used to mark contiguous PTEs as a range
	  of contiguous virtual-to-physical translations for a naturally
	  aligned power-of-2 (NAPOT) granularity larger than the base 4KB page
	  size. When HUGETLBFS is also selected this option unconditionally
	  allocates some memory for each NAPOT page size supported by the kernel.
	  When optimizing for low memory consumption and for platforms without
	  the Svnapot extension, it may be better to say N here.

	  If you don't know what to do here, say Y.

config RISCV_ISA_SVPBMT
	bool "Svpbmt extension support for supervisor mode page-based memory types"
	depends on 64BIT && MMU
	depends on RISCV_ALTERNATIVE
	default y
	help
	   Adds support to dynamically detect the presence of the Svpbmt
	   ISA-extension (Supervisor-mode: page-based memory types) and
	   enable its usage.

	   The memory type for a page contains a combination of attributes
	   that indicate the cacheability, idempotency, and ordering
	   properties for access to that page.

	   The Svpbmt extension is only available on 64-bit cpus.

	   If you don't know what to do here, say Y.

config TOOLCHAIN_HAS_V
	bool
	default y
	depends on !64BIT || $(cc-option,-mabi=lp64 -march=rv64imv)
	depends on !32BIT || $(cc-option,-mabi=ilp32 -march=rv32imv)
	depends on LLD_VERSION >= 140000 || LD_VERSION >= 23800
	depends on AS_HAS_OPTION_ARCH

config RISCV_ISA_V
	bool "VECTOR extension support"
	depends on TOOLCHAIN_HAS_V
	depends on FPU
	select DYNAMIC_SIGFRAME
	default y
	help
	  Say N here if you want to disable all vector related procedure
	  in the kernel.

	  If you don't know what to do here, say Y.

config RISCV_ISA_V_DEFAULT_ENABLE
	bool "Enable userspace Vector by default"
	depends on RISCV_ISA_V
	default y
	help
	  Say Y here if you want to enable Vector in userspace by default.
	  Otherwise, userspace has to make explicit prctl() call to enable
	  Vector, or enable it via the sysctl interface.

	  If you don't know what to do here, say Y.

config RISCV_ISA_V_UCOPY_THRESHOLD
	int "Threshold size for vectorized user copies"
	depends on RISCV_ISA_V
	default 768
	help
	  Prefer using vectorized copy_to_user()/copy_from_user() when the
	  workload size exceeds this value.

config RISCV_ISA_V_PREEMPTIVE
	bool "Run kernel-mode Vector with kernel preemption"
	depends on PREEMPTION
	depends on RISCV_ISA_V
	default y
	help
	  Usually, in-kernel SIMD routines are run with preemption disabled.
	  Functions which envoke long running SIMD thus must yield core's
	  vector unit to prevent blocking other tasks for too long.

	  This config allows kernel to run SIMD without explicitly disable
	  preemption. Enabling this config will result in higher memory
	  consumption due to the allocation of per-task's kernel Vector context.

config RISCV_ISA_ZAWRS
	bool "Zawrs extension support for more efficient busy waiting"
	depends on RISCV_ALTERNATIVE
	default y
	help
	  The Zawrs extension defines instructions to be used in polling loops
	  which allow a hart to enter a low-power state or to trap to the
	  hypervisor while waiting on a store to a memory location. Enable the
	  use of these instructions in the kernel when the Zawrs extension is
	  detected at boot.

	  If you don't know what to do here, say Y.

config TOOLCHAIN_HAS_ZBB
	bool
	default y
	depends on !64BIT || $(cc-option,-mabi=lp64 -march=rv64ima_zbb)
	depends on !32BIT || $(cc-option,-mabi=ilp32 -march=rv32ima_zbb)
	depends on LLD_VERSION >= 150000 || LD_VERSION >= 23900
	depends on AS_HAS_OPTION_ARCH

# This symbol indicates that the toolchain supports all v1.0 vector crypto
# extensions, including Zvk*, Zvbb, and Zvbc.  LLVM added all of these at once.
# binutils added all except Zvkb, then added Zvkb.  So we just check for Zvkb.
config TOOLCHAIN_HAS_VECTOR_CRYPTO
	def_bool $(as-instr, .option arch$(comma) +v$(comma) +zvkb)
	depends on AS_HAS_OPTION_ARCH

config RISCV_ISA_ZBA
	bool "Zba extension support for bit manipulation instructions"
	default y
	help
	   Add support for enabling optimisations in the kernel when the Zba
	   extension is detected at boot.

	   The Zba extension provides instructions to accelerate the generation
	   of addresses that index into arrays of basic data types.

	   If you don't know what to do here, say Y.

config RISCV_ISA_ZBB
	bool "Zbb extension support for bit manipulation instructions"
	depends on TOOLCHAIN_HAS_ZBB
	depends on RISCV_ALTERNATIVE
	default y
	help
	   Adds support to dynamically detect the presence of the ZBB
	   extension (basic bit manipulation) and enable its usage.

	   The Zbb extension provides instructions to accelerate a number
	   of bit-specific operations (count bit population, sign extending,
	   bitrotation, etc).

	   If you don't know what to do here, say Y.

config TOOLCHAIN_HAS_ZBC
	bool
	default y
	depends on !64BIT || $(cc-option,-mabi=lp64 -march=rv64ima_zbc)
	depends on !32BIT || $(cc-option,-mabi=ilp32 -march=rv32ima_zbc)
	depends on LLD_VERSION >= 150000 || LD_VERSION >= 23900
	depends on AS_HAS_OPTION_ARCH

config RISCV_ISA_ZBC
	bool "Zbc extension support for carry-less multiplication instructions"
	depends on TOOLCHAIN_HAS_ZBC
	depends on MMU
	depends on RISCV_ALTERNATIVE
	default y
	help
	   Adds support to dynamically detect the presence of the Zbc
	   extension (carry-less multiplication) and enable its usage.

	   The Zbc extension could accelerate CRC (cyclic redundancy check)
	   calculations.

	   If you don't know what to do here, say Y.

config RISCV_ISA_ZICBOM
	bool "Zicbom extension support for non-coherent DMA operation"
	depends on MMU
	depends on RISCV_ALTERNATIVE
	default y
	select RISCV_DMA_NONCOHERENT
	select DMA_DIRECT_REMAP
	help
	   Adds support to dynamically detect the presence of the ZICBOM
	   extension (Cache Block Management Operations) and enable its
	   usage.

	   The Zicbom extension can be used to handle for example
	   non-coherent DMA support on devices that need it.

	   If you don't know what to do here, say Y.

config RISCV_ISA_ZICBOZ
	bool "Zicboz extension support for faster zeroing of memory"
	depends on RISCV_ALTERNATIVE
	default y
	help
	   Enable the use of the Zicboz extension (cbo.zero instruction)
	   when available.

	   The Zicboz extension is used for faster zeroing of memory.

	   If you don't know what to do here, say Y.

config TOOLCHAIN_NEEDS_EXPLICIT_ZICSR_ZIFENCEI
	def_bool y
	# https://sourceware.org/git/?p=binutils-gdb.git;a=commit;h=aed44286efa8ae8717a77d94b51ac3614e2ca6dc
	# https://gcc.gnu.org/git/?p=gcc.git;a=commit;h=98416dbb0a62579d4a7a4a76bab51b5b52fec2cd
	depends on AS_IS_GNU && AS_VERSION >= 23600
	help
	  Binutils-2.38 and GCC-12.1.0 bumped the default ISA spec to the newer
	  20191213 version, which moves some instructions from the I extension to
	  the Zicsr and Zifencei extensions. This requires explicitly specifying
	  Zicsr and Zifencei when binutils >= 2.38 or GCC >= 12.1.0. Zicsr
	  and Zifencei are supported in binutils from version 2.36 onwards.
	  To make life easier, and avoid forcing toolchains that default to a
	  newer ISA spec to version 2.2, relax the check to binutils >= 2.36.
	  For clang < 17 or GCC < 11.3.0, for which this is not possible or need
	  special treatment, this is dealt with in TOOLCHAIN_NEEDS_OLD_ISA_SPEC.

config TOOLCHAIN_NEEDS_OLD_ISA_SPEC
	def_bool y
	depends on TOOLCHAIN_NEEDS_EXPLICIT_ZICSR_ZIFENCEI
	# https://github.com/llvm/llvm-project/commit/22e199e6afb1263c943c0c0d4498694e15bf8a16
	# https://gcc.gnu.org/git/?p=gcc.git;a=commit;h=d29f5d6ab513c52fd872f532c492e35ae9fd6671
	depends on (CC_IS_CLANG && CLANG_VERSION < 170000) || (CC_IS_GCC && GCC_VERSION < 110300)
	help
	  Certain versions of clang and GCC do not support zicsr and zifencei via
	  -march. This option causes an older ISA spec compatible with these older
	  versions of clang and GCC to be passed to GAS, which has the same result
	  as passing zicsr and zifencei to -march.

config FPU
	bool "FPU support"
	default y
	help
	  Say N here if you want to disable all floating-point related procedure
	  in the kernel.

	  If you don't know what to do here, say Y.

config IRQ_STACKS
	bool "Independent irq & softirq stacks" if EXPERT
	default y
	select HAVE_IRQ_EXIT_ON_IRQ_STACK
	select HAVE_SOFTIRQ_ON_OWN_STACK
	help
	  Add independent irq & softirq stacks for percpu to prevent kernel stack
	  overflows. We may save some memory footprint by disabling IRQ_STACKS.

config THREAD_SIZE_ORDER
	int "Kernel stack size (in power-of-two numbers of page size)" if VMAP_STACK && EXPERT
	range 0 4
	default 1 if 32BIT
	default 2
	help
	  Specify the Pages of thread stack size (from 4KB to 64KB), which also
	  affects irq stack size, which is equal to thread stack size.

config RISCV_MISALIGNED
	bool
	select SYSCTL_ARCH_UNALIGN_ALLOW
	help
	  Embed support for emulating misaligned loads and stores.

choice
	prompt "Unaligned Accesses Support"
	default RISCV_PROBE_UNALIGNED_ACCESS
	help
	  This determines the level of support for unaligned accesses. This
	  information is used by the kernel to perform optimizations. It is also
	  exposed to user space via the hwprobe syscall. The hardware will be
	  probed at boot by default.

config RISCV_PROBE_UNALIGNED_ACCESS
	bool "Probe for hardware unaligned access support"
	select RISCV_MISALIGNED
	help
	  During boot, the kernel will run a series of tests to determine the
	  speed of unaligned accesses. This probing will dynamically determine
	  the speed of unaligned accesses on the underlying system. If unaligned
	  memory accesses trap into the kernel as they are not supported by the
	  system, the kernel will emulate the unaligned accesses to preserve the
	  UABI.

config RISCV_EMULATED_UNALIGNED_ACCESS
	bool "Emulate unaligned access where system support is missing"
	select RISCV_MISALIGNED
	help
	  If unaligned memory accesses trap into the kernel as they are not
	  supported by the system, the kernel will emulate the unaligned
	  accesses to preserve the UABI. When the underlying system does support
	  unaligned accesses, the unaligned accesses are assumed to be slow.

config RISCV_SLOW_UNALIGNED_ACCESS
	bool "Assume the system supports slow unaligned memory accesses"
	depends on NONPORTABLE
	help
	  Assume that the system supports slow unaligned memory accesses. The
	  kernel and userspace programs may not be able to run at all on systems
	  that do not support unaligned memory accesses.

config RISCV_EFFICIENT_UNALIGNED_ACCESS
	bool "Assume the system supports fast unaligned memory accesses"
	depends on NONPORTABLE
	select DCACHE_WORD_ACCESS if MMU
	select HAVE_EFFICIENT_UNALIGNED_ACCESS
	help
	  Assume that the system supports fast unaligned memory accesses. When
	  enabled, this option improves the performance of the kernel on such
	  systems. However, the kernel and userspace programs will run much more
	  slowly, or will not be able to run at all, on systems that do not
	  support efficient unaligned memory accesses.

endchoice

source "arch/riscv/Kconfig.vendor"

endmenu # "Platform type"

menu "Kernel features"

source "kernel/Kconfig.hz"

config RISCV_SBI_V01
	bool "SBI v0.1 support"
	depends on RISCV_SBI
	help
	  This config allows kernel to use SBI v0.1 APIs. This will be
	  deprecated in future once legacy M-mode software are no longer in use.

config RISCV_BOOT_SPINWAIT
	bool "Spinwait booting method"
	depends on SMP
	default y if RISCV_SBI_V01 || RISCV_M_MODE
	help
	  This enables support for booting Linux via spinwait method. In the
	  spinwait method, all cores randomly jump to Linux. One of the cores
	  gets chosen via lottery and all other keep spinning on a percpu
	  variable. This method cannot support CPU hotplug and sparse hartid
	  scheme. It should be only enabled for M-mode Linux or platforms relying
	  on older firmware without SBI HSM extension. All other platforms should
	  rely on ordered booting via SBI HSM extension which gets chosen
	  dynamically at runtime if the firmware supports it.

	  Since spinwait is incompatible with sparse hart IDs, it requires
	  NR_CPUS be large enough to contain the physical hart ID of the first
	  hart to enter Linux.

	  If unsure what to do here, say N.

config ARCH_SUPPORTS_KEXEC
	def_bool y

config ARCH_SELECTS_KEXEC
	def_bool y
	depends on KEXEC
	select HOTPLUG_CPU if SMP

config ARCH_SUPPORTS_KEXEC_FILE
	def_bool 64BIT

config ARCH_SELECTS_KEXEC_FILE
	def_bool y
	depends on KEXEC_FILE
	select HAVE_IMA_KEXEC if IMA
	select KEXEC_ELF

config ARCH_SUPPORTS_KEXEC_PURGATORY
	def_bool ARCH_SUPPORTS_KEXEC_FILE

config ARCH_SUPPORTS_CRASH_DUMP
	def_bool y

config ARCH_HAS_GENERIC_CRASHKERNEL_RESERVATION
<<<<<<< HEAD
	def_bool CRASH_CORE
=======
	def_bool CRASH_RESERVE
>>>>>>> 2d5404ca

config COMPAT
	bool "Kernel support for 32-bit U-mode"
	default 64BIT
	depends on 64BIT && MMU
	help
	  This option enables support for a 32-bit U-mode running under a 64-bit
	  kernel at S-mode. riscv32-specific components such as system calls,
	  the user helper functions (vdso), signal rt_frame functions and the
	  ptrace interface are handled appropriately by the kernel.

	  If you want to execute 32-bit userspace applications, say Y.

config PARAVIRT
	bool "Enable paravirtualization code"
	depends on RISCV_SBI
	help
	  This changes the kernel so it can modify itself when it is run
	  under a hypervisor, potentially improving performance significantly
	  over full virtualization.

config PARAVIRT_TIME_ACCOUNTING
	bool "Paravirtual steal time accounting"
	depends on PARAVIRT
	help
	  Select this option to enable fine granularity task steal time
	  accounting. Time spent executing other tasks in parallel with
	  the current vCPU is discounted from the vCPU power. To account for
	  that, there can be a small performance impact.

	  If in doubt, say N here.

config RELOCATABLE
	bool "Build a relocatable kernel"
	depends on MMU && 64BIT && !XIP_KERNEL
	select MODULE_SECTIONS if MODULES
	help
          This builds a kernel as a Position Independent Executable (PIE),
          which retains all relocation metadata required to relocate the
          kernel binary at runtime to a different virtual address than the
          address it was linked at.
          Since RISCV uses the RELA relocation format, this requires a
          relocation pass at runtime even if the kernel is loaded at the
          same address it was linked at.

          If unsure, say N.

config RANDOMIZE_BASE
        bool "Randomize the address of the kernel image"
        select RELOCATABLE
        depends on MMU && 64BIT && !XIP_KERNEL
        help
          Randomizes the virtual address at which the kernel image is
          loaded, as a security feature that deters exploit attempts
          relying on knowledge of the location of kernel internals.

          It is the bootloader's job to provide entropy, by passing a
          random u64 value in /chosen/kaslr-seed at kernel entry.

          When booting via the UEFI stub, it will invoke the firmware's
          EFI_RNG_PROTOCOL implementation (if available) to supply entropy
          to the kernel proper. In addition, it will randomise the physical
          location of the kernel Image as well.

          If unsure, say N.

endmenu # "Kernel features"

menu "Boot options"

config CMDLINE
	string "Built-in kernel command line"
	help
	  For most platforms, the arguments for the kernel's command line
	  are provided at run-time, during boot. However, there are cases
	  where either no arguments are being provided or the provided
	  arguments are insufficient or even invalid.

	  When that occurs, it is possible to define a built-in command
	  line here and choose how the kernel should use it later on.

choice
	prompt "Built-in command line usage"
	depends on CMDLINE != ""
	default CMDLINE_FALLBACK
	help
	  Choose how the kernel will handle the provided built-in command
	  line.

config CMDLINE_FALLBACK
	bool "Use bootloader kernel arguments if available"
	help
	  Use the built-in command line as fallback in case we get nothing
	  during boot. This is the default behaviour.

config CMDLINE_EXTEND
	bool "Extend bootloader kernel arguments"
	help
	  The command-line arguments provided during boot will be
	  appended to the built-in command line. This is useful in
	  cases where the provided arguments are insufficient and
	  you don't want to or cannot modify them.

config CMDLINE_FORCE
	bool "Always use the default kernel command string"
	help
	  Always use the built-in command line, even if we get one during
	  boot. This is useful in case you need to override the provided
	  command line on systems where you don't have or want control
	  over it.

endchoice

config EFI_STUB
	bool

config EFI
	bool "UEFI runtime support"
	depends on OF && !XIP_KERNEL
	depends on MMU
	default y
	select ARCH_SUPPORTS_ACPI if 64BIT
	select EFI_GENERIC_STUB
	select EFI_PARAMS_FROM_FDT
	select EFI_RUNTIME_WRAPPERS
	select EFI_STUB
	select LIBFDT
	select RISCV_ISA_C
	select UCS2_STRING
	help
	  This option provides support for runtime services provided
	  by UEFI firmware (such as non-volatile variables, realtime
	  clock, and platform reset). A UEFI stub is also provided to
	  allow the kernel to be booted as an EFI application. This
	  is only useful on systems that have UEFI firmware.

config DMI
	bool "Enable support for SMBIOS (DMI) tables"
	depends on EFI
	default y
	help
	  This enables SMBIOS/DMI feature for systems.

	  This option is only useful on systems that have UEFI firmware.
	  However, even with this option, the resultant kernel should
	  continue to boot on existing non-UEFI platforms.

config CC_HAVE_STACKPROTECTOR_TLS
	def_bool $(cc-option,-mstack-protector-guard=tls -mstack-protector-guard-reg=tp -mstack-protector-guard-offset=0)

config STACKPROTECTOR_PER_TASK
	def_bool y
	depends on !RANDSTRUCT
	depends on STACKPROTECTOR && CC_HAVE_STACKPROTECTOR_TLS

config PHYS_RAM_BASE_FIXED
	bool "Explicitly specified physical RAM address"
	depends on NONPORTABLE
	default n

config PHYS_RAM_BASE
	hex "Platform Physical RAM address"
	depends on PHYS_RAM_BASE_FIXED
	default "0x80000000"
	help
	  This is the physical address of RAM in the system. It has to be
	  explicitly specified to run early relocations of read-write data
	  from flash to RAM.

config XIP_KERNEL
	bool "Kernel Execute-In-Place from ROM"
	depends on MMU && SPARSEMEM && NONPORTABLE
	# This prevents XIP from being enabled by all{yes,mod}config, which
	# fail to build since XIP doesn't support large kernels.
	depends on !COMPILE_TEST
	select PHYS_RAM_BASE_FIXED
	help
	  Execute-In-Place allows the kernel to run from non-volatile storage
	  directly addressable by the CPU, such as NOR flash. This saves RAM
	  space since the text section of the kernel is not loaded from flash
	  to RAM.  Read-write sections, such as the data section and stack,
	  are still copied to RAM.  The XIP kernel is not compressed since
	  it has to run directly from flash, so it will take more space to
	  store it.  The flash address used to link the kernel object files,
	  and for storing it, is configuration dependent. Therefore, if you
	  say Y here, you must know the proper physical address where to
	  store the kernel image depending on your own flash memory usage.

	  Also note that the make target becomes "make xipImage" rather than
	  "make zImage" or "make Image".  The final kernel binary to put in
	  ROM memory will be arch/riscv/boot/xipImage.

	  SPARSEMEM is required because the kernel text and rodata that are
	  flash resident are not backed by memmap, then any attempt to get
	  a struct page on those regions will trigger a fault.

	  If unsure, say N.

config XIP_PHYS_ADDR
	hex "XIP Kernel Physical Location"
	depends on XIP_KERNEL
	default "0x21000000"
	help
	  This is the physical address in your flash memory the kernel will
	  be linked for and stored to.  This address is dependent on your
	  own flash usage.

config RISCV_ISA_FALLBACK
	bool "Permit falling back to parsing riscv,isa for extension support by default"
	default y
	help
	  Parsing the "riscv,isa" devicetree property has been deprecated and
	  replaced by a list of explicitly defined strings. For compatibility
	  with existing platforms, the kernel will fall back to parsing the
	  "riscv,isa" property if the replacements are not found.

	  Selecting N here will result in a kernel that does not use the
	  fallback, unless the commandline "riscv_isa_fallback" parameter is
	  present.

	  Please see the dt-binding, located at
	  Documentation/devicetree/bindings/riscv/extensions.yaml for details
	  on the replacement properties, "riscv,isa-base" and
	  "riscv,isa-extensions".

config BUILTIN_DTB
	bool "Built-in device tree"
	depends on OF && NONPORTABLE
	help
	  Build a device tree into the Linux image.
	  This option should be selected if no bootloader is being used.
	  If unsure, say N.


config BUILTIN_DTB_SOURCE
	string "Built-in device tree source"
	depends on BUILTIN_DTB
	help
	  DTS file path (without suffix, relative to arch/riscv/boot/dts)
	  for the DTS file that will be used to produce the DTB linked into the
	  kernel.

endmenu # "Boot options"

config PORTABLE
	bool
	default !NONPORTABLE
	select EFI
	select MMU
	select OF

config ARCH_PROC_KCORE_TEXT
	def_bool y

menu "Power management options"

source "kernel/power/Kconfig"

config ARCH_HIBERNATION_POSSIBLE
	def_bool y

config ARCH_HIBERNATION_HEADER
	def_bool HIBERNATION

config ARCH_SUSPEND_POSSIBLE
	def_bool y

endmenu # "Power management options"

menu "CPU Power Management"

source "drivers/cpuidle/Kconfig"

source "drivers/cpufreq/Kconfig"

endmenu # "CPU Power Management"

source "arch/riscv/kvm/Kconfig"

source "drivers/acpi/Kconfig"<|MERGE_RESOLUTION|>--- conflicted
+++ resolved
@@ -187,10 +187,7 @@
 	select IRQ_FORCED_THREADING
 	select KASAN_VMALLOC if KASAN
 	select LOCK_MM_AND_FIND_VMA
-<<<<<<< HEAD
-=======
 	select MMU_GATHER_RCU_TABLE_FREE if SMP && MMU
->>>>>>> 2d5404ca
 	select MODULES_USE_ELF_RELA if MODULES
 	select OF
 	select OF_EARLY_FLATTREE
@@ -902,11 +899,7 @@
 	def_bool y
 
 config ARCH_HAS_GENERIC_CRASHKERNEL_RESERVATION
-<<<<<<< HEAD
-	def_bool CRASH_CORE
-=======
 	def_bool CRASH_RESERVE
->>>>>>> 2d5404ca
 
 config COMPAT
 	bool "Kernel support for 32-bit U-mode"
