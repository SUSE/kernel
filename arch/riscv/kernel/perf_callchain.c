// SPDX-License-Identifier: GPL-2.0
/* Copyright (C) 2019 Hangzhou C-SKY Microsystems co.,ltd. */

#include <linux/perf_event.h>
#include <linux/uaccess.h>

#include <asm/stacktrace.h>

static bool fill_callchain(void *entry, unsigned long pc)
{
	return perf_callchain_store(entry, pc) == 0;
}

/*
 * This will be called when the target is in user mode
 * This function will only be called when we use
 * "PERF_SAMPLE_CALLCHAIN" in
 * kernel/events/core.c:perf_prepare_sample()
 *
 * How to trigger perf_callchain_[user/kernel] :
 * $ perf record -e cpu-clock --call-graph fp ./program
 * $ perf report --call-graph
 *
 * On RISC-V platform, the program being sampled and the C library
 * need to be compiled with -fno-omit-frame-pointer, otherwise
 * the user stack will not contain function frame.
 */
void perf_callchain_user(struct perf_callchain_entry_ctx *entry,
			 struct pt_regs *regs)
{
<<<<<<< HEAD
	unsigned long fp = 0;

	fp = regs->s0;
	perf_callchain_store(entry, regs->epc);

	fp = user_backtrace(entry, fp, regs->ra);
	while (fp && !(fp & 0x7) && entry->nr < entry->max_stack)
		fp = user_backtrace(entry, fp, 0);
}

static bool fill_callchain(void *entry, unsigned long pc)
{
	return perf_callchain_store(entry, pc) == 0;
=======
	arch_stack_walk_user(fill_callchain, entry, regs);
>>>>>>> f87ebcb6
}

void perf_callchain_kernel(struct perf_callchain_entry_ctx *entry,
			   struct pt_regs *regs)
{
	walk_stackframe(NULL, regs, fill_callchain, entry);
}<|MERGE_RESOLUTION|>--- conflicted
+++ resolved
@@ -28,23 +28,7 @@
 void perf_callchain_user(struct perf_callchain_entry_ctx *entry,
 			 struct pt_regs *regs)
 {
-<<<<<<< HEAD
-	unsigned long fp = 0;
-
-	fp = regs->s0;
-	perf_callchain_store(entry, regs->epc);
-
-	fp = user_backtrace(entry, fp, regs->ra);
-	while (fp && !(fp & 0x7) && entry->nr < entry->max_stack)
-		fp = user_backtrace(entry, fp, 0);
-}
-
-static bool fill_callchain(void *entry, unsigned long pc)
-{
-	return perf_callchain_store(entry, pc) == 0;
-=======
 	arch_stack_walk_user(fill_callchain, entry, regs);
->>>>>>> f87ebcb6
 }
 
 void perf_callchain_kernel(struct perf_callchain_entry_ctx *entry,
