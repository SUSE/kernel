--- conflicted
+++ resolved
@@ -29,13 +29,8 @@
 
 	p->ainsn.api.restore = (unsigned long)p->addr + len;
 
-<<<<<<< HEAD
-	patch_text_nosync(p->ainsn.api.insn, &p->opcode, 1);
-	patch_text_nosync(p->ainsn.api.insn + offset, &insn, 1);
-=======
 	patch_text_nosync(p->ainsn.api.insn, &p->opcode, len);
 	patch_text_nosync(p->ainsn.api.insn + len, &insn, GET_INSN_LENGTH(insn));
->>>>>>> b806d6ef
 }
 
 static void __kprobes arch_prepare_simulate(struct kprobe *p)
