--- conflicted
+++ resolved
@@ -54,17 +54,12 @@
 	unsigned long tmp  = (unsigned long)p->addr - p->offset;
 	unsigned long addr = (unsigned long)p->addr;
 
-<<<<<<< HEAD
-	if (probe_addr & 0x1)
-		return -EILSEQ;
-=======
 	while (tmp <= addr) {
 		if (tmp == addr)
 			return true;
 
 		tmp += GET_INSN_LENGTH(*(u16 *)tmp);
 	}
->>>>>>> eb3cdb58
 
 	return false;
 }
@@ -371,22 +366,6 @@
 	return ret;
 }
 
-<<<<<<< HEAD
-void __kprobes __used *trampoline_probe_handler(struct pt_regs *regs)
-{
-	return (void *)kretprobe_trampoline_handler(regs, NULL);
-}
-
-void __kprobes arch_prepare_kretprobe(struct kretprobe_instance *ri,
-				      struct pt_regs *regs)
-{
-	ri->ret_addr = (kprobe_opcode_t *)regs->ra;
-	ri->fp = NULL;
-	regs->ra = (unsigned long) &__kretprobe_trampoline;
-}
-
-=======
->>>>>>> eb3cdb58
 int __kprobes arch_trampoline_kprobe(struct kprobe *p)
 {
 	return 0;
