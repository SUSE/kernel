--- conflicted
+++ resolved
@@ -325,12 +325,6 @@
 
 		syscall = syscall_enter_from_user_mode(regs, syscall);
 
-<<<<<<< HEAD
-		if (syscall >= 0 && syscall < NR_syscalls)
-			syscall_handler(regs, syscall);
-		else if (syscall != -1)
-			regs->a0 = -ENOSYS;
-=======
 		add_random_kstack_offset();
 
 		if (syscall >= 0 && syscall < NR_syscalls)
@@ -347,7 +341,6 @@
 		 * The resulting 6 bits of entropy is seen in SP[9:4].
 		 */
 		choose_random_kstack_offset(get_random_u16());
->>>>>>> 2d5404ca
 
 		syscall_exit_to_user_mode(regs);
 	} else {
