/* SPDX-License-Identifier: GPL-2.0-only */
/*
 * Copyright (C) 2020 Western Digital Corporation or its affiliates.
 * Linker script variables to be set after section resolution, as
 * ld.lld does not like variables assigned before SECTIONS is processed.
 * Based on arch/arm64/kernel/image-vars.h
 */
#ifndef __RISCV_KERNEL_IMAGE_VARS_H
#define __RISCV_KERNEL_IMAGE_VARS_H

#ifndef LINKER_SCRIPT
#error This file should only be included in vmlinux.lds.S
#endif

#ifdef CONFIG_EFI

/*
 * The EFI stub has its own symbol namespace prefixed by __efistub_, to
 * isolate it from the kernel proper. The following symbols are legally
 * accessed by the stub, so provide some aliases to make them accessible.
 * Only include data symbols here, or text symbols of functions that are
 * guaranteed to be safe when executed at another offset than they were
 * linked at. The routines below are all implemented in assembler in a
 * position independent manner
 */
__efistub__start		= _start;
__efistub__start_kernel		= _start_kernel;
__efistub__end			= _end;
__efistub__edata		= _edata;
__efistub___init_text_end	= __init_text_end;
<<<<<<< HEAD
=======
#if defined(CONFIG_EFI_EARLYCON) || defined(CONFIG_SYSFB)
>>>>>>> 2d5404ca
__efistub_screen_info		= screen_info;
#endif

#endif

#endif /* __RISCV_KERNEL_IMAGE_VARS_H */<|MERGE_RESOLUTION|>--- conflicted
+++ resolved
@@ -28,10 +28,7 @@
 __efistub__end			= _end;
 __efistub__edata		= _edata;
 __efistub___init_text_end	= __init_text_end;
-<<<<<<< HEAD
-=======
 #if defined(CONFIG_EFI_EARLYCON) || defined(CONFIG_SYSFB)
->>>>>>> 2d5404ca
 __efistub_screen_info		= screen_info;
 #endif
 
