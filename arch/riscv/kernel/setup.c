--- conflicted
+++ resolved
@@ -32,11 +32,7 @@
 #include "head.h"
 
 #if defined(CONFIG_DUMMY_CONSOLE) || defined(CONFIG_EFI)
-<<<<<<< HEAD
-struct screen_info screen_info __section(.data) = {
-=======
 struct screen_info screen_info __section(".data") = {
->>>>>>> 3650b228
 	.orig_video_lines	= 30,
 	.orig_video_cols	= 80,
 	.orig_video_mode	= 0,
