--- conflicted
+++ resolved
@@ -284,51 +284,44 @@
 		flags |= FAULT_FLAG_WRITE;
 	else if (cause == EXC_INST_PAGE_FAULT)
 		flags |= FAULT_FLAG_INSTRUCTION;
-<<<<<<< HEAD
+	if (!(flags & FAULT_FLAG_USER))
+		goto lock_mmap;
+
+	vma = lock_vma_under_rcu(mm, addr);
+	if (!vma)
+		goto lock_mmap;
+
+	if (unlikely(access_error(cause, vma))) {
+		vma_end_read(vma);
+		count_vm_vma_lock_event(VMA_LOCK_SUCCESS);
+		tsk->thread.bad_cause = cause;
+		bad_area_nosemaphore(regs, SEGV_ACCERR, addr);
+		return;
+	}
+
+	fault = handle_mm_fault(vma, addr, flags | FAULT_FLAG_VMA_LOCK, regs);
+	if (!(fault & (VM_FAULT_RETRY | VM_FAULT_COMPLETED)))
+		vma_end_read(vma);
+
+	if (!(fault & VM_FAULT_RETRY)) {
+		count_vm_vma_lock_event(VMA_LOCK_SUCCESS);
+		goto done;
+	}
+	count_vm_vma_lock_event(VMA_LOCK_RETRY);
+	if (fault & VM_FAULT_MAJOR)
+		flags |= FAULT_FLAG_TRIED;
+
+	if (fault_signal_pending(fault, regs)) {
+		if (!user_mode(regs))
+			no_context(regs, addr);
+		return;
+	}
+lock_mmap:
+
 retry:
 	vma = lock_mm_and_find_vma(mm, addr, regs);
 	if (unlikely(!vma)) {
 		tsk->thread.bad_cause = cause;
-=======
-	if (!(flags & FAULT_FLAG_USER))
-		goto lock_mmap;
-
-	vma = lock_vma_under_rcu(mm, addr);
-	if (!vma)
-		goto lock_mmap;
-
-	if (unlikely(access_error(cause, vma))) {
-		vma_end_read(vma);
-		count_vm_vma_lock_event(VMA_LOCK_SUCCESS);
-		tsk->thread.bad_cause = cause;
-		bad_area_nosemaphore(regs, SEGV_ACCERR, addr);
-		return;
-	}
-
-	fault = handle_mm_fault(vma, addr, flags | FAULT_FLAG_VMA_LOCK, regs);
-	if (!(fault & (VM_FAULT_RETRY | VM_FAULT_COMPLETED)))
-		vma_end_read(vma);
-
-	if (!(fault & VM_FAULT_RETRY)) {
-		count_vm_vma_lock_event(VMA_LOCK_SUCCESS);
-		goto done;
-	}
-	count_vm_vma_lock_event(VMA_LOCK_RETRY);
-	if (fault & VM_FAULT_MAJOR)
-		flags |= FAULT_FLAG_TRIED;
-
-	if (fault_signal_pending(fault, regs)) {
-		if (!user_mode(regs))
-			no_context(regs, addr);
-		return;
-	}
-lock_mmap:
-
-retry:
-	vma = lock_mm_and_find_vma(mm, addr, regs);
-	if (unlikely(!vma)) {
-		tsk->thread.bad_cause = cause;
->>>>>>> 2d5404ca
 		bad_area_nosemaphore(regs, code, addr);
 		return;
 	}
