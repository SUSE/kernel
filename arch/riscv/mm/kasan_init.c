--- conflicted
+++ resolved
@@ -11,47 +11,6 @@
 #include <asm/fixmap.h>
 #include <asm/pgalloc.h>
 
-<<<<<<< HEAD
-extern pgd_t early_pg_dir[PTRS_PER_PGD];
-asmlinkage void __init kasan_early_init(void)
-{
-	uintptr_t i;
-	pgd_t *pgd = early_pg_dir + pgd_index(KASAN_SHADOW_START);
-
-	BUILD_BUG_ON(KASAN_SHADOW_OFFSET !=
-		KASAN_SHADOW_END - (1UL << (64 - KASAN_SHADOW_SCALE_SHIFT)));
-
-	for (i = 0; i < PTRS_PER_PTE; ++i)
-		set_pte(kasan_early_shadow_pte + i,
-			mk_pte(virt_to_page(kasan_early_shadow_page),
-			       PAGE_KERNEL));
-
-	for (i = 0; i < PTRS_PER_PMD; ++i)
-		set_pmd(kasan_early_shadow_pmd + i,
-			pfn_pmd(PFN_DOWN
-				(__pa((uintptr_t) kasan_early_shadow_pte)),
-				__pgprot(_PAGE_TABLE)));
-
-	for (i = KASAN_SHADOW_START; i < KASAN_SHADOW_END;
-	     i += PGDIR_SIZE, ++pgd)
-		set_pgd(pgd,
-			pfn_pgd(PFN_DOWN
-				(__pa(((uintptr_t) kasan_early_shadow_pmd))),
-				__pgprot(_PAGE_TABLE)));
-
-	/* init for swapper_pg_dir */
-	pgd = pgd_offset_k(KASAN_SHADOW_START);
-
-	for (i = KASAN_SHADOW_START; i < KASAN_SHADOW_END;
-	     i += PGDIR_SIZE, ++pgd)
-		set_pgd(pgd,
-			pfn_pgd(PFN_DOWN
-				(__pa(((uintptr_t) kasan_early_shadow_pmd))),
-				__pgprot(_PAGE_TABLE)));
-
-	local_flush_tlb_all();
-}
-=======
 /*
  * Kasan shadow region must lie at a fixed address across sv39, sv48 and sv57
  * which is right before the kernel.
@@ -66,7 +25,6 @@
 pgd_t tmp_pg_dir[PTRS_PER_PGD] __page_aligned_bss;
 p4d_t tmp_p4d[PTRS_PER_P4D] __page_aligned_bss;
 pud_t tmp_pud[PTRS_PER_PUD] __page_aligned_bss;
->>>>>>> eb3cdb58
 
 static void __init kasan_populate_pte(pmd_t *pmd, unsigned long vaddr, unsigned long end)
 {
@@ -516,12 +474,6 @@
 	phys_addr_t p_start, p_end;
 	u64 i;
 
-<<<<<<< HEAD
-	if (IS_ENABLED(CONFIG_KASAN_VMALLOC))
-		kasan_shallow_populate(
-			(void *)kasan_mem_to_shadow((void *)VMALLOC_START),
-			(void *)kasan_mem_to_shadow((void *)VMALLOC_END));
-=======
 	create_tmp_mapping();
 	csr_write(CSR_SATP, PFN_DOWN(__pa(tmp_pg_dir)) | satp_mode);
 
@@ -543,7 +495,6 @@
 		kasan_populate_early_shadow((void *)kasan_mem_to_shadow((void *)VMALLOC_START),
 					    (void *)kasan_mem_to_shadow((void *)VMALLOC_END));
 	}
->>>>>>> eb3cdb58
 
 	/* Populate the linear mapping */
 	for_each_mem_range(i, &p_start, &p_end) {
