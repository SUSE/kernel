--- conflicted
+++ resolved
@@ -11,10 +11,7 @@
 #include <asm/smp.h>
 #include <asm/errata_list.h>
 
-<<<<<<< HEAD
-=======
 #ifdef CONFIG_MMU
->>>>>>> 7d2a07b7
 static inline void local_flush_tlb_all(void)
 {
 	__asm__ __volatile__ ("sfence.vma" : : : "memory");
