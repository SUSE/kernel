--- conflicted
+++ resolved
@@ -8,23 +8,6 @@
 #ifndef _ASM_RISCV_VDSO_H
 #define _ASM_RISCV_VDSO_H
 
-<<<<<<< HEAD
-
-/*
- * All systems with an MMU have a VDSO, but systems without an MMU don't
- * support shared libraries and therefor don't have one.
- */
-#ifdef CONFIG_MMU
-
-#include <linux/types.h>
-/*
- * All systems with an MMU have a VDSO, but systems without an MMU don't
- * support shared libraries and therefor don't have one.
- */
-#ifdef CONFIG_MMU
-
-#define __VVAR_PAGES    1
-=======
 /*
  * All systems with an MMU have a VDSO, but systems without an MMU don't
  * support shared libraries and therefore don't have one.
@@ -32,7 +15,6 @@
 #ifdef CONFIG_MMU
 
 #define __VVAR_PAGES    2
->>>>>>> eb3cdb58
 
 #ifndef __ASSEMBLY__
 #include <generated/vdso-offsets.h>
@@ -40,9 +22,6 @@
 #define VDSO_SYMBOL(base, name)							\
 	(void __user *)((unsigned long)(base) + __vdso_##name##_offset)
 
-<<<<<<< HEAD
-#endif /* CONFIG_MMU */
-=======
 #ifdef CONFIG_COMPAT
 #include <generated/compat_vdso-offsets.h>
 
@@ -54,7 +33,6 @@
 #endif /* CONFIG_COMPAT */
 
 extern char vdso_start[], vdso_end[];
->>>>>>> eb3cdb58
 
 #endif /* !__ASSEMBLY__ */
 
