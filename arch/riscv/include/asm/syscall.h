/* SPDX-License-Identifier: GPL-2.0-only */
/*
 * Copyright (C) 2008-2009 Red Hat, Inc.  All rights reserved.
 * Copyright 2010 Tilera Corporation. All Rights Reserved.
 * Copyright 2015 Regents of the University of California, Berkeley
 *
 * See asm-generic/syscall.h for descriptions of what we must do here.
 */

#ifndef _ASM_RISCV_SYSCALL_H
#define _ASM_RISCV_SYSCALL_H

#include <asm/hwprobe.h>
#include <uapi/linux/audit.h>
#include <linux/sched.h>
#include <linux/err.h>

/* The array of function pointers for syscalls. */
extern void * const sys_call_table[];
extern void * const compat_sys_call_table[];

/*
 * Only the low 32 bits of orig_r0 are meaningful, so we return int.
 * This importantly ignores the high bits on 64-bit, so comparisons
 * sign-extend the low 32 bits.
 */
static inline int syscall_get_nr(struct task_struct *task,
				 struct pt_regs *regs)
{
	return regs->a7;
}

static inline void syscall_rollback(struct task_struct *task,
				    struct pt_regs *regs)
{
        regs->a0 = regs->orig_a0;
}

static inline long syscall_get_error(struct task_struct *task,
				     struct pt_regs *regs)
{
	unsigned long error = regs->a0;

	return IS_ERR_VALUE(error) ? error : 0;
}

static inline long syscall_get_return_value(struct task_struct *task,
					    struct pt_regs *regs)
{
	return regs->a0;
}

static inline void syscall_set_return_value(struct task_struct *task,
					    struct pt_regs *regs,
					    int error, long val)
{
	regs->a0 = (long) error ?: val;
}

static inline void syscall_get_arguments(struct task_struct *task,
					 struct pt_regs *regs,
					 unsigned long *args)
{
	args[0] = regs->orig_a0;
	args++;
	memcpy(args, &regs->a1, 5 * sizeof(args[0]));
}

static inline int syscall_get_arch(struct task_struct *task)
{
#ifdef CONFIG_64BIT
	return AUDIT_ARCH_RISCV64;
#else
	return AUDIT_ARCH_RISCV32;
#endif
}

<<<<<<< HEAD
asmlinkage long sys_riscv_flush_icache(uintptr_t, uintptr_t, uintptr_t);
=======
typedef long (*syscall_t)(ulong, ulong, ulong, ulong, ulong, ulong, ulong);
static inline void syscall_handler(struct pt_regs *regs, ulong syscall)
{
	syscall_t fn;

#ifdef CONFIG_COMPAT
	if ((regs->status & SR_UXL) == SR_UXL_32)
		fn = compat_sys_call_table[syscall];
	else
#endif
		fn = sys_call_table[syscall];

	regs->a0 = fn(regs->orig_a0, regs->a1, regs->a2,
		      regs->a3, regs->a4, regs->a5, regs->a6);
}

static inline bool arch_syscall_is_vdso_sigreturn(struct pt_regs *regs)
{
	return false;
}

asmlinkage long sys_riscv_flush_icache(uintptr_t, uintptr_t, uintptr_t);

asmlinkage long sys_riscv_hwprobe(struct riscv_hwprobe *, size_t, size_t,
				  unsigned long *, unsigned int);
>>>>>>> eb3cdb58
#endif	/* _ASM_RISCV_SYSCALL_H */<|MERGE_RESOLUTION|>--- conflicted
+++ resolved
@@ -75,9 +75,6 @@
 #endif
 }
 
-<<<<<<< HEAD
-asmlinkage long sys_riscv_flush_icache(uintptr_t, uintptr_t, uintptr_t);
-=======
 typedef long (*syscall_t)(ulong, ulong, ulong, ulong, ulong, ulong, ulong);
 static inline void syscall_handler(struct pt_regs *regs, ulong syscall)
 {
@@ -103,5 +100,4 @@
 
 asmlinkage long sys_riscv_hwprobe(struct riscv_hwprobe *, size_t, size_t,
 				  unsigned long *, unsigned int);
->>>>>>> eb3cdb58
 #endif	/* _ASM_RISCV_SYSCALL_H */