--- conflicted
+++ resolved
@@ -74,42 +74,18 @@
 					 struct pt_regs *regs,
 					 unsigned long *args)
 {
-<<<<<<< HEAD
-	BUG_ON(i + n > 6);
-	if (i == 0) {
-		args[0] = regs->orig_a0;
-		args++;
-		n--;
-	} else {
-		i--;
-	}
-	memcpy(args, &regs->a1 + i, n * sizeof(args[0]));
-=======
 	args[0] = regs->orig_a0;
 	args++;
 	memcpy(args, &regs->a1, 5 * sizeof(args[0]));
->>>>>>> 1a03a6ab
 }
 
 static inline void syscall_set_arguments(struct task_struct *task,
 					 struct pt_regs *regs,
 					 const unsigned long *args)
 {
-<<<<<<< HEAD
-	BUG_ON(i + n > 6);
-        if (i == 0) {
-                regs->orig_a0 = args[0];
-                args++;
-                n--;
-	} else {
-		i--;
-	}
-	memcpy(&regs->a1 + i, args, n * sizeof(regs->a1));
-=======
 	regs->orig_a0 = args[0];
 	args++;
 	memcpy(&regs->a1, args, 5 * sizeof(regs->a1));
->>>>>>> 1a03a6ab
 }
 
 static inline int syscall_get_arch(void)
