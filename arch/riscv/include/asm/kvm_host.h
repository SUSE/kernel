/* SPDX-License-Identifier: GPL-2.0-only */
/*
 * Copyright (C) 2019 Western Digital Corporation or its affiliates.
 *
 * Authors:
 *     Anup Patel <anup.patel@wdc.com>
 */

#ifndef __RISCV_KVM_HOST_H__
#define __RISCV_KVM_HOST_H__

#include <linux/types.h>
#include <linux/kvm.h>
#include <linux/kvm_types.h>
#include <linux/spinlock.h>
#include <asm/hwcap.h>
#include <asm/kvm_aia.h>
#include <asm/ptrace.h>
#include <asm/kvm_vcpu_fp.h>
#include <asm/kvm_vcpu_insn.h>
#include <asm/kvm_vcpu_sbi.h>
#include <asm/kvm_vcpu_timer.h>
#include <asm/kvm_vcpu_pmu.h>

#define KVM_MAX_VCPUS			1024

#define KVM_HALT_POLL_NS_DEFAULT	500000

#define KVM_VCPU_MAX_FEATURES		0

#define KVM_IRQCHIP_NUM_PINS		1024

#define KVM_REQ_SLEEP \
	KVM_ARCH_REQ_FLAGS(0, KVM_REQUEST_WAIT | KVM_REQUEST_NO_WAKEUP)
#define KVM_REQ_VCPU_RESET		KVM_ARCH_REQ(1)
#define KVM_REQ_UPDATE_HGATP		KVM_ARCH_REQ(2)
#define KVM_REQ_FENCE_I			\
	KVM_ARCH_REQ_FLAGS(3, KVM_REQUEST_WAIT | KVM_REQUEST_NO_WAKEUP)
#define KVM_REQ_HFENCE_GVMA_VMID_ALL	KVM_REQ_TLB_FLUSH
#define KVM_REQ_HFENCE_VVMA_ALL		\
	KVM_ARCH_REQ_FLAGS(4, KVM_REQUEST_WAIT | KVM_REQUEST_NO_WAKEUP)
#define KVM_REQ_HFENCE			\
	KVM_ARCH_REQ_FLAGS(5, KVM_REQUEST_WAIT | KVM_REQUEST_NO_WAKEUP)
#define KVM_REQ_STEAL_UPDATE		KVM_ARCH_REQ(6)

#define KVM_HEDELEG_DEFAULT		(BIT(EXC_INST_MISALIGNED) | \
					 BIT(EXC_BREAKPOINT)      | \
					 BIT(EXC_SYSCALL)         | \
					 BIT(EXC_INST_PAGE_FAULT) | \
					 BIT(EXC_LOAD_PAGE_FAULT) | \
					 BIT(EXC_STORE_PAGE_FAULT))

#define KVM_HIDELEG_DEFAULT		(BIT(IRQ_VS_SOFT)  | \
					 BIT(IRQ_VS_TIMER) | \
					 BIT(IRQ_VS_EXT))

enum kvm_riscv_hfence_type {
	KVM_RISCV_HFENCE_UNKNOWN = 0,
	KVM_RISCV_HFENCE_GVMA_VMID_GPA,
	KVM_RISCV_HFENCE_VVMA_ASID_GVA,
	KVM_RISCV_HFENCE_VVMA_ASID_ALL,
	KVM_RISCV_HFENCE_VVMA_GVA,
};

struct kvm_riscv_hfence {
	enum kvm_riscv_hfence_type type;
	unsigned long asid;
	unsigned long order;
	gpa_t addr;
	gpa_t size;
};

#define KVM_RISCV_VCPU_MAX_HFENCE	64

struct kvm_vm_stat {
	struct kvm_vm_stat_generic generic;
};

struct kvm_vcpu_stat {
	struct kvm_vcpu_stat_generic generic;
	u64 ecall_exit_stat;
	u64 wfi_exit_stat;
	u64 wrs_exit_stat;
	u64 mmio_exit_user;
	u64 mmio_exit_kernel;
	u64 csr_exit_user;
	u64 csr_exit_kernel;
	u64 signal_exits;
	u64 exits;
};

struct kvm_arch_memory_slot {
};

struct kvm_vmid {
	/*
	 * Writes to vmid_version and vmid happen with vmid_lock held
	 * whereas reads happen without any lock held.
	 */
	unsigned long vmid_version;
	unsigned long vmid;
};

struct kvm_arch {
	/* G-stage vmid */
	struct kvm_vmid vmid;

	/* G-stage page table */
	pgd_t *pgd;
	phys_addr_t pgd_phys;

	/* Guest Timer */
	struct kvm_guest_timer timer;

	/* AIA Guest/VM context */
	struct kvm_aia aia;
};

struct kvm_cpu_trap {
	unsigned long sepc;
	unsigned long scause;
	unsigned long stval;
	unsigned long htval;
	unsigned long htinst;
};

struct kvm_cpu_context {
	unsigned long zero;
	unsigned long ra;
	unsigned long sp;
	unsigned long gp;
	unsigned long tp;
	unsigned long t0;
	unsigned long t1;
	unsigned long t2;
	unsigned long s0;
	unsigned long s1;
	unsigned long a0;
	unsigned long a1;
	unsigned long a2;
	unsigned long a3;
	unsigned long a4;
	unsigned long a5;
	unsigned long a6;
	unsigned long a7;
	unsigned long s2;
	unsigned long s3;
	unsigned long s4;
	unsigned long s5;
	unsigned long s6;
	unsigned long s7;
	unsigned long s8;
	unsigned long s9;
	unsigned long s10;
	unsigned long s11;
	unsigned long t3;
	unsigned long t4;
	unsigned long t5;
	unsigned long t6;
	unsigned long sepc;
	unsigned long sstatus;
	unsigned long hstatus;
	union __riscv_fp_state fp;
	struct __riscv_v_ext_state vector;
};

struct kvm_vcpu_csr {
	unsigned long vsstatus;
	unsigned long vsie;
	unsigned long vstvec;
	unsigned long vsscratch;
	unsigned long vsepc;
	unsigned long vscause;
	unsigned long vstval;
	unsigned long hvip;
	unsigned long vsatp;
	unsigned long scounteren;
	unsigned long senvcfg;
};

struct kvm_vcpu_config {
	u64 henvcfg;
	u64 hstateen0;
	unsigned long hedeleg;
};

struct kvm_vcpu_smstateen_csr {
	unsigned long sstateen0;
};

struct kvm_vcpu_arch {
	/* VCPU ran at least once */
	bool ran_atleast_once;

	/* Last Host CPU on which Guest VCPU exited */
	int last_exit_cpu;

	/* ISA feature bits (similar to MISA) */
	DECLARE_BITMAP(isa, RISCV_ISA_EXT_MAX);

	/* Vendor, Arch, and Implementation details */
	unsigned long mvendorid;
	unsigned long marchid;
	unsigned long mimpid;

	/* SSCRATCH, STVEC, and SCOUNTEREN of Host */
	unsigned long host_sscratch;
	unsigned long host_stvec;
	unsigned long host_scounteren;
	unsigned long host_senvcfg;
	unsigned long host_sstateen0;

	/* CPU context of Host */
	struct kvm_cpu_context host_context;

	/* CPU context of Guest VCPU */
	struct kvm_cpu_context guest_context;

	/* CPU CSR context of Guest VCPU */
	struct kvm_vcpu_csr guest_csr;

	/* CPU Smstateen CSR context of Guest VCPU */
	struct kvm_vcpu_smstateen_csr smstateen_csr;

	/* CPU context upon Guest VCPU reset */
	struct kvm_cpu_context guest_reset_context;
	spinlock_t reset_cntx_lock;

	/* CPU CSR context upon Guest VCPU reset */
	struct kvm_vcpu_csr guest_reset_csr;

	/*
	 * VCPU interrupts
	 *
	 * We have a lockless approach for tracking pending VCPU interrupts
	 * implemented using atomic bitops. The irqs_pending bitmap represent
	 * pending interrupts whereas irqs_pending_mask represent bits changed
	 * in irqs_pending. Our approach is modeled around multiple producer
	 * and single consumer problem where the consumer is the VCPU itself.
	 */
#define KVM_RISCV_VCPU_NR_IRQS	64
	DECLARE_BITMAP(irqs_pending, KVM_RISCV_VCPU_NR_IRQS);
	DECLARE_BITMAP(irqs_pending_mask, KVM_RISCV_VCPU_NR_IRQS);

	/* VCPU Timer */
	struct kvm_vcpu_timer timer;

	/* HFENCE request queue */
	spinlock_t hfence_lock;
	unsigned long hfence_head;
	unsigned long hfence_tail;
	struct kvm_riscv_hfence hfence_queue[KVM_RISCV_VCPU_MAX_HFENCE];

	/* MMIO instruction details */
	struct kvm_mmio_decode mmio_decode;

	/* CSR instruction details */
	struct kvm_csr_decode csr_decode;

	/* SBI context */
	struct kvm_vcpu_sbi_context sbi_context;

	/* AIA VCPU context */
	struct kvm_vcpu_aia aia_context;

	/* Cache pages needed to program page tables with spinlock held */
	struct kvm_mmu_memory_cache mmu_page_cache;

	/* VCPU power state */
	struct kvm_mp_state mp_state;
	spinlock_t mp_state_lock;

	/* Don't run the VCPU (blocked) */
	bool pause;

	/* Performance monitoring context */
	struct kvm_pmu pmu_context;

	/* 'static' configurations which are set only once */
	struct kvm_vcpu_config cfg;

	/* SBI steal-time accounting */
	struct {
		gpa_t shmem;
		u64 last_steal;
	} sta;
};

static inline void kvm_arch_sync_events(struct kvm *kvm) {}
<<<<<<< HEAD
static inline void kvm_arch_sched_in(struct kvm_vcpu *vcpu, int cpu) {}
=======
>>>>>>> 2d5404ca

#define KVM_RISCV_GSTAGE_TLB_MIN_ORDER		12

void kvm_riscv_local_hfence_gvma_vmid_gpa(unsigned long vmid,
					  gpa_t gpa, gpa_t gpsz,
					  unsigned long order);
void kvm_riscv_local_hfence_gvma_vmid_all(unsigned long vmid);
void kvm_riscv_local_hfence_gvma_gpa(gpa_t gpa, gpa_t gpsz,
				     unsigned long order);
void kvm_riscv_local_hfence_gvma_all(void);
void kvm_riscv_local_hfence_vvma_asid_gva(unsigned long vmid,
					  unsigned long asid,
					  unsigned long gva,
					  unsigned long gvsz,
					  unsigned long order);
void kvm_riscv_local_hfence_vvma_asid_all(unsigned long vmid,
					  unsigned long asid);
void kvm_riscv_local_hfence_vvma_gva(unsigned long vmid,
				     unsigned long gva, unsigned long gvsz,
				     unsigned long order);
void kvm_riscv_local_hfence_vvma_all(unsigned long vmid);

void kvm_riscv_local_tlb_sanitize(struct kvm_vcpu *vcpu);

void kvm_riscv_fence_i_process(struct kvm_vcpu *vcpu);
void kvm_riscv_hfence_gvma_vmid_all_process(struct kvm_vcpu *vcpu);
void kvm_riscv_hfence_vvma_all_process(struct kvm_vcpu *vcpu);
void kvm_riscv_hfence_process(struct kvm_vcpu *vcpu);

void kvm_riscv_fence_i(struct kvm *kvm,
		       unsigned long hbase, unsigned long hmask);
void kvm_riscv_hfence_gvma_vmid_gpa(struct kvm *kvm,
				    unsigned long hbase, unsigned long hmask,
				    gpa_t gpa, gpa_t gpsz,
				    unsigned long order);
void kvm_riscv_hfence_gvma_vmid_all(struct kvm *kvm,
				    unsigned long hbase, unsigned long hmask);
void kvm_riscv_hfence_vvma_asid_gva(struct kvm *kvm,
				    unsigned long hbase, unsigned long hmask,
				    unsigned long gva, unsigned long gvsz,
				    unsigned long order, unsigned long asid);
void kvm_riscv_hfence_vvma_asid_all(struct kvm *kvm,
				    unsigned long hbase, unsigned long hmask,
				    unsigned long asid);
void kvm_riscv_hfence_vvma_gva(struct kvm *kvm,
			       unsigned long hbase, unsigned long hmask,
			       unsigned long gva, unsigned long gvsz,
			       unsigned long order);
void kvm_riscv_hfence_vvma_all(struct kvm *kvm,
			       unsigned long hbase, unsigned long hmask);

int kvm_riscv_gstage_ioremap(struct kvm *kvm, gpa_t gpa,
			     phys_addr_t hpa, unsigned long size,
			     bool writable, bool in_atomic);
void kvm_riscv_gstage_iounmap(struct kvm *kvm, gpa_t gpa,
			      unsigned long size);
int kvm_riscv_gstage_map(struct kvm_vcpu *vcpu,
			 struct kvm_memory_slot *memslot,
			 gpa_t gpa, unsigned long hva, bool is_write);
int kvm_riscv_gstage_alloc_pgd(struct kvm *kvm);
void kvm_riscv_gstage_free_pgd(struct kvm *kvm);
void kvm_riscv_gstage_update_hgatp(struct kvm_vcpu *vcpu);
void __init kvm_riscv_gstage_mode_detect(void);
unsigned long __init kvm_riscv_gstage_mode(void);
int kvm_riscv_gstage_gpa_bits(void);

void __init kvm_riscv_gstage_vmid_detect(void);
unsigned long kvm_riscv_gstage_vmid_bits(void);
int kvm_riscv_gstage_vmid_init(struct kvm *kvm);
bool kvm_riscv_gstage_vmid_ver_changed(struct kvm_vmid *vmid);
void kvm_riscv_gstage_vmid_update(struct kvm_vcpu *vcpu);

int kvm_riscv_setup_default_irq_routing(struct kvm *kvm, u32 lines);

void __kvm_riscv_unpriv_trap(void);

unsigned long kvm_riscv_vcpu_unpriv_read(struct kvm_vcpu *vcpu,
					 bool read_insn,
					 unsigned long guest_addr,
					 struct kvm_cpu_trap *trap);
void kvm_riscv_vcpu_trap_redirect(struct kvm_vcpu *vcpu,
				  struct kvm_cpu_trap *trap);
int kvm_riscv_vcpu_exit(struct kvm_vcpu *vcpu, struct kvm_run *run,
			struct kvm_cpu_trap *trap);

void __kvm_riscv_switch_to(struct kvm_vcpu_arch *vcpu_arch);

void kvm_riscv_vcpu_setup_isa(struct kvm_vcpu *vcpu);
unsigned long kvm_riscv_vcpu_num_regs(struct kvm_vcpu *vcpu);
int kvm_riscv_vcpu_copy_reg_indices(struct kvm_vcpu *vcpu,
				    u64 __user *uindices);
int kvm_riscv_vcpu_get_reg(struct kvm_vcpu *vcpu,
			   const struct kvm_one_reg *reg);
int kvm_riscv_vcpu_set_reg(struct kvm_vcpu *vcpu,
			   const struct kvm_one_reg *reg);

int kvm_riscv_vcpu_set_interrupt(struct kvm_vcpu *vcpu, unsigned int irq);
int kvm_riscv_vcpu_unset_interrupt(struct kvm_vcpu *vcpu, unsigned int irq);
void kvm_riscv_vcpu_flush_interrupts(struct kvm_vcpu *vcpu);
void kvm_riscv_vcpu_sync_interrupts(struct kvm_vcpu *vcpu);
bool kvm_riscv_vcpu_has_interrupts(struct kvm_vcpu *vcpu, u64 mask);
void __kvm_riscv_vcpu_power_off(struct kvm_vcpu *vcpu);
void kvm_riscv_vcpu_power_off(struct kvm_vcpu *vcpu);
void __kvm_riscv_vcpu_power_on(struct kvm_vcpu *vcpu);
void kvm_riscv_vcpu_power_on(struct kvm_vcpu *vcpu);
bool kvm_riscv_vcpu_stopped(struct kvm_vcpu *vcpu);

void kvm_riscv_vcpu_sbi_sta_reset(struct kvm_vcpu *vcpu);
void kvm_riscv_vcpu_record_steal_time(struct kvm_vcpu *vcpu);

#endif /* __RISCV_KVM_HOST_H__ */<|MERGE_RESOLUTION|>--- conflicted
+++ resolved
@@ -287,10 +287,6 @@
 };
 
 static inline void kvm_arch_sync_events(struct kvm *kvm) {}
-<<<<<<< HEAD
-static inline void kvm_arch_sched_in(struct kvm_vcpu *vcpu, int cpu) {}
-=======
->>>>>>> 2d5404ca
 
 #define KVM_RISCV_GSTAGE_TLB_MIN_ORDER		12
 
