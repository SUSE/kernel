--- conflicted
+++ resolved
@@ -132,13 +132,8 @@
  * doesn't define any ordering between the memory space and the I/O space.
  */
 #define __io_br()	do {} while (0)
-<<<<<<< HEAD
-#define __io_ar(v)	({ __asm__ __volatile__ ("fence i,ir" : : : "memory"); })
-#define __io_bw()	({ __asm__ __volatile__ ("fence w,o" : : : "memory"); })
-=======
 #define __io_ar(v)	RISCV_FENCE(i, ir)
 #define __io_bw()	RISCV_FENCE(w, o)
->>>>>>> 2d5404ca
 #define __io_aw()	mmiowb_set_pending()
 
 #define readb(c)	({ u8  __v; __io_br(); __v = readb_cpu(c); __io_ar(__v); __v; })
