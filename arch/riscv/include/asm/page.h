/* SPDX-License-Identifier: GPL-2.0-only */
/*
 * Copyright (C) 2009 Chen Liqin <liqin.chen@sunplusct.com>
 * Copyright (C) 2012 Regents of the University of California
 * Copyright (C) 2017 SiFive
 * Copyright (C) 2017 XiaojingZhu <zhuxiaoj@ict.ac.cn>
 */

#ifndef _ASM_RISCV_PAGE_H
#define _ASM_RISCV_PAGE_H

#include <linux/pfn.h>
#include <linux/const.h>

#define PAGE_SHIFT	(12)
#define PAGE_SIZE	(_AC(1, UL) << PAGE_SHIFT)
#define PAGE_MASK	(~(PAGE_SIZE - 1))

#define HPAGE_SHIFT		PMD_SHIFT
#define HPAGE_SIZE		(_AC(1, UL) << HPAGE_SHIFT)
#define HPAGE_MASK              (~(HPAGE_SIZE - 1))
#define HUGETLB_PAGE_ORDER      (HPAGE_SHIFT - PAGE_SHIFT)

/*
 * PAGE_OFFSET -- the first address of the first page of memory.
 * When not using MMU this corresponds to the first free page in
 * physical memory (aligned on a page boundary).
 */
#ifdef CONFIG_64BIT
#ifdef CONFIG_MMU
#define PAGE_OFFSET		kernel_map.page_offset
#else
#define PAGE_OFFSET		_AC(CONFIG_PAGE_OFFSET, UL)
#endif
/*
 * By default, CONFIG_PAGE_OFFSET value corresponds to SV48 address space so
 * define the PAGE_OFFSET value for SV39.
 */
#define PAGE_OFFSET_L4		_AC(0xffffaf8000000000, UL)
#define PAGE_OFFSET_L3		_AC(0xffffffd800000000, UL)
#else
#define PAGE_OFFSET		_AC(CONFIG_PAGE_OFFSET, UL)
#endif /* CONFIG_64BIT */

#ifndef __ASSEMBLY__

#ifdef CONFIG_RISCV_ISA_ZICBOZ
void clear_page(void *page);
#else
#define clear_page(pgaddr)			memset((pgaddr), 0, PAGE_SIZE)
#endif
#define copy_page(to, from)			memcpy((to), (from), PAGE_SIZE)

#define clear_user_page(pgaddr, vaddr, page)	clear_page(pgaddr)
#define copy_user_page(vto, vfrom, vaddr, topg) \
			memcpy((vto), (vfrom), PAGE_SIZE)

/*
 * Use struct definitions to apply C type checking
 */

/* Page Global Directory entry */
typedef struct {
	unsigned long pgd;
} pgd_t;

/* Page Table entry */
typedef struct {
	unsigned long pte;
} pte_t;

typedef struct {
	unsigned long pgprot;
} pgprot_t;

typedef struct page *pgtable_t;

#define pte_val(x)	((x).pte)
#define pgd_val(x)	((x).pgd)
#define pgprot_val(x)	((x).pgprot)

#define __pte(x)	((pte_t) { (x) })
#define __pgd(x)	((pgd_t) { (x) })
#define __pgprot(x)	((pgprot_t) { (x) })

#ifdef CONFIG_64BIT
#define PTE_FMT "%016lx"
#else
#define PTE_FMT "%08lx"
#endif

#ifdef CONFIG_64BIT
/*
 * We override this value as its generic definition uses __pa too early in
 * the boot process (before kernel_map.va_pa_offset is set).
 */
#define MIN_MEMBLOCK_ADDR      0
#endif

#ifdef CONFIG_MMU
<<<<<<< HEAD
extern unsigned long riscv_pfn_base;
#define ARCH_PFN_OFFSET		(riscv_pfn_base)
=======
#define ARCH_PFN_OFFSET		(PFN_DOWN((unsigned long)phys_ram_base))
>>>>>>> eb3cdb58
#else
#define ARCH_PFN_OFFSET		(PAGE_OFFSET >> PAGE_SHIFT)
#endif /* CONFIG_MMU */

struct kernel_mapping {
	unsigned long page_offset;
	unsigned long virt_addr;
	uintptr_t phys_addr;
	uintptr_t size;
	/* Offset between linear mapping virtual address and kernel load address */
	unsigned long va_pa_offset;
	/* Offset between kernel mapping virtual address and kernel load address */
	unsigned long va_kernel_pa_offset;
	unsigned long va_kernel_xip_pa_offset;
#ifdef CONFIG_XIP_KERNEL
	uintptr_t xiprom;
	uintptr_t xiprom_sz;
#endif
};

extern struct kernel_mapping kernel_map;
extern phys_addr_t phys_ram_base;

#define is_kernel_mapping(x)	\
	((x) >= kernel_map.virt_addr && (x) < (kernel_map.virt_addr + kernel_map.size))

#define is_linear_mapping(x)	\
	((x) >= PAGE_OFFSET && (!IS_ENABLED(CONFIG_64BIT) || (x) < PAGE_OFFSET + KERN_VIRT_SIZE))

#ifndef CONFIG_DEBUG_VIRTUAL
#define linear_mapping_pa_to_va(x)	((void *)((unsigned long)(x) + kernel_map.va_pa_offset))
#else
void *linear_mapping_pa_to_va(unsigned long x);
#endif
#define kernel_mapping_pa_to_va(y)	({					\
	unsigned long _y = (unsigned long)(y);					\
	(IS_ENABLED(CONFIG_XIP_KERNEL) && _y < phys_ram_base) ?			\
		(void *)(_y + kernel_map.va_kernel_xip_pa_offset) :		\
		(void *)(_y + kernel_map.va_kernel_pa_offset + XIP_OFFSET);	\
	})
#define __pa_to_va_nodebug(x)		linear_mapping_pa_to_va(x)

#ifndef CONFIG_DEBUG_VIRTUAL
#define linear_mapping_va_to_pa(x)	((unsigned long)(x) - kernel_map.va_pa_offset)
#else
phys_addr_t linear_mapping_va_to_pa(unsigned long x);
#endif
#define kernel_mapping_va_to_pa(y) ({						\
	unsigned long _y = (unsigned long)(y);					\
	(IS_ENABLED(CONFIG_XIP_KERNEL) && _y < kernel_map.virt_addr + XIP_OFFSET) ? \
		(_y - kernel_map.va_kernel_xip_pa_offset) :			\
		(_y - kernel_map.va_kernel_pa_offset - XIP_OFFSET);		\
	})

#define __va_to_pa_nodebug(x)	({						\
	unsigned long _x = x;							\
	is_linear_mapping(_x) ?							\
		linear_mapping_va_to_pa(_x) : kernel_mapping_va_to_pa(_x);	\
	})

#ifdef CONFIG_DEBUG_VIRTUAL
extern phys_addr_t __virt_to_phys(unsigned long x);
extern phys_addr_t __phys_addr_symbol(unsigned long x);
#else
#define __virt_to_phys(x)	__va_to_pa_nodebug(x)
#define __phys_addr_symbol(x)	__va_to_pa_nodebug(x)
#endif /* CONFIG_DEBUG_VIRTUAL */

#define __pa_symbol(x)	__phys_addr_symbol(RELOC_HIDE((unsigned long)(x), 0))
#define __pa(x)		__virt_to_phys((unsigned long)(x))
#define __va(x)		((void *)__pa_to_va_nodebug((phys_addr_t)(x)))

#define phys_to_pfn(phys)	(PFN_DOWN(phys))
#define pfn_to_phys(pfn)	(PFN_PHYS(pfn))

#define virt_to_pfn(vaddr)	(phys_to_pfn(__pa(vaddr)))
#define pfn_to_virt(pfn)	(__va(pfn_to_phys(pfn)))

#define virt_to_page(vaddr)	(pfn_to_page(virt_to_pfn(vaddr)))
#define page_to_virt(page)	(pfn_to_virt(page_to_pfn(page)))

#define page_to_phys(page)	(pfn_to_phys(page_to_pfn(page)))
#define phys_to_page(paddr)	(pfn_to_page(phys_to_pfn(paddr)))

#define sym_to_pfn(x)           __phys_to_pfn(__pa_symbol(x))

#endif /* __ASSEMBLY__ */

#define virt_addr_valid(vaddr)	({						\
	unsigned long _addr = (unsigned long)vaddr;				\
	(unsigned long)(_addr) >= PAGE_OFFSET && pfn_valid(virt_to_pfn(_addr));	\
})

#define VM_DATA_DEFAULT_FLAGS	VM_DATA_FLAGS_NON_EXEC

#include <asm-generic/memory_model.h>
#include <asm-generic/getorder.h>

#endif /* _ASM_RISCV_PAGE_H */<|MERGE_RESOLUTION|>--- conflicted
+++ resolved
@@ -98,12 +98,7 @@
 #endif
 
 #ifdef CONFIG_MMU
-<<<<<<< HEAD
-extern unsigned long riscv_pfn_base;
-#define ARCH_PFN_OFFSET		(riscv_pfn_base)
-=======
 #define ARCH_PFN_OFFSET		(PFN_DOWN((unsigned long)phys_ram_base))
->>>>>>> eb3cdb58
 #else
 #define ARCH_PFN_OFFSET		(PAGE_OFFSET >> PAGE_SHIFT)
 #endif /* CONFIG_MMU */
