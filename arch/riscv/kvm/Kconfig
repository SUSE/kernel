# SPDX-License-Identifier: GPL-2.0
#
# KVM configuration
#

source "virt/kvm/Kconfig"

menuconfig VIRTUALIZATION
	bool "Virtualization"
	help
	  Say Y here to get to see options for using your Linux host to run
	  other operating systems inside virtual machines (guests).
	  This option alone does not add any kernel code.

	  If you say N, all options in this submenu will be skipped and
	  disabled.

if VIRTUALIZATION

config KVM
	tristate "Kernel-based Virtual Machine (KVM) support (EXPERIMENTAL)"
	depends on RISCV_SBI && MMU
<<<<<<< HEAD
	select HAVE_KVM_VCPU_ASYNC_IOCTL
=======
	select HAVE_KVM_IRQCHIP
	select HAVE_KVM_IRQ_ROUTING
	select HAVE_KVM_MSI
	select HAVE_KVM_VCPU_ASYNC_IOCTL
	select HAVE_KVM_READONLY_MEM
>>>>>>> 2d5404ca
	select KVM_COMMON
	select KVM_GENERIC_DIRTYLOG_READ_PROTECT
	select KVM_GENERIC_HARDWARE_ENABLING
	select KVM_MMIO
	select KVM_XFER_TO_GUEST_WORK
	select KVM_GENERIC_MMU_NOTIFIER
<<<<<<< HEAD
=======
	select SCHED_INFO
>>>>>>> 2d5404ca
	help
	  Support hosting virtualized guest machines.

	  If unsure, say N.

endif # VIRTUALIZATION<|MERGE_RESOLUTION|>--- conflicted
+++ resolved
@@ -20,25 +20,18 @@
 config KVM
 	tristate "Kernel-based Virtual Machine (KVM) support (EXPERIMENTAL)"
 	depends on RISCV_SBI && MMU
-<<<<<<< HEAD
-	select HAVE_KVM_VCPU_ASYNC_IOCTL
-=======
 	select HAVE_KVM_IRQCHIP
 	select HAVE_KVM_IRQ_ROUTING
 	select HAVE_KVM_MSI
 	select HAVE_KVM_VCPU_ASYNC_IOCTL
 	select HAVE_KVM_READONLY_MEM
->>>>>>> 2d5404ca
 	select KVM_COMMON
 	select KVM_GENERIC_DIRTYLOG_READ_PROTECT
 	select KVM_GENERIC_HARDWARE_ENABLING
 	select KVM_MMIO
 	select KVM_XFER_TO_GUEST_WORK
 	select KVM_GENERIC_MMU_NOTIFIER
-<<<<<<< HEAD
-=======
 	select SCHED_INFO
->>>>>>> 2d5404ca
 	help
 	  Support hosting virtualized guest machines.
 
