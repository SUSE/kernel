// SPDX-License-Identifier: GPL-2.0
/*
 * Common functionality for RV32 and RV64 BPF JIT compilers
 *
 * Copyright (c) 2019 Björn Töpel <bjorn.topel@gmail.com>
 *
 */

#include <linux/bpf.h>
#include <linux/filter.h>
#include <linux/memory.h>
#include <asm/patch.h>
<<<<<<< HEAD
=======
#include <asm/cfi.h>
>>>>>>> 2d5404ca
#include "bpf_jit.h"

/* Number of iterations to try until offsets converge. */
#define NR_JIT_ITERATIONS	32

static int build_body(struct rv_jit_context *ctx, bool extra_pass, int *offset)
{
	const struct bpf_prog *prog = ctx->prog;
	int i;

	for (i = 0; i < prog->len; i++) {
		const struct bpf_insn *insn = &prog->insnsi[i];
		int ret;

		ret = bpf_jit_emit_insn(insn, ctx, extra_pass);
		/* BPF_LD | BPF_IMM | BPF_DW: skip the next instruction. */
		if (ret > 0)
			i++;
		if (offset)
			offset[i] = ctx->ninsns;
		if (ret < 0)
			return ret;
	}
	return 0;
}

bool bpf_jit_needs_zext(void)
{
	return true;
}

struct bpf_prog *bpf_int_jit_compile(struct bpf_prog *prog)
{
	unsigned int prog_size = 0, extable_size = 0;
	bool tmp_blinded = false, extra_pass = false;
	struct bpf_prog *tmp, *orig_prog = prog;
	int pass = 0, prev_ninsns = 0, i;
	struct rv_jit_data *jit_data;
	struct rv_jit_context *ctx;

	if (!prog->jit_requested)
		return orig_prog;

	tmp = bpf_jit_blind_constants(prog);
	if (IS_ERR(tmp))
		return orig_prog;
	if (tmp != prog) {
		tmp_blinded = true;
		prog = tmp;
	}

	jit_data = prog->aux->jit_data;
	if (!jit_data) {
		jit_data = kzalloc(sizeof(*jit_data), GFP_KERNEL);
		if (!jit_data) {
			prog = orig_prog;
			goto out;
		}
		prog->aux->jit_data = jit_data;
	}

	ctx = &jit_data->ctx;

	if (ctx->offset) {
		extra_pass = true;
		prog_size = sizeof(*ctx->insns) * ctx->ninsns;
		goto skip_init_ctx;
	}

	ctx->arena_vm_start = bpf_arena_get_kern_vm_start(prog->aux->arena);
	ctx->user_vm_start = bpf_arena_get_user_vm_start(prog->aux->arena);
	ctx->prog = prog;
	ctx->offset = kcalloc(prog->len, sizeof(int), GFP_KERNEL);
	if (!ctx->offset) {
		prog = orig_prog;
		goto out_offset;
	}

	if (build_body(ctx, extra_pass, NULL)) {
		prog = orig_prog;
		goto out_offset;
	}

	for (i = 0; i < prog->len; i++) {
		prev_ninsns += 32;
		ctx->offset[i] = prev_ninsns;
	}

	for (i = 0; i < NR_JIT_ITERATIONS; i++) {
		pass++;
		ctx->ninsns = 0;

<<<<<<< HEAD
		bpf_jit_build_prologue(ctx);
=======
		bpf_jit_build_prologue(ctx, bpf_is_subprog(prog));
>>>>>>> 2d5404ca
		ctx->prologue_len = ctx->ninsns;

		if (build_body(ctx, extra_pass, ctx->offset)) {
			prog = orig_prog;
			goto out_offset;
		}

		ctx->epilogue_offset = ctx->ninsns;
		bpf_jit_build_epilogue(ctx);

		if (ctx->ninsns == prev_ninsns) {
			if (jit_data->header)
				break;
			/* obtain the actual image size */
			extable_size = prog->aux->num_exentries *
				sizeof(struct exception_table_entry);
			prog_size = sizeof(*ctx->insns) * ctx->ninsns;

			jit_data->ro_header =
				bpf_jit_binary_pack_alloc(prog_size + extable_size,
							  &jit_data->ro_image, sizeof(u32),
							  &jit_data->header, &jit_data->image,
							  bpf_fill_ill_insns);
			if (!jit_data->ro_header) {
				prog = orig_prog;
				goto out_offset;
			}

			/*
			 * Use the image(RW) for writing the JITed instructions. But also save
			 * the ro_image(RX) for calculating the offsets in the image. The RW
			 * image will be later copied to the RX image from where the program
			 * will run. The bpf_jit_binary_pack_finalize() will do this copy in the
			 * final step.
			 */
			ctx->ro_insns = (u16 *)jit_data->ro_image;
			ctx->insns = (u16 *)jit_data->image;
			/*
			 * Now, when the image is allocated, the image can
			 * potentially shrink more (auipc/jalr -> jal).
			 */
		}
		prev_ninsns = ctx->ninsns;
	}

	if (i == NR_JIT_ITERATIONS) {
		pr_err("bpf-jit: image did not converge in <%d passes!\n", i);
		prog = orig_prog;
		goto out_free_hdr;
	}

	if (extable_size)
		prog->aux->extable = (void *)ctx->ro_insns + prog_size;

skip_init_ctx:
	pass++;
	ctx->ninsns = 0;
	ctx->nexentries = 0;

	bpf_jit_build_prologue(ctx, bpf_is_subprog(prog));
	if (build_body(ctx, extra_pass, NULL)) {
		prog = orig_prog;
		goto out_free_hdr;
	}
	bpf_jit_build_epilogue(ctx);

	if (bpf_jit_enable > 1)
		bpf_jit_dump(prog->len, prog_size, pass, ctx->insns);

<<<<<<< HEAD
	prog->bpf_func = (void *)ctx->ro_insns;
	prog->jited = 1;
	prog->jited_len = prog_size;

	if (!prog->is_func || extra_pass) {
		if (WARN_ON(bpf_jit_binary_pack_finalize(prog, jit_data->ro_header,
							 jit_data->header))) {
=======
	prog->bpf_func = (void *)ctx->ro_insns + cfi_get_offset();
	prog->jited = 1;
	prog->jited_len = prog_size - cfi_get_offset();

	if (!prog->is_func || extra_pass) {
		if (WARN_ON(bpf_jit_binary_pack_finalize(jit_data->ro_header, jit_data->header))) {
>>>>>>> 2d5404ca
			/* ro_header has been freed */
			jit_data->ro_header = NULL;
			prog = orig_prog;
			goto out_offset;
		}
		/*
		 * The instructions have now been copied to the ROX region from
		 * where they will execute.
		 * Write any modified data cache blocks out to memory and
		 * invalidate the corresponding blocks in the instruction cache.
		 */
		bpf_flush_icache(jit_data->ro_header, ctx->ro_insns + ctx->ninsns);
		for (i = 0; i < prog->len; i++)
			ctx->offset[i] = ninsns_rvoff(ctx->offset[i]);
		bpf_prog_fill_jited_linfo(prog, ctx->offset);
out_offset:
		kfree(ctx->offset);
		kfree(jit_data);
		prog->aux->jit_data = NULL;
	}
out:

	if (tmp_blinded)
		bpf_jit_prog_release_other(prog, prog == orig_prog ?
					   tmp : orig_prog);
	return prog;

out_free_hdr:
	if (jit_data->header) {
		bpf_arch_text_copy(&jit_data->ro_header->size, &jit_data->header->size,
				   sizeof(jit_data->header->size));
		bpf_jit_binary_pack_free(jit_data->ro_header, jit_data->header);
	}
	goto out_offset;
}

u64 bpf_jit_alloc_exec_limit(void)
{
	return BPF_JIT_REGION_SIZE;
}

void *bpf_arch_text_copy(void *dst, void *src, size_t len)
{
	int ret;

	mutex_lock(&text_mutex);
	ret = patch_text_nosync(dst, src, len);
	mutex_unlock(&text_mutex);

	if (ret)
		return ERR_PTR(-EINVAL);

	return dst;
}

int bpf_arch_text_invalidate(void *dst, size_t len)
{
<<<<<<< HEAD
	return vfree(addr);
}

void *bpf_arch_text_copy(void *dst, void *src, size_t len)
{
	int ret;

	mutex_lock(&text_mutex);
	ret = patch_text_nosync(dst, src, len);
	mutex_unlock(&text_mutex);

	if (ret)
		return ERR_PTR(-EINVAL);

	return dst;
}

int bpf_arch_text_invalidate(void *dst, size_t len)
{
=======
>>>>>>> 2d5404ca
	int ret;

	mutex_lock(&text_mutex);
	ret = patch_text_set_nosync(dst, 0, len);
	mutex_unlock(&text_mutex);

	return ret;
}

void bpf_jit_free(struct bpf_prog *prog)
{
	if (prog->jited) {
		struct rv_jit_data *jit_data = prog->aux->jit_data;
		struct bpf_binary_header *hdr;

		/*
		 * If we fail the final pass of JIT (from jit_subprogs),
		 * the program may not be finalized yet. Call finalize here
		 * before freeing it.
		 */
		if (jit_data) {
<<<<<<< HEAD
			bpf_jit_binary_pack_finalize(prog, jit_data->ro_header, jit_data->header);
=======
			bpf_jit_binary_pack_finalize(jit_data->ro_header, jit_data->header);
>>>>>>> 2d5404ca
			kfree(jit_data);
		}
		hdr = bpf_jit_binary_pack_hdr(prog);
		bpf_jit_binary_pack_free(hdr, NULL);
		WARN_ON_ONCE(!bpf_prog_kallsyms_verify_off(prog));
	}

	bpf_prog_unlock_free(prog);
}<|MERGE_RESOLUTION|>--- conflicted
+++ resolved
@@ -10,10 +10,7 @@
 #include <linux/filter.h>
 #include <linux/memory.h>
 #include <asm/patch.h>
-<<<<<<< HEAD
-=======
 #include <asm/cfi.h>
->>>>>>> 2d5404ca
 #include "bpf_jit.h"
 
 /* Number of iterations to try until offsets converge. */
@@ -106,11 +103,7 @@
 		pass++;
 		ctx->ninsns = 0;
 
-<<<<<<< HEAD
-		bpf_jit_build_prologue(ctx);
-=======
 		bpf_jit_build_prologue(ctx, bpf_is_subprog(prog));
->>>>>>> 2d5404ca
 		ctx->prologue_len = ctx->ninsns;
 
 		if (build_body(ctx, extra_pass, ctx->offset)) {
@@ -180,22 +173,12 @@
 	if (bpf_jit_enable > 1)
 		bpf_jit_dump(prog->len, prog_size, pass, ctx->insns);
 
-<<<<<<< HEAD
-	prog->bpf_func = (void *)ctx->ro_insns;
-	prog->jited = 1;
-	prog->jited_len = prog_size;
-
-	if (!prog->is_func || extra_pass) {
-		if (WARN_ON(bpf_jit_binary_pack_finalize(prog, jit_data->ro_header,
-							 jit_data->header))) {
-=======
 	prog->bpf_func = (void *)ctx->ro_insns + cfi_get_offset();
 	prog->jited = 1;
 	prog->jited_len = prog_size - cfi_get_offset();
 
 	if (!prog->is_func || extra_pass) {
 		if (WARN_ON(bpf_jit_binary_pack_finalize(jit_data->ro_header, jit_data->header))) {
->>>>>>> 2d5404ca
 			/* ro_header has been freed */
 			jit_data->ro_header = NULL;
 			prog = orig_prog;
@@ -253,28 +236,6 @@
 
 int bpf_arch_text_invalidate(void *dst, size_t len)
 {
-<<<<<<< HEAD
-	return vfree(addr);
-}
-
-void *bpf_arch_text_copy(void *dst, void *src, size_t len)
-{
-	int ret;
-
-	mutex_lock(&text_mutex);
-	ret = patch_text_nosync(dst, src, len);
-	mutex_unlock(&text_mutex);
-
-	if (ret)
-		return ERR_PTR(-EINVAL);
-
-	return dst;
-}
-
-int bpf_arch_text_invalidate(void *dst, size_t len)
-{
-=======
->>>>>>> 2d5404ca
 	int ret;
 
 	mutex_lock(&text_mutex);
@@ -296,11 +257,7 @@
 		 * before freeing it.
 		 */
 		if (jit_data) {
-<<<<<<< HEAD
-			bpf_jit_binary_pack_finalize(prog, jit_data->ro_header, jit_data->header);
-=======
 			bpf_jit_binary_pack_finalize(jit_data->ro_header, jit_data->header);
->>>>>>> 2d5404ca
 			kfree(jit_data);
 		}
 		hdr = bpf_jit_binary_pack_hdr(prog);
