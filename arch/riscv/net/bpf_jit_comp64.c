// SPDX-License-Identifier: GPL-2.0
/* BPF JIT compiler for RV64G
 *
 * Copyright(c) 2019 Björn Töpel <bjorn.topel@gmail.com>
 *
 */

#include <linux/bitfield.h>
#include <linux/bpf.h>
#include <linux/filter.h>
#include <linux/memory.h>
#include <linux/stop_machine.h>
#include <asm/patch.h>
#include "bpf_jit.h"

#define RV_REG_TCC RV_REG_A6
#define RV_REG_TCC_SAVED RV_REG_S6 /* Store A6 in S6 if program do calls */

static const int regmap[] = {
	[BPF_REG_0] =	RV_REG_A5,
	[BPF_REG_1] =	RV_REG_A0,
	[BPF_REG_2] =	RV_REG_A1,
	[BPF_REG_3] =	RV_REG_A2,
	[BPF_REG_4] =	RV_REG_A3,
	[BPF_REG_5] =	RV_REG_A4,
	[BPF_REG_6] =	RV_REG_S1,
	[BPF_REG_7] =	RV_REG_S2,
	[BPF_REG_8] =	RV_REG_S3,
	[BPF_REG_9] =	RV_REG_S4,
	[BPF_REG_FP] =	RV_REG_S5,
	[BPF_REG_AX] =	RV_REG_T0,
};

static const int pt_regmap[] = {
	[RV_REG_A0] = offsetof(struct pt_regs, a0),
	[RV_REG_A1] = offsetof(struct pt_regs, a1),
	[RV_REG_A2] = offsetof(struct pt_regs, a2),
	[RV_REG_A3] = offsetof(struct pt_regs, a3),
	[RV_REG_A4] = offsetof(struct pt_regs, a4),
	[RV_REG_A5] = offsetof(struct pt_regs, a5),
	[RV_REG_S1] = offsetof(struct pt_regs, s1),
	[RV_REG_S2] = offsetof(struct pt_regs, s2),
	[RV_REG_S3] = offsetof(struct pt_regs, s3),
	[RV_REG_S4] = offsetof(struct pt_regs, s4),
	[RV_REG_S5] = offsetof(struct pt_regs, s5),
	[RV_REG_T0] = offsetof(struct pt_regs, t0),
};

enum {
	RV_CTX_F_SEEN_TAIL_CALL =	0,
	RV_CTX_F_SEEN_CALL =		RV_REG_RA,
	RV_CTX_F_SEEN_S1 =		RV_REG_S1,
	RV_CTX_F_SEEN_S2 =		RV_REG_S2,
	RV_CTX_F_SEEN_S3 =		RV_REG_S3,
	RV_CTX_F_SEEN_S4 =		RV_REG_S4,
	RV_CTX_F_SEEN_S5 =		RV_REG_S5,
	RV_CTX_F_SEEN_S6 =		RV_REG_S6,
};

static u8 bpf_to_rv_reg(int bpf_reg, struct rv_jit_context *ctx)
{
	u8 reg = regmap[bpf_reg];

	switch (reg) {
	case RV_CTX_F_SEEN_S1:
	case RV_CTX_F_SEEN_S2:
	case RV_CTX_F_SEEN_S3:
	case RV_CTX_F_SEEN_S4:
	case RV_CTX_F_SEEN_S5:
	case RV_CTX_F_SEEN_S6:
		__set_bit(reg, &ctx->flags);
	}
	return reg;
};

static bool seen_reg(int reg, struct rv_jit_context *ctx)
{
	switch (reg) {
	case RV_CTX_F_SEEN_CALL:
	case RV_CTX_F_SEEN_S1:
	case RV_CTX_F_SEEN_S2:
	case RV_CTX_F_SEEN_S3:
	case RV_CTX_F_SEEN_S4:
	case RV_CTX_F_SEEN_S5:
	case RV_CTX_F_SEEN_S6:
		return test_bit(reg, &ctx->flags);
	}
	return false;
}

static void mark_fp(struct rv_jit_context *ctx)
{
	__set_bit(RV_CTX_F_SEEN_S5, &ctx->flags);
}

static void mark_call(struct rv_jit_context *ctx)
{
	__set_bit(RV_CTX_F_SEEN_CALL, &ctx->flags);
}

static bool seen_call(struct rv_jit_context *ctx)
{
	return test_bit(RV_CTX_F_SEEN_CALL, &ctx->flags);
}

static void mark_tail_call(struct rv_jit_context *ctx)
{
	__set_bit(RV_CTX_F_SEEN_TAIL_CALL, &ctx->flags);
}

static bool seen_tail_call(struct rv_jit_context *ctx)
{
	return test_bit(RV_CTX_F_SEEN_TAIL_CALL, &ctx->flags);
}

static u8 rv_tail_call_reg(struct rv_jit_context *ctx)
{
	mark_tail_call(ctx);

	if (seen_call(ctx)) {
		__set_bit(RV_CTX_F_SEEN_S6, &ctx->flags);
		return RV_REG_S6;
	}
	return RV_REG_A6;
}

static bool is_32b_int(s64 val)
{
	return -(1L << 31) <= val && val < (1L << 31);
}

static bool in_auipc_jalr_range(s64 val)
{
	/*
	 * auipc+jalr can reach any signed PC-relative offset in the range
	 * [-2^31 - 2^11, 2^31 - 2^11).
	 */
	return (-(1L << 31) - (1L << 11)) <= val &&
		val < ((1L << 31) - (1L << 11));
}

/* Emit fixed-length instructions for address */
static int emit_addr(u8 rd, u64 addr, bool extra_pass, struct rv_jit_context *ctx)
{
	u64 ip = (u64)(ctx->insns + ctx->ninsns);
	s64 off = addr - ip;
	s64 upper = (off + (1 << 11)) >> 12;
	s64 lower = off & 0xfff;

	if (extra_pass && !in_auipc_jalr_range(off)) {
		pr_err("bpf-jit: target offset 0x%llx is out of range\n", off);
		return -ERANGE;
	}

	emit(rv_auipc(rd, upper), ctx);
	emit(rv_addi(rd, rd, lower), ctx);
	return 0;
}

/* Emit variable-length instructions for 32-bit and 64-bit imm */
static void emit_imm(u8 rd, s64 val, struct rv_jit_context *ctx)
{
	/* Note that the immediate from the add is sign-extended,
	 * which means that we need to compensate this by adding 2^12,
	 * when the 12th bit is set. A simpler way of doing this, and
	 * getting rid of the check, is to just add 2**11 before the
	 * shift. The "Loading a 32-Bit constant" example from the
	 * "Computer Organization and Design, RISC-V edition" book by
	 * Patterson/Hennessy highlights this fact.
	 *
	 * This also means that we need to process LSB to MSB.
	 */
	s64 upper = (val + (1 << 11)) >> 12;
	/* Sign-extend lower 12 bits to 64 bits since immediates for li, addiw,
	 * and addi are signed and RVC checks will perform signed comparisons.
	 */
	s64 lower = ((val & 0xfff) << 52) >> 52;
	int shift;

	if (is_32b_int(val)) {
		if (upper)
			emit_lui(rd, upper, ctx);

		if (!upper) {
			emit_li(rd, lower, ctx);
			return;
		}

		emit_addiw(rd, rd, lower, ctx);
		return;
	}

	shift = __ffs(upper);
	upper >>= shift;
	shift += 12;

	emit_imm(rd, upper, ctx);

	emit_slli(rd, rd, shift, ctx);
	if (lower)
		emit_addi(rd, rd, lower, ctx);
}

static void __build_epilogue(bool is_tail_call, struct rv_jit_context *ctx)
{
	int stack_adjust = ctx->stack_size, store_offset = stack_adjust - 8;

	if (seen_reg(RV_REG_RA, ctx)) {
		emit_ld(RV_REG_RA, store_offset, RV_REG_SP, ctx);
		store_offset -= 8;
	}
	emit_ld(RV_REG_FP, store_offset, RV_REG_SP, ctx);
	store_offset -= 8;
	if (seen_reg(RV_REG_S1, ctx)) {
		emit_ld(RV_REG_S1, store_offset, RV_REG_SP, ctx);
		store_offset -= 8;
	}
	if (seen_reg(RV_REG_S2, ctx)) {
		emit_ld(RV_REG_S2, store_offset, RV_REG_SP, ctx);
		store_offset -= 8;
	}
	if (seen_reg(RV_REG_S3, ctx)) {
		emit_ld(RV_REG_S3, store_offset, RV_REG_SP, ctx);
		store_offset -= 8;
	}
	if (seen_reg(RV_REG_S4, ctx)) {
		emit_ld(RV_REG_S4, store_offset, RV_REG_SP, ctx);
		store_offset -= 8;
	}
	if (seen_reg(RV_REG_S5, ctx)) {
		emit_ld(RV_REG_S5, store_offset, RV_REG_SP, ctx);
		store_offset -= 8;
	}
	if (seen_reg(RV_REG_S6, ctx)) {
		emit_ld(RV_REG_S6, store_offset, RV_REG_SP, ctx);
		store_offset -= 8;
	}

	emit_addi(RV_REG_SP, RV_REG_SP, stack_adjust, ctx);
	/* Set return value. */
	if (!is_tail_call)
		emit_mv(RV_REG_A0, RV_REG_A5, ctx);
	emit_jalr(RV_REG_ZERO, is_tail_call ? RV_REG_T3 : RV_REG_RA,
		  is_tail_call ? 20 : 0, /* skip reserved nops and TCC init */
		  ctx);
}

static void emit_bcc(u8 cond, u8 rd, u8 rs, int rvoff,
		     struct rv_jit_context *ctx)
{
	switch (cond) {
	case BPF_JEQ:
		emit(rv_beq(rd, rs, rvoff >> 1), ctx);
		return;
	case BPF_JGT:
		emit(rv_bltu(rs, rd, rvoff >> 1), ctx);
		return;
	case BPF_JLT:
		emit(rv_bltu(rd, rs, rvoff >> 1), ctx);
		return;
	case BPF_JGE:
		emit(rv_bgeu(rd, rs, rvoff >> 1), ctx);
		return;
	case BPF_JLE:
		emit(rv_bgeu(rs, rd, rvoff >> 1), ctx);
		return;
	case BPF_JNE:
		emit(rv_bne(rd, rs, rvoff >> 1), ctx);
		return;
	case BPF_JSGT:
		emit(rv_blt(rs, rd, rvoff >> 1), ctx);
		return;
	case BPF_JSLT:
		emit(rv_blt(rd, rs, rvoff >> 1), ctx);
		return;
	case BPF_JSGE:
		emit(rv_bge(rd, rs, rvoff >> 1), ctx);
		return;
	case BPF_JSLE:
		emit(rv_bge(rs, rd, rvoff >> 1), ctx);
	}
}

static void emit_branch(u8 cond, u8 rd, u8 rs, int rvoff,
			struct rv_jit_context *ctx)
{
	s64 upper, lower;

	if (is_13b_int(rvoff)) {
		emit_bcc(cond, rd, rs, rvoff, ctx);
		return;
	}

	/* Adjust for jal */
	rvoff -= 4;

	/* Transform, e.g.:
	 *   bne rd,rs,foo
	 * to
	 *   beq rd,rs,<.L1>
	 *   (auipc foo)
	 *   jal(r) foo
	 * .L1
	 */
	cond = invert_bpf_cond(cond);
	if (is_21b_int(rvoff)) {
		emit_bcc(cond, rd, rs, 8, ctx);
		emit(rv_jal(RV_REG_ZERO, rvoff >> 1), ctx);
		return;
	}

	/* 32b No need for an additional rvoff adjustment, since we
	 * get that from the auipc at PC', where PC = PC' + 4.
	 */
	upper = (rvoff + (1 << 11)) >> 12;
	lower = rvoff & 0xfff;

	emit_bcc(cond, rd, rs, 12, ctx);
	emit(rv_auipc(RV_REG_T1, upper), ctx);
	emit(rv_jalr(RV_REG_ZERO, RV_REG_T1, lower), ctx);
}

static void emit_zext_32(u8 reg, struct rv_jit_context *ctx)
{
	emit_slli(reg, reg, 32, ctx);
	emit_srli(reg, reg, 32, ctx);
}

static int emit_bpf_tail_call(int insn, struct rv_jit_context *ctx)
{
	int tc_ninsn, off, start_insn = ctx->ninsns;
	u8 tcc = rv_tail_call_reg(ctx);

	/* a0: &ctx
	 * a1: &array
	 * a2: index
	 *
	 * if (index >= array->map.max_entries)
	 *	goto out;
	 */
	tc_ninsn = insn ? ctx->offset[insn] - ctx->offset[insn - 1] :
		   ctx->offset[0];
	emit_zext_32(RV_REG_A2, ctx);

	off = offsetof(struct bpf_array, map.max_entries);
	if (is_12b_check(off, insn))
		return -1;
	emit(rv_lwu(RV_REG_T1, off, RV_REG_A1), ctx);
	off = ninsns_rvoff(tc_ninsn - (ctx->ninsns - start_insn));
	emit_branch(BPF_JGE, RV_REG_A2, RV_REG_T1, off, ctx);

	/* if (--TCC < 0)
	 *     goto out;
	 */
	emit_addi(RV_REG_TCC, tcc, -1, ctx);
	off = ninsns_rvoff(tc_ninsn - (ctx->ninsns - start_insn));
	emit_branch(BPF_JSLT, RV_REG_TCC, RV_REG_ZERO, off, ctx);

	/* prog = array->ptrs[index];
	 * if (!prog)
	 *     goto out;
	 */
	emit_slli(RV_REG_T2, RV_REG_A2, 3, ctx);
	emit_add(RV_REG_T2, RV_REG_T2, RV_REG_A1, ctx);
	off = offsetof(struct bpf_array, ptrs);
	if (is_12b_check(off, insn))
		return -1;
	emit_ld(RV_REG_T2, off, RV_REG_T2, ctx);
	off = ninsns_rvoff(tc_ninsn - (ctx->ninsns - start_insn));
	emit_branch(BPF_JEQ, RV_REG_T2, RV_REG_ZERO, off, ctx);

	/* goto *(prog->bpf_func + 4); */
	off = offsetof(struct bpf_prog, bpf_func);
	if (is_12b_check(off, insn))
		return -1;
	emit_ld(RV_REG_T3, off, RV_REG_T2, ctx);
	__build_epilogue(true, ctx);
	return 0;
}

static void init_regs(u8 *rd, u8 *rs, const struct bpf_insn *insn,
		      struct rv_jit_context *ctx)
{
	u8 code = insn->code;

	switch (code) {
	case BPF_JMP | BPF_JA:
	case BPF_JMP | BPF_CALL:
	case BPF_JMP | BPF_EXIT:
	case BPF_JMP | BPF_TAIL_CALL:
		break;
	default:
		*rd = bpf_to_rv_reg(insn->dst_reg, ctx);
	}

	if (code & (BPF_ALU | BPF_X) || code & (BPF_ALU64 | BPF_X) ||
	    code & (BPF_JMP | BPF_X) || code & (BPF_JMP32 | BPF_X) ||
	    code & BPF_LDX || code & BPF_STX)
		*rs = bpf_to_rv_reg(insn->src_reg, ctx);
}

static void emit_zext_32_rd_rs(u8 *rd, u8 *rs, struct rv_jit_context *ctx)
{
	emit_mv(RV_REG_T2, *rd, ctx);
	emit_zext_32(RV_REG_T2, ctx);
	emit_mv(RV_REG_T1, *rs, ctx);
	emit_zext_32(RV_REG_T1, ctx);
	*rd = RV_REG_T2;
	*rs = RV_REG_T1;
}

static void emit_sext_32_rd_rs(u8 *rd, u8 *rs, struct rv_jit_context *ctx)
{
	emit_addiw(RV_REG_T2, *rd, 0, ctx);
	emit_addiw(RV_REG_T1, *rs, 0, ctx);
	*rd = RV_REG_T2;
	*rs = RV_REG_T1;
}

static void emit_zext_32_rd_t1(u8 *rd, struct rv_jit_context *ctx)
{
	emit_mv(RV_REG_T2, *rd, ctx);
	emit_zext_32(RV_REG_T2, ctx);
	emit_zext_32(RV_REG_T1, ctx);
	*rd = RV_REG_T2;
}

static void emit_sext_32_rd(u8 *rd, struct rv_jit_context *ctx)
{
	emit_addiw(RV_REG_T2, *rd, 0, ctx);
	*rd = RV_REG_T2;
}

static int emit_jump_and_link(u8 rd, s64 rvoff, bool fixed_addr,
			      struct rv_jit_context *ctx)
{
	s64 upper, lower;

	if (rvoff && fixed_addr && is_21b_int(rvoff)) {
		emit(rv_jal(rd, rvoff >> 1), ctx);
		return 0;
	} else if (in_auipc_jalr_range(rvoff)) {
		upper = (rvoff + (1 << 11)) >> 12;
		lower = rvoff & 0xfff;
		emit(rv_auipc(RV_REG_T1, upper), ctx);
		emit(rv_jalr(rd, RV_REG_T1, lower), ctx);
		return 0;
	}

	pr_err("bpf-jit: target offset 0x%llx is out of range\n", rvoff);
	return -ERANGE;
}

static bool is_signed_bpf_cond(u8 cond)
{
	return cond == BPF_JSGT || cond == BPF_JSLT ||
		cond == BPF_JSGE || cond == BPF_JSLE;
}

static int emit_call(u64 addr, bool fixed_addr, struct rv_jit_context *ctx)
{
	s64 off = 0;
	u64 ip;

	if (addr && ctx->insns) {
		ip = (u64)(long)(ctx->insns + ctx->ninsns);
		off = addr - ip;
	}

	return emit_jump_and_link(RV_REG_RA, off, fixed_addr, ctx);
}

static void emit_atomic(u8 rd, u8 rs, s16 off, s32 imm, bool is64,
			struct rv_jit_context *ctx)
{
	u8 r0;
	int jmp_offset;

	if (off) {
		if (is_12b_int(off)) {
			emit_addi(RV_REG_T1, rd, off, ctx);
		} else {
			emit_imm(RV_REG_T1, off, ctx);
			emit_add(RV_REG_T1, RV_REG_T1, rd, ctx);
		}
		rd = RV_REG_T1;
	}

	switch (imm) {
	/* lock *(u32/u64 *)(dst_reg + off16) <op>= src_reg */
	case BPF_ADD:
		emit(is64 ? rv_amoadd_d(RV_REG_ZERO, rs, rd, 0, 0) :
		     rv_amoadd_w(RV_REG_ZERO, rs, rd, 0, 0), ctx);
		break;
	case BPF_AND:
		emit(is64 ? rv_amoand_d(RV_REG_ZERO, rs, rd, 0, 0) :
		     rv_amoand_w(RV_REG_ZERO, rs, rd, 0, 0), ctx);
		break;
	case BPF_OR:
		emit(is64 ? rv_amoor_d(RV_REG_ZERO, rs, rd, 0, 0) :
		     rv_amoor_w(RV_REG_ZERO, rs, rd, 0, 0), ctx);
		break;
	case BPF_XOR:
		emit(is64 ? rv_amoxor_d(RV_REG_ZERO, rs, rd, 0, 0) :
		     rv_amoxor_w(RV_REG_ZERO, rs, rd, 0, 0), ctx);
		break;
	/* src_reg = atomic_fetch_<op>(dst_reg + off16, src_reg) */
	case BPF_ADD | BPF_FETCH:
		emit(is64 ? rv_amoadd_d(rs, rs, rd, 0, 0) :
		     rv_amoadd_w(rs, rs, rd, 0, 0), ctx);
		if (!is64)
			emit_zext_32(rs, ctx);
		break;
	case BPF_AND | BPF_FETCH:
		emit(is64 ? rv_amoand_d(rs, rs, rd, 0, 0) :
		     rv_amoand_w(rs, rs, rd, 0, 0), ctx);
		if (!is64)
			emit_zext_32(rs, ctx);
		break;
	case BPF_OR | BPF_FETCH:
		emit(is64 ? rv_amoor_d(rs, rs, rd, 0, 0) :
		     rv_amoor_w(rs, rs, rd, 0, 0), ctx);
		if (!is64)
			emit_zext_32(rs, ctx);
		break;
	case BPF_XOR | BPF_FETCH:
		emit(is64 ? rv_amoxor_d(rs, rs, rd, 0, 0) :
		     rv_amoxor_w(rs, rs, rd, 0, 0), ctx);
		if (!is64)
			emit_zext_32(rs, ctx);
		break;
	/* src_reg = atomic_xchg(dst_reg + off16, src_reg); */
	case BPF_XCHG:
		emit(is64 ? rv_amoswap_d(rs, rs, rd, 0, 0) :
		     rv_amoswap_w(rs, rs, rd, 0, 0), ctx);
		if (!is64)
			emit_zext_32(rs, ctx);
		break;
	/* r0 = atomic_cmpxchg(dst_reg + off16, r0, src_reg); */
	case BPF_CMPXCHG:
		r0 = bpf_to_rv_reg(BPF_REG_0, ctx);
		emit(is64 ? rv_addi(RV_REG_T2, r0, 0) :
		     rv_addiw(RV_REG_T2, r0, 0), ctx);
		emit(is64 ? rv_lr_d(r0, 0, rd, 0, 0) :
		     rv_lr_w(r0, 0, rd, 0, 0), ctx);
		jmp_offset = ninsns_rvoff(8);
		emit(rv_bne(RV_REG_T2, r0, jmp_offset >> 1), ctx);
		emit(is64 ? rv_sc_d(RV_REG_T3, rs, rd, 0, 0) :
		     rv_sc_w(RV_REG_T3, rs, rd, 0, 0), ctx);
		jmp_offset = ninsns_rvoff(-6);
		emit(rv_bne(RV_REG_T3, 0, jmp_offset >> 1), ctx);
		emit(rv_fence(0x3, 0x3), ctx);
		break;
	}
}

#define BPF_FIXUP_OFFSET_MASK   GENMASK(26, 0)
#define BPF_FIXUP_REG_MASK      GENMASK(31, 27)

bool ex_handler_bpf(const struct exception_table_entry *ex,
		    struct pt_regs *regs)
{
	off_t offset = FIELD_GET(BPF_FIXUP_OFFSET_MASK, ex->fixup);
	int regs_offset = FIELD_GET(BPF_FIXUP_REG_MASK, ex->fixup);

	*(unsigned long *)((void *)regs + pt_regmap[regs_offset]) = 0;
	regs->epc = (unsigned long)&ex->fixup - offset;

	return true;
}

/* For accesses to BTF pointers, add an entry to the exception table */
static int add_exception_handler(const struct bpf_insn *insn,
				 struct rv_jit_context *ctx,
				 int dst_reg, int insn_len)
{
	struct exception_table_entry *ex;
	unsigned long pc;
	off_t offset;

	if (!ctx->insns || !ctx->prog->aux->extable || BPF_MODE(insn->code) != BPF_PROBE_MEM)
		return 0;

	if (WARN_ON_ONCE(ctx->nexentries >= ctx->prog->aux->num_exentries))
		return -EINVAL;

	if (WARN_ON_ONCE(insn_len > ctx->ninsns))
		return -EINVAL;

	if (WARN_ON_ONCE(!rvc_enabled() && insn_len == 1))
		return -EINVAL;

	ex = &ctx->prog->aux->extable[ctx->nexentries];
	pc = (unsigned long)&ctx->insns[ctx->ninsns - insn_len];

	offset = pc - (long)&ex->insn;
	if (WARN_ON_ONCE(offset >= 0 || offset < INT_MIN))
		return -ERANGE;
	ex->insn = offset;

	/*
	 * Since the extable follows the program, the fixup offset is always
	 * negative and limited to BPF_JIT_REGION_SIZE. Store a positive value
	 * to keep things simple, and put the destination register in the upper
	 * bits. We don't need to worry about buildtime or runtime sort
	 * modifying the upper bits because the table is already sorted, and
	 * isn't part of the main exception table.
	 */
	offset = (long)&ex->fixup - (pc + insn_len * sizeof(u16));
	if (!FIELD_FIT(BPF_FIXUP_OFFSET_MASK, offset))
		return -ERANGE;

	ex->fixup = FIELD_PREP(BPF_FIXUP_OFFSET_MASK, offset) |
		FIELD_PREP(BPF_FIXUP_REG_MASK, dst_reg);
	ex->type = EX_TYPE_BPF;

	ctx->nexentries++;
	return 0;
}

static int gen_call_or_nops(void *target, void *ip, u32 *insns)
{
	s64 rvoff;
	int i, ret;
	struct rv_jit_context ctx;

	ctx.ninsns = 0;
	ctx.insns = (u16 *)insns;

	if (!target) {
		for (i = 0; i < 4; i++)
			emit(rv_nop(), &ctx);
		return 0;
	}

	rvoff = (s64)(target - (ip + 4));
	emit(rv_sd(RV_REG_SP, -8, RV_REG_RA), &ctx);
	ret = emit_jump_and_link(RV_REG_RA, rvoff, false, &ctx);
	if (ret)
		return ret;
	emit(rv_ld(RV_REG_RA, -8, RV_REG_SP), &ctx);

	return 0;
}

<<<<<<< HEAD
static void emit_atomic(u8 rd, u8 rs, s16 off, s32 imm, bool is64,
			struct rv_jit_context *ctx)
{
	u8 r0;
	int jmp_offset;

	if (off) {
		if (is_12b_int(off)) {
			emit_addi(RV_REG_T1, rd, off, ctx);
		} else {
			emit_imm(RV_REG_T1, off, ctx);
			emit_add(RV_REG_T1, RV_REG_T1, rd, ctx);
		}
		rd = RV_REG_T1;
	}

	switch (imm) {
	/* lock *(u32/u64 *)(dst_reg + off16) <op>= src_reg */
	case BPF_ADD:
		emit(is64 ? rv_amoadd_d(RV_REG_ZERO, rs, rd, 0, 0) :
		     rv_amoadd_w(RV_REG_ZERO, rs, rd, 0, 0), ctx);
		break;
	case BPF_AND:
		emit(is64 ? rv_amoand_d(RV_REG_ZERO, rs, rd, 0, 0) :
		     rv_amoand_w(RV_REG_ZERO, rs, rd, 0, 0), ctx);
		break;
	case BPF_OR:
		emit(is64 ? rv_amoor_d(RV_REG_ZERO, rs, rd, 0, 0) :
		     rv_amoor_w(RV_REG_ZERO, rs, rd, 0, 0), ctx);
		break;
	case BPF_XOR:
		emit(is64 ? rv_amoxor_d(RV_REG_ZERO, rs, rd, 0, 0) :
		     rv_amoxor_w(RV_REG_ZERO, rs, rd, 0, 0), ctx);
		break;
	/* src_reg = atomic_fetch_<op>(dst_reg + off16, src_reg) */
	case BPF_ADD | BPF_FETCH:
		emit(is64 ? rv_amoadd_d(rs, rs, rd, 0, 0) :
		     rv_amoadd_w(rs, rs, rd, 0, 0), ctx);
		if (!is64)
			emit_zext_32(rs, ctx);
		break;
	case BPF_AND | BPF_FETCH:
		emit(is64 ? rv_amoand_d(rs, rs, rd, 0, 0) :
		     rv_amoand_w(rs, rs, rd, 0, 0), ctx);
		if (!is64)
			emit_zext_32(rs, ctx);
		break;
	case BPF_OR | BPF_FETCH:
		emit(is64 ? rv_amoor_d(rs, rs, rd, 0, 0) :
		     rv_amoor_w(rs, rs, rd, 0, 0), ctx);
		if (!is64)
			emit_zext_32(rs, ctx);
		break;
	case BPF_XOR | BPF_FETCH:
		emit(is64 ? rv_amoxor_d(rs, rs, rd, 0, 0) :
		     rv_amoxor_w(rs, rs, rd, 0, 0), ctx);
		if (!is64)
			emit_zext_32(rs, ctx);
		break;
	/* src_reg = atomic_xchg(dst_reg + off16, src_reg); */
	case BPF_XCHG:
		emit(is64 ? rv_amoswap_d(rs, rs, rd, 0, 0) :
		     rv_amoswap_w(rs, rs, rd, 0, 0), ctx);
		if (!is64)
			emit_zext_32(rs, ctx);
		break;
	/* r0 = atomic_cmpxchg(dst_reg + off16, r0, src_reg); */
	case BPF_CMPXCHG:
		r0 = bpf_to_rv_reg(BPF_REG_0, ctx);
		emit(is64 ? rv_addi(RV_REG_T2, r0, 0) :
		     rv_addiw(RV_REG_T2, r0, 0), ctx);
		emit(is64 ? rv_lr_d(r0, 0, rd, 0, 0) :
		     rv_lr_w(r0, 0, rd, 0, 0), ctx);
		jmp_offset = ninsns_rvoff(8);
		emit(rv_bne(RV_REG_T2, r0, jmp_offset >> 1), ctx);
		emit(is64 ? rv_sc_d(RV_REG_T3, rs, rd, 0, 0) :
		     rv_sc_w(RV_REG_T3, rs, rd, 0, 0), ctx);
		jmp_offset = ninsns_rvoff(-6);
		emit(rv_bne(RV_REG_T3, 0, jmp_offset >> 1), ctx);
		emit(rv_fence(0x3, 0x3), ctx);
		break;
	}
}

#define BPF_FIXUP_OFFSET_MASK   GENMASK(26, 0)
#define BPF_FIXUP_REG_MASK      GENMASK(31, 27)

int rv_bpf_fixup_exception(const struct exception_table_entry *ex,
				struct pt_regs *regs);
int rv_bpf_fixup_exception(const struct exception_table_entry *ex,
				struct pt_regs *regs)
{
	off_t offset = FIELD_GET(BPF_FIXUP_OFFSET_MASK, ex->fixup);
	int regs_offset = FIELD_GET(BPF_FIXUP_REG_MASK, ex->fixup);

	*(unsigned long *)((void *)regs + pt_regmap[regs_offset]) = 0;
	regs->epc = (unsigned long)&ex->fixup - offset;

	return 1;
}

/* For accesses to BTF pointers, add an entry to the exception table */
static int add_exception_handler(const struct bpf_insn *insn,
				 struct rv_jit_context *ctx,
				 int dst_reg, int insn_len)
{
	struct exception_table_entry *ex;
	unsigned long pc;
	off_t offset;

	if (!ctx->insns || !ctx->prog->aux->extable || BPF_MODE(insn->code) != BPF_PROBE_MEM)
		return 0;

	if (WARN_ON_ONCE(ctx->nexentries >= ctx->prog->aux->num_exentries))
		return -EINVAL;

	if (WARN_ON_ONCE(insn_len > ctx->ninsns))
		return -EINVAL;

	if (WARN_ON_ONCE(!rvc_enabled() && insn_len == 1))
		return -EINVAL;

	ex = &ctx->prog->aux->extable[ctx->nexentries];
	pc = (unsigned long)&ctx->insns[ctx->ninsns - insn_len];

	offset = pc - (long)&ex->insn;
	if (WARN_ON_ONCE(offset >= 0 || offset < INT_MIN))
		return -ERANGE;
	ex->insn = pc;

	/*
	 * Since the extable follows the program, the fixup offset is always
	 * negative and limited to BPF_JIT_REGION_SIZE. Store a positive value
	 * to keep things simple, and put the destination register in the upper
	 * bits. We don't need to worry about buildtime or runtime sort
	 * modifying the upper bits because the table is already sorted, and
	 * isn't part of the main exception table.
	 */
	offset = (long)&ex->fixup - (pc + insn_len * sizeof(u16));
	if (!FIELD_FIT(BPF_FIXUP_OFFSET_MASK, offset))
		return -ERANGE;

	ex->fixup = FIELD_PREP(BPF_FIXUP_OFFSET_MASK, offset) |
		FIELD_PREP(BPF_FIXUP_REG_MASK, dst_reg);

	ctx->nexentries++;
	return 0;
=======
static int gen_jump_or_nops(void *target, void *ip, u32 *insns)
{
	s64 rvoff;
	struct rv_jit_context ctx;

	ctx.ninsns = 0;
	ctx.insns = (u16 *)insns;

	if (!target) {
		emit(rv_nop(), &ctx);
		emit(rv_nop(), &ctx);
		return 0;
	}

	rvoff = (s64)(target - ip);
	return emit_jump_and_link(RV_REG_ZERO, rvoff, false, &ctx);
}

int bpf_arch_text_poke(void *ip, enum bpf_text_poke_type poke_type,
		       void *old_addr, void *new_addr)
{
	u32 old_insns[4], new_insns[4];
	bool is_call = poke_type == BPF_MOD_CALL;
	int (*gen_insns)(void *target, void *ip, u32 *insns);
	int ninsns = is_call ? 4 : 2;
	int ret;

	if (!is_bpf_text_address((unsigned long)ip))
		return -ENOTSUPP;

	gen_insns = is_call ? gen_call_or_nops : gen_jump_or_nops;

	ret = gen_insns(old_addr, ip, old_insns);
	if (ret)
		return ret;

	if (memcmp(ip, old_insns, ninsns * 4))
		return -EFAULT;

	ret = gen_insns(new_addr, ip, new_insns);
	if (ret)
		return ret;

	cpus_read_lock();
	mutex_lock(&text_mutex);
	if (memcmp(ip, new_insns, ninsns * 4))
		ret = patch_text(ip, new_insns, ninsns);
	mutex_unlock(&text_mutex);
	cpus_read_unlock();

	return ret;
}

static void store_args(int nregs, int args_off, struct rv_jit_context *ctx)
{
	int i;

	for (i = 0; i < nregs; i++) {
		emit_sd(RV_REG_FP, -args_off, RV_REG_A0 + i, ctx);
		args_off -= 8;
	}
}

static void restore_args(int nregs, int args_off, struct rv_jit_context *ctx)
{
	int i;

	for (i = 0; i < nregs; i++) {
		emit_ld(RV_REG_A0 + i, -args_off, RV_REG_FP, ctx);
		args_off -= 8;
	}
}

static int invoke_bpf_prog(struct bpf_tramp_link *l, int args_off, int retval_off,
			   int run_ctx_off, bool save_ret, struct rv_jit_context *ctx)
{
	int ret, branch_off;
	struct bpf_prog *p = l->link.prog;
	int cookie_off = offsetof(struct bpf_tramp_run_ctx, bpf_cookie);

	if (l->cookie) {
		emit_imm(RV_REG_T1, l->cookie, ctx);
		emit_sd(RV_REG_FP, -run_ctx_off + cookie_off, RV_REG_T1, ctx);
	} else {
		emit_sd(RV_REG_FP, -run_ctx_off + cookie_off, RV_REG_ZERO, ctx);
	}

	/* arg1: prog */
	emit_imm(RV_REG_A0, (const s64)p, ctx);
	/* arg2: &run_ctx */
	emit_addi(RV_REG_A1, RV_REG_FP, -run_ctx_off, ctx);
	ret = emit_call((const u64)bpf_trampoline_enter(p), true, ctx);
	if (ret)
		return ret;

	/* if (__bpf_prog_enter(prog) == 0)
	 *	goto skip_exec_of_prog;
	 */
	branch_off = ctx->ninsns;
	/* nop reserved for conditional jump */
	emit(rv_nop(), ctx);

	/* store prog start time */
	emit_mv(RV_REG_S1, RV_REG_A0, ctx);

	/* arg1: &args_off */
	emit_addi(RV_REG_A0, RV_REG_FP, -args_off, ctx);
	if (!p->jited)
		/* arg2: progs[i]->insnsi for interpreter */
		emit_imm(RV_REG_A1, (const s64)p->insnsi, ctx);
	ret = emit_call((const u64)p->bpf_func, true, ctx);
	if (ret)
		return ret;

	if (save_ret)
		emit_sd(RV_REG_FP, -retval_off, regmap[BPF_REG_0], ctx);

	/* update branch with beqz */
	if (ctx->insns) {
		int offset = ninsns_rvoff(ctx->ninsns - branch_off);
		u32 insn = rv_beq(RV_REG_A0, RV_REG_ZERO, offset >> 1);
		*(u32 *)(ctx->insns + branch_off) = insn;
	}

	/* arg1: prog */
	emit_imm(RV_REG_A0, (const s64)p, ctx);
	/* arg2: prog start time */
	emit_mv(RV_REG_A1, RV_REG_S1, ctx);
	/* arg3: &run_ctx */
	emit_addi(RV_REG_A2, RV_REG_FP, -run_ctx_off, ctx);
	ret = emit_call((const u64)bpf_trampoline_exit(p), true, ctx);

	return ret;
}

static int __arch_prepare_bpf_trampoline(struct bpf_tramp_image *im,
					 const struct btf_func_model *m,
					 struct bpf_tramp_links *tlinks,
					 void *func_addr, u32 flags,
					 struct rv_jit_context *ctx)
{
	int i, ret, offset;
	int *branches_off = NULL;
	int stack_size = 0, nregs = m->nr_args;
	int retaddr_off, fp_off, retval_off, args_off;
	int nregs_off, ip_off, run_ctx_off, sreg_off;
	struct bpf_tramp_links *fentry = &tlinks[BPF_TRAMP_FENTRY];
	struct bpf_tramp_links *fexit = &tlinks[BPF_TRAMP_FEXIT];
	struct bpf_tramp_links *fmod_ret = &tlinks[BPF_TRAMP_MODIFY_RETURN];
	void *orig_call = func_addr;
	bool save_ret;
	u32 insn;

	/* Generated trampoline stack layout:
	 *
	 * FP - 8	    [ RA of parent func	] return address of parent
	 *					  function
	 * FP - retaddr_off [ RA of traced func	] return address of traced
	 *					  function
	 * FP - fp_off	    [ FP of parent func ]
	 *
	 * FP - retval_off  [ return value      ] BPF_TRAMP_F_CALL_ORIG or
	 *					  BPF_TRAMP_F_RET_FENTRY_RET
	 *                  [ argN              ]
	 *                  [ ...               ]
	 * FP - args_off    [ arg1              ]
	 *
	 * FP - nregs_off   [ regs count        ]
	 *
	 * FP - ip_off      [ traced func	] BPF_TRAMP_F_IP_ARG
	 *
	 * FP - run_ctx_off [ bpf_tramp_run_ctx ]
	 *
	 * FP - sreg_off    [ callee saved reg	]
	 *
	 *		    [ pads              ] pads for 16 bytes alignment
	 */

	if (flags & (BPF_TRAMP_F_ORIG_STACK | BPF_TRAMP_F_SHARE_IPMODIFY))
		return -ENOTSUPP;

	/* extra regiters for struct arguments */
	for (i = 0; i < m->nr_args; i++)
		if (m->arg_flags[i] & BTF_FMODEL_STRUCT_ARG)
			nregs += round_up(m->arg_size[i], 8) / 8 - 1;

	/* 8 arguments passed by registers */
	if (nregs > 8)
		return -ENOTSUPP;

	/* room for parent function return address */
	stack_size += 8;

	stack_size += 8;
	retaddr_off = stack_size;

	stack_size += 8;
	fp_off = stack_size;

	save_ret = flags & (BPF_TRAMP_F_CALL_ORIG | BPF_TRAMP_F_RET_FENTRY_RET);
	if (save_ret) {
		stack_size += 8;
		retval_off = stack_size;
	}

	stack_size += nregs * 8;
	args_off = stack_size;

	stack_size += 8;
	nregs_off = stack_size;

	if (flags & BPF_TRAMP_F_IP_ARG) {
		stack_size += 8;
		ip_off = stack_size;
	}

	stack_size += round_up(sizeof(struct bpf_tramp_run_ctx), 8);
	run_ctx_off = stack_size;

	stack_size += 8;
	sreg_off = stack_size;

	stack_size = round_up(stack_size, 16);

	emit_addi(RV_REG_SP, RV_REG_SP, -stack_size, ctx);

	emit_sd(RV_REG_SP, stack_size - retaddr_off, RV_REG_RA, ctx);
	emit_sd(RV_REG_SP, stack_size - fp_off, RV_REG_FP, ctx);

	emit_addi(RV_REG_FP, RV_REG_SP, stack_size, ctx);

	/* callee saved register S1 to pass start time */
	emit_sd(RV_REG_FP, -sreg_off, RV_REG_S1, ctx);

	/* store ip address of the traced function */
	if (flags & BPF_TRAMP_F_IP_ARG) {
		emit_imm(RV_REG_T1, (const s64)func_addr, ctx);
		emit_sd(RV_REG_FP, -ip_off, RV_REG_T1, ctx);
	}

	emit_li(RV_REG_T1, nregs, ctx);
	emit_sd(RV_REG_FP, -nregs_off, RV_REG_T1, ctx);

	store_args(nregs, args_off, ctx);

	/* skip to actual body of traced function */
	if (flags & BPF_TRAMP_F_SKIP_FRAME)
		orig_call += 16;

	if (flags & BPF_TRAMP_F_CALL_ORIG) {
		emit_imm(RV_REG_A0, (const s64)im, ctx);
		ret = emit_call((const u64)__bpf_tramp_enter, true, ctx);
		if (ret)
			return ret;
	}

	for (i = 0; i < fentry->nr_links; i++) {
		ret = invoke_bpf_prog(fentry->links[i], args_off, retval_off, run_ctx_off,
				      flags & BPF_TRAMP_F_RET_FENTRY_RET, ctx);
		if (ret)
			return ret;
	}

	if (fmod_ret->nr_links) {
		branches_off = kcalloc(fmod_ret->nr_links, sizeof(int), GFP_KERNEL);
		if (!branches_off)
			return -ENOMEM;

		/* cleanup to avoid garbage return value confusion */
		emit_sd(RV_REG_FP, -retval_off, RV_REG_ZERO, ctx);
		for (i = 0; i < fmod_ret->nr_links; i++) {
			ret = invoke_bpf_prog(fmod_ret->links[i], args_off, retval_off,
					      run_ctx_off, true, ctx);
			if (ret)
				goto out;
			emit_ld(RV_REG_T1, -retval_off, RV_REG_FP, ctx);
			branches_off[i] = ctx->ninsns;
			/* nop reserved for conditional jump */
			emit(rv_nop(), ctx);
		}
	}

	if (flags & BPF_TRAMP_F_CALL_ORIG) {
		restore_args(nregs, args_off, ctx);
		ret = emit_call((const u64)orig_call, true, ctx);
		if (ret)
			goto out;
		emit_sd(RV_REG_FP, -retval_off, RV_REG_A0, ctx);
		im->ip_after_call = ctx->insns + ctx->ninsns;
		/* 2 nops reserved for auipc+jalr pair */
		emit(rv_nop(), ctx);
		emit(rv_nop(), ctx);
	}

	/* update branches saved in invoke_bpf_mod_ret with bnez */
	for (i = 0; ctx->insns && i < fmod_ret->nr_links; i++) {
		offset = ninsns_rvoff(ctx->ninsns - branches_off[i]);
		insn = rv_bne(RV_REG_T1, RV_REG_ZERO, offset >> 1);
		*(u32 *)(ctx->insns + branches_off[i]) = insn;
	}

	for (i = 0; i < fexit->nr_links; i++) {
		ret = invoke_bpf_prog(fexit->links[i], args_off, retval_off,
				      run_ctx_off, false, ctx);
		if (ret)
			goto out;
	}

	if (flags & BPF_TRAMP_F_CALL_ORIG) {
		im->ip_epilogue = ctx->insns + ctx->ninsns;
		emit_imm(RV_REG_A0, (const s64)im, ctx);
		ret = emit_call((const u64)__bpf_tramp_exit, true, ctx);
		if (ret)
			goto out;
	}

	if (flags & BPF_TRAMP_F_RESTORE_REGS)
		restore_args(nregs, args_off, ctx);

	if (save_ret)
		emit_ld(RV_REG_A0, -retval_off, RV_REG_FP, ctx);

	emit_ld(RV_REG_S1, -sreg_off, RV_REG_FP, ctx);

	if (flags & BPF_TRAMP_F_SKIP_FRAME)
		/* return address of parent function */
		emit_ld(RV_REG_RA, stack_size - 8, RV_REG_SP, ctx);
	else
		/* return address of traced function */
		emit_ld(RV_REG_RA, stack_size - retaddr_off, RV_REG_SP, ctx);

	emit_ld(RV_REG_FP, stack_size - fp_off, RV_REG_SP, ctx);
	emit_addi(RV_REG_SP, RV_REG_SP, stack_size, ctx);

	emit_jalr(RV_REG_ZERO, RV_REG_RA, 0, ctx);

	ret = ctx->ninsns;
out:
	kfree(branches_off);
	return ret;
}

int arch_prepare_bpf_trampoline(struct bpf_tramp_image *im, void *image,
				void *image_end, const struct btf_func_model *m,
				u32 flags, struct bpf_tramp_links *tlinks,
				void *func_addr)
{
	int ret;
	struct rv_jit_context ctx;

	ctx.ninsns = 0;
	ctx.insns = NULL;
	ret = __arch_prepare_bpf_trampoline(im, m, tlinks, func_addr, flags, &ctx);
	if (ret < 0)
		return ret;

	if (ninsns_rvoff(ret) > (long)image_end - (long)image)
		return -EFBIG;

	ctx.ninsns = 0;
	ctx.insns = image;
	ret = __arch_prepare_bpf_trampoline(im, m, tlinks, func_addr, flags, &ctx);
	if (ret < 0)
		return ret;

	bpf_flush_icache(ctx.insns, ctx.insns + ctx.ninsns);

	return ninsns_rvoff(ret);
>>>>>>> eb3cdb58
}

int bpf_jit_emit_insn(const struct bpf_insn *insn, struct rv_jit_context *ctx,
		      bool extra_pass)
{
	bool is64 = BPF_CLASS(insn->code) == BPF_ALU64 ||
		    BPF_CLASS(insn->code) == BPF_JMP;
	int s, e, rvoff, ret, i = insn - ctx->prog->insnsi;
	struct bpf_prog_aux *aux = ctx->prog->aux;
	u8 rd = -1, rs = -1, code = insn->code;
	s16 off = insn->off;
	s32 imm = insn->imm;

	init_regs(&rd, &rs, insn, ctx);

	switch (code) {
	/* dst = src */
	case BPF_ALU | BPF_MOV | BPF_X:
	case BPF_ALU64 | BPF_MOV | BPF_X:
		if (imm == 1) {
			/* Special mov32 for zext */
			emit_zext_32(rd, ctx);
			break;
		}
		emit_mv(rd, rs, ctx);
		if (!is64 && !aux->verifier_zext)
			emit_zext_32(rd, ctx);
		break;

	/* dst = dst OP src */
	case BPF_ALU | BPF_ADD | BPF_X:
	case BPF_ALU64 | BPF_ADD | BPF_X:
		emit_add(rd, rd, rs, ctx);
		if (!is64 && !aux->verifier_zext)
			emit_zext_32(rd, ctx);
		break;
	case BPF_ALU | BPF_SUB | BPF_X:
	case BPF_ALU64 | BPF_SUB | BPF_X:
		if (is64)
			emit_sub(rd, rd, rs, ctx);
		else
			emit_subw(rd, rd, rs, ctx);

		if (!is64 && !aux->verifier_zext)
			emit_zext_32(rd, ctx);
		break;
	case BPF_ALU | BPF_AND | BPF_X:
	case BPF_ALU64 | BPF_AND | BPF_X:
		emit_and(rd, rd, rs, ctx);
		if (!is64 && !aux->verifier_zext)
			emit_zext_32(rd, ctx);
		break;
	case BPF_ALU | BPF_OR | BPF_X:
	case BPF_ALU64 | BPF_OR | BPF_X:
		emit_or(rd, rd, rs, ctx);
		if (!is64 && !aux->verifier_zext)
			emit_zext_32(rd, ctx);
		break;
	case BPF_ALU | BPF_XOR | BPF_X:
	case BPF_ALU64 | BPF_XOR | BPF_X:
		emit_xor(rd, rd, rs, ctx);
		if (!is64 && !aux->verifier_zext)
			emit_zext_32(rd, ctx);
		break;
	case BPF_ALU | BPF_MUL | BPF_X:
	case BPF_ALU64 | BPF_MUL | BPF_X:
		emit(is64 ? rv_mul(rd, rd, rs) : rv_mulw(rd, rd, rs), ctx);
		if (!is64 && !aux->verifier_zext)
			emit_zext_32(rd, ctx);
		break;
	case BPF_ALU | BPF_DIV | BPF_X:
	case BPF_ALU64 | BPF_DIV | BPF_X:
		emit(is64 ? rv_divu(rd, rd, rs) : rv_divuw(rd, rd, rs), ctx);
		if (!is64 && !aux->verifier_zext)
			emit_zext_32(rd, ctx);
		break;
	case BPF_ALU | BPF_MOD | BPF_X:
	case BPF_ALU64 | BPF_MOD | BPF_X:
		emit(is64 ? rv_remu(rd, rd, rs) : rv_remuw(rd, rd, rs), ctx);
		if (!is64 && !aux->verifier_zext)
			emit_zext_32(rd, ctx);
		break;
	case BPF_ALU | BPF_LSH | BPF_X:
	case BPF_ALU64 | BPF_LSH | BPF_X:
		emit(is64 ? rv_sll(rd, rd, rs) : rv_sllw(rd, rd, rs), ctx);
		if (!is64 && !aux->verifier_zext)
			emit_zext_32(rd, ctx);
		break;
	case BPF_ALU | BPF_RSH | BPF_X:
	case BPF_ALU64 | BPF_RSH | BPF_X:
		emit(is64 ? rv_srl(rd, rd, rs) : rv_srlw(rd, rd, rs), ctx);
		if (!is64 && !aux->verifier_zext)
			emit_zext_32(rd, ctx);
		break;
	case BPF_ALU | BPF_ARSH | BPF_X:
	case BPF_ALU64 | BPF_ARSH | BPF_X:
		emit(is64 ? rv_sra(rd, rd, rs) : rv_sraw(rd, rd, rs), ctx);
		if (!is64 && !aux->verifier_zext)
			emit_zext_32(rd, ctx);
		break;

	/* dst = -dst */
	case BPF_ALU | BPF_NEG:
	case BPF_ALU64 | BPF_NEG:
		emit_sub(rd, RV_REG_ZERO, rd, ctx);
		if (!is64 && !aux->verifier_zext)
			emit_zext_32(rd, ctx);
		break;

	/* dst = BSWAP##imm(dst) */
	case BPF_ALU | BPF_END | BPF_FROM_LE:
		switch (imm) {
		case 16:
			emit_slli(rd, rd, 48, ctx);
			emit_srli(rd, rd, 48, ctx);
			break;
		case 32:
			if (!aux->verifier_zext)
				emit_zext_32(rd, ctx);
			break;
		case 64:
			/* Do nothing */
			break;
		}
		break;

	case BPF_ALU | BPF_END | BPF_FROM_BE:
		emit_li(RV_REG_T2, 0, ctx);

		emit_andi(RV_REG_T1, rd, 0xff, ctx);
		emit_add(RV_REG_T2, RV_REG_T2, RV_REG_T1, ctx);
		emit_slli(RV_REG_T2, RV_REG_T2, 8, ctx);
		emit_srli(rd, rd, 8, ctx);
		if (imm == 16)
			goto out_be;

		emit_andi(RV_REG_T1, rd, 0xff, ctx);
		emit_add(RV_REG_T2, RV_REG_T2, RV_REG_T1, ctx);
		emit_slli(RV_REG_T2, RV_REG_T2, 8, ctx);
		emit_srli(rd, rd, 8, ctx);

		emit_andi(RV_REG_T1, rd, 0xff, ctx);
		emit_add(RV_REG_T2, RV_REG_T2, RV_REG_T1, ctx);
		emit_slli(RV_REG_T2, RV_REG_T2, 8, ctx);
		emit_srli(rd, rd, 8, ctx);
		if (imm == 32)
			goto out_be;

		emit_andi(RV_REG_T1, rd, 0xff, ctx);
		emit_add(RV_REG_T2, RV_REG_T2, RV_REG_T1, ctx);
		emit_slli(RV_REG_T2, RV_REG_T2, 8, ctx);
		emit_srli(rd, rd, 8, ctx);

		emit_andi(RV_REG_T1, rd, 0xff, ctx);
		emit_add(RV_REG_T2, RV_REG_T2, RV_REG_T1, ctx);
		emit_slli(RV_REG_T2, RV_REG_T2, 8, ctx);
		emit_srli(rd, rd, 8, ctx);

		emit_andi(RV_REG_T1, rd, 0xff, ctx);
		emit_add(RV_REG_T2, RV_REG_T2, RV_REG_T1, ctx);
		emit_slli(RV_REG_T2, RV_REG_T2, 8, ctx);
		emit_srli(rd, rd, 8, ctx);

		emit_andi(RV_REG_T1, rd, 0xff, ctx);
		emit_add(RV_REG_T2, RV_REG_T2, RV_REG_T1, ctx);
		emit_slli(RV_REG_T2, RV_REG_T2, 8, ctx);
		emit_srli(rd, rd, 8, ctx);
out_be:
		emit_andi(RV_REG_T1, rd, 0xff, ctx);
		emit_add(RV_REG_T2, RV_REG_T2, RV_REG_T1, ctx);

		emit_mv(rd, RV_REG_T2, ctx);
		break;

	/* dst = imm */
	case BPF_ALU | BPF_MOV | BPF_K:
	case BPF_ALU64 | BPF_MOV | BPF_K:
		emit_imm(rd, imm, ctx);
		if (!is64 && !aux->verifier_zext)
			emit_zext_32(rd, ctx);
		break;

	/* dst = dst OP imm */
	case BPF_ALU | BPF_ADD | BPF_K:
	case BPF_ALU64 | BPF_ADD | BPF_K:
		if (is_12b_int(imm)) {
			emit_addi(rd, rd, imm, ctx);
		} else {
			emit_imm(RV_REG_T1, imm, ctx);
			emit_add(rd, rd, RV_REG_T1, ctx);
		}
		if (!is64 && !aux->verifier_zext)
			emit_zext_32(rd, ctx);
		break;
	case BPF_ALU | BPF_SUB | BPF_K:
	case BPF_ALU64 | BPF_SUB | BPF_K:
		if (is_12b_int(-imm)) {
			emit_addi(rd, rd, -imm, ctx);
		} else {
			emit_imm(RV_REG_T1, imm, ctx);
			emit_sub(rd, rd, RV_REG_T1, ctx);
		}
		if (!is64 && !aux->verifier_zext)
			emit_zext_32(rd, ctx);
		break;
	case BPF_ALU | BPF_AND | BPF_K:
	case BPF_ALU64 | BPF_AND | BPF_K:
		if (is_12b_int(imm)) {
			emit_andi(rd, rd, imm, ctx);
		} else {
			emit_imm(RV_REG_T1, imm, ctx);
			emit_and(rd, rd, RV_REG_T1, ctx);
		}
		if (!is64 && !aux->verifier_zext)
			emit_zext_32(rd, ctx);
		break;
	case BPF_ALU | BPF_OR | BPF_K:
	case BPF_ALU64 | BPF_OR | BPF_K:
		if (is_12b_int(imm)) {
			emit(rv_ori(rd, rd, imm), ctx);
		} else {
			emit_imm(RV_REG_T1, imm, ctx);
			emit_or(rd, rd, RV_REG_T1, ctx);
		}
		if (!is64 && !aux->verifier_zext)
			emit_zext_32(rd, ctx);
		break;
	case BPF_ALU | BPF_XOR | BPF_K:
	case BPF_ALU64 | BPF_XOR | BPF_K:
		if (is_12b_int(imm)) {
			emit(rv_xori(rd, rd, imm), ctx);
		} else {
			emit_imm(RV_REG_T1, imm, ctx);
			emit_xor(rd, rd, RV_REG_T1, ctx);
		}
		if (!is64 && !aux->verifier_zext)
			emit_zext_32(rd, ctx);
		break;
	case BPF_ALU | BPF_MUL | BPF_K:
	case BPF_ALU64 | BPF_MUL | BPF_K:
		emit_imm(RV_REG_T1, imm, ctx);
		emit(is64 ? rv_mul(rd, rd, RV_REG_T1) :
		     rv_mulw(rd, rd, RV_REG_T1), ctx);
		if (!is64 && !aux->verifier_zext)
			emit_zext_32(rd, ctx);
		break;
	case BPF_ALU | BPF_DIV | BPF_K:
	case BPF_ALU64 | BPF_DIV | BPF_K:
		emit_imm(RV_REG_T1, imm, ctx);
		emit(is64 ? rv_divu(rd, rd, RV_REG_T1) :
		     rv_divuw(rd, rd, RV_REG_T1), ctx);
		if (!is64 && !aux->verifier_zext)
			emit_zext_32(rd, ctx);
		break;
	case BPF_ALU | BPF_MOD | BPF_K:
	case BPF_ALU64 | BPF_MOD | BPF_K:
		emit_imm(RV_REG_T1, imm, ctx);
		emit(is64 ? rv_remu(rd, rd, RV_REG_T1) :
		     rv_remuw(rd, rd, RV_REG_T1), ctx);
		if (!is64 && !aux->verifier_zext)
			emit_zext_32(rd, ctx);
		break;
	case BPF_ALU | BPF_LSH | BPF_K:
	case BPF_ALU64 | BPF_LSH | BPF_K:
		emit_slli(rd, rd, imm, ctx);

		if (!is64 && !aux->verifier_zext)
			emit_zext_32(rd, ctx);
		break;
	case BPF_ALU | BPF_RSH | BPF_K:
	case BPF_ALU64 | BPF_RSH | BPF_K:
		if (is64)
			emit_srli(rd, rd, imm, ctx);
		else
			emit(rv_srliw(rd, rd, imm), ctx);

		if (!is64 && !aux->verifier_zext)
			emit_zext_32(rd, ctx);
		break;
	case BPF_ALU | BPF_ARSH | BPF_K:
	case BPF_ALU64 | BPF_ARSH | BPF_K:
		if (is64)
			emit_srai(rd, rd, imm, ctx);
		else
			emit(rv_sraiw(rd, rd, imm), ctx);

		if (!is64 && !aux->verifier_zext)
			emit_zext_32(rd, ctx);
		break;

	/* JUMP off */
	case BPF_JMP | BPF_JA:
		rvoff = rv_offset(i, off, ctx);
		ret = emit_jump_and_link(RV_REG_ZERO, rvoff, true, ctx);
		if (ret)
			return ret;
		break;

	/* IF (dst COND src) JUMP off */
	case BPF_JMP | BPF_JEQ | BPF_X:
	case BPF_JMP32 | BPF_JEQ | BPF_X:
	case BPF_JMP | BPF_JGT | BPF_X:
	case BPF_JMP32 | BPF_JGT | BPF_X:
	case BPF_JMP | BPF_JLT | BPF_X:
	case BPF_JMP32 | BPF_JLT | BPF_X:
	case BPF_JMP | BPF_JGE | BPF_X:
	case BPF_JMP32 | BPF_JGE | BPF_X:
	case BPF_JMP | BPF_JLE | BPF_X:
	case BPF_JMP32 | BPF_JLE | BPF_X:
	case BPF_JMP | BPF_JNE | BPF_X:
	case BPF_JMP32 | BPF_JNE | BPF_X:
	case BPF_JMP | BPF_JSGT | BPF_X:
	case BPF_JMP32 | BPF_JSGT | BPF_X:
	case BPF_JMP | BPF_JSLT | BPF_X:
	case BPF_JMP32 | BPF_JSLT | BPF_X:
	case BPF_JMP | BPF_JSGE | BPF_X:
	case BPF_JMP32 | BPF_JSGE | BPF_X:
	case BPF_JMP | BPF_JSLE | BPF_X:
	case BPF_JMP32 | BPF_JSLE | BPF_X:
	case BPF_JMP | BPF_JSET | BPF_X:
	case BPF_JMP32 | BPF_JSET | BPF_X:
		rvoff = rv_offset(i, off, ctx);
		if (!is64) {
			s = ctx->ninsns;
			if (is_signed_bpf_cond(BPF_OP(code)))
				emit_sext_32_rd_rs(&rd, &rs, ctx);
			else
				emit_zext_32_rd_rs(&rd, &rs, ctx);
			e = ctx->ninsns;

			/* Adjust for extra insns */
			rvoff -= ninsns_rvoff(e - s);
		}

		if (BPF_OP(code) == BPF_JSET) {
			/* Adjust for and */
			rvoff -= 4;
			emit_and(RV_REG_T1, rd, rs, ctx);
			emit_branch(BPF_JNE, RV_REG_T1, RV_REG_ZERO, rvoff,
				    ctx);
		} else {
			emit_branch(BPF_OP(code), rd, rs, rvoff, ctx);
		}
		break;

	/* IF (dst COND imm) JUMP off */
	case BPF_JMP | BPF_JEQ | BPF_K:
	case BPF_JMP32 | BPF_JEQ | BPF_K:
	case BPF_JMP | BPF_JGT | BPF_K:
	case BPF_JMP32 | BPF_JGT | BPF_K:
	case BPF_JMP | BPF_JLT | BPF_K:
	case BPF_JMP32 | BPF_JLT | BPF_K:
	case BPF_JMP | BPF_JGE | BPF_K:
	case BPF_JMP32 | BPF_JGE | BPF_K:
	case BPF_JMP | BPF_JLE | BPF_K:
	case BPF_JMP32 | BPF_JLE | BPF_K:
	case BPF_JMP | BPF_JNE | BPF_K:
	case BPF_JMP32 | BPF_JNE | BPF_K:
	case BPF_JMP | BPF_JSGT | BPF_K:
	case BPF_JMP32 | BPF_JSGT | BPF_K:
	case BPF_JMP | BPF_JSLT | BPF_K:
	case BPF_JMP32 | BPF_JSLT | BPF_K:
	case BPF_JMP | BPF_JSGE | BPF_K:
	case BPF_JMP32 | BPF_JSGE | BPF_K:
	case BPF_JMP | BPF_JSLE | BPF_K:
	case BPF_JMP32 | BPF_JSLE | BPF_K:
		rvoff = rv_offset(i, off, ctx);
		s = ctx->ninsns;
		if (imm) {
			emit_imm(RV_REG_T1, imm, ctx);
			rs = RV_REG_T1;
		} else {
			/* If imm is 0, simply use zero register. */
			rs = RV_REG_ZERO;
		}
		if (!is64) {
			if (is_signed_bpf_cond(BPF_OP(code)))
				emit_sext_32_rd(&rd, ctx);
			else
				emit_zext_32_rd_t1(&rd, ctx);
		}
		e = ctx->ninsns;

		/* Adjust for extra insns */
		rvoff -= ninsns_rvoff(e - s);
		emit_branch(BPF_OP(code), rd, rs, rvoff, ctx);
		break;

	case BPF_JMP | BPF_JSET | BPF_K:
	case BPF_JMP32 | BPF_JSET | BPF_K:
		rvoff = rv_offset(i, off, ctx);
		s = ctx->ninsns;
		if (is_12b_int(imm)) {
			emit_andi(RV_REG_T1, rd, imm, ctx);
		} else {
			emit_imm(RV_REG_T1, imm, ctx);
			emit_and(RV_REG_T1, rd, RV_REG_T1, ctx);
		}
		/* For jset32, we should clear the upper 32 bits of t1, but
		 * sign-extension is sufficient here and saves one instruction,
		 * as t1 is used only in comparison against zero.
		 */
		if (!is64 && imm < 0)
			emit_addiw(RV_REG_T1, RV_REG_T1, 0, ctx);
		e = ctx->ninsns;
		rvoff -= ninsns_rvoff(e - s);
		emit_branch(BPF_JNE, RV_REG_T1, RV_REG_ZERO, rvoff, ctx);
		break;

	/* function call */
	case BPF_JMP | BPF_CALL:
	{
		bool fixed_addr;
		u64 addr;

		mark_call(ctx);
		ret = bpf_jit_get_func_addr(ctx->prog, insn, extra_pass,
					    &addr, &fixed_addr);
		if (ret < 0)
			return ret;

		ret = emit_call(addr, fixed_addr, ctx);
		if (ret)
			return ret;

		emit_mv(bpf_to_rv_reg(BPF_REG_0, ctx), RV_REG_A0, ctx);
		break;
	}
	/* tail call */
	case BPF_JMP | BPF_TAIL_CALL:
		if (emit_bpf_tail_call(i, ctx))
			return -1;
		break;

	/* function return */
	case BPF_JMP | BPF_EXIT:
		if (i == ctx->prog->len - 1)
			break;

		rvoff = epilogue_offset(ctx);
		ret = emit_jump_and_link(RV_REG_ZERO, rvoff, true, ctx);
		if (ret)
			return ret;
		break;

	/* dst = imm64 */
	case BPF_LD | BPF_IMM | BPF_DW:
	{
		struct bpf_insn insn1 = insn[1];
		u64 imm64;

		imm64 = (u64)insn1.imm << 32 | (u32)imm;
		if (bpf_pseudo_func(insn)) {
			/* fixed-length insns for extra jit pass */
			ret = emit_addr(rd, imm64, extra_pass, ctx);
			if (ret)
				return ret;
		} else {
			emit_imm(rd, imm64, ctx);
		}

		return 1;
	}

	/* LDX: dst = *(size *)(src + off) */
	case BPF_LDX | BPF_MEM | BPF_B:
	case BPF_LDX | BPF_MEM | BPF_H:
	case BPF_LDX | BPF_MEM | BPF_W:
	case BPF_LDX | BPF_MEM | BPF_DW:
	case BPF_LDX | BPF_PROBE_MEM | BPF_B:
	case BPF_LDX | BPF_PROBE_MEM | BPF_H:
	case BPF_LDX | BPF_PROBE_MEM | BPF_W:
	case BPF_LDX | BPF_PROBE_MEM | BPF_DW:
	{
		int insn_len, insns_start;

		switch (BPF_SIZE(code)) {
		case BPF_B:
			if (is_12b_int(off)) {
				insns_start = ctx->ninsns;
				emit(rv_lbu(rd, off, rs), ctx);
				insn_len = ctx->ninsns - insns_start;
				break;
			}

			emit_imm(RV_REG_T1, off, ctx);
			emit_add(RV_REG_T1, RV_REG_T1, rs, ctx);
			insns_start = ctx->ninsns;
			emit(rv_lbu(rd, 0, RV_REG_T1), ctx);
			insn_len = ctx->ninsns - insns_start;
			if (insn_is_zext(&insn[1]))
				return 1;
			break;
		case BPF_H:
			if (is_12b_int(off)) {
				insns_start = ctx->ninsns;
				emit(rv_lhu(rd, off, rs), ctx);
				insn_len = ctx->ninsns - insns_start;
				break;
			}

			emit_imm(RV_REG_T1, off, ctx);
			emit_add(RV_REG_T1, RV_REG_T1, rs, ctx);
			insns_start = ctx->ninsns;
			emit(rv_lhu(rd, 0, RV_REG_T1), ctx);
			insn_len = ctx->ninsns - insns_start;
			if (insn_is_zext(&insn[1]))
				return 1;
			break;
		case BPF_W:
			if (is_12b_int(off)) {
				insns_start = ctx->ninsns;
				emit(rv_lwu(rd, off, rs), ctx);
				insn_len = ctx->ninsns - insns_start;
				break;
			}

			emit_imm(RV_REG_T1, off, ctx);
			emit_add(RV_REG_T1, RV_REG_T1, rs, ctx);
			insns_start = ctx->ninsns;
			emit(rv_lwu(rd, 0, RV_REG_T1), ctx);
			insn_len = ctx->ninsns - insns_start;
			if (insn_is_zext(&insn[1]))
				return 1;
			break;
		case BPF_DW:
			if (is_12b_int(off)) {
				insns_start = ctx->ninsns;
				emit_ld(rd, off, rs, ctx);
				insn_len = ctx->ninsns - insns_start;
				break;
			}

			emit_imm(RV_REG_T1, off, ctx);
			emit_add(RV_REG_T1, RV_REG_T1, rs, ctx);
			insns_start = ctx->ninsns;
			emit_ld(rd, 0, RV_REG_T1, ctx);
			insn_len = ctx->ninsns - insns_start;
			break;
		}

		ret = add_exception_handler(insn, ctx, rd, insn_len);
		if (ret)
			return ret;
		break;
	}
	/* speculation barrier */
	case BPF_ST | BPF_NOSPEC:
		break;

	/* ST: *(size *)(dst + off) = imm */
	case BPF_ST | BPF_MEM | BPF_B:
		emit_imm(RV_REG_T1, imm, ctx);
		if (is_12b_int(off)) {
			emit(rv_sb(rd, off, RV_REG_T1), ctx);
			break;
		}

		emit_imm(RV_REG_T2, off, ctx);
		emit_add(RV_REG_T2, RV_REG_T2, rd, ctx);
		emit(rv_sb(RV_REG_T2, 0, RV_REG_T1), ctx);
		break;

	case BPF_ST | BPF_MEM | BPF_H:
		emit_imm(RV_REG_T1, imm, ctx);
		if (is_12b_int(off)) {
			emit(rv_sh(rd, off, RV_REG_T1), ctx);
			break;
		}

		emit_imm(RV_REG_T2, off, ctx);
		emit_add(RV_REG_T2, RV_REG_T2, rd, ctx);
		emit(rv_sh(RV_REG_T2, 0, RV_REG_T1), ctx);
		break;
	case BPF_ST | BPF_MEM | BPF_W:
		emit_imm(RV_REG_T1, imm, ctx);
		if (is_12b_int(off)) {
			emit_sw(rd, off, RV_REG_T1, ctx);
			break;
		}

		emit_imm(RV_REG_T2, off, ctx);
		emit_add(RV_REG_T2, RV_REG_T2, rd, ctx);
		emit_sw(RV_REG_T2, 0, RV_REG_T1, ctx);
		break;
	case BPF_ST | BPF_MEM | BPF_DW:
		emit_imm(RV_REG_T1, imm, ctx);
		if (is_12b_int(off)) {
			emit_sd(rd, off, RV_REG_T1, ctx);
			break;
		}

		emit_imm(RV_REG_T2, off, ctx);
		emit_add(RV_REG_T2, RV_REG_T2, rd, ctx);
		emit_sd(RV_REG_T2, 0, RV_REG_T1, ctx);
		break;

	/* STX: *(size *)(dst + off) = src */
	case BPF_STX | BPF_MEM | BPF_B:
		if (is_12b_int(off)) {
			emit(rv_sb(rd, off, rs), ctx);
			break;
		}

		emit_imm(RV_REG_T1, off, ctx);
		emit_add(RV_REG_T1, RV_REG_T1, rd, ctx);
		emit(rv_sb(RV_REG_T1, 0, rs), ctx);
		break;
	case BPF_STX | BPF_MEM | BPF_H:
		if (is_12b_int(off)) {
			emit(rv_sh(rd, off, rs), ctx);
			break;
		}

		emit_imm(RV_REG_T1, off, ctx);
		emit_add(RV_REG_T1, RV_REG_T1, rd, ctx);
		emit(rv_sh(RV_REG_T1, 0, rs), ctx);
		break;
	case BPF_STX | BPF_MEM | BPF_W:
		if (is_12b_int(off)) {
			emit_sw(rd, off, rs, ctx);
			break;
		}

		emit_imm(RV_REG_T1, off, ctx);
		emit_add(RV_REG_T1, RV_REG_T1, rd, ctx);
		emit_sw(RV_REG_T1, 0, rs, ctx);
		break;
	case BPF_STX | BPF_MEM | BPF_DW:
		if (is_12b_int(off)) {
			emit_sd(rd, off, rs, ctx);
			break;
		}

		emit_imm(RV_REG_T1, off, ctx);
		emit_add(RV_REG_T1, RV_REG_T1, rd, ctx);
		emit_sd(RV_REG_T1, 0, rs, ctx);
		break;
	case BPF_STX | BPF_ATOMIC | BPF_W:
	case BPF_STX | BPF_ATOMIC | BPF_DW:
		emit_atomic(rd, rs, off, imm,
			    BPF_SIZE(code) == BPF_DW, ctx);
		break;
	default:
		pr_err("bpf-jit: unknown opcode %02x\n", code);
		return -EINVAL;
	}

	return 0;
}

void bpf_jit_build_prologue(struct rv_jit_context *ctx)
{
	int i, stack_adjust = 0, store_offset, bpf_stack_adjust;

	bpf_stack_adjust = round_up(ctx->prog->aux->stack_depth, 16);
	if (bpf_stack_adjust)
		mark_fp(ctx);

	if (seen_reg(RV_REG_RA, ctx))
		stack_adjust += 8;
	stack_adjust += 8; /* RV_REG_FP */
	if (seen_reg(RV_REG_S1, ctx))
		stack_adjust += 8;
	if (seen_reg(RV_REG_S2, ctx))
		stack_adjust += 8;
	if (seen_reg(RV_REG_S3, ctx))
		stack_adjust += 8;
	if (seen_reg(RV_REG_S4, ctx))
		stack_adjust += 8;
	if (seen_reg(RV_REG_S5, ctx))
		stack_adjust += 8;
	if (seen_reg(RV_REG_S6, ctx))
		stack_adjust += 8;

	stack_adjust = round_up(stack_adjust, 16);
	stack_adjust += bpf_stack_adjust;

	store_offset = stack_adjust - 8;

	/* reserve 4 nop insns */
	for (i = 0; i < 4; i++)
		emit(rv_nop(), ctx);

	/* First instruction is always setting the tail-call-counter
	 * (TCC) register. This instruction is skipped for tail calls.
	 * Force using a 4-byte (non-compressed) instruction.
	 */
	emit(rv_addi(RV_REG_TCC, RV_REG_ZERO, MAX_TAIL_CALL_CNT), ctx);

	emit_addi(RV_REG_SP, RV_REG_SP, -stack_adjust, ctx);

	if (seen_reg(RV_REG_RA, ctx)) {
		emit_sd(RV_REG_SP, store_offset, RV_REG_RA, ctx);
		store_offset -= 8;
	}
	emit_sd(RV_REG_SP, store_offset, RV_REG_FP, ctx);
	store_offset -= 8;
	if (seen_reg(RV_REG_S1, ctx)) {
		emit_sd(RV_REG_SP, store_offset, RV_REG_S1, ctx);
		store_offset -= 8;
	}
	if (seen_reg(RV_REG_S2, ctx)) {
		emit_sd(RV_REG_SP, store_offset, RV_REG_S2, ctx);
		store_offset -= 8;
	}
	if (seen_reg(RV_REG_S3, ctx)) {
		emit_sd(RV_REG_SP, store_offset, RV_REG_S3, ctx);
		store_offset -= 8;
	}
	if (seen_reg(RV_REG_S4, ctx)) {
		emit_sd(RV_REG_SP, store_offset, RV_REG_S4, ctx);
		store_offset -= 8;
	}
	if (seen_reg(RV_REG_S5, ctx)) {
		emit_sd(RV_REG_SP, store_offset, RV_REG_S5, ctx);
		store_offset -= 8;
	}
	if (seen_reg(RV_REG_S6, ctx)) {
		emit_sd(RV_REG_SP, store_offset, RV_REG_S6, ctx);
		store_offset -= 8;
	}

	emit_addi(RV_REG_FP, RV_REG_SP, stack_adjust, ctx);

	if (bpf_stack_adjust)
		emit_addi(RV_REG_S5, RV_REG_SP, bpf_stack_adjust, ctx);

	/* Program contains calls and tail calls, so RV_REG_TCC need
	 * to be saved across calls.
	 */
	if (seen_tail_call(ctx) && seen_call(ctx))
		emit_mv(RV_REG_TCC_SAVED, RV_REG_TCC, ctx);

	ctx->stack_size = stack_adjust;
}

void bpf_jit_build_epilogue(struct rv_jit_context *ctx)
{
	__build_epilogue(false, ctx);
}

bool bpf_jit_supports_kfunc_call(void)
{
	return true;
}<|MERGE_RESOLUTION|>--- conflicted
+++ resolved
@@ -643,155 +643,6 @@
 	return 0;
 }
 
-<<<<<<< HEAD
-static void emit_atomic(u8 rd, u8 rs, s16 off, s32 imm, bool is64,
-			struct rv_jit_context *ctx)
-{
-	u8 r0;
-	int jmp_offset;
-
-	if (off) {
-		if (is_12b_int(off)) {
-			emit_addi(RV_REG_T1, rd, off, ctx);
-		} else {
-			emit_imm(RV_REG_T1, off, ctx);
-			emit_add(RV_REG_T1, RV_REG_T1, rd, ctx);
-		}
-		rd = RV_REG_T1;
-	}
-
-	switch (imm) {
-	/* lock *(u32/u64 *)(dst_reg + off16) <op>= src_reg */
-	case BPF_ADD:
-		emit(is64 ? rv_amoadd_d(RV_REG_ZERO, rs, rd, 0, 0) :
-		     rv_amoadd_w(RV_REG_ZERO, rs, rd, 0, 0), ctx);
-		break;
-	case BPF_AND:
-		emit(is64 ? rv_amoand_d(RV_REG_ZERO, rs, rd, 0, 0) :
-		     rv_amoand_w(RV_REG_ZERO, rs, rd, 0, 0), ctx);
-		break;
-	case BPF_OR:
-		emit(is64 ? rv_amoor_d(RV_REG_ZERO, rs, rd, 0, 0) :
-		     rv_amoor_w(RV_REG_ZERO, rs, rd, 0, 0), ctx);
-		break;
-	case BPF_XOR:
-		emit(is64 ? rv_amoxor_d(RV_REG_ZERO, rs, rd, 0, 0) :
-		     rv_amoxor_w(RV_REG_ZERO, rs, rd, 0, 0), ctx);
-		break;
-	/* src_reg = atomic_fetch_<op>(dst_reg + off16, src_reg) */
-	case BPF_ADD | BPF_FETCH:
-		emit(is64 ? rv_amoadd_d(rs, rs, rd, 0, 0) :
-		     rv_amoadd_w(rs, rs, rd, 0, 0), ctx);
-		if (!is64)
-			emit_zext_32(rs, ctx);
-		break;
-	case BPF_AND | BPF_FETCH:
-		emit(is64 ? rv_amoand_d(rs, rs, rd, 0, 0) :
-		     rv_amoand_w(rs, rs, rd, 0, 0), ctx);
-		if (!is64)
-			emit_zext_32(rs, ctx);
-		break;
-	case BPF_OR | BPF_FETCH:
-		emit(is64 ? rv_amoor_d(rs, rs, rd, 0, 0) :
-		     rv_amoor_w(rs, rs, rd, 0, 0), ctx);
-		if (!is64)
-			emit_zext_32(rs, ctx);
-		break;
-	case BPF_XOR | BPF_FETCH:
-		emit(is64 ? rv_amoxor_d(rs, rs, rd, 0, 0) :
-		     rv_amoxor_w(rs, rs, rd, 0, 0), ctx);
-		if (!is64)
-			emit_zext_32(rs, ctx);
-		break;
-	/* src_reg = atomic_xchg(dst_reg + off16, src_reg); */
-	case BPF_XCHG:
-		emit(is64 ? rv_amoswap_d(rs, rs, rd, 0, 0) :
-		     rv_amoswap_w(rs, rs, rd, 0, 0), ctx);
-		if (!is64)
-			emit_zext_32(rs, ctx);
-		break;
-	/* r0 = atomic_cmpxchg(dst_reg + off16, r0, src_reg); */
-	case BPF_CMPXCHG:
-		r0 = bpf_to_rv_reg(BPF_REG_0, ctx);
-		emit(is64 ? rv_addi(RV_REG_T2, r0, 0) :
-		     rv_addiw(RV_REG_T2, r0, 0), ctx);
-		emit(is64 ? rv_lr_d(r0, 0, rd, 0, 0) :
-		     rv_lr_w(r0, 0, rd, 0, 0), ctx);
-		jmp_offset = ninsns_rvoff(8);
-		emit(rv_bne(RV_REG_T2, r0, jmp_offset >> 1), ctx);
-		emit(is64 ? rv_sc_d(RV_REG_T3, rs, rd, 0, 0) :
-		     rv_sc_w(RV_REG_T3, rs, rd, 0, 0), ctx);
-		jmp_offset = ninsns_rvoff(-6);
-		emit(rv_bne(RV_REG_T3, 0, jmp_offset >> 1), ctx);
-		emit(rv_fence(0x3, 0x3), ctx);
-		break;
-	}
-}
-
-#define BPF_FIXUP_OFFSET_MASK   GENMASK(26, 0)
-#define BPF_FIXUP_REG_MASK      GENMASK(31, 27)
-
-int rv_bpf_fixup_exception(const struct exception_table_entry *ex,
-				struct pt_regs *regs);
-int rv_bpf_fixup_exception(const struct exception_table_entry *ex,
-				struct pt_regs *regs)
-{
-	off_t offset = FIELD_GET(BPF_FIXUP_OFFSET_MASK, ex->fixup);
-	int regs_offset = FIELD_GET(BPF_FIXUP_REG_MASK, ex->fixup);
-
-	*(unsigned long *)((void *)regs + pt_regmap[regs_offset]) = 0;
-	regs->epc = (unsigned long)&ex->fixup - offset;
-
-	return 1;
-}
-
-/* For accesses to BTF pointers, add an entry to the exception table */
-static int add_exception_handler(const struct bpf_insn *insn,
-				 struct rv_jit_context *ctx,
-				 int dst_reg, int insn_len)
-{
-	struct exception_table_entry *ex;
-	unsigned long pc;
-	off_t offset;
-
-	if (!ctx->insns || !ctx->prog->aux->extable || BPF_MODE(insn->code) != BPF_PROBE_MEM)
-		return 0;
-
-	if (WARN_ON_ONCE(ctx->nexentries >= ctx->prog->aux->num_exentries))
-		return -EINVAL;
-
-	if (WARN_ON_ONCE(insn_len > ctx->ninsns))
-		return -EINVAL;
-
-	if (WARN_ON_ONCE(!rvc_enabled() && insn_len == 1))
-		return -EINVAL;
-
-	ex = &ctx->prog->aux->extable[ctx->nexentries];
-	pc = (unsigned long)&ctx->insns[ctx->ninsns - insn_len];
-
-	offset = pc - (long)&ex->insn;
-	if (WARN_ON_ONCE(offset >= 0 || offset < INT_MIN))
-		return -ERANGE;
-	ex->insn = pc;
-
-	/*
-	 * Since the extable follows the program, the fixup offset is always
-	 * negative and limited to BPF_JIT_REGION_SIZE. Store a positive value
-	 * to keep things simple, and put the destination register in the upper
-	 * bits. We don't need to worry about buildtime or runtime sort
-	 * modifying the upper bits because the table is already sorted, and
-	 * isn't part of the main exception table.
-	 */
-	offset = (long)&ex->fixup - (pc + insn_len * sizeof(u16));
-	if (!FIELD_FIT(BPF_FIXUP_OFFSET_MASK, offset))
-		return -ERANGE;
-
-	ex->fixup = FIELD_PREP(BPF_FIXUP_OFFSET_MASK, offset) |
-		FIELD_PREP(BPF_FIXUP_REG_MASK, dst_reg);
-
-	ctx->nexentries++;
-	return 0;
-=======
 static int gen_jump_or_nops(void *target, void *ip, u32 *insns)
 {
 	s64 rvoff;
@@ -1160,7 +1011,6 @@
 	bpf_flush_icache(ctx.insns, ctx.insns + ctx.ninsns);
 
 	return ninsns_rvoff(ret);
->>>>>>> eb3cdb58
 }
 
 int bpf_jit_emit_insn(const struct bpf_insn *insn, struct rv_jit_context *ctx,
