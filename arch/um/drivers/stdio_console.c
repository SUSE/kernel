--- conflicted
+++ resolved
@@ -30,15 +30,38 @@
 #include "init.h"
 #include "2_5compat.h"
 
-#define MAX_TTYS (16)
-
-/* ----------------------------------------------------------------------------- */
+#define MAX_TTYS (8)
 
 /* Referenced only by tty_driver below - presumably it's locked correctly
  * by the tty driver.
  */
 
 static struct tty_driver *console_driver;
+
+static struct chan_ops init_console_ops = {
+	.type		= "you shouldn't see this",
+	.init  		= NULL,
+	.open  		= NULL,
+	.close 		= NULL,
+	.read  		= NULL,
+	.write 		= NULL,
+	.console_write 	= generic_write,
+	.window_size 	= NULL,
+	.free  		= NULL,
+	.winch		= 0,
+};
+
+static struct chan init_console_chan = {
+	.list  		= { },
+	.primary 	= 1,
+	.input 		= 0,
+	.output 	= 1,
+	.opened 	= 1,
+	.fd 		= 1,
+	.pri 		= INIT_STATIC,
+	.ops 		= &init_console_ops,
+	.data 		= NULL
+};
 
 void stdio_announce(char *dev_name, int dev)
 {
@@ -105,89 +128,69 @@
 	return(line_remove(vts, sizeof(vts)/sizeof(vts[0]), str));
 }
 
+static int open_console(struct tty_struct *tty)
+{
+	return(line_open(vts, tty, &opts));
+}
+
 static int con_open(struct tty_struct *tty, struct file *filp)
 {
-	return line_open(vts, tty, &opts);
+	return(open_console(tty));
+}
+
+static void con_close(struct tty_struct *tty, struct file *filp)
+{
+	line_close(vts, tty);
+}
+
+static int con_write(struct tty_struct *tty, 
+		     const unsigned char *buf, int count)
+{
+	 return(line_write(vts, tty, buf, count));
+}
+
+static void set_termios(struct tty_struct *tty, struct termios * old)
+{
+}
+
+static int chars_in_buffer(struct tty_struct *tty)
+{
+	return(0);
 }
 
 static int con_init_done = 0;
 
 static struct tty_operations console_ops = {
 	.open 	 		= con_open,
-	.close 	 		= line_close,
-	.write 	 		= line_write,
+	.close 	 		= con_close,
+	.write 	 		= con_write,
+	.chars_in_buffer 	= chars_in_buffer,
+	.set_termios 		= set_termios,
 	.write_room		= line_write_room,
-	.chars_in_buffer 	= line_chars_in_buffer,
-	.set_termios 		= line_set_termios,
-	.ioctl 	 		= line_ioctl,
-};
-
-<<<<<<< HEAD
-static void uml_console_write(struct console *console, const char *string, 
-			  unsigned len)
-{
-	struct line *line = &vts[console->index];
-
-	down(&line->sem);
-	console_write_chan(&line->chan_list, string, len);
-	up(&line->sem);
-=======
-static int con_write(struct tty_struct *tty, 
-		     const unsigned char *buf, int count)
-{
-	 return(line_write(vts, tty, buf, count));
->>>>>>> 9d53e4dd
-}
-
-static struct tty_driver *uml_console_device(struct console *c, int *index)
-{
-	*index = c->index;
-	return console_driver;
-}
-
-static int uml_console_setup(struct console *co, char *options)
-{
-	struct line *line = &vts[co->index];
-
-	return console_open_chan(line,co,&opts);
-}
-
-static struct console stdiocons = {
-	.name		= "tty",
-	.write		= uml_console_write,
-	.device		= uml_console_device,
-	.setup		= uml_console_setup,
-	.flags		= CON_PRINTBUFFER,
-	.index		= -1,
-	.data           = &vts,
 };
 
 int stdio_init(void)
 {
 	char *new_title;
+
+	printk(KERN_INFO "Initializing stdio console driver\n");
 
 	console_driver = line_register_devfs(&console_lines, &driver,
 					     &console_ops, vts,
 					     sizeof(vts)/sizeof(vts[0]));
-	if (NULL == console_driver)
-		return -1;
-	printk(KERN_INFO "Initialized stdio console driver\n");
 
 	lines_init(vts, sizeof(vts)/sizeof(vts[0]));
 
 	new_title = add_xterm_umid(opts.xterm_title);
-	if(new_title != NULL)
-		opts.xterm_title = new_title;
-
+	if(new_title != NULL) opts.xterm_title = new_title;
+
+	open_console(NULL);
 	con_init_done = 1;
-	register_console(&stdiocons);
-	return(0);
-}
+	return(0);
+}
+
 late_initcall(stdio_init);
 
-<<<<<<< HEAD
-static void console_exit(void)
-=======
 static void uml_console_write(struct console *console, const char *string,
 			  unsigned len)
 {
@@ -221,20 +224,30 @@
 };
 
 static int __init stdio_console_init(void)
->>>>>>> 9d53e4dd
-{
-	if (!con_init_done)
-		return;
-	close_lines(vts, sizeof(vts)/sizeof(vts[0]));
-}
-__uml_exitcall(console_exit);
+{
+	INIT_LIST_HEAD(&vts[0].chan_list);
+	list_add(&init_console_chan.list, &vts[0].chan_list);
+	register_console(&stdiocons);
+	return(0);
+}
+
+console_initcall(stdio_console_init);
 
 static int console_chan_setup(char *str)
 {
 	return(line_setup(vts, sizeof(vts)/sizeof(vts[0]), str, 1));
 }
+
 __setup("con", console_chan_setup);
 __channel_help(console_chan_setup, "con");
+
+static void console_exit(void)
+{
+	if(!con_init_done) return;
+	close_lines(vts, sizeof(vts)/sizeof(vts[0]));
+}
+
+__uml_exitcall(console_exit);
 
 /*
  * Overrides for Emacs so that we follow Linus's tabbing style.
