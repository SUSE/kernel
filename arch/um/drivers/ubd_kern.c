--- conflicted
+++ resolved
@@ -54,25 +54,17 @@
 static int ubd_release(struct inode * inode, struct file * file);
 static int ubd_ioctl(struct inode * inode, struct file * file,
 		     unsigned int cmd, unsigned long arg);
-<<<<<<< HEAD
-static int ubd_revalidate(struct gendisk *disk);
-=======
->>>>>>> 48a6f198
 
 #define MAX_DEV (8)
+#define MAX_MINOR (MAX_DEV << UBD_SHIFT)
+
+#define DEVICE_NR(n) (minor(n) >> UBD_SHIFT)
 
 static struct block_device_operations ubd_blops = {
-<<<<<<< HEAD
-        .open		= ubd_open,
-        .release	= ubd_release,
-        .ioctl		= ubd_ioctl,
-        .revalidate_disk= ubd_revalidate,
-=======
         .owner		= THIS_MODULE,
         .open		= ubd_open,
         .release	= ubd_release,
         .ioctl		= ubd_ioctl,
->>>>>>> 48a6f198
 };
 
 /* Protected by the queue_lock */
@@ -469,39 +461,6 @@
 		if(dev->cow.bitmap == NULL) goto error;
 		flush_tlb_kernel_vm();
 
-<<<<<<< HEAD
-	if (!dev->is_dir && ubd_file_size(dev, &size) == 0) {
-		set_capacity(disk, size/512);
-		if (fake_major)
-			set_capacity(fake_disk, size/512);
-	}
- 
-	sprintf(name, "%d", n);
-	real = devfs_register(ubd_dir_handle, name, DEVFS_FL_REMOVABLE, 
-			      MAJOR_NR, n << UBD_SHIFT,
-			      S_IFBLK | S_IRUSR | S_IWUSR | S_IRGRP |S_IWGRP,
-			      &ubd_blops, NULL);
- 	if(real == NULL) 
- 		goto out;
- 	ubd_dev[n].real = real;
-
-	if (fake_major) {
-		fake = devfs_register(ubd_fake_dir_handle, name, 
-				      DEVFS_FL_REMOVABLE, fake_major,
-				      n << UBD_SHIFT, 
-				      S_IFBLK | S_IRUSR | S_IWUSR | S_IRGRP |
-				      S_IWGRP, &ubd_blops, NULL);
- 		if(fake == NULL)
-			goto out_unregister;
-
- 		ubd_dev[n].fake = fake;
-		fake_disk->private_data = &ubd_dev[n];
-		fake_disk->queue = &ubd_queue;
-		add_disk(fake_disk);
-	}
- 
-	disk->private_data = &ubd_dev[n];
-=======
 		err = read_cow_bitmap(dev->fd, dev->cow.bitmap, 
 				      dev->cow.bitmap_offset, 
 				      dev->cow.bitmap_len);
@@ -547,7 +506,6 @@
 				     S_IFBLK | S_IRUSR | S_IWUSR | S_IRGRP |
 				     S_IWGRP, &ubd_blops, NULL);
 	disk->private_data = &ubd_dev[unit];
->>>>>>> 48a6f198
 	disk->queue = &ubd_queue;
 	add_disk(disk);
 	return(0);
@@ -682,15 +640,10 @@
 		printk(KERN_ERR "ubd: unable to get major %d\n", MAJOR_NR);
 		return -1;
 	}
-<<<<<<< HEAD
+
 	blk_init_queue(&ubd_queue, do_ubd_request, &ubd_io_lock);
 	elevator_init(&ubd_queue, &elevator_noop);
-=======
-
-	blk_init_queue(&ubd_queue, do_ubd_request, &ubd_io_lock);
-	elevator_init(&ubd_queue, &elevator_noop);
-
->>>>>>> 48a6f198
+
 	if(fake_major != 0){
 		char name[sizeof("ubd_nnn\0")];
 
@@ -739,12 +692,8 @@
 {
 	struct gendisk *disk = inode->i_bdev->bd_disk;
 	struct ubd *dev = disk->private_data;
-<<<<<<< HEAD
-	int err;
-=======
 	int err = -EISDIR;
 
->>>>>>> 48a6f198
 	if(dev->is_dir == 1)
 		goto out;
 
@@ -754,13 +703,8 @@
 
 		err = ubd_open_dev(dev);
 		if(err){
-<<<<<<< HEAD
-			printk(KERN_ERR "%s: Can't open \"%s\": "
-			       "errno = %d\n", disk->disk_name, dev->file, -err);
-=======
 			printk(KERN_ERR "%s: Can't open \"%s\": errno = %d\n",
 			       disk->disk_name, dev->file, -err);
->>>>>>> 48a6f198
 			goto out;
 		}
 	}
@@ -777,12 +721,8 @@
 {
 	struct gendisk *disk = inode->i_bdev->bd_disk;
 	struct ubd *dev = disk->private_data;
-<<<<<<< HEAD
-	if(dev->count == 0)
-=======
 
 	if(--dev->count == 0)
->>>>>>> 48a6f198
 		ubd_close(dev);
 	return(0);
 }
@@ -832,7 +772,7 @@
 	__u64 block;
 	int nsect;
 
-	if (req->rq_status == RQ_INACTIVE) return(1);
+	if(req->rq_status == RQ_INACTIVE) return(1);
 
 	if(dev->is_dir){
 		strcpy(req->buffer, "HOSTFS:");
@@ -844,12 +784,8 @@
 	}
 
 	if((rq_data_dir(req) == WRITE) && !dev->openflags.w){
-<<<<<<< HEAD
-		printk("Write attempted on readonly ubd device %s\n", disk->disk_name);
-=======
 		printk("Write attempted on readonly ubd device %s\n", 
 		       disk->disk_name);
->>>>>>> 48a6f198
  		spin_lock(&ubd_io_lock);
 		end_request(req, 0);
  		spin_unlock(&ubd_io_lock);
@@ -913,10 +849,6 @@
 	struct hd_geometry *loc = (struct hd_geometry *) arg;
 	struct ubd *dev = inode->i_bdev->bd_disk->private_data;
 	int err;
-<<<<<<< HEAD
- 	struct ubd *dev;
-=======
->>>>>>> 48a6f198
 	struct hd_driveid ubd_id = {
 		.cyls =		0,
 		.heads =	128,
@@ -936,11 +868,7 @@
 
 	case HDIO_SET_UNMASKINTR:
 		if(!capable(CAP_SYS_ADMIN)) return(-EACCES);
-<<<<<<< HEAD
-		if((arg > 1) || inode->i_bdev->bd_contains != inode->i_bdev)
-=======
 		if((arg > 1) || (inode->i_bdev->bd_contains != inode->i_bdev))
->>>>>>> 48a6f198
 			return(-EINVAL);
 		return(0);
 
@@ -960,11 +888,7 @@
 
 	case HDIO_SET_MULTCOUNT:
 		if(!capable(CAP_SYS_ADMIN)) return(-EACCES);
-<<<<<<< HEAD
-		if (inode->i_bdev->bd_contains != inode->i_bdev)
-=======
 		if(inode->i_bdev->bd_contains != inode->i_bdev)
->>>>>>> 48a6f198
 			return(-EINVAL);
 		return(0);
 
@@ -989,30 +913,6 @@
 	return(-EINVAL);
 }
 
-<<<<<<< HEAD
-static int ubd_revalidate(struct gendisk *disk)
-{
-	__u64 size;
-	int err;
-	struct ubd *dev = disk->private_data;
-
-	err = 0;
-	spin_lock(&ubd_lock);
-	if(dev->is_dir) 
-		goto out;
-	
-	err = ubd_file_size(dev, &size);
-	if (!err) {
-		set_capacity(disk, size / 512);
-		dev->size = size;
-	}
- out:
-	spin_unlock(&ubd_lock);
-	return err;
-}
-
-=======
->>>>>>> 48a6f198
 /*
  * Overrides for Emacs so that we follow Linus's tabbing style.
  * Emacs will notice this stuff at the end of the file and automatically
