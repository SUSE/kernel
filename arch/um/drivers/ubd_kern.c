--- conflicted
+++ resolved
@@ -874,11 +874,7 @@
 		return(0);
 	}
 	err = um_request_irq(UBD_IRQ, thread_fd, IRQ_READ, ubd_intr,
-<<<<<<< HEAD
-			     SA_INTERRUPT, "ubd", ubd_dev);
-=======
 			     IRQF_DISABLED, "ubd", ubd_dev);
->>>>>>> 120bda20
 	if(err != 0)
 		printk(KERN_ERR "um_request_irq failed - errno = %d\n", -err);
 	return 0;
