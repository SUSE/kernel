// SPDX-License-Identifier: GPL-2.0
/*
 * Copyright (C) 2018 Cambridge Greys Ltd
 * Copyright (C) 2015-2016 Anton Ivanov (aivanov@brocade.com)
 * Copyright (C) 2000 Jeff Dike (jdike@karaya.com)
 */

/* 2001-09-28...2002-04-17
 * Partition stuff by James_McMechan@hotmail.com
 * old style ubd by setting UBD_SHIFT to 0
 * 2002-09-27...2002-10-18 massive tinkering for 2.5
 * partitions have changed in 2.5
 * 2003-01-29 more tinkering for 2.5.59-1
 * This should now address the sysfs problems and has
 * the symlink for devfs to allow for booting with
 * the common /dev/ubd/discX/... names rather than
 * only /dev/ubdN/discN this version also has lots of
 * clean ups preparing for ubd-many.
 * James McMechan
 */

#define UBD_SHIFT 4

#include <linux/module.h>
#include <linux/init.h>
#include <linux/blkdev.h>
#include <linux/blk-mq.h>
#include <linux/ata.h>
#include <linux/hdreg.h>
#include <linux/major.h>
#include <linux/cdrom.h>
#include <linux/proc_fs.h>
#include <linux/seq_file.h>
#include <linux/ctype.h>
#include <linux/slab.h>
#include <linux/vmalloc.h>
#include <linux/platform_device.h>
#include <linux/scatterlist.h>
#include <kern_util.h>
#include "mconsole_kern.h"
#include <init.h>
#include <irq_kern.h>
#include "ubd.h"
#include <os.h>
#include "cow.h"

/* Max request size is determined by sector mask - 32K */
#define UBD_MAX_REQUEST (8 * sizeof(long))

struct io_desc {
	char *buffer;
	unsigned long length;
	unsigned long sector_mask;
	unsigned long long cow_offset;
	unsigned long bitmap_words[2];
};

struct io_thread_req {
	struct request *req;
	int fds[2];
	unsigned long offsets[2];
	unsigned long long offset;
	int sectorsize;
	int error;

	int desc_cnt;
	/* io_desc has to be the last element of the struct */
	struct io_desc io_desc[];
};


static struct io_thread_req * (*irq_req_buffer)[];
static struct io_thread_req *irq_remainder;
static int irq_remainder_size;

static struct io_thread_req * (*io_req_buffer)[];
static struct io_thread_req *io_remainder;
static int io_remainder_size;



static inline int ubd_test_bit(__u64 bit, unsigned char *data)
{
	__u64 n;
	int bits, off;

	bits = sizeof(data[0]) * 8;
	n = bit / bits;
	off = bit % bits;
	return (data[n] & (1 << off)) != 0;
}

static inline void ubd_set_bit(__u64 bit, unsigned char *data)
{
	__u64 n;
	int bits, off;

	bits = sizeof(data[0]) * 8;
	n = bit / bits;
	off = bit % bits;
	data[n] |= (1 << off);
}
/*End stuff from ubd_user.h*/

#define DRIVER_NAME "uml-blkdev"

static DEFINE_MUTEX(ubd_lock);

<<<<<<< HEAD
static int ubd_open(struct gendisk *disk, blk_mode_t mode);
static void ubd_release(struct gendisk *disk);
=======
>>>>>>> 2d5404ca
static int ubd_ioctl(struct block_device *bdev, blk_mode_t mode,
		     unsigned int cmd, unsigned long arg);
static int ubd_getgeo(struct block_device *bdev, struct hd_geometry *geo);

#define MAX_DEV (16)

static const struct block_device_operations ubd_blops = {
        .owner		= THIS_MODULE,
        .ioctl		= ubd_ioctl,
        .compat_ioctl	= blkdev_compat_ptr_ioctl,
	.getgeo		= ubd_getgeo,
};

#ifdef CONFIG_BLK_DEV_UBD_SYNC
#define OPEN_FLAGS ((struct openflags) { .r = 1, .w = 1, .s = 1, .c = 0, \
					 .cl = 1 })
#else
#define OPEN_FLAGS ((struct openflags) { .r = 1, .w = 1, .s = 0, .c = 0, \
					 .cl = 1 })
#endif
static struct openflags global_openflags = OPEN_FLAGS;

struct cow {
	/* backing file name */
	char *file;
	/* backing file fd */
	int fd;
	unsigned long *bitmap;
	unsigned long bitmap_len;
	int bitmap_offset;
	int data_offset;
};

#define MAX_SG 64

struct ubd {
	/* name (and fd, below) of the file opened for writing, either the
	 * backing or the cow file. */
	char *file;
	char *serial;
	int fd;
	__u64 size;
	struct openflags boot_openflags;
	struct openflags openflags;
	unsigned shared:1;
	unsigned no_cow:1;
	unsigned no_trim:1;
	struct cow cow;
	struct platform_device pdev;
	struct gendisk *disk;
	struct blk_mq_tag_set tag_set;
	spinlock_t lock;
};

#define DEFAULT_COW { \
	.file =			NULL, \
	.fd =			-1,	\
	.bitmap =		NULL, \
	.bitmap_offset =	0, \
	.data_offset =		0, \
}

#define DEFAULT_UBD { \
	.file = 		NULL, \
	.serial =		NULL, \
	.fd =			-1, \
	.size =			-1, \
	.boot_openflags =	OPEN_FLAGS, \
	.openflags =		OPEN_FLAGS, \
	.no_cow =               0, \
	.no_trim =		0, \
	.shared =		0, \
	.cow =			DEFAULT_COW, \
	.lock =			__SPIN_LOCK_UNLOCKED(ubd_devs.lock), \
}

/* Protected by ubd_lock */
static struct ubd ubd_devs[MAX_DEV] = { [0 ... MAX_DEV - 1] = DEFAULT_UBD };

static blk_status_t ubd_queue_rq(struct blk_mq_hw_ctx *hctx,
				 const struct blk_mq_queue_data *bd);

static int fake_ide_setup(char *str)
{
	pr_warn("The fake_ide option has been removed\n");
	return 1;
}
__setup("fake_ide", fake_ide_setup);

__uml_help(fake_ide_setup,
"fake_ide\n"
"    Obsolete stub.\n\n"
);

static int parse_unit(char **ptr)
{
	char *str = *ptr, *end;
	int n = -1;

	if(isdigit(*str)) {
		n = simple_strtoul(str, &end, 0);
		if(end == str)
			return -1;
		*ptr = end;
	}
	else if (('a' <= *str) && (*str <= 'z')) {
		n = *str - 'a';
		str++;
		*ptr = str;
	}
	return n;
}

/* If *index_out == -1 at exit, the passed option was a general one;
 * otherwise, the str pointer is used (and owned) inside ubd_devs array, so it
 * should not be freed on exit.
 */
static int ubd_setup_common(char *str, int *index_out, char **error_out)
{
	struct ubd *ubd_dev;
	struct openflags flags = global_openflags;
	char *file, *backing_file, *serial;
	int n, err = 0, i;

	if(index_out) *index_out = -1;
	n = *str;
	if(n == '='){
		str++;
		if(!strcmp(str, "sync")){
			global_openflags = of_sync(global_openflags);
			return err;
		}

		pr_warn("fake major not supported any more\n");
		return 0;
	}

	n = parse_unit(&str);
	if(n < 0){
		*error_out = "Couldn't parse device number";
		return -EINVAL;
	}
	if(n >= MAX_DEV){
		*error_out = "Device number out of range";
		return 1;
	}

	err = -EBUSY;
	mutex_lock(&ubd_lock);

	ubd_dev = &ubd_devs[n];
	if(ubd_dev->file != NULL){
		*error_out = "Device is already configured";
		goto out;
	}

	if (index_out)
		*index_out = n;

	err = -EINVAL;
	for (i = 0; i < sizeof("rscdt="); i++) {
		switch (*str) {
		case 'r':
			flags.w = 0;
			break;
		case 's':
			flags.s = 1;
			break;
		case 'd':
			ubd_dev->no_cow = 1;
			break;
		case 'c':
			ubd_dev->shared = 1;
			break;
		case 't':
			ubd_dev->no_trim = 1;
			break;
		case '=':
			str++;
			goto break_loop;
		default:
			*error_out = "Expected '=' or flag letter "
				"(r, s, c, t or d)";
			goto out;
		}
		str++;
	}

	if (*str == '=')
		*error_out = "Too many flags specified";
	else
		*error_out = "Missing '='";
	goto out;

break_loop:
	file = strsep(&str, ",:");
	if (*file == '\0')
		file = NULL;

	backing_file = strsep(&str, ",:");
	if (backing_file && *backing_file == '\0')
		backing_file = NULL;

	serial = strsep(&str, ",:");
	if (serial && *serial == '\0')
		serial = NULL;

	if (backing_file && ubd_dev->no_cow) {
		*error_out = "Can't specify both 'd' and a cow file";
		goto out;
	}

	err = 0;
	ubd_dev->file = file;
	ubd_dev->cow.file = backing_file;
	ubd_dev->serial = serial;
	ubd_dev->boot_openflags = flags;
out:
	mutex_unlock(&ubd_lock);
	return err;
}

static int ubd_setup(char *str)
{
	char *error;
	int err;

	err = ubd_setup_common(str, NULL, &error);
	if(err)
		printk(KERN_ERR "Failed to initialize device with \"%s\" : "
		       "%s\n", str, error);
	return 1;
}

__setup("ubd", ubd_setup);
__uml_help(ubd_setup,
"ubd<n><flags>=<filename>[(:|,)<filename2>][(:|,)<serial>]\n"
"    This is used to associate a device with a file in the underlying\n"
"    filesystem. When specifying two filenames, the first one is the\n"
"    COW name and the second is the backing file name. As separator you can\n"
"    use either a ':' or a ',': the first one allows writing things like;\n"
"	ubd0=~/Uml/root_cow:~/Uml/root_backing_file\n"
"    while with a ',' the shell would not expand the 2nd '~'.\n"
"    When using only one filename, UML will detect whether to treat it like\n"
"    a COW file or a backing file. To override this detection, add the 'd'\n"
"    flag:\n"
"	ubd0d=BackingFile\n"
"    Usually, there is a filesystem in the file, but \n"
"    that's not required. Swap devices containing swap files can be\n"
"    specified like this. Also, a file which doesn't contain a\n"
"    filesystem can have its contents read in the virtual \n"
"    machine by running 'dd' on the device. <n> must be in the range\n"
"    0 to 7. Appending an 'r' to the number will cause that device\n"
"    to be mounted read-only. For example ubd1r=./ext_fs. Appending\n"
"    an 's' will cause data to be written to disk on the host immediately.\n"
"    'c' will cause the device to be treated as being shared between multiple\n"
"    UMLs and file locking will be turned off - this is appropriate for a\n"
"    cluster filesystem and inappropriate at almost all other times.\n\n"
"    't' will disable trim/discard support on the device (enabled by default).\n\n"
"    An optional device serial number can be exposed using the serial parameter\n"
"    on the cmdline which is exposed as a sysfs entry. This is particularly\n"
"    useful when a unique number should be given to the device. Note when\n"
"    specifying a label, the filename2 must be also presented. It can be\n"
"    an empty string, in which case the backing file is not used:\n"
"       ubd0=File,,Serial\n"
);

static int udb_setup(char *str)
{
	printk("udb%s specified on command line is almost certainly a ubd -> "
	       "udb TYPO\n", str);
	return 1;
}

__setup("udb", udb_setup);
__uml_help(udb_setup,
"udb\n"
"    This option is here solely to catch ubd -> udb typos, which can be\n"
"    to impossible to catch visually unless you specifically look for\n"
"    them.  The only result of any option starting with 'udb' is an error\n"
"    in the boot output.\n\n"
);

/* Only changed by ubd_init, which is an initcall. */
static int thread_fd = -1;

/* Function to read several request pointers at a time
* handling fractional reads if (and as) needed
*/

static int bulk_req_safe_read(
	int fd,
	struct io_thread_req * (*request_buffer)[],
	struct io_thread_req **remainder,
	int *remainder_size,
	int max_recs
	)
{
	int n = 0;
	int res = 0;

	if (*remainder_size > 0) {
		memmove(
			(char *) request_buffer,
			(char *) remainder, *remainder_size
		);
		n = *remainder_size;
	}

	res = os_read_file(
			fd,
			((char *) request_buffer) + *remainder_size,
			sizeof(struct io_thread_req *)*max_recs
				- *remainder_size
		);
	if (res > 0) {
		n += res;
		if ((n % sizeof(struct io_thread_req *)) > 0) {
			/*
			* Read somehow returned not a multiple of dword
			* theoretically possible, but never observed in the
			* wild, so read routine must be able to handle it
			*/
			*remainder_size = n % sizeof(struct io_thread_req *);
			WARN(*remainder_size > 0, "UBD IPC read returned a partial result");
			memmove(
				remainder,
				((char *) request_buffer) +
					(n/sizeof(struct io_thread_req *))*sizeof(struct io_thread_req *),
				*remainder_size
			);
			n = n - *remainder_size;
		}
	} else {
		n = res;
	}
	return n;
}

static void ubd_end_request(struct io_thread_req *io_req)
{
	if (io_req->error == BLK_STS_NOTSUPP) {
		if (req_op(io_req->req) == REQ_OP_DISCARD)
			blk_queue_disable_discard(io_req->req->q);
		else if (req_op(io_req->req) == REQ_OP_WRITE_ZEROES)
			blk_queue_disable_write_zeroes(io_req->req->q);
	}
	blk_mq_end_request(io_req->req, io_req->error);
	kfree(io_req);
}

static irqreturn_t ubd_intr(int irq, void *dev)
{
	int len, i;

	while ((len = bulk_req_safe_read(thread_fd, irq_req_buffer,
			&irq_remainder, &irq_remainder_size,
			UBD_REQ_BUFFER_SIZE)) >= 0) {
		for (i = 0; i < len / sizeof(struct io_thread_req *); i++)
			ubd_end_request((*irq_req_buffer)[i]);
	}

	if (len < 0 && len != -EAGAIN)
		pr_err("spurious interrupt in %s, err = %d\n", __func__, len);
	return IRQ_HANDLED;
}

/* Only changed by ubd_init, which is an initcall. */
static int io_pid = -1;

static void kill_io_thread(void)
{
	if(io_pid != -1)
		os_kill_process(io_pid, 1);
}

__uml_exitcall(kill_io_thread);

static inline int ubd_file_size(struct ubd *ubd_dev, __u64 *size_out)
{
	char *file;
	int fd;
	int err;

	__u32 version;
	__u32 align;
	char *backing_file;
	time64_t mtime;
	unsigned long long size;
	int sector_size;
	int bitmap_offset;

	if (ubd_dev->file && ubd_dev->cow.file) {
		file = ubd_dev->cow.file;

		goto out;
	}

	fd = os_open_file(ubd_dev->file, of_read(OPENFLAGS()), 0);
	if (fd < 0)
		return fd;

	err = read_cow_header(file_reader, &fd, &version, &backing_file, \
		&mtime, &size, &sector_size, &align, &bitmap_offset);
	os_close_file(fd);

	if(err == -EINVAL)
		file = ubd_dev->file;
	else
		file = backing_file;

out:
	return os_file_size(file, size_out);
}

static int read_cow_bitmap(int fd, void *buf, int offset, int len)
{
	int err;

	err = os_pread_file(fd, buf, len, offset);
	if (err < 0)
		return err;

	return 0;
}

static int backing_file_mismatch(char *file, __u64 size, time64_t mtime)
{
	time64_t modtime;
	unsigned long long actual;
	int err;

	err = os_file_modtime(file, &modtime);
	if (err < 0) {
		printk(KERN_ERR "Failed to get modification time of backing "
		       "file \"%s\", err = %d\n", file, -err);
		return err;
	}

	err = os_file_size(file, &actual);
	if (err < 0) {
		printk(KERN_ERR "Failed to get size of backing file \"%s\", "
		       "err = %d\n", file, -err);
		return err;
	}

	if (actual != size) {
		/*__u64 can be a long on AMD64 and with %lu GCC complains; so
		 * the typecast.*/
		printk(KERN_ERR "Size mismatch (%llu vs %llu) of COW header "
		       "vs backing file\n", (unsigned long long) size, actual);
		return -EINVAL;
	}
	if (modtime != mtime) {
		printk(KERN_ERR "mtime mismatch (%lld vs %lld) of COW header vs "
		       "backing file\n", mtime, modtime);
		return -EINVAL;
	}
	return 0;
}

static int path_requires_switch(char *from_cmdline, char *from_cow, char *cow)
{
	struct uml_stat buf1, buf2;
	int err;

	if (from_cmdline == NULL)
		return 0;
	if (!strcmp(from_cmdline, from_cow))
		return 0;

	err = os_stat_file(from_cmdline, &buf1);
	if (err < 0) {
		printk(KERN_ERR "Couldn't stat '%s', err = %d\n", from_cmdline,
		       -err);
		return 0;
	}
	err = os_stat_file(from_cow, &buf2);
	if (err < 0) {
		printk(KERN_ERR "Couldn't stat '%s', err = %d\n", from_cow,
		       -err);
		return 1;
	}
	if ((buf1.ust_dev == buf2.ust_dev) && (buf1.ust_ino == buf2.ust_ino))
		return 0;

	printk(KERN_ERR "Backing file mismatch - \"%s\" requested, "
	       "\"%s\" specified in COW header of \"%s\"\n",
	       from_cmdline, from_cow, cow);
	return 1;
}

static int open_ubd_file(char *file, struct openflags *openflags, int shared,
		  char **backing_file_out, int *bitmap_offset_out,
		  unsigned long *bitmap_len_out, int *data_offset_out,
		  int *create_cow_out)
{
	time64_t mtime;
	unsigned long long size;
	__u32 version, align;
	char *backing_file;
	int fd, err, sectorsize, asked_switch, mode = 0644;

	fd = os_open_file(file, *openflags, mode);
	if (fd < 0) {
		if ((fd == -ENOENT) && (create_cow_out != NULL))
			*create_cow_out = 1;
		if (!openflags->w ||
		    ((fd != -EROFS) && (fd != -EACCES)))
			return fd;
		openflags->w = 0;
		fd = os_open_file(file, *openflags, mode);
		if (fd < 0)
			return fd;
	}

	if (shared)
		printk(KERN_INFO "Not locking \"%s\" on the host\n", file);
	else {
		err = os_lock_file(fd, openflags->w);
		if (err < 0) {
			printk(KERN_ERR "Failed to lock '%s', err = %d\n",
			       file, -err);
			goto out_close;
		}
	}

	/* Successful return case! */
	if (backing_file_out == NULL)
		return fd;

	err = read_cow_header(file_reader, &fd, &version, &backing_file, &mtime,
			      &size, &sectorsize, &align, bitmap_offset_out);
	if (err && (*backing_file_out != NULL)) {
		printk(KERN_ERR "Failed to read COW header from COW file "
		       "\"%s\", errno = %d\n", file, -err);
		goto out_close;
	}
	if (err)
		return fd;

	asked_switch = path_requires_switch(*backing_file_out, backing_file,
					    file);

	/* Allow switching only if no mismatch. */
	if (asked_switch && !backing_file_mismatch(*backing_file_out, size,
						   mtime)) {
		printk(KERN_ERR "Switching backing file to '%s'\n",
		       *backing_file_out);
		err = write_cow_header(file, fd, *backing_file_out,
				       sectorsize, align, &size);
		if (err) {
			printk(KERN_ERR "Switch failed, errno = %d\n", -err);
			goto out_close;
		}
	} else {
		*backing_file_out = backing_file;
		err = backing_file_mismatch(*backing_file_out, size, mtime);
		if (err)
			goto out_close;
	}

	cow_sizes(version, size, sectorsize, align, *bitmap_offset_out,
		  bitmap_len_out, data_offset_out);

	return fd;
 out_close:
	os_close_file(fd);
	return err;
}

static int create_cow_file(char *cow_file, char *backing_file,
		    struct openflags flags,
		    int sectorsize, int alignment, int *bitmap_offset_out,
		    unsigned long *bitmap_len_out, int *data_offset_out)
{
	int err, fd;

	flags.c = 1;
	fd = open_ubd_file(cow_file, &flags, 0, NULL, NULL, NULL, NULL, NULL);
	if (fd < 0) {
		err = fd;
		printk(KERN_ERR "Open of COW file '%s' failed, errno = %d\n",
		       cow_file, -err);
		goto out;
	}

	err = init_cow_file(fd, cow_file, backing_file, sectorsize, alignment,
			    bitmap_offset_out, bitmap_len_out,
			    data_offset_out);
	if (!err)
		return fd;
	os_close_file(fd);
 out:
	return err;
}

static void ubd_close_dev(struct ubd *ubd_dev)
{
	os_close_file(ubd_dev->fd);
	if(ubd_dev->cow.file == NULL)
		return;

	os_close_file(ubd_dev->cow.fd);
	vfree(ubd_dev->cow.bitmap);
	ubd_dev->cow.bitmap = NULL;
}

static int ubd_open_dev(struct ubd *ubd_dev)
{
	struct openflags flags;
	char **back_ptr;
	int err, create_cow, *create_ptr;
	int fd;

	ubd_dev->openflags = ubd_dev->boot_openflags;
	create_cow = 0;
	create_ptr = (ubd_dev->cow.file != NULL) ? &create_cow : NULL;
	back_ptr = ubd_dev->no_cow ? NULL : &ubd_dev->cow.file;

	fd = open_ubd_file(ubd_dev->file, &ubd_dev->openflags, ubd_dev->shared,
				back_ptr, &ubd_dev->cow.bitmap_offset,
				&ubd_dev->cow.bitmap_len, &ubd_dev->cow.data_offset,
				create_ptr);

	if((fd == -ENOENT) && create_cow){
		fd = create_cow_file(ubd_dev->file, ubd_dev->cow.file,
					  ubd_dev->openflags, SECTOR_SIZE, PAGE_SIZE,
					  &ubd_dev->cow.bitmap_offset,
					  &ubd_dev->cow.bitmap_len,
					  &ubd_dev->cow.data_offset);
		if(fd >= 0){
			printk(KERN_INFO "Creating \"%s\" as COW file for "
			       "\"%s\"\n", ubd_dev->file, ubd_dev->cow.file);
		}
	}

	if(fd < 0){
		printk("Failed to open '%s', errno = %d\n", ubd_dev->file,
		       -fd);
		return fd;
	}
	ubd_dev->fd = fd;

	if(ubd_dev->cow.file != NULL){
		err = -ENOMEM;
		ubd_dev->cow.bitmap = vmalloc(ubd_dev->cow.bitmap_len);
		if(ubd_dev->cow.bitmap == NULL){
			printk(KERN_ERR "Failed to vmalloc COW bitmap\n");
			goto error;
		}

		err = read_cow_bitmap(ubd_dev->fd, ubd_dev->cow.bitmap,
				      ubd_dev->cow.bitmap_offset,
				      ubd_dev->cow.bitmap_len);
		if(err < 0)
			goto error;

		flags = ubd_dev->openflags;
		flags.w = 0;
		err = open_ubd_file(ubd_dev->cow.file, &flags, ubd_dev->shared, NULL,
				    NULL, NULL, NULL, NULL);
		if(err < 0) goto error;
		ubd_dev->cow.fd = err;
	}
	return 0;
 error:
	os_close_file(ubd_dev->fd);
	return err;
}

static void ubd_device_release(struct device *dev)
{
	struct ubd *ubd_dev = dev_get_drvdata(dev);

	blk_mq_free_tag_set(&ubd_dev->tag_set);
	*ubd_dev = ((struct ubd) DEFAULT_UBD);
}

static ssize_t serial_show(struct device *dev,
			   struct device_attribute *attr, char *buf)
{
	struct gendisk *disk = dev_to_disk(dev);
	struct ubd *ubd_dev = disk->private_data;

	if (!ubd_dev)
		return 0;

	return sprintf(buf, "%s", ubd_dev->serial);
}

static DEVICE_ATTR_RO(serial);

static struct attribute *ubd_attrs[] = {
	&dev_attr_serial.attr,
	NULL,
};

static umode_t ubd_attrs_are_visible(struct kobject *kobj,
				     struct attribute *a, int n)
{
	return a->mode;
}

static const struct attribute_group ubd_attr_group = {
	.attrs = ubd_attrs,
	.is_visible = ubd_attrs_are_visible,
};

static const struct attribute_group *ubd_attr_groups[] = {
	&ubd_attr_group,
	NULL,
};

#define ROUND_BLOCK(n) ((n + (SECTOR_SIZE - 1)) & (-SECTOR_SIZE))

static const struct blk_mq_ops ubd_mq_ops = {
	.queue_rq = ubd_queue_rq,
};

static int ubd_add(int n, char **error_out)
{
	struct ubd *ubd_dev = &ubd_devs[n];
	struct queue_limits lim = {
		.max_segments		= MAX_SG,
		.seg_boundary_mask	= PAGE_SIZE - 1,
		.features		= BLK_FEAT_WRITE_CACHE,
	};
	struct gendisk *disk;
	int err = 0;

	if(ubd_dev->file == NULL)
		goto out;

	if (ubd_dev->cow.file)
		lim.max_hw_sectors = 8 * sizeof(long);
	if (!ubd_dev->no_trim) {
		lim.max_hw_discard_sectors = UBD_MAX_REQUEST;
		lim.max_write_zeroes_sectors = UBD_MAX_REQUEST;
	}

	err = ubd_file_size(ubd_dev, &ubd_dev->size);
	if(err < 0){
		*error_out = "Couldn't determine size of device's file";
		goto out;
	}

	err = ubd_open_dev(ubd_dev);
	if (err) {
		pr_err("ubd%c: Can't open \"%s\": errno = %d\n",
			'a' + n, ubd_dev->file, -err);
		goto out;
	}

	ubd_dev->size = ROUND_BLOCK(ubd_dev->size);

	ubd_dev->tag_set.ops = &ubd_mq_ops;
	ubd_dev->tag_set.queue_depth = 64;
	ubd_dev->tag_set.numa_node = NUMA_NO_NODE;
	ubd_dev->tag_set.flags = BLK_MQ_F_SHOULD_MERGE;
	ubd_dev->tag_set.driver_data = ubd_dev;
	ubd_dev->tag_set.nr_hw_queues = 1;

	err = blk_mq_alloc_tag_set(&ubd_dev->tag_set);
	if (err)
		goto out_close;

	disk = blk_mq_alloc_disk(&ubd_dev->tag_set, &lim, ubd_dev);
	if (IS_ERR(disk)) {
		err = PTR_ERR(disk);
		goto out_cleanup_tags;
	}

	disk->major = UBD_MAJOR;
	disk->first_minor = n << UBD_SHIFT;
	disk->minors = 1 << UBD_SHIFT;
	disk->fops = &ubd_blops;
	set_capacity(disk, ubd_dev->size / 512);
	sprintf(disk->disk_name, "ubd%c", 'a' + n);
	disk->private_data = ubd_dev;
	set_disk_ro(disk, !ubd_dev->openflags.w);

	ubd_dev->pdev.id = n;
	ubd_dev->pdev.name = DRIVER_NAME;
	ubd_dev->pdev.dev.release = ubd_device_release;
	dev_set_drvdata(&ubd_dev->pdev.dev, ubd_dev);
	platform_device_register(&ubd_dev->pdev);

	err = device_add_disk(&ubd_dev->pdev.dev, disk, ubd_attr_groups);
	if (err)
		goto out_cleanup_disk;

	return 0;

out_cleanup_disk:
	put_disk(disk);
out_cleanup_tags:
	blk_mq_free_tag_set(&ubd_dev->tag_set);
out_close:
	ubd_close_dev(ubd_dev);
out:
	return err;
}

static int ubd_config(char *str, char **error_out)
{
	int n, ret;

	/* This string is possibly broken up and stored, so it's only
	 * freed if ubd_setup_common fails, or if only general options
	 * were set.
	 */
	str = kstrdup(str, GFP_KERNEL);
	if (str == NULL) {
		*error_out = "Failed to allocate memory";
		return -ENOMEM;
	}

	ret = ubd_setup_common(str, &n, error_out);
	if (ret)
		goto err_free;

	if (n == -1) {
		ret = 0;
		goto err_free;
	}

	mutex_lock(&ubd_lock);
	ret = ubd_add(n, error_out);
	if (ret)
		ubd_devs[n].file = NULL;
	mutex_unlock(&ubd_lock);

out:
	return ret;

err_free:
	kfree(str);
	goto out;
}

static int ubd_get_config(char *name, char *str, int size, char **error_out)
{
	struct ubd *ubd_dev;
	int n, len = 0;

	n = parse_unit(&name);
	if((n >= MAX_DEV) || (n < 0)){
		*error_out = "ubd_get_config : device number out of range";
		return -1;
	}

	ubd_dev = &ubd_devs[n];
	mutex_lock(&ubd_lock);

	if(ubd_dev->file == NULL){
		CONFIG_CHUNK(str, size, len, "", 1);
		goto out;
	}

	CONFIG_CHUNK(str, size, len, ubd_dev->file, 0);

	if(ubd_dev->cow.file != NULL){
		CONFIG_CHUNK(str, size, len, ",", 0);
		CONFIG_CHUNK(str, size, len, ubd_dev->cow.file, 1);
	}
	else CONFIG_CHUNK(str, size, len, "", 1);

 out:
	mutex_unlock(&ubd_lock);
	return len;
}

static int ubd_id(char **str, int *start_out, int *end_out)
{
	int n;

	n = parse_unit(str);
	*start_out = 0;
	*end_out = MAX_DEV - 1;
	return n;
}

static int ubd_remove(int n, char **error_out)
{
	struct ubd *ubd_dev;
	int err = -ENODEV;

	mutex_lock(&ubd_lock);

	ubd_dev = &ubd_devs[n];

	if(ubd_dev->file == NULL)
		goto out;

	if (ubd_dev->disk) {
		/* you cannot remove a open disk */
		err = -EBUSY;
		if (disk_openers(ubd_dev->disk))
			goto out;

		del_gendisk(ubd_dev->disk);
		ubd_close_dev(ubd_dev);
		put_disk(ubd_dev->disk);
	}

	err = 0;
	platform_device_unregister(&ubd_dev->pdev);
out:
	mutex_unlock(&ubd_lock);
	return err;
}

/* All these are called by mconsole in process context and without
 * ubd-specific locks.  The structure itself is const except for .list.
 */
static struct mc_device ubd_mc = {
	.list		= LIST_HEAD_INIT(ubd_mc.list),
	.name		= "ubd",
	.config		= ubd_config,
	.get_config	= ubd_get_config,
	.id		= ubd_id,
	.remove		= ubd_remove,
};

static int __init ubd_mc_init(void)
{
	mconsole_register_dev(&ubd_mc);
	return 0;
}

__initcall(ubd_mc_init);

static int __init ubd0_init(void)
{
	struct ubd *ubd_dev = &ubd_devs[0];

	mutex_lock(&ubd_lock);
	if(ubd_dev->file == NULL)
		ubd_dev->file = "root_fs";
	mutex_unlock(&ubd_lock);

	return 0;
}

__initcall(ubd0_init);

/* Used in ubd_init, which is an initcall */
static struct platform_driver ubd_driver = {
	.driver = {
		.name  = DRIVER_NAME,
	},
};

static int __init ubd_init(void)
{
	char *error;
	int i, err;

	if (register_blkdev(UBD_MAJOR, "ubd"))
		return -1;

	irq_req_buffer = kmalloc_array(UBD_REQ_BUFFER_SIZE,
				       sizeof(struct io_thread_req *),
				       GFP_KERNEL
		);
	irq_remainder = 0;

	if (irq_req_buffer == NULL) {
		printk(KERN_ERR "Failed to initialize ubd buffering\n");
		return -ENOMEM;
	}
	io_req_buffer = kmalloc_array(UBD_REQ_BUFFER_SIZE,
				      sizeof(struct io_thread_req *),
				      GFP_KERNEL
		);

	io_remainder = 0;

	if (io_req_buffer == NULL) {
		printk(KERN_ERR "Failed to initialize ubd buffering\n");
		return -ENOMEM;
	}
	platform_driver_register(&ubd_driver);
	mutex_lock(&ubd_lock);
	for (i = 0; i < MAX_DEV; i++){
		err = ubd_add(i, &error);
		if(err)
			printk(KERN_ERR "Failed to initialize ubd device %d :"
			       "%s\n", i, error);
	}
	mutex_unlock(&ubd_lock);
	return 0;
}

late_initcall(ubd_init);

static int __init ubd_driver_init(void){
	unsigned long stack;
	int err;

	/* Set by CONFIG_BLK_DEV_UBD_SYNC or ubd=sync.*/
	if(global_openflags.s){
		printk(KERN_INFO "ubd: Synchronous mode\n");
		/* Letting ubd=sync be like using ubd#s= instead of ubd#= is
		 * enough. So use anyway the io thread. */
	}
	stack = alloc_stack(0, 0);
	io_pid = start_io_thread(stack + PAGE_SIZE, &thread_fd);
	if(io_pid < 0){
		printk(KERN_ERR
		       "ubd : Failed to start I/O thread (errno = %d) - "
		       "falling back to synchronous I/O\n", -io_pid);
		io_pid = -1;
		return 0;
	}
	err = um_request_irq(UBD_IRQ, thread_fd, IRQ_READ, ubd_intr,
			     0, "ubd", ubd_devs);
	if(err < 0)
		printk(KERN_ERR "um_request_irq failed - errno = %d\n", -err);
	return 0;
}

device_initcall(ubd_driver_init);

<<<<<<< HEAD
static int ubd_open(struct gendisk *disk, blk_mode_t mode)
{
	struct ubd *ubd_dev = disk->private_data;
	int err = 0;

	mutex_lock(&ubd_mutex);
	if(ubd_dev->count == 0){
		err = ubd_open_dev(ubd_dev);
		if(err){
			printk(KERN_ERR "%s: Can't open \"%s\": errno = %d\n",
			       disk->disk_name, ubd_dev->file, -err);
			goto out;
		}
	}
	ubd_dev->count++;
	set_disk_ro(disk, !ubd_dev->openflags.w);
out:
	mutex_unlock(&ubd_mutex);
	return err;
}

static void ubd_release(struct gendisk *disk)
{
	struct ubd *ubd_dev = disk->private_data;

	mutex_lock(&ubd_mutex);
	if(--ubd_dev->count == 0)
		ubd_close_dev(ubd_dev);
	mutex_unlock(&ubd_mutex);
}

=======
>>>>>>> 2d5404ca
static void cowify_bitmap(__u64 io_offset, int length, unsigned long *cow_mask,
			  __u64 *cow_offset, unsigned long *bitmap,
			  __u64 bitmap_offset, unsigned long *bitmap_words,
			  __u64 bitmap_len)
{
	__u64 sector = io_offset >> SECTOR_SHIFT;
	int i, update_bitmap = 0;

	for (i = 0; i < length >> SECTOR_SHIFT; i++) {
		if(cow_mask != NULL)
			ubd_set_bit(i, (unsigned char *) cow_mask);
		if(ubd_test_bit(sector + i, (unsigned char *) bitmap))
			continue;

		update_bitmap = 1;
		ubd_set_bit(sector + i, (unsigned char *) bitmap);
	}

	if(!update_bitmap)
		return;

	*cow_offset = sector / (sizeof(unsigned long) * 8);

	/* This takes care of the case where we're exactly at the end of the
	 * device, and *cow_offset + 1 is off the end.  So, just back it up
	 * by one word.  Thanks to Lynn Kerby for the fix and James McMechan
	 * for the original diagnosis.
	 */
	if (*cow_offset == (DIV_ROUND_UP(bitmap_len,
					 sizeof(unsigned long)) - 1))
		(*cow_offset)--;

	bitmap_words[0] = bitmap[*cow_offset];
	bitmap_words[1] = bitmap[*cow_offset + 1];

	*cow_offset *= sizeof(unsigned long);
	*cow_offset += bitmap_offset;
}

static void cowify_req(struct io_thread_req *req, struct io_desc *segment,
		       unsigned long offset, unsigned long *bitmap,
		       __u64 bitmap_offset, __u64 bitmap_len)
{
	__u64 sector = offset >> SECTOR_SHIFT;
	int i;

	if (segment->length > (sizeof(segment->sector_mask) * 8) << SECTOR_SHIFT)
		panic("Operation too long");

	if (req_op(req->req) == REQ_OP_READ) {
		for (i = 0; i < segment->length >> SECTOR_SHIFT; i++) {
			if(ubd_test_bit(sector + i, (unsigned char *) bitmap))
				ubd_set_bit(i, (unsigned char *)
					    &segment->sector_mask);
		}
	} else {
		cowify_bitmap(offset, segment->length, &segment->sector_mask,
			      &segment->cow_offset, bitmap, bitmap_offset,
			      segment->bitmap_words, bitmap_len);
	}
}

static void ubd_map_req(struct ubd *dev, struct io_thread_req *io_req,
			struct request *req)
{
	struct bio_vec bvec;
	struct req_iterator iter;
	int i = 0;
	unsigned long byte_offset = io_req->offset;
	enum req_op op = req_op(req);

	if (op == REQ_OP_WRITE_ZEROES || op == REQ_OP_DISCARD) {
		io_req->io_desc[0].buffer = NULL;
		io_req->io_desc[0].length = blk_rq_bytes(req);
	} else {
		rq_for_each_segment(bvec, req, iter) {
			BUG_ON(i >= io_req->desc_cnt);

			io_req->io_desc[i].buffer = bvec_virt(&bvec);
			io_req->io_desc[i].length = bvec.bv_len;
			i++;
		}
	}

	if (dev->cow.file) {
		for (i = 0; i < io_req->desc_cnt; i++) {
			cowify_req(io_req, &io_req->io_desc[i], byte_offset,
				   dev->cow.bitmap, dev->cow.bitmap_offset,
				   dev->cow.bitmap_len);
			byte_offset += io_req->io_desc[i].length;
		}

	}
}

static struct io_thread_req *ubd_alloc_req(struct ubd *dev, struct request *req,
					   int desc_cnt)
{
	struct io_thread_req *io_req;
	int i;

	io_req = kmalloc(sizeof(*io_req) +
			 (desc_cnt * sizeof(struct io_desc)),
			 GFP_ATOMIC);
	if (!io_req)
		return NULL;

	io_req->req = req;
	if (dev->cow.file)
		io_req->fds[0] = dev->cow.fd;
	else
		io_req->fds[0] = dev->fd;
	io_req->error = 0;
	io_req->sectorsize = SECTOR_SIZE;
	io_req->fds[1] = dev->fd;
	io_req->offset = (u64) blk_rq_pos(req) << SECTOR_SHIFT;
	io_req->offsets[0] = 0;
	io_req->offsets[1] = dev->cow.data_offset;

	for (i = 0 ; i < desc_cnt; i++) {
		io_req->io_desc[i].sector_mask = 0;
		io_req->io_desc[i].cow_offset = -1;
	}

	return io_req;
}

static int ubd_submit_request(struct ubd *dev, struct request *req)
{
	int segs = 0;
	struct io_thread_req *io_req;
	int ret;
	enum req_op op = req_op(req);

	if (op == REQ_OP_FLUSH)
		segs = 0;
	else if (op == REQ_OP_WRITE_ZEROES || op == REQ_OP_DISCARD)
		segs = 1;
	else
		segs = blk_rq_nr_phys_segments(req);

	io_req = ubd_alloc_req(dev, req, segs);
	if (!io_req)
		return -ENOMEM;

	io_req->desc_cnt = segs;
	if (segs)
		ubd_map_req(dev, io_req, req);

	ret = os_write_file(thread_fd, &io_req, sizeof(io_req));
	if (ret != sizeof(io_req)) {
		if (ret != -EAGAIN)
			pr_err("write to io thread failed: %d\n", -ret);
		kfree(io_req);
	}
	return ret;
}

static blk_status_t ubd_queue_rq(struct blk_mq_hw_ctx *hctx,
				 const struct blk_mq_queue_data *bd)
{
	struct ubd *ubd_dev = hctx->queue->queuedata;
	struct request *req = bd->rq;
	int ret = 0, res = BLK_STS_OK;

	blk_mq_start_request(req);

	spin_lock_irq(&ubd_dev->lock);

	switch (req_op(req)) {
	case REQ_OP_FLUSH:
	case REQ_OP_READ:
	case REQ_OP_WRITE:
	case REQ_OP_DISCARD:
	case REQ_OP_WRITE_ZEROES:
		ret = ubd_submit_request(ubd_dev, req);
		break;
	default:
		WARN_ON_ONCE(1);
		res = BLK_STS_NOTSUPP;
	}

	spin_unlock_irq(&ubd_dev->lock);

	if (ret < 0) {
		if (ret == -ENOMEM)
			res = BLK_STS_RESOURCE;
		else
			res = BLK_STS_DEV_RESOURCE;
	}

	return res;
}

static int ubd_getgeo(struct block_device *bdev, struct hd_geometry *geo)
{
	struct ubd *ubd_dev = bdev->bd_disk->private_data;

	geo->heads = 128;
	geo->sectors = 32;
	geo->cylinders = ubd_dev->size / (128 * 32 * 512);
	return 0;
}

static int ubd_ioctl(struct block_device *bdev, blk_mode_t mode,
		     unsigned int cmd, unsigned long arg)
{
	struct ubd *ubd_dev = bdev->bd_disk->private_data;
	u16 ubd_id[ATA_ID_WORDS];

	switch (cmd) {
		struct cdrom_volctrl volume;
	case HDIO_GET_IDENTITY:
		memset(&ubd_id, 0, ATA_ID_WORDS * 2);
		ubd_id[ATA_ID_CYLS]	= ubd_dev->size / (128 * 32 * 512);
		ubd_id[ATA_ID_HEADS]	= 128;
		ubd_id[ATA_ID_SECTORS]	= 32;
		if(copy_to_user((char __user *) arg, (char *) &ubd_id,
				 sizeof(ubd_id)))
			return -EFAULT;
		return 0;

	case CDROMVOLREAD:
		if(copy_from_user(&volume, (char __user *) arg, sizeof(volume)))
			return -EFAULT;
		volume.channel0 = 255;
		volume.channel1 = 255;
		volume.channel2 = 255;
		volume.channel3 = 255;
		if(copy_to_user((char __user *) arg, &volume, sizeof(volume)))
			return -EFAULT;
		return 0;
	}
	return -EINVAL;
}

static int map_error(int error_code)
{
	switch (error_code) {
	case 0:
		return BLK_STS_OK;
	case ENOSYS:
	case EOPNOTSUPP:
		return BLK_STS_NOTSUPP;
	case ENOSPC:
		return BLK_STS_NOSPC;
	}
	return BLK_STS_IOERR;
}

/*
 * Everything from here onwards *IS NOT PART OF THE KERNEL*
 *
 * The following functions are part of UML hypervisor code.
 * All functions from here onwards are executed as a helper
 * thread and are not allowed to execute any kernel functions.
 *
 * Any communication must occur strictly via shared memory and IPC.
 *
 * Do not add printks, locks, kernel memory operations, etc - it
 * will result in unpredictable behaviour and/or crashes.
 */

static int update_bitmap(struct io_thread_req *req, struct io_desc *segment)
{
	int n;

	if (segment->cow_offset == -1)
		return map_error(0);

	n = os_pwrite_file(req->fds[1], &segment->bitmap_words,
			  sizeof(segment->bitmap_words), segment->cow_offset);
	if (n != sizeof(segment->bitmap_words))
		return map_error(-n);

	return map_error(0);
}

static void do_io(struct io_thread_req *req, struct io_desc *desc)
{
	char *buf = NULL;
	unsigned long len;
	int n, nsectors, start, end, bit;
	__u64 off;

	/* FLUSH is really a special case, we cannot "case" it with others */

	if (req_op(req->req) == REQ_OP_FLUSH) {
		/* fds[0] is always either the rw image or our cow file */
		req->error = map_error(-os_sync_file(req->fds[0]));
		return;
	}

	nsectors = desc->length / req->sectorsize;
	start = 0;
	do {
		bit = ubd_test_bit(start, (unsigned char *) &desc->sector_mask);
		end = start;
		while((end < nsectors) &&
		      (ubd_test_bit(end, (unsigned char *) &desc->sector_mask) == bit))
			end++;

		off = req->offset + req->offsets[bit] +
			start * req->sectorsize;
		len = (end - start) * req->sectorsize;
		if (desc->buffer != NULL)
			buf = &desc->buffer[start * req->sectorsize];

		switch (req_op(req->req)) {
		case REQ_OP_READ:
			n = 0;
			do {
				buf = &buf[n];
				len -= n;
				n = os_pread_file(req->fds[bit], buf, len, off);
				if (n < 0) {
					req->error = map_error(-n);
					return;
				}
			} while((n < len) && (n != 0));
			if (n < len) memset(&buf[n], 0, len - n);
			break;
		case REQ_OP_WRITE:
			n = os_pwrite_file(req->fds[bit], buf, len, off);
			if(n != len){
				req->error = map_error(-n);
				return;
			}
			break;
		case REQ_OP_DISCARD:
			n = os_falloc_punch(req->fds[bit], off, len);
			if (n) {
				req->error = map_error(-n);
				return;
			}
			break;
		case REQ_OP_WRITE_ZEROES:
			n = os_falloc_zeroes(req->fds[bit], off, len);
			if (n) {
				req->error = map_error(-n);
				return;
			}
			break;
		default:
			WARN_ON_ONCE(1);
			req->error = BLK_STS_NOTSUPP;
			return;
		}

		start = end;
	} while(start < nsectors);

	req->offset += len;
	req->error = update_bitmap(req, desc);
}

/* Changed in start_io_thread, which is serialized by being called only
 * from ubd_init, which is an initcall.
 */
int kernel_fd = -1;

/* Only changed by the io thread. XXX: currently unused. */
static int io_count;

int io_thread(void *arg)
{
	int n, count, written, res;

	os_fix_helper_signals();

	while(1){
		n = bulk_req_safe_read(
			kernel_fd,
			io_req_buffer,
			&io_remainder,
			&io_remainder_size,
			UBD_REQ_BUFFER_SIZE
		);
		if (n <= 0) {
			if (n == -EAGAIN)
				ubd_read_poll(-1);

			continue;
		}

		for (count = 0; count < n/sizeof(struct io_thread_req *); count++) {
			struct io_thread_req *req = (*io_req_buffer)[count];
			int i;

			io_count++;
			for (i = 0; !req->error && i < req->desc_cnt; i++)
				do_io(req, &(req->io_desc[i]));

		}

		written = 0;

		do {
			res = os_write_file(kernel_fd,
					    ((char *) io_req_buffer) + written,
					    n - written);
			if (res >= 0) {
				written += res;
			}
			if (written < n) {
				ubd_write_poll(-1);
			}
		} while (written < n);
	}

	return 0;
}<|MERGE_RESOLUTION|>--- conflicted
+++ resolved
@@ -106,11 +106,6 @@
 
 static DEFINE_MUTEX(ubd_lock);
 
-<<<<<<< HEAD
-static int ubd_open(struct gendisk *disk, blk_mode_t mode);
-static void ubd_release(struct gendisk *disk);
-=======
->>>>>>> 2d5404ca
 static int ubd_ioctl(struct block_device *bdev, blk_mode_t mode,
 		     unsigned int cmd, unsigned long arg);
 static int ubd_getgeo(struct block_device *bdev, struct hd_geometry *geo);
@@ -1136,40 +1131,6 @@
 
 device_initcall(ubd_driver_init);
 
-<<<<<<< HEAD
-static int ubd_open(struct gendisk *disk, blk_mode_t mode)
-{
-	struct ubd *ubd_dev = disk->private_data;
-	int err = 0;
-
-	mutex_lock(&ubd_mutex);
-	if(ubd_dev->count == 0){
-		err = ubd_open_dev(ubd_dev);
-		if(err){
-			printk(KERN_ERR "%s: Can't open \"%s\": errno = %d\n",
-			       disk->disk_name, ubd_dev->file, -err);
-			goto out;
-		}
-	}
-	ubd_dev->count++;
-	set_disk_ro(disk, !ubd_dev->openflags.w);
-out:
-	mutex_unlock(&ubd_mutex);
-	return err;
-}
-
-static void ubd_release(struct gendisk *disk)
-{
-	struct ubd *ubd_dev = disk->private_data;
-
-	mutex_lock(&ubd_mutex);
-	if(--ubd_dev->count == 0)
-		ubd_close_dev(ubd_dev);
-	mutex_unlock(&ubd_mutex);
-}
-
-=======
->>>>>>> 2d5404ca
 static void cowify_bitmap(__u64 io_offset, int length, unsigned long *cow_mask,
 			  __u64 *cow_offset, unsigned long *bitmap,
 			  __u64 bitmap_offset, unsigned long *bitmap_words,
