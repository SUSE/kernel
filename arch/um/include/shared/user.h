/* SPDX-License-Identifier: GPL-2.0 */
/* 
 * Copyright (C) 2000 - 2007 Jeff Dike (jdike@{addtoit,linux.intel}.com)
 */

#ifndef __USER_H__
#define __USER_H__

#include <generated/asm-offsets.h>

/*
 * The usual definition - copied here because the kernel provides its own,
 * fancier, type-safe, definition.  Using that one would require
 * copying too much infrastructure for my taste, so userspace files
 * get less checking than kernel files.
 */
#define ARRAY_SIZE(x) (sizeof(x) / sizeof((x)[0]))

/* This is to get size_t and NULL */
#ifndef __UM_HOST__
#include <linux/types.h>
#else
#include <stddef.h>
#include <sys/types.h>
#endif

extern void panic(const char *fmt, ...)
	__attribute__ ((format (printf, 1, 2)));

/* Requires preincluding include/linux/kern_levels.h */
#define UM_KERN_EMERG	KERN_EMERG
#define UM_KERN_ALERT	KERN_ALERT
#define UM_KERN_CRIT	KERN_CRIT
#define UM_KERN_ERR	KERN_ERR
#define UM_KERN_WARNING	KERN_WARNING
#define UM_KERN_NOTICE	KERN_NOTICE
#define UM_KERN_INFO	KERN_INFO
#define UM_KERN_DEBUG	KERN_DEBUG
#define UM_KERN_CONT	KERN_CONT

#ifdef UML_CONFIG_PRINTK
#define printk(...) _printk(__VA_ARGS__)
extern int _printk(const char *fmt, ...)
	__attribute__ ((format (printf, 1, 2)));
#else
static inline int printk(const char *fmt, ...)
{
	return 0;
}
#endif

extern int in_aton(char *str);
extern size_t strlcat(char *, const char *, size_t);
<<<<<<< HEAD
extern size_t sized_strscpy(char *, const char *, size_t);
#define strscpy(dst, src, size)	sized_strscpy(dst, src, size)
=======
extern size_t strscpy(char *, const char *, size_t);
>>>>>>> e8f5ca5a

/* Copied from linux/compiler-gcc.h since we can't include it directly */
#define barrier() __asm__ __volatile__("": : :"memory")

#endif<|MERGE_RESOLUTION|>--- conflicted
+++ resolved
@@ -51,12 +51,7 @@
 
 extern int in_aton(char *str);
 extern size_t strlcat(char *, const char *, size_t);
-<<<<<<< HEAD
-extern size_t sized_strscpy(char *, const char *, size_t);
-#define strscpy(dst, src, size)	sized_strscpy(dst, src, size)
-=======
 extern size_t strscpy(char *, const char *, size_t);
->>>>>>> e8f5ca5a
 
 /* Copied from linux/compiler-gcc.h since we can't include it directly */
 #define barrier() __asm__ __volatile__("": : :"memory")
