--- conflicted
+++ resolved
@@ -24,11 +24,7 @@
 extern struct cpu_task cpu_tasks[];
 
 struct signal_info {
-<<<<<<< HEAD
-	void (*handler)(int, struct uml_pt_regs *);
-=======
 	void (*handler)(int, union uml_pt_regs *);
->>>>>>> 525a1a51
 	int is_irq;
 };
 
