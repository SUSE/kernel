--- conflicted
+++ resolved
@@ -69,12 +69,8 @@
 
 vmlinux: $(ARCH_DIR)/main.o 
 
-<<<<<<< HEAD
 
 $(ARCH_DIR)/uml.lds.s : $(ARCH_DIR)/uml.lds.S scripts FORCE
-=======
-$(ARCH_DIR)/uml.lds.s : $(ARCH_DIR)/uml.lds.S scripts
->>>>>>> 48a6f198
 	$(call if_changed_dep,as_s_S)
 
 AFLAGS_uml.lds.o = -U$(SUBARCH) -DSTART=$$(($(TOP_ADDR) - $(SIZE))) \
