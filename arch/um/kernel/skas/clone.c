--- conflicted
+++ resolved
@@ -24,11 +24,7 @@
 void __attribute__ ((__section__ (".__syscall_stub")))
 stub_clone_handler(void)
 {
-<<<<<<< HEAD
-	struct stub_data *data = get_stub_page();
-=======
 	struct stub_data *data = get_stub_data();
->>>>>>> eb3cdb58
 	long err;
 
 	err = stub_syscall2(__NR_clone, CLONE_PARENT | CLONE_FILES | SIGCHLD,
