/*
* This file is subject to the terms and conditions of the GNU General Public
* License.  See the file "COPYING" in the main directory of this archive
* for more details.
*
* Copyright (C) 2012  MIPS Technologies, Inc.  All rights reserved.
* Authors: Sanjay Lal <sanjayl@kymasys.com>
*/

#ifndef __MIPS_KVM_HOST_H__
#define __MIPS_KVM_HOST_H__

#include <linux/mutex.h>
#include <linux/hrtimer.h>
#include <linux/interrupt.h>
#include <linux/types.h>
#include <linux/kvm.h>
#include <linux/kvm_types.h>
#include <linux/threads.h>
#include <linux/spinlock.h>

/* MIPS KVM register ids */
#define MIPS_CP0_32(_R, _S)					\
	(KVM_REG_MIPS_CP0 | KVM_REG_SIZE_U32 | (8 * (_R) + (_S)))

#define MIPS_CP0_64(_R, _S)					\
	(KVM_REG_MIPS_CP0 | KVM_REG_SIZE_U64 | (8 * (_R) + (_S)))

#define KVM_REG_MIPS_CP0_INDEX		MIPS_CP0_32(0, 0)
#define KVM_REG_MIPS_CP0_ENTRYLO0	MIPS_CP0_64(2, 0)
#define KVM_REG_MIPS_CP0_ENTRYLO1	MIPS_CP0_64(3, 0)
#define KVM_REG_MIPS_CP0_CONTEXT	MIPS_CP0_64(4, 0)
#define KVM_REG_MIPS_CP0_USERLOCAL	MIPS_CP0_64(4, 2)
#define KVM_REG_MIPS_CP0_PAGEMASK	MIPS_CP0_32(5, 0)
#define KVM_REG_MIPS_CP0_PAGEGRAIN	MIPS_CP0_32(5, 1)
#define KVM_REG_MIPS_CP0_WIRED		MIPS_CP0_32(6, 0)
#define KVM_REG_MIPS_CP0_HWRENA		MIPS_CP0_32(7, 0)
#define KVM_REG_MIPS_CP0_BADVADDR	MIPS_CP0_64(8, 0)
#define KVM_REG_MIPS_CP0_COUNT		MIPS_CP0_32(9, 0)
#define KVM_REG_MIPS_CP0_ENTRYHI	MIPS_CP0_64(10, 0)
#define KVM_REG_MIPS_CP0_COMPARE	MIPS_CP0_32(11, 0)
#define KVM_REG_MIPS_CP0_STATUS		MIPS_CP0_32(12, 0)
#define KVM_REG_MIPS_CP0_CAUSE		MIPS_CP0_32(13, 0)
#define KVM_REG_MIPS_CP0_EPC		MIPS_CP0_64(14, 0)
#define KVM_REG_MIPS_CP0_PRID		MIPS_CP0_32(15, 0)
#define KVM_REG_MIPS_CP0_EBASE		MIPS_CP0_64(15, 1)
#define KVM_REG_MIPS_CP0_CONFIG		MIPS_CP0_32(16, 0)
#define KVM_REG_MIPS_CP0_CONFIG1	MIPS_CP0_32(16, 1)
#define KVM_REG_MIPS_CP0_CONFIG2	MIPS_CP0_32(16, 2)
#define KVM_REG_MIPS_CP0_CONFIG3	MIPS_CP0_32(16, 3)
#define KVM_REG_MIPS_CP0_CONFIG4	MIPS_CP0_32(16, 4)
#define KVM_REG_MIPS_CP0_CONFIG5	MIPS_CP0_32(16, 5)
#define KVM_REG_MIPS_CP0_CONFIG7	MIPS_CP0_32(16, 7)
#define KVM_REG_MIPS_CP0_XCONTEXT	MIPS_CP0_64(20, 0)
#define KVM_REG_MIPS_CP0_ERROREPC	MIPS_CP0_64(30, 0)


#define KVM_MAX_VCPUS		1
#define KVM_USER_MEM_SLOTS	8
/* memory slots that does not exposed to userspace */
#define KVM_PRIVATE_MEM_SLOTS 	0

#define KVM_COALESCED_MMIO_PAGE_OFFSET 1



/* Special address that contains the comm page, used for reducing # of traps */
#define KVM_GUEST_COMMPAGE_ADDR		0x0

#define KVM_GUEST_KERNEL_MODE(vcpu)	((kvm_read_c0_guest_status(vcpu->arch.cop0) & (ST0_EXL | ST0_ERL)) || \
					((kvm_read_c0_guest_status(vcpu->arch.cop0) & KSU_USER) == 0))

#define KVM_GUEST_KUSEG			0x00000000UL
#define KVM_GUEST_KSEG0			0x40000000UL
#define KVM_GUEST_KSEG23		0x60000000UL
#define KVM_GUEST_KSEGX(a)		((_ACAST32_(a)) & 0x60000000)
#define KVM_GUEST_CPHYSADDR(a)		((_ACAST32_(a)) & 0x1fffffff)

#define KVM_GUEST_CKSEG0ADDR(a)		(KVM_GUEST_CPHYSADDR(a) | KVM_GUEST_KSEG0)
#define KVM_GUEST_CKSEG1ADDR(a)		(KVM_GUEST_CPHYSADDR(a) | KVM_GUEST_KSEG1)
#define KVM_GUEST_CKSEG23ADDR(a)	(KVM_GUEST_CPHYSADDR(a) | KVM_GUEST_KSEG23)

/*
 * Map an address to a certain kernel segment
 */
#define KVM_GUEST_KSEG0ADDR(a)		(KVM_GUEST_CPHYSADDR(a) | KVM_GUEST_KSEG0)
#define KVM_GUEST_KSEG1ADDR(a)		(KVM_GUEST_CPHYSADDR(a) | KVM_GUEST_KSEG1)
#define KVM_GUEST_KSEG23ADDR(a)		(KVM_GUEST_CPHYSADDR(a) | KVM_GUEST_KSEG23)

#define KVM_INVALID_PAGE		0xdeadbeef
#define KVM_INVALID_INST		0xdeadbeef
#define KVM_INVALID_ADDR		0xdeadbeef

#define KVM_MALTA_GUEST_RTC_ADDR	0xb8000070UL

#define GUEST_TICKS_PER_JIFFY		(40000000/HZ)
#define MS_TO_NS(x)			(x * 1E6L)

#define CAUSEB_DC			27
#define CAUSEF_DC			(_ULCAST_(1) << 27)

extern atomic_t kvm_mips_instance;
extern pfn_t(*kvm_mips_gfn_to_pfn) (struct kvm *kvm, gfn_t gfn);
extern void (*kvm_mips_release_pfn_clean) (pfn_t pfn);
extern bool(*kvm_mips_is_error_pfn) (pfn_t pfn);

struct kvm_vm_stat {
	u32 remote_tlb_flush;
};

struct kvm_vcpu_stat {
	u32 wait_exits;
	u32 cache_exits;
	u32 signal_exits;
	u32 int_exits;
	u32 cop_unusable_exits;
	u32 tlbmod_exits;
	u32 tlbmiss_ld_exits;
	u32 tlbmiss_st_exits;
	u32 addrerr_st_exits;
	u32 addrerr_ld_exits;
	u32 syscall_exits;
	u32 resvd_inst_exits;
	u32 break_inst_exits;
	u32 trap_inst_exits;
	u32 msa_fpe_exits;
	u32 fpe_exits;
	u32 msa_disabled_exits;
	u32 flush_dcache_exits;
	u32 halt_successful_poll;
	u32 halt_wakeup;
};

enum kvm_mips_exit_types {
	WAIT_EXITS,
	CACHE_EXITS,
	SIGNAL_EXITS,
	INT_EXITS,
	COP_UNUSABLE_EXITS,
	TLBMOD_EXITS,
	TLBMISS_LD_EXITS,
	TLBMISS_ST_EXITS,
	ADDRERR_ST_EXITS,
	ADDRERR_LD_EXITS,
	SYSCALL_EXITS,
	RESVD_INST_EXITS,
	BREAK_INST_EXITS,
	TRAP_INST_EXITS,
	MSA_FPE_EXITS,
	FPE_EXITS,
	MSA_DISABLED_EXITS,
	FLUSH_DCACHE_EXITS,
	MAX_KVM_MIPS_EXIT_TYPES
};

struct kvm_arch_memory_slot {
};

struct kvm_arch {
	/* Guest GVA->HPA page table */
	unsigned long *guest_pmap;
	unsigned long guest_pmap_npages;

	/* Wired host TLB used for the commpage */
	int commpage_tlb;
};

#define N_MIPS_COPROC_REGS	32
#define N_MIPS_COPROC_SEL	8

struct mips_coproc {
	unsigned long reg[N_MIPS_COPROC_REGS][N_MIPS_COPROC_SEL];
#ifdef CONFIG_KVM_MIPS_DEBUG_COP0_COUNTERS
	unsigned long stat[N_MIPS_COPROC_REGS][N_MIPS_COPROC_SEL];
#endif
};

/*
 * Coprocessor 0 register names
 */
#define MIPS_CP0_TLB_INDEX	0
#define MIPS_CP0_TLB_RANDOM	1
#define MIPS_CP0_TLB_LOW	2
#define MIPS_CP0_TLB_LO0	2
#define MIPS_CP0_TLB_LO1	3
#define MIPS_CP0_TLB_CONTEXT	4
#define MIPS_CP0_TLB_PG_MASK	5
#define MIPS_CP0_TLB_WIRED	6
#define MIPS_CP0_HWRENA		7
#define MIPS_CP0_BAD_VADDR	8
#define MIPS_CP0_COUNT		9
#define MIPS_CP0_TLB_HI		10
#define MIPS_CP0_COMPARE	11
#define MIPS_CP0_STATUS		12
#define MIPS_CP0_CAUSE		13
#define MIPS_CP0_EXC_PC		14
#define MIPS_CP0_PRID		15
#define MIPS_CP0_CONFIG		16
#define MIPS_CP0_LLADDR		17
#define MIPS_CP0_WATCH_LO	18
#define MIPS_CP0_WATCH_HI	19
#define MIPS_CP0_TLB_XCONTEXT	20
#define MIPS_CP0_ECC		26
#define MIPS_CP0_CACHE_ERR	27
#define MIPS_CP0_TAG_LO		28
#define MIPS_CP0_TAG_HI		29
#define MIPS_CP0_ERROR_PC	30
#define MIPS_CP0_DEBUG		23
#define MIPS_CP0_DEPC		24
#define MIPS_CP0_PERFCNT	25
#define MIPS_CP0_ERRCTL		26
#define MIPS_CP0_DATA_LO	28
#define MIPS_CP0_DATA_HI	29
#define MIPS_CP0_DESAVE		31

#define MIPS_CP0_CONFIG_SEL	0
#define MIPS_CP0_CONFIG1_SEL	1
#define MIPS_CP0_CONFIG2_SEL	2
#define MIPS_CP0_CONFIG3_SEL	3
#define MIPS_CP0_CONFIG4_SEL	4
#define MIPS_CP0_CONFIG5_SEL	5

/* Config0 register bits */
#define CP0C0_M			31
#define CP0C0_K23		28
#define CP0C0_KU		25
#define CP0C0_MDU		20
#define CP0C0_MM		17
#define CP0C0_BM		16
#define CP0C0_BE		15
#define CP0C0_AT		13
#define CP0C0_AR		10
#define CP0C0_MT		7
#define CP0C0_VI		3
#define CP0C0_K0		0

/* Config1 register bits */
#define CP0C1_M			31
#define CP0C1_MMU		25
#define CP0C1_IS		22
#define CP0C1_IL		19
#define CP0C1_IA		16
#define CP0C1_DS		13
#define CP0C1_DL		10
#define CP0C1_DA		7
#define CP0C1_C2		6
#define CP0C1_MD		5
#define CP0C1_PC		4
#define CP0C1_WR		3
#define CP0C1_CA		2
#define CP0C1_EP		1
#define CP0C1_FP		0

/* Config2 Register bits */
#define CP0C2_M			31
#define CP0C2_TU		28
#define CP0C2_TS		24
#define CP0C2_TL		20
#define CP0C2_TA		16
#define CP0C2_SU		12
#define CP0C2_SS		8
#define CP0C2_SL		4
#define CP0C2_SA		0

/* Config3 Register bits */
#define CP0C3_M			31
#define CP0C3_ISA_ON_EXC	16
#define CP0C3_ULRI		13
#define CP0C3_DSPP		10
#define CP0C3_LPA		7
#define CP0C3_VEIC		6
#define CP0C3_VInt		5
#define CP0C3_SP		4
#define CP0C3_MT		2
#define CP0C3_SM		1
#define CP0C3_TL		0

/* MMU types, the first four entries have the same layout as the
   CP0C0_MT field.  */
enum mips_mmu_types {
	MMU_TYPE_NONE,
	MMU_TYPE_R4000,
	MMU_TYPE_RESERVED,
	MMU_TYPE_FMT,
	MMU_TYPE_R3000,
	MMU_TYPE_R6000,
	MMU_TYPE_R8000
};

/*
 * Trap codes
 */
#define T_INT			0	/* Interrupt pending */
#define T_TLB_MOD		1	/* TLB modified fault */
#define T_TLB_LD_MISS		2	/* TLB miss on load or ifetch */
#define T_TLB_ST_MISS		3	/* TLB miss on a store */
#define T_ADDR_ERR_LD		4	/* Address error on a load or ifetch */
#define T_ADDR_ERR_ST		5	/* Address error on a store */
#define T_BUS_ERR_IFETCH	6	/* Bus error on an ifetch */
#define T_BUS_ERR_LD_ST		7	/* Bus error on a load or store */
#define T_SYSCALL		8	/* System call */
#define T_BREAK			9	/* Breakpoint */
#define T_RES_INST		10	/* Reserved instruction exception */
#define T_COP_UNUSABLE		11	/* Coprocessor unusable */
#define T_OVFLOW		12	/* Arithmetic overflow */

/*
 * Trap definitions added for r4000 port.
 */
#define T_TRAP			13	/* Trap instruction */
#define T_VCEI			14	/* Virtual coherency exception */
#define T_MSAFPE		14	/* MSA floating point exception */
#define T_FPE			15	/* Floating point exception */
#define T_MSADIS		21	/* MSA disabled exception */
#define T_WATCH			23	/* Watch address reference */
#define T_VCED			31	/* Virtual coherency data */

/* Resume Flags */
#define RESUME_FLAG_DR		(1<<0)	/* Reload guest nonvolatile state? */
#define RESUME_FLAG_HOST	(1<<1)	/* Resume host? */

#define RESUME_GUEST		0
#define RESUME_GUEST_DR		RESUME_FLAG_DR
#define RESUME_HOST		RESUME_FLAG_HOST

enum emulation_result {
	EMULATE_DONE,		/* no further processing */
	EMULATE_DO_MMIO,	/* kvm_run filled with MMIO request */
	EMULATE_FAIL,		/* can't emulate this instruction */
	EMULATE_WAIT,		/* WAIT instruction */
	EMULATE_PRIV_FAIL,
};

#define MIPS3_PG_G	0x00000001 /* Global; ignore ASID if in lo0 & lo1 */
#define MIPS3_PG_V	0x00000002 /* Valid */
#define MIPS3_PG_NV	0x00000000
#define MIPS3_PG_D	0x00000004 /* Dirty */

#define mips3_paddr_to_tlbpfn(x) \
	(((unsigned long)(x) >> MIPS3_PG_SHIFT) & MIPS3_PG_FRAME)
#define mips3_tlbpfn_to_paddr(x) \
	((unsigned long)((x) & MIPS3_PG_FRAME) << MIPS3_PG_SHIFT)

#define MIPS3_PG_SHIFT		6
#define MIPS3_PG_FRAME		0x3fffffc0

#define VPN2_MASK		0xffffe000
#define TLB_IS_GLOBAL(x)	(((x).tlb_lo0 & MIPS3_PG_G) &&		\
				 ((x).tlb_lo1 & MIPS3_PG_G))
#define TLB_VPN2(x)		((x).tlb_hi & VPN2_MASK)
#define TLB_ASID(x)		((x).tlb_hi & ASID_MASK)
#define TLB_IS_VALID(x, va)	(((va) & (1 << PAGE_SHIFT))		\
				 ? ((x).tlb_lo1 & MIPS3_PG_V)		\
				 : ((x).tlb_lo0 & MIPS3_PG_V))
#define TLB_HI_VPN2_HIT(x, y)	((TLB_VPN2(x) & ~(x).tlb_mask) ==	\
				 ((y) & VPN2_MASK & ~(x).tlb_mask))
#define TLB_HI_ASID_HIT(x, y)	(TLB_IS_GLOBAL(x) ||			\
				 TLB_ASID(x) == ((y) & ASID_MASK))

struct kvm_mips_tlb {
	long tlb_mask;
	long tlb_hi;
	long tlb_lo0;
	long tlb_lo1;
};

#define KVM_MIPS_FPU_FPU	0x1
#define KVM_MIPS_FPU_MSA	0x2

#define KVM_MIPS_GUEST_TLB_SIZE	64
struct kvm_vcpu_arch {
	void *host_ebase, *guest_ebase;
	unsigned long host_stack;
	unsigned long host_gp;

	/* Host CP0 registers used when handling exits from guest */
	unsigned long host_cp0_badvaddr;
	unsigned long host_cp0_cause;
	unsigned long host_cp0_epc;
	unsigned long host_cp0_entryhi;
	uint32_t guest_inst;

	/* GPRS */
	unsigned long gprs[32];
	unsigned long hi;
	unsigned long lo;
	unsigned long pc;

	/* FPU State */
	struct mips_fpu_struct fpu;
	/* Which FPU state is loaded (KVM_MIPS_FPU_*) */
	unsigned int fpu_inuse;

	/* COP0 State */
	struct mips_coproc *cop0;

	/* Host KSEG0 address of the EI/DI offset */
	void *kseg0_commpage;

	u32 io_gpr;		/* GPR used as IO source/target */

	struct hrtimer comparecount_timer;
	/* Count timer control KVM register */
	uint32_t count_ctl;
	/* Count bias from the raw time */
	uint32_t count_bias;
	/* Frequency of timer in Hz */
	uint32_t count_hz;
	/* Dynamic nanosecond bias (multiple of count_period) to avoid overflow */
	s64 count_dyn_bias;
	/* Resume time */
	ktime_t count_resume;
	/* Period of timer tick in ns */
	u64 count_period;

	/* Bitmask of exceptions that are pending */
	unsigned long pending_exceptions;

	/* Bitmask of pending exceptions to be cleared */
	unsigned long pending_exceptions_clr;

	unsigned long pending_load_cause;

	/* Save/Restore the entryhi register when are are preempted/scheduled back in */
	unsigned long preempt_entryhi;

	/* S/W Based TLB for guest */
	struct kvm_mips_tlb guest_tlb[KVM_MIPS_GUEST_TLB_SIZE];

	/* Cached guest kernel/user ASIDs */
	uint32_t guest_user_asid[NR_CPUS];
	uint32_t guest_kernel_asid[NR_CPUS];
	struct mm_struct guest_kernel_mm, guest_user_mm;

	int last_sched_cpu;

	/* WAIT executed */
	int wait;

	u8 fpu_enabled;
	u8 msa_enabled;
};


#define kvm_read_c0_guest_index(cop0)		(cop0->reg[MIPS_CP0_TLB_INDEX][0])
#define kvm_write_c0_guest_index(cop0, val)	(cop0->reg[MIPS_CP0_TLB_INDEX][0] = val)
#define kvm_read_c0_guest_entrylo0(cop0)	(cop0->reg[MIPS_CP0_TLB_LO0][0])
#define kvm_read_c0_guest_entrylo1(cop0)	(cop0->reg[MIPS_CP0_TLB_LO1][0])
#define kvm_read_c0_guest_context(cop0)		(cop0->reg[MIPS_CP0_TLB_CONTEXT][0])
#define kvm_write_c0_guest_context(cop0, val)	(cop0->reg[MIPS_CP0_TLB_CONTEXT][0] = (val))
#define kvm_read_c0_guest_userlocal(cop0)	(cop0->reg[MIPS_CP0_TLB_CONTEXT][2])
#define kvm_write_c0_guest_userlocal(cop0, val)	(cop0->reg[MIPS_CP0_TLB_CONTEXT][2] = (val))
#define kvm_read_c0_guest_pagemask(cop0)	(cop0->reg[MIPS_CP0_TLB_PG_MASK][0])
#define kvm_write_c0_guest_pagemask(cop0, val)	(cop0->reg[MIPS_CP0_TLB_PG_MASK][0] = (val))
#define kvm_read_c0_guest_wired(cop0)		(cop0->reg[MIPS_CP0_TLB_WIRED][0])
#define kvm_write_c0_guest_wired(cop0, val)	(cop0->reg[MIPS_CP0_TLB_WIRED][0] = (val))
#define kvm_read_c0_guest_hwrena(cop0)		(cop0->reg[MIPS_CP0_HWRENA][0])
#define kvm_write_c0_guest_hwrena(cop0, val)	(cop0->reg[MIPS_CP0_HWRENA][0] = (val))
#define kvm_read_c0_guest_badvaddr(cop0)	(cop0->reg[MIPS_CP0_BAD_VADDR][0])
#define kvm_write_c0_guest_badvaddr(cop0, val)	(cop0->reg[MIPS_CP0_BAD_VADDR][0] = (val))
#define kvm_read_c0_guest_count(cop0)		(cop0->reg[MIPS_CP0_COUNT][0])
#define kvm_write_c0_guest_count(cop0, val)	(cop0->reg[MIPS_CP0_COUNT][0] = (val))
#define kvm_read_c0_guest_entryhi(cop0)		(cop0->reg[MIPS_CP0_TLB_HI][0])
#define kvm_write_c0_guest_entryhi(cop0, val)	(cop0->reg[MIPS_CP0_TLB_HI][0] = (val))
#define kvm_read_c0_guest_compare(cop0)		(cop0->reg[MIPS_CP0_COMPARE][0])
#define kvm_write_c0_guest_compare(cop0, val)	(cop0->reg[MIPS_CP0_COMPARE][0] = (val))
#define kvm_read_c0_guest_status(cop0)		(cop0->reg[MIPS_CP0_STATUS][0])
#define kvm_write_c0_guest_status(cop0, val)	(cop0->reg[MIPS_CP0_STATUS][0] = (val))
#define kvm_read_c0_guest_intctl(cop0)		(cop0->reg[MIPS_CP0_STATUS][1])
#define kvm_write_c0_guest_intctl(cop0, val)	(cop0->reg[MIPS_CP0_STATUS][1] = (val))
#define kvm_read_c0_guest_cause(cop0)		(cop0->reg[MIPS_CP0_CAUSE][0])
#define kvm_write_c0_guest_cause(cop0, val)	(cop0->reg[MIPS_CP0_CAUSE][0] = (val))
#define kvm_read_c0_guest_epc(cop0)		(cop0->reg[MIPS_CP0_EXC_PC][0])
#define kvm_write_c0_guest_epc(cop0, val)	(cop0->reg[MIPS_CP0_EXC_PC][0] = (val))
#define kvm_read_c0_guest_prid(cop0)		(cop0->reg[MIPS_CP0_PRID][0])
#define kvm_write_c0_guest_prid(cop0, val)	(cop0->reg[MIPS_CP0_PRID][0] = (val))
#define kvm_read_c0_guest_ebase(cop0)		(cop0->reg[MIPS_CP0_PRID][1])
#define kvm_write_c0_guest_ebase(cop0, val)	(cop0->reg[MIPS_CP0_PRID][1] = (val))
#define kvm_read_c0_guest_config(cop0)		(cop0->reg[MIPS_CP0_CONFIG][0])
#define kvm_read_c0_guest_config1(cop0)		(cop0->reg[MIPS_CP0_CONFIG][1])
#define kvm_read_c0_guest_config2(cop0)		(cop0->reg[MIPS_CP0_CONFIG][2])
#define kvm_read_c0_guest_config3(cop0)		(cop0->reg[MIPS_CP0_CONFIG][3])
#define kvm_read_c0_guest_config4(cop0)		(cop0->reg[MIPS_CP0_CONFIG][4])
#define kvm_read_c0_guest_config5(cop0)		(cop0->reg[MIPS_CP0_CONFIG][5])
#define kvm_read_c0_guest_config7(cop0)		(cop0->reg[MIPS_CP0_CONFIG][7])
#define kvm_write_c0_guest_config(cop0, val)	(cop0->reg[MIPS_CP0_CONFIG][0] = (val))
#define kvm_write_c0_guest_config1(cop0, val)	(cop0->reg[MIPS_CP0_CONFIG][1] = (val))
#define kvm_write_c0_guest_config2(cop0, val)	(cop0->reg[MIPS_CP0_CONFIG][2] = (val))
#define kvm_write_c0_guest_config3(cop0, val)	(cop0->reg[MIPS_CP0_CONFIG][3] = (val))
#define kvm_write_c0_guest_config4(cop0, val)	(cop0->reg[MIPS_CP0_CONFIG][4] = (val))
#define kvm_write_c0_guest_config5(cop0, val)	(cop0->reg[MIPS_CP0_CONFIG][5] = (val))
#define kvm_write_c0_guest_config7(cop0, val)	(cop0->reg[MIPS_CP0_CONFIG][7] = (val))
#define kvm_read_c0_guest_errorepc(cop0)	(cop0->reg[MIPS_CP0_ERROR_PC][0])
#define kvm_write_c0_guest_errorepc(cop0, val)	(cop0->reg[MIPS_CP0_ERROR_PC][0] = (val))

/*
 * Some of the guest registers may be modified asynchronously (e.g. from a
 * hrtimer callback in hard irq context) and therefore need stronger atomicity
 * guarantees than other registers.
 */

static inline void _kvm_atomic_set_c0_guest_reg(unsigned long *reg,
						unsigned long val)
{
	unsigned long temp;
	do {
		__asm__ __volatile__(
		"	.set	mips3				\n"
		"	" __LL "%0, %1				\n"
		"	or	%0, %2				\n"
		"	" __SC	"%0, %1				\n"
		"	.set	mips0				\n"
		: "=&r" (temp), "+m" (*reg)
		: "r" (val));
	} while (unlikely(!temp));
}

static inline void _kvm_atomic_clear_c0_guest_reg(unsigned long *reg,
						  unsigned long val)
{
	unsigned long temp;
	do {
		__asm__ __volatile__(
		"	.set	mips3				\n"
		"	" __LL "%0, %1				\n"
		"	and	%0, %2				\n"
		"	" __SC	"%0, %1				\n"
		"	.set	mips0				\n"
		: "=&r" (temp), "+m" (*reg)
		: "r" (~val));
	} while (unlikely(!temp));
}

static inline void _kvm_atomic_change_c0_guest_reg(unsigned long *reg,
						   unsigned long change,
						   unsigned long val)
{
	unsigned long temp;
	do {
		__asm__ __volatile__(
		"	.set	mips3				\n"
		"	" __LL "%0, %1				\n"
		"	and	%0, %2				\n"
		"	or	%0, %3				\n"
		"	" __SC	"%0, %1				\n"
		"	.set	mips0				\n"
		: "=&r" (temp), "+m" (*reg)
		: "r" (~change), "r" (val & change));
	} while (unlikely(!temp));
}

#define kvm_set_c0_guest_status(cop0, val)	(cop0->reg[MIPS_CP0_STATUS][0] |= (val))
#define kvm_clear_c0_guest_status(cop0, val)	(cop0->reg[MIPS_CP0_STATUS][0] &= ~(val))

/* Cause can be modified asynchronously from hardirq hrtimer callback */
#define kvm_set_c0_guest_cause(cop0, val)				\
	_kvm_atomic_set_c0_guest_reg(&cop0->reg[MIPS_CP0_CAUSE][0], val)
#define kvm_clear_c0_guest_cause(cop0, val)				\
	_kvm_atomic_clear_c0_guest_reg(&cop0->reg[MIPS_CP0_CAUSE][0], val)
#define kvm_change_c0_guest_cause(cop0, change, val)			\
	_kvm_atomic_change_c0_guest_reg(&cop0->reg[MIPS_CP0_CAUSE][0],	\
					change, val)

#define kvm_set_c0_guest_ebase(cop0, val)	(cop0->reg[MIPS_CP0_PRID][1] |= (val))
#define kvm_clear_c0_guest_ebase(cop0, val)	(cop0->reg[MIPS_CP0_PRID][1] &= ~(val))
#define kvm_change_c0_guest_ebase(cop0, change, val)			\
{									\
	kvm_clear_c0_guest_ebase(cop0, change);				\
	kvm_set_c0_guest_ebase(cop0, ((val) & (change)));		\
}

/* Helpers */

static inline bool kvm_mips_guest_can_have_fpu(struct kvm_vcpu_arch *vcpu)
{
	return (!__builtin_constant_p(cpu_has_fpu) || cpu_has_fpu) &&
		vcpu->fpu_enabled;
}

static inline bool kvm_mips_guest_has_fpu(struct kvm_vcpu_arch *vcpu)
{
	return kvm_mips_guest_can_have_fpu(vcpu) &&
		kvm_read_c0_guest_config1(vcpu->cop0) & MIPS_CONF1_FP;
}

static inline bool kvm_mips_guest_can_have_msa(struct kvm_vcpu_arch *vcpu)
{
	return (!__builtin_constant_p(cpu_has_msa) || cpu_has_msa) &&
		vcpu->msa_enabled;
}

static inline bool kvm_mips_guest_has_msa(struct kvm_vcpu_arch *vcpu)
{
	return kvm_mips_guest_can_have_msa(vcpu) &&
		kvm_read_c0_guest_config3(vcpu->cop0) & MIPS_CONF3_MSA;
}

struct kvm_mips_callbacks {
	int (*handle_cop_unusable)(struct kvm_vcpu *vcpu);
	int (*handle_tlb_mod)(struct kvm_vcpu *vcpu);
	int (*handle_tlb_ld_miss)(struct kvm_vcpu *vcpu);
	int (*handle_tlb_st_miss)(struct kvm_vcpu *vcpu);
	int (*handle_addr_err_st)(struct kvm_vcpu *vcpu);
	int (*handle_addr_err_ld)(struct kvm_vcpu *vcpu);
	int (*handle_syscall)(struct kvm_vcpu *vcpu);
	int (*handle_res_inst)(struct kvm_vcpu *vcpu);
	int (*handle_break)(struct kvm_vcpu *vcpu);
<<<<<<< HEAD
=======
	int (*handle_trap)(struct kvm_vcpu *vcpu);
	int (*handle_msa_fpe)(struct kvm_vcpu *vcpu);
	int (*handle_fpe)(struct kvm_vcpu *vcpu);
>>>>>>> 53b729de
	int (*handle_msa_disabled)(struct kvm_vcpu *vcpu);
	int (*vm_init)(struct kvm *kvm);
	int (*vcpu_init)(struct kvm_vcpu *vcpu);
	int (*vcpu_setup)(struct kvm_vcpu *vcpu);
	gpa_t (*gva_to_gpa)(gva_t gva);
	void (*queue_timer_int)(struct kvm_vcpu *vcpu);
	void (*dequeue_timer_int)(struct kvm_vcpu *vcpu);
	void (*queue_io_int)(struct kvm_vcpu *vcpu,
			     struct kvm_mips_interrupt *irq);
	void (*dequeue_io_int)(struct kvm_vcpu *vcpu,
			       struct kvm_mips_interrupt *irq);
	int (*irq_deliver)(struct kvm_vcpu *vcpu, unsigned int priority,
			   uint32_t cause);
	int (*irq_clear)(struct kvm_vcpu *vcpu, unsigned int priority,
			 uint32_t cause);
	int (*get_one_reg)(struct kvm_vcpu *vcpu,
			   const struct kvm_one_reg *reg, s64 *v);
	int (*set_one_reg)(struct kvm_vcpu *vcpu,
			   const struct kvm_one_reg *reg, s64 v);
	int (*vcpu_get_regs)(struct kvm_vcpu *vcpu);
	int (*vcpu_set_regs)(struct kvm_vcpu *vcpu);
};
extern struct kvm_mips_callbacks *kvm_mips_callbacks;
int kvm_mips_emulation_init(struct kvm_mips_callbacks **install_callbacks);

/* Debug: dump vcpu state */
int kvm_arch_vcpu_dump_regs(struct kvm_vcpu *vcpu);

/* Trampoline ASM routine to start running in "Guest" context */
extern int __kvm_mips_vcpu_run(struct kvm_run *run, struct kvm_vcpu *vcpu);

/* FPU/MSA context management */
void __kvm_save_fpu(struct kvm_vcpu_arch *vcpu);
void __kvm_restore_fpu(struct kvm_vcpu_arch *vcpu);
void __kvm_restore_fcsr(struct kvm_vcpu_arch *vcpu);
void __kvm_save_msa(struct kvm_vcpu_arch *vcpu);
void __kvm_restore_msa(struct kvm_vcpu_arch *vcpu);
void __kvm_restore_msa_upper(struct kvm_vcpu_arch *vcpu);
void __kvm_restore_msacsr(struct kvm_vcpu_arch *vcpu);
void kvm_own_fpu(struct kvm_vcpu *vcpu);
void kvm_own_msa(struct kvm_vcpu *vcpu);
void kvm_drop_fpu(struct kvm_vcpu *vcpu);
void kvm_lose_fpu(struct kvm_vcpu *vcpu);

/* TLB handling */
uint32_t kvm_get_kernel_asid(struct kvm_vcpu *vcpu);

uint32_t kvm_get_user_asid(struct kvm_vcpu *vcpu);

uint32_t kvm_get_commpage_asid (struct kvm_vcpu *vcpu);

extern int kvm_mips_handle_kseg0_tlb_fault(unsigned long badbaddr,
					   struct kvm_vcpu *vcpu);

extern int kvm_mips_handle_commpage_tlb_fault(unsigned long badvaddr,
					      struct kvm_vcpu *vcpu);

extern int kvm_mips_handle_mapped_seg_tlb_fault(struct kvm_vcpu *vcpu,
						struct kvm_mips_tlb *tlb,
						unsigned long *hpa0,
						unsigned long *hpa1);

extern enum emulation_result kvm_mips_handle_tlbmiss(unsigned long cause,
						     uint32_t *opc,
						     struct kvm_run *run,
						     struct kvm_vcpu *vcpu);

extern enum emulation_result kvm_mips_handle_tlbmod(unsigned long cause,
						    uint32_t *opc,
						    struct kvm_run *run,
						    struct kvm_vcpu *vcpu);

extern void kvm_mips_dump_host_tlbs(void);
extern void kvm_mips_dump_guest_tlbs(struct kvm_vcpu *vcpu);
extern void kvm_mips_flush_host_tlb(int skip_kseg0);
extern int kvm_mips_host_tlb_inv(struct kvm_vcpu *vcpu, unsigned long entryhi);
extern int kvm_mips_host_tlb_inv_index(struct kvm_vcpu *vcpu, int index);

extern int kvm_mips_guest_tlb_lookup(struct kvm_vcpu *vcpu,
				     unsigned long entryhi);
extern int kvm_mips_host_tlb_lookup(struct kvm_vcpu *vcpu, unsigned long vaddr);
extern unsigned long kvm_mips_translate_guest_kseg0_to_hpa(struct kvm_vcpu *vcpu,
						   unsigned long gva);
extern void kvm_get_new_mmu_context(struct mm_struct *mm, unsigned long cpu,
				    struct kvm_vcpu *vcpu);
extern void kvm_local_flush_tlb_all(void);
extern void kvm_mips_alloc_new_mmu_context(struct kvm_vcpu *vcpu);
extern void kvm_mips_vcpu_load(struct kvm_vcpu *vcpu, int cpu);
extern void kvm_mips_vcpu_put(struct kvm_vcpu *vcpu);

/* Emulation */
uint32_t kvm_get_inst(uint32_t *opc, struct kvm_vcpu *vcpu);
enum emulation_result update_pc(struct kvm_vcpu *vcpu, uint32_t cause);

extern enum emulation_result kvm_mips_emulate_inst(unsigned long cause,
						   uint32_t *opc,
						   struct kvm_run *run,
						   struct kvm_vcpu *vcpu);

extern enum emulation_result kvm_mips_emulate_syscall(unsigned long cause,
						      uint32_t *opc,
						      struct kvm_run *run,
						      struct kvm_vcpu *vcpu);

extern enum emulation_result kvm_mips_emulate_tlbmiss_ld(unsigned long cause,
							 uint32_t *opc,
							 struct kvm_run *run,
							 struct kvm_vcpu *vcpu);

extern enum emulation_result kvm_mips_emulate_tlbinv_ld(unsigned long cause,
							uint32_t *opc,
							struct kvm_run *run,
							struct kvm_vcpu *vcpu);

extern enum emulation_result kvm_mips_emulate_tlbmiss_st(unsigned long cause,
							 uint32_t *opc,
							 struct kvm_run *run,
							 struct kvm_vcpu *vcpu);

extern enum emulation_result kvm_mips_emulate_tlbinv_st(unsigned long cause,
							uint32_t *opc,
							struct kvm_run *run,
							struct kvm_vcpu *vcpu);

extern enum emulation_result kvm_mips_emulate_tlbmod(unsigned long cause,
						     uint32_t *opc,
						     struct kvm_run *run,
						     struct kvm_vcpu *vcpu);

extern enum emulation_result kvm_mips_emulate_fpu_exc(unsigned long cause,
						      uint32_t *opc,
						      struct kvm_run *run,
						      struct kvm_vcpu *vcpu);

extern enum emulation_result kvm_mips_handle_ri(unsigned long cause,
						uint32_t *opc,
						struct kvm_run *run,
						struct kvm_vcpu *vcpu);

extern enum emulation_result kvm_mips_emulate_ri_exc(unsigned long cause,
						     uint32_t *opc,
						     struct kvm_run *run,
						     struct kvm_vcpu *vcpu);

extern enum emulation_result kvm_mips_emulate_bp_exc(unsigned long cause,
						     uint32_t *opc,
						     struct kvm_run *run,
						     struct kvm_vcpu *vcpu);

extern enum emulation_result kvm_mips_emulate_trap_exc(unsigned long cause,
						       uint32_t *opc,
						       struct kvm_run *run,
						       struct kvm_vcpu *vcpu);

extern enum emulation_result kvm_mips_emulate_msafpe_exc(unsigned long cause,
							 uint32_t *opc,
							 struct kvm_run *run,
							 struct kvm_vcpu *vcpu);

extern enum emulation_result kvm_mips_emulate_fpe_exc(unsigned long cause,
						      uint32_t *opc,
						      struct kvm_run *run,
						      struct kvm_vcpu *vcpu);

extern enum emulation_result kvm_mips_emulate_msadis_exc(unsigned long cause,
							 uint32_t *opc,
							 struct kvm_run *run,
							 struct kvm_vcpu *vcpu);

extern enum emulation_result kvm_mips_complete_mmio_load(struct kvm_vcpu *vcpu,
							 struct kvm_run *run);

uint32_t kvm_mips_read_count(struct kvm_vcpu *vcpu);
void kvm_mips_write_count(struct kvm_vcpu *vcpu, uint32_t count);
void kvm_mips_write_compare(struct kvm_vcpu *vcpu, uint32_t compare);
void kvm_mips_init_count(struct kvm_vcpu *vcpu);
int kvm_mips_set_count_ctl(struct kvm_vcpu *vcpu, s64 count_ctl);
int kvm_mips_set_count_resume(struct kvm_vcpu *vcpu, s64 count_resume);
int kvm_mips_set_count_hz(struct kvm_vcpu *vcpu, s64 count_hz);
void kvm_mips_count_enable_cause(struct kvm_vcpu *vcpu);
void kvm_mips_count_disable_cause(struct kvm_vcpu *vcpu);
enum hrtimer_restart kvm_mips_count_timeout(struct kvm_vcpu *vcpu);

enum emulation_result kvm_mips_check_privilege(unsigned long cause,
					       uint32_t *opc,
					       struct kvm_run *run,
					       struct kvm_vcpu *vcpu);

enum emulation_result kvm_mips_emulate_cache(uint32_t inst,
					     uint32_t *opc,
					     uint32_t cause,
					     struct kvm_run *run,
					     struct kvm_vcpu *vcpu);
enum emulation_result kvm_mips_emulate_CP0(uint32_t inst,
					   uint32_t *opc,
					   uint32_t cause,
					   struct kvm_run *run,
					   struct kvm_vcpu *vcpu);
enum emulation_result kvm_mips_emulate_store(uint32_t inst,
					     uint32_t cause,
					     struct kvm_run *run,
					     struct kvm_vcpu *vcpu);
enum emulation_result kvm_mips_emulate_load(uint32_t inst,
					    uint32_t cause,
					    struct kvm_run *run,
					    struct kvm_vcpu *vcpu);

unsigned int kvm_mips_config1_wrmask(struct kvm_vcpu *vcpu);
unsigned int kvm_mips_config3_wrmask(struct kvm_vcpu *vcpu);
unsigned int kvm_mips_config4_wrmask(struct kvm_vcpu *vcpu);
unsigned int kvm_mips_config5_wrmask(struct kvm_vcpu *vcpu);

/* Dynamic binary translation */
extern int kvm_mips_trans_cache_index(uint32_t inst, uint32_t *opc,
				      struct kvm_vcpu *vcpu);
extern int kvm_mips_trans_cache_va(uint32_t inst, uint32_t *opc,
				   struct kvm_vcpu *vcpu);
extern int kvm_mips_trans_mfc0(uint32_t inst, uint32_t *opc,
			       struct kvm_vcpu *vcpu);
extern int kvm_mips_trans_mtc0(uint32_t inst, uint32_t *opc,
			       struct kvm_vcpu *vcpu);

/* Misc */
extern void kvm_mips_dump_stats(struct kvm_vcpu *vcpu);
extern unsigned long kvm_mips_get_ramsize(struct kvm *kvm);

static inline void kvm_arch_hardware_disable(void) {}
static inline void kvm_arch_hardware_unsetup(void) {}
static inline void kvm_arch_sync_events(struct kvm *kvm) {}
static inline void kvm_arch_free_memslot(struct kvm *kvm,
		struct kvm_memory_slot *free, struct kvm_memory_slot *dont) {}
static inline void kvm_arch_memslots_updated(struct kvm *kvm) {}
static inline void kvm_arch_flush_shadow_all(struct kvm *kvm) {}
static inline void kvm_arch_flush_shadow_memslot(struct kvm *kvm,
		struct kvm_memory_slot *slot) {}
static inline void kvm_arch_vcpu_uninit(struct kvm_vcpu *vcpu) {}
static inline void kvm_arch_sched_in(struct kvm_vcpu *vcpu, int cpu) {}

#endif /* __MIPS_KVM_HOST_H__ */<|MERGE_RESOLUTION|>--- conflicted
+++ resolved
@@ -605,12 +605,9 @@
 	int (*handle_syscall)(struct kvm_vcpu *vcpu);
 	int (*handle_res_inst)(struct kvm_vcpu *vcpu);
 	int (*handle_break)(struct kvm_vcpu *vcpu);
-<<<<<<< HEAD
-=======
 	int (*handle_trap)(struct kvm_vcpu *vcpu);
 	int (*handle_msa_fpe)(struct kvm_vcpu *vcpu);
 	int (*handle_fpe)(struct kvm_vcpu *vcpu);
->>>>>>> 53b729de
 	int (*handle_msa_disabled)(struct kvm_vcpu *vcpu);
 	int (*vm_init)(struct kvm *kvm);
 	int (*vcpu_init)(struct kvm_vcpu *vcpu);
