/* SPDX-License-Identifier: GPL-2.0 */
#ifndef _ASM_COMPAT_H
#define _ASM_COMPAT_H
/*
 * Architecture specific compatibility types
 */
#include <linux/thread_info.h>
#include <linux/types.h>
#include <asm/page.h>
#include <asm/ptrace.h>

<<<<<<< HEAD
typedef s32		__compat_uid_t;
typedef s32		__compat_gid_t;
typedef __compat_uid_t	__compat_uid32_t;
typedef __compat_gid_t	__compat_gid32_t;
#define __compat_uid32_t __compat_uid32_t
#define __compat_gid32_t __compat_gid32_t
=======
#define __compat_uid_t	__compat_uid_t
typedef s32		__compat_uid_t;
typedef s32		__compat_gid_t;

typedef __compat_uid_t	__compat_uid32_t;
typedef __compat_gid_t	__compat_gid32_t;
#define __compat_uid32_t __compat_uid32_t

#define compat_statfs		compat_statfs
#define compat_ipc64_perm	compat_ipc64_perm
>>>>>>> eb3cdb58

#define _COMPAT_NSIG		128		/* Don't ask !$@#% ...	*/
#define _COMPAT_NSIG_BPW	32
typedef u32		compat_sigset_word;

<<<<<<< HEAD
#include <asm-generic/compat.h>

#define COMPAT_USER_HZ		100
#define COMPAT_UTS_MACHINE	"mips\0\0\0"

typedef u32		compat_dev_t;
typedef u32		compat_nlink_t;
typedef s32		compat_ipc_pid_t;
typedef struct {
	s32	val[2];
} compat_fsid_t;
=======
#define COMPAT_RLIM_INFINITY	0x7fffffffUL

#include <asm-generic/compat.h>

#define COMPAT_UTS_MACHINE	"mips\0\0\0"

typedef u32		compat_nlink_t;
>>>>>>> eb3cdb58

struct compat_stat {
	compat_dev_t	st_dev;
	s32		st_pad1[3];
	compat_ino_t	st_ino;
	compat_mode_t	st_mode;
	compat_nlink_t	st_nlink;
	__compat_uid_t	st_uid;
	__compat_gid_t	st_gid;
	compat_dev_t	st_rdev;
	s32		st_pad2[2];
	compat_off_t	st_size;
	s32		st_pad3;
	old_time32_t	st_atime;
	s32		st_atime_nsec;
	old_time32_t	st_mtime;
	s32		st_mtime_nsec;
	old_time32_t	st_ctime;
	s32		st_ctime_nsec;
	s32		st_blksize;
	s32		st_blocks;
	s32		st_pad4[14];
};

#define __ARCH_COMPAT_FLOCK_EXTRA_SYSID		s32 l_sysid;
#define __ARCH_COMPAT_FLOCK_PAD			s32 pad[4];

struct compat_statfs {
	int		f_type;
	int		f_bsize;
	int		f_frsize;
	int		f_blocks;
	int		f_bfree;
	int		f_files;
	int		f_ffree;
	int		f_bavail;
	compat_fsid_t	f_fsid;
	int		f_namelen;
	int		f_flags;
	int		f_spare[5];
};

<<<<<<< HEAD
#define COMPAT_RLIM_INFINITY	0x7fffffffUL

#define COMPAT_OFF_T_MAX	0x7fffffff

static inline void __user *arch_compat_alloc_user_space(long len)
{
	struct pt_regs *regs = (struct pt_regs *)
		((unsigned long) current_thread_info() + THREAD_SIZE - 32) - 1;

	return (void __user *) (regs->regs[29] - len);
}

=======
>>>>>>> eb3cdb58
struct compat_ipc64_perm {
	compat_key_t key;
	__compat_uid32_t uid;
	__compat_gid32_t gid;
	__compat_uid32_t cuid;
	__compat_gid32_t cgid;
	compat_mode_t mode;
	unsigned short seq;
	unsigned short __pad2;
	compat_ulong_t __unused1;
	compat_ulong_t __unused2;
};

struct compat_semid64_ds {
	struct compat_ipc64_perm sem_perm;
	compat_ulong_t	sem_otime;
	compat_ulong_t	sem_ctime;
	compat_ulong_t	sem_nsems;
	compat_ulong_t	sem_otime_high;
	compat_ulong_t	sem_ctime_high;
};

struct compat_msqid64_ds {
	struct compat_ipc64_perm msg_perm;
#ifndef CONFIG_CPU_LITTLE_ENDIAN
	compat_ulong_t	msg_stime_high;
#endif
	compat_ulong_t	msg_stime;
#ifdef CONFIG_CPU_LITTLE_ENDIAN
	compat_ulong_t	msg_stime_high;
#endif
#ifndef CONFIG_CPU_LITTLE_ENDIAN
	compat_ulong_t	msg_rtime_high;
#endif
	compat_ulong_t	msg_rtime;
#ifdef CONFIG_CPU_LITTLE_ENDIAN
	compat_ulong_t	msg_rtime_high;
#endif
#ifndef CONFIG_CPU_LITTLE_ENDIAN
	compat_ulong_t	msg_ctime_high;
#endif
	compat_ulong_t	msg_ctime;
#ifdef CONFIG_CPU_LITTLE_ENDIAN
	compat_ulong_t	msg_ctime_high;
#endif
	compat_ulong_t	msg_cbytes;
	compat_ulong_t	msg_qnum;
	compat_ulong_t	msg_qbytes;
	compat_pid_t	msg_lspid;
	compat_pid_t	msg_lrpid;
	compat_ulong_t	__unused4;
	compat_ulong_t	__unused5;
};

struct compat_shmid64_ds {
	struct compat_ipc64_perm shm_perm;
	compat_size_t	shm_segsz;
	compat_ulong_t	shm_atime;
	compat_ulong_t	shm_dtime;
	compat_ulong_t	shm_ctime;
	compat_pid_t	shm_cpid;
	compat_pid_t	shm_lpid;
	compat_ulong_t	shm_nattch;
	compat_ushort_t	shm_atime_high;
	compat_ushort_t	shm_dtime_high;
	compat_ushort_t	shm_ctime_high;
	compat_ushort_t	__unused2;
};

/* MIPS has unusual order of fields in stack_t */
typedef struct compat_sigaltstack {
	compat_uptr_t			ss_sp;
	compat_size_t			ss_size;
	int				ss_flags;
} compat_stack_t;
#define compat_sigaltstack compat_sigaltstack

static inline int is_compat_task(void)
{
	return test_thread_flag(TIF_32BIT_ADDR);
}

#endif /* _ASM_COMPAT_H */<|MERGE_RESOLUTION|>--- conflicted
+++ resolved
@@ -9,14 +9,6 @@
 #include <asm/page.h>
 #include <asm/ptrace.h>
 
-<<<<<<< HEAD
-typedef s32		__compat_uid_t;
-typedef s32		__compat_gid_t;
-typedef __compat_uid_t	__compat_uid32_t;
-typedef __compat_gid_t	__compat_gid32_t;
-#define __compat_uid32_t __compat_uid32_t
-#define __compat_gid32_t __compat_gid32_t
-=======
 #define __compat_uid_t	__compat_uid_t
 typedef s32		__compat_uid_t;
 typedef s32		__compat_gid_t;
@@ -27,25 +19,11 @@
 
 #define compat_statfs		compat_statfs
 #define compat_ipc64_perm	compat_ipc64_perm
->>>>>>> eb3cdb58
 
 #define _COMPAT_NSIG		128		/* Don't ask !$@#% ...	*/
 #define _COMPAT_NSIG_BPW	32
 typedef u32		compat_sigset_word;
 
-<<<<<<< HEAD
-#include <asm-generic/compat.h>
-
-#define COMPAT_USER_HZ		100
-#define COMPAT_UTS_MACHINE	"mips\0\0\0"
-
-typedef u32		compat_dev_t;
-typedef u32		compat_nlink_t;
-typedef s32		compat_ipc_pid_t;
-typedef struct {
-	s32	val[2];
-} compat_fsid_t;
-=======
 #define COMPAT_RLIM_INFINITY	0x7fffffffUL
 
 #include <asm-generic/compat.h>
@@ -53,7 +31,6 @@
 #define COMPAT_UTS_MACHINE	"mips\0\0\0"
 
 typedef u32		compat_nlink_t;
->>>>>>> eb3cdb58
 
 struct compat_stat {
 	compat_dev_t	st_dev;
@@ -96,21 +73,6 @@
 	int		f_spare[5];
 };
 
-<<<<<<< HEAD
-#define COMPAT_RLIM_INFINITY	0x7fffffffUL
-
-#define COMPAT_OFF_T_MAX	0x7fffffff
-
-static inline void __user *arch_compat_alloc_user_space(long len)
-{
-	struct pt_regs *regs = (struct pt_regs *)
-		((unsigned long) current_thread_info() + THREAD_SIZE - 32) - 1;
-
-	return (void __user *) (regs->regs[29] - len);
-}
-
-=======
->>>>>>> eb3cdb58
 struct compat_ipc64_perm {
 	compat_key_t key;
 	__compat_uid32_t uid;
