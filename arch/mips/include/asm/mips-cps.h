--- conflicted
+++ resolved
@@ -166,12 +166,8 @@
 		return 0;
 
 	/* Add one before masking to handle 0xff indicating no cores */
-<<<<<<< HEAD
-	return (mips_cps_cluster_config(cluster) + 1) & CM_GCR_CONFIG_PCORES;
-=======
 	return FIELD_GET(CM_GCR_CONFIG_PCORES,
 			 mips_cps_cluster_config(cluster) + 1);
->>>>>>> eb3cdb58
 }
 
 /**
