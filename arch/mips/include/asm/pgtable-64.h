--- conflicted
+++ resolved
@@ -17,20 +17,12 @@
 #include <asm/cachectl.h>
 #include <asm/fixmap.h>
 
-<<<<<<< HEAD
-#define __ARCH_USE_5LEVEL_HACK
-=======
->>>>>>> 0d3821eb
 #if CONFIG_PGTABLE_LEVELS == 2
 #include <asm-generic/pgtable-nopmd.h>
 #elif CONFIG_PGTABLE_LEVELS == 3
 #include <asm-generic/pgtable-nopud.h>
 #else
-<<<<<<< HEAD
-#include <asm-generic/5level-fixup.h>
-=======
 #include <asm-generic/pgtable-nop4d.h>
->>>>>>> 0d3821eb
 #endif
 
 /*
@@ -225,19 +217,12 @@
 	return p4d_val(p4d);
 }
 
-<<<<<<< HEAD
-#define pgd_phys(pgd)		virt_to_phys((void *)pgd_val(pgd))
-#define pgd_page(pgd)		(pfn_to_page(pgd_phys(pgd) >> PAGE_SHIFT))
-
-static inline pud_t *pud_offset(pgd_t *pgd, unsigned long address)
-=======
 #define p4d_phys(p4d)		virt_to_phys((void *)p4d_val(p4d))
 #define p4d_page(p4d)		(pfn_to_page(p4d_phys(p4d) >> PAGE_SHIFT))
 
 #define p4d_index(address)	(((address) >> P4D_SHIFT) & (PTRS_PER_P4D - 1))
 
 static inline pud_t *pud_offset(p4d_t *p4d, unsigned long address)
->>>>>>> 0d3821eb
 {
 	return (pud_t *)p4d_page_vaddr(*p4d) + pud_index(address);
 }
