--- conflicted
+++ resolved
@@ -458,11 +458,7 @@
 	total_mem = memblock_phys_mem_size();
 	ret = parse_crashkernel(boot_command_line, total_mem,
 				&crash_size, &crash_base,
-<<<<<<< HEAD
-				NULL, NULL, NULL);
-=======
 				NULL, NULL);
->>>>>>> 2d5404ca
 	if (ret != 0 || crash_size <= 0)
 		return;
 
@@ -788,15 +784,6 @@
 	if (IS_ENABLED(CONFIG_CPU_R4X00_BUGS64))
 		check_bugs64_early();
 
-<<<<<<< HEAD
-#if defined(CONFIG_VT)
-#if defined(CONFIG_VGA_CONSOLE)
-	vgacon_register_screen(&screen_info);
-#endif
-#endif
-
-=======
->>>>>>> 2d5404ca
 	arch_mem_init(cmdline_p);
 	dmi_setup();
 
