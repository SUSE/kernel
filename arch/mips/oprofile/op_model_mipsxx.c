/*
 * This file is subject to the terms and conditions of the GNU General Public
 * License.  See the file "COPYING" in the main directory of this archive
 * for more details.
 *
 * Copyright (C) 2004, 2005 by Ralf Baechle
 * Copyright (C) 2005 by MIPS Technologies, Inc.
 */
#include <linux/oprofile.h>
#include <linux/interrupt.h>
#include <linux/smp.h>

#include "op_impl.h"

#define M_PERFCTL_EXL			(1UL      <<  0)
#define M_PERFCTL_KERNEL		(1UL      <<  1)
#define M_PERFCTL_SUPERVISOR		(1UL      <<  2)
#define M_PERFCTL_USER			(1UL      <<  3)
#define M_PERFCTL_INTERRUPT_ENABLE	(1UL      <<  4)
#define M_PERFCTL_EVENT(event)		((event)  << 5)
#define M_PERFCTL_VPEID(vpe)		((vpe)    << 16)
#define M_PERFCTL_MT_EN(filter)		((filter) << 20)
#define    M_TC_EN_ALL			M_PERFCTL_MT_EN(0)
#define    M_TC_EN_VPE			M_PERFCTL_MT_EN(1)
#define    M_TC_EN_TC			M_PERFCTL_MT_EN(2)
#define M_PERFCTL_TCID(tcid)		((tcid)   << 22)
#define M_PERFCTL_WIDE			(1UL      << 30)
#define M_PERFCTL_MORE			(1UL      << 31)

#define M_COUNTER_OVERFLOW		(1UL      << 31)

#ifdef CONFIG_MIPS_MT_SMP
#define WHAT	(M_TC_EN_VPE | M_PERFCTL_VPEID(smp_processor_id()))
#else
#define WHAT	0
#endif

<<<<<<< HEAD
=======
#define __define_perf_accessors(r, n, np)				\
									\
static inline unsigned int r_c0_ ## r ## n(void)			\
{									\
	unsigned int cpu = smp_processor_id();				\
									\
	switch (cpu) {							\
	case 0:								\
		return read_c0_ ## r ## n();				\
	case 1:								\
		return read_c0_ ## r ## np();				\
	default:							\
		BUG();							\
	}								\
}									\
									\
static inline void w_c0_ ## r ## n(unsigned int value)			\
{									\
	unsigned int cpu = smp_processor_id();				\
									\
	switch (cpu) {							\
	case 0:								\
		write_c0_ ## r ## n(value);				\
		return;							\
	case 1:								\
		write_c0_ ## r ## np(value);				\
		return;							\
	default:							\
		BUG();							\
	}								\
}									\

__define_perf_accessors(perfcntr, 0, 2)
__define_perf_accessors(perfcntr, 1, 3)
__define_perf_accessors(perfcntr, 2, 2)
__define_perf_accessors(perfcntr, 3, 2)

__define_perf_accessors(perfctrl, 0, 2)
__define_perf_accessors(perfctrl, 1, 3)
__define_perf_accessors(perfctrl, 2, 2)
__define_perf_accessors(perfctrl, 3, 2)

>>>>>>> 120bda20
struct op_mips_model op_model_mipsxx_ops;

static struct mipsxx_register_config {
	unsigned int control[4];
	unsigned int counter[4];
} reg;

/* Compute all of the registers in preparation for enabling profiling.  */

static void mipsxx_reg_setup(struct op_counter_config *ctr)
{
	unsigned int counters = op_model_mipsxx_ops.num_counters;
	int i;

	/* Compute the performance counter control word.  */
	/* For now count kernel and user mode */
	for (i = 0; i < counters; i++) {
		reg.control[i] = 0;
		reg.counter[i] = 0;

		if (!ctr[i].enabled)
			continue;

		reg.control[i] = M_PERFCTL_EVENT(ctr[i].event) |
		                 M_PERFCTL_INTERRUPT_ENABLE;
		if (ctr[i].kernel)
			reg.control[i] |= M_PERFCTL_KERNEL;
		if (ctr[i].user)
			reg.control[i] |= M_PERFCTL_USER;
		if (ctr[i].exl)
			reg.control[i] |= M_PERFCTL_EXL;
		reg.counter[i] = 0x80000000 - ctr[i].count;
	}
}

/* Program all of the registers in preparation for enabling profiling.  */

static void mipsxx_cpu_setup (void *args)
{
	unsigned int counters = op_model_mipsxx_ops.num_counters;

	switch (counters) {
	case 4:
		w_c0_perfctrl3(0);
		w_c0_perfcntr3(reg.counter[3]);
	case 3:
		w_c0_perfctrl2(0);
		w_c0_perfcntr2(reg.counter[2]);
	case 2:
		w_c0_perfctrl1(0);
		w_c0_perfcntr1(reg.counter[1]);
	case 1:
		w_c0_perfctrl0(0);
		w_c0_perfcntr0(reg.counter[0]);
	}
}

/* Start all counters on current CPU */
static void mipsxx_cpu_start(void *args)
{
	unsigned int counters = op_model_mipsxx_ops.num_counters;

	switch (counters) {
	case 4:
		w_c0_perfctrl3(WHAT | reg.control[3]);
	case 3:
		w_c0_perfctrl2(WHAT | reg.control[2]);
	case 2:
		w_c0_perfctrl1(WHAT | reg.control[1]);
	case 1:
		w_c0_perfctrl0(WHAT | reg.control[0]);
	}
}

/* Stop all counters on current CPU */
static void mipsxx_cpu_stop(void *args)
{
	unsigned int counters = op_model_mipsxx_ops.num_counters;

	switch (counters) {
	case 4:
		w_c0_perfctrl3(0);
	case 3:
		w_c0_perfctrl2(0);
	case 2:
		w_c0_perfctrl1(0);
	case 1:
		w_c0_perfctrl0(0);
	}
}

static int mipsxx_perfcount_handler(struct pt_regs *regs)
{
	unsigned int counters = op_model_mipsxx_ops.num_counters;
	unsigned int control;
	unsigned int counter;
	int handled = 0;

	switch (counters) {
#define HANDLE_COUNTER(n)						\
	case n + 1:							\
		control = r_c0_perfctrl ## n();				\
		counter = r_c0_perfcntr ## n();				\
		if ((control & M_PERFCTL_INTERRUPT_ENABLE) &&		\
		    (counter & M_COUNTER_OVERFLOW)) {			\
			oprofile_add_sample(regs, n);			\
			w_c0_perfcntr ## n(reg.counter[n]);		\
			handled = 1;					\
		}
	HANDLE_COUNTER(3)
	HANDLE_COUNTER(2)
	HANDLE_COUNTER(1)
	HANDLE_COUNTER(0)
	}

	return handled;
}

#define M_CONFIG1_PC	(1 << 4)

static inline int __n_counters(void)
{
	if (!(read_c0_config1() & M_CONFIG1_PC))
		return 0;
	if (!(r_c0_perfctrl0() & M_PERFCTL_MORE))
		return 1;
	if (!(r_c0_perfctrl1() & M_PERFCTL_MORE))
		return 2;
	if (!(r_c0_perfctrl2() & M_PERFCTL_MORE))
		return 3;

	return 4;
}

static inline int n_counters(void)
{
	int counters = __n_counters();

#ifndef CONFIG_SMP
	if (current_cpu_data.cputype == CPU_34K)
		return counters >> 1;
#endif

	return counters;
}

static inline void reset_counters(int counters)
{
	switch (counters) {
	case 4:
		w_c0_perfctrl3(0);
		w_c0_perfcntr3(0);
	case 3:
		w_c0_perfctrl2(0);
		w_c0_perfcntr2(0);
	case 2:
		w_c0_perfctrl1(0);
		w_c0_perfcntr1(0);
	case 1:
		w_c0_perfctrl0(0);
		w_c0_perfcntr0(0);
	}
}

static int __init mipsxx_init(void)
{
	int counters;

	counters = n_counters();
	if (counters == 0) {
		printk(KERN_ERR "Oprofile: CPU has no performance counters\n");
		return -ENODEV;
	}

	reset_counters(counters);

	op_model_mipsxx_ops.num_counters = counters;
	switch (current_cpu_data.cputype) {
	case CPU_20KC:
		op_model_mipsxx_ops.cpu_type = "mips/20K";
		break;

	case CPU_24K:
		op_model_mipsxx_ops.cpu_type = "mips/24K";
		break;

	case CPU_25KF:
		op_model_mipsxx_ops.cpu_type = "mips/25K";
		break;

	case CPU_34K:
		op_model_mipsxx_ops.cpu_type = "mips/34K";
		break;

	case CPU_74K:
		op_model_mipsxx_ops.cpu_type = "mips/74K";
		break;

	case CPU_5KC:
		op_model_mipsxx_ops.cpu_type = "mips/5K";
		break;

	case CPU_SB1:
	case CPU_SB1A:
		op_model_mipsxx_ops.cpu_type = "mips/sb1";
		break;

	default:
		printk(KERN_ERR "Profiling unsupported for this CPU\n");

		return -ENODEV;
	}

	perf_irq = mipsxx_perfcount_handler;

	return 0;
}

static void mipsxx_exit(void)
{
	reset_counters(op_model_mipsxx_ops.num_counters);

	perf_irq = null_perf_irq;
}

struct op_mips_model op_model_mipsxx_ops = {
	.reg_setup	= mipsxx_reg_setup,
	.cpu_setup	= mipsxx_cpu_setup,
	.init		= mipsxx_init,
	.exit		= mipsxx_exit,
	.cpu_start	= mipsxx_cpu_start,
	.cpu_stop	= mipsxx_cpu_stop,
};<|MERGE_RESOLUTION|>--- conflicted
+++ resolved
@@ -35,8 +35,6 @@
 #define WHAT	0
 #endif
 
-<<<<<<< HEAD
-=======
 #define __define_perf_accessors(r, n, np)				\
 									\
 static inline unsigned int r_c0_ ## r ## n(void)			\
@@ -79,7 +77,6 @@
 __define_perf_accessors(perfctrl, 2, 2)
 __define_perf_accessors(perfctrl, 3, 2)
 
->>>>>>> 120bda20
 struct op_mips_model op_model_mipsxx_ops;
 
 static struct mipsxx_register_config {
