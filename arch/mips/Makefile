#
# This file is subject to the terms and conditions of the GNU General Public
# License.  See the file "COPYING" in the main directory of this archive
# for more details.
#
# Copyright (C) 1994, 95, 96, 2003 by Ralf Baechle
# DECStation modifications by Paul M. Antoine, 1996
# Copyright (C) 2002, 2003, 2004  Maciej W. Rozycki
#
# This file is included by the global makefile so that you can add your own
# architecture-specific flags and dependencies.
#

archscripts: scripts_basic
	$(Q)$(MAKE) $(build)=arch/mips/tools elf-entry
ifeq ($(CONFIG_CPU_LOONGSON3_WORKAROUNDS),y)
	$(Q)$(MAKE) $(build)=arch/mips/tools loongson3-llsc-check
endif
	$(Q)$(MAKE) $(build)=arch/mips/boot/tools relocs

KBUILD_DEFCONFIG := 32r2el_defconfig
KBUILD_DTBS      := dtbs

#
# Select the object file format to substitute into the linker script.
#
ifdef CONFIG_CPU_LITTLE_ENDIAN
32bit-tool-archpref	= mipsel
64bit-tool-archpref	= mips64el
32bit-bfd		= elf32-tradlittlemips
64bit-bfd		= elf64-tradlittlemips
32bit-emul		= elf32ltsmip
64bit-emul		= elf64ltsmip
else
32bit-tool-archpref	= mips
64bit-tool-archpref	= mips64
32bit-bfd		= elf32-tradbigmips
64bit-bfd		= elf64-tradbigmips
32bit-emul		= elf32btsmip
64bit-emul		= elf64btsmip
endif

ifdef CONFIG_32BIT
tool-archpref		= $(32bit-tool-archpref)
UTS_MACHINE		:= mips
endif
ifdef CONFIG_64BIT
tool-archpref		= $(64bit-tool-archpref)
UTS_MACHINE		:= mips64
endif

ifdef cross_compiling
  ifeq ($(CROSS_COMPILE),)
    CROSS_COMPILE := $(call cc-cross-prefix, $(tool-archpref)-linux-  $(tool-archpref)-linux-gnu-  $(tool-archpref)-unknown-linux-gnu-)
  endif
endif

ifdef CONFIG_FUNCTION_GRAPH_TRACER
  ifndef KBUILD_MCOUNT_RA_ADDRESS
    ifeq ($(call cc-option-yn,-mmcount-ra-address), y)
      cflags-y += -mmcount-ra-address -DKBUILD_MCOUNT_RA_ADDRESS
    endif
  endif
endif
cflags-y += $(call cc-option, -mno-check-zero-division)

ifdef CONFIG_32BIT
ld-emul			= $(32bit-emul)
vmlinux-32		= vmlinux
vmlinux-64		= vmlinux.64

cflags-y		+= -mabi=32
endif

ifdef CONFIG_64BIT
ld-emul			= $(64bit-emul)
vmlinux-32		= vmlinux.32
vmlinux-64		= vmlinux

cflags-y		+= -mabi=64
endif

all-$(CONFIG_BOOT_ELF32)	:= $(vmlinux-32)
all-$(CONFIG_BOOT_ELF64)	:= $(vmlinux-64)
all-$(CONFIG_SYS_SUPPORTS_ZBOOT)+= vmlinuz

#
# GCC uses -G 0 -mabicalls -fpic as default.  We don't want PIC in the kernel
# code since it only slows down the whole thing.  At some point we might make
# use of global pointer optimizations but their use of $28 conflicts with
# the current pointer optimization.
#
# The DECStation requires an ECOFF kernel for remote booting, other MIPS
# machines may also.  Since BFD is incredibly buggy with respect to
# crossformat linking we rely on the elf2ecoff tool for format conversion.
#
cflags-y			+= -G 0 -mno-abicalls -fno-pic -pipe
cflags-y			+= -msoft-float -Wa,-msoft-float
LDFLAGS_vmlinux			+= -G 0 -static -n -nostdlib
KBUILD_AFLAGS_MODULE		+= -mlong-calls
KBUILD_CFLAGS_MODULE		+= -mlong-calls

ifeq ($(CONFIG_RELOCATABLE),y)
LDFLAGS_vmlinux			+= --emit-relocs
endif

cflags-y += -ffreestanding

cflags-$(CONFIG_CPU_BIG_ENDIAN)		+= -EB
cflags-$(CONFIG_CPU_LITTLE_ENDIAN)	+= -EL

cflags-$(CONFIG_SB1XXX_CORELIS)	+= $(call cc-option,-mno-sched-prolog) \
				   -fno-omit-frame-pointer

# Some distribution-specific toolchains might pass the -fstack-check
# option during the build, which adds a simple stack-probe at the beginning
# of every function.  This stack probe is to ensure that there is enough
# stack space, else a SEGV is generated.  This is not desirable for MIPS
# as kernel stacks are small, placed in unmapped virtual memory, and do not
# grow when overflowed.  Especially on SGI IP27 platforms, this check will
# lead to a NULL pointer dereference in _raw_spin_lock_irq.
#
# In disassembly, this stack probe appears at the top of a function as:
#    sd		zero,<offset>(sp)
# Where <offset> is a negative value.
#
cflags-y += -fno-stack-check

# binutils from v2.35 when built with --enable-mips-fix-loongson3-llsc=yes,
# supports an -mfix-loongson3-llsc flag which emits a sync prior to each ll
# instruction to work around a CPU bug (see __SYNC_loongson3_war in asm/sync.h
# for a description).
#
# We disable this in order to prevent the assembler meddling with the
# instruction that labels refer to, ie. if we label an ll instruction:
#
# 1: ll v0, 0(a0)
#
# ...then with the assembler fix applied the label may actually point at a sync
# instruction inserted by the assembler, and if we were using the label in an
# exception table the table would no longer contain the address of the ll
# instruction.
#
# Avoid this by explicitly disabling that assembler behaviour.
#
cflags-y += $(call cc-option,-Wa$(comma)-mno-fix-loongson3-llsc,)

#
# CPU-dependent compiler/assembler options for optimization.
#
cflags-$(CONFIG_CPU_R3000)	+= -march=r3000
cflags-$(CONFIG_CPU_R4300)	+= -march=r4300 -Wa,--trap
cflags-$(CONFIG_CPU_R4X00)	+= -march=r4600 -Wa,--trap
cflags-$(CONFIG_CPU_TX49XX)	+= -march=r4600 -Wa,--trap
cflags-$(CONFIG_CPU_MIPS32_R1)	+= -march=mips32 -Wa,--trap
cflags-$(CONFIG_CPU_MIPS32_R2)	+= -march=mips32r2 -Wa,--trap
cflags-$(CONFIG_CPU_MIPS32_R5)	+= -march=mips32r5 -Wa,--trap -modd-spreg
cflags-$(CONFIG_CPU_MIPS32_R6)	+= -march=mips32r6 -Wa,--trap -modd-spreg
cflags-$(CONFIG_CPU_MIPS64_R1)	+= -march=mips64 -Wa,--trap
cflags-$(CONFIG_CPU_MIPS64_R2)	+= -march=mips64r2 -Wa,--trap
cflags-$(CONFIG_CPU_MIPS64_R5)	+= -march=mips64r5 -Wa,--trap
cflags-$(CONFIG_CPU_MIPS64_R6)	+= -march=mips64r6 -Wa,--trap
cflags-$(CONFIG_CPU_P5600)	+= -march=p5600 -Wa,--trap -modd-spreg
cflags-$(CONFIG_CPU_R5000)	+= -march=r5000 -Wa,--trap
cflags-$(CONFIG_CPU_R5500)	+= $(call cc-option,-march=r5500,-march=r5000) \
			-Wa,--trap
cflags-$(CONFIG_CPU_NEVADA)	+= $(call cc-option,-march=rm5200,-march=r5000) \
			-Wa,--trap
cflags-$(CONFIG_CPU_RM7000)	+= $(call cc-option,-march=rm7000,-march=r5000) \
			-Wa,--trap
cflags-$(CONFIG_CPU_SB1)	+= $(call cc-option,-march=sb1,-march=r5000) \
			-Wa,--trap
cflags-$(CONFIG_CPU_SB1)	+= $(call cc-option,-mno-mdmx)
cflags-$(CONFIG_CPU_SB1)	+= $(call cc-option,-mno-mips3d)
cflags-$(CONFIG_CPU_R10000)	+= $(call cc-option,-march=r10000,-march=r8000) \
			-Wa,--trap
cflags-$(CONFIG_CPU_CAVIUM_OCTEON) += $(call cc-option,-march=octeon) -Wa,--trap
ifeq (,$(findstring march=octeon, $(cflags-$(CONFIG_CPU_CAVIUM_OCTEON))))
cflags-$(CONFIG_CPU_CAVIUM_OCTEON) += -Wa,-march=octeon
endif
cflags-$(CONFIG_CAVIUM_CN63XXP1) += -Wa,-mfix-cn63xxp1
cflags-$(CONFIG_CPU_BMIPS)	+= -march=mips32 -Wa,-mips32 -Wa,--trap

cflags-$(CONFIG_CPU_LOONGSON2E) += $(call cc-option,-march=loongson2e) -Wa,--trap
cflags-$(CONFIG_CPU_LOONGSON2F) += $(call cc-option,-march=loongson2f) -Wa,--trap
cflags-$(CONFIG_CPU_LOONGSON64) += $(call cc-option,-march=loongson3a,-march=mips64r2) -Wa,--trap
# Some -march= flags enable MMI instructions, and GCC complains about that
# support being enabled alongside -msoft-float. Thus explicitly disable MMI.
cflags-$(CONFIG_CPU_LOONGSON2EF) += $(call cc-option,-mno-loongson-mmi)
cflags-$(CONFIG_CPU_LOONGSON64) += $(call cc-option,-mno-loongson-mmi)

cflags-$(CONFIG_CPU_R4000_WORKAROUNDS)	+= $(call cc-option,-mfix-r4000,)
cflags-$(CONFIG_CPU_R4400_WORKAROUNDS)	+= $(call cc-option,-mfix-r4400,)
cflags-$(CONFIG_CPU_DADDI_WORKAROUNDS)	+= $(call cc-option,-mno-daddi,)
ifdef CONFIG_CPU_LOONGSON2F_WORKAROUNDS
cflags-$(CONFIG_CPU_NOP_WORKAROUNDS) += -Wa,-mfix-loongson2f-nop
cflags-$(CONFIG_CPU_JUMP_WORKAROUNDS) += -Wa,-mfix-loongson2f-jump
endif

#
# Some versions of binutils, not currently mainline as of 2019/02/04, support
# an -mfix-loongson3-llsc flag which emits a sync prior to each ll instruction
# to work around a CPU bug (see __SYNC_loongson3_war in asm/sync.h for a
# description).
#
# We disable this in order to prevent the assembler meddling with the
# instruction that labels refer to, ie. if we label an ll instruction:
#
# 1: ll v0, 0(a0)
#
# ...then with the assembler fix applied the label may actually point at a sync
# instruction inserted by the assembler, and if we were using the label in an
# exception table the table would no longer contain the address of the ll
# instruction.
#
# Avoid this by explicitly disabling that assembler behaviour. If upstream
# binutils does not merge support for the flag then we can revisit & remove
# this later - for now it ensures vendor toolchains don't cause problems.
#
cflags-$(CONFIG_CPU_LOONGSON64)	+= $(call as-option,-Wa$(comma)-mno-fix-loongson3-llsc,)

# For smartmips configurations, there are hundreds of warnings due to ISA overrides
# in assembly and header files. smartmips is only supported for MIPS32r1 onwards
# and there is no support for 64-bit. Various '.set mips2' or '.set mips3' or
# similar directives in the kernel will spam the build logs with the following warnings:
# Warning: the `smartmips' extension requires MIPS32 revision 1 or greater
# or
# Warning: the 64-bit MIPS architecture does not support the `smartmips' extension
# Pass -Wa,--no-warn to disable all assembler warnings until the kernel code has
# been fixed properly.
mips-cflags				:= $(cflags-y)
ifeq ($(CONFIG_CPU_HAS_SMARTMIPS),y)
smartmips-ase				:= $(call cc-option-yn,$(mips-cflags) -msmartmips)
cflags-$(smartmips-ase)			+= -msmartmips -Wa,--no-warn
endif
ifeq ($(CONFIG_CPU_MICROMIPS),y)
micromips-ase				:= $(call cc-option-yn,$(mips-cflags) -mmicromips)
cflags-$(micromips-ase)			+= -mmicromips
endif
ifeq ($(CONFIG_CPU_HAS_MSA),y)
toolchain-msa				:= $(call cc-option-yn,$(mips-cflags) -mhard-float -mfp64 -Wa$(comma)-mmsa)
cflags-$(toolchain-msa)			+= -DTOOLCHAIN_SUPPORTS_MSA
endif
toolchain-virt				:= $(call cc-option-yn,$(mips-cflags) -mvirt)
cflags-$(toolchain-virt)		+= -DTOOLCHAIN_SUPPORTS_VIRT
# For -mmicromips, use -Wa,-fatal-warnings to catch unsupported -mxpa which
# only warns
xpa-cflags-y				:= $(mips-cflags)
xpa-cflags-$(micromips-ase)		+= -mmicromips -Wa$(comma)-fatal-warnings
toolchain-xpa				:= $(call cc-option-yn,$(xpa-cflags-y) -mxpa)
cflags-$(toolchain-xpa)			+= -DTOOLCHAIN_SUPPORTS_XPA
toolchain-crc				:= $(call cc-option-yn,$(mips-cflags) -Wa$(comma)-mcrc)
cflags-$(toolchain-crc)			+= -DTOOLCHAIN_SUPPORTS_CRC
toolchain-dsp				:= $(call cc-option-yn,$(mips-cflags) -Wa$(comma)-mdsp)
cflags-$(toolchain-dsp)			+= -DTOOLCHAIN_SUPPORTS_DSP
toolchain-ginv				:= $(call cc-option-yn,$(mips-cflags) -Wa$(comma)-mginv)
cflags-$(toolchain-ginv)		+= -DTOOLCHAIN_SUPPORTS_GINV

#
# Firmware support
#
libs-$(CONFIG_FW_ARC)		+= arch/mips/fw/arc/
libs-$(CONFIG_FW_CFE)		+= arch/mips/fw/cfe/
libs-$(CONFIG_FW_SNIPROM)	+= arch/mips/fw/sni/
libs-y				+= arch/mips/fw/lib/

#
# Kernel compression
#
ifdef CONFIG_SYS_SUPPORTS_ZBOOT
COMPRESSION_FNAME		= vmlinuz
else
COMPRESSION_FNAME		= vmlinux
endif

#
# Board-dependent options and extra files
#
<<<<<<< HEAD
ifdef need-compiler
include arch/mips/Kbuild.platforms
endif
=======
include $(srctree)/arch/mips/Kbuild.platforms
>>>>>>> eb3cdb58

ifdef CONFIG_PHYSICAL_START
load-y					= $(CONFIG_PHYSICAL_START)
endif

entry-y				= $(shell $(objtree)/arch/mips/tools/elf-entry vmlinux)
cflags-y			+= -I$(srctree)/arch/mips/include/asm/mach-generic
drivers-$(CONFIG_PCI)		+= arch/mips/pci/

#
# Automatically detect the build format. By default we choose
# the elf format according to the load address.
# We can always force a build with a 64-bits symbol format by
# passing 'KBUILD_SYM32=no' option to the make's command line.
#
ifdef CONFIG_64BIT
  ifndef KBUILD_SYM32
    ifeq ($(shell expr $(load-y) \< 0xffffffff80000000), 0)
      KBUILD_SYM32 = y
    endif
  endif

  ifeq ($(KBUILD_SYM32)$(call cc-option-yn,-msym32), yy)
    cflags-y += -msym32 -DKBUILD_64BIT_SYM32
  else
    ifeq ($(CONFIG_CPU_DADDI_WORKAROUNDS), y)
      $(error CONFIG_CPU_DADDI_WORKAROUNDS unsupported without -msym32)
    endif
  endif
endif

# When linking a 32-bit executable the LLVM linker cannot cope with a
# 32-bit load address that has been sign-extended to 64 bits.  Simply
# remove the upper 32 bits then, as it is safe to do so with other
# linkers.
ifdef CONFIG_64BIT
	load-ld			= $(load-y)
else
	load-ld			= $(subst 0xffffffff,0x,$(load-y))
endif

KBUILD_AFLAGS	+= $(cflags-y)
KBUILD_CFLAGS	+= $(cflags-y)
KBUILD_CPPFLAGS += -DVMLINUX_LOAD_ADDRESS=$(load-y) -DLINKER_LOAD_ADDRESS=$(load-ld)
KBUILD_CPPFLAGS += -DDATAOFFSET=$(if $(dataoffset-y),$(dataoffset-y),0)

bootvars-y	= VMLINUX_LOAD_ADDRESS=$(load-y) \
		  LINKER_LOAD_ADDRESS=$(load-ld) \
		  VMLINUX_ENTRY_ADDRESS=$(entry-y) \
		  PLATFORM="$(platform-y)" \
		  ITS_INPUTS="$(its-y)"
ifdef CONFIG_32BIT
bootvars-y	+= ADDR_BITS=32
endif
ifdef CONFIG_64BIT
bootvars-y	+= ADDR_BITS=64
endif

# This is required to get dwarf unwinding tables into .debug_frame
# instead of .eh_frame so we don't discard them.
KBUILD_CFLAGS += -fno-asynchronous-unwind-tables

KBUILD_LDFLAGS		+= -m $(ld-emul)

ifdef CONFIG_MIPS
CHECKFLAGS += $(shell $(CC) $(KBUILD_CPPFLAGS) $(KBUILD_CFLAGS) -dM -E -x c /dev/null | \
	grep -E -vw '__GNUC_(MINOR_|PATCHLEVEL_)?_' | \
	sed -e "s/^\#define /-D'/" -e "s/ /'='/" -e "s/$$/'/" -e 's/\$$/&&/g')
endif

OBJCOPYFLAGS		+= --remove-section=.reginfo

libs-y			+= arch/mips/lib/
libs-$(CONFIG_MIPS_FP_SUPPORT) += arch/mips/math-emu/

drivers-y			+= arch/mips/crypto/

# suspend and hibernation support
drivers-$(CONFIG_PM)	+= arch/mips/power/

# boot image targets (arch/mips/boot/)
boot-y			:= vmlinux.bin
boot-y			+= vmlinux.ecoff
boot-y			+= vmlinux.srec
boot-y			+= uImage
boot-y			+= uImage.bin
boot-y			+= uImage.bz2
boot-y			+= uImage.gz
boot-y			+= uImage.lzma
boot-y			+= uImage.lzo
boot-y			+= vmlinux.itb
boot-y			+= vmlinux.gz.itb
boot-y			+= vmlinux.bz2.itb
boot-y			+= vmlinux.lzma.itb
boot-y			+= vmlinux.lzo.itb

# compressed boot image targets (arch/mips/boot/compressed/)
bootz-y			:= vmlinuz
bootz-y			+= vmlinuz.bin
bootz-y			+= vmlinuz.ecoff
bootz-y			+= vmlinuz.srec
bootz-y			+= uzImage.bin
bootz-y			+= vmlinuz.itb

#
# Some machines like the Indy need 32-bit ELF binaries for booting purposes.
# Other need ECOFF, so we build a 32-bit ELF binary for them which we then
# convert to ECOFF using elf2ecoff.
#
quiet_cmd_32 = OBJCOPY $@
	cmd_32 = $(OBJCOPY) -O $(32bit-bfd) $(OBJCOPYFLAGS) $< $@
vmlinux.32: vmlinux
	$(call cmd,32)

#
# The 64-bit ELF tools are pretty broken so at this time we generate 64-bit
# ELF files from 32-bit files by conversion.
#
quiet_cmd_64 = OBJCOPY $@
	cmd_64 = $(OBJCOPY) -O $(64bit-bfd) $(OBJCOPYFLAGS) $< $@
vmlinux.64: vmlinux
	$(call cmd,64)

all:	$(all-y) $(KBUILD_DTBS)

# boot
$(boot-y): $(vmlinux-32) FORCE
	$(Q)$(MAKE) $(build)=arch/mips/boot VMLINUX=$(vmlinux-32) \
		$(bootvars-y) arch/mips/boot/$@

ifdef CONFIG_SYS_SUPPORTS_ZBOOT
# boot/compressed
$(bootz-y): $(vmlinux-32) FORCE
	$(Q)$(MAKE) $(build)=arch/mips/boot/compressed \
		$(bootvars-y) 32bit-bfd=$(32bit-bfd) arch/mips/boot/$@
else
vmlinuz: FORCE
	@echo '   CONFIG_SYS_SUPPORTS_ZBOOT is not enabled'
	/bin/false
endif


CLEAN_FILES += vmlinux.32 vmlinux.64

# device-trees
core-y += arch/mips/boot/dts/

archprepare:
ifdef CONFIG_MIPS32_N32
	@$(kecho) '  Checking missing-syscalls for N32'
	$(Q)$(MAKE) $(build)=. missing-syscalls missing_syscalls_flags="-mabi=n32"
endif
ifdef CONFIG_MIPS32_O32
	@$(kecho) '  Checking missing-syscalls for O32'
	$(Q)$(MAKE) $(build)=. missing-syscalls missing_syscalls_flags="-mabi=32"
endif

install:
	$(Q)install -D -m 755 vmlinux $(INSTALL_PATH)/vmlinux-$(KERNELRELEASE)
ifdef CONFIG_SYS_SUPPORTS_ZBOOT
	$(Q)install -D -m 755 vmlinuz $(INSTALL_PATH)/vmlinuz-$(KERNELRELEASE)
endif
	$(Q)install -D -m 644 .config $(INSTALL_PATH)/config-$(KERNELRELEASE)
	$(Q)install -D -m 644 System.map $(INSTALL_PATH)/System.map-$(KERNELRELEASE)

archheaders:
	$(Q)$(MAKE) $(build)=arch/mips/kernel/syscalls all

define archhelp
	echo '  install              - install kernel into $(INSTALL_PATH)'
	echo '  vmlinux.ecoff        - ECOFF boot image'
	echo '  vmlinux.bin          - Raw binary boot image'
	echo '  vmlinux.srec         - SREC boot image'
	echo '  vmlinux.32           - 64-bit boot image wrapped in 32bits (IP22/IP32)'
	echo '  vmlinuz              - Compressed boot(zboot) image'
	echo '  vmlinuz.ecoff        - ECOFF zboot image'
	echo '  vmlinuz.bin          - Raw binary zboot image'
	echo '  vmlinuz.srec         - SREC zboot image'
	echo '  uImage               - U-Boot image'
	echo '  uImage.bin           - U-Boot image (uncompressed)'
	echo '  uImage.bz2           - U-Boot image (bz2)'
	echo '  uImage.gz            - U-Boot image (gzip)'
	echo '  uImage.lzma          - U-Boot image (lzma)'
	echo '  uImage.lzo           - U-Boot image (lzo)'
	echo '  uzImage.bin          - U-Boot image (self-extracting)'
	echo
	echo '  These will be default as appropriate for a configured platform.'
	echo
	echo '  If you are targeting a system supported by generic kernels you may'
	echo '  configure the kernel for a given architecture target like so:'
	echo
	echo '  {micro32,32,64}{r1,r2,r6}{el,}_defconfig <BOARDS="list of boards">'
	echo
	echo '  Where BOARDS is some subset of the following:'
	for board in $(sort $(BOARDS)); do echo "    $${board}"; done
	echo
	echo '  Specifically the following generic default configurations are'
	echo '  supported:'
	echo
	$(foreach cfg,$(generic_defconfigs),
	  printf "  %-24s - Build generic kernel for $(call describe_generic_defconfig,$(cfg))\n" $(cfg);)
	echo
	echo '  The following legacy default configurations have been converted to'
	echo '  generic and can still be used:'
	echo
	$(foreach cfg,$(sort $(legacy_defconfigs)),
	  printf "  %-24s - Build $($(cfg)-y)\n" $(cfg);)
	echo
	echo '  Otherwise, the following default configurations are available:'
endef

generic_config_dir = $(srctree)/arch/$(ARCH)/configs/generic
generic_defconfigs :=

#
# If the user generates a generic kernel configuration without specifying a
# list of boards to include the config fragments for, default to including all
# available board config fragments.
#
ifeq ($(BOARDS),)
BOARDS = $(patsubst board-%.config,%,$(notdir $(wildcard $(generic_config_dir)/board-*.config)))
endif

#
# Generic kernel configurations which merge generic_defconfig with the
# appropriate config fragments from arch/mips/configs/generic/, resulting in
# the ability to easily configure the kernel for a given architecture,
# endianness & set of boards without duplicating the needed configuration in
# hundreds of defconfig files.
#
define gen_generic_defconfigs
$(foreach bits,$(1),$(foreach rev,$(2),$(foreach endian,$(3),
target := $(bits)$(rev)$(filter el,$(endian))_defconfig
generic_defconfigs += $$(target)
$$(target): $(generic_config_dir)/$(bits)$(rev).config
$$(target): $(generic_config_dir)/$(endian).config
)))
endef

$(eval $(call gen_generic_defconfigs,32 64,r1 r2 r6,eb el))
$(eval $(call gen_generic_defconfigs,micro32,r2,eb el))

define describe_generic_defconfig
$(subst 32r,MIPS32 r,$(subst 64r,MIPS64 r,$(subst el, little endian,$(patsubst %_defconfig,%,$(1)))))
endef

.PHONY: $(generic_defconfigs)
$(generic_defconfigs):
	$(Q)$(CONFIG_SHELL) $(srctree)/scripts/kconfig/merge_config.sh \
		-m -O $(objtree) $(srctree)/arch/$(ARCH)/configs/generic_defconfig $^ | \
		grep -Ev '^#'
	$(Q)cp $(KCONFIG_CONFIG) $(objtree)/.config.$@
	$(Q)$(MAKE) -f $(srctree)/Makefile olddefconfig \
		KCONFIG_CONFIG=$(objtree)/.config.$@ >/dev/null
	$(Q)$(CONFIG_SHELL) $(srctree)/arch/$(ARCH)/tools/generic-board-config.sh \
		$(srctree) $(objtree) $(objtree)/.config.$@ $(KCONFIG_CONFIG) \
		"$(origin BOARDS)" $(BOARDS)
	$(Q)$(MAKE) -f $(srctree)/Makefile olddefconfig

#
# Prevent generic merge_config rules attempting to merge single fragments
#
$(generic_config_dir)/%.config: ;

#
# Prevent direct use of generic_defconfig, which is intended to be used as the
# basis of the various ISA-specific targets generated above.
#
.PHONY: generic_defconfig
generic_defconfig:
	$(Q)echo "generic_defconfig is not intended for direct use, but should instead be"
	$(Q)echo "used via an ISA-specific target from the following list:"
	$(Q)echo
	$(Q)for cfg in $(generic_defconfigs); do echo "  $${cfg}"; done
	$(Q)echo
	$(Q)false

#
# Legacy defconfig compatibility - these targets used to be real defconfigs but
# now that the boards have been converted to use the generic kernel they are
# wrappers around the generic rules above.
#
legacy_defconfigs		+= ocelot_defconfig
ocelot_defconfig-y		:= 32r2el_defconfig BOARDS=ocelot

legacy_defconfigs		+= sead3_defconfig
sead3_defconfig-y		:= 32r2el_defconfig BOARDS=sead-3

legacy_defconfigs		+= sead3micro_defconfig
sead3micro_defconfig-y		:= micro32r2el_defconfig BOARDS=sead-3

legacy_defconfigs		+= xilfpga_defconfig
xilfpga_defconfig-y		:= 32r2el_defconfig BOARDS=xilfpga

legacy_defconfigs		+= pistachio_defconfig
pistachio_defconfig-y		:= 32r2el_defconfig BOARDS=marduk

.PHONY: $(legacy_defconfigs)
$(legacy_defconfigs):
	$(Q)$(MAKE) -f $(srctree)/Makefile $($@-y)<|MERGE_RESOLUTION|>--- conflicted
+++ resolved
@@ -276,13 +276,7 @@
 #
 # Board-dependent options and extra files
 #
-<<<<<<< HEAD
-ifdef need-compiler
-include arch/mips/Kbuild.platforms
-endif
-=======
 include $(srctree)/arch/mips/Kbuild.platforms
->>>>>>> eb3cdb58
 
 ifdef CONFIG_PHYSICAL_START
 load-y					= $(CONFIG_PHYSICAL_START)
