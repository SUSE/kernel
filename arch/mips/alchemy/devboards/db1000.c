--- conflicted
+++ resolved
@@ -375,14 +375,8 @@
 
 /******************************************************************************/
 
-<<<<<<< HEAD
-static struct ads7846_platform_data db1100_touch_pd = {
-	.model		= 7846,
-	.vref_mv	= 3300,
-=======
 static const struct software_node db1100_alchemy2_gpiochip = {
 	.name	= "alchemy-gpio2",
->>>>>>> 2d5404ca
 };
 
 static const struct property_entry db1100_ads7846_properties[] = {
@@ -395,15 +389,6 @@
 static const struct software_node db1100_ads7846_swnode = {
 	.name		= "ads7846",
 	.properties	= db1100_ads7846_properties,
-};
-
-static struct gpiod_lookup_table db1100_touch_gpio_table = {
-	.dev_id = "spi0.0",
-	.table = {
-		GPIO_LOOKUP("alchemy-gpio2", 21,
-			    "pendown", GPIO_ACTIVE_LOW),
-		{ }
-	},
 };
 
 static struct spi_board_info db1100_spi_info[] __initdata = {
@@ -496,11 +481,7 @@
 		pfc |= (1 << 0);	/* SSI0 pins as GPIOs */
 		alchemy_wrsys(pfc, AU1000_SYS_PINFUNC);
 
-<<<<<<< HEAD
-		gpiod_add_lookup_table(&db1100_touch_gpio_table);
-=======
 		software_node_register(&db1100_alchemy2_gpiochip);
->>>>>>> 2d5404ca
 		spi_register_board_info(db1100_spi_info,
 					ARRAY_SIZE(db1100_spi_info));
 
