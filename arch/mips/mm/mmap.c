/*
 * This file is subject to the terms and conditions of the GNU General Public
 * License.  See the file "COPYING" in the main directory of this archive
 * for more details.
 *
 * Copyright (C) 2011 Wind River Systems,
 *   written by Ralf Baechle <ralf@linux-mips.org>
 */
#include <linux/compiler.h>
#include <linux/elf-randomize.h>
#include <linux/errno.h>
#include <linux/mm.h>
#include <linux/mman.h>
#include <linux/export.h>
#include <linux/personality.h>
#include <linux/random.h>
#include <linux/sched/signal.h>
#include <linux/sched/mm.h>

unsigned long shm_align_mask = PAGE_SIZE - 1;	/* Sane caches */
EXPORT_SYMBOL(shm_align_mask);

<<<<<<< HEAD
/* gap between mmap and stack */
#define MIN_GAP		(128*1024*1024UL)
#define MAX_GAP		((TASK_SIZE)/6*5)
#define STACK_RND_MASK	(0x7ff >> (PAGE_SHIFT - 12))

static int mmap_is_legacy(struct rlimit *rlim_stack)
{
	if (current->personality & ADDR_COMPAT_LAYOUT)
		return 1;

	if (rlim_stack->rlim_cur == RLIM_INFINITY)
		return 1;

	return sysctl_legacy_va_layout;
}

static unsigned long mmap_base(unsigned long rnd, struct rlimit *rlim_stack)
{
	unsigned long gap = rlim_stack->rlim_cur;
	unsigned long pad = stack_guard_gap;

	/* Account for stack randomization if necessary */
	if (current->flags & PF_RANDOMIZE)
		pad += (STACK_RND_MASK << PAGE_SHIFT);

	/* Values close to RLIM_INFINITY can overflow. */
	if (gap + pad > gap)
		gap += pad;

	if (gap < MIN_GAP)
		gap = MIN_GAP;
	else if (gap > MAX_GAP)
		gap = MAX_GAP;

	return PAGE_ALIGN(TASK_SIZE - gap - rnd);
}

=======
>>>>>>> fec38890
#define COLOUR_ALIGN(addr, pgoff)				\
	((((addr) + shm_align_mask) & ~shm_align_mask) +	\
	 (((pgoff) << PAGE_SHIFT) & shm_align_mask))

enum mmap_allocation_direction {UP, DOWN};

static unsigned long arch_get_unmapped_area_common(struct file *filp,
	unsigned long addr0, unsigned long len, unsigned long pgoff,
	unsigned long flags, enum mmap_allocation_direction dir)
{
	struct mm_struct *mm = current->mm;
	struct vm_area_struct *vma;
	unsigned long addr = addr0;
	int do_color_align;
	struct vm_unmapped_area_info info;

	if (unlikely(len > TASK_SIZE))
		return -ENOMEM;

	if (flags & MAP_FIXED) {
		/* Even MAP_FIXED mappings must reside within TASK_SIZE */
		if (TASK_SIZE - len < addr)
			return -EINVAL;

		/*
		 * We do not accept a shared mapping if it would violate
		 * cache aliasing constraints.
		 */
		if ((flags & MAP_SHARED) &&
		    ((addr - (pgoff << PAGE_SHIFT)) & shm_align_mask))
			return -EINVAL;
		return addr;
	}

	do_color_align = 0;
	if (filp || (flags & MAP_SHARED))
		do_color_align = 1;

	/* requesting a specific address */
	if (addr) {
		if (do_color_align)
			addr = COLOUR_ALIGN(addr, pgoff);
		else
			addr = PAGE_ALIGN(addr);

		vma = find_vma(mm, addr);
		if (TASK_SIZE - len >= addr &&
		    (!vma || addr + len <= vm_start_gap(vma)))
			return addr;
	}

	info.length = len;
	info.align_mask = do_color_align ? (PAGE_MASK & shm_align_mask) : 0;
	info.align_offset = pgoff << PAGE_SHIFT;

	if (dir == DOWN) {
		info.flags = VM_UNMAPPED_AREA_TOPDOWN;
		info.low_limit = PAGE_SIZE;
		info.high_limit = mm->mmap_base;
		addr = vm_unmapped_area(&info);

		if (!(addr & ~PAGE_MASK))
			return addr;

		/*
		 * A failed mmap() very likely causes application failure,
		 * so fall back to the bottom-up function here. This scenario
		 * can happen with large stack limits and large mmap()
		 * allocations.
		 */
	}

	info.flags = 0;
	info.low_limit = mm->mmap_base;
	info.high_limit = TASK_SIZE;
	return vm_unmapped_area(&info);
}

unsigned long arch_get_unmapped_area(struct file *filp, unsigned long addr0,
	unsigned long len, unsigned long pgoff, unsigned long flags)
{
	return arch_get_unmapped_area_common(filp,
			addr0, len, pgoff, flags, UP);
}

/*
 * There is no need to export this but sched.h declares the function as
 * extern so making it static here results in an error.
 */
unsigned long arch_get_unmapped_area_topdown(struct file *filp,
	unsigned long addr0, unsigned long len, unsigned long pgoff,
	unsigned long flags)
{
	return arch_get_unmapped_area_common(filp,
			addr0, len, pgoff, flags, DOWN);
}

bool __virt_addr_valid(const volatile void *kaddr)
{
	unsigned long vaddr = (unsigned long)kaddr;

	if ((vaddr < PAGE_OFFSET) || (vaddr >= MAP_BASE))
		return false;

	return pfn_valid(PFN_DOWN(virt_to_phys(kaddr)));
}
EXPORT_SYMBOL_GPL(__virt_addr_valid);<|MERGE_RESOLUTION|>--- conflicted
+++ resolved
@@ -20,46 +20,6 @@
 unsigned long shm_align_mask = PAGE_SIZE - 1;	/* Sane caches */
 EXPORT_SYMBOL(shm_align_mask);
 
-<<<<<<< HEAD
-/* gap between mmap and stack */
-#define MIN_GAP		(128*1024*1024UL)
-#define MAX_GAP		((TASK_SIZE)/6*5)
-#define STACK_RND_MASK	(0x7ff >> (PAGE_SHIFT - 12))
-
-static int mmap_is_legacy(struct rlimit *rlim_stack)
-{
-	if (current->personality & ADDR_COMPAT_LAYOUT)
-		return 1;
-
-	if (rlim_stack->rlim_cur == RLIM_INFINITY)
-		return 1;
-
-	return sysctl_legacy_va_layout;
-}
-
-static unsigned long mmap_base(unsigned long rnd, struct rlimit *rlim_stack)
-{
-	unsigned long gap = rlim_stack->rlim_cur;
-	unsigned long pad = stack_guard_gap;
-
-	/* Account for stack randomization if necessary */
-	if (current->flags & PF_RANDOMIZE)
-		pad += (STACK_RND_MASK << PAGE_SHIFT);
-
-	/* Values close to RLIM_INFINITY can overflow. */
-	if (gap + pad > gap)
-		gap += pad;
-
-	if (gap < MIN_GAP)
-		gap = MIN_GAP;
-	else if (gap > MAX_GAP)
-		gap = MAX_GAP;
-
-	return PAGE_ALIGN(TASK_SIZE - gap - rnd);
-}
-
-=======
->>>>>>> fec38890
 #define COLOUR_ALIGN(addr, pgoff)				\
 	((((addr) + shm_align_mask) & ~shm_align_mask) +	\
 	 (((pgoff) << PAGE_SHIFT) & shm_align_mask))
