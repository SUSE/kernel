--- conflicted
+++ resolved
@@ -61,10 +61,7 @@
 	select GENERIC_LIB_CMPDI2
 	select GENERIC_LIB_UCMPDI2
 	select HAVE_UID16
-<<<<<<< HEAD
-=======
 	select HAVE_PAGE_SIZE_4KB
->>>>>>> 2d5404ca
 	select LOCK_MM_AND_FIND_VMA
 	select OLD_SIGACTION
 	select ZONE_DMA
