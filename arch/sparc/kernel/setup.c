/*  $Id: setup.c,v 1.126 2001/11/13 00:49:27 davem Exp $
 *  linux/arch/sparc/kernel/setup.c
 *
 *  Copyright (C) 1995  David S. Miller (davem@caip.rutgers.edu)
 *  Copyright (C) 2000  Anton Blanchard (anton@samba.org)
 */

#include <linux/errno.h>
#include <linux/sched.h>
#include <linux/kernel.h>
#include <linux/mm.h>
#include <linux/stddef.h>
#include <linux/unistd.h>
#include <linux/ptrace.h>
#include <linux/slab.h>
#include <linux/initrd.h>
#include <asm/smp.h>
#include <linux/user.h>
#include <linux/a.out.h>
#include <linux/tty.h>
#include <linux/delay.h>
#include <linux/config.h>
#include <linux/fs.h>
#include <linux/seq_file.h>
#include <linux/syscalls.h>
#include <linux/kdev_t.h>
#include <linux/major.h>
#include <linux/string.h>
#include <linux/init.h>
#include <linux/interrupt.h>
#include <linux/console.h>
#include <linux/spinlock.h>
#include <linux/root_dev.h>

#include <asm/segment.h>
#include <asm/system.h>
#include <asm/io.h>
#include <asm/processor.h>
#include <asm/oplib.h>
#include <asm/page.h>
#include <asm/pgtable.h>
#include <asm/traps.h>
#include <asm/vaddrs.h>
#include <asm/kdebug.h>
#include <asm/mbus.h>
#include <asm/idprom.h>
#include <asm/hardirq.h>
#include <asm/machines.h>
#include <asm/cpudata.h>

struct screen_info screen_info = {
	0, 0,			/* orig-x, orig-y */
	0,			/* unused */
	0,			/* orig-video-page */
	0,			/* orig-video-mode */
	128,			/* orig-video-cols */
	0,0,0,			/* ega_ax, ega_bx, ega_cx */
	54,			/* orig-video-lines */
	0,                      /* orig-video-isVGA */
	16                      /* orig-video-points */
};

/* Typing sync at the prom prompt calls the function pointed to by
 * romvec->pv_synchook which I set to the following function.
 * This should sync all filesystems and return, for now it just
 * prints out pretty messages and returns.
 */

extern unsigned long trapbase;
void (*prom_palette)(int);

/* Pretty sick eh? */
void prom_sync_me(void)
{
	unsigned long prom_tbr, flags;

	/* XXX Badly broken. FIX! - Anton */
	local_irq_save(flags);
	__asm__ __volatile__("rd %%tbr, %0\n\t" : "=r" (prom_tbr));
	__asm__ __volatile__("wr %0, 0x0, %%tbr\n\t"
			     "nop\n\t"
			     "nop\n\t"
			     "nop\n\t" : : "r" (&trapbase));

	if (prom_palette)
		prom_palette(1);
	prom_printf("PROM SYNC COMMAND...\n");
	show_free_areas();
	if(current->pid != 0) {
		local_irq_enable();
		sys_sync();
		local_irq_disable();
	}
	prom_printf("Returning to prom\n");

	__asm__ __volatile__("wr %0, 0x0, %%tbr\n\t"
			     "nop\n\t"
			     "nop\n\t"
			     "nop\n\t" : : "r" (prom_tbr));
	local_irq_restore(flags);

	return;
}

unsigned int boot_flags __initdata = 0;
#define BOOTME_DEBUG  0x1
#define BOOTME_SINGLE 0x2

/* Exported for mm/init.c:paging_init. */
unsigned long cmdline_memory_size __initdata = 0;

static void
prom_console_write(struct console *con, const char *s, unsigned n)
{
	prom_write(s, n);
}

static struct console prom_debug_console = {
	.name =		"debug",
	.write =	prom_console_write,
	.flags =	CON_PRINTBUFFER,
	.index =	-1,
};

int obp_system_intr(void)
{
	if (boot_flags & BOOTME_DEBUG) {
		printk("OBP: system interrupted\n");
		prom_halt();
		return 1;
	}
	return 0;
}

/* 
 * Process kernel command line switches that are specific to the
 * SPARC or that require special low-level processing.
 */
static void __init process_switch(char c)
{
	switch (c) {
	case 'd':
		boot_flags |= BOOTME_DEBUG;
		break;
	case 's':
		boot_flags |= BOOTME_SINGLE;
		break;
	case 'h':
		prom_printf("boot_flags_init: Halt!\n");
		prom_halt();
		break;
	case 'p':
		/* Use PROM debug console. */
		register_console(&prom_debug_console);
		break;
	default:
		printk("Unknown boot switch (-%c)\n", c);
		break;
	}
}

static void __init process_console(char *commands)
{
	serial_console = 0;
	commands += 8;
	/* Linux-style serial */
	if (!strncmp(commands, "ttyS", 4))
		serial_console = simple_strtoul(commands + 4, NULL, 10) + 1;
	else if (!strncmp(commands, "tty", 3)) {
		char c = *(commands + 3);
		/* Solaris-style serial */
		if (c == 'a' || c == 'b')
			serial_console = c - 'a' + 1;
		/* else Linux-style fbcon, not serial */
	}
#if defined(CONFIG_PROM_CONSOLE)
	if (!strncmp(commands, "prom", 4)) {
		char *p;

		for (p = commands - 8; *p && *p != ' '; p++)
			*p = ' ';
		conswitchp = &prom_con;
	}
#endif
}

static void __init boot_flags_init(char *commands)
{
	while (*commands) {
		/* Move to the start of the next "argument". */
		while (*commands && *commands == ' ')
			commands++;

		/* Process any command switches, otherwise skip it. */
		if (*commands == '\0')
			break;
		if (*commands == '-') {
			commands++;
			while (*commands && *commands != ' ')
				process_switch(*commands++);
			continue;
		}
		if (!strncmp(commands, "console=", 8)) {
			process_console(commands);
		} else if (!strncmp(commands, "mem=", 4)) {
			/*
			 * "mem=XXX[kKmM] overrides the PROM-reported
			 * memory size.
			 */
			cmdline_memory_size = simple_strtoul(commands + 4,
						     &commands, 0);
			if (*commands == 'K' || *commands == 'k') {
				cmdline_memory_size <<= 10;
				commands++;
			} else if (*commands=='M' || *commands=='m') {
				cmdline_memory_size <<= 20;
				commands++;
			}
		}
		while (*commands && *commands != ' ')
			commands++;
	}
}

/* This routine will in the future do all the nasty prom stuff
 * to probe for the mmu type and its parameters, etc. This will
 * also be where SMP things happen plus the Sparc specific memory
 * physical memory probe as on the alpha.
 */

extern int prom_probe_memory(void);
extern void sun4c_probe_vac(void);
extern char cputypval;
extern unsigned long start, end;
extern void panic_setup(char *, int *);
extern void srmmu_end_memory(unsigned long, unsigned long *);

extern unsigned short root_flags;
extern unsigned short root_dev;
extern unsigned short ram_flags;
#define RAMDISK_IMAGE_START_MASK	0x07FF
#define RAMDISK_PROMPT_FLAG		0x8000
#define RAMDISK_LOAD_FLAG		0x4000

extern int root_mountflags;

char saved_command_line[256];
char reboot_command[256];
enum sparc_cpu sparc_cpu_model;

struct tt_entry *sparc_ttable;

struct pt_regs fake_swapper_regs;

extern void paging_init(void);

void __init setup_arch(char **cmdline_p)
{
	int i;
	unsigned long highest_paddr;

	sparc_ttable = (struct tt_entry *) &start;

	/* Initialize PROM console and command line. */
	*cmdline_p = prom_getbootargs();
	strcpy(saved_command_line, *cmdline_p);

	/* Set sparc_cpu_model */
	sparc_cpu_model = sun_unknown;
	if(!strcmp(&cputypval,"sun4 ")) { sparc_cpu_model=sun4; }
	if(!strcmp(&cputypval,"sun4c")) { sparc_cpu_model=sun4c; }
	if(!strcmp(&cputypval,"sun4m")) { sparc_cpu_model=sun4m; }
	if(!strcmp(&cputypval,"sun4s")) { sparc_cpu_model=sun4m; }  /* CP-1200 with PROM 2.30 -E */
	if(!strcmp(&cputypval,"sun4d")) { sparc_cpu_model=sun4d; }
	if(!strcmp(&cputypval,"sun4e")) { sparc_cpu_model=sun4e; }
	if(!strcmp(&cputypval,"sun4u")) { sparc_cpu_model=sun4u; }

#ifdef CONFIG_SUN4
	if (sparc_cpu_model != sun4) {
		prom_printf("This kernel is for Sun4 architecture only.\n");
		prom_halt();
	}
#endif
	printk("ARCH: ");
	switch(sparc_cpu_model) {
	case sun4:
		printk("SUN4\n");
		break;
	case sun4c:
		printk("SUN4C\n");
		break;
	case sun4m:
		printk("SUN4M\n");
		break;
	case sun4d:
		printk("SUN4D\n");
		break;
	case sun4e:
		printk("SUN4E\n");
		break;
	case sun4u:
		printk("SUN4U\n");
		break;
	default:
		printk("UNKNOWN!\n");
		break;
	};

#ifdef CONFIG_DUMMY_CONSOLE
	conswitchp = &dummy_con;
#elif defined(CONFIG_PROM_CONSOLE)
	conswitchp = &prom_con;
#endif
	boot_flags_init(*cmdline_p);

	idprom_init();
	if (ARCH_SUN4C_SUN4)
		sun4c_probe_vac();
	load_mmu();
	(void) prom_probe_memory();

	phys_base = 0xffffffffUL;
	highest_paddr = 0UL;
	for (i = 0; sp_banks[i].num_bytes != 0; i++) {
		unsigned long top;

		if (sp_banks[i].base_addr < phys_base)
			phys_base = sp_banks[i].base_addr;
		top = sp_banks[i].base_addr +
			sp_banks[i].num_bytes;
		if (highest_paddr < top)
			highest_paddr = top;
	}

	if (!root_flags)
		root_mountflags &= ~MS_RDONLY;
	ROOT_DEV = old_decode_dev(root_dev);
#ifdef CONFIG_BLK_DEV_INITRD
	rd_image_start = ram_flags & RAMDISK_IMAGE_START_MASK;
	rd_prompt = ((ram_flags & RAMDISK_PROMPT_FLAG) != 0);
	rd_doload = ((ram_flags & RAMDISK_LOAD_FLAG) != 0);	
#endif

	prom_setsync(prom_sync_me);

	if((boot_flags&BOOTME_DEBUG) && (linux_dbvec!=0) && 
	   ((*(short *)linux_dbvec) != -1)) {
		printk("Booted under KADB. Syncing trap table.\n");
		(*(linux_dbvec->teach_debugger))();
	}

	init_mm.context = (unsigned long) NO_CONTEXT;
	init_task.thread.kregs = &fake_swapper_regs;

	paging_init();
}

static int __init set_preferred_console(void)
{
	int idev, odev;

	/* The user has requested a console so this is already set up. */
	if (serial_console >= 0)
		return -EBUSY;

	idev = prom_query_input_device();
	odev = prom_query_output_device();
	if (idev == PROMDEV_IKBD && odev == PROMDEV_OSCREEN) {
		serial_console = 0;
	} else if (idev == PROMDEV_ITTYA && odev == PROMDEV_OTTYA) {
		serial_console = 1;
	} else if (idev == PROMDEV_ITTYB && odev == PROMDEV_OTTYB) {
		serial_console = 2;
	} else if (idev == PROMDEV_I_UNK && odev == PROMDEV_OTTYA) {
		prom_printf("MrCoffee ttya\n");
		serial_console = 1;
	} else if (idev == PROMDEV_I_UNK && odev == PROMDEV_OSCREEN) {
		serial_console = 0;
		prom_printf("MrCoffee keyboard\n");
	} else {
		prom_printf("Confusing console (idev %d, odev %d)\n",
		    idev, odev);
		serial_console = 1;
	}

	if (serial_console)
		return add_preferred_console("ttyS", serial_console - 1, NULL);

	return -ENODEV;
}
console_initcall(set_preferred_console);

<<<<<<< HEAD
extern char *sparc_cpu_type[];
extern char *sparc_fpu_type[];
=======
asmlinkage int sys_ioperm(unsigned long from, unsigned long num, int on)
{
	return -EIO;
}

extern char *sparc_cpu_type;
extern char *sparc_fpu_type;
>>>>>>> fb5ba71d

static int show_cpuinfo(struct seq_file *m, void *__unused)
{
	seq_printf(m,
		   "cpu\t\t: %s\n"
		   "fpu\t\t: %s\n"
		   "promlib\t\t: Version %d Revision %d\n"
		   "prom\t\t: %d.%d\n"
		   "type\t\t: %s\n"
		   "ncpus probed\t: %d\n"
		   "ncpus active\t: %d\n"
#ifndef CONFIG_SMP
		   "CPU0Bogo\t: %lu.%02lu\n"
		   "CPU0ClkTck\t: %ld\n"
#endif
		   ,
		   sparc_cpu_type ? sparc_cpu_type : "undetermined",
		   sparc_fpu_type ? sparc_fpu_type : "undetermined",
		   romvec->pv_romvers,
		   prom_rev,
		   romvec->pv_printrev >> 16,
		   romvec->pv_printrev & 0xffff,
		   &cputypval,
		   num_possible_cpus(),
		   num_online_cpus()
#ifndef CONFIG_SMP
		   , cpu_data(0).udelay_val/(500000/HZ),
		   (cpu_data(0).udelay_val/(5000/HZ)) % 100,
		   cpu_data(0).clock_tick
#endif
		);

#ifdef CONFIG_SMP
	smp_bogo(m);
#endif
	mmu_info(m);
#ifdef CONFIG_SMP
	smp_info(m);
#endif
	return 0;
}

static void *c_start(struct seq_file *m, loff_t *pos)
{
	/* The pointer we are returning is arbitrary,
	 * it just has to be non-NULL and not IS_ERR
	 * in the success case.
	 */
	return *pos == 0 ? &c_start : NULL;
}

static void *c_next(struct seq_file *m, void *v, loff_t *pos)
{
	++*pos;
	return c_start(m, pos);
}

static void c_stop(struct seq_file *m, void *v)
{
}

struct seq_operations cpuinfo_op = {
	.start =c_start,
	.next =	c_next,
	.stop =	c_stop,
	.show =	show_cpuinfo,
};

extern int stop_a_enabled;

void sun_do_break(void)
{
	if (!stop_a_enabled)
		return;

	printk("\n");
	flush_user_windows();

	prom_cmdline();
}

int serial_console = -1;
int stop_a_enabled = 1;<|MERGE_RESOLUTION|>--- conflicted
+++ resolved
@@ -390,18 +390,8 @@
 }
 console_initcall(set_preferred_console);
 
-<<<<<<< HEAD
-extern char *sparc_cpu_type[];
-extern char *sparc_fpu_type[];
-=======
-asmlinkage int sys_ioperm(unsigned long from, unsigned long num, int on)
-{
-	return -EIO;
-}
-
 extern char *sparc_cpu_type;
 extern char *sparc_fpu_type;
->>>>>>> fb5ba71d
 
 static int show_cpuinfo(struct seq_file *m, void *__unused)
 {
