/* irq.c: UltraSparc IRQ handling/init/registry.
 *
 * Copyright (C) 1997, 2007, 2008 David S. Miller (davem@davemloft.net)
 * Copyright (C) 1998  Eddie C. Dost    (ecd@skynet.be)
 * Copyright (C) 1998  Jakub Jelinek    (jj@ultra.linux.cz)
 */

#include <linux/module.h>
#include <linux/sched.h>
#include <linux/linkage.h>
#include <linux/ptrace.h>
#include <linux/errno.h>
#include <linux/kernel_stat.h>
#include <linux/signal.h>
#include <linux/mm.h>
#include <linux/interrupt.h>
#include <linux/slab.h>
#include <linux/random.h>
#include <linux/init.h>
#include <linux/delay.h>
#include <linux/proc_fs.h>
#include <linux/seq_file.h>
#include <linux/irq.h>

#include <asm/ptrace.h>
#include <asm/processor.h>
#include <asm/atomic.h>
#include <asm/system.h>
#include <asm/irq.h>
#include <asm/io.h>
#include <asm/iommu.h>
#include <asm/upa.h>
#include <asm/oplib.h>
#include <asm/prom.h>
#include <asm/timer.h>
#include <asm/smp.h>
#include <asm/starfire.h>
#include <asm/uaccess.h>
#include <asm/cache.h>
#include <asm/cpudata.h>
#include <asm/auxio.h>
#include <asm/head.h>
#include <asm/hypervisor.h>
#include <asm/cacheflush.h>

#include "entry.h"
#include "cpumap.h"

#define NUM_IVECS	(IMAP_INR + 1)

struct ino_bucket *ivector_table;
unsigned long ivector_table_pa;

/* On several sun4u processors, it is illegal to mix bypass and
 * non-bypass accesses.  Therefore we access all INO buckets
 * using bypass accesses only.
 */
static unsigned long bucket_get_chain_pa(unsigned long bucket_pa)
{
	unsigned long ret;

	__asm__ __volatile__("ldxa	[%1] %2, %0"
			     : "=&r" (ret)
			     : "r" (bucket_pa +
				    offsetof(struct ino_bucket,
					     __irq_chain_pa)),
			       "i" (ASI_PHYS_USE_EC));

	return ret;
}

static void bucket_clear_chain_pa(unsigned long bucket_pa)
{
	__asm__ __volatile__("stxa	%%g0, [%0] %1"
			     : /* no outputs */
			     : "r" (bucket_pa +
				    offsetof(struct ino_bucket,
					     __irq_chain_pa)),
			       "i" (ASI_PHYS_USE_EC));
}

static unsigned int bucket_get_virt_irq(unsigned long bucket_pa)
{
	unsigned int ret;

	__asm__ __volatile__("lduwa	[%1] %2, %0"
			     : "=&r" (ret)
			     : "r" (bucket_pa +
				    offsetof(struct ino_bucket,
					     __virt_irq)),
			       "i" (ASI_PHYS_USE_EC));

	return ret;
}

static void bucket_set_virt_irq(unsigned long bucket_pa,
				unsigned int virt_irq)
{
	__asm__ __volatile__("stwa	%0, [%1] %2"
			     : /* no outputs */
			     : "r" (virt_irq),
			       "r" (bucket_pa +
				    offsetof(struct ino_bucket,
					     __virt_irq)),
			       "i" (ASI_PHYS_USE_EC));
}

#define irq_work_pa(__cpu)	&(trap_block[(__cpu)].irq_worklist_pa)

static struct {
	unsigned int dev_handle;
	unsigned int dev_ino;
	unsigned int in_use;
} virt_irq_table[NR_IRQS];
static DEFINE_SPINLOCK(virt_irq_alloc_lock);

unsigned char virt_irq_alloc(unsigned int dev_handle,
			     unsigned int dev_ino)
{
	unsigned long flags;
	unsigned char ent;

	BUILD_BUG_ON(NR_IRQS >= 256);

	spin_lock_irqsave(&virt_irq_alloc_lock, flags);

	for (ent = 1; ent < NR_IRQS; ent++) {
		if (!virt_irq_table[ent].in_use)
			break;
	}
	if (ent >= NR_IRQS) {
		printk(KERN_ERR "IRQ: Out of virtual IRQs.\n");
		ent = 0;
	} else {
		virt_irq_table[ent].dev_handle = dev_handle;
		virt_irq_table[ent].dev_ino = dev_ino;
		virt_irq_table[ent].in_use = 1;
	}

	spin_unlock_irqrestore(&virt_irq_alloc_lock, flags);

	return ent;
}

#ifdef CONFIG_PCI_MSI
void virt_irq_free(unsigned int virt_irq)
{
	unsigned long flags;

	if (virt_irq >= NR_IRQS)
		return;

	spin_lock_irqsave(&virt_irq_alloc_lock, flags);

	virt_irq_table[virt_irq].in_use = 0;

	spin_unlock_irqrestore(&virt_irq_alloc_lock, flags);
}
#endif

/*
 * /proc/interrupts printing:
 */

int show_interrupts(struct seq_file *p, void *v)
{
	int i = *(loff_t *) v, j;
	struct irqaction * action;
	unsigned long flags;

	if (i == 0) {
		seq_printf(p, "           ");
		for_each_online_cpu(j)
			seq_printf(p, "CPU%d       ",j);
		seq_putc(p, '\n');
	}

	if (i < NR_IRQS) {
<<<<<<< HEAD
		atomic_spin_lock_irqsave(&irq_desc[i].lock, flags);
=======
		raw_spin_lock_irqsave(&irq_desc[i].lock, flags);
>>>>>>> 4ec62b2b
		action = irq_desc[i].action;
		if (!action)
			goto skip;
		seq_printf(p, "%3d: ",i);
#ifndef CONFIG_SMP
		seq_printf(p, "%10u ", kstat_irqs(i));
#else
		for_each_online_cpu(j)
			seq_printf(p, "%10u ", kstat_irqs_cpu(i, j));
#endif
		seq_printf(p, " %9s", irq_desc[i].chip->name);
		seq_printf(p, "  %s", action->name);

		for (action=action->next; action; action = action->next)
			seq_printf(p, ", %s", action->name);

		seq_putc(p, '\n');
skip:
<<<<<<< HEAD
		atomic_spin_unlock_irqrestore(&irq_desc[i].lock, flags);
=======
		raw_spin_unlock_irqrestore(&irq_desc[i].lock, flags);
>>>>>>> 4ec62b2b
	} else if (i == NR_IRQS) {
		seq_printf(p, "NMI: ");
		for_each_online_cpu(j)
			seq_printf(p, "%10u ", cpu_data(j).__nmi_count);
		seq_printf(p, "     Non-maskable interrupts\n");
	}
	return 0;
}

static unsigned int sun4u_compute_tid(unsigned long imap, unsigned long cpuid)
{
	unsigned int tid;

	if (this_is_starfire) {
		tid = starfire_translate(imap, cpuid);
		tid <<= IMAP_TID_SHIFT;
		tid &= IMAP_TID_UPA;
	} else {
		if (tlb_type == cheetah || tlb_type == cheetah_plus) {
			unsigned long ver;

			__asm__ ("rdpr %%ver, %0" : "=r" (ver));
			if ((ver >> 32UL) == __JALAPENO_ID ||
			    (ver >> 32UL) == __SERRANO_ID) {
				tid = cpuid << IMAP_TID_SHIFT;
				tid &= IMAP_TID_JBUS;
			} else {
				unsigned int a = cpuid & 0x1f;
				unsigned int n = (cpuid >> 5) & 0x1f;

				tid = ((a << IMAP_AID_SHIFT) |
				       (n << IMAP_NID_SHIFT));
				tid &= (IMAP_AID_SAFARI |
					IMAP_NID_SAFARI);
			}
		} else {
			tid = cpuid << IMAP_TID_SHIFT;
			tid &= IMAP_TID_UPA;
		}
	}

	return tid;
}

struct irq_handler_data {
	unsigned long	iclr;
	unsigned long	imap;

	void		(*pre_handler)(unsigned int, void *, void *);
	void		*arg1;
	void		*arg2;
};

#ifdef CONFIG_SMP
static int irq_choose_cpu(unsigned int virt_irq, const struct cpumask *affinity)
{
	cpumask_t mask;
	int cpuid;

	cpumask_copy(&mask, affinity);
	if (cpus_equal(mask, cpu_online_map)) {
		cpuid = map_to_cpu(virt_irq);
	} else {
		cpumask_t tmp;

		cpus_and(tmp, cpu_online_map, mask);
		cpuid = cpus_empty(tmp) ? map_to_cpu(virt_irq) : first_cpu(tmp);
	}

	return cpuid;
}
#else
#define irq_choose_cpu(virt_irq, affinity)	\
	real_hard_smp_processor_id()
#endif

static void sun4u_irq_enable(unsigned int virt_irq)
{
	struct irq_handler_data *data = get_irq_chip_data(virt_irq);

	if (likely(data)) {
		unsigned long cpuid, imap, val;
		unsigned int tid;

		cpuid = irq_choose_cpu(virt_irq,
				       irq_desc[virt_irq].affinity);
		imap = data->imap;

		tid = sun4u_compute_tid(imap, cpuid);

		val = upa_readq(imap);
		val &= ~(IMAP_TID_UPA | IMAP_TID_JBUS |
			 IMAP_AID_SAFARI | IMAP_NID_SAFARI);
		val |= tid | IMAP_VALID;
		upa_writeq(val, imap);
		upa_writeq(ICLR_IDLE, data->iclr);
	}
}

static int sun4u_set_affinity(unsigned int virt_irq,
			       const struct cpumask *mask)
{
	struct irq_handler_data *data = get_irq_chip_data(virt_irq);

	if (likely(data)) {
		unsigned long cpuid, imap, val;
		unsigned int tid;

		cpuid = irq_choose_cpu(virt_irq, mask);
		imap = data->imap;

		tid = sun4u_compute_tid(imap, cpuid);

		val = upa_readq(imap);
		val &= ~(IMAP_TID_UPA | IMAP_TID_JBUS |
			 IMAP_AID_SAFARI | IMAP_NID_SAFARI);
		val |= tid | IMAP_VALID;
		upa_writeq(val, imap);
		upa_writeq(ICLR_IDLE, data->iclr);
	}

	return 0;
}

/* Don't do anything.  The desc->status check for IRQ_DISABLED in
 * handler_irq() will skip the handler call and that will leave the
 * interrupt in the sent state.  The next ->enable() call will hit the
 * ICLR register to reset the state machine.
 *
 * This scheme is necessary, instead of clearing the Valid bit in the
 * IMAP register, to handle the case of IMAP registers being shared by
 * multiple INOs (and thus ICLR registers).  Since we use a different
 * virtual IRQ for each shared IMAP instance, the generic code thinks
 * there is only one user so it prematurely calls ->disable() on
 * free_irq().
 *
 * We have to provide an explicit ->disable() method instead of using
 * NULL to get the default.  The reason is that if the generic code
 * sees that, it also hooks up a default ->shutdown method which
 * invokes ->mask() which we do not want.  See irq_chip_set_defaults().
 */
static void sun4u_irq_disable(unsigned int virt_irq)
{
}

static void sun4u_irq_eoi(unsigned int virt_irq)
{
	struct irq_handler_data *data = get_irq_chip_data(virt_irq);
	struct irq_desc *desc = irq_desc + virt_irq;

	if (unlikely(desc->status & (IRQ_DISABLED|IRQ_INPROGRESS)))
		return;

	if (likely(data))
		upa_writeq(ICLR_IDLE, data->iclr);
}

static void sun4v_irq_enable(unsigned int virt_irq)
{
	unsigned int ino = virt_irq_table[virt_irq].dev_ino;
	unsigned long cpuid = irq_choose_cpu(virt_irq,
					     irq_desc[virt_irq].affinity);
	int err;

	err = sun4v_intr_settarget(ino, cpuid);
	if (err != HV_EOK)
		printk(KERN_ERR "sun4v_intr_settarget(%x,%lu): "
		       "err(%d)\n", ino, cpuid, err);
	err = sun4v_intr_setstate(ino, HV_INTR_STATE_IDLE);
	if (err != HV_EOK)
		printk(KERN_ERR "sun4v_intr_setstate(%x): "
		       "err(%d)\n", ino, err);
	err = sun4v_intr_setenabled(ino, HV_INTR_ENABLED);
	if (err != HV_EOK)
		printk(KERN_ERR "sun4v_intr_setenabled(%x): err(%d)\n",
		       ino, err);
}

static int sun4v_set_affinity(unsigned int virt_irq,
			       const struct cpumask *mask)
{
	unsigned int ino = virt_irq_table[virt_irq].dev_ino;
	unsigned long cpuid = irq_choose_cpu(virt_irq, mask);
	int err;

	err = sun4v_intr_settarget(ino, cpuid);
	if (err != HV_EOK)
		printk(KERN_ERR "sun4v_intr_settarget(%x,%lu): "
		       "err(%d)\n", ino, cpuid, err);

	return 0;
}

static void sun4v_irq_disable(unsigned int virt_irq)
{
	unsigned int ino = virt_irq_table[virt_irq].dev_ino;
	int err;

	err = sun4v_intr_setenabled(ino, HV_INTR_DISABLED);
	if (err != HV_EOK)
		printk(KERN_ERR "sun4v_intr_setenabled(%x): "
		       "err(%d)\n", ino, err);
}

static void sun4v_irq_eoi(unsigned int virt_irq)
{
	unsigned int ino = virt_irq_table[virt_irq].dev_ino;
	struct irq_desc *desc = irq_desc + virt_irq;
	int err;

	if (unlikely(desc->status & (IRQ_DISABLED|IRQ_INPROGRESS)))
		return;

	err = sun4v_intr_setstate(ino, HV_INTR_STATE_IDLE);
	if (err != HV_EOK)
		printk(KERN_ERR "sun4v_intr_setstate(%x): "
		       "err(%d)\n", ino, err);
}

static void sun4v_virq_enable(unsigned int virt_irq)
{
	unsigned long cpuid, dev_handle, dev_ino;
	int err;

	cpuid = irq_choose_cpu(virt_irq, irq_desc[virt_irq].affinity);

	dev_handle = virt_irq_table[virt_irq].dev_handle;
	dev_ino = virt_irq_table[virt_irq].dev_ino;

	err = sun4v_vintr_set_target(dev_handle, dev_ino, cpuid);
	if (err != HV_EOK)
		printk(KERN_ERR "sun4v_vintr_set_target(%lx,%lx,%lu): "
		       "err(%d)\n",
		       dev_handle, dev_ino, cpuid, err);
	err = sun4v_vintr_set_state(dev_handle, dev_ino,
				    HV_INTR_STATE_IDLE);
	if (err != HV_EOK)
		printk(KERN_ERR "sun4v_vintr_set_state(%lx,%lx,"
		       "HV_INTR_STATE_IDLE): err(%d)\n",
		       dev_handle, dev_ino, err);
	err = sun4v_vintr_set_valid(dev_handle, dev_ino,
				    HV_INTR_ENABLED);
	if (err != HV_EOK)
		printk(KERN_ERR "sun4v_vintr_set_state(%lx,%lx,"
		       "HV_INTR_ENABLED): err(%d)\n",
		       dev_handle, dev_ino, err);
}

static int sun4v_virt_set_affinity(unsigned int virt_irq,
				    const struct cpumask *mask)
{
	unsigned long cpuid, dev_handle, dev_ino;
	int err;

	cpuid = irq_choose_cpu(virt_irq, mask);

	dev_handle = virt_irq_table[virt_irq].dev_handle;
	dev_ino = virt_irq_table[virt_irq].dev_ino;

	err = sun4v_vintr_set_target(dev_handle, dev_ino, cpuid);
	if (err != HV_EOK)
		printk(KERN_ERR "sun4v_vintr_set_target(%lx,%lx,%lu): "
		       "err(%d)\n",
		       dev_handle, dev_ino, cpuid, err);

	return 0;
}

static void sun4v_virq_disable(unsigned int virt_irq)
{
	unsigned long dev_handle, dev_ino;
	int err;

	dev_handle = virt_irq_table[virt_irq].dev_handle;
	dev_ino = virt_irq_table[virt_irq].dev_ino;

	err = sun4v_vintr_set_valid(dev_handle, dev_ino,
				    HV_INTR_DISABLED);
	if (err != HV_EOK)
		printk(KERN_ERR "sun4v_vintr_set_state(%lx,%lx,"
		       "HV_INTR_DISABLED): err(%d)\n",
		       dev_handle, dev_ino, err);
}

static void sun4v_virq_eoi(unsigned int virt_irq)
{
	struct irq_desc *desc = irq_desc + virt_irq;
	unsigned long dev_handle, dev_ino;
	int err;

	if (unlikely(desc->status & (IRQ_DISABLED|IRQ_INPROGRESS)))
		return;

	dev_handle = virt_irq_table[virt_irq].dev_handle;
	dev_ino = virt_irq_table[virt_irq].dev_ino;

	err = sun4v_vintr_set_state(dev_handle, dev_ino,
				    HV_INTR_STATE_IDLE);
	if (err != HV_EOK)
		printk(KERN_ERR "sun4v_vintr_set_state(%lx,%lx,"
		       "HV_INTR_STATE_IDLE): err(%d)\n",
		       dev_handle, dev_ino, err);
}

static struct irq_chip sun4u_irq = {
	.name		= "sun4u",
	.enable		= sun4u_irq_enable,
	.disable	= sun4u_irq_disable,
	.eoi		= sun4u_irq_eoi,
	.set_affinity	= sun4u_set_affinity,
};

static struct irq_chip sun4v_irq = {
	.name		= "sun4v",
	.enable		= sun4v_irq_enable,
	.disable	= sun4v_irq_disable,
	.eoi		= sun4v_irq_eoi,
	.set_affinity	= sun4v_set_affinity,
};

static struct irq_chip sun4v_virq = {
	.name		= "vsun4v",
	.enable		= sun4v_virq_enable,
	.disable	= sun4v_virq_disable,
	.eoi		= sun4v_virq_eoi,
	.set_affinity	= sun4v_virt_set_affinity,
};

static void pre_flow_handler(unsigned int virt_irq,
				      struct irq_desc *desc)
{
	struct irq_handler_data *data = get_irq_chip_data(virt_irq);
	unsigned int ino = virt_irq_table[virt_irq].dev_ino;

	data->pre_handler(ino, data->arg1, data->arg2);

	handle_fasteoi_irq(virt_irq, desc);
}

void irq_install_pre_handler(int virt_irq,
			     void (*func)(unsigned int, void *, void *),
			     void *arg1, void *arg2)
{
	struct irq_handler_data *data = get_irq_chip_data(virt_irq);
	struct irq_desc *desc = irq_desc + virt_irq;

	data->pre_handler = func;
	data->arg1 = arg1;
	data->arg2 = arg2;

	desc->handle_irq = pre_flow_handler;
}

unsigned int build_irq(int inofixup, unsigned long iclr, unsigned long imap)
{
	struct ino_bucket *bucket;
	struct irq_handler_data *data;
	unsigned int virt_irq;
	int ino;

	BUG_ON(tlb_type == hypervisor);

	ino = (upa_readq(imap) & (IMAP_IGN | IMAP_INO)) + inofixup;
	bucket = &ivector_table[ino];
	virt_irq = bucket_get_virt_irq(__pa(bucket));
	if (!virt_irq) {
		virt_irq = virt_irq_alloc(0, ino);
		bucket_set_virt_irq(__pa(bucket), virt_irq);
		set_irq_chip_and_handler_name(virt_irq,
					      &sun4u_irq,
					      handle_fasteoi_irq,
					      "IVEC");
	}

	data = get_irq_chip_data(virt_irq);
	if (unlikely(data))
		goto out;

	data = kzalloc(sizeof(struct irq_handler_data), GFP_ATOMIC);
	if (unlikely(!data)) {
		prom_printf("IRQ: kzalloc(irq_handler_data) failed.\n");
		prom_halt();
	}
	set_irq_chip_data(virt_irq, data);

	data->imap  = imap;
	data->iclr  = iclr;

out:
	return virt_irq;
}

static unsigned int sun4v_build_common(unsigned long sysino,
				       struct irq_chip *chip)
{
	struct ino_bucket *bucket;
	struct irq_handler_data *data;
	unsigned int virt_irq;

	BUG_ON(tlb_type != hypervisor);

	bucket = &ivector_table[sysino];
	virt_irq = bucket_get_virt_irq(__pa(bucket));
	if (!virt_irq) {
		virt_irq = virt_irq_alloc(0, sysino);
		bucket_set_virt_irq(__pa(bucket), virt_irq);
		set_irq_chip_and_handler_name(virt_irq, chip,
					      handle_fasteoi_irq,
					      "IVEC");
	}

	data = get_irq_chip_data(virt_irq);
	if (unlikely(data))
		goto out;

	data = kzalloc(sizeof(struct irq_handler_data), GFP_ATOMIC);
	if (unlikely(!data)) {
		prom_printf("IRQ: kzalloc(irq_handler_data) failed.\n");
		prom_halt();
	}
	set_irq_chip_data(virt_irq, data);

	/* Catch accidental accesses to these things.  IMAP/ICLR handling
	 * is done by hypervisor calls on sun4v platforms, not by direct
	 * register accesses.
	 */
	data->imap = ~0UL;
	data->iclr = ~0UL;

out:
	return virt_irq;
}

unsigned int sun4v_build_irq(u32 devhandle, unsigned int devino)
{
	unsigned long sysino = sun4v_devino_to_sysino(devhandle, devino);

	return sun4v_build_common(sysino, &sun4v_irq);
}

unsigned int sun4v_build_virq(u32 devhandle, unsigned int devino)
{
	struct irq_handler_data *data;
	unsigned long hv_err, cookie;
	struct ino_bucket *bucket;
	struct irq_desc *desc;
	unsigned int virt_irq;

	bucket = kzalloc(sizeof(struct ino_bucket), GFP_ATOMIC);
	if (unlikely(!bucket))
		return 0;
	__flush_dcache_range((unsigned long) bucket,
			     ((unsigned long) bucket +
			      sizeof(struct ino_bucket)));

	virt_irq = virt_irq_alloc(devhandle, devino);
	bucket_set_virt_irq(__pa(bucket), virt_irq);

	set_irq_chip_and_handler_name(virt_irq, &sun4v_virq,
				      handle_fasteoi_irq,
				      "IVEC");

	data = kzalloc(sizeof(struct irq_handler_data), GFP_ATOMIC);
	if (unlikely(!data))
		return 0;

	/* In order to make the LDC channel startup sequence easier,
	 * especially wrt. locking, we do not let request_irq() enable
	 * the interrupt.
	 */
	desc = irq_desc + virt_irq;
	desc->status |= IRQ_NOAUTOEN;

	set_irq_chip_data(virt_irq, data);

	/* Catch accidental accesses to these things.  IMAP/ICLR handling
	 * is done by hypervisor calls on sun4v platforms, not by direct
	 * register accesses.
	 */
	data->imap = ~0UL;
	data->iclr = ~0UL;

	cookie = ~__pa(bucket);
	hv_err = sun4v_vintr_set_cookie(devhandle, devino, cookie);
	if (hv_err) {
		prom_printf("IRQ: Fatal, cannot set cookie for [%x:%x] "
			    "err=%lu\n", devhandle, devino, hv_err);
		prom_halt();
	}

	return virt_irq;
}

void ack_bad_irq(unsigned int virt_irq)
{
	unsigned int ino = virt_irq_table[virt_irq].dev_ino;

	if (!ino)
		ino = 0xdeadbeef;

	printk(KERN_CRIT "Unexpected IRQ from ino[%x] virt_irq[%u]\n",
	       ino, virt_irq);
}

void *hardirq_stack[NR_CPUS];
void *softirq_stack[NR_CPUS];

static __attribute__((always_inline)) void *set_hardirq_stack(void)
{
	void *orig_sp, *sp = hardirq_stack[smp_processor_id()];

	__asm__ __volatile__("mov %%sp, %0" : "=r" (orig_sp));
	if (orig_sp < sp ||
	    orig_sp > (sp + THREAD_SIZE)) {
		sp += THREAD_SIZE - 192 - STACK_BIAS;
		__asm__ __volatile__("mov %0, %%sp" : : "r" (sp));
	}

	return orig_sp;
}
static __attribute__((always_inline)) void restore_hardirq_stack(void *orig_sp)
{
	__asm__ __volatile__("mov %0, %%sp" : : "r" (orig_sp));
}

void handler_irq(int irq, struct pt_regs *regs)
{
	unsigned long pstate, bucket_pa;
	struct pt_regs *old_regs;
	void *orig_sp;

	clear_softint(1 << irq);

	old_regs = set_irq_regs(regs);
	irq_enter();

	/* Grab an atomic snapshot of the pending IVECs.  */
	__asm__ __volatile__("rdpr	%%pstate, %0\n\t"
			     "wrpr	%0, %3, %%pstate\n\t"
			     "ldx	[%2], %1\n\t"
			     "stx	%%g0, [%2]\n\t"
			     "wrpr	%0, 0x0, %%pstate\n\t"
			     : "=&r" (pstate), "=&r" (bucket_pa)
			     : "r" (irq_work_pa(smp_processor_id())),
			       "i" (PSTATE_IE)
			     : "memory");

	orig_sp = set_hardirq_stack();

	while (bucket_pa) {
		struct irq_desc *desc;
		unsigned long next_pa;
		unsigned int virt_irq;

		next_pa = bucket_get_chain_pa(bucket_pa);
		virt_irq = bucket_get_virt_irq(bucket_pa);
		bucket_clear_chain_pa(bucket_pa);

		desc = irq_desc + virt_irq;

		if (!(desc->status & IRQ_DISABLED))
			desc->handle_irq(virt_irq, desc);

		bucket_pa = next_pa;
	}

	restore_hardirq_stack(orig_sp);

	irq_exit();
	set_irq_regs(old_regs);
}

void do_softirq(void)
{
	unsigned long flags;

	if (in_interrupt())
		return;

	local_irq_save(flags);

	if (local_softirq_pending()) {
		void *orig_sp, *sp = softirq_stack[smp_processor_id()];

		sp += THREAD_SIZE - 192 - STACK_BIAS;

		__asm__ __volatile__("mov %%sp, %0\n\t"
				     "mov %1, %%sp"
				     : "=&r" (orig_sp)
				     : "r" (sp));
		__do_softirq();
		__asm__ __volatile__("mov %0, %%sp"
				     : : "r" (orig_sp));
	}

	local_irq_restore(flags);
}

#ifdef CONFIG_HOTPLUG_CPU
void fixup_irqs(void)
{
	unsigned int irq;

	for (irq = 0; irq < NR_IRQS; irq++) {
		unsigned long flags;

<<<<<<< HEAD
		atomic_spin_lock_irqsave(&irq_desc[irq].lock, flags);
=======
		raw_spin_lock_irqsave(&irq_desc[irq].lock, flags);
>>>>>>> 4ec62b2b
		if (irq_desc[irq].action &&
		    !(irq_desc[irq].status & IRQ_PER_CPU)) {
			if (irq_desc[irq].chip->set_affinity)
				irq_desc[irq].chip->set_affinity(irq,
					irq_desc[irq].affinity);
		}
<<<<<<< HEAD
		atomic_spin_unlock_irqrestore(&irq_desc[irq].lock, flags);
=======
		raw_spin_unlock_irqrestore(&irq_desc[irq].lock, flags);
>>>>>>> 4ec62b2b
	}

	tick_ops->disable_irq();
}
#endif

struct sun5_timer {
	u64	count0;
	u64	limit0;
	u64	count1;
	u64	limit1;
};

static struct sun5_timer *prom_timers;
static u64 prom_limit0, prom_limit1;

static void map_prom_timers(void)
{
	struct device_node *dp;
	const unsigned int *addr;

	/* PROM timer node hangs out in the top level of device siblings... */
	dp = of_find_node_by_path("/");
	dp = dp->child;
	while (dp) {
		if (!strcmp(dp->name, "counter-timer"))
			break;
		dp = dp->sibling;
	}

	/* Assume if node is not present, PROM uses different tick mechanism
	 * which we should not care about.
	 */
	if (!dp) {
		prom_timers = (struct sun5_timer *) 0;
		return;
	}

	/* If PROM is really using this, it must be mapped by him. */
	addr = of_get_property(dp, "address", NULL);
	if (!addr) {
		prom_printf("PROM does not have timer mapped, trying to continue.\n");
		prom_timers = (struct sun5_timer *) 0;
		return;
	}
	prom_timers = (struct sun5_timer *) ((unsigned long)addr[0]);
}

static void kill_prom_timer(void)
{
	if (!prom_timers)
		return;

	/* Save them away for later. */
	prom_limit0 = prom_timers->limit0;
	prom_limit1 = prom_timers->limit1;

	/* Just as in sun4c/sun4m PROM uses timer which ticks at IRQ 14.
	 * We turn both off here just to be paranoid.
	 */
	prom_timers->limit0 = 0;
	prom_timers->limit1 = 0;

	/* Wheee, eat the interrupt packet too... */
	__asm__ __volatile__(
"	mov	0x40, %%g2\n"
"	ldxa	[%%g0] %0, %%g1\n"
"	ldxa	[%%g2] %1, %%g1\n"
"	stxa	%%g0, [%%g0] %0\n"
"	membar	#Sync\n"
	: /* no outputs */
	: "i" (ASI_INTR_RECEIVE), "i" (ASI_INTR_R)
	: "g1", "g2");
}

void notrace init_irqwork_curcpu(void)
{
	int cpu = hard_smp_processor_id();

	trap_block[cpu].irq_worklist_pa = 0UL;
}

/* Please be very careful with register_one_mondo() and
 * sun4v_register_mondo_queues().
 *
 * On SMP this gets invoked from the CPU trampoline before
 * the cpu has fully taken over the trap table from OBP,
 * and it's kernel stack + %g6 thread register state is
 * not fully cooked yet.
 *
 * Therefore you cannot make any OBP calls, not even prom_printf,
 * from these two routines.
 */
static void __cpuinit notrace register_one_mondo(unsigned long paddr, unsigned long type, unsigned long qmask)
{
	unsigned long num_entries = (qmask + 1) / 64;
	unsigned long status;

	status = sun4v_cpu_qconf(type, paddr, num_entries);
	if (status != HV_EOK) {
		prom_printf("SUN4V: sun4v_cpu_qconf(%lu:%lx:%lu) failed, "
			    "err %lu\n", type, paddr, num_entries, status);
		prom_halt();
	}
}

void __cpuinit notrace sun4v_register_mondo_queues(int this_cpu)
{
	struct trap_per_cpu *tb = &trap_block[this_cpu];

	register_one_mondo(tb->cpu_mondo_pa, HV_CPU_QUEUE_CPU_MONDO,
			   tb->cpu_mondo_qmask);
	register_one_mondo(tb->dev_mondo_pa, HV_CPU_QUEUE_DEVICE_MONDO,
			   tb->dev_mondo_qmask);
	register_one_mondo(tb->resum_mondo_pa, HV_CPU_QUEUE_RES_ERROR,
			   tb->resum_qmask);
	register_one_mondo(tb->nonresum_mondo_pa, HV_CPU_QUEUE_NONRES_ERROR,
			   tb->nonresum_qmask);
}

/* Each queue region must be a power of 2 multiple of 64 bytes in
 * size.  The base real address must be aligned to the size of the
 * region.  Thus, an 8KB queue must be 8KB aligned, for example.
 */
static void __init alloc_one_queue(unsigned long *pa_ptr, unsigned long qmask)
{
	unsigned long size = PAGE_ALIGN(qmask + 1);
	unsigned long order = get_order(size);
	unsigned long p;

	p = __get_free_pages(GFP_KERNEL, order);
	if (!p) {
		prom_printf("SUN4V: Error, cannot allocate queue.\n");
		prom_halt();
	}

	*pa_ptr = __pa(p);
}

static void __init init_cpu_send_mondo_info(struct trap_per_cpu *tb)
{
#ifdef CONFIG_SMP
	unsigned long page;

	BUILD_BUG_ON((NR_CPUS * sizeof(u16)) > (PAGE_SIZE - 64));

	page = get_zeroed_page(GFP_KERNEL);
	if (!page) {
		prom_printf("SUN4V: Error, cannot allocate cpu mondo page.\n");
		prom_halt();
	}

	tb->cpu_mondo_block_pa = __pa(page);
	tb->cpu_list_pa = __pa(page + 64);
#endif
}

/* Allocate mondo and error queues for all possible cpus.  */
static void __init sun4v_init_mondo_queues(void)
{
	int cpu;

	for_each_possible_cpu(cpu) {
		struct trap_per_cpu *tb = &trap_block[cpu];

		alloc_one_queue(&tb->cpu_mondo_pa, tb->cpu_mondo_qmask);
		alloc_one_queue(&tb->dev_mondo_pa, tb->dev_mondo_qmask);
		alloc_one_queue(&tb->resum_mondo_pa, tb->resum_qmask);
		alloc_one_queue(&tb->resum_kernel_buf_pa, tb->resum_qmask);
		alloc_one_queue(&tb->nonresum_mondo_pa, tb->nonresum_qmask);
		alloc_one_queue(&tb->nonresum_kernel_buf_pa,
				tb->nonresum_qmask);
	}
}

static void __init init_send_mondo_info(void)
{
	int cpu;

	for_each_possible_cpu(cpu) {
		struct trap_per_cpu *tb = &trap_block[cpu];

		init_cpu_send_mondo_info(tb);
	}
}

static struct irqaction timer_irq_action = {
	.name = "timer",
};

/* Only invoked on boot processor. */
void __init init_IRQ(void)
{
	unsigned long size;

	map_prom_timers();
	kill_prom_timer();

	size = sizeof(struct ino_bucket) * NUM_IVECS;
	ivector_table = kzalloc(size, GFP_KERNEL);
	if (!ivector_table) {
		prom_printf("Fatal error, cannot allocate ivector_table\n");
		prom_halt();
	}
	__flush_dcache_range((unsigned long) ivector_table,
			     ((unsigned long) ivector_table) + size);

	ivector_table_pa = __pa(ivector_table);

	if (tlb_type == hypervisor)
		sun4v_init_mondo_queues();

	init_send_mondo_info();

	if (tlb_type == hypervisor) {
		/* Load up the boot cpu's entries.  */
		sun4v_register_mondo_queues(hard_smp_processor_id());
	}

	/* We need to clear any IRQ's pending in the soft interrupt
	 * registers, a spurious one could be left around from the
	 * PROM timer which we just disabled.
	 */
	clear_softint(get_softint());

	/* Now that ivector table is initialized, it is safe
	 * to receive IRQ vector traps.  We will normally take
	 * one or two right now, in case some device PROM used
	 * to boot us wants to speak to us.  We just ignore them.
	 */
	__asm__ __volatile__("rdpr	%%pstate, %%g1\n\t"
			     "or	%%g1, %0, %%g1\n\t"
			     "wrpr	%%g1, 0x0, %%pstate"
			     : /* No outputs */
			     : "i" (PSTATE_IE)
			     : "g1");

	irq_desc[0].action = &timer_irq_action;
}<|MERGE_RESOLUTION|>--- conflicted
+++ resolved
@@ -176,11 +176,7 @@
 	}
 
 	if (i < NR_IRQS) {
-<<<<<<< HEAD
-		atomic_spin_lock_irqsave(&irq_desc[i].lock, flags);
-=======
 		raw_spin_lock_irqsave(&irq_desc[i].lock, flags);
->>>>>>> 4ec62b2b
 		action = irq_desc[i].action;
 		if (!action)
 			goto skip;
@@ -199,11 +195,7 @@
 
 		seq_putc(p, '\n');
 skip:
-<<<<<<< HEAD
-		atomic_spin_unlock_irqrestore(&irq_desc[i].lock, flags);
-=======
 		raw_spin_unlock_irqrestore(&irq_desc[i].lock, flags);
->>>>>>> 4ec62b2b
 	} else if (i == NR_IRQS) {
 		seq_printf(p, "NMI: ");
 		for_each_online_cpu(j)
@@ -810,22 +802,14 @@
 	for (irq = 0; irq < NR_IRQS; irq++) {
 		unsigned long flags;
 
-<<<<<<< HEAD
-		atomic_spin_lock_irqsave(&irq_desc[irq].lock, flags);
-=======
 		raw_spin_lock_irqsave(&irq_desc[irq].lock, flags);
->>>>>>> 4ec62b2b
 		if (irq_desc[irq].action &&
 		    !(irq_desc[irq].status & IRQ_PER_CPU)) {
 			if (irq_desc[irq].chip->set_affinity)
 				irq_desc[irq].chip->set_affinity(irq,
 					irq_desc[irq].affinity);
 		}
-<<<<<<< HEAD
-		atomic_spin_unlock_irqrestore(&irq_desc[irq].lock, flags);
-=======
 		raw_spin_unlock_irqrestore(&irq_desc[irq].lock, flags);
->>>>>>> 4ec62b2b
 	}
 
 	tick_ops->disable_irq();
