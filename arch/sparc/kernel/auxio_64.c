--- conflicted
+++ resolved
@@ -132,11 +132,6 @@
 }
 
 static struct of_platform_driver auxio_driver = {
-<<<<<<< HEAD
-	.owner		= THIS_MODULE,
-	.match_table	= auxio_match,
-=======
->>>>>>> e44a21b7
 	.probe		= auxio_probe,
 	.driver = {
 		.name = "auxio",
