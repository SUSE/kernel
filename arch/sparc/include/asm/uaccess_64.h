#ifndef _ASM_UACCESS_H
#define _ASM_UACCESS_H

/*
 * User space memory access functions
 */

#ifdef __KERNEL__
#include <linux/errno.h>
#include <linux/compiler.h>
#include <linux/string.h>
#include <linux/thread_info.h>
#include <asm/asi.h>
#include <asm/spitfire.h>
#include <asm-generic/uaccess-unaligned.h>
#include <asm/extable_64.h>
#endif

#ifndef __ASSEMBLY__

#include <asm/processor.h>

/*
 * Sparc64 is segmented, though more like the M68K than the I386.
 * We use the secondary ASI to address user memory, which references a
 * completely different VM map, thus there is zero chance of the user
 * doing something queer and tricking us into poking kernel memory.
 *
 * What is left here is basically what is needed for the other parts of
 * the kernel that expect to be able to manipulate, erum, "segments".
 * Or perhaps more properly, permissions.
 *
 * "For historical reasons, these macros are grossly misnamed." -Linus
 */

#define KERNEL_DS   ((mm_segment_t) { ASI_P })
#define USER_DS     ((mm_segment_t) { ASI_AIUS })	/* har har har */

#define VERIFY_READ	0
#define VERIFY_WRITE	1

#define get_fs() ((mm_segment_t){(current_thread_info()->current_ds)})
#define get_ds() (KERNEL_DS)

#define segment_eq(a, b)  ((a).seg == (b).seg)

#define set_fs(val)								\
do {										\
	current_thread_info()->current_ds = (val).seg;				\
	__asm__ __volatile__ ("wr %%g0, %0, %%asi" : : "r" ((val).seg));	\
} while(0)

/*
 * Test whether a block of memory is a valid user space address.
 * Returns 0 if the range is valid, nonzero otherwise.
 */
static inline bool __chk_range_not_ok(unsigned long addr, unsigned long size, unsigned long limit)
{
	if (__builtin_constant_p(size))
		return addr > limit - size;

	addr += size;
	if (addr < size)
		return true;

	return addr > limit;
}

#define __range_not_ok(addr, size, limit)                               \
({                                                                      \
	__chk_user_ptr(addr);                                           \
	__chk_range_not_ok((unsigned long __force)(addr), size, limit); \
})

static inline int __access_ok(const void __user * addr, unsigned long size)
{
	return 1;
}

static inline int access_ok(int type, const void __user * addr, unsigned long size)
{
	return 1;
}

<<<<<<< HEAD
/*
 * The exception table consists of pairs of addresses: the first is the
 * address of an instruction that is allowed to fault, and the second is
 * the address at which the program should continue.  No registers are
 * modified, so it is entirely up to the continuation code to figure out
 * what to do.
 *
 * All the routines below use bits of fixup code that are out of line
 * with the main instruction path.  This means when everything is well,
 * we don't even have to jump over them.  Further, they do not intrude
 * on our cache or tlb entries.
 */

struct exception_table_entry {
        unsigned int insn, fixup;
};

=======
>>>>>>> 2cfef0c3
void __retl_efault(void);

/* Uh, these should become the main single-value transfer routines..
 * They automatically use the right size if we just have the right
 * pointer type..
 *
 * This gets kind of ugly. We want to return _two_ values in "get_user()"
 * and yet we don't want to do any pointers, because that is too much
 * of a performance impact. Thus we have a few rather ugly macros here,
 * and hide all the ugliness from the user.
 */
#define put_user(x, ptr) ({ \
	unsigned long __pu_addr = (unsigned long)(ptr); \
	__chk_user_ptr(ptr); \
	__put_user_nocheck((__typeof__(*(ptr)))(x), __pu_addr, sizeof(*(ptr)));\
})

#define get_user(x, ptr) ({ \
	unsigned long __gu_addr = (unsigned long)(ptr); \
	__chk_user_ptr(ptr); \
	__get_user_nocheck((x), __gu_addr, sizeof(*(ptr)), __typeof__(*(ptr)));\
})

#define __put_user(x, ptr) put_user(x, ptr)
#define __get_user(x, ptr) get_user(x, ptr)

struct __large_struct { unsigned long buf[100]; };
#define __m(x) ((struct __large_struct *)(x))

#define __put_user_nocheck(data, addr, size) ({			\
	register int __pu_ret;					\
	switch (size) {						\
	case 1: __put_user_asm(data, b, addr, __pu_ret); break;	\
	case 2: __put_user_asm(data, h, addr, __pu_ret); break;	\
	case 4: __put_user_asm(data, w, addr, __pu_ret); break;	\
	case 8: __put_user_asm(data, x, addr, __pu_ret); break;	\
	default: __pu_ret = __put_user_bad(); break;		\
	}							\
	__pu_ret;						\
})

#define __put_user_asm(x, size, addr, ret)				\
__asm__ __volatile__(							\
		"/* Put user asm, inline. */\n"				\
	"1:\t"	"st"#size "a %1, [%2] %%asi\n\t"			\
		"clr	%0\n"						\
	"2:\n\n\t"							\
		".section .fixup,#alloc,#execinstr\n\t"			\
		".align	4\n"						\
	"3:\n\t"							\
		"sethi	%%hi(2b), %0\n\t"				\
		"jmpl	%0 + %%lo(2b), %%g0\n\t"			\
		" mov	%3, %0\n\n\t"					\
		".previous\n\t"						\
		".section __ex_table,\"a\"\n\t"				\
		".align	4\n\t"						\
		".word	1b, 3b\n\t"					\
		".previous\n\n\t"					\
	       : "=r" (ret) : "r" (x), "r" (__m(addr)),			\
		 "i" (-EFAULT))

int __put_user_bad(void);

#define __get_user_nocheck(data, addr, size, type) ({			     \
	register int __gu_ret;						     \
	register unsigned long __gu_val;				     \
	switch (size) {							     \
		case 1: __get_user_asm(__gu_val, ub, addr, __gu_ret); break; \
		case 2: __get_user_asm(__gu_val, uh, addr, __gu_ret); break; \
		case 4: __get_user_asm(__gu_val, uw, addr, __gu_ret); break; \
		case 8: __get_user_asm(__gu_val, x, addr, __gu_ret); break;  \
		default:						     \
			__gu_val = 0;					     \
			__gu_ret = __get_user_bad();			     \
			break;						     \
	} 								     \
	data = (__force type) __gu_val;					     \
	 __gu_ret;							     \
})

#define __get_user_asm(x, size, addr, ret)				\
__asm__ __volatile__(							\
		"/* Get user asm, inline. */\n"				\
	"1:\t"	"ld"#size "a [%2] %%asi, %1\n\t"			\
		"clr	%0\n"						\
	"2:\n\n\t"							\
		".section .fixup,#alloc,#execinstr\n\t"			\
		".align	4\n"						\
	"3:\n\t"							\
		"sethi	%%hi(2b), %0\n\t"				\
		"clr	%1\n\t"						\
		"jmpl	%0 + %%lo(2b), %%g0\n\t"			\
		" mov	%3, %0\n\n\t"					\
		".previous\n\t"						\
		".section __ex_table,\"a\"\n\t"				\
		".align	4\n\t"						\
		".word	1b, 3b\n\n\t"					\
		".previous\n\t"						\
	       : "=r" (ret), "=r" (x) : "r" (__m(addr)),		\
		 "i" (-EFAULT))

int __get_user_bad(void);

unsigned long __must_check ___copy_from_user(void *to,
					     const void __user *from,
					     unsigned long size);
static inline unsigned long __must_check
copy_from_user(void *to, const void __user *from, unsigned long size)
{
	check_object_size(to, size, false);

	return ___copy_from_user(to, from, size);
}
#define __copy_from_user copy_from_user

unsigned long __must_check ___copy_to_user(void __user *to,
					   const void *from,
					   unsigned long size);
static inline unsigned long __must_check
copy_to_user(void __user *to, const void *from, unsigned long size)
{
	check_object_size(from, size, true);

	return ___copy_to_user(to, from, size);
}
#define __copy_to_user copy_to_user

unsigned long __must_check ___copy_in_user(void __user *to,
					   const void __user *from,
					   unsigned long size);
static inline unsigned long __must_check
copy_in_user(void __user *to, void __user *from, unsigned long size)
{
	return ___copy_in_user(to, from, size);
}
#define __copy_in_user copy_in_user

unsigned long __must_check __clear_user(void __user *, unsigned long);

#define clear_user __clear_user

__must_check long strlen_user(const char __user *str);
__must_check long strnlen_user(const char __user *str, long n);

#define __copy_to_user_inatomic __copy_to_user
#define __copy_from_user_inatomic __copy_from_user

struct pt_regs;
unsigned long compute_effective_address(struct pt_regs *,
					unsigned int insn,
					unsigned int rd);

#endif  /* __ASSEMBLY__ */

#endif /* _ASM_UACCESS_H */<|MERGE_RESOLUTION|>--- conflicted
+++ resolved
@@ -82,26 +82,6 @@
 	return 1;
 }
 
-<<<<<<< HEAD
-/*
- * The exception table consists of pairs of addresses: the first is the
- * address of an instruction that is allowed to fault, and the second is
- * the address at which the program should continue.  No registers are
- * modified, so it is entirely up to the continuation code to figure out
- * what to do.
- *
- * All the routines below use bits of fixup code that are out of line
- * with the main instruction path.  This means when everything is well,
- * we don't even have to jump over them.  Further, they do not intrude
- * on our cache or tlb entries.
- */
-
-struct exception_table_entry {
-        unsigned int insn, fixup;
-};
-
-=======
->>>>>>> 2cfef0c3
 void __retl_efault(void);
 
 /* Uh, these should become the main single-value transfer routines..
