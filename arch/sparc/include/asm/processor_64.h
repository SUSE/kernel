/* SPDX-License-Identifier: GPL-2.0 */
/*
 * include/asm/processor.h
 *
 * Copyright (C) 1996 David S. Miller (davem@caip.rutgers.edu)
 */

#ifndef __ASM_SPARC64_PROCESSOR_H
#define __ASM_SPARC64_PROCESSOR_H

#include <asm/asi.h>
#include <asm/pstate.h>
#include <asm/ptrace.h>
#include <asm/page.h>

/*
 * User lives in his very own context, and cannot reference us. Note
 * that TASK_SIZE is a misnomer, it really gives maximum user virtual
 * address that the kernel will allocate out.
 *
 * XXX No longer using virtual page tables, kill this upper limit...
 */
#define VA_BITS		44
#ifndef __ASSEMBLY__
#define VPTE_SIZE	(1UL << (VA_BITS - PAGE_SHIFT + 3))
#else
#define VPTE_SIZE	(1 << (VA_BITS - PAGE_SHIFT + 3))
#endif

#define TASK_SIZE_OF(tsk) \
	(test_tsk_thread_flag(tsk,TIF_32BIT) ? \
	 (1UL << 32UL) : ((unsigned long)-VPTE_SIZE))
#define TASK_SIZE \
	(test_thread_flag(TIF_32BIT) ? \
	 (1UL << 32UL) : ((unsigned long)-VPTE_SIZE))
#ifdef __KERNEL__

#define STACK_TOP32	((1UL << 32UL) - PAGE_SIZE)
#define STACK_TOP64	(0x0000080000000000UL - (1UL << 32UL))

#define STACK_TOP	(test_thread_flag(TIF_32BIT) ? \
			 STACK_TOP32 : STACK_TOP64)

#define STACK_TOP_MAX	STACK_TOP64

#endif

#ifndef __ASSEMBLY__

/* The Sparc processor specific thread struct. */
/* XXX This should die, everything can go into thread_info now. */
struct thread_struct {
#ifdef CONFIG_DEBUG_SPINLOCK
	/* How many spinlocks held by this thread.
	 * Used with spin lock debugging to catch tasks
	 * sleeping illegally with locks held.
	 */
	int smp_lock_count;
	unsigned int smp_lock_pc;
#else
	int dummy; /* f'in gcc bug... */
#endif
};

#endif /* !(__ASSEMBLY__) */

#ifndef CONFIG_DEBUG_SPINLOCK
#define INIT_THREAD  {			\
	0,				\
}
#else /* CONFIG_DEBUG_SPINLOCK */
#define INIT_THREAD  {					\
/* smp_lock_count, smp_lock_pc, */			\
   0,		   0,					\
}
#endif /* !(CONFIG_DEBUG_SPINLOCK) */

#ifndef __ASSEMBLY__

#include <linux/types.h>
#include <asm/fpumacro.h>

struct task_struct;

/* On Uniprocessor, even in RMO processes see TSO semantics */
#ifdef CONFIG_SMP
#define TSTATE_INITIAL_MM	TSTATE_TSO
#else
#define TSTATE_INITIAL_MM	TSTATE_RMO
#endif

/* Do necessary setup to start up a newly executed thread. */
#define start_thread(regs, pc, sp) \
do { \
	unsigned long __asi = ASI_PNF; \
	regs->tstate = (regs->tstate & (TSTATE_CWP)) | (TSTATE_INITIAL_MM|TSTATE_IE) | (__asi << 24UL); \
	regs->tpc = ((pc & (~3)) - 4); \
	regs->tnpc = regs->tpc + 4; \
	regs->y = 0; \
	set_thread_wstate(1 << 3); \
	if (current_thread_info()->utraps) { \
		if (*(current_thread_info()->utraps) < 2) \
			kfree(current_thread_info()->utraps); \
		else \
			(*(current_thread_info()->utraps))--; \
		current_thread_info()->utraps = NULL; \
	} \
	__asm__ __volatile__( \
	"stx		%%g0, [%0 + %2 + 0x00]\n\t" \
	"stx		%%g0, [%0 + %2 + 0x08]\n\t" \
	"stx		%%g0, [%0 + %2 + 0x10]\n\t" \
	"stx		%%g0, [%0 + %2 + 0x18]\n\t" \
	"stx		%%g0, [%0 + %2 + 0x20]\n\t" \
	"stx		%%g0, [%0 + %2 + 0x28]\n\t" \
	"stx		%%g0, [%0 + %2 + 0x30]\n\t" \
	"stx		%%g0, [%0 + %2 + 0x38]\n\t" \
	"stx		%%g0, [%0 + %2 + 0x40]\n\t" \
	"stx		%%g0, [%0 + %2 + 0x48]\n\t" \
	"stx		%%g0, [%0 + %2 + 0x50]\n\t" \
	"stx		%%g0, [%0 + %2 + 0x58]\n\t" \
	"stx		%%g0, [%0 + %2 + 0x60]\n\t" \
	"stx		%%g0, [%0 + %2 + 0x68]\n\t" \
	"stx		%1,   [%0 + %2 + 0x70]\n\t" \
	"stx		%%g0, [%0 + %2 + 0x78]\n\t" \
	"wrpr		%%g0, (1 << 3), %%wstate\n\t" \
	: \
	: "r" (regs), "r" (sp - sizeof(struct reg_window) - STACK_BIAS), \
	  "i" ((const unsigned long)(&((struct pt_regs *)0)->u_regs[0]))); \
	fprs_write(0);	\
	current_thread_info()->xfsr[0] = 0;	\
	current_thread_info()->fpsaved[0] = 0;	\
	regs->tstate &= ~TSTATE_PEF;	\
} while (0)

#define start_thread32(regs, pc, sp) \
do { \
	unsigned long __asi = ASI_PNF; \
	pc &= 0x00000000ffffffffUL; \
	sp &= 0x00000000ffffffffUL; \
	regs->tstate = (regs->tstate & (TSTATE_CWP))|(TSTATE_INITIAL_MM|TSTATE_IE|TSTATE_AM) | (__asi << 24UL); \
	regs->tpc = ((pc & (~3)) - 4); \
	regs->tnpc = regs->tpc + 4; \
	regs->y = 0; \
	set_thread_wstate(2 << 3); \
	if (current_thread_info()->utraps) { \
		if (*(current_thread_info()->utraps) < 2) \
			kfree(current_thread_info()->utraps); \
		else \
			(*(current_thread_info()->utraps))--; \
		current_thread_info()->utraps = NULL; \
	} \
	__asm__ __volatile__( \
	"stx		%%g0, [%0 + %2 + 0x00]\n\t" \
	"stx		%%g0, [%0 + %2 + 0x08]\n\t" \
	"stx		%%g0, [%0 + %2 + 0x10]\n\t" \
	"stx		%%g0, [%0 + %2 + 0x18]\n\t" \
	"stx		%%g0, [%0 + %2 + 0x20]\n\t" \
	"stx		%%g0, [%0 + %2 + 0x28]\n\t" \
	"stx		%%g0, [%0 + %2 + 0x30]\n\t" \
	"stx		%%g0, [%0 + %2 + 0x38]\n\t" \
	"stx		%%g0, [%0 + %2 + 0x40]\n\t" \
	"stx		%%g0, [%0 + %2 + 0x48]\n\t" \
	"stx		%%g0, [%0 + %2 + 0x50]\n\t" \
	"stx		%%g0, [%0 + %2 + 0x58]\n\t" \
	"stx		%%g0, [%0 + %2 + 0x60]\n\t" \
	"stx		%%g0, [%0 + %2 + 0x68]\n\t" \
	"stx		%1,   [%0 + %2 + 0x70]\n\t" \
	"stx		%%g0, [%0 + %2 + 0x78]\n\t" \
	"wrpr		%%g0, (2 << 3), %%wstate\n\t" \
	: \
	: "r" (regs), "r" (sp - sizeof(struct reg_window32)), \
	  "i" ((const unsigned long)(&((struct pt_regs *)0)->u_regs[0]))); \
	fprs_write(0);	\
	current_thread_info()->xfsr[0] = 0;	\
	current_thread_info()->fpsaved[0] = 0;	\
	regs->tstate &= ~TSTATE_PEF;	\
} while (0)

<<<<<<< HEAD
/* Free all resources held by a thread. */
#define release_thread(tsk)		do { } while (0)

=======
>>>>>>> eb3cdb58
unsigned long __get_wchan(struct task_struct *task);

#define task_pt_regs(tsk) (task_thread_info(tsk)->kregs)
#define KSTK_EIP(tsk)  (task_pt_regs(tsk)->tpc)
#define KSTK_ESP(tsk)  (task_pt_regs(tsk)->u_regs[UREG_FP])

/* Please see the commentary in asm/backoff.h for a description of
 * what these instructions are doing and how they have been chosen.
 * To make a long story short, we are trying to yield the current cpu
 * strand during busy loops.
 */
#ifdef	BUILD_VDSO
#define	cpu_relax()	asm volatile("\n99:\n\t"			\
				     "rd	%%ccr, %%g0\n\t"	\
				     "rd	%%ccr, %%g0\n\t"	\
				     "rd	%%ccr, %%g0\n\t"	\
				     ::: "memory")
#else /* ! BUILD_VDSO */
#define cpu_relax()	asm volatile("\n99:\n\t"			\
				     "rd	%%ccr, %%g0\n\t"	\
				     "rd	%%ccr, %%g0\n\t"	\
				     "rd	%%ccr, %%g0\n\t"	\
				     ".section	.pause_3insn_patch,\"ax\"\n\t"\
				     ".word	99b\n\t"		\
				     "wr	%%g0, 128, %%asr27\n\t"	\
				     "nop\n\t"				\
				     "nop\n\t"				\
				     ".previous"			\
				     ::: "memory")
#endif

/* Prefetch support.  This is tuned for UltraSPARC-III and later.
 * UltraSPARC-I will treat these as nops, and UltraSPARC-II has
 * a shallower prefetch queue than later chips.
 */
#define ARCH_HAS_PREFETCH
#define ARCH_HAS_PREFETCHW
#define ARCH_HAS_SPINLOCK_PREFETCH

static inline void prefetch(const void *x)
{
	/* We do not use the read prefetch mnemonic because that
	 * prefetches into the prefetch-cache which only is accessible
	 * by floating point operations in UltraSPARC-III and later.
	 * By contrast, "#one_write" prefetches into the L2 cache
	 * in shared state.
	 */
	__asm__ __volatile__("prefetch [%0], #one_write"
			     : /* no outputs */
			     : "r" (x));
}

static inline void prefetchw(const void *x)
{
	/* The most optimal prefetch to use for writes is
	 * "#n_writes".  This brings the cacheline into the
	 * L2 cache in "owned" state.
	 */
	__asm__ __volatile__("prefetch [%0], #n_writes"
			     : /* no outputs */
			     : "r" (x));
}

#define spin_lock_prefetch(x)	prefetchw(x)

#define HAVE_ARCH_PICK_MMAP_LAYOUT

int do_mathemu(struct pt_regs *regs, struct fpustate *f, bool illegal_insn_trap);

#endif /* !(__ASSEMBLY__) */

#endif /* !(__ASM_SPARC64_PROCESSOR_H) */<|MERGE_RESOLUTION|>--- conflicted
+++ resolved
@@ -176,12 +176,6 @@
 	regs->tstate &= ~TSTATE_PEF;	\
 } while (0)
 
-<<<<<<< HEAD
-/* Free all resources held by a thread. */
-#define release_thread(tsk)		do { } while (0)
-
-=======
->>>>>>> eb3cdb58
 unsigned long __get_wchan(struct task_struct *task);
 
 #define task_pt_regs(tsk) (task_thread_info(tsk)->kregs)
