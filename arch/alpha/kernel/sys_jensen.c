--- conflicted
+++ resolved
@@ -261,9 +261,8 @@
 	DO_EV4_MMU,
 	IO_LITE(JENSEN,jensen),
 	BUS(jensen),
-<<<<<<< HEAD
 	.machine_check		= jensen_machine_check,
-	.max_dma_address	= ALPHA_MAX_DMA_ADDRESS,
+	.max_isa_dma_address	= ALPHA_MAX_ISA_DMA_ADDRESS,
 	.rtc_port		= 0x170,
 
 	.nr_irqs		= 16,
@@ -274,19 +273,5 @@
 	.init_rtc		= common_init_rtc,
 	.init_pci		= NULL,
 	.kill_arch		= NULL,
-=======
-	machine_check:		jensen_machine_check,
-	max_isa_dma_address:	ALPHA_MAX_ISA_DMA_ADDRESS,
-	rtc_port:		0x170,
-
-	nr_irqs:		16,
-	device_interrupt:	jensen_device_interrupt,
-
-	init_arch:		jensen_init_arch,
-	init_irq:		jensen_init_irq,
-	init_rtc:		common_init_rtc,
-	init_pci:		NULL,
-	kill_arch:		NULL,
->>>>>>> 48e7ce94
 };
 ALIAS_MV(jensen)