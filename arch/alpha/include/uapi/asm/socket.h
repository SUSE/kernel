--- conflicted
+++ resolved
@@ -129,10 +129,6 @@
 
 #define SO_NETNS_COOKIE		71
 
-<<<<<<< HEAD
-#define SO_TXREHASH		74
-
-=======
 #define SO_BUF_LOCK		72
 
 #define SO_RESERVE_MEM		73
@@ -141,7 +137,6 @@
 
 #define SO_RCVMARK		75
 
->>>>>>> eb3cdb58
 #if !defined(__KERNEL__)
 
 #if __BITS_PER_LONG == 64
