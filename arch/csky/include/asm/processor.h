--- conflicted
+++ resolved
@@ -72,11 +72,6 @@
 /* Prepare to copy thread state - unlazy all lazy status */
 #define prepare_to_copy(tsk)    do { } while (0)
 
-<<<<<<< HEAD
-extern int kernel_thread(int (*fn)(void *), void *arg, unsigned long flags);
-
-=======
->>>>>>> eb3cdb58
 unsigned long __get_wchan(struct task_struct *p);
 
 #define KSTK_EIP(tsk)		(task_pt_regs(tsk)->pc)
