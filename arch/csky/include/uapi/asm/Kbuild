include include/uapi/asm-generic/Kbuild.asm

<<<<<<< HEAD
generic-y += auxvec.h
generic-y += param.h
generic-y += bpf_perf_event.h
generic-y += errno.h
generic-y += fcntl.h
generic-y += ioctl.h
generic-y += ioctls.h
generic-y += ipcbuf.h
generic-y += shmbuf.h
generic-y += bitsperlong.h
generic-y += mman.h
generic-y += msgbuf.h
generic-y += poll.h
generic-y += posix_types.h
generic-y += resource.h
generic-y += sembuf.h
generic-y += siginfo.h
generic-y += signal.h
generic-y += socket.h
generic-y += sockios.h
generic-y += statfs.h
generic-y += stat.h
generic-y += setup.h
generic-y += swab.h
generic-y += termbits.h
generic-y += termios.h
generic-y += types.h
=======
>>>>>>> bfeffd15
generic-y += ucontext.h<|MERGE_RESOLUTION|>--- conflicted
+++ resolved
@@ -1,33 +1,3 @@
 include include/uapi/asm-generic/Kbuild.asm
 
-<<<<<<< HEAD
-generic-y += auxvec.h
-generic-y += param.h
-generic-y += bpf_perf_event.h
-generic-y += errno.h
-generic-y += fcntl.h
-generic-y += ioctl.h
-generic-y += ioctls.h
-generic-y += ipcbuf.h
-generic-y += shmbuf.h
-generic-y += bitsperlong.h
-generic-y += mman.h
-generic-y += msgbuf.h
-generic-y += poll.h
-generic-y += posix_types.h
-generic-y += resource.h
-generic-y += sembuf.h
-generic-y += siginfo.h
-generic-y += signal.h
-generic-y += socket.h
-generic-y += sockios.h
-generic-y += statfs.h
-generic-y += stat.h
-generic-y += setup.h
-generic-y += swab.h
-generic-y += termbits.h
-generic-y += termios.h
-generic-y += types.h
-=======
->>>>>>> bfeffd15
 generic-y += ucontext.h