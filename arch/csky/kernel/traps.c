// SPDX-License-Identifier: GPL-2.0
// Copyright (C) 2018 Hangzhou C-SKY Microsystems co.,ltd.

#include <linux/sched.h>
#include <linux/signal.h>
#include <linux/kernel.h>
#include <linux/mm.h>
#include <linux/module.h>
#include <linux/user.h>
#include <linux/string.h>
#include <linux/linkage.h>
#include <linux/init.h>
#include <linux/ptrace.h>
#include <linux/kallsyms.h>
#include <linux/rtc.h>
#include <linux/uaccess.h>
#include <linux/kprobes.h>
#include <linux/kdebug.h>
#include <linux/sched/debug.h>

#include <asm/setup.h>
#include <asm/traps.h>
#include <asm/pgalloc.h>
#include <asm/siginfo.h>

#include <asm/mmu_context.h>

#ifdef CONFIG_CPU_HAS_FPU
#include <abi/fpu.h>
#endif

int show_unhandled_signals = 1;

/* Defined in entry.S */
asmlinkage void csky_trap(void);

asmlinkage void csky_systemcall(void);
asmlinkage void csky_cmpxchg(void);
asmlinkage void csky_get_tls(void);
asmlinkage void csky_irq(void);

asmlinkage void csky_pagefault(void);

/* Defined in head.S */
asmlinkage void _start_smp_secondary(void);

void __init pre_trap_init(void)
{
	int i;

	mtcr("vbr", vec_base);

	for (i = 1; i < 128; i++)
		VEC_INIT(i, csky_trap);
}

void __init trap_init(void)
{
	VEC_INIT(VEC_AUTOVEC, csky_irq);

	/* setup trap0 trap2 trap3 */
	VEC_INIT(VEC_TRAP0, csky_systemcall);
	VEC_INIT(VEC_TRAP2, csky_cmpxchg);
	VEC_INIT(VEC_TRAP3, csky_get_tls);

	/* setup MMU TLB exception */
	VEC_INIT(VEC_TLBINVALIDL, csky_pagefault);
	VEC_INIT(VEC_TLBINVALIDS, csky_pagefault);
	VEC_INIT(VEC_TLBMODIFIED, csky_pagefault);

#ifdef CONFIG_CPU_HAS_FPU
	init_fpu();
#endif

#ifdef CONFIG_SMP
	mtcr("cr<28, 0>", virt_to_phys(vec_base));

	VEC_INIT(VEC_RESET, (void *)virt_to_phys(_start_smp_secondary));
#endif
}

static DEFINE_SPINLOCK(die_lock);

void die(struct pt_regs *regs, const char *str)
{
	static int die_counter;
	int ret;

	oops_enter();

	spin_lock_irq(&die_lock);
	console_verbose();
	bust_spinlocks(1);

	pr_emerg("%s [#%d]\n", str, ++die_counter);
	print_modules();
	show_regs(regs);
	show_stack(current, (unsigned long *)regs->regs[4], KERN_INFO);

	ret = notify_die(DIE_OOPS, str, regs, 0, trap_no(regs), SIGSEGV);

	bust_spinlocks(0);
	add_taint(TAINT_DIE, LOCKDEP_NOW_UNRELIABLE);
	spin_unlock_irq(&die_lock);
	oops_exit();

	if (in_interrupt())
		panic("Fatal exception in interrupt");
	if (panic_on_oops)
		panic("Fatal exception");
	if (ret != NOTIFY_STOP)
<<<<<<< HEAD
		make_dead_task(SIGSEGV);
=======
		make_task_dead(SIGSEGV);
>>>>>>> eb3cdb58
}

void do_trap(struct pt_regs *regs, int signo, int code, unsigned long addr)
{
	struct task_struct *tsk = current;

	if (show_unhandled_signals && unhandled_signal(tsk, signo)
	    && printk_ratelimit()) {
		pr_info("%s[%d]: unhandled signal %d code 0x%x at 0x%08lx",
			tsk->comm, task_pid_nr(tsk), signo, code, addr);
		print_vma_addr(KERN_CONT " in ", instruction_pointer(regs));
		pr_cont("\n");
		show_regs(regs);
	}

	force_sig_fault(signo, code, (void __user *)addr);
}

static void do_trap_error(struct pt_regs *regs, int signo, int code,
	unsigned long addr, const char *str)
{
	current->thread.trap_no = trap_no(regs);

	if (user_mode(regs)) {
		do_trap(regs, signo, code, addr);
	} else {
		if (!fixup_exception(regs))
			die(regs, str);
	}
}

#define DO_ERROR_INFO(name, signo, code, str)				\
asmlinkage __visible void name(struct pt_regs *regs)			\
{									\
	do_trap_error(regs, signo, code, regs->pc, "Oops - " str);	\
}

DO_ERROR_INFO(do_trap_unknown,
	SIGILL, ILL_ILLTRP, "unknown exception");
DO_ERROR_INFO(do_trap_zdiv,
	SIGFPE, FPE_INTDIV, "error zero div exception");
DO_ERROR_INFO(do_trap_buserr,
	SIGSEGV, ILL_ILLADR, "error bus error exception");

asmlinkage void do_trap_misaligned(struct pt_regs *regs)
{
#ifdef CONFIG_CPU_NEED_SOFTALIGN
	csky_alignment(regs);
#else
	current->thread.trap_no = trap_no(regs);
	do_trap_error(regs, SIGBUS, BUS_ADRALN, regs->pc,
		      "Oops - load/store address misaligned");
#endif
}

asmlinkage void do_trap_bkpt(struct pt_regs *regs)
{
#ifdef CONFIG_KPROBES
	if (kprobe_single_step_handler(regs))
		return;
#endif
#ifdef CONFIG_UPROBES
	if (uprobe_single_step_handler(regs))
		return;
#endif
	if (user_mode(regs)) {
		send_sig(SIGTRAP, current, 0);
		return;
	}

	do_trap_error(regs, SIGILL, ILL_ILLTRP, regs->pc,
		      "Oops - illegal trap exception");
}

asmlinkage void do_trap_illinsn(struct pt_regs *regs)
{
	current->thread.trap_no = trap_no(regs);

#ifdef CONFIG_KPROBES
	if (kprobe_breakpoint_handler(regs))
		return;
#endif
#ifdef CONFIG_UPROBES
	if (uprobe_breakpoint_handler(regs))
		return;
#endif
#ifndef CONFIG_CPU_NO_USER_BKPT
	if (*(uint16_t *)instruction_pointer(regs) != USR_BKPT) {
		send_sig(SIGTRAP, current, 0);
		return;
	}
#endif

	do_trap_error(regs, SIGILL, ILL_ILLOPC, regs->pc,
		      "Oops - illegal instruction exception");
}

asmlinkage void do_trap_fpe(struct pt_regs *regs)
{
#ifdef CONFIG_CPU_HAS_FPU
	return fpu_fpe(regs);
#else
	do_trap_error(regs, SIGILL, ILL_ILLOPC, regs->pc,
		      "Oops - fpu instruction exception");
#endif
}

asmlinkage void do_trap_priv(struct pt_regs *regs)
{
#ifdef CONFIG_CPU_HAS_FPU
	if (user_mode(regs) && fpu_libc_helper(regs))
		return;
#endif
	do_trap_error(regs, SIGILL, ILL_PRVOPC, regs->pc,
		      "Oops - illegal privileged exception");
}

asmlinkage void trap_c(struct pt_regs *regs)
{
	switch (trap_no(regs)) {
	case VEC_ZERODIV:
		do_trap_zdiv(regs);
		break;
	case VEC_TRACE:
		do_trap_bkpt(regs);
		break;
	case VEC_ILLEGAL:
		do_trap_illinsn(regs);
		break;
	case VEC_TRAP1:
	case VEC_BREAKPOINT:
		do_trap_bkpt(regs);
		break;
	case VEC_ACCESS:
		do_trap_buserr(regs);
		break;
	case VEC_ALIGN:
		do_trap_misaligned(regs);
		break;
	case VEC_FPE:
		do_trap_fpe(regs);
		break;
	case VEC_PRIV:
		do_trap_priv(regs);
		break;
	default:
		do_trap_unknown(regs);
		break;
	}
}<|MERGE_RESOLUTION|>--- conflicted
+++ resolved
@@ -109,11 +109,7 @@
 	if (panic_on_oops)
 		panic("Fatal exception");
 	if (ret != NOTIFY_STOP)
-<<<<<<< HEAD
-		make_dead_task(SIGSEGV);
-=======
 		make_task_dead(SIGSEGV);
->>>>>>> eb3cdb58
 }
 
 void do_trap(struct pt_regs *regs, int signo, int code, unsigned long addr)
