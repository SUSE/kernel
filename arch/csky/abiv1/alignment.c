// SPDX-License-Identifier: GPL-2.0
// Copyright (C) 2018 Hangzhou C-SKY Microsystems co.,ltd.

#include <linux/kernel.h>
#include <linux/uaccess.h>
#include <linux/ptrace.h>

static int align_kern_enable = 1;
static int align_usr_enable = 1;
static int align_kern_count = 0;
static int align_usr_count = 0;

static inline uint32_t get_ptreg(struct pt_regs *regs, uint32_t rx)
{
	return rx == 15 ? regs->lr : *((uint32_t *)&(regs->a0) - 2 + rx);
}

static inline void put_ptreg(struct pt_regs *regs, uint32_t rx, uint32_t val)
{
	if (rx == 15)
		regs->lr = val;
	else
		*((uint32_t *)&(regs->a0) - 2 + rx) = val;
}

/*
 * Get byte-value from addr and set it to *valp.
 *
 * Success: return 0
 * Failure: return 1
 */
static int ldb_asm(uint32_t addr, uint32_t *valp)
{
	uint32_t val;
	int err;

	asm volatile (
		"movi	%0, 0\n"
		"1:\n"
		"ldb	%1, (%2)\n"
		"br	3f\n"
		"2:\n"
		"movi	%0, 1\n"
		"br	3f\n"
		".section __ex_table,\"a\"\n"
		".align 2\n"
		".long	1b, 2b\n"
		".previous\n"
		"3:\n"
		: "=&r"(err), "=r"(val)
		: "r" (addr)
	);

	*valp = val;

	return err;
}

/*
 * Put byte-value to addr.
 *
 * Success: return 0
 * Failure: return 1
 */
static int stb_asm(uint32_t addr, uint32_t val)
{
	int err;

	asm volatile (
		"movi	%0, 0\n"
		"1:\n"
		"stb	%1, (%2)\n"
		"br	3f\n"
		"2:\n"
		"movi	%0, 1\n"
		"br	3f\n"
		".section __ex_table,\"a\"\n"
		".align 2\n"
		".long	1b, 2b\n"
		".previous\n"
		"3:\n"
		: "=&r"(err)
		: "r"(val), "r" (addr)
	);

	return err;
}

/*
 * Get half-word from [rx + imm]
 *
 * Success: return 0
 * Failure: return 1
 */
static int ldh_c(struct pt_regs *regs, uint32_t rz, uint32_t addr)
{
	uint32_t byte0, byte1;

	if (ldb_asm(addr, &byte0))
		return 1;
	addr += 1;
	if (ldb_asm(addr, &byte1))
		return 1;

	byte0 |= byte1 << 8;
	put_ptreg(regs, rz, byte0);

	return 0;
}

/*
 * Store half-word to [rx + imm]
 *
 * Success: return 0
 * Failure: return 1
 */
static int sth_c(struct pt_regs *regs, uint32_t rz, uint32_t addr)
{
	uint32_t byte0, byte1;

	byte0 = byte1 = get_ptreg(regs, rz);

	byte0 &= 0xff;

	if (stb_asm(addr, byte0))
		return 1;

	addr += 1;
	byte1 = (byte1 >> 8) & 0xff;
	if (stb_asm(addr, byte1))
		return 1;

	return 0;
}

/*
 * Get word from [rx + imm]
 *
 * Success: return 0
 * Failure: return 1
 */
static int ldw_c(struct pt_regs *regs, uint32_t rz, uint32_t addr)
{
	uint32_t byte0, byte1, byte2, byte3;

	if (ldb_asm(addr, &byte0))
		return 1;

	addr += 1;
	if (ldb_asm(addr, &byte1))
		return 1;

	addr += 1;
	if (ldb_asm(addr, &byte2))
		return 1;

	addr += 1;
	if (ldb_asm(addr, &byte3))
		return 1;

	byte0 |= byte1 << 8;
	byte0 |= byte2 << 16;
	byte0 |= byte3 << 24;

	put_ptreg(regs, rz, byte0);

	return 0;
}

/*
 * Store word to [rx + imm]
 *
 * Success: return 0
 * Failure: return 1
 */
static int stw_c(struct pt_regs *regs, uint32_t rz, uint32_t addr)
{
	uint32_t byte0, byte1, byte2, byte3;

	byte0 = byte1 = byte2 = byte3 = get_ptreg(regs, rz);

	byte0 &= 0xff;

	if (stb_asm(addr, byte0))
		return 1;

	addr += 1;
	byte1 = (byte1 >> 8) & 0xff;
	if (stb_asm(addr, byte1))
		return 1;

	addr += 1;
	byte2 = (byte2 >> 16) & 0xff;
	if (stb_asm(addr, byte2))
		return 1;

	addr += 1;
	byte3 = (byte3 >> 24) & 0xff;
	if (stb_asm(addr, byte3))
		return 1;

	return 0;
}

extern int fixup_exception(struct pt_regs *regs);

#define OP_LDH 0xc000
#define OP_STH 0xd000
#define OP_LDW 0x8000
#define OP_STW 0x9000

void csky_alignment(struct pt_regs *regs)
{
	int ret;
	uint16_t tmp;
	uint32_t opcode = 0;
	uint32_t rx     = 0;
	uint32_t rz     = 0;
	uint32_t imm    = 0;
	uint32_t addr   = 0;

	if (!user_mode(regs))
		goto kernel_area;

	if (!align_usr_enable) {
		pr_err("%s user disabled.\n", __func__);
		goto bad_area;
	}

	align_usr_count++;

	ret = get_user(tmp, (uint16_t *)instruction_pointer(regs));
	if (ret) {
		pr_err("%s get_user failed.\n", __func__);
		goto bad_area;
	}

	goto good_area;

kernel_area:
	if (!align_kern_enable) {
		pr_err("%s kernel disabled.\n", __func__);
		goto bad_area;
	}

	align_kern_count++;

	tmp = *(uint16_t *)instruction_pointer(regs);

good_area:
	opcode = (uint32_t)tmp;

	rx  = opcode & 0xf;
	imm = (opcode >> 4) & 0xf;
	rz  = (opcode >> 8) & 0xf;
	opcode &= 0xf000;

	if (rx == 0 || rx == 1 || rz == 0 || rz == 1)
		goto bad_area;

	switch (opcode) {
	case OP_LDH:
		addr = get_ptreg(regs, rx) + (imm << 1);
		ret = ldh_c(regs, rz, addr);
		break;
	case OP_LDW:
		addr = get_ptreg(regs, rx) + (imm << 2);
		ret = ldw_c(regs, rz, addr);
		break;
	case OP_STH:
		addr = get_ptreg(regs, rx) + (imm << 1);
		ret = sth_c(regs, rz, addr);
		break;
	case OP_STW:
		addr = get_ptreg(regs, rx) + (imm << 2);
		ret = stw_c(regs, rz, addr);
		break;
	}

	if (ret)
		goto bad_area;

	regs->pc += 2;

	return;

bad_area:
	if (!user_mode(regs)) {
		if (fixup_exception(regs))
			return;

		bust_spinlocks(1);
		pr_alert("%s opcode: %x, rz: %d, rx: %d, imm: %d, addr: %x.\n",
				__func__, opcode, rz, rx, imm, addr);
		show_regs(regs);
		bust_spinlocks(0);
<<<<<<< HEAD
		make_dead_task(SIGKILL);
=======
		make_task_dead(SIGKILL);
>>>>>>> eb3cdb58
	}

	force_sig_fault(SIGBUS, BUS_ADRALN, (void __user *)addr);
}

static struct ctl_table alignment_tbl[5] = {
	{
		.procname = "kernel_enable",
		.data = &align_kern_enable,
		.maxlen = sizeof(align_kern_enable),
		.mode = 0666,
		.proc_handler = &proc_dointvec
	},
	{
		.procname = "user_enable",
		.data = &align_usr_enable,
		.maxlen = sizeof(align_usr_enable),
		.mode = 0666,
		.proc_handler = &proc_dointvec
	},
	{
		.procname = "kernel_count",
		.data = &align_kern_count,
		.maxlen = sizeof(align_kern_count),
		.mode = 0666,
		.proc_handler = &proc_dointvec
	},
	{
		.procname = "user_count",
		.data = &align_usr_count,
		.maxlen = sizeof(align_usr_count),
		.mode = 0666,
		.proc_handler = &proc_dointvec
	},
	{}
};

static int __init csky_alignment_init(void)
{
	register_sysctl_init("csky/csky_alignment", alignment_tbl);
	return 0;
}

arch_initcall(csky_alignment_init);<|MERGE_RESOLUTION|>--- conflicted
+++ resolved
@@ -294,11 +294,7 @@
 				__func__, opcode, rz, rx, imm, addr);
 		show_regs(regs);
 		bust_spinlocks(0);
-<<<<<<< HEAD
-		make_dead_task(SIGKILL);
-=======
 		make_task_dead(SIGKILL);
->>>>>>> eb3cdb58
 	}
 
 	force_sig_fault(SIGBUS, BUS_ADRALN, (void __user *)addr);
