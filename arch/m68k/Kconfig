# SPDX-License-Identifier: GPL-2.0
config M68K
	bool
	default y
	select ARCH_32BIT_OFF_T
	select ARCH_HAS_BINFMT_FLAT
<<<<<<< HEAD
=======
	select ARCH_HAS_CPU_CACHE_ALIASING
>>>>>>> 2d5404ca
	select ARCH_HAS_CPU_FINALIZE_INIT if MMU
	select ARCH_HAS_CURRENT_STACK_POINTER
	select ARCH_HAS_DMA_PREP_COHERENT if M68K_NONCOHERENT_DMA && !COLDFIRE
	select ARCH_HAS_SYNC_DMA_FOR_DEVICE if M68K_NONCOHERENT_DMA
	select ARCH_HAVE_NMI_SAFE_CMPXCHG if RMW_INSNS
	select ARCH_MIGHT_HAVE_PC_PARPORT if ISA
	select ARCH_NO_PREEMPT if !COLDFIRE
	select ARCH_USE_MEMTEST if MMU_MOTOROLA
	select ARCH_WANT_IPC_PARSE_VERSION
	select BINFMT_FLAT_ARGVP_ENVP_ON_STACK
	select DMA_DIRECT_REMAP if M68K_NONCOHERENT_DMA && !COLDFIRE
	select GENERIC_ATOMIC64
	select GENERIC_CPU_DEVICES
	select GENERIC_IOMAP if HAS_IOPORT
	select GENERIC_IRQ_SHOW
	select GENERIC_LIB_ASHLDI3
	select GENERIC_LIB_ASHRDI3
	select GENERIC_LIB_LSHRDI3
	select HAS_IOPORT if PCI || ISA || ATARI_ROM_ISA
	select HAVE_ARCH_SECCOMP
	select HAVE_ARCH_SECCOMP_FILTER
	select HAVE_ASM_MODVERSIONS
	select HAVE_DEBUG_BUGVERBOSE
	select HAVE_EFFICIENT_UNALIGNED_ACCESS if !CPU_HAS_NO_UNALIGNED
	select HAVE_MOD_ARCH_SPECIFIC
	select HAVE_UID16
	select MMU_GATHER_NO_RANGE if MMU
	select MODULES_USE_ELF_REL
	select MODULES_USE_ELF_RELA
	select NO_DMA if !MMU && !COLDFIRE
	select OLD_SIGACTION
	select OLD_SIGSUSPEND3
	select UACCESS_MEMCPY if !MMU
	select ZONE_DMA

config CPU_BIG_ENDIAN
	def_bool y

config ARCH_HAS_ILOG2_U32
	bool

config ARCH_HAS_ILOG2_U64
	bool

config GENERIC_HWEIGHT
	bool
	default y

config GENERIC_CALIBRATE_DELAY
	bool
	default y

config GENERIC_CSUM
	bool

config TIME_LOW_RES
	bool
	default y

config NO_IOPORT_MAP
	def_bool y

config HZ
	int
	default 1000 if CLEOPATRA
	default 100

config PGTABLE_LEVELS
	default 2 if SUN3 || COLDFIRE
	default 3

config MMU
	bool "MMU-based Paged Memory Management Support"
	default y
	help
	  Select if you want MMU-based virtualised addressing space
	  support by paged memory management. If unsure, say 'Y'.

config MMU_MOTOROLA
	bool
	select HAVE_PAGE_SIZE_4KB

config MMU_COLDFIRE
	select HAVE_PAGE_SIZE_8KB
	bool

config MMU_SUN3
	bool
	select HAVE_PAGE_SIZE_8KB
	depends on MMU && !MMU_MOTOROLA && !MMU_COLDFIRE

config ARCH_SUPPORTS_KEXEC
	def_bool M68KCLASSIC && MMU

config BOOTINFO_PROC
	bool "Export bootinfo in procfs"
	depends on KEXEC && M68KCLASSIC
	help
	  Say Y to export the bootinfo used to boot the kernel in a
	  "bootinfo" file in procfs.  This is useful with kexec.

menu "Platform setup"

source "arch/m68k/Kconfig.cpu"

source "arch/m68k/Kconfig.machine"

source "arch/m68k/Kconfig.bus"

endmenu

menu "Kernel Features"

endmenu

if !MMU
menu "Power management options"

config PM
	bool "Power Management support"
	help
	  Support processor power management modes

endmenu
endif

source "arch/m68k/Kconfig.devices"<|MERGE_RESOLUTION|>--- conflicted
+++ resolved
@@ -4,10 +4,7 @@
 	default y
 	select ARCH_32BIT_OFF_T
 	select ARCH_HAS_BINFMT_FLAT
-<<<<<<< HEAD
-=======
 	select ARCH_HAS_CPU_CACHE_ALIASING
->>>>>>> 2d5404ca
 	select ARCH_HAS_CPU_FINALIZE_INIT if MMU
 	select ARCH_HAS_CURRENT_STACK_POINTER
 	select ARCH_HAS_DMA_PREP_COHERENT if M68K_NONCOHERENT_DMA && !COLDFIRE
