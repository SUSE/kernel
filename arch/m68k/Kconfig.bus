--- conflicted
+++ resolved
@@ -58,14 +58,4 @@
 
 source "drivers/zorro/Kconfig"
 
-<<<<<<< HEAD
-endif
-
-if COLDFIRE
-
-config ISA_DMA_API
-	def_bool !M5272
-
-=======
->>>>>>> eb3cdb58
 endif