--- conflicted
+++ resolved
@@ -149,11 +149,7 @@
 	res = tty_register_driver(driver);
 	if (res) {
 		pr_err("failed to register nfcon tty driver\n");
-<<<<<<< HEAD
-		tty_driver_kref_put(nfcon_tty_driver);
-=======
 		tty_driver_kref_put(driver);
->>>>>>> eb3cdb58
 		tty_port_destroy(&nfcon_tty_port);
 		return res;
 	}
