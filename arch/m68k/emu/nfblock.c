/*
 * ARAnyM block device driver
 *
 * This file is subject to the terms and conditions of the GNU General Public
 * License.  See the file COPYING in the main directory of this archive
 * for more details.
 */

#include <linux/module.h>
#include <linux/moduleparam.h>
#include <linux/init.h>

#include <linux/kernel.h>
#include <linux/errno.h>
#include <linux/types.h>
#include <linux/blkdev.h>
#include <linux/hdreg.h>
#include <linux/slab.h>

#include <asm/natfeat.h>

static long nfhd_id;

enum {
	/* emulation entry points */
	NFHD_READ_WRITE = 10,
	NFHD_GET_CAPACITY = 14,

	/* skip ACSI devices */
	NFHD_DEV_OFFSET = 8,
};

static inline s32 nfhd_read_write(u32 major, u32 minor, u32 rwflag, u32 recno,
				  u32 count, u32 buf)
{
	return nf_call(nfhd_id + NFHD_READ_WRITE, major, minor, rwflag, recno,
		       count, buf);
}

static inline s32 nfhd_get_capacity(u32 major, u32 minor, u32 *blocks,
				    u32 *blocksize)
{
	return nf_call(nfhd_id + NFHD_GET_CAPACITY, major, minor,
		       virt_to_phys(blocks), virt_to_phys(blocksize));
}

static LIST_HEAD(nfhd_list);

static int major_num;
module_param(major_num, int, 0);

struct nfhd_device {
	struct list_head list;
	int id;
	u32 blocks, bsize;
	int bshift;
	struct gendisk *disk;
};

static void nfhd_submit_bio(struct bio *bio)
{
	struct nfhd_device *dev = bio->bi_bdev->bd_disk->private_data;
	struct bio_vec bvec;
	struct bvec_iter iter;
	int dir, len, shift;
	sector_t sec = bio->bi_iter.bi_sector;

	dir = bio_data_dir(bio);
	shift = dev->bshift;
	bio_for_each_segment(bvec, bio, iter) {
		len = bvec.bv_len;
		len >>= 9;
		nfhd_read_write(dev->id, 0, dir, sec >> shift, len >> shift,
				page_to_phys(bvec.bv_page) + bvec.bv_offset);
		sec += len;
	}
	bio_endio(bio);
}

static int nfhd_getgeo(struct block_device *bdev, struct hd_geometry *geo)
{
	struct nfhd_device *dev = bdev->bd_disk->private_data;

	geo->cylinders = dev->blocks >> (6 - dev->bshift);
	geo->heads = 4;
	geo->sectors = 16;

	return 0;
}

static const struct block_device_operations nfhd_ops = {
	.owner	= THIS_MODULE,
	.submit_bio = nfhd_submit_bio,
	.getgeo	= nfhd_getgeo,
};

static int __init nfhd_init_one(int id, u32 blocks, u32 bsize)
{
	struct nfhd_device *dev;
	int dev_id = id - NFHD_DEV_OFFSET;
	int err = -ENOMEM;

	pr_info("nfhd%u: found device with %u blocks (%u bytes)\n", dev_id,
		blocks, bsize);

	if (bsize < 512 || (bsize & (bsize - 1))) {
		pr_warn("nfhd%u: invalid block size\n", dev_id);
		return -EINVAL;
	}

	dev = kmalloc(sizeof(struct nfhd_device), GFP_KERNEL);
	if (!dev)
		goto out;

	dev->id = id;
	dev->blocks = blocks;
	dev->bsize = bsize;
	dev->bshift = ffs(bsize) - 10;

	dev->disk = blk_alloc_disk(NUMA_NO_NODE);
	if (!dev->disk)
		goto free_dev;

	dev->disk->major = major_num;
	dev->disk->first_minor = dev_id * 16;
	dev->disk->minors = 16;
	dev->disk->fops = &nfhd_ops;
	dev->disk->private_data = dev;
	sprintf(dev->disk->disk_name, "nfhd%u", dev_id);
	set_capacity(dev->disk, (sector_t)blocks * (bsize / 512));
	blk_queue_logical_block_size(dev->disk->queue, bsize);
	err = add_disk(dev->disk);
	if (err)
		goto out_cleanup_disk;

	list_add_tail(&dev->list, &nfhd_list);

	return 0;

out_cleanup_disk:
<<<<<<< HEAD
	blk_cleanup_disk(dev->disk);
=======
	put_disk(dev->disk);
>>>>>>> eb3cdb58
free_dev:
	kfree(dev);
out:
	return err;
}

static int __init nfhd_init(void)
{
	u32 blocks, bsize;
	int ret;
	int i;

	nfhd_id = nf_get_id("XHDI");
	if (!nfhd_id)
		return -ENODEV;

	ret = register_blkdev(major_num, "nfhd");
	if (ret < 0) {
		pr_warn("nfhd: unable to get major number\n");
		return ret;
	}

	if (!major_num)
		major_num = ret;

	for (i = NFHD_DEV_OFFSET; i < 24; i++) {
		if (nfhd_get_capacity(i, 0, &blocks, &bsize))
			continue;
		nfhd_init_one(i, blocks, bsize);
	}

	return 0;
}

static void __exit nfhd_exit(void)
{
	struct nfhd_device *dev, *next;

	list_for_each_entry_safe(dev, next, &nfhd_list, list) {
		list_del(&dev->list);
		del_gendisk(dev->disk);
		put_disk(dev->disk);
		kfree(dev);
	}
	unregister_blkdev(major_num, "nfhd");
}

module_init(nfhd_init);
module_exit(nfhd_exit);

MODULE_LICENSE("GPL");<|MERGE_RESOLUTION|>--- conflicted
+++ resolved
@@ -138,11 +138,7 @@
 	return 0;
 
 out_cleanup_disk:
-<<<<<<< HEAD
-	blk_cleanup_disk(dev->disk);
-=======
 	put_disk(dev->disk);
->>>>>>> eb3cdb58
 free_dev:
 	kfree(dev);
 out:
