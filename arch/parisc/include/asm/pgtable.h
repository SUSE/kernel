--- conflicted
+++ resolved
@@ -396,11 +396,6 @@
 #define PG_dcache_dirty         PG_arch_1
 
 #define update_mmu_cache(vms,addr,ptep) __update_cache(*ptep)
-<<<<<<< HEAD
-
-/* Encode and de-code a swap entry */
-=======
->>>>>>> eb3cdb58
 
 /*
  * Encode/decode swap entries and swap PTEs. Swap PTEs are all PTEs that
