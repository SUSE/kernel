--- conflicted
+++ resolved
@@ -266,12 +266,6 @@
 
 struct mm_struct;
 
-<<<<<<< HEAD
-/* Free all resources held by a thread. */
-extern void release_thread(struct task_struct *);
-
-=======
->>>>>>> eb3cdb58
 extern unsigned long __get_wchan(struct task_struct *p);
 
 #define KSTK_EIP(tsk)	((tsk)->thread.regs.iaoq[0])
