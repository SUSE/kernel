/* SPDX-License-Identifier: GPL-2.0 */
#ifndef _ASM_PARISC_COMPAT_H
#define _ASM_PARISC_COMPAT_H
/*
 * Architecture specific compatibility types
 */
#include <linux/types.h>
#include <linux/sched.h>
#include <linux/thread_info.h>

#define compat_mode_t compat_mode_t
typedef u16	compat_mode_t;

<<<<<<< HEAD
=======
#define compat_ipc_pid_t compat_ipc_pid_t
typedef u16	compat_ipc_pid_t;

#define compat_ipc64_perm compat_ipc64_perm

>>>>>>> eb3cdb58
#include <asm-generic/compat.h>

#define COMPAT_UTS_MACHINE	"parisc\0\0"

<<<<<<< HEAD
typedef u32	__compat_uid_t;
typedef u32	__compat_gid_t;
typedef u32	compat_dev_t;
typedef u16	compat_nlink_t;
typedef u16	compat_ipc_pid_t;
=======
typedef u16	compat_nlink_t;
>>>>>>> eb3cdb58

struct compat_stat {
	compat_dev_t		st_dev;	/* dev_t is 32 bits on parisc */
	compat_ino_t		st_ino;	/* 32 bits */
	compat_mode_t		st_mode;	/* 16 bits */
	compat_nlink_t  	st_nlink;	/* 16 bits */
	u16			st_reserved1;	/* old st_uid */
	u16			st_reserved2;	/* old st_gid */
	compat_dev_t		st_rdev;
	compat_off_t		st_size;
	old_time32_t		st_atime;
	u32			st_atime_nsec;
	old_time32_t		st_mtime;
	u32			st_mtime_nsec;
	old_time32_t		st_ctime;
	u32			st_ctime_nsec;
	s32			st_blksize;
	s32			st_blocks;
	u32			__unused1;	/* ACL stuff */
	compat_dev_t		__unused2;	/* network */
	compat_ino_t		__unused3;	/* network */
	u32			__unused4;	/* cnodes */
	u16			__unused5;	/* netsite */
	short			st_fstype;
	compat_dev_t		st_realdev;
	u16			st_basemode;
	u16			st_spareshort;
	__compat_uid32_t	st_uid;
	__compat_gid32_t	st_gid;
	u32			st_spare4[3];
};

struct compat_sigcontext {
	compat_int_t sc_flags;
	compat_int_t sc_gr[32]; /* PSW in sc_gr[0] */
	u64 sc_fr[32];
	compat_int_t sc_iasq[2];
	compat_int_t sc_iaoq[2];
	compat_int_t sc_sar; /* cr11 */
};

<<<<<<< HEAD
#define COMPAT_RLIM_INFINITY 0xffffffff

#define COMPAT_OFF_T_MAX	0x7fffffff

=======
>>>>>>> eb3cdb58
struct compat_ipc64_perm {
	compat_key_t key;
	__compat_uid_t uid;
	__compat_gid_t gid;
	__compat_uid_t cuid;
	__compat_gid_t cgid;
	unsigned short int __pad1;
	compat_mode_t mode;
	unsigned short int __pad2;
	unsigned short int seq;
	unsigned int __pad3;
	unsigned long __unused1;	/* yes they really are 64bit pads */
	unsigned long __unused2;
};

struct compat_semid64_ds {
	struct compat_ipc64_perm sem_perm;
	unsigned int sem_otime_high;
	unsigned int sem_otime;
	unsigned int sem_ctime_high;
	unsigned int sem_ctime;
	compat_ulong_t sem_nsems;
	compat_ulong_t __unused3;
	compat_ulong_t __unused4;
};

struct compat_msqid64_ds {
	struct compat_ipc64_perm msg_perm;
	unsigned int msg_stime_high;
	unsigned int msg_stime;
	unsigned int msg_rtime_high;
	unsigned int msg_rtime;
	unsigned int msg_ctime_high;
	unsigned int msg_ctime;
	compat_ulong_t msg_cbytes;
	compat_ulong_t msg_qnum;
	compat_ulong_t msg_qbytes;
	compat_pid_t msg_lspid;
	compat_pid_t msg_lrpid;
	compat_ulong_t __unused4;
	compat_ulong_t __unused5;
};

struct compat_shmid64_ds {
	struct compat_ipc64_perm shm_perm;
	unsigned int shm_atime_high;
	unsigned int shm_atime;
	unsigned int shm_dtime_high;
	unsigned int shm_dtime;
	unsigned int shm_ctime_high;
	unsigned int shm_ctime;
	unsigned int __unused4;
	compat_size_t shm_segsz;
	compat_pid_t shm_cpid;
	compat_pid_t shm_lpid;
	compat_ulong_t shm_nattch;
	compat_ulong_t __unused5;
	compat_ulong_t __unused6;
};

/*
 * The type of struct elf_prstatus.pr_reg in compatible core dumps.
 */
#define COMPAT_ELF_NGREG 80
typedef compat_ulong_t compat_elf_gregset_t[COMPAT_ELF_NGREG];

static inline int __is_compat_task(struct task_struct *t)
{
	return test_tsk_thread_flag(t, TIF_32BIT);
}

static inline int is_compat_task(void)
{
	return __is_compat_task(current);
}

#endif /* _ASM_PARISC_COMPAT_H */<|MERGE_RESOLUTION|>--- conflicted
+++ resolved
@@ -11,27 +11,16 @@
 #define compat_mode_t compat_mode_t
 typedef u16	compat_mode_t;
 
-<<<<<<< HEAD
-=======
 #define compat_ipc_pid_t compat_ipc_pid_t
 typedef u16	compat_ipc_pid_t;
 
 #define compat_ipc64_perm compat_ipc64_perm
 
->>>>>>> eb3cdb58
 #include <asm-generic/compat.h>
 
 #define COMPAT_UTS_MACHINE	"parisc\0\0"
 
-<<<<<<< HEAD
-typedef u32	__compat_uid_t;
-typedef u32	__compat_gid_t;
-typedef u32	compat_dev_t;
 typedef u16	compat_nlink_t;
-typedef u16	compat_ipc_pid_t;
-=======
-typedef u16	compat_nlink_t;
->>>>>>> eb3cdb58
 
 struct compat_stat {
 	compat_dev_t		st_dev;	/* dev_t is 32 bits on parisc */
@@ -73,13 +62,6 @@
 	compat_int_t sc_sar; /* cr11 */
 };
 
-<<<<<<< HEAD
-#define COMPAT_RLIM_INFINITY 0xffffffff
-
-#define COMPAT_OFF_T_MAX	0x7fffffff
-
-=======
->>>>>>> eb3cdb58
 struct compat_ipc64_perm {
 	compat_key_t key;
 	__compat_uid_t uid;
