/* SPDX-License-Identifier: GPL-2.0 */
#ifndef __ASM_MMAN_H__
#define __ASM_MMAN_H__

#include <linux/fs.h>
#include <uapi/asm/mman.h>

/* PARISC cannot allow mdwe as it needs writable stacks */
static inline bool arch_memory_deny_write_exec_supported(void)
{
	return false;
}
#define arch_memory_deny_write_exec_supported arch_memory_deny_write_exec_supported

<<<<<<< HEAD
static inline unsigned long arch_calc_vm_flag_bits(unsigned long flags)
=======
static inline unsigned long arch_calc_vm_flag_bits(struct file *file, unsigned long flags)
>>>>>>> f87ebcb6
{
	/*
	 * The stack on parisc grows upwards, so if userspace requests memory
	 * for a stack, mark it with VM_GROWSUP so that the stack expansion in
	 * the fault handler will work.
	 */
	if (flags & MAP_STACK)
		return VM_GROWSUP;

	return 0;
}
<<<<<<< HEAD
#define arch_calc_vm_flag_bits(flags) arch_calc_vm_flag_bits(flags)
=======
#define arch_calc_vm_flag_bits(file, flags) arch_calc_vm_flag_bits(file, flags)
>>>>>>> f87ebcb6

#endif /* __ASM_MMAN_H__ */<|MERGE_RESOLUTION|>--- conflicted
+++ resolved
@@ -12,11 +12,7 @@
 }
 #define arch_memory_deny_write_exec_supported arch_memory_deny_write_exec_supported
 
-<<<<<<< HEAD
-static inline unsigned long arch_calc_vm_flag_bits(unsigned long flags)
-=======
 static inline unsigned long arch_calc_vm_flag_bits(struct file *file, unsigned long flags)
->>>>>>> f87ebcb6
 {
 	/*
 	 * The stack on parisc grows upwards, so if userspace requests memory
@@ -28,10 +24,6 @@
 
 	return 0;
 }
-<<<<<<< HEAD
-#define arch_calc_vm_flag_bits(flags) arch_calc_vm_flag_bits(flags)
-=======
 #define arch_calc_vm_flag_bits(file, flags) arch_calc_vm_flag_bits(file, flags)
->>>>>>> f87ebcb6
 
 #endif /* __ASM_MMAN_H__ */