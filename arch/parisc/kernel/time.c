/*
 *  linux/arch/parisc/kernel/time.c
 *
 *  Copyright (C) 1991, 1992, 1995  Linus Torvalds
 *  Modifications for ARM (C) 1994, 1995, 1996,1997 Russell King
 *  Copyright (C) 1999 SuSE GmbH, (Philipp Rumpf, prumpf@tux.org)
 *
 * 1994-07-02  Alan Modra
 *             fixed set_rtc_mmss, fixed time.year for >= 2000, new mktime
 * 1998-12-20  Updated NTP code according to technical memorandum Jan '96
 *             "A Kernel Model for Precision Timekeeping" by Dave Mills
 */
#include <linux/errno.h>
#include <linux/module.h>
#include <linux/rtc.h>
#include <linux/sched.h>
#include <linux/sched/clock.h>
#include <linux/sched_clock.h>
#include <linux/kernel.h>
#include <linux/param.h>
#include <linux/string.h>
#include <linux/mm.h>
#include <linux/interrupt.h>
#include <linux/time.h>
#include <linux/init.h>
#include <linux/smp.h>
#include <linux/profile.h>
#include <linux/clocksource.h>
#include <linux/platform_device.h>
#include <linux/ftrace.h>

#include <linux/uaccess.h>
#include <asm/io.h>
#include <asm/irq.h>
#include <asm/page.h>
#include <asm/param.h>
#include <asm/pdc.h>
#include <asm/led.h>

#include <linux/timex.h>

static unsigned long clocktick __read_mostly;	/* timer cycles per tick */

/*
 * We keep time on PA-RISC Linux by using the Interval Timer which is
 * a pair of registers; one is read-only and one is write-only; both
 * accessed through CR16.  The read-only register is 32 or 64 bits wide,
 * and increments by 1 every CPU clock tick.  The architecture only
 * guarantees us a rate between 0.5 and 2, but all implementations use a
 * rate of 1.  The write-only register is 32-bits wide.  When the lowest
 * 32 bits of the read-only register compare equal to the write-only
 * register, it raises a maskable external interrupt.  Each processor has
 * an Interval Timer of its own and they are not synchronised.  
 *
 * We want to generate an interrupt every 1/HZ seconds.  So we program
 * CR16 to interrupt every @clocktick cycles.  The it_value in cpu_data
 * is programmed with the intended time of the next tick.  We can be
 * held off for an arbitrarily long period of time by interrupts being
 * disabled, so we may miss one or more ticks.
 */
irqreturn_t __irq_entry timer_interrupt(int irq, void *dev_id)
{
	unsigned long now;
	unsigned long next_tick;
	unsigned long ticks_elapsed = 0;
	unsigned int cpu = smp_processor_id();
	struct cpuinfo_parisc *cpuinfo = &per_cpu(cpu_data, cpu);

	/* gcc can optimize for "read-only" case with a local clocktick */
	unsigned long cpt = clocktick;

	profile_tick(CPU_PROFILING);

	/* Initialize next_tick to the old expected tick time. */
	next_tick = cpuinfo->it_value;

	/* Calculate how many ticks have elapsed. */
	do {
		++ticks_elapsed;
		next_tick += cpt;
		now = mfctl(16);
	} while (next_tick - now > cpt);

	/* Store (in CR16 cycles) up to when we are accounting right now. */
	cpuinfo->it_value = next_tick;

	/* Go do system house keeping. */
	if (cpu == 0)
		xtime_update(ticks_elapsed);

	update_process_times(user_mode(get_irq_regs()));

	/* Skip clockticks on purpose if we know we would miss those.
	 * The new CR16 must be "later" than current CR16 otherwise
	 * itimer would not fire until CR16 wrapped - e.g 4 seconds
	 * later on a 1Ghz processor. We'll account for the missed
	 * ticks on the next timer interrupt.
	 * We want IT to fire modulo clocktick even if we miss/skip some.
	 * But those interrupts don't in fact get delivered that regularly.
	 *
	 * "next_tick - now" will always give the difference regardless
	 * if one or the other wrapped. If "now" is "bigger" we'll end up
	 * with a very large unsigned number.
	 */
	while (next_tick - mfctl(16) > cpt)
		next_tick += cpt;

	/* Program the IT when to deliver the next interrupt.
	 * Only bottom 32-bits of next_tick are writable in CR16!
	 * Timer interrupt will be delivered at least a few hundred cycles
	 * after the IT fires, so if we are too close (<= 500 cycles) to the
	 * next cycle, simply skip it.
	 */
	if (next_tick - mfctl(16) <= 500)
		next_tick += cpt;
	mtctl(next_tick, 16);

	return IRQ_HANDLED;
}


unsigned long profile_pc(struct pt_regs *regs)
{
	unsigned long pc = instruction_pointer(regs);

	if (regs->gr[0] & PSW_N)
		pc -= 4;

#ifdef CONFIG_SMP
	if (in_lock_functions(pc))
		pc = regs->gr[2];
#endif

	return pc;
}
EXPORT_SYMBOL(profile_pc);


/* clock source code */

static u64 notrace read_cr16(struct clocksource *cs)
{
	return get_cycles();
}

static struct clocksource clocksource_cr16 = {
	.name			= "cr16",
	.rating			= 300,
	.read			= read_cr16,
	.mask			= CLOCKSOURCE_MASK(BITS_PER_LONG),
	.flags			= CLOCK_SOURCE_IS_CONTINUOUS,
};

void __init start_cpu_itimer(void)
{
	unsigned int cpu = smp_processor_id();
	unsigned long next_tick = mfctl(16) + clocktick;

	mtctl(next_tick, 16);		/* kick off Interval Timer (CR16) */

	per_cpu(cpu_data, cpu).it_value = next_tick;
}

#if IS_ENABLED(CONFIG_RTC_DRV_GENERIC)
static int rtc_generic_get_time(struct device *dev, struct rtc_time *tm)
{
	struct pdc_tod tod_data;

	memset(tm, 0, sizeof(*tm));
	if (pdc_tod_read(&tod_data) < 0)
		return -EOPNOTSUPP;

	/* we treat tod_sec as unsigned, so this can work until year 2106 */
	rtc_time64_to_tm(tod_data.tod_sec, tm);
	return rtc_valid_tm(tm);
}

static int rtc_generic_set_time(struct device *dev, struct rtc_time *tm)
{
	time64_t secs = rtc_tm_to_time64(tm);

	if (pdc_tod_set(secs, 0) < 0)
		return -EOPNOTSUPP;

	return 0;
}

static const struct rtc_class_ops rtc_generic_ops = {
	.read_time = rtc_generic_get_time,
	.set_time = rtc_generic_set_time,
};

static int __init rtc_init(void)
{
	struct platform_device *pdev;

	pdev = platform_device_register_data(NULL, "rtc-generic", -1,
					     &rtc_generic_ops,
					     sizeof(rtc_generic_ops));

	return PTR_ERR_OR_ZERO(pdev);
}
device_initcall(rtc_init);
#endif

void read_persistent_clock(struct timespec *ts)
{
	static struct pdc_tod tod_data;
	if (pdc_tod_read(&tod_data) == 0) {
		ts->tv_sec = tod_data.tod_sec;
		ts->tv_nsec = tod_data.tod_usec * 1000;
	} else {
		printk(KERN_ERR "Error reading tod clock\n");
	        ts->tv_sec = 0;
		ts->tv_nsec = 0;
	}
}


static u64 notrace read_cr16_sched_clock(void)
{
	return get_cycles();
}


/*
 * timer interrupt and sched_clock() initialization
 */

void __init time_init(void)
{
	unsigned long cr16_hz;

	clocktick = (100 * PAGE0->mem_10msec) / HZ;
	start_cpu_itimer();	/* get CPU 0 started */

	cr16_hz = 100 * PAGE0->mem_10msec;  /* Hz */

	/* register as sched_clock source */
	sched_clock_register(read_cr16_sched_clock, BITS_PER_LONG, cr16_hz);
}

static int __init init_cr16_clocksource(void)
{
	/*
	 * The cr16 interval timers are not syncronized across CPUs on
	 * different sockets, so mark them unstable and lower rating on
	 * multi-socket SMP systems.
	 */
	if (num_online_cpus() > 1) {
		int cpu;
		unsigned long cpu0_loc;
		cpu0_loc = per_cpu(cpu_data, 0).cpu_loc;

		for_each_online_cpu(cpu) {
<<<<<<< HEAD
			if (cpu0_loc == per_cpu(cpu_data, cpu).cpu_loc)
=======
			if (cpu == 0)
				continue;
			if ((cpu0_loc != 0) &&
			    (cpu0_loc == per_cpu(cpu_data, cpu).cpu_loc))
>>>>>>> bb176f67
				continue;

			clocksource_cr16.name = "cr16_unstable";
			clocksource_cr16.flags = CLOCK_SOURCE_UNSTABLE;
			clocksource_cr16.rating = 0;
			break;
		}
	}

	/* XXX: We may want to mark sched_clock stable here if cr16 clocks are
	 *	in sync:
	 *	(clocksource_cr16.flags == CLOCK_SOURCE_IS_CONTINUOUS) */

	/* register at clocksource framework */
	clocksource_register_hz(&clocksource_cr16,
		100 * PAGE0->mem_10msec);

	return 0;
}

device_initcall(init_cr16_clocksource);<|MERGE_RESOLUTION|>--- conflicted
+++ resolved
@@ -253,14 +253,10 @@
 		cpu0_loc = per_cpu(cpu_data, 0).cpu_loc;
 
 		for_each_online_cpu(cpu) {
-<<<<<<< HEAD
-			if (cpu0_loc == per_cpu(cpu_data, cpu).cpu_loc)
-=======
 			if (cpu == 0)
 				continue;
 			if ((cpu0_loc != 0) &&
 			    (cpu0_loc == per_cpu(cpu_data, cpu).cpu_loc))
->>>>>>> bb176f67
 				continue;
 
 			clocksource_cr16.name = "cr16_unstable";
