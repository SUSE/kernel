/* SPDX-License-Identifier: GPL-2.0-or-later */
/*
 * Linux/PA-RISC Project (http://www.parisc-linux.org/)
 *
 * kernel entry points (interruptions, system call wrappers)
 *  Copyright (C) 1999,2000 Philipp Rumpf 
 *  Copyright (C) 1999 SuSE GmbH Nuernberg 
 *  Copyright (C) 2000 Hewlett-Packard (John Marvin)
 *  Copyright (C) 1999 Hewlett-Packard (Frank Rowand)
 */

#include <asm/asm-offsets.h>

/* we have the following possibilities to act on an interruption:
 *  - handle in assembly and use shadowed registers only
 *  - save registers to kernel stack and handle in assembly or C */


#include <asm/psw.h>
#include <asm/cache.h>		/* for L1_CACHE_SHIFT */
#include <asm/assembly.h>	/* for LDREG/STREG defines */
#include <asm/signal.h>
#include <asm/unistd.h>
#include <asm/ldcw.h>
#include <asm/traps.h>
#include <asm/thread_info.h>
#include <asm/alternative.h>
#include <asm/spinlock_types.h>

#include <linux/linkage.h>
#include <linux/pgtable.h>

#ifdef CONFIG_64BIT
	.level 2.0w
#else
	.level 2.0
#endif

/*
 * We need seven instructions after a TLB insert for it to take effect.
 * The PA8800/PA8900 processors are an exception and need 12 instructions.
 * The RFI changes both IAOQ_Back and IAOQ_Front, so it counts as one.
 */
#ifdef CONFIG_64BIT
#define NUM_PIPELINE_INSNS    12
#else
#define NUM_PIPELINE_INSNS    7
#endif

	/* Insert num nops */
	.macro	insert_nops num
	.rept \num
	nop
	.endr
	.endm

	/* Get aligned page_table_lock address for this mm from cr28/tr4 */
	.macro  get_ptl reg
	mfctl	%cr28,\reg
	.endm

	/* space_to_prot macro creates a prot id from a space id */

#if (SPACEID_SHIFT) == 0
	.macro  space_to_prot spc prot
	depd,z  \spc,62,31,\prot
	.endm
#else
	.macro  space_to_prot spc prot
	extrd,u \spc,(64 - (SPACEID_SHIFT)),32,\prot
	.endm
#endif
	/*
	 * The "get_stack" macros are responsible for determining the
	 * kernel stack value.
	 *
	 *      If sr7 == 0
	 *          Already using a kernel stack, so call the
	 *          get_stack_use_r30 macro to push a pt_regs structure
	 *          on the stack, and store registers there.
	 *      else
	 *          Need to set up a kernel stack, so call the
	 *          get_stack_use_cr30 macro to set up a pointer
	 *          to the pt_regs structure contained within the
	 *          task pointer pointed to by cr30. Load the stack
	 *          pointer from the task structure.
	 *
	 * Note that we use shadowed registers for temps until
	 * we can save %r26 and %r29. %r26 is used to preserve
	 * %r8 (a shadowed register) which temporarily contained
	 * either the fault type ("code") or the eirr. We need
	 * to use a non-shadowed register to carry the value over
	 * the rfir in virt_map. We use %r26 since this value winds
	 * up being passed as the argument to either do_cpu_irq_mask
	 * or handle_interruption. %r29 is used to hold a pointer
	 * the register save area, and once again, it needs to
	 * be a non-shadowed register so that it survives the rfir.
	 */

	.macro  get_stack_use_cr30

	/* we save the registers in the task struct */

	copy	%r30, %r17
	mfctl   %cr30, %r1
	tophys  %r1,%r9		/* task_struct */
	LDREG	TASK_STACK(%r9),%r30
	ldo	PT_SZ_ALGN(%r30),%r30
	mtsp	%r0,%sr7	/* clear sr7 after kernel stack was set! */
	mtsp	%r16,%sr3
	ldo     TASK_REGS(%r9),%r9
	STREG   %r17,PT_GR30(%r9)
	STREG   %r29,PT_GR29(%r9)
	STREG   %r26,PT_GR26(%r9)
	STREG	%r16,PT_SR7(%r9)
	copy    %r9,%r29
	.endm

	.macro  get_stack_use_r30

	/* we put a struct pt_regs on the stack and save the registers there */

	tophys  %r30,%r9
	copy	%r30,%r1
	ldo	PT_SZ_ALGN(%r30),%r30
	STREG   %r1,PT_GR30(%r9)
	STREG   %r29,PT_GR29(%r9)
	STREG   %r26,PT_GR26(%r9)
	STREG	%r16,PT_SR7(%r9)
	copy    %r9,%r29
	.endm

	.macro  rest_stack
	LDREG   PT_GR1(%r29), %r1
	LDREG   PT_GR30(%r29),%r30
	LDREG   PT_GR29(%r29),%r29
	.endm

	/* default interruption handler
	 * (calls traps.c:handle_interruption) */
	.macro	def code
	b	intr_save
	ldi     \code, %r8
	.align	32
	.endm

	/* Interrupt interruption handler
	 * (calls irq.c:do_cpu_irq_mask) */
	.macro	extint code
	b	intr_extint
	mfsp    %sr7,%r16
	.align	32
	.endm	

	.import	os_hpmc, code

	/* HPMC handler */
	.macro	hpmc code
	nop			/* must be a NOP, will be patched later */
	load32	PA(os_hpmc), %r3
	bv,n	0(%r3)
	nop
	.word	0		/* checksum (will be patched) */
	.word	0		/* address of handler */
	.word	0		/* length of handler */
	.endm

	/*
	 * Performance Note: Instructions will be moved up into
	 * this part of the code later on, once we are sure
	 * that the tlb miss handlers are close to final form.
	 */

	/* Register definitions for tlb miss handler macros */

	va  = r8	/* virtual address for which the trap occurred */
	spc = r24	/* space for which the trap occurred */

#ifndef CONFIG_64BIT

	/*
	 * itlb miss interruption handler (parisc 1.1 - 32 bit)
	 */

	.macro	itlb_11 code

	mfctl	%pcsq, spc
	b	itlb_miss_11
	mfctl	%pcoq, va

	.align		32
	.endm
#endif
	
	/*
	 * itlb miss interruption handler (parisc 2.0)
	 */

	.macro	itlb_20 code
	mfctl	%pcsq, spc
#ifdef CONFIG_64BIT
	b       itlb_miss_20w
#else
	b	itlb_miss_20
#endif
	mfctl	%pcoq, va

	.align		32
	.endm
	
#ifndef CONFIG_64BIT
	/*
	 * naitlb miss interruption handler (parisc 1.1 - 32 bit)
	 */

	.macro	naitlb_11 code

	mfctl	%isr,spc
	b	naitlb_miss_11
	mfctl 	%ior,va

	.align		32
	.endm
#endif
	
	/*
	 * naitlb miss interruption handler (parisc 2.0)
	 */

	.macro	naitlb_20 code

	mfctl	%isr,spc
#ifdef CONFIG_64BIT
	b       naitlb_miss_20w
#else
	b	naitlb_miss_20
#endif
	mfctl 	%ior,va

	.align		32
	.endm
	
#ifndef CONFIG_64BIT
	/*
	 * dtlb miss interruption handler (parisc 1.1 - 32 bit)
	 */

	.macro	dtlb_11 code

	mfctl	%isr, spc
	b	dtlb_miss_11
	mfctl	%ior, va

	.align		32
	.endm
#endif

	/*
	 * dtlb miss interruption handler (parisc 2.0)
	 */

	.macro	dtlb_20 code

	mfctl	%isr, spc
#ifdef CONFIG_64BIT
	b       dtlb_miss_20w
#else
	b	dtlb_miss_20
#endif
	mfctl	%ior, va

	.align		32
	.endm
	
#ifndef CONFIG_64BIT
	/* nadtlb miss interruption handler (parisc 1.1 - 32 bit) */

	.macro	nadtlb_11 code

	mfctl	%isr,spc
	b       nadtlb_miss_11
	mfctl	%ior,va

	.align		32
	.endm
#endif
	
	/* nadtlb miss interruption handler (parisc 2.0) */

	.macro	nadtlb_20 code

	mfctl	%isr,spc
#ifdef CONFIG_64BIT
	b       nadtlb_miss_20w
#else
	b       nadtlb_miss_20
#endif
	mfctl	%ior,va

	.align		32
	.endm
	
#ifndef CONFIG_64BIT
	/*
	 * dirty bit trap interruption handler (parisc 1.1 - 32 bit)
	 */

	.macro	dbit_11 code

	mfctl	%isr,spc
	b	dbit_trap_11
	mfctl	%ior,va

	.align		32
	.endm
#endif

	/*
	 * dirty bit trap interruption handler (parisc 2.0)
	 */

	.macro	dbit_20 code

	mfctl	%isr,spc
#ifdef CONFIG_64BIT
	b       dbit_trap_20w
#else
	b	dbit_trap_20
#endif
	mfctl	%ior,va

	.align		32
	.endm

	/* In LP64, the space contains part of the upper 32 bits of the
	 * fault.  We have to extract this and place it in the va,
	 * zeroing the corresponding bits in the space register */
	.macro		space_adjust	spc,va,tmp
#ifdef CONFIG_64BIT
	extrd,u		\spc,63,SPACEID_SHIFT,\tmp
	depd		%r0,63,SPACEID_SHIFT,\spc
	depd		\tmp,31,SPACEID_SHIFT,\va
#endif
	.endm

	.import		swapper_pg_dir,code

	/* Get the pgd.  For faults on space zero (kernel space), this
	 * is simply swapper_pg_dir.  For user space faults, the
	 * pgd is stored in %cr25 */
	.macro		get_pgd		spc,reg
	ldil		L%PA(swapper_pg_dir),\reg
	ldo		R%PA(swapper_pg_dir)(\reg),\reg
	or,COND(=)	%r0,\spc,%r0
	mfctl		%cr25,\reg
	.endm

	/* 
		space_check(spc,tmp,fault)

		spc - The space we saw the fault with.
		tmp - The place to store the current space.
		fault - Function to call on failure.

		Only allow faults on different spaces from the
		currently active one if we're the kernel 

	*/
	.macro		space_check	spc,tmp,fault
	mfsp		%sr7,\tmp
	/* check against %r0 which is same value as LINUX_GATEWAY_SPACE */
	or,COND(<>)	%r0,\spc,%r0	/* user may execute gateway page
					 * as kernel, so defeat the space
					 * check if it is */
	copy		\spc,\tmp
	or,COND(=)	%r0,\tmp,%r0	/* nullify if executing as kernel */
	cmpb,COND(<>),n	\tmp,\spc,\fault
	.endm

	/* Look up a PTE in a 2-Level scheme (faulting at each
	 * level if the entry isn't present 
	 *
	 * NOTE: we use ldw even for LP64, since the short pointers
	 * can address up to 1TB
	 */
	.macro		L2_ptep	pmd,pte,index,va,fault
#if CONFIG_PGTABLE_LEVELS == 3
	extru_safe	\va,31-ASM_PMD_SHIFT,ASM_BITS_PER_PMD,\index
#else
	extru_safe	\va,31-ASM_PGDIR_SHIFT,ASM_BITS_PER_PGD,\index
#endif
	dep             %r0,31,PAGE_SHIFT,\pmd  /* clear offset */
#if CONFIG_PGTABLE_LEVELS < 3
	copy		%r0,\pte
#endif
	ldw,s		\index(\pmd),\pmd
	bb,>=,n		\pmd,_PxD_PRESENT_BIT,\fault
	dep		%r0,31,PxD_FLAG_SHIFT,\pmd /* clear flags */
	SHLREG		\pmd,PxD_VALUE_SHIFT,\pmd
	extru_safe	\va,31-PAGE_SHIFT,ASM_BITS_PER_PTE,\index
	dep		%r0,31,PAGE_SHIFT,\pmd  /* clear offset */
	shladd		\index,BITS_PER_PTE_ENTRY,\pmd,\pmd /* pmd is now pte */
	.endm

	/* Look up PTE in a 3-Level scheme. */
	.macro		L3_ptep pgd,pte,index,va,fault
#if CONFIG_PGTABLE_LEVELS == 3
	copy		%r0,\pte
	extrd,u		\va,63-ASM_PGDIR_SHIFT,ASM_BITS_PER_PGD,\index
	ldw,s		\index(\pgd),\pgd
	bb,>=,n		\pgd,_PxD_PRESENT_BIT,\fault
	shld		\pgd,PxD_VALUE_SHIFT,\pgd
#endif
	L2_ptep		\pgd,\pte,\index,\va,\fault
	.endm

	/* Acquire page_table_lock and check page is present. */
	.macro		ptl_lock	spc,ptp,pte,tmp,tmp1,fault
#ifdef CONFIG_TLB_PTLOCK
98:	cmpib,COND(=),n	0,\spc,2f
	get_ptl		\tmp
1:	LDCW		0(\tmp),\tmp1
	cmpib,COND(=)	0,\tmp1,1b
	nop
	LDREG		0(\ptp),\pte
	bb,<,n		\pte,_PAGE_PRESENT_BIT,3f
	b		\fault
	stw		\tmp1,0(\tmp)
99:	ALTERNATIVE(98b, 99b, ALT_COND_NO_SMP, INSN_NOP)
#endif
2:	LDREG		0(\ptp),\pte
	bb,>=,n		\pte,_PAGE_PRESENT_BIT,\fault
3:
	.endm

<<<<<<< HEAD
	/* Release page_table_lock without reloading lock address.
	   We use an ordered store to ensure all prior accesses are
	   performed prior to releasing the lock. */
	.macro		ptl_unlock0	spc,tmp,tmp2
#ifdef CONFIG_TLB_PTLOCK
98:	ldi		__ARCH_SPIN_LOCK_UNLOCKED_VAL, \tmp2
	or,COND(=)	%r0,\spc,%r0
	stw,ma		\tmp2,0(\tmp)
99:	ALTERNATIVE(98b, 99b, ALT_COND_NO_SMP, INSN_NOP)
#endif
	.endm

	/* Release page_table_lock. */
	.macro		ptl_unlock1	spc,tmp,tmp2
#ifdef CONFIG_TLB_PTLOCK
98:	get_ptl		\tmp
	ptl_unlock0	\spc,\tmp,\tmp2
=======
	/* Release page_table_lock if for user space. We use an ordered
	   store to ensure all prior accesses are performed prior to
	   releasing the lock. Note stw may not be executed, so we
	   provide one extra nop when CONFIG_TLB_PTLOCK is defined. */
	.macro		ptl_unlock	spc,tmp,tmp2
#ifdef CONFIG_TLB_PTLOCK
98:	get_ptl		\tmp
	ldi		__ARCH_SPIN_LOCK_UNLOCKED_VAL, \tmp2
	or,COND(=)	%r0,\spc,%r0
	stw,ma		\tmp2,0(\tmp)
>>>>>>> 2d5404ca
99:	ALTERNATIVE(98b, 99b, ALT_COND_NO_SMP, INSN_NOP)
	insert_nops	NUM_PIPELINE_INSNS - 4
#else
	insert_nops	NUM_PIPELINE_INSNS - 1
#endif
	.endm

	/* Set the _PAGE_ACCESSED bit of the PTE.  Be clever and
	 * don't needlessly dirty the cache line if it was already set */
	.macro		update_accessed	ptp,pte,tmp,tmp1
	ldi		_PAGE_ACCESSED,\tmp1
	or		\tmp1,\pte,\tmp
	and,COND(<>)	\tmp1,\pte,%r0
	STREG		\tmp,0(\ptp)
	.endm

	/* Set the dirty bit (and accessed bit).  No need to be
	 * clever, this is only used from the dirty fault */
	.macro		update_dirty	ptp,pte,tmp
	ldi		_PAGE_ACCESSED|_PAGE_DIRTY,\tmp
	or		\tmp,\pte,\pte
	STREG		\pte,0(\ptp)
	.endm

	/* We have (depending on the page size):
	 * - 38 to 52-bit Physical Page Number
	 * - 12 to 26-bit page offset
	 */
	/* bitshift difference between a PFN (based on kernel's PAGE_SIZE)
	 * to a CPU TLB 4k PFN (4k => 12 bits to shift) */
	#define PAGE_ADD_SHIFT		(PAGE_SHIFT-12)
	#define PAGE_ADD_HUGE_SHIFT	(REAL_HPAGE_SHIFT-12)
	#define PFN_START_BIT	(63-ASM_PFN_PTE_SHIFT+(63-58)-PAGE_ADD_SHIFT)

	/* Drop prot bits and convert to page addr for iitlbt and idtlbt */
	.macro		convert_for_tlb_insert20 pte,tmp
#ifdef CONFIG_HUGETLB_PAGE
	copy		\pte,\tmp
	extrd,u		\tmp,PFN_START_BIT,PFN_START_BIT+1,\pte

	depdi		_PAGE_SIZE_ENCODING_DEFAULT,63,\
				(63-58)+PAGE_ADD_SHIFT,\pte
	extrd,u,*=	\tmp,_PAGE_HPAGE_BIT+32,1,%r0
	depdi		_HUGE_PAGE_SIZE_ENCODING_DEFAULT,63,\
				(63-58)+PAGE_ADD_HUGE_SHIFT,\pte
#else /* Huge pages disabled */
	extrd,u		\pte,PFN_START_BIT,PFN_START_BIT+1,\pte
	depdi		_PAGE_SIZE_ENCODING_DEFAULT,63,\
				(63-58)+PAGE_ADD_SHIFT,\pte
#endif
	.endm

	/* Convert the pte and prot to tlb insertion values.  How
	 * this happens is quite subtle, read below */
	.macro		make_insert_tlb	spc,pte,prot,tmp
	space_to_prot   \spc \prot        /* create prot id from space */
	/* The following is the real subtlety.  This is depositing
	 * T <-> _PAGE_REFTRAP
	 * D <-> _PAGE_DIRTY
	 * B <-> _PAGE_DMB (memory break)
	 *
	 * Then incredible subtlety: The access rights are
	 * _PAGE_GATEWAY, _PAGE_EXEC and _PAGE_WRITE
	 * See 3-14 of the parisc 2.0 manual
	 *
	 * Finally, _PAGE_READ goes in the top bit of PL1 (so we
	 * trigger an access rights trap in user space if the user
	 * tries to read an unreadable page */
#if _PAGE_SPECIAL_BIT == _PAGE_DMB_BIT
	/* need to drop DMB bit, as it's used as SPECIAL flag */
	depi		0,_PAGE_SPECIAL_BIT,1,\pte
#endif
	depd            \pte,8,7,\prot

	/* PAGE_USER indicates the page can be read with user privileges,
	 * so deposit X1|11 to PL1|PL2 (remember the upper bit of PL1
	 * contains _PAGE_READ) */
	extrd,u,*=      \pte,_PAGE_USER_BIT+32,1,%r0
	depdi		7,11,3,\prot
	/* If we're a gateway page, drop PL2 back to zero for promotion
	 * to kernel privilege (so we can execute the page as kernel).
	 * Any privilege promotion page always denys read and write */
	extrd,u,*= 	\pte,_PAGE_GATEWAY_BIT+32,1,%r0
	depd		%r0,11,2,\prot	/* If Gateway, Set PL2 to 0 */

	/* Enforce uncacheable pages.
	 * This should ONLY be use for MMIO on PA 2.0 machines.
	 * Memory/DMA is cache coherent on all PA2.0 machines we support
	 * (that means T-class is NOT supported) and the memory controllers
	 * on most of those machines only handles cache transactions.
	 */
	extrd,u,*=	\pte,_PAGE_NO_CACHE_BIT+32,1,%r0
	depdi		1,12,1,\prot

	/* Drop prot bits and convert to page addr for iitlbt and idtlbt */
	convert_for_tlb_insert20 \pte \tmp
	.endm

	/* Identical macro to make_insert_tlb above, except it
	 * makes the tlb entry for the differently formatted pa11
	 * insertion instructions */
	.macro		make_insert_tlb_11	spc,pte,prot
#if _PAGE_SPECIAL_BIT == _PAGE_DMB_BIT
	/* need to drop DMB bit, as it's used as SPECIAL flag */
	depi		0,_PAGE_SPECIAL_BIT,1,\pte
#endif
	zdep		\spc,30,15,\prot
	dep		\pte,8,7,\prot
	extru,=		\pte,_PAGE_NO_CACHE_BIT,1,%r0
	depi		1,12,1,\prot
	extru,=         \pte,_PAGE_USER_BIT,1,%r0
	depi		7,11,3,\prot   /* Set for user space (1 rsvd for read) */
	extru,= 	\pte,_PAGE_GATEWAY_BIT,1,%r0
	depi		0,11,2,\prot	/* If Gateway, Set PL2 to 0 */

	/* Get rid of prot bits and convert to page addr for iitlba */

	depi		0,31,ASM_PFN_PTE_SHIFT,\pte
	SHRREG		\pte,(ASM_PFN_PTE_SHIFT-(31-26)),\pte
	.endm

	/* This is for ILP32 PA2.0 only.  The TLB insertion needs
	 * to extend into I/O space if the address is 0xfXXXXXXX
	 * so we extend the f's into the top word of the pte in
	 * this case */
	.macro		f_extend	pte,tmp
	extrd,s		\pte,42,4,\tmp
	addi,<>		1,\tmp,%r0
	extrd,s		\pte,63,25,\pte
	.endm

	/* The alias region is comprised of a pair of 4 MB regions
	 * aligned to 8 MB. It is used to clear/copy/flush user pages
	 * using kernel virtual addresses congruent with the user
	 * virtual address.
	 *
	 * To use the alias page, you set %r26 up with the to TLB
	 * entry (identifying the physical page) and %r23 up with
	 * the from tlb entry (or nothing if only a to entry---for
	 * clear_user_page_asm) */
	.macro		do_alias	spc,tmp,tmp1,va,pte,prot,fault,patype
	cmpib,COND(<>),n 0,\spc,\fault
	ldil		L%(TMPALIAS_MAP_START),\tmp
	copy		\va,\tmp1
	depi_safe	0,31,TMPALIAS_SIZE_BITS+1,\tmp1
	cmpb,COND(<>),n	\tmp,\tmp1,\fault
	mfctl		%cr19,\tmp	/* iir */
	/* get the opcode (first six bits) into \tmp */
	extrw,u		\tmp,5,6,\tmp
	/*
	 * Only setting the T bit prevents data cache movein
	 * Setting access rights to zero prevents instruction cache movein
	 *
	 * Note subtlety here: _PAGE_GATEWAY, _PAGE_EXEC and _PAGE_WRITE go
	 * to type field and _PAGE_READ goes to top bit of PL1
	 */
	ldi		(_PAGE_REFTRAP|_PAGE_READ|_PAGE_WRITE),\prot
	/*
	 * so if the opcode is one (i.e. this is a memory management
	 * instruction) nullify the next load so \prot is only T.
	 * Otherwise this is a normal data operation
	 */
	cmpiclr,=	0x01,\tmp,%r0
	ldi		(_PAGE_DIRTY|_PAGE_READ|_PAGE_WRITE),\prot
.ifc \patype,20
	depd,z		\prot,8,7,\prot
.else
.ifc \patype,11
	depw,z		\prot,8,7,\prot
.else
	.error "undefined PA type to do_alias"
.endif
.endif
	/*
	 * OK, it is in the temp alias region, check whether "from" or "to".
	 * Check "subtle" note in pacache.S re: r23/r26.
	 */
	extrw,u,=	\va,31-TMPALIAS_SIZE_BITS,1,%r0
	or,COND(tr)	%r23,%r0,\pte
	or		%r26,%r0,\pte

	/* convert phys addr in \pte (from r23 or r26) to tlb insert format */
	SHRREG		\pte,PAGE_SHIFT+PAGE_ADD_SHIFT-5, \pte
	depi_safe	_PAGE_SIZE_ENCODING_DEFAULT, 31,5, \pte
	.endm 


	/*
	 * Fault_vectors are architecturally required to be aligned on a 2K
	 * boundary
	 */

	.section .text.hot
	.align 2048

ENTRY(fault_vector_20)
	/* First vector is invalid (0) */
	.ascii	"cows can fly"
	.byte 0
	.align 32

	hpmc		 1
	def		 2
	def		 3
	extint		 4
	def		 5
	itlb_20		 PARISC_ITLB_TRAP
	def		 7
	def		 8
	def              9
	def		10
	def		11
	def		12
	def		13
	def		14
	dtlb_20		15
	naitlb_20	16
	nadtlb_20	17
	def		18
	def		19
	dbit_20		20
	def		21
	def		22
	def		23
	def		24
	def		25
	def		26
	def		27
	def		28
	def		29
	def		30
	def		31
END(fault_vector_20)

#ifndef CONFIG_64BIT

	.align 2048

ENTRY(fault_vector_11)
	/* First vector is invalid (0) */
	.ascii	"cows can fly"
	.byte 0
	.align 32

	hpmc		 1
	def		 2
	def		 3
	extint		 4
	def		 5
	itlb_11		 PARISC_ITLB_TRAP
	def		 7
	def		 8
	def              9
	def		10
	def		11
	def		12
	def		13
	def		14
	dtlb_11		15
	naitlb_11	16
	nadtlb_11	17
	def		18
	def		19
	dbit_11		20
	def		21
	def		22
	def		23
	def		24
	def		25
	def		26
	def		27
	def		28
	def		29
	def		30
	def		31
END(fault_vector_11)

#endif
	/* Fault vector is separately protected and *must* be on its own page */
	.align		PAGE_SIZE

	.import		handle_interruption,code
	.import		do_cpu_irq_mask,code

	/*
	 * Child Returns here
	 *
	 * copy_thread moved args into task save area.
	 */

ENTRY(ret_from_kernel_thread)
	/* Call schedule_tail first though */
	BL	schedule_tail, %r2
	nop

	mfctl	%cr30,%r1	/* task_struct */
	LDREG	TASK_PT_GR25(%r1), %r26
#ifdef CONFIG_64BIT
	LDREG	TASK_PT_GR27(%r1), %r27
#endif
	LDREG	TASK_PT_GR26(%r1), %r1
	ble	0(%sr7, %r1)
	copy	%r31, %r2
	b	finish_child_return
	nop
END(ret_from_kernel_thread)


	/*
	 * struct task_struct *_switch_to(struct task_struct *prev,
	 *	struct task_struct *next)
	 *
	 * switch kernel stacks and return prev */
ENTRY_CFI(_switch_to)
	STREG	 %r2, -RP_OFFSET(%r30)

	callee_save_float
	callee_save

	load32	_switch_to_ret, %r2

	STREG	%r2, TASK_PT_KPC(%r26)
	LDREG	TASK_PT_KPC(%r25), %r2

	STREG	%r30, TASK_PT_KSP(%r26)
	LDREG	TASK_PT_KSP(%r25), %r30
	bv	%r0(%r2)
	mtctl   %r25,%cr30

ENTRY(_switch_to_ret)
	mtctl	%r0, %cr0		/* Needed for single stepping */
	callee_rest
	callee_rest_float

	LDREG	-RP_OFFSET(%r30), %r2
	bv	%r0(%r2)
	copy	%r26, %r28
ENDPROC_CFI(_switch_to)

	/*
	 * Common rfi return path for interruptions, kernel execve, and
	 * sys_rt_sigreturn (sometimes).  The sys_rt_sigreturn syscall will
	 * return via this path if the signal was received when the process
	 * was running; if the process was blocked on a syscall then the
	 * normal syscall_exit path is used.  All syscalls for traced
	 * proceses exit via intr_restore.
	 *
	 * XXX If any syscalls that change a processes space id ever exit
	 * this way, then we will need to copy %sr3 in to PT_SR[3..7], and
	 * adjust IASQ[0..1].
	 *
	 */

	.align	PAGE_SIZE

ENTRY_CFI(syscall_exit_rfi)
	mfctl	%cr30,%r16		/* task_struct */
	ldo	TASK_REGS(%r16),%r16
	/* Force iaoq to userspace, as the user has had access to our current
	 * context via sigcontext. Also Filter the PSW for the same reason.
	 */
	LDREG	PT_IAOQ0(%r16),%r19
	depi	PRIV_USER,31,2,%r19
	STREG	%r19,PT_IAOQ0(%r16)
	LDREG	PT_IAOQ1(%r16),%r19
	depi	PRIV_USER,31,2,%r19
	STREG	%r19,PT_IAOQ1(%r16)
	LDREG   PT_PSW(%r16),%r19
	load32	USER_PSW_MASK,%r1
#ifdef CONFIG_64BIT
	load32	USER_PSW_HI_MASK,%r20
	depd    %r20,31,32,%r1
#endif
	and     %r19,%r1,%r19 /* Mask out bits that user shouldn't play with */
	load32	USER_PSW,%r1
	or      %r19,%r1,%r19 /* Make sure default USER_PSW bits are set */
	STREG   %r19,PT_PSW(%r16)

	/*
	 * If we aren't being traced, we never saved space registers
	 * (we don't store them in the sigcontext), so set them
	 * to "proper" values now (otherwise we'll wind up restoring
	 * whatever was last stored in the task structure, which might
	 * be inconsistent if an interrupt occurred while on the gateway
	 * page). Note that we may be "trashing" values the user put in
	 * them, but we don't support the user changing them.
	 */

	STREG   %r0,PT_SR2(%r16)
	mfsp    %sr3,%r19
	STREG   %r19,PT_SR0(%r16)
	STREG   %r19,PT_SR1(%r16)
	STREG   %r19,PT_SR3(%r16)
	STREG   %r19,PT_SR4(%r16)
	STREG   %r19,PT_SR5(%r16)
	STREG   %r19,PT_SR6(%r16)
	STREG   %r19,PT_SR7(%r16)

ENTRY(intr_return)
	/* check for reschedule */
	mfctl   %cr30,%r1
	LDREG   TASK_TI_FLAGS(%r1),%r19	/* sched.h: TIF_NEED_RESCHED */
	bb,<,n	%r19,31-TIF_NEED_RESCHED,intr_do_resched /* forward */

	.import do_notify_resume,code
intr_check_sig:
	/* As above */
	mfctl   %cr30,%r1
	LDREG	TASK_TI_FLAGS(%r1),%r19
	ldi	(_TIF_USER_WORK_MASK & ~_TIF_NEED_RESCHED), %r20
	and,COND(<>)	%r19, %r20, %r0
	b,n	intr_restore	/* skip past if we've nothing to do */

	/* This check is critical to having LWS
	 * working. The IASQ is zero on the gateway
	 * page and we cannot deliver any signals until
	 * we get off the gateway page.
	 *
	 * Only do signals if we are returning to user space
	 */
	LDREG	PT_IASQ0(%r16), %r20
	cmpib,COND(=),n LINUX_GATEWAY_SPACE, %r20, intr_restore /* forward */
	LDREG	PT_IASQ1(%r16), %r20
	cmpib,COND(=),n LINUX_GATEWAY_SPACE, %r20, intr_restore /* forward */

	copy	%r0, %r25			/* long in_syscall = 0 */
#ifdef CONFIG_64BIT
	ldo	-16(%r30),%r29			/* Reference param save area */
#endif

	/* NOTE: We need to enable interrupts if we have to deliver
	 * signals. We used to do this earlier but it caused kernel
	 * stack overflows. */
	ssm	PSW_SM_I, %r0

	BL	do_notify_resume,%r2
	copy	%r16, %r26			/* struct pt_regs *regs */

	b,n	intr_check_sig

intr_restore:
	copy            %r16,%r29
	ldo             PT_FR31(%r29),%r1
	rest_fp         %r1
	rest_general    %r29

	/* inverse of virt_map */
	pcxt_ssm_bug
	rsm             PSW_SM_QUIET,%r0	/* prepare for rfi */
	tophys_r1       %r29

	/* Restore space id's and special cr's from PT_REGS
	 * structure pointed to by r29
	 */
	rest_specials	%r29

	/* IMPORTANT: rest_stack restores r29 last (we are using it)!
	 * It also restores r1 and r30.
	 */
	rest_stack

	rfi
	nop

#ifndef CONFIG_PREEMPTION
# define intr_do_preempt	intr_restore
#endif /* !CONFIG_PREEMPTION */

	.import schedule,code
intr_do_resched:
	/* Only call schedule on return to userspace. If we're returning
	 * to kernel space, we may schedule if CONFIG_PREEMPTION, otherwise
	 * we jump back to intr_restore.
	 */
	LDREG	PT_IASQ0(%r16), %r20
	cmpib,COND(=)	0, %r20, intr_do_preempt
	nop
	LDREG	PT_IASQ1(%r16), %r20
	cmpib,COND(=)	0, %r20, intr_do_preempt
	nop

	/* NOTE: We need to enable interrupts if we schedule.  We used
	 * to do this earlier but it caused kernel stack overflows. */
	ssm     PSW_SM_I, %r0

#ifdef CONFIG_64BIT
	ldo	-16(%r30),%r29		/* Reference param save area */
#endif

	ldil	L%intr_check_sig, %r2
#ifndef CONFIG_64BIT
	b	schedule
#else
	load32	schedule, %r20
	bv	%r0(%r20)
#endif
	ldo	R%intr_check_sig(%r2), %r2

	/* preempt the current task on returning to kernel
	 * mode from an interrupt, iff need_resched is set,
	 * and preempt_count is 0. otherwise, we continue on
	 * our merry way back to the current running task.
	 */
#ifdef CONFIG_PREEMPTION
	.import preempt_schedule_irq,code
intr_do_preempt:
	rsm	PSW_SM_I, %r0		/* disable interrupts */

	/* current_thread_info()->preempt_count */
	mfctl	%cr30, %r1
	ldw	TI_PRE_COUNT(%r1), %r19
	cmpib,<>	0, %r19, intr_restore	/* if preempt_count > 0 */
	nop				/* prev insn branched backwards */

	/* check if we interrupted a critical path */
	LDREG	PT_PSW(%r16), %r20
	bb,<,n	%r20, 31 - PSW_SM_I, intr_restore
	nop

	/* ssm PSW_SM_I done later in intr_restore */
#ifdef CONFIG_MLONGCALLS
	ldil	L%intr_restore, %r2
	load32	preempt_schedule_irq, %r1
	bv	%r0(%r1)
	ldo	R%intr_restore(%r2), %r2
#else
	ldil	L%intr_restore, %r1
	BL	preempt_schedule_irq, %r2
	ldo	R%intr_restore(%r1), %r2
#endif
#endif /* CONFIG_PREEMPTION */

	/*
	 * External interrupts.
	 */

intr_extint:
	cmpib,COND(=),n 0,%r16,1f

	get_stack_use_cr30
	b,n 2f

1:
	get_stack_use_r30
2:
	save_specials	%r29
	virt_map
	save_general	%r29

	ldo	PT_FR0(%r29), %r24
	save_fp	%r24
	
	loadgp

	copy	%r29, %r26	/* arg0 is pt_regs */
	copy	%r29, %r16	/* save pt_regs */

	ldil	L%intr_return, %r2

#ifdef CONFIG_64BIT
	ldo	-16(%r30),%r29	/* Reference param save area */
#endif

	b	do_cpu_irq_mask
	ldo	R%intr_return(%r2), %r2	/* return to intr_return, not here */
ENDPROC_CFI(syscall_exit_rfi)


	/* Generic interruptions (illegal insn, unaligned, page fault, etc) */

ENTRY_CFI(intr_save)		/* for os_hpmc */
	mfsp    %sr7,%r16
	cmpib,COND(=),n 0,%r16,1f
	get_stack_use_cr30
	b	2f
	copy    %r8,%r26

1:
	get_stack_use_r30
	copy    %r8,%r26

2:
	save_specials	%r29

	/* If this trap is a itlb miss, skip saving/adjusting isr/ior */
	cmpib,COND(=),n        PARISC_ITLB_TRAP,%r26,skip_save_ior


	mfctl           %isr, %r16
	nop		/* serialize mfctl on PA 2.0 to avoid 4 cycle penalty */
	mfctl           %ior, %r17


#ifdef CONFIG_64BIT
	/*
	 * If the interrupted code was running with W bit off (32 bit),
	 * clear the b bits (bits 0 & 1) in the ior.
	 * save_specials left ipsw value in r8 for us to test.
	 */
	extrd,u,*<>     %r8,PSW_W_BIT,1,%r0
	depdi           0,1,2,%r17

	/* adjust isr/ior: get high bits from isr and deposit in ior */
	space_adjust	%r16,%r17,%r1
#endif
	STREG           %r16, PT_ISR(%r29)
	STREG           %r17, PT_IOR(%r29)

#if defined(CONFIG_64BIT)
	b,n		intr_save2

skip_save_ior:
	/* We have a itlb miss, and when executing code above 4 Gb on ILP64, we
	 * need to adjust iasq/iaoq here in the same way we adjusted isr/ior
	 * above.
	 */
	bb,COND(>=),n	%r8,PSW_W_BIT,intr_save2
	LDREG		PT_IASQ0(%r29), %r16
	LDREG		PT_IAOQ0(%r29), %r17
	/* adjust iasq/iaoq */
	space_adjust	%r16,%r17,%r1
	STREG           %r16, PT_IASQ0(%r29)
	STREG           %r17, PT_IAOQ0(%r29)
#else
skip_save_ior:
#endif

intr_save2:
	virt_map
	save_general	%r29

	ldo		PT_FR0(%r29), %r25
	save_fp		%r25
	
	loadgp

	copy		%r29, %r25	/* arg1 is pt_regs */
#ifdef CONFIG_64BIT
	ldo		-16(%r30),%r29	/* Reference param save area */
#endif

	ldil		L%intr_check_sig, %r2
	copy		%r25, %r16	/* save pt_regs */

	b		handle_interruption
	ldo		R%intr_check_sig(%r2), %r2
ENDPROC_CFI(intr_save)


	/*
	 * Note for all tlb miss handlers:
	 *
	 * cr24 contains a pointer to the kernel address space
	 * page directory.
	 *
	 * cr25 contains a pointer to the current user address
	 * space page directory.
	 *
	 * sr3 will contain the space id of the user address space
	 * of the current running thread while that thread is
	 * running in the kernel.
	 */

	/*
	 * register number allocations.  Note that these are all
	 * in the shadowed registers
	 */

	t0 = r1		/* temporary register 0 */
	va = r8		/* virtual address for which the trap occurred */
	t1 = r9		/* temporary register 1 */
	pte  = r16	/* pte/phys page # */
	prot = r17	/* prot bits */
	spc  = r24	/* space for which the trap occurred */
	ptp = r25	/* page directory/page table pointer */

#ifdef CONFIG_64BIT

dtlb_miss_20w:
	space_adjust	spc,va,t0
	get_pgd		spc,ptp
	space_check	spc,t0,dtlb_fault

	L3_ptep		ptp,pte,t0,va,dtlb_check_alias_20w

	ptl_lock	spc,ptp,pte,t0,t1,dtlb_check_alias_20w
	update_accessed	ptp,pte,t0,t1

	make_insert_tlb	spc,pte,prot,t1
	
	idtlbt          pte,prot

<<<<<<< HEAD
	ptl_unlock1	spc,t0,t1
=======
	ptl_unlock	spc,t0,t1
>>>>>>> 2d5404ca
	rfir
	nop

dtlb_check_alias_20w:
	do_alias	spc,t0,t1,va,pte,prot,dtlb_fault,20

	idtlbt          pte,prot

	insert_nops	NUM_PIPELINE_INSNS - 1
	rfir
	nop

nadtlb_miss_20w:
	space_adjust	spc,va,t0
	get_pgd		spc,ptp
	space_check	spc,t0,nadtlb_fault

	L3_ptep		ptp,pte,t0,va,nadtlb_check_alias_20w

	ptl_lock	spc,ptp,pte,t0,t1,nadtlb_check_alias_20w
	update_accessed	ptp,pte,t0,t1

	make_insert_tlb	spc,pte,prot,t1

	idtlbt          pte,prot

<<<<<<< HEAD
	ptl_unlock1	spc,t0,t1
=======
	ptl_unlock	spc,t0,t1
>>>>>>> 2d5404ca
	rfir
	nop

nadtlb_check_alias_20w:
	do_alias	spc,t0,t1,va,pte,prot,nadtlb_emulate,20

	idtlbt          pte,prot

	insert_nops	NUM_PIPELINE_INSNS - 1
	rfir
	nop

#else

dtlb_miss_11:
	get_pgd		spc,ptp

	space_check	spc,t0,dtlb_fault

	L2_ptep		ptp,pte,t0,va,dtlb_check_alias_11

	ptl_lock	spc,ptp,pte,t0,t1,dtlb_check_alias_11
	update_accessed	ptp,pte,t0,t1

	make_insert_tlb_11	spc,pte,prot

	mfsp		%sr1,t1  /* Save sr1 so we can use it in tlb inserts */
	mtsp		spc,%sr1

	idtlba		pte,(%sr1,va)
	idtlbp		prot,(%sr1,va)

	mtsp		t1, %sr1	/* Restore sr1 */

<<<<<<< HEAD
	ptl_unlock1	spc,t0,t1
=======
	ptl_unlock	spc,t0,t1
>>>>>>> 2d5404ca
	rfir
	nop

dtlb_check_alias_11:
	do_alias	spc,t0,t1,va,pte,prot,dtlb_fault,11

	idtlba          pte,(va)
	idtlbp          prot,(va)

	insert_nops	NUM_PIPELINE_INSNS - 1
	rfir
	nop

nadtlb_miss_11:
	get_pgd		spc,ptp

	space_check	spc,t0,nadtlb_fault

	L2_ptep		ptp,pte,t0,va,nadtlb_check_alias_11

	ptl_lock	spc,ptp,pte,t0,t1,nadtlb_check_alias_11
	update_accessed	ptp,pte,t0,t1

	make_insert_tlb_11	spc,pte,prot

	mfsp		%sr1,t1  /* Save sr1 so we can use it in tlb inserts */
	mtsp		spc,%sr1

	idtlba		pte,(%sr1,va)
	idtlbp		prot,(%sr1,va)

	mtsp		t1, %sr1	/* Restore sr1 */

<<<<<<< HEAD
	ptl_unlock1	spc,t0,t1
=======
	ptl_unlock	spc,t0,t1
>>>>>>> 2d5404ca
	rfir
	nop

nadtlb_check_alias_11:
	do_alias	spc,t0,t1,va,pte,prot,nadtlb_emulate,11

	idtlba          pte,(va)
	idtlbp          prot,(va)

	insert_nops	NUM_PIPELINE_INSNS - 1
	rfir
	nop

dtlb_miss_20:
	space_adjust	spc,va,t0
	get_pgd		spc,ptp
	space_check	spc,t0,dtlb_fault

	L2_ptep		ptp,pte,t0,va,dtlb_check_alias_20

	ptl_lock	spc,ptp,pte,t0,t1,dtlb_check_alias_20
	update_accessed	ptp,pte,t0,t1

	make_insert_tlb	spc,pte,prot,t1

	f_extend	pte,t1

	idtlbt          pte,prot

<<<<<<< HEAD
	ptl_unlock1	spc,t0,t1
=======
	ptl_unlock	spc,t0,t1
>>>>>>> 2d5404ca
	rfir
	nop

dtlb_check_alias_20:
	do_alias	spc,t0,t1,va,pte,prot,dtlb_fault,20
	
	idtlbt          pte,prot

	insert_nops	NUM_PIPELINE_INSNS - 1
	rfir
	nop

nadtlb_miss_20:
	get_pgd		spc,ptp

	space_check	spc,t0,nadtlb_fault

	L2_ptep		ptp,pte,t0,va,nadtlb_check_alias_20

	ptl_lock	spc,ptp,pte,t0,t1,nadtlb_check_alias_20
	update_accessed	ptp,pte,t0,t1

	make_insert_tlb	spc,pte,prot,t1

	f_extend	pte,t1
	
	idtlbt		pte,prot

<<<<<<< HEAD
	ptl_unlock1	spc,t0,t1
=======
	ptl_unlock	spc,t0,t1
>>>>>>> 2d5404ca
	rfir
	nop

nadtlb_check_alias_20:
	do_alias	spc,t0,t1,va,pte,prot,nadtlb_emulate,20

	idtlbt          pte,prot

	insert_nops	NUM_PIPELINE_INSNS - 1
	rfir
	nop

#endif

nadtlb_emulate:

	/*
	 * Non-access misses can be caused by fdc,fic,pdc,lpa,probe and
	 * probei instructions. The kernel no longer faults doing flushes.
	 * Use of lpa and probe instructions is rare. Given the issue
	 * with shadow registers, we defer everything to the "slow" path.
	 */
	b,n		nadtlb_fault

#ifdef CONFIG_64BIT
itlb_miss_20w:

	/*
	 * I miss is a little different, since we allow users to fault
	 * on the gateway page which is in the kernel address space.
	 */

	space_adjust	spc,va,t0
	get_pgd		spc,ptp
	space_check	spc,t0,itlb_fault

	L3_ptep		ptp,pte,t0,va,itlb_fault

	ptl_lock	spc,ptp,pte,t0,t1,itlb_fault
	update_accessed	ptp,pte,t0,t1

	make_insert_tlb	spc,pte,prot,t1
	
	iitlbt          pte,prot

<<<<<<< HEAD
	ptl_unlock1	spc,t0,t1
=======
	ptl_unlock	spc,t0,t1
>>>>>>> 2d5404ca
	rfir
	nop

naitlb_miss_20w:

	/*
	 * I miss is a little different, since we allow users to fault
	 * on the gateway page which is in the kernel address space.
	 */

	space_adjust	spc,va,t0
	get_pgd		spc,ptp
	space_check	spc,t0,naitlb_fault

	L3_ptep		ptp,pte,t0,va,naitlb_check_alias_20w

	ptl_lock	spc,ptp,pte,t0,t1,naitlb_check_alias_20w
	update_accessed	ptp,pte,t0,t1

	make_insert_tlb	spc,pte,prot,t1

	iitlbt          pte,prot

<<<<<<< HEAD
	ptl_unlock1	spc,t0,t1
=======
	ptl_unlock	spc,t0,t1
>>>>>>> 2d5404ca
	rfir
	nop

naitlb_check_alias_20w:
	do_alias	spc,t0,t1,va,pte,prot,naitlb_fault,20

	iitlbt		pte,prot

	insert_nops	NUM_PIPELINE_INSNS - 1
	rfir
	nop

#else

itlb_miss_11:
	get_pgd		spc,ptp

	space_check	spc,t0,itlb_fault

	L2_ptep		ptp,pte,t0,va,itlb_fault

	ptl_lock	spc,ptp,pte,t0,t1,itlb_fault
	update_accessed	ptp,pte,t0,t1

	make_insert_tlb_11	spc,pte,prot

	mfsp		%sr1,t1  /* Save sr1 so we can use it in tlb inserts */
	mtsp		spc,%sr1

	iitlba		pte,(%sr1,va)
	iitlbp		prot,(%sr1,va)

	mtsp		t1, %sr1	/* Restore sr1 */

<<<<<<< HEAD
	ptl_unlock1	spc,t0,t1
=======
	ptl_unlock	spc,t0,t1
>>>>>>> 2d5404ca
	rfir
	nop

naitlb_miss_11:
	get_pgd		spc,ptp

	space_check	spc,t0,naitlb_fault

	L2_ptep		ptp,pte,t0,va,naitlb_check_alias_11

	ptl_lock	spc,ptp,pte,t0,t1,naitlb_check_alias_11
	update_accessed	ptp,pte,t0,t1

	make_insert_tlb_11	spc,pte,prot

	mfsp		%sr1,t1  /* Save sr1 so we can use it in tlb inserts */
	mtsp		spc,%sr1

	iitlba		pte,(%sr1,va)
	iitlbp		prot,(%sr1,va)

	mtsp		t1, %sr1	/* Restore sr1 */

<<<<<<< HEAD
	ptl_unlock1	spc,t0,t1
=======
	ptl_unlock	spc,t0,t1
>>>>>>> 2d5404ca
	rfir
	nop

naitlb_check_alias_11:
	do_alias	spc,t0,t1,va,pte,prot,itlb_fault,11

	iitlba          pte,(%sr0, va)
	iitlbp          prot,(%sr0, va)

	insert_nops	NUM_PIPELINE_INSNS - 1
	rfir
	nop


itlb_miss_20:
	get_pgd		spc,ptp

	space_check	spc,t0,itlb_fault

	L2_ptep		ptp,pte,t0,va,itlb_fault

	ptl_lock	spc,ptp,pte,t0,t1,itlb_fault
	update_accessed	ptp,pte,t0,t1

	make_insert_tlb	spc,pte,prot,t1

	f_extend	pte,t1

	iitlbt          pte,prot

<<<<<<< HEAD
	ptl_unlock1	spc,t0,t1
=======
	ptl_unlock	spc,t0,t1
>>>>>>> 2d5404ca
	rfir
	nop

naitlb_miss_20:
	get_pgd		spc,ptp

	space_check	spc,t0,naitlb_fault

	L2_ptep		ptp,pte,t0,va,naitlb_check_alias_20

	ptl_lock	spc,ptp,pte,t0,t1,naitlb_check_alias_20
	update_accessed	ptp,pte,t0,t1

	make_insert_tlb	spc,pte,prot,t1

	f_extend	pte,t1

	iitlbt          pte,prot

<<<<<<< HEAD
	ptl_unlock1	spc,t0,t1
=======
	ptl_unlock	spc,t0,t1
>>>>>>> 2d5404ca
	rfir
	nop

naitlb_check_alias_20:
	do_alias	spc,t0,t1,va,pte,prot,naitlb_fault,20

	iitlbt          pte,prot

	insert_nops	NUM_PIPELINE_INSNS - 1
	rfir
	nop

#endif

#ifdef CONFIG_64BIT

dbit_trap_20w:
	space_adjust	spc,va,t0
	get_pgd		spc,ptp
	space_check	spc,t0,dbit_fault

	L3_ptep		ptp,pte,t0,va,dbit_fault

	ptl_lock	spc,ptp,pte,t0,t1,dbit_fault
	update_dirty	ptp,pte,t1

	make_insert_tlb	spc,pte,prot,t1
		
	idtlbt          pte,prot

<<<<<<< HEAD
	ptl_unlock0	spc,t0,t1
=======
	ptl_unlock	spc,t0,t1
>>>>>>> 2d5404ca
	rfir
	nop
#else

dbit_trap_11:

	get_pgd		spc,ptp

	space_check	spc,t0,dbit_fault

	L2_ptep		ptp,pte,t0,va,dbit_fault

	ptl_lock	spc,ptp,pte,t0,t1,dbit_fault
	update_dirty	ptp,pte,t1

	make_insert_tlb_11	spc,pte,prot

	mfsp            %sr1,t1  /* Save sr1 so we can use it in tlb inserts */
	mtsp		spc,%sr1

	idtlba		pte,(%sr1,va)
	idtlbp		prot,(%sr1,va)

	mtsp            t1, %sr1     /* Restore sr1 */

<<<<<<< HEAD
	ptl_unlock0	spc,t0,t1
=======
	ptl_unlock	spc,t0,t1
>>>>>>> 2d5404ca
	rfir
	nop

dbit_trap_20:
	get_pgd		spc,ptp

	space_check	spc,t0,dbit_fault

	L2_ptep		ptp,pte,t0,va,dbit_fault

	ptl_lock	spc,ptp,pte,t0,t1,dbit_fault
	update_dirty	ptp,pte,t1

	make_insert_tlb	spc,pte,prot,t1

	f_extend	pte,t1
	
	idtlbt		pte,prot

<<<<<<< HEAD
	ptl_unlock0	spc,t0,t1
=======
	ptl_unlock	spc,t0,t1
>>>>>>> 2d5404ca
	rfir
	nop
#endif

	.import handle_interruption,code

kernel_bad_space:
	b               intr_save
	ldi             31,%r8  /* Use an unused code */

dbit_fault:
	b               intr_save
	ldi             20,%r8

itlb_fault:
	b               intr_save
	ldi             PARISC_ITLB_TRAP,%r8

nadtlb_fault:
	b               intr_save
	ldi             17,%r8

naitlb_fault:
	b               intr_save
	ldi             16,%r8

dtlb_fault:
	b               intr_save
	ldi             15,%r8

	/* Register saving semantics for system calls:

	   %r1		   clobbered by system call macro in userspace
	   %r2		   saved in PT_REGS by gateway page
	   %r3  - %r18	   preserved by C code (saved by signal code)
	   %r19 - %r20	   saved in PT_REGS by gateway page
	   %r21 - %r22	   non-standard syscall args
			   stored in kernel stack by gateway page
	   %r23 - %r26	   arg3-arg0, saved in PT_REGS by gateway page
	   %r27 - %r30	   saved in PT_REGS by gateway page
	   %r31		   syscall return pointer
	 */

	/* Floating point registers (FIXME: what do we do with these?)

	   %fr0  - %fr3	   status/exception, not preserved
	   %fr4  - %fr7	   arguments
	   %fr8	 - %fr11   not preserved by C code
	   %fr12 - %fr21   preserved by C code
	   %fr22 - %fr31   not preserved by C code
	 */

	.macro	reg_save regs
	STREG	%r3, PT_GR3(\regs)
	STREG	%r4, PT_GR4(\regs)
	STREG	%r5, PT_GR5(\regs)
	STREG	%r6, PT_GR6(\regs)
	STREG	%r7, PT_GR7(\regs)
	STREG	%r8, PT_GR8(\regs)
	STREG	%r9, PT_GR9(\regs)
	STREG   %r10,PT_GR10(\regs)
	STREG   %r11,PT_GR11(\regs)
	STREG   %r12,PT_GR12(\regs)
	STREG   %r13,PT_GR13(\regs)
	STREG   %r14,PT_GR14(\regs)
	STREG   %r15,PT_GR15(\regs)
	STREG   %r16,PT_GR16(\regs)
	STREG   %r17,PT_GR17(\regs)
	STREG   %r18,PT_GR18(\regs)
	.endm

	.macro	reg_restore regs
	LDREG	PT_GR3(\regs), %r3
	LDREG	PT_GR4(\regs), %r4
	LDREG	PT_GR5(\regs), %r5
	LDREG	PT_GR6(\regs), %r6
	LDREG	PT_GR7(\regs), %r7
	LDREG	PT_GR8(\regs), %r8
	LDREG	PT_GR9(\regs), %r9
	LDREG   PT_GR10(\regs),%r10
	LDREG   PT_GR11(\regs),%r11
	LDREG   PT_GR12(\regs),%r12
	LDREG   PT_GR13(\regs),%r13
	LDREG   PT_GR14(\regs),%r14
	LDREG   PT_GR15(\regs),%r15
	LDREG   PT_GR16(\regs),%r16
	LDREG   PT_GR17(\regs),%r17
	LDREG   PT_GR18(\regs),%r18
	.endm

	.macro	fork_like name
ENTRY_CFI(sys_\name\()_wrapper)
	mfctl	%cr30,%r1
	ldo	TASK_REGS(%r1),%r1
	reg_save %r1
	mfctl	%cr27, %r28
	ldil	L%sys_\name, %r31
	be	R%sys_\name(%sr4,%r31)
	STREG	%r28, PT_CR27(%r1)
ENDPROC_CFI(sys_\name\()_wrapper)
	.endm

fork_like clone
fork_like clone3
fork_like fork
fork_like vfork

	/* Set the return value for the child */
ENTRY(child_return)
	BL	schedule_tail, %r2
	nop
finish_child_return:
	mfctl	%cr30,%r1
	ldo	TASK_REGS(%r1),%r1	 /* get pt regs */

	LDREG	PT_CR27(%r1), %r3
	mtctl	%r3, %cr27
	reg_restore %r1
	b	syscall_exit
	copy	%r0,%r28
END(child_return)

ENTRY_CFI(sys_rt_sigreturn_wrapper)
	mfctl	%cr30,%r26
	ldo	TASK_REGS(%r26),%r26	/* get pt regs */
	/* Don't save regs, we are going to restore them from sigcontext. */
	STREG	%r2, -RP_OFFSET(%r30)
#ifdef CONFIG_64BIT
	ldo	FRAME_SIZE(%r30), %r30
	BL	sys_rt_sigreturn,%r2
	ldo	-16(%r30),%r29		/* Reference param save area */
#else
	BL	sys_rt_sigreturn,%r2
	ldo	FRAME_SIZE(%r30), %r30
#endif

	ldo	-FRAME_SIZE(%r30), %r30
	LDREG	-RP_OFFSET(%r30), %r2

	/* FIXME: I think we need to restore a few more things here. */
	mfctl	%cr30,%r1
	ldo	TASK_REGS(%r1),%r1	/* get pt regs */
	reg_restore %r1

	/* If the signal was received while the process was blocked on a
	 * syscall, then r2 will take us to syscall_exit; otherwise r2 will
	 * take us to syscall_exit_rfi and on to intr_return.
	 */
	bv	%r0(%r2)
	LDREG	PT_GR28(%r1),%r28  /* reload original r28 for syscall_exit */
ENDPROC_CFI(sys_rt_sigreturn_wrapper)

ENTRY(syscall_exit)
	/* NOTE: Not all syscalls exit this way.  rt_sigreturn will exit
	 * via syscall_exit_rfi if the signal was received while the process
	 * was running.
	 */

	/* save return value now */
	mfctl     %cr30, %r1
	STREG     %r28,TASK_PT_GR28(%r1)

	/* Seems to me that dp could be wrong here, if the syscall involved
	 * calling a module, and nothing got round to restoring dp on return.
	 */
	loadgp

syscall_check_resched:

	/* check for reschedule */
	mfctl	%cr30,%r19
	LDREG	TASK_TI_FLAGS(%r19),%r19	/* long */
	bb,<,n	%r19, 31-TIF_NEED_RESCHED, syscall_do_resched /* forward */

	.import do_signal,code
syscall_check_sig:
	mfctl	%cr30,%r19
	LDREG	TASK_TI_FLAGS(%r19),%r19
	ldi	(_TIF_USER_WORK_MASK & ~_TIF_NEED_RESCHED), %r26
	and,COND(<>)	%r19, %r26, %r0
	b,n	syscall_restore	/* skip past if we've nothing to do */

syscall_do_signal:
	/* Save callee-save registers (for sigcontext).
	 * FIXME: After this point the process structure should be
	 * consistent with all the relevant state of the process
	 * before the syscall.  We need to verify this.
	 */
	mfctl	%cr30,%r1
	ldo	TASK_REGS(%r1), %r26		/* struct pt_regs *regs */
	reg_save %r26

#ifdef CONFIG_64BIT
	ldo	-16(%r30),%r29			/* Reference param save area */
#endif

	BL	do_notify_resume,%r2
	ldi	1, %r25				/* long in_syscall = 1 */

	mfctl	%cr30,%r1
	ldo	TASK_REGS(%r1), %r20		/* reload pt_regs */
	reg_restore %r20

	b,n     syscall_check_sig

syscall_restore:
	mfctl	%cr30,%r1

	/* Are we being ptraced? */
	LDREG	TASK_TI_FLAGS(%r1),%r19
	ldi	_TIF_SINGLESTEP|_TIF_BLOCKSTEP,%r2
	and,COND(=)	%r19,%r2,%r0
	b,n	syscall_restore_rfi

	ldo	TASK_PT_FR31(%r1),%r19		   /* reload fpregs */
	rest_fp	%r19

	LDREG	TASK_PT_SAR(%r1),%r19		   /* restore SAR */
	mtsar	%r19

	LDREG	TASK_PT_GR2(%r1),%r2		   /* restore user rp */
	LDREG	TASK_PT_GR19(%r1),%r19
	LDREG   TASK_PT_GR20(%r1),%r20
	LDREG	TASK_PT_GR21(%r1),%r21
	LDREG	TASK_PT_GR22(%r1),%r22
	LDREG	TASK_PT_GR23(%r1),%r23
	LDREG	TASK_PT_GR24(%r1),%r24
	LDREG	TASK_PT_GR25(%r1),%r25
	LDREG	TASK_PT_GR26(%r1),%r26
	LDREG	TASK_PT_GR27(%r1),%r27	   /* restore user dp */
	LDREG	TASK_PT_GR28(%r1),%r28	   /* syscall return value */
	LDREG	TASK_PT_GR29(%r1),%r29
	LDREG	TASK_PT_GR31(%r1),%r31	   /* restore syscall rp */

	/* NOTE: We use rsm/ssm pair to make this operation atomic */
	LDREG   TASK_PT_GR30(%r1),%r1              /* Get user sp */
	rsm     PSW_SM_I, %r0
	copy    %r1,%r30                           /* Restore user sp */
	mfsp    %sr3,%r1                           /* Get user space id */
	mtsp    %r1,%sr7                           /* Restore sr7 */
	ssm     PSW_SM_I, %r0

	/* Set sr2 to zero for userspace syscalls to work. */
	mtsp	%r0,%sr2 
	mtsp	%r1,%sr4			   /* Restore sr4 */
	mtsp	%r1,%sr5			   /* Restore sr5 */
	mtsp	%r1,%sr6			   /* Restore sr6 */

	depi	PRIV_USER,31,2,%r31	/* ensure return to user mode. */

#ifdef CONFIG_64BIT
	/* decide whether to reset the wide mode bit
	 *
	 * For a syscall, the W bit is stored in the lowest bit
	 * of sp.  Extract it and reset W if it is zero */
	extrd,u,*<>	%r30,63,1,%r1
	rsm	PSW_SM_W, %r0
	/* now reset the lowest bit of sp if it was set */
	xor	%r30,%r1,%r30
#endif
	be,n    0(%sr3,%r31)                       /* return to user space */

	/* We have to return via an RFI, so that PSW T and R bits can be set
	 * appropriately.
	 * This sets up pt_regs so we can return via intr_restore, which is not
	 * the most efficient way of doing things, but it works.
	 */
syscall_restore_rfi:
	ldo	-1(%r0),%r2			   /* Set recovery cntr to -1 */
	mtctl	%r2,%cr0			   /*   for immediate trap */
	LDREG	TASK_PT_PSW(%r1),%r2		   /* Get old PSW */
	ldi	0x0b,%r20			   /* Create new PSW */
	depi	-1,13,1,%r20			   /* C, Q, D, and I bits */

	/* The values of SINGLESTEP_BIT and BLOCKSTEP_BIT are
	 * set in thread_info.h and converted to PA bitmap
	 * numbers in asm-offsets.c */

	/* if ((%r19.SINGLESTEP_BIT)) { %r20.27=1} */
	extru,=	%r19,TIF_SINGLESTEP_PA_BIT,1,%r0
	depi	-1,27,1,%r20			   /* R bit */

	/* if ((%r19.BLOCKSTEP_BIT)) { %r20.7=1} */
	extru,= %r19,TIF_BLOCKSTEP_PA_BIT,1,%r0
	depi	-1,7,1,%r20			   /* T bit */

	STREG	%r20,TASK_PT_PSW(%r1)

	/* Always store space registers, since sr3 can be changed (e.g. fork) */

	mfsp    %sr3,%r25
	STREG   %r25,TASK_PT_SR3(%r1)
	STREG   %r25,TASK_PT_SR4(%r1)
	STREG   %r25,TASK_PT_SR5(%r1)
	STREG   %r25,TASK_PT_SR6(%r1)
	STREG   %r25,TASK_PT_SR7(%r1)
	STREG   %r25,TASK_PT_IASQ0(%r1)
	STREG   %r25,TASK_PT_IASQ1(%r1)

	/* XXX W bit??? */
	/* Now if old D bit is clear, it means we didn't save all registers
	 * on syscall entry, so do that now.  This only happens on TRACEME
	 * calls, or if someone attached to us while we were on a syscall.
	 * We could make this more efficient by not saving r3-r18, but
	 * then we wouldn't be able to use the common intr_restore path.
	 * It is only for traced processes anyway, so performance is not
	 * an issue.
	 */
	bb,<	%r2,30,pt_regs_ok		   /* Branch if D set */
	ldo	TASK_REGS(%r1),%r25
	reg_save %r25				   /* Save r3 to r18 */

	/* Save the current sr */
	mfsp	%sr0,%r2
	STREG	%r2,TASK_PT_SR0(%r1)

	/* Save the scratch sr */
	mfsp	%sr1,%r2
	STREG	%r2,TASK_PT_SR1(%r1)

	/* sr2 should be set to zero for userspace syscalls */
	STREG	%r0,TASK_PT_SR2(%r1)

	LDREG	TASK_PT_GR31(%r1),%r2
	depi	PRIV_USER,31,2,%r2	/* ensure return to user mode. */
	STREG   %r2,TASK_PT_IAOQ0(%r1)
	ldo	4(%r2),%r2
	STREG	%r2,TASK_PT_IAOQ1(%r1)
	b	intr_restore
	copy	%r25,%r16

pt_regs_ok:
	LDREG	TASK_PT_IAOQ0(%r1),%r2
	depi	PRIV_USER,31,2,%r2	/* ensure return to user mode. */
	STREG	%r2,TASK_PT_IAOQ0(%r1)
	LDREG	TASK_PT_IAOQ1(%r1),%r2
	depi	PRIV_USER,31,2,%r2
	STREG	%r2,TASK_PT_IAOQ1(%r1)
	b	intr_restore
	copy	%r25,%r16

syscall_do_resched:
	load32	syscall_check_resched,%r2 /* if resched, we start over again */
	load32	schedule,%r19
	bv	%r0(%r19)		/* jumps to schedule() */
#ifdef CONFIG_64BIT
	ldo	-16(%r30),%r29		/* Reference param save area */
#else
	nop
#endif
END(syscall_exit)


#ifdef CONFIG_FUNCTION_TRACER

	.import ftrace_function_trampoline,code
	.align L1_CACHE_BYTES
ENTRY_CFI(mcount, caller)
_mcount:
	.export _mcount,data
	/*
	 * The 64bit mcount() function pointer needs 4 dwords, of which the
	 * first two are free.  We optimize it here and put 2 instructions for
	 * calling mcount(), and 2 instructions for ftrace_stub().  That way we
	 * have all on one L1 cacheline.
	 */
	ldi	0, %arg3
	b	ftrace_function_trampoline
	copy	%r3, %arg2	/* caller original %sp */
ftrace_stub:
	.globl ftrace_stub
        .type  ftrace_stub, @function
#ifdef CONFIG_64BIT
	bve	(%rp)
#else
	bv	%r0(%rp)
#endif
	nop
#ifdef CONFIG_64BIT
	.dword mcount
	.dword 0 /* code in head.S puts value of global gp here */
#endif
ENDPROC_CFI(mcount)

#ifdef CONFIG_DYNAMIC_FTRACE

#ifdef CONFIG_64BIT
#define FTRACE_FRAME_SIZE (2*FRAME_SIZE)
#else
#define FTRACE_FRAME_SIZE FRAME_SIZE
#endif
ENTRY_CFI(ftrace_caller, caller,frame=FTRACE_FRAME_SIZE,CALLS,SAVE_RP,SAVE_SP)
ftrace_caller:
	.global ftrace_caller

	STREG	%r3, -FTRACE_FRAME_SIZE+1*REG_SZ(%sp)
	ldo	-FTRACE_FRAME_SIZE(%sp), %r3
	STREG	%rp, -RP_OFFSET(%r3)

	/* Offset 0 is already allocated for %r1 */
	STREG	%r23, 2*REG_SZ(%r3)
	STREG	%r24, 3*REG_SZ(%r3)
	STREG	%r25, 4*REG_SZ(%r3)
	STREG	%r26, 5*REG_SZ(%r3)
	STREG	%r28, 6*REG_SZ(%r3)
	STREG	%r29, 7*REG_SZ(%r3)
#ifdef CONFIG_64BIT
	STREG	%r19, 8*REG_SZ(%r3)
	STREG	%r20, 9*REG_SZ(%r3)
	STREG	%r21, 10*REG_SZ(%r3)
	STREG	%r22, 11*REG_SZ(%r3)
	STREG	%r27, 12*REG_SZ(%r3)
	STREG	%r31, 13*REG_SZ(%r3)
	loadgp
	ldo	-16(%sp),%r29
#endif
	LDREG	0(%r3), %r25
	copy	%rp, %r26
	ldo	-8(%r25), %r25
	ldi	0, %r23		/* no pt_regs */
	b,l	ftrace_function_trampoline, %rp
	copy	%r3, %r24

	LDREG	-RP_OFFSET(%r3), %rp
	LDREG	2*REG_SZ(%r3), %r23
	LDREG	3*REG_SZ(%r3), %r24
	LDREG	4*REG_SZ(%r3), %r25
	LDREG	5*REG_SZ(%r3), %r26
	LDREG	6*REG_SZ(%r3), %r28
	LDREG	7*REG_SZ(%r3), %r29
#ifdef CONFIG_64BIT
	LDREG	8*REG_SZ(%r3), %r19
	LDREG	9*REG_SZ(%r3), %r20
	LDREG	10*REG_SZ(%r3), %r21
	LDREG	11*REG_SZ(%r3), %r22
	LDREG	12*REG_SZ(%r3), %r27
	LDREG	13*REG_SZ(%r3), %r31
#endif
	LDREG	1*REG_SZ(%r3), %r3

	LDREGM	-FTRACE_FRAME_SIZE(%sp), %r1
	/* Adjust return point to jump back to beginning of traced function */
	ldo	-4(%r1), %r1
	bv,n	(%r1)

ENDPROC_CFI(ftrace_caller)

#ifdef CONFIG_HAVE_DYNAMIC_FTRACE_WITH_REGS
ENTRY_CFI(ftrace_regs_caller,caller,frame=FTRACE_FRAME_SIZE+PT_SZ_ALGN,
	CALLS,SAVE_RP,SAVE_SP)
ftrace_regs_caller:
	.global ftrace_regs_caller

	ldo	-FTRACE_FRAME_SIZE(%sp), %r1
	STREG	%rp, -RP_OFFSET(%r1)

	copy	%sp, %r1
	ldo	PT_SZ_ALGN(%sp), %sp

	STREG	%rp, PT_GR2(%r1)
	STREG	%r3, PT_GR3(%r1)
	STREG	%r4, PT_GR4(%r1)
	STREG	%r5, PT_GR5(%r1)
	STREG	%r6, PT_GR6(%r1)
	STREG	%r7, PT_GR7(%r1)
	STREG	%r8, PT_GR8(%r1)
	STREG	%r9, PT_GR9(%r1)
	STREG   %r10, PT_GR10(%r1)
	STREG   %r11, PT_GR11(%r1)
	STREG   %r12, PT_GR12(%r1)
	STREG   %r13, PT_GR13(%r1)
	STREG   %r14, PT_GR14(%r1)
	STREG   %r15, PT_GR15(%r1)
	STREG   %r16, PT_GR16(%r1)
	STREG   %r17, PT_GR17(%r1)
	STREG   %r18, PT_GR18(%r1)
	STREG	%r19, PT_GR19(%r1)
	STREG	%r20, PT_GR20(%r1)
	STREG	%r21, PT_GR21(%r1)
	STREG	%r22, PT_GR22(%r1)
	STREG	%r23, PT_GR23(%r1)
	STREG	%r24, PT_GR24(%r1)
	STREG	%r25, PT_GR25(%r1)
	STREG	%r26, PT_GR26(%r1)
	STREG	%r27, PT_GR27(%r1)
	STREG	%r28, PT_GR28(%r1)
	STREG	%r29, PT_GR29(%r1)
	STREG	%r30, PT_GR30(%r1)
	STREG	%r31, PT_GR31(%r1)
	mfctl	%cr11, %r26
	STREG	%r26, PT_SAR(%r1)

	copy	%rp, %r26
	LDREG	-FTRACE_FRAME_SIZE-PT_SZ_ALGN(%sp), %r25
	ldo	-8(%r25), %r25
	ldo	-FTRACE_FRAME_SIZE(%r1), %arg2
	b,l	ftrace_function_trampoline, %rp
	copy	%r1, %arg3 /* struct pt_regs */

	ldo	-PT_SZ_ALGN(%sp), %r1

	LDREG	PT_SAR(%r1), %rp
	mtctl	%rp, %cr11

	LDREG	PT_GR2(%r1), %rp
	LDREG	PT_GR3(%r1), %r3
	LDREG	PT_GR4(%r1), %r4
	LDREG	PT_GR5(%r1), %r5
	LDREG	PT_GR6(%r1), %r6
	LDREG	PT_GR7(%r1), %r7
	LDREG	PT_GR8(%r1), %r8
	LDREG	PT_GR9(%r1), %r9
	LDREG   PT_GR10(%r1),%r10
	LDREG   PT_GR11(%r1),%r11
	LDREG   PT_GR12(%r1),%r12
	LDREG   PT_GR13(%r1),%r13
	LDREG   PT_GR14(%r1),%r14
	LDREG   PT_GR15(%r1),%r15
	LDREG   PT_GR16(%r1),%r16
	LDREG   PT_GR17(%r1),%r17
	LDREG   PT_GR18(%r1),%r18
	LDREG   PT_GR19(%r1),%r19
	LDREG   PT_GR20(%r1),%r20
	LDREG   PT_GR21(%r1),%r21
	LDREG   PT_GR22(%r1),%r22
	LDREG   PT_GR23(%r1),%r23
	LDREG   PT_GR24(%r1),%r24
	LDREG   PT_GR25(%r1),%r25
	LDREG   PT_GR26(%r1),%r26
	LDREG   PT_GR27(%r1),%r27
	LDREG   PT_GR28(%r1),%r28
	LDREG   PT_GR29(%r1),%r29
	LDREG   PT_GR30(%r1),%r30
	LDREG   PT_GR31(%r1),%r31

	ldo	-PT_SZ_ALGN(%sp), %sp
	LDREGM	-FTRACE_FRAME_SIZE(%sp), %r1
	/* Adjust return point to jump back to beginning of traced function */
	ldo	-4(%r1), %r1
	bv,n	(%r1)

ENDPROC_CFI(ftrace_regs_caller)

#endif
#endif

#ifdef CONFIG_FUNCTION_GRAPH_TRACER
	.align 8
ENTRY_CFI(return_to_handler, caller,frame=FRAME_SIZE)
	.export parisc_return_to_handler,data
parisc_return_to_handler:
	copy %r3,%r1
	STREG %r0,-RP_OFFSET(%sp)	/* store 0 as %rp */
	copy %sp,%r3
	STREGM %r1,FRAME_SIZE(%sp)
	STREG %ret0,8(%r3)
	STREG %ret1,16(%r3)

#ifdef CONFIG_64BIT
	loadgp
#endif

	/* call ftrace_return_to_handler(0) */
	.import ftrace_return_to_handler,code
	load32 ftrace_return_to_handler,%ret0
	load32 .Lftrace_ret,%r2
#ifdef CONFIG_64BIT
	ldo -16(%sp),%ret1		/* Reference param save area */
	bve	(%ret0)
#else
	bv	%r0(%ret0)
#endif
	ldi 0,%r26
.Lftrace_ret:
	copy %ret0,%rp

	/* restore original return values */
	LDREG 8(%r3),%ret0
	LDREG 16(%r3),%ret1

	/* return from function */
#ifdef CONFIG_64BIT
	bve	(%rp)
#else
	bv	%r0(%rp)
#endif
	LDREGM -FRAME_SIZE(%sp),%r3
ENDPROC_CFI(return_to_handler)

#endif /* CONFIG_FUNCTION_GRAPH_TRACER */

#endif	/* CONFIG_FUNCTION_TRACER */

#ifdef CONFIG_IRQSTACKS
/* void call_on_stack(unsigned long param1, void *func,
		      unsigned long new_stack) */
ENTRY_CFI(call_on_stack, FRAME=2*FRAME_SIZE,CALLS,SAVE_RP,SAVE_SP)
ENTRY(_call_on_stack)
	copy	%sp, %r1

	/* Regarding the HPPA calling conventions for function pointers,
	   we assume the PIC register is not changed across call.  For
	   CONFIG_64BIT, the argument pointer is left to point at the
	   argument region allocated for the call to call_on_stack. */

	/* Switch to new stack.  We allocate two frames.  */
	ldo	2*FRAME_SIZE(%arg2), %sp
# ifdef CONFIG_64BIT
	/* Save previous stack pointer and return pointer in frame marker */
	STREG	%rp, -FRAME_SIZE-RP_OFFSET(%sp)
	/* Calls always use function descriptor */
	LDREG	16(%arg1), %arg1
	bve,l	(%arg1), %rp
	STREG	%r1, -FRAME_SIZE-REG_SZ(%sp)
	LDREG	-FRAME_SIZE-RP_OFFSET(%sp), %rp
	bve	(%rp)
	LDREG	-FRAME_SIZE-REG_SZ(%sp), %sp
# else
	/* Save previous stack pointer and return pointer in frame marker */
	STREG	%r1, -FRAME_SIZE-REG_SZ(%sp)
	STREG	%rp, -FRAME_SIZE-RP_OFFSET(%sp)
	/* Calls use function descriptor if PLABEL bit is set */
	bb,>=,n	%arg1, 30, 1f
	depwi	0,31,2, %arg1
	LDREG	0(%arg1), %arg1
1:
	be,l	0(%sr4,%arg1), %sr0, %r31
	copy	%r31, %rp
	LDREG	-FRAME_SIZE-RP_OFFSET(%sp), %rp
	bv	(%rp)
	LDREG	-FRAME_SIZE-REG_SZ(%sp), %sp
# endif /* CONFIG_64BIT */
ENDPROC_CFI(call_on_stack)
#endif /* CONFIG_IRQSTACKS */

ENTRY_CFI(get_register)
	/*
	 * get_register is used by the non access tlb miss handlers to
	 * copy the value of the general register specified in r8 into
	 * r1. This routine can't be used for shadowed registers, since
	 * the rfir will restore the original value. So, for the shadowed
	 * registers we put a -1 into r1 to indicate that the register
	 * should not be used (the register being copied could also have
	 * a -1 in it, but that is OK, it just means that we will have
	 * to use the slow path instead).
	 */
	blr     %r8,%r0
	nop
	bv      %r0(%r25)    /* r0 */
	copy    %r0,%r1
	bv      %r0(%r25)    /* r1 - shadowed */
	ldi     -1,%r1
	bv      %r0(%r25)    /* r2 */
	copy    %r2,%r1
	bv      %r0(%r25)    /* r3 */
	copy    %r3,%r1
	bv      %r0(%r25)    /* r4 */
	copy    %r4,%r1
	bv      %r0(%r25)    /* r5 */
	copy    %r5,%r1
	bv      %r0(%r25)    /* r6 */
	copy    %r6,%r1
	bv      %r0(%r25)    /* r7 */
	copy    %r7,%r1
	bv      %r0(%r25)    /* r8 - shadowed */
	ldi     -1,%r1
	bv      %r0(%r25)    /* r9 - shadowed */
	ldi     -1,%r1
	bv      %r0(%r25)    /* r10 */
	copy    %r10,%r1
	bv      %r0(%r25)    /* r11 */
	copy    %r11,%r1
	bv      %r0(%r25)    /* r12 */
	copy    %r12,%r1
	bv      %r0(%r25)    /* r13 */
	copy    %r13,%r1
	bv      %r0(%r25)    /* r14 */
	copy    %r14,%r1
	bv      %r0(%r25)    /* r15 */
	copy    %r15,%r1
	bv      %r0(%r25)    /* r16 - shadowed */
	ldi     -1,%r1
	bv      %r0(%r25)    /* r17 - shadowed */
	ldi     -1,%r1
	bv      %r0(%r25)    /* r18 */
	copy    %r18,%r1
	bv      %r0(%r25)    /* r19 */
	copy    %r19,%r1
	bv      %r0(%r25)    /* r20 */
	copy    %r20,%r1
	bv      %r0(%r25)    /* r21 */
	copy    %r21,%r1
	bv      %r0(%r25)    /* r22 */
	copy    %r22,%r1
	bv      %r0(%r25)    /* r23 */
	copy    %r23,%r1
	bv      %r0(%r25)    /* r24 - shadowed */
	ldi     -1,%r1
	bv      %r0(%r25)    /* r25 - shadowed */
	ldi     -1,%r1
	bv      %r0(%r25)    /* r26 */
	copy    %r26,%r1
	bv      %r0(%r25)    /* r27 */
	copy    %r27,%r1
	bv      %r0(%r25)    /* r28 */
	copy    %r28,%r1
	bv      %r0(%r25)    /* r29 */
	copy    %r29,%r1
	bv      %r0(%r25)    /* r30 */
	copy    %r30,%r1
	bv      %r0(%r25)    /* r31 */
	copy    %r31,%r1
ENDPROC_CFI(get_register)


ENTRY_CFI(set_register)
	/*
	 * set_register is used by the non access tlb miss handlers to
	 * copy the value of r1 into the general register specified in
	 * r8.
	 */
	blr     %r8,%r0
	nop
	bv      %r0(%r25)    /* r0 (silly, but it is a place holder) */
	copy    %r1,%r0
	bv      %r0(%r25)    /* r1 */
	copy    %r1,%r1
	bv      %r0(%r25)    /* r2 */
	copy    %r1,%r2
	bv      %r0(%r25)    /* r3 */
	copy    %r1,%r3
	bv      %r0(%r25)    /* r4 */
	copy    %r1,%r4
	bv      %r0(%r25)    /* r5 */
	copy    %r1,%r5
	bv      %r0(%r25)    /* r6 */
	copy    %r1,%r6
	bv      %r0(%r25)    /* r7 */
	copy    %r1,%r7
	bv      %r0(%r25)    /* r8 */
	copy    %r1,%r8
	bv      %r0(%r25)    /* r9 */
	copy    %r1,%r9
	bv      %r0(%r25)    /* r10 */
	copy    %r1,%r10
	bv      %r0(%r25)    /* r11 */
	copy    %r1,%r11
	bv      %r0(%r25)    /* r12 */
	copy    %r1,%r12
	bv      %r0(%r25)    /* r13 */
	copy    %r1,%r13
	bv      %r0(%r25)    /* r14 */
	copy    %r1,%r14
	bv      %r0(%r25)    /* r15 */
	copy    %r1,%r15
	bv      %r0(%r25)    /* r16 */
	copy    %r1,%r16
	bv      %r0(%r25)    /* r17 */
	copy    %r1,%r17
	bv      %r0(%r25)    /* r18 */
	copy    %r1,%r18
	bv      %r0(%r25)    /* r19 */
	copy    %r1,%r19
	bv      %r0(%r25)    /* r20 */
	copy    %r1,%r20
	bv      %r0(%r25)    /* r21 */
	copy    %r1,%r21
	bv      %r0(%r25)    /* r22 */
	copy    %r1,%r22
	bv      %r0(%r25)    /* r23 */
	copy    %r1,%r23
	bv      %r0(%r25)    /* r24 */
	copy    %r1,%r24
	bv      %r0(%r25)    /* r25 */
	copy    %r1,%r25
	bv      %r0(%r25)    /* r26 */
	copy    %r1,%r26
	bv      %r0(%r25)    /* r27 */
	copy    %r1,%r27
	bv      %r0(%r25)    /* r28 */
	copy    %r1,%r28
	bv      %r0(%r25)    /* r29 */
	copy    %r1,%r29
	bv      %r0(%r25)    /* r30 */
	copy    %r1,%r30
	bv      %r0(%r25)    /* r31 */
	copy    %r1,%r31
ENDPROC_CFI(set_register)
<|MERGE_RESOLUTION|>--- conflicted
+++ resolved
@@ -433,25 +433,6 @@
 3:
 	.endm
 
-<<<<<<< HEAD
-	/* Release page_table_lock without reloading lock address.
-	   We use an ordered store to ensure all prior accesses are
-	   performed prior to releasing the lock. */
-	.macro		ptl_unlock0	spc,tmp,tmp2
-#ifdef CONFIG_TLB_PTLOCK
-98:	ldi		__ARCH_SPIN_LOCK_UNLOCKED_VAL, \tmp2
-	or,COND(=)	%r0,\spc,%r0
-	stw,ma		\tmp2,0(\tmp)
-99:	ALTERNATIVE(98b, 99b, ALT_COND_NO_SMP, INSN_NOP)
-#endif
-	.endm
-
-	/* Release page_table_lock. */
-	.macro		ptl_unlock1	spc,tmp,tmp2
-#ifdef CONFIG_TLB_PTLOCK
-98:	get_ptl		\tmp
-	ptl_unlock0	\spc,\tmp,\tmp2
-=======
 	/* Release page_table_lock if for user space. We use an ordered
 	   store to ensure all prior accesses are performed prior to
 	   releasing the lock. Note stw may not be executed, so we
@@ -462,7 +443,6 @@
 	ldi		__ARCH_SPIN_LOCK_UNLOCKED_VAL, \tmp2
 	or,COND(=)	%r0,\spc,%r0
 	stw,ma		\tmp2,0(\tmp)
->>>>>>> 2d5404ca
 99:	ALTERNATIVE(98b, 99b, ALT_COND_NO_SMP, INSN_NOP)
 	insert_nops	NUM_PIPELINE_INSNS - 4
 #else
@@ -1155,11 +1135,7 @@
 	
 	idtlbt          pte,prot
 
-<<<<<<< HEAD
-	ptl_unlock1	spc,t0,t1
-=======
 	ptl_unlock	spc,t0,t1
->>>>>>> 2d5404ca
 	rfir
 	nop
 
@@ -1186,11 +1162,7 @@
 
 	idtlbt          pte,prot
 
-<<<<<<< HEAD
-	ptl_unlock1	spc,t0,t1
-=======
 	ptl_unlock	spc,t0,t1
->>>>>>> 2d5404ca
 	rfir
 	nop
 
@@ -1225,11 +1197,7 @@
 
 	mtsp		t1, %sr1	/* Restore sr1 */
 
-<<<<<<< HEAD
-	ptl_unlock1	spc,t0,t1
-=======
 	ptl_unlock	spc,t0,t1
->>>>>>> 2d5404ca
 	rfir
 	nop
 
@@ -1263,11 +1231,7 @@
 
 	mtsp		t1, %sr1	/* Restore sr1 */
 
-<<<<<<< HEAD
-	ptl_unlock1	spc,t0,t1
-=======
 	ptl_unlock	spc,t0,t1
->>>>>>> 2d5404ca
 	rfir
 	nop
 
@@ -1297,11 +1261,7 @@
 
 	idtlbt          pte,prot
 
-<<<<<<< HEAD
-	ptl_unlock1	spc,t0,t1
-=======
 	ptl_unlock	spc,t0,t1
->>>>>>> 2d5404ca
 	rfir
 	nop
 
@@ -1330,11 +1290,7 @@
 	
 	idtlbt		pte,prot
 
-<<<<<<< HEAD
-	ptl_unlock1	spc,t0,t1
-=======
 	ptl_unlock	spc,t0,t1
->>>>>>> 2d5404ca
 	rfir
 	nop
 
@@ -1380,11 +1336,7 @@
 	
 	iitlbt          pte,prot
 
-<<<<<<< HEAD
-	ptl_unlock1	spc,t0,t1
-=======
 	ptl_unlock	spc,t0,t1
->>>>>>> 2d5404ca
 	rfir
 	nop
 
@@ -1408,11 +1360,7 @@
 
 	iitlbt          pte,prot
 
-<<<<<<< HEAD
-	ptl_unlock1	spc,t0,t1
-=======
 	ptl_unlock	spc,t0,t1
->>>>>>> 2d5404ca
 	rfir
 	nop
 
@@ -1447,11 +1395,7 @@
 
 	mtsp		t1, %sr1	/* Restore sr1 */
 
-<<<<<<< HEAD
-	ptl_unlock1	spc,t0,t1
-=======
 	ptl_unlock	spc,t0,t1
->>>>>>> 2d5404ca
 	rfir
 	nop
 
@@ -1475,11 +1419,7 @@
 
 	mtsp		t1, %sr1	/* Restore sr1 */
 
-<<<<<<< HEAD
-	ptl_unlock1	spc,t0,t1
-=======
 	ptl_unlock	spc,t0,t1
->>>>>>> 2d5404ca
 	rfir
 	nop
 
@@ -1510,11 +1450,7 @@
 
 	iitlbt          pte,prot
 
-<<<<<<< HEAD
-	ptl_unlock1	spc,t0,t1
-=======
 	ptl_unlock	spc,t0,t1
->>>>>>> 2d5404ca
 	rfir
 	nop
 
@@ -1534,11 +1470,7 @@
 
 	iitlbt          pte,prot
 
-<<<<<<< HEAD
-	ptl_unlock1	spc,t0,t1
-=======
 	ptl_unlock	spc,t0,t1
->>>>>>> 2d5404ca
 	rfir
 	nop
 
@@ -1569,11 +1501,7 @@
 		
 	idtlbt          pte,prot
 
-<<<<<<< HEAD
-	ptl_unlock0	spc,t0,t1
-=======
 	ptl_unlock	spc,t0,t1
->>>>>>> 2d5404ca
 	rfir
 	nop
 #else
@@ -1599,11 +1527,7 @@
 
 	mtsp            t1, %sr1     /* Restore sr1 */
 
-<<<<<<< HEAD
-	ptl_unlock0	spc,t0,t1
-=======
 	ptl_unlock	spc,t0,t1
->>>>>>> 2d5404ca
 	rfir
 	nop
 
@@ -1623,11 +1547,7 @@
 	
 	idtlbt		pte,prot
 
-<<<<<<< HEAD
-	ptl_unlock0	spc,t0,t1
-=======
 	ptl_unlock	spc,t0,t1
->>>>>>> 2d5404ca
 	rfir
 	nop
 #endif
