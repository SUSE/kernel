// SPDX-License-Identifier: GPL-2.0
/*
 * fixmaps for parisc
 *
 * Copyright (c) 2019 Sven Schnelle <svens@stackframe.org>
 */

#include <linux/kprobes.h>
#include <linux/mm.h>
#include <asm/cacheflush.h>
#include <asm/fixmap.h>

void notrace set_fixmap(enum fixed_addresses idx, phys_addr_t phys)
{
	unsigned long vaddr = __fix_to_virt(idx);
	pgd_t *pgd = pgd_offset_k(vaddr);
	p4d_t *p4d = p4d_offset(pgd, vaddr);
	pud_t *pud = pud_offset(p4d, vaddr);
	pmd_t *pmd = pmd_offset(pud, vaddr);
	pte_t *pte;

<<<<<<< HEAD
	if (pmd_none(*pmd))
		pte = pte_alloc_kernel(pmd, vaddr);

=======
>>>>>>> eb3cdb58
	pte = pte_offset_kernel(pmd, vaddr);
	set_pte_at(&init_mm, vaddr, pte, __mk_pte(phys, PAGE_KERNEL_RWX));
	flush_tlb_kernel_range(vaddr, vaddr + PAGE_SIZE);
}

void notrace clear_fixmap(enum fixed_addresses idx)
{
	unsigned long vaddr = __fix_to_virt(idx);
	pte_t *pte = virt_to_kpte(vaddr);

	if (WARN_ON(pte_none(*pte)))
		return;

	pte_clear(&init_mm, vaddr, pte);

	flush_tlb_kernel_range(vaddr, vaddr + PAGE_SIZE);
}<|MERGE_RESOLUTION|>--- conflicted
+++ resolved
@@ -19,12 +19,6 @@
 	pmd_t *pmd = pmd_offset(pud, vaddr);
 	pte_t *pte;
 
-<<<<<<< HEAD
-	if (pmd_none(*pmd))
-		pte = pte_alloc_kernel(pmd, vaddr);
-
-=======
->>>>>>> eb3cdb58
 	pte = pte_offset_kernel(pmd, vaddr);
 	set_pte_at(&init_mm, vaddr, pte, __mk_pte(phys, PAGE_KERNEL_RWX));
 	flush_tlb_kernel_range(vaddr, vaddr + PAGE_SIZE);
