--- conflicted
+++ resolved
@@ -147,11 +147,7 @@
 
 KBUILD_LDFLAGS	+= -m $(ld-emul)
 
-<<<<<<< HEAD
-ifdef CONFIG_LOONGARCH
-=======
 ifdef need-compiler
->>>>>>> 2d5404ca
 CHECKFLAGS += $(shell $(CC) $(KBUILD_CPPFLAGS) $(KBUILD_CFLAGS) -dM -E -x c /dev/null | \
 	grep -E -vw '__GNUC_(MINOR_|PATCHLEVEL_)?_' | \
 	sed -e "s/^\#define /-D'/" -e "s/ /'='/" -e "s/$$/'/" -e 's/\$$/&&/g')
