--- conflicted
+++ resolved
@@ -113,11 +113,7 @@
 
 KBUILD_LDFLAGS	+= -m $(ld-emul)
 
-<<<<<<< HEAD
-ifdef CONFIG_LOONGARCH
-=======
 ifdef need-compiler
->>>>>>> 38e945c6
 CHECKFLAGS += $(shell $(CC) $(KBUILD_CPPFLAGS) $(KBUILD_CFLAGS) -dM -E -x c /dev/null | \
 	grep -E -vw '__GNUC_(MINOR_|PATCHLEVEL_)?_' | \
 	sed -e "s/^\#define /-D'/" -e "s/ /'='/" -e "s/$$/'/" -e 's/\$$/&&/g')
