--- conflicted
+++ resolved
@@ -45,11 +45,7 @@
 #define __WARN_FLAGS(flags)					\
 do {								\
 	instrumentation_begin();				\
-<<<<<<< HEAD
-	__BUG_FLAGS(BUGFLAG_WARNING|(flags), ASM_REACHABLE);	\
-=======
 	__BUG_FLAGS(BUGFLAG_WARNING|(flags), ANNOTATE_REACHABLE(10001b));\
->>>>>>> 69730cac
 	instrumentation_end();					\
 } while (0)
 
