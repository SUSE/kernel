/* SPDX-License-Identifier: GPL-2.0 */
/*
 * Copyright (C) 2020-2022 Loongson Technology Corporation Limited
 */

#include <linux/export.h>
#include <asm/alternative-asm.h>
#include <asm/asm.h>
#include <asm/asmmacro.h>
#include <asm/asm-extable.h>
#include <asm/cpu.h>
#include <asm/regdef.h>
#include <asm/unwind_hints.h>

SYM_FUNC_START(__copy_user)
	/*
	 * Some CPUs support hardware unaligned access
	 */
	ALTERNATIVE	"b __copy_user_generic",	\
			"b __copy_user_fast", CPU_FEATURE_UAL
SYM_FUNC_END(__copy_user)

EXPORT_SYMBOL(__copy_user)

/*
 * unsigned long __copy_user_generic(void *to, const void *from, size_t n)
 *
 * a0: to
 * a1: from
 * a2: n
 */
SYM_FUNC_START(__copy_user_generic)
	beqz	a2, 3f

1:	ld.b	t0, a1, 0
2:	st.b	t0, a0, 0
	addi.d	a0, a0, 1
	addi.d	a1, a1, 1
	addi.d	a2, a2, -1
	bgtz	a2, 1b

3:	move	a0, a2
	jr	ra

	_asm_extable 1b, 3b
	_asm_extable 2b, 3b
SYM_FUNC_END(__copy_user_generic)

/*
 * unsigned long __copy_user_fast(void *to, const void *from, unsigned long n)
 *
 * a0: to
 * a1: from
 * a2: n
 */
SYM_FUNC_START(__copy_user_fast)
	sltui	t0, a2, 9
	bnez	t0, .Lsmall

0:	ld.d	t0, a1, 0
1:	st.d	t0, a0, 0
	add.d	a3, a1, a2
	add.d	a2, a0, a2

	/* align up destination address */
	andi	t1, a0, 7
	sub.d	t0, zero, t1
	addi.d	t0, t0, 8
	add.d	a1, a1, t0
	add.d	a0, a0, t0

	addi.d	a4, a3, -64
	bgeu	a1, a4, .Llt64

	/* copy 64 bytes at a time */
.Lloop64:
2:	ld.d	t0, a1, 0
3:	ld.d	t1, a1, 8
4:	ld.d	t2, a1, 16
5:	ld.d	t3, a1, 24
6:	ld.d	t4, a1, 32
7:	ld.d	t5, a1, 40
8:	ld.d	t6, a1, 48
9:	ld.d	t7, a1, 56
10:	st.d	t0, a0, 0
11:	st.d	t1, a0, 8
12:	st.d	t2, a0, 16
13:	st.d	t3, a0, 24
14:	st.d	t4, a0, 32
15:	st.d	t5, a0, 40
16:	st.d	t6, a0, 48
17:	st.d	t7, a0, 56
	addi.d	a1, a1, 64
	addi.d	a0, a0, 64
	bltu	a1, a4, .Lloop64

	/* copy the remaining bytes */
.Llt64:
	addi.d	a4, a3, -32
	bgeu	a1, a4, .Llt32
18:	ld.d	t0, a1, 0
19:	ld.d	t1, a1, 8
20:	ld.d	t2, a1, 16
21:	ld.d	t3, a1, 24
22:	st.d	t0, a0, 0
23:	st.d	t1, a0, 8
24:	st.d	t2, a0, 16
25:	st.d	t3, a0, 24
	addi.d	a1, a1, 32
	addi.d	a0, a0, 32

.Llt32:
	addi.d	a4, a3, -16
	bgeu	a1, a4, .Llt16
26:	ld.d	t0, a1, 0
27:	ld.d	t1, a1, 8
28:	st.d	t0, a0, 0
29:	st.d	t1, a0, 8
	addi.d	a1, a1, 16
	addi.d	a0, a0, 16

.Llt16:
	addi.d	a4, a3, -8
	bgeu	a1, a4, .Llt8
30:	ld.d	t0, a1, 0
31:	st.d	t0, a0, 0
<<<<<<< HEAD
=======
	addi.d	a1, a1, 8
>>>>>>> 2d5404ca
	addi.d	a0, a0, 8

.Llt8:
32:	ld.d	t0, a3, -8
33:	st.d	t0, a2, -8

	/* return */
	move	a0, zero
	jr	ra

	.align	5
.Lsmall:
	pcaddi	t0, 8
	slli.d	a3, a2, 5
	add.d	t0, t0, a3
	jr	t0

	.align	5
	move	a0, zero
	jr	ra

	.align	5
34:	ld.b	t0, a1, 0
35:	st.b	t0, a0, 0
	move	a0, zero
	jr	ra

	.align	5
36:	ld.h	t0, a1, 0
37:	st.h	t0, a0, 0
	move	a0, zero
	jr	ra

	.align	5
38:	ld.h	t0, a1, 0
39:	ld.b	t1, a1, 2
40:	st.h	t0, a0, 0
41:	st.b	t1, a0, 2
	move	a0, zero
	jr	ra

	.align	5
42:	ld.w	t0, a1, 0
43:	st.w	t0, a0, 0
	move	a0, zero
	jr	ra

	.align	5
44:	ld.w	t0, a1, 0
45:	ld.b	t1, a1, 4
46:	st.w	t0, a0, 0
47:	st.b	t1, a0, 4
	move	a0, zero
	jr	ra

	.align	5
48:	ld.w	t0, a1, 0
49:	ld.h	t1, a1, 4
50:	st.w	t0, a0, 0
51:	st.h	t1, a0, 4
	move	a0, zero
	jr	ra

	.align	5
52:	ld.w	t0, a1, 0
53:	ld.w	t1, a1, 3
54:	st.w	t0, a0, 0
55:	st.w	t1, a0, 3
	move	a0, zero
	jr	ra

	.align	5
56:	ld.d	t0, a1, 0
57:	st.d	t0, a0, 0
	move	a0, zero
	jr	ra

	/* fixup and ex_table */
<<<<<<< HEAD
	_asm_extable 0b, .L_fixup_handle_0
	_asm_extable 1b, .L_fixup_handle_0
	_asm_extable 2b, .L_fixup_handle_0
	_asm_extable 3b, .L_fixup_handle_0
	_asm_extable 4b, .L_fixup_handle_0
	_asm_extable 5b, .L_fixup_handle_0
	_asm_extable 6b, .L_fixup_handle_0
	_asm_extable 7b, .L_fixup_handle_0
	_asm_extable 8b, .L_fixup_handle_0
	_asm_extable 9b, .L_fixup_handle_0
	_asm_extable 10b, .L_fixup_handle_0
	_asm_extable 11b, .L_fixup_handle_1
	_asm_extable 12b, .L_fixup_handle_2
	_asm_extable 13b, .L_fixup_handle_3
	_asm_extable 14b, .L_fixup_handle_4
	_asm_extable 15b, .L_fixup_handle_5
	_asm_extable 16b, .L_fixup_handle_6
	_asm_extable 17b, .L_fixup_handle_7
	_asm_extable 18b, .L_fixup_handle_0
	_asm_extable 19b, .L_fixup_handle_0
	_asm_extable 20b, .L_fixup_handle_0
	_asm_extable 21b, .L_fixup_handle_0
	_asm_extable 22b, .L_fixup_handle_0
	_asm_extable 23b, .L_fixup_handle_1
	_asm_extable 24b, .L_fixup_handle_2
	_asm_extable 25b, .L_fixup_handle_3
	_asm_extable 26b, .L_fixup_handle_0
	_asm_extable 27b, .L_fixup_handle_0
	_asm_extable 28b, .L_fixup_handle_0
	_asm_extable 29b, .L_fixup_handle_1
	_asm_extable 30b, .L_fixup_handle_0
	_asm_extable 31b, .L_fixup_handle_0
	_asm_extable 32b, .L_fixup_handle_0
	_asm_extable 33b, .L_fixup_handle_0
	_asm_extable 34b, .L_fixup_handle_s0
	_asm_extable 35b, .L_fixup_handle_s0
	_asm_extable 36b, .L_fixup_handle_s0
	_asm_extable 37b, .L_fixup_handle_s0
	_asm_extable 38b, .L_fixup_handle_s0
	_asm_extable 39b, .L_fixup_handle_s0
	_asm_extable 40b, .L_fixup_handle_s0
	_asm_extable 41b, .L_fixup_handle_s2
	_asm_extable 42b, .L_fixup_handle_s0
	_asm_extable 43b, .L_fixup_handle_s0
	_asm_extable 44b, .L_fixup_handle_s0
	_asm_extable 45b, .L_fixup_handle_s0
	_asm_extable 46b, .L_fixup_handle_s0
	_asm_extable 47b, .L_fixup_handle_s4
	_asm_extable 48b, .L_fixup_handle_s0
	_asm_extable 49b, .L_fixup_handle_s0
	_asm_extable 50b, .L_fixup_handle_s0
	_asm_extable 51b, .L_fixup_handle_s4
	_asm_extable 52b, .L_fixup_handle_s0
	_asm_extable 53b, .L_fixup_handle_s0
	_asm_extable 54b, .L_fixup_handle_s0
	_asm_extable 55b, .L_fixup_handle_s4
	_asm_extable 56b, .L_fixup_handle_s0
	_asm_extable 57b, .L_fixup_handle_s0
SYM_FUNC_END(__copy_user_fast)
=======
.Llarge_fixup:
	sub.d	a2, a2, a0

.Lsmall_fixup:
58:	ld.b	t0, a1, 0
59:	st.b	t0, a0, 0
	addi.d	a0, a0, 1
	addi.d	a1, a1, 1
	addi.d	a2, a2, -1
	bgt	a2, zero, 58b

.Lexit:
	move	a0, a2
	jr	ra

	_asm_extable 0b, .Lsmall_fixup
	_asm_extable 1b, .Lsmall_fixup
	_asm_extable 2b, .Llarge_fixup
	_asm_extable 3b, .Llarge_fixup
	_asm_extable 4b, .Llarge_fixup
	_asm_extable 5b, .Llarge_fixup
	_asm_extable 6b, .Llarge_fixup
	_asm_extable 7b, .Llarge_fixup
	_asm_extable 8b, .Llarge_fixup
	_asm_extable 9b, .Llarge_fixup
	_asm_extable 10b, .Llarge_fixup
	_asm_extable 11b, .Llarge_fixup
	_asm_extable 12b, .Llarge_fixup
	_asm_extable 13b, .Llarge_fixup
	_asm_extable 14b, .Llarge_fixup
	_asm_extable 15b, .Llarge_fixup
	_asm_extable 16b, .Llarge_fixup
	_asm_extable 17b, .Llarge_fixup
	_asm_extable 18b, .Llarge_fixup
	_asm_extable 19b, .Llarge_fixup
	_asm_extable 20b, .Llarge_fixup
	_asm_extable 21b, .Llarge_fixup
	_asm_extable 22b, .Llarge_fixup
	_asm_extable 23b, .Llarge_fixup
	_asm_extable 24b, .Llarge_fixup
	_asm_extable 25b, .Llarge_fixup
	_asm_extable 26b, .Llarge_fixup
	_asm_extable 27b, .Llarge_fixup
	_asm_extable 28b, .Llarge_fixup
	_asm_extable 29b, .Llarge_fixup
	_asm_extable 30b, .Llarge_fixup
	_asm_extable 31b, .Llarge_fixup
	_asm_extable 32b, .Llarge_fixup
	_asm_extable 33b, .Llarge_fixup
	_asm_extable 34b, .Lexit
	_asm_extable 35b, .Lexit
	_asm_extable 36b, .Lsmall_fixup
	_asm_extable 37b, .Lsmall_fixup
	_asm_extable 38b, .Lsmall_fixup
	_asm_extable 39b, .Lsmall_fixup
	_asm_extable 40b, .Lsmall_fixup
	_asm_extable 41b, .Lsmall_fixup
	_asm_extable 42b, .Lsmall_fixup
	_asm_extable 43b, .Lsmall_fixup
	_asm_extable 44b, .Lsmall_fixup
	_asm_extable 45b, .Lsmall_fixup
	_asm_extable 46b, .Lsmall_fixup
	_asm_extable 47b, .Lsmall_fixup
	_asm_extable 48b, .Lsmall_fixup
	_asm_extable 49b, .Lsmall_fixup
	_asm_extable 50b, .Lsmall_fixup
	_asm_extable 51b, .Lsmall_fixup
	_asm_extable 52b, .Lsmall_fixup
	_asm_extable 53b, .Lsmall_fixup
	_asm_extable 54b, .Lsmall_fixup
	_asm_extable 55b, .Lsmall_fixup
	_asm_extable 56b, .Lsmall_fixup
	_asm_extable 57b, .Lsmall_fixup
	_asm_extable 58b, .Lexit
	_asm_extable 59b, .Lexit
SYM_FUNC_END(__copy_user_fast)

STACK_FRAME_NON_STANDARD __copy_user_fast
>>>>>>> 2d5404ca
<|MERGE_RESOLUTION|>--- conflicted
+++ resolved
@@ -124,10 +124,7 @@
 	bgeu	a1, a4, .Llt8
 30:	ld.d	t0, a1, 0
 31:	st.d	t0, a0, 0
-<<<<<<< HEAD
-=======
 	addi.d	a1, a1, 8
->>>>>>> 2d5404ca
 	addi.d	a0, a0, 8
 
 .Llt8:
@@ -206,67 +203,6 @@
 	jr	ra
 
 	/* fixup and ex_table */
-<<<<<<< HEAD
-	_asm_extable 0b, .L_fixup_handle_0
-	_asm_extable 1b, .L_fixup_handle_0
-	_asm_extable 2b, .L_fixup_handle_0
-	_asm_extable 3b, .L_fixup_handle_0
-	_asm_extable 4b, .L_fixup_handle_0
-	_asm_extable 5b, .L_fixup_handle_0
-	_asm_extable 6b, .L_fixup_handle_0
-	_asm_extable 7b, .L_fixup_handle_0
-	_asm_extable 8b, .L_fixup_handle_0
-	_asm_extable 9b, .L_fixup_handle_0
-	_asm_extable 10b, .L_fixup_handle_0
-	_asm_extable 11b, .L_fixup_handle_1
-	_asm_extable 12b, .L_fixup_handle_2
-	_asm_extable 13b, .L_fixup_handle_3
-	_asm_extable 14b, .L_fixup_handle_4
-	_asm_extable 15b, .L_fixup_handle_5
-	_asm_extable 16b, .L_fixup_handle_6
-	_asm_extable 17b, .L_fixup_handle_7
-	_asm_extable 18b, .L_fixup_handle_0
-	_asm_extable 19b, .L_fixup_handle_0
-	_asm_extable 20b, .L_fixup_handle_0
-	_asm_extable 21b, .L_fixup_handle_0
-	_asm_extable 22b, .L_fixup_handle_0
-	_asm_extable 23b, .L_fixup_handle_1
-	_asm_extable 24b, .L_fixup_handle_2
-	_asm_extable 25b, .L_fixup_handle_3
-	_asm_extable 26b, .L_fixup_handle_0
-	_asm_extable 27b, .L_fixup_handle_0
-	_asm_extable 28b, .L_fixup_handle_0
-	_asm_extable 29b, .L_fixup_handle_1
-	_asm_extable 30b, .L_fixup_handle_0
-	_asm_extable 31b, .L_fixup_handle_0
-	_asm_extable 32b, .L_fixup_handle_0
-	_asm_extable 33b, .L_fixup_handle_0
-	_asm_extable 34b, .L_fixup_handle_s0
-	_asm_extable 35b, .L_fixup_handle_s0
-	_asm_extable 36b, .L_fixup_handle_s0
-	_asm_extable 37b, .L_fixup_handle_s0
-	_asm_extable 38b, .L_fixup_handle_s0
-	_asm_extable 39b, .L_fixup_handle_s0
-	_asm_extable 40b, .L_fixup_handle_s0
-	_asm_extable 41b, .L_fixup_handle_s2
-	_asm_extable 42b, .L_fixup_handle_s0
-	_asm_extable 43b, .L_fixup_handle_s0
-	_asm_extable 44b, .L_fixup_handle_s0
-	_asm_extable 45b, .L_fixup_handle_s0
-	_asm_extable 46b, .L_fixup_handle_s0
-	_asm_extable 47b, .L_fixup_handle_s4
-	_asm_extable 48b, .L_fixup_handle_s0
-	_asm_extable 49b, .L_fixup_handle_s0
-	_asm_extable 50b, .L_fixup_handle_s0
-	_asm_extable 51b, .L_fixup_handle_s4
-	_asm_extable 52b, .L_fixup_handle_s0
-	_asm_extable 53b, .L_fixup_handle_s0
-	_asm_extable 54b, .L_fixup_handle_s0
-	_asm_extable 55b, .L_fixup_handle_s4
-	_asm_extable 56b, .L_fixup_handle_s0
-	_asm_extable 57b, .L_fixup_handle_s0
-SYM_FUNC_END(__copy_user_fast)
-=======
 .Llarge_fixup:
 	sub.d	a2, a2, a0
 
@@ -344,5 +280,4 @@
 	_asm_extable 59b, .Lexit
 SYM_FUNC_END(__copy_user_fast)
 
-STACK_FRAME_NON_STANDARD __copy_user_fast
->>>>>>> 2d5404ca
+STACK_FRAME_NON_STANDARD __copy_user_fast