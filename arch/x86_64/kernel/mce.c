--- conflicted
+++ resolved
@@ -24,15 +24,9 @@
 #define MISC_MCELOG_MINOR 227
 #define NR_BANKS 5
 
-<<<<<<< HEAD
-static int mce_disabled;
-/* 0: always panic, 1: panic if deadlock possible, 2: try to avoid panic,
-   3: never panic or exit (for testing only) */ 
-=======
 static int mce_disabled __initdata;
 /* 0: always panic, 1: panic if deadlock possible, 2: try to avoid panic,
    3: never panic or exit (for testing only) */
->>>>>>> 30e74fea
 static int tolerant = 1;
 static int banks;
 static unsigned long bank[NR_BANKS] = { [0 ... NR_BANKS-1] = ~0UL };
@@ -149,6 +143,10 @@
 		return;
 	if (!(m.mcgstatus & MCG_STATUS_RIPV))
 		kill_it = 1;
+	if (regs) {
+		m.rip = regs->rip;
+		m.cs = regs->cs;
+	}
 	
 	rdtscll(mcestart);
 	mb();
@@ -160,29 +158,14 @@
 		m.misc = 0; 
 		m.addr = 0;
 
-		if (regs) {
-			m.rip = regs->rip;
-			m.cs = regs->cs;
-		}
-				
-		m.misc = 0; 
-		m.addr = 0;
-
 		rdmsrl(MSR_IA32_MC0_STATUS + i*4, m.status);
 		if ((m.status & MCI_STATUS_VAL) == 0)
 			continue;
-<<<<<<< HEAD
-		/* Should be implied by the banks check above, but 
-=======
 		/* Should be implied by the banks check above, but
->>>>>>> 30e74fea
 		   check it anyways */
 		if ((m.status & MCI_STATUS_EN) == 0)
 			continue;
 
-<<<<<<< HEAD
-		/* In theory _OVER could be a nowayout too, but 
-=======
 		/* Did this bank cause the exception? */
 		/* Assume that the bank with uncorrectable errors did it,
 		   and that there is only a single one. */
@@ -194,7 +177,6 @@
 		}
 
 		/* In theory _OVER could be a nowayout too, but
->>>>>>> 30e74fea
 		   assume any overflowed errors were no fatal. */
 		nowayout |= !!(m.status & MCI_STATUS_PCC);
 		kill_it |= !!(m.status & MCI_STATUS_UC);
@@ -206,17 +188,6 @@
 			rdmsrl(MSR_IA32_MC0_ADDR + i*4, m.addr);
 
 		rdtscll(m.tsc);
-
-		/* Did this bank cause the exception? */ 
-		/* Assume that the bank with uncorrectable errors did it,
-		   and that there is only a single one. */
-		if (m.status & MCI_STATUS_UC) { 
-			panicm = m; 
-		} else {
-			m.rip = 0;
-			m.cs = 0;
-		}
-
 		wrmsrl(MSR_IA32_MC0_STATUS + i*4, 0);
 		mce_log(&m);
 	}
@@ -226,7 +197,7 @@
 	if (!regs)
 		return;
 	if (nowayout)
-		mce_panic("Machine check", &panicm, mcestart);
+		mce_panic("Machine check", &m, mcestart);
 	if (kill_it) {
 		int user_space = 0;
 
@@ -246,11 +217,7 @@
 
 		/* do_exit takes an awful lot of locks and has as slight risk 
 		   of deadlocking. If you don't want that don't set tolerant >= 2 */
-<<<<<<< HEAD
-		if (tolerant < 3) 
-=======
 		if (tolerant < 3)
->>>>>>> 30e74fea
 			do_exit(SIGBUS);
 	}
 }
