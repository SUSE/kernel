--- conflicted
+++ resolved
@@ -852,16 +852,9 @@
 	if ((c->x86 == 0xf && c->x86_model >= 0x03) ||
 	    (c->x86 == 0x6 && c->x86_model >= 0x0e))
 		set_bit(X86_FEATURE_CONSTANT_TSC, &c->x86_capability);
-<<<<<<< HEAD
-	if (c->x86 == 15)
-		set_bit(X86_FEATURE_SYNC_RDTSC, &c->x86_capability);
-	else
-		clear_bit(X86_FEATURE_SYNC_RDTSC, &c->x86_capability);
-=======
 	if (c->x86 == 6)
 		set_bit(X86_FEATURE_REP_GOOD, &c->x86_capability);
 	set_bit(X86_FEATURE_SYNC_RDTSC, &c->x86_capability);
->>>>>>> 0215ffb0
  	c->x86_max_cores = intel_num_cpu_cores(c);
 
 	srat_detect_node();
