--- conflicted
+++ resolved
@@ -572,7 +572,6 @@
 
 static int __init smp_scan_config (unsigned long base, unsigned long length)
 {
-	static int printed;
 	extern void __bad_mpf_size(void); 
 	unsigned int *bp = phys_to_virt(base);
 	struct intel_mp_floating *mpf;
@@ -600,11 +599,7 @@
 		bp += 4;
 		length -= 16;
 	}
-<<<<<<< HEAD
-	if (!printed) {
-=======
 	if (!printed) {		
->>>>>>> 30e74fea
 		printk(KERN_INFO "No mptable found.\n");
 		printed = 1;
 	}
@@ -825,15 +820,9 @@
 		(intsrc.mpc_irqflag >> 2) & 3, intsrc.mpc_srcbus, 
 		intsrc.mpc_srcbusirq, intsrc.mpc_dstapic, intsrc.mpc_dstirq);
 
-<<<<<<< HEAD
-		mp_irqs[mp_irq_entries] = intsrc;
-		if (++mp_irq_entries == MAX_IRQ_SOURCES)
-			panic("Max # of irq sources exceeded!\n");
-=======
 	mp_irqs[mp_irq_entries] = intsrc;
 	if (++mp_irq_entries == MAX_IRQ_SOURCES)
 		panic("Max # of irq sources exceeded!\n");
->>>>>>> 30e74fea
 
 	return;
 }
@@ -870,17 +859,6 @@
 	for (i = 0; i < 16; i++) {
 		int idx;
 
-<<<<<<< HEAD
-		for (idx = 0; idx < mp_irq_entries; idx++)
-			if (mp_irqs[idx].mpc_srcbus == MP_ISA_BUS &&
-				(mp_irqs[idx].mpc_srcbusirq == i ||
-				mp_irqs[idx].mpc_dstirq == i))
-					break;
-
-		if (idx != mp_irq_entries) {
-			printk(KERN_DEBUG "ACPI: IRQ%d used by override.\n", i);
-			continue;			 /* IRQ already used */
-=======
 		for (idx = 0; idx < mp_irq_entries; idx++) {
 			struct mpc_config_intsrc *irq = mp_irqs + idx;
 
@@ -897,7 +875,6 @@
 		if (idx != mp_irq_entries) {
 			printk(KERN_DEBUG "ACPI: IRQ%d used by override.\n", i);
 			continue;			/* IRQ already used */
->>>>>>> 30e74fea
 		}
 
 		intsrc.mpc_irqtype = mp_INT;
