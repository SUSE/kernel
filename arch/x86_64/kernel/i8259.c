--- conflicted
+++ resolved
@@ -97,28 +97,6 @@
 
 static int i8259A_auto_eoi;
 DEFINE_SPINLOCK(i8259A_lock);
-<<<<<<< HEAD
-
-static int i8259A_auto_eoi;
-
-static void end_8259A_irq (unsigned int irq)
-{
-	if (irq > 256) { 
-		char var;
-		printk("return %p stack %p ti %p\n", __builtin_return_address(0), &var, task_thread_info(current));
-
-		BUG(); 
-	}
-
-	if (!(irq_desc[irq].status & (IRQ_DISABLED|IRQ_INPROGRESS)) &&
-	    irq_desc[irq].action)
-		enable_8259A_irq(irq);
-}
-
-#define shutdown_8259A_irq	disable_8259A_irq
-
-=======
->>>>>>> 0215ffb0
 static void mask_and_ack_8259A(unsigned int);
 
 static struct irq_chip i8259A_chip = {
