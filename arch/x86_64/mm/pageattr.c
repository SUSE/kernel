--- conflicted
+++ resolved
@@ -135,16 +135,6 @@
 			if (!split)
 				return -ENOMEM;
 			get_page(kpte_page);
-<<<<<<< HEAD
-			set_pte(kpte,mk_pte(split, PAGE_KERNEL));
-		}	
-	} else if ((kpte_flags & _PAGE_PSE) == 0) { 
-		set_pte(kpte, mk_pte(page, PAGE_KERNEL));
-		__put_page(kpte_page);
-	}
-
-	if (page_count(kpte_page) == 1) { 
-=======
 			set_pte(kpte,mk_pte(split, ref_prot));
 		}	
 	} else if ((kpte_flags & _PAGE_PSE) == 0) { 
@@ -153,7 +143,6 @@
 	}
 
 	if (page_count(kpte_page) == 1) {
->>>>>>> 30e74fea
 		save_page(address, kpte_page); 		     
 		revert_page(address, ref_prot);
 	} 
@@ -184,21 +173,6 @@
 		err = __change_page_attr(address, page, prot, PAGE_KERNEL); 
 		if (err) 
 			break; 
-<<<<<<< HEAD
-
-#if 0
-		/* This is wrong currently because it can revert the 
-		   kernel to a NX mapping. But the last fix also
-		   had problems. Currently just disable it. This can
-		   cause illegal aliases and subtle corruption,
-		   but still better than the alternative right now. 
-		   FIXME !!!!! */
-
-		/* Handle kernel mapping too which aliases part of the lowmem */
-		if (page_to_phys(page) < KERNEL_TEXT_SIZE) {		
-			unsigned long addr2 = __START_KERNEL_map + page_to_phys(page);
-			err = __change_page_attr(addr2, page, prot);
-=======
 		/* Handle kernel mapping too which aliases part of the
 		 * lowmem */
 		/* Disabled right now. Fixme */ 
@@ -207,9 +181,7 @@
 			addr2 = __START_KERNEL_map + page_to_phys(page);
 			err = __change_page_attr(addr2, page, prot, 
 						 PAGE_KERNEL_EXEC);
->>>>>>> 30e74fea
 		} 
-#endif
 	} 	
 	up_write(&init_mm.mmap_sem); 
 	return err;
