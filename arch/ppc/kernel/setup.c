/*
 * Common prep boot and setup code.
 */

#include <linux/module.h>
#include <linux/string.h>
#include <linux/sched.h>
#include <linux/init.h>
#include <linux/kernel.h>
#include <linux/reboot.h>
#include <linux/delay.h>
#include <linux/initrd.h>
#include <linux/ide.h>
#include <linux/tty.h>
#include <linux/bootmem.h>
#include <linux/seq_file.h>
#include <linux/root_dev.h>
#include <linux/cpu.h>
#include <linux/console.h>

#include <asm/residual.h>
#include <asm/io.h>
#include <asm/prom.h>
#include <asm/processor.h>
#include <asm/pgtable.h>
#include <asm/bootinfo.h>
#include <asm/setup.h>
#include <asm/amigappc.h>
#include <asm/smp.h>
#include <asm/elf.h>
#include <asm/cputable.h>
#include <asm/bootx.h>
#include <asm/btext.h>
#include <asm/machdep.h>
#include <asm/uaccess.h>
#include <asm/system.h>
#include <asm/sections.h>
#include <asm/nvram.h>
#include <asm/xmon.h>
#include <asm/ocp.h>

#define USES_PPC_SYS (defined(CONFIG_85xx) || defined(CONFIG_83xx) || \
		      defined(CONFIG_MPC10X_BRIDGE) || defined(CONFIG_8260) || \
		      defined(CONFIG_PPC_MPC52xx))

#if USES_PPC_SYS
#include <asm/ppc_sys.h>
#endif

#if defined CONFIG_KGDB
#include <asm/kgdb.h>
#endif

extern void platform_init(unsigned long r3, unsigned long r4,
		unsigned long r5, unsigned long r6, unsigned long r7);
extern void identify_cpu(unsigned long offset, unsigned long cpu);
extern void do_cpu_ftr_fixups(unsigned long offset);
extern void reloc_got2(unsigned long offset);

extern void ppc6xx_idle(void);
extern void power4_idle(void);

extern boot_infos_t *boot_infos;
struct ide_machdep_calls ppc_ide_md;

/* Used with the BI_MEMSIZE bootinfo parameter to store the memory
   size value reported by the boot loader. */
unsigned long boot_mem_size;

unsigned long ISA_DMA_THRESHOLD;
unsigned int DMA_MODE_READ;
unsigned int DMA_MODE_WRITE;

#ifdef CONFIG_PPC_PREP
extern void prep_init(unsigned long r3, unsigned long r4,
		unsigned long r5, unsigned long r6, unsigned long r7);

dev_t boot_dev;
#endif /* CONFIG_PPC_PREP */

int have_of;
EXPORT_SYMBOL(have_of);

#ifdef __DO_IRQ_CANON
int ppc_do_canonicalize_irqs;
EXPORT_SYMBOL(ppc_do_canonicalize_irqs);
#endif

#ifdef CONFIG_MAGIC_SYSRQ
unsigned long SYSRQ_KEY = 0x54;
#endif /* CONFIG_MAGIC_SYSRQ */

#ifdef CONFIG_VGA_CONSOLE
unsigned long vgacon_remap_base;
#endif

struct machdep_calls ppc_md;

/*
 * These are used in binfmt_elf.c to put aux entries on the stack
 * for each elf executable being started.
 */
int dcache_bsize;
int icache_bsize;
int ucache_bsize;

#if defined(CONFIG_VGA_CONSOLE) || defined(CONFIG_FB_VGA16) || \
    defined(CONFIG_FB_VGA16_MODULE) || defined(CONFIG_FB_VESA)
struct screen_info screen_info = {
	0, 25,			/* orig-x, orig-y */
	0,			/* unused */
	0,			/* orig-video-page */
	0,			/* orig-video-mode */
	80,			/* orig-video-cols */
	0,0,0,			/* ega_ax, ega_bx, ega_cx */
	25,			/* orig-video-lines */
	1,			/* orig-video-isVGA */
	16			/* orig-video-points */
};
#endif /* CONFIG_VGA_CONSOLE || CONFIG_FB_VGA16 || CONFIG_FB_VESA */

void machine_restart(char *cmd)
{
#ifdef CONFIG_NVRAM
	nvram_sync();
#endif
	ppc_md.restart(cmd);
}

void machine_power_off(void)
{
#ifdef CONFIG_NVRAM
	nvram_sync();
#endif
	ppc_md.power_off();
}

void machine_halt(void)
{
#ifdef CONFIG_NVRAM
	nvram_sync();
#endif
	ppc_md.halt();
}

void (*pm_power_off)(void) = machine_power_off;

#ifdef CONFIG_TAU
extern u32 cpu_temp(unsigned long cpu);
extern u32 cpu_temp_both(unsigned long cpu);
#endif /* CONFIG_TAU */

int show_cpuinfo(struct seq_file *m, void *v)
{
	int i = (int) v - 1;
	int err = 0;
	unsigned int pvr;
	unsigned short maj, min;
	unsigned long lpj;

	if (i >= NR_CPUS) {
		/* Show summary information */
#ifdef CONFIG_SMP
		unsigned long bogosum = 0;
		for_each_online_cpu(i)
			bogosum += cpu_data[i].loops_per_jiffy;
		seq_printf(m, "total bogomips\t: %lu.%02lu\n",
			   bogosum/(500000/HZ), bogosum/(5000/HZ) % 100);
#endif /* CONFIG_SMP */

		if (ppc_md.show_cpuinfo != NULL)
			err = ppc_md.show_cpuinfo(m);
		return err;
	}

#ifdef CONFIG_SMP
	if (!cpu_online(i))
		return 0;
	pvr = cpu_data[i].pvr;
	lpj = cpu_data[i].loops_per_jiffy;
#else
	pvr = mfspr(SPRN_PVR);
	lpj = loops_per_jiffy;
#endif

	seq_printf(m, "processor\t: %d\n", i);
	seq_printf(m, "cpu\t\t: ");

	if (cur_cpu_spec->pvr_mask)
		seq_printf(m, "%s", cur_cpu_spec->cpu_name);
	else
		seq_printf(m, "unknown (%08x)", pvr);
#ifdef CONFIG_ALTIVEC
	if (cur_cpu_spec->cpu_features & CPU_FTR_ALTIVEC)
		seq_printf(m, ", altivec supported");
#endif
	seq_printf(m, "\n");

#ifdef CONFIG_TAU
	if (cur_cpu_spec->cpu_features & CPU_FTR_TAU) {
#ifdef CONFIG_TAU_AVERAGE
		/* more straightforward, but potentially misleading */
		seq_printf(m,  "temperature \t: %u C (uncalibrated)\n",
			   cpu_temp(i));
#else
		/* show the actual temp sensor range */
		u32 temp;
		temp = cpu_temp_both(i);
		seq_printf(m, "temperature \t: %u-%u C (uncalibrated)\n",
			   temp & 0xff, temp >> 16);
#endif
	}
#endif /* CONFIG_TAU */

	if (ppc_md.show_percpuinfo != NULL) {
		err = ppc_md.show_percpuinfo(m, i);
		if (err)
			return err;
	}

	/* If we are a Freescale core do a simple check so
	 * we dont have to keep adding cases in the future */
	if ((PVR_VER(pvr) & 0x8000) == 0x8000) {
		maj = PVR_MAJ(pvr);
		min = PVR_MIN(pvr);
	} else {
		switch (PVR_VER(pvr)) {
			case 0x0020:	/* 403 family */
				maj = PVR_MAJ(pvr) + 1;
				min = PVR_MIN(pvr);
				break;
			case 0x1008:	/* 740P/750P ?? */
				maj = ((pvr >> 8) & 0xFF) - 1;
				min = pvr & 0xFF;
				break;
			default:
				maj = (pvr >> 8) & 0xFF;
				min = pvr & 0xFF;
				break;
		}
	}

	seq_printf(m, "revision\t: %hd.%hd (pvr %04x %04x)\n",
		   maj, min, PVR_VER(pvr), PVR_REV(pvr));

	seq_printf(m, "bogomips\t: %lu.%02lu\n",
		   lpj / (500000/HZ), (lpj / (5000/HZ)) % 100);

#if USES_PPC_SYS
	if (cur_ppc_sys_spec->ppc_sys_name)
		seq_printf(m, "chipset\t\t: %s\n",
			cur_ppc_sys_spec->ppc_sys_name);
#endif

#ifdef CONFIG_SMP
	seq_printf(m, "\n");
#endif

	return 0;
}

static void *c_start(struct seq_file *m, loff_t *pos)
{
	int i = *pos;

	return i <= NR_CPUS? (void *) (i + 1): NULL;
}

static void *c_next(struct seq_file *m, void *v, loff_t *pos)
{
	++*pos;
	return c_start(m, pos);
}

static void c_stop(struct seq_file *m, void *v)
{
}

struct seq_operations cpuinfo_op = {
	.start =c_start,
	.next =	c_next,
	.stop =	c_stop,
	.show =	show_cpuinfo,
};

/*
 * We're called here very early in the boot.  We determine the machine
 * type and call the appropriate low-level setup functions.
 *  -- Cort <cort@fsmlabs.com>
 *
 * Note that the kernel may be running at an address which is different
 * from the address that it was linked at, so we must use RELOC/PTRRELOC
 * to access static data (including strings).  -- paulus
 */
__init
unsigned long
early_init(int r3, int r4, int r5)
{
 	unsigned long phys;
	unsigned long offset = reloc_offset();

 	/* Default */
 	phys = offset + KERNELBASE;

	/* First zero the BSS -- use memset, some arches don't have
	 * caches on yet */
	memset_io(PTRRELOC(&__bss_start), 0, _end - __bss_start);

	/*
	 * Identify the CPU type and fix up code sections
	 * that depend on which cpu we have.
	 */
	identify_cpu(offset, 0);
	do_cpu_ftr_fixups(offset);

	return phys;
}

#ifdef CONFIG_PPC_PREP
/*
 * The PPC_PREP version of platform_init...
 */
void __init
platform_init(unsigned long r3, unsigned long r4, unsigned long r5,
	      unsigned long r6, unsigned long r7)
{
#ifdef CONFIG_BOOTX_TEXT
	if (boot_text_mapped) {
		btext_clearscreen();
		btext_welcome();
	}
#endif

	parse_bootinfo(find_bootinfo());

	prep_init(r3, r4, r5, r6, r7);
}
#endif /* CONFIG_PPC_PREP */

struct bi_record *find_bootinfo(void)
{
	struct bi_record *rec;

	rec = (struct bi_record *)_ALIGN((ulong)__bss_start+(1<<20)-1,(1<<20));
	if ( rec->tag != BI_FIRST ) {
		/*
		 * This 0x10000 offset is a terrible hack but it will go away when
		 * we have the bootloader handle all the relocation and
		 * prom calls -- Cort
		 */
		rec = (struct bi_record *)_ALIGN((ulong)__bss_start+0x10000+(1<<20)-1,(1<<20));
		if ( rec->tag != BI_FIRST )
			return NULL;
	}
	return rec;
}

void parse_bootinfo(struct bi_record *rec)
{
	if (rec == NULL || rec->tag != BI_FIRST)
		return;
	while (rec->tag != BI_LAST) {
		ulong *data = rec->data;
		switch (rec->tag) {
		case BI_CMD_LINE:
			strlcpy(cmd_line, (void *)data, sizeof(cmd_line));
			break;
#ifdef CONFIG_BLK_DEV_INITRD
		case BI_INITRD:
			initrd_start = data[0] + KERNELBASE;
			initrd_end = data[0] + data[1] + KERNELBASE;
			break;
#endif /* CONFIG_BLK_DEV_INITRD */
		case BI_MEMSIZE:
			boot_mem_size = data[0];
			break;
		}
		rec = (struct bi_record *)((ulong)rec + rec->size);
	}
}

/*
 * Find out what kind of machine we're on and save any data we need
 * from the early boot process (devtree is copied on pmac by prom_init()).
 * This is called very early on the boot process, after a minimal
 * MMU environment has been set up but before MMU_init is called.
 */
void __init
machine_init(unsigned long r3, unsigned long r4, unsigned long r5,
	     unsigned long r6, unsigned long r7)
{
#ifdef CONFIG_CMDLINE
	strlcpy(cmd_line, CONFIG_CMDLINE, sizeof(cmd_line));
#endif /* CONFIG_CMDLINE */

#ifdef CONFIG_6xx
	ppc_md.power_save = ppc6xx_idle;
#endif

	platform_init(r3, r4, r5, r6, r7);

	if (ppc_md.progress)
		ppc_md.progress("id mach(): done", 0x200);
}
#ifdef CONFIG_BOOKE_WDT
/* Checks wdt=x and wdt_period=xx command-line option */
int __init early_parse_wdt(char *p)
{
	if (p && strncmp(p, "0", 1) != 0)
	       booke_wdt_enabled = 1;

	return 0;
}
early_param("wdt", early_parse_wdt);

int __init early_parse_wdt_period (char *p)
{
	if (p)
		booke_wdt_period = simple_strtoul(p, NULL, 0);

	return 0;
}
early_param("wdt_period", early_parse_wdt_period);
#endif	/* CONFIG_BOOKE_WDT */

/* Checks "l2cr=xxxx" command-line option */
int __init ppc_setup_l2cr(char *str)
{
	if (cpu_has_feature(CPU_FTR_L2CR)) {
		unsigned long val = simple_strtoul(str, NULL, 0);
		printk(KERN_INFO "l2cr set to %lx\n", val);
		_set_L2CR(0);		/* force invalidate by disable cache */
		_set_L2CR(val);		/* and enable it */
	}
	return 1;
}
__setup("l2cr=", ppc_setup_l2cr);

#ifdef CONFIG_GENERIC_NVRAM

/* Generic nvram hooks used by drivers/char/gen_nvram.c */
unsigned char nvram_read_byte(int addr)
{
	if (ppc_md.nvram_read_val)
		return ppc_md.nvram_read_val(addr);
	return 0xff;
}
EXPORT_SYMBOL(nvram_read_byte);

void nvram_write_byte(unsigned char val, int addr)
{
	if (ppc_md.nvram_write_val)
		ppc_md.nvram_write_val(addr, val);
}
EXPORT_SYMBOL(nvram_write_byte);

void nvram_sync(void)
{
	if (ppc_md.nvram_sync)
		ppc_md.nvram_sync();
}
EXPORT_SYMBOL(nvram_sync);

#endif /* CONFIG_NVRAM */

static struct cpu cpu_devices[NR_CPUS];

int __init ppc_init(void)
{
	int i;

	/* clear the progress line */
	if ( ppc_md.progress ) ppc_md.progress("             ", 0xffff);

	/* register CPU devices */
	for_each_possible_cpu(i)
<<<<<<< HEAD
		register_cpu(&cpu_devices[i], i, NULL);
=======
		register_cpu(&cpu_devices[i], i);
>>>>>>> 120bda20

	/* call platform init */
	if (ppc_md.init != NULL) {
		ppc_md.init();
	}
	return 0;
}

arch_initcall(ppc_init);

/* Warning, IO base is not yet inited */
void __init setup_arch(char **cmdline_p)
{
	extern char *klimit;
	extern void do_init_bootmem(void);

	/* so udelay does something sensible, assume <= 1000 bogomips */
	loops_per_jiffy = 500000000 / HZ;

	if (ppc_md.init_early)
		ppc_md.init_early();

#ifdef CONFIG_XMON
	xmon_init(1);
	if (strstr(cmd_line, "xmon"))
		xmon(NULL);
#endif /* CONFIG_XMON */
	if ( ppc_md.progress ) ppc_md.progress("setup_arch: enter", 0x3eab);

#if defined(CONFIG_KGDB)
	if (ppc_md.kgdb_map_scc)
		ppc_md.kgdb_map_scc();
	set_debug_traps();
	if (strstr(cmd_line, "gdb")) {
		if (ppc_md.progress)
			ppc_md.progress("setup_arch: kgdb breakpoint", 0x4000);
		printk("kgdb breakpoint activated\n");
		breakpoint();
	}
#endif

	/*
	 * Set cache line size based on type of cpu as a default.
	 * Systems with OF can look in the properties on the cpu node(s)
	 * for a possibly more accurate value.
	 */
	if (cpu_has_feature(CPU_FTR_SPLIT_ID_CACHE)) {
		dcache_bsize = cur_cpu_spec->dcache_bsize;
		icache_bsize = cur_cpu_spec->icache_bsize;
		ucache_bsize = 0;
	} else
		ucache_bsize = dcache_bsize = icache_bsize
			= cur_cpu_spec->dcache_bsize;

	/* reboot on panic */
	panic_timeout = 180;

	init_mm.start_code = PAGE_OFFSET;
	init_mm.end_code = (unsigned long) _etext;
	init_mm.end_data = (unsigned long) _edata;
	init_mm.brk = (unsigned long) klimit;

	/* Save unparsed command line copy for /proc/cmdline */
	strlcpy(saved_command_line, cmd_line, COMMAND_LINE_SIZE);
	*cmdline_p = cmd_line;

	parse_early_param();

	/* set up the bootmem stuff with available memory */
	do_init_bootmem();
	if ( ppc_md.progress ) ppc_md.progress("setup_arch: bootmem", 0x3eab);

#ifdef CONFIG_PPC_OCP
	/* Initialize OCP device list */
	ocp_early_init();
	if ( ppc_md.progress ) ppc_md.progress("ocp: exit", 0x3eab);
#endif

#ifdef CONFIG_DUMMY_CONSOLE
	conswitchp = &dummy_con;
#endif

	ppc_md.setup_arch();
	if ( ppc_md.progress ) ppc_md.progress("arch: exit", 0x3eab);

	paging_init();
}<|MERGE_RESOLUTION|>--- conflicted
+++ resolved
@@ -474,11 +474,7 @@
 
 	/* register CPU devices */
 	for_each_possible_cpu(i)
-<<<<<<< HEAD
-		register_cpu(&cpu_devices[i], i, NULL);
-=======
 		register_cpu(&cpu_devices[i], i);
->>>>>>> 120bda20
 
 	/* call platform init */
 	if (ppc_md.init != NULL) {
