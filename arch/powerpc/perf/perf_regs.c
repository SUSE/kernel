// SPDX-License-Identifier: GPL-2.0-or-later
/*
 * Copyright 2016 Anju T, IBM Corporation.
 */

#include <linux/errno.h>
#include <linux/kernel.h>
#include <linux/sched.h>
#include <linux/sched/task_stack.h>
#include <linux/perf_event.h>
#include <linux/bug.h>
#include <linux/stddef.h>
#include <asm/ptrace.h>
#include <asm/perf_regs.h>

u64 PERF_REG_EXTENDED_MASK;

#define PT_REGS_OFFSET(id, r) [id] = offsetof(struct pt_regs, r)

#define REG_RESERVED (~(PERF_REG_EXTENDED_MASK | PERF_REG_PMU_MASK))

static unsigned int pt_regs_offset[PERF_REG_POWERPC_MAX] = {
	PT_REGS_OFFSET(PERF_REG_POWERPC_R0,  gpr[0]),
	PT_REGS_OFFSET(PERF_REG_POWERPC_R1,  gpr[1]),
	PT_REGS_OFFSET(PERF_REG_POWERPC_R2,  gpr[2]),
	PT_REGS_OFFSET(PERF_REG_POWERPC_R3,  gpr[3]),
	PT_REGS_OFFSET(PERF_REG_POWERPC_R4,  gpr[4]),
	PT_REGS_OFFSET(PERF_REG_POWERPC_R5,  gpr[5]),
	PT_REGS_OFFSET(PERF_REG_POWERPC_R6,  gpr[6]),
	PT_REGS_OFFSET(PERF_REG_POWERPC_R7,  gpr[7]),
	PT_REGS_OFFSET(PERF_REG_POWERPC_R8,  gpr[8]),
	PT_REGS_OFFSET(PERF_REG_POWERPC_R9,  gpr[9]),
	PT_REGS_OFFSET(PERF_REG_POWERPC_R10, gpr[10]),
	PT_REGS_OFFSET(PERF_REG_POWERPC_R11, gpr[11]),
	PT_REGS_OFFSET(PERF_REG_POWERPC_R12, gpr[12]),
	PT_REGS_OFFSET(PERF_REG_POWERPC_R13, gpr[13]),
	PT_REGS_OFFSET(PERF_REG_POWERPC_R14, gpr[14]),
	PT_REGS_OFFSET(PERF_REG_POWERPC_R15, gpr[15]),
	PT_REGS_OFFSET(PERF_REG_POWERPC_R16, gpr[16]),
	PT_REGS_OFFSET(PERF_REG_POWERPC_R17, gpr[17]),
	PT_REGS_OFFSET(PERF_REG_POWERPC_R18, gpr[18]),
	PT_REGS_OFFSET(PERF_REG_POWERPC_R19, gpr[19]),
	PT_REGS_OFFSET(PERF_REG_POWERPC_R20, gpr[20]),
	PT_REGS_OFFSET(PERF_REG_POWERPC_R21, gpr[21]),
	PT_REGS_OFFSET(PERF_REG_POWERPC_R22, gpr[22]),
	PT_REGS_OFFSET(PERF_REG_POWERPC_R23, gpr[23]),
	PT_REGS_OFFSET(PERF_REG_POWERPC_R24, gpr[24]),
	PT_REGS_OFFSET(PERF_REG_POWERPC_R25, gpr[25]),
	PT_REGS_OFFSET(PERF_REG_POWERPC_R26, gpr[26]),
	PT_REGS_OFFSET(PERF_REG_POWERPC_R27, gpr[27]),
	PT_REGS_OFFSET(PERF_REG_POWERPC_R28, gpr[28]),
	PT_REGS_OFFSET(PERF_REG_POWERPC_R29, gpr[29]),
	PT_REGS_OFFSET(PERF_REG_POWERPC_R30, gpr[30]),
	PT_REGS_OFFSET(PERF_REG_POWERPC_R31, gpr[31]),
	PT_REGS_OFFSET(PERF_REG_POWERPC_NIP, nip),
	PT_REGS_OFFSET(PERF_REG_POWERPC_MSR, msr),
	PT_REGS_OFFSET(PERF_REG_POWERPC_ORIG_R3, orig_gpr3),
	PT_REGS_OFFSET(PERF_REG_POWERPC_CTR, ctr),
	PT_REGS_OFFSET(PERF_REG_POWERPC_LINK, link),
	PT_REGS_OFFSET(PERF_REG_POWERPC_XER, xer),
	PT_REGS_OFFSET(PERF_REG_POWERPC_CCR, ccr),
#ifdef CONFIG_PPC64
	PT_REGS_OFFSET(PERF_REG_POWERPC_SOFTE, softe),
#else
	PT_REGS_OFFSET(PERF_REG_POWERPC_SOFTE, mq),
#endif
	PT_REGS_OFFSET(PERF_REG_POWERPC_TRAP, trap),
	PT_REGS_OFFSET(PERF_REG_POWERPC_DAR, dar),
	PT_REGS_OFFSET(PERF_REG_POWERPC_DSISR, dsisr),
	PT_REGS_OFFSET(PERF_REG_POWERPC_SIER, dar),
	PT_REGS_OFFSET(PERF_REG_POWERPC_MMCRA, dsisr),
};

/* Function to return the extended register values */
static u64 get_ext_regs_value(int idx)
<<<<<<< HEAD
{
	switch (idx) {
	case PERF_REG_POWERPC_MMCR0:
		return mfspr(SPRN_MMCR0);
	case PERF_REG_POWERPC_MMCR1:
		return mfspr(SPRN_MMCR1);
	case PERF_REG_POWERPC_MMCR2:
		return mfspr(SPRN_MMCR2);
#ifdef CONFIG_PPC64
	case PERF_REG_POWERPC_MMCR3:
		return mfspr(SPRN_MMCR3);
	case PERF_REG_POWERPC_SIER2:
		return mfspr(SPRN_SIER2);
	case PERF_REG_POWERPC_SIER3:
		return mfspr(SPRN_SIER3);
#endif
	default: return 0;
	}
}

u64 perf_reg_value(struct pt_regs *regs, int idx)
{
	u64 perf_reg_extended_max = PERF_REG_POWERPC_MAX;

	if (cpu_has_feature(CPU_FTR_ARCH_31))
		perf_reg_extended_max = PERF_REG_MAX_ISA_31;
	else if (cpu_has_feature(CPU_FTR_ARCH_300))
		perf_reg_extended_max = PERF_REG_MAX_ISA_300;
=======
{
	switch (idx) {
	case PERF_REG_POWERPC_PMC1 ... PERF_REG_POWERPC_PMC6:
		return get_pmcs_ext_regs(idx - PERF_REG_POWERPC_PMC1);
	case PERF_REG_POWERPC_MMCR0:
		return mfspr(SPRN_MMCR0);
	case PERF_REG_POWERPC_MMCR1:
		return mfspr(SPRN_MMCR1);
	case PERF_REG_POWERPC_MMCR2:
		return mfspr(SPRN_MMCR2);
#ifdef CONFIG_PPC64
	case PERF_REG_POWERPC_MMCR3:
		return mfspr(SPRN_MMCR3);
	case PERF_REG_POWERPC_SIER2:
		return mfspr(SPRN_SIER2);
	case PERF_REG_POWERPC_SIER3:
		return mfspr(SPRN_SIER3);
#endif
	default: return 0;
	}
}
>>>>>>> 7d2a07b7

u64 perf_reg_value(struct pt_regs *regs, int idx)
{
	if (idx == PERF_REG_POWERPC_SIER &&
	   (IS_ENABLED(CONFIG_FSL_EMB_PERF_EVENT) ||
	    IS_ENABLED(CONFIG_PPC32) ||
	    !is_sier_available()))
		return 0;

	if (idx == PERF_REG_POWERPC_MMCRA &&
	   (IS_ENABLED(CONFIG_FSL_EMB_PERF_EVENT) ||
	    IS_ENABLED(CONFIG_PPC32)))
		return 0;

<<<<<<< HEAD
	if (idx >= PERF_REG_POWERPC_MAX && idx < perf_reg_extended_max)
=======
	if (idx >= PERF_REG_POWERPC_MAX && idx < PERF_REG_EXTENDED_MAX)
>>>>>>> 7d2a07b7
		return get_ext_regs_value(idx);

	/*
	 * If the idx is referring to value beyond the
	 * supported registers, return 0 with a warning
	 */
<<<<<<< HEAD
	if (WARN_ON_ONCE(idx >= perf_reg_extended_max))
=======
	if (WARN_ON_ONCE(idx >= PERF_REG_EXTENDED_MAX))
>>>>>>> 7d2a07b7
		return 0;

	return regs_get_register(regs, pt_regs_offset[idx]);
}

int perf_reg_validate(u64 mask)
{
	if (!mask || mask & REG_RESERVED)
		return -EINVAL;
	return 0;
}

u64 perf_reg_abi(struct task_struct *task)
{
#ifdef CONFIG_PPC64
	if (!test_tsk_thread_flag(task, TIF_32BIT))
		return PERF_SAMPLE_REGS_ABI_64;
	else
#endif
	return PERF_SAMPLE_REGS_ABI_32;
}

void perf_get_regs_user(struct perf_regs *regs_user,
			struct pt_regs *regs)
{
	regs_user->regs = task_pt_regs(current);
	regs_user->abi = (regs_user->regs) ? perf_reg_abi(current) :
			 PERF_SAMPLE_REGS_ABI_NONE;
}<|MERGE_RESOLUTION|>--- conflicted
+++ resolved
@@ -73,36 +73,6 @@
 
 /* Function to return the extended register values */
 static u64 get_ext_regs_value(int idx)
-<<<<<<< HEAD
-{
-	switch (idx) {
-	case PERF_REG_POWERPC_MMCR0:
-		return mfspr(SPRN_MMCR0);
-	case PERF_REG_POWERPC_MMCR1:
-		return mfspr(SPRN_MMCR1);
-	case PERF_REG_POWERPC_MMCR2:
-		return mfspr(SPRN_MMCR2);
-#ifdef CONFIG_PPC64
-	case PERF_REG_POWERPC_MMCR3:
-		return mfspr(SPRN_MMCR3);
-	case PERF_REG_POWERPC_SIER2:
-		return mfspr(SPRN_SIER2);
-	case PERF_REG_POWERPC_SIER3:
-		return mfspr(SPRN_SIER3);
-#endif
-	default: return 0;
-	}
-}
-
-u64 perf_reg_value(struct pt_regs *regs, int idx)
-{
-	u64 perf_reg_extended_max = PERF_REG_POWERPC_MAX;
-
-	if (cpu_has_feature(CPU_FTR_ARCH_31))
-		perf_reg_extended_max = PERF_REG_MAX_ISA_31;
-	else if (cpu_has_feature(CPU_FTR_ARCH_300))
-		perf_reg_extended_max = PERF_REG_MAX_ISA_300;
-=======
 {
 	switch (idx) {
 	case PERF_REG_POWERPC_PMC1 ... PERF_REG_POWERPC_PMC6:
@@ -124,7 +94,6 @@
 	default: return 0;
 	}
 }
->>>>>>> 7d2a07b7
 
 u64 perf_reg_value(struct pt_regs *regs, int idx)
 {
@@ -139,22 +108,14 @@
 	    IS_ENABLED(CONFIG_PPC32)))
 		return 0;
 
-<<<<<<< HEAD
-	if (idx >= PERF_REG_POWERPC_MAX && idx < perf_reg_extended_max)
-=======
 	if (idx >= PERF_REG_POWERPC_MAX && idx < PERF_REG_EXTENDED_MAX)
->>>>>>> 7d2a07b7
 		return get_ext_regs_value(idx);
 
 	/*
 	 * If the idx is referring to value beyond the
 	 * supported registers, return 0 with a warning
 	 */
-<<<<<<< HEAD
-	if (WARN_ON_ONCE(idx >= perf_reg_extended_max))
-=======
 	if (WARN_ON_ONCE(idx >= PERF_REG_EXTENDED_MAX))
->>>>>>> 7d2a07b7
 		return 0;
 
 	return regs_get_register(regs, pt_regs_offset[idx]);
