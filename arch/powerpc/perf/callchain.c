--- conflicted
+++ resolved
@@ -61,13 +61,8 @@
 		next_sp = fp[0];
 
 		if (next_sp == sp + STACK_INT_FRAME_SIZE &&
-<<<<<<< HEAD
-		    validate_sp(sp, current, STACK_INT_FRAME_SIZE) &&
-		    fp[STACK_FRAME_MARKER] == STACK_FRAME_REGS_MARKER) {
-=======
 		    validate_sp_size(sp, current, STACK_INT_FRAME_SIZE) &&
 		    fp[STACK_INT_FRAME_MARKER_LONGS] == STACK_FRAME_REGS_MARKER) {
->>>>>>> f8ca29b3
 			/*
 			 * This looks like an interrupt frame for an
 			 * interrupt that occurred in the kernel
