// SPDX-License-Identifier: GPL-2.0-or-later
/*
 * Hypervisor supplied "24x7" performance counter support
 *
 * Author: Cody P Schafer <cody@linux.vnet.ibm.com>
 * Copyright 2014 IBM Corporation.
 */

#define pr_fmt(fmt) "hv-24x7: " fmt

#include <linux/perf_event.h>
#include <linux/rbtree.h>
#include <linux/module.h>
#include <linux/slab.h>
#include <linux/vmalloc.h>

#include <asm/cputhreads.h>
#include <asm/firmware.h>
#include <asm/hvcall.h>
#include <asm/io.h>
#include <asm/papr-sysparm.h>
#include <linux/byteorder/generic.h>

#include <asm/rtas.h>
#include "hv-24x7.h"
#include "hv-24x7-catalog.h"
#include "hv-common.h"

/* Version of the 24x7 hypervisor API that we should use in this machine. */
static int interface_version;

/* Whether we have to aggregate result data for some domains. */
static bool aggregate_result_elements;

static cpumask_t hv_24x7_cpumask;

static bool domain_is_valid(unsigned int domain)
{
	switch (domain) {
#define DOMAIN(n, v, x, c)		\
	case HV_PERF_DOMAIN_##n:	\
		/* fall through */
#include "hv-24x7-domains.h"
#undef DOMAIN
		return true;
	default:
		return false;
	}
}

static bool is_physical_domain(unsigned int domain)
{
	switch (domain) {
#define DOMAIN(n, v, x, c)		\
	case HV_PERF_DOMAIN_##n:	\
		return c;
#include "hv-24x7-domains.h"
#undef DOMAIN
	default:
		return false;
	}
}

/*
 * The Processor Module Information system parameter allows transferring
 * of certain processor module information from the platform to the OS.
 * Refer PAPR+ document to get parameter token value as '43'.
 */

static u32 phys_sockets;	/* Physical sockets */
static u32 phys_chipspersocket;	/* Physical chips per socket*/
static u32 phys_coresperchip; /* Physical cores per chip */

/*
 * read_24x7_sys_info()
 * Retrieve the number of sockets and chips per socket and cores per
 * chip details through the get-system-parameter rtas call.
 */
void read_24x7_sys_info(void)
{
<<<<<<< HEAD
	const s32 token = rtas_token("ibm,get-system-parameter");
	int call_status;
=======
	struct papr_sysparm_buf *buf;
>>>>>>> eb3cdb58

	/*
	 * Making system parameter: chips and sockets and cores per chip
	 * default to 1.
	 */
	phys_sockets = 1;
	phys_chipspersocket = 1;
	phys_coresperchip = 1;

<<<<<<< HEAD
	do {
		spin_lock(&rtas_data_buf_lock);
		call_status = rtas_call(token, 3, 1, NULL, PROCESSOR_MODULE_INFO,
					__pa(rtas_data_buf), RTAS_DATA_BUF_SIZE);
		if (call_status == 0) {
			int ntypes = be16_to_cpup((__be16 *)&rtas_data_buf[2]);
			int len = be16_to_cpup((__be16 *)&rtas_data_buf[0]);

			if (len >= 8 && ntypes != 0) {
				phys_sockets = be16_to_cpup((__be16 *)&rtas_data_buf[4]);
				phys_chipspersocket = be16_to_cpup((__be16 *)&rtas_data_buf[6]);
				phys_coresperchip = be16_to_cpup((__be16 *)&rtas_data_buf[8]);
			}
		}
		spin_unlock(&rtas_data_buf_lock);
	} while (rtas_busy_delay(call_status));

	if (call_status != 0) {
		pr_err("Error calling get-system-parameter %d\n",
		       call_status);
	}
=======
	buf = papr_sysparm_buf_alloc();
	if (!buf)
		return;

	if (!papr_sysparm_get(PAPR_SYSPARM_PROC_MODULE_INFO, buf)) {
		int ntypes = be16_to_cpup((__be16 *)&buf->val[0]);
		int len = be16_to_cpu(buf->len);

		if (len >= 8 && ntypes != 0) {
			phys_sockets = be16_to_cpup((__be16 *)&buf->val[2]);
			phys_chipspersocket = be16_to_cpup((__be16 *)&buf->val[4]);
			phys_coresperchip = be16_to_cpup((__be16 *)&buf->val[6]);
		}
	}

	papr_sysparm_buf_free(buf);
>>>>>>> eb3cdb58
}

/* Domains for which more than one result element are returned for each event. */
static bool domain_needs_aggregation(unsigned int domain)
{
	return aggregate_result_elements &&
			(domain == HV_PERF_DOMAIN_PHYS_CORE ||
			 (domain >= HV_PERF_DOMAIN_VCPU_HOME_CORE &&
			  domain <= HV_PERF_DOMAIN_VCPU_REMOTE_NODE));
}

static const char *domain_name(unsigned int domain)
{
	if (!domain_is_valid(domain))
		return NULL;

	switch (domain) {
	case HV_PERF_DOMAIN_PHYS_CHIP:		return "Physical Chip";
	case HV_PERF_DOMAIN_PHYS_CORE:		return "Physical Core";
	case HV_PERF_DOMAIN_VCPU_HOME_CORE:	return "VCPU Home Core";
	case HV_PERF_DOMAIN_VCPU_HOME_CHIP:	return "VCPU Home Chip";
	case HV_PERF_DOMAIN_VCPU_HOME_NODE:	return "VCPU Home Node";
	case HV_PERF_DOMAIN_VCPU_REMOTE_NODE:	return "VCPU Remote Node";
	}

	WARN_ON_ONCE(domain);
	return NULL;
}

static bool catalog_entry_domain_is_valid(unsigned int domain)
{
	/* POWER8 doesn't support virtual domains. */
	if (interface_version == 1)
		return is_physical_domain(domain);
	else
		return domain_is_valid(domain);
}

/*
 * TODO: Merging events:
 * - Think of the hcall as an interface to a 4d array of counters:
 *   - x = domains
 *   - y = indexes in the domain (core, chip, vcpu, node, etc)
 *   - z = offset into the counter space
 *   - w = lpars (guest vms, "logical partitions")
 * - A single request is: x,y,y_last,z,z_last,w,w_last
 *   - this means we can retrieve a rectangle of counters in y,z for a single x.
 *
 * - Things to consider (ignoring w):
 *   - input  cost_per_request = 16
 *   - output cost_per_result(ys,zs)  = 8 + 8 * ys + ys * zs
 *   - limited number of requests per hcall (must fit into 4K bytes)
 *     - 4k = 16 [buffer header] - 16 [request size] * request_count
 *     - 255 requests per hcall
 *   - sometimes it will be more efficient to read extra data and discard
 */

/*
 * Example usage:
 *  perf stat -e 'hv_24x7/domain=2,offset=8,vcpu=0,lpar=0xffffffff/'
 */

/* u3 0-6, one of HV_24X7_PERF_DOMAIN */
EVENT_DEFINE_RANGE_FORMAT(domain, config, 0, 3);
/* u16 */
EVENT_DEFINE_RANGE_FORMAT(core, config, 16, 31);
EVENT_DEFINE_RANGE_FORMAT(chip, config, 16, 31);
EVENT_DEFINE_RANGE_FORMAT(vcpu, config, 16, 31);
/* u32, see "data_offset" */
EVENT_DEFINE_RANGE_FORMAT(offset, config, 32, 63);
/* u16 */
EVENT_DEFINE_RANGE_FORMAT(lpar, config1, 0, 15);

EVENT_DEFINE_RANGE(reserved1, config,   4, 15);
EVENT_DEFINE_RANGE(reserved2, config1, 16, 63);
EVENT_DEFINE_RANGE(reserved3, config2,  0, 63);

static struct attribute *format_attrs[] = {
	&format_attr_domain.attr,
	&format_attr_offset.attr,
	&format_attr_core.attr,
	&format_attr_chip.attr,
	&format_attr_vcpu.attr,
	&format_attr_lpar.attr,
	NULL,
};

static const struct attribute_group format_group = {
	.name = "format",
	.attrs = format_attrs,
};

static struct attribute_group event_group = {
	.name = "events",
	/* .attrs is set in init */
};

static struct attribute_group event_desc_group = {
	.name = "event_descs",
	/* .attrs is set in init */
};

static struct attribute_group event_long_desc_group = {
	.name = "event_long_descs",
	/* .attrs is set in init */
};

static struct kmem_cache *hv_page_cache;

static DEFINE_PER_CPU(int, hv_24x7_txn_flags);
static DEFINE_PER_CPU(int, hv_24x7_txn_err);

struct hv_24x7_hw {
	struct perf_event *events[255];
};

static DEFINE_PER_CPU(struct hv_24x7_hw, hv_24x7_hw);

/*
 * request_buffer and result_buffer are not required to be 4k aligned,
 * but are not allowed to cross any 4k boundary. Aligning them to 4k is
 * the simplest way to ensure that.
 */
#define H24x7_DATA_BUFFER_SIZE	4096
static DEFINE_PER_CPU(char, hv_24x7_reqb[H24x7_DATA_BUFFER_SIZE]) __aligned(4096);
static DEFINE_PER_CPU(char, hv_24x7_resb[H24x7_DATA_BUFFER_SIZE]) __aligned(4096);

static unsigned int max_num_requests(int interface_version)
{
	return (H24x7_DATA_BUFFER_SIZE - sizeof(struct hv_24x7_request_buffer))
		/ H24x7_REQUEST_SIZE(interface_version);
}

static char *event_name(struct hv_24x7_event_data *ev, int *len)
{
	*len = be16_to_cpu(ev->event_name_len) - 2;
	return (char *)ev->remainder;
}

static char *event_desc(struct hv_24x7_event_data *ev, int *len)
{
	unsigned int nl = be16_to_cpu(ev->event_name_len);
	__be16 *desc_len = (__be16 *)(ev->remainder + nl - 2);

	*len = be16_to_cpu(*desc_len) - 2;
	return (char *)ev->remainder + nl;
}

static char *event_long_desc(struct hv_24x7_event_data *ev, int *len)
{
	unsigned int nl = be16_to_cpu(ev->event_name_len);
	__be16 *desc_len_ = (__be16 *)(ev->remainder + nl - 2);
	unsigned int desc_len = be16_to_cpu(*desc_len_);
	__be16 *long_desc_len = (__be16 *)(ev->remainder + nl + desc_len - 2);

	*len = be16_to_cpu(*long_desc_len) - 2;
	return (char *)ev->remainder + nl + desc_len;
}

static bool event_fixed_portion_is_within(struct hv_24x7_event_data *ev,
					  void *end)
{
	void *start = ev;

	return (start + offsetof(struct hv_24x7_event_data, remainder)) < end;
}

/*
 * Things we don't check:
 *  - padding for desc, name, and long/detailed desc is required to be '\0'
 *    bytes.
 *
 *  Return NULL if we pass end,
 *  Otherwise return the address of the byte just following the event.
 */
static void *event_end(struct hv_24x7_event_data *ev, void *end)
{
	void *start = ev;
	__be16 *dl_, *ldl_;
	unsigned int dl, ldl;
	unsigned int nl = be16_to_cpu(ev->event_name_len);

	if (nl < 2) {
		pr_debug("%s: name length too short: %d", __func__, nl);
		return NULL;
	}

	if (start + nl > end) {
		pr_debug("%s: start=%p + nl=%u > end=%p",
				__func__, start, nl, end);
		return NULL;
	}

	dl_ = (__be16 *)(ev->remainder + nl - 2);
	if (!IS_ALIGNED((uintptr_t)dl_, 2))
		pr_warn("desc len not aligned %p", dl_);
	dl = be16_to_cpu(*dl_);
	if (dl < 2) {
		pr_debug("%s: desc len too short: %d", __func__, dl);
		return NULL;
	}

	if (start + nl + dl > end) {
		pr_debug("%s: (start=%p + nl=%u + dl=%u)=%p > end=%p",
				__func__, start, nl, dl, start + nl + dl, end);
		return NULL;
	}

	ldl_ = (__be16 *)(ev->remainder + nl + dl - 2);
	if (!IS_ALIGNED((uintptr_t)ldl_, 2))
		pr_warn("long desc len not aligned %p", ldl_);
	ldl = be16_to_cpu(*ldl_);
	if (ldl < 2) {
		pr_debug("%s: long desc len too short (ldl=%u)",
				__func__, ldl);
		return NULL;
	}

	if (start + nl + dl + ldl > end) {
		pr_debug("%s: start=%p + nl=%u + dl=%u + ldl=%u > end=%p",
				__func__, start, nl, dl, ldl, end);
		return NULL;
	}

	return start + nl + dl + ldl;
}

static long h_get_24x7_catalog_page_(unsigned long phys_4096,
				     unsigned long version, unsigned long index)
{
	pr_devel("h_get_24x7_catalog_page(0x%lx, %lu, %lu)",
			phys_4096, version, index);

	WARN_ON(!IS_ALIGNED(phys_4096, 4096));

	return plpar_hcall_norets(H_GET_24X7_CATALOG_PAGE,
			phys_4096, version, index);
}

static long h_get_24x7_catalog_page(char page[], u64 version, u32 index)
{
	return h_get_24x7_catalog_page_(virt_to_phys(page),
					version, index);
}

/*
 * Each event we find in the catalog, will have a sysfs entry. Format the
 * data for this sysfs entry based on the event's domain.
 *
 * Events belonging to the Chip domain can only be monitored in that domain.
 * i.e the domain for these events is a fixed/knwon value.
 *
 * Events belonging to the Core domain can be monitored either in the physical
 * core or in one of the virtual CPU domains. So the domain value for these
 * events must be specified by the user (i.e is a required parameter). Format
 * the Core events with 'domain=?' so the perf-tool can error check required
 * parameters.
 *
 * NOTE: For the Core domain events, rather than making domain a required
 *	 parameter we could default it to PHYS_CORE and allowe users to
 *	 override the domain to one of the VCPU domains.
 *
 *	 However, this can make the interface a little inconsistent.
 *
 *	 If we set domain=2 (PHYS_CHIP) and allow user to override this field
 *	 the user may be tempted to also modify the "offset=x" field in which
 *	 can lead to confusing usage. Consider the HPM_PCYC (offset=0x18) and
 *	 HPM_INST (offset=0x20) events. With:
 *
 *		perf stat -e hv_24x7/HPM_PCYC,offset=0x20/
 *
 *	we end up monitoring HPM_INST, while the command line has HPM_PCYC.
 *
 *	By not assigning a default value to the domain for the Core events,
 *	we can have simple guidelines:
 *
 *		- Specifying values for parameters with "=?" is required.
 *
 *		- Specifying (i.e overriding) values for other parameters
 *		  is undefined.
 */
static char *event_fmt(struct hv_24x7_event_data *event, unsigned int domain)
{
	const char *sindex;
	const char *lpar;
	const char *domain_str;
	char buf[8];

	switch (domain) {
	case HV_PERF_DOMAIN_PHYS_CHIP:
		snprintf(buf, sizeof(buf), "%d", domain);
		domain_str = buf;
		lpar = "0x0";
		sindex = "chip";
		break;
	case HV_PERF_DOMAIN_PHYS_CORE:
		domain_str = "?";
		lpar = "0x0";
		sindex = "core";
		break;
	default:
		domain_str = "?";
		lpar = "?";
		sindex = "vcpu";
	}

	return kasprintf(GFP_KERNEL,
			"domain=%s,offset=0x%x,%s=?,lpar=%s",
			domain_str,
			be16_to_cpu(event->event_counter_offs) +
				be16_to_cpu(event->event_group_record_offs),
			sindex,
			lpar);
}

/* Avoid trusting fw to NUL terminate strings */
static char *memdup_to_str(char *maybe_str, int max_len, gfp_t gfp)
{
	return kasprintf(gfp, "%.*s", max_len, maybe_str);
}

static ssize_t device_show_string(struct device *dev,
		struct device_attribute *attr, char *buf)
{
	struct dev_ext_attribute *d;

	d = container_of(attr, struct dev_ext_attribute, attr);

	return sprintf(buf, "%s\n", (char *)d->var);
}

static ssize_t cpumask_show(struct device *dev,
			    struct device_attribute *attr, char *buf)
{
	return cpumap_print_to_pagebuf(true, buf, &hv_24x7_cpumask);
}

static ssize_t sockets_show(struct device *dev,
			    struct device_attribute *attr, char *buf)
{
	return sprintf(buf, "%d\n", phys_sockets);
}

static ssize_t chipspersocket_show(struct device *dev,
				   struct device_attribute *attr, char *buf)
{
	return sprintf(buf, "%d\n", phys_chipspersocket);
}

static ssize_t coresperchip_show(struct device *dev,
				 struct device_attribute *attr, char *buf)
{
	return sprintf(buf, "%d\n", phys_coresperchip);
}

static struct attribute *device_str_attr_create_(char *name, char *str)
{
	struct dev_ext_attribute *attr = kzalloc(sizeof(*attr), GFP_KERNEL);

	if (!attr)
		return NULL;

	sysfs_attr_init(&attr->attr.attr);

	attr->var = str;
	attr->attr.attr.name = name;
	attr->attr.attr.mode = 0444;
	attr->attr.show = device_show_string;

	return &attr->attr.attr;
}

/*
 * Allocate and initialize strings representing event attributes.
 *
 * NOTE: The strings allocated here are never destroyed and continue to
 *	 exist till shutdown. This is to allow us to create as many events
 *	 from the catalog as possible, even if we encounter errors with some.
 *	 In case of changes to error paths in future, these may need to be
 *	 freed by the caller.
 */
static struct attribute *device_str_attr_create(char *name, int name_max,
						int name_nonce,
						char *str, size_t str_max)
{
	char *n;
	char *s = memdup_to_str(str, str_max, GFP_KERNEL);
	struct attribute *a;

	if (!s)
		return NULL;

	if (!name_nonce)
		n = kasprintf(GFP_KERNEL, "%.*s", name_max, name);
	else
		n = kasprintf(GFP_KERNEL, "%.*s__%d", name_max, name,
					name_nonce);
	if (!n)
		goto out_s;

	a = device_str_attr_create_(n, s);
	if (!a)
		goto out_n;

	return a;
out_n:
	kfree(n);
out_s:
	kfree(s);
	return NULL;
}

static struct attribute *event_to_attr(unsigned int ix,
				       struct hv_24x7_event_data *event,
				       unsigned int domain,
				       int nonce)
{
	int event_name_len;
	char *ev_name, *a_ev_name, *val;
	struct attribute *attr;

	if (!domain_is_valid(domain)) {
		pr_warn("catalog event %u has invalid domain %u\n",
				ix, domain);
		return NULL;
	}

	val = event_fmt(event, domain);
	if (!val)
		return NULL;

	ev_name = event_name(event, &event_name_len);
	if (!nonce)
		a_ev_name = kasprintf(GFP_KERNEL, "%.*s",
				(int)event_name_len, ev_name);
	else
		a_ev_name = kasprintf(GFP_KERNEL, "%.*s__%d",
				(int)event_name_len, ev_name, nonce);

	if (!a_ev_name)
		goto out_val;

	attr = device_str_attr_create_(a_ev_name, val);
	if (!attr)
		goto out_name;

	return attr;
out_name:
	kfree(a_ev_name);
out_val:
	kfree(val);
	return NULL;
}

static struct attribute *event_to_desc_attr(struct hv_24x7_event_data *event,
					    int nonce)
{
	int nl, dl;
	char *name = event_name(event, &nl);
	char *desc = event_desc(event, &dl);

	/* If there isn't a description, don't create the sysfs file */
	if (!dl)
		return NULL;

	return device_str_attr_create(name, nl, nonce, desc, dl);
}

static struct attribute *
event_to_long_desc_attr(struct hv_24x7_event_data *event, int nonce)
{
	int nl, dl;
	char *name = event_name(event, &nl);
	char *desc = event_long_desc(event, &dl);

	/* If there isn't a description, don't create the sysfs file */
	if (!dl)
		return NULL;

	return device_str_attr_create(name, nl, nonce, desc, dl);
}

static int event_data_to_attrs(unsigned int ix, struct attribute **attrs,
			       struct hv_24x7_event_data *event, int nonce)
{
	*attrs = event_to_attr(ix, event, event->domain, nonce);
	if (!*attrs)
		return -1;

	return 0;
}

/* */
struct event_uniq {
	struct rb_node node;
	const char *name;
	int nl;
	unsigned int ct;
	unsigned int domain;
};

static int memord(const void *d1, size_t s1, const void *d2, size_t s2)
{
	if (s1 < s2)
		return 1;
	if (s1 > s2)
		return -1;

	return memcmp(d1, d2, s1);
}

static int ev_uniq_ord(const void *v1, size_t s1, unsigned int d1,
		       const void *v2, size_t s2, unsigned int d2)
{
	int r = memord(v1, s1, v2, s2);

	if (r)
		return r;
	if (d1 > d2)
		return 1;
	if (d2 > d1)
		return -1;
	return 0;
}

static int event_uniq_add(struct rb_root *root, const char *name, int nl,
			  unsigned int domain)
{
	struct rb_node **new = &(root->rb_node), *parent = NULL;
	struct event_uniq *data;

	/* Figure out where to put new node */
	while (*new) {
		struct event_uniq *it;
		int result;

		it = rb_entry(*new, struct event_uniq, node);
		result = ev_uniq_ord(name, nl, domain, it->name, it->nl,
					it->domain);

		parent = *new;
		if (result < 0)
			new = &((*new)->rb_left);
		else if (result > 0)
			new = &((*new)->rb_right);
		else {
			it->ct++;
			pr_info("found a duplicate event %.*s, ct=%u\n", nl,
						name, it->ct);
			return it->ct;
		}
	}

	data = kmalloc(sizeof(*data), GFP_KERNEL);
	if (!data)
		return -ENOMEM;

	*data = (struct event_uniq) {
		.name = name,
		.nl = nl,
		.ct = 0,
		.domain = domain,
	};

	/* Add new node and rebalance tree. */
	rb_link_node(&data->node, parent, new);
	rb_insert_color(&data->node, root);

	/* data->ct */
	return 0;
}

static void event_uniq_destroy(struct rb_root *root)
{
	/*
	 * the strings we point to are in the giant block of memory filled by
	 * the catalog, and are freed separately.
	 */
	struct event_uniq *pos, *n;

	rbtree_postorder_for_each_entry_safe(pos, n, root, node)
		kfree(pos);
}


/*
 * ensure the event structure's sizes are self consistent and don't cause us to
 * read outside of the event
 *
 * On success, return the event length in bytes.
 * Otherwise, return -1 (and print as appropriate).
 */
static ssize_t catalog_event_len_validate(struct hv_24x7_event_data *event,
					  size_t event_idx,
					  size_t event_data_bytes,
					  size_t event_entry_count,
					  size_t offset, void *end)
{
	ssize_t ev_len;
	void *ev_end, *calc_ev_end;

	if (offset >= event_data_bytes)
		return -1;

	if (event_idx >= event_entry_count) {
		pr_devel("catalog event data has %zu bytes of padding after last event\n",
				event_data_bytes - offset);
		return -1;
	}

	if (!event_fixed_portion_is_within(event, end)) {
		pr_warn("event %zu fixed portion is not within range\n",
				event_idx);
		return -1;
	}

	ev_len = be16_to_cpu(event->length);

	if (ev_len % 16)
		pr_info("event %zu has length %zu not divisible by 16: event=%pK\n",
				event_idx, ev_len, event);

	ev_end = (__u8 *)event + ev_len;
	if (ev_end > end) {
		pr_warn("event %zu has .length=%zu, ends after buffer end: ev_end=%pK > end=%pK, offset=%zu\n",
				event_idx, ev_len, ev_end, end,
				offset);
		return -1;
	}

	calc_ev_end = event_end(event, end);
	if (!calc_ev_end) {
		pr_warn("event %zu has a calculated length which exceeds buffer length %zu: event=%pK end=%pK, offset=%zu\n",
			event_idx, event_data_bytes, event, end,
			offset);
		return -1;
	}

	if (calc_ev_end > ev_end) {
		pr_warn("event %zu exceeds its own length: event=%pK, end=%pK, offset=%zu, calc_ev_end=%pK\n",
			event_idx, event, ev_end, offset, calc_ev_end);
		return -1;
	}

	return ev_len;
}

/*
 * Return true incase of invalid or dummy events with names like RESERVED*
 */
static bool ignore_event(const char *name)
{
	return strncmp(name, "RESERVED", 8) == 0;
}

#define MAX_4K (SIZE_MAX / 4096)

static int create_events_from_catalog(struct attribute ***events_,
				      struct attribute ***event_descs_,
				      struct attribute ***event_long_descs_)
{
	long hret;
	size_t catalog_len, catalog_page_len, event_entry_count,
	       event_data_len, event_data_offs,
	       event_data_bytes, junk_events, event_idx, event_attr_ct, i,
	       attr_max, event_idx_last, desc_ct, long_desc_ct;
	ssize_t ct, ev_len;
	uint64_t catalog_version_num;
	struct attribute **events, **event_descs, **event_long_descs;
	struct hv_24x7_catalog_page_0 *page_0 =
		kmem_cache_alloc(hv_page_cache, GFP_KERNEL);
	void *page = page_0;
	void *event_data, *end;
	struct hv_24x7_event_data *event;
	struct rb_root ev_uniq = RB_ROOT;
	int ret = 0;

	if (!page) {
		ret = -ENOMEM;
		goto e_out;
	}

	hret = h_get_24x7_catalog_page(page, 0, 0);
	if (hret) {
		ret = -EIO;
		goto e_free;
	}

	catalog_version_num = be64_to_cpu(page_0->version);
	catalog_page_len = be32_to_cpu(page_0->length);

	if (MAX_4K < catalog_page_len) {
		pr_err("invalid page count: %zu\n", catalog_page_len);
		ret = -EIO;
		goto e_free;
	}

	catalog_len = catalog_page_len * 4096;

	event_entry_count = be16_to_cpu(page_0->event_entry_count);
	event_data_offs   = be16_to_cpu(page_0->event_data_offs);
	event_data_len    = be16_to_cpu(page_0->event_data_len);

	pr_devel("cv %llu cl %zu eec %zu edo %zu edl %zu\n",
			catalog_version_num, catalog_len,
			event_entry_count, event_data_offs, event_data_len);

	if ((MAX_4K < event_data_len)
			|| (MAX_4K < event_data_offs)
			|| (MAX_4K - event_data_offs < event_data_len)) {
		pr_err("invalid event data offs %zu and/or len %zu\n",
				event_data_offs, event_data_len);
		ret = -EIO;
		goto e_free;
	}

	if ((event_data_offs + event_data_len) > catalog_page_len) {
		pr_err("event data %zu-%zu does not fit inside catalog 0-%zu\n",
				event_data_offs,
				event_data_offs + event_data_len,
				catalog_page_len);
		ret = -EIO;
		goto e_free;
	}

	if (SIZE_MAX - 1 < event_entry_count) {
		pr_err("event_entry_count %zu is invalid\n", event_entry_count);
		ret = -EIO;
		goto e_free;
	}

	event_data_bytes = event_data_len * 4096;

	/*
	 * event data can span several pages, events can cross between these
	 * pages. Use vmalloc to make this easier.
	 */
	event_data = vmalloc(event_data_bytes);
	if (!event_data) {
		pr_err("could not allocate event data\n");
		ret = -ENOMEM;
		goto e_free;
	}

	end = event_data + event_data_bytes;

	/*
	 * using vmalloc_to_phys() like this only works if PAGE_SIZE is
	 * divisible by 4096
	 */
	BUILD_BUG_ON(PAGE_SIZE % 4096);

	for (i = 0; i < event_data_len; i++) {
		hret = h_get_24x7_catalog_page_(
				vmalloc_to_phys(event_data + i * 4096),
				catalog_version_num,
				i + event_data_offs);
		if (hret) {
			pr_err("Failed to get event data in page %zu: rc=%ld\n",
			       i + event_data_offs, hret);
			ret = -EIO;
			goto e_event_data;
		}
	}

	/*
	 * scan the catalog to determine the number of attributes we need, and
	 * verify it at the same time.
	 */
	for (junk_events = 0, event = event_data, event_idx = 0, attr_max = 0;
	     ;
	     event_idx++, event = (void *)event + ev_len) {
		size_t offset = (void *)event - (void *)event_data;
		char *name;
		int nl;

		ev_len = catalog_event_len_validate(event, event_idx,
						    event_data_bytes,
						    event_entry_count,
						    offset, end);
		if (ev_len < 0)
			break;

		name = event_name(event, &nl);

		if (ignore_event(name)) {
			junk_events++;
			continue;
		}
		if (event->event_group_record_len == 0) {
			pr_devel("invalid event %zu (%.*s): group_record_len == 0, skipping\n",
					event_idx, nl, name);
			junk_events++;
			continue;
		}

		if (!catalog_entry_domain_is_valid(event->domain)) {
			pr_info("event %zu (%.*s) has invalid domain %d\n",
					event_idx, nl, name, event->domain);
			junk_events++;
			continue;
		}

		attr_max++;
	}

	event_idx_last = event_idx;
	if (event_idx_last != event_entry_count)
		pr_warn("event buffer ended before listed # of events were parsed (got %zu, wanted %zu, junk %zu)\n",
				event_idx_last, event_entry_count, junk_events);

	events = kmalloc_array(attr_max + 1, sizeof(*events), GFP_KERNEL);
	if (!events) {
		ret = -ENOMEM;
		goto e_event_data;
	}

	event_descs = kmalloc_array(event_idx + 1, sizeof(*event_descs),
				GFP_KERNEL);
	if (!event_descs) {
		ret = -ENOMEM;
		goto e_event_attrs;
	}

	event_long_descs = kmalloc_array(event_idx + 1,
			sizeof(*event_long_descs), GFP_KERNEL);
	if (!event_long_descs) {
		ret = -ENOMEM;
		goto e_event_descs;
	}

	/* Iterate over the catalog filling in the attribute vector */
	for (junk_events = 0, event_attr_ct = 0, desc_ct = 0, long_desc_ct = 0,
				event = event_data, event_idx = 0;
			event_idx < event_idx_last;
			event_idx++, ev_len = be16_to_cpu(event->length),
				event = (void *)event + ev_len) {
		char *name;
		int nl;
		int nonce;
		/*
		 * these are the only "bad" events that are intermixed and that
		 * we can ignore without issue. make sure to skip them here
		 */
		if (event->event_group_record_len == 0)
			continue;
		if (!catalog_entry_domain_is_valid(event->domain))
			continue;

		name  = event_name(event, &nl);
		if (ignore_event(name))
			continue;

		nonce = event_uniq_add(&ev_uniq, name, nl, event->domain);
		ct    = event_data_to_attrs(event_idx, events + event_attr_ct,
					    event, nonce);
		if (ct < 0) {
			pr_warn("event %zu (%.*s) creation failure, skipping\n",
				event_idx, nl, name);
			junk_events++;
		} else {
			event_attr_ct++;
			event_descs[desc_ct] = event_to_desc_attr(event, nonce);
			if (event_descs[desc_ct])
				desc_ct++;
			event_long_descs[long_desc_ct] =
					event_to_long_desc_attr(event, nonce);
			if (event_long_descs[long_desc_ct])
				long_desc_ct++;
		}
	}

	pr_info("read %zu catalog entries, created %zu event attrs (%zu failures), %zu descs\n",
			event_idx, event_attr_ct, junk_events, desc_ct);

	events[event_attr_ct] = NULL;
	event_descs[desc_ct] = NULL;
	event_long_descs[long_desc_ct] = NULL;

	event_uniq_destroy(&ev_uniq);
	vfree(event_data);
	kmem_cache_free(hv_page_cache, page);

	*events_ = events;
	*event_descs_ = event_descs;
	*event_long_descs_ = event_long_descs;
	return 0;

e_event_descs:
	kfree(event_descs);
e_event_attrs:
	kfree(events);
e_event_data:
	vfree(event_data);
e_free:
	kmem_cache_free(hv_page_cache, page);
e_out:
	*events_ = NULL;
	*event_descs_ = NULL;
	*event_long_descs_ = NULL;
	return ret;
}

static ssize_t catalog_read(struct file *filp, struct kobject *kobj,
			    struct bin_attribute *bin_attr, char *buf,
			    loff_t offset, size_t count)
{
	long hret;
	ssize_t ret = 0;
	size_t catalog_len = 0, catalog_page_len = 0;
	loff_t page_offset = 0;
	loff_t offset_in_page;
	size_t copy_len;
	uint64_t catalog_version_num = 0;
	void *page = kmem_cache_alloc(hv_page_cache, GFP_USER);
	struct hv_24x7_catalog_page_0 *page_0 = page;

	if (!page)
		return -ENOMEM;

	hret = h_get_24x7_catalog_page(page, 0, 0);
	if (hret) {
		ret = -EIO;
		goto e_free;
	}

	catalog_version_num = be64_to_cpu(page_0->version);
	catalog_page_len = be32_to_cpu(page_0->length);
	catalog_len = catalog_page_len * 4096;

	page_offset = offset / 4096;
	offset_in_page = offset % 4096;

	if (page_offset >= catalog_page_len)
		goto e_free;

	if (page_offset != 0) {
		hret = h_get_24x7_catalog_page(page, catalog_version_num,
					       page_offset);
		if (hret) {
			ret = -EIO;
			goto e_free;
		}
	}

	copy_len = 4096 - offset_in_page;
	if (copy_len > count)
		copy_len = count;

	memcpy(buf, page+offset_in_page, copy_len);
	ret = copy_len;

e_free:
	if (hret)
		pr_err("h_get_24x7_catalog_page(ver=%lld, page=%lld) failed:"
		       " rc=%ld\n",
		       catalog_version_num, page_offset, hret);
	kmem_cache_free(hv_page_cache, page);

	pr_devel("catalog_read: offset=%lld(%lld) count=%zu "
			"catalog_len=%zu(%zu) => %zd\n", offset, page_offset,
			count, catalog_len, catalog_page_len, ret);

	return ret;
}

static ssize_t domains_show(struct device *dev, struct device_attribute *attr,
			    char *page)
{
	int d, n, count = 0;
	const char *str;

	for (d = 0; d < HV_PERF_DOMAIN_MAX; d++) {
		str = domain_name(d);
		if (!str)
			continue;

		n = sprintf(page, "%d: %s\n", d, str);
		if (n < 0)
			break;

		count += n;
		page += n;
	}
	return count;
}

#define PAGE_0_ATTR(_name, _fmt, _expr)				\
static ssize_t _name##_show(struct device *dev,			\
			    struct device_attribute *dev_attr,	\
			    char *buf)				\
{								\
	long hret;						\
	ssize_t ret = 0;					\
	void *page = kmem_cache_alloc(hv_page_cache, GFP_USER);	\
	struct hv_24x7_catalog_page_0 *page_0 = page;		\
	if (!page)						\
		return -ENOMEM;					\
	hret = h_get_24x7_catalog_page(page, 0, 0);		\
	if (hret) {						\
		ret = -EIO;					\
		goto e_free;					\
	}							\
	ret = sprintf(buf, _fmt, _expr);			\
e_free:								\
	kmem_cache_free(hv_page_cache, page);			\
	return ret;						\
}								\
static DEVICE_ATTR_RO(_name)

PAGE_0_ATTR(catalog_version, "%lld\n",
		(unsigned long long)be64_to_cpu(page_0->version));
PAGE_0_ATTR(catalog_len, "%lld\n",
		(unsigned long long)be32_to_cpu(page_0->length) * 4096);
static BIN_ATTR_RO(catalog, 0/* real length varies */);
static DEVICE_ATTR_RO(domains);
static DEVICE_ATTR_RO(sockets);
static DEVICE_ATTR_RO(chipspersocket);
static DEVICE_ATTR_RO(coresperchip);
static DEVICE_ATTR_RO(cpumask);

static struct bin_attribute *if_bin_attrs[] = {
	&bin_attr_catalog,
	NULL,
};

static struct attribute *cpumask_attrs[] = {
	&dev_attr_cpumask.attr,
	NULL,
};

static const struct attribute_group cpumask_attr_group = {
	.attrs = cpumask_attrs,
};

static struct attribute *if_attrs[] = {
	&dev_attr_catalog_len.attr,
	&dev_attr_catalog_version.attr,
	&dev_attr_domains.attr,
	&dev_attr_sockets.attr,
	&dev_attr_chipspersocket.attr,
	&dev_attr_coresperchip.attr,
	NULL,
};

static const struct attribute_group if_group = {
	.name = "interface",
	.bin_attrs = if_bin_attrs,
	.attrs = if_attrs,
};

static const struct attribute_group *attr_groups[] = {
	&format_group,
	&event_group,
	&event_desc_group,
	&event_long_desc_group,
	&if_group,
	&cpumask_attr_group,
	NULL,
};

/*
 * Start the process for a new H_GET_24x7_DATA hcall.
 */
static void init_24x7_request(struct hv_24x7_request_buffer *request_buffer,
			      struct hv_24x7_data_result_buffer *result_buffer)
{

	memset(request_buffer, 0, H24x7_DATA_BUFFER_SIZE);
	memset(result_buffer, 0, H24x7_DATA_BUFFER_SIZE);

	request_buffer->interface_version = interface_version;
	/* memset above set request_buffer->num_requests to 0 */
}

/*
 * Commit (i.e perform) the H_GET_24x7_DATA hcall using the data collected
 * by 'init_24x7_request()' and 'add_event_to_24x7_request()'.
 */
static int make_24x7_request(struct hv_24x7_request_buffer *request_buffer,
			     struct hv_24x7_data_result_buffer *result_buffer)
{
	long ret;

	/*
	 * NOTE: Due to variable number of array elements in request and
	 *	 result buffer(s), sizeof() is not reliable. Use the actual
	 *	 allocated buffer size, H24x7_DATA_BUFFER_SIZE.
	 */
	ret = plpar_hcall_norets(H_GET_24X7_DATA,
			virt_to_phys(request_buffer), H24x7_DATA_BUFFER_SIZE,
			virt_to_phys(result_buffer),  H24x7_DATA_BUFFER_SIZE);

	if (ret) {
		struct hv_24x7_request *req;

		req = request_buffer->requests;
		pr_notice_ratelimited("hcall failed: [%d %#x %#x %d] => ret 0x%lx (%ld) detail=0x%x failing ix=%x\n",
				      req->performance_domain, req->data_offset,
				      req->starting_ix, req->starting_lpar_ix,
				      ret, ret, result_buffer->detailed_rc,
				      result_buffer->failing_request_ix);
		return -EIO;
	}

	return 0;
}

/*
 * Add the given @event to the next slot in the 24x7 request_buffer.
 *
 * Note that H_GET_24X7_DATA hcall allows reading several counters'
 * values in a single HCALL. We expect the caller to add events to the
 * request buffer one by one, make the HCALL and process the results.
 */
static int add_event_to_24x7_request(struct perf_event *event,
				struct hv_24x7_request_buffer *request_buffer)
{
	u16 idx;
	int i;
	size_t req_size;
	struct hv_24x7_request *req;

	if (request_buffer->num_requests >=
	    max_num_requests(request_buffer->interface_version)) {
		pr_devel("Too many requests for 24x7 HCALL %d\n",
				request_buffer->num_requests);
		return -EINVAL;
	}

	switch (event_get_domain(event)) {
	case HV_PERF_DOMAIN_PHYS_CHIP:
		idx = event_get_chip(event);
		break;
	case HV_PERF_DOMAIN_PHYS_CORE:
		idx = event_get_core(event);
		break;
	default:
		idx = event_get_vcpu(event);
	}

	req_size = H24x7_REQUEST_SIZE(request_buffer->interface_version);

	i = request_buffer->num_requests++;
	req = (void *) request_buffer->requests + i * req_size;

	req->performance_domain = event_get_domain(event);
	req->data_size = cpu_to_be16(8);
	req->data_offset = cpu_to_be32(event_get_offset(event));
	req->starting_lpar_ix = cpu_to_be16(event_get_lpar(event));
	req->max_num_lpars = cpu_to_be16(1);
	req->starting_ix = cpu_to_be16(idx);
	req->max_ix = cpu_to_be16(1);

	if (request_buffer->interface_version > 1) {
		if (domain_needs_aggregation(req->performance_domain))
			req->max_num_thread_groups = -1;
		else if (req->performance_domain != HV_PERF_DOMAIN_PHYS_CHIP) {
			req->starting_thread_group_ix = idx % 2;
			req->max_num_thread_groups = 1;
		}
	}

	return 0;
}

/**
 * get_count_from_result - get event count from all result elements in result
 *
 * If the event corresponding to this result needs aggregation of the result
 * element values, then this function does that.
 *
 * @event:	Event associated with @res.
 * @resb:	Result buffer containing @res.
 * @res:	Result to work on.
 * @countp:	Output variable containing the event count.
 * @next:	Optional output variable pointing to the next result in @resb.
 */
static int get_count_from_result(struct perf_event *event,
				 struct hv_24x7_data_result_buffer *resb,
				 struct hv_24x7_result *res, u64 *countp,
				 struct hv_24x7_result **next)
{
	u16 num_elements = be16_to_cpu(res->num_elements_returned);
	u16 data_size = be16_to_cpu(res->result_element_data_size);
	unsigned int data_offset;
	void *element_data;
	int i;
	u64 count;

	/*
	 * We can bail out early if the result is empty.
	 */
	if (!num_elements) {
		pr_debug("Result of request %hhu is empty, nothing to do\n",
			 res->result_ix);

		if (next)
			*next = (struct hv_24x7_result *) res->elements;

		return -ENODATA;
	}

	/*
	 * Since we always specify 1 as the maximum for the smallest resource
	 * we're requesting, there should to be only one element per result.
	 * Except when an event needs aggregation, in which case there are more.
	 */
	if (num_elements != 1 &&
	    !domain_needs_aggregation(event_get_domain(event))) {
		pr_err("Error: result of request %hhu has %hu elements\n",
		       res->result_ix, num_elements);

		return -EIO;
	}

	if (data_size != sizeof(u64)) {
		pr_debug("Error: result of request %hhu has data of %hu bytes\n",
			 res->result_ix, data_size);

		return -ENOTSUPP;
	}

	if (resb->interface_version == 1)
		data_offset = offsetof(struct hv_24x7_result_element_v1,
				       element_data);
	else
		data_offset = offsetof(struct hv_24x7_result_element_v2,
				       element_data);

	/* Go through the result elements in the result. */
	for (i = count = 0, element_data = res->elements + data_offset;
	     i < num_elements;
	     i++, element_data += data_size + data_offset)
		count += be64_to_cpu(*((u64 *) element_data));

	*countp = count;

	/* The next result is after the last result element. */
	if (next)
		*next = element_data - data_offset;

	return 0;
}

static int single_24x7_request(struct perf_event *event, u64 *count)
{
	int ret;
	struct hv_24x7_request_buffer *request_buffer;
	struct hv_24x7_data_result_buffer *result_buffer;

	BUILD_BUG_ON(sizeof(*request_buffer) > 4096);
	BUILD_BUG_ON(sizeof(*result_buffer) > 4096);

	request_buffer = (void *)get_cpu_var(hv_24x7_reqb);
	result_buffer = (void *)get_cpu_var(hv_24x7_resb);

	init_24x7_request(request_buffer, result_buffer);

	ret = add_event_to_24x7_request(event, request_buffer);
	if (ret)
		goto out;

	ret = make_24x7_request(request_buffer, result_buffer);
	if (ret)
		goto out;

	/* process result from hcall */
	ret = get_count_from_result(event, result_buffer,
				    result_buffer->results, count, NULL);

out:
	put_cpu_var(hv_24x7_reqb);
	put_cpu_var(hv_24x7_resb);
	return ret;
}


static int h_24x7_event_init(struct perf_event *event)
{
	struct hv_perf_caps caps;
	unsigned int domain;
	unsigned long hret;
	u64 ct;

	/* Not our event */
	if (event->attr.type != event->pmu->type)
		return -ENOENT;

	/* Unused areas must be 0 */
	if (event_get_reserved1(event) ||
	    event_get_reserved2(event) ||
	    event_get_reserved3(event)) {
		pr_devel("reserved set when forbidden 0x%llx(0x%llx) 0x%llx(0x%llx) 0x%llx(0x%llx)\n",
				event->attr.config,
				event_get_reserved1(event),
				event->attr.config1,
				event_get_reserved2(event),
				event->attr.config2,
				event_get_reserved3(event));
		return -EINVAL;
	}

	/* no branch sampling */
	if (has_branch_stack(event))
		return -EOPNOTSUPP;

	/* offset must be 8 byte aligned */
	if (event_get_offset(event) % 8) {
		pr_devel("bad alignment\n");
		return -EINVAL;
	}

	domain = event_get_domain(event);
	if (domain >= HV_PERF_DOMAIN_MAX) {
		pr_devel("invalid domain %d\n", domain);
		return -EINVAL;
	}

	hret = hv_perf_caps_get(&caps);
	if (hret) {
		pr_devel("could not get capabilities: rc=%ld\n", hret);
		return -EIO;
	}

	/* Physical domains & other lpars require extra capabilities */
	if (!caps.collect_privileged && (is_physical_domain(domain) ||
		(event_get_lpar(event) != event_get_lpar_max()))) {
		pr_devel("hv permissions disallow: is_physical_domain:%d, lpar=0x%llx\n",
				is_physical_domain(domain),
				event_get_lpar(event));
		return -EACCES;
	}

	/* Get the initial value of the counter for this event */
	if (single_24x7_request(event, &ct)) {
		pr_devel("test hcall failed\n");
		return -EIO;
	}
	(void)local64_xchg(&event->hw.prev_count, ct);

	return 0;
}

static u64 h_24x7_get_value(struct perf_event *event)
{
	u64 ct;

	if (single_24x7_request(event, &ct))
		/* We checked this in event init, shouldn't fail here... */
		return 0;

	return ct;
}

static void update_event_count(struct perf_event *event, u64 now)
{
	s64 prev;

	prev = local64_xchg(&event->hw.prev_count, now);
	local64_add(now - prev, &event->count);
}

static void h_24x7_event_read(struct perf_event *event)
{
	u64 now;
	struct hv_24x7_request_buffer *request_buffer;
	struct hv_24x7_hw *h24x7hw;
	int txn_flags;

	txn_flags = __this_cpu_read(hv_24x7_txn_flags);

	/*
	 * If in a READ transaction, add this counter to the list of
	 * counters to read during the next HCALL (i.e commit_txn()).
	 * If not in a READ transaction, go ahead and make the HCALL
	 * to read this counter by itself.
	 */

	if (txn_flags & PERF_PMU_TXN_READ) {
		int i;
		int ret;

		if (__this_cpu_read(hv_24x7_txn_err))
			return;

		request_buffer = (void *)get_cpu_var(hv_24x7_reqb);

		ret = add_event_to_24x7_request(event, request_buffer);
		if (ret) {
			__this_cpu_write(hv_24x7_txn_err, ret);
		} else {
			/*
			 * Associate the event with the HCALL request index,
			 * so ->commit_txn() can quickly find/update count.
			 */
			i = request_buffer->num_requests - 1;

			h24x7hw = &get_cpu_var(hv_24x7_hw);
			h24x7hw->events[i] = event;
			put_cpu_var(h24x7hw);
		}

		put_cpu_var(hv_24x7_reqb);
	} else {
		now = h_24x7_get_value(event);
		update_event_count(event, now);
	}
}

static void h_24x7_event_start(struct perf_event *event, int flags)
{
	if (flags & PERF_EF_RELOAD)
		local64_set(&event->hw.prev_count, h_24x7_get_value(event));
}

static void h_24x7_event_stop(struct perf_event *event, int flags)
{
	h_24x7_event_read(event);
}

static int h_24x7_event_add(struct perf_event *event, int flags)
{
	if (flags & PERF_EF_START)
		h_24x7_event_start(event, flags);

	return 0;
}

/*
 * 24x7 counters only support READ transactions. They are
 * always counting and dont need/support ADD transactions.
 * Cache the flags, but otherwise ignore transactions that
 * are not PERF_PMU_TXN_READ.
 */
static void h_24x7_event_start_txn(struct pmu *pmu, unsigned int flags)
{
	struct hv_24x7_request_buffer *request_buffer;
	struct hv_24x7_data_result_buffer *result_buffer;

	/* We should not be called if we are already in a txn */
	WARN_ON_ONCE(__this_cpu_read(hv_24x7_txn_flags));

	__this_cpu_write(hv_24x7_txn_flags, flags);
	if (flags & ~PERF_PMU_TXN_READ)
		return;

	request_buffer = (void *)get_cpu_var(hv_24x7_reqb);
	result_buffer = (void *)get_cpu_var(hv_24x7_resb);

	init_24x7_request(request_buffer, result_buffer);

	put_cpu_var(hv_24x7_resb);
	put_cpu_var(hv_24x7_reqb);
}

/*
 * Clean up transaction state.
 *
 * NOTE: Ignore state of request and result buffers for now.
 *	 We will initialize them during the next read/txn.
 */
static void reset_txn(void)
{
	__this_cpu_write(hv_24x7_txn_flags, 0);
	__this_cpu_write(hv_24x7_txn_err, 0);
}

/*
 * 24x7 counters only support READ transactions. They are always counting
 * and dont need/support ADD transactions. Clear ->txn_flags but otherwise
 * ignore transactions that are not of type PERF_PMU_TXN_READ.
 *
 * For READ transactions, submit all pending 24x7 requests (i.e requests
 * that were queued by h_24x7_event_read()), to the hypervisor and update
 * the event counts.
 */
static int h_24x7_event_commit_txn(struct pmu *pmu)
{
	struct hv_24x7_request_buffer *request_buffer;
	struct hv_24x7_data_result_buffer *result_buffer;
	struct hv_24x7_result *res, *next_res;
	u64 count;
	int i, ret, txn_flags;
	struct hv_24x7_hw *h24x7hw;

	txn_flags = __this_cpu_read(hv_24x7_txn_flags);
	WARN_ON_ONCE(!txn_flags);

	ret = 0;
	if (txn_flags & ~PERF_PMU_TXN_READ)
		goto out;

	ret = __this_cpu_read(hv_24x7_txn_err);
	if (ret)
		goto out;

	request_buffer = (void *)get_cpu_var(hv_24x7_reqb);
	result_buffer = (void *)get_cpu_var(hv_24x7_resb);

	ret = make_24x7_request(request_buffer, result_buffer);
	if (ret)
		goto put_reqb;

	h24x7hw = &get_cpu_var(hv_24x7_hw);

	/* Go through results in the result buffer to update event counts. */
	for (i = 0, res = result_buffer->results;
	     i < result_buffer->num_results; i++, res = next_res) {
		struct perf_event *event = h24x7hw->events[res->result_ix];

		ret = get_count_from_result(event, result_buffer, res, &count,
					    &next_res);
		if (ret)
			break;

		update_event_count(event, count);
	}

	put_cpu_var(hv_24x7_hw);

put_reqb:
	put_cpu_var(hv_24x7_resb);
	put_cpu_var(hv_24x7_reqb);
out:
	reset_txn();
	return ret;
}

/*
 * 24x7 counters only support READ transactions. They are always counting
 * and dont need/support ADD transactions. However, regardless of type
 * of transaction, all we need to do is cleanup, so we don't have to check
 * the type of transaction.
 */
static void h_24x7_event_cancel_txn(struct pmu *pmu)
{
	WARN_ON_ONCE(!__this_cpu_read(hv_24x7_txn_flags));
	reset_txn();
}

static struct pmu h_24x7_pmu = {
	.task_ctx_nr = perf_invalid_context,

	.name = "hv_24x7",
	.attr_groups = attr_groups,
	.event_init  = h_24x7_event_init,
	.add         = h_24x7_event_add,
	.del         = h_24x7_event_stop,
	.start       = h_24x7_event_start,
	.stop        = h_24x7_event_stop,
	.read        = h_24x7_event_read,
	.start_txn   = h_24x7_event_start_txn,
	.commit_txn  = h_24x7_event_commit_txn,
	.cancel_txn  = h_24x7_event_cancel_txn,
	.capabilities = PERF_PMU_CAP_NO_EXCLUDE,
};

static int ppc_hv_24x7_cpu_online(unsigned int cpu)
{
	if (cpumask_empty(&hv_24x7_cpumask))
		cpumask_set_cpu(cpu, &hv_24x7_cpumask);

	return 0;
}

static int ppc_hv_24x7_cpu_offline(unsigned int cpu)
{
	int target;

	/* Check if exiting cpu is used for collecting 24x7 events */
	if (!cpumask_test_and_clear_cpu(cpu, &hv_24x7_cpumask))
		return 0;

	/* Find a new cpu to collect 24x7 events */
	target = cpumask_last(cpu_active_mask);

	if (target < 0 || target >= nr_cpu_ids) {
		pr_err("hv_24x7: CPU hotplug init failed\n");
		return -1;
	}

	/* Migrate 24x7 events to the new target */
	cpumask_set_cpu(target, &hv_24x7_cpumask);
	perf_pmu_migrate_context(&h_24x7_pmu, cpu, target);

	return 0;
}

static int hv_24x7_cpu_hotplug_init(void)
{
	return cpuhp_setup_state(CPUHP_AP_PERF_POWERPC_HV_24x7_ONLINE,
			  "perf/powerpc/hv_24x7:online",
			  ppc_hv_24x7_cpu_online,
			  ppc_hv_24x7_cpu_offline);
}

static int hv_24x7_init(void)
{
	int r;
	unsigned long hret;
	unsigned int pvr = mfspr(SPRN_PVR);
	struct hv_perf_caps caps;

	if (!firmware_has_feature(FW_FEATURE_LPAR)) {
		pr_debug("not a virtualized system, not enabling\n");
		return -ENODEV;
	}

	/* POWER8 only supports v1, while POWER9 only supports v2. */
<<<<<<< HEAD
	if (PVR_VER(pvr) == PVR_POWER8)
=======
	if (PVR_VER(pvr) == PVR_POWER8 || PVR_VER(pvr) == PVR_POWER8E ||
	    PVR_VER(pvr) == PVR_POWER8NVL)
>>>>>>> eb3cdb58
		interface_version = 1;
	else {
		interface_version = 2;

		/* SMT8 in POWER9 needs to aggregate result elements. */
		if (threads_per_core == 8)
			aggregate_result_elements = true;
	}

	hret = hv_perf_caps_get(&caps);
	if (hret) {
		pr_debug("could not obtain capabilities, not enabling, rc=%ld\n",
				hret);
		return -ENODEV;
	}

	hv_page_cache = kmem_cache_create("hv-page-4096", 4096, 4096, 0, NULL);
	if (!hv_page_cache)
		return -ENOMEM;

	/* sampling not supported */
	h_24x7_pmu.capabilities |= PERF_PMU_CAP_NO_INTERRUPT;

	r = create_events_from_catalog(&event_group.attrs,
				   &event_desc_group.attrs,
				   &event_long_desc_group.attrs);

	if (r)
		return r;

	/* init cpuhotplug */
	r = hv_24x7_cpu_hotplug_init();
	if (r)
		return r;

	r = perf_pmu_register(&h_24x7_pmu, h_24x7_pmu.name, -1);
	if (r)
		return r;

	read_24x7_sys_info();

	return 0;
}

device_initcall(hv_24x7_init);<|MERGE_RESOLUTION|>--- conflicted
+++ resolved
@@ -78,12 +78,7 @@
  */
 void read_24x7_sys_info(void)
 {
-<<<<<<< HEAD
-	const s32 token = rtas_token("ibm,get-system-parameter");
-	int call_status;
-=======
 	struct papr_sysparm_buf *buf;
->>>>>>> eb3cdb58
 
 	/*
 	 * Making system parameter: chips and sockets and cores per chip
@@ -93,29 +88,6 @@
 	phys_chipspersocket = 1;
 	phys_coresperchip = 1;
 
-<<<<<<< HEAD
-	do {
-		spin_lock(&rtas_data_buf_lock);
-		call_status = rtas_call(token, 3, 1, NULL, PROCESSOR_MODULE_INFO,
-					__pa(rtas_data_buf), RTAS_DATA_BUF_SIZE);
-		if (call_status == 0) {
-			int ntypes = be16_to_cpup((__be16 *)&rtas_data_buf[2]);
-			int len = be16_to_cpup((__be16 *)&rtas_data_buf[0]);
-
-			if (len >= 8 && ntypes != 0) {
-				phys_sockets = be16_to_cpup((__be16 *)&rtas_data_buf[4]);
-				phys_chipspersocket = be16_to_cpup((__be16 *)&rtas_data_buf[6]);
-				phys_coresperchip = be16_to_cpup((__be16 *)&rtas_data_buf[8]);
-			}
-		}
-		spin_unlock(&rtas_data_buf_lock);
-	} while (rtas_busy_delay(call_status));
-
-	if (call_status != 0) {
-		pr_err("Error calling get-system-parameter %d\n",
-		       call_status);
-	}
-=======
 	buf = papr_sysparm_buf_alloc();
 	if (!buf)
 		return;
@@ -132,7 +104,6 @@
 	}
 
 	papr_sysparm_buf_free(buf);
->>>>>>> eb3cdb58
 }
 
 /* Domains for which more than one result element are returned for each event. */
@@ -1743,12 +1714,8 @@
 	}
 
 	/* POWER8 only supports v1, while POWER9 only supports v2. */
-<<<<<<< HEAD
-	if (PVR_VER(pvr) == PVR_POWER8)
-=======
 	if (PVR_VER(pvr) == PVR_POWER8 || PVR_VER(pvr) == PVR_POWER8E ||
 	    PVR_VER(pvr) == PVR_POWER8NVL)
->>>>>>> eb3cdb58
 		interface_version = 1;
 	else {
 		interface_version = 2;
