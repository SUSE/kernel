// SPDX-License-Identifier: GPL-2.0-or-later
/*
 * Performance event support - powerpc architecture code
 *
 * Copyright 2008-2009 Paul Mackerras, IBM Corporation.
 */
#include <linux/kernel.h>
#include <linux/sched.h>
#include <linux/sched/clock.h>
#include <linux/perf_event.h>
#include <linux/percpu.h>
#include <linux/hardirq.h>
#include <linux/uaccess.h>
#include <asm/reg.h>
#include <asm/pmc.h>
#include <asm/machdep.h>
#include <asm/firmware.h>
#include <asm/ptrace.h>
#include <asm/code-patching.h>
#include <asm/hw_irq.h>
#include <asm/interrupt.h>

#ifdef CONFIG_PPC64
#include "internal.h"
#endif

#define BHRB_MAX_ENTRIES	32
#define BHRB_TARGET		0x0000000000000002
#define BHRB_PREDICTION		0x0000000000000001
#define BHRB_EA			0xFFFFFFFFFFFFFFFCUL

struct cpu_hw_events {
	int n_events;
	int n_percpu;
	int disabled;
	int n_added;
	int n_limited;
	u8  pmcs_enabled;
	struct perf_event *event[MAX_HWEVENTS];
	u64 events[MAX_HWEVENTS];
	unsigned int flags[MAX_HWEVENTS];
	struct mmcr_regs mmcr;
	struct perf_event *limited_counter[MAX_LIMITED_HWCOUNTERS];
	u8  limited_hwidx[MAX_LIMITED_HWCOUNTERS];
	u64 alternatives[MAX_HWEVENTS][MAX_EVENT_ALTERNATIVES];
	unsigned long amasks[MAX_HWEVENTS][MAX_EVENT_ALTERNATIVES];
	unsigned long avalues[MAX_HWEVENTS][MAX_EVENT_ALTERNATIVES];

	unsigned int txn_flags;
	int n_txn_start;

	/* BHRB bits */
	u64				bhrb_filter;	/* BHRB HW branch filter */
	unsigned int			bhrb_users;
	void				*bhrb_context;
	struct	perf_branch_stack	bhrb_stack;
	struct	perf_branch_entry	bhrb_entries[BHRB_MAX_ENTRIES];
	u64				ic_init;

	/* Store the PMC values */
	unsigned long pmcs[MAX_HWEVENTS];
};

static DEFINE_PER_CPU(struct cpu_hw_events, cpu_hw_events);

static struct power_pmu *ppmu;

/*
 * Normally, to ignore kernel events we set the FCS (freeze counters
 * in supervisor mode) bit in MMCR0, but if the kernel runs with the
 * hypervisor bit set in the MSR, or if we are running on a processor
 * where the hypervisor bit is forced to 1 (as on Apple G5 processors),
 * then we need to use the FCHV bit to ignore kernel events.
 */
static unsigned int freeze_events_kernel = MMCR0_FCS;

/*
 * 32-bit doesn't have MMCRA but does have an MMCR2,
 * and a few other names are different.
 * Also 32-bit doesn't have MMCR3, SIER2 and SIER3.
 * Define them as zero knowing that any code path accessing
 * these registers (via mtspr/mfspr) are done under ppmu flag
 * check for PPMU_ARCH_31 and we will not enter that code path
 * for 32-bit.
 */
#ifdef CONFIG_PPC32

#define MMCR0_FCHV		0
#define MMCR0_PMCjCE		MMCR0_PMCnCE
#define MMCR0_FC56		0
#define MMCR0_PMAO		0
#define MMCR0_EBE		0
#define MMCR0_BHRBA		0
#define MMCR0_PMCC		0
#define MMCR0_PMCC_U6		0

#define SPRN_MMCRA		SPRN_MMCR2
#define SPRN_MMCR3		0
#define SPRN_SIER2		0
#define SPRN_SIER3		0
#define MMCRA_SAMPLE_ENABLE	0
#define MMCRA_BHRB_DISABLE     0
#define MMCR0_PMCCEXT		0

static inline unsigned long perf_ip_adjust(struct pt_regs *regs)
{
	return 0;
}
static inline void perf_get_data_addr(struct perf_event *event, struct pt_regs *regs, u64 *addrp) { }
static inline u32 perf_get_misc_flags(struct pt_regs *regs)
{
	return 0;
}
static inline void perf_read_regs(struct pt_regs *regs)
{
	regs->result = 0;
}

static inline int siar_valid(struct pt_regs *regs)
{
	return 1;
}

static bool is_ebb_event(struct perf_event *event) { return false; }
static int ebb_event_check(struct perf_event *event) { return 0; }
static void ebb_event_add(struct perf_event *event) { }
static void ebb_switch_out(unsigned long mmcr0) { }
static unsigned long ebb_switch_in(bool ebb, struct cpu_hw_events *cpuhw)
{
	return cpuhw->mmcr.mmcr0;
}

static inline void power_pmu_bhrb_enable(struct perf_event *event) {}
static inline void power_pmu_bhrb_disable(struct perf_event *event) {}
static void power_pmu_sched_task(struct perf_event_pmu_context *pmu_ctx, bool sched_in) {}
static inline void power_pmu_bhrb_read(struct perf_event *event, struct cpu_hw_events *cpuhw) {}
static void pmao_restore_workaround(bool ebb) { }
#endif /* CONFIG_PPC32 */

bool is_sier_available(void)
{
	if (!ppmu)
		return false;

	if (ppmu->flags & PPMU_HAS_SIER)
		return true;

	return false;
}

/*
 * Return PMC value corresponding to the
 * index passed.
 */
unsigned long get_pmcs_ext_regs(int idx)
{
	struct cpu_hw_events *cpuhw = this_cpu_ptr(&cpu_hw_events);

	return cpuhw->pmcs[idx];
}

static bool regs_use_siar(struct pt_regs *regs)
{
	/*
	 * When we take a performance monitor exception the regs are setup
	 * using perf_read_regs() which overloads some fields, in particular
	 * regs->result to tell us whether to use SIAR.
	 *
	 * However if the regs are from another exception, eg. a syscall, then
	 * they have not been setup using perf_read_regs() and so regs->result
	 * is something random.
	 */
	return ((TRAP(regs) == INTERRUPT_PERFMON) && regs->result);
}

/*
 * Things that are specific to 64-bit implementations.
 */
#ifdef CONFIG_PPC64

static inline unsigned long perf_ip_adjust(struct pt_regs *regs)
{
	unsigned long mmcra = regs->dsisr;

	if ((ppmu->flags & PPMU_HAS_SSLOT) && (mmcra & MMCRA_SAMPLE_ENABLE)) {
		unsigned long slot = (mmcra & MMCRA_SLOT) >> MMCRA_SLOT_SHIFT;
		if (slot > 1)
			return 4 * (slot - 1);
	}

	return 0;
}

/*
 * The user wants a data address recorded.
 * If we're not doing instruction sampling, give them the SDAR
 * (sampled data address).  If we are doing instruction sampling, then
 * only give them the SDAR if it corresponds to the instruction
 * pointed to by SIAR; this is indicated by the [POWER6_]MMCRA_SDSYNC, the
 * [POWER7P_]MMCRA_SDAR_VALID bit in MMCRA, or the SDAR_VALID bit in SIER.
 */
static inline void perf_get_data_addr(struct perf_event *event, struct pt_regs *regs, u64 *addrp)
{
	unsigned long mmcra = regs->dsisr;
	bool sdar_valid;

	if (ppmu->flags & PPMU_HAS_SIER)
		sdar_valid = regs->dar & SIER_SDAR_VALID;
	else {
		unsigned long sdsync;

		if (ppmu->flags & PPMU_SIAR_VALID)
			sdsync = POWER7P_MMCRA_SDAR_VALID;
		else if (ppmu->flags & PPMU_ALT_SIPR)
			sdsync = POWER6_MMCRA_SDSYNC;
		else if (ppmu->flags & PPMU_NO_SIAR)
			sdsync = MMCRA_SAMPLE_ENABLE;
		else
			sdsync = MMCRA_SDSYNC;

		sdar_valid = mmcra & sdsync;
	}

	if (!(mmcra & MMCRA_SAMPLE_ENABLE) || sdar_valid)
		*addrp = mfspr(SPRN_SDAR);

	if (is_kernel_addr(mfspr(SPRN_SDAR)) && event->attr.exclude_kernel)
		*addrp = 0;
}

static bool regs_sihv(struct pt_regs *regs)
{
	unsigned long sihv = MMCRA_SIHV;

	if (ppmu->flags & PPMU_HAS_SIER)
		return !!(regs->dar & SIER_SIHV);

	if (ppmu->flags & PPMU_ALT_SIPR)
		sihv = POWER6_MMCRA_SIHV;

	return !!(regs->dsisr & sihv);
}

static bool regs_sipr(struct pt_regs *regs)
{
	unsigned long sipr = MMCRA_SIPR;

	if (ppmu->flags & PPMU_HAS_SIER)
		return !!(regs->dar & SIER_SIPR);

	if (ppmu->flags & PPMU_ALT_SIPR)
		sipr = POWER6_MMCRA_SIPR;

	return !!(regs->dsisr & sipr);
}

static inline u32 perf_flags_from_msr(struct pt_regs *regs)
{
	if (regs->msr & MSR_PR)
		return PERF_RECORD_MISC_USER;
	if ((regs->msr & MSR_HV) && freeze_events_kernel != MMCR0_FCHV)
		return PERF_RECORD_MISC_HYPERVISOR;
	return PERF_RECORD_MISC_KERNEL;
}

static inline u32 perf_get_misc_flags(struct pt_regs *regs)
{
	bool use_siar = regs_use_siar(regs);
	unsigned long mmcra = regs->dsisr;
	int marked = mmcra & MMCRA_SAMPLE_ENABLE;

	if (!use_siar)
		return perf_flags_from_msr(regs);

	/*
	 * Check the address in SIAR to identify the
	 * privilege levels since the SIER[MSR_HV, MSR_PR]
	 * bits are not set for marked events in power10
	 * DD1.
	 */
	if (marked && (ppmu->flags & PPMU_P10_DD1)) {
		unsigned long siar = mfspr(SPRN_SIAR);
		if (siar) {
			if (is_kernel_addr(siar))
				return PERF_RECORD_MISC_KERNEL;
			return PERF_RECORD_MISC_USER;
		} else {
			if (is_kernel_addr(regs->nip))
				return PERF_RECORD_MISC_KERNEL;
			return PERF_RECORD_MISC_USER;
		}
	}

	/*
	 * If we don't have flags in MMCRA, rather than using
	 * the MSR, we intuit the flags from the address in
	 * SIAR which should give slightly more reliable
	 * results
	 */
	if (ppmu->flags & PPMU_NO_SIPR) {
		unsigned long siar = mfspr(SPRN_SIAR);
		if (is_kernel_addr(siar))
			return PERF_RECORD_MISC_KERNEL;
		return PERF_RECORD_MISC_USER;
	}

	/* PR has priority over HV, so order below is important */
	if (regs_sipr(regs))
		return PERF_RECORD_MISC_USER;

	if (regs_sihv(regs) && (freeze_events_kernel != MMCR0_FCHV))
		return PERF_RECORD_MISC_HYPERVISOR;

	return PERF_RECORD_MISC_KERNEL;
}

/*
 * Overload regs->dsisr to store MMCRA so we only need to read it once
 * on each interrupt.
 * Overload regs->dar to store SIER if we have it.
 * Overload regs->result to specify whether we should use the MSR (result
 * is zero) or the SIAR (result is non zero).
 */
static inline void perf_read_regs(struct pt_regs *regs)
{
	unsigned long mmcra = mfspr(SPRN_MMCRA);
	int marked = mmcra & MMCRA_SAMPLE_ENABLE;
	int use_siar;

	regs->dsisr = mmcra;

	if (ppmu->flags & PPMU_HAS_SIER)
		regs->dar = mfspr(SPRN_SIER);

	/*
	 * If this isn't a PMU exception (eg a software event) the SIAR is
	 * not valid. Use pt_regs.
	 *
	 * If it is a marked event use the SIAR.
	 *
	 * If the PMU doesn't update the SIAR for non marked events use
	 * pt_regs.
	 *
	 * If regs is a kernel interrupt, always use SIAR. Some PMUs have an
	 * issue with regs_sipr not being in synch with SIAR in interrupt entry
	 * and return sequences, which can result in regs_sipr being true for
	 * kernel interrupts and SIAR, which has the effect of causing samples
	 * to pile up at mtmsrd MSR[EE] 0->1 or pending irq replay around
	 * interrupt entry/exit.
	 *
	 * If the PMU has HV/PR flags then check to see if they
	 * place the exception in userspace. If so, use pt_regs. In
	 * continuous sampling mode the SIAR and the PMU exception are
	 * not synchronised, so they may be many instructions apart.
	 * This can result in confusing backtraces. We still want
	 * hypervisor samples as well as samples in the kernel with
	 * interrupts off hence the userspace check.
	 */
	if (TRAP(regs) != INTERRUPT_PERFMON)
		use_siar = 0;
	else if ((ppmu->flags & PPMU_NO_SIAR))
		use_siar = 0;
	else if (marked)
		use_siar = 1;
	else if ((ppmu->flags & PPMU_NO_CONT_SAMPLING))
		use_siar = 0;
	else if (!user_mode(regs))
		use_siar = 1;
	else if (!(ppmu->flags & PPMU_NO_SIPR) && regs_sipr(regs))
		use_siar = 0;
	else
		use_siar = 1;

	regs->result = use_siar;
}

/*
 * On processors like P7+ that have the SIAR-Valid bit, marked instructions
 * must be sampled only if the SIAR-valid bit is set.
 *
 * For unmarked instructions and for processors that don't have the SIAR-Valid
 * bit, assume that SIAR is valid.
 */
static inline int siar_valid(struct pt_regs *regs)
{
	unsigned long mmcra = regs->dsisr;
	int marked = mmcra & MMCRA_SAMPLE_ENABLE;

	if (marked) {
		/*
		 * SIER[SIAR_VALID] is not set for some
		 * marked events on power10 DD1, so drop
		 * the check for SIER[SIAR_VALID] and return true.
		 */
		if (ppmu->flags & PPMU_P10_DD1)
			return 0x1;
		else if (ppmu->flags & PPMU_HAS_SIER)
			return regs->dar & SIER_SIAR_VALID;

		if (ppmu->flags & PPMU_SIAR_VALID)
			return mmcra & POWER7P_MMCRA_SIAR_VALID;
	}

	return 1;
}


/* Reset all possible BHRB entries */
static void power_pmu_bhrb_reset(void)
{
	asm volatile(PPC_CLRBHRB);
}

static void power_pmu_bhrb_enable(struct perf_event *event)
{
	struct cpu_hw_events *cpuhw = this_cpu_ptr(&cpu_hw_events);

	if (!ppmu->bhrb_nr)
		return;

	/* Clear BHRB if we changed task context to avoid data leaks */
	if (event->ctx->task && cpuhw->bhrb_context != event->ctx) {
		power_pmu_bhrb_reset();
		cpuhw->bhrb_context = event->ctx;
	}
	cpuhw->bhrb_users++;
	perf_sched_cb_inc(event->pmu);
}

static void power_pmu_bhrb_disable(struct perf_event *event)
{
	struct cpu_hw_events *cpuhw = this_cpu_ptr(&cpu_hw_events);

	if (!ppmu->bhrb_nr)
		return;

	WARN_ON_ONCE(!cpuhw->bhrb_users);
	cpuhw->bhrb_users--;
	perf_sched_cb_dec(event->pmu);

	if (!cpuhw->disabled && !cpuhw->bhrb_users) {
		/* BHRB cannot be turned off when other
		 * events are active on the PMU.
		 */

		/* avoid stale pointer */
		cpuhw->bhrb_context = NULL;
	}
}

/* Called from ctxsw to prevent one process's branch entries to
 * mingle with the other process's entries during context switch.
 */
static void power_pmu_sched_task(struct perf_event_pmu_context *pmu_ctx, bool sched_in)
{
	if (!ppmu->bhrb_nr)
		return;

	if (sched_in)
		power_pmu_bhrb_reset();
}
/* Calculate the to address for a branch */
static __u64 power_pmu_bhrb_to(u64 addr)
{
	unsigned int instr;
	__u64 target;

	if (is_kernel_addr(addr)) {
		if (copy_from_kernel_nofault(&instr, (void *)addr,
				sizeof(instr)))
			return 0;

		return branch_target(&instr);
	}

	/* Userspace: need copy instruction here then translate it */
	if (copy_from_user_nofault(&instr, (unsigned int __user *)addr,
			sizeof(instr)))
		return 0;

	target = branch_target(&instr);
	if ((!target) || (instr & BRANCH_ABSOLUTE))
		return target;

	/* Translate relative branch target from kernel to user address */
	return target - (unsigned long)&instr + addr;
}

/* Processing BHRB entries */
static void power_pmu_bhrb_read(struct perf_event *event, struct cpu_hw_events *cpuhw)
{
	u64 val;
	u64 addr;
	int r_index, u_index, pred;

	r_index = 0;
	u_index = 0;
	while (r_index < ppmu->bhrb_nr) {
		/* Assembly read function */
		val = read_bhrb(r_index++);
		if (!val)
			/* Terminal marker: End of valid BHRB entries */
			break;
		else {
			addr = val & BHRB_EA;
			pred = val & BHRB_PREDICTION;

			if (!addr)
				/* invalid entry */
				continue;

			/*
			 * BHRB rolling buffer could very much contain the kernel
			 * addresses at this point. Check the privileges before
			 * exporting it to userspace (avoid exposure of regions
			 * where we could have speculative execution)
			 * Incase of ISA v3.1, BHRB will capture only user-space
			 * addresses, hence include a check before filtering code
			 */
			if (!(ppmu->flags & PPMU_ARCH_31) &&
			    is_kernel_addr(addr) && event->attr.exclude_kernel)
				continue;

			/* Branches are read most recent first (ie. mfbhrb 0 is
			 * the most recent branch).
			 * There are two types of valid entries:
			 * 1) a target entry which is the to address of a
			 *    computed goto like a blr,bctr,btar.  The next
			 *    entry read from the bhrb will be branch
			 *    corresponding to this target (ie. the actual
			 *    blr/bctr/btar instruction).
			 * 2) a from address which is an actual branch.  If a
			 *    target entry proceeds this, then this is the
			 *    matching branch for that target.  If this is not
			 *    following a target entry, then this is a branch
			 *    where the target is given as an immediate field
			 *    in the instruction (ie. an i or b form branch).
			 *    In this case we need to read the instruction from
			 *    memory to determine the target/to address.
			 */

			if (val & BHRB_TARGET) {
				/* Target branches use two entries
				 * (ie. computed gotos/XL form)
				 */
				cpuhw->bhrb_entries[u_index].to = addr;
				cpuhw->bhrb_entries[u_index].mispred = pred;
				cpuhw->bhrb_entries[u_index].predicted = ~pred;

				/* Get from address in next entry */
				val = read_bhrb(r_index++);
				addr = val & BHRB_EA;
				if (val & BHRB_TARGET) {
					/* Shouldn't have two targets in a
					   row.. Reset index and try again */
					r_index--;
					addr = 0;
				}
				cpuhw->bhrb_entries[u_index].from = addr;
			} else {
				/* Branches to immediate field 
				   (ie I or B form) */
				cpuhw->bhrb_entries[u_index].from = addr;
				cpuhw->bhrb_entries[u_index].to =
					power_pmu_bhrb_to(addr);
				cpuhw->bhrb_entries[u_index].mispred = pred;
				cpuhw->bhrb_entries[u_index].predicted = ~pred;
			}
			u_index++;

		}
	}
	cpuhw->bhrb_stack.nr = u_index;
	cpuhw->bhrb_stack.hw_idx = -1ULL;
	return;
}

static bool is_ebb_event(struct perf_event *event)
{
	/*
	 * This could be a per-PMU callback, but we'd rather avoid the cost. We
	 * check that the PMU supports EBB, meaning those that don't can still
	 * use bit 63 of the event code for something else if they wish.
	 */
	return (ppmu->flags & PPMU_ARCH_207S) &&
	       ((event->attr.config >> PERF_EVENT_CONFIG_EBB_SHIFT) & 1);
}

static int ebb_event_check(struct perf_event *event)
{
	struct perf_event *leader = event->group_leader;

	/* Event and group leader must agree on EBB */
	if (is_ebb_event(leader) != is_ebb_event(event))
		return -EINVAL;

	if (is_ebb_event(event)) {
		if (!(event->attach_state & PERF_ATTACH_TASK))
			return -EINVAL;

		if (!leader->attr.pinned || !leader->attr.exclusive)
			return -EINVAL;

		if (event->attr.freq ||
		    event->attr.inherit ||
		    event->attr.sample_type ||
		    event->attr.sample_period ||
		    event->attr.enable_on_exec)
			return -EINVAL;
	}

	return 0;
}

static void ebb_event_add(struct perf_event *event)
{
	if (!is_ebb_event(event) || current->thread.used_ebb)
		return;

	/*
	 * IFF this is the first time we've added an EBB event, set
	 * PMXE in the user MMCR0 so we can detect when it's cleared by
	 * userspace. We need this so that we can context switch while
	 * userspace is in the EBB handler (where PMXE is 0).
	 */
	current->thread.used_ebb = 1;
	current->thread.mmcr0 |= MMCR0_PMXE;
}

static void ebb_switch_out(unsigned long mmcr0)
{
	if (!(mmcr0 & MMCR0_EBE))
		return;

	current->thread.siar  = mfspr(SPRN_SIAR);
	current->thread.sier  = mfspr(SPRN_SIER);
	current->thread.sdar  = mfspr(SPRN_SDAR);
	current->thread.mmcr0 = mmcr0 & MMCR0_USER_MASK;
	current->thread.mmcr2 = mfspr(SPRN_MMCR2) & MMCR2_USER_MASK;
	if (ppmu->flags & PPMU_ARCH_31) {
		current->thread.mmcr3 = mfspr(SPRN_MMCR3);
		current->thread.sier2 = mfspr(SPRN_SIER2);
		current->thread.sier3 = mfspr(SPRN_SIER3);
	}
}

static unsigned long ebb_switch_in(bool ebb, struct cpu_hw_events *cpuhw)
{
	unsigned long mmcr0 = cpuhw->mmcr.mmcr0;

	if (!ebb)
		goto out;

	/* Enable EBB and read/write to all 6 PMCs and BHRB for userspace */
	mmcr0 |= MMCR0_EBE | MMCR0_BHRBA | MMCR0_PMCC_U6;

	/*
	 * Add any bits from the user MMCR0, FC or PMAO. This is compatible
	 * with pmao_restore_workaround() because we may add PMAO but we never
	 * clear it here.
	 */
	mmcr0 |= current->thread.mmcr0;

	/*
	 * Be careful not to set PMXE if userspace had it cleared. This is also
	 * compatible with pmao_restore_workaround() because it has already
	 * cleared PMXE and we leave PMAO alone.
	 */
	if (!(current->thread.mmcr0 & MMCR0_PMXE))
		mmcr0 &= ~MMCR0_PMXE;

	mtspr(SPRN_SIAR, current->thread.siar);
	mtspr(SPRN_SIER, current->thread.sier);
	mtspr(SPRN_SDAR, current->thread.sdar);

	/*
	 * Merge the kernel & user values of MMCR2. The semantics we implement
	 * are that the user MMCR2 can set bits, ie. cause counters to freeze,
	 * but not clear bits. If a task wants to be able to clear bits, ie.
	 * unfreeze counters, it should not set exclude_xxx in its events and
	 * instead manage the MMCR2 entirely by itself.
	 */
	mtspr(SPRN_MMCR2, cpuhw->mmcr.mmcr2 | current->thread.mmcr2);

	if (ppmu->flags & PPMU_ARCH_31) {
		mtspr(SPRN_MMCR3, current->thread.mmcr3);
		mtspr(SPRN_SIER2, current->thread.sier2);
		mtspr(SPRN_SIER3, current->thread.sier3);
	}
out:
	return mmcr0;
}

static void pmao_restore_workaround(bool ebb)
{
	unsigned pmcs[6];

	if (!cpu_has_feature(CPU_FTR_PMAO_BUG))
		return;

	/*
	 * On POWER8E there is a hardware defect which affects the PMU context
	 * switch logic, ie. power_pmu_disable/enable().
	 *
	 * When a counter overflows PMXE is cleared and FC/PMAO is set in MMCR0
	 * by the hardware. Sometime later the actual PMU exception is
	 * delivered.
	 *
	 * If we context switch, or simply disable/enable, the PMU prior to the
	 * exception arriving, the exception will be lost when we clear PMAO.
	 *
	 * When we reenable the PMU, we will write the saved MMCR0 with PMAO
	 * set, and this _should_ generate an exception. However because of the
	 * defect no exception is generated when we write PMAO, and we get
	 * stuck with no counters counting but no exception delivered.
	 *
	 * The workaround is to detect this case and tweak the hardware to
	 * create another pending PMU exception.
	 *
	 * We do that by setting up PMC6 (cycles) for an imminent overflow and
	 * enabling the PMU. That causes a new exception to be generated in the
	 * chip, but we don't take it yet because we have interrupts hard
	 * disabled. We then write back the PMU state as we want it to be seen
	 * by the exception handler. When we reenable interrupts the exception
	 * handler will be called and see the correct state.
	 *
	 * The logic is the same for EBB, except that the exception is gated by
	 * us having interrupts hard disabled as well as the fact that we are
	 * not in userspace. The exception is finally delivered when we return
	 * to userspace.
	 */

	/* Only if PMAO is set and PMAO_SYNC is clear */
	if ((current->thread.mmcr0 & (MMCR0_PMAO | MMCR0_PMAO_SYNC)) != MMCR0_PMAO)
		return;

	/* If we're doing EBB, only if BESCR[GE] is set */
	if (ebb && !(current->thread.bescr & BESCR_GE))
		return;

	/*
	 * We are already soft-disabled in power_pmu_enable(). We need to hard
	 * disable to actually prevent the PMU exception from firing.
	 */
	hard_irq_disable();

	/*
	 * This is a bit gross, but we know we're on POWER8E and have 6 PMCs.
	 * Using read/write_pmc() in a for loop adds 12 function calls and
	 * almost doubles our code size.
	 */
	pmcs[0] = mfspr(SPRN_PMC1);
	pmcs[1] = mfspr(SPRN_PMC2);
	pmcs[2] = mfspr(SPRN_PMC3);
	pmcs[3] = mfspr(SPRN_PMC4);
	pmcs[4] = mfspr(SPRN_PMC5);
	pmcs[5] = mfspr(SPRN_PMC6);

	/* Ensure all freeze bits are unset */
	mtspr(SPRN_MMCR2, 0);

	/* Set up PMC6 to overflow in one cycle */
	mtspr(SPRN_PMC6, 0x7FFFFFFE);

	/* Enable exceptions and unfreeze PMC6 */
	mtspr(SPRN_MMCR0, MMCR0_PMXE | MMCR0_PMCjCE | MMCR0_PMAO);

	/* Now we need to refreeze and restore the PMCs */
	mtspr(SPRN_MMCR0, MMCR0_FC | MMCR0_PMAO);

	mtspr(SPRN_PMC1, pmcs[0]);
	mtspr(SPRN_PMC2, pmcs[1]);
	mtspr(SPRN_PMC3, pmcs[2]);
	mtspr(SPRN_PMC4, pmcs[3]);
	mtspr(SPRN_PMC5, pmcs[4]);
	mtspr(SPRN_PMC6, pmcs[5]);
}

/*
 * If the perf subsystem wants performance monitor interrupts as soon as
 * possible (e.g., to sample the instruction address and stack chain),
 * this should return true. The IRQ masking code can then enable MSR[EE]
 * in some places (e.g., interrupt handlers) that allows PMI interrupts
 * through to improve accuracy of profiles, at the cost of some performance.
 *
 * The PMU counters can be enabled by other means (e.g., sysfs raw SPR
 * access), but in that case there is no need for prompt PMI handling.
 *
 * This currently returns true if any perf counter is being used. It
 * could possibly return false if only events are being counted rather than
 * samples being taken, but for now this is good enough.
 */
bool power_pmu_wants_prompt_pmi(void)
{
	struct cpu_hw_events *cpuhw;

	/*
	 * This could simply test local_paca->pmcregs_in_use if that were not
	 * under ifdef KVM.
	 */
	if (!ppmu)
		return false;

	cpuhw = this_cpu_ptr(&cpu_hw_events);
	return cpuhw->n_events;
}
#endif /* CONFIG_PPC64 */

static void perf_event_interrupt(struct pt_regs *regs);

/*
 * Read one performance monitor counter (PMC).
 */
static unsigned long read_pmc(int idx)
{
	unsigned long val;

	switch (idx) {
	case 1:
		val = mfspr(SPRN_PMC1);
		break;
	case 2:
		val = mfspr(SPRN_PMC2);
		break;
	case 3:
		val = mfspr(SPRN_PMC3);
		break;
	case 4:
		val = mfspr(SPRN_PMC4);
		break;
	case 5:
		val = mfspr(SPRN_PMC5);
		break;
	case 6:
		val = mfspr(SPRN_PMC6);
		break;
#ifdef CONFIG_PPC64
	case 7:
		val = mfspr(SPRN_PMC7);
		break;
	case 8:
		val = mfspr(SPRN_PMC8);
		break;
#endif /* CONFIG_PPC64 */
	default:
		printk(KERN_ERR "oops trying to read PMC%d\n", idx);
		val = 0;
	}
	return val;
}

/*
 * Write one PMC.
 */
static void write_pmc(int idx, unsigned long val)
{
	switch (idx) {
	case 1:
		mtspr(SPRN_PMC1, val);
		break;
	case 2:
		mtspr(SPRN_PMC2, val);
		break;
	case 3:
		mtspr(SPRN_PMC3, val);
		break;
	case 4:
		mtspr(SPRN_PMC4, val);
		break;
	case 5:
		mtspr(SPRN_PMC5, val);
		break;
	case 6:
		mtspr(SPRN_PMC6, val);
		break;
#ifdef CONFIG_PPC64
	case 7:
		mtspr(SPRN_PMC7, val);
		break;
	case 8:
		mtspr(SPRN_PMC8, val);
		break;
#endif /* CONFIG_PPC64 */
	default:
		printk(KERN_ERR "oops trying to write PMC%d\n", idx);
	}
}

static int any_pmc_overflown(struct cpu_hw_events *cpuhw)
{
	int i, idx;

	for (i = 0; i < cpuhw->n_events; i++) {
		idx = cpuhw->event[i]->hw.idx;
		if ((idx) && ((int)read_pmc(idx) < 0))
			return idx;
	}

	return 0;
}

/* Called from sysrq_handle_showregs() */
void perf_event_print_debug(void)
{
	unsigned long sdar, sier, flags;
	u32 pmcs[MAX_HWEVENTS];
	int i;

	if (!ppmu) {
		pr_info("Performance monitor hardware not registered.\n");
		return;
	}

	if (!ppmu->n_counter)
		return;

	local_irq_save(flags);

	pr_info("CPU: %d PMU registers, ppmu = %s n_counters = %d",
		 smp_processor_id(), ppmu->name, ppmu->n_counter);

	for (i = 0; i < ppmu->n_counter; i++)
		pmcs[i] = read_pmc(i + 1);

	for (; i < MAX_HWEVENTS; i++)
		pmcs[i] = 0xdeadbeef;

	pr_info("PMC1:  %08x PMC2: %08x PMC3: %08x PMC4: %08x\n",
		 pmcs[0], pmcs[1], pmcs[2], pmcs[3]);

	if (ppmu->n_counter > 4)
		pr_info("PMC5:  %08x PMC6: %08x PMC7: %08x PMC8: %08x\n",
			 pmcs[4], pmcs[5], pmcs[6], pmcs[7]);

	pr_info("MMCR0: %016lx MMCR1: %016lx MMCRA: %016lx\n",
		mfspr(SPRN_MMCR0), mfspr(SPRN_MMCR1), mfspr(SPRN_MMCRA));

	sdar = sier = 0;
#ifdef CONFIG_PPC64
	sdar = mfspr(SPRN_SDAR);

	if (ppmu->flags & PPMU_HAS_SIER)
		sier = mfspr(SPRN_SIER);

	if (ppmu->flags & PPMU_ARCH_207S) {
		pr_info("MMCR2: %016lx EBBHR: %016lx\n",
			mfspr(SPRN_MMCR2), mfspr(SPRN_EBBHR));
		pr_info("EBBRR: %016lx BESCR: %016lx\n",
			mfspr(SPRN_EBBRR), mfspr(SPRN_BESCR));
	}

	if (ppmu->flags & PPMU_ARCH_31) {
		pr_info("MMCR3: %016lx SIER2: %016lx SIER3: %016lx\n",
			mfspr(SPRN_MMCR3), mfspr(SPRN_SIER2), mfspr(SPRN_SIER3));
	}
#endif
	pr_info("SIAR:  %016lx SDAR:  %016lx SIER:  %016lx\n",
		mfspr(SPRN_SIAR), sdar, sier);

	local_irq_restore(flags);
}

/*
 * Check if a set of events can all go on the PMU at once.
 * If they can't, this will look at alternative codes for the events
 * and see if any combination of alternative codes is feasible.
 * The feasible set is returned in event_id[].
 */
static int power_check_constraints(struct cpu_hw_events *cpuhw,
				   u64 event_id[], unsigned int cflags[],
				   int n_ev, struct perf_event **event)
{
	unsigned long mask, value, nv;
	unsigned long smasks[MAX_HWEVENTS], svalues[MAX_HWEVENTS];
	int n_alt[MAX_HWEVENTS], choice[MAX_HWEVENTS];
	int i, j;
	unsigned long addf = ppmu->add_fields;
	unsigned long tadd = ppmu->test_adder;
	unsigned long grp_mask = ppmu->group_constraint_mask;
	unsigned long grp_val = ppmu->group_constraint_val;

	if (n_ev > ppmu->n_counter)
		return -1;

	/* First see if the events will go on as-is */
	for (i = 0; i < n_ev; ++i) {
		if ((cflags[i] & PPMU_LIMITED_PMC_REQD)
		    && !ppmu->limited_pmc_event(event_id[i])) {
			ppmu->get_alternatives(event_id[i], cflags[i],
					       cpuhw->alternatives[i]);
			event_id[i] = cpuhw->alternatives[i][0];
		}
		if (ppmu->get_constraint(event_id[i], &cpuhw->amasks[i][0],
					 &cpuhw->avalues[i][0], event[i]->attr.config1))
			return -1;
	}
	value = mask = 0;
	for (i = 0; i < n_ev; ++i) {
		nv = (value | cpuhw->avalues[i][0]) +
			(value & cpuhw->avalues[i][0] & addf);

		if (((((nv + tadd) ^ value) & mask) & (~grp_mask)) != 0)
			break;

		if (((((nv + tadd) ^ cpuhw->avalues[i][0]) & cpuhw->amasks[i][0])
			& (~grp_mask)) != 0)
			break;

		value = nv;
		mask |= cpuhw->amasks[i][0];
	}
	if (i == n_ev) {
		if ((value & mask & grp_mask) != (mask & grp_val))
			return -1;
		else
			return 0;	/* all OK */
	}

	/* doesn't work, gather alternatives... */
	if (!ppmu->get_alternatives)
		return -1;
	for (i = 0; i < n_ev; ++i) {
		choice[i] = 0;
		n_alt[i] = ppmu->get_alternatives(event_id[i], cflags[i],
						  cpuhw->alternatives[i]);
		for (j = 1; j < n_alt[i]; ++j)
			ppmu->get_constraint(cpuhw->alternatives[i][j],
					     &cpuhw->amasks[i][j],
					     &cpuhw->avalues[i][j],
					     event[i]->attr.config1);
	}

	/* enumerate all possibilities and see if any will work */
	i = 0;
	j = -1;
	value = mask = nv = 0;
	while (i < n_ev) {
		if (j >= 0) {
			/* we're backtracking, restore context */
			value = svalues[i];
			mask = smasks[i];
			j = choice[i];
		}
		/*
		 * See if any alternative k for event_id i,
		 * where k > j, will satisfy the constraints.
		 */
		while (++j < n_alt[i]) {
			nv = (value | cpuhw->avalues[i][j]) +
				(value & cpuhw->avalues[i][j] & addf);
			if ((((nv + tadd) ^ value) & mask) == 0 &&
			    (((nv + tadd) ^ cpuhw->avalues[i][j])
			     & cpuhw->amasks[i][j]) == 0)
				break;
		}
		if (j >= n_alt[i]) {
			/*
			 * No feasible alternative, backtrack
			 * to event_id i-1 and continue enumerating its
			 * alternatives from where we got up to.
			 */
			if (--i < 0)
				return -1;
		} else {
			/*
			 * Found a feasible alternative for event_id i,
			 * remember where we got up to with this event_id,
			 * go on to the next event_id, and start with
			 * the first alternative for it.
			 */
			choice[i] = j;
			svalues[i] = value;
			smasks[i] = mask;
			value = nv;
			mask |= cpuhw->amasks[i][j];
			++i;
			j = -1;
		}
	}

	/* OK, we have a feasible combination, tell the caller the solution */
	for (i = 0; i < n_ev; ++i)
		event_id[i] = cpuhw->alternatives[i][choice[i]];
	return 0;
}

/*
 * Check if newly-added events have consistent settings for
 * exclude_{user,kernel,hv} with each other and any previously
 * added events.
 */
static int check_excludes(struct perf_event **ctrs, unsigned int cflags[],
			  int n_prev, int n_new)
{
	int eu = 0, ek = 0, eh = 0;
	int i, n, first;
	struct perf_event *event;

	/*
	 * If the PMU we're on supports per event exclude settings then we
	 * don't need to do any of this logic. NB. This assumes no PMU has both
	 * per event exclude and limited PMCs.
	 */
	if (ppmu->flags & PPMU_ARCH_207S)
		return 0;

	n = n_prev + n_new;
	if (n <= 1)
		return 0;

	first = 1;
	for (i = 0; i < n; ++i) {
		if (cflags[i] & PPMU_LIMITED_PMC_OK) {
			cflags[i] &= ~PPMU_LIMITED_PMC_REQD;
			continue;
		}
		event = ctrs[i];
		if (first) {
			eu = event->attr.exclude_user;
			ek = event->attr.exclude_kernel;
			eh = event->attr.exclude_hv;
			first = 0;
		} else if (event->attr.exclude_user != eu ||
			   event->attr.exclude_kernel != ek ||
			   event->attr.exclude_hv != eh) {
			return -EAGAIN;
		}
	}

	if (eu || ek || eh)
		for (i = 0; i < n; ++i)
			if (cflags[i] & PPMU_LIMITED_PMC_OK)
				cflags[i] |= PPMU_LIMITED_PMC_REQD;

	return 0;
}

static u64 check_and_compute_delta(u64 prev, u64 val)
{
	u64 delta = (val - prev) & 0xfffffffful;

	/*
	 * POWER7 can roll back counter values, if the new value is smaller
	 * than the previous value it will cause the delta and the counter to
	 * have bogus values unless we rolled a counter over.  If a counter is
	 * rolled back, it will be smaller, but within 256, which is the maximum
	 * number of events to rollback at once.  If we detect a rollback
	 * return 0.  This can lead to a small lack of precision in the
	 * counters.
	 */
	if (prev > val && (prev - val) < 256)
		delta = 0;

	return delta;
}

static void power_pmu_read(struct perf_event *event)
{
	s64 val, delta, prev;

	if (event->hw.state & PERF_HES_STOPPED)
		return;

	if (!event->hw.idx)
		return;

	if (is_ebb_event(event)) {
		val = read_pmc(event->hw.idx);
		local64_set(&event->hw.prev_count, val);
		return;
	}

	/*
	 * Performance monitor interrupts come even when interrupts
	 * are soft-disabled, as long as interrupts are hard-enabled.
	 * Therefore we treat them like NMIs.
	 */
	do {
		prev = local64_read(&event->hw.prev_count);
		barrier();
		val = read_pmc(event->hw.idx);
		delta = check_and_compute_delta(prev, val);
		if (!delta)
			return;
	} while (local64_cmpxchg(&event->hw.prev_count, prev, val) != prev);

	local64_add(delta, &event->count);

	/*
	 * A number of places program the PMC with (0x80000000 - period_left).
	 * We never want period_left to be less than 1 because we will program
	 * the PMC with a value >= 0x800000000 and an edge detected PMC will
	 * roll around to 0 before taking an exception. We have seen this
	 * on POWER8.
	 *
	 * To fix this, clamp the minimum value of period_left to 1.
	 */
	do {
		prev = local64_read(&event->hw.period_left);
		val = prev - delta;
		if (val < 1)
			val = 1;
	} while (local64_cmpxchg(&event->hw.period_left, prev, val) != prev);
}

/*
 * On some machines, PMC5 and PMC6 can't be written, don't respect
 * the freeze conditions, and don't generate interrupts.  This tells
 * us if `event' is using such a PMC.
 */
static int is_limited_pmc(int pmcnum)
{
	return (ppmu->flags & PPMU_LIMITED_PMC5_6)
		&& (pmcnum == 5 || pmcnum == 6);
}

static void freeze_limited_counters(struct cpu_hw_events *cpuhw,
				    unsigned long pmc5, unsigned long pmc6)
{
	struct perf_event *event;
	u64 val, prev, delta;
	int i;

	for (i = 0; i < cpuhw->n_limited; ++i) {
		event = cpuhw->limited_counter[i];
		if (!event->hw.idx)
			continue;
		val = (event->hw.idx == 5) ? pmc5 : pmc6;
		prev = local64_read(&event->hw.prev_count);
		event->hw.idx = 0;
		delta = check_and_compute_delta(prev, val);
		if (delta)
			local64_add(delta, &event->count);
	}
}

static void thaw_limited_counters(struct cpu_hw_events *cpuhw,
				  unsigned long pmc5, unsigned long pmc6)
{
	struct perf_event *event;
	u64 val, prev;
	int i;

	for (i = 0; i < cpuhw->n_limited; ++i) {
		event = cpuhw->limited_counter[i];
		event->hw.idx = cpuhw->limited_hwidx[i];
		val = (event->hw.idx == 5) ? pmc5 : pmc6;
		prev = local64_read(&event->hw.prev_count);
		if (check_and_compute_delta(prev, val))
			local64_set(&event->hw.prev_count, val);
		perf_event_update_userpage(event);
	}
}

/*
 * Since limited events don't respect the freeze conditions, we
 * have to read them immediately after freezing or unfreezing the
 * other events.  We try to keep the values from the limited
 * events as consistent as possible by keeping the delay (in
 * cycles and instructions) between freezing/unfreezing and reading
 * the limited events as small and consistent as possible.
 * Therefore, if any limited events are in use, we read them
 * both, and always in the same order, to minimize variability,
 * and do it inside the same asm that writes MMCR0.
 */
static void write_mmcr0(struct cpu_hw_events *cpuhw, unsigned long mmcr0)
{
	unsigned long pmc5, pmc6;

	if (!cpuhw->n_limited) {
		mtspr(SPRN_MMCR0, mmcr0);
		return;
	}

	/*
	 * Write MMCR0, then read PMC5 and PMC6 immediately.
	 * To ensure we don't get a performance monitor interrupt
	 * between writing MMCR0 and freezing/thawing the limited
	 * events, we first write MMCR0 with the event overflow
	 * interrupt enable bits turned off.
	 */
	asm volatile("mtspr %3,%2; mfspr %0,%4; mfspr %1,%5"
		     : "=&r" (pmc5), "=&r" (pmc6)
		     : "r" (mmcr0 & ~(MMCR0_PMC1CE | MMCR0_PMCjCE)),
		       "i" (SPRN_MMCR0),
		       "i" (SPRN_PMC5), "i" (SPRN_PMC6));

	if (mmcr0 & MMCR0_FC)
		freeze_limited_counters(cpuhw, pmc5, pmc6);
	else
		thaw_limited_counters(cpuhw, pmc5, pmc6);

	/*
	 * Write the full MMCR0 including the event overflow interrupt
	 * enable bits, if necessary.
	 */
	if (mmcr0 & (MMCR0_PMC1CE | MMCR0_PMCjCE))
		mtspr(SPRN_MMCR0, mmcr0);
}

/*
 * Disable all events to prevent PMU interrupts and to allow
 * events to be added or removed.
 */
static void power_pmu_disable(struct pmu *pmu)
{
	struct cpu_hw_events *cpuhw;
	unsigned long flags, mmcr0, val, mmcra;

	if (!ppmu)
		return;
	local_irq_save(flags);
	cpuhw = this_cpu_ptr(&cpu_hw_events);

	if (!cpuhw->disabled) {
		/*
		 * Check if we ever enabled the PMU on this cpu.
		 */
		if (!cpuhw->pmcs_enabled) {
			ppc_enable_pmcs();
			cpuhw->pmcs_enabled = 1;
		}

		/*
		 * Set the 'freeze counters' bit, clear EBE/BHRBA/PMCC/PMAO/FC56
		 * Also clear PMXE to disable PMI's getting triggered in some
		 * corner cases during PMU disable.
		 */
		val  = mmcr0 = mfspr(SPRN_MMCR0);
		val |= MMCR0_FC;
		val &= ~(MMCR0_EBE | MMCR0_BHRBA | MMCR0_PMCC | MMCR0_PMAO |
			 MMCR0_PMXE | MMCR0_FC56);
		/* Set mmcr0 PMCCEXT for p10 */
		if (ppmu->flags & PPMU_ARCH_31)
			val |= MMCR0_PMCCEXT;

		/*
		 * The barrier is to make sure the mtspr has been
		 * executed and the PMU has frozen the events etc.
		 * before we return.
		 */
		write_mmcr0(cpuhw, val);
		mb();
		isync();

		/*
		 * Some corner cases could clear the PMU counter overflow
		 * while a masked PMI is pending. One such case is when
		 * a PMI happens during interrupt replay and perf counter
		 * values are cleared by PMU callbacks before replay.
		 *
		 * Disable the interrupt by clearing the paca bit for PMI
		 * since we are disabling the PMU now. Otherwise provide a
		 * warning if there is PMI pending, but no counter is found
		 * overflown.
		 *
		 * Since power_pmu_disable runs under local_irq_save, it
		 * could happen that code hits a PMC overflow without PMI
		 * pending in paca. Hence only clear PMI pending if it was
		 * set.
		 *
		 * If a PMI is pending, then MSR[EE] must be disabled (because
		 * the masked PMI handler disabling EE). So it is safe to
		 * call clear_pmi_irq_pending().
		 */
		if (pmi_irq_pending())
			clear_pmi_irq_pending();

		val = mmcra = cpuhw->mmcr.mmcra;

		/*
		 * Disable instruction sampling if it was enabled
		 */
		if (cpuhw->mmcr.mmcra & MMCRA_SAMPLE_ENABLE)
			val &= ~MMCRA_SAMPLE_ENABLE;

		/* Disable BHRB via mmcra (BHRBRD) for p10 */
		if (ppmu->flags & PPMU_ARCH_31)
			val |= MMCRA_BHRB_DISABLE;

		/*
		 * Write SPRN_MMCRA if mmcra has either disabled
		 * instruction sampling or BHRB.
		 */
		if (val != mmcra) {
			mtspr(SPRN_MMCRA, mmcra);
			mb();
			isync();
		}

		cpuhw->disabled = 1;
		cpuhw->n_added = 0;

		ebb_switch_out(mmcr0);

#ifdef CONFIG_PPC64
		/*
		 * These are readable by userspace, may contain kernel
		 * addresses and are not switched by context switch, so clear
		 * them now to avoid leaking anything to userspace in general
		 * including to another process.
		 */
		if (ppmu->flags & PPMU_ARCH_207S) {
			mtspr(SPRN_SDAR, 0);
			mtspr(SPRN_SIAR, 0);
		}
#endif
	}

	local_irq_restore(flags);
}

/*
 * Re-enable all events if disable == 0.
 * If we were previously disabled and events were added, then
 * put the new config on the PMU.
 */
static void power_pmu_enable(struct pmu *pmu)
{
	struct perf_event *event;
	struct cpu_hw_events *cpuhw;
	unsigned long flags;
	long i;
	unsigned long val, mmcr0;
	s64 left;
	unsigned int hwc_index[MAX_HWEVENTS];
	int n_lim;
	int idx;
	bool ebb;

	if (!ppmu)
		return;
	local_irq_save(flags);

	cpuhw = this_cpu_ptr(&cpu_hw_events);
	if (!cpuhw->disabled)
		goto out;

	if (cpuhw->n_events == 0) {
		ppc_set_pmu_inuse(0);
		goto out;
	}

	cpuhw->disabled = 0;

	/*
	 * EBB requires an exclusive group and all events must have the EBB
	 * flag set, or not set, so we can just check a single event. Also we
	 * know we have at least one event.
	 */
	ebb = is_ebb_event(cpuhw->event[0]);

	/*
	 * If we didn't change anything, or only removed events,
	 * no need to recalculate MMCR* settings and reset the PMCs.
	 * Just reenable the PMU with the current MMCR* settings
	 * (possibly updated for removal of events).
	 */
	if (!cpuhw->n_added) {
		/*
		 * If there is any active event with an overflown PMC
		 * value, set back PACA_IRQ_PMI which would have been
		 * cleared in power_pmu_disable().
		 */
		hard_irq_disable();
		if (any_pmc_overflown(cpuhw))
			set_pmi_irq_pending();

		mtspr(SPRN_MMCRA, cpuhw->mmcr.mmcra & ~MMCRA_SAMPLE_ENABLE);
		mtspr(SPRN_MMCR1, cpuhw->mmcr.mmcr1);
		if (ppmu->flags & PPMU_ARCH_31)
			mtspr(SPRN_MMCR3, cpuhw->mmcr.mmcr3);
		goto out_enable;
	}

	/*
	 * Clear all MMCR settings and recompute them for the new set of events.
	 */
	memset(&cpuhw->mmcr, 0, sizeof(cpuhw->mmcr));

	if (ppmu->compute_mmcr(cpuhw->events, cpuhw->n_events, hwc_index,
			       &cpuhw->mmcr, cpuhw->event, ppmu->flags)) {
		/* shouldn't ever get here */
		printk(KERN_ERR "oops compute_mmcr failed\n");
		goto out;
	}

	if (!(ppmu->flags & PPMU_ARCH_207S)) {
		/*
		 * Add in MMCR0 freeze bits corresponding to the attr.exclude_*
		 * bits for the first event. We have already checked that all
		 * events have the same value for these bits as the first event.
		 */
		event = cpuhw->event[0];
		if (event->attr.exclude_user)
			cpuhw->mmcr.mmcr0 |= MMCR0_FCP;
		if (event->attr.exclude_kernel)
			cpuhw->mmcr.mmcr0 |= freeze_events_kernel;
		if (event->attr.exclude_hv)
			cpuhw->mmcr.mmcr0 |= MMCR0_FCHV;
	}

	/*
	 * Write the new configuration to MMCR* with the freeze
	 * bit set and set the hardware events to their initial values.
	 * Then unfreeze the events.
	 */
	ppc_set_pmu_inuse(1);
	mtspr(SPRN_MMCRA, cpuhw->mmcr.mmcra & ~MMCRA_SAMPLE_ENABLE);
	mtspr(SPRN_MMCR1, cpuhw->mmcr.mmcr1);
	mtspr(SPRN_MMCR0, (cpuhw->mmcr.mmcr0 & ~(MMCR0_PMC1CE | MMCR0_PMCjCE))
				| MMCR0_FC);
	if (ppmu->flags & PPMU_ARCH_207S)
		mtspr(SPRN_MMCR2, cpuhw->mmcr.mmcr2);

	if (ppmu->flags & PPMU_ARCH_31)
		mtspr(SPRN_MMCR3, cpuhw->mmcr.mmcr3);

	/*
	 * Read off any pre-existing events that need to move
	 * to another PMC.
	 */
	for (i = 0; i < cpuhw->n_events; ++i) {
		event = cpuhw->event[i];
		if (event->hw.idx && event->hw.idx != hwc_index[i] + 1) {
			power_pmu_read(event);
			write_pmc(event->hw.idx, 0);
			event->hw.idx = 0;
		}
	}

	/*
	 * Initialize the PMCs for all the new and moved events.
	 */
	cpuhw->n_limited = n_lim = 0;
	for (i = 0; i < cpuhw->n_events; ++i) {
		event = cpuhw->event[i];
		if (event->hw.idx)
			continue;
		idx = hwc_index[i] + 1;
		if (is_limited_pmc(idx)) {
			cpuhw->limited_counter[n_lim] = event;
			cpuhw->limited_hwidx[n_lim] = idx;
			++n_lim;
			continue;
		}

		if (ebb)
			val = local64_read(&event->hw.prev_count);
		else {
			val = 0;
			if (event->hw.sample_period) {
				left = local64_read(&event->hw.period_left);
				if (left < 0x80000000L)
					val = 0x80000000L - left;
			}
			local64_set(&event->hw.prev_count, val);
		}

		event->hw.idx = idx;
		if (event->hw.state & PERF_HES_STOPPED)
			val = 0;
		write_pmc(idx, val);

		perf_event_update_userpage(event);
	}
	cpuhw->n_limited = n_lim;
	cpuhw->mmcr.mmcr0 |= MMCR0_PMXE | MMCR0_FCECE;

 out_enable:
	pmao_restore_workaround(ebb);

	mmcr0 = ebb_switch_in(ebb, cpuhw);

	mb();
	if (cpuhw->bhrb_users)
		ppmu->config_bhrb(cpuhw->bhrb_filter);

	write_mmcr0(cpuhw, mmcr0);

	/*
	 * Enable instruction sampling if necessary
	 */
	if (cpuhw->mmcr.mmcra & MMCRA_SAMPLE_ENABLE) {
		mb();
		mtspr(SPRN_MMCRA, cpuhw->mmcr.mmcra);
	}

 out:

	local_irq_restore(flags);
}

static int collect_events(struct perf_event *group, int max_count,
			  struct perf_event *ctrs[], u64 *events,
			  unsigned int *flags)
{
	int n = 0;
	struct perf_event *event;

	if (group->pmu->task_ctx_nr == perf_hw_context) {
		if (n >= max_count)
			return -1;
		ctrs[n] = group;
		flags[n] = group->hw.event_base;
		events[n++] = group->hw.config;
	}
	for_each_sibling_event(event, group) {
		if (event->pmu->task_ctx_nr == perf_hw_context &&
		    event->state != PERF_EVENT_STATE_OFF) {
			if (n >= max_count)
				return -1;
			ctrs[n] = event;
			flags[n] = event->hw.event_base;
			events[n++] = event->hw.config;
		}
	}
	return n;
}

/*
 * Add an event to the PMU.
 * If all events are not already frozen, then we disable and
 * re-enable the PMU in order to get hw_perf_enable to do the
 * actual work of reconfiguring the PMU.
 */
static int power_pmu_add(struct perf_event *event, int ef_flags)
{
	struct cpu_hw_events *cpuhw;
	unsigned long flags;
	int n0;
	int ret = -EAGAIN;

	local_irq_save(flags);
	perf_pmu_disable(event->pmu);

	/*
	 * Add the event to the list (if there is room)
	 * and check whether the total set is still feasible.
	 */
	cpuhw = this_cpu_ptr(&cpu_hw_events);
	n0 = cpuhw->n_events;
	if (n0 >= ppmu->n_counter)
		goto out;
	cpuhw->event[n0] = event;
	cpuhw->events[n0] = event->hw.config;
	cpuhw->flags[n0] = event->hw.event_base;

	/*
	 * This event may have been disabled/stopped in record_and_restart()
	 * because we exceeded the ->event_limit. If re-starting the event,
	 * clear the ->hw.state (STOPPED and UPTODATE flags), so the user
	 * notification is re-enabled.
	 */
	if (!(ef_flags & PERF_EF_START))
		event->hw.state = PERF_HES_STOPPED | PERF_HES_UPTODATE;
	else
		event->hw.state = 0;

	/*
	 * If group events scheduling transaction was started,
	 * skip the schedulability test here, it will be performed
	 * at commit time(->commit_txn) as a whole
	 */
	if (cpuhw->txn_flags & PERF_PMU_TXN_ADD)
		goto nocheck;

	if (check_excludes(cpuhw->event, cpuhw->flags, n0, 1))
		goto out;
	if (power_check_constraints(cpuhw, cpuhw->events, cpuhw->flags, n0 + 1, cpuhw->event))
		goto out;
	event->hw.config = cpuhw->events[n0];

nocheck:
	ebb_event_add(event);

	++cpuhw->n_events;
	++cpuhw->n_added;

	ret = 0;
 out:
	if (has_branch_stack(event)) {
		u64 bhrb_filter = -1;

		if (ppmu->bhrb_filter_map)
			bhrb_filter = ppmu->bhrb_filter_map(
				event->attr.branch_sample_type);

		if (bhrb_filter != -1) {
			cpuhw->bhrb_filter = bhrb_filter;
			power_pmu_bhrb_enable(event);
		}
	}

	perf_pmu_enable(event->pmu);
	local_irq_restore(flags);
	return ret;
}

/*
 * Remove an event from the PMU.
 */
static void power_pmu_del(struct perf_event *event, int ef_flags)
{
	struct cpu_hw_events *cpuhw;
	long i;
	unsigned long flags;

	local_irq_save(flags);
	perf_pmu_disable(event->pmu);

	power_pmu_read(event);

	cpuhw = this_cpu_ptr(&cpu_hw_events);
	for (i = 0; i < cpuhw->n_events; ++i) {
		if (event == cpuhw->event[i]) {
			while (++i < cpuhw->n_events) {
				cpuhw->event[i-1] = cpuhw->event[i];
				cpuhw->events[i-1] = cpuhw->events[i];
				cpuhw->flags[i-1] = cpuhw->flags[i];
			}
			--cpuhw->n_events;
			ppmu->disable_pmc(event->hw.idx - 1, &cpuhw->mmcr);
			if (event->hw.idx) {
				write_pmc(event->hw.idx, 0);
				event->hw.idx = 0;
			}
			perf_event_update_userpage(event);
			break;
		}
	}
	for (i = 0; i < cpuhw->n_limited; ++i)
		if (event == cpuhw->limited_counter[i])
			break;
	if (i < cpuhw->n_limited) {
		while (++i < cpuhw->n_limited) {
			cpuhw->limited_counter[i-1] = cpuhw->limited_counter[i];
			cpuhw->limited_hwidx[i-1] = cpuhw->limited_hwidx[i];
		}
		--cpuhw->n_limited;
	}
	if (cpuhw->n_events == 0) {
		/* disable exceptions if no events are running */
		cpuhw->mmcr.mmcr0 &= ~(MMCR0_PMXE | MMCR0_FCECE);
	}

	if (has_branch_stack(event))
		power_pmu_bhrb_disable(event);

	perf_pmu_enable(event->pmu);
	local_irq_restore(flags);
}

/*
 * POWER-PMU does not support disabling individual counters, hence
 * program their cycle counter to their max value and ignore the interrupts.
 */

static void power_pmu_start(struct perf_event *event, int ef_flags)
{
	unsigned long flags;
	s64 left;
	unsigned long val;

	if (!event->hw.idx || !event->hw.sample_period)
		return;

	if (!(event->hw.state & PERF_HES_STOPPED))
		return;

	if (ef_flags & PERF_EF_RELOAD)
		WARN_ON_ONCE(!(event->hw.state & PERF_HES_UPTODATE));

	local_irq_save(flags);
	perf_pmu_disable(event->pmu);

	event->hw.state = 0;
	left = local64_read(&event->hw.period_left);

	val = 0;
	if (left < 0x80000000L)
		val = 0x80000000L - left;

	write_pmc(event->hw.idx, val);

	perf_event_update_userpage(event);
	perf_pmu_enable(event->pmu);
	local_irq_restore(flags);
}

static void power_pmu_stop(struct perf_event *event, int ef_flags)
{
	unsigned long flags;

	if (!event->hw.idx || !event->hw.sample_period)
		return;

	if (event->hw.state & PERF_HES_STOPPED)
		return;

	local_irq_save(flags);
	perf_pmu_disable(event->pmu);

	power_pmu_read(event);
	event->hw.state |= PERF_HES_STOPPED | PERF_HES_UPTODATE;
	write_pmc(event->hw.idx, 0);

	perf_event_update_userpage(event);
	perf_pmu_enable(event->pmu);
	local_irq_restore(flags);
}

/*
 * Start group events scheduling transaction
 * Set the flag to make pmu::enable() not perform the
 * schedulability test, it will be performed at commit time
 *
 * We only support PERF_PMU_TXN_ADD transactions. Save the
 * transaction flags but otherwise ignore non-PERF_PMU_TXN_ADD
 * transactions.
 */
static void power_pmu_start_txn(struct pmu *pmu, unsigned int txn_flags)
{
	struct cpu_hw_events *cpuhw = this_cpu_ptr(&cpu_hw_events);

	WARN_ON_ONCE(cpuhw->txn_flags);		/* txn already in flight */

	cpuhw->txn_flags = txn_flags;
	if (txn_flags & ~PERF_PMU_TXN_ADD)
		return;

	perf_pmu_disable(pmu);
	cpuhw->n_txn_start = cpuhw->n_events;
}

/*
 * Stop group events scheduling transaction
 * Clear the flag and pmu::enable() will perform the
 * schedulability test.
 */
static void power_pmu_cancel_txn(struct pmu *pmu)
{
	struct cpu_hw_events *cpuhw = this_cpu_ptr(&cpu_hw_events);
	unsigned int txn_flags;

	WARN_ON_ONCE(!cpuhw->txn_flags);	/* no txn in flight */

	txn_flags = cpuhw->txn_flags;
	cpuhw->txn_flags = 0;
	if (txn_flags & ~PERF_PMU_TXN_ADD)
		return;

	perf_pmu_enable(pmu);
}

/*
 * Commit group events scheduling transaction
 * Perform the group schedulability test as a whole
 * Return 0 if success
 */
static int power_pmu_commit_txn(struct pmu *pmu)
{
	struct cpu_hw_events *cpuhw;
	long i, n;

	if (!ppmu)
		return -EAGAIN;

	cpuhw = this_cpu_ptr(&cpu_hw_events);
	WARN_ON_ONCE(!cpuhw->txn_flags);	/* no txn in flight */

	if (cpuhw->txn_flags & ~PERF_PMU_TXN_ADD) {
		cpuhw->txn_flags = 0;
		return 0;
	}

	n = cpuhw->n_events;
	if (check_excludes(cpuhw->event, cpuhw->flags, 0, n))
		return -EAGAIN;
	i = power_check_constraints(cpuhw, cpuhw->events, cpuhw->flags, n, cpuhw->event);
	if (i < 0)
		return -EAGAIN;

	for (i = cpuhw->n_txn_start; i < n; ++i)
		cpuhw->event[i]->hw.config = cpuhw->events[i];

	cpuhw->txn_flags = 0;
	perf_pmu_enable(pmu);
	return 0;
}

/*
 * Return 1 if we might be able to put event on a limited PMC,
 * or 0 if not.
 * An event can only go on a limited PMC if it counts something
 * that a limited PMC can count, doesn't require interrupts, and
 * doesn't exclude any processor mode.
 */
static int can_go_on_limited_pmc(struct perf_event *event, u64 ev,
				 unsigned int flags)
{
	int n;
	u64 alt[MAX_EVENT_ALTERNATIVES];

	if (event->attr.exclude_user
	    || event->attr.exclude_kernel
	    || event->attr.exclude_hv
	    || event->attr.sample_period)
		return 0;

	if (ppmu->limited_pmc_event(ev))
		return 1;

	/*
	 * The requested event_id isn't on a limited PMC already;
	 * see if any alternative code goes on a limited PMC.
	 */
	if (!ppmu->get_alternatives)
		return 0;

	flags |= PPMU_LIMITED_PMC_OK | PPMU_LIMITED_PMC_REQD;
	n = ppmu->get_alternatives(ev, flags, alt);

	return n > 0;
}

/*
 * Find an alternative event_id that goes on a normal PMC, if possible,
 * and return the event_id code, or 0 if there is no such alternative.
 * (Note: event_id code 0 is "don't count" on all machines.)
 */
static u64 normal_pmc_alternative(u64 ev, unsigned long flags)
{
	u64 alt[MAX_EVENT_ALTERNATIVES];
	int n;

	flags &= ~(PPMU_LIMITED_PMC_OK | PPMU_LIMITED_PMC_REQD);
	n = ppmu->get_alternatives(ev, flags, alt);
	if (!n)
		return 0;
	return alt[0];
}

/* Number of perf_events counting hardware events */
static atomic_t num_events;
/* Used to avoid races in calling reserve/release_pmc_hardware */
static DEFINE_MUTEX(pmc_reserve_mutex);

/*
 * Release the PMU if this is the last perf_event.
 */
static void hw_perf_event_destroy(struct perf_event *event)
{
	if (!atomic_add_unless(&num_events, -1, 1)) {
		mutex_lock(&pmc_reserve_mutex);
		if (atomic_dec_return(&num_events) == 0)
			release_pmc_hardware();
		mutex_unlock(&pmc_reserve_mutex);
	}
}

/*
 * Translate a generic cache event_id config to a raw event_id code.
 */
static int hw_perf_cache_event(u64 config, u64 *eventp)
{
	unsigned long type, op, result;
	u64 ev;

	if (!ppmu->cache_events)
		return -EINVAL;

	/* unpack config */
	type = config & 0xff;
	op = (config >> 8) & 0xff;
	result = (config >> 16) & 0xff;

	if (type >= PERF_COUNT_HW_CACHE_MAX ||
	    op >= PERF_COUNT_HW_CACHE_OP_MAX ||
	    result >= PERF_COUNT_HW_CACHE_RESULT_MAX)
		return -EINVAL;

	ev = (*ppmu->cache_events)[type][op][result];
	if (ev == 0)
		return -EOPNOTSUPP;
	if (ev == -1)
		return -EINVAL;
	*eventp = ev;
	return 0;
}

static bool is_event_blacklisted(u64 ev)
{
	int i;

	for (i=0; i < ppmu->n_blacklist_ev; i++) {
		if (ppmu->blacklist_ev[i] == ev)
			return true;
	}

	return false;
}

static int power_pmu_event_init(struct perf_event *event)
{
	u64 ev;
	unsigned long flags, irq_flags;
	struct perf_event *ctrs[MAX_HWEVENTS];
	u64 events[MAX_HWEVENTS];
	unsigned int cflags[MAX_HWEVENTS];
	int n;
	int err;
	struct cpu_hw_events *cpuhw;

	if (!ppmu)
		return -ENOENT;

	if (has_branch_stack(event)) {
	        /* PMU has BHRB enabled */
		if (!(ppmu->flags & PPMU_ARCH_207S))
			return -EOPNOTSUPP;
	}

	switch (event->attr.type) {
	case PERF_TYPE_HARDWARE:
		ev = event->attr.config;
		if (ev >= ppmu->n_generic || ppmu->generic_events[ev] == 0)
			return -EOPNOTSUPP;

		if (ppmu->blacklist_ev && is_event_blacklisted(ev))
			return -EINVAL;
		ev = ppmu->generic_events[ev];
		break;
	case PERF_TYPE_HW_CACHE:
		err = hw_perf_cache_event(event->attr.config, &ev);
		if (err)
			return err;

		if (ppmu->blacklist_ev && is_event_blacklisted(ev))
			return -EINVAL;
		break;
	case PERF_TYPE_RAW:
		ev = event->attr.config;

		if (ppmu->blacklist_ev && is_event_blacklisted(ev))
			return -EINVAL;
		break;
	default:
		return -ENOENT;
	}

	/*
	 * PMU config registers have fields that are
	 * reserved and some specific values for bit fields are reserved.
	 * For ex., MMCRA[61:62] is Random Sampling Mode (SM)
	 * and value of 0b11 to this field is reserved.
	 * Check for invalid values in attr.config.
	 */
	if (ppmu->check_attr_config &&
	    ppmu->check_attr_config(event))
		return -EINVAL;

	event->hw.config_base = ev;
	event->hw.idx = 0;

	/*
	 * If we are not running on a hypervisor, force the
	 * exclude_hv bit to 0 so that we don't care what
	 * the user set it to.
	 */
	if (!firmware_has_feature(FW_FEATURE_LPAR))
		event->attr.exclude_hv = 0;

	/*
	 * If this is a per-task event, then we can use
	 * PM_RUN_* events interchangeably with their non RUN_*
	 * equivalents, e.g. PM_RUN_CYC instead of PM_CYC.
	 * XXX we should check if the task is an idle task.
	 */
	flags = 0;
	if (event->attach_state & PERF_ATTACH_TASK)
		flags |= PPMU_ONLY_COUNT_RUN;

	/*
	 * If this machine has limited events, check whether this
	 * event_id could go on a limited event.
	 */
	if (ppmu->flags & PPMU_LIMITED_PMC5_6) {
		if (can_go_on_limited_pmc(event, ev, flags)) {
			flags |= PPMU_LIMITED_PMC_OK;
		} else if (ppmu->limited_pmc_event(ev)) {
			/*
			 * The requested event_id is on a limited PMC,
			 * but we can't use a limited PMC; see if any
			 * alternative goes on a normal PMC.
			 */
			ev = normal_pmc_alternative(ev, flags);
			if (!ev)
				return -EINVAL;
		}
	}

	/* Extra checks for EBB */
	err = ebb_event_check(event);
	if (err)
		return err;

	/*
	 * If this is in a group, check if it can go on with all the
	 * other hardware events in the group.  We assume the event
	 * hasn't been linked into its leader's sibling list at this point.
	 */
	n = 0;
	if (event->group_leader != event) {
		n = collect_events(event->group_leader, ppmu->n_counter - 1,
				   ctrs, events, cflags);
		if (n < 0)
			return -EINVAL;
	}
	events[n] = ev;
	ctrs[n] = event;
	cflags[n] = flags;
	if (check_excludes(ctrs, cflags, n, 1))
		return -EINVAL;

	local_irq_save(irq_flags);
	cpuhw = this_cpu_ptr(&cpu_hw_events);

	err = power_check_constraints(cpuhw, events, cflags, n + 1, ctrs);

	if (has_branch_stack(event)) {
		u64 bhrb_filter = -1;

		/*
		 * Currently no PMU supports having multiple branch filters
		 * at the same time. Branch filters are set via MMCRA IFM[32:33]
		 * bits for Power8 and above. Return EOPNOTSUPP when multiple
		 * branch filters are requested in the event attr.
		 *
		 * When opening event via perf_event_open(), branch_sample_type
		 * gets adjusted in perf_copy_attr(). Kernel will automatically
		 * adjust the branch_sample_type based on the event modifier
		 * settings to include PERF_SAMPLE_BRANCH_PLM_ALL. Hence drop
		 * the check for PERF_SAMPLE_BRANCH_PLM_ALL.
		 */
		if (hweight64(event->attr.branch_sample_type & ~PERF_SAMPLE_BRANCH_PLM_ALL) > 1) {
			local_irq_restore(irq_flags);
			return -EOPNOTSUPP;
		}

		if (ppmu->bhrb_filter_map)
			bhrb_filter = ppmu->bhrb_filter_map(
					event->attr.branch_sample_type);

		if (bhrb_filter == -1) {
			local_irq_restore(irq_flags);
			return -EOPNOTSUPP;
		}
		cpuhw->bhrb_filter = bhrb_filter;
	}

	local_irq_restore(irq_flags);
	if (err)
		return -EINVAL;

	event->hw.config = events[n];
	event->hw.event_base = cflags[n];
	event->hw.last_period = event->hw.sample_period;
	local64_set(&event->hw.period_left, event->hw.last_period);

	/*
	 * For EBB events we just context switch the PMC value, we don't do any
	 * of the sample_period logic. We use hw.prev_count for this.
	 */
	if (is_ebb_event(event))
		local64_set(&event->hw.prev_count, 0);

	/*
	 * See if we need to reserve the PMU.
	 * If no events are currently in use, then we have to take a
	 * mutex to ensure that we don't race with another task doing
	 * reserve_pmc_hardware or release_pmc_hardware.
	 */
	err = 0;
	if (!atomic_inc_not_zero(&num_events)) {
		mutex_lock(&pmc_reserve_mutex);
		if (atomic_read(&num_events) == 0 &&
		    reserve_pmc_hardware(perf_event_interrupt))
			err = -EBUSY;
		else
			atomic_inc(&num_events);
		mutex_unlock(&pmc_reserve_mutex);
	}
	event->destroy = hw_perf_event_destroy;

	return err;
}

static int power_pmu_event_idx(struct perf_event *event)
{
	return event->hw.idx;
}

ssize_t power_events_sysfs_show(struct device *dev,
				struct device_attribute *attr, char *page)
{
	struct perf_pmu_events_attr *pmu_attr;

	pmu_attr = container_of(attr, struct perf_pmu_events_attr, attr);

	return sprintf(page, "event=0x%02llx\n", pmu_attr->id);
}

static struct pmu power_pmu = {
	.pmu_enable	= power_pmu_enable,
	.pmu_disable	= power_pmu_disable,
	.event_init	= power_pmu_event_init,
	.add		= power_pmu_add,
	.del		= power_pmu_del,
	.start		= power_pmu_start,
	.stop		= power_pmu_stop,
	.read		= power_pmu_read,
	.start_txn	= power_pmu_start_txn,
	.cancel_txn	= power_pmu_cancel_txn,
	.commit_txn	= power_pmu_commit_txn,
	.event_idx	= power_pmu_event_idx,
	.sched_task	= power_pmu_sched_task,
};

#define PERF_SAMPLE_ADDR_TYPE  (PERF_SAMPLE_ADDR |		\
				PERF_SAMPLE_PHYS_ADDR |		\
				PERF_SAMPLE_DATA_PAGE_SIZE)
/*
 * A counter has overflowed; update its count and record
 * things if requested.  Note that interrupts are hard-disabled
 * here so there is no possibility of being interrupted.
 */
static void record_and_restart(struct perf_event *event, unsigned long val,
			       struct pt_regs *regs)
{
	u64 period = event->hw.sample_period;
	s64 prev, delta, left;
	int record = 0;

	if (event->hw.state & PERF_HES_STOPPED) {
		write_pmc(event->hw.idx, 0);
		return;
	}

	/* we don't have to worry about interrupts here */
	prev = local64_read(&event->hw.prev_count);
	delta = check_and_compute_delta(prev, val);
	local64_add(delta, &event->count);

	/*
	 * See if the total period for this event has expired,
	 * and update for the next period.
	 */
	val = 0;
	left = local64_read(&event->hw.period_left) - delta;
	if (delta == 0)
		left++;
	if (period) {
		if (left <= 0) {
			left += period;
			if (left <= 0)
				left = period;

			/*
			 * If address is not requested in the sample via
			 * PERF_SAMPLE_IP, just record that sample irrespective
			 * of SIAR valid check.
			 */
			if (event->attr.sample_type & PERF_SAMPLE_IP)
				record = siar_valid(regs);
			else
				record = 1;

			event->hw.last_period = event->hw.sample_period;
		}
		if (left < 0x80000000LL)
			val = 0x80000000LL - left;
	}

	write_pmc(event->hw.idx, val);
	local64_set(&event->hw.prev_count, val);
	local64_set(&event->hw.period_left, left);
	perf_event_update_userpage(event);

	/*
	 * Due to hardware limitation, sometimes SIAR could sample a kernel
	 * address even when freeze on supervisor state (kernel) is set in
	 * MMCR2. Check attr.exclude_kernel and address to drop the sample in
	 * these cases.
	 */
	if (event->attr.exclude_kernel &&
	    (event->attr.sample_type & PERF_SAMPLE_IP) &&
	    is_kernel_addr(mfspr(SPRN_SIAR)))
		record = 0;

	/*
	 * Finally record data if requested.
	 */
	if (record) {
		struct perf_sample_data data;

		perf_sample_data_init(&data, ~0ULL, event->hw.last_period);

		if (event->attr.sample_type & PERF_SAMPLE_ADDR_TYPE)
			perf_get_data_addr(event, regs, &data.addr);

		if (event->attr.sample_type & PERF_SAMPLE_BRANCH_STACK) {
			struct cpu_hw_events *cpuhw;
			cpuhw = this_cpu_ptr(&cpu_hw_events);
			power_pmu_bhrb_read(event, cpuhw);
			perf_sample_save_brstack(&data, event, &cpuhw->bhrb_stack);
		}

		if (event->attr.sample_type & PERF_SAMPLE_DATA_SRC &&
						ppmu->get_mem_data_src) {
			ppmu->get_mem_data_src(&data.data_src, ppmu->flags, regs);
			data.sample_flags |= PERF_SAMPLE_DATA_SRC;
		}

		if (event->attr.sample_type & PERF_SAMPLE_WEIGHT_TYPE &&
						ppmu->get_mem_weight) {
			ppmu->get_mem_weight(&data.weight.full, event->attr.sample_type);
			data.sample_flags |= PERF_SAMPLE_WEIGHT_TYPE;
		}
		if (perf_event_overflow(event, &data, regs))
			power_pmu_stop(event, 0);
	} else if (period) {
		/* Account for interrupt in case of invalid SIAR */
		if (perf_event_account_interrupt(event))
			power_pmu_stop(event, 0);
	}
}

/*
 * Called from generic code to get the misc flags (i.e. processor mode)
 * for an event_id.
 */
unsigned long perf_misc_flags(struct pt_regs *regs)
{
	u32 flags = perf_get_misc_flags(regs);

	if (flags)
		return flags;
	return user_mode(regs) ? PERF_RECORD_MISC_USER :
		PERF_RECORD_MISC_KERNEL;
}

/*
 * Called from generic code to get the instruction pointer
 * for an event_id.
 */
unsigned long perf_instruction_pointer(struct pt_regs *regs)
{
	unsigned long siar = mfspr(SPRN_SIAR);

	if (regs_use_siar(regs) && siar_valid(regs) && siar)
		return siar + perf_ip_adjust(regs);
	else
		return regs->nip;
}

static bool pmc_overflow_power7(unsigned long val)
{
	/*
	 * Events on POWER7 can roll back if a speculative event doesn't
	 * eventually complete. Unfortunately in some rare cases they will
	 * raise a performance monitor exception. We need to catch this to
	 * ensure we reset the PMC. In all cases the PMC will be 256 or less
	 * cycles from overflow.
	 *
	 * We only do this if the first pass fails to find any overflowing
	 * PMCs because a user might set a period of less than 256 and we
	 * don't want to mistakenly reset them.
	 */
	if ((0x80000000 - val) <= 256)
		return true;

	return false;
}

static bool pmc_overflow(unsigned long val)
{
	if ((int)val < 0)
		return true;

	return false;
}

/*
 * Performance monitor interrupt stuff
 */
static void __perf_event_interrupt(struct pt_regs *regs)
{
	int i, j;
	struct cpu_hw_events *cpuhw = this_cpu_ptr(&cpu_hw_events);
	struct perf_event *event;
	int found, active;

	if (cpuhw->n_limited)
		freeze_limited_counters(cpuhw, mfspr(SPRN_PMC5),
					mfspr(SPRN_PMC6));

	perf_read_regs(regs);

	/* Read all the PMCs since we'll need them a bunch of times */
	for (i = 0; i < ppmu->n_counter; ++i)
		cpuhw->pmcs[i] = read_pmc(i + 1);

	/* Try to find what caused the IRQ */
	found = 0;
	for (i = 0; i < ppmu->n_counter; ++i) {
		if (!pmc_overflow(cpuhw->pmcs[i]))
			continue;
		if (is_limited_pmc(i + 1))
			continue; /* these won't generate IRQs */
		/*
		 * We've found one that's overflowed.  For active
		 * counters we need to log this.  For inactive
		 * counters, we need to reset it anyway
		 */
		found = 1;
		active = 0;
		for (j = 0; j < cpuhw->n_events; ++j) {
			event = cpuhw->event[j];
			if (event->hw.idx == (i + 1)) {
				active = 1;
				record_and_restart(event, cpuhw->pmcs[i], regs);
				break;
			}
		}

		/*
		 * Clear PACA_IRQ_PMI in case it was set by
		 * set_pmi_irq_pending() when PMU was enabled
		 * after accounting for interrupts.
		 */
		clear_pmi_irq_pending();

		if (!active)
			/* reset non active counters that have overflowed */
			write_pmc(i + 1, 0);
	}
	if (!found && pvr_version_is(PVR_POWER7)) {
		/* check active counters for special buggy p7 overflow */
		for (i = 0; i < cpuhw->n_events; ++i) {
			event = cpuhw->event[i];
			if (!event->hw.idx || is_limited_pmc(event->hw.idx))
				continue;
			if (pmc_overflow_power7(cpuhw->pmcs[event->hw.idx - 1])) {
				/* event has overflowed in a buggy way*/
				found = 1;
				record_and_restart(event,
						   cpuhw->pmcs[event->hw.idx - 1],
						   regs);
			}
		}
	}

	/*
<<<<<<< HEAD
	 * During system wide profling or while specific CPU is monitored for an
=======
	 * During system wide profiling or while specific CPU is monitored for an
>>>>>>> eb3cdb58
	 * event, some corner cases could cause PMC to overflow in idle path. This
	 * will trigger a PMI after waking up from idle. Since counter values are _not_
	 * saved/restored in idle path, can lead to below "Can't find PMC" message.
	 */
	if (unlikely(!found) && !arch_irq_disabled_regs(regs))
		printk_ratelimited(KERN_WARNING "Can't find PMC that caused IRQ\n");

	/*
	 * Reset MMCR0 to its normal value.  This will set PMXE and
	 * clear FC (freeze counters) and PMAO (perf mon alert occurred)
	 * and thus allow interrupts to occur again.
	 * XXX might want to use MSR.PM to keep the events frozen until
	 * we get back out of this interrupt.
	 */
	write_mmcr0(cpuhw, cpuhw->mmcr.mmcr0);

	/* Clear the cpuhw->pmcs */
	memset(&cpuhw->pmcs, 0, sizeof(cpuhw->pmcs));

}

static void perf_event_interrupt(struct pt_regs *regs)
{
	u64 start_clock = sched_clock();

	__perf_event_interrupt(regs);
	perf_sample_event_took(sched_clock() - start_clock);
}

static int power_pmu_prepare_cpu(unsigned int cpu)
{
	struct cpu_hw_events *cpuhw = &per_cpu(cpu_hw_events, cpu);

	if (ppmu) {
		memset(cpuhw, 0, sizeof(*cpuhw));
		cpuhw->mmcr.mmcr0 = MMCR0_FC;
	}
	return 0;
}

static ssize_t pmu_name_show(struct device *cdev,
		struct device_attribute *attr,
		char *buf)
{
	if (ppmu)
		return sysfs_emit(buf, "%s", ppmu->name);

	return 0;
}

static DEVICE_ATTR_RO(pmu_name);

static struct attribute *pmu_caps_attrs[] = {
	&dev_attr_pmu_name.attr,
	NULL
};

static const struct attribute_group pmu_caps_group = {
	.name  = "caps",
	.attrs = pmu_caps_attrs,
};

static const struct attribute_group *pmu_caps_groups[] = {
	&pmu_caps_group,
	NULL,
};

int __init register_power_pmu(struct power_pmu *pmu)
{
	if (ppmu)
		return -EBUSY;		/* something's already registered */

	ppmu = pmu;
	pr_info("%s performance monitor hardware support registered\n",
		pmu->name);

	power_pmu.attr_groups = ppmu->attr_groups;

	if (ppmu->flags & PPMU_ARCH_207S)
		power_pmu.attr_update = pmu_caps_groups;

	power_pmu.capabilities |= (ppmu->capabilities & PERF_PMU_CAP_EXTENDED_REGS);

#ifdef MSR_HV
	/*
	 * Use FCHV to ignore kernel events if MSR.HV is set.
	 */
	if (mfmsr() & MSR_HV)
		freeze_events_kernel = MMCR0_FCHV;
#endif /* CONFIG_PPC64 */

	perf_pmu_register(&power_pmu, "cpu", PERF_TYPE_RAW);
	cpuhp_setup_state(CPUHP_PERF_POWER, "perf/powerpc:prepare",
			  power_pmu_prepare_cpu, NULL);
	return 0;
}

#ifdef CONFIG_PPC64
static bool pmu_override = false;
static unsigned long pmu_override_val;
static void do_pmu_override(void *data)
{
	ppc_set_pmu_inuse(1);
	if (pmu_override_val)
		mtspr(SPRN_MMCR1, pmu_override_val);
	mtspr(SPRN_MMCR0, mfspr(SPRN_MMCR0) & ~MMCR0_FC);
}

static int __init init_ppc64_pmu(void)
{
	if (cpu_has_feature(CPU_FTR_HVMODE) && pmu_override) {
		pr_warn("disabling perf due to pmu_override= command line option.\n");
		on_each_cpu(do_pmu_override, NULL, 1);
		return 0;
	}

	/* run through all the pmu drivers one at a time */
	if (!init_power5_pmu())
		return 0;
	else if (!init_power5p_pmu())
		return 0;
	else if (!init_power6_pmu())
		return 0;
	else if (!init_power7_pmu())
		return 0;
	else if (!init_power8_pmu())
		return 0;
	else if (!init_power9_pmu())
		return 0;
	else if (!init_power10_pmu())
		return 0;
	else if (!init_ppc970_pmu())
		return 0;
	else
		return init_generic_compat_pmu();
}
early_initcall(init_ppc64_pmu);

static int __init pmu_setup(char *str)
{
	unsigned long val;

	if (!early_cpu_has_feature(CPU_FTR_HVMODE))
		return 0;

	pmu_override = true;

	if (kstrtoul(str, 0, &val))
		val = 0;

	pmu_override_val = val;

	return 1;
}
__setup("pmu_override=", pmu_setup);

#endif<|MERGE_RESOLUTION|>--- conflicted
+++ resolved
@@ -2462,11 +2462,7 @@
 	}
 
 	/*
-<<<<<<< HEAD
-	 * During system wide profling or while specific CPU is monitored for an
-=======
 	 * During system wide profiling or while specific CPU is monitored for an
->>>>>>> eb3cdb58
 	 * event, some corner cases could cause PMC to overflow in idle path. This
 	 * will trigger a PMI after waking up from idle. Since counter values are _not_
 	 * saved/restored in idle path, can lead to below "Can't find PMC" message.
