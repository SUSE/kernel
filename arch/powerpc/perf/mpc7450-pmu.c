--- conflicted
+++ resolved
@@ -417,15 +417,9 @@
 
 static int __init init_mpc7450_pmu(void)
 {
-<<<<<<< HEAD
-	unsigned int pvr = mfspr(SPRN_PVR);
-
-	if (PVR_VER(pvr) != PVR_7450)
-=======
 	if (!pvr_version_is(PVR_VER_7450) && !pvr_version_is(PVR_VER_7455) &&
 	    !pvr_version_is(PVR_VER_7447) && !pvr_version_is(PVR_VER_7447A) &&
 	    !pvr_version_is(PVR_VER_7448))
->>>>>>> eb3cdb58
 		return -ENODEV;
 
 	return register_power_pmu(&mpc7450_pmu);
