--- conflicted
+++ resolved
@@ -20,8 +20,6 @@
 #include <asm/nohash/pgtable.h>
 #endif /* !CONFIG_PPC_BOOK3S */
 
-<<<<<<< HEAD
-=======
 /*
  * Protection used for kernel text. We want the debuggers to be able to
  * set breakpoints anywhere, so don't write protect the kernel text
@@ -41,7 +39,6 @@
 #define PAGE_AGP		(PAGE_KERNEL_NC)
 #define HAVE_PAGE_AGP
 
->>>>>>> eb3cdb58
 #ifndef __ASSEMBLY__
 
 #ifndef MAX_PTRS_PER_PGD
@@ -83,16 +80,6 @@
 
 extern unsigned long ioremap_bot;
 extern const pgprot_t protection_map[16];
-<<<<<<< HEAD
-
-/*
- * kern_addr_valid is intended to indicate whether an address is a valid
- * kernel address.  Most 32-bit archs define it as always true (like this)
- * but most 64-bit archs actually perform a test.  What should we do here?
- */
-#define kern_addr_valid(addr)	(1)
-=======
->>>>>>> eb3cdb58
 
 #ifndef CONFIG_TRANSPARENT_HUGEPAGE
 #define pmd_large(pmd)		0
