/* SPDX-License-Identifier: GPL-2.0 */
#ifndef _ASM_POWERPC_HVCALL_H
#define _ASM_POWERPC_HVCALL_H
#ifdef __KERNEL__

#define HVSC			.long 0x44000022

#define H_SUCCESS	0
#define H_BUSY		1	/* Hardware busy -- retry later */
#define H_CLOSED	2	/* Resource closed */
#define H_NOT_AVAILABLE 3
#define H_CONSTRAINED	4	/* Resource request constrained to max allowed */
#define H_PARTIAL       5
#define H_IN_PROGRESS	14	/* Kind of like busy */
#define H_PAGE_REGISTERED 15
#define H_PARTIAL_STORE   16
#define H_PENDING	17	/* returned from H_POLL_PENDING */
#define H_CONTINUE	18	/* Returned from H_Join on success */
#define H_LONG_BUSY_START_RANGE		9900  /* Start of long busy range */
#define H_LONG_BUSY_ORDER_1_MSEC	9900  /* Long busy, hint that 1msec \
						 is a good time to retry */
#define H_LONG_BUSY_ORDER_10_MSEC	9901  /* Long busy, hint that 10msec \
						 is a good time to retry */
#define H_LONG_BUSY_ORDER_100_MSEC 	9902  /* Long busy, hint that 100msec \
						 is a good time to retry */
#define H_LONG_BUSY_ORDER_1_SEC		9903  /* Long busy, hint that 1sec \
						 is a good time to retry */
#define H_LONG_BUSY_ORDER_10_SEC	9904  /* Long busy, hint that 10sec \
						 is a good time to retry */
#define H_LONG_BUSY_ORDER_100_SEC	9905  /* Long busy, hint that 100sec \
						 is a good time to retry */
#define H_LONG_BUSY_END_RANGE		9905  /* End of long busy range */

/* Internal value used in book3s_hv kvm support; not returned to guests */
#define H_TOO_HARD	9999

#define H_HARDWARE	-1	/* Hardware error */
#define H_FUNCTION	-2	/* Function not supported */
#define H_PRIVILEGE	-3	/* Caller not privileged */
#define H_PARAMETER	-4	/* Parameter invalid, out-of-range or conflicting */
#define H_BAD_MODE	-5	/* Illegal msr value */
#define H_PTEG_FULL	-6	/* PTEG is full */
#define H_NOT_FOUND	-7	/* PTE was not found" */
#define H_RESERVED_DABR	-8	/* DABR address is reserved by the hypervisor on this processor" */
#define H_NO_MEM	-9
#define H_AUTHORITY	-10
#define H_PERMISSION	-11
#define H_DROPPED	-12
#define H_SOURCE_PARM	-13
#define H_DEST_PARM	-14
#define H_REMOTE_PARM	-15
#define H_RESOURCE	-16
#define H_ADAPTER_PARM  -17
#define H_RH_PARM       -18
#define H_RCQ_PARM      -19
#define H_SCQ_PARM      -20
#define H_EQ_PARM       -21
#define H_RT_PARM       -22
#define H_ST_PARM       -23
#define H_SIGT_PARM     -24
#define H_TOKEN_PARM    -25
#define H_MLENGTH_PARM  -27
#define H_MEM_PARM      -28
#define H_MEM_ACCESS_PARM -29
#define H_ATTR_PARM     -30
#define H_PORT_PARM     -31
#define H_MCG_PARM      -32
#define H_VL_PARM       -33
#define H_TSIZE_PARM    -34
#define H_TRACE_PARM    -35

#define H_MASK_PARM     -37
#define H_MCG_FULL      -38
#define H_ALIAS_EXIST   -39
#define H_P_COUNTER     -40
#define H_TABLE_FULL    -41
#define H_ALT_TABLE     -42
#define H_MR_CONDITION  -43
#define H_NOT_ENOUGH_RESOURCES -44
#define H_R_STATE       -45
#define H_RESCINDED     -46
#define H_ABORTED	-54
#define H_P2		-55
#define H_P3		-56
#define H_P4		-57
#define H_P5		-58
#define H_P6		-59
#define H_P7		-60
#define H_P8		-61
#define H_P9		-62
#define H_NOOP		-63
#define H_TOO_BIG	-64
#define H_UNSUPPORTED	-67
#define H_OVERLAP	-68
#define H_INTERRUPT	-69
#define H_BAD_DATA	-70
#define H_NOT_ACTIVE	-71
#define H_SG_LIST	-72
#define H_OP_MODE	-73
#define H_COP_HW	-74
#define H_STATE		-75
#define H_IN_USE	-77

#define H_INVALID_ELEMENT_ID			-79
#define H_INVALID_ELEMENT_SIZE			-80
#define H_INVALID_ELEMENT_VALUE			-81
#define H_INPUT_BUFFER_NOT_DEFINED		-82
#define H_INPUT_BUFFER_TOO_SMALL		-83
#define H_OUTPUT_BUFFER_NOT_DEFINED		-84
#define H_OUTPUT_BUFFER_TOO_SMALL		-85
#define H_PARTITION_PAGE_TABLE_NOT_DEFINED	-86
#define H_GUEST_VCPU_STATE_NOT_HV_OWNED		-87


#define H_UNSUPPORTED_FLAG_START	-256
#define H_UNSUPPORTED_FLAG_END		-511
#define H_MULTI_THREADS_ACTIVE	-9005
#define H_OUTSTANDING_COP_OPS	-9006


/* Long Busy is a condition that can be returned by the firmware
 * when a call cannot be completed now, but the identical call
 * should be retried later.  This prevents calls blocking in the
 * firmware for long periods of time.  Annoyingly the firmware can return
 * a range of return codes, hinting at how long we should wait before
 * retrying.  If you don't care for the hint, the macro below is a good
 * way to check for the long_busy return codes
 */
#define H_IS_LONG_BUSY(x)  ((x >= H_LONG_BUSY_START_RANGE) \
			     && (x <= H_LONG_BUSY_END_RANGE))

/* Flags */
#define H_LARGE_PAGE		(1UL<<(63-16))
#define H_EXACT			(1UL<<(63-24))	/* Use exact PTE or return H_PTEG_FULL */
#define H_R_XLATE		(1UL<<(63-25))	/* include a valid logical page num in the pte if the valid bit is set */
#define H_READ_4		(1UL<<(63-26))	/* Return 4 PTEs */
#define H_PAGE_STATE_CHANGE	(1UL<<(63-28))
#define H_PAGE_UNUSED		((1UL<<(63-29)) | (1UL<<(63-30)))
#define H_PAGE_SET_UNUSED	(H_PAGE_STATE_CHANGE | H_PAGE_UNUSED)
#define H_PAGE_SET_LOANED	(H_PAGE_SET_UNUSED | (1UL<<(63-31)))
#define H_PAGE_SET_ACTIVE	H_PAGE_STATE_CHANGE
#define H_AVPN			(1UL<<(63-32))	/* An avpn is provided as a sanity test */
#define H_ANDCOND		(1UL<<(63-33))
#define H_LOCAL			(1UL<<(63-35))
#define H_ICACHE_INVALIDATE	(1UL<<(63-40))	/* icbi, etc.  (ignored for IO pages) */
#define H_ICACHE_SYNCHRONIZE	(1UL<<(63-41))	/* dcbst, icbi, etc (ignored for IO pages */
#define H_COALESCE_CAND	(1UL<<(63-42))	/* page is a good candidate for coalescing */
#define H_ZERO_PAGE		(1UL<<(63-48))	/* zero the page before mapping (ignored for IO pages) */
#define H_COPY_PAGE		(1UL<<(63-49))
#define H_N			(1UL<<(63-61))
#define H_PP1			(1UL<<(63-62))
#define H_PP2			(1UL<<(63-63))

/* Flags for H_REGISTER_VPA subfunction field */
#define H_VPA_FUNC_SHIFT	(63-18)	/* Bit posn of subfunction code */
#define H_VPA_FUNC_MASK		7UL
#define H_VPA_REG_VPA		1UL	/* Register Virtual Processor Area */
#define H_VPA_REG_DTL		2UL	/* Register Dispatch Trace Log */
#define H_VPA_REG_SLB		3UL	/* Register SLB shadow buffer */
#define H_VPA_DEREG_VPA		5UL	/* Deregister Virtual Processor Area */
#define H_VPA_DEREG_DTL		6UL	/* Deregister Dispatch Trace Log */
#define H_VPA_DEREG_SLB		7UL	/* Deregister SLB shadow buffer */

/* VASI States */
#define H_VASI_INVALID          0
#define H_VASI_ENABLED          1
#define H_VASI_ABORTED          2
#define H_VASI_SUSPENDING       3
#define H_VASI_SUSPENDED        4
#define H_VASI_RESUMED          5
#define H_VASI_COMPLETED        6

/* VASI signal codes. Only the Cancel code is valid for H_VASI_SIGNAL. */
#define H_VASI_SIGNAL_CANCEL    1
#define H_VASI_SIGNAL_ABORT     2
#define H_VASI_SIGNAL_SUSPEND   3
#define H_VASI_SIGNAL_COMPLETE  4
#define H_VASI_SIGNAL_ENABLE    5
#define H_VASI_SIGNAL_FAILOVER  6

/* Each control block has to be on a 4K boundary */
#define H_CB_ALIGNMENT          4096

/* pSeries hypervisor opcodes */
#define H_REMOVE		0x04
#define H_ENTER			0x08
#define H_READ			0x0c
#define H_CLEAR_MOD		0x10
#define H_CLEAR_REF		0x14
#define H_PROTECT		0x18
#define H_GET_TCE		0x1c
#define H_PUT_TCE		0x20
#define H_SET_SPRG0		0x24
#define H_SET_DABR		0x28
#define H_PAGE_INIT		0x2c
#define H_SET_ASR		0x30
#define H_ASR_ON		0x34
#define H_ASR_OFF		0x38
#define H_LOGICAL_CI_LOAD	0x3c
#define H_LOGICAL_CI_STORE	0x40
#define H_LOGICAL_CACHE_LOAD	0x44
#define H_LOGICAL_CACHE_STORE	0x48
#define H_LOGICAL_ICBI		0x4c
#define H_LOGICAL_DCBF		0x50
#define H_GET_TERM_CHAR		0x54
#define H_PUT_TERM_CHAR		0x58
#define H_REAL_TO_LOGICAL	0x5c
#define H_HYPERVISOR_DATA	0x60
#define H_EOI			0x64
#define H_CPPR			0x68
#define H_IPI			0x6c
#define H_IPOLL			0x70
#define H_XIRR			0x74
#define H_PERFMON		0x7c
#define H_MIGRATE_DMA		0x78
#define H_REGISTER_VPA		0xDC
#define H_CEDE			0xE0
#define H_CONFER		0xE4
#define H_PROD			0xE8
#define H_GET_PPP		0xEC
#define H_SET_PPP		0xF0
#define H_PURR			0xF4
#define H_PIC			0xF8
#define H_REG_CRQ		0xFC
#define H_FREE_CRQ		0x100
#define H_VIO_SIGNAL		0x104
#define H_SEND_CRQ		0x108
#define H_COPY_RDMA		0x110
#define H_REGISTER_LOGICAL_LAN	0x114
#define H_FREE_LOGICAL_LAN	0x118
#define H_ADD_LOGICAL_LAN_BUFFER 0x11C
#define H_SEND_LOGICAL_LAN	0x120
#define H_BULK_REMOVE		0x124
#define H_MULTICAST_CTRL	0x130
#define H_SET_XDABR		0x134
#define H_STUFF_TCE		0x138
#define H_PUT_TCE_INDIRECT	0x13C
#define H_CHANGE_LOGICAL_LAN_MAC 0x14C
#define H_VTERM_PARTNER_INFO	0x150
#define H_REGISTER_VTERM	0x154
#define H_FREE_VTERM		0x158
#define H_RESET_EVENTS          0x15C
#define H_ALLOC_RESOURCE        0x160
#define H_FREE_RESOURCE         0x164
#define H_MODIFY_QP             0x168
#define H_QUERY_QP              0x16C
#define H_REREGISTER_PMR        0x170
#define H_REGISTER_SMR          0x174
#define H_QUERY_MR              0x178
#define H_QUERY_MW              0x17C
#define H_QUERY_HCA             0x180
#define H_QUERY_PORT            0x184
#define H_MODIFY_PORT           0x188
#define H_DEFINE_AQP1           0x18C
#define H_GET_TRACE_BUFFER      0x190
#define H_DEFINE_AQP0           0x194
#define H_RESIZE_MR             0x198
#define H_ATTACH_MCQP           0x19C
#define H_DETACH_MCQP           0x1A0
#define H_CREATE_RPT            0x1A4
#define H_REMOVE_RPT            0x1A8
#define H_REGISTER_RPAGES       0x1AC
#define H_DISABLE_AND_GET       0x1B0
#define H_ERROR_DATA            0x1B4
#define H_GET_HCA_INFO          0x1B8
#define H_GET_PERF_COUNT        0x1BC
#define H_MANAGE_TRACE          0x1C0
#define H_GET_CPU_CHARACTERISTICS 0x1C8
#define H_FREE_LOGICAL_LAN_BUFFER 0x1D4
#define H_QUERY_INT_STATE       0x1E4
#define H_POLL_PENDING		0x1D8
#define H_ILLAN_ATTRIBUTES	0x244
#define H_MODIFY_HEA_QP		0x250
#define H_QUERY_HEA_QP		0x254
#define H_QUERY_HEA		0x258
#define H_QUERY_HEA_PORT	0x25C
#define H_MODIFY_HEA_PORT	0x260
#define H_REG_BCMC		0x264
#define H_DEREG_BCMC		0x268
#define H_REGISTER_HEA_RPAGES	0x26C
#define H_DISABLE_AND_GET_HEA	0x270
#define H_GET_HEA_INFO		0x274
#define H_ALLOC_HEA_RESOURCE	0x278
#define H_ADD_CONN		0x284
#define H_DEL_CONN		0x288
#define H_JOIN			0x298
#define H_VASI_SIGNAL           0x2A0
#define H_VASI_STATE            0x2A4
#define H_VIOCTL		0x2A8
#define H_ENABLE_CRQ		0x2B0
#define H_GET_EM_PARMS		0x2B8
#define H_SET_MPP		0x2D0
#define H_GET_MPP		0x2D4
#define H_REG_SUB_CRQ		0x2DC
#define H_HOME_NODE_ASSOCIATIVITY 0x2EC
#define H_FREE_SUB_CRQ		0x2E0
#define H_SEND_SUB_CRQ		0x2E4
#define H_SEND_SUB_CRQ_INDIRECT	0x2E8
#define H_BEST_ENERGY		0x2F4
#define H_XIRR_X		0x2FC
#define H_RANDOM		0x300
#define H_COP			0x304
#define H_GET_MPP_X		0x314
#define H_SET_MODE		0x31C
#define H_BLOCK_REMOVE		0x328
#define H_CLEAR_HPT		0x358
#define H_REQUEST_VMC		0x360
#define H_RESIZE_HPT_PREPARE	0x36C
#define H_RESIZE_HPT_COMMIT	0x370
#define H_REGISTER_PROC_TBL	0x37C
#define H_SIGNAL_SYS_RESET	0x380
#define H_ALLOCATE_VAS_WINDOW	0x388
#define H_MODIFY_VAS_WINDOW	0x38C
#define H_DEALLOCATE_VAS_WINDOW	0x390
#define H_QUERY_VAS_WINDOW	0x394
#define H_QUERY_VAS_CAPABILITIES	0x398
#define H_QUERY_NX_CAPABILITIES	0x39C
#define H_GET_NX_FAULT		0x3A0
#define H_INT_GET_SOURCE_INFO   0x3A8
#define H_INT_SET_SOURCE_CONFIG 0x3AC
#define H_INT_GET_SOURCE_CONFIG 0x3B0
#define H_INT_GET_QUEUE_INFO    0x3B4
#define H_INT_SET_QUEUE_CONFIG  0x3B8
#define H_INT_GET_QUEUE_CONFIG  0x3BC
#define H_INT_SET_OS_REPORTING_LINE 0x3C0
#define H_INT_GET_OS_REPORTING_LINE 0x3C4
#define H_INT_ESB               0x3C8
#define H_INT_SYNC              0x3CC
#define H_INT_RESET             0x3D0
#define H_SCM_READ_METADATA     0x3E4
#define H_SCM_WRITE_METADATA    0x3E8
#define H_SCM_BIND_MEM          0x3EC
#define H_SCM_UNBIND_MEM        0x3F0
#define H_SCM_QUERY_BLOCK_MEM_BINDING 0x3F4
#define H_SCM_QUERY_LOGICAL_MEM_BINDING 0x3F8
#define H_SCM_UNBIND_ALL        0x3FC
#define H_SCM_HEALTH            0x400
#define H_SCM_PERFORMANCE_STATS 0x418
#define H_PKS_GET_CONFIG	0x41C
#define H_PKS_SET_PASSWORD	0x420
#define H_PKS_GEN_PASSWORD	0x424
#define H_PKS_WRITE_OBJECT	0x42C
#define H_PKS_GEN_KEY		0x430
#define H_PKS_READ_OBJECT	0x434
#define H_PKS_REMOVE_OBJECT	0x438
#define H_PKS_CONFIRM_OBJECT_FLUSHED	0x43C
#define H_RPT_INVALIDATE	0x448
#define H_SCM_FLUSH		0x44C
#define H_GET_ENERGY_SCALE_INFO	0x450
#define H_PKS_SIGNED_UPDATE	0x454
#define H_WATCHDOG		0x45C
#define H_GUEST_GET_CAPABILITIES 0x460
#define H_GUEST_SET_CAPABILITIES 0x464
#define H_GUEST_CREATE		0x470
#define H_GUEST_CREATE_VCPU	0x474
#define H_GUEST_GET_STATE	0x478
#define H_GUEST_SET_STATE	0x47C
#define H_GUEST_RUN_VCPU	0x480
#define H_GUEST_COPY_MEMORY	0x484
#define H_GUEST_DELETE		0x488
#define MAX_HCALL_OPCODE	H_GUEST_DELETE

/* Scope args for H_SCM_UNBIND_ALL */
#define H_UNBIND_SCOPE_ALL (0x1)
#define H_UNBIND_SCOPE_DRC (0x2)

/* H_VIOCTL functions */
#define H_GET_VIOA_DUMP_SIZE	0x01
#define H_GET_VIOA_DUMP		0x02
#define H_GET_ILLAN_NUM_VLAN_IDS 0x03
#define H_GET_ILLAN_VLAN_ID_LIST 0x04
#define H_GET_ILLAN_SWITCH_ID	0x05
#define H_DISABLE_MIGRATION	0x06
#define H_ENABLE_MIGRATION	0x07
#define H_GET_PARTNER_INFO	0x08
#define H_GET_PARTNER_WWPN_LIST	0x09
#define H_DISABLE_ALL_VIO_INTS	0x0A
#define H_DISABLE_VIO_INTERRUPT	0x0B
#define H_ENABLE_VIO_INTERRUPT	0x0C
#define H_GET_SESSION_TOKEN	0x19
#define H_SESSION_ERR_DETECTED	0x1A


/* Platform specific hcalls, used by KVM */
#define H_RTAS			0xf000

/*
 * Platform specific hcalls, used by QEMU/SLOF. These are ignored by
 * KVM and only kept here so we can identify them during tracing.
 */
#define H_LOGICAL_MEMOP  0xF001
#define H_CAS            0XF002
#define H_UPDATE_DT      0XF003

/* "Platform specific hcalls", provided by PHYP */
#define H_GET_24X7_CATALOG_PAGE	0xF078
#define H_GET_24X7_DATA		0xF07C
#define H_GET_PERF_COUNTER_INFO	0xF080

/* Platform-specific hcalls used for nested HV KVM */
#define H_SET_PARTITION_TABLE	0xF800
#define H_ENTER_NESTED		0xF804
#define H_TLB_INVALIDATE	0xF808
#define H_COPY_TOFROM_GUEST	0xF80C

/* Flags for H_SVM_PAGE_IN */
#define H_PAGE_IN_SHARED        0x1

/* Platform-specific hcalls used by the Ultravisor */
#define H_SVM_PAGE_IN		0xEF00
#define H_SVM_PAGE_OUT		0xEF04
#define H_SVM_INIT_START	0xEF08
#define H_SVM_INIT_DONE		0xEF0C
#define H_SVM_INIT_ABORT	0xEF14

/* Values for 2nd argument to H_SET_MODE */
#define H_SET_MODE_RESOURCE_SET_CIABR		1
#define H_SET_MODE_RESOURCE_SET_DAWR0		2
#define H_SET_MODE_RESOURCE_ADDR_TRANS_MODE	3
#define H_SET_MODE_RESOURCE_LE			4
#define H_SET_MODE_RESOURCE_SET_DAWR1		5

/* Values for argument to H_SIGNAL_SYS_RESET */
#define H_SIGNAL_SYS_RESET_ALL			-1
#define H_SIGNAL_SYS_RESET_ALL_OTHERS		-2
/* >= 0 values are CPU number */

/* H_GET_CPU_CHARACTERISTICS return values */
#define H_CPU_CHAR_SPEC_BAR_ORI31	(1ull << 63) // IBM bit 0
#define H_CPU_CHAR_BCCTRL_SERIALISED	(1ull << 62) // IBM bit 1
#define H_CPU_CHAR_L1D_FLUSH_ORI30	(1ull << 61) // IBM bit 2
#define H_CPU_CHAR_L1D_FLUSH_TRIG2	(1ull << 60) // IBM bit 3
#define H_CPU_CHAR_L1D_THREAD_PRIV	(1ull << 59) // IBM bit 4
#define H_CPU_CHAR_BRANCH_HINTS_HONORED	(1ull << 58) // IBM bit 5
#define H_CPU_CHAR_THREAD_RECONFIG_CTRL	(1ull << 57) // IBM bit 6
#define H_CPU_CHAR_COUNT_CACHE_DISABLED	(1ull << 56) // IBM bit 7
#define H_CPU_CHAR_BCCTR_FLUSH_ASSIST	(1ull << 54) // IBM bit 9
#define H_CPU_CHAR_BCCTR_LINK_FLUSH_ASSIST (1ull << 52) // IBM bit 11

#define H_CPU_BEHAV_FAVOUR_SECURITY	(1ull << 63) // IBM bit 0
#define H_CPU_BEHAV_L1D_FLUSH_PR	(1ull << 62) // IBM bit 1
#define H_CPU_BEHAV_BNDS_CHK_SPEC_BAR	(1ull << 61) // IBM bit 2
#define H_CPU_BEHAV_FAVOUR_SECURITY_H	(1ull << 60) // IBM bit 3
#define H_CPU_BEHAV_FLUSH_COUNT_CACHE	(1ull << 58) // IBM bit 5
#define H_CPU_BEHAV_FLUSH_LINK_STACK	(1ull << 57) // IBM bit 6
#define H_CPU_BEHAV_NO_L1D_FLUSH_ENTRY	(1ull << 56) // IBM bit 7
#define H_CPU_BEHAV_NO_L1D_FLUSH_UACCESS (1ull << 55) // IBM bit 8
#define H_CPU_BEHAV_NO_STF_BARRIER	(1ull << 54) // IBM bit 9

/* Flag values used in H_REGISTER_PROC_TBL hcall */
#define PROC_TABLE_OP_MASK	0x18
#define PROC_TABLE_DEREG	0x10
#define PROC_TABLE_NEW		0x18
#define PROC_TABLE_TYPE_MASK	0x06
#define PROC_TABLE_HPT_SLB	0x00
#define PROC_TABLE_HPT_PT	0x02
#define PROC_TABLE_RADIX	0x04
#define PROC_TABLE_GTSE		0x01

/*
 * Defines for
 * H_RPT_INVALIDATE - Invalidate RPT translation lookaside information.
 */

/* Type of translation to invalidate (type) */
#define H_RPTI_TYPE_NESTED	0x0001	/* Invalidate nested guest partition-scope */
#define H_RPTI_TYPE_TLB		0x0002	/* Invalidate TLB */
#define H_RPTI_TYPE_PWC		0x0004	/* Invalidate Page Walk Cache */
/* Invalidate caching of Process Table Entries if H_RPTI_TYPE_NESTED is clear */
#define H_RPTI_TYPE_PRT		0x0008
/* Invalidate caching of Partition Table Entries if H_RPTI_TYPE_NESTED is set */
#define H_RPTI_TYPE_PAT		0x0008
#define H_RPTI_TYPE_ALL		(H_RPTI_TYPE_TLB | H_RPTI_TYPE_PWC | \
				 H_RPTI_TYPE_PRT)
#define H_RPTI_TYPE_NESTED_ALL	(H_RPTI_TYPE_TLB | H_RPTI_TYPE_PWC | \
				 H_RPTI_TYPE_PAT)

/* Invalidation targets (target) */
#define H_RPTI_TARGET_CMMU		0x01 /* All virtual processors in the partition */
#define H_RPTI_TARGET_CMMU_LOCAL	0x02 /* Current virtual processor */
/* All nest/accelerator agents in use by the partition */
#define H_RPTI_TARGET_NMMU		0x04

/* Page size mask (page sizes) */
#define H_RPTI_PAGE_4K	0x01
#define H_RPTI_PAGE_64K	0x02
#define H_RPTI_PAGE_2M	0x04
#define H_RPTI_PAGE_1G	0x08
#define H_RPTI_PAGE_ALL (-1UL)

/* Flags for H_GUEST_{S,G}_STATE */
#define H_GUEST_FLAGS_WIDE     (1UL<<(63-0))

/* Flag values used for H_{S,G}SET_GUEST_CAPABILITIES */
#define H_GUEST_CAP_COPY_MEM	(1UL<<(63-0))
#define H_GUEST_CAP_POWER9	(1UL<<(63-1))
#define H_GUEST_CAP_POWER10	(1UL<<(63-2))
#define H_GUEST_CAP_BITMAP2	(1UL<<(63-63))

#ifndef __ASSEMBLY__
#include <linux/types.h>

/**
 * plpar_hcall_norets: - Make a pseries hypervisor call with no return arguments
 * @opcode: The hypervisor call to make.
 *
 * This call supports up to 7 arguments and only returns the status of
 * the hcall. Use this version where possible, its slightly faster than
 * the other plpar_hcalls.
 */
long plpar_hcall_norets(unsigned long opcode, ...);

/* Variant which does not do hcall tracing */
long plpar_hcall_norets_notrace(unsigned long opcode, ...);

/**
 * plpar_hcall: - Make a pseries hypervisor call
 * @opcode: The hypervisor call to make.
 * @retbuf: Buffer to store up to 4 return arguments in.
 *
 * This call supports up to 6 arguments and 4 return arguments. Use
 * PLPAR_HCALL_BUFSIZE to size the return argument buffer.
 *
 * Used for all but the craziest of phyp interfaces (see plpar_hcall9)
 */
#define PLPAR_HCALL_BUFSIZE 4
long plpar_hcall(unsigned long opcode, unsigned long retbuf[static PLPAR_HCALL_BUFSIZE], ...);

/**
 * plpar_hcall_raw: - Make a hypervisor call without calculating hcall stats
 * @opcode: The hypervisor call to make.
 * @retbuf: Buffer to store up to 4 return arguments in.
 *
 * This call supports up to 6 arguments and 4 return arguments. Use
 * PLPAR_HCALL_BUFSIZE to size the return argument buffer.
 *
 * Used when phyp interface needs to be called in real mode. Similar to
 * plpar_hcall, but plpar_hcall_raw works in real mode and does not
 * calculate hypervisor call statistics.
 */
long plpar_hcall_raw(unsigned long opcode, unsigned long retbuf[static PLPAR_HCALL_BUFSIZE], ...);

/**
 * plpar_hcall9: - Make a pseries hypervisor call with up to 9 return arguments
 * @opcode: The hypervisor call to make.
 * @retbuf: Buffer to store up to 9 return arguments in.
 *
 * This call supports up to 9 arguments and 9 return arguments. Use
 * PLPAR_HCALL9_BUFSIZE to size the return argument buffer.
 */
#define PLPAR_HCALL9_BUFSIZE 9
long plpar_hcall9(unsigned long opcode, unsigned long retbuf[static PLPAR_HCALL9_BUFSIZE], ...);
long plpar_hcall9_raw(unsigned long opcode, unsigned long retbuf[static PLPAR_HCALL9_BUFSIZE], ...);

/* pseries hcall tracing */
extern struct static_key hcall_tracepoint_key;
void __trace_hcall_entry(unsigned long opcode, unsigned long *args);
void __trace_hcall_exit(long opcode, long retval, unsigned long *retbuf);

struct hvcall_mpp_data {
	unsigned long entitled_mem;
	unsigned long mapped_mem;
	unsigned short group_num;
	unsigned short pool_num;
	unsigned char mem_weight;
	unsigned char unallocated_mem_weight;
	unsigned long unallocated_entitlement;  /* value in bytes */
	unsigned long pool_size;
	signed long loan_request;
	unsigned long backing_mem;
};

<<<<<<< HEAD
int h_get_mpp(struct hvcall_mpp_data *mpp_data);
=======
long h_get_mpp(struct hvcall_mpp_data *mpp_data);
>>>>>>> 2d5404ca

struct hvcall_mpp_x_data {
	unsigned long coalesced_bytes;
	unsigned long pool_coalesced_bytes;
	unsigned long pool_purr_cycles;
	unsigned long pool_spurr_cycles;
	unsigned long reserved[3];
};

int h_get_mpp_x(struct hvcall_mpp_x_data *mpp_x_data);

static inline unsigned int get_longbusy_msecs(int longbusy_rc)
{
	switch (longbusy_rc) {
	case H_LONG_BUSY_ORDER_1_MSEC:
		return 1;
	case H_LONG_BUSY_ORDER_10_MSEC:
		return 10;
	case H_LONG_BUSY_ORDER_100_MSEC:
		return 100;
	case H_LONG_BUSY_ORDER_1_SEC:
		return 1000;
	case H_LONG_BUSY_ORDER_10_SEC:
		return 10000;
	case H_LONG_BUSY_ORDER_100_SEC:
		return 100000;
	default:
		return 1;
	}
}

struct h_cpu_char_result {
	u64 character;
	u64 behaviour;
};

/*
 * Register state for entering a nested guest with H_ENTER_NESTED.
 * New member must be added at the end.
 */
struct hv_guest_state {
	u64 version;		/* version of this structure layout, must be first */
	u32 lpid;
	u32 vcpu_token;
	/* These registers are hypervisor privileged (at least for writing) */
	u64 lpcr;
	u64 pcr;
	u64 amor;
	u64 dpdes;
	u64 hfscr;
	s64 tb_offset;
	u64 dawr0;
	u64 dawrx0;
	u64 ciabr;
	u64 hdec_expiry;
	u64 purr;
	u64 spurr;
	u64 ic;
	u64 vtb;
	u64 hdar;
	u64 hdsisr;
	u64 heir;
	u64 asdr;
	/* These are OS privileged but need to be set late in guest entry */
	u64 srr0;
	u64 srr1;
	u64 sprg[4];
	u64 pidr;
	u64 cfar;
	u64 ppr;
	/* Version 1 ends here */
	u64 dawr1;
	u64 dawrx1;
	/* Version 2 ends here */
};

/* Latest version of hv_guest_state structure */
#define HV_GUEST_STATE_VERSION	2

static inline int hv_guest_state_size(unsigned int version)
{
	switch (version) {
	case 1:
		return offsetofend(struct hv_guest_state, ppr);
	case 2:
		return offsetofend(struct hv_guest_state, dawrx1);
	default:
		return -1;
	}
}

/*
 * From the document "H_GetPerformanceCounterInfo Interface" v1.07
 *
 * H_GET_PERF_COUNTER_INFO argument
 */
struct hv_get_perf_counter_info_params {
	__be32 counter_request; /* I */
	__be32 starting_index;  /* IO */
	__be16 secondary_index; /* IO */
	__be16 returned_values; /* O */
	__be32 detail_rc; /* O, only needed when called via *_norets() */

	/*
	 * O, size each of counter_value element in bytes, only set for version
	 * >= 0x3
	 */
	__be16 cv_element_size;

	/* I, 0 (zero) for versions < 0x3 */
	__u8 counter_info_version_in;

	/* O, 0 (zero) if version < 0x3. Must be set to 0 when making hcall */
	__u8 counter_info_version_out;
	__u8 reserved[0xC];
	__u8 counter_value[];
} __packed;

#define HGPCI_REQ_BUFFER_SIZE	4096
#define HGPCI_MAX_DATA_BYTES \
	(HGPCI_REQ_BUFFER_SIZE - sizeof(struct hv_get_perf_counter_info_params))

struct hv_gpci_request_buffer {
	struct hv_get_perf_counter_info_params params;
	uint8_t bytes[HGPCI_MAX_DATA_BYTES];
} __packed;

#endif /* __ASSEMBLY__ */
#endif /* __KERNEL__ */
#endif /* _ASM_POWERPC_HVCALL_H */<|MERGE_RESOLUTION|>--- conflicted
+++ resolved
@@ -570,11 +570,7 @@
 	unsigned long backing_mem;
 };
 
-<<<<<<< HEAD
-int h_get_mpp(struct hvcall_mpp_data *mpp_data);
-=======
 long h_get_mpp(struct hvcall_mpp_data *mpp_data);
->>>>>>> 2d5404ca
 
 struct hvcall_mpp_x_data {
 	unsigned long coalesced_bytes;
