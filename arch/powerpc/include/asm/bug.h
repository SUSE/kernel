/* SPDX-License-Identifier: GPL-2.0 */
#ifndef _ASM_POWERPC_BUG_H
#define _ASM_POWERPC_BUG_H
#ifdef __KERNEL__

#include <asm/asm-compat.h>

#ifdef CONFIG_BUG

#ifdef __ASSEMBLY__
#include <asm/asm-offsets.h>
#ifdef CONFIG_DEBUG_BUGVERBOSE
.macro EMIT_BUG_ENTRY addr,file,line,flags
	 .section __bug_table,"aw"
5001:	 .4byte \addr - .
	 .4byte 5002f - .
	 .short \line, \flags
	 .org 5001b+BUG_ENTRY_SIZE
	 .previous
	 .section .rodata,"a"
5002:	 .asciz "\file"
	 .previous
.endm
#else
.macro EMIT_BUG_ENTRY addr,file,line,flags
	 .section __bug_table,"aw"
5001:	 .4byte \addr - .
	 .short \flags
	 .org 5001b+BUG_ENTRY_SIZE
	 .previous
.endm
#endif /* verbose */

#else /* !__ASSEMBLY__ */
/* _EMIT_BUG_ENTRY expects args %0,%1,%2,%3 to be FILE, LINE, flags and
   sizeof(struct bug_entry), respectively */
#ifdef CONFIG_DEBUG_BUGVERBOSE
#define _EMIT_BUG_ENTRY				\
	".section __bug_table,\"aw\"\n"		\
	"2:	.4byte 1b - .\n"		\
	"	.4byte %0 - .\n"		\
	"	.short %1, %2\n"		\
	".org 2b+%3\n"				\
	".previous\n"
#else
#define _EMIT_BUG_ENTRY				\
	".section __bug_table,\"aw\"\n"		\
	"2:	.4byte 1b - .\n"		\
	"	.short %2\n"			\
	".org 2b+%3\n"				\
	".previous\n"
#endif

#define BUG_ENTRY(insn, flags, ...)			\
	__asm__ __volatile__(				\
		"1:	" insn "\n"			\
		_EMIT_BUG_ENTRY				\
		: : "i" (__FILE__), "i" (__LINE__),	\
		  "i" (flags),				\
		  "i" (sizeof(struct bug_entry)),	\
		  ##__VA_ARGS__)

<<<<<<< HEAD
#define WARN_ENTRY(insn, flags, label, ...)		\
	asm goto(				\
		"1:	" insn "\n"			\
		EX_TABLE(1b, %l[label])			\
		_EMIT_BUG_ENTRY				\
		: : "i" (__FILE__), "i" (__LINE__),	\
		  "i" (flags),				\
		  "i" (sizeof(struct bug_entry)),	\
		  ##__VA_ARGS__ : : label)

=======
>>>>>>> 2d5404ca
/*
 * BUG_ON() and WARN_ON() do their best to cooperate with compile-time
 * optimisations. However depending on the complexity of the condition
 * some compiler versions may not produce optimal results.
 */

#define BUG() do {						\
	BUG_ENTRY("twi 31, 0, 0", 0);				\
	unreachable();						\
} while (0)
#define HAVE_ARCH_BUG

#define __WARN_FLAGS(flags) BUG_ENTRY("twi 31, 0, 0", BUGFLAG_WARNING | (flags))

#ifdef CONFIG_PPC64
#define BUG_ON(x) do {						\
	if (__builtin_constant_p(x)) {				\
		if (x)						\
			BUG();					\
	} else {						\
		BUG_ENTRY(PPC_TLNEI " %4, 0", 0, "r" ((__force long)(x)));	\
	}							\
} while (0)

#define WARN_ON(x) ({						\
	int __ret_warn_on = !!(x);				\
	if (__builtin_constant_p(__ret_warn_on)) {		\
		if (__ret_warn_on)				\
			__WARN();				\
	} else {						\
		BUG_ENTRY(PPC_TLNEI " %4, 0",			\
			  BUGFLAG_WARNING | BUGFLAG_TAINT(TAINT_WARN),	\
			  "r" (__ret_warn_on));	\
	}							\
	unlikely(__ret_warn_on);				\
})

#define HAVE_ARCH_BUG_ON
#define HAVE_ARCH_WARN_ON
#endif

#endif /* __ASSEMBLY __ */
#else
#ifdef __ASSEMBLY__
.macro EMIT_BUG_ENTRY addr,file,line,flags
.endm
#else /* !__ASSEMBLY__ */
#define _EMIT_BUG_ENTRY
#endif
#endif /* CONFIG_BUG */

#define EMIT_WARN_ENTRY EMIT_BUG_ENTRY

#include <asm-generic/bug.h>

#ifndef __ASSEMBLY__

struct pt_regs;
void hash__do_page_fault(struct pt_regs *);
void bad_page_fault(struct pt_regs *, int);
void emulate_single_step(struct pt_regs *regs);
extern void _exception(int, struct pt_regs *, int, unsigned long);
extern void _exception_pkey(struct pt_regs *, unsigned long, int);
extern void die(const char *, struct pt_regs *, long);
void die_mce(const char *str, struct pt_regs *regs, long err);
extern bool die_will_crash(void);
extern void panic_flush_kmsg_start(void);
extern void panic_flush_kmsg_end(void);
#endif /* !__ASSEMBLY__ */

#endif /* __KERNEL__ */
#endif /* _ASM_POWERPC_BUG_H */<|MERGE_RESOLUTION|>--- conflicted
+++ resolved
@@ -60,19 +60,6 @@
 		  "i" (sizeof(struct bug_entry)),	\
 		  ##__VA_ARGS__)
 
-<<<<<<< HEAD
-#define WARN_ENTRY(insn, flags, label, ...)		\
-	asm goto(				\
-		"1:	" insn "\n"			\
-		EX_TABLE(1b, %l[label])			\
-		_EMIT_BUG_ENTRY				\
-		: : "i" (__FILE__), "i" (__LINE__),	\
-		  "i" (flags),				\
-		  "i" (sizeof(struct bug_entry)),	\
-		  ##__VA_ARGS__ : : label)
-
-=======
->>>>>>> 2d5404ca
 /*
  * BUG_ON() and WARN_ON() do their best to cooperate with compile-time
  * optimisations. However depending on the complexity of the condition
