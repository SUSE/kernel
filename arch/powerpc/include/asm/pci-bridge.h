--- conflicted
+++ resolved
@@ -130,9 +130,6 @@
 #endif	/* CONFIG_PPC64 */
 
 	void *private_data;
-<<<<<<< HEAD
-	void* suse_kabi_padding;
-=======
 
 	/* IRQ domain hierarchy */
 	struct irq_domain	*dev_domain;
@@ -141,7 +138,6 @@
 
 	/* iommu_ops support */
 	struct iommu_device	iommu;
->>>>>>> eb3cdb58
 };
 
 /* These are used for config access before all the PCI probing
