--- conflicted
+++ resolved
@@ -91,32 +91,12 @@
 
 #define pte_wrprotect pte_wrprotect
 
-<<<<<<< HEAD
-static inline int pte_write(pte_t pte)
-{
-	return !(pte_val(pte) & _PAGE_RO);
-}
-
-#define pte_write pte_write
-
-static inline pte_t pte_mkwrite_novma(pte_t pte)
-=======
 static inline int pte_read(pte_t pte)
->>>>>>> 2d5404ca
 {
 	return (pte_val(pte) & _PAGE_RO) != _PAGE_NA;
 }
 
-<<<<<<< HEAD
-#define pte_mkwrite_novma pte_mkwrite_novma
-
-static inline bool pte_user(pte_t pte)
-{
-	return !(pte_val(pte) & _PAGE_SH);
-}
-=======
 #define pte_read pte_read
->>>>>>> 2d5404ca
 
 static inline int pte_write(pte_t pte)
 {
