--- conflicted
+++ resolved
@@ -95,23 +95,17 @@
 
 static inline int patch_uint(void *addr, unsigned int val)
 {
-<<<<<<< HEAD
-=======
 	if (!IS_ALIGNED((unsigned long)addr, sizeof(unsigned int)))
 		return -EINVAL;
 
->>>>>>> 2d5404ca
 	return patch_instruction(addr, ppc_inst(val));
 }
 
 static inline int patch_ulong(void *addr, unsigned long val)
 {
-<<<<<<< HEAD
-=======
 	if (!IS_ALIGNED((unsigned long)addr, sizeof(unsigned long)))
 		return -EINVAL;
 
->>>>>>> 2d5404ca
 	return patch_instruction(addr, ppc_inst(val));
 }
 
