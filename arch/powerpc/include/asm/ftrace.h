--- conflicted
+++ resolved
@@ -9,11 +9,7 @@
 #define MCOUNT_INSN_SIZE	4 /* sizeof mcount call */
 
 /* Ignore unused weak functions which will have larger offsets */
-<<<<<<< HEAD
-#ifdef CONFIG_MPROFILE_KERNEL
-=======
 #if defined(CONFIG_MPROFILE_KERNEL) || defined(CONFIG_ARCH_USING_PATCHABLE_FUNCTION_ENTRY)
->>>>>>> 2d5404ca
 #define FTRACE_MCOUNT_MAX_OFFSET	16
 #elif defined(CONFIG_PPC32)
 #define FTRACE_MCOUNT_MAX_OFFSET	8
