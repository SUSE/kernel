/* SPDX-License-Identifier: GPL-2.0 */
#ifndef _ASM_POWERPC_BOOK3S_64_PGTABLE_64K_H
#define _ASM_POWERPC_BOOK3S_64_PGTABLE_64K_H

#ifndef __ASSEMBLY__
#ifdef CONFIG_HUGETLB_PAGE
<<<<<<< HEAD
/*
 * We have PGD_INDEX_SIZ = 12 and PTE_INDEX_SIZE = 8, so that we can have
 * 16GB hugepage pte in PGD and 16MB hugepage pte at PMD;
 *
 * Defined in such a way that we can optimize away code block at build time
 * if CONFIG_HUGETLB_PAGE=n.
 *
 * returns true for pmd migration entries, THP, devmap, hugetlb
 * But compile time dependent on CONFIG_HUGETLB_PAGE
 */
static inline int pmd_huge(pmd_t pmd)
{
	/*
	 * leaf pte for huge page
	 */
	return !!(pmd_raw(pmd) & cpu_to_be64(_PAGE_PTE));
}

static inline int pud_huge(pud_t pud)
{
	/*
	 * leaf pte for huge page
	 */
	return !!(pud_raw(pud) & cpu_to_be64(_PAGE_PTE));
}

/*
 * With 64k page size, we have hugepage ptes in the pgd and pmd entries. We don't
 * need to setup hugepage directory for them. Our pte and page directory format
 * enable us to have this enabled.
 */
static inline int hugepd_ok(hugepd_t hpd)
{
	return 0;
}

#define is_hugepd(pdep)			0

/*
 * This should never get called
 */
static __always_inline int get_hugepd_cache_index(int index)
{
	BUILD_BUG();
}
=======
>>>>>>> 2d5404ca

#endif /* CONFIG_HUGETLB_PAGE */

static inline int remap_4k_pfn(struct vm_area_struct *vma, unsigned long addr,
			       unsigned long pfn, pgprot_t prot)
{
	if (radix_enabled())
		BUG();
	return hash__remap_4k_pfn(vma, addr, pfn, prot);
}
#endif	/* __ASSEMBLY__ */
#endif /*_ASM_POWERPC_BOOK3S_64_PGTABLE_64K_H */<|MERGE_RESOLUTION|>--- conflicted
+++ resolved
@@ -4,54 +4,6 @@
 
 #ifndef __ASSEMBLY__
 #ifdef CONFIG_HUGETLB_PAGE
-<<<<<<< HEAD
-/*
- * We have PGD_INDEX_SIZ = 12 and PTE_INDEX_SIZE = 8, so that we can have
- * 16GB hugepage pte in PGD and 16MB hugepage pte at PMD;
- *
- * Defined in such a way that we can optimize away code block at build time
- * if CONFIG_HUGETLB_PAGE=n.
- *
- * returns true for pmd migration entries, THP, devmap, hugetlb
- * But compile time dependent on CONFIG_HUGETLB_PAGE
- */
-static inline int pmd_huge(pmd_t pmd)
-{
-	/*
-	 * leaf pte for huge page
-	 */
-	return !!(pmd_raw(pmd) & cpu_to_be64(_PAGE_PTE));
-}
-
-static inline int pud_huge(pud_t pud)
-{
-	/*
-	 * leaf pte for huge page
-	 */
-	return !!(pud_raw(pud) & cpu_to_be64(_PAGE_PTE));
-}
-
-/*
- * With 64k page size, we have hugepage ptes in the pgd and pmd entries. We don't
- * need to setup hugepage directory for them. Our pte and page directory format
- * enable us to have this enabled.
- */
-static inline int hugepd_ok(hugepd_t hpd)
-{
-	return 0;
-}
-
-#define is_hugepd(pdep)			0
-
-/*
- * This should never get called
- */
-static __always_inline int get_hugepd_cache_index(int index)
-{
-	BUILD_BUG();
-}
-=======
->>>>>>> 2d5404ca
 
 #endif /* CONFIG_HUGETLB_PAGE */
 
