--- conflicted
+++ resolved
@@ -25,12 +25,8 @@
 				     unsigned long size, pgprot_t vma_prot);
 #define __HAVE_PHYS_MEM_ACCESS_PROT
 
-<<<<<<< HEAD
-#if defined(CONFIG_PPC32) || defined(CONFIG_PPC_64S_HASH_MMU)
-=======
 void __update_mmu_cache(struct vm_area_struct *vma, unsigned long address, pte_t *ptep);
 
->>>>>>> eb3cdb58
 /*
  * This gets called at the end of handling a page fault, when
  * the kernel has put a new PTE into the page table for the process.
@@ -40,12 +36,6 @@
  * corresponding HPTE into the hash table ahead of time, instead of
  * waiting for the inevitable extra hash-table miss exception.
  */
-<<<<<<< HEAD
-void update_mmu_cache(struct vm_area_struct *vma, unsigned long address, pte_t *ptep);
-#else
-static inline void update_mmu_cache(struct vm_area_struct *vma, unsigned long address, pte_t *ptep) {}
-#endif
-=======
 static inline void update_mmu_cache(struct vm_area_struct *vma, unsigned long address, pte_t *ptep)
 {
 	if (IS_ENABLED(CONFIG_PPC32) && !mmu_has_feature(MMU_FTR_HPTE_TABLE))
@@ -54,7 +44,6 @@
 		return;
 	__update_mmu_cache(vma, address, ptep);
 }
->>>>>>> eb3cdb58
 
 #endif /* __ASSEMBLY__ */
 #endif