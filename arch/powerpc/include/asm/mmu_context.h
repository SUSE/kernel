--- conflicted
+++ resolved
@@ -107,11 +107,8 @@
 		 * the store to the PTE vs the load of mm_cpumask.
 		 */
 		smp_mb();
-<<<<<<< HEAD
-=======
 
 		new_on_cpu = true;
->>>>>>> f4a53352
 	}
 
 	/* 32-bit keeps track of the current PGDIR in the thread struct */
