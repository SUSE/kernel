--- conflicted
+++ resolved
@@ -190,11 +190,6 @@
 #define smp_setup_cpu_maps()
 #define thread_group_shares_l2  0
 #define thread_group_shares_l3	0
-<<<<<<< HEAD
-static inline void inhibit_secondary_onlining(void) {}
-static inline void uninhibit_secondary_onlining(void) {}
-=======
->>>>>>> eb3cdb58
 static inline const struct cpumask *cpu_sibling_mask(int cpu)
 {
 	return cpumask_of(cpu);
