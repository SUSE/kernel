/* SPDX-License-Identifier: GPL-2.0 */
#ifndef _ASM_POWERPC_KUP_H_
#define _ASM_POWERPC_KUP_H_

#define KUAP_READ	1
#define KUAP_WRITE	2
#define KUAP_READ_WRITE	(KUAP_READ | KUAP_WRITE)

#ifdef CONFIG_PPC_BOOK3S_64
#include <asm/book3s/64/kup.h>
#endif

#ifdef CONFIG_PPC_8xx
#include <asm/nohash/32/kup-8xx.h>
#endif

#ifdef CONFIG_BOOKE_OR_40x
#include <asm/nohash/kup-booke.h>
#endif

#ifdef CONFIG_PPC_BOOK3S_32
#include <asm/book3s/32/kup.h>
#endif

#ifdef __ASSEMBLY__
#ifndef CONFIG_PPC_KUAP
.macro kuap_check_amr	gpr1, gpr2
.endm

#endif

#else /* !__ASSEMBLY__ */

extern bool disable_kuep;
extern bool disable_kuap;

#include <linux/pgtable.h>

void setup_kup(void);
<<<<<<< HEAD

#ifdef CONFIG_PPC_KUEP
=======
>>>>>>> eb3cdb58
void setup_kuep(bool disabled);

#ifdef CONFIG_PPC_KUAP
void setup_kuap(bool disabled);
#else
static inline void setup_kuap(bool disabled) { }

static __always_inline bool kuap_is_disabled(void) { return true; }

static inline bool
__bad_kuap_fault(struct pt_regs *regs, unsigned long address, bool is_write)
{
	return false;
}

static inline void __kuap_lock(void) { }
static inline void __kuap_save_and_lock(struct pt_regs *regs) { }
static inline void kuap_user_restore(struct pt_regs *regs) { }
static inline void __kuap_kernel_restore(struct pt_regs *regs, unsigned long amr) { }

static inline unsigned long __kuap_get_and_assert_locked(void)
{
	return 0;
}

/*
 * book3s/64/kup-radix.h defines these functions for the !KUAP case to flush
 * the L1D cache after user accesses. Only include the empty stubs for other
 * platforms.
 */
#ifndef CONFIG_PPC_BOOK3S_64
static inline void __allow_user_access(void __user *to, const void __user *from,
				       unsigned long size, unsigned long dir) { }
static inline void __prevent_user_access(unsigned long dir) { }
static inline unsigned long __prevent_user_access_return(void) { return 0UL; }
static inline void __restore_user_access(unsigned long flags) { }
#endif /* CONFIG_PPC_BOOK3S_64 */
#endif /* CONFIG_PPC_KUAP */

<<<<<<< HEAD
=======
static __always_inline bool
bad_kuap_fault(struct pt_regs *regs, unsigned long address, bool is_write)
{
	if (kuap_is_disabled())
		return false;

	return __bad_kuap_fault(regs, address, is_write);
}

static __always_inline void kuap_assert_locked(void)
{
	if (kuap_is_disabled())
		return;

	if (IS_ENABLED(CONFIG_PPC_KUAP_DEBUG))
		__kuap_get_and_assert_locked();
}

static __always_inline void kuap_lock(void)
{
	if (kuap_is_disabled())
		return;

	__kuap_lock();
}

static __always_inline void kuap_save_and_lock(struct pt_regs *regs)
{
	if (kuap_is_disabled())
		return;

	__kuap_save_and_lock(regs);
}

static __always_inline void kuap_kernel_restore(struct pt_regs *regs, unsigned long amr)
{
	if (kuap_is_disabled())
		return;

	__kuap_kernel_restore(regs, amr);
}

static __always_inline unsigned long kuap_get_and_assert_locked(void)
{
	if (kuap_is_disabled())
		return 0;

	return __kuap_get_and_assert_locked();
}

#ifndef CONFIG_PPC_BOOK3S_64
static __always_inline void allow_user_access(void __user *to, const void __user *from,
				     unsigned long size, unsigned long dir)
{
	if (kuap_is_disabled())
		return;

	__allow_user_access(to, from, size, dir);
}

static __always_inline void prevent_user_access(unsigned long dir)
{
	if (kuap_is_disabled())
		return;

	__prevent_user_access(dir);
}

static __always_inline unsigned long prevent_user_access_return(void)
{
	if (kuap_is_disabled())
		return 0;

	return __prevent_user_access_return();
}

static __always_inline void restore_user_access(unsigned long flags)
{
	if (kuap_is_disabled())
		return;

	__restore_user_access(flags);
}
#endif /* CONFIG_PPC_BOOK3S_64 */

>>>>>>> eb3cdb58
static __always_inline void allow_read_from_user(const void __user *from, unsigned long size)
{
	barrier_nospec();
	allow_user_access(NULL, from, size, KUAP_READ);
}

static __always_inline void allow_write_to_user(void __user *to, unsigned long size)
{
	allow_user_access(to, NULL, size, KUAP_WRITE);
}

static __always_inline void allow_read_write_user(void __user *to, const void __user *from,
						  unsigned long size)
{
	barrier_nospec();
	allow_user_access(to, from, size, KUAP_READ_WRITE);
}

static __always_inline void prevent_read_from_user(const void __user *from, unsigned long size)
{
	prevent_user_access(KUAP_READ);
}

static __always_inline void prevent_write_to_user(void __user *to, unsigned long size)
{
	prevent_user_access(KUAP_WRITE);
}

static __always_inline void prevent_read_write_user(void __user *to, const void __user *from,
						    unsigned long size)
{
	prevent_user_access(KUAP_READ_WRITE);
}

static __always_inline void prevent_current_access_user(void)
{
	prevent_user_access(KUAP_READ_WRITE);
}

static __always_inline void prevent_current_read_from_user(void)
{
	prevent_user_access(KUAP_READ);
}

static __always_inline void prevent_current_write_to_user(void)
{
	prevent_user_access(KUAP_WRITE);
}

#endif /* !__ASSEMBLY__ */

#endif /* _ASM_POWERPC_KUAP_H_ */<|MERGE_RESOLUTION|>--- conflicted
+++ resolved
@@ -37,11 +37,6 @@
 #include <linux/pgtable.h>
 
 void setup_kup(void);
-<<<<<<< HEAD
-
-#ifdef CONFIG_PPC_KUEP
-=======
->>>>>>> eb3cdb58
 void setup_kuep(bool disabled);
 
 #ifdef CONFIG_PPC_KUAP
@@ -81,8 +76,6 @@
 #endif /* CONFIG_PPC_BOOK3S_64 */
 #endif /* CONFIG_PPC_KUAP */
 
-<<<<<<< HEAD
-=======
 static __always_inline bool
 bad_kuap_fault(struct pt_regs *regs, unsigned long address, bool is_write)
 {
@@ -168,7 +161,6 @@
 }
 #endif /* CONFIG_PPC_BOOK3S_64 */
 
->>>>>>> eb3cdb58
 static __always_inline void allow_read_from_user(const void __user *from, unsigned long size)
 {
 	barrier_nospec();
