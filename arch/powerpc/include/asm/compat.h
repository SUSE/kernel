/* SPDX-License-Identifier: GPL-2.0 */
#ifndef _ASM_POWERPC_COMPAT_H
#define _ASM_POWERPC_COMPAT_H
#ifdef __KERNEL__
/*
 * Architecture specific compatibility types
 */
#include <linux/types.h>
#include <linux/sched.h>

#define compat_ipc_pid_t compat_ipc_pid_t
typedef u16		compat_ipc_pid_t;

#define compat_ipc64_perm compat_ipc64_perm

#include <asm-generic/compat.h>

#ifdef __BIG_ENDIAN__
#define COMPAT_UTS_MACHINE	"ppc\0\0"
#else
#define COMPAT_UTS_MACHINE	"ppcle\0\0"
#endif

<<<<<<< HEAD
typedef u32		__compat_uid_t;
typedef u32		__compat_gid_t;
typedef u32		compat_dev_t;
typedef s16		compat_nlink_t;
typedef u16		compat_ipc_pid_t;
typedef __kernel_fsid_t	compat_fsid_t;
=======
typedef s16		compat_nlink_t;
>>>>>>> eb3cdb58

struct compat_stat {
	compat_dev_t	st_dev;
	compat_ino_t	st_ino;
	compat_mode_t	st_mode;
	compat_nlink_t	st_nlink;
	__compat_uid32_t	st_uid;
	__compat_gid32_t	st_gid;
	compat_dev_t	st_rdev;
	compat_off_t	st_size;
	compat_off_t	st_blksize;
	compat_off_t	st_blocks;
	old_time32_t	st_atime;
	u32		st_atime_nsec;
	old_time32_t	st_mtime;
	u32		st_mtime_nsec;
	old_time32_t	st_ctime;
	u32		st_ctime_nsec;
	u32		__unused4[2];
};

<<<<<<< HEAD
struct compat_flock {
	short		l_type;
	short		l_whence;
	compat_off_t	l_start;
	compat_off_t	l_len;
	compat_pid_t	l_pid;
};

#define F_GETLK64	12	/*  using 'struct flock64' */
#define F_SETLK64	13
#define F_SETLKW64	14

struct compat_flock64 {
	short		l_type;
	short		l_whence;
	compat_loff_t	l_start;
	compat_loff_t	l_len;
	compat_pid_t	l_pid;
};

struct compat_statfs {
	int		f_type;
	int		f_bsize;
	int		f_blocks;
	int		f_bfree;
	int		f_bavail;
	int		f_files;
	int		f_ffree;
	compat_fsid_t	f_fsid;
	int		f_namelen;	/* SunOS ignores this field. */
	int		f_frsize;
	int		f_flags;
	int		f_spare[4];
};

#define COMPAT_RLIM_INFINITY		0xffffffff

#define COMPAT_OFF_T_MAX	0x7fffffff

static inline void __user *arch_compat_alloc_user_space(long len)
{
	struct pt_regs *regs = current->thread.regs;
	unsigned long usp = regs->gpr[1];

	/*
	 * We can't access below the stack pointer in the 32bit ABI and
	 * can access 288 bytes in the 64bit big-endian ABI,
	 * or 512 bytes with the new ELFv2 little-endian ABI.
	 */
	if (!is_32bit_task())
		usp -= USER_REDZONE_SIZE;

	return (void __user *) (usp - len);
}

=======
>>>>>>> eb3cdb58
/*
 * ipc64_perm is actually 32/64bit clean but since the compat layer refers to
 * it we may as well define it.
 */
struct compat_ipc64_perm {
	compat_key_t key;
	__compat_uid_t uid;
	__compat_gid_t gid;
	__compat_uid_t cuid;
	__compat_gid_t cgid;
	compat_mode_t mode;
	unsigned int seq;
	unsigned int __pad2;
	unsigned long __unused1;	/* yes they really are 64bit pads */
	unsigned long __unused2;
};

struct compat_semid64_ds {
	struct compat_ipc64_perm sem_perm;
	unsigned int sem_otime_high;
	unsigned int sem_otime;
	unsigned int sem_ctime_high;
	unsigned int sem_ctime;
	compat_ulong_t sem_nsems;
	compat_ulong_t __unused3;
	compat_ulong_t __unused4;
};

struct compat_msqid64_ds {
	struct compat_ipc64_perm msg_perm;
	unsigned int msg_stime_high;
	unsigned int msg_stime;
	unsigned int msg_rtime_high;
	unsigned int msg_rtime;
	unsigned int msg_ctime_high;
	unsigned int msg_ctime;
	compat_ulong_t msg_cbytes;
	compat_ulong_t msg_qnum;
	compat_ulong_t msg_qbytes;
	compat_pid_t msg_lspid;
	compat_pid_t msg_lrpid;
	compat_ulong_t __unused4;
	compat_ulong_t __unused5;
};

struct compat_shmid64_ds {
	struct compat_ipc64_perm shm_perm;
	unsigned int shm_atime_high;
	unsigned int shm_atime;
	unsigned int shm_dtime_high;
	unsigned int shm_dtime;
	unsigned int shm_ctime_high;
	unsigned int shm_ctime;
	unsigned int __unused4;
	compat_size_t shm_segsz;
	compat_pid_t shm_cpid;
	compat_pid_t shm_lpid;
	compat_ulong_t shm_nattch;
	compat_ulong_t __unused5;
	compat_ulong_t __unused6;
};

static inline int is_compat_task(void)
{
	return is_32bit_task();
}

#endif /* __KERNEL__ */
#endif /* _ASM_POWERPC_COMPAT_H */<|MERGE_RESOLUTION|>--- conflicted
+++ resolved
@@ -21,16 +21,7 @@
 #define COMPAT_UTS_MACHINE	"ppcle\0\0"
 #endif
 
-<<<<<<< HEAD
-typedef u32		__compat_uid_t;
-typedef u32		__compat_gid_t;
-typedef u32		compat_dev_t;
 typedef s16		compat_nlink_t;
-typedef u16		compat_ipc_pid_t;
-typedef __kernel_fsid_t	compat_fsid_t;
-=======
-typedef s16		compat_nlink_t;
->>>>>>> eb3cdb58
 
 struct compat_stat {
 	compat_dev_t	st_dev;
@@ -52,64 +43,6 @@
 	u32		__unused4[2];
 };
 
-<<<<<<< HEAD
-struct compat_flock {
-	short		l_type;
-	short		l_whence;
-	compat_off_t	l_start;
-	compat_off_t	l_len;
-	compat_pid_t	l_pid;
-};
-
-#define F_GETLK64	12	/*  using 'struct flock64' */
-#define F_SETLK64	13
-#define F_SETLKW64	14
-
-struct compat_flock64 {
-	short		l_type;
-	short		l_whence;
-	compat_loff_t	l_start;
-	compat_loff_t	l_len;
-	compat_pid_t	l_pid;
-};
-
-struct compat_statfs {
-	int		f_type;
-	int		f_bsize;
-	int		f_blocks;
-	int		f_bfree;
-	int		f_bavail;
-	int		f_files;
-	int		f_ffree;
-	compat_fsid_t	f_fsid;
-	int		f_namelen;	/* SunOS ignores this field. */
-	int		f_frsize;
-	int		f_flags;
-	int		f_spare[4];
-};
-
-#define COMPAT_RLIM_INFINITY		0xffffffff
-
-#define COMPAT_OFF_T_MAX	0x7fffffff
-
-static inline void __user *arch_compat_alloc_user_space(long len)
-{
-	struct pt_regs *regs = current->thread.regs;
-	unsigned long usp = regs->gpr[1];
-
-	/*
-	 * We can't access below the stack pointer in the 32bit ABI and
-	 * can access 288 bytes in the 64bit big-endian ABI,
-	 * or 512 bytes with the new ELFv2 little-endian ABI.
-	 */
-	if (!is_32bit_task())
-		usp -= USER_REDZONE_SIZE;
-
-	return (void __user *) (usp - len);
-}
-
-=======
->>>>>>> eb3cdb58
 /*
  * ipc64_perm is actually 32/64bit clean but since the compat layer refers to
  * it we may as well define it.
