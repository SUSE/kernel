// SPDX-License-Identifier: GPL-2.0-or-later
/*
 * This file contains the routines for initializing the MMU
 * on the 8xx series of chips.
 *  -- christophe
 *
 *  Derived from arch/powerpc/mm/40x_mmu.c:
 */

#include <linux/memblock.h>
#include <linux/mmu_context.h>
#include <asm/fixmap.h>
#include <asm/code-patching.h>

#include <mm/mmu_decl.h>

#define IMMR_SIZE (FIX_IMMR_SIZE << PAGE_SHIFT)

extern int __map_without_ltlbs;

static unsigned long block_mapped_ram;

/*
 * Return PA for this VA if it is in an area mapped with LTLBs.
 * Otherwise, returns 0
 */
phys_addr_t v_block_mapped(unsigned long va)
{
	unsigned long p = PHYS_IMMR_BASE;

	if (__map_without_ltlbs)
		return 0;
	if (va >= VIRT_IMMR_BASE && va < VIRT_IMMR_BASE + IMMR_SIZE)
		return p + va - VIRT_IMMR_BASE;
	if (va >= PAGE_OFFSET && va < PAGE_OFFSET + block_mapped_ram)
		return __pa(va);
	return 0;
}

/*
 * Return VA for a given PA mapped with LTLBs or 0 if not mapped
 */
unsigned long p_block_mapped(phys_addr_t pa)
{
	unsigned long p = PHYS_IMMR_BASE;

	if (__map_without_ltlbs)
		return 0;
	if (pa >= p && pa < p + IMMR_SIZE)
		return VIRT_IMMR_BASE + pa - p;
	if (pa < block_mapped_ram)
		return (unsigned long)__va(pa);
	return 0;
}

#define LARGE_PAGE_SIZE_8M	(1<<23)

/*
 * MMU_init_hw does the chip-specific initialization of the MMU hardware.
 */
void __init MMU_init_hw(void)
{
	/* PIN up to the 3 first 8Mb after IMMR in DTLB table */
	if (IS_ENABLED(CONFIG_PIN_TLB_DATA)) {
		unsigned long ctr = mfspr(SPRN_MD_CTR) & 0xfe000000;
		unsigned long flags = 0xf0 | MD_SPS16K | _PAGE_SH | _PAGE_DIRTY;
		int i = IS_ENABLED(CONFIG_PIN_TLB_IMMR) ? 29 : 28;
		unsigned long addr = 0;
		unsigned long mem = total_lowmem;

		for (; i < 32 && mem >= LARGE_PAGE_SIZE_8M; i++) {
			mtspr(SPRN_MD_CTR, ctr | (i << 8));
			mtspr(SPRN_MD_EPN, (unsigned long)__va(addr) | MD_EVALID);
			mtspr(SPRN_MD_TWC, MD_PS8MEG | MD_SVALID);
			mtspr(SPRN_MD_RPN, addr | flags | _PAGE_PRESENT);
			addr += LARGE_PAGE_SIZE_8M;
			mem -= LARGE_PAGE_SIZE_8M;
		}
	}
}

static void __init mmu_mapin_immr(void)
{
	unsigned long p = PHYS_IMMR_BASE;
	unsigned long v = VIRT_IMMR_BASE;
	int offset;

	for (offset = 0; offset < IMMR_SIZE; offset += PAGE_SIZE)
		map_kernel_page(v + offset, p + offset, PAGE_KERNEL_NCG);
}

static void mmu_patch_cmp_limit(s32 *site, unsigned long mapped)
{
	modify_instruction_site(site, 0xffff, (unsigned long)__va(mapped) >> 16);
}

static void mmu_patch_addis(s32 *site, long simm)
{
	unsigned int instr = *(unsigned int *)patch_site_addr(site);

	instr &= 0xffff0000;
	instr |= ((unsigned long)simm) >> 16;
	patch_instruction_site(site, instr);
}

<<<<<<< HEAD
void __init mmu_mapin_ram_chunk(unsigned long offset, unsigned long top, pgprot_t prot)
=======
static void mmu_mapin_ram_chunk(unsigned long offset, unsigned long top, pgprot_t prot)
>>>>>>> a7196caf
{
	unsigned long s = offset;
	unsigned long v = PAGE_OFFSET + s;
	phys_addr_t p = memstart_addr + s;

	for (; s < top; s += PAGE_SIZE) {
		map_kernel_page(v, p, prot);
		v += PAGE_SIZE;
		p += PAGE_SIZE;
	}
}

unsigned long __init mmu_mapin_ram(unsigned long base, unsigned long top)
{
	unsigned long mapped;

	if (__map_without_ltlbs) {
		mapped = 0;
		mmu_mapin_immr();
		if (!IS_ENABLED(CONFIG_PIN_TLB_IMMR))
			patch_instruction_site(&patch__dtlbmiss_immr_jmp, PPC_INST_NOP);
		if (!IS_ENABLED(CONFIG_PIN_TLB_TEXT))
			mmu_patch_cmp_limit(&patch__itlbmiss_linmem_top, 0);
	} else {
		unsigned long einittext8 = ALIGN(__pa(_einittext), SZ_8M);

		mapped = top & ~(LARGE_PAGE_SIZE_8M - 1);
		if (!IS_ENABLED(CONFIG_PIN_TLB_TEXT))
			mmu_patch_cmp_limit(&patch__itlbmiss_linmem_top, einittext8);

		/*
		 * Populate page tables to:
		 * - have them appear in /sys/kernel/debug/kernel_page_tables
		 * - allow the BDI to find the pages when they are not PINNED
		 */
		mmu_mapin_ram_chunk(0, einittext8, PAGE_KERNEL_X);
		mmu_mapin_ram_chunk(einittext8, mapped, PAGE_KERNEL);
		mmu_mapin_immr();
	}

	mmu_patch_cmp_limit(&patch__dtlbmiss_linmem_top, mapped);
	mmu_patch_cmp_limit(&patch__fixupdar_linmem_top, mapped);

	/* If the size of RAM is not an exact power of two, we may not
	 * have covered RAM in its entirety with 8 MiB
	 * pages. Consequently, restrict the top end of RAM currently
	 * allocable so that calls to the MEMBLOCK to allocate PTEs for "tail"
	 * coverage with normal-sized pages (or other reasons) do not
	 * attempt to allocate outside the allowed range.
	 */
	if (mapped)
		memblock_set_current_limit(mapped);

	block_mapped_ram = mapped;

	return mapped;
}

void mmu_mark_initmem_nx(void)
{
	if (IS_ENABLED(CONFIG_STRICT_KERNEL_RWX) && CONFIG_ETEXT_SHIFT < 23)
		mmu_patch_addis(&patch__itlbmiss_linmem_top8,
				-((long)_etext & ~(LARGE_PAGE_SIZE_8M - 1)));
	if (!IS_ENABLED(CONFIG_PIN_TLB_TEXT)) {
		unsigned long einittext8 = ALIGN(__pa(_einittext), SZ_8M);
		unsigned long etext8 = ALIGN(__pa(_etext), SZ_8M);
		unsigned long etext = __pa(_etext);

		mmu_patch_cmp_limit(&patch__itlbmiss_linmem_top, __pa(_etext));

		/* Update page tables for PTDUMP and BDI */
		mmu_mapin_ram_chunk(0, einittext8, __pgprot(0));
		if (IS_ENABLED(CONFIG_STRICT_KERNEL_RWX)) {
			mmu_mapin_ram_chunk(0, etext, PAGE_KERNEL_TEXT);
			mmu_mapin_ram_chunk(etext, einittext8, PAGE_KERNEL);
		} else {
			mmu_mapin_ram_chunk(0, etext8, PAGE_KERNEL_TEXT);
			mmu_mapin_ram_chunk(etext8, einittext8, PAGE_KERNEL);
		}
	}
}

#ifdef CONFIG_STRICT_KERNEL_RWX
void mmu_mark_rodata_ro(void)
{
	unsigned long sinittext = __pa(_sinittext);
	unsigned long etext = __pa(_etext);

	if (CONFIG_DATA_SHIFT < 23)
		mmu_patch_addis(&patch__dtlbmiss_romem_top8,
				-__pa(((unsigned long)_sinittext) &
				      ~(LARGE_PAGE_SIZE_8M - 1)));
	mmu_patch_addis(&patch__dtlbmiss_romem_top, -__pa(_sinittext));

	/* Update page tables for PTDUMP and BDI */
	mmu_mapin_ram_chunk(0, sinittext, __pgprot(0));
	mmu_mapin_ram_chunk(0, etext, PAGE_KERNEL_ROX);
	mmu_mapin_ram_chunk(etext, sinittext, PAGE_KERNEL_RO);
}
#endif

void __init setup_initial_memory_limit(phys_addr_t first_memblock_base,
				       phys_addr_t first_memblock_size)
{
	/* We don't currently support the first MEMBLOCK not mapping 0
	 * physical on those processors
	 */
	BUG_ON(first_memblock_base != 0);

	/* 8xx can only access 32MB at the moment */
	memblock_set_current_limit(min_t(u64, first_memblock_size, 0x02000000));
}

/*
 * Set up to use a given MMU context.
 * id is context number, pgd is PGD pointer.
 *
 * We place the physical address of the new task page directory loaded
 * into the MMU base register, and set the ASID compare register with
 * the new "context."
 */
void set_context(unsigned long id, pgd_t *pgd)
{
	s16 offset = (s16)(__pa(swapper_pg_dir));

	/* Context switch the PTE pointer for the Abatron BDI2000.
	 * The PGDIR is passed as second argument.
	 */
	if (IS_ENABLED(CONFIG_BDI_SWITCH))
		abatron_pteptrs[1] = pgd;

	/* Register M_TWB will contain base address of level 1 table minus the
	 * lower part of the kernel PGDIR base address, so that all accesses to
	 * level 1 table are done relative to lower part of kernel PGDIR base
	 * address.
	 */
	mtspr(SPRN_M_TWB, __pa(pgd) - offset);

	/* Update context */
	mtspr(SPRN_M_CASID, id - 1);
	/* sync */
	mb();
}

void flush_instruction_cache(void)
{
	isync();
	mtspr(SPRN_IC_CST, IDC_INVALL);
	isync();
}

#ifdef CONFIG_PPC_KUEP
void __init setup_kuep(bool disabled)
{
	if (disabled)
		return;

	pr_info("Activating Kernel Userspace Execution Prevention\n");

	mtspr(SPRN_MI_AP, MI_APG_KUEP);
}
#endif

#ifdef CONFIG_PPC_KUAP
void __init setup_kuap(bool disabled)
{
	pr_info("Activating Kernel Userspace Access Protection\n");

	if (disabled)
		pr_warn("KUAP cannot be disabled yet on 8xx when compiled in\n");

	mtspr(SPRN_MD_AP, MD_APG_KUAP);
}
#endif<|MERGE_RESOLUTION|>--- conflicted
+++ resolved
@@ -103,11 +103,7 @@
 	patch_instruction_site(site, instr);
 }
 
-<<<<<<< HEAD
-void __init mmu_mapin_ram_chunk(unsigned long offset, unsigned long top, pgprot_t prot)
-=======
 static void mmu_mapin_ram_chunk(unsigned long offset, unsigned long top, pgprot_t prot)
->>>>>>> a7196caf
 {
 	unsigned long s = offset;
 	unsigned long v = PAGE_OFFSET + s;
