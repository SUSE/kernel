--- conflicted
+++ resolved
@@ -178,11 +178,7 @@
 	int ret;
 
 	ret = parse_crashkernel(boot_command_line, size, &crash_size,
-<<<<<<< HEAD
-				&crash_base, NULL, NULL, NULL);
-=======
 				&crash_base, NULL, NULL);
->>>>>>> 2d5404ca
 	if (ret != 0 || crash_size == 0)
 		return;
 	if (crash_base == 0)
