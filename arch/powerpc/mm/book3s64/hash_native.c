// SPDX-License-Identifier: GPL-2.0-or-later
/*
 * native hashtable management.
 *
 * SMP scalability work:
 *    Copyright (C) 2001 Anton Blanchard <anton@au.ibm.com>, IBM
 */

#undef DEBUG_LOW

#include <linux/spinlock.h>
#include <linux/bitops.h>
#include <linux/of.h>
#include <linux/processor.h>
#include <linux/threads.h>
#include <linux/smp.h>
#include <linux/pgtable.h>

#include <asm/machdep.h>
#include <asm/mmu.h>
#include <asm/mmu_context.h>
#include <asm/trace.h>
#include <asm/tlb.h>
#include <asm/cputable.h>
#include <asm/udbg.h>
#include <asm/kexec.h>
#include <asm/ppc-opcode.h>
#include <asm/feature-fixups.h>

#include <misc/cxl-base.h>

#ifdef DEBUG_LOW
#define DBG_LOW(fmt...) udbg_printf(fmt)
#else
#define DBG_LOW(fmt...)
#endif

#ifdef __BIG_ENDIAN__
#define HPTE_LOCK_BIT 3
#else
#define HPTE_LOCK_BIT (56+3)
#endif

static DEFINE_RAW_SPINLOCK(native_tlbie_lock);

<<<<<<< HEAD
=======
#ifdef CONFIG_LOCKDEP
static struct lockdep_map hpte_lock_map =
	STATIC_LOCKDEP_MAP_INIT("hpte_lock", &hpte_lock_map);

static void acquire_hpte_lock(void)
{
	lock_map_acquire(&hpte_lock_map);
}

static void release_hpte_lock(void)
{
	lock_map_release(&hpte_lock_map);
}
#else
static void acquire_hpte_lock(void)
{
}

static void release_hpte_lock(void)
{
}
#endif

>>>>>>> eb3cdb58
static inline unsigned long  ___tlbie(unsigned long vpn, int psize,
						int apsize, int ssize)
{
	unsigned long va;
	unsigned int penc;
	unsigned long sllp;

	/*
	 * We need 14 to 65 bits of va for a tlibe of 4K page
	 * With vpn we ignore the lower VPN_SHIFT bits already.
	 * And top two bits are already ignored because we can
	 * only accomodate 76 bits in a 64 bit vpn with a VPN_SHIFT
	 * of 12.
	 */
	va = vpn << VPN_SHIFT;
	/*
	 * clear top 16 bits of 64bit va, non SLS segment
	 * Older versions of the architecture (2.02 and earler) require the
	 * masking of the top 16 bits.
	 */
	if (mmu_has_feature(MMU_FTR_TLBIE_CROP_VA))
		va &= ~(0xffffULL << 48);

	switch (psize) {
	case MMU_PAGE_4K:
		/* clear out bits after (52) [0....52.....63] */
		va &= ~((1ul << (64 - 52)) - 1);
		va |= ssize << 8;
		sllp = get_sllp_encoding(apsize);
		va |= sllp << 5;
		asm volatile(ASM_FTR_IFCLR("tlbie %0,0", PPC_TLBIE(%1,%0), %2)
			     : : "r" (va), "r"(0), "i" (CPU_FTR_ARCH_206)
			     : "memory");
		break;
	default:
		/* We need 14 to 14 + i bits of va */
		penc = mmu_psize_defs[psize].penc[apsize];
		va &= ~((1ul << mmu_psize_defs[apsize].shift) - 1);
		va |= penc << 12;
		va |= ssize << 8;
		/*
		 * AVAL bits:
		 * We don't need all the bits, but rest of the bits
		 * must be ignored by the processor.
		 * vpn cover upto 65 bits of va. (0...65) and we need
		 * 58..64 bits of va.
		 */
		va |= (vpn & 0xfe); /* AVAL */
		va |= 1; /* L */
		asm volatile(ASM_FTR_IFCLR("tlbie %0,1", PPC_TLBIE(%1,%0), %2)
			     : : "r" (va), "r"(0), "i" (CPU_FTR_ARCH_206)
			     : "memory");
		break;
	}
	return va;
}

static inline void fixup_tlbie_vpn(unsigned long vpn, int psize,
				   int apsize, int ssize)
{
	if (cpu_has_feature(CPU_FTR_P9_TLBIE_ERAT_BUG)) {
		/* Radix flush for a hash guest */

		unsigned long rb,rs,prs,r,ric;

		rb = PPC_BIT(52); /* IS = 2 */
		rs = 0;  /* lpid = 0 */
		prs = 0; /* partition scoped */
		r = 1;   /* radix format */
		ric = 0; /* RIC_FLSUH_TLB */

		/*
		 * Need the extra ptesync to make sure we don't
		 * re-order the tlbie
		 */
		asm volatile("ptesync": : :"memory");
		asm volatile(PPC_TLBIE_5(%0, %4, %3, %2, %1)
			     : : "r"(rb), "i"(r), "i"(prs),
			       "i"(ric), "r"(rs) : "memory");
	}


	if (cpu_has_feature(CPU_FTR_P9_TLBIE_STQ_BUG)) {
		/* Need the extra ptesync to ensure we don't reorder tlbie*/
		asm volatile("ptesync": : :"memory");
		___tlbie(vpn, psize, apsize, ssize);
	}
}

static inline void __tlbie(unsigned long vpn, int psize, int apsize, int ssize)
{
	unsigned long rb;

	rb = ___tlbie(vpn, psize, apsize, ssize);
	trace_tlbie(0, 0, rb, 0, 0, 0, 0);
}

static inline void __tlbiel(unsigned long vpn, int psize, int apsize, int ssize)
{
	unsigned long va;
	unsigned int penc;
	unsigned long sllp;

	/* VPN_SHIFT can be atmost 12 */
	va = vpn << VPN_SHIFT;
	/*
	 * clear top 16 bits of 64 bit va, non SLS segment
	 * Older versions of the architecture (2.02 and earler) require the
	 * masking of the top 16 bits.
	 */
	if (mmu_has_feature(MMU_FTR_TLBIE_CROP_VA))
		va &= ~(0xffffULL << 48);

	switch (psize) {
	case MMU_PAGE_4K:
		/* clear out bits after(52) [0....52.....63] */
		va &= ~((1ul << (64 - 52)) - 1);
		va |= ssize << 8;
		sllp = get_sllp_encoding(apsize);
		va |= sllp << 5;
		asm volatile(ASM_FTR_IFSET("tlbiel %0", PPC_TLBIEL_v205(%0, 0), %1)
			     : : "r" (va), "i" (CPU_FTR_ARCH_206)
			     : "memory");
		break;
	default:
		/* We need 14 to 14 + i bits of va */
		penc = mmu_psize_defs[psize].penc[apsize];
		va &= ~((1ul << mmu_psize_defs[apsize].shift) - 1);
		va |= penc << 12;
		va |= ssize << 8;
		/*
		 * AVAL bits:
		 * We don't need all the bits, but rest of the bits
		 * must be ignored by the processor.
		 * vpn cover upto 65 bits of va. (0...65) and we need
		 * 58..64 bits of va.
		 */
		va |= (vpn & 0xfe);
		va |= 1; /* L */
		asm volatile(ASM_FTR_IFSET("tlbiel %0", PPC_TLBIEL_v205(%0, 1), %1)
			     : : "r" (va), "i" (CPU_FTR_ARCH_206)
			     : "memory");
		break;
	}
	trace_tlbie(0, 1, va, 0, 0, 0, 0);

}

static inline void tlbie(unsigned long vpn, int psize, int apsize,
			 int ssize, int local)
{
	unsigned int use_local;
	int lock_tlbie = !mmu_has_feature(MMU_FTR_LOCKLESS_TLBIE);

	use_local = local && mmu_has_feature(MMU_FTR_TLBIEL) && !cxl_ctx_in_use();

	if (use_local)
		use_local = mmu_psize_defs[psize].tlbiel;
	if (lock_tlbie && !use_local)
		raw_spin_lock(&native_tlbie_lock);
	asm volatile("ptesync": : :"memory");
	if (use_local) {
		__tlbiel(vpn, psize, apsize, ssize);
		ppc_after_tlbiel_barrier();
	} else {
		__tlbie(vpn, psize, apsize, ssize);
		fixup_tlbie_vpn(vpn, psize, apsize, ssize);
		asm volatile("eieio; tlbsync; ptesync": : :"memory");
	}
	if (lock_tlbie && !use_local)
		raw_spin_unlock(&native_tlbie_lock);
}

static inline void native_lock_hpte(struct hash_pte *hptep)
{
	unsigned long *word = (unsigned long *)&hptep->v;

	acquire_hpte_lock();
	while (1) {
		if (!test_and_set_bit_lock(HPTE_LOCK_BIT, word))
			break;
		spin_begin();
		while(test_bit(HPTE_LOCK_BIT, word))
			spin_cpu_relax();
		spin_end();
	}
}

static inline void native_unlock_hpte(struct hash_pte *hptep)
{
	unsigned long *word = (unsigned long *)&hptep->v;

	release_hpte_lock();
	clear_bit_unlock(HPTE_LOCK_BIT, word);
}

static long native_hpte_insert(unsigned long hpte_group, unsigned long vpn,
			unsigned long pa, unsigned long rflags,
			unsigned long vflags, int psize, int apsize, int ssize)
{
	struct hash_pte *hptep = htab_address + hpte_group;
	unsigned long hpte_v, hpte_r;
	unsigned long flags;
	int i;

	local_irq_save(flags);

	if (!(vflags & HPTE_V_BOLTED)) {
		DBG_LOW("    insert(group=%lx, vpn=%016lx, pa=%016lx,"
			" rflags=%lx, vflags=%lx, psize=%d)\n",
			hpte_group, vpn, pa, rflags, vflags, psize);
	}

	for (i = 0; i < HPTES_PER_GROUP; i++) {
		if (! (be64_to_cpu(hptep->v) & HPTE_V_VALID)) {
			/* retry with lock held */
			native_lock_hpte(hptep);
			if (! (be64_to_cpu(hptep->v) & HPTE_V_VALID))
				break;
			native_unlock_hpte(hptep);
		}

		hptep++;
	}

	if (i == HPTES_PER_GROUP) {
		local_irq_restore(flags);
		return -1;
	}

	hpte_v = hpte_encode_v(vpn, psize, apsize, ssize) | vflags | HPTE_V_VALID;
	hpte_r = hpte_encode_r(pa, psize, apsize) | rflags;

	if (!(vflags & HPTE_V_BOLTED)) {
		DBG_LOW(" i=%x hpte_v=%016lx, hpte_r=%016lx\n",
			i, hpte_v, hpte_r);
	}

	if (cpu_has_feature(CPU_FTR_ARCH_300)) {
		hpte_r = hpte_old_to_new_r(hpte_v, hpte_r);
		hpte_v = hpte_old_to_new_v(hpte_v);
	}

	hptep->r = cpu_to_be64(hpte_r);
	/* Guarantee the second dword is visible before the valid bit */
	eieio();
	/*
	 * Now set the first dword including the valid bit
	 * NOTE: this also unlocks the hpte
	 */
	release_hpte_lock();
	hptep->v = cpu_to_be64(hpte_v);

	__asm__ __volatile__ ("ptesync" : : : "memory");

	local_irq_restore(flags);

	return i | (!!(vflags & HPTE_V_SECONDARY) << 3);
}

static long native_hpte_remove(unsigned long hpte_group)
{
	unsigned long hpte_v, flags;
	struct hash_pte *hptep;
	int i;
	int slot_offset;

	local_irq_save(flags);

	DBG_LOW("    remove(group=%lx)\n", hpte_group);

	/* pick a random entry to start at */
	slot_offset = mftb() & 0x7;

	for (i = 0; i < HPTES_PER_GROUP; i++) {
		hptep = htab_address + hpte_group + slot_offset;
		hpte_v = be64_to_cpu(hptep->v);

		if ((hpte_v & HPTE_V_VALID) && !(hpte_v & HPTE_V_BOLTED)) {
			/* retry with lock held */
			native_lock_hpte(hptep);
			hpte_v = be64_to_cpu(hptep->v);
			if ((hpte_v & HPTE_V_VALID)
			    && !(hpte_v & HPTE_V_BOLTED))
				break;
			native_unlock_hpte(hptep);
		}

		slot_offset++;
		slot_offset &= 0x7;
	}

	if (i == HPTES_PER_GROUP) {
		i = -1;
		goto out;
	}

	/* Invalidate the hpte. NOTE: this also unlocks it */
	release_hpte_lock();
	hptep->v = 0;
out:
	local_irq_restore(flags);
	return i;
}

static long native_hpte_updatepp(unsigned long slot, unsigned long newpp,
				 unsigned long vpn, int bpsize,
				 int apsize, int ssize, unsigned long flags)
{
	struct hash_pte *hptep = htab_address + slot;
	unsigned long hpte_v, want_v;
	int ret = 0, local = 0;
	unsigned long irqflags;

	local_irq_save(irqflags);

	want_v = hpte_encode_avpn(vpn, bpsize, ssize);

	DBG_LOW("    update(vpn=%016lx, avpnv=%016lx, group=%lx, newpp=%lx)",
		vpn, want_v & HPTE_V_AVPN, slot, newpp);

	hpte_v = hpte_get_old_v(hptep);
	/*
	 * We need to invalidate the TLB always because hpte_remove doesn't do
	 * a tlb invalidate. If a hash bucket gets full, we "evict" a more/less
	 * random entry from it. When we do that we don't invalidate the TLB
	 * (hpte_remove) because we assume the old translation is still
	 * technically "valid".
	 */
	if (!HPTE_V_COMPARE(hpte_v, want_v) || !(hpte_v & HPTE_V_VALID)) {
		DBG_LOW(" -> miss\n");
		ret = -1;
	} else {
		native_lock_hpte(hptep);
		/* recheck with locks held */
		hpte_v = hpte_get_old_v(hptep);
		if (unlikely(!HPTE_V_COMPARE(hpte_v, want_v) ||
			     !(hpte_v & HPTE_V_VALID))) {
			ret = -1;
		} else {
			DBG_LOW(" -> hit\n");
			/* Update the HPTE */
			hptep->r = cpu_to_be64((be64_to_cpu(hptep->r) &
						~(HPTE_R_PPP | HPTE_R_N)) |
					       (newpp & (HPTE_R_PPP | HPTE_R_N |
							 HPTE_R_C)));
		}
		native_unlock_hpte(hptep);
	}

	if (flags & HPTE_LOCAL_UPDATE)
		local = 1;
	/*
	 * Ensure it is out of the tlb too if it is not a nohpte fault
	 */
	if (!(flags & HPTE_NOHPTE_UPDATE))
		tlbie(vpn, bpsize, apsize, ssize, local);

	local_irq_restore(irqflags);

	return ret;
}

static long __native_hpte_find(unsigned long want_v, unsigned long slot)
{
	struct hash_pte *hptep;
	unsigned long hpte_v;
	unsigned long i;

	for (i = 0; i < HPTES_PER_GROUP; i++) {

		hptep = htab_address + slot;
		hpte_v = hpte_get_old_v(hptep);
		if (HPTE_V_COMPARE(hpte_v, want_v) && (hpte_v & HPTE_V_VALID))
			/* HPTE matches */
			return slot;
		++slot;
	}

	return -1;
}

static long native_hpte_find(unsigned long vpn, int psize, int ssize)
{
	unsigned long hpte_group;
	unsigned long want_v;
	unsigned long hash;
	long slot;

	hash = hpt_hash(vpn, mmu_psize_defs[psize].shift, ssize);
	want_v = hpte_encode_avpn(vpn, psize, ssize);

	/*
	 * We try to keep bolted entries always in primary hash
	 * But in some case we can find them in secondary too.
	 */
	hpte_group = (hash & htab_hash_mask) * HPTES_PER_GROUP;
	slot = __native_hpte_find(want_v, hpte_group);
	if (slot < 0) {
		/* Try in secondary */
		hpte_group = (~hash & htab_hash_mask) * HPTES_PER_GROUP;
		slot = __native_hpte_find(want_v, hpte_group);
		if (slot < 0)
			return -1;
	}

	return slot;
}

/*
 * Update the page protection bits. Intended to be used to create
 * guard pages for kernel data structures on pages which are bolted
 * in the HPT. Assumes pages being operated on will not be stolen.
 *
 * No need to lock here because we should be the only user.
 */
static void native_hpte_updateboltedpp(unsigned long newpp, unsigned long ea,
				       int psize, int ssize)
{
	unsigned long vpn;
	unsigned long vsid;
	long slot;
	struct hash_pte *hptep;
	unsigned long flags;

	local_irq_save(flags);

	vsid = get_kernel_vsid(ea, ssize);
	vpn = hpt_vpn(ea, vsid, ssize);

	slot = native_hpte_find(vpn, psize, ssize);
	if (slot == -1)
		panic("could not find page to bolt\n");
	hptep = htab_address + slot;

	/* Update the HPTE */
	hptep->r = cpu_to_be64((be64_to_cpu(hptep->r) &
				~(HPTE_R_PPP | HPTE_R_N)) |
			       (newpp & (HPTE_R_PPP | HPTE_R_N)));
	/*
	 * Ensure it is out of the tlb too. Bolted entries base and
	 * actual page size will be same.
	 */
	tlbie(vpn, psize, psize, ssize, 0);

	local_irq_restore(flags);
}

/*
 * Remove a bolted kernel entry. Memory hotplug uses this.
 *
 * No need to lock here because we should be the only user.
 */
static int native_hpte_removebolted(unsigned long ea, int psize, int ssize)
{
	unsigned long vpn;
	unsigned long vsid;
	long slot;
	struct hash_pte *hptep;
	unsigned long flags;

	local_irq_save(flags);

	vsid = get_kernel_vsid(ea, ssize);
	vpn = hpt_vpn(ea, vsid, ssize);

	slot = native_hpte_find(vpn, psize, ssize);
	if (slot == -1)
		return -ENOENT;

	hptep = htab_address + slot;

	VM_WARN_ON(!(be64_to_cpu(hptep->v) & HPTE_V_BOLTED));

	/* Invalidate the hpte */
	hptep->v = 0;

	/* Invalidate the TLB */
	tlbie(vpn, psize, psize, ssize, 0);

	local_irq_restore(flags);

	return 0;
}


static void native_hpte_invalidate(unsigned long slot, unsigned long vpn,
				   int bpsize, int apsize, int ssize, int local)
{
	struct hash_pte *hptep = htab_address + slot;
	unsigned long hpte_v;
	unsigned long want_v;
	unsigned long flags;

	local_irq_save(flags);

	DBG_LOW("    invalidate(vpn=%016lx, hash: %lx)\n", vpn, slot);

	want_v = hpte_encode_avpn(vpn, bpsize, ssize);
	hpte_v = hpte_get_old_v(hptep);

	if (HPTE_V_COMPARE(hpte_v, want_v) && (hpte_v & HPTE_V_VALID)) {
		native_lock_hpte(hptep);
		/* recheck with locks held */
		hpte_v = hpte_get_old_v(hptep);

		if (HPTE_V_COMPARE(hpte_v, want_v) && (hpte_v & HPTE_V_VALID)) {
			/* Invalidate the hpte. NOTE: this also unlocks it */
			release_hpte_lock();
			hptep->v = 0;
		} else
			native_unlock_hpte(hptep);
	}
	/*
	 * We need to invalidate the TLB always because hpte_remove doesn't do
	 * a tlb invalidate. If a hash bucket gets full, we "evict" a more/less
	 * random entry from it. When we do that we don't invalidate the TLB
	 * (hpte_remove) because we assume the old translation is still
	 * technically "valid".
	 */
	tlbie(vpn, bpsize, apsize, ssize, local);

	local_irq_restore(flags);
}

#ifdef CONFIG_TRANSPARENT_HUGEPAGE
static void native_hugepage_invalidate(unsigned long vsid,
				       unsigned long addr,
				       unsigned char *hpte_slot_array,
				       int psize, int ssize, int local)
{
	int i;
	struct hash_pte *hptep;
	int actual_psize = MMU_PAGE_16M;
	unsigned int max_hpte_count, valid;
	unsigned long flags, s_addr = addr;
	unsigned long hpte_v, want_v, shift;
	unsigned long hidx, vpn = 0, hash, slot;

	shift = mmu_psize_defs[psize].shift;
	max_hpte_count = 1U << (PMD_SHIFT - shift);

	local_irq_save(flags);
	for (i = 0; i < max_hpte_count; i++) {
		valid = hpte_valid(hpte_slot_array, i);
		if (!valid)
			continue;
		hidx =  hpte_hash_index(hpte_slot_array, i);

		/* get the vpn */
		addr = s_addr + (i * (1ul << shift));
		vpn = hpt_vpn(addr, vsid, ssize);
		hash = hpt_hash(vpn, shift, ssize);
		if (hidx & _PTEIDX_SECONDARY)
			hash = ~hash;

		slot = (hash & htab_hash_mask) * HPTES_PER_GROUP;
		slot += hidx & _PTEIDX_GROUP_IX;

		hptep = htab_address + slot;
		want_v = hpte_encode_avpn(vpn, psize, ssize);
		hpte_v = hpte_get_old_v(hptep);

		/* Even if we miss, we need to invalidate the TLB */
		if (HPTE_V_COMPARE(hpte_v, want_v) && (hpte_v & HPTE_V_VALID)) {
			/* recheck with locks held */
			native_lock_hpte(hptep);
			hpte_v = hpte_get_old_v(hptep);

			if (HPTE_V_COMPARE(hpte_v, want_v) && (hpte_v & HPTE_V_VALID)) {
				/* Invalidate the hpte. NOTE: this also unlocks it */
				release_hpte_lock();
				hptep->v = 0;
			} else
				native_unlock_hpte(hptep);
		}
		/*
		 * We need to do tlb invalidate for all the address, tlbie
		 * instruction compares entry_VA in tlb with the VA specified
		 * here
		 */
		tlbie(vpn, psize, actual_psize, ssize, local);
	}
	local_irq_restore(flags);
}
#else
static void native_hugepage_invalidate(unsigned long vsid,
				       unsigned long addr,
				       unsigned char *hpte_slot_array,
				       int psize, int ssize, int local)
{
	WARN(1, "%s called without THP support\n", __func__);
}
#endif

static void hpte_decode(struct hash_pte *hpte, unsigned long slot,
			int *psize, int *apsize, int *ssize, unsigned long *vpn)
{
	unsigned long avpn, pteg, vpi;
	unsigned long hpte_v = be64_to_cpu(hpte->v);
	unsigned long hpte_r = be64_to_cpu(hpte->r);
	unsigned long vsid, seg_off;
	int size, a_size, shift;
	/* Look at the 8 bit LP value */
	unsigned int lp = (hpte_r >> LP_SHIFT) & ((1 << LP_BITS) - 1);

	if (cpu_has_feature(CPU_FTR_ARCH_300)) {
		hpte_v = hpte_new_to_old_v(hpte_v, hpte_r);
		hpte_r = hpte_new_to_old_r(hpte_r);
	}
	if (!(hpte_v & HPTE_V_LARGE)) {
		size   = MMU_PAGE_4K;
		a_size = MMU_PAGE_4K;
	} else {
		size = hpte_page_sizes[lp] & 0xf;
		a_size = hpte_page_sizes[lp] >> 4;
	}
	/* This works for all page sizes, and for 256M and 1T segments */
	*ssize = hpte_v >> HPTE_V_SSIZE_SHIFT;
	shift = mmu_psize_defs[size].shift;

	avpn = (HPTE_V_AVPN_VAL(hpte_v) & ~mmu_psize_defs[size].avpnm);
	pteg = slot / HPTES_PER_GROUP;
	if (hpte_v & HPTE_V_SECONDARY)
		pteg = ~pteg;

	switch (*ssize) {
	case MMU_SEGSIZE_256M:
		/* We only have 28 - 23 bits of seg_off in avpn */
		seg_off = (avpn & 0x1f) << 23;
		vsid    =  avpn >> 5;
		/* We can find more bits from the pteg value */
		if (shift < 23) {
			vpi = (vsid ^ pteg) & htab_hash_mask;
			seg_off |= vpi << shift;
		}
		*vpn = vsid << (SID_SHIFT - VPN_SHIFT) | seg_off >> VPN_SHIFT;
		break;
	case MMU_SEGSIZE_1T:
		/* We only have 40 - 23 bits of seg_off in avpn */
		seg_off = (avpn & 0x1ffff) << 23;
		vsid    = avpn >> 17;
		if (shift < 23) {
			vpi = (vsid ^ (vsid << 25) ^ pteg) & htab_hash_mask;
			seg_off |= vpi << shift;
		}
		*vpn = vsid << (SID_SHIFT_1T - VPN_SHIFT) | seg_off >> VPN_SHIFT;
		break;
	default:
		*vpn = size = 0;
	}
	*psize  = size;
	*apsize = a_size;
}

/*
 * clear all mappings on kexec.  All cpus are in real mode (or they will
 * be when they isi), and we are the only one left.  We rely on our kernel
 * mapping being 0xC0's and the hardware ignoring those two real bits.
 *
 * This must be called with interrupts disabled.
 *
 * Taking the native_tlbie_lock is unsafe here due to the possibility of
 * lockdep being on. On pre POWER5 hardware, not taking the lock could
 * cause deadlock. POWER5 and newer not taking the lock is fine. This only
 * gets called during boot before secondary CPUs have come up and during
 * crashdump and all bets are off anyway.
 *
 * TODO: add batching support when enabled.  remember, no dynamic memory here,
 * although there is the control page available...
 */
static notrace void native_hpte_clear(void)
{
	unsigned long vpn = 0;
	unsigned long slot, slots;
	struct hash_pte *hptep = htab_address;
	unsigned long hpte_v;
	unsigned long pteg_count;
	int psize, apsize, ssize;

	pteg_count = htab_hash_mask + 1;

	slots = pteg_count * HPTES_PER_GROUP;

	for (slot = 0; slot < slots; slot++, hptep++) {
		/*
		 * we could lock the pte here, but we are the only cpu
		 * running,  right?  and for crash dump, we probably
		 * don't want to wait for a maybe bad cpu.
		 */
		hpte_v = be64_to_cpu(hptep->v);

		/*
		 * Call __tlbie() here rather than tlbie() since we can't take the
		 * native_tlbie_lock.
		 */
		if (hpte_v & HPTE_V_VALID) {
			hpte_decode(hptep, slot, &psize, &apsize, &ssize, &vpn);
			hptep->v = 0;
			___tlbie(vpn, psize, apsize, ssize);
		}
	}

	asm volatile("eieio; tlbsync; ptesync":::"memory");
}

/*
 * Batched hash table flush, we batch the tlbie's to avoid taking/releasing
 * the lock all the time
 */
static void native_flush_hash_range(unsigned long number, int local)
{
	unsigned long vpn = 0;
	unsigned long hash, index, hidx, shift, slot;
	struct hash_pte *hptep;
	unsigned long hpte_v;
	unsigned long want_v;
	unsigned long flags;
	real_pte_t pte;
	struct ppc64_tlb_batch *batch = this_cpu_ptr(&ppc64_tlb_batch);
	unsigned long psize = batch->psize;
	int ssize = batch->ssize;
	int i;
	unsigned int use_local;

	use_local = local && mmu_has_feature(MMU_FTR_TLBIEL) &&
		mmu_psize_defs[psize].tlbiel && !cxl_ctx_in_use();

	local_irq_save(flags);

	for (i = 0; i < number; i++) {
		vpn = batch->vpn[i];
		pte = batch->pte[i];

		pte_iterate_hashed_subpages(pte, psize, vpn, index, shift) {
			hash = hpt_hash(vpn, shift, ssize);
			hidx = __rpte_to_hidx(pte, index);
			if (hidx & _PTEIDX_SECONDARY)
				hash = ~hash;
			slot = (hash & htab_hash_mask) * HPTES_PER_GROUP;
			slot += hidx & _PTEIDX_GROUP_IX;
			hptep = htab_address + slot;
			want_v = hpte_encode_avpn(vpn, psize, ssize);
			hpte_v = hpte_get_old_v(hptep);

			if (!HPTE_V_COMPARE(hpte_v, want_v) || !(hpte_v & HPTE_V_VALID))
				continue;
			/* lock and try again */
			native_lock_hpte(hptep);
			hpte_v = hpte_get_old_v(hptep);

			if (!HPTE_V_COMPARE(hpte_v, want_v) || !(hpte_v & HPTE_V_VALID))
				native_unlock_hpte(hptep);
			else {
				release_hpte_lock();
				hptep->v = 0;
			}

		} pte_iterate_hashed_end();
	}

	if (use_local) {
		asm volatile("ptesync":::"memory");
		for (i = 0; i < number; i++) {
			vpn = batch->vpn[i];
			pte = batch->pte[i];

			pte_iterate_hashed_subpages(pte, psize,
						    vpn, index, shift) {
				__tlbiel(vpn, psize, psize, ssize);
			} pte_iterate_hashed_end();
		}
		ppc_after_tlbiel_barrier();
	} else {
		int lock_tlbie = !mmu_has_feature(MMU_FTR_LOCKLESS_TLBIE);

		if (lock_tlbie)
			raw_spin_lock(&native_tlbie_lock);

		asm volatile("ptesync":::"memory");
		for (i = 0; i < number; i++) {
			vpn = batch->vpn[i];
			pte = batch->pte[i];

			pte_iterate_hashed_subpages(pte, psize,
						    vpn, index, shift) {
				__tlbie(vpn, psize, psize, ssize);
			} pte_iterate_hashed_end();
		}
		/*
		 * Just do one more with the last used values.
		 */
		fixup_tlbie_vpn(vpn, psize, psize, ssize);
		asm volatile("eieio; tlbsync; ptesync":::"memory");

		if (lock_tlbie)
			raw_spin_unlock(&native_tlbie_lock);
	}

	local_irq_restore(flags);
}

void __init hpte_init_native(void)
{
	mmu_hash_ops.hpte_invalidate	= native_hpte_invalidate;
	mmu_hash_ops.hpte_updatepp	= native_hpte_updatepp;
	mmu_hash_ops.hpte_updateboltedpp = native_hpte_updateboltedpp;
	mmu_hash_ops.hpte_removebolted = native_hpte_removebolted;
	mmu_hash_ops.hpte_insert	= native_hpte_insert;
	mmu_hash_ops.hpte_remove	= native_hpte_remove;
	mmu_hash_ops.hpte_clear_all	= native_hpte_clear;
	mmu_hash_ops.flush_hash_range = native_flush_hash_range;
	mmu_hash_ops.hugepage_invalidate   = native_hugepage_invalidate;
}<|MERGE_RESOLUTION|>--- conflicted
+++ resolved
@@ -43,8 +43,6 @@
 
 static DEFINE_RAW_SPINLOCK(native_tlbie_lock);
 
-<<<<<<< HEAD
-=======
 #ifdef CONFIG_LOCKDEP
 static struct lockdep_map hpte_lock_map =
 	STATIC_LOCKDEP_MAP_INIT("hpte_lock", &hpte_lock_map);
@@ -68,7 +66,6 @@
 }
 #endif
 
->>>>>>> eb3cdb58
 static inline unsigned long  ___tlbie(unsigned long vpn, int psize,
 						int apsize, int ssize)
 {
