--- conflicted
+++ resolved
@@ -276,14 +276,11 @@
 
 	// Relocatable kernel running at non-zero real address
 	if (stext_phys != 0) {
-<<<<<<< HEAD
-=======
 		// The end of interrupts code at zero is a rodata boundary
 		unsigned long end_intr = __pa_symbol(__end_interrupts) - stext_phys;
 		if (addr < end_intr)
 			return end_intr;
 
->>>>>>> f8ca29b3
 		// Start of relocated kernel text is a rodata boundary
 		if (addr < stext_phys)
 			return stext_phys;
