// SPDX-License-Identifier: GPL-2.0-or-later
/*
 * PowerPC64 port by Mike Corrigan and Dave Engebretsen
 *   {mikejc|engebret}@us.ibm.com
 *
 *    Copyright (c) 2000 Mike Corrigan <mikejc@us.ibm.com>
 *
 * SMP scalability work:
 *    Copyright (C) 2001 Anton Blanchard <anton@au.ibm.com>, IBM
 *
 *    Module name: htab.c
 *
 *    Description:
 *      PowerPC Hashed Page Table functions
 */

#undef DEBUG
#undef DEBUG_LOW

#define pr_fmt(fmt) "hash-mmu: " fmt
#include <linux/spinlock.h>
#include <linux/errno.h>
#include <linux/sched/mm.h>
#include <linux/proc_fs.h>
#include <linux/stat.h>
#include <linux/sysctl.h>
#include <linux/export.h>
#include <linux/ctype.h>
#include <linux/cache.h>
#include <linux/init.h>
#include <linux/signal.h>
#include <linux/memblock.h>
#include <linux/context_tracking.h>
#include <linux/libfdt.h>
#include <linux/pkeys.h>
#include <linux/hugetlb.h>
#include <linux/cpu.h>
<<<<<<< HEAD
=======
#include <linux/pgtable.h>
>>>>>>> 7d2a07b7

#include <asm/debugfs.h>
#include <asm/interrupt.h>
#include <asm/processor.h>
#include <asm/mmu.h>
#include <asm/mmu_context.h>
#include <asm/page.h>
#include <asm/types.h>
#include <linux/uaccess.h>
#include <asm/machdep.h>
#include <asm/prom.h>
#include <asm/io.h>
#include <asm/eeh.h>
#include <asm/tlb.h>
#include <asm/cacheflush.h>
#include <asm/cputable.h>
#include <asm/sections.h>
#include <asm/copro.h>
#include <asm/udbg.h>
#include <asm/code-patching.h>
#include <asm/fadump.h>
#include <asm/firmware.h>
#include <asm/tm.h>
#include <asm/trace.h>
#include <asm/ps3.h>
#include <asm/pte-walk.h>
#include <asm/asm-prototypes.h>
#include <asm/ultravisor.h>

#include <mm/mmu_decl.h>

#include "internal.h"


#ifdef DEBUG
#define DBG(fmt...) udbg_printf(fmt)
#else
#define DBG(fmt...)
#endif

#ifdef DEBUG_LOW
#define DBG_LOW(fmt...) udbg_printf(fmt)
#else
#define DBG_LOW(fmt...)
#endif

#define KB (1024)
#define MB (1024*KB)
#define GB (1024L*MB)

/*
 * Note:  pte   --> Linux PTE
 *        HPTE  --> PowerPC Hashed Page Table Entry
 *
 * Execution context:
 *   htab_initialize is called with the MMU off (of course), but
 *   the kernel has been copied down to zero so it can directly
 *   reference global data.  At this point it is very difficult
 *   to print debug info.
 *
 */

static unsigned long _SDR1;
struct mmu_psize_def mmu_psize_defs[MMU_PAGE_COUNT];
EXPORT_SYMBOL_GPL(mmu_psize_defs);

u8 hpte_page_sizes[1 << LP_BITS];
EXPORT_SYMBOL_GPL(hpte_page_sizes);

struct hash_pte *htab_address;
unsigned long htab_size_bytes;
unsigned long htab_hash_mask;
EXPORT_SYMBOL_GPL(htab_hash_mask);
int mmu_linear_psize = MMU_PAGE_4K;
EXPORT_SYMBOL_GPL(mmu_linear_psize);
int mmu_virtual_psize = MMU_PAGE_4K;
int mmu_vmalloc_psize = MMU_PAGE_4K;
EXPORT_SYMBOL_GPL(mmu_vmalloc_psize);
#ifdef CONFIG_SPARSEMEM_VMEMMAP
int mmu_vmemmap_psize = MMU_PAGE_4K;
#endif
int mmu_io_psize = MMU_PAGE_4K;
int mmu_kernel_ssize = MMU_SEGSIZE_256M;
EXPORT_SYMBOL_GPL(mmu_kernel_ssize);
int mmu_highuser_ssize = MMU_SEGSIZE_256M;
u16 mmu_slb_size = 64;
EXPORT_SYMBOL_GPL(mmu_slb_size);
#ifdef CONFIG_PPC_64K_PAGES
int mmu_ci_restrictions;
#endif
#ifdef CONFIG_DEBUG_PAGEALLOC
static u8 *linear_map_hash_slots;
static unsigned long linear_map_hash_count;
static DEFINE_SPINLOCK(linear_map_hash_lock);
#endif /* CONFIG_DEBUG_PAGEALLOC */
struct mmu_hash_ops mmu_hash_ops;
EXPORT_SYMBOL(mmu_hash_ops);

/*
 * These are definitions of page sizes arrays to be used when none
 * is provided by the firmware.
 */

/*
 * Fallback (4k pages only)
 */
static struct mmu_psize_def mmu_psize_defaults[] = {
	[MMU_PAGE_4K] = {
		.shift	= 12,
		.sllp	= 0,
		.penc   = {[MMU_PAGE_4K] = 0, [1 ... MMU_PAGE_COUNT - 1] = -1},
		.avpnm	= 0,
		.tlbiel = 0,
	},
};

/*
 * POWER4, GPUL, POWER5
 *
 * Support for 16Mb large pages
 */
static struct mmu_psize_def mmu_psize_defaults_gp[] = {
	[MMU_PAGE_4K] = {
		.shift	= 12,
		.sllp	= 0,
		.penc   = {[MMU_PAGE_4K] = 0, [1 ... MMU_PAGE_COUNT - 1] = -1},
		.avpnm	= 0,
		.tlbiel = 1,
	},
	[MMU_PAGE_16M] = {
		.shift	= 24,
		.sllp	= SLB_VSID_L,
		.penc   = {[0 ... MMU_PAGE_16M - 1] = -1, [MMU_PAGE_16M] = 0,
			    [MMU_PAGE_16M + 1 ... MMU_PAGE_COUNT - 1] = -1 },
		.avpnm	= 0x1UL,
		.tlbiel = 0,
	},
};

/*
 * 'R' and 'C' update notes:
 *  - Under pHyp or KVM, the updatepp path will not set C, thus it *will*
 *     create writeable HPTEs without C set, because the hcall H_PROTECT
 *     that we use in that case will not update C
 *  - The above is however not a problem, because we also don't do that
 *     fancy "no flush" variant of eviction and we use H_REMOVE which will
 *     do the right thing and thus we don't have the race I described earlier
 *
 *    - Under bare metal,  we do have the race, so we need R and C set
 *    - We make sure R is always set and never lost
 *    - C is _PAGE_DIRTY, and *should* always be set for a writeable mapping
 */
unsigned long htab_convert_pte_flags(unsigned long pteflags, unsigned long flags)
{
	unsigned long rflags = 0;

	/* _PAGE_EXEC -> NOEXEC */
	if ((pteflags & _PAGE_EXEC) == 0)
		rflags |= HPTE_R_N;
	/*
	 * PPP bits:
	 * Linux uses slb key 0 for kernel and 1 for user.
	 * kernel RW areas are mapped with PPP=0b000
	 * User area is mapped with PPP=0b010 for read/write
	 * or PPP=0b011 for read-only (including writeable but clean pages).
	 */
	if (pteflags & _PAGE_PRIVILEGED) {
		/*
		 * Kernel read only mapped with ppp bits 0b110
		 */
		if (!(pteflags & _PAGE_WRITE)) {
			if (mmu_has_feature(MMU_FTR_KERNEL_RO))
				rflags |= (HPTE_R_PP0 | 0x2);
			else
				rflags |= 0x3;
		}
	} else {
		if (pteflags & _PAGE_RWX)
			rflags |= 0x2;
		if (!((pteflags & _PAGE_WRITE) && (pteflags & _PAGE_DIRTY)))
			rflags |= 0x1;
	}
	/*
	 * We can't allow hardware to update hpte bits. Hence always
	 * set 'R' bit and set 'C' if it is a write fault
	 */
	rflags |=  HPTE_R_R;

	if (pteflags & _PAGE_DIRTY)
		rflags |= HPTE_R_C;
	/*
	 * Add in WIG bits
	 */

	if ((pteflags & _PAGE_CACHE_CTL) == _PAGE_TOLERANT)
		rflags |= HPTE_R_I;
	else if ((pteflags & _PAGE_CACHE_CTL) == _PAGE_NON_IDEMPOTENT)
		rflags |= (HPTE_R_I | HPTE_R_G);
	else if ((pteflags & _PAGE_CACHE_CTL) == _PAGE_SAO)
		rflags |= (HPTE_R_W | HPTE_R_I | HPTE_R_M);
	else
		/*
		 * Add memory coherence if cache inhibited is not set
		 */
		rflags |= HPTE_R_M;

	rflags |= pte_to_hpte_pkey_bits(pteflags, flags);
	return rflags;
}

int htab_bolt_mapping(unsigned long vstart, unsigned long vend,
		      unsigned long pstart, unsigned long prot,
		      int psize, int ssize)
{
	unsigned long vaddr, paddr;
	unsigned int step, shift;
	int ret = 0;

	shift = mmu_psize_defs[psize].shift;
	step = 1 << shift;

	prot = htab_convert_pte_flags(prot, HPTE_USE_KERNEL_KEY);

	DBG("htab_bolt_mapping(%lx..%lx -> %lx (%lx,%d,%d)\n",
	    vstart, vend, pstart, prot, psize, ssize);

	/* Carefully map only the possible range */
	vaddr = ALIGN(vstart, step);
	paddr = ALIGN(pstart, step);
	vend  = ALIGN_DOWN(vend, step);

	for (; vaddr < vend; vaddr += step, paddr += step) {
		unsigned long hash, hpteg;
		unsigned long vsid = get_kernel_vsid(vaddr, ssize);
		unsigned long vpn  = hpt_vpn(vaddr, vsid, ssize);
		unsigned long tprot = prot;
		bool secondary_hash = false;

		/*
		 * If we hit a bad address return error.
		 */
		if (!vsid)
			return -1;
		/* Make kernel text executable */
		if (overlaps_kernel_text(vaddr, vaddr + step))
			tprot &= ~HPTE_R_N;

		/*
		 * If relocatable, check if it overlaps interrupt vectors that
		 * are copied down to real 0. For relocatable kernel
		 * (e.g. kdump case) we copy interrupt vectors down to real
		 * address 0. Mark that region as executable. This is
		 * because on p8 system with relocation on exception feature
		 * enabled, exceptions are raised with MMU (IR=DR=1) ON. Hence
		 * in order to execute the interrupt handlers in virtual
		 * mode the vector region need to be marked as executable.
		 */
		if ((PHYSICAL_START > MEMORY_START) &&
			overlaps_interrupt_vector_text(vaddr, vaddr + step))
				tprot &= ~HPTE_R_N;

		hash = hpt_hash(vpn, shift, ssize);
		hpteg = ((hash & htab_hash_mask) * HPTES_PER_GROUP);

		BUG_ON(!mmu_hash_ops.hpte_insert);
repeat:
		ret = mmu_hash_ops.hpte_insert(hpteg, vpn, paddr, tprot,
					       HPTE_V_BOLTED, psize, psize,
					       ssize);
		if (ret == -1) {
			/*
			 * Try to to keep bolted entries in primary.
			 * Remove non bolted entries and try insert again
			 */
			ret = mmu_hash_ops.hpte_remove(hpteg);
			if (ret != -1)
				ret = mmu_hash_ops.hpte_insert(hpteg, vpn, paddr, tprot,
							       HPTE_V_BOLTED, psize, psize,
							       ssize);
			if (ret == -1 && !secondary_hash) {
				secondary_hash = true;
				hpteg = ((~hash & htab_hash_mask) * HPTES_PER_GROUP);
				goto repeat;
			}
		}

		if (ret < 0)
			break;

		cond_resched();
#ifdef CONFIG_DEBUG_PAGEALLOC
		if (debug_pagealloc_enabled() &&
			(paddr >> PAGE_SHIFT) < linear_map_hash_count)
			linear_map_hash_slots[paddr >> PAGE_SHIFT] = ret | 0x80;
#endif /* CONFIG_DEBUG_PAGEALLOC */
	}
	return ret < 0 ? ret : 0;
}

int htab_remove_mapping(unsigned long vstart, unsigned long vend,
		      int psize, int ssize)
{
	unsigned long vaddr, time_limit;
	unsigned int step, shift;
	int rc;
	int ret = 0;

	shift = mmu_psize_defs[psize].shift;
	step = 1 << shift;

	if (!mmu_hash_ops.hpte_removebolted)
		return -ENODEV;

	/* Unmap the full range specificied */
	vaddr = ALIGN_DOWN(vstart, step);
	time_limit = jiffies + HZ;

	for (;vaddr < vend; vaddr += step) {
		rc = mmu_hash_ops.hpte_removebolted(vaddr, psize, ssize);

		/*
		 * For large number of mappings introduce a cond_resched()
		 * to prevent softlockup warnings.
		 */
		if (time_after(jiffies, time_limit)) {
			cond_resched();
			time_limit = jiffies + HZ;
		}
		if (rc == -ENOENT) {
			ret = -ENOENT;
			continue;
		}
		if (rc < 0)
			return rc;
	}

	return ret;
}

static bool disable_1tb_segments = false;

static int __init parse_disable_1tb_segments(char *p)
{
	disable_1tb_segments = true;
	return 0;
}
early_param("disable_1tb_segments", parse_disable_1tb_segments);

static int __init htab_dt_scan_seg_sizes(unsigned long node,
					 const char *uname, int depth,
					 void *data)
{
	const char *type = of_get_flat_dt_prop(node, "device_type", NULL);
	const __be32 *prop;
	int size = 0;

	/* We are scanning "cpu" nodes only */
	if (type == NULL || strcmp(type, "cpu") != 0)
		return 0;

	prop = of_get_flat_dt_prop(node, "ibm,processor-segment-sizes", &size);
	if (prop == NULL)
		return 0;
	for (; size >= 4; size -= 4, ++prop) {
		if (be32_to_cpu(prop[0]) == 40) {
			DBG("1T segment support detected\n");

			if (disable_1tb_segments) {
				DBG("1T segments disabled by command line\n");
				break;
			}

			cur_cpu_spec->mmu_features |= MMU_FTR_1T_SEGMENT;
			return 1;
		}
	}
	cur_cpu_spec->mmu_features &= ~MMU_FTR_NO_SLBIE_B;
	return 0;
}

static int __init get_idx_from_shift(unsigned int shift)
{
	int idx = -1;

	switch (shift) {
	case 0xc:
		idx = MMU_PAGE_4K;
		break;
	case 0x10:
		idx = MMU_PAGE_64K;
		break;
	case 0x14:
		idx = MMU_PAGE_1M;
		break;
	case 0x18:
		idx = MMU_PAGE_16M;
		break;
	case 0x22:
		idx = MMU_PAGE_16G;
		break;
	}
	return idx;
}

static int __init htab_dt_scan_page_sizes(unsigned long node,
					  const char *uname, int depth,
					  void *data)
{
	const char *type = of_get_flat_dt_prop(node, "device_type", NULL);
	const __be32 *prop;
	int size = 0;

	/* We are scanning "cpu" nodes only */
	if (type == NULL || strcmp(type, "cpu") != 0)
		return 0;

	prop = of_get_flat_dt_prop(node, "ibm,segment-page-sizes", &size);
	if (!prop)
		return 0;

	pr_info("Page sizes from device-tree:\n");
	size /= 4;
	cur_cpu_spec->mmu_features &= ~(MMU_FTR_16M_PAGE);
	while(size > 0) {
		unsigned int base_shift = be32_to_cpu(prop[0]);
		unsigned int slbenc = be32_to_cpu(prop[1]);
		unsigned int lpnum = be32_to_cpu(prop[2]);
		struct mmu_psize_def *def;
		int idx, base_idx;

		size -= 3; prop += 3;
		base_idx = get_idx_from_shift(base_shift);
		if (base_idx < 0) {
			/* skip the pte encoding also */
			prop += lpnum * 2; size -= lpnum * 2;
			continue;
		}
		def = &mmu_psize_defs[base_idx];
		if (base_idx == MMU_PAGE_16M)
			cur_cpu_spec->mmu_features |= MMU_FTR_16M_PAGE;

		def->shift = base_shift;
		if (base_shift <= 23)
			def->avpnm = 0;
		else
			def->avpnm = (1 << (base_shift - 23)) - 1;
		def->sllp = slbenc;
		/*
		 * We don't know for sure what's up with tlbiel, so
		 * for now we only set it for 4K and 64K pages
		 */
		if (base_idx == MMU_PAGE_4K || base_idx == MMU_PAGE_64K)
			def->tlbiel = 1;
		else
			def->tlbiel = 0;

		while (size > 0 && lpnum) {
			unsigned int shift = be32_to_cpu(prop[0]);
			int penc  = be32_to_cpu(prop[1]);

			prop += 2; size -= 2;
			lpnum--;

			idx = get_idx_from_shift(shift);
			if (idx < 0)
				continue;

			if (penc == -1)
				pr_err("Invalid penc for base_shift=%d "
				       "shift=%d\n", base_shift, shift);

			def->penc[idx] = penc;
			pr_info("base_shift=%d: shift=%d, sllp=0x%04lx,"
				" avpnm=0x%08lx, tlbiel=%d, penc=%d\n",
				base_shift, shift, def->sllp,
				def->avpnm, def->tlbiel, def->penc[idx]);
		}
	}

	return 1;
}

#ifdef CONFIG_HUGETLB_PAGE
/*
 * Scan for 16G memory blocks that have been set aside for huge pages
 * and reserve those blocks for 16G huge pages.
 */
static int __init htab_dt_scan_hugepage_blocks(unsigned long node,
					const char *uname, int depth,
					void *data) {
	const char *type = of_get_flat_dt_prop(node, "device_type", NULL);
	const __be64 *addr_prop;
	const __be32 *page_count_prop;
	unsigned int expected_pages;
	long unsigned int phys_addr;
	long unsigned int block_size;

	/* We are scanning "memory" nodes only */
	if (type == NULL || strcmp(type, "memory") != 0)
		return 0;

	/*
	 * This property is the log base 2 of the number of virtual pages that
	 * will represent this memory block.
	 */
	page_count_prop = of_get_flat_dt_prop(node, "ibm,expected#pages", NULL);
	if (page_count_prop == NULL)
		return 0;
	expected_pages = (1 << be32_to_cpu(page_count_prop[0]));
	addr_prop = of_get_flat_dt_prop(node, "reg", NULL);
	if (addr_prop == NULL)
		return 0;
	phys_addr = be64_to_cpu(addr_prop[0]);
	block_size = be64_to_cpu(addr_prop[1]);
	if (block_size != (16 * GB))
		return 0;
	printk(KERN_INFO "Huge page(16GB) memory: "
			"addr = 0x%lX size = 0x%lX pages = %d\n",
			phys_addr, block_size, expected_pages);
	if (phys_addr + block_size * expected_pages <= memblock_end_of_DRAM()) {
		memblock_reserve(phys_addr, block_size * expected_pages);
		pseries_add_gpage(phys_addr, block_size, expected_pages);
	}
	return 0;
}
#endif /* CONFIG_HUGETLB_PAGE */

static void mmu_psize_set_default_penc(void)
{
	int bpsize, apsize;
	for (bpsize = 0; bpsize < MMU_PAGE_COUNT; bpsize++)
		for (apsize = 0; apsize < MMU_PAGE_COUNT; apsize++)
			mmu_psize_defs[bpsize].penc[apsize] = -1;
}

#ifdef CONFIG_PPC_64K_PAGES

static bool might_have_hea(void)
{
	/*
	 * The HEA ethernet adapter requires awareness of the
	 * GX bus. Without that awareness we can easily assume
	 * we will never see an HEA ethernet device.
	 */
#ifdef CONFIG_IBMEBUS
	return !cpu_has_feature(CPU_FTR_ARCH_207S) &&
		firmware_has_feature(FW_FEATURE_SPLPAR);
#else
	return false;
#endif
}

#endif /* #ifdef CONFIG_PPC_64K_PAGES */

static void __init htab_scan_page_sizes(void)
{
	int rc;

	/* se the invalid penc to -1 */
	mmu_psize_set_default_penc();

	/* Default to 4K pages only */
	memcpy(mmu_psize_defs, mmu_psize_defaults,
	       sizeof(mmu_psize_defaults));

	/*
	 * Try to find the available page sizes in the device-tree
	 */
	rc = of_scan_flat_dt(htab_dt_scan_page_sizes, NULL);
	if (rc == 0 && early_mmu_has_feature(MMU_FTR_16M_PAGE)) {
		/*
		 * Nothing in the device-tree, but the CPU supports 16M pages,
		 * so let's fallback on a known size list for 16M capable CPUs.
		 */
		memcpy(mmu_psize_defs, mmu_psize_defaults_gp,
		       sizeof(mmu_psize_defaults_gp));
	}

#ifdef CONFIG_HUGETLB_PAGE
	if (!hugetlb_disabled && !early_radix_enabled() ) {
		/* Reserve 16G huge page memory sections for huge pages */
		of_scan_flat_dt(htab_dt_scan_hugepage_blocks, NULL);
	}
#endif /* CONFIG_HUGETLB_PAGE */
}

/*
 * Fill in the hpte_page_sizes[] array.
 * We go through the mmu_psize_defs[] array looking for all the
 * supported base/actual page size combinations.  Each combination
 * has a unique pagesize encoding (penc) value in the low bits of
 * the LP field of the HPTE.  For actual page sizes less than 1MB,
 * some of the upper LP bits are used for RPN bits, meaning that
 * we need to fill in several entries in hpte_page_sizes[].
 *
 * In diagrammatic form, with r = RPN bits and z = page size bits:
 *        PTE LP     actual page size
 *    rrrr rrrz		>=8KB
 *    rrrr rrzz		>=16KB
 *    rrrr rzzz		>=32KB
 *    rrrr zzzz		>=64KB
 *    ...
 *
 * The zzzz bits are implementation-specific but are chosen so that
 * no encoding for a larger page size uses the same value in its
 * low-order N bits as the encoding for the 2^(12+N) byte page size
 * (if it exists).
 */
static void init_hpte_page_sizes(void)
{
	long int ap, bp;
	long int shift, penc;

	for (bp = 0; bp < MMU_PAGE_COUNT; ++bp) {
		if (!mmu_psize_defs[bp].shift)
			continue;	/* not a supported page size */
		for (ap = bp; ap < MMU_PAGE_COUNT; ++ap) {
			penc = mmu_psize_defs[bp].penc[ap];
			if (penc == -1 || !mmu_psize_defs[ap].shift)
				continue;
			shift = mmu_psize_defs[ap].shift - LP_SHIFT;
			if (shift <= 0)
				continue;	/* should never happen */
			/*
			 * For page sizes less than 1MB, this loop
			 * replicates the entry for all possible values
			 * of the rrrr bits.
			 */
			while (penc < (1 << LP_BITS)) {
				hpte_page_sizes[penc] = (ap << 4) | bp;
				penc += 1 << shift;
			}
		}
	}
}

static void __init htab_init_page_sizes(void)
{
	bool aligned = true;
	init_hpte_page_sizes();

	if (!debug_pagealloc_enabled()) {
		/*
		 * Pick a size for the linear mapping. Currently, we only
		 * support 16M, 1M and 4K which is the default
		 */
		if (IS_ENABLED(CONFIG_STRICT_KERNEL_RWX) &&
		    (unsigned long)_stext % 0x1000000) {
			if (mmu_psize_defs[MMU_PAGE_16M].shift)
				pr_warn("Kernel not 16M aligned, disabling 16M linear map alignment\n");
			aligned = false;
		}

		if (mmu_psize_defs[MMU_PAGE_16M].shift && aligned)
			mmu_linear_psize = MMU_PAGE_16M;
		else if (mmu_psize_defs[MMU_PAGE_1M].shift)
			mmu_linear_psize = MMU_PAGE_1M;
	}

#ifdef CONFIG_PPC_64K_PAGES
	/*
	 * Pick a size for the ordinary pages. Default is 4K, we support
	 * 64K for user mappings and vmalloc if supported by the processor.
	 * We only use 64k for ioremap if the processor
	 * (and firmware) support cache-inhibited large pages.
	 * If not, we use 4k and set mmu_ci_restrictions so that
	 * hash_page knows to switch processes that use cache-inhibited
	 * mappings to 4k pages.
	 */
	if (mmu_psize_defs[MMU_PAGE_64K].shift) {
		mmu_virtual_psize = MMU_PAGE_64K;
		mmu_vmalloc_psize = MMU_PAGE_64K;
		if (mmu_linear_psize == MMU_PAGE_4K)
			mmu_linear_psize = MMU_PAGE_64K;
		if (mmu_has_feature(MMU_FTR_CI_LARGE_PAGE)) {
			/*
			 * When running on pSeries using 64k pages for ioremap
			 * would stop us accessing the HEA ethernet. So if we
			 * have the chance of ever seeing one, stay at 4k.
			 */
			if (!might_have_hea())
				mmu_io_psize = MMU_PAGE_64K;
		} else
			mmu_ci_restrictions = 1;
	}
#endif /* CONFIG_PPC_64K_PAGES */

#ifdef CONFIG_SPARSEMEM_VMEMMAP
	/*
	 * We try to use 16M pages for vmemmap if that is supported
	 * and we have at least 1G of RAM at boot
	 */
	if (mmu_psize_defs[MMU_PAGE_16M].shift &&
	    memblock_phys_mem_size() >= 0x40000000)
		mmu_vmemmap_psize = MMU_PAGE_16M;
	else
		mmu_vmemmap_psize = mmu_virtual_psize;
#endif /* CONFIG_SPARSEMEM_VMEMMAP */

	printk(KERN_DEBUG "Page orders: linear mapping = %d, "
	       "virtual = %d, io = %d"
#ifdef CONFIG_SPARSEMEM_VMEMMAP
	       ", vmemmap = %d"
#endif
	       "\n",
	       mmu_psize_defs[mmu_linear_psize].shift,
	       mmu_psize_defs[mmu_virtual_psize].shift,
	       mmu_psize_defs[mmu_io_psize].shift
#ifdef CONFIG_SPARSEMEM_VMEMMAP
	       ,mmu_psize_defs[mmu_vmemmap_psize].shift
#endif
	       );
}

static int __init htab_dt_scan_pftsize(unsigned long node,
				       const char *uname, int depth,
				       void *data)
{
	const char *type = of_get_flat_dt_prop(node, "device_type", NULL);
	const __be32 *prop;

	/* We are scanning "cpu" nodes only */
	if (type == NULL || strcmp(type, "cpu") != 0)
		return 0;

	prop = of_get_flat_dt_prop(node, "ibm,pft-size", NULL);
	if (prop != NULL) {
		/* pft_size[0] is the NUMA CEC cookie */
		ppc64_pft_size = be32_to_cpu(prop[1]);
		return 1;
	}
	return 0;
}

unsigned htab_shift_for_mem_size(unsigned long mem_size)
{
	unsigned memshift = __ilog2(mem_size);
	unsigned pshift = mmu_psize_defs[mmu_virtual_psize].shift;
	unsigned pteg_shift;

	/* round mem_size up to next power of 2 */
	if ((1UL << memshift) < mem_size)
		memshift += 1;

	/* aim for 2 pages / pteg */
	pteg_shift = memshift - (pshift + 1);

	/*
	 * 2^11 PTEGS of 128 bytes each, ie. 2^18 bytes is the minimum htab
	 * size permitted by the architecture.
	 */
	return max(pteg_shift + 7, 18U);
}

static unsigned long __init htab_get_table_size(void)
{
	/*
	 * If hash size isn't already provided by the platform, we try to
	 * retrieve it from the device-tree. If it's not there neither, we
	 * calculate it now based on the total RAM size
	 */
	if (ppc64_pft_size == 0)
		of_scan_flat_dt(htab_dt_scan_pftsize, NULL);
	if (ppc64_pft_size)
		return 1UL << ppc64_pft_size;

	return 1UL << htab_shift_for_mem_size(memblock_phys_mem_size());
}

#ifdef CONFIG_MEMORY_HOTPLUG
static int resize_hpt_for_hotplug(unsigned long new_mem_size)
{
	unsigned target_hpt_shift;

	if (!mmu_hash_ops.resize_hpt)
		return 0;

	target_hpt_shift = htab_shift_for_mem_size(new_mem_size);

	/*
	 * To avoid lots of HPT resizes if memory size is fluctuating
	 * across a boundary, we deliberately have some hysterisis
	 * here: we immediately increase the HPT size if the target
	 * shift exceeds the current shift, but we won't attempt to
	 * reduce unless the target shift is at least 2 below the
	 * current shift
	 */
	if (target_hpt_shift > ppc64_pft_size ||
	    target_hpt_shift < ppc64_pft_size - 1)
		return mmu_hash_ops.resize_hpt(target_hpt_shift);

	return 0;
}

int hash__create_section_mapping(unsigned long start, unsigned long end,
				 int nid, pgprot_t prot)
{
	int rc;

	if (end >= H_VMALLOC_START) {
		pr_warn("Outside the supported range\n");
		return -1;
	}

	resize_hpt_for_hotplug(memblock_phys_mem_size());

	rc = htab_bolt_mapping(start, end, __pa(start),
			       pgprot_val(prot), mmu_linear_psize,
			       mmu_kernel_ssize);

	if (rc < 0) {
		int rc2 = htab_remove_mapping(start, end, mmu_linear_psize,
					      mmu_kernel_ssize);
		BUG_ON(rc2 && (rc2 != -ENOENT));
	}
	return rc;
}

int hash__remove_section_mapping(unsigned long start, unsigned long end)
{
	int rc = htab_remove_mapping(start, end, mmu_linear_psize,
				     mmu_kernel_ssize);
<<<<<<< HEAD
	WARN_ON(rc < 0);
=======
>>>>>>> 7d2a07b7

	if (resize_hpt_for_hotplug(memblock_phys_mem_size()) == -ENOSPC)
		pr_warn("Hash collision while resizing HPT\n");

	return rc;
}
#endif /* CONFIG_MEMORY_HOTPLUG */

static void __init hash_init_partition_table(phys_addr_t hash_table,
					     unsigned long htab_size)
{
	mmu_partition_table_init();

	/*
	 * PS field (VRMA page size) is not used for LPID 0, hence set to 0.
	 * For now, UPRT is 0 and we have no segment table.
	 */
	htab_size =  __ilog2(htab_size) - 18;
	mmu_partition_table_set_entry(0, hash_table | htab_size, 0, false);
	pr_info("Partition table %p\n", partition_tb);
}

static void __init htab_initialize(void)
{
	unsigned long table;
	unsigned long pteg_count;
	unsigned long prot;
	phys_addr_t base = 0, size = 0, end;
	u64 i;

	DBG(" -> htab_initialize()\n");

	if (mmu_has_feature(MMU_FTR_1T_SEGMENT)) {
		mmu_kernel_ssize = MMU_SEGSIZE_1T;
		mmu_highuser_ssize = MMU_SEGSIZE_1T;
		printk(KERN_INFO "Using 1TB segments\n");
	}

	if (stress_slb_enabled)
		static_branch_enable(&stress_slb_key);

	/*
	 * Calculate the required size of the htab.  We want the number of
	 * PTEGs to equal one half the number of real pages.
	 */
	htab_size_bytes = htab_get_table_size();
	pteg_count = htab_size_bytes >> 7;

	htab_hash_mask = pteg_count - 1;

	if (firmware_has_feature(FW_FEATURE_LPAR) ||
	    firmware_has_feature(FW_FEATURE_PS3_LV1)) {
		/* Using a hypervisor which owns the htab */
		htab_address = NULL;
<<<<<<< HEAD
		_SDR1 = 0; 
=======
		_SDR1 = 0;
>>>>>>> 7d2a07b7
#ifdef CONFIG_FA_DUMP
		/*
		 * If firmware assisted dump is active firmware preserves
		 * the contents of htab along with entire partition memory.
		 * Clear the htab if firmware assisted dump is active so
		 * that we dont end up using old mappings.
		 */
		if (is_fadump_active() && mmu_hash_ops.hpte_clear_all)
			mmu_hash_ops.hpte_clear_all();
#endif
	} else {
		unsigned long limit = MEMBLOCK_ALLOC_ANYWHERE;

#ifdef CONFIG_PPC_CELL
		/*
		 * Cell may require the hash table down low when using the
		 * Axon IOMMU in order to fit the dynamic region over it, see
		 * comments in cell/iommu.c
		 */
		if (fdt_subnode_offset(initial_boot_params, 0, "axon") > 0) {
			limit = 0x80000000;
			pr_info("Hash table forced below 2G for Axon IOMMU\n");
		}
#endif /* CONFIG_PPC_CELL */

		table = memblock_phys_alloc_range(htab_size_bytes,
						  htab_size_bytes,
						  0, limit);
		if (!table)
			panic("ERROR: Failed to allocate %pa bytes below %pa\n",
			      &htab_size_bytes, &limit);

		DBG("Hash table allocated at %lx, size: %lx\n", table,
		    htab_size_bytes);

		htab_address = __va(table);

		/* htab absolute addr + encoded htabsize */
		_SDR1 = table + __ilog2(htab_size_bytes) - 18;

		/* Initialize the HPT with no entries */
		memset((void *)table, 0, htab_size_bytes);

		if (!cpu_has_feature(CPU_FTR_ARCH_300))
			/* Set SDR1 */
			mtspr(SPRN_SDR1, _SDR1);
		else
			hash_init_partition_table(table, htab_size_bytes);
	}

	prot = pgprot_val(PAGE_KERNEL);

#ifdef CONFIG_DEBUG_PAGEALLOC
	if (debug_pagealloc_enabled()) {
		linear_map_hash_count = memblock_end_of_DRAM() >> PAGE_SHIFT;
		linear_map_hash_slots = memblock_alloc_try_nid(
				linear_map_hash_count, 1, MEMBLOCK_LOW_LIMIT,
				ppc64_rma_size,	NUMA_NO_NODE);
		if (!linear_map_hash_slots)
			panic("%s: Failed to allocate %lu bytes max_addr=%pa\n",
			      __func__, linear_map_hash_count, &ppc64_rma_size);
	}
#endif /* CONFIG_DEBUG_PAGEALLOC */

	/* create bolted the linear mapping in the hash table */
	for_each_mem_range(i, &base, &end) {
		size = end - base;
		base = (unsigned long)__va(base);

		DBG("creating mapping for region: %lx..%lx (prot: %lx)\n",
		    base, size, prot);

		if ((base + size) >= H_VMALLOC_START) {
			pr_warn("Outside the supported range\n");
			continue;
		}

		BUG_ON(htab_bolt_mapping(base, base + size, __pa(base),
				prot, mmu_linear_psize, mmu_kernel_ssize));
	}
	memblock_set_current_limit(MEMBLOCK_ALLOC_ANYWHERE);

	/*
	 * If we have a memory_limit and we've allocated TCEs then we need to
	 * explicitly map the TCE area at the top of RAM. We also cope with the
	 * case that the TCEs start below memory_limit.
	 * tce_alloc_start/end are 16MB aligned so the mapping should work
	 * for either 4K or 16MB pages.
	 */
	if (tce_alloc_start) {
		tce_alloc_start = (unsigned long)__va(tce_alloc_start);
		tce_alloc_end = (unsigned long)__va(tce_alloc_end);

		if (base + size >= tce_alloc_start)
			tce_alloc_start = base + size + 1;

		BUG_ON(htab_bolt_mapping(tce_alloc_start, tce_alloc_end,
					 __pa(tce_alloc_start), prot,
					 mmu_linear_psize, mmu_kernel_ssize));
	}


	DBG(" <- htab_initialize()\n");
}
#undef KB
#undef MB

void __init hash__early_init_devtree(void)
{
	/* Initialize segment sizes */
	of_scan_flat_dt(htab_dt_scan_seg_sizes, NULL);

	/* Initialize page sizes */
	htab_scan_page_sizes();
}

static struct hash_mm_context init_hash_mm_context;
void __init hash__early_init_mmu(void)
{
#ifndef CONFIG_PPC_64K_PAGES
	/*
	 * We have code in __hash_page_4K() and elsewhere, which assumes it can
	 * do the following:
	 *   new_pte |= (slot << H_PAGE_F_GIX_SHIFT) & (H_PAGE_F_SECOND | H_PAGE_F_GIX);
	 *
	 * Where the slot number is between 0-15, and values of 8-15 indicate
	 * the secondary bucket. For that code to work H_PAGE_F_SECOND and
	 * H_PAGE_F_GIX must occupy four contiguous bits in the PTE, and
	 * H_PAGE_F_SECOND must be placed above H_PAGE_F_GIX. Assert that here
	 * with a BUILD_BUG_ON().
	 */
	BUILD_BUG_ON(H_PAGE_F_SECOND != (1ul  << (H_PAGE_F_GIX_SHIFT + 3)));
#endif /* CONFIG_PPC_64K_PAGES */

	htab_init_page_sizes();

	/*
	 * initialize page table size
	 */
	__pte_frag_nr = H_PTE_FRAG_NR;
	__pte_frag_size_shift = H_PTE_FRAG_SIZE_SHIFT;
	__pmd_frag_nr = H_PMD_FRAG_NR;
	__pmd_frag_size_shift = H_PMD_FRAG_SIZE_SHIFT;

	__pte_index_size = H_PTE_INDEX_SIZE;
	__pmd_index_size = H_PMD_INDEX_SIZE;
	__pud_index_size = H_PUD_INDEX_SIZE;
	__pgd_index_size = H_PGD_INDEX_SIZE;
	__pud_cache_index = H_PUD_CACHE_INDEX;
	__pte_table_size = H_PTE_TABLE_SIZE;
	__pmd_table_size = H_PMD_TABLE_SIZE;
	__pud_table_size = H_PUD_TABLE_SIZE;
	__pgd_table_size = H_PGD_TABLE_SIZE;
	/*
	 * 4k use hugepd format, so for hash set then to
	 * zero
	 */
	__pmd_val_bits = HASH_PMD_VAL_BITS;
	__pud_val_bits = HASH_PUD_VAL_BITS;
	__pgd_val_bits = HASH_PGD_VAL_BITS;

	__kernel_virt_start = H_KERN_VIRT_START;
	__vmalloc_start = H_VMALLOC_START;
	__vmalloc_end = H_VMALLOC_END;
	__kernel_io_start = H_KERN_IO_START;
	__kernel_io_end = H_KERN_IO_END;
	vmemmap = (struct page *)H_VMEMMAP_START;
	ioremap_bot = IOREMAP_BASE;

#ifdef CONFIG_PCI
	pci_io_base = ISA_IO_BASE;
#endif

	/* Select appropriate backend */
	if (firmware_has_feature(FW_FEATURE_PS3_LV1))
		ps3_early_mm_init();
	else if (firmware_has_feature(FW_FEATURE_LPAR))
		hpte_init_pseries();
	else if (IS_ENABLED(CONFIG_PPC_NATIVE))
		hpte_init_native();

	if (!mmu_hash_ops.hpte_insert)
		panic("hash__early_init_mmu: No MMU hash ops defined!\n");

	/*
	 * Initialize the MMU Hash table and create the linear mapping
	 * of memory. Has to be done before SLB initialization as this is
	 * currently where the page size encoding is obtained.
	 */
	htab_initialize();

	init_mm.context.hash_context = &init_hash_mm_context;
	mm_ctx_set_slb_addr_limit(&init_mm.context, SLB_ADDR_LIMIT_DEFAULT);

	pr_info("Initializing hash mmu with SLB\n");
	/* Initialize SLB management */
	slb_initialize();

	if (cpu_has_feature(CPU_FTR_ARCH_206)
			&& cpu_has_feature(CPU_FTR_HVMODE))
		tlbiel_all();
}

#ifdef CONFIG_SMP
void hash__early_init_mmu_secondary(void)
{
	/* Initialize hash table for that CPU */
	if (!firmware_has_feature(FW_FEATURE_LPAR)) {

		if (!cpu_has_feature(CPU_FTR_ARCH_300))
			mtspr(SPRN_SDR1, _SDR1);
		else
			set_ptcr_when_no_uv(__pa(partition_tb) |
					    (PATB_SIZE_SHIFT - 12));
	}
	/* Initialize SLB */
	slb_initialize();

	if (cpu_has_feature(CPU_FTR_ARCH_206)
			&& cpu_has_feature(CPU_FTR_HVMODE))
		tlbiel_all();

#ifdef CONFIG_PPC_MEM_KEYS
	if (mmu_has_feature(MMU_FTR_PKEY))
		mtspr(SPRN_UAMOR, default_uamor);
#endif
}
#endif /* CONFIG_SMP */

/*
 * Called by asm hashtable.S for doing lazy icache flush
 */
unsigned int hash_page_do_lazy_icache(unsigned int pp, pte_t pte, int trap)
{
	struct page *page;

	if (!pfn_valid(pte_pfn(pte)))
		return pp;

	page = pte_page(pte);

	/* page is dirty */
	if (!test_bit(PG_dcache_clean, &page->flags) && !PageReserved(page)) {
		if (trap == INTERRUPT_INST_STORAGE) {
			flush_dcache_icache_page(page);
			set_bit(PG_dcache_clean, &page->flags);
		} else
			pp |= HPTE_R_N;
	}
	return pp;
}

#ifdef CONFIG_PPC_MM_SLICES
static unsigned int get_paca_psize(unsigned long addr)
{
	unsigned char *psizes;
	unsigned long index, mask_index;

	if (addr < SLICE_LOW_TOP) {
		psizes = get_paca()->mm_ctx_low_slices_psize;
		index = GET_LOW_SLICE_INDEX(addr);
	} else {
		psizes = get_paca()->mm_ctx_high_slices_psize;
		index = GET_HIGH_SLICE_INDEX(addr);
	}
	mask_index = index & 0x1;
	return (psizes[index >> 1] >> (mask_index * 4)) & 0xF;
}

#else
unsigned int get_paca_psize(unsigned long addr)
{
	return get_paca()->mm_ctx_user_psize;
}
#endif

/*
 * Demote a segment to using 4k pages.
 * For now this makes the whole process use 4k pages.
 */
#ifdef CONFIG_PPC_64K_PAGES
void demote_segment_4k(struct mm_struct *mm, unsigned long addr)
{
	if (get_slice_psize(mm, addr) == MMU_PAGE_4K)
		return;
	slice_set_range_psize(mm, addr, 1, MMU_PAGE_4K);
	copro_flush_all_slbs(mm);
	if ((get_paca_psize(addr) != MMU_PAGE_4K) && (current->mm == mm)) {

		copy_mm_to_paca(mm);
		slb_flush_and_restore_bolted();
	}
}
#endif /* CONFIG_PPC_64K_PAGES */

#ifdef CONFIG_PPC_SUBPAGE_PROT
/*
 * This looks up a 2-bit protection code for a 4k subpage of a 64k page.
 * Userspace sets the subpage permissions using the subpage_prot system call.
 *
 * Result is 0: full permissions, _PAGE_RW: read-only,
 * _PAGE_RWX: no access.
 */
static int subpage_protection(struct mm_struct *mm, unsigned long ea)
{
	struct subpage_prot_table *spt = mm_ctx_subpage_prot(&mm->context);
	u32 spp = 0;
	u32 **sbpm, *sbpp;

	if (!spt)
		return 0;

	if (ea >= spt->maxaddr)
		return 0;
	if (ea < 0x100000000UL) {
		/* addresses below 4GB use spt->low_prot */
		sbpm = spt->low_prot;
	} else {
		sbpm = spt->protptrs[ea >> SBP_L3_SHIFT];
		if (!sbpm)
			return 0;
	}
	sbpp = sbpm[(ea >> SBP_L2_SHIFT) & (SBP_L2_COUNT - 1)];
	if (!sbpp)
		return 0;
	spp = sbpp[(ea >> PAGE_SHIFT) & (SBP_L1_COUNT - 1)];

	/* extract 2-bit bitfield for this 4k subpage */
	spp >>= 30 - 2 * ((ea >> 12) & 0xf);

	/*
	 * 0 -> full premission
	 * 1 -> Read only
	 * 2 -> no access.
	 * We return the flag that need to be cleared.
	 */
	spp = ((spp & 2) ? _PAGE_RWX : 0) | ((spp & 1) ? _PAGE_WRITE : 0);
	return spp;
}

#else /* CONFIG_PPC_SUBPAGE_PROT */
static inline int subpage_protection(struct mm_struct *mm, unsigned long ea)
{
	return 0;
}
#endif

void hash_failure_debug(unsigned long ea, unsigned long access,
			unsigned long vsid, unsigned long trap,
			int ssize, int psize, int lpsize, unsigned long pte)
{
	if (!printk_ratelimit())
		return;
	pr_info("mm: Hashing failure ! EA=0x%lx access=0x%lx current=%s\n",
		ea, access, current->comm);
	pr_info("    trap=0x%lx vsid=0x%lx ssize=%d base psize=%d psize %d pte=0x%lx\n",
		trap, vsid, ssize, psize, lpsize, pte);
}

static void check_paca_psize(unsigned long ea, struct mm_struct *mm,
			     int psize, bool user_region)
{
	if (user_region) {
		if (psize != get_paca_psize(ea)) {
			copy_mm_to_paca(mm);
			slb_flush_and_restore_bolted();
		}
	} else if (get_paca()->vmalloc_sllp !=
		   mmu_psize_defs[mmu_vmalloc_psize].sllp) {
		get_paca()->vmalloc_sllp =
			mmu_psize_defs[mmu_vmalloc_psize].sllp;
		slb_vmalloc_update();
	}
}

/*
 * Result code is:
 *  0 - handled
 *  1 - normal page fault
 * -1 - critical hash insertion error
 * -2 - access not permitted by subpage protection mechanism
 */
int hash_page_mm(struct mm_struct *mm, unsigned long ea,
		 unsigned long access, unsigned long trap,
		 unsigned long flags)
{
	bool is_thp;
	pgd_t *pgdir;
	unsigned long vsid;
	pte_t *ptep;
	unsigned hugeshift;
	int rc, user_region = 0;
	int psize, ssize;

	DBG_LOW("hash_page(ea=%016lx, access=%lx, trap=%lx\n",
		ea, access, trap);
	trace_hash_fault(ea, access, trap);

	/* Get region & vsid */
	switch (get_region_id(ea)) {
	case USER_REGION_ID:
		user_region = 1;
		if (! mm) {
			DBG_LOW(" user region with no mm !\n");
			rc = 1;
			goto bail;
		}
		psize = get_slice_psize(mm, ea);
		ssize = user_segment_size(ea);
		vsid = get_user_vsid(&mm->context, ea, ssize);
		break;
	case VMALLOC_REGION_ID:
		vsid = get_kernel_vsid(ea, mmu_kernel_ssize);
		psize = mmu_vmalloc_psize;
		ssize = mmu_kernel_ssize;
		flags |= HPTE_USE_KERNEL_KEY;
		break;

	case IO_REGION_ID:
		vsid = get_kernel_vsid(ea, mmu_kernel_ssize);
		psize = mmu_io_psize;
		ssize = mmu_kernel_ssize;
		flags |= HPTE_USE_KERNEL_KEY;
		break;
	default:
		/*
		 * Not a valid range
		 * Send the problem up to do_page_fault()
		 */
		rc = 1;
		goto bail;
	}
	DBG_LOW(" mm=%p, mm->pgdir=%p, vsid=%016lx\n", mm, mm->pgd, vsid);

	/* Bad address. */
	if (!vsid) {
		DBG_LOW("Bad address!\n");
		rc = 1;
		goto bail;
	}
	/* Get pgdir */
	pgdir = mm->pgd;
	if (pgdir == NULL) {
		rc = 1;
		goto bail;
	}

	/* Check CPU locality */
	if (user_region && mm_is_thread_local(mm))
		flags |= HPTE_LOCAL_UPDATE;

#ifndef CONFIG_PPC_64K_PAGES
	/*
	 * If we use 4K pages and our psize is not 4K, then we might
	 * be hitting a special driver mapping, and need to align the
	 * address before we fetch the PTE.
	 *
	 * It could also be a hugepage mapping, in which case this is
	 * not necessary, but it's not harmful, either.
	 */
	if (psize != MMU_PAGE_4K)
		ea &= ~((1ul << mmu_psize_defs[psize].shift) - 1);
#endif /* CONFIG_PPC_64K_PAGES */

	/* Get PTE and page size from page tables */
	ptep = find_linux_pte(pgdir, ea, &is_thp, &hugeshift);
	if (ptep == NULL || !pte_present(*ptep)) {
		DBG_LOW(" no PTE !\n");
		rc = 1;
		goto bail;
	}

	/*
	 * Add _PAGE_PRESENT to the required access perm. If there are parallel
	 * updates to the pte that can possibly clear _PAGE_PTE, catch that too.
	 *
	 * We can safely use the return pte address in rest of the function
	 * because we do set H_PAGE_BUSY which prevents further updates to pte
	 * from generic code.
	 */
	access |= _PAGE_PRESENT | _PAGE_PTE;

	/*
	 * Pre-check access permissions (will be re-checked atomically
	 * in __hash_page_XX but this pre-check is a fast path
	 */
	if (!check_pte_access(access, pte_val(*ptep))) {
		DBG_LOW(" no access !\n");
		rc = 1;
		goto bail;
	}

	if (hugeshift) {
		if (is_thp)
			rc = __hash_page_thp(ea, access, vsid, (pmd_t *)ptep,
					     trap, flags, ssize, psize);
#ifdef CONFIG_HUGETLB_PAGE
		else
			rc = __hash_page_huge(ea, access, vsid, ptep, trap,
					      flags, ssize, hugeshift, psize);
#else
		else {
			/*
			 * if we have hugeshift, and is not transhuge with
			 * hugetlb disabled, something is really wrong.
			 */
			rc = 1;
			WARN_ON(1);
		}
#endif
		if (current->mm == mm)
			check_paca_psize(ea, mm, psize, user_region);

		goto bail;
	}

#ifndef CONFIG_PPC_64K_PAGES
	DBG_LOW(" i-pte: %016lx\n", pte_val(*ptep));
#else
	DBG_LOW(" i-pte: %016lx %016lx\n", pte_val(*ptep),
		pte_val(*(ptep + PTRS_PER_PTE)));
#endif
	/* Do actual hashing */
#ifdef CONFIG_PPC_64K_PAGES
	/* If H_PAGE_4K_PFN is set, make sure this is a 4k segment */
	if ((pte_val(*ptep) & H_PAGE_4K_PFN) && psize == MMU_PAGE_64K) {
		demote_segment_4k(mm, ea);
		psize = MMU_PAGE_4K;
	}

	/*
	 * If this PTE is non-cacheable and we have restrictions on
	 * using non cacheable large pages, then we switch to 4k
	 */
	if (mmu_ci_restrictions && psize == MMU_PAGE_64K && pte_ci(*ptep)) {
		if (user_region) {
			demote_segment_4k(mm, ea);
			psize = MMU_PAGE_4K;
		} else if (ea < VMALLOC_END) {
			/*
			 * some driver did a non-cacheable mapping
			 * in vmalloc space, so switch vmalloc
			 * to 4k pages
			 */
			printk(KERN_ALERT "Reducing vmalloc segment "
			       "to 4kB pages because of "
			       "non-cacheable mapping\n");
			psize = mmu_vmalloc_psize = MMU_PAGE_4K;
			copro_flush_all_slbs(mm);
		}
	}

#endif /* CONFIG_PPC_64K_PAGES */

	if (current->mm == mm)
		check_paca_psize(ea, mm, psize, user_region);

#ifdef CONFIG_PPC_64K_PAGES
	if (psize == MMU_PAGE_64K)
		rc = __hash_page_64K(ea, access, vsid, ptep, trap,
				     flags, ssize);
	else
#endif /* CONFIG_PPC_64K_PAGES */
	{
		int spp = subpage_protection(mm, ea);
		if (access & spp)
			rc = -2;
		else
			rc = __hash_page_4K(ea, access, vsid, ptep, trap,
					    flags, ssize, spp);
	}

	/*
	 * Dump some info in case of hash insertion failure, they should
	 * never happen so it is really useful to know if/when they do
	 */
	if (rc == -1)
		hash_failure_debug(ea, access, vsid, trap, ssize, psize,
				   psize, pte_val(*ptep));
#ifndef CONFIG_PPC_64K_PAGES
	DBG_LOW(" o-pte: %016lx\n", pte_val(*ptep));
#else
	DBG_LOW(" o-pte: %016lx %016lx\n", pte_val(*ptep),
		pte_val(*(ptep + PTRS_PER_PTE)));
#endif
	DBG_LOW(" -> rc=%d\n", rc);

bail:
	return rc;
}
EXPORT_SYMBOL_GPL(hash_page_mm);

int hash_page(unsigned long ea, unsigned long access, unsigned long trap,
	      unsigned long dsisr)
{
	unsigned long flags = 0;
	struct mm_struct *mm = current->mm;

	if ((get_region_id(ea) == VMALLOC_REGION_ID) ||
	    (get_region_id(ea) == IO_REGION_ID))
		mm = &init_mm;

	if (dsisr & DSISR_NOHPTE)
		flags |= HPTE_NOHPTE_UPDATE;

	return hash_page_mm(mm, ea, access, trap, flags);
}
EXPORT_SYMBOL_GPL(hash_page);

<<<<<<< HEAD
int __hash_page(unsigned long trap, unsigned long ea, unsigned long dsisr,
		unsigned long msr)
=======
DECLARE_INTERRUPT_HANDLER(__do_hash_fault);
DEFINE_INTERRUPT_HANDLER(__do_hash_fault)
>>>>>>> 7d2a07b7
{
	unsigned long ea = regs->dar;
	unsigned long dsisr = regs->dsisr;
	unsigned long access = _PAGE_PRESENT | _PAGE_READ;
	unsigned long flags = 0;
	struct mm_struct *mm;
	unsigned int region_id;
	long err;

	if (unlikely(dsisr & (DSISR_BAD_FAULT_64S | DSISR_KEYFAULT))) {
		hash__do_page_fault(regs);
		return;
	}

	region_id = get_region_id(ea);
	if ((region_id == VMALLOC_REGION_ID) || (region_id == IO_REGION_ID))
		mm = &init_mm;
	else
		mm = current->mm;

	if (dsisr & DSISR_NOHPTE)
		flags |= HPTE_NOHPTE_UPDATE;

	if (dsisr & DSISR_ISSTORE)
		access |= _PAGE_WRITE;
	/*
	 * We set _PAGE_PRIVILEGED only when
	 * kernel mode access kernel space.
	 *
	 * _PAGE_PRIVILEGED is NOT set
	 * 1) when kernel mode access user space
	 * 2) user space access kernel space.
	 */
	access |= _PAGE_PRIVILEGED;
	if (user_mode(regs) || (region_id == USER_REGION_ID))
		access &= ~_PAGE_PRIVILEGED;

	if (TRAP(regs) == INTERRUPT_INST_STORAGE)
		access |= _PAGE_EXEC;

	err = hash_page_mm(mm, ea, access, TRAP(regs), flags);
	if (unlikely(err < 0)) {
		// failed to instert a hash PTE due to an hypervisor error
		if (user_mode(regs)) {
			if (IS_ENABLED(CONFIG_PPC_SUBPAGE_PROT) && err == -2)
				_exception(SIGSEGV, regs, SEGV_ACCERR, ea);
			else
				_exception(SIGBUS, regs, BUS_ADRERR, ea);
		} else {
			bad_page_fault(regs, SIGBUS);
		}
		err = 0;

	} else if (err) {
		hash__do_page_fault(regs);
	}
}

/*
 * The _RAW interrupt entry checks for the in_nmi() case before
 * running the full handler.
 */
DEFINE_INTERRUPT_HANDLER_RAW(do_hash_fault)
{
	/*
	 * If we are in an "NMI" (e.g., an interrupt when soft-disabled), then
	 * don't call hash_page, just fail the fault. This is required to
	 * prevent re-entrancy problems in the hash code, namely perf
	 * interrupts hitting while something holds H_PAGE_BUSY, and taking a
	 * hash fault. See the comment in hash_preload().
	 *
	 * We come here as a result of a DSI at a point where we don't want
	 * to call hash_page, such as when we are accessing memory (possibly
	 * user memory) inside a PMU interrupt that occurred while interrupts
	 * were soft-disabled.  We want to invoke the exception handler for
	 * the access, or panic if there isn't a handler.
	 */
	if (unlikely(in_nmi())) {
		do_bad_page_fault_segv(regs);
		return 0;
	}

	__do_hash_fault(regs);

	return 0;
}

#ifdef CONFIG_PPC_MM_SLICES
static bool should_hash_preload(struct mm_struct *mm, unsigned long ea)
{
	int psize = get_slice_psize(mm, ea);

	/* We only prefault standard pages for now */
	if (unlikely(psize != mm_ctx_user_psize(&mm->context)))
		return false;

	/*
	 * Don't prefault if subpage protection is enabled for the EA.
	 */
	if (unlikely((psize == MMU_PAGE_4K) && subpage_protection(mm, ea)))
		return false;

	return true;
}
#else
static bool should_hash_preload(struct mm_struct *mm, unsigned long ea)
{
	return true;
}
#endif

static void hash_preload(struct mm_struct *mm, pte_t *ptep, unsigned long ea,
			 bool is_exec, unsigned long trap)
{
	unsigned long vsid;
	pgd_t *pgdir;
	int rc, ssize, update_flags = 0;
	unsigned long access = _PAGE_PRESENT | _PAGE_READ | (is_exec ? _PAGE_EXEC : 0);
	unsigned long flags;

	BUG_ON(get_region_id(ea) != USER_REGION_ID);

	if (!should_hash_preload(mm, ea))
		return;

	DBG_LOW("hash_preload(mm=%p, mm->pgdir=%p, ea=%016lx, access=%lx,"
		" trap=%lx\n", mm, mm->pgd, ea, access, trap);

	/* Get Linux PTE if available */
	pgdir = mm->pgd;
	if (pgdir == NULL)
		return;

	/* Get VSID */
	ssize = user_segment_size(ea);
	vsid = get_user_vsid(&mm->context, ea, ssize);
	if (!vsid)
		return;

#ifdef CONFIG_PPC_64K_PAGES
	/* If either H_PAGE_4K_PFN or cache inhibited is set (and we are on
	 * a 64K kernel), then we don't preload, hash_page() will take
	 * care of it once we actually try to access the page.
	 * That way we don't have to duplicate all of the logic for segment
	 * page size demotion here
	 * Called with  PTL held, hence can be sure the value won't change in
	 * between.
	 */
	if ((pte_val(*ptep) & H_PAGE_4K_PFN) || pte_ci(*ptep))
		return;
#endif /* CONFIG_PPC_64K_PAGES */

	/*
	 * __hash_page_* must run with interrupts off, as it sets the
	 * H_PAGE_BUSY bit. It's possible for perf interrupts to hit at any
	 * time and may take a hash fault reading the user stack, see
	 * read_user_stack_slow() in the powerpc/perf code.
	 *
	 * If that takes a hash fault on the same page as we lock here, it
	 * will bail out when seeing H_PAGE_BUSY set, and retry the access
	 * leading to an infinite loop.
	 *
	 * Disabling interrupts here does not prevent perf interrupts, but it
	 * will prevent them taking hash faults (see the NMI test in
	 * do_hash_page), then read_user_stack's copy_from_user_nofault will
	 * fail and perf will fall back to read_user_stack_slow(), which
	 * walks the Linux page tables.
	 *
	 * Interrupts must also be off for the duration of the
	 * mm_is_thread_local test and update, to prevent preempt running the
	 * mm on another CPU (XXX: this may be racy vs kthread_use_mm).
	 */
<<<<<<< HEAD
=======
	local_irq_save(flags);
>>>>>>> 7d2a07b7

	/* Is that local to this CPU ? */
	if (mm_is_thread_local(mm))
		update_flags |= HPTE_LOCAL_UPDATE;

	/* Hash it in */
#ifdef CONFIG_PPC_64K_PAGES
	if (mm_ctx_user_psize(&mm->context) == MMU_PAGE_64K)
		rc = __hash_page_64K(ea, access, vsid, ptep, trap,
				     update_flags, ssize);
	else
#endif /* CONFIG_PPC_64K_PAGES */
		rc = __hash_page_4K(ea, access, vsid, ptep, trap, update_flags,
				    ssize, subpage_protection(mm, ea));

	/* Dump some info in case of hash insertion failure, they should
	 * never happen so it is really useful to know if/when they do
	 */
	if (rc == -1)
		hash_failure_debug(ea, access, vsid, trap, ssize,
				   mm_ctx_user_psize(&mm->context),
				   mm_ctx_user_psize(&mm->context),
				   pte_val(*ptep));
<<<<<<< HEAD

out_exit:
	local_irq_restore(flags);
=======

	local_irq_restore(flags);
}

/*
 * This is called at the end of handling a user page fault, when the
 * fault has been handled by updating a PTE in the linux page tables.
 * We use it to preload an HPTE into the hash table corresponding to
 * the updated linux PTE.
 *
 * This must always be called with the pte lock held.
 */
void update_mmu_cache(struct vm_area_struct *vma, unsigned long address,
		      pte_t *ptep)
{
	/*
	 * We don't need to worry about _PAGE_PRESENT here because we are
	 * called with either mm->page_table_lock held or ptl lock held
	 */
	unsigned long trap;
	bool is_exec;

	if (radix_enabled())
		return;

	/* We only want HPTEs for linux PTEs that have _PAGE_ACCESSED set */
	if (!pte_young(*ptep) || address >= TASK_SIZE)
		return;

	/*
	 * We try to figure out if we are coming from an instruction
	 * access fault and pass that down to __hash_page so we avoid
	 * double-faulting on execution of fresh text. We have to test
	 * for regs NULL since init will get here first thing at boot.
	 *
	 * We also avoid filling the hash if not coming from a fault.
	 */

	trap = current->thread.regs ? TRAP(current->thread.regs) : 0UL;
	switch (trap) {
	case 0x300:
		is_exec = false;
		break;
	case 0x400:
		is_exec = true;
		break;
	default:
		return;
	}

	hash_preload(vma->vm_mm, ptep, address, is_exec, trap);
>>>>>>> 7d2a07b7
}

#ifdef CONFIG_PPC_TRANSACTIONAL_MEM
static inline void tm_flush_hash_page(int local)
{
	/*
	 * Transactions are not aborted by tlbiel, only tlbie. Without, syncing a
	 * page back to a block device w/PIO could pick up transactional data
	 * (bad!) so we force an abort here. Before the sync the page will be
	 * made read-only, which will flush_hash_page. BIG ISSUE here: if the
	 * kernel uses a page from userspace without unmapping it first, it may
	 * see the speculated version.
	 */
	if (local && cpu_has_feature(CPU_FTR_TM) && current->thread.regs &&
	    MSR_TM_ACTIVE(current->thread.regs->msr)) {
		tm_enable();
		tm_abort(TM_CAUSE_TLBI);
	}
}
#else
static inline void tm_flush_hash_page(int local)
{
}
#endif

/*
 * Return the global hash slot, corresponding to the given PTE, which contains
 * the HPTE.
 */
unsigned long pte_get_hash_gslot(unsigned long vpn, unsigned long shift,
		int ssize, real_pte_t rpte, unsigned int subpg_index)
{
	unsigned long hash, gslot, hidx;

	hash = hpt_hash(vpn, shift, ssize);
	hidx = __rpte_to_hidx(rpte, subpg_index);
	if (hidx & _PTEIDX_SECONDARY)
		hash = ~hash;
	gslot = (hash & htab_hash_mask) * HPTES_PER_GROUP;
	gslot += hidx & _PTEIDX_GROUP_IX;
	return gslot;
}

void flush_hash_page(unsigned long vpn, real_pte_t pte, int psize, int ssize,
		     unsigned long flags)
{
	unsigned long index, shift, gslot;
	int local = flags & HPTE_LOCAL_UPDATE;

	DBG_LOW("flush_hash_page(vpn=%016lx)\n", vpn);
	pte_iterate_hashed_subpages(pte, psize, vpn, index, shift) {
		gslot = pte_get_hash_gslot(vpn, shift, ssize, pte, index);
		DBG_LOW(" sub %ld: gslot=%lx\n", index, gslot);
		/*
		 * We use same base page size and actual psize, because we don't
		 * use these functions for hugepage
		 */
		mmu_hash_ops.hpte_invalidate(gslot, vpn, psize, psize,
					     ssize, local);
	} pte_iterate_hashed_end();

	tm_flush_hash_page(local);
}

#ifdef CONFIG_TRANSPARENT_HUGEPAGE
void flush_hash_hugepage(unsigned long vsid, unsigned long addr,
			 pmd_t *pmdp, unsigned int psize, int ssize,
			 unsigned long flags)
{
	int i, max_hpte_count, valid;
	unsigned long s_addr;
	unsigned char *hpte_slot_array;
	unsigned long hidx, shift, vpn, hash, slot;
	int local = flags & HPTE_LOCAL_UPDATE;

	s_addr = addr & HPAGE_PMD_MASK;
	hpte_slot_array = get_hpte_slot_array(pmdp);
	/*
	 * IF we try to do a HUGE PTE update after a withdraw is done.
	 * we will find the below NULL. This happens when we do
	 * split_huge_pmd
	 */
	if (!hpte_slot_array)
		return;

	if (mmu_hash_ops.hugepage_invalidate) {
		mmu_hash_ops.hugepage_invalidate(vsid, s_addr, hpte_slot_array,
						 psize, ssize, local);
		goto tm_abort;
	}
	/*
	 * No bluk hpte removal support, invalidate each entry
	 */
	shift = mmu_psize_defs[psize].shift;
	max_hpte_count = HPAGE_PMD_SIZE >> shift;
	for (i = 0; i < max_hpte_count; i++) {
		/*
		 * 8 bits per each hpte entries
		 * 000| [ secondary group (one bit) | hidx (3 bits) | valid bit]
		 */
		valid = hpte_valid(hpte_slot_array, i);
		if (!valid)
			continue;
		hidx =  hpte_hash_index(hpte_slot_array, i);

		/* get the vpn */
		addr = s_addr + (i * (1ul << shift));
		vpn = hpt_vpn(addr, vsid, ssize);
		hash = hpt_hash(vpn, shift, ssize);
		if (hidx & _PTEIDX_SECONDARY)
			hash = ~hash;

		slot = (hash & htab_hash_mask) * HPTES_PER_GROUP;
		slot += hidx & _PTEIDX_GROUP_IX;
		mmu_hash_ops.hpte_invalidate(slot, vpn, psize,
					     MMU_PAGE_16M, ssize, local);
	}
tm_abort:
	tm_flush_hash_page(local);
}
#endif /* CONFIG_TRANSPARENT_HUGEPAGE */

void flush_hash_range(unsigned long number, int local)
{
	if (mmu_hash_ops.flush_hash_range)
		mmu_hash_ops.flush_hash_range(number, local);
	else {
		int i;
		struct ppc64_tlb_batch *batch =
			this_cpu_ptr(&ppc64_tlb_batch);

		for (i = 0; i < number; i++)
			flush_hash_page(batch->vpn[i], batch->pte[i],
					batch->psize, batch->ssize, local);
	}
}

long hpte_insert_repeating(unsigned long hash, unsigned long vpn,
			   unsigned long pa, unsigned long rflags,
			   unsigned long vflags, int psize, int ssize)
{
	unsigned long hpte_group;
	long slot;

repeat:
	hpte_group = (hash & htab_hash_mask) * HPTES_PER_GROUP;

	/* Insert into the hash table, primary slot */
	slot = mmu_hash_ops.hpte_insert(hpte_group, vpn, pa, rflags, vflags,
					psize, psize, ssize);

	/* Primary is full, try the secondary */
	if (unlikely(slot == -1)) {
		hpte_group = (~hash & htab_hash_mask) * HPTES_PER_GROUP;
		slot = mmu_hash_ops.hpte_insert(hpte_group, vpn, pa, rflags,
						vflags | HPTE_V_SECONDARY,
						psize, psize, ssize);
		if (slot == -1) {
			if (mftb() & 0x1)
				hpte_group = (hash & htab_hash_mask) *
						HPTES_PER_GROUP;

			mmu_hash_ops.hpte_remove(hpte_group);
			goto repeat;
		}
	}

	return slot;
}

#ifdef CONFIG_DEBUG_PAGEALLOC
static void kernel_map_linear_page(unsigned long vaddr, unsigned long lmi)
{
	unsigned long hash;
	unsigned long vsid = get_kernel_vsid(vaddr, mmu_kernel_ssize);
	unsigned long vpn = hpt_vpn(vaddr, vsid, mmu_kernel_ssize);
	unsigned long mode = htab_convert_pte_flags(pgprot_val(PAGE_KERNEL), HPTE_USE_KERNEL_KEY);
	long ret;

	hash = hpt_hash(vpn, PAGE_SHIFT, mmu_kernel_ssize);

	/* Don't create HPTE entries for bad address */
	if (!vsid)
		return;

	ret = hpte_insert_repeating(hash, vpn, __pa(vaddr), mode,
				    HPTE_V_BOLTED,
				    mmu_linear_psize, mmu_kernel_ssize);

	BUG_ON (ret < 0);
	spin_lock(&linear_map_hash_lock);
	BUG_ON(linear_map_hash_slots[lmi] & 0x80);
	linear_map_hash_slots[lmi] = ret | 0x80;
	spin_unlock(&linear_map_hash_lock);
}

static void kernel_unmap_linear_page(unsigned long vaddr, unsigned long lmi)
{
	unsigned long hash, hidx, slot;
	unsigned long vsid = get_kernel_vsid(vaddr, mmu_kernel_ssize);
	unsigned long vpn = hpt_vpn(vaddr, vsid, mmu_kernel_ssize);

	hash = hpt_hash(vpn, PAGE_SHIFT, mmu_kernel_ssize);
	spin_lock(&linear_map_hash_lock);
	BUG_ON(!(linear_map_hash_slots[lmi] & 0x80));
	hidx = linear_map_hash_slots[lmi] & 0x7f;
	linear_map_hash_slots[lmi] = 0;
	spin_unlock(&linear_map_hash_lock);
	if (hidx & _PTEIDX_SECONDARY)
		hash = ~hash;
	slot = (hash & htab_hash_mask) * HPTES_PER_GROUP;
	slot += hidx & _PTEIDX_GROUP_IX;
	mmu_hash_ops.hpte_invalidate(slot, vpn, mmu_linear_psize,
				     mmu_linear_psize,
				     mmu_kernel_ssize, 0);
}

void __kernel_map_pages(struct page *page, int numpages, int enable)
{
	unsigned long flags, vaddr, lmi;
	int i;

	local_irq_save(flags);
	for (i = 0; i < numpages; i++, page++) {
		vaddr = (unsigned long)page_address(page);
		lmi = __pa(vaddr) >> PAGE_SHIFT;
		if (lmi >= linear_map_hash_count)
			continue;
		if (enable)
			kernel_map_linear_page(vaddr, lmi);
		else
			kernel_unmap_linear_page(vaddr, lmi);
	}
	local_irq_restore(flags);
}
#endif /* CONFIG_DEBUG_PAGEALLOC */

void hash__setup_initial_memory_limit(phys_addr_t first_memblock_base,
				phys_addr_t first_memblock_size)
{
	/*
	 * We don't currently support the first MEMBLOCK not mapping 0
	 * physical on those processors
	 */
	BUG_ON(first_memblock_base != 0);

	/*
	 * On virtualized systems the first entry is our RMA region aka VRMA,
	 * non-virtualized 64-bit hash MMU systems don't have a limitation
	 * on real mode access.
	 *
	 * For guests on platforms before POWER9, we clamp the it limit to 1G
	 * to avoid some funky things such as RTAS bugs etc...
	 *
	 * On POWER9 we limit to 1TB in case the host erroneously told us that
	 * the RMA was >1TB. Effective address bits 0:23 are treated as zero
	 * (meaning the access is aliased to zero i.e. addr = addr % 1TB)
	 * for virtual real mode addressing and so it doesn't make sense to
	 * have an area larger than 1TB as it can't be addressed.
	 */
	if (!early_cpu_has_feature(CPU_FTR_HVMODE)) {
		ppc64_rma_size = first_memblock_size;
		if (!early_cpu_has_feature(CPU_FTR_ARCH_300))
			ppc64_rma_size = min_t(u64, ppc64_rma_size, 0x40000000);
		else
			ppc64_rma_size = min_t(u64, ppc64_rma_size,
					       1UL << SID_SHIFT_1T);

		/* Finally limit subsequent allocations */
		memblock_set_current_limit(ppc64_rma_size);
	} else {
		ppc64_rma_size = ULONG_MAX;
	}
}

#ifdef CONFIG_DEBUG_FS

static int hpt_order_get(void *data, u64 *val)
{
	*val = ppc64_pft_size;
	return 0;
}

static int hpt_order_set(void *data, u64 val)
{
	int ret;

	if (!mmu_hash_ops.resize_hpt)
		return -ENODEV;

	cpus_read_lock();
	ret = mmu_hash_ops.resize_hpt(val);
	cpus_read_unlock();

	return ret;
}

DEFINE_DEBUGFS_ATTRIBUTE(fops_hpt_order, hpt_order_get, hpt_order_set, "%llu\n");

static int __init hash64_debugfs(void)
{
	debugfs_create_file("hpt_order", 0600, powerpc_debugfs_root, NULL,
			    &fops_hpt_order);
	return 0;
}
machine_device_initcall(pseries, hash64_debugfs);
#endif /* CONFIG_DEBUG_FS */

void __init print_system_hash_info(void)
{
	pr_info("ppc64_pft_size    = 0x%llx\n", ppc64_pft_size);

	if (htab_hash_mask)
		pr_info("htab_hash_mask    = 0x%lx\n", htab_hash_mask);
}<|MERGE_RESOLUTION|>--- conflicted
+++ resolved
@@ -35,10 +35,7 @@
 #include <linux/pkeys.h>
 #include <linux/hugetlb.h>
 #include <linux/cpu.h>
-<<<<<<< HEAD
-=======
 #include <linux/pgtable.h>
->>>>>>> 7d2a07b7
 
 #include <asm/debugfs.h>
 #include <asm/interrupt.h>
@@ -861,10 +858,6 @@
 {
 	int rc = htab_remove_mapping(start, end, mmu_linear_psize,
 				     mmu_kernel_ssize);
-<<<<<<< HEAD
-	WARN_ON(rc < 0);
-=======
->>>>>>> 7d2a07b7
 
 	if (resize_hpt_for_hotplug(memblock_phys_mem_size()) == -ENOSPC)
 		pr_warn("Hash collision while resizing HPT\n");
@@ -919,11 +912,7 @@
 	    firmware_has_feature(FW_FEATURE_PS3_LV1)) {
 		/* Using a hypervisor which owns the htab */
 		htab_address = NULL;
-<<<<<<< HEAD
-		_SDR1 = 0; 
-=======
 		_SDR1 = 0;
->>>>>>> 7d2a07b7
 #ifdef CONFIG_FA_DUMP
 		/*
 		 * If firmware assisted dump is active firmware preserves
@@ -1533,13 +1522,8 @@
 }
 EXPORT_SYMBOL_GPL(hash_page);
 
-<<<<<<< HEAD
-int __hash_page(unsigned long trap, unsigned long ea, unsigned long dsisr,
-		unsigned long msr)
-=======
 DECLARE_INTERRUPT_HANDLER(__do_hash_fault);
 DEFINE_INTERRUPT_HANDLER(__do_hash_fault)
->>>>>>> 7d2a07b7
 {
 	unsigned long ea = regs->dar;
 	unsigned long dsisr = regs->dsisr;
@@ -1712,10 +1696,7 @@
 	 * mm_is_thread_local test and update, to prevent preempt running the
 	 * mm on another CPU (XXX: this may be racy vs kthread_use_mm).
 	 */
-<<<<<<< HEAD
-=======
 	local_irq_save(flags);
->>>>>>> 7d2a07b7
 
 	/* Is that local to this CPU ? */
 	if (mm_is_thread_local(mm))
@@ -1739,11 +1720,6 @@
 				   mm_ctx_user_psize(&mm->context),
 				   mm_ctx_user_psize(&mm->context),
 				   pte_val(*ptep));
-<<<<<<< HEAD
-
-out_exit:
-	local_irq_restore(flags);
-=======
 
 	local_irq_restore(flags);
 }
@@ -1795,7 +1771,6 @@
 	}
 
 	hash_preload(vma->vm_mm, ptep, address, is_exec, trap);
->>>>>>> 7d2a07b7
 }
 
 #ifdef CONFIG_PPC_TRANSACTIONAL_MEM
