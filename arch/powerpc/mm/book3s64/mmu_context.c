// SPDX-License-Identifier: GPL-2.0-or-later
/*
 *  MMU context allocation for 64-bit kernels.
 *
 *  Copyright (C) 2004 Anton Blanchard, IBM Corp. <anton@samba.org>
 */

#include <linux/sched.h>
#include <linux/kernel.h>
#include <linux/errno.h>
#include <linux/string.h>
#include <linux/types.h>
#include <linux/mm.h>
#include <linux/pkeys.h>
#include <linux/spinlock.h>
#include <linux/idr.h>
#include <linux/export.h>
#include <linux/gfp.h>
#include <linux/slab.h>
#include <linux/cpu.h>

#include <asm/mmu_context.h>
#include <asm/pgalloc.h>

#include "internal.h"

static DEFINE_IDA(mmu_context_ida);

static int alloc_context_id(int min_id, int max_id)
{
	return ida_alloc_range(&mmu_context_ida, min_id, max_id, GFP_KERNEL);
}

#ifdef CONFIG_PPC_64S_HASH_MMU
<<<<<<< HEAD
void hash__reserve_context_id(int id)
=======
void __init hash__reserve_context_id(int id)
>>>>>>> eb3cdb58
{
	int result = ida_alloc_range(&mmu_context_ida, id, id, GFP_KERNEL);

	WARN(result != id, "mmu: Failed to reserve context id %d (rc %d)\n", id, result);
}

int hash__alloc_context_id(void)
{
	unsigned long max;

	if (mmu_has_feature(MMU_FTR_68_BIT_VA))
		max = MAX_USER_CONTEXT;
	else
		max = MAX_USER_CONTEXT_65BIT_VA;

	return alloc_context_id(MIN_USER_CONTEXT, max);
}
EXPORT_SYMBOL_GPL(hash__alloc_context_id);
#endif

#ifdef CONFIG_PPC_64S_HASH_MMU
static int realloc_context_ids(mm_context_t *ctx)
{
	int i, id;

	/*
	 * id 0 (aka. ctx->id) is special, we always allocate a new one, even if
	 * there wasn't one allocated previously (which happens in the exec
	 * case where ctx is newly allocated).
	 *
	 * We have to be a bit careful here. We must keep the existing ids in
	 * the array, so that we can test if they're non-zero to decide if we
	 * need to allocate a new one. However in case of error we must free the
	 * ids we've allocated but *not* any of the existing ones (or risk a
	 * UAF). That's why we decrement i at the start of the error handling
	 * loop, to skip the id that we just tested but couldn't reallocate.
	 */
	for (i = 0; i < ARRAY_SIZE(ctx->extended_id); i++) {
		if (i == 0 || ctx->extended_id[i]) {
			id = hash__alloc_context_id();
			if (id < 0)
				goto error;

			ctx->extended_id[i] = id;
		}
	}

	/* The caller expects us to return id */
	return ctx->id;

error:
	for (i--; i >= 0; i--) {
		if (ctx->extended_id[i])
			ida_free(&mmu_context_ida, ctx->extended_id[i]);
	}

	return id;
}

static int hash__init_new_context(struct mm_struct *mm)
{
	int index;

	mm->context.hash_context = kmalloc(sizeof(struct hash_mm_context),
					   GFP_KERNEL);
	if (!mm->context.hash_context)
		return -ENOMEM;

	/*
	 * The old code would re-promote on fork, we don't do that when using
	 * slices as it could cause problem promoting slices that have been
	 * forced down to 4K.
	 *
	 * For book3s we have MMU_NO_CONTEXT set to be ~0. Hence check
	 * explicitly against context.id == 0. This ensures that we properly
	 * initialize context slice details for newly allocated mm's (which will
	 * have id == 0) and don't alter context slice inherited via fork (which
	 * will have id != 0).
	 *
	 * We should not be calling init_new_context() on init_mm. Hence a
	 * check against 0 is OK.
	 */
	if (mm->context.id == 0) {
		memset(mm->context.hash_context, 0, sizeof(struct hash_mm_context));
		slice_init_new_context_exec(mm);
	} else {
		/* This is fork. Copy hash_context details from current->mm */
		memcpy(mm->context.hash_context, current->mm->context.hash_context, sizeof(struct hash_mm_context));
#ifdef CONFIG_PPC_SUBPAGE_PROT
		/* inherit subpage prot details if we have one. */
		if (current->mm->context.hash_context->spt) {
			mm->context.hash_context->spt = kmalloc(sizeof(struct subpage_prot_table),
								GFP_KERNEL);
			if (!mm->context.hash_context->spt) {
				kfree(mm->context.hash_context);
				return -ENOMEM;
			}
		}
#endif
	}

	index = realloc_context_ids(&mm->context);
	if (index < 0) {
#ifdef CONFIG_PPC_SUBPAGE_PROT
		kfree(mm->context.hash_context->spt);
#endif
		kfree(mm->context.hash_context);
		return index;
	}

	pkey_mm_init(mm);
	return index;
}

void hash__setup_new_exec(void)
{
	slice_setup_new_exec();

	slb_setup_new_exec();
}
#else
static inline int hash__init_new_context(struct mm_struct *mm)
{
	BUILD_BUG();
	return 0;
}
#endif

static int radix__init_new_context(struct mm_struct *mm)
{
	unsigned long rts_field;
	int index, max_id;

	max_id = (1 << mmu_pid_bits) - 1;
	index = alloc_context_id(mmu_base_pid, max_id);
	if (index < 0)
		return index;

	/*
	 * set the process table entry,
	 */
	rts_field = radix__get_tree_size();
	process_tb[index].prtb0 = cpu_to_be64(rts_field | __pa(mm->pgd) | RADIX_PGD_INDEX_SIZE);

	/*
	 * Order the above store with subsequent update of the PID
	 * register (at which point HW can start loading/caching
	 * the entry) and the corresponding load by the MMU from
	 * the L2 cache.
	 */
	asm volatile("ptesync;isync" : : : "memory");

#ifdef CONFIG_PPC_64S_HASH_MMU
	mm->context.hash_context = NULL;
#endif

	return index;
}

int init_new_context(struct task_struct *tsk, struct mm_struct *mm)
{
	int index;

	if (radix_enabled())
		index = radix__init_new_context(mm);
	else
		index = hash__init_new_context(mm);

	if (index < 0)
		return index;

	mm->context.id = index;

	mm->context.pte_frag = NULL;
	mm->context.pmd_frag = NULL;
#ifdef CONFIG_SPAPR_TCE_IOMMU
	mm_iommu_init(mm);
#endif
	atomic_set(&mm->context.active_cpus, 0);
	atomic_set(&mm->context.copros, 0);

	return 0;
}

void __destroy_context(int context_id)
{
	ida_free(&mmu_context_ida, context_id);
}
EXPORT_SYMBOL_GPL(__destroy_context);

static void destroy_contexts(mm_context_t *ctx)
{
	if (radix_enabled()) {
		ida_free(&mmu_context_ida, ctx->id);
	} else {
#ifdef CONFIG_PPC_64S_HASH_MMU
		int index, context_id;

		for (index = 0; index < ARRAY_SIZE(ctx->extended_id); index++) {
			context_id = ctx->extended_id[index];
			if (context_id)
				ida_free(&mmu_context_ida, context_id);
		}
		kfree(ctx->hash_context);
#else
		BUILD_BUG(); // radix_enabled() should be constant true
#endif
	}
}

static void pmd_frag_destroy(void *pmd_frag)
{
	int count;
	struct page *page;

	page = virt_to_page(pmd_frag);
	/* drop all the pending references */
	count = ((unsigned long)pmd_frag & ~PAGE_MASK) >> PMD_FRAG_SIZE_SHIFT;
	/* We allow PTE_FRAG_NR fragments from a PTE page */
	if (atomic_sub_and_test(PMD_FRAG_NR - count, &page->pt_frag_refcount)) {
		pgtable_pmd_page_dtor(page);
		__free_page(page);
	}
}

static void destroy_pagetable_cache(struct mm_struct *mm)
{
	void *frag;

	frag = mm->context.pte_frag;
	if (frag)
		pte_frag_destroy(frag);

	frag = mm->context.pmd_frag;
	if (frag)
		pmd_frag_destroy(frag);
	return;
}

void destroy_context(struct mm_struct *mm)
{
#ifdef CONFIG_SPAPR_TCE_IOMMU
	WARN_ON_ONCE(!list_empty(&mm->context.iommu_group_mem_list));
#endif
	/*
	 * For tasks which were successfully initialized we end up calling
	 * arch_exit_mmap() which clears the process table entry. And
	 * arch_exit_mmap() is called before the required fullmm TLB flush
	 * which does a RIC=2 flush. Hence for an initialized task, we do clear
	 * any cached process table entries.
	 *
	 * The condition below handles the error case during task init. We have
	 * set the process table entry early and if we fail a task
	 * initialization, we need to ensure the process table entry is zeroed.
	 * We need not worry about process table entry caches because the task
	 * never ran with the PID value.
	 */
	if (radix_enabled())
		process_tb[mm->context.id].prtb0 = 0;
	else
		subpage_prot_free(mm);
	destroy_contexts(&mm->context);
	mm->context.id = MMU_NO_CONTEXT;
}

void arch_exit_mmap(struct mm_struct *mm)
{
	destroy_pagetable_cache(mm);

	if (radix_enabled()) {
		/*
		 * Radix doesn't have a valid bit in the process table
		 * entries. However we know that at least P9 implementation
		 * will avoid caching an entry with an invalid RTS field,
		 * and 0 is invalid. So this will do.
		 *
		 * This runs before the "fullmm" tlb flush in exit_mmap,
		 * which does a RIC=2 tlbie to clear the process table
		 * entry. See the "fullmm" comments in tlb-radix.c.
		 *
		 * No barrier required here after the store because
		 * this process will do the invalidate, which starts with
		 * ptesync.
		 */
		process_tb[mm->context.id].prtb0 = 0;
	}
}

#ifdef CONFIG_PPC_RADIX_MMU
void radix__switch_mmu_context(struct mm_struct *prev, struct mm_struct *next)
{
	mtspr(SPRN_PID, next->context.id);
	isync();
}
#endif

/**
 * cleanup_cpu_mmu_context - Clean up MMU details for this CPU (newly offlined)
 *
 * This clears the CPU from mm_cpumask for all processes, and then flushes the
 * local TLB to ensure TLB coherency in case the CPU is onlined again.
 *
 * KVM guest translations are not necessarily flushed here. If KVM started
 * using mm_cpumask or the Linux APIs which do, this would have to be resolved.
 */
#ifdef CONFIG_HOTPLUG_CPU
void cleanup_cpu_mmu_context(void)
{
	int cpu = smp_processor_id();

	clear_tasks_mm_cpumask(cpu);
	tlbiel_all();
}
#endif<|MERGE_RESOLUTION|>--- conflicted
+++ resolved
@@ -32,11 +32,7 @@
 }
 
 #ifdef CONFIG_PPC_64S_HASH_MMU
-<<<<<<< HEAD
-void hash__reserve_context_id(int id)
-=======
 void __init hash__reserve_context_id(int id)
->>>>>>> eb3cdb58
 {
 	int result = ida_alloc_range(&mmu_context_ida, id, id, GFP_KERNEL);
 
