--- conflicted
+++ resolved
@@ -327,7 +327,6 @@
 }
 
 static void initialize_form1_numa_distance(const __be32 *associativity)
-<<<<<<< HEAD
 {
 	int array_sz;
 
@@ -341,21 +340,6 @@
  */
 void update_numa_distance(struct device_node *node)
 {
-=======
-{
-	int array_sz;
-
-	array_sz = of_read_number(associativity, 1);
-	/* Skip the first element in the associativity array */
-	__initialize_form1_numa_distance(associativity + 1, array_sz);
-}
-
-/*
- * Used to update distance information w.r.t newly added node.
- */
-void update_numa_distance(struct device_node *node)
-{
->>>>>>> eb3cdb58
 	int nid;
 
 	if (affinity_form == FORM0_AFFINITY)
@@ -389,73 +373,9 @@
  * ibm,numa-lookup-index-table= {N, domainid1, domainid2, ..... domainidN}
  * ibm,numa-distance-table = { N, 1, 2, 4, 5, 1, 6, .... N elements}
  */
-<<<<<<< HEAD
-static void initialize_form2_numa_distance_lookup_table(void)
+static void __init initialize_form2_numa_distance_lookup_table(void)
 {
 	int i, j;
-	struct device_node *root;
-	const __u8 *form2_distances;
-	const __be32 *numa_lookup_index;
-	int form2_distances_length;
-	int max_numa_index, distance_index;
-
-	if (firmware_has_feature(FW_FEATURE_OPAL))
-		root = of_find_node_by_path("/ibm,opal");
-	else
-		root = of_find_node_by_path("/rtas");
-	if (!root)
-		root = of_find_node_by_path("/");
-
-	numa_lookup_index = of_get_property(root, "ibm,numa-lookup-index-table", NULL);
-	max_numa_index = of_read_number(&numa_lookup_index[0], 1);
-
-	/* first element of the array is the size and is encode-int */
-	form2_distances = of_get_property(root, "ibm,numa-distance-table", NULL);
-	form2_distances_length = of_read_number((const __be32 *)&form2_distances[0], 1);
-	/* Skip the size which is encoded int */
-	form2_distances += sizeof(__be32);
-
-	pr_debug("form2_distances_len = %d, numa_dist_indexes_len = %d\n",
-		 form2_distances_length, max_numa_index);
-
-	for (i = 0; i < max_numa_index; i++)
-		/* +1 skip the max_numa_index in the property */
-		numa_id_index_table[i] = of_read_number(&numa_lookup_index[i + 1], 1);
-
-
-	if (form2_distances_length != max_numa_index * max_numa_index) {
-		WARN(1, "Wrong NUMA distance information\n");
-		form2_distances = NULL; // don't use it
-	}
-	distance_index = 0;
-	for (i = 0;  i < max_numa_index; i++) {
-		for (j = 0; j < max_numa_index; j++) {
-			int nodeA = numa_id_index_table[i];
-			int nodeB = numa_id_index_table[j];
-			int dist;
-
-			if (form2_distances)
-				dist = form2_distances[distance_index++];
-			else if (nodeA == nodeB)
-				dist = LOCAL_DISTANCE;
-			else
-				dist = REMOTE_DISTANCE;
-			numa_distance_table[nodeA][nodeB] = dist;
-			pr_debug("dist[%d][%d]=%d ", nodeA, nodeB, dist);
-		}
-	}
-
-	of_node_put(root);
-}
-
-static int __init find_primary_domain_index(void)
-{
-	int index;
-=======
-static void __init initialize_form2_numa_distance_lookup_table(void)
-{
-	int i, j;
->>>>>>> eb3cdb58
 	struct device_node *root;
 	const __u8 *form2_distances;
 	const __be32 *numa_lookup_index;
@@ -530,20 +450,6 @@
 	} else
 		affinity_form = FORM0_AFFINITY;
 
-	/*
-	 * Check for which form of affinity.
-	 */
-	if (firmware_has_feature(FW_FEATURE_OPAL)) {
-		affinity_form = FORM1_AFFINITY;
-	} else if (firmware_has_feature(FW_FEATURE_FORM2_AFFINITY)) {
-		dbg("Using form 2 affinity\n");
-		affinity_form = FORM2_AFFINITY;
-	} else if (firmware_has_feature(FW_FEATURE_FORM1_AFFINITY)) {
-		dbg("Using form 1 affinity\n");
-		affinity_form = FORM1_AFFINITY;
-	} else
-		affinity_form = FORM0_AFFINITY;
-
 	if (firmware_has_feature(FW_FEATURE_OPAL))
 		root = of_find_node_by_path("/ibm,opal");
 	else
@@ -575,12 +481,7 @@
 	distance_ref_points_depth /= sizeof(int);
 	if (affinity_form == FORM0_AFFINITY) {
 		if (distance_ref_points_depth < 2) {
-<<<<<<< HEAD
-			printk(KERN_WARNING "NUMA: "
-			       "short ibm,associativity-reference-points\n");
-=======
 			pr_warn("short ibm,associativity-reference-points\n");
->>>>>>> eb3cdb58
 			goto err;
 		}
 
@@ -681,11 +582,7 @@
 	return 0;
 }
 
-<<<<<<< HEAD
-static int get_nid_and_numa_distance(struct drmem_lmb *lmb)
-=======
 static int __init get_nid_and_numa_distance(struct drmem_lmb *lmb)
->>>>>>> eb3cdb58
 {
 	struct assoc_arrays aa = { .arrays = NULL };
 	int default_nid = NUMA_NO_NODE;
@@ -1019,11 +916,7 @@
 		return primary_domain_index;
 	}
 
-<<<<<<< HEAD
-	dbg("NUMA associativity depth for CPU/Memory: %d\n", primary_domain_index);
-=======
 	pr_debug("associativity depth for CPU/Memory: %d\n", primary_domain_index);
->>>>>>> eb3cdb58
 
 	/*
 	 * If it is FORM2 initialize the distance table here.
@@ -1535,27 +1428,7 @@
 	/* Do not have previous associativity, so find it now. */
 	new_nid = associativity_to_nid(associativity);
 
-<<<<<<< HEAD
-	if (!node_online(new_nid)) {
-#ifdef CONFIG_MEMORY_HOTPLUG
-		/*
-		 * Need to ensure that NODE_DATA is initialized for a node from
-		 * available memory (see memblock_alloc_try_nid). If unable to
-		 * init the node, then default to nearest node that has memory
-		 * installed. Skip onlining a node if the subsystems are not
-		 * yet initialized.
-		 */
-		if (!topology_inited || try_online_node(new_nid))
-			new_nid = first_online_node;
-#else
-		/*
-		 * Default to using the nearest node that has memory installed.
-		 * Otherwise, it would be necessary to patch the kernel MM code
-		 * to deal with more memoryless-node error conditions.
-		 */
-=======
 	if (new_nid < 0 || !node_possible(new_nid))
->>>>>>> eb3cdb58
 		new_nid = first_online_node;
 	else
 		// Associate node <-> cpu, so cpu_up() calls
