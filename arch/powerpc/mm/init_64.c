// SPDX-License-Identifier: GPL-2.0-or-later
/*
 *  PowerPC version
 *    Copyright (C) 1995-1996 Gary Thomas (gdt@linuxppc.org)
 *
 *  Modifications by Paul Mackerras (PowerMac) (paulus@cs.anu.edu.au)
 *  and Cort Dougan (PReP) (cort@cs.nmt.edu)
 *    Copyright (C) 1996 Paul Mackerras
 *
 *  Derived from "arch/i386/mm/init.c"
 *    Copyright (C) 1991, 1992, 1993, 1994  Linus Torvalds
 *
 *  Dave Engebretsen <engebret@us.ibm.com>
 *      Rework for PPC64 port.
 */

#undef DEBUG

#include <linux/signal.h>
#include <linux/sched.h>
#include <linux/kernel.h>
#include <linux/errno.h>
#include <linux/string.h>
#include <linux/types.h>
#include <linux/mman.h>
#include <linux/mm.h>
#include <linux/swap.h>
#include <linux/stddef.h>
#include <linux/vmalloc.h>
#include <linux/init.h>
#include <linux/delay.h>
#include <linux/highmem.h>
#include <linux/idr.h>
#include <linux/nodemask.h>
#include <linux/module.h>
#include <linux/poison.h>
#include <linux/memblock.h>
#include <linux/hugetlb.h>
#include <linux/slab.h>
#include <linux/of_fdt.h>
#include <linux/libfdt.h>
#include <linux/memremap.h>

#include <asm/pgalloc.h>
#include <asm/page.h>
#include <asm/prom.h>
#include <asm/rtas.h>
#include <asm/io.h>
#include <asm/mmu_context.h>
#include <asm/mmu.h>
#include <linux/uaccess.h>
#include <asm/smp.h>
#include <asm/machdep.h>
#include <asm/tlb.h>
#include <asm/eeh.h>
#include <asm/processor.h>
#include <asm/mmzone.h>
#include <asm/cputable.h>
#include <asm/sections.h>
#include <asm/iommu.h>
#include <asm/vdso.h>
#include <asm/hugetlb.h>

#include <mm/mmu_decl.h>

#ifdef CONFIG_SPARSEMEM_VMEMMAP
/*
 * Given an address within the vmemmap, determine the page that
 * represents the start of the subsection it is within.  Note that we have to
 * do this by hand as the proffered address may not be correctly aligned.
 * Subtraction of non-aligned pointers produces undefined results.
 */
static struct page * __meminit vmemmap_subsection_start(unsigned long vmemmap_addr)
{
	unsigned long start_pfn;
	unsigned long offset = vmemmap_addr - ((unsigned long)(vmemmap));

	/* Return the pfn of the start of the section. */
	start_pfn = (offset / sizeof(struct page)) & PAGE_SUBSECTION_MASK;
	return pfn_to_page(start_pfn);
}

/*
 * Since memory is added in sub-section chunks, before creating a new vmemmap
 * mapping, the kernel should check whether there is an existing memmap mapping
 * covering the new subsection added. This is needed because kernel can map
 * vmemmap area using 16MB pages which will cover a memory range of 16G. Such
 * a range covers multiple subsections (2M)
 *
 * If any subsection in the 16G range mapped by vmemmap is valid we consider the
 * vmemmap populated (There is a page table entry already present). We can't do
 * a page table lookup here because with the hash translation we don't keep
 * vmemmap details in linux page table.
 */
static int __meminit vmemmap_populated(unsigned long vmemmap_addr, int vmemmap_map_size)
{
	struct page *start;
	unsigned long vmemmap_end = vmemmap_addr + vmemmap_map_size;
	start = vmemmap_subsection_start(vmemmap_addr);

	for (; (unsigned long)start < vmemmap_end; start += PAGES_PER_SUBSECTION)
		/*
		 * pfn valid check here is intended to really check
		 * whether we have any subsection already initialized
		 * in this range.
		 */
		if (pfn_valid(page_to_pfn(start)))
			return 1;

	return 0;
}

/*
 * vmemmap virtual address space management does not have a traditional page
 * table to track which virtual struct pages are backed by physical mapping.
 * The virtual to physical mappings are tracked in a simple linked list
 * format. 'vmemmap_list' maintains the entire vmemmap physical mapping at
 * all times where as the 'next' list maintains the available
 * vmemmap_backing structures which have been deleted from the
 * 'vmemmap_global' list during system runtime (memory hotplug remove
 * operation). The freed 'vmemmap_backing' structures are reused later when
 * new requests come in without allocating fresh memory. This pointer also
 * tracks the allocated 'vmemmap_backing' structures as we allocate one
 * full page memory at a time when we dont have any.
 */
struct vmemmap_backing *vmemmap_list;
static struct vmemmap_backing *next;

/*
 * The same pointer 'next' tracks individual chunks inside the allocated
 * full page during the boot time and again tracks the freed nodes during
 * runtime. It is racy but it does not happen as they are separated by the
 * boot process. Will create problem if some how we have memory hotplug
 * operation during boot !!
 */
static int num_left;
static int num_freed;

static __meminit struct vmemmap_backing * vmemmap_list_alloc(int node)
{
	struct vmemmap_backing *vmem_back;
	/* get from freed entries first */
	if (num_freed) {
		num_freed--;
		vmem_back = next;
		next = next->list;

		return vmem_back;
	}

	/* allocate a page when required and hand out chunks */
	if (!num_left) {
		next = vmemmap_alloc_block(PAGE_SIZE, node);
		if (unlikely(!next)) {
			WARN_ON(1);
			return NULL;
		}
		num_left = PAGE_SIZE / sizeof(struct vmemmap_backing);
	}

	num_left--;

	return next++;
}

static __meminit int vmemmap_list_populate(unsigned long phys,
					   unsigned long start,
					   int node)
{
	struct vmemmap_backing *vmem_back;

	vmem_back = vmemmap_list_alloc(node);
	if (unlikely(!vmem_back)) {
		pr_debug("vmemap list allocation failed\n");
		return -ENOMEM;
	}

	vmem_back->phys = phys;
	vmem_back->virt_addr = start;
	vmem_back->list = vmemmap_list;

	vmemmap_list = vmem_back;
	return 0;
}

static bool altmap_cross_boundary(struct vmem_altmap *altmap, unsigned long start,
				unsigned long page_size)
{
	unsigned long nr_pfn = page_size / sizeof(struct page);
	unsigned long start_pfn = page_to_pfn((struct page *)start);

	if ((start_pfn + nr_pfn - 1) > altmap->end_pfn)
		return true;

	if (start_pfn < altmap->base_pfn)
		return true;

	return false;
}

int __meminit vmemmap_populate(unsigned long start, unsigned long end, int node,
		struct vmem_altmap *altmap)
{
	bool altmap_alloc;
	unsigned long page_size = 1 << mmu_psize_defs[mmu_vmemmap_psize].shift;

	/* Align to the page size of the linear mapping. */
	start = ALIGN_DOWN(start, page_size);

	pr_debug("vmemmap_populate %lx..%lx, node %d\n", start, end, node);

	for (; start < end; start += page_size) {
		void *p = NULL;
		int rc;

		/*
		 * This vmemmap range is backing different subsections. If any
		 * of that subsection is marked valid, that means we already
		 * have initialized a page table covering this range and hence
		 * the vmemmap range is populated.
		 */
		if (vmemmap_populated(start, page_size))
			continue;

		/*
		 * Allocate from the altmap first if we have one. This may
		 * fail due to alignment issues when using 16MB hugepages, so
		 * fall back to system memory if the altmap allocation fail.
		 */
		if (altmap && !altmap_cross_boundary(altmap, start, page_size)) {
			p = vmemmap_alloc_block_buf(page_size, node, altmap);
			if (!p)
				pr_debug("altmap block allocation failed, falling back to system memory");
			else
				altmap_alloc = true;
		}
		if (!p) {
			p = vmemmap_alloc_block_buf(page_size, node, NULL);
			altmap_alloc = false;
		}
		if (!p)
			return -ENOMEM;

		if (vmemmap_list_populate(__pa(p), start, node)) {
			/*
			 * If we don't populate vmemap list, we don't have
			 * the ability to free the allocated vmemmap
			 * pages in section_deactivate. Hence free them
			 * here.
			 */
			int nr_pfns = page_size >> PAGE_SHIFT;
			unsigned long page_order = get_order(page_size);

			if (altmap_alloc)
				vmem_altmap_free(altmap, nr_pfns);
			else
				free_pages((unsigned long)p, page_order);
			return -ENOMEM;
		}

		pr_debug("      * %016lx..%016lx allocated at %p\n",
			 start, start + page_size, p);

		rc = vmemmap_create_mapping(start, page_size, __pa(p));
		if (rc < 0) {
			pr_warn("%s: Unable to create vmemmap mapping: %d\n",
				__func__, rc);
			return -EFAULT;
		}
	}

	return 0;
}

#ifdef CONFIG_MEMORY_HOTPLUG
static unsigned long vmemmap_list_free(unsigned long start)
{
	struct vmemmap_backing *vmem_back, *vmem_back_prev;

	vmem_back_prev = vmem_back = vmemmap_list;

	/* look for it with prev pointer recorded */
	for (; vmem_back; vmem_back = vmem_back->list) {
		if (vmem_back->virt_addr == start)
			break;
		vmem_back_prev = vmem_back;
	}

	if (unlikely(!vmem_back))
		return 0;

	/* remove it from vmemmap_list */
	if (vmem_back == vmemmap_list) /* remove head */
		vmemmap_list = vmem_back->list;
	else
		vmem_back_prev->list = vmem_back->list;

	/* next point to this freed entry */
	vmem_back->list = next;
	next = vmem_back;
	num_freed++;

	return vmem_back->phys;
}

void __ref vmemmap_free(unsigned long start, unsigned long end,
		struct vmem_altmap *altmap)
{
	unsigned long page_size = 1 << mmu_psize_defs[mmu_vmemmap_psize].shift;
	unsigned long page_order = get_order(page_size);
	unsigned long alt_start = ~0, alt_end = ~0;
	unsigned long base_pfn;

	start = ALIGN_DOWN(start, page_size);
	if (altmap) {
		alt_start = altmap->base_pfn;
		alt_end = altmap->base_pfn + altmap->reserve + altmap->free;
	}

	pr_debug("vmemmap_free %lx...%lx\n", start, end);

	for (; start < end; start += page_size) {
		unsigned long nr_pages, addr;
		struct page *page;

		/*
		 * We have already marked the subsection we are trying to remove
		 * invalid. So if we want to remove the vmemmap range, we
		 * need to make sure there is no subsection marked valid
		 * in this range.
		 */
		if (vmemmap_populated(start, page_size))
			continue;

		addr = vmemmap_list_free(start);
		if (!addr)
			continue;

		page = pfn_to_page(addr >> PAGE_SHIFT);
		nr_pages = 1 << page_order;
		base_pfn = PHYS_PFN(addr);

		if (base_pfn >= alt_start && base_pfn < alt_end) {
			vmem_altmap_free(altmap, nr_pages);
		} else if (PageReserved(page)) {
			/* allocated from bootmem */
			if (page_size < PAGE_SIZE) {
				/*
				 * this shouldn't happen, but if it is
				 * the case, leave the memory there
				 */
				WARN_ON_ONCE(1);
			} else {
				while (nr_pages--)
					free_reserved_page(page++);
			}
		} else {
			free_pages((unsigned long)(__va(addr)), page_order);
		}

		vmemmap_remove_mapping(start, page_size);
	}
}
#endif
void register_page_bootmem_memmap(unsigned long section_nr,
				  struct page *start_page, unsigned long size)
{
}

#endif /* CONFIG_SPARSEMEM_VMEMMAP */

#ifdef CONFIG_PPC_BOOK3S_64
unsigned int mmu_lpid_bits;
#ifdef CONFIG_KVM_BOOK3S_HV_POSSIBLE
EXPORT_SYMBOL_GPL(mmu_lpid_bits);
#endif
unsigned int mmu_pid_bits;

static bool disable_radix = !IS_ENABLED(CONFIG_PPC_RADIX_MMU_DEFAULT);

static int __init parse_disable_radix(char *p)
{
	bool val;

	if (!p)
		val = true;
	else if (kstrtobool(p, &val))
		return -EINVAL;

	disable_radix = val;

	return 0;
}
early_param("disable_radix", parse_disable_radix);

/*
 * If we're running under a hypervisor, we need to check the contents of
 * /chosen/ibm,architecture-vec-5 to see if the hypervisor is willing to do
 * radix.  If not, we clear the radix feature bit so we fall back to hash.
 */
static void __init early_check_vec5(void)
{
	unsigned long root, chosen;
	int size;
	const u8 *vec5;
	u8 mmu_supported;

	root = of_get_flat_dt_root();
	chosen = of_get_flat_dt_subnode_by_name(root, "chosen");
	if (chosen == -FDT_ERR_NOTFOUND) {
		cur_cpu_spec->mmu_features &= ~MMU_FTR_TYPE_RADIX;
		return;
	}
	vec5 = of_get_flat_dt_prop(chosen, "ibm,architecture-vec-5", &size);
	if (!vec5) {
		cur_cpu_spec->mmu_features &= ~MMU_FTR_TYPE_RADIX;
		return;
	}
	if (size <= OV5_INDX(OV5_MMU_SUPPORT)) {
		cur_cpu_spec->mmu_features &= ~MMU_FTR_TYPE_RADIX;
		return;
	}

	/* Check for supported configuration */
	mmu_supported = vec5[OV5_INDX(OV5_MMU_SUPPORT)] &
			OV5_FEAT(OV5_MMU_SUPPORT);
	if (mmu_supported == OV5_FEAT(OV5_MMU_RADIX)) {
		/* Hypervisor only supports radix - check enabled && GTSE */
		if (!early_radix_enabled()) {
			pr_warn("WARNING: Ignoring cmdline option disable_radix\n");
		}
		if (!(vec5[OV5_INDX(OV5_RADIX_GTSE)] &
						OV5_FEAT(OV5_RADIX_GTSE))) {
			cur_cpu_spec->mmu_features &= ~MMU_FTR_GTSE;
		} else
			cur_cpu_spec->mmu_features |= MMU_FTR_GTSE;
		/* Do radix anyway - the hypervisor said we had to */
		cur_cpu_spec->mmu_features |= MMU_FTR_TYPE_RADIX;
	} else if (mmu_supported == OV5_FEAT(OV5_MMU_HASH)) {
		/* Hypervisor only supports hash - disable radix */
		cur_cpu_spec->mmu_features &= ~MMU_FTR_TYPE_RADIX;
		cur_cpu_spec->mmu_features &= ~MMU_FTR_GTSE;
	}
}

static int __init dt_scan_mmu_pid_width(unsigned long node,
					   const char *uname, int depth,
					   void *data)
{
	int size = 0;
	const __be32 *prop;
	const char *type = of_get_flat_dt_prop(node, "device_type", NULL);

	/* We are scanning "cpu" nodes only */
	if (type == NULL || strcmp(type, "cpu") != 0)
		return 0;

	/* Find MMU LPID, PID register size */
	prop = of_get_flat_dt_prop(node, "ibm,mmu-lpid-bits", &size);
	if (prop && size == 4)
		mmu_lpid_bits = be32_to_cpup(prop);

	prop = of_get_flat_dt_prop(node, "ibm,mmu-pid-bits", &size);
	if (prop && size == 4)
		mmu_pid_bits = be32_to_cpup(prop);

	if (!mmu_pid_bits && !mmu_lpid_bits)
		return 0;

	return 1;
}

void __init mmu_early_init_devtree(void)
{
	bool hvmode = !!(mfmsr() & MSR_HV);

	/* Disable radix mode based on kernel command line. */
	if (disable_radix) {
		if (IS_ENABLED(CONFIG_PPC_64S_HASH_MMU))
			cur_cpu_spec->mmu_features &= ~MMU_FTR_TYPE_RADIX;
		else
			pr_warn("WARNING: Ignoring cmdline option disable_radix\n");
	}
<<<<<<< HEAD
=======

	of_scan_flat_dt(dt_scan_mmu_pid_width, NULL);
	if (hvmode && !mmu_lpid_bits) {
		if (early_cpu_has_feature(CPU_FTR_ARCH_207S))
			mmu_lpid_bits = 12; /* POWER8-10 */
		else
			mmu_lpid_bits = 10; /* POWER7 */
	}
	if (!mmu_pid_bits) {
		if (early_cpu_has_feature(CPU_FTR_ARCH_300))
			mmu_pid_bits = 20; /* POWER9-10 */
	}
>>>>>>> eb3cdb58

	/*
	 * Check /chosen/ibm,architecture-vec-5 if running as a guest.
	 * When running bare-metal, we can use radix if we like
	 * even though the ibm,architecture-vec-5 property created by
	 * skiboot doesn't have the necessary bits set.
	 */
	if (!hvmode)
		early_check_vec5();

	if (early_radix_enabled()) {
		radix__early_init_devtree();

		/*
		 * We have finalized the translation we are going to use by now.
		 * Radix mode is not limited by RMA / VRMA addressing.
		 * Hence don't limit memblock allocations.
		 */
		ppc64_rma_size = ULONG_MAX;
		memblock_set_current_limit(MEMBLOCK_ALLOC_ANYWHERE);
	} else
		hash__early_init_devtree();

<<<<<<< HEAD
=======
	if (IS_ENABLED(CONFIG_HUGETLB_PAGE_SIZE_VARIABLE))
		hugetlbpage_init_defaultsize();

>>>>>>> eb3cdb58
	if (!(cur_cpu_spec->mmu_features & MMU_FTR_HPTE_TABLE) &&
	    !(cur_cpu_spec->mmu_features & MMU_FTR_TYPE_RADIX))
		panic("kernel does not support any MMU type offered by platform");
}
#endif /* CONFIG_PPC_BOOK3S_64 */<|MERGE_RESOLUTION|>--- conflicted
+++ resolved
@@ -481,8 +481,6 @@
 		else
 			pr_warn("WARNING: Ignoring cmdline option disable_radix\n");
 	}
-<<<<<<< HEAD
-=======
 
 	of_scan_flat_dt(dt_scan_mmu_pid_width, NULL);
 	if (hvmode && !mmu_lpid_bits) {
@@ -495,7 +493,6 @@
 		if (early_cpu_has_feature(CPU_FTR_ARCH_300))
 			mmu_pid_bits = 20; /* POWER9-10 */
 	}
->>>>>>> eb3cdb58
 
 	/*
 	 * Check /chosen/ibm,architecture-vec-5 if running as a guest.
@@ -519,12 +516,9 @@
 	} else
 		hash__early_init_devtree();
 
-<<<<<<< HEAD
-=======
 	if (IS_ENABLED(CONFIG_HUGETLB_PAGE_SIZE_VARIABLE))
 		hugetlbpage_init_defaultsize();
 
->>>>>>> eb3cdb58
 	if (!(cur_cpu_spec->mmu_features & MMU_FTR_HPTE_TABLE) &&
 	    !(cur_cpu_spec->mmu_features & MMU_FTR_TYPE_RADIX))
 		panic("kernel does not support any MMU type offered by platform");
