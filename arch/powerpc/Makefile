--- conflicted
+++ resolved
@@ -403,19 +403,12 @@
 stack_protector_prepare: prepare0
 ifdef CONFIG_PPC64
 	$(eval KBUILD_CFLAGS += -mstack-protector-guard=tls -mstack-protector-guard-reg=r13 \
-<<<<<<< HEAD
-				-mstack-protector-guard-offset=$(shell awk '{if ($$2 == "PACA_CANARY") print $$3;}' include/generated/asm-offsets.h))
-else
-	$(eval KBUILD_CFLAGS += -mstack-protector-guard=tls -mstack-protector-guard-reg=r2 \
-				-mstack-protector-guard-offset=$(shell awk '{if ($$2 == "TASK_CANARY") print $$3;}' include/generated/asm-offsets.h))
-=======
 				-mstack-protector-guard-offset=$(shell awk '{if ($$2 == "PACA_CANARY") print $$3;}' \
 				$(objtree)/include/generated/asm-offsets.h))
 else
 	$(eval KBUILD_CFLAGS += -mstack-protector-guard=tls -mstack-protector-guard-reg=r2 \
 				-mstack-protector-guard-offset=$(shell awk '{if ($$2 == "TASK_CANARY") print $$3;}' \
 				$(objtree)/include/generated/asm-offsets.h))
->>>>>>> b5de2a2a
 endif
 endif
 
