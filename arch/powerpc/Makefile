--- conflicted
+++ resolved
@@ -409,21 +409,11 @@
 		echo -n '*** Please use a different binutils version.' ; \
 		false ; \
 	fi
-<<<<<<< HEAD
-	@if test "x${CONFIG_CPU_LITTLE_ENDIAN}" = "xy" \
-		&& { test "$(cc-version)" = "0504" \
-		|| test "$(cc-version)" = "0601" \
-		|| test "$(cc-version)" = "0602" ; } ; then \
-		echo -n '*** GCC-5.4 6.1 6.2 have a bad -O2 optimisation ' ; \
-		echo 'which will cause lost command_line options (at least).' ; \
-		echo '*** Please use a different GCC version.' ; \
-=======
 	@if test "x${CONFIG_FTRACE_MCOUNT_USE_RECORDMCOUNT}" = "xy" -a \
 		"x${CONFIG_LD_IS_BFD}" = "xy" -a \
 		"${CONFIG_LD_VERSION}" = "23700" ; then \
 		echo -n '*** binutils 2.37 drops unused section symbols, which recordmcount ' ; \
 		echo 'is unable to handle.' ; \
 		echo '*** Please use a different binutils version.' ; \
->>>>>>> eb3cdb58
 		false ; \
 	fi