--- conflicted
+++ resolved
@@ -2557,11 +2557,7 @@
 		vcpu->arch.mmcrs = set_reg_val(id, *val);
 		break;
 	case KVM_REG_PPC_MMCR3:
-<<<<<<< HEAD
-		vcpu->arch.mmcr[3] = set_reg_val(id, *val);
-=======
 		kvmppc_set_mmcr_hv(vcpu, 3, set_reg_val(id, *val));
->>>>>>> 2d5404ca
 		break;
 	case KVM_REG_PPC_PMC1 ... KVM_REG_PPC_PMC8:
 		i = id - KVM_REG_PPC_PMC1;
@@ -4897,17 +4893,11 @@
 			 * the L0 will be able to optimise that more
 			 * effectively than manipulating registers directly.
 			 */
-<<<<<<< HEAD
-			if (!kvmhv_on_pseries() && (vcpu->arch.shregs.msr & MSR_EE))
-=======
 			if (!kvmhv_on_pseries() && (__kvmppc_get_msr_hv(vcpu) & MSR_EE))
->>>>>>> 2d5404ca
 				kvmppc_inject_interrupt_hv(vcpu,
 							   BOOK3S_INTERRUPT_EXTERNAL, 0);
 			else
 				lpcr |= LPCR_MER;
-<<<<<<< HEAD
-=======
 		} else {
 			/*
 			 * L1's copy of L2's LPCR (vcpu->arch.vcore->lpcr) can get its MER bit
@@ -4920,7 +4910,6 @@
 			 * causing an endless loop, which results in L2 guest getting hung.
 			 */
 			lpcr &= ~LPCR_MER;
->>>>>>> 2d5404ca
 		}
 	} else if (vcpu->arch.pending_exceptions ||
 		   vcpu->arch.doorbell_request ||
