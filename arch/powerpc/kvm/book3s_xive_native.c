--- conflicted
+++ resolved
@@ -1103,12 +1103,6 @@
 	xive->single_escalation = xive_native_has_single_escalation();
 	xive->ops = &kvmppc_xive_native_ops;
 
-<<<<<<< HEAD
-	if (ret)
-		return ret;
-
-=======
->>>>>>> 0d3821eb
 	kvm->arch.xive = xive;
 	return 0;
 }
