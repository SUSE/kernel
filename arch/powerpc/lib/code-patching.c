// SPDX-License-Identifier: GPL-2.0-or-later
/*
 *  Copyright 2008 Michael Ellerman, IBM Corporation.
 */

#include <linux/kprobes.h>
#include <linux/mmu_context.h>
#include <linux/random.h>
#include <linux/vmalloc.h>
#include <linux/init.h>
#include <linux/cpuhotplug.h>
#include <linux/uaccess.h>
#include <linux/jump_label.h>

#include <asm/debug.h>
#include <asm/pgalloc.h>
#include <asm/tlb.h>
#include <asm/tlbflush.h>
#include <asm/page.h>
#include <asm/code-patching.h>
#include <asm/inst.h>

static int __patch_mem(void *exec_addr, unsigned long val, void *patch_addr, bool is_dword)
{
	if (!IS_ENABLED(CONFIG_PPC64) || likely(!is_dword)) {
		/* For big endian correctness: plain address would use the wrong half */
		u32 val32 = val;

		__put_kernel_nofault(patch_addr, &val32, u32, failed);
	} else {
		__put_kernel_nofault(patch_addr, &val, u64, failed);
	}

	asm ("dcbst 0, %0; sync; icbi 0,%1; sync; isync" :: "r" (patch_addr),
							    "r" (exec_addr));

	return 0;

failed:
	mb();  /* sync */
	return -EPERM;
}

int raw_patch_instruction(u32 *addr, ppc_inst_t instr)
{
	if (ppc_inst_prefixed(instr))
		return __patch_mem(addr, ppc_inst_as_ulong(instr), addr, true);
	else
		return __patch_mem(addr, ppc_inst_val(instr), addr, false);
}

struct patch_context {
	union {
		struct vm_struct *area;
		struct mm_struct *mm;
	};
	unsigned long addr;
	pte_t *pte;
};

static DEFINE_PER_CPU(struct patch_context, cpu_patching_context);

static int map_patch_area(void *addr, unsigned long text_poke_addr);
static void unmap_patch_area(unsigned long addr);

static bool mm_patch_enabled(void)
{
	return IS_ENABLED(CONFIG_SMP) && radix_enabled();
}

/*
 * The following applies for Radix MMU. Hash MMU has different requirements,
 * and so is not supported.
 *
 * Changing mm requires context synchronising instructions on both sides of
 * the context switch, as well as a hwsync between the last instruction for
 * which the address of an associated storage access was translated using
 * the current context.
 *
 * switch_mm_irqs_off() performs an isync after the context switch. It is
 * the responsibility of the caller to perform the CSI and hwsync before
 * starting/stopping the temp mm.
 */
static struct mm_struct *start_using_temp_mm(struct mm_struct *temp_mm)
{
	struct mm_struct *orig_mm = current->active_mm;

	lockdep_assert_irqs_disabled();
	switch_mm_irqs_off(orig_mm, temp_mm, current);

	WARN_ON(!mm_is_thread_local(temp_mm));

	suspend_breakpoints();
	return orig_mm;
}

static void stop_using_temp_mm(struct mm_struct *temp_mm,
			       struct mm_struct *orig_mm)
{
	lockdep_assert_irqs_disabled();
	switch_mm_irqs_off(temp_mm, orig_mm, current);
	restore_breakpoints();
}

static int text_area_cpu_up(unsigned int cpu)
{
	struct vm_struct *area;
	unsigned long addr;
	int err;

	area = get_vm_area(PAGE_SIZE, VM_ALLOC);
	if (!area) {
		WARN_ONCE(1, "Failed to create text area for cpu %d\n",
			cpu);
		return -1;
	}

	// Map/unmap the area to ensure all page tables are pre-allocated
	addr = (unsigned long)area->addr;
	err = map_patch_area(empty_zero_page, addr);
	if (err)
		return err;

	unmap_patch_area(addr);

	this_cpu_write(cpu_patching_context.area, area);
	this_cpu_write(cpu_patching_context.addr, addr);
	this_cpu_write(cpu_patching_context.pte, virt_to_kpte(addr));

	return 0;
}

static int text_area_cpu_down(unsigned int cpu)
{
	free_vm_area(this_cpu_read(cpu_patching_context.area));
	this_cpu_write(cpu_patching_context.area, NULL);
	this_cpu_write(cpu_patching_context.addr, 0);
	this_cpu_write(cpu_patching_context.pte, NULL);
	return 0;
}

static void put_patching_mm(struct mm_struct *mm, unsigned long patching_addr)
{
	struct mmu_gather tlb;

	tlb_gather_mmu(&tlb, mm);
	free_pgd_range(&tlb, patching_addr, patching_addr + PAGE_SIZE, 0, 0);
	mmput(mm);
}

static int text_area_cpu_up_mm(unsigned int cpu)
{
	struct mm_struct *mm;
	unsigned long addr;
	pte_t *pte;
	spinlock_t *ptl;

	mm = mm_alloc();
	if (WARN_ON(!mm))
		goto fail_no_mm;

	/*
	 * Choose a random page-aligned address from the interval
	 * [PAGE_SIZE .. DEFAULT_MAP_WINDOW - PAGE_SIZE].
	 * The lower address bound is PAGE_SIZE to avoid the zero-page.
	 */
	addr = (1 + (get_random_long() % (DEFAULT_MAP_WINDOW / PAGE_SIZE - 2))) << PAGE_SHIFT;

	/*
	 * PTE allocation uses GFP_KERNEL which means we need to
	 * pre-allocate the PTE here because we cannot do the
	 * allocation during patching when IRQs are disabled.
	 *
	 * Using get_locked_pte() to avoid open coding, the lock
	 * is unnecessary.
	 */
	pte = get_locked_pte(mm, addr, &ptl);
	if (!pte)
		goto fail_no_pte;
	pte_unmap_unlock(pte, ptl);

	this_cpu_write(cpu_patching_context.mm, mm);
	this_cpu_write(cpu_patching_context.addr, addr);

	return 0;

fail_no_pte:
	put_patching_mm(mm, addr);
fail_no_mm:
	return -ENOMEM;
}

static int text_area_cpu_down_mm(unsigned int cpu)
{
	put_patching_mm(this_cpu_read(cpu_patching_context.mm),
			this_cpu_read(cpu_patching_context.addr));

	this_cpu_write(cpu_patching_context.mm, NULL);
	this_cpu_write(cpu_patching_context.addr, 0);

	return 0;
}

static __ro_after_init DEFINE_STATIC_KEY_FALSE(poking_init_done);

void __init poking_init(void)
{
	int ret;

	if (mm_patch_enabled())
		ret = cpuhp_setup_state(CPUHP_AP_ONLINE_DYN,
					"powerpc/text_poke_mm:online",
					text_area_cpu_up_mm,
					text_area_cpu_down_mm);
	else
		ret = cpuhp_setup_state(CPUHP_AP_ONLINE_DYN,
					"powerpc/text_poke:online",
					text_area_cpu_up,
					text_area_cpu_down);

	/* cpuhp_setup_state returns >= 0 on success */
	if (WARN_ON(ret < 0))
		return;

	static_branch_enable(&poking_init_done);
}

static unsigned long get_patch_pfn(void *addr)
{
	if (IS_ENABLED(CONFIG_EXECMEM) && is_vmalloc_or_module_addr(addr))
		return vmalloc_to_pfn(addr);
	else
		return __pa_symbol(addr) >> PAGE_SHIFT;
}

/*
 * This can be called for kernel text or a module.
 */
static int map_patch_area(void *addr, unsigned long text_poke_addr)
{
	unsigned long pfn = get_patch_pfn(addr);

	return map_kernel_page(text_poke_addr, (pfn << PAGE_SHIFT), PAGE_KERNEL);
}

static void unmap_patch_area(unsigned long addr)
{
	pte_t *ptep;
	pmd_t *pmdp;
	pud_t *pudp;
	p4d_t *p4dp;
	pgd_t *pgdp;

	pgdp = pgd_offset_k(addr);
	if (WARN_ON(pgd_none(*pgdp)))
		return;

	p4dp = p4d_offset(pgdp, addr);
	if (WARN_ON(p4d_none(*p4dp)))
		return;

	pudp = pud_offset(p4dp, addr);
	if (WARN_ON(pud_none(*pudp)))
		return;

	pmdp = pmd_offset(pudp, addr);
	if (WARN_ON(pmd_none(*pmdp)))
		return;

	ptep = pte_offset_kernel(pmdp, addr);
	if (WARN_ON(pte_none(*ptep)))
		return;

	/*
	 * In hash, pte_clear flushes the tlb, in radix, we have to
	 */
	pte_clear(&init_mm, addr, ptep);
	flush_tlb_kernel_range(addr, addr + PAGE_SIZE);
}

static int __do_patch_mem_mm(void *addr, unsigned long val, bool is_dword)
{
	int err;
	u32 *patch_addr;
	unsigned long text_poke_addr;
	pte_t *pte;
	unsigned long pfn = get_patch_pfn(addr);
	struct mm_struct *patching_mm;
	struct mm_struct *orig_mm;
	spinlock_t *ptl;

	patching_mm = __this_cpu_read(cpu_patching_context.mm);
	text_poke_addr = __this_cpu_read(cpu_patching_context.addr);
	patch_addr = (u32 *)(text_poke_addr + offset_in_page(addr));

	pte = get_locked_pte(patching_mm, text_poke_addr, &ptl);
	if (!pte)
		return -ENOMEM;

	__set_pte_at(patching_mm, text_poke_addr, pte, pfn_pte(pfn, PAGE_KERNEL), 0);

	/* order PTE update before use, also serves as the hwsync */
	asm volatile("ptesync": : :"memory");

	/* order context switch after arbitrary prior code */
	isync();

	orig_mm = start_using_temp_mm(patching_mm);

	err = __patch_mem(addr, val, patch_addr, is_dword);

	/* context synchronisation performed by __patch_instruction (isync or exception) */
	stop_using_temp_mm(patching_mm, orig_mm);

	pte_clear(patching_mm, text_poke_addr, pte);
	/*
	 * ptesync to order PTE update before TLB invalidation done
	 * by radix__local_flush_tlb_page_psize (in _tlbiel_va)
	 */
	local_flush_tlb_page_psize(patching_mm, text_poke_addr, mmu_virtual_psize);

	pte_unmap_unlock(pte, ptl);

	return err;
}

static int __do_patch_mem(void *addr, unsigned long val, bool is_dword)
{
	int err;
	u32 *patch_addr;
	unsigned long text_poke_addr;
	pte_t *pte;
	unsigned long pfn = get_patch_pfn(addr);

	text_poke_addr = (unsigned long)__this_cpu_read(cpu_patching_context.addr) & PAGE_MASK;
	patch_addr = (u32 *)(text_poke_addr + offset_in_page(addr));

	pte = __this_cpu_read(cpu_patching_context.pte);
	__set_pte_at(&init_mm, text_poke_addr, pte, pfn_pte(pfn, PAGE_KERNEL), 0);
	/* See ptesync comment in radix__set_pte_at() */
	if (radix_enabled())
		asm volatile("ptesync": : :"memory");

	err = __patch_mem(addr, val, patch_addr, is_dword);

	pte_clear(&init_mm, text_poke_addr, pte);
	flush_tlb_kernel_range(text_poke_addr, text_poke_addr + PAGE_SIZE);

	return err;
}

static int patch_mem(void *addr, unsigned long val, bool is_dword)
{
	int err;
	unsigned long flags;

	/*
	 * During early early boot patch_instruction is called
	 * when text_poke_area is not ready, but we still need
	 * to allow patching. We just do the plain old patching
	 */
	if (!IS_ENABLED(CONFIG_STRICT_KERNEL_RWX) ||
	    !static_branch_likely(&poking_init_done))
		return __patch_mem(addr, val, addr, is_dword);

	local_irq_save(flags);
	if (mm_patch_enabled())
		err = __do_patch_mem_mm(addr, val, is_dword);
	else
		err = __do_patch_mem(addr, val, is_dword);
	local_irq_restore(flags);

	return err;
}

#ifdef CONFIG_PPC64

int patch_instruction(u32 *addr, ppc_inst_t instr)
{
	if (ppc_inst_prefixed(instr))
		return patch_mem(addr, ppc_inst_as_ulong(instr), true);
	else
		return patch_mem(addr, ppc_inst_val(instr), false);
}
NOKPROBE_SYMBOL(patch_instruction);

int patch_uint(void *addr, unsigned int val)
{
<<<<<<< HEAD
=======
	if (!IS_ALIGNED((unsigned long)addr, sizeof(unsigned int)))
		return -EINVAL;

>>>>>>> 2d5404ca
	return patch_mem(addr, val, false);
}
NOKPROBE_SYMBOL(patch_uint);

int patch_ulong(void *addr, unsigned long val)
{
<<<<<<< HEAD
=======
	if (!IS_ALIGNED((unsigned long)addr, sizeof(unsigned long)))
		return -EINVAL;

>>>>>>> 2d5404ca
	return patch_mem(addr, val, true);
}
NOKPROBE_SYMBOL(patch_ulong);

#else

int patch_instruction(u32 *addr, ppc_inst_t instr)
{
	return patch_mem(addr, ppc_inst_val(instr), false);
}
NOKPROBE_SYMBOL(patch_instruction)

#endif

<<<<<<< HEAD
static int __patch_instructions(u32 *patch_addr, u32 *code, size_t len, bool repeat_instr)
{
	unsigned long start = (unsigned long)patch_addr;
=======
static int patch_memset64(u64 *addr, u64 val, size_t count)
{
	for (u64 *end = addr + count; addr < end; addr++)
		__put_kernel_nofault(addr, &val, u64, failed);

	return 0;

failed:
	return -EPERM;
}

static int patch_memset32(u32 *addr, u32 val, size_t count)
{
	for (u32 *end = addr + count; addr < end; addr++)
		__put_kernel_nofault(addr, &val, u32, failed);

	return 0;

failed:
	return -EPERM;
}

static int __patch_instructions(u32 *patch_addr, u32 *code, size_t len, bool repeat_instr)
{
	unsigned long start = (unsigned long)patch_addr;
	int err;
>>>>>>> 2d5404ca

	/* Repeat instruction */
	if (repeat_instr) {
		ppc_inst_t instr = ppc_inst_read(code);

		if (ppc_inst_prefixed(instr)) {
			u64 val = ppc_inst_as_ulong(instr);

<<<<<<< HEAD
			memset64((u64 *)patch_addr, val, len / 8);
		} else {
			u32 val = ppc_inst_val(instr);

			memset32(patch_addr, val, len / 4);
		}
	} else {
		memcpy(patch_addr, code, len);
=======
			err = patch_memset64((u64 *)patch_addr, val, len / 8);
		} else {
			u32 val = ppc_inst_val(instr);

			err = patch_memset32(patch_addr, val, len / 4);
		}
	} else {
		err = copy_to_kernel_nofault(patch_addr, code, len);
>>>>>>> 2d5404ca
	}

	smp_wmb();	/* smp write barrier */
	flush_icache_range(start, start + len);
<<<<<<< HEAD
	return 0;
=======
	return err;
>>>>>>> 2d5404ca
}

/*
 * A page is mapped and instructions that fit the page are patched.
 * Assumes 'len' to be (PAGE_SIZE - offset_in_page(addr)) or below.
 */
static int __do_patch_instructions_mm(u32 *addr, u32 *code, size_t len, bool repeat_instr)
{
	struct mm_struct *patching_mm, *orig_mm;
	unsigned long pfn = get_patch_pfn(addr);
	unsigned long text_poke_addr;
	spinlock_t *ptl;
	u32 *patch_addr;
	pte_t *pte;
	int err;

	patching_mm = __this_cpu_read(cpu_patching_context.mm);
	text_poke_addr = __this_cpu_read(cpu_patching_context.addr);
	patch_addr = (u32 *)(text_poke_addr + offset_in_page(addr));

	pte = get_locked_pte(patching_mm, text_poke_addr, &ptl);
	if (!pte)
		return -ENOMEM;

	__set_pte_at(patching_mm, text_poke_addr, pte, pfn_pte(pfn, PAGE_KERNEL), 0);

	/* order PTE update before use, also serves as the hwsync */
	asm volatile("ptesync" ::: "memory");

	/* order context switch after arbitrary prior code */
	isync();

	orig_mm = start_using_temp_mm(patching_mm);

	err = __patch_instructions(patch_addr, code, len, repeat_instr);

	/* context synchronisation performed by __patch_instructions */
	stop_using_temp_mm(patching_mm, orig_mm);

	pte_clear(patching_mm, text_poke_addr, pte);
	/*
	 * ptesync to order PTE update before TLB invalidation done
	 * by radix__local_flush_tlb_page_psize (in _tlbiel_va)
	 */
	local_flush_tlb_page_psize(patching_mm, text_poke_addr, mmu_virtual_psize);

	pte_unmap_unlock(pte, ptl);

	return err;
}

/*
 * A page is mapped and instructions that fit the page are patched.
 * Assumes 'len' to be (PAGE_SIZE - offset_in_page(addr)) or below.
 */
static int __do_patch_instructions(u32 *addr, u32 *code, size_t len, bool repeat_instr)
{
	unsigned long pfn = get_patch_pfn(addr);
	unsigned long text_poke_addr;
	u32 *patch_addr;
	pte_t *pte;
	int err;

	text_poke_addr = (unsigned long)__this_cpu_read(cpu_patching_context.addr) & PAGE_MASK;
	patch_addr = (u32 *)(text_poke_addr + offset_in_page(addr));

	pte = __this_cpu_read(cpu_patching_context.pte);
	__set_pte_at(&init_mm, text_poke_addr, pte, pfn_pte(pfn, PAGE_KERNEL), 0);
	/* See ptesync comment in radix__set_pte_at() */
	if (radix_enabled())
		asm volatile("ptesync" ::: "memory");

	err = __patch_instructions(patch_addr, code, len, repeat_instr);

	pte_clear(&init_mm, text_poke_addr, pte);
	flush_tlb_kernel_range(text_poke_addr, text_poke_addr + PAGE_SIZE);

	return err;
}

/*
 * Patch 'addr' with 'len' bytes of instructions from 'code'.
 *
 * If repeat_instr is true, the same instruction is filled for
 * 'len' bytes.
 */
int patch_instructions(u32 *addr, u32 *code, size_t len, bool repeat_instr)
{
	while (len > 0) {
		unsigned long flags;
		size_t plen;
		int err;

		plen = min_t(size_t, PAGE_SIZE - offset_in_page(addr), len);

		local_irq_save(flags);
		if (mm_patch_enabled())
			err = __do_patch_instructions_mm(addr, code, plen, repeat_instr);
		else
			err = __do_patch_instructions(addr, code, plen, repeat_instr);
		local_irq_restore(flags);
		if (err)
			return err;

		len -= plen;
		addr = (u32 *)((unsigned long)addr + plen);
		if (!repeat_instr)
			code = (u32 *)((unsigned long)code + plen);
	}

	return 0;
}
NOKPROBE_SYMBOL(patch_instructions);

int patch_branch(u32 *addr, unsigned long target, int flags)
{
	ppc_inst_t instr;

	if (create_branch(&instr, addr, target, flags))
		return -ERANGE;

	return patch_instruction(addr, instr);
}

/*
 * Helper to check if a given instruction is a conditional branch
 * Derived from the conditional checks in analyse_instr()
 */
bool is_conditional_branch(ppc_inst_t instr)
{
	unsigned int opcode = ppc_inst_primary_opcode(instr);

	if (opcode == 16)       /* bc, bca, bcl, bcla */
		return true;
	if (opcode == 19) {
		switch ((ppc_inst_val(instr) >> 1) & 0x3ff) {
		case 16:        /* bclr, bclrl */
		case 528:       /* bcctr, bcctrl */
		case 560:       /* bctar, bctarl */
			return true;
		}
	}
	return false;
}
NOKPROBE_SYMBOL(is_conditional_branch);

int create_cond_branch(ppc_inst_t *instr, const u32 *addr,
		       unsigned long target, int flags)
{
	long offset;

	offset = target;
	if (! (flags & BRANCH_ABSOLUTE))
		offset = offset - (unsigned long)addr;

	/* Check we can represent the target in the instruction format */
	if (!is_offset_in_cond_branch_range(offset))
		return 1;

	/* Mask out the flags and target, so they don't step on each other. */
	*instr = ppc_inst(0x40000000 | (flags & 0x3FF0003) | (offset & 0xFFFC));

	return 0;
}

int instr_is_relative_branch(ppc_inst_t instr)
{
	if (ppc_inst_val(instr) & BRANCH_ABSOLUTE)
		return 0;

	return instr_is_branch_iform(instr) || instr_is_branch_bform(instr);
}

int instr_is_relative_link_branch(ppc_inst_t instr)
{
	return instr_is_relative_branch(instr) && (ppc_inst_val(instr) & BRANCH_SET_LINK);
}

static unsigned long branch_iform_target(const u32 *instr)
{
	signed long imm;

	imm = ppc_inst_val(ppc_inst_read(instr)) & 0x3FFFFFC;

	/* If the top bit of the immediate value is set this is negative */
	if (imm & 0x2000000)
		imm -= 0x4000000;

	if ((ppc_inst_val(ppc_inst_read(instr)) & BRANCH_ABSOLUTE) == 0)
		imm += (unsigned long)instr;

	return (unsigned long)imm;
}

static unsigned long branch_bform_target(const u32 *instr)
{
	signed long imm;

	imm = ppc_inst_val(ppc_inst_read(instr)) & 0xFFFC;

	/* If the top bit of the immediate value is set this is negative */
	if (imm & 0x8000)
		imm -= 0x10000;

	if ((ppc_inst_val(ppc_inst_read(instr)) & BRANCH_ABSOLUTE) == 0)
		imm += (unsigned long)instr;

	return (unsigned long)imm;
}

unsigned long branch_target(const u32 *instr)
{
	if (instr_is_branch_iform(ppc_inst_read(instr)))
		return branch_iform_target(instr);
	else if (instr_is_branch_bform(ppc_inst_read(instr)))
		return branch_bform_target(instr);

	return 0;
}

int translate_branch(ppc_inst_t *instr, const u32 *dest, const u32 *src)
{
	unsigned long target;
	target = branch_target(src);

	if (instr_is_branch_iform(ppc_inst_read(src)))
		return create_branch(instr, dest, target,
				     ppc_inst_val(ppc_inst_read(src)));
	else if (instr_is_branch_bform(ppc_inst_read(src)))
		return create_cond_branch(instr, dest, target,
					  ppc_inst_val(ppc_inst_read(src)));

	return 1;
}<|MERGE_RESOLUTION|>--- conflicted
+++ resolved
@@ -386,24 +386,18 @@
 
 int patch_uint(void *addr, unsigned int val)
 {
-<<<<<<< HEAD
-=======
 	if (!IS_ALIGNED((unsigned long)addr, sizeof(unsigned int)))
 		return -EINVAL;
 
->>>>>>> 2d5404ca
 	return patch_mem(addr, val, false);
 }
 NOKPROBE_SYMBOL(patch_uint);
 
 int patch_ulong(void *addr, unsigned long val)
 {
-<<<<<<< HEAD
-=======
 	if (!IS_ALIGNED((unsigned long)addr, sizeof(unsigned long)))
 		return -EINVAL;
 
->>>>>>> 2d5404ca
 	return patch_mem(addr, val, true);
 }
 NOKPROBE_SYMBOL(patch_ulong);
@@ -418,11 +412,6 @@
 
 #endif
 
-<<<<<<< HEAD
-static int __patch_instructions(u32 *patch_addr, u32 *code, size_t len, bool repeat_instr)
-{
-	unsigned long start = (unsigned long)patch_addr;
-=======
 static int patch_memset64(u64 *addr, u64 val, size_t count)
 {
 	for (u64 *end = addr + count; addr < end; addr++)
@@ -449,7 +438,6 @@
 {
 	unsigned long start = (unsigned long)patch_addr;
 	int err;
->>>>>>> 2d5404ca
 
 	/* Repeat instruction */
 	if (repeat_instr) {
@@ -458,16 +446,6 @@
 		if (ppc_inst_prefixed(instr)) {
 			u64 val = ppc_inst_as_ulong(instr);
 
-<<<<<<< HEAD
-			memset64((u64 *)patch_addr, val, len / 8);
-		} else {
-			u32 val = ppc_inst_val(instr);
-
-			memset32(patch_addr, val, len / 4);
-		}
-	} else {
-		memcpy(patch_addr, code, len);
-=======
 			err = patch_memset64((u64 *)patch_addr, val, len / 8);
 		} else {
 			u32 val = ppc_inst_val(instr);
@@ -476,16 +454,11 @@
 		}
 	} else {
 		err = copy_to_kernel_nofault(patch_addr, code, len);
->>>>>>> 2d5404ca
 	}
 
 	smp_wmb();	/* smp write barrier */
 	flush_icache_range(start, start + len);
-<<<<<<< HEAD
-	return 0;
-=======
 	return err;
->>>>>>> 2d5404ca
 }
 
 /*
