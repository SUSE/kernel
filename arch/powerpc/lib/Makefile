--- conflicted
+++ resolved
@@ -42,11 +42,7 @@
 # 64-bit linker creates .sfpr on demand for final link (vmlinux),
 # so it is only needed for modules, and only for older linkers which
 # do not support --save-restore-funcs
-<<<<<<< HEAD
-ifeq ($(call ld-ifversion, -lt, 22500, y),y)
-=======
 ifndef CONFIG_LD_IS_BFD
->>>>>>> 2d5404ca
 always-$(CONFIG_PPC64)	+= crtsavres.o
 endif
 
