--- conflicted
+++ resolved
@@ -28,29 +28,14 @@
 /* Long jump; (unconditional 'branch') */
 #define PPC_JMP(dest)							      \
 	do {								      \
-<<<<<<< HEAD
-		long offset = (long)(dest) - (ctx->idx * 4);		      \
-		if (!is_offset_in_branch_range(offset)) {		      \
-=======
 		long offset = (long)(dest) - CTX_NIA(ctx);		      \
 		if ((dest) != 0 && !is_offset_in_branch_range(offset)) {		      \
->>>>>>> eb3cdb58
 			pr_err_ratelimited("Branch offset 0x%lx (@%u) out of range\n", offset, ctx->idx);			\
 			return -ERANGE;					      \
 		}							      \
 		EMIT(PPC_RAW_BRANCH(offset));				      \
 	} while (0)
 
-<<<<<<< HEAD
-/* blr; (unconditional 'branch' with link) to absolute address */
-#define PPC_BL_ABS(dest)	EMIT(PPC_INST_BL |			      \
-				     (((dest) - (unsigned long)(image + ctx->idx)) & 0x03fffffc))
-/* "cond" here covers BO:BI fields. */
-#define PPC_BCC_SHORT(cond, dest)					      \
-	do {								      \
-		long offset = (long)(dest) - (ctx->idx * 4);		      \
-		if (!is_offset_in_cond_branch_range(offset)) {		      \
-=======
 /* bl (unconditional 'branch' with link) */
 #define PPC_BL(dest)	EMIT(PPC_RAW_BL((dest) - (unsigned long)(image + ctx->idx)))
 
@@ -59,7 +44,6 @@
 	do {								      \
 		long offset = (long)(dest) - CTX_NIA(ctx);		      \
 		if ((dest) != 0 && !is_offset_in_cond_branch_range(offset)) {		      \
->>>>>>> eb3cdb58
 			pr_err_ratelimited("Conditional branch offset 0x%lx (@%u) out of range\n", offset, ctx->idx);		\
 			return -ERANGE;					      \
 		}							      \
@@ -110,11 +94,7 @@
  * state.
  */
 #define PPC_BCC(cond, dest)	do {					      \
-<<<<<<< HEAD
-		if (is_offset_in_cond_branch_range((long)(dest) - (ctx->idx * 4))) {	\
-=======
 		if (is_offset_in_cond_branch_range((long)(dest) - CTX_NIA(ctx))) {	\
->>>>>>> eb3cdb58
 			PPC_BCC_SHORT(cond, dest);			      \
 			EMIT(PPC_RAW_NOP());				      \
 		} else {						      \
@@ -140,18 +120,6 @@
 
 #define SEEN_FUNC	0x20000000 /* might call external helpers */
 #define SEEN_TAILCALL	0x40000000 /* uses tail calls */
-<<<<<<< HEAD
-
-#define SEEN_VREG_MASK	0x1ff80000 /* Volatile registers r3-r12 */
-#define SEEN_NVREG_MASK	0x0003ffff /* Non volatile registers r14-r31 */
-
-#ifdef CONFIG_PPC64
-extern const int b2p[MAX_BPF_JIT_REG + 2];
-#else
-extern const int b2p[MAX_BPF_JIT_REG + 1];
-#endif
-=======
->>>>>>> eb3cdb58
 
 struct codegen_context {
 	/*
@@ -166,12 +134,6 @@
 	unsigned int seen;
 	unsigned int idx;
 	unsigned int stack_size;
-<<<<<<< HEAD
-	int b2p[ARRAY_SIZE(b2p)];
-	unsigned int exentry_idx;
-};
-
-=======
 	int b2p[MAX_BPF_JIT_REG + 2];
 	unsigned int exentry_idx;
 	unsigned int alt_exit_addr;
@@ -179,7 +141,6 @@
 
 #define bpf_to_ppc(r)	(ctx->b2p[r])
 
->>>>>>> eb3cdb58
 #ifdef CONFIG_PPC32
 #define BPF_FIXUP_LEN	3 /* Three instructions => 12 bytes */
 #else
@@ -210,11 +171,7 @@
 void bpf_jit_init_reg_mapping(struct codegen_context *ctx);
 int bpf_jit_emit_func_call_rel(u32 *image, struct codegen_context *ctx, u64 func);
 int bpf_jit_build_body(struct bpf_prog *fp, u32 *image, struct codegen_context *ctx,
-<<<<<<< HEAD
-		       u32 *addrs, int pass);
-=======
 		       u32 *addrs, int pass, bool extra_pass);
->>>>>>> eb3cdb58
 void bpf_jit_build_prologue(u32 *image, struct codegen_context *ctx);
 void bpf_jit_build_epilogue(u32 *image, struct codegen_context *ctx);
 void bpf_jit_realloc_regs(struct codegen_context *ctx);
@@ -223,9 +180,6 @@
 int bpf_add_extable_entry(struct bpf_prog *fp, u32 *image, int pass, struct codegen_context *ctx,
 			  int insn_idx, int jmp_off, int dst_reg);
 
-int bpf_add_extable_entry(struct bpf_prog *fp, u32 *image, int pass, struct codegen_context *ctx,
-			  int insn_idx, int jmp_off, int dst_reg);
-
 #endif
 
 #endif