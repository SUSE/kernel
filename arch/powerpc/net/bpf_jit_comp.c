--- conflicted
+++ resolved
@@ -225,11 +225,7 @@
 	fp->jited_len = proglen + FUNCTION_DESCR_SIZE;
 
 	if (!fp->is_func || extra_pass) {
-<<<<<<< HEAD
-		if (bpf_jit_binary_pack_finalize(fp, fhdr, hdr)) {
-=======
 		if (bpf_jit_binary_pack_finalize(fhdr, hdr)) {
->>>>>>> 2d5404ca
 			fp = org_fp;
 			goto out_addrs;
 		}
@@ -352,11 +348,7 @@
 		 * before freeing it.
 		 */
 		if (jit_data) {
-<<<<<<< HEAD
-			bpf_jit_binary_pack_finalize(fp, jit_data->fhdr, jit_data->hdr);
-=======
 			bpf_jit_binary_pack_finalize(jit_data->fhdr, jit_data->hdr);
->>>>>>> 2d5404ca
 			kvfree(jit_data->addrs);
 			kfree(jit_data);
 		}
@@ -366,8 +358,6 @@
 	}
 
 	bpf_prog_unlock_free(fp);
-<<<<<<< HEAD
-=======
 }
 
 bool bpf_jit_supports_kfunc_call(void)
@@ -378,5 +368,4 @@
 bool bpf_jit_supports_far_kfunc_call(void)
 {
 	return IS_ENABLED(CONFIG_PPC64);
->>>>>>> 2d5404ca
 }