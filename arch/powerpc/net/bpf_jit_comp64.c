// SPDX-License-Identifier: GPL-2.0-only
/*
 * bpf_jit_comp64.c: eBPF JIT compiler
 *
 * Copyright 2016 Naveen N. Rao <naveen.n.rao@linux.vnet.ibm.com>
 *		  IBM Corporation
 *
 * Based on the powerpc classic BPF JIT compiler by Matt Evans
 */
#include <linux/moduleloader.h>
#include <asm/cacheflush.h>
#include <asm/asm-compat.h>
#include <linux/netdevice.h>
#include <linux/filter.h>
#include <linux/if_vlan.h>
#include <asm/kprobes.h>
#include <linux/bpf.h>
#include <asm/security_features.h>

#include "bpf_jit.h"

/*
 * Stack layout:
 * Ensure the top half (upto local_tmp_var) stays consistent
 * with our redzone usage.
 *
 *		[	prev sp		] <-------------
 *		[   nv gpr save area	] 5*8		|
 *		[    tail_call_cnt	] 8		|
 *		[    local_tmp_var	] 16		|
 * fp (r31) -->	[   ebpf stack space	] upto 512	|
 *		[     frame header	] 32/112	|
 * sp (r1) --->	[    stack pointer	] --------------
 */

/* for gpr non volatile registers BPG_REG_6 to 10 */
#define BPF_PPC_STACK_SAVE	(5*8)
/* for bpf JIT code internal usage */
#define BPF_PPC_STACK_LOCALS	24
/* stack frame excluding BPF stack, ensure this is quadword aligned */
#define BPF_PPC_STACKFRAME	(STACK_FRAME_MIN_SIZE + \
				 BPF_PPC_STACK_LOCALS + BPF_PPC_STACK_SAVE)

/* BPF register usage */
#define TMP_REG_1	(MAX_BPF_JIT_REG + 0)
#define TMP_REG_2	(MAX_BPF_JIT_REG + 1)

/* BPF to ppc register mappings */
void bpf_jit_init_reg_mapping(struct codegen_context *ctx)
{
	/* function return value */
	ctx->b2p[BPF_REG_0] = _R8;
	/* function arguments */
	ctx->b2p[BPF_REG_1] = _R3;
	ctx->b2p[BPF_REG_2] = _R4;
	ctx->b2p[BPF_REG_3] = _R5;
	ctx->b2p[BPF_REG_4] = _R6;
	ctx->b2p[BPF_REG_5] = _R7;
	/* non volatile registers */
	ctx->b2p[BPF_REG_6] = _R27;
	ctx->b2p[BPF_REG_7] = _R28;
	ctx->b2p[BPF_REG_8] = _R29;
	ctx->b2p[BPF_REG_9] = _R30;
	/* frame pointer aka BPF_REG_10 */
	ctx->b2p[BPF_REG_FP] = _R31;
	/* eBPF jit internal registers */
	ctx->b2p[BPF_REG_AX] = _R12;
	ctx->b2p[TMP_REG_1] = _R9;
	ctx->b2p[TMP_REG_2] = _R10;
}

/* PPC NVR range -- update this if we ever use NVRs below r27 */
#define BPF_PPC_NVR_MIN		_R27

static inline bool bpf_has_stack_frame(struct codegen_context *ctx)
{
	/*
	 * We only need a stack frame if:
	 * - we call other functions (kernel helpers), or
	 * - the bpf program uses its stack area
	 * The latter condition is deduced from the usage of BPF_REG_FP
	 */
	return ctx->seen & SEEN_FUNC || bpf_is_seen_register(ctx, bpf_to_ppc(BPF_REG_FP));
}

/*
 * When not setting up our own stackframe, the redzone usage is:
 *
 *		[	prev sp		] <-------------
 *		[	  ...       	] 		|
 * sp (r1) --->	[    stack pointer	] --------------
 *		[   nv gpr save area	] 5*8
 *		[    tail_call_cnt	] 8
 *		[    local_tmp_var	] 16
 *		[   unused red zone	] 208 bytes protected
 */
static int bpf_jit_stack_local(struct codegen_context *ctx)
{
	if (bpf_has_stack_frame(ctx))
		return STACK_FRAME_MIN_SIZE + ctx->stack_size;
	else
		return -(BPF_PPC_STACK_SAVE + 24);
}

static int bpf_jit_stack_tailcallcnt(struct codegen_context *ctx)
{
	return bpf_jit_stack_local(ctx) + 16;
}

static int bpf_jit_stack_offsetof(struct codegen_context *ctx, int reg)
{
	if (reg >= BPF_PPC_NVR_MIN && reg < 32)
		return (bpf_has_stack_frame(ctx) ?
			(BPF_PPC_STACKFRAME + ctx->stack_size) : 0)
				- (8 * (32 - reg));

	pr_err("BPF JIT is asking about unknown registers");
	BUG();
}

void bpf_jit_realloc_regs(struct codegen_context *ctx)
{
}

void bpf_jit_build_prologue(u32 *image, struct codegen_context *ctx)
{
	int i;

#ifndef CONFIG_PPC_KERNEL_PCREL
	if (IS_ENABLED(CONFIG_PPC64_ELF_ABI_V2))
		EMIT(PPC_RAW_LD(_R2, _R13, offsetof(struct paca_struct, kernel_toc)));
#endif

	/*
	 * Initialize tail_call_cnt if we do tail calls.
	 * Otherwise, put in NOPs so that it can be skipped when we are
	 * invoked through a tail call.
	 */
	if (ctx->seen & SEEN_TAILCALL) {
		EMIT(PPC_RAW_LI(bpf_to_ppc(TMP_REG_1), 0));
		/* this goes in the redzone */
		EMIT(PPC_RAW_STD(bpf_to_ppc(TMP_REG_1), _R1, -(BPF_PPC_STACK_SAVE + 8)));
	} else {
		EMIT(PPC_RAW_NOP());
		EMIT(PPC_RAW_NOP());
	}

	if (bpf_has_stack_frame(ctx)) {
		/*
		 * We need a stack frame, but we don't necessarily need to
		 * save/restore LR unless we call other functions
		 */
		if (ctx->seen & SEEN_FUNC) {
			EMIT(PPC_RAW_MFLR(_R0));
			EMIT(PPC_RAW_STD(_R0, _R1, PPC_LR_STKOFF));
		}

		EMIT(PPC_RAW_STDU(_R1, _R1, -(BPF_PPC_STACKFRAME + ctx->stack_size)));
	}

	/*
	 * Back up non-volatile regs -- BPF registers 6-10
	 * If we haven't created our own stack frame, we save these
	 * in the protected zone below the previous stack frame
	 */
	for (i = BPF_REG_6; i <= BPF_REG_10; i++)
		if (bpf_is_seen_register(ctx, bpf_to_ppc(i)))
			EMIT(PPC_RAW_STD(bpf_to_ppc(i), _R1, bpf_jit_stack_offsetof(ctx, bpf_to_ppc(i))));

	/* Setup frame pointer to point to the bpf stack area */
	if (bpf_is_seen_register(ctx, bpf_to_ppc(BPF_REG_FP)))
		EMIT(PPC_RAW_ADDI(bpf_to_ppc(BPF_REG_FP), _R1,
				STACK_FRAME_MIN_SIZE + ctx->stack_size));
}

static void bpf_jit_emit_common_epilogue(u32 *image, struct codegen_context *ctx)
{
	int i;

	/* Restore NVRs */
	for (i = BPF_REG_6; i <= BPF_REG_10; i++)
		if (bpf_is_seen_register(ctx, bpf_to_ppc(i)))
			EMIT(PPC_RAW_LD(bpf_to_ppc(i), _R1, bpf_jit_stack_offsetof(ctx, bpf_to_ppc(i))));

	/* Tear down our stack frame */
	if (bpf_has_stack_frame(ctx)) {
		EMIT(PPC_RAW_ADDI(_R1, _R1, BPF_PPC_STACKFRAME + ctx->stack_size));
		if (ctx->seen & SEEN_FUNC) {
			EMIT(PPC_RAW_LD(_R0, _R1, PPC_LR_STKOFF));
			EMIT(PPC_RAW_MTLR(_R0));
		}
	}
}

void bpf_jit_build_epilogue(u32 *image, struct codegen_context *ctx)
{
	bpf_jit_emit_common_epilogue(image, ctx);

	/* Move result to r3 */
	EMIT(PPC_RAW_MR(_R3, bpf_to_ppc(BPF_REG_0)));

	EMIT(PPC_RAW_BLR());
}

static int bpf_jit_emit_func_call_hlp(u32 *image, struct codegen_context *ctx, u64 func)
{
	unsigned long func_addr = func ? ppc_function_entry((void *)func) : 0;
	long reladdr;

	if (WARN_ON_ONCE(!core_kernel_text(func_addr)))
		return -EINVAL;

	if (IS_ENABLED(CONFIG_PPC_KERNEL_PCREL)) {
		reladdr = func_addr - CTX_NIA(ctx);

		if (reladdr >= (long)SZ_8G || reladdr < -(long)SZ_8G) {
			pr_err("eBPF: address of %ps out of range of pcrel address.\n",
				(void *)func);
			return -ERANGE;
		}
		/* pla r12,addr */
		EMIT(PPC_PREFIX_MLS | __PPC_PRFX_R(1) | IMM_H18(reladdr));
		EMIT(PPC_INST_PADDI | ___PPC_RT(_R12) | IMM_L(reladdr));
		EMIT(PPC_RAW_MTCTR(_R12));
		EMIT(PPC_RAW_BCTR());

	} else {
		reladdr = func_addr - kernel_toc_addr();
		if (reladdr > 0x7FFFFFFF || reladdr < -(0x80000000L)) {
			pr_err("eBPF: address of %ps out of range of kernel_toc.\n", (void *)func);
			return -ERANGE;
		}

		EMIT(PPC_RAW_ADDIS(_R12, _R2, PPC_HA(reladdr)));
		EMIT(PPC_RAW_ADDI(_R12, _R12, PPC_LO(reladdr)));
		EMIT(PPC_RAW_MTCTR(_R12));
		EMIT(PPC_RAW_BCTRL());
	}

	return 0;
}

int bpf_jit_emit_func_call_rel(u32 *image, struct codegen_context *ctx, u64 func)
{
	unsigned int i, ctx_idx = ctx->idx;

	if (WARN_ON_ONCE(func && is_module_text_address(func)))
		return -EINVAL;

	/* skip past descriptor if elf v1 */
	func += FUNCTION_DESCR_SIZE;

	/* Load function address into r12 */
	PPC_LI64(_R12, func);

	/* For bpf-to-bpf function calls, the callee's address is unknown
	 * until the last extra pass. As seen above, we use PPC_LI64() to
	 * load the callee's address, but this may optimize the number of
	 * instructions required based on the nature of the address.
	 *
	 * Since we don't want the number of instructions emitted to increase,
	 * we pad the optimized PPC_LI64() call with NOPs to guarantee that
	 * we always have a five-instruction sequence, which is the maximum
	 * that PPC_LI64() can emit.
	 */
	if (!image)
		for (i = ctx->idx - ctx_idx; i < 5; i++)
			EMIT(PPC_RAW_NOP());

	EMIT(PPC_RAW_MTCTR(_R12));
	EMIT(PPC_RAW_BCTRL());

	return 0;
}

static int bpf_jit_emit_tail_call(u32 *image, struct codegen_context *ctx, u32 out)
{
	/*
	 * By now, the eBPF program has already setup parameters in r3, r4 and r5
	 * r3/BPF_REG_1 - pointer to ctx -- passed as is to the next bpf program
	 * r4/BPF_REG_2 - pointer to bpf_array
	 * r5/BPF_REG_3 - index in bpf_array
	 */
	int b2p_bpf_array = bpf_to_ppc(BPF_REG_2);
	int b2p_index = bpf_to_ppc(BPF_REG_3);
	int bpf_tailcall_prologue_size = 8;

	if (IS_ENABLED(CONFIG_PPC64_ELF_ABI_V2))
		bpf_tailcall_prologue_size += 4; /* skip past the toc load */

	/*
	 * if (index >= array->map.max_entries)
	 *   goto out;
	 */
	EMIT(PPC_RAW_LWZ(bpf_to_ppc(TMP_REG_1), b2p_bpf_array, offsetof(struct bpf_array, map.max_entries)));
	EMIT(PPC_RAW_RLWINM(b2p_index, b2p_index, 0, 0, 31));
	EMIT(PPC_RAW_CMPLW(b2p_index, bpf_to_ppc(TMP_REG_1)));
	PPC_BCC_SHORT(COND_GE, out);

	/*
	 * if (tail_call_cnt >= MAX_TAIL_CALL_CNT)
	 *   goto out;
	 */
<<<<<<< HEAD
	PPC_BPF_LL(b2p[TMP_REG_1], 1, bpf_jit_stack_tailcallcnt(ctx));
	EMIT(PPC_RAW_CMPLWI(b2p[TMP_REG_1], MAX_TAIL_CALL_CNT));
	PPC_BCC(COND_GE, out);
=======
	EMIT(PPC_RAW_LD(bpf_to_ppc(TMP_REG_1), _R1, bpf_jit_stack_tailcallcnt(ctx)));
	EMIT(PPC_RAW_CMPLWI(bpf_to_ppc(TMP_REG_1), MAX_TAIL_CALL_CNT));
	PPC_BCC_SHORT(COND_GE, out);
>>>>>>> eb3cdb58

	/*
	 * tail_call_cnt++;
	 */
	EMIT(PPC_RAW_ADDI(bpf_to_ppc(TMP_REG_1), bpf_to_ppc(TMP_REG_1), 1));
	EMIT(PPC_RAW_STD(bpf_to_ppc(TMP_REG_1), _R1, bpf_jit_stack_tailcallcnt(ctx)));

	/* prog = array->ptrs[index]; */
	EMIT(PPC_RAW_MULI(bpf_to_ppc(TMP_REG_1), b2p_index, 8));
	EMIT(PPC_RAW_ADD(bpf_to_ppc(TMP_REG_1), bpf_to_ppc(TMP_REG_1), b2p_bpf_array));
	EMIT(PPC_RAW_LD(bpf_to_ppc(TMP_REG_1), bpf_to_ppc(TMP_REG_1), offsetof(struct bpf_array, ptrs)));

	/*
	 * if (prog == NULL)
	 *   goto out;
	 */
	EMIT(PPC_RAW_CMPLDI(bpf_to_ppc(TMP_REG_1), 0));
	PPC_BCC_SHORT(COND_EQ, out);

	/* goto *(prog->bpf_func + prologue_size); */
	EMIT(PPC_RAW_LD(bpf_to_ppc(TMP_REG_1), bpf_to_ppc(TMP_REG_1), offsetof(struct bpf_prog, bpf_func)));
	EMIT(PPC_RAW_ADDI(bpf_to_ppc(TMP_REG_1), bpf_to_ppc(TMP_REG_1),
			FUNCTION_DESCR_SIZE + bpf_tailcall_prologue_size));
	EMIT(PPC_RAW_MTCTR(bpf_to_ppc(TMP_REG_1)));

	/* tear down stack, restore NVRs, ... */
	bpf_jit_emit_common_epilogue(image, ctx);

	EMIT(PPC_RAW_BCTR());

	/* out: */
	return 0;
}

/*
 * We spill into the redzone always, even if the bpf program has its own stackframe.
 * Offsets hardcoded based on BPF_PPC_STACK_SAVE -- see bpf_jit_stack_local()
 */
void bpf_stf_barrier(void);

asm (
"		.global bpf_stf_barrier		;"
"	bpf_stf_barrier:			;"
"		std	21,-64(1)		;"
"		std	22,-56(1)		;"
"		sync				;"
"		ld	21,-64(1)		;"
"		ld	22,-56(1)		;"
"		ori	31,31,0			;"
"		.rept 14			;"
"		b	1f			;"
"	1:					;"
"		.endr				;"
"		blr				;"
);

/* Assemble the body code between the prologue & epilogue */
int bpf_jit_build_body(struct bpf_prog *fp, u32 *image, struct codegen_context *ctx,
<<<<<<< HEAD
		       u32 *addrs, int pass)
=======
		       u32 *addrs, int pass, bool extra_pass)
>>>>>>> eb3cdb58
{
	enum stf_barrier_type stf_barrier = stf_barrier_type_get();
	const struct bpf_insn *insn = fp->insnsi;
	int flen = fp->len;
	int i, ret;

	/* Start of epilogue code - will only be valid 2nd pass onwards */
	u32 exit_addr = addrs[flen];

	for (i = 0; i < flen; i++) {
		u32 code = insn[i].code;
<<<<<<< HEAD
		u32 dst_reg = b2p[insn[i].dst_reg];
		u32 src_reg = b2p[insn[i].src_reg];
		u32 size = BPF_SIZE(code);
=======
		u32 dst_reg = bpf_to_ppc(insn[i].dst_reg);
		u32 src_reg = bpf_to_ppc(insn[i].src_reg);
		u32 size = BPF_SIZE(code);
		u32 tmp1_reg = bpf_to_ppc(TMP_REG_1);
		u32 tmp2_reg = bpf_to_ppc(TMP_REG_2);
		u32 save_reg, ret_reg;
>>>>>>> eb3cdb58
		s16 off = insn[i].off;
		s32 imm = insn[i].imm;
		bool func_addr_fixed;
		u64 func_addr;
		u64 imm64;
		u32 true_cond;
		u32 tmp_idx;
		int j;

		/*
		 * addrs[] maps a BPF bytecode address into a real offset from
		 * the start of the body code.
		 */
		addrs[i] = ctx->idx * 4;

		/*
		 * As an optimization, we note down which non-volatile registers
		 * are used so that we can only save/restore those in our
		 * prologue and epilogue. We do this here regardless of whether
		 * the actual BPF instruction uses src/dst registers or not
		 * (for instance, BPF_CALL does not use them). The expectation
		 * is that those instructions will have src_reg/dst_reg set to
		 * 0. Even otherwise, we just lose some prologue/epilogue
		 * optimization but everything else should work without
		 * any issues.
		 */
		if (dst_reg >= BPF_PPC_NVR_MIN && dst_reg < 32)
			bpf_set_seen_register(ctx, dst_reg);
		if (src_reg >= BPF_PPC_NVR_MIN && src_reg < 32)
			bpf_set_seen_register(ctx, src_reg);

		switch (code) {
		/*
		 * Arithmetic operations: ADD/SUB/MUL/DIV/MOD/NEG
		 */
		case BPF_ALU | BPF_ADD | BPF_X: /* (u32) dst += (u32) src */
		case BPF_ALU64 | BPF_ADD | BPF_X: /* dst += src */
			EMIT(PPC_RAW_ADD(dst_reg, dst_reg, src_reg));
			goto bpf_alu32_trunc;
		case BPF_ALU | BPF_SUB | BPF_X: /* (u32) dst -= (u32) src */
		case BPF_ALU64 | BPF_SUB | BPF_X: /* dst -= src */
			EMIT(PPC_RAW_SUB(dst_reg, dst_reg, src_reg));
			goto bpf_alu32_trunc;
		case BPF_ALU | BPF_ADD | BPF_K: /* (u32) dst += (u32) imm */
		case BPF_ALU64 | BPF_ADD | BPF_K: /* dst += imm */
			if (!imm) {
				goto bpf_alu32_trunc;
			} else if (imm >= -32768 && imm < 32768) {
				EMIT(PPC_RAW_ADDI(dst_reg, dst_reg, IMM_L(imm)));
			} else {
<<<<<<< HEAD
				PPC_LI32(b2p[TMP_REG_1], imm);
				EMIT(PPC_RAW_ADD(dst_reg, dst_reg, b2p[TMP_REG_1]));
=======
				PPC_LI32(tmp1_reg, imm);
				EMIT(PPC_RAW_ADD(dst_reg, dst_reg, tmp1_reg));
>>>>>>> eb3cdb58
			}
			goto bpf_alu32_trunc;
		case BPF_ALU | BPF_SUB | BPF_K: /* (u32) dst -= (u32) imm */
		case BPF_ALU64 | BPF_SUB | BPF_K: /* dst -= imm */
			if (!imm) {
				goto bpf_alu32_trunc;
			} else if (imm > -32768 && imm <= 32768) {
				EMIT(PPC_RAW_ADDI(dst_reg, dst_reg, IMM_L(-imm)));
			} else {
<<<<<<< HEAD
				PPC_LI32(b2p[TMP_REG_1], imm);
				EMIT(PPC_RAW_SUB(dst_reg, dst_reg, b2p[TMP_REG_1]));
=======
				PPC_LI32(tmp1_reg, imm);
				EMIT(PPC_RAW_SUB(dst_reg, dst_reg, tmp1_reg));
>>>>>>> eb3cdb58
			}
			goto bpf_alu32_trunc;
		case BPF_ALU | BPF_MUL | BPF_X: /* (u32) dst *= (u32) src */
		case BPF_ALU64 | BPF_MUL | BPF_X: /* dst *= src */
			if (BPF_CLASS(code) == BPF_ALU)
				EMIT(PPC_RAW_MULW(dst_reg, dst_reg, src_reg));
			else
				EMIT(PPC_RAW_MULD(dst_reg, dst_reg, src_reg));
			goto bpf_alu32_trunc;
		case BPF_ALU | BPF_MUL | BPF_K: /* (u32) dst *= (u32) imm */
		case BPF_ALU64 | BPF_MUL | BPF_K: /* dst *= imm */
			if (imm >= -32768 && imm < 32768)
				EMIT(PPC_RAW_MULI(dst_reg, dst_reg, IMM_L(imm)));
			else {
				PPC_LI32(tmp1_reg, imm);
				if (BPF_CLASS(code) == BPF_ALU)
					EMIT(PPC_RAW_MULW(dst_reg, dst_reg, tmp1_reg));
				else
					EMIT(PPC_RAW_MULD(dst_reg, dst_reg, tmp1_reg));
			}
			goto bpf_alu32_trunc;
		case BPF_ALU | BPF_DIV | BPF_X: /* (u32) dst /= (u32) src */
		case BPF_ALU | BPF_MOD | BPF_X: /* (u32) dst %= (u32) src */
			if (BPF_OP(code) == BPF_MOD) {
				EMIT(PPC_RAW_DIVWU(tmp1_reg, dst_reg, src_reg));
				EMIT(PPC_RAW_MULW(tmp1_reg, src_reg, tmp1_reg));
				EMIT(PPC_RAW_SUB(dst_reg, dst_reg, tmp1_reg));
			} else
				EMIT(PPC_RAW_DIVWU(dst_reg, dst_reg, src_reg));
			goto bpf_alu32_trunc;
		case BPF_ALU64 | BPF_DIV | BPF_X: /* dst /= src */
		case BPF_ALU64 | BPF_MOD | BPF_X: /* dst %= src */
			if (BPF_OP(code) == BPF_MOD) {
				EMIT(PPC_RAW_DIVDU(tmp1_reg, dst_reg, src_reg));
				EMIT(PPC_RAW_MULD(tmp1_reg, src_reg, tmp1_reg));
				EMIT(PPC_RAW_SUB(dst_reg, dst_reg, tmp1_reg));
			} else
				EMIT(PPC_RAW_DIVDU(dst_reg, dst_reg, src_reg));
			break;
		case BPF_ALU | BPF_MOD | BPF_K: /* (u32) dst %= (u32) imm */
		case BPF_ALU | BPF_DIV | BPF_K: /* (u32) dst /= (u32) imm */
		case BPF_ALU64 | BPF_MOD | BPF_K: /* dst %= imm */
		case BPF_ALU64 | BPF_DIV | BPF_K: /* dst /= imm */
			if (imm == 0)
				return -EINVAL;
			if (imm == 1) {
				if (BPF_OP(code) == BPF_DIV) {
					goto bpf_alu32_trunc;
				} else {
					EMIT(PPC_RAW_LI(dst_reg, 0));
					break;
				}
			}

			PPC_LI32(tmp1_reg, imm);
			switch (BPF_CLASS(code)) {
			case BPF_ALU:
				if (BPF_OP(code) == BPF_MOD) {
					EMIT(PPC_RAW_DIVWU(tmp2_reg, dst_reg, tmp1_reg));
					EMIT(PPC_RAW_MULW(tmp1_reg, tmp1_reg, tmp2_reg));
					EMIT(PPC_RAW_SUB(dst_reg, dst_reg, tmp1_reg));
				} else
					EMIT(PPC_RAW_DIVWU(dst_reg, dst_reg, tmp1_reg));
				break;
			case BPF_ALU64:
				if (BPF_OP(code) == BPF_MOD) {
					EMIT(PPC_RAW_DIVDU(tmp2_reg, dst_reg, tmp1_reg));
					EMIT(PPC_RAW_MULD(tmp1_reg, tmp1_reg, tmp2_reg));
					EMIT(PPC_RAW_SUB(dst_reg, dst_reg, tmp1_reg));
				} else
					EMIT(PPC_RAW_DIVDU(dst_reg, dst_reg, tmp1_reg));
				break;
			}
			goto bpf_alu32_trunc;
		case BPF_ALU | BPF_NEG: /* (u32) dst = -dst */
		case BPF_ALU64 | BPF_NEG: /* dst = -dst */
			EMIT(PPC_RAW_NEG(dst_reg, dst_reg));
			goto bpf_alu32_trunc;

		/*
		 * Logical operations: AND/OR/XOR/[A]LSH/[A]RSH
		 */
		case BPF_ALU | BPF_AND | BPF_X: /* (u32) dst = dst & src */
		case BPF_ALU64 | BPF_AND | BPF_X: /* dst = dst & src */
			EMIT(PPC_RAW_AND(dst_reg, dst_reg, src_reg));
			goto bpf_alu32_trunc;
		case BPF_ALU | BPF_AND | BPF_K: /* (u32) dst = dst & imm */
		case BPF_ALU64 | BPF_AND | BPF_K: /* dst = dst & imm */
			if (!IMM_H(imm))
				EMIT(PPC_RAW_ANDI(dst_reg, dst_reg, IMM_L(imm)));
			else {
				/* Sign-extended */
				PPC_LI32(tmp1_reg, imm);
				EMIT(PPC_RAW_AND(dst_reg, dst_reg, tmp1_reg));
			}
			goto bpf_alu32_trunc;
		case BPF_ALU | BPF_OR | BPF_X: /* dst = (u32) dst | (u32) src */
		case BPF_ALU64 | BPF_OR | BPF_X: /* dst = dst | src */
			EMIT(PPC_RAW_OR(dst_reg, dst_reg, src_reg));
			goto bpf_alu32_trunc;
		case BPF_ALU | BPF_OR | BPF_K:/* dst = (u32) dst | (u32) imm */
		case BPF_ALU64 | BPF_OR | BPF_K:/* dst = dst | imm */
			if (imm < 0 && BPF_CLASS(code) == BPF_ALU64) {
				/* Sign-extended */
				PPC_LI32(tmp1_reg, imm);
				EMIT(PPC_RAW_OR(dst_reg, dst_reg, tmp1_reg));
			} else {
				if (IMM_L(imm))
					EMIT(PPC_RAW_ORI(dst_reg, dst_reg, IMM_L(imm)));
				if (IMM_H(imm))
					EMIT(PPC_RAW_ORIS(dst_reg, dst_reg, IMM_H(imm)));
			}
			goto bpf_alu32_trunc;
		case BPF_ALU | BPF_XOR | BPF_X: /* (u32) dst ^= src */
		case BPF_ALU64 | BPF_XOR | BPF_X: /* dst ^= src */
			EMIT(PPC_RAW_XOR(dst_reg, dst_reg, src_reg));
			goto bpf_alu32_trunc;
		case BPF_ALU | BPF_XOR | BPF_K: /* (u32) dst ^= (u32) imm */
		case BPF_ALU64 | BPF_XOR | BPF_K: /* dst ^= imm */
			if (imm < 0 && BPF_CLASS(code) == BPF_ALU64) {
				/* Sign-extended */
				PPC_LI32(tmp1_reg, imm);
				EMIT(PPC_RAW_XOR(dst_reg, dst_reg, tmp1_reg));
			} else {
				if (IMM_L(imm))
					EMIT(PPC_RAW_XORI(dst_reg, dst_reg, IMM_L(imm)));
				if (IMM_H(imm))
					EMIT(PPC_RAW_XORIS(dst_reg, dst_reg, IMM_H(imm)));
			}
			goto bpf_alu32_trunc;
		case BPF_ALU | BPF_LSH | BPF_X: /* (u32) dst <<= (u32) src */
			/* slw clears top 32 bits */
			EMIT(PPC_RAW_SLW(dst_reg, dst_reg, src_reg));
			/* skip zero extension move, but set address map. */
			if (insn_is_zext(&insn[i + 1]))
				addrs[++i] = ctx->idx * 4;
			break;
		case BPF_ALU64 | BPF_LSH | BPF_X: /* dst <<= src; */
			EMIT(PPC_RAW_SLD(dst_reg, dst_reg, src_reg));
			break;
		case BPF_ALU | BPF_LSH | BPF_K: /* (u32) dst <<== (u32) imm */
			/* with imm 0, we still need to clear top 32 bits */
			EMIT(PPC_RAW_SLWI(dst_reg, dst_reg, imm));
			if (insn_is_zext(&insn[i + 1]))
				addrs[++i] = ctx->idx * 4;
			break;
		case BPF_ALU64 | BPF_LSH | BPF_K: /* dst <<== imm */
			if (imm != 0)
				EMIT(PPC_RAW_SLDI(dst_reg, dst_reg, imm));
			break;
		case BPF_ALU | BPF_RSH | BPF_X: /* (u32) dst >>= (u32) src */
			EMIT(PPC_RAW_SRW(dst_reg, dst_reg, src_reg));
			if (insn_is_zext(&insn[i + 1]))
				addrs[++i] = ctx->idx * 4;
			break;
		case BPF_ALU64 | BPF_RSH | BPF_X: /* dst >>= src */
			EMIT(PPC_RAW_SRD(dst_reg, dst_reg, src_reg));
			break;
		case BPF_ALU | BPF_RSH | BPF_K: /* (u32) dst >>= (u32) imm */
			EMIT(PPC_RAW_SRWI(dst_reg, dst_reg, imm));
			if (insn_is_zext(&insn[i + 1]))
				addrs[++i] = ctx->idx * 4;
			break;
		case BPF_ALU64 | BPF_RSH | BPF_K: /* dst >>= imm */
			if (imm != 0)
				EMIT(PPC_RAW_SRDI(dst_reg, dst_reg, imm));
			break;
		case BPF_ALU | BPF_ARSH | BPF_X: /* (s32) dst >>= src */
			EMIT(PPC_RAW_SRAW(dst_reg, dst_reg, src_reg));
			goto bpf_alu32_trunc;
		case BPF_ALU64 | BPF_ARSH | BPF_X: /* (s64) dst >>= src */
			EMIT(PPC_RAW_SRAD(dst_reg, dst_reg, src_reg));
			break;
		case BPF_ALU | BPF_ARSH | BPF_K: /* (s32) dst >>= imm */
			EMIT(PPC_RAW_SRAWI(dst_reg, dst_reg, imm));
			goto bpf_alu32_trunc;
		case BPF_ALU64 | BPF_ARSH | BPF_K: /* (s64) dst >>= imm */
			if (imm != 0)
				EMIT(PPC_RAW_SRADI(dst_reg, dst_reg, imm));
			break;

		/*
		 * MOV
		 */
		case BPF_ALU | BPF_MOV | BPF_X: /* (u32) dst = src */
		case BPF_ALU64 | BPF_MOV | BPF_X: /* dst = src */
			if (imm == 1) {
				/* special mov32 for zext */
				EMIT(PPC_RAW_RLWINM(dst_reg, dst_reg, 0, 0, 31));
				break;
			}
			EMIT(PPC_RAW_MR(dst_reg, src_reg));
			goto bpf_alu32_trunc;
		case BPF_ALU | BPF_MOV | BPF_K: /* (u32) dst = imm */
		case BPF_ALU64 | BPF_MOV | BPF_K: /* dst = (s64) imm */
			PPC_LI32(dst_reg, imm);
			if (imm < 0)
				goto bpf_alu32_trunc;
			else if (insn_is_zext(&insn[i + 1]))
				addrs[++i] = ctx->idx * 4;
			break;

bpf_alu32_trunc:
		/* Truncate to 32-bits */
		if (BPF_CLASS(code) == BPF_ALU && !fp->aux->verifier_zext)
			EMIT(PPC_RAW_RLWINM(dst_reg, dst_reg, 0, 0, 31));
		break;

		/*
		 * BPF_FROM_BE/LE
		 */
		case BPF_ALU | BPF_END | BPF_FROM_LE:
		case BPF_ALU | BPF_END | BPF_FROM_BE:
#ifdef __BIG_ENDIAN__
			if (BPF_SRC(code) == BPF_FROM_BE)
				goto emit_clear;
#else /* !__BIG_ENDIAN__ */
			if (BPF_SRC(code) == BPF_FROM_LE)
				goto emit_clear;
#endif
			switch (imm) {
			case 16:
				/* Rotate 8 bits left & mask with 0x0000ff00 */
				EMIT(PPC_RAW_RLWINM(tmp1_reg, dst_reg, 8, 16, 23));
				/* Rotate 8 bits right & insert LSB to reg */
				EMIT(PPC_RAW_RLWIMI(tmp1_reg, dst_reg, 24, 24, 31));
				/* Move result back to dst_reg */
				EMIT(PPC_RAW_MR(dst_reg, tmp1_reg));
				break;
			case 32:
				/*
				 * Rotate word left by 8 bits:
				 * 2 bytes are already in their final position
				 * -- byte 2 and 4 (of bytes 1, 2, 3 and 4)
				 */
				EMIT(PPC_RAW_RLWINM(tmp1_reg, dst_reg, 8, 0, 31));
				/* Rotate 24 bits and insert byte 1 */
				EMIT(PPC_RAW_RLWIMI(tmp1_reg, dst_reg, 24, 0, 7));
				/* Rotate 24 bits and insert byte 3 */
				EMIT(PPC_RAW_RLWIMI(tmp1_reg, dst_reg, 24, 16, 23));
				EMIT(PPC_RAW_MR(dst_reg, tmp1_reg));
				break;
			case 64:
				/* Store the value to stack and then use byte-reverse loads */
<<<<<<< HEAD
				PPC_BPF_STL(dst_reg, 1, bpf_jit_stack_local(ctx));
				EMIT(PPC_RAW_ADDI(b2p[TMP_REG_1], 1, bpf_jit_stack_local(ctx)));
				if (cpu_has_feature(CPU_FTR_ARCH_206)) {
					EMIT(PPC_RAW_LDBRX(dst_reg, 0, b2p[TMP_REG_1]));
				} else {
					EMIT(PPC_RAW_LWBRX(dst_reg, 0, b2p[TMP_REG_1]));
					if (IS_ENABLED(CONFIG_CPU_LITTLE_ENDIAN))
						EMIT(PPC_RAW_SLDI(dst_reg, dst_reg, 32));
					EMIT(PPC_RAW_LI(b2p[TMP_REG_2], 4));
					EMIT(PPC_RAW_LWBRX(b2p[TMP_REG_2], b2p[TMP_REG_2], b2p[TMP_REG_1]));
					if (IS_ENABLED(CONFIG_CPU_BIG_ENDIAN))
						EMIT(PPC_RAW_SLDI(b2p[TMP_REG_2], b2p[TMP_REG_2], 32));
					EMIT(PPC_RAW_OR(dst_reg, dst_reg, b2p[TMP_REG_2]));
=======
				EMIT(PPC_RAW_STD(dst_reg, _R1, bpf_jit_stack_local(ctx)));
				EMIT(PPC_RAW_ADDI(tmp1_reg, _R1, bpf_jit_stack_local(ctx)));
				if (cpu_has_feature(CPU_FTR_ARCH_206)) {
					EMIT(PPC_RAW_LDBRX(dst_reg, 0, tmp1_reg));
				} else {
					EMIT(PPC_RAW_LWBRX(dst_reg, 0, tmp1_reg));
					if (IS_ENABLED(CONFIG_CPU_LITTLE_ENDIAN))
						EMIT(PPC_RAW_SLDI(dst_reg, dst_reg, 32));
					EMIT(PPC_RAW_LI(tmp2_reg, 4));
					EMIT(PPC_RAW_LWBRX(tmp2_reg, tmp2_reg, tmp1_reg));
					if (IS_ENABLED(CONFIG_CPU_BIG_ENDIAN))
						EMIT(PPC_RAW_SLDI(tmp2_reg, tmp2_reg, 32));
					EMIT(PPC_RAW_OR(dst_reg, dst_reg, tmp2_reg));
>>>>>>> eb3cdb58
				}
				break;
			}
			break;

emit_clear:
			switch (imm) {
			case 16:
				/* zero-extend 16 bits into 64 bits */
				EMIT(PPC_RAW_RLDICL(dst_reg, dst_reg, 0, 48));
				if (insn_is_zext(&insn[i + 1]))
					addrs[++i] = ctx->idx * 4;
				break;
			case 32:
				if (!fp->aux->verifier_zext)
					/* zero-extend 32 bits into 64 bits */
					EMIT(PPC_RAW_RLDICL(dst_reg, dst_reg, 0, 32));
				break;
			case 64:
				/* nop */
				break;
			}
			break;

		/*
		 * BPF_ST NOSPEC (speculation barrier)
		 */
		case BPF_ST | BPF_NOSPEC:
			if (!security_ftr_enabled(SEC_FTR_FAVOUR_SECURITY) ||
					!security_ftr_enabled(SEC_FTR_STF_BARRIER))
				break;

			switch (stf_barrier) {
			case STF_BARRIER_EIEIO:
				EMIT(PPC_RAW_EIEIO() | 0x02000000);
				break;
			case STF_BARRIER_SYNC_ORI:
				EMIT(PPC_RAW_SYNC());
<<<<<<< HEAD
				EMIT(PPC_RAW_LD(b2p[TMP_REG_1], _R13, 0));
				EMIT(PPC_RAW_ORI(_R31, _R31, 0));
				break;
			case STF_BARRIER_FALLBACK:
				EMIT(PPC_RAW_MFLR(b2p[TMP_REG_1]));
				PPC_LI64(12, dereference_kernel_function_descriptor(bpf_stf_barrier));
				EMIT(PPC_RAW_MTCTR(12));
				EMIT(PPC_RAW_BCTRL());
				EMIT(PPC_RAW_MTLR(b2p[TMP_REG_1]));
=======
				EMIT(PPC_RAW_LD(tmp1_reg, _R13, 0));
				EMIT(PPC_RAW_ORI(_R31, _R31, 0));
				break;
			case STF_BARRIER_FALLBACK:
				ctx->seen |= SEEN_FUNC;
				PPC_LI64(_R12, dereference_kernel_function_descriptor(bpf_stf_barrier));
				EMIT(PPC_RAW_MTCTR(_R12));
				EMIT(PPC_RAW_BCTRL());
>>>>>>> eb3cdb58
				break;
			case STF_BARRIER_NONE:
				break;
			}
			break;

		/*
		 * BPF_ST(X)
		 */
		case BPF_STX | BPF_MEM | BPF_B: /* *(u8 *)(dst + off) = src */
		case BPF_ST | BPF_MEM | BPF_B: /* *(u8 *)(dst + off) = imm */
			if (BPF_CLASS(code) == BPF_ST) {
				EMIT(PPC_RAW_LI(tmp1_reg, imm));
				src_reg = tmp1_reg;
			}
			EMIT(PPC_RAW_STB(src_reg, dst_reg, off));
			break;
		case BPF_STX | BPF_MEM | BPF_H: /* (u16 *)(dst + off) = src */
		case BPF_ST | BPF_MEM | BPF_H: /* (u16 *)(dst + off) = imm */
			if (BPF_CLASS(code) == BPF_ST) {
				EMIT(PPC_RAW_LI(tmp1_reg, imm));
				src_reg = tmp1_reg;
			}
			EMIT(PPC_RAW_STH(src_reg, dst_reg, off));
			break;
		case BPF_STX | BPF_MEM | BPF_W: /* *(u32 *)(dst + off) = src */
		case BPF_ST | BPF_MEM | BPF_W: /* *(u32 *)(dst + off) = imm */
			if (BPF_CLASS(code) == BPF_ST) {
				PPC_LI32(tmp1_reg, imm);
				src_reg = tmp1_reg;
			}
			EMIT(PPC_RAW_STW(src_reg, dst_reg, off));
			break;
		case BPF_STX | BPF_MEM | BPF_DW: /* (u64 *)(dst + off) = src */
		case BPF_ST | BPF_MEM | BPF_DW: /* *(u64 *)(dst + off) = imm */
			if (BPF_CLASS(code) == BPF_ST) {
				PPC_LI32(tmp1_reg, imm);
				src_reg = tmp1_reg;
			}
			if (off % 4) {
				EMIT(PPC_RAW_LI(tmp2_reg, off));
				EMIT(PPC_RAW_STDX(src_reg, dst_reg, tmp2_reg));
			} else {
				EMIT(PPC_RAW_STD(src_reg, dst_reg, off));
			}
			break;

		/*
		 * BPF_STX ATOMIC (atomic ops)
		 */
		case BPF_STX | BPF_ATOMIC | BPF_W:
		case BPF_STX | BPF_ATOMIC | BPF_DW:
			save_reg = tmp2_reg;
			ret_reg = src_reg;

			/* Get offset into TMP_REG_1 */
			EMIT(PPC_RAW_LI(tmp1_reg, off));
			tmp_idx = ctx->idx * 4;
			/* load value from memory into TMP_REG_2 */
			if (size == BPF_DW)
				EMIT(PPC_RAW_LDARX(tmp2_reg, tmp1_reg, dst_reg, 0));
			else
				EMIT(PPC_RAW_LWARX(tmp2_reg, tmp1_reg, dst_reg, 0));

			/* Save old value in _R0 */
			if (imm & BPF_FETCH)
				EMIT(PPC_RAW_MR(_R0, tmp2_reg));

			switch (imm) {
			case BPF_ADD:
			case BPF_ADD | BPF_FETCH:
				EMIT(PPC_RAW_ADD(tmp2_reg, tmp2_reg, src_reg));
				break;
			case BPF_AND:
			case BPF_AND | BPF_FETCH:
				EMIT(PPC_RAW_AND(tmp2_reg, tmp2_reg, src_reg));
				break;
			case BPF_OR:
			case BPF_OR | BPF_FETCH:
				EMIT(PPC_RAW_OR(tmp2_reg, tmp2_reg, src_reg));
				break;
			case BPF_XOR:
			case BPF_XOR | BPF_FETCH:
				EMIT(PPC_RAW_XOR(tmp2_reg, tmp2_reg, src_reg));
				break;
			case BPF_CMPXCHG:
				/*
				 * Return old value in BPF_REG_0 for BPF_CMPXCHG &
				 * in src_reg for other cases.
				 */
				ret_reg = bpf_to_ppc(BPF_REG_0);

				/* Compare with old value in BPF_R0 */
				if (size == BPF_DW)
					EMIT(PPC_RAW_CMPD(bpf_to_ppc(BPF_REG_0), tmp2_reg));
				else
					EMIT(PPC_RAW_CMPW(bpf_to_ppc(BPF_REG_0), tmp2_reg));
				/* Don't set if different from old value */
				PPC_BCC_SHORT(COND_NE, (ctx->idx + 3) * 4);
				fallthrough;
			case BPF_XCHG:
				save_reg = src_reg;
				break;
			default:
				pr_err_ratelimited(
					"eBPF filter atomic op code %02x (@%d) unsupported\n",
					code, i);
				return -EOPNOTSUPP;
			}

			/* store new value */
			if (size == BPF_DW)
				EMIT(PPC_RAW_STDCX(save_reg, tmp1_reg, dst_reg));
			else
				EMIT(PPC_RAW_STWCX(save_reg, tmp1_reg, dst_reg));
			/* we're done if this succeeded */
			PPC_BCC_SHORT(COND_NE, tmp_idx);

			if (imm & BPF_FETCH) {
				EMIT(PPC_RAW_MR(ret_reg, _R0));
				/*
				 * Skip unnecessary zero-extension for 32-bit cmpxchg.
				 * For context, see commit 39491867ace5.
				 */
				if (size != BPF_DW && imm == BPF_CMPXCHG &&
				    insn_is_zext(&insn[i + 1]))
					addrs[++i] = ctx->idx * 4;
			}
			break;

		/*
		 * BPF_LDX
		 */
		/* dst = *(u8 *)(ul) (src + off) */
		case BPF_LDX | BPF_MEM | BPF_B:
		case BPF_LDX | BPF_PROBE_MEM | BPF_B:
		/* dst = *(u16 *)(ul) (src + off) */
		case BPF_LDX | BPF_MEM | BPF_H:
		case BPF_LDX | BPF_PROBE_MEM | BPF_H:
		/* dst = *(u32 *)(ul) (src + off) */
		case BPF_LDX | BPF_MEM | BPF_W:
		case BPF_LDX | BPF_PROBE_MEM | BPF_W:
		/* dst = *(u64 *)(ul) (src + off) */
		case BPF_LDX | BPF_MEM | BPF_DW:
		case BPF_LDX | BPF_PROBE_MEM | BPF_DW:
			/*
			 * As PTR_TO_BTF_ID that uses BPF_PROBE_MEM mode could either be a valid
			 * kernel pointer or NULL but not a userspace address, execute BPF_PROBE_MEM
			 * load only if addr is kernel address (see is_kernel_addr()), otherwise
			 * set dst_reg=0 and move on.
			 */
			if (BPF_MODE(code) == BPF_PROBE_MEM) {
<<<<<<< HEAD
				EMIT(PPC_RAW_ADDI(b2p[TMP_REG_1], src_reg, off));
				if (IS_ENABLED(CONFIG_PPC_BOOK3E_64))
					PPC_LI64(b2p[TMP_REG_2], 0x8000000000000000ul);
				else /* BOOK3S_64 */
					PPC_LI64(b2p[TMP_REG_2], PAGE_OFFSET);
				EMIT(PPC_RAW_CMPLD(b2p[TMP_REG_1], b2p[TMP_REG_2]));
				PPC_BCC(COND_GT, (ctx->idx + 4) * 4);
				EMIT(PPC_RAW_LI(dst_reg, 0));
				/*
				 * Check if 'off' is word aligned because PPC_BPF_LL()
				 * (BPF_DW case) generates two instructions if 'off' is not
				 * word-aligned and one instruction otherwise.
=======
				EMIT(PPC_RAW_ADDI(tmp1_reg, src_reg, off));
				if (IS_ENABLED(CONFIG_PPC_BOOK3E_64))
					PPC_LI64(tmp2_reg, 0x8000000000000000ul);
				else /* BOOK3S_64 */
					PPC_LI64(tmp2_reg, PAGE_OFFSET);
				EMIT(PPC_RAW_CMPLD(tmp1_reg, tmp2_reg));
				PPC_BCC_SHORT(COND_GT, (ctx->idx + 3) * 4);
				EMIT(PPC_RAW_LI(dst_reg, 0));
				/*
				 * Check if 'off' is word aligned for BPF_DW, because
				 * we might generate two instructions.
>>>>>>> eb3cdb58
				 */
				if (BPF_SIZE(code) == BPF_DW && (off & 3))
					PPC_JMP((ctx->idx + 3) * 4);
				else
					PPC_JMP((ctx->idx + 2) * 4);
			}

			switch (size) {
			case BPF_B:
				EMIT(PPC_RAW_LBZ(dst_reg, src_reg, off));
				break;
			case BPF_H:
				EMIT(PPC_RAW_LHZ(dst_reg, src_reg, off));
				break;
			case BPF_W:
				EMIT(PPC_RAW_LWZ(dst_reg, src_reg, off));
				break;
			case BPF_DW:
<<<<<<< HEAD
				PPC_BPF_LL(dst_reg, src_reg, off);
=======
				if (off % 4) {
					EMIT(PPC_RAW_LI(tmp1_reg, off));
					EMIT(PPC_RAW_LDX(dst_reg, src_reg, tmp1_reg));
				} else {
					EMIT(PPC_RAW_LD(dst_reg, src_reg, off));
				}
>>>>>>> eb3cdb58
				break;
			}

			if (size != BPF_DW && insn_is_zext(&insn[i + 1]))
				addrs[++i] = ctx->idx * 4;

			if (BPF_MODE(code) == BPF_PROBE_MEM) {
				ret = bpf_add_extable_entry(fp, image, pass, ctx, ctx->idx - 1,
							    4, dst_reg);
				if (ret)
					return ret;
			}
			break;

		/*
		 * Doubleword load
		 * 16 byte instruction that uses two 'struct bpf_insn'
		 */
		case BPF_LD | BPF_IMM | BPF_DW: /* dst = (u64) imm */
			imm64 = ((u64)(u32) insn[i].imm) |
				    (((u64)(u32) insn[i+1].imm) << 32);
			tmp_idx = ctx->idx;
			PPC_LI64(dst_reg, imm64);
			/* padding to allow full 5 instructions for later patching */
<<<<<<< HEAD
			for (j = ctx->idx - tmp_idx; j < 5; j++)
				EMIT(PPC_RAW_NOP());
=======
			if (!image)
				for (j = ctx->idx - tmp_idx; j < 5; j++)
					EMIT(PPC_RAW_NOP());
>>>>>>> eb3cdb58
			/* Adjust for two bpf instructions */
			addrs[++i] = ctx->idx * 4;
			break;

		/*
		 * Return/Exit
		 */
		case BPF_JMP | BPF_EXIT:
			/*
			 * If this isn't the very last instruction, branch to
			 * the epilogue. If we _are_ the last instruction,
			 * we'll just fall through to the epilogue.
			 */
			if (i != flen - 1) {
				ret = bpf_jit_emit_exit_insn(image, ctx, tmp1_reg, exit_addr);
				if (ret)
					return ret;
			}
			/* else fall through to the epilogue */
			break;

		/*
		 * Call kernel helper or bpf function
		 */
		case BPF_JMP | BPF_CALL:
			ctx->seen |= SEEN_FUNC;

			ret = bpf_jit_get_func_addr(fp, &insn[i], false,
						    &func_addr, &func_addr_fixed);
			if (ret < 0)
				return ret;

			if (func_addr_fixed)
				ret = bpf_jit_emit_func_call_hlp(image, ctx, func_addr);
			else
				ret = bpf_jit_emit_func_call_rel(image, ctx, func_addr);

			if (ret)
				return ret;

			/* move return value from r3 to BPF_REG_0 */
			EMIT(PPC_RAW_MR(bpf_to_ppc(BPF_REG_0), _R3));
			break;

		/*
		 * Jumps and branches
		 */
		case BPF_JMP | BPF_JA:
			PPC_JMP(addrs[i + 1 + off]);
			break;

		case BPF_JMP | BPF_JGT | BPF_K:
		case BPF_JMP | BPF_JGT | BPF_X:
		case BPF_JMP | BPF_JSGT | BPF_K:
		case BPF_JMP | BPF_JSGT | BPF_X:
		case BPF_JMP32 | BPF_JGT | BPF_K:
		case BPF_JMP32 | BPF_JGT | BPF_X:
		case BPF_JMP32 | BPF_JSGT | BPF_K:
		case BPF_JMP32 | BPF_JSGT | BPF_X:
			true_cond = COND_GT;
			goto cond_branch;
		case BPF_JMP | BPF_JLT | BPF_K:
		case BPF_JMP | BPF_JLT | BPF_X:
		case BPF_JMP | BPF_JSLT | BPF_K:
		case BPF_JMP | BPF_JSLT | BPF_X:
		case BPF_JMP32 | BPF_JLT | BPF_K:
		case BPF_JMP32 | BPF_JLT | BPF_X:
		case BPF_JMP32 | BPF_JSLT | BPF_K:
		case BPF_JMP32 | BPF_JSLT | BPF_X:
			true_cond = COND_LT;
			goto cond_branch;
		case BPF_JMP | BPF_JGE | BPF_K:
		case BPF_JMP | BPF_JGE | BPF_X:
		case BPF_JMP | BPF_JSGE | BPF_K:
		case BPF_JMP | BPF_JSGE | BPF_X:
		case BPF_JMP32 | BPF_JGE | BPF_K:
		case BPF_JMP32 | BPF_JGE | BPF_X:
		case BPF_JMP32 | BPF_JSGE | BPF_K:
		case BPF_JMP32 | BPF_JSGE | BPF_X:
			true_cond = COND_GE;
			goto cond_branch;
		case BPF_JMP | BPF_JLE | BPF_K:
		case BPF_JMP | BPF_JLE | BPF_X:
		case BPF_JMP | BPF_JSLE | BPF_K:
		case BPF_JMP | BPF_JSLE | BPF_X:
		case BPF_JMP32 | BPF_JLE | BPF_K:
		case BPF_JMP32 | BPF_JLE | BPF_X:
		case BPF_JMP32 | BPF_JSLE | BPF_K:
		case BPF_JMP32 | BPF_JSLE | BPF_X:
			true_cond = COND_LE;
			goto cond_branch;
		case BPF_JMP | BPF_JEQ | BPF_K:
		case BPF_JMP | BPF_JEQ | BPF_X:
		case BPF_JMP32 | BPF_JEQ | BPF_K:
		case BPF_JMP32 | BPF_JEQ | BPF_X:
			true_cond = COND_EQ;
			goto cond_branch;
		case BPF_JMP | BPF_JNE | BPF_K:
		case BPF_JMP | BPF_JNE | BPF_X:
		case BPF_JMP32 | BPF_JNE | BPF_K:
		case BPF_JMP32 | BPF_JNE | BPF_X:
			true_cond = COND_NE;
			goto cond_branch;
		case BPF_JMP | BPF_JSET | BPF_K:
		case BPF_JMP | BPF_JSET | BPF_X:
		case BPF_JMP32 | BPF_JSET | BPF_K:
		case BPF_JMP32 | BPF_JSET | BPF_X:
			true_cond = COND_NE;
			/* Fall through */

cond_branch:
			switch (code) {
			case BPF_JMP | BPF_JGT | BPF_X:
			case BPF_JMP | BPF_JLT | BPF_X:
			case BPF_JMP | BPF_JGE | BPF_X:
			case BPF_JMP | BPF_JLE | BPF_X:
			case BPF_JMP | BPF_JEQ | BPF_X:
			case BPF_JMP | BPF_JNE | BPF_X:
			case BPF_JMP32 | BPF_JGT | BPF_X:
			case BPF_JMP32 | BPF_JLT | BPF_X:
			case BPF_JMP32 | BPF_JGE | BPF_X:
			case BPF_JMP32 | BPF_JLE | BPF_X:
			case BPF_JMP32 | BPF_JEQ | BPF_X:
			case BPF_JMP32 | BPF_JNE | BPF_X:
				/* unsigned comparison */
				if (BPF_CLASS(code) == BPF_JMP32)
					EMIT(PPC_RAW_CMPLW(dst_reg, src_reg));
				else
					EMIT(PPC_RAW_CMPLD(dst_reg, src_reg));
				break;
			case BPF_JMP | BPF_JSGT | BPF_X:
			case BPF_JMP | BPF_JSLT | BPF_X:
			case BPF_JMP | BPF_JSGE | BPF_X:
			case BPF_JMP | BPF_JSLE | BPF_X:
			case BPF_JMP32 | BPF_JSGT | BPF_X:
			case BPF_JMP32 | BPF_JSLT | BPF_X:
			case BPF_JMP32 | BPF_JSGE | BPF_X:
			case BPF_JMP32 | BPF_JSLE | BPF_X:
				/* signed comparison */
				if (BPF_CLASS(code) == BPF_JMP32)
					EMIT(PPC_RAW_CMPW(dst_reg, src_reg));
				else
					EMIT(PPC_RAW_CMPD(dst_reg, src_reg));
				break;
			case BPF_JMP | BPF_JSET | BPF_X:
			case BPF_JMP32 | BPF_JSET | BPF_X:
				if (BPF_CLASS(code) == BPF_JMP) {
					EMIT(PPC_RAW_AND_DOT(tmp1_reg, dst_reg, src_reg));
				} else {
					EMIT(PPC_RAW_AND(tmp1_reg, dst_reg, src_reg));
					EMIT(PPC_RAW_RLWINM_DOT(tmp1_reg, tmp1_reg, 0, 0, 31));
				}
				break;
			case BPF_JMP | BPF_JNE | BPF_K:
			case BPF_JMP | BPF_JEQ | BPF_K:
			case BPF_JMP | BPF_JGT | BPF_K:
			case BPF_JMP | BPF_JLT | BPF_K:
			case BPF_JMP | BPF_JGE | BPF_K:
			case BPF_JMP | BPF_JLE | BPF_K:
			case BPF_JMP32 | BPF_JNE | BPF_K:
			case BPF_JMP32 | BPF_JEQ | BPF_K:
			case BPF_JMP32 | BPF_JGT | BPF_K:
			case BPF_JMP32 | BPF_JLT | BPF_K:
			case BPF_JMP32 | BPF_JGE | BPF_K:
			case BPF_JMP32 | BPF_JLE | BPF_K:
			{
				bool is_jmp32 = BPF_CLASS(code) == BPF_JMP32;

				/*
				 * Need sign-extended load, so only positive
				 * values can be used as imm in cmpldi
				 */
				if (imm >= 0 && imm < 32768) {
					if (is_jmp32)
						EMIT(PPC_RAW_CMPLWI(dst_reg, imm));
					else
						EMIT(PPC_RAW_CMPLDI(dst_reg, imm));
				} else {
					/* sign-extending load */
					PPC_LI32(tmp1_reg, imm);
					/* ... but unsigned comparison */
					if (is_jmp32)
						EMIT(PPC_RAW_CMPLW(dst_reg, tmp1_reg));
					else
						EMIT(PPC_RAW_CMPLD(dst_reg, tmp1_reg));
				}
				break;
			}
			case BPF_JMP | BPF_JSGT | BPF_K:
			case BPF_JMP | BPF_JSLT | BPF_K:
			case BPF_JMP | BPF_JSGE | BPF_K:
			case BPF_JMP | BPF_JSLE | BPF_K:
			case BPF_JMP32 | BPF_JSGT | BPF_K:
			case BPF_JMP32 | BPF_JSLT | BPF_K:
			case BPF_JMP32 | BPF_JSGE | BPF_K:
			case BPF_JMP32 | BPF_JSLE | BPF_K:
			{
				bool is_jmp32 = BPF_CLASS(code) == BPF_JMP32;

				/*
				 * signed comparison, so any 16-bit value
				 * can be used in cmpdi
				 */
				if (imm >= -32768 && imm < 32768) {
					if (is_jmp32)
						EMIT(PPC_RAW_CMPWI(dst_reg, imm));
					else
						EMIT(PPC_RAW_CMPDI(dst_reg, imm));
				} else {
					PPC_LI32(tmp1_reg, imm);
					if (is_jmp32)
						EMIT(PPC_RAW_CMPW(dst_reg, tmp1_reg));
					else
						EMIT(PPC_RAW_CMPD(dst_reg, tmp1_reg));
				}
				break;
			}
			case BPF_JMP | BPF_JSET | BPF_K:
			case BPF_JMP32 | BPF_JSET | BPF_K:
				/* andi does not sign-extend the immediate */
				if (imm >= 0 && imm < 32768)
					/* PPC_ANDI is _only/always_ dot-form */
					EMIT(PPC_RAW_ANDI(tmp1_reg, dst_reg, imm));
				else {
					PPC_LI32(tmp1_reg, imm);
					if (BPF_CLASS(code) == BPF_JMP) {
						EMIT(PPC_RAW_AND_DOT(tmp1_reg, dst_reg,
								     tmp1_reg));
					} else {
						EMIT(PPC_RAW_AND(tmp1_reg, dst_reg, tmp1_reg));
						EMIT(PPC_RAW_RLWINM_DOT(tmp1_reg, tmp1_reg,
									0, 0, 31));
					}
				}
				break;
			}
			PPC_BCC(true_cond, addrs[i + 1 + off]);
			break;

		/*
		 * Tail call
		 */
		case BPF_JMP | BPF_TAIL_CALL:
			ctx->seen |= SEEN_TAILCALL;
			ret = bpf_jit_emit_tail_call(image, ctx, addrs[i + 1]);
			if (ret < 0)
				return ret;
			break;

		default:
			/*
			 * The filter contains something cruel & unusual.
			 * We don't handle it, but also there shouldn't be
			 * anything missing from our list.
			 */
			pr_err_ratelimited("eBPF filter opcode %04x (@%d) unsupported\n",
					code, i);
			return -ENOTSUPP;
		}
	}

	/* Set end-of-body-code address for exit. */
	addrs[i] = ctx->idx * 4;

	return 0;
}<|MERGE_RESOLUTION|>--- conflicted
+++ resolved
@@ -301,15 +301,9 @@
 	 * if (tail_call_cnt >= MAX_TAIL_CALL_CNT)
 	 *   goto out;
 	 */
-<<<<<<< HEAD
-	PPC_BPF_LL(b2p[TMP_REG_1], 1, bpf_jit_stack_tailcallcnt(ctx));
-	EMIT(PPC_RAW_CMPLWI(b2p[TMP_REG_1], MAX_TAIL_CALL_CNT));
-	PPC_BCC(COND_GE, out);
-=======
 	EMIT(PPC_RAW_LD(bpf_to_ppc(TMP_REG_1), _R1, bpf_jit_stack_tailcallcnt(ctx)));
 	EMIT(PPC_RAW_CMPLWI(bpf_to_ppc(TMP_REG_1), MAX_TAIL_CALL_CNT));
 	PPC_BCC_SHORT(COND_GE, out);
->>>>>>> eb3cdb58
 
 	/*
 	 * tail_call_cnt++;
@@ -368,11 +362,7 @@
 
 /* Assemble the body code between the prologue & epilogue */
 int bpf_jit_build_body(struct bpf_prog *fp, u32 *image, struct codegen_context *ctx,
-<<<<<<< HEAD
-		       u32 *addrs, int pass)
-=======
 		       u32 *addrs, int pass, bool extra_pass)
->>>>>>> eb3cdb58
 {
 	enum stf_barrier_type stf_barrier = stf_barrier_type_get();
 	const struct bpf_insn *insn = fp->insnsi;
@@ -384,18 +374,12 @@
 
 	for (i = 0; i < flen; i++) {
 		u32 code = insn[i].code;
-<<<<<<< HEAD
-		u32 dst_reg = b2p[insn[i].dst_reg];
-		u32 src_reg = b2p[insn[i].src_reg];
-		u32 size = BPF_SIZE(code);
-=======
 		u32 dst_reg = bpf_to_ppc(insn[i].dst_reg);
 		u32 src_reg = bpf_to_ppc(insn[i].src_reg);
 		u32 size = BPF_SIZE(code);
 		u32 tmp1_reg = bpf_to_ppc(TMP_REG_1);
 		u32 tmp2_reg = bpf_to_ppc(TMP_REG_2);
 		u32 save_reg, ret_reg;
->>>>>>> eb3cdb58
 		s16 off = insn[i].off;
 		s32 imm = insn[i].imm;
 		bool func_addr_fixed;
@@ -446,13 +430,8 @@
 			} else if (imm >= -32768 && imm < 32768) {
 				EMIT(PPC_RAW_ADDI(dst_reg, dst_reg, IMM_L(imm)));
 			} else {
-<<<<<<< HEAD
-				PPC_LI32(b2p[TMP_REG_1], imm);
-				EMIT(PPC_RAW_ADD(dst_reg, dst_reg, b2p[TMP_REG_1]));
-=======
 				PPC_LI32(tmp1_reg, imm);
 				EMIT(PPC_RAW_ADD(dst_reg, dst_reg, tmp1_reg));
->>>>>>> eb3cdb58
 			}
 			goto bpf_alu32_trunc;
 		case BPF_ALU | BPF_SUB | BPF_K: /* (u32) dst -= (u32) imm */
@@ -462,13 +441,8 @@
 			} else if (imm > -32768 && imm <= 32768) {
 				EMIT(PPC_RAW_ADDI(dst_reg, dst_reg, IMM_L(-imm)));
 			} else {
-<<<<<<< HEAD
-				PPC_LI32(b2p[TMP_REG_1], imm);
-				EMIT(PPC_RAW_SUB(dst_reg, dst_reg, b2p[TMP_REG_1]));
-=======
 				PPC_LI32(tmp1_reg, imm);
 				EMIT(PPC_RAW_SUB(dst_reg, dst_reg, tmp1_reg));
->>>>>>> eb3cdb58
 			}
 			goto bpf_alu32_trunc;
 		case BPF_ALU | BPF_MUL | BPF_X: /* (u32) dst *= (u32) src */
@@ -713,21 +687,6 @@
 				break;
 			case 64:
 				/* Store the value to stack and then use byte-reverse loads */
-<<<<<<< HEAD
-				PPC_BPF_STL(dst_reg, 1, bpf_jit_stack_local(ctx));
-				EMIT(PPC_RAW_ADDI(b2p[TMP_REG_1], 1, bpf_jit_stack_local(ctx)));
-				if (cpu_has_feature(CPU_FTR_ARCH_206)) {
-					EMIT(PPC_RAW_LDBRX(dst_reg, 0, b2p[TMP_REG_1]));
-				} else {
-					EMIT(PPC_RAW_LWBRX(dst_reg, 0, b2p[TMP_REG_1]));
-					if (IS_ENABLED(CONFIG_CPU_LITTLE_ENDIAN))
-						EMIT(PPC_RAW_SLDI(dst_reg, dst_reg, 32));
-					EMIT(PPC_RAW_LI(b2p[TMP_REG_2], 4));
-					EMIT(PPC_RAW_LWBRX(b2p[TMP_REG_2], b2p[TMP_REG_2], b2p[TMP_REG_1]));
-					if (IS_ENABLED(CONFIG_CPU_BIG_ENDIAN))
-						EMIT(PPC_RAW_SLDI(b2p[TMP_REG_2], b2p[TMP_REG_2], 32));
-					EMIT(PPC_RAW_OR(dst_reg, dst_reg, b2p[TMP_REG_2]));
-=======
 				EMIT(PPC_RAW_STD(dst_reg, _R1, bpf_jit_stack_local(ctx)));
 				EMIT(PPC_RAW_ADDI(tmp1_reg, _R1, bpf_jit_stack_local(ctx)));
 				if (cpu_has_feature(CPU_FTR_ARCH_206)) {
@@ -741,7 +700,6 @@
 					if (IS_ENABLED(CONFIG_CPU_BIG_ENDIAN))
 						EMIT(PPC_RAW_SLDI(tmp2_reg, tmp2_reg, 32));
 					EMIT(PPC_RAW_OR(dst_reg, dst_reg, tmp2_reg));
->>>>>>> eb3cdb58
 				}
 				break;
 			}
@@ -780,17 +738,6 @@
 				break;
 			case STF_BARRIER_SYNC_ORI:
 				EMIT(PPC_RAW_SYNC());
-<<<<<<< HEAD
-				EMIT(PPC_RAW_LD(b2p[TMP_REG_1], _R13, 0));
-				EMIT(PPC_RAW_ORI(_R31, _R31, 0));
-				break;
-			case STF_BARRIER_FALLBACK:
-				EMIT(PPC_RAW_MFLR(b2p[TMP_REG_1]));
-				PPC_LI64(12, dereference_kernel_function_descriptor(bpf_stf_barrier));
-				EMIT(PPC_RAW_MTCTR(12));
-				EMIT(PPC_RAW_BCTRL());
-				EMIT(PPC_RAW_MTLR(b2p[TMP_REG_1]));
-=======
 				EMIT(PPC_RAW_LD(tmp1_reg, _R13, 0));
 				EMIT(PPC_RAW_ORI(_R31, _R31, 0));
 				break;
@@ -799,7 +746,6 @@
 				PPC_LI64(_R12, dereference_kernel_function_descriptor(bpf_stf_barrier));
 				EMIT(PPC_RAW_MTCTR(_R12));
 				EMIT(PPC_RAW_BCTRL());
->>>>>>> eb3cdb58
 				break;
 			case STF_BARRIER_NONE:
 				break;
@@ -952,20 +898,6 @@
 			 * set dst_reg=0 and move on.
 			 */
 			if (BPF_MODE(code) == BPF_PROBE_MEM) {
-<<<<<<< HEAD
-				EMIT(PPC_RAW_ADDI(b2p[TMP_REG_1], src_reg, off));
-				if (IS_ENABLED(CONFIG_PPC_BOOK3E_64))
-					PPC_LI64(b2p[TMP_REG_2], 0x8000000000000000ul);
-				else /* BOOK3S_64 */
-					PPC_LI64(b2p[TMP_REG_2], PAGE_OFFSET);
-				EMIT(PPC_RAW_CMPLD(b2p[TMP_REG_1], b2p[TMP_REG_2]));
-				PPC_BCC(COND_GT, (ctx->idx + 4) * 4);
-				EMIT(PPC_RAW_LI(dst_reg, 0));
-				/*
-				 * Check if 'off' is word aligned because PPC_BPF_LL()
-				 * (BPF_DW case) generates two instructions if 'off' is not
-				 * word-aligned and one instruction otherwise.
-=======
 				EMIT(PPC_RAW_ADDI(tmp1_reg, src_reg, off));
 				if (IS_ENABLED(CONFIG_PPC_BOOK3E_64))
 					PPC_LI64(tmp2_reg, 0x8000000000000000ul);
@@ -977,7 +909,6 @@
 				/*
 				 * Check if 'off' is word aligned for BPF_DW, because
 				 * we might generate two instructions.
->>>>>>> eb3cdb58
 				 */
 				if (BPF_SIZE(code) == BPF_DW && (off & 3))
 					PPC_JMP((ctx->idx + 3) * 4);
@@ -996,16 +927,12 @@
 				EMIT(PPC_RAW_LWZ(dst_reg, src_reg, off));
 				break;
 			case BPF_DW:
-<<<<<<< HEAD
-				PPC_BPF_LL(dst_reg, src_reg, off);
-=======
 				if (off % 4) {
 					EMIT(PPC_RAW_LI(tmp1_reg, off));
 					EMIT(PPC_RAW_LDX(dst_reg, src_reg, tmp1_reg));
 				} else {
 					EMIT(PPC_RAW_LD(dst_reg, src_reg, off));
 				}
->>>>>>> eb3cdb58
 				break;
 			}
 
@@ -1030,14 +957,9 @@
 			tmp_idx = ctx->idx;
 			PPC_LI64(dst_reg, imm64);
 			/* padding to allow full 5 instructions for later patching */
-<<<<<<< HEAD
-			for (j = ctx->idx - tmp_idx; j < 5; j++)
-				EMIT(PPC_RAW_NOP());
-=======
 			if (!image)
 				for (j = ctx->idx - tmp_idx; j < 5; j++)
 					EMIT(PPC_RAW_NOP());
->>>>>>> eb3cdb58
 			/* Adjust for two bpf instructions */
 			addrs[++i] = ctx->idx * 4;
 			break;
@@ -1065,7 +987,7 @@
 		case BPF_JMP | BPF_CALL:
 			ctx->seen |= SEEN_FUNC;
 
-			ret = bpf_jit_get_func_addr(fp, &insn[i], false,
+			ret = bpf_jit_get_func_addr(fp, &insn[i], extra_pass,
 						    &func_addr, &func_addr_fixed);
 			if (ret < 0)
 				return ret;
