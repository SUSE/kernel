/*
 *  64-bit pSeries and RS/6000 setup code.
 *
 *  Copyright (C) 1995  Linus Torvalds
 *  Adapted from 'alpha' version by Gary Thomas
 *  Modified by Cort Dougan (cort@cs.nmt.edu)
 *  Modified by PPC64 Team, IBM Corp
 *
 * This program is free software; you can redistribute it and/or
 * modify it under the terms of the GNU General Public License
 * as published by the Free Software Foundation; either version
 * 2 of the License, or (at your option) any later version.
 */

/*
 * bootup setup stuff..
 */

#include <linux/cpu.h>
#include <linux/errno.h>
#include <linux/sched.h>
#include <linux/kernel.h>
#include <linux/mm.h>
#include <linux/stddef.h>
#include <linux/unistd.h>
#include <linux/slab.h>
#include <linux/user.h>
#include <linux/a.out.h>
#include <linux/tty.h>
#include <linux/major.h>
#include <linux/interrupt.h>
#include <linux/reboot.h>
#include <linux/init.h>
#include <linux/ioport.h>
#include <linux/console.h>
#include <linux/pci.h>
#include <linux/utsname.h>
#include <linux/adb.h>
#include <linux/module.h>
#include <linux/delay.h>
#include <linux/irq.h>
#include <linux/seq_file.h>
#include <linux/root_dev.h>

#include <asm/mmu.h>
#include <asm/processor.h>
#include <asm/io.h>
#include <asm/pgtable.h>
#include <asm/prom.h>
#include <asm/rtas.h>
#include <asm/pci-bridge.h>
#include <asm/iommu.h>
#include <asm/dma.h>
#include <asm/machdep.h>
#include <asm/irq.h>
#include <asm/time.h>
#include <asm/nvram.h>
#include "xics.h"
#include <asm/pmc.h>
#include <asm/mpic.h>
#include <asm/ppc-pci.h>
#include <asm/i8259.h>
#include <asm/udbg.h>
#include <asm/smp.h>
#include <asm/firmware.h>
#include <asm/eeh.h>

#include "plpar_wrappers.h"
#include "pseries.h"

int CMO_PrPSP = -1;
int CMO_SecPSP = -1;
unsigned long CMO_PageSize = (ASM_CONST(1) << IOMMU_PAGE_SHIFT);
<<<<<<< HEAD

/* This shouldn't be exported, but it's accessors are static inlines.
 * I'm hoping to see a better fix come from upstream. -jeffm */
EXPORT_SYMBOL_GPL(CMO_PageSize);
=======
EXPORT_SYMBOL(CMO_PageSize);
>>>>>>> 24342c34

int fwnmi_active;  /* TRUE if an FWNMI handler is present */

static void pseries_shared_idle_sleep(void);
static void pseries_dedicated_idle_sleep(void);

static struct device_node *pSeries_mpic_node;

static void pSeries_show_cpuinfo(struct seq_file *m)
{
	struct device_node *root;
	const char *model = "";

	root = of_find_node_by_path("/");
	if (root)
		model = of_get_property(root, "model", NULL);
	seq_printf(m, "machine\t\t: CHRP %s\n", model);
	of_node_put(root);
}

/* Initialize firmware assisted non-maskable interrupts if
 * the firmware supports this feature.
 */
static void __init fwnmi_init(void)
{
	unsigned long system_reset_addr, machine_check_addr;

	int ibm_nmi_register = rtas_token("ibm,nmi-register");
	if (ibm_nmi_register == RTAS_UNKNOWN_SERVICE)
		return;

	/* If the kernel's not linked at zero we point the firmware at low
	 * addresses anyway, and use a trampoline to get to the real code. */
	system_reset_addr  = __pa(system_reset_fwnmi) - PHYSICAL_START;
	machine_check_addr = __pa(machine_check_fwnmi) - PHYSICAL_START;

	if (0 == rtas_call(ibm_nmi_register, 2, 1, NULL, system_reset_addr,
				machine_check_addr))
		fwnmi_active = 1;
}

static void pseries_8259_cascade(unsigned int irq, struct irq_desc *desc)
{
	unsigned int cascade_irq = i8259_irq();
	if (cascade_irq != NO_IRQ)
		generic_handle_irq(cascade_irq);
	desc->chip->eoi(irq);
}

static void __init pseries_setup_i8259_cascade(void)
{
	struct device_node *np, *old, *found = NULL;
	unsigned int cascade;
	const u32 *addrp;
	unsigned long intack = 0;
	int naddr;

	for_each_node_by_type(np, "interrupt-controller") {
		if (of_device_is_compatible(np, "chrp,iic")) {
			found = np;
			break;
		}
	}

	if (found == NULL) {
		printk(KERN_DEBUG "pic: no ISA interrupt controller\n");
		return;
	}

	cascade = irq_of_parse_and_map(found, 0);
	if (cascade == NO_IRQ) {
		printk(KERN_ERR "pic: failed to map cascade interrupt");
		return;
	}
	pr_debug("pic: cascade mapped to irq %d\n", cascade);

	for (old = of_node_get(found); old != NULL ; old = np) {
		np = of_get_parent(old);
		of_node_put(old);
		if (np == NULL)
			break;
		if (strcmp(np->name, "pci") != 0)
			continue;
		addrp = of_get_property(np, "8259-interrupt-acknowledge", NULL);
		if (addrp == NULL)
			continue;
		naddr = of_n_addr_cells(np);
		intack = addrp[naddr-1];
		if (naddr > 1)
			intack |= ((unsigned long)addrp[naddr-2]) << 32;
	}
	if (intack)
		printk(KERN_DEBUG "pic: PCI 8259 intack at 0x%016lx\n", intack);
	i8259_init(found, intack);
	of_node_put(found);
	set_irq_chained_handler(cascade, pseries_8259_cascade);
}

static void __init pseries_mpic_init_IRQ(void)
{
	struct device_node *np;
	const unsigned int *opprop;
	unsigned long openpic_addr = 0;
	int naddr, n, i, opplen;
	struct mpic *mpic;

	np = of_find_node_by_path("/");
	naddr = of_n_addr_cells(np);
	opprop = of_get_property(np, "platform-open-pic", &opplen);
	if (opprop != 0) {
		openpic_addr = of_read_number(opprop, naddr);
		printk(KERN_DEBUG "OpenPIC addr: %lx\n", openpic_addr);
	}
	of_node_put(np);

	BUG_ON(openpic_addr == 0);

	/* Setup the openpic driver */
	mpic = mpic_alloc(pSeries_mpic_node, openpic_addr,
			  MPIC_PRIMARY,
			  16, 250, /* isu size, irq count */
			  " MPIC     ");
	BUG_ON(mpic == NULL);

	/* Add ISUs */
	opplen /= sizeof(u32);
	for (n = 0, i = naddr; i < opplen; i += naddr, n++) {
		unsigned long isuaddr = of_read_number(opprop + i, naddr);
		mpic_assign_isu(mpic, n, isuaddr);
	}

	/* All ISUs are setup, complete initialization */
	mpic_init(mpic);

	/* Look for cascade */
	pseries_setup_i8259_cascade();
}

static void __init pseries_xics_init_IRQ(void)
{
	xics_init_IRQ();
	pseries_setup_i8259_cascade();
}

static void pseries_lpar_enable_pmcs(void)
{
	unsigned long set, reset;

	set = 1UL << 63;
	reset = 0;
	plpar_hcall_norets(H_PERFMON, set, reset);

	/* instruct hypervisor to maintain PMCs */
	if (firmware_has_feature(FW_FEATURE_SPLPAR))
		get_lppaca()->pmcregs_in_use = 1;
}

static void __init pseries_discover_pic(void)
{
	struct device_node *np;
	const char *typep;

	for (np = NULL; (np = of_find_node_by_name(np,
						   "interrupt-controller"));) {
		typep = of_get_property(np, "compatible", NULL);
		if (strstr(typep, "open-pic")) {
			pSeries_mpic_node = of_node_get(np);
			ppc_md.init_IRQ       = pseries_mpic_init_IRQ;
			ppc_md.get_irq        = mpic_get_irq;
			setup_kexec_cpu_down_mpic();
			smp_init_pseries_mpic();
			return;
		} else if (strstr(typep, "ppc-xicp")) {
			ppc_md.init_IRQ       = pseries_xics_init_IRQ;
			setup_kexec_cpu_down_xics();
			smp_init_pseries_xics();
			return;
		}
	}
	printk(KERN_ERR "pSeries_discover_pic: failed to recognize"
	       " interrupt-controller\n");
}

static void __init pSeries_setup_arch(void)
{
	/* Discover PIC type and setup ppc_md accordingly */
	pseries_discover_pic();

	/* openpic global configuration register (64-bit format). */
	/* openpic Interrupt Source Unit pointer (64-bit format). */
	/* python0 facility area (mmio) (64-bit format) REAL address. */

	/* init to some ~sane value until calibrate_delay() runs */
	loops_per_jiffy = 50000000;

	fwnmi_init();

	/* Find and initialize PCI host bridges */
	init_pci_config_tokens();
	find_and_init_phbs();
	eeh_init();

	pSeries_nvram_init();

	/* Choose an idle loop */
	if (firmware_has_feature(FW_FEATURE_SPLPAR)) {
		vpa_init(boot_cpuid);
		if (get_lppaca()->shared_proc) {
			printk(KERN_DEBUG "Using shared processor idle loop\n");
			ppc_md.power_save = pseries_shared_idle_sleep;
		} else {
			printk(KERN_DEBUG "Using dedicated idle loop\n");
			ppc_md.power_save = pseries_dedicated_idle_sleep;
		}
	} else {
		printk(KERN_DEBUG "Using default idle loop\n");
	}

	if (firmware_has_feature(FW_FEATURE_LPAR))
		ppc_md.enable_pmcs = pseries_lpar_enable_pmcs;
	else
		ppc_md.enable_pmcs = power4_enable_pmcs;
}

static int __init pSeries_init_panel(void)
{
	/* Manually leave the kernel version on the panel. */
#ifdef CONFIG_CRASH_DUMP
	ppc_md.progress("SuSE Linux crashed :-(\n", 0);
#else
	ppc_md.progress("SuSE Linux\n", 0);
#endif
	ppc_md.progress(init_utsname()->version, 0);

	return 0;
}
arch_initcall(pSeries_init_panel);

static int pseries_set_dabr(unsigned long dabr)
{
	return plpar_hcall_norets(H_SET_DABR, dabr);
}

static int pseries_set_xdabr(unsigned long dabr)
{
	/* We want to catch accesses from kernel and userspace */
	return plpar_hcall_norets(H_SET_XDABR, dabr,
			H_DABRX_KERNEL | H_DABRX_USER);
}

#define CMO_CHARACTERISTICS_TOKEN 44
#define CMO_MAXLENGTH 1026

/**
 * fw_cmo_feature_init - FW_FEATURE_CMO is not stored in ibm,hypertas-functions,
 * handle that here. (Stolen from parse_system_parameter_string)
 */
void pSeries_cmo_feature_init(void)
{
	char *ptr, *key, *value, *end;
	int call_status;
	int page_order = IOMMU_PAGE_SHIFT;

	pr_debug(" -> fw_cmo_feature_init()\n");
	spin_lock(&rtas_data_buf_lock);
	memset(rtas_data_buf, 0, RTAS_DATA_BUF_SIZE);
	call_status = rtas_call(rtas_token("ibm,get-system-parameter"), 3, 1,
				NULL,
				CMO_CHARACTERISTICS_TOKEN,
				__pa(rtas_data_buf),
				RTAS_DATA_BUF_SIZE);

	if (call_status != 0) {
		spin_unlock(&rtas_data_buf_lock);
		pr_debug("CMO not available\n");
		pr_debug(" <- fw_cmo_feature_init()\n");
		return;
	}

	end = rtas_data_buf + CMO_MAXLENGTH - 2;
	ptr = rtas_data_buf + 2;	/* step over strlen value */
	key = value = ptr;

	while (*ptr && (ptr <= end)) {
		/* Separate the key and value by replacing '=' with '\0' and
		 * point the value at the string after the '='
		 */
		if (ptr[0] == '=') {
			ptr[0] = '\0';
			value = ptr + 1;
		} else if (ptr[0] == '\0' || ptr[0] == ',') {
			/* Terminate the string containing the key/value pair */
			ptr[0] = '\0';

			if (key == value) {
				pr_debug("Malformed key/value pair\n");
				/* Never found a '=', end processing */
				break;
			}

			if (0 == strcmp(key, "CMOPageSize"))
				page_order = simple_strtol(value, NULL, 10);
			else if (0 == strcmp(key, "PrPSP"))
				CMO_PrPSP = simple_strtol(value, NULL, 10);
			else if (0 == strcmp(key, "SecPSP"))
				CMO_SecPSP = simple_strtol(value, NULL, 10);
			value = key = ptr + 1;
		}
		ptr++;
	}

	/* Page size is returned as the power of 2 of the page size,
	 * convert to the page size in bytes before returning
	 */
	CMO_PageSize = 1 << page_order;
	pr_debug("CMO_PageSize = %lu\n", CMO_PageSize);

	if (CMO_PrPSP != -1 || CMO_SecPSP != -1) {
		pr_info("CMO enabled\n");
		pr_debug("CMO enabled, PrPSP=%d, SecPSP=%d\n", CMO_PrPSP,
		         CMO_SecPSP);
		powerpc_firmware_features |= FW_FEATURE_CMO;
	} else
		pr_debug("CMO not enabled, PrPSP=%d, SecPSP=%d\n", CMO_PrPSP,
		         CMO_SecPSP);
	spin_unlock(&rtas_data_buf_lock);
	pr_debug(" <- fw_cmo_feature_init()\n");
}

/*
 * Early initialization.  Relocation is on but do not reference unbolted pages
 */
static void __init pSeries_init_early(void)
{
	pr_debug(" -> pSeries_init_early()\n");

	if (firmware_has_feature(FW_FEATURE_LPAR))
		find_udbg_vterm();

	if (firmware_has_feature(FW_FEATURE_DABR))
		ppc_md.set_dabr = pseries_set_dabr;
	else if (firmware_has_feature(FW_FEATURE_XDABR))
		ppc_md.set_dabr = pseries_set_xdabr;

	pSeries_cmo_feature_init();
	iommu_init_early_pSeries();

	pr_debug(" <- pSeries_init_early()\n");
}

/*
 * Called very early, MMU is off, device-tree isn't unflattened
 */

static int __init pSeries_probe_hypertas(unsigned long node,
					 const char *uname, int depth,
					 void *data)
{
	const char *hypertas;
	unsigned long len;

	if (depth != 1 ||
	    (strcmp(uname, "rtas") != 0 && strcmp(uname, "rtas@0") != 0))
		return 0;

	hypertas = of_get_flat_dt_prop(node, "ibm,hypertas-functions", &len);
	if (!hypertas)
		return 1;

	powerpc_firmware_features |= FW_FEATURE_LPAR;
	fw_feature_init(hypertas, len);

	return 1;
}

static int __init pSeries_probe(void)
{
	unsigned long root = of_get_flat_dt_root();
 	char *dtype = of_get_flat_dt_prop(root, "device_type", NULL);

 	if (dtype == NULL)
 		return 0;
 	if (strcmp(dtype, "chrp"))
		return 0;

	/* Cell blades firmware claims to be chrp while it's not. Until this
	 * is fixed, we need to avoid those here.
	 */
	if (of_flat_dt_is_compatible(root, "IBM,CPBW-1.0") ||
	    of_flat_dt_is_compatible(root, "IBM,CBEA"))
		return 0;

	pr_debug("pSeries detected, looking for LPAR capability...\n");

	/* Now try to figure out if we are running on LPAR */
	of_scan_flat_dt(pSeries_probe_hypertas, NULL);

	if (firmware_has_feature(FW_FEATURE_LPAR))
		hpte_init_lpar();
	else
		hpte_init_native();

	pr_debug("Machine is%s LPAR !\n",
	         (powerpc_firmware_features & FW_FEATURE_LPAR) ? "" : " not");

	return 1;
}


DECLARE_PER_CPU(unsigned long, smt_snooze_delay);

static void pseries_dedicated_idle_sleep(void)
{ 
	unsigned int cpu = smp_processor_id();
	unsigned long start_snooze;
	unsigned long in_purr, out_purr;

	/*
	 * Indicate to the HV that we are idle. Now would be
	 * a good time to find other work to dispatch.
	 */
	get_lppaca()->idle = 1;
	get_lppaca()->donate_dedicated_cpu = 1;
	in_purr = mfspr(SPRN_PURR);

	/*
	 * We come in with interrupts disabled, and need_resched()
	 * has been checked recently.  If we should poll for a little
	 * while, do so.
	 */
	if (__get_cpu_var(smt_snooze_delay)) {
		start_snooze = get_tb() +
			__get_cpu_var(smt_snooze_delay) * tb_ticks_per_usec;
		local_irq_enable();
		set_thread_flag(TIF_POLLING_NRFLAG);

		while (get_tb() < start_snooze) {
			if (need_resched() || cpu_is_offline(cpu))
				goto out;
			ppc64_runlatch_off();
			HMT_low();
			HMT_very_low();
		}

		HMT_medium();
		clear_thread_flag(TIF_POLLING_NRFLAG);
		smp_mb();
		local_irq_disable();
		if (need_resched() || cpu_is_offline(cpu))
			goto out;
	}

	cede_processor();

out:
	HMT_medium();
	out_purr = mfspr(SPRN_PURR);
	get_lppaca()->wait_state_cycles += out_purr - in_purr;
	get_lppaca()->donate_dedicated_cpu = 0;
	get_lppaca()->idle = 0;
}

static void pseries_shared_idle_sleep(void)
{
	/*
	 * Indicate to the HV that we are idle. Now would be
	 * a good time to find other work to dispatch.
	 */
	get_lppaca()->idle = 1;

	/*
	 * Yield the processor to the hypervisor.  We return if
	 * an external interrupt occurs (which are driven prior
	 * to returning here) or if a prod occurs from another
	 * processor. When returning here, external interrupts
	 * are enabled.
	 */
	cede_processor();

	get_lppaca()->idle = 0;
}

static int pSeries_pci_probe_mode(struct pci_bus *bus)
{
	if (firmware_has_feature(FW_FEATURE_LPAR))
		return PCI_PROBE_DEVTREE;
	return PCI_PROBE_NORMAL;
}

/**
 * pSeries_power_off - tell firmware about how to power off the system.
 *
 * This function calls either the power-off rtas token in normal cases
 * or the ibm,power-off-ups token (if present & requested) in case of
 * a power failure. If power-off token is used, power on will only be
 * possible with power button press. If ibm,power-off-ups token is used
 * it will allow auto poweron after power is restored.
 */
static void pSeries_power_off(void)
{
	int rc;
	int rtas_poweroff_ups_token = rtas_token("ibm,power-off-ups");

	if (rtas_flash_term_hook)
		rtas_flash_term_hook(SYS_POWER_OFF);

	if (rtas_poweron_auto == 0 ||
		rtas_poweroff_ups_token == RTAS_UNKNOWN_SERVICE) {
		rc = rtas_call(rtas_token("power-off"), 2, 1, NULL, -1, -1);
		printk(KERN_INFO "RTAS power-off returned %d\n", rc);
	} else {
		rc = rtas_call(rtas_poweroff_ups_token, 0, 1, NULL);
		printk(KERN_INFO "RTAS ibm,power-off-ups returned %d\n", rc);
	}
	for (;;);
}

#ifndef CONFIG_PCI
void pSeries_final_fixup(void) { }
#endif

define_machine(pseries) {
	.name			= "pSeries",
	.probe			= pSeries_probe,
	.setup_arch		= pSeries_setup_arch,
	.init_early		= pSeries_init_early,
	.show_cpuinfo		= pSeries_show_cpuinfo,
	.log_error		= pSeries_log_error,
	.pcibios_fixup		= pSeries_final_fixup,
	.pci_probe_mode		= pSeries_pci_probe_mode,
	.restart		= rtas_restart,
	.power_off		= pSeries_power_off,
	.halt			= rtas_halt,
	.panic			= rtas_os_term,
	.get_boot_time		= rtas_get_boot_time,
	.get_rtc_time		= rtas_get_rtc_time,
	.set_rtc_time		= rtas_set_rtc_time,
	.calibrate_decr		= generic_calibrate_decr,
	.progress		= rtas_progress,
	.system_reset_exception = pSeries_system_reset_exception,
	.machine_check_exception = pSeries_machine_check_exception,
};<|MERGE_RESOLUTION|>--- conflicted
+++ resolved
@@ -71,14 +71,7 @@
 int CMO_PrPSP = -1;
 int CMO_SecPSP = -1;
 unsigned long CMO_PageSize = (ASM_CONST(1) << IOMMU_PAGE_SHIFT);
-<<<<<<< HEAD
-
-/* This shouldn't be exported, but it's accessors are static inlines.
- * I'm hoping to see a better fix come from upstream. -jeffm */
-EXPORT_SYMBOL_GPL(CMO_PageSize);
-=======
 EXPORT_SYMBOL(CMO_PageSize);
->>>>>>> 24342c34
 
 int fwnmi_active;  /* TRUE if an FWNMI handler is present */
 
