// SPDX-License-Identifier: GPL-2.0-or-later
/*
 * PCI Dynamic LPAR, PCI Hot Plug and PCI EEH recovery code
 * for RPA-compliant PPC64 platform.
 * Copyright (C) 2003 Linda Xie <lxie@us.ibm.com>
 * Copyright (C) 2005 International Business Machines
 *
 * Updates, 2005, John Rose <johnrose@austin.ibm.com>
 * Updates, 2005, Linas Vepstas <linas@austin.ibm.com>
 */

#include <linux/pci.h>
#include <linux/export.h>
#include <asm/pci-bridge.h>
#include <asm/ppc-pci.h>
#include <asm/firmware.h>
#include <asm/eeh.h>

#include "pseries.h"

struct pci_controller *init_phb_dynamic(struct device_node *dn)
{
	struct pci_controller *phb;

	pr_debug("PCI: Initializing new hotplug PHB %pOF\n", dn);

	phb = pcibios_alloc_controller(dn);
	if (!phb)
		return NULL;
	rtas_setup_phb(phb);
	pci_process_bridge_OF_ranges(phb, dn, 0);
	phb->controller_ops = pseries_pci_controller_ops;

	pci_devs_phb_init_dynamic(phb);

	pseries_msi_allocate_domains(phb);

	/* Create EEH devices for the PHB */
	eeh_phb_pe_create(phb);

	if (dn->child)
		pseries_eeh_init_edev_recursive(PCI_DN(dn));

	pcibios_scan_phb(phb);
	pcibios_finish_adding_to_bus(phb->bus);

	return phb;
}
EXPORT_SYMBOL_GPL(init_phb_dynamic);

/* RPA-specific bits for removing PHBs */
int remove_phb_dynamic(struct pci_controller *phb)
{
	struct pci_bus *b = phb->bus;
	struct pci_host_bridge *host_bridge = to_pci_host_bridge(b->bridge);
	struct resource *res;
	int rc, i;

	pr_debug("PCI: Removing PHB %04x:%02x...\n",
		 pci_domain_nr(b), b->number);

	/* We cannot to remove a root bus that has children */
	if (!(list_empty(&b->children) && list_empty(&b->devices)))
		return -EBUSY;

	/* We -know- there aren't any child devices anymore at this stage
	 * and thus, we can safely unmap the IO space as it's not in use
	 */
	res = &phb->io_resource;
	if (res->flags & IORESOURCE_IO) {
		rc = pcibios_unmap_io_space(b);
		if (rc) {
			printk(KERN_ERR "%s: failed to unmap IO on bus %s\n",
			       __func__, b->name);
			return 1;
		}
	}

<<<<<<< HEAD
=======
	pseries_msi_free_domains(phb);

>>>>>>> eb3cdb58
	/* Keep a reference so phb isn't freed yet */
	get_device(&host_bridge->dev);

	/* Remove the PCI bus and unregister the bridge device from sysfs */
	phb->bus = NULL;
	pci_remove_bus(b);
	host_bridge->bus = NULL;
	device_unregister(&host_bridge->dev);

	/* Now release the IO resource */
	if (res->flags & IORESOURCE_IO)
		release_resource(res);

	/* Release memory resources */
	for (i = 0; i < 3; ++i) {
		res = &phb->mem_resources[i];
		if (!(res->flags & IORESOURCE_MEM))
			continue;
		release_resource(res);
	}

	/*
	 * The pci_controller data structure is freed by
	 * the pcibios_free_controller_deferred() callback;
	 * see pseries_root_bridge_prepare().
	 */
	put_device(&host_bridge->dev);

	return 0;
}
EXPORT_SYMBOL_GPL(remove_phb_dynamic);<|MERGE_RESOLUTION|>--- conflicted
+++ resolved
@@ -76,11 +76,8 @@
 		}
 	}
 
-<<<<<<< HEAD
-=======
 	pseries_msi_free_domains(phb);
 
->>>>>>> eb3cdb58
 	/* Keep a reference so phb isn't freed yet */
 	get_device(&host_bridge->dev);
 
