// SPDX-License-Identifier: GPL-2.0-or-later
/*
 * pseries CPU Hotplug infrastructure.
 *
 * Split out from arch/powerpc/platforms/pseries/setup.c
 *  arch/powerpc/kernel/rtas.c, and arch/powerpc/platforms/pseries/smp.c
 *
 * Peter Bergner, IBM	March 2001.
 * Copyright (C) 2001 IBM.
 * Dave Engebretsen, Peter Bergner, and
 * Mike Corrigan {engebret|bergner|mikec}@us.ibm.com
 * Plus various changes from other IBM teams...
 *
 * Copyright (C) 2006 Michael Ellerman, IBM Corporation
 */

#define pr_fmt(fmt)     "pseries-hotplug-cpu: " fmt

#include <linux/kernel.h>
#include <linux/interrupt.h>
#include <linux/delay.h>
#include <linux/sched.h>	/* for idle_task_exit */
#include <linux/sched/hotplug.h>
#include <linux/cpu.h>
#include <linux/of.h>
#include <linux/slab.h>
#include <asm/prom.h>
#include <asm/rtas.h>
#include <asm/firmware.h>
#include <asm/machdep.h>
#include <asm/vdso_datapage.h>
#include <asm/xics.h>
#include <asm/xive.h>
#include <asm/plpar_wrappers.h>
#include <asm/topology.h>

#include "pseries.h"

/* This version can't take the spinlock, because it never returns */
static int rtas_stop_self_token = RTAS_UNKNOWN_SERVICE;

/*
 * Record the CPU ids used on each nodes.
 * Protected by cpu_add_remove_lock.
 */
static cpumask_var_t node_recorded_ids_map[MAX_NUMNODES];

static void rtas_stop_self(void)
{
	static struct rtas_args args;

	local_irq_disable();

	BUG_ON(rtas_stop_self_token == RTAS_UNKNOWN_SERVICE);

	rtas_call_unlocked(&args, rtas_stop_self_token, 0, 1, NULL);

	panic("Alas, I survived.\n");
}

static void pseries_cpu_offline_self(void)
{
	unsigned int hwcpu = hard_smp_processor_id();

	local_irq_disable();
	idle_task_exit();
	if (xive_enabled())
		xive_teardown_cpu();
	else
		xics_teardown_cpu();

	unregister_slb_shadow(hwcpu);
	unregister_vpa(hwcpu);
	rtas_stop_self();

	/* Should never get here... */
	BUG();
	for(;;);
}

static int pseries_cpu_disable(void)
{
	int cpu = smp_processor_id();

	set_cpu_online(cpu, false);
	vdso_data->processorCount--;

	/*fix boot_cpuid here*/
	if (cpu == boot_cpuid)
		boot_cpuid = cpumask_any(cpu_online_mask);

	/* FIXME: abstract this to not be platform specific later on */
	if (xive_enabled())
		xive_smp_disable_cpu();
	else
		xics_migrate_irqs_away();

	cleanup_cpu_mmu_context();

	return 0;
}

/*
 * pseries_cpu_die: Wait for the cpu to die.
 * @cpu: logical processor id of the CPU whose death we're awaiting.
 *
 * This function is called from the context of the thread which is performing
 * the cpu-offline. Here we wait for long enough to allow the cpu in question
 * to self-destroy so that the cpu-offline thread can send the CPU_DEAD
 * notifications.
 *
 * OTOH, pseries_cpu_offline_self() is called by the @cpu when it wants to
 * self-destruct.
 */
static void pseries_cpu_die(unsigned int cpu)
{
	int cpu_status = 1;
	unsigned int pcpu = get_hard_smp_processor_id(cpu);
	unsigned long timeout = jiffies + msecs_to_jiffies(120000);

	while (true) {
		cpu_status = smp_query_cpu_stopped(pcpu);
		if (cpu_status == QCSS_STOPPED ||
		    cpu_status == QCSS_HARDWARE_ERROR)
			break;

		if (time_after(jiffies, timeout)) {
			pr_warn("CPU %i (hwid %i) didn't die after 120 seconds\n",
				cpu, pcpu);
			timeout = jiffies + msecs_to_jiffies(120000);
		}

		cond_resched();
	}

	if (cpu_status == QCSS_HARDWARE_ERROR) {
		pr_warn("CPU %i (hwid %i) reported error while dying\n",
			cpu, pcpu);
	}

	paca_ptrs[cpu]->cpu_start = 0;
}

/**
 * find_cpu_id_range - found a linear ranger of @nthreads free CPU ids.
 * @nthreads : the number of threads (cpu ids)
 * @assigned_node : the node it belongs to or NUMA_NO_NODE if free ids from any
 *                  node can be peek.
 * @cpu_mask: the returned CPU mask.
 *
 * Returns 0 on success.
 */
static int find_cpu_id_range(unsigned int nthreads, int assigned_node,
			     cpumask_var_t *cpu_mask)
{
	cpumask_var_t candidate_mask;
	unsigned int cpu, node;
	int rc = -ENOSPC;

	if (!zalloc_cpumask_var(&candidate_mask, GFP_KERNEL))
		return -ENOMEM;

	cpumask_clear(*cpu_mask);
	for (cpu = 0; cpu < nthreads; cpu++)
		cpumask_set_cpu(cpu, *cpu_mask);

	BUG_ON(!cpumask_subset(cpu_present_mask, cpu_possible_mask));

	/* Get a bitmap of unoccupied slots. */
	cpumask_xor(candidate_mask, cpu_possible_mask, cpu_present_mask);

	if (assigned_node != NUMA_NO_NODE) {
		/*
		 * Remove free ids previously assigned on the other nodes. We
		 * can walk only online nodes because once a node became online
		 * it is not turned offlined back.
		 */
		for_each_online_node(node) {
			if (node == assigned_node)
				continue;
			cpumask_andnot(candidate_mask, candidate_mask,
				       node_recorded_ids_map[node]);
		}
	}

	if (cpumask_empty(candidate_mask))
		goto out;

	while (!cpumask_empty(*cpu_mask)) {
		if (cpumask_subset(*cpu_mask, candidate_mask))
			/* Found a range where we can insert the new cpu(s) */
			break;
		cpumask_shift_left(*cpu_mask, *cpu_mask, nthreads);
	}

	if (!cpumask_empty(*cpu_mask))
		rc = 0;

out:
	free_cpumask_var(candidate_mask);
	return rc;
}

/*
 * Update cpu_present_mask and paca(s) for a new cpu node.  The wrinkle
 * here is that a cpu device node may represent multiple logical cpus
 * in the SMT case.  We must honor the assumption in other code that
 * the logical ids for sibling SMT threads x and y are adjacent, such
 * that x^1 == y and y^1 == x.
 */
static int pseries_add_processor(struct device_node *np)
{
	int len, nthreads, node, cpu, assigned_node;
	int rc = 0;
	cpumask_var_t cpu_mask;
	const __be32 *intserv;

	intserv = of_get_property(np, "ibm,ppc-interrupt-server#s", &len);
	if (!intserv)
		return 0;

	nthreads = len / sizeof(u32);

	if (!alloc_cpumask_var(&cpu_mask, GFP_KERNEL))
		return -ENOMEM;

	/*
	 * Fetch from the DT nodes read by dlpar_configure_connector() the NUMA
	 * node id the added CPU belongs to.
	 */
	node = of_node_to_nid(np);
	if (node < 0 || !node_possible(node))
		node = first_online_node;

	BUG_ON(node == NUMA_NO_NODE);
	assigned_node = node;

	cpu_maps_update_begin();

	rc = find_cpu_id_range(nthreads, node, &cpu_mask);
	if (rc && nr_node_ids > 1) {
		/*
		 * Try again, considering the free CPU ids from the other node.
		 */
		node = NUMA_NO_NODE;
		rc = find_cpu_id_range(nthreads, NUMA_NO_NODE, &cpu_mask);
	}

	if (rc) {
		pr_err("Cannot add cpu %pOF; this system configuration"
		       " supports %d logical cpus.\n", np, num_possible_cpus());
		goto out;
	}

	for_each_cpu(cpu, cpu_mask) {
		BUG_ON(cpu_present(cpu));
		set_cpu_present(cpu, true);
		set_hard_smp_processor_id(cpu, be32_to_cpu(*intserv++));
	}

	/* Record the newly used CPU ids for the associate node. */
	cpumask_or(node_recorded_ids_map[assigned_node],
		   node_recorded_ids_map[assigned_node], cpu_mask);

	/*
	 * If node is set to NUMA_NO_NODE, CPU ids have be reused from
	 * another node, remove them from its mask.
	 */
	if (node == NUMA_NO_NODE) {
		cpu = cpumask_first(cpu_mask);
		pr_warn("Reusing free CPU ids %d-%d from another node\n",
			cpu, cpu + nthreads - 1);
		for_each_online_node(node) {
			if (node == assigned_node)
				continue;
			cpumask_andnot(node_recorded_ids_map[node],
				       node_recorded_ids_map[node],
				       cpu_mask);
		}
	}

out:
	cpu_maps_update_done();
	free_cpumask_var(cpu_mask);
	return rc;
}

/*
 * Update the present map for a cpu node which is going away, and set
 * the hard id in the paca(s) to -1 to be consistent with boot time
 * convention for non-present cpus.
 */
static void pseries_remove_processor(struct device_node *np)
{
	unsigned int cpu;
	int len, nthreads, i;
	const __be32 *intserv;
	u32 thread;

	intserv = of_get_property(np, "ibm,ppc-interrupt-server#s", &len);
	if (!intserv)
		return;

	nthreads = len / sizeof(u32);

	cpu_maps_update_begin();
	for (i = 0; i < nthreads; i++) {
		thread = be32_to_cpu(intserv[i]);
		for_each_present_cpu(cpu) {
			if (get_hard_smp_processor_id(cpu) != thread)
				continue;
			BUG_ON(cpu_online(cpu));
			set_cpu_present(cpu, false);
			set_hard_smp_processor_id(cpu, -1);
			update_numa_cpu_lookup_table(cpu, -1);
			break;
		}
		if (cpu >= nr_cpu_ids)
			printk(KERN_WARNING "Could not find cpu to remove "
			       "with physical id 0x%x\n", thread);
	}
	cpu_maps_update_done();
}

static int dlpar_offline_cpu(struct device_node *dn)
{
	int rc = 0;
	unsigned int cpu;
	int len, nthreads, i;
	const __be32 *intserv;
	u32 thread;

	intserv = of_get_property(dn, "ibm,ppc-interrupt-server#s", &len);
	if (!intserv)
		return -EINVAL;

	nthreads = len / sizeof(u32);

	cpu_maps_update_begin();
	for (i = 0; i < nthreads; i++) {
		thread = be32_to_cpu(intserv[i]);
		for_each_present_cpu(cpu) {
			if (get_hard_smp_processor_id(cpu) != thread)
				continue;

			if (!cpu_online(cpu))
				break;

			/*
			 * device_offline() will return -EBUSY (via cpu_down()) if there
			 * is only one CPU left. Check it here to fail earlier and with a
			 * more informative error message, while also retaining the
			 * cpu_add_remove_lock to be sure that no CPUs are being
			 * online/offlined during this check.
			 */
			if (num_online_cpus() == 1) {
				pr_warn("Unable to remove last online CPU %pOFn\n", dn);
				rc = -EBUSY;
				goto out_unlock;
			}

			cpu_maps_update_done();
			rc = device_offline(get_cpu_device(cpu));
			if (rc)
				goto out;
			cpu_maps_update_begin();
			break;
		}
		if (cpu == num_possible_cpus()) {
			pr_warn("Could not find cpu to offline with physical id 0x%x\n",
				thread);
		}
	}
out_unlock:
	cpu_maps_update_done();

out:
	return rc;
}

static int dlpar_online_cpu(struct device_node *dn)
{
	int rc = 0;
	unsigned int cpu;
	int len, nthreads, i;
	const __be32 *intserv;
	u32 thread;

	intserv = of_get_property(dn, "ibm,ppc-interrupt-server#s", &len);
	if (!intserv)
		return -EINVAL;

	nthreads = len / sizeof(u32);

	cpu_maps_update_begin();
	for (i = 0; i < nthreads; i++) {
		thread = be32_to_cpu(intserv[i]);
		for_each_present_cpu(cpu) {
			if (get_hard_smp_processor_id(cpu) != thread)
				continue;
			cpu_maps_update_done();
			find_and_update_cpu_nid(cpu);
			rc = device_online(get_cpu_device(cpu));
			if (rc) {
				dlpar_offline_cpu(dn);
				goto out;
			}
			cpu_maps_update_begin();

			break;
		}
		if (cpu == num_possible_cpus())
			printk(KERN_WARNING "Could not find cpu to online "
			       "with physical id 0x%x\n", thread);
	}
	cpu_maps_update_done();

out:
	return rc;

}

static bool dlpar_cpu_exists(struct device_node *parent, u32 drc_index)
{
	struct device_node *child = NULL;
	u32 my_drc_index;
	bool found;
	int rc;

	/* Assume cpu doesn't exist */
	found = false;

	for_each_child_of_node(parent, child) {
		rc = of_property_read_u32(child, "ibm,my-drc-index",
					  &my_drc_index);
		if (rc)
			continue;

		if (my_drc_index == drc_index) {
			of_node_put(child);
			found = true;
			break;
		}
	}

	return found;
}

static bool drc_info_valid_index(struct device_node *parent, u32 drc_index)
{
	struct property *info;
	struct of_drc_info drc;
	const __be32 *value;
	u32 index;
	int count, i, j;

	info = of_find_property(parent, "ibm,drc-info", NULL);
	if (!info)
		return false;

	value = of_prop_next_u32(info, NULL, &count);

	/* First value of ibm,drc-info is number of drc-info records */
	if (value)
		value++;
	else
		return false;

	for (i = 0; i < count; i++) {
		if (of_read_drc_info_cell(&info, &value, &drc))
			return false;

		if (strncmp(drc.drc_type, "CPU", 3))
			break;

		if (drc_index > drc.last_drc_index)
			continue;

		index = drc.drc_index_start;
		for (j = 0; j < drc.num_sequential_elems; j++) {
			if (drc_index == index)
				return true;

			index += drc.sequential_inc;
		}
	}

	return false;
}

static bool valid_cpu_drc_index(struct device_node *parent, u32 drc_index)
{
	bool found = false;
	int rc, index;

	if (of_property_present(parent, "ibm,drc-info"))
		return drc_info_valid_index(parent, drc_index);

	/* Note that the format of the ibm,drc-indexes array is
	 * the number of entries in the array followed by the array
	 * of drc values so we start looking at index = 1.
	 */
	index = 1;
	while (!found) {
		u32 drc;

		rc = of_property_read_u32_index(parent, "ibm,drc-indexes",
						index++, &drc);

		if (rc)
			break;

		if (drc == drc_index)
			found = true;
	}

	return found;
}

static int pseries_cpuhp_attach_nodes(struct device_node *dn)
{
	struct of_changeset cs;
	int ret;

	/*
	 * This device node is unattached but may have siblings; open-code the
	 * traversal.
	 */
	for (of_changeset_init(&cs); dn != NULL; dn = dn->sibling) {
		ret = of_changeset_attach_node(&cs, dn);
		if (ret)
			goto out;
	}

	ret = of_changeset_apply(&cs);
out:
	of_changeset_destroy(&cs);
	return ret;
}

static ssize_t dlpar_cpu_add(u32 drc_index)
{
	struct device_node *dn, *parent;
	int rc, saved_rc;

	pr_debug("Attempting to add CPU, drc index: %x\n", drc_index);

	parent = of_find_node_by_path("/cpus");
	if (!parent) {
		pr_warn("Failed to find CPU root node \"/cpus\"\n");
		return -ENODEV;
	}

	if (dlpar_cpu_exists(parent, drc_index)) {
		of_node_put(parent);
		pr_warn("CPU with drc index %x already exists\n", drc_index);
		return -EINVAL;
	}

	if (!valid_cpu_drc_index(parent, drc_index)) {
		of_node_put(parent);
		pr_warn("Cannot find CPU (drc index %x) to add.\n", drc_index);
		return -EINVAL;
	}

	rc = dlpar_acquire_drc(drc_index);
	if (rc) {
		pr_warn("Failed to acquire DRC, rc: %d, drc index: %x\n",
			rc, drc_index);
		of_node_put(parent);
		return -EINVAL;
	}

	dn = dlpar_configure_connector(cpu_to_be32(drc_index), parent);
	if (!dn) {
		pr_warn("Failed call to configure-connector, drc index: %x\n",
			drc_index);
		dlpar_release_drc(drc_index);
		of_node_put(parent);
		return -EINVAL;
	}

	rc = pseries_cpuhp_attach_nodes(dn);

	/* Regardless we are done with parent now */
	of_node_put(parent);

	if (rc) {
		saved_rc = rc;
		pr_warn("Failed to attach node %pOFn, rc: %d, drc index: %x\n",
			dn, rc, drc_index);

		rc = dlpar_release_drc(drc_index);
		if (!rc)
			dlpar_free_cc_nodes(dn);

		return saved_rc;
	}

	update_numa_distance(dn);

	rc = dlpar_online_cpu(dn);
	if (rc) {
		saved_rc = rc;
		pr_warn("Failed to online cpu %pOFn, rc: %d, drc index: %x\n",
			dn, rc, drc_index);

		rc = dlpar_detach_node(dn);
		if (!rc)
			dlpar_release_drc(drc_index);

		return saved_rc;
	}

	pr_debug("Successfully added CPU %pOFn, drc index: %x\n", dn,
		 drc_index);
	return rc;
}

static unsigned int pseries_cpuhp_cache_use_count(const struct device_node *cachedn)
{
	unsigned int use_count = 0;
<<<<<<< HEAD
	struct device_node *dn;
=======
	struct device_node *dn, *tn;
>>>>>>> eb3cdb58

	WARN_ON(!of_node_is_type(cachedn, "cache"));

	for_each_of_cpu_node(dn) {
<<<<<<< HEAD
		if (of_find_next_cache_node(dn) == cachedn)
=======
		tn = of_find_next_cache_node(dn);
		of_node_put(tn);
		if (tn == cachedn)
>>>>>>> eb3cdb58
			use_count++;
	}

	for_each_node_by_type(dn, "cache") {
<<<<<<< HEAD
		if (of_find_next_cache_node(dn) == cachedn)
=======
		tn = of_find_next_cache_node(dn);
		of_node_put(tn);
		if (tn == cachedn)
>>>>>>> eb3cdb58
			use_count++;
	}

	return use_count;
}

static int pseries_cpuhp_detach_nodes(struct device_node *cpudn)
{
	struct device_node *dn;
	struct of_changeset cs;
	int ret = 0;

	of_changeset_init(&cs);
	ret = of_changeset_detach_node(&cs, cpudn);
	if (ret)
		goto out;

	dn = cpudn;
	while ((dn = of_find_next_cache_node(dn))) {
<<<<<<< HEAD
		if (pseries_cpuhp_cache_use_count(dn) > 1)
			break;

		ret = of_changeset_detach_node(&cs, dn);
=======
		if (pseries_cpuhp_cache_use_count(dn) > 1) {
			of_node_put(dn);
			break;
		}

		ret = of_changeset_detach_node(&cs, dn);
		of_node_put(dn);
>>>>>>> eb3cdb58
		if (ret)
			goto out;
	}

	ret = of_changeset_apply(&cs);
out:
	of_changeset_destroy(&cs);
	return ret;
}

static ssize_t dlpar_cpu_remove(struct device_node *dn, u32 drc_index)
{
	int rc;

	pr_debug("Attempting to remove CPU %pOFn, drc index: %x\n",
		 dn, drc_index);

	rc = dlpar_offline_cpu(dn);
	if (rc) {
		pr_warn("Failed to offline CPU %pOFn, rc: %d\n", dn, rc);
		return -EINVAL;
	}

	rc = dlpar_release_drc(drc_index);
	if (rc) {
		pr_warn("Failed to release drc (%x) for CPU %pOFn, rc: %d\n",
			drc_index, dn, rc);
		dlpar_online_cpu(dn);
		return rc;
	}

	rc = pseries_cpuhp_detach_nodes(dn);
	if (rc) {
		int saved_rc = rc;

		pr_warn("Failed to detach CPU %pOFn, rc: %d", dn, rc);

		rc = dlpar_acquire_drc(drc_index);
		if (!rc)
			dlpar_online_cpu(dn);

		return saved_rc;
	}

	pr_debug("Successfully removed CPU, drc index: %x\n", drc_index);
	return 0;
}

static struct device_node *cpu_drc_index_to_dn(u32 drc_index)
{
	struct device_node *dn;
	u32 my_index;
	int rc;

	for_each_node_by_type(dn, "cpu") {
		rc = of_property_read_u32(dn, "ibm,my-drc-index", &my_index);
		if (rc)
			continue;

		if (my_index == drc_index)
			break;
	}

	return dn;
}

static int dlpar_cpu_remove_by_index(u32 drc_index)
{
	struct device_node *dn;
	int rc;

	dn = cpu_drc_index_to_dn(drc_index);
	if (!dn) {
		pr_warn("Cannot find CPU (drc index %x) to remove\n",
			drc_index);
		return -ENODEV;
	}

	rc = dlpar_cpu_remove(dn, drc_index);
	of_node_put(dn);
	return rc;
}

int dlpar_cpu(struct pseries_hp_errorlog *hp_elog)
{
	u32 drc_index;
	int rc;

	drc_index = hp_elog->_drc_u.drc_index;

	lock_device_hotplug();

	switch (hp_elog->action) {
	case PSERIES_HP_ELOG_ACTION_REMOVE:
		if (hp_elog->id_type == PSERIES_HP_ELOG_ID_DRC_INDEX) {
			rc = dlpar_cpu_remove_by_index(drc_index);
			/*
			 * Setting the isolation state of an UNISOLATED/CONFIGURED
			 * device to UNISOLATE is a no-op, but the hypervisor can
			 * use it as a hint that the CPU removal failed.
			 */
			if (rc)
				dlpar_unisolate_drc(drc_index);
		}
		else
			rc = -EINVAL;
		break;
	case PSERIES_HP_ELOG_ACTION_ADD:
		if (hp_elog->id_type == PSERIES_HP_ELOG_ID_DRC_INDEX)
			rc = dlpar_cpu_add(drc_index);
		else
			rc = -EINVAL;
		break;
	default:
		pr_err("Invalid action (%d) specified\n", hp_elog->action);
		rc = -EINVAL;
		break;
	}

	unlock_device_hotplug();
	return rc;
}

#ifdef CONFIG_ARCH_CPU_PROBE_RELEASE

static ssize_t dlpar_cpu_probe(const char *buf, size_t count)
{
	u32 drc_index;
	int rc;

	rc = kstrtou32(buf, 0, &drc_index);
	if (rc)
		return -EINVAL;

	rc = dlpar_cpu_add(drc_index);

	return rc ? rc : count;
}

static ssize_t dlpar_cpu_release(const char *buf, size_t count)
{
	struct device_node *dn;
	u32 drc_index;
	int rc;

	dn = of_find_node_by_path(buf);
	if (!dn)
		return -EINVAL;

	rc = of_property_read_u32(dn, "ibm,my-drc-index", &drc_index);
	if (rc) {
		of_node_put(dn);
		return -EINVAL;
	}

	rc = dlpar_cpu_remove(dn, drc_index);
	of_node_put(dn);

	return rc ? rc : count;
}

#endif /* CONFIG_ARCH_CPU_PROBE_RELEASE */

static int pseries_smp_notifier(struct notifier_block *nb,
				unsigned long action, void *data)
{
	struct of_reconfig_data *rd = data;
	int err = 0;

	switch (action) {
	case OF_RECONFIG_ATTACH_NODE:
		err = pseries_add_processor(rd->dn);
		break;
	case OF_RECONFIG_DETACH_NODE:
		pseries_remove_processor(rd->dn);
		break;
	}
	return notifier_from_errno(err);
}

static struct notifier_block pseries_smp_nb = {
	.notifier_call = pseries_smp_notifier,
};

static int __init pseries_cpu_hotplug_init(void)
{
	int qcss_tok;
	unsigned int node;

#ifdef CONFIG_ARCH_CPU_PROBE_RELEASE
	ppc_md.cpu_probe = dlpar_cpu_probe;
	ppc_md.cpu_release = dlpar_cpu_release;
#endif /* CONFIG_ARCH_CPU_PROBE_RELEASE */

	rtas_stop_self_token = rtas_function_token(RTAS_FN_STOP_SELF);
	qcss_tok = rtas_function_token(RTAS_FN_QUERY_CPU_STOPPED_STATE);

	if (rtas_stop_self_token == RTAS_UNKNOWN_SERVICE ||
			qcss_tok == RTAS_UNKNOWN_SERVICE) {
		printk(KERN_INFO "CPU Hotplug not supported by firmware "
				"- disabling.\n");
		return 0;
	}

	smp_ops->cpu_offline_self = pseries_cpu_offline_self;
	smp_ops->cpu_disable = pseries_cpu_disable;
	smp_ops->cpu_die = pseries_cpu_die;

	/* Processors can be added/removed only on LPAR */
	if (firmware_has_feature(FW_FEATURE_LPAR)) {
		for_each_node(node) {
<<<<<<< HEAD
			alloc_bootmem_cpumask_var(&node_recorded_ids_map[node]);

			/* Record ids of CPU added at boot time */
			cpumask_or(node_recorded_ids_map[node],
				   node_recorded_ids_map[node],
				   cpumask_of_node(node));
=======
			if (!alloc_cpumask_var_node(&node_recorded_ids_map[node],
						    GFP_KERNEL, node))
				return -ENOMEM;

			/* Record ids of CPU added at boot time */
			cpumask_copy(node_recorded_ids_map[node],
				     cpumask_of_node(node));
>>>>>>> eb3cdb58
		}

		of_reconfig_notifier_register(&pseries_smp_nb);
	}

	return 0;
}
machine_arch_initcall(pseries, pseries_cpu_hotplug_init);<|MERGE_RESOLUTION|>--- conflicted
+++ resolved
@@ -398,6 +398,14 @@
 		for_each_present_cpu(cpu) {
 			if (get_hard_smp_processor_id(cpu) != thread)
 				continue;
+
+			if (!topology_is_primary_thread(cpu)) {
+				if (cpu_smt_control != CPU_SMT_ENABLED)
+					break;
+				if (!topology_smt_thread_allowed(cpu))
+					break;
+			}
+
 			cpu_maps_update_done();
 			find_and_update_cpu_nid(cpu);
 			rc = device_online(get_cpu_device(cpu));
@@ -620,33 +628,21 @@
 static unsigned int pseries_cpuhp_cache_use_count(const struct device_node *cachedn)
 {
 	unsigned int use_count = 0;
-<<<<<<< HEAD
-	struct device_node *dn;
-=======
 	struct device_node *dn, *tn;
->>>>>>> eb3cdb58
 
 	WARN_ON(!of_node_is_type(cachedn, "cache"));
 
 	for_each_of_cpu_node(dn) {
-<<<<<<< HEAD
-		if (of_find_next_cache_node(dn) == cachedn)
-=======
 		tn = of_find_next_cache_node(dn);
 		of_node_put(tn);
 		if (tn == cachedn)
->>>>>>> eb3cdb58
 			use_count++;
 	}
 
 	for_each_node_by_type(dn, "cache") {
-<<<<<<< HEAD
-		if (of_find_next_cache_node(dn) == cachedn)
-=======
 		tn = of_find_next_cache_node(dn);
 		of_node_put(tn);
 		if (tn == cachedn)
->>>>>>> eb3cdb58
 			use_count++;
 	}
 
@@ -666,12 +662,6 @@
 
 	dn = cpudn;
 	while ((dn = of_find_next_cache_node(dn))) {
-<<<<<<< HEAD
-		if (pseries_cpuhp_cache_use_count(dn) > 1)
-			break;
-
-		ret = of_changeset_detach_node(&cs, dn);
-=======
 		if (pseries_cpuhp_cache_use_count(dn) > 1) {
 			of_node_put(dn);
 			break;
@@ -679,7 +669,6 @@
 
 		ret = of_changeset_detach_node(&cs, dn);
 		of_node_put(dn);
->>>>>>> eb3cdb58
 		if (ret)
 			goto out;
 	}
@@ -864,9 +853,27 @@
 	.notifier_call = pseries_smp_notifier,
 };
 
-static int __init pseries_cpu_hotplug_init(void)
+void __init pseries_cpu_hotplug_init(void)
 {
 	int qcss_tok;
+
+	rtas_stop_self_token = rtas_function_token(RTAS_FN_STOP_SELF);
+	qcss_tok = rtas_function_token(RTAS_FN_QUERY_CPU_STOPPED_STATE);
+
+	if (rtas_stop_self_token == RTAS_UNKNOWN_SERVICE ||
+			qcss_tok == RTAS_UNKNOWN_SERVICE) {
+		printk(KERN_INFO "CPU Hotplug not supported by firmware "
+				"- disabling.\n");
+		return;
+	}
+
+	smp_ops->cpu_offline_self = pseries_cpu_offline_self;
+	smp_ops->cpu_disable = pseries_cpu_disable;
+	smp_ops->cpu_die = pseries_cpu_die;
+}
+
+static int __init pseries_dlpar_init(void)
+{
 	unsigned int node;
 
 #ifdef CONFIG_ARCH_CPU_PROBE_RELEASE
@@ -874,31 +881,9 @@
 	ppc_md.cpu_release = dlpar_cpu_release;
 #endif /* CONFIG_ARCH_CPU_PROBE_RELEASE */
 
-	rtas_stop_self_token = rtas_function_token(RTAS_FN_STOP_SELF);
-	qcss_tok = rtas_function_token(RTAS_FN_QUERY_CPU_STOPPED_STATE);
-
-	if (rtas_stop_self_token == RTAS_UNKNOWN_SERVICE ||
-			qcss_tok == RTAS_UNKNOWN_SERVICE) {
-		printk(KERN_INFO "CPU Hotplug not supported by firmware "
-				"- disabling.\n");
-		return 0;
-	}
-
-	smp_ops->cpu_offline_self = pseries_cpu_offline_self;
-	smp_ops->cpu_disable = pseries_cpu_disable;
-	smp_ops->cpu_die = pseries_cpu_die;
-
 	/* Processors can be added/removed only on LPAR */
 	if (firmware_has_feature(FW_FEATURE_LPAR)) {
 		for_each_node(node) {
-<<<<<<< HEAD
-			alloc_bootmem_cpumask_var(&node_recorded_ids_map[node]);
-
-			/* Record ids of CPU added at boot time */
-			cpumask_or(node_recorded_ids_map[node],
-				   node_recorded_ids_map[node],
-				   cpumask_of_node(node));
-=======
 			if (!alloc_cpumask_var_node(&node_recorded_ids_map[node],
 						    GFP_KERNEL, node))
 				return -ENOMEM;
@@ -906,7 +891,6 @@
 			/* Record ids of CPU added at boot time */
 			cpumask_copy(node_recorded_ids_map[node],
 				     cpumask_of_node(node));
->>>>>>> eb3cdb58
 		}
 
 		of_reconfig_notifier_register(&pseries_smp_nb);
@@ -914,4 +898,4 @@
 
 	return 0;
 }
-machine_arch_initcall(pseries, pseries_cpu_hotplug_init);+machine_arch_initcall(pseries, pseries_dlpar_init);