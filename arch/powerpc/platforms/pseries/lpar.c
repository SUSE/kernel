/*
 * pSeries_lpar.c
 * Copyright (C) 2001 Todd Inglett, IBM Corporation
 *
 * pSeries LPAR support.
 * 
 * This program is free software; you can redistribute it and/or modify
 * it under the terms of the GNU General Public License as published by
 * the Free Software Foundation; either version 2 of the License, or
 * (at your option) any later version.
 * 
 * This program is distributed in the hope that it will be useful,
 * but WITHOUT ANY WARRANTY; without even the implied warranty of
 * MERCHANTABILITY or FITNESS FOR A PARTICULAR PURPOSE.  See the
 * GNU General Public License for more details.
 * 
 * You should have received a copy of the GNU General Public License
 * along with this program; if not, write to the Free Software
 * Foundation, Inc., 59 Temple Place, Suite 330, Boston, MA  02111-1307 USA
 */

/* Enables debugging of low-level hash table routines - careful! */
#undef DEBUG

#include <linux/kernel.h>
#include <linux/dma-mapping.h>
#include <linux/console.h>
#include <asm/processor.h>
#include <asm/mmu.h>
#include <asm/page.h>
#include <asm/pgtable.h>
#include <asm/machdep.h>
#include <asm/abs_addr.h>
#include <asm/mmu_context.h>
#include <asm/iommu.h>
#include <asm/tlbflush.h>
#include <asm/tlb.h>
#include <asm/prom.h>
#include <asm/cputable.h>
#include <asm/udbg.h>
#include <asm/smp.h>
#include <asm/trace.h>

#include "plpar_wrappers.h"
#include "pseries.h"


/* in hvCall.S */
EXPORT_SYMBOL(plpar_hcall);
EXPORT_SYMBOL(plpar_hcall9);
EXPORT_SYMBOL(plpar_hcall_norets);

extern void pSeries_find_serial_port(void);


static int vtermno;	/* virtual terminal# for udbg  */

#define __ALIGNED__ __attribute__((__aligned__(sizeof(long))))
static void udbg_hvsi_putc(char c)
{
	/* packet's seqno isn't used anyways */
	uint8_t packet[] __ALIGNED__ = { 0xff, 5, 0, 0, c };
	int rc;

	if (c == '\n')
		udbg_hvsi_putc('\r');

	do {
		rc = plpar_put_term_char(vtermno, sizeof(packet), packet);
	} while (rc == H_BUSY);
}

static long hvsi_udbg_buf_len;
static uint8_t hvsi_udbg_buf[256];

static int udbg_hvsi_getc_poll(void)
{
	unsigned char ch;
	int rc, i;

	if (hvsi_udbg_buf_len == 0) {
		rc = plpar_get_term_char(vtermno, &hvsi_udbg_buf_len, hvsi_udbg_buf);
		if (rc != H_SUCCESS || hvsi_udbg_buf[0] != 0xff) {
			/* bad read or non-data packet */
			hvsi_udbg_buf_len = 0;
		} else {
			/* remove the packet header */
			for (i = 4; i < hvsi_udbg_buf_len; i++)
				hvsi_udbg_buf[i-4] = hvsi_udbg_buf[i];
			hvsi_udbg_buf_len -= 4;
		}
	}

	if (hvsi_udbg_buf_len <= 0 || hvsi_udbg_buf_len > 256) {
		/* no data ready */
		hvsi_udbg_buf_len = 0;
		return -1;
	}

	ch = hvsi_udbg_buf[0];
	/* shift remaining data down */
	for (i = 1; i < hvsi_udbg_buf_len; i++) {
		hvsi_udbg_buf[i-1] = hvsi_udbg_buf[i];
	}
	hvsi_udbg_buf_len--;

	return ch;
}

static int udbg_hvsi_getc(void)
{
	int ch;
	for (;;) {
		ch = udbg_hvsi_getc_poll();
		if (ch == -1) {
			/* This shouldn't be needed...but... */
			volatile unsigned long delay;
			for (delay=0; delay < 2000000; delay++)
				;
		} else {
			return ch;
		}
	}
}

static void udbg_putcLP(char c)
{
	char buf[16];
	unsigned long rc;

	if (c == '\n')
		udbg_putcLP('\r');

	buf[0] = c;
	do {
		rc = plpar_put_term_char(vtermno, 1, buf);
	} while(rc == H_BUSY);
}

/* Buffered chars getc */
static long inbuflen;
static long inbuf[2];	/* must be 2 longs */

static int udbg_getc_pollLP(void)
{
	/* The interface is tricky because it may return up to 16 chars.
	 * We save them statically for future calls to udbg_getc().
	 */
	char ch, *buf = (char *)inbuf;
	int i;
	long rc;
	if (inbuflen == 0) {
		/* get some more chars. */
		inbuflen = 0;
		rc = plpar_get_term_char(vtermno, &inbuflen, buf);
		if (rc != H_SUCCESS)
			inbuflen = 0;	/* otherwise inbuflen is garbage */
	}
	if (inbuflen <= 0 || inbuflen > 16) {
		/* Catch error case as well as other oddities (corruption) */
		inbuflen = 0;
		return -1;
	}
	ch = buf[0];
	for (i = 1; i < inbuflen; i++)	/* shuffle them down. */
		buf[i-1] = buf[i];
	inbuflen--;
	return ch;
}

static int udbg_getcLP(void)
{
	int ch;
	for (;;) {
		ch = udbg_getc_pollLP();
		if (ch == -1) {
			/* This shouldn't be needed...but... */
			volatile unsigned long delay;
			for (delay=0; delay < 2000000; delay++)
				;
		} else {
			return ch;
		}
	}
}

/* call this from early_init() for a working debug console on
 * vterm capable LPAR machines
 */
void __init udbg_init_debug_lpar(void)
{
	vtermno = 0;
	udbg_putc = udbg_putcLP;
	udbg_getc = udbg_getcLP;
	udbg_getc_poll = udbg_getc_pollLP;

	register_early_udbg_console();
}

/* returns 0 if couldn't find or use /chosen/stdout as console */
void __init find_udbg_vterm(void)
{
	struct device_node *stdout_node;
	const u32 *termno;
	const char *name;

	/* find the boot console from /chosen/stdout */
	if (!of_chosen)
		return;
	name = of_get_property(of_chosen, "linux,stdout-path", NULL);
	if (name == NULL)
		return;
	stdout_node = of_find_node_by_path(name);
	if (!stdout_node)
		return;
	name = of_get_property(stdout_node, "name", NULL);
	if (!name) {
		printk(KERN_WARNING "stdout node missing 'name' property!\n");
		goto out;
	}

	/* Check if it's a virtual terminal */
	if (strncmp(name, "vty", 3) != 0)
		goto out;
	termno = of_get_property(stdout_node, "reg", NULL);
	if (termno == NULL)
		goto out;
	vtermno = termno[0];

	if (of_device_is_compatible(stdout_node, "hvterm1")) {
		udbg_putc = udbg_putcLP;
		udbg_getc = udbg_getcLP;
		udbg_getc_poll = udbg_getc_pollLP;
		add_preferred_console("hvc", termno[0] & 0xff, NULL);
	} else if (of_device_is_compatible(stdout_node, "hvterm-protocol")) {
		vtermno = termno[0];
		udbg_putc = udbg_hvsi_putc;
		udbg_getc = udbg_hvsi_getc;
		udbg_getc_poll = udbg_hvsi_getc_poll;
		add_preferred_console("hvsi", termno[0] & 0xff, NULL);
	}
out:
	of_node_put(stdout_node);
}

void vpa_init(int cpu)
{
	int hwcpu = get_hard_smp_processor_id(cpu);
	unsigned long addr;
	long ret;
	struct paca_struct *pp;
	struct dtl_entry *dtl;

	if (cpu_has_feature(CPU_FTR_ALTIVEC))
		lppaca_of(cpu).vmxregs_in_use = 1;

	addr = __pa(&lppaca_of(cpu));
	ret = register_vpa(hwcpu, addr);

	if (ret) {
		printk(KERN_ERR "WARNING: vpa_init: VPA registration for "
				"cpu %d (hw %d) of area %lx returns %ld\n",
				cpu, hwcpu, addr, ret);
		return;
	}
	/*
	 * PAPR says this feature is SLB-Buffer but firmware never
	 * reports that.  All SPLPAR support SLB shadow buffer.
	 */
	addr = __pa(&slb_shadow[cpu]);
	if (firmware_has_feature(FW_FEATURE_SPLPAR)) {
		ret = register_slb_shadow(hwcpu, addr);
		if (ret)
			printk(KERN_ERR
			       "WARNING: vpa_init: SLB shadow buffer "
			       "registration for cpu %d (hw %d) of area %lx "
			       "returns %ld\n", cpu, hwcpu, addr, ret);
	}

	/*
	 * Register dispatch trace log, if one has been allocated.
	 */
	pp = &paca[cpu];
	dtl = pp->dispatch_log;
	if (dtl) {
		pp->dtl_ridx = 0;
		pp->dtl_curr = dtl;
		lppaca_of(cpu).dtl_idx = 0;

		/* hypervisor reads buffer length from this field */
		dtl->enqueue_to_dispatch_time = DISPATCH_LOG_BYTES;
		ret = register_dtl(hwcpu, __pa(dtl));
		if (ret)
			pr_warn("DTL registration failed for cpu %d (%ld)\n",
				cpu, ret);
		lppaca_of(cpu).dtl_enable_mask = 2;
	}
}

static long pSeries_lpar_hpte_insert(unsigned long hpte_group,
 			      unsigned long va, unsigned long pa,
 			      unsigned long rflags, unsigned long vflags,
			      int psize, int ssize)
{
	unsigned long lpar_rc;
	unsigned long flags;
	unsigned long slot;
	unsigned long hpte_v, hpte_r;

	if (!(vflags & HPTE_V_BOLTED))
		pr_devel("hpte_insert(group=%lx, va=%016lx, pa=%016lx, "
			 "rflags=%lx, vflags=%lx, psize=%d)\n",
			 hpte_group, va, pa, rflags, vflags, psize);

	hpte_v = hpte_encode_v(va, psize, ssize) | vflags | HPTE_V_VALID;
	hpte_r = hpte_encode_r(pa, psize) | rflags;

	if (!(vflags & HPTE_V_BOLTED))
		pr_devel(" hpte_v=%016lx, hpte_r=%016lx\n", hpte_v, hpte_r);

	/* Now fill in the actual HPTE */
	/* Set CEC cookie to 0         */
	/* Zero page = 0               */
	/* I-cache Invalidate = 0      */
	/* I-cache synchronize = 0     */
	/* Exact = 0                   */
	flags = 0;

	/* Make pHyp happy */
	if ((rflags & _PAGE_NO_CACHE) & !(rflags & _PAGE_WRITETHRU))
		hpte_r &= ~_PAGE_COHERENT;

	lpar_rc = plpar_pte_enter(flags, hpte_group, hpte_v, hpte_r, &slot);
	if (unlikely(lpar_rc == H_PTEG_FULL)) {
		if (!(vflags & HPTE_V_BOLTED))
			pr_devel(" full\n");
		return -1;
	}

	/*
	 * Since we try and ioremap PHBs we don't own, the pte insert
	 * will fail. However we must catch the failure in hash_page
	 * or we will loop forever, so return -2 in this case.
	 */
	if (unlikely(lpar_rc != H_SUCCESS)) {
		if (!(vflags & HPTE_V_BOLTED))
			pr_devel(" lpar err %lu\n", lpar_rc);
		return -2;
	}
	if (!(vflags & HPTE_V_BOLTED))
		pr_devel(" -> slot: %lu\n", slot & 7);

	/* Because of iSeries, we have to pass down the secondary
	 * bucket bit here as well
	 */
	return (slot & 7) | (!!(vflags & HPTE_V_SECONDARY) << 3);
}

static DEFINE_SPINLOCK(pSeries_lpar_tlbie_lock);

static long pSeries_lpar_hpte_remove(unsigned long hpte_group)
{
	unsigned long slot_offset;
	unsigned long lpar_rc;
	int i;
	unsigned long dummy1, dummy2;

	/* pick a random slot to start at */
	slot_offset = mftb() & 0x7;

	for (i = 0; i < HPTES_PER_GROUP; i++) {

		/* don't remove a bolted entry */
		lpar_rc = plpar_pte_remove(H_ANDCOND, hpte_group + slot_offset,
					   (0x1UL << 4), &dummy1, &dummy2);
		if (lpar_rc == H_SUCCESS)
			return i;
		BUG_ON(lpar_rc != H_NOT_FOUND);

		slot_offset++;
		slot_offset &= 0x7;
	}

	return -1;
}

static void pSeries_lpar_hptab_clear(void)
{
	unsigned long size_bytes = 1UL << ppc64_pft_size;
	unsigned long hpte_count = size_bytes >> 4;
	struct {
		unsigned long pteh;
		unsigned long ptel;
	} ptes[4];
	long lpar_rc;
	int i, j;

	/* Read in batches of 4,
	 * invalidate only valid entries not in the VRMA
	 * hpte_count will be a multiple of 4
         */
	for (i = 0; i < hpte_count; i += 4) {
		lpar_rc = plpar_pte_read_4_raw(0, i, (void *)ptes);
		if (lpar_rc != H_SUCCESS)
			continue;
		for (j = 0; j < 4; j++){
			if ((ptes[j].pteh & HPTE_V_VRMA_MASK) ==
				HPTE_V_VRMA_MASK)
				continue;
			if (ptes[j].pteh & HPTE_V_VALID)
				plpar_pte_remove_raw(0, i + j, 0,
					&(ptes[j].pteh), &(ptes[j].ptel));
		}
	}
}

/*
 * This computes the AVPN and B fields of the first dword of a HPTE,
 * for use when we want to match an existing PTE.  The bottom 7 bits
 * of the returned value are zero.
 */
static inline unsigned long hpte_encode_avpn(unsigned long va, int psize,
					     int ssize)
{
	unsigned long v;

	v = (va >> 23) & ~(mmu_psize_defs[psize].avpnm);
	v <<= HPTE_V_AVPN_SHIFT;
	v |= ((unsigned long) ssize) << HPTE_V_SSIZE_SHIFT;
	return v;
}

/*
 * NOTE: for updatepp ops we are fortunate that the linux "newpp" bits and
 * the low 3 bits of flags happen to line up.  So no transform is needed.
 * We can probably optimize here and assume the high bits of newpp are
 * already zero.  For now I am paranoid.
 */
static long pSeries_lpar_hpte_updatepp(unsigned long slot,
				       unsigned long newpp,
				       unsigned long va,
				       int psize, int ssize, int local)
{
	unsigned long lpar_rc;
	unsigned long flags = (newpp & 7) | H_AVPN;
	unsigned long want_v;

	want_v = hpte_encode_avpn(va, psize, ssize);

	pr_devel("    update: avpnv=%016lx, hash=%016lx, f=%lx, psize: %d ...",
		 want_v, slot, flags, psize);

	lpar_rc = plpar_pte_protect(flags, slot, want_v);

	if (lpar_rc == H_NOT_FOUND) {
		pr_devel("not found !\n");
		return -1;
	}

	pr_devel("ok\n");

	BUG_ON(lpar_rc != H_SUCCESS);

	return 0;
}

static unsigned long pSeries_lpar_hpte_getword0(unsigned long slot)
{
	unsigned long dword0;
	unsigned long lpar_rc;
	unsigned long dummy_word1;
	unsigned long flags;

	/* Read 1 pte at a time                        */
	/* Do not need RPN to logical page translation */
	/* No cross CEC PFT access                     */
	flags = 0;

	lpar_rc = plpar_pte_read(flags, slot, &dword0, &dummy_word1);

	BUG_ON(lpar_rc != H_SUCCESS);

	return dword0;
}

static long pSeries_lpar_hpte_find(unsigned long va, int psize, int ssize)
{
	unsigned long hash;
	unsigned long i;
	long slot;
	unsigned long want_v, hpte_v;

	hash = hpt_hash(va, mmu_psize_defs[psize].shift, ssize);
	want_v = hpte_encode_avpn(va, psize, ssize);

	/* Bolted entries are always in the primary group */
	slot = (hash & htab_hash_mask) * HPTES_PER_GROUP;
	for (i = 0; i < HPTES_PER_GROUP; i++) {
		hpte_v = pSeries_lpar_hpte_getword0(slot);

		if (HPTE_V_COMPARE(hpte_v, want_v) && (hpte_v & HPTE_V_VALID))
			/* HPTE matches */
			return slot;
		++slot;
	}

	return -1;
} 

static void pSeries_lpar_hpte_updateboltedpp(unsigned long newpp,
					     unsigned long ea,
					     int psize, int ssize)
{
	unsigned long lpar_rc, slot, vsid, va, flags;

	vsid = get_kernel_vsid(ea, ssize);
	va = hpt_va(ea, vsid, ssize);

	slot = pSeries_lpar_hpte_find(va, psize, ssize);
	BUG_ON(slot == -1);

	flags = newpp & 7;
	lpar_rc = plpar_pte_protect(flags, slot, 0);

	BUG_ON(lpar_rc != H_SUCCESS);
}

static void pSeries_lpar_hpte_invalidate(unsigned long slot, unsigned long va,
					 int psize, int ssize, int local)
{
	unsigned long want_v;
	unsigned long lpar_rc;
	unsigned long dummy1, dummy2;

	pr_devel("    inval : slot=%lx, va=%016lx, psize: %d, local: %d\n",
		 slot, va, psize, local);

	want_v = hpte_encode_avpn(va, psize, ssize);
	lpar_rc = plpar_pte_remove(H_AVPN, slot, want_v, &dummy1, &dummy2);
	if (lpar_rc == H_NOT_FOUND)
		return;

	BUG_ON(lpar_rc != H_SUCCESS);
}

static void pSeries_lpar_hpte_removebolted(unsigned long ea,
					   int psize, int ssize)
{
	unsigned long slot, vsid, va;

	vsid = get_kernel_vsid(ea, ssize);
	va = hpt_va(ea, vsid, ssize);

	slot = pSeries_lpar_hpte_find(va, psize, ssize);
	BUG_ON(slot == -1);

	pSeries_lpar_hpte_invalidate(slot, va, psize, ssize, 0);
}

/* Flag bits for H_BULK_REMOVE */
#define HBR_REQUEST	0x4000000000000000UL
#define HBR_RESPONSE	0x8000000000000000UL
#define HBR_END		0xc000000000000000UL
#define HBR_AVPN	0x0200000000000000UL
#define HBR_ANDCOND	0x0100000000000000UL

/*
 * Take a spinlock around flushes to avoid bouncing the hypervisor tlbie
 * lock.
 */
static void pSeries_lpar_flush_hash_range(unsigned long number, int local)
{
	unsigned long i, pix, rc;
	unsigned long flags = 0;
	struct ppc64_tlb_batch *batch = &__get_cpu_var(ppc64_tlb_batch);
	int lock_tlbie = !cpu_has_feature(CPU_FTR_LOCKLESS_TLBIE);
	unsigned long param[9];
	unsigned long va;
	unsigned long hash, index, shift, hidx, slot;
	real_pte_t pte;
	int psize, ssize;

	if (lock_tlbie)
		spin_lock_irqsave(&pSeries_lpar_tlbie_lock, flags);

	psize = batch->psize;
	ssize = batch->ssize;
	pix = 0;
	for (i = 0; i < number; i++) {
		va = batch->vaddr[i];
		pte = batch->pte[i];
		pte_iterate_hashed_subpages(pte, psize, va, index, shift) {
			hash = hpt_hash(va, shift, ssize);
			hidx = __rpte_to_hidx(pte, index);
			if (hidx & _PTEIDX_SECONDARY)
				hash = ~hash;
			slot = (hash & htab_hash_mask) * HPTES_PER_GROUP;
			slot += hidx & _PTEIDX_GROUP_IX;
			if (!firmware_has_feature(FW_FEATURE_BULK_REMOVE)) {
				pSeries_lpar_hpte_invalidate(slot, va, psize,
							     ssize, local);
			} else {
				param[pix] = HBR_REQUEST | HBR_AVPN | slot;
				param[pix+1] = hpte_encode_avpn(va, psize,
								ssize);
				pix += 2;
				if (pix == 8) {
					rc = plpar_hcall9(H_BULK_REMOVE, param,
						param[0], param[1], param[2],
						param[3], param[4], param[5],
						param[6], param[7]);
					BUG_ON(rc != H_SUCCESS);
					pix = 0;
				}
			}
		} pte_iterate_hashed_end();
	}
	if (pix) {
		param[pix] = HBR_END;
		rc = plpar_hcall9(H_BULK_REMOVE, param, param[0], param[1],
				  param[2], param[3], param[4], param[5],
				  param[6], param[7]);
		BUG_ON(rc != H_SUCCESS);
	}

	if (lock_tlbie)
		spin_unlock_irqrestore(&pSeries_lpar_tlbie_lock, flags);
}

static int __init disable_bulk_remove(char *str)
{
	if (strcmp(str, "off") == 0 &&
	    firmware_has_feature(FW_FEATURE_BULK_REMOVE)) {
			printk(KERN_INFO "Disabling BULK_REMOVE firmware feature");
			powerpc_firmware_features &= ~FW_FEATURE_BULK_REMOVE;
	}
	return 1;
}

__setup("bulk_remove=", disable_bulk_remove);

void __init hpte_init_lpar(void)
{
	ppc_md.hpte_invalidate	= pSeries_lpar_hpte_invalidate;
	ppc_md.hpte_updatepp	= pSeries_lpar_hpte_updatepp;
	ppc_md.hpte_updateboltedpp = pSeries_lpar_hpte_updateboltedpp;
	ppc_md.hpte_insert	= pSeries_lpar_hpte_insert;
	ppc_md.hpte_remove	= pSeries_lpar_hpte_remove;
	ppc_md.hpte_removebolted = pSeries_lpar_hpte_removebolted;
	ppc_md.flush_hash_range	= pSeries_lpar_flush_hash_range;
	ppc_md.hpte_clear_all   = pSeries_lpar_hptab_clear;
}

#ifdef CONFIG_PPC_SMLPAR
#define CMO_FREE_HINT_DEFAULT 1
static int cmo_free_hint_flag = CMO_FREE_HINT_DEFAULT;

static int __init cmo_free_hint(char *str)
{
	char *parm;
	parm = strstrip(str);

	if (strcasecmp(parm, "no") == 0 || strcasecmp(parm, "off") == 0) {
		printk(KERN_INFO "cmo_free_hint: CMO free page hinting is not active.\n");
		cmo_free_hint_flag = 0;
		return 1;
	}

	cmo_free_hint_flag = 1;
	printk(KERN_INFO "cmo_free_hint: CMO free page hinting is active.\n");

	if (strcasecmp(parm, "yes") == 0 || strcasecmp(parm, "on") == 0)
		return 1;

	return 0;
}

__setup("cmo_free_hint=", cmo_free_hint);

static void pSeries_set_page_state(struct page *page, int order,
				   unsigned long state)
{
	int i, j;
	unsigned long cmo_page_sz, addr;

	cmo_page_sz = cmo_get_page_size();
	addr = __pa((unsigned long)page_address(page));

	for (i = 0; i < (1 << order); i++, addr += PAGE_SIZE) {
		for (j = 0; j < PAGE_SIZE; j += cmo_page_sz)
			plpar_hcall_norets(H_PAGE_INIT, state, addr + j, 0);
	}
}

void arch_free_page(struct page *page, int order)
{
	if (!cmo_free_hint_flag || !firmware_has_feature(FW_FEATURE_CMO))
		return;

	pSeries_set_page_state(page, order, H_PAGE_SET_UNUSED);
}
EXPORT_SYMBOL(arch_free_page);

#endif

#ifdef CONFIG_TRACEPOINTS
/*
 * We optimise our hcall path by placing hcall_tracepoint_refcount
 * directly in the TOC so we can check if the hcall tracepoints are
 * enabled via a single load.
 */

/* NB: reg/unreg are called while guarded with the tracepoints_mutex */
extern long hcall_tracepoint_refcount;

<<<<<<< HEAD
/*
=======
/* 
>>>>>>> b79f924c
 * Since the tracing code might execute hcalls we need to guard against
 * recursion. One example of this are spinlocks calling H_YIELD on
 * shared processor partitions.
 */
static DEFINE_PER_CPU(unsigned int, hcall_trace_depth);

void hcall_tracepoint_regfunc(void)
{
	hcall_tracepoint_refcount++;
}

void hcall_tracepoint_unregfunc(void)
{
	hcall_tracepoint_refcount--;
}

void __trace_hcall_entry(unsigned long opcode, unsigned long *args)
{
	unsigned long flags;
	unsigned int *depth;

	local_irq_save(flags);

	depth = &__get_cpu_var(hcall_trace_depth);

	if (*depth)
		goto out;

	(*depth)++;
	trace_hcall_entry(opcode, args);
	(*depth)--;

out:
	local_irq_restore(flags);
}

void __trace_hcall_exit(long opcode, unsigned long retval,
			unsigned long *retbuf)
{
	unsigned long flags;
	unsigned int *depth;

	local_irq_save(flags);

	depth = &__get_cpu_var(hcall_trace_depth);

	if (*depth)
		goto out;

	(*depth)++;
	trace_hcall_exit(opcode, retval, retbuf);
	(*depth)--;

out:
	local_irq_restore(flags);
}
#endif<|MERGE_RESOLUTION|>--- conflicted
+++ resolved
@@ -713,11 +713,7 @@
 /* NB: reg/unreg are called while guarded with the tracepoints_mutex */
 extern long hcall_tracepoint_refcount;
 
-<<<<<<< HEAD
-/*
-=======
 /* 
->>>>>>> b79f924c
  * Since the tracing code might execute hcalls we need to guard against
  * recursion. One example of this are spinlocks calling H_YIELD on
  * shared processor partitions.
