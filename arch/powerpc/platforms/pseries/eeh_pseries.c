// SPDX-License-Identifier: GPL-2.0-or-later
/*
 * The file intends to implement the platform dependent EEH operations on pseries.
 * Actually, the pseries platform is built based on RTAS heavily. That means the
 * pseries platform dependent EEH operations will be built on RTAS calls. The functions
 * are derived from arch/powerpc/platforms/pseries/eeh.c and necessary cleanup has
 * been done.
 *
 * Copyright Benjamin Herrenschmidt & Gavin Shan, IBM Corporation 2011.
 * Copyright IBM Corporation 2001, 2005, 2006
 * Copyright Dave Engebretsen & Todd Inglett 2001
 * Copyright Linas Vepstas 2005, 2006
 */

#include <linux/atomic.h>
#include <linux/delay.h>
#include <linux/export.h>
#include <linux/init.h>
#include <linux/list.h>
#include <linux/of.h>
#include <linux/pci.h>
#include <linux/proc_fs.h>
#include <linux/rbtree.h>
#include <linux/sched.h>
#include <linux/seq_file.h>
#include <linux/spinlock.h>
#include <linux/crash_dump.h>

#include <asm/eeh.h>
#include <asm/eeh_event.h>
#include <asm/io.h>
#include <asm/machdep.h>
#include <asm/ppc-pci.h>
#include <asm/rtas.h>

/* RTAS tokens */
static int ibm_set_eeh_option;
static int ibm_set_slot_reset;
static int ibm_read_slot_reset_state;
static int ibm_read_slot_reset_state2;
static int ibm_slot_error_detail;
static int ibm_get_config_addr_info;
static int ibm_get_config_addr_info2;
static int ibm_configure_pe;

static void pseries_eeh_init_edev(struct pci_dn *pdn);

static void pseries_pcibios_bus_add_device(struct pci_dev *pdev)
{
	struct pci_dn *pdn = pci_get_pdn(pdev);

	if (eeh_has_flag(EEH_FORCE_DISABLED))
		return;

	dev_dbg(&pdev->dev, "EEH: Setting up device\n");
#ifdef CONFIG_PCI_IOV
	if (pdev->is_virtfn) {
		pdn->device_id  =  pdev->device;
		pdn->vendor_id  =  pdev->vendor;
		pdn->class_code =  pdev->class;
		/*
		 * Last allow unfreeze return code used for retrieval
		 * by user space in eeh-sysfs to show the last command
		 * completion from platform.
		 */
		pdn->last_allow_rc =  0;
	}
#endif
	pseries_eeh_init_edev(pdn);
#ifdef CONFIG_PCI_IOV
	if (pdev->is_virtfn) {
		/*
		 * FIXME: This really should be handled by choosing the right
		 *        parent PE in pseries_eeh_init_edev().
		 */
		struct eeh_pe *physfn_pe = pci_dev_to_eeh_dev(pdev->physfn)->pe;
		struct eeh_dev *edev = pdn_to_eeh_dev(pdn);

		edev->pe_config_addr =  (pdn->busno << 16) | (pdn->devfn << 8);
		eeh_pe_tree_remove(edev); /* Remove as it is adding to bus pe */
		eeh_pe_tree_insert(edev, physfn_pe);   /* Add as VF PE type */
	}
#endif
	eeh_probe_device(pdev);
}


/**
 * pseries_eeh_get_pe_config_addr - Find the pe_config_addr for a device
 * @pdn: pci_dn of the input device
 *
 * The EEH RTAS calls use a tuple consisting of: (buid_hi, buid_lo,
 * pe_config_addr) as a handle to a given PE. This function finds the
 * pe_config_addr based on the device's config addr.
 *
 * Keep in mind that the pe_config_addr *might* be numerically identical to the
 * device's config addr, but the two are conceptually distinct.
 *
 * Returns the pe_config_addr, or a negative error code.
 */
static int pseries_eeh_get_pe_config_addr(struct pci_dn *pdn)
{
	int config_addr = rtas_config_addr(pdn->busno, pdn->devfn, 0);
	struct pci_controller *phb = pdn->phb;
	int ret, rets[3];

	if (ibm_get_config_addr_info2 != RTAS_UNKNOWN_SERVICE) {
		/*
		 * First of all, use function 1 to determine if this device is
		 * part of a PE or not. ret[0] being zero indicates it's not.
		 */
		ret = rtas_call(ibm_get_config_addr_info2, 4, 2, rets,
				config_addr, BUID_HI(phb->buid),
				BUID_LO(phb->buid), 1);
		if (ret || (rets[0] == 0))
			return -ENOENT;

		/* Retrieve the associated PE config address with function 0 */
		ret = rtas_call(ibm_get_config_addr_info2, 4, 2, rets,
				config_addr, BUID_HI(phb->buid),
				BUID_LO(phb->buid), 0);
		if (ret) {
			pr_warn("%s: Failed to get address for PHB#%x-PE#%x\n",
				__func__, phb->global_number, config_addr);
			return -ENXIO;
		}

		return rets[0];
	}

	if (ibm_get_config_addr_info != RTAS_UNKNOWN_SERVICE) {
		ret = rtas_call(ibm_get_config_addr_info, 4, 2, rets,
				config_addr, BUID_HI(phb->buid),
				BUID_LO(phb->buid), 0);
		if (ret) {
			pr_warn("%s: Failed to get address for PHB#%x-PE#%x\n",
				__func__, phb->global_number, config_addr);
			return -ENXIO;
		}

		return rets[0];
	}

	/*
	 * PAPR does describe a process for finding the pe_config_addr that was
	 * used before the ibm,get-config-addr-info calls were added. However,
	 * I haven't found *any* systems that don't have that RTAS call
	 * implemented. If you happen to find one that needs the old DT based
	 * process, patches are welcome!
	 */
	return -ENOENT;
}

/**
 * pseries_eeh_phb_reset - Reset the specified PHB
 * @phb: PCI controller
 * @config_addr: the associated config address
 * @option: reset option
 *
 * Reset the specified PHB/PE
 */
static int pseries_eeh_phb_reset(struct pci_controller *phb, int config_addr, int option)
{
	int ret;

	/* Reset PE through RTAS call */
	ret = rtas_call(ibm_set_slot_reset, 4, 1, NULL,
			config_addr, BUID_HI(phb->buid),
			BUID_LO(phb->buid), option);

	/* If fundamental-reset not supported, try hot-reset */
	if (option == EEH_RESET_FUNDAMENTAL && ret == -8) {
		option = EEH_RESET_HOT;
		ret = rtas_call(ibm_set_slot_reset, 4, 1, NULL,
				config_addr, BUID_HI(phb->buid),
				BUID_LO(phb->buid), option);
	}

	/* We need reset hold or settlement delay */
	if (option == EEH_RESET_FUNDAMENTAL || option == EEH_RESET_HOT)
		msleep(EEH_PE_RST_HOLD_TIME);
	else
		msleep(EEH_PE_RST_SETTLE_TIME);

	return ret;
}

/**
 * pseries_eeh_phb_configure_bridge - Configure PCI bridges in the indicated PE
 * @phb: PCI controller
 * @config_addr: the associated config address
 *
 * The function will be called to reconfigure the bridges included
 * in the specified PE so that the mulfunctional PE would be recovered
 * again.
 */
static int pseries_eeh_phb_configure_bridge(struct pci_controller *phb, int config_addr)
{
	int ret;
	/* Waiting 0.2s maximum before skipping configuration */
	int max_wait = 200;

	while (max_wait > 0) {
		ret = rtas_call(ibm_configure_pe, 3, 1, NULL,
				config_addr, BUID_HI(phb->buid),
				BUID_LO(phb->buid));

		if (!ret)
			return ret;
		if (ret < 0)
			break;

		/*
		 * If RTAS returns a delay value that's above 100ms, cut it
		 * down to 100ms in case firmware made a mistake.  For more
		 * on how these delay values work see rtas_busy_delay_time
		 */
		if (ret > RTAS_EXTENDED_DELAY_MIN+2 &&
		    ret <= RTAS_EXTENDED_DELAY_MAX)
			ret = RTAS_EXTENDED_DELAY_MIN+2;

		max_wait -= rtas_busy_delay_time(ret);

		if (max_wait < 0)
			break;

		rtas_busy_delay(ret);
	}

	pr_warn("%s: Unable to configure bridge PHB#%x-PE#%x (%d)\n",
		__func__, phb->global_number, config_addr, ret);
	/* PAPR defines -3 as "Parameter Error" for this function: */
	if (ret == -3)
		return -EINVAL;
	else
		return -EIO;
}

/*
 * Buffer for reporting slot-error-detail rtas calls. Its here
 * in BSS, and not dynamically alloced, so that it ends up in
 * RMO where RTAS can access it.
 */
static unsigned char slot_errbuf[RTAS_ERROR_LOG_MAX];
static DEFINE_SPINLOCK(slot_errbuf_lock);
static int eeh_error_buf_size;

static int pseries_eeh_cap_start(struct pci_dn *pdn)
{
	u32 status;

	if (!pdn)
		return 0;

	rtas_read_config(pdn, PCI_STATUS, 2, &status);
	if (!(status & PCI_STATUS_CAP_LIST))
		return 0;

	return PCI_CAPABILITY_LIST;
}


static int pseries_eeh_find_cap(struct pci_dn *pdn, int cap)
{
	int pos = pseries_eeh_cap_start(pdn);
	int cnt = 48;	/* Maximal number of capabilities */
	u32 id;

	if (!pos)
		return 0;

        while (cnt--) {
		rtas_read_config(pdn, pos, 1, &pos);
		if (pos < 0x40)
			break;
		pos &= ~3;
		rtas_read_config(pdn, pos + PCI_CAP_LIST_ID, 1, &id);
		if (id == 0xff)
			break;
		if (id == cap)
			return pos;
		pos += PCI_CAP_LIST_NEXT;
	}

	return 0;
}

static int pseries_eeh_find_ecap(struct pci_dn *pdn, int cap)
{
	struct eeh_dev *edev = pdn_to_eeh_dev(pdn);
	u32 header;
	int pos = 256;
	int ttl = (4096 - 256) / 8;

	if (!edev || !edev->pcie_cap)
		return 0;
	if (rtas_read_config(pdn, pos, 4, &header) != PCIBIOS_SUCCESSFUL)
		return 0;
	else if (!header)
		return 0;

	while (ttl-- > 0) {
		if (PCI_EXT_CAP_ID(header) == cap && pos)
			return pos;

		pos = PCI_EXT_CAP_NEXT(header);
		if (pos < 256)
			break;

		if (rtas_read_config(pdn, pos, 4, &header) != PCIBIOS_SUCCESSFUL)
			break;
	}

	return 0;
}

/**
 * pseries_eeh_pe_get_parent - Retrieve the parent PE
 * @edev: EEH device
 *
 * The whole PEs existing in the system are organized as hierarchy
 * tree. The function is used to retrieve the parent PE according
 * to the parent EEH device.
 */
static struct eeh_pe *pseries_eeh_pe_get_parent(struct eeh_dev *edev)
{
	struct eeh_dev *parent;
	struct pci_dn *pdn = eeh_dev_to_pdn(edev);

	/*
	 * It might have the case for the indirect parent
	 * EEH device already having associated PE, but
	 * the direct parent EEH device doesn't have yet.
	 */
	if (edev->physfn)
		pdn = pci_get_pdn(edev->physfn);
	else
		pdn = pdn ? pdn->parent : NULL;
	while (pdn) {
		/* We're poking out of PCI territory */
		parent = pdn_to_eeh_dev(pdn);
		if (!parent)
			return NULL;

		if (parent->pe)
			return parent->pe;

		pdn = pdn->parent;
	}

	return NULL;
}

/**
 * pseries_eeh_init_edev - initialise the eeh_dev and eeh_pe for a pci_dn
 *
 * @pdn: PCI device node
 *
 * When we discover a new PCI device via the device-tree we create a
 * corresponding pci_dn and we allocate, but don't initialise, an eeh_dev.
 * This function takes care of the initialisation and inserts the eeh_dev
 * into the correct eeh_pe. If no eeh_pe exists we'll allocate one.
 */
static void pseries_eeh_init_edev(struct pci_dn *pdn)
{
	struct eeh_pe pe, *parent;
	struct eeh_dev *edev;
	u32 pcie_flags;
	int ret;

	if (WARN_ON_ONCE(!eeh_has_flag(EEH_PROBE_MODE_DEVTREE)))
		return;

	/*
	 * Find the eeh_dev for this pdn. The storage for the eeh_dev was
	 * allocated at the same time as the pci_dn.
	 *
	 * XXX: We should probably re-visit that.
	 */
	edev = pdn_to_eeh_dev(pdn);
	if (!edev)
		return;

	/*
	 * If ->pe is set then we've already probed this device. We hit
	 * this path when a pci_dev is removed and rescanned while recovering
	 * a PE (i.e. for devices where the driver doesn't support error
	 * recovery).
	 */
	if (edev->pe)
		return;

	/* Check class/vendor/device IDs */
	if (!pdn->vendor_id || !pdn->device_id || !pdn->class_code)
		return;

	/* Skip for PCI-ISA bridge */
        if ((pdn->class_code >> 8) == PCI_CLASS_BRIDGE_ISA)
		return;

	eeh_edev_dbg(edev, "Probing device\n");

	/*
	 * Update class code and mode of eeh device. We need
	 * correctly reflects that current device is root port
	 * or PCIe switch downstream port.
	 */
	edev->pcix_cap = pseries_eeh_find_cap(pdn, PCI_CAP_ID_PCIX);
	edev->pcie_cap = pseries_eeh_find_cap(pdn, PCI_CAP_ID_EXP);
	edev->aer_cap = pseries_eeh_find_ecap(pdn, PCI_EXT_CAP_ID_ERR);
	edev->mode &= 0xFFFFFF00;
	if ((pdn->class_code >> 8) == PCI_CLASS_BRIDGE_PCI) {
		edev->mode |= EEH_DEV_BRIDGE;
		if (edev->pcie_cap) {
			rtas_read_config(pdn, edev->pcie_cap + PCI_EXP_FLAGS,
					 2, &pcie_flags);
			pcie_flags = (pcie_flags & PCI_EXP_FLAGS_TYPE) >> 4;
			if (pcie_flags == PCI_EXP_TYPE_ROOT_PORT)
				edev->mode |= EEH_DEV_ROOT_PORT;
			else if (pcie_flags == PCI_EXP_TYPE_DOWNSTREAM)
				edev->mode |= EEH_DEV_DS_PORT;
		}
	}

	/* first up, find the pe_config_addr for the PE containing the device */
	ret = pseries_eeh_get_pe_config_addr(pdn);
	if (ret < 0) {
		eeh_edev_dbg(edev, "Unable to find pe_config_addr\n");
		goto err;
	}

	/* Try enable EEH on the fake PE */
	memset(&pe, 0, sizeof(struct eeh_pe));
	pe.phb = pdn->phb;
	pe.addr = ret;

	eeh_edev_dbg(edev, "Enabling EEH on device\n");
	ret = eeh_ops->set_option(&pe, EEH_OPT_ENABLE);
	if (ret) {
		eeh_edev_dbg(edev, "EEH failed to enable on device (code %d)\n", ret);
		goto err;
	}

	edev->pe_config_addr = pe.addr;

	eeh_add_flag(EEH_ENABLED);

	parent = pseries_eeh_pe_get_parent(edev);
	eeh_pe_tree_insert(edev, parent);
	eeh_save_bars(edev);
	eeh_edev_dbg(edev, "EEH enabled for device");

	return;

err:
	eeh_edev_dbg(edev, "EEH is unsupported on device (code = %d)\n", ret);
}

static struct eeh_dev *pseries_eeh_probe(struct pci_dev *pdev)
{
	struct eeh_dev *edev;
	struct pci_dn *pdn;

	pdn = pci_get_pdn_by_devfn(pdev->bus, pdev->devfn);
	if (!pdn)
		return NULL;

	/*
	 * If the system supports EEH on this device then the eeh_dev was
	 * configured and inserted into a PE in pseries_eeh_init_edev()
	 */
	edev = pdn_to_eeh_dev(pdn);
	if (!edev || !edev->pe)
		return NULL;

	return edev;
}

/**
 * pseries_eeh_init_edev_recursive - Enable EEH for the indicated device
 * @pdn: PCI device node
 *
 * This routine must be used to perform EEH initialization for the
 * indicated PCI device that was added after system boot (e.g.
 * hotplug, dlpar).
 */
void pseries_eeh_init_edev_recursive(struct pci_dn *pdn)
{
	struct pci_dn *n;

	if (!pdn)
		return;

	list_for_each_entry(n, &pdn->child_list, list)
		pseries_eeh_init_edev_recursive(n);

	pseries_eeh_init_edev(pdn);
}
EXPORT_SYMBOL_GPL(pseries_eeh_init_edev_recursive);

/**
 * pseries_eeh_set_option - Initialize EEH or MMIO/DMA reenable
 * @pe: EEH PE
 * @option: operation to be issued
 *
 * The function is used to control the EEH functionality globally.
 * Currently, following options are support according to PAPR:
 * Enable EEH, Disable EEH, Enable MMIO and Enable DMA
 */
static int pseries_eeh_set_option(struct eeh_pe *pe, int option)
{
	int ret = 0;

	/*
	 * When we're enabling or disabling EEH functionality on
	 * the particular PE, the PE config address is possibly
	 * unavailable. Therefore, we have to figure it out from
	 * the FDT node.
	 */
	switch (option) {
	case EEH_OPT_DISABLE:
	case EEH_OPT_ENABLE:
	case EEH_OPT_THAW_MMIO:
	case EEH_OPT_THAW_DMA:
		break;
	case EEH_OPT_FREEZE_PE:
		/* Not support */
		return 0;
	default:
		pr_err("%s: Invalid option %d\n", __func__, option);
		return -EINVAL;
	}

	ret = rtas_call(ibm_set_eeh_option, 4, 1, NULL,
			pe->addr, BUID_HI(pe->phb->buid),
			BUID_LO(pe->phb->buid), option);

	return ret;
}

/**
 * pseries_eeh_get_state - Retrieve PE state
 * @pe: EEH PE
 * @delay: suggested time to wait if state is unavailable
 *
 * Retrieve the state of the specified PE. On RTAS compliant
 * pseries platform, there already has one dedicated RTAS function
 * for the purpose. It's notable that the associated PE config address
 * might be ready when calling the function. Therefore, endeavour to
 * use the PE config address if possible. Further more, there're 2
 * RTAS calls for the purpose, we need to try the new one and back
 * to the old one if the new one couldn't work properly.
 */
static int pseries_eeh_get_state(struct eeh_pe *pe, int *delay)
{
	int ret;
	int rets[4];
	int result;

	if (ibm_read_slot_reset_state2 != RTAS_UNKNOWN_SERVICE) {
		ret = rtas_call(ibm_read_slot_reset_state2, 3, 4, rets,
				pe->addr, BUID_HI(pe->phb->buid),
				BUID_LO(pe->phb->buid));
	} else if (ibm_read_slot_reset_state != RTAS_UNKNOWN_SERVICE) {
		/* Fake PE unavailable info */
		rets[2] = 0;
		ret = rtas_call(ibm_read_slot_reset_state, 3, 3, rets,
				pe->addr, BUID_HI(pe->phb->buid),
				BUID_LO(pe->phb->buid));
	} else {
		return EEH_STATE_NOT_SUPPORT;
	}

	if (ret)
		return ret;

	/* Parse the result out */
	if (!rets[1])
		return EEH_STATE_NOT_SUPPORT;

	switch(rets[0]) {
	case 0:
		result = EEH_STATE_MMIO_ACTIVE |
			 EEH_STATE_DMA_ACTIVE;
		break;
	case 1:
		result = EEH_STATE_RESET_ACTIVE |
			 EEH_STATE_MMIO_ACTIVE  |
			 EEH_STATE_DMA_ACTIVE;
		break;
	case 2:
		result = 0;
		break;
	case 4:
		result = EEH_STATE_MMIO_ENABLED;
		break;
	case 5:
		if (rets[2]) {
			if (delay)
				*delay = rets[2];
			result = EEH_STATE_UNAVAILABLE;
		} else {
			result = EEH_STATE_NOT_SUPPORT;
		}
		break;
	default:
		result = EEH_STATE_NOT_SUPPORT;
	}

	return result;
}

/**
 * pseries_eeh_reset - Reset the specified PE
 * @pe: EEH PE
 * @option: reset option
 *
 * Reset the specified PE
 */
static int pseries_eeh_reset(struct eeh_pe *pe, int option)
{
	return pseries_eeh_phb_reset(pe->phb, pe->addr, option);
}

/**
 * pseries_eeh_get_log - Retrieve error log
 * @pe: EEH PE
 * @severity: temporary or permanent error log
 * @drv_log: driver log to be combined with retrieved error log
 * @len: length of driver log
 *
 * Retrieve the temporary or permanent error from the PE.
 * Actually, the error will be retrieved through the dedicated
 * RTAS call.
 */
static int pseries_eeh_get_log(struct eeh_pe *pe, int severity, char *drv_log, unsigned long len)
{
	unsigned long flags;
	int ret;

	spin_lock_irqsave(&slot_errbuf_lock, flags);
	memset(slot_errbuf, 0, eeh_error_buf_size);

	ret = rtas_call(ibm_slot_error_detail, 8, 1, NULL, pe->addr,
			BUID_HI(pe->phb->buid), BUID_LO(pe->phb->buid),
			virt_to_phys(drv_log), len,
			virt_to_phys(slot_errbuf), eeh_error_buf_size,
			severity);
	if (!ret)
		log_error(slot_errbuf, ERR_TYPE_RTAS_LOG, 0);
	spin_unlock_irqrestore(&slot_errbuf_lock, flags);

	return ret;
}

/**
 * pseries_eeh_configure_bridge - Configure PCI bridges in the indicated PE
 * @pe: EEH PE
 *
 */
static int pseries_eeh_configure_bridge(struct eeh_pe *pe)
{
	return pseries_eeh_phb_configure_bridge(pe->phb, pe->addr);
}

/**
 * pseries_eeh_read_config - Read PCI config space
 * @edev: EEH device handle
 * @where: PCI config space offset
 * @size: size to read
 * @val: return value
 *
 * Read config space from the speicifed device
 */
static int pseries_eeh_read_config(struct eeh_dev *edev, int where, int size, u32 *val)
{
	struct pci_dn *pdn = eeh_dev_to_pdn(edev);

	return rtas_read_config(pdn, where, size, val);
}

/**
 * pseries_eeh_write_config - Write PCI config space
 * @edev: EEH device handle
 * @where: PCI config space offset
 * @size: size to write
 * @val: value to be written
 *
 * Write config space to the specified device
 */
static int pseries_eeh_write_config(struct eeh_dev *edev, int where, int size, u32 val)
{
	struct pci_dn *pdn = eeh_dev_to_pdn(edev);

	return rtas_write_config(pdn, where, size, val);
}

#ifdef CONFIG_PCI_IOV
static int pseries_send_allow_unfreeze(struct pci_dn *pdn, u16 *vf_pe_array, int cur_vfs)
{
	int rc;
	int ibm_allow_unfreeze = rtas_function_token(RTAS_FN_IBM_OPEN_SRIOV_ALLOW_UNFREEZE);
	unsigned long buid, addr;

	addr = rtas_config_addr(pdn->busno, pdn->devfn, 0);
	buid = pdn->phb->buid;
	spin_lock(&rtas_data_buf_lock);
	memcpy(rtas_data_buf, vf_pe_array, RTAS_DATA_BUF_SIZE);
	rc = rtas_call(ibm_allow_unfreeze, 5, 1, NULL,
		       addr,
		       BUID_HI(buid),
		       BUID_LO(buid),
		       rtas_data_buf, cur_vfs * sizeof(u16));
	spin_unlock(&rtas_data_buf_lock);
	if (rc)
		pr_warn("%s: Failed to allow unfreeze for PHB#%x-PE#%lx, rc=%x\n",
			__func__,
			pdn->phb->global_number, addr, rc);
	return rc;
}

static int pseries_call_allow_unfreeze(struct eeh_dev *edev)
{
	int cur_vfs = 0, rc = 0, vf_index, bus, devfn, vf_pe_num;
	struct pci_dn *pdn, *tmp, *parent, *physfn_pdn;
	u16 *vf_pe_array;

	vf_pe_array = kzalloc(RTAS_DATA_BUF_SIZE, GFP_KERNEL);
	if (!vf_pe_array)
		return -ENOMEM;
	if (pci_num_vf(edev->physfn ? edev->physfn : edev->pdev)) {
		if (edev->pdev->is_physfn) {
			cur_vfs = pci_num_vf(edev->pdev);
			pdn = eeh_dev_to_pdn(edev);
			parent = pdn->parent;
			for (vf_index = 0; vf_index < cur_vfs; vf_index++)
				vf_pe_array[vf_index] =
					cpu_to_be16(pdn->pe_num_map[vf_index]);
			rc = pseries_send_allow_unfreeze(pdn, vf_pe_array,
							 cur_vfs);
			pdn->last_allow_rc = rc;
			for (vf_index = 0; vf_index < cur_vfs; vf_index++) {
				list_for_each_entry_safe(pdn, tmp,
							 &parent->child_list,
							 list) {
					bus = pci_iov_virtfn_bus(edev->pdev,
								 vf_index);
					devfn = pci_iov_virtfn_devfn(edev->pdev,
								     vf_index);
					if (pdn->busno != bus ||
					    pdn->devfn != devfn)
						continue;
					pdn->last_allow_rc = rc;
				}
			}
		} else {
			pdn = pci_get_pdn(edev->pdev);
			physfn_pdn = pci_get_pdn(edev->physfn);

			vf_pe_num = physfn_pdn->pe_num_map[edev->vf_index];
			vf_pe_array[0] = cpu_to_be16(vf_pe_num);
			rc = pseries_send_allow_unfreeze(physfn_pdn,
							 vf_pe_array, 1);
			pdn->last_allow_rc = rc;
		}
	}

	kfree(vf_pe_array);
	return rc;
}

static int pseries_notify_resume(struct eeh_dev *edev)
{
	if (!edev)
		return -EEXIST;

	if (rtas_function_token(RTAS_FN_IBM_OPEN_SRIOV_ALLOW_UNFREEZE) == RTAS_UNKNOWN_SERVICE)
		return -EINVAL;

	if (edev->pdev->is_physfn || edev->pdev->is_virtfn)
		return pseries_call_allow_unfreeze(edev);

	return 0;
}
#endif

static struct eeh_ops pseries_eeh_ops = {
	.name			= "pseries",
	.probe			= pseries_eeh_probe,
	.set_option		= pseries_eeh_set_option,
	.get_state		= pseries_eeh_get_state,
	.reset			= pseries_eeh_reset,
	.get_log		= pseries_eeh_get_log,
	.configure_bridge       = pseries_eeh_configure_bridge,
	.err_inject		= NULL,
	.read_config		= pseries_eeh_read_config,
	.write_config		= pseries_eeh_write_config,
	.next_error		= NULL,
	.restore_config		= NULL, /* NB: configure_bridge() does this */
#ifdef CONFIG_PCI_IOV
	.notify_resume		= pseries_notify_resume
#endif
};

/**
 * eeh_pseries_init - Register platform dependent EEH operations
 *
 * EEH initialization on pseries platform. This function should be
 * called before any EEH related functions.
 */
static int __init eeh_pseries_init(void)
{
	struct pci_controller *phb;
	struct pci_dn *pdn;
	int ret, config_addr;

	/* figure out EEH RTAS function call tokens */
	ibm_set_eeh_option		= rtas_function_token(RTAS_FN_IBM_SET_EEH_OPTION);
	ibm_set_slot_reset		= rtas_function_token(RTAS_FN_IBM_SET_SLOT_RESET);
	ibm_read_slot_reset_state2	= rtas_function_token(RTAS_FN_IBM_READ_SLOT_RESET_STATE2);
	ibm_read_slot_reset_state	= rtas_function_token(RTAS_FN_IBM_READ_SLOT_RESET_STATE);
	ibm_slot_error_detail		= rtas_function_token(RTAS_FN_IBM_SLOT_ERROR_DETAIL);
	ibm_get_config_addr_info2	= rtas_function_token(RTAS_FN_IBM_GET_CONFIG_ADDR_INFO2);
	ibm_get_config_addr_info	= rtas_function_token(RTAS_FN_IBM_GET_CONFIG_ADDR_INFO);
	ibm_configure_pe		= rtas_function_token(RTAS_FN_IBM_CONFIGURE_PE);

	/*
	 * ibm,configure-pe and ibm,configure-bridge have the same semantics,
	 * however ibm,configure-pe can be faster.  If we can't find
	 * ibm,configure-pe then fall back to using ibm,configure-bridge.
	 */
	if (ibm_configure_pe == RTAS_UNKNOWN_SERVICE)
		ibm_configure_pe	= rtas_function_token(RTAS_FN_IBM_CONFIGURE_BRIDGE);

	/*
	 * Necessary sanity check. We needn't check "get-config-addr-info"
	 * and its variant since the old firmware probably support address
	 * of domain/bus/slot/function for EEH RTAS operations.
	 */
	if (ibm_set_eeh_option == RTAS_UNKNOWN_SERVICE		||
	    ibm_set_slot_reset == RTAS_UNKNOWN_SERVICE		||
	    (ibm_read_slot_reset_state2 == RTAS_UNKNOWN_SERVICE &&
	     ibm_read_slot_reset_state == RTAS_UNKNOWN_SERVICE)	||
	    ibm_slot_error_detail == RTAS_UNKNOWN_SERVICE	||
	    ibm_configure_pe == RTAS_UNKNOWN_SERVICE) {
		pr_info("EEH functionality not supported\n");
		return -EINVAL;
	}

<<<<<<< HEAD
	/* Initialize error log lock and size */
	spin_lock_init(&slot_errbuf_lock);
=======
	/* Initialize error log size */
>>>>>>> eb3cdb58
	eeh_error_buf_size = rtas_get_error_log_max();

	/* Set EEH probe mode */
	eeh_add_flag(EEH_PROBE_MODE_DEVTREE | EEH_ENABLE_IO_FOR_LOG);

	/* Set EEH machine dependent code */
	ppc_md.pcibios_bus_add_device = pseries_pcibios_bus_add_device;

	if (is_kdump_kernel() || reset_devices) {
		pr_info("Issue PHB reset ...\n");
		list_for_each_entry(phb, &hose_list, list_node) {
			// Skip if the slot is empty
			if (list_empty(&PCI_DN(phb->dn)->child_list))
				continue;

			pdn = list_first_entry(&PCI_DN(phb->dn)->child_list, struct pci_dn, list);
			config_addr = pseries_eeh_get_pe_config_addr(pdn);

			/* invalid PE config addr */
			if (config_addr < 0)
				continue;

			pseries_eeh_phb_reset(phb, config_addr, EEH_RESET_FUNDAMENTAL);
			pseries_eeh_phb_reset(phb, config_addr, EEH_RESET_DEACTIVATE);
			pseries_eeh_phb_configure_bridge(phb, config_addr);
		}
	}

	ret = eeh_init(&pseries_eeh_ops);
	if (!ret)
		pr_info("EEH: pSeries platform initialized\n");
	else
		pr_info("EEH: pSeries platform initialization failure (%d)\n",
			ret);
	return ret;
}
machine_arch_initcall(pseries, eeh_pseries_init);<|MERGE_RESOLUTION|>--- conflicted
+++ resolved
@@ -847,12 +847,7 @@
 		return -EINVAL;
 	}
 
-<<<<<<< HEAD
-	/* Initialize error log lock and size */
-	spin_lock_init(&slot_errbuf_lock);
-=======
 	/* Initialize error log size */
->>>>>>> eb3cdb58
 	eeh_error_buf_size = rtas_get_error_log_max();
 
 	/* Set EEH probe mode */
