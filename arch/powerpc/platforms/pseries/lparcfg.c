// SPDX-License-Identifier: GPL-2.0-or-later
/*
 * PowerPC64 LPAR Configuration Information Driver
 *
 * Dave Engebretsen engebret@us.ibm.com
 *    Copyright (c) 2003 Dave Engebretsen
 * Will Schmidt willschm@us.ibm.com
 *    SPLPAR updates, Copyright (c) 2003 Will Schmidt IBM Corporation.
 *    seq_file updates, Copyright (c) 2004 Will Schmidt IBM Corporation.
 * Nathan Lynch nathanl@austin.ibm.com
 *    Added lparcfg_write, Copyright (C) 2004 Nathan Lynch IBM Corporation.
 *
 * This driver creates a proc file at /proc/ppc64/lparcfg which contains
 * keyword - value pairs that specify the configuration of the partition.
 */

#include <linux/module.h>
#include <linux/types.h>
#include <linux/errno.h>
#include <linux/proc_fs.h>
#include <linux/init.h>
#include <asm/papr-sysparm.h>
#include <linux/seq_file.h>
#include <linux/slab.h>
#include <linux/uaccess.h>
#include <linux/hugetlb.h>
#include <asm/lppaca.h>
#include <asm/hvcall.h>
#include <asm/firmware.h>
#include <asm/rtas.h>
#include <asm/time.h>
#include <asm/vdso_datapage.h>
#include <asm/vio.h>
#include <asm/mmu.h>
#include <asm/machdep.h>
#include <asm/drmem.h>

#include "pseries.h"
#include "vas.h"	/* pseries_vas_dlpar_cpu() */

/*
 * This isn't a module but we expose that to userspace
 * via /proc so leave the definitions here
 */
#define MODULE_VERS "1.9"
#define MODULE_NAME "lparcfg"

/* #define LPARCFG_DEBUG */

/*
 * Track sum of all purrs across all processors. This is used to further
 * calculate usage values by different applications
 */
static void cpu_get_purr(void *arg)
{
	atomic64_t *sum = arg;

	atomic64_add(mfspr(SPRN_PURR), sum);
}

static unsigned long get_purr(void)
{
	atomic64_t purr = ATOMIC64_INIT(0);

	on_each_cpu(cpu_get_purr, &purr, 1);

	return atomic64_read(&purr);
}

/*
 * Methods used to fetch LPAR data when running on a pSeries platform.
 */

struct hvcall_ppp_data {
	u64	entitlement;
	u64	unallocated_entitlement;
	u16	group_num;
	u16	pool_num;
	u8	capped;
	u8	weight;
	u8	unallocated_weight;
	u16	active_procs_in_pool;
	u16	active_system_procs;
	u16	phys_platform_procs;
	u32	max_proc_cap_avail;
	u32	entitled_proc_cap_avail;
};

/*
 * H_GET_PPP hcall returns info in 4 parms.
 *  entitled_capacity,unallocated_capacity,
 *  aggregation, resource_capability).
 *
 *  R4 = Entitled Processor Capacity Percentage.
 *  R5 = Unallocated Processor Capacity Percentage.
 *  R6 (AABBCCDDEEFFGGHH).
 *      XXXX - reserved (0)
 *          XXXX - reserved (0)
 *              XXXX - Group Number
 *                  XXXX - Pool Number.
 *  R7 (IIJJKKLLMMNNOOPP).
 *      XX - reserved. (0)
 *        XX - bit 0-6 reserved (0).   bit 7 is Capped indicator.
 *          XX - variable processor Capacity Weight
 *            XX - Unallocated Variable Processor Capacity Weight.
 *              XXXX - Active processors in Physical Processor Pool.
 *                  XXXX  - Processors active on platform.
 *  R8 (QQQQRRRRRRSSSSSS). if ibm,partition-performance-parameters-level >= 1
 *	XXXX - Physical platform procs allocated to virtualization.
 *	    XXXXXX - Max procs capacity % available to the partitions pool.
 *	          XXXXXX - Entitled procs capacity % available to the
 *			   partitions pool.
 */
static unsigned int h_get_ppp(struct hvcall_ppp_data *ppp_data)
{
	unsigned long rc;
	unsigned long retbuf[PLPAR_HCALL9_BUFSIZE];

	rc = plpar_hcall9(H_GET_PPP, retbuf);

	ppp_data->entitlement = retbuf[0];
	ppp_data->unallocated_entitlement = retbuf[1];

	ppp_data->group_num = (retbuf[2] >> 2 * 8) & 0xffff;
	ppp_data->pool_num = retbuf[2] & 0xffff;

	ppp_data->capped = (retbuf[3] >> 6 * 8) & 0x01;
	ppp_data->weight = (retbuf[3] >> 5 * 8) & 0xff;
	ppp_data->unallocated_weight = (retbuf[3] >> 4 * 8) & 0xff;
	ppp_data->active_procs_in_pool = (retbuf[3] >> 2 * 8) & 0xffff;
	ppp_data->active_system_procs = retbuf[3] & 0xffff;

	ppp_data->phys_platform_procs = retbuf[4] >> 6 * 8;
	ppp_data->max_proc_cap_avail = (retbuf[4] >> 3 * 8) & 0xffffff;
	ppp_data->entitled_proc_cap_avail = retbuf[4] & 0xffffff;

	return rc;
}

static void show_gpci_data(struct seq_file *m)
{
	struct hv_gpci_request_buffer *buf;
	unsigned int affinity_score;
	long ret;

	buf = kmalloc(sizeof(*buf), GFP_KERNEL);
	if (buf == NULL)
		return;

	/*
	 * Show the local LPAR's affinity score.
	 *
	 * 0xB1 selects the Affinity_Domain_Info_By_Partition subcall.
	 * The score is at byte 0xB in the output buffer.
	 */
	memset(&buf->params, 0, sizeof(buf->params));
	buf->params.counter_request = cpu_to_be32(0xB1);
	buf->params.starting_index = cpu_to_be32(-1);	/* local LPAR */
	buf->params.counter_info_version_in = 0x5;	/* v5+ for score */
	ret = plpar_hcall_norets(H_GET_PERF_COUNTER_INFO, virt_to_phys(buf),
				 sizeof(*buf));
	if (ret != H_SUCCESS) {
		pr_debug("hcall failed: H_GET_PERF_COUNTER_INFO: %ld, %x\n",
			 ret, be32_to_cpu(buf->params.detail_rc));
		goto out;
	}
	affinity_score = buf->bytes[0xB];
	seq_printf(m, "partition_affinity_score=%u\n", affinity_score);
out:
	kfree(buf);
}

static unsigned h_pic(unsigned long *pool_idle_time,
		      unsigned long *num_procs)
{
	unsigned long rc;
	unsigned long retbuf[PLPAR_HCALL_BUFSIZE];

	rc = plpar_hcall(H_PIC, retbuf);

	*pool_idle_time = retbuf[0];
	*num_procs = retbuf[1];

	return rc;
}

/*
 * parse_ppp_data
 * Parse out the data returned from h_get_ppp and h_pic
 */
static void parse_ppp_data(struct seq_file *m)
{
	struct hvcall_ppp_data ppp_data;
	struct device_node *root;
	const __be32 *perf_level;
	int rc;

	rc = h_get_ppp(&ppp_data);
	if (rc)
		return;

	seq_printf(m, "partition_entitled_capacity=%lld\n",
	           ppp_data.entitlement);
	seq_printf(m, "group=%d\n", ppp_data.group_num);
	seq_printf(m, "system_active_processors=%d\n",
	           ppp_data.active_system_procs);

	/* pool related entries are appropriate for shared configs */
	if (lppaca_shared_proc(get_lppaca())) {
		unsigned long pool_idle_time, pool_procs;

		seq_printf(m, "pool=%d\n", ppp_data.pool_num);

		/* report pool_capacity in percentage */
		seq_printf(m, "pool_capacity=%d\n",
			   ppp_data.active_procs_in_pool * 100);

		h_pic(&pool_idle_time, &pool_procs);
		seq_printf(m, "pool_idle_time=%ld\n", pool_idle_time);
		seq_printf(m, "pool_num_procs=%ld\n", pool_procs);
	}

	seq_printf(m, "unallocated_capacity_weight=%d\n",
		   ppp_data.unallocated_weight);
	seq_printf(m, "capacity_weight=%d\n", ppp_data.weight);
	seq_printf(m, "capped=%d\n", ppp_data.capped);
	seq_printf(m, "unallocated_capacity=%lld\n",
		   ppp_data.unallocated_entitlement);

	/* The last bits of information returned from h_get_ppp are only
	 * valid if the ibm,partition-performance-parameters-level
	 * property is >= 1.
	 */
	root = of_find_node_by_path("/");
	if (root) {
		perf_level = of_get_property(root,
				"ibm,partition-performance-parameters-level",
					     NULL);
		if (perf_level && (be32_to_cpup(perf_level) >= 1)) {
			seq_printf(m,
			    "physical_procs_allocated_to_virtualization=%d\n",
				   ppp_data.phys_platform_procs);
			seq_printf(m, "max_proc_capacity_available=%d\n",
				   ppp_data.max_proc_cap_avail);
			seq_printf(m, "entitled_proc_capacity_available=%d\n",
				   ppp_data.entitled_proc_cap_avail);
		}

		of_node_put(root);
	}
}

/**
 * parse_mpp_data
 * Parse out data returned from h_get_mpp
 */
static void parse_mpp_data(struct seq_file *m)
{
	struct hvcall_mpp_data mpp_data;
	int rc;

	rc = h_get_mpp(&mpp_data);
	if (rc)
		return;

	seq_printf(m, "entitled_memory=%ld\n", mpp_data.entitled_mem);

	if (mpp_data.mapped_mem != -1)
		seq_printf(m, "mapped_entitled_memory=%ld\n",
		           mpp_data.mapped_mem);

	seq_printf(m, "entitled_memory_group_number=%d\n", mpp_data.group_num);
	seq_printf(m, "entitled_memory_pool_number=%d\n", mpp_data.pool_num);

	seq_printf(m, "entitled_memory_weight=%d\n", mpp_data.mem_weight);
	seq_printf(m, "unallocated_entitled_memory_weight=%d\n",
	           mpp_data.unallocated_mem_weight);
	seq_printf(m, "unallocated_io_mapping_entitlement=%ld\n",
	           mpp_data.unallocated_entitlement);

	if (mpp_data.pool_size != -1)
		seq_printf(m, "entitled_memory_pool_size=%ld bytes\n",
		           mpp_data.pool_size);

	seq_printf(m, "entitled_memory_loan_request=%ld\n",
	           mpp_data.loan_request);

	seq_printf(m, "backing_memory=%ld bytes\n", mpp_data.backing_mem);
}

/**
 * parse_mpp_x_data
 * Parse out data returned from h_get_mpp_x
 */
static void parse_mpp_x_data(struct seq_file *m)
{
	struct hvcall_mpp_x_data mpp_x_data;

	if (!firmware_has_feature(FW_FEATURE_XCMO))
		return;
	if (h_get_mpp_x(&mpp_x_data))
		return;

	seq_printf(m, "coalesced_bytes=%ld\n", mpp_x_data.coalesced_bytes);

	if (mpp_x_data.pool_coalesced_bytes)
		seq_printf(m, "pool_coalesced_bytes=%ld\n",
			   mpp_x_data.pool_coalesced_bytes);
	if (mpp_x_data.pool_purr_cycles)
		seq_printf(m, "coalesce_pool_purr=%ld\n", mpp_x_data.pool_purr_cycles);
	if (mpp_x_data.pool_spurr_cycles)
		seq_printf(m, "coalesce_pool_spurr=%ld\n", mpp_x_data.pool_spurr_cycles);
}

/*
<<<<<<< HEAD
 * PAPR defines, in section "7.3.16 System Parameters Option", the token 55 to
 * read the LPAR name, and the largest output data to 4000 + 2 bytes length.
 */
#define SPLPAR_LPAR_NAME_TOKEN	55
#define GET_SYS_PARM_BUF_SIZE	4002
#if GET_SYS_PARM_BUF_SIZE > RTAS_DATA_BUF_SIZE
#error "GET_SYS_PARM_BUF_SIZE is larger than RTAS_DATA_BUF_SIZE"
#endif

/*
=======
>>>>>>> eb3cdb58
 * Read the lpar name using the RTAS ibm,get-system-parameter call.
 *
 * The name read through this call is updated if changes are made by the end
 * user on the hypervisor side.
 *
 * Some hypervisor (like Qemu) may not provide this value. In that case, a non
 * null value is returned.
 */
static int read_rtas_lpar_name(struct seq_file *m)
{
<<<<<<< HEAD
	int rc, len, token;
	union {
		char raw_buffer[GET_SYS_PARM_BUF_SIZE];
		struct {
			__be16 len;
			char name[GET_SYS_PARM_BUF_SIZE-2];
		};
	} *local_buffer;

	token = rtas_token("ibm,get-system-parameter");
	if (token == RTAS_UNKNOWN_SERVICE)
		return -EINVAL;

	local_buffer = kmalloc(sizeof(*local_buffer), GFP_KERNEL);
	if (!local_buffer)
		return -ENOMEM;

	do {
		spin_lock(&rtas_data_buf_lock);
		memset(rtas_data_buf, 0, sizeof(*local_buffer));
		rc = rtas_call(token, 3, 1, NULL, SPLPAR_LPAR_NAME_TOKEN,
			       __pa(rtas_data_buf), sizeof(*local_buffer));
		if (!rc)
			memcpy(local_buffer->raw_buffer, rtas_data_buf,
			       sizeof(local_buffer->raw_buffer));
		spin_unlock(&rtas_data_buf_lock);
	} while (rtas_busy_delay(rc));

	if (!rc) {
		/* Force end of string */
		len = min((int) be16_to_cpu(local_buffer->len),
			  (int) sizeof(local_buffer->name)-1);
		local_buffer->name[len] = '\0';

		seq_printf(m, "partition_name=%s\n", local_buffer->name);
	} else
		rc = -ENODATA;

	kfree(local_buffer);
	return rc;
=======
	struct papr_sysparm_buf *buf;
	int err;

	buf = papr_sysparm_buf_alloc();
	if (!buf)
		return -ENOMEM;

	err = papr_sysparm_get(PAPR_SYSPARM_LPAR_NAME, buf);
	if (!err)
		seq_printf(m, "partition_name=%s\n", buf->val);

	papr_sysparm_buf_free(buf);
	return err;
>>>>>>> eb3cdb58
}

/*
 * Read the LPAR name from the Device Tree.
 *
 * The value read in the DT is not updated if the end-user is touching the LPAR
 * name on the hypervisor side.
 */
static int read_dt_lpar_name(struct seq_file *m)
{
	const char *name;

	if (of_property_read_string(of_root, "ibm,partition-name", &name))
		return -ENOENT;

	seq_printf(m, "partition_name=%s\n", name);
	return 0;
}

static void read_lpar_name(struct seq_file *m)
{
	if (read_rtas_lpar_name(m) && read_dt_lpar_name(m))
		pr_err_once("Error can't get the LPAR name");
}

<<<<<<< HEAD
#define SPLPAR_CHARACTERISTICS_TOKEN 20
=======
>>>>>>> eb3cdb58
#define SPLPAR_MAXLENGTH 1026*(sizeof(char))

/*
 * parse_system_parameter_string()
 * Retrieve the potential_processors, max_entitled_capacity and friends
 * through the get-system-parameter rtas call.  Replace keyword strings as
 * necessary.
 */
static void parse_system_parameter_string(struct seq_file *m)
{
<<<<<<< HEAD
	const s32 token = rtas_token("ibm,get-system-parameter");
	int call_status;
=======
	struct papr_sysparm_buf *buf;
>>>>>>> eb3cdb58

	buf = papr_sysparm_buf_alloc();
	if (!buf)
		return;

<<<<<<< HEAD
	do {
		spin_lock(&rtas_data_buf_lock);
		memset(rtas_data_buf, 0, SPLPAR_MAXLENGTH);
		call_status = rtas_call(token, 3, 1, NULL, SPLPAR_CHARACTERISTICS_TOKEN,
					__pa(rtas_data_buf), RTAS_DATA_BUF_SIZE);
		memcpy(local_buffer, rtas_data_buf, SPLPAR_MAXLENGTH);
		local_buffer[SPLPAR_MAXLENGTH - 1] = '\0';
		spin_unlock(&rtas_data_buf_lock);
	} while (rtas_busy_delay(call_status));

	if (call_status != 0) {
		printk(KERN_INFO
		       "%s %s Error calling get-system-parameter (0x%x)\n",
		       __FILE__, __func__, call_status);
=======
	if (papr_sysparm_get(PAPR_SYSPARM_SHARED_PROC_LPAR_ATTRS, buf)) {
		goto out_free;
>>>>>>> eb3cdb58
	} else {
		const char *local_buffer;
		int splpar_strlen;
		int idx, w_idx;
		char *workbuffer = kzalloc(SPLPAR_MAXLENGTH, GFP_KERNEL);

		if (!workbuffer)
			goto out_free;

		splpar_strlen = be16_to_cpu(buf->len);
		local_buffer = buf->val;

		w_idx = 0;
		idx = 0;
		while ((*local_buffer) && (idx < splpar_strlen)) {
			workbuffer[w_idx++] = local_buffer[idx++];
			if ((local_buffer[idx] == ',')
			    || (local_buffer[idx] == '\0')) {
				workbuffer[w_idx] = '\0';
				if (w_idx) {
					/* avoid the empty string */
					seq_printf(m, "%s\n", workbuffer);
				}
				memset(workbuffer, 0, SPLPAR_MAXLENGTH);
				idx++;	/* skip the comma */
				w_idx = 0;
			} else if (local_buffer[idx] == '=') {
				/* code here to replace workbuffer contents
				   with different keyword strings */
				if (0 == strcmp(workbuffer, "MaxEntCap")) {
					strcpy(workbuffer,
					       "partition_max_entitled_capacity");
					w_idx = strlen(workbuffer);
				}
				if (0 == strcmp(workbuffer, "MaxPlatProcs")) {
					strcpy(workbuffer,
					       "system_potential_processors");
					w_idx = strlen(workbuffer);
				}
			}
		}
		kfree(workbuffer);
		local_buffer -= 2;	/* back up over strlen value */
	}
out_free:
	papr_sysparm_buf_free(buf);
}

/* Return the number of processors in the system.
 * This function reads through the device tree and counts
 * the virtual processors, this does not include threads.
 */
static int lparcfg_count_active_processors(void)
{
	struct device_node *cpus_dn;
	int count = 0;

	for_each_node_by_type(cpus_dn, "cpu") {
#ifdef LPARCFG_DEBUG
		printk(KERN_ERR "cpus_dn %p\n", cpus_dn);
#endif
		count++;
	}
	return count;
}

static void pseries_cmo_data(struct seq_file *m)
{
	int cpu;
	unsigned long cmo_faults = 0;
	unsigned long cmo_fault_time = 0;

	seq_printf(m, "cmo_enabled=%d\n", firmware_has_feature(FW_FEATURE_CMO));

	if (!firmware_has_feature(FW_FEATURE_CMO))
		return;

	for_each_possible_cpu(cpu) {
		cmo_faults += be64_to_cpu(lppaca_of(cpu).cmo_faults);
		cmo_fault_time += be64_to_cpu(lppaca_of(cpu).cmo_fault_time);
	}

	seq_printf(m, "cmo_faults=%lu\n", cmo_faults);
	seq_printf(m, "cmo_fault_time_usec=%lu\n",
		   cmo_fault_time / tb_ticks_per_usec);
	seq_printf(m, "cmo_primary_psp=%d\n", cmo_get_primary_psp());
	seq_printf(m, "cmo_secondary_psp=%d\n", cmo_get_secondary_psp());
	seq_printf(m, "cmo_page_size=%lu\n", cmo_get_page_size());
}

static void splpar_dispatch_data(struct seq_file *m)
{
	int cpu;
	unsigned long dispatches = 0;
	unsigned long dispatch_dispersions = 0;

	for_each_possible_cpu(cpu) {
		dispatches += be32_to_cpu(lppaca_of(cpu).yield_count);
		dispatch_dispersions +=
			be32_to_cpu(lppaca_of(cpu).dispersion_count);
	}

	seq_printf(m, "dispatches=%lu\n", dispatches);
	seq_printf(m, "dispatch_dispersions=%lu\n", dispatch_dispersions);
}

static void parse_em_data(struct seq_file *m)
{
	unsigned long retbuf[PLPAR_HCALL_BUFSIZE];

	if (firmware_has_feature(FW_FEATURE_LPAR) &&
	    plpar_hcall(H_GET_EM_PARMS, retbuf) == H_SUCCESS)
		seq_printf(m, "power_mode_data=%016lx\n", retbuf[0]);
}

static void maxmem_data(struct seq_file *m)
{
	unsigned long maxmem = 0;

	maxmem += (unsigned long)drmem_info->n_lmbs * drmem_info->lmb_size;
	maxmem += hugetlb_total_pages() * PAGE_SIZE;

	seq_printf(m, "MaxMem=%lu\n", maxmem);
}

static int pseries_lparcfg_data(struct seq_file *m, void *v)
{
	int partition_potential_processors;
	int partition_active_processors;
	struct device_node *rtas_node;
	const __be32 *lrdrp = NULL;

	rtas_node = of_find_node_by_path("/rtas");
	if (rtas_node)
		lrdrp = of_get_property(rtas_node, "ibm,lrdr-capacity", NULL);

	if (lrdrp == NULL) {
		partition_potential_processors = vdso_data->processorCount;
	} else {
		partition_potential_processors = be32_to_cpup(lrdrp + 4);
	}
	of_node_put(rtas_node);

	partition_active_processors = lparcfg_count_active_processors();

	if (firmware_has_feature(FW_FEATURE_SPLPAR)) {
		/* this call handles the ibm,get-system-parameter contents */
		read_lpar_name(m);
		parse_system_parameter_string(m);
		parse_ppp_data(m);
		parse_mpp_data(m);
		parse_mpp_x_data(m);
		pseries_cmo_data(m);
		splpar_dispatch_data(m);

		seq_printf(m, "purr=%ld\n", get_purr());
		seq_printf(m, "tbr=%ld\n", mftb());
	} else {		/* non SPLPAR case */

		seq_printf(m, "system_active_processors=%d\n",
			   partition_potential_processors);

		seq_printf(m, "system_potential_processors=%d\n",
			   partition_potential_processors);

		seq_printf(m, "partition_max_entitled_capacity=%d\n",
			   partition_potential_processors * 100);

		seq_printf(m, "partition_entitled_capacity=%d\n",
			   partition_active_processors * 100);
	}

	show_gpci_data(m);

	seq_printf(m, "partition_active_processors=%d\n",
		   partition_active_processors);

	seq_printf(m, "partition_potential_processors=%d\n",
		   partition_potential_processors);

	seq_printf(m, "shared_processor_mode=%d\n",
		   lppaca_shared_proc(get_lppaca()));

#ifdef CONFIG_PPC_64S_HASH_MMU
	if (!radix_enabled())
		seq_printf(m, "slb_size=%d\n", mmu_slb_size);
#endif
	parse_em_data(m);
	maxmem_data(m);

	seq_printf(m, "security_flavor=%u\n", pseries_security_flavor);

	return 0;
}

static ssize_t update_ppp(u64 *entitlement, u8 *weight)
{
	struct hvcall_ppp_data ppp_data;
	u8 new_weight;
	u64 new_entitled;
	ssize_t retval;

	/* Get our current parameters */
	retval = h_get_ppp(&ppp_data);
	if (retval)
		return retval;

	if (entitlement) {
		new_weight = ppp_data.weight;
		new_entitled = *entitlement;
	} else if (weight) {
		new_weight = *weight;
		new_entitled = ppp_data.entitlement;
	} else
		return -EINVAL;

	pr_debug("%s: current_entitled = %llu, current_weight = %u\n",
		 __func__, ppp_data.entitlement, ppp_data.weight);

	pr_debug("%s: new_entitled = %llu, new_weight = %u\n",
		 __func__, new_entitled, new_weight);

	retval = plpar_hcall_norets(H_SET_PPP, new_entitled, new_weight);
	return retval;
}

/**
 * update_mpp
 *
 * Update the memory entitlement and weight for the partition.  Caller must
 * specify either a new entitlement or weight, not both, to be updated
 * since the h_set_mpp call takes both entitlement and weight as parameters.
 */
static ssize_t update_mpp(u64 *entitlement, u8 *weight)
{
	struct hvcall_mpp_data mpp_data;
	u64 new_entitled;
	u8 new_weight;
	ssize_t rc;

	if (entitlement) {
		/* Check with vio to ensure the new memory entitlement
		 * can be handled.
		 */
		rc = vio_cmo_entitlement_update(*entitlement);
		if (rc)
			return rc;
	}

	rc = h_get_mpp(&mpp_data);
	if (rc)
		return rc;

	if (entitlement) {
		new_weight = mpp_data.mem_weight;
		new_entitled = *entitlement;
	} else if (weight) {
		new_weight = *weight;
		new_entitled = mpp_data.entitled_mem;
	} else
		return -EINVAL;

	pr_debug("%s: current_entitled = %lu, current_weight = %u\n",
	         __func__, mpp_data.entitled_mem, mpp_data.mem_weight);

	pr_debug("%s: new_entitled = %llu, new_weight = %u\n",
		 __func__, new_entitled, new_weight);

	rc = plpar_hcall_norets(H_SET_MPP, new_entitled, new_weight);
	return rc;
}

/*
 * Interface for changing system parameters (variable capacity weight
 * and entitled capacity).  Format of input is "param_name=value";
 * anything after value is ignored.  Valid parameters at this time are
 * "partition_entitled_capacity" and "capacity_weight".  We use
 * H_SET_PPP to alter parameters.
 *
 * This function should be invoked only on systems with
 * FW_FEATURE_SPLPAR.
 */
static ssize_t lparcfg_write(struct file *file, const char __user * buf,
			     size_t count, loff_t * off)
{
	char kbuf[64];
	char *tmp;
	u64 new_entitled, *new_entitled_ptr = &new_entitled;
	u8 new_weight, *new_weight_ptr = &new_weight;
	ssize_t retval;

	if (!firmware_has_feature(FW_FEATURE_SPLPAR))
		return -EINVAL;

	if (count > sizeof(kbuf))
		return -EINVAL;

	if (copy_from_user(kbuf, buf, count))
		return -EFAULT;

	kbuf[count - 1] = '\0';
	tmp = strchr(kbuf, '=');
	if (!tmp)
		return -EINVAL;

	*tmp++ = '\0';

	if (!strcmp(kbuf, "partition_entitled_capacity")) {
		char *endp;
		*new_entitled_ptr = (u64) simple_strtoul(tmp, &endp, 10);
		if (endp == tmp)
			return -EINVAL;

		retval = update_ppp(new_entitled_ptr, NULL);

		if (retval == H_SUCCESS || retval == H_CONSTRAINED) {
			/*
			 * The hypervisor assigns VAS resources based
			 * on entitled capacity for shared mode.
			 * Reconfig VAS windows based on DLPAR CPU events.
			 */
			if (pseries_vas_dlpar_cpu() != 0)
				retval = H_HARDWARE;
		}
	} else if (!strcmp(kbuf, "capacity_weight")) {
		char *endp;
		*new_weight_ptr = (u8) simple_strtoul(tmp, &endp, 10);
		if (endp == tmp)
			return -EINVAL;

		retval = update_ppp(NULL, new_weight_ptr);
	} else if (!strcmp(kbuf, "entitled_memory")) {
		char *endp;
		*new_entitled_ptr = (u64) simple_strtoul(tmp, &endp, 10);
		if (endp == tmp)
			return -EINVAL;

		retval = update_mpp(new_entitled_ptr, NULL);
	} else if (!strcmp(kbuf, "entitled_memory_weight")) {
		char *endp;
		*new_weight_ptr = (u8) simple_strtoul(tmp, &endp, 10);
		if (endp == tmp)
			return -EINVAL;

		retval = update_mpp(NULL, new_weight_ptr);
	} else
		return -EINVAL;

	if (retval == H_SUCCESS || retval == H_CONSTRAINED) {
		retval = count;
	} else if (retval == H_BUSY) {
		retval = -EBUSY;
	} else if (retval == H_HARDWARE) {
		retval = -EIO;
	} else if (retval == H_PARAMETER) {
		retval = -EINVAL;
	}

	return retval;
}

static int lparcfg_data(struct seq_file *m, void *v)
{
	struct device_node *rootdn;
	const char *model = "";
	const char *system_id = "";
	const char *tmp;
	const __be32 *lp_index_ptr;
	unsigned int lp_index = 0;

	seq_printf(m, "%s %s\n", MODULE_NAME, MODULE_VERS);

	rootdn = of_find_node_by_path("/");
	if (rootdn) {
		tmp = of_get_property(rootdn, "model", NULL);
		if (tmp)
			model = tmp;
		tmp = of_get_property(rootdn, "system-id", NULL);
		if (tmp)
			system_id = tmp;
		lp_index_ptr = of_get_property(rootdn, "ibm,partition-no",
					NULL);
		if (lp_index_ptr)
			lp_index = be32_to_cpup(lp_index_ptr);
		of_node_put(rootdn);
	}
	seq_printf(m, "serial_number=%s\n", system_id);
	seq_printf(m, "system_type=%s\n", model);
	seq_printf(m, "partition_id=%d\n", (int)lp_index);

	return pseries_lparcfg_data(m, v);
}

static int lparcfg_open(struct inode *inode, struct file *file)
{
	return single_open(file, lparcfg_data, NULL);
}

static const struct proc_ops lparcfg_proc_ops = {
	.proc_read	= seq_read,
	.proc_write	= lparcfg_write,
	.proc_open	= lparcfg_open,
	.proc_release	= single_release,
	.proc_lseek	= seq_lseek,
};

static int __init lparcfg_init(void)
{
	umode_t mode = 0444;

	/* Allow writing if we have FW_FEATURE_SPLPAR */
	if (firmware_has_feature(FW_FEATURE_SPLPAR))
		mode |= 0200;

	if (!proc_create("powerpc/lparcfg", mode, NULL, &lparcfg_proc_ops)) {
		printk(KERN_ERR "Failed to create powerpc/lparcfg\n");
		return -EIO;
	}
	return 0;
}
machine_device_initcall(pseries, lparcfg_init);<|MERGE_RESOLUTION|>--- conflicted
+++ resolved
@@ -313,19 +313,6 @@
 }
 
 /*
-<<<<<<< HEAD
- * PAPR defines, in section "7.3.16 System Parameters Option", the token 55 to
- * read the LPAR name, and the largest output data to 4000 + 2 bytes length.
- */
-#define SPLPAR_LPAR_NAME_TOKEN	55
-#define GET_SYS_PARM_BUF_SIZE	4002
-#if GET_SYS_PARM_BUF_SIZE > RTAS_DATA_BUF_SIZE
-#error "GET_SYS_PARM_BUF_SIZE is larger than RTAS_DATA_BUF_SIZE"
-#endif
-
-/*
-=======
->>>>>>> eb3cdb58
  * Read the lpar name using the RTAS ibm,get-system-parameter call.
  *
  * The name read through this call is updated if changes are made by the end
@@ -336,48 +323,6 @@
  */
 static int read_rtas_lpar_name(struct seq_file *m)
 {
-<<<<<<< HEAD
-	int rc, len, token;
-	union {
-		char raw_buffer[GET_SYS_PARM_BUF_SIZE];
-		struct {
-			__be16 len;
-			char name[GET_SYS_PARM_BUF_SIZE-2];
-		};
-	} *local_buffer;
-
-	token = rtas_token("ibm,get-system-parameter");
-	if (token == RTAS_UNKNOWN_SERVICE)
-		return -EINVAL;
-
-	local_buffer = kmalloc(sizeof(*local_buffer), GFP_KERNEL);
-	if (!local_buffer)
-		return -ENOMEM;
-
-	do {
-		spin_lock(&rtas_data_buf_lock);
-		memset(rtas_data_buf, 0, sizeof(*local_buffer));
-		rc = rtas_call(token, 3, 1, NULL, SPLPAR_LPAR_NAME_TOKEN,
-			       __pa(rtas_data_buf), sizeof(*local_buffer));
-		if (!rc)
-			memcpy(local_buffer->raw_buffer, rtas_data_buf,
-			       sizeof(local_buffer->raw_buffer));
-		spin_unlock(&rtas_data_buf_lock);
-	} while (rtas_busy_delay(rc));
-
-	if (!rc) {
-		/* Force end of string */
-		len = min((int) be16_to_cpu(local_buffer->len),
-			  (int) sizeof(local_buffer->name)-1);
-		local_buffer->name[len] = '\0';
-
-		seq_printf(m, "partition_name=%s\n", local_buffer->name);
-	} else
-		rc = -ENODATA;
-
-	kfree(local_buffer);
-	return rc;
-=======
 	struct papr_sysparm_buf *buf;
 	int err;
 
@@ -391,7 +336,6 @@
 
 	papr_sysparm_buf_free(buf);
 	return err;
->>>>>>> eb3cdb58
 }
 
 /*
@@ -417,10 +361,6 @@
 		pr_err_once("Error can't get the LPAR name");
 }
 
-<<<<<<< HEAD
-#define SPLPAR_CHARACTERISTICS_TOKEN 20
-=======
->>>>>>> eb3cdb58
 #define SPLPAR_MAXLENGTH 1026*(sizeof(char))
 
 /*
@@ -431,36 +371,14 @@
  */
 static void parse_system_parameter_string(struct seq_file *m)
 {
-<<<<<<< HEAD
-	const s32 token = rtas_token("ibm,get-system-parameter");
-	int call_status;
-=======
 	struct papr_sysparm_buf *buf;
->>>>>>> eb3cdb58
 
 	buf = papr_sysparm_buf_alloc();
 	if (!buf)
 		return;
 
-<<<<<<< HEAD
-	do {
-		spin_lock(&rtas_data_buf_lock);
-		memset(rtas_data_buf, 0, SPLPAR_MAXLENGTH);
-		call_status = rtas_call(token, 3, 1, NULL, SPLPAR_CHARACTERISTICS_TOKEN,
-					__pa(rtas_data_buf), RTAS_DATA_BUF_SIZE);
-		memcpy(local_buffer, rtas_data_buf, SPLPAR_MAXLENGTH);
-		local_buffer[SPLPAR_MAXLENGTH - 1] = '\0';
-		spin_unlock(&rtas_data_buf_lock);
-	} while (rtas_busy_delay(call_status));
-
-	if (call_status != 0) {
-		printk(KERN_INFO
-		       "%s %s Error calling get-system-parameter (0x%x)\n",
-		       __FILE__, __func__, call_status);
-=======
 	if (papr_sysparm_get(PAPR_SYSPARM_SHARED_PROC_LPAR_ATTRS, buf)) {
 		goto out_free;
->>>>>>> eb3cdb58
 	} else {
 		const char *local_buffer;
 		int splpar_strlen;
