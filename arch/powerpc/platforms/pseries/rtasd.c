--- conflicted
+++ resolved
@@ -487,11 +487,7 @@
 
 	/* No RTAS */
 	if (rtas_token("event-scan") == RTAS_UNKNOWN_SERVICE) {
-<<<<<<< HEAD
-		printk(KERN_INFO "rtasd: no event-scan on system\n");
-=======
 		printk(KERN_DEBUG "rtasd: no event-scan on system\n");
->>>>>>> 120bda20
 		return -ENODEV;
 	}
 
