// SPDX-License-Identifier: GPL-2.0

#define pr_fmt(fmt)	"papr-scm: " fmt

#include <linux/of.h>
#include <linux/kernel.h>
#include <linux/module.h>
#include <linux/ioport.h>
#include <linux/slab.h>
#include <linux/ndctl.h>
#include <linux/sched.h>
#include <linux/libnvdimm.h>
#include <linux/platform_device.h>
#include <linux/delay.h>
#include <linux/seq_buf.h>
#include <linux/nd.h>

#include <asm/plpar_wrappers.h>
#include <asm/papr_pdsm.h>
#include <asm/mce.h>
#include <asm/unaligned.h>
#include <linux/perf_event.h>

#define BIND_ANY_ADDR (~0ul)

#define PAPR_SCM_DIMM_CMD_MASK \
	((1ul << ND_CMD_GET_CONFIG_SIZE) | \
	 (1ul << ND_CMD_GET_CONFIG_DATA) | \
	 (1ul << ND_CMD_SET_CONFIG_DATA) | \
	 (1ul << ND_CMD_CALL))

/* DIMM health bitmap indicators */
/* SCM device is unable to persist memory contents */
#define PAPR_PMEM_UNARMED                   (1ULL << (63 - 0))
/* SCM device failed to persist memory contents */
#define PAPR_PMEM_SHUTDOWN_DIRTY            (1ULL << (63 - 1))
/* SCM device contents are persisted from previous IPL */
#define PAPR_PMEM_SHUTDOWN_CLEAN            (1ULL << (63 - 2))
/* SCM device contents are not persisted from previous IPL */
#define PAPR_PMEM_EMPTY                     (1ULL << (63 - 3))
/* SCM device memory life remaining is critically low */
#define PAPR_PMEM_HEALTH_CRITICAL           (1ULL << (63 - 4))
/* SCM device will be garded off next IPL due to failure */
#define PAPR_PMEM_HEALTH_FATAL              (1ULL << (63 - 5))
/* SCM contents cannot persist due to current platform health status */
#define PAPR_PMEM_HEALTH_UNHEALTHY          (1ULL << (63 - 6))
/* SCM device is unable to persist memory contents in certain conditions */
#define PAPR_PMEM_HEALTH_NON_CRITICAL       (1ULL << (63 - 7))
/* SCM device is encrypted */
#define PAPR_PMEM_ENCRYPTED                 (1ULL << (63 - 8))
/* SCM device has been scrubbed and locked */
#define PAPR_PMEM_SCRUBBED_AND_LOCKED       (1ULL << (63 - 9))

/* Bits status indicators for health bitmap indicating unarmed dimm */
#define PAPR_PMEM_UNARMED_MASK (PAPR_PMEM_UNARMED |		\
				PAPR_PMEM_HEALTH_UNHEALTHY)

/* Bits status indicators for health bitmap indicating unflushed dimm */
#define PAPR_PMEM_BAD_SHUTDOWN_MASK (PAPR_PMEM_SHUTDOWN_DIRTY)

/* Bits status indicators for health bitmap indicating unrestored dimm */
#define PAPR_PMEM_BAD_RESTORE_MASK  (PAPR_PMEM_EMPTY)

/* Bit status indicators for smart event notification */
#define PAPR_PMEM_SMART_EVENT_MASK (PAPR_PMEM_HEALTH_CRITICAL | \
				    PAPR_PMEM_HEALTH_FATAL |	\
				    PAPR_PMEM_HEALTH_UNHEALTHY)

#define PAPR_SCM_PERF_STATS_EYECATCHER __stringify(SCMSTATS)
#define PAPR_SCM_PERF_STATS_VERSION 0x1

/* Struct holding a single performance metric */
struct papr_scm_perf_stat {
	u8 stat_id[8];
	__be64 stat_val;
} __packed;

/* Struct exchanged between kernel and PHYP for fetching drc perf stats */
struct papr_scm_perf_stats {
	u8 eye_catcher[8];
	/* Should be PAPR_SCM_PERF_STATS_VERSION */
	__be32 stats_version;
	/* Number of stats following */
	__be32 num_statistics;
	/* zero or more performance matrics */
	struct papr_scm_perf_stat scm_statistic[];
} __packed;

/* private struct associated with each region */
struct papr_scm_priv {
	struct platform_device *pdev;
	struct device_node *dn;
	uint32_t drc_index;
	uint64_t blocks;
	uint64_t block_size;
	int metadata_size;
	bool is_volatile;
	bool hcall_flush_required;

	uint64_t bound_addr;

	struct nvdimm_bus_descriptor bus_desc;
	struct nvdimm_bus *bus;
	struct nvdimm *nvdimm;
	struct resource res;
	struct nd_region *region;
	struct nd_interleave_set nd_set;
	struct list_head region_list;

	/* Protect dimm health data from concurrent read/writes */
	struct mutex health_mutex;

	/* Last time the health information of the dimm was updated */
	unsigned long lasthealth_jiffies;

	/* Health information for the dimm */
	u64 health_bitmap;

	/* Holds the last known dirty shutdown counter value */
	u64 dirty_shutdown_counter;

	/* length of the stat buffer as expected by phyp */
	size_t stat_buffer_len;

	/* The bits which needs to be overridden */
	u64 health_bitmap_inject_mask;
};

static int papr_scm_pmem_flush(struct nd_region *nd_region,
			       struct bio *bio __maybe_unused)
{
	struct papr_scm_priv *p = nd_region_provider_data(nd_region);
	unsigned long ret_buf[PLPAR_HCALL_BUFSIZE], token = 0;
	long rc;

	dev_dbg(&p->pdev->dev, "flush drc 0x%x", p->drc_index);

	do {
		rc = plpar_hcall(H_SCM_FLUSH, ret_buf, p->drc_index, token);
		token = ret_buf[0];

		/* Check if we are stalled for some time */
		if (H_IS_LONG_BUSY(rc)) {
			msleep(get_longbusy_msecs(rc));
			rc = H_BUSY;
		} else if (rc == H_BUSY) {
			cond_resched();
		}
	} while (rc == H_BUSY);

	if (rc) {
		dev_err(&p->pdev->dev, "flush error: %ld", rc);
		rc = -EIO;
	} else {
		dev_dbg(&p->pdev->dev, "flush drc 0x%x complete", p->drc_index);
	}

	return rc;
}

static LIST_HEAD(papr_nd_regions);
static DEFINE_MUTEX(papr_ndr_lock);

static int drc_pmem_bind(struct papr_scm_priv *p)
{
	unsigned long ret[PLPAR_HCALL_BUFSIZE];
	uint64_t saved = 0;
	uint64_t token;
	int64_t rc;

	/*
	 * When the hypervisor cannot map all the requested memory in a single
	 * hcall it returns H_BUSY and we call again with the token until
	 * we get H_SUCCESS. Aborting the retry loop before getting H_SUCCESS
	 * leave the system in an undefined state, so we wait.
	 */
	token = 0;

	do {
		rc = plpar_hcall(H_SCM_BIND_MEM, ret, p->drc_index, 0,
				p->blocks, BIND_ANY_ADDR, token);
		token = ret[0];
		if (!saved)
			saved = ret[1];
		cond_resched();
	} while (rc == H_BUSY);

	if (rc)
		return rc;

	p->bound_addr = saved;
	dev_dbg(&p->pdev->dev, "bound drc 0x%x to 0x%lx\n",
		p->drc_index, (unsigned long)saved);
	return rc;
}

static void drc_pmem_unbind(struct papr_scm_priv *p)
{
	unsigned long ret[PLPAR_HCALL_BUFSIZE];
	uint64_t token = 0;
	int64_t rc;

	dev_dbg(&p->pdev->dev, "unbind drc 0x%x\n", p->drc_index);

	/* NB: unbind has the same retry requirements as drc_pmem_bind() */
	do {

		/* Unbind of all SCM resources associated with drcIndex */
		rc = plpar_hcall(H_SCM_UNBIND_ALL, ret, H_UNBIND_SCOPE_DRC,
				 p->drc_index, token);
		token = ret[0];

		/* Check if we are stalled for some time */
		if (H_IS_LONG_BUSY(rc)) {
			msleep(get_longbusy_msecs(rc));
			rc = H_BUSY;
		} else if (rc == H_BUSY) {
			cond_resched();
		}

	} while (rc == H_BUSY);

	if (rc)
		dev_err(&p->pdev->dev, "unbind error: %lld\n", rc);
	else
		dev_dbg(&p->pdev->dev, "unbind drc 0x%x complete\n",
			p->drc_index);

	return;
}

static int drc_pmem_query_n_bind(struct papr_scm_priv *p)
{
	unsigned long start_addr;
	unsigned long end_addr;
	unsigned long ret[PLPAR_HCALL_BUFSIZE];
	int64_t rc;


	rc = plpar_hcall(H_SCM_QUERY_BLOCK_MEM_BINDING, ret,
			 p->drc_index, 0);
	if (rc)
		goto err_out;
	start_addr = ret[0];

	/* Make sure the full region is bound. */
	rc = plpar_hcall(H_SCM_QUERY_BLOCK_MEM_BINDING, ret,
			 p->drc_index, p->blocks - 1);
	if (rc)
		goto err_out;
	end_addr = ret[0];

	if ((end_addr - start_addr) != ((p->blocks - 1) * p->block_size))
		goto err_out;

	p->bound_addr = start_addr;
	dev_dbg(&p->pdev->dev, "bound drc 0x%x to 0x%lx\n", p->drc_index, start_addr);
	return rc;

err_out:
	dev_info(&p->pdev->dev,
		 "Failed to query, trying an unbind followed by bind");
	drc_pmem_unbind(p);
	return drc_pmem_bind(p);
}

/*
 * Query the Dimm performance stats from PHYP and copy them (if returned) to
 * provided struct papr_scm_perf_stats instance 'stats' that can hold atleast
 * (num_stats + header) bytes.
 * - If buff_stats == NULL the return value is the size in bytes of the buffer
 * needed to hold all supported performance-statistics.
 * - If buff_stats != NULL and num_stats == 0 then we copy all known
 * performance-statistics to 'buff_stat' and expect to be large enough to
 * hold them.
 * - if buff_stats != NULL and num_stats > 0 then copy the requested
 * performance-statistics to buff_stats.
 */
static ssize_t drc_pmem_query_stats(struct papr_scm_priv *p,
				    struct papr_scm_perf_stats *buff_stats,
				    unsigned int num_stats)
{
	unsigned long ret[PLPAR_HCALL_BUFSIZE];
	size_t size;
	s64 rc;

	/* Setup the out buffer */
	if (buff_stats) {
		memcpy(buff_stats->eye_catcher,
		       PAPR_SCM_PERF_STATS_EYECATCHER, 8);
		buff_stats->stats_version =
			cpu_to_be32(PAPR_SCM_PERF_STATS_VERSION);
		buff_stats->num_statistics =
			cpu_to_be32(num_stats);

		/*
		 * Calculate the buffer size based on num-stats provided
		 * or use the prefetched max buffer length
		 */
		if (num_stats)
			/* Calculate size from the num_stats */
			size = sizeof(struct papr_scm_perf_stats) +
				num_stats * sizeof(struct papr_scm_perf_stat);
		else
			size = p->stat_buffer_len;
	} else {
		/* In case of no out buffer ignore the size */
		size = 0;
	}

	/* Do the HCALL asking PHYP for info */
	rc = plpar_hcall(H_SCM_PERFORMANCE_STATS, ret, p->drc_index,
			 buff_stats ? virt_to_phys(buff_stats) : 0,
			 size);

	/* Check if the error was due to an unknown stat-id */
	if (rc == H_PARTIAL) {
		dev_err(&p->pdev->dev,
			"Unknown performance stats, Err:0x%016lX\n", ret[0]);
		return -ENOENT;
	} else if (rc == H_AUTHORITY) {
		dev_info(&p->pdev->dev,
			 "Permission denied while accessing performance stats");
		return -EPERM;
	} else if (rc == H_UNSUPPORTED) {
		dev_dbg(&p->pdev->dev, "Performance stats unsupported\n");
		return -EOPNOTSUPP;
	} else if (rc != H_SUCCESS) {
		dev_err(&p->pdev->dev,
			"Failed to query performance stats, Err:%lld\n", rc);
		return -EIO;

	} else if (!size) {
		/* Handle case where stat buffer size was requested */
		dev_dbg(&p->pdev->dev,
			"Performance stats size %ld\n", ret[0]);
		return ret[0];
	}

	/* Successfully fetched the requested stats from phyp */
	dev_dbg(&p->pdev->dev,
		"Performance stats returned %d stats\n",
		be32_to_cpu(buff_stats->num_statistics));
	return 0;
}

#ifdef CONFIG_PERF_EVENTS
#define to_nvdimm_pmu(_pmu)	container_of(_pmu, struct nvdimm_pmu, pmu)

static const char * const nvdimm_events_map[] = {
	[1] = "CtlResCt",
	[2] = "CtlResTm",
	[3] = "PonSecs ",
	[4] = "MemLife ",
	[5] = "CritRscU",
	[6] = "HostLCnt",
	[7] = "HostSCnt",
	[8] = "HostSDur",
	[9] = "HostLDur",
	[10] = "MedRCnt ",
	[11] = "MedWCnt ",
	[12] = "MedRDur ",
	[13] = "MedWDur ",
	[14] = "CchRHCnt",
	[15] = "CchWHCnt",
	[16] = "FastWCnt",
};

static int papr_scm_pmu_get_value(struct perf_event *event, struct device *dev, u64 *count)
{
	struct papr_scm_perf_stat *stat;
	struct papr_scm_perf_stats *stats;
<<<<<<< HEAD
	struct papr_scm_priv *p = (struct papr_scm_priv *)dev->driver_data;
=======
	struct papr_scm_priv *p = dev_get_drvdata(dev);
>>>>>>> eb3cdb58
	int rc, size;

	/* Invalid eventcode */
	if (event->attr.config == 0 || event->attr.config >= ARRAY_SIZE(nvdimm_events_map))
		return -EINVAL;

	/* Allocate request buffer enough to hold single performance stat */
	size = sizeof(struct papr_scm_perf_stats) +
		sizeof(struct papr_scm_perf_stat);

	if (!p)
		return -EINVAL;

	stats = kzalloc(size, GFP_KERNEL);
	if (!stats)
		return -ENOMEM;

	stat = &stats->scm_statistic[0];
	memcpy(&stat->stat_id,
	       nvdimm_events_map[event->attr.config],
		sizeof(stat->stat_id));
	stat->stat_val = 0;

	rc = drc_pmem_query_stats(p, stats, 1);
	if (rc < 0) {
		kfree(stats);
		return rc;
	}

	*count = be64_to_cpu(stat->stat_val);
	kfree(stats);
	return 0;
}

static int papr_scm_pmu_event_init(struct perf_event *event)
{
	struct nvdimm_pmu *nd_pmu = to_nvdimm_pmu(event->pmu);
	struct papr_scm_priv *p;

	if (!nd_pmu)
		return -EINVAL;

	/* test the event attr type for PMU enumeration */
	if (event->attr.type != event->pmu->type)
		return -ENOENT;

	/* it does not support event sampling mode */
	if (is_sampling_event(event))
		return -EOPNOTSUPP;

	/* no branch sampling */
	if (has_branch_stack(event))
		return -EOPNOTSUPP;

	p = (struct papr_scm_priv *)nd_pmu->dev->driver_data;
	if (!p)
		return -EINVAL;

	/* Invalid eventcode */
	if (event->attr.config == 0 || event->attr.config > 16)
		return -EINVAL;

	return 0;
}

static int papr_scm_pmu_add(struct perf_event *event, int flags)
{
	u64 count;
	int rc;
	struct nvdimm_pmu *nd_pmu = to_nvdimm_pmu(event->pmu);

	if (!nd_pmu)
		return -EINVAL;

	if (flags & PERF_EF_START) {
		rc = papr_scm_pmu_get_value(event, nd_pmu->dev, &count);
		if (rc)
			return rc;

		local64_set(&event->hw.prev_count, count);
	}

	return 0;
}

static void papr_scm_pmu_read(struct perf_event *event)
{
	u64 prev, now;
	int rc;
	struct nvdimm_pmu *nd_pmu = to_nvdimm_pmu(event->pmu);

	if (!nd_pmu)
		return;

	rc = papr_scm_pmu_get_value(event, nd_pmu->dev, &now);
	if (rc)
		return;

	prev = local64_xchg(&event->hw.prev_count, now);
	local64_add(now - prev, &event->count);
}

static void papr_scm_pmu_del(struct perf_event *event, int flags)
{
	papr_scm_pmu_read(event);
}

static void papr_scm_pmu_register(struct papr_scm_priv *p)
{
	struct nvdimm_pmu *nd_pmu;
	int rc, nodeid;

	nd_pmu = kzalloc(sizeof(*nd_pmu), GFP_KERNEL);
	if (!nd_pmu) {
		rc = -ENOMEM;
		goto pmu_err_print;
	}

	if (!p->stat_buffer_len) {
		rc = -ENOENT;
		goto pmu_check_events_err;
	}

	nd_pmu->pmu.task_ctx_nr = perf_invalid_context;
	nd_pmu->pmu.name = nvdimm_name(p->nvdimm);
	nd_pmu->pmu.event_init = papr_scm_pmu_event_init;
	nd_pmu->pmu.read = papr_scm_pmu_read;
	nd_pmu->pmu.add = papr_scm_pmu_add;
	nd_pmu->pmu.del = papr_scm_pmu_del;

	nd_pmu->pmu.capabilities = PERF_PMU_CAP_NO_INTERRUPT |
				PERF_PMU_CAP_NO_EXCLUDE;

	/*updating the cpumask variable */
	nodeid = numa_map_to_online_node(dev_to_node(&p->pdev->dev));
	nd_pmu->arch_cpumask = *cpumask_of_node(nodeid);

	rc = register_nvdimm_pmu(nd_pmu, p->pdev);
	if (rc)
		goto pmu_check_events_err;

	/*
	 * Set archdata.priv value to nvdimm_pmu structure, to handle the
	 * unregistering of pmu device.
	 */
	p->pdev->archdata.priv = nd_pmu;
	return;

pmu_check_events_err:
	kfree(nd_pmu);
pmu_err_print:
	dev_info(&p->pdev->dev, "nvdimm pmu didn't register rc=%d\n", rc);
}

#else
static void papr_scm_pmu_register(struct papr_scm_priv *p) { }
#endif

/*
 * Issue hcall to retrieve dimm health info and populate papr_scm_priv with the
 * health information.
 */
static int __drc_pmem_query_health(struct papr_scm_priv *p)
{
	unsigned long ret[PLPAR_HCALL_BUFSIZE];
	u64 bitmap = 0;
	long rc;

	/* issue the hcall */
	rc = plpar_hcall(H_SCM_HEALTH, ret, p->drc_index);
	if (rc == H_SUCCESS)
		bitmap = ret[0] & ret[1];
	else if (rc == H_FUNCTION)
		dev_info_once(&p->pdev->dev,
			      "Hcall H_SCM_HEALTH not implemented, assuming empty health bitmap");
	else {

		dev_err(&p->pdev->dev,
			"Failed to query health information, Err:%ld\n", rc);
		return -ENXIO;
	}

	p->lasthealth_jiffies = jiffies;
	/* Allow injecting specific health bits via inject mask. */
	if (p->health_bitmap_inject_mask)
		bitmap = (bitmap & ~p->health_bitmap_inject_mask) |
			p->health_bitmap_inject_mask;
	WRITE_ONCE(p->health_bitmap, bitmap);
	dev_dbg(&p->pdev->dev,
		"Queried dimm health info. Bitmap:0x%016lx Mask:0x%016lx\n",
		ret[0], ret[1]);

	return 0;
}

/* Min interval in seconds for assuming stable dimm health */
#define MIN_HEALTH_QUERY_INTERVAL 60

/* Query cached health info and if needed call drc_pmem_query_health */
static int drc_pmem_query_health(struct papr_scm_priv *p)
{
	unsigned long cache_timeout;
	int rc;

	/* Protect concurrent modifications to papr_scm_priv */
	rc = mutex_lock_interruptible(&p->health_mutex);
	if (rc)
		return rc;

	/* Jiffies offset for which the health data is assumed to be same */
	cache_timeout = p->lasthealth_jiffies +
		msecs_to_jiffies(MIN_HEALTH_QUERY_INTERVAL * 1000);

	/* Fetch new health info is its older than MIN_HEALTH_QUERY_INTERVAL */
	if (time_after(jiffies, cache_timeout))
		rc = __drc_pmem_query_health(p);
	else
		/* Assume cached health data is valid */
		rc = 0;

	mutex_unlock(&p->health_mutex);
	return rc;
}

static int papr_scm_meta_get(struct papr_scm_priv *p,
			     struct nd_cmd_get_config_data_hdr *hdr)
{
	unsigned long data[PLPAR_HCALL_BUFSIZE];
	unsigned long offset, data_offset;
	int len, read;
	int64_t ret;

	if ((hdr->in_offset + hdr->in_length) > p->metadata_size)
		return -EINVAL;

	for (len = hdr->in_length; len; len -= read) {

		data_offset = hdr->in_length - len;
		offset = hdr->in_offset + data_offset;

		if (len >= 8)
			read = 8;
		else if (len >= 4)
			read = 4;
		else if (len >= 2)
			read = 2;
		else
			read = 1;

		ret = plpar_hcall(H_SCM_READ_METADATA, data, p->drc_index,
				  offset, read);

		if (ret == H_PARAMETER) /* bad DRC index */
			return -ENODEV;
		if (ret)
			return -EINVAL; /* other invalid parameter */

		switch (read) {
		case 8:
			*(uint64_t *)(hdr->out_buf + data_offset) = be64_to_cpu(data[0]);
			break;
		case 4:
			*(uint32_t *)(hdr->out_buf + data_offset) = be32_to_cpu(data[0] & 0xffffffff);
			break;

		case 2:
			*(uint16_t *)(hdr->out_buf + data_offset) = be16_to_cpu(data[0] & 0xffff);
			break;

		case 1:
			*(uint8_t *)(hdr->out_buf + data_offset) = (data[0] & 0xff);
			break;
		}
	}
	return 0;
}

static int papr_scm_meta_set(struct papr_scm_priv *p,
			     struct nd_cmd_set_config_hdr *hdr)
{
	unsigned long offset, data_offset;
	int len, wrote;
	unsigned long data;
	__be64 data_be;
	int64_t ret;

	if ((hdr->in_offset + hdr->in_length) > p->metadata_size)
		return -EINVAL;

	for (len = hdr->in_length; len; len -= wrote) {

		data_offset = hdr->in_length - len;
		offset = hdr->in_offset + data_offset;

		if (len >= 8) {
			data = *(uint64_t *)(hdr->in_buf + data_offset);
			data_be = cpu_to_be64(data);
			wrote = 8;
		} else if (len >= 4) {
			data = *(uint32_t *)(hdr->in_buf + data_offset);
			data &= 0xffffffff;
			data_be = cpu_to_be32(data);
			wrote = 4;
		} else if (len >= 2) {
			data = *(uint16_t *)(hdr->in_buf + data_offset);
			data &= 0xffff;
			data_be = cpu_to_be16(data);
			wrote = 2;
		} else {
			data_be = *(uint8_t *)(hdr->in_buf + data_offset);
			data_be &= 0xff;
			wrote = 1;
		}

		ret = plpar_hcall_norets(H_SCM_WRITE_METADATA, p->drc_index,
					 offset, data_be, wrote);
		if (ret == H_PARAMETER) /* bad DRC index */
			return -ENODEV;
		if (ret)
			return -EINVAL; /* other invalid parameter */
	}

	return 0;
}

/*
 * Do a sanity checks on the inputs args to dimm-control function and return
 * '0' if valid. Validation of PDSM payloads happens later in
 * papr_scm_service_pdsm.
 */
static int is_cmd_valid(struct nvdimm *nvdimm, unsigned int cmd, void *buf,
			unsigned int buf_len)
{
	unsigned long cmd_mask = PAPR_SCM_DIMM_CMD_MASK;
	struct nd_cmd_pkg *nd_cmd;
	struct papr_scm_priv *p;
	enum papr_pdsm pdsm;

	/* Only dimm-specific calls are supported atm */
	if (!nvdimm)
		return -EINVAL;

	/* get the provider data from struct nvdimm */
	p = nvdimm_provider_data(nvdimm);

	if (!test_bit(cmd, &cmd_mask)) {
		dev_dbg(&p->pdev->dev, "Unsupported cmd=%u\n", cmd);
		return -EINVAL;
	}

	/* For CMD_CALL verify pdsm request */
	if (cmd == ND_CMD_CALL) {
		/* Verify the envelope and envelop size */
		if (!buf ||
		    buf_len < (sizeof(struct nd_cmd_pkg) + ND_PDSM_HDR_SIZE)) {
			dev_dbg(&p->pdev->dev, "Invalid pkg size=%u\n",
				buf_len);
			return -EINVAL;
		}

		/* Verify that the nd_cmd_pkg.nd_family is correct */
		nd_cmd = (struct nd_cmd_pkg *)buf;

		if (nd_cmd->nd_family != NVDIMM_FAMILY_PAPR) {
			dev_dbg(&p->pdev->dev, "Invalid pkg family=0x%llx\n",
				nd_cmd->nd_family);
			return -EINVAL;
		}

		pdsm = (enum papr_pdsm)nd_cmd->nd_command;

		/* Verify if the pdsm command is valid */
		if (pdsm <= PAPR_PDSM_MIN || pdsm >= PAPR_PDSM_MAX) {
			dev_dbg(&p->pdev->dev, "PDSM[0x%x]: Invalid PDSM\n",
				pdsm);
			return -EINVAL;
		}

		/* Have enough space to hold returned 'nd_pkg_pdsm' header */
		if (nd_cmd->nd_size_out < ND_PDSM_HDR_SIZE) {
			dev_dbg(&p->pdev->dev, "PDSM[0x%x]: Invalid payload\n",
				pdsm);
			return -EINVAL;
		}
	}

	/* Let the command be further processed */
	return 0;
}

static int papr_pdsm_fuel_gauge(struct papr_scm_priv *p,
				union nd_pdsm_payload *payload)
{
	int rc, size;
	u64 statval;
	struct papr_scm_perf_stat *stat;
	struct papr_scm_perf_stats *stats;

	/* Silently fail if fetching performance metrics isn't  supported */
	if (!p->stat_buffer_len)
		return 0;

	/* Allocate request buffer enough to hold single performance stat */
	size = sizeof(struct papr_scm_perf_stats) +
		sizeof(struct papr_scm_perf_stat);

	stats = kzalloc(size, GFP_KERNEL);
	if (!stats)
		return -ENOMEM;

	stat = &stats->scm_statistic[0];
	memcpy(&stat->stat_id, "MemLife ", sizeof(stat->stat_id));
	stat->stat_val = 0;

	/* Fetch the fuel gauge and populate it in payload */
	rc = drc_pmem_query_stats(p, stats, 1);
	if (rc < 0) {
		dev_dbg(&p->pdev->dev, "Err(%d) fetching fuel gauge\n", rc);
		goto free_stats;
	}

	statval = be64_to_cpu(stat->stat_val);
	dev_dbg(&p->pdev->dev,
		"Fetched fuel-gauge %llu", statval);
	payload->health.extension_flags |=
		PDSM_DIMM_HEALTH_RUN_GAUGE_VALID;
	payload->health.dimm_fuel_gauge = statval;

	rc = sizeof(struct nd_papr_pdsm_health);

free_stats:
	kfree(stats);
	return rc;
}

/* Add the dirty-shutdown-counter value to the pdsm */
static int papr_pdsm_dsc(struct papr_scm_priv *p,
			 union nd_pdsm_payload *payload)
{
	payload->health.extension_flags |= PDSM_DIMM_DSC_VALID;
	payload->health.dimm_dsc = p->dirty_shutdown_counter;

	return sizeof(struct nd_papr_pdsm_health);
}

/* Fetch the DIMM health info and populate it in provided package. */
static int papr_pdsm_health(struct papr_scm_priv *p,
			    union nd_pdsm_payload *payload)
{
	int rc;

	/* Ensure dimm health mutex is taken preventing concurrent access */
	rc = mutex_lock_interruptible(&p->health_mutex);
	if (rc)
		goto out;

	/* Always fetch upto date dimm health data ignoring cached values */
	rc = __drc_pmem_query_health(p);
	if (rc) {
		mutex_unlock(&p->health_mutex);
		goto out;
	}

	/* update health struct with various flags derived from health bitmap */
	payload->health = (struct nd_papr_pdsm_health) {
		.extension_flags = 0,
		.dimm_unarmed = !!(p->health_bitmap & PAPR_PMEM_UNARMED_MASK),
		.dimm_bad_shutdown = !!(p->health_bitmap & PAPR_PMEM_BAD_SHUTDOWN_MASK),
		.dimm_bad_restore = !!(p->health_bitmap & PAPR_PMEM_BAD_RESTORE_MASK),
		.dimm_scrubbed = !!(p->health_bitmap & PAPR_PMEM_SCRUBBED_AND_LOCKED),
		.dimm_locked = !!(p->health_bitmap & PAPR_PMEM_SCRUBBED_AND_LOCKED),
		.dimm_encrypted = !!(p->health_bitmap & PAPR_PMEM_ENCRYPTED),
		.dimm_health = PAPR_PDSM_DIMM_HEALTHY,
	};

	/* Update field dimm_health based on health_bitmap flags */
	if (p->health_bitmap & PAPR_PMEM_HEALTH_FATAL)
		payload->health.dimm_health = PAPR_PDSM_DIMM_FATAL;
	else if (p->health_bitmap & PAPR_PMEM_HEALTH_CRITICAL)
		payload->health.dimm_health = PAPR_PDSM_DIMM_CRITICAL;
	else if (p->health_bitmap & PAPR_PMEM_HEALTH_UNHEALTHY)
		payload->health.dimm_health = PAPR_PDSM_DIMM_UNHEALTHY;

	/* struct populated hence can release the mutex now */
	mutex_unlock(&p->health_mutex);

	/* Populate the fuel gauge meter in the payload */
	papr_pdsm_fuel_gauge(p, payload);
	/* Populate the dirty-shutdown-counter field */
	papr_pdsm_dsc(p, payload);

	rc = sizeof(struct nd_papr_pdsm_health);

out:
	return rc;
}

/* Inject a smart error Add the dirty-shutdown-counter value to the pdsm */
static int papr_pdsm_smart_inject(struct papr_scm_priv *p,
				  union nd_pdsm_payload *payload)
{
	int rc;
	u32 supported_flags = 0;
	u64 inject_mask = 0, clear_mask = 0;
	u64 mask;

	/* Check for individual smart error flags and update inject/clear masks */
	if (payload->smart_inject.flags & PDSM_SMART_INJECT_HEALTH_FATAL) {
		supported_flags |= PDSM_SMART_INJECT_HEALTH_FATAL;
		if (payload->smart_inject.fatal_enable)
			inject_mask |= PAPR_PMEM_HEALTH_FATAL;
		else
			clear_mask |= PAPR_PMEM_HEALTH_FATAL;
	}

	if (payload->smart_inject.flags & PDSM_SMART_INJECT_BAD_SHUTDOWN) {
		supported_flags |= PDSM_SMART_INJECT_BAD_SHUTDOWN;
		if (payload->smart_inject.unsafe_shutdown_enable)
			inject_mask |= PAPR_PMEM_SHUTDOWN_DIRTY;
		else
			clear_mask |= PAPR_PMEM_SHUTDOWN_DIRTY;
	}

	dev_dbg(&p->pdev->dev, "[Smart-inject] inject_mask=%#llx clear_mask=%#llx\n",
		inject_mask, clear_mask);

	/* Prevent concurrent access to dimm health bitmap related members */
	rc = mutex_lock_interruptible(&p->health_mutex);
	if (rc)
		return rc;

	/* Use inject/clear masks to set health_bitmap_inject_mask */
	mask = READ_ONCE(p->health_bitmap_inject_mask);
	mask = (mask & ~clear_mask) | inject_mask;
	WRITE_ONCE(p->health_bitmap_inject_mask, mask);

	/* Invalidate cached health bitmap */
	p->lasthealth_jiffies = 0;

	mutex_unlock(&p->health_mutex);

	/* Return the supported flags back to userspace */
	payload->smart_inject.flags = supported_flags;

	return sizeof(struct nd_papr_pdsm_health);
}

/*
 * 'struct pdsm_cmd_desc'
 * Identifies supported PDSMs' expected length of in/out payloads
 * and pdsm service function.
 *
 * size_in	: Size of input payload if any in the PDSM request.
 * size_out	: Size of output payload if any in the PDSM request.
 * service	: Service function for the PDSM request. Return semantics:
 *		  rc < 0 : Error servicing PDSM and rc indicates the error.
 *		  rc >=0 : Serviced successfully and 'rc' indicate number of
 *			bytes written to payload.
 */
struct pdsm_cmd_desc {
	u32 size_in;
	u32 size_out;
	int (*service)(struct papr_scm_priv *dimm,
		       union nd_pdsm_payload *payload);
};

/* Holds all supported PDSMs' command descriptors */
static const struct pdsm_cmd_desc __pdsm_cmd_descriptors[] = {
	[PAPR_PDSM_MIN] = {
		.size_in = 0,
		.size_out = 0,
		.service = NULL,
	},
	/* New PDSM command descriptors to be added below */

	[PAPR_PDSM_HEALTH] = {
		.size_in = 0,
		.size_out = sizeof(struct nd_papr_pdsm_health),
		.service = papr_pdsm_health,
	},

	[PAPR_PDSM_SMART_INJECT] = {
		.size_in = sizeof(struct nd_papr_pdsm_smart_inject),
		.size_out = sizeof(struct nd_papr_pdsm_smart_inject),
		.service = papr_pdsm_smart_inject,
	},
	/* Empty */
	[PAPR_PDSM_MAX] = {
		.size_in = 0,
		.size_out = 0,
		.service = NULL,
	},
};

/* Given a valid pdsm cmd return its command descriptor else return NULL */
static inline const struct pdsm_cmd_desc *pdsm_cmd_desc(enum papr_pdsm cmd)
{
	if (cmd >= 0 || cmd < ARRAY_SIZE(__pdsm_cmd_descriptors))
		return &__pdsm_cmd_descriptors[cmd];

	return NULL;
}

/*
 * For a given pdsm request call an appropriate service function.
 * Returns errors if any while handling the pdsm command package.
 */
static int papr_scm_service_pdsm(struct papr_scm_priv *p,
				 struct nd_cmd_pkg *pkg)
{
	/* Get the PDSM header and PDSM command */
	struct nd_pkg_pdsm *pdsm_pkg = (struct nd_pkg_pdsm *)pkg->nd_payload;
	enum papr_pdsm pdsm = (enum papr_pdsm)pkg->nd_command;
	const struct pdsm_cmd_desc *pdsc;
	int rc;

	/* Fetch corresponding pdsm descriptor for validation and servicing */
	pdsc = pdsm_cmd_desc(pdsm);

	/* Validate pdsm descriptor */
	/* Ensure that reserved fields are 0 */
	if (pdsm_pkg->reserved[0] || pdsm_pkg->reserved[1]) {
		dev_dbg(&p->pdev->dev, "PDSM[0x%x]: Invalid reserved field\n",
			pdsm);
		return -EINVAL;
	}

	/* If pdsm expects some input, then ensure that the size_in matches */
	if (pdsc->size_in &&
	    pkg->nd_size_in != (pdsc->size_in + ND_PDSM_HDR_SIZE)) {
		dev_dbg(&p->pdev->dev, "PDSM[0x%x]: Mismatched size_in=%d\n",
			pdsm, pkg->nd_size_in);
		return -EINVAL;
	}

	/* If pdsm wants to return data, then ensure that  size_out matches */
	if (pdsc->size_out &&
	    pkg->nd_size_out != (pdsc->size_out + ND_PDSM_HDR_SIZE)) {
		dev_dbg(&p->pdev->dev, "PDSM[0x%x]: Mismatched size_out=%d\n",
			pdsm, pkg->nd_size_out);
		return -EINVAL;
	}

	/* Service the pdsm */
	if (pdsc->service) {
		dev_dbg(&p->pdev->dev, "PDSM[0x%x]: Servicing..\n", pdsm);

		rc = pdsc->service(p, &pdsm_pkg->payload);

		if (rc < 0) {
			/* error encountered while servicing pdsm */
			pdsm_pkg->cmd_status = rc;
			pkg->nd_fw_size = ND_PDSM_HDR_SIZE;
		} else {
			/* pdsm serviced and 'rc' bytes written to payload */
			pdsm_pkg->cmd_status = 0;
			pkg->nd_fw_size = ND_PDSM_HDR_SIZE + rc;
		}
	} else {
		dev_dbg(&p->pdev->dev, "PDSM[0x%x]: Unsupported PDSM request\n",
			pdsm);
		pdsm_pkg->cmd_status = -ENOENT;
		pkg->nd_fw_size = ND_PDSM_HDR_SIZE;
	}

	return pdsm_pkg->cmd_status;
}

static int papr_scm_ndctl(struct nvdimm_bus_descriptor *nd_desc,
			  struct nvdimm *nvdimm, unsigned int cmd, void *buf,
			  unsigned int buf_len, int *cmd_rc)
{
	struct nd_cmd_get_config_size *get_size_hdr;
	struct nd_cmd_pkg *call_pkg = NULL;
	struct papr_scm_priv *p;
	int rc;

	rc = is_cmd_valid(nvdimm, cmd, buf, buf_len);
	if (rc) {
		pr_debug("Invalid cmd=0x%x. Err=%d\n", cmd, rc);
		return rc;
	}

	/* Use a local variable in case cmd_rc pointer is NULL */
	if (!cmd_rc)
		cmd_rc = &rc;

	p = nvdimm_provider_data(nvdimm);

	switch (cmd) {
	case ND_CMD_GET_CONFIG_SIZE:
		get_size_hdr = buf;

		get_size_hdr->status = 0;
		get_size_hdr->max_xfer = 8;
		get_size_hdr->config_size = p->metadata_size;
		*cmd_rc = 0;
		break;

	case ND_CMD_GET_CONFIG_DATA:
		*cmd_rc = papr_scm_meta_get(p, buf);
		break;

	case ND_CMD_SET_CONFIG_DATA:
		*cmd_rc = papr_scm_meta_set(p, buf);
		break;

	case ND_CMD_CALL:
		call_pkg = (struct nd_cmd_pkg *)buf;
		*cmd_rc = papr_scm_service_pdsm(p, call_pkg);
		break;

	default:
		dev_dbg(&p->pdev->dev, "Unknown command = %d\n", cmd);
		return -EINVAL;
	}

	dev_dbg(&p->pdev->dev, "returned with cmd_rc = %d\n", *cmd_rc);

	return 0;
}

static ssize_t health_bitmap_inject_show(struct device *dev,
					 struct device_attribute *attr,
					 char *buf)
{
	struct nvdimm *dimm = to_nvdimm(dev);
	struct papr_scm_priv *p = nvdimm_provider_data(dimm);

	return sprintf(buf, "%#llx\n",
		       READ_ONCE(p->health_bitmap_inject_mask));
}

static DEVICE_ATTR_ADMIN_RO(health_bitmap_inject);

static ssize_t perf_stats_show(struct device *dev,
			       struct device_attribute *attr, char *buf)
{
	int index;
	ssize_t rc;
	struct seq_buf s;
	struct papr_scm_perf_stat *stat;
	struct papr_scm_perf_stats *stats;
	struct nvdimm *dimm = to_nvdimm(dev);
	struct papr_scm_priv *p = nvdimm_provider_data(dimm);

	if (!p->stat_buffer_len)
		return -ENOENT;

	/* Allocate the buffer for phyp where stats are written */
	stats = kzalloc(p->stat_buffer_len, GFP_KERNEL);
	if (!stats)
		return -ENOMEM;

	/* Ask phyp to return all dimm perf stats */
	rc = drc_pmem_query_stats(p, stats, 0);
	if (rc)
		goto free_stats;
	/*
	 * Go through the returned output buffer and print stats and
	 * values. Since stat_id is essentially a char string of
	 * 8 bytes, simply use the string format specifier to print it.
	 */
	seq_buf_init(&s, buf, PAGE_SIZE);
	for (index = 0, stat = stats->scm_statistic;
	     index < be32_to_cpu(stats->num_statistics);
	     ++index, ++stat) {
		seq_buf_printf(&s, "%.8s = 0x%016llX\n",
			       stat->stat_id,
			       be64_to_cpu(stat->stat_val));
	}

free_stats:
	kfree(stats);
	return rc ? rc : (ssize_t)seq_buf_used(&s);
}
static DEVICE_ATTR_ADMIN_RO(perf_stats);

static ssize_t flags_show(struct device *dev,
			  struct device_attribute *attr, char *buf)
{
	struct nvdimm *dimm = to_nvdimm(dev);
	struct papr_scm_priv *p = nvdimm_provider_data(dimm);
	struct seq_buf s;
	u64 health;
	int rc;

	rc = drc_pmem_query_health(p);
	if (rc)
		return rc;

	/* Copy health_bitmap locally, check masks & update out buffer */
	health = READ_ONCE(p->health_bitmap);

	seq_buf_init(&s, buf, PAGE_SIZE);
	if (health & PAPR_PMEM_UNARMED_MASK)
		seq_buf_printf(&s, "not_armed ");

	if (health & PAPR_PMEM_BAD_SHUTDOWN_MASK)
		seq_buf_printf(&s, "flush_fail ");

	if (health & PAPR_PMEM_BAD_RESTORE_MASK)
		seq_buf_printf(&s, "restore_fail ");

	if (health & PAPR_PMEM_ENCRYPTED)
		seq_buf_printf(&s, "encrypted ");

	if (health & PAPR_PMEM_SMART_EVENT_MASK)
		seq_buf_printf(&s, "smart_notify ");

	if (health & PAPR_PMEM_SCRUBBED_AND_LOCKED)
		seq_buf_printf(&s, "scrubbed locked ");

	if (seq_buf_used(&s))
		seq_buf_printf(&s, "\n");

	return seq_buf_used(&s);
}
DEVICE_ATTR_RO(flags);

static ssize_t dirty_shutdown_show(struct device *dev,
			  struct device_attribute *attr, char *buf)
{
	struct nvdimm *dimm = to_nvdimm(dev);
	struct papr_scm_priv *p = nvdimm_provider_data(dimm);

	return sysfs_emit(buf, "%llu\n", p->dirty_shutdown_counter);
}
DEVICE_ATTR_RO(dirty_shutdown);

static umode_t papr_nd_attribute_visible(struct kobject *kobj,
					 struct attribute *attr, int n)
{
	struct device *dev = kobj_to_dev(kobj);
	struct nvdimm *nvdimm = to_nvdimm(dev);
	struct papr_scm_priv *p = nvdimm_provider_data(nvdimm);

	/* For if perf-stats not available remove perf_stats sysfs */
	if (attr == &dev_attr_perf_stats.attr && p->stat_buffer_len == 0)
		return 0;

	return attr->mode;
}

/* papr_scm specific dimm attributes */
static struct attribute *papr_nd_attributes[] = {
	&dev_attr_flags.attr,
	&dev_attr_perf_stats.attr,
	&dev_attr_dirty_shutdown.attr,
	&dev_attr_health_bitmap_inject.attr,
	NULL,
};

static const struct attribute_group papr_nd_attribute_group = {
	.name = "papr",
	.is_visible = papr_nd_attribute_visible,
	.attrs = papr_nd_attributes,
};

static const struct attribute_group *papr_nd_attr_groups[] = {
	&papr_nd_attribute_group,
	NULL,
};

static int papr_scm_nvdimm_init(struct papr_scm_priv *p)
{
	struct device *dev = &p->pdev->dev;
	struct nd_mapping_desc mapping;
	struct nd_region_desc ndr_desc;
	unsigned long dimm_flags;
	int target_nid, online_nid;

	p->bus_desc.ndctl = papr_scm_ndctl;
	p->bus_desc.module = THIS_MODULE;
	p->bus_desc.of_node = p->pdev->dev.of_node;
	p->bus_desc.provider_name = kstrdup(p->pdev->name, GFP_KERNEL);

	/* Set the dimm command family mask to accept PDSMs */
	set_bit(NVDIMM_FAMILY_PAPR, &p->bus_desc.dimm_family_mask);

	if (!p->bus_desc.provider_name)
		return -ENOMEM;

	p->bus = nvdimm_bus_register(NULL, &p->bus_desc);
	if (!p->bus) {
		dev_err(dev, "Error creating nvdimm bus %pOF\n", p->dn);
		kfree(p->bus_desc.provider_name);
		return -ENXIO;
	}

	dimm_flags = 0;
	set_bit(NDD_LABELING, &dimm_flags);

	/*
	 * Check if the nvdimm is unarmed. No locking needed as we are still
	 * initializing. Ignore error encountered if any.
	 */
	__drc_pmem_query_health(p);

	if (p->health_bitmap & PAPR_PMEM_UNARMED_MASK)
		set_bit(NDD_UNARMED, &dimm_flags);

	p->nvdimm = nvdimm_create(p->bus, p, papr_nd_attr_groups,
				  dimm_flags, PAPR_SCM_DIMM_CMD_MASK, 0, NULL);
	if (!p->nvdimm) {
		dev_err(dev, "Error creating DIMM object for %pOF\n", p->dn);
		goto err;
	}

	if (nvdimm_bus_check_dimm_count(p->bus, 1))
		goto err;

	/* now add the region */

	memset(&mapping, 0, sizeof(mapping));
	mapping.nvdimm = p->nvdimm;
	mapping.start = 0;
	mapping.size = p->blocks * p->block_size; // XXX: potential overflow?

	memset(&ndr_desc, 0, sizeof(ndr_desc));
	target_nid = dev_to_node(&p->pdev->dev);
	online_nid = numa_map_to_online_node(target_nid);
	ndr_desc.numa_node = online_nid;
	ndr_desc.target_node = target_nid;
	ndr_desc.res = &p->res;
	ndr_desc.of_node = p->dn;
	ndr_desc.provider_data = p;
	ndr_desc.mapping = &mapping;
	ndr_desc.num_mappings = 1;
	ndr_desc.nd_set = &p->nd_set;

	if (p->hcall_flush_required) {
		set_bit(ND_REGION_ASYNC, &ndr_desc.flags);
		ndr_desc.flush = papr_scm_pmem_flush;
	}

	if (p->is_volatile)
		p->region = nvdimm_volatile_region_create(p->bus, &ndr_desc);
	else {
		set_bit(ND_REGION_PERSIST_MEMCTRL, &ndr_desc.flags);
		p->region = nvdimm_pmem_region_create(p->bus, &ndr_desc);
	}
	if (!p->region) {
		dev_err(dev, "Error registering region %pR from %pOF\n",
				ndr_desc.res, p->dn);
		goto err;
	}
	if (target_nid != online_nid)
		dev_info(dev, "Region registered with target node %d and online node %d",
			 target_nid, online_nid);

	mutex_lock(&papr_ndr_lock);
	list_add_tail(&p->region_list, &papr_nd_regions);
	mutex_unlock(&papr_ndr_lock);

	return 0;

err:	nvdimm_bus_unregister(p->bus);
	kfree(p->bus_desc.provider_name);
	return -ENXIO;
}

static void papr_scm_add_badblock(struct nd_region *region,
				  struct nvdimm_bus *bus, u64 phys_addr)
{
	u64 aligned_addr = ALIGN_DOWN(phys_addr, L1_CACHE_BYTES);

	if (nvdimm_bus_add_badrange(bus, aligned_addr, L1_CACHE_BYTES)) {
		pr_err("Bad block registration for 0x%llx failed\n", phys_addr);
		return;
	}

	pr_debug("Add memory range (0x%llx - 0x%llx) as bad range\n",
		 aligned_addr, aligned_addr + L1_CACHE_BYTES);

	nvdimm_region_notify(region, NVDIMM_REVALIDATE_POISON);
}

static int handle_mce_ue(struct notifier_block *nb, unsigned long val,
			 void *data)
{
	struct machine_check_event *evt = data;
	struct papr_scm_priv *p;
	u64 phys_addr;
	bool found = false;

	if (evt->error_type != MCE_ERROR_TYPE_UE)
		return NOTIFY_DONE;

	if (list_empty(&papr_nd_regions))
		return NOTIFY_DONE;

	/*
	 * The physical address obtained here is PAGE_SIZE aligned, so get the
	 * exact address from the effective address
	 */
	phys_addr = evt->u.ue_error.physical_address +
			(evt->u.ue_error.effective_address & ~PAGE_MASK);

	if (!evt->u.ue_error.physical_address_provided ||
	    !is_zone_device_page(pfn_to_page(phys_addr >> PAGE_SHIFT)))
		return NOTIFY_DONE;

	/* mce notifier is called from a process context, so mutex is safe */
	mutex_lock(&papr_ndr_lock);
	list_for_each_entry(p, &papr_nd_regions, region_list) {
		if (phys_addr >= p->res.start && phys_addr <= p->res.end) {
			found = true;
			break;
		}
	}

	if (found)
		papr_scm_add_badblock(p->region, p->bus, phys_addr);

	mutex_unlock(&papr_ndr_lock);

	return found ? NOTIFY_OK : NOTIFY_DONE;
}

static struct notifier_block mce_ue_nb = {
	.notifier_call = handle_mce_ue
};

static int papr_scm_probe(struct platform_device *pdev)
{
	struct device_node *dn = pdev->dev.of_node;
	u32 drc_index, metadata_size;
	u64 blocks, block_size;
	struct papr_scm_priv *p;
	u8 uuid_raw[UUID_SIZE];
	const char *uuid_str;
	ssize_t stat_size;
	uuid_t uuid;
	int rc;

	/* check we have all the required DT properties */
	if (of_property_read_u32(dn, "ibm,my-drc-index", &drc_index)) {
		dev_err(&pdev->dev, "%pOF: missing drc-index!\n", dn);
		return -ENODEV;
	}

	if (of_property_read_u64(dn, "ibm,block-size", &block_size)) {
		dev_err(&pdev->dev, "%pOF: missing block-size!\n", dn);
		return -ENODEV;
	}

	if (of_property_read_u64(dn, "ibm,number-of-blocks", &blocks)) {
		dev_err(&pdev->dev, "%pOF: missing number-of-blocks!\n", dn);
		return -ENODEV;
	}

	if (of_property_read_string(dn, "ibm,unit-guid", &uuid_str)) {
		dev_err(&pdev->dev, "%pOF: missing unit-guid!\n", dn);
		return -ENODEV;
	}

	/*
	 * open firmware platform device create won't update the NUMA 
	 * distance table. For PAPR SCM devices we use numa_map_to_online_node()
	 * to find the nearest online NUMA node and that requires correct
	 * distance table information.
	 */
	update_numa_distance(dn);

	p = kzalloc(sizeof(*p), GFP_KERNEL);
	if (!p)
		return -ENOMEM;

	/* Initialize the dimm mutex */
	mutex_init(&p->health_mutex);

	/* optional DT properties */
	of_property_read_u32(dn, "ibm,metadata-size", &metadata_size);

	p->dn = dn;
	p->drc_index = drc_index;
	p->block_size = block_size;
	p->blocks = blocks;
	p->is_volatile = !of_property_read_bool(dn, "ibm,cache-flush-required");
	p->hcall_flush_required = of_property_read_bool(dn, "ibm,hcall-flush-required");

	if (of_property_read_u64(dn, "ibm,persistence-failed-count",
				 &p->dirty_shutdown_counter))
		p->dirty_shutdown_counter = 0;

	/* We just need to ensure that set cookies are unique across */
	uuid_parse(uuid_str, &uuid);

	/*
	 * The cookie1 and cookie2 are not really little endian.
	 * We store a raw buffer representation of the
	 * uuid string so that we can compare this with the label
	 * area cookie irrespective of the endian configuration
	 * with which the kernel is built.
	 *
	 * Historically we stored the cookie in the below format.
	 * for a uuid string 72511b67-0b3b-42fd-8d1d-5be3cae8bcaa
	 *	cookie1 was 0xfd423b0b671b5172
	 *	cookie2 was 0xaabce8cae35b1d8d
	 */
	export_uuid(uuid_raw, &uuid);
	p->nd_set.cookie1 = get_unaligned_le64(&uuid_raw[0]);
	p->nd_set.cookie2 = get_unaligned_le64(&uuid_raw[8]);

	/* might be zero */
	p->metadata_size = metadata_size;
	p->pdev = pdev;

	/* request the hypervisor to bind this region to somewhere in memory */
	rc = drc_pmem_bind(p);

	/* If phyp says drc memory still bound then force unbound and retry */
	if (rc == H_OVERLAP)
		rc = drc_pmem_query_n_bind(p);

	if (rc != H_SUCCESS) {
		dev_err(&p->pdev->dev, "bind err: %d\n", rc);
		rc = -ENXIO;
		goto err;
	}

	/* setup the resource for the newly bound range */
	p->res.start = p->bound_addr;
	p->res.end   = p->bound_addr + p->blocks * p->block_size - 1;
	p->res.name  = pdev->name;
	p->res.flags = IORESOURCE_MEM;

	/* Try retrieving the stat buffer and see if its supported */
	stat_size = drc_pmem_query_stats(p, NULL, 0);
	if (stat_size > 0) {
		p->stat_buffer_len = stat_size;
		dev_dbg(&p->pdev->dev, "Max perf-stat size %lu-bytes\n",
			p->stat_buffer_len);
	}

	rc = papr_scm_nvdimm_init(p);
	if (rc)
		goto err2;

	platform_set_drvdata(pdev, p);
	papr_scm_pmu_register(p);

	return 0;

err2:	drc_pmem_unbind(p);
err:	kfree(p);
	return rc;
}

static int papr_scm_remove(struct platform_device *pdev)
{
	struct papr_scm_priv *p = platform_get_drvdata(pdev);

	mutex_lock(&papr_ndr_lock);
	list_del(&p->region_list);
	mutex_unlock(&papr_ndr_lock);

	nvdimm_bus_unregister(p->bus);
	drc_pmem_unbind(p);

	if (pdev->archdata.priv)
		unregister_nvdimm_pmu(pdev->archdata.priv);

	pdev->archdata.priv = NULL;
	kfree(p->bus_desc.provider_name);
	kfree(p);

	return 0;
}

static const struct of_device_id papr_scm_match[] = {
	{ .compatible = "ibm,pmemory" },
	{ .compatible = "ibm,pmemory-v2" },
	{ },
};

static struct platform_driver papr_scm_driver = {
	.probe = papr_scm_probe,
	.remove = papr_scm_remove,
	.driver = {
		.name = "papr_scm",
		.of_match_table = papr_scm_match,
	},
};

static int __init papr_scm_init(void)
{
	int ret;

	ret = platform_driver_register(&papr_scm_driver);
	if (!ret)
		mce_register_notifier(&mce_ue_nb);

	return ret;
}
module_init(papr_scm_init);

static void __exit papr_scm_exit(void)
{
	mce_unregister_notifier(&mce_ue_nb);
	platform_driver_unregister(&papr_scm_driver);
}
module_exit(papr_scm_exit);

MODULE_DEVICE_TABLE(of, papr_scm_match);
MODULE_LICENSE("GPL");
MODULE_AUTHOR("IBM Corporation");<|MERGE_RESOLUTION|>--- conflicted
+++ resolved
@@ -370,11 +370,7 @@
 {
 	struct papr_scm_perf_stat *stat;
 	struct papr_scm_perf_stats *stats;
-<<<<<<< HEAD
-	struct papr_scm_priv *p = (struct papr_scm_priv *)dev->driver_data;
-=======
 	struct papr_scm_priv *p = dev_get_drvdata(dev);
->>>>>>> eb3cdb58
 	int rc, size;
 
 	/* Invalid eventcode */
