/*
 * arch/powerpc/platforms/pseries/xics.c
 *
 * Copyright 2000 IBM Corporation.
 *
 *  This program is free software; you can redistribute it and/or
 *  modify it under the terms of the GNU General Public License
 *  as published by the Free Software Foundation; either version
 *  2 of the License, or (at your option) any later version.
 */

#include <linux/types.h>
#include <linux/threads.h>
#include <linux/kernel.h>
#include <linux/irq.h>
#include <linux/smp.h>
#include <linux/interrupt.h>
#include <linux/init.h>
#include <linux/radix-tree.h>
#include <linux/cpu.h>
#include <linux/msi.h>
#include <linux/of.h>
#include <linux/percpu.h>

#include <asm/firmware.h>
#include <asm/io.h>
#include <asm/pgtable.h>
#include <asm/smp.h>
#include <asm/rtas.h>
#include <asm/hvcall.h>
#include <asm/machdep.h>

#include "xics.h"
#include "plpar_wrappers.h"

static struct irq_host *xics_host;

#define XICS_IPI		2
#define XICS_IRQ_SPURIOUS	0

/* Want a priority other than 0.  Various HW issues require this. */
#define	DEFAULT_PRIORITY	5

/*
 * Mark IPIs as higher priority so we can take them inside interrupts that
 * arent marked IRQF_DISABLED
 */
#define IPI_PRIORITY		4

/* The least favored priority */
#define LOWEST_PRIORITY		0xFF

/* The number of priorities defined above */
#define MAX_NUM_PRIORITIES	3

static unsigned int default_server = 0xFF;
static unsigned int default_distrib_server = 0;
static unsigned int interrupt_server_size = 8;

/* RTAS service tokens */
static int ibm_get_xive;
static int ibm_set_xive;
static int ibm_int_on;
static int ibm_int_off;

struct xics_cppr {
	unsigned char stack[MAX_NUM_PRIORITIES];
	int index;
};

static DEFINE_PER_CPU(struct xics_cppr, xics_cppr);

/* Direct hardware low level accessors */

/* The part of the interrupt presentation layer that we care about */
struct xics_ipl {
	union {
		u32 word;
		u8 bytes[4];
	} xirr_poll;
	union {
		u32 word;
		u8 bytes[4];
	} xirr;
	u32 dummy;
	union {
		u32 word;
		u8 bytes[4];
	} qirr;
};

static struct xics_ipl __iomem *xics_per_cpu[NR_CPUS];

static inline unsigned int direct_xirr_info_get(void)
{
	int cpu = smp_processor_id();

	return in_be32(&xics_per_cpu[cpu]->xirr.word);
}

static inline void direct_xirr_info_set(unsigned int value)
{
	int cpu = smp_processor_id();

	out_be32(&xics_per_cpu[cpu]->xirr.word, value);
}

static inline void direct_cppr_info(u8 value)
{
	int cpu = smp_processor_id();

	out_8(&xics_per_cpu[cpu]->xirr.bytes[0], value);
}

static inline void direct_qirr_info(int n_cpu, u8 value)
{
	out_8(&xics_per_cpu[n_cpu]->qirr.bytes[0], value);
}


/* LPAR low level accessors */

static inline unsigned int lpar_xirr_info_get(void)
{
	unsigned long lpar_rc;
	unsigned long return_value;

	lpar_rc = plpar_xirr(&return_value);
	if (lpar_rc != H_SUCCESS)
		panic(" bad return code xirr - rc = %lx \n", lpar_rc);
	return (unsigned int)return_value;
}

static inline void lpar_xirr_info_set(unsigned int value)
{
	unsigned long lpar_rc;

	lpar_rc = plpar_eoi(value);
	if (lpar_rc != H_SUCCESS)
		panic("bad return code EOI - rc = %ld, value=%x\n", lpar_rc,
		      value);
}

static inline void lpar_cppr_info(u8 value)
{
	unsigned long lpar_rc;

	lpar_rc = plpar_cppr(value);
	if (lpar_rc != H_SUCCESS)
		panic("bad return code cppr - rc = %lx\n", lpar_rc);
}

static inline void lpar_qirr_info(int n_cpu , u8 value)
{
	unsigned long lpar_rc;

	lpar_rc = plpar_ipi(get_hard_smp_processor_id(n_cpu), value);
	if (lpar_rc != H_SUCCESS)
		panic("bad return code qirr - rc = %lx\n", lpar_rc);
}


/* Interface to generic irq subsystem */

#ifdef CONFIG_SMP
static int get_irq_server(unsigned int virq, cpumask_t cpumask,
			  unsigned int strict_check)
{
	int server;
	/* For the moment only implement delivery to all cpus or one cpu */
	cpumask_t tmp = CPU_MASK_NONE;

	if (!distribute_irqs)
		return default_server;

	if (!cpus_equal(cpumask, CPU_MASK_ALL)) {
		cpus_and(tmp, cpu_online_map, cpumask);

		server = first_cpu(tmp);

		if (server < NR_CPUS)
			return get_hard_smp_processor_id(server);

		if (strict_check)
			return -1;
	}

	if (cpus_equal(cpu_online_map, cpu_present_map))
		return default_distrib_server;

	return default_server;
}
#else
#define get_irq_server(virq, cpumask, strict_check) (default_server)
#endif

static void xics_unmask_irq(unsigned int virq)
{
	unsigned int irq;
	int call_status;
	int server;

	pr_devel("xics: unmask virq %d\n", virq);

	irq = (unsigned int)irq_map[virq].hwirq;
	pr_devel(" -> map to hwirq 0x%x\n", irq);
	if (irq == XICS_IPI || irq == XICS_IRQ_SPURIOUS)
		return;

	server = get_irq_server(virq, *(irq_to_desc(virq)->affinity), 0);

	call_status = rtas_call(ibm_set_xive, 3, 1, NULL, irq, server,
				DEFAULT_PRIORITY);
	if (call_status != 0) {
		printk(KERN_ERR
			"%s: ibm_set_xive irq %u server %x returned %d\n",
			__func__, irq, server, call_status);
		return;
	}

	/* Now unmask the interrupt (often a no-op) */
	call_status = rtas_call(ibm_int_on, 1, 1, NULL, irq);
	if (call_status != 0) {
		printk(KERN_ERR "%s: ibm_int_on irq=%u returned %d\n",
			__func__, irq, call_status);
		return;
	}
}

static unsigned int xics_startup(unsigned int virq)
{
	/*
	 * The generic MSI code returns with the interrupt disabled on the
	 * card, using the MSI mask bits. Firmware doesn't appear to unmask
	 * at that level, so we do it here by hand.
	 */
	if (irq_to_desc(virq)->msi_desc)
		unmask_msi_irq(virq);

	/* unmask it */
	xics_unmask_irq(virq);
	return 0;
}

static void xics_mask_real_irq(unsigned int irq)
{
	int call_status;

	if (irq == XICS_IPI)
		return;

	call_status = rtas_call(ibm_int_off, 1, 1, NULL, irq);
	if (call_status != 0) {
		printk(KERN_ERR "%s: ibm_int_off irq=%u returned %d\n",
			__func__, irq, call_status);
		return;
	}

	/* Have to set XIVE to 0xff to be able to remove a slot */
	call_status = rtas_call(ibm_set_xive, 3, 1, NULL, irq,
				default_server, 0xff);
	if (call_status != 0) {
		printk(KERN_ERR "%s: ibm_set_xive(0xff) irq=%u returned %d\n",
			__func__, irq, call_status);
		return;
	}
}

static void xics_mask_irq(unsigned int virq)
{
	unsigned int irq;

	pr_devel("xics: mask virq %d\n", virq);

	irq = (unsigned int)irq_map[virq].hwirq;
	if (irq == XICS_IPI || irq == XICS_IRQ_SPURIOUS)
		return;
	xics_mask_real_irq(irq);
}

static void xics_mask_unknown_vec(unsigned int vec)
{
	printk(KERN_ERR "Interrupt %u (real) is invalid, disabling it.\n", vec);
	xics_mask_real_irq(vec);
}

static inline unsigned int xics_xirr_vector(unsigned int xirr)
{
	/*
	 * The top byte is the old cppr, to be restored on EOI.
	 * The remaining 24 bits are the vector.
	 */
	return xirr & 0x00ffffff;
}

static void push_cppr(unsigned int vec)
{
	struct xics_cppr *os_cppr = &__get_cpu_var(xics_cppr);

	if (WARN_ON(os_cppr->index >= MAX_NUM_PRIORITIES - 1))
		return;

	if (vec == XICS_IPI)
		os_cppr->stack[++os_cppr->index] = IPI_PRIORITY;
	else
		os_cppr->stack[++os_cppr->index] = DEFAULT_PRIORITY;
}

static unsigned int xics_get_irq_direct(void)
{
	unsigned int xirr = direct_xirr_info_get();
	unsigned int vec = xics_xirr_vector(xirr);
	unsigned int irq;

	if (vec == XICS_IRQ_SPURIOUS)
		return NO_IRQ;

	irq = irq_radix_revmap_lookup(xics_host, vec);
	if (likely(irq != NO_IRQ)) {
		push_cppr(vec);
		return irq;
	}

	/* We don't have a linux mapping, so have rtas mask it. */
	xics_mask_unknown_vec(vec);

	/* We might learn about it later, so EOI it */
	direct_xirr_info_set(xirr);
	return NO_IRQ;
}

static unsigned int xics_get_irq_lpar(void)
{
	unsigned int xirr = lpar_xirr_info_get();
	unsigned int vec = xics_xirr_vector(xirr);
	unsigned int irq;

	if (vec == XICS_IRQ_SPURIOUS)
		return NO_IRQ;

	irq = irq_radix_revmap_lookup(xics_host, vec);
	if (likely(irq != NO_IRQ)) {
		push_cppr(vec);
		return irq;
	}

	/* We don't have a linux mapping, so have RTAS mask it. */
	xics_mask_unknown_vec(vec);

	/* We might learn about it later, so EOI it */
	lpar_xirr_info_set(xirr);
	return NO_IRQ;
}

static unsigned char pop_cppr(void)
{
	struct xics_cppr *os_cppr = &__get_cpu_var(xics_cppr);

	if (WARN_ON(os_cppr->index < 1))
		return LOWEST_PRIORITY;

	return os_cppr->stack[--os_cppr->index];
}

static void xics_eoi_direct(unsigned int virq)
{
	unsigned int irq = (unsigned int)irq_map[virq].hwirq;

	iosync();
	direct_xirr_info_set((pop_cppr() << 24) | irq);
}

static void xics_eoi_lpar(unsigned int virq)
{
	unsigned int irq = (unsigned int)irq_map[virq].hwirq;

	iosync();
	lpar_xirr_info_set((pop_cppr() << 24) | irq);
}

static int xics_set_affinity(unsigned int virq, const struct cpumask *cpumask)
{
	unsigned int irq;
	int status;
	int xics_status[2];
	int irq_server;

	irq = (unsigned int)irq_map[virq].hwirq;
	if (irq == XICS_IPI || irq == XICS_IRQ_SPURIOUS)
		return -1;

	status = rtas_call(ibm_get_xive, 1, 3, xics_status, irq);

	if (status) {
		printk(KERN_ERR "%s: ibm,get-xive irq=%u returns %d\n",
			__func__, irq, status);
		return -1;
	}

	/*
	 * For the moment only implement delivery to all cpus or one cpu.
	 * Get current irq_server for the given irq
	 */
	irq_server = get_irq_server(virq, *cpumask, 1);
	if (irq_server == -1) {
		char cpulist[128];
		cpumask_scnprintf(cpulist, sizeof(cpulist), cpumask);
		printk(KERN_WARNING
			"%s: No online cpus in the mask %s for irq %d\n",
			__func__, cpulist, virq);
		return -1;
	}

	status = rtas_call(ibm_set_xive, 3, 1, NULL,
				irq, irq_server, xics_status[1]);

	if (status) {
		printk(KERN_ERR "%s: ibm,set-xive irq=%u returns %d\n",
			__func__, irq, status);
		return -1;
	}

	return 0;
}

static struct irq_chip xics_pic_direct = {
	.name = " XICS     ",
	.startup = xics_startup,
	.mask = xics_mask_irq,
	.unmask = xics_unmask_irq,
	.eoi = xics_eoi_direct,
	.set_affinity = xics_set_affinity
};

static struct irq_chip xics_pic_lpar = {
	.name = " XICS     ",
	.startup = xics_startup,
	.mask = xics_mask_irq,
	.unmask = xics_unmask_irq,
	.eoi = xics_eoi_lpar,
	.set_affinity = xics_set_affinity
};


/* Interface to arch irq controller subsystem layer */

/* Points to the irq_chip we're actually using */
static struct irq_chip *xics_irq_chip;

static int xics_host_match(struct irq_host *h, struct device_node *node)
{
	/* IBM machines have interrupt parents of various funky types for things
	 * like vdevices, events, etc... The trick we use here is to match
	 * everything here except the legacy 8259 which is compatible "chrp,iic"
	 */
	return !of_device_is_compatible(node, "chrp,iic");
}

static int xics_host_map(struct irq_host *h, unsigned int virq,
			 irq_hw_number_t hw)
{
	pr_devel("xics: map virq %d, hwirq 0x%lx\n", virq, hw);

	/* Insert the interrupt mapping into the radix tree for fast lookup */
	irq_radix_revmap_insert(xics_host, virq, hw);

	irq_to_desc(virq)->status |= IRQ_LEVEL;
	set_irq_chip_and_handler(virq, xics_irq_chip, handle_fasteoi_irq);
	return 0;
}

static int xics_host_xlate(struct irq_host *h, struct device_node *ct,
			   const u32 *intspec, unsigned int intsize,
			   irq_hw_number_t *out_hwirq, unsigned int *out_flags)

{
	/* Current xics implementation translates everything
	 * to level. It is not technically right for MSIs but this
	 * is irrelevant at this point. We might get smarter in the future
	 */
	*out_hwirq = intspec[0];
	*out_flags = IRQ_TYPE_LEVEL_LOW;

	return 0;
}

static struct irq_host_ops xics_host_ops = {
	.match = xics_host_match,
	.map = xics_host_map,
	.xlate = xics_host_xlate,
};

static void __init xics_init_host(void)
{
	if (firmware_has_feature(FW_FEATURE_LPAR))
		xics_irq_chip = &xics_pic_lpar;
	else
		xics_irq_chip = &xics_pic_direct;

	xics_host = irq_alloc_host(NULL, IRQ_HOST_MAP_TREE, 0, &xics_host_ops,
				   XICS_IRQ_SPURIOUS);
	BUG_ON(xics_host == NULL);
	irq_set_default_host(xics_host);
}


/* Inter-processor interrupt support */

#ifdef CONFIG_SMP
/*
 * XICS only has a single IPI, so encode the messages per CPU
 */
struct xics_ipi_struct {
        unsigned long value;
	} ____cacheline_aligned;

static struct xics_ipi_struct xics_ipi_message[NR_CPUS] __cacheline_aligned;

static inline void smp_xics_do_message(int cpu, int msg)
{
	set_bit(msg, &xics_ipi_message[cpu].value);
	mb();
	if (firmware_has_feature(FW_FEATURE_LPAR))
		lpar_qirr_info(cpu, IPI_PRIORITY);
	else
		direct_qirr_info(cpu, IPI_PRIORITY);
}

void smp_xics_message_pass(int target, int msg)
{
	unsigned int i;

	if (target < NR_CPUS) {
		smp_xics_do_message(target, msg);
	} else {
		for_each_online_cpu(i) {
			if (target == MSG_ALL_BUT_SELF
			    && i == smp_processor_id())
				continue;
			smp_xics_do_message(i, msg);
		}
	}
}

static irqreturn_t xics_ipi_dispatch(int cpu)
{
	WARN_ON(cpu_is_offline(cpu));

	mb();	/* order mmio clearing qirr */
	while (xics_ipi_message[cpu].value) {
		if (test_and_clear_bit(PPC_MSG_CALL_FUNCTION,
				       &xics_ipi_message[cpu].value)) {
			smp_message_recv(PPC_MSG_CALL_FUNCTION);
		}
		if (test_and_clear_bit(PPC_MSG_RESCHEDULE,
				       &xics_ipi_message[cpu].value)) {
			smp_message_recv(PPC_MSG_RESCHEDULE);
		}
		if (test_and_clear_bit(PPC_MSG_CALL_FUNC_SINGLE,
				       &xics_ipi_message[cpu].value)) {
			smp_message_recv(PPC_MSG_CALL_FUNC_SINGLE);
		}
#if defined(CONFIG_DEBUGGER) || defined(CONFIG_KEXEC)
		if (test_and_clear_bit(PPC_MSG_DEBUGGER_BREAK,
				       &xics_ipi_message[cpu].value)) {
			smp_message_recv(PPC_MSG_DEBUGGER_BREAK);
		}
#endif
	}
	return IRQ_HANDLED;
}

static irqreturn_t xics_ipi_action_direct(int irq, void *dev_id)
{
	int cpu = smp_processor_id();

	direct_qirr_info(cpu, 0xff);

	return xics_ipi_dispatch(cpu);
}

static irqreturn_t xics_ipi_action_lpar(int irq, void *dev_id)
{
	int cpu = smp_processor_id();

	lpar_qirr_info(cpu, 0xff);

	return xics_ipi_dispatch(cpu);
}

static void xics_request_ipi(void)
{
	unsigned int ipi;
	int rc;

	ipi = irq_create_mapping(xics_host, XICS_IPI);
	BUG_ON(ipi == NO_IRQ);

	/*
	 * IPIs are marked IRQF_DISABLED as they must run with irqs
	 * disabled
	 */
	set_irq_handler(ipi, handle_percpu_irq);
	if (firmware_has_feature(FW_FEATURE_LPAR))
		rc = request_irq(ipi, xics_ipi_action_lpar,
				IRQF_DISABLED|IRQF_PERCPU, "IPI", NULL);
	else
		rc = request_irq(ipi, xics_ipi_action_direct,
				IRQF_DISABLED|IRQF_PERCPU, "IPI", NULL);
	BUG_ON(rc);
}

int __init smp_xics_probe(void)
{
	xics_request_ipi();

	return cpus_weight(cpu_possible_map);
}

#endif /* CONFIG_SMP */


/* Initialization */

static void xics_update_irq_servers(void)
{
	int i, j;
	struct device_node *np;
	u32 ilen;
	const u32 *ireg;
	u32 hcpuid;

	/* Find the server numbers for the boot cpu. */
	np = of_get_cpu_node(boot_cpuid, NULL);
	BUG_ON(!np);

	ireg = of_get_property(np, "ibm,ppc-interrupt-gserver#s", &ilen);
	if (!ireg) {
		of_node_put(np);
		return;
	}

	i = ilen / sizeof(int);
	hcpuid = get_hard_smp_processor_id(boot_cpuid);

	/* Global interrupt distribution server is specified in the last
	 * entry of "ibm,ppc-interrupt-gserver#s" property. Get the last
	 * entry fom this property for current boot cpu id and use it as
	 * default distribution server
	 */
	for (j = 0; j < i; j += 2) {
		if (ireg[j] == hcpuid) {
			default_server = hcpuid;
			default_distrib_server = ireg[j+1];
		}
	}

	of_node_put(np);
}

static void __init xics_map_one_cpu(int hw_id, unsigned long addr,
				     unsigned long size)
{
	int i;

	/* This may look gross but it's good enough for now, we don't quite
	 * have a hard -> linux processor id matching.
	 */
	for_each_possible_cpu(i) {
		if (!cpu_present(i))
			continue;
		if (hw_id == get_hard_smp_processor_id(i)) {
			xics_per_cpu[i] = ioremap(addr, size);
			return;
		}
	}
}

static void __init xics_init_one_node(struct device_node *np,
				      unsigned int *indx)
{
	unsigned int ilen;
	const u32 *ireg;

	/* This code does the theorically broken assumption that the interrupt
	 * server numbers are the same as the hard CPU numbers.
	 * This happens to be the case so far but we are playing with fire...
	 * should be fixed one of these days. -BenH.
	 */
	ireg = of_get_property(np, "ibm,interrupt-server-ranges", NULL);

	/* Do that ever happen ? we'll know soon enough... but even good'old
	 * f80 does have that property ..
	 */
	WARN_ON(ireg == NULL);
	if (ireg) {
		/*
		 * set node starting index for this node
		 */
		*indx = *ireg;
	}
	ireg = of_get_property(np, "reg", &ilen);
	if (!ireg)
		panic("xics_init_IRQ: can't find interrupt reg property");

	while (ilen >= (4 * sizeof(u32))) {
		unsigned long addr, size;

		/* XXX Use proper OF parsing code here !!! */
		addr = (unsigned long)*ireg++ << 32;
		ilen -= sizeof(u32);
		addr |= *ireg++;
		ilen -= sizeof(u32);
		size = (unsigned long)*ireg++ << 32;
		ilen -= sizeof(u32);
		size |= *ireg++;
		ilen -= sizeof(u32);
		xics_map_one_cpu(*indx, addr, size);
		(*indx)++;
	}
}

void __init xics_init_IRQ(void)
{
	struct device_node *np;
	u32 indx = 0;
	int found = 0;
	const u32 *isize;

	ppc64_boot_msg(0x20, "XICS Init");

	ibm_get_xive = rtas_token("ibm,get-xive");
	ibm_set_xive = rtas_token("ibm,set-xive");
	ibm_int_on  = rtas_token("ibm,int-on");
	ibm_int_off = rtas_token("ibm,int-off");

	for_each_node_by_type(np, "PowerPC-External-Interrupt-Presentation") {
		found = 1;
		if (firmware_has_feature(FW_FEATURE_LPAR)) {
			of_node_put(np);
			break;
			}
		xics_init_one_node(np, &indx);
	}
	if (found == 0)
		return;

	/* get the bit size of server numbers */
	found = 0;

	for_each_compatible_node(np, NULL, "ibm,ppc-xics") {
		isize = of_get_property(np, "ibm,interrupt-server#-size", NULL);

		if (!isize)
			continue;

		if (!found) {
			interrupt_server_size = *isize;
			found = 1;
		} else if (*isize != interrupt_server_size) {
			printk(KERN_WARNING "XICS: "
			       "mismatched ibm,interrupt-server#-size\n");
			interrupt_server_size = max(*isize,
						    interrupt_server_size);
		}
	}

	xics_update_irq_servers();
	xics_init_host();

	if (firmware_has_feature(FW_FEATURE_LPAR))
		ppc_md.get_irq = xics_get_irq_lpar;
	else
		ppc_md.get_irq = xics_get_irq_direct;

	xics_setup_cpu();

	ppc64_boot_msg(0x21, "XICS Done");
}

/* Cpu startup, shutdown, and hotplug */

static void xics_set_cpu_priority(unsigned char cppr)
{
	struct xics_cppr *os_cppr = &__get_cpu_var(xics_cppr);

	/*
	 * we only really want to set the priority when there's
	 * just one cppr value on the stack
	 */
	WARN_ON(os_cppr->index != 0);

	os_cppr->stack[0] = cppr;

	if (firmware_has_feature(FW_FEATURE_LPAR))
		lpar_cppr_info(cppr);
	else
		direct_cppr_info(cppr);
	iosync();
}

/* Have the calling processor join or leave the specified global queue */
static void xics_set_cpu_giq(unsigned int gserver, unsigned int join)
{
	int index;
	int status;

	if (!rtas_indicator_present(GLOBAL_INTERRUPT_QUEUE, NULL))
		return;

	index = (1UL << interrupt_server_size) - 1 - gserver;

	status = rtas_set_indicator_fast(GLOBAL_INTERRUPT_QUEUE, index, join);

	WARN(status < 0, "set-indicator(%d, %d, %u) returned %d\n",
	     GLOBAL_INTERRUPT_QUEUE, index, join, status);
}

void xics_setup_cpu(void)
{
	xics_set_cpu_priority(LOWEST_PRIORITY);

	xics_set_cpu_giq(default_distrib_server, 1);
}

void xics_teardown_cpu(void)
{
	struct xics_cppr *os_cppr = &__get_cpu_var(xics_cppr);
	int cpu = smp_processor_id();

	/*
	 * we have to reset the cppr index to 0 because we're
	 * not going to return from the IPI
	 */
	os_cppr->index = 0;
	xics_set_cpu_priority(0);

	/* Clear any pending IPI request */
	if (firmware_has_feature(FW_FEATURE_LPAR))
		lpar_qirr_info(cpu, 0xff);
	else
		direct_qirr_info(cpu, 0xff);
}

void xics_kexec_teardown_cpu(int secondary)
{
	xics_teardown_cpu();

	/*
	 * we take the ipi irq but and never return so we
	 * need to EOI the IPI, but want to leave our priority 0
	 *
	 * should we check all the other interrupts too?
	 * should we be flagging idle loop instead?
	 * or creating some task to be scheduled?
	 */

	if (firmware_has_feature(FW_FEATURE_LPAR))
		lpar_xirr_info_set((0x00 << 24) | XICS_IPI);
	else
		direct_xirr_info_set((0x00 << 24) | XICS_IPI);

	/*
	 * Some machines need to have at least one cpu in the GIQ,
	 * so leave the master cpu in the group.
	 */
	if (secondary)
		xics_set_cpu_giq(default_distrib_server, 0);
}

#ifdef CONFIG_HOTPLUG_CPU

/* Interrupts are disabled. */
void xics_migrate_irqs_away(void)
{
	int cpu = smp_processor_id(), hw_cpu = hard_smp_processor_id();
	unsigned int irq, virq;

	/* If we used to be the default server, move to the new "boot_cpuid" */
	if (hw_cpu == default_server)
		xics_update_irq_servers();

	/* Reject any interrupt that was queued to us... */
	xics_set_cpu_priority(0);

	/* Remove ourselves from the global interrupt queue */
	xics_set_cpu_giq(default_distrib_server, 0);

	/* Allow IPIs again... */
	xics_set_cpu_priority(DEFAULT_PRIORITY);

	for_each_irq(virq) {
		struct irq_desc *desc;
		int xics_status[2];
		int status;
		unsigned long flags;

		/* We cant set affinity on ISA interrupts */
		if (virq < NUM_ISA_INTERRUPTS)
			continue;
		if (irq_map[virq].host != xics_host)
			continue;
		irq = (unsigned int)irq_map[virq].hwirq;
		/* We need to get IPIs still. */
		if (irq == XICS_IPI || irq == XICS_IRQ_SPURIOUS)
			continue;
		desc = irq_to_desc(virq);

		/* We only need to migrate enabled IRQS */
		if (desc == NULL || desc->chip == NULL
		    || desc->action == NULL
		    || desc->chip->set_affinity == NULL)
			continue;

<<<<<<< HEAD
		atomic_spin_lock_irqsave(&desc->lock, flags);
=======
		raw_spin_lock_irqsave(&desc->lock, flags);
>>>>>>> 4ec62b2b

		status = rtas_call(ibm_get_xive, 1, 3, xics_status, irq);
		if (status) {
			printk(KERN_ERR "%s: ibm,get-xive irq=%u returns %d\n",
					__func__, irq, status);
			goto unlock;
		}

		/*
		 * We only support delivery to all cpus or to one cpu.
		 * The irq has to be migrated only in the single cpu
		 * case.
		 */
		if (xics_status[0] != hw_cpu)
			goto unlock;

		printk(KERN_WARNING "IRQ %u affinity broken off cpu %u\n",
		       virq, cpu);

		/* Reset affinity to all cpus */
		cpumask_setall(irq_to_desc(virq)->affinity);
		desc->chip->set_affinity(virq, cpu_all_mask);
unlock:
<<<<<<< HEAD
		atomic_spin_unlock_irqrestore(&desc->lock, flags);
=======
		raw_spin_unlock_irqrestore(&desc->lock, flags);
>>>>>>> 4ec62b2b
	}
}
#endif<|MERGE_RESOLUTION|>--- conflicted
+++ resolved
@@ -912,11 +912,7 @@
 		    || desc->chip->set_affinity == NULL)
 			continue;
 
-<<<<<<< HEAD
-		atomic_spin_lock_irqsave(&desc->lock, flags);
-=======
 		raw_spin_lock_irqsave(&desc->lock, flags);
->>>>>>> 4ec62b2b
 
 		status = rtas_call(ibm_get_xive, 1, 3, xics_status, irq);
 		if (status) {
@@ -940,11 +936,7 @@
 		cpumask_setall(irq_to_desc(virq)->affinity);
 		desc->chip->set_affinity(virq, cpu_all_mask);
 unlock:
-<<<<<<< HEAD
-		atomic_spin_unlock_irqrestore(&desc->lock, flags);
-=======
 		raw_spin_unlock_irqrestore(&desc->lock, flags);
->>>>>>> 4ec62b2b
 	}
 }
 #endif