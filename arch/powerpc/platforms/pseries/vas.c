// SPDX-License-Identifier: GPL-2.0-or-later
/*
 * Copyright 2020-21 IBM Corp.
 */

#define pr_fmt(fmt) "vas: " fmt

#include <linux/module.h>
#include <linux/kernel.h>
#include <linux/export.h>
#include <linux/types.h>
#include <linux/delay.h>
#include <linux/slab.h>
#include <linux/interrupt.h>
#include <linux/irqdomain.h>
#include <asm/machdep.h>
#include <asm/hvcall.h>
#include <asm/plpar_wrappers.h>
#include <asm/firmware.h>
#include <asm/vas.h>
#include "vas.h"

#define VAS_INVALID_WIN_ADDRESS	0xFFFFFFFFFFFFFFFFul
#define VAS_DEFAULT_DOMAIN_ID	0xFFFFFFFFFFFFFFFFul
/* The hypervisor allows one credit per window right now */
#define DEF_WIN_CREDS		1

static struct vas_all_caps caps_all;
static bool copypaste_feat;
static struct hv_vas_cop_feat_caps hv_cop_caps;

static struct vas_caps vascaps[VAS_MAX_FEAT_TYPE];
static DEFINE_MUTEX(vas_pseries_mutex);
static bool migration_in_progress;

static long hcall_return_busy_check(long rc)
{
	/* Check if we are stalled for some time */
	if (H_IS_LONG_BUSY(rc)) {
		msleep(get_longbusy_msecs(rc));
		rc = H_BUSY;
	} else if (rc == H_BUSY) {
		cond_resched();
	}

	return rc;
}

/*
 * Allocate VAS window hcall
 */
static int h_allocate_vas_window(struct pseries_vas_window *win, u64 *domain,
				     u8 wintype, u16 credits)
{
	long retbuf[PLPAR_HCALL9_BUFSIZE] = {0};
	long rc;

	do {
		rc = plpar_hcall9(H_ALLOCATE_VAS_WINDOW, retbuf, wintype,
				  credits, domain[0], domain[1], domain[2],
				  domain[3], domain[4], domain[5]);

		rc = hcall_return_busy_check(rc);
	} while (rc == H_BUSY);

	if (rc == H_SUCCESS) {
		if (win->win_addr == VAS_INVALID_WIN_ADDRESS) {
			pr_err("H_ALLOCATE_VAS_WINDOW: COPY/PASTE is not supported\n");
			return -ENOTSUPP;
		}
		win->vas_win.winid = retbuf[0];
		win->win_addr = retbuf[1];
		win->complete_irq = retbuf[2];
		win->fault_irq = retbuf[3];
		return 0;
	}

	pr_err("H_ALLOCATE_VAS_WINDOW error: %ld, wintype: %u, credits: %u\n",
		rc, wintype, credits);

	return -EIO;
}

/*
 * Deallocate VAS window hcall.
 */
static int h_deallocate_vas_window(u64 winid)
{
	long rc;

	do {
		rc = plpar_hcall_norets(H_DEALLOCATE_VAS_WINDOW, winid);

		rc = hcall_return_busy_check(rc);
	} while (rc == H_BUSY);

	if (rc == H_SUCCESS)
		return 0;

	pr_err("H_DEALLOCATE_VAS_WINDOW error: %ld, winid: %llu\n",
		rc, winid);
	return -EIO;
}

/*
 * Modify VAS window.
 * After the window is opened with allocate window hcall, configure it
 * with flags and LPAR PID before using.
 */
static int h_modify_vas_window(struct pseries_vas_window *win)
{
	long rc;

	/*
	 * AMR value is not supported in Linux VAS implementation.
	 * The hypervisor ignores it if 0 is passed.
	 */
	do {
		rc = plpar_hcall_norets(H_MODIFY_VAS_WINDOW,
					win->vas_win.winid, win->pid, 0,
					VAS_MOD_WIN_FLAGS, 0);

		rc = hcall_return_busy_check(rc);
	} while (rc == H_BUSY);

	if (rc == H_SUCCESS)
		return 0;

	pr_err("H_MODIFY_VAS_WINDOW error: %ld, winid %u pid %u\n",
			rc, win->vas_win.winid, win->pid);
	return -EIO;
}

/*
 * This hcall is used to determine the capabilities from the hypervisor.
 * @hcall: H_QUERY_VAS_CAPABILITIES or H_QUERY_NX_CAPABILITIES
 * @query_type: If 0 is passed, the hypervisor returns the overall
 *		capabilities which provides all feature(s) that are
 *		available. Then query the hypervisor to get the
 *		corresponding capabilities for the specific feature.
 *		Example: H_QUERY_VAS_CAPABILITIES provides VAS GZIP QoS
 *			and VAS GZIP Default capabilities.
 *			H_QUERY_NX_CAPABILITIES provides NX GZIP
 *			capabilities.
 * @result: Return buffer to save capabilities.
 */
int h_query_vas_capabilities(const u64 hcall, u8 query_type, u64 result)
{
	long rc;

	rc = plpar_hcall_norets(hcall, query_type, result);

	if (rc == H_SUCCESS)
		return 0;

	/* H_FUNCTION means HV does not support VAS so don't print an error */
	if (rc != H_FUNCTION) {
		pr_err("%s error %ld, query_type %u, result buffer 0x%llx\n",
			(hcall == H_QUERY_VAS_CAPABILITIES) ?
				"H_QUERY_VAS_CAPABILITIES" :
				"H_QUERY_NX_CAPABILITIES",
			rc, query_type, result);
	}

	return -EIO;
}
EXPORT_SYMBOL_GPL(h_query_vas_capabilities);

/*
 * hcall to get fault CRB from the hypervisor.
 */
static int h_get_nx_fault(u32 winid, u64 buffer)
{
	long rc;

	rc = plpar_hcall_norets(H_GET_NX_FAULT, winid, buffer);

	if (rc == H_SUCCESS)
		return 0;

	pr_err("H_GET_NX_FAULT error: %ld, winid %u, buffer 0x%llx\n",
		rc, winid, buffer);
	return -EIO;

}

/*
 * Handle the fault interrupt.
 * When the fault interrupt is received for each window, query the
 * hypervisor to get the fault CRB on the specific fault. Then
 * process the CRB by updating CSB or send signal if the user space
 * CSB is invalid.
 * Note: The hypervisor forwards an interrupt for each fault request.
 *	So one fault CRB to process for each H_GET_NX_FAULT hcall.
 */
static irqreturn_t pseries_vas_fault_thread_fn(int irq, void *data)
{
	struct pseries_vas_window *txwin = data;
	struct coprocessor_request_block crb;
	struct vas_user_win_ref *tsk_ref;
	int rc;

	while (atomic_read(&txwin->pending_faults)) {
		rc = h_get_nx_fault(txwin->vas_win.winid, (u64)virt_to_phys(&crb));
		if (!rc) {
			tsk_ref = &txwin->vas_win.task_ref;
			vas_dump_crb(&crb);
			vas_update_csb(&crb, tsk_ref);
		}
		atomic_dec(&txwin->pending_faults);
	}

	return IRQ_HANDLED;
}

/*
 * irq_default_primary_handler() can be used only with IRQF_ONESHOT
 * which disables IRQ before executing the thread handler and enables
 * it after. But this disabling interrupt sets the VAS IRQ OFF
 * state in the hypervisor. If the NX generates fault interrupt
 * during this window, the hypervisor will not deliver this
 * interrupt to the LPAR. So use VAS specific IRQ handler instead
 * of calling the default primary handler.
 */
static irqreturn_t pseries_vas_irq_handler(int irq, void *data)
{
	struct pseries_vas_window *txwin = data;

	/*
	 * The thread hanlder will process this interrupt if it is
	 * already running.
	 */
	atomic_inc(&txwin->pending_faults);

	return IRQ_WAKE_THREAD;
}

/*
 * Allocate window and setup IRQ mapping.
 */
static int allocate_setup_window(struct pseries_vas_window *txwin,
				 u64 *domain, u8 wintype)
{
	int rc;

	rc = h_allocate_vas_window(txwin, domain, wintype, DEF_WIN_CREDS);
	if (rc)
		return rc;
	/*
	 * On PowerVM, the hypervisor setup and forwards the fault
	 * interrupt per window. So the IRQ setup and fault handling
	 * will be done for each open window separately.
	 */
	txwin->fault_virq = irq_create_mapping(NULL, txwin->fault_irq);
	if (!txwin->fault_virq) {
		pr_err("Failed irq mapping %d\n", txwin->fault_irq);
		rc = -EINVAL;
		goto out_win;
	}

	txwin->name = kasprintf(GFP_KERNEL, "vas-win-%d",
				txwin->vas_win.winid);
	if (!txwin->name) {
		rc = -ENOMEM;
		goto out_irq;
	}

	rc = request_threaded_irq(txwin->fault_virq,
				  pseries_vas_irq_handler,
				  pseries_vas_fault_thread_fn, 0,
				  txwin->name, txwin);
	if (rc) {
		pr_err("VAS-Window[%d]: Request IRQ(%u) failed with %d\n",
		       txwin->vas_win.winid, txwin->fault_virq, rc);
		goto out_free;
	}

	txwin->vas_win.wcreds_max = DEF_WIN_CREDS;

	return 0;
out_free:
	kfree(txwin->name);
out_irq:
	irq_dispose_mapping(txwin->fault_virq);
out_win:
	h_deallocate_vas_window(txwin->vas_win.winid);
	return rc;
}

static inline void free_irq_setup(struct pseries_vas_window *txwin)
{
	free_irq(txwin->fault_virq, txwin);
	kfree(txwin->name);
	irq_dispose_mapping(txwin->fault_virq);
}

static struct vas_window *vas_allocate_window(int vas_id, u64 flags,
					      enum vas_cop_type cop_type)
{
	long domain[PLPAR_HCALL9_BUFSIZE] = {VAS_DEFAULT_DOMAIN_ID};
	struct vas_cop_feat_caps *cop_feat_caps;
	struct vas_caps *caps;
	struct pseries_vas_window *txwin;
	int rc;

	txwin = kzalloc(sizeof(*txwin), GFP_KERNEL);
	if (!txwin)
		return ERR_PTR(-ENOMEM);

	/*
	 * A VAS window can have many credits which means that many
	 * requests can be issued simultaneously. But the hypervisor
	 * restricts one credit per window.
	 * The hypervisor introduces 2 different types of credits:
	 * Default credit type (Uses normal priority FIFO):
	 *	A limited number of credits are assigned to partitions
	 *	based on processor entitlement. But these credits may be
	 *	over-committed on a system depends on whether the CPUs
	 *	are in shared or dedicated modes - that is, more requests
	 *	may be issued across the system than NX can service at
	 *	once which can result in paste command failure (RMA_busy).
	 *	Then the process has to resend requests or fall-back to
	 *	SW compression.
	 * Quality of Service (QoS) credit type (Uses high priority FIFO):
	 *	To avoid NX HW contention, the system admins can assign
	 *	QoS credits for each LPAR so that this partition is
	 *	guaranteed access to NX resources. These credits are
	 *	assigned to partitions via the HMC.
	 *	Refer PAPR for more information.
	 *
	 * Allocate window with QoS credits if user requested. Otherwise
	 * default credits are used.
	 */
	if (flags & VAS_TX_WIN_FLAG_QOS_CREDIT)
		caps = &vascaps[VAS_GZIP_QOS_FEAT_TYPE];
	else
		caps = &vascaps[VAS_GZIP_DEF_FEAT_TYPE];

	cop_feat_caps = &caps->caps;

	if (atomic_inc_return(&cop_feat_caps->nr_used_credits) >
			atomic_read(&cop_feat_caps->nr_total_credits)) {
		pr_err("Credits are not available to allocate window\n");
		rc = -EINVAL;
		goto out;
	}

	if (vas_id == -1) {
		/*
		 * The user space is requesting to allocate a window on
		 * a VAS instance where the process is executing.
		 * On PowerVM, domain values are passed to the hypervisor
		 * to select VAS instance. Useful if the process is
		 * affinity to NUMA node.
		 * The hypervisor selects VAS instance if
		 * VAS_DEFAULT_DOMAIN_ID (-1) is passed for domain values.
		 * The h_allocate_vas_window hcall is defined to take a
		 * domain values as specified by h_home_node_associativity,
		 * So no unpacking needs to be done.
		 */
		rc = plpar_hcall9(H_HOME_NODE_ASSOCIATIVITY, domain,
				  VPHN_FLAG_VCPU, hard_smp_processor_id());
		if (rc != H_SUCCESS) {
			pr_err("H_HOME_NODE_ASSOCIATIVITY error: %d\n", rc);
			goto out;
		}
	}

	txwin->pid = mfspr(SPRN_PID);

	/*
	 * Allocate / Deallocate window hcalls and setup / free IRQs
	 * have to be protected with mutex.
	 * Open VAS window: Allocate window hcall and setup IRQ
	 * Close VAS window: Deallocate window hcall and free IRQ
	 *	The hypervisor waits until all NX requests are
	 *	completed before closing the window. So expects OS
	 *	to handle NX faults, means IRQ can be freed only
	 *	after the deallocate window hcall is returned.
	 * So once the window is closed with deallocate hcall before
	 * the IRQ is freed, it can be assigned to new allocate
	 * hcall with the same fault IRQ by the hypervisor. It can
	 * result in setup IRQ fail for the new window since the
	 * same fault IRQ is not freed by the OS before.
	 */
	mutex_lock(&vas_pseries_mutex);
	if (migration_in_progress)
		rc = -EBUSY;
	else
		rc = allocate_setup_window(txwin, (u64 *)&domain[0],
				   cop_feat_caps->win_type);
	mutex_unlock(&vas_pseries_mutex);
	if (rc)
		goto out;

	/*
	 * Modify window and it is ready to use.
	 */
	rc = h_modify_vas_window(txwin);
	if (!rc)
		rc = get_vas_user_win_ref(&txwin->vas_win.task_ref);
	if (rc)
		goto out_free;

	txwin->win_type = cop_feat_caps->win_type;
	mutex_lock(&vas_pseries_mutex);
	/*
	 * Possible to lose the acquired credit with DLPAR core
	 * removal after the window is opened. So if there are any
	 * closed windows (means with lost credits), do not give new
	 * window to user space. New windows will be opened only
	 * after the existing windows are reopened when credits are
	 * available.
	 */
	if (!caps->nr_close_wins) {
		list_add(&txwin->win_list, &caps->list);
		caps->nr_open_windows++;
		mutex_unlock(&vas_pseries_mutex);
		vas_user_win_add_mm_context(&txwin->vas_win.task_ref);
		return &txwin->vas_win;
	}
	mutex_unlock(&vas_pseries_mutex);

	put_vas_user_win_ref(&txwin->vas_win.task_ref);
	rc = -EBUSY;
	pr_err("No credit is available to allocate window\n");

out_free:
	/*
	 * Window is not operational. Free IRQ before closing
	 * window so that do not have to hold mutex.
	 */
	free_irq_setup(txwin);
	h_deallocate_vas_window(txwin->vas_win.winid);
out:
	atomic_dec(&cop_feat_caps->nr_used_credits);
	kfree(txwin);
	return ERR_PTR(rc);
}

static u64 vas_paste_address(struct vas_window *vwin)
{
	struct pseries_vas_window *win;

	win = container_of(vwin, struct pseries_vas_window, vas_win);
	return win->win_addr;
}

static int deallocate_free_window(struct pseries_vas_window *win)
{
	int rc = 0;

	/*
	 * The hypervisor waits for all requests including faults
	 * are processed before closing the window - Means all
	 * credits have to be returned. In the case of fault
	 * request, a credit is returned after OS issues
	 * H_GET_NX_FAULT hcall.
	 * So free IRQ after executing H_DEALLOCATE_VAS_WINDOW
	 * hcall.
	 */
	rc = h_deallocate_vas_window(win->vas_win.winid);
	if (!rc)
		free_irq_setup(win);

	return rc;
}

static int vas_deallocate_window(struct vas_window *vwin)
{
	struct pseries_vas_window *win;
	struct vas_cop_feat_caps *caps;
	int rc = 0;

	if (!vwin)
		return -EINVAL;

	win = container_of(vwin, struct pseries_vas_window, vas_win);

	/* Should not happen */
	if (win->win_type >= VAS_MAX_FEAT_TYPE) {
		pr_err("Window (%u): Invalid window type %u\n",
				vwin->winid, win->win_type);
		return -EINVAL;
	}

	caps = &vascaps[win->win_type].caps;
	mutex_lock(&vas_pseries_mutex);
	/*
	 * VAS window is already closed in the hypervisor when
	 * lost the credit or with migration. So just remove the entry
	 * from the list, remove task references and free vas_window
	 * struct.
	 */
	if (!(win->vas_win.status & VAS_WIN_NO_CRED_CLOSE) &&
		!(win->vas_win.status & VAS_WIN_MIGRATE_CLOSE)) {
		rc = deallocate_free_window(win);
		if (rc) {
			mutex_unlock(&vas_pseries_mutex);
			return rc;
		}
	} else
		vascaps[win->win_type].nr_close_wins--;

	list_del(&win->win_list);
	atomic_dec(&caps->nr_used_credits);
	vascaps[win->win_type].nr_open_windows--;
	mutex_unlock(&vas_pseries_mutex);

	mm_context_remove_vas_window(vwin->task_ref.mm);
	put_vas_user_win_ref(&vwin->task_ref);

	kfree(win);
	return 0;
}

static const struct vas_user_win_ops vops_pseries = {
	.open_win	= vas_allocate_window,	/* Open and configure window */
	.paste_addr	= vas_paste_address,	/* To do copy/paste */
	.close_win	= vas_deallocate_window, /* Close window */
};

/*
 * Supporting only nx-gzip coprocessor type now, but this API code
 * extended to other coprocessor types later.
 */
int vas_register_api_pseries(struct module *mod, enum vas_cop_type cop_type,
			     const char *name)
{
	if (!copypaste_feat)
		return -ENOTSUPP;

	return vas_register_coproc_api(mod, cop_type, name, &vops_pseries);
}
EXPORT_SYMBOL_GPL(vas_register_api_pseries);

void vas_unregister_api_pseries(void)
{
	vas_unregister_coproc_api();
}
EXPORT_SYMBOL_GPL(vas_unregister_api_pseries);

/*
 * Get the specific capabilities based on the feature type.
 * Right now supports GZIP default and GZIP QoS capabilities.
 */
static int __init get_vas_capabilities(u8 feat, enum vas_cop_feat_type type,
				struct hv_vas_cop_feat_caps *hv_caps)
{
	struct vas_cop_feat_caps *caps;
	struct vas_caps *vcaps;
	int rc = 0;

	vcaps = &vascaps[type];
	memset(vcaps, 0, sizeof(*vcaps));
	INIT_LIST_HEAD(&vcaps->list);

	vcaps->feat = feat;
	caps = &vcaps->caps;

	rc = h_query_vas_capabilities(H_QUERY_VAS_CAPABILITIES, feat,
					  (u64)virt_to_phys(hv_caps));
	if (rc)
		return rc;

	caps->user_mode = hv_caps->user_mode;
	if (!(caps->user_mode & VAS_COPY_PASTE_USER_MODE)) {
		pr_err("User space COPY/PASTE is not supported\n");
		return -ENOTSUPP;
	}

	caps->descriptor = be64_to_cpu(hv_caps->descriptor);
	caps->win_type = hv_caps->win_type;
	if (caps->win_type >= VAS_MAX_FEAT_TYPE) {
		pr_err("Unsupported window type %u\n", caps->win_type);
		return -EINVAL;
	}
	caps->max_lpar_creds = be16_to_cpu(hv_caps->max_lpar_creds);
	caps->max_win_creds = be16_to_cpu(hv_caps->max_win_creds);
	atomic_set(&caps->nr_total_credits,
		   be16_to_cpu(hv_caps->target_lpar_creds));
	if (feat == VAS_GZIP_DEF_FEAT) {
		caps->def_lpar_creds = be16_to_cpu(hv_caps->def_lpar_creds);

		if (caps->max_win_creds < DEF_WIN_CREDS) {
			pr_err("Window creds(%u) > max allowed window creds(%u)\n",
			       DEF_WIN_CREDS, caps->max_win_creds);
			return -EINVAL;
		}
	}

	rc = sysfs_add_vas_caps(caps);
	if (rc)
		return rc;

	copypaste_feat = true;

	return 0;
}

/*
 * VAS windows can be closed due to lost credits when the core is
 * removed. So reopen them if credits are available due to DLPAR
 * core add and set the window active status. When NX sees the page
 * fault on the unmapped paste address, the kernel handles the fault
 * by setting the remapping to new paste address if the window is
 * active.
 */
static int reconfig_open_windows(struct vas_caps *vcaps, int creds,
				 bool migrate)
{
	long domain[PLPAR_HCALL9_BUFSIZE] = {VAS_DEFAULT_DOMAIN_ID};
	struct vas_cop_feat_caps *caps = &vcaps->caps;
	struct pseries_vas_window *win = NULL, *tmp;
	int rc, mv_ents = 0;
	int flag;

	/*
	 * Nothing to do if there are no closed windows.
	 */
	if (!vcaps->nr_close_wins)
		return 0;

	/*
	 * For the core removal, the hypervisor reduces the credits
	 * assigned to the LPAR and the kernel closes VAS windows
	 * in the hypervisor depends on reduced credits. The kernel
	 * uses LIFO (the last windows that are opened will be closed
	 * first) and expects to open in the same order when credits
	 * are available.
	 * For example, 40 windows are closed when the LPAR lost 2 cores
	 * (dedicated). If 1 core is added, this LPAR can have 20 more
	 * credits. It means the kernel can reopen 20 windows. So move
	 * 20 entries in the VAS windows lost and reopen next 20 windows.
	 * For partition migration, reopen all windows that are closed
	 * during resume.
	 */
	if ((vcaps->nr_close_wins > creds) && !migrate)
		mv_ents = vcaps->nr_close_wins - creds;

	list_for_each_entry_safe(win, tmp, &vcaps->list, win_list) {
		if (!mv_ents)
			break;

		mv_ents--;
	}

	/*
	 * Open windows if they are closed only with migration or
	 * DLPAR (lost credit) before.
	 */
	if (migrate)
		flag = VAS_WIN_MIGRATE_CLOSE;
	else
		flag = VAS_WIN_NO_CRED_CLOSE;

	list_for_each_entry_safe_from(win, tmp, &vcaps->list, win_list) {
		/*
		 * This window is closed with DLPAR and migration events.
		 * So reopen the window with the last event.
		 * The user space is not suspended with the current
		 * migration notifier. So the user space can issue DLPAR
		 * CPU hotplug while migration in progress. In this case
		 * this window will be opened with the last event.
		 */
		if ((win->vas_win.status & VAS_WIN_NO_CRED_CLOSE) &&
			(win->vas_win.status & VAS_WIN_MIGRATE_CLOSE)) {
			win->vas_win.status &= ~flag;
			continue;
		}

		/*
		 * Nothing to do on this window if it is not closed
		 * with this flag
		 */
		if (!(win->vas_win.status & flag))
			continue;

		rc = allocate_setup_window(win, (u64 *)&domain[0],
					   caps->win_type);
		if (rc)
			return rc;

		rc = h_modify_vas_window(win);
		if (rc)
			goto out;

		mutex_lock(&win->vas_win.task_ref.mmap_mutex);
		/*
		 * Set window status to active
		 */
		win->vas_win.status &= ~flag;
		mutex_unlock(&win->vas_win.task_ref.mmap_mutex);
		win->win_type = caps->win_type;
		if (!--vcaps->nr_close_wins)
			break;
	}

	return 0;
out:
	/*
	 * Window modify HCALL failed. So close the window to the
	 * hypervisor and return.
	 */
	free_irq_setup(win);
	h_deallocate_vas_window(win->vas_win.winid);
	return rc;
}

/*
 * The hypervisor reduces the available credits if the LPAR lost core. It
 * means the excessive windows should not be active and the user space
 * should not be using these windows to send compression requests to NX.
 * So the kernel closes the excessive windows and unmap the paste address
 * such that the user space receives paste instruction failure. Then up to
 * the user space to fall back to SW compression and manage with the
 * existing windows.
 */
static int reconfig_close_windows(struct vas_caps *vcap, int excess_creds,
									bool migrate)
{
	struct pseries_vas_window *win, *tmp;
	struct vas_user_win_ref *task_ref;
	struct vm_area_struct *vma;
	int rc = 0, flag;

	if (migrate)
		flag = VAS_WIN_MIGRATE_CLOSE;
	else
		flag = VAS_WIN_NO_CRED_CLOSE;

	list_for_each_entry_safe(win, tmp, &vcap->list, win_list) {
		/*
		 * This window is already closed due to lost credit
		 * or for migration before. Go for next window.
		 * For migration, nothing to do since this window
		 * closed for DLPAR and will be reopened even on
		 * the destination system with other DLPAR operation.
		 */
		if ((win->vas_win.status & VAS_WIN_MIGRATE_CLOSE) ||
			(win->vas_win.status & VAS_WIN_NO_CRED_CLOSE)) {
			win->vas_win.status |= flag;
			continue;
		}

		task_ref = &win->vas_win.task_ref;
		/*
		 * VAS mmap (coproc_mmap()) and its fault handler
		 * (vas_mmap_fault()) are called after holding mmap lock.
		 * So hold mmap mutex after mmap_lock to avoid deadlock.
		 */
		mmap_write_lock(task_ref->mm);
		mutex_lock(&task_ref->mmap_mutex);
		vma = task_ref->vma;
		/*
		 * Number of available credits are reduced, So select
		 * and close windows.
		 */
		win->vas_win.status |= flag;

		/*
		 * vma is set in the original mapping. But this mapping
		 * is done with mmap() after the window is opened with ioctl.
		 * so we may not see the original mapping if the core remove
		 * is done before the original mmap() and after the ioctl.
		 */
		if (vma)
<<<<<<< HEAD
			zap_page_range(vma, vma->vm_start,
					vma->vm_end - vma->vm_start);
=======
			zap_vma_pages(vma);
>>>>>>> eb3cdb58

		mutex_unlock(&task_ref->mmap_mutex);
		mmap_write_unlock(task_ref->mm);
		/*
		 * Close VAS window in the hypervisor, but do not
		 * free vas_window struct since it may be reused
		 * when the credit is available later (DLPAR with
		 * adding cores). This struct will be used
		 * later when the process issued with close(FD).
		 */
		rc = deallocate_free_window(win);
		/*
		 * This failure is from the hypervisor.
		 * No way to stop migration for these failures.
		 * So ignore error and continue closing other windows.
		 */
		if (rc && !migrate)
			return rc;

		vcap->nr_close_wins++;

		/*
		 * For migration, do not depend on lpar_creds in case if
		 * mismatch with the hypervisor value (should not happen).
		 * So close all active windows in the list and will be
		 * reopened windows based on the new lpar_creds on the
		 * destination system during resume.
		 */
		if (!migrate && !--excess_creds)
			break;
	}

	return 0;
}

/*
 * Get new VAS capabilities when the core add/removal configuration
 * changes. Reconfig window configurations based on the credits
 * availability from this new capabilities.
 */
int vas_reconfig_capabilties(u8 type, int new_nr_creds)
{
	struct vas_cop_feat_caps *caps;
	int old_nr_creds;
	struct vas_caps *vcaps;
	int rc = 0, nr_active_wins;

	if (type >= VAS_MAX_FEAT_TYPE) {
		pr_err("Invalid credit type %d\n", type);
		return -EINVAL;
	}

	vcaps = &vascaps[type];
	caps = &vcaps->caps;

	mutex_lock(&vas_pseries_mutex);

	old_nr_creds = atomic_read(&caps->nr_total_credits);

	atomic_set(&caps->nr_total_credits, new_nr_creds);
	/*
	 * The total number of available credits may be decreased or
<<<<<<< HEAD
	 * inceased with DLPAR operation. Means some windows have to be
	 * closed / reopened. Hold the vas_pseries_mutex so that the
	 * the user space can not open new windows.
=======
	 * increased with DLPAR operation. Means some windows have to be
	 * closed / reopened. Hold the vas_pseries_mutex so that the
	 * user space can not open new windows.
>>>>>>> eb3cdb58
	 */
	if (old_nr_creds <  new_nr_creds) {
		/*
		 * If the existing target credits is less than the new
		 * target, reopen windows if they are closed due to
		 * the previous DLPAR (core removal).
		 */
		rc = reconfig_open_windows(vcaps, new_nr_creds - old_nr_creds,
					   false);
	} else {
		/*
		 * # active windows is more than new LPAR available
		 * credits. So close the excessive windows.
		 * On pseries, each window will have 1 credit.
		 */
		nr_active_wins = vcaps->nr_open_windows - vcaps->nr_close_wins;
		if (nr_active_wins > new_nr_creds)
			rc = reconfig_close_windows(vcaps,
					nr_active_wins - new_nr_creds,
					false);
	}

	mutex_unlock(&vas_pseries_mutex);
	return rc;
}

int pseries_vas_dlpar_cpu(void)
{
	int new_nr_creds, rc;

	/*
	 * NX-GZIP is not enabled. Nothing to do for DLPAR event
	 */
	if (!copypaste_feat)
		return 0;


	rc = h_query_vas_capabilities(H_QUERY_VAS_CAPABILITIES,
				      vascaps[VAS_GZIP_DEF_FEAT_TYPE].feat,
				      (u64)virt_to_phys(&hv_cop_caps));
	if (!rc) {
		new_nr_creds = be16_to_cpu(hv_cop_caps.target_lpar_creds);
		rc = vas_reconfig_capabilties(VAS_GZIP_DEF_FEAT_TYPE, new_nr_creds);
	}

	if (rc)
		pr_err("Failed reconfig VAS capabilities with DLPAR\n");

	return rc;
}

/*
 * Total number of default credits available (target_credits)
 * in LPAR depends on number of cores configured. It varies based on
 * whether processors are in shared mode or dedicated mode.
 * Get the notifier when CPU configuration is changed with DLPAR
 * operation so that get the new target_credits (vas default capabilities)
 * and then update the existing windows usage if needed.
 */
static int pseries_vas_notifier(struct notifier_block *nb,
				unsigned long action, void *data)
{
	struct of_reconfig_data *rd = data;
	struct device_node *dn = rd->dn;
	const __be32 *intserv = NULL;
	int len;

	/*
	 * For shared CPU partition, the hypervisor assigns total credits
	 * based on entitled core capacity. So updating VAS windows will
	 * be called from lparcfg_write().
	 */
	if (is_shared_processor())
		return NOTIFY_OK;

	if ((action == OF_RECONFIG_ATTACH_NODE) ||
		(action == OF_RECONFIG_DETACH_NODE))
		intserv = of_get_property(dn, "ibm,ppc-interrupt-server#s",
					  &len);
	/*
	 * Processor config is not changed
	 */
	if (!intserv)
		return NOTIFY_OK;

	return pseries_vas_dlpar_cpu();
}

static struct notifier_block pseries_vas_nb = {
	.notifier_call = pseries_vas_notifier,
};

/*
 * For LPM, all windows have to be closed on the source partition
 * before migration and reopen them on the destination partition
 * after migration. So closing windows during suspend and
 * reopen them during resume.
 */
int vas_migration_handler(int action)
{
	struct vas_cop_feat_caps *caps;
	int old_nr_creds, new_nr_creds = 0;
	struct vas_caps *vcaps;
	int i, rc = 0;

	/*
	 * NX-GZIP is not enabled. Nothing to do for migration.
	 */
	if (!copypaste_feat)
		return rc;

	mutex_lock(&vas_pseries_mutex);

	if (action == VAS_SUSPEND)
		migration_in_progress = true;
	else
		migration_in_progress = false;

	for (i = 0; i < VAS_MAX_FEAT_TYPE; i++) {
		vcaps = &vascaps[i];
		caps = &vcaps->caps;
		old_nr_creds = atomic_read(&caps->nr_total_credits);

		rc = h_query_vas_capabilities(H_QUERY_VAS_CAPABILITIES,
					      vcaps->feat,
					      (u64)virt_to_phys(&hv_cop_caps));
		if (!rc) {
			new_nr_creds = be16_to_cpu(hv_cop_caps.target_lpar_creds);
			/*
			 * Should not happen. But incase print messages, close
			 * all windows in the list during suspend and reopen
			 * windows based on new lpar_creds on the destination
			 * system.
			 */
			if (old_nr_creds != new_nr_creds) {
				pr_err("Target credits mismatch with the hypervisor\n");
				pr_err("state(%d): lpar creds: %d HV lpar creds: %d\n",
					action, old_nr_creds, new_nr_creds);
				pr_err("Used creds: %d, Active creds: %d\n",
					atomic_read(&caps->nr_used_credits),
					vcaps->nr_open_windows - vcaps->nr_close_wins);
			}
		} else {
			pr_err("state(%d): Get VAS capabilities failed with %d\n",
				action, rc);
			/*
			 * We can not stop migration with the current lpm
			 * implementation. So continue closing all windows in
			 * the list (during suspend) and return without
			 * opening windows (during resume) if VAS capabilities
			 * HCALL failed.
			 */
			if (action == VAS_RESUME)
				goto out;
		}

		switch (action) {
		case VAS_SUSPEND:
			rc = reconfig_close_windows(vcaps, vcaps->nr_open_windows,
							true);
			break;
		case VAS_RESUME:
			atomic_set(&caps->nr_total_credits, new_nr_creds);
			rc = reconfig_open_windows(vcaps, new_nr_creds, true);
			break;
		default:
			/* should not happen */
			pr_err("Invalid migration action %d\n", action);
			rc = -EINVAL;
			goto out;
		}

		/*
		 * Ignore errors during suspend and return for resume.
		 */
		if (rc && (action == VAS_RESUME))
			goto out;
	}

out:
	mutex_unlock(&vas_pseries_mutex);
	return rc;
}

static int __init pseries_vas_init(void)
{
	struct hv_vas_all_caps *hv_caps;
	int rc = 0;

	/*
	 * Linux supports user space COPY/PASTE only with Radix
	 */
	if (!radix_enabled()) {
		copypaste_feat = false;
		pr_err("API is supported only with radix page tables\n");
		return -ENOTSUPP;
	}

	hv_caps = kmalloc(sizeof(*hv_caps), GFP_KERNEL);
	if (!hv_caps)
		return -ENOMEM;
	/*
	 * Get VAS overall capabilities by passing 0 to feature type.
	 */
	rc = h_query_vas_capabilities(H_QUERY_VAS_CAPABILITIES, 0,
					  (u64)virt_to_phys(hv_caps));
	if (rc)
		goto out;

	caps_all.descriptor = be64_to_cpu(hv_caps->descriptor);
	caps_all.feat_type = be64_to_cpu(hv_caps->feat_type);

	sysfs_pseries_vas_init(&caps_all);

	/*
	 * QOS capabilities available
	 */
	if (caps_all.feat_type & VAS_GZIP_QOS_FEAT_BIT) {
		rc = get_vas_capabilities(VAS_GZIP_QOS_FEAT,
					  VAS_GZIP_QOS_FEAT_TYPE, &hv_cop_caps);

		if (rc)
			goto out;
	}
	/*
	 * Default capabilities available
	 */
	if (caps_all.feat_type & VAS_GZIP_DEF_FEAT_BIT)
		rc = get_vas_capabilities(VAS_GZIP_DEF_FEAT,
					  VAS_GZIP_DEF_FEAT_TYPE, &hv_cop_caps);

	if (!rc && copypaste_feat) {
		if (firmware_has_feature(FW_FEATURE_LPAR))
			of_reconfig_notifier_register(&pseries_vas_nb);

		pr_info("GZIP feature is available\n");
	} else {
		/*
		 * Should not happen, but only when get default
		 * capabilities HCALL failed. So disable copy paste
		 * feature.
		 */
		copypaste_feat = false;
	}

out:
	kfree(hv_caps);
	return rc;
}
machine_device_initcall(pseries, pseries_vas_init);<|MERGE_RESOLUTION|>--- conflicted
+++ resolved
@@ -765,12 +765,7 @@
 		 * is done before the original mmap() and after the ioctl.
 		 */
 		if (vma)
-<<<<<<< HEAD
-			zap_page_range(vma, vma->vm_start,
-					vma->vm_end - vma->vm_start);
-=======
 			zap_vma_pages(vma);
->>>>>>> eb3cdb58
 
 		mutex_unlock(&task_ref->mmap_mutex);
 		mmap_write_unlock(task_ref->mm);
@@ -833,15 +828,9 @@
 	atomic_set(&caps->nr_total_credits, new_nr_creds);
 	/*
 	 * The total number of available credits may be decreased or
-<<<<<<< HEAD
-	 * inceased with DLPAR operation. Means some windows have to be
-	 * closed / reopened. Hold the vas_pseries_mutex so that the
-	 * the user space can not open new windows.
-=======
 	 * increased with DLPAR operation. Means some windows have to be
 	 * closed / reopened. Hold the vas_pseries_mutex so that the
 	 * user space can not open new windows.
->>>>>>> eb3cdb58
 	 */
 	if (old_nr_creds <  new_nr_creds) {
 		/*
