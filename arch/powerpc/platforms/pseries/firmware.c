--- conflicted
+++ resolved
@@ -68,10 +68,7 @@
 	{FW_FEATURE_RPT_INVALIDATE,	"hcall-rpt-invalidate"},
 	{FW_FEATURE_ENERGY_SCALE_INFO,	"hcall-energy-scale-info"},
 	{FW_FEATURE_WATCHDOG,		"hcall-watchdog"},
-<<<<<<< HEAD
-=======
 	{FW_FEATURE_PLPKS,		"hcall-pks"},
->>>>>>> eb3cdb58
 };
 
 /* Build up the firmware features bitmask using the contents of
