--- conflicted
+++ resolved
@@ -5,10 +5,6 @@
 	select PPC_XICS
 	select PPC_ICS_NATIVE
 	select PPC_ICP_NATIVE
-<<<<<<< HEAD
-	select PPC_HASH_MMU_NATIVE if PPC_64S_HASH_MMU
-=======
->>>>>>> eb3cdb58
 	select PPC_UDBG_16550
 	help
           This option enables support for FPGA-based Microwatt implementations.
