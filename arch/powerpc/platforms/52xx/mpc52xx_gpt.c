/*
 * MPC5200 General Purpose Timer device driver
 *
 * Copyright (c) 2009 Secret Lab Technologies Ltd.
 * Copyright (c) 2008 Sascha Hauer <s.hauer@pengutronix.de>, Pengutronix
 *
 * This program is free software; you can redistribute  it and/or modify it
 * under  the terms of  the GNU General  Public License as published by the
 * Free Software Foundation;  either version 2 of the  License, or (at your
 * option) any later version.
 *
 * This file is a driver for the the General Purpose Timer (gpt) devices
 * found on the MPC5200 SoC.  Each timer has an IO pin which can be used
 * for GPIO or can be used to raise interrupts.  The timer function can
 * be used independently from the IO pin, or it can be used to control
 * output signals or measure input signals.
 *
 * This driver supports the GPIO and IRQ controller functions of the GPT
 * device.  Timer functions are not yet supported.
 *
 * The timer gpt0 can be used as watchdog (wdt).  If the wdt mode is used,
 * this prevents the use of any gpt0 gpt function (i.e. they will fail with
 * -EBUSY).  Thus, the safety wdt function always has precedence over the gpt
 * function.  If the kernel has been compiled with CONFIG_WATCHDOG_NOWAYOUT,
 * this means that gpt0 is locked in wdt mode until the next reboot - this
 * may be a requirement in safety applications.
 *
 * To use the GPIO function, the following two properties must be added
 * to the device tree node for the gpt device (typically in the .dts file
 * for the board):
 * 	gpio-controller;
 * 	#gpio-cells = < 2 >;
 * This driver will register the GPIO pin if it finds the gpio-controller
 * property in the device tree.
 *
 * To use the IRQ controller function, the following two properties must
 * be added to the device tree node for the gpt device:
 * 	interrupt-controller;
 * 	#interrupt-cells = < 1 >;
 * The IRQ controller binding only uses one cell to specify the interrupt,
 * and the IRQ flags are encoded in the cell.  A cell is not used to encode
 * the IRQ number because the GPT only has a single IRQ source.  For flags,
 * a value of '1' means rising edge sensitive and '2' means falling edge.
 *
 * The GPIO and the IRQ controller functions can be used at the same time,
 * but in this use case the IO line will only work as an input.  Trying to
 * use it as a GPIO output will not work.
 *
 * When using the GPIO line as an output, it can either be driven as normal
 * IO, or it can be an Open Collector (OC) output.  At the moment it is the
 * responsibility of either the bootloader or the platform setup code to set
 * the output mode.  This driver does not change the output mode setting.
 */

#include <linux/device.h>
#include <linux/irq.h>
#include <linux/interrupt.h>
#include <linux/io.h>
#include <linux/list.h>
#include <linux/mutex.h>
#include <linux/of.h>
#include <linux/of_platform.h>
#include <linux/of_gpio.h>
#include <linux/kernel.h>
#include <linux/watchdog.h>
#include <linux/miscdevice.h>
#include <linux/uaccess.h>
#include <asm/div64.h>
#include <asm/mpc52xx.h>

MODULE_DESCRIPTION("Freescale MPC52xx gpt driver");
MODULE_AUTHOR("Sascha Hauer, Grant Likely, Albrecht Dreß");
MODULE_LICENSE("GPL");

/**
 * struct mpc52xx_gpt - Private data structure for MPC52xx GPT driver
 * @dev: pointer to device structure
 * @regs: virtual address of GPT registers
 * @lock: spinlock to coordinate between different functions.
 * @of_gc: of_gpio_chip instance structure; used when GPIO is enabled
 * @irqhost: Pointer to irq_host instance; used when IRQ mode is supported
 * @wdt_mode: only relevant for gpt0: bit 0 (MPC52xx_GPT_CAN_WDT) indicates
 *   if the gpt may be used as wdt, bit 1 (MPC52xx_GPT_IS_WDT) indicates
 *   if the timer is actively used as wdt which blocks gpt functions
 */
struct mpc52xx_gpt_priv {
	struct list_head list;		/* List of all GPT devices */
	struct device *dev;
	struct mpc52xx_gpt __iomem *regs;
	spinlock_t lock;
	struct irq_host *irqhost;
	u32 ipb_freq;
	u8 wdt_mode;

#if defined(CONFIG_GPIOLIB)
	struct of_gpio_chip of_gc;
#endif
};

LIST_HEAD(mpc52xx_gpt_list);
DEFINE_MUTEX(mpc52xx_gpt_list_mutex);

#define MPC52xx_GPT_MODE_MS_MASK	(0x07)
#define MPC52xx_GPT_MODE_MS_IC		(0x01)
#define MPC52xx_GPT_MODE_MS_OC		(0x02)
#define MPC52xx_GPT_MODE_MS_PWM		(0x03)
#define MPC52xx_GPT_MODE_MS_GPIO	(0x04)

#define MPC52xx_GPT_MODE_GPIO_MASK	(0x30)
#define MPC52xx_GPT_MODE_GPIO_OUT_LOW	(0x20)
#define MPC52xx_GPT_MODE_GPIO_OUT_HIGH	(0x30)

#define MPC52xx_GPT_MODE_COUNTER_ENABLE	(0x1000)
#define MPC52xx_GPT_MODE_CONTINUOUS	(0x0400)
#define MPC52xx_GPT_MODE_OPEN_DRAIN	(0x0200)
#define MPC52xx_GPT_MODE_IRQ_EN		(0x0100)
#define MPC52xx_GPT_MODE_WDT_EN		(0x8000)

#define MPC52xx_GPT_MODE_ICT_MASK	(0x030000)
#define MPC52xx_GPT_MODE_ICT_RISING	(0x010000)
#define MPC52xx_GPT_MODE_ICT_FALLING	(0x020000)
#define MPC52xx_GPT_MODE_ICT_TOGGLE	(0x030000)

#define MPC52xx_GPT_MODE_WDT_PING	(0xa5)

#define MPC52xx_GPT_STATUS_IRQMASK	(0x000f)

#define MPC52xx_GPT_CAN_WDT		(1 << 0)
#define MPC52xx_GPT_IS_WDT		(1 << 1)


/* ---------------------------------------------------------------------
 * Cascaded interrupt controller hooks
 */

static void mpc52xx_gpt_irq_unmask(unsigned int virq)
{
	struct mpc52xx_gpt_priv *gpt = get_irq_chip_data(virq);
	unsigned long flags;

	spin_lock_irqsave(&gpt->lock, flags);
	setbits32(&gpt->regs->mode, MPC52xx_GPT_MODE_IRQ_EN);
	spin_unlock_irqrestore(&gpt->lock, flags);
}

static void mpc52xx_gpt_irq_mask(unsigned int virq)
{
	struct mpc52xx_gpt_priv *gpt = get_irq_chip_data(virq);
	unsigned long flags;

	spin_lock_irqsave(&gpt->lock, flags);
	clrbits32(&gpt->regs->mode, MPC52xx_GPT_MODE_IRQ_EN);
	spin_unlock_irqrestore(&gpt->lock, flags);
}

static void mpc52xx_gpt_irq_ack(unsigned int virq)
{
	struct mpc52xx_gpt_priv *gpt = get_irq_chip_data(virq);

	out_be32(&gpt->regs->status, MPC52xx_GPT_STATUS_IRQMASK);
}

static int mpc52xx_gpt_irq_set_type(unsigned int virq, unsigned int flow_type)
{
	struct mpc52xx_gpt_priv *gpt = get_irq_chip_data(virq);
	unsigned long flags;
	u32 reg;

	dev_dbg(gpt->dev, "%s: virq=%i type=%x\n", __func__, virq, flow_type);

	spin_lock_irqsave(&gpt->lock, flags);
	reg = in_be32(&gpt->regs->mode) & ~MPC52xx_GPT_MODE_ICT_MASK;
	if (flow_type & IRQF_TRIGGER_RISING)
		reg |= MPC52xx_GPT_MODE_ICT_RISING;
	if (flow_type & IRQF_TRIGGER_FALLING)
		reg |= MPC52xx_GPT_MODE_ICT_FALLING;
	out_be32(&gpt->regs->mode, reg);
	spin_unlock_irqrestore(&gpt->lock, flags);

	return 0;
}

static struct irq_chip mpc52xx_gpt_irq_chip = {
	.name = "MPC52xx GPT",
	.unmask = mpc52xx_gpt_irq_unmask,
	.mask = mpc52xx_gpt_irq_mask,
	.ack = mpc52xx_gpt_irq_ack,
	.set_type = mpc52xx_gpt_irq_set_type,
};

void mpc52xx_gpt_irq_cascade(unsigned int virq, struct irq_desc *desc)
{
	struct mpc52xx_gpt_priv *gpt = get_irq_data(virq);
	int sub_virq;
	u32 status;

	status = in_be32(&gpt->regs->status) & MPC52xx_GPT_STATUS_IRQMASK;
	if (status) {
		sub_virq = irq_linear_revmap(gpt->irqhost, 0);
		generic_handle_irq(sub_virq);
	}
}

static int mpc52xx_gpt_irq_map(struct irq_host *h, unsigned int virq,
			       irq_hw_number_t hw)
{
	struct mpc52xx_gpt_priv *gpt = h->host_data;

	dev_dbg(gpt->dev, "%s: h=%p, virq=%i\n", __func__, h, virq);
	set_irq_chip_data(virq, gpt);
	set_irq_chip_and_handler(virq, &mpc52xx_gpt_irq_chip, handle_edge_irq);

	return 0;
}

static int mpc52xx_gpt_irq_xlate(struct irq_host *h, struct device_node *ct,
				 const u32 *intspec, unsigned int intsize,
				 irq_hw_number_t *out_hwirq,
				 unsigned int *out_flags)
{
	struct mpc52xx_gpt_priv *gpt = h->host_data;

	dev_dbg(gpt->dev, "%s: flags=%i\n", __func__, intspec[0]);

	if ((intsize < 1) || (intspec[0] > 3)) {
		dev_err(gpt->dev, "bad irq specifier in %s\n", ct->full_name);
		return -EINVAL;
	}

	*out_hwirq = 0; /* The GPT only has 1 IRQ line */
	*out_flags = intspec[0];

	return 0;
}

static struct irq_host_ops mpc52xx_gpt_irq_ops = {
	.map = mpc52xx_gpt_irq_map,
	.xlate = mpc52xx_gpt_irq_xlate,
};

static void
mpc52xx_gpt_irq_setup(struct mpc52xx_gpt_priv *gpt, struct device_node *node)
{
	int cascade_virq;
	unsigned long flags;
	u32 mode;

	cascade_virq = irq_of_parse_and_map(node, 0);
	if (!cascade_virq)
		return;

	gpt->irqhost = irq_alloc_host(node, IRQ_HOST_MAP_LINEAR, 1,
				      &mpc52xx_gpt_irq_ops, -1);
	if (!gpt->irqhost) {
		dev_err(gpt->dev, "irq_alloc_host() failed\n");
		return;
	}

	gpt->irqhost->host_data = gpt;
	set_irq_data(cascade_virq, gpt);
	set_irq_chained_handler(cascade_virq, mpc52xx_gpt_irq_cascade);

	/* If the GPT is currently disabled, then change it to be in Input
	 * Capture mode.  If the mode is non-zero, then the pin could be
	 * already in use for something. */
	spin_lock_irqsave(&gpt->lock, flags);
	mode = in_be32(&gpt->regs->mode);
	if ((mode & MPC52xx_GPT_MODE_MS_MASK) == 0)
		out_be32(&gpt->regs->mode, mode | MPC52xx_GPT_MODE_MS_IC);
	spin_unlock_irqrestore(&gpt->lock, flags);

	dev_dbg(gpt->dev, "%s() complete. virq=%i\n", __func__, cascade_virq);
}


/* ---------------------------------------------------------------------
 * GPIOLIB hooks
 */
#if defined(CONFIG_GPIOLIB)
static inline struct mpc52xx_gpt_priv *gc_to_mpc52xx_gpt(struct gpio_chip *gc)
{
	return container_of(to_of_gpio_chip(gc), struct mpc52xx_gpt_priv,of_gc);
}

static int mpc52xx_gpt_gpio_get(struct gpio_chip *gc, unsigned int gpio)
{
	struct mpc52xx_gpt_priv *gpt = gc_to_mpc52xx_gpt(gc);

	return (in_be32(&gpt->regs->status) >> 8) & 1;
}

static void
mpc52xx_gpt_gpio_set(struct gpio_chip *gc, unsigned int gpio, int v)
{
	struct mpc52xx_gpt_priv *gpt = gc_to_mpc52xx_gpt(gc);
	unsigned long flags;
	u32 r;

	dev_dbg(gpt->dev, "%s: gpio:%d v:%d\n", __func__, gpio, v);
	r = v ? MPC52xx_GPT_MODE_GPIO_OUT_HIGH : MPC52xx_GPT_MODE_GPIO_OUT_LOW;

	spin_lock_irqsave(&gpt->lock, flags);
	clrsetbits_be32(&gpt->regs->mode, MPC52xx_GPT_MODE_GPIO_MASK, r);
	spin_unlock_irqrestore(&gpt->lock, flags);
}

static int mpc52xx_gpt_gpio_dir_in(struct gpio_chip *gc, unsigned int gpio)
{
	struct mpc52xx_gpt_priv *gpt = gc_to_mpc52xx_gpt(gc);
	unsigned long flags;

	dev_dbg(gpt->dev, "%s: gpio:%d\n", __func__, gpio);

	spin_lock_irqsave(&gpt->lock, flags);
	clrbits32(&gpt->regs->mode, MPC52xx_GPT_MODE_GPIO_MASK);
	spin_unlock_irqrestore(&gpt->lock, flags);

	return 0;
}

static int
mpc52xx_gpt_gpio_dir_out(struct gpio_chip *gc, unsigned int gpio, int val)
{
	mpc52xx_gpt_gpio_set(gc, gpio, val);
	return 0;
}

static void
mpc52xx_gpt_gpio_setup(struct mpc52xx_gpt_priv *gpt, struct device_node *node)
{
	int rc;

	/* Only setup GPIO if the device tree claims the GPT is
	 * a GPIO controller */
	if (!of_find_property(node, "gpio-controller", NULL))
		return;

	gpt->of_gc.gc.label = kstrdup(node->full_name, GFP_KERNEL);
	if (!gpt->of_gc.gc.label) {
		dev_err(gpt->dev, "out of memory\n");
		return;
	}

	gpt->of_gc.gpio_cells = 2;
	gpt->of_gc.gc.ngpio = 1;
	gpt->of_gc.gc.direction_input  = mpc52xx_gpt_gpio_dir_in;
	gpt->of_gc.gc.direction_output = mpc52xx_gpt_gpio_dir_out;
	gpt->of_gc.gc.get = mpc52xx_gpt_gpio_get;
	gpt->of_gc.gc.set = mpc52xx_gpt_gpio_set;
	gpt->of_gc.gc.base = -1;
	gpt->of_gc.xlate = of_gpio_simple_xlate;
	node->data = &gpt->of_gc;
	of_node_get(node);

	/* Setup external pin in GPIO mode */
	clrsetbits_be32(&gpt->regs->mode, MPC52xx_GPT_MODE_MS_MASK,
			MPC52xx_GPT_MODE_MS_GPIO);

	rc = gpiochip_add(&gpt->of_gc.gc);
	if (rc)
		dev_err(gpt->dev, "gpiochip_add() failed; rc=%i\n", rc);

	dev_dbg(gpt->dev, "%s() complete.\n", __func__);
}
#else /* defined(CONFIG_GPIOLIB) */
static void
mpc52xx_gpt_gpio_setup(struct mpc52xx_gpt_priv *p, struct device_node *np) { }
#endif /* defined(CONFIG_GPIOLIB) */

/***********************************************************************
 * Timer API
 */

/**
 * mpc52xx_gpt_from_irq - Return the GPT device associated with an IRQ number
 * @irq: irq of timer.
 */
struct mpc52xx_gpt_priv *mpc52xx_gpt_from_irq(int irq)
{
	struct mpc52xx_gpt_priv *gpt;
	struct list_head *pos;

	/* Iterate over the list of timers looking for a matching device */
	mutex_lock(&mpc52xx_gpt_list_mutex);
	list_for_each(pos, &mpc52xx_gpt_list) {
		gpt = container_of(pos, struct mpc52xx_gpt_priv, list);
		if (gpt->irqhost && irq == irq_linear_revmap(gpt->irqhost, 0)) {
			mutex_unlock(&mpc52xx_gpt_list_mutex);
			return gpt;
		}
	}
	mutex_unlock(&mpc52xx_gpt_list_mutex);

	return NULL;
}
EXPORT_SYMBOL(mpc52xx_gpt_from_irq);

static int mpc52xx_gpt_do_start(struct mpc52xx_gpt_priv *gpt, u64 period,
				int continuous, int as_wdt)
{
	u32 clear, set;
	u64 clocks;
	u32 prescale;
	unsigned long flags;

	clear = MPC52xx_GPT_MODE_MS_MASK | MPC52xx_GPT_MODE_CONTINUOUS;
	set = MPC52xx_GPT_MODE_MS_GPIO | MPC52xx_GPT_MODE_COUNTER_ENABLE;
	if (as_wdt) {
		clear |= MPC52xx_GPT_MODE_IRQ_EN;
		set |= MPC52xx_GPT_MODE_WDT_EN;
	} else if (continuous)
		set |= MPC52xx_GPT_MODE_CONTINUOUS;

	/* Determine the number of clocks in the requested period.  64 bit
	 * arithmatic is done here to preserve the precision until the value
	 * is scaled back down into the u32 range.  Period is in 'ns', bus
	 * frequency is in Hz. */
	clocks = period * (u64)gpt->ipb_freq;
	do_div(clocks, 1000000000); /* Scale it down to ns range */

	/* This device cannot handle a clock count greater than 32 bits */
	if (clocks > 0xffffffff)
		return -EINVAL;

	/* Calculate the prescaler and count values from the clocks value.
	 * 'clocks' is the number of clock ticks in the period.  The timer
	 * has 16 bit precision and a 16 bit prescaler.  Prescaler is
	 * calculated by integer dividing the clocks by 0x10000 (shifting
	 * down 16 bits) to obtain the smallest possible divisor for clocks
	 * to get a 16 bit count value.
	 *
	 * Note: the prescale register is '1' based, not '0' based.  ie. a
	 * value of '1' means divide the clock by one.  0xffff divides the
	 * clock by 0xffff.  '0x0000' does not divide by zero, but wraps
	 * around and divides by 0x10000.  That is why prescale must be
	 * a u32 variable, not a u16, for this calculation. */
	prescale = (clocks >> 16) + 1;
	do_div(clocks, prescale);
	if (clocks > 0xffff) {
		pr_err("calculation error; prescale:%x clocks:%llx\n",
		       prescale, clocks);
		return -EINVAL;
	}

	/* Set and enable the timer, reject an attempt to use a wdt as gpt */
	spin_lock_irqsave(&gpt->lock, flags);
	if (as_wdt)
		gpt->wdt_mode |= MPC52xx_GPT_IS_WDT;
	else if ((gpt->wdt_mode & MPC52xx_GPT_IS_WDT) != 0) {
		spin_unlock_irqrestore(&gpt->lock, flags);
		return -EBUSY;
	}
	out_be32(&gpt->regs->count, prescale << 16 | clocks);
	clrsetbits_be32(&gpt->regs->mode, clear, set);
	spin_unlock_irqrestore(&gpt->lock, flags);

	return 0;
}

/**
 * mpc52xx_gpt_start_timer - Set and enable the GPT timer
 * @gpt: Pointer to gpt private data structure
 * @period: period of timer in ns; max. ~130s @ 33MHz IPB clock
 * @continuous: set to 1 to make timer continuous free running
 *
 * An interrupt will be generated every time the timer fires
 */
int mpc52xx_gpt_start_timer(struct mpc52xx_gpt_priv *gpt, u64 period,
                            int continuous)
{
	return mpc52xx_gpt_do_start(gpt, period, continuous, 0);
}
EXPORT_SYMBOL(mpc52xx_gpt_start_timer);

/**
 * mpc52xx_gpt_stop_timer - Stop a gpt
 * @gpt: Pointer to gpt private data structure
 *
 * Returns an error if attempting to stop a wdt
 */
int mpc52xx_gpt_stop_timer(struct mpc52xx_gpt_priv *gpt)
{
	unsigned long flags;

	/* reject the operation if the timer is used as watchdog (gpt 0 only) */
	spin_lock_irqsave(&gpt->lock, flags);
	if ((gpt->wdt_mode & MPC52xx_GPT_IS_WDT) != 0) {
		spin_unlock_irqrestore(&gpt->lock, flags);
		return -EBUSY;
	}

	clrbits32(&gpt->regs->mode, MPC52xx_GPT_MODE_COUNTER_ENABLE);
	spin_unlock_irqrestore(&gpt->lock, flags);
	return 0;
}
EXPORT_SYMBOL(mpc52xx_gpt_stop_timer);

/**
 * mpc52xx_gpt_timer_period - Read the timer period
 * @gpt: Pointer to gpt private data structure
 *
 * Returns the timer period in ns
 */
u64 mpc52xx_gpt_timer_period(struct mpc52xx_gpt_priv *gpt)
{
	u64 period;
	u64 prescale;
	unsigned long flags;

	spin_lock_irqsave(&gpt->lock, flags);
	period = in_be32(&gpt->regs->count);
	spin_unlock_irqrestore(&gpt->lock, flags);

	prescale = period >> 16;
	period &= 0xffff;
	if (prescale == 0)
		prescale = 0x10000;
	period = period * prescale * 1000000000ULL;
	do_div(period, (u64)gpt->ipb_freq);
	return period;
}
EXPORT_SYMBOL(mpc52xx_gpt_timer_period);

#if defined(CONFIG_MPC5200_WDT)
/***********************************************************************
 * Watchdog API for gpt0
 */

#define WDT_IDENTITY	    "mpc52xx watchdog on GPT0"

/* wdt_is_active stores wether or not the /dev/watchdog device is opened */
static unsigned long wdt_is_active;

/* wdt-capable gpt */
static struct mpc52xx_gpt_priv *mpc52xx_gpt_wdt;

/* low-level wdt functions */
static inline void mpc52xx_gpt_wdt_ping(struct mpc52xx_gpt_priv *gpt_wdt)
{
	unsigned long flags;

	spin_lock_irqsave(&gpt_wdt->lock, flags);
	out_8((u8 *) &gpt_wdt->regs->mode, MPC52xx_GPT_MODE_WDT_PING);
	spin_unlock_irqrestore(&gpt_wdt->lock, flags);
}

/* wdt misc device api */
static ssize_t mpc52xx_wdt_write(struct file *file, const char __user *data,
				 size_t len, loff_t *ppos)
{
	struct mpc52xx_gpt_priv *gpt_wdt = file->private_data;
	mpc52xx_gpt_wdt_ping(gpt_wdt);
	return 0;
}

static const struct watchdog_info mpc5200_wdt_info = {
	.options	= WDIOF_SETTIMEOUT | WDIOF_KEEPALIVEPING,
	.identity	= WDT_IDENTITY,
};

static long mpc52xx_wdt_ioctl(struct file *file, unsigned int cmd,
			      unsigned long arg)
{
	struct mpc52xx_gpt_priv *gpt_wdt = file->private_data;
	int __user *data = (int __user *)arg;
	int timeout;
	u64 real_timeout;
	int ret = 0;

	switch (cmd) {
	case WDIOC_GETSUPPORT:
		ret = copy_to_user(data, &mpc5200_wdt_info,
				   sizeof(mpc5200_wdt_info));
		if (ret)
			ret = -EFAULT;
		break;

	case WDIOC_GETSTATUS:
	case WDIOC_GETBOOTSTATUS:
		ret = put_user(0, data);
		break;

	case WDIOC_KEEPALIVE:
		mpc52xx_gpt_wdt_ping(gpt_wdt);
		break;

	case WDIOC_SETTIMEOUT:
		ret = get_user(timeout, data);
		if (ret)
			break;
		real_timeout = (u64) timeout * 1000000000ULL;
		ret = mpc52xx_gpt_do_start(gpt_wdt, real_timeout, 0, 1);
		if (ret)
			break;
		/* fall through and return the timeout */

	case WDIOC_GETTIMEOUT:
		/* we need to round here as to avoid e.g. the following
		 * situation:
		 * - timeout requested is 1 second;
		 * - real timeout @33MHz is 999997090ns
		 * - the int divide by 10^9 will return 0.
		 */
		real_timeout =
			mpc52xx_gpt_timer_period(gpt_wdt) + 500000000ULL;
		do_div(real_timeout, 1000000000ULL);
		timeout = (int) real_timeout;
		ret = put_user(timeout, data);
		break;

	default:
		ret = -ENOTTY;
	}
	return ret;
}

static int mpc52xx_wdt_open(struct inode *inode, struct file *file)
{
	int ret;

	/* sanity check */
	if (!mpc52xx_gpt_wdt)
		return -ENODEV;

	/* /dev/watchdog can only be opened once */
	if (test_and_set_bit(0, &wdt_is_active))
		return -EBUSY;

	/* Set and activate the watchdog with 30 seconds timeout */
	ret = mpc52xx_gpt_do_start(mpc52xx_gpt_wdt, 30ULL * 1000000000ULL,
				   0, 1);
	if (ret) {
		clear_bit(0, &wdt_is_active);
		return ret;
	}

	file->private_data = mpc52xx_gpt_wdt;
	return nonseekable_open(inode, file);
}

static int mpc52xx_wdt_release(struct inode *inode, struct file *file)
{
	/* note: releasing the wdt in NOWAYOUT-mode does not stop it */
#if !defined(CONFIG_WATCHDOG_NOWAYOUT)
	struct mpc52xx_gpt_priv *gpt_wdt = file->private_data;
	unsigned long flags;

	spin_lock_irqsave(&gpt_wdt->lock, flags);
	clrbits32(&gpt_wdt->regs->mode,
		  MPC52xx_GPT_MODE_COUNTER_ENABLE | MPC52xx_GPT_MODE_WDT_EN);
	gpt_wdt->wdt_mode &= ~MPC52xx_GPT_IS_WDT;
	spin_unlock_irqrestore(&gpt_wdt->lock, flags);
#endif
	clear_bit(0, &wdt_is_active);
	return 0;
}


static const struct file_operations mpc52xx_wdt_fops = {
	.owner		= THIS_MODULE,
	.llseek		= no_llseek,
	.write		= mpc52xx_wdt_write,
	.unlocked_ioctl = mpc52xx_wdt_ioctl,
	.open		= mpc52xx_wdt_open,
	.release	= mpc52xx_wdt_release,
};

static struct miscdevice mpc52xx_wdt_miscdev = {
	.minor		= WATCHDOG_MINOR,
	.name		= "watchdog",
	.fops		= &mpc52xx_wdt_fops,
};

static int __devinit mpc52xx_gpt_wdt_init(void)
{
	int err;

	/* try to register the watchdog misc device */
	err = misc_register(&mpc52xx_wdt_miscdev);
	if (err)
		pr_err("%s: cannot register watchdog device\n", WDT_IDENTITY);
	else
		pr_info("%s: watchdog device registered\n", WDT_IDENTITY);
	return err;
}

static int mpc52xx_gpt_wdt_setup(struct mpc52xx_gpt_priv *gpt,
				 const u32 *period)
{
	u64 real_timeout;

	/* remember the gpt for the wdt operation */
	mpc52xx_gpt_wdt = gpt;

	/* configure the wdt if the device tree contained a timeout */
	if (!period || *period == 0)
		return 0;

	real_timeout = (u64) *period * 1000000000ULL;
	if (mpc52xx_gpt_do_start(gpt, real_timeout, 0, 1))
		dev_warn(gpt->dev, "starting as wdt failed\n");
	else
		dev_info(gpt->dev, "watchdog set to %us timeout\n", *period);
	return 0;
}

#else

static int __devinit mpc52xx_gpt_wdt_init(void)
{
	return 0;
}

<<<<<<< HEAD
#define mpc52xx_gpt_wdt_setup(x, y)		do { } while(0)
=======
static inline int mpc52xx_gpt_wdt_setup(struct mpc52xx_gpt_priv *gpt,
					const u32 *period)
{
	return 0;
}
>>>>>>> 220bf991

#endif	/*  CONFIG_MPC5200_WDT	*/

/* ---------------------------------------------------------------------
 * of_platform bus binding code
 */
static int __devinit mpc52xx_gpt_probe(struct of_device *ofdev,
				       const struct of_device_id *match)
{
	struct mpc52xx_gpt_priv *gpt;

	gpt = kzalloc(sizeof *gpt, GFP_KERNEL);
	if (!gpt)
		return -ENOMEM;

	spin_lock_init(&gpt->lock);
	gpt->dev = &ofdev->dev;
	gpt->ipb_freq = mpc5xxx_get_bus_frequency(ofdev->node);
	gpt->regs = of_iomap(ofdev->node, 0);
	if (!gpt->regs) {
		kfree(gpt);
		return -ENOMEM;
	}

	dev_set_drvdata(&ofdev->dev, gpt);

	mpc52xx_gpt_gpio_setup(gpt, ofdev->node);
	mpc52xx_gpt_irq_setup(gpt, ofdev->node);

	mutex_lock(&mpc52xx_gpt_list_mutex);
	list_add(&gpt->list, &mpc52xx_gpt_list);
	mutex_unlock(&mpc52xx_gpt_list_mutex);

	/* check if this device could be a watchdog */
	if (of_get_property(ofdev->node, "fsl,has-wdt", NULL) ||
	    of_get_property(ofdev->node, "has-wdt", NULL)) {
		const u32 *on_boot_wdt;

		gpt->wdt_mode = MPC52xx_GPT_CAN_WDT;
		on_boot_wdt = of_get_property(ofdev->node, "fsl,wdt-on-boot",
					      NULL);
		if (on_boot_wdt) {
			dev_info(gpt->dev, "used as watchdog\n");
			gpt->wdt_mode |= MPC52xx_GPT_IS_WDT;
		} else
			dev_info(gpt->dev, "can function as watchdog\n");
		mpc52xx_gpt_wdt_setup(gpt, on_boot_wdt);
	}

	return 0;
}

static int mpc52xx_gpt_remove(struct of_device *ofdev)
{
	return -EBUSY;
}

static const struct of_device_id mpc52xx_gpt_match[] = {
	{ .compatible = "fsl,mpc5200-gpt", },

	/* Depreciated compatible values; don't use for new dts files */
	{ .compatible = "fsl,mpc5200-gpt-gpio", },
	{ .compatible = "mpc5200-gpt", },
	{}
};

static struct of_platform_driver mpc52xx_gpt_driver = {
	.owner = THIS_MODULE,
	.name = "mpc52xx-gpt",
	.match_table = mpc52xx_gpt_match,
	.probe = mpc52xx_gpt_probe,
	.remove = mpc52xx_gpt_remove,
};

static int __init mpc52xx_gpt_init(void)
{
	if (of_register_platform_driver(&mpc52xx_gpt_driver))
		pr_err("error registering MPC52xx GPT driver\n");

	return 0;
}

/* Make sure GPIOs and IRQs get set up before anyone tries to use them */
subsys_initcall(mpc52xx_gpt_init);
device_initcall(mpc52xx_gpt_wdt_init);<|MERGE_RESOLUTION|>--- conflicted
+++ resolved
@@ -711,15 +711,11 @@
 	return 0;
 }
 
-<<<<<<< HEAD
-#define mpc52xx_gpt_wdt_setup(x, y)		do { } while(0)
-=======
 static inline int mpc52xx_gpt_wdt_setup(struct mpc52xx_gpt_priv *gpt,
 					const u32 *period)
 {
 	return 0;
 }
->>>>>>> 220bf991
 
 #endif	/*  CONFIG_MPC5200_WDT	*/
 
