# SPDX-License-Identifier: GPL-2.0
config PPC32
	bool
	default y if !PPC64

config PPC64
	bool "64-bit kernel"
	select ZLIB_DEFLATE
	help
	  This option selects whether a 32-bit or a 64-bit kernel
	  will be built.

menu "Processor support"
choice
	prompt "Processor Type"
	depends on PPC32
	help
	  There are five families of 32 bit PowerPC chips supported.
	  The most common ones are the desktop and server CPUs (603,
	  604, 740, 750, 74xx) CPUs from Freescale and IBM, with their
	  embedded 512x/52xx/82xx/83xx/86xx counterparts.
	  The other embedded parts, namely 4xx, 8xx and e500
	  (85xx) each form a family of their own that is not compatible
	  with the others.

	  If unsure, select 52xx/6xx/7xx/74xx/82xx/83xx/86xx.

config PPC_BOOK3S_32
	bool "512x/52xx/6xx/7xx/74xx/82xx/83xx/86xx"
	imply PPC_FPU
	select PPC_HAVE_PMU_SUPPORT
	select HAVE_ARCH_VMAP_STACK

config PPC_85xx
	bool "Freescale 85xx"
	select PPC_E500

config PPC_8xx
	bool "Freescale 8xx"
	select ARCH_SUPPORTS_HUGETLBFS
	select FSL_SOC
	select PPC_KUEP
	select HAVE_ARCH_VMAP_STACK
	select HUGETLBFS

config 40x
	bool "AMCC 40x"
	select PPC_DCR_NATIVE
	select PPC_UDBG_16550
	select 4xx_SOC
	select HAVE_PCI
	select PPC_KUEP if PPC_KUAP

config 44x
	bool "AMCC 44x, 46x or 47x"
	select PPC_DCR_NATIVE
	select PPC_UDBG_16550
	select 4xx_SOC
	select HAVE_PCI
	select PHYS_64BIT
	select PPC_KUEP

endchoice

config PPC_BOOK3S_603
	bool "Support for 603 SW loaded TLB"
	depends on PPC_BOOK3S_32
	default y
	help
	  Provide support for processors based on the 603 cores. Those
	  processors don't have a HASH MMU and provide SW TLB loading.

config PPC_BOOK3S_604
	bool "Support for 604+ HASH MMU" if PPC_BOOK3S_603
	depends on PPC_BOOK3S_32
	default y
	help
	  Provide support for processors not based on the 603 cores.
	  Those processors have a HASH MMU.

choice
	prompt "Processor Type"
	depends on PPC64
	help
	  There are two families of 64 bit PowerPC chips supported.
	  The most common ones are the desktop and server CPUs
	  (POWER5, 970, POWER5+, POWER6, POWER7, POWER8, POWER9 ...)

	  The other are the "embedded" processors compliant with the
	  "Book 3E" variant of the architecture

config PPC_BOOK3S_64
	bool "Server processors"
	select PPC_FPU
	select PPC_HAVE_PMU_SUPPORT
	select HAVE_ARCH_TRANSPARENT_HUGEPAGE
	select ARCH_ENABLE_HUGEPAGE_MIGRATION if HUGETLB_PAGE && MIGRATION
	select ARCH_ENABLE_SPLIT_PMD_PTLOCK
	select ARCH_ENABLE_THP_MIGRATION if TRANSPARENT_HUGEPAGE
	select ARCH_SUPPORTS_HUGETLBFS
	select ARCH_SUPPORTS_NUMA_BALANCING
	select HAVE_MOVE_PMD
	select HAVE_MOVE_PUD
	select IRQ_WORK
<<<<<<< HEAD
	select PPC_HAVE_KUEP
	select PPC_HAVE_KUAP
	select PPC_64S_HASH_MMU if !PPC_RADIX_MMU
=======
	select PPC_64S_HASH_MMU if !PPC_RADIX_MMU
	select KASAN_VMALLOC if KASAN
>>>>>>> eb3cdb58

config PPC_BOOK3E_64
	bool "Embedded processors"
	select PPC_E500
	select PPC_E500MC
	select PPC_FPU # Make it a choice ?
	select PPC_SMP_MUXED_IPI
	select PPC_DOORBELL
	select ZONE_DMA

endchoice

choice
	prompt "CPU selection"
	help
	  This will create a kernel which is optimised for a particular CPU.
	  The resulting kernel may not run on other CPUs, so use this with care.

	  If unsure, select Generic.

<<<<<<< HEAD
config GENERIC_CPU
	bool "Generic (POWER4 and above)"
	depends on PPC64 && !CPU_LITTLE_ENDIAN
	select PPC_64S_HASH_MMU if PPC_BOOK3S_64
=======
config POWERPC64_CPU
	bool "Generic (POWER5 and PowerPC 970 and above)"
	depends on PPC_BOOK3S_64 && !CPU_LITTLE_ENDIAN
	select PPC_64S_HASH_MMU
>>>>>>> eb3cdb58

config POWERPC64_CPU
	bool "Generic (POWER8 and above)"
	depends on PPC_BOOK3S_64 && CPU_LITTLE_ENDIAN
	select ARCH_HAS_FAST_MULTIPLIER
	select PPC_64S_HASH_MMU
<<<<<<< HEAD
=======
	select PPC_HAS_LBARX_LHARX
>>>>>>> eb3cdb58

config POWERPC_CPU
	bool "Generic 32 bits powerpc"
	depends on PPC_BOOK3S_32

config CELL_CPU
	bool "Cell Broadband Engine"
	depends on PPC_BOOK3S_64 && !CPU_LITTLE_ENDIAN
<<<<<<< HEAD
=======
	depends on !CC_IS_CLANG
>>>>>>> eb3cdb58
	select PPC_64S_HASH_MMU

config PPC_970_CPU
	bool "PowerPC 970 (including PowerPC G5)"
	depends on PPC_BOOK3S_64 && !CPU_LITTLE_ENDIAN
	select PPC_64S_HASH_MMU

config POWER6_CPU
	bool "POWER6"
	depends on PPC_BOOK3S_64 && !CPU_LITTLE_ENDIAN
	select PPC_64S_HASH_MMU

config POWER7_CPU
	bool "POWER7"
	depends on PPC_BOOK3S_64
	select ARCH_HAS_FAST_MULTIPLIER
	select PPC_64S_HASH_MMU
<<<<<<< HEAD
=======
	select PPC_HAS_LBARX_LHARX
>>>>>>> eb3cdb58

config POWER8_CPU
	bool "POWER8"
	depends on PPC_BOOK3S_64
	select ARCH_HAS_FAST_MULTIPLIER
	select PPC_64S_HASH_MMU
<<<<<<< HEAD
=======
	select PPC_HAS_LBARX_LHARX
>>>>>>> eb3cdb58

config POWER9_CPU
	bool "POWER9"
	depends on PPC_BOOK3S_64
	select ARCH_HAS_FAST_MULTIPLIER
	select PPC_HAS_LBARX_LHARX

config POWER10_CPU
	bool "POWER10"
	depends on PPC_BOOK3S_64
	select ARCH_HAS_FAST_MULTIPLIER
	select PPC_HAVE_PREFIXED_SUPPORT
	select PPC_HAVE_PCREL_SUPPORT

config E5500_CPU
	bool "Freescale e5500"
	depends on PPC64 && PPC_E500

config E6500_CPU
	bool "Freescale e6500"
	depends on PPC64 && PPC_E500
	depends on !CC_IS_CLANG
	select PPC_HAS_LBARX_LHARX

config 405_CPU
	bool "40x family"
	depends on 40x
	depends on !CC_IS_CLANG

config 440_CPU
	bool "440 (44x family)"
	depends on 44x

config 464_CPU
	bool "464 (44x family)"
	depends on 44x
	depends on !CC_IS_CLANG

config 476_CPU
	bool "476 (47x family)"
	depends on PPC_47x
	depends on !CC_IS_CLANG

config 860_CPU
	bool "8xx family"
	depends on PPC_8xx
	depends on !CC_IS_CLANG

config E300C2_CPU
	bool "e300c2 (832x)"
	depends on PPC_BOOK3S_32
	depends on !CC_IS_CLANG

config E300C3_CPU
	bool "e300c3 (831x)"
	depends on PPC_BOOK3S_32
	depends on !CC_IS_CLANG

config G4_CPU
	bool "G4 (74xx)"
	depends on PPC_BOOK3S_32
	select ALTIVEC

config E500_CPU
	bool "e500 (8540)"
	depends on PPC_85xx && !PPC_E500MC

config E500MC_CPU
	bool "e500mc"
	depends on PPC_85xx && PPC_E500MC

config TOOLCHAIN_DEFAULT_CPU
	bool "Rely on the toolchain's implicit default CPU"

endchoice

config TARGET_CPU_BOOL
	bool
	default !TOOLCHAIN_DEFAULT_CPU

config TARGET_CPU
	string
	depends on TARGET_CPU_BOOL
	default "cell" if CELL_CPU
	default "970" if PPC_970_CPU
	default "power6" if POWER6_CPU
	default "power7" if POWER7_CPU
	default "power8" if POWER8_CPU
	default "power9" if POWER9_CPU
	default "power10" if POWER10_CPU
	default "e5500" if E5500_CPU
	default "e6500" if E6500_CPU
	default "power4" if POWERPC64_CPU && !CPU_LITTLE_ENDIAN
	default "power8" if POWERPC64_CPU && CPU_LITTLE_ENDIAN
	default "405" if 405_CPU
	default "440" if 440_CPU
	default "464" if 464_CPU
	default "476" if 476_CPU
	default "860" if 860_CPU
	default "e300c2" if E300C2_CPU
	default "e300c3" if E300C3_CPU
	default "G4" if G4_CPU
	default "8540" if E500_CPU
	default "e500mc" if E500MC_CPU
	default "powerpc" if POWERPC_CPU

config PPC_BOOK3S
	def_bool y
	depends on PPC_BOOK3S_32 || PPC_BOOK3S_64

config PPC_E500
	select FSL_EMB_PERFMON
	bool
	select ARCH_SUPPORTS_HUGETLBFS if PHYS_64BIT || PPC64
	select PPC_SMP_MUXED_IPI
	select PPC_DOORBELL
	select PPC_KUEP

config PPC_E500MC
	bool "e500mc Support"
	select PPC_FPU
	select COMMON_CLK
	depends on PPC_E500
	help
	  This must be enabled for running on e500mc (and derivatives
	  such as e5500/e6500), and must be disabled for running on
	  e500v1 or e500v2.

config PPC_FPU_REGS
	bool

config PPC_FPU
	bool "Support for Floating Point Unit (FPU)" if PPC_MPC832x
	default y if PPC64
	select PPC_FPU_REGS
	help
	  This must be enabled to support the Floating Point Unit
	  Most 6xx have an FPU but e300c2 core (mpc832x) don't have
	  an FPU, so when building an embedded kernel for that target
	  you can disable FPU support.

	  If unsure say Y.

config FSL_EMB_PERFMON
	bool "Freescale Embedded Perfmon"
	depends on PPC_E500 || PPC_83xx
	help
	  This is the Performance Monitor support found on the e500 core
	  and some e300 cores (c3 and c4).  Select this only if your
	  core supports the Embedded Performance Monitor APU

config FSL_EMB_PERF_EVENT
	bool
	depends on FSL_EMB_PERFMON && PERF_EVENTS && !PPC_PERF_CTRS
	default y

config FSL_EMB_PERF_EVENT_E500
	bool
	depends on FSL_EMB_PERF_EVENT && PPC_E500
	default y

config 4xx
	bool
	depends on 40x || 44x
	default y

config BOOKE
	bool
	depends on PPC_E500 || 44x
	default y

config BOOKE_OR_40x
	bool
	depends on BOOKE || 40x
	default y

config PTE_64BIT
	bool
	depends on 44x || PPC_E500 || PPC_86xx
	default y if PHYS_64BIT

config PHYS_64BIT
	bool 'Large physical address support' if PPC_E500 || PPC_86xx
	depends on (44x || PPC_E500 || PPC_86xx) && !PPC_83xx && !PPC_82xx
	select PHYS_ADDR_T_64BIT
	help
	  This option enables kernel support for larger than 32-bit physical
	  addresses.  This feature may not be available on all cores.

	  If you have more than 3.5GB of RAM or so, you also need to enable
	  SWIOTLB under Kernel Options for this to work.  The actual number
	  is platform-dependent.

	  If in doubt, say N here.

config ALTIVEC
	bool "AltiVec Support"
	depends on PPC_BOOK3S || (PPC_E500MC && PPC64 && !E5500_CPU)
	select PPC_FPU
	help
	  This option enables kernel support for the Altivec extensions to the
	  PowerPC processor. The kernel currently supports saving and restoring
	  altivec registers, and turning on the 'altivec enable' bit so user
	  processes can execute altivec instructions.

	  This option is only usefully if you have a processor that supports
	  altivec (G4, otherwise known as 74xx series), but does not have
	  any affect on a non-altivec cpu (it does, however add code to the
	  kernel).

	  If in doubt, say Y here.

config VSX
	bool "VSX Support"
	depends on PPC_BOOK3S_64 && ALTIVEC && PPC_FPU
	help

	  This option enables kernel support for the Vector Scaler extensions
	  to the PowerPC processor. The kernel currently supports saving and
	  restoring VSX registers, and turning on the 'VSX enable' bit so user
	  processes can execute VSX instructions.

	  This option is only useful if you have a processor that supports
	  VSX (P7 and above), but does not have any affect on a non-VSX
	  CPUs (it does, however add code to the kernel).

	  If in doubt, say Y here.

config SPE_POSSIBLE
	def_bool y
	depends on PPC_E500 && !PPC_E500MC

config SPE
	bool "SPE Support"
	depends on SPE_POSSIBLE
	default y
	help
	  This option enables kernel support for the Signal Processing
	  Extensions (SPE) to the PowerPC processor. The kernel currently
	  supports saving and restoring SPE registers, and turning on the
	  'spe enable' bit so user processes can execute SPE instructions.

	  This option is only useful if you have a processor that supports
	  SPE (e500, otherwise known as 85xx series), but does not have any
	  effect on a non-spe cpu (it does, however add code to the kernel).

	  If in doubt, say Y here.

config PPC_64S_HASH_MMU
	bool "Hash MMU Support"
	depends on PPC_BOOK3S_64
<<<<<<< HEAD
	select PPC_MM_SLICES
=======
>>>>>>> eb3cdb58
	default y
	help
	  Enable support for the Power ISA Hash style MMU. This is implemented
	  by all IBM Power and other 64-bit Book3S CPUs before ISA v3.0. The
	  OpenPOWER ISA does not mandate the hash MMU and some CPUs do not
	  implement it (e.g., Microwatt).

	  Note that POWER9 PowerVM platforms only support the hash
	  MMU. From POWER10 radix is also supported by PowerVM.

	  If you're unsure, say Y.

config PPC_RADIX_MMU
	bool "Radix MMU Support"
	depends on PPC_BOOK3S_64
	select ARCH_HAS_GIGANTIC_PAGE
	default y
	help
	  Enable support for the Power ISA 3.0 Radix style MMU. Currently this
	  is only implemented by IBM Power9 CPUs, if you don't have one of them
	  you can probably disable this.

config PPC_RADIX_MMU_DEFAULT
	bool "Default to using the Radix MMU when possible" if PPC_64S_HASH_MMU
	depends on PPC_BOOK3S_64
	depends on PPC_RADIX_MMU
	default y
	help
	  When the hardware supports the Radix MMU, default to using it unless
	  "disable_radix[=yes]" is specified on the kernel command line.

	  If this option is disabled, the Hash MMU will be used by default,
	  unless "disable_radix=no" is specified on the kernel command line.

	  If you're unsure, say Y.

config PPC_KERNEL_PREFIXED
	depends on PPC_HAVE_PREFIXED_SUPPORT
	depends on CC_HAS_PREFIXED
	default n
	bool "Build Kernel with Prefixed Instructions"
	help
	  POWER10 and later CPUs support prefixed instructions, 8 byte
	  instructions that include large immediate, pc relative addressing,
	  and various floating point, vector, MMA.

	  This option builds the kernel with prefixed instructions, and
	  allows a pc relative addressing option to be selected.

	  Kernel support for prefixed instructions in applications and guests
	  is not affected by this option.

config PPC_KERNEL_PCREL
	depends on PPC_HAVE_PCREL_SUPPORT
	depends on PPC_HAVE_PREFIXED_SUPPORT
	depends on CC_HAS_PCREL
	default n
	select PPC_KERNEL_PREFIXED
	bool "Build Kernel with PC-Relative addressing model"
	help
	  POWER10 and later CPUs support pc relative addressing. Recent
	  compilers have support for an ELF ABI extension for a pc relative
	  ABI.

	  This option builds the kernel with the pc relative ABI model.

config PPC_KUEP
	bool "Kernel Userspace Execution Prevention" if !40x
	default y if !40x
	help
	  Enable support for Kernel Userspace Execution Prevention (KUEP)

	  If you're unsure, say Y.

config PPC_KUAP
	bool "Kernel Userspace Access Protection"
	default y
	help
	  Enable support for Kernel Userspace Access Protection (KUAP)

	  If you're unsure, say Y.

config PPC_KUAP_DEBUG
	bool "Extra debugging for Kernel Userspace Access Protection"
	depends on PPC_KUAP
	help
	  Add extra debugging for Kernel Userspace Access Protection (KUAP)
	  If you're unsure, say N.

config PPC_PKEY
	def_bool y
	depends on PPC_BOOK3S_64
	depends on PPC_MEM_KEYS || PPC_KUAP || PPC_KUEP


config PPC_MMU_NOHASH
	def_bool y
	depends on !PPC_BOOK3S

config PPC_HAVE_PMU_SUPPORT
	bool

config PPC_HAVE_PREFIXED_SUPPORT
	bool

config PPC_HAVE_PCREL_SUPPORT
	bool

config PMU_SYSFS
	bool "Create PMU SPRs sysfs file"
	default n
	help
	  This option enables sysfs file creation for PMU SPRs like MMCR* and PMC*.

config PPC_PERF_CTRS
	def_bool y
	depends on PERF_EVENTS && PPC_HAVE_PMU_SUPPORT
	help
	 This enables the powerpc-specific perf_event back-end.

config FORCE_SMP
	# Allow platforms to force SMP=y by selecting this
	bool
	select SMP

config SMP
	depends on PPC_BOOK3S || PPC_E500 || PPC_47x
	select GENERIC_IRQ_MIGRATION
	bool "Symmetric multi-processing support" if !FORCE_SMP
	help
	  This enables support for systems with more than one CPU. If you have
	  a system with only one CPU, say N. If you have a system with more
	  than one CPU, say Y.  Note that the kernel does not currently
	  support SMP machines with 603/603e/603ev or PPC750 ("G3") processors
	  since they have inadequate hardware support for multiprocessor
	  operation.

	  If you say N here, the kernel will run on single and multiprocessor
	  machines, but will use only one CPU of a multiprocessor machine. If
	  you say Y here, the kernel will run on single-processor machines.
	  On a single-processor machine, the kernel will run faster if you say
	  N here.

	  If you don't know what to do here, say N.

config NR_CPUS
	int "Maximum number of CPUs (2-8192)" if SMP
	range 2 8192 if SMP
	default "1" if !SMP
	default "32" if PPC64
	default "4"

config NOT_COHERENT_CACHE
	bool
	depends on 4xx || PPC_8xx || PPC_MPC512x || \
		GAMECUBE_COMMON || AMIGAONE
	select ARCH_HAS_DMA_PREP_COHERENT
	select ARCH_HAS_SYNC_DMA_FOR_DEVICE
	select ARCH_HAS_SYNC_DMA_FOR_CPU
	select DMA_DIRECT_REMAP
	default n if PPC_47x
	default y

config CHECK_CACHE_COHERENCY
	bool

config PPC_DOORBELL
	bool

endmenu

config VDSO32
	def_bool y
	depends on PPC32 || COMPAT
	help
	  This symbol controls whether we build the 32-bit VDSO. We obviously
	  want to do that if we're building a 32-bit kernel. If we're building
	  a 64-bit kernel then we only want a 32-bit VDSO if we're also enabling
	  COMPAT.

choice
	prompt "Endianness selection"
	default CPU_BIG_ENDIAN
	help
	  This option selects whether a big endian or little endian kernel will
	  be built.

config CPU_BIG_ENDIAN
	bool "Build big endian kernel"
	help
	  Build a big endian kernel.

	  If unsure, select this option.

config CPU_LITTLE_ENDIAN
	bool "Build little endian kernel"
	depends on PPC_BOOK3S_64
	select PPC64_BOOT_WRAPPER
	help
	  Build a little endian kernel.

	  Note that if cross compiling a little endian kernel,
	  CROSS_COMPILE must point to a toolchain capable of targeting
	  little endian powerpc.

endchoice

config PPC64_ELF_ABI_V1
	def_bool PPC64 && (CPU_BIG_ENDIAN && !PPC64_BIG_ENDIAN_ELF_ABI_V2)

config PPC64_ELF_ABI_V2
	def_bool PPC64 && !PPC64_ELF_ABI_V1

config PPC64_BOOT_WRAPPER
	def_bool n
	depends on CPU_LITTLE_ENDIAN<|MERGE_RESOLUTION|>--- conflicted
+++ resolved
@@ -102,14 +102,8 @@
 	select HAVE_MOVE_PMD
 	select HAVE_MOVE_PUD
 	select IRQ_WORK
-<<<<<<< HEAD
-	select PPC_HAVE_KUEP
-	select PPC_HAVE_KUAP
-	select PPC_64S_HASH_MMU if !PPC_RADIX_MMU
-=======
 	select PPC_64S_HASH_MMU if !PPC_RADIX_MMU
 	select KASAN_VMALLOC if KASAN
->>>>>>> eb3cdb58
 
 config PPC_BOOK3E_64
 	bool "Embedded processors"
@@ -130,27 +124,17 @@
 
 	  If unsure, select Generic.
 
-<<<<<<< HEAD
-config GENERIC_CPU
-	bool "Generic (POWER4 and above)"
-	depends on PPC64 && !CPU_LITTLE_ENDIAN
-	select PPC_64S_HASH_MMU if PPC_BOOK3S_64
-=======
 config POWERPC64_CPU
 	bool "Generic (POWER5 and PowerPC 970 and above)"
 	depends on PPC_BOOK3S_64 && !CPU_LITTLE_ENDIAN
 	select PPC_64S_HASH_MMU
->>>>>>> eb3cdb58
 
 config POWERPC64_CPU
 	bool "Generic (POWER8 and above)"
 	depends on PPC_BOOK3S_64 && CPU_LITTLE_ENDIAN
 	select ARCH_HAS_FAST_MULTIPLIER
 	select PPC_64S_HASH_MMU
-<<<<<<< HEAD
-=======
 	select PPC_HAS_LBARX_LHARX
->>>>>>> eb3cdb58
 
 config POWERPC_CPU
 	bool "Generic 32 bits powerpc"
@@ -159,10 +143,7 @@
 config CELL_CPU
 	bool "Cell Broadband Engine"
 	depends on PPC_BOOK3S_64 && !CPU_LITTLE_ENDIAN
-<<<<<<< HEAD
-=======
-	depends on !CC_IS_CLANG
->>>>>>> eb3cdb58
+	depends on !CC_IS_CLANG
 	select PPC_64S_HASH_MMU
 
 config PPC_970_CPU
@@ -180,20 +161,14 @@
 	depends on PPC_BOOK3S_64
 	select ARCH_HAS_FAST_MULTIPLIER
 	select PPC_64S_HASH_MMU
-<<<<<<< HEAD
-=======
 	select PPC_HAS_LBARX_LHARX
->>>>>>> eb3cdb58
 
 config POWER8_CPU
 	bool "POWER8"
 	depends on PPC_BOOK3S_64
 	select ARCH_HAS_FAST_MULTIPLIER
 	select PPC_64S_HASH_MMU
-<<<<<<< HEAD
-=======
 	select PPC_HAS_LBARX_LHARX
->>>>>>> eb3cdb58
 
 config POWER9_CPU
 	bool "POWER9"
@@ -445,10 +420,6 @@
 config PPC_64S_HASH_MMU
 	bool "Hash MMU Support"
 	depends on PPC_BOOK3S_64
-<<<<<<< HEAD
-	select PPC_MM_SLICES
-=======
->>>>>>> eb3cdb58
 	default y
 	help
 	  Enable support for the Power ISA Hash style MMU. This is implemented
