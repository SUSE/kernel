// SPDX-License-Identifier: GPL-2.0-or-later
/*
 * Signal handling for 32bit PPC and 32bit tasks on 64bit PPC
 *
 *  PowerPC version
 *    Copyright (C) 1995-1996 Gary Thomas (gdt@linuxppc.org)
 * Copyright (C) 2001 IBM
 * Copyright (C) 1997,1998 Jakub Jelinek (jj@sunsite.mff.cuni.cz)
 * Copyright (C) 1997 David S. Miller (davem@caip.rutgers.edu)
 *
 *  Derived from "arch/i386/kernel/signal.c"
 *    Copyright (C) 1991, 1992 Linus Torvalds
 *    1997-11-28  Modified for POSIX.1b signals by Richard Henderson
 */

#include <linux/sched.h>
#include <linux/mm.h>
#include <linux/smp.h>
#include <linux/kernel.h>
#include <linux/signal.h>
#include <linux/errno.h>
#include <linux/elf.h>
#include <linux/ptrace.h>
#include <linux/pagemap.h>
#include <linux/ratelimit.h>
#include <linux/syscalls.h>
#ifdef CONFIG_PPC64
#include <linux/compat.h>
#else
#include <linux/wait.h>
#include <linux/unistd.h>
#include <linux/stddef.h>
#include <linux/tty.h>
#include <linux/binfmts.h>
#endif

#include <linux/uaccess.h>
#include <asm/cacheflush.h>
#include <asm/syscalls.h>
#include <asm/sigcontext.h>
#include <asm/vdso.h>
#include <asm/switch_to.h>
#include <asm/tm.h>
#include <asm/asm-prototypes.h>
#ifdef CONFIG_PPC64
#include <asm/syscalls_32.h>
#include <asm/unistd.h>
#else
#include <asm/ucontext.h>
#endif

#include "signal.h"


#ifdef CONFIG_PPC64
#define old_sigaction	old_sigaction32
#define sigcontext	sigcontext32
#define mcontext	mcontext32
#define ucontext	ucontext32

/*
 * Userspace code may pass a ucontext which doesn't include VSX added
 * at the end.  We need to check for this case.
 */
#define UCONTEXTSIZEWITHOUTVSX \
		(sizeof(struct ucontext) - sizeof(elf_vsrreghalf_t32))

/*
 * Returning 0 means we return to userspace via
 * ret_from_except and thus restore all user
 * registers from *regs.  This is what we need
 * to do when a signal has been delivered.
 */

#define GP_REGS_SIZE	min(sizeof(elf_gregset_t32), sizeof(struct pt_regs32))
#undef __SIGNAL_FRAMESIZE
#define __SIGNAL_FRAMESIZE	__SIGNAL_FRAMESIZE32
#undef ELF_NVRREG
#define ELF_NVRREG	ELF_NVRREG32

/*
 * Functions for flipping sigsets (thanks to brain dead generic
 * implementation that makes things simple for little endian only)
 */
#define unsafe_put_sigset_t	unsafe_put_compat_sigset
#define unsafe_get_sigset_t	unsafe_get_compat_sigset

#define to_user_ptr(p)		ptr_to_compat(p)
#define from_user_ptr(p)	compat_ptr(p)

static __always_inline int
__unsafe_save_general_regs(struct pt_regs *regs, struct mcontext __user *frame)
{
	elf_greg_t64 *gregs = (elf_greg_t64 *)regs;
	int val, i;

	for (i = 0; i <= PT_RESULT; i ++) {
		/* Force usr to alway see softe as 1 (interrupts enabled) */
		if (i == PT_SOFTE)
			val = 1;
		else
			val = gregs[i];

		unsafe_put_user(val, &frame->mc_gregs[i], failed);
	}
	return 0;

failed:
	return 1;
}

static __always_inline int
__unsafe_restore_general_regs(struct pt_regs *regs, struct mcontext __user *sr)
{
	elf_greg_t64 *gregs = (elf_greg_t64 *)regs;
	int i;

	for (i = 0; i <= PT_RESULT; i++) {
		if ((i == PT_MSR) || (i == PT_SOFTE))
			continue;
		unsafe_get_user(gregs[i], &sr->mc_gregs[i], failed);
	}
	return 0;

failed:
	return 1;
}

#else /* CONFIG_PPC64 */

#define GP_REGS_SIZE	min(sizeof(elf_gregset_t), sizeof(struct pt_regs))

#define unsafe_put_sigset_t(uset, set, label) do {			\
	sigset_t __user *__us = uset	;				\
	const sigset_t *__s = set;					\
									\
	unsafe_copy_to_user(__us, __s, sizeof(*__us), label);		\
} while (0)

#define unsafe_get_sigset_t	unsafe_get_user_sigset

#define to_user_ptr(p)		((unsigned long)(p))
#define from_user_ptr(p)	((void __user *)(p))

static __always_inline int
__unsafe_save_general_regs(struct pt_regs *regs, struct mcontext __user *frame)
{
	unsafe_copy_to_user(&frame->mc_gregs, regs, GP_REGS_SIZE, failed);
	return 0;

failed:
	return 1;
}

static __always_inline
int __unsafe_restore_general_regs(struct pt_regs *regs, struct mcontext __user *sr)
{
	/* copy up to but not including MSR */
	unsafe_copy_from_user(regs, &sr->mc_gregs, PT_MSR * sizeof(elf_greg_t), failed);

	/* copy from orig_r3 (the word after the MSR) up to the end */
	unsafe_copy_from_user(&regs->orig_gpr3, &sr->mc_gregs[PT_ORIG_R3],
			      GP_REGS_SIZE - PT_ORIG_R3 * sizeof(elf_greg_t), failed);

	return 0;

failed:
	return 1;
}
#endif

#define unsafe_save_general_regs(regs, frame, label) do {	\
	if (__unsafe_save_general_regs(regs, frame))		\
		goto label;					\
} while (0)

#define unsafe_restore_general_regs(regs, frame, label) do {	\
	if (__unsafe_restore_general_regs(regs, frame))		\
		goto label;					\
} while (0)

/*
 * When we have signals to deliver, we set up on the
 * user stack, going down from the original stack pointer:
 *	an ABI gap of 56 words
 *	an mcontext struct
 *	a sigcontext struct
 *	a gap of __SIGNAL_FRAMESIZE bytes
 *
 * Each of these things must be a multiple of 16 bytes in size. The following
 * structure represent all of this except the __SIGNAL_FRAMESIZE gap
 *
 */
struct sigframe {
	struct sigcontext sctx;		/* the sigcontext */
	struct mcontext	mctx;		/* all the register values */
#ifdef CONFIG_PPC_TRANSACTIONAL_MEM
	struct sigcontext sctx_transact;
	struct mcontext	mctx_transact;
#endif
	/*
	 * Programs using the rs6000/xcoff abi can save up to 19 gp
	 * regs and 18 fp regs below sp before decrementing it.
	 */
	int			abigap[56];
};

/*
 *  When we have rt signals to deliver, we set up on the
 *  user stack, going down from the original stack pointer:
 *	one rt_sigframe struct (siginfo + ucontext + ABI gap)
 *	a gap of __SIGNAL_FRAMESIZE+16 bytes
 *  (the +16 is to get the siginfo and ucontext in the same
 *  positions as in older kernels).
 *
 *  Each of these things must be a multiple of 16 bytes in size.
 *
 */
struct rt_sigframe {
#ifdef CONFIG_PPC64
	compat_siginfo_t info;
#else
	struct siginfo info;
#endif
	struct ucontext	uc;
#ifdef CONFIG_PPC_TRANSACTIONAL_MEM
	struct ucontext	uc_transact;
#endif
	/*
	 * Programs using the rs6000/xcoff abi can save up to 19 gp
	 * regs and 18 fp regs below sp before decrementing it.
	 */
	int			abigap[56];
};

unsigned long get_min_sigframe_size_32(void)
{
	return max(sizeof(struct rt_sigframe) + __SIGNAL_FRAMESIZE + 16,
		   sizeof(struct sigframe) + __SIGNAL_FRAMESIZE);
}

/*
 * Save the current user registers on the user stack.
 * We only save the altivec/spe registers if the process has used
 * altivec/spe instructions at some point.
 */
static void prepare_save_user_regs(int ctx_has_vsx_region)
{
	/* Make sure floating point registers are stored in regs */
	flush_fp_to_thread(current);
#ifdef CONFIG_ALTIVEC
	if (current->thread.used_vr)
		flush_altivec_to_thread(current);
	if (cpu_has_feature(CPU_FTR_ALTIVEC))
		current->thread.vrsave = mfspr(SPRN_VRSAVE);
#endif
#ifdef CONFIG_VSX
	if (current->thread.used_vsr && ctx_has_vsx_region)
		flush_vsx_to_thread(current);
#endif
#ifdef CONFIG_SPE
	if (current->thread.used_spe)
		flush_spe_to_thread(current);
#endif
}

static __always_inline int
__unsafe_save_user_regs(struct pt_regs *regs, struct mcontext __user *frame,
			struct mcontext __user *tm_frame, int ctx_has_vsx_region)
{
	unsigned long msr = regs->msr;

	/* save general registers */
	unsafe_save_general_regs(regs, frame, failed);

#ifdef CONFIG_ALTIVEC
	/* save altivec registers */
	if (current->thread.used_vr) {
		unsafe_copy_to_user(&frame->mc_vregs, &current->thread.vr_state,
				    ELF_NVRREG * sizeof(vector128), failed);
		/* set MSR_VEC in the saved MSR value to indicate that
		   frame->mc_vregs contains valid data */
		msr |= MSR_VEC;
	}
	/* else assert((regs->msr & MSR_VEC) == 0) */

	/* We always copy to/from vrsave, it's 0 if we don't have or don't
	 * use altivec. Since VSCR only contains 32 bits saved in the least
	 * significant bits of a vector, we "cheat" and stuff VRSAVE in the
	 * most significant bits of that same vector. --BenH
	 * Note that the current VRSAVE value is in the SPR at this point.
	 */
	unsafe_put_user(current->thread.vrsave, (u32 __user *)&frame->mc_vregs[32],
			failed);
#endif /* CONFIG_ALTIVEC */
	unsafe_copy_fpr_to_user(&frame->mc_fregs, current, failed);

	/*
	 * Clear the MSR VSX bit to indicate there is no valid state attached
	 * to this context, except in the specific case below where we set it.
	 */
	msr &= ~MSR_VSX;
#ifdef CONFIG_VSX
	/*
	 * Copy VSR 0-31 upper half from thread_struct to local
	 * buffer, then write that to userspace.  Also set MSR_VSX in
	 * the saved MSR value to indicate that frame->mc_vregs
	 * contains valid data
	 */
	if (current->thread.used_vsr && ctx_has_vsx_region) {
		unsafe_copy_vsx_to_user(&frame->mc_vsregs, current, failed);
		msr |= MSR_VSX;
	}
#endif /* CONFIG_VSX */
#ifdef CONFIG_SPE
	/* save spe registers */
	if (current->thread.used_spe) {
		unsafe_copy_to_user(&frame->mc_vregs, current->thread.evr,
				    ELF_NEVRREG * sizeof(u32), failed);
		/* set MSR_SPE in the saved MSR value to indicate that
		   frame->mc_vregs contains valid data */
		msr |= MSR_SPE;
	}
	/* else assert((regs->msr & MSR_SPE) == 0) */

	/* We always copy to/from spefscr */
	unsafe_put_user(current->thread.spefscr,
			(u32 __user *)&frame->mc_vregs + ELF_NEVRREG, failed);
#endif /* CONFIG_SPE */

	unsafe_put_user(msr, &frame->mc_gregs[PT_MSR], failed);

	/* We need to write 0 the MSR top 32 bits in the tm frame so that we
	 * can check it on the restore to see if TM is active
	 */
	if (tm_frame)
		unsafe_put_user(0, &tm_frame->mc_gregs[PT_MSR], failed);

	return 0;

failed:
	return 1;
}

#define unsafe_save_user_regs(regs, frame, tm_frame, has_vsx, label) do { \
	if (__unsafe_save_user_regs(regs, frame, tm_frame, has_vsx))	\
		goto label;						\
} while (0)

#ifdef CONFIG_PPC_TRANSACTIONAL_MEM
/*
 * Save the current user registers on the user stack.
 * We only save the altivec/spe registers if the process has used
 * altivec/spe instructions at some point.
 * We also save the transactional registers to a second ucontext in the
 * frame.
 *
 * See __unsafe_save_user_regs() and signal_64.c:setup_tm_sigcontexts().
 */
static void prepare_save_tm_user_regs(void)
{
	WARN_ON(tm_suspend_disabled);

	if (cpu_has_feature(CPU_FTR_ALTIVEC))
		current->thread.ckvrsave = mfspr(SPRN_VRSAVE);
}

static __always_inline int
save_tm_user_regs_unsafe(struct pt_regs *regs, struct mcontext __user *frame,
			 struct mcontext __user *tm_frame, unsigned long msr)
{
	/* Save both sets of general registers */
	unsafe_save_general_regs(&current->thread.ckpt_regs, frame, failed);
	unsafe_save_general_regs(regs, tm_frame, failed);

	/* Stash the top half of the 64bit MSR into the 32bit MSR word
	 * of the transactional mcontext.  This way we have a backward-compatible
	 * MSR in the 'normal' (checkpointed) mcontext and additionally one can
	 * also look at what type of transaction (T or S) was active at the
	 * time of the signal.
	 */
	unsafe_put_user((msr >> 32), &tm_frame->mc_gregs[PT_MSR], failed);

	/* save altivec registers */
	if (current->thread.used_vr) {
		unsafe_copy_to_user(&frame->mc_vregs, &current->thread.ckvr_state,
				    ELF_NVRREG * sizeof(vector128), failed);
		if (msr & MSR_VEC)
			unsafe_copy_to_user(&tm_frame->mc_vregs,
					    &current->thread.vr_state,
					    ELF_NVRREG * sizeof(vector128), failed);
		else
			unsafe_copy_to_user(&tm_frame->mc_vregs,
					    &current->thread.ckvr_state,
					    ELF_NVRREG * sizeof(vector128), failed);

		/* set MSR_VEC in the saved MSR value to indicate that
		 * frame->mc_vregs contains valid data
		 */
		msr |= MSR_VEC;
	}

	/* We always copy to/from vrsave, it's 0 if we don't have or don't
	 * use altivec. Since VSCR only contains 32 bits saved in the least
	 * significant bits of a vector, we "cheat" and stuff VRSAVE in the
	 * most significant bits of that same vector. --BenH
	 */
	unsafe_put_user(current->thread.ckvrsave,
			(u32 __user *)&frame->mc_vregs[32], failed);
	if (msr & MSR_VEC)
		unsafe_put_user(current->thread.vrsave,
				(u32 __user *)&tm_frame->mc_vregs[32], failed);
	else
		unsafe_put_user(current->thread.ckvrsave,
				(u32 __user *)&tm_frame->mc_vregs[32], failed);

	unsafe_copy_ckfpr_to_user(&frame->mc_fregs, current, failed);
	if (msr & MSR_FP)
		unsafe_copy_fpr_to_user(&tm_frame->mc_fregs, current, failed);
	else
		unsafe_copy_ckfpr_to_user(&tm_frame->mc_fregs, current, failed);

	/*
	 * Copy VSR 0-31 upper half from thread_struct to local
	 * buffer, then write that to userspace.  Also set MSR_VSX in
	 * the saved MSR value to indicate that frame->mc_vregs
	 * contains valid data
	 */
	if (current->thread.used_vsr) {
		unsafe_copy_ckvsx_to_user(&frame->mc_vsregs, current, failed);
		if (msr & MSR_VSX)
			unsafe_copy_vsx_to_user(&tm_frame->mc_vsregs, current, failed);
		else
			unsafe_copy_ckvsx_to_user(&tm_frame->mc_vsregs, current, failed);

		msr |= MSR_VSX;
	}

	unsafe_put_user(msr, &frame->mc_gregs[PT_MSR], failed);

	return 0;

failed:
	return 1;
}
#else
static void prepare_save_tm_user_regs(void) { }

static __always_inline int
save_tm_user_regs_unsafe(struct pt_regs *regs, struct mcontext __user *frame,
			 struct mcontext __user *tm_frame, unsigned long msr)
{
	return 0;
}
#endif

#define unsafe_save_tm_user_regs(regs, frame, tm_frame, msr, label) do { \
	if (save_tm_user_regs_unsafe(regs, frame, tm_frame, msr))	\
		goto label;						\
} while (0)

/*
 * Restore the current user register values from the user stack,
 * (except for MSR).
 */
static long restore_user_regs(struct pt_regs *regs,
			      struct mcontext __user *sr, int sig)
{
	unsigned int save_r2 = 0;
	unsigned long msr;
#ifdef CONFIG_VSX
	int i;
#endif

	if (!user_read_access_begin(sr, sizeof(*sr)))
		return 1;
	/*
	 * restore general registers but not including MSR or SOFTE. Also
	 * take care of keeping r2 (TLS) intact if not a signal
	 */
	if (!sig)
		save_r2 = (unsigned int)regs->gpr[2];
	unsafe_restore_general_regs(regs, sr, failed);
	set_trap_norestart(regs);
	unsafe_get_user(msr, &sr->mc_gregs[PT_MSR], failed);
	if (!sig)
		regs->gpr[2] = (unsigned long) save_r2;

	/* if doing signal return, restore the previous little-endian mode */
	if (sig)
		regs_set_return_msr(regs, (regs->msr & ~MSR_LE) | (msr & MSR_LE));

#ifdef CONFIG_ALTIVEC
	/*
	 * Force the process to reload the altivec registers from
	 * current->thread when it next does altivec instructions
	 */
	regs_set_return_msr(regs, regs->msr & ~MSR_VEC);
	if (msr & MSR_VEC) {
		/* restore altivec registers from the stack */
		unsafe_copy_from_user(&current->thread.vr_state, &sr->mc_vregs,
				      sizeof(sr->mc_vregs), failed);
		current->thread.used_vr = true;
	} else if (current->thread.used_vr)
		memset(&current->thread.vr_state, 0,
		       ELF_NVRREG * sizeof(vector128));

	/* Always get VRSAVE back */
	unsafe_get_user(current->thread.vrsave, (u32 __user *)&sr->mc_vregs[32], failed);
	if (cpu_has_feature(CPU_FTR_ALTIVEC))
		mtspr(SPRN_VRSAVE, current->thread.vrsave);
#endif /* CONFIG_ALTIVEC */
	unsafe_copy_fpr_from_user(current, &sr->mc_fregs, failed);

#ifdef CONFIG_VSX
	/*
	 * Force the process to reload the VSX registers from
	 * current->thread when it next does VSX instruction.
	 */
	regs_set_return_msr(regs, regs->msr & ~MSR_VSX);
	if (msr & MSR_VSX) {
		/*
		 * Restore altivec registers from the stack to a local
		 * buffer, then write this out to the thread_struct
		 */
		unsafe_copy_vsx_from_user(current, &sr->mc_vsregs, failed);
		current->thread.used_vsr = true;
	} else if (current->thread.used_vsr)
		for (i = 0; i < 32 ; i++)
			current->thread.fp_state.fpr[i][TS_VSRLOWOFFSET] = 0;
#endif /* CONFIG_VSX */
	/*
	 * force the process to reload the FP registers from
	 * current->thread when it next does FP instructions
	 */
	regs_set_return_msr(regs, regs->msr & ~(MSR_FP | MSR_FE0 | MSR_FE1));

#ifdef CONFIG_SPE
	/*
	 * Force the process to reload the spe registers from
	 * current->thread when it next does spe instructions.
	 * Since this is user ABI, we must enforce the sizing.
	 */
	BUILD_BUG_ON(sizeof(current->thread.spe) != ELF_NEVRREG * sizeof(u32));
	regs_set_return_msr(regs, regs->msr & ~MSR_SPE);
	if (msr & MSR_SPE) {
		/* restore spe registers from the stack */
		unsafe_copy_from_user(&current->thread.spe, &sr->mc_vregs,
				      sizeof(current->thread.spe), failed);
		current->thread.used_spe = true;
	} else if (current->thread.used_spe)
		memset(&current->thread.spe, 0, sizeof(current->thread.spe));

	/* Always get SPEFSCR back */
	unsafe_get_user(current->thread.spefscr, (u32 __user *)&sr->mc_vregs + ELF_NEVRREG, failed);
#endif /* CONFIG_SPE */

	user_read_access_end();
	return 0;

failed:
	user_read_access_end();
	return 1;
}

#ifdef CONFIG_PPC_TRANSACTIONAL_MEM
/*
 * Restore the current user register values from the user stack, except for
 * MSR, and recheckpoint the original checkpointed register state for processes
 * in transactions.
 */
static long restore_tm_user_regs(struct pt_regs *regs,
				 struct mcontext __user *sr,
				 struct mcontext __user *tm_sr)
{
	unsigned long msr, msr_hi;
	int i;

	if (tm_suspend_disabled)
		return 1;
	/*
	 * restore general registers but not including MSR or SOFTE. Also
	 * take care of keeping r2 (TLS) intact if not a signal.
	 * See comment in signal_64.c:restore_tm_sigcontexts();
	 * TFHAR is restored from the checkpointed NIP; TEXASR and TFIAR
	 * were set by the signal delivery.
	 */
	if (!user_read_access_begin(sr, sizeof(*sr)))
		return 1;

	unsafe_restore_general_regs(&current->thread.ckpt_regs, sr, failed);
	unsafe_get_user(current->thread.tm_tfhar, &sr->mc_gregs[PT_NIP], failed);
	unsafe_get_user(msr, &sr->mc_gregs[PT_MSR], failed);

	/* Restore the previous little-endian mode */
	regs_set_return_msr(regs, (regs->msr & ~MSR_LE) | (msr & MSR_LE));

	regs_set_return_msr(regs, regs->msr & ~MSR_VEC);
	if (msr & MSR_VEC) {
		/* restore altivec registers from the stack */
		unsafe_copy_from_user(&current->thread.ckvr_state, &sr->mc_vregs,
				      sizeof(sr->mc_vregs), failed);
		current->thread.used_vr = true;
	} else if (current->thread.used_vr) {
		memset(&current->thread.vr_state, 0,
		       ELF_NVRREG * sizeof(vector128));
		memset(&current->thread.ckvr_state, 0,
		       ELF_NVRREG * sizeof(vector128));
	}

	/* Always get VRSAVE back */
	unsafe_get_user(current->thread.ckvrsave,
			(u32 __user *)&sr->mc_vregs[32], failed);
	if (cpu_has_feature(CPU_FTR_ALTIVEC))
		mtspr(SPRN_VRSAVE, current->thread.ckvrsave);

	regs_set_return_msr(regs, regs->msr & ~(MSR_FP | MSR_FE0 | MSR_FE1));

	unsafe_copy_fpr_from_user(current, &sr->mc_fregs, failed);

	regs_set_return_msr(regs, regs->msr & ~MSR_VSX);
	if (msr & MSR_VSX) {
		/*
		 * Restore altivec registers from the stack to a local
		 * buffer, then write this out to the thread_struct
		 */
		unsafe_copy_ckvsx_from_user(current, &sr->mc_vsregs, failed);
		current->thread.used_vsr = true;
	} else if (current->thread.used_vsr)
		for (i = 0; i < 32 ; i++) {
			current->thread.fp_state.fpr[i][TS_VSRLOWOFFSET] = 0;
			current->thread.ckfp_state.fpr[i][TS_VSRLOWOFFSET] = 0;
		}

	user_read_access_end();

	if (!user_read_access_begin(tm_sr, sizeof(*tm_sr)))
		return 1;

	unsafe_restore_general_regs(regs, tm_sr, failed);

	/* restore altivec registers from the stack */
	if (msr & MSR_VEC)
		unsafe_copy_from_user(&current->thread.vr_state, &tm_sr->mc_vregs,
				      sizeof(sr->mc_vregs), failed);

	/* Always get VRSAVE back */
	unsafe_get_user(current->thread.vrsave,
			(u32 __user *)&tm_sr->mc_vregs[32], failed);

	unsafe_copy_ckfpr_from_user(current, &tm_sr->mc_fregs, failed);

	if (msr & MSR_VSX) {
		/*
		 * Restore altivec registers from the stack to a local
		 * buffer, then write this out to the thread_struct
		 */
		unsafe_copy_vsx_from_user(current, &tm_sr->mc_vsregs, failed);
		current->thread.used_vsr = true;
	}

	/* Get the top half of the MSR from the user context */
	unsafe_get_user(msr_hi, &tm_sr->mc_gregs[PT_MSR], failed);
	msr_hi <<= 32;

	user_read_access_end();

	/* If TM bits are set to the reserved value, it's an invalid context */
	if (MSR_TM_RESV(msr_hi))
		return 1;

	/*
	 * Disabling preemption, since it is unsafe to be preempted
	 * with MSR[TS] set without recheckpointing.
	 */
	preempt_disable();

	/*
	 * CAUTION:
	 * After regs->MSR[TS] being updated, make sure that get_user(),
	 * put_user() or similar functions are *not* called. These
	 * functions can generate page faults which will cause the process
	 * to be de-scheduled with MSR[TS] set but without calling
	 * tm_recheckpoint(). This can cause a bug.
	 *
	 * Pull in the MSR TM bits from the user context
	 */
	regs_set_return_msr(regs, (regs->msr & ~MSR_TS_MASK) | (msr_hi & MSR_TS_MASK));
	/* Now, recheckpoint.  This loads up all of the checkpointed (older)
	 * registers, including FP and V[S]Rs.  After recheckpointing, the
	 * transactional versions should be loaded.
	 */
	tm_enable();
	/* Make sure the transaction is marked as failed */
	current->thread.tm_texasr |= TEXASR_FS;
	/* This loads the checkpointed FP/VEC state, if used */
	tm_recheckpoint(&current->thread);

	/* This loads the speculative FP/VEC state, if used */
	msr_check_and_set(msr & (MSR_FP | MSR_VEC));
	if (msr & MSR_FP) {
		load_fp_state(&current->thread.fp_state);
		regs_set_return_msr(regs, regs->msr | (MSR_FP | current->thread.fpexc_mode));
	}
	if (msr & MSR_VEC) {
		load_vr_state(&current->thread.vr_state);
		regs_set_return_msr(regs, regs->msr | MSR_VEC);
	}

	preempt_enable();

	return 0;

failed:
	user_read_access_end();
	return 1;
}
#else
static long restore_tm_user_regs(struct pt_regs *regs, struct mcontext __user *sr,
				 struct mcontext __user *tm_sr)
{
	return 0;
}
#endif

#ifdef CONFIG_PPC64

#define copy_siginfo_to_user	copy_siginfo_to_user32

#endif /* CONFIG_PPC64 */

/*
 * Set up a signal frame for a "real-time" signal handler
 * (one which gets siginfo).
 */
int handle_rt_signal32(struct ksignal *ksig, sigset_t *oldset,
		       struct task_struct *tsk)
{
	struct rt_sigframe __user *frame;
	struct mcontext __user *mctx;
	struct mcontext __user *tm_mctx = NULL;
	unsigned long newsp = 0;
	unsigned long tramp;
	struct pt_regs *regs = tsk->thread.regs;
	/* Save the thread's msr before get_tm_stackpointer() changes it */
	unsigned long msr = regs->msr;

	/* Set up Signal Frame */
	frame = get_sigframe(ksig, tsk, sizeof(*frame), 1);
	mctx = &frame->uc.uc_mcontext;
#ifdef CONFIG_PPC_TRANSACTIONAL_MEM
	tm_mctx = &frame->uc_transact.uc_mcontext;
#endif
	if (MSR_TM_ACTIVE(msr))
		prepare_save_tm_user_regs();
	else
		prepare_save_user_regs(1);

	if (!user_access_begin(frame, sizeof(*frame)))
		goto badframe;

	/* Put the siginfo & fill in most of the ucontext */
	unsafe_put_user(0, &frame->uc.uc_flags, failed);
#ifdef CONFIG_PPC64
	unsafe_compat_save_altstack(&frame->uc.uc_stack, regs->gpr[1], failed);
#else
	unsafe_save_altstack(&frame->uc.uc_stack, regs->gpr[1], failed);
#endif
	unsafe_put_user(to_user_ptr(&frame->uc.uc_mcontext), &frame->uc.uc_regs, failed);

	if (MSR_TM_ACTIVE(msr)) {
#ifdef CONFIG_PPC_TRANSACTIONAL_MEM
		unsafe_put_user((unsigned long)&frame->uc_transact,
				&frame->uc.uc_link, failed);
		unsafe_put_user((unsigned long)tm_mctx,
				&frame->uc_transact.uc_regs, failed);
#endif
		unsafe_save_tm_user_regs(regs, mctx, tm_mctx, msr, failed);
	} else {
		unsafe_put_user(0, &frame->uc.uc_link, failed);
		unsafe_save_user_regs(regs, mctx, tm_mctx, 1, failed);
	}

	/* Save user registers on the stack */
	if (tsk->mm->context.vdso) {
		tramp = VDSO32_SYMBOL(tsk->mm->context.vdso, sigtramp_rt32);
	} else {
		tramp = (unsigned long)mctx->mc_pad;
		unsafe_put_user(PPC_RAW_LI(_R0, __NR_rt_sigreturn), &mctx->mc_pad[0], failed);
		unsafe_put_user(PPC_RAW_SC(), &mctx->mc_pad[1], failed);
		asm("dcbst %y0; sync; icbi %y0; sync" :: "Z" (mctx->mc_pad[0]));
	}
	unsafe_put_sigset_t(&frame->uc.uc_sigmask, oldset, failed);

	user_access_end();

	if (copy_siginfo_to_user(&frame->info, &ksig->info))
		goto badframe;

	regs->link = tramp;

#ifdef CONFIG_PPC_FPU_REGS
	tsk->thread.fp_state.fpscr = 0;	/* turn off all fp exceptions */
#endif

	/* create a stack frame for the caller of the handler */
	newsp = ((unsigned long)frame) - (__SIGNAL_FRAMESIZE + 16);
	if (put_user(regs->gpr[1], (u32 __user *)newsp))
		goto badframe;

	/* Fill registers for signal handler */
	regs->gpr[1] = newsp;
	regs->gpr[3] = ksig->sig;
	regs->gpr[4] = (unsigned long)&frame->info;
	regs->gpr[5] = (unsigned long)&frame->uc;
	regs->gpr[6] = (unsigned long)frame;
	regs_set_return_ip(regs, (unsigned long) ksig->ka.sa.sa_handler);
	/* enter the signal handler in native-endian mode */
	regs_set_return_msr(regs, (regs->msr & ~MSR_LE) | (MSR_KERNEL & MSR_LE));

	return 0;

failed:
	user_access_end();

badframe:
	signal_fault(tsk, regs, "handle_rt_signal32", frame);

	return 1;
}

/*
 * OK, we're invoking a handler
 */
int handle_signal32(struct ksignal *ksig, sigset_t *oldset,
		struct task_struct *tsk)
{
	struct sigcontext __user *sc;
	struct sigframe __user *frame;
	struct mcontext __user *mctx;
	struct mcontext __user *tm_mctx = NULL;
	unsigned long newsp = 0;
	unsigned long tramp;
	struct pt_regs *regs = tsk->thread.regs;
	/* Save the thread's msr before get_tm_stackpointer() changes it */
	unsigned long msr = regs->msr;

	/* Set up Signal Frame */
	frame = get_sigframe(ksig, tsk, sizeof(*frame), 1);
	mctx = &frame->mctx;
#ifdef CONFIG_PPC_TRANSACTIONAL_MEM
	tm_mctx = &frame->mctx_transact;
#endif
	if (MSR_TM_ACTIVE(msr))
		prepare_save_tm_user_regs();
	else
		prepare_save_user_regs(1);

	if (!user_access_begin(frame, sizeof(*frame)))
		goto badframe;
	sc = (struct sigcontext __user *) &frame->sctx;

#if _NSIG != 64
#error "Please adjust handle_signal()"
#endif
	unsafe_put_user(to_user_ptr(ksig->ka.sa.sa_handler), &sc->handler, failed);
	unsafe_put_user(oldset->sig[0], &sc->oldmask, failed);
#ifdef CONFIG_PPC64
	unsafe_put_user((oldset->sig[0] >> 32), &sc->_unused[3], failed);
#else
	unsafe_put_user(oldset->sig[1], &sc->_unused[3], failed);
#endif
	unsafe_put_user(to_user_ptr(mctx), &sc->regs, failed);
	unsafe_put_user(ksig->sig, &sc->signal, failed);

	if (MSR_TM_ACTIVE(msr))
		unsafe_save_tm_user_regs(regs, mctx, tm_mctx, msr, failed);
	else
		unsafe_save_user_regs(regs, mctx, tm_mctx, 1, failed);

	if (tsk->mm->context.vdso) {
		tramp = VDSO32_SYMBOL(tsk->mm->context.vdso, sigtramp32);
	} else {
		tramp = (unsigned long)mctx->mc_pad;
		unsafe_put_user(PPC_RAW_LI(_R0, __NR_sigreturn), &mctx->mc_pad[0], failed);
		unsafe_put_user(PPC_RAW_SC(), &mctx->mc_pad[1], failed);
		asm("dcbst %y0; sync; icbi %y0; sync" :: "Z" (mctx->mc_pad[0]));
	}
	user_access_end();

	regs->link = tramp;

#ifdef CONFIG_PPC_FPU_REGS
	tsk->thread.fp_state.fpscr = 0;	/* turn off all fp exceptions */
#endif

	/* create a stack frame for the caller of the handler */
	newsp = ((unsigned long)frame) - __SIGNAL_FRAMESIZE;
	if (put_user(regs->gpr[1], (u32 __user *)newsp))
		goto badframe;

	regs->gpr[1] = newsp;
	regs->gpr[3] = ksig->sig;
	regs->gpr[4] = (unsigned long) sc;
	regs_set_return_ip(regs, (unsigned long) ksig->ka.sa.sa_handler);
	/* enter the signal handler in native-endian mode */
	regs_set_return_msr(regs, (regs->msr & ~MSR_LE) | (MSR_KERNEL & MSR_LE));

	return 0;

failed:
	user_access_end();

badframe:
	signal_fault(tsk, regs, "handle_signal32", frame);

	return 1;
}

static int do_setcontext(struct ucontext __user *ucp, struct pt_regs *regs, int sig)
{
	sigset_t set;
	struct mcontext __user *mcp;

	if (!user_read_access_begin(ucp, sizeof(*ucp)))
		return -EFAULT;

	unsafe_get_sigset_t(&set, &ucp->uc_sigmask, failed);
#ifdef CONFIG_PPC64
	{
		u32 cmcp;

		unsafe_get_user(cmcp, &ucp->uc_regs, failed);
		mcp = (struct mcontext __user *)(u64)cmcp;
	}
#else
	unsafe_get_user(mcp, &ucp->uc_regs, failed);
#endif
	user_read_access_end();

	set_current_blocked(&set);
	if (restore_user_regs(regs, mcp, sig))
		return -EFAULT;

	return 0;

failed:
	user_read_access_end();
	return -EFAULT;
}

#ifdef CONFIG_PPC_TRANSACTIONAL_MEM
static int do_setcontext_tm(struct ucontext __user *ucp,
			    struct ucontext __user *tm_ucp,
			    struct pt_regs *regs)
{
	sigset_t set;
	struct mcontext __user *mcp;
	struct mcontext __user *tm_mcp;
	u32 cmcp;
	u32 tm_cmcp;

	if (!user_read_access_begin(ucp, sizeof(*ucp)))
		return -EFAULT;

	unsafe_get_sigset_t(&set, &ucp->uc_sigmask, failed);
	unsafe_get_user(cmcp, &ucp->uc_regs, failed);

	user_read_access_end();

	if (__get_user(tm_cmcp, &tm_ucp->uc_regs))
		return -EFAULT;
	mcp = (struct mcontext __user *)(u64)cmcp;
	tm_mcp = (struct mcontext __user *)(u64)tm_cmcp;
	/* no need to check access_ok(mcp), since mcp < 4GB */

	set_current_blocked(&set);
	if (restore_tm_user_regs(regs, mcp, tm_mcp))
		return -EFAULT;

	return 0;

failed:
	user_read_access_end();
	return -EFAULT;
}
#endif

#ifdef CONFIG_PPC64
COMPAT_SYSCALL_DEFINE3(swapcontext, struct ucontext __user *, old_ctx,
		       struct ucontext __user *, new_ctx, int, ctx_size)
#else
SYSCALL_DEFINE3(swapcontext, struct ucontext __user *, old_ctx,
		       struct ucontext __user *, new_ctx, long, ctx_size)
#endif
{
	struct pt_regs *regs = current_pt_regs();
	int ctx_has_vsx_region = 0;

#ifdef CONFIG_PPC64
	unsigned long new_msr = 0;

	if (new_ctx) {
		struct mcontext __user *mcp;
		u32 cmcp;

		/*
		 * Get pointer to the real mcontext.  No need for
		 * access_ok since we are dealing with compat
		 * pointers.
		 */
		if (__get_user(cmcp, &new_ctx->uc_regs))
			return -EFAULT;
		mcp = (struct mcontext __user *)(u64)cmcp;
		if (__get_user(new_msr, &mcp->mc_gregs[PT_MSR]))
			return -EFAULT;
	}
	/*
	 * Check that the context is not smaller than the original
	 * size (with VMX but without VSX)
	 */
	if (ctx_size < UCONTEXTSIZEWITHOUTVSX)
		return -EINVAL;
	/*
	 * If the new context state sets the MSR VSX bits but
	 * it doesn't provide VSX state.
	 */
	if ((ctx_size < sizeof(struct ucontext)) &&
	    (new_msr & MSR_VSX))
		return -EINVAL;
	/* Does the context have enough room to store VSX data? */
	if (ctx_size >= sizeof(struct ucontext))
		ctx_has_vsx_region = 1;
#else
	/* Context size is for future use. Right now, we only make sure
	 * we are passed something we understand
	 */
	if (ctx_size < sizeof(struct ucontext))
		return -EINVAL;
#endif
	if (old_ctx != NULL) {
		struct mcontext __user *mctx;

		/*
		 * old_ctx might not be 16-byte aligned, in which
		 * case old_ctx->uc_mcontext won't be either.
		 * Because we have the old_ctx->uc_pad2 field
		 * before old_ctx->uc_mcontext, we need to round down
		 * from &old_ctx->uc_mcontext to a 16-byte boundary.
		 */
		mctx = (struct mcontext __user *)
			((unsigned long) &old_ctx->uc_mcontext & ~0xfUL);
		prepare_save_user_regs(ctx_has_vsx_region);
		if (!user_write_access_begin(old_ctx, ctx_size))
			return -EFAULT;
		unsafe_save_user_regs(regs, mctx, NULL, ctx_has_vsx_region, failed);
		unsafe_put_sigset_t(&old_ctx->uc_sigmask, &current->blocked, failed);
		unsafe_put_user(to_user_ptr(mctx), &old_ctx->uc_regs, failed);
		user_write_access_end();
	}
	if (new_ctx == NULL)
		return 0;
	if (!access_ok(new_ctx, ctx_size) ||
	    fault_in_readable((char __user *)new_ctx, ctx_size))
		return -EFAULT;

	/*
	 * If we get a fault copying the context into the kernel's
	 * image of the user's registers, we can't just return -EFAULT
	 * because the user's registers will be corrupted.  For instance
	 * the NIP value may have been updated but not some of the
	 * other registers.  Given that we have done the access_ok
	 * and successfully read the first and last bytes of the region
	 * above, this should only happen in an out-of-memory situation
	 * or if another thread unmaps the region containing the context.
	 * We kill the task with a SIGSEGV in this situation.
	 */
	if (do_setcontext(new_ctx, regs, 0)) {
<<<<<<< HEAD
		force_fatal_sig(SIGSEGV);
=======
		force_exit_sig(SIGSEGV);
>>>>>>> eb3cdb58
		return -EFAULT;
	}

	set_thread_flag(TIF_RESTOREALL);
	return 0;

failed:
	user_write_access_end();
	return -EFAULT;
}

#ifdef CONFIG_PPC64
COMPAT_SYSCALL_DEFINE0(rt_sigreturn)
#else
SYSCALL_DEFINE0(rt_sigreturn)
#endif
{
	struct rt_sigframe __user *rt_sf;
	struct pt_regs *regs = current_pt_regs();
	int tm_restore = 0;
#ifdef CONFIG_PPC_TRANSACTIONAL_MEM
	struct ucontext __user *uc_transact;
	unsigned long msr_hi;
	unsigned long tmp;
#endif
	/* Always make any pending restarted system calls return -EINTR */
	current->restart_block.fn = do_no_restart_syscall;

	rt_sf = (struct rt_sigframe __user *)
		(regs->gpr[1] + __SIGNAL_FRAMESIZE + 16);
	if (!access_ok(rt_sf, sizeof(*rt_sf)))
		goto bad;

#ifdef CONFIG_PPC_TRANSACTIONAL_MEM
	/*
	 * If there is a transactional state then throw it away.
	 * The purpose of a sigreturn is to destroy all traces of the
	 * signal frame, this includes any transactional state created
	 * within in. We only check for suspended as we can never be
	 * active in the kernel, we are active, there is nothing better to
	 * do than go ahead and Bad Thing later.
	 * The cause is not important as there will never be a
	 * recheckpoint so it's not user visible.
	 */
	if (MSR_TM_SUSPENDED(mfmsr()))
		tm_reclaim_current(0);

	if (__get_user(tmp, &rt_sf->uc.uc_link))
		goto bad;
	uc_transact = (struct ucontext __user *)(uintptr_t)tmp;
	if (uc_transact) {
		u32 cmcp;
		struct mcontext __user *mcp;

		if (__get_user(cmcp, &uc_transact->uc_regs))
			return -EFAULT;
		mcp = (struct mcontext __user *)(u64)cmcp;
		/* The top 32 bits of the MSR are stashed in the transactional
		 * ucontext. */
		if (__get_user(msr_hi, &mcp->mc_gregs[PT_MSR]))
			goto bad;

		if (MSR_TM_ACTIVE(msr_hi<<32)) {
			/* Trying to start TM on non TM system */
			if (!cpu_has_feature(CPU_FTR_TM))
				goto bad;
			/* We only recheckpoint on return if we're
			 * transaction.
			 */
			tm_restore = 1;
			if (do_setcontext_tm(&rt_sf->uc, uc_transact, regs))
				goto bad;
		}
	}
	if (!tm_restore) {
		/*
		 * Unset regs->msr because ucontext MSR TS is not
		 * set, and recheckpoint was not called. This avoid
		 * hitting a TM Bad thing at RFID
		 */
		regs_set_return_msr(regs, regs->msr & ~MSR_TS_MASK);
	}
	/* Fall through, for non-TM restore */
#endif
	if (!tm_restore)
		if (do_setcontext(&rt_sf->uc, regs, 1))
			goto bad;

	/*
	 * It's not clear whether or why it is desirable to save the
	 * sigaltstack setting on signal delivery and restore it on
	 * signal return.  But other architectures do this and we have
	 * always done it up until now so it is probably better not to
	 * change it.  -- paulus
	 */
#ifdef CONFIG_PPC64
	if (compat_restore_altstack(&rt_sf->uc.uc_stack))
		goto bad;
#else
	if (restore_altstack(&rt_sf->uc.uc_stack))
		goto bad;
#endif
	set_thread_flag(TIF_RESTOREALL);
	return 0;

 bad:
	signal_fault(current, regs, "sys_rt_sigreturn", rt_sf);

	force_sig(SIGSEGV);
	return 0;
}

#ifdef CONFIG_PPC32
SYSCALL_DEFINE3(debug_setcontext, struct ucontext __user *, ctx,
			 int, ndbg, struct sig_dbg_op __user *, dbg)
{
	struct pt_regs *regs = current_pt_regs();
	struct sig_dbg_op op;
	int i;
	unsigned long new_msr = regs->msr;
#ifdef CONFIG_PPC_ADV_DEBUG_REGS
	unsigned long new_dbcr0 = current->thread.debug.dbcr0;
#endif

	for (i=0; i<ndbg; i++) {
		if (copy_from_user(&op, dbg + i, sizeof(op)))
			return -EFAULT;
		switch (op.dbg_type) {
		case SIG_DBG_SINGLE_STEPPING:
#ifdef CONFIG_PPC_ADV_DEBUG_REGS
			if (op.dbg_value) {
				new_msr |= MSR_DE;
				new_dbcr0 |= (DBCR0_IDM | DBCR0_IC);
			} else {
				new_dbcr0 &= ~DBCR0_IC;
				if (!DBCR_ACTIVE_EVENTS(new_dbcr0,
						current->thread.debug.dbcr1)) {
					new_msr &= ~MSR_DE;
					new_dbcr0 &= ~DBCR0_IDM;
				}
			}
#else
			if (op.dbg_value)
				new_msr |= MSR_SE;
			else
				new_msr &= ~MSR_SE;
#endif
			break;
		case SIG_DBG_BRANCH_TRACING:
#ifdef CONFIG_PPC_ADV_DEBUG_REGS
			return -EINVAL;
#else
			if (op.dbg_value)
				new_msr |= MSR_BE;
			else
				new_msr &= ~MSR_BE;
#endif
			break;

		default:
			return -EINVAL;
		}
	}

	/* We wait until here to actually install the values in the
	   registers so if we fail in the above loop, it will not
	   affect the contents of these registers.  After this point,
	   failure is a problem, anyway, and it's very unlikely unless
	   the user is really doing something wrong. */
	regs_set_return_msr(regs, new_msr);
#ifdef CONFIG_PPC_ADV_DEBUG_REGS
	current->thread.debug.dbcr0 = new_dbcr0;
#endif

	if (!access_ok(ctx, sizeof(*ctx)) ||
	    fault_in_readable((char __user *)ctx, sizeof(*ctx)))
		return -EFAULT;

	/*
	 * If we get a fault copying the context into the kernel's
	 * image of the user's registers, we can't just return -EFAULT
	 * because the user's registers will be corrupted.  For instance
	 * the NIP value may have been updated but not some of the
	 * other registers.  Given that we have done the access_ok
	 * and successfully read the first and last bytes of the region
	 * above, this should only happen in an out-of-memory situation
	 * or if another thread unmaps the region containing the context.
	 * We kill the task with a SIGSEGV in this situation.
	 */
	if (do_setcontext(ctx, regs, 1)) {
		signal_fault(current, regs, "sys_debug_setcontext", ctx);

		force_sig(SIGSEGV);
		goto out;
	}

	/*
	 * It's not clear whether or why it is desirable to save the
	 * sigaltstack setting on signal delivery and restore it on
	 * signal return.  But other architectures do this and we have
	 * always done it up until now so it is probably better not to
	 * change it.  -- paulus
	 */
	restore_altstack(&ctx->uc_stack);

	set_thread_flag(TIF_RESTOREALL);
 out:
	return 0;
}
#endif

/*
 * Do a signal return; undo the signal stack.
 */
#ifdef CONFIG_PPC64
COMPAT_SYSCALL_DEFINE0(sigreturn)
#else
SYSCALL_DEFINE0(sigreturn)
#endif
{
	struct pt_regs *regs = current_pt_regs();
	struct sigframe __user *sf;
	struct sigcontext __user *sc;
	struct sigcontext sigctx;
	struct mcontext __user *sr;
	sigset_t set;
	struct mcontext __user *mcp;
	struct mcontext __user *tm_mcp = NULL;
	unsigned long long msr_hi = 0;

	/* Always make any pending restarted system calls return -EINTR */
	current->restart_block.fn = do_no_restart_syscall;

	sf = (struct sigframe __user *)(regs->gpr[1] + __SIGNAL_FRAMESIZE);
	sc = &sf->sctx;
	if (copy_from_user(&sigctx, sc, sizeof(sigctx)))
		goto badframe;

#ifdef CONFIG_PPC64
	/*
	 * Note that PPC32 puts the upper 32 bits of the sigmask in the
	 * unused part of the signal stackframe
	 */
	set.sig[0] = sigctx.oldmask + ((long)(sigctx._unused[3]) << 32);
#else
	set.sig[0] = sigctx.oldmask;
	set.sig[1] = sigctx._unused[3];
#endif
	set_current_blocked(&set);

	mcp = (struct mcontext __user *)&sf->mctx;
#ifdef CONFIG_PPC_TRANSACTIONAL_MEM
	tm_mcp = (struct mcontext __user *)&sf->mctx_transact;
	if (__get_user(msr_hi, &tm_mcp->mc_gregs[PT_MSR]))
		goto badframe;
#endif
	if (MSR_TM_ACTIVE(msr_hi<<32)) {
		if (!cpu_has_feature(CPU_FTR_TM))
			goto badframe;
		if (restore_tm_user_regs(regs, mcp, tm_mcp))
			goto badframe;
	} else {
		sr = (struct mcontext __user *)from_user_ptr(sigctx.regs);
		if (restore_user_regs(regs, sr, 1)) {
			signal_fault(current, regs, "sys_sigreturn", sr);

			force_sig(SIGSEGV);
			return 0;
		}
	}

	set_thread_flag(TIF_RESTOREALL);
	return 0;

badframe:
	signal_fault(current, regs, "sys_sigreturn", sc);

	force_sig(SIGSEGV);
	return 0;
}<|MERGE_RESOLUTION|>--- conflicted
+++ resolved
@@ -1076,11 +1076,7 @@
 	 * We kill the task with a SIGSEGV in this situation.
 	 */
 	if (do_setcontext(new_ctx, regs, 0)) {
-<<<<<<< HEAD
-		force_fatal_sig(SIGSEGV);
-=======
 		force_exit_sig(SIGSEGV);
->>>>>>> eb3cdb58
 		return -EFAULT;
 	}
 
