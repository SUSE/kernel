// SPDX-License-Identifier: GPL-2.0-or-later
/*
 * Copyright (C) 2001 Mike Corrigan & Dave Engebretsen, IBM Corporation
 * 
 * Rewrite, cleanup, new allocation schemes, virtual merging: 
 * Copyright (C) 2004 Olof Johansson, IBM Corporation
 *               and  Ben. Herrenschmidt, IBM Corporation
 *
 * Dynamic DMA mapping support, bus-independent parts.
 */


#include <linux/init.h>
#include <linux/types.h>
#include <linux/slab.h>
#include <linux/mm.h>
#include <linux/spinlock.h>
#include <linux/string.h>
#include <linux/dma-mapping.h>
#include <linux/bitmap.h>
#include <linux/iommu-helper.h>
#include <linux/crash_dump.h>
#include <linux/hash.h>
#include <linux/fault-inject.h>
#include <linux/pci.h>
#include <linux/iommu.h>
#include <linux/sched.h>
#include <linux/debugfs.h>
#include <linux/vmalloc.h>
#include <asm/io.h>
#include <asm/iommu.h>
#include <asm/pci-bridge.h>
#include <asm/machdep.h>
#include <asm/kdump.h>
#include <asm/fadump.h>
#include <asm/vio.h>
#include <asm/tce.h>
#include <asm/mmu_context.h>
#include <asm/ppc-pci.h>

#define DBG(...)

#ifdef CONFIG_IOMMU_DEBUGFS
static int iommu_debugfs_weight_get(void *data, u64 *val)
{
	struct iommu_table *tbl = data;
	*val = bitmap_weight(tbl->it_map, tbl->it_size);
	return 0;
}
DEFINE_DEBUGFS_ATTRIBUTE(iommu_debugfs_fops_weight, iommu_debugfs_weight_get, NULL, "%llu\n");

static void iommu_debugfs_add(struct iommu_table *tbl)
{
	char name[10];
	struct dentry *liobn_entry;

	sprintf(name, "%08lx", tbl->it_index);
	liobn_entry = debugfs_create_dir(name, iommu_debugfs_dir);

	debugfs_create_file_unsafe("weight", 0400, liobn_entry, tbl, &iommu_debugfs_fops_weight);
	debugfs_create_ulong("it_size", 0400, liobn_entry, &tbl->it_size);
	debugfs_create_ulong("it_page_shift", 0400, liobn_entry, &tbl->it_page_shift);
	debugfs_create_ulong("it_reserved_start", 0400, liobn_entry, &tbl->it_reserved_start);
	debugfs_create_ulong("it_reserved_end", 0400, liobn_entry, &tbl->it_reserved_end);
	debugfs_create_ulong("it_indirect_levels", 0400, liobn_entry, &tbl->it_indirect_levels);
	debugfs_create_ulong("it_level_size", 0400, liobn_entry, &tbl->it_level_size);
}

static void iommu_debugfs_del(struct iommu_table *tbl)
{
	char name[10];

	sprintf(name, "%08lx", tbl->it_index);
	debugfs_lookup_and_remove(name, iommu_debugfs_dir);
}
#else
static void iommu_debugfs_add(struct iommu_table *tbl){}
static void iommu_debugfs_del(struct iommu_table *tbl){}
#endif

static int novmerge;

static void __iommu_free(struct iommu_table *, dma_addr_t, unsigned int);

static int __init setup_iommu(char *str)
{
	if (!strcmp(str, "novmerge"))
		novmerge = 1;
	else if (!strcmp(str, "vmerge"))
		novmerge = 0;
	return 1;
}

__setup("iommu=", setup_iommu);

static DEFINE_PER_CPU(unsigned int, iommu_pool_hash);

/*
 * We precalculate the hash to avoid doing it on every allocation.
 *
 * The hash is important to spread CPUs across all the pools. For example,
 * on a POWER7 with 4 way SMT we want interrupts on the primary threads and
 * with 4 pools all primary threads would map to the same pool.
 */
static int __init setup_iommu_pool_hash(void)
{
	unsigned int i;

	for_each_possible_cpu(i)
		per_cpu(iommu_pool_hash, i) = hash_32(i, IOMMU_POOL_HASHBITS);

	return 0;
}
subsys_initcall(setup_iommu_pool_hash);

#ifdef CONFIG_FAIL_IOMMU

static DECLARE_FAULT_ATTR(fail_iommu);

static int __init setup_fail_iommu(char *str)
{
	return setup_fault_attr(&fail_iommu, str);
}
__setup("fail_iommu=", setup_fail_iommu);

static bool should_fail_iommu(struct device *dev)
{
	return dev->archdata.fail_iommu && should_fail(&fail_iommu, 1);
}

static int __init fail_iommu_debugfs(void)
{
	struct dentry *dir = fault_create_debugfs_attr("fail_iommu",
						       NULL, &fail_iommu);

	return PTR_ERR_OR_ZERO(dir);
}
late_initcall(fail_iommu_debugfs);

static ssize_t fail_iommu_show(struct device *dev,
			       struct device_attribute *attr, char *buf)
{
	return sprintf(buf, "%d\n", dev->archdata.fail_iommu);
}

static ssize_t fail_iommu_store(struct device *dev,
				struct device_attribute *attr, const char *buf,
				size_t count)
{
	int i;

	if (count > 0 && sscanf(buf, "%d", &i) > 0)
		dev->archdata.fail_iommu = (i == 0) ? 0 : 1;

	return count;
}

static DEVICE_ATTR_RW(fail_iommu);

static int fail_iommu_bus_notify(struct notifier_block *nb,
				 unsigned long action, void *data)
{
	struct device *dev = data;

	if (action == BUS_NOTIFY_ADD_DEVICE) {
		if (device_create_file(dev, &dev_attr_fail_iommu))
			pr_warn("Unable to create IOMMU fault injection sysfs "
				"entries\n");
	} else if (action == BUS_NOTIFY_DEL_DEVICE) {
		device_remove_file(dev, &dev_attr_fail_iommu);
	}

	return 0;
}

/*
 * PCI and VIO buses need separate notifier_block structs, since they're linked
 * list nodes.  Sharing a notifier_block would mean that any notifiers later
 * registered for PCI buses would also get called by VIO buses and vice versa.
 */
static struct notifier_block fail_iommu_pci_bus_notifier = {
<<<<<<< HEAD
	.notifier_call = fail_iommu_bus_notify
};

#ifdef CONFIG_IBMVIO
static struct notifier_block fail_iommu_vio_bus_notifier = {
=======
>>>>>>> 2d5404ca
	.notifier_call = fail_iommu_bus_notify
};
#endif

#ifdef CONFIG_IBMVIO
static struct notifier_block fail_iommu_vio_bus_notifier = {
	.notifier_call = fail_iommu_bus_notify
};
#endif

static int __init fail_iommu_setup(void)
{
#ifdef CONFIG_PCI
	bus_register_notifier(&pci_bus_type, &fail_iommu_pci_bus_notifier);
#endif
#ifdef CONFIG_IBMVIO
	bus_register_notifier(&vio_bus_type, &fail_iommu_vio_bus_notifier);
#endif

	return 0;
}
/*
 * Must execute after PCI and VIO subsystem have initialised but before
 * devices are probed.
 */
arch_initcall(fail_iommu_setup);
#else
static inline bool should_fail_iommu(struct device *dev)
{
	return false;
}
#endif

static unsigned long iommu_range_alloc(struct device *dev,
				       struct iommu_table *tbl,
                                       unsigned long npages,
                                       unsigned long *handle,
                                       unsigned long mask,
                                       unsigned int align_order)
{ 
	unsigned long n, end, start;
	unsigned long limit;
	int largealloc = npages > 15;
	int pass = 0;
	unsigned long align_mask;
	unsigned long flags;
	unsigned int pool_nr;
	struct iommu_pool *pool;

	align_mask = (1ull << align_order) - 1;

	/* This allocator was derived from x86_64's bit string search */

	/* Sanity check */
	if (unlikely(npages == 0)) {
		if (printk_ratelimit())
			WARN_ON(1);
		return DMA_MAPPING_ERROR;
	}

	if (should_fail_iommu(dev))
		return DMA_MAPPING_ERROR;

	/*
	 * We don't need to disable preemption here because any CPU can
	 * safely use any IOMMU pool.
	 */
	pool_nr = raw_cpu_read(iommu_pool_hash) & (tbl->nr_pools - 1);

	if (largealloc)
		pool = &(tbl->large_pool);
	else
		pool = &(tbl->pools[pool_nr]);

	spin_lock_irqsave(&(pool->lock), flags);

again:
	if ((pass == 0) && handle && *handle &&
	    (*handle >= pool->start) && (*handle < pool->end))
		start = *handle;
	else
		start = pool->hint;

	limit = pool->end;

	/* The case below can happen if we have a small segment appended
	 * to a large, or when the previous alloc was at the very end of
	 * the available space. If so, go back to the initial start.
	 */
	if (start >= limit)
		start = pool->start;

	if (limit + tbl->it_offset > mask) {
		limit = mask - tbl->it_offset + 1;
		/* If we're constrained on address range, first try
		 * at the masked hint to avoid O(n) search complexity,
		 * but on second pass, start at 0 in pool 0.
		 */
		if ((start & mask) >= limit || pass > 0) {
			spin_unlock(&(pool->lock));
			pool = &(tbl->pools[0]);
			spin_lock(&(pool->lock));
			start = pool->start;
		} else {
			start &= mask;
		}
	}

	n = iommu_area_alloc(tbl->it_map, limit, start, npages, tbl->it_offset,
			dma_get_seg_boundary_nr_pages(dev, tbl->it_page_shift),
			align_mask);
	if (n == -1) {
		if (likely(pass == 0)) {
			/* First try the pool from the start */
			pool->hint = pool->start;
			pass++;
			goto again;

		} else if (pass <= tbl->nr_pools) {
			/* Now try scanning all the other pools */
			spin_unlock(&(pool->lock));
			pool_nr = (pool_nr + 1) & (tbl->nr_pools - 1);
			pool = &tbl->pools[pool_nr];
			spin_lock(&(pool->lock));
			pool->hint = pool->start;
			pass++;
			goto again;

		} else if (pass == tbl->nr_pools + 1) {
			/* Last resort: try largepool */
			spin_unlock(&pool->lock);
			pool = &tbl->large_pool;
			spin_lock(&pool->lock);
			pool->hint = pool->start;
			pass++;
			goto again;

		} else {
			/* Give up */
			spin_unlock_irqrestore(&(pool->lock), flags);
			return DMA_MAPPING_ERROR;
		}
	}

	end = n + npages;

	/* Bump the hint to a new block for small allocs. */
	if (largealloc) {
		/* Don't bump to new block to avoid fragmentation */
		pool->hint = end;
	} else {
		/* Overflow will be taken care of at the next allocation */
		pool->hint = (end + tbl->it_blocksize - 1) &
		                ~(tbl->it_blocksize - 1);
	}

	/* Update handle for SG allocations */
	if (handle)
		*handle = end;

	spin_unlock_irqrestore(&(pool->lock), flags);

	return n;
}

static dma_addr_t iommu_alloc(struct device *dev, struct iommu_table *tbl,
			      void *page, unsigned int npages,
			      enum dma_data_direction direction,
			      unsigned long mask, unsigned int align_order,
			      unsigned long attrs)
{
	unsigned long entry;
	dma_addr_t ret = DMA_MAPPING_ERROR;
	int build_fail;

	entry = iommu_range_alloc(dev, tbl, npages, NULL, mask, align_order);

	if (unlikely(entry == DMA_MAPPING_ERROR))
		return DMA_MAPPING_ERROR;

	entry += tbl->it_offset;	/* Offset into real TCE table */
	ret = entry << tbl->it_page_shift;	/* Set the return dma address */

	/* Put the TCEs in the HW table */
	build_fail = tbl->it_ops->set(tbl, entry, npages,
				      (unsigned long)page &
				      IOMMU_PAGE_MASK(tbl), direction, attrs);

	/* tbl->it_ops->set() only returns non-zero for transient errors.
	 * Clean up the table bitmap in this case and return
	 * DMA_MAPPING_ERROR. For all other errors the functionality is
	 * not altered.
	 */
	if (unlikely(build_fail)) {
		__iommu_free(tbl, ret, npages);
		return DMA_MAPPING_ERROR;
	}

	/* Flush/invalidate TLB caches if necessary */
	if (tbl->it_ops->flush)
		tbl->it_ops->flush(tbl);

	/* Make sure updates are seen by hardware */
	mb();

	return ret;
}

static bool iommu_free_check(struct iommu_table *tbl, dma_addr_t dma_addr,
			     unsigned int npages)
{
	unsigned long entry, free_entry;

	entry = dma_addr >> tbl->it_page_shift;
	free_entry = entry - tbl->it_offset;

	if (((free_entry + npages) > tbl->it_size) ||
	    (entry < tbl->it_offset)) {
		if (printk_ratelimit()) {
			printk(KERN_INFO "iommu_free: invalid entry\n");
			printk(KERN_INFO "\tentry     = 0x%lx\n", entry); 
			printk(KERN_INFO "\tdma_addr  = 0x%llx\n", (u64)dma_addr);
			printk(KERN_INFO "\tTable     = 0x%llx\n", (u64)tbl);
			printk(KERN_INFO "\tbus#      = 0x%llx\n", (u64)tbl->it_busno);
			printk(KERN_INFO "\tsize      = 0x%llx\n", (u64)tbl->it_size);
			printk(KERN_INFO "\tstartOff  = 0x%llx\n", (u64)tbl->it_offset);
			printk(KERN_INFO "\tindex     = 0x%llx\n", (u64)tbl->it_index);
			WARN_ON(1);
		}

		return false;
	}

	return true;
}

static struct iommu_pool *get_pool(struct iommu_table *tbl,
				   unsigned long entry)
{
	struct iommu_pool *p;
	unsigned long largepool_start = tbl->large_pool.start;

	/* The large pool is the last pool at the top of the table */
	if (entry >= largepool_start) {
		p = &tbl->large_pool;
	} else {
		unsigned int pool_nr = entry / tbl->poolsize;

		BUG_ON(pool_nr > tbl->nr_pools);
		p = &tbl->pools[pool_nr];
	}

	return p;
}

static void __iommu_free(struct iommu_table *tbl, dma_addr_t dma_addr,
			 unsigned int npages)
{
	unsigned long entry, free_entry;
	unsigned long flags;
	struct iommu_pool *pool;

	entry = dma_addr >> tbl->it_page_shift;
	free_entry = entry - tbl->it_offset;

	pool = get_pool(tbl, free_entry);

	if (!iommu_free_check(tbl, dma_addr, npages))
		return;

	tbl->it_ops->clear(tbl, entry, npages);

	spin_lock_irqsave(&(pool->lock), flags);
	bitmap_clear(tbl->it_map, free_entry, npages);
	spin_unlock_irqrestore(&(pool->lock), flags);
}

static void iommu_free(struct iommu_table *tbl, dma_addr_t dma_addr,
		unsigned int npages)
{
	__iommu_free(tbl, dma_addr, npages);

	/* Make sure TLB cache is flushed if the HW needs it. We do
	 * not do an mb() here on purpose, it is not needed on any of
	 * the current platforms.
	 */
	if (tbl->it_ops->flush)
		tbl->it_ops->flush(tbl);
}

int ppc_iommu_map_sg(struct device *dev, struct iommu_table *tbl,
		     struct scatterlist *sglist, int nelems,
		     unsigned long mask, enum dma_data_direction direction,
		     unsigned long attrs)
{
	dma_addr_t dma_next = 0, dma_addr;
	struct scatterlist *s, *outs, *segstart;
	int outcount, incount, i, build_fail = 0;
	unsigned int align;
	unsigned long handle;
	unsigned int max_seg_size;

	BUG_ON(direction == DMA_NONE);

	if ((nelems == 0) || !tbl)
		return -EINVAL;

	outs = s = segstart = &sglist[0];
	outcount = 1;
	incount = nelems;
	handle = 0;

	/* Init first segment length for backout at failure */
	outs->dma_length = 0;

	DBG("sg mapping %d elements:\n", nelems);

	max_seg_size = dma_get_max_seg_size(dev);
	for_each_sg(sglist, s, nelems, i) {
		unsigned long vaddr, npages, entry, slen;

		slen = s->length;
		/* Sanity check */
		if (slen == 0) {
			dma_next = 0;
			continue;
		}
		/* Allocate iommu entries for that segment */
		vaddr = (unsigned long) sg_virt(s);
		npages = iommu_num_pages(vaddr, slen, IOMMU_PAGE_SIZE(tbl));
		align = 0;
		if (tbl->it_page_shift < PAGE_SHIFT && slen >= PAGE_SIZE &&
		    (vaddr & ~PAGE_MASK) == 0)
			align = PAGE_SHIFT - tbl->it_page_shift;
		entry = iommu_range_alloc(dev, tbl, npages, &handle,
					  mask >> tbl->it_page_shift, align);

		DBG("  - vaddr: %lx, size: %lx\n", vaddr, slen);

		/* Handle failure */
		if (unlikely(entry == DMA_MAPPING_ERROR)) {
			if (!(attrs & DMA_ATTR_NO_WARN) &&
			    printk_ratelimit())
				dev_info(dev, "iommu_alloc failed, tbl %p "
					 "vaddr %lx npages %lu\n", tbl, vaddr,
					 npages);
			goto failure;
		}

		/* Convert entry to a dma_addr_t */
		entry += tbl->it_offset;
		dma_addr = entry << tbl->it_page_shift;
		dma_addr |= (vaddr & ~IOMMU_PAGE_MASK(tbl));

		DBG("  - %lu pages, entry: %lx, dma_addr: %lx\n",
			    npages, entry, dma_addr);

		/* Insert into HW table */
		build_fail = tbl->it_ops->set(tbl, entry, npages,
					      vaddr & IOMMU_PAGE_MASK(tbl),
					      direction, attrs);
		if(unlikely(build_fail))
			goto failure;

		/* If we are in an open segment, try merging */
		if (segstart != s) {
			DBG("  - trying merge...\n");
			/* We cannot merge if:
			 * - allocated dma_addr isn't contiguous to previous allocation
			 */
			if (novmerge || (dma_addr != dma_next) ||
			    (outs->dma_length + s->length > max_seg_size)) {
				/* Can't merge: create a new segment */
				segstart = s;
				outcount++;
				outs = sg_next(outs);
				DBG("    can't merge, new segment.\n");
			} else {
				outs->dma_length += s->length;
				DBG("    merged, new len: %ux\n", outs->dma_length);
			}
		}

		if (segstart == s) {
			/* This is a new segment, fill entries */
			DBG("  - filling new segment.\n");
			outs->dma_address = dma_addr;
			outs->dma_length = slen;
		}

		/* Calculate next page pointer for contiguous check */
		dma_next = dma_addr + slen;

		DBG("  - dma next is: %lx\n", dma_next);
	}

	/* Flush/invalidate TLB caches if necessary */
	if (tbl->it_ops->flush)
		tbl->it_ops->flush(tbl);

	DBG("mapped %d elements:\n", outcount);

	/* For the sake of ppc_iommu_unmap_sg, we clear out the length in the
	 * next entry of the sglist if we didn't fill the list completely
	 */
	if (outcount < incount) {
		outs = sg_next(outs);
		outs->dma_length = 0;
	}

	/* Make sure updates are seen by hardware */
	mb();

	return outcount;

 failure:
	for_each_sg(sglist, s, nelems, i) {
		if (s->dma_length != 0) {
			unsigned long vaddr, npages;

			vaddr = s->dma_address & IOMMU_PAGE_MASK(tbl);
			npages = iommu_num_pages(s->dma_address, s->dma_length,
						 IOMMU_PAGE_SIZE(tbl));
			__iommu_free(tbl, vaddr, npages);
			s->dma_length = 0;
		}
		if (s == outs)
			break;
	}
	return -EIO;
}


void ppc_iommu_unmap_sg(struct iommu_table *tbl, struct scatterlist *sglist,
			int nelems, enum dma_data_direction direction,
			unsigned long attrs)
{
	struct scatterlist *sg;

	BUG_ON(direction == DMA_NONE);

	if (!tbl)
		return;

	sg = sglist;
	while (nelems--) {
		unsigned int npages;
		dma_addr_t dma_handle = sg->dma_address;

		if (sg->dma_length == 0)
			break;
		npages = iommu_num_pages(dma_handle, sg->dma_length,
					 IOMMU_PAGE_SIZE(tbl));
		__iommu_free(tbl, dma_handle, npages);
		sg = sg_next(sg);
	}

	/* Flush/invalidate TLBs if necessary. As for iommu_free(), we
	 * do not do an mb() here, the affected platforms do not need it
	 * when freeing.
	 */
	if (tbl->it_ops->flush)
		tbl->it_ops->flush(tbl);
}

void iommu_table_clear(struct iommu_table *tbl)
{
	/*
	 * In case of firmware assisted dump system goes through clean
	 * reboot process at the time of system crash. Hence it's safe to
	 * clear the TCE entries if firmware assisted dump is active.
	 */
	if (!is_kdump_kernel() || is_fadump_active()) {
		/* Clear the table in case firmware left allocations in it */
		tbl->it_ops->clear(tbl, tbl->it_offset, tbl->it_size);
		return;
	}

#ifdef CONFIG_CRASH_DUMP
	if (tbl->it_ops->get) {
		unsigned long index, tceval, tcecount = 0;

		/* Reserve the existing mappings left by the first kernel. */
		for (index = 0; index < tbl->it_size; index++) {
			tceval = tbl->it_ops->get(tbl, index + tbl->it_offset);
			/*
			 * Freed TCE entry contains 0x7fffffffffffffff on JS20
			 */
			if (tceval && (tceval != 0x7fffffffffffffffUL)) {
				__set_bit(index, tbl->it_map);
				tcecount++;
			}
		}

		if ((tbl->it_size - tcecount) < KDUMP_MIN_TCE_ENTRIES) {
			printk(KERN_WARNING "TCE table is full; freeing ");
			printk(KERN_WARNING "%d entries for the kdump boot\n",
				KDUMP_MIN_TCE_ENTRIES);
			for (index = tbl->it_size - KDUMP_MIN_TCE_ENTRIES;
				index < tbl->it_size; index++)
				__clear_bit(index, tbl->it_map);
		}
	}
#endif
}

void iommu_table_reserve_pages(struct iommu_table *tbl,
		unsigned long res_start, unsigned long res_end)
{
	int i;

	WARN_ON_ONCE(res_end < res_start);
	/*
	 * Reserve page 0 so it will not be used for any mappings.
	 * This avoids buggy drivers that consider page 0 to be invalid
	 * to crash the machine or even lose data.
	 */
	if (tbl->it_offset == 0)
		set_bit(0, tbl->it_map);

	if (res_start < tbl->it_offset)
		res_start = tbl->it_offset;

	if (res_end > (tbl->it_offset + tbl->it_size))
		res_end = tbl->it_offset + tbl->it_size;

	/* Check if res_start..res_end is a valid range in the table */
	if (res_start >= res_end) {
		tbl->it_reserved_start = tbl->it_offset;
		tbl->it_reserved_end = tbl->it_offset;
		return;
	}

	tbl->it_reserved_start = res_start;
	tbl->it_reserved_end = res_end;

	for (i = tbl->it_reserved_start; i < tbl->it_reserved_end; ++i)
		set_bit(i - tbl->it_offset, tbl->it_map);
}

/*
 * Build a iommu_table structure.  This contains a bit map which
 * is used to manage allocation of the tce space.
 */
struct iommu_table *iommu_init_table(struct iommu_table *tbl, int nid,
		unsigned long res_start, unsigned long res_end)
{
	unsigned long sz;
	static int welcomed = 0;
	unsigned int i;
	struct iommu_pool *p;

	BUG_ON(!tbl->it_ops);

	/* number of bytes needed for the bitmap */
	sz = BITS_TO_LONGS(tbl->it_size) * sizeof(unsigned long);

	tbl->it_map = vzalloc_node(sz, nid);
	if (!tbl->it_map) {
		pr_err("%s: Can't allocate %ld bytes\n", __func__, sz);
		return NULL;
	}

	iommu_table_reserve_pages(tbl, res_start, res_end);

	/* We only split the IOMMU table if we have 1GB or more of space */
	if ((tbl->it_size << tbl->it_page_shift) >= (1UL * 1024 * 1024 * 1024))
		tbl->nr_pools = IOMMU_NR_POOLS;
	else
		tbl->nr_pools = 1;

	/* We reserve the top 1/4 of the table for large allocations */
	tbl->poolsize = (tbl->it_size * 3 / 4) / tbl->nr_pools;

	for (i = 0; i < tbl->nr_pools; i++) {
		p = &tbl->pools[i];
		spin_lock_init(&(p->lock));
		p->start = tbl->poolsize * i;
		p->hint = p->start;
		p->end = p->start + tbl->poolsize;
	}

	p = &tbl->large_pool;
	spin_lock_init(&(p->lock));
	p->start = tbl->poolsize * i;
	p->hint = p->start;
	p->end = tbl->it_size;

	iommu_table_clear(tbl);

	if (!welcomed) {
		printk(KERN_INFO "IOMMU table initialized, virtual merging %s\n",
		       novmerge ? "disabled" : "enabled");
		welcomed = 1;
	}

	iommu_debugfs_add(tbl);

	return tbl;
}

bool iommu_table_in_use(struct iommu_table *tbl)
{
	unsigned long start = 0, end;

	/* ignore reserved bit0 */
	if (tbl->it_offset == 0)
		start = 1;

	/* Simple case with no reserved MMIO32 region */
	if (!tbl->it_reserved_start && !tbl->it_reserved_end)
		return find_next_bit(tbl->it_map, tbl->it_size, start) != tbl->it_size;

	end = tbl->it_reserved_start - tbl->it_offset;
	if (find_next_bit(tbl->it_map, end, start) != end)
		return true;

	start = tbl->it_reserved_end - tbl->it_offset;
	end = tbl->it_size;
	return find_next_bit(tbl->it_map, end, start) != end;
}

static void iommu_table_free(struct kref *kref)
{
	struct iommu_table *tbl;

	tbl = container_of(kref, struct iommu_table, it_kref);

	if (tbl->it_ops->free)
		tbl->it_ops->free(tbl);

	if (!tbl->it_map) {
		kfree(tbl);
		return;
	}

	iommu_debugfs_del(tbl);

	/* verify that table contains no entries */
	if (iommu_table_in_use(tbl))
		pr_warn("%s: Unexpected TCEs\n", __func__);

	/* free bitmap */
	vfree(tbl->it_map);

	/* free table */
	kfree(tbl);
}

struct iommu_table *iommu_tce_table_get(struct iommu_table *tbl)
{
	if (kref_get_unless_zero(&tbl->it_kref))
		return tbl;

	return NULL;
}
EXPORT_SYMBOL_GPL(iommu_tce_table_get);

int iommu_tce_table_put(struct iommu_table *tbl)
{
	if (WARN_ON(!tbl))
		return 0;

	return kref_put(&tbl->it_kref, iommu_table_free);
}
EXPORT_SYMBOL_GPL(iommu_tce_table_put);

/* Creates TCEs for a user provided buffer.  The user buffer must be
 * contiguous real kernel storage (not vmalloc).  The address passed here
 * comprises a page address and offset into that page. The dma_addr_t
 * returned will point to the same byte within the page as was passed in.
 */
dma_addr_t iommu_map_page(struct device *dev, struct iommu_table *tbl,
			  struct page *page, unsigned long offset, size_t size,
			  unsigned long mask, enum dma_data_direction direction,
			  unsigned long attrs)
{
	dma_addr_t dma_handle = DMA_MAPPING_ERROR;
	void *vaddr;
	unsigned long uaddr;
	unsigned int npages, align;

	BUG_ON(direction == DMA_NONE);

	vaddr = page_address(page) + offset;
	uaddr = (unsigned long)vaddr;

	if (tbl) {
		npages = iommu_num_pages(uaddr, size, IOMMU_PAGE_SIZE(tbl));
		align = 0;
		if (tbl->it_page_shift < PAGE_SHIFT && size >= PAGE_SIZE &&
		    ((unsigned long)vaddr & ~PAGE_MASK) == 0)
			align = PAGE_SHIFT - tbl->it_page_shift;

		dma_handle = iommu_alloc(dev, tbl, vaddr, npages, direction,
					 mask >> tbl->it_page_shift, align,
					 attrs);
		if (dma_handle == DMA_MAPPING_ERROR) {
			if (!(attrs & DMA_ATTR_NO_WARN) &&
			    printk_ratelimit())  {
				dev_info(dev, "iommu_alloc failed, tbl %p "
					 "vaddr %p npages %d\n", tbl, vaddr,
					 npages);
			}
		} else
			dma_handle |= (uaddr & ~IOMMU_PAGE_MASK(tbl));
	}

	return dma_handle;
}

void iommu_unmap_page(struct iommu_table *tbl, dma_addr_t dma_handle,
		      size_t size, enum dma_data_direction direction,
		      unsigned long attrs)
{
	unsigned int npages;

	BUG_ON(direction == DMA_NONE);

	if (tbl) {
		npages = iommu_num_pages(dma_handle, size,
					 IOMMU_PAGE_SIZE(tbl));
		iommu_free(tbl, dma_handle, npages);
	}
}

/* Allocates a contiguous real buffer and creates mappings over it.
 * Returns the virtual address of the buffer and sets dma_handle
 * to the dma address (mapping) of the first page.
 */
void *iommu_alloc_coherent(struct device *dev, struct iommu_table *tbl,
			   size_t size,	dma_addr_t *dma_handle,
			   unsigned long mask, gfp_t flag, int node)
{
	void *ret = NULL;
	dma_addr_t mapping;
	unsigned int order;
	unsigned int nio_pages, io_order;
	struct page *page;
	int tcesize = (1 << tbl->it_page_shift);

	size = PAGE_ALIGN(size);
	order = get_order(size);

 	/*
	 * Client asked for way too much space.  This is checked later
	 * anyway.  It is easier to debug here for the drivers than in
	 * the tce tables.
	 */
	if (order >= IOMAP_MAX_ORDER) {
		dev_info(dev, "iommu_alloc_consistent size too large: 0x%lx\n",
			 size);
		return NULL;
	}

	if (!tbl)
		return NULL;

	/* Alloc enough pages (and possibly more) */
	page = alloc_pages_node(node, flag, order);
	if (!page)
		return NULL;
	ret = page_address(page);
	memset(ret, 0, size);

	/* Set up tces to cover the allocated range */
	nio_pages = IOMMU_PAGE_ALIGN(size, tbl) >> tbl->it_page_shift;

	io_order = get_iommu_order(size, tbl);
	mapping = iommu_alloc(dev, tbl, ret, nio_pages, DMA_BIDIRECTIONAL,
			      mask >> tbl->it_page_shift, io_order, 0);
	if (mapping == DMA_MAPPING_ERROR) {
		free_pages((unsigned long)ret, order);
		return NULL;
	}

	*dma_handle = mapping | ((u64)ret & (tcesize - 1));
	return ret;
}

void iommu_free_coherent(struct iommu_table *tbl, size_t size,
			 void *vaddr, dma_addr_t dma_handle)
{
	if (tbl) {
		unsigned int nio_pages;

		size = PAGE_ALIGN(size);
		nio_pages = IOMMU_PAGE_ALIGN(size, tbl) >> tbl->it_page_shift;
		iommu_free(tbl, dma_handle, nio_pages);
		size = PAGE_ALIGN(size);
		free_pages((unsigned long)vaddr, get_order(size));
	}
}

unsigned long iommu_direction_to_tce_perm(enum dma_data_direction dir)
{
	switch (dir) {
	case DMA_BIDIRECTIONAL:
		return TCE_PCI_READ | TCE_PCI_WRITE;
	case DMA_FROM_DEVICE:
		return TCE_PCI_WRITE;
	case DMA_TO_DEVICE:
		return TCE_PCI_READ;
	default:
		return 0;
	}
}
EXPORT_SYMBOL_GPL(iommu_direction_to_tce_perm);

#ifdef CONFIG_IOMMU_API

int dev_has_iommu_table(struct device *dev, void *data)
{
	struct pci_dev *pdev = to_pci_dev(dev);
	struct pci_dev **ppdev = data;

	if (!dev)
		return 0;

	if (device_iommu_mapped(dev)) {
		*ppdev = pdev;
		return 1;
	}

	return 0;
}

/*
 * SPAPR TCE API
 */
static void group_release(void *iommu_data)
{
	struct iommu_table_group *table_group = iommu_data;

	table_group->group = NULL;
}

void iommu_register_group(struct iommu_table_group *table_group,
		int pci_domain_number, unsigned long pe_num)
{
	struct iommu_group *grp;
	char *name;

	grp = iommu_group_alloc();
	if (IS_ERR(grp)) {
		pr_warn("powerpc iommu api: cannot create new group, err=%ld\n",
				PTR_ERR(grp));
		return;
	}
	table_group->group = grp;
	iommu_group_set_iommudata(grp, table_group, group_release);
	name = kasprintf(GFP_KERNEL, "domain%d-pe%lx",
			pci_domain_number, pe_num);
	if (!name)
		return;
	iommu_group_set_name(grp, name);
	kfree(name);
}

enum dma_data_direction iommu_tce_direction(unsigned long tce)
{
	if ((tce & TCE_PCI_READ) && (tce & TCE_PCI_WRITE))
		return DMA_BIDIRECTIONAL;
	else if (tce & TCE_PCI_READ)
		return DMA_TO_DEVICE;
	else if (tce & TCE_PCI_WRITE)
		return DMA_FROM_DEVICE;
	else
		return DMA_NONE;
}
EXPORT_SYMBOL_GPL(iommu_tce_direction);

void iommu_flush_tce(struct iommu_table *tbl)
{
	/* Flush/invalidate TLB caches if necessary */
	if (tbl->it_ops->flush)
		tbl->it_ops->flush(tbl);

	/* Make sure updates are seen by hardware */
	mb();
}
EXPORT_SYMBOL_GPL(iommu_flush_tce);

int iommu_tce_check_ioba(unsigned long page_shift,
		unsigned long offset, unsigned long size,
		unsigned long ioba, unsigned long npages)
{
	unsigned long mask = (1UL << page_shift) - 1;

	if (ioba & mask)
		return -EINVAL;

	ioba >>= page_shift;
	if (ioba < offset)
		return -EINVAL;

	if ((ioba + 1) > (offset + size))
		return -EINVAL;

	return 0;
}
EXPORT_SYMBOL_GPL(iommu_tce_check_ioba);

int iommu_tce_check_gpa(unsigned long page_shift, unsigned long gpa)
{
	unsigned long mask = (1UL << page_shift) - 1;

	if (gpa & mask)
		return -EINVAL;

	return 0;
}
EXPORT_SYMBOL_GPL(iommu_tce_check_gpa);

long iommu_tce_xchg_no_kill(struct mm_struct *mm,
			    struct iommu_table *tbl,
			    unsigned long entry, unsigned long *hpa,
			    enum dma_data_direction *direction)
{
	long ret;
	unsigned long size = 0;

	ret = tbl->it_ops->xchg_no_kill(tbl, entry, hpa, direction);
	if (!ret && ((*direction == DMA_FROM_DEVICE) ||
			(*direction == DMA_BIDIRECTIONAL)) &&
			!mm_iommu_is_devmem(mm, *hpa, tbl->it_page_shift,
					&size))
		SetPageDirty(pfn_to_page(*hpa >> PAGE_SHIFT));

	return ret;
}
EXPORT_SYMBOL_GPL(iommu_tce_xchg_no_kill);

void iommu_tce_kill(struct iommu_table *tbl,
		unsigned long entry, unsigned long pages)
{
	if (tbl->it_ops->tce_kill)
		tbl->it_ops->tce_kill(tbl, entry, pages);
}
EXPORT_SYMBOL_GPL(iommu_tce_kill);

int iommu_add_device(struct iommu_table_group *table_group, struct device *dev)
{
	/*
	 * The sysfs entries should be populated before
	 * binding IOMMU group. If sysfs entries isn't
	 * ready, we simply bail.
	 */
	if (!device_is_registered(dev))
		return -ENOENT;

	if (device_iommu_mapped(dev)) {
		pr_debug("%s: Skipping device %s with iommu group %d\n",
			 __func__, dev_name(dev),
			 iommu_group_id(dev->iommu_group));
		return -EBUSY;
	}

	pr_debug("%s: Adding %s to iommu group %d\n",
		 __func__, dev_name(dev),  iommu_group_id(table_group->group));
	/*
	 * This is still not adding devices via the IOMMU bus notifier because
	 * of pcibios_init() from arch/powerpc/kernel/pci_64.c which calls
	 * pcibios_scan_phb() first (and this guy adds devices and triggers
	 * the notifier) and only then it calls pci_bus_add_devices() which
	 * configures DMA for buses which also creates PEs and IOMMU groups.
	 */
	return iommu_probe_device(dev);
}
EXPORT_SYMBOL_GPL(iommu_add_device);

#if defined(CONFIG_PPC_PSERIES) || defined(CONFIG_PPC_POWERNV)
/*
 * A simple iommu_ops to allow less cruft in generic VFIO code.
 */
static int
spapr_tce_platform_iommu_attach_dev(struct iommu_domain *platform_domain,
				    struct device *dev)
{
	struct iommu_domain *domain = iommu_get_domain_for_dev(dev);
	struct iommu_table_group *table_group;
	struct iommu_group *grp;

	/* At first attach the ownership is already set */
	if (!domain)
		return 0;

	grp = iommu_group_get(dev);
	table_group = iommu_group_get_iommudata(grp);
	/*
	 * The domain being set to PLATFORM from earlier
	 * BLOCKED. The table_group ownership has to be released.
	 */
	table_group->ops->release_ownership(table_group, dev);
	iommu_group_put(grp);

	return 0;
}

static const struct iommu_domain_ops spapr_tce_platform_domain_ops = {
	.attach_dev = spapr_tce_platform_iommu_attach_dev,
};

static struct iommu_domain spapr_tce_platform_domain = {
	.type = IOMMU_DOMAIN_PLATFORM,
	.ops = &spapr_tce_platform_domain_ops,
};

<<<<<<< HEAD
/*
 * A simple iommu_ops to allow less cruft in generic VFIO code.
 */
static int
spapr_tce_platform_iommu_attach_dev(struct iommu_domain *platform_domain,
				    struct device *dev)
=======
static int
spapr_tce_blocked_iommu_attach_dev(struct iommu_domain *platform_domain,
				     struct device *dev)
>>>>>>> 2d5404ca
{
	struct iommu_domain *domain = iommu_get_domain_for_dev(dev);
	struct iommu_group *grp = iommu_group_get(dev);
	struct iommu_table_group *table_group;

<<<<<<< HEAD
	/* At first attach the ownership is already set */
	if (!domain) {
		iommu_group_put(grp);
		return 0;
	}

	table_group = iommu_group_get_iommudata(grp);
	/*
	 * The domain being set to PLATFORM from earlier
	 * BLOCKED. The table_group ownership has to be released.
	 */
	table_group->ops->release_ownership(table_group);
=======
	/*
	 * FIXME: SPAPR mixes blocked and platform behaviors, the blocked domain
	 * also sets the dma_api ops
	 */
	table_group = iommu_group_get_iommudata(grp);
	ret = table_group->ops->take_ownership(table_group, dev);
>>>>>>> 2d5404ca
	iommu_group_put(grp);

	return 0;
}

<<<<<<< HEAD
static const struct iommu_domain_ops spapr_tce_platform_domain_ops = {
	.attach_dev = spapr_tce_platform_iommu_attach_dev,
};

static struct iommu_domain spapr_tce_platform_domain = {
	.type = IOMMU_DOMAIN_PLATFORM,
	.ops = &spapr_tce_platform_domain_ops,
};

static int
spapr_tce_blocked_iommu_attach_dev(struct iommu_domain *platform_domain,
				     struct device *dev)
{
	struct iommu_group *grp = iommu_group_get(dev);
	struct iommu_table_group *table_group;
	int ret = -EINVAL;

	/*
	 * FIXME: SPAPR mixes blocked and platform behaviors, the blocked domain
	 * also sets the dma_api ops
	 */
	table_group = iommu_group_get_iommudata(grp);
	ret = table_group->ops->take_ownership(table_group);
	iommu_group_put(grp);

	return ret;
}

static const struct iommu_domain_ops spapr_tce_blocked_domain_ops = {
	.attach_dev = spapr_tce_blocked_iommu_attach_dev,
};

=======
static const struct iommu_domain_ops spapr_tce_blocked_domain_ops = {
	.attach_dev = spapr_tce_blocked_iommu_attach_dev,
};

>>>>>>> 2d5404ca
static struct iommu_domain spapr_tce_blocked_domain = {
	.type = IOMMU_DOMAIN_BLOCKED,
	.ops = &spapr_tce_blocked_domain_ops,
};

static bool spapr_tce_iommu_capable(struct device *dev, enum iommu_cap cap)
{
	switch (cap) {
	case IOMMU_CAP_CACHE_COHERENCY:
		return true;
	default:
		break;
	}

	return false;
}

static struct iommu_device *spapr_tce_iommu_probe_device(struct device *dev)
{
	struct pci_dev *pdev;
	struct pci_controller *hose;

	if (!dev_is_pci(dev))
		return ERR_PTR(-ENODEV);

	pdev = to_pci_dev(dev);
	hose = pdev->bus->sysdata;

	return &hose->iommu;
}

static void spapr_tce_iommu_release_device(struct device *dev)
{
}

static struct iommu_group *spapr_tce_iommu_device_group(struct device *dev)
{
	struct pci_controller *hose;
	struct pci_dev *pdev;

	pdev = to_pci_dev(dev);
	hose = pdev->bus->sysdata;

	if (!hose->controller_ops.device_group)
		return ERR_PTR(-ENOENT);

	return hose->controller_ops.device_group(hose, pdev);
}

static const struct iommu_ops spapr_tce_iommu_ops = {
	.default_domain = &spapr_tce_platform_domain,
	.blocked_domain = &spapr_tce_blocked_domain,
	.capable = spapr_tce_iommu_capable,
	.probe_device = spapr_tce_iommu_probe_device,
	.release_device = spapr_tce_iommu_release_device,
	.device_group = spapr_tce_iommu_device_group,
};

static struct attribute *spapr_tce_iommu_attrs[] = {
	NULL,
};

static struct attribute_group spapr_tce_iommu_group = {
	.name = "spapr-tce-iommu",
	.attrs = spapr_tce_iommu_attrs,
};

static const struct attribute_group *spapr_tce_iommu_groups[] = {
	&spapr_tce_iommu_group,
	NULL,
};

void ppc_iommu_register_device(struct pci_controller *phb)
{
	iommu_device_sysfs_add(&phb->iommu, phb->parent,
				spapr_tce_iommu_groups, "iommu-phb%04x",
				phb->global_number);
	iommu_device_register(&phb->iommu, &spapr_tce_iommu_ops,
				phb->parent);
}

void ppc_iommu_unregister_device(struct pci_controller *phb)
{
	iommu_device_unregister(&phb->iommu);
	iommu_device_sysfs_remove(&phb->iommu);
}

/*
 * This registers IOMMU devices of PHBs. This needs to happen
 * after core_initcall(iommu_init) + postcore_initcall(pci_driver_init) and
 * before subsys_initcall(iommu_subsys_init).
 */
static int __init spapr_tce_setup_phb_iommus_initcall(void)
{
	struct pci_controller *hose;

	list_for_each_entry(hose, &hose_list, list_node) {
		ppc_iommu_register_device(hose);
	}
	return 0;
}
postcore_initcall_sync(spapr_tce_setup_phb_iommus_initcall);
#endif

#endif /* CONFIG_IOMMU_API */<|MERGE_RESOLUTION|>--- conflicted
+++ resolved
@@ -179,17 +179,8 @@
  * registered for PCI buses would also get called by VIO buses and vice versa.
  */
 static struct notifier_block fail_iommu_pci_bus_notifier = {
-<<<<<<< HEAD
 	.notifier_call = fail_iommu_bus_notify
 };
-
-#ifdef CONFIG_IBMVIO
-static struct notifier_block fail_iommu_vio_bus_notifier = {
-=======
->>>>>>> 2d5404ca
-	.notifier_call = fail_iommu_bus_notify
-};
-#endif
 
 #ifdef CONFIG_IBMVIO
 static struct notifier_block fail_iommu_vio_bus_notifier = {
@@ -1195,73 +1186,20 @@
 	.ops = &spapr_tce_platform_domain_ops,
 };
 
-<<<<<<< HEAD
-/*
- * A simple iommu_ops to allow less cruft in generic VFIO code.
- */
-static int
-spapr_tce_platform_iommu_attach_dev(struct iommu_domain *platform_domain,
-				    struct device *dev)
-=======
 static int
 spapr_tce_blocked_iommu_attach_dev(struct iommu_domain *platform_domain,
 				     struct device *dev)
->>>>>>> 2d5404ca
-{
-	struct iommu_domain *domain = iommu_get_domain_for_dev(dev);
+{
 	struct iommu_group *grp = iommu_group_get(dev);
 	struct iommu_table_group *table_group;
-
-<<<<<<< HEAD
-	/* At first attach the ownership is already set */
-	if (!domain) {
-		iommu_group_put(grp);
-		return 0;
-	}
-
-	table_group = iommu_group_get_iommudata(grp);
-	/*
-	 * The domain being set to PLATFORM from earlier
-	 * BLOCKED. The table_group ownership has to be released.
-	 */
-	table_group->ops->release_ownership(table_group);
-=======
+	int ret = -EINVAL;
+
 	/*
 	 * FIXME: SPAPR mixes blocked and platform behaviors, the blocked domain
 	 * also sets the dma_api ops
 	 */
 	table_group = iommu_group_get_iommudata(grp);
 	ret = table_group->ops->take_ownership(table_group, dev);
->>>>>>> 2d5404ca
-	iommu_group_put(grp);
-
-	return 0;
-}
-
-<<<<<<< HEAD
-static const struct iommu_domain_ops spapr_tce_platform_domain_ops = {
-	.attach_dev = spapr_tce_platform_iommu_attach_dev,
-};
-
-static struct iommu_domain spapr_tce_platform_domain = {
-	.type = IOMMU_DOMAIN_PLATFORM,
-	.ops = &spapr_tce_platform_domain_ops,
-};
-
-static int
-spapr_tce_blocked_iommu_attach_dev(struct iommu_domain *platform_domain,
-				     struct device *dev)
-{
-	struct iommu_group *grp = iommu_group_get(dev);
-	struct iommu_table_group *table_group;
-	int ret = -EINVAL;
-
-	/*
-	 * FIXME: SPAPR mixes blocked and platform behaviors, the blocked domain
-	 * also sets the dma_api ops
-	 */
-	table_group = iommu_group_get_iommudata(grp);
-	ret = table_group->ops->take_ownership(table_group);
 	iommu_group_put(grp);
 
 	return ret;
@@ -1271,12 +1209,6 @@
 	.attach_dev = spapr_tce_blocked_iommu_attach_dev,
 };
 
-=======
-static const struct iommu_domain_ops spapr_tce_blocked_domain_ops = {
-	.attach_dev = spapr_tce_blocked_iommu_attach_dev,
-};
-
->>>>>>> 2d5404ca
 static struct iommu_domain spapr_tce_blocked_domain = {
 	.type = IOMMU_DOMAIN_BLOCKED,
 	.ops = &spapr_tce_blocked_domain_ops,
