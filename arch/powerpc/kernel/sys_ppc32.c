--- conflicted
+++ resolved
@@ -112,11 +112,7 @@
 				 advice);
 }
 
-<<<<<<< HEAD
-COMPAT_SYSCALL_DEFINE6(ppc_sync_file_range2,
-=======
 PPC32_SYSCALL_DEFINE6(ppc_sync_file_range2,
->>>>>>> 163a7fbf
 		       int, fd, unsigned int, flags,
 		       unsigned int, offset1, unsigned int, offset2,
 		       unsigned int, nbytes1, unsigned int, nbytes2)
