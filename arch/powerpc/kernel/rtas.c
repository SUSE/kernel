--- conflicted
+++ resolved
@@ -1328,11 +1328,8 @@
 	no_entry = of_property_read_u32(rtas.dev, "linux,rtas-entry", &entry);
 	rtas.entry = no_entry ? rtas.base : entry;
 
-<<<<<<< HEAD
-=======
 	init_error_log_max();
 
->>>>>>> f8ca29b3
 	/*
 	 * Discover these now to avoid device tree lookups in the
 	 * panic path.
