// SPDX-License-Identifier: GPL-2.0-or-later
/*
 *
 * Procedures for interfacing to the RTAS on CHRP machines.
 *
 * Peter Bergner, IBM	March 2001.
 * Copyright (C) 2001 IBM.
 */

#include <stdarg.h>
#include <linux/kernel.h>
#include <linux/types.h>
#include <linux/spinlock.h>
#include <linux/export.h>
#include <linux/init.h>
#include <linux/capability.h>
#include <linux/delay.h>
#include <linux/cpu.h>
#include <linux/sched.h>
#include <linux/smp.h>
#include <linux/completion.h>
#include <linux/cpumask.h>
#include <linux/memblock.h>
#include <linux/slab.h>
#include <linux/reboot.h>
#include <linux/syscalls.h>

#include <asm/interrupt.h>
#include <asm/prom.h>
#include <asm/rtas.h>
#include <asm/hvcall.h>
#include <asm/machdep.h>
#include <asm/firmware.h>
#include <asm/page.h>
#include <asm/param.h>
#include <asm/delay.h>
#include <linux/uaccess.h>
#include <asm/udbg.h>
#include <asm/syscalls.h>
#include <asm/smp.h>
#include <linux/atomic.h>
#include <asm/time.h>
#include <asm/mmu.h>
#include <asm/topology.h>
#include <asm/paca.h>

/* This is here deliberately so it's only used in this file */
void enter_rtas(unsigned long);

static inline void do_enter_rtas(unsigned long args)
{
	enter_rtas(args);

	srr_regs_clobbered(); /* rtas uses SRRs, invalidate */
}

struct rtas_t rtas = {
	.lock = __ARCH_SPIN_LOCK_UNLOCKED
};
EXPORT_SYMBOL(rtas);

DEFINE_SPINLOCK(rtas_data_buf_lock);
EXPORT_SYMBOL(rtas_data_buf_lock);

char rtas_data_buf[RTAS_DATA_BUF_SIZE] __cacheline_aligned;
EXPORT_SYMBOL(rtas_data_buf);

unsigned long rtas_rmo_buf;

/*
 * If non-NULL, this gets called when the kernel terminates.
 * This is done like this so rtas_flash can be a module.
 */
void (*rtas_flash_term_hook)(int);
EXPORT_SYMBOL(rtas_flash_term_hook);

/* RTAS use home made raw locking instead of spin_lock_irqsave
 * because those can be called from within really nasty contexts
 * such as having the timebase stopped which would lockup with
 * normal locks and spinlock debugging enabled
 */
static unsigned long lock_rtas(void)
{
	unsigned long flags;

	local_irq_save(flags);
	preempt_disable();
	arch_spin_lock(&rtas.lock);
	return flags;
}

static void unlock_rtas(unsigned long flags)
{
	arch_spin_unlock(&rtas.lock);
	local_irq_restore(flags);
	preempt_enable();
}

/*
 * call_rtas_display_status and call_rtas_display_status_delay
 * are designed only for very early low-level debugging, which
 * is why the token is hard-coded to 10.
 */
static void call_rtas_display_status(unsigned char c)
{
	unsigned long s;

	if (!rtas.base)
		return;

	s = lock_rtas();
	rtas_call_unlocked(&rtas.args, 10, 1, 1, NULL, c);
	unlock_rtas(s);
}

static void call_rtas_display_status_delay(char c)
{
	static int pending_newline = 0;  /* did last write end with unprinted newline? */
	static int width = 16;

	if (c == '\n') {	
		while (width-- > 0)
			call_rtas_display_status(' ');
		width = 16;
		mdelay(500);
		pending_newline = 1;
	} else {
		if (pending_newline) {
			call_rtas_display_status('\r');
			call_rtas_display_status('\n');
		} 
		pending_newline = 0;
		if (width--) {
			call_rtas_display_status(c);
			udelay(10000);
		}
	}
}

void __init udbg_init_rtas_panel(void)
{
	udbg_putc = call_rtas_display_status_delay;
}

#ifdef CONFIG_UDBG_RTAS_CONSOLE

/* If you think you're dying before early_init_dt_scan_rtas() does its
 * work, you can hard code the token values for your firmware here and
 * hardcode rtas.base/entry etc.
 */
static unsigned int rtas_putchar_token = RTAS_UNKNOWN_SERVICE;
static unsigned int rtas_getchar_token = RTAS_UNKNOWN_SERVICE;

static void udbg_rtascon_putc(char c)
{
	int tries;

	if (!rtas.base)
		return;

	/* Add CRs before LFs */
	if (c == '\n')
		udbg_rtascon_putc('\r');

	/* if there is more than one character to be displayed, wait a bit */
	for (tries = 0; tries < 16; tries++) {
		if (rtas_call(rtas_putchar_token, 1, 1, NULL, c) == 0)
			break;
		udelay(1000);
	}
}

static int udbg_rtascon_getc_poll(void)
{
	int c;

	if (!rtas.base)
		return -1;

	if (rtas_call(rtas_getchar_token, 0, 2, &c))
		return -1;

	return c;
}

static int udbg_rtascon_getc(void)
{
	int c;

	while ((c = udbg_rtascon_getc_poll()) == -1)
		;

	return c;
}


void __init udbg_init_rtas_console(void)
{
	udbg_putc = udbg_rtascon_putc;
	udbg_getc = udbg_rtascon_getc;
	udbg_getc_poll = udbg_rtascon_getc_poll;
}
#endif /* CONFIG_UDBG_RTAS_CONSOLE */

void rtas_progress(char *s, unsigned short hex)
{
	struct device_node *root;
	int width;
	const __be32 *p;
	char *os;
	static int display_character, set_indicator;
	static int display_width, display_lines, form_feed;
	static const int *row_width;
	static DEFINE_SPINLOCK(progress_lock);
	static int current_line;
	static int pending_newline = 0;  /* did last write end with unprinted newline? */

	if (!rtas.base)
		return;

	if (display_width == 0) {
		display_width = 0x10;
		if ((root = of_find_node_by_path("/rtas"))) {
			if ((p = of_get_property(root,
					"ibm,display-line-length", NULL)))
				display_width = be32_to_cpu(*p);
			if ((p = of_get_property(root,
					"ibm,form-feed", NULL)))
				form_feed = be32_to_cpu(*p);
			if ((p = of_get_property(root,
					"ibm,display-number-of-lines", NULL)))
				display_lines = be32_to_cpu(*p);
			row_width = of_get_property(root,
					"ibm,display-truncation-length", NULL);
			of_node_put(root);
		}
		display_character = rtas_token("display-character");
		set_indicator = rtas_token("set-indicator");
	}

	if (display_character == RTAS_UNKNOWN_SERVICE) {
		/* use hex display if available */
		if (set_indicator != RTAS_UNKNOWN_SERVICE)
			rtas_call(set_indicator, 3, 1, NULL, 6, 0, hex);
		return;
	}

	spin_lock(&progress_lock);

	/*
	 * Last write ended with newline, but we didn't print it since
	 * it would just clear the bottom line of output. Print it now
	 * instead.
	 *
	 * If no newline is pending and form feed is supported, clear the
	 * display with a form feed; otherwise, print a CR to start output
	 * at the beginning of the line.
	 */
	if (pending_newline) {
		rtas_call(display_character, 1, 1, NULL, '\r');
		rtas_call(display_character, 1, 1, NULL, '\n');
		pending_newline = 0;
	} else {
		current_line = 0;
		if (form_feed)
			rtas_call(display_character, 1, 1, NULL,
				  (char)form_feed);
		else
			rtas_call(display_character, 1, 1, NULL, '\r');
	}
 
	if (row_width)
		width = row_width[current_line];
	else
		width = display_width;
	os = s;
	while (*os) {
		if (*os == '\n' || *os == '\r') {
			/* If newline is the last character, save it
			 * until next call to avoid bumping up the
			 * display output.
			 */
			if (*os == '\n' && !os[1]) {
				pending_newline = 1;
				current_line++;
				if (current_line > display_lines-1)
					current_line = display_lines-1;
				spin_unlock(&progress_lock);
				return;
			}
 
			/* RTAS wants CR-LF, not just LF */
 
			if (*os == '\n') {
				rtas_call(display_character, 1, 1, NULL, '\r');
				rtas_call(display_character, 1, 1, NULL, '\n');
			} else {
				/* CR might be used to re-draw a line, so we'll
				 * leave it alone and not add LF.
				 */
				rtas_call(display_character, 1, 1, NULL, *os);
			}
 
			if (row_width)
				width = row_width[current_line];
			else
				width = display_width;
		} else {
			width--;
			rtas_call(display_character, 1, 1, NULL, *os);
		}
 
		os++;
 
		/* if we overwrite the screen length */
		if (width <= 0)
			while ((*os != 0) && (*os != '\n') && (*os != '\r'))
				os++;
	}
 
	spin_unlock(&progress_lock);
}
EXPORT_SYMBOL(rtas_progress);		/* needed by rtas_flash module */

int rtas_token(const char *service)
{
	const __be32 *tokp;
	if (rtas.dev == NULL)
		return RTAS_UNKNOWN_SERVICE;
	tokp = of_get_property(rtas.dev, service, NULL);
	return tokp ? be32_to_cpu(*tokp) : RTAS_UNKNOWN_SERVICE;
}
EXPORT_SYMBOL(rtas_token);

int rtas_service_present(const char *service)
{
	return rtas_token(service) != RTAS_UNKNOWN_SERVICE;
}
EXPORT_SYMBOL(rtas_service_present);

#ifdef CONFIG_RTAS_ERROR_LOGGING
/*
 * Return the firmware-specified size of the error log buffer
 *  for all rtas calls that require an error buffer argument.
 *  This includes 'check-exception' and 'rtas-last-error'.
 */
int rtas_get_error_log_max(void)
{
	static int rtas_error_log_max;
	if (rtas_error_log_max)
		return rtas_error_log_max;

	rtas_error_log_max = rtas_token ("rtas-error-log-max");
	if ((rtas_error_log_max == RTAS_UNKNOWN_SERVICE) ||
	    (rtas_error_log_max > RTAS_ERROR_LOG_MAX)) {
		printk (KERN_WARNING "RTAS: bad log buffer size %d\n",
			rtas_error_log_max);
		rtas_error_log_max = RTAS_ERROR_LOG_MAX;
	}
	return rtas_error_log_max;
}
EXPORT_SYMBOL(rtas_get_error_log_max);


static char rtas_err_buf[RTAS_ERROR_LOG_MAX];
static int rtas_last_error_token;

/** Return a copy of the detailed error text associated with the
 *  most recent failed call to rtas.  Because the error text
 *  might go stale if there are any other intervening rtas calls,
 *  this routine must be called atomically with whatever produced
 *  the error (i.e. with rtas.lock still held from the previous call).
 */
static char *__fetch_rtas_last_error(char *altbuf)
{
	struct rtas_args err_args, save_args;
	u32 bufsz;
	char *buf = NULL;

	if (rtas_last_error_token == -1)
		return NULL;

	bufsz = rtas_get_error_log_max();

	err_args.token = cpu_to_be32(rtas_last_error_token);
	err_args.nargs = cpu_to_be32(2);
	err_args.nret = cpu_to_be32(1);
	err_args.args[0] = cpu_to_be32(__pa(rtas_err_buf));
	err_args.args[1] = cpu_to_be32(bufsz);
	err_args.args[2] = 0;

	save_args = rtas.args;
	rtas.args = err_args;

	do_enter_rtas(__pa(&rtas.args));

	err_args = rtas.args;
	rtas.args = save_args;

	/* Log the error in the unlikely case that there was one. */
	if (unlikely(err_args.args[2] == 0)) {
		if (altbuf) {
			buf = altbuf;
		} else {
			buf = rtas_err_buf;
			if (slab_is_available())
				buf = kmalloc(RTAS_ERROR_LOG_MAX, GFP_ATOMIC);
		}
		if (buf)
			memcpy(buf, rtas_err_buf, RTAS_ERROR_LOG_MAX);
	}

	return buf;
}

#define get_errorlog_buffer()	kmalloc(RTAS_ERROR_LOG_MAX, GFP_KERNEL)

#else /* CONFIG_RTAS_ERROR_LOGGING */
#define __fetch_rtas_last_error(x)	NULL
#define get_errorlog_buffer()		NULL
#endif


static void
va_rtas_call_unlocked(struct rtas_args *args, int token, int nargs, int nret,
		      va_list list)
{
	int i;

	args->token = cpu_to_be32(token);
	args->nargs = cpu_to_be32(nargs);
	args->nret  = cpu_to_be32(nret);
	args->rets  = &(args->args[nargs]);

	for (i = 0; i < nargs; ++i)
		args->args[i] = cpu_to_be32(va_arg(list, __u32));

	for (i = 0; i < nret; ++i)
		args->rets[i] = 0;

	do_enter_rtas(__pa(args));
}

void rtas_call_unlocked(struct rtas_args *args, int token, int nargs, int nret, ...)
{
	va_list list;

	va_start(list, nret);
	va_rtas_call_unlocked(args, token, nargs, nret, list);
	va_end(list);
}

int rtas_call(int token, int nargs, int nret, int *outputs, ...)
{
	va_list list;
	int i;
	unsigned long s;
	struct rtas_args *rtas_args;
	char *buff_copy = NULL;
	int ret;

	if (!rtas.entry || token == RTAS_UNKNOWN_SERVICE)
		return -1;

	s = lock_rtas();

	/* We use the global rtas args buffer */
	rtas_args = &rtas.args;

	va_start(list, outputs);
	va_rtas_call_unlocked(rtas_args, token, nargs, nret, list);
	va_end(list);

	/* A -1 return code indicates that the last command couldn't
	   be completed due to a hardware error. */
	if (be32_to_cpu(rtas_args->rets[0]) == -1)
		buff_copy = __fetch_rtas_last_error(NULL);

	if (nret > 1 && outputs != NULL)
		for (i = 0; i < nret-1; ++i)
			outputs[i] = be32_to_cpu(rtas_args->rets[i+1]);
	ret = (nret > 0)? be32_to_cpu(rtas_args->rets[0]): 0;

	unlock_rtas(s);

	if (buff_copy) {
		log_error(buff_copy, ERR_TYPE_RTAS_LOG, 0);
		if (slab_is_available())
			kfree(buff_copy);
	}
	return ret;
}
EXPORT_SYMBOL(rtas_call);

/* For RTAS_BUSY (-2), delay for 1 millisecond.  For an extended busy status
 * code of 990n, perform the hinted delay of 10^n (last digit) milliseconds.
 */
unsigned int rtas_busy_delay_time(int status)
{
	int order;
	unsigned int ms = 0;

	if (status == RTAS_BUSY) {
		ms = 1;
	} else if (status >= RTAS_EXTENDED_DELAY_MIN &&
		   status <= RTAS_EXTENDED_DELAY_MAX) {
		order = status - RTAS_EXTENDED_DELAY_MIN;
		for (ms = 1; order > 0; order--)
			ms *= 10;
	}

	return ms;
}
EXPORT_SYMBOL(rtas_busy_delay_time);

/* For an RTAS busy status code, perform the hinted delay. */
unsigned int rtas_busy_delay(int status)
{
	unsigned int ms;

	might_sleep();
	ms = rtas_busy_delay_time(status);
	if (ms && need_resched())
		msleep(ms);

	return ms;
}
EXPORT_SYMBOL(rtas_busy_delay);

static int rtas_error_rc(int rtas_rc)
{
	int rc;

	switch (rtas_rc) {
		case -1: 		/* Hardware Error */
			rc = -EIO;
			break;
		case -3:		/* Bad indicator/domain/etc */
			rc = -EINVAL;
			break;
		case -9000:		/* Isolation error */
			rc = -EFAULT;
			break;
		case -9001:		/* Outstanding TCE/PTE */
			rc = -EEXIST;
			break;
		case -9002:		/* No usable slot */
			rc = -ENODEV;
			break;
		default:
			printk(KERN_ERR "%s: unexpected RTAS error %d\n",
					__func__, rtas_rc);
			rc = -ERANGE;
			break;
	}
	return rc;
}

int rtas_get_power_level(int powerdomain, int *level)
{
	int token = rtas_token("get-power-level");
	int rc;

	if (token == RTAS_UNKNOWN_SERVICE)
		return -ENOENT;

	while ((rc = rtas_call(token, 1, 2, level, powerdomain)) == RTAS_BUSY)
		udelay(1);

	if (rc < 0)
		return rtas_error_rc(rc);
	return rc;
}
EXPORT_SYMBOL(rtas_get_power_level);

int rtas_set_power_level(int powerdomain, int level, int *setlevel)
{
	int token = rtas_token("set-power-level");
	int rc;

	if (token == RTAS_UNKNOWN_SERVICE)
		return -ENOENT;

	do {
		rc = rtas_call(token, 2, 2, setlevel, powerdomain, level);
	} while (rtas_busy_delay(rc));

	if (rc < 0)
		return rtas_error_rc(rc);
	return rc;
}
EXPORT_SYMBOL(rtas_set_power_level);

int rtas_get_sensor(int sensor, int index, int *state)
{
	int token = rtas_token("get-sensor-state");
	int rc;

	if (token == RTAS_UNKNOWN_SERVICE)
		return -ENOENT;

	do {
		rc = rtas_call(token, 2, 2, state, sensor, index);
	} while (rtas_busy_delay(rc));

	if (rc < 0)
		return rtas_error_rc(rc);
	return rc;
}
EXPORT_SYMBOL(rtas_get_sensor);

int rtas_get_sensor_fast(int sensor, int index, int *state)
{
	int token = rtas_token("get-sensor-state");
	int rc;

	if (token == RTAS_UNKNOWN_SERVICE)
		return -ENOENT;

	rc = rtas_call(token, 2, 2, state, sensor, index);
	WARN_ON(rc == RTAS_BUSY || (rc >= RTAS_EXTENDED_DELAY_MIN &&
				    rc <= RTAS_EXTENDED_DELAY_MAX));

	if (rc < 0)
		return rtas_error_rc(rc);
	return rc;
}

bool rtas_indicator_present(int token, int *maxindex)
{
	int proplen, count, i;
	const struct indicator_elem {
		__be32 token;
		__be32 maxindex;
	} *indicators;

	indicators = of_get_property(rtas.dev, "rtas-indicators", &proplen);
	if (!indicators)
		return false;

	count = proplen / sizeof(struct indicator_elem);

	for (i = 0; i < count; i++) {
		if (__be32_to_cpu(indicators[i].token) != token)
			continue;
		if (maxindex)
			*maxindex = __be32_to_cpu(indicators[i].maxindex);
		return true;
	}

	return false;
}
EXPORT_SYMBOL(rtas_indicator_present);

int rtas_set_indicator(int indicator, int index, int new_value)
{
	int token = rtas_token("set-indicator");
	int rc;

	if (token == RTAS_UNKNOWN_SERVICE)
		return -ENOENT;

	do {
		rc = rtas_call(token, 3, 1, NULL, indicator, index, new_value);
	} while (rtas_busy_delay(rc));

	if (rc < 0)
		return rtas_error_rc(rc);
	return rc;
}
EXPORT_SYMBOL(rtas_set_indicator);

/*
 * Ignoring RTAS extended delay
 */
int rtas_set_indicator_fast(int indicator, int index, int new_value)
{
	int rc;
	int token = rtas_token("set-indicator");

	if (token == RTAS_UNKNOWN_SERVICE)
		return -ENOENT;

	rc = rtas_call(token, 3, 1, NULL, indicator, index, new_value);

	WARN_ON(rc == RTAS_BUSY || (rc >= RTAS_EXTENDED_DELAY_MIN &&
				    rc <= RTAS_EXTENDED_DELAY_MAX));

	if (rc < 0)
		return rtas_error_rc(rc);

	return rc;
}

/**
 * rtas_ibm_suspend_me() - Call ibm,suspend-me to suspend the LPAR.
 *
 * @fw_status: RTAS call status will be placed here if not NULL.
 *
 * rtas_ibm_suspend_me() should be called only on a CPU which has
 * received H_CONTINUE from the H_JOIN hcall. All other active CPUs
 * should be waiting to return from H_JOIN.
 *
 * rtas_ibm_suspend_me() may suspend execution of the OS
 * indefinitely. Callers should take appropriate measures upon return, such as
 * resetting watchdog facilities.
 *
 * Callers may choose to retry this call if @fw_status is
 * %RTAS_THREADS_ACTIVE.
 *
 * Return:
 * 0          - The partition has resumed from suspend, possibly after
 *              migration to a different host.
 * -ECANCELED - The operation was aborted.
 * -EAGAIN    - There were other CPUs not in H_JOIN at the time of the call.
 * -EBUSY     - Some other condition prevented the suspend from succeeding.
 * -EIO       - Hardware/platform error.
 */
int rtas_ibm_suspend_me(int *fw_status)
{
	int fwrc;
	int ret;

	fwrc = rtas_call(rtas_token("ibm,suspend-me"), 0, 1, NULL);

	switch (fwrc) {
	case 0:
		ret = 0;
		break;
	case RTAS_SUSPEND_ABORTED:
		ret = -ECANCELED;
		break;
	case RTAS_THREADS_ACTIVE:
		ret = -EAGAIN;
		break;
	case RTAS_NOT_SUSPENDABLE:
	case RTAS_OUTSTANDING_COPROC:
		ret = -EBUSY;
		break;
	case -1:
	default:
		ret = -EIO;
		break;
	}

	if (fw_status)
		*fw_status = fwrc;

	return ret;
}

void __noreturn rtas_restart(char *cmd)
{
	if (rtas_flash_term_hook)
		rtas_flash_term_hook(SYS_RESTART);
	printk("RTAS system-reboot returned %d\n",
	       rtas_call(rtas_token("system-reboot"), 0, 1, NULL));
	for (;;);
}

void rtas_power_off(void)
{
	if (rtas_flash_term_hook)
		rtas_flash_term_hook(SYS_POWER_OFF);
	/* allow power on only with power button press */
	printk("RTAS power-off returned %d\n",
	       rtas_call(rtas_token("power-off"), 2, 1, NULL, -1, -1));
	for (;;);
}

void __noreturn rtas_halt(void)
{
	if (rtas_flash_term_hook)
		rtas_flash_term_hook(SYS_HALT);
	/* allow power on only with power button press */
	printk("RTAS power-off returned %d\n",
	       rtas_call(rtas_token("power-off"), 2, 1, NULL, -1, -1));
	for (;;);
}

/* Must be in the RMO region, so we place it here */
static char rtas_os_term_buf[2048];

void rtas_os_term(char *str)
{
	int status;

	/*
	 * Firmware with the ibm,extended-os-term property is guaranteed
	 * to always return from an ibm,os-term call. Earlier versions without
	 * this property may terminate the partition which we want to avoid
	 * since it interferes with panic_timeout.
	 */
	if (RTAS_UNKNOWN_SERVICE == rtas_token("ibm,os-term") ||
	    RTAS_UNKNOWN_SERVICE == rtas_token("ibm,extended-os-term"))
		return;

	snprintf(rtas_os_term_buf, 2048, "OS panic: %s", str);

	do {
		status = rtas_call(rtas_token("ibm,os-term"), 1, 1, NULL,
				   __pa(rtas_os_term_buf));
	} while (rtas_busy_delay(status));

	if (status != 0)
		printk(KERN_EMERG "ibm,os-term call failed %d\n", status);
}

/**
 * rtas_activate_firmware() - Activate a new version of firmware.
 *
 * Activate a new version of partition firmware. The OS must call this
 * after resuming from a partition hibernation or migration in order
 * to maintain the ability to perform live firmware updates. It's not
 * catastrophic for this method to be absent or to fail; just log the
 * condition in that case.
 *
 * Context: This function may sleep.
 */
void rtas_activate_firmware(void)
{
	int token;
	int fwrc;
<<<<<<< HEAD

	token = rtas_token("ibm,activate-firmware");
	if (token == RTAS_UNKNOWN_SERVICE) {
		pr_notice("ibm,activate-firmware method unavailable\n");
		return;
	}

	do {
		fwrc = rtas_call(token, 0, 1, NULL);
	} while (rtas_busy_delay(fwrc));

	if (fwrc)
		pr_err("ibm,activate-firmware failed (%i)\n", fwrc);
}

static int ibm_suspend_me_token = RTAS_UNKNOWN_SERVICE;
#ifdef CONFIG_PPC_PSERIES
=======

	token = rtas_token("ibm,activate-firmware");
	if (token == RTAS_UNKNOWN_SERVICE) {
		pr_notice("ibm,activate-firmware method unavailable\n");
		return;
	}

	do {
		fwrc = rtas_call(token, 0, 1, NULL);
	} while (rtas_busy_delay(fwrc));

	if (fwrc)
		pr_err("ibm,activate-firmware failed (%i)\n", fwrc);
}

#ifdef CONFIG_PPC_PSERIES
/**
 * rtas_call_reentrant() - Used for reentrant rtas calls
 * @token:	Token for desired reentrant RTAS call
 * @nargs:	Number of Input Parameters
 * @nret:	Number of Output Parameters
 * @outputs:	Array of outputs
 * @...:	Inputs for desired RTAS call
 *
 * According to LoPAR documentation, only "ibm,int-on", "ibm,int-off",
 * "ibm,get-xive" and "ibm,set-xive" are currently reentrant.
 * Reentrant calls need their own rtas_args buffer, so not using rtas.args, but
 * PACA one instead.
 *
 * Return:	-1 on error,
 *		First output value of RTAS call if (nret > 0),
 *		0 otherwise,
 */
int rtas_call_reentrant(int token, int nargs, int nret, int *outputs, ...)
{
	va_list list;
	struct rtas_args *args;
	unsigned long flags;
	int i, ret = 0;

	if (!rtas.entry || token == RTAS_UNKNOWN_SERVICE)
		return -1;

	local_irq_save(flags);
	preempt_disable();

	/* We use the per-cpu (PACA) rtas args buffer */
	args = local_paca->rtas_args_reentrant;

	va_start(list, outputs);
	va_rtas_call_unlocked(args, token, nargs, nret, list);
	va_end(list);

	if (nret > 1 && outputs)
		for (i = 0; i < nret - 1; ++i)
			outputs[i] = be32_to_cpu(args->rets[i + 1]);

	if (nret > 0)
		ret = be32_to_cpu(args->rets[0]);

	local_irq_restore(flags);
	preempt_enable();

	return ret;
}

>>>>>>> 7d2a07b7
#endif /* CONFIG_PPC_PSERIES */

/**
 * Find a specific pseries error log in an RTAS extended event log.
 * @log: RTAS error/event log
 * @section_id: two character section identifier
 *
 * Returns a pointer to the specified errorlog or NULL if not found.
 */
struct pseries_errorlog *get_pseries_errorlog(struct rtas_error_log *log,
					      uint16_t section_id)
{
	struct rtas_ext_event_log_v6 *ext_log =
		(struct rtas_ext_event_log_v6 *)log->buffer;
	struct pseries_errorlog *sect;
	unsigned char *p, *log_end;
	uint32_t ext_log_length = rtas_error_extended_log_length(log);
	uint8_t log_format = rtas_ext_event_log_format(ext_log);
	uint32_t company_id = rtas_ext_event_company_id(ext_log);

	/* Check that we understand the format */
	if (ext_log_length < sizeof(struct rtas_ext_event_log_v6) ||
	    log_format != RTAS_V6EXT_LOG_FORMAT_EVENT_LOG ||
	    company_id != RTAS_V6EXT_COMPANY_ID_IBM)
		return NULL;

	log_end = log->buffer + ext_log_length;
	p = ext_log->vendor_log;

	while (p < log_end) {
		sect = (struct pseries_errorlog *)p;
		if (pseries_errorlog_id(sect) == section_id)
			return sect;
		p += pseries_errorlog_length(sect);
	}

	return NULL;
}

#ifdef CONFIG_PPC_RTAS_FILTER

/*
 * The sys_rtas syscall, as originally designed, allows root to pass
 * arbitrary physical addresses to RTAS calls. A number of RTAS calls
 * can be abused to write to arbitrary memory and do other things that
 * are potentially harmful to system integrity, and thus should only
 * be used inside the kernel and not exposed to userspace.
 *
 * All known legitimate users of the sys_rtas syscall will only ever
 * pass addresses that fall within the RMO buffer, and use a known
 * subset of RTAS calls.
 *
 * Accordingly, we filter RTAS requests to check that the call is
 * permitted, and that provided pointers fall within the RMO buffer.
 * The rtas_filters list contains an entry for each permitted call,
 * with the indexes of the parameters which are expected to contain
 * addresses and sizes of buffers allocated inside the RMO buffer.
 */
struct rtas_filter {
	const char *name;
	int token;
	/* Indexes into the args buffer, -1 if not used */
	int buf_idx1;
	int size_idx1;
	int buf_idx2;
	int size_idx2;

	int fixed_size;
};

static struct rtas_filter rtas_filters[] __ro_after_init = {
	{ "ibm,activate-firmware", -1, -1, -1, -1, -1 },
	{ "ibm,configure-connector", -1, 0, -1, 1, -1, 4096 },	/* Special cased */
	{ "display-character", -1, -1, -1, -1, -1 },
	{ "ibm,display-message", -1, 0, -1, -1, -1 },
	{ "ibm,errinjct", -1, 2, -1, -1, -1, 1024 },
	{ "ibm,close-errinjct", -1, -1, -1, -1, -1 },
	{ "ibm,open-errinjct", -1, -1, -1, -1, -1 },
	{ "ibm,get-config-addr-info2", -1, -1, -1, -1, -1 },
	{ "ibm,get-dynamic-sensor-state", -1, 1, -1, -1, -1 },
	{ "ibm,get-indices", -1, 2, 3, -1, -1 },
	{ "get-power-level", -1, -1, -1, -1, -1 },
	{ "get-sensor-state", -1, -1, -1, -1, -1 },
	{ "ibm,get-system-parameter", -1, 1, 2, -1, -1 },
	{ "get-time-of-day", -1, -1, -1, -1, -1 },
	{ "ibm,get-vpd", -1, 0, -1, 1, 2 },
	{ "ibm,lpar-perftools", -1, 2, 3, -1, -1 },
	{ "ibm,platform-dump", -1, 4, 5, -1, -1 },
	{ "ibm,read-slot-reset-state", -1, -1, -1, -1, -1 },
	{ "ibm,scan-log-dump", -1, 0, 1, -1, -1 },
	{ "ibm,set-dynamic-indicator", -1, 2, -1, -1, -1 },
	{ "ibm,set-eeh-option", -1, -1, -1, -1, -1 },
	{ "set-indicator", -1, -1, -1, -1, -1 },
	{ "set-power-level", -1, -1, -1, -1, -1 },
	{ "set-time-for-power-on", -1, -1, -1, -1, -1 },
	{ "ibm,set-system-parameter", -1, 1, -1, -1, -1 },
	{ "set-time-of-day", -1, -1, -1, -1, -1 },
#ifdef CONFIG_CPU_BIG_ENDIAN
	{ "ibm,suspend-me", -1, -1, -1, -1, -1 },
	{ "ibm,update-nodes", -1, 0, -1, -1, -1, 4096 },
	{ "ibm,update-properties", -1, 0, -1, -1, -1, 4096 },
#endif
	{ "ibm,physical-attestation", -1, 0, 1, -1, -1 },
};

static bool in_rmo_buf(u32 base, u32 end)
{
	return base >= rtas_rmo_buf &&
<<<<<<< HEAD
		base < (rtas_rmo_buf + RTAS_RMOBUF_MAX) &&
		base <= end &&
		end >= rtas_rmo_buf &&
		end < (rtas_rmo_buf + RTAS_RMOBUF_MAX);
=======
		base < (rtas_rmo_buf + RTAS_USER_REGION_SIZE) &&
		base <= end &&
		end >= rtas_rmo_buf &&
		end < (rtas_rmo_buf + RTAS_USER_REGION_SIZE);
>>>>>>> 7d2a07b7
}

static bool block_rtas_call(int token, int nargs,
			    struct rtas_args *args)
{
	int i;

	for (i = 0; i < ARRAY_SIZE(rtas_filters); i++) {
		struct rtas_filter *f = &rtas_filters[i];
		u32 base, size, end;

		if (token != f->token)
			continue;

		if (f->buf_idx1 != -1) {
			base = be32_to_cpu(args->args[f->buf_idx1]);
			if (f->size_idx1 != -1)
				size = be32_to_cpu(args->args[f->size_idx1]);
			else if (f->fixed_size)
				size = f->fixed_size;
			else
				size = 1;

			end = base + size - 1;
			if (!in_rmo_buf(base, end))
				goto err;
		}

		if (f->buf_idx2 != -1) {
			base = be32_to_cpu(args->args[f->buf_idx2]);
			if (f->size_idx2 != -1)
				size = be32_to_cpu(args->args[f->size_idx2]);
			else if (f->fixed_size)
				size = f->fixed_size;
			else
				size = 1;
			end = base + size - 1;

			/*
			 * Special case for ibm,configure-connector where the
			 * address can be 0
			 */
			if (!strcmp(f->name, "ibm,configure-connector") &&
			    base == 0)
				return false;

			if (!in_rmo_buf(base, end))
				goto err;
		}

		return false;
	}

err:
	pr_err_ratelimited("sys_rtas: RTAS call blocked - exploit attempt?\n");
	pr_err_ratelimited("sys_rtas: token=0x%x, nargs=%d (called by %s)\n",
			   token, nargs, current->comm);
	return true;
}

<<<<<<< HEAD
=======
static void __init rtas_syscall_filter_init(void)
{
	unsigned int i;

	for (i = 0; i < ARRAY_SIZE(rtas_filters); i++)
		rtas_filters[i].token = rtas_token(rtas_filters[i].name);
}

>>>>>>> 7d2a07b7
#else

static bool block_rtas_call(int token, int nargs,
			    struct rtas_args *args)
{
	return false;
}

<<<<<<< HEAD
=======
static void __init rtas_syscall_filter_init(void)
{
}

>>>>>>> 7d2a07b7
#endif /* CONFIG_PPC_RTAS_FILTER */

/* We assume to be passed big endian arguments */
SYSCALL_DEFINE1(rtas, struct rtas_args __user *, uargs)
{
	struct rtas_args args;
	unsigned long flags;
	char *buff_copy, *errbuf = NULL;
	int nargs, nret, token;

	if (!capable(CAP_SYS_ADMIN))
		return -EPERM;

	if (!rtas.entry)
		return -EINVAL;

	if (copy_from_user(&args, uargs, 3 * sizeof(u32)) != 0)
		return -EFAULT;

	nargs = be32_to_cpu(args.nargs);
	nret  = be32_to_cpu(args.nret);
	token = be32_to_cpu(args.token);

	if (nargs >= ARRAY_SIZE(args.args)
	    || nret > ARRAY_SIZE(args.args)
	    || nargs + nret > ARRAY_SIZE(args.args))
		return -EINVAL;

	/* Copy in args. */
	if (copy_from_user(args.args, uargs->args,
			   nargs * sizeof(rtas_arg_t)) != 0)
		return -EFAULT;

	if (token == RTAS_UNKNOWN_SERVICE)
		return -EINVAL;

	args.rets = &args.args[nargs];
	memset(args.rets, 0, nret * sizeof(rtas_arg_t));

	if (block_rtas_call(token, nargs, &args))
		return -EINVAL;

	/* Need to handle ibm,suspend_me call specially */
	if (token == rtas_token("ibm,suspend-me")) {

		/*
		 * rtas_ibm_suspend_me assumes the streamid handle is in cpu
		 * endian, or at least the hcall within it requires it.
		 */
		int rc = 0;
		u64 handle = ((u64)be32_to_cpu(args.args[0]) << 32)
		              | be32_to_cpu(args.args[1]);
		rc = rtas_syscall_dispatch_ibm_suspend_me(handle);
		if (rc == -EAGAIN)
			args.rets[0] = cpu_to_be32(RTAS_NOT_SUSPENDABLE);
		else if (rc == -EIO)
			args.rets[0] = cpu_to_be32(-1);
		else if (rc)
			return rc;
		goto copy_return;
	}

	buff_copy = get_errorlog_buffer();

	flags = lock_rtas();

	rtas.args = args;
	do_enter_rtas(__pa(&rtas.args));
	args = rtas.args;

	/* A -1 return code indicates that the last command couldn't
	   be completed due to a hardware error. */
	if (be32_to_cpu(args.rets[0]) == -1)
		errbuf = __fetch_rtas_last_error(buff_copy);

	unlock_rtas(flags);

	if (buff_copy) {
		if (errbuf)
			log_error(errbuf, ERR_TYPE_RTAS_LOG, 0);
		kfree(buff_copy);
	}

 copy_return:
	/* Copy out args. */
	if (copy_to_user(uargs->args + nargs,
			 args.args + nargs,
			 nret * sizeof(rtas_arg_t)) != 0)
		return -EFAULT;

	return 0;
}

/*
 * Call early during boot, before mem init, to retrieve the RTAS
 * information from the device-tree and allocate the RMO buffer for userland
 * accesses.
 */
void __init rtas_initialize(void)
{
	unsigned long rtas_region = RTAS_INSTANTIATE_MAX;
	u32 base, size, entry;
	int no_base, no_size, no_entry;
#ifdef CONFIG_PPC_RTAS_FILTER
	int i;
#endif

	/* Get RTAS dev node and fill up our "rtas" structure with infos
	 * about it.
	 */
	rtas.dev = of_find_node_by_name(NULL, "rtas");
	if (!rtas.dev)
		return;

	no_base = of_property_read_u32(rtas.dev, "linux,rtas-base", &base);
	no_size = of_property_read_u32(rtas.dev, "rtas-size", &size);
	if (no_base || no_size) {
		of_node_put(rtas.dev);
		rtas.dev = NULL;
		return;
	}

	rtas.base = base;
	rtas.size = size;
	no_entry = of_property_read_u32(rtas.dev, "linux,rtas-entry", &entry);
	rtas.entry = no_entry ? rtas.base : entry;

	/* If RTAS was found, allocate the RMO buffer for it and look for
	 * the stop-self token if any
	 */
#ifdef CONFIG_PPC64
	if (firmware_has_feature(FW_FEATURE_LPAR))
		rtas_region = min(ppc64_rma_size, RTAS_INSTANTIATE_MAX);
#endif
	rtas_rmo_buf = memblock_phys_alloc_range(RTAS_USER_REGION_SIZE, PAGE_SIZE,
						 0, rtas_region);
	if (!rtas_rmo_buf)
		panic("ERROR: RTAS: Failed to allocate %lx bytes below %pa\n",
		      PAGE_SIZE, &rtas_region);

#ifdef CONFIG_RTAS_ERROR_LOGGING
	rtas_last_error_token = rtas_token("rtas-last-error");
#endif

<<<<<<< HEAD
#ifdef CONFIG_PPC_RTAS_FILTER
	for (i = 0; i < ARRAY_SIZE(rtas_filters); i++) {
		rtas_filters[i].token = rtas_token(rtas_filters[i].name);
	}
#endif
=======
	rtas_syscall_filter_init();
>>>>>>> 7d2a07b7
}

int __init early_init_dt_scan_rtas(unsigned long node,
		const char *uname, int depth, void *data)
{
	const u32 *basep, *entryp, *sizep;

	if (depth != 1 || strcmp(uname, "rtas") != 0)
		return 0;

	basep  = of_get_flat_dt_prop(node, "linux,rtas-base", NULL);
	entryp = of_get_flat_dt_prop(node, "linux,rtas-entry", NULL);
	sizep  = of_get_flat_dt_prop(node, "rtas-size", NULL);

	if (basep && entryp && sizep) {
		rtas.base = *basep;
		rtas.entry = *entryp;
		rtas.size = *sizep;
	}

#ifdef CONFIG_UDBG_RTAS_CONSOLE
	basep = of_get_flat_dt_prop(node, "put-term-char", NULL);
	if (basep)
		rtas_putchar_token = *basep;

	basep = of_get_flat_dt_prop(node, "get-term-char", NULL);
	if (basep)
		rtas_getchar_token = *basep;

	if (rtas_putchar_token != RTAS_UNKNOWN_SERVICE &&
	    rtas_getchar_token != RTAS_UNKNOWN_SERVICE)
		udbg_init_rtas_console();

#endif

	/* break now */
	return 1;
}

static arch_spinlock_t timebase_lock;
static u64 timebase = 0;

void rtas_give_timebase(void)
{
	unsigned long flags;

	local_irq_save(flags);
	hard_irq_disable();
	arch_spin_lock(&timebase_lock);
	rtas_call(rtas_token("freeze-time-base"), 0, 1, NULL);
	timebase = get_tb();
	arch_spin_unlock(&timebase_lock);

	while (timebase)
		barrier();
	rtas_call(rtas_token("thaw-time-base"), 0, 1, NULL);
	local_irq_restore(flags);
}

void rtas_take_timebase(void)
{
	while (!timebase)
		barrier();
	arch_spin_lock(&timebase_lock);
	set_tb(timebase >> 32, timebase & 0xffffffff);
	timebase = 0;
	arch_spin_unlock(&timebase_lock);
}<|MERGE_RESOLUTION|>--- conflicted
+++ resolved
@@ -821,25 +821,6 @@
 {
 	int token;
 	int fwrc;
-<<<<<<< HEAD
-
-	token = rtas_token("ibm,activate-firmware");
-	if (token == RTAS_UNKNOWN_SERVICE) {
-		pr_notice("ibm,activate-firmware method unavailable\n");
-		return;
-	}
-
-	do {
-		fwrc = rtas_call(token, 0, 1, NULL);
-	} while (rtas_busy_delay(fwrc));
-
-	if (fwrc)
-		pr_err("ibm,activate-firmware failed (%i)\n", fwrc);
-}
-
-static int ibm_suspend_me_token = RTAS_UNKNOWN_SERVICE;
-#ifdef CONFIG_PPC_PSERIES
-=======
 
 	token = rtas_token("ibm,activate-firmware");
 	if (token == RTAS_UNKNOWN_SERVICE) {
@@ -906,7 +887,6 @@
 	return ret;
 }
 
->>>>>>> 7d2a07b7
 #endif /* CONFIG_PPC_PSERIES */
 
 /**
@@ -1015,17 +995,10 @@
 static bool in_rmo_buf(u32 base, u32 end)
 {
 	return base >= rtas_rmo_buf &&
-<<<<<<< HEAD
-		base < (rtas_rmo_buf + RTAS_RMOBUF_MAX) &&
-		base <= end &&
-		end >= rtas_rmo_buf &&
-		end < (rtas_rmo_buf + RTAS_RMOBUF_MAX);
-=======
 		base < (rtas_rmo_buf + RTAS_USER_REGION_SIZE) &&
 		base <= end &&
 		end >= rtas_rmo_buf &&
 		end < (rtas_rmo_buf + RTAS_USER_REGION_SIZE);
->>>>>>> 7d2a07b7
 }
 
 static bool block_rtas_call(int token, int nargs,
@@ -1086,8 +1059,6 @@
 	return true;
 }
 
-<<<<<<< HEAD
-=======
 static void __init rtas_syscall_filter_init(void)
 {
 	unsigned int i;
@@ -1096,7 +1067,6 @@
 		rtas_filters[i].token = rtas_token(rtas_filters[i].name);
 }
 
->>>>>>> 7d2a07b7
 #else
 
 static bool block_rtas_call(int token, int nargs,
@@ -1105,13 +1075,10 @@
 	return false;
 }
 
-<<<<<<< HEAD
-=======
 static void __init rtas_syscall_filter_init(void)
 {
 }
 
->>>>>>> 7d2a07b7
 #endif /* CONFIG_PPC_RTAS_FILTER */
 
 /* We assume to be passed big endian arguments */
@@ -1215,9 +1182,6 @@
 	unsigned long rtas_region = RTAS_INSTANTIATE_MAX;
 	u32 base, size, entry;
 	int no_base, no_size, no_entry;
-#ifdef CONFIG_PPC_RTAS_FILTER
-	int i;
-#endif
 
 	/* Get RTAS dev node and fill up our "rtas" structure with infos
 	 * about it.
@@ -1256,15 +1220,7 @@
 	rtas_last_error_token = rtas_token("rtas-last-error");
 #endif
 
-<<<<<<< HEAD
-#ifdef CONFIG_PPC_RTAS_FILTER
-	for (i = 0; i < ARRAY_SIZE(rtas_filters); i++) {
-		rtas_filters[i].token = rtas_token(rtas_filters[i].name);
-	}
-#endif
-=======
 	rtas_syscall_filter_init();
->>>>>>> 7d2a07b7
 }
 
 int __init early_init_dt_scan_rtas(unsigned long node,
