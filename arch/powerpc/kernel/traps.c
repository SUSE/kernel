--- conflicted
+++ resolved
@@ -1521,15 +1521,6 @@
 			_exception(SIGTRAP, regs, TRAP_BRKPT, regs->nip);
 			return;
 		}
-<<<<<<< HEAD
-
-		/* User mode considers other cases after enabling IRQs */
-		if (!user_mode(regs)) {
-			_exception(SIGTRAP, regs, TRAP_BRKPT, regs->nip);
-			return;
-		}
-=======
->>>>>>> 2d5404ca
 	}
 #ifdef CONFIG_PPC_TRANSACTIONAL_MEM
 	if (reason & REASON_TM) {
