// SPDX-License-Identifier: GPL-2.0-or-later
/*
 * Machine check exception handling.
 *
 * Copyright 2013 IBM Corporation
 * Author: Mahesh Salgaonkar <mahesh@linux.vnet.ibm.com>
 */

#undef DEBUG
#define pr_fmt(fmt) "mce: " fmt

#include <linux/hardirq.h>
#include <linux/types.h>
#include <linux/ptrace.h>
#include <linux/percpu.h>
#include <linux/export.h>
#include <linux/irq_work.h>
#include <linux/extable.h>
#include <linux/ftrace.h>
<<<<<<< HEAD
=======
#include <linux/memblock.h>
#include <linux/of.h>
>>>>>>> 7d2a07b7

#include <asm/interrupt.h>
#include <asm/machdep.h>
#include <asm/mce.h>
#include <asm/nmi.h>
#include <asm/asm-prototypes.h>

#include "setup.h"

static void machine_check_process_queued_event(struct irq_work *work);
static void machine_check_ue_irq_work(struct irq_work *work);
static void machine_check_ue_event(struct machine_check_event *evt);
static void machine_process_ue_event(struct work_struct *work);

static struct irq_work mce_event_process_work = {
        .func = machine_check_process_queued_event,
};

static struct irq_work mce_ue_event_irq_work = {
	.func = machine_check_ue_irq_work,
};

<<<<<<< HEAD
DECLARE_WORK(mce_ue_event_work, machine_process_ue_event);
=======
static DECLARE_WORK(mce_ue_event_work, machine_process_ue_event);

static BLOCKING_NOTIFIER_HEAD(mce_notifier_list);

int mce_register_notifier(struct notifier_block *nb)
{
	return blocking_notifier_chain_register(&mce_notifier_list, nb);
}
EXPORT_SYMBOL_GPL(mce_register_notifier);

int mce_unregister_notifier(struct notifier_block *nb)
{
	return blocking_notifier_chain_unregister(&mce_notifier_list, nb);
}
EXPORT_SYMBOL_GPL(mce_unregister_notifier);
>>>>>>> 7d2a07b7

static void mce_set_error_info(struct machine_check_event *mce,
			       struct mce_error_info *mce_err)
{
	mce->error_type = mce_err->error_type;
	switch (mce_err->error_type) {
	case MCE_ERROR_TYPE_UE:
		mce->u.ue_error.ue_error_type = mce_err->u.ue_error_type;
		break;
	case MCE_ERROR_TYPE_SLB:
		mce->u.slb_error.slb_error_type = mce_err->u.slb_error_type;
		break;
	case MCE_ERROR_TYPE_ERAT:
		mce->u.erat_error.erat_error_type = mce_err->u.erat_error_type;
		break;
	case MCE_ERROR_TYPE_TLB:
		mce->u.tlb_error.tlb_error_type = mce_err->u.tlb_error_type;
		break;
	case MCE_ERROR_TYPE_USER:
		mce->u.user_error.user_error_type = mce_err->u.user_error_type;
		break;
	case MCE_ERROR_TYPE_RA:
		mce->u.ra_error.ra_error_type = mce_err->u.ra_error_type;
		break;
	case MCE_ERROR_TYPE_LINK:
		mce->u.link_error.link_error_type = mce_err->u.link_error_type;
		break;
	case MCE_ERROR_TYPE_UNKNOWN:
	default:
		break;
	}
}

/*
 * Decode and save high level MCE information into per cpu buffer which
 * is an array of machine_check_event structure.
 */
void save_mce_event(struct pt_regs *regs, long handled,
		    struct mce_error_info *mce_err,
		    uint64_t nip, uint64_t addr, uint64_t phys_addr)
{
	int index = local_paca->mce_info->mce_nest_count++;
	struct machine_check_event *mce;

	mce = &local_paca->mce_info->mce_event[index];
	/*
	 * Return if we don't have enough space to log mce event.
	 * mce_nest_count may go beyond MAX_MC_EVT but that's ok,
	 * the check below will stop buffer overrun.
	 */
	if (index >= MAX_MC_EVT)
		return;

	/* Populate generic machine check info */
	mce->version = MCE_V1;
	mce->srr0 = nip;
	mce->srr1 = regs->msr;
	mce->gpr3 = regs->gpr[3];
	mce->in_use = 1;
	mce->cpu = get_paca()->paca_index;

	/* Mark it recovered if we have handled it and MSR(RI=1). */
	if (handled && (regs->msr & MSR_RI))
		mce->disposition = MCE_DISPOSITION_RECOVERED;
	else
		mce->disposition = MCE_DISPOSITION_NOT_RECOVERED;

	mce->initiator = mce_err->initiator;
	mce->severity = mce_err->severity;
	mce->sync_error = mce_err->sync_error;
	mce->error_class = mce_err->error_class;

	/*
	 * Populate the mce error_type and type-specific error_type.
	 */
	mce_set_error_info(mce, mce_err);
	if (mce->error_type == MCE_ERROR_TYPE_UE)
		mce->u.ue_error.ignore_event = mce_err->ignore_event;

	if (!addr)
		return;

	if (mce->error_type == MCE_ERROR_TYPE_TLB) {
		mce->u.tlb_error.effective_address_provided = true;
		mce->u.tlb_error.effective_address = addr;
	} else if (mce->error_type == MCE_ERROR_TYPE_SLB) {
		mce->u.slb_error.effective_address_provided = true;
		mce->u.slb_error.effective_address = addr;
	} else if (mce->error_type == MCE_ERROR_TYPE_ERAT) {
		mce->u.erat_error.effective_address_provided = true;
		mce->u.erat_error.effective_address = addr;
	} else if (mce->error_type == MCE_ERROR_TYPE_USER) {
		mce->u.user_error.effective_address_provided = true;
		mce->u.user_error.effective_address = addr;
	} else if (mce->error_type == MCE_ERROR_TYPE_RA) {
		mce->u.ra_error.effective_address_provided = true;
		mce->u.ra_error.effective_address = addr;
	} else if (mce->error_type == MCE_ERROR_TYPE_LINK) {
		mce->u.link_error.effective_address_provided = true;
		mce->u.link_error.effective_address = addr;
	} else if (mce->error_type == MCE_ERROR_TYPE_UE) {
		mce->u.ue_error.effective_address_provided = true;
		mce->u.ue_error.effective_address = addr;
		if (phys_addr != ULONG_MAX) {
			mce->u.ue_error.physical_address_provided = true;
			mce->u.ue_error.physical_address = phys_addr;
			mce->u.ue_error.ignore_event = mce_err->ignore_event;
			machine_check_ue_event(mce);
		}
	}
	return;
}

/*
 * get_mce_event:
 *	mce	Pointer to machine_check_event structure to be filled.
 *	release Flag to indicate whether to free the event slot or not.
 *		0 <= do not release the mce event. Caller will invoke
 *		     release_mce_event() once event has been consumed.
 *		1 <= release the slot.
 *
 *	return	1 = success
 *		0 = failure
 *
 * get_mce_event() will be called by platform specific machine check
 * handle routine and in KVM.
 * When we call get_mce_event(), we are still in interrupt context and
 * preemption will not be scheduled until ret_from_expect() routine
 * is called.
 */
int get_mce_event(struct machine_check_event *mce, bool release)
{
	int index = local_paca->mce_info->mce_nest_count - 1;
	struct machine_check_event *mc_evt;
	int ret = 0;

	/* Sanity check */
	if (index < 0)
		return ret;

	/* Check if we have MCE info to process. */
	if (index < MAX_MC_EVT) {
		mc_evt = &local_paca->mce_info->mce_event[index];
		/* Copy the event structure and release the original */
		if (mce)
			*mce = *mc_evt;
		if (release)
			mc_evt->in_use = 0;
		ret = 1;
	}
	/* Decrement the count to free the slot. */
	if (release)
		local_paca->mce_info->mce_nest_count--;

	return ret;
}

void release_mce_event(void)
{
	get_mce_event(NULL, true);
}

static void machine_check_ue_irq_work(struct irq_work *work)
{
	schedule_work(&mce_ue_event_work);
}

/*
 * Queue up the MCE event which then can be handled later.
 */
static void machine_check_ue_event(struct machine_check_event *evt)
{
	int index;

	index = local_paca->mce_info->mce_ue_count++;
	/* If queue is full, just return for now. */
	if (index >= MAX_MC_EVT) {
		local_paca->mce_info->mce_ue_count--;
		return;
	}
	memcpy(&local_paca->mce_info->mce_ue_event_queue[index],
	       evt, sizeof(*evt));

	/* Queue work to process this event later. */
	irq_work_queue(&mce_ue_event_irq_work);
}

/*
 * Queue up the MCE event which then can be handled later.
 */
void machine_check_queue_event(void)
{
	int index;
	struct machine_check_event evt;

	if (!get_mce_event(&evt, MCE_EVENT_RELEASE))
		return;

	index = local_paca->mce_info->mce_queue_count++;
	/* If queue is full, just return for now. */
	if (index >= MAX_MC_EVT) {
		local_paca->mce_info->mce_queue_count--;
		return;
	}
	memcpy(&local_paca->mce_info->mce_event_queue[index],
	       &evt, sizeof(evt));

	/* Queue irq work to process this event later. */
	irq_work_queue(&mce_event_process_work);
}

void mce_common_process_ue(struct pt_regs *regs,
			   struct mce_error_info *mce_err)
{
	const struct exception_table_entry *entry;

	entry = search_kernel_exception_table(regs->nip);
	if (entry) {
		mce_err->ignore_event = true;
<<<<<<< HEAD
		regs->nip = extable_fixup(entry);
=======
		regs_set_return_ip(regs, extable_fixup(entry));
>>>>>>> 7d2a07b7
	}
}

/*
 * process pending MCE event from the mce event queue. This function will be
 * called during syscall exit.
 */
static void machine_process_ue_event(struct work_struct *work)
{
	int index;
	struct machine_check_event *evt;

	while (local_paca->mce_info->mce_ue_count > 0) {
		index = local_paca->mce_info->mce_ue_count - 1;
		evt = &local_paca->mce_info->mce_ue_event_queue[index];
		blocking_notifier_call_chain(&mce_notifier_list, 0, evt);
#ifdef CONFIG_MEMORY_FAILURE
		/*
		 * This should probably queued elsewhere, but
		 * oh! well
		 *
		 * Don't report this machine check because the caller has a
		 * asked us to ignore the event, it has a fixup handler which
		 * will do the appropriate error handling and reporting.
		 */
		if (evt->error_type == MCE_ERROR_TYPE_UE) {
			if (evt->u.ue_error.ignore_event) {
<<<<<<< HEAD
				__this_cpu_dec(mce_ue_count);
=======
				local_paca->mce_info->mce_ue_count--;
>>>>>>> 7d2a07b7
				continue;
			}

			if (evt->u.ue_error.physical_address_provided) {
				unsigned long pfn;

				pfn = evt->u.ue_error.physical_address >>
					PAGE_SHIFT;
				memory_failure(pfn, 0);
			} else
				pr_warn("Failed to identify bad address from "
					"where the uncorrectable error (UE) "
					"was generated\n");
		}
#endif
		local_paca->mce_info->mce_ue_count--;
	}
}
/*
 * process pending MCE event from the mce event queue. This function will be
 * called during syscall exit.
 */
static void machine_check_process_queued_event(struct irq_work *work)
{
	int index;
	struct machine_check_event *evt;

	add_taint(TAINT_MACHINE_CHECK, LOCKDEP_NOW_UNRELIABLE);

	/*
	 * For now just print it to console.
	 * TODO: log this error event to FSP or nvram.
	 */
<<<<<<< HEAD
	while (__this_cpu_read(mce_queue_count) > 0) {
		index = __this_cpu_read(mce_queue_count) - 1;
		evt = this_cpu_ptr(&mce_event_queue[index]);

		if (evt->error_type == MCE_ERROR_TYPE_UE &&
		    evt->u.ue_error.ignore_event) {
			__this_cpu_dec(mce_queue_count);
=======
	while (local_paca->mce_info->mce_queue_count > 0) {
		index = local_paca->mce_info->mce_queue_count - 1;
		evt = &local_paca->mce_info->mce_event_queue[index];

		if (evt->error_type == MCE_ERROR_TYPE_UE &&
		    evt->u.ue_error.ignore_event) {
			local_paca->mce_info->mce_queue_count--;
>>>>>>> 7d2a07b7
			continue;
		}
		machine_check_print_event_info(evt, false, false);
		local_paca->mce_info->mce_queue_count--;
	}
}

void machine_check_print_event_info(struct machine_check_event *evt,
				    bool user_mode, bool in_guest)
{
	const char *level, *sevstr, *subtype, *err_type, *initiator;
	uint64_t ea = 0, pa = 0;
	int n = 0;
	char dar_str[50];
	char pa_str[50];
	static const char *mc_ue_types[] = {
		"Indeterminate",
		"Instruction fetch",
		"Page table walk ifetch",
		"Load/Store",
		"Page table walk Load/Store",
	};
	static const char *mc_slb_types[] = {
		"Indeterminate",
		"Parity",
		"Multihit",
	};
	static const char *mc_erat_types[] = {
		"Indeterminate",
		"Parity",
		"Multihit",
	};
	static const char *mc_tlb_types[] = {
		"Indeterminate",
		"Parity",
		"Multihit",
	};
	static const char *mc_user_types[] = {
		"Indeterminate",
		"tlbie(l) invalid",
		"scv invalid",
	};
	static const char *mc_ra_types[] = {
		"Indeterminate",
		"Instruction fetch (bad)",
		"Instruction fetch (foreign)",
		"Page table walk ifetch (bad)",
		"Page table walk ifetch (foreign)",
		"Load (bad)",
		"Store (bad)",
		"Page table walk Load/Store (bad)",
		"Page table walk Load/Store (foreign)",
		"Load/Store (foreign)",
	};
	static const char *mc_link_types[] = {
		"Indeterminate",
		"Instruction fetch (timeout)",
		"Page table walk ifetch (timeout)",
		"Load (timeout)",
		"Store (timeout)",
		"Page table walk Load/Store (timeout)",
	};
	static const char *mc_error_class[] = {
		"Unknown",
		"Hardware error",
		"Probable Hardware error (some chance of software cause)",
		"Software error",
		"Probable Software error (some chance of hardware cause)",
	};

	/* Print things out */
	if (evt->version != MCE_V1) {
		pr_err("Machine Check Exception, Unknown event version %d !\n",
		       evt->version);
		return;
	}
	switch (evt->severity) {
	case MCE_SEV_NO_ERROR:
		level = KERN_INFO;
		sevstr = "Harmless";
		break;
	case MCE_SEV_WARNING:
		level = KERN_WARNING;
		sevstr = "Warning";
		break;
	case MCE_SEV_SEVERE:
		level = KERN_ERR;
		sevstr = "Severe";
		break;
	case MCE_SEV_FATAL:
	default:
		level = KERN_ERR;
		sevstr = "Fatal";
		break;
	}

	switch(evt->initiator) {
	case MCE_INITIATOR_CPU:
		initiator = "CPU";
		break;
	case MCE_INITIATOR_PCI:
		initiator = "PCI";
		break;
	case MCE_INITIATOR_ISA:
		initiator = "ISA";
		break;
	case MCE_INITIATOR_MEMORY:
		initiator = "Memory";
		break;
	case MCE_INITIATOR_POWERMGM:
		initiator = "Power Management";
		break;
	case MCE_INITIATOR_UNKNOWN:
	default:
		initiator = "Unknown";
		break;
	}

	switch (evt->error_type) {
	case MCE_ERROR_TYPE_UE:
		err_type = "UE";
		subtype = evt->u.ue_error.ue_error_type <
			ARRAY_SIZE(mc_ue_types) ?
			mc_ue_types[evt->u.ue_error.ue_error_type]
			: "Unknown";
		if (evt->u.ue_error.effective_address_provided)
			ea = evt->u.ue_error.effective_address;
		if (evt->u.ue_error.physical_address_provided)
			pa = evt->u.ue_error.physical_address;
		break;
	case MCE_ERROR_TYPE_SLB:
		err_type = "SLB";
		subtype = evt->u.slb_error.slb_error_type <
			ARRAY_SIZE(mc_slb_types) ?
			mc_slb_types[evt->u.slb_error.slb_error_type]
			: "Unknown";
		if (evt->u.slb_error.effective_address_provided)
			ea = evt->u.slb_error.effective_address;
		break;
	case MCE_ERROR_TYPE_ERAT:
		err_type = "ERAT";
		subtype = evt->u.erat_error.erat_error_type <
			ARRAY_SIZE(mc_erat_types) ?
			mc_erat_types[evt->u.erat_error.erat_error_type]
			: "Unknown";
		if (evt->u.erat_error.effective_address_provided)
			ea = evt->u.erat_error.effective_address;
		break;
	case MCE_ERROR_TYPE_TLB:
		err_type = "TLB";
		subtype = evt->u.tlb_error.tlb_error_type <
			ARRAY_SIZE(mc_tlb_types) ?
			mc_tlb_types[evt->u.tlb_error.tlb_error_type]
			: "Unknown";
		if (evt->u.tlb_error.effective_address_provided)
			ea = evt->u.tlb_error.effective_address;
		break;
	case MCE_ERROR_TYPE_USER:
		err_type = "User";
		subtype = evt->u.user_error.user_error_type <
			ARRAY_SIZE(mc_user_types) ?
			mc_user_types[evt->u.user_error.user_error_type]
			: "Unknown";
		if (evt->u.user_error.effective_address_provided)
			ea = evt->u.user_error.effective_address;
		break;
	case MCE_ERROR_TYPE_RA:
		err_type = "Real address";
		subtype = evt->u.ra_error.ra_error_type <
			ARRAY_SIZE(mc_ra_types) ?
			mc_ra_types[evt->u.ra_error.ra_error_type]
			: "Unknown";
		if (evt->u.ra_error.effective_address_provided)
			ea = evt->u.ra_error.effective_address;
		break;
	case MCE_ERROR_TYPE_LINK:
		err_type = "Link";
		subtype = evt->u.link_error.link_error_type <
			ARRAY_SIZE(mc_link_types) ?
			mc_link_types[evt->u.link_error.link_error_type]
			: "Unknown";
		if (evt->u.link_error.effective_address_provided)
			ea = evt->u.link_error.effective_address;
		break;
	case MCE_ERROR_TYPE_DCACHE:
		err_type = "D-Cache";
		subtype = "Unknown";
		break;
	case MCE_ERROR_TYPE_ICACHE:
		err_type = "I-Cache";
		subtype = "Unknown";
		break;
	default:
	case MCE_ERROR_TYPE_UNKNOWN:
		err_type = "Unknown";
		subtype = "";
		break;
	}

	dar_str[0] = pa_str[0] = '\0';
	if (ea && evt->srr0 != ea) {
		/* Load/Store address */
		n = sprintf(dar_str, "DAR: %016llx ", ea);
		if (pa)
			sprintf(dar_str + n, "paddr: %016llx ", pa);
	} else if (pa) {
		sprintf(pa_str, " paddr: %016llx", pa);
	}

	printk("%sMCE: CPU%d: machine check (%s) %s %s %s %s[%s]\n",
		level, evt->cpu, sevstr, in_guest ? "Guest" : "",
		err_type, subtype, dar_str,
		evt->disposition == MCE_DISPOSITION_RECOVERED ?
		"Recovered" : "Not recovered");

	if (in_guest || user_mode) {
		printk("%sMCE: CPU%d: PID: %d Comm: %s %sNIP: [%016llx]%s\n",
			level, evt->cpu, current->pid, current->comm,
			in_guest ? "Guest " : "", evt->srr0, pa_str);
	} else {
		printk("%sMCE: CPU%d: NIP: [%016llx] %pS%s\n",
			level, evt->cpu, evt->srr0, (void *)evt->srr0, pa_str);
	}

	printk("%sMCE: CPU%d: Initiator %s\n", level, evt->cpu, initiator);

	subtype = evt->error_class < ARRAY_SIZE(mc_error_class) ?
		mc_error_class[evt->error_class] : "Unknown";
	printk("%sMCE: CPU%d: %s\n", level, evt->cpu, subtype);

#ifdef CONFIG_PPC_BOOK3S_64
	/* Display faulty slb contents for SLB errors. */
<<<<<<< HEAD
	if (evt->error_type == MCE_ERROR_TYPE_SLB)
=======
	if (evt->error_type == MCE_ERROR_TYPE_SLB && !in_guest)
>>>>>>> 7d2a07b7
		slb_dump_contents(local_paca->mce_faulty_slbs);
#endif
}
EXPORT_SYMBOL_GPL(machine_check_print_event_info);

/*
 * This function is called in real mode. Strictly no printk's please.
 *
 * regs->nip and regs->msr contains srr0 and ssr1.
 */
<<<<<<< HEAD
long notrace machine_check_early(struct pt_regs *regs)
=======
DEFINE_INTERRUPT_HANDLER_NMI(machine_check_early)
>>>>>>> 7d2a07b7
{
	long handled = 0;
	u8 ftrace_enabled = this_cpu_get_ftrace_enabled();

	this_cpu_set_ftrace_enabled(0);

	hv_nmi_check_nonrecoverable(regs);

	/*
	 * See if platform is capable of handling machine check.
	 */
	if (ppc_md.machine_check_early)
		handled = ppc_md.machine_check_early(regs);

<<<<<<< HEAD
	this_cpu_set_ftrace_enabled(ftrace_enabled);

=======
>>>>>>> 7d2a07b7
	return handled;
}

/* Possible meanings for HMER_DEBUG_TRIG bit being set on POWER9 */
static enum {
	DTRIG_UNKNOWN,
	DTRIG_VECTOR_CI,	/* need to emulate vector CI load instr */
	DTRIG_SUSPEND_ESCAPE,	/* need to escape from TM suspend mode */
} hmer_debug_trig_function;

static int init_debug_trig_function(void)
{
	int pvr;
	struct device_node *cpun;
	struct property *prop = NULL;
	const char *str;

	/* First look in the device tree */
	preempt_disable();
	cpun = of_get_cpu_node(smp_processor_id(), NULL);
	if (cpun) {
		of_property_for_each_string(cpun, "ibm,hmi-special-triggers",
					    prop, str) {
			if (strcmp(str, "bit17-vector-ci-load") == 0)
				hmer_debug_trig_function = DTRIG_VECTOR_CI;
			else if (strcmp(str, "bit17-tm-suspend-escape") == 0)
				hmer_debug_trig_function = DTRIG_SUSPEND_ESCAPE;
		}
		of_node_put(cpun);
	}
	preempt_enable();

	/* If we found the property, don't look at PVR */
	if (prop)
		goto out;

	pvr = mfspr(SPRN_PVR);
	/* Check for POWER9 Nimbus (scale-out) */
	if ((PVR_VER(pvr) == PVR_POWER9) && (pvr & 0xe000) == 0) {
		/* DD2.2 and later */
		if ((pvr & 0xfff) >= 0x202)
			hmer_debug_trig_function = DTRIG_SUSPEND_ESCAPE;
		/* DD2.0 and DD2.1 - used for vector CI load emulation */
		else if ((pvr & 0xfff) >= 0x200)
			hmer_debug_trig_function = DTRIG_VECTOR_CI;
	}

 out:
	switch (hmer_debug_trig_function) {
	case DTRIG_VECTOR_CI:
		pr_debug("HMI debug trigger used for vector CI load\n");
		break;
	case DTRIG_SUSPEND_ESCAPE:
		pr_debug("HMI debug trigger used for TM suspend escape\n");
		break;
	default:
		break;
	}
	return 0;
}
__initcall(init_debug_trig_function);

/*
 * Handle HMIs that occur as a result of a debug trigger.
 * Return values:
 * -1 means this is not a HMI cause that we know about
 *  0 means no further handling is required
 *  1 means further handling is required
 */
long hmi_handle_debugtrig(struct pt_regs *regs)
{
	unsigned long hmer = mfspr(SPRN_HMER);
	long ret = 0;

	/* HMER_DEBUG_TRIG bit is used for various workarounds on P9 */
	if (!((hmer & HMER_DEBUG_TRIG)
	      && hmer_debug_trig_function != DTRIG_UNKNOWN))
		return -1;
		
	hmer &= ~HMER_DEBUG_TRIG;
	/* HMER is a write-AND register */
	mtspr(SPRN_HMER, ~HMER_DEBUG_TRIG);

	switch (hmer_debug_trig_function) {
	case DTRIG_VECTOR_CI:
		/*
		 * Now to avoid problems with soft-disable we
		 * only do the emulation if we are coming from
		 * host user space
		 */
		if (regs && user_mode(regs))
			ret = local_paca->hmi_p9_special_emu = 1;

		break;

	default:
		break;
	}

	/*
	 * See if any other HMI causes remain to be handled
	 */
	if (hmer & mfspr(SPRN_HMEER))
		return -1;

	return ret;
}

/*
 * Return values:
 */
DEFINE_INTERRUPT_HANDLER_NMI(hmi_exception_realmode)
{	
	int ret;

	local_paca->hmi_irqs++;

	ret = hmi_handle_debugtrig(regs);
	if (ret >= 0)
		return ret;

	wait_for_subcore_guest_exit();

	if (ppc_md.hmi_exception_early)
		ppc_md.hmi_exception_early(regs);

	wait_for_tb_resync();

	return 1;
}

void __init mce_init(void)
{
	struct mce_info *mce_info;
	u64 limit;
	int i;

	limit = min(ppc64_bolted_size(), ppc64_rma_size);
	for_each_possible_cpu(i) {
		mce_info = memblock_alloc_try_nid(sizeof(*mce_info),
						  __alignof__(*mce_info),
						  MEMBLOCK_LOW_LIMIT,
						  limit, cpu_to_node(i));
		if (!mce_info)
			goto err;
		paca_ptrs[i]->mce_info = mce_info;
	}
	return;
err:
	panic("Failed to allocate memory for MCE event data\n");
}<|MERGE_RESOLUTION|>--- conflicted
+++ resolved
@@ -17,11 +17,8 @@
 #include <linux/irq_work.h>
 #include <linux/extable.h>
 #include <linux/ftrace.h>
-<<<<<<< HEAD
-=======
 #include <linux/memblock.h>
 #include <linux/of.h>
->>>>>>> 7d2a07b7
 
 #include <asm/interrupt.h>
 #include <asm/machdep.h>
@@ -44,9 +41,6 @@
 	.func = machine_check_ue_irq_work,
 };
 
-<<<<<<< HEAD
-DECLARE_WORK(mce_ue_event_work, machine_process_ue_event);
-=======
 static DECLARE_WORK(mce_ue_event_work, machine_process_ue_event);
 
 static BLOCKING_NOTIFIER_HEAD(mce_notifier_list);
@@ -62,7 +56,6 @@
 	return blocking_notifier_chain_unregister(&mce_notifier_list, nb);
 }
 EXPORT_SYMBOL_GPL(mce_unregister_notifier);
->>>>>>> 7d2a07b7
 
 static void mce_set_error_info(struct machine_check_event *mce,
 			       struct mce_error_info *mce_err)
@@ -169,7 +162,6 @@
 		if (phys_addr != ULONG_MAX) {
 			mce->u.ue_error.physical_address_provided = true;
 			mce->u.ue_error.physical_address = phys_addr;
-			mce->u.ue_error.ignore_event = mce_err->ignore_event;
 			machine_check_ue_event(mce);
 		}
 	}
@@ -282,11 +274,7 @@
 	entry = search_kernel_exception_table(regs->nip);
 	if (entry) {
 		mce_err->ignore_event = true;
-<<<<<<< HEAD
-		regs->nip = extable_fixup(entry);
-=======
 		regs_set_return_ip(regs, extable_fixup(entry));
->>>>>>> 7d2a07b7
 	}
 }
 
@@ -314,11 +302,7 @@
 		 */
 		if (evt->error_type == MCE_ERROR_TYPE_UE) {
 			if (evt->u.ue_error.ignore_event) {
-<<<<<<< HEAD
-				__this_cpu_dec(mce_ue_count);
-=======
 				local_paca->mce_info->mce_ue_count--;
->>>>>>> 7d2a07b7
 				continue;
 			}
 
@@ -352,15 +336,6 @@
 	 * For now just print it to console.
 	 * TODO: log this error event to FSP or nvram.
 	 */
-<<<<<<< HEAD
-	while (__this_cpu_read(mce_queue_count) > 0) {
-		index = __this_cpu_read(mce_queue_count) - 1;
-		evt = this_cpu_ptr(&mce_event_queue[index]);
-
-		if (evt->error_type == MCE_ERROR_TYPE_UE &&
-		    evt->u.ue_error.ignore_event) {
-			__this_cpu_dec(mce_queue_count);
-=======
 	while (local_paca->mce_info->mce_queue_count > 0) {
 		index = local_paca->mce_info->mce_queue_count - 1;
 		evt = &local_paca->mce_info->mce_event_queue[index];
@@ -368,7 +343,6 @@
 		if (evt->error_type == MCE_ERROR_TYPE_UE &&
 		    evt->u.ue_error.ignore_event) {
 			local_paca->mce_info->mce_queue_count--;
->>>>>>> 7d2a07b7
 			continue;
 		}
 		machine_check_print_event_info(evt, false, false);
@@ -601,11 +575,7 @@
 
 #ifdef CONFIG_PPC_BOOK3S_64
 	/* Display faulty slb contents for SLB errors. */
-<<<<<<< HEAD
-	if (evt->error_type == MCE_ERROR_TYPE_SLB)
-=======
 	if (evt->error_type == MCE_ERROR_TYPE_SLB && !in_guest)
->>>>>>> 7d2a07b7
 		slb_dump_contents(local_paca->mce_faulty_slbs);
 #endif
 }
@@ -616,16 +586,9 @@
  *
  * regs->nip and regs->msr contains srr0 and ssr1.
  */
-<<<<<<< HEAD
-long notrace machine_check_early(struct pt_regs *regs)
-=======
 DEFINE_INTERRUPT_HANDLER_NMI(machine_check_early)
->>>>>>> 7d2a07b7
 {
 	long handled = 0;
-	u8 ftrace_enabled = this_cpu_get_ftrace_enabled();
-
-	this_cpu_set_ftrace_enabled(0);
 
 	hv_nmi_check_nonrecoverable(regs);
 
@@ -635,11 +598,6 @@
 	if (ppc_md.machine_check_early)
 		handled = ppc_md.machine_check_early(regs);
 
-<<<<<<< HEAD
-	this_cpu_set_ftrace_enabled(ftrace_enabled);
-
-=======
->>>>>>> 7d2a07b7
 	return handled;
 }
 
