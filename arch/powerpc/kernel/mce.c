// SPDX-License-Identifier: GPL-2.0-or-later
/*
 * Machine check exception handling.
 *
 * Copyright 2013 IBM Corporation
 * Author: Mahesh Salgaonkar <mahesh@linux.vnet.ibm.com>
 */

#undef DEBUG
#define pr_fmt(fmt) "mce: " fmt

#include <linux/hardirq.h>
#include <linux/types.h>
#include <linux/ptrace.h>
#include <linux/percpu.h>
#include <linux/export.h>
#include <linux/irq_work.h>
#include <linux/extable.h>
#include <linux/ftrace.h>
#include <linux/memblock.h>
#include <linux/of.h>

#include <asm/interrupt.h>
#include <asm/machdep.h>
#include <asm/mce.h>
#include <asm/nmi.h>

#include "setup.h"

static void machine_check_ue_event(struct machine_check_event *evt);
static void machine_process_ue_event(struct work_struct *work);

static DECLARE_WORK(mce_ue_event_work, machine_process_ue_event);

static BLOCKING_NOTIFIER_HEAD(mce_notifier_list);

int mce_register_notifier(struct notifier_block *nb)
{
	return blocking_notifier_chain_register(&mce_notifier_list, nb);
}
EXPORT_SYMBOL_GPL(mce_register_notifier);

int mce_unregister_notifier(struct notifier_block *nb)
{
	return blocking_notifier_chain_unregister(&mce_notifier_list, nb);
}
EXPORT_SYMBOL_GPL(mce_unregister_notifier);

static void mce_set_error_info(struct machine_check_event *mce,
			       struct mce_error_info *mce_err)
{
	mce->error_type = mce_err->error_type;
	switch (mce_err->error_type) {
	case MCE_ERROR_TYPE_UE:
		mce->u.ue_error.ue_error_type = mce_err->u.ue_error_type;
		break;
	case MCE_ERROR_TYPE_SLB:
		mce->u.slb_error.slb_error_type = mce_err->u.slb_error_type;
		break;
	case MCE_ERROR_TYPE_ERAT:
		mce->u.erat_error.erat_error_type = mce_err->u.erat_error_type;
		break;
	case MCE_ERROR_TYPE_TLB:
		mce->u.tlb_error.tlb_error_type = mce_err->u.tlb_error_type;
		break;
	case MCE_ERROR_TYPE_USER:
		mce->u.user_error.user_error_type = mce_err->u.user_error_type;
		break;
	case MCE_ERROR_TYPE_RA:
		mce->u.ra_error.ra_error_type = mce_err->u.ra_error_type;
		break;
	case MCE_ERROR_TYPE_LINK:
		mce->u.link_error.link_error_type = mce_err->u.link_error_type;
		break;
	case MCE_ERROR_TYPE_UNKNOWN:
	default:
		break;
	}
}

void mce_irq_work_queue(void)
{
	/* Raise decrementer interrupt */
	arch_irq_work_raise();
	set_mce_pending_irq_work();
}

/*
 * Decode and save high level MCE information into per cpu buffer which
 * is an array of machine_check_event structure.
 */
void save_mce_event(struct pt_regs *regs, long handled,
		    struct mce_error_info *mce_err,
		    uint64_t nip, uint64_t addr, uint64_t phys_addr)
{
	int index = local_paca->mce_info->mce_nest_count++;
	struct machine_check_event *mce;

	mce = &local_paca->mce_info->mce_event[index];
	/*
	 * Return if we don't have enough space to log mce event.
	 * mce_nest_count may go beyond MAX_MC_EVT but that's ok,
	 * the check below will stop buffer overrun.
	 */
	if (index >= MAX_MC_EVT)
		return;

	/* Populate generic machine check info */
	mce->version = MCE_V1;
	mce->srr0 = nip;
	mce->srr1 = regs->msr;
	mce->gpr3 = regs->gpr[3];
	mce->in_use = 1;
	mce->cpu = get_paca()->paca_index;

	/* Mark it recovered if we have handled it and MSR(RI=1). */
	if (handled && (regs->msr & MSR_RI))
		mce->disposition = MCE_DISPOSITION_RECOVERED;
	else
		mce->disposition = MCE_DISPOSITION_NOT_RECOVERED;

	mce->initiator = mce_err->initiator;
	mce->severity = mce_err->severity;
	mce->sync_error = mce_err->sync_error;
	mce->error_class = mce_err->error_class;

	/*
	 * Populate the mce error_type and type-specific error_type.
	 */
	mce_set_error_info(mce, mce_err);
	if (mce->error_type == MCE_ERROR_TYPE_UE)
		mce->u.ue_error.ignore_event = mce_err->ignore_event;

	/*
	 * Raise irq work, So that we don't miss to log the error for
	 * unrecoverable errors.
	 */
	if (mce->disposition == MCE_DISPOSITION_NOT_RECOVERED)
		mce_irq_work_queue();

	if (!addr)
		return;

	if (mce->error_type == MCE_ERROR_TYPE_TLB) {
		mce->u.tlb_error.effective_address_provided = true;
		mce->u.tlb_error.effective_address = addr;
	} else if (mce->error_type == MCE_ERROR_TYPE_SLB) {
		mce->u.slb_error.effective_address_provided = true;
		mce->u.slb_error.effective_address = addr;
	} else if (mce->error_type == MCE_ERROR_TYPE_ERAT) {
		mce->u.erat_error.effective_address_provided = true;
		mce->u.erat_error.effective_address = addr;
	} else if (mce->error_type == MCE_ERROR_TYPE_USER) {
		mce->u.user_error.effective_address_provided = true;
		mce->u.user_error.effective_address = addr;
	} else if (mce->error_type == MCE_ERROR_TYPE_RA) {
		mce->u.ra_error.effective_address_provided = true;
		mce->u.ra_error.effective_address = addr;
	} else if (mce->error_type == MCE_ERROR_TYPE_LINK) {
		mce->u.link_error.effective_address_provided = true;
		mce->u.link_error.effective_address = addr;
	} else if (mce->error_type == MCE_ERROR_TYPE_UE) {
		mce->u.ue_error.effective_address_provided = true;
		mce->u.ue_error.effective_address = addr;
		if (phys_addr != ULONG_MAX) {
			mce->u.ue_error.physical_address_provided = true;
			mce->u.ue_error.physical_address = phys_addr;
			machine_check_ue_event(mce);
		}
	}
	return;
}

/*
 * get_mce_event:
 *	mce	Pointer to machine_check_event structure to be filled.
 *	release Flag to indicate whether to free the event slot or not.
 *		0 <= do not release the mce event. Caller will invoke
 *		     release_mce_event() once event has been consumed.
 *		1 <= release the slot.
 *
 *	return	1 = success
 *		0 = failure
 *
 * get_mce_event() will be called by platform specific machine check
 * handle routine and in KVM.
 * When we call get_mce_event(), we are still in interrupt context and
 * preemption will not be scheduled until ret_from_expect() routine
 * is called.
 */
int get_mce_event(struct machine_check_event *mce, bool release)
{
	int index = local_paca->mce_info->mce_nest_count - 1;
	struct machine_check_event *mc_evt;
	int ret = 0;

	/* Sanity check */
	if (index < 0)
		return ret;

	/* Check if we have MCE info to process. */
	if (index < MAX_MC_EVT) {
		mc_evt = &local_paca->mce_info->mce_event[index];
		/* Copy the event structure and release the original */
		if (mce)
			*mce = *mc_evt;
		if (release)
			mc_evt->in_use = 0;
		ret = 1;
	}
	/* Decrement the count to free the slot. */
	if (release)
		local_paca->mce_info->mce_nest_count--;

	return ret;
}

void release_mce_event(void)
{
	get_mce_event(NULL, true);
}

static void machine_check_ue_work(void)
{
	schedule_work(&mce_ue_event_work);
}

/*
 * Queue up the MCE event which then can be handled later.
 */
static void machine_check_ue_event(struct machine_check_event *evt)
{
	int index;

	index = local_paca->mce_info->mce_ue_count++;
	/* If queue is full, just return for now. */
	if (index >= MAX_MC_EVT) {
		local_paca->mce_info->mce_ue_count--;
		return;
	}
	memcpy(&local_paca->mce_info->mce_ue_event_queue[index],
	       evt, sizeof(*evt));
}

/*
 * Queue up the MCE event which then can be handled later.
 */
void machine_check_queue_event(void)
{
	int index;
	struct machine_check_event evt;
	unsigned long msr;

	if (!get_mce_event(&evt, MCE_EVENT_RELEASE))
		return;

	index = local_paca->mce_info->mce_queue_count++;
	/* If queue is full, just return for now. */
	if (index >= MAX_MC_EVT) {
		local_paca->mce_info->mce_queue_count--;
		return;
	}
	memcpy(&local_paca->mce_info->mce_event_queue[index],
	       &evt, sizeof(evt));

<<<<<<< HEAD
	/*
	 * Queue irq work to process this event later. Before
	 * queuing the work enable translation for non radix LPAR,
	 * as irq_work_queue may try to access memory outside RMO
	 * region.
	 */
	if (!radix_enabled() && firmware_has_feature(FW_FEATURE_LPAR)) {
		msr = mfmsr();
		mtmsr(msr | MSR_IR | MSR_DR);
		irq_work_queue(&mce_event_process_work);
		mtmsr(msr);
	} else {
		irq_work_queue(&mce_event_process_work);
	}
=======
	mce_irq_work_queue();
>>>>>>> eb3cdb58
}

void mce_common_process_ue(struct pt_regs *regs,
			   struct mce_error_info *mce_err)
{
	const struct exception_table_entry *entry;

	entry = search_kernel_exception_table(regs->nip);
	if (entry) {
		mce_err->ignore_event = true;
		regs_set_return_ip(regs, extable_fixup(entry));
	}
}

/*
 * process pending MCE event from the mce event queue. This function will be
 * called during syscall exit.
 */
static void machine_process_ue_event(struct work_struct *work)
{
	int index;
	struct machine_check_event *evt;

	while (local_paca->mce_info->mce_ue_count > 0) {
		index = local_paca->mce_info->mce_ue_count - 1;
		evt = &local_paca->mce_info->mce_ue_event_queue[index];
		blocking_notifier_call_chain(&mce_notifier_list, 0, evt);
#ifdef CONFIG_MEMORY_FAILURE
		/*
		 * This should probably queued elsewhere, but
		 * oh! well
		 *
		 * Don't report this machine check because the caller has a
		 * asked us to ignore the event, it has a fixup handler which
		 * will do the appropriate error handling and reporting.
		 */
		if (evt->error_type == MCE_ERROR_TYPE_UE) {
			if (evt->u.ue_error.ignore_event) {
				local_paca->mce_info->mce_ue_count--;
				continue;
			}

			if (evt->u.ue_error.physical_address_provided) {
				unsigned long pfn;

				pfn = evt->u.ue_error.physical_address >>
					PAGE_SHIFT;
				memory_failure(pfn, 0);
			} else
				pr_warn("Failed to identify bad address from "
					"where the uncorrectable error (UE) "
					"was generated\n");
		}
#endif
		local_paca->mce_info->mce_ue_count--;
	}
}
/*
 * process pending MCE event from the mce event queue. This function will be
 * called during syscall exit.
 */
static void machine_check_process_queued_event(void)
{
	int index;
	struct machine_check_event *evt;

	add_taint(TAINT_MACHINE_CHECK, LOCKDEP_NOW_UNRELIABLE);

	/*
	 * For now just print it to console.
	 * TODO: log this error event to FSP or nvram.
	 */
	while (local_paca->mce_info->mce_queue_count > 0) {
		index = local_paca->mce_info->mce_queue_count - 1;
		evt = &local_paca->mce_info->mce_event_queue[index];

		if (evt->error_type == MCE_ERROR_TYPE_UE &&
		    evt->u.ue_error.ignore_event) {
			local_paca->mce_info->mce_queue_count--;
			continue;
		}
		machine_check_print_event_info(evt, false, false);
		local_paca->mce_info->mce_queue_count--;
	}
}

void set_mce_pending_irq_work(void)
{
	local_paca->mce_pending_irq_work = 1;
}

void clear_mce_pending_irq_work(void)
{
	local_paca->mce_pending_irq_work = 0;
}

void mce_run_irq_context_handlers(void)
{
	if (unlikely(local_paca->mce_pending_irq_work)) {
		if (ppc_md.machine_check_log_err)
			ppc_md.machine_check_log_err();
		machine_check_process_queued_event();
		machine_check_ue_work();
		clear_mce_pending_irq_work();
	}
}

void machine_check_print_event_info(struct machine_check_event *evt,
				    bool user_mode, bool in_guest)
{
	const char *level, *sevstr, *subtype, *err_type, *initiator;
	uint64_t ea = 0, pa = 0;
	int n = 0;
	char dar_str[50];
	char pa_str[50];
	static const char *mc_ue_types[] = {
		"Indeterminate",
		"Instruction fetch",
		"Page table walk ifetch",
		"Load/Store",
		"Page table walk Load/Store",
	};
	static const char *mc_slb_types[] = {
		"Indeterminate",
		"Parity",
		"Multihit",
	};
	static const char *mc_erat_types[] = {
		"Indeterminate",
		"Parity",
		"Multihit",
	};
	static const char *mc_tlb_types[] = {
		"Indeterminate",
		"Parity",
		"Multihit",
	};
	static const char *mc_user_types[] = {
		"Indeterminate",
		"tlbie(l) invalid",
		"scv invalid",
	};
	static const char *mc_ra_types[] = {
		"Indeterminate",
		"Instruction fetch (bad)",
		"Instruction fetch (foreign/control memory)",
		"Page table walk ifetch (bad)",
		"Page table walk ifetch (foreign/control memory)",
		"Load (bad)",
		"Store (bad)",
		"Page table walk Load/Store (bad)",
		"Page table walk Load/Store (foreign/control memory)",
		"Load/Store (foreign/control memory)",
	};
	static const char *mc_link_types[] = {
		"Indeterminate",
		"Instruction fetch (timeout)",
		"Page table walk ifetch (timeout)",
		"Load (timeout)",
		"Store (timeout)",
		"Page table walk Load/Store (timeout)",
	};
	static const char *mc_error_class[] = {
		"Unknown",
		"Hardware error",
		"Probable Hardware error (some chance of software cause)",
		"Software error",
		"Probable Software error (some chance of hardware cause)",
	};

	/* Print things out */
	if (evt->version != MCE_V1) {
		pr_err("Machine Check Exception, Unknown event version %d !\n",
		       evt->version);
		return;
	}
	switch (evt->severity) {
	case MCE_SEV_NO_ERROR:
		level = KERN_INFO;
		sevstr = "Harmless";
		break;
	case MCE_SEV_WARNING:
		level = KERN_WARNING;
		sevstr = "Warning";
		break;
	case MCE_SEV_SEVERE:
		level = KERN_ERR;
		sevstr = "Severe";
		break;
	case MCE_SEV_FATAL:
	default:
		level = KERN_ERR;
		sevstr = "Fatal";
		break;
	}

	switch(evt->initiator) {
	case MCE_INITIATOR_CPU:
		initiator = "CPU";
		break;
	case MCE_INITIATOR_PCI:
		initiator = "PCI";
		break;
	case MCE_INITIATOR_ISA:
		initiator = "ISA";
		break;
	case MCE_INITIATOR_MEMORY:
		initiator = "Memory";
		break;
	case MCE_INITIATOR_POWERMGM:
		initiator = "Power Management";
		break;
	case MCE_INITIATOR_UNKNOWN:
	default:
		initiator = "Unknown";
		break;
	}

	switch (evt->error_type) {
	case MCE_ERROR_TYPE_UE:
		err_type = "UE";
		subtype = evt->u.ue_error.ue_error_type <
			ARRAY_SIZE(mc_ue_types) ?
			mc_ue_types[evt->u.ue_error.ue_error_type]
			: "Unknown";
		if (evt->u.ue_error.effective_address_provided)
			ea = evt->u.ue_error.effective_address;
		if (evt->u.ue_error.physical_address_provided)
			pa = evt->u.ue_error.physical_address;
		break;
	case MCE_ERROR_TYPE_SLB:
		err_type = "SLB";
		subtype = evt->u.slb_error.slb_error_type <
			ARRAY_SIZE(mc_slb_types) ?
			mc_slb_types[evt->u.slb_error.slb_error_type]
			: "Unknown";
		if (evt->u.slb_error.effective_address_provided)
			ea = evt->u.slb_error.effective_address;
		break;
	case MCE_ERROR_TYPE_ERAT:
		err_type = "ERAT";
		subtype = evt->u.erat_error.erat_error_type <
			ARRAY_SIZE(mc_erat_types) ?
			mc_erat_types[evt->u.erat_error.erat_error_type]
			: "Unknown";
		if (evt->u.erat_error.effective_address_provided)
			ea = evt->u.erat_error.effective_address;
		break;
	case MCE_ERROR_TYPE_TLB:
		err_type = "TLB";
		subtype = evt->u.tlb_error.tlb_error_type <
			ARRAY_SIZE(mc_tlb_types) ?
			mc_tlb_types[evt->u.tlb_error.tlb_error_type]
			: "Unknown";
		if (evt->u.tlb_error.effective_address_provided)
			ea = evt->u.tlb_error.effective_address;
		break;
	case MCE_ERROR_TYPE_USER:
		err_type = "User";
		subtype = evt->u.user_error.user_error_type <
			ARRAY_SIZE(mc_user_types) ?
			mc_user_types[evt->u.user_error.user_error_type]
			: "Unknown";
		if (evt->u.user_error.effective_address_provided)
			ea = evt->u.user_error.effective_address;
		break;
	case MCE_ERROR_TYPE_RA:
		err_type = "Real address";
		subtype = evt->u.ra_error.ra_error_type <
			ARRAY_SIZE(mc_ra_types) ?
			mc_ra_types[evt->u.ra_error.ra_error_type]
			: "Unknown";
		if (evt->u.ra_error.effective_address_provided)
			ea = evt->u.ra_error.effective_address;
		break;
	case MCE_ERROR_TYPE_LINK:
		err_type = "Link";
		subtype = evt->u.link_error.link_error_type <
			ARRAY_SIZE(mc_link_types) ?
			mc_link_types[evt->u.link_error.link_error_type]
			: "Unknown";
		if (evt->u.link_error.effective_address_provided)
			ea = evt->u.link_error.effective_address;
		break;
	case MCE_ERROR_TYPE_DCACHE:
		err_type = "D-Cache";
		subtype = "Unknown";
		break;
	case MCE_ERROR_TYPE_ICACHE:
		err_type = "I-Cache";
		subtype = "Unknown";
		break;
	default:
	case MCE_ERROR_TYPE_UNKNOWN:
		err_type = "Unknown";
		subtype = "";
		break;
	}

	dar_str[0] = pa_str[0] = '\0';
	if (ea && evt->srr0 != ea) {
		/* Load/Store address */
		n = sprintf(dar_str, "DAR: %016llx ", ea);
		if (pa)
			sprintf(dar_str + n, "paddr: %016llx ", pa);
	} else if (pa) {
		sprintf(pa_str, " paddr: %016llx", pa);
	}

	printk("%sMCE: CPU%d: machine check (%s) %s %s %s %s[%s]\n",
		level, evt->cpu, sevstr, in_guest ? "Guest" : "",
		err_type, subtype, dar_str,
		evt->disposition == MCE_DISPOSITION_RECOVERED ?
		"Recovered" : "Not recovered");

	if (in_guest || user_mode) {
		printk("%sMCE: CPU%d: PID: %d Comm: %s %sNIP: [%016llx]%s\n",
			level, evt->cpu, current->pid, current->comm,
			in_guest ? "Guest " : "", evt->srr0, pa_str);
	} else {
		printk("%sMCE: CPU%d: NIP: [%016llx] %pS%s\n",
			level, evt->cpu, evt->srr0, (void *)evt->srr0, pa_str);
	}

	printk("%sMCE: CPU%d: Initiator %s\n", level, evt->cpu, initiator);

	subtype = evt->error_class < ARRAY_SIZE(mc_error_class) ?
		mc_error_class[evt->error_class] : "Unknown";
	printk("%sMCE: CPU%d: %s\n", level, evt->cpu, subtype);

#ifdef CONFIG_PPC_64S_HASH_MMU
	/* Display faulty slb contents for SLB errors. */
	if (evt->error_type == MCE_ERROR_TYPE_SLB && !in_guest)
		slb_dump_contents(local_paca->mce_faulty_slbs);
#endif
}
EXPORT_SYMBOL_GPL(machine_check_print_event_info);

/*
 * This function is called in real mode. Strictly no printk's please.
 *
 * regs->nip and regs->msr contains srr0 and ssr1.
 */
DEFINE_INTERRUPT_HANDLER_NMI(machine_check_early)
{
	long handled = 0;

	hv_nmi_check_nonrecoverable(regs);

	/*
	 * See if platform is capable of handling machine check.
	 */
	if (ppc_md.machine_check_early)
		handled = ppc_md.machine_check_early(regs);

	return handled;
}

/* Possible meanings for HMER_DEBUG_TRIG bit being set on POWER9 */
static enum {
	DTRIG_UNKNOWN,
	DTRIG_VECTOR_CI,	/* need to emulate vector CI load instr */
	DTRIG_SUSPEND_ESCAPE,	/* need to escape from TM suspend mode */
} hmer_debug_trig_function;

static int init_debug_trig_function(void)
{
	int pvr;
	struct device_node *cpun;
	struct property *prop = NULL;
	const char *str;

	/* First look in the device tree */
	preempt_disable();
	cpun = of_get_cpu_node(smp_processor_id(), NULL);
	if (cpun) {
		of_property_for_each_string(cpun, "ibm,hmi-special-triggers",
					    prop, str) {
			if (strcmp(str, "bit17-vector-ci-load") == 0)
				hmer_debug_trig_function = DTRIG_VECTOR_CI;
			else if (strcmp(str, "bit17-tm-suspend-escape") == 0)
				hmer_debug_trig_function = DTRIG_SUSPEND_ESCAPE;
		}
		of_node_put(cpun);
	}
	preempt_enable();

	/* If we found the property, don't look at PVR */
	if (prop)
		goto out;

	pvr = mfspr(SPRN_PVR);
	/* Check for POWER9 Nimbus (scale-out) */
	if ((PVR_VER(pvr) == PVR_POWER9) && (pvr & 0xe000) == 0) {
		/* DD2.2 and later */
		if ((pvr & 0xfff) >= 0x202)
			hmer_debug_trig_function = DTRIG_SUSPEND_ESCAPE;
		/* DD2.0 and DD2.1 - used for vector CI load emulation */
		else if ((pvr & 0xfff) >= 0x200)
			hmer_debug_trig_function = DTRIG_VECTOR_CI;
	}

 out:
	switch (hmer_debug_trig_function) {
	case DTRIG_VECTOR_CI:
		pr_debug("HMI debug trigger used for vector CI load\n");
		break;
	case DTRIG_SUSPEND_ESCAPE:
		pr_debug("HMI debug trigger used for TM suspend escape\n");
		break;
	default:
		break;
	}
	return 0;
}
__initcall(init_debug_trig_function);

/*
 * Handle HMIs that occur as a result of a debug trigger.
 * Return values:
 * -1 means this is not a HMI cause that we know about
 *  0 means no further handling is required
 *  1 means further handling is required
 */
long hmi_handle_debugtrig(struct pt_regs *regs)
{
	unsigned long hmer = mfspr(SPRN_HMER);
	long ret = 0;

	/* HMER_DEBUG_TRIG bit is used for various workarounds on P9 */
	if (!((hmer & HMER_DEBUG_TRIG)
	      && hmer_debug_trig_function != DTRIG_UNKNOWN))
		return -1;
		
	hmer &= ~HMER_DEBUG_TRIG;
	/* HMER is a write-AND register */
	mtspr(SPRN_HMER, ~HMER_DEBUG_TRIG);

	switch (hmer_debug_trig_function) {
	case DTRIG_VECTOR_CI:
		/*
		 * Now to avoid problems with soft-disable we
		 * only do the emulation if we are coming from
		 * host user space
		 */
		if (regs && user_mode(regs))
			ret = local_paca->hmi_p9_special_emu = 1;

		break;

	default:
		break;
	}

	/*
	 * See if any other HMI causes remain to be handled
	 */
	if (hmer & mfspr(SPRN_HMEER))
		return -1;

	return ret;
}

/*
 * Return values:
 */
DEFINE_INTERRUPT_HANDLER_NMI(hmi_exception_realmode)
{	
	int ret;

	local_paca->hmi_irqs++;

	ret = hmi_handle_debugtrig(regs);
	if (ret >= 0)
		return ret;

	wait_for_subcore_guest_exit();

	if (ppc_md.hmi_exception_early)
		ppc_md.hmi_exception_early(regs);

	wait_for_tb_resync();

	return 1;
}

void __init mce_init(void)
{
	struct mce_info *mce_info;
	u64 limit;
	int i;

	limit = min(ppc64_bolted_size(), ppc64_rma_size);
	for_each_possible_cpu(i) {
		mce_info = memblock_alloc_try_nid(sizeof(*mce_info),
						  __alignof__(*mce_info),
						  MEMBLOCK_LOW_LIMIT,
						  limit, early_cpu_to_node(i));
		if (!mce_info)
			goto err;
		paca_ptrs[i]->mce_info = mce_info;
	}
	return;
err:
	panic("Failed to allocate memory for MCE event data\n");
}<|MERGE_RESOLUTION|>--- conflicted
+++ resolved
@@ -249,7 +249,6 @@
 {
 	int index;
 	struct machine_check_event evt;
-	unsigned long msr;
 
 	if (!get_mce_event(&evt, MCE_EVENT_RELEASE))
 		return;
@@ -263,24 +262,7 @@
 	memcpy(&local_paca->mce_info->mce_event_queue[index],
 	       &evt, sizeof(evt));
 
-<<<<<<< HEAD
-	/*
-	 * Queue irq work to process this event later. Before
-	 * queuing the work enable translation for non radix LPAR,
-	 * as irq_work_queue may try to access memory outside RMO
-	 * region.
-	 */
-	if (!radix_enabled() && firmware_has_feature(FW_FEATURE_LPAR)) {
-		msr = mfmsr();
-		mtmsr(msr | MSR_IR | MSR_DR);
-		irq_work_queue(&mce_event_process_work);
-		mtmsr(msr);
-	} else {
-		irq_work_queue(&mce_event_process_work);
-	}
-=======
 	mce_irq_work_queue();
->>>>>>> eb3cdb58
 }
 
 void mce_common_process_ue(struct pt_regs *regs,
