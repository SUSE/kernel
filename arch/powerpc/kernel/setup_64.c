// SPDX-License-Identifier: GPL-2.0-or-later
/*
 * 
 * Common boot and setup code.
 *
 * Copyright (C) 2001 PPC64 Team, IBM Corp
 */

#include <linux/export.h>
#include <linux/string.h>
#include <linux/sched.h>
#include <linux/init.h>
#include <linux/kernel.h>
#include <linux/reboot.h>
#include <linux/delay.h>
#include <linux/initrd.h>
#include <linux/seq_file.h>
#include <linux/ioport.h>
#include <linux/console.h>
#include <linux/utsname.h>
#include <linux/tty.h>
#include <linux/root_dev.h>
#include <linux/notifier.h>
#include <linux/cpu.h>
#include <linux/unistd.h>
#include <linux/serial.h>
#include <linux/serial_8250.h>
#include <linux/memblock.h>
#include <linux/pci.h>
#include <linux/lockdep.h>
#include <linux/memory.h>
#include <linux/nmi.h>
#include <linux/pgtable.h>
#include <linux/of.h>
#include <linux/of_fdt.h>

#include <asm/asm-prototypes.h>
#include <asm/kvm_guest.h>
#include <asm/io.h>
#include <asm/kdump.h>
#include <asm/processor.h>
#include <asm/smp.h>
#include <asm/elf.h>
#include <asm/machdep.h>
#include <asm/paca.h>
#include <asm/time.h>
#include <asm/cputable.h>
#include <asm/dt_cpu_ftrs.h>
#include <asm/sections.h>
#include <asm/btext.h>
#include <asm/nvram.h>
#include <asm/setup.h>
#include <asm/rtas.h>
#include <asm/iommu.h>
#include <asm/serial.h>
#include <asm/cache.h>
#include <asm/page.h>
#include <asm/mmu.h>
#include <asm/firmware.h>
#include <asm/xmon.h>
#include <asm/udbg.h>
#include <asm/kexec.h>
#include <asm/code-patching.h>
#include <asm/ftrace.h>
#include <asm/opal.h>
#include <asm/cputhreads.h>
#include <asm/hw_irq.h>
#include <asm/feature-fixups.h>
#include <asm/kup.h>
#include <asm/early_ioremap.h>
#include <asm/pgalloc.h>

#include "setup.h"

int spinning_secondaries;
u64 ppc64_pft_size;

struct ppc64_caches ppc64_caches = {
	.l1d = {
		.block_size = 0x40,
		.log_block_size = 6,
	},
	.l1i = {
		.block_size = 0x40,
		.log_block_size = 6
	},
};
EXPORT_SYMBOL_GPL(ppc64_caches);

#if defined(CONFIG_PPC_BOOK3E_64) && defined(CONFIG_SMP)
void __init setup_tlb_core_data(void)
{
	int cpu;

	BUILD_BUG_ON(offsetof(struct tlb_core_data, lock) != 0);

	for_each_possible_cpu(cpu) {
		int first = cpu_first_thread_sibling(cpu);

		/*
		 * If we boot via kdump on a non-primary thread,
		 * make sure we point at the thread that actually
		 * set up this TLB.
		 */
		if (cpu_first_thread_sibling(boot_cpuid) == first)
			first = boot_cpuid;

		paca_ptrs[cpu]->tcd_ptr = &paca_ptrs[first]->tcd;

		/*
		 * If we have threads, we need either tlbsrx.
		 * or e6500 tablewalk mode, or else TLB handlers
		 * will be racy and could produce duplicate entries.
		 * Should we panic instead?
		 */
		WARN_ONCE(smt_enabled_at_boot >= 2 &&
			  book3e_htw_mode != PPC_HTW_E6500,
			  "%s: unsupported MMU configuration\n", __func__);
	}
}
#endif

#ifdef CONFIG_SMP

static char *smt_enabled_cmdline;

/* Look for ibm,smt-enabled OF option */
void __init check_smt_enabled(void)
{
	struct device_node *dn;
	const char *smt_option;

	/* Default to enabling all threads */
	smt_enabled_at_boot = threads_per_core;

	/* Allow the command line to overrule the OF option */
	if (smt_enabled_cmdline) {
		if (!strcmp(smt_enabled_cmdline, "on"))
			smt_enabled_at_boot = threads_per_core;
		else if (!strcmp(smt_enabled_cmdline, "off"))
			smt_enabled_at_boot = 0;
		else {
			int smt;
			int rc;

			rc = kstrtoint(smt_enabled_cmdline, 10, &smt);
			if (!rc)
				smt_enabled_at_boot =
					min(threads_per_core, smt);
		}
	} else {
		dn = of_find_node_by_path("/options");
		if (dn) {
			smt_option = of_get_property(dn, "ibm,smt-enabled",
						     NULL);

			if (smt_option) {
				if (!strcmp(smt_option, "on"))
					smt_enabled_at_boot = threads_per_core;
				else if (!strcmp(smt_option, "off"))
					smt_enabled_at_boot = 0;
			}

			of_node_put(dn);
		}
	}
}

/* Look for smt-enabled= cmdline option */
static int __init early_smt_enabled(char *p)
{
	smt_enabled_cmdline = p;
	return 0;
}
early_param("smt-enabled", early_smt_enabled);

#endif /* CONFIG_SMP */

/** Fix up paca fields required for the boot cpu */
static void __init fixup_boot_paca(struct paca_struct *boot_paca)
{
	/* The boot cpu is started */
	boot_paca->cpu_start = 1;
#ifdef CONFIG_PPC_BOOK3S_64
	/*
	 * Give the early boot machine check stack somewhere to use, use
	 * half of the init stack. This is a bit hacky but there should not be
	 * deep stack usage in early init so shouldn't overflow it or overwrite
	 * things.
	 */
	boot_paca->mc_emergency_sp = (void *)&init_thread_union +
		(THREAD_SIZE/2);
#endif
	/* Allow percpu accesses to work until we setup percpu data */
<<<<<<< HEAD
	get_paca()->data_offset = 0;
	/* Mark interrupts soft and hard disabled in PACA */
	irq_soft_mask_set(IRQS_DISABLED);
	get_paca()->irq_happened = PACA_IRQ_HARD_DIS;
=======
	boot_paca->data_offset = 0;
	/* Mark interrupts soft and hard disabled in PACA */
	boot_paca->irq_soft_mask = IRQS_DISABLED;
	boot_paca->irq_happened = PACA_IRQ_HARD_DIS;
>>>>>>> 7dd250ec
	WARN_ON(mfmsr() & MSR_EE);
}

static void __init configure_exceptions(void)
{
	/*
	 * Setup the trampolines from the lowmem exception vectors
	 * to the kdump kernel when not using a relocatable kernel.
	 */
	setup_kdump_trampoline();

	/* Under a PAPR hypervisor, we need hypercalls */
	if (firmware_has_feature(FW_FEATURE_SET_MODE)) {
		/*
		 * - PR KVM does not support AIL mode interrupts in the host
		 *   while a PR guest is running.
		 *
		 * - SCV system call interrupt vectors are only implemented for
		 *   AIL mode interrupts.
		 *
		 * - On pseries, AIL mode can only be enabled and disabled
		 *   system-wide so when a PR VM is created on a pseries host,
		 *   all CPUs of the host are set to AIL=0 mode.
		 *
		 * - Therefore host CPUs must not execute scv while a PR VM
		 *   exists.
		 *
		 * - SCV support can not be disabled dynamically because the
		 *   feature is advertised to host userspace. Disabling the
		 *   facility and emulating it would be possible but is not
		 *   implemented.
		 *
		 * - So SCV support is blanket disabled if PR KVM could possibly
		 *   run. That is, PR support compiled in, booting on pseries
		 *   with hash MMU.
		 */
		if (IS_ENABLED(CONFIG_KVM_BOOK3S_PR_POSSIBLE) && !radix_enabled()) {
			init_task.thread.fscr &= ~FSCR_SCV;
			cur_cpu_spec->cpu_user_features2 &= ~PPC_FEATURE2_SCV;
		}

		/* Enable AIL if possible */
		if (!pseries_enable_reloc_on_exc()) {
			init_task.thread.fscr &= ~FSCR_SCV;
			cur_cpu_spec->cpu_user_features2 &= ~PPC_FEATURE2_SCV;
		}

		/*
		 * Tell the hypervisor that we want our exceptions to
		 * be taken in little endian mode.
		 *
		 * We don't call this for big endian as our calling convention
		 * makes us always enter in BE, and the call may fail under
		 * some circumstances with kdump.
		 */
#ifdef __LITTLE_ENDIAN__
		pseries_little_endian_exceptions();
#endif
	} else {
		/* Set endian mode using OPAL */
		if (firmware_has_feature(FW_FEATURE_OPAL))
			opal_configure_cores();

		/* AIL on native is done in cpu_ready_for_interrupts() */
	}
}

static void cpu_ready_for_interrupts(void)
{
	/*
	 * Enable AIL if supported, and we are in hypervisor mode. This
	 * is called once for every processor.
	 *
	 * If we are not in hypervisor mode the job is done once for
	 * the whole partition in configure_exceptions().
	 */
	if (cpu_has_feature(CPU_FTR_HVMODE)) {
		unsigned long lpcr = mfspr(SPRN_LPCR);
		unsigned long new_lpcr = lpcr;

		if (cpu_has_feature(CPU_FTR_ARCH_31)) {
			/* P10 DD1 does not have HAIL */
			if (pvr_version_is(PVR_POWER10) &&
					(mfspr(SPRN_PVR) & 0xf00) == 0x100)
				new_lpcr |= LPCR_AIL_3;
			else
				new_lpcr |= LPCR_HAIL;
		} else if (cpu_has_feature(CPU_FTR_ARCH_207S)) {
			new_lpcr |= LPCR_AIL_3;
		}

		if (new_lpcr != lpcr)
			mtspr(SPRN_LPCR, new_lpcr);
	}

	/*
	 * Set HFSCR:TM based on CPU features:
	 * In the special case of TM no suspend (P9N DD2.1), Linux is
	 * told TM is off via the dt-ftrs but told to (partially) use
	 * it via OPAL_REINIT_CPUS_TM_SUSPEND_DISABLED. So HFSCR[TM]
	 * will be off from dt-ftrs but we need to turn it on for the
	 * no suspend case.
	 */
	if (cpu_has_feature(CPU_FTR_HVMODE)) {
		if (cpu_has_feature(CPU_FTR_TM_COMP))
			mtspr(SPRN_HFSCR, mfspr(SPRN_HFSCR) | HFSCR_TM);
		else
			mtspr(SPRN_HFSCR, mfspr(SPRN_HFSCR) & ~HFSCR_TM);
	}

	/* Set IR and DR in PACA MSR */
	get_paca()->kernel_msr = MSR_KERNEL;
}

unsigned long spr_default_dscr = 0;

static void __init record_spr_defaults(void)
{
	if (early_cpu_has_feature(CPU_FTR_DSCR))
		spr_default_dscr = mfspr(SPRN_DSCR);
}

/*
 * Early initialization entry point. This is called by head.S
 * with MMU translation disabled. We rely on the "feature" of
 * the CPU that ignores the top 2 bits of the address in real
 * mode so we can access kernel globals normally provided we
 * only toy with things in the RMO region. From here, we do
 * some early parsing of the device-tree to setup out MEMBLOCK
 * data structures, and allocate & initialize the hash table
 * and segment tables so we can start running with translation
 * enabled.
 *
 * It is this function which will call the probe() callback of
 * the various platform types and copy the matching one to the
 * global ppc_md structure. Your platform can eventually do
 * some very early initializations from the probe() routine, but
 * this is not recommended, be very careful as, for example, the
 * device-tree is not accessible via normal means at this point.
 */

void __init early_setup(unsigned long dt_ptr)
{
	static __initdata struct paca_struct boot_paca;

	/* -------- printk is _NOT_ safe to use here ! ------- */

	/*
	 * Assume we're on cpu 0 for now.
	 *
	 * We need to load a PACA very early for a few reasons.
	 *
	 * The stack protector canary is stored in the paca, so as soon as we
	 * call any stack protected code we need r13 pointing somewhere valid.
	 *
	 * If we are using kcov it will call in_task() in its instrumentation,
	 * which relies on the current task from the PACA.
	 *
	 * dt_cpu_ftrs_init() calls into generic OF/fdt code, as well as
	 * printk(), which can trigger both stack protector and kcov.
	 *
	 * percpu variables and spin locks also use the paca.
	 *
	 * So set up a temporary paca. It will be replaced below once we know
	 * what CPU we are on.
	 */
	initialise_paca(&boot_paca, 0);
	fixup_boot_paca(&boot_paca);
	WARN_ON(local_paca != 0);
	setup_paca(&boot_paca); /* install the paca into registers */

	/* -------- printk is now safe to use ------- */

	if (IS_ENABLED(CONFIG_PPC_BOOK3S_64) && (mfmsr() & MSR_HV))
		enable_machine_check();

	/* Try new device tree based feature discovery ... */
	if (!dt_cpu_ftrs_init(__va(dt_ptr)))
		/* Otherwise use the old style CPU table */
		identify_cpu(0, mfspr(SPRN_PVR));

	/* Enable early debugging if any specified (see udbg.h) */
	udbg_early_init();

	udbg_printf(" -> %s(), dt_ptr: 0x%lx\n", __func__, dt_ptr);

	/*
	 * Do early initialization using the flattened device
	 * tree, such as retrieving the physical memory map or
	 * calculating/retrieving the hash table size.
	 */
	early_init_devtree(__va(dt_ptr));

	/* Now we know the logical id of our boot cpu, setup the paca. */
	if (boot_cpuid != 0) {
		/* Poison paca_ptrs[0] again if it's not the boot cpu */
		memset(&paca_ptrs[0], 0x88, sizeof(paca_ptrs[0]));
	}
	fixup_boot_paca(paca_ptrs[boot_cpuid]);
	setup_paca(paca_ptrs[boot_cpuid]); /* install the paca into registers */

	/*
	 * Configure exception handlers. This include setting up trampolines
	 * if needed, setting exception endian mode, etc...
	 */
	configure_exceptions();

	/*
	 * Configure Kernel Userspace Protection. This needs to happen before
	 * feature fixups for platforms that implement this using features.
	 */
	setup_kup();

	/* Apply all the dynamic patching */
	apply_feature_fixups();
	setup_feature_keys();

	/* Initialize the hash table or TLB handling */
	early_init_mmu();

	early_ioremap_setup();

	/*
	 * After firmware and early platform setup code has set things up,
	 * we note the SPR values for configurable control/performance
	 * registers, and use those as initial defaults.
	 */
	record_spr_defaults();

	/*
	 * At this point, we can let interrupts switch to virtual mode
	 * (the MMU has been setup), so adjust the MSR in the PACA to
	 * have IR and DR set and enable AIL if it exists
	 */
	cpu_ready_for_interrupts();

	/*
	 * We enable ftrace here, but since we only support DYNAMIC_FTRACE, it
	 * will only actually get enabled on the boot cpu much later once
	 * ftrace itself has been initialized.
	 */
	this_cpu_enable_ftrace();

	udbg_printf(" <- %s()\n", __func__);

#ifdef CONFIG_PPC_EARLY_DEBUG_BOOTX
	/*
	 * This needs to be done *last* (after the above udbg_printf() even)
	 *
	 * Right after we return from this function, we turn on the MMU
	 * which means the real-mode access trick that btext does will
	 * no longer work, it needs to switch to using a real MMU
	 * mapping. This call will ensure that it does
	 */
	btext_map();
#endif /* CONFIG_PPC_EARLY_DEBUG_BOOTX */
}

#ifdef CONFIG_SMP
void early_setup_secondary(void)
{
	/* Mark interrupts disabled in PACA */
	irq_soft_mask_set(IRQS_DISABLED);

	/* Initialize the hash table or TLB handling */
	early_init_mmu_secondary();

	/* Perform any KUP setup that is per-cpu */
	setup_kup();

	/*
	 * At this point, we can let interrupts switch to virtual mode
	 * (the MMU has been setup), so adjust the MSR in the PACA to
	 * have IR and DR set.
	 */
	cpu_ready_for_interrupts();
}

#endif /* CONFIG_SMP */

void panic_smp_self_stop(void)
{
	hard_irq_disable();
	spin_begin();
	while (1)
		spin_cpu_relax();
}

#if defined(CONFIG_SMP) || defined(CONFIG_KEXEC_CORE)
static bool use_spinloop(void)
{
	if (IS_ENABLED(CONFIG_PPC_BOOK3S)) {
		/*
		 * See comments in head_64.S -- not all platforms insert
		 * secondaries at __secondary_hold and wait at the spin
		 * loop.
		 */
		if (firmware_has_feature(FW_FEATURE_OPAL))
			return false;
		return true;
	}

	/*
	 * When book3e boots from kexec, the ePAPR spin table does
	 * not get used.
	 */
	return of_property_read_bool(of_chosen, "linux,booted-from-kexec");
}

void smp_release_cpus(void)
{
	unsigned long *ptr;
	int i;

	if (!use_spinloop())
		return;

	/* All secondary cpus are spinning on a common spinloop, release them
	 * all now so they can start to spin on their individual paca
	 * spinloops. For non SMP kernels, the secondary cpus never get out
	 * of the common spinloop.
	 */

	ptr  = (unsigned long *)((unsigned long)&__secondary_hold_spinloop
			- PHYSICAL_START);
	*ptr = ppc_function_entry(generic_secondary_smp_init);

	/* And wait a bit for them to catch up */
	for (i = 0; i < 100000; i++) {
		mb();
		HMT_low();
		if (spinning_secondaries == 0)
			break;
		udelay(1);
	}
	pr_debug("spinning_secondaries = %d\n", spinning_secondaries);
}
#endif /* CONFIG_SMP || CONFIG_KEXEC_CORE */

/*
 * Initialize some remaining members of the ppc64_caches and systemcfg
 * structures
 * (at least until we get rid of them completely). This is mostly some
 * cache informations about the CPU that will be used by cache flush
 * routines and/or provided to userland
 */

static void __init init_cache_info(struct ppc_cache_info *info, u32 size, u32 lsize,
			    u32 bsize, u32 sets)
{
	info->size = size;
	info->sets = sets;
	info->line_size = lsize;
	info->block_size = bsize;
	info->log_block_size = __ilog2(bsize);
	if (bsize)
		info->blocks_per_page = PAGE_SIZE / bsize;
	else
		info->blocks_per_page = 0;

	if (sets == 0)
		info->assoc = 0xffff;
	else
		info->assoc = size / (sets * lsize);
}

static bool __init parse_cache_info(struct device_node *np,
				    bool icache,
				    struct ppc_cache_info *info)
{
	static const char *ipropnames[] __initdata = {
		"i-cache-size",
		"i-cache-sets",
		"i-cache-block-size",
		"i-cache-line-size",
	};
	static const char *dpropnames[] __initdata = {
		"d-cache-size",
		"d-cache-sets",
		"d-cache-block-size",
		"d-cache-line-size",
	};
	const char **propnames = icache ? ipropnames : dpropnames;
	const __be32 *sizep, *lsizep, *bsizep, *setsp;
	u32 size, lsize, bsize, sets;
	bool success = true;

	size = 0;
	sets = -1u;
	lsize = bsize = cur_cpu_spec->dcache_bsize;
	sizep = of_get_property(np, propnames[0], NULL);
	if (sizep != NULL)
		size = be32_to_cpu(*sizep);
	setsp = of_get_property(np, propnames[1], NULL);
	if (setsp != NULL)
		sets = be32_to_cpu(*setsp);
	bsizep = of_get_property(np, propnames[2], NULL);
	lsizep = of_get_property(np, propnames[3], NULL);
	if (bsizep == NULL)
		bsizep = lsizep;
	if (lsizep == NULL)
		lsizep = bsizep;
	if (lsizep != NULL)
		lsize = be32_to_cpu(*lsizep);
	if (bsizep != NULL)
		bsize = be32_to_cpu(*bsizep);
	if (sizep == NULL || bsizep == NULL || lsizep == NULL)
		success = false;

	/*
	 * OF is weird .. it represents fully associative caches
	 * as "1 way" which doesn't make much sense and doesn't
	 * leave room for direct mapped. We'll assume that 0
	 * in OF means direct mapped for that reason.
	 */
	if (sets == 1)
		sets = 0;
	else if (sets == 0)
		sets = 1;

	init_cache_info(info, size, lsize, bsize, sets);

	return success;
}

void __init initialize_cache_info(void)
{
	struct device_node *cpu = NULL, *l2, *l3 = NULL;
	u32 pvr;

	/*
	 * All shipping POWER8 machines have a firmware bug that
	 * puts incorrect information in the device-tree. This will
	 * be (hopefully) fixed for future chips but for now hard
	 * code the values if we are running on one of these
	 */
	pvr = PVR_VER(mfspr(SPRN_PVR));
	if (pvr == PVR_POWER8 || pvr == PVR_POWER8E ||
	    pvr == PVR_POWER8NVL) {
						/* size    lsize   blk  sets */
		init_cache_info(&ppc64_caches.l1i, 0x8000,   128,  128, 32);
		init_cache_info(&ppc64_caches.l1d, 0x10000,  128,  128, 64);
		init_cache_info(&ppc64_caches.l2,  0x80000,  128,  0,   512);
		init_cache_info(&ppc64_caches.l3,  0x800000, 128,  0,   8192);
	} else
		cpu = of_find_node_by_type(NULL, "cpu");

	/*
	 * We're assuming *all* of the CPUs have the same
	 * d-cache and i-cache sizes... -Peter
	 */
	if (cpu) {
		if (!parse_cache_info(cpu, false, &ppc64_caches.l1d))
			pr_warn("Argh, can't find dcache properties !\n");

		if (!parse_cache_info(cpu, true, &ppc64_caches.l1i))
			pr_warn("Argh, can't find icache properties !\n");

		/*
		 * Try to find the L2 and L3 if any. Assume they are
		 * unified and use the D-side properties.
		 */
		l2 = of_find_next_cache_node(cpu);
		of_node_put(cpu);
		if (l2) {
			parse_cache_info(l2, false, &ppc64_caches.l2);
			l3 = of_find_next_cache_node(l2);
			of_node_put(l2);
		}
		if (l3) {
			parse_cache_info(l3, false, &ppc64_caches.l3);
			of_node_put(l3);
		}
	}

	/* For use by binfmt_elf */
	dcache_bsize = ppc64_caches.l1d.block_size;
	icache_bsize = ppc64_caches.l1i.block_size;

	cur_cpu_spec->dcache_bsize = dcache_bsize;
	cur_cpu_spec->icache_bsize = icache_bsize;
}

/*
 * This returns the limit below which memory accesses to the linear
 * mapping are guarnateed not to cause an architectural exception (e.g.,
 * TLB or SLB miss fault).
 *
 * This is used to allocate PACAs and various interrupt stacks that
 * that are accessed early in interrupt handlers that must not cause
 * re-entrant interrupts.
 */
__init u64 ppc64_bolted_size(void)
{
#ifdef CONFIG_PPC_BOOK3E_64
	/* Freescale BookE bolts the entire linear mapping */
	/* XXX: BookE ppc64_rma_limit setup seems to disagree? */
	if (early_mmu_has_feature(MMU_FTR_TYPE_FSL_E))
		return linear_map_top;
	/* Other BookE, we assume the first GB is bolted */
	return 1ul << 30;
#else
	/* BookS radix, does not take faults on linear mapping */
	if (early_radix_enabled())
		return ULONG_MAX;

	/* BookS hash, the first segment is bolted */
	if (early_mmu_has_feature(MMU_FTR_1T_SEGMENT))
		return 1UL << SID_SHIFT_1T;
	return 1UL << SID_SHIFT;
#endif
}

static void *__init alloc_stack(unsigned long limit, int cpu)
{
	void *ptr;

	BUILD_BUG_ON(STACK_INT_FRAME_SIZE % 16);

	ptr = memblock_alloc_try_nid(THREAD_SIZE, THREAD_ALIGN,
				     MEMBLOCK_LOW_LIMIT, limit,
				     early_cpu_to_node(cpu));
	if (!ptr)
		panic("cannot allocate stacks");

	return ptr;
}

void __init irqstack_early_init(void)
{
	u64 limit = ppc64_bolted_size();
	unsigned int i;

	/*
	 * Interrupt stacks must be in the first segment since we
	 * cannot afford to take SLB misses on them. They are not
	 * accessed in realmode.
	 */
	for_each_possible_cpu(i) {
		softirq_ctx[i] = alloc_stack(limit, i);
		hardirq_ctx[i] = alloc_stack(limit, i);
	}
}

#ifdef CONFIG_PPC_BOOK3E_64
void __init exc_lvl_early_init(void)
{
	unsigned int i;

	for_each_possible_cpu(i) {
		void *sp;

		sp = alloc_stack(ULONG_MAX, i);
		critirq_ctx[i] = sp;
		paca_ptrs[i]->crit_kstack = sp + THREAD_SIZE;

		sp = alloc_stack(ULONG_MAX, i);
		dbgirq_ctx[i] = sp;
		paca_ptrs[i]->dbg_kstack = sp + THREAD_SIZE;

		sp = alloc_stack(ULONG_MAX, i);
		mcheckirq_ctx[i] = sp;
		paca_ptrs[i]->mc_kstack = sp + THREAD_SIZE;
	}

	if (cpu_has_feature(CPU_FTR_DEBUG_LVL_EXC))
		patch_exception(0x040, exc_debug_debug_book3e);
}
#endif

/*
 * Stack space used when we detect a bad kernel stack pointer, and
 * early in SMP boots before relocation is enabled. Exclusive emergency
 * stack for machine checks.
 */
void __init emergency_stack_init(void)
{
	u64 limit, mce_limit;
	unsigned int i;

	/*
	 * Emergency stacks must be under 256MB, we cannot afford to take
	 * SLB misses on them. The ABI also requires them to be 128-byte
	 * aligned.
	 *
	 * Since we use these as temporary stacks during secondary CPU
	 * bringup, machine check, system reset, and HMI, we need to get
	 * at them in real mode. This means they must also be within the RMO
	 * region.
	 *
	 * The IRQ stacks allocated elsewhere in this file are zeroed and
	 * initialized in kernel/irq.c. These are initialized here in order
	 * to have emergency stacks available as early as possible.
	 */
	limit = mce_limit = min(ppc64_bolted_size(), ppc64_rma_size);

	/*
	 * Machine check on pseries calls rtas, but can't use the static
	 * rtas_args due to a machine check hitting while the lock is held.
	 * rtas args have to be under 4GB, so the machine check stack is
	 * limited to 4GB so args can be put on stack.
	 */
	if (firmware_has_feature(FW_FEATURE_LPAR) && mce_limit > SZ_4G)
		mce_limit = SZ_4G;

	for_each_possible_cpu(i) {
		paca_ptrs[i]->emergency_sp = alloc_stack(limit, i) + THREAD_SIZE;

#ifdef CONFIG_PPC_BOOK3S_64
		/* emergency stack for NMI exception handling. */
		paca_ptrs[i]->nmi_emergency_sp = alloc_stack(limit, i) + THREAD_SIZE;

		/* emergency stack for machine check exception handling. */
		paca_ptrs[i]->mc_emergency_sp = alloc_stack(mce_limit, i) + THREAD_SIZE;
#endif
	}
}

#ifdef CONFIG_SMP
static int pcpu_cpu_distance(unsigned int from, unsigned int to)
{
	if (early_cpu_to_node(from) == early_cpu_to_node(to))
		return LOCAL_DISTANCE;
	else
		return REMOTE_DISTANCE;
}

static __init int pcpu_cpu_to_node(int cpu)
{
	return early_cpu_to_node(cpu);
}

unsigned long __per_cpu_offset[NR_CPUS] __read_mostly;
EXPORT_SYMBOL(__per_cpu_offset);

void __init setup_per_cpu_areas(void)
{
	const size_t dyn_size = PERCPU_MODULE_RESERVE + PERCPU_DYNAMIC_RESERVE;
	size_t atom_size;
	unsigned long delta;
	unsigned int cpu;
	int rc = -EINVAL;

	/*
	 * BookE and BookS radix are historical values and should be revisited.
	 */
	if (IS_ENABLED(CONFIG_PPC_BOOK3E_64)) {
		atom_size = SZ_1M;
	} else if (radix_enabled()) {
		atom_size = PAGE_SIZE;
	} else if (IS_ENABLED(CONFIG_PPC_64S_HASH_MMU)) {
		/*
		 * Linear mapping is one of 4K, 1M and 16M.  For 4K, no need
		 * to group units.  For larger mappings, use 1M atom which
		 * should be large enough to contain a number of units.
		 */
		if (mmu_linear_psize == MMU_PAGE_4K)
			atom_size = PAGE_SIZE;
		else
			atom_size = SZ_1M;
	}

	if (pcpu_chosen_fc != PCPU_FC_PAGE) {
		rc = pcpu_embed_first_chunk(0, dyn_size, atom_size, pcpu_cpu_distance,
					    pcpu_cpu_to_node);
		if (rc)
			pr_warn("PERCPU: %s allocator failed (%d), "
				"falling back to page size\n",
				pcpu_fc_names[pcpu_chosen_fc], rc);
	}

	if (rc < 0)
		rc = pcpu_page_first_chunk(0, pcpu_cpu_to_node);
	if (rc < 0)
		panic("cannot initialize percpu area (err=%d)", rc);

	delta = (unsigned long)pcpu_base_addr - (unsigned long)__per_cpu_start;
	for_each_possible_cpu(cpu) {
                __per_cpu_offset[cpu] = delta + pcpu_unit_offsets[cpu];
		paca_ptrs[cpu]->data_offset = __per_cpu_offset[cpu];
	}
}
#endif

#ifdef CONFIG_MEMORY_HOTPLUG
unsigned long memory_block_size_bytes(void)
{
	if (ppc_md.memory_block_size)
		return ppc_md.memory_block_size();

	return MIN_MEMORY_BLOCK_SIZE;
}
#endif

#if defined(CONFIG_PPC_INDIRECT_PIO) || defined(CONFIG_PPC_INDIRECT_MMIO)
struct ppc_pci_io ppc_pci_io;
EXPORT_SYMBOL(ppc_pci_io);
#endif

#ifdef CONFIG_HARDLOCKUP_DETECTOR_PERF
u64 hw_nmi_get_sample_period(int watchdog_thresh)
{
	return ppc_proc_freq * watchdog_thresh;
}
#endif

/*
 * The perf based hardlockup detector breaks PMU event based branches, so
 * disable it by default. Book3S has a soft-nmi hardlockup detector based
 * on the decrementer interrupt, so it does not suffer from this problem.
 *
 * It is likely to get false positives in KVM guests, so disable it there
 * by default too. PowerVM will not stop or arbitrarily oversubscribe
 * CPUs, but give a minimum regular allotment even with SPLPAR, so enable
 * the detector for non-KVM guests, assume PowerVM.
 */
static int __init disable_hardlockup_detector(void)
{
#ifdef CONFIG_HARDLOCKUP_DETECTOR_PERF
	hardlockup_detector_disable();
#else
	if (firmware_has_feature(FW_FEATURE_LPAR)) {
		if (is_kvm_guest())
			hardlockup_detector_disable();
	}
#endif

	return 0;
}
early_initcall(disable_hardlockup_detector);<|MERGE_RESOLUTION|>--- conflicted
+++ resolved
@@ -192,17 +192,10 @@
 		(THREAD_SIZE/2);
 #endif
 	/* Allow percpu accesses to work until we setup percpu data */
-<<<<<<< HEAD
-	get_paca()->data_offset = 0;
-	/* Mark interrupts soft and hard disabled in PACA */
-	irq_soft_mask_set(IRQS_DISABLED);
-	get_paca()->irq_happened = PACA_IRQ_HARD_DIS;
-=======
 	boot_paca->data_offset = 0;
 	/* Mark interrupts soft and hard disabled in PACA */
 	boot_paca->irq_soft_mask = IRQS_DISABLED;
 	boot_paca->irq_happened = PACA_IRQ_HARD_DIS;
->>>>>>> 7dd250ec
 	WARN_ON(mfmsr() & MSR_EE);
 }
 
