/*
 * Idle daemon for PowerPC.  Idle daemon will handle any action
 * that needs to be taken when the system becomes idle.
 *
 * Originally written by Cort Dougan (cort@cs.nmt.edu).
 * Subsequent 32-bit hacking by Tom Rini, Armin Kuster,
 * Paul Mackerras and others.
 *
 * iSeries supported added by Mike Corrigan <mikejc@us.ibm.com>
 *
 * Additional shared processor, SMT, and firmware support
 *    Copyright (c) 2003 Dave Engebretsen <engebret@us.ibm.com>
 *
 * 32-bit and 64-bit versions merged by Paul Mackerras <paulus@samba.org>
 *
 * This program is free software; you can redistribute it and/or
 * modify it under the terms of the GNU General Public License
 * as published by the Free Software Foundation; either version
 * 2 of the License, or (at your option) any later version.
 */

#include <linux/sched.h>
#include <linux/kernel.h>
#include <linux/smp.h>
#include <linux/cpu.h>
#include <linux/sysctl.h>
#include <linux/tick.h>

#include <asm/processor.h>
#include <asm/cputable.h>
#include <asm/time.h>
#include <asm/machdep.h>
#include <asm/runlatch.h>
#include <asm/smp.h>

#ifdef CONFIG_HOTPLUG_CPU
#define cpu_should_die()	cpu_is_offline(smp_processor_id())
#else
#define cpu_should_die()	0
#endif

unsigned long cpuidle_disable = IDLE_NO_OVERRIDE;
EXPORT_SYMBOL(cpuidle_disable);

static int __init powersave_off(char *arg)
{
	ppc_md.power_save = NULL;
	cpuidle_disable = IDLE_POWERSAVE_OFF;
	return 0;
}
__setup("powersave=off", powersave_off);

/*
 * The body of the idle task.
 */
void cpu_idle(void)
{
	if (ppc_md.idle_loop)
		ppc_md.idle_loop();	/* doesn't return */

	set_thread_flag(TIF_POLLING_NRFLAG);
	while (1) {
		tick_nohz_idle_enter();
		rcu_idle_enter();

		while (!need_resched() && !cpu_should_die()) {
			ppc64_runlatch_off();

			if (ppc_md.power_save) {
				clear_thread_flag(TIF_POLLING_NRFLAG);
				/*
				 * smp_mb is so clearing of TIF_POLLING_NRFLAG
				 * is ordered w.r.t. need_resched() test.
				 */
				smp_mb();
				local_irq_disable();

				/* Don't trace irqs off for idle */
				stop_critical_timings();

				/* check again after disabling irqs */
				if (!need_resched() && !cpu_should_die())
					ppc_md.power_save();

				start_critical_timings();

				/* Some power_save functions return with
				 * interrupts enabled, some don't.
				 */
				if (irqs_disabled())
					local_irq_enable();
				set_thread_flag(TIF_POLLING_NRFLAG);

			} else {
				/*
				 * Go into low thread priority and possibly
				 * low power mode.
				 */
				HMT_low();
				HMT_very_low();
			}
		}

		HMT_medium();
		ppc64_runlatch_on();
		rcu_idle_exit();
		tick_nohz_idle_exit();
		if (cpu_should_die()) {
			sched_preempt_enable_no_resched();
			cpu_die();
		}
		schedule_preempt_disabled();
	}
}

<<<<<<< HEAD
static void do_nothing(void *unused)
{
}

/*
 * cpu_idle_wait - Used to ensure that all the CPUs come out of the old
 * idle loop and start using the new idle loop.
 * Required while changing idle handler on SMP systems.
 * Caller must have changed idle handler to the new value before the call.
 * This window may be larger on shared systems.
 */
void cpu_idle_wait(void)
{
	smp_mb();
	/* kick all the CPUs so that they exit out of pm_idle */
	smp_call_function(do_nothing, NULL, 1);
}
EXPORT_SYMBOL_GPL(cpu_idle_wait);

=======
>>>>>>> 53c30a1a
int powersave_nap;

#ifdef CONFIG_SYSCTL
/*
 * Register the sysctl to set/clear powersave_nap.
 */
static ctl_table powersave_nap_ctl_table[]={
	{
		.procname	= "powersave-nap",
		.data		= &powersave_nap,
		.maxlen		= sizeof(int),
		.mode		= 0644,
		.proc_handler	= proc_dointvec,
	},
	{}
};
static ctl_table powersave_nap_sysctl_root[] = {
	{
		.procname	= "kernel",
		.mode		= 0555,
		.child		= powersave_nap_ctl_table,
	},
	{}
};

static int __init
register_powersave_nap_sysctl(void)
{
	register_sysctl_table(powersave_nap_sysctl_root);

	return 0;
}
__initcall(register_powersave_nap_sysctl);
#endif<|MERGE_RESOLUTION|>--- conflicted
+++ resolved
@@ -113,28 +113,6 @@
 	}
 }
 
-<<<<<<< HEAD
-static void do_nothing(void *unused)
-{
-}
-
-/*
- * cpu_idle_wait - Used to ensure that all the CPUs come out of the old
- * idle loop and start using the new idle loop.
- * Required while changing idle handler on SMP systems.
- * Caller must have changed idle handler to the new value before the call.
- * This window may be larger on shared systems.
- */
-void cpu_idle_wait(void)
-{
-	smp_mb();
-	/* kick all the CPUs so that they exit out of pm_idle */
-	smp_call_function(do_nothing, NULL, 1);
-}
-EXPORT_SYMBOL_GPL(cpu_idle_wait);
-
-=======
->>>>>>> 53c30a1a
 int powersave_nap;
 
 #ifdef CONFIG_SYSCTL
