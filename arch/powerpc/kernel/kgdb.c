--- conflicted
+++ resolved
@@ -419,11 +419,6 @@
 {
 	u32 instr, *addr = (u32 *)bpt->bpt_addr;
 	int err;
-<<<<<<< HEAD
-	unsigned int instr;
-	struct ppc_inst *addr = (struct ppc_inst *)bpt->bpt_addr;
-=======
->>>>>>> 7d2a07b7
 
 	err = get_kernel_nofault(instr, addr);
 	if (err)
@@ -442,11 +437,7 @@
 {
 	int err;
 	unsigned int instr = *(unsigned int *)bpt->saved_instr;
-<<<<<<< HEAD
-	struct ppc_inst *addr = (struct ppc_inst *)bpt->bpt_addr;
-=======
 	u32 *addr = (u32 *)bpt->bpt_addr;
->>>>>>> 7d2a07b7
 
 	err = patch_instruction(addr, ppc_inst(instr));
 	if (err)
