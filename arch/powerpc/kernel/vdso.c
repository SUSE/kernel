// SPDX-License-Identifier: GPL-2.0-or-later

/*
 *    Copyright (C) 2004 Benjamin Herrenschmidt, IBM Corp.
 *			 <benh@kernel.crashing.org>
 */

#include <linux/errno.h>
#include <linux/sched.h>
#include <linux/kernel.h>
#include <linux/mm.h>
#include <linux/smp.h>
#include <linux/stddef.h>
#include <linux/unistd.h>
#include <linux/slab.h>
#include <linux/user.h>
#include <linux/elf.h>
#include <linux/security.h>
#include <linux/memblock.h>
#include <linux/syscalls.h>
#include <vdso/datapage.h>

#include <asm/syscall.h>
#include <asm/processor.h>
#include <asm/mmu.h>
#include <asm/mmu_context.h>
#include <asm/prom.h>
#include <asm/machdep.h>
#include <asm/cputable.h>
#include <asm/sections.h>
#include <asm/firmware.h>
#include <asm/vdso.h>
#include <asm/vdso_datapage.h>
#include <asm/setup.h>

/* The alignment of the vDSO */
#define VDSO_ALIGNMENT	(1 << 16)

extern char vdso32_start, vdso32_end;
extern char vdso64_start, vdso64_end;

/*
 * The vdso data page (aka. systemcfg for old ppc64 fans) is here.
 * Once the early boot kernel code no longer needs to muck around
 * with it, it will become dynamically allocated
 */
static union {
	struct vdso_arch_data	data;
	u8			page[PAGE_SIZE];
} vdso_data_store __page_aligned_data;
struct vdso_arch_data *vdso_data = &vdso_data_store.data;

static int vdso_mremap(const struct vm_special_mapping *sm, struct vm_area_struct *new_vma,
		       unsigned long text_size)
{
	unsigned long new_size = new_vma->vm_end - new_vma->vm_start;

	if (new_size != text_size + PAGE_SIZE)
		return -EINVAL;

	current->mm->context.vdso = (void __user *)new_vma->vm_start + PAGE_SIZE;

	return 0;
}

static int vdso32_mremap(const struct vm_special_mapping *sm, struct vm_area_struct *new_vma)
{
	return vdso_mremap(sm, new_vma, &vdso32_end - &vdso32_start);
}

static int vdso64_mremap(const struct vm_special_mapping *sm, struct vm_area_struct *new_vma)
{
	return vdso_mremap(sm, new_vma, &vdso64_end - &vdso64_start);
}

static struct vm_special_mapping vdso32_spec __ro_after_init = {
	.name = "[vdso]",
	.mremap = vdso32_mremap,
};

static struct vm_special_mapping vdso64_spec __ro_after_init = {
	.name = "[vdso]",
	.mremap = vdso64_mremap,
};

/*
 * This is called from binfmt_elf, we create the special vma for the
 * vDSO and insert it into the mm struct tree
 */
static int __arch_setup_additional_pages(struct linux_binprm *bprm, int uses_interp)
{
	struct mm_struct *mm = current->mm;
	struct vm_special_mapping *vdso_spec;
	struct vm_area_struct *vma;
	unsigned long vdso_size;
	unsigned long vdso_base;

	if (is_32bit_task()) {
		vdso_spec = &vdso32_spec;
		vdso_size = &vdso32_end - &vdso32_start;
		vdso_base = VDSO32_MBASE;
	} else {
		vdso_spec = &vdso64_spec;
		vdso_size = &vdso64_end - &vdso64_start;
		/*
		 * On 64bit we don't have a preferred map address. This
		 * allows get_unmapped_area to find an area near other mmaps
		 * and most likely share a SLB entry.
		 */
		vdso_base = 0;
	}

	/* Add a page to the vdso size for the data page */
	vdso_size += PAGE_SIZE;

	/*
	 * pick a base address for the vDSO in process space. We try to put it
	 * at vdso_base which is the "natural" base for it, but we might fail
	 * and end up putting it elsewhere.
	 * Add enough to the size so that the result can be aligned.
	 */
	vdso_base = get_unmapped_area(NULL, vdso_base,
				      vdso_size + ((VDSO_ALIGNMENT - 1) & PAGE_MASK),
				      0, 0);
	if (IS_ERR_VALUE(vdso_base))
		return vdso_base;

	/* Add required alignment. */
	vdso_base = ALIGN(vdso_base, VDSO_ALIGNMENT);

	/*
	 * Put vDSO base into mm struct. We need to do this before calling
	 * install_special_mapping or the perf counter mmap tracking code
	 * will fail to recognise it as a vDSO.
	 */
	mm->context.vdso = (void __user *)vdso_base + PAGE_SIZE;

	/*
	 * our vma flags don't have VM_WRITE so by default, the process isn't
	 * allowed to write those pages.
	 * gdb can break that with ptrace interface, and thus trigger COW on
	 * those pages but it's then your responsibility to never do that on
	 * the "data" page of the vDSO or you'll stop getting kernel updates
	 * and your nice userland gettimeofday will be totally dead.
	 * It's fine to use that for setting breakpoints in the vDSO code
	 * pages though.
	 */
	vma = _install_special_mapping(mm, vdso_base, vdso_size,
				       VM_READ | VM_EXEC | VM_MAYREAD |
				       VM_MAYWRITE | VM_MAYEXEC, vdso_spec);
	return PTR_ERR_OR_ZERO(vma);
}

int arch_setup_additional_pages(struct linux_binprm *bprm, int uses_interp)
{
<<<<<<< HEAD
	/*
	 * Find signal trampolines
	 */

#ifdef CONFIG_PPC64
	vdso64_rt_sigtramp = find_function64(v64, "__kernel_start_sigtramp_rt64");
#endif
	vdso32_sigtramp	   = find_function32(v32, "__kernel_sigtramp32");
	vdso32_rt_sigtramp = find_function32(v32, "__kernel_sigtramp_rt32");
}
=======
	struct mm_struct *mm = current->mm;
	int rc;
>>>>>>> e6b46c3a

	mm->context.vdso = NULL;

	if (mmap_write_lock_killable(mm))
		return -EINTR;

	rc = __arch_setup_additional_pages(bprm, uses_interp);
	if (rc)
		mm->context.vdso = NULL;

	mmap_write_unlock(mm);
	return rc;
}

#define VDSO_DO_FIXUPS(type, value, bits, sec) do {					\
	void *__start = (void *)VDSO##bits##_SYMBOL(&vdso##bits##_start, sec##_start);	\
	void *__end = (void *)VDSO##bits##_SYMBOL(&vdso##bits##_start, sec##_end);	\
											\
	do_##type##_fixups((value), __start, __end);					\
} while (0)

static void __init vdso_fixup_features(void)
{
#ifdef CONFIG_PPC64
	VDSO_DO_FIXUPS(feature, cur_cpu_spec->cpu_features, 64, ftr_fixup);
	VDSO_DO_FIXUPS(feature, cur_cpu_spec->mmu_features, 64, mmu_ftr_fixup);
	VDSO_DO_FIXUPS(feature, powerpc_firmware_features, 64, fw_ftr_fixup);
	VDSO_DO_FIXUPS(lwsync, cur_cpu_spec->cpu_features, 64, lwsync_fixup);
#endif /* CONFIG_PPC64 */

#ifdef CONFIG_VDSO32
	VDSO_DO_FIXUPS(feature, cur_cpu_spec->cpu_features, 32, ftr_fixup);
	VDSO_DO_FIXUPS(feature, cur_cpu_spec->mmu_features, 32, mmu_ftr_fixup);
#ifdef CONFIG_PPC64
	VDSO_DO_FIXUPS(feature, powerpc_firmware_features, 32, fw_ftr_fixup);
#endif /* CONFIG_PPC64 */
	VDSO_DO_FIXUPS(lwsync, cur_cpu_spec->cpu_features, 32, lwsync_fixup);
#endif
}

/*
 * Called from setup_arch to initialize the bitmap of available
 * syscalls in the systemcfg page
 */
static void __init vdso_setup_syscall_map(void)
{
	unsigned int i;

	for (i = 0; i < NR_syscalls; i++) {
		if (sys_call_table[i] != (unsigned long)&sys_ni_syscall)
			vdso_data->syscall_map[i >> 5] |= 0x80000000UL >> (i & 0x1f);
		if (IS_ENABLED(CONFIG_COMPAT) &&
		    compat_sys_call_table[i] != (unsigned long)&sys_ni_syscall)
			vdso_data->compat_syscall_map[i >> 5] |= 0x80000000UL >> (i & 0x1f);
	}
}

#ifdef CONFIG_PPC64
int vdso_getcpu_init(void)
{
	unsigned long cpu, node, val;

	/*
	 * SPRG_VDSO contains the CPU in the bottom 16 bits and the NUMA node
	 * in the next 16 bits.  The VDSO uses this to implement getcpu().
	 */
	cpu = get_cpu();
	WARN_ON_ONCE(cpu > 0xffff);

	node = cpu_to_node(cpu);
	WARN_ON_ONCE(node > 0xffff);

	val = (cpu & 0xffff) | ((node & 0xffff) << 16);
	mtspr(SPRN_SPRG_VDSO_WRITE, val);
	get_paca()->sprg_vdso = val;

	put_cpu();

	return 0;
}
/* We need to call this before SMP init */
early_initcall(vdso_getcpu_init);
#endif

static struct page ** __init vdso_setup_pages(void *start, void *end)
{
	int i;
	struct page **pagelist;
	int pages = (end - start) >> PAGE_SHIFT;

	pagelist = kcalloc(pages + 1, sizeof(struct page *), GFP_KERNEL);
	if (!pagelist)
		panic("%s: Cannot allocate page list for VDSO", __func__);

	pagelist[0] = virt_to_page(vdso_data);

	for (i = 0; i < pages; i++)
		pagelist[i + 1] = virt_to_page(start + i * PAGE_SIZE);

	return pagelist;
}

static int __init vdso_init(void)
{
#ifdef CONFIG_PPC64
	/*
	 * Fill up the "systemcfg" stuff for backward compatibility
	 */
	strcpy((char *)vdso_data->eye_catcher, "SYSTEMCFG:PPC64");
	vdso_data->version.major = SYSTEMCFG_MAJOR;
	vdso_data->version.minor = SYSTEMCFG_MINOR;
	vdso_data->processor = mfspr(SPRN_PVR);
	/*
	 * Fake the old platform number for pSeries and add
	 * in LPAR bit if necessary
	 */
	vdso_data->platform = 0x100;
	if (firmware_has_feature(FW_FEATURE_LPAR))
		vdso_data->platform |= 1;
	vdso_data->physicalMemorySize = memblock_phys_mem_size();
	vdso_data->dcache_size = ppc64_caches.l1d.size;
	vdso_data->dcache_line_size = ppc64_caches.l1d.line_size;
	vdso_data->icache_size = ppc64_caches.l1i.size;
	vdso_data->icache_line_size = ppc64_caches.l1i.line_size;
	vdso_data->dcache_block_size = ppc64_caches.l1d.block_size;
	vdso_data->icache_block_size = ppc64_caches.l1i.block_size;
	vdso_data->dcache_log_block_size = ppc64_caches.l1d.log_block_size;
	vdso_data->icache_log_block_size = ppc64_caches.l1i.log_block_size;
#endif /* CONFIG_PPC64 */

	vdso_setup_syscall_map();

	vdso_fixup_features();

	if (IS_ENABLED(CONFIG_VDSO32))
		vdso32_spec.pages = vdso_setup_pages(&vdso32_start, &vdso32_end);

	if (IS_ENABLED(CONFIG_PPC64))
		vdso64_spec.pages = vdso_setup_pages(&vdso64_start, &vdso64_end);

	smp_wmb();

	return 0;
}
arch_initcall(vdso_init);<|MERGE_RESOLUTION|>--- conflicted
+++ resolved
@@ -153,21 +153,8 @@
 
 int arch_setup_additional_pages(struct linux_binprm *bprm, int uses_interp)
 {
-<<<<<<< HEAD
-	/*
-	 * Find signal trampolines
-	 */
-
-#ifdef CONFIG_PPC64
-	vdso64_rt_sigtramp = find_function64(v64, "__kernel_start_sigtramp_rt64");
-#endif
-	vdso32_sigtramp	   = find_function32(v32, "__kernel_sigtramp32");
-	vdso32_rt_sigtramp = find_function32(v32, "__kernel_sigtramp_rt32");
-}
-=======
 	struct mm_struct *mm = current->mm;
 	int rc;
->>>>>>> e6b46c3a
 
 	mm->context.vdso = NULL;
 
