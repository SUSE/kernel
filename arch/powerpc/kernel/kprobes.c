// SPDX-License-Identifier: GPL-2.0-or-later
/*
 *  Kernel Probes (KProbes)
 *
 * Copyright (C) IBM Corporation, 2002, 2004
 *
 * 2002-Oct	Created by Vamsi Krishna S <vamsi_krishna@in.ibm.com> Kernel
 *		Probes initial implementation ( includes contributions from
 *		Rusty Russell).
 * 2004-July	Suparna Bhattacharya <suparna@in.ibm.com> added jumper probes
 *		interface to access function arguments.
 * 2004-Nov	Ananth N Mavinakayanahalli <ananth@in.ibm.com> kprobes port
 *		for PPC64
 */

#include <linux/kprobes.h>
#include <linux/ptrace.h>
#include <linux/preempt.h>
#include <linux/extable.h>
#include <linux/kdebug.h>
#include <linux/slab.h>
#include <linux/moduleloader.h>
#include <linux/set_memory.h>
#include <asm/code-patching.h>
#include <asm/cacheflush.h>
#include <asm/sstep.h>
#include <asm/sections.h>
#include <asm/inst.h>
#include <linux/uaccess.h>

DEFINE_PER_CPU(struct kprobe *, current_kprobe) = NULL;
DEFINE_PER_CPU(struct kprobe_ctlblk, kprobe_ctlblk);

struct kretprobe_blackpoint kretprobe_blacklist[] = {{NULL, NULL}};

bool arch_within_kprobe_blacklist(unsigned long addr)
{
	return  (addr >= (unsigned long)__kprobes_text_start &&
		 addr < (unsigned long)__kprobes_text_end) ||
		(addr >= (unsigned long)_stext &&
		 addr < (unsigned long)__head_end);
}

kprobe_opcode_t *kprobe_lookup_name(const char *name, unsigned int offset)
{
	kprobe_opcode_t *addr = NULL;

#ifdef CONFIG_PPC64_ELF_ABI_V2
	/* PPC64 ABIv2 needs local entry point */
	addr = (kprobe_opcode_t *)kallsyms_lookup_name(name);
	if (addr && !offset) {
#ifdef CONFIG_KPROBES_ON_FTRACE
		unsigned long faddr;
		/*
		 * Per livepatch.h, ftrace location is always within the first
		 * 16 bytes of a function on powerpc with -mprofile-kernel.
		 */
		faddr = ftrace_location_range((unsigned long)addr,
					      (unsigned long)addr + 16);
		if (faddr)
			addr = (kprobe_opcode_t *)faddr;
		else
#endif
			addr = (kprobe_opcode_t *)ppc_function_entry(addr);
	}
#elif defined(CONFIG_PPC64_ELF_ABI_V1)
	/*
	 * 64bit powerpc ABIv1 uses function descriptors:
	 * - Check for the dot variant of the symbol first.
	 * - If that fails, try looking up the symbol provided.
	 *
	 * This ensures we always get to the actual symbol and not
	 * the descriptor.
	 *
	 * Also handle <module:symbol> format.
	 */
	char dot_name[MODULE_NAME_LEN + 1 + KSYM_NAME_LEN];
	bool dot_appended = false;
	const char *c;
	ssize_t ret = 0;
	int len = 0;

	if ((c = strnchr(name, MODULE_NAME_LEN, ':')) != NULL) {
		c++;
		len = c - name;
		memcpy(dot_name, name, len);
	} else
		c = name;

	if (*c != '\0' && *c != '.') {
		dot_name[len++] = '.';
		dot_appended = true;
	}
	ret = strscpy(dot_name + len, c, KSYM_NAME_LEN);
	if (ret > 0)
		addr = (kprobe_opcode_t *)kallsyms_lookup_name(dot_name);

	/* Fallback to the original non-dot symbol lookup */
	if (!addr && dot_appended)
		addr = (kprobe_opcode_t *)kallsyms_lookup_name(name);
#else
	addr = (kprobe_opcode_t *)kallsyms_lookup_name(name);
#endif

	return addr;
}

static bool arch_kprobe_on_func_entry(unsigned long offset)
{
#ifdef CONFIG_PPC64_ELF_ABI_V2
#ifdef CONFIG_KPROBES_ON_FTRACE
	return offset <= 16;
#else
	return offset <= 8;
#endif
#else
	return !offset;
#endif
}

/* XXX try and fold the magic of kprobe_lookup_name() in this */
kprobe_opcode_t *arch_adjust_kprobe_addr(unsigned long addr, unsigned long offset,
					 bool *on_func_entry)
{
	*on_func_entry = arch_kprobe_on_func_entry(offset);
	return (kprobe_opcode_t *)(addr + offset);
}

void *alloc_insn_page(void)
{
	void *page;

	page = module_alloc(PAGE_SIZE);
	if (!page)
		return NULL;

	if (strict_module_rwx_enabled())
		set_memory_rox((unsigned long)page, 1);

	return page;
}

int arch_prepare_kprobe(struct kprobe *p)
{
	int ret = 0;
	struct kprobe *prev;
	ppc_inst_t insn = ppc_inst_read(p->addr);

	if ((unsigned long)p->addr & 0x03) {
		printk("Attempt to register kprobe at an unaligned address\n");
		ret = -EINVAL;
	} else if (!can_single_step(ppc_inst_val(insn))) {
		printk("Cannot register a kprobe on instructions that can't be single stepped\n");
		ret = -EINVAL;
	} else if ((unsigned long)p->addr & ~PAGE_MASK &&
		   ppc_inst_prefixed(ppc_inst_read(p->addr - 1))) {
		printk("Cannot register a kprobe on the second word of prefixed instruction\n");
		ret = -EINVAL;
	}
	prev = get_kprobe(p->addr - 1);
<<<<<<< HEAD
	preempt_enable_no_resched();
=======
>>>>>>> eb3cdb58

	/*
	 * When prev is a ftrace-based kprobe, we don't have an insn, and it
	 * doesn't probe for prefixed instruction.
	 */
	if (prev && !kprobe_ftrace(prev) &&
	    ppc_inst_prefixed(ppc_inst_read(prev->ainsn.insn))) {
		printk("Cannot register a kprobe on the second word of prefixed instruction\n");
		ret = -EINVAL;
	}

	/* insn must be on a special executable page on ppc64.  This is
	 * not explicitly required on ppc32 (right now), but it doesn't hurt */
	if (!ret) {
		p->ainsn.insn = get_insn_slot();
		if (!p->ainsn.insn)
			ret = -ENOMEM;
	}

	if (!ret) {
		patch_instruction(p->ainsn.insn, insn);
		p->opcode = ppc_inst_val(insn);
	}

	p->ainsn.boostable = 0;
	return ret;
}
NOKPROBE_SYMBOL(arch_prepare_kprobe);

void arch_arm_kprobe(struct kprobe *p)
{
	WARN_ON_ONCE(patch_instruction(p->addr, ppc_inst(BREAKPOINT_INSTRUCTION)));
}
NOKPROBE_SYMBOL(arch_arm_kprobe);

void arch_disarm_kprobe(struct kprobe *p)
{
	WARN_ON_ONCE(patch_instruction(p->addr, ppc_inst(p->opcode)));
}
NOKPROBE_SYMBOL(arch_disarm_kprobe);

void arch_remove_kprobe(struct kprobe *p)
{
	if (p->ainsn.insn) {
		free_insn_slot(p->ainsn.insn, 0);
		p->ainsn.insn = NULL;
	}
}
NOKPROBE_SYMBOL(arch_remove_kprobe);

static nokprobe_inline void prepare_singlestep(struct kprobe *p, struct pt_regs *regs)
{
	enable_single_step(regs);

	/*
	 * On powerpc we should single step on the original
	 * instruction even if the probed insn is a trap
	 * variant as values in regs could play a part in
	 * if the trap is taken or not
	 */
	regs_set_return_ip(regs, (unsigned long)p->ainsn.insn);
}

static nokprobe_inline void save_previous_kprobe(struct kprobe_ctlblk *kcb)
{
	kcb->prev_kprobe.kp = kprobe_running();
	kcb->prev_kprobe.status = kcb->kprobe_status;
	kcb->prev_kprobe.saved_msr = kcb->kprobe_saved_msr;
}

static nokprobe_inline void restore_previous_kprobe(struct kprobe_ctlblk *kcb)
{
	__this_cpu_write(current_kprobe, kcb->prev_kprobe.kp);
	kcb->kprobe_status = kcb->prev_kprobe.status;
	kcb->kprobe_saved_msr = kcb->prev_kprobe.saved_msr;
}

static nokprobe_inline void set_current_kprobe(struct kprobe *p, struct pt_regs *regs,
				struct kprobe_ctlblk *kcb)
{
	__this_cpu_write(current_kprobe, p);
	kcb->kprobe_saved_msr = regs->msr;
}

void arch_prepare_kretprobe(struct kretprobe_instance *ri, struct pt_regs *regs)
{
	ri->ret_addr = (kprobe_opcode_t *)regs->link;
	ri->fp = NULL;

	/* Replace the return addr with trampoline addr */
	regs->link = (unsigned long)__kretprobe_trampoline;
}
NOKPROBE_SYMBOL(arch_prepare_kretprobe);

static int try_to_emulate(struct kprobe *p, struct pt_regs *regs)
{
	int ret;
	ppc_inst_t insn = ppc_inst_read(p->ainsn.insn);

	/* regs->nip is also adjusted if emulate_step returns 1 */
	ret = emulate_step(regs, insn);
	if (ret > 0) {
		/*
		 * Once this instruction has been boosted
		 * successfully, set the boostable flag
		 */
		if (unlikely(p->ainsn.boostable == 0))
			p->ainsn.boostable = 1;
	} else if (ret < 0) {
		/*
		 * We don't allow kprobes on mtmsr(d)/rfi(d), etc.
		 * So, we should never get here... but, its still
		 * good to catch them, just in case...
		 */
		printk("Can't step on instruction %08lx\n", ppc_inst_as_ulong(insn));
		BUG();
	} else {
		/*
		 * If we haven't previously emulated this instruction, then it
		 * can't be boosted. Note it down so we don't try to do so again.
		 *
		 * If, however, we had emulated this instruction in the past,
		 * then this is just an error with the current run (for
		 * instance, exceptions due to a load/store). We return 0 so
		 * that this is now single-stepped, but continue to try
		 * emulating it in subsequent probe hits.
		 */
		if (unlikely(p->ainsn.boostable != 1))
			p->ainsn.boostable = -1;
	}

	return ret;
}
NOKPROBE_SYMBOL(try_to_emulate);

int kprobe_handler(struct pt_regs *regs)
{
	struct kprobe *p;
	int ret = 0;
	unsigned int *addr = (unsigned int *)regs->nip;
	struct kprobe_ctlblk *kcb;

	if (user_mode(regs))
		return 0;

	if (!IS_ENABLED(CONFIG_BOOKE) &&
	    (!(regs->msr & MSR_IR) || !(regs->msr & MSR_DR)))
		return 0;

	/*
	 * We don't want to be preempted for the entire
	 * duration of kprobe processing
	 */
	preempt_disable();
	kcb = get_kprobe_ctlblk();

	p = get_kprobe(addr);
	if (!p) {
		unsigned int instr;

		if (get_kernel_nofault(instr, addr))
			goto no_kprobe;

		if (instr != BREAKPOINT_INSTRUCTION) {
			/*
			 * PowerPC has multiple variants of the "trap"
			 * instruction. If the current instruction is a
			 * trap variant, it could belong to someone else
			 */
			if (is_trap(instr))
				goto no_kprobe;
			/*
			 * The breakpoint instruction was removed right
			 * after we hit it.  Another cpu has removed
			 * either a probepoint or a debugger breakpoint
			 * at this address.  In either case, no further
			 * handling of this interrupt is appropriate.
			 */
			ret = 1;
		}
		/* Not one of ours: let kernel handle it */
		goto no_kprobe;
	}

	/* Check we're not actually recursing */
	if (kprobe_running()) {
		kprobe_opcode_t insn = *p->ainsn.insn;
		if (kcb->kprobe_status == KPROBE_HIT_SS && is_trap(insn)) {
			/* Turn off 'trace' bits */
			regs_set_return_msr(regs,
				(regs->msr & ~MSR_SINGLESTEP) |
				kcb->kprobe_saved_msr);
			goto no_kprobe;
		}

		/*
		 * We have reentered the kprobe_handler(), since another probe
		 * was hit while within the handler. We here save the original
		 * kprobes variables and just single step on the instruction of
		 * the new probe without calling any user handlers.
		 */
		save_previous_kprobe(kcb);
		set_current_kprobe(p, regs, kcb);
		kprobes_inc_nmissed_count(p);
		kcb->kprobe_status = KPROBE_REENTER;
		if (p->ainsn.boostable >= 0) {
			ret = try_to_emulate(p, regs);

			if (ret > 0) {
				restore_previous_kprobe(kcb);
				preempt_enable();
				return 1;
			}
		}
		prepare_singlestep(p, regs);
		return 1;
	}

	kcb->kprobe_status = KPROBE_HIT_ACTIVE;
	set_current_kprobe(p, regs, kcb);
	if (p->pre_handler && p->pre_handler(p, regs)) {
		/* handler changed execution path, so skip ss setup */
		reset_current_kprobe();
		preempt_enable();
		return 1;
	}

	if (p->ainsn.boostable >= 0) {
		ret = try_to_emulate(p, regs);

		if (ret > 0) {
			if (p->post_handler)
				p->post_handler(p, regs, 0);

			kcb->kprobe_status = KPROBE_HIT_SSDONE;
			reset_current_kprobe();
			preempt_enable();
			return 1;
		}
	}
	prepare_singlestep(p, regs);
	kcb->kprobe_status = KPROBE_HIT_SS;
	return 1;

no_kprobe:
	preempt_enable();
	return ret;
}
NOKPROBE_SYMBOL(kprobe_handler);

/*
 * Function return probe trampoline:
 * 	- init_kprobes() establishes a probepoint here
 * 	- When the probed function returns, this probe
 * 		causes the handlers to fire
 */
asm(".global __kretprobe_trampoline\n"
	".type __kretprobe_trampoline, @function\n"
	"__kretprobe_trampoline:\n"
	"nop\n"
	"blr\n"
	".size __kretprobe_trampoline, .-__kretprobe_trampoline\n");

/*
 * Called when the probe at kretprobe trampoline is hit
 */
static int trampoline_probe_handler(struct kprobe *p, struct pt_regs *regs)
{
	unsigned long orig_ret_address;

	orig_ret_address = __kretprobe_trampoline_handler(regs, NULL);
	/*
	 * We get here through one of two paths:
	 * 1. by taking a trap -> kprobe_handler() -> here
	 * 2. by optprobe branch -> optimized_callback() -> opt_pre_handler() -> here
	 *
	 * When going back through (1), we need regs->nip to be setup properly
	 * as it is used to determine the return address from the trap.
	 * For (2), since nip is not honoured with optprobes, we instead setup
	 * the link register properly so that the subsequent 'blr' in
	 * __kretprobe_trampoline jumps back to the right instruction.
	 *
	 * For nip, we should set the address to the previous instruction since
	 * we end up emulating it in kprobe_handler(), which increments the nip
	 * again.
	 */
	regs_set_return_ip(regs, orig_ret_address - 4);
	regs->link = orig_ret_address;

	return 0;
}
NOKPROBE_SYMBOL(trampoline_probe_handler);

/*
 * Called after single-stepping.  p->addr is the address of the
 * instruction whose first byte has been replaced by the "breakpoint"
 * instruction.  To avoid the SMP problems that can occur when we
 * temporarily put back the original opcode to single-step, we
 * single-stepped a copy of the instruction.  The address of this
 * copy is p->ainsn.insn.
 */
int kprobe_post_handler(struct pt_regs *regs)
{
	int len;
	struct kprobe *cur = kprobe_running();
	struct kprobe_ctlblk *kcb = get_kprobe_ctlblk();

	if (!cur || user_mode(regs))
		return 0;

	len = ppc_inst_len(ppc_inst_read(cur->ainsn.insn));
	/* make sure we got here for instruction we have a kprobe on */
	if (((unsigned long)cur->ainsn.insn + len) != regs->nip)
		return 0;

	if ((kcb->kprobe_status != KPROBE_REENTER) && cur->post_handler) {
		kcb->kprobe_status = KPROBE_HIT_SSDONE;
		cur->post_handler(cur, regs, 0);
	}

	/* Adjust nip to after the single-stepped instruction */
	regs_set_return_ip(regs, (unsigned long)cur->addr + len);
	regs_set_return_msr(regs, regs->msr | kcb->kprobe_saved_msr);

	/*Restore back the original saved kprobes variables and continue. */
	if (kcb->kprobe_status == KPROBE_REENTER) {
		restore_previous_kprobe(kcb);
		goto out;
	}
	reset_current_kprobe();
out:
	preempt_enable();

	/*
	 * if somebody else is singlestepping across a probe point, msr
	 * will have DE/SE set, in which case, continue the remaining processing
	 * of do_debug, as if this is not a probe hit.
	 */
	if (regs->msr & MSR_SINGLESTEP)
		return 0;

	return 1;
}
NOKPROBE_SYMBOL(kprobe_post_handler);

int kprobe_fault_handler(struct pt_regs *regs, int trapnr)
{
	struct kprobe *cur = kprobe_running();
	struct kprobe_ctlblk *kcb = get_kprobe_ctlblk();
	const struct exception_table_entry *entry;

	switch(kcb->kprobe_status) {
	case KPROBE_HIT_SS:
	case KPROBE_REENTER:
		/*
		 * We are here because the instruction being single
		 * stepped caused a page fault. We reset the current
		 * kprobe and the nip points back to the probe address
		 * and allow the page fault handler to continue as a
		 * normal page fault.
		 */
		regs_set_return_ip(regs, (unsigned long)cur->addr);
		/* Turn off 'trace' bits */
		regs_set_return_msr(regs,
			(regs->msr & ~MSR_SINGLESTEP) |
			kcb->kprobe_saved_msr);
		if (kcb->kprobe_status == KPROBE_REENTER)
			restore_previous_kprobe(kcb);
		else
			reset_current_kprobe();
		preempt_enable();
		break;
	case KPROBE_HIT_ACTIVE:
	case KPROBE_HIT_SSDONE:
		/*
		 * In case the user-specified fault handler returned
		 * zero, try to fix up.
		 */
		if ((entry = search_exception_tables(regs->nip)) != NULL) {
			regs_set_return_ip(regs, extable_fixup(entry));
			return 1;
		}

		/*
		 * fixup_exception() could not handle it,
		 * Let do_page_fault() fix it.
		 */
		break;
	default:
		break;
	}
	return 0;
}
NOKPROBE_SYMBOL(kprobe_fault_handler);

static struct kprobe trampoline_p = {
	.addr = (kprobe_opcode_t *) &__kretprobe_trampoline,
	.pre_handler = trampoline_probe_handler
};

int __init arch_init_kprobes(void)
{
	return register_kprobe(&trampoline_p);
}

int arch_trampoline_kprobe(struct kprobe *p)
{
	if (p->addr == (kprobe_opcode_t *)&__kretprobe_trampoline)
		return 1;

	return 0;
}
NOKPROBE_SYMBOL(arch_trampoline_kprobe);<|MERGE_RESOLUTION|>--- conflicted
+++ resolved
@@ -158,10 +158,6 @@
 		ret = -EINVAL;
 	}
 	prev = get_kprobe(p->addr - 1);
-<<<<<<< HEAD
-	preempt_enable_no_resched();
-=======
->>>>>>> eb3cdb58
 
 	/*
 	 * When prev is a ftrace-based kprobe, we don't have an insn, and it
