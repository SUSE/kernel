--- conflicted
+++ resolved
@@ -162,37 +162,6 @@
 	/* Leave the IPI callback set */
 }
 
-<<<<<<< HEAD
-/* wait for all the CPUs to hit real mode but timeout if they don't come in */
-#ifdef CONFIG_PPC_STD_MMU_64
-static void crash_kexec_wait_realmode(int cpu)
-{
-	unsigned int msecs;
-	int i;
-
-	msecs = 10000;
-	for (i=0; i < nr_cpu_ids && msecs > 0; i++) {
-		if (i == cpu)
-			continue;
-
-		while (paca[i].kexec_state < KEXEC_STATE_REAL_MODE) {
-			barrier();
-			if (!cpu_possible(i)) {
-				break;
-			}
-			if (!cpu_online(i)) {
-				break;
-			}
-			msecs--;
-			mdelay(1);
-		}
-	}
-	mb();
-}
-#endif	/* CONFIG_PPC_STD_MMU_64 */
-
-=======
->>>>>>> 77570429
 /*
  * This function will be called by secondary cpus or by kexec cpu
  * if soft-reset is activated to stop some CPUs.
