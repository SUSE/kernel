// SPDX-License-Identifier: GPL-2.0
/*
 * Watchdog support on powerpc systems.
 *
 * Copyright 2017, IBM Corporation.
 *
 * This uses code from arch/sparc/kernel/nmi.c and kernel/watchdog.c
 */

#define pr_fmt(fmt) "watchdog: " fmt

#include <linux/kernel.h>
#include <linux/param.h>
#include <linux/init.h>
#include <linux/percpu.h>
#include <linux/cpu.h>
#include <linux/nmi.h>
#include <linux/module.h>
#include <linux/export.h>
#include <linux/kprobes.h>
#include <linux/hardirq.h>
#include <linux/reboot.h>
#include <linux/slab.h>
#include <linux/kdebug.h>
#include <linux/sched/debug.h>
#include <linux/delay.h>
#include <linux/processor.h>
#include <linux/smp.h>

#include <asm/interrupt.h>
#include <asm/paca.h>
#include <asm/nmi.h>

/*
 * The powerpc watchdog ensures that each CPU is able to service timers.
 * The watchdog sets up a simple timer on each CPU to run once per timer
 * period, and updates a per-cpu timestamp and a "pending" cpumask. This is
 * the heartbeat.
 *
 * Then there are two systems to check that the heartbeat is still running.
 * The local soft-NMI, and the SMP checker.
 *
 * The soft-NMI checker can detect lockups on the local CPU. When interrupts
 * are disabled with local_irq_disable(), platforms that use soft-masking
 * can leave hardware interrupts enabled and handle them with a masked
 * interrupt handler. The masked handler can send the timer interrupt to the
 * watchdog's soft_nmi_interrupt(), which appears to Linux as an NMI
 * interrupt, and can be used to detect CPUs stuck with IRQs disabled.
 *
 * The soft-NMI checker will compare the heartbeat timestamp for this CPU
 * with the current time, and take action if the difference exceeds the
 * watchdog threshold.
 *
 * The limitation of the soft-NMI watchdog is that it does not work when
 * interrupts are hard disabled or otherwise not being serviced. This is
 * solved by also having a SMP watchdog where all CPUs check all other
 * CPUs heartbeat.
 *
 * The SMP checker can detect lockups on other CPUs. A global "pending"
 * cpumask is kept, containing all CPUs which enable the watchdog. Each
 * CPU clears their pending bit in their heartbeat timer. When the bitmask
 * becomes empty, the last CPU to clear its pending bit updates a global
 * timestamp and refills the pending bitmask.
 *
 * In the heartbeat timer, if any CPU notices that the global timestamp has
 * not been updated for a period exceeding the watchdog threshold, then it
 * means the CPU(s) with their bit still set in the pending mask have had
 * their heartbeat stop, and action is taken.
 *
 * Some platforms implement true NMI IPIs, which can be used by the SMP
 * watchdog to detect an unresponsive CPU and pull it out of its stuck
 * state with the NMI IPI, to get crash/debug data from it. This way the
 * SMP watchdog can detect hardware interrupts off lockups.
 */

static cpumask_t wd_cpus_enabled __read_mostly;

static u64 wd_panic_timeout_tb __read_mostly; /* timebase ticks until panic */
static u64 wd_smp_panic_timeout_tb __read_mostly; /* panic other CPUs */

static u64 wd_timer_period_ms __read_mostly;  /* interval between heartbeat */

static DEFINE_PER_CPU(struct hrtimer, wd_hrtimer);
static DEFINE_PER_CPU(u64, wd_timer_tb);

/* SMP checker bits */
static unsigned long __wd_smp_lock;
static unsigned long __wd_reporting;
<<<<<<< HEAD
=======
static unsigned long __wd_nmi_output;
>>>>>>> eb3cdb58
static cpumask_t wd_smp_cpus_pending;
static cpumask_t wd_smp_cpus_stuck;
static u64 wd_smp_last_reset_tb;

#ifdef CONFIG_PPC_PSERIES
static u64 wd_timeout_pct;
#endif

/*
 * Try to take the exclusive watchdog action / NMI IPI / printing lock.
 * wd_smp_lock must be held. If this fails, we should return and wait
 * for the watchdog to kick in again (or another CPU to trigger it).
 *
 * Importantly, if hardlockup_panic is set, wd_try_report failure should
 * not delay the panic, because whichever other CPU is reporting will
 * call panic.
 */
static bool wd_try_report(void)
{
	if (__wd_reporting)
		return false;
	__wd_reporting = 1;
	return true;
}

/* End printing after successful wd_try_report. wd_smp_lock not required. */
static void wd_end_reporting(void)
{
	smp_mb(); /* End printing "critical section" */
	WARN_ON_ONCE(__wd_reporting == 0);
	WRITE_ONCE(__wd_reporting, 0);
}

static inline void wd_smp_lock(unsigned long *flags)
{
	/*
	 * Avoid locking layers if possible.
	 * This may be called from low level interrupt handlers at some
	 * point in future.
	 */
	raw_local_irq_save(*flags);
	hard_irq_disable(); /* Make it soft-NMI safe */
	while (unlikely(test_and_set_bit_lock(0, &__wd_smp_lock))) {
		raw_local_irq_restore(*flags);
		spin_until_cond(!test_bit(0, &__wd_smp_lock));
		raw_local_irq_save(*flags);
		hard_irq_disable();
	}
}

static inline void wd_smp_unlock(unsigned long *flags)
{
	clear_bit_unlock(0, &__wd_smp_lock);
	raw_local_irq_restore(*flags);
}

static void wd_lockup_ipi(struct pt_regs *regs)
{
	int cpu = raw_smp_processor_id();
	u64 tb = get_tb();

	pr_emerg("CPU %d Hard LOCKUP\n", cpu);
	pr_emerg("CPU %d TB:%lld, last heartbeat TB:%lld (%lldms ago)\n",
		 cpu, tb, per_cpu(wd_timer_tb, cpu),
		 tb_to_ns(tb - per_cpu(wd_timer_tb, cpu)) / 1000000);
	print_modules();
	print_irqtrace_events(current);
	if (regs)
		show_regs(regs);
	else
		dump_stack();

	/*
	 * __wd_nmi_output must be set after we printk from NMI context.
	 *
	 * printk from NMI context defers printing to the console to irq_work.
	 * If that NMI was taken in some code that is hard-locked, then irqs
	 * are disabled so irq_work will never fire. That can result in the
	 * hard lockup messages being delayed (indefinitely, until something
	 * else kicks the console drivers).
	 *
	 * Setting __wd_nmi_output will cause another CPU to notice and kick
	 * the console drivers for us.
	 *
	 * xchg is not needed here (it could be a smp_mb and store), but xchg
	 * gives the memory ordering and atomicity required.
	 */
	xchg(&__wd_nmi_output, 1);

	/* Do not panic from here because that can recurse into NMI IPI layer */
}

static bool set_cpu_stuck(int cpu)
{
	cpumask_set_cpu(cpu, &wd_smp_cpus_stuck);
	cpumask_clear_cpu(cpu, &wd_smp_cpus_pending);
	/*
	 * See wd_smp_clear_cpu_pending()
	 */
	smp_mb();
	if (cpumask_empty(&wd_smp_cpus_pending)) {
		wd_smp_last_reset_tb = get_tb();
		cpumask_andnot(&wd_smp_cpus_pending,
				&wd_cpus_enabled,
				&wd_smp_cpus_stuck);
		return true;
	}
	return false;
}

static void watchdog_smp_panic(int cpu)
{
	static cpumask_t wd_smp_cpus_ipi; // protected by reporting
	unsigned long flags;
	u64 tb, last_reset;
	int c;

	wd_smp_lock(&flags);
	/* Double check some things under lock */
	tb = get_tb();
	last_reset = wd_smp_last_reset_tb;
	if ((s64)(tb - last_reset) < (s64)wd_smp_panic_timeout_tb)
		goto out;
	if (cpumask_test_cpu(cpu, &wd_smp_cpus_pending))
		goto out;
	if (!wd_try_report())
<<<<<<< HEAD
		goto out;
	for_each_online_cpu(c) {
		if (!cpumask_test_cpu(c, &wd_smp_cpus_pending))
			continue;
		if (c == cpu)
			continue; // should not happen

		__cpumask_set_cpu(c, &wd_smp_cpus_ipi);
		if (set_cpu_stuck(c))
			break;
	}
	if (cpumask_empty(&wd_smp_cpus_ipi)) {
		wd_end_reporting();
		goto out;
=======
		goto out;
	for_each_online_cpu(c) {
		if (!cpumask_test_cpu(c, &wd_smp_cpus_pending))
			continue;
		if (c == cpu)
			continue; // should not happen

		__cpumask_set_cpu(c, &wd_smp_cpus_ipi);
		if (set_cpu_stuck(c))
			break;
	}
	if (cpumask_empty(&wd_smp_cpus_ipi)) {
		wd_end_reporting();
		goto out;
>>>>>>> eb3cdb58
	}
	wd_smp_unlock(&flags);

	pr_emerg("CPU %d detected hard LOCKUP on other CPUs %*pbl\n",
		 cpu, cpumask_pr_args(&wd_smp_cpus_ipi));
	pr_emerg("CPU %d TB:%lld, last SMP heartbeat TB:%lld (%lldms ago)\n",
		 cpu, tb, last_reset, tb_to_ns(tb - last_reset) / 1000000);

	if (!sysctl_hardlockup_all_cpu_backtrace) {
		/*
		 * Try to trigger the stuck CPUs, unless we are going to
		 * get a backtrace on all of them anyway.
		 */
		for_each_cpu(c, &wd_smp_cpus_ipi) {
			smp_send_nmi_ipi(c, wd_lockup_ipi, 1000000);
			__cpumask_clear_cpu(c, &wd_smp_cpus_ipi);
		}
	} else {
		trigger_allbutself_cpu_backtrace();
		cpumask_clear(&wd_smp_cpus_ipi);
	}
<<<<<<< HEAD

	/*
	 * Force flush any remote buffers that might be stuck in IRQ context
	 * and therefore could not run their irq_work.
	 */
	printk_trigger_flush();
=======
>>>>>>> eb3cdb58

	if (hardlockup_panic)
		nmi_panic(NULL, "Hard LOCKUP");

	wd_end_reporting();

	return;

out:
	wd_smp_unlock(&flags);
}

static void wd_smp_clear_cpu_pending(int cpu)
{
	if (!cpumask_test_cpu(cpu, &wd_smp_cpus_pending)) {
		if (unlikely(cpumask_test_cpu(cpu, &wd_smp_cpus_stuck))) {
			struct pt_regs *regs = get_irq_regs();
			unsigned long flags;

			pr_emerg("CPU %d became unstuck TB:%lld\n",
				 cpu, get_tb());
			print_irqtrace_events(current);
			if (regs)
				show_regs(regs);
			else
				dump_stack();

			wd_smp_lock(&flags);
			cpumask_clear_cpu(cpu, &wd_smp_cpus_stuck);
			wd_smp_unlock(&flags);
		} else {
			/*
			 * The last CPU to clear pending should have reset the
			 * watchdog so we generally should not find it empty
			 * here if our CPU was clear. However it could happen
			 * due to a rare race with another CPU taking the
			 * last CPU out of the mask concurrently.
			 *
			 * We can't add a warning for it. But just in case
			 * there is a problem with the watchdog that is causing
			 * the mask to not be reset, try to kick it along here.
			 */
			if (unlikely(cpumask_empty(&wd_smp_cpus_pending)))
				goto none_pending;
		}
		return;
	}

	/*
	 * All other updates to wd_smp_cpus_pending are performed under
	 * wd_smp_lock. All of them are atomic except the case where the
	 * mask becomes empty and is reset. This will not happen here because
	 * cpu was tested to be in the bitmap (above), and a CPU only clears
	 * its own bit. _Except_ in the case where another CPU has detected a
	 * hard lockup on our CPU and takes us out of the pending mask. So in
	 * normal operation there will be no race here, no problem.
	 *
	 * In the lockup case, this atomic clear-bit vs a store that refills
	 * other bits in the accessed word wll not be a problem. The bit clear
	 * is atomic so it will not cause the store to get lost, and the store
	 * will never set this bit so it will not overwrite the bit clear. The
	 * only way for a stuck CPU to return to the pending bitmap is to
	 * become unstuck itself.
	 */
	cpumask_clear_cpu(cpu, &wd_smp_cpus_pending);

	/*
	 * Order the store to clear pending with the load(s) to check all
	 * words in the pending mask to check they are all empty. This orders
	 * with the same barrier on another CPU. This prevents two CPUs
	 * clearing the last 2 pending bits, but neither seeing the other's
	 * store when checking if the mask is empty, and missing an empty
	 * mask, which ends with a false positive.
	 */
	smp_mb();
	if (cpumask_empty(&wd_smp_cpus_pending)) {
		unsigned long flags;

none_pending:
		/*
		 * Double check under lock because more than one CPU could see
		 * a clear mask with the lockless check after clearing their
		 * pending bits.
		 */
		wd_smp_lock(&flags);
		if (cpumask_empty(&wd_smp_cpus_pending)) {
			wd_smp_last_reset_tb = get_tb();
			cpumask_andnot(&wd_smp_cpus_pending,
					&wd_cpus_enabled,
					&wd_smp_cpus_stuck);
		}
		wd_smp_unlock(&flags);
	}
}

static void watchdog_timer_interrupt(int cpu)
{
	u64 tb = get_tb();

	per_cpu(wd_timer_tb, cpu) = tb;

	wd_smp_clear_cpu_pending(cpu);

	if ((s64)(tb - wd_smp_last_reset_tb) >= (s64)wd_smp_panic_timeout_tb)
		watchdog_smp_panic(cpu);
<<<<<<< HEAD
=======

	if (__wd_nmi_output && xchg(&__wd_nmi_output, 0)) {
		/*
		 * Something has called printk from NMI context. It might be
		 * stuck, so this triggers a flush that will get that
		 * printk output to the console.
		 *
		 * See wd_lockup_ipi.
		 */
		printk_trigger_flush();
	}
>>>>>>> eb3cdb58
}

DEFINE_INTERRUPT_HANDLER_NMI(soft_nmi_interrupt)
{
	unsigned long flags;
	int cpu = raw_smp_processor_id();
	u64 tb;

	/* should only arrive from kernel, with irqs disabled */
	WARN_ON_ONCE(!arch_irq_disabled_regs(regs));

	if (!cpumask_test_cpu(cpu, &wd_cpus_enabled))
		return 0;

	__this_cpu_inc(irq_stat.soft_nmi_irqs);

	tb = get_tb();
	if (tb - per_cpu(wd_timer_tb, cpu) >= wd_panic_timeout_tb) {
		/*
		 * Taking wd_smp_lock here means it is a soft-NMI lock, which
		 * means we can't take any regular or irqsafe spin locks while
		 * holding this lock. This is why timers can't printk while
		 * holding the lock.
		 */
		wd_smp_lock(&flags);
		if (cpumask_test_cpu(cpu, &wd_smp_cpus_stuck)) {
			wd_smp_unlock(&flags);
			return 0;
		}
		if (!wd_try_report()) {
			wd_smp_unlock(&flags);
			/* Couldn't report, try again in 100ms */
			mtspr(SPRN_DEC, 100 * tb_ticks_per_usec * 1000);
			return 0;
		}

		set_cpu_stuck(cpu);

		wd_smp_unlock(&flags);

		pr_emerg("CPU %d self-detected hard LOCKUP @ %pS\n",
			 cpu, (void *)regs->nip);
		pr_emerg("CPU %d TB:%lld, last heartbeat TB:%lld (%lldms ago)\n",
			 cpu, tb, per_cpu(wd_timer_tb, cpu),
			 tb_to_ns(tb - per_cpu(wd_timer_tb, cpu)) / 1000000);
		print_modules();
		print_irqtrace_events(current);
		show_regs(regs);

<<<<<<< HEAD
=======
		xchg(&__wd_nmi_output, 1); // see wd_lockup_ipi

>>>>>>> eb3cdb58
		if (sysctl_hardlockup_all_cpu_backtrace)
			trigger_allbutself_cpu_backtrace();

		if (hardlockup_panic)
			nmi_panic(regs, "Hard LOCKUP");

		wd_end_reporting();
	}
	/*
	 * We are okay to change DEC in soft_nmi_interrupt because the masked
	 * handler has marked a DEC as pending, so the timer interrupt will be
	 * replayed as soon as local irqs are enabled again.
	 */
	if (wd_panic_timeout_tb < 0x7fffffff)
		mtspr(SPRN_DEC, wd_panic_timeout_tb);

	return 0;
}

static enum hrtimer_restart watchdog_timer_fn(struct hrtimer *hrtimer)
{
	int cpu = smp_processor_id();

	if (!(watchdog_enabled & WATCHDOG_HARDLOCKUP_ENABLED))
		return HRTIMER_NORESTART;

	if (!cpumask_test_cpu(cpu, &watchdog_cpumask))
		return HRTIMER_NORESTART;

	watchdog_timer_interrupt(cpu);

	hrtimer_forward_now(hrtimer, ms_to_ktime(wd_timer_period_ms));

	return HRTIMER_RESTART;
}

void arch_touch_nmi_watchdog(void)
{
	unsigned long ticks = tb_ticks_per_usec * wd_timer_period_ms * 1000;
	int cpu = smp_processor_id();
	u64 tb;

	if (!cpumask_test_cpu(cpu, &watchdog_cpumask))
		return;

	tb = get_tb();
	if (tb - per_cpu(wd_timer_tb, cpu) >= ticks) {
		per_cpu(wd_timer_tb, cpu) = tb;
		wd_smp_clear_cpu_pending(cpu);
	}
}
EXPORT_SYMBOL(arch_touch_nmi_watchdog);

static void start_watchdog(void *arg)
{
	struct hrtimer *hrtimer = this_cpu_ptr(&wd_hrtimer);
	int cpu = smp_processor_id();
	unsigned long flags;

	if (cpumask_test_cpu(cpu, &wd_cpus_enabled)) {
		WARN_ON(1);
		return;
	}

	if (!(watchdog_enabled & WATCHDOG_HARDLOCKUP_ENABLED))
		return;

	if (!cpumask_test_cpu(cpu, &watchdog_cpumask))
		return;

	wd_smp_lock(&flags);
	cpumask_set_cpu(cpu, &wd_cpus_enabled);
	if (cpumask_weight(&wd_cpus_enabled) == 1) {
		cpumask_set_cpu(cpu, &wd_smp_cpus_pending);
		wd_smp_last_reset_tb = get_tb();
	}
	wd_smp_unlock(&flags);

	*this_cpu_ptr(&wd_timer_tb) = get_tb();

	hrtimer_init(hrtimer, CLOCK_MONOTONIC, HRTIMER_MODE_REL);
	hrtimer->function = watchdog_timer_fn;
	hrtimer_start(hrtimer, ms_to_ktime(wd_timer_period_ms),
		      HRTIMER_MODE_REL_PINNED);
}

static int start_watchdog_on_cpu(unsigned int cpu)
{
	return smp_call_function_single(cpu, start_watchdog, NULL, true);
}

static void stop_watchdog(void *arg)
{
	struct hrtimer *hrtimer = this_cpu_ptr(&wd_hrtimer);
	int cpu = smp_processor_id();
	unsigned long flags;

	if (!cpumask_test_cpu(cpu, &wd_cpus_enabled))
		return; /* Can happen in CPU unplug case */

	hrtimer_cancel(hrtimer);

	wd_smp_lock(&flags);
	cpumask_clear_cpu(cpu, &wd_cpus_enabled);
	wd_smp_unlock(&flags);

	wd_smp_clear_cpu_pending(cpu);
}

static int stop_watchdog_on_cpu(unsigned int cpu)
{
	return smp_call_function_single(cpu, stop_watchdog, NULL, true);
}

static void watchdog_calc_timeouts(void)
{
	u64 threshold = watchdog_thresh;

#ifdef CONFIG_PPC_PSERIES
	threshold += (READ_ONCE(wd_timeout_pct) * threshold) / 100;
#endif

	wd_panic_timeout_tb = threshold * ppc_tb_freq;

	/* Have the SMP detector trigger a bit later */
	wd_smp_panic_timeout_tb = wd_panic_timeout_tb * 3 / 2;

	/* 2/5 is the factor that the perf based detector uses */
	wd_timer_period_ms = watchdog_thresh * 1000 * 2 / 5;
}

void watchdog_hardlockup_stop(void)
{
	int cpu;

	for_each_cpu(cpu, &wd_cpus_enabled)
		stop_watchdog_on_cpu(cpu);
}

void watchdog_hardlockup_start(void)
{
	int cpu;

	watchdog_calc_timeouts();
	for_each_cpu_and(cpu, cpu_online_mask, &watchdog_cpumask)
		start_watchdog_on_cpu(cpu);
}

/*
 * Invoked from core watchdog init.
 */
int __init watchdog_hardlockup_probe(void)
{
	int err;

	err = cpuhp_setup_state_nocalls(CPUHP_AP_ONLINE_DYN,
					"powerpc/watchdog:online",
					start_watchdog_on_cpu,
					stop_watchdog_on_cpu);
	if (err < 0) {
		pr_warn("could not be initialized");
		return err;
	}
	return 0;
}

#ifdef CONFIG_PPC_PSERIES
<<<<<<< HEAD
void watchdog_nmi_set_timeout_pct(u64 pct)
=======
void watchdog_hardlockup_set_timeout_pct(u64 pct)
>>>>>>> eb3cdb58
{
	pr_info("Set the NMI watchdog timeout factor to %llu%%\n", pct);
	WRITE_ONCE(wd_timeout_pct, pct);
	lockup_detector_reconfigure();
}
#endif<|MERGE_RESOLUTION|>--- conflicted
+++ resolved
@@ -86,10 +86,7 @@
 /* SMP checker bits */
 static unsigned long __wd_smp_lock;
 static unsigned long __wd_reporting;
-<<<<<<< HEAD
-=======
 static unsigned long __wd_nmi_output;
->>>>>>> eb3cdb58
 static cpumask_t wd_smp_cpus_pending;
 static cpumask_t wd_smp_cpus_stuck;
 static u64 wd_smp_last_reset_tb;
@@ -216,7 +213,6 @@
 	if (cpumask_test_cpu(cpu, &wd_smp_cpus_pending))
 		goto out;
 	if (!wd_try_report())
-<<<<<<< HEAD
 		goto out;
 	for_each_online_cpu(c) {
 		if (!cpumask_test_cpu(c, &wd_smp_cpus_pending))
@@ -231,22 +227,6 @@
 	if (cpumask_empty(&wd_smp_cpus_ipi)) {
 		wd_end_reporting();
 		goto out;
-=======
-		goto out;
-	for_each_online_cpu(c) {
-		if (!cpumask_test_cpu(c, &wd_smp_cpus_pending))
-			continue;
-		if (c == cpu)
-			continue; // should not happen
-
-		__cpumask_set_cpu(c, &wd_smp_cpus_ipi);
-		if (set_cpu_stuck(c))
-			break;
-	}
-	if (cpumask_empty(&wd_smp_cpus_ipi)) {
-		wd_end_reporting();
-		goto out;
->>>>>>> eb3cdb58
 	}
 	wd_smp_unlock(&flags);
 
@@ -268,15 +248,6 @@
 		trigger_allbutself_cpu_backtrace();
 		cpumask_clear(&wd_smp_cpus_ipi);
 	}
-<<<<<<< HEAD
-
-	/*
-	 * Force flush any remote buffers that might be stuck in IRQ context
-	 * and therefore could not run their irq_work.
-	 */
-	printk_trigger_flush();
-=======
->>>>>>> eb3cdb58
 
 	if (hardlockup_panic)
 		nmi_panic(NULL, "Hard LOCKUP");
@@ -382,8 +353,6 @@
 
 	if ((s64)(tb - wd_smp_last_reset_tb) >= (s64)wd_smp_panic_timeout_tb)
 		watchdog_smp_panic(cpu);
-<<<<<<< HEAD
-=======
 
 	if (__wd_nmi_output && xchg(&__wd_nmi_output, 0)) {
 		/*
@@ -395,7 +364,6 @@
 		 */
 		printk_trigger_flush();
 	}
->>>>>>> eb3cdb58
 }
 
 DEFINE_INTERRUPT_HANDLER_NMI(soft_nmi_interrupt)
@@ -445,11 +413,8 @@
 		print_irqtrace_events(current);
 		show_regs(regs);
 
-<<<<<<< HEAD
-=======
 		xchg(&__wd_nmi_output, 1); // see wd_lockup_ipi
 
->>>>>>> eb3cdb58
 		if (sysctl_hardlockup_all_cpu_backtrace)
 			trigger_allbutself_cpu_backtrace();
 
@@ -617,11 +582,7 @@
 }
 
 #ifdef CONFIG_PPC_PSERIES
-<<<<<<< HEAD
-void watchdog_nmi_set_timeout_pct(u64 pct)
-=======
 void watchdog_hardlockup_set_timeout_pct(u64 pct)
->>>>>>> eb3cdb58
 {
 	pr_info("Set the NMI watchdog timeout factor to %llu%%\n", pct);
 	WRITE_ONCE(wd_timeout_pct, pct);
