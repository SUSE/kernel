// SPDX-License-Identifier: GPL-2.0-or-later
/*
 * SMP support for ppc.
 *
 * Written by Cort Dougan (cort@cs.nmt.edu) borrowing a great
 * deal of code from the sparc and intel versions.
 *
 * Copyright (C) 1999 Cort Dougan <cort@cs.nmt.edu>
 *
 * PowerPC-64 Support added by Dave Engebretsen, Peter Bergner, and
 * Mike Corrigan {engebret|bergner|mikec}@us.ibm.com
 */

#undef DEBUG

#include <linux/kernel.h>
#include <linux/export.h>
#include <linux/sched/mm.h>
#include <linux/sched/task_stack.h>
#include <linux/sched/topology.h>
#include <linux/smp.h>
#include <linux/interrupt.h>
#include <linux/delay.h>
#include <linux/init.h>
#include <linux/spinlock.h>
#include <linux/cache.h>
#include <linux/err.h>
#include <linux/device.h>
#include <linux/cpu.h>
#include <linux/notifier.h>
#include <linux/topology.h>
#include <linux/profile.h>
#include <linux/processor.h>
#include <linux/random.h>
#include <linux/stackprotector.h>
#include <linux/pgtable.h>
#include <linux/clockchips.h>
#include <linux/kexec.h>

#include <asm/ptrace.h>
#include <linux/atomic.h>
#include <asm/irq.h>
#include <asm/hw_irq.h>
#include <asm/kvm_ppc.h>
#include <asm/dbell.h>
#include <asm/page.h>
#include <asm/smp.h>
#include <asm/time.h>
#include <asm/machdep.h>
#include <asm/mmu_context.h>
#include <asm/cputhreads.h>
#include <asm/cputable.h>
#include <asm/mpic.h>
#include <asm/vdso_datapage.h>
#ifdef CONFIG_PPC64
#include <asm/paca.h>
#endif
#include <asm/vdso.h>
#include <asm/debug.h>
#include <asm/cpu_has_feature.h>
#include <asm/ftrace.h>
#include <asm/kup.h>
#include <asm/fadump.h>

#include <trace/events/ipi.h>

#ifdef DEBUG
#include <asm/udbg.h>
#define DBG(fmt...) udbg_printf(fmt)
#else
#define DBG(fmt...)
#endif

#ifdef CONFIG_HOTPLUG_CPU
/* State of each CPU during hotplug phases */
static DEFINE_PER_CPU(int, cpu_state) = { 0 };
#endif

struct task_struct *secondary_current;
bool has_big_cores __ro_after_init;
bool coregroup_enabled __ro_after_init;
bool thread_group_shares_l2 __ro_after_init;
bool thread_group_shares_l3 __ro_after_init;

DEFINE_PER_CPU(cpumask_var_t, cpu_sibling_map);
DEFINE_PER_CPU(cpumask_var_t, cpu_smallcore_map);
DEFINE_PER_CPU(cpumask_var_t, cpu_l2_cache_map);
DEFINE_PER_CPU(cpumask_var_t, cpu_core_map);
static DEFINE_PER_CPU(cpumask_var_t, cpu_coregroup_map);

EXPORT_PER_CPU_SYMBOL(cpu_sibling_map);
EXPORT_PER_CPU_SYMBOL(cpu_l2_cache_map);
EXPORT_PER_CPU_SYMBOL(cpu_core_map);
EXPORT_SYMBOL_GPL(has_big_cores);

#define MAX_THREAD_LIST_SIZE	8
#define THREAD_GROUP_SHARE_L1   1
#define THREAD_GROUP_SHARE_L2_L3 2
struct thread_groups {
	unsigned int property;
	unsigned int nr_groups;
	unsigned int threads_per_group;
	unsigned int thread_list[MAX_THREAD_LIST_SIZE];
};

/* Maximum number of properties that groups of threads within a core can share */
#define MAX_THREAD_GROUP_PROPERTIES 2

struct thread_groups_list {
	unsigned int nr_properties;
	struct thread_groups property_tgs[MAX_THREAD_GROUP_PROPERTIES];
};

static struct thread_groups_list tgl[NR_CPUS] __initdata;
/*
 * On big-cores system, thread_group_l1_cache_map for each CPU corresponds to
 * the set its siblings that share the L1-cache.
 */
DEFINE_PER_CPU(cpumask_var_t, thread_group_l1_cache_map);

/*
 * On some big-cores system, thread_group_l2_cache_map for each CPU
 * corresponds to the set its siblings within the core that share the
 * L2-cache.
 */
DEFINE_PER_CPU(cpumask_var_t, thread_group_l2_cache_map);

/*
 * On P10, thread_group_l3_cache_map for each CPU is equal to the
 * thread_group_l2_cache_map
 */
DEFINE_PER_CPU(cpumask_var_t, thread_group_l3_cache_map);

/* SMP operations for this machine */
struct smp_ops_t *smp_ops;

/* Can't be static due to PowerMac hackery */
volatile unsigned int cpu_callin_map[NR_CPUS];

int smt_enabled_at_boot = 1;

/*
 * Returns 1 if the specified cpu should be brought up during boot.
 * Used to inhibit booting threads if they've been disabled or
 * limited on the command line
 */
int smp_generic_cpu_bootable(unsigned int nr)
{
	/* Special case - we inhibit secondary thread startup
	 * during boot if the user requests it.
	 */
	if (system_state < SYSTEM_RUNNING && cpu_has_feature(CPU_FTR_SMT)) {
		if (!smt_enabled_at_boot && cpu_thread_in_core(nr) != 0)
			return 0;
		if (smt_enabled_at_boot
		    && cpu_thread_in_core(nr) >= smt_enabled_at_boot)
			return 0;
	}

	return 1;
}


#ifdef CONFIG_PPC64
int smp_generic_kick_cpu(int nr)
{
	if (nr < 0 || nr >= nr_cpu_ids)
		return -EINVAL;

	/*
	 * The processor is currently spinning, waiting for the
	 * cpu_start field to become non-zero After we set cpu_start,
	 * the processor will continue on to secondary_start
	 */
	if (!paca_ptrs[nr]->cpu_start) {
		paca_ptrs[nr]->cpu_start = 1;
		smp_mb();
		return 0;
	}

#ifdef CONFIG_HOTPLUG_CPU
	/*
	 * Ok it's not there, so it might be soft-unplugged, let's
	 * try to bring it back
	 */
	generic_set_cpu_up(nr);
	smp_wmb();
	smp_send_reschedule(nr);
#endif /* CONFIG_HOTPLUG_CPU */

	return 0;
}
#endif /* CONFIG_PPC64 */

static irqreturn_t call_function_action(int irq, void *data)
{
	generic_smp_call_function_interrupt();
	return IRQ_HANDLED;
}

static irqreturn_t reschedule_action(int irq, void *data)
{
	scheduler_ipi();
	return IRQ_HANDLED;
}

#ifdef CONFIG_GENERIC_CLOCKEVENTS_BROADCAST
static irqreturn_t tick_broadcast_ipi_action(int irq, void *data)
{
	timer_broadcast_interrupt();
	return IRQ_HANDLED;
}
#endif

#ifdef CONFIG_NMI_IPI
static irqreturn_t nmi_ipi_action(int irq, void *data)
{
	smp_handle_nmi_ipi(get_irq_regs());
	return IRQ_HANDLED;
}
#endif

static irq_handler_t smp_ipi_action[] = {
	[PPC_MSG_CALL_FUNCTION] =  call_function_action,
	[PPC_MSG_RESCHEDULE] = reschedule_action,
#ifdef CONFIG_GENERIC_CLOCKEVENTS_BROADCAST
	[PPC_MSG_TICK_BROADCAST] = tick_broadcast_ipi_action,
#endif
#ifdef CONFIG_NMI_IPI
	[PPC_MSG_NMI_IPI] = nmi_ipi_action,
#endif
};

/*
 * The NMI IPI is a fallback and not truly non-maskable. It is simpler
 * than going through the call function infrastructure, and strongly
 * serialized, so it is more appropriate for debugging.
 */
const char *smp_ipi_name[] = {
	[PPC_MSG_CALL_FUNCTION] =  "ipi call function",
	[PPC_MSG_RESCHEDULE] = "ipi reschedule",
#ifdef CONFIG_GENERIC_CLOCKEVENTS_BROADCAST
	[PPC_MSG_TICK_BROADCAST] = "ipi tick-broadcast",
#endif
#ifdef CONFIG_NMI_IPI
	[PPC_MSG_NMI_IPI] = "nmi ipi",
#endif
};

/* optional function to request ipi, for controllers with >= 4 ipis */
int smp_request_message_ipi(int virq, int msg)
{
	int err;

	if (msg < 0 || msg > PPC_MSG_NMI_IPI)
		return -EINVAL;
#ifndef CONFIG_NMI_IPI
	if (msg == PPC_MSG_NMI_IPI)
		return 1;
#endif

	err = request_irq(virq, smp_ipi_action[msg],
			  IRQF_PERCPU | IRQF_NO_THREAD | IRQF_NO_SUSPEND,
			  smp_ipi_name[msg], NULL);
	WARN(err < 0, "unable to request_irq %d for %s (rc %d)\n",
		virq, smp_ipi_name[msg], err);

	return err;
}

#ifdef CONFIG_PPC_SMP_MUXED_IPI
struct cpu_messages {
	long messages;			/* current messages */
};
static DEFINE_PER_CPU_SHARED_ALIGNED(struct cpu_messages, ipi_message);

void smp_muxed_ipi_set_message(int cpu, int msg)
{
	struct cpu_messages *info = &per_cpu(ipi_message, cpu);
	char *message = (char *)&info->messages;

	/*
	 * Order previous accesses before accesses in the IPI handler.
	 */
	smp_mb();
	WRITE_ONCE(message[msg], 1);
}

void smp_muxed_ipi_message_pass(int cpu, int msg)
{
	smp_muxed_ipi_set_message(cpu, msg);

	/*
	 * cause_ipi functions are required to include a full barrier
	 * before doing whatever causes the IPI.
	 */
	smp_ops->cause_ipi(cpu);
}

#ifdef __BIG_ENDIAN__
#define IPI_MESSAGE(A) (1uL << ((BITS_PER_LONG - 8) - 8 * (A)))
#else
#define IPI_MESSAGE(A) (1uL << (8 * (A)))
#endif

irqreturn_t smp_ipi_demux(void)
{
	mb();	/* order any irq clear */

	return smp_ipi_demux_relaxed();
}

/* sync-free variant. Callers should ensure synchronization */
irqreturn_t smp_ipi_demux_relaxed(void)
{
	struct cpu_messages *info;
	unsigned long all;

	info = this_cpu_ptr(&ipi_message);
	do {
		all = xchg(&info->messages, 0);
#if defined(CONFIG_KVM_XICS) && defined(CONFIG_KVM_BOOK3S_HV_POSSIBLE)
		/*
		 * Must check for PPC_MSG_RM_HOST_ACTION messages
		 * before PPC_MSG_CALL_FUNCTION messages because when
		 * a VM is destroyed, we call kick_all_cpus_sync()
		 * to ensure that any pending PPC_MSG_RM_HOST_ACTION
		 * messages have completed before we free any VCPUs.
		 */
		if (all & IPI_MESSAGE(PPC_MSG_RM_HOST_ACTION))
			kvmppc_xics_ipi_action();
#endif
		if (all & IPI_MESSAGE(PPC_MSG_CALL_FUNCTION))
			generic_smp_call_function_interrupt();
		if (all & IPI_MESSAGE(PPC_MSG_RESCHEDULE))
			scheduler_ipi();
#ifdef CONFIG_GENERIC_CLOCKEVENTS_BROADCAST
		if (all & IPI_MESSAGE(PPC_MSG_TICK_BROADCAST))
			timer_broadcast_interrupt();
#endif
#ifdef CONFIG_NMI_IPI
		if (all & IPI_MESSAGE(PPC_MSG_NMI_IPI))
			nmi_ipi_action(0, NULL);
#endif
	} while (READ_ONCE(info->messages));

	return IRQ_HANDLED;
}
#endif /* CONFIG_PPC_SMP_MUXED_IPI */

static inline void do_message_pass(int cpu, int msg)
{
	if (smp_ops->message_pass)
		smp_ops->message_pass(cpu, msg);
#ifdef CONFIG_PPC_SMP_MUXED_IPI
	else
		smp_muxed_ipi_message_pass(cpu, msg);
#endif
}

void arch_smp_send_reschedule(int cpu)
{
	if (likely(smp_ops))
		do_message_pass(cpu, PPC_MSG_RESCHEDULE);
}
EXPORT_SYMBOL_GPL(arch_smp_send_reschedule);

void arch_send_call_function_single_ipi(int cpu)
{
	do_message_pass(cpu, PPC_MSG_CALL_FUNCTION);
}

void arch_send_call_function_ipi_mask(const struct cpumask *mask)
{
	unsigned int cpu;

	for_each_cpu(cpu, mask)
		do_message_pass(cpu, PPC_MSG_CALL_FUNCTION);
}

#ifdef CONFIG_NMI_IPI

/*
 * "NMI IPI" system.
 *
 * NMI IPIs may not be recoverable, so should not be used as ongoing part of
 * a running system. They can be used for crash, debug, halt/reboot, etc.
 *
 * The IPI call waits with interrupts disabled until all targets enter the
 * NMI handler, then returns. Subsequent IPIs can be issued before targets
 * have returned from their handlers, so there is no guarantee about
 * concurrency or re-entrancy.
 *
 * A new NMI can be issued before all targets exit the handler.
 *
 * The IPI call may time out without all targets entering the NMI handler.
 * In that case, there is some logic to recover (and ignore subsequent
 * NMI interrupts that may eventually be raised), but the platform interrupt
 * handler may not be able to distinguish this from other exception causes,
 * which may cause a crash.
 */

static atomic_t __nmi_ipi_lock = ATOMIC_INIT(0);
static struct cpumask nmi_ipi_pending_mask;
static bool nmi_ipi_busy = false;
static void (*nmi_ipi_function)(struct pt_regs *) = NULL;

noinstr static void nmi_ipi_lock_start(unsigned long *flags)
{
	raw_local_irq_save(*flags);
	hard_irq_disable();
	while (raw_atomic_cmpxchg(&__nmi_ipi_lock, 0, 1) == 1) {
		raw_local_irq_restore(*flags);
		spin_until_cond(raw_atomic_read(&__nmi_ipi_lock) == 0);
		raw_local_irq_save(*flags);
		hard_irq_disable();
	}
}

noinstr static void nmi_ipi_lock(void)
{
	while (raw_atomic_cmpxchg(&__nmi_ipi_lock, 0, 1) == 1)
		spin_until_cond(raw_atomic_read(&__nmi_ipi_lock) == 0);
}

noinstr static void nmi_ipi_unlock(void)
{
	smp_mb();
	WARN_ON(raw_atomic_read(&__nmi_ipi_lock) != 1);
	raw_atomic_set(&__nmi_ipi_lock, 0);
}

noinstr static void nmi_ipi_unlock_end(unsigned long *flags)
{
	nmi_ipi_unlock();
	raw_local_irq_restore(*flags);
}

/*
 * Platform NMI handler calls this to ack
 */
noinstr int smp_handle_nmi_ipi(struct pt_regs *regs)
{
	void (*fn)(struct pt_regs *) = NULL;
	unsigned long flags;
	int me = raw_smp_processor_id();
	int ret = 0;

	/*
	 * Unexpected NMIs are possible here because the interrupt may not
	 * be able to distinguish NMI IPIs from other types of NMIs, or
	 * because the caller may have timed out.
	 */
	nmi_ipi_lock_start(&flags);
	if (cpumask_test_cpu(me, &nmi_ipi_pending_mask)) {
		cpumask_clear_cpu(me, &nmi_ipi_pending_mask);
		fn = READ_ONCE(nmi_ipi_function);
		WARN_ON_ONCE(!fn);
		ret = 1;
	}
	nmi_ipi_unlock_end(&flags);

	if (fn)
		fn(regs);

	return ret;
}

static void do_smp_send_nmi_ipi(int cpu, bool safe)
{
	if (!safe && smp_ops->cause_nmi_ipi && smp_ops->cause_nmi_ipi(cpu))
		return;

	if (cpu >= 0) {
		do_message_pass(cpu, PPC_MSG_NMI_IPI);
	} else {
		int c;

		for_each_online_cpu(c) {
			if (c == raw_smp_processor_id())
				continue;
			do_message_pass(c, PPC_MSG_NMI_IPI);
		}
	}
}

/*
 * - cpu is the target CPU (must not be this CPU), or NMI_IPI_ALL_OTHERS.
 * - fn is the target callback function.
 * - delay_us > 0 is the delay before giving up waiting for targets to
 *   begin executing the handler, == 0 specifies indefinite delay.
 */
static int __smp_send_nmi_ipi(int cpu, void (*fn)(struct pt_regs *),
				u64 delay_us, bool safe)
{
	unsigned long flags;
	int me = raw_smp_processor_id();
	int ret = 1;

	BUG_ON(cpu == me);
	BUG_ON(cpu < 0 && cpu != NMI_IPI_ALL_OTHERS);

	if (unlikely(!smp_ops))
		return 0;

	nmi_ipi_lock_start(&flags);
	while (nmi_ipi_busy) {
		nmi_ipi_unlock_end(&flags);
		spin_until_cond(!nmi_ipi_busy);
		nmi_ipi_lock_start(&flags);
	}
	nmi_ipi_busy = true;
	nmi_ipi_function = fn;

	WARN_ON_ONCE(!cpumask_empty(&nmi_ipi_pending_mask));

	if (cpu < 0) {
		/* ALL_OTHERS */
		cpumask_copy(&nmi_ipi_pending_mask, cpu_online_mask);
		cpumask_clear_cpu(me, &nmi_ipi_pending_mask);
	} else {
		cpumask_set_cpu(cpu, &nmi_ipi_pending_mask);
	}

	nmi_ipi_unlock();

	/* Interrupts remain hard disabled */

	do_smp_send_nmi_ipi(cpu, safe);

	nmi_ipi_lock();
	/* nmi_ipi_busy is set here, so unlock/lock is okay */
	while (!cpumask_empty(&nmi_ipi_pending_mask)) {
		nmi_ipi_unlock();
		udelay(1);
		nmi_ipi_lock();
		if (delay_us) {
			delay_us--;
			if (!delay_us)
				break;
		}
	}

	if (!cpumask_empty(&nmi_ipi_pending_mask)) {
		/* Timeout waiting for CPUs to call smp_handle_nmi_ipi */
		ret = 0;
		cpumask_clear(&nmi_ipi_pending_mask);
	}

	nmi_ipi_function = NULL;
	nmi_ipi_busy = false;

	nmi_ipi_unlock_end(&flags);

	return ret;
}

int smp_send_nmi_ipi(int cpu, void (*fn)(struct pt_regs *), u64 delay_us)
{
	return __smp_send_nmi_ipi(cpu, fn, delay_us, false);
}

int smp_send_safe_nmi_ipi(int cpu, void (*fn)(struct pt_regs *), u64 delay_us)
{
	return __smp_send_nmi_ipi(cpu, fn, delay_us, true);
}
#endif /* CONFIG_NMI_IPI */

#ifdef CONFIG_GENERIC_CLOCKEVENTS_BROADCAST
void tick_broadcast(const struct cpumask *mask)
{
	unsigned int cpu;

	for_each_cpu(cpu, mask)
		do_message_pass(cpu, PPC_MSG_TICK_BROADCAST);
}
#endif

#ifdef CONFIG_DEBUGGER
static void debugger_ipi_callback(struct pt_regs *regs)
{
	debugger_ipi(regs);
}

void smp_send_debugger_break(void)
{
	smp_send_nmi_ipi(NMI_IPI_ALL_OTHERS, debugger_ipi_callback, 1000000);
}
#endif

#ifdef CONFIG_CRASH_DUMP
void crash_send_ipi(void (*crash_ipi_callback)(struct pt_regs *))
{
	int cpu;

	smp_send_nmi_ipi(NMI_IPI_ALL_OTHERS, crash_ipi_callback, 1000000);
	if (kdump_in_progress() && crash_wake_offline) {
		for_each_present_cpu(cpu) {
			if (cpu_online(cpu))
				continue;
			/*
			 * crash_ipi_callback will wait for
			 * all cpus, including offline CPUs.
			 * We don't care about nmi_ipi_function.
			 * Offline cpus will jump straight into
			 * crash_ipi_callback, we can skip the
			 * entire NMI dance and waiting for
			 * cpus to clear pending mask, etc.
			 */
			do_smp_send_nmi_ipi(cpu, false);
		}
	}
}
#endif

void crash_smp_send_stop(void)
{
	static bool stopped = false;

	/*
	 * In case of fadump, register data for all CPUs is captured by f/w
	 * on ibm,os-term rtas call. Skip IPI callbacks to other CPUs before
	 * this rtas call to avoid tricky post processing of those CPUs'
	 * backtraces.
	 */
	if (should_fadump_crash())
		return;

	if (stopped)
		return;

	stopped = true;

#ifdef CONFIG_CRASH_DUMP
	if (kexec_crash_image) {
		crash_kexec_prepare();
		return;
	}
#endif

	smp_send_stop();
}

#ifdef CONFIG_NMI_IPI
static void nmi_stop_this_cpu(struct pt_regs *regs)
{
	/*
	 * IRQs are already hard disabled by the smp_handle_nmi_ipi.
	 */
	set_cpu_online(smp_processor_id(), false);

	spin_begin();
	while (1)
		spin_cpu_relax();
}

void smp_send_stop(void)
{
	smp_send_nmi_ipi(NMI_IPI_ALL_OTHERS, nmi_stop_this_cpu, 1000000);
}

#else /* CONFIG_NMI_IPI */

static void stop_this_cpu(void *dummy)
{
	hard_irq_disable();

	/*
	 * Offlining CPUs in stop_this_cpu can result in scheduler warnings,
	 * (see commit de6e5d38417e), but printk_safe_flush_on_panic() wants
	 * to know other CPUs are offline before it breaks locks to flush
	 * printk buffers, in case we panic()ed while holding the lock.
	 */
	set_cpu_online(smp_processor_id(), false);

	spin_begin();
	while (1)
		spin_cpu_relax();
}

void smp_send_stop(void)
{
	static bool stopped = false;

	/*
	 * Prevent waiting on csd lock from a previous smp_send_stop.
	 * This is racy, but in general callers try to do the right
	 * thing and only fire off one smp_send_stop (e.g., see
	 * kernel/panic.c)
	 */
	if (stopped)
		return;

	stopped = true;

	smp_call_function(stop_this_cpu, NULL, 0);
}
#endif /* CONFIG_NMI_IPI */

static struct task_struct *current_set[NR_CPUS];

static void smp_store_cpu_info(int id)
{
	per_cpu(cpu_pvr, id) = mfspr(SPRN_PVR);
#ifdef CONFIG_PPC_E500
	per_cpu(next_tlbcam_idx, id)
		= (mfspr(SPRN_TLB1CFG) & TLBnCFG_N_ENTRY) - 1;
#endif
}

/*
 * Relationships between CPUs are maintained in a set of per-cpu cpumasks so
 * rather than just passing around the cpumask we pass around a function that
 * returns the that cpumask for the given CPU.
 */
static void set_cpus_related(int i, int j, struct cpumask *(*get_cpumask)(int))
{
	cpumask_set_cpu(i, get_cpumask(j));
	cpumask_set_cpu(j, get_cpumask(i));
}

#ifdef CONFIG_HOTPLUG_CPU
static void set_cpus_unrelated(int i, int j,
		struct cpumask *(*get_cpumask)(int))
{
	cpumask_clear_cpu(i, get_cpumask(j));
	cpumask_clear_cpu(j, get_cpumask(i));
}
#endif

/*
 * Extends set_cpus_related. Instead of setting one CPU at a time in
 * dstmask, set srcmask at oneshot. dstmask should be super set of srcmask.
 */
static void or_cpumasks_related(int i, int j, struct cpumask *(*srcmask)(int),
				struct cpumask *(*dstmask)(int))
{
	struct cpumask *mask;
	int k;

	mask = srcmask(j);
	for_each_cpu(k, srcmask(i))
		cpumask_or(dstmask(k), dstmask(k), mask);

	if (i == j)
		return;

	mask = srcmask(i);
	for_each_cpu(k, srcmask(j))
		cpumask_or(dstmask(k), dstmask(k), mask);
}

/*
 * parse_thread_groups: Parses the "ibm,thread-groups" device tree
 *                      property for the CPU device node @dn and stores
 *                      the parsed output in the thread_groups_list
 *                      structure @tglp.
 *
 * @dn: The device node of the CPU device.
 * @tglp: Pointer to a thread group list structure into which the parsed
 *      output of "ibm,thread-groups" is stored.
 *
 * ibm,thread-groups[0..N-1] array defines which group of threads in
 * the CPU-device node can be grouped together based on the property.
 *
 * This array can represent thread groupings for multiple properties.
 *
 * ibm,thread-groups[i + 0] tells us the property based on which the
 * threads are being grouped together. If this value is 1, it implies
 * that the threads in the same group share L1, translation cache. If
 * the value is 2, it implies that the threads in the same group share
 * the same L2 cache.
 *
 * ibm,thread-groups[i+1] tells us how many such thread groups exist for the
 * property ibm,thread-groups[i]
 *
 * ibm,thread-groups[i+2] tells us the number of threads in each such
 * group.
 * Suppose k = (ibm,thread-groups[i+1] * ibm,thread-groups[i+2]), then,
 *
 * ibm,thread-groups[i+3..i+k+2] (is the list of threads identified by
 * "ibm,ppc-interrupt-server#s" arranged as per their membership in
 * the grouping.
 *
 * Example:
 * If "ibm,thread-groups" = [1,2,4,8,10,12,14,9,11,13,15,2,2,4,8,10,12,14,9,11,13,15]
 * This can be decomposed up into two consecutive arrays:
 * a) [1,2,4,8,10,12,14,9,11,13,15]
 * b) [2,2,4,8,10,12,14,9,11,13,15]
 *
 * where in,
 *
 * a) provides information of Property "1" being shared by "2" groups,
 *  each with "4" threads each. The "ibm,ppc-interrupt-server#s" of
 *  the first group is {8,10,12,14} and the
 *  "ibm,ppc-interrupt-server#s" of the second group is
 *  {9,11,13,15}. Property "1" is indicative of the thread in the
 *  group sharing L1 cache, translation cache and Instruction Data
 *  flow.
 *
 * b) provides information of Property "2" being shared by "2" groups,
 *  each group with "4" threads. The "ibm,ppc-interrupt-server#s" of
 *  the first group is {8,10,12,14} and the
 *  "ibm,ppc-interrupt-server#s" of the second group is
 *  {9,11,13,15}. Property "2" indicates that the threads in each
 *  group share the L2-cache.
 *
 * Returns 0 on success, -EINVAL if the property does not exist,
 * -ENODATA if property does not have a value, and -EOVERFLOW if the
 * property data isn't large enough.
 */
static int parse_thread_groups(struct device_node *dn,
			       struct thread_groups_list *tglp)
{
	unsigned int property_idx = 0;
	u32 *thread_group_array;
	size_t total_threads;
	int ret = 0, count;
	u32 *thread_list;
	int i = 0;

	count = of_property_count_u32_elems(dn, "ibm,thread-groups");
	thread_group_array = kcalloc(count, sizeof(u32), GFP_KERNEL);
	ret = of_property_read_u32_array(dn, "ibm,thread-groups",
					 thread_group_array, count);
	if (ret)
		goto out_free;

	while (i < count && property_idx < MAX_THREAD_GROUP_PROPERTIES) {
		int j;
		struct thread_groups *tg = &tglp->property_tgs[property_idx++];

		tg->property = thread_group_array[i];
		tg->nr_groups = thread_group_array[i + 1];
		tg->threads_per_group = thread_group_array[i + 2];
		total_threads = tg->nr_groups * tg->threads_per_group;

		thread_list = &thread_group_array[i + 3];

		for (j = 0; j < total_threads; j++)
			tg->thread_list[j] = thread_list[j];
		i = i + 3 + total_threads;
	}

	tglp->nr_properties = property_idx;

out_free:
	kfree(thread_group_array);
	return ret;
}

/*
 * get_cpu_thread_group_start : Searches the thread group in tg->thread_list
 *                              that @cpu belongs to.
 *
 * @cpu : The logical CPU whose thread group is being searched.
 * @tg : The thread-group structure of the CPU node which @cpu belongs
 *       to.
 *
 * Returns the index to tg->thread_list that points to the start
 * of the thread_group that @cpu belongs to.
 *
 * Returns -1 if cpu doesn't belong to any of the groups pointed to by
 * tg->thread_list.
 */
static int get_cpu_thread_group_start(int cpu, struct thread_groups *tg)
{
	int hw_cpu_id = get_hard_smp_processor_id(cpu);
	int i, j;

	for (i = 0; i < tg->nr_groups; i++) {
		int group_start = i * tg->threads_per_group;

		for (j = 0; j < tg->threads_per_group; j++) {
			int idx = group_start + j;

			if (tg->thread_list[idx] == hw_cpu_id)
				return group_start;
		}
	}

	return -1;
}

static struct thread_groups *__init get_thread_groups(int cpu,
						      int group_property,
						      int *err)
{
	struct device_node *dn = of_get_cpu_node(cpu, NULL);
	struct thread_groups_list *cpu_tgl = &tgl[cpu];
	struct thread_groups *tg = NULL;
	int i;
	*err = 0;

	if (!dn) {
		*err = -ENODATA;
		return NULL;
	}

	if (!cpu_tgl->nr_properties) {
		*err = parse_thread_groups(dn, cpu_tgl);
		if (*err)
			goto out;
	}

	for (i = 0; i < cpu_tgl->nr_properties; i++) {
		if (cpu_tgl->property_tgs[i].property == group_property) {
			tg = &cpu_tgl->property_tgs[i];
			break;
		}
	}

	if (!tg)
		*err = -EINVAL;
out:
	of_node_put(dn);
	return tg;
}

static int __init update_mask_from_threadgroup(cpumask_var_t *mask, struct thread_groups *tg,
					       int cpu, int cpu_group_start)
{
	int first_thread = cpu_first_thread_sibling(cpu);
	int i;

	zalloc_cpumask_var_node(mask, GFP_KERNEL, cpu_to_node(cpu));

	for (i = first_thread; i < first_thread + threads_per_core; i++) {
		int i_group_start = get_cpu_thread_group_start(i, tg);

		if (unlikely(i_group_start == -1)) {
			WARN_ON_ONCE(1);
			return -ENODATA;
		}

		if (i_group_start == cpu_group_start)
			cpumask_set_cpu(i, *mask);
	}

	return 0;
}

static int __init init_thread_group_cache_map(int cpu, int cache_property)

{
	int cpu_group_start = -1, err = 0;
	struct thread_groups *tg = NULL;
	cpumask_var_t *mask = NULL;

	if (cache_property != THREAD_GROUP_SHARE_L1 &&
	    cache_property != THREAD_GROUP_SHARE_L2_L3)
		return -EINVAL;

	tg = get_thread_groups(cpu, cache_property, &err);

	if (!tg)
		return err;

	cpu_group_start = get_cpu_thread_group_start(cpu, tg);

	if (unlikely(cpu_group_start == -1)) {
		WARN_ON_ONCE(1);
		return -ENODATA;
	}

	if (cache_property == THREAD_GROUP_SHARE_L1) {
		mask = &per_cpu(thread_group_l1_cache_map, cpu);
		update_mask_from_threadgroup(mask, tg, cpu, cpu_group_start);
	}
	else if (cache_property == THREAD_GROUP_SHARE_L2_L3) {
		mask = &per_cpu(thread_group_l2_cache_map, cpu);
		update_mask_from_threadgroup(mask, tg, cpu, cpu_group_start);
		mask = &per_cpu(thread_group_l3_cache_map, cpu);
		update_mask_from_threadgroup(mask, tg, cpu, cpu_group_start);
	}


	return 0;
}

static bool shared_caches __ro_after_init;

#ifdef CONFIG_SCHED_SMT
/* cpumask of CPUs with asymmetric SMT dependency */
static int powerpc_smt_flags(void)
{
	int flags = SD_SHARE_CPUCAPACITY | SD_SHARE_LLC;

	if (cpu_has_feature(CPU_FTR_ASYM_SMT)) {
		printk_once(KERN_INFO "Enabling Asymmetric SMT scheduling\n");
		flags |= SD_ASYM_PACKING;
	}
	return flags;
}
#endif

/*
 * On shared processor LPARs scheduled on a big core (which has two or more
 * independent thread groups per core), prefer lower numbered CPUs, so
 * that workload consolidates to lesser number of cores.
 */
static __ro_after_init DEFINE_STATIC_KEY_FALSE(splpar_asym_pack);

/*
 * P9 has a slightly odd architecture where pairs of cores share an L2 cache.
 * This topology makes it *much* cheaper to migrate tasks between adjacent cores
 * since the migrated task remains cache hot. We want to take advantage of this
 * at the scheduler level so an extra topology level is required.
 */
static int powerpc_shared_cache_flags(void)
{
	if (static_branch_unlikely(&splpar_asym_pack))
<<<<<<< HEAD
		return SD_SHARE_PKG_RESOURCES | SD_ASYM_PACKING;

	return SD_SHARE_PKG_RESOURCES;
=======
		return SD_SHARE_LLC | SD_ASYM_PACKING;

	return SD_SHARE_LLC;
}

static int powerpc_shared_proc_flags(void)
{
	if (static_branch_unlikely(&splpar_asym_pack))
		return SD_ASYM_PACKING;

	return 0;
>>>>>>> 2d5404ca
}

static int powerpc_shared_proc_flags(void)
{
	if (static_branch_unlikely(&splpar_asym_pack))
		return SD_ASYM_PACKING;

	return 0;
}

/*
 * We can't just pass cpu_l2_cache_mask() directly because
 * returns a non-const pointer and the compiler barfs on that.
 */
static const struct cpumask *shared_cache_mask(int cpu)
{
	return per_cpu(cpu_l2_cache_map, cpu);
}

#ifdef CONFIG_SCHED_SMT
static const struct cpumask *smallcore_smt_mask(int cpu)
{
	return cpu_smallcore_mask(cpu);
}
#endif

static struct cpumask *cpu_coregroup_mask(int cpu)
{
	return per_cpu(cpu_coregroup_map, cpu);
}

static bool has_coregroup_support(void)
{
	/* Coregroup identification not available on shared systems */
	if (is_shared_processor())
		return 0;

	return coregroup_enabled;
}

static const struct cpumask *cpu_mc_mask(int cpu)
{
	return cpu_coregroup_mask(cpu);
}

static int __init init_big_cores(void)
{
	int cpu;

	for_each_possible_cpu(cpu) {
		int err = init_thread_group_cache_map(cpu, THREAD_GROUP_SHARE_L1);

		if (err)
			return err;

		zalloc_cpumask_var_node(&per_cpu(cpu_smallcore_map, cpu),
					GFP_KERNEL,
					cpu_to_node(cpu));
	}

	has_big_cores = true;

	for_each_possible_cpu(cpu) {
		int err = init_thread_group_cache_map(cpu, THREAD_GROUP_SHARE_L2_L3);

		if (err)
			return err;
	}

	thread_group_shares_l2 = true;
	thread_group_shares_l3 = true;
	pr_debug("L2/L3 cache only shared by the threads in the small core\n");

	return 0;
}

void __init smp_prepare_cpus(unsigned int max_cpus)
{
	unsigned int cpu, num_threads;

	DBG("smp_prepare_cpus\n");

	/* 
	 * setup_cpu may need to be called on the boot cpu. We haven't
	 * spun any cpus up but lets be paranoid.
	 */
	BUG_ON(boot_cpuid != smp_processor_id());

	/* Fixup boot cpu */
	smp_store_cpu_info(boot_cpuid);
	cpu_callin_map[boot_cpuid] = 1;

	for_each_possible_cpu(cpu) {
		zalloc_cpumask_var_node(&per_cpu(cpu_sibling_map, cpu),
					GFP_KERNEL, cpu_to_node(cpu));
		zalloc_cpumask_var_node(&per_cpu(cpu_l2_cache_map, cpu),
					GFP_KERNEL, cpu_to_node(cpu));
		zalloc_cpumask_var_node(&per_cpu(cpu_core_map, cpu),
					GFP_KERNEL, cpu_to_node(cpu));
		if (has_coregroup_support())
			zalloc_cpumask_var_node(&per_cpu(cpu_coregroup_map, cpu),
						GFP_KERNEL, cpu_to_node(cpu));

#ifdef CONFIG_NUMA
		/*
		 * numa_node_id() works after this.
		 */
		if (cpu_present(cpu)) {
			set_cpu_numa_node(cpu, numa_cpu_lookup_table[cpu]);
			set_cpu_numa_mem(cpu,
				local_memory_node(numa_cpu_lookup_table[cpu]));
		}
#endif
	}

	/* Init the cpumasks so the boot CPU is related to itself */
	cpumask_set_cpu(boot_cpuid, cpu_sibling_mask(boot_cpuid));
	cpumask_set_cpu(boot_cpuid, cpu_l2_cache_mask(boot_cpuid));
	cpumask_set_cpu(boot_cpuid, cpu_core_mask(boot_cpuid));

	if (has_coregroup_support())
		cpumask_set_cpu(boot_cpuid, cpu_coregroup_mask(boot_cpuid));

	init_big_cores();
	if (has_big_cores) {
		cpumask_set_cpu(boot_cpuid,
				cpu_smallcore_mask(boot_cpuid));
	}

	if (cpu_to_chip_id(boot_cpuid) != -1) {
		int idx = DIV_ROUND_UP(num_possible_cpus(), threads_per_core);

		/*
		 * All threads of a core will all belong to the same core,
		 * chip_id_lookup_table will have one entry per core.
		 * Assumption: if boot_cpuid doesn't have a chip-id, then no
		 * other CPUs, will also not have chip-id.
		 */
		chip_id_lookup_table = kcalloc(idx, sizeof(int), GFP_KERNEL);
		if (chip_id_lookup_table)
			memset(chip_id_lookup_table, -1, sizeof(int) * idx);
	}

	if (smp_ops && smp_ops->probe)
		smp_ops->probe();

	// Initalise the generic SMT topology support
	num_threads = 1;
	if (smt_enabled_at_boot)
		num_threads = smt_enabled_at_boot;
	cpu_smt_set_num_threads(num_threads, threads_per_core);
}

void __init smp_prepare_boot_cpu(void)
{
	BUG_ON(smp_processor_id() != boot_cpuid);
#ifdef CONFIG_PPC64
	paca_ptrs[boot_cpuid]->__current = current;
#endif
	set_numa_node(numa_cpu_lookup_table[boot_cpuid]);
	current_set[boot_cpuid] = current;
}

#ifdef CONFIG_HOTPLUG_CPU

int generic_cpu_disable(void)
{
	unsigned int cpu = smp_processor_id();

	if (cpu == boot_cpuid)
		return -EBUSY;

	set_cpu_online(cpu, false);
#ifdef CONFIG_PPC64
	vdso_data->processorCount--;
#endif
	/* Update affinity of all IRQs previously aimed at this CPU */
	irq_migrate_all_off_this_cpu();

	/*
	 * Depending on the details of the interrupt controller, it's possible
	 * that one of the interrupts we just migrated away from this CPU is
	 * actually already pending on this CPU. If we leave it in that state
	 * the interrupt will never be EOI'ed, and will never fire again. So
	 * temporarily enable interrupts here, to allow any pending interrupt to
	 * be received (and EOI'ed), before we take this CPU offline.
	 */
	local_irq_enable();
	mdelay(1);
	local_irq_disable();

	return 0;
}

void generic_cpu_die(unsigned int cpu)
{
	int i;

	for (i = 0; i < 100; i++) {
		smp_rmb();
		if (is_cpu_dead(cpu))
			return;
		msleep(100);
	}
	printk(KERN_ERR "CPU%d didn't die...\n", cpu);
}

void generic_set_cpu_dead(unsigned int cpu)
{
	per_cpu(cpu_state, cpu) = CPU_DEAD;
}

/*
 * The cpu_state should be set to CPU_UP_PREPARE in kick_cpu(), otherwise
 * the cpu_state is always CPU_DEAD after calling generic_set_cpu_dead(),
 * which makes the delay in generic_cpu_die() not happen.
 */
void generic_set_cpu_up(unsigned int cpu)
{
	per_cpu(cpu_state, cpu) = CPU_UP_PREPARE;
}

int generic_check_cpu_restart(unsigned int cpu)
{
	return per_cpu(cpu_state, cpu) == CPU_UP_PREPARE;
}

int is_cpu_dead(unsigned int cpu)
{
	return per_cpu(cpu_state, cpu) == CPU_DEAD;
}

static bool secondaries_inhibited(void)
{
	return kvm_hv_mode_active();
}

#else /* HOTPLUG_CPU */

#define secondaries_inhibited()		0

#endif

static void cpu_idle_thread_init(unsigned int cpu, struct task_struct *idle)
{
#ifdef CONFIG_PPC64
	paca_ptrs[cpu]->__current = idle;
	paca_ptrs[cpu]->kstack = (unsigned long)task_stack_page(idle) +
				 THREAD_SIZE - STACK_FRAME_MIN_SIZE;
#endif
	task_thread_info(idle)->cpu = cpu;
	secondary_current = current_set[cpu] = idle;
}

int __cpu_up(unsigned int cpu, struct task_struct *tidle)
{
	const unsigned long boot_spin_ms = 5 * MSEC_PER_SEC;
	const bool booting = system_state < SYSTEM_RUNNING;
	const unsigned long hp_spin_ms = 1;
	unsigned long deadline;
	int rc;
	const unsigned long spin_wait_ms = booting ? boot_spin_ms : hp_spin_ms;

	/*
	 * Don't allow secondary threads to come online if inhibited
	 */
	if (threads_per_core > 1 && secondaries_inhibited() &&
	    cpu_thread_in_subcore(cpu))
		return -EBUSY;

	if (smp_ops == NULL ||
	    (smp_ops->cpu_bootable && !smp_ops->cpu_bootable(cpu)))
		return -EINVAL;

	cpu_idle_thread_init(cpu, tidle);

	/*
	 * The platform might need to allocate resources prior to bringing
	 * up the CPU
	 */
	if (smp_ops->prepare_cpu) {
		rc = smp_ops->prepare_cpu(cpu);
		if (rc)
			return rc;
	}

	/* Make sure callin-map entry is 0 (can be leftover a CPU
	 * hotplug
	 */
	cpu_callin_map[cpu] = 0;

	/* The information for processor bringup must
	 * be written out to main store before we release
	 * the processor.
	 */
	smp_mb();

	/* wake up cpus */
	DBG("smp: kicking cpu %d\n", cpu);
	rc = smp_ops->kick_cpu(cpu);
	if (rc) {
		pr_err("smp: failed starting cpu %d (rc %d)\n", cpu, rc);
		return rc;
	}

	/*
	 * At boot time, simply spin on the callin word until the
	 * deadline passes.
	 *
	 * At run time, spin for an optimistic amount of time to avoid
	 * sleeping in the common case.
	 */
	deadline = jiffies + msecs_to_jiffies(spin_wait_ms);
	spin_until_cond(cpu_callin_map[cpu] || time_is_before_jiffies(deadline));

	if (!cpu_callin_map[cpu] && system_state >= SYSTEM_RUNNING) {
		const unsigned long sleep_interval_us = 10 * USEC_PER_MSEC;
		const unsigned long sleep_wait_ms = 100 * MSEC_PER_SEC;

		deadline = jiffies + msecs_to_jiffies(sleep_wait_ms);
		while (!cpu_callin_map[cpu] && time_is_after_jiffies(deadline))
			fsleep(sleep_interval_us);
	}

	if (!cpu_callin_map[cpu]) {
		printk(KERN_ERR "Processor %u is stuck.\n", cpu);
		return -ENOENT;
	}

	DBG("Processor %u found.\n", cpu);

	if (smp_ops->give_timebase)
		smp_ops->give_timebase();

	/* Wait until cpu puts itself in the online & active maps */
	spin_until_cond(cpu_online(cpu));

	return 0;
}

/* Return the value of the reg property corresponding to the given
 * logical cpu.
 */
int cpu_to_core_id(int cpu)
{
	struct device_node *np;
	int id = -1;

	np = of_get_cpu_node(cpu, NULL);
	if (!np)
		goto out;

	id = of_get_cpu_hwid(np, 0);
out:
	of_node_put(np);
	return id;
}
EXPORT_SYMBOL_GPL(cpu_to_core_id);

/* Helper routines for cpu to core mapping */
int cpu_core_index_of_thread(int cpu)
{
	return cpu >> threads_shift;
}
EXPORT_SYMBOL_GPL(cpu_core_index_of_thread);

int cpu_first_thread_of_core(int core)
{
	return core << threads_shift;
}
EXPORT_SYMBOL_GPL(cpu_first_thread_of_core);

/* Must be called when no change can occur to cpu_present_mask,
 * i.e. during cpu online or offline.
 */
static struct device_node *cpu_to_l2cache(int cpu)
{
	struct device_node *np;
	struct device_node *cache;

	if (!cpu_present(cpu))
		return NULL;

	np = of_get_cpu_node(cpu, NULL);
	if (np == NULL)
		return NULL;

	cache = of_find_next_cache_node(np);

	of_node_put(np);

	return cache;
}

static bool update_mask_by_l2(int cpu, cpumask_var_t *mask)
{
	struct cpumask *(*submask_fn)(int) = cpu_sibling_mask;
	struct device_node *l2_cache, *np;
	int i;

	if (has_big_cores)
		submask_fn = cpu_smallcore_mask;

	/*
	 * If the threads in a thread-group share L2 cache, then the
	 * L2-mask can be obtained from thread_group_l2_cache_map.
	 */
	if (thread_group_shares_l2) {
		cpumask_set_cpu(cpu, cpu_l2_cache_mask(cpu));

		for_each_cpu(i, per_cpu(thread_group_l2_cache_map, cpu)) {
			if (cpu_online(i))
				set_cpus_related(i, cpu, cpu_l2_cache_mask);
		}

		/* Verify that L1-cache siblings are a subset of L2 cache-siblings */
		if (!cpumask_equal(submask_fn(cpu), cpu_l2_cache_mask(cpu)) &&
		    !cpumask_subset(submask_fn(cpu), cpu_l2_cache_mask(cpu))) {
			pr_warn_once("CPU %d : Inconsistent L1 and L2 cache siblings\n",
				     cpu);
		}

		return true;
	}

	l2_cache = cpu_to_l2cache(cpu);
	if (!l2_cache || !*mask) {
		/* Assume only core siblings share cache with this CPU */
		for_each_cpu(i, cpu_sibling_mask(cpu))
			set_cpus_related(cpu, i, cpu_l2_cache_mask);

		return false;
	}

	cpumask_and(*mask, cpu_online_mask, cpu_cpu_mask(cpu));

	/* Update l2-cache mask with all the CPUs that are part of submask */
	or_cpumasks_related(cpu, cpu, submask_fn, cpu_l2_cache_mask);

	/* Skip all CPUs already part of current CPU l2-cache mask */
	cpumask_andnot(*mask, *mask, cpu_l2_cache_mask(cpu));

	for_each_cpu(i, *mask) {
		/*
		 * when updating the marks the current CPU has not been marked
		 * online, but we need to update the cache masks
		 */
		np = cpu_to_l2cache(i);

		/* Skip all CPUs already part of current CPU l2-cache */
		if (np == l2_cache) {
			or_cpumasks_related(cpu, i, submask_fn, cpu_l2_cache_mask);
			cpumask_andnot(*mask, *mask, submask_fn(i));
		} else {
			cpumask_andnot(*mask, *mask, cpu_l2_cache_mask(i));
		}

		of_node_put(np);
	}
	of_node_put(l2_cache);

	return true;
}

#ifdef CONFIG_HOTPLUG_CPU
static void remove_cpu_from_masks(int cpu)
{
	struct cpumask *(*mask_fn)(int) = cpu_sibling_mask;
	int i;

	unmap_cpu_from_node(cpu);

	if (shared_caches)
		mask_fn = cpu_l2_cache_mask;

	for_each_cpu(i, mask_fn(cpu)) {
		set_cpus_unrelated(cpu, i, cpu_l2_cache_mask);
		set_cpus_unrelated(cpu, i, cpu_sibling_mask);
		if (has_big_cores)
			set_cpus_unrelated(cpu, i, cpu_smallcore_mask);
	}

	for_each_cpu(i, cpu_core_mask(cpu))
		set_cpus_unrelated(cpu, i, cpu_core_mask);

	if (has_coregroup_support()) {
		for_each_cpu(i, cpu_coregroup_mask(cpu))
			set_cpus_unrelated(cpu, i, cpu_coregroup_mask);
	}
}
#endif

static inline void add_cpu_to_smallcore_masks(int cpu)
{
	int i;

	if (!has_big_cores)
		return;

	cpumask_set_cpu(cpu, cpu_smallcore_mask(cpu));

	for_each_cpu(i, per_cpu(thread_group_l1_cache_map, cpu)) {
		if (cpu_online(i))
			set_cpus_related(i, cpu, cpu_smallcore_mask);
	}
}

static void update_coregroup_mask(int cpu, cpumask_var_t *mask)
{
	struct cpumask *(*submask_fn)(int) = cpu_sibling_mask;
	int coregroup_id = cpu_to_coregroup_id(cpu);
	int i;

	if (shared_caches)
		submask_fn = cpu_l2_cache_mask;

	if (!*mask) {
		/* Assume only siblings are part of this CPU's coregroup */
		for_each_cpu(i, submask_fn(cpu))
			set_cpus_related(cpu, i, cpu_coregroup_mask);

		return;
	}

	cpumask_and(*mask, cpu_online_mask, cpu_cpu_mask(cpu));

	/* Update coregroup mask with all the CPUs that are part of submask */
	or_cpumasks_related(cpu, cpu, submask_fn, cpu_coregroup_mask);

	/* Skip all CPUs already part of coregroup mask */
	cpumask_andnot(*mask, *mask, cpu_coregroup_mask(cpu));

	for_each_cpu(i, *mask) {
		/* Skip all CPUs not part of this coregroup */
		if (coregroup_id == cpu_to_coregroup_id(i)) {
			or_cpumasks_related(cpu, i, submask_fn, cpu_coregroup_mask);
			cpumask_andnot(*mask, *mask, submask_fn(i));
		} else {
			cpumask_andnot(*mask, *mask, cpu_coregroup_mask(i));
		}
	}
}

static void add_cpu_to_masks(int cpu)
{
	struct cpumask *(*submask_fn)(int) = cpu_sibling_mask;
	int first_thread = cpu_first_thread_sibling(cpu);
	cpumask_var_t mask;
	int chip_id = -1;
	bool ret;
	int i;

	/*
	 * This CPU will not be in the online mask yet so we need to manually
	 * add it to its own thread sibling mask.
	 */
	map_cpu_to_node(cpu, cpu_to_node(cpu));
	cpumask_set_cpu(cpu, cpu_sibling_mask(cpu));
	cpumask_set_cpu(cpu, cpu_core_mask(cpu));

	for (i = first_thread; i < first_thread + threads_per_core; i++)
		if (cpu_online(i))
			set_cpus_related(i, cpu, cpu_sibling_mask);

	add_cpu_to_smallcore_masks(cpu);

	/* In CPU-hotplug path, hence use GFP_ATOMIC */
	ret = alloc_cpumask_var_node(&mask, GFP_ATOMIC, cpu_to_node(cpu));
	update_mask_by_l2(cpu, &mask);

	if (has_coregroup_support())
		update_coregroup_mask(cpu, &mask);

	if (chip_id_lookup_table && ret)
		chip_id = cpu_to_chip_id(cpu);

	if (shared_caches)
		submask_fn = cpu_l2_cache_mask;

	/* Update core_mask with all the CPUs that are part of submask */
	or_cpumasks_related(cpu, cpu, submask_fn, cpu_core_mask);

	/* Skip all CPUs already part of current CPU core mask */
	cpumask_andnot(mask, cpu_online_mask, cpu_core_mask(cpu));

	/* If chip_id is -1; limit the cpu_core_mask to within PKG */
	if (chip_id == -1)
		cpumask_and(mask, mask, cpu_cpu_mask(cpu));

	for_each_cpu(i, mask) {
		if (chip_id == cpu_to_chip_id(i)) {
			or_cpumasks_related(cpu, i, submask_fn, cpu_core_mask);
			cpumask_andnot(mask, mask, submask_fn(i));
		} else {
			cpumask_andnot(mask, mask, cpu_core_mask(i));
		}
	}

	free_cpumask_var(mask);
}

/* Activate a secondary processor. */
__no_stack_protector
void start_secondary(void *unused)
{
	unsigned int cpu = raw_smp_processor_id();

	/* PPC64 calls setup_kup() in early_setup_secondary() */
	if (IS_ENABLED(CONFIG_PPC32))
		setup_kup();

	mmgrab_lazy_tlb(&init_mm);
	current->active_mm = &init_mm;
	VM_WARN_ON(cpumask_test_cpu(smp_processor_id(), mm_cpumask(&init_mm)));
	cpumask_set_cpu(cpu, mm_cpumask(&init_mm));
	inc_mm_active_cpus(&init_mm);

	smp_store_cpu_info(cpu);
	set_dec(tb_ticks_per_jiffy);
	rcutree_report_cpu_starting(cpu);
	cpu_callin_map[cpu] = 1;

	if (smp_ops->setup_cpu)
		smp_ops->setup_cpu(cpu);
	if (smp_ops->take_timebase)
		smp_ops->take_timebase();

	secondary_cpu_time_init();

#ifdef CONFIG_PPC64
	if (system_state == SYSTEM_RUNNING)
		vdso_data->processorCount++;

	vdso_getcpu_init();
#endif
	set_numa_node(numa_cpu_lookup_table[cpu]);
	set_numa_mem(local_memory_node(numa_cpu_lookup_table[cpu]));

	/* Update topology CPU masks */
	add_cpu_to_masks(cpu);

	/*
	 * Check for any shared caches. Note that this must be done on a
	 * per-core basis because one core in the pair might be disabled.
	 */
	if (!shared_caches) {
		struct cpumask *(*sibling_mask)(int) = cpu_sibling_mask;
		struct cpumask *mask = cpu_l2_cache_mask(cpu);

		if (has_big_cores)
			sibling_mask = cpu_smallcore_mask;

		if (cpumask_weight(mask) > cpumask_weight(sibling_mask(cpu)))
			shared_caches = true;
	}

	smp_wmb();
	notify_cpu_starting(cpu);
	set_cpu_online(cpu, true);

	boot_init_stack_canary();

	local_irq_enable();

	/* We can enable ftrace for secondary cpus now */
	this_cpu_enable_ftrace();

	cpu_startup_entry(CPUHP_AP_ONLINE_IDLE);

	BUG();
}

static struct sched_domain_topology_level powerpc_topology[6];

static void __init build_sched_topology(void)
{
	int i = 0;

	if (is_shared_processor() && has_big_cores)
		static_branch_enable(&splpar_asym_pack);

#ifdef CONFIG_SCHED_SMT
	if (has_big_cores) {
		pr_info("Big cores detected but using small core scheduling\n");
		powerpc_topology[i++] = (struct sched_domain_topology_level){
			smallcore_smt_mask, powerpc_smt_flags, SD_INIT_NAME(SMT)
		};
	} else {
		powerpc_topology[i++] = (struct sched_domain_topology_level){
			cpu_smt_mask, powerpc_smt_flags, SD_INIT_NAME(SMT)
		};
	}
#endif
	if (shared_caches) {
		powerpc_topology[i++] = (struct sched_domain_topology_level){
			shared_cache_mask, powerpc_shared_cache_flags, SD_INIT_NAME(CACHE)
		};
	}
	if (has_coregroup_support()) {
		powerpc_topology[i++] = (struct sched_domain_topology_level){
			cpu_mc_mask, powerpc_shared_proc_flags, SD_INIT_NAME(MC)
		};
	}
	powerpc_topology[i++] = (struct sched_domain_topology_level){
		cpu_cpu_mask, powerpc_shared_proc_flags, SD_INIT_NAME(PKG)
	};

	/* There must be one trailing NULL entry left.  */
	BUG_ON(i >= ARRAY_SIZE(powerpc_topology) - 1);

	set_sched_topology(powerpc_topology);
}

void __init smp_cpus_done(unsigned int max_cpus)
{
	/*
	 * We are running pinned to the boot CPU, see rest_init().
	 */
	if (smp_ops && smp_ops->setup_cpu)
		smp_ops->setup_cpu(boot_cpuid);

	if (smp_ops && smp_ops->bringup_done)
		smp_ops->bringup_done();

	dump_numa_cpu_topology();
	build_sched_topology();
}

/*
 * For asym packing, by default lower numbered CPU has higher priority.
 * On shared processors, pack to lower numbered core. However avoid moving
 * between thread_groups within the same core.
 */
int arch_asym_cpu_priority(int cpu)
{
	if (static_branch_unlikely(&splpar_asym_pack))
		return -cpu / threads_per_core;

	return -cpu;
}

#ifdef CONFIG_HOTPLUG_CPU
int __cpu_disable(void)
{
	int cpu = smp_processor_id();
	int err;

	if (!smp_ops->cpu_disable)
		return -ENOSYS;

	this_cpu_disable_ftrace();

	err = smp_ops->cpu_disable();
	if (err)
		return err;

	/* Update sibling maps */
	remove_cpu_from_masks(cpu);

	return 0;
}

void __cpu_die(unsigned int cpu)
{
	/*
	 * This could perhaps be a generic call in idlea_task_dead(), but
	 * that requires testing from all archs, so first put it here to
	 */
	VM_WARN_ON_ONCE(!cpumask_test_cpu(cpu, mm_cpumask(&init_mm)));
	dec_mm_active_cpus(&init_mm);
	cpumask_clear_cpu(cpu, mm_cpumask(&init_mm));

	if (smp_ops->cpu_die)
		smp_ops->cpu_die(cpu);
}

void __noreturn arch_cpu_idle_dead(void)
{
	/*
	 * Disable on the down path. This will be re-enabled by
	 * start_secondary() via start_secondary_resume() below
	 */
	this_cpu_disable_ftrace();

	if (smp_ops->cpu_offline_self)
		smp_ops->cpu_offline_self();

	/* If we return, we re-enter start_secondary */
	start_secondary_resume();
}

#endif<|MERGE_RESOLUTION|>--- conflicted
+++ resolved
@@ -1010,23 +1010,9 @@
 static int powerpc_shared_cache_flags(void)
 {
 	if (static_branch_unlikely(&splpar_asym_pack))
-<<<<<<< HEAD
-		return SD_SHARE_PKG_RESOURCES | SD_ASYM_PACKING;
-
-	return SD_SHARE_PKG_RESOURCES;
-=======
 		return SD_SHARE_LLC | SD_ASYM_PACKING;
 
 	return SD_SHARE_LLC;
-}
-
-static int powerpc_shared_proc_flags(void)
-{
-	if (static_branch_unlikely(&splpar_asym_pack))
-		return SD_ASYM_PACKING;
-
-	return 0;
->>>>>>> 2d5404ca
 }
 
 static int powerpc_shared_proc_flags(void)
