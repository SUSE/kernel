--- conflicted
+++ resolved
@@ -60,11 +60,8 @@
 #include <asm/ftrace.h>
 #include <asm/kup.h>
 #include <asm/fadump.h>
-<<<<<<< HEAD
-=======
 
 #include <trace/events/ipi.h>
->>>>>>> eb3cdb58
 
 #ifdef DEBUG
 #include <asm/udbg.h>
@@ -653,45 +650,6 @@
 }
 
 #ifdef CONFIG_NMI_IPI
-static void crash_stop_this_cpu(struct pt_regs *regs)
-#else
-static void crash_stop_this_cpu(void *dummy)
-#endif
-{
-	/*
-	 * Just busy wait here and avoid marking CPU as offline to ensure
-	 * register data is captured appropriately.
-	 */
-	while (1)
-		cpu_relax();
-}
-
-void crash_smp_send_stop(void)
-{
-	static bool stopped = false;
-
-	/*
-	 * In case of fadump, register data for all CPUs is captured by f/w
-	 * on ibm,os-term rtas call. Skip IPI callbacks to other CPUs before
-	 * this rtas call to avoid tricky post processing of those CPUs'
-	 * backtraces.
-	 */
-	if (should_fadump_crash())
-		return;
-
-	if (stopped)
-		return;
-
-	stopped = true;
-
-#ifdef CONFIG_NMI_IPI
-	smp_send_nmi_ipi(NMI_IPI_ALL_OTHERS, crash_stop_this_cpu, 1000000);
-#else
-	smp_call_function(crash_stop_this_cpu, NULL, 0);
-#endif /* CONFIG_NMI_IPI */
-}
-
-#ifdef CONFIG_NMI_IPI
 static void nmi_stop_this_cpu(struct pt_regs *regs)
 {
 	/*
@@ -967,12 +925,8 @@
 	return tg;
 }
 
-<<<<<<< HEAD
-static int update_mask_from_threadgroup(cpumask_var_t *mask, struct thread_groups *tg, int cpu, int cpu_group_start)
-=======
 static int __init update_mask_from_threadgroup(cpumask_var_t *mask, struct thread_groups *tg,
 					       int cpu, int cpu_group_start)
->>>>>>> eb3cdb58
 {
 	int first_thread = cpu_first_thread_sibling(cpu);
 	int i;
@@ -1133,7 +1087,7 @@
 
 void __init smp_prepare_cpus(unsigned int max_cpus)
 {
-	unsigned int cpu;
+	unsigned int cpu, num_threads;
 
 	DBG("smp_prepare_cpus\n");
 
@@ -1200,6 +1154,12 @@
 
 	if (smp_ops && smp_ops->probe)
 		smp_ops->probe();
+
+	// Initalise the generic SMT topology support
+	num_threads = 1;
+	if (smt_enabled_at_boot)
+		num_threads = smt_enabled_at_boot;
+	cpu_smt_set_num_threads(num_threads, threads_per_core);
 }
 
 void smp_prepare_boot_cpu(void)
