// SPDX-License-Identifier: GPL-2.0-or-later
/*
 *  Derived from "arch/i386/kernel/process.c"
 *    Copyright (C) 1995  Linus Torvalds
 *
 *  Updated and modified by Cort Dougan (cort@cs.nmt.edu) and
 *  Paul Mackerras (paulus@cs.anu.edu.au)
 *
 *  PowerPC version
 *    Copyright (C) 1995-1996 Gary Thomas (gdt@linuxppc.org)
 */

#include <linux/errno.h>
#include <linux/sched.h>
#include <linux/sched/debug.h>
#include <linux/sched/task.h>
#include <linux/sched/task_stack.h>
#include <linux/kernel.h>
#include <linux/mm.h>
#include <linux/smp.h>
#include <linux/stddef.h>
#include <linux/unistd.h>
#include <linux/ptrace.h>
#include <linux/slab.h>
#include <linux/user.h>
#include <linux/elf.h>
#include <linux/prctl.h>
#include <linux/init_task.h>
#include <linux/export.h>
#include <linux/kallsyms.h>
#include <linux/mqueue.h>
#include <linux/hardirq.h>
#include <linux/utsname.h>
#include <linux/ftrace.h>
#include <linux/kernel_stat.h>
#include <linux/personality.h>
#include <linux/hw_breakpoint.h>
#include <linux/uaccess.h>
#include <linux/pkeys.h>
#include <linux/seq_buf.h>

#include <asm/interrupt.h>
#include <asm/io.h>
#include <asm/processor.h>
#include <asm/mmu.h>
#include <asm/machdep.h>
#include <asm/time.h>
#include <asm/runlatch.h>
#include <asm/syscalls.h>
#include <asm/switch_to.h>
#include <asm/tm.h>
#include <asm/debug.h>
#ifdef CONFIG_PPC64
#include <asm/firmware.h>
#include <asm/hw_irq.h>
#endif
#include <asm/code-patching.h>
#include <asm/exec.h>
#include <asm/livepatch.h>
#include <asm/cpu_has_feature.h>
#include <asm/asm-prototypes.h>
#include <asm/stacktrace.h>
#include <asm/hw_breakpoint.h>

#include <linux/kprobes.h>
#include <linux/kdebug.h>

/* Transactional Memory debug */
#ifdef TM_DEBUG_SW
#define TM_DEBUG(x...) printk(KERN_INFO x)
#else
#define TM_DEBUG(x...) do { } while(0)
#endif

#ifdef CONFIG_PPC_TRANSACTIONAL_MEM
/*
 * Are we running in "Suspend disabled" mode? If so we have to block any
 * sigreturn that would get us into suspended state, and we also warn in some
 * other paths that we should never reach with suspend disabled.
 */
bool tm_suspend_disabled __ro_after_init = false;

static void check_if_tm_restore_required(struct task_struct *tsk)
{
	/*
	 * If we are saving the current thread's registers, and the
	 * thread is in a transactional state, set the TIF_RESTORE_TM
	 * bit so that we know to restore the registers before
	 * returning to userspace.
	 */
	if (tsk == current && tsk->thread.regs &&
	    MSR_TM_ACTIVE(tsk->thread.regs->msr) &&
	    !test_thread_flag(TIF_RESTORE_TM)) {
		regs_set_return_msr(&tsk->thread.ckpt_regs,
						tsk->thread.regs->msr);
		set_thread_flag(TIF_RESTORE_TM);
	}
}

#else
static inline void check_if_tm_restore_required(struct task_struct *tsk) { }
#endif /* CONFIG_PPC_TRANSACTIONAL_MEM */

bool strict_msr_control;
EXPORT_SYMBOL(strict_msr_control);

static int __init enable_strict_msr_control(char *str)
{
	strict_msr_control = true;
	pr_info("Enabling strict facility control\n");

	return 0;
}
early_param("ppc_strict_facility_enable", enable_strict_msr_control);

/* notrace because it's called by restore_math */
unsigned long notrace msr_check_and_set(unsigned long bits)
{
	unsigned long oldmsr = mfmsr();
	unsigned long newmsr;

	newmsr = oldmsr | bits;

	if (cpu_has_feature(CPU_FTR_VSX) && (bits & MSR_FP))
		newmsr |= MSR_VSX;

	if (oldmsr != newmsr)
		newmsr = mtmsr_isync_irqsafe(newmsr);

	return newmsr;
}
EXPORT_SYMBOL_GPL(msr_check_and_set);

/* notrace because it's called by restore_math */
void notrace __msr_check_and_clear(unsigned long bits)
{
	unsigned long oldmsr = mfmsr();
	unsigned long newmsr;

	newmsr = oldmsr & ~bits;

	if (cpu_has_feature(CPU_FTR_VSX) && (bits & MSR_FP))
		newmsr &= ~MSR_VSX;

	if (oldmsr != newmsr)
		mtmsr_isync_irqsafe(newmsr);
}
EXPORT_SYMBOL(__msr_check_and_clear);

#ifdef CONFIG_PPC_FPU
static void __giveup_fpu(struct task_struct *tsk)
{
	unsigned long msr;

	save_fpu(tsk);
	msr = tsk->thread.regs->msr;
	msr &= ~(MSR_FP|MSR_FE0|MSR_FE1);
	if (cpu_has_feature(CPU_FTR_VSX))
		msr &= ~MSR_VSX;
	regs_set_return_msr(tsk->thread.regs, msr);
}

void giveup_fpu(struct task_struct *tsk)
{
	check_if_tm_restore_required(tsk);

	msr_check_and_set(MSR_FP);
	__giveup_fpu(tsk);
	msr_check_and_clear(MSR_FP);
}
EXPORT_SYMBOL(giveup_fpu);

/*
 * Make sure the floating-point register state in the
 * the thread_struct is up to date for task tsk.
 */
void flush_fp_to_thread(struct task_struct *tsk)
{
	if (tsk->thread.regs) {
		/*
		 * We need to disable preemption here because if we didn't,
		 * another process could get scheduled after the regs->msr
		 * test but before we have finished saving the FP registers
		 * to the thread_struct.  That process could take over the
		 * FPU, and then when we get scheduled again we would store
		 * bogus values for the remaining FP registers.
		 */
		preempt_disable();
		if (tsk->thread.regs->msr & MSR_FP) {
			/*
			 * This should only ever be called for current or
			 * for a stopped child process.  Since we save away
			 * the FP register state on context switch,
			 * there is something wrong if a stopped child appears
			 * to still have its FP state in the CPU registers.
			 */
			BUG_ON(tsk != current);
			giveup_fpu(tsk);
		}
		preempt_enable();
	}
}
EXPORT_SYMBOL_GPL(flush_fp_to_thread);

void enable_kernel_fp(void)
{
	unsigned long cpumsr;

	WARN_ON(preemptible());

	cpumsr = msr_check_and_set(MSR_FP);

	if (current->thread.regs && (current->thread.regs->msr & MSR_FP)) {
		check_if_tm_restore_required(current);
		/*
		 * If a thread has already been reclaimed then the
		 * checkpointed registers are on the CPU but have definitely
		 * been saved by the reclaim code. Don't need to and *cannot*
		 * giveup as this would save  to the 'live' structure not the
		 * checkpointed structure.
		 */
		if (!MSR_TM_ACTIVE(cpumsr) &&
		     MSR_TM_ACTIVE(current->thread.regs->msr))
			return;
		__giveup_fpu(current);
	}
}
EXPORT_SYMBOL(enable_kernel_fp);
#else
static inline void __giveup_fpu(struct task_struct *tsk) { }
#endif /* CONFIG_PPC_FPU */

#ifdef CONFIG_ALTIVEC
static void __giveup_altivec(struct task_struct *tsk)
{
	unsigned long msr;

	save_altivec(tsk);
	msr = tsk->thread.regs->msr;
	msr &= ~MSR_VEC;
	if (cpu_has_feature(CPU_FTR_VSX))
		msr &= ~MSR_VSX;
	regs_set_return_msr(tsk->thread.regs, msr);
}

void giveup_altivec(struct task_struct *tsk)
{
	check_if_tm_restore_required(tsk);

	msr_check_and_set(MSR_VEC);
	__giveup_altivec(tsk);
	msr_check_and_clear(MSR_VEC);
}
EXPORT_SYMBOL(giveup_altivec);

void enable_kernel_altivec(void)
{
	unsigned long cpumsr;

	WARN_ON(preemptible());

	cpumsr = msr_check_and_set(MSR_VEC);

	if (current->thread.regs && (current->thread.regs->msr & MSR_VEC)) {
		check_if_tm_restore_required(current);
		/*
		 * If a thread has already been reclaimed then the
		 * checkpointed registers are on the CPU but have definitely
		 * been saved by the reclaim code. Don't need to and *cannot*
		 * giveup as this would save  to the 'live' structure not the
		 * checkpointed structure.
		 */
		if (!MSR_TM_ACTIVE(cpumsr) &&
		     MSR_TM_ACTIVE(current->thread.regs->msr))
			return;
		__giveup_altivec(current);
	}
}
EXPORT_SYMBOL(enable_kernel_altivec);

/*
 * Make sure the VMX/Altivec register state in the
 * the thread_struct is up to date for task tsk.
 */
void flush_altivec_to_thread(struct task_struct *tsk)
{
	if (tsk->thread.regs) {
		preempt_disable();
		if (tsk->thread.regs->msr & MSR_VEC) {
			BUG_ON(tsk != current);
			giveup_altivec(tsk);
		}
		preempt_enable();
	}
}
EXPORT_SYMBOL_GPL(flush_altivec_to_thread);
#endif /* CONFIG_ALTIVEC */

#ifdef CONFIG_VSX
static void __giveup_vsx(struct task_struct *tsk)
{
	unsigned long msr = tsk->thread.regs->msr;

	/*
	 * We should never be setting MSR_VSX without also setting
	 * MSR_FP and MSR_VEC
	 */
	WARN_ON((msr & MSR_VSX) && !((msr & MSR_FP) && (msr & MSR_VEC)));

	/* __giveup_fpu will clear MSR_VSX */
	if (msr & MSR_FP)
		__giveup_fpu(tsk);
	if (msr & MSR_VEC)
		__giveup_altivec(tsk);
}

static void giveup_vsx(struct task_struct *tsk)
{
	check_if_tm_restore_required(tsk);

	msr_check_and_set(MSR_FP|MSR_VEC|MSR_VSX);
	__giveup_vsx(tsk);
	msr_check_and_clear(MSR_FP|MSR_VEC|MSR_VSX);
}

void enable_kernel_vsx(void)
{
	unsigned long cpumsr;

	WARN_ON(preemptible());

	cpumsr = msr_check_and_set(MSR_FP|MSR_VEC|MSR_VSX);

	if (current->thread.regs &&
	    (current->thread.regs->msr & (MSR_VSX|MSR_VEC|MSR_FP))) {
		check_if_tm_restore_required(current);
		/*
		 * If a thread has already been reclaimed then the
		 * checkpointed registers are on the CPU but have definitely
		 * been saved by the reclaim code. Don't need to and *cannot*
		 * giveup as this would save  to the 'live' structure not the
		 * checkpointed structure.
		 */
		if (!MSR_TM_ACTIVE(cpumsr) &&
		     MSR_TM_ACTIVE(current->thread.regs->msr))
			return;
		__giveup_vsx(current);
	}
}
EXPORT_SYMBOL(enable_kernel_vsx);

void flush_vsx_to_thread(struct task_struct *tsk)
{
	if (tsk->thread.regs) {
		preempt_disable();
		if (tsk->thread.regs->msr & (MSR_VSX|MSR_VEC|MSR_FP)) {
			BUG_ON(tsk != current);
			giveup_vsx(tsk);
		}
		preempt_enable();
	}
}
EXPORT_SYMBOL_GPL(flush_vsx_to_thread);
#endif /* CONFIG_VSX */

#ifdef CONFIG_SPE
void giveup_spe(struct task_struct *tsk)
{
	check_if_tm_restore_required(tsk);

	msr_check_and_set(MSR_SPE);
	__giveup_spe(tsk);
	msr_check_and_clear(MSR_SPE);
}
EXPORT_SYMBOL(giveup_spe);

void enable_kernel_spe(void)
{
	WARN_ON(preemptible());

	msr_check_and_set(MSR_SPE);

	if (current->thread.regs && (current->thread.regs->msr & MSR_SPE)) {
		check_if_tm_restore_required(current);
		__giveup_spe(current);
	}
}
EXPORT_SYMBOL(enable_kernel_spe);

void flush_spe_to_thread(struct task_struct *tsk)
{
	if (tsk->thread.regs) {
		preempt_disable();
		if (tsk->thread.regs->msr & MSR_SPE) {
			BUG_ON(tsk != current);
			tsk->thread.spefscr = mfspr(SPRN_SPEFSCR);
			giveup_spe(tsk);
		}
		preempt_enable();
	}
}
#endif /* CONFIG_SPE */

static unsigned long msr_all_available;

static int __init init_msr_all_available(void)
{
	if (IS_ENABLED(CONFIG_PPC_FPU))
		msr_all_available |= MSR_FP;
	if (cpu_has_feature(CPU_FTR_ALTIVEC))
		msr_all_available |= MSR_VEC;
	if (cpu_has_feature(CPU_FTR_VSX))
		msr_all_available |= MSR_VSX;
	if (cpu_has_feature(CPU_FTR_SPE))
		msr_all_available |= MSR_SPE;

	return 0;
}
early_initcall(init_msr_all_available);

void giveup_all(struct task_struct *tsk)
{
	unsigned long usermsr;

	if (!tsk->thread.regs)
		return;

	check_if_tm_restore_required(tsk);

	usermsr = tsk->thread.regs->msr;

	if ((usermsr & msr_all_available) == 0)
		return;

	msr_check_and_set(msr_all_available);

	WARN_ON((usermsr & MSR_VSX) && !((usermsr & MSR_FP) && (usermsr & MSR_VEC)));

	if (usermsr & MSR_FP)
		__giveup_fpu(tsk);
	if (usermsr & MSR_VEC)
		__giveup_altivec(tsk);
	if (usermsr & MSR_SPE)
		__giveup_spe(tsk);

	msr_check_and_clear(msr_all_available);
}
EXPORT_SYMBOL(giveup_all);

#ifdef CONFIG_PPC_BOOK3S_64
#ifdef CONFIG_PPC_FPU
static bool should_restore_fp(void)
{
	if (current->thread.load_fp) {
		current->thread.load_fp++;
		return true;
	}
	return false;
}

static void do_restore_fp(void)
{
	load_fp_state(&current->thread.fp_state);
}
#else
static bool should_restore_fp(void) { return false; }
static void do_restore_fp(void) { }
#endif /* CONFIG_PPC_FPU */

#ifdef CONFIG_ALTIVEC
static bool should_restore_altivec(void)
{
	if (cpu_has_feature(CPU_FTR_ALTIVEC) && (current->thread.load_vec)) {
		current->thread.load_vec++;
		return true;
	}
	return false;
}

static void do_restore_altivec(void)
{
	load_vr_state(&current->thread.vr_state);
	current->thread.used_vr = 1;
}
#else
static bool should_restore_altivec(void) { return false; }
static void do_restore_altivec(void) { }
#endif /* CONFIG_ALTIVEC */

static bool should_restore_vsx(void)
{
	if (cpu_has_feature(CPU_FTR_VSX))
		return true;
	return false;
}
#ifdef CONFIG_VSX
static void do_restore_vsx(void)
{
	current->thread.used_vsr = 1;
}
#else
static void do_restore_vsx(void) { }
#endif /* CONFIG_VSX */

/*
 * The exception exit path calls restore_math() with interrupts hard disabled
 * but the soft irq state not "reconciled". ftrace code that calls
 * local_irq_save/restore causes warnings.
 *
 * Rather than complicate the exit path, just don't trace restore_math. This
 * could be done by having ftrace entry code check for this un-reconciled
 * condition where MSR[EE]=0 and PACA_IRQ_HARD_DIS is not set, and
 * temporarily fix it up for the duration of the ftrace call.
 */
void notrace restore_math(struct pt_regs *regs)
{
	unsigned long msr;
	unsigned long new_msr = 0;

	msr = regs->msr;

	/*
	 * new_msr tracks the facilities that are to be restored. Only reload
	 * if the bit is not set in the user MSR (if it is set, the registers
	 * are live for the user thread).
	 */
	if ((!(msr & MSR_FP)) && should_restore_fp())
		new_msr |= MSR_FP;

	if ((!(msr & MSR_VEC)) && should_restore_altivec())
		new_msr |= MSR_VEC;

	if ((!(msr & MSR_VSX)) && should_restore_vsx()) {
		if (((msr | new_msr) & (MSR_FP | MSR_VEC)) == (MSR_FP | MSR_VEC))
			new_msr |= MSR_VSX;
	}

	if (new_msr) {
		unsigned long fpexc_mode = 0;

		msr_check_and_set(new_msr);

		if (new_msr & MSR_FP) {
			do_restore_fp();

			// This also covers VSX, because VSX implies FP
			fpexc_mode = current->thread.fpexc_mode;
		}

		if (new_msr & MSR_VEC)
			do_restore_altivec();

		if (new_msr & MSR_VSX)
			do_restore_vsx();

		msr_check_and_clear(new_msr);

		regs_set_return_msr(regs, regs->msr | new_msr | fpexc_mode);
	}
}
#endif /* CONFIG_PPC_BOOK3S_64 */

static void save_all(struct task_struct *tsk)
{
	unsigned long usermsr;

	if (!tsk->thread.regs)
		return;

	usermsr = tsk->thread.regs->msr;

	if ((usermsr & msr_all_available) == 0)
		return;

	msr_check_and_set(msr_all_available);

	WARN_ON((usermsr & MSR_VSX) && !((usermsr & MSR_FP) && (usermsr & MSR_VEC)));

	if (usermsr & MSR_FP)
		save_fpu(tsk);

	if (usermsr & MSR_VEC)
		save_altivec(tsk);

	if (usermsr & MSR_SPE)
		__giveup_spe(tsk);

	msr_check_and_clear(msr_all_available);
}

void flush_all_to_thread(struct task_struct *tsk)
{
	if (tsk->thread.regs) {
		preempt_disable();
		BUG_ON(tsk != current);
#ifdef CONFIG_SPE
		if (tsk->thread.regs->msr & MSR_SPE)
			tsk->thread.spefscr = mfspr(SPRN_SPEFSCR);
#endif
		save_all(tsk);

		preempt_enable();
	}
}
EXPORT_SYMBOL(flush_all_to_thread);

#ifdef CONFIG_PPC_ADV_DEBUG_REGS
void do_send_trap(struct pt_regs *regs, unsigned long address,
		  unsigned long error_code, int breakpt)
{
	current->thread.trap_nr = TRAP_HWBKPT;
	if (notify_die(DIE_DABR_MATCH, "dabr_match", regs, error_code,
			11, SIGSEGV) == NOTIFY_STOP)
		return;

	/* Deliver the signal to userspace */
	force_sig_ptrace_errno_trap(breakpt, /* breakpoint or watchpoint id */
				    (void __user *)address);
}
#else	/* !CONFIG_PPC_ADV_DEBUG_REGS */

static void do_break_handler(struct pt_regs *regs)
{
	struct arch_hw_breakpoint null_brk = {0};
	struct arch_hw_breakpoint *info;
	ppc_inst_t instr = ppc_inst(0);
	int type = 0;
	int size = 0;
	unsigned long ea;
	int i;

	/*
	 * If underneath hw supports only one watchpoint, we know it
	 * caused exception. 8xx also falls into this category.
	 */
	if (nr_wp_slots() == 1) {
		__set_breakpoint(0, &null_brk);
		current->thread.hw_brk[0] = null_brk;
		current->thread.hw_brk[0].flags |= HW_BRK_FLAG_DISABLED;
		return;
	}

	/* Otherwise find out which DAWR caused exception and disable it. */
	wp_get_instr_detail(regs, &instr, &type, &size, &ea);

	for (i = 0; i < nr_wp_slots(); i++) {
		info = &current->thread.hw_brk[i];
		if (!info->address)
			continue;

		if (wp_check_constraints(regs, instr, ea, type, size, info)) {
			__set_breakpoint(i, &null_brk);
			current->thread.hw_brk[i] = null_brk;
			current->thread.hw_brk[i].flags |= HW_BRK_FLAG_DISABLED;
		}
	}
}

DEFINE_INTERRUPT_HANDLER(do_break)
{
	current->thread.trap_nr = TRAP_HWBKPT;
	if (notify_die(DIE_DABR_MATCH, "dabr_match", regs, regs->dsisr,
			11, SIGSEGV) == NOTIFY_STOP)
		return;

	if (debugger_break_match(regs))
		return;

	/*
	 * We reach here only when watchpoint exception is generated by ptrace
	 * event (or hw is buggy!). Now if CONFIG_HAVE_HW_BREAKPOINT is set,
	 * watchpoint is already handled by hw_breakpoint_handler() so we don't
	 * have to do anything. But when CONFIG_HAVE_HW_BREAKPOINT is not set,
	 * we need to manually handle the watchpoint here.
	 */
	if (!IS_ENABLED(CONFIG_HAVE_HW_BREAKPOINT))
		do_break_handler(regs);

	/* Deliver the signal to userspace */
	force_sig_fault(SIGTRAP, TRAP_HWBKPT, (void __user *)regs->dar);
}
#endif	/* CONFIG_PPC_ADV_DEBUG_REGS */

static DEFINE_PER_CPU(struct arch_hw_breakpoint, current_brk[HBP_NUM_MAX]);

#ifdef CONFIG_PPC_ADV_DEBUG_REGS
/*
 * Set the debug registers back to their default "safe" values.
 */
static void set_debug_reg_defaults(struct thread_struct *thread)
{
	thread->debug.iac1 = thread->debug.iac2 = 0;
#if CONFIG_PPC_ADV_DEBUG_IACS > 2
	thread->debug.iac3 = thread->debug.iac4 = 0;
#endif
	thread->debug.dac1 = thread->debug.dac2 = 0;
#if CONFIG_PPC_ADV_DEBUG_DVCS > 0
	thread->debug.dvc1 = thread->debug.dvc2 = 0;
#endif
	thread->debug.dbcr0 = 0;
#ifdef CONFIG_BOOKE
	/*
	 * Force User/Supervisor bits to b11 (user-only MSR[PR]=1)
	 */
	thread->debug.dbcr1 = DBCR1_IAC1US | DBCR1_IAC2US |
			DBCR1_IAC3US | DBCR1_IAC4US;
	/*
	 * Force Data Address Compare User/Supervisor bits to be User-only
	 * (0b11 MSR[PR]=1) and set all other bits in DBCR2 register to be 0.
	 */
	thread->debug.dbcr2 = DBCR2_DAC1US | DBCR2_DAC2US;
#else
	thread->debug.dbcr1 = 0;
#endif
}

static void prime_debug_regs(struct debug_reg *debug)
{
	/*
	 * We could have inherited MSR_DE from userspace, since
	 * it doesn't get cleared on exception entry.  Make sure
	 * MSR_DE is clear before we enable any debug events.
	 */
	mtmsr(mfmsr() & ~MSR_DE);

	mtspr(SPRN_IAC1, debug->iac1);
	mtspr(SPRN_IAC2, debug->iac2);
#if CONFIG_PPC_ADV_DEBUG_IACS > 2
	mtspr(SPRN_IAC3, debug->iac3);
	mtspr(SPRN_IAC4, debug->iac4);
#endif
	mtspr(SPRN_DAC1, debug->dac1);
	mtspr(SPRN_DAC2, debug->dac2);
#if CONFIG_PPC_ADV_DEBUG_DVCS > 0
	mtspr(SPRN_DVC1, debug->dvc1);
	mtspr(SPRN_DVC2, debug->dvc2);
#endif
	mtspr(SPRN_DBCR0, debug->dbcr0);
	mtspr(SPRN_DBCR1, debug->dbcr1);
#ifdef CONFIG_BOOKE
	mtspr(SPRN_DBCR2, debug->dbcr2);
#endif
}
/*
 * Unless neither the old or new thread are making use of the
 * debug registers, set the debug registers from the values
 * stored in the new thread.
 */
void switch_booke_debug_regs(struct debug_reg *new_debug)
{
	if ((current->thread.debug.dbcr0 & DBCR0_IDM)
		|| (new_debug->dbcr0 & DBCR0_IDM))
			prime_debug_regs(new_debug);
}
EXPORT_SYMBOL_GPL(switch_booke_debug_regs);
#else	/* !CONFIG_PPC_ADV_DEBUG_REGS */
#ifndef CONFIG_HAVE_HW_BREAKPOINT
static void set_breakpoint(int i, struct arch_hw_breakpoint *brk)
{
	preempt_disable();
	__set_breakpoint(i, brk);
	preempt_enable();
}

static void set_debug_reg_defaults(struct thread_struct *thread)
{
	int i;
	struct arch_hw_breakpoint null_brk = {0};

	for (i = 0; i < nr_wp_slots(); i++) {
		thread->hw_brk[i] = null_brk;
		if (ppc_breakpoint_available())
			set_breakpoint(i, &thread->hw_brk[i]);
	}
}

static inline bool hw_brk_match(struct arch_hw_breakpoint *a,
				struct arch_hw_breakpoint *b)
{
	if (a->address != b->address)
		return false;
	if (a->type != b->type)
		return false;
	if (a->len != b->len)
		return false;
	/* no need to check hw_len. it's calculated from address and len */
	return true;
}

static void switch_hw_breakpoint(struct task_struct *new)
{
	int i;

	for (i = 0; i < nr_wp_slots(); i++) {
		if (likely(hw_brk_match(this_cpu_ptr(&current_brk[i]),
					&new->thread.hw_brk[i])))
			continue;

		__set_breakpoint(i, &new->thread.hw_brk[i]);
	}
}
#endif /* !CONFIG_HAVE_HW_BREAKPOINT */
#endif	/* CONFIG_PPC_ADV_DEBUG_REGS */

static inline int set_dabr(struct arch_hw_breakpoint *brk)
{
	unsigned long dabr, dabrx;

	dabr = brk->address | (brk->type & HW_BRK_TYPE_DABR);
	dabrx = ((brk->type >> 3) & 0x7);

	if (ppc_md.set_dabr)
		return ppc_md.set_dabr(dabr, dabrx);

	if (IS_ENABLED(CONFIG_PPC_ADV_DEBUG_REGS)) {
		mtspr(SPRN_DAC1, dabr);
		if (IS_ENABLED(CONFIG_PPC_47x))
			isync();
		return 0;
	} else if (IS_ENABLED(CONFIG_PPC_BOOK3S)) {
		mtspr(SPRN_DABR, dabr);
		if (cpu_has_feature(CPU_FTR_DABRX))
			mtspr(SPRN_DABRX, dabrx);
		return 0;
	} else {
		return -EINVAL;
	}
}

static inline int set_breakpoint_8xx(struct arch_hw_breakpoint *brk)
{
	unsigned long lctrl1 = LCTRL1_CTE_GT | LCTRL1_CTF_LT | LCTRL1_CRWE_RW |
			       LCTRL1_CRWF_RW;
	unsigned long lctrl2 = LCTRL2_LW0EN | LCTRL2_LW0LADC | LCTRL2_SLW0EN;
	unsigned long start_addr = ALIGN_DOWN(brk->address, HW_BREAKPOINT_SIZE);
	unsigned long end_addr = ALIGN(brk->address + brk->len, HW_BREAKPOINT_SIZE);

	if (start_addr == 0)
		lctrl2 |= LCTRL2_LW0LA_F;
	else if (end_addr == 0)
		lctrl2 |= LCTRL2_LW0LA_E;
	else
		lctrl2 |= LCTRL2_LW0LA_EandF;

	mtspr(SPRN_LCTRL2, 0);

	if ((brk->type & HW_BRK_TYPE_RDWR) == 0)
		return 0;

	if ((brk->type & HW_BRK_TYPE_RDWR) == HW_BRK_TYPE_READ)
		lctrl1 |= LCTRL1_CRWE_RO | LCTRL1_CRWF_RO;
	if ((brk->type & HW_BRK_TYPE_RDWR) == HW_BRK_TYPE_WRITE)
		lctrl1 |= LCTRL1_CRWE_WO | LCTRL1_CRWF_WO;

	mtspr(SPRN_CMPE, start_addr - 1);
	mtspr(SPRN_CMPF, end_addr);
	mtspr(SPRN_LCTRL1, lctrl1);
	mtspr(SPRN_LCTRL2, lctrl2);

	return 0;
}

static void set_hw_breakpoint(int nr, struct arch_hw_breakpoint *brk)
{
	if (dawr_enabled())
		// Power8 or later
		set_dawr(nr, brk);
	else if (IS_ENABLED(CONFIG_PPC_8xx))
		set_breakpoint_8xx(brk);
	else if (!cpu_has_feature(CPU_FTR_ARCH_207S))
		// Power7 or earlier
		set_dabr(brk);
	else
		// Shouldn't happen due to higher level checks
		WARN_ON_ONCE(1);
}

void __set_breakpoint(int nr, struct arch_hw_breakpoint *brk)
{
	memcpy(this_cpu_ptr(&current_brk[nr]), brk, sizeof(*brk));
	set_hw_breakpoint(nr, brk);
}

/* Check if we have DAWR or DABR hardware */
bool ppc_breakpoint_available(void)
{
	if (dawr_enabled())
		return true; /* POWER8 DAWR or POWER9 forced DAWR */
	if (cpu_has_feature(CPU_FTR_ARCH_207S))
		return false; /* POWER9 with DAWR disabled */
	/* DABR: Everything but POWER8 and POWER9 */
	return true;
}
EXPORT_SYMBOL_GPL(ppc_breakpoint_available);

/* Disable the breakpoint in hardware without touching current_brk[] */
void suspend_breakpoints(void)
{
	struct arch_hw_breakpoint brk = {0};
	int i;

	if (!ppc_breakpoint_available())
		return;

	for (i = 0; i < nr_wp_slots(); i++)
		set_hw_breakpoint(i, &brk);
}

/*
 * Re-enable breakpoints suspended by suspend_breakpoints() in hardware
 * from current_brk[]
 */
void restore_breakpoints(void)
{
	int i;

	if (!ppc_breakpoint_available())
		return;

	for (i = 0; i < nr_wp_slots(); i++)
		set_hw_breakpoint(i, this_cpu_ptr(&current_brk[i]));
}

#ifdef CONFIG_PPC_TRANSACTIONAL_MEM

static inline bool tm_enabled(struct task_struct *tsk)
{
	return tsk && tsk->thread.regs && (tsk->thread.regs->msr & MSR_TM);
}

static void tm_reclaim_thread(struct thread_struct *thr, uint8_t cause)
{
	/*
	 * Use the current MSR TM suspended bit to track if we have
	 * checkpointed state outstanding.
	 * On signal delivery, we'd normally reclaim the checkpointed
	 * state to obtain stack pointer (see:get_tm_stackpointer()).
	 * This will then directly return to userspace without going
	 * through __switch_to(). However, if the stack frame is bad,
	 * we need to exit this thread which calls __switch_to() which
	 * will again attempt to reclaim the already saved tm state.
	 * Hence we need to check that we've not already reclaimed
	 * this state.
	 * We do this using the current MSR, rather tracking it in
	 * some specific thread_struct bit, as it has the additional
	 * benefit of checking for a potential TM bad thing exception.
	 */
	if (!MSR_TM_SUSPENDED(mfmsr()))
		return;

	giveup_all(container_of(thr, struct task_struct, thread));

	tm_reclaim(thr, cause);

	/*
	 * If we are in a transaction and FP is off then we can't have
	 * used FP inside that transaction. Hence the checkpointed
	 * state is the same as the live state. We need to copy the
	 * live state to the checkpointed state so that when the
	 * transaction is restored, the checkpointed state is correct
	 * and the aborted transaction sees the correct state. We use
	 * ckpt_regs.msr here as that's what tm_reclaim will use to
	 * determine if it's going to write the checkpointed state or
	 * not. So either this will write the checkpointed registers,
	 * or reclaim will. Similarly for VMX.
	 */
	if ((thr->ckpt_regs.msr & MSR_FP) == 0)
		memcpy(&thr->ckfp_state, &thr->fp_state,
		       sizeof(struct thread_fp_state));
	if ((thr->ckpt_regs.msr & MSR_VEC) == 0)
		memcpy(&thr->ckvr_state, &thr->vr_state,
		       sizeof(struct thread_vr_state));
}

void tm_reclaim_current(uint8_t cause)
{
	tm_enable();
	tm_reclaim_thread(&current->thread, cause);
}

static inline void tm_reclaim_task(struct task_struct *tsk)
{
	/* We have to work out if we're switching from/to a task that's in the
	 * middle of a transaction.
	 *
	 * In switching we need to maintain a 2nd register state as
	 * oldtask->thread.ckpt_regs.  We tm_reclaim(oldproc); this saves the
	 * checkpointed (tbegin) state in ckpt_regs, ckfp_state and
	 * ckvr_state
	 *
	 * We also context switch (save) TFHAR/TEXASR/TFIAR in here.
	 */
	struct thread_struct *thr = &tsk->thread;

	if (!thr->regs)
		return;

	if (!MSR_TM_ACTIVE(thr->regs->msr))
		goto out_and_saveregs;

	WARN_ON(tm_suspend_disabled);

	TM_DEBUG("--- tm_reclaim on pid %d (NIP=%lx, "
		 "ccr=%lx, msr=%lx, trap=%lx)\n",
		 tsk->pid, thr->regs->nip,
		 thr->regs->ccr, thr->regs->msr,
		 thr->regs->trap);

	tm_reclaim_thread(thr, TM_CAUSE_RESCHED);

	TM_DEBUG("--- tm_reclaim on pid %d complete\n",
		 tsk->pid);

out_and_saveregs:
	/* Always save the regs here, even if a transaction's not active.
	 * This context-switches a thread's TM info SPRs.  We do it here to
	 * be consistent with the restore path (in recheckpoint) which
	 * cannot happen later in _switch().
	 */
	tm_save_sprs(thr);
}

extern void __tm_recheckpoint(struct thread_struct *thread);

void tm_recheckpoint(struct thread_struct *thread)
{
	unsigned long flags;

	if (!(thread->regs->msr & MSR_TM))
		return;

	/* We really can't be interrupted here as the TEXASR registers can't
	 * change and later in the trecheckpoint code, we have a userspace R1.
	 * So let's hard disable over this region.
	 */
	local_irq_save(flags);
	hard_irq_disable();

	/* The TM SPRs are restored here, so that TEXASR.FS can be set
	 * before the trecheckpoint and no explosion occurs.
	 */
	tm_restore_sprs(thread);

	__tm_recheckpoint(thread);

	local_irq_restore(flags);
}

static inline void tm_recheckpoint_new_task(struct task_struct *new)
{
	if (!cpu_has_feature(CPU_FTR_TM))
		return;

	/* Recheckpoint the registers of the thread we're about to switch to.
	 *
	 * If the task was using FP, we non-lazily reload both the original and
	 * the speculative FP register states.  This is because the kernel
	 * doesn't see if/when a TM rollback occurs, so if we take an FP
	 * unavailable later, we are unable to determine which set of FP regs
	 * need to be restored.
	 */
	if (!tm_enabled(new))
		return;

	if (!MSR_TM_ACTIVE(new->thread.regs->msr)){
		tm_restore_sprs(&new->thread);
		return;
	}
	/* Recheckpoint to restore original checkpointed register state. */
	TM_DEBUG("*** tm_recheckpoint of pid %d (new->msr 0x%lx)\n",
		 new->pid, new->thread.regs->msr);

	tm_recheckpoint(&new->thread);

	/*
	 * The checkpointed state has been restored but the live state has
	 * not, ensure all the math functionality is turned off to trigger
	 * restore_math() to reload.
	 */
	new->thread.regs->msr &= ~(MSR_FP | MSR_VEC | MSR_VSX);

	TM_DEBUG("*** tm_recheckpoint of pid %d complete "
		 "(kernel msr 0x%lx)\n",
		 new->pid, mfmsr());
}

static inline void __switch_to_tm(struct task_struct *prev,
		struct task_struct *new)
{
	if (cpu_has_feature(CPU_FTR_TM)) {
		if (tm_enabled(prev) || tm_enabled(new))
			tm_enable();

		if (tm_enabled(prev)) {
			prev->thread.load_tm++;
			tm_reclaim_task(prev);
			if (!MSR_TM_ACTIVE(prev->thread.regs->msr) && prev->thread.load_tm == 0)
				prev->thread.regs->msr &= ~MSR_TM;
		}

		tm_recheckpoint_new_task(new);
	}
}

/*
 * This is called if we are on the way out to userspace and the
 * TIF_RESTORE_TM flag is set.  It checks if we need to reload
 * FP and/or vector state and does so if necessary.
 * If userspace is inside a transaction (whether active or
 * suspended) and FP/VMX/VSX instructions have ever been enabled
 * inside that transaction, then we have to keep them enabled
 * and keep the FP/VMX/VSX state loaded while ever the transaction
 * continues.  The reason is that if we didn't, and subsequently
 * got a FP/VMX/VSX unavailable interrupt inside a transaction,
 * we don't know whether it's the same transaction, and thus we
 * don't know which of the checkpointed state and the transactional
 * state to use.
 */
void restore_tm_state(struct pt_regs *regs)
{
	unsigned long msr_diff;

	/*
	 * This is the only moment we should clear TIF_RESTORE_TM as
	 * it is here that ckpt_regs.msr and pt_regs.msr become the same
	 * again, anything else could lead to an incorrect ckpt_msr being
	 * saved and therefore incorrect signal contexts.
	 */
	clear_thread_flag(TIF_RESTORE_TM);
	if (!MSR_TM_ACTIVE(regs->msr))
		return;

	msr_diff = current->thread.ckpt_regs.msr & ~regs->msr;
	msr_diff &= MSR_FP | MSR_VEC | MSR_VSX;

	/* Ensure that restore_math() will restore */
	if (msr_diff & MSR_FP)
		current->thread.load_fp = 1;
#ifdef CONFIG_ALTIVEC
	if (cpu_has_feature(CPU_FTR_ALTIVEC) && msr_diff & MSR_VEC)
		current->thread.load_vec = 1;
#endif
	restore_math(regs);

	regs_set_return_msr(regs, regs->msr | msr_diff);
}

#else /* !CONFIG_PPC_TRANSACTIONAL_MEM */
#define tm_recheckpoint_new_task(new)
#define __switch_to_tm(prev, new)
void tm_reclaim_current(uint8_t cause) {}
#endif /* CONFIG_PPC_TRANSACTIONAL_MEM */

static inline void save_sprs(struct thread_struct *t)
{
#ifdef CONFIG_ALTIVEC
	if (cpu_has_feature(CPU_FTR_ALTIVEC))
		t->vrsave = mfspr(SPRN_VRSAVE);
#endif
#ifdef CONFIG_SPE
	if (cpu_has_feature(CPU_FTR_SPE))
		t->spefscr = mfspr(SPRN_SPEFSCR);
#endif
#ifdef CONFIG_PPC_BOOK3S_64
	if (cpu_has_feature(CPU_FTR_DSCR))
		t->dscr = mfspr(SPRN_DSCR);

	if (cpu_has_feature(CPU_FTR_ARCH_207S)) {
		t->bescr = mfspr(SPRN_BESCR);
		t->ebbhr = mfspr(SPRN_EBBHR);
		t->ebbrr = mfspr(SPRN_EBBRR);

		t->fscr = mfspr(SPRN_FSCR);

		/*
		 * Note that the TAR is not available for use in the kernel.
		 * (To provide this, the TAR should be backed up/restored on
		 * exception entry/exit instead, and be in pt_regs.  FIXME,
		 * this should be in pt_regs anyway (for debug).)
		 */
		t->tar = mfspr(SPRN_TAR);
	}

	if (cpu_has_feature(CPU_FTR_DEXCR_NPHIE))
		t->hashkeyr = mfspr(SPRN_HASHKEYR);
<<<<<<< HEAD
=======

	if (cpu_has_feature(CPU_FTR_ARCH_31))
		t->dexcr = mfspr(SPRN_DEXCR);
>>>>>>> 2d5404ca
#endif
}

#ifdef CONFIG_KVM_BOOK3S_HV_POSSIBLE
void kvmppc_save_user_regs(void)
{
	unsigned long usermsr;

	if (!current->thread.regs)
		return;

	usermsr = current->thread.regs->msr;

	/* Caller has enabled FP/VEC/VSX/TM in MSR */
	if (usermsr & MSR_FP)
		__giveup_fpu(current);
	if (usermsr & MSR_VEC)
		__giveup_altivec(current);

#ifdef CONFIG_PPC_TRANSACTIONAL_MEM
	if (usermsr & MSR_TM) {
		current->thread.tm_tfhar = mfspr(SPRN_TFHAR);
		current->thread.tm_tfiar = mfspr(SPRN_TFIAR);
		current->thread.tm_texasr = mfspr(SPRN_TEXASR);
		current->thread.regs->msr &= ~MSR_TM;
	}
#endif
}
EXPORT_SYMBOL_GPL(kvmppc_save_user_regs);

void kvmppc_save_current_sprs(void)
{
	save_sprs(&current->thread);
}
EXPORT_SYMBOL_GPL(kvmppc_save_current_sprs);
#endif /* CONFIG_KVM_BOOK3S_HV_POSSIBLE */

static inline void restore_sprs(struct thread_struct *old_thread,
				struct thread_struct *new_thread)
{
#ifdef CONFIG_ALTIVEC
	if (cpu_has_feature(CPU_FTR_ALTIVEC) &&
	    old_thread->vrsave != new_thread->vrsave)
		mtspr(SPRN_VRSAVE, new_thread->vrsave);
#endif
#ifdef CONFIG_SPE
	if (cpu_has_feature(CPU_FTR_SPE) &&
	    old_thread->spefscr != new_thread->spefscr)
		mtspr(SPRN_SPEFSCR, new_thread->spefscr);
#endif
#ifdef CONFIG_PPC_BOOK3S_64
	if (cpu_has_feature(CPU_FTR_DSCR)) {
		u64 dscr = get_paca()->dscr_default;
		if (new_thread->dscr_inherit)
			dscr = new_thread->dscr;

		if (old_thread->dscr != dscr)
			mtspr(SPRN_DSCR, dscr);
	}

	if (cpu_has_feature(CPU_FTR_ARCH_207S)) {
		if (old_thread->bescr != new_thread->bescr)
			mtspr(SPRN_BESCR, new_thread->bescr);
		if (old_thread->ebbhr != new_thread->ebbhr)
			mtspr(SPRN_EBBHR, new_thread->ebbhr);
		if (old_thread->ebbrr != new_thread->ebbrr)
			mtspr(SPRN_EBBRR, new_thread->ebbrr);

		if (old_thread->fscr != new_thread->fscr)
			mtspr(SPRN_FSCR, new_thread->fscr);

		if (old_thread->tar != new_thread->tar)
			mtspr(SPRN_TAR, new_thread->tar);
	}

	if (cpu_has_feature(CPU_FTR_P9_TIDR) &&
	    old_thread->tidr != new_thread->tidr)
		mtspr(SPRN_TIDR, new_thread->tidr);

	if (cpu_has_feature(CPU_FTR_DEXCR_NPHIE) &&
	    old_thread->hashkeyr != new_thread->hashkeyr)
		mtspr(SPRN_HASHKEYR, new_thread->hashkeyr);
<<<<<<< HEAD
=======

	if (cpu_has_feature(CPU_FTR_ARCH_31) &&
	    old_thread->dexcr != new_thread->dexcr)
		mtspr(SPRN_DEXCR, new_thread->dexcr);
>>>>>>> 2d5404ca
#endif

}

struct task_struct *__switch_to(struct task_struct *prev,
	struct task_struct *new)
{
	struct thread_struct *new_thread, *old_thread;
	struct task_struct *last;
#ifdef CONFIG_PPC_64S_HASH_MMU
	struct ppc64_tlb_batch *batch;
#endif

	new_thread = &new->thread;
	old_thread = &current->thread;

	WARN_ON(!irqs_disabled());

#ifdef CONFIG_PPC_64S_HASH_MMU
	batch = this_cpu_ptr(&ppc64_tlb_batch);
	if (batch->active) {
		current_thread_info()->local_flags |= _TLF_LAZY_MMU;
		if (batch->index)
			__flush_tlb_pending(batch);
		batch->active = 0;
	}

	/*
	 * On POWER9 the copy-paste buffer can only paste into
	 * foreign real addresses, so unprivileged processes can not
	 * see the data or use it in any way unless they have
	 * foreign real mappings. If the new process has the foreign
	 * real address mappings, we must issue a cp_abort to clear
	 * any state and prevent snooping, corruption or a covert
	 * channel. ISA v3.1 supports paste into local memory.
	 */
	if (new->mm && (cpu_has_feature(CPU_FTR_ARCH_31) ||
			atomic_read(&new->mm->context.vas_windows)))
		asm volatile(PPC_CP_ABORT);
#endif /* CONFIG_PPC_BOOK3S_64 */

#ifdef CONFIG_PPC_ADV_DEBUG_REGS
	switch_booke_debug_regs(&new->thread.debug);
#else
/*
 * For PPC_BOOK3S_64, we use the hw-breakpoint interfaces that would
 * schedule DABR
 */
#ifndef CONFIG_HAVE_HW_BREAKPOINT
	switch_hw_breakpoint(new);
#endif /* CONFIG_HAVE_HW_BREAKPOINT */
#endif

	/*
	 * We need to save SPRs before treclaim/trecheckpoint as these will
	 * change a number of them.
	 */
	save_sprs(&prev->thread);

	/* Save FPU, Altivec, VSX and SPE state */
	giveup_all(prev);

	__switch_to_tm(prev, new);

	if (!radix_enabled()) {
		/*
		 * We can't take a PMU exception inside _switch() since there
		 * is a window where the kernel stack SLB and the kernel stack
		 * are out of sync. Hard disable here.
		 */
		hard_irq_disable();
	}

	/*
	 * Call restore_sprs() and set_return_regs_changed() before calling
	 * _switch(). If we move it after _switch() then we miss out on calling
	 * it for new tasks. The reason for this is we manually create a stack
	 * frame for new tasks that directly returns through ret_from_fork() or
	 * ret_from_kernel_thread(). See copy_thread() for details.
	 */
	restore_sprs(old_thread, new_thread);

	set_return_regs_changed(); /* _switch changes stack (and regs) */

	if (!IS_ENABLED(CONFIG_PPC_BOOK3S_64))
		kuap_assert_locked();

	last = _switch(old_thread, new_thread);

	/*
	 * Nothing after _switch will be run for newly created tasks,
	 * because they switch directly to ret_from_fork/ret_from_kernel_thread
	 * etc. Code added here should have a comment explaining why that is
	 * okay.
	 */

#ifdef CONFIG_PPC_BOOK3S_64
#ifdef CONFIG_PPC_64S_HASH_MMU
	/*
	 * This applies to a process that was context switched while inside
	 * arch_enter_lazy_mmu_mode(), to re-activate the batch that was
	 * deactivated above, before _switch(). This will never be the case
	 * for new tasks.
	 */
	if (current_thread_info()->local_flags & _TLF_LAZY_MMU) {
		current_thread_info()->local_flags &= ~_TLF_LAZY_MMU;
		batch = this_cpu_ptr(&ppc64_tlb_batch);
		batch->active = 1;
	}
#endif

	/*
	 * Math facilities are masked out of the child MSR in copy_thread.
	 * A new task does not need to restore_math because it will
	 * demand fault them.
	 */
	if (current->thread.regs)
		restore_math(current->thread.regs);
#endif /* CONFIG_PPC_BOOK3S_64 */

	return last;
}

#define NR_INSN_TO_PRINT	16

static void show_instructions(struct pt_regs *regs)
{
	int i;
	unsigned long nip = regs->nip;
	unsigned long pc = regs->nip - (NR_INSN_TO_PRINT * 3 / 4 * sizeof(int));

	printk("Code: ");

	/*
	 * If we were executing with the MMU off for instructions, adjust pc
	 * rather than printing XXXXXXXX.
	 */
	if (!IS_ENABLED(CONFIG_BOOKE) && !(regs->msr & MSR_IR)) {
		pc = (unsigned long)phys_to_virt(pc);
		nip = (unsigned long)phys_to_virt(regs->nip);
	}

	for (i = 0; i < NR_INSN_TO_PRINT; i++) {
		int instr;

		if (get_kernel_nofault(instr, (const void *)pc)) {
			pr_cont("XXXXXXXX ");
		} else {
			if (nip == pc)
				pr_cont("<%08x> ", instr);
			else
				pr_cont("%08x ", instr);
		}

		pc += sizeof(int);
	}

	pr_cont("\n");
}

void show_user_instructions(struct pt_regs *regs)
{
	unsigned long pc;
	int n = NR_INSN_TO_PRINT;
	struct seq_buf s;
	char buf[96]; /* enough for 8 times 9 + 2 chars */

	pc = regs->nip - (NR_INSN_TO_PRINT * 3 / 4 * sizeof(int));

	seq_buf_init(&s, buf, sizeof(buf));

	while (n) {
		int i;

		seq_buf_clear(&s);

		for (i = 0; i < 8 && n; i++, n--, pc += sizeof(int)) {
			int instr;

			if (copy_from_user_nofault(&instr, (void __user *)pc,
					sizeof(instr))) {
				seq_buf_printf(&s, "XXXXXXXX ");
				continue;
			}
			seq_buf_printf(&s, regs->nip == pc ? "<%08x> " : "%08x ", instr);
		}

		if (!seq_buf_has_overflowed(&s))
			pr_info("%s[%d]: code: %s\n", current->comm,
				current->pid, s.buffer);
	}
}

struct regbit {
	unsigned long bit;
	const char *name;
};

static struct regbit msr_bits[] = {
#if defined(CONFIG_PPC64) && !defined(CONFIG_BOOKE)
	{MSR_SF,	"SF"},
	{MSR_HV,	"HV"},
#endif
	{MSR_VEC,	"VEC"},
	{MSR_VSX,	"VSX"},
#ifdef CONFIG_BOOKE
	{MSR_CE,	"CE"},
#endif
	{MSR_EE,	"EE"},
	{MSR_PR,	"PR"},
	{MSR_FP,	"FP"},
	{MSR_ME,	"ME"},
#ifdef CONFIG_BOOKE
	{MSR_DE,	"DE"},
#else
	{MSR_SE,	"SE"},
	{MSR_BE,	"BE"},
#endif
	{MSR_IR,	"IR"},
	{MSR_DR,	"DR"},
	{MSR_PMM,	"PMM"},
#ifndef CONFIG_BOOKE
	{MSR_RI,	"RI"},
	{MSR_LE,	"LE"},
#endif
	{0,		NULL}
};

static void print_bits(unsigned long val, struct regbit *bits, const char *sep)
{
	const char *s = "";

	for (; bits->bit; ++bits)
		if (val & bits->bit) {
			pr_cont("%s%s", s, bits->name);
			s = sep;
		}
}

#ifdef CONFIG_PPC_TRANSACTIONAL_MEM
static struct regbit msr_tm_bits[] = {
	{MSR_TS_T,	"T"},
	{MSR_TS_S,	"S"},
	{MSR_TM,	"E"},
	{0,		NULL}
};

static void print_tm_bits(unsigned long val)
{
/*
 * This only prints something if at least one of the TM bit is set.
 * Inside the TM[], the output means:
 *   E: Enabled		(bit 32)
 *   S: Suspended	(bit 33)
 *   T: Transactional	(bit 34)
 */
	if (val & (MSR_TM | MSR_TS_S | MSR_TS_T)) {
		pr_cont(",TM[");
		print_bits(val, msr_tm_bits, "");
		pr_cont("]");
	}
}
#else
static void print_tm_bits(unsigned long val) {}
#endif

static void print_msr_bits(unsigned long val)
{
	pr_cont("<");
	print_bits(val, msr_bits, ",");
	print_tm_bits(val);
	pr_cont(">");
}

#ifdef CONFIG_PPC64
#define REG		"%016lx"
#define REGS_PER_LINE	4
#else
#define REG		"%08lx"
#define REGS_PER_LINE	8
#endif

static void __show_regs(struct pt_regs *regs)
{
	int i, trap;

	printk("NIP:  "REG" LR: "REG" CTR: "REG"\n",
	       regs->nip, regs->link, regs->ctr);
	printk("REGS: %px TRAP: %04lx   %s  (%s)\n",
	       regs, regs->trap, print_tainted(), init_utsname()->release);
	printk("MSR:  "REG" ", regs->msr);
	print_msr_bits(regs->msr);
	pr_cont("  CR: %08lx  XER: %08lx\n", regs->ccr, regs->xer);
	trap = TRAP(regs);
	if (!trap_is_syscall(regs) && cpu_has_feature(CPU_FTR_CFAR))
		pr_cont("CFAR: "REG" ", regs->orig_gpr3);
	if (trap == INTERRUPT_MACHINE_CHECK ||
	    trap == INTERRUPT_DATA_STORAGE ||
	    trap == INTERRUPT_ALIGNMENT) {
		if (IS_ENABLED(CONFIG_BOOKE))
			pr_cont("DEAR: "REG" ESR: "REG" ", regs->dear, regs->esr);
		else
			pr_cont("DAR: "REG" DSISR: %08lx ", regs->dar, regs->dsisr);
	}

#ifdef CONFIG_PPC64
	pr_cont("IRQMASK: %lx ", regs->softe);
#endif
#ifdef CONFIG_PPC_TRANSACTIONAL_MEM
	if (MSR_TM_ACTIVE(regs->msr))
		pr_cont("\nPACATMSCRATCH: %016llx ", get_paca()->tm_scratch);
#endif

	for (i = 0;  i < 32;  i++) {
		if ((i % REGS_PER_LINE) == 0)
			pr_cont("\nGPR%02d: ", i);
		pr_cont(REG " ", regs->gpr[i]);
	}
	pr_cont("\n");
	/*
	 * Lookup NIP late so we have the best change of getting the
	 * above info out without failing
	 */
	if (IS_ENABLED(CONFIG_KALLSYMS)) {
		printk("NIP ["REG"] %pS\n", regs->nip, (void *)regs->nip);
		printk("LR ["REG"] %pS\n", regs->link, (void *)regs->link);
	}
}

void show_regs(struct pt_regs *regs)
{
	show_regs_print_info(KERN_DEFAULT);
	__show_regs(regs);
	show_stack(current, (unsigned long *) regs->gpr[1], KERN_DEFAULT);
	if (!user_mode(regs))
		show_instructions(regs);
}

void flush_thread(void)
{
#ifdef CONFIG_HAVE_HW_BREAKPOINT
	flush_ptrace_hw_breakpoint(current);
#else /* CONFIG_HAVE_HW_BREAKPOINT */
	set_debug_reg_defaults(&current->thread);
#endif /* CONFIG_HAVE_HW_BREAKPOINT */
}

void arch_setup_new_exec(void)
{

#ifdef CONFIG_PPC_BOOK3S_64
	if (!radix_enabled())
		hash__setup_new_exec();
#endif
	/*
	 * If we exec out of a kernel thread then thread.regs will not be
	 * set.  Do it now.
	 */
	if (!current->thread.regs) {
		struct pt_regs *regs = task_stack_page(current) + THREAD_SIZE;
		current->thread.regs = regs - 1;
	}

#ifdef CONFIG_PPC_MEM_KEYS
	current->thread.regs->amr  = default_amr;
	current->thread.regs->iamr  = default_iamr;
#endif

#ifdef CONFIG_PPC_BOOK3S_64
	if (cpu_has_feature(CPU_FTR_ARCH_31)) {
		current->thread.dexcr = current->thread.dexcr_onexec;
		mtspr(SPRN_DEXCR, current->thread.dexcr);
	}
#endif /* CONFIG_PPC_BOOK3S_64 */
}

#ifdef CONFIG_PPC64
/*
 * Assign a TIDR (thread ID) for task @t and set it in the thread
 * structure. For now, we only support setting TIDR for 'current' task.
 *
 * Since the TID value is a truncated form of it PID, it is possible
 * (but unlikely) for 2 threads to have the same TID. In the unlikely event
 * that 2 threads share the same TID and are waiting, one of the following
 * cases will happen:
 *
 * 1. The correct thread is running, the wrong thread is not
 * In this situation, the correct thread is woken and proceeds to pass its
 * condition check.
 *
 * 2. Neither threads are running
 * In this situation, neither thread will be woken. When scheduled, the waiting
 * threads will execute either a wait, which will return immediately, followed
 * by a condition check, which will pass for the correct thread and fail
 * for the wrong thread, or they will execute the condition check immediately.
 *
 * 3. The wrong thread is running, the correct thread is not
 * The wrong thread will be woken, but will fail its condition check and
 * re-execute wait. The correct thread, when scheduled, will execute either
 * its condition check (which will pass), or wait, which returns immediately
 * when called the first time after the thread is scheduled, followed by its
 * condition check (which will pass).
 *
 * 4. Both threads are running
 * Both threads will be woken. The wrong thread will fail its condition check
 * and execute another wait, while the correct thread will pass its condition
 * check.
 *
 * @t: the task to set the thread ID for
 */
int set_thread_tidr(struct task_struct *t)
{
	if (!cpu_has_feature(CPU_FTR_P9_TIDR))
		return -EINVAL;

	if (t != current)
		return -EINVAL;

	if (t->thread.tidr)
		return 0;

	t->thread.tidr = (u16)task_pid_nr(t);
	mtspr(SPRN_TIDR, t->thread.tidr);

	return 0;
}
EXPORT_SYMBOL_GPL(set_thread_tidr);

#endif /* CONFIG_PPC64 */

/*
 * this gets called so that we can store coprocessor state into memory and
 * copy the current task into the new thread.
 */
int arch_dup_task_struct(struct task_struct *dst, struct task_struct *src)
{
	flush_all_to_thread(src);
	/*
	 * Flush TM state out so we can copy it.  __switch_to_tm() does this
	 * flush but it removes the checkpointed state from the current CPU and
	 * transitions the CPU out of TM mode.  Hence we need to call
	 * tm_recheckpoint_new_task() (on the same task) to restore the
	 * checkpointed state back and the TM mode.
	 *
	 * Can't pass dst because it isn't ready. Doesn't matter, passing
	 * dst is only important for __switch_to()
	 */
	__switch_to_tm(src, src);

	*dst = *src;

	clear_task_ebb(dst);

	return 0;
}

static void setup_ksp_vsid(struct task_struct *p, unsigned long sp)
{
#ifdef CONFIG_PPC_64S_HASH_MMU
	unsigned long sp_vsid;
	unsigned long llp = mmu_psize_defs[mmu_linear_psize].sllp;

	if (radix_enabled())
		return;

	if (mmu_has_feature(MMU_FTR_1T_SEGMENT))
		sp_vsid = get_kernel_vsid(sp, MMU_SEGSIZE_1T)
			<< SLB_VSID_SHIFT_1T;
	else
		sp_vsid = get_kernel_vsid(sp, MMU_SEGSIZE_256M)
			<< SLB_VSID_SHIFT;
	sp_vsid |= SLB_VSID_KERNEL | llp;
	p->thread.ksp_vsid = sp_vsid;
#endif
}

/*
 * Copy a thread..
 */

/*
 * Copy architecture-specific thread state
 */
int copy_thread(struct task_struct *p, const struct kernel_clone_args *args)
{
	struct pt_regs *kregs; /* Switch frame regs */
	extern void ret_from_fork(void);
	extern void ret_from_fork_scv(void);
	extern void ret_from_kernel_user_thread(void);
	extern void start_kernel_thread(void);
	void (*f)(void);
	unsigned long sp = (unsigned long)task_stack_page(p) + THREAD_SIZE;
#ifdef CONFIG_HAVE_HW_BREAKPOINT
	int i;
#endif

	klp_init_thread_info(p);

	if (unlikely(p->flags & PF_KTHREAD)) {
		/* kernel thread */

		/* Create initial minimum stack frame. */
		sp -= STACK_FRAME_MIN_SIZE;
		((unsigned long *)sp)[0] = 0;

		f = start_kernel_thread;
		p->thread.regs = NULL;	/* no user register state */
		clear_tsk_compat_task(p);
	} else {
		/* user thread */
		struct pt_regs *childregs;

		/* Create initial user return stack frame. */
		sp -= STACK_USER_INT_FRAME_SIZE;
		*(unsigned long *)(sp + STACK_INT_FRAME_MARKER) = STACK_FRAME_REGS_MARKER;

		childregs = (struct pt_regs *)(sp + STACK_INT_FRAME_REGS);

		if (unlikely(args->fn)) {
			/*
			 * A user space thread, but it first runs a kernel
			 * thread, and then returns as though it had called
			 * execve rather than fork, so user regs will be
			 * filled in (e.g., by kernel_execve()).
			 */
			((unsigned long *)sp)[0] = 0;
			memset(childregs, 0, sizeof(struct pt_regs));
#ifdef CONFIG_PPC64
			childregs->softe = IRQS_ENABLED;
#endif
			f = ret_from_kernel_user_thread;
		} else {
			struct pt_regs *regs = current_pt_regs();
			unsigned long clone_flags = args->flags;
			unsigned long usp = args->stack;

			/* Copy registers */
			*childregs = *regs;
			if (usp)
				childregs->gpr[1] = usp;
			((unsigned long *)sp)[0] = childregs->gpr[1];
#ifdef CONFIG_PPC_IRQ_SOFT_MASK_DEBUG
			WARN_ON_ONCE(childregs->softe != IRQS_ENABLED);
#endif
			if (clone_flags & CLONE_SETTLS) {
				unsigned long tls = args->tls;

				if (!is_32bit_task())
					childregs->gpr[13] = tls;
				else
					childregs->gpr[2] = tls;
			}

			if (trap_is_scv(regs))
				f = ret_from_fork_scv;
			else
				f = ret_from_fork;
		}

		childregs->msr &= ~(MSR_FP|MSR_VEC|MSR_VSX);
		p->thread.regs = childregs;
	}

	/*
	 * The way this works is that at some point in the future
	 * some task will call _switch to switch to the new task.
	 * That will pop off the stack frame created below and start
	 * the new task running at ret_from_fork.  The new task will
	 * do some house keeping and then return from the fork or clone
	 * system call, using the stack frame created above.
	 */
	((unsigned long *)sp)[STACK_FRAME_LR_SAVE] = (unsigned long)f;
	sp -= STACK_SWITCH_FRAME_SIZE;
	((unsigned long *)sp)[0] = sp + STACK_SWITCH_FRAME_SIZE;
	kregs = (struct pt_regs *)(sp + STACK_SWITCH_FRAME_REGS);
	kregs->nip = ppc_function_entry(f);
	if (unlikely(args->fn)) {
		/*
		 * Put kthread fn, arg parameters in non-volatile GPRs in the
		 * switch frame so they are loaded by _switch before it returns
		 * to ret_from_kernel_thread.
		 */
		kregs->gpr[14] = ppc_function_entry((void *)args->fn);
		kregs->gpr[15] = (unsigned long)args->fn_arg;
	}
	p->thread.ksp = sp;

#ifdef CONFIG_HAVE_HW_BREAKPOINT
	for (i = 0; i < nr_wp_slots(); i++)
		p->thread.ptrace_bps[i] = NULL;
#endif

#ifdef CONFIG_PPC_FPU_REGS
	p->thread.fp_save_area = NULL;
#endif
#ifdef CONFIG_ALTIVEC
	p->thread.vr_save_area = NULL;
#endif
#if defined(CONFIG_PPC_BOOK3S_32) && defined(CONFIG_PPC_KUAP)
	p->thread.kuap = KUAP_NONE;
#endif
#if defined(CONFIG_BOOKE) && defined(CONFIG_PPC_KUAP)
	p->thread.pid = MMU_NO_CONTEXT;
#endif

	setup_ksp_vsid(p, sp);

#ifdef CONFIG_PPC64 
	if (cpu_has_feature(CPU_FTR_DSCR)) {
		p->thread.dscr_inherit = current->thread.dscr_inherit;
		p->thread.dscr = mfspr(SPRN_DSCR);
	}

	p->thread.tidr = 0;
#endif
#ifdef CONFIG_PPC_BOOK3S_64
	if (cpu_has_feature(CPU_FTR_DEXCR_NPHIE))
		p->thread.hashkeyr = current->thread.hashkeyr;
<<<<<<< HEAD
=======

	if (cpu_has_feature(CPU_FTR_ARCH_31))
		p->thread.dexcr = mfspr(SPRN_DEXCR);
>>>>>>> 2d5404ca
#endif
	return 0;
}

void preload_new_slb_context(unsigned long start, unsigned long sp);

/*
 * Set up a thread for executing a new program
 */
void start_thread(struct pt_regs *regs, unsigned long start, unsigned long sp)
{
#ifdef CONFIG_PPC64
	unsigned long load_addr = regs->gpr[2];	/* saved by ELF_PLAT_INIT */

	if (IS_ENABLED(CONFIG_PPC_BOOK3S_64) && !radix_enabled())
		preload_new_slb_context(start, sp);
#endif

#ifdef CONFIG_PPC_TRANSACTIONAL_MEM
	/*
	 * Clear any transactional state, we're exec()ing. The cause is
	 * not important as there will never be a recheckpoint so it's not
	 * user visible.
	 */
	if (MSR_TM_SUSPENDED(mfmsr()))
		tm_reclaim_current(0);
#endif

	memset(&regs->gpr[1], 0, sizeof(regs->gpr) - sizeof(regs->gpr[0]));
	regs->ctr = 0;
	regs->link = 0;
	regs->xer = 0;
	regs->ccr = 0;
	regs->gpr[1] = sp;

#ifdef CONFIG_PPC32
	regs->mq = 0;
	regs->nip = start;
	regs->msr = MSR_USER;
#else
	if (!is_32bit_task()) {
		unsigned long entry;

		if (is_elf2_task()) {
			/* Look ma, no function descriptors! */
			entry = start;

			/*
			 * Ulrich says:
			 *   The latest iteration of the ABI requires that when
			 *   calling a function (at its global entry point),
			 *   the caller must ensure r12 holds the entry point
			 *   address (so that the function can quickly
			 *   establish addressability).
			 */
			regs->gpr[12] = start;
			/* Make sure that's restored on entry to userspace. */
			set_thread_flag(TIF_RESTOREALL);
		} else {
			unsigned long toc;

			/* start is a relocated pointer to the function
			 * descriptor for the elf _start routine.  The first
			 * entry in the function descriptor is the entry
			 * address of _start and the second entry is the TOC
			 * value we need to use.
			 */
			__get_user(entry, (unsigned long __user *)start);
			__get_user(toc, (unsigned long __user *)start+1);

			/* Check whether the e_entry function descriptor entries
			 * need to be relocated before we can use them.
			 */
			if (load_addr != 0) {
				entry += load_addr;
				toc   += load_addr;
			}
			regs->gpr[2] = toc;
		}
		regs_set_return_ip(regs, entry);
		regs_set_return_msr(regs, MSR_USER64);
	} else {
		regs->gpr[2] = 0;
		regs_set_return_ip(regs, start);
		regs_set_return_msr(regs, MSR_USER32);
	}

#endif
#ifdef CONFIG_VSX
	current->thread.used_vsr = 0;
#endif
	current->thread.load_slb = 0;
	current->thread.load_fp = 0;
#ifdef CONFIG_PPC_FPU_REGS
	memset(&current->thread.fp_state, 0, sizeof(current->thread.fp_state));
	current->thread.fp_save_area = NULL;
#endif
#ifdef CONFIG_ALTIVEC
	memset(&current->thread.vr_state, 0, sizeof(current->thread.vr_state));
	current->thread.vr_state.vscr.u[3] = 0x00010000; /* Java mode disabled */
	current->thread.vr_save_area = NULL;
	current->thread.vrsave = 0;
	current->thread.used_vr = 0;
	current->thread.load_vec = 0;
#endif /* CONFIG_ALTIVEC */
#ifdef CONFIG_SPE
	memset(current->thread.evr, 0, sizeof(current->thread.evr));
	current->thread.acc = 0;
	current->thread.spefscr = 0;
	current->thread.used_spe = 0;
#endif /* CONFIG_SPE */
#ifdef CONFIG_PPC_TRANSACTIONAL_MEM
	current->thread.tm_tfhar = 0;
	current->thread.tm_texasr = 0;
	current->thread.tm_tfiar = 0;
	current->thread.load_tm = 0;
#endif /* CONFIG_PPC_TRANSACTIONAL_MEM */
#ifdef CONFIG_PPC_BOOK3S_64
	if (cpu_has_feature(CPU_FTR_DEXCR_NPHIE)) {
		current->thread.hashkeyr = get_random_long();
		mtspr(SPRN_HASHKEYR, current->thread.hashkeyr);
	}
#endif /* CONFIG_PPC_BOOK3S_64 */
}
EXPORT_SYMBOL(start_thread);

#define PR_FP_ALL_EXCEPT (PR_FP_EXC_DIV | PR_FP_EXC_OVF | PR_FP_EXC_UND \
		| PR_FP_EXC_RES | PR_FP_EXC_INV)

int set_fpexc_mode(struct task_struct *tsk, unsigned int val)
{
	struct pt_regs *regs = tsk->thread.regs;

	/* This is a bit hairy.  If we are an SPE enabled  processor
	 * (have embedded fp) we store the IEEE exception enable flags in
	 * fpexc_mode.  fpexc_mode is also used for setting FP exception
	 * mode (asyn, precise, disabled) for 'Classic' FP. */
	if (val & PR_FP_EXC_SW_ENABLE) {
		if (cpu_has_feature(CPU_FTR_SPE)) {
			/*
			 * When the sticky exception bits are set
			 * directly by userspace, it must call prctl
			 * with PR_GET_FPEXC (with PR_FP_EXC_SW_ENABLE
			 * in the existing prctl settings) or
			 * PR_SET_FPEXC (with PR_FP_EXC_SW_ENABLE in
			 * the bits being set).  <fenv.h> functions
			 * saving and restoring the whole
			 * floating-point environment need to do so
			 * anyway to restore the prctl settings from
			 * the saved environment.
			 */
#ifdef CONFIG_SPE
			tsk->thread.spefscr_last = mfspr(SPRN_SPEFSCR);
			tsk->thread.fpexc_mode = val &
				(PR_FP_EXC_SW_ENABLE | PR_FP_ALL_EXCEPT);
#endif
			return 0;
		} else {
			return -EINVAL;
		}
	}

	/* on a CONFIG_SPE this does not hurt us.  The bits that
	 * __pack_fe01 use do not overlap with bits used for
	 * PR_FP_EXC_SW_ENABLE.  Additionally, the MSR[FE0,FE1] bits
	 * on CONFIG_SPE implementations are reserved so writing to
	 * them does not change anything */
	if (val > PR_FP_EXC_PRECISE)
		return -EINVAL;
	tsk->thread.fpexc_mode = __pack_fe01(val);
	if (regs != NULL && (regs->msr & MSR_FP) != 0) {
		regs_set_return_msr(regs, (regs->msr & ~(MSR_FE0|MSR_FE1))
						| tsk->thread.fpexc_mode);
	}
	return 0;
}

int get_fpexc_mode(struct task_struct *tsk, unsigned long adr)
{
	unsigned int val = 0;

	if (tsk->thread.fpexc_mode & PR_FP_EXC_SW_ENABLE) {
		if (cpu_has_feature(CPU_FTR_SPE)) {
			/*
			 * When the sticky exception bits are set
			 * directly by userspace, it must call prctl
			 * with PR_GET_FPEXC (with PR_FP_EXC_SW_ENABLE
			 * in the existing prctl settings) or
			 * PR_SET_FPEXC (with PR_FP_EXC_SW_ENABLE in
			 * the bits being set).  <fenv.h> functions
			 * saving and restoring the whole
			 * floating-point environment need to do so
			 * anyway to restore the prctl settings from
			 * the saved environment.
			 */
#ifdef CONFIG_SPE
			tsk->thread.spefscr_last = mfspr(SPRN_SPEFSCR);
			val = tsk->thread.fpexc_mode;
#endif
		} else
			return -EINVAL;
	} else {
		val = __unpack_fe01(tsk->thread.fpexc_mode);
	}
	return put_user(val, (unsigned int __user *) adr);
}

int set_endian(struct task_struct *tsk, unsigned int val)
{
	struct pt_regs *regs = tsk->thread.regs;

	if ((val == PR_ENDIAN_LITTLE && !cpu_has_feature(CPU_FTR_REAL_LE)) ||
	    (val == PR_ENDIAN_PPC_LITTLE && !cpu_has_feature(CPU_FTR_PPC_LE)))
		return -EINVAL;

	if (regs == NULL)
		return -EINVAL;

	if (val == PR_ENDIAN_BIG)
		regs_set_return_msr(regs, regs->msr & ~MSR_LE);
	else if (val == PR_ENDIAN_LITTLE || val == PR_ENDIAN_PPC_LITTLE)
		regs_set_return_msr(regs, regs->msr | MSR_LE);
	else
		return -EINVAL;

	return 0;
}

int get_endian(struct task_struct *tsk, unsigned long adr)
{
	struct pt_regs *regs = tsk->thread.regs;
	unsigned int val;

	if (!cpu_has_feature(CPU_FTR_PPC_LE) &&
	    !cpu_has_feature(CPU_FTR_REAL_LE))
		return -EINVAL;

	if (regs == NULL)
		return -EINVAL;

	if (regs->msr & MSR_LE) {
		if (cpu_has_feature(CPU_FTR_REAL_LE))
			val = PR_ENDIAN_LITTLE;
		else
			val = PR_ENDIAN_PPC_LITTLE;
	} else
		val = PR_ENDIAN_BIG;

	return put_user(val, (unsigned int __user *)adr);
}

int set_unalign_ctl(struct task_struct *tsk, unsigned int val)
{
	tsk->thread.align_ctl = val;
	return 0;
}

int get_unalign_ctl(struct task_struct *tsk, unsigned long adr)
{
	return put_user(tsk->thread.align_ctl, (unsigned int __user *)adr);
}

static inline int valid_irq_stack(unsigned long sp, struct task_struct *p,
				  unsigned long nbytes)
{
	unsigned long stack_page;
	unsigned long cpu = task_cpu(p);

	if (!hardirq_ctx[cpu] || !softirq_ctx[cpu])
		return 0;

	stack_page = (unsigned long)hardirq_ctx[cpu];
	if (sp >= stack_page && sp <= stack_page + THREAD_SIZE - nbytes)
		return 1;

	stack_page = (unsigned long)softirq_ctx[cpu];
	if (sp >= stack_page && sp <= stack_page + THREAD_SIZE - nbytes)
		return 1;

	return 0;
}

#ifdef CONFIG_PPC64
static inline int valid_emergency_stack(unsigned long sp, struct task_struct *p,
					unsigned long nbytes)
{
	unsigned long stack_page;
	unsigned long cpu = task_cpu(p);

	if (!paca_ptrs)
		return 0;

	if (!paca_ptrs[cpu]->emergency_sp)
		return 0;

# ifdef CONFIG_PPC_BOOK3S_64
	if (!paca_ptrs[cpu]->nmi_emergency_sp || !paca_ptrs[cpu]->mc_emergency_sp)
		return 0;
#endif

	stack_page = (unsigned long)paca_ptrs[cpu]->emergency_sp - THREAD_SIZE;
	if (sp >= stack_page && sp <= stack_page + THREAD_SIZE - nbytes)
		return 1;

# ifdef CONFIG_PPC_BOOK3S_64
	stack_page = (unsigned long)paca_ptrs[cpu]->nmi_emergency_sp - THREAD_SIZE;
	if (sp >= stack_page && sp <= stack_page + THREAD_SIZE - nbytes)
		return 1;

	stack_page = (unsigned long)paca_ptrs[cpu]->mc_emergency_sp - THREAD_SIZE;
	if (sp >= stack_page && sp <= stack_page + THREAD_SIZE - nbytes)
		return 1;
# endif

	return 0;
}
#else
static inline int valid_emergency_stack(unsigned long sp, struct task_struct *p,
					unsigned long nbytes)
{
	unsigned long stack_page;
	unsigned long cpu = task_cpu(p);

	if (!IS_ENABLED(CONFIG_VMAP_STACK))
		return 0;

	stack_page = (unsigned long)emergency_ctx[cpu] - THREAD_SIZE;
	if (sp >= stack_page && sp <= stack_page + THREAD_SIZE - nbytes)
		return 1;

	return 0;
}
#endif

/*
 * validate the stack frame of a particular minimum size, used for when we are
 * looking at a certain object in the stack beyond the minimum.
 */
int validate_sp_size(unsigned long sp, struct task_struct *p,
		     unsigned long nbytes)
{
	unsigned long stack_page = (unsigned long)task_stack_page(p);

	if (sp < THREAD_SIZE)
		return 0;

	if (sp >= stack_page && sp <= stack_page + THREAD_SIZE - nbytes)
		return 1;

	if (valid_irq_stack(sp, p, nbytes))
		return 1;

	return valid_emergency_stack(sp, p, nbytes);
}

int validate_sp(unsigned long sp, struct task_struct *p)
{
	return validate_sp_size(sp, p, STACK_FRAME_MIN_SIZE);
}

static unsigned long ___get_wchan(struct task_struct *p)
{
	unsigned long ip, sp;
	int count = 0;

	sp = p->thread.ksp;
	if (!validate_sp(sp, p))
		return 0;

	do {
		sp = READ_ONCE_NOCHECK(*(unsigned long *)sp);
		if (!validate_sp(sp, p) || task_is_running(p))
			return 0;
		if (count > 0) {
			ip = READ_ONCE_NOCHECK(((unsigned long *)sp)[STACK_FRAME_LR_SAVE]);
			if (!in_sched_functions(ip))
				return ip;
		}
	} while (count++ < 16);
	return 0;
}

unsigned long __get_wchan(struct task_struct *p)
{
	unsigned long ret;

	if (!try_get_task_stack(p))
		return 0;

	ret = ___get_wchan(p);

	put_task_stack(p);

	return ret;
}

static bool empty_user_regs(struct pt_regs *regs, struct task_struct *tsk)
{
	unsigned long stack_page;

	// A non-empty pt_regs should never have a zero MSR or TRAP value.
	if (regs->msr || regs->trap)
		return false;

	// Check it sits at the very base of the stack
	stack_page = (unsigned long)task_stack_page(tsk);
	if ((unsigned long)(regs + 1) != stack_page + THREAD_SIZE)
		return false;

	return true;
}

static int kstack_depth_to_print = CONFIG_PRINT_STACK_DEPTH;

void __no_sanitize_address show_stack(struct task_struct *tsk,
				      unsigned long *stack,
				      const char *loglvl)
{
	unsigned long sp, ip, lr, newsp;
	int count = 0;
	int firstframe = 1;
	unsigned long ret_addr;
	int ftrace_idx = 0;

	if (tsk == NULL)
		tsk = current;

	if (!try_get_task_stack(tsk))
		return;

	sp = (unsigned long) stack;
	if (sp == 0) {
		if (tsk == current)
			sp = current_stack_frame();
		else
			sp = tsk->thread.ksp;
	}

	lr = 0;
	printk("%sCall Trace:\n", loglvl);
	do {
		if (!validate_sp(sp, tsk))
			break;

		stack = (unsigned long *) sp;
		newsp = stack[0];
		ip = stack[STACK_FRAME_LR_SAVE];
		if (!firstframe || ip != lr) {
			printk("%s["REG"] ["REG"] %pS",
				loglvl, sp, ip, (void *)ip);
			ret_addr = ftrace_graph_ret_addr(current,
						&ftrace_idx, ip, stack);
			if (ret_addr != ip)
				pr_cont(" (%pS)", (void *)ret_addr);
			if (firstframe)
				pr_cont(" (unreliable)");
			pr_cont("\n");
		}
		firstframe = 0;

		/*
		 * See if this is an exception frame.
		 * We look for the "regs" marker in the current frame.
		 *
		 * STACK_SWITCH_FRAME_SIZE being the smallest frame that
		 * could hold a pt_regs, if that does not fit then it can't
		 * have regs.
		 */
		if (validate_sp_size(sp, tsk, STACK_SWITCH_FRAME_SIZE)
		    && stack[STACK_INT_FRAME_MARKER_LONGS] == STACK_FRAME_REGS_MARKER) {
			struct pt_regs *regs = (struct pt_regs *)
				(sp + STACK_INT_FRAME_REGS);

			lr = regs->link;
			printk("%s--- interrupt: %lx at %pS\n",
			       loglvl, regs->trap, (void *)regs->nip);

			// Detect the case of an empty pt_regs at the very base
			// of the stack and suppress showing it in full.
			if (!empty_user_regs(regs, tsk)) {
				__show_regs(regs);
				printk("%s--- interrupt: %lx\n", loglvl, regs->trap);
			}

			firstframe = 1;
		}

		sp = newsp;
	} while (count++ < kstack_depth_to_print);

	put_task_stack(tsk);
}

#ifdef CONFIG_PPC64
/* Called with hard IRQs off */
void notrace __ppc64_runlatch_on(void)
{
	struct thread_info *ti = current_thread_info();

	if (cpu_has_feature(CPU_FTR_ARCH_206)) {
		/*
		 * Least significant bit (RUN) is the only writable bit of
		 * the CTRL register, so we can avoid mfspr. 2.06 is not the
		 * earliest ISA where this is the case, but it's convenient.
		 */
		mtspr(SPRN_CTRLT, CTRL_RUNLATCH);
	} else {
		unsigned long ctrl;

		/*
		 * Some architectures (e.g., Cell) have writable fields other
		 * than RUN, so do the read-modify-write.
		 */
		ctrl = mfspr(SPRN_CTRLF);
		ctrl |= CTRL_RUNLATCH;
		mtspr(SPRN_CTRLT, ctrl);
	}

	ti->local_flags |= _TLF_RUNLATCH;
}

/* Called with hard IRQs off */
void notrace __ppc64_runlatch_off(void)
{
	struct thread_info *ti = current_thread_info();

	ti->local_flags &= ~_TLF_RUNLATCH;

	if (cpu_has_feature(CPU_FTR_ARCH_206)) {
		mtspr(SPRN_CTRLT, 0);
	} else {
		unsigned long ctrl;

		ctrl = mfspr(SPRN_CTRLF);
		ctrl &= ~CTRL_RUNLATCH;
		mtspr(SPRN_CTRLT, ctrl);
	}
}
#endif /* CONFIG_PPC64 */

unsigned long arch_align_stack(unsigned long sp)
{
	if (!(current->personality & ADDR_NO_RANDOMIZE) && randomize_va_space)
		sp -= get_random_u32_below(PAGE_SIZE);
	return sp & ~0xf;
}<|MERGE_RESOLUTION|>--- conflicted
+++ resolved
@@ -1183,12 +1183,9 @@
 
 	if (cpu_has_feature(CPU_FTR_DEXCR_NPHIE))
 		t->hashkeyr = mfspr(SPRN_HASHKEYR);
-<<<<<<< HEAD
-=======
 
 	if (cpu_has_feature(CPU_FTR_ARCH_31))
 		t->dexcr = mfspr(SPRN_DEXCR);
->>>>>>> 2d5404ca
 #endif
 }
 
@@ -1271,13 +1268,10 @@
 	if (cpu_has_feature(CPU_FTR_DEXCR_NPHIE) &&
 	    old_thread->hashkeyr != new_thread->hashkeyr)
 		mtspr(SPRN_HASHKEYR, new_thread->hashkeyr);
-<<<<<<< HEAD
-=======
 
 	if (cpu_has_feature(CPU_FTR_ARCH_31) &&
 	    old_thread->dexcr != new_thread->dexcr)
 		mtspr(SPRN_DEXCR, new_thread->dexcr);
->>>>>>> 2d5404ca
 #endif
 
 }
@@ -1896,12 +1890,9 @@
 #ifdef CONFIG_PPC_BOOK3S_64
 	if (cpu_has_feature(CPU_FTR_DEXCR_NPHIE))
 		p->thread.hashkeyr = current->thread.hashkeyr;
-<<<<<<< HEAD
-=======
 
 	if (cpu_has_feature(CPU_FTR_ARCH_31))
 		p->thread.dexcr = mfspr(SPRN_DEXCR);
->>>>>>> 2d5404ca
 #endif
 	return 0;
 }
