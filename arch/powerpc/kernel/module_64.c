--- conflicted
+++ resolved
@@ -600,34 +600,11 @@
 	if (is_mprofile_ftrace_call(name))
 		return create_ftrace_stub(entry, addr, me);
 
-<<<<<<< HEAD
-	for (i = 0; i < sizeof(ppc64_stub_insns) / sizeof(u32); i++) {
-		if (patch_instruction(&entry->jump[i],
-				      ppc_inst(ppc64_stub_insns[i])))
-			return 0;
-	}
-
-	/* Stub uses address relative to r2. */
-	reladdr = (unsigned long)entry - my_r2(sechdrs, me);
-	if (reladdr > 0x7FFFFFFF || reladdr < -(0x80000000L)) {
-		pr_err("%s: Address %p of stub out of range of %p.\n",
-		       me->name, (void *)reladdr, (void *)my_r2);
-=======
 	if ((unsigned long)entry->jump % 8 != 0) {
 		pr_err("%s: Address of stub entry is not 8-byte aligned\n", me->name);
->>>>>>> eb3cdb58
 		return 0;
 	}
 
-<<<<<<< HEAD
-	if (patch_instruction(&entry->jump[0],
-			      ppc_inst(entry->jump[0] | PPC_HA(reladdr))))
-		return 0;
-
-	if (patch_instruction(&entry->jump[1],
-			  ppc_inst(entry->jump[1] | PPC_LO(reladdr))))
-		return 0;
-=======
 	BUILD_BUG_ON(sizeof(ppc64_stub_insns) > sizeof(entry->jump));
 	for (i = 0; i < ARRAY_SIZE(ppc64_stub_insns); i++) {
 		if (patch_instruction(&entry->jump[i],
@@ -670,7 +647,6 @@
 				      ppc_inst(entry->jump[1] | PPC_LO(reladdr))))
 			return 0;
 	}
->>>>>>> eb3cdb58
 
 	// func_desc_t is 8 bytes if ABIv2, else 16 bytes
 	desc = func_desc(addr);
@@ -782,14 +758,7 @@
 	}
 
 	/* ld r2,R2_STACK_OFFSET(r1) */
-<<<<<<< HEAD
-	if (patch_instruction(instruction, ppc_inst(PPC_INST_LD_TOC)))
-		return 0;
-
-	return 1;
-=======
 	return patch_instruction(instruction, ppc_inst(PPC_INST_LD_TOC));
->>>>>>> eb3cdb58
 }
 
 int apply_relocate_add(Elf64_Shdr *sechdrs,
@@ -935,12 +904,7 @@
 			}
 
 			/* Only replace bits 2 through 26 */
-<<<<<<< HEAD
-			value = (*(uint32_t *)location & ~0x03fffffc)
-				| (value & 0x03fffffc);
-=======
 			value = (*(uint32_t *)location & ~PPC_LI_MASK) | PPC_LI(value);
->>>>>>> eb3cdb58
 
 			if (patch_instruction((u32 *)location, ppc_inst(value)))
 				return -EFAULT;
