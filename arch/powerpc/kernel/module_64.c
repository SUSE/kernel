// SPDX-License-Identifier: GPL-2.0-or-later
/*  Kernel module help for PPC64.
    Copyright (C) 2001, 2003 Rusty Russell IBM Corporation.

*/

#define pr_fmt(fmt) KBUILD_MODNAME ": " fmt

#include <linux/module.h>
#include <linux/elf.h>
#include <linux/moduleloader.h>
#include <linux/err.h>
#include <linux/vmalloc.h>
#include <linux/ftrace.h>
#include <linux/bug.h>
#include <linux/uaccess.h>
#include <linux/kernel.h>
#include <asm/module.h>
#include <asm/firmware.h>
#include <asm/text-patching.h>
#include <linux/sort.h>
#include <asm/setup.h>
#include <asm/sections.h>
#include <asm/inst.h>

/* FIXME: We don't do .init separately.  To do this, we'd need to have
   a separate r2 value in the init and core section, and stub between
   them, too.

   Using a magic allocator which places modules within 32MB solves
   this, and makes other things simpler.  Anton?
   --RR.  */

bool module_elf_check_arch(Elf_Ehdr *hdr)
{
	unsigned long abi_level = hdr->e_flags & 0x3;

	if (IS_ENABLED(CONFIG_PPC64_ELF_ABI_V2))
		return abi_level == 2;
	else
		return abi_level < 2;
}

#ifdef CONFIG_PPC64_ELF_ABI_V2

static func_desc_t func_desc(unsigned long addr)
{
	func_desc_t desc = {
		.addr = addr,
	};

	return desc;
}

/* PowerPC64 specific values for the Elf64_Sym st_other field.  */
#define STO_PPC64_LOCAL_BIT	5
#define STO_PPC64_LOCAL_MASK	(7 << STO_PPC64_LOCAL_BIT)
#define PPC64_LOCAL_ENTRY_OFFSET(other)					\
 (((1 << (((other) & STO_PPC64_LOCAL_MASK) >> STO_PPC64_LOCAL_BIT)) >> 2) << 2)

static unsigned int local_entry_offset(const Elf64_Sym *sym)
{
	/* sym->st_other indicates offset to local entry point
	 * (otherwise it will assume r12 is the address of the start
	 * of function and try to derive r2 from it). */
	return PPC64_LOCAL_ENTRY_OFFSET(sym->st_other);
}
#else

static func_desc_t func_desc(unsigned long addr)
{
	return *(struct func_desc *)addr;
}
static unsigned int local_entry_offset(const Elf64_Sym *sym)
{
	return 0;
}

void *dereference_module_function_descriptor(struct module *mod, void *ptr)
{
	if (ptr < (void *)mod->arch.start_opd ||
			ptr >= (void *)mod->arch.end_opd)
		return ptr;

	return dereference_function_descriptor(ptr);
}
#endif

static unsigned long func_addr(unsigned long addr)
{
	return func_desc(addr).addr;
}

static unsigned long stub_func_addr(func_desc_t func)
{
	return func.addr;
}

#define STUB_MAGIC 0x73747562 /* stub */

/* Like PPC32, we need little trampolines to do > 24-bit jumps (into
   the kernel itself).  But on PPC64, these need to be used for every
   jump, actually, to reset r2 (TOC+0x8000). */
struct ppc64_stub_entry {
	/*
	 * 28 byte jump instruction sequence (7 instructions) that can
	 * hold ppc64_stub_insns or stub_insns. Must be 8-byte aligned
	 * with PCREL kernels that use prefix instructions in the stub.
	 */
	u32 jump[7];
	/* Used by ftrace to identify stubs */
	u32 magic;
	/* Data for the above code */
	func_desc_t funcdata;
} __aligned(8);

struct ppc64_got_entry {
	u64 addr;
};

/*
 * PPC64 uses 24 bit jumps, but we need to jump into other modules or
 * the kernel which may be further.  So we jump to a stub.
 *
 * Target address and TOC are loaded from function descriptor in the
 * ppc64_stub_entry.
 *
 * r12 is used to generate the target address, which is required for the
 * ELFv2 global entry point calling convention.
 *
 * TOC handling:
 * - PCREL does not have a TOC.
 * - ELFv2 non-PCREL just has to save r2, the callee is responsible for
 *   setting its own TOC pointer at the global entry address.
 * - ELFv1 must load the new TOC pointer from the function descriptor.
 */
static u32 ppc64_stub_insns[] = {
#ifdef CONFIG_PPC_KERNEL_PCREL
	/* pld r12,addr */
	PPC_PREFIX_8LS | __PPC_PRFX_R(1),
	PPC_INST_PLD | ___PPC_RT(_R12),
#else
	PPC_RAW_ADDIS(_R11, _R2, 0),
	PPC_RAW_ADDI(_R11, _R11, 0),
	/* Save current r2 value in magic place on the stack. */
	PPC_RAW_STD(_R2, _R1, R2_STACK_OFFSET),
	PPC_RAW_LD(_R12, _R11, 32),
#ifdef CONFIG_PPC64_ELF_ABI_V1
	/* Set up new r2 from function descriptor */
	PPC_RAW_LD(_R2, _R11, 40),
#endif
#endif
	PPC_RAW_MTCTR(_R12),
	PPC_RAW_BCTR(),
};

/*
 * Count how many different r_type relocations (different symbol,
 * different addend).
 */
static unsigned int count_relocs(const Elf64_Rela *rela, unsigned int num,
				 unsigned long r_type)
{
	unsigned int i, r_info, r_addend, _count_relocs;

	/* FIXME: Only count external ones --RR */
	_count_relocs = 0;
	r_info = 0;
	r_addend = 0;
	for (i = 0; i < num; i++)
		/* Only count r_type relocs, others don't need stubs */
		if (ELF64_R_TYPE(rela[i].r_info) == r_type &&
		    (r_info != ELF64_R_SYM(rela[i].r_info) ||
		     r_addend != rela[i].r_addend)) {
			_count_relocs++;
			r_info = ELF64_R_SYM(rela[i].r_info);
			r_addend = rela[i].r_addend;
		}

	return _count_relocs;
}

static int relacmp(const void *_x, const void *_y)
{
	const Elf64_Rela *x, *y;

	y = (Elf64_Rela *)_x;
	x = (Elf64_Rela *)_y;

	/* Compare the entire r_info (as opposed to ELF64_R_SYM(r_info) only) to
	 * make the comparison cheaper/faster. It won't affect the sorting or
	 * the counting algorithms' performance
	 */
	if (x->r_info < y->r_info)
		return -1;
	else if (x->r_info > y->r_info)
		return 1;
	else if (x->r_addend < y->r_addend)
		return -1;
	else if (x->r_addend > y->r_addend)
		return 1;
	else
		return 0;
}

/* Get size of potential trampolines required. */
static unsigned long get_stubs_size(const Elf64_Ehdr *hdr,
				    const Elf64_Shdr *sechdrs,
				    char *secstrings,
				    struct module *me)
{
	unsigned long relocs = 0;
	unsigned i;

	/* Every relocated section... */
	for (i = 1; i < hdr->e_shnum; i++) {
		if (sechdrs[i].sh_type == SHT_RELA) {
			pr_debug("Found relocations in section %u\n", i);
			pr_debug("Ptr: %p.  Number: %Lu\n",
			       (void *)sechdrs[i].sh_addr,
			       sechdrs[i].sh_size / sizeof(Elf64_Rela));

			/* Sort the relocation information based on a symbol and
			 * addend key. This is a stable O(n*log n) complexity
			 * algorithm but it will reduce the complexity of
			 * count_relocs() to linear complexity O(n)
			 */
			sort((void *)sechdrs[i].sh_addr,
			     sechdrs[i].sh_size / sizeof(Elf64_Rela),
			     sizeof(Elf64_Rela), relacmp, NULL);

			relocs += count_relocs((void *)sechdrs[i].sh_addr,
					       sechdrs[i].sh_size
					       / sizeof(Elf64_Rela),
					       R_PPC_REL24);
#ifdef CONFIG_PPC_KERNEL_PCREL
			relocs += count_relocs((void *)sechdrs[i].sh_addr,
					       sechdrs[i].sh_size
					       / sizeof(Elf64_Rela),
					       R_PPC64_REL24_NOTOC);
#endif
		}
	}

	/* stubs for ftrace_caller and ftrace_regs_caller */
	relocs += IS_ENABLED(CONFIG_DYNAMIC_FTRACE) + IS_ENABLED(CONFIG_DYNAMIC_FTRACE_WITH_REGS);

#ifdef CONFIG_PPC_FTRACE_OUT_OF_LINE
	/* stubs for the function tracer */
	for (i = 1; i < hdr->e_shnum; i++) {
		if (!strcmp(secstrings + sechdrs[i].sh_name, "__patchable_function_entries")) {
			me->arch.ool_stub_count = sechdrs[i].sh_size / sizeof(unsigned long);
			me->arch.ool_stub_index = 0;
			relocs += roundup(me->arch.ool_stub_count * sizeof(struct ftrace_ool_stub),
					  sizeof(struct ppc64_stub_entry)) /
				  sizeof(struct ppc64_stub_entry);
			break;
		}
	}
#endif

	pr_debug("Looks like a total of %lu stubs, max\n", relocs);
	return relocs * sizeof(struct ppc64_stub_entry);
}

#ifdef CONFIG_PPC_KERNEL_PCREL
static int count_pcpu_relocs(const Elf64_Shdr *sechdrs,
			     const Elf64_Rela *rela, unsigned int num,
			     unsigned int symindex, unsigned int pcpu)
{
	unsigned int i, r_info, r_addend, _count_relocs;

	_count_relocs = 0;
	r_info = 0;
	r_addend = 0;

	for (i = 0; i < num; i++) {
		Elf64_Sym *sym;

		/* This is the symbol it is referring to */
		sym = (Elf64_Sym *)sechdrs[symindex].sh_addr
			+ ELF64_R_SYM(rela[i].r_info);

		if (sym->st_shndx == pcpu &&
		    (r_info != ELF64_R_SYM(rela[i].r_info) ||
		     r_addend != rela[i].r_addend)) {
			_count_relocs++;
			r_info = ELF64_R_SYM(rela[i].r_info);
			r_addend = rela[i].r_addend;
		}
	}

	return _count_relocs;
}

/* Get size of potential GOT required. */
static unsigned long get_got_size(const Elf64_Ehdr *hdr,
				  const Elf64_Shdr *sechdrs,
				  struct module *me)
{
	/* One extra reloc so it's always 0-addr terminated */
	unsigned long relocs = 1;
	unsigned int i, symindex = 0;

	for (i = 1; i < hdr->e_shnum; i++) {
		if (sechdrs[i].sh_type == SHT_SYMTAB) {
			symindex = i;
			break;
		}
	}
	WARN_ON_ONCE(!symindex);

	/* Every relocated section... */
	for (i = 1; i < hdr->e_shnum; i++) {
		if (sechdrs[i].sh_type == SHT_RELA) {
			pr_debug("Found relocations in section %u\n", i);
			pr_debug("Ptr: %p.  Number: %llu\n", (void *)sechdrs[i].sh_addr,
				 sechdrs[i].sh_size / sizeof(Elf64_Rela));

			/*
			 * Sort the relocation information based on a symbol and
			 * addend key. This is a stable O(n*log n) complexity
			 * algorithm but it will reduce the complexity of
			 * count_relocs() to linear complexity O(n)
			 */
			sort((void *)sechdrs[i].sh_addr,
			     sechdrs[i].sh_size / sizeof(Elf64_Rela),
			     sizeof(Elf64_Rela), relacmp, NULL);

			relocs += count_relocs((void *)sechdrs[i].sh_addr,
					       sechdrs[i].sh_size
					       / sizeof(Elf64_Rela),
					       R_PPC64_GOT_PCREL34);

			/*
			 * Percpu data access typically gets linked with
			 * REL34 relocations, but the percpu section gets
			 * moved at load time and requires that to be
			 * converted to GOT linkage.
			 */
			if (IS_ENABLED(CONFIG_SMP) && symindex)
				relocs += count_pcpu_relocs(sechdrs,
						(void *)sechdrs[i].sh_addr,
					       sechdrs[i].sh_size
					       / sizeof(Elf64_Rela),
					       symindex, me->arch.pcpu_section);
		}
	}

	pr_debug("Looks like a total of %lu GOT entries, max\n", relocs);
	return relocs * sizeof(struct ppc64_got_entry);
}
#else /* CONFIG_PPC_KERNEL_PCREL */

/* Still needed for ELFv2, for .TOC. */
static void dedotify_versions(struct modversion_info *vers,
			      unsigned long size)
{
	struct modversion_info *end;

	for (end = (void *)vers + size; vers < end; vers++)
		if (vers->name[0] == '.') {
			memmove(vers->name, vers->name+1, strlen(vers->name));
		}
}

/* Same as normal versions, remove a leading dot if present. */
static void dedotify_ext_version_names(char *str_seq, unsigned long size)
{
	unsigned long out = 0;
	unsigned long in;
	char last = '\0';

	for (in = 0; in < size; in++) {
		/* Skip one leading dot */
		if (last == '\0' && str_seq[in] == '.')
			in++;
		last = str_seq[in];
		str_seq[out++] = last;
	}
	/* Zero the trailing portion of the names table for robustness */
	memset(&str_seq[out], 0, size - out);
}

/*
 * Undefined symbols which refer to .funcname, hack to funcname. Make .TOC.
 * seem to be defined (value set later).
 */
static void dedotify(Elf64_Sym *syms, unsigned int numsyms, char *strtab)
{
	unsigned int i;

	for (i = 1; i < numsyms; i++) {
		if (syms[i].st_shndx == SHN_UNDEF) {
			char *name = strtab + syms[i].st_name;
			if (name[0] == '.') {
				if (strcmp(name+1, "TOC.") == 0)
					syms[i].st_shndx = SHN_ABS;
				syms[i].st_name++;
			}
		}
	}
}

static Elf64_Sym *find_dot_toc(Elf64_Shdr *sechdrs,
			       const char *strtab,
			       unsigned int symindex)
{
	unsigned int i, numsyms;
	Elf64_Sym *syms;

	syms = (Elf64_Sym *)sechdrs[symindex].sh_addr;
	numsyms = sechdrs[symindex].sh_size / sizeof(Elf64_Sym);

	for (i = 1; i < numsyms; i++) {
		if (syms[i].st_shndx == SHN_ABS
		    && strcmp(strtab + syms[i].st_name, "TOC.") == 0)
			return &syms[i];
	}
	return NULL;
}
#endif /* CONFIG_PPC_KERNEL_PCREL */

bool module_init_section(const char *name)
{
	/* We don't handle .init for the moment: always return false. */
	return false;
}

int module_frob_arch_sections(Elf64_Ehdr *hdr,
			      Elf64_Shdr *sechdrs,
			      char *secstrings,
			      struct module *me)
{
	unsigned int i;

	/* Find .toc and .stubs sections, symtab and strtab */
	for (i = 1; i < hdr->e_shnum; i++) {
		if (strcmp(secstrings + sechdrs[i].sh_name, ".stubs") == 0)
			me->arch.stubs_section = i;
#ifdef CONFIG_PPC_KERNEL_PCREL
		else if (strcmp(secstrings + sechdrs[i].sh_name, ".data..percpu") == 0)
			me->arch.pcpu_section = i;
		else if (strcmp(secstrings + sechdrs[i].sh_name, ".mygot") == 0) {
			me->arch.got_section = i;
			if (sechdrs[i].sh_addralign < 8)
				sechdrs[i].sh_addralign = 8;
		}
#else
		else if (strcmp(secstrings + sechdrs[i].sh_name, ".toc") == 0) {
			me->arch.toc_section = i;
			if (sechdrs[i].sh_addralign < 8)
				sechdrs[i].sh_addralign = 8;
		} else if (strcmp(secstrings + sechdrs[i].sh_name, "__versions") == 0)
			dedotify_versions((void *)hdr + sechdrs[i].sh_offset,
					  sechdrs[i].sh_size);
		else if (strcmp(secstrings + sechdrs[i].sh_name, "__version_ext_names") == 0)
			dedotify_ext_version_names((void *)hdr + sechdrs[i].sh_offset,
						   sechdrs[i].sh_size);

		if (sechdrs[i].sh_type == SHT_SYMTAB)
			dedotify((void *)hdr + sechdrs[i].sh_offset,
				 sechdrs[i].sh_size / sizeof(Elf64_Sym),
				 (void *)hdr
				 + sechdrs[sechdrs[i].sh_link].sh_offset);
#endif
	}

	if (!me->arch.stubs_section) {
		pr_err("%s: doesn't contain .stubs.\n", me->name);
		return -ENOEXEC;
	}

#ifdef CONFIG_PPC_KERNEL_PCREL
	if (!me->arch.got_section) {
		pr_err("%s: doesn't contain .mygot.\n", me->name);
		return -ENOEXEC;
	}

	/* Override the got size */
	sechdrs[me->arch.got_section].sh_size = get_got_size(hdr, sechdrs, me);
#else
	/* If we don't have a .toc, just use .stubs.  We need to set r2
	   to some reasonable value in case the module calls out to
	   other functions via a stub, or if a function pointer escapes
	   the module by some means.  */
	if (!me->arch.toc_section)
		me->arch.toc_section = me->arch.stubs_section;
#endif

	/* Override the stubs size */
	sechdrs[me->arch.stubs_section].sh_size = get_stubs_size(hdr, sechdrs, secstrings, me);

	return 0;
}

#if defined(CONFIG_MPROFILE_KERNEL) || defined(CONFIG_ARCH_USING_PATCHABLE_FUNCTION_ENTRY)

static u32 stub_insns[] = {
#ifdef CONFIG_PPC_KERNEL_PCREL
	PPC_RAW_LD(_R12, _R13, offsetof(struct paca_struct, kernelbase)),
	PPC_RAW_NOP(), /* align the prefix insn */
	/* paddi r12,r12,addr */
	PPC_PREFIX_MLS | __PPC_PRFX_R(0),
	PPC_INST_PADDI | ___PPC_RT(_R12) | ___PPC_RA(_R12),
	PPC_RAW_MTCTR(_R12),
	PPC_RAW_BCTR(),
#else
	PPC_RAW_LD(_R12, _R13, offsetof(struct paca_struct, kernel_toc)),
	PPC_RAW_ADDIS(_R12, _R12, 0),
	PPC_RAW_ADDI(_R12, _R12, 0),
	PPC_RAW_MTCTR(_R12),
	PPC_RAW_BCTR(),
#endif
};

/*
 * For mprofile-kernel we use a special stub for ftrace_caller() because we
 * can't rely on r2 containing this module's TOC when we enter the stub.
 *
 * That can happen if the function calling us didn't need to use the toc. In
 * that case it won't have setup r2, and the r2 value will be either the
 * kernel's toc, or possibly another modules toc.
 *
 * To deal with that this stub uses the kernel toc, which is always accessible
 * via the paca (in r13). The target (ftrace_caller()) is responsible for
 * saving and restoring the toc before returning.
 */
static inline int create_ftrace_stub(struct ppc64_stub_entry *entry,
					unsigned long addr,
					struct module *me)
{
	long reladdr;

	if ((unsigned long)entry->jump % 8 != 0) {
		pr_err("%s: Address of stub entry is not 8-byte aligned\n", me->name);
		return 0;
	}

	BUILD_BUG_ON(sizeof(stub_insns) > sizeof(entry->jump));
	memcpy(entry->jump, stub_insns, sizeof(stub_insns));

	if (IS_ENABLED(CONFIG_PPC_KERNEL_PCREL)) {
		/* Stub uses address relative to kernel base (from the paca) */
		reladdr = addr - local_paca->kernelbase;
		if (reladdr > 0x1FFFFFFFFL || reladdr < -0x200000000L) {
			pr_err("%s: Address of %ps out of range of 34-bit relative address.\n",
				me->name, (void *)addr);
			return 0;
		}

		entry->jump[2] |= IMM_H18(reladdr);
		entry->jump[3] |= IMM_L(reladdr);
	} else {
		/* Stub uses address relative to kernel toc (from the paca) */
		reladdr = addr - kernel_toc_addr();
		if (reladdr > 0x7FFFFFFF || reladdr < -(0x80000000L)) {
			pr_err("%s: Address of %ps out of range of kernel_toc.\n",
				me->name, (void *)addr);
			return 0;
		}

		entry->jump[1] |= PPC_HA(reladdr);
		entry->jump[2] |= PPC_LO(reladdr);
	}

	/* Even though we don't use funcdata in the stub, it's needed elsewhere. */
	entry->funcdata = func_desc(addr);
	entry->magic = STUB_MAGIC;

	return 1;
}

static bool is_mprofile_ftrace_call(const char *name)
{
	if (!strcmp("_mcount", name))
		return true;
#ifdef CONFIG_DYNAMIC_FTRACE
	if (!strcmp("ftrace_caller", name))
		return true;
#ifdef CONFIG_DYNAMIC_FTRACE_WITH_REGS
	if (!strcmp("ftrace_regs_caller", name))
		return true;
#endif
#endif

	return false;
}
#else
static inline int create_ftrace_stub(struct ppc64_stub_entry *entry,
					unsigned long addr,
					struct module *me)
{
	return 0;
}

static bool is_mprofile_ftrace_call(const char *name)
{
	return false;
}
#endif

/*
 * r2 is the TOC pointer: it actually points 0x8000 into the TOC (this gives the
 * value maximum span in an instruction which uses a signed offset). Round down
 * to a 256 byte boundary for the odd case where we are setting up r2 without a
 * .toc section.
 */
static inline unsigned long my_r2(const Elf64_Shdr *sechdrs, struct module *me)
{
#ifndef CONFIG_PPC_KERNEL_PCREL
	return (sechdrs[me->arch.toc_section].sh_addr & ~0xfful) + 0x8000;
#else
	return -1;
#endif
}

/* Patch stub to reference function and correct r2 value. */
static inline int create_stub(const Elf64_Shdr *sechdrs,
			      struct ppc64_stub_entry *entry,
			      unsigned long addr,
			      struct module *me,
			      const char *name)
{
	long reladdr;
	func_desc_t desc;
	int i;

	if (is_mprofile_ftrace_call(name))
		return create_ftrace_stub(entry, addr, me);

	if ((unsigned long)entry->jump % 8 != 0) {
		pr_err("%s: Address of stub entry is not 8-byte aligned\n", me->name);
		return 0;
	}

	BUILD_BUG_ON(sizeof(ppc64_stub_insns) > sizeof(entry->jump));
	for (i = 0; i < ARRAY_SIZE(ppc64_stub_insns); i++) {
		if (patch_instruction(&entry->jump[i],
				      ppc_inst(ppc64_stub_insns[i])))
			return 0;
	}

	if (IS_ENABLED(CONFIG_PPC_KERNEL_PCREL)) {
		/* Stub uses address relative to itself! */
		reladdr = 0 + offsetof(struct ppc64_stub_entry, funcdata);
		BUILD_BUG_ON(reladdr != 32);
		if (reladdr > 0x1FFFFFFFFL || reladdr < -0x200000000L) {
			pr_err("%s: Address of %p out of range of 34-bit relative address.\n",
				me->name, (void *)reladdr);
			return 0;
		}
		pr_debug("Stub %p get data from reladdr %li\n", entry, reladdr);

		/* May not even need this if we're relative to 0 */
		if (patch_instruction(&entry->jump[0],
		    ppc_inst_prefix(entry->jump[0] | IMM_H18(reladdr),
				    entry->jump[1] | IMM_L(reladdr))))
			return 0;

	} else {
		/* Stub uses address relative to r2. */
		reladdr = (unsigned long)entry - my_r2(sechdrs, me);
		if (reladdr > 0x7FFFFFFF || reladdr < -(0x80000000L)) {
			pr_err("%s: Address %p of stub out of range of %p.\n",
			       me->name, (void *)reladdr, (void *)my_r2);
			return 0;
		}
		pr_debug("Stub %p get data from reladdr %li\n", entry, reladdr);

		if (patch_instruction(&entry->jump[0],
				      ppc_inst(entry->jump[0] | PPC_HA(reladdr))))
			return 0;

		if (patch_instruction(&entry->jump[1],
				      ppc_inst(entry->jump[1] | PPC_LO(reladdr))))
			return 0;
	}

	// func_desc_t is 8 bytes if ABIv2, else 16 bytes
	desc = func_desc(addr);
	for (i = 0; i < sizeof(func_desc_t) / sizeof(u32); i++) {
		if (patch_u32(((u32 *)&entry->funcdata) + i, ((u32 *)&desc)[i]))
			return 0;
	}

	if (patch_u32(&entry->magic, STUB_MAGIC))
		return 0;

	return 1;
}

/* Create stub to jump to function described in this OPD/ptr: we need the
   stub to set up the TOC ptr (r2) for the function. */
static unsigned long stub_for_addr(const Elf64_Shdr *sechdrs,
				   unsigned long addr,
				   struct module *me,
				   const char *name)
{
	struct ppc64_stub_entry *stubs;
	unsigned int i, num_stubs;

	num_stubs = sechdrs[me->arch.stubs_section].sh_size / sizeof(*stubs);

	/* Find this stub, or if that fails, the next avail. entry */
	stubs = (void *)sechdrs[me->arch.stubs_section].sh_addr;
	for (i = 0; i < me->arch.stub_count; i++) {
		if (WARN_ON(i >= num_stubs))
			return 0;

		if (stub_func_addr(stubs[i].funcdata) == func_addr(addr))
			return (unsigned long)&stubs[i];
	}

	if (!create_stub(sechdrs, &stubs[i], addr, me, name))
		return 0;

	me->arch.stub_count++;
	return (unsigned long)&stubs[i];
}

#ifdef CONFIG_PPC_KERNEL_PCREL
/* Create GOT to load the location described in this ptr */
static unsigned long got_for_addr(const Elf64_Shdr *sechdrs,
				  unsigned long addr,
				  struct module *me,
				  const char *name)
{
	struct ppc64_got_entry *got;
	unsigned int i, num_got;

	if (!IS_ENABLED(CONFIG_PPC_KERNEL_PCREL))
		return addr;

	num_got = sechdrs[me->arch.got_section].sh_size / sizeof(*got);

	/* Find this stub, or if that fails, the next avail. entry */
	got = (void *)sechdrs[me->arch.got_section].sh_addr;
	for (i = 0; got[i].addr; i++) {
		if (WARN_ON(i >= num_got))
			return 0;

		if (got[i].addr == addr)
			return (unsigned long)&got[i];
	}

	got[i].addr = addr;

	return (unsigned long)&got[i];
}
#endif

/* We expect a noop next: if it is, replace it with instruction to
   restore r2. */
static int restore_r2(const char *name, u32 *instruction, struct module *me)
{
	u32 *prev_insn = instruction - 1;
	u32 insn_val = *instruction;

	if (IS_ENABLED(CONFIG_PPC_KERNEL_PCREL))
		return 0;

	if (is_mprofile_ftrace_call(name))
		return 0;

	/*
	 * Make sure the branch isn't a sibling call.  Sibling calls aren't
	 * "link" branches and they don't return, so they don't need the r2
	 * restore afterwards.
	 */
	if (!instr_is_relative_link_branch(ppc_inst(*prev_insn)))
		return 0;

	/*
	 * For livepatch, the restore r2 instruction might have already been
	 * written previously, if the referenced symbol is in a previously
	 * unloaded module which is now being loaded again.  In that case, skip
	 * the warning and the instruction write.
	 */
	if (insn_val == PPC_INST_LD_TOC)
		return 0;

	if (insn_val != PPC_RAW_NOP()) {
		pr_err("%s: Expected nop after call, got %08x at %pS\n",
			me->name, insn_val, instruction);
		return -ENOEXEC;
	}

	/* ld r2,R2_STACK_OFFSET(r1) */
	return patch_instruction(instruction, ppc_inst(PPC_INST_LD_TOC));
}

int apply_relocate_add(Elf64_Shdr *sechdrs,
		       const char *strtab,
		       unsigned int symindex,
		       unsigned int relsec,
		       struct module *me)
{
	unsigned int i;
	Elf64_Rela *rela = (void *)sechdrs[relsec].sh_addr;
	Elf64_Sym *sym;
	unsigned long *location;
	unsigned long value;

	pr_debug("Applying ADD relocate section %u to %u\n", relsec,
	       sechdrs[relsec].sh_info);

#ifndef CONFIG_PPC_KERNEL_PCREL
	/* First time we're called, we can fix up .TOC. */
	if (!me->arch.toc_fixed) {
		sym = find_dot_toc(sechdrs, strtab, symindex);
		/* It's theoretically possible that a module doesn't want a
		 * .TOC. so don't fail it just for that. */
		if (sym)
			sym->st_value = my_r2(sechdrs, me);
		me->arch.toc_fixed = true;
	}
#endif
	for (i = 0; i < sechdrs[relsec].sh_size / sizeof(*rela); i++) {
		/* This is where to make the change */
		location = (void *)sechdrs[sechdrs[relsec].sh_info].sh_addr
			+ rela[i].r_offset;
		/* This is the symbol it is referring to */
		sym = (Elf64_Sym *)sechdrs[symindex].sh_addr
			+ ELF64_R_SYM(rela[i].r_info);

		pr_debug("RELOC at %p: %li-type as %s (0x%lx) + %li\n",
		       location, (long)ELF64_R_TYPE(rela[i].r_info),
		       strtab + sym->st_name, (unsigned long)sym->st_value,
		       (long)rela[i].r_addend);

		/* `Everything is relative'. */
		value = sym->st_value + rela[i].r_addend;

		switch (ELF64_R_TYPE(rela[i].r_info)) {
		case R_PPC64_ADDR32:
			/* Simply set it */
			*(u32 *)location = value;
			break;

		case R_PPC64_ADDR64:
			/* Simply set it */
			*(unsigned long *)location = value;
			break;

#ifndef CONFIG_PPC_KERNEL_PCREL
		case R_PPC64_TOC:
			*(unsigned long *)location = my_r2(sechdrs, me);
			break;

		case R_PPC64_TOC16:
			/* Subtract TOC pointer */
			value -= my_r2(sechdrs, me);
			if (value + 0x8000 > 0xffff) {
				pr_err("%s: bad TOC16 relocation (0x%lx)\n",
				       me->name, value);
				return -ENOEXEC;
			}
			*((uint16_t *) location)
				= (*((uint16_t *) location) & ~0xffff)
				| (value & 0xffff);
			break;

		case R_PPC64_TOC16_LO:
			/* Subtract TOC pointer */
			value -= my_r2(sechdrs, me);
			*((uint16_t *) location)
				= (*((uint16_t *) location) & ~0xffff)
				| (value & 0xffff);
			break;

		case R_PPC64_TOC16_DS:
			/* Subtract TOC pointer */
			value -= my_r2(sechdrs, me);
			if ((value & 3) != 0 || value + 0x8000 > 0xffff) {
				pr_err("%s: bad TOC16_DS relocation (0x%lx)\n",
				       me->name, value);
				return -ENOEXEC;
			}
			*((uint16_t *) location)
				= (*((uint16_t *) location) & ~0xfffc)
				| (value & 0xfffc);
			break;

		case R_PPC64_TOC16_LO_DS:
			/* Subtract TOC pointer */
			value -= my_r2(sechdrs, me);
			if ((value & 3) != 0) {
				pr_err("%s: bad TOC16_LO_DS relocation (0x%lx)\n",
				       me->name, value);
				return -ENOEXEC;
			}
			*((uint16_t *) location)
				= (*((uint16_t *) location) & ~0xfffc)
				| (value & 0xfffc);
			break;

		case R_PPC64_TOC16_HA:
			/* Subtract TOC pointer */
			value -= my_r2(sechdrs, me);
			value = ((value + 0x8000) >> 16);
			*((uint16_t *) location)
				= (*((uint16_t *) location) & ~0xffff)
				| (value & 0xffff);
			break;
#endif

		case R_PPC_REL24:
#ifdef CONFIG_PPC_KERNEL_PCREL
		/* PCREL still generates REL24 for mcount */
		case R_PPC64_REL24_NOTOC:
#endif
			/* FIXME: Handle weak symbols here --RR */
			if (sym->st_shndx == SHN_UNDEF ||
			    sym->st_shndx == SHN_LIVEPATCH) {
				/* External: go via stub */
				value = stub_for_addr(sechdrs, value, me,
						strtab + sym->st_name);
				if (!value)
					return -ENOENT;
				if (restore_r2(strtab + sym->st_name,
					       (u32 *)location + 1, me))
					return -ENOEXEC;
			} else
				value += local_entry_offset(sym);

			/* Convert value to relative */
			value -= (unsigned long)location;
			if (value + 0x2000000 > 0x3ffffff || (value & 3) != 0){
				pr_err("%s: REL24 %li out of range!\n",
				       me->name, (long int)value);
				return -ENOEXEC;
			}

			/* Only replace bits 2 through 26 */
			value = (*(uint32_t *)location & ~PPC_LI_MASK) | PPC_LI(value);

			if (patch_instruction((u32 *)location, ppc_inst(value)))
				return -EFAULT;

			break;

		case R_PPC64_REL64:
			/* 64 bits relative (used by features fixups) */
			*location = value - (unsigned long)location;
			break;

		case R_PPC64_REL32:
			/* 32 bits relative (used by relative exception tables) */
			/* Convert value to relative */
			value -= (unsigned long)location;
			if (value + 0x80000000 > 0xffffffff) {
				pr_err("%s: REL32 %li out of range!\n",
				       me->name, (long int)value);
				return -ENOEXEC;
			}
			*(u32 *)location = value;
			break;

#ifdef CONFIG_PPC_KERNEL_PCREL
		case R_PPC64_PCREL34: {
			unsigned long absvalue = value;

			/* Convert value to relative */
			value -= (unsigned long)location;

			if (value + 0x200000000 > 0x3ffffffff) {
				if (sym->st_shndx != me->arch.pcpu_section) {
					pr_err("%s: REL34 %li out of range!\n",
					       me->name, (long)value);
					return -ENOEXEC;
				}

				/*
				 * per-cpu section is special cased because
				 * it is moved during loading, so has to be
				 * converted to use GOT.
				 */
				value = got_for_addr(sechdrs, absvalue, me,
						     strtab + sym->st_name);
				if (!value)
					return -ENOENT;
				value -= (unsigned long)location;

				/* Turn pla into pld */
				if (patch_instruction((u32 *)location,
				    ppc_inst_prefix((*(u32 *)location & ~0x02000000),
						    (*((u32 *)location + 1) & ~0xf8000000) | 0xe4000000)))
					return -EFAULT;
			}

			if (patch_instruction((u32 *)location,
			    ppc_inst_prefix((*(u32 *)location & ~0x3ffff) | IMM_H18(value),
					    (*((u32 *)location + 1) & ~0xffff) | IMM_L(value))))
				return -EFAULT;

			break;
		}

#else
		case R_PPC64_TOCSAVE:
			/*
			 * Marker reloc indicates we don't have to save r2.
			 * That would only save us one instruction, so ignore
			 * it.
			 */
			break;
#endif

		case R_PPC64_ENTRY:
			if (IS_ENABLED(CONFIG_PPC_KERNEL_PCREL))
				break;

			/*
			 * Optimize ELFv2 large code model entry point if
			 * the TOC is within 2GB range of current location.
			 */
			value = my_r2(sechdrs, me) - (unsigned long)location;
			if (value + 0x80008000 > 0xffffffff)
				break;
			/*
			 * Check for the large code model prolog sequence:
		         *	ld r2, ...(r12)
			 *	add r2, r2, r12
			 */
			if ((((uint32_t *)location)[0] & ~0xfffc) != PPC_RAW_LD(_R2, _R12, 0))
				break;
			if (((uint32_t *)location)[1] != PPC_RAW_ADD(_R2, _R2, _R12))
				break;
			/*
			 * If found, replace it with:
			 *	addis r2, r12, (.TOC.-func)@ha
			 *	addi  r2,  r2, (.TOC.-func)@l
			 */
			((uint32_t *)location)[0] = PPC_RAW_ADDIS(_R2, _R12, PPC_HA(value));
			((uint32_t *)location)[1] = PPC_RAW_ADDI(_R2, _R2, PPC_LO(value));
			break;

		case R_PPC64_REL16_HA:
			/* Subtract location pointer */
			value -= (unsigned long)location;
			value = ((value + 0x8000) >> 16);
			*((uint16_t *) location)
				= (*((uint16_t *) location) & ~0xffff)
				| (value & 0xffff);
			break;

		case R_PPC64_REL16_LO:
			/* Subtract location pointer */
			value -= (unsigned long)location;
			*((uint16_t *) location)
				= (*((uint16_t *) location) & ~0xffff)
				| (value & 0xffff);
			break;

#ifdef CONFIG_PPC_KERNEL_PCREL
		case R_PPC64_GOT_PCREL34:
			value = got_for_addr(sechdrs, value, me,
					     strtab + sym->st_name);
			if (!value)
				return -ENOENT;
			value -= (unsigned long)location;
			((uint32_t *)location)[0] = (((uint32_t *)location)[0] & ~0x3ffff) |
						    ((value >> 16) & 0x3ffff);
			((uint32_t *)location)[1] = (((uint32_t *)location)[1] & ~0xffff) |
						    (value & 0xffff);
			break;
#endif

		default:
			pr_err("%s: Unknown ADD relocation: %lu\n",
			       me->name,
			       (unsigned long)ELF64_R_TYPE(rela[i].r_info));
			return -ENOEXEC;
		}
	}

	return 0;
}

#ifdef CONFIG_DYNAMIC_FTRACE
int module_trampoline_target(struct module *mod, unsigned long addr,
			     unsigned long *target)
{
	struct ppc64_stub_entry *stub;
	func_desc_t funcdata;
	u32 magic;

	if (!within_module_core(addr, mod)) {
		pr_err("%s: stub %lx not in module %s\n", __func__, addr, mod->name);
		return -EFAULT;
	}

	stub = (struct ppc64_stub_entry *)addr;

	if (copy_from_kernel_nofault(&magic, &stub->magic,
			sizeof(magic))) {
		pr_err("%s: fault reading magic for stub %lx for %s\n", __func__, addr, mod->name);
		return -EFAULT;
	}

	if (magic != STUB_MAGIC) {
		pr_err("%s: bad magic for stub %lx for %s\n", __func__, addr, mod->name);
		return -EFAULT;
	}

	if (copy_from_kernel_nofault(&funcdata, &stub->funcdata,
			sizeof(funcdata))) {
		pr_err("%s: fault reading funcdata for stub %lx for %s\n", __func__, addr, mod->name);
                return -EFAULT;
	}

	*target = stub_func_addr(funcdata);

	return 0;
}

static int setup_ftrace_ool_stubs(const Elf64_Shdr *sechdrs, unsigned long addr, struct module *me)
{
#ifdef CONFIG_PPC_FTRACE_OUT_OF_LINE
	unsigned int total_stubs, num_stubs;
	struct ppc64_stub_entry *stub;

	total_stubs = sechdrs[me->arch.stubs_section].sh_size / sizeof(*stub);
	num_stubs = roundup(me->arch.ool_stub_count * sizeof(struct ftrace_ool_stub),
			    sizeof(struct ppc64_stub_entry)) / sizeof(struct ppc64_stub_entry);

	if (WARN_ON(me->arch.stub_count + num_stubs > total_stubs))
		return -1;

<<<<<<< HEAD
	stub += i;
	me->arch.ool_stubs = (struct ftrace_ool_stub *)stub;

	/* reserve stubs */
	for (i = 0; i < num_stubs; i++)
		if (patch_u32((void *)&stub[i].funcdata, PPC_RAW_NOP()))
			return -1;
=======
	stub = (void *)sechdrs[me->arch.stubs_section].sh_addr;
	me->arch.ool_stubs = (struct ftrace_ool_stub *)(stub + me->arch.stub_count);
	me->arch.stub_count += num_stubs;
>>>>>>> b35fc656
#endif

	return 0;
}

int module_finalize_ftrace(struct module *mod, const Elf_Shdr *sechdrs)
{
	mod->arch.tramp = stub_for_addr(sechdrs,
					(unsigned long)ftrace_caller,
					mod,
					"ftrace_caller");
#ifdef CONFIG_DYNAMIC_FTRACE_WITH_REGS
	mod->arch.tramp_regs = stub_for_addr(sechdrs,
					(unsigned long)ftrace_regs_caller,
					mod,
					"ftrace_regs_caller");
	if (!mod->arch.tramp_regs)
		return -ENOENT;
#endif

	if (!mod->arch.tramp)
		return -ENOENT;

	if (setup_ftrace_ool_stubs(sechdrs, mod->arch.tramp, mod))
		return -ENOENT;

	return 0;
}
#endif<|MERGE_RESOLUTION|>--- conflicted
+++ resolved
@@ -1128,19 +1128,9 @@
 	if (WARN_ON(me->arch.stub_count + num_stubs > total_stubs))
 		return -1;
 
-<<<<<<< HEAD
-	stub += i;
-	me->arch.ool_stubs = (struct ftrace_ool_stub *)stub;
-
-	/* reserve stubs */
-	for (i = 0; i < num_stubs; i++)
-		if (patch_u32((void *)&stub[i].funcdata, PPC_RAW_NOP()))
-			return -1;
-=======
 	stub = (void *)sechdrs[me->arch.stubs_section].sh_addr;
 	me->arch.ool_stubs = (struct ftrace_ool_stub *)(stub + me->arch.stub_count);
 	me->arch.stub_count += num_stubs;
->>>>>>> b35fc656
 #endif
 
 	return 0;
