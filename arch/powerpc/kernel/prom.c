// SPDX-License-Identifier: GPL-2.0-or-later
/*
 * Procedures for creating, accessing and interpreting the device tree.
 *
 * Paul Mackerras	August 1996.
 * Copyright (C) 1996-2005 Paul Mackerras.
 * 
 *  Adapted for 64bit PowerPC by Dave Engebretsen and Peter Bergner.
 *    {engebret|bergner}@us.ibm.com 
 */

#undef DEBUG

#include <linux/kernel.h>
#include <linux/string.h>
#include <linux/init.h>
#include <linux/threads.h>
#include <linux/spinlock.h>
#include <linux/types.h>
#include <linux/pci.h>
#include <linux/delay.h>
#include <linux/initrd.h>
#include <linux/bitops.h>
#include <linux/export.h>
#include <linux/kexec.h>
#include <linux/irq.h>
#include <linux/memblock.h>
#include <linux/of.h>
#include <linux/of_fdt.h>
#include <linux/libfdt.h>
#include <linux/cpu.h>
#include <linux/pgtable.h>
#include <linux/seq_buf.h>

#include <asm/rtas.h>
#include <asm/page.h>
#include <asm/processor.h>
#include <asm/irq.h>
#include <asm/io.h>
#include <asm/kdump.h>
#include <asm/smp.h>
#include <asm/mmu.h>
#include <asm/paca.h>
#include <asm/powernv.h>
#include <asm/iommu.h>
#include <asm/btext.h>
#include <asm/sections.h>
#include <asm/setup.h>
#include <asm/pci-bridge.h>
#include <asm/kexec.h>
#include <asm/opal.h>
#include <asm/fadump.h>
#include <asm/epapr_hcalls.h>
#include <asm/firmware.h>
#include <asm/dt_cpu_ftrs.h>
#include <asm/drmem.h>
#include <asm/ultravisor.h>
#include <asm/prom.h>
#include <asm/plpks.h>

#include <mm/mmu_decl.h>

#ifdef DEBUG
#define DBG(fmt...) printk(KERN_ERR fmt)
#else
#define DBG(fmt...)
#endif

int *chip_id_lookup_table;

#ifdef CONFIG_PPC64
int __initdata iommu_is_off;
int __initdata iommu_force_on;
unsigned long tce_alloc_start, tce_alloc_end;
u64 ppc64_rma_size;
unsigned int boot_cpu_node_count __ro_after_init;
#endif
static phys_addr_t first_memblock_size;
static int __initdata boot_cpu_count;

static int __init early_parse_mem(char *p)
{
	if (!p)
		return 1;

	memory_limit = PAGE_ALIGN(memparse(p, &p));
	DBG("memory limit = 0x%llx\n", memory_limit);

	return 0;
}
early_param("mem", early_parse_mem);

/*
 * overlaps_initrd - check for overlap with page aligned extension of
 * initrd.
 */
static inline int overlaps_initrd(unsigned long start, unsigned long size)
{
#ifdef CONFIG_BLK_DEV_INITRD
	if (!initrd_start)
		return 0;

	return	(start + size) > ALIGN_DOWN(initrd_start, PAGE_SIZE) &&
			start <= ALIGN(initrd_end, PAGE_SIZE);
#else
	return 0;
#endif
}

/**
 * move_device_tree - move tree to an unused area, if needed.
 *
 * The device tree may be allocated beyond our memory limit, or inside the
 * crash kernel region for kdump, or within the page aligned range of initrd.
 * If so, move it out of the way.
 */
static void __init move_device_tree(void)
{
	unsigned long start, size;
	void *p;

	DBG("-> move_device_tree\n");

	start = __pa(initial_boot_params);
	size = fdt_totalsize(initial_boot_params);

	if ((memory_limit && (start + size) > PHYSICAL_START + memory_limit) ||
	    !memblock_is_memory(start + size - 1) ||
	    overlaps_crashkernel(start, size) || overlaps_initrd(start, size)) {
		p = memblock_alloc_raw(size, PAGE_SIZE);
		if (!p)
			panic("Failed to allocate %lu bytes to move device tree\n",
			      size);
		memcpy(p, initial_boot_params, size);
		initial_boot_params = p;
		DBG("Moved device tree to 0x%px\n", p);
	}

	DBG("<- move_device_tree\n");
}

/*
 * ibm,pa/pi-features is a per-cpu property that contains a string of
 * attribute descriptors, each of which has a 2 byte header plus up
 * to 254 bytes worth of processor attribute bits.  First header
 * byte specifies the number of bytes following the header.
 * Second header byte is an "attribute-specifier" type, of which
 * zero is the only currently-defined value.
 * Implementation:  Pass in the byte and bit offset for the feature
 * that we are interested in.  The function will return -1 if the
 * pa-features property is missing, or a 1/0 to indicate if the feature
 * is supported/not supported.  Note that the bit numbers are
 * big-endian to match the definition in PAPR.
 */
struct ibm_feature {
	unsigned long	cpu_features;	/* CPU_FTR_xxx bit */
	unsigned long	mmu_features;	/* MMU_FTR_xxx bit */
	unsigned int	cpu_user_ftrs;	/* PPC_FEATURE_xxx bit */
	unsigned int	cpu_user_ftrs2;	/* PPC_FEATURE2_xxx bit */
	unsigned char	pabyte;		/* byte number in ibm,pa/pi-features */
	unsigned char	pabit;		/* bit number (big-endian) */
	unsigned char	invert;		/* if 1, pa bit set => clear feature */
};

static struct ibm_feature ibm_pa_features[] __initdata = {
	{ .pabyte = 0,  .pabit = 0, .cpu_user_ftrs = PPC_FEATURE_HAS_MMU },
	{ .pabyte = 0,  .pabit = 1, .cpu_user_ftrs = PPC_FEATURE_HAS_FPU },
	{ .pabyte = 0,  .pabit = 3, .cpu_features  = CPU_FTR_CTRL },
	{ .pabyte = 0,  .pabit = 6, .cpu_features  = CPU_FTR_NOEXECUTE },
	{ .pabyte = 1,  .pabit = 2, .mmu_features  = MMU_FTR_CI_LARGE_PAGE },
#ifdef CONFIG_PPC_RADIX_MMU
	{ .pabyte = 40, .pabit = 0, .mmu_features  = MMU_FTR_TYPE_RADIX | MMU_FTR_GTSE },
#endif
	{ .pabyte = 5,  .pabit = 0, .cpu_features  = CPU_FTR_REAL_LE,
				    .cpu_user_ftrs = PPC_FEATURE_TRUE_LE },
	/*
	 * If the kernel doesn't support TM (ie CONFIG_PPC_TRANSACTIONAL_MEM=n),
	 * we don't want to turn on TM here, so we use the *_COMP versions
	 * which are 0 if the kernel doesn't support TM.
	 */
	{ .pabyte = 22, .pabit = 0, .cpu_features = CPU_FTR_TM_COMP,
	  .cpu_user_ftrs2 = PPC_FEATURE2_HTM_COMP | PPC_FEATURE2_HTM_NOSC_COMP },

	{ .pabyte = 64, .pabit = 0, .cpu_features = CPU_FTR_DAWR1 },
};

/*
 * ibm,pi-features property provides the support of processor specific
 * options not described in ibm,pa-features. Right now use byte 0, bit 3
 * which indicates the occurrence of DSI interrupt when the paste operation
 * on the suspended NX window.
 */
static struct ibm_feature ibm_pi_features[] __initdata = {
	{ .pabyte = 0, .pabit = 3, .mmu_features  = MMU_FTR_NX_DSI },
};

static void __init scan_features(unsigned long node, const unsigned char *ftrs,
				 unsigned long tablelen,
				 struct ibm_feature *fp,
				 unsigned long ft_size)
{
	unsigned long i, len, bit;

	/* find descriptor with type == 0 */
	for (;;) {
		if (tablelen < 3)
			return;
		len = 2 + ftrs[0];
		if (tablelen < len)
			return;		/* descriptor 0 not found */
		if (ftrs[1] == 0)
			break;
		tablelen -= len;
		ftrs += len;
	}

	/* loop over bits we know about */
	for (i = 0; i < ft_size; ++i, ++fp) {
		if (fp->pabyte >= ftrs[0])
			continue;
		bit = (ftrs[2 + fp->pabyte] >> (7 - fp->pabit)) & 1;
		if (bit ^ fp->invert) {
			cur_cpu_spec->cpu_features |= fp->cpu_features;
			cur_cpu_spec->cpu_user_features |= fp->cpu_user_ftrs;
			cur_cpu_spec->cpu_user_features2 |= fp->cpu_user_ftrs2;
			cur_cpu_spec->mmu_features |= fp->mmu_features;
		} else {
			cur_cpu_spec->cpu_features &= ~fp->cpu_features;
			cur_cpu_spec->cpu_user_features &= ~fp->cpu_user_ftrs;
			cur_cpu_spec->cpu_user_features2 &= ~fp->cpu_user_ftrs2;
			cur_cpu_spec->mmu_features &= ~fp->mmu_features;
		}
	}
}

static void __init check_cpu_features(unsigned long node, char *name,
				      struct ibm_feature *fp,
				      unsigned long size)
{
	const unsigned char *pa_ftrs;
	int tablelen;

	pa_ftrs = of_get_flat_dt_prop(node, name, &tablelen);
	if (pa_ftrs == NULL)
		return;

	scan_features(node, pa_ftrs, tablelen, fp, size);
}

#ifdef CONFIG_PPC_64S_HASH_MMU
static void __init init_mmu_slb_size(unsigned long node)
{
	const __be32 *slb_size_ptr;

	slb_size_ptr = of_get_flat_dt_prop(node, "slb-size", NULL) ? :
			of_get_flat_dt_prop(node, "ibm,slb-size", NULL);

	if (slb_size_ptr)
		mmu_slb_size = be32_to_cpup(slb_size_ptr);
}
#else
#define init_mmu_slb_size(node) do { } while(0)
#endif

static struct feature_property {
	const char *name;
	u32 min_value;
	unsigned long cpu_feature;
	unsigned long cpu_user_ftr;
} feature_properties[] __initdata = {
#ifdef CONFIG_ALTIVEC
	{"altivec", 0, CPU_FTR_ALTIVEC, PPC_FEATURE_HAS_ALTIVEC},
	{"ibm,vmx", 1, CPU_FTR_ALTIVEC, PPC_FEATURE_HAS_ALTIVEC},
#endif /* CONFIG_ALTIVEC */
#ifdef CONFIG_VSX
	/* Yes, this _really_ is ibm,vmx == 2 to enable VSX */
	{"ibm,vmx", 2, CPU_FTR_VSX, PPC_FEATURE_HAS_VSX},
#endif /* CONFIG_VSX */
#ifdef CONFIG_PPC64
	{"ibm,dfp", 1, 0, PPC_FEATURE_HAS_DFP},
	{"ibm,purr", 1, CPU_FTR_PURR, 0},
	{"ibm,spurr", 1, CPU_FTR_SPURR, 0},
#endif /* CONFIG_PPC64 */
};

#if defined(CONFIG_44x) && defined(CONFIG_PPC_FPU)
static __init void identical_pvr_fixup(unsigned long node)
{
	unsigned int pvr;
	const char *model = of_get_flat_dt_prop(node, "model", NULL);

	/*
	 * Since 440GR(x)/440EP(x) processors have the same pvr,
	 * we check the node path and set bit 28 in the cur_cpu_spec
	 * pvr for EP(x) processor version. This bit is always 0 in
	 * the "real" pvr. Then we call identify_cpu again with
	 * the new logical pvr to enable FPU support.
	 */
	if (model && strstr(model, "440EP")) {
		pvr = cur_cpu_spec->pvr_value | 0x8;
		identify_cpu(0, pvr);
		DBG("Using logical pvr %x for %s\n", pvr, model);
	}
}
#else
#define identical_pvr_fixup(node) do { } while(0)
#endif

static void __init check_cpu_feature_properties(unsigned long node)
{
	int i;
	struct feature_property *fp = feature_properties;
	const __be32 *prop;

	for (i = 0; i < (int)ARRAY_SIZE(feature_properties); ++i, ++fp) {
		prop = of_get_flat_dt_prop(node, fp->name, NULL);
		if (prop && be32_to_cpup(prop) >= fp->min_value) {
			cur_cpu_spec->cpu_features |= fp->cpu_feature;
			cur_cpu_spec->cpu_user_features |= fp->cpu_user_ftr;
		}
	}
}

static int __init early_init_dt_scan_cpus(unsigned long node,
					  const char *uname, int depth,
					  void *data)
{
	const char *type = of_get_flat_dt_prop(node, "device_type", NULL);
	const __be32 *prop;
	const __be32 *intserv;
	int i, nthreads;
	int len;
	int found = -1;
	int found_thread = 0;

	/* We are scanning "cpu" nodes only */
	if (type == NULL || strcmp(type, "cpu") != 0)
		return 0;

<<<<<<< HEAD
	boot_cpu_node_count++;
=======
	if (IS_ENABLED(CONFIG_PPC64))
		boot_cpu_node_count++;
>>>>>>> eb3cdb58

	/* Get physical cpuid */
	intserv = of_get_flat_dt_prop(node, "ibm,ppc-interrupt-server#s", &len);
	if (!intserv)
		intserv = of_get_flat_dt_prop(node, "reg", &len);

	nthreads = len / sizeof(int);

	/*
	 * Now see if any of these threads match our boot cpu.
	 * NOTE: This must match the parsing done in smp_setup_cpu_maps.
	 */
	for (i = 0; i < nthreads; i++) {
		if (be32_to_cpu(intserv[i]) ==
			fdt_boot_cpuid_phys(initial_boot_params)) {
			found = boot_cpu_count;
			found_thread = i;
		}
#ifdef CONFIG_SMP
		/* logical cpu id is always 0 on UP kernels */
		boot_cpu_count++;
#endif
	}

	/* Not the boot CPU */
	if (found < 0)
		return 0;

	DBG("boot cpu: logical %d physical %d\n", found,
	    be32_to_cpu(intserv[found_thread]));
	boot_cpuid = found;

<<<<<<< HEAD
	// Pass the boot CPU's hard CPU id back to our caller
	*((u32 *)data) = be32_to_cpu(intserv[found_thread]);
=======
	if (IS_ENABLED(CONFIG_PPC64))
		boot_cpu_hwid = be32_to_cpu(intserv[found_thread]);
>>>>>>> eb3cdb58

	/*
	 * PAPR defines "logical" PVR values for cpus that
	 * meet various levels of the architecture:
	 * 0x0f000001	Architecture version 2.04
	 * 0x0f000002	Architecture version 2.05
	 * If the cpu-version property in the cpu node contains
	 * such a value, we call identify_cpu again with the
	 * logical PVR value in order to use the cpu feature
	 * bits appropriate for the architecture level.
	 *
	 * A POWER6 partition in "POWER6 architected" mode
	 * uses the 0x0f000002 PVR value; in POWER5+ mode
	 * it uses 0x0f000001.
	 *
	 * If we're using device tree CPU feature discovery then we don't
	 * support the cpu-version property, and it's the responsibility of the
	 * firmware/hypervisor to provide the correct feature set for the
	 * architecture level via the ibm,powerpc-cpu-features binding.
	 */
	if (!dt_cpu_ftrs_in_use()) {
		prop = of_get_flat_dt_prop(node, "cpu-version", NULL);
		if (prop && (be32_to_cpup(prop) & 0xff000000) == 0x0f000000) {
			identify_cpu(0, be32_to_cpup(prop));
			seq_buf_printf(&ppc_hw_desc, "0x%04x ", be32_to_cpup(prop));
		}

		check_cpu_feature_properties(node);
		check_cpu_features(node, "ibm,pa-features", ibm_pa_features,
				   ARRAY_SIZE(ibm_pa_features));
		check_cpu_features(node, "ibm,pi-features", ibm_pi_features,
				   ARRAY_SIZE(ibm_pi_features));
	}

	identical_pvr_fixup(node);
	init_mmu_slb_size(node);

#ifdef CONFIG_PPC64
	if (nthreads == 1)
		cur_cpu_spec->cpu_features &= ~CPU_FTR_SMT;
	else if (!dt_cpu_ftrs_in_use())
		cur_cpu_spec->cpu_features |= CPU_FTR_SMT;
#endif

	return 0;
}

static int __init early_init_dt_scan_chosen_ppc(unsigned long node,
						const char *uname,
						int depth, void *data)
{
	const unsigned long *lprop; /* All these set by kernel, so no need to convert endian */

	/* Use common scan routine to determine if this is the chosen node */
	if (early_init_dt_scan_chosen(data) < 0)
		return 0;

#ifdef CONFIG_PPC64
	/* check if iommu is forced on or off */
	if (of_get_flat_dt_prop(node, "linux,iommu-off", NULL) != NULL)
		iommu_is_off = 1;
	if (of_get_flat_dt_prop(node, "linux,iommu-force-on", NULL) != NULL)
		iommu_force_on = 1;
#endif

	/* mem=x on the command line is the preferred mechanism */
	lprop = of_get_flat_dt_prop(node, "linux,memory-limit", NULL);
	if (lprop)
		memory_limit = *lprop;

#ifdef CONFIG_PPC64
	lprop = of_get_flat_dt_prop(node, "linux,tce-alloc-start", NULL);
	if (lprop)
		tce_alloc_start = *lprop;
	lprop = of_get_flat_dt_prop(node, "linux,tce-alloc-end", NULL);
	if (lprop)
		tce_alloc_end = *lprop;
#endif

#ifdef CONFIG_KEXEC_CORE
	lprop = of_get_flat_dt_prop(node, "linux,crashkernel-base", NULL);
	if (lprop)
		crashk_res.start = *lprop;

	lprop = of_get_flat_dt_prop(node, "linux,crashkernel-size", NULL);
	if (lprop)
		crashk_res.end = crashk_res.start + *lprop - 1;
#endif

	/* break now */
	return 1;
}

/*
 * Compare the range against max mem limit and update
 * size if it cross the limit.
 */

#ifdef CONFIG_SPARSEMEM
static bool __init validate_mem_limit(u64 base, u64 *size)
{
	u64 max_mem = 1UL << (MAX_PHYSMEM_BITS);

	if (base >= max_mem)
		return false;
	if ((base + *size) > max_mem)
		*size = max_mem - base;
	return true;
}
#else
static bool __init validate_mem_limit(u64 base, u64 *size)
{
	return true;
}
#endif

#ifdef CONFIG_PPC_PSERIES
/*
 * Interpret the ibm dynamic reconfiguration memory LMBs.
 * This contains a list of memory blocks along with NUMA affinity
 * information.
 */
static int  __init early_init_drmem_lmb(struct drmem_lmb *lmb,
					const __be32 **usm,
					void *data)
{
	u64 base, size;
	int is_kexec_kdump = 0, rngs;

	base = lmb->base_addr;
	size = drmem_lmb_size();
	rngs = 1;

	/*
	 * Skip this block if the reserved bit is set in flags
	 * or if the block is not assigned to this partition.
	 */
	if ((lmb->flags & DRCONF_MEM_RESERVED) ||
	    !(lmb->flags & DRCONF_MEM_ASSIGNED))
		return 0;

	if (*usm)
		is_kexec_kdump = 1;

	if (is_kexec_kdump) {
		/*
		 * For each memblock in ibm,dynamic-memory, a
		 * corresponding entry in linux,drconf-usable-memory
		 * property contains a counter 'p' followed by 'p'
		 * (base, size) duple. Now read the counter from
		 * linux,drconf-usable-memory property
		 */
		rngs = dt_mem_next_cell(dt_root_size_cells, usm);
		if (!rngs) /* there are no (base, size) duple */
			return 0;
	}

	do {
		if (is_kexec_kdump) {
			base = dt_mem_next_cell(dt_root_addr_cells, usm);
			size = dt_mem_next_cell(dt_root_size_cells, usm);
		}

		if (iommu_is_off) {
			if (base >= 0x80000000ul)
				continue;
			if ((base + size) > 0x80000000ul)
				size = 0x80000000ul - base;
		}

		if (!validate_mem_limit(base, &size))
			continue;

		DBG("Adding: %llx -> %llx\n", base, size);
		memblock_add(base, size);

		if (lmb->flags & DRCONF_MEM_HOTREMOVABLE)
			memblock_mark_hotplug(base, size);
	} while (--rngs);

	return 0;
}
#endif /* CONFIG_PPC_PSERIES */

static int __init early_init_dt_scan_memory_ppc(void)
{
#ifdef CONFIG_PPC_PSERIES
	const void *fdt = initial_boot_params;
	int node = fdt_path_offset(fdt, "/ibm,dynamic-reconfiguration-memory");

	if (node > 0)
		walk_drmem_lmbs_early(node, NULL, early_init_drmem_lmb);

#endif

	return early_init_dt_scan_memory();
}

/*
 * For a relocatable kernel, we need to get the memstart_addr first,
 * then use it to calculate the virtual kernel start address. This has
 * to happen at a very early stage (before machine_init). In this case,
 * we just want to get the memstart_address and would not like to mess the
 * memblock at this stage. So introduce a variable to skip the memblock_add()
 * for this reason.
 */
#ifdef CONFIG_RELOCATABLE
static int add_mem_to_memblock = 1;
#else
#define add_mem_to_memblock 1
#endif

void __init early_init_dt_add_memory_arch(u64 base, u64 size)
{
#ifdef CONFIG_PPC64
	if (iommu_is_off) {
		if (base >= 0x80000000ul)
			return;
		if ((base + size) > 0x80000000ul)
			size = 0x80000000ul - base;
	}
#endif
	/* Keep track of the beginning of memory -and- the size of
	 * the very first block in the device-tree as it represents
	 * the RMA on ppc64 server
	 */
	if (base < memstart_addr) {
		memstart_addr = base;
		first_memblock_size = size;
	}

	/* Add the chunk to the MEMBLOCK list */
	if (add_mem_to_memblock) {
		if (validate_mem_limit(base, &size))
			memblock_add(base, size);
	}
}

static void __init early_reserve_mem_dt(void)
{
	unsigned long i, dt_root;
	int len;
	const __be32 *prop;

	early_init_fdt_reserve_self();
	early_init_fdt_scan_reserved_mem();

	dt_root = of_get_flat_dt_root();

	prop = of_get_flat_dt_prop(dt_root, "reserved-ranges", &len);

	if (!prop)
		return;

	DBG("Found new-style reserved-ranges\n");

	/* Each reserved range is an (address,size) pair, 2 cells each,
	 * totalling 4 cells per range. */
	for (i = 0; i < len / (sizeof(*prop) * 4); i++) {
		u64 base, size;

		base = of_read_number(prop + (i * 4) + 0, 2);
		size = of_read_number(prop + (i * 4) + 2, 2);

		if (size) {
			DBG("reserving: %llx -> %llx\n", base, size);
			memblock_reserve(base, size);
		}
	}
}

static void __init early_reserve_mem(void)
{
	__be64 *reserve_map;

	reserve_map = (__be64 *)(((unsigned long)initial_boot_params) +
			fdt_off_mem_rsvmap(initial_boot_params));

	/* Look for the new "reserved-regions" property in the DT */
	early_reserve_mem_dt();

#ifdef CONFIG_BLK_DEV_INITRD
	/* Then reserve the initrd, if any */
	if (initrd_start && (initrd_end > initrd_start)) {
		memblock_reserve(ALIGN_DOWN(__pa(initrd_start), PAGE_SIZE),
			ALIGN(initrd_end, PAGE_SIZE) -
			ALIGN_DOWN(initrd_start, PAGE_SIZE));
	}
#endif /* CONFIG_BLK_DEV_INITRD */

	if (!IS_ENABLED(CONFIG_PPC32))
		return;

	/* 
	 * Handle the case where we might be booting from an old kexec
	 * image that setup the mem_rsvmap as pairs of 32-bit values
	 */
	if (be64_to_cpup(reserve_map) > 0xffffffffull) {
		u32 base_32, size_32;
		__be32 *reserve_map_32 = (__be32 *)reserve_map;

		DBG("Found old 32-bit reserve map\n");

		while (1) {
			base_32 = be32_to_cpup(reserve_map_32++);
			size_32 = be32_to_cpup(reserve_map_32++);
			if (size_32 == 0)
				break;
			DBG("reserving: %x -> %x\n", base_32, size_32);
			memblock_reserve(base_32, size_32);
		}
		return;
	}
}

#ifdef CONFIG_PPC_TRANSACTIONAL_MEM
static bool tm_disabled __initdata = true;

static int __init parse_ppc_tm(char *str)
{
	bool res;

	if (kstrtobool(str, &res))
		return -EINVAL;

	tm_disabled = !res;

	return 0;
}
early_param("ppc_tm", parse_ppc_tm);

static void __init tm_init(void)
{
	if (tm_disabled) {
		pr_info("Disabling hardware transactional memory (HTM)\n");
		cur_cpu_spec->cpu_user_features2 &=
			~(PPC_FEATURE2_HTM_NOSC | PPC_FEATURE2_HTM);
		cur_cpu_spec->cpu_features &= ~CPU_FTR_TM;
		return;
	}

	pnv_tm_init();
}
#else
static void tm_init(void) { }
#endif /* CONFIG_PPC_TRANSACTIONAL_MEM */

static int __init
early_init_dt_scan_model(unsigned long node, const char *uname,
			 int depth, void *data)
{
	const char *prop;

	if (depth != 0)
		return 0;

	prop = of_get_flat_dt_prop(node, "model", NULL);
	if (prop)
		seq_buf_printf(&ppc_hw_desc, "%s ", prop);

	/* break now */
	return 1;
}

#ifdef CONFIG_PPC64
static void __init save_fscr_to_task(void)
{
	/*
	 * Ensure the init_task (pid 0, aka swapper) uses the value of FSCR we
	 * have configured via the device tree features or via __init_FSCR().
	 * That value will then be propagated to pid 1 (init) and all future
	 * processes.
	 */
	if (early_cpu_has_feature(CPU_FTR_ARCH_207S))
		init_task.thread.fscr = mfspr(SPRN_FSCR);
}
#else
static inline void save_fscr_to_task(void) {}
#endif


void __init early_init_devtree(void *params)
{
	u32 boot_cpu_hwid;
	phys_addr_t limit;

	DBG(" -> early_init_devtree(%px)\n", params);

	/* Too early to BUG_ON(), do it by hand */
	if (!early_init_dt_verify(params))
		panic("BUG: Failed verifying flat device tree, bad version?");

	of_scan_flat_dt(early_init_dt_scan_model, NULL);

#ifdef CONFIG_PPC_RTAS
	/* Some machines might need RTAS info for debugging, grab it now. */
	of_scan_flat_dt(early_init_dt_scan_rtas, NULL);
#endif

#ifdef CONFIG_PPC_POWERNV
	/* Some machines might need OPAL info for debugging, grab it now. */
	of_scan_flat_dt(early_init_dt_scan_opal, NULL);

	/* Scan tree for ultravisor feature */
	of_scan_flat_dt(early_init_dt_scan_ultravisor, NULL);
#endif

#if defined(CONFIG_FA_DUMP) || defined(CONFIG_PRESERVE_FA_DUMP)
	/* scan tree to see if dump is active during last boot */
	of_scan_flat_dt(early_init_dt_scan_fw_dump, NULL);
#endif

	/* Retrieve various informations from the /chosen node of the
	 * device-tree, including the platform type, initrd location and
	 * size, TCE reserve, and more ...
	 */
	of_scan_flat_dt(early_init_dt_scan_chosen_ppc, boot_command_line);

	/* Scan memory nodes and rebuild MEMBLOCKs */
	early_init_dt_scan_root();
	early_init_dt_scan_memory_ppc();

	/*
	 * As generic code authors expect to be able to use static keys
	 * in early_param() handlers, we initialize the static keys just
	 * before parsing early params (it's fine to call jump_label_init()
	 * more than once).
	 */
	jump_label_init();
	parse_early_param();

	/* make sure we've parsed cmdline for mem= before this */
	if (memory_limit)
		first_memblock_size = min_t(u64, first_memblock_size, memory_limit);
	setup_initial_memory_limit(memstart_addr, first_memblock_size);
	/* Reserve MEMBLOCK regions used by kernel, initrd, dt, etc... */
	memblock_reserve(PHYSICAL_START, __pa(_end) - PHYSICAL_START);
	/* If relocatable, reserve first 32k for interrupt vectors etc. */
	if (PHYSICAL_START > MEMORY_START)
		memblock_reserve(MEMORY_START, 0x8000);
	reserve_kdump_trampoline();
#if defined(CONFIG_FA_DUMP) || defined(CONFIG_PRESERVE_FA_DUMP)
	/*
	 * If we fail to reserve memory for firmware-assisted dump then
	 * fallback to kexec based kdump.
	 */
	if (fadump_reserve_mem() == 0)
#endif
		reserve_crashkernel();
	early_reserve_mem();

	/* Ensure that total memory size is page-aligned. */
	limit = ALIGN(memory_limit ?: memblock_phys_mem_size(), PAGE_SIZE);
	memblock_enforce_memory_limit(limit);

#if defined(CONFIG_PPC_BOOK3S_64) && defined(CONFIG_PPC_4K_PAGES)
	if (!early_radix_enabled())
		memblock_cap_memory_range(0, 1UL << (H_MAX_PHYSMEM_BITS));
#endif

	memblock_allow_resize();
	memblock_dump_all();

	DBG("Phys. mem: %llx\n", (unsigned long long)memblock_phys_mem_size());

	/* We may need to relocate the flat tree, do it now.
	 * FIXME .. and the initrd too? */
	move_device_tree();

	DBG("Scanning CPUs ...\n");

	dt_cpu_ftrs_scan();

	// We can now add the CPU name & PVR to the hardware description
	seq_buf_printf(&ppc_hw_desc, "%s 0x%04lx ", cur_cpu_spec->cpu_name, mfspr(SPRN_PVR));

	/* Retrieve CPU related informations from the flat tree
	 * (altivec support, boot CPU ID, ...)
	 */
	of_scan_flat_dt(early_init_dt_scan_cpus, &boot_cpu_hwid);
	if (boot_cpuid < 0) {
		printk("Failed to identify boot CPU !\n");
		BUG();
	}

	save_fscr_to_task();

#if defined(CONFIG_SMP) && defined(CONFIG_PPC64)
	/* We'll later wait for secondaries to check in; there are
	 * NCPUS-1 non-boot CPUs  :-)
	 */
	spinning_secondaries = boot_cpu_count - 1;
#endif

	mmu_early_init_devtree();

	// NB. paca is not installed until later in early_setup()
	allocate_paca_ptrs();
	allocate_paca(boot_cpuid);
	set_hard_smp_processor_id(boot_cpuid, boot_cpu_hwid);

#ifdef CONFIG_PPC_POWERNV
	/* Scan and build the list of machine check recoverable ranges */
	of_scan_flat_dt(early_init_dt_scan_recoverable_ranges, NULL);
#endif
	epapr_paravirt_early_init();

	/* Now try to figure out if we are running on LPAR and so on */
	pseries_probe_fw_features();

	/*
	 * Initialize pkey features and default AMR/IAMR values
	 */
	pkey_early_init_devtree();

#ifdef CONFIG_PPC_PS3
	/* Identify PS3 firmware */
	if (of_flat_dt_is_compatible(of_get_flat_dt_root(), "sony,ps3"))
		powerpc_firmware_features |= FW_FEATURE_PS3_POSSIBLE;
#endif

	/* If kexec left a PLPKS password in the DT, get it and clear it */
	plpks_early_init_devtree();

	tm_init();

	DBG(" <- early_init_devtree()\n");
}

#ifdef CONFIG_RELOCATABLE
/*
 * This function run before early_init_devtree, so we have to init
 * initial_boot_params.
 */
void __init early_get_first_memblock_info(void *params, phys_addr_t *size)
{
	/* Setup flat device-tree pointer */
	initial_boot_params = params;

	/*
	 * Scan the memory nodes and set add_mem_to_memblock to 0 to avoid
	 * mess the memblock.
	 */
	add_mem_to_memblock = 0;
	early_init_dt_scan_root();
	early_init_dt_scan_memory_ppc();
	add_mem_to_memblock = 1;

	if (size)
		*size = first_memblock_size;
}
#endif

/*******
 *
 * New implementation of the OF "find" APIs, return a refcounted
 * object, call of_node_put() when done.  The device tree and list
 * are protected by a rw_lock.
 *
 * Note that property management will need some locking as well,
 * this isn't dealt with yet.
 *
 *******/

/**
 * of_get_ibm_chip_id - Returns the IBM "chip-id" of a device
 * @np: device node of the device
 *
 * This looks for a property "ibm,chip-id" in the node or any
 * of its parents and returns its content, or -1 if it cannot
 * be found.
 */
int of_get_ibm_chip_id(struct device_node *np)
{
	of_node_get(np);
	while (np) {
		u32 chip_id;

		/*
		 * Skiboot may produce memory nodes that contain more than one
		 * cell in chip-id, we only read the first one here.
		 */
		if (!of_property_read_u32(np, "ibm,chip-id", &chip_id)) {
			of_node_put(np);
			return chip_id;
		}

		np = of_get_next_parent(np);
	}
	return -1;
}
EXPORT_SYMBOL(of_get_ibm_chip_id);

/**
 * cpu_to_chip_id - Return the cpus chip-id
 * @cpu: The logical cpu number.
 *
 * Return the value of the ibm,chip-id property corresponding to the given
 * logical cpu number. If the chip-id can not be found, returns -1.
 */
int cpu_to_chip_id(int cpu)
{
	struct device_node *np;
	int ret = -1, idx;

	idx = cpu / threads_per_core;
	if (chip_id_lookup_table && chip_id_lookup_table[idx] != -1)
		return chip_id_lookup_table[idx];

	np = of_get_cpu_node(cpu, NULL);
	if (np) {
		ret = of_get_ibm_chip_id(np);
		of_node_put(np);

		if (chip_id_lookup_table)
			chip_id_lookup_table[idx] = ret;
	}

	return ret;
}
EXPORT_SYMBOL(cpu_to_chip_id);

bool arch_match_cpu_phys_id(int cpu, u64 phys_id)
{
#ifdef CONFIG_SMP
	/*
	 * Early firmware scanning must use this rather than
	 * get_hard_smp_processor_id because we don't have pacas allocated
	 * until memory topology is discovered.
	 */
	if (cpu_to_phys_id != NULL)
		return (int)phys_id == cpu_to_phys_id[cpu];
#endif

	return (int)phys_id == get_hard_smp_processor_id(cpu);
}<|MERGE_RESOLUTION|>--- conflicted
+++ resolved
@@ -337,12 +337,8 @@
 	if (type == NULL || strcmp(type, "cpu") != 0)
 		return 0;
 
-<<<<<<< HEAD
-	boot_cpu_node_count++;
-=======
 	if (IS_ENABLED(CONFIG_PPC64))
 		boot_cpu_node_count++;
->>>>>>> eb3cdb58
 
 	/* Get physical cpuid */
 	intserv = of_get_flat_dt_prop(node, "ibm,ppc-interrupt-server#s", &len);
@@ -375,13 +371,8 @@
 	    be32_to_cpu(intserv[found_thread]));
 	boot_cpuid = found;
 
-<<<<<<< HEAD
-	// Pass the boot CPU's hard CPU id back to our caller
-	*((u32 *)data) = be32_to_cpu(intserv[found_thread]);
-=======
 	if (IS_ENABLED(CONFIG_PPC64))
 		boot_cpu_hwid = be32_to_cpu(intserv[found_thread]);
->>>>>>> eb3cdb58
 
 	/*
 	 * PAPR defines "logical" PVR values for cpus that
@@ -698,7 +689,7 @@
 }
 
 #ifdef CONFIG_PPC_TRANSACTIONAL_MEM
-static bool tm_disabled __initdata = true;
+static bool tm_disabled __initdata;
 
 static int __init parse_ppc_tm(char *str)
 {
@@ -765,7 +756,6 @@
 
 void __init early_init_devtree(void *params)
 {
-	u32 boot_cpu_hwid;
 	phys_addr_t limit;
 
 	DBG(" -> early_init_devtree(%px)\n", params);
@@ -861,7 +851,7 @@
 	/* Retrieve CPU related informations from the flat tree
 	 * (altivec support, boot CPU ID, ...)
 	 */
-	of_scan_flat_dt(early_init_dt_scan_cpus, &boot_cpu_hwid);
+	of_scan_flat_dt(early_init_dt_scan_cpus, NULL);
 	if (boot_cpuid < 0) {
 		printk("Failed to identify boot CPU !\n");
 		BUG();
@@ -877,11 +867,6 @@
 #endif
 
 	mmu_early_init_devtree();
-
-	// NB. paca is not installed until later in early_setup()
-	allocate_paca_ptrs();
-	allocate_paca(boot_cpuid);
-	set_hard_smp_processor_id(boot_cpuid, boot_cpu_hwid);
 
 #ifdef CONFIG_PPC_POWERNV
 	/* Scan and build the list of machine check recoverable ranges */
