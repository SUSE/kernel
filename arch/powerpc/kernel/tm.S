/* SPDX-License-Identifier: GPL-2.0 */
/*
 * Transactional memory support routines to reclaim and recheckpoint
 * transactional process state.
 *
 * Copyright 2012 Matt Evans & Michael Neuling, IBM Corporation.
 */

#include <asm/asm-offsets.h>
#include <asm/ppc_asm.h>
#include <asm/ppc-opcode.h>
#include <asm/ptrace.h>
#include <asm/reg.h>
#include <asm/bug.h>
#include <asm/export.h>
#include <asm/feature-fixups.h>

#ifdef CONFIG_VSX
/* See fpu.S, this is borrowed from there */
#define __SAVE_32FPRS_VSRS(n,c,base)		\
BEGIN_FTR_SECTION				\
	b	2f;				\
END_FTR_SECTION_IFSET(CPU_FTR_VSX);		\
	SAVE_32FPRS(n,base);			\
	b	3f;				\
2:	SAVE_32VSRS(n,c,base);			\
3:
#define __REST_32FPRS_VSRS(n,c,base)		\
BEGIN_FTR_SECTION				\
	b	2f;				\
END_FTR_SECTION_IFSET(CPU_FTR_VSX);		\
	REST_32FPRS(n,base);			\
	b	3f;				\
2:	REST_32VSRS(n,c,base);			\
3:
#else
#define __SAVE_32FPRS_VSRS(n,c,base)	SAVE_32FPRS(n, base)
#define __REST_32FPRS_VSRS(n,c,base)	REST_32FPRS(n, base)
#endif
#define SAVE_32FPRS_VSRS(n,c,base) \
	__SAVE_32FPRS_VSRS(n,__REG_##c,__REG_##base)
#define REST_32FPRS_VSRS(n,c,base) \
	__REST_32FPRS_VSRS(n,__REG_##c,__REG_##base)

/* Stack frame offsets for local variables. */
#define TM_FRAME_L0	TM_FRAME_SIZE-16
#define TM_FRAME_L1	TM_FRAME_SIZE-8


/* In order to access the TM SPRs, TM must be enabled.  So, do so: */
_GLOBAL(tm_enable)
	mfmsr	r4
	li	r3, MSR_TM >> 32
	sldi	r3, r3, 32
	and.	r0, r4, r3
	bne	1f
	or	r4, r4, r3
	mtmsrd	r4
1:	blr
EXPORT_SYMBOL_GPL(tm_enable);

_GLOBAL(tm_disable)
	mfmsr	r4
	li	r3, MSR_TM >> 32
	sldi	r3, r3, 32
	andc	r4, r4, r3
	mtmsrd	r4
	blr
EXPORT_SYMBOL_GPL(tm_disable);

_GLOBAL(tm_save_sprs)
	mfspr	r0, SPRN_TFHAR
	std	r0, THREAD_TM_TFHAR(r3)
	mfspr	r0, SPRN_TEXASR
	std	r0, THREAD_TM_TEXASR(r3)
	mfspr	r0, SPRN_TFIAR
	std	r0, THREAD_TM_TFIAR(r3)
	blr

_GLOBAL(tm_restore_sprs)
	ld	r0, THREAD_TM_TFHAR(r3)
	mtspr	SPRN_TFHAR, r0
	ld	r0, THREAD_TM_TEXASR(r3)
	mtspr	SPRN_TEXASR, r0
	ld	r0, THREAD_TM_TFIAR(r3)
	mtspr	SPRN_TFIAR, r0
	blr

	/* Passed an 8-bit failure cause as first argument. */
_GLOBAL(tm_abort)
	TABORT(R3)
	blr
EXPORT_SYMBOL_GPL(tm_abort);

/*
 * void tm_reclaim(struct thread_struct *thread,
 *		   uint8_t cause)
 *
 *	- Performs a full reclaim.  This destroys outstanding
 *	  transactions and updates thread.ckpt_regs, thread.ckfp_state and
 *	  thread.ckvr_state with the original checkpointed state.  Note that
 *	  thread->regs is unchanged.
 *
 * Purpose is to both abort transactions of, and preserve the state of,
 * a transactions at a context switch. We preserve/restore both sets of process
 * state to restore them when the thread's scheduled again.  We continue in
 * userland as though nothing happened, but when the transaction is resumed
 * they will abort back to the checkpointed state we save out here.
 *
 * Call with IRQs off, stacks get all out of sync for some periods in here!
 */
_GLOBAL(tm_reclaim)
	mfcr	r5
	mflr	r0
	stw	r5, 8(r1)
	std	r0, 16(r1)
	std	r2, STK_GOT(r1)
	stdu	r1, -TM_FRAME_SIZE(r1)

	/* We've a struct pt_regs at [r1+STACK_INT_FRAME_REGS]. */

	std	r3, STK_PARAM(R3)(r1)
	SAVE_NVGPRS(r1)

	/*
	 * Save kernel live AMR since it will be clobbered by treclaim
	 * but can be used elsewhere later in kernel space.
	 */
	mfspr	r3, SPRN_AMR
	std	r3, TM_FRAME_L1(r1)

	/* We need to setup MSR for VSX register save instructions. */
	mfmsr	r14
	mr	r15, r14
	ori	r15, r15, MSR_FP
	li	r16, 0
	ori	r16, r16, MSR_EE /* IRQs hard off */
	andc	r15, r15, r16
	oris	r15, r15, MSR_VEC@h
#ifdef CONFIG_VSX
	BEGIN_FTR_SECTION
	oris	r15,r15, MSR_VSX@h
	END_FTR_SECTION_IFSET(CPU_FTR_VSX)
#endif
	mtmsrd	r15
	std	r14, TM_FRAME_L0(r1)

	/* Do sanity check on MSR to make sure we are suspended */
	li	r7, (MSR_TS_S)@higher
	srdi	r6, r14, 32
	and	r6, r6, r7
1:	tdeqi   r6, 0
	EMIT_BUG_ENTRY 1b,__FILE__,__LINE__,0

	/* Stash the stack pointer away for use after reclaim */
	std	r1, PACAR1(r13)

	/* Clear MSR RI since we are about to use SCRATCH0, EE is already off */
	li	r5, 0
	mtmsrd	r5, 1

	/*
	 * BE CAREFUL HERE:
	 * At this point we can't take an SLB miss since we have MSR_RI
	 * off. Load only to/from the stack/paca which are in SLB bolted regions
	 * until we turn MSR RI back on.
	 *
	 * The moment we treclaim, ALL of our GPRs will switch
	 * to user register state.  (FPRs, CCR etc. also!)
	 * Use an sprg and a tm_scratch in the PACA to shuffle.
	 */
	TRECLAIM(R4)				/* Cause in r4 */

	/*
	 * ******************** GPRs ********************
	 * Stash the checkpointed r13 in the scratch SPR and get the real paca.
	 */
	SET_SCRATCH0(r13)
	GET_PACA(r13)

	/*
	 * Stash the checkpointed r1 away in paca->tm_scratch and get the real
	 * stack pointer back into r1.
	 */
	std	r1, PACATMSCRATCH(r13)
	ld	r1, PACAR1(r13)

	std	r11, GPR11(r1)			/* Temporary stash */

	/*
	 * Move the saved user r1 to the kernel stack in case PACATMSCRATCH is
	 * clobbered by an exception once we turn on MSR_RI below.
	 */
	ld	r11, PACATMSCRATCH(r13)
	std	r11, GPR1(r1)

	/*
	 * Store r13 away so we can free up the scratch SPR for the SLB fault
	 * handler (needed once we start accessing the thread_struct).
	 */
	GET_SCRATCH0(r11)
	std	r11, GPR13(r1)

	/* Reset MSR RI so we can take SLB faults again */
	li	r11, MSR_RI
	mtmsrd	r11, 1

	/* Store the PPR in r11 and reset to decent value */
	mfspr	r11, SPRN_PPR
	HMT_MEDIUM

	/* Now get some more GPRS free */
	std	r7, GPR7(r1)			/* Temporary stash */
	std	r12, GPR12(r1)			/* ''   ''    ''   */
	ld	r12, STK_PARAM(R3)(r1)		/* Param 0, thread_struct * */

	std	r11, THREAD_TM_PPR(r12)		/* Store PPR and free r11 */

	addi	r7, r12, PT_CKPT_REGS		/* Thread's ckpt_regs */

	/*
	 * Make r7 look like an exception frame so that we can use the neat
	 * GPRx(n) macros. r7 is NOT a pt_regs ptr!
	 */
	subi	r7, r7, STACK_INT_FRAME_REGS

	/* Sync the userland GPRs 2-12, 14-31 to thread->regs: */
	SAVE_GPR(0, r7)				/* user r0 */
	SAVE_GPRS(2, 6, r7)			/* user r2-r6 */
	SAVE_GPRS(8, 10, r7)			/* user r8-r10 */
	ld	r3, GPR1(r1)			/* user r1 */
	ld	r4, GPR7(r1)			/* user r7 */
	ld	r5, GPR11(r1)			/* user r11 */
	ld	r6, GPR12(r1)			/* user r12 */
	ld	r8, GPR13(r1)			/* user r13 */
	std	r3, GPR1(r7)
	std	r4, GPR7(r7)
	std	r5, GPR11(r7)
	std	r6, GPR12(r7)
	std	r8, GPR13(r7)

	SAVE_NVGPRS(r7)				/* user r14-r31 */

	/* ******************** NIP ******************** */
	mfspr	r3, SPRN_TFHAR
	std	r3, _NIP(r7)			/* Returns to failhandler */
	/*
	 * The checkpointed NIP is ignored when rescheduling/rechkpting,
	 * but is used in signal return to 'wind back' to the abort handler.
	 */

	/* ***************** CTR, LR, CR, XER ********** */
	mfctr	r3
	mflr	r4
	mfcr	r5
	mfxer	r6

	std	r3, _CTR(r7)
	std	r4, _LINK(r7)
	std	r5, _CCR(r7)
	std	r6, _XER(r7)

	/* ******************** TAR, DSCR ********** */
	mfspr	r3, SPRN_TAR
	mfspr	r4, SPRN_DSCR

	std	r3, THREAD_TM_TAR(r12)
	std	r4, THREAD_TM_DSCR(r12)

        /* ******************** AMR **************** */
        mfspr	r3, SPRN_AMR
        std	r3, THREAD_TM_AMR(r12)

	/*
	 * MSR and flags: We don't change CRs, and we don't need to alter MSR.
	 */


	/*
	 * ******************** FPR/VR/VSRs ************
	 * After reclaiming, capture the checkpointed FPRs/VRs.
	 *
	 * We enabled VEC/FP/VSX in the msr above, so we can execute these
	 * instructions!
	 */
	mr	r3, r12

	/* Altivec (VEC/VMX/VR)*/
	addi	r7, r3, THREAD_CKVRSTATE
	SAVE_32VRS(0, r6, r7)	/* r6 scratch, r7 ckvr_state */
	mfvscr	v0
	li	r6, VRSTATE_VSCR
	stvx	v0, r7, r6

	/* VRSAVE */
	mfspr	r0, SPRN_VRSAVE
	std	r0, THREAD_CKVRSAVE(r3)

	/* Floating Point (FP) */
	addi	r7, r3, THREAD_CKFPSTATE
	SAVE_32FPRS_VSRS(0, R6, R7)	/* r6 scratch, r7 ckfp_state */
	mffs    fr0
	stfd    fr0,FPSTATE_FPSCR(r7)


	/*
	 * TM regs, incl TEXASR -- these live in thread_struct.  Note they've
	 * been updated by the treclaim, to explain to userland the failure
	 * cause (aborted).
	 */
	mfspr	r0, SPRN_TEXASR
	mfspr	r3, SPRN_TFHAR
	mfspr	r4, SPRN_TFIAR
	std	r0, THREAD_TM_TEXASR(r12)
	std	r3, THREAD_TM_TFHAR(r12)
	std	r4, THREAD_TM_TFIAR(r12)

	/* Restore kernel live AMR */
	ld	r8, TM_FRAME_L1(r1)
	mtspr	SPRN_AMR, r8

	/* Restore original MSR/IRQ state & clear TM mode */
	ld	r14, TM_FRAME_L0(r1)		/* Orig MSR */

	li	r15, 0
	rldimi  r14, r15, MSR_TS_LG, (63-MSR_TS_LG)-1
	mtmsrd  r14

	REST_NVGPRS(r1)

	addi    r1, r1, TM_FRAME_SIZE
	lwz	r4, 8(r1)
	ld	r0, 16(r1)
	mtcr	r4
	mtlr	r0
	ld	r2, STK_GOT(r1)

	/* Load CPU's default DSCR */
	ld	r0, PACA_DSCR_DEFAULT(r13)
	mtspr	SPRN_DSCR, r0

	blr


	/*
	 * void __tm_recheckpoint(struct thread_struct *thread)
	 *	- Restore the checkpointed register state saved by tm_reclaim
	 *	  when we switch_to a process.
	 *
	 *	Call with IRQs off, stacks get all out of sync for
	 *	some periods in here!
	 */
_GLOBAL(__tm_recheckpoint)
	mfcr	r5
	mflr	r0
	stw	r5, 8(r1)
	std	r0, 16(r1)
	std	r2, STK_GOT(r1)
	stdu	r1, -TM_FRAME_SIZE(r1)

	/*
	 * We've a struct pt_regs at [r1+STACK_INT_FRAME_REGS].
	 * This is used for backing up the NVGPRs:
	 */
	SAVE_NVGPRS(r1)

	/*
	 * Save kernel live AMR since it will be clobbered for trechkpt
	 * but can be used elsewhere later in kernel space.
	 */
	mfspr	r8, SPRN_AMR
	std	r8, TM_FRAME_L0(r1)

	/* Load complete register state from ts_ckpt* registers */

	addi	r7, r3, PT_CKPT_REGS		/* Thread's ckpt_regs */

	/*
	 * Make r7 look like an exception frame so that we can use the neat
	 * GPRx(n) macros. r7 is now NOT a pt_regs ptr!
	 */
	subi	r7, r7, STACK_INT_FRAME_REGS

	/* We need to setup MSR for FP/VMX/VSX register save instructions. */
	mfmsr	r6
	mr	r5, r6
	ori	r5, r5, MSR_FP
#ifdef CONFIG_ALTIVEC
	oris	r5, r5, MSR_VEC@h
#endif
#ifdef CONFIG_VSX
	BEGIN_FTR_SECTION
	oris	r5,r5, MSR_VSX@h
	END_FTR_SECTION_IFSET(CPU_FTR_VSX)
#endif
	mtmsrd	r5

#ifdef CONFIG_ALTIVEC
	/*
	 * FP and VEC registers: These are recheckpointed from
	 * thread.ckfp_state and thread.ckvr_state respectively. The
	 * thread.fp_state[] version holds the 'live' (transactional)
	 * and will be loaded subsequently by any FPUnavailable trap.
	 */
	addi	r8, r3, THREAD_CKVRSTATE
	li	r5, VRSTATE_VSCR
	lvx	v0, r8, r5
	mtvscr	v0
	REST_32VRS(0, r5, r8)			/* r5 scratch, r8 ptr */
	ld	r5, THREAD_CKVRSAVE(r3)
	mtspr	SPRN_VRSAVE, r5
#endif

	addi	r8, r3, THREAD_CKFPSTATE
	lfd	fr0, FPSTATE_FPSCR(r8)
	MTFSF_L(fr0)
	REST_32FPRS_VSRS(0, R4, R8)

	mtmsr	r6				/* FP/Vec off again! */

restore_gprs:

	/* ****************** CTR, LR, XER ************* */
	ld	r4, _CTR(r7)
	ld	r5, _LINK(r7)
	ld	r8, _XER(r7)

	mtctr	r4
	mtlr	r5
	mtxer	r8

	/* ******************** TAR ******************** */
	ld	r4, THREAD_TM_TAR(r3)
	mtspr	SPRN_TAR,	r4

	/* ******************** AMR ******************** */
	ld	r4, THREAD_TM_AMR(r3)
	mtspr	SPRN_AMR, r4

	/* Load up the PPR and DSCR in GPRs only at this stage */
	ld	r5, THREAD_TM_DSCR(r3)
	ld	r6, THREAD_TM_PPR(r3)

	REST_GPR(0, r7)				/* GPR0 */
<<<<<<< HEAD
	REST_2GPRS(2, r7)			/* GPR2-3 */
	REST_GPR(4, r7)				/* GPR4 */
	REST_4GPRS(8, r7)			/* GPR8-11 */
	REST_GPR(12, r7)			/* GPR12 */

	REST_NVGPRS(r7)				/* GPR14-31 */
=======
	REST_GPRS(2, 4, r7)			/* GPR2-4 */
	REST_GPRS(8, 12, r7)			/* GPR8-12 */
	REST_GPRS(14, 31, r7)			/* GPR14-31 */
>>>>>>> eb3cdb58

	/* Load up PPR and DSCR here so we don't run with user values for long */
	mtspr	SPRN_DSCR, r5
	mtspr	SPRN_PPR, r6

	/*
	 * Do final sanity check on TEXASR to make sure FS is set. Do this
	 * here before we load up the userspace r1 so any bugs we hit will get
	 * a call chain.
	 */
	mfspr	r5, SPRN_TEXASR
	srdi	r5, r5, 16
	li	r6, (TEXASR_FS)@h
	and	r6, r6, r5
1:	tdeqi	r6, 0
	EMIT_BUG_ENTRY 1b,__FILE__,__LINE__,0

	/*
	 * Do final sanity check on MSR to make sure we are not transactional
	 * or suspended.
	 */
	mfmsr   r6
	li	r5, (MSR_TS_MASK)@higher
	srdi	r6, r6, 32
	and	r6, r6, r5
1:	tdnei   r6, 0
	EMIT_BUG_ENTRY 1b,__FILE__,__LINE__,0

	/* Restore CR */
	ld	r6, _CCR(r7)
	mtcr    r6

	REST_GPR(6, r7)

	/*
<<<<<<< HEAD
	 * Store r1 and r5 and r13 on the stack so that we can access them after we
	 * clear MSR RI.
=======
	 * Store user r1 and r5 and r13 on the stack (in the unused save
	 * areas / compiler reserved areas), so that we can access them after
	 * we clear MSR RI.
>>>>>>> eb3cdb58
	 */

	REST_GPR(5, r7)
	std	r5, -8(r1)
	ld	r5, GPR13(r7)
	std	r5, -16(r1)
	ld	r5, GPR1(r7)
	std	r5, -24(r1)

	REST_GPR(7, r7)

	/* Stash the stack pointer away for use after recheckpoint */
<<<<<<< HEAD
	std     r1, PACAR1(r13)
=======
	std	r1, PACAR1(r13)
>>>>>>> eb3cdb58

	/* Clear MSR RI since we are about to clobber r13. EE is already off */
	li	r5, 0
	mtmsrd	r5, 1

	/*
	 * BE CAREFUL HERE:
	 * At this point we can't take an SLB miss since we have MSR_RI
	 * off. Load only to/from the stack/paca which are in SLB bolted regions
	 * until we turn MSR RI back on.
	 */

	ld	r5, -8(r1)
	ld	r13, -16(r1)
	ld	r1, -24(r1)

	/* Commit register state as checkpointed state: */
	TRECHKPT

	HMT_MEDIUM

	/*
	 * Our transactional state has now changed.
	 *
	 * Now just get out of here.  Transactional (current) state will be
	 * updated once restore is called on the return path in the _switch-ed
	 * -to process.
	 */

	GET_PACA(r13)
	ld	r1, PACAR1(r13)

	/* R13, R1 is restored, so we are recoverable again.  EE is still off */
	li	r4, MSR_RI
	mtmsrd	r4, 1

	/* Restore kernel live AMR */
	ld	r8, TM_FRAME_L0(r1)
	mtspr	SPRN_AMR, r8

	REST_NVGPRS(r1)

	addi    r1, r1, TM_FRAME_SIZE
	lwz	r4, 8(r1)
	ld	r0, 16(r1)
	mtcr	r4
	mtlr	r0
	ld	r2, STK_GOT(r1)

	/* Load CPU's default DSCR */
	ld	r0, PACA_DSCR_DEFAULT(r13)
	mtspr	SPRN_DSCR, r0

	blr

	/* ****************************************************************** */<|MERGE_RESOLUTION|>--- conflicted
+++ resolved
@@ -442,18 +442,9 @@
 	ld	r6, THREAD_TM_PPR(r3)
 
 	REST_GPR(0, r7)				/* GPR0 */
-<<<<<<< HEAD
-	REST_2GPRS(2, r7)			/* GPR2-3 */
-	REST_GPR(4, r7)				/* GPR4 */
-	REST_4GPRS(8, r7)			/* GPR8-11 */
-	REST_GPR(12, r7)			/* GPR12 */
-
-	REST_NVGPRS(r7)				/* GPR14-31 */
-=======
 	REST_GPRS(2, 4, r7)			/* GPR2-4 */
 	REST_GPRS(8, 12, r7)			/* GPR8-12 */
 	REST_GPRS(14, 31, r7)			/* GPR14-31 */
->>>>>>> eb3cdb58
 
 	/* Load up PPR and DSCR here so we don't run with user values for long */
 	mtspr	SPRN_DSCR, r5
@@ -489,14 +480,9 @@
 	REST_GPR(6, r7)
 
 	/*
-<<<<<<< HEAD
-	 * Store r1 and r5 and r13 on the stack so that we can access them after we
-	 * clear MSR RI.
-=======
 	 * Store user r1 and r5 and r13 on the stack (in the unused save
 	 * areas / compiler reserved areas), so that we can access them after
 	 * we clear MSR RI.
->>>>>>> eb3cdb58
 	 */
 
 	REST_GPR(5, r7)
@@ -509,11 +495,7 @@
 	REST_GPR(7, r7)
 
 	/* Stash the stack pointer away for use after recheckpoint */
-<<<<<<< HEAD
-	std     r1, PACAR1(r13)
-=======
 	std	r1, PACAR1(r13)
->>>>>>> eb3cdb58
 
 	/* Clear MSR RI since we are about to clobber r13. EE is already off */
 	li	r5, 0
