--- conflicted
+++ resolved
@@ -103,77 +103,9 @@
 	mtspr	SPRN_SRR0,r0
 	rfi				/* enables MMU */
 
-<<<<<<< HEAD
 
 #ifdef CONFIG_PERF_EVENTS
 	.align	4
-
-	.globl	itlb_miss_counter
-itlb_miss_counter:
-	.space	4
-
-	.globl	dtlb_miss_counter
-dtlb_miss_counter:
-	.space	4
-
-	.globl	instruction_counter
-instruction_counter:
-	.space	4
-#endif
-
-/*
- * Exception entry code.  This code runs with address translation
- * turned off, i.e. using physical addresses.
- * We assume sprg3 has the physical address of the current
- * task's thread_struct.
- */
-#define EXCEPTION_PROLOG	\
-	mtspr	SPRN_SPRG_SCRATCH0, r10;	\
-	mtspr	SPRN_SPRG_SCRATCH1, r11;	\
-	mfcr	r10;		\
-	EXCEPTION_PROLOG_1;	\
-	EXCEPTION_PROLOG_2
-
-#define EXCEPTION_PROLOG_1	\
-	mfspr	r11,SPRN_SRR1;		/* check whether user or kernel */ \
-	andi.	r11,r11,MSR_PR;	\
-	tophys(r11,r1);			/* use tophys(r1) if kernel */ \
-	beq	1f;		\
-	mfspr	r11,SPRN_SPRG_THREAD;	\
-	lwz	r11,TASK_STACK-THREAD(r11);	\
-	addi	r11,r11,THREAD_SIZE;	\
-	tophys(r11,r11);	\
-1:	subi	r11,r11,INT_FRAME_SIZE	/* alloc exc. frame */
-
-
-#define EXCEPTION_PROLOG_2	\
-	stw	r10,_CCR(r11);		/* save registers */ \
-	stw	r12,GPR12(r11);	\
-	stw	r9,GPR9(r11);	\
-	mfspr	r10,SPRN_SPRG_SCRATCH0;	\
-	stw	r10,GPR10(r11);	\
-	mfspr	r12,SPRN_SPRG_SCRATCH1;	\
-	stw	r12,GPR11(r11);	\
-	mflr	r10;		\
-	stw	r10,_LINK(r11);	\
-	mfspr	r12,SPRN_SRR0;	\
-	mfspr	r9,SPRN_SRR1;	\
-	stw	r1,GPR1(r11);	\
-	stw	r1,0(r11);	\
-	tovirt(r1,r11);			/* set new kernel sp */	\
-	li	r10,MSR_KERNEL & ~(MSR_IR|MSR_DR); /* can take exceptions */ \
-	mtmsr	r10;		\
-	stw	r0,GPR0(r11);	\
-	lis	r10, STACK_FRAME_REGS_MARKER@ha; /* exception frame marker */ \
-	addi	r10, r10, STACK_FRAME_REGS_MARKER@l; \
-	stw	r10, 8(r11);	\
-	SAVE_4GPRS(3, r11);	\
-	SAVE_2GPRS(7, r11)
-=======
-
-#ifdef CONFIG_PERF_EVENTS
-	.align	4
->>>>>>> 0ecfebd2
 
 	.globl	itlb_miss_counter
 itlb_miss_counter:
