--- conflicted
+++ resolved
@@ -73,169 +73,6 @@
 	return true;
 }
 
-<<<<<<< HEAD
-/* Has to run notrace because it is entered not completely "reconciled" */
-notrace long system_call_exception(long r3, long r4, long r5,
-				   long r6, long r7, long r8,
-				   unsigned long r0, struct pt_regs *regs)
-{
-	syscall_fn f;
-
-	kuep_lock();
-
-	regs->orig_gpr3 = r3;
-
-	if (IS_ENABLED(CONFIG_PPC_IRQ_SOFT_MASK_DEBUG))
-		BUG_ON(irq_soft_mask_return() != IRQS_ALL_DISABLED);
-
-	trace_hardirqs_off(); /* finish reconciling */
-
-	CT_WARN_ON(ct_state() == CONTEXT_KERNEL);
-	user_exit_irqoff();
-
-	if (!IS_ENABLED(CONFIG_BOOKE) && !IS_ENABLED(CONFIG_40x))
-		BUG_ON(!(regs->msr & MSR_RI));
-	BUG_ON(!(regs->msr & MSR_PR));
-	BUG_ON(arch_irq_disabled_regs(regs));
-
-#ifdef CONFIG_PPC_PKEY
-	if (mmu_has_feature(MMU_FTR_PKEY)) {
-		unsigned long amr, iamr;
-		bool flush_needed = false;
-		/*
-		 * When entering from userspace we mostly have the AMR/IAMR
-		 * different from kernel default values. Hence don't compare.
-		 */
-		amr = mfspr(SPRN_AMR);
-		iamr = mfspr(SPRN_IAMR);
-		regs->amr  = amr;
-		regs->iamr = iamr;
-		if (mmu_has_feature(MMU_FTR_BOOK3S_KUAP)) {
-			mtspr(SPRN_AMR, AMR_KUAP_BLOCKED);
-			flush_needed = true;
-		}
-		if (mmu_has_feature(MMU_FTR_BOOK3S_KUEP)) {
-			mtspr(SPRN_IAMR, AMR_KUEP_BLOCKED);
-			flush_needed = true;
-		}
-		if (flush_needed)
-			isync();
-	} else
-#endif
-		kuap_assert_locked();
-
-	booke_restore_dbcr0();
-
-	account_cpu_user_entry();
-
-	account_stolen_time();
-
-	/*
-	 * This is not required for the syscall exit path, but makes the
-	 * stack frame look nicer. If this was initialised in the first stack
-	 * frame, or if the unwinder was taught the first stack frame always
-	 * returns to user with IRQS_ENABLED, this store could be avoided!
-	 */
-	irq_soft_mask_regs_set_state(regs, IRQS_ENABLED);
-
-	/*
-	 * If system call is called with TM active, set _TIF_RESTOREALL to
-	 * prevent RFSCV being used to return to userspace, because POWER9
-	 * TM implementation has problems with this instruction returning to
-	 * transactional state. Final register values are not relevant because
-	 * the transaction will be aborted upon return anyway. Or in the case
-	 * of unsupported_scv SIGILL fault, the return state does not much
-	 * matter because it's an edge case.
-	 */
-	if (IS_ENABLED(CONFIG_PPC_TRANSACTIONAL_MEM) &&
-			unlikely(MSR_TM_TRANSACTIONAL(regs->msr)))
-		set_bits(_TIF_RESTOREALL, &current_thread_info()->flags);
-
-	/*
-	 * If the system call was made with a transaction active, doom it and
-	 * return without performing the system call. Unless it was an
-	 * unsupported scv vector, in which case it's treated like an illegal
-	 * instruction.
-	 */
-#ifdef CONFIG_PPC_TRANSACTIONAL_MEM
-	if (unlikely(MSR_TM_TRANSACTIONAL(regs->msr)) &&
-	    !trap_is_unsupported_scv(regs)) {
-		/* Enable TM in the kernel, and disable EE (for scv) */
-		hard_irq_disable();
-		mtmsr(mfmsr() | MSR_TM);
-
-		/* tabort, this dooms the transaction, nothing else */
-		asm volatile(".long 0x7c00071d | ((%0) << 16)"
-				:: "r"(TM_CAUSE_SYSCALL|TM_CAUSE_PERSISTENT));
-
-		/*
-		 * Userspace will never see the return value. Execution will
-		 * resume after the tbegin. of the aborted transaction with the
-		 * checkpointed register state. A context switch could occur
-		 * or signal delivered to the process before resuming the
-		 * doomed transaction context, but that should all be handled
-		 * as expected.
-		 */
-		return -ENOSYS;
-	}
-#endif // CONFIG_PPC_TRANSACTIONAL_MEM
-
-	local_irq_enable();
-
-	if (unlikely(current_thread_info()->flags & _TIF_SYSCALL_DOTRACE)) {
-		if (unlikely(trap_is_unsupported_scv(regs))) {
-			/* Unsupported scv vector */
-			_exception(SIGILL, regs, ILL_ILLOPC, regs->nip);
-			return regs->gpr[3];
-		}
-		/*
-		 * We use the return value of do_syscall_trace_enter() as the
-		 * syscall number. If the syscall was rejected for any reason
-		 * do_syscall_trace_enter() returns an invalid syscall number
-		 * and the test against NR_syscalls will fail and the return
-		 * value to be used is in regs->gpr[3].
-		 */
-		r0 = do_syscall_trace_enter(regs);
-		if (unlikely(r0 >= NR_syscalls))
-			return regs->gpr[3];
-		r3 = regs->gpr[3];
-		r4 = regs->gpr[4];
-		r5 = regs->gpr[5];
-		r6 = regs->gpr[6];
-		r7 = regs->gpr[7];
-		r8 = regs->gpr[8];
-
-	} else if (unlikely(r0 >= NR_syscalls)) {
-		if (unlikely(trap_is_unsupported_scv(regs))) {
-			/* Unsupported scv vector */
-			_exception(SIGILL, regs, ILL_ILLOPC, regs->nip);
-			return regs->gpr[3];
-		}
-		return -ENOSYS;
-	}
-
-	/* May be faster to do array_index_nospec? */
-	barrier_nospec();
-
-	if (unlikely(is_compat_task())) {
-		f = (void *)compat_sys_call_table[r0];
-
-		r3 &= 0x00000000ffffffffULL;
-		r4 &= 0x00000000ffffffffULL;
-		r5 &= 0x00000000ffffffffULL;
-		r6 &= 0x00000000ffffffffULL;
-		r7 &= 0x00000000ffffffffULL;
-		r8 &= 0x00000000ffffffffULL;
-
-	} else {
-		f = (void *)sys_call_table[r0];
-	}
-
-	return f(r3, r4, r5, r6, r7, r8);
-}
-
-=======
->>>>>>> eb3cdb58
 static notrace void booke_load_dbcr0(void)
 {
 #ifdef CONFIG_PPC_ADV_DEBUG_REGS
