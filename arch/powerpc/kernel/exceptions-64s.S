/* SPDX-License-Identifier: GPL-2.0 */
/*
 * This file contains the 64-bit "server" PowerPC variant
 * of the low level exception handling including exception
 * vectors, exception return, part of the slb and stab
 * handling and other fixed offset specific things.
 *
 * This file is meant to be #included from head_64.S due to
 * position dependent assembly.
 *
 * Most of this originates from head_64.S and thus has the same
 * copyright history.
 *
 */

#include <linux/linkage.h>
#include <asm/hw_irq.h>
#include <asm/exception-64s.h>
#include <asm/ptrace.h>
#include <asm/cpuidle.h>
#include <asm/head-64.h>
#include <asm/feature-fixups.h>
#include <asm/kup.h>

/*
 * Following are fixed section helper macros.
 *
 * EXC_REAL_BEGIN/END  - real, unrelocated exception vectors
 * EXC_VIRT_BEGIN/END  - virt (AIL), unrelocated exception vectors
 * TRAMP_REAL_BEGIN    - real, unrelocated helpers (virt may call these)
 * TRAMP_VIRT_BEGIN    - virt, unreloc helpers (in practice, real can use)
 * EXC_COMMON          - After switching to virtual, relocated mode.
 */

#define EXC_REAL_BEGIN(name, start, size)			\
	FIXED_SECTION_ENTRY_BEGIN_LOCATION(real_vectors, exc_real_##start##_##name, start, size)

#define EXC_REAL_END(name, start, size)				\
	FIXED_SECTION_ENTRY_END_LOCATION(real_vectors, exc_real_##start##_##name, start, size)

#define EXC_VIRT_BEGIN(name, start, size)			\
	FIXED_SECTION_ENTRY_BEGIN_LOCATION(virt_vectors, exc_virt_##start##_##name, start, size)

#define EXC_VIRT_END(name, start, size)				\
	FIXED_SECTION_ENTRY_END_LOCATION(virt_vectors, exc_virt_##start##_##name, start, size)

#define EXC_COMMON_BEGIN(name)					\
	USE_TEXT_SECTION();					\
	.balign IFETCH_ALIGN_BYTES;				\
	.global name;						\
	_ASM_NOKPROBE_SYMBOL(name);				\
	DEFINE_FIXED_SYMBOL(name, text);			\
name:

#define TRAMP_REAL_BEGIN(name)					\
	FIXED_SECTION_ENTRY_BEGIN(real_trampolines, name)

#define TRAMP_VIRT_BEGIN(name)					\
	FIXED_SECTION_ENTRY_BEGIN(virt_trampolines, name)

#define EXC_REAL_NONE(start, size)				\
	FIXED_SECTION_ENTRY_BEGIN_LOCATION(real_vectors, exc_real_##start##_##unused, start, size); \
	FIXED_SECTION_ENTRY_END_LOCATION(real_vectors, exc_real_##start##_##unused, start, size)

#define EXC_VIRT_NONE(start, size)				\
	FIXED_SECTION_ENTRY_BEGIN_LOCATION(virt_vectors, exc_virt_##start##_##unused, start, size); \
	FIXED_SECTION_ENTRY_END_LOCATION(virt_vectors, exc_virt_##start##_##unused, start, size)

/*
 * We're short on space and time in the exception prolog, so we can't
 * use the normal LOAD_REG_IMMEDIATE macro to load the address of label.
 * Instead we get the base of the kernel from paca->kernelbase and or in the low
 * part of label. This requires that the label be within 64KB of kernelbase, and
 * that kernelbase be 64K aligned.
 */
#define LOAD_HANDLER(reg, label)					\
	ld	reg,PACAKBASE(r13);	/* get high part of &label */	\
	ori	reg,reg,FIXED_SYMBOL_ABS_ADDR(label)

#define __LOAD_HANDLER(reg, label, section)					\
	ld	reg,PACAKBASE(r13);					\
	ori	reg,reg,(ABS_ADDR(label, section))@l

/*
 * Branches from unrelocated code (e.g., interrupts) to labels outside
 * head-y require >64K offsets.
 */
#define __LOAD_FAR_HANDLER(reg, label, section)					\
	ld	reg,PACAKBASE(r13);					\
	ori	reg,reg,(ABS_ADDR(label, section))@l;				\
	addis	reg,reg,(ABS_ADDR(label, section))@h

/*
 * Interrupt code generation macros
 */
#define IVEC		.L_IVEC_\name\()	/* Interrupt vector address */
#define IHSRR		.L_IHSRR_\name\()	/* Sets SRR or HSRR registers */
#define IHSRR_IF_HVMODE	.L_IHSRR_IF_HVMODE_\name\() /* HSRR if HV else SRR */
#define IAREA		.L_IAREA_\name\()	/* PACA save area */
#define IVIRT		.L_IVIRT_\name\()	/* Has virt mode entry point */
#define IISIDE		.L_IISIDE_\name\()	/* Uses SRR0/1 not DAR/DSISR */
#define ICFAR		.L_ICFAR_\name\()	/* Uses CFAR */
#define ICFAR_IF_HVMODE	.L_ICFAR_IF_HVMODE_\name\() /* Uses CFAR if HV */
#define IDAR		.L_IDAR_\name\()	/* Uses DAR (or SRR0) */
#define IDSISR		.L_IDSISR_\name\()	/* Uses DSISR (or SRR1) */
#define IBRANCH_TO_COMMON	.L_IBRANCH_TO_COMMON_\name\() /* ENTRY branch to common */
#define IREALMODE_COMMON	.L_IREALMODE_COMMON_\name\() /* Common runs in realmode */
#define IMASK		.L_IMASK_\name\()	/* IRQ soft-mask bit */
#define IKVM_REAL	.L_IKVM_REAL_\name\()	/* Real entry tests KVM */
#define __IKVM_REAL(name)	.L_IKVM_REAL_ ## name
#define IKVM_VIRT	.L_IKVM_VIRT_\name\()	/* Virt entry tests KVM */
#define ISTACK		.L_ISTACK_\name\()	/* Set regular kernel stack */
#define __ISTACK(name)	.L_ISTACK_ ## name
#define IKUAP		.L_IKUAP_\name\()	/* Do KUAP lock */
#define IMSR_R12	.L_IMSR_R12_\name\()	/* Assumes MSR saved to r12 */

#define INT_DEFINE_BEGIN(n)						\
.macro int_define_ ## n name

#define INT_DEFINE_END(n)						\
.endm ;									\
int_define_ ## n n ;							\
do_define_int n

.macro do_define_int name
	.ifndef IVEC
		.error "IVEC not defined"
	.endif
	.ifndef IHSRR
		IHSRR=0
	.endif
	.ifndef IHSRR_IF_HVMODE
		IHSRR_IF_HVMODE=0
	.endif
	.ifndef IAREA
		IAREA=PACA_EXGEN
	.endif
	.ifndef IVIRT
		IVIRT=1
	.endif
	.ifndef IISIDE
		IISIDE=0
	.endif
	.ifndef ICFAR
		ICFAR=1
	.endif
	.ifndef ICFAR_IF_HVMODE
		ICFAR_IF_HVMODE=0
	.endif
	.ifndef IDAR
		IDAR=0
	.endif
	.ifndef IDSISR
		IDSISR=0
	.endif
	.ifndef IBRANCH_TO_COMMON
		IBRANCH_TO_COMMON=1
	.endif
	.ifndef IREALMODE_COMMON
		IREALMODE_COMMON=0
	.else
		.if ! IBRANCH_TO_COMMON
			.error "IREALMODE_COMMON=1 but IBRANCH_TO_COMMON=0"
		.endif
	.endif
	.ifndef IMASK
		IMASK=0
	.endif
	.ifndef IKVM_REAL
		IKVM_REAL=0
	.endif
	.ifndef IKVM_VIRT
		IKVM_VIRT=0
	.endif
	.ifndef ISTACK
		ISTACK=1
	.endif
	.ifndef IKUAP
		IKUAP=1
	.endif
	.ifndef IMSR_R12
		IMSR_R12=0
	.endif
.endm

/*
 * All interrupts which set HSRR registers, as well as SRESET and MCE and
 * syscall when invoked with "sc 1" switch to MSR[HV]=1 (HVMODE) to be taken,
 * so they all generally need to test whether they were taken in guest context.
 *
 * Note: SRESET and MCE may also be sent to the guest by the hypervisor, and be
 * taken with MSR[HV]=0.
 *
 * Interrupts which set SRR registers (with the above exceptions) do not
 * elevate to MSR[HV]=1 mode, though most can be taken when running with
 * MSR[HV]=1  (e.g., bare metal kernel and userspace). So these interrupts do
 * not need to test whether a guest is running because they get delivered to
 * the guest directly, including nested HV KVM guests.
 *
 * The exception is PR KVM, where the guest runs with MSR[PR]=1 and the host
 * runs with MSR[HV]=0, so the host takes all interrupts on behalf of the
 * guest. PR KVM runs with LPCR[AIL]=0 which causes interrupts to always be
 * delivered to the real-mode entry point, therefore such interrupts only test
 * KVM in their real mode handlers, and only when PR KVM is possible.
 *
 * Interrupts that are taken in MSR[HV]=0 and escalate to MSR[HV]=1 are always
 * delivered in real-mode when the MMU is in hash mode because the MMU
 * registers are not set appropriately to translate host addresses. In nested
 * radix mode these can be delivered in virt-mode as the host translations are
 * used implicitly (see: effective LPID, effective PID).
 */

/*
 * If an interrupt is taken while a guest is running, it is immediately routed
 * to KVM to handle.
 */

.macro KVMTEST name handler
#ifdef CONFIG_KVM_BOOK3S_64_HANDLER
	lbz	r10,HSTATE_IN_GUEST(r13)
	cmpwi	r10,0
	/* HSRR variants have the 0x2 bit added to their trap number */
	.if IHSRR_IF_HVMODE
	BEGIN_FTR_SECTION
	li	r10,(IVEC + 0x2)
	FTR_SECTION_ELSE
	li	r10,(IVEC)
	ALT_FTR_SECTION_END_IFSET(CPU_FTR_HVMODE | CPU_FTR_ARCH_206)
	.elseif IHSRR
	li	r10,(IVEC + 0x2)
	.else
	li	r10,(IVEC)
	.endif
	bne	\handler
#endif
.endm

/*
 * This is the BOOK3S interrupt entry code macro.
 *
 * This can result in one of several things happening:
 * - Branch to the _common handler, relocated, in virtual mode.
 *   These are normal interrupts (synchronous and asynchronous) handled by
 *   the kernel.
 * - Branch to KVM, relocated but real mode interrupts remain in real mode.
 *   These occur when HSTATE_IN_GUEST is set. The interrupt may be caused by
 *   / intended for host or guest kernel, but KVM must always be involved
 *   because the machine state is set for guest execution.
 * - Branch to the masked handler, unrelocated.
 *   These occur when maskable asynchronous interrupts are taken with the
 *   irq_soft_mask set.
 * - Branch to an "early" handler in real mode but relocated.
 *   This is done if early=1. MCE and HMI use these to handle errors in real
 *   mode.
 * - Fall through and continue executing in real, unrelocated mode.
 *   This is done if early=2.
 */

.macro GEN_BRANCH_TO_COMMON name, virt
	.if IREALMODE_COMMON
	LOAD_HANDLER(r10, \name\()_common)
	mtctr	r10
	bctr
	.else
	.if \virt
#ifndef CONFIG_RELOCATABLE
	b	\name\()_common_virt
#else
	LOAD_HANDLER(r10, \name\()_common_virt)
	mtctr	r10
	bctr
#endif
	.else
	LOAD_HANDLER(r10, \name\()_common_real)
	mtctr	r10
	bctr
	.endif
	.endif
.endm

.macro GEN_INT_ENTRY name, virt, ool=0
	SET_SCRATCH0(r13)			/* save r13 */
	GET_PACA(r13)
	std	r9,IAREA+EX_R9(r13)		/* save r9 */
BEGIN_FTR_SECTION
	mfspr	r9,SPRN_PPR
END_FTR_SECTION_IFSET(CPU_FTR_HAS_PPR)
	HMT_MEDIUM
	std	r10,IAREA+EX_R10(r13)		/* save r10 */
	.if ICFAR
BEGIN_FTR_SECTION
	mfspr	r10,SPRN_CFAR
END_FTR_SECTION_IFSET(CPU_FTR_CFAR)
	.elseif ICFAR_IF_HVMODE
BEGIN_FTR_SECTION
  BEGIN_FTR_SECTION_NESTED(69)
	mfspr	r10,SPRN_CFAR
  END_FTR_SECTION_NESTED(CPU_FTR_CFAR, CPU_FTR_CFAR, 69)
FTR_SECTION_ELSE
  BEGIN_FTR_SECTION_NESTED(69)
	li	r10,0
  END_FTR_SECTION_NESTED(CPU_FTR_CFAR, CPU_FTR_CFAR, 69)
ALT_FTR_SECTION_END_IFSET(CPU_FTR_HVMODE | CPU_FTR_ARCH_206)
	.endif
	.if \ool
	.if !\virt
	b	tramp_real_\name
	.pushsection .text
	TRAMP_REAL_BEGIN(tramp_real_\name)
	.else
	b	tramp_virt_\name
	.pushsection .text
	TRAMP_VIRT_BEGIN(tramp_virt_\name)
	.endif
	.endif

BEGIN_FTR_SECTION
	std	r9,IAREA+EX_PPR(r13)
END_FTR_SECTION_IFSET(CPU_FTR_HAS_PPR)
	.if ICFAR || ICFAR_IF_HVMODE
BEGIN_FTR_SECTION
	std	r10,IAREA+EX_CFAR(r13)
END_FTR_SECTION_IFSET(CPU_FTR_CFAR)
	.endif
	INTERRUPT_TO_KERNEL
	mfctr	r10
	std	r10,IAREA+EX_CTR(r13)
	mfcr	r9
	std	r11,IAREA+EX_R11(r13)		/* save r11 - r12 */
	std	r12,IAREA+EX_R12(r13)

	/*
	 * DAR/DSISR, SCRATCH0 must be read before setting MSR[RI],
	 * because a d-side MCE will clobber those registers so is
	 * not recoverable if they are live.
	 */
	GET_SCRATCH0(r10)
	std	r10,IAREA+EX_R13(r13)
	.if IDAR && !IISIDE
	.if IHSRR
	mfspr	r10,SPRN_HDAR
	.else
	mfspr	r10,SPRN_DAR
	.endif
	std	r10,IAREA+EX_DAR(r13)
	.endif
	.if IDSISR && !IISIDE
	.if IHSRR
	mfspr	r10,SPRN_HDSISR
	.else
	mfspr	r10,SPRN_DSISR
	.endif
	stw	r10,IAREA+EX_DSISR(r13)
	.endif

	.if IHSRR_IF_HVMODE
	BEGIN_FTR_SECTION
	mfspr	r11,SPRN_HSRR0		/* save HSRR0 */
	mfspr	r12,SPRN_HSRR1		/* and HSRR1 */
	FTR_SECTION_ELSE
	mfspr	r11,SPRN_SRR0		/* save SRR0 */
	mfspr	r12,SPRN_SRR1		/* and SRR1 */
	ALT_FTR_SECTION_END_IFSET(CPU_FTR_HVMODE | CPU_FTR_ARCH_206)
	.elseif IHSRR
	mfspr	r11,SPRN_HSRR0		/* save HSRR0 */
	mfspr	r12,SPRN_HSRR1		/* and HSRR1 */
	.else
	mfspr	r11,SPRN_SRR0		/* save SRR0 */
	mfspr	r12,SPRN_SRR1		/* and SRR1 */
	.endif

	.if IBRANCH_TO_COMMON
	GEN_BRANCH_TO_COMMON \name \virt
	.endif

	.if \ool
	.popsection
	.endif
.endm

/*
 * __GEN_COMMON_ENTRY is required to receive the branch from interrupt
 * entry, except in the case of the real-mode handlers which require
 * __GEN_REALMODE_COMMON_ENTRY.
 *
 * This switches to virtual mode and sets MSR[RI].
 */
.macro __GEN_COMMON_ENTRY name
DEFINE_FIXED_SYMBOL(\name\()_common_real, text)
\name\()_common_real:
	.if IKVM_REAL
		KVMTEST \name kvm_interrupt
	.endif

	ld	r10,PACAKMSR(r13)	/* get MSR value for kernel */
	/* MSR[RI] is clear iff using SRR regs */
	.if IHSRR_IF_HVMODE
	BEGIN_FTR_SECTION
	xori	r10,r10,MSR_RI
	END_FTR_SECTION_IFCLR(CPU_FTR_HVMODE)
	.elseif ! IHSRR
	xori	r10,r10,MSR_RI
	.endif
	mtmsrd	r10

	.if IVIRT
	.if IKVM_VIRT
	b	1f /* skip the virt test coming from real */
	.endif

	.balign IFETCH_ALIGN_BYTES
DEFINE_FIXED_SYMBOL(\name\()_common_virt, text)
\name\()_common_virt:
	.if IKVM_VIRT
		KVMTEST \name kvm_interrupt
1:
	.endif
	.endif /* IVIRT */
.endm

/*
 * Don't switch to virt mode. Used for early MCE and HMI handlers that
 * want to run in real mode.
 */
.macro __GEN_REALMODE_COMMON_ENTRY name
DEFINE_FIXED_SYMBOL(\name\()_common_real, text)
\name\()_common_real:
	.if IKVM_REAL
		KVMTEST \name kvm_interrupt
	.endif
.endm

.macro __GEN_COMMON_BODY name
	.if IMASK
		.if ! ISTACK
		.error "No support for masked interrupt to use custom stack"
		.endif

		/* If coming from user, skip soft-mask tests. */
		andi.	r10,r12,MSR_PR
		bne	3f

		/*
		 * Kernel code running below __end_soft_masked may be
		 * implicitly soft-masked if it is within the regions
		 * in the soft mask table.
		 */
		LOAD_HANDLER(r10, __end_soft_masked)
		cmpld	r11,r10
		bge+	1f

		/* SEARCH_SOFT_MASK_TABLE clobbers r9,r10,r12 */
		mtctr	r12
		stw	r9,PACA_EXGEN+EX_CCR(r13)
		SEARCH_SOFT_MASK_TABLE
		cmpdi	r12,0
		mfctr	r12		/* Restore r12 to SRR1 */
		lwz	r9,PACA_EXGEN+EX_CCR(r13)
		beq	1f		/* Not in soft-mask table */
		li	r10,IMASK
		b	2f		/* In soft-mask table, always mask */

		/* Test the soft mask state against our interrupt's bit */
1:		lbz	r10,PACAIRQSOFTMASK(r13)
2:		andi.	r10,r10,IMASK
		/* Associate vector numbers with bits in paca->irq_happened */
		.if IVEC == 0x500 || IVEC == 0xea0
		li	r10,PACA_IRQ_EE
		.elseif IVEC == 0x900
		li	r10,PACA_IRQ_DEC
		.elseif IVEC == 0xa00 || IVEC == 0xe80
		li	r10,PACA_IRQ_DBELL
		.elseif IVEC == 0xe60
		li	r10,PACA_IRQ_HMI
		.elseif IVEC == 0xf00
		li	r10,PACA_IRQ_PMI
		.else
		.abort "Bad maskable vector"
		.endif

		.if IHSRR_IF_HVMODE
		BEGIN_FTR_SECTION
		bne	masked_Hinterrupt
		FTR_SECTION_ELSE
		bne	masked_interrupt
		ALT_FTR_SECTION_END_IFSET(CPU_FTR_HVMODE | CPU_FTR_ARCH_206)
		.elseif IHSRR
		bne	masked_Hinterrupt
		.else
		bne	masked_interrupt
		.endif
	.endif

	.if ISTACK
	andi.	r10,r12,MSR_PR		/* See if coming from user	*/
3:	mr	r10,r1			/* Save r1			*/
	subi	r1,r1,INT_FRAME_SIZE	/* alloc frame on kernel stack	*/
	beq-	100f
	ld	r1,PACAKSAVE(r13)	/* kernel stack to use		*/
100:	tdgei	r1,-INT_FRAME_SIZE	/* trap if r1 is in userspace	*/
	EMIT_BUG_ENTRY 100b,__FILE__,__LINE__,0
	.endif

	std	r9,_CCR(r1)		/* save CR in stackframe	*/
	std	r11,_NIP(r1)		/* save SRR0 in stackframe	*/
	std	r12,_MSR(r1)		/* save SRR1 in stackframe	*/
	std	r10,0(r1)		/* make stack chain pointer	*/
	std	r0,GPR0(r1)		/* save r0 in stackframe	*/
	std	r10,GPR1(r1)		/* save r1 in stackframe	*/
	SANITIZE_GPR(0)

	/* Mark our [H]SRRs valid for return */
	li	r10,1
	.if IHSRR_IF_HVMODE
	BEGIN_FTR_SECTION
	stb	r10,PACAHSRR_VALID(r13)
	FTR_SECTION_ELSE
	stb	r10,PACASRR_VALID(r13)
	ALT_FTR_SECTION_END_IFSET(CPU_FTR_HVMODE | CPU_FTR_ARCH_206)
	.elseif IHSRR
	stb	r10,PACAHSRR_VALID(r13)
	.else
	stb	r10,PACASRR_VALID(r13)
	.endif

	.if ISTACK
	.if IKUAP
	kuap_save_amr_and_lock r9, r10, cr1, cr0
	.endif
	beq	101f			/* if from kernel mode		*/
BEGIN_FTR_SECTION
	ld	r9,IAREA+EX_PPR(r13)	/* Read PPR from paca		*/
	std	r9,_PPR(r1)
END_FTR_SECTION_IFSET(CPU_FTR_HAS_PPR)
101:
	.else
	.if IKUAP
	kuap_save_amr_and_lock r9, r10, cr1
	.endif
	.endif

	/* Save original regs values from save area to stack frame. */
	ld	r9,IAREA+EX_R9(r13)	/* move r9, r10 to stackframe	*/
	ld	r10,IAREA+EX_R10(r13)
	std	r9,GPR9(r1)
	std	r10,GPR10(r1)
	ld	r9,IAREA+EX_R11(r13)	/* move r11 - r13 to stackframe	*/
	ld	r10,IAREA+EX_R12(r13)
	ld	r11,IAREA+EX_R13(r13)
	std	r9,GPR11(r1)
	std	r10,GPR12(r1)
	std	r11,GPR13(r1)
	.if !IMSR_R12
	SANITIZE_GPRS(9, 12)
	.else
	SANITIZE_GPRS(9, 11)
	.endif

	SAVE_NVGPRS(r1)
	SANITIZE_NVGPRS()

	.if IDAR
	.if IISIDE
	ld	r10,_NIP(r1)
	.else
	ld	r10,IAREA+EX_DAR(r13)
	.endif
	std	r10,_DAR(r1)
	.endif

	.if IDSISR
	.if IISIDE
	ld	r10,_MSR(r1)
	lis	r11,DSISR_SRR1_MATCH_64S@h
	and	r10,r10,r11
	.else
	lwz	r10,IAREA+EX_DSISR(r13)
	.endif
	std	r10,_DSISR(r1)
	.endif

BEGIN_FTR_SECTION
	.if ICFAR || ICFAR_IF_HVMODE
	ld	r10,IAREA+EX_CFAR(r13)
	.else
	li	r10,0
	.endif
	std	r10,ORIG_GPR3(r1)
END_FTR_SECTION_IFSET(CPU_FTR_CFAR)
	ld	r10,IAREA+EX_CTR(r13)
	std	r10,_CTR(r1)
	SAVE_GPRS(2, 8, r1)		/* save r2 - r8 in stackframe   */
	SANITIZE_GPRS(2, 8)
	mflr	r9			/* Get LR, later save to stack	*/
	LOAD_PACA_TOC()			/* get kernel TOC into r2	*/
	std	r9,_LINK(r1)
	lbz	r10,PACAIRQSOFTMASK(r13)
	mfspr	r11,SPRN_XER		/* save XER in stackframe	*/
	std	r10,SOFTE(r1)
	std	r11,_XER(r1)
	li	r9,IVEC
	std	r9,_TRAP(r1)		/* set trap number		*/
	li	r10,0
	LOAD_REG_IMMEDIATE(r11, STACK_FRAME_REGS_MARKER)
	std	r10,RESULT(r1)		/* clear regs->result		*/
	std	r11,STACK_INT_FRAME_MARKER(r1) /* mark the frame	*/
.endm

/*
 * On entry r13 points to the paca, r9-r13 are saved in the paca,
 * r9 contains the saved CR, r11 and r12 contain the saved SRR0 and
 * SRR1, and relocation is on.
 *
 * If stack=0, then the stack is already set in r1, and r1 is saved in r10.
 * PPR save and CPU accounting is not done for the !stack case (XXX why not?)
 */
.macro GEN_COMMON name
	__GEN_COMMON_ENTRY \name
	__GEN_COMMON_BODY \name
.endm

.macro SEARCH_RESTART_TABLE
#ifdef CONFIG_RELOCATABLE
	mr	r12,r2
	LOAD_PACA_TOC()
	LOAD_REG_ADDR(r9, __start___restart_table)
	LOAD_REG_ADDR(r10, __stop___restart_table)
	mr	r2,r12
#else
	LOAD_REG_IMMEDIATE_SYM(r9, r12, __start___restart_table)
	LOAD_REG_IMMEDIATE_SYM(r10, r12, __stop___restart_table)
#endif
300:
	cmpd	r9,r10
	beq	302f
	ld	r12,0(r9)
	cmpld	r11,r12
	blt	301f
	ld	r12,8(r9)
	cmpld	r11,r12
	bge	301f
	ld	r12,16(r9)
	b	303f
301:
	addi	r9,r9,24
	b	300b
302:
	li	r12,0
303:
.endm

.macro SEARCH_SOFT_MASK_TABLE
#ifdef CONFIG_RELOCATABLE
	mr	r12,r2
	LOAD_PACA_TOC()
	LOAD_REG_ADDR(r9, __start___soft_mask_table)
	LOAD_REG_ADDR(r10, __stop___soft_mask_table)
	mr	r2,r12
#else
	LOAD_REG_IMMEDIATE_SYM(r9, r12, __start___soft_mask_table)
	LOAD_REG_IMMEDIATE_SYM(r10, r12, __stop___soft_mask_table)
#endif
300:
	cmpd	r9,r10
	beq	302f
	ld	r12,0(r9)
	cmpld	r11,r12
	blt	301f
	ld	r12,8(r9)
	cmpld	r11,r12
	bge	301f
	li	r12,1
	b	303f
301:
	addi	r9,r9,16
	b	300b
302:
	li	r12,0
303:
.endm

/*
 * Restore all registers including H/SRR0/1 saved in a stack frame of a
 * standard exception.
 */
.macro EXCEPTION_RESTORE_REGS hsrr=0
	/* Move original SRR0 and SRR1 into the respective regs */
	ld	r9,_MSR(r1)
	li	r10,0
	.if \hsrr
	mtspr	SPRN_HSRR1,r9
	stb	r10,PACAHSRR_VALID(r13)
	.else
	mtspr	SPRN_SRR1,r9
	stb	r10,PACASRR_VALID(r13)
	.endif
	ld	r9,_NIP(r1)
	.if \hsrr
	mtspr	SPRN_HSRR0,r9
	.else
	mtspr	SPRN_SRR0,r9
	.endif
	ld	r9,_CTR(r1)
	mtctr	r9
	ld	r9,_XER(r1)
	mtxer	r9
	ld	r9,_LINK(r1)
	mtlr	r9
	ld	r9,_CCR(r1)
	mtcr	r9
	SANITIZE_RESTORE_NVGPRS()
	REST_GPRS(2, 13, r1)
	REST_GPR(0, r1)
	/* restore original r1. */
	ld	r1,GPR1(r1)
.endm

/*
 * EARLY_BOOT_FIXUP - Fix real-mode interrupt with wrong endian in early boot.
 *
 * There's a short window during boot where although the kernel is running
 * little endian, any exceptions will cause the CPU to switch back to big
 * endian. For example a WARN() boils down to a trap instruction, which will
 * cause a program check, and we end up here but with the CPU in big endian
 * mode. The first instruction of the program check handler (in GEN_INT_ENTRY
 * below) is an mtsprg, which when executed in the wrong endian is an lhzu with
 * a ~3GB displacement from r3. The content of r3 is random, so that is a load
 * from some random location, and depending on the system can easily lead to a
 * checkstop, or an infinitely recursive page fault.
 *
 * So to handle that case we have a trampoline here that can detect we are in
 * the wrong endian and flip us back to the correct endian. We can't flip
 * MSR[LE] using mtmsr, so we have to use rfid. That requires backing up SRR0/1
 * as well as a GPR. To do that we use SPRG0/2/3, as SPRG1 is already used for
 * the paca. SPRG3 is user readable, but this trampoline is only active very
 * early in boot, and SPRG3 will be reinitialised in vdso_getcpu_init() before
 * userspace starts.
 */
.macro EARLY_BOOT_FIXUP
BEGIN_FTR_SECTION
#ifdef CONFIG_CPU_LITTLE_ENDIAN
	tdi   0,0,0x48    // Trap never, or in reverse endian: b . + 8
	b     2f          // Skip trampoline if endian is correct
	.long 0xa643707d  // mtsprg  0, r11      Backup r11
	.long 0xa6027a7d  // mfsrr0  r11
	.long 0xa643727d  // mtsprg  2, r11      Backup SRR0 in SPRG2
	.long 0xa6027b7d  // mfsrr1  r11
	.long 0xa643737d  // mtsprg  3, r11      Backup SRR1 in SPRG3
	.long 0xa600607d  // mfmsr   r11
	.long 0x01006b69  // xori    r11, r11, 1 Invert MSR[LE]
	.long 0xa6037b7d  // mtsrr1  r11
	/*
	 * This is 'li  r11,1f' where 1f is the absolute address of that
	 * label, byteswapped into the SI field of the instruction.
	 */
	.long 0x00006039 | \
		((ABS_ADDR(1f, real_vectors) & 0x00ff) << 24) | \
		((ABS_ADDR(1f, real_vectors) & 0xff00) << 8)
	.long 0xa6037a7d  // mtsrr0  r11
	.long 0x2400004c  // rfid
1:
	mfsprg r11, 3
	mtsrr1 r11        // Restore SRR1
	mfsprg r11, 2
	mtsrr0 r11        // Restore SRR0
	mfsprg r11, 0     // Restore r11
2:
#endif
	/*
	 * program check could hit at any time, and pseries can not block
	 * MSR[ME] in early boot. So check if there is anything useful in r13
	 * yet, and spin forever if not.
	 */
	mtsprg	0, r11
	mfcr	r11
	cmpdi	r13, 0
	beq	.
	mtcr	r11
	mfsprg	r11, 0
END_FTR_SECTION(0, 1)     // nop out after boot
.endm

/*
 * There are a few constraints to be concerned with.
 * - Real mode exceptions code/data must be located at their physical location.
 * - Virtual mode exceptions must be mapped at their 0xc000... location.
 * - Fixed location code must not call directly beyond the __end_interrupts
 *   area when built with CONFIG_RELOCATABLE. LOAD_HANDLER / bctr sequence
 *   must be used.
 * - LOAD_HANDLER targets must be within first 64K of physical 0 /
 *   virtual 0xc00...
 * - Conditional branch targets must be within +/-32K of caller.
 *
 * "Virtual exceptions" run with relocation on (MSR_IR=1, MSR_DR=1), and
 * therefore don't have to run in physically located code or rfid to
 * virtual mode kernel code. However on relocatable kernels they do have
 * to branch to KERNELBASE offset because the rest of the kernel (outside
 * the exception vectors) may be located elsewhere.
 *
 * Virtual exceptions correspond with physical, except their entry points
 * are offset by 0xc000000000000000 and also tend to get an added 0x4000
 * offset applied. Virtual exceptions are enabled with the Alternate
 * Interrupt Location (AIL) bit set in the LPCR. However this does not
 * guarantee they will be delivered virtually. Some conditions (see the ISA)
 * cause exceptions to be delivered in real mode.
 *
 * The scv instructions are a special case. They get a 0x3000 offset applied.
 * scv exceptions have unique reentrancy properties, see below.
 *
 * It's impossible to receive interrupts below 0x300 via AIL.
 *
 * KVM: None of the virtual exceptions are from the guest. Anything that
 * escalated to HV=1 from HV=0 is delivered via real mode handlers.
 *
 *
 * We layout physical memory as follows:
 * 0x0000 - 0x00ff : Secondary processor spin code
 * 0x0100 - 0x18ff : Real mode pSeries interrupt vectors
 * 0x1900 - 0x2fff : Real mode trampolines
 * 0x3000 - 0x58ff : Relon (IR=1,DR=1) mode pSeries interrupt vectors
 * 0x5900 - 0x6fff : Relon mode trampolines
 * 0x7000 - 0x7fff : FWNMI data area
 * 0x8000 -   .... : Common interrupt handlers, remaining early
 *                   setup code, rest of kernel.
 *
 * We could reclaim 0x4000-0x42ff for real mode trampolines if the space
 * is necessary. Until then it's more consistent to explicitly put VIRT_NONE
 * vectors there.
 */
OPEN_FIXED_SECTION(real_vectors,        0x0100, 0x1900)
OPEN_FIXED_SECTION(real_trampolines,    0x1900, 0x3000)
OPEN_FIXED_SECTION(virt_vectors,        0x3000, 0x5900)
OPEN_FIXED_SECTION(virt_trampolines,    0x5900, 0x7000)

#ifdef CONFIG_PPC_POWERNV
	.globl start_real_trampolines
	.globl end_real_trampolines
	.globl start_virt_trampolines
	.globl end_virt_trampolines
#endif

#if defined(CONFIG_PPC_PSERIES) || defined(CONFIG_PPC_POWERNV)
/*
 * Data area reserved for FWNMI option.
 * This address (0x7000) is fixed by the RPA.
 * pseries and powernv need to keep the whole page from
 * 0x7000 to 0x8000 free for use by the firmware
 */
ZERO_FIXED_SECTION(fwnmi_page,          0x7000, 0x8000)
OPEN_TEXT_SECTION(0x8000)
#else
OPEN_TEXT_SECTION(0x7000)
#endif

USE_FIXED_SECTION(real_vectors)

/*
 * This is the start of the interrupt handlers for pSeries
 * This code runs with relocation off.
 * Code from here to __end_interrupts gets copied down to real
 * address 0x100 when we are running a relocatable kernel.
 * Therefore any relative branches in this section must only
 * branch to labels in this section.
 */
	.globl __start_interrupts
__start_interrupts:

/**
 * Interrupt 0x3000 - System Call Vectored Interrupt (syscall).
 * This is a synchronous interrupt invoked with the "scv" instruction. The
 * system call does not alter the HV bit, so it is directed to the OS.
 *
 * Handling:
 * scv instructions enter the kernel without changing EE, RI, ME, or HV.
 * In particular, this means we can take a maskable interrupt at any point
 * in the scv handler, which is unlike any other interrupt. This is solved
 * by treating the instruction addresses in the handler as being soft-masked,
 * by adding a SOFT_MASK_TABLE entry for them.
 *
 * AIL-0 mode scv exceptions go to 0x17000-0x17fff, but we set AIL-3 and
 * ensure scv is never executed with relocation off, which means AIL-0
 * should never happen.
 *
 * Before leaving the following inside-__end_soft_masked text, at least of the
 * following must be true:
 * - MSR[PR]=1 (i.e., return to userspace)
 * - MSR_EE|MSR_RI is clear (no reentrant exceptions)
 * - Standard kernel environment is set up (stack, paca, etc)
 *
 * KVM:
 * These interrupts do not elevate HV 0->1, so HV is not involved. PR KVM
 * ensures that FSCR[SCV] is disabled whenever it has to force AIL off.
 *
 * Call convention:
 *
 * syscall register convention is in Documentation/powerpc/syscall64-abi.rst
 */
EXC_VIRT_BEGIN(system_call_vectored, 0x3000, 0x1000)
	/* SCV 0 */
	mr	r9,r13
	GET_PACA(r13)
	mflr	r11
	mfctr	r12
	li	r10,IRQS_ALL_DISABLED
	stb	r10,PACAIRQSOFTMASK(r13)
#ifdef CONFIG_RELOCATABLE
	b	system_call_vectored_tramp
#else
	b	system_call_vectored_common
#endif
	nop

	/* SCV 1 - 127 */
	.rept	127
	mr	r9,r13
	GET_PACA(r13)
	mflr	r11
	mfctr	r12
	li	r10,IRQS_ALL_DISABLED
	stb	r10,PACAIRQSOFTMASK(r13)
	li	r0,-1 /* cause failure */
#ifdef CONFIG_RELOCATABLE
	b	system_call_vectored_sigill_tramp
#else
	b	system_call_vectored_sigill
#endif
	.endr
EXC_VIRT_END(system_call_vectored, 0x3000, 0x1000)

// Treat scv vectors as soft-masked, see comment above.
// Use absolute values rather than labels here, so they don't get relocated,
// because this code runs unrelocated.
SOFT_MASK_TABLE(0xc000000000003000, 0xc000000000004000)

#ifdef CONFIG_RELOCATABLE
TRAMP_VIRT_BEGIN(system_call_vectored_tramp)
	__LOAD_HANDLER(r10, system_call_vectored_common, virt_trampolines)
	mtctr	r10
	bctr

TRAMP_VIRT_BEGIN(system_call_vectored_sigill_tramp)
	__LOAD_HANDLER(r10, system_call_vectored_sigill, virt_trampolines)
	mtctr	r10
	bctr
#endif


/* No virt vectors corresponding with 0x0..0x100 */
EXC_VIRT_NONE(0x4000, 0x100)


/**
 * Interrupt 0x100 - System Reset Interrupt (SRESET aka NMI).
 * This is a non-maskable, asynchronous interrupt always taken in real-mode.
 * It is caused by:
 * - Wake from power-saving state, on powernv.
 * - An NMI from another CPU, triggered by firmware or hypercall.
 * - As crash/debug signal injected from BMC, firmware or hypervisor.
 *
 * Handling:
 * Power-save wakeup is the only performance critical path, so this is
 * determined quickly as possible first. In this case volatile registers
 * can be discarded and SPRs like CFAR don't need to be read.
 *
 * If not a powersave wakeup, then it's run as a regular interrupt, however
 * it uses its own stack and PACA save area to preserve the regular kernel
 * environment for debugging.
 *
 * This interrupt is not maskable, so triggering it when MSR[RI] is clear,
 * or SCRATCH0 is in use, etc. may cause a crash. It's also not entirely
 * correct to switch to virtual mode to run the regular interrupt handler
 * because it might be interrupted when the MMU is in a bad state (e.g., SLB
 * is clear).
 *
 * FWNMI:
 * PAPR specifies a "fwnmi" facility which sends the sreset to a different
 * entry point with a different register set up. Some hypervisors will
 * send the sreset to 0x100 in the guest if it is not fwnmi capable.
 *
 * KVM:
 * Unlike most SRR interrupts, this may be taken by the host while executing
 * in a guest, so a KVM test is required. KVM will pull the CPU out of guest
 * mode and then raise the sreset.
 */
INT_DEFINE_BEGIN(system_reset)
	IVEC=0x100
	IAREA=PACA_EXNMI
	IVIRT=0 /* no virt entry point */
	ISTACK=0
	IKVM_REAL=1
INT_DEFINE_END(system_reset)

EXC_REAL_BEGIN(system_reset, 0x100, 0x100)
#ifdef CONFIG_PPC_P7_NAP
	/*
	 * If running native on arch 2.06 or later, check if we are waking up
	 * from nap/sleep/winkle, and branch to idle handler. This tests SRR1
	 * bits 46:47. A non-0 value indicates that we are coming from a power
	 * saving state. The idle wakeup handler initially runs in real mode,
	 * but we branch to the 0xc000... address so we can turn on relocation
	 * with mtmsrd later, after SPRs are restored.
	 *
	 * Careful to minimise cost for the fast path (idle wakeup) while
	 * also avoiding clobbering CFAR for the debug path (non-idle).
	 *
	 * For the idle wake case volatile registers can be clobbered, which
	 * is why we use those initially. If it turns out to not be an idle
	 * wake, carefully put everything back the way it was, so we can use
	 * common exception macros to handle it.
	 */
BEGIN_FTR_SECTION
	SET_SCRATCH0(r13)
	GET_PACA(r13)
	std	r3,PACA_EXNMI+0*8(r13)
	std	r4,PACA_EXNMI+1*8(r13)
	std	r5,PACA_EXNMI+2*8(r13)
	mfspr	r3,SPRN_SRR1
	mfocrf	r4,0x80
	rlwinm.	r5,r3,47-31,30,31
	bne+	system_reset_idle_wake
	/* Not powersave wakeup. Restore regs for regular interrupt handler. */
	mtocrf	0x80,r4
	ld	r3,PACA_EXNMI+0*8(r13)
	ld	r4,PACA_EXNMI+1*8(r13)
	ld	r5,PACA_EXNMI+2*8(r13)
	GET_SCRATCH0(r13)
END_FTR_SECTION_IFSET(CPU_FTR_HVMODE | CPU_FTR_ARCH_206)
#endif

	GEN_INT_ENTRY system_reset, virt=0
	/*
	 * In theory, we should not enable relocation here if it was disabled
	 * in SRR1, because the MMU may not be configured to support it (e.g.,
	 * SLB may have been cleared). In practice, there should only be a few
	 * small windows where that's the case, and sreset is considered to
	 * be dangerous anyway.
	 */
EXC_REAL_END(system_reset, 0x100, 0x100)
EXC_VIRT_NONE(0x4100, 0x100)

#ifdef CONFIG_PPC_P7_NAP
TRAMP_REAL_BEGIN(system_reset_idle_wake)
	/* We are waking up from idle, so may clobber any volatile register */
	cmpwi	cr1,r5,2
	bltlr	cr1	/* no state loss, return to idle caller with r3=SRR1 */
	__LOAD_FAR_HANDLER(r12, DOTSYM(idle_return_gpr_loss), real_trampolines)
	mtctr	r12
	bctr
#endif

#ifdef CONFIG_PPC_PSERIES
/*
 * Vectors for the FWNMI option.  Share common code.
 */
TRAMP_REAL_BEGIN(system_reset_fwnmi)
	GEN_INT_ENTRY system_reset, virt=0

#endif /* CONFIG_PPC_PSERIES */

EXC_COMMON_BEGIN(system_reset_common)
	__GEN_COMMON_ENTRY system_reset
	/*
	 * Increment paca->in_nmi. When the interrupt entry wrapper later
	 * enable MSR_RI, then SLB or MCE will be able to recover, but a nested
	 * NMI will notice in_nmi and not recover because of the use of the NMI
	 * stack. in_nmi reentrancy is tested in system_reset_exception.
	 */
	lhz	r10,PACA_IN_NMI(r13)
	addi	r10,r10,1
	sth	r10,PACA_IN_NMI(r13)

	mr	r10,r1
	ld	r1,PACA_NMI_EMERG_SP(r13)
	subi	r1,r1,INT_FRAME_SIZE
	__GEN_COMMON_BODY system_reset

	addi	r3,r1,STACK_INT_FRAME_REGS
	bl	CFUNC(system_reset_exception)

	/* Clear MSR_RI before setting SRR0 and SRR1. */
	li	r9,0
	mtmsrd	r9,1

	/*
	 * MSR_RI is clear, now we can decrement paca->in_nmi.
	 */
	lhz	r10,PACA_IN_NMI(r13)
	subi	r10,r10,1
	sth	r10,PACA_IN_NMI(r13)

	kuap_kernel_restore r9, r10
	EXCEPTION_RESTORE_REGS
	RFI_TO_USER_OR_KERNEL


/**
 * Interrupt 0x200 - Machine Check Interrupt (MCE).
 * This is a non-maskable interrupt always taken in real-mode. It can be
 * synchronous or asynchronous, caused by hardware or software, and it may be
 * taken in a power-saving state.
 *
 * Handling:
 * Similarly to system reset, this uses its own stack and PACA save area,
 * the difference is re-entrancy is allowed on the machine check stack.
 *
 * machine_check_early is run in real mode, and carefully decodes the
 * machine check and tries to handle it (e.g., flush the SLB if there was an
 * error detected there), determines if it was recoverable and logs the
 * event.
 *
 * This early code does not "reconcile" irq soft-mask state like SRESET or
 * regular interrupts do, so irqs_disabled() among other things may not work
 * properly (irq disable/enable already doesn't work because irq tracing can
 * not work in real mode).
 *
 * Then, depending on the execution context when the interrupt is taken, there
 * are 3 main actions:
 * - Executing in kernel mode. The event is queued with irq_work, which means
 *   it is handled when it is next safe to do so (i.e., the kernel has enabled
 *   interrupts), which could be immediately when the interrupt returns. This
 *   avoids nasty issues like switching to virtual mode when the MMU is in a
 *   bad state, or when executing OPAL code. (SRESET is exposed to such issues,
 *   but it has different priorities). Check to see if the CPU was in power
 *   save, and return via the wake up code if it was.
 *
 * - Executing in user mode. machine_check_exception is run like a normal
 *   interrupt handler, which processes the data generated by the early handler.
 *
 * - Executing in guest mode. The interrupt is run with its KVM test, and
 *   branches to KVM to deal with. KVM may queue the event for the host
 *   to report later.
 *
 * This interrupt is not maskable, so if it triggers when MSR[RI] is clear,
 * or SCRATCH0 is in use, it may cause a crash.
 *
 * KVM:
 * See SRESET.
 */
INT_DEFINE_BEGIN(machine_check_early)
	IVEC=0x200
	IAREA=PACA_EXMC
	IVIRT=0 /* no virt entry point */
	IREALMODE_COMMON=1
	ISTACK=0
	IDAR=1
	IDSISR=1
	IKUAP=0 /* We don't touch AMR here, we never go to virtual mode */
INT_DEFINE_END(machine_check_early)

INT_DEFINE_BEGIN(machine_check)
	IVEC=0x200
	IAREA=PACA_EXMC
	IVIRT=0 /* no virt entry point */
	IDAR=1
	IDSISR=1
	IKVM_REAL=1
INT_DEFINE_END(machine_check)

EXC_REAL_BEGIN(machine_check, 0x200, 0x100)
	EARLY_BOOT_FIXUP
	GEN_INT_ENTRY machine_check_early, virt=0
EXC_REAL_END(machine_check, 0x200, 0x100)
EXC_VIRT_NONE(0x4200, 0x100)

#ifdef CONFIG_PPC_PSERIES
TRAMP_REAL_BEGIN(machine_check_fwnmi)
	/* See comment at machine_check exception, don't turn on RI */
	GEN_INT_ENTRY machine_check_early, virt=0
#endif

#define MACHINE_CHECK_HANDLER_WINDUP			\
	/* Clear MSR_RI before setting SRR0 and SRR1. */\
	li	r9,0;					\
	mtmsrd	r9,1;		/* Clear MSR_RI */	\
	/* Decrement paca->in_mce now RI is clear. */	\
	lhz	r12,PACA_IN_MCE(r13);			\
	subi	r12,r12,1;				\
	sth	r12,PACA_IN_MCE(r13);			\
	EXCEPTION_RESTORE_REGS

EXC_COMMON_BEGIN(machine_check_early_common)
	__GEN_REALMODE_COMMON_ENTRY machine_check_early

	/*
	 * Switch to mc_emergency stack and handle re-entrancy (we limit
	 * the nested MCE upto level 4 to avoid stack overflow).
	 * Save MCE registers srr1, srr0, dar and dsisr and then set ME=1
	 *
	 * We use paca->in_mce to check whether this is the first entry or
	 * nested machine check. We increment paca->in_mce to track nested
	 * machine checks.
	 *
	 * If this is the first entry then set stack pointer to
	 * paca->mc_emergency_sp, otherwise r1 is already pointing to
	 * stack frame on mc_emergency stack.
	 *
	 * NOTE: We are here with MSR_ME=0 (off), which means we risk a
	 * checkstop if we get another machine check exception before we do
	 * rfid with MSR_ME=1.
	 *
	 * This interrupt can wake directly from idle. If that is the case,
	 * the machine check is handled then the idle wakeup code is called
	 * to restore state.
	 */
	lhz	r10,PACA_IN_MCE(r13)
	cmpwi	r10,0			/* Are we in nested machine check */
	cmpwi	cr1,r10,MAX_MCE_DEPTH	/* Are we at maximum nesting */
	addi	r10,r10,1		/* increment paca->in_mce */
	sth	r10,PACA_IN_MCE(r13)

	mr	r10,r1			/* Save r1 */
	bne	1f
	/* First machine check entry */
	ld	r1,PACAMCEMERGSP(r13)	/* Use MC emergency stack */
1:	/* Limit nested MCE to level 4 to avoid stack overflow */
	bgt	cr1,unrecoverable_mce	/* Check if we hit limit of 4 */
	subi	r1,r1,INT_FRAME_SIZE	/* alloc stack frame */

	__GEN_COMMON_BODY machine_check_early

BEGIN_FTR_SECTION
	bl	enable_machine_check
END_FTR_SECTION_IFSET(CPU_FTR_HVMODE)
	addi	r3,r1,STACK_INT_FRAME_REGS
BEGIN_FTR_SECTION
	bl	CFUNC(machine_check_early_boot)
END_FTR_SECTION(0, 1)     // nop out after boot
	bl	CFUNC(machine_check_early)
	std	r3,RESULT(r1)	/* Save result */
	ld	r12,_MSR(r1)

#ifdef CONFIG_PPC_P7_NAP
	/*
	 * Check if thread was in power saving mode. We come here when any
	 * of the following is true:
	 * a. thread wasn't in power saving mode
	 * b. thread was in power saving mode with no state loss,
	 *    supervisor state loss or hypervisor state loss.
	 *
	 * Go back to nap/sleep/winkle mode again if (b) is true.
	 */
BEGIN_FTR_SECTION
	rlwinm.	r11,r12,47-31,30,31
	bne	machine_check_idle_common
END_FTR_SECTION_IFSET(CPU_FTR_HVMODE | CPU_FTR_ARCH_206)
#endif

#ifdef CONFIG_KVM_BOOK3S_64_HANDLER
	/*
	 * Check if we are coming from guest. If yes, then run the normal
	 * exception handler which will take the
	 * machine_check_kvm->kvm_interrupt branch to deliver the MC event
	 * to guest.
	 */
	lbz	r11,HSTATE_IN_GUEST(r13)
	cmpwi	r11,0			/* Check if coming from guest */
	bne	mce_deliver		/* continue if we are. */
#endif

	/*
	 * Check if we are coming from userspace. If yes, then run the normal
	 * exception handler which will deliver the MC event to this kernel.
	 */
	andi.	r11,r12,MSR_PR		/* See if coming from user. */
	bne	mce_deliver		/* continue in V mode if we are. */

	/*
	 * At this point we are coming from kernel context.
	 * Queue up the MCE event and return from the interrupt.
	 * But before that, check if this is an un-recoverable exception.
	 * If yes, then stay on emergency stack and panic.
	 */
	andi.	r11,r12,MSR_RI
	beq	unrecoverable_mce

	/*
	 * Check if we have successfully handled/recovered from error, if not
	 * then stay on emergency stack and panic.
	 */
	ld	r3,RESULT(r1)	/* Load result */
	cmpdi	r3,0		/* see if we handled MCE successfully */
	beq	unrecoverable_mce /* if !handled then panic */

	/*
	 * Return from MC interrupt.
	 * Queue up the MCE event so that we can log it later, while
	 * returning from kernel or opal call.
	 */
	bl	CFUNC(machine_check_queue_event)
	MACHINE_CHECK_HANDLER_WINDUP
	RFI_TO_KERNEL

mce_deliver:
	/*
	 * This is a host user or guest MCE. Restore all registers, then
	 * run the "late" handler. For host user, this will run the
	 * machine_check_exception handler in virtual mode like a normal
	 * interrupt handler. For guest, this will trigger the KVM test
	 * and branch to the KVM interrupt similarly to other interrupts.
	 */
BEGIN_FTR_SECTION
	ld	r10,ORIG_GPR3(r1)
	mtspr	SPRN_CFAR,r10
END_FTR_SECTION_IFSET(CPU_FTR_CFAR)
	MACHINE_CHECK_HANDLER_WINDUP
	GEN_INT_ENTRY machine_check, virt=0

EXC_COMMON_BEGIN(machine_check_common)
	/*
	 * Machine check is different because we use a different
	 * save area: PACA_EXMC instead of PACA_EXGEN.
	 */
	GEN_COMMON machine_check
<<<<<<< HEAD

	/* Enable MSR_RI when finished with PACA_EXMC */
	li	r10,MSR_RI
	mtmsrd 	r10,1
	addi	r3,r1,STACK_FRAME_OVERHEAD
	bl	machine_check_exception_async
=======
	addi	r3,r1,STACK_INT_FRAME_REGS
	bl	CFUNC(machine_check_exception_async)
>>>>>>> eb3cdb58
	b	interrupt_return_srr


#ifdef CONFIG_PPC_P7_NAP
/*
 * This is an idle wakeup. Low level machine check has already been
 * done. Queue the event then call the idle code to do the wake up.
 */
EXC_COMMON_BEGIN(machine_check_idle_common)
	bl	CFUNC(machine_check_queue_event)

	/*
	 * GPR-loss wakeups are relatively straightforward, because the
	 * idle sleep code has saved all non-volatile registers on its
	 * own stack, and r1 in PACAR1.
	 *
	 * For no-loss wakeups the r1 and lr registers used by the
	 * early machine check handler have to be restored first. r2 is
	 * the kernel TOC, so no need to restore it.
	 *
	 * Then decrement MCE nesting after finishing with the stack.
	 */
	ld	r3,_MSR(r1)
	ld	r4,_LINK(r1)
	ld	r1,GPR1(r1)

	lhz	r11,PACA_IN_MCE(r13)
	subi	r11,r11,1
	sth	r11,PACA_IN_MCE(r13)

	mtlr	r4
	rlwinm	r10,r3,47-31,30,31
	cmpwi	cr1,r10,2
	bltlr	cr1	/* no state loss, return to idle caller with r3=SRR1 */
	b	idle_return_gpr_loss
#endif

EXC_COMMON_BEGIN(unrecoverable_mce)
	/*
	 * We are going down. But there are chances that we might get hit by
	 * another MCE during panic path and we may run into unstable state
	 * with no way out. Hence, turn ME bit off while going down, so that
	 * when another MCE is hit during panic path, system will checkstop
	 * and hypervisor will get restarted cleanly by SP.
	 */
BEGIN_FTR_SECTION
	li	r10,0 /* clear MSR_RI */
	mtmsrd	r10,1
	bl	CFUNC(disable_machine_check)
END_FTR_SECTION_IFSET(CPU_FTR_HVMODE)
	ld	r10,PACAKMSR(r13)
	li	r3,MSR_ME
	andc	r10,r10,r3
	mtmsrd	r10

	lhz	r12,PACA_IN_MCE(r13)
	subi	r12,r12,1
	sth	r12,PACA_IN_MCE(r13)

	/*
	 * Invoke machine_check_exception to print MCE event and panic.
	 * This is the NMI version of the handler because we are called from
	 * the early handler which is a true NMI.
	 */
<<<<<<< HEAD
	addi	r3,r1,STACK_FRAME_OVERHEAD
	bl	machine_check_exception
=======
	addi	r3,r1,STACK_INT_FRAME_REGS
	bl	CFUNC(machine_check_exception)
>>>>>>> eb3cdb58

	/*
	 * We will not reach here. Even if we did, there is no way out.
	 * Call unrecoverable_exception and die.
	 */
	addi	r3,r1,STACK_INT_FRAME_REGS
	bl	CFUNC(unrecoverable_exception)
	b	.


/**
 * Interrupt 0x300 - Data Storage Interrupt (DSI).
 * This is a synchronous interrupt generated due to a data access exception,
 * e.g., a load orstore which does not have a valid page table entry with
 * permissions. DAWR matches also fault here, as do RC updates, and minor misc
 * errors e.g., copy/paste, AMO, certain invalid CI accesses, etc.
 *
 * Handling:
 * - Hash MMU
 *   Go to do_hash_fault, which attempts to fill the HPT from an entry in the
 *   Linux page table. Hash faults can hit in kernel mode in a fairly
 *   arbitrary state (e.g., interrupts disabled, locks held) when accessing
 *   "non-bolted" regions, e.g., vmalloc space. However these should always be
 *   backed by Linux page table entries.
 *
 *   If no entry is found the Linux page fault handler is invoked (by
 *   do_hash_fault). Linux page faults can happen in kernel mode due to user
 *   copy operations of course.
 *
 *   KVM: The KVM HDSI handler may perform a load with MSR[DR]=1 in guest
 *   MMU context, which may cause a DSI in the host, which must go to the
 *   KVM handler. MSR[IR] is not enabled, so the real-mode handler will
 *   always be used regardless of AIL setting.
 *
 * - Radix MMU
 *   The hardware loads from the Linux page table directly, so a fault goes
 *   immediately to Linux page fault.
 *
 * Conditions like DAWR match are handled on the way in to Linux page fault.
 */
INT_DEFINE_BEGIN(data_access)
	IVEC=0x300
	IDAR=1
	IDSISR=1
	IKVM_REAL=1
INT_DEFINE_END(data_access)

EXC_REAL_BEGIN(data_access, 0x300, 0x80)
	GEN_INT_ENTRY data_access, virt=0
EXC_REAL_END(data_access, 0x300, 0x80)
EXC_VIRT_BEGIN(data_access, 0x4300, 0x80)
	GEN_INT_ENTRY data_access, virt=1
EXC_VIRT_END(data_access, 0x4300, 0x80)
EXC_COMMON_BEGIN(data_access_common)
	GEN_COMMON data_access
	ld	r4,_DSISR(r1)
	addi	r3,r1,STACK_INT_FRAME_REGS
	andis.	r0,r4,DSISR_DABRMATCH@h
	bne-	1f
#ifdef CONFIG_PPC_64S_HASH_MMU
BEGIN_MMU_FTR_SECTION
	bl	CFUNC(do_hash_fault)
MMU_FTR_SECTION_ELSE
	bl	CFUNC(do_page_fault)
ALT_MMU_FTR_SECTION_END_IFCLR(MMU_FTR_TYPE_RADIX)
#else
<<<<<<< HEAD
	bl	do_page_fault
=======
	bl	CFUNC(do_page_fault)
>>>>>>> eb3cdb58
#endif
	b	interrupt_return_srr

1:	bl	CFUNC(do_break)
	/*
	 * do_break() may have changed the NV GPRS while handling a breakpoint.
	 * If so, we need to restore them with their updated values.
	 */
	HANDLER_RESTORE_NVGPRS()
	b	interrupt_return_srr


/**
 * Interrupt 0x380 - Data Segment Interrupt (DSLB).
 * This is a synchronous interrupt in response to an MMU fault missing SLB
 * entry for HPT, or an address outside RPT translation range.
 *
 * Handling:
 * - HPT:
 *   This refills the SLB, or reports an access fault similarly to a bad page
 *   fault. When coming from user-mode, the SLB handler may access any kernel
 *   data, though it may itself take a DSLB. When coming from kernel mode,
 *   recursive faults must be avoided so access is restricted to the kernel
 *   image text/data, kernel stack, and any data allocated below
 *   ppc64_bolted_size (first segment). The kernel handler must avoid stomping
 *   on user-handler data structures.
 *
 *   KVM: Same as 0x300, DSLB must test for KVM guest.
 */
INT_DEFINE_BEGIN(data_access_slb)
	IVEC=0x380
	IDAR=1
	IKVM_REAL=1
INT_DEFINE_END(data_access_slb)

EXC_REAL_BEGIN(data_access_slb, 0x380, 0x80)
	GEN_INT_ENTRY data_access_slb, virt=0
EXC_REAL_END(data_access_slb, 0x380, 0x80)
EXC_VIRT_BEGIN(data_access_slb, 0x4380, 0x80)
	GEN_INT_ENTRY data_access_slb, virt=1
EXC_VIRT_END(data_access_slb, 0x4380, 0x80)
EXC_COMMON_BEGIN(data_access_slb_common)
	GEN_COMMON data_access_slb
#ifdef CONFIG_PPC_64S_HASH_MMU
BEGIN_MMU_FTR_SECTION
	/* HPT case, do SLB fault */
	addi	r3,r1,STACK_INT_FRAME_REGS
	bl	CFUNC(do_slb_fault)
	cmpdi	r3,0
	bne-	1f
	b	fast_interrupt_return_srr
1:	/* Error case */
MMU_FTR_SECTION_ELSE
	/* Radix case, access is outside page table range */
	li	r3,-EFAULT
ALT_MMU_FTR_SECTION_END_IFCLR(MMU_FTR_TYPE_RADIX)
#else
	li	r3,-EFAULT
#endif
	std	r3,RESULT(r1)
<<<<<<< HEAD
	addi	r3,r1,STACK_FRAME_OVERHEAD
	bl	do_bad_segment_interrupt
=======
	addi	r3,r1,STACK_INT_FRAME_REGS
	bl	CFUNC(do_bad_segment_interrupt)
>>>>>>> eb3cdb58
	b	interrupt_return_srr


/**
 * Interrupt 0x400 - Instruction Storage Interrupt (ISI).
 * This is a synchronous interrupt in response to an MMU fault due to an
 * instruction fetch.
 *
 * Handling:
 * Similar to DSI, though in response to fetch. The faulting address is found
 * in SRR0 (rather than DAR), and status in SRR1 (rather than DSISR).
 */
INT_DEFINE_BEGIN(instruction_access)
	IVEC=0x400
	IISIDE=1
	IDAR=1
	IDSISR=1
#ifdef CONFIG_KVM_BOOK3S_PR_POSSIBLE
	IKVM_REAL=1
#endif
INT_DEFINE_END(instruction_access)

EXC_REAL_BEGIN(instruction_access, 0x400, 0x80)
	GEN_INT_ENTRY instruction_access, virt=0
EXC_REAL_END(instruction_access, 0x400, 0x80)
EXC_VIRT_BEGIN(instruction_access, 0x4400, 0x80)
	GEN_INT_ENTRY instruction_access, virt=1
EXC_VIRT_END(instruction_access, 0x4400, 0x80)
EXC_COMMON_BEGIN(instruction_access_common)
	GEN_COMMON instruction_access
<<<<<<< HEAD
	addi	r3,r1,STACK_FRAME_OVERHEAD
=======
	addi	r3,r1,STACK_INT_FRAME_REGS
>>>>>>> eb3cdb58
#ifdef CONFIG_PPC_64S_HASH_MMU
BEGIN_MMU_FTR_SECTION
	bl	CFUNC(do_hash_fault)
MMU_FTR_SECTION_ELSE
	bl	CFUNC(do_page_fault)
ALT_MMU_FTR_SECTION_END_IFCLR(MMU_FTR_TYPE_RADIX)
#else
<<<<<<< HEAD
	bl	do_page_fault
=======
	bl	CFUNC(do_page_fault)
>>>>>>> eb3cdb58
#endif
	b	interrupt_return_srr


/**
 * Interrupt 0x480 - Instruction Segment Interrupt (ISLB).
 * This is a synchronous interrupt in response to an MMU fault due to an
 * instruction fetch.
 *
 * Handling:
 * Similar to DSLB, though in response to fetch. The faulting address is found
 * in SRR0 (rather than DAR).
 */
INT_DEFINE_BEGIN(instruction_access_slb)
	IVEC=0x480
	IISIDE=1
	IDAR=1
#ifdef CONFIG_KVM_BOOK3S_PR_POSSIBLE
	IKVM_REAL=1
#endif
INT_DEFINE_END(instruction_access_slb)

EXC_REAL_BEGIN(instruction_access_slb, 0x480, 0x80)
	GEN_INT_ENTRY instruction_access_slb, virt=0
EXC_REAL_END(instruction_access_slb, 0x480, 0x80)
EXC_VIRT_BEGIN(instruction_access_slb, 0x4480, 0x80)
	GEN_INT_ENTRY instruction_access_slb, virt=1
EXC_VIRT_END(instruction_access_slb, 0x4480, 0x80)
EXC_COMMON_BEGIN(instruction_access_slb_common)
	GEN_COMMON instruction_access_slb
#ifdef CONFIG_PPC_64S_HASH_MMU
BEGIN_MMU_FTR_SECTION
	/* HPT case, do SLB fault */
	addi	r3,r1,STACK_INT_FRAME_REGS
	bl	CFUNC(do_slb_fault)
	cmpdi	r3,0
	bne-	1f
	b	fast_interrupt_return_srr
1:	/* Error case */
MMU_FTR_SECTION_ELSE
	/* Radix case, access is outside page table range */
	li	r3,-EFAULT
ALT_MMU_FTR_SECTION_END_IFCLR(MMU_FTR_TYPE_RADIX)
#else
	li	r3,-EFAULT
#endif
	std	r3,RESULT(r1)
<<<<<<< HEAD
	addi	r3,r1,STACK_FRAME_OVERHEAD
	bl	do_bad_segment_interrupt
=======
	addi	r3,r1,STACK_INT_FRAME_REGS
	bl	CFUNC(do_bad_segment_interrupt)
>>>>>>> eb3cdb58
	b	interrupt_return_srr


/**
 * Interrupt 0x500 - External Interrupt.
 * This is an asynchronous maskable interrupt in response to an "external
 * exception" from the interrupt controller or hypervisor (e.g., device
 * interrupt). It is maskable in hardware by clearing MSR[EE], and
 * soft-maskable with IRQS_DISABLED mask (i.e., local_irq_disable()).
 *
 * When running in HV mode, Linux sets up the LPCR[LPES] bit such that
 * interrupts are delivered with HSRR registers, guests use SRRs, which
 * reqiures IHSRR_IF_HVMODE.
 *
 * On bare metal POWER9 and later, Linux sets the LPCR[HVICE] bit such that
 * external interrupts are delivered as Hypervisor Virtualization Interrupts
 * rather than External Interrupts.
 *
 * Handling:
 * This calls into Linux IRQ handler. NVGPRs are not saved to reduce overhead,
 * because registers at the time of the interrupt are not so important as it is
 * asynchronous.
 *
 * If soft masked, the masked handler will note the pending interrupt for
 * replay, and clear MSR[EE] in the interrupted context.
 *
 * CFAR is not required because this is an asynchronous interrupt that in
 * general won't have much bearing on the state of the CPU, with the possible
 * exception of crash/debug IPIs, but those are generally moving to use SRESET
 * IPIs. Unless this is an HV interrupt and KVM HV is possible, in which case
 * it may be exiting the guest and need CFAR to be saved.
 */
INT_DEFINE_BEGIN(hardware_interrupt)
	IVEC=0x500
	IHSRR_IF_HVMODE=1
	IMASK=IRQS_DISABLED
	IKVM_REAL=1
	IKVM_VIRT=1
	ICFAR=0
#ifdef CONFIG_KVM_BOOK3S_HV_POSSIBLE
	ICFAR_IF_HVMODE=1
#endif
INT_DEFINE_END(hardware_interrupt)

EXC_REAL_BEGIN(hardware_interrupt, 0x500, 0x100)
	GEN_INT_ENTRY hardware_interrupt, virt=0
EXC_REAL_END(hardware_interrupt, 0x500, 0x100)
EXC_VIRT_BEGIN(hardware_interrupt, 0x4500, 0x100)
	GEN_INT_ENTRY hardware_interrupt, virt=1
EXC_VIRT_END(hardware_interrupt, 0x4500, 0x100)
EXC_COMMON_BEGIN(hardware_interrupt_common)
	GEN_COMMON hardware_interrupt
	addi	r3,r1,STACK_INT_FRAME_REGS
	bl	CFUNC(do_IRQ)
	BEGIN_FTR_SECTION
	b	interrupt_return_hsrr
	FTR_SECTION_ELSE
	b	interrupt_return_srr
	ALT_FTR_SECTION_END_IFSET(CPU_FTR_HVMODE | CPU_FTR_ARCH_206)


/**
 * Interrupt 0x600 - Alignment Interrupt
 * This is a synchronous interrupt in response to data alignment fault.
 */
INT_DEFINE_BEGIN(alignment)
	IVEC=0x600
	IDAR=1
	IDSISR=1
#ifdef CONFIG_KVM_BOOK3S_PR_POSSIBLE
	IKVM_REAL=1
#endif
INT_DEFINE_END(alignment)

EXC_REAL_BEGIN(alignment, 0x600, 0x100)
	GEN_INT_ENTRY alignment, virt=0
EXC_REAL_END(alignment, 0x600, 0x100)
EXC_VIRT_BEGIN(alignment, 0x4600, 0x100)
	GEN_INT_ENTRY alignment, virt=1
EXC_VIRT_END(alignment, 0x4600, 0x100)
EXC_COMMON_BEGIN(alignment_common)
	GEN_COMMON alignment
	addi	r3,r1,STACK_INT_FRAME_REGS
	bl	CFUNC(alignment_exception)
	HANDLER_RESTORE_NVGPRS() /* instruction emulation may change GPRs */
	b	interrupt_return_srr


/**
 * Interrupt 0x700 - Program Interrupt (program check).
 * This is a synchronous interrupt in response to various instruction faults:
 * traps, privilege errors, TM errors, floating point exceptions.
 *
 * Handling:
 * This interrupt may use the "emergency stack" in some cases when being taken
 * from kernel context, which complicates handling.
 */
INT_DEFINE_BEGIN(program_check)
	IVEC=0x700
#ifdef CONFIG_KVM_BOOK3S_PR_POSSIBLE
	IKVM_REAL=1
#endif
INT_DEFINE_END(program_check)

EXC_REAL_BEGIN(program_check, 0x700, 0x100)
	EARLY_BOOT_FIXUP
	GEN_INT_ENTRY program_check, virt=0
EXC_REAL_END(program_check, 0x700, 0x100)
EXC_VIRT_BEGIN(program_check, 0x4700, 0x100)
	GEN_INT_ENTRY program_check, virt=1
EXC_VIRT_END(program_check, 0x4700, 0x100)
EXC_COMMON_BEGIN(program_check_common)
	__GEN_COMMON_ENTRY program_check

	/*
	 * It's possible to receive a TM Bad Thing type program check with
	 * userspace register values (in particular r1), but with SRR1 reporting
	 * that we came from the kernel. Normally that would confuse the bad
	 * stack logic, and we would report a bad kernel stack pointer. Instead
	 * we switch to the emergency stack if we're taking a TM Bad Thing from
	 * the kernel.
	 */

	andi.	r10,r12,MSR_PR
	bne	.Lnormal_stack		/* If userspace, go normal path */

	andis.	r10,r12,(SRR1_PROGTM)@h
	bne	.Lemergency_stack	/* If TM, emergency		*/

	cmpdi	r1,-INT_FRAME_SIZE	/* check if r1 is in userspace	*/
	blt	.Lnormal_stack		/* normal path if not		*/

	/* Use the emergency stack					*/
.Lemergency_stack:
	andi.	r10,r12,MSR_PR		/* Set CR0 correctly for label	*/
					/* 3 in EXCEPTION_PROLOG_COMMON	*/
	mr	r10,r1			/* Save r1			*/
	ld	r1,PACAEMERGSP(r13)	/* Use emergency stack		*/
	subi	r1,r1,INT_FRAME_SIZE	/* alloc stack frame		*/
	__ISTACK(program_check)=0
	__GEN_COMMON_BODY program_check
	b .Ldo_program_check

.Lnormal_stack:
	__ISTACK(program_check)=1
	__GEN_COMMON_BODY program_check

.Ldo_program_check:
<<<<<<< HEAD
	addi	r3,r1,STACK_FRAME_OVERHEAD
	bl	program_check_exception
	REST_NVGPRS(r1) /* instruction emulation may change GPRs */
=======
	addi	r3,r1,STACK_INT_FRAME_REGS
	bl	CFUNC(program_check_exception)
	HANDLER_RESTORE_NVGPRS() /* instruction emulation may change GPRs */
>>>>>>> eb3cdb58
	b	interrupt_return_srr


/*
 * Interrupt 0x800 - Floating-Point Unavailable Interrupt.
 * This is a synchronous interrupt in response to executing an fp instruction
 * with MSR[FP]=0.
 *
 * Handling:
 * This will load FP registers and enable the FP bit if coming from userspace,
 * otherwise report a bad kernel use of FP.
 */
INT_DEFINE_BEGIN(fp_unavailable)
	IVEC=0x800
#ifdef CONFIG_KVM_BOOK3S_PR_POSSIBLE
	IKVM_REAL=1
#endif
	IMSR_R12=1
INT_DEFINE_END(fp_unavailable)

EXC_REAL_BEGIN(fp_unavailable, 0x800, 0x100)
	GEN_INT_ENTRY fp_unavailable, virt=0
EXC_REAL_END(fp_unavailable, 0x800, 0x100)
EXC_VIRT_BEGIN(fp_unavailable, 0x4800, 0x100)
	GEN_INT_ENTRY fp_unavailable, virt=1
EXC_VIRT_END(fp_unavailable, 0x4800, 0x100)
EXC_COMMON_BEGIN(fp_unavailable_common)
	GEN_COMMON fp_unavailable
	bne	1f			/* if from user, just load it up */
	addi	r3,r1,STACK_INT_FRAME_REGS
	bl	CFUNC(kernel_fp_unavailable_exception)
0:	trap
	EMIT_BUG_ENTRY 0b, __FILE__, __LINE__, 0
1:
#ifdef CONFIG_PPC_TRANSACTIONAL_MEM
BEGIN_FTR_SECTION
	/* Test if 2 TM state bits are zero.  If non-zero (ie. userspace was in
	 * transaction), go do TM stuff
	 */
	rldicl.	r0, r12, (64-MSR_TS_LG), (64-2)
	bne-	2f
END_FTR_SECTION_IFSET(CPU_FTR_TM)
#endif
	bl	CFUNC(load_up_fpu)
	b	fast_interrupt_return_srr
#ifdef CONFIG_PPC_TRANSACTIONAL_MEM
2:	/* User process was in a transaction */
	addi	r3,r1,STACK_INT_FRAME_REGS
	bl	CFUNC(fp_unavailable_tm)
	b	interrupt_return_srr
#endif


/**
 * Interrupt 0x900 - Decrementer Interrupt.
 * This is an asynchronous interrupt in response to a decrementer exception
 * (e.g., DEC has wrapped below zero). It is maskable in hardware by clearing
 * MSR[EE], and soft-maskable with IRQS_DISABLED mask (i.e.,
 * local_irq_disable()).
 *
 * Handling:
 * This calls into Linux timer handler. NVGPRs are not saved (see 0x500).
 *
 * If soft masked, the masked handler will note the pending interrupt for
 * replay, and bump the decrementer to a high value, leaving MSR[EE] enabled
 * in the interrupted context.
 * If PPC_WATCHDOG is configured, the soft masked handler will actually set
 * things back up to run soft_nmi_interrupt as a regular interrupt handler
 * on the emergency stack.
 *
 * CFAR is not required because this is asynchronous (see hardware_interrupt).
 * A watchdog interrupt may like to have CFAR, but usually the interesting
 * branch is long gone by that point (e.g., infinite loop).
 */
INT_DEFINE_BEGIN(decrementer)
	IVEC=0x900
	IMASK=IRQS_DISABLED
#ifdef CONFIG_KVM_BOOK3S_PR_POSSIBLE
	IKVM_REAL=1
#endif
	ICFAR=0
INT_DEFINE_END(decrementer)

EXC_REAL_BEGIN(decrementer, 0x900, 0x80)
	GEN_INT_ENTRY decrementer, virt=0
EXC_REAL_END(decrementer, 0x900, 0x80)
EXC_VIRT_BEGIN(decrementer, 0x4900, 0x80)
	GEN_INT_ENTRY decrementer, virt=1
EXC_VIRT_END(decrementer, 0x4900, 0x80)
EXC_COMMON_BEGIN(decrementer_common)
	GEN_COMMON decrementer
	addi	r3,r1,STACK_INT_FRAME_REGS
	bl	CFUNC(timer_interrupt)
	b	interrupt_return_srr


/**
 * Interrupt 0x980 - Hypervisor Decrementer Interrupt.
 * This is an asynchronous interrupt, similar to 0x900 but for the HDEC
 * register.
 *
 * Handling:
 * Linux does not use this outside KVM where it's used to keep a host timer
 * while the guest is given control of DEC. It should normally be caught by
 * the KVM test and routed there.
 */
INT_DEFINE_BEGIN(hdecrementer)
	IVEC=0x980
	IHSRR=1
	ISTACK=0
	IKVM_REAL=1
	IKVM_VIRT=1
INT_DEFINE_END(hdecrementer)

EXC_REAL_BEGIN(hdecrementer, 0x980, 0x80)
	GEN_INT_ENTRY hdecrementer, virt=0
EXC_REAL_END(hdecrementer, 0x980, 0x80)
EXC_VIRT_BEGIN(hdecrementer, 0x4980, 0x80)
	GEN_INT_ENTRY hdecrementer, virt=1
EXC_VIRT_END(hdecrementer, 0x4980, 0x80)
EXC_COMMON_BEGIN(hdecrementer_common)
	__GEN_COMMON_ENTRY hdecrementer
	/*
	 * Hypervisor decrementer interrupts not caught by the KVM test
	 * shouldn't occur but are sometimes left pending on exit from a KVM
	 * guest.  We don't need to do anything to clear them, as they are
	 * edge-triggered.
	 *
	 * Be careful to avoid touching the kernel stack.
	 */
	li	r10,0
	stb	r10,PACAHSRR_VALID(r13)
	ld	r10,PACA_EXGEN+EX_CTR(r13)
	mtctr	r10
	mtcrf	0x80,r9
	ld	r9,PACA_EXGEN+EX_R9(r13)
	ld	r10,PACA_EXGEN+EX_R10(r13)
	ld	r11,PACA_EXGEN+EX_R11(r13)
	ld	r12,PACA_EXGEN+EX_R12(r13)
	ld	r13,PACA_EXGEN+EX_R13(r13)
	HRFI_TO_KERNEL


/**
 * Interrupt 0xa00 - Directed Privileged Doorbell Interrupt.
 * This is an asynchronous interrupt in response to a msgsndp doorbell.
 * It is maskable in hardware by clearing MSR[EE], and soft-maskable with
 * IRQS_DISABLED mask (i.e., local_irq_disable()).
 *
 * Handling:
 * Guests may use this for IPIs between threads in a core if the
 * hypervisor supports it. NVGPRS are not saved (see 0x500).
 *
 * If soft masked, the masked handler will note the pending interrupt for
 * replay, leaving MSR[EE] enabled in the interrupted context because the
 * doorbells are edge triggered.
 *
 * CFAR is not required, similarly to hardware_interrupt.
 */
INT_DEFINE_BEGIN(doorbell_super)
	IVEC=0xa00
	IMASK=IRQS_DISABLED
#ifdef CONFIG_KVM_BOOK3S_PR_POSSIBLE
	IKVM_REAL=1
#endif
	ICFAR=0
INT_DEFINE_END(doorbell_super)

EXC_REAL_BEGIN(doorbell_super, 0xa00, 0x100)
	GEN_INT_ENTRY doorbell_super, virt=0
EXC_REAL_END(doorbell_super, 0xa00, 0x100)
EXC_VIRT_BEGIN(doorbell_super, 0x4a00, 0x100)
	GEN_INT_ENTRY doorbell_super, virt=1
EXC_VIRT_END(doorbell_super, 0x4a00, 0x100)
EXC_COMMON_BEGIN(doorbell_super_common)
	GEN_COMMON doorbell_super
	addi	r3,r1,STACK_INT_FRAME_REGS
#ifdef CONFIG_PPC_DOORBELL
	bl	CFUNC(doorbell_exception)
#else
	bl	CFUNC(unknown_async_exception)
#endif
	b	interrupt_return_srr


EXC_REAL_NONE(0xb00, 0x100)
EXC_VIRT_NONE(0x4b00, 0x100)

/**
 * Interrupt 0xc00 - System Call Interrupt (syscall, hcall).
 * This is a synchronous interrupt invoked with the "sc" instruction. The
 * system call is invoked with "sc 0" and does not alter the HV bit, so it
 * is directed to the currently running OS. The hypercall is invoked with
 * "sc 1" and it sets HV=1, so it elevates to hypervisor.
 *
 * In HPT, sc 1 always goes to 0xc00 real mode. In RADIX, sc 1 can go to
 * 0x4c00 virtual mode.
 *
 * Handling:
 * If the KVM test fires then it was due to a hypercall and is accordingly
 * routed to KVM. Otherwise this executes a normal Linux system call.
 *
 * Call convention:
 *
 * syscall and hypercalls register conventions are documented in
 * Documentation/powerpc/syscall64-abi.rst and
 * Documentation/powerpc/papr_hcalls.rst respectively.
 *
 * The intersection of volatile registers that don't contain possible
 * inputs is: cr0, xer, ctr. We may use these as scratch regs upon entry
 * without saving, though xer is not a good idea to use, as hardware may
 * interpret some bits so it may be costly to change them.
 */
INT_DEFINE_BEGIN(system_call)
	IVEC=0xc00
	IKVM_REAL=1
	IKVM_VIRT=1
	ICFAR=0
INT_DEFINE_END(system_call)

.macro SYSTEM_CALL virt
#ifdef CONFIG_KVM_BOOK3S_64_HANDLER
	/*
	 * There is a little bit of juggling to get syscall and hcall
	 * working well. Save r13 in ctr to avoid using SPRG scratch
	 * register.
	 *
	 * Userspace syscalls have already saved the PPR, hcalls must save
	 * it before setting HMT_MEDIUM.
	 */
	mtctr	r13
	GET_PACA(r13)
	std	r10,PACA_EXGEN+EX_R10(r13)
	INTERRUPT_TO_KERNEL
	KVMTEST system_call kvm_hcall /* uses r10, branch to kvm_hcall */
	mfctr	r9
#else
	mr	r9,r13
	GET_PACA(r13)
	INTERRUPT_TO_KERNEL
#endif

#ifdef CONFIG_PPC_FAST_ENDIAN_SWITCH
BEGIN_FTR_SECTION
	cmpdi	r0,0x1ebe
	beq-	1f
END_FTR_SECTION_IFSET(CPU_FTR_REAL_LE)
#endif

	/* We reach here with PACA in r13, r13 in r9. */
	mfspr	r11,SPRN_SRR0
	mfspr	r12,SPRN_SRR1

	HMT_MEDIUM

	.if ! \virt
	__LOAD_HANDLER(r10, system_call_common_real, real_vectors)
	mtctr	r10
	bctr
	.else
#ifdef CONFIG_RELOCATABLE
	__LOAD_HANDLER(r10, system_call_common, virt_vectors)
	mtctr	r10
	bctr
#else
	b	system_call_common
#endif
	.endif

#ifdef CONFIG_PPC_FAST_ENDIAN_SWITCH
	/* Fast LE/BE switch system call */
1:	mfspr	r12,SPRN_SRR1
	xori	r12,r12,MSR_LE
	mtspr	SPRN_SRR1,r12
	mr	r13,r9
	RFI_TO_USER	/* return to userspace */
	b	.	/* prevent speculative execution */
#endif
.endm

EXC_REAL_BEGIN(system_call, 0xc00, 0x100)
	SYSTEM_CALL 0
EXC_REAL_END(system_call, 0xc00, 0x100)
EXC_VIRT_BEGIN(system_call, 0x4c00, 0x100)
	SYSTEM_CALL 1
EXC_VIRT_END(system_call, 0x4c00, 0x100)

#ifdef CONFIG_KVM_BOOK3S_64_HANDLER
TRAMP_REAL_BEGIN(kvm_hcall)
	std	r9,PACA_EXGEN+EX_R9(r13)
	std	r11,PACA_EXGEN+EX_R11(r13)
	std	r12,PACA_EXGEN+EX_R12(r13)
	mfcr	r9
	mfctr	r10
	std	r10,PACA_EXGEN+EX_R13(r13)
	li	r10,0
	std	r10,PACA_EXGEN+EX_CFAR(r13)
	std	r10,PACA_EXGEN+EX_CTR(r13)
	 /*
	  * Save the PPR (on systems that support it) before changing to
	  * HMT_MEDIUM. That allows the KVM code to save that value into the
	  * guest state (it is the guest's PPR value).
	  */
BEGIN_FTR_SECTION
	mfspr	r10,SPRN_PPR
	std	r10,PACA_EXGEN+EX_PPR(r13)
END_FTR_SECTION_IFSET(CPU_FTR_HAS_PPR)

	HMT_MEDIUM

#ifdef CONFIG_RELOCATABLE
	/*
	 * Requires __LOAD_FAR_HANDLER beause kvmppc_hcall lives
	 * outside the head section.
	 */
	__LOAD_FAR_HANDLER(r10, kvmppc_hcall, real_trampolines)
	mtctr   r10
	bctr
#else
	b       kvmppc_hcall
#endif
#endif

/**
 * Interrupt 0xd00 - Trace Interrupt.
 * This is a synchronous interrupt in response to instruction step or
 * breakpoint faults.
 */
INT_DEFINE_BEGIN(single_step)
	IVEC=0xd00
#ifdef CONFIG_KVM_BOOK3S_PR_POSSIBLE
	IKVM_REAL=1
#endif
INT_DEFINE_END(single_step)

EXC_REAL_BEGIN(single_step, 0xd00, 0x100)
	GEN_INT_ENTRY single_step, virt=0
EXC_REAL_END(single_step, 0xd00, 0x100)
EXC_VIRT_BEGIN(single_step, 0x4d00, 0x100)
	GEN_INT_ENTRY single_step, virt=1
EXC_VIRT_END(single_step, 0x4d00, 0x100)
EXC_COMMON_BEGIN(single_step_common)
	GEN_COMMON single_step
	addi	r3,r1,STACK_INT_FRAME_REGS
	bl	CFUNC(single_step_exception)
	b	interrupt_return_srr


/**
 * Interrupt 0xe00 - Hypervisor Data Storage Interrupt (HDSI).
 * This is a synchronous interrupt in response to an MMU fault caused by a
 * guest data access.
 *
 * Handling:
 * This should always get routed to KVM. In radix MMU mode, this is caused
 * by a guest nested radix access that can't be performed due to the
 * partition scope page table. In hash mode, this can be caused by guests
 * running with translation disabled (virtual real mode) or with VPM enabled.
 * KVM will update the page table structures or disallow the access.
 */
INT_DEFINE_BEGIN(h_data_storage)
	IVEC=0xe00
	IHSRR=1
	IDAR=1
	IDSISR=1
	IKVM_REAL=1
	IKVM_VIRT=1
INT_DEFINE_END(h_data_storage)

EXC_REAL_BEGIN(h_data_storage, 0xe00, 0x20)
	GEN_INT_ENTRY h_data_storage, virt=0, ool=1
EXC_REAL_END(h_data_storage, 0xe00, 0x20)
EXC_VIRT_BEGIN(h_data_storage, 0x4e00, 0x20)
	GEN_INT_ENTRY h_data_storage, virt=1, ool=1
EXC_VIRT_END(h_data_storage, 0x4e00, 0x20)
EXC_COMMON_BEGIN(h_data_storage_common)
	GEN_COMMON h_data_storage
	addi    r3,r1,STACK_INT_FRAME_REGS
BEGIN_MMU_FTR_SECTION
	bl	CFUNC(do_bad_page_fault_segv)
MMU_FTR_SECTION_ELSE
	bl	CFUNC(unknown_exception)
ALT_MMU_FTR_SECTION_END_IFSET(MMU_FTR_TYPE_RADIX)
	b       interrupt_return_hsrr


/**
 * Interrupt 0xe20 - Hypervisor Instruction Storage Interrupt (HISI).
 * This is a synchronous interrupt in response to an MMU fault caused by a
 * guest instruction fetch, similar to HDSI.
 */
INT_DEFINE_BEGIN(h_instr_storage)
	IVEC=0xe20
	IHSRR=1
	IKVM_REAL=1
	IKVM_VIRT=1
INT_DEFINE_END(h_instr_storage)

EXC_REAL_BEGIN(h_instr_storage, 0xe20, 0x20)
	GEN_INT_ENTRY h_instr_storage, virt=0, ool=1
EXC_REAL_END(h_instr_storage, 0xe20, 0x20)
EXC_VIRT_BEGIN(h_instr_storage, 0x4e20, 0x20)
	GEN_INT_ENTRY h_instr_storage, virt=1, ool=1
EXC_VIRT_END(h_instr_storage, 0x4e20, 0x20)
EXC_COMMON_BEGIN(h_instr_storage_common)
	GEN_COMMON h_instr_storage
	addi	r3,r1,STACK_INT_FRAME_REGS
	bl	CFUNC(unknown_exception)
	b	interrupt_return_hsrr


/**
 * Interrupt 0xe40 - Hypervisor Emulation Assistance Interrupt.
 */
INT_DEFINE_BEGIN(emulation_assist)
	IVEC=0xe40
	IHSRR=1
	IKVM_REAL=1
	IKVM_VIRT=1
INT_DEFINE_END(emulation_assist)

EXC_REAL_BEGIN(emulation_assist, 0xe40, 0x20)
	GEN_INT_ENTRY emulation_assist, virt=0, ool=1
EXC_REAL_END(emulation_assist, 0xe40, 0x20)
EXC_VIRT_BEGIN(emulation_assist, 0x4e40, 0x20)
	GEN_INT_ENTRY emulation_assist, virt=1, ool=1
EXC_VIRT_END(emulation_assist, 0x4e40, 0x20)
EXC_COMMON_BEGIN(emulation_assist_common)
	GEN_COMMON emulation_assist
	addi	r3,r1,STACK_INT_FRAME_REGS
	bl	CFUNC(emulation_assist_interrupt)
	HANDLER_RESTORE_NVGPRS() /* instruction emulation may change GPRs */
	b	interrupt_return_hsrr


/**
 * Interrupt 0xe60 - Hypervisor Maintenance Interrupt (HMI).
 * This is an asynchronous interrupt caused by a Hypervisor Maintenance
 * Exception. It is always taken in real mode but uses HSRR registers
 * unlike SRESET and MCE.
 *
 * It is maskable in hardware by clearing MSR[EE], and partially soft-maskable
 * with IRQS_DISABLED mask (i.e., local_irq_disable()).
 *
 * Handling:
 * This is a special case, this is handled similarly to machine checks, with an
 * initial real mode handler that is not soft-masked, which attempts to fix the
 * problem. Then a regular handler which is soft-maskable and reports the
 * problem.
 *
 * The emergency stack is used for the early real mode handler.
 *
 * XXX: unclear why MCE and HMI schemes could not be made common, e.g.,
 * either use soft-masking for the MCE, or use irq_work for the HMI.
 *
 * KVM:
 * Unlike MCE, this calls into KVM without calling the real mode handler
 * first.
 */
INT_DEFINE_BEGIN(hmi_exception_early)
	IVEC=0xe60
	IHSRR=1
	IREALMODE_COMMON=1
	ISTACK=0
	IKUAP=0 /* We don't touch AMR here, we never go to virtual mode */
	IKVM_REAL=1
INT_DEFINE_END(hmi_exception_early)

INT_DEFINE_BEGIN(hmi_exception)
	IVEC=0xe60
	IHSRR=1
	IMASK=IRQS_DISABLED
	IKVM_REAL=1
INT_DEFINE_END(hmi_exception)

EXC_REAL_BEGIN(hmi_exception, 0xe60, 0x20)
	GEN_INT_ENTRY hmi_exception_early, virt=0, ool=1
EXC_REAL_END(hmi_exception, 0xe60, 0x20)
EXC_VIRT_NONE(0x4e60, 0x20)

EXC_COMMON_BEGIN(hmi_exception_early_common)
	__GEN_REALMODE_COMMON_ENTRY hmi_exception_early

	mr	r10,r1			/* Save r1 */
	ld	r1,PACAEMERGSP(r13)	/* Use emergency stack for realmode */
	subi	r1,r1,INT_FRAME_SIZE	/* alloc stack frame		*/

	__GEN_COMMON_BODY hmi_exception_early

	addi	r3,r1,STACK_INT_FRAME_REGS
	bl	CFUNC(hmi_exception_realmode)
	cmpdi	cr0,r3,0
	bne	1f

	EXCEPTION_RESTORE_REGS hsrr=1
	HRFI_TO_USER_OR_KERNEL

1:
	/*
	 * Go to virtual mode and pull the HMI event information from
	 * firmware.
	 */
	EXCEPTION_RESTORE_REGS hsrr=1
	GEN_INT_ENTRY hmi_exception, virt=0

EXC_COMMON_BEGIN(hmi_exception_common)
	GEN_COMMON hmi_exception
	addi	r3,r1,STACK_INT_FRAME_REGS
	bl	CFUNC(handle_hmi_exception)
	b	interrupt_return_hsrr


/**
 * Interrupt 0xe80 - Directed Hypervisor Doorbell Interrupt.
 * This is an asynchronous interrupt in response to a msgsnd doorbell.
 * Similar to the 0xa00 doorbell but for host rather than guest.
 *
 * CFAR is not required (similar to doorbell_interrupt), unless KVM HV
 * is enabled, in which case it may be a guest exit. Most PowerNV kernels
 * include KVM support so it would be nice if this could be dynamically
 * patched out if KVM was not currently running any guests.
 */
INT_DEFINE_BEGIN(h_doorbell)
	IVEC=0xe80
	IHSRR=1
	IMASK=IRQS_DISABLED
	IKVM_REAL=1
	IKVM_VIRT=1
#ifndef CONFIG_KVM_BOOK3S_HV_POSSIBLE
	ICFAR=0
#endif
INT_DEFINE_END(h_doorbell)

EXC_REAL_BEGIN(h_doorbell, 0xe80, 0x20)
	GEN_INT_ENTRY h_doorbell, virt=0, ool=1
EXC_REAL_END(h_doorbell, 0xe80, 0x20)
EXC_VIRT_BEGIN(h_doorbell, 0x4e80, 0x20)
	GEN_INT_ENTRY h_doorbell, virt=1, ool=1
EXC_VIRT_END(h_doorbell, 0x4e80, 0x20)
EXC_COMMON_BEGIN(h_doorbell_common)
	GEN_COMMON h_doorbell
	addi	r3,r1,STACK_INT_FRAME_REGS
#ifdef CONFIG_PPC_DOORBELL
	bl	CFUNC(doorbell_exception)
#else
	bl	CFUNC(unknown_async_exception)
#endif
	b	interrupt_return_hsrr


/**
 * Interrupt 0xea0 - Hypervisor Virtualization Interrupt.
 * This is an asynchronous interrupt in response to an "external exception".
 * Similar to 0x500 but for host only.
 *
 * Like h_doorbell, CFAR is only required for KVM HV because this can be
 * a guest exit.
 */
INT_DEFINE_BEGIN(h_virt_irq)
	IVEC=0xea0
	IHSRR=1
	IMASK=IRQS_DISABLED
	IKVM_REAL=1
	IKVM_VIRT=1
#ifndef CONFIG_KVM_BOOK3S_HV_POSSIBLE
	ICFAR=0
#endif
INT_DEFINE_END(h_virt_irq)

EXC_REAL_BEGIN(h_virt_irq, 0xea0, 0x20)
	GEN_INT_ENTRY h_virt_irq, virt=0, ool=1
EXC_REAL_END(h_virt_irq, 0xea0, 0x20)
EXC_VIRT_BEGIN(h_virt_irq, 0x4ea0, 0x20)
	GEN_INT_ENTRY h_virt_irq, virt=1, ool=1
EXC_VIRT_END(h_virt_irq, 0x4ea0, 0x20)
EXC_COMMON_BEGIN(h_virt_irq_common)
	GEN_COMMON h_virt_irq
	addi	r3,r1,STACK_INT_FRAME_REGS
	bl	CFUNC(do_IRQ)
	b	interrupt_return_hsrr


EXC_REAL_NONE(0xec0, 0x20)
EXC_VIRT_NONE(0x4ec0, 0x20)
EXC_REAL_NONE(0xee0, 0x20)
EXC_VIRT_NONE(0x4ee0, 0x20)


/*
 * Interrupt 0xf00 - Performance Monitor Interrupt (PMI, PMU).
 * This is an asynchronous interrupt in response to a PMU exception.
 * It is maskable in hardware by clearing MSR[EE], and soft-maskable with
 * IRQS_PMI_DISABLED mask (NOTE: NOT local_irq_disable()).
 *
 * Handling:
 * This calls into the perf subsystem.
 *
 * Like the watchdog soft-nmi, it appears an NMI interrupt to Linux, in that it
 * runs under local_irq_disable. However it may be soft-masked in
 * powerpc-specific code.
 *
 * If soft masked, the masked handler will note the pending interrupt for
 * replay, and clear MSR[EE] in the interrupted context.
 *
 * CFAR is not used by perf interrupts so not required.
 */
INT_DEFINE_BEGIN(performance_monitor)
	IVEC=0xf00
	IMASK=IRQS_PMI_DISABLED
#ifdef CONFIG_KVM_BOOK3S_PR_POSSIBLE
	IKVM_REAL=1
#endif
	ICFAR=0
INT_DEFINE_END(performance_monitor)

EXC_REAL_BEGIN(performance_monitor, 0xf00, 0x20)
	GEN_INT_ENTRY performance_monitor, virt=0, ool=1
EXC_REAL_END(performance_monitor, 0xf00, 0x20)
EXC_VIRT_BEGIN(performance_monitor, 0x4f00, 0x20)
	GEN_INT_ENTRY performance_monitor, virt=1, ool=1
EXC_VIRT_END(performance_monitor, 0x4f00, 0x20)
EXC_COMMON_BEGIN(performance_monitor_common)
	GEN_COMMON performance_monitor
	addi	r3,r1,STACK_INT_FRAME_REGS
	lbz	r4,PACAIRQSOFTMASK(r13)
	cmpdi	r4,IRQS_ENABLED
	bne	1f
	bl	CFUNC(performance_monitor_exception_async)
	b	interrupt_return_srr
1:
	bl	CFUNC(performance_monitor_exception_nmi)
	/* Clear MSR_RI before setting SRR0 and SRR1. */
	li	r9,0
	mtmsrd	r9,1

	kuap_kernel_restore r9, r10

	EXCEPTION_RESTORE_REGS hsrr=0
	RFI_TO_KERNEL

/**
 * Interrupt 0xf20 - Vector Unavailable Interrupt.
 * This is a synchronous interrupt in response to
 * executing a vector (or altivec) instruction with MSR[VEC]=0.
 * Similar to FP unavailable.
 */
INT_DEFINE_BEGIN(altivec_unavailable)
	IVEC=0xf20
#ifdef CONFIG_KVM_BOOK3S_PR_POSSIBLE
	IKVM_REAL=1
#endif
	IMSR_R12=1
INT_DEFINE_END(altivec_unavailable)

EXC_REAL_BEGIN(altivec_unavailable, 0xf20, 0x20)
	GEN_INT_ENTRY altivec_unavailable, virt=0, ool=1
EXC_REAL_END(altivec_unavailable, 0xf20, 0x20)
EXC_VIRT_BEGIN(altivec_unavailable, 0x4f20, 0x20)
	GEN_INT_ENTRY altivec_unavailable, virt=1, ool=1
EXC_VIRT_END(altivec_unavailable, 0x4f20, 0x20)
EXC_COMMON_BEGIN(altivec_unavailable_common)
	GEN_COMMON altivec_unavailable
#ifdef CONFIG_ALTIVEC
BEGIN_FTR_SECTION
	beq	1f
#ifdef CONFIG_PPC_TRANSACTIONAL_MEM
  BEGIN_FTR_SECTION_NESTED(69)
	/* Test if 2 TM state bits are zero.  If non-zero (ie. userspace was in
	 * transaction), go do TM stuff
	 */
	rldicl.	r0, r12, (64-MSR_TS_LG), (64-2)
	bne-	2f
  END_FTR_SECTION_NESTED(CPU_FTR_TM, CPU_FTR_TM, 69)
#endif
	bl	CFUNC(load_up_altivec)
	b	fast_interrupt_return_srr
#ifdef CONFIG_PPC_TRANSACTIONAL_MEM
2:	/* User process was in a transaction */
	addi	r3,r1,STACK_INT_FRAME_REGS
	bl	CFUNC(altivec_unavailable_tm)
	b	interrupt_return_srr
#endif
1:
END_FTR_SECTION_IFSET(CPU_FTR_ALTIVEC)
#endif
	addi	r3,r1,STACK_INT_FRAME_REGS
	bl	CFUNC(altivec_unavailable_exception)
	b	interrupt_return_srr


/**
 * Interrupt 0xf40 - VSX Unavailable Interrupt.
 * This is a synchronous interrupt in response to
 * executing a VSX instruction with MSR[VSX]=0.
 * Similar to FP unavailable.
 */
INT_DEFINE_BEGIN(vsx_unavailable)
	IVEC=0xf40
#ifdef CONFIG_KVM_BOOK3S_PR_POSSIBLE
	IKVM_REAL=1
#endif
	IMSR_R12=1
INT_DEFINE_END(vsx_unavailable)

EXC_REAL_BEGIN(vsx_unavailable, 0xf40, 0x20)
	GEN_INT_ENTRY vsx_unavailable, virt=0, ool=1
EXC_REAL_END(vsx_unavailable, 0xf40, 0x20)
EXC_VIRT_BEGIN(vsx_unavailable, 0x4f40, 0x20)
	GEN_INT_ENTRY vsx_unavailable, virt=1, ool=1
EXC_VIRT_END(vsx_unavailable, 0x4f40, 0x20)
EXC_COMMON_BEGIN(vsx_unavailable_common)
	GEN_COMMON vsx_unavailable
#ifdef CONFIG_VSX
BEGIN_FTR_SECTION
	beq	1f
#ifdef CONFIG_PPC_TRANSACTIONAL_MEM
  BEGIN_FTR_SECTION_NESTED(69)
	/* Test if 2 TM state bits are zero.  If non-zero (ie. userspace was in
	 * transaction), go do TM stuff
	 */
	rldicl.	r0, r12, (64-MSR_TS_LG), (64-2)
	bne-	2f
  END_FTR_SECTION_NESTED(CPU_FTR_TM, CPU_FTR_TM, 69)
#endif
	b	load_up_vsx
#ifdef CONFIG_PPC_TRANSACTIONAL_MEM
2:	/* User process was in a transaction */
	addi	r3,r1,STACK_INT_FRAME_REGS
	bl	CFUNC(vsx_unavailable_tm)
	b	interrupt_return_srr
#endif
1:
END_FTR_SECTION_IFSET(CPU_FTR_VSX)
#endif
	addi	r3,r1,STACK_INT_FRAME_REGS
	bl	CFUNC(vsx_unavailable_exception)
	b	interrupt_return_srr


/**
 * Interrupt 0xf60 - Facility Unavailable Interrupt.
 * This is a synchronous interrupt in response to
 * executing an instruction without access to the facility that can be
 * resolved by the OS (e.g., FSCR, MSR).
 * Similar to FP unavailable.
 */
INT_DEFINE_BEGIN(facility_unavailable)
	IVEC=0xf60
#ifdef CONFIG_KVM_BOOK3S_PR_POSSIBLE
	IKVM_REAL=1
#endif
INT_DEFINE_END(facility_unavailable)

EXC_REAL_BEGIN(facility_unavailable, 0xf60, 0x20)
	GEN_INT_ENTRY facility_unavailable, virt=0, ool=1
EXC_REAL_END(facility_unavailable, 0xf60, 0x20)
EXC_VIRT_BEGIN(facility_unavailable, 0x4f60, 0x20)
	GEN_INT_ENTRY facility_unavailable, virt=1, ool=1
EXC_VIRT_END(facility_unavailable, 0x4f60, 0x20)
EXC_COMMON_BEGIN(facility_unavailable_common)
	GEN_COMMON facility_unavailable
	addi	r3,r1,STACK_INT_FRAME_REGS
	bl	CFUNC(facility_unavailable_exception)
	HANDLER_RESTORE_NVGPRS() /* instruction emulation may change GPRs */
	b	interrupt_return_srr


/**
 * Interrupt 0xf60 - Hypervisor Facility Unavailable Interrupt.
 * This is a synchronous interrupt in response to
 * executing an instruction without access to the facility that can only
 * be resolved in HV mode (e.g., HFSCR).
 * Similar to FP unavailable.
 */
INT_DEFINE_BEGIN(h_facility_unavailable)
	IVEC=0xf80
	IHSRR=1
	IKVM_REAL=1
	IKVM_VIRT=1
INT_DEFINE_END(h_facility_unavailable)

EXC_REAL_BEGIN(h_facility_unavailable, 0xf80, 0x20)
	GEN_INT_ENTRY h_facility_unavailable, virt=0, ool=1
EXC_REAL_END(h_facility_unavailable, 0xf80, 0x20)
EXC_VIRT_BEGIN(h_facility_unavailable, 0x4f80, 0x20)
	GEN_INT_ENTRY h_facility_unavailable, virt=1, ool=1
EXC_VIRT_END(h_facility_unavailable, 0x4f80, 0x20)
EXC_COMMON_BEGIN(h_facility_unavailable_common)
	GEN_COMMON h_facility_unavailable
	addi	r3,r1,STACK_INT_FRAME_REGS
	bl	CFUNC(facility_unavailable_exception)
	/* XXX Shouldn't be necessary in practice */
	HANDLER_RESTORE_NVGPRS()
	b	interrupt_return_hsrr


EXC_REAL_NONE(0xfa0, 0x20)
EXC_VIRT_NONE(0x4fa0, 0x20)
EXC_REAL_NONE(0xfc0, 0x20)
EXC_VIRT_NONE(0x4fc0, 0x20)
EXC_REAL_NONE(0xfe0, 0x20)
EXC_VIRT_NONE(0x4fe0, 0x20)

EXC_REAL_NONE(0x1000, 0x100)
EXC_VIRT_NONE(0x5000, 0x100)
EXC_REAL_NONE(0x1100, 0x100)
EXC_VIRT_NONE(0x5100, 0x100)

#ifdef CONFIG_CBE_RAS
INT_DEFINE_BEGIN(cbe_system_error)
	IVEC=0x1200
	IHSRR=1
INT_DEFINE_END(cbe_system_error)

EXC_REAL_BEGIN(cbe_system_error, 0x1200, 0x100)
	GEN_INT_ENTRY cbe_system_error, virt=0
EXC_REAL_END(cbe_system_error, 0x1200, 0x100)
EXC_VIRT_NONE(0x5200, 0x100)
EXC_COMMON_BEGIN(cbe_system_error_common)
	GEN_COMMON cbe_system_error
	addi	r3,r1,STACK_INT_FRAME_REGS
	bl	CFUNC(cbe_system_error_exception)
	b	interrupt_return_hsrr

#else /* CONFIG_CBE_RAS */
EXC_REAL_NONE(0x1200, 0x100)
EXC_VIRT_NONE(0x5200, 0x100)
#endif

/**
 * Interrupt 0x1300 - Instruction Address Breakpoint Interrupt.
 * This has been removed from the ISA before 2.01, which is the earliest
 * 64-bit BookS ISA supported, however the G5 / 970 implements this
 * interrupt with a non-architected feature available through the support
 * processor interface.
 */
INT_DEFINE_BEGIN(instruction_breakpoint)
	IVEC=0x1300
#ifdef CONFIG_KVM_BOOK3S_PR_POSSIBLE
	IKVM_REAL=1
#endif
INT_DEFINE_END(instruction_breakpoint)

EXC_REAL_BEGIN(instruction_breakpoint, 0x1300, 0x100)
	GEN_INT_ENTRY instruction_breakpoint, virt=0
EXC_REAL_END(instruction_breakpoint, 0x1300, 0x100)
EXC_VIRT_BEGIN(instruction_breakpoint, 0x5300, 0x100)
	GEN_INT_ENTRY instruction_breakpoint, virt=1
EXC_VIRT_END(instruction_breakpoint, 0x5300, 0x100)
EXC_COMMON_BEGIN(instruction_breakpoint_common)
	GEN_COMMON instruction_breakpoint
	addi	r3,r1,STACK_INT_FRAME_REGS
	bl	CFUNC(instruction_breakpoint_exception)
	b	interrupt_return_srr


EXC_REAL_NONE(0x1400, 0x100)
EXC_VIRT_NONE(0x5400, 0x100)

/**
 * Interrupt 0x1500 - Soft Patch Interrupt
 *
 * Handling:
 * This is an implementation specific interrupt which can be used for a
 * range of exceptions.
 *
 * This interrupt handler is unique in that it runs the denormal assist
 * code even for guests (and even in guest context) without going to KVM,
 * for speed. POWER9 does not raise denorm exceptions, so this special case
 * could be phased out in future to reduce special cases.
 */
INT_DEFINE_BEGIN(denorm_exception)
	IVEC=0x1500
	IHSRR=1
	IBRANCH_TO_COMMON=0
	IKVM_REAL=1
INT_DEFINE_END(denorm_exception)

EXC_REAL_BEGIN(denorm_exception, 0x1500, 0x100)
	GEN_INT_ENTRY denorm_exception, virt=0
#ifdef CONFIG_PPC_DENORMALISATION
	andis.	r10,r12,(HSRR1_DENORM)@h /* denorm? */
	bne+	denorm_assist
#endif
	GEN_BRANCH_TO_COMMON denorm_exception, virt=0
EXC_REAL_END(denorm_exception, 0x1500, 0x100)
#ifdef CONFIG_PPC_DENORMALISATION
EXC_VIRT_BEGIN(denorm_exception, 0x5500, 0x100)
	GEN_INT_ENTRY denorm_exception, virt=1
	andis.	r10,r12,(HSRR1_DENORM)@h /* denorm? */
	bne+	denorm_assist
	GEN_BRANCH_TO_COMMON denorm_exception, virt=1
EXC_VIRT_END(denorm_exception, 0x5500, 0x100)
#else
EXC_VIRT_NONE(0x5500, 0x100)
#endif

#ifdef CONFIG_PPC_DENORMALISATION
TRAMP_REAL_BEGIN(denorm_assist)
BEGIN_FTR_SECTION
/*
 * To denormalise we need to move a copy of the register to itself.
 * For POWER6 do that here for all FP regs.
 */
	mfmsr	r10
	ori	r10,r10,(MSR_FP|MSR_FE0|MSR_FE1)
	xori	r10,r10,(MSR_FE0|MSR_FE1)
	mtmsrd	r10
	sync

	.Lreg=0
	.rept 32
	fmr	.Lreg,.Lreg
	.Lreg=.Lreg+1
	.endr

FTR_SECTION_ELSE
/*
 * To denormalise we need to move a copy of the register to itself.
 * For POWER7 do that here for the first 32 VSX registers only.
 */
	mfmsr	r10
	oris	r10,r10,MSR_VSX@h
	mtmsrd	r10
	sync

	.Lreg=0
	.rept 32
	XVCPSGNDP(.Lreg,.Lreg,.Lreg)
	.Lreg=.Lreg+1
	.endr

ALT_FTR_SECTION_END_IFCLR(CPU_FTR_ARCH_206)

BEGIN_FTR_SECTION
	b	denorm_done
END_FTR_SECTION_IFCLR(CPU_FTR_ARCH_207S)
/*
 * To denormalise we need to move a copy of the register to itself.
 * For POWER8 we need to do that for all 64 VSX registers
 */
	.Lreg=32
	.rept 32
	XVCPSGNDP(.Lreg,.Lreg,.Lreg)
	.Lreg=.Lreg+1
	.endr

denorm_done:
	mfspr	r11,SPRN_HSRR0
	subi	r11,r11,4
	mtspr	SPRN_HSRR0,r11
	mtcrf	0x80,r9
	ld	r9,PACA_EXGEN+EX_R9(r13)
BEGIN_FTR_SECTION
	ld	r10,PACA_EXGEN+EX_PPR(r13)
	mtspr	SPRN_PPR,r10
END_FTR_SECTION_IFSET(CPU_FTR_HAS_PPR)
BEGIN_FTR_SECTION
	ld	r10,PACA_EXGEN+EX_CFAR(r13)
	mtspr	SPRN_CFAR,r10
END_FTR_SECTION_IFSET(CPU_FTR_CFAR)
	li	r10,0
	stb	r10,PACAHSRR_VALID(r13)
	ld	r10,PACA_EXGEN+EX_R10(r13)
	ld	r11,PACA_EXGEN+EX_R11(r13)
	ld	r12,PACA_EXGEN+EX_R12(r13)
	ld	r13,PACA_EXGEN+EX_R13(r13)
	HRFI_TO_UNKNOWN
	b	.
#endif

EXC_COMMON_BEGIN(denorm_exception_common)
	GEN_COMMON denorm_exception
	addi	r3,r1,STACK_INT_FRAME_REGS
	bl	CFUNC(unknown_exception)
	b	interrupt_return_hsrr


#ifdef CONFIG_CBE_RAS
INT_DEFINE_BEGIN(cbe_maintenance)
	IVEC=0x1600
	IHSRR=1
INT_DEFINE_END(cbe_maintenance)

EXC_REAL_BEGIN(cbe_maintenance, 0x1600, 0x100)
	GEN_INT_ENTRY cbe_maintenance, virt=0
EXC_REAL_END(cbe_maintenance, 0x1600, 0x100)
EXC_VIRT_NONE(0x5600, 0x100)
EXC_COMMON_BEGIN(cbe_maintenance_common)
	GEN_COMMON cbe_maintenance
	addi	r3,r1,STACK_INT_FRAME_REGS
	bl	CFUNC(cbe_maintenance_exception)
	b	interrupt_return_hsrr

#else /* CONFIG_CBE_RAS */
EXC_REAL_NONE(0x1600, 0x100)
EXC_VIRT_NONE(0x5600, 0x100)
#endif


INT_DEFINE_BEGIN(altivec_assist)
	IVEC=0x1700
#ifdef CONFIG_KVM_BOOK3S_PR_POSSIBLE
	IKVM_REAL=1
#endif
INT_DEFINE_END(altivec_assist)

EXC_REAL_BEGIN(altivec_assist, 0x1700, 0x100)
	GEN_INT_ENTRY altivec_assist, virt=0
EXC_REAL_END(altivec_assist, 0x1700, 0x100)
EXC_VIRT_BEGIN(altivec_assist, 0x5700, 0x100)
	GEN_INT_ENTRY altivec_assist, virt=1
EXC_VIRT_END(altivec_assist, 0x5700, 0x100)
EXC_COMMON_BEGIN(altivec_assist_common)
	GEN_COMMON altivec_assist
	addi	r3,r1,STACK_INT_FRAME_REGS
#ifdef CONFIG_ALTIVEC
	bl	CFUNC(altivec_assist_exception)
	HANDLER_RESTORE_NVGPRS() /* instruction emulation may change GPRs */
#else
	bl	CFUNC(unknown_exception)
#endif
	b	interrupt_return_srr


#ifdef CONFIG_CBE_RAS
INT_DEFINE_BEGIN(cbe_thermal)
	IVEC=0x1800
	IHSRR=1
INT_DEFINE_END(cbe_thermal)

EXC_REAL_BEGIN(cbe_thermal, 0x1800, 0x100)
	GEN_INT_ENTRY cbe_thermal, virt=0
EXC_REAL_END(cbe_thermal, 0x1800, 0x100)
EXC_VIRT_NONE(0x5800, 0x100)
EXC_COMMON_BEGIN(cbe_thermal_common)
	GEN_COMMON cbe_thermal
	addi	r3,r1,STACK_INT_FRAME_REGS
	bl	CFUNC(cbe_thermal_exception)
	b	interrupt_return_hsrr

#else /* CONFIG_CBE_RAS */
EXC_REAL_NONE(0x1800, 0x100)
EXC_VIRT_NONE(0x5800, 0x100)
#endif


#ifdef CONFIG_PPC_WATCHDOG

INT_DEFINE_BEGIN(soft_nmi)
	IVEC=0x900
	ISTACK=0
	ICFAR=0
INT_DEFINE_END(soft_nmi)

/*
 * Branch to soft_nmi_interrupt using the emergency stack. The emergency
 * stack is one that is usable by maskable interrupts so long as MSR_EE
 * remains off. It is used for recovery when something has corrupted the
 * normal kernel stack, for example. The "soft NMI" must not use the process
 * stack because we want irq disabled sections to avoid touching the stack
 * at all (other than PMU interrupts), so use the emergency stack for this,
 * and run it entirely with interrupts hard disabled.
 */
EXC_COMMON_BEGIN(soft_nmi_common)
	mr	r10,r1
	ld	r1,PACAEMERGSP(r13)
	subi	r1,r1,INT_FRAME_SIZE
	__GEN_COMMON_BODY soft_nmi

	addi	r3,r1,STACK_INT_FRAME_REGS
	bl	CFUNC(soft_nmi_interrupt)

	/* Clear MSR_RI before setting SRR0 and SRR1. */
	li	r9,0
	mtmsrd	r9,1

	kuap_kernel_restore r9, r10

	EXCEPTION_RESTORE_REGS hsrr=0
	RFI_TO_KERNEL

#endif /* CONFIG_PPC_WATCHDOG */

/*
 * An interrupt came in while soft-disabled. We set paca->irq_happened, then:
 * - If it was a decrementer interrupt, we bump the dec to max and return.
 * - If it was a doorbell we return immediately since doorbells are edge
 *   triggered and won't automatically refire.
 * - If it was a HMI we return immediately since we handled it in realmode
 *   and it won't refire.
 * - Else it is one of PACA_IRQ_MUST_HARD_MASK, so hard disable and return.
 * This is called with r10 containing the value to OR to the paca field.
 */
.macro MASKED_INTERRUPT hsrr=0
	.if \hsrr
masked_Hinterrupt:
	.else
masked_interrupt:
	.endif
	stw	r9,PACA_EXGEN+EX_CCR(r13)
#ifdef CONFIG_PPC_IRQ_SOFT_MASK_DEBUG
	/*
	 * Ensure there was no previous MUST_HARD_MASK interrupt or
	 * HARD_DIS setting. If this does fire, the interrupt is still
	 * masked and MSR[EE] will be cleared on return, so no need to
	 * panic, but somebody probably enabled MSR[EE] under
	 * PACA_IRQ_HARD_DIS, mtmsr(mfmsr() | MSR_x) being a common
	 * cause.
	 */
	lbz	r9,PACAIRQHAPPENED(r13)
	andi.	r9,r9,(PACA_IRQ_MUST_HARD_MASK|PACA_IRQ_HARD_DIS)
0:	tdnei	r9,0
	EMIT_WARN_ENTRY 0b,__FILE__,__LINE__,(BUGFLAG_WARNING | BUGFLAG_ONCE)
#endif
	lbz	r9,PACAIRQHAPPENED(r13)
	or	r9,r9,r10
	stb	r9,PACAIRQHAPPENED(r13)

	.if ! \hsrr
	cmpwi	r10,PACA_IRQ_DEC
	bne	1f
	LOAD_REG_IMMEDIATE(r9, 0x7fffffff)
	mtspr	SPRN_DEC,r9
#ifdef CONFIG_PPC_WATCHDOG
	lwz	r9,PACA_EXGEN+EX_CCR(r13)
	b	soft_nmi_common
#else
	b	2f
#endif
	.endif

1:	andi.	r10,r10,PACA_IRQ_MUST_HARD_MASK
	beq	2f
	xori	r12,r12,MSR_EE	/* clear MSR_EE */
	.if \hsrr
	mtspr	SPRN_HSRR1,r12
	.else
	mtspr	SPRN_SRR1,r12
	.endif
	ori	r9,r9,PACA_IRQ_HARD_DIS
	stb	r9,PACAIRQHAPPENED(r13)
2:	/* done */
	li	r9,0
	.if \hsrr
	stb	r9,PACAHSRR_VALID(r13)
	.else
	stb	r9,PACASRR_VALID(r13)
	.endif

	SEARCH_RESTART_TABLE
	cmpdi	r12,0
	beq	3f
	.if \hsrr
	mtspr	SPRN_HSRR0,r12
	.else
	mtspr	SPRN_SRR0,r12
	.endif
3:

	ld	r9,PACA_EXGEN+EX_CTR(r13)
	mtctr	r9
	lwz	r9,PACA_EXGEN+EX_CCR(r13)
	mtcrf	0x80,r9
	std	r1,PACAR1(r13)
	ld	r9,PACA_EXGEN+EX_R9(r13)
	ld	r10,PACA_EXGEN+EX_R10(r13)
	ld	r11,PACA_EXGEN+EX_R11(r13)
	ld	r12,PACA_EXGEN+EX_R12(r13)
	ld	r13,PACA_EXGEN+EX_R13(r13)
	/* May return to masked low address where r13 is not set up */
	.if \hsrr
	HRFI_TO_KERNEL
	.else
	RFI_TO_KERNEL
	.endif
	b	.
.endm

TRAMP_REAL_BEGIN(stf_barrier_fallback)
	std	r9,PACA_EXRFI+EX_R9(r13)
	std	r10,PACA_EXRFI+EX_R10(r13)
	sync
	ld	r9,PACA_EXRFI+EX_R9(r13)
	ld	r10,PACA_EXRFI+EX_R10(r13)
	ori	31,31,0
	.rept 14
	b	1f
1:
	.endr
	blr

/* Clobbers r10, r11, ctr */
.macro L1D_DISPLACEMENT_FLUSH
	ld	r10,PACA_RFI_FLUSH_FALLBACK_AREA(r13)
	ld	r11,PACA_L1D_FLUSH_SIZE(r13)
	srdi	r11,r11,(7 + 3) /* 128 byte lines, unrolled 8x */
	mtctr	r11
	DCBT_BOOK3S_STOP_ALL_STREAM_IDS(r11) /* Stop prefetch streams */

	/* order ld/st prior to dcbt stop all streams with flushing */
	sync

	/*
	 * The load addresses are at staggered offsets within cachelines,
	 * which suits some pipelines better (on others it should not
	 * hurt).
	 */
1:
	ld	r11,(0x80 + 8)*0(r10)
	ld	r11,(0x80 + 8)*1(r10)
	ld	r11,(0x80 + 8)*2(r10)
	ld	r11,(0x80 + 8)*3(r10)
	ld	r11,(0x80 + 8)*4(r10)
	ld	r11,(0x80 + 8)*5(r10)
	ld	r11,(0x80 + 8)*6(r10)
	ld	r11,(0x80 + 8)*7(r10)
	addi	r10,r10,0x80*8
	bdnz	1b
.endm

TRAMP_REAL_BEGIN(entry_flush_fallback)
	std	r9,PACA_EXRFI+EX_R9(r13)
	std	r10,PACA_EXRFI+EX_R10(r13)
	std	r11,PACA_EXRFI+EX_R11(r13)
	mfctr	r9
	L1D_DISPLACEMENT_FLUSH
	mtctr	r9
	ld	r9,PACA_EXRFI+EX_R9(r13)
	ld	r10,PACA_EXRFI+EX_R10(r13)
	ld	r11,PACA_EXRFI+EX_R11(r13)
	blr

/*
 * The SCV entry flush happens with interrupts enabled, so it must disable
 * to prevent EXRFI being clobbered by NMIs (e.g., soft_nmi_common). r10
 * (containing LR) does not need to be preserved here because scv entry
 * puts 0 in the pt_regs, CTR can be clobbered for the same reason.
 */
TRAMP_REAL_BEGIN(scv_entry_flush_fallback)
	li	r10,0
	mtmsrd	r10,1
	lbz	r10,PACAIRQHAPPENED(r13)
	ori	r10,r10,PACA_IRQ_HARD_DIS
	stb	r10,PACAIRQHAPPENED(r13)
	std	r11,PACA_EXRFI+EX_R11(r13)
	L1D_DISPLACEMENT_FLUSH
	ld	r11,PACA_EXRFI+EX_R11(r13)
	li	r10,MSR_RI
	mtmsrd	r10,1
	blr

TRAMP_REAL_BEGIN(rfi_flush_fallback)
	SET_SCRATCH0(r13);
	GET_PACA(r13);
	std	r1,PACA_EXRFI+EX_R12(r13)
	ld	r1,PACAKSAVE(r13)
	std	r9,PACA_EXRFI+EX_R9(r13)
	std	r10,PACA_EXRFI+EX_R10(r13)
	std	r11,PACA_EXRFI+EX_R11(r13)
	mfctr	r9
	L1D_DISPLACEMENT_FLUSH
	mtctr	r9
	ld	r9,PACA_EXRFI+EX_R9(r13)
	ld	r10,PACA_EXRFI+EX_R10(r13)
	ld	r11,PACA_EXRFI+EX_R11(r13)
	ld	r1,PACA_EXRFI+EX_R12(r13)
	GET_SCRATCH0(r13);
	rfid

TRAMP_REAL_BEGIN(hrfi_flush_fallback)
	SET_SCRATCH0(r13);
	GET_PACA(r13);
	std	r1,PACA_EXRFI+EX_R12(r13)
	ld	r1,PACAKSAVE(r13)
	std	r9,PACA_EXRFI+EX_R9(r13)
	std	r10,PACA_EXRFI+EX_R10(r13)
	std	r11,PACA_EXRFI+EX_R11(r13)
	mfctr	r9
	L1D_DISPLACEMENT_FLUSH
	mtctr	r9
	ld	r9,PACA_EXRFI+EX_R9(r13)
	ld	r10,PACA_EXRFI+EX_R10(r13)
	ld	r11,PACA_EXRFI+EX_R11(r13)
	ld	r1,PACA_EXRFI+EX_R12(r13)
	GET_SCRATCH0(r13);
	hrfid

TRAMP_REAL_BEGIN(rfscv_flush_fallback)
	/* system call volatile */
	mr	r7,r13
	GET_PACA(r13);
	mr	r8,r1
	ld	r1,PACAKSAVE(r13)
	mfctr	r9
	ld	r10,PACA_RFI_FLUSH_FALLBACK_AREA(r13)
	ld	r11,PACA_L1D_FLUSH_SIZE(r13)
	srdi	r11,r11,(7 + 3) /* 128 byte lines, unrolled 8x */
	mtctr	r11
	DCBT_BOOK3S_STOP_ALL_STREAM_IDS(r11) /* Stop prefetch streams */

	/* order ld/st prior to dcbt stop all streams with flushing */
	sync

	/*
	 * The load adresses are at staggered offsets within cachelines,
	 * which suits some pipelines better (on others it should not
	 * hurt).
	 */
1:
	ld	r11,(0x80 + 8)*0(r10)
	ld	r11,(0x80 + 8)*1(r10)
	ld	r11,(0x80 + 8)*2(r10)
	ld	r11,(0x80 + 8)*3(r10)
	ld	r11,(0x80 + 8)*4(r10)
	ld	r11,(0x80 + 8)*5(r10)
	ld	r11,(0x80 + 8)*6(r10)
	ld	r11,(0x80 + 8)*7(r10)
	addi	r10,r10,0x80*8
	bdnz	1b

	mtctr	r9
	li	r9,0
	li	r10,0
	li	r11,0
	mr	r1,r8
	mr	r13,r7
	RFSCV

USE_TEXT_SECTION()

#ifdef CONFIG_KVM_BOOK3S_64_HANDLER
kvm_interrupt:
	/*
	 * The conditional branch in KVMTEST can't reach all the way,
	 * make a stub.
	 */
	b	kvmppc_interrupt
#endif

_GLOBAL(do_uaccess_flush)
	UACCESS_FLUSH_FIXUP_SECTION
	nop
	nop
	nop
	blr
	L1D_DISPLACEMENT_FLUSH
	blr
_ASM_NOKPROBE_SYMBOL(do_uaccess_flush)
EXPORT_SYMBOL(do_uaccess_flush)


MASKED_INTERRUPT
MASKED_INTERRUPT hsrr=1

USE_FIXED_SECTION(virt_trampolines)
	/*
	 * All code below __end_soft_masked is treated as soft-masked. If
	 * any code runs here with MSR[EE]=1, it must then cope with pending
	 * soft interrupt being raised (i.e., by ensuring it is replayed).
	 *
	 * The __end_interrupts marker must be past the out-of-line (OOL)
	 * handlers, so that they are copied to real address 0x100 when running
	 * a relocatable kernel. This ensures they can be reached from the short
	 * trampoline handlers (like 0x4f00, 0x4f20, etc.) which branch
	 * directly, without using LOAD_HANDLER().
	 */
	.align	7
	.globl	__end_interrupts
__end_interrupts:
DEFINE_FIXED_SYMBOL(__end_interrupts, virt_trampolines)

CLOSE_FIXED_SECTION(real_vectors);
CLOSE_FIXED_SECTION(real_trampolines);
CLOSE_FIXED_SECTION(virt_vectors);
CLOSE_FIXED_SECTION(virt_trampolines);

USE_TEXT_SECTION()

/* MSR[RI] should be clear because this uses SRR[01] */
_GLOBAL(enable_machine_check)
	mflr	r0
	bcl	20,31,$+4
0:	mflr	r3
	addi	r3,r3,(1f - 0b)
	mtspr	SPRN_SRR0,r3
	mfmsr	r3
	ori	r3,r3,MSR_ME
	mtspr	SPRN_SRR1,r3
	RFI_TO_KERNEL
1:	mtlr	r0
	blr

/* MSR[RI] should be clear because this uses SRR[01] */
SYM_FUNC_START_LOCAL(disable_machine_check)
	mflr	r0
	bcl	20,31,$+4
0:	mflr	r3
	addi	r3,r3,(1f - 0b)
	mtspr	SPRN_SRR0,r3
	mfmsr	r3
	li	r4,MSR_ME
	andc	r3,r3,r4
	mtspr	SPRN_SRR1,r3
	RFI_TO_KERNEL
1:	mtlr	r0
	blr
SYM_FUNC_END(disable_machine_check)<|MERGE_RESOLUTION|>--- conflicted
+++ resolved
@@ -1311,17 +1311,8 @@
 	 * save area: PACA_EXMC instead of PACA_EXGEN.
 	 */
 	GEN_COMMON machine_check
-<<<<<<< HEAD
-
-	/* Enable MSR_RI when finished with PACA_EXMC */
-	li	r10,MSR_RI
-	mtmsrd 	r10,1
-	addi	r3,r1,STACK_FRAME_OVERHEAD
-	bl	machine_check_exception_async
-=======
 	addi	r3,r1,STACK_INT_FRAME_REGS
 	bl	CFUNC(machine_check_exception_async)
->>>>>>> eb3cdb58
 	b	interrupt_return_srr
 
 
@@ -1386,13 +1377,8 @@
 	 * This is the NMI version of the handler because we are called from
 	 * the early handler which is a true NMI.
 	 */
-<<<<<<< HEAD
-	addi	r3,r1,STACK_FRAME_OVERHEAD
-	bl	machine_check_exception
-=======
 	addi	r3,r1,STACK_INT_FRAME_REGS
 	bl	CFUNC(machine_check_exception)
->>>>>>> eb3cdb58
 
 	/*
 	 * We will not reach here. Even if we did, there is no way out.
@@ -1459,11 +1445,7 @@
 	bl	CFUNC(do_page_fault)
 ALT_MMU_FTR_SECTION_END_IFCLR(MMU_FTR_TYPE_RADIX)
 #else
-<<<<<<< HEAD
-	bl	do_page_fault
-=======
 	bl	CFUNC(do_page_fault)
->>>>>>> eb3cdb58
 #endif
 	b	interrupt_return_srr
 
@@ -1524,13 +1506,8 @@
 	li	r3,-EFAULT
 #endif
 	std	r3,RESULT(r1)
-<<<<<<< HEAD
-	addi	r3,r1,STACK_FRAME_OVERHEAD
-	bl	do_bad_segment_interrupt
-=======
 	addi	r3,r1,STACK_INT_FRAME_REGS
 	bl	CFUNC(do_bad_segment_interrupt)
->>>>>>> eb3cdb58
 	b	interrupt_return_srr
 
 
@@ -1561,11 +1538,7 @@
 EXC_VIRT_END(instruction_access, 0x4400, 0x80)
 EXC_COMMON_BEGIN(instruction_access_common)
 	GEN_COMMON instruction_access
-<<<<<<< HEAD
-	addi	r3,r1,STACK_FRAME_OVERHEAD
-=======
-	addi	r3,r1,STACK_INT_FRAME_REGS
->>>>>>> eb3cdb58
+	addi	r3,r1,STACK_INT_FRAME_REGS
 #ifdef CONFIG_PPC_64S_HASH_MMU
 BEGIN_MMU_FTR_SECTION
 	bl	CFUNC(do_hash_fault)
@@ -1573,11 +1546,7 @@
 	bl	CFUNC(do_page_fault)
 ALT_MMU_FTR_SECTION_END_IFCLR(MMU_FTR_TYPE_RADIX)
 #else
-<<<<<<< HEAD
-	bl	do_page_fault
-=======
 	bl	CFUNC(do_page_fault)
->>>>>>> eb3cdb58
 #endif
 	b	interrupt_return_srr
 
@@ -1625,13 +1594,8 @@
 	li	r3,-EFAULT
 #endif
 	std	r3,RESULT(r1)
-<<<<<<< HEAD
-	addi	r3,r1,STACK_FRAME_OVERHEAD
-	bl	do_bad_segment_interrupt
-=======
 	addi	r3,r1,STACK_INT_FRAME_REGS
 	bl	CFUNC(do_bad_segment_interrupt)
->>>>>>> eb3cdb58
 	b	interrupt_return_srr
 
 
@@ -1780,15 +1744,9 @@
 	__GEN_COMMON_BODY program_check
 
 .Ldo_program_check:
-<<<<<<< HEAD
-	addi	r3,r1,STACK_FRAME_OVERHEAD
-	bl	program_check_exception
-	REST_NVGPRS(r1) /* instruction emulation may change GPRs */
-=======
 	addi	r3,r1,STACK_INT_FRAME_REGS
 	bl	CFUNC(program_check_exception)
 	HANDLER_RESTORE_NVGPRS() /* instruction emulation may change GPRs */
->>>>>>> eb3cdb58
 	b	interrupt_return_srr
 
 
