--- conflicted
+++ resolved
@@ -19,11 +19,7 @@
 
 #ifdef CONFIG_SMP
 
-<<<<<<< HEAD
-void doorbell_exception(struct pt_regs *regs)
-=======
 DEFINE_INTERRUPT_HANDLER_ASYNC(doorbell_exception)
->>>>>>> 7d2a07b7
 {
 	struct pt_regs *old_regs = set_irq_regs(regs);
 
