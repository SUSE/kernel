// SPDX-License-Identifier: GPL-2.0-or-later
/*
 * c 2001 PPC 64 Team, IBM Corp
 */

#include <linux/smp.h>
#include <linux/export.h>
#include <linux/memblock.h>
#include <linux/sched/task.h>
#include <linux/numa.h>
#include <linux/pgtable.h>

#include <asm/lppaca.h>
#include <asm/paca.h>
#include <asm/sections.h>
#include <asm/kexec.h>
#include <asm/svm.h>
#include <asm/ultravisor.h>

#include "setup.h"

#ifndef CONFIG_SMP
#define boot_cpuid 0
#endif

static void *__init alloc_paca_data(unsigned long size, unsigned long align,
				unsigned long limit, int cpu)
{
	void *ptr;
	int nid;

	/*
	 * boot_cpuid paca is allocated very early before cpu_to_node is up.
	 * Set bottom-up mode, because the boot CPU should be on node-0,
	 * which will put its paca in the right place.
	 */
	if (cpu == boot_cpuid) {
		nid = NUMA_NO_NODE;
		memblock_set_bottom_up(true);
	} else {
		nid = early_cpu_to_node(cpu);
	}

	ptr = memblock_alloc_try_nid(size, align, MEMBLOCK_LOW_LIMIT,
				     limit, nid);
	if (!ptr)
		panic("cannot allocate paca data");

	if (cpu == boot_cpuid)
		memblock_set_bottom_up(false);

	return ptr;
}

#ifdef CONFIG_PPC_PSERIES

#define LPPACA_SIZE 0x400

static void *__init alloc_shared_lppaca(unsigned long size, unsigned long limit,
					int cpu)
{
	size_t shared_lppaca_total_size = PAGE_ALIGN(nr_cpu_ids * LPPACA_SIZE);
	static unsigned long shared_lppaca_size;
	static void *shared_lppaca;
	void *ptr;

	if (!shared_lppaca) {
		memblock_set_bottom_up(true);

		/*
		 * See Documentation/powerpc/ultravisor.rst for more details.
		 *
		 * UV/HV data sharing is in PAGE_SIZE granularity. In order to
		 * minimize the number of pages shared, align the allocation to
		 * PAGE_SIZE.
		 */
		shared_lppaca =
			memblock_alloc_try_nid(shared_lppaca_total_size,
					       PAGE_SIZE, MEMBLOCK_LOW_LIMIT,
					       limit, NUMA_NO_NODE);
		if (!shared_lppaca)
			panic("cannot allocate shared data");

		memblock_set_bottom_up(false);
		uv_share_page(PHYS_PFN(__pa(shared_lppaca)),
			      shared_lppaca_total_size >> PAGE_SHIFT);
	}

	ptr = shared_lppaca + shared_lppaca_size;
	shared_lppaca_size += size;

	/*
	 * This is very early in boot, so no harm done if the kernel crashes at
	 * this point.
	 */
	BUG_ON(shared_lppaca_size > shared_lppaca_total_size);

	return ptr;
}

/*
 * See asm/lppaca.h for more detail.
 *
 * lppaca structures must must be 1kB in size, L1 cache line aligned,
 * and not cross 4kB boundary. A 1kB size and 1kB alignment will satisfy
 * these requirements.
 */
static inline void init_lppaca(struct lppaca *lppaca)
{
	BUILD_BUG_ON(sizeof(struct lppaca) != 640);

	*lppaca = (struct lppaca) {
		.desc = cpu_to_be32(0xd397d781),	/* "LpPa" */
		.size = cpu_to_be16(LPPACA_SIZE),
		.fpregs_in_use = 1,
		.slb_count = cpu_to_be16(64),
		.vmxregs_in_use = 0,
		.page_ins = 0, };
};

static struct lppaca * __init new_lppaca(int cpu, unsigned long limit)
{
	struct lppaca *lp;

	BUILD_BUG_ON(sizeof(struct lppaca) > LPPACA_SIZE);

	if (early_cpu_has_feature(CPU_FTR_HVMODE))
		return NULL;

	if (is_secure_guest())
		lp = alloc_shared_lppaca(LPPACA_SIZE, limit, cpu);
	else
		lp = alloc_paca_data(LPPACA_SIZE, 0x400, limit, cpu);

	init_lppaca(lp);

	return lp;
}
#endif /* CONFIG_PPC_PSERIES */

#ifdef CONFIG_PPC_64S_HASH_MMU
/*
 * 3 persistent SLBs are allocated here.  The buffer will be zero
 * initially, hence will all be invaild until we actually write them.
 *
 * If you make the number of persistent SLB entries dynamic, please also
 * update PR KVM to flush and restore them accordingly.
 */
static struct slb_shadow * __init new_slb_shadow(int cpu, unsigned long limit)
{
	struct slb_shadow *s;

	if (cpu != boot_cpuid) {
		/*
		 * Boot CPU comes here before early_radix_enabled
		 * is parsed (e.g., for disable_radix). So allocate
		 * always and this will be fixed up in free_unused_pacas.
		 */
		if (early_radix_enabled())
			return NULL;
	}

	s = alloc_paca_data(sizeof(*s), L1_CACHE_BYTES, limit, cpu);

	s->persistent = cpu_to_be32(SLB_NUM_BOLTED);
	s->buffer_length = cpu_to_be32(sizeof(*s));

	return s;
}
#endif /* CONFIG_PPC_64S_HASH_MMU */

/* The Paca is an array with one entry per processor.  Each contains an
 * lppaca, which contains the information shared between the
 * hypervisor and Linux.
 * On systems with hardware multi-threading, there are two threads
 * per processor.  The Paca array must contain an entry for each thread.
 * The VPD Areas will give a max logical processors = 2 * max physical
 * processors.  The processor VPD array needs one entry per physical
 * processor (not thread).
 */
struct paca_struct **paca_ptrs __read_mostly;
EXPORT_SYMBOL(paca_ptrs);

void __init initialise_paca(struct paca_struct *new_paca, int cpu)
{
#ifdef CONFIG_PPC_PSERIES
	new_paca->lppaca_ptr = NULL;
#endif
#ifdef CONFIG_PPC_BOOK3E_64
	new_paca->kernel_pgd = swapper_pg_dir;
#endif
	new_paca->lock_token = 0x8000;
	new_paca->paca_index = cpu;
#ifndef CONFIG_PPC_KERNEL_PCREL
	new_paca->kernel_toc = kernel_toc_addr();
#endif
	new_paca->kernelbase = (unsigned long) _stext;
	/* Only set MSR:IR/DR when MMU is initialized */
	new_paca->kernel_msr = MSR_KERNEL & ~(MSR_IR | MSR_DR);
	new_paca->hw_cpu_id = 0xffff;
	new_paca->kexec_state = KEXEC_STATE_NONE;
	new_paca->__current = &init_task;
	new_paca->data_offset = 0xfeeeeeeeeeeeeeeeULL;
#ifdef CONFIG_PPC_64S_HASH_MMU
	new_paca->slb_shadow_ptr = NULL;
#endif

#ifdef CONFIG_PPC_BOOK3E_64
	/* For now -- if we have threads this will be adjusted later */
	new_paca->tcd_ptr = &new_paca->tcd;
#endif
}

/* Put the paca pointer into r13 and SPRG_PACA */
void setup_paca(struct paca_struct *new_paca)
{
	/* Setup r13 */
	local_paca = new_paca;

#ifdef CONFIG_PPC_BOOK3E_64
	/* On Book3E, initialize the TLB miss exception frames */
	mtspr(SPRN_SPRG_TLB_EXFRAME, local_paca->extlb);
#else
	/*
	 * In HV mode, we setup both HPACA and PACA to avoid problems
	 * if we do a GET_PACA() before the feature fixups have been
	 * applied.
	 *
	 * Normally you should test against CPU_FTR_HVMODE, but CPU features
	 * are not yet set up when we first reach here.
	 */
	if (mfmsr() & MSR_HV)
		mtspr(SPRN_SPRG_HPACA, local_paca);
#endif
	mtspr(SPRN_SPRG_PACA, local_paca);

}

static int __initdata paca_nr_cpu_ids;
static int __initdata paca_ptrs_size;
static int __initdata paca_struct_size;

void __init allocate_paca_ptrs(void)
{
	paca_nr_cpu_ids = nr_cpu_ids;

	paca_ptrs_size = sizeof(struct paca_struct *) * nr_cpu_ids;
	paca_ptrs = memblock_alloc_raw(paca_ptrs_size, SMP_CACHE_BYTES);
	if (!paca_ptrs)
		panic("Failed to allocate %d bytes for paca pointers\n",
		      paca_ptrs_size);

	memset(paca_ptrs, 0x88, paca_ptrs_size);
}

void __init allocate_paca(int cpu)
{
	u64 limit;
	struct paca_struct *paca;

	BUG_ON(cpu >= paca_nr_cpu_ids);

#ifdef CONFIG_PPC_BOOK3S_64
	/*
	 * We access pacas in real mode, and cannot take SLB faults
	 * on them when in virtual mode, so allocate them accordingly.
	 */
	limit = min(ppc64_bolted_size(), ppc64_rma_size);
#else
	limit = ppc64_rma_size;
#endif

	paca = alloc_paca_data(sizeof(struct paca_struct), L1_CACHE_BYTES,
				limit, cpu);
	paca_ptrs[cpu] = paca;

	initialise_paca(paca, cpu);
#ifdef CONFIG_PPC_PSERIES
	paca->lppaca_ptr = new_lppaca(cpu, limit);
#endif
#ifdef CONFIG_PPC_64S_HASH_MMU
	paca->slb_shadow_ptr = new_slb_shadow(cpu, limit);
#endif
	paca_struct_size += sizeof(struct paca_struct);
}

void __init free_unused_pacas(void)
{
	int new_ptrs_size;

	new_ptrs_size = sizeof(struct paca_struct *) * nr_cpu_ids;
	if (new_ptrs_size < paca_ptrs_size)
		memblock_phys_free(__pa(paca_ptrs) + new_ptrs_size,
				   paca_ptrs_size - new_ptrs_size);

	paca_nr_cpu_ids = nr_cpu_ids;
	paca_ptrs_size = new_ptrs_size;

#ifdef CONFIG_PPC_64S_HASH_MMU
	if (early_radix_enabled()) {
		/* Ugly fixup, see new_slb_shadow() */
		memblock_phys_free(__pa(paca_ptrs[boot_cpuid]->slb_shadow_ptr),
				   sizeof(struct slb_shadow));
		paca_ptrs[boot_cpuid]->slb_shadow_ptr = NULL;
	}
#endif

	printk(KERN_DEBUG "Allocated %u bytes for %u pacas\n",
			paca_ptrs_size + paca_struct_size, nr_cpu_ids);
}

#ifdef CONFIG_PPC_64S_HASH_MMU
void copy_mm_to_paca(struct mm_struct *mm)
{
	mm_context_t *context = &mm->context;

	VM_BUG_ON(!mm_ctx_slb_addr_limit(context));
	memcpy(&get_paca()->mm_ctx_low_slices_psize, mm_ctx_low_slices(context),
	       LOW_SLICE_ARRAY_SZ);
	memcpy(&get_paca()->mm_ctx_high_slices_psize, mm_ctx_high_slices(context),
	       TASK_SLICE_ARRAY_SZ(context));
<<<<<<< HEAD
#else /* CONFIG_PPC_MM_SLICES */
	get_paca()->mm_ctx_user_psize = context->user_psize;
	get_paca()->mm_ctx_sllp = context->sllp;
#endif
=======
>>>>>>> eb3cdb58
}
#endif /* CONFIG_PPC_64S_HASH_MMU */<|MERGE_RESOLUTION|>--- conflicted
+++ resolved
@@ -319,12 +319,5 @@
 	       LOW_SLICE_ARRAY_SZ);
 	memcpy(&get_paca()->mm_ctx_high_slices_psize, mm_ctx_high_slices(context),
 	       TASK_SLICE_ARRAY_SZ(context));
-<<<<<<< HEAD
-#else /* CONFIG_PPC_MM_SLICES */
-	get_paca()->mm_ctx_user_psize = context->user_psize;
-	get_paca()->mm_ctx_sllp = context->sllp;
-#endif
-=======
->>>>>>> eb3cdb58
 }
 #endif /* CONFIG_PPC_64S_HASH_MMU */