--- conflicted
+++ resolved
@@ -13,10 +13,6 @@
 # If you really need to reference something from prom_init.o add
 # it to the list below:
 
-<<<<<<< HEAD
-grep "^CONFIG_KASAN=y$" ${KCONFIG_CONFIG} >/dev/null
-if [ $? -eq 0 ]
-=======
 has_renamed_memintrinsics()
 {
 	grep -q "^CONFIG_KASAN=y$" ${KCONFIG_CONFIG} && \
@@ -24,7 +20,6 @@
 }
 
 if has_renamed_memintrinsics
->>>>>>> eb3cdb58
 then
 	MEM_FUNCS="__memcpy __memset"
 else
