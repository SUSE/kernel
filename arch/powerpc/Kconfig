# SPDX-License-Identifier: GPL-2.0
source "arch/powerpc/platforms/Kconfig.cputype"

config CC_HAS_ELFV2
	def_bool PPC64 && $(cc-option, -mabi=elfv2)

config CC_HAS_PREFIXED
	def_bool PPC64 && $(cc-option, -mcpu=power10 -mprefixed)

config CC_HAS_PCREL
	# Clang has a bug (https://github.com/llvm/llvm-project/issues/62372)
	# where pcrel code is not generated if -msoft-float, -mno-altivec, or
	# -mno-vsx options are also given. Without these options, fp/vec
	# instructions are generated from regular kernel code. So Clang can't
	# do pcrel yet.
	def_bool PPC64 && CC_IS_GCC && $(cc-option, -mcpu=power10 -mpcrel)

config 32BIT
	bool
	default y if PPC32

config 64BIT
	bool
	default y if PPC64

config LIVEPATCH_64
	def_bool PPC64
	depends on LIVEPATCH

config MMU
	bool
	default y

config ARCH_MMAP_RND_BITS_MAX
	# On Book3S 64, the default virtual address space for 64-bit processes
	# is 2^47 (128TB). As a maximum, allow randomisation to consume up to
	# 32T of address space (2^45), which should ensure a reasonable gap
	# between bottom-up and top-down allocations for applications that
	# consume "normal" amounts of address space. Book3S 64 only supports 64K
	# and 4K page sizes.
	default 29 if PPC_BOOK3S_64 && PPC_64K_PAGES # 29 = 45 (32T) - 16 (64K)
	default 33 if PPC_BOOK3S_64		     # 33 = 45 (32T) - 12 (4K)
	#
	# On all other 64-bit platforms (currently only Book3E), the virtual
	# address space is 2^46 (64TB). Allow randomisation to consume up to 16T
	# of address space (2^44). Only 4K page sizes are supported.
	default 32 if 64BIT	# 32 = 44 (16T) - 12 (4K)
	#
	# For 32-bit, use the compat values, as they're the same.
	default ARCH_MMAP_RND_COMPAT_BITS_MAX

config ARCH_MMAP_RND_BITS_MIN
	# Allow randomisation to consume up to 1GB of address space (2^30).
	default 14 if 64BIT && PPC_64K_PAGES	# 14 = 30 (1GB) - 16 (64K)
	default 18 if 64BIT			# 18 = 30 (1GB) - 12 (4K)
	#
	# For 32-bit, use the compat values, as they're the same.
	default ARCH_MMAP_RND_COMPAT_BITS_MIN

config ARCH_MMAP_RND_COMPAT_BITS_MAX
	# Total virtual address space for 32-bit processes is 2^31 (2GB).
	# Allow randomisation to consume up to 512MB of address space (2^29).
	default 11 if PPC_256K_PAGES	# 11 = 29 (512MB) - 18 (256K)
	default 13 if PPC_64K_PAGES	# 13 = 29 (512MB) - 16 (64K)
	default 15 if PPC_16K_PAGES	# 15 = 29 (512MB) - 14 (16K)
	default 17			# 17 = 29 (512MB) - 12 (4K)

config ARCH_MMAP_RND_COMPAT_BITS_MIN
	# Total virtual address space for 32-bit processes is 2^31 (2GB).
	# Allow randomisation to consume up to 8MB of address space (2^23).
	default 5 if PPC_256K_PAGES	#  5 = 23 (8MB) - 18 (256K)
	default 7 if PPC_64K_PAGES	#  7 = 23 (8MB) - 16 (64K)
	default 9 if PPC_16K_PAGES	#  9 = 23 (8MB) - 14 (16K)
	default 11			# 11 = 23 (8MB) - 12 (4K)

config NR_IRQS
	int "Number of virtual interrupt numbers"
	range 32 1048576
	default "512"
	help
	  This defines the number of virtual interrupt numbers the kernel
	  can manage. Virtual interrupt numbers are what you see in
	  /proc/interrupts. If you configure your system to have too few,
	  drivers will fail to load or worse - handle with care.

config NMI_IPI
	bool
	depends on SMP && (DEBUGGER || KEXEC_CORE || HARDLOCKUP_DETECTOR)
	default y

config PPC_WATCHDOG
	bool
	depends on HARDLOCKUP_DETECTOR_ARCH
	default y
	help
	  This is a placeholder when the powerpc hardlockup detector
	  watchdog is selected (arch/powerpc/kernel/watchdog.c). It is
	  selected via the generic lockup detector menu which is why we
	  have no standalone config option for it here.

config STACKTRACE_SUPPORT
	bool
	default y

config LOCKDEP_SUPPORT
	bool
	default y

config GENERIC_LOCKBREAK
	bool
	default y
	depends on SMP && PREEMPTION && !PPC_QUEUED_SPINLOCKS

config GENERIC_HWEIGHT
	bool
	default y

config PPC
	bool
	default y
	#
	# Please keep this list sorted alphabetically.
	#
	select ARCH_32BIT_OFF_T if PPC32
	select ARCH_DISABLE_KASAN_INLINE	if PPC_RADIX_MMU
	select ARCH_DMA_DEFAULT_COHERENT	if !NOT_COHERENT_CACHE
	select ARCH_ENABLE_MEMORY_HOTPLUG
	select ARCH_ENABLE_MEMORY_HOTREMOVE
	select ARCH_HAS_COPY_MC			if PPC64
	select ARCH_HAS_CURRENT_STACK_POINTER
	select ARCH_HAS_DEBUG_VIRTUAL
	select ARCH_HAS_DEBUG_VM_PGTABLE
	select ARCH_HAS_DEBUG_WX		if STRICT_KERNEL_RWX
	select ARCH_HAS_DEVMEM_IS_ALLOWED
	select ARCH_HAS_DMA_MAP_DIRECT 		if PPC_PSERIES
	select ARCH_HAS_DMA_OPS			if PPC64
	select ARCH_HAS_FORTIFY_SOURCE
	select ARCH_HAS_GCOV_PROFILE_ALL
	select ARCH_HAS_KCOV
	select ARCH_HAS_KERNEL_FPU_SUPPORT	if PPC64 && PPC_FPU
	select ARCH_HAS_MEMBARRIER_CALLBACKS
	select ARCH_HAS_MEMBARRIER_SYNC_CORE
	select ARCH_HAS_MEMREMAP_COMPAT_ALIGN	if PPC_64S_HASH_MMU
	select ARCH_HAS_MMIOWB			if PPC64
	select ARCH_HAS_NON_OVERLAPPING_ADDRESS_SPACE
	select ARCH_HAS_PHYS_TO_DMA
	select ARCH_HAS_PMEM_API
	select ARCH_HAS_PTE_DEVMAP		if PPC_BOOK3S_64
	select ARCH_HAS_PTE_SPECIAL
	select ARCH_HAS_SCALED_CPUTIME		if VIRT_CPU_ACCOUNTING_NATIVE && PPC_BOOK3S_64
	select ARCH_HAS_SET_MEMORY
	select ARCH_HAS_STRICT_KERNEL_RWX	if (PPC_BOOK3S || PPC_8xx) && !HIBERNATION
	select ARCH_HAS_STRICT_KERNEL_RWX	if PPC_85xx && !HIBERNATION && !RANDOMIZE_BASE
	select ARCH_HAS_STRICT_MODULE_RWX	if ARCH_HAS_STRICT_KERNEL_RWX
	select ARCH_HAS_SYSCALL_WRAPPER		if !SPU_BASE && !COMPAT
	select ARCH_HAS_TICK_BROADCAST		if GENERIC_CLOCKEVENTS_BROADCAST
	select ARCH_HAS_UACCESS_FLUSHCACHE
	select ARCH_HAS_UBSAN
	select ARCH_HAVE_NMI_SAFE_CMPXCHG
	select ARCH_HAVE_EXTRA_ELF_NOTES        if SPU_BASE
	select ARCH_KEEP_MEMBLOCK
	select ARCH_MHP_MEMMAP_ON_MEMORY_ENABLE	if PPC_RADIX_MMU
	select ARCH_MIGHT_HAVE_PC_PARPORT
	select ARCH_MIGHT_HAVE_PC_SERIO
	select ARCH_OPTIONAL_KERNEL_RWX		if ARCH_HAS_STRICT_KERNEL_RWX
	select ARCH_OPTIONAL_KERNEL_RWX_DEFAULT
	select ARCH_SPLIT_ARG64			if PPC32
	select ARCH_STACKWALK
	select ARCH_SUPPORTS_ATOMIC_RMW
	select ARCH_SUPPORTS_DEBUG_PAGEALLOC	if PPC_BOOK3S || PPC_8xx
	select ARCH_USE_BUILTIN_BSWAP
	select ARCH_USE_CMPXCHG_LOCKREF		if PPC64
	select ARCH_USE_MEMTEST
	select ARCH_USE_QUEUED_RWLOCKS		if PPC_QUEUED_SPINLOCKS
	select ARCH_WANT_DEFAULT_BPF_JIT
	select ARCH_WANT_DEFAULT_TOPDOWN_MMAP_LAYOUT
	select ARCH_WANT_IPC_PARSE_VERSION
	select ARCH_WANT_IRQS_OFF_ACTIVATE_MM
	select ARCH_WANT_LD_ORPHAN_WARN
	select ARCH_WANT_OPTIMIZE_DAX_VMEMMAP	if PPC_RADIX_MMU
	select ARCH_WANTS_MODULES_DATA_IN_VMALLOC	if PPC_BOOK3S_32 || PPC_8xx
	select ARCH_WEAK_RELEASE_ACQUIRE
	select BINFMT_ELF
	select BUILDTIME_TABLE_SORT
	select CLONE_BACKWARDS
	select CPUMASK_OFFSTACK			if NR_CPUS >= 8192
	select DCACHE_WORD_ACCESS		if PPC64 && CPU_LITTLE_ENDIAN
	select DMA_OPS_BYPASS			if PPC64
	select DYNAMIC_FTRACE			if FUNCTION_TRACER
	select EDAC_ATOMIC_SCRUB
	select EDAC_SUPPORT
	select FTRACE_MCOUNT_USE_PATCHABLE_FUNCTION_ENTRY if ARCH_USING_PATCHABLE_FUNCTION_ENTRY
	select FUNCTION_ALIGNMENT_4B
	select GENERIC_ATOMIC64			if PPC32
	select GENERIC_CLOCKEVENTS_BROADCAST	if SMP
	select GENERIC_CMOS_UPDATE
	select GENERIC_CPU_AUTOPROBE
	select GENERIC_CPU_VULNERABILITIES	if PPC_BARRIER_NOSPEC
	select GENERIC_EARLY_IOREMAP
	select GENERIC_GETTIMEOFDAY
	select GENERIC_IDLE_POLL_SETUP
<<<<<<< HEAD
=======
	select GENERIC_IOREMAP
>>>>>>> 2d5404ca
	select GENERIC_IRQ_SHOW
	select GENERIC_IRQ_SHOW_LEVEL
	select GENERIC_PCI_IOMAP		if PCI
	select GENERIC_PTDUMP
	select GENERIC_SMP_IDLE_THREAD
	select GENERIC_TIME_VSYSCALL
	select GENERIC_VDSO_TIME_NS
	select HAS_IOPORT			if PCI
	select HAVE_ARCH_AUDITSYSCALL
	select HAVE_ARCH_HUGE_VMALLOC		if HAVE_ARCH_HUGE_VMAP
	select HAVE_ARCH_HUGE_VMAP		if PPC_RADIX_MMU || PPC_8xx
	select HAVE_ARCH_JUMP_LABEL
	select HAVE_ARCH_JUMP_LABEL_RELATIVE
	select HAVE_ARCH_KASAN			if PPC32 && PAGE_SHIFT <= 14
	select HAVE_ARCH_KASAN			if PPC_RADIX_MMU
	select HAVE_ARCH_KASAN			if PPC_BOOK3E_64
	select HAVE_ARCH_KASAN_VMALLOC		if HAVE_ARCH_KASAN
	select HAVE_ARCH_KCSAN
	select HAVE_ARCH_KFENCE			if ARCH_SUPPORTS_DEBUG_PAGEALLOC
	select HAVE_ARCH_RANDOMIZE_KSTACK_OFFSET
	select HAVE_ARCH_WITHIN_STACK_FRAMES
	select HAVE_ARCH_KGDB
	select HAVE_ARCH_MMAP_RND_BITS
	select HAVE_ARCH_MMAP_RND_COMPAT_BITS	if COMPAT
	select HAVE_ARCH_NVRAM_OPS
	select HAVE_ARCH_SECCOMP_FILTER
	select HAVE_ARCH_TRACEHOOK
	select HAVE_ASM_MODVERSIONS
	select HAVE_CONTEXT_TRACKING_USER
	select HAVE_C_RECORDMCOUNT
	select HAVE_DEBUG_KMEMLEAK
	select HAVE_DEBUG_STACKOVERFLOW
	select HAVE_DYNAMIC_FTRACE
	select HAVE_DYNAMIC_FTRACE_WITH_ARGS	if ARCH_USING_PATCHABLE_FUNCTION_ENTRY || MPROFILE_KERNEL || PPC32
	select HAVE_DYNAMIC_FTRACE_WITH_REGS	if ARCH_USING_PATCHABLE_FUNCTION_ENTRY || MPROFILE_KERNEL || PPC32
	select HAVE_EBPF_JIT
	select HAVE_EFFICIENT_UNALIGNED_ACCESS
	select HAVE_GUP_FAST
	select HAVE_FTRACE_MCOUNT_RECORD
	select HAVE_FUNCTION_ARG_ACCESS_API
	select HAVE_FUNCTION_DESCRIPTORS	if PPC64_ELF_ABI_V1
	select HAVE_FUNCTION_ERROR_INJECTION
	select HAVE_FUNCTION_GRAPH_TRACER
	select HAVE_FUNCTION_TRACER		if PPC64 || (PPC32 && CC_IS_GCC)
	select HAVE_GCC_PLUGINS			if GCC_VERSION >= 50200   # plugin support on gcc <= 5.1 is buggy on PPC
	select HAVE_GENERIC_VDSO
	select HAVE_HARDLOCKUP_DETECTOR_ARCH	if PPC_BOOK3S_64 && SMP
	select HAVE_HARDLOCKUP_DETECTOR_PERF	if PERF_EVENTS && HAVE_PERF_EVENTS_NMI
	select HAVE_HW_BREAKPOINT		if PERF_EVENTS && (PPC_BOOK3S || PPC_8xx)
	select HAVE_IOREMAP_PROT
	select HAVE_IRQ_TIME_ACCOUNTING
	select HAVE_KERNEL_GZIP
	select HAVE_KERNEL_LZMA			if DEFAULT_UIMAGE
	select HAVE_KERNEL_LZO			if DEFAULT_UIMAGE
	select HAVE_KERNEL_XZ			if PPC_BOOK3S || 44x
	select HAVE_KPROBES
	select HAVE_KPROBES_ON_FTRACE
	select HAVE_KRETPROBES
	select HAVE_LD_DEAD_CODE_DATA_ELIMINATION if HAVE_OBJTOOL_MCOUNT && (!ARCH_USING_PATCHABLE_FUNCTION_ENTRY || (!CC_IS_GCC || GCC_VERSION >= 110100))
	select HAVE_LIVEPATCH			if HAVE_DYNAMIC_FTRACE_WITH_REGS
	select HAVE_MOD_ARCH_SPECIFIC
	select HAVE_NMI				if PERF_EVENTS || (PPC64 && PPC_BOOK3S)
	select HAVE_OPTPROBES
	select HAVE_OBJTOOL			if ARCH_USING_PATCHABLE_FUNCTION_ENTRY || MPROFILE_KERNEL || PPC32
	select HAVE_OBJTOOL_MCOUNT		if HAVE_OBJTOOL
	select HAVE_PERF_EVENTS
	select HAVE_PERF_EVENTS_NMI		if PPC64
	select HAVE_PERF_REGS
	select HAVE_PERF_USER_STACK_DUMP
	select HAVE_RETHOOK			if KPROBES
	select HAVE_REGS_AND_STACK_ACCESS_API
	select HAVE_RELIABLE_STACKTRACE
	select HAVE_RSEQ
	select HAVE_SETUP_PER_CPU_AREA		if PPC64
	select HAVE_SOFTIRQ_ON_OWN_STACK
	select HAVE_STACKPROTECTOR		if PPC32 && $(cc-option,-mstack-protector-guard=tls -mstack-protector-guard-reg=r2)
	select HAVE_STACKPROTECTOR		if PPC64 && $(cc-option,-mstack-protector-guard=tls -mstack-protector-guard-reg=r13)
	select HAVE_STATIC_CALL			if PPC32
	select HAVE_SYSCALL_TRACEPOINTS
	select HAVE_VIRT_CPU_ACCOUNTING
	select HAVE_VIRT_CPU_ACCOUNTING_GEN
	select HOTPLUG_SMT			if HOTPLUG_CPU
	select SMT_NUM_THREADS_DYNAMIC
	select HUGETLB_PAGE_SIZE_VARIABLE	if PPC_BOOK3S_64 && HUGETLB_PAGE
	select IOMMU_HELPER			if PPC64
	select IRQ_DOMAIN
	select IRQ_FORCED_THREADING
<<<<<<< HEAD
	select KASAN_VMALLOC			if KASAN && MODULES
=======
	select KASAN_VMALLOC			if KASAN && EXECMEM
>>>>>>> 2d5404ca
	select LOCK_MM_AND_FIND_VMA
	select MMU_GATHER_PAGE_SIZE
	select MMU_GATHER_RCU_TABLE_FREE
	select MMU_GATHER_MERGE_VMAS
	select MMU_LAZY_TLB_SHOOTDOWN		if PPC_BOOK3S_64
	select MODULES_USE_ELF_RELA
	select NEED_DMA_MAP_STATE		if PPC64 || NOT_COHERENT_CACHE
	select NEED_PER_CPU_EMBED_FIRST_CHUNK	if PPC64
	select NEED_PER_CPU_PAGE_FIRST_CHUNK	if PPC64
	select NEED_SG_DMA_LENGTH
	select OF
	select OF_EARLY_FLATTREE
	select OLD_SIGACTION			if PPC32
	select OLD_SIGSUSPEND
	select PCI_DOMAINS			if PCI
	select PCI_MSI_ARCH_FALLBACKS		if PCI_MSI
	select PCI_SYSCALL			if PCI
	select PPC_DAWR				if PPC64
	select RTC_LIB
	select SPARSE_IRQ
	select STRICT_KERNEL_RWX if STRICT_MODULE_RWX
	select SYSCTL_EXCEPTION_TRACE
	select THREAD_INFO_IN_TASK
	select TRACE_IRQFLAGS_SUPPORT
	select VDSO_GETRANDOM
	#
	# Please keep this list sorted alphabetically.
	#

config PPC_BARRIER_NOSPEC
	bool
	default y
	depends on PPC_BOOK3S_64 || PPC_E500

config PPC_HAS_LBARX_LHARX
	bool

config EARLY_PRINTK
	bool
	default y

config PANIC_TIMEOUT
	int
	default 180

config COMPAT
	bool "Enable support for 32bit binaries"
	depends on PPC64
	default y if !CPU_LITTLE_ENDIAN
	select ARCH_WANT_OLD_COMPAT_IPC
	select COMPAT_OLD_SIGACTION

config SCHED_OMIT_FRAME_POINTER
	bool
	default y

config ARCH_MAY_HAVE_PC_FDC
	bool
	default PCI

config PPC_UDBG_16550
	bool

config GENERIC_TBSYNC
	bool
	default y if PPC32 && SMP

config AUDIT_ARCH
	bool
	default y

config GENERIC_BUG
	bool
	default y
	depends on BUG

config GENERIC_BUG_RELATIVE_POINTERS
	def_bool y
	depends on GENERIC_BUG

config SYS_SUPPORTS_APM_EMULATION
	default y if PMAC_APM_EMU
	bool

config EPAPR_BOOT
	bool
	help
	  Used to allow a board to specify it wants an ePAPR compliant wrapper.

config DEFAULT_UIMAGE
	bool
	help
	  Used to allow a board to specify it wants a uImage built by default

config ARCH_HIBERNATION_POSSIBLE
	bool
	default y

config ARCH_SUSPEND_POSSIBLE
	def_bool y
	depends on ADB_PMU || PPC_EFIKA || PPC_LITE5200 || PPC_83xx || \
		   (PPC_85xx && !PPC_E500MC) || PPC_86xx || PPC_PSERIES \
		   || 44x

config ARCH_SUSPEND_NONZERO_CPU
	def_bool y
	depends on PPC_POWERNV || PPC_PSERIES

config ARCH_HAS_ADD_PAGES
	def_bool y
	depends on ARCH_ENABLE_MEMORY_HOTPLUG

config PPC_DCR_NATIVE
	bool

config PPC_DCR_MMIO
	bool

config PPC_DCR
	bool
	depends on PPC_DCR_NATIVE || PPC_DCR_MMIO
	default y

config PPC_PCI_OF_BUS_MAP
	bool "Use pci_to_OF_bus_map (deprecated)"
	depends on PPC32
	depends on PPC_PMAC || PPC_CHRP
	help
	  This option uses pci_to_OF_bus_map to map OF nodes to PCI devices, which
	  restricts the system to only having 256 PCI buses. On CHRP it also causes
	  the "pci-OF-bus-map" property to be created in the device tree.

	  If unsure, say "N".

config PPC_PCI_BUS_NUM_DOMAIN_DEPENDENT
	depends on PPC32
	depends on !PPC_PCI_OF_BUS_MAP
	bool "Assign PCI bus numbers from zero individually for each PCI domain"
	default y
	help
	  By default on PPC32 were PCI bus numbers unique across all PCI domains.
	  So system could have only 256 PCI buses independently of available
	  PCI domains. When this option is enabled then PCI bus numbers are
	  PCI domain dependent and each PCI controller on own domain can have
	  256 PCI buses, like it is on other Linux architectures.

config PPC_OF_PLATFORM_PCI
	bool
	depends on PCI
	depends on PPC64 # not supported on 32 bits yet

config ARCH_SUPPORTS_UPROBES
	def_bool y

config PPC_ADV_DEBUG_REGS
	bool
	depends on BOOKE
	default y

config PPC_ADV_DEBUG_IACS
	int
	depends on PPC_ADV_DEBUG_REGS
	default 4 if 44x
	default 2

config PPC_ADV_DEBUG_DACS
	int
	depends on PPC_ADV_DEBUG_REGS
	default 2

config PPC_ADV_DEBUG_DVCS
	int
	depends on PPC_ADV_DEBUG_REGS
	default 2 if 44x
	default 0

config PPC_ADV_DEBUG_DAC_RANGE
	bool
	depends on PPC_ADV_DEBUG_REGS && 44x
	default y

config PPC_DAWR
	bool

config PGTABLE_LEVELS
	int
	default 2 if !PPC64
	default 4

source "arch/powerpc/sysdev/Kconfig"
source "arch/powerpc/platforms/Kconfig"

menu "Kernel options"

config HIGHMEM
	bool "High memory support"
	depends on PPC32
	select KMAP_LOCAL

source "kernel/Kconfig.hz"

config MATH_EMULATION
	bool "Math emulation"
	depends on 44x || PPC_8xx || PPC_MPC832x || BOOKE || PPC_MICROWATT
	select PPC_FPU_REGS
	help
	  Some PowerPC chips designed for embedded applications do not have
	  a floating-point unit and therefore do not implement the
	  floating-point instructions in the PowerPC instruction set.  If you
	  say Y here, the kernel will include code to emulate a floating-point
	  unit, which will allow programs that use floating-point
	  instructions to run.

	  This is also useful to emulate missing (optional) instructions
	  such as fsqrt on cores that do have an FPU but do not implement
	  them (such as Freescale BookE).

choice
	prompt "Math emulation options"
	default MATH_EMULATION_FULL
	depends on MATH_EMULATION

config MATH_EMULATION_FULL
	bool "Emulate all the floating point instructions"
	help
	  Select this option will enable the kernel to support to emulate
	  all the floating point instructions. If your SoC doesn't have
	  a FPU, you should select this.

config MATH_EMULATION_HW_UNIMPLEMENTED
	bool "Just emulate the FPU unimplemented instructions"
	help
	  Select this if you know there does have a hardware FPU on your
	  SoC, but some floating point instructions are not implemented by that.

endchoice

config PPC_TRANSACTIONAL_MEM
	bool "Transactional Memory support for POWERPC"
	depends on PPC_BOOK3S_64
	depends on SMP
	select ALTIVEC
	select VSX
	help
	  Support user-mode Transactional Memory on POWERPC.

config PPC_UV
	bool "Ultravisor support"
	depends on KVM_BOOK3S_HV_POSSIBLE
	depends on DEVICE_PRIVATE
	default n
	help
	  This option paravirtualizes the kernel to run in POWER platforms that
	  supports the Protected Execution Facility (PEF). On such platforms,
	  the ultravisor firmware runs at a privilege level above the
	  hypervisor.

	  If unsure, say "N".

config LD_HEAD_STUB_CATCH
	bool "Reserve 256 bytes to cope with linker stubs in HEAD text" if EXPERT
	depends on PPC64
	help
	  Very large kernels can cause linker branch stubs to be generated by
	  code in head_64.S, which moves the head text sections out of their
	  specified location. This option can work around the problem.

	  If unsure, say "N".

config MPROFILE_KERNEL
	depends on PPC64_ELF_ABI_V2 && FUNCTION_TRACER
	def_bool $(success,$(srctree)/arch/powerpc/tools/gcc-check-mprofile-kernel.sh $(CC) -mlittle-endian) if CPU_LITTLE_ENDIAN
	def_bool $(success,$(srctree)/arch/powerpc/tools/gcc-check-mprofile-kernel.sh $(CC) -mbig-endian) if CPU_BIG_ENDIAN

config ARCH_USING_PATCHABLE_FUNCTION_ENTRY
	depends on FUNCTION_TRACER && (PPC32 || PPC64_ELF_ABI_V2)
	depends on $(cc-option,-fpatchable-function-entry=2)
	def_bool y if PPC32
	def_bool $(success,$(srctree)/arch/powerpc/tools/gcc-check-fpatchable-function-entry.sh $(CC) -mlittle-endian) if PPC64 && CPU_LITTLE_ENDIAN
	def_bool $(success,$(srctree)/arch/powerpc/tools/gcc-check-fpatchable-function-entry.sh $(CC) -mbig-endian) if PPC64 && CPU_BIG_ENDIAN

config HOTPLUG_CPU
	bool "Support for enabling/disabling CPUs"
	depends on SMP && (PPC_PSERIES || \
		PPC_PMAC || PPC_POWERNV || FSL_SOC_BOOKE)
	help
	  Say Y here to be able to disable and re-enable individual
	  CPUs at runtime on SMP machines.

	  Say N if you are unsure.

config INTERRUPT_SANITIZE_REGISTERS
	bool "Clear gprs on interrupt arrival"
	depends on PPC64 && ARCH_HAS_SYSCALL_WRAPPER
	default PPC_BOOK3E_64 || PPC_PSERIES || PPC_POWERNV
	help
	  Reduce the influence of user register state on interrupt handlers and
	  syscalls through clearing user state from registers before handling
	  the exception.

config PPC_QUEUED_SPINLOCKS
	bool "Queued spinlocks" if EXPERT
	depends on SMP
	default PPC_BOOK3S_64
	help
	  Say Y here to use queued spinlocks which give better scalability and
	  fairness on large SMP and NUMA systems without harming single threaded
	  performance.

config ARCH_CPU_PROBE_RELEASE
	def_bool y
	depends on HOTPLUG_CPU

config PPC64_SUPPORTS_MEMORY_FAILURE
	bool "Add support for memory hwpoison"
	depends on PPC_BOOK3S_64
	default "y" if PPC_POWERNV
	select ARCH_SUPPORTS_MEMORY_FAILURE

config ARCH_SUPPORTS_KEXEC
	def_bool PPC_BOOK3S || PPC_E500 || (44x && !SMP)
<<<<<<< HEAD

config ARCH_SUPPORTS_KEXEC_FILE
	def_bool PPC64

config ARCH_SUPPORTS_KEXEC_PURGATORY
	def_bool y

config ARCH_SELECTS_KEXEC_FILE
	def_bool y
	depends on KEXEC_FILE
	select KEXEC_ELF
	select HAVE_IMA_KEXEC if IMA

config KEXEC_SIG
	bool "Verify kernel signature during kexec_file_load() syscall"
	depends on KEXEC_FILE && MODULE_SIG_FORMAT
	help
	  This option makes kernel signature verification mandatory for
	  the kexec_file_load() syscall.

	  In addition to that option, you need to enable signature
	  verification for the corresponding kernel image type being
	  loaded in order for this to work.
=======

config ARCH_SUPPORTS_KEXEC_FILE
	def_bool PPC64

config ARCH_SUPPORTS_KEXEC_PURGATORY
	def_bool y

config ARCH_SELECTS_KEXEC_FILE
	def_bool y
	depends on KEXEC_FILE
	select KEXEC_ELF
	select HAVE_IMA_KEXEC if IMA
>>>>>>> 2d5404ca

config PPC64_BIG_ENDIAN_ELF_ABI_V2
	# Option is available to BFD, but LLD does not support ELFv1 so this is
	# always true there.
	prompt "Build big-endian kernel using ELF ABI V2" if LD_IS_BFD && EXPERT
	def_bool y
	depends on PPC64 && CPU_BIG_ENDIAN
	depends on CC_HAS_ELFV2
	help
	  This builds the kernel image using the "Power Architecture 64-Bit ELF
	  V2 ABI Specification", which has a reduced stack overhead and faster
	  function calls. This internal kernel ABI option does not affect
          userspace compatibility.

	  The V2 ABI is standard for 64-bit little-endian, but for big-endian
	  it is less well tested by kernel and toolchain. However some distros
	  build userspace this way, and it can produce a functioning kernel.

config RELOCATABLE
	bool "Build a relocatable kernel"
	depends on PPC64 || (FLATMEM && (44x || PPC_85xx))
	select NONSTATIC_KERNEL
	help
	  This builds a kernel image that is capable of running at the
	  location the kernel is loaded at. For ppc32, there is no any
	  alignment restrictions, and this feature is a superset of
	  DYNAMIC_MEMSTART and hence overrides it. For ppc64, we should use
	  16k-aligned base address. The kernel is linked as a
	  position-independent executable (PIE) and contains dynamic relocations
	  which are processed early in the bootup process.

	  One use is for the kexec on panic case where the recovery kernel
	  must live at a different physical address than the primary
	  kernel.

	  Note: If CONFIG_RELOCATABLE=y, then the kernel runs from the address
	  it has been loaded at and the compile time physical addresses
	  CONFIG_PHYSICAL_START is ignored.  However CONFIG_PHYSICAL_START
	  setting can still be useful to bootwrappers that need to know the
	  load address of the kernel (eg. u-boot/mkimage).

config RANDOMIZE_BASE
	bool "Randomize the address of the kernel image"
	depends on PPC_85xx && FLATMEM
	depends on RELOCATABLE
	help
	  Randomizes the virtual address at which the kernel image is
	  loaded, as a security feature that deters exploit attempts
	  relying on knowledge of the location of kernel internals.

	  If unsure, say Y.

config RELOCATABLE_TEST
	bool "Test relocatable kernel"
	depends on (PPC64 && RELOCATABLE)
	help
	  This runs the relocatable kernel at the address it was initially
	  loaded at, which tends to be non-zero and therefore test the
	  relocation code.

config ARCH_SUPPORTS_CRASH_DUMP
	def_bool PPC64 || PPC_BOOK3S_32 || PPC_85xx || (44x && !SMP)

config ARCH_SELECTS_CRASH_DUMP
	def_bool y
	depends on CRASH_DUMP
	select RELOCATABLE if PPC64 || 44x || PPC_85xx
<<<<<<< HEAD
=======

config ARCH_SUPPORTS_CRASH_HOTPLUG
	def_bool y
	depends on PPC64
>>>>>>> 2d5404ca

config FA_DUMP
	bool "Firmware-assisted dump"
	depends on CRASH_DUMP && PPC64 && (PPC_RTAS || PPC_POWERNV)
	help
	  A robust mechanism to get reliable kernel crash dump with
	  assistance from firmware. This approach does not use kexec,
	  instead firmware assists in booting the capture kernel
	  while preserving memory contents. Firmware-assisted dump
	  is meant to be a kdump replacement offering robustness and
	  speed not possible without system firmware assistance.

	  If unsure, say "y". Only special kernels like petitboot may
	  need to say "N" here.

config PRESERVE_FA_DUMP
	bool "Preserve Firmware-assisted dump"
	depends on PPC64 && PPC_POWERNV && !FA_DUMP
	help
	  On a kernel with FA_DUMP disabled, this option helps to preserve
	  crash data from a previously crash'ed kernel. Useful when the next
	  memory preserving kernel boot would process this crash data.
	  Petitboot kernel is the typical usecase for this option.

config OPAL_CORE
	bool "Export OPAL memory as /sys/firmware/opal/core"
	depends on PPC64 && PPC_POWERNV
	help
	  This option uses the MPIPL support in firmware to provide an
	  ELF core of OPAL memory after a crash. The ELF core is exported
	  as /sys/firmware/opal/core file which is helpful in debugging
	  OPAL crashes using GDB.

config IRQ_ALL_CPUS
	bool "Distribute interrupts on all CPUs by default"
	depends on SMP
	help
	  This option gives the kernel permission to distribute IRQs across
	  multiple CPUs.  Saying N here will route all IRQs to the first
	  CPU.  Generally saying Y is safe, although some problems have been
	  reported with SMP Power Macintoshes with this option enabled.

config NUMA
	bool "NUMA Memory Allocation and Scheduler Support"
	depends on PPC64 && SMP
	default y if PPC_PSERIES || PPC_POWERNV
	select USE_PERCPU_NUMA_NODE_ID
	help
	  Enable NUMA (Non-Uniform Memory Access) support.

	  The kernel will try to allocate memory used by a CPU on the
	  local memory controller of the CPU and add some more
	  NUMA awareness to the kernel.

config NODES_SHIFT
	int
	default "8" if PPC64
	default "4"
	depends on NUMA

config HAVE_MEMORYLESS_NODES
	def_bool y
	depends on NUMA

config ARCH_SELECT_MEMORY_MODEL
	def_bool y
	depends on PPC64

config ARCH_FLATMEM_ENABLE
	def_bool y
	depends on (PPC64 && !NUMA) || PPC32

config ARCH_SPARSEMEM_ENABLE
	def_bool y
	depends on PPC64
	select SPARSEMEM_VMEMMAP_ENABLE

config ARCH_SPARSEMEM_DEFAULT
	def_bool y
	depends on PPC_BOOK3S_64

config ILLEGAL_POINTER_VALUE
	hex
	# This is roughly half way between the top of user space and the bottom
	# of kernel space, which seems about as good as we can get.
	default 0x5deadbeef0000000 if PPC64
	default 0

config ARCH_MEMORY_PROBE
	def_bool y
	depends on MEMORY_HOTPLUG

choice
	prompt "Page size"
	default PPC_64K_PAGES if PPC_BOOK3S_64
	default PPC_4K_PAGES
	help
	  Select the kernel logical page size. Increasing the page size
	  will reduce software overhead at each page boundary, allow
	  hardware prefetch mechanisms to be more effective, and allow
	  larger dma transfers increasing IO efficiency and reducing
	  overhead. However the utilization of memory will increase.
	  For example, each cached file will using a multiple of the
	  page size to hold its contents and the difference between the
	  end of file and the end of page is wasted.

	  Some dedicated systems, such as software raid serving with
	  accelerated calculations, have shown significant increases.

	  If you configure a 64 bit kernel for 64k pages but the
	  processor does not support them, then the kernel will simulate
	  them with 4k pages, loading them on demand, but with the
	  reduced software overhead and larger internal fragmentation.
	  For the 32 bit kernel, a large page option will not be offered
	  unless it is supported by the configured processor.

	  If unsure, choose 4K_PAGES.

config PPC_4K_PAGES
	bool "4k page size"
	select HAVE_ARCH_SOFT_DIRTY if PPC_BOOK3S_64
	select HAVE_PAGE_SIZE_4KB

config PPC_16K_PAGES
	bool "16k page size"
	depends on 44x || PPC_8xx
	select HAVE_PAGE_SIZE_16KB

config PPC_64K_PAGES
	bool "64k page size"
	depends on 44x || PPC_BOOK3S_64
	select HAVE_ARCH_SOFT_DIRTY if PPC_BOOK3S_64
	select HAVE_PAGE_SIZE_64KB

config PPC_256K_PAGES
	bool "256k page size (Requires non-standard binutils settings)"
	depends on 44x && !PPC_47x
	select HAVE_PAGE_SIZE_256KB
	help
	  Make the page size 256k.

	  The kernel will only be able to run applications that have been
	  compiled with '-zmax-page-size' set to 256K (the default is 64K) using
	  binutils later than 2.17.50.0.3, or by patching the ELF_MAXPAGESIZE
	  definition from 0x10000 to 0x40000 in older versions.

endchoice

config THREAD_SHIFT
	int "Thread shift" if EXPERT
	range 13 15
	default "15" if PPC_256K_PAGES
	default "15" if PPC_PSERIES || PPC_POWERNV
	default "14" if PPC64
	default "13"
	help
	  Used to define the stack size. The default is almost always what you
	  want. Only change this if you know what you are doing.

config DATA_SHIFT_BOOL
	bool "Set custom data alignment"
	depends on ADVANCED_OPTIONS
	depends on STRICT_KERNEL_RWX || DEBUG_PAGEALLOC || KFENCE
	depends on (PPC_8xx && !PIN_TLB_DATA && (!STRICT_KERNEL_RWX || !PIN_TLB_TEXT)) || \
		   PPC_BOOK3S_32 || PPC_85xx
	help
	  This option allows you to set the kernel data alignment. When
	  RAM is mapped by blocks, the alignment needs to fit the size and
	  number of possible blocks. The default should be OK for most configs.

	  Say N here unless you know what you are doing.

config DATA_SHIFT
	int "Data shift" if DATA_SHIFT_BOOL
	default 24 if STRICT_KERNEL_RWX && PPC64
	range 17 28 if (STRICT_KERNEL_RWX || DEBUG_PAGEALLOC || KFENCE) && PPC_BOOK3S_32
	range 19 23 if (STRICT_KERNEL_RWX || DEBUG_PAGEALLOC || KFENCE) && PPC_8xx
	range 20 24 if (STRICT_KERNEL_RWX || DEBUG_PAGEALLOC || KFENCE) && PPC_85xx
	default 22 if STRICT_KERNEL_RWX && PPC_BOOK3S_32
	default 18 if (DEBUG_PAGEALLOC || KFENCE) && PPC_BOOK3S_32
	default 23 if (STRICT_KERNEL_RWX || DEBUG_PAGEALLOC || KFENCE) && PPC_8xx && \
		      (PIN_TLB_DATA || PIN_TLB_TEXT)
	default 19 if (STRICT_KERNEL_RWX || DEBUG_PAGEALLOC || KFENCE) && PPC_8xx
	default 24 if STRICT_KERNEL_RWX && PPC_85xx
	default PAGE_SHIFT
	help
	  On Book3S 32 (603+), DBATs are used to map kernel text and rodata RO.
	  Smaller is the alignment, greater is the number of necessary DBATs.

	  On 8xx, large pages (512kb or 8M) are used to map kernel linear
	  memory. Aligning to 8M reduces TLB misses as only 8M pages are used
	  in that case. If PIN_TLB is selected, it must be aligned to 8M as
	  8M pages will be pinned.

config ARCH_FORCE_MAX_ORDER
	int "Order of maximal physically contiguous allocations"
	range 7 8 if PPC64 && PPC_64K_PAGES
	default "8" if PPC64 && PPC_64K_PAGES
	range 12 12 if PPC64 && !PPC_64K_PAGES
	default "12" if PPC64 && !PPC_64K_PAGES
	range 8 10 if PPC32 && PPC_16K_PAGES
	default "8" if PPC32 && PPC_16K_PAGES
	range 6 10 if PPC32 && PPC_64K_PAGES
	default "6" if PPC32 && PPC_64K_PAGES
	range 4 10 if PPC32 && PPC_256K_PAGES
	default "4" if PPC32 && PPC_256K_PAGES
	range 10 12
	default "10"
	help
	  The kernel page allocator limits the size of maximal physically
	  contiguous allocations. The limit is called MAX_PAGE_ORDER and it
	  defines the maximal power of two of number of pages that can be
	  allocated as a single contiguous block. This option allows
	  overriding the default setting when ability to allocate very
	  large blocks of physically contiguous memory is required.

	  The page size is not necessarily 4KB.  For example, on 64-bit
	  systems, 64KB pages can be enabled via CONFIG_PPC_64K_PAGES.  Keep
	  this in mind when choosing a value for this option.

	  Don't change if unsure.

config PPC_SUBPAGE_PROT
	bool "Support setting protections for 4k subpages (subpage_prot syscall)"
	default n
	depends on PPC_64S_HASH_MMU && PPC_64K_PAGES
	help
	  This option adds support for system call to allow user programs
	  to set access permissions (read/write, readonly, or no access)
	  on the 4k subpages of each 64k page.

	  If unsure, say N here.

config PPC_PROT_SAO_LPAR
	bool "Support PROT_SAO mappings in LPARs"
	depends on PPC_BOOK3S_64
	help
	  This option adds support for PROT_SAO mappings from userspace
	  inside LPARs on supported CPUs.

	  This may cause issues when performing guest migration from
	  a CPU that supports SAO to one that does not.

	  If unsure, say N here.

config PPC_COPRO_BASE
	bool

config SCHED_SMT
	bool "SMT (Hyperthreading) scheduler support"
	depends on PPC64 && SMP
	help
	  SMT scheduler support improves the CPU scheduler's decision making
	  when dealing with POWER5 cpus at a cost of slightly increased
	  overhead in some places. If unsure say N here.

config PPC_DENORMALISATION
	bool "PowerPC denormalisation exception handling"
	depends on PPC_BOOK3S_64
	default "y" if PPC_POWERNV
	help
	  Add support for handling denormalisation of single precision
	  values.  Useful for bare metal only.  If unsure say Y here.

config CMDLINE
	string "Initial kernel command string"
	default ""
	help
	  On some platforms, there is currently no way for the boot loader to
	  pass arguments to the kernel. For these platforms, you can supply
	  some command-line options at build time by entering them here.  In
	  most cases you will need to specify the root device here.

choice
	prompt "Kernel command line type"
	depends on CMDLINE != ""
	default CMDLINE_FROM_BOOTLOADER

config CMDLINE_FROM_BOOTLOADER
	bool "Use bootloader kernel arguments if available"
	help
	  Uses the command-line options passed by the boot loader. If
	  the boot loader doesn't provide any, the default kernel command
	  string provided in CMDLINE will be used.

config CMDLINE_EXTEND
	bool "Extend bootloader kernel arguments"
	help
	  The command-line arguments provided by the boot loader will be
	  appended to the default kernel command string.

config CMDLINE_FORCE
	bool "Always use the default kernel command string"
	help
	  Always use the default kernel command string, even if the boot
	  loader passes other arguments to the kernel.
	  This is useful if you cannot or don't want to change the
	  command-line options your boot loader passes to the kernel.

endchoice

config EXTRA_TARGETS
	string "Additional default image types"
	help
	  List additional targets to be built by the bootwrapper here (separated
	  by spaces).  This is useful for targets that depend of device tree
	  files in the .dts directory.

	  Targets in this list will be build as part of the default build
	  target, or when the user does a 'make zImage' or a
	  'make zImage.initrd'.

	  If unsure, leave blank

config ARCH_WANTS_FREEZER_CONTROL
	def_bool y
	depends on ADB_PMU

source "kernel/power/Kconfig"

config PPC_MEM_KEYS
	prompt "PowerPC Memory Protection Keys"
	def_bool y
	depends on PPC_BOOK3S_64
	depends on PPC_64S_HASH_MMU
	select ARCH_USES_HIGH_VMA_FLAGS
	select ARCH_HAS_PKEYS
	help
	  Memory Protection Keys provides a mechanism for enforcing
	  page-based protections, but without requiring modification of the
	  page tables when an application changes protection domains.

	  For details, see Documentation/core-api/protection-keys.rst

	  If unsure, say y.

config ARCH_PKEY_BITS
	int
	default 5

config PPC_SECURE_BOOT
	prompt "Enable secure boot support"
	bool
	depends on PPC_POWERNV || PPC_PSERIES
	depends on IMA_ARCH_POLICY
	imply IMA_SECURE_AND_OR_TRUSTED_BOOT
	select PSERIES_PLPKS if PPC_PSERIES
	help
	  Systems with firmware secure boot enabled need to define security
	  policies to extend secure boot to the OS. This config allows a user
	  to enable OS secure boot on systems that have firmware support for
	  it. If in doubt say N.

config PPC_SECVAR_SYSFS
	bool "Enable sysfs interface for POWER secure variables"
	default y
	depends on PPC_SECURE_BOOT
	depends on SYSFS
	help
	  POWER secure variables are managed and controlled by firmware.
	  These variables are exposed to userspace via sysfs to enable
	  read/write operations on these variables. Say Y if you have
	  secure boot enabled and want to expose variables to userspace.

endmenu

config ISA_DMA_API
	bool
	default PCI

menu "Bus options"

config ISA
	bool "Support for ISA-bus hardware"
	depends on PPC_CHRP
	select PPC_I8259
	help
	  Find out whether you have ISA slots on your motherboard.  ISA is the
	  name of a bus system, i.e. the way the CPU talks to the other stuff
	  inside your box.  If you have an Apple machine, say N here; if you
	  have an IBM RS/6000 or pSeries machine, say Y.  If you have an
	  embedded board, consult your board documentation.

config GENERIC_ISA_DMA
	bool
	depends on ISA_DMA_API
	default y

config PPC_INDIRECT_PCI
	bool
	depends on PCI
	default y if 44x

config SBUS
	bool

config FSL_SOC
	bool

config FSL_PCI
	bool
	select ARCH_HAS_DMA_SET_MASK
	select PPC_INDIRECT_PCI
	select PCI_QUIRKS

config FSL_PMC
	bool
	default y
	depends on SUSPEND && (PPC_85xx || PPC_86xx)
	help
	  Freescale MPC85xx/MPC86xx power management controller support
	  (suspend/resume). For MPC83xx see platforms/83xx/suspend.c

config PPC4xx_CPM
	bool
	default y
	depends on SUSPEND && 44x
	help
	  PPC4xx Clock Power Management (CPM) support (suspend/resume).
	  It also enables support for two different idle states (idle-wait
	  and idle-doze).

config FSL_LBC
	bool "Freescale Local Bus support"
	help
	  Enables reporting of errors from the Freescale local bus
	  controller.  Also contains some common code used by
	  drivers for specific local bus peripherals.

config FSL_GTM
	bool
	depends on PPC_83xx || QUICC_ENGINE || CPM2
	help
	  Freescale General-purpose Timers support

config FSL_RIO
	bool "Freescale Embedded SRIO Controller support"
	depends on RAPIDIO = y && HAVE_RAPIDIO
	default "n"
	help
	  Include support for RapidIO controller on Freescale embedded
	  processors (MPC8548, MPC8641, etc).

endmenu

config NONSTATIC_KERNEL
	bool

menu "Advanced setup"
	depends on PPC32

config ADVANCED_OPTIONS
	bool "Prompt for advanced kernel configuration options"
	help
	  This option will enable prompting for a variety of advanced kernel
	  configuration options.  These options can cause the kernel to not
	  work if they are set incorrectly, but can be used to optimize certain
	  aspects of kernel memory management.

	  Unless you know what you are doing, say N here.

comment "Default settings for advanced configuration options are used"
	depends on !ADVANCED_OPTIONS

config LOWMEM_SIZE_BOOL
	bool "Set maximum low memory"
	depends on ADVANCED_OPTIONS
	help
	  This option allows you to set the maximum amount of memory which
	  will be used as "low memory", that is, memory which the kernel can
	  access directly, without having to set up a kernel virtual mapping.
	  This can be useful in optimizing the layout of kernel virtual
	  memory.

	  Say N here unless you know what you are doing.

config LOWMEM_SIZE
	hex "Maximum low memory size (in bytes)" if LOWMEM_SIZE_BOOL
	default "0x30000000"

config LOWMEM_CAM_NUM_BOOL
	bool "Set number of CAMs to use to map low memory"
	depends on ADVANCED_OPTIONS && PPC_85xx
	help
	  This option allows you to set the maximum number of CAM slots that
	  will be used to map low memory.  There are a limited number of slots
	  available and even more limited number that will fit in the L1 MMU.
	  However, using more entries will allow mapping more low memory.  This
	  can be useful in optimizing the layout of kernel virtual memory.

	  Say N here unless you know what you are doing.

config LOWMEM_CAM_NUM
	depends on PPC_85xx
	int "Number of CAMs to use to map low memory" if LOWMEM_CAM_NUM_BOOL
	default 3 if !STRICT_KERNEL_RWX
	default 9 if DATA_SHIFT >= 24
	default 12 if DATA_SHIFT >= 22
	default 15

config DYNAMIC_MEMSTART
	bool "Enable page aligned dynamic load address for kernel"
	depends on ADVANCED_OPTIONS && FLATMEM && (PPC_85xx || 44x)
	select NONSTATIC_KERNEL
	help
	  This option enables the kernel to be loaded at any page aligned
	  physical address. The kernel creates a mapping from KERNELBASE to
	  the address where the kernel is loaded. The page size here implies
	  the TLB page size of the mapping for kernel on the particular platform.
	  Please refer to the init code for finding the TLB page size.

	  DYNAMIC_MEMSTART is an easy way of implementing pseudo-RELOCATABLE
	  kernel image, where the only restriction is the page aligned kernel
	  load address. When this option is enabled, the compile time physical
	  address CONFIG_PHYSICAL_START is ignored.

	  This option is overridden by CONFIG_RELOCATABLE

config PAGE_OFFSET_BOOL
	bool "Set custom page offset address"
	depends on ADVANCED_OPTIONS
	help
	  This option allows you to set the kernel virtual address at which
	  the kernel will map low memory.  This can be useful in optimizing
	  the virtual memory layout of the system.

	  Say N here unless you know what you are doing.

config PAGE_OFFSET
	hex "Virtual address of memory base" if PAGE_OFFSET_BOOL
	default "0xc0000000"

config KERNEL_START_BOOL
	bool "Set custom kernel base address"
	depends on ADVANCED_OPTIONS
	help
	  This option allows you to set the kernel virtual address at which
	  the kernel will be loaded.  Normally this should match PAGE_OFFSET
	  however there are times (like kdump) that one might not want them
	  to be the same.

	  Say N here unless you know what you are doing.

config KERNEL_START
	hex "Virtual address of kernel base" if KERNEL_START_BOOL
	default PAGE_OFFSET if PAGE_OFFSET_BOOL
	default "0xc2000000" if CRASH_DUMP && !NONSTATIC_KERNEL
	default "0xc0000000"

config PHYSICAL_START_BOOL
	bool "Set physical address where the kernel is loaded"
	depends on ADVANCED_OPTIONS && FLATMEM && PPC_85xx
	help
	  This gives the physical address where the kernel is loaded.

	  Say N here unless you know what you are doing.

config PHYSICAL_START
	hex "Physical address where the kernel is loaded" if PHYSICAL_START_BOOL
	default "0x02000000" if PPC_BOOK3S && CRASH_DUMP && !NONSTATIC_KERNEL
	default "0x00000000"

config PHYSICAL_ALIGN
	hex
	default "0x04000000" if PPC_85xx
	help
	  This value puts the alignment restrictions on physical address
	  where kernel is loaded and run from. Kernel is compiled for an
	  address which meets above alignment restriction.

config TASK_SIZE_BOOL
	bool "Set custom user task size"
	depends on ADVANCED_OPTIONS
	help
	  This option allows you to set the amount of virtual address space
	  allocated to user tasks.  This can be useful in optimizing the
	  virtual memory layout of the system.

	  Say N here unless you know what you are doing.

config TASK_SIZE
	hex "Size of user task space" if TASK_SIZE_BOOL
	default "0x80000000" if PPC_8xx
	default "0xb0000000" if PPC_BOOK3S_32 && EXECMEM
	default "0xc0000000"

config MODULES_SIZE_BOOL
	bool "Set custom size for modules/execmem area"
	depends on EXECMEM && ADVANCED_OPTIONS
	help
	  This option allows you to set the size of kernel virtual address
	  space dedicated for modules/execmem.
	  For the time being it is only for 8xx and book3s/32. Other
	  platform share it with vmalloc space.

	  Say N here unless you know what you are doing.

config MODULES_SIZE
	int "Size of modules/execmem area (In Mbytes)" if MODULES_SIZE_BOOL
	range 1 256 if EXECMEM
	default 64 if EXECMEM && PPC_BOOK3S_32
	default 32 if EXECMEM && PPC_8xx
	default 0

endmenu

if PPC64
# This value must have zeroes in the bottom 60 bits otherwise lots will break
config PAGE_OFFSET
	hex
	default "0xc000000000000000"
config KERNEL_START
	hex
	default "0xc000000000000000"
config PHYSICAL_START
	hex
	default "0x00000000"
endif

config PPC_LIB_RHEAP
	bool

source "arch/powerpc/kvm/Kconfig"

source "kernel/livepatch/Kconfig"<|MERGE_RESOLUTION|>--- conflicted
+++ resolved
@@ -199,10 +199,7 @@
 	select GENERIC_EARLY_IOREMAP
 	select GENERIC_GETTIMEOFDAY
 	select GENERIC_IDLE_POLL_SETUP
-<<<<<<< HEAD
-=======
 	select GENERIC_IOREMAP
->>>>>>> 2d5404ca
 	select GENERIC_IRQ_SHOW
 	select GENERIC_IRQ_SHOW_LEVEL
 	select GENERIC_PCI_IOMAP		if PCI
@@ -290,11 +287,7 @@
 	select IOMMU_HELPER			if PPC64
 	select IRQ_DOMAIN
 	select IRQ_FORCED_THREADING
-<<<<<<< HEAD
-	select KASAN_VMALLOC			if KASAN && MODULES
-=======
 	select KASAN_VMALLOC			if KASAN && EXECMEM
->>>>>>> 2d5404ca
 	select LOCK_MM_AND_FIND_VMA
 	select MMU_GATHER_PAGE_SIZE
 	select MMU_GATHER_RCU_TABLE_FREE
@@ -616,7 +609,6 @@
 
 config ARCH_SUPPORTS_KEXEC
 	def_bool PPC_BOOK3S || PPC_E500 || (44x && !SMP)
-<<<<<<< HEAD
 
 config ARCH_SUPPORTS_KEXEC_FILE
 	def_bool PPC64
@@ -629,31 +621,6 @@
 	depends on KEXEC_FILE
 	select KEXEC_ELF
 	select HAVE_IMA_KEXEC if IMA
-
-config KEXEC_SIG
-	bool "Verify kernel signature during kexec_file_load() syscall"
-	depends on KEXEC_FILE && MODULE_SIG_FORMAT
-	help
-	  This option makes kernel signature verification mandatory for
-	  the kexec_file_load() syscall.
-
-	  In addition to that option, you need to enable signature
-	  verification for the corresponding kernel image type being
-	  loaded in order for this to work.
-=======
-
-config ARCH_SUPPORTS_KEXEC_FILE
-	def_bool PPC64
-
-config ARCH_SUPPORTS_KEXEC_PURGATORY
-	def_bool y
-
-config ARCH_SELECTS_KEXEC_FILE
-	def_bool y
-	depends on KEXEC_FILE
-	select KEXEC_ELF
-	select HAVE_IMA_KEXEC if IMA
->>>>>>> 2d5404ca
 
 config PPC64_BIG_ENDIAN_ELF_ABI_V2
 	# Option is available to BFD, but LLD does not support ELFv1 so this is
@@ -721,13 +688,10 @@
 	def_bool y
 	depends on CRASH_DUMP
 	select RELOCATABLE if PPC64 || 44x || PPC_85xx
-<<<<<<< HEAD
-=======
 
 config ARCH_SUPPORTS_CRASH_HOTPLUG
 	def_bool y
 	depends on PPC64
->>>>>>> 2d5404ca
 
 config FA_DUMP
 	bool "Firmware-assisted dump"
