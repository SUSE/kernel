// SPDX-License-Identifier: GPL-2.0-only
/*
 * Architecture specific (PPC64) functions for kexec based crash dumps.
 *
 * Copyright (C) 2005, IBM Corp.
 *
 * Created by: Haren Myneni
 */

#include <linux/kernel.h>
#include <linux/smp.h>
#include <linux/reboot.h>
#include <linux/kexec.h>
#include <linux/export.h>
#include <linux/crash_dump.h>
#include <linux/delay.h>
#include <linux/irq.h>
#include <linux/types.h>

#include <asm/processor.h>
#include <asm/machdep.h>
#include <asm/kexec.h>
#include <asm/smp.h>
#include <asm/setjmp.h>
#include <asm/debug.h>
#include <asm/interrupt.h>

/*
 * The primary CPU waits a while for all secondary CPUs to enter. This is to
 * avoid sending an IPI if the secondary CPUs are entering
 * crash_kexec_secondary on their own (eg via a system reset).
 *
 * The secondary timeout has to be longer than the primary. Both timeouts are
 * in milliseconds.
 */
#define PRIMARY_TIMEOUT		500
#define SECONDARY_TIMEOUT	1000

#define IPI_TIMEOUT		10000
#define REAL_MODE_TIMEOUT	10000

static int time_to_dump;

/*
 * In case of system reset, secondary CPUs enter crash_kexec_secondary with out
 * having to send an IPI explicitly. So, indicate if the crash is via
 * system reset to avoid sending another IPI.
 */
static int is_via_system_reset;

/*
 * crash_wake_offline should be set to 1 by platforms that intend to wake
 * up offline cpus prior to jumping to a kdump kernel. Currently powernv
 * sets it to 1, since we want to avoid things from happening when an
 * offline CPU wakes up due to something like an HMI (malfunction error),
 * which propagates to all threads.
 */
int crash_wake_offline;

#define CRASH_HANDLER_MAX 3
/* List of shutdown handles */
static crash_shutdown_t crash_shutdown_handles[CRASH_HANDLER_MAX];
static DEFINE_SPINLOCK(crash_handlers_lock);

static unsigned long crash_shutdown_buf[JMP_BUF_LEN];
static int crash_shutdown_cpu = -1;

static int handle_fault(struct pt_regs *regs)
{
	if (crash_shutdown_cpu == smp_processor_id())
		longjmp(crash_shutdown_buf, 1);
	return 0;
}

#ifdef CONFIG_SMP

static atomic_t cpus_in_crash;
void crash_ipi_callback(struct pt_regs *regs)
{
	static cpumask_t cpus_state_saved = CPU_MASK_NONE;

	int cpu = smp_processor_id();

	hard_irq_disable();
	if (!cpumask_test_cpu(cpu, &cpus_state_saved)) {
		crash_save_cpu(regs, cpu);
		cpumask_set_cpu(cpu, &cpus_state_saved);
	}

	atomic_inc(&cpus_in_crash);
	smp_mb__after_atomic();

	/*
	 * Starting the kdump boot.
	 * This barrier is needed to make sure that all CPUs are stopped.
	 */
	while (!time_to_dump)
		cpu_relax();

	if (ppc_md.kexec_cpu_down)
		ppc_md.kexec_cpu_down(1, 1);

#ifdef CONFIG_PPC64
	kexec_smp_wait();
#else
	for (;;);	/* FIXME */
#endif

	/* NOTREACHED */
}

static void crash_kexec_prepare_cpus(void)
{
	unsigned int msecs;
	volatile unsigned int ncpus = num_online_cpus() - 1;/* Excluding the panic cpu */
	volatile int tries = 0;
	int (*old_handler)(struct pt_regs *regs);

	printk(KERN_EMERG "Sending IPI to other CPUs\n");

	if (crash_wake_offline)
		ncpus = num_present_cpus() - 1;

	/*
	 * If we came in via system reset, secondaries enter via crash_kexec_secondary().
	 * So, wait a while for the secondary CPUs to enter for that case.
	 * Else, send IPI to all other CPUs.
	 */
	if (is_via_system_reset)
		mdelay(PRIMARY_TIMEOUT);
	else
		crash_send_ipi(crash_ipi_callback);
	smp_wmb();

again:
	/*
	 * FIXME: Until we will have the way to stop other CPUs reliably,
	 * the crash CPU will send an IPI and wait for other CPUs to
	 * respond.
	 */
	msecs = IPI_TIMEOUT;
	while ((atomic_read(&cpus_in_crash) < ncpus) && (--msecs > 0))
		mdelay(1);

	/* Would it be better to replace the trap vector here? */

	if (atomic_read(&cpus_in_crash) >= ncpus) {
		printk(KERN_EMERG "IPI complete\n");
		return;
	}

	printk(KERN_EMERG "ERROR: %d cpu(s) not responding\n",
		ncpus - atomic_read(&cpus_in_crash));

	/*
	 * If we have a panic timeout set then we can't wait indefinitely
	 * for someone to activate system reset. We also give up on the
	 * second time through if system reset fail to work.
	 */
	if ((panic_timeout > 0) || (tries > 0))
		return;

	/*
	 * A system reset will cause all CPUs to take an 0x100 exception.
	 * The primary CPU returns here via setjmp, and the secondary
	 * CPUs reexecute the crash_kexec_secondary path.
	 */
	old_handler = __debugger;
	__debugger = handle_fault;
	crash_shutdown_cpu = smp_processor_id();

	if (setjmp(crash_shutdown_buf) == 0) {
		printk(KERN_EMERG "Activate system reset (dumprestart) "
				  "to stop other cpu(s)\n");

		/*
		 * A system reset will force all CPUs to execute the
		 * crash code again. We need to reset cpus_in_crash so we
		 * wait for everyone to do this.
		 */
		atomic_set(&cpus_in_crash, 0);
		smp_mb();

		while (atomic_read(&cpus_in_crash) < ncpus)
			cpu_relax();
	}

	crash_shutdown_cpu = -1;
	__debugger = old_handler;

	tries++;
	goto again;
}

/*
 * This function will be called by secondary cpus.
 */
void crash_kexec_secondary(struct pt_regs *regs)
{
	unsigned long flags;
	int msecs = SECONDARY_TIMEOUT;

	local_irq_save(flags);

	/* Wait for the primary crash CPU to signal its progress */
	while (crashing_cpu < 0) {
		if (--msecs < 0) {
			/* No response, kdump image may not have been loaded */
			local_irq_restore(flags);
			return;
		}

		mdelay(1);
	}

	crash_ipi_callback(regs);
}

#else	/* ! CONFIG_SMP */

static void crash_kexec_prepare_cpus(void)
{
	/*
	 * move the secondaries to us so that we can copy
	 * the new kernel 0-0x100 safely
	 *
	 * do this if kexec in setup.c ?
	 */
#ifdef CONFIG_PPC64
	smp_release_cpus();
#else
	/* FIXME */
#endif
}

void crash_kexec_secondary(struct pt_regs *regs)
{
}
#endif	/* CONFIG_SMP */

/* wait for all the CPUs to hit real mode but timeout if they don't come in */
#if defined(CONFIG_SMP) && defined(CONFIG_PPC64)
noinstr static void __maybe_unused crash_kexec_wait_realmode(int cpu)
{
	unsigned int msecs;
	int i;

	msecs = REAL_MODE_TIMEOUT;
	for (i=0; i < nr_cpu_ids && msecs > 0; i++) {
		if (i == cpu)
			continue;

		while (paca_ptrs[i]->kexec_state < KEXEC_STATE_REAL_MODE) {
			barrier();
			if (!cpu_possible(i) || !cpu_online(i) || (msecs <= 0))
				break;
			msecs--;
			mdelay(1);
		}
	}
	mb();
}
#else
static inline void crash_kexec_wait_realmode(int cpu) {}
#endif	/* CONFIG_SMP && CONFIG_PPC64 */

void crash_kexec_prepare(void)
{
	/* Avoid hardlocking with irresponsive CPU holding logbuf_lock */
	printk_deferred_enter();

	/*
	 * This function is only called after the system
	 * has panicked or is otherwise in a critical state.
	 * The minimum amount of code to allow a kexec'd kernel
	 * to run successfully needs to happen here.
	 *
	 * In practice this means stopping other cpus in
	 * an SMP system.
	 * The kernel is broken so disable interrupts.
	 */
	hard_irq_disable();

	/*
	 * Make a note of crashing cpu. Will be used in machine_kexec
	 * such that another IPI will not be sent.
	 */
	crashing_cpu = smp_processor_id();

	crash_kexec_prepare_cpus();
}

/*
 * Register a function to be called on shutdown.  Only use this if you
 * can't reset your device in the second kernel.
 */
int crash_shutdown_register(crash_shutdown_t handler)
{
	unsigned int i, rc;

	spin_lock(&crash_handlers_lock);
	for (i = 0 ; i < CRASH_HANDLER_MAX; i++)
		if (!crash_shutdown_handles[i]) {
			/* Insert handle at first empty entry */
			crash_shutdown_handles[i] = handler;
			rc = 0;
			break;
		}

	if (i == CRASH_HANDLER_MAX) {
		printk(KERN_ERR "Crash shutdown handles full, "
		       "not registered.\n");
		rc = 1;
	}

	spin_unlock(&crash_handlers_lock);
	return rc;
}
EXPORT_SYMBOL(crash_shutdown_register);

int crash_shutdown_unregister(crash_shutdown_t handler)
{
	unsigned int i, rc;

	spin_lock(&crash_handlers_lock);
	for (i = 0 ; i < CRASH_HANDLER_MAX; i++)
		if (crash_shutdown_handles[i] == handler)
			break;

	if (i == CRASH_HANDLER_MAX) {
		printk(KERN_ERR "Crash shutdown handle not found\n");
		rc = 1;
	} else {
		/* Shift handles down */
		for (; i < (CRASH_HANDLER_MAX - 1); i++)
			crash_shutdown_handles[i] =
				crash_shutdown_handles[i+1];
		/*
		 * Reset last entry to NULL now that it has been shifted down,
		 * this will allow new handles to be added here.
		 */
		crash_shutdown_handles[i] = NULL;
		rc = 0;
	}

	spin_unlock(&crash_handlers_lock);
	return rc;
}
EXPORT_SYMBOL(crash_shutdown_unregister);

void default_machine_crash_shutdown(struct pt_regs *regs)
{
	unsigned int i;
	int (*old_handler)(struct pt_regs *regs);

<<<<<<< HEAD
	/* Avoid hardlocking with irresponsive CPU holding logbuf_lock */
	printk_deferred_enter();

	/*
	 * This function is only called after the system
	 * has panicked or is otherwise in a critical state.
	 * The minimum amount of code to allow a kexec'd kernel
	 * to run successfully needs to happen here.
	 *
	 * In practice this means stopping other cpus in
	 * an SMP system.
	 * The kernel is broken so disable interrupts.
	 */
	hard_irq_disable();

	/*
	 * Make a note of crashing cpu. Will be used in machine_kexec
	 * such that another IPI will not be sent.
	 */
	crashing_cpu = smp_processor_id();

	/*
	 * If we came in via system reset, wait a while for the secondary
	 * CPUs to enter.
	 */
=======
>>>>>>> eb3cdb58
	if (TRAP(regs) == INTERRUPT_SYSTEM_RESET)
		is_via_system_reset = 1;

	crash_smp_send_stop();

	crash_save_cpu(regs, crashing_cpu);

	time_to_dump = 1;

	crash_kexec_wait_realmode(crashing_cpu);

	machine_kexec_mask_interrupts();

	/*
	 * Call registered shutdown routines safely.  Swap out
	 * __debugger_fault_handler, and replace on exit.
	 */
	old_handler = __debugger_fault_handler;
	__debugger_fault_handler = handle_fault;
	crash_shutdown_cpu = smp_processor_id();
	for (i = 0; i < CRASH_HANDLER_MAX && crash_shutdown_handles[i]; i++) {
		if (setjmp(crash_shutdown_buf) == 0) {
			/*
			 * Insert syncs and delay to ensure
			 * instructions in the dangerous region don't
			 * leak away from this protected region.
			 */
			asm volatile("sync; isync");
			/* dangerous region */
			crash_shutdown_handles[i]();
			asm volatile("sync; isync");
		}
	}
	crash_shutdown_cpu = -1;
	__debugger_fault_handler = old_handler;

	if (ppc_md.kexec_cpu_down)
		ppc_md.kexec_cpu_down(1, 0);
}<|MERGE_RESOLUTION|>--- conflicted
+++ resolved
@@ -353,34 +353,6 @@
 	unsigned int i;
 	int (*old_handler)(struct pt_regs *regs);
 
-<<<<<<< HEAD
-	/* Avoid hardlocking with irresponsive CPU holding logbuf_lock */
-	printk_deferred_enter();
-
-	/*
-	 * This function is only called after the system
-	 * has panicked or is otherwise in a critical state.
-	 * The minimum amount of code to allow a kexec'd kernel
-	 * to run successfully needs to happen here.
-	 *
-	 * In practice this means stopping other cpus in
-	 * an SMP system.
-	 * The kernel is broken so disable interrupts.
-	 */
-	hard_irq_disable();
-
-	/*
-	 * Make a note of crashing cpu. Will be used in machine_kexec
-	 * such that another IPI will not be sent.
-	 */
-	crashing_cpu = smp_processor_id();
-
-	/*
-	 * If we came in via system reset, wait a while for the secondary
-	 * CPUs to enter.
-	 */
-=======
->>>>>>> eb3cdb58
 	if (TRAP(regs) == INTERRUPT_SYSTEM_RESET)
 		is_via_system_reset = 1;
 
