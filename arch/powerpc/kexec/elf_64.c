// SPDX-License-Identifier: GPL-2.0-only
/*
 * Load ELF vmlinux file for the kexec_file_load syscall.
 *
 * Copyright (C) 2004  Adam Litke (agl@us.ibm.com)
 * Copyright (C) 2004  IBM Corp.
 * Copyright (C) 2005  R Sharada (sharada@in.ibm.com)
 * Copyright (C) 2006  Mohan Kumar M (mohan@in.ibm.com)
 * Copyright (C) 2016  IBM Corporation
 *
 * Based on kexec-tools' kexec-elf-exec.c and kexec-elf-ppc64.c.
 * Heavily modified for the kernel by
 * Thiago Jung Bauermann <bauerman@linux.vnet.ibm.com>.
 */

#define pr_fmt(fmt)	"kexec_elf: " fmt

#include <linux/elf.h>
#include <linux/kexec.h>
#include <linux/libfdt.h>
#include <linux/module.h>
#include <linux/of.h>
#include <linux/of_fdt.h>
#include <linux/slab.h>
#include <linux/types.h>
<<<<<<< HEAD
#include <linux/verification.h>
#include <linux/module_signature.h>
=======
#include <asm/kexec_ranges.h>
>>>>>>> 2d5404ca

static void *elf64_load(struct kimage *image, char *kernel_buf,
			unsigned long kernel_len, char *initrd,
			unsigned long initrd_len, char *cmdline,
			unsigned long cmdline_len)
{
	int ret;
	unsigned long kernel_load_addr;
	unsigned long initrd_load_addr = 0, fdt_load_addr;
	void *fdt;
	const void *slave_code;
	struct elfhdr ehdr;
	char *modified_cmdline = NULL;
	struct crash_mem *rmem = NULL;
	struct kexec_elf_info elf_info;
	struct kexec_buf kbuf = { .image = image, .buf_min = 0,
				  .buf_max = ppc64_rma_size };
	struct kexec_buf pbuf = { .image = image, .buf_min = 0,
				  .buf_max = ppc64_rma_size, .top_down = true,
				  .mem = KEXEC_BUF_MEM_UNKNOWN };

	ret = kexec_build_elf_info(kernel_buf, kernel_len, &ehdr, &elf_info);
	if (ret)
		return ERR_PTR(ret);

	if (IS_ENABLED(CONFIG_CRASH_DUMP) && image->type == KEXEC_TYPE_CRASH) {
		/* min & max buffer values for kdump case */
		kbuf.buf_min = pbuf.buf_min = crashk_res.start;
		kbuf.buf_max = pbuf.buf_max =
				((crashk_res.end < ppc64_rma_size) ?
				 crashk_res.end : (ppc64_rma_size - 1));
	}

	ret = kexec_elf_load(image, &ehdr, &elf_info, &kbuf, &kernel_load_addr);
	if (ret)
		goto out;

	kexec_dprintk("Loaded the kernel at 0x%lx\n", kernel_load_addr);

	ret = kexec_load_purgatory(image, &pbuf);
	if (ret) {
		pr_err("Loading purgatory failed.\n");
		goto out;
	}

	kexec_dprintk("Loaded purgatory at 0x%lx\n", pbuf.mem);

	/* Load additional segments needed for panic kernel */
	if (IS_ENABLED(CONFIG_CRASH_DUMP) && image->type == KEXEC_TYPE_CRASH) {
		ret = load_crashdump_segments_ppc64(image, &kbuf);
		if (ret) {
			pr_err("Failed to load kdump kernel segments\n");
			goto out;
		}

		/* Setup cmdline for kdump kernel case */
		modified_cmdline = setup_kdump_cmdline(image, cmdline,
						       cmdline_len);
		if (!modified_cmdline) {
			pr_err("Setting up cmdline for kdump kernel failed\n");
			ret = -EINVAL;
			goto out;
		}
		cmdline = modified_cmdline;
	}

	if (initrd != NULL) {
		kbuf.buffer = initrd;
		kbuf.bufsz = kbuf.memsz = initrd_len;
		kbuf.buf_align = PAGE_SIZE;
		kbuf.top_down = false;
		kbuf.mem = KEXEC_BUF_MEM_UNKNOWN;
		ret = kexec_add_buffer(&kbuf);
		if (ret)
			goto out;
		initrd_load_addr = kbuf.mem;

		kexec_dprintk("Loaded initrd at 0x%lx\n", initrd_load_addr);
	}

	ret = get_reserved_memory_ranges(&rmem);
	if (ret)
		goto out;

	fdt = of_kexec_alloc_and_setup_fdt(image, initrd_load_addr,
					   initrd_len, cmdline,
					   kexec_extra_fdt_size_ppc64(image, rmem));
	if (!fdt) {
		pr_err("Error setting up the new device tree.\n");
		ret = -EINVAL;
		goto out;
	}

	ret = setup_new_fdt_ppc64(image, fdt, rmem);
	if (ret)
		goto out_free_fdt;

	if (!IS_ENABLED(CONFIG_CRASH_HOTPLUG) || image->type != KEXEC_TYPE_CRASH)
		fdt_pack(fdt);

	kbuf.buffer = fdt;
	kbuf.bufsz = kbuf.memsz = fdt_totalsize(fdt);
	kbuf.buf_align = PAGE_SIZE;
	kbuf.top_down = true;
	kbuf.mem = KEXEC_BUF_MEM_UNKNOWN;
	ret = kexec_add_buffer(&kbuf);
	if (ret)
		goto out_free_fdt;

	/* FDT will be freed in arch_kimage_file_post_load_cleanup */
	image->arch.fdt = fdt;

	fdt_load_addr = kbuf.mem;

	kexec_dprintk("Loaded device tree at 0x%lx\n", fdt_load_addr);

	slave_code = elf_info.buffer + elf_info.proghdrs[0].p_offset;
	ret = setup_purgatory_ppc64(image, slave_code, fdt, kernel_load_addr,
				    fdt_load_addr);
	if (ret)
		pr_err("Error setting up the purgatory.\n");

	goto out;

out_free_fdt:
	kvfree(fdt);
out:
	kfree(rmem);
	kfree(modified_cmdline);
	kexec_free_elf_info(&elf_info);

	return ret ? ERR_PTR(ret) : NULL;
}

#ifdef CONFIG_KEXEC_SIG
int elf64_verify_sig(const char *kernel, unsigned long kernel_len)
{
	const unsigned long marker_len = sizeof(MODULE_SIG_STRING) - 1;
	struct module_signature *ms;
	unsigned long sig_len;
	int ret;

	if (marker_len > kernel_len)
		return -EKEYREJECTED;

	if (memcmp(kernel + kernel_len - marker_len, MODULE_SIG_STRING,
		   marker_len))
		return -EKEYREJECTED;
	kernel_len -= marker_len;

	ms = (void *)kernel + kernel_len - sizeof(*ms);
	ret = mod_check_sig(ms, kernel_len, "kexec");
	if (ret)
		return ret;

	sig_len = be32_to_cpu(ms->sig_len);
	kernel_len -= sizeof(*ms) + sig_len;

	return verify_pkcs7_signature(kernel, kernel_len,
				      kernel + kernel_len, sig_len,
				      VERIFY_USE_SECONDARY_KEYRING,
				      VERIFYING_MODULE_SIGNATURE,
				      NULL, NULL);
}
#endif /* CONFIG_KEXEC_SIG */

const struct kexec_file_ops kexec_elf64_ops = {
	.probe = kexec_elf_probe,
	.load = elf64_load,
#ifdef CONFIG_KEXEC_SIG
	.verify_sig = elf64_verify_sig,
#endif
};<|MERGE_RESOLUTION|>--- conflicted
+++ resolved
@@ -23,12 +23,7 @@
 #include <linux/of_fdt.h>
 #include <linux/slab.h>
 #include <linux/types.h>
-<<<<<<< HEAD
-#include <linux/verification.h>
-#include <linux/module_signature.h>
-=======
 #include <asm/kexec_ranges.h>
->>>>>>> 2d5404ca
 
 static void *elf64_load(struct kimage *image, char *kernel_buf,
 			unsigned long kernel_len, char *initrd,
@@ -163,42 +158,7 @@
 	return ret ? ERR_PTR(ret) : NULL;
 }
 
-#ifdef CONFIG_KEXEC_SIG
-int elf64_verify_sig(const char *kernel, unsigned long kernel_len)
-{
-	const unsigned long marker_len = sizeof(MODULE_SIG_STRING) - 1;
-	struct module_signature *ms;
-	unsigned long sig_len;
-	int ret;
-
-	if (marker_len > kernel_len)
-		return -EKEYREJECTED;
-
-	if (memcmp(kernel + kernel_len - marker_len, MODULE_SIG_STRING,
-		   marker_len))
-		return -EKEYREJECTED;
-	kernel_len -= marker_len;
-
-	ms = (void *)kernel + kernel_len - sizeof(*ms);
-	ret = mod_check_sig(ms, kernel_len, "kexec");
-	if (ret)
-		return ret;
-
-	sig_len = be32_to_cpu(ms->sig_len);
-	kernel_len -= sizeof(*ms) + sig_len;
-
-	return verify_pkcs7_signature(kernel, kernel_len,
-				      kernel + kernel_len, sig_len,
-				      VERIFY_USE_SECONDARY_KEYRING,
-				      VERIFYING_MODULE_SIGNATURE,
-				      NULL, NULL);
-}
-#endif /* CONFIG_KEXEC_SIG */
-
 const struct kexec_file_ops kexec_elf64_ops = {
 	.probe = kexec_elf_probe,
 	.load = elf64_load,
-#ifdef CONFIG_KEXEC_SIG
-	.verify_sig = elf64_verify_sig,
-#endif
 };