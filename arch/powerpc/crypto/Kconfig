# SPDX-License-Identifier: GPL-2.0

menu "Accelerated Cryptographic Algorithms for CPU (powerpc)"

config CRYPTO_CURVE25519_PPC64
	tristate "Public key crypto: Curve25519 (PowerPC64)"
	depends on PPC64 && CPU_LITTLE_ENDIAN
	select CRYPTO_LIB_CURVE25519_GENERIC
	select CRYPTO_ARCH_HAVE_LIB_CURVE25519
	help
	  Curve25519 algorithm

	  Architecture: PowerPC64
	  - Little-endian

config CRYPTO_CRC32C_VPMSUM
	tristate "CRC32c"
	depends on PPC64 && ALTIVEC
	select CRYPTO_HASH
	select CRC32
	help
	  CRC32c CRC algorithm with the iSCSI polynomial (RFC 3385 and RFC 3720)

	  Architecture: powerpc64 using
	  - AltiVec extensions

	  Enable on POWER8 and newer processors for improved performance.

config CRYPTO_CRCT10DIF_VPMSUM
	tristate "CRC32T10DIF"
	depends on PPC64 && ALTIVEC && CRC_T10DIF
	select CRYPTO_HASH
	help
	  CRC16 CRC algorithm used for the T10 (SCSI) Data Integrity Field (DIF)

	  Architecture: powerpc64 using
	  - AltiVec extensions

	  Enable on POWER8 and newer processors for improved performance.

config CRYPTO_VPMSUM_TESTER
	tristate "CRC32c and CRC32T10DIF hardware acceleration tester"
	depends on CRYPTO_CRCT10DIF_VPMSUM && CRYPTO_CRC32C_VPMSUM
	help
	  Stress test for CRC32c and CRCT10DIF algorithms implemented with
	  powerpc64 AltiVec extensions (POWER8 vpmsum instructions).
	  Unless you are testing these algorithms, you don't need this.

config CRYPTO_MD5_PPC
	tristate "Digests: MD5"
	depends on PPC
	select CRYPTO_HASH
	help
	  MD5 message digest algorithm (RFC1321)

	  Architecture: powerpc

config CRYPTO_SHA1_PPC
	tristate "Hash functions: SHA-1"
	depends on PPC
	help
	  SHA-1 secure hash algorithm (FIPS 180)

	  Architecture: powerpc

config CRYPTO_SHA1_PPC_SPE
	tristate "Hash functions: SHA-1 (SPE)"
	depends on PPC && SPE
	help
	  SHA-1 secure hash algorithm (FIPS 180)

	  Architecture: powerpc using
	  - SPE (Signal Processing Engine) extensions

config CRYPTO_SHA256_PPC_SPE
	tristate "Hash functions: SHA-224 and SHA-256 (SPE)"
	depends on PPC && SPE
	select CRYPTO_SHA256
	select CRYPTO_HASH
	help
	  SHA-224 and SHA-256 secure hash algorithms (FIPS 180)

	  Architecture: powerpc using
	  - SPE (Signal Processing Engine) extensions

config CRYPTO_AES_PPC_SPE
	tristate "Ciphers: AES, modes: ECB/CBC/CTR/XTS (SPE)"
	depends on PPC && SPE
	select CRYPTO_SKCIPHER
	help
	  Block ciphers: AES cipher algorithms (FIPS-197)
	  Length-preserving ciphers: AES with ECB, CBC, CTR, and XTS modes

	  Architecture: powerpc using:
	  - SPE (Signal Processing Engine) extensions

	  SPE is available for:
	  - Processor Type: Freescale 8500
	  - CPU selection: e500 (8540)

	  This module should only be used for low power (router) devices
	  without hardware AES acceleration (e.g. caam crypto). It reduces the
	  size of the AES tables from 16KB to 8KB + 256 bytes and mitigates
	  timining attacks. Nevertheless it might be not as secure as other
	  architecture specific assembler implementations that work on 1KB
	  tables or 256 bytes S-boxes.

config CRYPTO_AES_GCM_P10
	tristate "Stitched AES/GCM acceleration support on P10 or later CPU (PPC)"
	depends on BROKEN
	depends on PPC64 && CPU_LITTLE_ENDIAN && VSX
	select CRYPTO_LIB_AES
	select CRYPTO_ALGAPI
	select CRYPTO_AEAD
	select CRYPTO_SKCIPHER
<<<<<<< HEAD
	select CRYPTO_SIMD
=======
>>>>>>> 2d5404ca
	help
	  AEAD cipher: AES cipher algorithms (FIPS-197)
	  GCM (Galois/Counter Mode) authenticated encryption mode (NIST SP800-38D)
	  Architecture: powerpc64 using:
	    - little-endian
	    - Power10 or later features

	  Support for cryptographic acceleration instructions on Power10 or
	  later CPU. This module supports stitched acceleration for AES/GCM.

config CRYPTO_CHACHA20_P10
	tristate "Ciphers: ChaCha20, XChacha20, XChacha12 (P10 or later)"
	depends on PPC64 && CPU_LITTLE_ENDIAN && VSX
	select CRYPTO_SKCIPHER
	select CRYPTO_LIB_CHACHA_GENERIC
	select CRYPTO_ARCH_HAVE_LIB_CHACHA
	help
	  Length-preserving ciphers: ChaCha20, XChaCha20, and XChaCha12
	  stream cipher algorithms

	  Architecture: PowerPC64
	  - Power10 or later
	  - Little-endian

config CRYPTO_POLY1305_P10
	tristate "Hash functions: Poly1305 (P10 or later)"
	depends on PPC64 && CPU_LITTLE_ENDIAN && VSX
	select CRYPTO_HASH
	select CRYPTO_LIB_POLY1305_GENERIC
	help
	  Poly1305 authenticator algorithm (RFC7539)

	  Architecture: PowerPC64
	  - Power10 or later
	  - Little-endian

<<<<<<< HEAD
=======
config CRYPTO_DEV_VMX
        bool "Support for VMX cryptographic acceleration instructions"
        depends on PPC64 && VSX
        help
          Support for VMX cryptographic acceleration instructions.

config CRYPTO_DEV_VMX_ENCRYPT
	tristate "Encryption acceleration support on P8 CPU"
	depends on CRYPTO_DEV_VMX
	select CRYPTO_AES
	select CRYPTO_CBC
	select CRYPTO_CTR
	select CRYPTO_GHASH
	select CRYPTO_XTS
	default m
	help
	  Support for VMX cryptographic acceleration instructions on Power8 CPU.
	  This module supports acceleration for AES and GHASH in hardware. If you
	  choose 'M' here, this module will be called vmx-crypto.

>>>>>>> 2d5404ca
endmenu<|MERGE_RESOLUTION|>--- conflicted
+++ resolved
@@ -107,16 +107,12 @@
 
 config CRYPTO_AES_GCM_P10
 	tristate "Stitched AES/GCM acceleration support on P10 or later CPU (PPC)"
-	depends on BROKEN
 	depends on PPC64 && CPU_LITTLE_ENDIAN && VSX
 	select CRYPTO_LIB_AES
 	select CRYPTO_ALGAPI
 	select CRYPTO_AEAD
 	select CRYPTO_SKCIPHER
-<<<<<<< HEAD
 	select CRYPTO_SIMD
-=======
->>>>>>> 2d5404ca
 	help
 	  AEAD cipher: AES cipher algorithms (FIPS-197)
 	  GCM (Galois/Counter Mode) authenticated encryption mode (NIST SP800-38D)
@@ -153,8 +149,6 @@
 	  - Power10 or later
 	  - Little-endian
 
-<<<<<<< HEAD
-=======
 config CRYPTO_DEV_VMX
         bool "Support for VMX cryptographic acceleration instructions"
         depends on PPC64 && VSX
@@ -175,5 +169,4 @@
 	  This module supports acceleration for AES and GHASH in hardware. If you
 	  choose 'M' here, this module will be called vmx-crypto.
 
->>>>>>> 2d5404ca
 endmenu