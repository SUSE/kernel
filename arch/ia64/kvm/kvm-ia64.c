--- conflicted
+++ resolved
@@ -1174,11 +1174,7 @@
 
 bool kvm_vcpu_compatible(struct kvm_vcpu *vcpu)
 {
-<<<<<<< HEAD
-	return irqchip_in_kernel(vcpu->kcm) == (vcpu->arch.apic != NULL);
-=======
 	return irqchip_in_kernel(vcpu->kvm) == (vcpu->arch.apic != NULL);
->>>>>>> b0b9e5c5
 }
 
 int kvm_arch_vcpu_init(struct kvm_vcpu *vcpu)
