--- conflicted
+++ resolved
@@ -265,11 +265,7 @@
 #define IA64_PSR_KDB_FLAGS 0
 #endif
 	movl r16=(IA64_PSR_IT|IA64_PSR_IC|IA64_PSR_DT|IA64_PSR_RT|IA64_PSR_DFH|IA64_PSR_BN \
-<<<<<<< HEAD
-		  |IA64_PSR_DI|IA64_PSR_KDB_FLAGS)
-=======
-		  |IA64_PSR_DI|IA64_PSR_AC)
->>>>>>> 18e352e4
+		  |IA64_PSR_DI|IA64_PSR_AC|IA64_PSR_KDB_FLAGS)
 	;;
 	mov cr.ipsr=r16
 	movl r17=1f
