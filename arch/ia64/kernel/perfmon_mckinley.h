/*
 * This file contains the McKinley PMU register description tables
 * and pmc checker used by perfmon.c.
 *
 * Copyright (C) 2002-2003  Hewlett Packard Co
 *               Stephane Eranian <eranian@hpl.hp.com>
 */
static int pfm_mck_pmc_check(struct task_struct *task, pfm_context_t *ctx, unsigned int cnum, unsigned long *val, struct pt_regs *regs);

static pfm_reg_desc_t pfm_mck_pmc_desc[PMU_MAX_PMCS]={
/* pmc0  */ { PFM_REG_CONTROL , 0, 0x1UL, -1UL, NULL, NULL, {0UL,0UL, 0UL, 0UL}, {0UL,0UL, 0UL, 0UL}},
/* pmc1  */ { PFM_REG_CONTROL , 0, 0x0UL, -1UL, NULL, NULL, {0UL,0UL, 0UL, 0UL}, {0UL,0UL, 0UL, 0UL}},
/* pmc2  */ { PFM_REG_CONTROL , 0, 0x0UL, -1UL, NULL, NULL, {0UL,0UL, 0UL, 0UL}, {0UL,0UL, 0UL, 0UL}},
/* pmc3  */ { PFM_REG_CONTROL , 0, 0x0UL, -1UL, NULL, NULL, {0UL,0UL, 0UL, 0UL}, {0UL,0UL, 0UL, 0UL}},
/* pmc4  */ { PFM_REG_COUNTING, 6, 0x0000000000800000UL, 0xfffff7fUL, NULL, pfm_mck_pmc_check, {RDEP(4),0UL, 0UL, 0UL}, {0UL,0UL, 0UL, 0UL}},
/* pmc5  */ { PFM_REG_COUNTING, 6, 0x0UL, 0xfffff7fUL, NULL,  pfm_mck_pmc_check, {RDEP(5),0UL, 0UL, 0UL}, {0UL,0UL, 0UL, 0UL}},
/* pmc6  */ { PFM_REG_COUNTING, 6, 0x0UL, 0xfffff7fUL, NULL,  pfm_mck_pmc_check, {RDEP(6),0UL, 0UL, 0UL}, {0UL,0UL, 0UL, 0UL}},
/* pmc7  */ { PFM_REG_COUNTING, 6, 0x0UL, 0xfffff7fUL, NULL,  pfm_mck_pmc_check, {RDEP(7),0UL, 0UL, 0UL}, {0UL,0UL, 0UL, 0UL}},
/* pmc8  */ { PFM_REG_CONFIG  , 0, 0xffffffff3fffffffUL, 0xffffffff3ffffffbUL, NULL, pfm_mck_pmc_check, {0UL,0UL, 0UL, 0UL}, {0UL,0UL, 0UL, 0UL}},
/* pmc9  */ { PFM_REG_CONFIG  , 0, 0xffffffff3ffffffcUL, 0xffffffff3ffffffbUL, NULL, pfm_mck_pmc_check, {0UL,0UL, 0UL, 0UL}, {0UL,0UL, 0UL, 0UL}},
/* pmc10 */ { PFM_REG_MONITOR , 4, 0x0UL, 0xffffUL, NULL, pfm_mck_pmc_check, {RDEP(0)|RDEP(1),0UL, 0UL, 0UL}, {0UL,0UL, 0UL, 0UL}},
/* pmc11 */ { PFM_REG_MONITOR , 6, 0x0UL, 0x30f01cf, NULL,  pfm_mck_pmc_check, {RDEP(2)|RDEP(3)|RDEP(17),0UL, 0UL, 0UL}, {0UL,0UL, 0UL, 0UL}},
/* pmc12 */ { PFM_REG_MONITOR , 6, 0x0UL, 0xffffUL, NULL,  pfm_mck_pmc_check, {RDEP(8)|RDEP(9)|RDEP(10)|RDEP(11)|RDEP(12)|RDEP(13)|RDEP(14)|RDEP(15)|RDEP(16),0UL, 0UL, 0UL}, {0UL,0UL, 0UL, 0UL}},
/* pmc13 */ { PFM_REG_CONFIG  , 0, 0x00002078fefefefeUL, 0x1e00018181818UL, NULL, pfm_mck_pmc_check, {0UL,0UL, 0UL, 0UL}, {0UL,0UL, 0UL, 0UL}},
/* pmc14 */ { PFM_REG_CONFIG  , 0, 0x0db60db60db60db6UL, 0x2492UL, NULL, pfm_mck_pmc_check, {0UL,0UL, 0UL, 0UL}, {0UL,0UL, 0UL, 0UL}},
/* pmc15 */ { PFM_REG_CONFIG  , 0, 0x00000000fffffff0UL, 0xfUL, NULL, pfm_mck_pmc_check, {0UL,0UL, 0UL, 0UL}, {0UL,0UL, 0UL, 0UL}},
	    { PFM_REG_END     , 0, 0x0UL, -1UL, NULL, NULL, {0,}, {0,}}, /* end marker */
};

static pfm_reg_desc_t pfm_mck_pmd_desc[PMU_MAX_PMDS]={
/* pmd0  */ { PFM_REG_BUFFER  , 0, 0x0UL, -1UL, NULL, NULL, {RDEP(1),0UL, 0UL, 0UL}, {RDEP(10),0UL, 0UL, 0UL}},
/* pmd1  */ { PFM_REG_BUFFER  , 0, 0x0UL, -1UL, NULL, NULL, {RDEP(0),0UL, 0UL, 0UL}, {RDEP(10),0UL, 0UL, 0UL}},
/* pmd2  */ { PFM_REG_BUFFER  , 0, 0x0UL, -1UL, NULL, NULL, {RDEP(3)|RDEP(17),0UL, 0UL, 0UL}, {RDEP(11),0UL, 0UL, 0UL}},
/* pmd3  */ { PFM_REG_BUFFER  , 0, 0x0UL, -1UL, NULL, NULL, {RDEP(2)|RDEP(17),0UL, 0UL, 0UL}, {RDEP(11),0UL, 0UL, 0UL}},
/* pmd4  */ { PFM_REG_COUNTING, 0, 0x0UL, -1UL, NULL, NULL, {0UL,0UL, 0UL, 0UL}, {RDEP(4),0UL, 0UL, 0UL}},
/* pmd5  */ { PFM_REG_COUNTING, 0, 0x0UL, -1UL, NULL, NULL, {0UL,0UL, 0UL, 0UL}, {RDEP(5),0UL, 0UL, 0UL}},
/* pmd6  */ { PFM_REG_COUNTING, 0, 0x0UL, -1UL, NULL, NULL, {0UL,0UL, 0UL, 0UL}, {RDEP(6),0UL, 0UL, 0UL}},
/* pmd7  */ { PFM_REG_COUNTING, 0, 0x0UL, -1UL, NULL, NULL, {0UL,0UL, 0UL, 0UL}, {RDEP(7),0UL, 0UL, 0UL}},
/* pmd8  */ { PFM_REG_BUFFER  , 0, 0x0UL, -1UL, NULL, NULL, {RDEP(9)|RDEP(10)|RDEP(11)|RDEP(12)|RDEP(13)|RDEP(14)|RDEP(15)|RDEP(16),0UL, 0UL, 0UL}, {RDEP(12),0UL, 0UL, 0UL}},
/* pmd9  */ { PFM_REG_BUFFER  , 0, 0x0UL, -1UL, NULL, NULL, {RDEP(8)|RDEP(10)|RDEP(11)|RDEP(12)|RDEP(13)|RDEP(14)|RDEP(15)|RDEP(16),0UL, 0UL, 0UL}, {RDEP(12),0UL, 0UL, 0UL}},
/* pmd10 */ { PFM_REG_BUFFER  , 0, 0x0UL, -1UL, NULL, NULL, {RDEP(8)|RDEP(9)|RDEP(11)|RDEP(12)|RDEP(13)|RDEP(14)|RDEP(15)|RDEP(16),0UL, 0UL, 0UL}, {RDEP(12),0UL, 0UL, 0UL}},
/* pmd11 */ { PFM_REG_BUFFER  , 0, 0x0UL, -1UL, NULL, NULL, {RDEP(8)|RDEP(9)|RDEP(10)|RDEP(12)|RDEP(13)|RDEP(14)|RDEP(15)|RDEP(16),0UL, 0UL, 0UL}, {RDEP(12),0UL, 0UL, 0UL}},
/* pmd12 */ { PFM_REG_BUFFER  , 0, 0x0UL, -1UL, NULL, NULL, {RDEP(8)|RDEP(9)|RDEP(10)|RDEP(11)|RDEP(13)|RDEP(14)|RDEP(15)|RDEP(16),0UL, 0UL, 0UL}, {RDEP(12),0UL, 0UL, 0UL}},
/* pmd13 */ { PFM_REG_BUFFER  , 0, 0x0UL, -1UL, NULL, NULL, {RDEP(8)|RDEP(9)|RDEP(10)|RDEP(11)|RDEP(12)|RDEP(14)|RDEP(15)|RDEP(16),0UL, 0UL, 0UL}, {RDEP(12),0UL, 0UL, 0UL}},
/* pmd14 */ { PFM_REG_BUFFER  , 0, 0x0UL, -1UL, NULL, NULL, {RDEP(8)|RDEP(9)|RDEP(10)|RDEP(11)|RDEP(12)|RDEP(13)|RDEP(15)|RDEP(16),0UL, 0UL, 0UL}, {RDEP(12),0UL, 0UL, 0UL}},
/* pmd15 */ { PFM_REG_BUFFER  , 0, 0x0UL, -1UL, NULL, NULL, {RDEP(8)|RDEP(9)|RDEP(10)|RDEP(11)|RDEP(12)|RDEP(13)|RDEP(14)|RDEP(16),0UL, 0UL, 0UL}, {RDEP(12),0UL, 0UL, 0UL}},
/* pmd16 */ { PFM_REG_BUFFER  , 0, 0x0UL, -1UL, NULL, NULL, {RDEP(8)|RDEP(9)|RDEP(10)|RDEP(11)|RDEP(12)|RDEP(13)|RDEP(14)|RDEP(15),0UL, 0UL, 0UL}, {RDEP(12),0UL, 0UL, 0UL}},
/* pmd17 */ { PFM_REG_BUFFER  , 0, 0x0UL, -1UL, NULL, NULL, {RDEP(2)|RDEP(3),0UL, 0UL, 0UL}, {RDEP(11),0UL, 0UL, 0UL}},
	    { PFM_REG_END     , 0, 0x0UL, -1UL, NULL, NULL, {0,}, {0,}}, /* end marker */
};

/*
 * PMC reserved fields must have their power-up values preserved
 */
static int
pfm_mck_reserved(unsigned int cnum, unsigned long *val, struct pt_regs *regs)
{
	unsigned long tmp1, tmp2, ival = *val;

	/* remove reserved areas from user value */
	tmp1 = ival & PMC_RSVD_MASK(cnum);

	/* get reserved fields values */
	tmp2 = PMC_DFL_VAL(cnum) & ~PMC_RSVD_MASK(cnum);

	*val = tmp1 | tmp2;

	DPRINT(("pmc[%d]=0x%lx, mask=0x%lx, reset=0x%lx, val=0x%lx\n",
		  cnum, ival, PMC_RSVD_MASK(cnum), PMC_DFL_VAL(cnum), *val));
	return 0;
}

/*
 * task can be NULL if the context is unloaded
 */
static int
pfm_mck_pmc_check(struct task_struct *task, pfm_context_t *ctx, unsigned int cnum, unsigned long *val, struct pt_regs *regs)
{
	int ret = 0, check_case1 = 0;
	unsigned long val8 = 0, val14 = 0, val13 = 0;
	int is_loaded;

	/* first preserve the reserved fields */
	pfm_mck_reserved(cnum, val, regs);

	/* sanitfy check */
	if (ctx == NULL) return -EINVAL;

	is_loaded = ctx->ctx_state == PFM_CTX_LOADED || ctx->ctx_state == PFM_CTX_MASKED;

	/*
	 * we must clear the debug registers if pmc13 has a value which enable
	 * memory pipeline event constraints. In this case we need to clear the
	 * the debug registers if they have not yet been accessed. This is required
	 * to avoid picking stale state.
	 * PMC13 is "active" if:
	 * 	one of the pmc13.cfg_dbrpXX field is different from 0x3
	 * AND
	 * 	at the corresponding pmc13.ena_dbrpXX is set.
	 */
	DPRINT(("cnum=%u val=0x%lx, using_dbreg=%d loaded=%d\n", cnum, *val, ctx->ctx_fl_using_dbreg, is_loaded));

<<<<<<< HEAD
	if (cnum == 13 && is_loaded && ((*val & 0x18181818UL) != 0x18181818UL) && ctx->ctx_fl_using_dbreg == 0) {
=======
	if (cnum == 13 && is_loaded
	    && (*val & 0x1e00000000000UL) && (*val & 0x18181818UL) != 0x18181818UL && ctx->ctx_fl_using_dbreg == 0) {
>>>>>>> 30e74fea

		DPRINT(("pmc[%d]=0x%lx has active pmc13 settings, clearing dbr\n", cnum, *val));

		/* don't mix debug with perfmon */
		if (task && (task->thread.flags & IA64_THREAD_DBG_VALID) != 0) return -EINVAL;

		/*
		 * a count of 0 will mark the debug registers as in use and also
		 * ensure that they are properly cleared.
		 */
		ret = pfm_write_ibr_dbr(PFM_DATA_RR, ctx, NULL, 0, regs);
		if (ret) return ret;
	}
	/*
	 * we must clear the (instruction) debug registers if any pmc14.ibrpX bit is enabled
	 * before they are (fl_using_dbreg==0) to avoid picking up stale information.
	 */
	if (cnum == 14 && is_loaded && ((*val & 0x2222UL) != 0x2222UL) && ctx->ctx_fl_using_dbreg == 0) {

		DPRINT(("pmc[%d]=0x%lx has active pmc14 settings, clearing ibr\n", cnum, *val));

		/* don't mix debug with perfmon */
		if (task && (task->thread.flags & IA64_THREAD_DBG_VALID) != 0) return -EINVAL;

		/*
		 * a count of 0 will mark the debug registers as in use and also
		 * ensure that they are properly cleared.
		 */
		ret = pfm_write_ibr_dbr(PFM_CODE_RR, ctx, NULL, 0, regs);
		if (ret) return ret;

	}

	switch(cnum) {
		case  4: *val |= 1UL << 23; /* force power enable bit */
			 break;
		case  8: val8 = *val;
			 val13 = ctx->ctx_pmcs[13];
			 val14 = ctx->ctx_pmcs[14];
			 check_case1 = 1;
			 break;
		case 13: val8  = ctx->ctx_pmcs[8];
			 val13 = *val;
			 val14 = ctx->ctx_pmcs[14];
			 check_case1 = 1;
			 break;
		case 14: val8  = ctx->ctx_pmcs[8];
			 val13 = ctx->ctx_pmcs[13];
			 val14 = *val;
			 check_case1 = 1;
			 break;
	}
	/* check illegal configuration which can produce inconsistencies in tagging
	 * i-side events in L1D and L2 caches
	 */
	if (check_case1) {
		ret =   ((val13 >> 45) & 0xf) == 0
		   && ((val8 & 0x1) == 0)
		   && ((((val14>>1) & 0x3) == 0x2 || ((val14>>1) & 0x3) == 0x0)
		       ||(((val14>>4) & 0x3) == 0x2 || ((val14>>4) & 0x3) == 0x0));

		if (ret) DPRINT((KERN_DEBUG "perfmon: failure check_case1\n"));
	}

	return ret ? -EINVAL : 0;
}

/*
 * impl_pmcs, impl_pmds are computed at runtime to minimize errors!
 */
static pmu_config_t pmu_conf_mck={
	.pmu_name      = "Itanium 2",
	.pmu_family    = 0x1f,
	.flags	       = PFM_PMU_IRQ_RESEND,
	.ovfl_val      = (1UL << 47) - 1,
	.pmd_desc      = pfm_mck_pmd_desc,
	.pmc_desc      = pfm_mck_pmc_desc,
	.num_ibrs       = 8,
	.num_dbrs       = 8,
	.use_rr_dbregs = 1 /* debug register are use for range retrictions */
};

<|MERGE_RESOLUTION|>--- conflicted
+++ resolved
@@ -100,12 +100,8 @@
 	 */
 	DPRINT(("cnum=%u val=0x%lx, using_dbreg=%d loaded=%d\n", cnum, *val, ctx->ctx_fl_using_dbreg, is_loaded));
 
-<<<<<<< HEAD
-	if (cnum == 13 && is_loaded && ((*val & 0x18181818UL) != 0x18181818UL) && ctx->ctx_fl_using_dbreg == 0) {
-=======
 	if (cnum == 13 && is_loaded
 	    && (*val & 0x1e00000000000UL) && (*val & 0x18181818UL) != 0x18181818UL && ctx->ctx_fl_using_dbreg == 0) {
->>>>>>> 30e74fea
 
 		DPRINT(("pmc[%d]=0x%lx has active pmc13 settings, clearing dbr\n", cnum, *val));
 
