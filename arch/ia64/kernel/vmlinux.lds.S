--- conflicted
+++ resolved
@@ -177,20 +177,6 @@
 	. = ALIGN(PAGE_SIZE);
 	__init_end = .;
 
-<<<<<<< HEAD
-  .data..page_aligned : AT(ADDR(.data..page_aligned) - LOAD_OFFSET)
-        {
-	PAGE_ALIGNED_DATA(PAGE_SIZE)
-	  . = ALIGN(PAGE_SIZE);
-	  __start_gate_section = .;
-	  *(.data..gate)
-	  __stop_gate_section = .;
-#ifdef CONFIG_PARAVIRT_XEN
-	  . = ALIGN(PAGE_SIZE);
-	  __xen_start_gate_section = .;
-	  *(.data..gate.xen)
-	  __xen_stop_gate_section = .;
-=======
 	.data..page_aligned : AT(ADDR(.data..page_aligned) - LOAD_OFFSET) {
 		PAGE_ALIGNED_DATA(PAGE_SIZE)
 		. = ALIGN(PAGE_SIZE);
@@ -202,7 +188,6 @@
 		__xen_start_gate_section = .;
 		*(.data..gate.xen)
 		__xen_stop_gate_section = .;
->>>>>>> da5cabf8
 #endif
 	}
 	/*
