--- conflicted
+++ resolved
@@ -29,15 +29,6 @@
 
 int arch_register_cpu(int num)
 {
-<<<<<<< HEAD
-	struct node *parent = NULL;
-	
-#ifdef CONFIG_NUMA
-	parent = &sysfs_nodes[cpu_to_node(num)];
-#endif /* CONFIG_NUMA */
-
-=======
->>>>>>> 120bda20
 #if defined (CONFIG_ACPI) && defined (CONFIG_HOTPLUG_CPU)
 	/*
 	 * If CPEI cannot be re-targetted, and this is
@@ -152,11 +143,7 @@
 
 	num_shared = (int) csi.num_shared;
 	do {
-<<<<<<< HEAD
-		for_each_cpu(j)
-=======
 		for_each_possible_cpu(j)
->>>>>>> 120bda20
 			if (cpu_data(cpu)->socket_id == cpu_data(j)->socket_id
 				&& cpu_data(j)->core_id == csi.log1_cid
 				&& cpu_data(j)->thread_id == csi.log1_tid)
@@ -416,11 +403,7 @@
  * When a cpu is hot-plugged, do a check and initiate
  * cache kobject if necessary
  */
-<<<<<<< HEAD
-static int cache_cpu_callback(struct notifier_block *nfb,
-=======
 static int __cpuinit cache_cpu_callback(struct notifier_block *nfb,
->>>>>>> 120bda20
 		unsigned long action, void *hcpu)
 {
 	unsigned int cpu = (unsigned long)hcpu;
@@ -438,11 +421,7 @@
 	return NOTIFY_OK;
 }
 
-<<<<<<< HEAD
-static struct notifier_block cache_cpu_notifier =
-=======
 static struct notifier_block __cpuinitdata cache_cpu_notifier =
->>>>>>> 120bda20
 {
 	.notifier_call = cache_cpu_callback
 };
