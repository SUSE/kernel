--- conflicted
+++ resolved
@@ -958,11 +958,7 @@
 	}
 }
 
-<<<<<<< HEAD
-static int palinfo_cpu_callback(struct notifier_block *nfb,
-=======
 static int __cpuinit palinfo_cpu_callback(struct notifier_block *nfb,
->>>>>>> 120bda20
 								unsigned long action,
 								void *hcpu)
 {
