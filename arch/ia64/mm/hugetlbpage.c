/*
 * IA-64 Huge TLB Page Support for Kernel.
 *
 * Copyright (C) 2002, Rohit Seth <rohit.seth@intel.com>
 */

#include <linux/config.h>
#include <linux/init.h>
#include <linux/fs.h>
#include <linux/mm.h>
#include <linux/hugetlb.h>
#include <linux/pagemap.h>
#include <linux/smp_lock.h>
#include <linux/slab.h>
#include <asm/mman.h>
#include <asm/pgalloc.h>
#include <asm/tlb.h>
#include <asm/tlbflush.h>

<<<<<<< HEAD
struct list_head htlbpage_freelist;
spinlock_t htlbpage_lock = SPIN_LOCK_UNLOCKED;
extern long htlbpagemem;
=======
#include <linux/sysctl.h>

static long    htlbpagemem;
int     htlbpage_max;
static long    htlbzone_pages;
>>>>>>> 19250aed

struct vm_operations_struct hugetlb_vm_ops;
static LIST_HEAD(htlbpage_freelist);
static spinlock_t htlbpage_lock = SPIN_LOCK_UNLOCKED;

static struct page *alloc_hugetlb_page(void)
{
	int i;
	struct page *page;

	spin_lock(&htlbpage_lock);
	if (list_empty(&htlbpage_freelist)) {
		spin_unlock(&htlbpage_lock);
		return NULL;
	}

	page = list_entry(htlbpage_freelist.next, struct page, list);
	list_del(&page->list);
	htlbpagemem--;
	spin_unlock(&htlbpage_lock);
	set_page_count(page, 1);
	for (i = 0; i < (HPAGE_SIZE/PAGE_SIZE); ++i)
		clear_highpage(&page[i]);
	return page;
}

static pte_t *
huge_pte_alloc (struct mm_struct *mm, unsigned long addr)
{
	unsigned long taddr = htlbpage_to_page(addr);
	pgd_t *pgd;
	pmd_t *pmd;
	pte_t *pte = NULL;

	pgd = pgd_offset(mm, taddr);
	pmd = pmd_alloc(mm, pgd, taddr);
	if (pmd)
		pte = pte_alloc_map(mm, pmd, taddr);
	return pte;
}

static pte_t *
huge_pte_offset (struct mm_struct *mm, unsigned long addr)
{
	unsigned long taddr = htlbpage_to_page(addr);
	pgd_t *pgd;
	pmd_t *pmd;
	pte_t *pte = NULL;

	pgd = pgd_offset(mm, taddr);
	pmd = pmd_offset(pgd, taddr);
	pte = pte_offset_map(pmd, taddr);
	return pte;
}

#define mk_pte_huge(entry) { pte_val(entry) |= _PAGE_P; }

static void
set_huge_pte (struct mm_struct *mm, struct vm_area_struct *vma,
	      struct page *page, pte_t * page_table, int write_access)
{
	pte_t entry;

	mm->rss += (HPAGE_SIZE / PAGE_SIZE);
	if (write_access) {
		entry =
		    pte_mkwrite(pte_mkdirty(mk_pte(page, vma->vm_page_prot)));
	} else
		entry = pte_wrprotect(mk_pte(page, vma->vm_page_prot));
	entry = pte_mkyoung(entry);
	mk_pte_huge(entry);
	set_pte(page_table, entry);
	return;
}

int copy_hugetlb_page_range(struct mm_struct *dst, struct mm_struct *src,
			struct vm_area_struct *vma)
{
	pte_t *src_pte, *dst_pte, entry;
	struct page *ptepage;
	unsigned long addr = vma->vm_start;
	unsigned long end = vma->vm_end;

	while (addr < end) {
		dst_pte = huge_pte_alloc(dst, addr);
		if (!dst_pte)
			goto nomem;
		src_pte = huge_pte_offset(src, addr);
		entry = *src_pte;
		ptepage = pte_page(entry);
		get_page(ptepage);
		set_pte(dst_pte, entry);
		dst->rss += (HPAGE_SIZE / PAGE_SIZE);
		addr += HPAGE_SIZE;
	}
	return 0;
nomem:
	return -ENOMEM;
}

int
follow_hugetlb_page(struct mm_struct *mm, struct vm_area_struct *vma,
		    struct page **pages, struct vm_area_struct **vmas,
		    unsigned long *st, int *length, int i)
{
	pte_t *ptep, pte;
	unsigned long start = *st;
	unsigned long pstart;
	int len = *length;
	struct page *page;

	do {
		pstart = start & HPAGE_MASK;
		ptep = huge_pte_offset(mm, start);
		pte = *ptep;

back1:
		page = pte_page(pte);
		if (pages) {
			page += ((start & ~HPAGE_MASK) >> PAGE_SHIFT);
			get_page(page);
			pages[i] = page;
		}
		if (vmas)
			vmas[i] = vma;
		i++;
		len--;
		start += PAGE_SIZE;
		if (((start & HPAGE_MASK) == pstart) && len &&
				(start < vma->vm_end))
			goto back1;
	} while (len && start < vma->vm_end);
	*length = len;
	*st = start;
	return i;
}

void free_huge_page(struct page *page)
{
	BUG_ON(page_count(page));
	BUG_ON(page->mapping);

	INIT_LIST_HEAD(&page->list);

	spin_lock(&htlbpage_lock);
	list_add(&page->list, &htlbpage_freelist);
	htlbpagemem++;
	spin_unlock(&htlbpage_lock);
}

void huge_page_release(struct page *page)
{
	if (!put_page_testzero(page))
		return;

	free_huge_page(page);
}

void unmap_hugepage_range(struct vm_area_struct *vma, unsigned long start, unsigned long end)
{
	struct mm_struct *mm = vma->vm_mm;
	unsigned long address;
	pte_t *pte;
	struct page *page;

	BUG_ON(start & (HPAGE_SIZE - 1));
	BUG_ON(end & (HPAGE_SIZE - 1));

	spin_lock(&htlbpage_lock);
	spin_unlock(&htlbpage_lock);
	for (address = start; address < end; address += HPAGE_SIZE) {
		pte = huge_pte_offset(mm, address);
		if (pte_none(*pte))
			continue;
		page = pte_page(*pte);
		huge_page_release(page);
		pte_clear(pte);
	}
	mm->rss -= (end - start) >> PAGE_SHIFT;
	flush_tlb_range(vma, start, end);
}

void zap_hugepage_range(struct vm_area_struct *vma, unsigned long start, unsigned long length)
{
	struct mm_struct *mm = vma->vm_mm;
	spin_lock(&mm->page_table_lock);
	unmap_hugepage_range(vma, start, start + length);
	spin_unlock(&mm->page_table_lock);
}

int hugetlb_prefault(struct address_space *mapping, struct vm_area_struct *vma)
{
	struct mm_struct *mm = current->mm;
	unsigned long addr;
	int ret = 0;

	BUG_ON(vma->vm_start & ~HPAGE_MASK);
	BUG_ON(vma->vm_end & ~HPAGE_MASK);

	spin_lock(&mm->page_table_lock);
	for (addr = vma->vm_start; addr < vma->vm_end; addr += HPAGE_SIZE) {
		unsigned long idx;
		pte_t *pte = huge_pte_alloc(mm, addr);
		struct page *page;

		if (!pte) {
			ret = -ENOMEM;
			goto out;
		}
		if (!pte_none(*pte))
			continue;

		idx = ((addr - vma->vm_start) >> HPAGE_SHIFT)
			+ (vma->vm_pgoff >> (HPAGE_SHIFT - PAGE_SHIFT));
		page = find_get_page(mapping, idx);
		if (!page) {
			page = alloc_hugetlb_page();
			if (!page) {
				ret = -ENOMEM;
				goto out;
			}
			add_to_page_cache(page, mapping, idx, GFP_ATOMIC);
			unlock_page(page);
		}
		set_huge_pte(mm, vma, page, pte, vma->vm_flags & VM_WRITE);
	}
out:
	spin_unlock(&mm->page_table_lock);
	return ret;
}

void update_and_free_page(struct page *page)
{
	int j;
	struct page *map;

	map = page;
	htlbzone_pages--;
	for (j = 0; j < (HPAGE_SIZE / PAGE_SIZE); j++) {
		map->flags &= ~(1 << PG_locked | 1 << PG_error | 1 << PG_referenced |
				1 << PG_dirty | 1 << PG_active | 1 << PG_reserved |
				1 << PG_private | 1<< PG_writeback);
		set_page_count(map, 0);
		map++;
	}
	set_page_count(page, 1);
	__free_pages(page, HUGETLB_PAGE_ORDER);
}

int try_to_free_low(int count)
{
	struct list_head *p;
	struct page *page, *map;

	map = NULL;
	spin_lock(&htlbpage_lock);
	list_for_each(p, &htlbpage_freelist) {
		if (map) {
			list_del(&map->list);
			update_and_free_page(map);
			htlbpagemem--;
			map = NULL;
			if (++count == 0)
				break;
		}
		page = list_entry(p, struct page, list);
		if ((page_zone(page))->name[0] != 'H') // Look for non-Highmem
				map = page;
	}
	if (map) {
		list_del(&map->list);
		update_and_free_page(map);
		htlbpagemem--;
		count++;
	}
	spin_unlock(&htlbpage_lock);
	return count;
}

int set_hugetlb_mem_size(int count)
{
	int j, lcount;
	struct page *page, *map;
	extern long htlbzone_pages;
	extern struct list_head htlbpage_freelist;

	if (count < 0)
		lcount = count;
	else
		lcount = count - htlbzone_pages;

	if (lcount == 0)
		return (int)htlbzone_pages;
	if (lcount > 0) {	/* Increase the mem size. */
		while (lcount--) {
			page = alloc_pages(__GFP_HIGHMEM, HUGETLB_PAGE_ORDER);
			if (page == NULL)
				break;
			spin_lock(&htlbpage_lock);
			list_add(&page->list, &htlbpage_freelist);
			htlbpagemem++;
			htlbzone_pages++;
			spin_unlock(&htlbpage_lock);
		}
		return (int) htlbzone_pages;
	}
	/* Shrink the memory size. */
	lcount = try_to_free_low(lcount);
	while (lcount++) {
		page = alloc_hugetlb_page();
		if (page == NULL)
			break;
		spin_lock(&htlbpage_lock);
		update_and_free_page(page);
		spin_unlock(&htlbpage_lock);
<<<<<<< HEAD
		map = page;
		for (j = 0; j < (HPAGE_SIZE / PAGE_SIZE); j++) {
			map->flags &= ~(1 << PG_locked | 1 << PG_error | 1 << PG_referenced |
					1 << PG_dirty | 1 << PG_active |
					1 << PG_private | 1<< PG_writeback);
			map++;
		}
		set_page_count(page, 1);
		__free_pages(page, HUGETLB_PAGE_ORDER);
=======
>>>>>>> 19250aed
	}
	return (int) htlbzone_pages;
}

<<<<<<< HEAD
static struct page *
hugetlb_nopage(struct vm_area_struct *vma, unsigned long address, int unused)
=======
int hugetlb_sysctl_handler(ctl_table *table, int write, struct file *file, void *buffer, size_t *length)
{
	proc_dointvec(table, write, file, buffer, length);
	htlbpage_max = set_hugetlb_mem_size(htlbpage_max);
	return 0;
}

static int __init hugetlb_setup(char *s)
{
	if (sscanf(s, "%d", &htlbpage_max) <= 0)
		htlbpage_max = 0;
	return 1;
}
__setup("hugepages=", hugetlb_setup);

static int __init hugetlb_init(void)
{
	int i, j;
	struct page *page;

	for (i = 0; i < htlbpage_max; ++i) {
		page = alloc_pages(__GFP_HIGHMEM, HUGETLB_PAGE_ORDER);
		if (!page)
			break;
		for (j = 0; j < HPAGE_SIZE/PAGE_SIZE; ++j)
			SetPageReserved(&page[j]);
		spin_lock(&htlbpage_lock);
		list_add(&page->list, &htlbpage_freelist);
		spin_unlock(&htlbpage_lock);
	}
	htlbpage_max = htlbpagemem = htlbzone_pages = i;
	printk("Total HugeTLB memory allocated, %ld\n", htlbpagemem);
	return 0;
}
module_init(hugetlb_init);

int hugetlb_report_meminfo(char *buf)
{
	return sprintf(buf,
			"HugePages_Total: %5lu\n"
			"HugePages_Free:  %5lu\n"
			"Hugepagesize:    %5lu kB\n",
			htlbzone_pages,
			htlbpagemem,
			HPAGE_SIZE/1024);
}

int is_hugepage_mem_enough(size_t size)
{
	if (size > (htlbpagemem << HPAGE_SHIFT))
		return 0;
	return 1;
}

static struct page *hugetlb_nopage(struct vm_area_struct * area, unsigned long address, int unused)
>>>>>>> 19250aed
{
	BUG();
	return NULL;
}

<<<<<<< HEAD
static struct vm_operations_struct hugetlb_vm_ops = {
	.nopage =	hugetlb_nopage,
	.close =	zap_hugetlb_resources,
=======
struct vm_operations_struct hugetlb_vm_ops = {
	.nopage = hugetlb_nopage,
>>>>>>> 19250aed
};<|MERGE_RESOLUTION|>--- conflicted
+++ resolved
@@ -17,19 +17,12 @@
 #include <asm/tlb.h>
 #include <asm/tlbflush.h>
 
-<<<<<<< HEAD
-struct list_head htlbpage_freelist;
-spinlock_t htlbpage_lock = SPIN_LOCK_UNLOCKED;
-extern long htlbpagemem;
-=======
 #include <linux/sysctl.h>
 
 static long    htlbpagemem;
 int     htlbpage_max;
 static long    htlbzone_pages;
->>>>>>> 19250aed
-
-struct vm_operations_struct hugetlb_vm_ops;
+
 static LIST_HEAD(htlbpage_freelist);
 static spinlock_t htlbpage_lock = SPIN_LOCK_UNLOCKED;
 
@@ -343,26 +336,10 @@
 		spin_lock(&htlbpage_lock);
 		update_and_free_page(page);
 		spin_unlock(&htlbpage_lock);
-<<<<<<< HEAD
-		map = page;
-		for (j = 0; j < (HPAGE_SIZE / PAGE_SIZE); j++) {
-			map->flags &= ~(1 << PG_locked | 1 << PG_error | 1 << PG_referenced |
-					1 << PG_dirty | 1 << PG_active |
-					1 << PG_private | 1<< PG_writeback);
-			map++;
-		}
-		set_page_count(page, 1);
-		__free_pages(page, HUGETLB_PAGE_ORDER);
-=======
->>>>>>> 19250aed
 	}
 	return (int) htlbzone_pages;
 }
 
-<<<<<<< HEAD
-static struct page *
-hugetlb_nopage(struct vm_area_struct *vma, unsigned long address, int unused)
-=======
 int hugetlb_sysctl_handler(ctl_table *table, int write, struct file *file, void *buffer, size_t *length)
 {
 	proc_dointvec(table, write, file, buffer, length);
@@ -418,18 +395,12 @@
 }
 
 static struct page *hugetlb_nopage(struct vm_area_struct * area, unsigned long address, int unused)
->>>>>>> 19250aed
 {
 	BUG();
 	return NULL;
 }
 
-<<<<<<< HEAD
-static struct vm_operations_struct hugetlb_vm_ops = {
+struct vm_operations_struct hugetlb_vm_ops = {
 	.nopage =	hugetlb_nopage,
 	.close =	zap_hugetlb_resources,
-=======
-struct vm_operations_struct hugetlb_vm_ops = {
-	.nopage = hugetlb_nopage,
->>>>>>> 19250aed
 };