include include/uapi/asm-generic/Kbuild.asm

generated-y += unistd_64.h
<<<<<<< HEAD
generic-y += bpf_perf_event.h
generic-y += ipcbuf.h
generic-y += kvm_para.h
generic-y += msgbuf.h
generic-y += poll.h
generic-y += sembuf.h
generic-y += shmbuf.h
=======
generic-y += kvm_para.h
>>>>>>> bfeffd15
<|MERGE_RESOLUTION|>--- conflicted
+++ resolved
@@ -1,14 +1,4 @@
 include include/uapi/asm-generic/Kbuild.asm
 
 generated-y += unistd_64.h
-<<<<<<< HEAD
-generic-y += bpf_perf_event.h
-generic-y += ipcbuf.h
-generic-y += kvm_para.h
-generic-y += msgbuf.h
-generic-y += poll.h
-generic-y += sembuf.h
-generic-y += shmbuf.h
-=======
-generic-y += kvm_para.h
->>>>>>> bfeffd15
+generic-y += kvm_para.h