# SPDX-License-Identifier: GPL-2.0
#
# Makefile for the linux s390-specific parts of the memory manager.
#

KCOV_INSTRUMENT := n
GCOV_PROFILE := n
UBSAN_SANITIZE := n
KASAN_SANITIZE := n

KBUILD_AFLAGS := $(KBUILD_AFLAGS_DECOMPRESSOR)
KBUILD_CFLAGS := $(KBUILD_CFLAGS_DECOMPRESSOR)

#
# Use -march=z900 for als.c to be able to print an error
# message if the kernel is started on a machine which is too old
#
ifneq ($(CC_FLAGS_MARCH),-march=z900)
AFLAGS_REMOVE_head.o		+= $(CC_FLAGS_MARCH)
AFLAGS_head.o			+= -march=z900
AFLAGS_REMOVE_mem.o		+= $(CC_FLAGS_MARCH)
AFLAGS_mem.o			+= -march=z900
CFLAGS_REMOVE_als.o		+= $(CC_FLAGS_MARCH)
CFLAGS_als.o			+= -march=z900
CFLAGS_REMOVE_sclp_early_core.o	+= $(CC_FLAGS_MARCH)
CFLAGS_sclp_early_core.o	+= -march=z900
endif

CFLAGS_sclp_early_core.o += -I$(srctree)/drivers/s390/char

obj-y	:= head.o als.o startup.o mem_detect.o ipl_parm.o string.o ebcdic.o
obj-y	+= sclp_early_core.o mem.o ipl_vmparm.o cmdline.o ctype.o
targets	:= bzImage startup.a section_cmp.boot.data $(obj-y)
subdir-	:= compressed

OBJECTS := $(addprefix $(obj)/,$(obj-y))

quiet_cmd_section_cmp = SECTCMP $*
define cmd_section_cmp
	s1=`$(OBJDUMP) -t -j "$*" "$<" | sort | \
		sed -n "/0000000000000000/! s/.*\s$*\s\+//p" | sha256sum`; \
	s2=`$(OBJDUMP) -t -j "$*" "$(word 2,$^)" | sort | \
		sed -n "/0000000000000000/! s/.*\s$*\s\+//p" | sha256sum`; \
	if [ "$$s1" != "$$s2" ]; then \
		echo "error: section $* differs between $< and $(word 2,$^)" >&2; \
		exit 1; \
	fi; \
	touch $@
endef

$(obj)/bzImage: $(obj)/compressed/vmlinux $(obj)/section_cmp.boot.data FORCE
	$(call if_changed,objcopy)

$(obj)/section_cmp%: vmlinux $(obj)/compressed/vmlinux FORCE
	$(call if_changed,section_cmp)

$(obj)/compressed/vmlinux: $(obj)/startup.a FORCE
	$(Q)$(MAKE) $(build)=$(obj)/compressed $@

<<<<<<< HEAD
quiet_cmd_ar = AR      $@
      cmd_ar = rm -f $@; $(AR) rcsTP$(KBUILD_ARFLAGS) $@ $(real-prereqs)

=======
>>>>>>> 9e98c678
$(obj)/startup.a: $(OBJECTS) FORCE
	$(call if_changed,ar)

install: $(CONFIGURE) $(obj)/bzImage
	sh -x  $(srctree)/$(obj)/install.sh $(KERNELRELEASE) $(obj)/bzImage \
	      System.map "$(INSTALL_PATH)"

chkbss := $(obj-y)
chkbss-target := startup.a
include $(srctree)/arch/s390/scripts/Makefile.chkbss<|MERGE_RESOLUTION|>--- conflicted
+++ resolved
@@ -57,12 +57,6 @@
 $(obj)/compressed/vmlinux: $(obj)/startup.a FORCE
 	$(Q)$(MAKE) $(build)=$(obj)/compressed $@
 
-<<<<<<< HEAD
-quiet_cmd_ar = AR      $@
-      cmd_ar = rm -f $@; $(AR) rcsTP$(KBUILD_ARFLAGS) $@ $(real-prereqs)
-
-=======
->>>>>>> 9e98c678
 $(obj)/startup.a: $(OBJECTS) FORCE
 	$(call if_changed,ar)
 
