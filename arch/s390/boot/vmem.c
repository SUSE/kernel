--- conflicted
+++ resolved
@@ -57,11 +57,7 @@
 	pgtable_populate(start, end, mode);
 }
 
-<<<<<<< HEAD
-static void kasan_populate_shadow(void)
-=======
 static void kasan_populate_shadow(unsigned long kernel_start, unsigned long kernel_end)
->>>>>>> 2d5404ca
 {
 	pmd_t pmd_z = __pmd(__pa(kasan_early_shadow_pte) | _SEGMENT_ENTRY);
 	pud_t pud_z = __pud(__pa(kasan_early_shadow_pmd) | _REGION3_ENTRY);
@@ -78,47 +74,6 @@
 	crst_table_init((unsigned long *)kasan_early_shadow_pud, pud_val(pud_z));
 	crst_table_init((unsigned long *)kasan_early_shadow_pmd, pmd_val(pmd_z));
 	memset64((u64 *)kasan_early_shadow_pte, pte_val(pte_z), PTRS_PER_PTE);
-<<<<<<< HEAD
-
-	/*
-	 * Current memory layout:
-	 * +- 0 -------------+	       +- shadow start -+
-	 * |1:1 ident mapping|	      /|1/8 of ident map|
-	 * |		     |	     / |		|
-	 * +-end of ident map+	    /  +----------------+
-	 * | ... gap ...     |	   /   |    kasan	|
-	 * |		     |	  /    |  zero page	|
-	 * +- vmalloc area  -+	 /     |   mapping	|
-	 * | vmalloc_size    |	/      | (untracked)	|
-	 * +- modules vaddr -+ /       +----------------+
-	 * | 2Gb	     |/        |    unmapped	| allocated per module
-	 * +- shadow start  -+	       +----------------+
-	 * | 1/8 addr space  |	       | zero pg mapping| (untracked)
-	 * +- shadow end ----+---------+- shadow end ---+
-	 *
-	 * Current memory layout (KASAN_VMALLOC):
-	 * +- 0 -------------+	       +- shadow start -+
-	 * |1:1 ident mapping|	      /|1/8 of ident map|
-	 * |		     |	     / |		|
-	 * +-end of ident map+	    /  +----------------+
-	 * | ... gap ...     |	   /   | kasan zero page| (untracked)
-	 * |		     |	  /    | mapping	|
-	 * +- vmalloc area  -+	 /     +----------------+
-	 * | vmalloc_size    |	/      |shallow populate|
-	 * +- modules vaddr -+ /       +----------------+
-	 * | 2Gb	     |/        |shallow populate|
-	 * +- shadow start  -+	       +----------------+
-	 * | 1/8 addr space  |	       | zero pg mapping| (untracked)
-	 * +- shadow end ----+---------+- shadow end ---+
-	 */
-
-	for_each_physmem_usable_range(i, &start, &end) {
-		kasan_populate(start, end, POPULATE_KASAN_MAP_SHADOW);
-		if (memgap_start && physmem_info.info_source == MEM_DETECT_DIAG260)
-			kasan_populate(memgap_start, start, POPULATE_KASAN_ZERO_SHADOW);
-		memgap_start = end;
-	}
-=======
 	__arch_set_page_dat(kasan_early_shadow_p4d, 1UL << CRST_ALLOC_ORDER);
 	__arch_set_page_dat(kasan_early_shadow_pud, 1UL << CRST_ALLOC_ORDER);
 	__arch_set_page_dat(kasan_early_shadow_pmd, 1UL << CRST_ALLOC_ORDER);
@@ -138,7 +93,6 @@
 	kasan_populate(kernel_start + TEXT_OFFSET, kernel_end, POPULATE_KASAN_MAP_SHADOW);
 	kasan_populate(0, (unsigned long)__identity_va(0), POPULATE_KASAN_ZERO_SHADOW);
 	kasan_populate(AMODE31_START, AMODE31_END, POPULATE_KASAN_ZERO_SHADOW);
->>>>>>> 2d5404ca
 	if (IS_ENABLED(CONFIG_KASAN_VMALLOC)) {
 		untracked_end = VMALLOC_START;
 		/* shallowly populate kasan shadow for vmalloc and modules */
@@ -147,14 +101,9 @@
 		untracked_end = MODULES_VADDR;
 	}
 	/* populate kasan shadow for untracked memory */
-<<<<<<< HEAD
-	kasan_populate(ident_map_size, untracked_end, POPULATE_KASAN_ZERO_SHADOW);
-	kasan_populate(MODULES_END, _REGION1_SIZE, POPULATE_KASAN_ZERO_SHADOW);
-=======
 	kasan_populate((unsigned long)__identity_va(ident_map_size), untracked_end,
 		       POPULATE_KASAN_ZERO_SHADOW);
 	kasan_populate(kernel_end, _REGION1_SIZE, POPULATE_KASAN_ZERO_SHADOW);
->>>>>>> 2d5404ca
 }
 
 static bool kasan_pgd_populate_zero_shadow(pgd_t *pgd, unsigned long addr,
