--- conflicted
+++ resolved
@@ -13,10 +13,7 @@
 #define _ASM_S390_AP_H_
 
 #include <linux/io.h>
-<<<<<<< HEAD
-=======
 #include <asm/asm-extable.h>
->>>>>>> eb3cdb58
 
 /**
  * The ap_qid_t identifier of an ap queue.
@@ -296,26 +293,11 @@
  * Returns AP queue status.
  */
 static inline struct ap_queue_status ap_aqic(ap_qid_t qid,
-<<<<<<< HEAD
-					     struct ap_qirq_ctrl qirqctrl,
-					     phys_addr_t pa_ind)
-{
-	unsigned long reg0 = qid | (3UL << 24);  /* fc 3UL is AQIC */
-	union {
-		unsigned long value;
-		struct ap_qirq_ctrl qirqctrl;
-		struct {
-			u32 _pad;
-			struct ap_queue_status status;
-		};
-	} reg1;
-=======
 					     union ap_qirq_ctrl qirqctrl,
 					     phys_addr_t pa_ind)
 {
 	unsigned long reg0 = qid | (3UL << 24);  /* fc 3UL is AQIC */
 	union ap_queue_status_reg reg1;
->>>>>>> eb3cdb58
 	unsigned long reg2 = pa_ind;
 
 	reg1.value = qirqctrl.value;
@@ -363,17 +345,7 @@
 					     union ap_qact_ap_info *apinfo)
 {
 	unsigned long reg0 = qid | (5UL << 24) | ((ifbit & 0x01) << 22);
-<<<<<<< HEAD
-	union {
-		unsigned long value;
-		struct {
-			u32 _pad;
-			struct ap_queue_status status;
-		};
-	} reg1;
-=======
-	union ap_queue_status_reg reg1;
->>>>>>> eb3cdb58
+	union ap_queue_status_reg reg1;
 	unsigned long reg2;
 
 	reg1.value = apinfo->val;
