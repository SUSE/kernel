--- conflicted
+++ resolved
@@ -25,9 +25,6 @@
 
 #define compat_statfs	compat_statfs
 
-#define compat_mode_t	compat_mode_t
-typedef u16		compat_mode_t;
-
 #include <asm-generic/compat.h>
 
 #define __TYPE_IS_PTR(t) (!__builtin_types_compatible_p( \
@@ -47,16 +44,7 @@
 
 #define COMPAT_UTS_MACHINE	"s390\0\0\0\0"
 
-<<<<<<< HEAD
-typedef u16		__compat_uid_t;
-typedef u16		__compat_gid_t;
-typedef u16		compat_dev_t;
 typedef u16		compat_nlink_t;
-typedef u16		compat_ipc_pid_t;
-typedef __kernel_fsid_t	compat_fsid_t;
-=======
-typedef u16		compat_nlink_t;
->>>>>>> eb3cdb58
 
 typedef struct {
 	u32 mask;
@@ -127,13 +115,6 @@
 	u32		f_spare[5];
 };
 
-<<<<<<< HEAD
-#define COMPAT_RLIM_INFINITY		0xffffffff
-
-#define COMPAT_OFF_T_MAX	0x7fffffff
-
-=======
->>>>>>> eb3cdb58
 /*
  * A pointer passed in from user mode. This should not
  * be used for syscall parameters, just declare them
