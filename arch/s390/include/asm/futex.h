/* SPDX-License-Identifier: GPL-2.0 */
#ifndef _ASM_S390_FUTEX_H
#define _ASM_S390_FUTEX_H

#include <linux/instrumented.h>
#include <linux/uaccess.h>
#include <linux/futex.h>
#include <asm/asm-extable.h>
#include <asm/mmu_context.h>
#include <asm/errno.h>

#define FUTEX_OP_FUNC(name, insn)						\
static uaccess_kmsan_or_inline int						\
__futex_atomic_##name(int oparg, int *old, u32 __user *uaddr)			\
{										\
	int rc, new;								\
										\
	instrument_copy_from_user_before(old, uaddr, sizeof(*old));		\
	asm_inline volatile(							\
		"	sacf	256\n"						\
		"0:	l	%[old],%[uaddr]\n"				\
		"1:"insn							\
		"2:	cs	%[old],%[new],%[uaddr]\n"			\
		"3:	jl	1b\n"						\
		"	lhi	%[rc],0\n"					\
		"4:	sacf	768\n"						\
		EX_TABLE_UA_FAULT(0b, 4b, %[rc])				\
		EX_TABLE_UA_FAULT(1b, 4b, %[rc])				\
		EX_TABLE_UA_FAULT(2b, 4b, %[rc])				\
		EX_TABLE_UA_FAULT(3b, 4b, %[rc])				\
		: [rc] "=d" (rc), [old] "=&d" (*old),				\
		  [new] "=&d" (new), [uaddr] "+Q" (*uaddr)			\
		: [oparg] "d" (oparg)						\
		: "cc");							\
	if (!rc)								\
		instrument_copy_from_user_after(old, uaddr, sizeof(*old), 0);	\
	return rc;								\
}

FUTEX_OP_FUNC(set, "lr %[new],%[oparg]\n")
FUTEX_OP_FUNC(add, "lr %[new],%[old]\n ar %[new],%[oparg]\n")
FUTEX_OP_FUNC(or,  "lr %[new],%[old]\n or %[new],%[oparg]\n")
FUTEX_OP_FUNC(and, "lr %[new],%[old]\n nr %[new],%[oparg]\n")
FUTEX_OP_FUNC(xor, "lr %[new],%[old]\n xr %[new],%[oparg]\n")

static inline
int arch_futex_atomic_op_inuser(int op, int oparg, int *oval, u32 __user *uaddr)
{
	int old, rc;

	switch (op) {
	case FUTEX_OP_SET:
		rc = __futex_atomic_set(oparg, &old, uaddr);
		break;
	case FUTEX_OP_ADD:
		rc = __futex_atomic_add(oparg, &old, uaddr);
		break;
	case FUTEX_OP_OR:
		rc = __futex_atomic_or(oparg, &old, uaddr);
		break;
	case FUTEX_OP_ANDN:
<<<<<<< HEAD
		__futex_atomic_op("lr %2,%1\nnr %2,%5\n",
				  ret, oldval, newval, uaddr, ~oparg);
=======
		rc = __futex_atomic_and(~oparg, &old, uaddr);
>>>>>>> 69730cac
		break;
	case FUTEX_OP_XOR:
		rc = __futex_atomic_xor(oparg, &old, uaddr);
		break;
	default:
		rc = -ENOSYS;
	}
	if (!rc)
		*oval = old;
	return rc;
}

static uaccess_kmsan_or_inline
int futex_atomic_cmpxchg_inatomic(u32 *uval, u32 __user *uaddr, u32 oldval, u32 newval)
{
	int rc;

	instrument_copy_from_user_before(uval, uaddr, sizeof(*uval));
	asm_inline volatile(
		"	sacf	256\n"
		"0:	cs	%[old],%[new],%[uaddr]\n"
		"1:	lhi	%[rc],0\n"
		"2:	sacf	768\n"
		EX_TABLE_UA_FAULT(0b, 2b, %[rc])
		EX_TABLE_UA_FAULT(1b, 2b, %[rc])
		: [rc] "=d" (rc), [old] "+d" (oldval), [uaddr] "+Q" (*uaddr)
		: [new] "d" (newval)
		: "cc", "memory");
	*uval = oldval;
	instrument_copy_from_user_after(uval, uaddr, sizeof(*uval), 0);
	return rc;
}

#endif /* _ASM_S390_FUTEX_H */<|MERGE_RESOLUTION|>--- conflicted
+++ resolved
@@ -59,12 +59,7 @@
 		rc = __futex_atomic_or(oparg, &old, uaddr);
 		break;
 	case FUTEX_OP_ANDN:
-<<<<<<< HEAD
-		__futex_atomic_op("lr %2,%1\nnr %2,%5\n",
-				  ret, oldval, newval, uaddr, ~oparg);
-=======
 		rc = __futex_atomic_and(~oparg, &old, uaddr);
->>>>>>> 69730cac
 		break;
 	case FUTEX_OP_XOR:
 		rc = __futex_atomic_xor(oparg, &old, uaddr);
