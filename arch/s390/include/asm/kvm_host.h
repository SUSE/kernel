--- conflicted
+++ resolved
@@ -20,10 +20,7 @@
 #include <linux/seqlock.h>
 #include <linux/module.h>
 #include <linux/pci.h>
-<<<<<<< HEAD
-=======
 #include <linux/mmu_notifier.h>
->>>>>>> eb3cdb58
 #include <asm/debug.h>
 #include <asm/cpu.h>
 #include <asm/fpu/api.h>
@@ -945,12 +942,9 @@
 	unsigned long stor_base;
 	void *stor_var;
 	bool dumping;
-<<<<<<< HEAD
-=======
 	void *set_aside;
 	struct list_head need_cleanup;
 	struct mmu_notifier mmu_notifier;
->>>>>>> eb3cdb58
 };
 
 struct kvm_arch{
@@ -1058,14 +1052,4 @@
 
 extern struct zpci_kvm_hook zpci_kvm_hook;
 
-#define __KVM_HAVE_ARCH_VM_FREE
-void kvm_arch_free_vm(struct kvm *kvm);
-
-struct zpci_kvm_hook {
-	int (*kvm_register)(void *opaque, struct kvm *kvm);
-	void (*kvm_unregister)(void *opaque);
-};
-
-extern struct zpci_kvm_hook zpci_kvm_hook;
-
 #endif