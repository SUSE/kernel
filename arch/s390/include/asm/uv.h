--- conflicted
+++ resolved
@@ -82,10 +82,7 @@
 	BIT_UVC_CMD_UNSHARE_ALL = 20,
 	BIT_UVC_CMD_PIN_PAGE_SHARED = 21,
 	BIT_UVC_CMD_UNPIN_PAGE_SHARED = 22,
-<<<<<<< HEAD
-=======
 	BIT_UVC_CMD_DESTROY_SEC_CONF_FAST = 23,
->>>>>>> eb3cdb58
 	BIT_UVC_CMD_DUMP_INIT = 24,
 	BIT_UVC_CMD_DUMP_CONFIG_STOR_STATE = 25,
 	BIT_UVC_CMD_DUMP_CPU = 26,
@@ -129,14 +126,10 @@
 	u64 reservedc0;				/* 0x00c0 */
 	u64 conf_dump_storage_state_len;	/* 0x00c8 */
 	u64 conf_dump_finalize_len;		/* 0x00d0 */
-<<<<<<< HEAD
-	u8  reservedd8[256 - 216];		/* 0x00d8 */
-=======
 	u64 reservedd8;				/* 0x00d8 */
 	u64 supp_att_req_hdr_ver;		/* 0x00e0 */
 	u64 supp_att_pflags;			/* 0x00e8 */
 	u8 reservedf0[256 - 240];		/* 0x00f0 */
->>>>>>> eb3cdb58
 } __packed __aligned(8);
 
 /* Initialize Ultravisor */
@@ -370,11 +363,8 @@
 	unsigned long supp_se_hdr_pcf;
 	unsigned long conf_dump_storage_state_len;
 	unsigned long conf_dump_finalize_len;
-<<<<<<< HEAD
-=======
 	unsigned long supp_att_req_hdr_ver;
 	unsigned long supp_att_pflags;
->>>>>>> eb3cdb58
 };
 
 extern struct uv_info uv_info;
@@ -467,13 +457,10 @@
 	return 0;
 }
 
-<<<<<<< HEAD
-=======
 static inline int uv_convert_owned_from_secure(unsigned long paddr)
 {
 	return 0;
 }
 #endif
 
->>>>>>> eb3cdb58
 #endif /* _ASM_S390_UV_H */