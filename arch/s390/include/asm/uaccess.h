/* SPDX-License-Identifier: GPL-2.0 */
/*
 *  S390 version
 *    Copyright IBM Corp. 1999, 2000
 *    Author(s): Hartmut Penner (hp@de.ibm.com),
 *		 Martin Schwidefsky (schwidefsky@de.ibm.com)
 *
 *  Derived from "include/asm-i386/uaccess.h"
 */
#ifndef __S390_UACCESS_H
#define __S390_UACCESS_H

/*
 * User space memory access functions
 */
#include <asm/asm-extable.h>
#include <asm/processor.h>
#include <asm/ctl_reg.h>
#include <asm/extable.h>
#include <asm/facility.h>
#include <asm-generic/access_ok.h>

void debug_user_asce(int exit);

unsigned long __must_check
raw_copy_from_user(void *to, const void __user *from, unsigned long n);

unsigned long __must_check
raw_copy_to_user(void __user *to, const void *from, unsigned long n);

#ifndef CONFIG_KASAN
#define INLINE_COPY_FROM_USER
#define INLINE_COPY_TO_USER
#endif

unsigned long __must_check
_copy_from_user_key(void *to, const void __user *from, unsigned long n, unsigned long key);

static __always_inline unsigned long __must_check
copy_from_user_key(void *to, const void __user *from, unsigned long n, unsigned long key)
{
<<<<<<< HEAD
	if (likely(check_copy_size(to, n, false)))
=======
	if (check_copy_size(to, n, false))
>>>>>>> eb3cdb58
		n = _copy_from_user_key(to, from, n, key);
	return n;
}

unsigned long __must_check
_copy_to_user_key(void __user *to, const void *from, unsigned long n, unsigned long key);

static __always_inline unsigned long __must_check
copy_to_user_key(void __user *to, const void *from, unsigned long n, unsigned long key)
{
<<<<<<< HEAD
	if (likely(check_copy_size(from, n, true)))
=======
	if (check_copy_size(from, n, true))
>>>>>>> eb3cdb58
		n = _copy_to_user_key(to, from, n, key);
	return n;
}

<<<<<<< HEAD
int __put_user_bad(void) __attribute__((noreturn));
int __get_user_bad(void) __attribute__((noreturn));

=======
>>>>>>> eb3cdb58
union oac {
	unsigned int val;
	struct {
		struct {
			unsigned short key : 4;
			unsigned short	   : 4;
			unsigned short as  : 2;
			unsigned short	   : 4;
			unsigned short k   : 1;
			unsigned short a   : 1;
		} oac1;
		struct {
			unsigned short key : 4;
			unsigned short	   : 4;
			unsigned short as  : 2;
			unsigned short	   : 4;
			unsigned short k   : 1;
			unsigned short a   : 1;
		} oac2;
	};
};

<<<<<<< HEAD
#ifdef CONFIG_HAVE_MARCH_Z10_FEATURES

#define __put_get_user_asm(to, from, size, oac_spec)			\
({									\
=======
int __noreturn __put_user_bad(void);

#define __put_user_asm(to, from, size)					\
({									\
	union oac __oac_spec = {					\
		.oac1.as = PSW_BITS_AS_SECONDARY,			\
		.oac1.a = 1,						\
	};								\
>>>>>>> eb3cdb58
	int __rc;							\
									\
	asm volatile(							\
		"	lr	0,%[spec]\n"				\
		"0:	mvcos	%[_to],%[_from],%[_size]\n"		\
		"1:	xr	%[rc],%[rc]\n"				\
		"2:\n"							\
<<<<<<< HEAD
		".pushsection .fixup, \"ax\"\n"				\
		"3:	lhi	%[rc],%[retval]\n"			\
		"	jg	2b\n"					\
		".popsection\n"						\
		EX_TABLE(0b,3b) EX_TABLE(1b,3b)				\
		: [rc] "=&d" (__rc), [_to] "+Q" (*(to))			\
		: [_size] "d" (size), [_from] "Q" (*(from)),		\
		  [retval] "K" (-EFAULT), [spec] "d" (oac_spec.val)	\
=======
		EX_TABLE_UA_STORE(0b, 2b, %[rc])			\
		EX_TABLE_UA_STORE(1b, 2b, %[rc])			\
		: [rc] "=&d" (__rc), [_to] "+Q" (*(to))			\
		: [_size] "d" (size), [_from] "Q" (*(from)),		\
		  [spec] "d" (__oac_spec.val)				\
>>>>>>> eb3cdb58
		: "cc", "0");						\
	__rc;								\
})

#define __put_user_asm(to, from, size)				\
	__put_get_user_asm(to, from, size, ((union oac) {	\
		.oac1.as = PSW_BITS_AS_SECONDARY,		\
		.oac1.a = 1					\
	}))

#define __get_user_asm(to, from, size)				\
	__put_get_user_asm(to, from, size, ((union oac) {	\
		.oac2.as = PSW_BITS_AS_SECONDARY,		\
		.oac2.a = 1					\
	}))							\

static __always_inline int __put_user_fn(void *x, void __user *ptr, unsigned long size)
{
	int rc;

	switch (size) {
	case 1:
		rc = __put_user_asm((unsigned char __user *)ptr,
				    (unsigned char *)x,
				    size);
		break;
	case 2:
		rc = __put_user_asm((unsigned short __user *)ptr,
				    (unsigned short *)x,
				    size);
		break;
	case 4:
		rc = __put_user_asm((unsigned int __user *)ptr,
				    (unsigned int *)x,
				    size);
		break;
	case 8:
		rc = __put_user_asm((unsigned long __user *)ptr,
				    (unsigned long *)x,
				    size);
		break;
	default:
		__put_user_bad();
		break;
	}
	return rc;
}

int __noreturn __get_user_bad(void);

#define __get_user_asm(to, from, size)					\
({									\
	union oac __oac_spec = {					\
		.oac2.as = PSW_BITS_AS_SECONDARY,			\
		.oac2.a = 1,						\
	};								\
	int __rc;							\
									\
	asm volatile(							\
		"	lr	0,%[spec]\n"				\
		"0:	mvcos	0(%[_to]),%[_from],%[_size]\n"		\
		"1:	xr	%[rc],%[rc]\n"				\
		"2:\n"							\
		EX_TABLE_UA_LOAD_MEM(0b, 2b, %[rc], %[_to], %[_ksize])	\
		EX_TABLE_UA_LOAD_MEM(1b, 2b, %[rc], %[_to], %[_ksize])	\
		: [rc] "=&d" (__rc), "=Q" (*(to))			\
		: [_size] "d" (size), [_from] "Q" (*(from)),		\
		  [spec] "d" (__oac_spec.val), [_to] "a" (to),		\
		  [_ksize] "K" (size)					\
		: "cc", "0");						\
	__rc;								\
})

static __always_inline int __get_user_fn(void *x, const void __user *ptr, unsigned long size)
{
	int rc;

	switch (size) {
	case 1:
		rc = __get_user_asm((unsigned char *)x,
				    (unsigned char __user *)ptr,
				    size);
		break;
	case 2:
		rc = __get_user_asm((unsigned short *)x,
				    (unsigned short __user *)ptr,
				    size);
		break;
	case 4:
		rc = __get_user_asm((unsigned int *)x,
				    (unsigned int __user *)ptr,
				    size);
		break;
	case 8:
		rc = __get_user_asm((unsigned long *)x,
				    (unsigned long __user *)ptr,
				    size);
		break;
	default:
		__get_user_bad();
		break;
	}
	return rc;
}

/*
 * These are the main single-value transfer routines.  They automatically
 * use the right size if we just have the right pointer type.
 */
#define __put_user(x, ptr)						\
({									\
	__typeof__(*(ptr)) __x = (x);					\
	int __pu_err = -EFAULT;						\
									\
	__chk_user_ptr(ptr);						\
	switch (sizeof(*(ptr))) {					\
	case 1:								\
	case 2:								\
	case 4:								\
	case 8:								\
		__pu_err = __put_user_fn(&__x, ptr, sizeof(*(ptr)));	\
		break;							\
	default:							\
		__put_user_bad();					\
		break;							\
	}								\
	__builtin_expect(__pu_err, 0);					\
})

#define put_user(x, ptr)						\
({									\
	might_fault();							\
	__put_user(x, ptr);						\
})

#define __get_user(x, ptr)						\
({									\
	int __gu_err = -EFAULT;						\
									\
	__chk_user_ptr(ptr);						\
	switch (sizeof(*(ptr))) {					\
	case 1: {							\
		unsigned char __x;					\
									\
		__gu_err = __get_user_fn(&__x, ptr, sizeof(*(ptr)));	\
		(x) = *(__force __typeof__(*(ptr)) *)&__x;		\
		break;							\
	};								\
	case 2: {							\
		unsigned short __x;					\
									\
		__gu_err = __get_user_fn(&__x, ptr, sizeof(*(ptr)));	\
		(x) = *(__force __typeof__(*(ptr)) *)&__x;		\
		break;							\
	};								\
	case 4: {							\
		unsigned int __x;					\
									\
		__gu_err = __get_user_fn(&__x, ptr, sizeof(*(ptr)));	\
		(x) = *(__force __typeof__(*(ptr)) *)&__x;		\
		break;							\
	};								\
	case 8: {							\
		unsigned long __x;					\
									\
		__gu_err = __get_user_fn(&__x, ptr, sizeof(*(ptr)));	\
		(x) = *(__force __typeof__(*(ptr)) *)&__x;		\
		break;							\
	};								\
	default:							\
		__get_user_bad();					\
		break;							\
	}								\
	__builtin_expect(__gu_err, 0);					\
})

#define get_user(x, ptr)						\
({									\
	might_fault();							\
	__get_user(x, ptr);						\
})

/*
 * Copy a null terminated string from userspace.
 */
long __must_check strncpy_from_user(char *dst, const char __user *src, long count);

long __must_check strnlen_user(const char __user *src, long count);

/*
 * Zero Userspace
 */
unsigned long __must_check __clear_user(void __user *to, unsigned long size);

static inline unsigned long __must_check clear_user(void __user *to, unsigned long n)
{
	might_fault();
	return __clear_user(to, n);
}

void *s390_kernel_write(void *dst, const void *src, size_t size);

int __noreturn __put_kernel_bad(void);

#define __put_kernel_asm(val, to, insn)					\
({									\
	int __rc;							\
									\
	asm volatile(							\
		"0:   " insn "  %[_val],%[_to]\n"			\
		"1:	xr	%[rc],%[rc]\n"				\
		"2:\n"							\
		EX_TABLE_UA_STORE(0b, 2b, %[rc])			\
		EX_TABLE_UA_STORE(1b, 2b, %[rc])			\
		: [rc] "=d" (__rc), [_to] "+Q" (*(to))			\
		: [_val] "d" (val)					\
		: "cc");						\
	__rc;								\
})

#define __put_kernel_nofault(dst, src, type, err_label)			\
do {									\
	unsigned long __x = (unsigned long)(*((type *)(src)));		\
	int __pk_err;							\
									\
	switch (sizeof(type)) {						\
	case 1:								\
		__pk_err = __put_kernel_asm(__x, (type *)(dst), "stc"); \
		break;							\
	case 2:								\
		__pk_err = __put_kernel_asm(__x, (type *)(dst), "sth"); \
		break;							\
	case 4:								\
		__pk_err = __put_kernel_asm(__x, (type *)(dst), "st");	\
		break;							\
	case 8:								\
		__pk_err = __put_kernel_asm(__x, (type *)(dst), "stg"); \
		break;							\
	default:							\
		__pk_err = __put_kernel_bad();				\
		break;							\
	}								\
	if (unlikely(__pk_err))						\
		goto err_label;						\
} while (0)

int __noreturn __get_kernel_bad(void);

#define __get_kernel_asm(val, from, insn)				\
({									\
	int __rc;							\
									\
	asm volatile(							\
		"0:   " insn "  %[_val],%[_from]\n"			\
		"1:	xr	%[rc],%[rc]\n"				\
		"2:\n"							\
		EX_TABLE_UA_LOAD_REG(0b, 2b, %[rc], %[_val])		\
		EX_TABLE_UA_LOAD_REG(1b, 2b, %[rc], %[_val])		\
		: [rc] "=d" (__rc), [_val] "=d" (val)			\
		: [_from] "Q" (*(from))					\
		: "cc");						\
	__rc;								\
})

#define __get_kernel_nofault(dst, src, type, err_label)			\
do {									\
	int __gk_err;							\
									\
	switch (sizeof(type)) {						\
	case 1: {							\
		unsigned char __x;					\
									\
		__gk_err = __get_kernel_asm(__x, (type *)(src), "ic");	\
		*((type *)(dst)) = (type)__x;				\
		break;							\
	};								\
	case 2: {							\
		unsigned short __x;					\
									\
		__gk_err = __get_kernel_asm(__x, (type *)(src), "lh");	\
		*((type *)(dst)) = (type)__x;				\
		break;							\
	};								\
	case 4: {							\
		unsigned int __x;					\
									\
		__gk_err = __get_kernel_asm(__x, (type *)(src), "l");	\
		*((type *)(dst)) = (type)__x;				\
		break;							\
	};								\
	case 8: {							\
		unsigned long __x;					\
									\
		__gk_err = __get_kernel_asm(__x, (type *)(src), "lg");	\
		*((type *)(dst)) = (type)__x;				\
		break;							\
	};								\
	default:							\
		__gk_err = __get_kernel_bad();				\
		break;							\
	}								\
	if (unlikely(__gk_err))						\
		goto err_label;						\
} while (0)

void __cmpxchg_user_key_called_with_bad_pointer(void);

#define CMPXCHG_USER_KEY_MAX_LOOPS 128

static __always_inline int __cmpxchg_user_key(unsigned long address, void *uval,
					      __uint128_t old, __uint128_t new,
					      unsigned long key, int size)
{
	int rc = 0;

	switch (size) {
	case 1: {
		unsigned int prev, shift, mask, _old, _new;
		unsigned long count;

		shift = (3 ^ (address & 3)) << 3;
		address ^= address & 3;
		_old = ((unsigned int)old & 0xff) << shift;
		_new = ((unsigned int)new & 0xff) << shift;
		mask = ~(0xff << shift);
		asm volatile(
			"	spka	0(%[key])\n"
			"	sacf	256\n"
			"	llill	%[count],%[max_loops]\n"
			"0:	l	%[prev],%[address]\n"
			"1:	nr	%[prev],%[mask]\n"
			"	xilf	%[mask],0xffffffff\n"
			"	or	%[new],%[prev]\n"
			"	or	%[prev],%[tmp]\n"
			"2:	lr	%[tmp],%[prev]\n"
			"3:	cs	%[prev],%[new],%[address]\n"
			"4:	jnl	5f\n"
			"	xr	%[tmp],%[prev]\n"
			"	xr	%[new],%[tmp]\n"
			"	nr	%[tmp],%[mask]\n"
			"	jnz	5f\n"
			"	brct	%[count],2b\n"
			"5:	sacf	768\n"
			"	spka	%[default_key]\n"
			EX_TABLE_UA_LOAD_REG(0b, 5b, %[rc], %[prev])
			EX_TABLE_UA_LOAD_REG(1b, 5b, %[rc], %[prev])
			EX_TABLE_UA_LOAD_REG(3b, 5b, %[rc], %[prev])
			EX_TABLE_UA_LOAD_REG(4b, 5b, %[rc], %[prev])
			: [rc] "+&d" (rc),
			  [prev] "=&d" (prev),
			  [address] "+Q" (*(int *)address),
			  [tmp] "+&d" (_old),
			  [new] "+&d" (_new),
			  [mask] "+&d" (mask),
			  [count] "=a" (count)
			: [key] "%[count]" (key << 4),
			  [default_key] "J" (PAGE_DEFAULT_KEY),
			  [max_loops] "J" (CMPXCHG_USER_KEY_MAX_LOOPS)
			: "memory", "cc");
		*(unsigned char *)uval = prev >> shift;
		if (!count)
			rc = -EAGAIN;
		return rc;
	}
	case 2: {
		unsigned int prev, shift, mask, _old, _new;
		unsigned long count;

		shift = (2 ^ (address & 2)) << 3;
		address ^= address & 2;
		_old = ((unsigned int)old & 0xffff) << shift;
		_new = ((unsigned int)new & 0xffff) << shift;
		mask = ~(0xffff << shift);
		asm volatile(
			"	spka	0(%[key])\n"
			"	sacf	256\n"
			"	llill	%[count],%[max_loops]\n"
			"0:	l	%[prev],%[address]\n"
			"1:	nr	%[prev],%[mask]\n"
			"	xilf	%[mask],0xffffffff\n"
			"	or	%[new],%[prev]\n"
			"	or	%[prev],%[tmp]\n"
			"2:	lr	%[tmp],%[prev]\n"
			"3:	cs	%[prev],%[new],%[address]\n"
			"4:	jnl	5f\n"
			"	xr	%[tmp],%[prev]\n"
			"	xr	%[new],%[tmp]\n"
			"	nr	%[tmp],%[mask]\n"
			"	jnz	5f\n"
			"	brct	%[count],2b\n"
			"5:	sacf	768\n"
			"	spka	%[default_key]\n"
			EX_TABLE_UA_LOAD_REG(0b, 5b, %[rc], %[prev])
			EX_TABLE_UA_LOAD_REG(1b, 5b, %[rc], %[prev])
			EX_TABLE_UA_LOAD_REG(3b, 5b, %[rc], %[prev])
			EX_TABLE_UA_LOAD_REG(4b, 5b, %[rc], %[prev])
			: [rc] "+&d" (rc),
			  [prev] "=&d" (prev),
			  [address] "+Q" (*(int *)address),
			  [tmp] "+&d" (_old),
			  [new] "+&d" (_new),
			  [mask] "+&d" (mask),
			  [count] "=a" (count)
			: [key] "%[count]" (key << 4),
			  [default_key] "J" (PAGE_DEFAULT_KEY),
			  [max_loops] "J" (CMPXCHG_USER_KEY_MAX_LOOPS)
			: "memory", "cc");
		*(unsigned short *)uval = prev >> shift;
		if (!count)
			rc = -EAGAIN;
		return rc;
	}
	case 4:	{
		unsigned int prev = old;

		asm volatile(
			"	spka	0(%[key])\n"
			"	sacf	256\n"
			"0:	cs	%[prev],%[new],%[address]\n"
			"1:	sacf	768\n"
			"	spka	%[default_key]\n"
			EX_TABLE_UA_LOAD_REG(0b, 1b, %[rc], %[prev])
			EX_TABLE_UA_LOAD_REG(1b, 1b, %[rc], %[prev])
			: [rc] "+&d" (rc),
			  [prev] "+&d" (prev),
			  [address] "+Q" (*(int *)address)
			: [new] "d" ((unsigned int)new),
			  [key] "a" (key << 4),
			  [default_key] "J" (PAGE_DEFAULT_KEY)
			: "memory", "cc");
		*(unsigned int *)uval = prev;
		return rc;
	}
	case 8: {
		unsigned long prev = old;

		asm volatile(
			"	spka	0(%[key])\n"
			"	sacf	256\n"
			"0:	csg	%[prev],%[new],%[address]\n"
			"1:	sacf	768\n"
			"	spka	%[default_key]\n"
			EX_TABLE_UA_LOAD_REG(0b, 1b, %[rc], %[prev])
			EX_TABLE_UA_LOAD_REG(1b, 1b, %[rc], %[prev])
			: [rc] "+&d" (rc),
			  [prev] "+&d" (prev),
			  [address] "+QS" (*(long *)address)
			: [new] "d" ((unsigned long)new),
			  [key] "a" (key << 4),
			  [default_key] "J" (PAGE_DEFAULT_KEY)
			: "memory", "cc");
		*(unsigned long *)uval = prev;
		return rc;
	}
	case 16: {
		__uint128_t prev = old;

		asm volatile(
			"	spka	0(%[key])\n"
			"	sacf	256\n"
			"0:	cdsg	%[prev],%[new],%[address]\n"
			"1:	sacf	768\n"
			"	spka	%[default_key]\n"
			EX_TABLE_UA_LOAD_REGPAIR(0b, 1b, %[rc], %[prev])
			EX_TABLE_UA_LOAD_REGPAIR(1b, 1b, %[rc], %[prev])
			: [rc] "+&d" (rc),
			  [prev] "+&d" (prev),
			  [address] "+QS" (*(__int128_t *)address)
			: [new] "d" (new),
			  [key] "a" (key << 4),
			  [default_key] "J" (PAGE_DEFAULT_KEY)
			: "memory", "cc");
		*(__uint128_t *)uval = prev;
		return rc;
	}
	}
	__cmpxchg_user_key_called_with_bad_pointer();
	return rc;
}

/**
 * cmpxchg_user_key() - cmpxchg with user space target, honoring storage keys
 * @ptr: User space address of value to compare to @old and exchange with
 *	 @new. Must be aligned to sizeof(*@ptr).
 * @uval: Address where the old value of *@ptr is written to.
 * @old: Old value. Compared to the content pointed to by @ptr in order to
 *	 determine if the exchange occurs. The old value read from *@ptr is
 *	 written to *@uval.
 * @new: New value to place at *@ptr.
 * @key: Access key to use for checking storage key protection.
 *
 * Perform a cmpxchg on a user space target, honoring storage key protection.
 * @key alone determines how key checking is performed, neither
 * storage-protection-override nor fetch-protection-override apply.
 * The caller must compare *@uval and @old to determine if values have been
 * exchanged. In case of an exception *@uval is set to zero.
 *
 * Return:     0: cmpxchg executed
 *	       -EFAULT: an exception happened when trying to access *@ptr
 *	       -EAGAIN: maxed out number of retries (byte and short only)
 */
#define cmpxchg_user_key(ptr, uval, old, new, key)			\
({									\
	__typeof__(ptr) __ptr = (ptr);					\
	__typeof__(uval) __uval = (uval);				\
									\
	BUILD_BUG_ON(sizeof(*(__ptr)) != sizeof(*(__uval)));		\
	might_fault();							\
	__chk_user_ptr(__ptr);						\
	__cmpxchg_user_key((unsigned long)(__ptr), (void *)(__uval),	\
			   (old), (new), (key), sizeof(*(__ptr)));	\
})

#endif /* __S390_UACCESS_H */<|MERGE_RESOLUTION|>--- conflicted
+++ resolved
@@ -39,11 +39,7 @@
 static __always_inline unsigned long __must_check
 copy_from_user_key(void *to, const void __user *from, unsigned long n, unsigned long key)
 {
-<<<<<<< HEAD
-	if (likely(check_copy_size(to, n, false)))
-=======
 	if (check_copy_size(to, n, false))
->>>>>>> eb3cdb58
 		n = _copy_from_user_key(to, from, n, key);
 	return n;
 }
@@ -54,21 +50,11 @@
 static __always_inline unsigned long __must_check
 copy_to_user_key(void __user *to, const void *from, unsigned long n, unsigned long key)
 {
-<<<<<<< HEAD
-	if (likely(check_copy_size(from, n, true)))
-=======
 	if (check_copy_size(from, n, true))
->>>>>>> eb3cdb58
 		n = _copy_to_user_key(to, from, n, key);
 	return n;
 }
 
-<<<<<<< HEAD
-int __put_user_bad(void) __attribute__((noreturn));
-int __get_user_bad(void) __attribute__((noreturn));
-
-=======
->>>>>>> eb3cdb58
 union oac {
 	unsigned int val;
 	struct {
@@ -91,12 +77,6 @@
 	};
 };
 
-<<<<<<< HEAD
-#ifdef CONFIG_HAVE_MARCH_Z10_FEATURES
-
-#define __put_get_user_asm(to, from, size, oac_spec)			\
-({									\
-=======
 int __noreturn __put_user_bad(void);
 
 #define __put_user_asm(to, from, size)					\
@@ -105,7 +85,6 @@
 		.oac1.as = PSW_BITS_AS_SECONDARY,			\
 		.oac1.a = 1,						\
 	};								\
->>>>>>> eb3cdb58
 	int __rc;							\
 									\
 	asm volatile(							\
@@ -113,37 +92,14 @@
 		"0:	mvcos	%[_to],%[_from],%[_size]\n"		\
 		"1:	xr	%[rc],%[rc]\n"				\
 		"2:\n"							\
-<<<<<<< HEAD
-		".pushsection .fixup, \"ax\"\n"				\
-		"3:	lhi	%[rc],%[retval]\n"			\
-		"	jg	2b\n"					\
-		".popsection\n"						\
-		EX_TABLE(0b,3b) EX_TABLE(1b,3b)				\
-		: [rc] "=&d" (__rc), [_to] "+Q" (*(to))			\
-		: [_size] "d" (size), [_from] "Q" (*(from)),		\
-		  [retval] "K" (-EFAULT), [spec] "d" (oac_spec.val)	\
-=======
 		EX_TABLE_UA_STORE(0b, 2b, %[rc])			\
 		EX_TABLE_UA_STORE(1b, 2b, %[rc])			\
 		: [rc] "=&d" (__rc), [_to] "+Q" (*(to))			\
 		: [_size] "d" (size), [_from] "Q" (*(from)),		\
 		  [spec] "d" (__oac_spec.val)				\
->>>>>>> eb3cdb58
 		: "cc", "0");						\
 	__rc;								\
 })
-
-#define __put_user_asm(to, from, size)				\
-	__put_get_user_asm(to, from, size, ((union oac) {	\
-		.oac1.as = PSW_BITS_AS_SECONDARY,		\
-		.oac1.a = 1					\
-	}))
-
-#define __get_user_asm(to, from, size)				\
-	__put_get_user_asm(to, from, size, ((union oac) {	\
-		.oac2.as = PSW_BITS_AS_SECONDARY,		\
-		.oac2.a = 1					\
-	}))							\
 
 static __always_inline int __put_user_fn(void *x, void __user *ptr, unsigned long size)
 {
