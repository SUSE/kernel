--- conflicted
+++ resolved
@@ -487,30 +487,4 @@
 
 #endif /* MODULE */
 
-<<<<<<< HEAD
-#ifndef DEBUG_LEVEL
-#define DEBUG_LEVEL 4
-#endif
-
-#define INTERNAL_ERRMSG(x,y...) "E" __FILE__ "%d: " x, __LINE__, y
-#define INTERNAL_WRNMSG(x,y...) "W" __FILE__ "%d: " x, __LINE__, y
-#define INTERNAL_INFMSG(x,y...) "I" __FILE__ "%d: " x, __LINE__, y
-#define INTERNAL_DEBMSG(x,y...) "D" __FILE__ "%d: " x, __LINE__, y
-
-#if DEBUG_LEVEL > 0
-#define PRINT_DEBUG(x...)	printk(KERN_DEBUG PRINTK_HEADER x)
-#define PRINT_INFO(x...)	printk(KERN_INFO PRINTK_HEADER x)
-#define PRINT_WARN(x...)	printk(KERN_WARNING PRINTK_HEADER x)
-#define PRINT_ERR(x...)		printk(KERN_ERR PRINTK_HEADER x)
-#define PRINT_FATAL(x...)	panic(PRINTK_HEADER x)
-#else
-#define PRINT_DEBUG(x...)	printk(KERN_DEBUG PRINTK_HEADER x)
-#define PRINT_INFO(x...)	printk(KERN_DEBUG PRINTK_HEADER x)
-#define PRINT_WARN(x...)	printk(KERN_DEBUG PRINTK_HEADER x)
-#define PRINT_ERR(x...)		printk(KERN_DEBUG PRINTK_HEADER x)
-#define PRINT_FATAL(x...)	printk(KERN_DEBUG PRINTK_HEADER x)
-#endif /* DASD_DEBUG */
-
-=======
->>>>>>> eb3cdb58
 #endif /* _ASM_S390_DEBUG_H */