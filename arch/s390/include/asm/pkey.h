--- conflicted
+++ resolved
@@ -22,12 +22,7 @@
  * @param protkey pointer to buffer receiving the protected key
  * @return 0 on success, negative errno value on failure
  */
-<<<<<<< HEAD
-int pkey_keyblob2pkey(const u8 *key, u32 keylen,
-		      u8 *protkey, u32 *protkeylen, u32 *protkeytype);
-=======
 int pkey_key2protkey(const u8 *key, u32 keylen,
 		     u8 *protkey, u32 *protkeylen, u32 *protkeytype);
->>>>>>> 2d5404ca
 
 #endif /* _KAPI_PKEY_H */