/* SPDX-License-Identifier: GPL-2.0 */
/*
 *  S390 version
 *    Copyright IBM Corp. 1999, 2017
 */
#ifndef _ASM_S390_SETUP_H
#define _ASM_S390_SETUP_H

#include <linux/bits.h>
#include <uapi/asm/setup.h>
#include <linux/build_bug.h>

#define PARMAREA		0x10400

#define COMMAND_LINE_SIZE CONFIG_COMMAND_LINE_SIZE
/*
 * Machine features detected in early.c
 */

#define MACHINE_FLAG_VM		BIT(0)
#define MACHINE_FLAG_KVM	BIT(1)
#define MACHINE_FLAG_LPAR	BIT(2)
#define MACHINE_FLAG_DIAG9C	BIT(3)
#define MACHINE_FLAG_ESOP	BIT(4)
#define MACHINE_FLAG_IDTE	BIT(5)
#define MACHINE_FLAG_EDAT1	BIT(7)
#define MACHINE_FLAG_EDAT2	BIT(8)
#define MACHINE_FLAG_TOPOLOGY	BIT(10)
#define MACHINE_FLAG_TE		BIT(11)
#define MACHINE_FLAG_TLB_LC	BIT(12)
#define MACHINE_FLAG_VX		BIT(13)
#define MACHINE_FLAG_TLB_GUEST	BIT(14)
#define MACHINE_FLAG_NX		BIT(15)
#define MACHINE_FLAG_GS		BIT(16)
#define MACHINE_FLAG_SCC	BIT(17)
#define MACHINE_FLAG_PCI_MIO	BIT(18)
<<<<<<< HEAD
=======
#define MACHINE_FLAG_RDP	BIT(19)
>>>>>>> eb3cdb58

#define LPP_MAGIC		BIT(31)
#define LPP_PID_MASK		_AC(0xffffffff, UL)

/* Offsets to entry points in kernel/head.S  */

#define STARTUP_NORMAL_OFFSET	0x10000
#define STARTUP_KDUMP_OFFSET	0x10010

#define LEGACY_COMMAND_LINE_SIZE	896

#ifndef __ASSEMBLY__

#include <asm/lowcore.h>
#include <asm/types.h>

struct parmarea {
	unsigned long ipl_device;			/* 0x10400 */
	unsigned long initrd_start;			/* 0x10408 */
	unsigned long initrd_size;			/* 0x10410 */
	unsigned long oldmem_base;			/* 0x10418 */
	unsigned long oldmem_size;			/* 0x10420 */
	unsigned long kernel_version;			/* 0x10428 */
	unsigned long max_command_line_size;		/* 0x10430 */
	char pad1[0x10480-0x10438];			/* 0x10438 - 0x10480 */
	char command_line[COMMAND_LINE_SIZE];		/* 0x10480 */
};

extern struct parmarea parmarea;

extern unsigned int zlib_dfltcc_support;
#define ZLIB_DFLTCC_DISABLED		0
#define ZLIB_DFLTCC_FULL		1
#define ZLIB_DFLTCC_DEFLATE_ONLY	2
#define ZLIB_DFLTCC_INFLATE_ONLY	3
#define ZLIB_DFLTCC_FULL_DEBUG		4

extern int noexec_disabled;
extern unsigned long ident_map_size;

/* The Write Back bit position in the physaddr is given by the SLPC PCI */
extern unsigned long mio_wb_bit_mask;

#define MACHINE_IS_VM		(S390_lowcore.machine_flags & MACHINE_FLAG_VM)
#define MACHINE_IS_KVM		(S390_lowcore.machine_flags & MACHINE_FLAG_KVM)
#define MACHINE_IS_LPAR		(S390_lowcore.machine_flags & MACHINE_FLAG_LPAR)

#define MACHINE_HAS_DIAG9C	(S390_lowcore.machine_flags & MACHINE_FLAG_DIAG9C)
#define MACHINE_HAS_ESOP	(S390_lowcore.machine_flags & MACHINE_FLAG_ESOP)
#define MACHINE_HAS_IDTE	(S390_lowcore.machine_flags & MACHINE_FLAG_IDTE)
#define MACHINE_HAS_EDAT1	(S390_lowcore.machine_flags & MACHINE_FLAG_EDAT1)
#define MACHINE_HAS_EDAT2	(S390_lowcore.machine_flags & MACHINE_FLAG_EDAT2)
#define MACHINE_HAS_TOPOLOGY	(S390_lowcore.machine_flags & MACHINE_FLAG_TOPOLOGY)
#define MACHINE_HAS_TE		(S390_lowcore.machine_flags & MACHINE_FLAG_TE)
#define MACHINE_HAS_TLB_LC	(S390_lowcore.machine_flags & MACHINE_FLAG_TLB_LC)
#define MACHINE_HAS_VX		(S390_lowcore.machine_flags & MACHINE_FLAG_VX)
#define MACHINE_HAS_TLB_GUEST	(S390_lowcore.machine_flags & MACHINE_FLAG_TLB_GUEST)
#define MACHINE_HAS_NX		(S390_lowcore.machine_flags & MACHINE_FLAG_NX)
#define MACHINE_HAS_GS		(S390_lowcore.machine_flags & MACHINE_FLAG_GS)
#define MACHINE_HAS_SCC		(S390_lowcore.machine_flags & MACHINE_FLAG_SCC)
#define MACHINE_HAS_PCI_MIO	(S390_lowcore.machine_flags & MACHINE_FLAG_PCI_MIO)
<<<<<<< HEAD
=======
#define MACHINE_HAS_RDP		(S390_lowcore.machine_flags & MACHINE_FLAG_RDP)
>>>>>>> eb3cdb58

/*
 * Console mode. Override with conmode=
 */
extern unsigned int console_mode;
extern unsigned int console_devno;
extern unsigned int console_irq;

#define CONSOLE_IS_UNDEFINED	(console_mode == 0)
#define CONSOLE_IS_SCLP		(console_mode == 1)
#define CONSOLE_IS_3215		(console_mode == 2)
#define CONSOLE_IS_3270		(console_mode == 3)
#define CONSOLE_IS_VT220	(console_mode == 4)
#define CONSOLE_IS_HVC		(console_mode == 5)
#define SET_CONSOLE_SCLP	do { console_mode = 1; } while (0)
#define SET_CONSOLE_3215	do { console_mode = 2; } while (0)
#define SET_CONSOLE_3270	do { console_mode = 3; } while (0)
#define SET_CONSOLE_VT220	do { console_mode = 4; } while (0)
#define SET_CONSOLE_HVC		do { console_mode = 5; } while (0)

#ifdef CONFIG_PFAULT
extern int pfault_init(void);
extern void pfault_fini(void);
#else /* CONFIG_PFAULT */
#define pfault_init()		({-1;})
#define pfault_fini()		do { } while (0)
#endif /* CONFIG_PFAULT */

#ifdef CONFIG_VMCP
void vmcp_cma_reserve(void);
#else
static inline void vmcp_cma_reserve(void) { }
#endif

void report_user_fault(struct pt_regs *regs, long signr, int is_mm_fault);

void cmma_init(void);
void cmma_init_nodat(void);

extern void (*_machine_restart)(char *command);
extern void (*_machine_halt)(void);
extern void (*_machine_power_off)(void);

extern unsigned long __kaslr_offset;
static inline unsigned long kaslr_offset(void)
{
	return __kaslr_offset;
}

extern int __kaslr_enabled;
static inline int kaslr_enabled(void)
{
	if (IS_ENABLED(CONFIG_RANDOMIZE_BASE))
		return __kaslr_enabled;
	return 0;
}

struct oldmem_data {
	unsigned long start;
	unsigned long size;
};
extern struct oldmem_data oldmem_data;

static __always_inline u32 gen_lpswe(unsigned long addr)
{
	BUILD_BUG_ON(addr > 0xfff);
	return 0xb2b20000 | addr;
}
#endif /* __ASSEMBLY__ */
#endif /* _ASM_S390_SETUP_H */<|MERGE_RESOLUTION|>--- conflicted
+++ resolved
@@ -34,10 +34,7 @@
 #define MACHINE_FLAG_GS		BIT(16)
 #define MACHINE_FLAG_SCC	BIT(17)
 #define MACHINE_FLAG_PCI_MIO	BIT(18)
-<<<<<<< HEAD
-=======
 #define MACHINE_FLAG_RDP	BIT(19)
->>>>>>> eb3cdb58
 
 #define LPP_MAGIC		BIT(31)
 #define LPP_PID_MASK		_AC(0xffffffff, UL)
@@ -99,10 +96,7 @@
 #define MACHINE_HAS_GS		(S390_lowcore.machine_flags & MACHINE_FLAG_GS)
 #define MACHINE_HAS_SCC		(S390_lowcore.machine_flags & MACHINE_FLAG_SCC)
 #define MACHINE_HAS_PCI_MIO	(S390_lowcore.machine_flags & MACHINE_FLAG_PCI_MIO)
-<<<<<<< HEAD
-=======
 #define MACHINE_HAS_RDP		(S390_lowcore.machine_flags & MACHINE_FLAG_RDP)
->>>>>>> eb3cdb58
 
 /*
  * Console mode. Override with conmode=
