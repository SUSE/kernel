/*
 * guest access functions
 *
 * Copyright IBM Corp. 2014
 *
 */

#include <linux/vmalloc.h>
#include <linux/err.h>
#include <asm/pgtable.h>
#include "kvm-s390.h"
#include "gaccess.h"

union asce {
	unsigned long val;
	struct {
		unsigned long origin : 52; /* Region- or Segment-Table Origin */
		unsigned long	 : 2;
		unsigned long g  : 1; /* Subspace Group Control */
		unsigned long p  : 1; /* Private Space Control */
		unsigned long s  : 1; /* Storage-Alteration-Event Control */
		unsigned long x  : 1; /* Space-Switch-Event Control */
		unsigned long r  : 1; /* Real-Space Control */
		unsigned long	 : 1;
		unsigned long dt : 2; /* Designation-Type Control */
		unsigned long tl : 2; /* Region- or Segment-Table Length */
	};
};

enum {
	ASCE_TYPE_SEGMENT = 0,
	ASCE_TYPE_REGION3 = 1,
	ASCE_TYPE_REGION2 = 2,
	ASCE_TYPE_REGION1 = 3
};

union region1_table_entry {
	unsigned long val;
	struct {
		unsigned long rto: 52;/* Region-Table Origin */
		unsigned long	 : 2;
		unsigned long p  : 1; /* DAT-Protection Bit */
		unsigned long	 : 1;
		unsigned long tf : 2; /* Region-Second-Table Offset */
		unsigned long i  : 1; /* Region-Invalid Bit */
		unsigned long	 : 1;
		unsigned long tt : 2; /* Table-Type Bits */
		unsigned long tl : 2; /* Region-Second-Table Length */
	};
};

union region2_table_entry {
	unsigned long val;
	struct {
		unsigned long rto: 52;/* Region-Table Origin */
		unsigned long	 : 2;
		unsigned long p  : 1; /* DAT-Protection Bit */
		unsigned long	 : 1;
		unsigned long tf : 2; /* Region-Third-Table Offset */
		unsigned long i  : 1; /* Region-Invalid Bit */
		unsigned long	 : 1;
		unsigned long tt : 2; /* Table-Type Bits */
		unsigned long tl : 2; /* Region-Third-Table Length */
	};
};

struct region3_table_entry_fc0 {
	unsigned long sto: 52;/* Segment-Table Origin */
	unsigned long	 : 1;
	unsigned long fc : 1; /* Format-Control */
	unsigned long p  : 1; /* DAT-Protection Bit */
	unsigned long	 : 1;
	unsigned long tf : 2; /* Segment-Table Offset */
	unsigned long i  : 1; /* Region-Invalid Bit */
	unsigned long cr : 1; /* Common-Region Bit */
	unsigned long tt : 2; /* Table-Type Bits */
	unsigned long tl : 2; /* Segment-Table Length */
};

struct region3_table_entry_fc1 {
	unsigned long rfaa : 33; /* Region-Frame Absolute Address */
	unsigned long	 : 14;
	unsigned long av : 1; /* ACCF-Validity Control */
	unsigned long acc: 4; /* Access-Control Bits */
	unsigned long f  : 1; /* Fetch-Protection Bit */
	unsigned long fc : 1; /* Format-Control */
	unsigned long p  : 1; /* DAT-Protection Bit */
	unsigned long co : 1; /* Change-Recording Override */
	unsigned long	 : 2;
	unsigned long i  : 1; /* Region-Invalid Bit */
	unsigned long cr : 1; /* Common-Region Bit */
	unsigned long tt : 2; /* Table-Type Bits */
	unsigned long	 : 2;
};

union region3_table_entry {
	unsigned long val;
	struct region3_table_entry_fc0 fc0;
	struct region3_table_entry_fc1 fc1;
	struct {
		unsigned long	 : 53;
		unsigned long fc : 1; /* Format-Control */
		unsigned long	 : 4;
		unsigned long i  : 1; /* Region-Invalid Bit */
		unsigned long cr : 1; /* Common-Region Bit */
		unsigned long tt : 2; /* Table-Type Bits */
		unsigned long	 : 2;
	};
};

struct segment_entry_fc0 {
	unsigned long pto: 53;/* Page-Table Origin */
	unsigned long fc : 1; /* Format-Control */
	unsigned long p  : 1; /* DAT-Protection Bit */
	unsigned long	 : 3;
	unsigned long i  : 1; /* Segment-Invalid Bit */
	unsigned long cs : 1; /* Common-Segment Bit */
	unsigned long tt : 2; /* Table-Type Bits */
	unsigned long	 : 2;
};

struct segment_entry_fc1 {
	unsigned long sfaa : 44; /* Segment-Frame Absolute Address */
	unsigned long	 : 3;
	unsigned long av : 1; /* ACCF-Validity Control */
	unsigned long acc: 4; /* Access-Control Bits */
	unsigned long f  : 1; /* Fetch-Protection Bit */
	unsigned long fc : 1; /* Format-Control */
	unsigned long p  : 1; /* DAT-Protection Bit */
	unsigned long co : 1; /* Change-Recording Override */
	unsigned long	 : 2;
	unsigned long i  : 1; /* Segment-Invalid Bit */
	unsigned long cs : 1; /* Common-Segment Bit */
	unsigned long tt : 2; /* Table-Type Bits */
	unsigned long	 : 2;
};

union segment_table_entry {
	unsigned long val;
	struct segment_entry_fc0 fc0;
	struct segment_entry_fc1 fc1;
	struct {
		unsigned long	 : 53;
		unsigned long fc : 1; /* Format-Control */
		unsigned long	 : 4;
		unsigned long i  : 1; /* Segment-Invalid Bit */
		unsigned long cs : 1; /* Common-Segment Bit */
		unsigned long tt : 2; /* Table-Type Bits */
		unsigned long	 : 2;
	};
};

enum {
	TABLE_TYPE_SEGMENT = 0,
	TABLE_TYPE_REGION3 = 1,
	TABLE_TYPE_REGION2 = 2,
	TABLE_TYPE_REGION1 = 3
};

union page_table_entry {
	unsigned long val;
	struct {
		unsigned long pfra : 52; /* Page-Frame Real Address */
		unsigned long z  : 1; /* Zero Bit */
		unsigned long i  : 1; /* Page-Invalid Bit */
		unsigned long p  : 1; /* DAT-Protection Bit */
		unsigned long co : 1; /* Change-Recording Override */
		unsigned long	 : 8;
	};
};

/*
 * vaddress union in order to easily decode a virtual address into its
 * region first index, region second index etc. parts.
 */
union vaddress {
	unsigned long addr;
	struct {
		unsigned long rfx : 11;
		unsigned long rsx : 11;
		unsigned long rtx : 11;
		unsigned long sx  : 11;
		unsigned long px  : 8;
		unsigned long bx  : 12;
	};
	struct {
		unsigned long rfx01 : 2;
		unsigned long	    : 9;
		unsigned long rsx01 : 2;
		unsigned long	    : 9;
		unsigned long rtx01 : 2;
		unsigned long	    : 9;
		unsigned long sx01  : 2;
		unsigned long	    : 29;
	};
};

/*
 * raddress union which will contain the result (real or absolute address)
 * after a page table walk. The rfaa, sfaa and pfra members are used to
 * simply assign them the value of a region, segment or page table entry.
 */
union raddress {
	unsigned long addr;
	unsigned long rfaa : 33; /* Region-Frame Absolute Address */
	unsigned long sfaa : 44; /* Segment-Frame Absolute Address */
	unsigned long pfra : 52; /* Page-Frame Real Address */
};


int ipte_lock_held(struct kvm_vcpu *vcpu)
{
	union ipte_control *ic = &vcpu->kvm->arch.sca->ipte_control;

	if (vcpu->arch.sie_block->eca & 1)
		return ic->kh != 0;
	return vcpu->kvm->arch.ipte_lock_count != 0;
}

static void ipte_lock_simple(struct kvm_vcpu *vcpu)
{
	union ipte_control old, new, *ic;

	mutex_lock(&vcpu->kvm->arch.ipte_mutex);
	vcpu->kvm->arch.ipte_lock_count++;
	if (vcpu->kvm->arch.ipte_lock_count > 1)
		goto out;
	ic = &vcpu->kvm->arch.sca->ipte_control;
	do {
<<<<<<< HEAD
		old = *ic;
		barrier();
		while (old.k) {
			cond_resched();
			old = *ic;
			barrier();
=======
		old = READ_ONCE(*ic);
		while (old.k) {
			cond_resched();
			old = READ_ONCE(*ic);
>>>>>>> 07f0dc60
		}
		new = old;
		new.k = 1;
	} while (cmpxchg(&ic->val, old.val, new.val) != old.val);
out:
	mutex_unlock(&vcpu->kvm->arch.ipte_mutex);
}

static void ipte_unlock_simple(struct kvm_vcpu *vcpu)
{
	union ipte_control old, new, *ic;

	mutex_lock(&vcpu->kvm->arch.ipte_mutex);
	vcpu->kvm->arch.ipte_lock_count--;
	if (vcpu->kvm->arch.ipte_lock_count)
		goto out;
	ic = &vcpu->kvm->arch.sca->ipte_control;
	do {
<<<<<<< HEAD
		old = *ic;
		barrier();
=======
		old = READ_ONCE(*ic);
>>>>>>> 07f0dc60
		new = old;
		new.k = 0;
	} while (cmpxchg(&ic->val, old.val, new.val) != old.val);
	wake_up(&vcpu->kvm->arch.ipte_wq);
out:
	mutex_unlock(&vcpu->kvm->arch.ipte_mutex);
}

static void ipte_lock_siif(struct kvm_vcpu *vcpu)
{
	union ipte_control old, new, *ic;

	ic = &vcpu->kvm->arch.sca->ipte_control;
	do {
<<<<<<< HEAD
		old = *ic;
		barrier();
		while (old.kg) {
			cond_resched();
			old = *ic;
			barrier();
=======
		old = READ_ONCE(*ic);
		while (old.kg) {
			cond_resched();
			old = READ_ONCE(*ic);
>>>>>>> 07f0dc60
		}
		new = old;
		new.k = 1;
		new.kh++;
	} while (cmpxchg(&ic->val, old.val, new.val) != old.val);
}

static void ipte_unlock_siif(struct kvm_vcpu *vcpu)
{
	union ipte_control old, new, *ic;

	ic = &vcpu->kvm->arch.sca->ipte_control;
	do {
<<<<<<< HEAD
		old = *ic;
		barrier();
=======
		old = READ_ONCE(*ic);
>>>>>>> 07f0dc60
		new = old;
		new.kh--;
		if (!new.kh)
			new.k = 0;
	} while (cmpxchg(&ic->val, old.val, new.val) != old.val);
	if (!new.kh)
		wake_up(&vcpu->kvm->arch.ipte_wq);
}

void ipte_lock(struct kvm_vcpu *vcpu)
{
	if (vcpu->arch.sie_block->eca & 1)
		ipte_lock_siif(vcpu);
	else
		ipte_lock_simple(vcpu);
}

void ipte_unlock(struct kvm_vcpu *vcpu)
{
	if (vcpu->arch.sie_block->eca & 1)
		ipte_unlock_siif(vcpu);
	else
		ipte_unlock_simple(vcpu);
}

static unsigned long get_vcpu_asce(struct kvm_vcpu *vcpu)
{
	switch (psw_bits(vcpu->arch.sie_block->gpsw).as) {
	case PSW_AS_PRIMARY:
		return vcpu->arch.sie_block->gcr[1];
	case PSW_AS_SECONDARY:
		return vcpu->arch.sie_block->gcr[7];
	case PSW_AS_HOME:
		return vcpu->arch.sie_block->gcr[13];
	}
	return 0;
}

static int deref_table(struct kvm *kvm, unsigned long gpa, unsigned long *val)
{
	return kvm_read_guest(kvm, gpa, val, sizeof(*val));
}

/**
 * guest_translate - translate a guest virtual into a guest absolute address
 * @vcpu: virtual cpu
 * @gva: guest virtual address
 * @gpa: points to where guest physical (absolute) address should be stored
 * @write: indicates if access is a write access
 *
 * Translate a guest virtual address into a guest absolute address by means
 * of dynamic address translation as specified by the architecuture.
 * If the resulting absolute address is not available in the configuration
 * an addressing exception is indicated and @gpa will not be changed.
 *
 * Returns: - zero on success; @gpa contains the resulting absolute address
 *	    - a negative value if guest access failed due to e.g. broken
 *	      guest mapping
 *	    - a positve value if an access exception happened. In this case
 *	      the returned value is the program interruption code as defined
 *	      by the architecture
 */
static unsigned long guest_translate(struct kvm_vcpu *vcpu, unsigned long gva,
				     unsigned long *gpa, int write)
{
	union vaddress vaddr = {.addr = gva};
	union raddress raddr = {.addr = gva};
	union page_table_entry pte;
	int dat_protection = 0;
	union ctlreg0 ctlreg0;
	unsigned long ptr;
	int edat1, edat2;
	union asce asce;

	ctlreg0.val = vcpu->arch.sie_block->gcr[0];
	edat1 = ctlreg0.edat && test_vfacility(8);
	edat2 = edat1 && test_vfacility(78);
	asce.val = get_vcpu_asce(vcpu);
	if (asce.r)
		goto real_address;
	ptr = asce.origin * 4096;
	switch (asce.dt) {
	case ASCE_TYPE_REGION1:
		if (vaddr.rfx01 > asce.tl)
			return PGM_REGION_FIRST_TRANS;
		ptr += vaddr.rfx * 8;
		break;
	case ASCE_TYPE_REGION2:
		if (vaddr.rfx)
			return PGM_ASCE_TYPE;
		if (vaddr.rsx01 > asce.tl)
			return PGM_REGION_SECOND_TRANS;
		ptr += vaddr.rsx * 8;
		break;
	case ASCE_TYPE_REGION3:
		if (vaddr.rfx || vaddr.rsx)
			return PGM_ASCE_TYPE;
		if (vaddr.rtx01 > asce.tl)
			return PGM_REGION_THIRD_TRANS;
		ptr += vaddr.rtx * 8;
		break;
	case ASCE_TYPE_SEGMENT:
		if (vaddr.rfx || vaddr.rsx || vaddr.rtx)
			return PGM_ASCE_TYPE;
		if (vaddr.sx01 > asce.tl)
			return PGM_SEGMENT_TRANSLATION;
		ptr += vaddr.sx * 8;
		break;
	}
	switch (asce.dt) {
	case ASCE_TYPE_REGION1:	{
		union region1_table_entry rfte;

		if (kvm_is_error_gpa(vcpu->kvm, ptr))
			return PGM_ADDRESSING;
		if (deref_table(vcpu->kvm, ptr, &rfte.val))
			return -EFAULT;
		if (rfte.i)
			return PGM_REGION_FIRST_TRANS;
		if (rfte.tt != TABLE_TYPE_REGION1)
			return PGM_TRANSLATION_SPEC;
		if (vaddr.rsx01 < rfte.tf || vaddr.rsx01 > rfte.tl)
			return PGM_REGION_SECOND_TRANS;
		if (edat1)
			dat_protection |= rfte.p;
		ptr = rfte.rto * 4096 + vaddr.rsx * 8;
	}
		/* fallthrough */
	case ASCE_TYPE_REGION2: {
		union region2_table_entry rste;

		if (kvm_is_error_gpa(vcpu->kvm, ptr))
			return PGM_ADDRESSING;
		if (deref_table(vcpu->kvm, ptr, &rste.val))
			return -EFAULT;
		if (rste.i)
			return PGM_REGION_SECOND_TRANS;
		if (rste.tt != TABLE_TYPE_REGION2)
			return PGM_TRANSLATION_SPEC;
		if (vaddr.rtx01 < rste.tf || vaddr.rtx01 > rste.tl)
			return PGM_REGION_THIRD_TRANS;
		if (edat1)
			dat_protection |= rste.p;
		ptr = rste.rto * 4096 + vaddr.rtx * 8;
	}
		/* fallthrough */
	case ASCE_TYPE_REGION3: {
		union region3_table_entry rtte;

		if (kvm_is_error_gpa(vcpu->kvm, ptr))
			return PGM_ADDRESSING;
		if (deref_table(vcpu->kvm, ptr, &rtte.val))
			return -EFAULT;
		if (rtte.i)
			return PGM_REGION_THIRD_TRANS;
		if (rtte.tt != TABLE_TYPE_REGION3)
			return PGM_TRANSLATION_SPEC;
		if (rtte.cr && asce.p && edat2)
			return PGM_TRANSLATION_SPEC;
		if (rtte.fc && edat2) {
			dat_protection |= rtte.fc1.p;
			raddr.rfaa = rtte.fc1.rfaa;
			goto absolute_address;
		}
		if (vaddr.sx01 < rtte.fc0.tf)
			return PGM_SEGMENT_TRANSLATION;
		if (vaddr.sx01 > rtte.fc0.tl)
			return PGM_SEGMENT_TRANSLATION;
		if (edat1)
			dat_protection |= rtte.fc0.p;
		ptr = rtte.fc0.sto * 4096 + vaddr.sx * 8;
	}
		/* fallthrough */
	case ASCE_TYPE_SEGMENT: {
		union segment_table_entry ste;

		if (kvm_is_error_gpa(vcpu->kvm, ptr))
			return PGM_ADDRESSING;
		if (deref_table(vcpu->kvm, ptr, &ste.val))
			return -EFAULT;
		if (ste.i)
			return PGM_SEGMENT_TRANSLATION;
		if (ste.tt != TABLE_TYPE_SEGMENT)
			return PGM_TRANSLATION_SPEC;
		if (ste.cs && asce.p)
			return PGM_TRANSLATION_SPEC;
		if (ste.fc && edat1) {
			dat_protection |= ste.fc1.p;
			raddr.sfaa = ste.fc1.sfaa;
			goto absolute_address;
		}
		dat_protection |= ste.fc0.p;
		ptr = ste.fc0.pto * 2048 + vaddr.px * 8;
	}
	}
	if (kvm_is_error_gpa(vcpu->kvm, ptr))
		return PGM_ADDRESSING;
	if (deref_table(vcpu->kvm, ptr, &pte.val))
		return -EFAULT;
	if (pte.i)
		return PGM_PAGE_TRANSLATION;
	if (pte.z)
		return PGM_TRANSLATION_SPEC;
	if (pte.co && !edat1)
		return PGM_TRANSLATION_SPEC;
	dat_protection |= pte.p;
	raddr.pfra = pte.pfra;
real_address:
	raddr.addr = kvm_s390_real_to_abs(vcpu, raddr.addr);
absolute_address:
	if (write && dat_protection)
		return PGM_PROTECTION;
	if (kvm_is_error_gpa(vcpu->kvm, raddr.addr))
		return PGM_ADDRESSING;
	*gpa = raddr.addr;
	return 0;
}

static inline int is_low_address(unsigned long ga)
{
	/* Check for address ranges 0..511 and 4096..4607 */
	return (ga & ~0x11fful) == 0;
}

static int low_address_protection_enabled(struct kvm_vcpu *vcpu)
{
	union ctlreg0 ctlreg0 = {.val = vcpu->arch.sie_block->gcr[0]};
	psw_t *psw = &vcpu->arch.sie_block->gpsw;
	union asce asce;

	if (!ctlreg0.lap)
		return 0;
	asce.val = get_vcpu_asce(vcpu);
	if (psw_bits(*psw).t && asce.p)
		return 0;
	return 1;
}

struct trans_exc_code_bits {
	unsigned long addr : 52; /* Translation-exception Address */
	unsigned long fsi  : 2;  /* Access Exception Fetch/Store Indication */
	unsigned long	   : 7;
	unsigned long b61  : 1;
	unsigned long as   : 2;  /* ASCE Identifier */
};

enum {
	FSI_UNKNOWN = 0, /* Unknown wether fetch or store */
	FSI_STORE   = 1, /* Exception was due to store operation */
	FSI_FETCH   = 2  /* Exception was due to fetch operation */
};

static int guest_page_range(struct kvm_vcpu *vcpu, unsigned long ga,
			    unsigned long *pages, unsigned long nr_pages,
			    int write)
{
	struct kvm_s390_pgm_info *pgm = &vcpu->arch.pgm;
	psw_t *psw = &vcpu->arch.sie_block->gpsw;
	struct trans_exc_code_bits *tec_bits;
	int lap_enabled, rc;

	memset(pgm, 0, sizeof(*pgm));
	tec_bits = (struct trans_exc_code_bits *)&pgm->trans_exc_code;
	tec_bits->fsi = write ? FSI_STORE : FSI_FETCH;
	tec_bits->as = psw_bits(*psw).as;
	lap_enabled = low_address_protection_enabled(vcpu);
	while (nr_pages) {
		ga = kvm_s390_logical_to_effective(vcpu, ga);
		tec_bits->addr = ga >> PAGE_SHIFT;
		if (write && lap_enabled && is_low_address(ga)) {
			pgm->code = PGM_PROTECTION;
			return pgm->code;
		}
		ga &= PAGE_MASK;
		if (psw_bits(*psw).t) {
			rc = guest_translate(vcpu, ga, pages, write);
			if (rc < 0)
				return rc;
			if (rc == PGM_PROTECTION)
				tec_bits->b61 = 1;
			if (rc)
				pgm->code = rc;
		} else {
			*pages = kvm_s390_real_to_abs(vcpu, ga);
			if (kvm_is_error_gpa(vcpu->kvm, *pages))
				pgm->code = PGM_ADDRESSING;
		}
		if (pgm->code)
			return pgm->code;
		ga += PAGE_SIZE;
		pages++;
		nr_pages--;
	}
	return 0;
}

int access_guest(struct kvm_vcpu *vcpu, unsigned long ga, void *data,
		 unsigned long len, int write)
{
	psw_t *psw = &vcpu->arch.sie_block->gpsw;
	unsigned long _len, nr_pages, gpa, idx;
	unsigned long pages_array[2];
	unsigned long *pages;
	int need_ipte_lock;
	union asce asce;
	int rc;

	if (!len)
		return 0;
	/* Access register mode is not supported yet. */
	if (psw_bits(*psw).t && psw_bits(*psw).as == PSW_AS_ACCREG)
		return -EOPNOTSUPP;
	nr_pages = (((ga & ~PAGE_MASK) + len - 1) >> PAGE_SHIFT) + 1;
	pages = pages_array;
	if (nr_pages > ARRAY_SIZE(pages_array))
		pages = vmalloc(nr_pages * sizeof(unsigned long));
	if (!pages)
		return -ENOMEM;
	asce.val = get_vcpu_asce(vcpu);
	need_ipte_lock = psw_bits(*psw).t && !asce.r;
	if (need_ipte_lock)
		ipte_lock(vcpu);
	rc = guest_page_range(vcpu, ga, pages, nr_pages, write);
	for (idx = 0; idx < nr_pages && !rc; idx++) {
		gpa = *(pages + idx) + (ga & ~PAGE_MASK);
		_len = min(PAGE_SIZE - (gpa & ~PAGE_MASK), len);
		if (write)
			rc = kvm_write_guest(vcpu->kvm, gpa, data, _len);
		else
			rc = kvm_read_guest(vcpu->kvm, gpa, data, _len);
		len -= _len;
		ga += _len;
		data += _len;
	}
	if (need_ipte_lock)
		ipte_unlock(vcpu);
	if (nr_pages > ARRAY_SIZE(pages_array))
		vfree(pages);
	return rc;
}

int access_guest_real(struct kvm_vcpu *vcpu, unsigned long gra,
		      void *data, unsigned long len, int write)
{
	unsigned long _len, gpa;
	int rc = 0;

	while (len && !rc) {
		gpa = kvm_s390_real_to_abs(vcpu, gra);
		_len = min(PAGE_SIZE - (gpa & ~PAGE_MASK), len);
		if (write)
			rc = write_guest_abs(vcpu, gpa, data, _len);
		else
			rc = read_guest_abs(vcpu, gpa, data, _len);
		len -= _len;
		gra += _len;
		data += _len;
	}
	return rc;
}

/**
 * guest_translate_address - translate guest logical into guest absolute address
 *
 * Parameter semantics are the same as the ones from guest_translate.
 * The memory contents at the guest address are not changed.
 *
 * Note: The IPTE lock is not taken during this function, so the caller
 * has to take care of this.
 */
int guest_translate_address(struct kvm_vcpu *vcpu, unsigned long gva,
			    unsigned long *gpa, int write)
{
	struct kvm_s390_pgm_info *pgm = &vcpu->arch.pgm;
	psw_t *psw = &vcpu->arch.sie_block->gpsw;
	struct trans_exc_code_bits *tec;
	union asce asce;
	int rc;

	/* Access register mode is not supported yet. */
	if (psw_bits(*psw).t && psw_bits(*psw).as == PSW_AS_ACCREG)
		return -EOPNOTSUPP;

	gva = kvm_s390_logical_to_effective(vcpu, gva);
	memset(pgm, 0, sizeof(*pgm));
	tec = (struct trans_exc_code_bits *)&pgm->trans_exc_code;
	tec->as = psw_bits(*psw).as;
	tec->fsi = write ? FSI_STORE : FSI_FETCH;
	tec->addr = gva >> PAGE_SHIFT;
	if (is_low_address(gva) && low_address_protection_enabled(vcpu)) {
		if (write) {
			rc = pgm->code = PGM_PROTECTION;
			return rc;
		}
	}

	asce.val = get_vcpu_asce(vcpu);
	if (psw_bits(*psw).t && !asce.r) {	/* Use DAT? */
		rc = guest_translate(vcpu, gva, gpa, write);
		if (rc > 0) {
			if (rc == PGM_PROTECTION)
				tec->b61 = 1;
			pgm->code = rc;
		}
	} else {
		rc = 0;
		*gpa = kvm_s390_real_to_abs(vcpu, gva);
		if (kvm_is_error_gpa(vcpu->kvm, *gpa))
			rc = pgm->code = PGM_ADDRESSING;
	}

	return rc;
}

/**
 * kvm_s390_check_low_addr_protection - check for low-address protection
 * @ga: Guest address
 *
 * Checks whether an address is subject to low-address protection and set
 * up vcpu->arch.pgm accordingly if necessary.
 *
 * Return: 0 if no protection exception, or PGM_PROTECTION if protected.
 */
int kvm_s390_check_low_addr_protection(struct kvm_vcpu *vcpu, unsigned long ga)
{
	struct kvm_s390_pgm_info *pgm = &vcpu->arch.pgm;
	psw_t *psw = &vcpu->arch.sie_block->gpsw;
	struct trans_exc_code_bits *tec_bits;

	if (!is_low_address(ga) || !low_address_protection_enabled(vcpu))
		return 0;

	memset(pgm, 0, sizeof(*pgm));
	tec_bits = (struct trans_exc_code_bits *)&pgm->trans_exc_code;
	tec_bits->fsi = FSI_STORE;
	tec_bits->as = psw_bits(*psw).as;
	tec_bits->addr = ga >> PAGE_SHIFT;
	pgm->code = PGM_PROTECTION;

	return pgm->code;
}<|MERGE_RESOLUTION|>--- conflicted
+++ resolved
@@ -227,19 +227,10 @@
 		goto out;
 	ic = &vcpu->kvm->arch.sca->ipte_control;
 	do {
-<<<<<<< HEAD
-		old = *ic;
-		barrier();
-		while (old.k) {
-			cond_resched();
-			old = *ic;
-			barrier();
-=======
 		old = READ_ONCE(*ic);
 		while (old.k) {
 			cond_resched();
 			old = READ_ONCE(*ic);
->>>>>>> 07f0dc60
 		}
 		new = old;
 		new.k = 1;
@@ -258,12 +249,7 @@
 		goto out;
 	ic = &vcpu->kvm->arch.sca->ipte_control;
 	do {
-<<<<<<< HEAD
-		old = *ic;
-		barrier();
-=======
 		old = READ_ONCE(*ic);
->>>>>>> 07f0dc60
 		new = old;
 		new.k = 0;
 	} while (cmpxchg(&ic->val, old.val, new.val) != old.val);
@@ -278,19 +264,10 @@
 
 	ic = &vcpu->kvm->arch.sca->ipte_control;
 	do {
-<<<<<<< HEAD
-		old = *ic;
-		barrier();
-		while (old.kg) {
-			cond_resched();
-			old = *ic;
-			barrier();
-=======
 		old = READ_ONCE(*ic);
 		while (old.kg) {
 			cond_resched();
 			old = READ_ONCE(*ic);
->>>>>>> 07f0dc60
 		}
 		new = old;
 		new.k = 1;
@@ -304,12 +281,7 @@
 
 	ic = &vcpu->kvm->arch.sca->ipte_control;
 	do {
-<<<<<<< HEAD
-		old = *ic;
-		barrier();
-=======
 		old = READ_ONCE(*ic);
->>>>>>> 07f0dc60
 		new = old;
 		new.kh--;
 		if (!new.kh)
