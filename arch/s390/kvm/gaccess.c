--- conflicted
+++ resolved
@@ -843,7 +843,6 @@
 
 static bool fetch_prot_override_applicable(struct kvm_vcpu *vcpu, enum gacc_mode mode,
 					   union asce asce)
-<<<<<<< HEAD
 {
 	psw_t *psw = &vcpu->arch.sie_block->gpsw;
 	unsigned long override;
@@ -956,120 +955,6 @@
 			       u8 access_key)
 {
 	psw_t *psw = &vcpu->arch.sie_block->gpsw;
-=======
-{
-	psw_t *psw = &vcpu->arch.sie_block->gpsw;
-	unsigned long override;
-
-	if (mode == GACC_FETCH || mode == GACC_IFETCH) {
-		/* check if fetch protection override enabled */
-		override = vcpu->arch.sie_block->gcr[0];
-		override &= CR0_FETCH_PROTECTION_OVERRIDE;
-		/* not applicable if subject to DAT && private space */
-		override = override && !(psw_bits(*psw).dat && asce.p);
-		return override;
-	}
-	return false;
-}
-
-static bool fetch_prot_override_applies(unsigned long ga, unsigned int len)
-{
-	return ga < 2048 && ga + len <= 2048;
-}
-
-static bool storage_prot_override_applicable(struct kvm_vcpu *vcpu)
-{
-	/* check if storage protection override enabled */
-	return vcpu->arch.sie_block->gcr[0] & CR0_STORAGE_PROTECTION_OVERRIDE;
-}
-
-static bool storage_prot_override_applies(u8 access_control)
-{
-	/* matches special storage protection override key (9) -> allow */
-	return access_control == PAGE_SPO_ACC;
-}
-
-static int vcpu_check_access_key(struct kvm_vcpu *vcpu, u8 access_key,
-				 enum gacc_mode mode, union asce asce, gpa_t gpa,
-				 unsigned long ga, unsigned int len)
-{
-	u8 storage_key, access_control;
-	unsigned long hva;
-	int r;
-
-	/* access key 0 matches any storage key -> allow */
-	if (access_key == 0)
-		return 0;
-	/*
-	 * caller needs to ensure that gfn is accessible, so we can
-	 * assume that this cannot fail
-	 */
-	hva = gfn_to_hva(vcpu->kvm, gpa_to_gfn(gpa));
-	mmap_read_lock(current->mm);
-	r = get_guest_storage_key(current->mm, hva, &storage_key);
-	mmap_read_unlock(current->mm);
-	if (r)
-		return r;
-	access_control = FIELD_GET(_PAGE_ACC_BITS, storage_key);
-	/* access key matches storage key -> allow */
-	if (access_control == access_key)
-		return 0;
-	if (mode == GACC_FETCH || mode == GACC_IFETCH) {
-		/* it is a fetch and fetch protection is off -> allow */
-		if (!(storage_key & _PAGE_FP_BIT))
-			return 0;
-		if (fetch_prot_override_applicable(vcpu, mode, asce) &&
-		    fetch_prot_override_applies(ga, len))
-			return 0;
-	}
-	if (storage_prot_override_applicable(vcpu) &&
-	    storage_prot_override_applies(access_control))
-		return 0;
-	return PGM_PROTECTION;
-}
-
-/**
- * guest_range_to_gpas() - Calculate guest physical addresses of page fragments
- * covering a logical range
- * @vcpu: virtual cpu
- * @ga: guest address, start of range
- * @ar: access register
- * @gpas: output argument, may be NULL
- * @len: length of range in bytes
- * @asce: address-space-control element to use for translation
- * @mode: access mode
- * @access_key: access key to mach the range's storage keys against
- *
- * Translate a logical range to a series of guest absolute addresses,
- * such that the concatenation of page fragments starting at each gpa make up
- * the whole range.
- * The translation is performed as if done by the cpu for the given @asce, @ar,
- * @mode and state of the @vcpu.
- * If the translation causes an exception, its program interruption code is
- * returned and the &struct kvm_s390_pgm_info pgm member of @vcpu is modified
- * such that a subsequent call to kvm_s390_inject_prog_vcpu() will inject
- * a correct exception into the guest.
- * The resulting gpas are stored into @gpas, unless it is NULL.
- *
- * Note: All fragments except the first one start at the beginning of a page.
- *	 When deriving the boundaries of a fragment from a gpa, all but the last
- *	 fragment end at the end of the page.
- *
- * Return:
- * * 0		- success
- * * <0		- translation could not be performed, for example if  guest
- *		  memory could not be accessed
- * * >0		- an access exception occurred. In this case the returned value
- *		  is the program interruption code and the contents of pgm may
- *		  be used to inject an exception into the guest.
- */
-static int guest_range_to_gpas(struct kvm_vcpu *vcpu, unsigned long ga, u8 ar,
-			       unsigned long *gpas, unsigned long len,
-			       const union asce asce, enum gacc_mode mode,
-			       u8 access_key)
-{
-	psw_t *psw = &vcpu->arch.sie_block->gpsw;
->>>>>>> eb3cdb58
 	unsigned int offset = offset_in_page(ga);
 	unsigned int fragment_len;
 	int lap_enabled, rc = 0;
@@ -1089,11 +974,7 @@
 				return rc;
 		} else {
 			gpa = kvm_s390_real_to_abs(vcpu, ga);
-<<<<<<< HEAD
-			if (kvm_is_error_gpa(vcpu->kvm, gpa))
-=======
 			if (kvm_is_error_gpa(vcpu->kvm, gpa)) {
->>>>>>> eb3cdb58
 				rc = PGM_ADDRESSING;
 				prot = PROT_NONE;
 			}
@@ -1109,7 +990,6 @@
 		offset = 0;
 		ga += fragment_len;
 		len -= fragment_len;
-<<<<<<< HEAD
 	}
 	return 0;
 }
@@ -1178,83 +1058,10 @@
 		len -= fragment_len;
 		data += fragment_len;
 		gpa += fragment_len;
-=======
->>>>>>> eb3cdb58
 	}
 	return 0;
 }
 
-<<<<<<< HEAD
-=======
-static int access_guest_page(struct kvm *kvm, enum gacc_mode mode, gpa_t gpa,
-			     void *data, unsigned int len)
-{
-	const unsigned int offset = offset_in_page(gpa);
-	const gfn_t gfn = gpa_to_gfn(gpa);
-	int rc;
-
-	if (mode == GACC_STORE)
-		rc = kvm_write_guest_page(kvm, gfn, data, offset, len);
-	else
-		rc = kvm_read_guest_page(kvm, gfn, data, offset, len);
-	return rc;
-}
-
-static int
-access_guest_page_with_key(struct kvm *kvm, enum gacc_mode mode, gpa_t gpa,
-			   void *data, unsigned int len, u8 access_key)
-{
-	struct kvm_memory_slot *slot;
-	bool writable;
-	gfn_t gfn;
-	hva_t hva;
-	int rc;
-
-	gfn = gpa >> PAGE_SHIFT;
-	slot = gfn_to_memslot(kvm, gfn);
-	hva = gfn_to_hva_memslot_prot(slot, gfn, &writable);
-
-	if (kvm_is_error_hva(hva))
-		return PGM_ADDRESSING;
-	/*
-	 * Check if it's a ro memslot, even tho that can't occur (they're unsupported).
-	 * Don't try to actually handle that case.
-	 */
-	if (!writable && mode == GACC_STORE)
-		return -EOPNOTSUPP;
-	hva += offset_in_page(gpa);
-	if (mode == GACC_STORE)
-		rc = copy_to_user_key((void __user *)hva, data, len, access_key);
-	else
-		rc = copy_from_user_key(data, (void __user *)hva, len, access_key);
-	if (rc)
-		return PGM_PROTECTION;
-	if (mode == GACC_STORE)
-		mark_page_dirty_in_slot(kvm, slot, gfn);
-	return 0;
-}
-
-int access_guest_abs_with_key(struct kvm *kvm, gpa_t gpa, void *data,
-			      unsigned long len, enum gacc_mode mode, u8 access_key)
-{
-	int offset = offset_in_page(gpa);
-	int fragment_len;
-	int rc;
-
-	while (min(PAGE_SIZE - offset, len) > 0) {
-		fragment_len = min(PAGE_SIZE - offset, len);
-		rc = access_guest_page_with_key(kvm, mode, gpa, data, fragment_len, access_key);
-		if (rc)
-			return rc;
-		offset = 0;
-		len -= fragment_len;
-		data += fragment_len;
-		gpa += fragment_len;
-	}
-	return 0;
-}
-
->>>>>>> eb3cdb58
 int access_guest_with_key(struct kvm_vcpu *vcpu, unsigned long ga, u8 ar,
 			  void *data, unsigned long len, enum gacc_mode mode,
 			  u8 access_key)
@@ -1313,24 +1120,11 @@
 		if (rc == PGM_PROTECTION && try_storage_prot_override)
 			rc = access_guest_page_with_key(vcpu->kvm, mode, gpas[idx],
 							data, fragment_len, PAGE_SPO_ACC);
-<<<<<<< HEAD
-		if (rc == PGM_PROTECTION)
-			prot = PROT_TYPE_KEYC;
-=======
->>>>>>> eb3cdb58
 		if (rc)
 			break;
 		len -= fragment_len;
 		data += fragment_len;
 		ga = kvm_s390_logical_to_effective(vcpu, ga + fragment_len);
-<<<<<<< HEAD
-	}
-	if (rc > 0) {
-		bool terminate = (mode == GACC_STORE) && (idx > 0);
-
-		rc = trans_exc_ending(vcpu, rc, ga, ar, mode, prot, terminate);
-	}
-=======
 	}
 	if (rc > 0) {
 		bool terminate = (mode == GACC_STORE) && (idx > 0);
@@ -1341,7 +1135,6 @@
 			prot = PROT_NONE;
 		rc = trans_exc_ending(vcpu, rc, ga, ar, mode, prot, terminate);
 	}
->>>>>>> eb3cdb58
 out_unlock:
 	if (need_ipte_lock)
 		ipte_unlock(vcpu->kvm);
@@ -1369,8 +1162,6 @@
 }
 
 /**
-<<<<<<< HEAD
-=======
  * cmpxchg_guest_abs_with_key() - Perform cmpxchg on guest absolute address.
  * @kvm: Virtual machine instance.
  * @gpa: Absolute guest address of the location to be changed.
@@ -1480,7 +1271,6 @@
 }
 
 /**
->>>>>>> eb3cdb58
  * guest_translate_address_with_key - translate guest logical into guest absolute address
  * @vcpu: virtual cpu
  * @gva: Guest virtual address
