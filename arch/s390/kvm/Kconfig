# SPDX-License-Identifier: GPL-2.0
#
# KVM configuration
#
source "virt/kvm/Kconfig"

menuconfig VIRTUALIZATION
	def_bool y
	prompt "KVM"
	help
	  Say Y here to get to see options for using your Linux host to run other
	  operating systems inside virtual machines (guests).
	  This option alone does not add any kernel code.

	  If you say N, all options in this submenu will be skipped and disabled.

if VIRTUALIZATION

config KVM
	def_tristate y
	prompt "Kernel-based Virtual Machine (KVM) support"
<<<<<<< HEAD
	depends on HAVE_KVM
=======
>>>>>>> 2d5404ca
	select HAVE_KVM_CPU_RELAX_INTERCEPT
	select HAVE_KVM_VCPU_ASYNC_IOCTL
	select KVM_ASYNC_PF
	select KVM_ASYNC_PF_SYNC
	select KVM_COMMON
	select HAVE_KVM_IRQCHIP
	select HAVE_KVM_IRQ_ROUTING
	select HAVE_KVM_INVALID_WAKEUPS
	select HAVE_KVM_NO_POLL
	select KVM_VFIO
	select MMU_NOTIFIER
	help
	  Support hosting paravirtualized guest machines using the SIE
	  virtualization capability on the mainframe. This should work
	  on any 64bit machine.

	  This module provides access to the hardware capabilities through
	  a character device node named /dev/kvm.

	  To compile this as a module, choose M here: the module
	  will be called kvm.

	  If unsure, say N.

config KVM_S390_UCONTROL
	bool "Userspace controlled virtual machines"
	depends on KVM
	help
	  Allow CAP_SYS_ADMIN users to create KVM virtual machines that are
	  controlled by userspace.

	  If unsure, say N.

endif # VIRTUALIZATION<|MERGE_RESOLUTION|>--- conflicted
+++ resolved
@@ -19,10 +19,6 @@
 config KVM
 	def_tristate y
 	prompt "Kernel-based Virtual Machine (KVM) support"
-<<<<<<< HEAD
-	depends on HAVE_KVM
-=======
->>>>>>> 2d5404ca
 	select HAVE_KVM_CPU_RELAX_INTERCEPT
 	select HAVE_KVM_VCPU_ASYNC_IOCTL
 	select KVM_ASYNC_PF
