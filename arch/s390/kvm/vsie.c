--- conflicted
+++ resolved
@@ -998,14 +998,11 @@
 		 * so we need to mask here before reading.
 		 */
 		fac = fac & 0x7ffffff8U;
-<<<<<<< HEAD
-=======
 		/*
 		 * format-0 -> size of nested guest's facility list == guest's size
 		 * guest's size == host's size, since STFLE is interpretatively executed
 		 * using a format-0 for the guest, too.
 		 */
->>>>>>> 2d5404ca
 		if (read_guest_real(vcpu, fac, &vsie_page->fac,
 				    stfle_size() * sizeof(u64)))
 			return set_validity_icpt(scb_s, 0x1090U);
