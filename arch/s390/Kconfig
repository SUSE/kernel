--- conflicted
+++ resolved
@@ -132,14 +132,9 @@
 	select ARCH_WANTS_NO_INSTR
 	select ARCH_WANT_DEFAULT_BPF_JIT
 	select ARCH_WANT_IPC_PARSE_VERSION
-<<<<<<< HEAD
-	select ARCH_WANT_OPTIMIZE_VMEMMAP
-	select ARCH_WANT_KERNEL_PMD_MKWRITE
-=======
 	select ARCH_WANT_KERNEL_PMD_MKWRITE
 	select ARCH_WANT_LD_ORPHAN_WARN
 	select ARCH_WANT_OPTIMIZE_HUGETLB_VMEMMAP
->>>>>>> 2d5404ca
 	select BUILDTIME_TABLE_SORT
 	select CLONE_BACKWARDS2
 	select DCACHE_WORD_ACCESS if !KMSAN
@@ -229,7 +224,6 @@
 	select HAVE_VIRT_CPU_ACCOUNTING_IDLE
 	select IOMMU_HELPER		if PCI
 	select IOMMU_SUPPORT		if PCI
-	select KEXEC
 	select MMU_GATHER_MERGE_VMAS
 	select MMU_GATHER_NO_GATHER
 	select MMU_GATHER_RCU_TABLE_FREE
@@ -278,15 +272,9 @@
 config ARCH_SUPPORTS_CRASH_DUMP
 	def_bool y
 	help
-<<<<<<< HEAD
-	  Refer to <file:Documentation/s390/zfcpdump.rst> for more details on this.
-	  This option also enables s390 zfcpdump.
-	  See also <file:Documentation/s390/zfcpdump.rst>
-=======
 	  Refer to <file:Documentation/arch/s390/zfcpdump.rst> for more details on this.
 	  This option also enables s390 zfcpdump.
 	  See also <file:Documentation/arch/s390/zfcpdump.rst>
->>>>>>> 2d5404ca
 
 menu "Processor type and features"
 
@@ -526,10 +514,6 @@
 	  making when dealing with machines that have multi-threading,
 	  multiple cores or multiple books.
 
-<<<<<<< HEAD
-source "kernel/Kconfig.hz"
-
-=======
 config SCHED_TOPOLOGY_VERTICAL
 	def_bool y
 	bool "Use vertical CPU polarization by default"
@@ -563,7 +547,6 @@
 	  These certificates will be made available via the keyring named
 	  'cert_store'.
 
->>>>>>> 2d5404ca
 config KERNEL_NOBP
 	def_bool n
 	prompt "Enable modified branch prediction for the kernel by default"
