# SPDX-License-Identifier: GPL-2.0
#
# Makefile for the s390 PCI subsystem.
#

<<<<<<< HEAD
obj-$(CONFIG_PCI)	+= pci.o pci_irq.o pci_clp.o pci_sysfs.o \
=======
obj-$(CONFIG_PCI)	+= pci.o pci_irq.o pci_clp.o \
>>>>>>> 2d5404ca
			   pci_event.o pci_debug.o pci_insn.o pci_mmio.o \
			   pci_bus.o pci_kvm_hook.o
obj-$(CONFIG_PCI_IOV)	+= pci_iov.o
obj-$(CONFIG_SYSFS)	+= pci_sysfs.o<|MERGE_RESOLUTION|>--- conflicted
+++ resolved
@@ -3,11 +3,7 @@
 # Makefile for the s390 PCI subsystem.
 #
 
-<<<<<<< HEAD
-obj-$(CONFIG_PCI)	+= pci.o pci_irq.o pci_clp.o pci_sysfs.o \
-=======
 obj-$(CONFIG_PCI)	+= pci.o pci_irq.o pci_clp.o \
->>>>>>> 2d5404ca
 			   pci_event.o pci_debug.o pci_insn.o pci_mmio.o \
 			   pci_bus.o pci_kvm_hook.o
 obj-$(CONFIG_PCI_IOV)	+= pci_iov.o
