// SPDX-License-Identifier: GPL-2.0
/*
 * Copyright IBM Corp. 2012
 *
 * Author(s):
 *   Jan Glauber <jang@linux.vnet.ibm.com>
 */

#define KMSG_COMPONENT "zpci"
#define pr_fmt(fmt) KMSG_COMPONENT ": " fmt

#include <linux/compat.h>
#include <linux/kernel.h>
#include <linux/miscdevice.h>
#include <linux/slab.h>
#include <linux/err.h>
#include <linux/delay.h>
#include <linux/pci.h>
#include <linux/uaccess.h>
#include <asm/asm-extable.h>
#include <asm/pci_debug.h>
#include <asm/pci_clp.h>
#include <asm/clp.h>
#include <uapi/asm/clp.h>

#include "pci_bus.h"

bool zpci_unique_uid;

void update_uid_checking(bool new)
{
	if (zpci_unique_uid != new)
		zpci_dbg(3, "uid checking:%d\n", new);

	zpci_unique_uid = new;
}

static inline void zpci_err_clp(unsigned int rsp, int rc)
{
	struct {
		unsigned int rsp;
		int rc;
	} __packed data = {rsp, rc};

	zpci_err_hex(&data, sizeof(data));
}

/*
 * Call Logical Processor with c=1, lps=0 and command 1
 * to get the bit mask of installed logical processors
 */
static inline int clp_get_ilp(unsigned long *ilp)
{
	unsigned long mask;
	int cc = 3;

	asm volatile (
		"	.insn	rrf,0xb9a00000,%[mask],%[cmd],8,0\n"
		"0:	ipm	%[cc]\n"
		"	srl	%[cc],28\n"
		"1:\n"
		EX_TABLE(0b, 1b)
		: [cc] "+d" (cc), [mask] "=d" (mask) : [cmd] "a" (1)
		: "cc");
	*ilp = mask;
	return cc;
}

/*
 * Call Logical Processor with c=0, the give constant lps and an lpcb request.
 */
static __always_inline int clp_req(void *data, unsigned int lps)
{
	struct { u8 _[CLP_BLK_SIZE]; } *req = data;
	u64 ignored;
	int cc = 3;

	asm volatile (
		"	.insn	rrf,0xb9a00000,%[ign],%[req],0,%[lps]\n"
		"0:	ipm	%[cc]\n"
		"	srl	%[cc],28\n"
		"1:\n"
		EX_TABLE(0b, 1b)
		: [cc] "+d" (cc), [ign] "=d" (ignored), "+m" (*req)
		: [req] "a" (req), [lps] "i" (lps)
		: "cc");
	return cc;
}

static void *clp_alloc_block(gfp_t gfp_mask)
{
	return (void *) __get_free_pages(gfp_mask, get_order(CLP_BLK_SIZE));
}

static void clp_free_block(void *ptr)
{
	free_pages((unsigned long) ptr, get_order(CLP_BLK_SIZE));
}

static void clp_store_query_pci_fngrp(struct zpci_dev *zdev,
				      struct clp_rsp_query_pci_grp *response)
{
	zdev->tlb_refresh = response->refresh;
	zdev->dma_mask = response->dasm;
	zdev->msi_addr = response->msia;
	zdev->max_msi = response->noi;
	zdev->fmb_update = response->mui;
	zdev->version = response->version;
	zdev->maxstbl = response->maxstbl;
	zdev->dtsm = response->dtsm;

	switch (response->version) {
	case 1:
		zdev->max_bus_speed = PCIE_SPEED_5_0GT;
		break;
	default:
		zdev->max_bus_speed = PCI_SPEED_UNKNOWN;
		break;
	}
}

static int clp_query_pci_fngrp(struct zpci_dev *zdev, u8 pfgid)
{
	struct clp_req_rsp_query_pci_grp *rrb;
	int rc;

	rrb = clp_alloc_block(GFP_KERNEL);
	if (!rrb)
		return -ENOMEM;

	memset(rrb, 0, sizeof(*rrb));
	rrb->request.hdr.len = sizeof(rrb->request);
	rrb->request.hdr.cmd = CLP_QUERY_PCI_FNGRP;
	rrb->response.hdr.len = sizeof(rrb->response);
	rrb->request.pfgid = pfgid;

	rc = clp_req(rrb, CLP_LPS_PCI);
	if (!rc && rrb->response.hdr.rsp == CLP_RC_OK)
		clp_store_query_pci_fngrp(zdev, &rrb->response);
	else {
		zpci_err("Q PCI FGRP:\n");
		zpci_err_clp(rrb->response.hdr.rsp, rc);
		rc = -EIO;
	}
	clp_free_block(rrb);
	return rc;
}

static int clp_store_query_pci_fn(struct zpci_dev *zdev,
				  struct clp_rsp_query_pci *response)
{
	int i;

	for (i = 0; i < PCI_STD_NUM_BARS; i++) {
		zdev->bars[i].val = le32_to_cpu(response->bar[i]);
		zdev->bars[i].size = response->bar_size[i];
	}
	zdev->start_dma = response->sdma;
	zdev->end_dma = response->edma;
	zdev->pchid = response->pchid;
	zdev->pfgid = response->pfgid;
	zdev->pft = response->pft;
	zdev->vfn = response->vfn;
	zdev->port = response->port;
	zdev->uid = response->uid;
	zdev->fmb_length = sizeof(u32) * response->fmb_len;
	zdev->rid_available = response->rid_avail;
	zdev->is_physfn = response->is_physfn;
	if (!s390_pci_no_rid && zdev->rid_available)
		zdev->devfn = response->rid & ZPCI_RID_MASK_DEVFN;

	memcpy(zdev->pfip, response->pfip, sizeof(zdev->pfip));
	if (response->util_str_avail) {
		memcpy(zdev->util_str, response->util_str,
		       sizeof(zdev->util_str));
		zdev->util_str_avail = 1;
	}
	zdev->mio_capable = response->mio_addr_avail;
	for (i = 0; i < PCI_STD_NUM_BARS; i++) {
		if (!(response->mio.valid & (1 << (PCI_STD_NUM_BARS - i - 1))))
			continue;

		zdev->bars[i].mio_wb = (void __iomem *) response->mio.addr[i].wb;
		zdev->bars[i].mio_wt = (void __iomem *) response->mio.addr[i].wt;
	}
	return 0;
}

int clp_query_pci_fn(struct zpci_dev *zdev)
{
	struct clp_req_rsp_query_pci *rrb;
	int rc;

	rrb = clp_alloc_block(GFP_KERNEL);
	if (!rrb)
		return -ENOMEM;

	memset(rrb, 0, sizeof(*rrb));
	rrb->request.hdr.len = sizeof(rrb->request);
	rrb->request.hdr.cmd = CLP_QUERY_PCI_FN;
	rrb->response.hdr.len = sizeof(rrb->response);
	rrb->request.fh = zdev->fh;

	rc = clp_req(rrb, CLP_LPS_PCI);
	if (!rc && rrb->response.hdr.rsp == CLP_RC_OK) {
		rc = clp_store_query_pci_fn(zdev, &rrb->response);
		if (rc)
			goto out;
		rc = clp_query_pci_fngrp(zdev, rrb->response.pfgid);
	} else {
		zpci_err("Q PCI FN:\n");
		zpci_err_clp(rrb->response.hdr.rsp, rc);
		rc = -EIO;
	}
out:
	clp_free_block(rrb);
	return rc;
}

/**
 * clp_set_pci_fn() - Execute a command on a PCI function
 * @zdev: Function that will be affected
 * @fh: Out parameter for updated function handle
 * @nr_dma_as: DMA address space number
 * @command: The command code to execute
 *
 * Returns: 0 on success, < 0 for Linux errors (e.g. -ENOMEM), and
 * > 0 for non-success platform responses
 */
static int clp_set_pci_fn(struct zpci_dev *zdev, u32 *fh, u8 nr_dma_as, u8 command)
{
	struct clp_req_rsp_set_pci *rrb;
	int rc, retries = 100;
	u32 gisa = 0;

	*fh = 0;
	rrb = clp_alloc_block(GFP_KERNEL);
	if (!rrb)
		return -ENOMEM;

	if (command != CLP_SET_DISABLE_PCI_FN)
		gisa = zdev->gisa;

	do {
		memset(rrb, 0, sizeof(*rrb));
		rrb->request.hdr.len = sizeof(rrb->request);
		rrb->request.hdr.cmd = CLP_SET_PCI_FN;
		rrb->response.hdr.len = sizeof(rrb->response);
		rrb->request.fh = zdev->fh;
		rrb->request.oc = command;
		rrb->request.ndas = nr_dma_as;
		rrb->request.gisa = gisa;

		rc = clp_req(rrb, CLP_LPS_PCI);
		if (rrb->response.hdr.rsp == CLP_RC_SETPCIFN_BUSY) {
			retries--;
			if (retries < 0)
				break;
			msleep(20);
		}
	} while (rrb->response.hdr.rsp == CLP_RC_SETPCIFN_BUSY);

	if (!rc && rrb->response.hdr.rsp == CLP_RC_OK) {
		*fh = rrb->response.fh;
	} else {
		zpci_err("Set PCI FN:\n");
		zpci_err_clp(rrb->response.hdr.rsp, rc);
		if (!rc)
			rc = rrb->response.hdr.rsp;
	}
	clp_free_block(rrb);
	return rc;
}

int clp_setup_writeback_mio(void)
{
	struct clp_req_rsp_slpc_pci *rrb;
	u8  wb_bit_pos;
	int rc;

	rrb = clp_alloc_block(GFP_KERNEL);
	if (!rrb)
		return -ENOMEM;

	memset(rrb, 0, sizeof(*rrb));
	rrb->request.hdr.len = sizeof(rrb->request);
	rrb->request.hdr.cmd = CLP_SLPC;
	rrb->response.hdr.len = sizeof(rrb->response);

	rc = clp_req(rrb, CLP_LPS_PCI);
	if (!rc && rrb->response.hdr.rsp == CLP_RC_OK) {
		if (rrb->response.vwb) {
			wb_bit_pos = rrb->response.mio_wb;
			set_bit_inv(wb_bit_pos, &mio_wb_bit_mask);
			zpci_dbg(3, "wb bit: %d\n", wb_bit_pos);
		} else {
			zpci_dbg(3, "wb bit: n.a.\n");
		}

	} else {
		zpci_err("SLPC PCI:\n");
		zpci_err_clp(rrb->response.hdr.rsp, rc);
		rc = -EIO;
	}
	clp_free_block(rrb);
	return rc;
}

int clp_enable_fh(struct zpci_dev *zdev, u32 *fh, u8 nr_dma_as)
{
	int rc;

	rc = clp_set_pci_fn(zdev, fh, nr_dma_as, CLP_SET_ENABLE_PCI_FN);
	zpci_dbg(3, "ena fid:%x, fh:%x, rc:%d\n", zdev->fid, *fh, rc);
	if (!rc && zpci_use_mio(zdev)) {
		rc = clp_set_pci_fn(zdev, fh, nr_dma_as, CLP_SET_ENABLE_MIO);
		zpci_dbg(3, "ena mio fid:%x, fh:%x, rc:%d\n",
				zdev->fid, *fh, rc);
		if (rc)
			clp_disable_fh(zdev, fh);
	}
	return rc;
}

int clp_disable_fh(struct zpci_dev *zdev, u32 *fh)
{
	int rc;

	if (!zdev_enabled(zdev))
		return 0;

	rc = clp_set_pci_fn(zdev, fh, 0, CLP_SET_DISABLE_PCI_FN);
	zpci_dbg(3, "dis fid:%x, fh:%x, rc:%d\n", zdev->fid, *fh, rc);
	return rc;
}

static int clp_list_pci_req(struct clp_req_rsp_list_pci *rrb,
			    u64 *resume_token, int *nentries)
{
	int rc;

	memset(rrb, 0, sizeof(*rrb));
	rrb->request.hdr.len = sizeof(rrb->request);
	rrb->request.hdr.cmd = CLP_LIST_PCI;
	/* store as many entries as possible */
	rrb->response.hdr.len = CLP_BLK_SIZE - LIST_PCI_HDR_LEN;
	rrb->request.resume_token = *resume_token;

	/* Get PCI function handle list */
	rc = clp_req(rrb, CLP_LPS_PCI);
	if (rc || rrb->response.hdr.rsp != CLP_RC_OK) {
		zpci_err("List PCI FN:\n");
		zpci_err_clp(rrb->response.hdr.rsp, rc);
		return -EIO;
	}

	update_uid_checking(rrb->response.uid_checking);
	WARN_ON_ONCE(rrb->response.entry_size !=
		sizeof(struct clp_fh_list_entry));

	*nentries = (rrb->response.hdr.len - LIST_PCI_HDR_LEN) /
		rrb->response.entry_size;
	*resume_token = rrb->response.resume_token;

	return rc;
}

static int clp_list_pci(struct clp_req_rsp_list_pci *rrb, void *data,
			void (*cb)(struct clp_fh_list_entry *, void *))
{
	u64 resume_token = 0;
	int nentries, i, rc;

	do {
		rc = clp_list_pci_req(rrb, &resume_token, &nentries);
		if (rc)
			return rc;
		for (i = 0; i < nentries; i++)
			cb(&rrb->response.fh_list[i], data);
	} while (resume_token);

	return rc;
}

static int clp_find_pci(struct clp_req_rsp_list_pci *rrb, u32 fid,
			struct clp_fh_list_entry *entry)
{
	struct clp_fh_list_entry *fh_list;
	u64 resume_token = 0;
	int nentries, i, rc;

	do {
		rc = clp_list_pci_req(rrb, &resume_token, &nentries);
		if (rc)
			return rc;
<<<<<<< HEAD
		for (i = 0; i < nentries; i++) {
			fh_list = rrb->response.fh_list;
=======
		fh_list = rrb->response.fh_list;
		for (i = 0; i < nentries; i++) {
>>>>>>> eb3cdb58
			if (fh_list[i].fid == fid) {
				*entry = fh_list[i];
				return 0;
			}
		}
	} while (resume_token);

	return -ENODEV;
}

static void __clp_add(struct clp_fh_list_entry *entry, void *data)
{
	struct zpci_dev *zdev;

	if (!entry->vendor_id)
		return;

	zdev = get_zdev_by_fid(entry->fid);
	if (zdev) {
		zpci_zdev_put(zdev);
		return;
	}
	zpci_create_device(entry->fid, entry->fh, entry->config_state);
}

int clp_scan_pci_devices(void)
{
	struct clp_req_rsp_list_pci *rrb;
	int rc;

	rrb = clp_alloc_block(GFP_KERNEL);
	if (!rrb)
		return -ENOMEM;

	rc = clp_list_pci(rrb, NULL, __clp_add);

	clp_free_block(rrb);
	return rc;
}

/*
 * Get the current function handle of the function matching @fid
 */
int clp_refresh_fh(u32 fid, u32 *fh)
{
	struct clp_req_rsp_list_pci *rrb;
	struct clp_fh_list_entry entry;
	int rc;

	rrb = clp_alloc_block(GFP_NOWAIT);
	if (!rrb)
		return -ENOMEM;

	rc = clp_find_pci(rrb, fid, &entry);
	if (!rc)
		*fh = entry.fh;

	clp_free_block(rrb);
	return rc;
}

int clp_get_state(u32 fid, enum zpci_state *state)
{
	struct clp_req_rsp_list_pci *rrb;
	struct clp_fh_list_entry entry;
	int rc;

	rrb = clp_alloc_block(GFP_ATOMIC);
	if (!rrb)
		return -ENOMEM;

	rc = clp_find_pci(rrb, fid, &entry);
	if (!rc) {
		*state = entry.config_state;
	} else if (rc == -ENODEV) {
		*state = ZPCI_FN_STATE_RESERVED;
		rc = 0;
	}

	clp_free_block(rrb);
	return rc;
}

static int clp_base_slpc(struct clp_req *req, struct clp_req_rsp_slpc *lpcb)
{
	unsigned long limit = PAGE_SIZE - sizeof(lpcb->request);

	if (lpcb->request.hdr.len != sizeof(lpcb->request) ||
	    lpcb->response.hdr.len > limit)
		return -EINVAL;
	return clp_req(lpcb, CLP_LPS_BASE) ? -EOPNOTSUPP : 0;
}

static int clp_base_command(struct clp_req *req, struct clp_req_hdr *lpcb)
{
	switch (lpcb->cmd) {
	case 0x0001: /* store logical-processor characteristics */
		return clp_base_slpc(req, (void *) lpcb);
	default:
		return -EINVAL;
	}
}

static int clp_pci_slpc(struct clp_req *req, struct clp_req_rsp_slpc_pci *lpcb)
{
	unsigned long limit = PAGE_SIZE - sizeof(lpcb->request);

	if (lpcb->request.hdr.len != sizeof(lpcb->request) ||
	    lpcb->response.hdr.len > limit)
		return -EINVAL;
	return clp_req(lpcb, CLP_LPS_PCI) ? -EOPNOTSUPP : 0;
}

static int clp_pci_list(struct clp_req *req, struct clp_req_rsp_list_pci *lpcb)
{
	unsigned long limit = PAGE_SIZE - sizeof(lpcb->request);

	if (lpcb->request.hdr.len != sizeof(lpcb->request) ||
	    lpcb->response.hdr.len > limit)
		return -EINVAL;
	if (lpcb->request.reserved2 != 0)
		return -EINVAL;
	return clp_req(lpcb, CLP_LPS_PCI) ? -EOPNOTSUPP : 0;
}

static int clp_pci_query(struct clp_req *req,
			 struct clp_req_rsp_query_pci *lpcb)
{
	unsigned long limit = PAGE_SIZE - sizeof(lpcb->request);

	if (lpcb->request.hdr.len != sizeof(lpcb->request) ||
	    lpcb->response.hdr.len > limit)
		return -EINVAL;
	if (lpcb->request.reserved2 != 0 || lpcb->request.reserved3 != 0)
		return -EINVAL;
	return clp_req(lpcb, CLP_LPS_PCI) ? -EOPNOTSUPP : 0;
}

static int clp_pci_query_grp(struct clp_req *req,
			     struct clp_req_rsp_query_pci_grp *lpcb)
{
	unsigned long limit = PAGE_SIZE - sizeof(lpcb->request);

	if (lpcb->request.hdr.len != sizeof(lpcb->request) ||
	    lpcb->response.hdr.len > limit)
		return -EINVAL;
	if (lpcb->request.reserved2 != 0 || lpcb->request.reserved3 != 0 ||
	    lpcb->request.reserved4 != 0)
		return -EINVAL;
	return clp_req(lpcb, CLP_LPS_PCI) ? -EOPNOTSUPP : 0;
}

static int clp_pci_command(struct clp_req *req, struct clp_req_hdr *lpcb)
{
	switch (lpcb->cmd) {
	case 0x0001: /* store logical-processor characteristics */
		return clp_pci_slpc(req, (void *) lpcb);
	case 0x0002: /* list PCI functions */
		return clp_pci_list(req, (void *) lpcb);
	case 0x0003: /* query PCI function */
		return clp_pci_query(req, (void *) lpcb);
	case 0x0004: /* query PCI function group */
		return clp_pci_query_grp(req, (void *) lpcb);
	default:
		return -EINVAL;
	}
}

static int clp_normal_command(struct clp_req *req)
{
	struct clp_req_hdr *lpcb;
	void __user *uptr;
	int rc;

	rc = -EINVAL;
	if (req->lps != 0 && req->lps != 2)
		goto out;

	rc = -ENOMEM;
	lpcb = clp_alloc_block(GFP_KERNEL);
	if (!lpcb)
		goto out;

	rc = -EFAULT;
	uptr = (void __force __user *)(unsigned long) req->data_p;
	if (copy_from_user(lpcb, uptr, PAGE_SIZE) != 0)
		goto out_free;

	rc = -EINVAL;
	if (lpcb->fmt != 0 || lpcb->reserved1 != 0 || lpcb->reserved2 != 0)
		goto out_free;

	switch (req->lps) {
	case 0:
		rc = clp_base_command(req, lpcb);
		break;
	case 2:
		rc = clp_pci_command(req, lpcb);
		break;
	}
	if (rc)
		goto out_free;

	rc = -EFAULT;
	if (copy_to_user(uptr, lpcb, PAGE_SIZE) != 0)
		goto out_free;

	rc = 0;

out_free:
	clp_free_block(lpcb);
out:
	return rc;
}

static int clp_immediate_command(struct clp_req *req)
{
	void __user *uptr;
	unsigned long ilp;
	int exists;

	if (req->cmd > 1 || clp_get_ilp(&ilp) != 0)
		return -EINVAL;

	uptr = (void __force __user *)(unsigned long) req->data_p;
	if (req->cmd == 0) {
		/* Command code 0: test for a specific processor */
		exists = test_bit_inv(req->lps, &ilp);
		return put_user(exists, (int __user *) uptr);
	}
	/* Command code 1: return bit mask of installed processors */
	return put_user(ilp, (unsigned long __user *) uptr);
}

static long clp_misc_ioctl(struct file *filp, unsigned int cmd,
			   unsigned long arg)
{
	struct clp_req req;
	void __user *argp;

	if (cmd != CLP_SYNC)
		return -EINVAL;

	argp = is_compat_task() ? compat_ptr(arg) : (void __user *) arg;
	if (copy_from_user(&req, argp, sizeof(req)))
		return -EFAULT;
	if (req.r != 0)
		return -EINVAL;
	return req.c ? clp_immediate_command(&req) : clp_normal_command(&req);
}

static int clp_misc_release(struct inode *inode, struct file *filp)
{
	return 0;
}

static const struct file_operations clp_misc_fops = {
	.owner = THIS_MODULE,
	.open = nonseekable_open,
	.release = clp_misc_release,
	.unlocked_ioctl = clp_misc_ioctl,
	.compat_ioctl = clp_misc_ioctl,
	.llseek = no_llseek,
};

static struct miscdevice clp_misc_device = {
	.minor = MISC_DYNAMIC_MINOR,
	.name = "clp",
	.fops = &clp_misc_fops,
};

static int __init clp_misc_init(void)
{
	return misc_register(&clp_misc_device);
}

device_initcall(clp_misc_init);<|MERGE_RESOLUTION|>--- conflicted
+++ resolved
@@ -393,13 +393,8 @@
 		rc = clp_list_pci_req(rrb, &resume_token, &nentries);
 		if (rc)
 			return rc;
-<<<<<<< HEAD
-		for (i = 0; i < nentries; i++) {
-			fh_list = rrb->response.fh_list;
-=======
 		fh_list = rrb->response.fh_list;
 		for (i = 0; i < nentries; i++) {
->>>>>>> eb3cdb58
 			if (fh_list[i].fid == fid) {
 				*entry = fh_list[i];
 				return 0;
