--- conflicted
+++ resolved
@@ -89,7 +89,6 @@
 	struct pci_dev *pdev = to_pci_dev(dev);
 	struct zpci_dev *zdev = to_zpci(pdev);
 	int ret = 0;
-	u8 status;
 
 	/* Can't use device_remove_self() here as that would lead us to lock
 	 * the pci_rescan_remove_lock while holding the device' kernfs lock.
@@ -121,38 +120,8 @@
 	 */
 	pci_lock_rescan_remove();
 	if (pci_dev_is_added(pdev)) {
-<<<<<<< HEAD
-		pci_stop_and_remove_bus_device(pdev);
-		if (zdev_enabled(zdev)) {
-			ret = zpci_disable_device(zdev);
-			/*
-			 * Due to a z/VM vs LPAR inconsistency in the error
-			 * state the FH may indicate an enabled device but
-			 * disable says the device is already disabled don't
-			 * treat it as an error here.
-			 */
-			if (ret == -EINVAL)
-				ret = 0;
-			if (ret)
-				goto out;
-		}
-
-		ret = zpci_enable_device(zdev);
-		if (ret)
-			goto out;
-
-		if (zdev->dma_table) {
-			ret = zpci_register_ioat(zdev, 0, zdev->start_dma, zdev->end_dma,
-						 virt_to_phys(zdev->dma_table), &status);
-			if (ret)
-				zpci_disable_device(zdev);
-		}
-	}
-out:
-=======
 		ret = _do_recover(pdev, zdev);
 	}
->>>>>>> 2d5404ca
 	pci_rescan_bus(zdev->zbus->bus);
 	pci_unlock_rescan_remove();
 
