// SPDX-License-Identifier: GPL-2.0
/*
 * Copyright IBM Corp. 2020
 *
 * Author(s):
 *   Pierre Morel <pmorel@linux.ibm.com>
 *
 */

#define KMSG_COMPONENT "zpci"
#define pr_fmt(fmt) KMSG_COMPONENT ": " fmt

#include <linux/kernel.h>
#include <linux/slab.h>
#include <linux/err.h>
#include <linux/export.h>
#include <linux/delay.h>
#include <linux/seq_file.h>
#include <linux/jump_label.h>
#include <linux/pci.h>
#include <linux/printk.h>

#include <asm/pci_clp.h>
#include <asm/pci_dma.h>

#include "pci_bus.h"
#include "pci_iov.h"

static LIST_HEAD(zbus_list);
static DEFINE_MUTEX(zbus_list_lock);
static int zpci_nb_devices;

/* zpci_bus_prepare_device - Prepare a zPCI function for scanning
 * @zdev: the zPCI function to be prepared
 *
 * The PCI resources for the function are set up and added to its zbus and the
 * function is enabled. The function must be added to a zbus which must have
 * a PCI bus created. If an error occurs the zPCI function is not enabled.
 *
 * Return: 0 on success, an error code otherwise
 */
static int zpci_bus_prepare_device(struct zpci_dev *zdev)
{
	int rc, i;

	if (!zdev_enabled(zdev)) {
		rc = zpci_enable_device(zdev);
		if (rc)
			return rc;
	}

	if (!zdev->has_resources) {
		zpci_setup_bus_resources(zdev);
		for (i = 0; i < PCI_STD_NUM_BARS; i++) {
			if (zdev->bars[i].res)
				pci_bus_add_resource(zdev->zbus->bus, zdev->bars[i].res, 0);
		}
	}

	return 0;
}

/* zpci_bus_scan_device - Scan a single device adding it to the PCI core
 * @zdev: the zdev to be scanned
 *
 * Scans the PCI function making it available to the common PCI code.
 *
 * Return: 0 on success, an error value otherwise
 */
int zpci_bus_scan_device(struct zpci_dev *zdev)
{
	struct pci_dev *pdev;
	int rc;

	rc = zpci_bus_prepare_device(zdev);
	if (rc)
		return rc;

	pdev = pci_scan_single_device(zdev->zbus->bus, zdev->devfn);
	if (!pdev)
		return -ENODEV;

	pci_lock_rescan_remove();
	pci_bus_add_device(pdev);
	pci_unlock_rescan_remove();

	return 0;
}

/* zpci_bus_remove_device - Removes the given zdev from the PCI core
 * @zdev: the zdev to be removed from the PCI core
 * @set_error: if true the device's error state is set to permanent failure
 *
 * Sets a zPCI device to a configured but offline state; the zPCI
 * device is still accessible through its hotplug slot and the zPCI
 * API but is removed from the common code PCI bus, making it
 * no longer available to drivers.
 */
void zpci_bus_remove_device(struct zpci_dev *zdev, bool set_error)
{
	struct zpci_bus *zbus = zdev->zbus;
	struct pci_dev *pdev;

	if (!zdev->zbus->bus)
		return;

	pdev = pci_get_slot(zbus->bus, zdev->devfn);
	if (pdev) {
		if (set_error)
			pdev->error_state = pci_channel_io_perm_failure;
		if (pdev->is_virtfn) {
			zpci_iov_remove_virtfn(pdev, zdev->vfn);
			/* balance pci_get_slot */
			pci_dev_put(pdev);
			return;
		}
		pci_stop_and_remove_bus_device_locked(pdev);
		/* balance pci_get_slot */
		pci_dev_put(pdev);
	}
}

/* zpci_bus_scan_bus - Scan all configured zPCI functions on the bus
 * @zbus: the zbus to be scanned
 *
 * Enables and scans all PCI functions on the bus making them available to the
 * common PCI code. If a PCI function fails to be initialized an error will be
 * returned but attempts will still be made for all other functions on the bus.
 *
 * Return: 0 on success, an error value otherwise
 */
int zpci_bus_scan_bus(struct zpci_bus *zbus)
{
	struct zpci_dev *zdev;
	int devfn, rc, ret = 0;

	for (devfn = 0; devfn < ZPCI_FUNCTIONS_PER_BUS; devfn++) {
		zdev = zbus->function[devfn];
		if (zdev && zdev->state == ZPCI_FN_STATE_CONFIGURED) {
			rc = zpci_bus_prepare_device(zdev);
			if (rc)
				ret = -EIO;
		}
	}

	pci_lock_rescan_remove();
	pci_scan_child_bus(zbus->bus);
	pci_bus_add_devices(zbus->bus);
	pci_unlock_rescan_remove();

	return ret;
}

/* zpci_bus_scan_busses - Scan all registered busses
 *
 * Scan all available zbusses
 *
 */
void zpci_bus_scan_busses(void)
{
	struct zpci_bus *zbus = NULL;

	mutex_lock(&zbus_list_lock);
	list_for_each_entry(zbus, &zbus_list, bus_next) {
		zpci_bus_scan_bus(zbus);
		cond_resched();
	}
	mutex_unlock(&zbus_list_lock);
}

static bool zpci_bus_is_multifunction_root(struct zpci_dev *zdev)
{
	return !s390_pci_no_rid && zdev->rid_available &&
<<<<<<< HEAD
		zpci_is_device_configured(zdev) &&
=======
>>>>>>> 93db4f8c
		!zdev->vfn;
}

/* zpci_bus_create_pci_bus - Create the PCI bus associated with this zbus
 * @zbus: the zbus holding the zdevices
 * @fr: PCI root function that will determine the bus's domain, and bus speed
 * @ops: the pci operations
 *
 * The PCI function @fr determines the domain (its UID), multifunction property
 * and maximum bus speed of the entire bus.
 *
 * Return: 0 on success, an error code otherwise
 */
static int zpci_bus_create_pci_bus(struct zpci_bus *zbus, struct zpci_dev *fr, struct pci_ops *ops)
{
	struct pci_bus *bus;
	int domain;

	domain = zpci_alloc_domain((u16)fr->uid);
	if (domain < 0)
		return domain;

	zbus->domain_nr = domain;
	zbus->multifunction = zpci_bus_is_multifunction_root(fr);
	zbus->max_bus_speed = fr->max_bus_speed;

	/*
	 * Note that the zbus->resources are taken over and zbus->resources
	 * is empty after a successful call
	 */
	bus = pci_create_root_bus(NULL, ZPCI_BUS_NR, ops, zbus, &zbus->resources);
	if (!bus) {
		zpci_free_domain(zbus->domain_nr);
		return -EFAULT;
	}

	zbus->bus = bus;

	return 0;
}

static void zpci_bus_release(struct kref *kref)
{
	struct zpci_bus *zbus = container_of(kref, struct zpci_bus, kref);

	if (zbus->bus) {
		pci_lock_rescan_remove();
		pci_stop_root_bus(zbus->bus);

		zpci_free_domain(zbus->domain_nr);
		pci_free_resource_list(&zbus->resources);

		pci_remove_root_bus(zbus->bus);
		pci_unlock_rescan_remove();
	}

	mutex_lock(&zbus_list_lock);
	list_del(&zbus->bus_next);
	mutex_unlock(&zbus_list_lock);
	kfree(zbus);
}

static void zpci_bus_put(struct zpci_bus *zbus)
{
	kref_put(&zbus->kref, zpci_bus_release);
}

static struct zpci_bus *zpci_bus_get(int topo, bool topo_is_tid)
{
	struct zpci_bus *zbus;

	mutex_lock(&zbus_list_lock);
	list_for_each_entry(zbus, &zbus_list, bus_next) {
		if (!zbus->multifunction)
			continue;
		if (topo_is_tid == zbus->topo_is_tid && topo == zbus->topo) {
			kref_get(&zbus->kref);
			goto out_unlock;
		}
	}
	zbus = NULL;
out_unlock:
	mutex_unlock(&zbus_list_lock);
	return zbus;
}

static struct zpci_bus *zpci_bus_alloc(int topo, bool topo_is_tid)
{
	struct zpci_bus *zbus;

	zbus = kzalloc(sizeof(*zbus), GFP_KERNEL);
	if (!zbus)
		return NULL;

	zbus->topo = topo;
	zbus->topo_is_tid = topo_is_tid;
	INIT_LIST_HEAD(&zbus->bus_next);
	mutex_lock(&zbus_list_lock);
	list_add_tail(&zbus->bus_next, &zbus_list);
	mutex_unlock(&zbus_list_lock);

	kref_init(&zbus->kref);
	INIT_LIST_HEAD(&zbus->resources);

	zbus->bus_resource.start = 0;
	zbus->bus_resource.end = ZPCI_BUS_NR;
	zbus->bus_resource.flags = IORESOURCE_BUS;
	pci_add_resource(&zbus->resources, &zbus->bus_resource);

	return zbus;
}

void pcibios_bus_add_device(struct pci_dev *pdev)
{
	struct zpci_dev *zdev = to_zpci(pdev);

	/*
	 * With pdev->no_vf_scan the common PCI probing code does not
	 * perform PF/VF linking.
	 */
	if (zdev->vfn) {
		zpci_iov_setup_virtfn(zdev->zbus, pdev, zdev->vfn);
		pdev->no_command_memory = 1;
	}
}

static int zpci_bus_add_device(struct zpci_bus *zbus, struct zpci_dev *zdev)
{
	int rc = -EINVAL;

	if (zbus->multifunction) {
		if (!zdev->rid_available) {
			WARN_ONCE(1, "rid_available not set for multifunction\n");
			return rc;
		}
		zdev->devfn = zdev->rid & ZPCI_RID_MASK_DEVFN;
	}

	if (zbus->function[zdev->devfn]) {
		pr_err("devfn %04x is already assigned\n", zdev->devfn);
		return rc;
	}
	zdev->zbus = zbus;
	zbus->function[zdev->devfn] = zdev;
	zpci_nb_devices++;

	rc = zpci_init_slot(zdev);
	if (rc)
		goto error;
	zdev->has_hp_slot = 1;

	return 0;

error:
	zbus->function[zdev->devfn] = NULL;
	zdev->zbus = NULL;
	zpci_nb_devices--;
	return rc;
}

int zpci_bus_device_register(struct zpci_dev *zdev, struct pci_ops *ops)
{
	bool topo_is_tid = zdev->tid_avail;
	struct zpci_bus *zbus = NULL;
	int topo, rc = -EBADF;

	if (zpci_nb_devices == ZPCI_NR_DEVICES) {
		pr_warn("Adding PCI function %08x failed because the configured limit of %d is reached\n",
			zdev->fid, ZPCI_NR_DEVICES);
		return -ENOSPC;
	}

	topo = topo_is_tid ? zdev->tid : zdev->pchid;
	zbus = zpci_bus_get(topo, topo_is_tid);
	if (!zbus) {
		zbus = zpci_bus_alloc(topo, topo_is_tid);
		if (!zbus)
			return -ENOMEM;
	}

	if (!zbus->bus) {
		/* The UID of the first PCI function registered with a zpci_bus
		 * is used as the domain number for that bus. Currently there
		 * is exactly one zpci_bus per domain.
		 */
		rc = zpci_bus_create_pci_bus(zbus, zdev, ops);
		if (rc)
			goto error;
	}

	rc = zpci_bus_add_device(zbus, zdev);
	if (rc)
		goto error;

	return 0;

error:
	pr_err("Adding PCI function %08x failed\n", zdev->fid);
	zpci_bus_put(zbus);
	return rc;
}

void zpci_bus_device_unregister(struct zpci_dev *zdev)
{
	struct zpci_bus *zbus = zdev->zbus;

	zpci_nb_devices--;
	zbus->function[zdev->devfn] = NULL;
	zpci_bus_put(zbus);
}<|MERGE_RESOLUTION|>--- conflicted
+++ resolved
@@ -171,10 +171,6 @@
 static bool zpci_bus_is_multifunction_root(struct zpci_dev *zdev)
 {
 	return !s390_pci_no_rid && zdev->rid_available &&
-<<<<<<< HEAD
-		zpci_is_device_configured(zdev) &&
-=======
->>>>>>> 93db4f8c
 		!zdev->vfn;
 }
 
