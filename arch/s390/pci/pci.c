--- conflicted
+++ resolved
@@ -120,26 +120,16 @@
 {
 	u64 req = ZPCI_CREATE_REQ(zdev->fh, dmaas, ZPCI_MOD_FC_REG_IOAT);
 	struct zpci_fib fib = {0};
-<<<<<<< HEAD
-	u8 cc, status;
-=======
 	u8 cc;
->>>>>>> eb3cdb58
 
 	WARN_ON_ONCE(iota & 0x3fff);
 	fib.pba = base;
 	fib.pal = limit;
 	fib.iota = iota | ZPCI_IOTA_RTTO_FLAG;
 	fib.gd = zdev->gisa;
-<<<<<<< HEAD
-	cc = zpci_mod_fc(req, &fib, &status);
-	if (cc)
-		zpci_dbg(3, "reg ioat fid:%x, cc:%d, status:%d\n", zdev->fid, cc, status);
-=======
 	cc = zpci_mod_fc(req, &fib, status);
 	if (cc)
 		zpci_dbg(3, "reg ioat fid:%x, cc:%d, status:%d\n", zdev->fid, cc, *status);
->>>>>>> eb3cdb58
 	return cc;
 }
 EXPORT_SYMBOL_GPL(zpci_register_ioat);
@@ -778,10 +768,7 @@
  */
 int zpci_hot_reset_device(struct zpci_dev *zdev)
 {
-<<<<<<< HEAD
-=======
 	u8 status;
->>>>>>> eb3cdb58
 	int rc;
 
 	zpci_dbg(3, "rst fid:%x, fh:%x\n", zdev->fid, zdev->fh);
@@ -805,11 +792,7 @@
 
 	if (zdev->dma_table)
 		rc = zpci_register_ioat(zdev, 0, zdev->start_dma, zdev->end_dma,
-<<<<<<< HEAD
-					virt_to_phys(zdev->dma_table));
-=======
 					virt_to_phys(zdev->dma_table), &status);
->>>>>>> eb3cdb58
 	else
 		rc = zpci_dma_init_device(zdev);
 	if (rc) {
