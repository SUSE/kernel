--- conflicted
+++ resolved
@@ -250,18 +250,8 @@
 	return 0;
 }
 
-<<<<<<< HEAD
-/* combine single writes by using store-block insn */
-void __iowrite64_copy(void __iomem *to, const void *from, size_t count)
-{
-	zpci_memcpy_toio(to, from, count * 8);
-}
-
-static void __iomem *__ioremap(phys_addr_t addr, size_t size, pgprot_t prot)
-=======
 void __iomem *ioremap_prot(phys_addr_t phys_addr, size_t size,
 			   unsigned long prot)
->>>>>>> 2d5404ca
 {
 	/*
 	 * When PCI MIO instructions are unavailable the "physical" address
@@ -597,10 +587,6 @@
 	if (pdev->is_physfn)
 		pdev->no_vf_scan = 1;
 
-<<<<<<< HEAD
-	pdev->dev.groups = zpci_attr_groups;
-=======
->>>>>>> 2d5404ca
 	zpci_map_resources(pdev);
 
 	for (i = 0; i < PCI_STD_NUM_BARS; i++) {
