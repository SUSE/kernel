// SPDX-License-Identifier: GPL-2.0
/*
 * BPF Jit compiler for s390.
 *
 * Minimum build requirements:
 *
 *  - HAVE_MARCH_Z196_FEATURES: laal, laalg
 *  - HAVE_MARCH_Z10_FEATURES: msfi, cgrj, clgrj
 *  - HAVE_MARCH_Z9_109_FEATURES: alfi, llilf, clfi, oilf, nilf
 *  - 64BIT
 *
 * Copyright IBM Corp. 2012,2015
 *
 * Author(s): Martin Schwidefsky <schwidefsky@de.ibm.com>
 *	      Michael Holzheu <holzheu@linux.vnet.ibm.com>
 */

#define KMSG_COMPONENT "bpf_jit"
#define pr_fmt(fmt) KMSG_COMPONENT ": " fmt

#include <linux/netdevice.h>
#include <linux/filter.h>
#include <linux/init.h>
#include <linux/bpf.h>
#include <linux/mm.h>
#include <linux/kernel.h>
#include <asm/cacheflush.h>
#include <asm/extable.h>
#include <asm/dis.h>
#include <asm/facility.h>
#include <asm/nospec-branch.h>
#include <asm/set_memory.h>
#include <asm/text-patching.h>
#include "bpf_jit.h"

struct bpf_jit {
	u32 seen;		/* Flags to remember seen eBPF instructions */
	u32 seen_reg[16];	/* Array to remember which registers are used */
	u32 *addrs;		/* Array with relative instruction addresses */
	u8 *prg_buf;		/* Start of program */
	int size;		/* Size of program and literal pool */
	int size_prg;		/* Size of program */
	int prg;		/* Current position in program */
	int lit32_start;	/* Start of 32-bit literal pool */
	int lit32;		/* Current position in 32-bit literal pool */
	int lit64_start;	/* Start of 64-bit literal pool */
	int lit64;		/* Current position in 64-bit literal pool */
	int base_ip;		/* Base address for literal pool */
	int exit_ip;		/* Address of exit */
	int r1_thunk_ip;	/* Address of expoline thunk for 'br %r1' */
	int r14_thunk_ip;	/* Address of expoline thunk for 'br %r14' */
	int tail_call_start;	/* Tail call start offset */
	int excnt;		/* Number of exception table entries */
	int prologue_plt_ret;	/* Return address for prologue hotpatch PLT */
	int prologue_plt;	/* Start of prologue hotpatch PLT */
};

#define SEEN_MEM	BIT(0)		/* use mem[] for temporary storage */
#define SEEN_LITERAL	BIT(1)		/* code uses literals */
#define SEEN_FUNC	BIT(2)		/* calls C functions */
#define SEEN_STACK	(SEEN_FUNC | SEEN_MEM)

/*
 * s390 registers
 */
#define REG_W0		(MAX_BPF_JIT_REG + 0)	/* Work register 1 (even) */
#define REG_W1		(MAX_BPF_JIT_REG + 1)	/* Work register 2 (odd) */
#define REG_L		(MAX_BPF_JIT_REG + 2)	/* Literal pool register */
#define REG_15		(MAX_BPF_JIT_REG + 3)	/* Register 15 */
#define REG_0		REG_W0			/* Register 0 */
#define REG_1		REG_W1			/* Register 1 */
#define REG_2		BPF_REG_1		/* Register 2 */
#define REG_3		BPF_REG_2		/* Register 3 */
#define REG_4		BPF_REG_3		/* Register 4 */
#define REG_7		BPF_REG_6		/* Register 7 */
#define REG_8		BPF_REG_7		/* Register 8 */
#define REG_14		BPF_REG_0		/* Register 14 */

/*
 * Mapping of BPF registers to s390 registers
 */
static const int reg2hex[] = {
	/* Return code */
	[BPF_REG_0]	= 14,
	/* Function parameters */
	[BPF_REG_1]	= 2,
	[BPF_REG_2]	= 3,
	[BPF_REG_3]	= 4,
	[BPF_REG_4]	= 5,
	[BPF_REG_5]	= 6,
	/* Call saved registers */
	[BPF_REG_6]	= 7,
	[BPF_REG_7]	= 8,
	[BPF_REG_8]	= 9,
	[BPF_REG_9]	= 10,
	/* BPF stack pointer */
	[BPF_REG_FP]	= 13,
	/* Register for blinding */
	[BPF_REG_AX]	= 12,
	/* Work registers for s390x backend */
	[REG_W0]	= 0,
	[REG_W1]	= 1,
	[REG_L]		= 11,
	[REG_15]	= 15,
};

static inline u32 reg(u32 dst_reg, u32 src_reg)
{
	return reg2hex[dst_reg] << 4 | reg2hex[src_reg];
}

static inline u32 reg_high(u32 reg)
{
	return reg2hex[reg] << 4;
}

static inline void reg_set_seen(struct bpf_jit *jit, u32 b1)
{
	u32 r1 = reg2hex[b1];

	if (r1 >= 6 && r1 <= 15 && !jit->seen_reg[r1])
		jit->seen_reg[r1] = 1;
}

#define REG_SET_SEEN(b1)					\
({								\
	reg_set_seen(jit, b1);					\
})

#define REG_SEEN(b1) jit->seen_reg[reg2hex[(b1)]]

/*
 * EMIT macros for code generation
 */

#define _EMIT2(op)						\
({								\
	if (jit->prg_buf)					\
		*(u16 *) (jit->prg_buf + jit->prg) = (op);	\
	jit->prg += 2;						\
})

#define EMIT2(op, b1, b2)					\
({								\
	_EMIT2((op) | reg(b1, b2));				\
	REG_SET_SEEN(b1);					\
	REG_SET_SEEN(b2);					\
})

#define _EMIT4(op)						\
({								\
	if (jit->prg_buf)					\
		*(u32 *) (jit->prg_buf + jit->prg) = (op);	\
	jit->prg += 4;						\
})

#define EMIT4(op, b1, b2)					\
({								\
	_EMIT4((op) | reg(b1, b2));				\
	REG_SET_SEEN(b1);					\
	REG_SET_SEEN(b2);					\
})

#define EMIT4_RRF(op, b1, b2, b3)				\
({								\
	_EMIT4((op) | reg_high(b3) << 8 | reg(b1, b2));		\
	REG_SET_SEEN(b1);					\
	REG_SET_SEEN(b2);					\
	REG_SET_SEEN(b3);					\
})

#define _EMIT4_DISP(op, disp)					\
({								\
	unsigned int __disp = (disp) & 0xfff;			\
	_EMIT4((op) | __disp);					\
})

#define EMIT4_DISP(op, b1, b2, disp)				\
({								\
	_EMIT4_DISP((op) | reg_high(b1) << 16 |			\
		    reg_high(b2) << 8, (disp));			\
	REG_SET_SEEN(b1);					\
	REG_SET_SEEN(b2);					\
})

#define EMIT4_IMM(op, b1, imm)					\
({								\
	unsigned int __imm = (imm) & 0xffff;			\
	_EMIT4((op) | reg_high(b1) << 16 | __imm);		\
	REG_SET_SEEN(b1);					\
})

#define EMIT4_PCREL(op, pcrel)					\
({								\
	long __pcrel = ((pcrel) >> 1) & 0xffff;			\
	_EMIT4((op) | __pcrel);					\
})

#define EMIT4_PCREL_RIC(op, mask, target)			\
({								\
	int __rel = ((target) - jit->prg) / 2;			\
	_EMIT4((op) | (mask) << 20 | (__rel & 0xffff));		\
})

#define _EMIT6(op1, op2)					\
({								\
	if (jit->prg_buf) {					\
		*(u32 *) (jit->prg_buf + jit->prg) = (op1);	\
		*(u16 *) (jit->prg_buf + jit->prg + 4) = (op2);	\
	}							\
	jit->prg += 6;						\
})

#define _EMIT6_DISP(op1, op2, disp)				\
({								\
	unsigned int __disp = (disp) & 0xfff;			\
	_EMIT6((op1) | __disp, op2);				\
})

#define _EMIT6_DISP_LH(op1, op2, disp)				\
({								\
	u32 _disp = (u32) (disp);				\
	unsigned int __disp_h = _disp & 0xff000;		\
	unsigned int __disp_l = _disp & 0x00fff;		\
	_EMIT6((op1) | __disp_l, (op2) | __disp_h >> 4);	\
})

#define EMIT6_DISP_LH(op1, op2, b1, b2, b3, disp)		\
({								\
	_EMIT6_DISP_LH((op1) | reg(b1, b2) << 16 |		\
		       reg_high(b3) << 8, op2, disp);		\
	REG_SET_SEEN(b1);					\
	REG_SET_SEEN(b2);					\
	REG_SET_SEEN(b3);					\
})

#define EMIT6_PCREL_RIEB(op1, op2, b1, b2, mask, target)	\
({								\
	unsigned int rel = (int)((target) - jit->prg) / 2;	\
	_EMIT6((op1) | reg(b1, b2) << 16 | (rel & 0xffff),	\
	       (op2) | (mask) << 12);				\
	REG_SET_SEEN(b1);					\
	REG_SET_SEEN(b2);					\
})

#define EMIT6_PCREL_RIEC(op1, op2, b1, imm, mask, target)	\
({								\
	unsigned int rel = (int)((target) - jit->prg) / 2;	\
	_EMIT6((op1) | (reg_high(b1) | (mask)) << 16 |		\
		(rel & 0xffff), (op2) | ((imm) & 0xff) << 8);	\
	REG_SET_SEEN(b1);					\
	BUILD_BUG_ON(((unsigned long) (imm)) > 0xff);		\
})

#define EMIT6_PCREL(op1, op2, b1, b2, i, off, mask)		\
({								\
	int rel = (addrs[(i) + (off) + 1] - jit->prg) / 2;	\
	_EMIT6((op1) | reg(b1, b2) << 16 | (rel & 0xffff), (op2) | (mask));\
	REG_SET_SEEN(b1);					\
	REG_SET_SEEN(b2);					\
})

#define EMIT6_PCREL_RILB(op, b, target)				\
({								\
	unsigned int rel = (int)((target) - jit->prg) / 2;	\
	_EMIT6((op) | reg_high(b) << 16 | rel >> 16, rel & 0xffff);\
	REG_SET_SEEN(b);					\
})

#define EMIT6_PCREL_RIL(op, target)				\
({								\
	unsigned int rel = (int)((target) - jit->prg) / 2;	\
	_EMIT6((op) | rel >> 16, rel & 0xffff);			\
})

#define EMIT6_PCREL_RILC(op, mask, target)			\
({								\
	EMIT6_PCREL_RIL((op) | (mask) << 20, (target));		\
})

#define _EMIT6_IMM(op, imm)					\
({								\
	unsigned int __imm = (imm);				\
	_EMIT6((op) | (__imm >> 16), __imm & 0xffff);		\
})

#define EMIT6_IMM(op, b1, imm)					\
({								\
	_EMIT6_IMM((op) | reg_high(b1) << 16, imm);		\
	REG_SET_SEEN(b1);					\
})

#define _EMIT_CONST_U32(val)					\
({								\
	unsigned int ret;					\
	ret = jit->lit32;					\
	if (jit->prg_buf)					\
		*(u32 *)(jit->prg_buf + jit->lit32) = (u32)(val);\
	jit->lit32 += 4;					\
	ret;							\
})

#define EMIT_CONST_U32(val)					\
({								\
	jit->seen |= SEEN_LITERAL;				\
	_EMIT_CONST_U32(val) - jit->base_ip;			\
})

#define _EMIT_CONST_U64(val)					\
({								\
	unsigned int ret;					\
	ret = jit->lit64;					\
	if (jit->prg_buf)					\
		*(u64 *)(jit->prg_buf + jit->lit64) = (u64)(val);\
	jit->lit64 += 8;					\
	ret;							\
})

#define EMIT_CONST_U64(val)					\
({								\
	jit->seen |= SEEN_LITERAL;				\
	_EMIT_CONST_U64(val) - jit->base_ip;			\
})

#define EMIT_ZERO(b1)						\
({								\
	if (!fp->aux->verifier_zext) {				\
		/* llgfr %dst,%dst (zero extend to 64 bit) */	\
		EMIT4(0xb9160000, b1, b1);			\
		REG_SET_SEEN(b1);				\
	}							\
})

/*
 * Return whether this is the first pass. The first pass is special, since we
 * don't know any sizes yet, and thus must be conservative.
 */
static bool is_first_pass(struct bpf_jit *jit)
{
	return jit->size == 0;
}

/*
 * Return whether this is the code generation pass. The code generation pass is
 * special, since we should change as little as possible.
 */
static bool is_codegen_pass(struct bpf_jit *jit)
{
	return jit->prg_buf;
}

/*
 * Return whether "rel" can be encoded as a short PC-relative offset
 */
static bool is_valid_rel(int rel)
{
	return rel >= -65536 && rel <= 65534;
}

/*
 * Return whether "off" can be reached using a short PC-relative offset
 */
static bool can_use_rel(struct bpf_jit *jit, int off)
{
	return is_valid_rel(off - jit->prg);
}

/*
 * Return whether given displacement can be encoded using
 * Long-Displacement Facility
 */
static bool is_valid_ldisp(int disp)
{
	return disp >= -524288 && disp <= 524287;
}

/*
 * Return whether the next 32-bit literal pool entry can be referenced using
 * Long-Displacement Facility
 */
static bool can_use_ldisp_for_lit32(struct bpf_jit *jit)
{
	return is_valid_ldisp(jit->lit32 - jit->base_ip);
}

/*
 * Return whether the next 64-bit literal pool entry can be referenced using
 * Long-Displacement Facility
 */
static bool can_use_ldisp_for_lit64(struct bpf_jit *jit)
{
	return is_valid_ldisp(jit->lit64 - jit->base_ip);
}

/*
 * Fill whole space with illegal instructions
 */
static void jit_fill_hole(void *area, unsigned int size)
{
	memset(area, 0, size);
}

/*
 * Save registers from "rs" (register start) to "re" (register end) on stack
 */
static void save_regs(struct bpf_jit *jit, u32 rs, u32 re)
{
	u32 off = STK_OFF_R6 + (rs - 6) * 8;

	if (rs == re)
		/* stg %rs,off(%r15) */
		_EMIT6(0xe300f000 | rs << 20 | off, 0x0024);
	else
		/* stmg %rs,%re,off(%r15) */
		_EMIT6_DISP(0xeb00f000 | rs << 20 | re << 16, 0x0024, off);
}

/*
 * Restore registers from "rs" (register start) to "re" (register end) on stack
 */
static void restore_regs(struct bpf_jit *jit, u32 rs, u32 re, u32 stack_depth)
{
	u32 off = STK_OFF_R6 + (rs - 6) * 8;

	if (jit->seen & SEEN_STACK)
		off += STK_OFF + stack_depth;

	if (rs == re)
		/* lg %rs,off(%r15) */
		_EMIT6(0xe300f000 | rs << 20 | off, 0x0004);
	else
		/* lmg %rs,%re,off(%r15) */
		_EMIT6_DISP(0xeb00f000 | rs << 20 | re << 16, 0x0004, off);
}

/*
 * Return first seen register (from start)
 */
static int get_start(struct bpf_jit *jit, int start)
{
	int i;

	for (i = start; i <= 15; i++) {
		if (jit->seen_reg[i])
			return i;
	}
	return 0;
}

/*
 * Return last seen register (from start) (gap >= 2)
 */
static int get_end(struct bpf_jit *jit, int start)
{
	int i;

	for (i = start; i < 15; i++) {
		if (!jit->seen_reg[i] && !jit->seen_reg[i + 1])
			return i - 1;
	}
	return jit->seen_reg[15] ? 15 : 14;
}

#define REGS_SAVE	1
#define REGS_RESTORE	0
/*
 * Save and restore clobbered registers (6-15) on stack.
 * We save/restore registers in chunks with gap >= 2 registers.
 */
static void save_restore_regs(struct bpf_jit *jit, int op, u32 stack_depth)
{
	const int last = 15, save_restore_size = 6;
	int re = 6, rs;

	if (is_first_pass(jit)) {
		/*
		 * We don't know yet which registers are used. Reserve space
		 * conservatively.
		 */
		jit->prg += (last - re + 1) * save_restore_size;
		return;
	}

	do {
		rs = get_start(jit, re);
		if (!rs)
			break;
		re = get_end(jit, rs + 1);
		if (op == REGS_SAVE)
			save_regs(jit, rs, re);
		else
			restore_regs(jit, rs, re, stack_depth);
		re++;
	} while (re <= last);
}

static void bpf_skip(struct bpf_jit *jit, int size)
{
	if (size >= 6 && !is_valid_rel(size)) {
		/* brcl 0xf,size */
		EMIT6_PCREL_RIL(0xc0f4000000, size);
		size -= 6;
	} else if (size >= 4 && is_valid_rel(size)) {
		/* brc 0xf,size */
		EMIT4_PCREL(0xa7f40000, size);
		size -= 4;
	}
	while (size >= 2) {
		/* bcr 0,%0 */
		_EMIT2(0x0700);
		size -= 2;
	}
}

/*
 * PLT for hotpatchable calls. The calling convention is the same as for the
 * ftrace hotpatch trampolines: %r0 is return address, %r1 is clobbered.
 */
extern const char bpf_plt[];
extern const char bpf_plt_ret[];
extern const char bpf_plt_target[];
extern const char bpf_plt_end[];
#define BPF_PLT_SIZE 32
asm(
	".pushsection .rodata\n"
	"	.align 8\n"
	"bpf_plt:\n"
	"	lgrl %r0,bpf_plt_ret\n"
	"	lgrl %r1,bpf_plt_target\n"
	"	br %r1\n"
	"	.align 8\n"
	"bpf_plt_ret: .quad 0\n"
	"bpf_plt_target: .quad 0\n"
	"bpf_plt_end:\n"
	"	.popsection\n"
);

static void bpf_jit_plt(void *plt, void *ret, void *target)
{
	memcpy(plt, bpf_plt, BPF_PLT_SIZE);
	*(void **)((char *)plt + (bpf_plt_ret - bpf_plt)) = ret;
	*(void **)((char *)plt + (bpf_plt_target - bpf_plt)) = target ?: ret;
}

/*
 * Emit function prologue
 *
 * Save registers and create stack frame if necessary.
 * See stack frame layout description in "bpf_jit.h"!
 */
static void bpf_jit_prologue(struct bpf_jit *jit, struct bpf_prog *fp,
			     u32 stack_depth)
{
	/* No-op for hotpatching */
	/* brcl 0,prologue_plt */
	EMIT6_PCREL_RILC(0xc0040000, 0, jit->prologue_plt);
	jit->prologue_plt_ret = jit->prg;

	if (fp->aux->func_idx == 0) {
		/* Initialize the tail call counter in the main program. */
		/* xc STK_OFF_TCCNT(4,%r15),STK_OFF_TCCNT(%r15) */
		_EMIT6(0xd703f000 | STK_OFF_TCCNT, 0xf000 | STK_OFF_TCCNT);
	} else {
		/*
		 * Skip the tail call counter initialization in subprograms.
		 * Insert nops in order to have tail_call_start at a
		 * predictable offset.
		 */
		bpf_skip(jit, 6);
	}
	/* Tail calls have to skip above initialization */
	jit->tail_call_start = jit->prg;
	/* Save registers */
	save_restore_regs(jit, REGS_SAVE, stack_depth);
	/* Setup literal pool */
	if (is_first_pass(jit) || (jit->seen & SEEN_LITERAL)) {
		if (!is_first_pass(jit) &&
		    is_valid_ldisp(jit->size - (jit->prg + 2))) {
			/* basr %l,0 */
			EMIT2(0x0d00, REG_L, REG_0);
			jit->base_ip = jit->prg;
		} else {
			/* larl %l,lit32_start */
			EMIT6_PCREL_RILB(0xc0000000, REG_L, jit->lit32_start);
			jit->base_ip = jit->lit32_start;
		}
	}
	/* Setup stack and backchain */
	if (is_first_pass(jit) || (jit->seen & SEEN_STACK)) {
		if (is_first_pass(jit) || (jit->seen & SEEN_FUNC))
			/* lgr %w1,%r15 (backchain) */
			EMIT4(0xb9040000, REG_W1, REG_15);
		/* la %bfp,STK_160_UNUSED(%r15) (BPF frame pointer) */
		EMIT4_DISP(0x41000000, BPF_REG_FP, REG_15, STK_160_UNUSED);
		/* aghi %r15,-STK_OFF */
		EMIT4_IMM(0xa70b0000, REG_15, -(STK_OFF + stack_depth));
		if (is_first_pass(jit) || (jit->seen & SEEN_FUNC))
			/* stg %w1,152(%r15) (backchain) */
			EMIT6_DISP_LH(0xe3000000, 0x0024, REG_W1, REG_0,
				      REG_15, 152);
	}
}

/*
 * Emit an expoline for a jump that follows
 */
static void emit_expoline(struct bpf_jit *jit)
{
	/* exrl %r0,.+10 */
	EMIT6_PCREL_RIL(0xc6000000, jit->prg + 10);
	/* j . */
	EMIT4_PCREL(0xa7f40000, 0);
}

/*
 * Emit __s390_indirect_jump_r1 thunk if necessary
 */
static void emit_r1_thunk(struct bpf_jit *jit)
{
	if (nospec_uses_trampoline()) {
		jit->r1_thunk_ip = jit->prg;
		emit_expoline(jit);
		/* br %r1 */
		_EMIT2(0x07f1);
	}
}

/*
 * Call r1 either directly or via __s390_indirect_jump_r1 thunk
 */
static void call_r1(struct bpf_jit *jit)
{
	if (nospec_uses_trampoline())
		/* brasl %r14,__s390_indirect_jump_r1 */
		EMIT6_PCREL_RILB(0xc0050000, REG_14, jit->r1_thunk_ip);
	else
		/* basr %r14,%r1 */
		EMIT2(0x0d00, REG_14, REG_1);
}

/*
 * Function epilogue
 */
static void bpf_jit_epilogue(struct bpf_jit *jit, u32 stack_depth)
{
	jit->exit_ip = jit->prg;
	/* Load exit code: lgr %r2,%b0 */
	EMIT4(0xb9040000, REG_2, BPF_REG_0);
	/* Restore registers */
	save_restore_regs(jit, REGS_RESTORE, stack_depth);
	if (nospec_uses_trampoline()) {
		jit->r14_thunk_ip = jit->prg;
		/* Generate __s390_indirect_jump_r14 thunk */
		emit_expoline(jit);
	}
	/* br %r14 */
	_EMIT2(0x07fe);

<<<<<<< HEAD
	if ((nospec_uses_trampoline()) &&
	    (is_first_pass(jit) || (jit->seen & SEEN_FUNC))) {
		jit->r1_thunk_ip = jit->prg;
		/* Generate __s390_indirect_jump_r1 thunk */
		if (test_facility(35)) {
			/* exrl %r0,.+10 */
			EMIT6_PCREL_RIL(0xc6000000, jit->prg + 10);
			/* j . */
			EMIT4_PCREL(0xa7f40000, 0);
			/* br %r1 */
			_EMIT2(0x07f1);
		} else {
			/* ex 0,S390_lowcore.br_r1_tampoline */
			EMIT4_DISP(0x44000000, REG_0, REG_0,
				   offsetof(struct lowcore, br_r1_trampoline));
			/* j . */
			EMIT4_PCREL(0xa7f40000, 0);
		}
	}
=======
	if (is_first_pass(jit) || (jit->seen & SEEN_FUNC))
		emit_r1_thunk(jit);

	jit->prg = ALIGN(jit->prg, 8);
	jit->prologue_plt = jit->prg;
	if (jit->prg_buf)
		bpf_jit_plt(jit->prg_buf + jit->prg,
			    jit->prg_buf + jit->prologue_plt_ret, NULL);
	jit->prg += BPF_PLT_SIZE;
>>>>>>> eb3cdb58
}

static int get_probe_mem_regno(const u8 *insn)
{
	/*
	 * insn must point to llgc, llgh, llgf or lg, which have destination
	 * register at the same position.
	 */
	if (insn[0] != 0xe3) /* common llgc, llgh, llgf and lg prefix */
		return -1;
	if (insn[5] != 0x90 && /* llgc */
	    insn[5] != 0x91 && /* llgh */
	    insn[5] != 0x16 && /* llgf */
	    insn[5] != 0x04) /* lg */
		return -1;
	return insn[1] >> 4;
}

bool ex_handler_bpf(const struct exception_table_entry *x, struct pt_regs *regs)
{
	regs->psw.addr = extable_fixup(x);
	regs->gprs[x->data] = 0;
	return true;
}

static int bpf_jit_probe_mem(struct bpf_jit *jit, struct bpf_prog *fp,
			     int probe_prg, int nop_prg)
{
	struct exception_table_entry *ex;
	int reg, prg;
	s64 delta;
	u8 *insn;
	int i;

	if (!fp->aux->extable)
		/* Do nothing during early JIT passes. */
		return 0;
	insn = jit->prg_buf + probe_prg;
	reg = get_probe_mem_regno(insn);
	if (WARN_ON_ONCE(reg < 0))
		/* JIT bug - unexpected probe instruction. */
		return -1;
	if (WARN_ON_ONCE(probe_prg + insn_length(*insn) != nop_prg))
		/* JIT bug - gap between probe and nop instructions. */
		return -1;
	for (i = 0; i < 2; i++) {
		if (WARN_ON_ONCE(jit->excnt >= fp->aux->num_exentries))
			/* Verifier bug - not enough entries. */
			return -1;
		ex = &fp->aux->extable[jit->excnt];
		/* Add extable entries for probe and nop instructions. */
		prg = i == 0 ? probe_prg : nop_prg;
		delta = jit->prg_buf + prg - (u8 *)&ex->insn;
		if (WARN_ON_ONCE(delta < INT_MIN || delta > INT_MAX))
			/* JIT bug - code and extable must be close. */
			return -1;
		ex->insn = delta;
		/*
		 * Always land on the nop. Note that extable infrastructure
		 * ignores fixup field, it is handled by ex_handler_bpf().
		 */
		delta = jit->prg_buf + nop_prg - (u8 *)&ex->fixup;
		if (WARN_ON_ONCE(delta < INT_MIN || delta > INT_MAX))
			/* JIT bug - landing pad and extable must be close. */
			return -1;
		ex->fixup = delta;
		ex->type = EX_TYPE_BPF;
		ex->data = reg;
		jit->excnt++;
	}
	return 0;
}

/*
 * Sign-extend the register if necessary
 */
static int sign_extend(struct bpf_jit *jit, int r, u8 size, u8 flags)
{
	if (!(flags & BTF_FMODEL_SIGNED_ARG))
		return 0;

	switch (size) {
	case 1:
		/* lgbr %r,%r */
		EMIT4(0xb9060000, r, r);
		return 0;
	case 2:
		/* lghr %r,%r */
		EMIT4(0xb9070000, r, r);
		return 0;
	case 4:
		/* lgfr %r,%r */
		EMIT4(0xb9140000, r, r);
		return 0;
	case 8:
		return 0;
	default:
		return -1;
	}
}

/*
 * Compile one eBPF instruction into s390x code
 *
 * NOTE: Use noinline because for gcov (-fprofile-arcs) gcc allocates a lot of
 * stack space for the large switch statement.
 */
static noinline int bpf_jit_insn(struct bpf_jit *jit, struct bpf_prog *fp,
				 int i, bool extra_pass, u32 stack_depth)
{
	struct bpf_insn *insn = &fp->insnsi[i];
	u32 dst_reg = insn->dst_reg;
	u32 src_reg = insn->src_reg;
	int last, insn_count = 1;
	u32 *addrs = jit->addrs;
	s32 imm = insn->imm;
	s16 off = insn->off;
	int probe_prg = -1;
	unsigned int mask;
	int nop_prg;
	int err;

	if (BPF_CLASS(insn->code) == BPF_LDX &&
	    BPF_MODE(insn->code) == BPF_PROBE_MEM)
		probe_prg = jit->prg;

	switch (insn->code) {
	/*
	 * BPF_MOV
	 */
	case BPF_ALU | BPF_MOV | BPF_X: /* dst = (u32) src */
		/* llgfr %dst,%src */
		EMIT4(0xb9160000, dst_reg, src_reg);
		if (insn_is_zext(&insn[1]))
			insn_count = 2;
		break;
	case BPF_ALU64 | BPF_MOV | BPF_X: /* dst = src */
		/* lgr %dst,%src */
		EMIT4(0xb9040000, dst_reg, src_reg);
		break;
	case BPF_ALU | BPF_MOV | BPF_K: /* dst = (u32) imm */
		/* llilf %dst,imm */
		EMIT6_IMM(0xc00f0000, dst_reg, imm);
		if (insn_is_zext(&insn[1]))
			insn_count = 2;
		break;
	case BPF_ALU64 | BPF_MOV | BPF_K: /* dst = imm */
		/* lgfi %dst,imm */
		EMIT6_IMM(0xc0010000, dst_reg, imm);
		break;
	/*
	 * BPF_LD 64
	 */
	case BPF_LD | BPF_IMM | BPF_DW: /* dst = (u64) imm */
	{
		/* 16 byte instruction that uses two 'struct bpf_insn' */
		u64 imm64;

		imm64 = (u64)(u32) insn[0].imm | ((u64)(u32) insn[1].imm) << 32;
		/* lgrl %dst,imm */
		EMIT6_PCREL_RILB(0xc4080000, dst_reg, _EMIT_CONST_U64(imm64));
		insn_count = 2;
		break;
	}
	/*
	 * BPF_ADD
	 */
	case BPF_ALU | BPF_ADD | BPF_X: /* dst = (u32) dst + (u32) src */
		/* ar %dst,%src */
		EMIT2(0x1a00, dst_reg, src_reg);
		EMIT_ZERO(dst_reg);
		break;
	case BPF_ALU64 | BPF_ADD | BPF_X: /* dst = dst + src */
		/* agr %dst,%src */
		EMIT4(0xb9080000, dst_reg, src_reg);
		break;
	case BPF_ALU | BPF_ADD | BPF_K: /* dst = (u32) dst + (u32) imm */
		if (imm != 0) {
			/* alfi %dst,imm */
			EMIT6_IMM(0xc20b0000, dst_reg, imm);
		}
		EMIT_ZERO(dst_reg);
		break;
	case BPF_ALU64 | BPF_ADD | BPF_K: /* dst = dst + imm */
		if (!imm)
			break;
		/* agfi %dst,imm */
		EMIT6_IMM(0xc2080000, dst_reg, imm);
		break;
	/*
	 * BPF_SUB
	 */
	case BPF_ALU | BPF_SUB | BPF_X: /* dst = (u32) dst - (u32) src */
		/* sr %dst,%src */
		EMIT2(0x1b00, dst_reg, src_reg);
		EMIT_ZERO(dst_reg);
		break;
	case BPF_ALU64 | BPF_SUB | BPF_X: /* dst = dst - src */
		/* sgr %dst,%src */
		EMIT4(0xb9090000, dst_reg, src_reg);
		break;
	case BPF_ALU | BPF_SUB | BPF_K: /* dst = (u32) dst - (u32) imm */
		if (imm != 0) {
			/* alfi %dst,-imm */
			EMIT6_IMM(0xc20b0000, dst_reg, -imm);
		}
		EMIT_ZERO(dst_reg);
		break;
	case BPF_ALU64 | BPF_SUB | BPF_K: /* dst = dst - imm */
		if (!imm)
			break;
		if (imm == -0x80000000) {
			/* algfi %dst,0x80000000 */
			EMIT6_IMM(0xc20a0000, dst_reg, 0x80000000);
		} else {
			/* agfi %dst,-imm */
			EMIT6_IMM(0xc2080000, dst_reg, -imm);
		}
		break;
	/*
	 * BPF_MUL
	 */
	case BPF_ALU | BPF_MUL | BPF_X: /* dst = (u32) dst * (u32) src */
		/* msr %dst,%src */
		EMIT4(0xb2520000, dst_reg, src_reg);
		EMIT_ZERO(dst_reg);
		break;
	case BPF_ALU64 | BPF_MUL | BPF_X: /* dst = dst * src */
		/* msgr %dst,%src */
		EMIT4(0xb90c0000, dst_reg, src_reg);
		break;
	case BPF_ALU | BPF_MUL | BPF_K: /* dst = (u32) dst * (u32) imm */
		if (imm != 1) {
			/* msfi %r5,imm */
			EMIT6_IMM(0xc2010000, dst_reg, imm);
		}
		EMIT_ZERO(dst_reg);
		break;
	case BPF_ALU64 | BPF_MUL | BPF_K: /* dst = dst * imm */
		if (imm == 1)
			break;
		/* msgfi %dst,imm */
		EMIT6_IMM(0xc2000000, dst_reg, imm);
		break;
	/*
	 * BPF_DIV / BPF_MOD
	 */
	case BPF_ALU | BPF_DIV | BPF_X: /* dst = (u32) dst / (u32) src */
	case BPF_ALU | BPF_MOD | BPF_X: /* dst = (u32) dst % (u32) src */
	{
		int rc_reg = BPF_OP(insn->code) == BPF_DIV ? REG_W1 : REG_W0;

		/* lhi %w0,0 */
		EMIT4_IMM(0xa7080000, REG_W0, 0);
		/* lr %w1,%dst */
		EMIT2(0x1800, REG_W1, dst_reg);
		/* dlr %w0,%src */
		EMIT4(0xb9970000, REG_W0, src_reg);
		/* llgfr %dst,%rc */
		EMIT4(0xb9160000, dst_reg, rc_reg);
		if (insn_is_zext(&insn[1]))
			insn_count = 2;
		break;
	}
	case BPF_ALU64 | BPF_DIV | BPF_X: /* dst = dst / src */
	case BPF_ALU64 | BPF_MOD | BPF_X: /* dst = dst % src */
	{
		int rc_reg = BPF_OP(insn->code) == BPF_DIV ? REG_W1 : REG_W0;

		/* lghi %w0,0 */
		EMIT4_IMM(0xa7090000, REG_W0, 0);
		/* lgr %w1,%dst */
		EMIT4(0xb9040000, REG_W1, dst_reg);
		/* dlgr %w0,%dst */
		EMIT4(0xb9870000, REG_W0, src_reg);
		/* lgr %dst,%rc */
		EMIT4(0xb9040000, dst_reg, rc_reg);
		break;
	}
	case BPF_ALU | BPF_DIV | BPF_K: /* dst = (u32) dst / (u32) imm */
	case BPF_ALU | BPF_MOD | BPF_K: /* dst = (u32) dst % (u32) imm */
	{
		int rc_reg = BPF_OP(insn->code) == BPF_DIV ? REG_W1 : REG_W0;

		if (imm == 1) {
			if (BPF_OP(insn->code) == BPF_MOD)
				/* lhgi %dst,0 */
				EMIT4_IMM(0xa7090000, dst_reg, 0);
			else
				EMIT_ZERO(dst_reg);
			break;
		}
		/* lhi %w0,0 */
		EMIT4_IMM(0xa7080000, REG_W0, 0);
		/* lr %w1,%dst */
		EMIT2(0x1800, REG_W1, dst_reg);
		if (!is_first_pass(jit) && can_use_ldisp_for_lit32(jit)) {
			/* dl %w0,<d(imm)>(%l) */
			EMIT6_DISP_LH(0xe3000000, 0x0097, REG_W0, REG_0, REG_L,
				      EMIT_CONST_U32(imm));
		} else {
			/* lgfrl %dst,imm */
			EMIT6_PCREL_RILB(0xc40c0000, dst_reg,
					 _EMIT_CONST_U32(imm));
			jit->seen |= SEEN_LITERAL;
			/* dlr %w0,%dst */
			EMIT4(0xb9970000, REG_W0, dst_reg);
		}
		/* llgfr %dst,%rc */
		EMIT4(0xb9160000, dst_reg, rc_reg);
		if (insn_is_zext(&insn[1]))
			insn_count = 2;
		break;
	}
	case BPF_ALU64 | BPF_DIV | BPF_K: /* dst = dst / imm */
	case BPF_ALU64 | BPF_MOD | BPF_K: /* dst = dst % imm */
	{
		int rc_reg = BPF_OP(insn->code) == BPF_DIV ? REG_W1 : REG_W0;

		if (imm == 1) {
			if (BPF_OP(insn->code) == BPF_MOD)
				/* lhgi %dst,0 */
				EMIT4_IMM(0xa7090000, dst_reg, 0);
			break;
		}
		/* lghi %w0,0 */
		EMIT4_IMM(0xa7090000, REG_W0, 0);
		/* lgr %w1,%dst */
		EMIT4(0xb9040000, REG_W1, dst_reg);
		if (!is_first_pass(jit) && can_use_ldisp_for_lit64(jit)) {
			/* dlg %w0,<d(imm)>(%l) */
			EMIT6_DISP_LH(0xe3000000, 0x0087, REG_W0, REG_0, REG_L,
				      EMIT_CONST_U64(imm));
		} else {
			/* lgrl %dst,imm */
			EMIT6_PCREL_RILB(0xc4080000, dst_reg,
					 _EMIT_CONST_U64(imm));
			jit->seen |= SEEN_LITERAL;
			/* dlgr %w0,%dst */
			EMIT4(0xb9870000, REG_W0, dst_reg);
		}
		/* lgr %dst,%rc */
		EMIT4(0xb9040000, dst_reg, rc_reg);
		break;
	}
	/*
	 * BPF_AND
	 */
	case BPF_ALU | BPF_AND | BPF_X: /* dst = (u32) dst & (u32) src */
		/* nr %dst,%src */
		EMIT2(0x1400, dst_reg, src_reg);
		EMIT_ZERO(dst_reg);
		break;
	case BPF_ALU64 | BPF_AND | BPF_X: /* dst = dst & src */
		/* ngr %dst,%src */
		EMIT4(0xb9800000, dst_reg, src_reg);
		break;
	case BPF_ALU | BPF_AND | BPF_K: /* dst = (u32) dst & (u32) imm */
		/* nilf %dst,imm */
		EMIT6_IMM(0xc00b0000, dst_reg, imm);
		EMIT_ZERO(dst_reg);
		break;
	case BPF_ALU64 | BPF_AND | BPF_K: /* dst = dst & imm */
		if (!is_first_pass(jit) && can_use_ldisp_for_lit64(jit)) {
			/* ng %dst,<d(imm)>(%l) */
			EMIT6_DISP_LH(0xe3000000, 0x0080,
				      dst_reg, REG_0, REG_L,
				      EMIT_CONST_U64(imm));
		} else {
			/* lgrl %w0,imm */
			EMIT6_PCREL_RILB(0xc4080000, REG_W0,
					 _EMIT_CONST_U64(imm));
			jit->seen |= SEEN_LITERAL;
			/* ngr %dst,%w0 */
			EMIT4(0xb9800000, dst_reg, REG_W0);
		}
		break;
	/*
	 * BPF_OR
	 */
	case BPF_ALU | BPF_OR | BPF_X: /* dst = (u32) dst | (u32) src */
		/* or %dst,%src */
		EMIT2(0x1600, dst_reg, src_reg);
		EMIT_ZERO(dst_reg);
		break;
	case BPF_ALU64 | BPF_OR | BPF_X: /* dst = dst | src */
		/* ogr %dst,%src */
		EMIT4(0xb9810000, dst_reg, src_reg);
		break;
	case BPF_ALU | BPF_OR | BPF_K: /* dst = (u32) dst | (u32) imm */
		/* oilf %dst,imm */
		EMIT6_IMM(0xc00d0000, dst_reg, imm);
		EMIT_ZERO(dst_reg);
		break;
	case BPF_ALU64 | BPF_OR | BPF_K: /* dst = dst | imm */
		if (!is_first_pass(jit) && can_use_ldisp_for_lit64(jit)) {
			/* og %dst,<d(imm)>(%l) */
			EMIT6_DISP_LH(0xe3000000, 0x0081,
				      dst_reg, REG_0, REG_L,
				      EMIT_CONST_U64(imm));
		} else {
			/* lgrl %w0,imm */
			EMIT6_PCREL_RILB(0xc4080000, REG_W0,
					 _EMIT_CONST_U64(imm));
			jit->seen |= SEEN_LITERAL;
			/* ogr %dst,%w0 */
			EMIT4(0xb9810000, dst_reg, REG_W0);
		}
		break;
	/*
	 * BPF_XOR
	 */
	case BPF_ALU | BPF_XOR | BPF_X: /* dst = (u32) dst ^ (u32) src */
		/* xr %dst,%src */
		EMIT2(0x1700, dst_reg, src_reg);
		EMIT_ZERO(dst_reg);
		break;
	case BPF_ALU64 | BPF_XOR | BPF_X: /* dst = dst ^ src */
		/* xgr %dst,%src */
		EMIT4(0xb9820000, dst_reg, src_reg);
		break;
	case BPF_ALU | BPF_XOR | BPF_K: /* dst = (u32) dst ^ (u32) imm */
		if (imm != 0) {
			/* xilf %dst,imm */
			EMIT6_IMM(0xc0070000, dst_reg, imm);
		}
		EMIT_ZERO(dst_reg);
		break;
	case BPF_ALU64 | BPF_XOR | BPF_K: /* dst = dst ^ imm */
		if (!is_first_pass(jit) && can_use_ldisp_for_lit64(jit)) {
			/* xg %dst,<d(imm)>(%l) */
			EMIT6_DISP_LH(0xe3000000, 0x0082,
				      dst_reg, REG_0, REG_L,
				      EMIT_CONST_U64(imm));
		} else {
			/* lgrl %w0,imm */
			EMIT6_PCREL_RILB(0xc4080000, REG_W0,
					 _EMIT_CONST_U64(imm));
			jit->seen |= SEEN_LITERAL;
			/* xgr %dst,%w0 */
			EMIT4(0xb9820000, dst_reg, REG_W0);
		}
		break;
	/*
	 * BPF_LSH
	 */
	case BPF_ALU | BPF_LSH | BPF_X: /* dst = (u32) dst << (u32) src */
		/* sll %dst,0(%src) */
		EMIT4_DISP(0x89000000, dst_reg, src_reg, 0);
		EMIT_ZERO(dst_reg);
		break;
	case BPF_ALU64 | BPF_LSH | BPF_X: /* dst = dst << src */
		/* sllg %dst,%dst,0(%src) */
		EMIT6_DISP_LH(0xeb000000, 0x000d, dst_reg, dst_reg, src_reg, 0);
		break;
	case BPF_ALU | BPF_LSH | BPF_K: /* dst = (u32) dst << (u32) imm */
		if (imm != 0) {
			/* sll %dst,imm(%r0) */
			EMIT4_DISP(0x89000000, dst_reg, REG_0, imm);
		}
		EMIT_ZERO(dst_reg);
		break;
	case BPF_ALU64 | BPF_LSH | BPF_K: /* dst = dst << imm */
		if (imm == 0)
			break;
		/* sllg %dst,%dst,imm(%r0) */
		EMIT6_DISP_LH(0xeb000000, 0x000d, dst_reg, dst_reg, REG_0, imm);
		break;
	/*
	 * BPF_RSH
	 */
	case BPF_ALU | BPF_RSH | BPF_X: /* dst = (u32) dst >> (u32) src */
		/* srl %dst,0(%src) */
		EMIT4_DISP(0x88000000, dst_reg, src_reg, 0);
		EMIT_ZERO(dst_reg);
		break;
	case BPF_ALU64 | BPF_RSH | BPF_X: /* dst = dst >> src */
		/* srlg %dst,%dst,0(%src) */
		EMIT6_DISP_LH(0xeb000000, 0x000c, dst_reg, dst_reg, src_reg, 0);
		break;
	case BPF_ALU | BPF_RSH | BPF_K: /* dst = (u32) dst >> (u32) imm */
		if (imm != 0) {
			/* srl %dst,imm(%r0) */
			EMIT4_DISP(0x88000000, dst_reg, REG_0, imm);
		}
		EMIT_ZERO(dst_reg);
		break;
	case BPF_ALU64 | BPF_RSH | BPF_K: /* dst = dst >> imm */
		if (imm == 0)
			break;
		/* srlg %dst,%dst,imm(%r0) */
		EMIT6_DISP_LH(0xeb000000, 0x000c, dst_reg, dst_reg, REG_0, imm);
		break;
	/*
	 * BPF_ARSH
	 */
	case BPF_ALU | BPF_ARSH | BPF_X: /* ((s32) dst) >>= src */
		/* sra %dst,%dst,0(%src) */
		EMIT4_DISP(0x8a000000, dst_reg, src_reg, 0);
		EMIT_ZERO(dst_reg);
		break;
	case BPF_ALU64 | BPF_ARSH | BPF_X: /* ((s64) dst) >>= src */
		/* srag %dst,%dst,0(%src) */
		EMIT6_DISP_LH(0xeb000000, 0x000a, dst_reg, dst_reg, src_reg, 0);
		break;
	case BPF_ALU | BPF_ARSH | BPF_K: /* ((s32) dst >> imm */
		if (imm != 0) {
			/* sra %dst,imm(%r0) */
			EMIT4_DISP(0x8a000000, dst_reg, REG_0, imm);
		}
		EMIT_ZERO(dst_reg);
		break;
	case BPF_ALU64 | BPF_ARSH | BPF_K: /* ((s64) dst) >>= imm */
		if (imm == 0)
			break;
		/* srag %dst,%dst,imm(%r0) */
		EMIT6_DISP_LH(0xeb000000, 0x000a, dst_reg, dst_reg, REG_0, imm);
		break;
	/*
	 * BPF_NEG
	 */
	case BPF_ALU | BPF_NEG: /* dst = (u32) -dst */
		/* lcr %dst,%dst */
		EMIT2(0x1300, dst_reg, dst_reg);
		EMIT_ZERO(dst_reg);
		break;
	case BPF_ALU64 | BPF_NEG: /* dst = -dst */
		/* lcgr %dst,%dst */
		EMIT4(0xb9030000, dst_reg, dst_reg);
		break;
	/*
	 * BPF_FROM_BE/LE
	 */
	case BPF_ALU | BPF_END | BPF_FROM_BE:
		/* s390 is big endian, therefore only clear high order bytes */
		switch (imm) {
		case 16: /* dst = (u16) cpu_to_be16(dst) */
			/* llghr %dst,%dst */
			EMIT4(0xb9850000, dst_reg, dst_reg);
			if (insn_is_zext(&insn[1]))
				insn_count = 2;
			break;
		case 32: /* dst = (u32) cpu_to_be32(dst) */
			if (!fp->aux->verifier_zext)
				/* llgfr %dst,%dst */
				EMIT4(0xb9160000, dst_reg, dst_reg);
			break;
		case 64: /* dst = (u64) cpu_to_be64(dst) */
			break;
		}
		break;
	case BPF_ALU | BPF_END | BPF_FROM_LE:
		switch (imm) {
		case 16: /* dst = (u16) cpu_to_le16(dst) */
			/* lrvr %dst,%dst */
			EMIT4(0xb91f0000, dst_reg, dst_reg);
			/* srl %dst,16(%r0) */
			EMIT4_DISP(0x88000000, dst_reg, REG_0, 16);
			/* llghr %dst,%dst */
			EMIT4(0xb9850000, dst_reg, dst_reg);
			if (insn_is_zext(&insn[1]))
				insn_count = 2;
			break;
		case 32: /* dst = (u32) cpu_to_le32(dst) */
			/* lrvr %dst,%dst */
			EMIT4(0xb91f0000, dst_reg, dst_reg);
			if (!fp->aux->verifier_zext)
				/* llgfr %dst,%dst */
				EMIT4(0xb9160000, dst_reg, dst_reg);
			break;
		case 64: /* dst = (u64) cpu_to_le64(dst) */
			/* lrvgr %dst,%dst */
			EMIT4(0xb90f0000, dst_reg, dst_reg);
			break;
		}
		break;
	/*
	 * BPF_NOSPEC (speculation barrier)
	 */
	case BPF_ST | BPF_NOSPEC:
		break;
	/*
	 * BPF_ST(X)
	 */
	case BPF_STX | BPF_MEM | BPF_B: /* *(u8 *)(dst + off) = src_reg */
		/* stcy %src,off(%dst) */
		EMIT6_DISP_LH(0xe3000000, 0x0072, src_reg, dst_reg, REG_0, off);
		jit->seen |= SEEN_MEM;
		break;
	case BPF_STX | BPF_MEM | BPF_H: /* (u16 *)(dst + off) = src */
		/* sthy %src,off(%dst) */
		EMIT6_DISP_LH(0xe3000000, 0x0070, src_reg, dst_reg, REG_0, off);
		jit->seen |= SEEN_MEM;
		break;
	case BPF_STX | BPF_MEM | BPF_W: /* *(u32 *)(dst + off) = src */
		/* sty %src,off(%dst) */
		EMIT6_DISP_LH(0xe3000000, 0x0050, src_reg, dst_reg, REG_0, off);
		jit->seen |= SEEN_MEM;
		break;
	case BPF_STX | BPF_MEM | BPF_DW: /* (u64 *)(dst + off) = src */
		/* stg %src,off(%dst) */
		EMIT6_DISP_LH(0xe3000000, 0x0024, src_reg, dst_reg, REG_0, off);
		jit->seen |= SEEN_MEM;
		break;
	case BPF_ST | BPF_MEM | BPF_B: /* *(u8 *)(dst + off) = imm */
		/* lhi %w0,imm */
		EMIT4_IMM(0xa7080000, REG_W0, (u8) imm);
		/* stcy %w0,off(dst) */
		EMIT6_DISP_LH(0xe3000000, 0x0072, REG_W0, dst_reg, REG_0, off);
		jit->seen |= SEEN_MEM;
		break;
	case BPF_ST | BPF_MEM | BPF_H: /* (u16 *)(dst + off) = imm */
		/* lhi %w0,imm */
		EMIT4_IMM(0xa7080000, REG_W0, (u16) imm);
		/* sthy %w0,off(dst) */
		EMIT6_DISP_LH(0xe3000000, 0x0070, REG_W0, dst_reg, REG_0, off);
		jit->seen |= SEEN_MEM;
		break;
	case BPF_ST | BPF_MEM | BPF_W: /* *(u32 *)(dst + off) = imm */
		/* llilf %w0,imm  */
		EMIT6_IMM(0xc00f0000, REG_W0, (u32) imm);
		/* sty %w0,off(%dst) */
		EMIT6_DISP_LH(0xe3000000, 0x0050, REG_W0, dst_reg, REG_0, off);
		jit->seen |= SEEN_MEM;
		break;
	case BPF_ST | BPF_MEM | BPF_DW: /* *(u64 *)(dst + off) = imm */
		/* lgfi %w0,imm */
		EMIT6_IMM(0xc0010000, REG_W0, imm);
		/* stg %w0,off(%dst) */
		EMIT6_DISP_LH(0xe3000000, 0x0024, REG_W0, dst_reg, REG_0, off);
		jit->seen |= SEEN_MEM;
		break;
	/*
	 * BPF_ATOMIC
	 */
	case BPF_STX | BPF_ATOMIC | BPF_DW:
	case BPF_STX | BPF_ATOMIC | BPF_W:
	{
		bool is32 = BPF_SIZE(insn->code) == BPF_W;

		switch (insn->imm) {
/* {op32|op64} {%w0|%src},%src,off(%dst) */
#define EMIT_ATOMIC(op32, op64) do {					\
	EMIT6_DISP_LH(0xeb000000, is32 ? (op32) : (op64),		\
		      (insn->imm & BPF_FETCH) ? src_reg : REG_W0,	\
		      src_reg, dst_reg, off);				\
	if (is32 && (insn->imm & BPF_FETCH))				\
		EMIT_ZERO(src_reg);					\
} while (0)
		case BPF_ADD:
		case BPF_ADD | BPF_FETCH:
			/* {laal|laalg} */
			EMIT_ATOMIC(0x00fa, 0x00ea);
			break;
		case BPF_AND:
		case BPF_AND | BPF_FETCH:
			/* {lan|lang} */
			EMIT_ATOMIC(0x00f4, 0x00e4);
			break;
		case BPF_OR:
		case BPF_OR | BPF_FETCH:
			/* {lao|laog} */
			EMIT_ATOMIC(0x00f6, 0x00e6);
			break;
		case BPF_XOR:
		case BPF_XOR | BPF_FETCH:
			/* {lax|laxg} */
			EMIT_ATOMIC(0x00f7, 0x00e7);
			break;
#undef EMIT_ATOMIC
		case BPF_XCHG:
			/* {ly|lg} %w0,off(%dst) */
			EMIT6_DISP_LH(0xe3000000,
				      is32 ? 0x0058 : 0x0004, REG_W0, REG_0,
				      dst_reg, off);
			/* 0: {csy|csg} %w0,%src,off(%dst) */
			EMIT6_DISP_LH(0xeb000000, is32 ? 0x0014 : 0x0030,
				      REG_W0, src_reg, dst_reg, off);
			/* brc 4,0b */
			EMIT4_PCREL_RIC(0xa7040000, 4, jit->prg - 6);
			/* {llgfr|lgr} %src,%w0 */
			EMIT4(is32 ? 0xb9160000 : 0xb9040000, src_reg, REG_W0);
			if (is32 && insn_is_zext(&insn[1]))
				insn_count = 2;
			break;
		case BPF_CMPXCHG:
			/* 0: {csy|csg} %b0,%src,off(%dst) */
			EMIT6_DISP_LH(0xeb000000, is32 ? 0x0014 : 0x0030,
				      BPF_REG_0, src_reg, dst_reg, off);
			break;
		default:
			pr_err("Unknown atomic operation %02x\n", insn->imm);
			return -1;
		}

		jit->seen |= SEEN_MEM;
		break;
	}
	/*
	 * BPF_LDX
	 */
	case BPF_LDX | BPF_MEM | BPF_B: /* dst = *(u8 *)(ul) (src + off) */
	case BPF_LDX | BPF_PROBE_MEM | BPF_B:
		/* llgc %dst,0(off,%src) */
		EMIT6_DISP_LH(0xe3000000, 0x0090, dst_reg, src_reg, REG_0, off);
		jit->seen |= SEEN_MEM;
		if (insn_is_zext(&insn[1]))
			insn_count = 2;
		break;
	case BPF_LDX | BPF_MEM | BPF_H: /* dst = *(u16 *)(ul) (src + off) */
	case BPF_LDX | BPF_PROBE_MEM | BPF_H:
		/* llgh %dst,0(off,%src) */
		EMIT6_DISP_LH(0xe3000000, 0x0091, dst_reg, src_reg, REG_0, off);
		jit->seen |= SEEN_MEM;
		if (insn_is_zext(&insn[1]))
			insn_count = 2;
		break;
	case BPF_LDX | BPF_MEM | BPF_W: /* dst = *(u32 *)(ul) (src + off) */
	case BPF_LDX | BPF_PROBE_MEM | BPF_W:
		/* llgf %dst,off(%src) */
		jit->seen |= SEEN_MEM;
		EMIT6_DISP_LH(0xe3000000, 0x0016, dst_reg, src_reg, REG_0, off);
		if (insn_is_zext(&insn[1]))
			insn_count = 2;
		break;
	case BPF_LDX | BPF_MEM | BPF_DW: /* dst = *(u64 *)(ul) (src + off) */
	case BPF_LDX | BPF_PROBE_MEM | BPF_DW:
		/* lg %dst,0(off,%src) */
		jit->seen |= SEEN_MEM;
		EMIT6_DISP_LH(0xe3000000, 0x0004, dst_reg, src_reg, REG_0, off);
		break;
	/*
	 * BPF_JMP / CALL
	 */
	case BPF_JMP | BPF_CALL:
	{
		const struct btf_func_model *m;
		bool func_addr_fixed;
		int j, ret;
		u64 func;

		ret = bpf_jit_get_func_addr(fp, insn, extra_pass,
					    &func, &func_addr_fixed);
		if (ret < 0)
			return -1;

		REG_SET_SEEN(BPF_REG_5);
		jit->seen |= SEEN_FUNC;
		/*
		 * Copy the tail call counter to where the callee expects it.
		 *
		 * Note 1: The callee can increment the tail call counter, but
		 * we do not load it back, since the x86 JIT does not do this
		 * either.
		 *
		 * Note 2: We assume that the verifier does not let us call the
		 * main program, which clears the tail call counter on entry.
		 */
		/* mvc STK_OFF_TCCNT(4,%r15),N(%r15) */
		_EMIT6(0xd203f000 | STK_OFF_TCCNT,
		       0xf000 | (STK_OFF_TCCNT + STK_OFF + stack_depth));

		/* Sign-extend the kfunc arguments. */
		if (insn->src_reg == BPF_PSEUDO_KFUNC_CALL) {
			m = bpf_jit_find_kfunc_model(fp, insn);
			if (!m)
				return -1;

			for (j = 0; j < m->nr_args; j++) {
				if (sign_extend(jit, BPF_REG_1 + j,
						m->arg_size[j],
						m->arg_flags[j]))
					return -1;
			}
		}

		/* lgrl %w1,func */
		EMIT6_PCREL_RILB(0xc4080000, REG_W1, _EMIT_CONST_U64(func));
<<<<<<< HEAD
		if (nospec_uses_trampoline()) {
			/* brasl %r14,__s390_indirect_jump_r1 */
			EMIT6_PCREL_RILB(0xc0050000, REG_14, jit->r1_thunk_ip);
		} else {
			/* basr %r14,%w1 */
			EMIT2(0x0d00, REG_14, REG_W1);
		}
=======
		/* %r1() */
		call_r1(jit);
>>>>>>> eb3cdb58
		/* lgr %b0,%r2: load return value into %b0 */
		EMIT4(0xb9040000, BPF_REG_0, REG_2);
		break;
	}
	case BPF_JMP | BPF_TAIL_CALL: {
		int patch_1_clrj, patch_2_clij, patch_3_brc;

		/*
		 * Implicit input:
		 *  B1: pointer to ctx
		 *  B2: pointer to bpf_array
		 *  B3: index in bpf_array
		 *
		 * if (index >= array->map.max_entries)
		 *         goto out;
		 */

		/* llgf %w1,map.max_entries(%b2) */
		EMIT6_DISP_LH(0xe3000000, 0x0016, REG_W1, REG_0, BPF_REG_2,
			      offsetof(struct bpf_array, map.max_entries));
		/* if ((u32)%b3 >= (u32)%w1) goto out; */
		/* clrj %b3,%w1,0xa,out */
		patch_1_clrj = jit->prg;
		EMIT6_PCREL_RIEB(0xec000000, 0x0077, BPF_REG_3, REG_W1, 0xa,
				 jit->prg);

		/*
		 * if (tail_call_cnt++ >= MAX_TAIL_CALL_CNT)
		 *         goto out;
		 */

		if (jit->seen & SEEN_STACK)
			off = STK_OFF_TCCNT + STK_OFF + stack_depth;
		else
			off = STK_OFF_TCCNT;
		/* lhi %w0,1 */
		EMIT4_IMM(0xa7080000, REG_W0, 1);
		/* laal %w1,%w0,off(%r15) */
		EMIT6_DISP_LH(0xeb000000, 0x00fa, REG_W1, REG_W0, REG_15, off);
		/* clij %w1,MAX_TAIL_CALL_CNT-1,0x2,out */
		patch_2_clij = jit->prg;
		EMIT6_PCREL_RIEC(0xec000000, 0x007f, REG_W1, MAX_TAIL_CALL_CNT - 1,
				 2, jit->prg);

		/*
		 * prog = array->ptrs[index];
		 * if (prog == NULL)
		 *         goto out;
		 */

		/* llgfr %r1,%b3: %r1 = (u32) index */
		EMIT4(0xb9160000, REG_1, BPF_REG_3);
		/* sllg %r1,%r1,3: %r1 *= 8 */
		EMIT6_DISP_LH(0xeb000000, 0x000d, REG_1, REG_1, REG_0, 3);
		/* ltg %r1,prog(%b2,%r1) */
		EMIT6_DISP_LH(0xe3000000, 0x0002, REG_1, BPF_REG_2,
			      REG_1, offsetof(struct bpf_array, ptrs));
		/* brc 0x8,out */
		patch_3_brc = jit->prg;
		EMIT4_PCREL_RIC(0xa7040000, 8, jit->prg);

		/*
		 * Restore registers before calling function
		 */
		save_restore_regs(jit, REGS_RESTORE, stack_depth);

		/*
		 * goto *(prog->bpf_func + tail_call_start);
		 */

		/* lg %r1,bpf_func(%r1) */
		EMIT6_DISP_LH(0xe3000000, 0x0004, REG_1, REG_1, REG_0,
			      offsetof(struct bpf_prog, bpf_func));
		if (nospec_uses_trampoline()) {
			jit->seen |= SEEN_FUNC;
			/* aghi %r1,tail_call_start */
			EMIT4_IMM(0xa70b0000, REG_1, jit->tail_call_start);
			/* brcl 0xf,__s390_indirect_jump_r1 */
			EMIT6_PCREL_RILC(0xc0040000, 0xf, jit->r1_thunk_ip);
		} else {
			/* bc 0xf,tail_call_start(%r1) */
			_EMIT4(0x47f01000 + jit->tail_call_start);
		}
		/* out: */
		if (jit->prg_buf) {
			*(u16 *)(jit->prg_buf + patch_1_clrj + 2) =
				(jit->prg - patch_1_clrj) >> 1;
			*(u16 *)(jit->prg_buf + patch_2_clij + 2) =
				(jit->prg - patch_2_clij) >> 1;
			*(u16 *)(jit->prg_buf + patch_3_brc + 2) =
				(jit->prg - patch_3_brc) >> 1;
		}
		break;
	}
	case BPF_JMP | BPF_EXIT: /* return b0 */
		last = (i == fp->len - 1) ? 1 : 0;
		if (last)
			break;
		if (!is_first_pass(jit) && can_use_rel(jit, jit->exit_ip))
			/* brc 0xf, <exit> */
			EMIT4_PCREL_RIC(0xa7040000, 0xf, jit->exit_ip);
		else
			/* brcl 0xf, <exit> */
			EMIT6_PCREL_RILC(0xc0040000, 0xf, jit->exit_ip);
		break;
	/*
	 * Branch relative (number of skipped instructions) to offset on
	 * condition.
	 *
	 * Condition code to mask mapping:
	 *
	 * CC | Description	   | Mask
	 * ------------------------------
	 * 0  | Operands equal	   |	8
	 * 1  | First operand low  |	4
	 * 2  | First operand high |	2
	 * 3  | Unused		   |	1
	 *
	 * For s390x relative branches: ip = ip + off_bytes
	 * For BPF relative branches:	insn = insn + off_insns + 1
	 *
	 * For example for s390x with offset 0 we jump to the branch
	 * instruction itself (loop) and for BPF with offset 0 we
	 * branch to the instruction behind the branch.
	 */
	case BPF_JMP | BPF_JA: /* if (true) */
		mask = 0xf000; /* j */
		goto branch_oc;
	case BPF_JMP | BPF_JSGT | BPF_K: /* ((s64) dst > (s64) imm) */
	case BPF_JMP32 | BPF_JSGT | BPF_K: /* ((s32) dst > (s32) imm) */
		mask = 0x2000; /* jh */
		goto branch_ks;
	case BPF_JMP | BPF_JSLT | BPF_K: /* ((s64) dst < (s64) imm) */
	case BPF_JMP32 | BPF_JSLT | BPF_K: /* ((s32) dst < (s32) imm) */
		mask = 0x4000; /* jl */
		goto branch_ks;
	case BPF_JMP | BPF_JSGE | BPF_K: /* ((s64) dst >= (s64) imm) */
	case BPF_JMP32 | BPF_JSGE | BPF_K: /* ((s32) dst >= (s32) imm) */
		mask = 0xa000; /* jhe */
		goto branch_ks;
	case BPF_JMP | BPF_JSLE | BPF_K: /* ((s64) dst <= (s64) imm) */
	case BPF_JMP32 | BPF_JSLE | BPF_K: /* ((s32) dst <= (s32) imm) */
		mask = 0xc000; /* jle */
		goto branch_ks;
	case BPF_JMP | BPF_JGT | BPF_K: /* (dst_reg > imm) */
	case BPF_JMP32 | BPF_JGT | BPF_K: /* ((u32) dst_reg > (u32) imm) */
		mask = 0x2000; /* jh */
		goto branch_ku;
	case BPF_JMP | BPF_JLT | BPF_K: /* (dst_reg < imm) */
	case BPF_JMP32 | BPF_JLT | BPF_K: /* ((u32) dst_reg < (u32) imm) */
		mask = 0x4000; /* jl */
		goto branch_ku;
	case BPF_JMP | BPF_JGE | BPF_K: /* (dst_reg >= imm) */
	case BPF_JMP32 | BPF_JGE | BPF_K: /* ((u32) dst_reg >= (u32) imm) */
		mask = 0xa000; /* jhe */
		goto branch_ku;
	case BPF_JMP | BPF_JLE | BPF_K: /* (dst_reg <= imm) */
	case BPF_JMP32 | BPF_JLE | BPF_K: /* ((u32) dst_reg <= (u32) imm) */
		mask = 0xc000; /* jle */
		goto branch_ku;
	case BPF_JMP | BPF_JNE | BPF_K: /* (dst_reg != imm) */
	case BPF_JMP32 | BPF_JNE | BPF_K: /* ((u32) dst_reg != (u32) imm) */
		mask = 0x7000; /* jne */
		goto branch_ku;
	case BPF_JMP | BPF_JEQ | BPF_K: /* (dst_reg == imm) */
	case BPF_JMP32 | BPF_JEQ | BPF_K: /* ((u32) dst_reg == (u32) imm) */
		mask = 0x8000; /* je */
		goto branch_ku;
	case BPF_JMP | BPF_JSET | BPF_K: /* (dst_reg & imm) */
	case BPF_JMP32 | BPF_JSET | BPF_K: /* ((u32) dst_reg & (u32) imm) */
		mask = 0x7000; /* jnz */
		if (BPF_CLASS(insn->code) == BPF_JMP32) {
			/* llilf %w1,imm (load zero extend imm) */
			EMIT6_IMM(0xc00f0000, REG_W1, imm);
			/* nr %w1,%dst */
			EMIT2(0x1400, REG_W1, dst_reg);
		} else {
			/* lgfi %w1,imm (load sign extend imm) */
			EMIT6_IMM(0xc0010000, REG_W1, imm);
			/* ngr %w1,%dst */
			EMIT4(0xb9800000, REG_W1, dst_reg);
		}
		goto branch_oc;

	case BPF_JMP | BPF_JSGT | BPF_X: /* ((s64) dst > (s64) src) */
	case BPF_JMP32 | BPF_JSGT | BPF_X: /* ((s32) dst > (s32) src) */
		mask = 0x2000; /* jh */
		goto branch_xs;
	case BPF_JMP | BPF_JSLT | BPF_X: /* ((s64) dst < (s64) src) */
	case BPF_JMP32 | BPF_JSLT | BPF_X: /* ((s32) dst < (s32) src) */
		mask = 0x4000; /* jl */
		goto branch_xs;
	case BPF_JMP | BPF_JSGE | BPF_X: /* ((s64) dst >= (s64) src) */
	case BPF_JMP32 | BPF_JSGE | BPF_X: /* ((s32) dst >= (s32) src) */
		mask = 0xa000; /* jhe */
		goto branch_xs;
	case BPF_JMP | BPF_JSLE | BPF_X: /* ((s64) dst <= (s64) src) */
	case BPF_JMP32 | BPF_JSLE | BPF_X: /* ((s32) dst <= (s32) src) */
		mask = 0xc000; /* jle */
		goto branch_xs;
	case BPF_JMP | BPF_JGT | BPF_X: /* (dst > src) */
	case BPF_JMP32 | BPF_JGT | BPF_X: /* ((u32) dst > (u32) src) */
		mask = 0x2000; /* jh */
		goto branch_xu;
	case BPF_JMP | BPF_JLT | BPF_X: /* (dst < src) */
	case BPF_JMP32 | BPF_JLT | BPF_X: /* ((u32) dst < (u32) src) */
		mask = 0x4000; /* jl */
		goto branch_xu;
	case BPF_JMP | BPF_JGE | BPF_X: /* (dst >= src) */
	case BPF_JMP32 | BPF_JGE | BPF_X: /* ((u32) dst >= (u32) src) */
		mask = 0xa000; /* jhe */
		goto branch_xu;
	case BPF_JMP | BPF_JLE | BPF_X: /* (dst <= src) */
	case BPF_JMP32 | BPF_JLE | BPF_X: /* ((u32) dst <= (u32) src) */
		mask = 0xc000; /* jle */
		goto branch_xu;
	case BPF_JMP | BPF_JNE | BPF_X: /* (dst != src) */
	case BPF_JMP32 | BPF_JNE | BPF_X: /* ((u32) dst != (u32) src) */
		mask = 0x7000; /* jne */
		goto branch_xu;
	case BPF_JMP | BPF_JEQ | BPF_X: /* (dst == src) */
	case BPF_JMP32 | BPF_JEQ | BPF_X: /* ((u32) dst == (u32) src) */
		mask = 0x8000; /* je */
		goto branch_xu;
	case BPF_JMP | BPF_JSET | BPF_X: /* (dst & src) */
	case BPF_JMP32 | BPF_JSET | BPF_X: /* ((u32) dst & (u32) src) */
	{
		bool is_jmp32 = BPF_CLASS(insn->code) == BPF_JMP32;

		mask = 0x7000; /* jnz */
		/* nrk or ngrk %w1,%dst,%src */
		EMIT4_RRF((is_jmp32 ? 0xb9f40000 : 0xb9e40000),
			  REG_W1, dst_reg, src_reg);
		goto branch_oc;
branch_ks:
		is_jmp32 = BPF_CLASS(insn->code) == BPF_JMP32;
		/* cfi or cgfi %dst,imm */
		EMIT6_IMM(is_jmp32 ? 0xc20d0000 : 0xc20c0000,
			  dst_reg, imm);
		if (!is_first_pass(jit) &&
		    can_use_rel(jit, addrs[i + off + 1])) {
			/* brc mask,off */
			EMIT4_PCREL_RIC(0xa7040000,
					mask >> 12, addrs[i + off + 1]);
		} else {
			/* brcl mask,off */
			EMIT6_PCREL_RILC(0xc0040000,
					 mask >> 12, addrs[i + off + 1]);
		}
		break;
branch_ku:
		/* lgfi %w1,imm (load sign extend imm) */
		src_reg = REG_1;
		EMIT6_IMM(0xc0010000, src_reg, imm);
		goto branch_xu;
branch_xs:
		is_jmp32 = BPF_CLASS(insn->code) == BPF_JMP32;
		if (!is_first_pass(jit) &&
		    can_use_rel(jit, addrs[i + off + 1])) {
			/* crj or cgrj %dst,%src,mask,off */
			EMIT6_PCREL(0xec000000, (is_jmp32 ? 0x0076 : 0x0064),
				    dst_reg, src_reg, i, off, mask);
		} else {
			/* cr or cgr %dst,%src */
			if (is_jmp32)
				EMIT2(0x1900, dst_reg, src_reg);
			else
				EMIT4(0xb9200000, dst_reg, src_reg);
			/* brcl mask,off */
			EMIT6_PCREL_RILC(0xc0040000,
					 mask >> 12, addrs[i + off + 1]);
		}
		break;
branch_xu:
		is_jmp32 = BPF_CLASS(insn->code) == BPF_JMP32;
		if (!is_first_pass(jit) &&
		    can_use_rel(jit, addrs[i + off + 1])) {
			/* clrj or clgrj %dst,%src,mask,off */
			EMIT6_PCREL(0xec000000, (is_jmp32 ? 0x0077 : 0x0065),
				    dst_reg, src_reg, i, off, mask);
		} else {
			/* clr or clgr %dst,%src */
			if (is_jmp32)
				EMIT2(0x1500, dst_reg, src_reg);
			else
				EMIT4(0xb9210000, dst_reg, src_reg);
			/* brcl mask,off */
			EMIT6_PCREL_RILC(0xc0040000,
					 mask >> 12, addrs[i + off + 1]);
		}
		break;
branch_oc:
		if (!is_first_pass(jit) &&
		    can_use_rel(jit, addrs[i + off + 1])) {
			/* brc mask,off */
			EMIT4_PCREL_RIC(0xa7040000,
					mask >> 12, addrs[i + off + 1]);
		} else {
			/* brcl mask,off */
			EMIT6_PCREL_RILC(0xc0040000,
					 mask >> 12, addrs[i + off + 1]);
		}
		break;
	}
	default: /* too complex, give up */
		pr_err("Unknown opcode %02x\n", insn->code);
		return -1;
	}

	if (probe_prg != -1) {
		/*
		 * Handlers of certain exceptions leave psw.addr pointing to
		 * the instruction directly after the failing one. Therefore,
		 * create two exception table entries and also add a nop in
		 * case two probing instructions come directly after each
		 * other.
		 */
		nop_prg = jit->prg;
		/* bcr 0,%0 */
		_EMIT2(0x0700);
		err = bpf_jit_probe_mem(jit, fp, probe_prg, nop_prg);
		if (err < 0)
			return err;
	}

	return insn_count;
}

/*
 * Return whether new i-th instruction address does not violate any invariant
 */
static bool bpf_is_new_addr_sane(struct bpf_jit *jit, int i)
{
	/* On the first pass anything goes */
	if (is_first_pass(jit))
		return true;

	/* The codegen pass must not change anything */
	if (is_codegen_pass(jit))
		return jit->addrs[i] == jit->prg;

	/* Passes in between must not increase code size */
	return jit->addrs[i] >= jit->prg;
}

/*
 * Update the address of i-th instruction
 */
static int bpf_set_addr(struct bpf_jit *jit, int i)
{
	int delta;

	if (is_codegen_pass(jit)) {
		delta = jit->prg - jit->addrs[i];
		if (delta < 0)
			bpf_skip(jit, -delta);
	}
	if (WARN_ON_ONCE(!bpf_is_new_addr_sane(jit, i)))
		return -1;
	jit->addrs[i] = jit->prg;
	return 0;
}

/*
 * Compile eBPF program into s390x code
 */
static int bpf_jit_prog(struct bpf_jit *jit, struct bpf_prog *fp,
			bool extra_pass, u32 stack_depth)
{
	int i, insn_count, lit32_size, lit64_size;

	jit->lit32 = jit->lit32_start;
	jit->lit64 = jit->lit64_start;
	jit->prg = 0;
	jit->excnt = 0;

	bpf_jit_prologue(jit, fp, stack_depth);
	if (bpf_set_addr(jit, 0) < 0)
		return -1;
	for (i = 0; i < fp->len; i += insn_count) {
		insn_count = bpf_jit_insn(jit, fp, i, extra_pass, stack_depth);
		if (insn_count < 0)
			return -1;
		/* Next instruction address */
		if (bpf_set_addr(jit, i + insn_count) < 0)
			return -1;
	}
	bpf_jit_epilogue(jit, stack_depth);

	lit32_size = jit->lit32 - jit->lit32_start;
	lit64_size = jit->lit64 - jit->lit64_start;
	jit->lit32_start = jit->prg;
	if (lit32_size)
		jit->lit32_start = ALIGN(jit->lit32_start, 4);
	jit->lit64_start = jit->lit32_start + lit32_size;
	if (lit64_size)
		jit->lit64_start = ALIGN(jit->lit64_start, 8);
	jit->size = jit->lit64_start + lit64_size;
	jit->size_prg = jit->prg;

	if (WARN_ON_ONCE(fp->aux->extable &&
			 jit->excnt != fp->aux->num_exentries))
		/* Verifier bug - too many entries. */
		return -1;

	return 0;
}

bool bpf_jit_needs_zext(void)
{
	return true;
}

struct s390_jit_data {
	struct bpf_binary_header *header;
	struct bpf_jit ctx;
	int pass;
};

static struct bpf_binary_header *bpf_jit_alloc(struct bpf_jit *jit,
					       struct bpf_prog *fp)
{
	struct bpf_binary_header *header;
	u32 extable_size;
	u32 code_size;

	/* We need two entries per insn. */
	fp->aux->num_exentries *= 2;

	code_size = roundup(jit->size,
			    __alignof__(struct exception_table_entry));
	extable_size = fp->aux->num_exentries *
		sizeof(struct exception_table_entry);
	header = bpf_jit_binary_alloc(code_size + extable_size, &jit->prg_buf,
				      8, jit_fill_hole);
	if (!header)
		return NULL;
	fp->aux->extable = (struct exception_table_entry *)
		(jit->prg_buf + code_size);
	return header;
}

/*
 * Compile eBPF program "fp"
 */
struct bpf_prog *bpf_int_jit_compile(struct bpf_prog *fp)
{
	u32 stack_depth = round_up(fp->aux->stack_depth, 8);
	struct bpf_prog *tmp, *orig_fp = fp;
	struct bpf_binary_header *header;
	struct s390_jit_data *jit_data;
	bool tmp_blinded = false;
	bool extra_pass = false;
	struct bpf_jit jit;
	int pass;

	if (WARN_ON_ONCE(bpf_plt_end - bpf_plt != BPF_PLT_SIZE))
		return orig_fp;

	if (!fp->jit_requested)
		return orig_fp;

	tmp = bpf_jit_blind_constants(fp);
	/*
	 * If blinding was requested and we failed during blinding,
	 * we must fall back to the interpreter.
	 */
	if (IS_ERR(tmp))
		return orig_fp;
	if (tmp != fp) {
		tmp_blinded = true;
		fp = tmp;
	}

	jit_data = fp->aux->jit_data;
	if (!jit_data) {
		jit_data = kzalloc(sizeof(*jit_data), GFP_KERNEL);
		if (!jit_data) {
			fp = orig_fp;
			goto out;
		}
		fp->aux->jit_data = jit_data;
	}
	if (jit_data->ctx.addrs) {
		jit = jit_data->ctx;
		header = jit_data->header;
		extra_pass = true;
		pass = jit_data->pass + 1;
		goto skip_init_ctx;
	}

	memset(&jit, 0, sizeof(jit));
	jit.addrs = kvcalloc(fp->len + 1, sizeof(*jit.addrs), GFP_KERNEL);
	if (jit.addrs == NULL) {
		fp = orig_fp;
		goto free_addrs;
	}
	/*
	 * Three initial passes:
	 *   - 1/2: Determine clobbered registers
	 *   - 3:   Calculate program size and addrs array
	 */
	for (pass = 1; pass <= 3; pass++) {
		if (bpf_jit_prog(&jit, fp, extra_pass, stack_depth)) {
			fp = orig_fp;
			goto free_addrs;
		}
	}
	/*
	 * Final pass: Allocate and generate program
	 */
	header = bpf_jit_alloc(&jit, fp);
	if (!header) {
		fp = orig_fp;
		goto free_addrs;
	}
skip_init_ctx:
	if (bpf_jit_prog(&jit, fp, extra_pass, stack_depth)) {
		bpf_jit_binary_free(header);
		fp = orig_fp;
		goto free_addrs;
	}
	if (bpf_jit_enable > 1) {
		bpf_jit_dump(fp->len, jit.size, pass, jit.prg_buf);
		print_fn_code(jit.prg_buf, jit.size_prg);
	}
	if (!fp->is_func || extra_pass) {
		bpf_jit_binary_lock_ro(header);
	} else {
		jit_data->header = header;
		jit_data->ctx = jit;
		jit_data->pass = pass;
	}
	fp->bpf_func = (void *) jit.prg_buf;
	fp->jited = 1;
	fp->jited_len = jit.size;

	if (!fp->is_func || extra_pass) {
		bpf_prog_fill_jited_linfo(fp, jit.addrs + 1);
free_addrs:
		kvfree(jit.addrs);
		kfree(jit_data);
		fp->aux->jit_data = NULL;
	}
out:
	if (tmp_blinded)
		bpf_jit_prog_release_other(fp, fp == orig_fp ?
					   tmp : orig_fp);
	return fp;
}

bool bpf_jit_supports_kfunc_call(void)
{
	return true;
}

bool bpf_jit_supports_far_kfunc_call(void)
{
	return true;
}

int bpf_arch_text_poke(void *ip, enum bpf_text_poke_type t,
		       void *old_addr, void *new_addr)
{
	struct {
		u16 opc;
		s32 disp;
	} __packed insn;
	char expected_plt[BPF_PLT_SIZE];
	char current_plt[BPF_PLT_SIZE];
	char new_plt[BPF_PLT_SIZE];
	char *plt;
	char *ret;
	int err;

	/* Verify the branch to be patched. */
	err = copy_from_kernel_nofault(&insn, ip, sizeof(insn));
	if (err < 0)
		return err;
	if (insn.opc != (0xc004 | (old_addr ? 0xf0 : 0)))
		return -EINVAL;

	if (t == BPF_MOD_JUMP &&
	    insn.disp == ((char *)new_addr - (char *)ip) >> 1) {
		/*
		 * The branch already points to the destination,
		 * there is no PLT.
		 */
	} else {
		/* Verify the PLT. */
		plt = (char *)ip + (insn.disp << 1);
		err = copy_from_kernel_nofault(current_plt, plt, BPF_PLT_SIZE);
		if (err < 0)
			return err;
		ret = (char *)ip + 6;
		bpf_jit_plt(expected_plt, ret, old_addr);
		if (memcmp(current_plt, expected_plt, BPF_PLT_SIZE))
			return -EINVAL;
		/* Adjust the call address. */
		bpf_jit_plt(new_plt, ret, new_addr);
		s390_kernel_write(plt + (bpf_plt_target - bpf_plt),
				  new_plt + (bpf_plt_target - bpf_plt),
				  sizeof(void *));
	}

	/* Adjust the mask of the branch. */
	insn.opc = 0xc004 | (new_addr ? 0xf0 : 0);
	s390_kernel_write((char *)ip + 1, (char *)&insn.opc + 1, 1);

	/* Make the new code visible to the other CPUs. */
	text_poke_sync_lock();

	return 0;
}

struct bpf_tramp_jit {
	struct bpf_jit common;
	int orig_stack_args_off;/* Offset of arguments placed on stack by the
				 * func_addr's original caller
				 */
	int stack_size;		/* Trampoline stack size */
	int stack_args_off;	/* Offset of stack arguments for calling
				 * func_addr, has to be at the top
				 */
	int reg_args_off;	/* Offset of register arguments for calling
				 * func_addr
				 */
	int ip_off;		/* For bpf_get_func_ip(), has to be at
				 * (ctx - 16)
				 */
	int arg_cnt_off;	/* For bpf_get_func_arg_cnt(), has to be at
				 * (ctx - 8)
				 */
	int bpf_args_off;	/* Offset of BPF_PROG context, which consists
				 * of BPF arguments followed by return value
				 */
	int retval_off;		/* Offset of return value (see above) */
	int r7_r8_off;		/* Offset of saved %r7 and %r8, which are used
				 * for __bpf_prog_enter() return value and
				 * func_addr respectively
				 */
	int r14_off;		/* Offset of saved %r14 */
	int run_ctx_off;	/* Offset of struct bpf_tramp_run_ctx */
	int do_fexit;		/* do_fexit: label */
};

static void load_imm64(struct bpf_jit *jit, int dst_reg, u64 val)
{
	/* llihf %dst_reg,val_hi */
	EMIT6_IMM(0xc00e0000, dst_reg, (val >> 32));
	/* oilf %rdst_reg,val_lo */
	EMIT6_IMM(0xc00d0000, dst_reg, val);
}

static int invoke_bpf_prog(struct bpf_tramp_jit *tjit,
			   const struct btf_func_model *m,
			   struct bpf_tramp_link *tlink, bool save_ret)
{
	struct bpf_jit *jit = &tjit->common;
	int cookie_off = tjit->run_ctx_off +
			 offsetof(struct bpf_tramp_run_ctx, bpf_cookie);
	struct bpf_prog *p = tlink->link.prog;
	int patch;

	/*
	 * run_ctx.cookie = tlink->cookie;
	 */

	/* %r0 = tlink->cookie */
	load_imm64(jit, REG_W0, tlink->cookie);
	/* stg %r0,cookie_off(%r15) */
	EMIT6_DISP_LH(0xe3000000, 0x0024, REG_W0, REG_0, REG_15, cookie_off);

	/*
	 * if ((start = __bpf_prog_enter(p, &run_ctx)) == 0)
	 *         goto skip;
	 */

	/* %r1 = __bpf_prog_enter */
	load_imm64(jit, REG_1, (u64)bpf_trampoline_enter(p));
	/* %r2 = p */
	load_imm64(jit, REG_2, (u64)p);
	/* la %r3,run_ctx_off(%r15) */
	EMIT4_DISP(0x41000000, REG_3, REG_15, tjit->run_ctx_off);
	/* %r1() */
	call_r1(jit);
	/* ltgr %r7,%r2 */
	EMIT4(0xb9020000, REG_7, REG_2);
	/* brcl 8,skip */
	patch = jit->prg;
	EMIT6_PCREL_RILC(0xc0040000, 8, 0);

	/*
	 * retval = bpf_func(args, p->insnsi);
	 */

	/* %r1 = p->bpf_func */
	load_imm64(jit, REG_1, (u64)p->bpf_func);
	/* la %r2,bpf_args_off(%r15) */
	EMIT4_DISP(0x41000000, REG_2, REG_15, tjit->bpf_args_off);
	/* %r3 = p->insnsi */
	if (!p->jited)
		load_imm64(jit, REG_3, (u64)p->insnsi);
	/* %r1() */
	call_r1(jit);
	/* stg %r2,retval_off(%r15) */
	if (save_ret) {
		if (sign_extend(jit, REG_2, m->ret_size, m->ret_flags))
			return -1;
		EMIT6_DISP_LH(0xe3000000, 0x0024, REG_2, REG_0, REG_15,
			      tjit->retval_off);
	}

	/* skip: */
	if (jit->prg_buf)
		*(u32 *)&jit->prg_buf[patch + 2] = (jit->prg - patch) >> 1;

	/*
	 * __bpf_prog_exit(p, start, &run_ctx);
	 */

	/* %r1 = __bpf_prog_exit */
	load_imm64(jit, REG_1, (u64)bpf_trampoline_exit(p));
	/* %r2 = p */
	load_imm64(jit, REG_2, (u64)p);
	/* lgr %r3,%r7 */
	EMIT4(0xb9040000, REG_3, REG_7);
	/* la %r4,run_ctx_off(%r15) */
	EMIT4_DISP(0x41000000, REG_4, REG_15, tjit->run_ctx_off);
	/* %r1() */
	call_r1(jit);

	return 0;
}

static int alloc_stack(struct bpf_tramp_jit *tjit, size_t size)
{
	int stack_offset = tjit->stack_size;

	tjit->stack_size += size;
	return stack_offset;
}

/* ABI uses %r2 - %r6 for parameter passing. */
#define MAX_NR_REG_ARGS 5

/* The "L" field of the "mvc" instruction is 8 bits. */
#define MAX_MVC_SIZE 256
#define MAX_NR_STACK_ARGS (MAX_MVC_SIZE / sizeof(u64))

/* -mfentry generates a 6-byte nop on s390x. */
#define S390X_PATCH_SIZE 6

static int __arch_prepare_bpf_trampoline(struct bpf_tramp_image *im,
					 struct bpf_tramp_jit *tjit,
					 const struct btf_func_model *m,
					 u32 flags,
					 struct bpf_tramp_links *tlinks,
					 void *func_addr)
{
	struct bpf_tramp_links *fmod_ret = &tlinks[BPF_TRAMP_MODIFY_RETURN];
	struct bpf_tramp_links *fentry = &tlinks[BPF_TRAMP_FENTRY];
	struct bpf_tramp_links *fexit = &tlinks[BPF_TRAMP_FEXIT];
	int nr_bpf_args, nr_reg_args, nr_stack_args;
	struct bpf_jit *jit = &tjit->common;
	int arg, bpf_arg_off;
	int i, j;

	/* Support as many stack arguments as "mvc" instruction can handle. */
	nr_reg_args = min_t(int, m->nr_args, MAX_NR_REG_ARGS);
	nr_stack_args = m->nr_args - nr_reg_args;
	if (nr_stack_args > MAX_NR_STACK_ARGS)
		return -ENOTSUPP;

	/* Return to %r14, since func_addr and %r0 are not available. */
	if (!func_addr && !(flags & BPF_TRAMP_F_ORIG_STACK))
		flags |= BPF_TRAMP_F_SKIP_FRAME;

	/*
	 * Compute how many arguments we need to pass to BPF programs.
	 * BPF ABI mirrors that of x86_64: arguments that are 16 bytes or
	 * smaller are packed into 1 or 2 registers; larger arguments are
	 * passed via pointers.
	 * In s390x ABI, arguments that are 8 bytes or smaller are packed into
	 * a register; larger arguments are passed via pointers.
	 * We need to deal with this difference.
	 */
	nr_bpf_args = 0;
	for (i = 0; i < m->nr_args; i++) {
		if (m->arg_size[i] <= 8)
			nr_bpf_args += 1;
		else if (m->arg_size[i] <= 16)
			nr_bpf_args += 2;
		else
			return -ENOTSUPP;
	}

	/*
	 * Calculate the stack layout.
	 */

	/* Reserve STACK_FRAME_OVERHEAD bytes for the callees. */
	tjit->stack_size = STACK_FRAME_OVERHEAD;
	tjit->stack_args_off = alloc_stack(tjit, nr_stack_args * sizeof(u64));
	tjit->reg_args_off = alloc_stack(tjit, nr_reg_args * sizeof(u64));
	tjit->ip_off = alloc_stack(tjit, sizeof(u64));
	tjit->arg_cnt_off = alloc_stack(tjit, sizeof(u64));
	tjit->bpf_args_off = alloc_stack(tjit, nr_bpf_args * sizeof(u64));
	tjit->retval_off = alloc_stack(tjit, sizeof(u64));
	tjit->r7_r8_off = alloc_stack(tjit, 2 * sizeof(u64));
	tjit->r14_off = alloc_stack(tjit, sizeof(u64));
	tjit->run_ctx_off = alloc_stack(tjit,
					sizeof(struct bpf_tramp_run_ctx));
	/* The caller has already reserved STACK_FRAME_OVERHEAD bytes. */
	tjit->stack_size -= STACK_FRAME_OVERHEAD;
	tjit->orig_stack_args_off = tjit->stack_size + STACK_FRAME_OVERHEAD;

	/* aghi %r15,-stack_size */
	EMIT4_IMM(0xa70b0000, REG_15, -tjit->stack_size);
	/* stmg %r2,%rN,fwd_reg_args_off(%r15) */
	if (nr_reg_args)
		EMIT6_DISP_LH(0xeb000000, 0x0024, REG_2,
			      REG_2 + (nr_reg_args - 1), REG_15,
			      tjit->reg_args_off);
	for (i = 0, j = 0; i < m->nr_args; i++) {
		if (i < MAX_NR_REG_ARGS)
			arg = REG_2 + i;
		else
			arg = tjit->orig_stack_args_off +
			      (i - MAX_NR_REG_ARGS) * sizeof(u64);
		bpf_arg_off = tjit->bpf_args_off + j * sizeof(u64);
		if (m->arg_size[i] <= 8) {
			if (i < MAX_NR_REG_ARGS)
				/* stg %arg,bpf_arg_off(%r15) */
				EMIT6_DISP_LH(0xe3000000, 0x0024, arg,
					      REG_0, REG_15, bpf_arg_off);
			else
				/* mvc bpf_arg_off(8,%r15),arg(%r15) */
				_EMIT6(0xd207f000 | bpf_arg_off,
				       0xf000 | arg);
			j += 1;
		} else {
			if (i < MAX_NR_REG_ARGS) {
				/* mvc bpf_arg_off(16,%r15),0(%arg) */
				_EMIT6(0xd20ff000 | bpf_arg_off,
				       reg2hex[arg] << 12);
			} else {
				/* lg %r1,arg(%r15) */
				EMIT6_DISP_LH(0xe3000000, 0x0004, REG_1, REG_0,
					      REG_15, arg);
				/* mvc bpf_arg_off(16,%r15),0(%r1) */
				_EMIT6(0xd20ff000 | bpf_arg_off, 0x1000);
			}
			j += 2;
		}
	}
	/* stmg %r7,%r8,r7_r8_off(%r15) */
	EMIT6_DISP_LH(0xeb000000, 0x0024, REG_7, REG_8, REG_15,
		      tjit->r7_r8_off);
	/* stg %r14,r14_off(%r15) */
	EMIT6_DISP_LH(0xe3000000, 0x0024, REG_14, REG_0, REG_15, tjit->r14_off);

	if (flags & BPF_TRAMP_F_ORIG_STACK) {
		/*
		 * The ftrace trampoline puts the return address (which is the
		 * address of the original function + S390X_PATCH_SIZE) into
		 * %r0; see ftrace_shared_hotpatch_trampoline_br and
		 * ftrace_init_nop() for details.
		 */

		/* lgr %r8,%r0 */
		EMIT4(0xb9040000, REG_8, REG_0);
	} else {
		/* %r8 = func_addr + S390X_PATCH_SIZE */
		load_imm64(jit, REG_8, (u64)func_addr + S390X_PATCH_SIZE);
	}

	/*
	 * ip = func_addr;
	 * arg_cnt = m->nr_args;
	 */

	if (flags & BPF_TRAMP_F_IP_ARG) {
		/* %r0 = func_addr */
		load_imm64(jit, REG_0, (u64)func_addr);
		/* stg %r0,ip_off(%r15) */
		EMIT6_DISP_LH(0xe3000000, 0x0024, REG_0, REG_0, REG_15,
			      tjit->ip_off);
	}
	/* lghi %r0,nr_bpf_args */
	EMIT4_IMM(0xa7090000, REG_0, nr_bpf_args);
	/* stg %r0,arg_cnt_off(%r15) */
	EMIT6_DISP_LH(0xe3000000, 0x0024, REG_0, REG_0, REG_15,
		      tjit->arg_cnt_off);

	if (flags & BPF_TRAMP_F_CALL_ORIG) {
		/*
		 * __bpf_tramp_enter(im);
		 */

		/* %r1 = __bpf_tramp_enter */
		load_imm64(jit, REG_1, (u64)__bpf_tramp_enter);
		/* %r2 = im */
		load_imm64(jit, REG_2, (u64)im);
		/* %r1() */
		call_r1(jit);
	}

	for (i = 0; i < fentry->nr_links; i++)
		if (invoke_bpf_prog(tjit, m, fentry->links[i],
				    flags & BPF_TRAMP_F_RET_FENTRY_RET))
			return -EINVAL;

	if (fmod_ret->nr_links) {
		/*
		 * retval = 0;
		 */

		/* xc retval_off(8,%r15),retval_off(%r15) */
		_EMIT6(0xd707f000 | tjit->retval_off,
		       0xf000 | tjit->retval_off);

		for (i = 0; i < fmod_ret->nr_links; i++) {
			if (invoke_bpf_prog(tjit, m, fmod_ret->links[i], true))
				return -EINVAL;

			/*
			 * if (retval)
			 *         goto do_fexit;
			 */

			/* ltg %r0,retval_off(%r15) */
			EMIT6_DISP_LH(0xe3000000, 0x0002, REG_0, REG_0, REG_15,
				      tjit->retval_off);
			/* brcl 7,do_fexit */
			EMIT6_PCREL_RILC(0xc0040000, 7, tjit->do_fexit);
		}
	}

	if (flags & BPF_TRAMP_F_CALL_ORIG) {
		/*
		 * retval = func_addr(args);
		 */

		/* lmg %r2,%rN,reg_args_off(%r15) */
		if (nr_reg_args)
			EMIT6_DISP_LH(0xeb000000, 0x0004, REG_2,
				      REG_2 + (nr_reg_args - 1), REG_15,
				      tjit->reg_args_off);
		/* mvc stack_args_off(N,%r15),orig_stack_args_off(%r15) */
		if (nr_stack_args)
			_EMIT6(0xd200f000 |
				       (nr_stack_args * sizeof(u64) - 1) << 16 |
				       tjit->stack_args_off,
			       0xf000 | tjit->orig_stack_args_off);
		/* lgr %r1,%r8 */
		EMIT4(0xb9040000, REG_1, REG_8);
		/* %r1() */
		call_r1(jit);
		/* stg %r2,retval_off(%r15) */
		EMIT6_DISP_LH(0xe3000000, 0x0024, REG_2, REG_0, REG_15,
			      tjit->retval_off);

		im->ip_after_call = jit->prg_buf + jit->prg;

		/*
		 * The following nop will be patched by bpf_tramp_image_put().
		 */

		/* brcl 0,im->ip_epilogue */
		EMIT6_PCREL_RILC(0xc0040000, 0, (u64)im->ip_epilogue);
	}

	/* do_fexit: */
	tjit->do_fexit = jit->prg;
	for (i = 0; i < fexit->nr_links; i++)
		if (invoke_bpf_prog(tjit, m, fexit->links[i], false))
			return -EINVAL;

	if (flags & BPF_TRAMP_F_CALL_ORIG) {
		im->ip_epilogue = jit->prg_buf + jit->prg;

		/*
		 * __bpf_tramp_exit(im);
		 */

		/* %r1 = __bpf_tramp_exit */
		load_imm64(jit, REG_1, (u64)__bpf_tramp_exit);
		/* %r2 = im */
		load_imm64(jit, REG_2, (u64)im);
		/* %r1() */
		call_r1(jit);
	}

	/* lmg %r2,%rN,reg_args_off(%r15) */
	if ((flags & BPF_TRAMP_F_RESTORE_REGS) && nr_reg_args)
		EMIT6_DISP_LH(0xeb000000, 0x0004, REG_2,
			      REG_2 + (nr_reg_args - 1), REG_15,
			      tjit->reg_args_off);
	/* lgr %r1,%r8 */
	if (!(flags & BPF_TRAMP_F_SKIP_FRAME))
		EMIT4(0xb9040000, REG_1, REG_8);
	/* lmg %r7,%r8,r7_r8_off(%r15) */
	EMIT6_DISP_LH(0xeb000000, 0x0004, REG_7, REG_8, REG_15,
		      tjit->r7_r8_off);
	/* lg %r14,r14_off(%r15) */
	EMIT6_DISP_LH(0xe3000000, 0x0004, REG_14, REG_0, REG_15, tjit->r14_off);
	/* lg %r2,retval_off(%r15) */
	if (flags & (BPF_TRAMP_F_CALL_ORIG | BPF_TRAMP_F_RET_FENTRY_RET))
		EMIT6_DISP_LH(0xe3000000, 0x0004, REG_2, REG_0, REG_15,
			      tjit->retval_off);
	/* aghi %r15,stack_size */
	EMIT4_IMM(0xa70b0000, REG_15, tjit->stack_size);
	/* Emit an expoline for the following indirect jump. */
	if (nospec_uses_trampoline())
		emit_expoline(jit);
	if (flags & BPF_TRAMP_F_SKIP_FRAME)
		/* br %r14 */
		_EMIT2(0x07fe);
	else
		/* br %r1 */
		_EMIT2(0x07f1);

	emit_r1_thunk(jit);

	return 0;
}

int arch_prepare_bpf_trampoline(struct bpf_tramp_image *im, void *image,
				void *image_end, const struct btf_func_model *m,
				u32 flags, struct bpf_tramp_links *tlinks,
				void *func_addr)
{
	struct bpf_tramp_jit tjit;
	int ret;
	int i;

	for (i = 0; i < 2; i++) {
		if (i == 0) {
			/* Compute offsets, check whether the code fits. */
			memset(&tjit, 0, sizeof(tjit));
		} else {
			/* Generate the code. */
			tjit.common.prg = 0;
			tjit.common.prg_buf = image;
		}
		ret = __arch_prepare_bpf_trampoline(im, &tjit, m, flags,
						    tlinks, func_addr);
		if (ret < 0)
			return ret;
		if (tjit.common.prg > (char *)image_end - (char *)image)
			/*
			 * Use the same error code as for exceeding
			 * BPF_MAX_TRAMP_LINKS.
			 */
			return -E2BIG;
	}

	return ret;
}

bool bpf_jit_supports_subprog_tailcalls(void)
{
	return true;
}<|MERGE_RESOLUTION|>--- conflicted
+++ resolved
@@ -656,27 +656,6 @@
 	/* br %r14 */
 	_EMIT2(0x07fe);
 
-<<<<<<< HEAD
-	if ((nospec_uses_trampoline()) &&
-	    (is_first_pass(jit) || (jit->seen & SEEN_FUNC))) {
-		jit->r1_thunk_ip = jit->prg;
-		/* Generate __s390_indirect_jump_r1 thunk */
-		if (test_facility(35)) {
-			/* exrl %r0,.+10 */
-			EMIT6_PCREL_RIL(0xc6000000, jit->prg + 10);
-			/* j . */
-			EMIT4_PCREL(0xa7f40000, 0);
-			/* br %r1 */
-			_EMIT2(0x07f1);
-		} else {
-			/* ex 0,S390_lowcore.br_r1_tampoline */
-			EMIT4_DISP(0x44000000, REG_0, REG_0,
-				   offsetof(struct lowcore, br_r1_trampoline));
-			/* j . */
-			EMIT4_PCREL(0xa7f40000, 0);
-		}
-	}
-=======
 	if (is_first_pass(jit) || (jit->seen & SEEN_FUNC))
 		emit_r1_thunk(jit);
 
@@ -686,7 +665,6 @@
 		bpf_jit_plt(jit->prg_buf + jit->prg,
 			    jit->prg_buf + jit->prologue_plt_ret, NULL);
 	jit->prg += BPF_PLT_SIZE;
->>>>>>> eb3cdb58
 }
 
 static int get_probe_mem_regno(const u8 *insn)
@@ -1465,18 +1443,8 @@
 
 		/* lgrl %w1,func */
 		EMIT6_PCREL_RILB(0xc4080000, REG_W1, _EMIT_CONST_U64(func));
-<<<<<<< HEAD
-		if (nospec_uses_trampoline()) {
-			/* brasl %r14,__s390_indirect_jump_r1 */
-			EMIT6_PCREL_RILB(0xc0050000, REG_14, jit->r1_thunk_ip);
-		} else {
-			/* basr %r14,%w1 */
-			EMIT2(0x0d00, REG_14, REG_W1);
-		}
-=======
 		/* %r1() */
 		call_r1(jit);
->>>>>>> eb3cdb58
 		/* lgr %b0,%r2: load return value into %b0 */
 		EMIT4(0xb9040000, BPF_REG_0, REG_2);
 		break;
