// SPDX-License-Identifier: GPL-2.0
/*
 * BPF Jit compiler for s390.
 *
 * Minimum build requirements:
 *
 *  - HAVE_MARCH_Z196_FEATURES: laal, laalg
 *  - HAVE_MARCH_Z10_FEATURES: msfi, cgrj, clgrj
 *  - HAVE_MARCH_Z9_109_FEATURES: alfi, llilf, clfi, oilf, nilf
 *  - 64BIT
 *
 * Copyright IBM Corp. 2012,2015
 *
 * Author(s): Martin Schwidefsky <schwidefsky@de.ibm.com>
 *	      Michael Holzheu <holzheu@linux.vnet.ibm.com>
 */

#define KMSG_COMPONENT "bpf_jit"
#define pr_fmt(fmt) KMSG_COMPONENT ": " fmt

#include <linux/netdevice.h>
#include <linux/filter.h>
#include <linux/init.h>
#include <linux/bpf.h>
#include <linux/mm.h>
#include <linux/kernel.h>
#include <asm/cacheflush.h>
#include <asm/extable.h>
#include <asm/dis.h>
#include <asm/facility.h>
#include <asm/nospec-branch.h>
#include <asm/set_memory.h>
#include <asm/text-patching.h>
#include <asm/unwind.h>

struct bpf_jit {
	u32 seen;		/* Flags to remember seen eBPF instructions */
	u16 seen_regs;		/* Mask to remember which registers are used */
	u32 *addrs;		/* Array with relative instruction addresses */
	u8 *prg_buf;		/* Start of program */
	int size;		/* Size of program and literal pool */
	int size_prg;		/* Size of program */
	int prg;		/* Current position in program */
	int lit32_start;	/* Start of 32-bit literal pool */
	int lit32;		/* Current position in 32-bit literal pool */
	int lit64_start;	/* Start of 64-bit literal pool */
	int lit64;		/* Current position in 64-bit literal pool */
	int base_ip;		/* Base address for literal pool */
	int exit_ip;		/* Address of exit */
	int tail_call_start;	/* Tail call start offset */
	int excnt;		/* Number of exception table entries */
	int prologue_plt_ret;	/* Return address for prologue hotpatch PLT */
	int prologue_plt;	/* Start of prologue hotpatch PLT */
	int kern_arena;		/* Pool offset of kernel arena address */
	u64 user_arena;		/* User arena address */
	u32 frame_off;		/* Offset of struct bpf_prog from %r15 */
};

#define SEEN_MEM	BIT(0)		/* use mem[] for temporary storage */
#define SEEN_LITERAL	BIT(1)		/* code uses literals */
#define SEEN_FUNC	BIT(2)		/* calls C functions */
#define SEEN_STACK	(SEEN_FUNC | SEEN_MEM)

#define NVREGS		0xffc0		/* %r6-%r15 */

/*
 * s390 registers
 */
#define REG_W0		(MAX_BPF_JIT_REG + 0)	/* Work register 1 (even) */
#define REG_W1		(MAX_BPF_JIT_REG + 1)	/* Work register 2 (odd) */
#define REG_L		(MAX_BPF_JIT_REG + 2)	/* Literal pool register */
#define REG_15		(MAX_BPF_JIT_REG + 3)	/* Register 15 */
#define REG_0		REG_W0			/* Register 0 */
#define REG_1		REG_W1			/* Register 1 */
#define REG_2		BPF_REG_1		/* Register 2 */
#define REG_3		BPF_REG_2		/* Register 3 */
#define REG_4		BPF_REG_3		/* Register 4 */
#define REG_7		BPF_REG_6		/* Register 7 */
#define REG_8		BPF_REG_7		/* Register 8 */
#define REG_14		BPF_REG_0		/* Register 14 */

/*
 * Mapping of BPF registers to s390 registers
 */
static const int reg2hex[] = {
	/* Return code */
	[BPF_REG_0]	= 14,
	/* Function parameters */
	[BPF_REG_1]	= 2,
	[BPF_REG_2]	= 3,
	[BPF_REG_3]	= 4,
	[BPF_REG_4]	= 5,
	[BPF_REG_5]	= 6,
	/* Call saved registers */
	[BPF_REG_6]	= 7,
	[BPF_REG_7]	= 8,
	[BPF_REG_8]	= 9,
	[BPF_REG_9]	= 10,
	/* BPF stack pointer */
	[BPF_REG_FP]	= 13,
	/* Register for blinding */
	[BPF_REG_AX]	= 12,
	/* Work registers for s390x backend */
	[REG_W0]	= 0,
	[REG_W1]	= 1,
	[REG_L]		= 11,
	[REG_15]	= 15,
};

static inline u32 reg(u32 dst_reg, u32 src_reg)
{
	return reg2hex[dst_reg] << 4 | reg2hex[src_reg];
}

static inline u32 reg_high(u32 reg)
{
	return reg2hex[reg] << 4;
}

static inline void reg_set_seen(struct bpf_jit *jit, u32 b1)
{
	u32 r1 = reg2hex[b1];

	if (r1 >= 6 && r1 <= 15)
		jit->seen_regs |= (1 << r1);
}

static s32 off_to_pcrel(struct bpf_jit *jit, u32 off)
{
	return off - jit->prg;
}

static s64 ptr_to_pcrel(struct bpf_jit *jit, const void *ptr)
{
	if (jit->prg_buf)
		return (const u8 *)ptr - ((const u8 *)jit->prg_buf + jit->prg);
	return 0;
}

#define REG_SET_SEEN(b1)					\
({								\
	reg_set_seen(jit, b1);					\
})

/*
 * EMIT macros for code generation
 */

#define _EMIT2(op)						\
({								\
	if (jit->prg_buf)					\
		*(u16 *) (jit->prg_buf + jit->prg) = (op);	\
	jit->prg += 2;						\
})

#define EMIT2(op, b1, b2)					\
({								\
	_EMIT2((op) | reg(b1, b2));				\
	REG_SET_SEEN(b1);					\
	REG_SET_SEEN(b2);					\
})

#define _EMIT4(op)						\
({								\
	if (jit->prg_buf)					\
		*(u32 *) (jit->prg_buf + jit->prg) = (op);	\
	jit->prg += 4;						\
})

#define EMIT4(op, b1, b2)					\
({								\
	_EMIT4((op) | reg(b1, b2));				\
	REG_SET_SEEN(b1);					\
	REG_SET_SEEN(b2);					\
})

#define EMIT4_RRF(op, b1, b2, b3)				\
({								\
	_EMIT4((op) | reg_high(b3) << 8 | reg(b1, b2));		\
	REG_SET_SEEN(b1);					\
	REG_SET_SEEN(b2);					\
	REG_SET_SEEN(b3);					\
})

#define _EMIT4_DISP(op, disp)					\
({								\
	unsigned int __disp = (disp) & 0xfff;			\
	_EMIT4((op) | __disp);					\
})

#define EMIT4_DISP(op, b1, b2, disp)				\
({								\
	_EMIT4_DISP((op) | reg_high(b1) << 16 |			\
		    reg_high(b2) << 8, (disp));			\
	REG_SET_SEEN(b1);					\
	REG_SET_SEEN(b2);					\
})

#define EMIT4_IMM(op, b1, imm)					\
({								\
	unsigned int __imm = (imm) & 0xffff;			\
	_EMIT4((op) | reg_high(b1) << 16 | __imm);		\
	REG_SET_SEEN(b1);					\
})

#define EMIT4_PCREL(op, pcrel)					\
({								\
	long __pcrel = ((pcrel) >> 1) & 0xffff;			\
	_EMIT4((op) | __pcrel);					\
})

#define EMIT4_PCREL_RIC(op, mask, target)			\
({								\
	int __rel = off_to_pcrel(jit, target) / 2;		\
	_EMIT4((op) | (mask) << 20 | (__rel & 0xffff));		\
})

#define _EMIT6(op1, op2)					\
({								\
	if (jit->prg_buf) {					\
		*(u32 *) (jit->prg_buf + jit->prg) = (op1);	\
		*(u16 *) (jit->prg_buf + jit->prg + 4) = (op2);	\
	}							\
	jit->prg += 6;						\
})

#define _EMIT6_DISP(op1, op2, disp)				\
({								\
	unsigned int __disp = (disp) & 0xfff;			\
	_EMIT6((op1) | __disp, op2);				\
})

#define _EMIT6_DISP_LH(op1, op2, disp)				\
({								\
	u32 _disp = (u32) (disp);				\
	unsigned int __disp_h = _disp & 0xff000;		\
	unsigned int __disp_l = _disp & 0x00fff;		\
	_EMIT6((op1) | __disp_l, (op2) | __disp_h >> 4);	\
})

#define EMIT6_DISP_LH(op1, op2, b1, b2, b3, disp)		\
({								\
	_EMIT6_DISP_LH((op1) | reg(b1, b2) << 16 |		\
		       reg_high(b3) << 8, op2, disp);		\
	REG_SET_SEEN(b1);					\
	REG_SET_SEEN(b2);					\
	REG_SET_SEEN(b3);					\
})

#define EMIT6_PCREL_RIEB(op1, op2, b1, b2, mask, target)	\
({								\
	unsigned int rel = off_to_pcrel(jit, target) / 2;	\
	_EMIT6((op1) | reg(b1, b2) << 16 | (rel & 0xffff),	\
	       (op2) | (mask) << 12);				\
	REG_SET_SEEN(b1);					\
	REG_SET_SEEN(b2);					\
})

#define EMIT6_PCREL_RIEC(op1, op2, b1, imm, mask, target)	\
({								\
	unsigned int rel = off_to_pcrel(jit, target) / 2;	\
	_EMIT6((op1) | (reg_high(b1) | (mask)) << 16 |		\
		(rel & 0xffff), (op2) | ((imm) & 0xff) << 8);	\
	REG_SET_SEEN(b1);					\
	BUILD_BUG_ON(((unsigned long) (imm)) > 0xff);		\
})

#define EMIT6_PCREL(op1, op2, b1, b2, i, off, mask)		\
({								\
	int rel = off_to_pcrel(jit, addrs[(i) + (off) + 1]) / 2;\
	_EMIT6((op1) | reg(b1, b2) << 16 | (rel & 0xffff), (op2) | (mask));\
	REG_SET_SEEN(b1);					\
	REG_SET_SEEN(b2);					\
})

static void emit6_pcrel_ril(struct bpf_jit *jit, u32 op, s64 pcrel)
{
	u32 pc32dbl = (s32)(pcrel / 2);

	_EMIT6(op | pc32dbl >> 16, pc32dbl & 0xffff);
}

static void emit6_pcrel_rilb(struct bpf_jit *jit, u32 op, u8 b, s64 pcrel)
{
	emit6_pcrel_ril(jit, op | reg_high(b) << 16, pcrel);
	REG_SET_SEEN(b);
}

#define EMIT6_PCREL_RILB(op, b, target)				\
	emit6_pcrel_rilb(jit, op, b, off_to_pcrel(jit, target))

#define EMIT6_PCREL_RILB_PTR(op, b, target_ptr)			\
	emit6_pcrel_rilb(jit, op, b, ptr_to_pcrel(jit, target_ptr))

static void emit6_pcrel_rilc(struct bpf_jit *jit, u32 op, u8 mask, s64 pcrel)
{
	emit6_pcrel_ril(jit, op | mask << 20, pcrel);
}

#define EMIT6_PCREL_RILC(op, mask, target)			\
	emit6_pcrel_rilc(jit, op, mask, off_to_pcrel(jit, target))

#define EMIT6_PCREL_RILC_PTR(op, mask, target_ptr)		\
	emit6_pcrel_rilc(jit, op, mask, ptr_to_pcrel(jit, target_ptr))

#define _EMIT6_IMM(op, imm)					\
({								\
	unsigned int __imm = (imm);				\
	_EMIT6((op) | (__imm >> 16), __imm & 0xffff);		\
})

#define EMIT6_IMM(op, b1, imm)					\
({								\
	_EMIT6_IMM((op) | reg_high(b1) << 16, imm);		\
	REG_SET_SEEN(b1);					\
})

#define _EMIT_CONST_U32(val)					\
({								\
	unsigned int ret;					\
	ret = jit->lit32;					\
	if (jit->prg_buf)					\
		*(u32 *)(jit->prg_buf + jit->lit32) = (u32)(val);\
	jit->lit32 += 4;					\
	ret;							\
})

#define EMIT_CONST_U32(val)					\
({								\
	jit->seen |= SEEN_LITERAL;				\
	_EMIT_CONST_U32(val) - jit->base_ip;			\
})

#define _EMIT_CONST_U64(val)					\
({								\
	unsigned int ret;					\
	ret = jit->lit64;					\
	if (jit->prg_buf)					\
		*(u64 *)(jit->prg_buf + jit->lit64) = (u64)(val);\
	jit->lit64 += 8;					\
	ret;							\
})

#define EMIT_CONST_U64(val)					\
({								\
	jit->seen |= SEEN_LITERAL;				\
	_EMIT_CONST_U64(val) - jit->base_ip;			\
})

#define EMIT_ZERO(b1)						\
({								\
	if (!fp->aux->verifier_zext) {				\
		/* llgfr %dst,%dst (zero extend to 64 bit) */	\
		EMIT4(0xb9160000, b1, b1);			\
		REG_SET_SEEN(b1);				\
	}							\
})

/*
 * Return whether this is the first pass. The first pass is special, since we
 * don't know any sizes yet, and thus must be conservative.
 */
static bool is_first_pass(struct bpf_jit *jit)
{
	return jit->size == 0;
}

/*
 * Return whether this is the code generation pass. The code generation pass is
 * special, since we should change as little as possible.
 */
static bool is_codegen_pass(struct bpf_jit *jit)
{
	return jit->prg_buf;
}

/*
 * Return whether "rel" can be encoded as a short PC-relative offset
 */
static bool is_valid_rel(int rel)
{
	return rel >= -65536 && rel <= 65534;
}

/*
 * Return whether "off" can be reached using a short PC-relative offset
 */
static bool can_use_rel(struct bpf_jit *jit, int off)
{
	return is_valid_rel(off - jit->prg);
}

/*
 * Return whether given displacement can be encoded using
 * Long-Displacement Facility
 */
static bool is_valid_ldisp(int disp)
{
	return disp >= -524288 && disp <= 524287;
}

/*
 * Return whether the next 32-bit literal pool entry can be referenced using
 * Long-Displacement Facility
 */
static bool can_use_ldisp_for_lit32(struct bpf_jit *jit)
{
	return is_valid_ldisp(jit->lit32 - jit->base_ip);
}

/*
 * Return whether the next 64-bit literal pool entry can be referenced using
 * Long-Displacement Facility
 */
static bool can_use_ldisp_for_lit64(struct bpf_jit *jit)
{
	return is_valid_ldisp(jit->lit64 - jit->base_ip);
}

/*
 * Fill whole space with illegal instructions
 */
static void jit_fill_hole(void *area, unsigned int size)
{
	memset(area, 0, size);
}

/*
 * Caller-allocated part of the frame.
 * Thanks to packed stack, its otherwise unused initial part can be used for
 * the BPF stack and for the next frame.
 */
struct prog_frame {
	u64 unused[8];
	/* BPF stack starts here and grows towards 0 */
	u32 tail_call_cnt;
	u32 pad;
	u64 r6[10];  /* r6 - r15 */
	u64 backchain;
} __packed;

/*
 * Save registers from "rs" (register start) to "re" (register end) on stack
 */
static void save_regs(struct bpf_jit *jit, u32 rs, u32 re)
{
	u32 off = offsetof(struct prog_frame, r6) + (rs - 6) * 8;

	if (rs == re)
		/* stg %rs,off(%r15) */
		_EMIT6(0xe300f000 | rs << 20 | off, 0x0024);
	else
		/* stmg %rs,%re,off(%r15) */
		_EMIT6_DISP(0xeb00f000 | rs << 20 | re << 16, 0x0024, off);
}

/*
 * Restore registers from "rs" (register start) to "re" (register end) on stack
 */
static void restore_regs(struct bpf_jit *jit, u32 rs, u32 re)
{
	u32 off = jit->frame_off + offsetof(struct prog_frame, r6) + (rs - 6) * 8;

	if (rs == re)
		/* lg %rs,off(%r15) */
		_EMIT6(0xe300f000 | rs << 20 | off, 0x0004);
	else
		/* lmg %rs,%re,off(%r15) */
		_EMIT6_DISP(0xeb00f000 | rs << 20 | re << 16, 0x0004, off);
}

/*
 * Return first seen register (from start)
 */
static int get_start(u16 seen_regs, int start)
{
	int i;

	for (i = start; i <= 15; i++) {
		if (seen_regs & (1 << i))
			return i;
	}
	return 0;
}

/*
 * Return last seen register (from start) (gap >= 2)
 */
static int get_end(u16 seen_regs, int start)
{
	int i;

	for (i = start; i < 15; i++) {
		if (!(seen_regs & (3 << i)))
			return i - 1;
	}
	return (seen_regs & (1 << 15)) ? 15 : 14;
}

#define REGS_SAVE	1
#define REGS_RESTORE	0
/*
 * Save and restore clobbered registers (6-15) on stack.
 * We save/restore registers in chunks with gap >= 2 registers.
 */
static void save_restore_regs(struct bpf_jit *jit, int op, u16 extra_regs)
{
	u16 seen_regs = jit->seen_regs | extra_regs;
	const int last = 15, save_restore_size = 6;
	int re = 6, rs;

	if (is_first_pass(jit)) {
		/*
		 * We don't know yet which registers are used. Reserve space
		 * conservatively.
		 */
		jit->prg += (last - re + 1) * save_restore_size;
		return;
	}

	do {
		rs = get_start(seen_regs, re);
		if (!rs)
			break;
		re = get_end(seen_regs, rs + 1);
		if (op == REGS_SAVE)
			save_regs(jit, rs, re);
		else
			restore_regs(jit, rs, re);
		re++;
	} while (re <= last);
}

static void bpf_skip(struct bpf_jit *jit, int size)
{
	if (size >= 6 && !is_valid_rel(size)) {
		/* brcl 0xf,size */
		EMIT6_PCREL_RILC(0xc0040000, 0xf, size);
		size -= 6;
	} else if (size >= 4 && is_valid_rel(size)) {
		/* brc 0xf,size */
		EMIT4_PCREL(0xa7f40000, size);
		size -= 4;
	}
	while (size >= 2) {
		/* bcr 0,%0 */
		_EMIT2(0x0700);
		size -= 2;
	}
}

/*
 * PLT for hotpatchable calls. The calling convention is the same as for the
 * ftrace hotpatch trampolines: %r0 is return address, %r1 is clobbered.
 */
struct bpf_plt {
	char code[16];
	void *ret;
	void *target;
} __packed;
extern const struct bpf_plt bpf_plt;
asm(
	".pushsection .rodata\n"
	"	.balign 8\n"
	"bpf_plt:\n"
	"	lgrl %r0,bpf_plt_ret\n"
	"	lgrl %r1,bpf_plt_target\n"
	"	br %r1\n"
	"	.balign 8\n"
	"bpf_plt_ret: .quad 0\n"
	"bpf_plt_target: .quad 0\n"
	"	.popsection\n"
);

static void bpf_jit_plt(struct bpf_plt *plt, void *ret, void *target)
{
	memcpy(plt, &bpf_plt, sizeof(*plt));
	plt->ret = ret;
	/*
	 * (target == NULL) implies that the branch to this PLT entry was
	 * patched and became a no-op. However, some CPU could have jumped
	 * to this PLT entry before patching and may be still executing it.
	 *
	 * Since the intention in this case is to make the PLT entry a no-op,
	 * make the target point to the return label instead of NULL.
	 */
	plt->target = target ?: ret;
}

/*
 * Emit function prologue
 *
 * Save registers and create stack frame if necessary.
 * Stack frame layout is described by struct prog_frame.
 */
static void bpf_jit_prologue(struct bpf_jit *jit, struct bpf_prog *fp)
{
	BUILD_BUG_ON(sizeof(struct prog_frame) != STACK_FRAME_OVERHEAD);

	/* No-op for hotpatching */
	/* brcl 0,prologue_plt */
	EMIT6_PCREL_RILC(0xc0040000, 0, jit->prologue_plt);
	jit->prologue_plt_ret = jit->prg;

	if (!bpf_is_subprog(fp)) {
		/* Initialize the tail call counter in the main program. */
		/* xc tail_call_cnt(4,%r15),tail_call_cnt(%r15) */
		_EMIT6(0xd703f000 | offsetof(struct prog_frame, tail_call_cnt),
		       0xf000 | offsetof(struct prog_frame, tail_call_cnt));
	} else {
		/*
		 * Skip the tail call counter initialization in subprograms.
		 * Insert nops in order to have tail_call_start at a
		 * predictable offset.
		 */
		bpf_skip(jit, 6);
	}
	/* Tail calls have to skip above initialization */
	jit->tail_call_start = jit->prg;
	if (fp->aux->exception_cb) {
		/*
		 * Switch stack, the new address is in the 2nd parameter.
		 *
		 * Arrange the restoration of %r6-%r15 in the epilogue.
		 * Do not restore them now, the prog does not need them.
		 */
		/* lgr %r15,%r3 */
		EMIT4(0xb9040000, REG_15, REG_3);
		jit->seen_regs |= NVREGS;
	} else {
		/* Save registers */
		save_restore_regs(jit, REGS_SAVE,
				  fp->aux->exception_boundary ? NVREGS : 0);
	}
	/* Setup literal pool */
	if (is_first_pass(jit) || (jit->seen & SEEN_LITERAL)) {
		if (!is_first_pass(jit) &&
		    is_valid_ldisp(jit->size - (jit->prg + 2))) {
			/* basr %l,0 */
			EMIT2(0x0d00, REG_L, REG_0);
			jit->base_ip = jit->prg;
		} else {
			/* larl %l,lit32_start */
			EMIT6_PCREL_RILB(0xc0000000, REG_L, jit->lit32_start);
			jit->base_ip = jit->lit32_start;
		}
	}
	/* Setup stack and backchain */
	if (is_first_pass(jit) || (jit->seen & SEEN_STACK)) {
		/* lgr %w1,%r15 (backchain) */
		EMIT4(0xb9040000, REG_W1, REG_15);
		/* la %bfp,unused_end(%r15) (BPF frame pointer) */
		EMIT4_DISP(0x41000000, BPF_REG_FP, REG_15,
			   offsetofend(struct prog_frame, unused));
		/* aghi %r15,-frame_off */
		EMIT4_IMM(0xa70b0000, REG_15, -jit->frame_off);
		/* stg %w1,backchain(%r15) */
		EMIT6_DISP_LH(0xe3000000, 0x0024, REG_W1, REG_0,
			      REG_15,
			      offsetof(struct prog_frame, backchain));
	}
}

/*
 * Jump using a register either directly or via an expoline thunk
 */
#define EMIT_JUMP_REG(reg) do {						\
	if (nospec_uses_trampoline())					\
		/* brcl 0xf,__s390_indirect_jump_rN */			\
		EMIT6_PCREL_RILC_PTR(0xc0040000, 0x0f,			\
				     __s390_indirect_jump_r ## reg);	\
	else								\
		/* br %rN */						\
		_EMIT2(0x07f0 | reg);					\
} while (0)

/*
 * Function epilogue
 */
static void bpf_jit_epilogue(struct bpf_jit *jit)
{
	jit->exit_ip = jit->prg;
	/* Load exit code: lgr %r2,%b0 */
	EMIT4(0xb9040000, REG_2, BPF_REG_0);
	/* Restore registers */
	save_restore_regs(jit, REGS_RESTORE, 0);
	EMIT_JUMP_REG(14);

	jit->prg = ALIGN(jit->prg, 8);
	jit->prologue_plt = jit->prg;
	if (jit->prg_buf)
		bpf_jit_plt((struct bpf_plt *)(jit->prg_buf + jit->prg),
			    jit->prg_buf + jit->prologue_plt_ret, NULL);
	jit->prg += sizeof(struct bpf_plt);
}

bool ex_handler_bpf(const struct exception_table_entry *x, struct pt_regs *regs)
{
	regs->psw.addr = extable_fixup(x);
	if (x->data != -1)
		regs->gprs[x->data] = 0;
	return true;
}

/*
 * A single BPF probe instruction
 */
struct bpf_jit_probe {
	int prg;	/* JITed instruction offset */
	int nop_prg;	/* JITed nop offset */
	int reg;	/* Register to clear on exception */
	int arena_reg;	/* Register to use for arena addressing */
};

static void bpf_jit_probe_init(struct bpf_jit_probe *probe)
{
	probe->prg = -1;
	probe->nop_prg = -1;
	probe->reg = -1;
	probe->arena_reg = REG_0;
}

/*
 * Handlers of certain exceptions leave psw.addr pointing to the instruction
 * directly after the failing one. Therefore, create two exception table
 * entries and also add a nop in case two probing instructions come directly
 * after each other.
 */
static void bpf_jit_probe_emit_nop(struct bpf_jit *jit,
				   struct bpf_jit_probe *probe)
{
	if (probe->prg == -1 || probe->nop_prg != -1)
		/* The probe is not armed or nop is already emitted. */
		return;

	probe->nop_prg = jit->prg;
	/* bcr 0,%0 */
	_EMIT2(0x0700);
}

static void bpf_jit_probe_load_pre(struct bpf_jit *jit, struct bpf_insn *insn,
				   struct bpf_jit_probe *probe)
{
	if (BPF_MODE(insn->code) != BPF_PROBE_MEM &&
	    BPF_MODE(insn->code) != BPF_PROBE_MEMSX &&
	    BPF_MODE(insn->code) != BPF_PROBE_MEM32)
		return;

	if (BPF_MODE(insn->code) == BPF_PROBE_MEM32) {
		/* lgrl %r1,kern_arena */
		EMIT6_PCREL_RILB(0xc4080000, REG_W1, jit->kern_arena);
		probe->arena_reg = REG_W1;
	}
	probe->prg = jit->prg;
	probe->reg = reg2hex[insn->dst_reg];
}

static void bpf_jit_probe_store_pre(struct bpf_jit *jit, struct bpf_insn *insn,
				    struct bpf_jit_probe *probe)
{
	if (BPF_MODE(insn->code) != BPF_PROBE_MEM32)
		return;

	/* lgrl %r1,kern_arena */
	EMIT6_PCREL_RILB(0xc4080000, REG_W1, jit->kern_arena);
	probe->arena_reg = REG_W1;
	probe->prg = jit->prg;
}

static void bpf_jit_probe_atomic_pre(struct bpf_jit *jit,
				     struct bpf_insn *insn,
				     struct bpf_jit_probe *probe)
{
	if (BPF_MODE(insn->code) != BPF_PROBE_ATOMIC)
		return;

	/* lgrl %r1,kern_arena */
	EMIT6_PCREL_RILB(0xc4080000, REG_W1, jit->kern_arena);
	/* agr %r1,%dst */
	EMIT4(0xb9080000, REG_W1, insn->dst_reg);
	probe->arena_reg = REG_W1;
	probe->prg = jit->prg;
}

static int bpf_jit_probe_post(struct bpf_jit *jit, struct bpf_prog *fp,
			      struct bpf_jit_probe *probe)
{
	struct exception_table_entry *ex;
	int i, prg;
	s64 delta;
	u8 *insn;

	if (probe->prg == -1)
		/* The probe is not armed. */
		return 0;
	bpf_jit_probe_emit_nop(jit, probe);
	if (!fp->aux->extable)
		/* Do nothing during early JIT passes. */
		return 0;
	insn = jit->prg_buf + probe->prg;
	if (WARN_ON_ONCE(probe->prg + insn_length(*insn) != probe->nop_prg))
		/* JIT bug - gap between probe and nop instructions. */
		return -1;
	for (i = 0; i < 2; i++) {
		if (WARN_ON_ONCE(jit->excnt >= fp->aux->num_exentries))
			/* Verifier bug - not enough entries. */
			return -1;
		ex = &fp->aux->extable[jit->excnt];
		/* Add extable entries for probe and nop instructions. */
		prg = i == 0 ? probe->prg : probe->nop_prg;
		delta = jit->prg_buf + prg - (u8 *)&ex->insn;
		if (WARN_ON_ONCE(delta < INT_MIN || delta > INT_MAX))
			/* JIT bug - code and extable must be close. */
			return -1;
		ex->insn = delta;
		/*
		 * Land on the current instruction. Note that the extable
		 * infrastructure ignores the fixup field; it is handled by
		 * ex_handler_bpf().
		 */
		delta = jit->prg_buf + jit->prg - (u8 *)&ex->fixup;
		if (WARN_ON_ONCE(delta < INT_MIN || delta > INT_MAX))
			/* JIT bug - landing pad and extable must be close. */
			return -1;
		ex->fixup = delta;
		ex->type = EX_TYPE_BPF;
		ex->data = probe->reg;
		jit->excnt++;
	}
	return 0;
}

/*
 * Sign-extend the register if necessary
 */
static int sign_extend(struct bpf_jit *jit, int r, u8 size, u8 flags)
{
	if (!(flags & BTF_FMODEL_SIGNED_ARG))
		return 0;

	switch (size) {
	case 1:
		/* lgbr %r,%r */
		EMIT4(0xb9060000, r, r);
		return 0;
	case 2:
		/* lghr %r,%r */
		EMIT4(0xb9070000, r, r);
		return 0;
	case 4:
		/* lgfr %r,%r */
		EMIT4(0xb9140000, r, r);
		return 0;
	case 8:
		return 0;
	default:
		return -1;
	}
}

/*
 * Compile one eBPF instruction into s390x code
 *
 * NOTE: Use noinline because for gcov (-fprofile-arcs) gcc allocates a lot of
 * stack space for the large switch statement.
 */
static noinline int bpf_jit_insn(struct bpf_jit *jit, struct bpf_prog *fp,
				 int i, bool extra_pass)
{
	struct bpf_insn *insn = &fp->insnsi[i];
	s32 branch_oc_off = insn->off;
	u32 dst_reg = insn->dst_reg;
	u32 src_reg = insn->src_reg;
	struct bpf_jit_probe probe;
	int last, insn_count = 1;
	u32 *addrs = jit->addrs;
	s32 imm = insn->imm;
	s16 off = insn->off;
	unsigned int mask;
	int err;

	bpf_jit_probe_init(&probe);

	switch (insn->code) {
	/*
	 * BPF_MOV
	 */
	case BPF_ALU | BPF_MOV | BPF_X:
		switch (insn->off) {
		case 0: /* DST = (u32) SRC */
			/* llgfr %dst,%src */
			EMIT4(0xb9160000, dst_reg, src_reg);
			if (insn_is_zext(&insn[1]))
				insn_count = 2;
			break;
		case 8: /* DST = (u32)(s8) SRC */
			/* lbr %dst,%src */
			EMIT4(0xb9260000, dst_reg, src_reg);
			/* llgfr %dst,%dst */
			EMIT4(0xb9160000, dst_reg, dst_reg);
			break;
		case 16: /* DST = (u32)(s16) SRC */
			/* lhr %dst,%src */
			EMIT4(0xb9270000, dst_reg, src_reg);
			/* llgfr %dst,%dst */
			EMIT4(0xb9160000, dst_reg, dst_reg);
			break;
		}
		break;
	case BPF_ALU64 | BPF_MOV | BPF_X:
		if (insn_is_cast_user(insn)) {
			int patch_brc;

			/* ltgr %dst,%src */
			EMIT4(0xb9020000, dst_reg, src_reg);
			/* brc 8,0f */
			patch_brc = jit->prg;
			EMIT4_PCREL_RIC(0xa7040000, 8, 0);
			/* iihf %dst,user_arena>>32 */
			EMIT6_IMM(0xc0080000, dst_reg, jit->user_arena >> 32);
			/* 0: */
			if (jit->prg_buf)
				*(u16 *)(jit->prg_buf + patch_brc + 2) =
					(jit->prg - patch_brc) >> 1;
			break;
		}
		switch (insn->off) {
		case 0: /* DST = SRC */
			/* lgr %dst,%src */
			EMIT4(0xb9040000, dst_reg, src_reg);
			break;
		case 8: /* DST = (s8) SRC */
			/* lgbr %dst,%src */
			EMIT4(0xb9060000, dst_reg, src_reg);
			break;
		case 16: /* DST = (s16) SRC */
			/* lghr %dst,%src */
			EMIT4(0xb9070000, dst_reg, src_reg);
			break;
		case 32: /* DST = (s32) SRC */
			/* lgfr %dst,%src */
			EMIT4(0xb9140000, dst_reg, src_reg);
			break;
		}
		break;
	case BPF_ALU | BPF_MOV | BPF_K: /* dst = (u32) imm */
		/* llilf %dst,imm */
		EMIT6_IMM(0xc00f0000, dst_reg, imm);
		if (insn_is_zext(&insn[1]))
			insn_count = 2;
		break;
	case BPF_ALU64 | BPF_MOV | BPF_K: /* dst = imm */
		/* lgfi %dst,imm */
		EMIT6_IMM(0xc0010000, dst_reg, imm);
		break;
	/*
	 * BPF_LD 64
	 */
	case BPF_LD | BPF_IMM | BPF_DW: /* dst = (u64) imm */
	{
		/* 16 byte instruction that uses two 'struct bpf_insn' */
		u64 imm64;

		imm64 = (u64)(u32) insn[0].imm | ((u64)(u32) insn[1].imm) << 32;
		/* lgrl %dst,imm */
		EMIT6_PCREL_RILB(0xc4080000, dst_reg, _EMIT_CONST_U64(imm64));
		insn_count = 2;
		break;
	}
	/*
	 * BPF_ADD
	 */
	case BPF_ALU | BPF_ADD | BPF_X: /* dst = (u32) dst + (u32) src */
		/* ar %dst,%src */
		EMIT2(0x1a00, dst_reg, src_reg);
		EMIT_ZERO(dst_reg);
		break;
	case BPF_ALU64 | BPF_ADD | BPF_X: /* dst = dst + src */
		/* agr %dst,%src */
		EMIT4(0xb9080000, dst_reg, src_reg);
		break;
	case BPF_ALU | BPF_ADD | BPF_K: /* dst = (u32) dst + (u32) imm */
		if (imm != 0) {
			/* alfi %dst,imm */
			EMIT6_IMM(0xc20b0000, dst_reg, imm);
		}
		EMIT_ZERO(dst_reg);
		break;
	case BPF_ALU64 | BPF_ADD | BPF_K: /* dst = dst + imm */
		if (!imm)
			break;
		/* agfi %dst,imm */
		EMIT6_IMM(0xc2080000, dst_reg, imm);
		break;
	/*
	 * BPF_SUB
	 */
	case BPF_ALU | BPF_SUB | BPF_X: /* dst = (u32) dst - (u32) src */
		/* sr %dst,%src */
		EMIT2(0x1b00, dst_reg, src_reg);
		EMIT_ZERO(dst_reg);
		break;
	case BPF_ALU64 | BPF_SUB | BPF_X: /* dst = dst - src */
		/* sgr %dst,%src */
		EMIT4(0xb9090000, dst_reg, src_reg);
		break;
	case BPF_ALU | BPF_SUB | BPF_K: /* dst = (u32) dst - (u32) imm */
		if (imm != 0) {
			/* alfi %dst,-imm */
			EMIT6_IMM(0xc20b0000, dst_reg, -imm);
		}
		EMIT_ZERO(dst_reg);
		break;
	case BPF_ALU64 | BPF_SUB | BPF_K: /* dst = dst - imm */
		if (!imm)
			break;
		if (imm == -0x80000000) {
			/* algfi %dst,0x80000000 */
			EMIT6_IMM(0xc20a0000, dst_reg, 0x80000000);
		} else {
			/* agfi %dst,-imm */
			EMIT6_IMM(0xc2080000, dst_reg, -imm);
		}
		break;
	/*
	 * BPF_MUL
	 */
	case BPF_ALU | BPF_MUL | BPF_X: /* dst = (u32) dst * (u32) src */
		/* msr %dst,%src */
		EMIT4(0xb2520000, dst_reg, src_reg);
		EMIT_ZERO(dst_reg);
		break;
	case BPF_ALU64 | BPF_MUL | BPF_X: /* dst = dst * src */
		/* msgr %dst,%src */
		EMIT4(0xb90c0000, dst_reg, src_reg);
		break;
	case BPF_ALU | BPF_MUL | BPF_K: /* dst = (u32) dst * (u32) imm */
		if (imm != 1) {
			/* msfi %r5,imm */
			EMIT6_IMM(0xc2010000, dst_reg, imm);
		}
		EMIT_ZERO(dst_reg);
		break;
	case BPF_ALU64 | BPF_MUL | BPF_K: /* dst = dst * imm */
		if (imm == 1)
			break;
		/* msgfi %dst,imm */
		EMIT6_IMM(0xc2000000, dst_reg, imm);
		break;
	/*
	 * BPF_DIV / BPF_MOD
	 */
	case BPF_ALU | BPF_DIV | BPF_X:
	case BPF_ALU | BPF_MOD | BPF_X:
	{
		int rc_reg = BPF_OP(insn->code) == BPF_DIV ? REG_W1 : REG_W0;

		switch (off) {
		case 0: /* dst = (u32) dst {/,%} (u32) src */
			/* xr %w0,%w0 */
			EMIT2(0x1700, REG_W0, REG_W0);
			/* lr %w1,%dst */
			EMIT2(0x1800, REG_W1, dst_reg);
			/* dlr %w0,%src */
			EMIT4(0xb9970000, REG_W0, src_reg);
			break;
		case 1: /* dst = (u32) ((s32) dst {/,%} (s32) src) */
			/* lgfr %r1,%dst */
			EMIT4(0xb9140000, REG_W1, dst_reg);
			/* dsgfr %r0,%src */
			EMIT4(0xb91d0000, REG_W0, src_reg);
			break;
		}
		/* llgfr %dst,%rc */
		EMIT4(0xb9160000, dst_reg, rc_reg);
		if (insn_is_zext(&insn[1]))
			insn_count = 2;
		break;
	}
	case BPF_ALU64 | BPF_DIV | BPF_X:
	case BPF_ALU64 | BPF_MOD | BPF_X:
	{
		int rc_reg = BPF_OP(insn->code) == BPF_DIV ? REG_W1 : REG_W0;

		switch (off) {
		case 0: /* dst = dst {/,%} src */
			/* lghi %w0,0 */
			EMIT4_IMM(0xa7090000, REG_W0, 0);
			/* lgr %w1,%dst */
			EMIT4(0xb9040000, REG_W1, dst_reg);
			/* dlgr %w0,%src */
			EMIT4(0xb9870000, REG_W0, src_reg);
			break;
		case 1: /* dst = (s64) dst {/,%} (s64) src */
			/* lgr %w1,%dst */
			EMIT4(0xb9040000, REG_W1, dst_reg);
			/* dsgr %w0,%src */
			EMIT4(0xb90d0000, REG_W0, src_reg);
			break;
		}
		/* lgr %dst,%rc */
		EMIT4(0xb9040000, dst_reg, rc_reg);
		break;
	}
	case BPF_ALU | BPF_DIV | BPF_K:
	case BPF_ALU | BPF_MOD | BPF_K:
	{
		int rc_reg = BPF_OP(insn->code) == BPF_DIV ? REG_W1 : REG_W0;

		if (imm == 1) {
			if (BPF_OP(insn->code) == BPF_MOD)
				/* lghi %dst,0 */
				EMIT4_IMM(0xa7090000, dst_reg, 0);
			else
				EMIT_ZERO(dst_reg);
			break;
		}
		if (!is_first_pass(jit) && can_use_ldisp_for_lit32(jit)) {
			switch (off) {
			case 0: /* dst = (u32) dst {/,%} (u32) imm */
				/* xr %w0,%w0 */
				EMIT2(0x1700, REG_W0, REG_W0);
				/* lr %w1,%dst */
				EMIT2(0x1800, REG_W1, dst_reg);
				/* dl %w0,<d(imm)>(%l) */
				EMIT6_DISP_LH(0xe3000000, 0x0097, REG_W0, REG_0,
					      REG_L, EMIT_CONST_U32(imm));
				break;
			case 1: /* dst = (s32) dst {/,%} (s32) imm */
				/* lgfr %r1,%dst */
				EMIT4(0xb9140000, REG_W1, dst_reg);
				/* dsgf %r0,<d(imm)>(%l) */
				EMIT6_DISP_LH(0xe3000000, 0x001d, REG_W0, REG_0,
					      REG_L, EMIT_CONST_U32(imm));
				break;
			}
		} else {
			switch (off) {
			case 0: /* dst = (u32) dst {/,%} (u32) imm */
				/* xr %w0,%w0 */
				EMIT2(0x1700, REG_W0, REG_W0);
				/* lr %w1,%dst */
				EMIT2(0x1800, REG_W1, dst_reg);
				/* lrl %dst,imm */
				EMIT6_PCREL_RILB(0xc40d0000, dst_reg,
						 _EMIT_CONST_U32(imm));
				jit->seen |= SEEN_LITERAL;
				/* dlr %w0,%dst */
				EMIT4(0xb9970000, REG_W0, dst_reg);
				break;
			case 1: /* dst = (s32) dst {/,%} (s32) imm */
				/* lgfr %w1,%dst */
				EMIT4(0xb9140000, REG_W1, dst_reg);
				/* lgfrl %dst,imm */
				EMIT6_PCREL_RILB(0xc40c0000, dst_reg,
						 _EMIT_CONST_U32(imm));
				jit->seen |= SEEN_LITERAL;
				/* dsgr %w0,%dst */
				EMIT4(0xb90d0000, REG_W0, dst_reg);
				break;
			}
		}
		/* llgfr %dst,%rc */
		EMIT4(0xb9160000, dst_reg, rc_reg);
		if (insn_is_zext(&insn[1]))
			insn_count = 2;
		break;
	}
	case BPF_ALU64 | BPF_DIV | BPF_K:
	case BPF_ALU64 | BPF_MOD | BPF_K:
	{
		int rc_reg = BPF_OP(insn->code) == BPF_DIV ? REG_W1 : REG_W0;

		if (imm == 1) {
			if (BPF_OP(insn->code) == BPF_MOD)
				/* lhgi %dst,0 */
				EMIT4_IMM(0xa7090000, dst_reg, 0);
			break;
		}
		if (!is_first_pass(jit) && can_use_ldisp_for_lit64(jit)) {
			switch (off) {
			case 0: /* dst = dst {/,%} imm */
				/* lghi %w0,0 */
				EMIT4_IMM(0xa7090000, REG_W0, 0);
				/* lgr %w1,%dst */
				EMIT4(0xb9040000, REG_W1, dst_reg);
				/* dlg %w0,<d(imm)>(%l) */
				EMIT6_DISP_LH(0xe3000000, 0x0087, REG_W0, REG_0,
					      REG_L, EMIT_CONST_U64(imm));
				break;
			case 1: /* dst = (s64) dst {/,%} (s64) imm */
				/* lgr %w1,%dst */
				EMIT4(0xb9040000, REG_W1, dst_reg);
				/* dsg %w0,<d(imm)>(%l) */
				EMIT6_DISP_LH(0xe3000000, 0x000d, REG_W0, REG_0,
					      REG_L, EMIT_CONST_U64(imm));
				break;
			}
		} else {
			switch (off) {
			case 0: /* dst = dst {/,%} imm */
				/* lghi %w0,0 */
				EMIT4_IMM(0xa7090000, REG_W0, 0);
				/* lgr %w1,%dst */
				EMIT4(0xb9040000, REG_W1, dst_reg);
				/* lgrl %dst,imm */
				EMIT6_PCREL_RILB(0xc4080000, dst_reg,
						 _EMIT_CONST_U64(imm));
				jit->seen |= SEEN_LITERAL;
				/* dlgr %w0,%dst */
				EMIT4(0xb9870000, REG_W0, dst_reg);
				break;
			case 1: /* dst = (s64) dst {/,%} (s64) imm */
				/* lgr %w1,%dst */
				EMIT4(0xb9040000, REG_W1, dst_reg);
				/* lgrl %dst,imm */
				EMIT6_PCREL_RILB(0xc4080000, dst_reg,
						 _EMIT_CONST_U64(imm));
				jit->seen |= SEEN_LITERAL;
				/* dsgr %w0,%dst */
				EMIT4(0xb90d0000, REG_W0, dst_reg);
				break;
			}
		}
		/* lgr %dst,%rc */
		EMIT4(0xb9040000, dst_reg, rc_reg);
		break;
	}
	/*
	 * BPF_AND
	 */
	case BPF_ALU | BPF_AND | BPF_X: /* dst = (u32) dst & (u32) src */
		/* nr %dst,%src */
		EMIT2(0x1400, dst_reg, src_reg);
		EMIT_ZERO(dst_reg);
		break;
	case BPF_ALU64 | BPF_AND | BPF_X: /* dst = dst & src */
		/* ngr %dst,%src */
		EMIT4(0xb9800000, dst_reg, src_reg);
		break;
	case BPF_ALU | BPF_AND | BPF_K: /* dst = (u32) dst & (u32) imm */
		/* nilf %dst,imm */
		EMIT6_IMM(0xc00b0000, dst_reg, imm);
		EMIT_ZERO(dst_reg);
		break;
	case BPF_ALU64 | BPF_AND | BPF_K: /* dst = dst & imm */
		if (!is_first_pass(jit) && can_use_ldisp_for_lit64(jit)) {
			/* ng %dst,<d(imm)>(%l) */
			EMIT6_DISP_LH(0xe3000000, 0x0080,
				      dst_reg, REG_0, REG_L,
				      EMIT_CONST_U64(imm));
		} else {
			/* lgrl %w0,imm */
			EMIT6_PCREL_RILB(0xc4080000, REG_W0,
					 _EMIT_CONST_U64(imm));
			jit->seen |= SEEN_LITERAL;
			/* ngr %dst,%w0 */
			EMIT4(0xb9800000, dst_reg, REG_W0);
		}
		break;
	/*
	 * BPF_OR
	 */
	case BPF_ALU | BPF_OR | BPF_X: /* dst = (u32) dst | (u32) src */
		/* or %dst,%src */
		EMIT2(0x1600, dst_reg, src_reg);
		EMIT_ZERO(dst_reg);
		break;
	case BPF_ALU64 | BPF_OR | BPF_X: /* dst = dst | src */
		/* ogr %dst,%src */
		EMIT4(0xb9810000, dst_reg, src_reg);
		break;
	case BPF_ALU | BPF_OR | BPF_K: /* dst = (u32) dst | (u32) imm */
		/* oilf %dst,imm */
		EMIT6_IMM(0xc00d0000, dst_reg, imm);
		EMIT_ZERO(dst_reg);
		break;
	case BPF_ALU64 | BPF_OR | BPF_K: /* dst = dst | imm */
		if (!is_first_pass(jit) && can_use_ldisp_for_lit64(jit)) {
			/* og %dst,<d(imm)>(%l) */
			EMIT6_DISP_LH(0xe3000000, 0x0081,
				      dst_reg, REG_0, REG_L,
				      EMIT_CONST_U64(imm));
		} else {
			/* lgrl %w0,imm */
			EMIT6_PCREL_RILB(0xc4080000, REG_W0,
					 _EMIT_CONST_U64(imm));
			jit->seen |= SEEN_LITERAL;
			/* ogr %dst,%w0 */
			EMIT4(0xb9810000, dst_reg, REG_W0);
		}
		break;
	/*
	 * BPF_XOR
	 */
	case BPF_ALU | BPF_XOR | BPF_X: /* dst = (u32) dst ^ (u32) src */
		/* xr %dst,%src */
		EMIT2(0x1700, dst_reg, src_reg);
		EMIT_ZERO(dst_reg);
		break;
	case BPF_ALU64 | BPF_XOR | BPF_X: /* dst = dst ^ src */
		/* xgr %dst,%src */
		EMIT4(0xb9820000, dst_reg, src_reg);
		break;
	case BPF_ALU | BPF_XOR | BPF_K: /* dst = (u32) dst ^ (u32) imm */
		if (imm != 0) {
			/* xilf %dst,imm */
			EMIT6_IMM(0xc0070000, dst_reg, imm);
		}
		EMIT_ZERO(dst_reg);
		break;
	case BPF_ALU64 | BPF_XOR | BPF_K: /* dst = dst ^ imm */
		if (!is_first_pass(jit) && can_use_ldisp_for_lit64(jit)) {
			/* xg %dst,<d(imm)>(%l) */
			EMIT6_DISP_LH(0xe3000000, 0x0082,
				      dst_reg, REG_0, REG_L,
				      EMIT_CONST_U64(imm));
		} else {
			/* lgrl %w0,imm */
			EMIT6_PCREL_RILB(0xc4080000, REG_W0,
					 _EMIT_CONST_U64(imm));
			jit->seen |= SEEN_LITERAL;
			/* xgr %dst,%w0 */
			EMIT4(0xb9820000, dst_reg, REG_W0);
		}
		break;
	/*
	 * BPF_LSH
	 */
	case BPF_ALU | BPF_LSH | BPF_X: /* dst = (u32) dst << (u32) src */
		/* sll %dst,0(%src) */
		EMIT4_DISP(0x89000000, dst_reg, src_reg, 0);
		EMIT_ZERO(dst_reg);
		break;
	case BPF_ALU64 | BPF_LSH | BPF_X: /* dst = dst << src */
		/* sllg %dst,%dst,0(%src) */
		EMIT6_DISP_LH(0xeb000000, 0x000d, dst_reg, dst_reg, src_reg, 0);
		break;
	case BPF_ALU | BPF_LSH | BPF_K: /* dst = (u32) dst << (u32) imm */
		if (imm != 0) {
			/* sll %dst,imm(%r0) */
			EMIT4_DISP(0x89000000, dst_reg, REG_0, imm);
		}
		EMIT_ZERO(dst_reg);
		break;
	case BPF_ALU64 | BPF_LSH | BPF_K: /* dst = dst << imm */
		if (imm == 0)
			break;
		/* sllg %dst,%dst,imm(%r0) */
		EMIT6_DISP_LH(0xeb000000, 0x000d, dst_reg, dst_reg, REG_0, imm);
		break;
	/*
	 * BPF_RSH
	 */
	case BPF_ALU | BPF_RSH | BPF_X: /* dst = (u32) dst >> (u32) src */
		/* srl %dst,0(%src) */
		EMIT4_DISP(0x88000000, dst_reg, src_reg, 0);
		EMIT_ZERO(dst_reg);
		break;
	case BPF_ALU64 | BPF_RSH | BPF_X: /* dst = dst >> src */
		/* srlg %dst,%dst,0(%src) */
		EMIT6_DISP_LH(0xeb000000, 0x000c, dst_reg, dst_reg, src_reg, 0);
		break;
	case BPF_ALU | BPF_RSH | BPF_K: /* dst = (u32) dst >> (u32) imm */
		if (imm != 0) {
			/* srl %dst,imm(%r0) */
			EMIT4_DISP(0x88000000, dst_reg, REG_0, imm);
		}
		EMIT_ZERO(dst_reg);
		break;
	case BPF_ALU64 | BPF_RSH | BPF_K: /* dst = dst >> imm */
		if (imm == 0)
			break;
		/* srlg %dst,%dst,imm(%r0) */
		EMIT6_DISP_LH(0xeb000000, 0x000c, dst_reg, dst_reg, REG_0, imm);
		break;
	/*
	 * BPF_ARSH
	 */
	case BPF_ALU | BPF_ARSH | BPF_X: /* ((s32) dst) >>= src */
		/* sra %dst,%dst,0(%src) */
		EMIT4_DISP(0x8a000000, dst_reg, src_reg, 0);
		EMIT_ZERO(dst_reg);
		break;
	case BPF_ALU64 | BPF_ARSH | BPF_X: /* ((s64) dst) >>= src */
		/* srag %dst,%dst,0(%src) */
		EMIT6_DISP_LH(0xeb000000, 0x000a, dst_reg, dst_reg, src_reg, 0);
		break;
	case BPF_ALU | BPF_ARSH | BPF_K: /* ((s32) dst >> imm */
		if (imm != 0) {
			/* sra %dst,imm(%r0) */
			EMIT4_DISP(0x8a000000, dst_reg, REG_0, imm);
		}
		EMIT_ZERO(dst_reg);
		break;
	case BPF_ALU64 | BPF_ARSH | BPF_K: /* ((s64) dst) >>= imm */
		if (imm == 0)
			break;
		/* srag %dst,%dst,imm(%r0) */
		EMIT6_DISP_LH(0xeb000000, 0x000a, dst_reg, dst_reg, REG_0, imm);
		break;
	/*
	 * BPF_NEG
	 */
	case BPF_ALU | BPF_NEG: /* dst = (u32) -dst */
		/* lcr %dst,%dst */
		EMIT2(0x1300, dst_reg, dst_reg);
		EMIT_ZERO(dst_reg);
		break;
	case BPF_ALU64 | BPF_NEG: /* dst = -dst */
		/* lcgr %dst,%dst */
		EMIT4(0xb9030000, dst_reg, dst_reg);
		break;
	/*
	 * BPF_FROM_BE/LE
	 */
	case BPF_ALU | BPF_END | BPF_FROM_BE:
		/* s390 is big endian, therefore only clear high order bytes */
		switch (imm) {
		case 16: /* dst = (u16) cpu_to_be16(dst) */
			/* llghr %dst,%dst */
			EMIT4(0xb9850000, dst_reg, dst_reg);
			if (insn_is_zext(&insn[1]))
				insn_count = 2;
			break;
		case 32: /* dst = (u32) cpu_to_be32(dst) */
			if (!fp->aux->verifier_zext)
				/* llgfr %dst,%dst */
				EMIT4(0xb9160000, dst_reg, dst_reg);
			break;
		case 64: /* dst = (u64) cpu_to_be64(dst) */
			break;
		}
		break;
	case BPF_ALU | BPF_END | BPF_FROM_LE:
	case BPF_ALU64 | BPF_END | BPF_FROM_LE:
		switch (imm) {
		case 16: /* dst = (u16) cpu_to_le16(dst) */
			/* lrvr %dst,%dst */
			EMIT4(0xb91f0000, dst_reg, dst_reg);
			/* srl %dst,16(%r0) */
			EMIT4_DISP(0x88000000, dst_reg, REG_0, 16);
			/* llghr %dst,%dst */
			EMIT4(0xb9850000, dst_reg, dst_reg);
			if (insn_is_zext(&insn[1]))
				insn_count = 2;
			break;
		case 32: /* dst = (u32) cpu_to_le32(dst) */
			/* lrvr %dst,%dst */
			EMIT4(0xb91f0000, dst_reg, dst_reg);
			if (!fp->aux->verifier_zext)
				/* llgfr %dst,%dst */
				EMIT4(0xb9160000, dst_reg, dst_reg);
			break;
		case 64: /* dst = (u64) cpu_to_le64(dst) */
			/* lrvgr %dst,%dst */
			EMIT4(0xb90f0000, dst_reg, dst_reg);
			break;
		}
		break;
	/*
	 * BPF_NOSPEC (speculation barrier)
	 */
	case BPF_ST | BPF_NOSPEC:
		break;
	/*
	 * BPF_ST(X)
	 */
	case BPF_STX | BPF_MEM | BPF_B: /* *(u8 *)(dst + off) = src_reg */
	case BPF_STX | BPF_PROBE_MEM32 | BPF_B:
		bpf_jit_probe_store_pre(jit, insn, &probe);
		/* stcy %src,off(%dst,%arena) */
		EMIT6_DISP_LH(0xe3000000, 0x0072, src_reg, dst_reg,
			      probe.arena_reg, off);
		err = bpf_jit_probe_post(jit, fp, &probe);
		if (err < 0)
			return err;
		jit->seen |= SEEN_MEM;
		break;
	case BPF_STX | BPF_MEM | BPF_H: /* (u16 *)(dst + off) = src */
	case BPF_STX | BPF_PROBE_MEM32 | BPF_H:
		bpf_jit_probe_store_pre(jit, insn, &probe);
		/* sthy %src,off(%dst,%arena) */
		EMIT6_DISP_LH(0xe3000000, 0x0070, src_reg, dst_reg,
			      probe.arena_reg, off);
		err = bpf_jit_probe_post(jit, fp, &probe);
		if (err < 0)
			return err;
		jit->seen |= SEEN_MEM;
		break;
	case BPF_STX | BPF_MEM | BPF_W: /* *(u32 *)(dst + off) = src */
	case BPF_STX | BPF_PROBE_MEM32 | BPF_W:
		bpf_jit_probe_store_pre(jit, insn, &probe);
		/* sty %src,off(%dst,%arena) */
		EMIT6_DISP_LH(0xe3000000, 0x0050, src_reg, dst_reg,
			      probe.arena_reg, off);
		err = bpf_jit_probe_post(jit, fp, &probe);
		if (err < 0)
			return err;
		jit->seen |= SEEN_MEM;
		break;
	case BPF_STX | BPF_MEM | BPF_DW: /* (u64 *)(dst + off) = src */
	case BPF_STX | BPF_PROBE_MEM32 | BPF_DW:
		bpf_jit_probe_store_pre(jit, insn, &probe);
		/* stg %src,off(%dst,%arena) */
		EMIT6_DISP_LH(0xe3000000, 0x0024, src_reg, dst_reg,
			      probe.arena_reg, off);
		err = bpf_jit_probe_post(jit, fp, &probe);
		if (err < 0)
			return err;
		jit->seen |= SEEN_MEM;
		break;
	case BPF_ST | BPF_MEM | BPF_B: /* *(u8 *)(dst + off) = imm */
	case BPF_ST | BPF_PROBE_MEM32 | BPF_B:
		/* lhi %w0,imm */
		EMIT4_IMM(0xa7080000, REG_W0, (u8) imm);
		bpf_jit_probe_store_pre(jit, insn, &probe);
		/* stcy %w0,off(%dst,%arena) */
		EMIT6_DISP_LH(0xe3000000, 0x0072, REG_W0, dst_reg,
			      probe.arena_reg, off);
		err = bpf_jit_probe_post(jit, fp, &probe);
		if (err < 0)
			return err;
		jit->seen |= SEEN_MEM;
		break;
	case BPF_ST | BPF_MEM | BPF_H: /* (u16 *)(dst + off) = imm */
	case BPF_ST | BPF_PROBE_MEM32 | BPF_H:
		/* lhi %w0,imm */
		EMIT4_IMM(0xa7080000, REG_W0, (u16) imm);
		bpf_jit_probe_store_pre(jit, insn, &probe);
		/* sthy %w0,off(%dst,%arena) */
		EMIT6_DISP_LH(0xe3000000, 0x0070, REG_W0, dst_reg,
			      probe.arena_reg, off);
		err = bpf_jit_probe_post(jit, fp, &probe);
		if (err < 0)
			return err;
		jit->seen |= SEEN_MEM;
		break;
	case BPF_ST | BPF_MEM | BPF_W: /* *(u32 *)(dst + off) = imm */
	case BPF_ST | BPF_PROBE_MEM32 | BPF_W:
		/* llilf %w0,imm  */
		EMIT6_IMM(0xc00f0000, REG_W0, (u32) imm);
		bpf_jit_probe_store_pre(jit, insn, &probe);
		/* sty %w0,off(%dst,%arena) */
		EMIT6_DISP_LH(0xe3000000, 0x0050, REG_W0, dst_reg,
			      probe.arena_reg, off);
		err = bpf_jit_probe_post(jit, fp, &probe);
		if (err < 0)
			return err;
		jit->seen |= SEEN_MEM;
		break;
	case BPF_ST | BPF_MEM | BPF_DW: /* *(u64 *)(dst + off) = imm */
	case BPF_ST | BPF_PROBE_MEM32 | BPF_DW:
		/* lgfi %w0,imm */
		EMIT6_IMM(0xc0010000, REG_W0, imm);
		bpf_jit_probe_store_pre(jit, insn, &probe);
		/* stg %w0,off(%dst,%arena) */
		EMIT6_DISP_LH(0xe3000000, 0x0024, REG_W0, dst_reg,
			      probe.arena_reg, off);
		err = bpf_jit_probe_post(jit, fp, &probe);
		if (err < 0)
			return err;
		jit->seen |= SEEN_MEM;
		break;
	/*
	 * BPF_ATOMIC
	 */
	case BPF_STX | BPF_ATOMIC | BPF_DW:
	case BPF_STX | BPF_ATOMIC | BPF_W:
	case BPF_STX | BPF_PROBE_ATOMIC | BPF_DW:
	case BPF_STX | BPF_PROBE_ATOMIC | BPF_W:
	{
		bool is32 = BPF_SIZE(insn->code) == BPF_W;

		/*
		 * Unlike loads and stores, atomics have only a base register,
		 * but no index register. For the non-arena case, simply use
		 * %dst as a base. For the arena case, use the work register
		 * %r1: first, load the arena base into it, and then add %dst
		 * to it.
		 */
		probe.arena_reg = dst_reg;

		switch (insn->imm) {
#define EMIT_ATOMIC(op32, op64) do {					\
	bpf_jit_probe_atomic_pre(jit, insn, &probe);			\
	/* {op32|op64} {%w0|%src},%src,off(%arena) */			\
	EMIT6_DISP_LH(0xeb000000, is32 ? (op32) : (op64),		\
		      (insn->imm & BPF_FETCH) ? src_reg : REG_W0,	\
		      src_reg, probe.arena_reg, off);			\
	err = bpf_jit_probe_post(jit, fp, &probe);			\
	if (err < 0)							\
		return err;						\
	if (insn->imm & BPF_FETCH) {					\
		/* bcr 14,0 - see atomic_fetch_{add,and,or,xor}() */	\
		_EMIT2(0x07e0);						\
		if (is32)                                               \
			EMIT_ZERO(src_reg);				\
	}								\
} while (0)
		case BPF_ADD:
		case BPF_ADD | BPF_FETCH:
			/* {laal|laalg} */
			EMIT_ATOMIC(0x00fa, 0x00ea);
			break;
		case BPF_AND:
		case BPF_AND | BPF_FETCH:
			/* {lan|lang} */
			EMIT_ATOMIC(0x00f4, 0x00e4);
			break;
		case BPF_OR:
		case BPF_OR | BPF_FETCH:
			/* {lao|laog} */
			EMIT_ATOMIC(0x00f6, 0x00e6);
			break;
		case BPF_XOR:
		case BPF_XOR | BPF_FETCH:
			/* {lax|laxg} */
			EMIT_ATOMIC(0x00f7, 0x00e7);
			break;
#undef EMIT_ATOMIC
		case BPF_XCHG: {
			struct bpf_jit_probe load_probe = probe;
			int loop_start;

			bpf_jit_probe_atomic_pre(jit, insn, &load_probe);
			/* {ly|lg} %w0,off(%arena) */
			EMIT6_DISP_LH(0xe3000000,
				      is32 ? 0x0058 : 0x0004, REG_W0, REG_0,
				      load_probe.arena_reg, off);
			bpf_jit_probe_emit_nop(jit, &load_probe);
			/* Reuse {ly|lg}'s arena_reg for {csy|csg}. */
			if (load_probe.prg != -1) {
				probe.prg = jit->prg;
				probe.arena_reg = load_probe.arena_reg;
			}
			loop_start = jit->prg;
			/* 0: {csy|csg} %w0,%src,off(%arena) */
			EMIT6_DISP_LH(0xeb000000, is32 ? 0x0014 : 0x0030,
				      REG_W0, src_reg, probe.arena_reg, off);
			bpf_jit_probe_emit_nop(jit, &probe);
			/* brc 4,0b */
			EMIT4_PCREL_RIC(0xa7040000, 4, loop_start);
			/* {llgfr|lgr} %src,%w0 */
			EMIT4(is32 ? 0xb9160000 : 0xb9040000, src_reg, REG_W0);
			/* Both probes should land here on exception. */
			err = bpf_jit_probe_post(jit, fp, &load_probe);
			if (err < 0)
				return err;
			err = bpf_jit_probe_post(jit, fp, &probe);
			if (err < 0)
				return err;
			if (is32 && insn_is_zext(&insn[1]))
				insn_count = 2;
			break;
		}
		case BPF_CMPXCHG:
			bpf_jit_probe_atomic_pre(jit, insn, &probe);
			/* 0: {csy|csg} %b0,%src,off(%arena) */
			EMIT6_DISP_LH(0xeb000000, is32 ? 0x0014 : 0x0030,
				      BPF_REG_0, src_reg,
				      probe.arena_reg, off);
			err = bpf_jit_probe_post(jit, fp, &probe);
			if (err < 0)
				return err;
			break;
		default:
			pr_err("Unknown atomic operation %02x\n", insn->imm);
			return -1;
		}

		jit->seen |= SEEN_MEM;
		break;
	}
	/*
	 * BPF_LDX
	 */
	case BPF_LDX | BPF_MEM | BPF_B: /* dst = *(u8 *)(ul) (src + off) */
	case BPF_LDX | BPF_PROBE_MEM | BPF_B:
	case BPF_LDX | BPF_PROBE_MEM32 | BPF_B:
		bpf_jit_probe_load_pre(jit, insn, &probe);
		/* llgc %dst,off(%src,%arena) */
		EMIT6_DISP_LH(0xe3000000, 0x0090, dst_reg, src_reg,
			      probe.arena_reg, off);
		err = bpf_jit_probe_post(jit, fp, &probe);
		if (err < 0)
			return err;
		jit->seen |= SEEN_MEM;
		if (insn_is_zext(&insn[1]))
			insn_count = 2;
		break;
	case BPF_LDX | BPF_MEMSX | BPF_B: /* dst = *(s8 *)(ul) (src + off) */
	case BPF_LDX | BPF_PROBE_MEMSX | BPF_B:
		bpf_jit_probe_load_pre(jit, insn, &probe);
		/* lgb %dst,off(%src) */
		EMIT6_DISP_LH(0xe3000000, 0x0077, dst_reg, src_reg, REG_0, off);
		err = bpf_jit_probe_post(jit, fp, &probe);
		if (err < 0)
			return err;
		jit->seen |= SEEN_MEM;
		break;
	case BPF_LDX | BPF_MEM | BPF_H: /* dst = *(u16 *)(ul) (src + off) */
	case BPF_LDX | BPF_PROBE_MEM | BPF_H:
	case BPF_LDX | BPF_PROBE_MEM32 | BPF_H:
		bpf_jit_probe_load_pre(jit, insn, &probe);
		/* llgh %dst,off(%src,%arena) */
		EMIT6_DISP_LH(0xe3000000, 0x0091, dst_reg, src_reg,
			      probe.arena_reg, off);
		err = bpf_jit_probe_post(jit, fp, &probe);
		if (err < 0)
			return err;
		jit->seen |= SEEN_MEM;
		if (insn_is_zext(&insn[1]))
			insn_count = 2;
		break;
	case BPF_LDX | BPF_MEMSX | BPF_H: /* dst = *(s16 *)(ul) (src + off) */
	case BPF_LDX | BPF_PROBE_MEMSX | BPF_H:
		bpf_jit_probe_load_pre(jit, insn, &probe);
		/* lgh %dst,off(%src) */
		EMIT6_DISP_LH(0xe3000000, 0x0015, dst_reg, src_reg, REG_0, off);
		err = bpf_jit_probe_post(jit, fp, &probe);
		if (err < 0)
			return err;
		jit->seen |= SEEN_MEM;
		break;
	case BPF_LDX | BPF_MEM | BPF_W: /* dst = *(u32 *)(ul) (src + off) */
	case BPF_LDX | BPF_PROBE_MEM | BPF_W:
	case BPF_LDX | BPF_PROBE_MEM32 | BPF_W:
		bpf_jit_probe_load_pre(jit, insn, &probe);
		/* llgf %dst,off(%src) */
		jit->seen |= SEEN_MEM;
		EMIT6_DISP_LH(0xe3000000, 0x0016, dst_reg, src_reg,
			      probe.arena_reg, off);
		err = bpf_jit_probe_post(jit, fp, &probe);
		if (err < 0)
			return err;
		if (insn_is_zext(&insn[1]))
			insn_count = 2;
		break;
	case BPF_LDX | BPF_MEMSX | BPF_W: /* dst = *(s32 *)(ul) (src + off) */
	case BPF_LDX | BPF_PROBE_MEMSX | BPF_W:
		bpf_jit_probe_load_pre(jit, insn, &probe);
		/* lgf %dst,off(%src) */
		jit->seen |= SEEN_MEM;
		EMIT6_DISP_LH(0xe3000000, 0x0014, dst_reg, src_reg, REG_0, off);
		err = bpf_jit_probe_post(jit, fp, &probe);
		if (err < 0)
			return err;
		break;
	case BPF_LDX | BPF_MEM | BPF_DW: /* dst = *(u64 *)(ul) (src + off) */
	case BPF_LDX | BPF_PROBE_MEM | BPF_DW:
	case BPF_LDX | BPF_PROBE_MEM32 | BPF_DW:
		bpf_jit_probe_load_pre(jit, insn, &probe);
		/* lg %dst,off(%src,%arena) */
		jit->seen |= SEEN_MEM;
		EMIT6_DISP_LH(0xe3000000, 0x0004, dst_reg, src_reg,
			      probe.arena_reg, off);
		err = bpf_jit_probe_post(jit, fp, &probe);
		if (err < 0)
			return err;
		break;
	/*
	 * BPF_JMP / CALL
	 */
	case BPF_JMP | BPF_CALL:
	{
		const struct btf_func_model *m;
		bool func_addr_fixed;
		int j, ret;
		u64 func;

		ret = bpf_jit_get_func_addr(fp, insn, extra_pass,
					    &func, &func_addr_fixed);
		if (ret < 0)
			return -1;

		REG_SET_SEEN(BPF_REG_5);
		jit->seen |= SEEN_FUNC;

		/*
		 * Copy the tail call counter to where the callee expects it.
		 */

		if (insn->src_reg == BPF_PSEUDO_CALL)
			/*
			 * mvc tail_call_cnt(4,%r15),
			 *     frame_off+tail_call_cnt(%r15)
			 */
			_EMIT6(0xd203f000 | offsetof(struct prog_frame,
						     tail_call_cnt),
			       0xf000 | (jit->frame_off +
					 offsetof(struct prog_frame,
						  tail_call_cnt)));

		/* Sign-extend the kfunc arguments. */
		if (insn->src_reg == BPF_PSEUDO_KFUNC_CALL) {
			m = bpf_jit_find_kfunc_model(fp, insn);
			if (!m)
				return -1;

			for (j = 0; j < m->nr_args; j++) {
				if (sign_extend(jit, BPF_REG_1 + j,
						m->arg_size[j],
						m->arg_flags[j]))
					return -1;
			}
		}

<<<<<<< HEAD
		/* lgrl %w1,func */
		EMIT6_PCREL_RILB(0xc4080000, REG_W1, _EMIT_CONST_U64(func));
		/* %r1() */
		call_r1(jit);
		/* lgr %b0,%r2: load return value into %b0 */
		EMIT4(0xb9040000, BPF_REG_0, REG_2);
=======
		if ((void *)func == arch_bpf_timed_may_goto) {
			/*
			 * arch_bpf_timed_may_goto() has a special ABI: the
			 * parameters are in BPF_REG_AX and BPF_REG_10; the
			 * return value is in BPF_REG_AX; and all GPRs except
			 * REG_W0, REG_W1, and BPF_REG_AX are callee-saved.
			 */

			/* brasl %r0,func */
			EMIT6_PCREL_RILB_PTR(0xc0050000, REG_0, (void *)func);
		} else {
			/* brasl %r14,func */
			EMIT6_PCREL_RILB_PTR(0xc0050000, REG_14, (void *)func);
			/* lgr %b0,%r2: load return value into %b0 */
			EMIT4(0xb9040000, BPF_REG_0, REG_2);
		}
>>>>>>> b35fc656

		/*
		 * Copy the potentially updated tail call counter back.
		 */

		if (insn->src_reg == BPF_PSEUDO_CALL)
			/*
			 * mvc frame_off+tail_call_cnt(%r15),
			 *     tail_call_cnt(4,%r15)
			 */
			_EMIT6(0xd203f000 | (jit->frame_off +
					     offsetof(struct prog_frame,
						      tail_call_cnt)),
			       0xf000 | offsetof(struct prog_frame,
						 tail_call_cnt));

		break;
	}
	case BPF_JMP | BPF_TAIL_CALL: {
		int patch_1_clrj, patch_2_clij, patch_3_brc;

		/*
		 * Implicit input:
		 *  B1: pointer to ctx
		 *  B2: pointer to bpf_array
		 *  B3: index in bpf_array
		 *
		 * if (index >= array->map.max_entries)
		 *         goto out;
		 */

		/* llgf %w1,map.max_entries(%b2) */
		EMIT6_DISP_LH(0xe3000000, 0x0016, REG_W1, REG_0, BPF_REG_2,
			      offsetof(struct bpf_array, map.max_entries));
		/* if ((u32)%b3 >= (u32)%w1) goto out; */
		/* clrj %b3,%w1,0xa,out */
		patch_1_clrj = jit->prg;
		EMIT6_PCREL_RIEB(0xec000000, 0x0077, BPF_REG_3, REG_W1, 0xa,
				 jit->prg);

		/*
		 * if (tail_call_cnt++ >= MAX_TAIL_CALL_CNT)
		 *         goto out;
		 */

		off = jit->frame_off +
		      offsetof(struct prog_frame, tail_call_cnt);
		/* lhi %w0,1 */
		EMIT4_IMM(0xa7080000, REG_W0, 1);
		/* laal %w1,%w0,off(%r15) */
		EMIT6_DISP_LH(0xeb000000, 0x00fa, REG_W1, REG_W0, REG_15, off);
		/* clij %w1,MAX_TAIL_CALL_CNT-1,0x2,out */
		patch_2_clij = jit->prg;
		EMIT6_PCREL_RIEC(0xec000000, 0x007f, REG_W1, MAX_TAIL_CALL_CNT - 1,
				 2, jit->prg);

		/*
		 * prog = array->ptrs[index];
		 * if (prog == NULL)
		 *         goto out;
		 */

		/* llgfr %r1,%b3: %r1 = (u32) index */
		EMIT4(0xb9160000, REG_1, BPF_REG_3);
		/* sllg %r1,%r1,3: %r1 *= 8 */
		EMIT6_DISP_LH(0xeb000000, 0x000d, REG_1, REG_1, REG_0, 3);
		/* ltg %r1,prog(%b2,%r1) */
		EMIT6_DISP_LH(0xe3000000, 0x0002, REG_1, BPF_REG_2,
			      REG_1, offsetof(struct bpf_array, ptrs));
		/* brc 0x8,out */
		patch_3_brc = jit->prg;
		EMIT4_PCREL_RIC(0xa7040000, 8, jit->prg);

		/*
		 * Restore registers before calling function
		 */
		save_restore_regs(jit, REGS_RESTORE, 0);

		/*
		 * goto *(prog->bpf_func + tail_call_start);
		 */

		/* lg %r1,bpf_func(%r1) */
		EMIT6_DISP_LH(0xe3000000, 0x0004, REG_1, REG_1, REG_0,
			      offsetof(struct bpf_prog, bpf_func));
		if (nospec_uses_trampoline()) {
			jit->seen |= SEEN_FUNC;
			/* aghi %r1,tail_call_start */
			EMIT4_IMM(0xa70b0000, REG_1, jit->tail_call_start);
			/* brcl 0xf,__s390_indirect_jump_r1 */
			EMIT6_PCREL_RILC_PTR(0xc0040000, 0xf,
					     __s390_indirect_jump_r1);
		} else {
			/* bc 0xf,tail_call_start(%r1) */
			_EMIT4(0x47f01000 + jit->tail_call_start);
		}
		/* out: */
		if (jit->prg_buf) {
			*(u16 *)(jit->prg_buf + patch_1_clrj + 2) =
				(jit->prg - patch_1_clrj) >> 1;
			*(u16 *)(jit->prg_buf + patch_2_clij + 2) =
				(jit->prg - patch_2_clij) >> 1;
			*(u16 *)(jit->prg_buf + patch_3_brc + 2) =
				(jit->prg - patch_3_brc) >> 1;
		}
		break;
	}
	case BPF_JMP | BPF_EXIT: /* return b0 */
		last = (i == fp->len - 1) ? 1 : 0;
		if (last)
			break;
		if (!is_first_pass(jit) && can_use_rel(jit, jit->exit_ip))
			/* brc 0xf, <exit> */
			EMIT4_PCREL_RIC(0xa7040000, 0xf, jit->exit_ip);
		else
			/* brcl 0xf, <exit> */
			EMIT6_PCREL_RILC(0xc0040000, 0xf, jit->exit_ip);
		break;
	/*
	 * Branch relative (number of skipped instructions) to offset on
	 * condition.
	 *
	 * Condition code to mask mapping:
	 *
	 * CC | Description	   | Mask
	 * ------------------------------
	 * 0  | Operands equal	   |	8
	 * 1  | First operand low  |	4
	 * 2  | First operand high |	2
	 * 3  | Unused		   |	1
	 *
	 * For s390x relative branches: ip = ip + off_bytes
	 * For BPF relative branches:	insn = insn + off_insns + 1
	 *
	 * For example for s390x with offset 0 we jump to the branch
	 * instruction itself (loop) and for BPF with offset 0 we
	 * branch to the instruction behind the branch.
	 */
	case BPF_JMP32 | BPF_JA: /* if (true) */
		branch_oc_off = imm;
		fallthrough;
	case BPF_JMP | BPF_JA: /* if (true) */
		mask = 0xf000; /* j */
		goto branch_oc;
	case BPF_JMP | BPF_JSGT | BPF_K: /* ((s64) dst > (s64) imm) */
	case BPF_JMP32 | BPF_JSGT | BPF_K: /* ((s32) dst > (s32) imm) */
		mask = 0x2000; /* jh */
		goto branch_ks;
	case BPF_JMP | BPF_JSLT | BPF_K: /* ((s64) dst < (s64) imm) */
	case BPF_JMP32 | BPF_JSLT | BPF_K: /* ((s32) dst < (s32) imm) */
		mask = 0x4000; /* jl */
		goto branch_ks;
	case BPF_JMP | BPF_JSGE | BPF_K: /* ((s64) dst >= (s64) imm) */
	case BPF_JMP32 | BPF_JSGE | BPF_K: /* ((s32) dst >= (s32) imm) */
		mask = 0xa000; /* jhe */
		goto branch_ks;
	case BPF_JMP | BPF_JSLE | BPF_K: /* ((s64) dst <= (s64) imm) */
	case BPF_JMP32 | BPF_JSLE | BPF_K: /* ((s32) dst <= (s32) imm) */
		mask = 0xc000; /* jle */
		goto branch_ks;
	case BPF_JMP | BPF_JGT | BPF_K: /* (dst_reg > imm) */
	case BPF_JMP32 | BPF_JGT | BPF_K: /* ((u32) dst_reg > (u32) imm) */
		mask = 0x2000; /* jh */
		goto branch_ku;
	case BPF_JMP | BPF_JLT | BPF_K: /* (dst_reg < imm) */
	case BPF_JMP32 | BPF_JLT | BPF_K: /* ((u32) dst_reg < (u32) imm) */
		mask = 0x4000; /* jl */
		goto branch_ku;
	case BPF_JMP | BPF_JGE | BPF_K: /* (dst_reg >= imm) */
	case BPF_JMP32 | BPF_JGE | BPF_K: /* ((u32) dst_reg >= (u32) imm) */
		mask = 0xa000; /* jhe */
		goto branch_ku;
	case BPF_JMP | BPF_JLE | BPF_K: /* (dst_reg <= imm) */
	case BPF_JMP32 | BPF_JLE | BPF_K: /* ((u32) dst_reg <= (u32) imm) */
		mask = 0xc000; /* jle */
		goto branch_ku;
	case BPF_JMP | BPF_JNE | BPF_K: /* (dst_reg != imm) */
	case BPF_JMP32 | BPF_JNE | BPF_K: /* ((u32) dst_reg != (u32) imm) */
		mask = 0x7000; /* jne */
		goto branch_ku;
	case BPF_JMP | BPF_JEQ | BPF_K: /* (dst_reg == imm) */
	case BPF_JMP32 | BPF_JEQ | BPF_K: /* ((u32) dst_reg == (u32) imm) */
		mask = 0x8000; /* je */
		goto branch_ku;
	case BPF_JMP | BPF_JSET | BPF_K: /* (dst_reg & imm) */
	case BPF_JMP32 | BPF_JSET | BPF_K: /* ((u32) dst_reg & (u32) imm) */
		mask = 0x7000; /* jnz */
		if (BPF_CLASS(insn->code) == BPF_JMP32) {
			/* llilf %w1,imm (load zero extend imm) */
			EMIT6_IMM(0xc00f0000, REG_W1, imm);
			/* nr %w1,%dst */
			EMIT2(0x1400, REG_W1, dst_reg);
		} else {
			/* lgfi %w1,imm (load sign extend imm) */
			EMIT6_IMM(0xc0010000, REG_W1, imm);
			/* ngr %w1,%dst */
			EMIT4(0xb9800000, REG_W1, dst_reg);
		}
		goto branch_oc;

	case BPF_JMP | BPF_JSGT | BPF_X: /* ((s64) dst > (s64) src) */
	case BPF_JMP32 | BPF_JSGT | BPF_X: /* ((s32) dst > (s32) src) */
		mask = 0x2000; /* jh */
		goto branch_xs;
	case BPF_JMP | BPF_JSLT | BPF_X: /* ((s64) dst < (s64) src) */
	case BPF_JMP32 | BPF_JSLT | BPF_X: /* ((s32) dst < (s32) src) */
		mask = 0x4000; /* jl */
		goto branch_xs;
	case BPF_JMP | BPF_JSGE | BPF_X: /* ((s64) dst >= (s64) src) */
	case BPF_JMP32 | BPF_JSGE | BPF_X: /* ((s32) dst >= (s32) src) */
		mask = 0xa000; /* jhe */
		goto branch_xs;
	case BPF_JMP | BPF_JSLE | BPF_X: /* ((s64) dst <= (s64) src) */
	case BPF_JMP32 | BPF_JSLE | BPF_X: /* ((s32) dst <= (s32) src) */
		mask = 0xc000; /* jle */
		goto branch_xs;
	case BPF_JMP | BPF_JGT | BPF_X: /* (dst > src) */
	case BPF_JMP32 | BPF_JGT | BPF_X: /* ((u32) dst > (u32) src) */
		mask = 0x2000; /* jh */
		goto branch_xu;
	case BPF_JMP | BPF_JLT | BPF_X: /* (dst < src) */
	case BPF_JMP32 | BPF_JLT | BPF_X: /* ((u32) dst < (u32) src) */
		mask = 0x4000; /* jl */
		goto branch_xu;
	case BPF_JMP | BPF_JGE | BPF_X: /* (dst >= src) */
	case BPF_JMP32 | BPF_JGE | BPF_X: /* ((u32) dst >= (u32) src) */
		mask = 0xa000; /* jhe */
		goto branch_xu;
	case BPF_JMP | BPF_JLE | BPF_X: /* (dst <= src) */
	case BPF_JMP32 | BPF_JLE | BPF_X: /* ((u32) dst <= (u32) src) */
		mask = 0xc000; /* jle */
		goto branch_xu;
	case BPF_JMP | BPF_JNE | BPF_X: /* (dst != src) */
	case BPF_JMP32 | BPF_JNE | BPF_X: /* ((u32) dst != (u32) src) */
		mask = 0x7000; /* jne */
		goto branch_xu;
	case BPF_JMP | BPF_JEQ | BPF_X: /* (dst == src) */
	case BPF_JMP32 | BPF_JEQ | BPF_X: /* ((u32) dst == (u32) src) */
		mask = 0x8000; /* je */
		goto branch_xu;
	case BPF_JMP | BPF_JSET | BPF_X: /* (dst & src) */
	case BPF_JMP32 | BPF_JSET | BPF_X: /* ((u32) dst & (u32) src) */
	{
		bool is_jmp32 = BPF_CLASS(insn->code) == BPF_JMP32;

		mask = 0x7000; /* jnz */
		/* nrk or ngrk %w1,%dst,%src */
		EMIT4_RRF((is_jmp32 ? 0xb9f40000 : 0xb9e40000),
			  REG_W1, dst_reg, src_reg);
		goto branch_oc;
branch_ks:
		is_jmp32 = BPF_CLASS(insn->code) == BPF_JMP32;
		/* cfi or cgfi %dst,imm */
		EMIT6_IMM(is_jmp32 ? 0xc20d0000 : 0xc20c0000,
			  dst_reg, imm);
		if (!is_first_pass(jit) &&
		    can_use_rel(jit, addrs[i + off + 1])) {
			/* brc mask,off */
			EMIT4_PCREL_RIC(0xa7040000,
					mask >> 12, addrs[i + off + 1]);
		} else {
			/* brcl mask,off */
			EMIT6_PCREL_RILC(0xc0040000,
					 mask >> 12, addrs[i + off + 1]);
		}
		break;
branch_ku:
		/* lgfi %w1,imm (load sign extend imm) */
		src_reg = REG_1;
		EMIT6_IMM(0xc0010000, src_reg, imm);
		goto branch_xu;
branch_xs:
		is_jmp32 = BPF_CLASS(insn->code) == BPF_JMP32;
		if (!is_first_pass(jit) &&
		    can_use_rel(jit, addrs[i + off + 1])) {
			/* crj or cgrj %dst,%src,mask,off */
			EMIT6_PCREL(0xec000000, (is_jmp32 ? 0x0076 : 0x0064),
				    dst_reg, src_reg, i, off, mask);
		} else {
			/* cr or cgr %dst,%src */
			if (is_jmp32)
				EMIT2(0x1900, dst_reg, src_reg);
			else
				EMIT4(0xb9200000, dst_reg, src_reg);
			/* brcl mask,off */
			EMIT6_PCREL_RILC(0xc0040000,
					 mask >> 12, addrs[i + off + 1]);
		}
		break;
branch_xu:
		is_jmp32 = BPF_CLASS(insn->code) == BPF_JMP32;
		if (!is_first_pass(jit) &&
		    can_use_rel(jit, addrs[i + off + 1])) {
			/* clrj or clgrj %dst,%src,mask,off */
			EMIT6_PCREL(0xec000000, (is_jmp32 ? 0x0077 : 0x0065),
				    dst_reg, src_reg, i, off, mask);
		} else {
			/* clr or clgr %dst,%src */
			if (is_jmp32)
				EMIT2(0x1500, dst_reg, src_reg);
			else
				EMIT4(0xb9210000, dst_reg, src_reg);
			/* brcl mask,off */
			EMIT6_PCREL_RILC(0xc0040000,
					 mask >> 12, addrs[i + off + 1]);
		}
		break;
branch_oc:
		if (!is_first_pass(jit) &&
		    can_use_rel(jit, addrs[i + branch_oc_off + 1])) {
			/* brc mask,off */
			EMIT4_PCREL_RIC(0xa7040000,
					mask >> 12,
					addrs[i + branch_oc_off + 1]);
		} else {
			/* brcl mask,off */
			EMIT6_PCREL_RILC(0xc0040000,
					 mask >> 12,
					 addrs[i + branch_oc_off + 1]);
		}
		break;
	}
	default: /* too complex, give up */
		pr_err("Unknown opcode %02x\n", insn->code);
		return -1;
	}

	return insn_count;
}

/*
 * Return whether new i-th instruction address does not violate any invariant
 */
static bool bpf_is_new_addr_sane(struct bpf_jit *jit, int i)
{
	/* On the first pass anything goes */
	if (is_first_pass(jit))
		return true;

	/* The codegen pass must not change anything */
	if (is_codegen_pass(jit))
		return jit->addrs[i] == jit->prg;

	/* Passes in between must not increase code size */
	return jit->addrs[i] >= jit->prg;
}

/*
 * Update the address of i-th instruction
 */
static int bpf_set_addr(struct bpf_jit *jit, int i)
{
	int delta;

	if (is_codegen_pass(jit)) {
		delta = jit->prg - jit->addrs[i];
		if (delta < 0)
			bpf_skip(jit, -delta);
	}
	if (WARN_ON_ONCE(!bpf_is_new_addr_sane(jit, i)))
		return -1;
	jit->addrs[i] = jit->prg;
	return 0;
}

/*
 * Compile eBPF program into s390x code
 */
static int bpf_jit_prog(struct bpf_jit *jit, struct bpf_prog *fp,
			bool extra_pass)
{
	int i, insn_count, lit32_size, lit64_size;
	u64 kern_arena;

	jit->lit32 = jit->lit32_start;
	jit->lit64 = jit->lit64_start;
	jit->prg = 0;
	jit->excnt = 0;
	if (is_first_pass(jit) || (jit->seen & SEEN_STACK))
		jit->frame_off = sizeof(struct prog_frame) -
				 offsetofend(struct prog_frame, unused) +
				 round_up(fp->aux->stack_depth, 8);
	else
		jit->frame_off = 0;

	kern_arena = bpf_arena_get_kern_vm_start(fp->aux->arena);
	if (kern_arena)
		jit->kern_arena = _EMIT_CONST_U64(kern_arena);
	jit->user_arena = bpf_arena_get_user_vm_start(fp->aux->arena);

	bpf_jit_prologue(jit, fp);
	if (bpf_set_addr(jit, 0) < 0)
		return -1;
	for (i = 0; i < fp->len; i += insn_count) {
		insn_count = bpf_jit_insn(jit, fp, i, extra_pass);
		if (insn_count < 0)
			return -1;
		/* Next instruction address */
		if (bpf_set_addr(jit, i + insn_count) < 0)
			return -1;
	}
	bpf_jit_epilogue(jit);

	lit32_size = jit->lit32 - jit->lit32_start;
	lit64_size = jit->lit64 - jit->lit64_start;
	jit->lit32_start = jit->prg;
	if (lit32_size)
		jit->lit32_start = ALIGN(jit->lit32_start, 4);
	jit->lit64_start = jit->lit32_start + lit32_size;
	if (lit64_size)
		jit->lit64_start = ALIGN(jit->lit64_start, 8);
	jit->size = jit->lit64_start + lit64_size;
	jit->size_prg = jit->prg;

	if (WARN_ON_ONCE(fp->aux->extable &&
			 jit->excnt != fp->aux->num_exentries))
		/* Verifier bug - too many entries. */
		return -1;

	return 0;
}

bool bpf_jit_needs_zext(void)
{
	return true;
}

struct s390_jit_data {
	struct bpf_binary_header *header;
	struct bpf_jit ctx;
	int pass;
};

static struct bpf_binary_header *bpf_jit_alloc(struct bpf_jit *jit,
					       struct bpf_prog *fp)
{
	struct bpf_binary_header *header;
	struct bpf_insn *insn;
	u32 extable_size;
	u32 code_size;
	int i;

	for (i = 0; i < fp->len; i++) {
		insn = &fp->insnsi[i];

		if (BPF_CLASS(insn->code) == BPF_STX &&
		    BPF_MODE(insn->code) == BPF_PROBE_ATOMIC &&
		    (BPF_SIZE(insn->code) == BPF_DW ||
		     BPF_SIZE(insn->code) == BPF_W) &&
		    insn->imm == BPF_XCHG)
			/*
			 * bpf_jit_insn() emits a load and a compare-and-swap,
			 * both of which need to be probed.
			 */
			fp->aux->num_exentries += 1;
	}
	/* We need two entries per insn. */
	fp->aux->num_exentries *= 2;

	code_size = roundup(jit->size,
			    __alignof__(struct exception_table_entry));
	extable_size = fp->aux->num_exentries *
		sizeof(struct exception_table_entry);
	header = bpf_jit_binary_alloc(code_size + extable_size, &jit->prg_buf,
				      8, jit_fill_hole);
	if (!header)
		return NULL;
	fp->aux->extable = (struct exception_table_entry *)
		(jit->prg_buf + code_size);
	return header;
}

/*
 * Compile eBPF program "fp"
 */
struct bpf_prog *bpf_int_jit_compile(struct bpf_prog *fp)
{
	struct bpf_prog *tmp, *orig_fp = fp;
	struct bpf_binary_header *header;
	struct s390_jit_data *jit_data;
	bool tmp_blinded = false;
	bool extra_pass = false;
	struct bpf_jit jit;
	int pass;

	if (!fp->jit_requested)
		return orig_fp;

	tmp = bpf_jit_blind_constants(fp);
	/*
	 * If blinding was requested and we failed during blinding,
	 * we must fall back to the interpreter.
	 */
	if (IS_ERR(tmp))
		return orig_fp;
	if (tmp != fp) {
		tmp_blinded = true;
		fp = tmp;
	}

	jit_data = fp->aux->jit_data;
	if (!jit_data) {
		jit_data = kzalloc(sizeof(*jit_data), GFP_KERNEL);
		if (!jit_data) {
			fp = orig_fp;
			goto out;
		}
		fp->aux->jit_data = jit_data;
	}
	if (jit_data->ctx.addrs) {
		jit = jit_data->ctx;
		header = jit_data->header;
		extra_pass = true;
		pass = jit_data->pass + 1;
		goto skip_init_ctx;
	}

	memset(&jit, 0, sizeof(jit));
	jit.addrs = kvcalloc(fp->len + 1, sizeof(*jit.addrs), GFP_KERNEL);
	if (jit.addrs == NULL) {
		fp = orig_fp;
		goto free_addrs;
	}
	/*
	 * Three initial passes:
	 *   - 1/2: Determine clobbered registers
	 *   - 3:   Calculate program size and addrs array
	 */
	for (pass = 1; pass <= 3; pass++) {
		if (bpf_jit_prog(&jit, fp, extra_pass)) {
			fp = orig_fp;
			goto free_addrs;
		}
	}
	/*
	 * Final pass: Allocate and generate program
	 */
	header = bpf_jit_alloc(&jit, fp);
	if (!header) {
		fp = orig_fp;
		goto free_addrs;
	}
skip_init_ctx:
	if (bpf_jit_prog(&jit, fp, extra_pass)) {
		bpf_jit_binary_free(header);
		fp = orig_fp;
		goto free_addrs;
	}
	if (bpf_jit_enable > 1) {
		bpf_jit_dump(fp->len, jit.size, pass, jit.prg_buf);
		print_fn_code(jit.prg_buf, jit.size_prg);
	}
	if (!fp->is_func || extra_pass) {
		if (bpf_jit_binary_lock_ro(header)) {
			bpf_jit_binary_free(header);
			fp = orig_fp;
			goto free_addrs;
		}
	} else {
		jit_data->header = header;
		jit_data->ctx = jit;
		jit_data->pass = pass;
	}
	fp->bpf_func = (void *) jit.prg_buf;
	fp->jited = 1;
	fp->jited_len = jit.size;

	if (!fp->is_func || extra_pass) {
		bpf_prog_fill_jited_linfo(fp, jit.addrs + 1);
free_addrs:
		kvfree(jit.addrs);
		kfree(jit_data);
		fp->aux->jit_data = NULL;
	}
out:
	if (tmp_blinded)
		bpf_jit_prog_release_other(fp, fp == orig_fp ?
					   tmp : orig_fp);
	return fp;
}

bool bpf_jit_supports_kfunc_call(void)
{
	return true;
}

bool bpf_jit_supports_far_kfunc_call(void)
{
	return true;
}

int bpf_arch_text_poke(void *ip, enum bpf_text_poke_type t,
		       void *old_addr, void *new_addr)
{
	struct bpf_plt expected_plt, current_plt, new_plt, *plt;
	struct {
		u16 opc;
		s32 disp;
	} __packed insn;
	char *ret;
	int err;

	/* Verify the branch to be patched. */
	err = copy_from_kernel_nofault(&insn, ip, sizeof(insn));
	if (err < 0)
		return err;
	if (insn.opc != (0xc004 | (old_addr ? 0xf0 : 0)))
		return -EINVAL;

	if (t == BPF_MOD_JUMP &&
	    insn.disp == ((char *)new_addr - (char *)ip) >> 1) {
		/*
		 * The branch already points to the destination,
		 * there is no PLT.
		 */
	} else {
		/* Verify the PLT. */
		plt = ip + (insn.disp << 1);
		err = copy_from_kernel_nofault(&current_plt, plt,
					       sizeof(current_plt));
		if (err < 0)
			return err;
		ret = (char *)ip + 6;
		bpf_jit_plt(&expected_plt, ret, old_addr);
		if (memcmp(&current_plt, &expected_plt, sizeof(current_plt)))
			return -EINVAL;
		/* Adjust the call address. */
		bpf_jit_plt(&new_plt, ret, new_addr);
		s390_kernel_write(&plt->target, &new_plt.target,
				  sizeof(void *));
	}

	/* Adjust the mask of the branch. */
	insn.opc = 0xc004 | (new_addr ? 0xf0 : 0);
	s390_kernel_write((char *)ip + 1, (char *)&insn.opc + 1, 1);

	/* Make the new code visible to the other CPUs. */
	text_poke_sync_lock();

	return 0;
}

struct bpf_tramp_jit {
	struct bpf_jit common;
	int orig_stack_args_off;/* Offset of arguments placed on stack by the
				 * func_addr's original caller
				 */
	int stack_size;		/* Trampoline stack size */
	int backchain_off;	/* Offset of backchain */
	int stack_args_off;	/* Offset of stack arguments for calling
				 * func_addr, has to be at the top
				 */
	int reg_args_off;	/* Offset of register arguments for calling
				 * func_addr
				 */
	int ip_off;		/* For bpf_get_func_ip(), has to be at
				 * (ctx - 16)
				 */
	int arg_cnt_off;	/* For bpf_get_func_arg_cnt(), has to be at
				 * (ctx - 8)
				 */
	int bpf_args_off;	/* Offset of BPF_PROG context, which consists
				 * of BPF arguments followed by return value
				 */
	int retval_off;		/* Offset of return value (see above) */
	int r7_r8_off;		/* Offset of saved %r7 and %r8, which are used
				 * for __bpf_prog_enter() return value and
				 * func_addr respectively
				 */
	int run_ctx_off;	/* Offset of struct bpf_tramp_run_ctx */
	int tccnt_off;		/* Offset of saved tailcall counter */
	int r14_off;		/* Offset of saved %r14, has to be at the
				 * bottom */
	int do_fexit;		/* do_fexit: label */
};

static void load_imm64(struct bpf_jit *jit, int dst_reg, u64 val)
{
	/* llihf %dst_reg,val_hi */
	EMIT6_IMM(0xc00e0000, dst_reg, (val >> 32));
	/* oilf %rdst_reg,val_lo */
	EMIT6_IMM(0xc00d0000, dst_reg, val);
}

static int invoke_bpf_prog(struct bpf_tramp_jit *tjit,
			   const struct btf_func_model *m,
			   struct bpf_tramp_link *tlink, bool save_ret)
{
	struct bpf_jit *jit = &tjit->common;
	int cookie_off = tjit->run_ctx_off +
			 offsetof(struct bpf_tramp_run_ctx, bpf_cookie);
	struct bpf_prog *p = tlink->link.prog;
	int patch;

	/*
	 * run_ctx.cookie = tlink->cookie;
	 */

	/* %r0 = tlink->cookie */
	load_imm64(jit, REG_W0, tlink->cookie);
	/* stg %r0,cookie_off(%r15) */
	EMIT6_DISP_LH(0xe3000000, 0x0024, REG_W0, REG_0, REG_15, cookie_off);

	/*
	 * if ((start = __bpf_prog_enter(p, &run_ctx)) == 0)
	 *         goto skip;
	 */

	/* %r2 = p */
	load_imm64(jit, REG_2, (u64)p);
	/* la %r3,run_ctx_off(%r15) */
	EMIT4_DISP(0x41000000, REG_3, REG_15, tjit->run_ctx_off);
	/* brasl %r14,__bpf_prog_enter */
	EMIT6_PCREL_RILB_PTR(0xc0050000, REG_14, bpf_trampoline_enter(p));
	/* ltgr %r7,%r2 */
	EMIT4(0xb9020000, REG_7, REG_2);
	/* brcl 8,skip */
	patch = jit->prg;
	EMIT6_PCREL_RILC(0xc0040000, 8, 0);

	/*
	 * retval = bpf_func(args, p->insnsi);
	 */

	/* la %r2,bpf_args_off(%r15) */
	EMIT4_DISP(0x41000000, REG_2, REG_15, tjit->bpf_args_off);
	/* %r3 = p->insnsi */
	if (!p->jited)
		load_imm64(jit, REG_3, (u64)p->insnsi);
	/* brasl %r14,p->bpf_func */
	EMIT6_PCREL_RILB_PTR(0xc0050000, REG_14, p->bpf_func);
	/* stg %r2,retval_off(%r15) */
	if (save_ret) {
		if (sign_extend(jit, REG_2, m->ret_size, m->ret_flags))
			return -1;
		EMIT6_DISP_LH(0xe3000000, 0x0024, REG_2, REG_0, REG_15,
			      tjit->retval_off);
	}

	/* skip: */
	if (jit->prg_buf)
		*(u32 *)&jit->prg_buf[patch + 2] = (jit->prg - patch) >> 1;

	/*
	 * __bpf_prog_exit(p, start, &run_ctx);
	 */

	/* %r2 = p */
	load_imm64(jit, REG_2, (u64)p);
	/* lgr %r3,%r7 */
	EMIT4(0xb9040000, REG_3, REG_7);
	/* la %r4,run_ctx_off(%r15) */
	EMIT4_DISP(0x41000000, REG_4, REG_15, tjit->run_ctx_off);
	/* brasl %r14,__bpf_prog_exit */
	EMIT6_PCREL_RILB_PTR(0xc0050000, REG_14, bpf_trampoline_exit(p));

	return 0;
}

static int alloc_stack(struct bpf_tramp_jit *tjit, size_t size)
{
	int stack_offset = tjit->stack_size;

	tjit->stack_size += size;
	return stack_offset;
}

/* ABI uses %r2 - %r6 for parameter passing. */
#define MAX_NR_REG_ARGS 5

/* The "L" field of the "mvc" instruction is 8 bits. */
#define MAX_MVC_SIZE 256
#define MAX_NR_STACK_ARGS (MAX_MVC_SIZE / sizeof(u64))

/* -mfentry generates a 6-byte nop on s390x. */
#define S390X_PATCH_SIZE 6

static int __arch_prepare_bpf_trampoline(struct bpf_tramp_image *im,
					 struct bpf_tramp_jit *tjit,
					 const struct btf_func_model *m,
					 u32 flags,
					 struct bpf_tramp_links *tlinks,
					 void *func_addr)
{
	struct bpf_tramp_links *fmod_ret = &tlinks[BPF_TRAMP_MODIFY_RETURN];
	struct bpf_tramp_links *fentry = &tlinks[BPF_TRAMP_FENTRY];
	struct bpf_tramp_links *fexit = &tlinks[BPF_TRAMP_FEXIT];
	int nr_bpf_args, nr_reg_args, nr_stack_args;
	struct bpf_jit *jit = &tjit->common;
	int arg, bpf_arg_off;
	int i, j;

	/* Support as many stack arguments as "mvc" instruction can handle. */
	nr_reg_args = min_t(int, m->nr_args, MAX_NR_REG_ARGS);
	nr_stack_args = m->nr_args - nr_reg_args;
	if (nr_stack_args > MAX_NR_STACK_ARGS)
		return -ENOTSUPP;

	/* Return to %r14 in the struct_ops case. */
	if (flags & BPF_TRAMP_F_INDIRECT)
		flags |= BPF_TRAMP_F_SKIP_FRAME;

	/*
	 * Compute how many arguments we need to pass to BPF programs.
	 * BPF ABI mirrors that of x86_64: arguments that are 16 bytes or
	 * smaller are packed into 1 or 2 registers; larger arguments are
	 * passed via pointers.
	 * In s390x ABI, arguments that are 8 bytes or smaller are packed into
	 * a register; larger arguments are passed via pointers.
	 * We need to deal with this difference.
	 */
	nr_bpf_args = 0;
	for (i = 0; i < m->nr_args; i++) {
		if (m->arg_size[i] <= 8)
			nr_bpf_args += 1;
		else if (m->arg_size[i] <= 16)
			nr_bpf_args += 2;
		else
			return -ENOTSUPP;
	}

	/*
	 * Calculate the stack layout.
	 */

	/*
	 * Allocate STACK_FRAME_OVERHEAD bytes for the callees. As the s390x
	 * ABI requires, put our backchain at the end of the allocated memory.
	 */
	tjit->stack_size = STACK_FRAME_OVERHEAD;
	tjit->backchain_off = tjit->stack_size - sizeof(u64);
	tjit->stack_args_off = alloc_stack(tjit, nr_stack_args * sizeof(u64));
	tjit->reg_args_off = alloc_stack(tjit, nr_reg_args * sizeof(u64));
	tjit->ip_off = alloc_stack(tjit, sizeof(u64));
	tjit->arg_cnt_off = alloc_stack(tjit, sizeof(u64));
	tjit->bpf_args_off = alloc_stack(tjit, nr_bpf_args * sizeof(u64));
	tjit->retval_off = alloc_stack(tjit, sizeof(u64));
	tjit->r7_r8_off = alloc_stack(tjit, 2 * sizeof(u64));
	tjit->run_ctx_off = alloc_stack(tjit,
					sizeof(struct bpf_tramp_run_ctx));
	tjit->tccnt_off = alloc_stack(tjit, sizeof(u64));
	tjit->r14_off = alloc_stack(tjit, sizeof(u64) * 2);
	/*
	 * In accordance with the s390x ABI, the caller has allocated
	 * STACK_FRAME_OVERHEAD bytes for us. 8 of them contain the caller's
	 * backchain, and the rest we can use.
	 */
	tjit->stack_size -= STACK_FRAME_OVERHEAD - sizeof(u64);
	tjit->orig_stack_args_off = tjit->stack_size + STACK_FRAME_OVERHEAD;

	/* lgr %r1,%r15 */
	EMIT4(0xb9040000, REG_1, REG_15);
	/* aghi %r15,-stack_size */
	EMIT4_IMM(0xa70b0000, REG_15, -tjit->stack_size);
	/* stg %r1,backchain_off(%r15) */
	EMIT6_DISP_LH(0xe3000000, 0x0024, REG_1, REG_0, REG_15,
		      tjit->backchain_off);
	/* mvc tccnt_off(4,%r15),stack_size+tail_call_cnt(%r15) */
	_EMIT6(0xd203f000 | tjit->tccnt_off,
	       0xf000 | (tjit->stack_size +
			 offsetof(struct prog_frame, tail_call_cnt)));
	/* stmg %r2,%rN,fwd_reg_args_off(%r15) */
	if (nr_reg_args)
		EMIT6_DISP_LH(0xeb000000, 0x0024, REG_2,
			      REG_2 + (nr_reg_args - 1), REG_15,
			      tjit->reg_args_off);
	for (i = 0, j = 0; i < m->nr_args; i++) {
		if (i < MAX_NR_REG_ARGS)
			arg = REG_2 + i;
		else
			arg = tjit->orig_stack_args_off +
			      (i - MAX_NR_REG_ARGS) * sizeof(u64);
		bpf_arg_off = tjit->bpf_args_off + j * sizeof(u64);
		if (m->arg_size[i] <= 8) {
			if (i < MAX_NR_REG_ARGS)
				/* stg %arg,bpf_arg_off(%r15) */
				EMIT6_DISP_LH(0xe3000000, 0x0024, arg,
					      REG_0, REG_15, bpf_arg_off);
			else
				/* mvc bpf_arg_off(8,%r15),arg(%r15) */
				_EMIT6(0xd207f000 | bpf_arg_off,
				       0xf000 | arg);
			j += 1;
		} else {
			if (i < MAX_NR_REG_ARGS) {
				/* mvc bpf_arg_off(16,%r15),0(%arg) */
				_EMIT6(0xd20ff000 | bpf_arg_off,
				       reg2hex[arg] << 12);
			} else {
				/* lg %r1,arg(%r15) */
				EMIT6_DISP_LH(0xe3000000, 0x0004, REG_1, REG_0,
					      REG_15, arg);
				/* mvc bpf_arg_off(16,%r15),0(%r1) */
				_EMIT6(0xd20ff000 | bpf_arg_off, 0x1000);
			}
			j += 2;
		}
	}
	/* stmg %r7,%r8,r7_r8_off(%r15) */
	EMIT6_DISP_LH(0xeb000000, 0x0024, REG_7, REG_8, REG_15,
		      tjit->r7_r8_off);
	/* stg %r14,r14_off(%r15) */
	EMIT6_DISP_LH(0xe3000000, 0x0024, REG_14, REG_0, REG_15, tjit->r14_off);

	if (flags & BPF_TRAMP_F_ORIG_STACK) {
		/*
		 * The ftrace trampoline puts the return address (which is the
		 * address of the original function + S390X_PATCH_SIZE) into
		 * %r0; see ftrace_shared_hotpatch_trampoline_br and
		 * ftrace_init_nop() for details.
		 */

		/* lgr %r8,%r0 */
		EMIT4(0xb9040000, REG_8, REG_0);
	}

	/*
	 * ip = func_addr;
	 * arg_cnt = m->nr_args;
	 */

	if (flags & BPF_TRAMP_F_IP_ARG) {
		/* %r0 = func_addr */
		load_imm64(jit, REG_0, (u64)func_addr);
		/* stg %r0,ip_off(%r15) */
		EMIT6_DISP_LH(0xe3000000, 0x0024, REG_0, REG_0, REG_15,
			      tjit->ip_off);
	}
	/* lghi %r0,nr_bpf_args */
	EMIT4_IMM(0xa7090000, REG_0, nr_bpf_args);
	/* stg %r0,arg_cnt_off(%r15) */
	EMIT6_DISP_LH(0xe3000000, 0x0024, REG_0, REG_0, REG_15,
		      tjit->arg_cnt_off);

	if (flags & BPF_TRAMP_F_CALL_ORIG) {
		/*
		 * __bpf_tramp_enter(im);
		 */

		/* %r2 = im */
		load_imm64(jit, REG_2, (u64)im);
		/* brasl %r14,__bpf_tramp_enter */
		EMIT6_PCREL_RILB_PTR(0xc0050000, REG_14, __bpf_tramp_enter);
	}

	for (i = 0; i < fentry->nr_links; i++)
		if (invoke_bpf_prog(tjit, m, fentry->links[i],
				    flags & BPF_TRAMP_F_RET_FENTRY_RET))
			return -EINVAL;

	if (fmod_ret->nr_links) {
		/*
		 * retval = 0;
		 */

		/* xc retval_off(8,%r15),retval_off(%r15) */
		_EMIT6(0xd707f000 | tjit->retval_off,
		       0xf000 | tjit->retval_off);

		for (i = 0; i < fmod_ret->nr_links; i++) {
			if (invoke_bpf_prog(tjit, m, fmod_ret->links[i], true))
				return -EINVAL;

			/*
			 * if (retval)
			 *         goto do_fexit;
			 */

			/* ltg %r0,retval_off(%r15) */
			EMIT6_DISP_LH(0xe3000000, 0x0002, REG_0, REG_0, REG_15,
				      tjit->retval_off);
			/* brcl 7,do_fexit */
			EMIT6_PCREL_RILC(0xc0040000, 7, tjit->do_fexit);
		}
	}

	if (flags & BPF_TRAMP_F_CALL_ORIG) {
		/*
		 * retval = func_addr(args);
		 */

		/* lmg %r2,%rN,reg_args_off(%r15) */
		if (nr_reg_args)
			EMIT6_DISP_LH(0xeb000000, 0x0004, REG_2,
				      REG_2 + (nr_reg_args - 1), REG_15,
				      tjit->reg_args_off);
		/* mvc stack_args_off(N,%r15),orig_stack_args_off(%r15) */
		if (nr_stack_args)
			_EMIT6(0xd200f000 |
				       (nr_stack_args * sizeof(u64) - 1) << 16 |
				       tjit->stack_args_off,
			       0xf000 | tjit->orig_stack_args_off);
		/* mvc tail_call_cnt(4,%r15),tccnt_off(%r15) */
		_EMIT6(0xd203f000 | offsetof(struct prog_frame, tail_call_cnt),
		       0xf000 | tjit->tccnt_off);
		if (flags & BPF_TRAMP_F_ORIG_STACK) {
			if (nospec_uses_trampoline())
				/* brasl %r14,__s390_indirect_jump_r8 */
				EMIT6_PCREL_RILB_PTR(0xc0050000, REG_14,
						     __s390_indirect_jump_r8);
			else
				/* basr %r14,%r8 */
				EMIT2(0x0d00, REG_14, REG_8);
		} else {
			/* brasl %r14,func_addr+S390X_PATCH_SIZE */
			EMIT6_PCREL_RILB_PTR(0xc0050000, REG_14,
					     func_addr + S390X_PATCH_SIZE);
		}
		/* stg %r2,retval_off(%r15) */
		EMIT6_DISP_LH(0xe3000000, 0x0024, REG_2, REG_0, REG_15,
			      tjit->retval_off);
		/* mvc tccnt_off(%r15),tail_call_cnt(4,%r15) */
		_EMIT6(0xd203f000 | tjit->tccnt_off,
		       0xf000 | offsetof(struct prog_frame, tail_call_cnt));

		im->ip_after_call = jit->prg_buf + jit->prg;

		/*
		 * The following nop will be patched by bpf_tramp_image_put().
		 */

		/* brcl 0,im->ip_epilogue */
		EMIT6_PCREL_RILC(0xc0040000, 0, (u64)im->ip_epilogue);
	}

	/* do_fexit: */
	tjit->do_fexit = jit->prg;
	for (i = 0; i < fexit->nr_links; i++)
		if (invoke_bpf_prog(tjit, m, fexit->links[i], false))
			return -EINVAL;

	if (flags & BPF_TRAMP_F_CALL_ORIG) {
		im->ip_epilogue = jit->prg_buf + jit->prg;

		/*
		 * __bpf_tramp_exit(im);
		 */

		/* %r2 = im */
		load_imm64(jit, REG_2, (u64)im);
		/* brasl %r14,__bpf_tramp_exit */
		EMIT6_PCREL_RILB_PTR(0xc0050000, REG_14, __bpf_tramp_exit);
	}

	/* lmg %r2,%rN,reg_args_off(%r15) */
	if ((flags & BPF_TRAMP_F_RESTORE_REGS) && nr_reg_args)
		EMIT6_DISP_LH(0xeb000000, 0x0004, REG_2,
			      REG_2 + (nr_reg_args - 1), REG_15,
			      tjit->reg_args_off);
	/* lgr %r1,%r8 */
	if (!(flags & BPF_TRAMP_F_SKIP_FRAME) &&
	    (flags & BPF_TRAMP_F_ORIG_STACK))
		EMIT4(0xb9040000, REG_1, REG_8);
	/* lmg %r7,%r8,r7_r8_off(%r15) */
	EMIT6_DISP_LH(0xeb000000, 0x0004, REG_7, REG_8, REG_15,
		      tjit->r7_r8_off);
	/* lg %r14,r14_off(%r15) */
	EMIT6_DISP_LH(0xe3000000, 0x0004, REG_14, REG_0, REG_15, tjit->r14_off);
	/* lg %r2,retval_off(%r15) */
	if (flags & (BPF_TRAMP_F_CALL_ORIG | BPF_TRAMP_F_RET_FENTRY_RET))
		EMIT6_DISP_LH(0xe3000000, 0x0004, REG_2, REG_0, REG_15,
			      tjit->retval_off);
	/* mvc stack_size+tail_call_cnt(4,%r15),tccnt_off(%r15) */
	_EMIT6(0xd203f000 | (tjit->stack_size +
			     offsetof(struct prog_frame, tail_call_cnt)),
	       0xf000 | tjit->tccnt_off);
	/* aghi %r15,stack_size */
	EMIT4_IMM(0xa70b0000, REG_15, tjit->stack_size);
	if (flags & BPF_TRAMP_F_SKIP_FRAME)
		EMIT_JUMP_REG(14);
	else if (flags & BPF_TRAMP_F_ORIG_STACK)
		EMIT_JUMP_REG(1);
	else
		/* brcl 0xf,func_addr+S390X_PATCH_SIZE */
		EMIT6_PCREL_RILC_PTR(0xc0040000, 0xf,
				     func_addr + S390X_PATCH_SIZE);
	return 0;
}

int arch_bpf_trampoline_size(const struct btf_func_model *m, u32 flags,
			     struct bpf_tramp_links *tlinks, void *orig_call)
{
	struct bpf_tramp_image im;
	struct bpf_tramp_jit tjit;
	int ret;

	memset(&tjit, 0, sizeof(tjit));

	ret = __arch_prepare_bpf_trampoline(&im, &tjit, m, flags,
					    tlinks, orig_call);

	return ret < 0 ? ret : tjit.common.prg;
}

int arch_prepare_bpf_trampoline(struct bpf_tramp_image *im, void *image,
				void *image_end, const struct btf_func_model *m,
				u32 flags, struct bpf_tramp_links *tlinks,
				void *func_addr)
{
	struct bpf_tramp_jit tjit;
	int ret;

	/* Compute offsets, check whether the code fits. */
	memset(&tjit, 0, sizeof(tjit));
	ret = __arch_prepare_bpf_trampoline(im, &tjit, m, flags,
					    tlinks, func_addr);

	if (ret < 0)
		return ret;
	if (tjit.common.prg > (char *)image_end - (char *)image)
		/*
		 * Use the same error code as for exceeding
		 * BPF_MAX_TRAMP_LINKS.
		 */
		return -E2BIG;

	tjit.common.prg = 0;
	tjit.common.prg_buf = image;
	ret = __arch_prepare_bpf_trampoline(im, &tjit, m, flags,
					    tlinks, func_addr);

	return ret < 0 ? ret : tjit.common.prg;
}

bool bpf_jit_supports_subprog_tailcalls(void)
{
	return true;
}

bool bpf_jit_supports_arena(void)
{
	return true;
}

bool bpf_jit_supports_insn(struct bpf_insn *insn, bool in_arena)
{
	if (!in_arena)
		return true;
	switch (insn->code) {
	case BPF_STX | BPF_ATOMIC | BPF_B:
	case BPF_STX | BPF_ATOMIC | BPF_H:
	case BPF_STX | BPF_ATOMIC | BPF_W:
	case BPF_STX | BPF_ATOMIC | BPF_DW:
		if (bpf_atomic_is_load_store(insn))
			return false;
		break;
	case BPF_LDX | BPF_MEMSX | BPF_B:
	case BPF_LDX | BPF_MEMSX | BPF_H:
	case BPF_LDX | BPF_MEMSX | BPF_W:
		return false;
	}
	return true;
}

bool bpf_jit_supports_exceptions(void)
{
	/*
	 * Exceptions require unwinding support, which is always available,
	 * because the kernel is always built with backchain.
	 */
	return true;
}

void arch_bpf_stack_walk(bool (*consume_fn)(void *, u64, u64, u64),
			 void *cookie)
{
	unsigned long addr, prev_addr = 0;
	struct unwind_state state;

	unwind_for_each_frame(&state, NULL, NULL, 0) {
		addr = unwind_get_return_address(&state);
		if (!addr)
			break;
		/*
		 * addr is a return address and state.sp is the value of %r15
		 * at this address. exception_cb needs %r15 at entry to the
		 * function containing addr, so take the next state.sp.
		 *
		 * There is no bp, and the exception_cb prog does not need one
		 * to perform a quasi-longjmp. The common code requires a
		 * non-zero bp, so pass sp there as well.
		 */
		if (prev_addr && !consume_fn(cookie, prev_addr, state.sp,
					     state.sp))
			break;
		prev_addr = addr;
	}
}

bool bpf_jit_supports_timed_may_goto(void)
{
	return true;
}<|MERGE_RESOLUTION|>--- conflicted
+++ resolved
@@ -1806,14 +1806,6 @@
 			}
 		}
 
-<<<<<<< HEAD
-		/* lgrl %w1,func */
-		EMIT6_PCREL_RILB(0xc4080000, REG_W1, _EMIT_CONST_U64(func));
-		/* %r1() */
-		call_r1(jit);
-		/* lgr %b0,%r2: load return value into %b0 */
-		EMIT4(0xb9040000, BPF_REG_0, REG_2);
-=======
 		if ((void *)func == arch_bpf_timed_may_goto) {
 			/*
 			 * arch_bpf_timed_may_goto() has a special ABI: the
@@ -1830,7 +1822,6 @@
 			/* lgr %b0,%r2: load return value into %b0 */
 			EMIT4(0xb9040000, BPF_REG_0, REG_2);
 		}
->>>>>>> b35fc656
 
 		/*
 		 * Copy the potentially updated tail call counter back.
