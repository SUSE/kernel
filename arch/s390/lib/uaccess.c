// SPDX-License-Identifier: GPL-2.0
/*
 *  Standard user space access functions based on mvcp/mvcs and doing
 *  interesting things in the secondary space mode.
 *
 *    Copyright IBM Corp. 2006,2014
 *    Author(s): Martin Schwidefsky (schwidefsky@de.ibm.com),
 *		 Gerald Schaefer (gerald.schaefer@de.ibm.com)
 */

#include <linux/jump_label.h>
#include <linux/uaccess.h>
#include <linux/export.h>
#include <linux/errno.h>
#include <linux/mm.h>
#include <asm/mmu_context.h>
#include <asm/facility.h>

#ifdef CONFIG_DEBUG_ENTRY
void debug_user_asce(int exit)
{
	unsigned long cr1, cr7;

	__ctl_store(cr1, 1, 1);
	__ctl_store(cr7, 7, 7);
	if (cr1 == S390_lowcore.kernel_asce && cr7 == S390_lowcore.user_asce)
		return;
	panic("incorrect ASCE on kernel %s\n"
	      "cr1:    %016lx cr7:  %016lx\n"
	      "kernel: %016llx user: %016llx\n",
	      exit ? "exit" : "entry", cr1, cr7,
	      S390_lowcore.kernel_asce, S390_lowcore.user_asce);

}
#endif /*CONFIG_DEBUG_ENTRY */

#ifndef CONFIG_HAVE_MARCH_Z10_FEATURES
static DEFINE_STATIC_KEY_FALSE(have_mvcos);

static int __init uaccess_init(void)
{
	if (test_facility(27))
		static_branch_enable(&have_mvcos);
	return 0;
}
early_initcall(uaccess_init);

static inline int copy_with_mvcos(void)
{
	if (static_branch_likely(&have_mvcos))
		return 1;
	return 0;
}
#else
static inline int copy_with_mvcos(void)
{
	return 1;
}
#endif

<<<<<<< HEAD
void set_fs(mm_segment_t fs)
{
	current->thread.mm_segment = fs;
	if (fs == USER_DS) {
		__ctl_load(S390_lowcore.user_asce, 1, 1);
		clear_cpu_flag(CIF_ASCE_PRIMARY);
	} else {
		__ctl_load(S390_lowcore.kernel_asce, 1, 1);
		set_cpu_flag(CIF_ASCE_PRIMARY);
	}
	if (fs & 1) {
		if (fs == USER_DS_SACF)
			__ctl_load(S390_lowcore.user_asce, 7, 7);
		else
			__ctl_load(S390_lowcore.kernel_asce, 7, 7);
		set_cpu_flag(CIF_ASCE_SECONDARY);
	}
}
EXPORT_SYMBOL(set_fs);

mm_segment_t enable_sacf_uaccess(void)
{
	mm_segment_t old_fs;
	unsigned long asce, cr;
	unsigned long flags;

	old_fs = current->thread.mm_segment;
	if (old_fs & 1)
		return old_fs;
	/* protect against a concurrent page table upgrade */
	local_irq_save(flags);
	current->thread.mm_segment |= 1;
	asce = S390_lowcore.kernel_asce;
	if (likely(old_fs == USER_DS)) {
		__ctl_store(cr, 1, 1);
		if (cr != S390_lowcore.kernel_asce) {
			__ctl_load(S390_lowcore.kernel_asce, 1, 1);
			set_cpu_flag(CIF_ASCE_PRIMARY);
		}
		asce = S390_lowcore.user_asce;
	}
	__ctl_store(cr, 7, 7);
	if (cr != asce) {
		__ctl_load(asce, 7, 7);
		set_cpu_flag(CIF_ASCE_SECONDARY);
	}
	local_irq_restore(flags);
	return old_fs;
}
EXPORT_SYMBOL(enable_sacf_uaccess);

void disable_sacf_uaccess(mm_segment_t old_fs)
{
	current->thread.mm_segment = old_fs;
	if (old_fs == USER_DS && test_facility(27)) {
		__ctl_load(S390_lowcore.user_asce, 1, 1);
		clear_cpu_flag(CIF_ASCE_PRIMARY);
	}
}
EXPORT_SYMBOL(disable_sacf_uaccess);

=======
>>>>>>> 7d2a07b7
static inline unsigned long copy_from_user_mvcos(void *x, const void __user *ptr,
						 unsigned long size)
{
	unsigned long tmp1, tmp2;

	tmp1 = -4096UL;
	asm volatile(
		"   lghi  0,%[spec]\n"
		"0: .insn ss,0xc80000000000,0(%0,%2),0(%1),0\n"
		"6: jz    4f\n"
		"1: algr  %0,%3\n"
		"   slgr  %1,%3\n"
		"   slgr  %2,%3\n"
		"   j     0b\n"
		"2: la    %4,4095(%1)\n"/* %4 = ptr + 4095 */
		"   nr    %4,%3\n"	/* %4 = (ptr + 4095) & -4096 */
		"   slgr  %4,%1\n"
		"   clgr  %0,%4\n"	/* copy crosses next page boundary? */
		"   jnh   5f\n"
		"3: .insn ss,0xc80000000000,0(%4,%2),0(%1),0\n"
		"7: slgr  %0,%4\n"
		"   j     5f\n"
		"4: slgr  %0,%0\n"
		"5:\n"
		EX_TABLE(0b,2b) EX_TABLE(3b,5b) EX_TABLE(6b,2b) EX_TABLE(7b,5b)
		: "+a" (size), "+a" (ptr), "+a" (x), "+a" (tmp1), "=a" (tmp2)
		: [spec] "K" (0x81UL)
		: "cc", "memory", "0");
	return size;
}

static inline unsigned long copy_from_user_mvcp(void *x, const void __user *ptr,
						unsigned long size)
{
	unsigned long tmp1, tmp2;

	tmp1 = -256UL;
	asm volatile(
		"   sacf  0\n"
		"0: mvcp  0(%0,%2),0(%1),%3\n"
		"7: jz    5f\n"
		"1: algr  %0,%3\n"
		"   la    %1,256(%1)\n"
		"   la    %2,256(%2)\n"
		"2: mvcp  0(%0,%2),0(%1),%3\n"
		"8: jnz   1b\n"
		"   j     5f\n"
		"3: la    %4,255(%1)\n"	/* %4 = ptr + 255 */
		"   lghi  %3,-4096\n"
		"   nr    %4,%3\n"	/* %4 = (ptr + 255) & -4096 */
		"   slgr  %4,%1\n"
		"   clgr  %0,%4\n"	/* copy crosses next page boundary? */
		"   jnh   6f\n"
		"4: mvcp  0(%4,%2),0(%1),%3\n"
		"9: slgr  %0,%4\n"
		"   j     6f\n"
		"5: slgr  %0,%0\n"
		"6: sacf  768\n"
		EX_TABLE(0b,3b) EX_TABLE(2b,3b) EX_TABLE(4b,6b)
		EX_TABLE(7b,3b) EX_TABLE(8b,3b) EX_TABLE(9b,6b)
		: "+a" (size), "+a" (ptr), "+a" (x), "+a" (tmp1), "=a" (tmp2)
		: : "cc", "memory");
	return size;
}

unsigned long raw_copy_from_user(void *to, const void __user *from, unsigned long n)
{
	if (copy_with_mvcos())
		return copy_from_user_mvcos(to, from, n);
	return copy_from_user_mvcp(to, from, n);
}
EXPORT_SYMBOL(raw_copy_from_user);

static inline unsigned long copy_to_user_mvcos(void __user *ptr, const void *x,
					       unsigned long size)
{
	unsigned long tmp1, tmp2;

	tmp1 = -4096UL;
	asm volatile(
		"   llilh 0,%[spec]\n"
		"0: .insn ss,0xc80000000000,0(%0,%1),0(%2),0\n"
		"6: jz    4f\n"
		"1: algr  %0,%3\n"
		"   slgr  %1,%3\n"
		"   slgr  %2,%3\n"
		"   j     0b\n"
		"2: la    %4,4095(%1)\n"/* %4 = ptr + 4095 */
		"   nr    %4,%3\n"	/* %4 = (ptr + 4095) & -4096 */
		"   slgr  %4,%1\n"
		"   clgr  %0,%4\n"	/* copy crosses next page boundary? */
		"   jnh   5f\n"
		"3: .insn ss,0xc80000000000,0(%4,%1),0(%2),0\n"
		"7: slgr  %0,%4\n"
		"   j     5f\n"
		"4: slgr  %0,%0\n"
		"5:\n"
		EX_TABLE(0b,2b) EX_TABLE(3b,5b) EX_TABLE(6b,2b) EX_TABLE(7b,5b)
		: "+a" (size), "+a" (ptr), "+a" (x), "+a" (tmp1), "=a" (tmp2)
		: [spec] "K" (0x81UL)
		: "cc", "memory", "0");
	return size;
}

static inline unsigned long copy_to_user_mvcs(void __user *ptr, const void *x,
					      unsigned long size)
{
	unsigned long tmp1, tmp2;

	tmp1 = -256UL;
	asm volatile(
		"   sacf  0\n"
		"0: mvcs  0(%0,%1),0(%2),%3\n"
		"7: jz    5f\n"
		"1: algr  %0,%3\n"
		"   la    %1,256(%1)\n"
		"   la    %2,256(%2)\n"
		"2: mvcs  0(%0,%1),0(%2),%3\n"
		"8: jnz   1b\n"
		"   j     5f\n"
		"3: la    %4,255(%1)\n" /* %4 = ptr + 255 */
		"   lghi  %3,-4096\n"
		"   nr    %4,%3\n"	/* %4 = (ptr + 255) & -4096 */
		"   slgr  %4,%1\n"
		"   clgr  %0,%4\n"	/* copy crosses next page boundary? */
		"   jnh   6f\n"
		"4: mvcs  0(%4,%1),0(%2),%3\n"
		"9: slgr  %0,%4\n"
		"   j     6f\n"
		"5: slgr  %0,%0\n"
		"6: sacf  768\n"
		EX_TABLE(0b,3b) EX_TABLE(2b,3b) EX_TABLE(4b,6b)
		EX_TABLE(7b,3b) EX_TABLE(8b,3b) EX_TABLE(9b,6b)
		: "+a" (size), "+a" (ptr), "+a" (x), "+a" (tmp1), "=a" (tmp2)
		: : "cc", "memory");
	return size;
}

unsigned long raw_copy_to_user(void __user *to, const void *from, unsigned long n)
{
	if (copy_with_mvcos())
		return copy_to_user_mvcos(to, from, n);
	return copy_to_user_mvcs(to, from, n);
}
EXPORT_SYMBOL(raw_copy_to_user);

static inline unsigned long copy_in_user_mvcos(void __user *to, const void __user *from,
					       unsigned long size)
{
	unsigned long tmp1, tmp2;

	tmp1 = -4096UL;
	/* FIXME: copy with reduced length. */
	asm volatile(
		"   lgr	  0,%[spec]\n"
		"0: .insn ss,0xc80000000000,0(%0,%1),0(%2),0\n"
		"   jz	  2f\n"
		"1: algr  %0,%3\n"
		"   slgr  %1,%3\n"
		"   slgr  %2,%3\n"
		"   j	  0b\n"
		"2:slgr  %0,%0\n"
		"3: \n"
		EX_TABLE(0b,3b)
		: "+a" (size), "+a" (to), "+a" (from), "+a" (tmp1), "=a" (tmp2)
		: [spec] "d" (0x810081UL)
		: "cc", "memory", "0");
	return size;
}

static inline unsigned long copy_in_user_mvc(void __user *to, const void __user *from,
					     unsigned long size)
{
	unsigned long tmp1;

	asm volatile(
		"   sacf  256\n"
		"   aghi  %0,-1\n"
		"   jo	  5f\n"
		"   bras  %3,3f\n"
		"0: aghi  %0,257\n"
		"1: mvc	  0(1,%1),0(%2)\n"
		"   la	  %1,1(%1)\n"
		"   la	  %2,1(%2)\n"
		"   aghi  %0,-1\n"
		"   jnz	  1b\n"
		"   j	  5f\n"
		"2: mvc	  0(256,%1),0(%2)\n"
		"   la	  %1,256(%1)\n"
		"   la	  %2,256(%2)\n"
		"3: aghi  %0,-256\n"
		"   jnm	  2b\n"
		"4: ex	  %0,1b-0b(%3)\n"
		"5: slgr  %0,%0\n"
		"6: sacf  768\n"
		EX_TABLE(1b,6b) EX_TABLE(2b,0b) EX_TABLE(4b,0b)
		: "+a" (size), "+a" (to), "+a" (from), "=a" (tmp1)
		: : "cc", "memory");
	return size;
}

unsigned long raw_copy_in_user(void __user *to, const void __user *from, unsigned long n)
{
	if (copy_with_mvcos())
		return copy_in_user_mvcos(to, from, n);
	return copy_in_user_mvc(to, from, n);
}
EXPORT_SYMBOL(raw_copy_in_user);

static inline unsigned long clear_user_mvcos(void __user *to, unsigned long size)
{
	unsigned long tmp1, tmp2;

	tmp1 = -4096UL;
	asm volatile(
		"   llilh 0,%[spec]\n"
		"0: .insn ss,0xc80000000000,0(%0,%1),0(%4),0\n"
		"   jz	  4f\n"
		"1: algr  %0,%2\n"
		"   slgr  %1,%2\n"
		"   j	  0b\n"
		"2: la	  %3,4095(%1)\n"/* %4 = to + 4095 */
		"   nr	  %3,%2\n"	/* %4 = (to + 4095) & -4096 */
		"   slgr  %3,%1\n"
		"   clgr  %0,%3\n"	/* copy crosses next page boundary? */
		"   jnh	  5f\n"
		"3: .insn ss,0xc80000000000,0(%3,%1),0(%4),0\n"
		"   slgr  %0,%3\n"
		"   j	  5f\n"
		"4: slgr  %0,%0\n"
		"5:\n"
		EX_TABLE(0b,2b) EX_TABLE(3b,5b)
		: "+a" (size), "+a" (to), "+a" (tmp1), "=a" (tmp2)
		: "a" (empty_zero_page), [spec] "K" (0x81UL)
		: "cc", "memory", "0");
	return size;
}

static inline unsigned long clear_user_xc(void __user *to, unsigned long size)
{
	unsigned long tmp1, tmp2;

	asm volatile(
		"   sacf  256\n"
		"   aghi  %0,-1\n"
		"   jo    5f\n"
		"   bras  %3,3f\n"
		"   xc    0(1,%1),0(%1)\n"
		"0: aghi  %0,257\n"
		"   la    %2,255(%1)\n" /* %2 = ptr + 255 */
		"   srl   %2,12\n"
		"   sll   %2,12\n"	/* %2 = (ptr + 255) & -4096 */
		"   slgr  %2,%1\n"
		"   clgr  %0,%2\n"	/* clear crosses next page boundary? */
		"   jnh   5f\n"
		"   aghi  %2,-1\n"
		"1: ex    %2,0(%3)\n"
		"   aghi  %2,1\n"
		"   slgr  %0,%2\n"
		"   j     5f\n"
		"2: xc    0(256,%1),0(%1)\n"
		"   la    %1,256(%1)\n"
		"3: aghi  %0,-256\n"
		"   jnm   2b\n"
		"4: ex    %0,0(%3)\n"
		"5: slgr  %0,%0\n"
		"6: sacf  768\n"
		EX_TABLE(1b,6b) EX_TABLE(2b,0b) EX_TABLE(4b,0b)
		: "+a" (size), "+a" (to), "=a" (tmp1), "=a" (tmp2)
		: : "cc", "memory");
	return size;
}

unsigned long __clear_user(void __user *to, unsigned long size)
{
	if (copy_with_mvcos())
			return clear_user_mvcos(to, size);
	return clear_user_xc(to, size);
}
EXPORT_SYMBOL(__clear_user);

static inline unsigned long strnlen_user_srst(const char __user *src,
					      unsigned long size)
{
	unsigned long tmp1, tmp2;

	asm volatile(
		"   lghi  0,0\n"
		"   la    %2,0(%1)\n"
		"   la    %3,0(%0,%1)\n"
		"   slgr  %0,%0\n"
		"   sacf  256\n"
		"0: srst  %3,%2\n"
		"   jo    0b\n"
		"   la    %0,1(%3)\n"	/* strnlen_user results includes \0 */
		"   slgr  %0,%1\n"
		"1: sacf  768\n"
		EX_TABLE(0b,1b)
		: "+a" (size), "+a" (src), "=a" (tmp1), "=a" (tmp2)
		:
		: "cc", "memory", "0");
	return size;
}

unsigned long __strnlen_user(const char __user *src, unsigned long size)
{
	if (unlikely(!size))
		return 0;
	return strnlen_user_srst(src, size);
}
EXPORT_SYMBOL(__strnlen_user);

long __strncpy_from_user(char *dst, const char __user *src, long size)
{
	size_t done, len, offset, len_str;

	if (unlikely(size <= 0))
		return 0;
	done = 0;
	do {
		offset = (size_t)src & (L1_CACHE_BYTES - 1);
		len = min(size - done, L1_CACHE_BYTES - offset);
		if (copy_from_user(dst, src, len))
			return -EFAULT;
		len_str = strnlen(dst, len);
		done += len_str;
		src += len_str;
		dst += len_str;
	} while ((len_str == len) && (done < size));
	return done;
}
EXPORT_SYMBOL(__strncpy_from_user);<|MERGE_RESOLUTION|>--- conflicted
+++ resolved
@@ -58,70 +58,6 @@
 }
 #endif
 
-<<<<<<< HEAD
-void set_fs(mm_segment_t fs)
-{
-	current->thread.mm_segment = fs;
-	if (fs == USER_DS) {
-		__ctl_load(S390_lowcore.user_asce, 1, 1);
-		clear_cpu_flag(CIF_ASCE_PRIMARY);
-	} else {
-		__ctl_load(S390_lowcore.kernel_asce, 1, 1);
-		set_cpu_flag(CIF_ASCE_PRIMARY);
-	}
-	if (fs & 1) {
-		if (fs == USER_DS_SACF)
-			__ctl_load(S390_lowcore.user_asce, 7, 7);
-		else
-			__ctl_load(S390_lowcore.kernel_asce, 7, 7);
-		set_cpu_flag(CIF_ASCE_SECONDARY);
-	}
-}
-EXPORT_SYMBOL(set_fs);
-
-mm_segment_t enable_sacf_uaccess(void)
-{
-	mm_segment_t old_fs;
-	unsigned long asce, cr;
-	unsigned long flags;
-
-	old_fs = current->thread.mm_segment;
-	if (old_fs & 1)
-		return old_fs;
-	/* protect against a concurrent page table upgrade */
-	local_irq_save(flags);
-	current->thread.mm_segment |= 1;
-	asce = S390_lowcore.kernel_asce;
-	if (likely(old_fs == USER_DS)) {
-		__ctl_store(cr, 1, 1);
-		if (cr != S390_lowcore.kernel_asce) {
-			__ctl_load(S390_lowcore.kernel_asce, 1, 1);
-			set_cpu_flag(CIF_ASCE_PRIMARY);
-		}
-		asce = S390_lowcore.user_asce;
-	}
-	__ctl_store(cr, 7, 7);
-	if (cr != asce) {
-		__ctl_load(asce, 7, 7);
-		set_cpu_flag(CIF_ASCE_SECONDARY);
-	}
-	local_irq_restore(flags);
-	return old_fs;
-}
-EXPORT_SYMBOL(enable_sacf_uaccess);
-
-void disable_sacf_uaccess(mm_segment_t old_fs)
-{
-	current->thread.mm_segment = old_fs;
-	if (old_fs == USER_DS && test_facility(27)) {
-		__ctl_load(S390_lowcore.user_asce, 1, 1);
-		clear_cpu_flag(CIF_ASCE_PRIMARY);
-	}
-}
-EXPORT_SYMBOL(disable_sacf_uaccess);
-
-=======
->>>>>>> 7d2a07b7
 static inline unsigned long copy_from_user_mvcos(void *x, const void __user *ptr,
 						 unsigned long size)
 {
