--- conflicted
+++ resolved
@@ -228,28 +228,6 @@
 EXPORT_SYMBOL(strcmp);
 #endif
 
-<<<<<<< HEAD
-/**
- * strrchr - Find the last occurrence of a character in a string
- * @s: The string to be searched
- * @c: The character to search for
- */
-#ifdef __HAVE_ARCH_STRRCHR
-char *strrchr(const char *s, int c)
-{
-	ssize_t len = __strend(s) - s;
-
-	do {
-		if (s[len] == (char)c)
-			return (char *)s + len;
-	} while (--len >= 0);
-	return NULL;
-}
-EXPORT_SYMBOL(strrchr);
-#endif
-
-=======
->>>>>>> eb3cdb58
 static inline int clcle(const char *s1, unsigned long l1,
 			const char *s2, unsigned long l2)
 {
