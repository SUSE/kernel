--- conflicted
+++ resolved
@@ -192,8 +192,6 @@
 	}
 	if (fixup_exception(regs))
 		return;
-<<<<<<< HEAD
-=======
 	/*
 	 * Unhandled exception - system cannot continue but try to get some
 	 * helpful messages to the console. Use early_printk() to print
@@ -203,7 +201,6 @@
 	early_printk("PANIC: early exception %04x PSW: %016lx %016lx\n",
 		     regs->int_code & 0xffff, regs->psw.mask, regs->psw.addr);
 	show_regs(regs);
->>>>>>> f87ebcb6
 	disabled_wait();
 }
 
