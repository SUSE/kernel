--- conflicted
+++ resolved
@@ -51,10 +51,6 @@
 #include <linux/start_kernel.h>
 #include <linux/hugetlb.h>
 #include <linux/kmemleak.h>
-<<<<<<< HEAD
-#include <linux/security.h>
-=======
->>>>>>> eb3cdb58
 
 #include <asm/archrandom.h>
 #include <asm/boot_data.h>
@@ -459,25 +455,7 @@
 	lc->restart_fn = (unsigned long) do_restart;
 	lc->restart_data = 0;
 	lc->restart_source = -1U;
-<<<<<<< HEAD
-
-	mcck_stack = (unsigned long)memblock_alloc(THREAD_SIZE, THREAD_SIZE);
-	if (!mcck_stack)
-		panic("%s: Failed to allocate %lu bytes align=0x%lx\n",
-		      __func__, THREAD_SIZE, THREAD_SIZE);
-	lc->mcck_stack = mcck_stack + STACK_INIT_OFFSET;
-
-	/* Setup absolute zero lowcore */
-	mem_assign_absolute(S390_lowcore.restart_stack, lc->restart_stack);
-	mem_assign_absolute(S390_lowcore.restart_fn, lc->restart_fn);
-	mem_assign_absolute(S390_lowcore.restart_data, lc->restart_data);
-	mem_assign_absolute(S390_lowcore.restart_source, lc->restart_source);
-	mem_assign_absolute(S390_lowcore.restart_psw, lc->restart_psw);
-	mem_assign_absolute(S390_lowcore.mcesad, lc->mcesad);
-
-=======
 	__ctl_store(lc->cregs_save_area, 0, 15);
->>>>>>> eb3cdb58
 	lc->spinlock_lockval = arch_spin_lockval(0);
 	lc->spinlock_index = 0;
 	arch_spin_lock_setup(0);
@@ -501,28 +479,8 @@
 
 	set_prefix(__pa(lc));
 	lowcore_ptr[0] = lc;
-<<<<<<< HEAD
-}
-
-static void __init setup_lowcore_dat_on(void)
-{
-	struct lowcore *lc = lowcore_ptr[0];
-
-	__ctl_clear_bit(0, 28);
-	S390_lowcore.external_new_psw.mask |= PSW_MASK_DAT;
-	S390_lowcore.svc_new_psw.mask |= PSW_MASK_DAT;
-	S390_lowcore.program_new_psw.mask |= PSW_MASK_DAT;
-	S390_lowcore.io_new_psw.mask |= PSW_MASK_DAT;
-	__ctl_set_bit(0, 28);
-	__ctl_store(S390_lowcore.cregs_save_area, 0, 15);
-	mem_assign_absolute(S390_lowcore.restart_flags, RESTART_FLAG_CTLREGS);
-	mem_assign_absolute(S390_lowcore.program_new_psw, lc->program_new_psw);
-	memcpy_absolute(&S390_lowcore.cregs_save_area, lc->cregs_save_area,
-			sizeof(S390_lowcore.cregs_save_area));
-=======
 	if (abs_lowcore_map(0, lowcore_ptr[0], false))
 		panic("Couldn't setup absolute lowcore");
->>>>>>> eb3cdb58
 }
 
 static struct resource code_resource = {
@@ -646,8 +604,6 @@
 #endif
 
 /*
-<<<<<<< HEAD
-=======
  * Reserve page tables created by decompressor
  */
 static void __init reserve_pgtables(void)
@@ -660,7 +616,6 @@
 }
 
 /*
->>>>>>> eb3cdb58
  * Reserve memory for kdump kernel to be loaded with kexec
  */
 static void __init reserve_crashkernel(void)
@@ -825,82 +780,6 @@
 	/* Zero out the old AMODE31 section to catch invalid accesses within it */
 	memset((void *)__samode31, 0, amode31_size);
 
-<<<<<<< HEAD
-	/*
-	 * Vector extension HWCAP_S390_VXRS is bit 11. The Vector extension
-	 * can be disabled with the "novx" parameter. Use MACHINE_HAS_VX
-	 * instead of facility bit 129.
-	 */
-	if (MACHINE_HAS_VX) {
-		elf_hwcap |= HWCAP_S390_VXRS;
-		if (test_facility(134))
-			elf_hwcap |= HWCAP_S390_VXRS_BCD;
-		if (test_facility(135))
-			elf_hwcap |= HWCAP_S390_VXRS_EXT;
-		if (test_facility(148))
-			elf_hwcap |= HWCAP_S390_VXRS_EXT2;
-		if (test_facility(152))
-			elf_hwcap |= HWCAP_S390_VXRS_PDE;
-		if (test_facility(192))
-			elf_hwcap |= HWCAP_S390_VXRS_PDE2;
-	}
-	if (test_facility(150))
-		elf_hwcap |= HWCAP_S390_SORT;
-	if (test_facility(151))
-		elf_hwcap |= HWCAP_S390_DFLT;
-	if (test_facility(165))
-		elf_hwcap |= HWCAP_S390_NNPA;
-
-	/*
-	 * Guarded storage support HWCAP_S390_GS is bit 12.
-	 */
-	if (MACHINE_HAS_GS)
-		elf_hwcap |= HWCAP_S390_GS;
-	if (MACHINE_HAS_PCI_MIO)
-		elf_hwcap |= HWCAP_S390_PCI_MIO;
-
-	get_cpu_id(&cpu_id);
-	add_device_randomness(&cpu_id, sizeof(cpu_id));
-	switch (cpu_id.machine) {
-	case 0x2064:
-	case 0x2066:
-	default:	/* Use "z900" as default for 64 bit kernels. */
-		strcpy(elf_platform, "z900");
-		break;
-	case 0x2084:
-	case 0x2086:
-		strcpy(elf_platform, "z990");
-		break;
-	case 0x2094:
-	case 0x2096:
-		strcpy(elf_platform, "z9-109");
-		break;
-	case 0x2097:
-	case 0x2098:
-		strcpy(elf_platform, "z10");
-		break;
-	case 0x2817:
-	case 0x2818:
-		strcpy(elf_platform, "z196");
-		break;
-	case 0x2827:
-	case 0x2828:
-		strcpy(elf_platform, "zEC12");
-		break;
-	case 0x2964:
-	case 0x2965:
-		strcpy(elf_platform, "z13");
-		break;
-	case 0x3906:
-	case 0x3907:
-		strcpy(elf_platform, "z14");
-		break;
-	case 0x8561:
-	case 0x8562:
-		strcpy(elf_platform, "z15");
-		break;
-	}
-=======
 	/* Update all AMODE31 region references */
 	for (ptr = _start_amode31_refs; ptr != _end_amode31_refs; ptr++)
 		*ptr += amode31_offset;
@@ -912,7 +791,6 @@
 	union ctlreg2 cr2;
 	union ctlreg5 cr5;
 	union ctlreg15 cr15;
->>>>>>> eb3cdb58
 
 	__ctl_duct[1] = (unsigned long)__ctl_aste;
 	__ctl_duct[2] = (unsigned long)__ctl_aste;
@@ -1060,18 +938,11 @@
 	setup_control_program_code();
 
 	/* Do some memory reservations *before* memory is added to memblock */
-<<<<<<< HEAD
-	reserve_kernel();
-	reserve_initrd();
-	reserve_certificate_list();
-	reserve_mem_detect_info();
-=======
 	reserve_pgtables();
 	reserve_kernel();
 	reserve_initrd();
 	reserve_certificate_list();
 	reserve_physmem_info();
->>>>>>> eb3cdb58
 	memblock_set_current_limit(ident_map_size);
 	memblock_allow_resize();
 
@@ -1138,9 +1009,4 @@
 
 	/* Add system specific data to the random pool */
 	setup_randomness();
-
-#ifdef CONFIG_LOCK_DOWN_IN_EFI_SECURE_BOOT
-	if (ipl_secure_flag)
-		security_lock_kernel_down("IPL Secure Boot mode", LOCKDOWN_INTEGRITY_MAX);
-#endif
 }