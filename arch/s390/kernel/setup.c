// SPDX-License-Identifier: GPL-2.0
/*
 *  S390 version
 *    Copyright IBM Corp. 1999, 2012
 *    Author(s): Hartmut Penner (hp@de.ibm.com),
 *               Martin Schwidefsky (schwidefsky@de.ibm.com)
 *
 *  Derived from "arch/i386/kernel/setup.c"
 *    Copyright (C) 1995, Linus Torvalds
 */

/*
 * This file handles the architecture-dependent parts of initialization
 */

#define KMSG_COMPONENT "setup"
#define pr_fmt(fmt) KMSG_COMPONENT ": " fmt

#include <linux/errno.h>
#include <linux/export.h>
#include <linux/sched.h>
#include <linux/sched/task.h>
#include <linux/cpu.h>
#include <linux/kernel.h>
#include <linux/memblock.h>
#include <linux/mm.h>
#include <linux/stddef.h>
#include <linux/unistd.h>
#include <linux/ptrace.h>
#include <linux/random.h>
#include <linux/user.h>
#include <linux/tty.h>
#include <linux/ioport.h>
#include <linux/delay.h>
#include <linux/init.h>
#include <linux/initrd.h>
#include <linux/root_dev.h>
#include <linux/console.h>
#include <linux/kernel_stat.h>
#include <linux/dma-map-ops.h>
#include <linux/device.h>
#include <linux/notifier.h>
#include <linux/pfn.h>
#include <linux/ctype.h>
#include <linux/reboot.h>
#include <linux/topology.h>
#include <linux/kexec.h>
#include <linux/crash_dump.h>
#include <linux/memory.h>
#include <linux/compat.h>
#include <linux/start_kernel.h>
#include <linux/hugetlb.h>
#include <linux/kmemleak.h>
#include <linux/security.h>

#include <asm/archrandom.h>
#include <asm/boot_data.h>
#include <asm/ipl.h>
#include <asm/facility.h>
#include <asm/smp.h>
#include <asm/mmu_context.h>
#include <asm/cpcmd.h>
#include <asm/abs_lowcore.h>
#include <asm/nmi.h>
#include <asm/irq.h>
#include <asm/page.h>
#include <asm/ptrace.h>
#include <asm/sections.h>
#include <asm/ebcdic.h>
#include <asm/diag.h>
#include <asm/os_info.h>
#include <asm/sclp.h>
#include <asm/stacktrace.h>
#include <asm/sysinfo.h>
#include <asm/numa.h>
#include <asm/alternative.h>
#include <asm/nospec-branch.h>
#include <asm/physmem_info.h>
#include <asm/maccess.h>
#include <asm/uv.h>
#include <asm/asm-offsets.h>
#include "entry.h"

/*
 * Machine setup..
 */
unsigned int console_mode = 0;
EXPORT_SYMBOL(console_mode);

unsigned int console_devno = -1;
EXPORT_SYMBOL(console_devno);

unsigned int console_irq = -1;
EXPORT_SYMBOL(console_irq);

/*
 * Some code and data needs to stay below 2 GB, even when the kernel would be
 * relocated above 2 GB, because it has to use 31 bit addresses.
 * Such code and data is part of the .amode31 section.
 */
char __amode31_ref *__samode31 = _samode31;
char __amode31_ref *__eamode31 = _eamode31;
char __amode31_ref *__stext_amode31 = _stext_amode31;
char __amode31_ref *__etext_amode31 = _etext_amode31;
struct exception_table_entry __amode31_ref *__start_amode31_ex_table = _start_amode31_ex_table;
struct exception_table_entry __amode31_ref *__stop_amode31_ex_table = _stop_amode31_ex_table;

/*
 * Control registers CR2, CR5 and CR15 are initialized with addresses
 * of tables that must be placed below 2G which is handled by the AMODE31
 * sections.
 * Because the AMODE31 sections are relocated below 2G at startup,
 * the content of control registers CR2, CR5 and CR15 must be updated
 * with new addresses after the relocation. The initial initialization of
 * control registers occurs in head64.S and then gets updated again after AMODE31
 * relocation. We must access the relevant AMODE31 tables indirectly via
 * pointers placed in the .amode31.refs linker section. Those pointers get
 * updated automatically during AMODE31 relocation and always contain a valid
 * address within AMODE31 sections.
 */

static __amode31_data u32 __ctl_duct_amode31[16] __aligned(64);

static __amode31_data u64 __ctl_aste_amode31[8] __aligned(64) = {
	[1] = 0xffffffffffffffff
};

static __amode31_data u32 __ctl_duald_amode31[32] __aligned(128) = {
	0x80000000, 0, 0, 0,
	0x80000000, 0, 0, 0,
	0x80000000, 0, 0, 0,
	0x80000000, 0, 0, 0,
	0x80000000, 0, 0, 0,
	0x80000000, 0, 0, 0,
	0x80000000, 0, 0, 0,
	0x80000000, 0, 0, 0
};

static __amode31_data u32 __ctl_linkage_stack_amode31[8] __aligned(64) = {
	0, 0, 0x89000000, 0,
	0, 0, 0x8a000000, 0
};

static u64 __amode31_ref *__ctl_aste = __ctl_aste_amode31;
static u32 __amode31_ref *__ctl_duald = __ctl_duald_amode31;
static u32 __amode31_ref *__ctl_linkage_stack = __ctl_linkage_stack_amode31;
static u32 __amode31_ref *__ctl_duct = __ctl_duct_amode31;

unsigned long __bootdata_preserved(max_mappable);
struct physmem_info __bootdata(physmem_info);

struct vm_layout __bootdata_preserved(vm_layout);
EXPORT_SYMBOL(vm_layout);
int __bootdata_preserved(__kaslr_enabled);
unsigned int __bootdata_preserved(zlib_dfltcc_support);
EXPORT_SYMBOL(zlib_dfltcc_support);
u64 __bootdata_preserved(stfle_fac_list[16]);
EXPORT_SYMBOL(stfle_fac_list);
struct oldmem_data __bootdata_preserved(oldmem_data);

unsigned long VMALLOC_START;
EXPORT_SYMBOL(VMALLOC_START);

unsigned long VMALLOC_END;
EXPORT_SYMBOL(VMALLOC_END);

struct page *vmemmap;
EXPORT_SYMBOL(vmemmap);
unsigned long vmemmap_size;

unsigned long MODULES_VADDR;
unsigned long MODULES_END;

/* An array with a pointer to the lowcore of every CPU. */
struct lowcore *lowcore_ptr[NR_CPUS];
EXPORT_SYMBOL(lowcore_ptr);

DEFINE_STATIC_KEY_FALSE(cpu_has_bear);

/*
 * The Write Back bit position in the physaddr is given by the SLPC PCI.
 * Leaving the mask zero always uses write through which is safe
 */
unsigned long mio_wb_bit_mask __ro_after_init;

/*
 * This is set up by the setup-routine at boot-time
 * for S390 need to find out, what we have to setup
 * using address 0x10400 ...
 */

#include <asm/setup.h>

/*
 * condev= and conmode= setup parameter.
 */

static int __init condev_setup(char *str)
{
	int vdev;

	vdev = simple_strtoul(str, &str, 0);
	if (vdev >= 0 && vdev < 65536) {
		console_devno = vdev;
		console_irq = -1;
	}
	return 1;
}

__setup("condev=", condev_setup);

static void __init set_preferred_console(void)
{
	if (CONSOLE_IS_3215 || CONSOLE_IS_SCLP)
		add_preferred_console("ttyS", 0, NULL);
	else if (CONSOLE_IS_3270)
		add_preferred_console("tty3270", 0, NULL);
	else if (CONSOLE_IS_VT220)
		add_preferred_console("ttysclp", 0, NULL);
	else if (CONSOLE_IS_HVC)
		add_preferred_console("hvc", 0, NULL);
}

static int __init conmode_setup(char *str)
{
#if defined(CONFIG_SCLP_CONSOLE) || defined(CONFIG_SCLP_VT220_CONSOLE)
	if (!strcmp(str, "hwc") || !strcmp(str, "sclp"))
                SET_CONSOLE_SCLP;
#endif
#if defined(CONFIG_TN3215_CONSOLE)
	if (!strcmp(str, "3215"))
		SET_CONSOLE_3215;
#endif
#if defined(CONFIG_TN3270_CONSOLE)
	if (!strcmp(str, "3270"))
		SET_CONSOLE_3270;
#endif
	set_preferred_console();
        return 1;
}

__setup("conmode=", conmode_setup);

static void __init conmode_default(void)
{
	char query_buffer[1024];
	char *ptr;

        if (MACHINE_IS_VM) {
		cpcmd("QUERY CONSOLE", query_buffer, 1024, NULL);
		console_devno = simple_strtoul(query_buffer + 5, NULL, 16);
		ptr = strstr(query_buffer, "SUBCHANNEL =");
		console_irq = simple_strtoul(ptr + 13, NULL, 16);
		cpcmd("QUERY TERM", query_buffer, 1024, NULL);
		ptr = strstr(query_buffer, "CONMODE");
		/*
		 * Set the conmode to 3215 so that the device recognition 
		 * will set the cu_type of the console to 3215. If the
		 * conmode is 3270 and we don't set it back then both
		 * 3215 and the 3270 driver will try to access the console
		 * device (3215 as console and 3270 as normal tty).
		 */
		cpcmd("TERM CONMODE 3215", NULL, 0, NULL);
		if (ptr == NULL) {
#if defined(CONFIG_SCLP_CONSOLE) || defined(CONFIG_SCLP_VT220_CONSOLE)
			SET_CONSOLE_SCLP;
#endif
			return;
		}
		if (str_has_prefix(ptr + 8, "3270")) {
#if defined(CONFIG_TN3270_CONSOLE)
			SET_CONSOLE_3270;
#elif defined(CONFIG_TN3215_CONSOLE)
			SET_CONSOLE_3215;
#elif defined(CONFIG_SCLP_CONSOLE) || defined(CONFIG_SCLP_VT220_CONSOLE)
			SET_CONSOLE_SCLP;
#endif
		} else if (str_has_prefix(ptr + 8, "3215")) {
#if defined(CONFIG_TN3215_CONSOLE)
			SET_CONSOLE_3215;
#elif defined(CONFIG_TN3270_CONSOLE)
			SET_CONSOLE_3270;
#elif defined(CONFIG_SCLP_CONSOLE) || defined(CONFIG_SCLP_VT220_CONSOLE)
			SET_CONSOLE_SCLP;
#endif
		}
	} else if (MACHINE_IS_KVM) {
		if (sclp.has_vt220 && IS_ENABLED(CONFIG_SCLP_VT220_CONSOLE))
			SET_CONSOLE_VT220;
		else if (sclp.has_linemode && IS_ENABLED(CONFIG_SCLP_CONSOLE))
			SET_CONSOLE_SCLP;
		else
			SET_CONSOLE_HVC;
	} else {
#if defined(CONFIG_SCLP_CONSOLE) || defined(CONFIG_SCLP_VT220_CONSOLE)
		SET_CONSOLE_SCLP;
#endif
	}
}

#ifdef CONFIG_CRASH_DUMP
static void __init setup_zfcpdump(void)
{
	if (!is_ipl_type_dump())
		return;
	if (oldmem_data.start)
		return;
	strlcat(boot_command_line, " cio_ignore=all,!ipldev,!condev", COMMAND_LINE_SIZE);
	console_loglevel = 2;
}
#else
static inline void setup_zfcpdump(void) {}
#endif /* CONFIG_CRASH_DUMP */

 /*
 * Reboot, halt and power_off stubs. They just call _machine_restart,
 * _machine_halt or _machine_power_off. 
 */

void machine_restart(char *command)
{
	if ((!in_interrupt() && !in_atomic()) || oops_in_progress)
		/*
		 * Only unblank the console if we are called in enabled
		 * context or a bust_spinlocks cleared the way for us.
		 */
		console_unblank();
	_machine_restart(command);
}

void machine_halt(void)
{
	if (!in_interrupt() || oops_in_progress)
		/*
		 * Only unblank the console if we are called in enabled
		 * context or a bust_spinlocks cleared the way for us.
		 */
		console_unblank();
	_machine_halt();
}

void machine_power_off(void)
{
	if (!in_interrupt() || oops_in_progress)
		/*
		 * Only unblank the console if we are called in enabled
		 * context or a bust_spinlocks cleared the way for us.
		 */
		console_unblank();
	_machine_power_off();
}

/*
 * Dummy power off function.
 */
void (*pm_power_off)(void) = machine_power_off;
EXPORT_SYMBOL_GPL(pm_power_off);

void *restart_stack;

unsigned long stack_alloc(void)
{
#ifdef CONFIG_VMAP_STACK
	void *ret;

	ret = __vmalloc_node(THREAD_SIZE, THREAD_SIZE, THREADINFO_GFP,
			     NUMA_NO_NODE, __builtin_return_address(0));
	kmemleak_not_leak(ret);
	return (unsigned long)ret;
#else
	return __get_free_pages(GFP_KERNEL, THREAD_SIZE_ORDER);
#endif
}

void stack_free(unsigned long stack)
{
#ifdef CONFIG_VMAP_STACK
	vfree((void *) stack);
#else
	free_pages(stack, THREAD_SIZE_ORDER);
#endif
}

static unsigned long __init stack_alloc_early(void)
{
	unsigned long stack;

	stack = (unsigned long)memblock_alloc(THREAD_SIZE, THREAD_SIZE);
	if (!stack) {
		panic("%s: Failed to allocate %lu bytes align=0x%lx\n",
		      __func__, THREAD_SIZE, THREAD_SIZE);
	}
	return stack;
}

static void __init setup_lowcore(void)
{
	struct lowcore *lc, *abs_lc;

	/*
	 * Setup lowcore for boot cpu
	 */
	BUILD_BUG_ON(sizeof(struct lowcore) != LC_PAGES * PAGE_SIZE);
	lc = memblock_alloc_low(sizeof(*lc), sizeof(*lc));
	if (!lc)
		panic("%s: Failed to allocate %zu bytes align=%zx\n",
		      __func__, sizeof(*lc), sizeof(*lc));

	lc->pcpu = (unsigned long)per_cpu_ptr(&pcpu_devices, 0);
	lc->restart_psw.mask = PSW_KERNEL_BITS & ~PSW_MASK_DAT;
	lc->restart_psw.addr = __pa(restart_int_handler);
	lc->external_new_psw.mask = PSW_KERNEL_BITS;
	lc->external_new_psw.addr = (unsigned long) ext_int_handler;
	lc->svc_new_psw.mask = PSW_KERNEL_BITS;
	lc->svc_new_psw.addr = (unsigned long) system_call;
	lc->program_new_psw.mask = PSW_KERNEL_BITS;
	lc->program_new_psw.addr = (unsigned long) pgm_check_handler;
	lc->mcck_new_psw.mask = PSW_KERNEL_BITS;
	lc->mcck_new_psw.addr = (unsigned long) mcck_int_handler;
	lc->io_new_psw.mask = PSW_KERNEL_BITS;
	lc->io_new_psw.addr = (unsigned long) io_int_handler;
	lc->clock_comparator = clock_comparator_max;
	lc->current_task = (unsigned long)&init_task;
	lc->lpp = LPP_MAGIC;
	lc->machine_flags = get_lowcore()->machine_flags;
	lc->preempt_count = get_lowcore()->preempt_count;
	nmi_alloc_mcesa_early(&lc->mcesad);
	lc->sys_enter_timer = get_lowcore()->sys_enter_timer;
	lc->exit_timer = get_lowcore()->exit_timer;
	lc->user_timer = get_lowcore()->user_timer;
	lc->system_timer = get_lowcore()->system_timer;
	lc->steal_timer = get_lowcore()->steal_timer;
	lc->last_update_timer = get_lowcore()->last_update_timer;
	lc->last_update_clock = get_lowcore()->last_update_clock;
	/*
	 * Allocate the global restart stack which is the same for
	 * all CPUs in case *one* of them does a PSW restart.
	 */
	restart_stack = (void *)(stack_alloc_early() + STACK_INIT_OFFSET);
	lc->mcck_stack = stack_alloc_early() + STACK_INIT_OFFSET;
	lc->async_stack = stack_alloc_early() + STACK_INIT_OFFSET;
	lc->nodat_stack = stack_alloc_early() + STACK_INIT_OFFSET;
	lc->kernel_stack = get_lowcore()->kernel_stack;
	/*
	 * Set up PSW restart to call ipl.c:do_restart(). Copy the relevant
	 * restart data to the absolute zero lowcore. This is necessary if
	 * PSW restart is done on an offline CPU that has lowcore zero.
	 */
	lc->restart_stack = (unsigned long) restart_stack;
	lc->restart_fn = (unsigned long) do_restart;
	lc->restart_data = 0;
	lc->restart_source = -1U;
	lc->spinlock_lockval = arch_spin_lockval(0);
	lc->spinlock_index = 0;
	arch_spin_lock_setup(0);
	lc->return_lpswe = gen_lpswe(__LC_RETURN_PSW);
	lc->return_mcck_lpswe = gen_lpswe(__LC_RETURN_MCCK_PSW);
	lc->preempt_count = PREEMPT_DISABLED;
	lc->kernel_asce = get_lowcore()->kernel_asce;
	lc->user_asce = get_lowcore()->user_asce;

	system_ctlreg_init_save_area(lc);
	abs_lc = get_abs_lowcore();
	abs_lc->restart_stack = lc->restart_stack;
	abs_lc->restart_fn = lc->restart_fn;
	abs_lc->restart_data = lc->restart_data;
	abs_lc->restart_source = lc->restart_source;
	abs_lc->restart_psw = lc->restart_psw;
	abs_lc->restart_flags = RESTART_FLAG_CTLREGS;
	abs_lc->program_new_psw = lc->program_new_psw;
	abs_lc->mcesad = lc->mcesad;
	put_abs_lowcore(abs_lc);

	set_prefix(__pa(lc));
	lowcore_ptr[0] = lc;
	if (abs_lowcore_map(0, lowcore_ptr[0], false))
		panic("Couldn't setup absolute lowcore");
}

static struct resource code_resource = {
	.name  = "Kernel code",
	.flags = IORESOURCE_BUSY | IORESOURCE_SYSTEM_RAM,
};

static struct resource data_resource = {
	.name = "Kernel data",
	.flags = IORESOURCE_BUSY | IORESOURCE_SYSTEM_RAM,
};

static struct resource bss_resource = {
	.name = "Kernel bss",
	.flags = IORESOURCE_BUSY | IORESOURCE_SYSTEM_RAM,
};

static struct resource __initdata *standard_resources[] = {
	&code_resource,
	&data_resource,
	&bss_resource,
};

static void __init setup_resources(void)
{
	struct resource *res, *std_res, *sub_res;
	phys_addr_t start, end;
	int j;
	u64 i;

	code_resource.start = __pa_symbol(_text);
	code_resource.end = __pa_symbol(_etext) - 1;
	data_resource.start = __pa_symbol(_etext);
	data_resource.end = __pa_symbol(_edata) - 1;
	bss_resource.start = __pa_symbol(__bss_start);
	bss_resource.end = __pa_symbol(__bss_stop) - 1;

	for_each_mem_range(i, &start, &end) {
		res = memblock_alloc(sizeof(*res), 8);
		if (!res)
			panic("%s: Failed to allocate %zu bytes align=0x%x\n",
			      __func__, sizeof(*res), 8);
		res->flags = IORESOURCE_BUSY | IORESOURCE_SYSTEM_RAM;

		res->name = "System RAM";
		res->start = start;
		/*
		 * In memblock, end points to the first byte after the
		 * range while in resources, end points to the last byte in
		 * the range.
		 */
		res->end = end - 1;
		request_resource(&iomem_resource, res);

		for (j = 0; j < ARRAY_SIZE(standard_resources); j++) {
			std_res = standard_resources[j];
			if (std_res->start < res->start ||
			    std_res->start > res->end)
				continue;
			if (std_res->end > res->end) {
				sub_res = memblock_alloc(sizeof(*sub_res), 8);
				if (!sub_res)
					panic("%s: Failed to allocate %zu bytes align=0x%x\n",
					      __func__, sizeof(*sub_res), 8);
				*sub_res = *std_res;
				sub_res->end = res->end;
				std_res->start = res->end + 1;
				request_resource(res, sub_res);
			} else {
				request_resource(res, std_res);
			}
		}
	}
#ifdef CONFIG_CRASH_DUMP
	/*
	 * Re-add removed crash kernel memory as reserved memory. This makes
	 * sure it will be mapped with the identity mapping and struct pages
	 * will be created, so it can be resized later on.
	 * However add it later since the crash kernel resource should not be
	 * part of the System RAM resource.
	 */
	if (crashk_res.end) {
		memblock_add_node(crashk_res.start, resource_size(&crashk_res),
				  0, MEMBLOCK_NONE);
		memblock_reserve(crashk_res.start, resource_size(&crashk_res));
		insert_resource(&iomem_resource, &crashk_res);
	}
#endif
}

static void __init setup_memory_end(void)
{
	max_pfn = max_low_pfn = PFN_DOWN(ident_map_size);
	pr_notice("The maximum memory size is %luMB\n", ident_map_size >> 20);
}

#ifdef CONFIG_CRASH_DUMP

/*
 * When kdump is enabled, we have to ensure that no memory from the area
 * [0 - crashkernel memory size] is set offline - it will be exchanged with
 * the crashkernel memory region when kdump is triggered. The crashkernel
 * memory region can never get offlined (pages are unmovable).
 */
static int kdump_mem_notifier(struct notifier_block *nb,
			      unsigned long action, void *data)
{
	struct memory_notify *arg = data;

	if (action != MEM_GOING_OFFLINE)
		return NOTIFY_OK;
	if (arg->start_pfn < PFN_DOWN(resource_size(&crashk_res)))
		return NOTIFY_BAD;
	return NOTIFY_OK;
}

static struct notifier_block kdump_mem_nb = {
	.notifier_call = kdump_mem_notifier,
};

#endif

/*
 * Reserve page tables created by decompressor
 */
static void __init reserve_pgtables(void)
{
	unsigned long start, end;
	struct reserved_range *range;

	for_each_physmem_reserved_type_range(RR_VMEM, range, &start, &end)
		memblock_reserve(start, end - start);
}

/*
 * Reserve memory for kdump kernel to be loaded with kexec
 */
static void __init reserve_crashkernel(void)
{
#ifdef CONFIG_CRASH_DUMP
	unsigned long long crash_base, crash_size;
	phys_addr_t low, high;
	int rc;

	rc = parse_crashkernel(boot_command_line, ident_map_size,
<<<<<<< HEAD
			       &crash_size, &crash_base, NULL, NULL, NULL);
=======
			       &crash_size, &crash_base, NULL, NULL);
>>>>>>> 2d5404ca

	crash_base = ALIGN(crash_base, KEXEC_CRASH_MEM_ALIGN);
	crash_size = ALIGN(crash_size, KEXEC_CRASH_MEM_ALIGN);
	if (rc || crash_size == 0)
		return;

	if (memblock.memory.regions[0].size < crash_size) {
		pr_info("crashkernel reservation failed: %s\n",
			"first memory chunk must be at least crashkernel size");
		return;
	}

	low = crash_base ?: oldmem_data.start;
	high = low + crash_size;
	if (low >= oldmem_data.start && high <= oldmem_data.start + oldmem_data.size) {
		/* The crashkernel fits into OLDMEM, reuse OLDMEM */
		crash_base = low;
	} else {
		/* Find suitable area in free memory */
		low = max_t(unsigned long, crash_size, sclp.hsa_size);
		high = crash_base ? crash_base + crash_size : ULONG_MAX;

		if (crash_base && crash_base < low) {
			pr_info("crashkernel reservation failed: %s\n",
				"crash_base too low");
			return;
		}
		low = crash_base ?: low;
		crash_base = memblock_phys_alloc_range(crash_size,
						       KEXEC_CRASH_MEM_ALIGN,
						       low, high);
	}

	if (!crash_base) {
		pr_info("crashkernel reservation failed: %s\n",
			"no suitable area found");
		return;
	}

	if (register_memory_notifier(&kdump_mem_nb)) {
		memblock_phys_free(crash_base, crash_size);
		return;
	}

	if (!oldmem_data.start && MACHINE_IS_VM)
		diag10_range(PFN_DOWN(crash_base), PFN_DOWN(crash_size));
	crashk_res.start = crash_base;
	crashk_res.end = crash_base + crash_size - 1;
	memblock_remove(crash_base, crash_size);
	pr_info("Reserving %lluMB of memory at %lluMB "
		"for crashkernel (System RAM: %luMB)\n",
		crash_size >> 20, crash_base >> 20,
		(unsigned long)memblock.memory.total_size >> 20);
	os_info_crashkernel_add(crash_base, crash_size);
#endif
}

/*
 * Reserve the initrd from being used by memblock
 */
static void __init reserve_initrd(void)
{
	unsigned long addr, size;

	if (!IS_ENABLED(CONFIG_BLK_DEV_INITRD) || !get_physmem_reserved(RR_INITRD, &addr, &size))
		return;
	initrd_start = (unsigned long)__va(addr);
	initrd_end = initrd_start + size;
	memblock_reserve(addr, size);
}

/*
 * Reserve the memory area used to pass the certificate lists
 */
static void __init reserve_certificate_list(void)
{
	if (ipl_cert_list_addr)
		memblock_reserve(ipl_cert_list_addr, ipl_cert_list_size);
}

static void __init reserve_physmem_info(void)
{
	unsigned long addr, size;

	if (get_physmem_reserved(RR_MEM_DETECT_EXTENDED, &addr, &size))
		memblock_reserve(addr, size);
}

static void __init free_physmem_info(void)
{
	unsigned long addr, size;

	if (get_physmem_reserved(RR_MEM_DETECT_EXTENDED, &addr, &size))
		memblock_phys_free(addr, size);
}

static void __init memblock_add_physmem_info(void)
{
	unsigned long start, end;
	int i;

	pr_debug("physmem info source: %s (%hhd)\n",
		 get_physmem_info_source(), physmem_info.info_source);
	/* keep memblock lists close to the kernel */
	memblock_set_bottom_up(true);
	for_each_physmem_usable_range(i, &start, &end)
		memblock_add(start, end - start);
	for_each_physmem_online_range(i, &start, &end)
		memblock_physmem_add(start, end - start);
	memblock_set_bottom_up(false);
	memblock_set_node(0, ULONG_MAX, &memblock.memory, 0);
}

/*
 * Reserve memory used for lowcore.
 */
static void __init reserve_lowcore(void)
{
	void *lowcore_start = get_lowcore();
	void *lowcore_end = lowcore_start + sizeof(struct lowcore);
	void *start, *end;

	if ((void *)__identity_base < lowcore_end) {
		start = max(lowcore_start, (void *)__identity_base);
		end = min(lowcore_end, (void *)(__identity_base + ident_map_size));
		memblock_reserve(__pa(start), __pa(end));
	}
}

/*
 * Reserve memory used for absolute lowcore/command line/kernel image.
 */
static void __init reserve_kernel(void)
{
	memblock_reserve(0, STARTUP_NORMAL_OFFSET);
	memblock_reserve(OLDMEM_BASE, sizeof(unsigned long));
	memblock_reserve(OLDMEM_SIZE, sizeof(unsigned long));
	memblock_reserve(physmem_info.reserved[RR_AMODE31].start, __eamode31 - __samode31);
	memblock_reserve(__pa(sclp_early_sccb), EXT_SCCB_READ_SCP);
	memblock_reserve(__pa(_stext), _end - _stext);
}

static void __init setup_memory(void)
{
	phys_addr_t start, end;
	u64 i;

	/*
	 * Init storage key for present memory
	 */
	for_each_mem_range(i, &start, &end)
		storage_key_init_range(start, end);

	psw_set_key(PAGE_DEFAULT_KEY);
}

static void __init relocate_amode31_section(void)
{
	unsigned long amode31_size = __eamode31 - __samode31;
	long amode31_offset, *ptr;

	amode31_offset = AMODE31_START - (unsigned long)__samode31;
	pr_info("Relocating AMODE31 section of size 0x%08lx\n", amode31_size);

	/* Move original AMODE31 section to the new one */
	memmove((void *)physmem_info.reserved[RR_AMODE31].start, __samode31, amode31_size);
	/* Zero out the old AMODE31 section to catch invalid accesses within it */
	memset(__samode31, 0, amode31_size);

	/* Update all AMODE31 region references */
	for (ptr = _start_amode31_refs; ptr != _end_amode31_refs; ptr++)
		*ptr += amode31_offset;
}

/* This must be called after AMODE31 relocation */
static void __init setup_cr(void)
{
	union ctlreg2 cr2;
	union ctlreg5 cr5;
	union ctlreg15 cr15;

	__ctl_duct[1] = (unsigned long)__ctl_aste;
	__ctl_duct[2] = (unsigned long)__ctl_aste;
	__ctl_duct[4] = (unsigned long)__ctl_duald;

	/* Update control registers CR2, CR5 and CR15 */
	local_ctl_store(2, &cr2.reg);
	local_ctl_store(5, &cr5.reg);
	local_ctl_store(15, &cr15.reg);
	cr2.ducto = (unsigned long)__ctl_duct >> 6;
	cr5.pasteo = (unsigned long)__ctl_duct >> 6;
	cr15.lsea = (unsigned long)__ctl_linkage_stack >> 3;
	system_ctl_load(2, &cr2.reg);
	system_ctl_load(5, &cr5.reg);
	system_ctl_load(15, &cr15.reg);
}

/*
 * Add system information as device randomness
 */
static void __init setup_randomness(void)
{
	struct sysinfo_3_2_2 *vmms;

	vmms = memblock_alloc(PAGE_SIZE, PAGE_SIZE);
	if (!vmms)
		panic("Failed to allocate memory for sysinfo structure\n");
	if (stsi(vmms, 3, 2, 2) == 0 && vmms->count)
		add_device_randomness(&vmms->vm, sizeof(vmms->vm[0]) * vmms->count);
	memblock_free(vmms, PAGE_SIZE);

	if (cpacf_query_func(CPACF_PRNO, CPACF_PRNO_TRNG))
		static_branch_enable(&s390_arch_random_available);
}

/*
 * Issue diagnose 318 to set the control program name and
 * version codes.
 */
static void __init setup_control_program_code(void)
{
	union diag318_info diag318_info = {
		.cpnc = CPNC_LINUX,
		.cpvc = 0,
	};

	if (!sclp.has_diag318)
		return;

	diag_stat_inc(DIAG_STAT_X318);
	asm volatile("diag %0,0,0x318\n" : : "d" (diag318_info.val));
}

/*
 * Print the component list from the IPL report
 */
static void __init log_component_list(void)
{
	struct ipl_rb_component_entry *ptr, *end;
	char *str;

	if (!early_ipl_comp_list_addr)
		return;
	if (ipl_block.hdr.flags & IPL_PL_FLAG_SIPL)
		pr_info("Linux is running with Secure-IPL enabled\n");
	else
		pr_info("Linux is running with Secure-IPL disabled\n");
	ptr = __va(early_ipl_comp_list_addr);
	end = (void *) ptr + early_ipl_comp_list_size;
	pr_info("The IPL report contains the following components:\n");
	while (ptr < end) {
		if (ptr->flags & IPL_RB_COMPONENT_FLAG_SIGNED) {
			if (ptr->flags & IPL_RB_COMPONENT_FLAG_VERIFIED)
				str = "signed, verified";
			else
				str = "signed, verification failed";
		} else {
			str = "not signed";
		}
		pr_info("%016llx - %016llx (%s)\n",
			ptr->addr, ptr->addr + ptr->len, str);
		ptr++;
	}
}

/*
 * Setup function called from init/main.c just after the banner
 * was printed.
 */

void __init setup_arch(char **cmdline_p)
{
        /*
         * print what head.S has found out about the machine
         */
	if (MACHINE_IS_VM)
		pr_info("Linux is running as a z/VM "
			"guest operating system in 64-bit mode\n");
	else if (MACHINE_IS_KVM)
		pr_info("Linux is running under KVM in 64-bit mode\n");
	else if (MACHINE_IS_LPAR)
		pr_info("Linux is running natively in 64-bit mode\n");
	else
		pr_info("Linux is running as a guest in 64-bit mode\n");

	if (have_relocated_lowcore())
		pr_info("Lowcore relocated to 0x%px\n", get_lowcore());

	log_component_list();

	/* Have one command line that is parsed and saved in /proc/cmdline */
	/* boot_command_line has been already set up in early.c */
	*cmdline_p = boot_command_line;

        ROOT_DEV = Root_RAM0;

	setup_initial_init_mm(_text, _etext, _edata, _end);

	if (IS_ENABLED(CONFIG_EXPOLINE_AUTO))
		nospec_auto_detect();

	jump_label_init();
	parse_early_param();
#ifdef CONFIG_CRASH_DUMP
	/* Deactivate elfcorehdr= kernel parameter */
	elfcorehdr_addr = ELFCORE_ADDR_MAX;
#endif

	os_info_init();
	setup_ipl();
	setup_control_program_code();

	/* Do some memory reservations *before* memory is added to memblock */
	reserve_pgtables();
	reserve_lowcore();
	reserve_kernel();
	reserve_initrd();
	reserve_certificate_list();
	reserve_physmem_info();
	memblock_set_current_limit(ident_map_size);
	memblock_allow_resize();

	/* Get information about *all* installed memory */
	memblock_add_physmem_info();

	free_physmem_info();
	setup_memory_end();
	memblock_dump_all();
	setup_memory();

	relocate_amode31_section();
	setup_cr();
	setup_uv();
	dma_contiguous_reserve(ident_map_size);
	vmcp_cma_reserve();
	if (MACHINE_HAS_EDAT2)
		hugetlb_cma_reserve(PUD_SHIFT - PAGE_SHIFT);

	reserve_crashkernel();
#ifdef CONFIG_CRASH_DUMP
	/*
	 * Be aware that smp_save_dump_secondary_cpus() triggers a system reset.
	 * Therefore CPU and device initialization should be done afterwards.
	 */
	smp_save_dump_secondary_cpus();
#endif

	setup_resources();
	setup_lowcore();
	smp_fill_possible_mask();
	cpu_detect_mhz_feature();
        cpu_init();
	numa_setup();
	smp_detect_cpus();
	topology_init_early();

	if (test_facility(193))
		static_branch_enable(&cpu_has_bear);

	/*
	 * Create kernel page tables.
	 */
        paging_init();

	/*
	 * After paging_init created the kernel page table, the new PSWs
	 * in lowcore can now run with DAT enabled.
	 */
#ifdef CONFIG_CRASH_DUMP
	smp_save_dump_ipl_cpu();
#endif

        /* Setup default console */
	conmode_default();
	set_preferred_console();

	apply_alternative_instructions();
	if (IS_ENABLED(CONFIG_EXPOLINE))
		nospec_init_branches();

	/* Setup zfcp/nvme dump support */
	setup_zfcpdump();

	/* Add system specific data to the random pool */
	setup_randomness();

#ifdef CONFIG_LOCK_DOWN_IN_EFI_SECURE_BOOT
	if (ipl_secure_flag)
		security_lock_kernel_down("IPL Secure Boot mode", LOCKDOWN_INTEGRITY_MAX);
#endif
}<|MERGE_RESOLUTION|>--- conflicted
+++ resolved
@@ -51,7 +51,6 @@
 #include <linux/start_kernel.h>
 #include <linux/hugetlb.h>
 #include <linux/kmemleak.h>
-#include <linux/security.h>
 
 #include <asm/archrandom.h>
 #include <asm/boot_data.h>
@@ -620,11 +619,7 @@
 	int rc;
 
 	rc = parse_crashkernel(boot_command_line, ident_map_size,
-<<<<<<< HEAD
-			       &crash_size, &crash_base, NULL, NULL, NULL);
-=======
 			       &crash_size, &crash_base, NULL, NULL);
->>>>>>> 2d5404ca
 
 	crash_base = ALIGN(crash_base, KEXEC_CRASH_MEM_ALIGN);
 	crash_size = ALIGN(crash_size, KEXEC_CRASH_MEM_ALIGN);
@@ -1010,9 +1005,4 @@
 
 	/* Add system specific data to the random pool */
 	setup_randomness();
-
-#ifdef CONFIG_LOCK_DOWN_IN_EFI_SECURE_BOOT
-	if (ipl_secure_flag)
-		security_lock_kernel_down("IPL Secure Boot mode", LOCKDOWN_INTEGRITY_MAX);
-#endif
 }