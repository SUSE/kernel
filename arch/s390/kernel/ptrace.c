--- conflicted
+++ resolved
@@ -393,13 +393,7 @@
 		/*
 		 * floating point control reg. is in the thread structure
 		 */
-<<<<<<< HEAD
-		save_fpu_regs();
-		if ((unsigned int) data != 0 ||
-		    test_fp_ctl(data >> (BITS_PER_LONG - 32)))
-=======
 		if ((unsigned int)data != 0)
->>>>>>> d020a665
 			return -EINVAL;
 		child->thread.fpu.fpc = data >> (BITS_PER_LONG - 32);
 
@@ -754,12 +748,6 @@
 		/*
 		 * floating point control reg. is in the thread structure
 		 */
-<<<<<<< HEAD
-		save_fpu_regs();
-		if (test_fp_ctl(tmp))
-			return -EINVAL;
-=======
->>>>>>> d020a665
 		child->thread.fpu.fpc = data;
 
 	} else if (addr < offsetof(struct compat_user, regs.fp_regs) + sizeof(s390_fp_regs)) {
@@ -921,15 +909,10 @@
 	int rc = 0;
 	freg_t fprs[__NUM_FPRS];
 
-<<<<<<< HEAD
-	save_fpu_regs();
-	if (MACHINE_HAS_VX)
-=======
 	if (target == current)
 		save_fpu_regs();
 
 	if (cpu_has_vx())
->>>>>>> d020a665
 		convert_vx_to_fp(fprs, target->thread.fpu.vxrs);
 	else
 		memcpy(&fprs, target->thread.fpu.fprs, sizeof(fprs));
