--- conflicted
+++ resolved
@@ -92,11 +92,7 @@
 static int debug_hex_ascii_format_fn(debug_info_t *id, struct debug_view *view,
 				     char *out_buf, const char *in_buf);
 static int debug_sprintf_format_fn(debug_info_t *id, struct debug_view *view,
-<<<<<<< HEAD
-				   char *out_buf, debug_sprintf_entry_t *curr_event);
-=======
 				   char *out_buf, const char *inbuf);
->>>>>>> eb3cdb58
 static void debug_areas_swap(debug_info_t *a, debug_info_t *b);
 static void debug_events_append(debug_info_t *dest, debug_info_t *src);
 
@@ -696,27 +692,6 @@
 }
 EXPORT_SYMBOL(debug_register);
 
-/* Remove debugfs entries and remove from internal list. */
-static void _debug_unregister(debug_info_t *id)
-{
-	int i;
-
-	for (i = 0; i < DEBUG_MAX_VIEWS; i++) {
-		if (!id->views[i])
-			continue;
-		debugfs_remove(id->debugfs_entries[i]);
-	}
-	debugfs_remove(id->debugfs_root_entry);
-	if (id == debug_area_first)
-		debug_area_first = id->next;
-	if (id == debug_area_last)
-		debug_area_last = id->prev;
-	if (id->prev)
-		id->prev->next = id->next;
-	if (id->next)
-		id->next->prev = id->prev;
-}
-
 /**
  * debug_register_static() - registers a static debug area
  *
