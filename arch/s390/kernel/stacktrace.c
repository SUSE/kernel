--- conflicted
+++ resolved
@@ -45,11 +45,7 @@
 		 * Mark stacktraces with krethook functions on them
 		 * as unreliable.
 		 */
-<<<<<<< HEAD
-		if (state.ip == (unsigned long)__kretprobe_trampoline)
-=======
 		if (state.ip == (unsigned long)arch_rethook_trampoline)
->>>>>>> eb3cdb58
 			return -EINVAL;
 #endif
 
