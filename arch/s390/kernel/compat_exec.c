/*
 * Support for 32-bit Linux for S390 ELF binaries.
 *
 * Copyright (C) 2000 IBM Deutschland Entwicklung GmbH, IBM Corporation
 * Author(s): Gerhard Tonn (ton@de.ibm.com)
 *
 * Separated from binfmt_elf32.c to reduce exports for module enablement.
 *
 */

#include <linux/config.h>
#include <linux/slab.h>
#include <linux/file.h>
#include <linux/mman.h>
#include <linux/a.out.h>
#include <linux/stat.h>
#include <linux/fcntl.h>
#include <linux/smp_lock.h>
#include <linux/init.h>
#include <linux/pagemap.h>
#include <linux/mm.h>
#include <linux/highmem.h>
#include <linux/spinlock.h>
#include <linux/binfmts.h>
#include <linux/module.h>
#include <linux/security.h>

#include <asm/uaccess.h>
#include <asm/pgalloc.h>
#include <asm/mmu_context.h>

#ifdef CONFIG_KMOD
#include <linux/kmod.h>
#endif


int setup_arg_pages32(struct linux_binprm *bprm, int executable_stack)
{
	unsigned long stack_base;
	struct vm_area_struct *mpnt;
	struct mm_struct *mm = current->mm;
	int i;

	stack_base = STACK_TOP - MAX_ARG_PAGES*PAGE_SIZE;
	mm->arg_start = bprm->p + stack_base;

	bprm->p += stack_base;
	if (bprm->loader)
		bprm->loader += stack_base;
	bprm->exec += stack_base;

	mpnt = kmem_cache_alloc(vm_area_cachep, SLAB_KERNEL);
	if (!mpnt) 
		return -ENOMEM; 
	
	if (security_vm_enough_memory((STACK_TOP - (PAGE_MASK & (unsigned long) bprm->p))>>PAGE_SHIFT)) {
		kmem_cache_free(vm_area_cachep, mpnt);
		return -ENOMEM;
	}

	memset(mpnt, 0, sizeof(*mpnt));

	down_write(&mm->mmap_sem);
	{
 		mpol_set_vma_default(mpnt);
		mpnt->vm_mm = mm;
		mpnt->vm_start = PAGE_MASK & (unsigned long) bprm->p;
		mpnt->vm_end = STACK_TOP;
		/* executable stack setting would be applied here */
		mpnt->vm_page_prot = PAGE_COPY;
		mpnt->vm_flags = VM_STACK_FLAGS;
<<<<<<< HEAD
		mpnt->vm_ops = NULL;
		mpnt->vm_pgoff = mpnt->vm_start >> PAGE_SHIFT;
		mpnt->vm_file = NULL;
		INIT_VMA_SHARED(mpnt);
		/* insert_vm_struct takes care of anon_vma_node */
		mpnt->anon_vma = NULL;
		mpnt->vm_private_data = (void *) 0;
=======
>>>>>>> 30e74fea
		insert_vm_struct(mm, mpnt);
		mm->total_vm = (mpnt->vm_end - mpnt->vm_start) >> PAGE_SHIFT;
	} 

	for (i = 0 ; i < MAX_ARG_PAGES ; i++) {
		struct page *page = bprm->page[i];
		if (page) {
			bprm->page[i] = NULL;
<<<<<<< HEAD
			put_dirty_page(current,page,stack_base,PAGE_COPY, mpnt);
=======
			install_arg_page(mpnt, page, stack_base);
>>>>>>> 30e74fea
		}
		stack_base += PAGE_SIZE;
	}
	up_write(&mm->mmap_sem);
	
	return 0;
}

EXPORT_SYMBOL(setup_arg_pages32);<|MERGE_RESOLUTION|>--- conflicted
+++ resolved
@@ -62,23 +62,12 @@
 
 	down_write(&mm->mmap_sem);
 	{
- 		mpol_set_vma_default(mpnt);
 		mpnt->vm_mm = mm;
 		mpnt->vm_start = PAGE_MASK & (unsigned long) bprm->p;
 		mpnt->vm_end = STACK_TOP;
 		/* executable stack setting would be applied here */
 		mpnt->vm_page_prot = PAGE_COPY;
 		mpnt->vm_flags = VM_STACK_FLAGS;
-<<<<<<< HEAD
-		mpnt->vm_ops = NULL;
-		mpnt->vm_pgoff = mpnt->vm_start >> PAGE_SHIFT;
-		mpnt->vm_file = NULL;
-		INIT_VMA_SHARED(mpnt);
-		/* insert_vm_struct takes care of anon_vma_node */
-		mpnt->anon_vma = NULL;
-		mpnt->vm_private_data = (void *) 0;
-=======
->>>>>>> 30e74fea
 		insert_vm_struct(mm, mpnt);
 		mm->total_vm = (mpnt->vm_end - mpnt->vm_start) >> PAGE_SHIFT;
 	} 
@@ -87,11 +76,7 @@
 		struct page *page = bprm->page[i];
 		if (page) {
 			bprm->page[i] = NULL;
-<<<<<<< HEAD
-			put_dirty_page(current,page,stack_base,PAGE_COPY, mpnt);
-=======
 			install_arg_page(mpnt, page, stack_base);
->>>>>>> 30e74fea
 		}
 		stack_base += PAGE_SIZE;
 	}
