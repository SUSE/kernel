--- conflicted
+++ resolved
@@ -210,10 +210,7 @@
 	lc->br_r1_trampoline = 0x07f1;	/* br %r1 */
 	lc->return_lpswe = gen_lpswe(__LC_RETURN_PSW);
 	lc->return_mcck_lpswe = gen_lpswe(__LC_RETURN_MCCK_PSW);
-<<<<<<< HEAD
-=======
 	lc->preempt_count = PREEMPT_DISABLED;
->>>>>>> 7d2a07b7
 	if (nmi_alloc_per_cpu(lc))
 		goto out;
 	lowcore_ptr[cpu] = lc;
@@ -259,21 +256,13 @@
 	lc->spinlock_index = 0;
 	lc->percpu_offset = __per_cpu_offset[cpu];
 	lc->kernel_asce = S390_lowcore.kernel_asce;
-<<<<<<< HEAD
-	lc->user_asce = S390_lowcore.kernel_asce;
-=======
 	lc->user_asce = s390_invalid_asce;
->>>>>>> 7d2a07b7
 	lc->machine_flags = S390_lowcore.machine_flags;
 	lc->user_timer = lc->system_timer =
 		lc->steal_timer = lc->avg_steal_timer = 0;
 	__ctl_store(lc->cregs_save_area, 0, 15);
 	lc->cregs_save_area[1] = lc->kernel_asce;
-<<<<<<< HEAD
-	lc->cregs_save_area[7] = lc->vdso_asce;
-=======
 	lc->cregs_save_area[7] = lc->user_asce;
->>>>>>> 7d2a07b7
 	save_access_regs((unsigned int *) lc->access_regs_save_area);
 	arch_spin_lock_setup(cpu);
 }
@@ -412,14 +401,11 @@
 	return -1;
 }
 
-<<<<<<< HEAD
-=======
 void schedule_mcck_handler(void)
 {
 	pcpu_ec_call(pcpu_devices + smp_processor_id(), ec_mcck_pending);
 }
 
->>>>>>> 7d2a07b7
 bool notrace arch_vcpu_is_preempted(int cpu)
 {
 	if (test_cpu_flag_of(CIF_ENABLED_WAIT, cpu))
@@ -888,8 +874,6 @@
 
 	S390_lowcore.last_update_clock = get_tod_clock();
 	restore_access_regs(S390_lowcore.access_regs_save_area);
-	set_cpu_flag(CIF_ASCE_PRIMARY);
-	set_cpu_flag(CIF_ASCE_SECONDARY);
 	cpu_init();
 	rcu_cpu_starting(cpu);
 	init_cpu_timer();
@@ -919,11 +903,7 @@
 	S390_lowcore.restart_source = -1UL;
 	__ctl_load(S390_lowcore.cregs_save_area, 0, 15);
 	__load_psw_mask(PSW_KERNEL_BITS | PSW_MASK_DAT);
-<<<<<<< HEAD
-	CALL_ON_STACK_NORETURN(smp_init_secondary, S390_lowcore.kernel_stack);
-=======
 	call_on_stack_noreturn(smp_init_secondary, S390_lowcore.kernel_stack);
->>>>>>> 7d2a07b7
 }
 
 /* Upping and downing of CPUs */
