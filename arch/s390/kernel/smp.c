/*
 *  arch/s390/kernel/smp.c
 *
 *    Copyright IBM Corp. 1999,2007
 *    Author(s): Denis Joseph Barrow (djbarrow@de.ibm.com,barrow_dj@yahoo.com),
 *		 Martin Schwidefsky (schwidefsky@de.ibm.com)
 *		 Heiko Carstens (heiko.carstens@de.ibm.com)
 *
 *  based on other smp stuff by
 *    (c) 1995 Alan Cox, CymruNET Ltd  <alan@cymru.net>
 *    (c) 1998 Ingo Molnar
 *
 * We work with logical cpu numbering everywhere we can. The only
 * functions using the real cpu address (got from STAP) are the sigp
 * functions. For all other functions we use the identity mapping.
 * That means that cpu_number_map[i] == i for every cpu. cpu_number_map is
 * used e.g. to find the idle task belonging to a logical cpu. Every array
 * in the kernel is sorted by the logical cpu number and not by the physical
 * one which is causing all the confusion with __cpu_logical_map and
 * cpu_number_map in other architectures.
 */

#define KMSG_COMPONENT "cpu"
<<<<<<< HEAD
=======
#define pr_fmt(fmt) KMSG_COMPONENT ": " fmt
>>>>>>> 18e352e4

#include <linux/module.h>
#include <linux/init.h>
#include <linux/mm.h>
#include <linux/err.h>
#include <linux/spinlock.h>
#include <linux/kernel_stat.h>
#include <linux/delay.h>
#include <linux/cache.h>
#include <linux/interrupt.h>
#include <linux/cpu.h>
#include <linux/timex.h>
#include <linux/bootmem.h>
#include <asm/ipl.h>
#include <asm/setup.h>
#include <asm/sigp.h>
#include <asm/pgalloc.h>
#include <asm/irq.h>
#include <asm/s390_ext.h>
#include <asm/cpcmd.h>
#include <asm/tlbflush.h>
#include <asm/timer.h>
#include <asm/lowcore.h>
#include <asm/sclp.h>
#include <asm/cpu.h>
#include <asm/vdso.h>
#include "entry.h"

/*
 * An array with a pointer the lowcore of every CPU.
 */
struct _lowcore *lowcore_ptr[NR_CPUS];
EXPORT_SYMBOL(lowcore_ptr);

static struct task_struct *current_set[NR_CPUS];

static u8 smp_cpu_type;
static int smp_use_sigp_detection;

enum s390_cpu_state {
	CPU_STATE_STANDBY,
	CPU_STATE_CONFIGURED,
};

DEFINE_MUTEX(smp_cpu_state_mutex);
int smp_cpu_polarization[NR_CPUS];
static int smp_cpu_state[NR_CPUS];
static int cpu_management;

static DEFINE_PER_CPU(struct cpu, cpu_devices);

static void smp_ext_bitcall(int, ec_bit_sig);

void smp_send_stop(void)
{
	int cpu, rc;

	/* Disable all interrupts/machine checks */
	__load_psw_mask(psw_kernel_bits & ~PSW_MASK_MCHECK);

	/* write magic number to zero page (absolute 0) */
	lowcore_ptr[smp_processor_id()]->panic_magic = __PANIC_MAGIC;

	/* stop all processors */
	for_each_online_cpu(cpu) {
		if (cpu == smp_processor_id())
			continue;
		do {
			rc = signal_processor(cpu, sigp_stop);
		} while (rc == sigp_busy);

		while (!smp_cpu_not_running(cpu))
			cpu_relax();
	}
}

/*
 * This is the main routine where commands issued by other
 * cpus are handled.
 */

static void do_ext_call_interrupt(__u16 code)
{
	unsigned long bits;

	/*
	 * handle bit signal external calls
	 *
	 * For the ec_schedule signal we have to do nothing. All the work
	 * is done automatically when we return from the interrupt.
	 */
	bits = xchg(&S390_lowcore.ext_call_fast, 0);

	if (test_bit(ec_call_function, &bits))
		generic_smp_call_function_interrupt();

	if (test_bit(ec_call_function_single, &bits))
		generic_smp_call_function_single_interrupt();
}

/*
 * Send an external call sigp to another cpu and return without waiting
 * for its completion.
 */
static void smp_ext_bitcall(int cpu, ec_bit_sig sig)
{
	/*
	 * Set signaling bit in lowcore of target cpu and kick it
	 */
	set_bit(sig, (unsigned long *) &lowcore_ptr[cpu]->ext_call_fast);
	while (signal_processor(cpu, sigp_emergency_signal) == sigp_busy)
		udelay(10);
}

void arch_send_call_function_ipi(cpumask_t mask)
{
	int cpu;

	for_each_cpu_mask(cpu, mask)
		smp_ext_bitcall(cpu, ec_call_function);
}

void arch_send_call_function_single_ipi(int cpu)
{
	smp_ext_bitcall(cpu, ec_call_function_single);
}

#ifndef CONFIG_64BIT
/*
 * this function sends a 'purge tlb' signal to another CPU.
 */
static void smp_ptlb_callback(void *info)
{
	__tlb_flush_local();
}

void smp_ptlb_all(void)
{
	on_each_cpu(smp_ptlb_callback, NULL, 1);
}
EXPORT_SYMBOL(smp_ptlb_all);
#endif /* ! CONFIG_64BIT */

/*
 * this function sends a 'reschedule' IPI to another CPU.
 * it goes straight through and wastes no time serializing
 * anything. Worst case is that we lose a reschedule ...
 */
void smp_send_reschedule(int cpu)
{
	smp_ext_bitcall(cpu, ec_schedule);
}

/*
 * parameter area for the set/clear control bit callbacks
 */
struct ec_creg_mask_parms {
	unsigned long orvals[16];
	unsigned long andvals[16];
};

/*
 * callback for setting/clearing control bits
 */
static void smp_ctl_bit_callback(void *info)
{
	struct ec_creg_mask_parms *pp = info;
	unsigned long cregs[16];
	int i;

	__ctl_store(cregs, 0, 15);
	for (i = 0; i <= 15; i++)
		cregs[i] = (cregs[i] & pp->andvals[i]) | pp->orvals[i];
	__ctl_load(cregs, 0, 15);
}

/*
 * Set a bit in a control register of all cpus
 */
void smp_ctl_set_bit(int cr, int bit)
{
	struct ec_creg_mask_parms parms;

	memset(&parms.orvals, 0, sizeof(parms.orvals));
	memset(&parms.andvals, 0xff, sizeof(parms.andvals));
	parms.orvals[cr] = 1 << bit;
	on_each_cpu(smp_ctl_bit_callback, &parms, 1);
}
EXPORT_SYMBOL(smp_ctl_set_bit);

/*
 * Clear a bit in a control register of all cpus
 */
void smp_ctl_clear_bit(int cr, int bit)
{
	struct ec_creg_mask_parms parms;

	memset(&parms.orvals, 0, sizeof(parms.orvals));
	memset(&parms.andvals, 0xff, sizeof(parms.andvals));
	parms.andvals[cr] = ~(1L << bit);
	on_each_cpu(smp_ctl_bit_callback, &parms, 1);
}
EXPORT_SYMBOL(smp_ctl_clear_bit);

/*
 * In early ipl state a temp. logically cpu number is needed, so the sigp
 * functions can be used to sense other cpus. Since NR_CPUS is >= 2 on
 * CONFIG_SMP and the ipl cpu is logical cpu 0, it must be 1.
 */
#define CPU_INIT_NO	1

#if defined(CONFIG_ZFCPDUMP) || defined(CONFIG_ZFCPDUMP_MODULE)

/*
 * zfcpdump_prefix_array holds prefix registers for the following scenario:
 * 64 bit zfcpdump kernel and 31 bit kernel which is to be dumped. We have to
 * save its prefix registers, since they get lost, when switching from 31 bit
 * to 64 bit.
 */
unsigned int zfcpdump_prefix_array[NR_CPUS + 1] \
	__attribute__((__section__(".data")));

static void __init smp_get_save_area(unsigned int cpu, unsigned int phy_cpu)
{
	if (ipl_info.type != IPL_TYPE_FCP_DUMP)
		return;
	if (cpu >= NR_CPUS) {
		pr_warning("CPU %i exceeds the maximum %i and is excluded from "
			   "the dump\n", cpu, NR_CPUS - 1);
		return;
	}
	zfcpdump_save_areas[cpu] = kmalloc(sizeof(union save_area), GFP_KERNEL);
	__cpu_logical_map[CPU_INIT_NO] = (__u16) phy_cpu;
	while (signal_processor(CPU_INIT_NO, sigp_stop_and_store_status) ==
	       sigp_busy)
		cpu_relax();
	memcpy(zfcpdump_save_areas[cpu],
	       (void *)(unsigned long) store_prefix() + SAVE_AREA_BASE,
	       SAVE_AREA_SIZE);
#ifdef CONFIG_64BIT
	/* copy original prefix register */
	zfcpdump_save_areas[cpu]->s390x.pref_reg = zfcpdump_prefix_array[cpu];
#endif
}

union save_area *zfcpdump_save_areas[NR_CPUS + 1];
EXPORT_SYMBOL_GPL(zfcpdump_save_areas);

#else

static inline void smp_get_save_area(unsigned int cpu, unsigned int phy_cpu) { }

#endif /* CONFIG_ZFCPDUMP || CONFIG_ZFCPDUMP_MODULE */

static int cpu_stopped(int cpu)
{
	__u32 status;

	/* Check for stopped state */
	if (signal_processor_ps(&status, 0, cpu, sigp_sense) ==
	    sigp_status_stored) {
		if (status & 0x40)
			return 1;
	}
	return 0;
}

static int cpu_known(int cpu_id)
{
	int cpu;

	for_each_present_cpu(cpu) {
		if (__cpu_logical_map[cpu] == cpu_id)
			return 1;
	}
	return 0;
}

static int smp_rescan_cpus_sigp(cpumask_t avail)
{
	int cpu_id, logical_cpu;

	logical_cpu = first_cpu(avail);
	if (logical_cpu == NR_CPUS)
		return 0;
	for (cpu_id = 0; cpu_id <= 65535; cpu_id++) {
		if (cpu_known(cpu_id))
			continue;
		__cpu_logical_map[logical_cpu] = cpu_id;
		smp_cpu_polarization[logical_cpu] = POLARIZATION_UNKNWN;
		if (!cpu_stopped(logical_cpu))
			continue;
		cpu_set(logical_cpu, cpu_present_map);
		smp_cpu_state[logical_cpu] = CPU_STATE_CONFIGURED;
		logical_cpu = next_cpu(logical_cpu, avail);
		if (logical_cpu == NR_CPUS)
			break;
	}
	return 0;
}

static int smp_rescan_cpus_sclp(cpumask_t avail)
{
	struct sclp_cpu_info *info;
	int cpu_id, logical_cpu, cpu;
	int rc;

	logical_cpu = first_cpu(avail);
	if (logical_cpu == NR_CPUS)
		return 0;
	info = kmalloc(sizeof(*info), GFP_KERNEL);
	if (!info)
		return -ENOMEM;
	rc = sclp_get_cpu_info(info);
	if (rc)
		goto out;
	for (cpu = 0; cpu < info->combined; cpu++) {
		if (info->has_cpu_type && info->cpu[cpu].type != smp_cpu_type)
			continue;
		cpu_id = info->cpu[cpu].address;
		if (cpu_known(cpu_id))
			continue;
		__cpu_logical_map[logical_cpu] = cpu_id;
		smp_cpu_polarization[logical_cpu] = POLARIZATION_UNKNWN;
		cpu_set(logical_cpu, cpu_present_map);
		if (cpu >= info->configured)
			smp_cpu_state[logical_cpu] = CPU_STATE_STANDBY;
		else
			smp_cpu_state[logical_cpu] = CPU_STATE_CONFIGURED;
		logical_cpu = next_cpu(logical_cpu, avail);
		if (logical_cpu == NR_CPUS)
			break;
	}
out:
	kfree(info);
	return rc;
}

static int __smp_rescan_cpus(void)
{
	cpumask_t avail;

	cpus_xor(avail, cpu_possible_map, cpu_present_map);
	if (smp_use_sigp_detection)
		return smp_rescan_cpus_sigp(avail);
	else
		return smp_rescan_cpus_sclp(avail);
}

static void __init smp_detect_cpus(void)
{
	unsigned int cpu, c_cpus, s_cpus;
	struct sclp_cpu_info *info;
	u16 boot_cpu_addr, cpu_addr;

	c_cpus = 1;
	s_cpus = 0;
	boot_cpu_addr = S390_lowcore.cpu_data.cpu_addr;
	info = kmalloc(sizeof(*info), GFP_KERNEL);
	if (!info)
		panic("smp_detect_cpus failed to allocate memory\n");
	/* Use sigp detection algorithm if sclp doesn't work. */
	if (sclp_get_cpu_info(info)) {
		smp_use_sigp_detection = 1;
		for (cpu = 0; cpu <= 65535; cpu++) {
			if (cpu == boot_cpu_addr)
				continue;
			__cpu_logical_map[CPU_INIT_NO] = cpu;
			if (!cpu_stopped(CPU_INIT_NO))
				continue;
			smp_get_save_area(c_cpus, cpu);
			c_cpus++;
		}
		goto out;
	}

	if (info->has_cpu_type) {
		for (cpu = 0; cpu < info->combined; cpu++) {
			if (info->cpu[cpu].address == boot_cpu_addr) {
				smp_cpu_type = info->cpu[cpu].type;
				break;
			}
		}
	}

	for (cpu = 0; cpu < info->combined; cpu++) {
		if (info->has_cpu_type && info->cpu[cpu].type != smp_cpu_type)
			continue;
		cpu_addr = info->cpu[cpu].address;
		if (cpu_addr == boot_cpu_addr)
			continue;
		__cpu_logical_map[CPU_INIT_NO] = cpu_addr;
		if (!cpu_stopped(CPU_INIT_NO)) {
			s_cpus++;
			continue;
		}
		smp_get_save_area(c_cpus, cpu_addr);
		c_cpus++;
	}
out:
	kfree(info);
	pr_info("%d configured CPUs, %d standby CPUs\n", c_cpus, s_cpus);
	get_online_cpus();
	__smp_rescan_cpus();
	put_online_cpus();
}

/*
 *	Activate a secondary processor.
 */
int __cpuinit start_secondary(void *cpuvoid)
{
	/* Setup the cpu */
	cpu_init();
	preempt_disable();
	/* Enable TOD clock interrupts on the secondary cpu. */
	init_cpu_timer();
	/* Enable cpu timer interrupts on the secondary cpu. */
	init_cpu_vtimer();
	/* Enable pfault pseudo page faults on this cpu. */
	pfault_init();

	/* call cpu notifiers */
	notify_cpu_starting(smp_processor_id());
	/* Mark this cpu as online */
	ipi_call_lock();
	cpu_set(smp_processor_id(), cpu_online_map);
	ipi_call_unlock();
	/* Switch on interrupts */
	local_irq_enable();
	/* Print info about this processor */
	print_cpu_info(&S390_lowcore.cpu_data);
	/* cpu_idle will call schedule for us */
	cpu_idle();
	return 0;
}

static void __init smp_create_idle(unsigned int cpu)
{
	struct task_struct *p;

	/*
	 *  don't care about the psw and regs settings since we'll never
	 *  reschedule the forked task.
	 */
	p = fork_idle(cpu);
	if (IS_ERR(p))
		panic("failed fork for CPU %u: %li", cpu, PTR_ERR(p));
	current_set[cpu] = p;
}

static int __cpuinit smp_alloc_lowcore(int cpu)
{
	unsigned long async_stack, panic_stack;
	struct _lowcore *lowcore;
	int lc_order;

	lc_order = sizeof(long) == 8 ? 1 : 0;
	lowcore = (void *) __get_free_pages(GFP_KERNEL | GFP_DMA, lc_order);
	if (!lowcore)
		return -ENOMEM;
	async_stack = __get_free_pages(GFP_KERNEL, ASYNC_ORDER);
	panic_stack = __get_free_page(GFP_KERNEL);
	if (!panic_stack || !async_stack)
		goto out;
	memcpy(lowcore, &S390_lowcore, 512);
	memset((char *)lowcore + 512, 0, sizeof(*lowcore) - 512);
	lowcore->async_stack = async_stack + ASYNC_SIZE;
	lowcore->panic_stack = panic_stack + PAGE_SIZE;

#ifndef CONFIG_64BIT
	if (MACHINE_HAS_IEEE) {
		unsigned long save_area;

		save_area = get_zeroed_page(GFP_KERNEL);
		if (!save_area)
			goto out;
		lowcore->extended_save_area_addr = (u32) save_area;
	}
#else
	if (vdso_alloc_per_cpu(cpu, lowcore))
		goto out;
#endif
	lowcore_ptr[cpu] = lowcore;
	return 0;

out:
	free_page(panic_stack);
	free_pages(async_stack, ASYNC_ORDER);
	free_pages((unsigned long) lowcore, lc_order);
	return -ENOMEM;
}

#ifdef CONFIG_HOTPLUG_CPU
static void smp_free_lowcore(int cpu)
{
	struct _lowcore *lowcore;
	int lc_order;

	lc_order = sizeof(long) == 8 ? 1 : 0;
	lowcore = lowcore_ptr[cpu];
#ifndef CONFIG_64BIT
	if (MACHINE_HAS_IEEE)
		free_page((unsigned long) lowcore->extended_save_area_addr);
#else
	vdso_free_per_cpu(cpu, lowcore);
#endif
	free_page(lowcore->panic_stack - PAGE_SIZE);
	free_pages(lowcore->async_stack - ASYNC_SIZE, ASYNC_ORDER);
	free_pages((unsigned long) lowcore, lc_order);
	lowcore_ptr[cpu] = NULL;
}
#endif /* CONFIG_HOTPLUG_CPU */

/* Upping and downing of CPUs */
int __cpuinit __cpu_up(unsigned int cpu)
{
	struct task_struct *idle;
	struct _lowcore *cpu_lowcore;
	struct stack_frame *sf;
	sigp_ccode ccode;

	if (smp_cpu_state[cpu] != CPU_STATE_CONFIGURED)
		return -EIO;
	if (smp_alloc_lowcore(cpu))
		return -ENOMEM;

	ccode = signal_processor_p((__u32)(unsigned long)(lowcore_ptr[cpu]),
				   cpu, sigp_set_prefix);
	if (ccode)
		return -EIO;

	idle = current_set[cpu];
	cpu_lowcore = lowcore_ptr[cpu];
	cpu_lowcore->kernel_stack = (unsigned long)
		task_stack_page(idle) + THREAD_SIZE;
	cpu_lowcore->thread_info = (unsigned long) task_thread_info(idle);
	sf = (struct stack_frame *) (cpu_lowcore->kernel_stack
				     - sizeof(struct pt_regs)
				     - sizeof(struct stack_frame));
	memset(sf, 0, sizeof(struct stack_frame));
	sf->gprs[9] = (unsigned long) sf;
	cpu_lowcore->save_area[15] = (unsigned long) sf;
	__ctl_store(cpu_lowcore->cregs_save_area, 0, 15);
	asm volatile(
		"	stam	0,15,0(%0)"
		: : "a" (&cpu_lowcore->access_regs_save_area) : "memory");
	cpu_lowcore->percpu_offset = __per_cpu_offset[cpu];
	cpu_lowcore->current_task = (unsigned long) idle;
	cpu_lowcore->cpu_data.cpu_nr = cpu;
	cpu_lowcore->kernel_asce = S390_lowcore.kernel_asce;
	cpu_lowcore->ipl_device = S390_lowcore.ipl_device;
	eieio();

	while (signal_processor(cpu, sigp_restart) == sigp_busy)
		udelay(10);

	while (!cpu_online(cpu))
		cpu_relax();
	return 0;
}

static int __init setup_possible_cpus(char *s)
{
	int pcpus, cpu;

	pcpus = simple_strtoul(s, NULL, 0);
	cpu_possible_map = cpumask_of_cpu(0);
	for (cpu = 1; cpu < pcpus && cpu < NR_CPUS; cpu++)
		cpu_set(cpu, cpu_possible_map);
	return 0;
}
early_param("possible_cpus", setup_possible_cpus);

#ifdef CONFIG_HOTPLUG_CPU

int __cpu_disable(void)
{
	struct ec_creg_mask_parms cr_parms;
	int cpu = smp_processor_id();

	cpu_clear(cpu, cpu_online_map);

	/* Disable pfault pseudo page faults on this cpu. */
	pfault_fini();

	memset(&cr_parms.orvals, 0, sizeof(cr_parms.orvals));
	memset(&cr_parms.andvals, 0xff, sizeof(cr_parms.andvals));

	/* disable all external interrupts */
	cr_parms.orvals[0] = 0;
	cr_parms.andvals[0] = ~(1 << 15 | 1 << 14 | 1 << 13 | 1 << 12 |
				1 << 11 | 1 << 10 | 1 <<  6 | 1 <<  4);
	/* disable all I/O interrupts */
	cr_parms.orvals[6] = 0;
	cr_parms.andvals[6] = ~(1 << 31 | 1 << 30 | 1 << 29 | 1 << 28 |
				1 << 27 | 1 << 26 | 1 << 25 | 1 << 24);
	/* disable most machine checks */
	cr_parms.orvals[14] = 0;
	cr_parms.andvals[14] = ~(1 << 28 | 1 << 27 | 1 << 26 |
				 1 << 25 | 1 << 24);

	smp_ctl_bit_callback(&cr_parms);

	return 0;
}

void __cpu_die(unsigned int cpu)
{
	/* Wait until target cpu is down */
	while (!smp_cpu_not_running(cpu))
		cpu_relax();
	smp_free_lowcore(cpu);
	pr_info("Processor %d stopped\n", cpu);
}

void cpu_die(void)
{
	idle_task_exit();
	signal_processor(smp_processor_id(), sigp_stop);
	BUG();
	for (;;);
}

#endif /* CONFIG_HOTPLUG_CPU */

void __init smp_prepare_cpus(unsigned int max_cpus)
{
#ifndef CONFIG_64BIT
	unsigned long save_area = 0;
#endif
	unsigned long async_stack, panic_stack;
	struct _lowcore *lowcore;
	unsigned int cpu;
	int lc_order;

	smp_detect_cpus();

	/* request the 0x1201 emergency signal external interrupt */
	if (register_external_interrupt(0x1201, do_ext_call_interrupt) != 0)
		panic("Couldn't request external interrupt 0x1201");
	print_cpu_info(&S390_lowcore.cpu_data);

	/* Reallocate current lowcore, but keep its contents. */
	lc_order = sizeof(long) == 8 ? 1 : 0;
	lowcore = (void *) __get_free_pages(GFP_KERNEL | GFP_DMA, lc_order);
	panic_stack = __get_free_page(GFP_KERNEL);
	async_stack = __get_free_pages(GFP_KERNEL, ASYNC_ORDER);
	BUG_ON(!lowcore || !panic_stack || !async_stack);
#ifndef CONFIG_64BIT
	if (MACHINE_HAS_IEEE)
		save_area = get_zeroed_page(GFP_KERNEL);
#endif
	local_irq_disable();
	local_mcck_disable();
	lowcore_ptr[smp_processor_id()] = lowcore;
	*lowcore = S390_lowcore;
	lowcore->panic_stack = panic_stack + PAGE_SIZE;
	lowcore->async_stack = async_stack + ASYNC_SIZE;
#ifndef CONFIG_64BIT
	if (MACHINE_HAS_IEEE)
		lowcore->extended_save_area_addr = (u32) save_area;
#else
	if (vdso_alloc_per_cpu(smp_processor_id(), lowcore))
		BUG();
#endif
	set_prefix((u32)(unsigned long) lowcore);
	local_mcck_enable();
	local_irq_enable();
	for_each_possible_cpu(cpu)
		if (cpu != smp_processor_id())
			smp_create_idle(cpu);
}

void __init smp_prepare_boot_cpu(void)
{
	BUG_ON(smp_processor_id() != 0);

	current_thread_info()->cpu = 0;
	cpu_set(0, cpu_present_map);
	cpu_set(0, cpu_online_map);
	S390_lowcore.percpu_offset = __per_cpu_offset[0];
	current_set[0] = current;
	smp_cpu_state[0] = CPU_STATE_CONFIGURED;
	smp_cpu_polarization[0] = POLARIZATION_UNKNWN;
}

void __init smp_cpus_done(unsigned int max_cpus)
{
}

/*
 * the frequency of the profiling timer can be changed
 * by writing a multiplier value into /proc/profile.
 *
 * usually you want to run this on all CPUs ;)
 */
int setup_profiling_timer(unsigned int multiplier)
{
	return 0;
}

#ifdef CONFIG_HOTPLUG_CPU
static ssize_t cpu_configure_show(struct sys_device *dev,
				struct sysdev_attribute *attr, char *buf)
{
	ssize_t count;

	mutex_lock(&smp_cpu_state_mutex);
	count = sprintf(buf, "%d\n", smp_cpu_state[dev->id]);
	mutex_unlock(&smp_cpu_state_mutex);
	return count;
}

static ssize_t cpu_configure_store(struct sys_device *dev,
				  struct sysdev_attribute *attr,
				  const char *buf, size_t count)
{
	int cpu = dev->id;
	int val, rc;
	char delim;

	if (sscanf(buf, "%d %c", &val, &delim) != 1)
		return -EINVAL;
	if (val != 0 && val != 1)
		return -EINVAL;

	get_online_cpus();
	mutex_lock(&smp_cpu_state_mutex);
	rc = -EBUSY;
	if (cpu_online(cpu))
		goto out;
	rc = 0;
	switch (val) {
	case 0:
		if (smp_cpu_state[cpu] == CPU_STATE_CONFIGURED) {
			rc = sclp_cpu_deconfigure(__cpu_logical_map[cpu]);
			if (!rc) {
				smp_cpu_state[cpu] = CPU_STATE_STANDBY;
				smp_cpu_polarization[cpu] = POLARIZATION_UNKNWN;
			}
		}
		break;
	case 1:
		if (smp_cpu_state[cpu] == CPU_STATE_STANDBY) {
			rc = sclp_cpu_configure(__cpu_logical_map[cpu]);
			if (!rc) {
				smp_cpu_state[cpu] = CPU_STATE_CONFIGURED;
				smp_cpu_polarization[cpu] = POLARIZATION_UNKNWN;
			}
		}
		break;
	default:
		break;
	}
out:
	mutex_unlock(&smp_cpu_state_mutex);
	put_online_cpus();
	return rc ? rc : count;
}
static SYSDEV_ATTR(configure, 0644, cpu_configure_show, cpu_configure_store);
#endif /* CONFIG_HOTPLUG_CPU */

static ssize_t cpu_polarization_show(struct sys_device *dev,
				     struct sysdev_attribute *attr, char *buf)
{
	int cpu = dev->id;
	ssize_t count;

	mutex_lock(&smp_cpu_state_mutex);
	switch (smp_cpu_polarization[cpu]) {
	case POLARIZATION_HRZ:
		count = sprintf(buf, "horizontal\n");
		break;
	case POLARIZATION_VL:
		count = sprintf(buf, "vertical:low\n");
		break;
	case POLARIZATION_VM:
		count = sprintf(buf, "vertical:medium\n");
		break;
	case POLARIZATION_VH:
		count = sprintf(buf, "vertical:high\n");
		break;
	default:
		count = sprintf(buf, "unknown\n");
		break;
	}
	mutex_unlock(&smp_cpu_state_mutex);
	return count;
}
static SYSDEV_ATTR(polarization, 0444, cpu_polarization_show, NULL);

static ssize_t show_cpu_address(struct sys_device *dev,
				struct sysdev_attribute *attr, char *buf)
{
	return sprintf(buf, "%d\n", __cpu_logical_map[dev->id]);
}
static SYSDEV_ATTR(address, 0444, show_cpu_address, NULL);


static struct attribute *cpu_common_attrs[] = {
#ifdef CONFIG_HOTPLUG_CPU
	&attr_configure.attr,
#endif
	&attr_address.attr,
	&attr_polarization.attr,
	NULL,
};

static struct attribute_group cpu_common_attr_group = {
	.attrs = cpu_common_attrs,
};

static ssize_t show_capability(struct sys_device *dev,
				struct sysdev_attribute *attr, char *buf)
{
	unsigned int capability;
	int rc;

	rc = get_cpu_capability(&capability);
	if (rc)
		return rc;
	return sprintf(buf, "%u\n", capability);
}
static SYSDEV_ATTR(capability, 0444, show_capability, NULL);

static ssize_t show_idle_count(struct sys_device *dev,
				struct sysdev_attribute *attr, char *buf)
{
	struct s390_idle_data *idle;
	unsigned long long idle_count;

	idle = &per_cpu(s390_idle, dev->id);
	spin_lock(&idle->lock);
	idle_count = idle->idle_count;
	if (idle->idle_enter)
		idle_count++;
	spin_unlock(&idle->lock);
	return sprintf(buf, "%llu\n", idle_count);
}
static SYSDEV_ATTR(idle_count, 0444, show_idle_count, NULL);

static ssize_t show_idle_time(struct sys_device *dev,
				struct sysdev_attribute *attr, char *buf)
{
	struct s390_idle_data *idle;
	unsigned long long now, idle_time, idle_enter;

	idle = &per_cpu(s390_idle, dev->id);
	spin_lock(&idle->lock);
	now = get_clock();
	idle_time = idle->idle_time;
	idle_enter = idle->idle_enter;
	if (idle_enter != 0ULL && idle_enter < now)
		idle_time += now - idle_enter;
	spin_unlock(&idle->lock);
	return sprintf(buf, "%llu\n", idle_time >> 12);
}
static SYSDEV_ATTR(idle_time_us, 0444, show_idle_time, NULL);

static struct attribute *cpu_online_attrs[] = {
	&attr_capability.attr,
	&attr_idle_count.attr,
	&attr_idle_time_us.attr,
	NULL,
};

static struct attribute_group cpu_online_attr_group = {
	.attrs = cpu_online_attrs,
};

static int __cpuinit smp_cpu_notify(struct notifier_block *self,
				    unsigned long action, void *hcpu)
{
	unsigned int cpu = (unsigned int)(long)hcpu;
	struct cpu *c = &per_cpu(cpu_devices, cpu);
	struct sys_device *s = &c->sysdev;
	struct s390_idle_data *idle;

	switch (action) {
	case CPU_ONLINE:
	case CPU_ONLINE_FROZEN:
		idle = &per_cpu(s390_idle, cpu);
		spin_lock_irq(&idle->lock);
		idle->idle_enter = 0;
		idle->idle_time = 0;
		idle->idle_count = 0;
		spin_unlock_irq(&idle->lock);
		if (sysfs_create_group(&s->kobj, &cpu_online_attr_group))
			return NOTIFY_BAD;
		break;
	case CPU_DEAD:
	case CPU_DEAD_FROZEN:
		sysfs_remove_group(&s->kobj, &cpu_online_attr_group);
		break;
	}
	return NOTIFY_OK;
}

static struct notifier_block __cpuinitdata smp_cpu_nb = {
	.notifier_call = smp_cpu_notify,
};

static int __devinit smp_add_present_cpu(int cpu)
{
	struct cpu *c = &per_cpu(cpu_devices, cpu);
	struct sys_device *s = &c->sysdev;
	int rc;

	c->hotpluggable = 1;
	rc = register_cpu(c, cpu);
	if (rc)
		goto out;
	rc = sysfs_create_group(&s->kobj, &cpu_common_attr_group);
	if (rc)
		goto out_cpu;
	if (!cpu_online(cpu))
		goto out;
	rc = sysfs_create_group(&s->kobj, &cpu_online_attr_group);
	if (!rc)
		return 0;
	sysfs_remove_group(&s->kobj, &cpu_common_attr_group);
out_cpu:
#ifdef CONFIG_HOTPLUG_CPU
	unregister_cpu(c);
#endif
out:
	return rc;
}

#ifdef CONFIG_HOTPLUG_CPU

int __ref smp_rescan_cpus(void)
{
	cpumask_t newcpus;
	int cpu;
	int rc;

	get_online_cpus();
	mutex_lock(&smp_cpu_state_mutex);
	newcpus = cpu_present_map;
	rc = __smp_rescan_cpus();
	if (rc)
		goto out;
	cpus_andnot(newcpus, cpu_present_map, newcpus);
	for_each_cpu_mask(cpu, newcpus) {
		rc = smp_add_present_cpu(cpu);
		if (rc)
			cpu_clear(cpu, cpu_present_map);
	}
	rc = 0;
out:
	mutex_unlock(&smp_cpu_state_mutex);
	put_online_cpus();
	if (!cpus_empty(newcpus))
		topology_schedule_update();
	return rc;
}

static ssize_t __ref rescan_store(struct sysdev_class *class, const char *buf,
				  size_t count)
{
	int rc;

	rc = smp_rescan_cpus();
	return rc ? rc : count;
}
static SYSDEV_CLASS_ATTR(rescan, 0200, NULL, rescan_store);
#endif /* CONFIG_HOTPLUG_CPU */

static ssize_t dispatching_show(struct sysdev_class *class, char *buf)
{
	ssize_t count;

	mutex_lock(&smp_cpu_state_mutex);
	count = sprintf(buf, "%d\n", cpu_management);
	mutex_unlock(&smp_cpu_state_mutex);
	return count;
}

static ssize_t dispatching_store(struct sysdev_class *dev, const char *buf,
				 size_t count)
{
	int val, rc;
	char delim;

	if (sscanf(buf, "%d %c", &val, &delim) != 1)
		return -EINVAL;
	if (val != 0 && val != 1)
		return -EINVAL;
	rc = 0;
	get_online_cpus();
	mutex_lock(&smp_cpu_state_mutex);
	if (cpu_management == val)
		goto out;
	rc = topology_set_cpu_management(val);
	if (!rc)
		cpu_management = val;
out:
	mutex_unlock(&smp_cpu_state_mutex);
	put_online_cpus();
	return rc ? rc : count;
}
static SYSDEV_CLASS_ATTR(dispatching, 0644, dispatching_show,
			 dispatching_store);

static int __init topology_init(void)
{
	int cpu;
	int rc;

	register_cpu_notifier(&smp_cpu_nb);

#ifdef CONFIG_HOTPLUG_CPU
	rc = sysdev_class_create_file(&cpu_sysdev_class, &attr_rescan);
	if (rc)
		return rc;
#endif
	rc = sysdev_class_create_file(&cpu_sysdev_class, &attr_dispatching);
	if (rc)
		return rc;
	for_each_present_cpu(cpu) {
		rc = smp_add_present_cpu(cpu);
		if (rc)
			return rc;
	}
	return 0;
}
subsys_initcall(topology_init);<|MERGE_RESOLUTION|>--- conflicted
+++ resolved
@@ -21,10 +21,7 @@
  */
 
 #define KMSG_COMPONENT "cpu"
-<<<<<<< HEAD
-=======
 #define pr_fmt(fmt) KMSG_COMPONENT ": " fmt
->>>>>>> 18e352e4
 
 #include <linux/module.h>
 #include <linux/init.h>
