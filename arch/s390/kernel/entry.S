--- conflicted
+++ resolved
@@ -114,31 +114,8 @@
 
 	.macro BPEXIT tif_ptr,tif_mask
 	TSTMSK	\tif_ptr,\tif_mask
-<<<<<<< HEAD
-	ALTERNATIVE "jz .+8;  .long 0xb2e8c000", \
-		    "jnz .+8; .long 0xb2e8d000", 82
-	.endm
-
-	/*
-	 * The CHKSTG macro jumps to the provided label in case the
-	 * machine check interruption code reports one of unrecoverable
-	 * storage errors:
-	 * - Storage error uncorrected
-	 * - Storage key error uncorrected
-	 * - Storage degradation with Failing-storage-address validity
-	 */
-	.macro CHKSTG errlabel
-	TSTMSK	__LC_MCCK_CODE,(MCCK_CODE_STG_ERROR|MCCK_CODE_STG_KEY_ERROR)
-	jnz	\errlabel
-	TSTMSK	__LC_MCCK_CODE,MCCK_CODE_STG_DEGRAD
-	jz	.Loklabel\@
-	TSTMSK	__LC_MCCK_CODE,MCCK_CODE_STG_FAIL_ADDR
-	jnz	\errlabel
-.Loklabel\@:
-=======
 	ALTERNATIVE "jz .+8;  .insn rrf,0xb2e80000,0,0,12,0", \
 		    "jnz .+8; .insn rrf,0xb2e80000,0,0,13,0", 82
->>>>>>> eb3cdb58
 	.endm
 
 #if IS_ENABLED(CONFIG_KVM)
@@ -544,11 +521,7 @@
 	TSTMSK	__LC_MCCK_CODE,MCCK_CODE_PSW_IA_VALID
 	jno	.Lmcck_panic
 #if IS_ENABLED(CONFIG_KVM)
-<<<<<<< HEAD
-	OUTSIDE	%r9,.Lsie_gmap,.Lsie_done,6f
-=======
 	OUTSIDE	%r9,.Lsie_gmap,.Lsie_done,.Lmcck_user
->>>>>>> eb3cdb58
 	OUTSIDE	%r9,.Lsie_entry,.Lsie_leave,4f
 	oi	__LC_CPU_FLAGS+7, _CIF_MCCK_GUEST
 4:	BPENTER	__SF_SIE_FLAGS(%r15),_TIF_ISOLATE_BP_GUEST
@@ -577,19 +550,6 @@
 	xc	__SF_BACKCHAIN(8,%r15),__SF_BACKCHAIN(%r15)
 	lgr	%r2,%r11		# pass pointer to pt_regs
 	brasl	%r14,s390_do_machine_check
-<<<<<<< HEAD
-	cghi	%r2,0
-	je	.Lmcck_return
-	lg	%r1,__LC_KERNEL_STACK	# switch to kernel stack
-	mvc	STACK_FRAME_OVERHEAD(__PT_SIZE,%r1),0(%r11)
-	xc	__SF_BACKCHAIN(8,%r1),__SF_BACKCHAIN(%r1)
-	la	%r11,STACK_FRAME_OVERHEAD(%r1)
-	lgr	%r2,%r11
-	lgr	%r15,%r1
-	brasl	%r14,s390_handle_mcck
-.Lmcck_return:
-=======
->>>>>>> eb3cdb58
 	lctlg	%c1,%c1,__PT_CR1(%r11)
 	lmg	%r0,%r10,__PT_R0(%r11)
 	mvc	__LC_RETURN_MCCK_PSW(16),__PT_PSW(%r11) # move return PSW
@@ -632,16 +592,6 @@
 4:	j	4b
 SYM_CODE_END(mcck_int_handler)
 
-<<<<<<< HEAD
-ENTRY(restart_int_handler)
-	ALTERNATIVE "", ".insn s,0xb2800000,_LPP_OFFSET", 40
-	stg	%r15,__LC_SAVE_AREA_RESTART
-	TSTMSK	__LC_RESTART_FLAGS,RESTART_FLAG_CTLREGS,4
-	jz	0f
-	la	%r15,4095
-	lctlg	%c0,%c15,__LC_CREGS_SAVE_AREA-4095(%r15)
-0:	larl	%r15,.Lstosm_tmp
-=======
 SYM_CODE_START(restart_int_handler)
 	ALTERNATIVE "nop", "lpp _LPP_OFFSET", 40
 	stg	%r15,__LC_SAVE_AREA_RESTART
@@ -649,7 +599,6 @@
 	jz	0f
 	lctlg	%c0,%c15,__LC_CREGS_SAVE_AREA
 0:	larl	%r15,stosm_tmp
->>>>>>> eb3cdb58
 	stosm	0(%r15),0x04			# turn dat on, keep irqs off
 	lg	%r15,__LC_RESTART_STACK
 	xc	STACK_FRAME_OVERHEAD(__PT_SIZE,%r15),STACK_FRAME_OVERHEAD(%r15)
