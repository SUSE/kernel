// SPDX-License-Identifier: GPL-2.0
/*
 *   Machine check handler
 *
 *    Copyright IBM Corp. 2000, 2009
 *    Author(s): Ingo Adlung <adlung@de.ibm.com>,
 *		 Martin Schwidefsky <schwidefsky@de.ibm.com>,
 *		 Cornelia Huck <cornelia.huck@de.ibm.com>,
 */

#include <linux/kernel_stat.h>
#include <linux/init.h>
#include <linux/errno.h>
#include <linux/entry-common.h>
#include <linux/hardirq.h>
#include <linux/log2.h>
#include <linux/kprobes.h>
#include <linux/kmemleak.h>
#include <linux/time.h>
#include <linux/module.h>
#include <linux/sched/signal.h>
#include <linux/kvm_host.h>
#include <linux/export.h>
#include <asm/lowcore.h>
#include <asm/smp.h>
#include <asm/stp.h>
#include <asm/cputime.h>
#include <asm/nmi.h>
#include <asm/crw.h>
#include <asm/switch_to.h>
#include <asm/ctl_reg.h>
#include <asm/asm-offsets.h>
#include <asm/pai.h>
<<<<<<< HEAD

#include <linux/kvm_host.h>
=======
#include <asm/vx-insn.h>
>>>>>>> eb3cdb58

struct mcck_struct {
	unsigned int kill_task : 1;
	unsigned int channel_report : 1;
	unsigned int warning : 1;
	unsigned int stp_queue : 1;
	unsigned long mcck_code;
};

static DEFINE_PER_CPU(struct mcck_struct, cpu_mcck);

static inline int nmi_needs_mcesa(void)
{
	return MACHINE_HAS_VX || MACHINE_HAS_GS;
}

/*
 * The initial machine check extended save area for the boot CPU.
 * It will be replaced on the boot CPU reinit with an allocated
 * structure. The structure is required for machine check happening
 * early in the boot process.
 */
static struct mcesa boot_mcesa __aligned(MCESA_MAX_SIZE);

void __init nmi_alloc_mcesa_early(u64 *mcesad)
{
	if (!nmi_needs_mcesa())
		return;
	*mcesad = __pa(&boot_mcesa);
	if (MACHINE_HAS_GS)
		*mcesad |= ilog2(MCESA_MAX_SIZE);
}

int nmi_alloc_mcesa(u64 *mcesad)
{
	unsigned long size;
	void *origin;

	*mcesad = 0;
	if (!nmi_needs_mcesa())
		return 0;
	size = MACHINE_HAS_GS ? MCESA_MAX_SIZE : MCESA_MIN_SIZE;
	origin = kmalloc(size, GFP_KERNEL);
	if (!origin)
		return -ENOMEM;
	/* The pointer is stored with mcesa_bits ORed in */
	kmemleak_not_leak(origin);
	*mcesad = __pa(origin);
	if (MACHINE_HAS_GS)
		*mcesad |= ilog2(MCESA_MAX_SIZE);
	return 0;
}

void nmi_free_mcesa(u64 *mcesad)
{
	if (!nmi_needs_mcesa())
		return;
	kfree(__va(*mcesad & MCESA_ORIGIN_MASK));
}

static __always_inline char *nmi_puts(char *dest, const char *src)
{
	while (*src)
		*dest++ = *src++;
	*dest = 0;
	return dest;
}

static __always_inline char *u64_to_hex(char *dest, u64 val)
{
	int i, num;

	for (i = 1; i <= 16; i++) {
		num = (val >> (64 - 4 * i)) & 0xf;
		if (num >= 10)
			*dest++ = 'A' + num - 10;
		else
			*dest++ = '0' + num;
	}
	*dest = 0;
	return dest;
}

static notrace void s390_handle_damage(void)
{
	union ctlreg0 cr0, cr0_new;
	char message[100];
	psw_t psw_save;
	char *ptr;

	smp_emergency_stop();
	diag_amode31_ops.diag308_reset();
	ptr = nmi_puts(message, "System stopped due to unrecoverable machine check, code: 0x");
	u64_to_hex(ptr, S390_lowcore.mcck_interruption_code);

	/*
	 * Disable low address protection and make machine check new PSW a
	 * disabled wait PSW. Any additional machine check cannot be handled.
	 */
	__ctl_store(cr0.val, 0, 0);
	cr0_new = cr0;
	cr0_new.lap = 0;
	__ctl_load(cr0_new.val, 0, 0);
	psw_save = S390_lowcore.mcck_new_psw;
	psw_bits(S390_lowcore.mcck_new_psw).io = 0;
	psw_bits(S390_lowcore.mcck_new_psw).ext = 0;
	psw_bits(S390_lowcore.mcck_new_psw).wait = 1;
	sclp_emergency_printk(message);

	/*
	 * Restore machine check new PSW and control register 0 to original
	 * values. This makes possible system dump analysis easier.
	 */
	S390_lowcore.mcck_new_psw = psw_save;
	__ctl_load(cr0.val, 0, 0);
	disabled_wait();
	while (1);
}
NOKPROBE_SYMBOL(s390_handle_damage);

/*
 * Main machine check handler function. Will be called with interrupts disabled
 * and machine checks enabled.
 */
void s390_handle_mcck(void)
{
	struct mcck_struct mcck;

	/*
	 * Disable machine checks and get the current state of accumulated
	 * machine checks. Afterwards delete the old state and enable machine
	 * checks again.
	 */
	local_mcck_disable();
	mcck = *this_cpu_ptr(&cpu_mcck);
	memset(this_cpu_ptr(&cpu_mcck), 0, sizeof(mcck));
	local_mcck_enable();

	if (mcck.channel_report)
		crw_handle_channel_report();
	/*
	 * A warning may remain for a prolonged period on the bare iron.
	 * (actually until the machine is powered off, or the problem is gone)
	 * So we just stop listening for the WARNING MCH and avoid continuously
	 * being interrupted.  One caveat is however, that we must do this per
	 * processor and cannot use the smp version of ctl_clear_bit().
	 * On VM we only get one interrupt per virtally presented machinecheck.
	 * Though one suffices, we may get one interrupt per (virtual) cpu.
	 */
	if (mcck.warning) {	/* WARNING pending ? */
		static int mchchk_wng_posted = 0;

		/* Use single cpu clear, as we cannot handle smp here. */
		__ctl_clear_bit(14, 24);	/* Disable WARNING MCH */
		if (xchg(&mchchk_wng_posted, 1) == 0)
			kill_cad_pid(SIGPWR, 1);
	}
	if (mcck.stp_queue)
		stp_queue_work();
	if (mcck.kill_task) {
		printk(KERN_EMERG "mcck: Terminating task because of machine "
		       "malfunction (code 0x%016lx).\n", mcck.mcck_code);
		printk(KERN_EMERG "mcck: task: %s, pid: %d.\n",
		       current->comm, current->pid);
<<<<<<< HEAD
		make_task_dead(SIGSEGV);
	}
}

void noinstr s390_handle_mcck(struct pt_regs *regs)
{
	trace_hardirqs_off();
	pai_kernel_enter(regs);
	__s390_handle_mcck();
	pai_kernel_exit(regs);
	trace_hardirqs_on();
}
=======
		if (is_global_init(current))
			panic("mcck: Attempting to kill init!\n");
		do_send_sig_info(SIGKILL, SEND_SIG_PRIV, current, PIDTYPE_PID);
	}
}

>>>>>>> eb3cdb58
/*
 * returns 0 if register contents could be validated
 * returns 1 otherwise
 */
static int notrace s390_validate_registers(union mci mci)
{
	struct mcesa *mcesa;
	void *fpt_save_area;
	union ctlreg2 cr2;
	int kill_task;
	u64 zero;

	kill_task = 0;
	zero = 0;

	if (!mci.gr || !mci.fp)
		kill_task = 1;
	fpt_save_area = &S390_lowcore.floating_pt_save_area;
	if (!mci.fc) {
		kill_task = 1;
		asm volatile(
			"	lfpc	%0\n"
			:
			: "Q" (zero));
	} else {
		asm volatile(
			"	lfpc	%0\n"
			:
			: "Q" (S390_lowcore.fpt_creg_save_area));
	}

	mcesa = __va(S390_lowcore.mcesad & MCESA_ORIGIN_MASK);
	if (!MACHINE_HAS_VX) {
		/* Validate floating point registers */
		asm volatile(
			"	ld	0,0(%0)\n"
			"	ld	1,8(%0)\n"
			"	ld	2,16(%0)\n"
			"	ld	3,24(%0)\n"
			"	ld	4,32(%0)\n"
			"	ld	5,40(%0)\n"
			"	ld	6,48(%0)\n"
			"	ld	7,56(%0)\n"
			"	ld	8,64(%0)\n"
			"	ld	9,72(%0)\n"
			"	ld	10,80(%0)\n"
			"	ld	11,88(%0)\n"
			"	ld	12,96(%0)\n"
			"	ld	13,104(%0)\n"
			"	ld	14,112(%0)\n"
			"	ld	15,120(%0)\n"
			:
			: "a" (fpt_save_area)
			: "memory");
	} else {
		/* Validate vector registers */
		union ctlreg0 cr0;

		/*
		 * The vector validity must only be checked if not running a
		 * KVM guest. For KVM guests the machine check is forwarded by
		 * KVM and it is the responsibility of the guest to take
		 * appropriate actions. The host vector or FPU values have been
		 * saved by KVM and will be restored by KVM.
		 */
<<<<<<< HEAD
		if (!mci.vr && !test_cpu_flag(CIF_MCCK_GUEST)) {
			/*
			 * Vector registers can't be restored. If the kernel
			 * currently uses vector registers the system is
			 * stopped. If the process has its vector registers
			 * loaded it is terminated. Otherwise just validate
			 * the registers.
			 */
			if (S390_lowcore.fpu_flags & KERNEL_VXR)
				s390_handle_damage();
			if (!test_cpu_flag(CIF_FPU))
				kill_task = 1;
		}
=======
		if (!mci.vr && !test_cpu_flag(CIF_MCCK_GUEST))
			kill_task = 1;
>>>>>>> eb3cdb58
		cr0.val = S390_lowcore.cregs_save_area[0];
		cr0.afp = cr0.vx = 1;
		__ctl_load(cr0.val, 0, 0);
		asm volatile(
			"	la	1,%0\n"
			"	VLM	0,15,0,1\n"
			"	VLM	16,31,256,1\n"
			:
			: "Q" (*(struct vx_array *)mcesa->vector_save_area)
			: "1");
		__ctl_load(S390_lowcore.cregs_save_area[0], 0, 0);
	}
	/* Validate access registers */
	asm volatile(
		"	lam	0,15,0(%0)\n"
		:
		: "a" (&S390_lowcore.access_regs_save_area)
		: "memory");
	if (!mci.ar)
		kill_task = 1;
	/* Validate guarded storage registers */
	cr2.val = S390_lowcore.cregs_save_area[2];
	if (cr2.gse) {
		if (!mci.gs) {
			/*
			 * 2 cases:
			 * - machine check in kernel or userspace
			 * - machine check while running SIE (KVM guest)
			 * For kernel or userspace the userspace values of
			 * guarded storage control can not be recreated, the
			 * process must be terminated.
			 * For SIE the guest values of guarded storage can not
			 * be recreated. This is either due to a bug or due to
			 * GS being disabled in the guest. The guest will be
			 * notified by KVM code and the guests machine check
			 * handling must take care of this.  The host values
			 * are saved by KVM and are not affected.
			 */
			if (!test_cpu_flag(CIF_MCCK_GUEST))
				kill_task = 1;
		} else {
			load_gs_cb((struct gs_cb *)mcesa->guarded_storage_save_area);
		}
	}
	/*
	 * The getcpu vdso syscall reads CPU number from the programmable
	 * field of the TOD clock. Disregard the TOD programmable register
	 * validity bit and load the CPU number into the TOD programmable
	 * field unconditionally.
	 */
	set_tod_programmable_field(raw_smp_processor_id());
	/* Validate clock comparator register */
	set_clock_comparator(S390_lowcore.clock_comparator);

	if (!mci.ms || !mci.pm || !mci.ia)
		kill_task = 1;

	return kill_task;
}
NOKPROBE_SYMBOL(s390_validate_registers);

/*
 * Backup the guest's machine check info to its description block
 */
static void notrace s390_backup_mcck_info(struct pt_regs *regs)
{
	struct mcck_volatile_info *mcck_backup;
	struct sie_page *sie_page;

	/* r14 contains the sie block, which was set in sie64a */
	struct kvm_s390_sie_block *sie_block = phys_to_virt(regs->gprs[14]);

	if (sie_block == NULL)
		/* Something's seriously wrong, stop system. */
		s390_handle_damage();

	sie_page = container_of(sie_block, struct sie_page, sie_block);
	mcck_backup = &sie_page->mcck_info;
	mcck_backup->mcic = S390_lowcore.mcck_interruption_code &
				~(MCCK_CODE_CP | MCCK_CODE_EXT_DAMAGE);
	mcck_backup->ext_damage_code = S390_lowcore.external_damage_code;
	mcck_backup->failing_storage_address
			= S390_lowcore.failing_storage_address;
}
NOKPROBE_SYMBOL(s390_backup_mcck_info);

#define MAX_IPD_COUNT	29
#define MAX_IPD_TIME	(5 * 60 * USEC_PER_SEC) /* 5 minutes */

#define ED_STP_ISLAND	6	/* External damage STP island check */
#define ED_STP_SYNC	7	/* External damage STP sync check */

#define MCCK_CODE_NO_GUEST	(MCCK_CODE_CP | MCCK_CODE_EXT_DAMAGE)

/*
 * machine check handler.
 */
void notrace s390_do_machine_check(struct pt_regs *regs)
{
	static int ipd_count;
	static DEFINE_SPINLOCK(ipd_lock);
	static unsigned long long last_ipd;
	struct mcck_struct *mcck;
	unsigned long long tmp;
	irqentry_state_t irq_state;
	union mci mci;
	unsigned long mcck_dam_code;
	int mcck_pending = 0;

	irq_state = irqentry_nmi_enter(regs);

	if (user_mode(regs))
		update_timer_mcck();
	inc_irq_stat(NMI_NMI);
	mci.val = S390_lowcore.mcck_interruption_code;
	mcck = this_cpu_ptr(&cpu_mcck);

	/*
	 * Reinject the instruction processing damages' machine checks
	 * including Delayed Access Exception into the guest
	 * instead of damaging the host if they happen in the guest.
	 */
	if (mci.pd && !test_cpu_flag(CIF_MCCK_GUEST)) {
		if (mci.b) {
			/* Processing backup -> verify if we can survive this */
			u64 z_mcic, o_mcic, t_mcic;
			z_mcic = (1ULL<<63 | 1ULL<<59 | 1ULL<<29);
			o_mcic = (1ULL<<43 | 1ULL<<42 | 1ULL<<41 | 1ULL<<40 |
				  1ULL<<36 | 1ULL<<35 | 1ULL<<34 | 1ULL<<32 |
				  1ULL<<30 | 1ULL<<21 | 1ULL<<20 | 1ULL<<17 |
				  1ULL<<16);
			t_mcic = mci.val;

			if (((t_mcic & z_mcic) != 0) ||
			    ((t_mcic & o_mcic) != o_mcic)) {
				s390_handle_damage();
			}

			/*
			 * Nullifying exigent condition, therefore we might
			 * retry this instruction.
			 */
			spin_lock(&ipd_lock);
			tmp = get_tod_clock();
			if (((tmp - last_ipd) >> 12) < MAX_IPD_TIME)
				ipd_count++;
			else
				ipd_count = 1;
			last_ipd = tmp;
			if (ipd_count == MAX_IPD_COUNT)
				s390_handle_damage();
			spin_unlock(&ipd_lock);
		} else {
			/* Processing damage -> stopping machine */
			s390_handle_damage();
		}
	}
	if (s390_validate_registers(mci)) {
		if (!user_mode(regs))
			s390_handle_damage();
		/*
		 * Couldn't restore all register contents for the
		 * user space process -> mark task for termination.
		 */
		mcck->kill_task = 1;
		mcck->mcck_code = mci.val;
		mcck_pending = 1;
	}

	/*
	 * Backup the machine check's info if it happens when the guest
	 * is running.
	 */
	if (test_cpu_flag(CIF_MCCK_GUEST))
		s390_backup_mcck_info(regs);

	if (mci.cd) {
		/* Timing facility damage */
		s390_handle_damage();
	}
	if (mci.ed && mci.ec) {
		/* External damage */
		if (S390_lowcore.external_damage_code & (1U << ED_STP_SYNC))
			mcck->stp_queue |= stp_sync_check();
		if (S390_lowcore.external_damage_code & (1U << ED_STP_ISLAND))
			mcck->stp_queue |= stp_island_check();
		mcck_pending = 1;
	}
	/*
	 * Reinject storage related machine checks into the guest if they
	 * happen when the guest is running.
	 */
	if (!test_cpu_flag(CIF_MCCK_GUEST)) {
		/* Storage error uncorrected */
		if (mci.se)
			s390_handle_damage();
		/* Storage key-error uncorrected */
		if (mci.ke)
			s390_handle_damage();
		/* Storage degradation */
		if (mci.ds && mci.fa)
			s390_handle_damage();
	}
	if (mci.cp) {
		/* Channel report word pending */
		mcck->channel_report = 1;
		mcck_pending = 1;
	}
	if (mci.w) {
		/* Warning pending */
		mcck->warning = 1;
		mcck_pending = 1;
	}

	/*
	 * If there are only Channel Report Pending and External Damage
	 * machine checks, they will not be reinjected into the guest
	 * because they refer to host conditions only.
	 */
	mcck_dam_code = (mci.val & MCIC_SUBCLASS_MASK);
	if (test_cpu_flag(CIF_MCCK_GUEST) &&
	(mcck_dam_code & MCCK_CODE_NO_GUEST) != mcck_dam_code) {
		/* Set exit reason code for host's later handling */
		*((long *)(regs->gprs[15] + __SF_SIE_REASON)) = -EINTR;
	}
	clear_cpu_flag(CIF_MCCK_GUEST);

	if (mcck_pending)
		schedule_mcck_handler();

	irqentry_nmi_exit(regs, irq_state);
}
NOKPROBE_SYMBOL(s390_do_machine_check);

static int __init machine_check_init(void)
{
	ctl_set_bit(14, 25);	/* enable external damage MCH */
	ctl_set_bit(14, 27);	/* enable system recovery MCH */
	ctl_set_bit(14, 24);	/* enable warning MCH */
	return 0;
}
early_initcall(machine_check_init);<|MERGE_RESOLUTION|>--- conflicted
+++ resolved
@@ -31,12 +31,7 @@
 #include <asm/ctl_reg.h>
 #include <asm/asm-offsets.h>
 #include <asm/pai.h>
-<<<<<<< HEAD
-
-#include <linux/kvm_host.h>
-=======
 #include <asm/vx-insn.h>
->>>>>>> eb3cdb58
 
 struct mcck_struct {
 	unsigned int kill_task : 1;
@@ -201,27 +196,12 @@
 		       "malfunction (code 0x%016lx).\n", mcck.mcck_code);
 		printk(KERN_EMERG "mcck: task: %s, pid: %d.\n",
 		       current->comm, current->pid);
-<<<<<<< HEAD
-		make_task_dead(SIGSEGV);
-	}
-}
-
-void noinstr s390_handle_mcck(struct pt_regs *regs)
-{
-	trace_hardirqs_off();
-	pai_kernel_enter(regs);
-	__s390_handle_mcck();
-	pai_kernel_exit(regs);
-	trace_hardirqs_on();
-}
-=======
 		if (is_global_init(current))
 			panic("mcck: Attempting to kill init!\n");
 		do_send_sig_info(SIGKILL, SEND_SIG_PRIV, current, PIDTYPE_PID);
 	}
 }
 
->>>>>>> eb3cdb58
 /*
  * returns 0 if register contents could be validated
  * returns 1 otherwise
@@ -287,24 +267,8 @@
 		 * appropriate actions. The host vector or FPU values have been
 		 * saved by KVM and will be restored by KVM.
 		 */
-<<<<<<< HEAD
-		if (!mci.vr && !test_cpu_flag(CIF_MCCK_GUEST)) {
-			/*
-			 * Vector registers can't be restored. If the kernel
-			 * currently uses vector registers the system is
-			 * stopped. If the process has its vector registers
-			 * loaded it is terminated. Otherwise just validate
-			 * the registers.
-			 */
-			if (S390_lowcore.fpu_flags & KERNEL_VXR)
-				s390_handle_damage();
-			if (!test_cpu_flag(CIF_FPU))
-				kill_task = 1;
-		}
-=======
 		if (!mci.vr && !test_cpu_flag(CIF_MCCK_GUEST))
 			kill_task = 1;
->>>>>>> eb3cdb58
 		cr0.val = S390_lowcore.cregs_save_area[0];
 		cr0.afp = cr0.vx = 1;
 		__ctl_load(cr0.val, 0, 0);
