// SPDX-License-Identifier: GPL-2.0+
/*
 *  Kernel module help for s390.
 *
 *  S390 version
 *    Copyright IBM Corp. 2002, 2003
 *    Author(s): Arnd Bergmann (arndb@de.ibm.com)
 *		 Martin Schwidefsky (schwidefsky@de.ibm.com)
 *
 *  based on i386 version
 *    Copyright (C) 2001 Rusty Russell.
 */
#include <linux/module.h>
#include <linux/elf.h>
#include <linux/vmalloc.h>
#include <linux/fs.h>
#include <linux/ftrace.h>
#include <linux/string.h>
#include <linux/kernel.h>
#include <linux/kasan.h>
#include <linux/moduleloader.h>
#include <linux/bug.h>
#include <linux/memory.h>
#include <asm/alternative.h>
#include <asm/nospec-branch.h>
#include <asm/facility.h>
#include <asm/ftrace.lds.h>
#include <asm/set_memory.h>
#include <asm/setup.h>

#if 0
#define DEBUGP printk
#else
#define DEBUGP(fmt , ...)
#endif

#define PLT_ENTRY_SIZE 22
<<<<<<< HEAD
=======

static unsigned long get_module_load_offset(void)
{
	static DEFINE_MUTEX(module_kaslr_mutex);
	static unsigned long module_load_offset;

	if (!kaslr_enabled())
		return 0;
	/*
	 * Calculate the module_load_offset the first time this code
	 * is called. Once calculated it stays the same until reboot.
	 */
	mutex_lock(&module_kaslr_mutex);
	if (!module_load_offset)
		module_load_offset = get_random_u32_inclusive(1, 1024) * PAGE_SIZE;
	mutex_unlock(&module_kaslr_mutex);
	return module_load_offset;
}
>>>>>>> eb3cdb58

void *module_alloc(unsigned long size)
{
	gfp_t gfp_mask = GFP_KERNEL;
	void *p;

	if (PAGE_ALIGN(size) > MODULES_LEN)
		return NULL;
	p = __vmalloc_node_range(size, MODULE_ALIGN,
				 MODULES_VADDR + get_module_load_offset(),
				 MODULES_END, gfp_mask, PAGE_KERNEL,
				 VM_FLUSH_RESET_PERMS | VM_DEFER_KMEMLEAK,
				 NUMA_NO_NODE, __builtin_return_address(0));
	if (p && (kasan_alloc_module_shadow(p, size, gfp_mask) < 0)) {
		vfree(p);
		return NULL;
	}
	return p;
}

#ifdef CONFIG_FUNCTION_TRACER
void module_arch_cleanup(struct module *mod)
{
	module_memfree(mod->arch.trampolines_start);
}
#endif

void module_arch_freeing_init(struct module *mod)
{
	if (is_livepatch_module(mod) &&
	    mod->state == MODULE_STATE_LIVE)
		return;

	vfree(mod->arch.syminfo);
	mod->arch.syminfo = NULL;
}

static void check_rela(Elf_Rela *rela, struct module *me)
{
	struct mod_arch_syminfo *info;

	info = me->arch.syminfo + ELF_R_SYM (rela->r_info);
	switch (ELF_R_TYPE (rela->r_info)) {
	case R_390_GOT12:	/* 12 bit GOT offset.  */
	case R_390_GOT16:	/* 16 bit GOT offset.  */
	case R_390_GOT20:	/* 20 bit GOT offset.  */
	case R_390_GOT32:	/* 32 bit GOT offset.  */
	case R_390_GOT64:	/* 64 bit GOT offset.  */
	case R_390_GOTENT:	/* 32 bit PC rel. to GOT entry shifted by 1. */
	case R_390_GOTPLT12:	/* 12 bit offset to jump slot.	*/
	case R_390_GOTPLT16:	/* 16 bit offset to jump slot.  */
	case R_390_GOTPLT20:	/* 20 bit offset to jump slot.  */
	case R_390_GOTPLT32:	/* 32 bit offset to jump slot.  */
	case R_390_GOTPLT64:	/* 64 bit offset to jump slot.	*/
	case R_390_GOTPLTENT:	/* 32 bit rel. offset to jump slot >> 1. */
		if (info->got_offset == -1UL) {
			info->got_offset = me->arch.got_size;
			me->arch.got_size += sizeof(void*);
		}
		break;
	case R_390_PLT16DBL:	/* 16 bit PC rel. PLT shifted by 1.  */
	case R_390_PLT32DBL:	/* 32 bit PC rel. PLT shifted by 1.  */
	case R_390_PLT32:	/* 32 bit PC relative PLT address.  */
	case R_390_PLT64:	/* 64 bit PC relative PLT address.  */
	case R_390_PLTOFF16:	/* 16 bit offset from GOT to PLT. */
	case R_390_PLTOFF32:	/* 32 bit offset from GOT to PLT. */
	case R_390_PLTOFF64:	/* 16 bit offset from GOT to PLT. */
		if (info->plt_offset == -1UL) {
			info->plt_offset = me->arch.plt_size;
			me->arch.plt_size += PLT_ENTRY_SIZE;
		}
		break;
	case R_390_COPY:
	case R_390_GLOB_DAT:
	case R_390_JMP_SLOT:
	case R_390_RELATIVE:
		/* Only needed if we want to support loading of 
		   modules linked with -shared. */
		break;
	}
}

/*
 * Account for GOT and PLT relocations. We can't add sections for
 * got and plt but we can increase the core module size.
 */
int module_frob_arch_sections(Elf_Ehdr *hdr, Elf_Shdr *sechdrs,
			      char *secstrings, struct module *me)
{
	Elf_Shdr *symtab;
	Elf_Sym *symbols;
	Elf_Rela *rela;
	char *strings;
	int nrela, i, j;
	struct module_memory *mod_mem;

	/* Find symbol table and string table. */
	symtab = NULL;
	for (i = 0; i < hdr->e_shnum; i++)
		switch (sechdrs[i].sh_type) {
		case SHT_SYMTAB:
			symtab = sechdrs + i;
			break;
		}
	if (!symtab) {
		printk(KERN_ERR "module %s: no symbol table\n", me->name);
		return -ENOEXEC;
	}

	/* Allocate one syminfo structure per symbol. */
	me->arch.nsyms = symtab->sh_size / sizeof(Elf_Sym);
	me->arch.syminfo = vmalloc(array_size(sizeof(struct mod_arch_syminfo),
					      me->arch.nsyms));
	if (!me->arch.syminfo)
		return -ENOMEM;
	symbols = (void *) hdr + symtab->sh_offset;
	strings = (void *) hdr + sechdrs[symtab->sh_link].sh_offset;
	for (i = 0; i < me->arch.nsyms; i++) {
		if (symbols[i].st_shndx == SHN_UNDEF &&
		    strcmp(strings + symbols[i].st_name,
			   "_GLOBAL_OFFSET_TABLE_") == 0)
			/* "Define" it as absolute. */
			symbols[i].st_shndx = SHN_ABS;
		me->arch.syminfo[i].got_offset = -1UL;
		me->arch.syminfo[i].plt_offset = -1UL;
		me->arch.syminfo[i].got_initialized = 0;
		me->arch.syminfo[i].plt_initialized = 0;
	}

	/* Search for got/plt relocations. */
	me->arch.got_size = me->arch.plt_size = 0;
	for (i = 0; i < hdr->e_shnum; i++) {
		if (sechdrs[i].sh_type != SHT_RELA)
			continue;
		nrela = sechdrs[i].sh_size / sizeof(Elf_Rela);
		rela = (void *) hdr + sechdrs[i].sh_offset;
		for (j = 0; j < nrela; j++)
			check_rela(rela + j, me);
	}

	/* Increase core size by size of got & plt and set start
	   offsets for got and plt. */
	mod_mem = &me->mem[MOD_TEXT];
	mod_mem->size = ALIGN(mod_mem->size, 4);
	me->arch.got_offset = mod_mem->size;
	mod_mem->size += me->arch.got_size;
	me->arch.plt_offset = mod_mem->size;
	if (me->arch.plt_size) {
		if (IS_ENABLED(CONFIG_EXPOLINE) && !nospec_disable)
			me->arch.plt_size += PLT_ENTRY_SIZE;
		mod_mem->size += me->arch.plt_size;
	}
	return 0;
}

static int apply_rela_bits(Elf_Addr loc, Elf_Addr val,
			   int sign, int bits, int shift,
			   void *(*write)(void *dest, const void *src, size_t len))
{
	unsigned long umax;
	long min, max;
	void *dest = (void *)loc;

	if (val & ((1UL << shift) - 1))
		return -ENOEXEC;
	if (sign) {
		val = (Elf_Addr)(((long) val) >> shift);
		min = -(1L << (bits - 1));
		max = (1L << (bits - 1)) - 1;
		if ((long) val < min || (long) val > max)
			return -ENOEXEC;
	} else {
		val >>= shift;
		umax = ((1UL << (bits - 1)) << 1) - 1;
		if ((unsigned long) val > umax)
			return -ENOEXEC;
	}

	if (bits == 8) {
		unsigned char tmp = val;
		write(dest, &tmp, 1);
	} else if (bits == 12) {
		unsigned short tmp = (val & 0xfff) |
			(*(unsigned short *) loc & 0xf000);
		write(dest, &tmp, 2);
	} else if (bits == 16) {
		unsigned short tmp = val;
		write(dest, &tmp, 2);
	} else if (bits == 20) {
		unsigned int tmp = (val & 0xfff) << 16 |
			(val & 0xff000) >> 4 | (*(unsigned int *) loc & 0xf00000ff);
		write(dest, &tmp, 4);
	} else if (bits == 32) {
		unsigned int tmp = val;
		write(dest, &tmp, 4);
	} else if (bits == 64) {
		unsigned long tmp = val;
		write(dest, &tmp, 8);
	}
	return 0;
}

static int apply_rela(Elf_Rela *rela, Elf_Addr base, Elf_Sym *symtab,
		      const char *strtab, struct module *me,
		      void *(*write)(void *dest, const void *src, size_t len))
{
	struct mod_arch_syminfo *info;
	Elf_Addr loc, val;
	int r_type, r_sym;
	int rc = -ENOEXEC;

	/* This is where to make the change */
	loc = base + rela->r_offset;
	/* This is the symbol it is referring to.  Note that all
	   undefined symbols have been resolved.  */
	r_sym = ELF_R_SYM(rela->r_info);
	r_type = ELF_R_TYPE(rela->r_info);
	info = me->arch.syminfo + r_sym;
	val = symtab[r_sym].st_value;

	switch (r_type) {
	case R_390_NONE:	/* No relocation.  */
		rc = 0;
		break;
	case R_390_8:		/* Direct 8 bit.   */
	case R_390_12:		/* Direct 12 bit.  */
	case R_390_16:		/* Direct 16 bit.  */
	case R_390_20:		/* Direct 20 bit.  */
	case R_390_32:		/* Direct 32 bit.  */
	case R_390_64:		/* Direct 64 bit.  */
		val += rela->r_addend;
		if (r_type == R_390_8)
			rc = apply_rela_bits(loc, val, 0, 8, 0, write);
		else if (r_type == R_390_12)
			rc = apply_rela_bits(loc, val, 0, 12, 0, write);
		else if (r_type == R_390_16)
			rc = apply_rela_bits(loc, val, 0, 16, 0, write);
		else if (r_type == R_390_20)
			rc = apply_rela_bits(loc, val, 1, 20, 0, write);
		else if (r_type == R_390_32)
			rc = apply_rela_bits(loc, val, 0, 32, 0, write);
		else if (r_type == R_390_64)
			rc = apply_rela_bits(loc, val, 0, 64, 0, write);
		break;
	case R_390_PC16:	/* PC relative 16 bit.  */
	case R_390_PC16DBL:	/* PC relative 16 bit shifted by 1.  */
	case R_390_PC32DBL:	/* PC relative 32 bit shifted by 1.  */
	case R_390_PC32:	/* PC relative 32 bit.  */
	case R_390_PC64:	/* PC relative 64 bit.	*/
		val += rela->r_addend - loc;
		if (r_type == R_390_PC16)
			rc = apply_rela_bits(loc, val, 1, 16, 0, write);
		else if (r_type == R_390_PC16DBL)
			rc = apply_rela_bits(loc, val, 1, 16, 1, write);
		else if (r_type == R_390_PC32DBL)
			rc = apply_rela_bits(loc, val, 1, 32, 1, write);
		else if (r_type == R_390_PC32)
			rc = apply_rela_bits(loc, val, 1, 32, 0, write);
		else if (r_type == R_390_PC64)
			rc = apply_rela_bits(loc, val, 1, 64, 0, write);
		break;
	case R_390_GOT12:	/* 12 bit GOT offset.  */
	case R_390_GOT16:	/* 16 bit GOT offset.  */
	case R_390_GOT20:	/* 20 bit GOT offset.  */
	case R_390_GOT32:	/* 32 bit GOT offset.  */
	case R_390_GOT64:	/* 64 bit GOT offset.  */
	case R_390_GOTENT:	/* 32 bit PC rel. to GOT entry shifted by 1. */
	case R_390_GOTPLT12:	/* 12 bit offset to jump slot.	*/
	case R_390_GOTPLT20:	/* 20 bit offset to jump slot.  */
	case R_390_GOTPLT16:	/* 16 bit offset to jump slot.  */
	case R_390_GOTPLT32:	/* 32 bit offset to jump slot.  */
	case R_390_GOTPLT64:	/* 64 bit offset to jump slot.	*/
	case R_390_GOTPLTENT:	/* 32 bit rel. offset to jump slot >> 1. */
		if (info->got_initialized == 0) {
			Elf_Addr *gotent = me->mem[MOD_TEXT].base +
					   me->arch.got_offset +
					   info->got_offset;

			write(gotent, &val, sizeof(*gotent));
			info->got_initialized = 1;
		}
		val = info->got_offset + rela->r_addend;
		if (r_type == R_390_GOT12 ||
		    r_type == R_390_GOTPLT12)
			rc = apply_rela_bits(loc, val, 0, 12, 0, write);
		else if (r_type == R_390_GOT16 ||
			 r_type == R_390_GOTPLT16)
			rc = apply_rela_bits(loc, val, 0, 16, 0, write);
		else if (r_type == R_390_GOT20 ||
			 r_type == R_390_GOTPLT20)
			rc = apply_rela_bits(loc, val, 1, 20, 0, write);
		else if (r_type == R_390_GOT32 ||
			 r_type == R_390_GOTPLT32)
			rc = apply_rela_bits(loc, val, 0, 32, 0, write);
		else if (r_type == R_390_GOT64 ||
			 r_type == R_390_GOTPLT64)
			rc = apply_rela_bits(loc, val, 0, 64, 0, write);
		else if (r_type == R_390_GOTENT ||
			 r_type == R_390_GOTPLTENT) {
			val += (Elf_Addr) me->mem[MOD_TEXT].base - loc;
			rc = apply_rela_bits(loc, val, 1, 32, 1, write);
		}
		break;
	case R_390_PLT16DBL:	/* 16 bit PC rel. PLT shifted by 1.  */
	case R_390_PLT32DBL:	/* 32 bit PC rel. PLT shifted by 1.  */
	case R_390_PLT32:	/* 32 bit PC relative PLT address.  */
	case R_390_PLT64:	/* 64 bit PC relative PLT address.  */
	case R_390_PLTOFF16:	/* 16 bit offset from GOT to PLT. */
	case R_390_PLTOFF32:	/* 32 bit offset from GOT to PLT. */
	case R_390_PLTOFF64:	/* 16 bit offset from GOT to PLT. */
		if (info->plt_initialized == 0) {
			unsigned char insn[PLT_ENTRY_SIZE];
			char *plt_base;
			char *ip;

<<<<<<< HEAD
			plt_base = me->core_layout.base + me->arch.plt_offset;
=======
			plt_base = me->mem[MOD_TEXT].base + me->arch.plt_offset;
>>>>>>> eb3cdb58
			ip = plt_base + info->plt_offset;
			*(int *)insn = 0x0d10e310;	/* basr 1,0  */
			*(int *)&insn[4] = 0x100c0004;	/* lg	1,12(1) */
			if (IS_ENABLED(CONFIG_EXPOLINE) && !nospec_disable) {
				char *jump_r1;

				jump_r1 = plt_base + me->arch.plt_size -
					PLT_ENTRY_SIZE;
				/* brcl	0xf,__jump_r1 */
				*(short *)&insn[8] = 0xc0f4;
				*(int *)&insn[10] = (jump_r1 - (ip + 8)) / 2;
			} else {
				*(int *)&insn[8] = 0x07f10000;	/* br %r1 */
			}
			*(long *)&insn[14] = val;

			write(ip, insn, sizeof(insn));
			info->plt_initialized = 1;
		}
		if (r_type == R_390_PLTOFF16 ||
		    r_type == R_390_PLTOFF32 ||
		    r_type == R_390_PLTOFF64)
			val = me->arch.plt_offset - me->arch.got_offset +
				info->plt_offset + rela->r_addend;
		else {
			if (!((r_type == R_390_PLT16DBL &&
			       val - loc + 0xffffUL < 0x1ffffeUL) ||
			      (r_type == R_390_PLT32DBL &&
			       val - loc + 0xffffffffULL < 0x1fffffffeULL)))
				val = (Elf_Addr) me->mem[MOD_TEXT].base +
					me->arch.plt_offset +
					info->plt_offset;
			val += rela->r_addend - loc;
		}
		if (r_type == R_390_PLT16DBL)
			rc = apply_rela_bits(loc, val, 1, 16, 1, write);
		else if (r_type == R_390_PLTOFF16)
			rc = apply_rela_bits(loc, val, 0, 16, 0, write);
		else if (r_type == R_390_PLT32DBL)
			rc = apply_rela_bits(loc, val, 1, 32, 1, write);
		else if (r_type == R_390_PLT32 ||
			 r_type == R_390_PLTOFF32)
			rc = apply_rela_bits(loc, val, 0, 32, 0, write);
		else if (r_type == R_390_PLT64 ||
			 r_type == R_390_PLTOFF64)
			rc = apply_rela_bits(loc, val, 0, 64, 0, write);
		break;
	case R_390_GOTOFF16:	/* 16 bit offset to GOT.  */
	case R_390_GOTOFF32:	/* 32 bit offset to GOT.  */
	case R_390_GOTOFF64:	/* 64 bit offset to GOT. */
		val = val + rela->r_addend -
			((Elf_Addr) me->mem[MOD_TEXT].base + me->arch.got_offset);
		if (r_type == R_390_GOTOFF16)
			rc = apply_rela_bits(loc, val, 0, 16, 0, write);
		else if (r_type == R_390_GOTOFF32)
			rc = apply_rela_bits(loc, val, 0, 32, 0, write);
		else if (r_type == R_390_GOTOFF64)
			rc = apply_rela_bits(loc, val, 0, 64, 0, write);
		break;
	case R_390_GOTPC:	/* 32 bit PC relative offset to GOT. */
	case R_390_GOTPCDBL:	/* 32 bit PC rel. off. to GOT shifted by 1. */
		val = (Elf_Addr) me->mem[MOD_TEXT].base + me->arch.got_offset +
			rela->r_addend - loc;
		if (r_type == R_390_GOTPC)
			rc = apply_rela_bits(loc, val, 1, 32, 0, write);
		else if (r_type == R_390_GOTPCDBL)
			rc = apply_rela_bits(loc, val, 1, 32, 1, write);
		break;
	case R_390_COPY:
	case R_390_GLOB_DAT:	/* Create GOT entry.  */
	case R_390_JMP_SLOT:	/* Create PLT entry.  */
	case R_390_RELATIVE:	/* Adjust by program base.  */
		/* Only needed if we want to support loading of 
		   modules linked with -shared. */
		return -ENOEXEC;
	default:
		printk(KERN_ERR "module %s: unknown relocation: %u\n",
		       me->name, r_type);
		return -ENOEXEC;
	}
	if (rc) {
		printk(KERN_ERR "module %s: relocation error for symbol %s "
		       "(r_type %i, value 0x%lx)\n",
		       me->name, strtab + symtab[r_sym].st_name,
		       r_type, (unsigned long) val);
		return rc;
	}
	return 0;
}

static int __apply_relocate_add(Elf_Shdr *sechdrs, const char *strtab,
		       unsigned int symindex, unsigned int relsec,
		       struct module *me,
		       void *(*write)(void *dest, const void *src, size_t len))
{
	Elf_Addr base;
	Elf_Sym *symtab;
	Elf_Rela *rela;
	unsigned long i, n;
	int rc;

	DEBUGP("Applying relocate section %u to %u\n",
	       relsec, sechdrs[relsec].sh_info);
	base = sechdrs[sechdrs[relsec].sh_info].sh_addr;
	symtab = (Elf_Sym *) sechdrs[symindex].sh_addr;
	rela = (Elf_Rela *) sechdrs[relsec].sh_addr;
	n = sechdrs[relsec].sh_size / sizeof(Elf_Rela);

	for (i = 0; i < n; i++, rela++) {
		rc = apply_rela(rela, base, symtab, strtab, me, write);
		if (rc)
			return rc;
	}
	return 0;
}

int apply_relocate_add(Elf_Shdr *sechdrs, const char *strtab,
		       unsigned int symindex, unsigned int relsec,
		       struct module *me)
{
	bool early = me->state == MODULE_STATE_UNFORMED;
	void *(*write)(void *, const void *, size_t) = memcpy;

	if (!early)
		write = s390_kernel_write;

	return __apply_relocate_add(sechdrs, strtab, symindex, relsec, me,
				    write);
}

#ifdef CONFIG_FUNCTION_TRACER
static int module_alloc_ftrace_hotpatch_trampolines(struct module *me,
						    const Elf_Shdr *s)
{
	char *start, *end;
	int numpages;
	size_t size;

	size = FTRACE_HOTPATCH_TRAMPOLINES_SIZE(s->sh_size);
	numpages = DIV_ROUND_UP(size, PAGE_SIZE);
	start = module_alloc(numpages * PAGE_SIZE);
	if (!start)
		return -ENOMEM;
	set_memory_rox((unsigned long)start, numpages);
	end = start + size;

	me->arch.trampolines_start = (struct ftrace_hotpatch_trampoline *)start;
	me->arch.trampolines_end = (struct ftrace_hotpatch_trampoline *)end;
	me->arch.next_trampoline = me->arch.trampolines_start;

	return 0;
}
#endif /* CONFIG_FUNCTION_TRACER */

int module_finalize(const Elf_Ehdr *hdr,
		    const Elf_Shdr *sechdrs,
		    struct module *me)
{
	const Elf_Shdr *s;
	char *secstrings, *secname;
	void *aseg;
#ifdef CONFIG_FUNCTION_TRACER
	int ret;
#endif

	if (IS_ENABLED(CONFIG_EXPOLINE) &&
	    !nospec_disable && me->arch.plt_size) {
		unsigned int *ij;

		ij = me->mem[MOD_TEXT].base + me->arch.plt_offset +
			me->arch.plt_size - PLT_ENTRY_SIZE;
		ij[0] = 0xc6000000;	/* exrl	%r0,.+10	*/
		ij[1] = 0x0005a7f4;	/* j	.		*/
		ij[2] = 0x000007f1;	/* br	%r1		*/
	}

	secstrings = (void *)hdr + sechdrs[hdr->e_shstrndx].sh_offset;
	for (s = sechdrs; s < sechdrs + hdr->e_shnum; s++) {
		aseg = (void *) s->sh_addr;
		secname = secstrings + s->sh_name;

		if (!strcmp(".altinstructions", secname))
			/* patch .altinstructions */
			apply_alternatives(aseg, aseg + s->sh_size);

		if (IS_ENABLED(CONFIG_EXPOLINE) &&
		    (str_has_prefix(secname, ".s390_indirect")))
			nospec_revert(aseg, aseg + s->sh_size);

		if (IS_ENABLED(CONFIG_EXPOLINE) &&
		    (str_has_prefix(secname, ".s390_return")))
			nospec_revert(aseg, aseg + s->sh_size);

#ifdef CONFIG_FUNCTION_TRACER
		if (!strcmp(FTRACE_CALLSITE_SECTION, secname)) {
			ret = module_alloc_ftrace_hotpatch_trampolines(me, s);
			if (ret < 0)
				return ret;
		}
#endif /* CONFIG_FUNCTION_TRACER */
	}

	return 0;
}<|MERGE_RESOLUTION|>--- conflicted
+++ resolved
@@ -35,8 +35,6 @@
 #endif
 
 #define PLT_ENTRY_SIZE 22
-<<<<<<< HEAD
-=======
 
 static unsigned long get_module_load_offset(void)
 {
@@ -55,7 +53,6 @@
 	mutex_unlock(&module_kaslr_mutex);
 	return module_load_offset;
 }
->>>>>>> eb3cdb58
 
 void *module_alloc(unsigned long size)
 {
@@ -371,11 +368,7 @@
 			char *plt_base;
 			char *ip;
 
-<<<<<<< HEAD
-			plt_base = me->core_layout.base + me->arch.plt_offset;
-=======
 			plt_base = me->mem[MOD_TEXT].base + me->arch.plt_offset;
->>>>>>> eb3cdb58
 			ip = plt_base + info->plt_offset;
 			*(int *)insn = 0x0d10e310;	/* basr 1,0  */
 			*(int *)&insn[4] = 0x100c0004;	/* lg	1,12(1) */
