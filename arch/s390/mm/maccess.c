--- conflicted
+++ resolved
@@ -246,16 +246,10 @@
  */
 void unxlate_dev_mem_ptr(phys_addr_t addr, void *ptr)
 {
-<<<<<<< HEAD
-	if ((void *) addr != buf)
-		free_page((unsigned long) buf);
+	if (addr != virt_to_phys(ptr))
+		free_page((unsigned long)ptr);
 }
 
 /* crash-kmp uses these */
 EXPORT_SYMBOL_GPL(xlate_dev_mem_ptr);
-EXPORT_SYMBOL_GPL(unxlate_dev_mem_ptr);
-=======
-	if (addr != virt_to_phys(ptr))
-		free_page((unsigned long)ptr);
-}
->>>>>>> 31231092
+EXPORT_SYMBOL_GPL(unxlate_dev_mem_ptr);