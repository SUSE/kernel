// SPDX-License-Identifier: GPL-2.0
/*
 *  S390 version
 *    Copyright IBM Corp. 1999
 *    Author(s): Hartmut Penner (hp@de.ibm.com)
 *               Ulrich Weigand (uweigand@de.ibm.com)
 *
 *  Derived from "arch/i386/mm/fault.c"
 *    Copyright (C) 1995  Linus Torvalds
 */

#include <linux/kernel_stat.h>
#include <linux/perf_event.h>
#include <linux/signal.h>
#include <linux/sched.h>
#include <linux/sched/debug.h>
#include <linux/kernel.h>
#include <linux/errno.h>
#include <linux/string.h>
#include <linux/types.h>
#include <linux/ptrace.h>
#include <linux/mman.h>
#include <linux/mm.h>
#include <linux/compat.h>
#include <linux/smp.h>
#include <linux/kdebug.h>
#include <linux/init.h>
#include <linux/console.h>
#include <linux/extable.h>
#include <linux/hardirq.h>
#include <linux/kprobes.h>
#include <linux/uaccess.h>
#include <linux/hugetlb.h>
#include <linux/kfence.h>
#include <asm/asm-extable.h>
#include <asm/asm-offsets.h>
#include <asm/diag.h>
#include <asm/gmap.h>
#include <asm/irq.h>
#include <asm/mmu_context.h>
#include <asm/facility.h>
#include <asm/uv.h>
#include "../kernel/entry.h"

#define __FAIL_ADDR_MASK -4096L
#define __SUBCODE_MASK 0x0600
#define __PF_RES_FIELD 0x8000000000000000ULL

/*
 * Allocate private vm_fault_reason from top.  Please make sure it won't
 * collide with vm_fault_reason.
 */
#define VM_FAULT_BADCONTEXT	((__force vm_fault_t)0x80000000)
#define VM_FAULT_BADMAP		((__force vm_fault_t)0x40000000)
#define VM_FAULT_BADACCESS	((__force vm_fault_t)0x20000000)
#define VM_FAULT_SIGNAL		((__force vm_fault_t)0x10000000)
#define VM_FAULT_PFAULT		((__force vm_fault_t)0x8000000)

enum fault_type {
	KERNEL_FAULT,
	USER_FAULT,
	GMAP_FAULT,
};

static unsigned long store_indication __read_mostly;

static int __init fault_init(void)
{
	if (test_facility(75))
		store_indication = 0xc00;
	return 0;
}
early_initcall(fault_init);

/*
 * Find out which address space caused the exception.
 */
static enum fault_type get_fault_type(struct pt_regs *regs)
{
	unsigned long trans_exc_code;

	trans_exc_code = regs->int_parm_long & 3;
	if (likely(trans_exc_code == 0)) {
		/* primary space exception */
		if (user_mode(regs))
			return USER_FAULT;
		if (!IS_ENABLED(CONFIG_PGSTE))
			return KERNEL_FAULT;
		if (test_pt_regs_flag(regs, PIF_GUEST_FAULT))
			return GMAP_FAULT;
		return KERNEL_FAULT;
	}
	if (trans_exc_code == 2)
		return USER_FAULT;
	if (trans_exc_code == 1) {
		/* access register mode, not used in the kernel */
		return USER_FAULT;
	}
	/* home space exception -> access via kernel ASCE */
	return KERNEL_FAULT;
}

static unsigned long get_fault_address(struct pt_regs *regs)
{
	unsigned long trans_exc_code = regs->int_parm_long;

	return trans_exc_code & __FAIL_ADDR_MASK;
}

static bool fault_is_write(struct pt_regs *regs)
{
	unsigned long trans_exc_code = regs->int_parm_long;

	return (trans_exc_code & store_indication) == 0x400;
}

static int bad_address(void *p)
{
	unsigned long dummy;

	return get_kernel_nofault(dummy, (unsigned long *)p);
}

static void dump_pagetable(unsigned long asce, unsigned long address)
{
	unsigned long *table = __va(asce & _ASCE_ORIGIN);

	pr_alert("AS:%016lx ", asce);
	switch (asce & _ASCE_TYPE_MASK) {
	case _ASCE_TYPE_REGION1:
		table += (address & _REGION1_INDEX) >> _REGION1_SHIFT;
		if (bad_address(table))
			goto bad;
		pr_cont("R1:%016lx ", *table);
		if (*table & _REGION_ENTRY_INVALID)
			goto out;
		table = __va(*table & _REGION_ENTRY_ORIGIN);
		fallthrough;
	case _ASCE_TYPE_REGION2:
		table += (address & _REGION2_INDEX) >> _REGION2_SHIFT;
		if (bad_address(table))
			goto bad;
		pr_cont("R2:%016lx ", *table);
		if (*table & _REGION_ENTRY_INVALID)
			goto out;
		table = __va(*table & _REGION_ENTRY_ORIGIN);
		fallthrough;
	case _ASCE_TYPE_REGION3:
		table += (address & _REGION3_INDEX) >> _REGION3_SHIFT;
		if (bad_address(table))
			goto bad;
		pr_cont("R3:%016lx ", *table);
		if (*table & (_REGION_ENTRY_INVALID | _REGION3_ENTRY_LARGE))
			goto out;
		table = __va(*table & _REGION_ENTRY_ORIGIN);
		fallthrough;
	case _ASCE_TYPE_SEGMENT:
		table += (address & _SEGMENT_INDEX) >> _SEGMENT_SHIFT;
		if (bad_address(table))
			goto bad;
		pr_cont("S:%016lx ", *table);
		if (*table & (_SEGMENT_ENTRY_INVALID | _SEGMENT_ENTRY_LARGE))
			goto out;
		table = __va(*table & _SEGMENT_ENTRY_ORIGIN);
	}
	table += (address & _PAGE_INDEX) >> _PAGE_SHIFT;
	if (bad_address(table))
		goto bad;
	pr_cont("P:%016lx ", *table);
out:
	pr_cont("\n");
	return;
bad:
	pr_cont("BAD\n");
}

static void dump_fault_info(struct pt_regs *regs)
{
	unsigned long asce;

	pr_alert("Failing address: %016lx TEID: %016lx\n",
		 regs->int_parm_long & __FAIL_ADDR_MASK, regs->int_parm_long);
	pr_alert("Fault in ");
	switch (regs->int_parm_long & 3) {
	case 3:
		pr_cont("home space ");
		break;
	case 2:
		pr_cont("secondary space ");
		break;
	case 1:
		pr_cont("access register ");
		break;
	case 0:
		pr_cont("primary space ");
		break;
	}
	pr_cont("mode while using ");
	switch (get_fault_type(regs)) {
	case USER_FAULT:
		asce = S390_lowcore.user_asce;
		pr_cont("user ");
		break;
	case GMAP_FAULT:
		asce = ((struct gmap *) S390_lowcore.gmap)->asce;
		pr_cont("gmap ");
		break;
	case KERNEL_FAULT:
		asce = S390_lowcore.kernel_asce;
		pr_cont("kernel ");
		break;
	default:
		unreachable();
	}
	pr_cont("ASCE.\n");
	dump_pagetable(asce, regs->int_parm_long & __FAIL_ADDR_MASK);
}

int show_unhandled_signals = 1;

void report_user_fault(struct pt_regs *regs, long signr, int is_mm_fault)
{
	if ((task_pid_nr(current) > 1) && !show_unhandled_signals)
		return;
	if (!unhandled_signal(current, signr))
		return;
	if (!printk_ratelimit())
		return;
	printk(KERN_ALERT "User process fault: interruption code %04x ilc:%d ",
	       regs->int_code & 0xffff, regs->int_code >> 17);
	print_vma_addr(KERN_CONT "in ", regs->psw.addr);
	printk(KERN_CONT "\n");
	if (is_mm_fault)
		dump_fault_info(regs);
	show_regs(regs);
}

/*
 * Send SIGSEGV to task.  This is an external routine
 * to keep the stack usage of do_page_fault small.
 */
static noinline void do_sigsegv(struct pt_regs *regs, int si_code)
{
	report_user_fault(regs, SIGSEGV, 1);
	force_sig_fault(SIGSEGV, si_code,
			(void __user *)(regs->int_parm_long & __FAIL_ADDR_MASK));
}

static noinline void do_no_context(struct pt_regs *regs, vm_fault_t fault)
{
	enum fault_type fault_type;
	unsigned long address;
	bool is_write;

	if (fixup_exception(regs))
		return;
	fault_type = get_fault_type(regs);
	if ((fault_type == KERNEL_FAULT) && (fault == VM_FAULT_BADCONTEXT)) {
		address = get_fault_address(regs);
		is_write = fault_is_write(regs);
		if (kfence_handle_page_fault(address, is_write, regs))
			return;
	}
	/*
	 * Oops. The kernel tried to access some bad page. We'll have to
	 * terminate things with extreme prejudice.
	 */
	if (fault_type == KERNEL_FAULT)
		printk(KERN_ALERT "Unable to handle kernel pointer dereference"
		       " in virtual kernel address space\n");
	else
		printk(KERN_ALERT "Unable to handle kernel paging request"
		       " in virtual user address space\n");
	dump_fault_info(regs);
	die(regs, "Oops");
}

static noinline void do_low_address(struct pt_regs *regs)
{
	/* Low-address protection hit in kernel mode means
	   NULL pointer write access in kernel mode.  */
	if (regs->psw.mask & PSW_MASK_PSTATE) {
		/* Low-address protection hit in user mode 'cannot happen'. */
		die (regs, "Low-address protection");
	}

	do_no_context(regs, VM_FAULT_BADACCESS);
}

static noinline void do_sigbus(struct pt_regs *regs)
{
	/*
	 * Send a sigbus, regardless of whether we were in kernel
	 * or user mode.
	 */
	force_sig_fault(SIGBUS, BUS_ADRERR,
			(void __user *)(regs->int_parm_long & __FAIL_ADDR_MASK));
}

static noinline void do_fault_error(struct pt_regs *regs, vm_fault_t fault)
{
	int si_code;

	switch (fault) {
	case VM_FAULT_BADACCESS:
	case VM_FAULT_BADMAP:
		/* Bad memory access. Check if it is kernel or user space. */
		if (user_mode(regs)) {
			/* User mode accesses just cause a SIGSEGV */
			si_code = (fault == VM_FAULT_BADMAP) ?
				SEGV_MAPERR : SEGV_ACCERR;
			do_sigsegv(regs, si_code);
			break;
		}
		fallthrough;
	case VM_FAULT_BADCONTEXT:
	case VM_FAULT_PFAULT:
		do_no_context(regs, fault);
		break;
	case VM_FAULT_SIGNAL:
		if (!user_mode(regs))
			do_no_context(regs, fault);
		break;
	default: /* fault & VM_FAULT_ERROR */
		if (fault & VM_FAULT_OOM) {
			if (!user_mode(regs))
				do_no_context(regs, fault);
			else
				pagefault_out_of_memory();
		} else if (fault & VM_FAULT_SIGSEGV) {
			/* Kernel mode? Handle exceptions or die */
			if (!user_mode(regs))
				do_no_context(regs, fault);
			else
				do_sigsegv(regs, SEGV_MAPERR);
		} else if (fault & VM_FAULT_SIGBUS) {
			/* Kernel mode? Handle exceptions or die */
			if (!user_mode(regs))
				do_no_context(regs, fault);
			else
				do_sigbus(regs);
		} else
			BUG();
		break;
	}
}

/*
 * This routine handles page faults.  It determines the address,
 * and the problem, and then passes it off to one of the appropriate
 * routines.
 *
 * interruption code (int_code):
 *   04       Protection           ->  Write-Protection  (suppression)
 *   10       Segment translation  ->  Not present       (nullification)
 *   11       Page translation     ->  Not present       (nullification)
 *   3b       Region third trans.  ->  Not present       (nullification)
 */
static inline vm_fault_t do_exception(struct pt_regs *regs, int access)
{
	struct gmap *gmap;
	struct task_struct *tsk;
	struct mm_struct *mm;
	struct vm_area_struct *vma;
	enum fault_type type;
	unsigned long address;
	unsigned int flags;
	vm_fault_t fault;
	bool is_write;

	tsk = current;
	/*
	 * The instruction that caused the program check has
	 * been nullified. Don't signal single step via SIGTRAP.
	 */
	clear_thread_flag(TIF_PER_TRAP);

	if (kprobe_page_fault(regs, 14))
		return 0;

	mm = tsk->mm;
	address = get_fault_address(regs);
	is_write = fault_is_write(regs);

	/*
	 * Verify that the fault happened in user space, that
	 * we are not in an interrupt and that there is a 
	 * user context.
	 */
	fault = VM_FAULT_BADCONTEXT;
	type = get_fault_type(regs);
	switch (type) {
	case KERNEL_FAULT:
		goto out;
	case USER_FAULT:
	case GMAP_FAULT:
		if (faulthandler_disabled() || !mm)
			goto out;
		break;
	}

	perf_sw_event(PERF_COUNT_SW_PAGE_FAULTS, 1, regs, address);
	flags = FAULT_FLAG_DEFAULT;
	if (user_mode(regs))
		flags |= FAULT_FLAG_USER;
<<<<<<< HEAD
	if ((trans_exc_code & store_indication) == 0x400)
=======
	if (is_write)
>>>>>>> eb3cdb58
		access = VM_WRITE;
	if (access == VM_WRITE)
		flags |= FAULT_FLAG_WRITE;
#ifdef CONFIG_PER_VMA_LOCK
	if (!(flags & FAULT_FLAG_USER))
		goto lock_mmap;
	vma = lock_vma_under_rcu(mm, address);
	if (!vma)
		goto lock_mmap;
	if (!(vma->vm_flags & access)) {
		vma_end_read(vma);
		goto lock_mmap;
	}
	fault = handle_mm_fault(vma, address, flags | FAULT_FLAG_VMA_LOCK, regs);
	vma_end_read(vma);
	if (!(fault & VM_FAULT_RETRY)) {
		count_vm_vma_lock_event(VMA_LOCK_SUCCESS);
		if (likely(!(fault & VM_FAULT_ERROR)))
			fault = 0;
		goto out;
	}
	count_vm_vma_lock_event(VMA_LOCK_RETRY);
	/* Quick path to respond to signals */
	if (fault_signal_pending(fault, regs)) {
		fault = VM_FAULT_SIGNAL;
		goto out;
	}
lock_mmap:
#endif /* CONFIG_PER_VMA_LOCK */
	mmap_read_lock(mm);

	gmap = NULL;
	if (IS_ENABLED(CONFIG_PGSTE) && type == GMAP_FAULT) {
		gmap = (struct gmap *) S390_lowcore.gmap;
		current->thread.gmap_addr = address;
		current->thread.gmap_write_flag = !!(flags & FAULT_FLAG_WRITE);
		current->thread.gmap_int_code = regs->int_code & 0xffff;
		address = __gmap_translate(gmap, address);
		if (address == -EFAULT) {
			fault = VM_FAULT_BADMAP;
			goto out_up;
		}
		if (gmap->pfault_enabled)
			flags |= FAULT_FLAG_RETRY_NOWAIT;
	}

retry:
	fault = VM_FAULT_BADMAP;
	vma = find_vma(mm, address);
	if (!vma)
		goto out_up;

	if (unlikely(vma->vm_start > address)) {
		if (!(vma->vm_flags & VM_GROWSDOWN))
			goto out_up;
		vma = expand_stack(mm, address);
		if (!vma)
			goto out;
	}

	/*
	 * Ok, we have a good vm_area for this memory access, so
	 * we can handle it..
	 */
	fault = VM_FAULT_BADACCESS;
	if (unlikely(!(vma->vm_flags & access)))
		goto out_up;

	/*
	 * If for any reason at all we couldn't handle the fault,
	 * make sure we exit gracefully rather than endlessly redo
	 * the fault.
	 */
	fault = handle_mm_fault(vma, address, flags, regs);
	if (fault_signal_pending(fault, regs)) {
		fault = VM_FAULT_SIGNAL;
		if (flags & FAULT_FLAG_RETRY_NOWAIT)
			goto out_up;
		goto out;
	}

	/* The fault is fully completed (including releasing mmap lock) */
	if (fault & VM_FAULT_COMPLETED) {
		if (gmap) {
			mmap_read_lock(mm);
			goto out_gmap;
		}
		fault = 0;
		goto out;
	}

	if (unlikely(fault & VM_FAULT_ERROR))
		goto out_up;

	if (fault & VM_FAULT_RETRY) {
		if (IS_ENABLED(CONFIG_PGSTE) && gmap &&
			(flags & FAULT_FLAG_RETRY_NOWAIT)) {
			/*
			 * FAULT_FLAG_RETRY_NOWAIT has been set, mmap_lock has
			 * not been released
			 */
			current->thread.gmap_pfault = 1;
			fault = VM_FAULT_PFAULT;
			goto out_up;
		}
		flags &= ~FAULT_FLAG_RETRY_NOWAIT;
		flags |= FAULT_FLAG_TRIED;
		mmap_read_lock(mm);
		goto retry;
	}
out_gmap:
	if (IS_ENABLED(CONFIG_PGSTE) && gmap) {
		address =  __gmap_link(gmap, current->thread.gmap_addr,
				       address);
		if (address == -EFAULT) {
			fault = VM_FAULT_BADMAP;
			goto out_up;
		}
		if (address == -ENOMEM) {
			fault = VM_FAULT_OOM;
			goto out_up;
		}
	}
	fault = 0;
out_up:
	mmap_read_unlock(mm);
out:
	return fault;
}

void do_protection_exception(struct pt_regs *regs)
{
	unsigned long trans_exc_code;
	int access;
	vm_fault_t fault;

	trans_exc_code = regs->int_parm_long;
	/*
	 * Protection exceptions are suppressing, decrement psw address.
	 * The exception to this rule are aborted transactions, for these
	 * the PSW already points to the correct location.
	 */
	if (!(regs->int_code & 0x200))
		regs->psw.addr = __rewind_psw(regs->psw, regs->int_code >> 16);
	/*
	 * Check for low-address protection.  This needs to be treated
	 * as a special case because the translation exception code
	 * field is not guaranteed to contain valid data in this case.
	 */
	if (unlikely(!(trans_exc_code & 4))) {
		do_low_address(regs);
		return;
	}
	if (unlikely(MACHINE_HAS_NX && (trans_exc_code & 0x80))) {
		regs->int_parm_long = (trans_exc_code & ~PAGE_MASK) |
					(regs->psw.addr & PAGE_MASK);
		access = VM_EXEC;
		fault = VM_FAULT_BADACCESS;
	} else {
		access = VM_WRITE;
		fault = do_exception(regs, access);
	}
	if (unlikely(fault))
		do_fault_error(regs, fault);
}
NOKPROBE_SYMBOL(do_protection_exception);

void do_dat_exception(struct pt_regs *regs)
{
	int access;
	vm_fault_t fault;

	access = VM_ACCESS_FLAGS;
	fault = do_exception(regs, access);
	if (unlikely(fault))
		do_fault_error(regs, fault);
}
NOKPROBE_SYMBOL(do_dat_exception);

#ifdef CONFIG_PFAULT 
/*
 * 'pfault' pseudo page faults routines.
 */
static int pfault_disable;

static int __init nopfault(char *str)
{
	pfault_disable = 1;
	return 1;
}

__setup("nopfault", nopfault);

struct pfault_refbk {
	u16 refdiagc;
	u16 reffcode;
	u16 refdwlen;
	u16 refversn;
	u64 refgaddr;
	u64 refselmk;
	u64 refcmpmk;
	u64 reserved;
} __attribute__ ((packed, aligned(8)));

static struct pfault_refbk pfault_init_refbk = {
	.refdiagc = 0x258,
	.reffcode = 0,
	.refdwlen = 5,
	.refversn = 2,
	.refgaddr = __LC_LPP,
	.refselmk = 1ULL << 48,
	.refcmpmk = 1ULL << 48,
	.reserved = __PF_RES_FIELD
};

int pfault_init(void)
{
        int rc;

	if (pfault_disable)
		return -1;
	diag_stat_inc(DIAG_STAT_X258);
	asm volatile(
		"	diag	%1,%0,0x258\n"
		"0:	j	2f\n"
		"1:	la	%0,8\n"
		"2:\n"
		EX_TABLE(0b,1b)
		: "=d" (rc)
		: "a" (&pfault_init_refbk), "m" (pfault_init_refbk) : "cc");
        return rc;
}

static struct pfault_refbk pfault_fini_refbk = {
	.refdiagc = 0x258,
	.reffcode = 1,
	.refdwlen = 5,
	.refversn = 2,
};

void pfault_fini(void)
{

	if (pfault_disable)
		return;
	diag_stat_inc(DIAG_STAT_X258);
	asm volatile(
		"	diag	%0,0,0x258\n"
		"0:	nopr	%%r7\n"
		EX_TABLE(0b,0b)
		: : "a" (&pfault_fini_refbk), "m" (pfault_fini_refbk) : "cc");
}

static DEFINE_SPINLOCK(pfault_lock);
static LIST_HEAD(pfault_list);

#define PF_COMPLETE	0x0080

/*
 * The mechanism of our pfault code: if Linux is running as guest, runs a user
 * space process and the user space process accesses a page that the host has
 * paged out we get a pfault interrupt.
 *
 * This allows us, within the guest, to schedule a different process. Without
 * this mechanism the host would have to suspend the whole virtual cpu until
 * the page has been paged in.
 *
 * So when we get such an interrupt then we set the state of the current task
 * to uninterruptible and also set the need_resched flag. Both happens within
 * interrupt context(!). If we later on want to return to user space we
 * recognize the need_resched flag and then call schedule().  It's not very
 * obvious how this works...
 *
 * Of course we have a lot of additional fun with the completion interrupt (->
 * host signals that a page of a process has been paged in and the process can
 * continue to run). This interrupt can arrive on any cpu and, since we have
 * virtual cpus, actually appear before the interrupt that signals that a page
 * is missing.
 */
static void pfault_interrupt(struct ext_code ext_code,
			     unsigned int param32, unsigned long param64)
{
	struct task_struct *tsk;
	__u16 subcode;
	pid_t pid;

	/*
	 * Get the external interruption subcode & pfault initial/completion
	 * signal bit. VM stores this in the 'cpu address' field associated
	 * with the external interrupt.
	 */
	subcode = ext_code.subcode;
	if ((subcode & 0xff00) != __SUBCODE_MASK)
		return;
	inc_irq_stat(IRQEXT_PFL);
	/* Get the token (= pid of the affected task). */
	pid = param64 & LPP_PID_MASK;
	rcu_read_lock();
	tsk = find_task_by_pid_ns(pid, &init_pid_ns);
	if (tsk)
		get_task_struct(tsk);
	rcu_read_unlock();
	if (!tsk)
		return;
	spin_lock(&pfault_lock);
	if (subcode & PF_COMPLETE) {
		/* signal bit is set -> a page has been swapped in by VM */
		if (tsk->thread.pfault_wait == 1) {
			/* Initial interrupt was faster than the completion
			 * interrupt. pfault_wait is valid. Set pfault_wait
			 * back to zero and wake up the process. This can
			 * safely be done because the task is still sleeping
			 * and can't produce new pfaults. */
			tsk->thread.pfault_wait = 0;
			list_del(&tsk->thread.list);
			wake_up_process(tsk);
			put_task_struct(tsk);
		} else {
			/* Completion interrupt was faster than initial
			 * interrupt. Set pfault_wait to -1 so the initial
			 * interrupt doesn't put the task to sleep.
			 * If the task is not running, ignore the completion
			 * interrupt since it must be a leftover of a PFAULT
			 * CANCEL operation which didn't remove all pending
			 * completion interrupts. */
			if (task_is_running(tsk))
				tsk->thread.pfault_wait = -1;
		}
	} else {
		/* signal bit not set -> a real page is missing. */
		if (WARN_ON_ONCE(tsk != current))
			goto out;
		if (tsk->thread.pfault_wait == 1) {
			/* Already on the list with a reference: put to sleep */
			goto block;
		} else if (tsk->thread.pfault_wait == -1) {
			/* Completion interrupt was faster than the initial
			 * interrupt (pfault_wait == -1). Set pfault_wait
			 * back to zero and exit. */
			tsk->thread.pfault_wait = 0;
		} else {
			/* Initial interrupt arrived before completion
			 * interrupt. Let the task sleep.
			 * An extra task reference is needed since a different
			 * cpu may set the task state to TASK_RUNNING again
			 * before the scheduler is reached. */
			get_task_struct(tsk);
			tsk->thread.pfault_wait = 1;
			list_add(&tsk->thread.list, &pfault_list);
block:
			/* Since this must be a userspace fault, there
			 * is no kernel task state to trample. Rely on the
			 * return to userspace schedule() to block. */
			__set_current_state(TASK_UNINTERRUPTIBLE);
			set_tsk_need_resched(tsk);
			set_preempt_need_resched();
		}
	}
out:
	spin_unlock(&pfault_lock);
	put_task_struct(tsk);
}

static int pfault_cpu_dead(unsigned int cpu)
{
	struct thread_struct *thread, *next;
	struct task_struct *tsk;

	spin_lock_irq(&pfault_lock);
	list_for_each_entry_safe(thread, next, &pfault_list, list) {
		thread->pfault_wait = 0;
		list_del(&thread->list);
		tsk = container_of(thread, struct task_struct, thread);
		wake_up_process(tsk);
		put_task_struct(tsk);
	}
	spin_unlock_irq(&pfault_lock);
	return 0;
}

static int __init pfault_irq_init(void)
{
	int rc;

	rc = register_external_irq(EXT_IRQ_CP_SERVICE, pfault_interrupt);
	if (rc)
		goto out_extint;
	rc = pfault_init() == 0 ? 0 : -EOPNOTSUPP;
	if (rc)
		goto out_pfault;
	irq_subclass_register(IRQ_SUBCLASS_SERVICE_SIGNAL);
	cpuhp_setup_state_nocalls(CPUHP_S390_PFAULT_DEAD, "s390/pfault:dead",
				  NULL, pfault_cpu_dead);
	return 0;

out_pfault:
	unregister_external_irq(EXT_IRQ_CP_SERVICE, pfault_interrupt);
out_extint:
	pfault_disable = 1;
	return rc;
}
early_initcall(pfault_irq_init);

#endif /* CONFIG_PFAULT */

#if IS_ENABLED(CONFIG_PGSTE)

void do_secure_storage_access(struct pt_regs *regs)
{
	unsigned long addr = regs->int_parm_long & __FAIL_ADDR_MASK;
	struct vm_area_struct *vma;
	struct mm_struct *mm;
	struct page *page;
	struct gmap *gmap;
	int rc;

	/*
	 * bit 61 tells us if the address is valid, if it's not we
	 * have a major problem and should stop the kernel or send a
	 * SIGSEGV to the process. Unfortunately bit 61 is not
	 * reliable without the misc UV feature so we need to check
	 * for that as well.
	 */
	if (test_bit_inv(BIT_UV_FEAT_MISC, &uv_info.uv_feature_indications) &&
	    !test_bit_inv(61, &regs->int_parm_long)) {
		/*
		 * When this happens, userspace did something that it
		 * was not supposed to do, e.g. branching into secure
		 * memory. Trigger a segmentation fault.
		 */
		if (user_mode(regs)) {
			send_sig(SIGSEGV, current, 0);
			return;
		}

		/*
		 * The kernel should never run into this case and we
		 * have no way out of this situation.
		 */
		panic("Unexpected PGM 0x3d with TEID bit 61=0");
	}

	switch (get_fault_type(regs)) {
	case GMAP_FAULT:
		mm = current->mm;
		gmap = (struct gmap *)S390_lowcore.gmap;
		mmap_read_lock(mm);
		addr = __gmap_translate(gmap, addr);
		mmap_read_unlock(mm);
		if (IS_ERR_VALUE(addr)) {
			do_fault_error(regs, VM_FAULT_BADMAP);
			break;
		}
		fallthrough;
	case USER_FAULT:
		mm = current->mm;
		mmap_read_lock(mm);
		vma = find_vma(mm, addr);
		if (!vma) {
			mmap_read_unlock(mm);
			do_fault_error(regs, VM_FAULT_BADMAP);
			break;
		}
		page = follow_page(vma, addr, FOLL_WRITE | FOLL_GET);
		if (IS_ERR_OR_NULL(page)) {
			mmap_read_unlock(mm);
			break;
		}
		if (arch_make_page_accessible(page))
			send_sig(SIGSEGV, current, 0);
		put_page(page);
		mmap_read_unlock(mm);
		break;
	case KERNEL_FAULT:
		page = phys_to_page(addr);
		if (unlikely(!try_get_page(page)))
			break;
		rc = arch_make_page_accessible(page);
		put_page(page);
		if (rc)
			BUG();
		break;
	default:
		do_fault_error(regs, VM_FAULT_BADMAP);
		WARN_ON_ONCE(1);
	}
}
NOKPROBE_SYMBOL(do_secure_storage_access);

void do_non_secure_storage_access(struct pt_regs *regs)
{
	unsigned long gaddr = regs->int_parm_long & __FAIL_ADDR_MASK;
	struct gmap *gmap = (struct gmap *)S390_lowcore.gmap;

	if (get_fault_type(regs) != GMAP_FAULT) {
		do_fault_error(regs, VM_FAULT_BADMAP);
		WARN_ON_ONCE(1);
		return;
	}

	if (gmap_convert_to_secure(gmap, gaddr) == -EINVAL)
		send_sig(SIGSEGV, current, 0);
}
NOKPROBE_SYMBOL(do_non_secure_storage_access);

void do_secure_storage_violation(struct pt_regs *regs)
{
	unsigned long gaddr = regs->int_parm_long & __FAIL_ADDR_MASK;
	struct gmap *gmap = (struct gmap *)S390_lowcore.gmap;

	/*
	 * If the VM has been rebooted, its address space might still contain
	 * secure pages from the previous boot.
	 * Clear the page so it can be reused.
	 */
	if (!gmap_destroy_page(gmap, gaddr))
		return;
	/*
	 * Either KVM messed up the secure guest mapping or the same
	 * page is mapped into multiple secure guests.
	 *
	 * This exception is only triggered when a guest 2 is running
	 * and can therefore never occur in kernel context.
	 */
	printk_ratelimited(KERN_WARNING
			   "Secure storage violation in task: %s, pid %d\n",
			   current->comm, current->pid);
	send_sig(SIGSEGV, current, 0);
}

#endif /* CONFIG_PGSTE */<|MERGE_RESOLUTION|>--- conflicted
+++ resolved
@@ -403,11 +403,7 @@
 	flags = FAULT_FLAG_DEFAULT;
 	if (user_mode(regs))
 		flags |= FAULT_FLAG_USER;
-<<<<<<< HEAD
-	if ((trans_exc_code & store_indication) == 0x400)
-=======
 	if (is_write)
->>>>>>> eb3cdb58
 		access = VM_WRITE;
 	if (access == VM_WRITE)
 		flags |= FAULT_FLAG_WRITE;
