// SPDX-License-Identifier: GPL-2.0
/*
 *  S390 version
 *    Copyright IBM Corp. 1999
 *    Author(s): Hartmut Penner (hp@de.ibm.com)
 *		 Ulrich Weigand (uweigand@de.ibm.com)
 *
 *  Derived from "arch/i386/mm/fault.c"
 *    Copyright (C) 1995  Linus Torvalds
 */

#include <linux/kernel_stat.h>
#include <linux/mmu_context.h>
#include <linux/perf_event.h>
#include <linux/signal.h>
#include <linux/sched.h>
#include <linux/sched/debug.h>
#include <linux/jump_label.h>
#include <linux/kernel.h>
#include <linux/errno.h>
#include <linux/string.h>
#include <linux/types.h>
#include <linux/ptrace.h>
#include <linux/mman.h>
#include <linux/mm.h>
#include <linux/compat.h>
#include <linux/smp.h>
#include <linux/kdebug.h>
#include <linux/init.h>
#include <linux/console.h>
#include <linux/extable.h>
#include <linux/hardirq.h>
#include <linux/kprobes.h>
#include <linux/uaccess.h>
#include <linux/hugetlb.h>
#include <linux/kfence.h>
#include <linux/pagewalk.h>
#include <asm/asm-extable.h>
#include <asm/asm-offsets.h>
#include <asm/ptrace.h>
#include <asm/fault.h>
#include <asm/diag.h>
#include <asm/gmap.h>
#include <asm/irq.h>
#include <asm/facility.h>
#include <asm/uv.h>
#include "../kernel/entry.h"

enum fault_type {
	KERNEL_FAULT,
	USER_FAULT,
	GMAP_FAULT,
};

static DEFINE_STATIC_KEY_FALSE(have_store_indication);

static int __init fault_init(void)
{
	if (test_facility(75))
		static_branch_enable(&have_store_indication);
	return 0;
}
early_initcall(fault_init);

/*
 * Find out which address space caused the exception.
 */
static enum fault_type get_fault_type(struct pt_regs *regs)
{
	union teid teid = { .val = regs->int_parm_long };
	struct gmap *gmap;

	if (likely(teid.as == PSW_BITS_AS_PRIMARY)) {
		if (user_mode(regs))
			return USER_FAULT;
		if (!IS_ENABLED(CONFIG_PGSTE))
			return KERNEL_FAULT;
		gmap = (struct gmap *)get_lowcore()->gmap;
		if (gmap && gmap->asce == regs->cr1)
			return GMAP_FAULT;
		return KERNEL_FAULT;
	}
	if (teid.as == PSW_BITS_AS_SECONDARY)
		return USER_FAULT;
	/* Access register mode, not used in the kernel */
	if (teid.as == PSW_BITS_AS_ACCREG)
		return USER_FAULT;
	/* Home space -> access via kernel ASCE */
	return KERNEL_FAULT;
}

static unsigned long get_fault_address(struct pt_regs *regs)
{
	union teid teid = { .val = regs->int_parm_long };

	return teid.addr * PAGE_SIZE;
}

static __always_inline bool fault_is_write(struct pt_regs *regs)
{
	union teid teid = { .val = regs->int_parm_long };

	if (static_branch_likely(&have_store_indication))
		return teid.fsi == TEID_FSI_STORE;
	return false;
}

static void dump_pagetable(unsigned long asce, unsigned long address)
{
	unsigned long entry, *table = __va(asce & _ASCE_ORIGIN);

	pr_alert("AS:%016lx ", asce);
	switch (asce & _ASCE_TYPE_MASK) {
	case _ASCE_TYPE_REGION1:
		table += (address & _REGION1_INDEX) >> _REGION1_SHIFT;
		if (get_kernel_nofault(entry, table))
			goto bad;
		pr_cont("R1:%016lx ", entry);
		if (entry & _REGION_ENTRY_INVALID)
			goto out;
		table = __va(entry & _REGION_ENTRY_ORIGIN);
		fallthrough;
	case _ASCE_TYPE_REGION2:
		table += (address & _REGION2_INDEX) >> _REGION2_SHIFT;
		if (get_kernel_nofault(entry, table))
			goto bad;
		pr_cont("R2:%016lx ", entry);
		if (entry & _REGION_ENTRY_INVALID)
			goto out;
		table = __va(entry & _REGION_ENTRY_ORIGIN);
		fallthrough;
	case _ASCE_TYPE_REGION3:
		table += (address & _REGION3_INDEX) >> _REGION3_SHIFT;
		if (get_kernel_nofault(entry, table))
			goto bad;
		pr_cont("R3:%016lx ", entry);
		if (entry & (_REGION_ENTRY_INVALID | _REGION3_ENTRY_LARGE))
			goto out;
		table = __va(entry & _REGION_ENTRY_ORIGIN);
		fallthrough;
	case _ASCE_TYPE_SEGMENT:
		table += (address & _SEGMENT_INDEX) >> _SEGMENT_SHIFT;
		if (get_kernel_nofault(entry, table))
			goto bad;
		pr_cont("S:%016lx ", entry);
		if (entry & (_SEGMENT_ENTRY_INVALID | _SEGMENT_ENTRY_LARGE))
			goto out;
		table = __va(entry & _SEGMENT_ENTRY_ORIGIN);
	}
	table += (address & _PAGE_INDEX) >> _PAGE_SHIFT;
	if (get_kernel_nofault(entry, table))
		goto bad;
	pr_cont("P:%016lx ", entry);
out:
	pr_cont("\n");
	return;
bad:
	pr_cont("BAD\n");
}

static void dump_fault_info(struct pt_regs *regs)
{
	union teid teid = { .val = regs->int_parm_long };
	unsigned long asce;

	pr_alert("Failing address: %016lx TEID: %016lx\n",
		 get_fault_address(regs), teid.val);
	pr_alert("Fault in ");
	switch (teid.as) {
	case PSW_BITS_AS_HOME:
		pr_cont("home space ");
		break;
	case PSW_BITS_AS_SECONDARY:
		pr_cont("secondary space ");
		break;
	case PSW_BITS_AS_ACCREG:
		pr_cont("access register ");
		break;
	case PSW_BITS_AS_PRIMARY:
		pr_cont("primary space ");
		break;
	}
	pr_cont("mode while using ");
	switch (get_fault_type(regs)) {
	case USER_FAULT:
		asce = get_lowcore()->user_asce.val;
		pr_cont("user ");
		break;
	case GMAP_FAULT:
		asce = ((struct gmap *)get_lowcore()->gmap)->asce;
		pr_cont("gmap ");
		break;
	case KERNEL_FAULT:
		asce = get_lowcore()->kernel_asce.val;
		pr_cont("kernel ");
		break;
	default:
		unreachable();
	}
	pr_cont("ASCE.\n");
	dump_pagetable(asce, get_fault_address(regs));
}

int show_unhandled_signals = 1;

void report_user_fault(struct pt_regs *regs, long signr, int is_mm_fault)
{
	static DEFINE_RATELIMIT_STATE(rs, DEFAULT_RATELIMIT_INTERVAL, DEFAULT_RATELIMIT_BURST);

	if ((task_pid_nr(current) > 1) && !show_unhandled_signals)
		return;
	if (!unhandled_signal(current, signr))
		return;
	if (!__ratelimit(&rs))
		return;
	pr_alert("User process fault: interruption code %04x ilc:%d ",
		 regs->int_code & 0xffff, regs->int_code >> 17);
	print_vma_addr(KERN_CONT "in ", regs->psw.addr);
	pr_cont("\n");
	if (is_mm_fault)
		dump_fault_info(regs);
	show_regs(regs);
}

static void do_sigsegv(struct pt_regs *regs, int si_code)
{
	report_user_fault(regs, SIGSEGV, 1);
	force_sig_fault(SIGSEGV, si_code, (void __user *)get_fault_address(regs));
}

static void handle_fault_error_nolock(struct pt_regs *regs, int si_code)
{
	enum fault_type fault_type;
	unsigned long address;
	bool is_write;

	if (user_mode(regs)) {
		if (WARN_ON_ONCE(!si_code))
			si_code = SEGV_MAPERR;
		return do_sigsegv(regs, si_code);
	}
	if (fixup_exception(regs))
		return;
	fault_type = get_fault_type(regs);
	if (fault_type == KERNEL_FAULT) {
		address = get_fault_address(regs);
		is_write = fault_is_write(regs);
		if (kfence_handle_page_fault(address, is_write, regs))
			return;
	}
	if (fault_type == KERNEL_FAULT)
		pr_alert("Unable to handle kernel pointer dereference in virtual kernel address space\n");
	else
		pr_alert("Unable to handle kernel paging request in virtual user address space\n");
	dump_fault_info(regs);
	die(regs, "Oops");
}

static void handle_fault_error(struct pt_regs *regs, int si_code)
{
	struct mm_struct *mm = current->mm;

	mmap_read_unlock(mm);
	handle_fault_error_nolock(regs, si_code);
}

static void do_sigbus(struct pt_regs *regs)
{
	force_sig_fault(SIGBUS, BUS_ADRERR, (void __user *)get_fault_address(regs));
}

/*
 * This routine handles page faults.  It determines the address,
 * and the problem, and then passes it off to one of the appropriate
 * routines.
 *
 * interruption code (int_code):
 *   04       Protection	   ->  Write-Protection  (suppression)
 *   10       Segment translation  ->  Not present	 (nullification)
 *   11       Page translation	   ->  Not present	 (nullification)
 *   3b       Region third trans.  ->  Not present	 (nullification)
 */
static void do_exception(struct pt_regs *regs, int access)
{
	struct vm_area_struct *vma;
	unsigned long address;
	struct mm_struct *mm;
	enum fault_type type;
	unsigned int flags;
	struct gmap *gmap;
	vm_fault_t fault;
	bool is_write;

	/*
	 * The instruction that caused the program check has
	 * been nullified. Don't signal single step via SIGTRAP.
	 */
	clear_thread_flag(TIF_PER_TRAP);
	if (kprobe_page_fault(regs, 14))
		return;
	mm = current->mm;
	address = get_fault_address(regs);
	is_write = fault_is_write(regs);
	type = get_fault_type(regs);
	switch (type) {
	case KERNEL_FAULT:
		return handle_fault_error_nolock(regs, 0);
	case USER_FAULT:
	case GMAP_FAULT:
		if (faulthandler_disabled() || !mm)
			return handle_fault_error_nolock(regs, 0);
		break;
	}
	perf_sw_event(PERF_COUNT_SW_PAGE_FAULTS, 1, regs, address);
	flags = FAULT_FLAG_DEFAULT;
	if (user_mode(regs))
		flags |= FAULT_FLAG_USER;
	if (is_write)
		access = VM_WRITE;
	if (access == VM_WRITE)
		flags |= FAULT_FLAG_WRITE;
	if (!(flags & FAULT_FLAG_USER))
		goto lock_mmap;
	vma = lock_vma_under_rcu(mm, address);
	if (!vma)
		goto lock_mmap;
	if (!(vma->vm_flags & access)) {
		vma_end_read(vma);
		count_vm_vma_lock_event(VMA_LOCK_SUCCESS);
		return handle_fault_error_nolock(regs, SEGV_ACCERR);
	}
	fault = handle_mm_fault(vma, address, flags | FAULT_FLAG_VMA_LOCK, regs);
	if (!(fault & (VM_FAULT_RETRY | VM_FAULT_COMPLETED)))
		vma_end_read(vma);
	if (!(fault & VM_FAULT_RETRY)) {
		count_vm_vma_lock_event(VMA_LOCK_SUCCESS);
<<<<<<< HEAD
		if (likely(!(fault & VM_FAULT_ERROR)))
			fault = 0;
		goto out;
=======
		if (unlikely(fault & VM_FAULT_ERROR))
			goto error;
		return;
>>>>>>> 2d5404ca
	}
	count_vm_vma_lock_event(VMA_LOCK_RETRY);
	if (fault & VM_FAULT_MAJOR)
		flags |= FAULT_FLAG_TRIED;

	/* Quick path to respond to signals */
	if (fault_signal_pending(fault, regs)) {
		if (!user_mode(regs))
			handle_fault_error_nolock(regs, 0);
		return;
	}
lock_mmap:
	mmap_read_lock(mm);
	gmap = NULL;
	if (IS_ENABLED(CONFIG_PGSTE) && type == GMAP_FAULT) {
		gmap = (struct gmap *)get_lowcore()->gmap;
		current->thread.gmap_addr = address;
		current->thread.gmap_write_flag = !!(flags & FAULT_FLAG_WRITE);
		current->thread.gmap_int_code = regs->int_code & 0xffff;
		address = __gmap_translate(gmap, address);
		if (address == -EFAULT)
			return handle_fault_error(regs, SEGV_MAPERR);
		if (gmap->pfault_enabled)
			flags |= FAULT_FLAG_RETRY_NOWAIT;
	}
retry:
	vma = find_vma(mm, address);
	if (!vma)
		return handle_fault_error(regs, SEGV_MAPERR);
	if (unlikely(vma->vm_start > address)) {
		if (!(vma->vm_flags & VM_GROWSDOWN))
<<<<<<< HEAD
			goto out_up;
		vma = expand_stack(mm, address);
		if (!vma)
			goto out;
=======
			return handle_fault_error(regs, SEGV_MAPERR);
		vma = expand_stack(mm, address);
		if (!vma)
			return handle_fault_error_nolock(regs, SEGV_MAPERR);
>>>>>>> 2d5404ca
	}
	if (unlikely(!(vma->vm_flags & access)))
		return handle_fault_error(regs, SEGV_ACCERR);
	fault = handle_mm_fault(vma, address, flags, regs);
	if (fault_signal_pending(fault, regs)) {
		if (flags & FAULT_FLAG_RETRY_NOWAIT)
			mmap_read_unlock(mm);
		if (!user_mode(regs))
			handle_fault_error_nolock(regs, 0);
		return;
	}
	/* The fault is fully completed (including releasing mmap lock) */
	if (fault & VM_FAULT_COMPLETED) {
		if (gmap) {
			mmap_read_lock(mm);
			goto gmap;
		}
		return;
	}
	if (unlikely(fault & VM_FAULT_ERROR)) {
		mmap_read_unlock(mm);
		goto error;
	}
	if (fault & VM_FAULT_RETRY) {
		if (IS_ENABLED(CONFIG_PGSTE) && gmap &&	(flags & FAULT_FLAG_RETRY_NOWAIT)) {
			/*
			 * FAULT_FLAG_RETRY_NOWAIT has been set,
			 * mmap_lock has not been released
			 */
			current->thread.gmap_pfault = 1;
			return handle_fault_error(regs, 0);
		}
		flags &= ~FAULT_FLAG_RETRY_NOWAIT;
		flags |= FAULT_FLAG_TRIED;
		mmap_read_lock(mm);
		goto retry;
	}
gmap:
	if (IS_ENABLED(CONFIG_PGSTE) && gmap) {
		address =  __gmap_link(gmap, current->thread.gmap_addr,
				       address);
		if (address == -EFAULT)
			return handle_fault_error(regs, SEGV_MAPERR);
		if (address == -ENOMEM) {
			fault = VM_FAULT_OOM;
			mmap_read_unlock(mm);
			goto error;
		}
	}
	mmap_read_unlock(mm);
	return;
error:
	if (fault & VM_FAULT_OOM) {
		if (!user_mode(regs))
			handle_fault_error_nolock(regs, 0);
		else
			pagefault_out_of_memory();
	} else if (fault & VM_FAULT_SIGSEGV) {
		if (!user_mode(regs))
			handle_fault_error_nolock(regs, 0);
		else
			do_sigsegv(regs, SEGV_MAPERR);
	} else if (fault & (VM_FAULT_SIGBUS | VM_FAULT_HWPOISON)) {
		if (!user_mode(regs))
			handle_fault_error_nolock(regs, 0);
		else
			do_sigbus(regs);
	} else {
		pr_emerg("Unexpected fault flags: %08x\n", fault);
		BUG();
	}
}

void do_protection_exception(struct pt_regs *regs)
{
	union teid teid = { .val = regs->int_parm_long };

	/*
	 * Protection exceptions are suppressing, decrement psw address.
	 * The exception to this rule are aborted transactions, for these
	 * the PSW already points to the correct location.
	 */
	if (!(regs->int_code & 0x200))
		regs->psw.addr = __rewind_psw(regs->psw, regs->int_code >> 16);
	/*
	 * Check for low-address protection.  This needs to be treated
	 * as a special case because the translation exception code
	 * field is not guaranteed to contain valid data in this case.
	 */
	if (unlikely(!teid.b61)) {
		if (user_mode(regs)) {
			/* Low-address protection in user mode: cannot happen */
			die(regs, "Low-address protection");
		}
		/*
		 * Low-address protection in kernel mode means
		 * NULL pointer write access in kernel mode.
		 */
		return handle_fault_error_nolock(regs, 0);
	}
	if (unlikely(MACHINE_HAS_NX && teid.b56)) {
		regs->int_parm_long = (teid.addr * PAGE_SIZE) | (regs->psw.addr & PAGE_MASK);
		return handle_fault_error_nolock(regs, SEGV_ACCERR);
	}
	do_exception(regs, VM_WRITE);
}
NOKPROBE_SYMBOL(do_protection_exception);

void do_dat_exception(struct pt_regs *regs)
{
	do_exception(regs, VM_ACCESS_FLAGS);
}
NOKPROBE_SYMBOL(do_dat_exception);

#if IS_ENABLED(CONFIG_PGSTE)

void do_secure_storage_access(struct pt_regs *regs)
{
	union teid teid = { .val = regs->int_parm_long };
	unsigned long addr = get_fault_address(regs);
	struct vm_area_struct *vma;
	struct folio_walk fw;
	struct mm_struct *mm;
	struct folio *folio;
	struct gmap *gmap;
	int rc;

	/*
	 * Bit 61 indicates if the address is valid, if it is not the
	 * kernel should be stopped or SIGSEGV should be sent to the
	 * process. Bit 61 is not reliable without the misc UV feature,
	 * therefore this needs to be checked too.
	 */
<<<<<<< HEAD
	if (uv_has_feature(BIT_UV_FEAT_MISC) &&
	    !test_bit_inv(61, &regs->int_parm_long)) {
=======
	if (uv_has_feature(BIT_UV_FEAT_MISC) && !teid.b61) {
>>>>>>> 2d5404ca
		/*
		 * When this happens, userspace did something that it
		 * was not supposed to do, e.g. branching into secure
		 * memory. Trigger a segmentation fault.
		 */
		if (user_mode(regs)) {
			send_sig(SIGSEGV, current, 0);
			return;
		}
		/*
		 * The kernel should never run into this case and
		 * there is no way out of this situation.
		 */
		panic("Unexpected PGM 0x3d with TEID bit 61=0");
	}
	switch (get_fault_type(regs)) {
	case GMAP_FAULT:
		mm = current->mm;
		gmap = (struct gmap *)get_lowcore()->gmap;
		mmap_read_lock(mm);
		addr = __gmap_translate(gmap, addr);
		mmap_read_unlock(mm);
		if (IS_ERR_VALUE(addr))
			return handle_fault_error_nolock(regs, SEGV_MAPERR);
		fallthrough;
	case USER_FAULT:
		mm = current->mm;
		mmap_read_lock(mm);
		vma = find_vma(mm, addr);
		if (!vma)
			return handle_fault_error(regs, SEGV_MAPERR);
		folio = folio_walk_start(&fw, vma, addr, 0);
		if (!folio) {
			mmap_read_unlock(mm);
			break;
		}
		/* arch_make_folio_accessible() needs a raised refcount. */
		folio_get(folio);
		rc = arch_make_folio_accessible(folio);
		folio_put(folio);
		folio_walk_end(&fw, vma);
		if (rc)
			send_sig(SIGSEGV, current, 0);
		mmap_read_unlock(mm);
		break;
	case KERNEL_FAULT:
		folio = phys_to_folio(addr);
		if (unlikely(!folio_try_get(folio)))
			break;
		rc = arch_make_folio_accessible(folio);
		folio_put(folio);
		if (rc)
			BUG();
		break;
	default:
		unreachable();
	}
}
NOKPROBE_SYMBOL(do_secure_storage_access);

void do_non_secure_storage_access(struct pt_regs *regs)
{
	struct gmap *gmap = (struct gmap *)get_lowcore()->gmap;
	unsigned long gaddr = get_fault_address(regs);

	if (WARN_ON_ONCE(get_fault_type(regs) != GMAP_FAULT))
		return handle_fault_error_nolock(regs, SEGV_MAPERR);
	if (gmap_convert_to_secure(gmap, gaddr) == -EINVAL)
		send_sig(SIGSEGV, current, 0);
}
NOKPROBE_SYMBOL(do_non_secure_storage_access);

void do_secure_storage_violation(struct pt_regs *regs)
{
	struct gmap *gmap = (struct gmap *)get_lowcore()->gmap;
	unsigned long gaddr = get_fault_address(regs);

	/*
	 * If the VM has been rebooted, its address space might still contain
	 * secure pages from the previous boot.
	 * Clear the page so it can be reused.
	 */
	if (!gmap_destroy_page(gmap, gaddr))
		return;
	/*
	 * Either KVM messed up the secure guest mapping or the same
	 * page is mapped into multiple secure guests.
	 *
	 * This exception is only triggered when a guest 2 is running
	 * and can therefore never occur in kernel context.
	 */
	pr_warn_ratelimited("Secure storage violation in task: %s, pid %d\n",
			    current->comm, current->pid);
	send_sig(SIGSEGV, current, 0);
}

#endif /* CONFIG_PGSTE */<|MERGE_RESOLUTION|>--- conflicted
+++ resolved
@@ -334,15 +334,9 @@
 		vma_end_read(vma);
 	if (!(fault & VM_FAULT_RETRY)) {
 		count_vm_vma_lock_event(VMA_LOCK_SUCCESS);
-<<<<<<< HEAD
-		if (likely(!(fault & VM_FAULT_ERROR)))
-			fault = 0;
-		goto out;
-=======
 		if (unlikely(fault & VM_FAULT_ERROR))
 			goto error;
 		return;
->>>>>>> 2d5404ca
 	}
 	count_vm_vma_lock_event(VMA_LOCK_RETRY);
 	if (fault & VM_FAULT_MAJOR)
@@ -374,17 +368,10 @@
 		return handle_fault_error(regs, SEGV_MAPERR);
 	if (unlikely(vma->vm_start > address)) {
 		if (!(vma->vm_flags & VM_GROWSDOWN))
-<<<<<<< HEAD
-			goto out_up;
-		vma = expand_stack(mm, address);
-		if (!vma)
-			goto out;
-=======
 			return handle_fault_error(regs, SEGV_MAPERR);
 		vma = expand_stack(mm, address);
 		if (!vma)
 			return handle_fault_error_nolock(regs, SEGV_MAPERR);
->>>>>>> 2d5404ca
 	}
 	if (unlikely(!(vma->vm_flags & access)))
 		return handle_fault_error(regs, SEGV_ACCERR);
@@ -518,12 +505,7 @@
 	 * process. Bit 61 is not reliable without the misc UV feature,
 	 * therefore this needs to be checked too.
 	 */
-<<<<<<< HEAD
-	if (uv_has_feature(BIT_UV_FEAT_MISC) &&
-	    !test_bit_inv(61, &regs->int_parm_long)) {
-=======
 	if (uv_has_feature(BIT_UV_FEAT_MISC) && !teid.b61) {
->>>>>>> 2d5404ca
 		/*
 		 * When this happens, userspace did something that it
 		 * was not supposed to do, e.g. branching into secure
