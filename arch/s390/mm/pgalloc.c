--- conflicted
+++ resolved
@@ -142,17 +142,10 @@
 	struct ptdesc *ptdesc;
 	u64 *table;
 
-<<<<<<< HEAD
-	page = alloc_page(GFP_KERNEL);
-	if (page) {
-		table = (u64 *)page_to_virt(page);
-		arch_set_page_dat(virt_to_page(table), 0);
-=======
 	ptdesc = pagetable_alloc(GFP_KERNEL, 0);
 	if (ptdesc) {
 		table = (u64 *)ptdesc_to_virt(ptdesc);
 		__arch_set_page_dat(table, 1);
->>>>>>> 2d5404ca
 		memset64(table, _PAGE_INVALID, PTRS_PER_PTE);
 		memset64(table + PTRS_PER_PTE, 0, PTRS_PER_PTE);
 	}
