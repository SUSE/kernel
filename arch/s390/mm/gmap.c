--- conflicted
+++ resolved
@@ -33,11 +33,7 @@
 	page = alloc_pages(GFP_KERNEL_ACCOUNT, CRST_ALLOC_ORDER);
 	if (!page)
 		return NULL;
-<<<<<<< HEAD
-	arch_set_page_dat(page, CRST_ALLOC_ORDER);
-=======
 	__arch_set_page_dat(page_to_virt(page), 1UL << CRST_ALLOC_ORDER);
->>>>>>> 05b5b70f
 	return page;
 }
 
