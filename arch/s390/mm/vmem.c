// SPDX-License-Identifier: GPL-2.0
/*
 *    Copyright IBM Corp. 2006
 */

#include <linux/memory_hotplug.h>
#include <linux/memblock.h>
#include <linux/pfn.h>
#include <linux/mm.h>
#include <linux/init.h>
#include <linux/list.h>
#include <linux/hugetlb.h>
#include <linux/slab.h>
#include <linux/sort.h>
#include <asm/page-states.h>
<<<<<<< HEAD
=======
#include <asm/abs_lowcore.h>
>>>>>>> 2d5404ca
#include <asm/cacheflush.h>
#include <asm/maccess.h>
#include <asm/nospec-branch.h>
#include <asm/ctlreg.h>
#include <asm/pgalloc.h>
#include <asm/setup.h>
#include <asm/tlbflush.h>
#include <asm/sections.h>
#include <asm/set_memory.h>
#include <asm/physmem_info.h>

static DEFINE_MUTEX(vmem_mutex);

static void __ref *vmem_alloc_pages(unsigned int order)
{
	unsigned long size = PAGE_SIZE << order;

	if (slab_is_available())
		return (void *)__get_free_pages(GFP_KERNEL, order);
	return memblock_alloc(size, size);
}

static void vmem_free_pages(unsigned long addr, int order, struct vmem_altmap *altmap)
{
	if (altmap) {
		vmem_altmap_free(altmap, 1 << order);
		return;
	}
	/* We don't expect boot memory to be removed ever. */
	if (!slab_is_available() ||
	    WARN_ON_ONCE(PageReserved(virt_to_page((void *)addr))))
		return;
	free_pages(addr, order);
}

void *vmem_crst_alloc(unsigned long val)
{
	unsigned long *table;

	table = vmem_alloc_pages(CRST_ALLOC_ORDER);
	if (!table)
		return NULL;
	crst_table_init(table, val);
<<<<<<< HEAD
	if (slab_is_available())
		arch_set_page_dat(virt_to_page(table), CRST_ALLOC_ORDER);
=======
	__arch_set_page_dat(table, 1UL << CRST_ALLOC_ORDER);
>>>>>>> 2d5404ca
	return table;
}

pte_t __ref *vmem_pte_alloc(void)
{
	unsigned long size = PTRS_PER_PTE * sizeof(pte_t);
	pte_t *pte;

	if (slab_is_available())
		pte = (pte_t *) page_table_alloc(&init_mm);
	else
		pte = (pte_t *) memblock_alloc(size, size);
	if (!pte)
		return NULL;
	memset64((u64 *)pte, _PAGE_INVALID, PTRS_PER_PTE);
	__arch_set_page_dat(pte, 1);
	return pte;
}

static void vmem_pte_free(unsigned long *table)
{
	/* We don't expect boot memory to be removed ever. */
	if (!slab_is_available() ||
	    WARN_ON_ONCE(PageReserved(virt_to_page(table))))
		return;
	page_table_free(&init_mm, table);
}

#define PAGE_UNUSED 0xFD

/*
 * The unused vmemmap range, which was not yet memset(PAGE_UNUSED) ranges
 * from unused_sub_pmd_start to next PMD_SIZE boundary.
 */
static unsigned long unused_sub_pmd_start;

static void vmemmap_flush_unused_sub_pmd(void)
{
	if (!unused_sub_pmd_start)
		return;
	memset((void *)unused_sub_pmd_start, PAGE_UNUSED,
	       ALIGN(unused_sub_pmd_start, PMD_SIZE) - unused_sub_pmd_start);
	unused_sub_pmd_start = 0;
}

static void vmemmap_mark_sub_pmd_used(unsigned long start, unsigned long end)
{
	/*
	 * As we expect to add in the same granularity as we remove, it's
	 * sufficient to mark only some piece used to block the memmap page from
	 * getting removed (just in case the memmap never gets initialized,
	 * e.g., because the memory block never gets onlined).
	 */
	memset((void *)start, 0, sizeof(struct page));
}

static void vmemmap_use_sub_pmd(unsigned long start, unsigned long end)
{
	/*
	 * We only optimize if the new used range directly follows the
	 * previously unused range (esp., when populating consecutive sections).
	 */
	if (unused_sub_pmd_start == start) {
		unused_sub_pmd_start = end;
		if (likely(IS_ALIGNED(unused_sub_pmd_start, PMD_SIZE)))
			unused_sub_pmd_start = 0;
		return;
	}
	vmemmap_flush_unused_sub_pmd();
	vmemmap_mark_sub_pmd_used(start, end);
}

static void vmemmap_use_new_sub_pmd(unsigned long start, unsigned long end)
{
	unsigned long page = ALIGN_DOWN(start, PMD_SIZE);

	vmemmap_flush_unused_sub_pmd();

	/* Could be our memmap page is filled with PAGE_UNUSED already ... */
	vmemmap_mark_sub_pmd_used(start, end);

	/* Mark the unused parts of the new memmap page PAGE_UNUSED. */
	if (!IS_ALIGNED(start, PMD_SIZE))
		memset((void *)page, PAGE_UNUSED, start - page);
	/*
	 * We want to avoid memset(PAGE_UNUSED) when populating the vmemmap of
	 * consecutive sections. Remember for the last added PMD the last
	 * unused range in the populated PMD.
	 */
	if (!IS_ALIGNED(end, PMD_SIZE))
		unused_sub_pmd_start = end;
}

/* Returns true if the PMD is completely unused and can be freed. */
static bool vmemmap_unuse_sub_pmd(unsigned long start, unsigned long end)
{
	unsigned long page = ALIGN_DOWN(start, PMD_SIZE);

	vmemmap_flush_unused_sub_pmd();
	memset((void *)start, PAGE_UNUSED, end - start);
	return !memchr_inv((void *)page, PAGE_UNUSED, PMD_SIZE);
}

/* __ref: we'll only call vmemmap_alloc_block() via vmemmap_populate() */
static int __ref modify_pte_table(pmd_t *pmd, unsigned long addr,
				  unsigned long end, bool add, bool direct,
				  struct vmem_altmap *altmap)
{
	unsigned long prot, pages = 0;
	int ret = -ENOMEM;
	pte_t *pte;

	prot = pgprot_val(PAGE_KERNEL);
	if (!MACHINE_HAS_NX)
		prot &= ~_PAGE_NOEXEC;

	pte = pte_offset_kernel(pmd, addr);
	for (; addr < end; addr += PAGE_SIZE, pte++) {
		if (!add) {
			if (pte_none(*pte))
				continue;
			if (!direct)
				vmem_free_pages((unsigned long)pfn_to_virt(pte_pfn(*pte)), get_order(PAGE_SIZE), altmap);
			pte_clear(&init_mm, addr, pte);
		} else if (pte_none(*pte)) {
			if (!direct) {
				void *new_page = vmemmap_alloc_block_buf(PAGE_SIZE, NUMA_NO_NODE, altmap);

				if (!new_page)
					goto out;
				set_pte(pte, __pte(__pa(new_page) | prot));
			} else {
				set_pte(pte, __pte(__pa(addr) | prot));
			}
		} else {
			continue;
		}
		pages++;
	}
	ret = 0;
out:
	if (direct)
		update_page_count(PG_DIRECT_MAP_4K, add ? pages : -pages);
	return ret;
}

static void try_free_pte_table(pmd_t *pmd, unsigned long start)
{
	pte_t *pte;
	int i;

	/* We can safely assume this is fully in 1:1 mapping & vmemmap area */
	pte = pte_offset_kernel(pmd, start);
	for (i = 0; i < PTRS_PER_PTE; i++, pte++) {
		if (!pte_none(*pte))
			return;
	}
	vmem_pte_free((unsigned long *) pmd_deref(*pmd));
	pmd_clear(pmd);
}

/* __ref: we'll only call vmemmap_alloc_block() via vmemmap_populate() */
static int __ref modify_pmd_table(pud_t *pud, unsigned long addr,
				  unsigned long end, bool add, bool direct,
				  struct vmem_altmap *altmap)
{
	unsigned long next, prot, pages = 0;
	int ret = -ENOMEM;
	pmd_t *pmd;
	pte_t *pte;

	prot = pgprot_val(SEGMENT_KERNEL);
	if (!MACHINE_HAS_NX)
		prot &= ~_SEGMENT_ENTRY_NOEXEC;

	pmd = pmd_offset(pud, addr);
	for (; addr < end; addr = next, pmd++) {
		next = pmd_addr_end(addr, end);
		if (!add) {
			if (pmd_none(*pmd))
				continue;
			if (pmd_leaf(*pmd)) {
				if (IS_ALIGNED(addr, PMD_SIZE) &&
				    IS_ALIGNED(next, PMD_SIZE)) {
					if (!direct)
						vmem_free_pages(pmd_deref(*pmd), get_order(PMD_SIZE), altmap);
					pmd_clear(pmd);
					pages++;
				} else if (!direct && vmemmap_unuse_sub_pmd(addr, next)) {
					vmem_free_pages(pmd_deref(*pmd), get_order(PMD_SIZE), altmap);
					pmd_clear(pmd);
				}
				continue;
			}
		} else if (pmd_none(*pmd)) {
			if (IS_ALIGNED(addr, PMD_SIZE) &&
			    IS_ALIGNED(next, PMD_SIZE) &&
			    MACHINE_HAS_EDAT1 && direct &&
			    !debug_pagealloc_enabled()) {
				set_pmd(pmd, __pmd(__pa(addr) | prot));
				pages++;
				continue;
			} else if (!direct && MACHINE_HAS_EDAT1) {
				void *new_page;

				/*
				 * Use 1MB frames for vmemmap if available. We
				 * always use large frames even if they are only
				 * partially used. Otherwise we would have also
				 * page tables since vmemmap_populate gets
				 * called for each section separately.
				 */
				new_page = vmemmap_alloc_block_buf(PMD_SIZE, NUMA_NO_NODE, altmap);
				if (new_page) {
					set_pmd(pmd, __pmd(__pa(new_page) | prot));
					if (!IS_ALIGNED(addr, PMD_SIZE) ||
					    !IS_ALIGNED(next, PMD_SIZE)) {
						vmemmap_use_new_sub_pmd(addr, next);
					}
					continue;
				}
			}
			pte = vmem_pte_alloc();
			if (!pte)
				goto out;
			pmd_populate(&init_mm, pmd, pte);
		} else if (pmd_leaf(*pmd)) {
			if (!direct)
				vmemmap_use_sub_pmd(addr, next);
			continue;
		}
		ret = modify_pte_table(pmd, addr, next, add, direct, altmap);
		if (ret)
			goto out;
		if (!add)
			try_free_pte_table(pmd, addr & PMD_MASK);
	}
	ret = 0;
out:
	if (direct)
		update_page_count(PG_DIRECT_MAP_1M, add ? pages : -pages);
	return ret;
}

static void try_free_pmd_table(pud_t *pud, unsigned long start)
{
	pmd_t *pmd;
	int i;

	pmd = pmd_offset(pud, start);
	for (i = 0; i < PTRS_PER_PMD; i++, pmd++)
		if (!pmd_none(*pmd))
			return;
	vmem_free_pages(pud_deref(*pud), CRST_ALLOC_ORDER, NULL);
	pud_clear(pud);
}

static int modify_pud_table(p4d_t *p4d, unsigned long addr, unsigned long end,
			    bool add, bool direct, struct vmem_altmap *altmap)
{
	unsigned long next, prot, pages = 0;
	int ret = -ENOMEM;
	pud_t *pud;
	pmd_t *pmd;

	prot = pgprot_val(REGION3_KERNEL);
	if (!MACHINE_HAS_NX)
		prot &= ~_REGION_ENTRY_NOEXEC;
	pud = pud_offset(p4d, addr);
	for (; addr < end; addr = next, pud++) {
		next = pud_addr_end(addr, end);
		if (!add) {
			if (pud_none(*pud))
				continue;
			if (pud_leaf(*pud)) {
				if (IS_ALIGNED(addr, PUD_SIZE) &&
				    IS_ALIGNED(next, PUD_SIZE)) {
					pud_clear(pud);
					pages++;
				}
				continue;
			}
		} else if (pud_none(*pud)) {
			if (IS_ALIGNED(addr, PUD_SIZE) &&
			    IS_ALIGNED(next, PUD_SIZE) &&
			    MACHINE_HAS_EDAT2 && direct &&
			    !debug_pagealloc_enabled()) {
				set_pud(pud, __pud(__pa(addr) | prot));
				pages++;
				continue;
			}
			pmd = vmem_crst_alloc(_SEGMENT_ENTRY_EMPTY);
			if (!pmd)
				goto out;
			pud_populate(&init_mm, pud, pmd);
		} else if (pud_leaf(*pud)) {
			continue;
		}
		ret = modify_pmd_table(pud, addr, next, add, direct, altmap);
		if (ret)
			goto out;
		if (!add)
			try_free_pmd_table(pud, addr & PUD_MASK);
	}
	ret = 0;
out:
	if (direct)
		update_page_count(PG_DIRECT_MAP_2G, add ? pages : -pages);
	return ret;
}

static void try_free_pud_table(p4d_t *p4d, unsigned long start)
{
	pud_t *pud;
	int i;

	pud = pud_offset(p4d, start);
	for (i = 0; i < PTRS_PER_PUD; i++, pud++) {
		if (!pud_none(*pud))
			return;
	}
	vmem_free_pages(p4d_deref(*p4d), CRST_ALLOC_ORDER, NULL);
	p4d_clear(p4d);
}

static int modify_p4d_table(pgd_t *pgd, unsigned long addr, unsigned long end,
			    bool add, bool direct, struct vmem_altmap *altmap)
{
	unsigned long next;
	int ret = -ENOMEM;
	p4d_t *p4d;
	pud_t *pud;

	p4d = p4d_offset(pgd, addr);
	for (; addr < end; addr = next, p4d++) {
		next = p4d_addr_end(addr, end);
		if (!add) {
			if (p4d_none(*p4d))
				continue;
		} else if (p4d_none(*p4d)) {
			pud = vmem_crst_alloc(_REGION3_ENTRY_EMPTY);
			if (!pud)
				goto out;
			p4d_populate(&init_mm, p4d, pud);
		}
		ret = modify_pud_table(p4d, addr, next, add, direct, altmap);
		if (ret)
			goto out;
		if (!add)
			try_free_pud_table(p4d, addr & P4D_MASK);
	}
	ret = 0;
out:
	return ret;
}

static void try_free_p4d_table(pgd_t *pgd, unsigned long start)
{
	p4d_t *p4d;
	int i;

	p4d = p4d_offset(pgd, start);
	for (i = 0; i < PTRS_PER_P4D; i++, p4d++) {
		if (!p4d_none(*p4d))
			return;
	}
	vmem_free_pages(pgd_deref(*pgd), CRST_ALLOC_ORDER, NULL);
	pgd_clear(pgd);
}

static int modify_pagetable(unsigned long start, unsigned long end, bool add,
			    bool direct, struct vmem_altmap *altmap)
{
	unsigned long addr, next;
	int ret = -ENOMEM;
	pgd_t *pgd;
	p4d_t *p4d;

	if (WARN_ON_ONCE(!PAGE_ALIGNED(start | end)))
		return -EINVAL;
	/* Don't mess with any tables not fully in 1:1 mapping & vmemmap area */
	if (WARN_ON_ONCE(end > __abs_lowcore))
		return -EINVAL;
	for (addr = start; addr < end; addr = next) {
		next = pgd_addr_end(addr, end);
		pgd = pgd_offset_k(addr);

		if (!add) {
			if (pgd_none(*pgd))
				continue;
		} else if (pgd_none(*pgd)) {
			p4d = vmem_crst_alloc(_REGION2_ENTRY_EMPTY);
			if (!p4d)
				goto out;
			pgd_populate(&init_mm, pgd, p4d);
		}
		ret = modify_p4d_table(pgd, addr, next, add, direct, altmap);
		if (ret)
			goto out;
		if (!add)
			try_free_p4d_table(pgd, addr & PGDIR_MASK);
	}
	ret = 0;
out:
	if (!add)
		flush_tlb_kernel_range(start, end);
	return ret;
}

static int add_pagetable(unsigned long start, unsigned long end, bool direct,
			 struct vmem_altmap *altmap)
{
	return modify_pagetable(start, end, true, direct, altmap);
}

static int remove_pagetable(unsigned long start, unsigned long end, bool direct,
			    struct vmem_altmap *altmap)
{
	return modify_pagetable(start, end, false, direct, altmap);
}

/*
 * Add a physical memory range to the 1:1 mapping.
 */
static int vmem_add_range(unsigned long start, unsigned long size)
{
	start = (unsigned long)__va(start);
	return add_pagetable(start, start + size, true, NULL);
}

/*
 * Remove a physical memory range from the 1:1 mapping.
 */
static void vmem_remove_range(unsigned long start, unsigned long size)
{
	start = (unsigned long)__va(start);
	remove_pagetable(start, start + size, true, NULL);
}

/*
 * Add a backed mem_map array to the virtual mem_map array.
 */
int __meminit vmemmap_populate(unsigned long start, unsigned long end, int node,
			       struct vmem_altmap *altmap)
{
	int ret;

	mutex_lock(&vmem_mutex);
	/* We don't care about the node, just use NUMA_NO_NODE on allocations */
	ret = add_pagetable(start, end, false, altmap);
	if (ret)
		remove_pagetable(start, end, false, altmap);
	mutex_unlock(&vmem_mutex);
	return ret;
}

#ifdef CONFIG_MEMORY_HOTPLUG

void vmemmap_free(unsigned long start, unsigned long end,
		  struct vmem_altmap *altmap)
{
	mutex_lock(&vmem_mutex);
	remove_pagetable(start, end, false, altmap);
	mutex_unlock(&vmem_mutex);
}

#endif

void vmem_remove_mapping(unsigned long start, unsigned long size)
{
	mutex_lock(&vmem_mutex);
	vmem_remove_range(start, size);
	mutex_unlock(&vmem_mutex);
}

struct range arch_get_mappable_range(void)
{
	struct range mhp_range;

	mhp_range.start = 0;
	mhp_range.end = max_mappable - 1;
	return mhp_range;
}

int vmem_add_mapping(unsigned long start, unsigned long size)
{
	struct range range = arch_get_mappable_range();
	int ret;

	if (start < range.start ||
	    start + size > range.end + 1 ||
	    start + size < start)
		return -ERANGE;

	mutex_lock(&vmem_mutex);
	ret = vmem_add_range(start, size);
	if (ret)
		vmem_remove_range(start, size);
	mutex_unlock(&vmem_mutex);
	return ret;
}

/*
 * Allocate new or return existing page-table entry, but do not map it
 * to any physical address. If missing, allocate segment- and region-
 * table entries along. Meeting a large segment- or region-table entry
 * while traversing is an error, since the function is expected to be
 * called against virtual regions reserved for 4KB mappings only.
 */
pte_t *vmem_get_alloc_pte(unsigned long addr, bool alloc)
{
	pte_t *ptep = NULL;
	pgd_t *pgd;
	p4d_t *p4d;
	pud_t *pud;
	pmd_t *pmd;
	pte_t *pte;

	pgd = pgd_offset_k(addr);
	if (pgd_none(*pgd)) {
		if (!alloc)
			goto out;
		p4d = vmem_crst_alloc(_REGION2_ENTRY_EMPTY);
		if (!p4d)
			goto out;
		pgd_populate(&init_mm, pgd, p4d);
	}
	p4d = p4d_offset(pgd, addr);
	if (p4d_none(*p4d)) {
		if (!alloc)
			goto out;
		pud = vmem_crst_alloc(_REGION3_ENTRY_EMPTY);
		if (!pud)
			goto out;
		p4d_populate(&init_mm, p4d, pud);
	}
	pud = pud_offset(p4d, addr);
	if (pud_none(*pud)) {
		if (!alloc)
			goto out;
		pmd = vmem_crst_alloc(_SEGMENT_ENTRY_EMPTY);
		if (!pmd)
			goto out;
		pud_populate(&init_mm, pud, pmd);
	} else if (WARN_ON_ONCE(pud_leaf(*pud))) {
		goto out;
	}
	pmd = pmd_offset(pud, addr);
	if (pmd_none(*pmd)) {
		if (!alloc)
			goto out;
		pte = vmem_pte_alloc();
		if (!pte)
			goto out;
		pmd_populate(&init_mm, pmd, pte);
	} else if (WARN_ON_ONCE(pmd_leaf(*pmd))) {
		goto out;
	}
	ptep = pte_offset_kernel(pmd, addr);
out:
	return ptep;
}

int __vmem_map_4k_page(unsigned long addr, unsigned long phys, pgprot_t prot, bool alloc)
{
	pte_t *ptep, pte;

	if (!IS_ALIGNED(addr, PAGE_SIZE))
		return -EINVAL;
	ptep = vmem_get_alloc_pte(addr, alloc);
	if (!ptep)
		return -ENOMEM;
	__ptep_ipte(addr, ptep, 0, 0, IPTE_GLOBAL);
	pte = mk_pte_phys(phys, prot);
	set_pte(ptep, pte);
	return 0;
}

int vmem_map_4k_page(unsigned long addr, unsigned long phys, pgprot_t prot)
{
	int rc;

	mutex_lock(&vmem_mutex);
	rc = __vmem_map_4k_page(addr, phys, prot, true);
	mutex_unlock(&vmem_mutex);
	return rc;
}

void vmem_unmap_4k_page(unsigned long addr)
{
	pte_t *ptep;

	mutex_lock(&vmem_mutex);
	ptep = virt_to_kpte(addr);
	__ptep_ipte(addr, ptep, 0, 0, IPTE_GLOBAL);
	pte_clear(&init_mm, addr, ptep);
	mutex_unlock(&vmem_mutex);
}

<<<<<<< HEAD
static int __init memblock_region_cmp(const void *a, const void *b)
{
	const struct memblock_region *r1 = a;
	const struct memblock_region *r2 = b;

	if (r1->base < r2->base)
		return -1;
	if (r1->base > r2->base)
		return 1;
	return 0;
}

static void __init memblock_region_swap(void *a, void *b, int size)
{
	swap(*(struct memblock_region *)a, *(struct memblock_region *)b);
}

#ifdef CONFIG_KASAN
#define __sha(x)	((unsigned long)kasan_mem_to_shadow((void *)x))

static inline int set_memory_kasan(unsigned long start, unsigned long end)
{
	start = PAGE_ALIGN_DOWN(__sha(start));
	end = PAGE_ALIGN(__sha(end));
	return set_memory_rwnx(start, (end - start) >> PAGE_SHIFT);
}
#endif

/*
 * map whole physical memory to virtual memory (identity mapping)
 * we reserve enough space in the vmalloc area for vmemmap to hotplug
 * additional memory segments.
 */
=======
>>>>>>> 2d5404ca
void __init vmem_map_init(void)
{
	__set_memory_rox(_stext, _etext);
	__set_memory_ro(_etext, __end_rodata);
	__set_memory_rox(__stext_amode31, __etext_amode31);
	/*
	 * If the BEAR-enhancement facility is not installed the first
	 * prefix page is used to return to the previous context with
	 * an LPSWE instruction and therefore must be executable.
	 */
<<<<<<< HEAD
	sort(&memory_rwx_regions,
	     ARRAY_SIZE(memory_rwx_regions), sizeof(memory_rwx_regions[0]),
	     memblock_region_cmp, memblock_region_swap);
	__for_each_mem_range(i, &memblock.memory, &memory_rwx,
			     NUMA_NO_NODE, MEMBLOCK_NONE, &base, &end, NULL) {
		set_memory_rwnx((unsigned long)__va(base),
				(end - base) >> PAGE_SHIFT);
	}

#ifdef CONFIG_KASAN
	for_each_mem_range(i, &base, &end)
		set_memory_kasan(base, end);
#endif
	set_memory_rox((unsigned long)_stext,
		       (unsigned long)(_etext - _stext) >> PAGE_SHIFT);
	set_memory_ro((unsigned long)_etext,
		      (unsigned long)(__end_rodata - _etext) >> PAGE_SHIFT);
	set_memory_rox((unsigned long)_sinittext,
		       (unsigned long)(_einittext - _sinittext) >> PAGE_SHIFT);
	set_memory_rox(__stext_amode31,
		       (__etext_amode31 - __stext_amode31) >> PAGE_SHIFT);

	/* lowcore must be executable for LPSWE */
	if (static_key_enabled(&cpu_has_bear))
		set_memory_nx(0, 1);
	set_memory_nx(PAGE_SIZE, 1);
	if (debug_pagealloc_enabled())
		set_memory_4k(0, ident_map_size >> PAGE_SHIFT);

=======
	if (!static_key_enabled(&cpu_has_bear))
		set_memory_x(0, 1);
	if (debug_pagealloc_enabled())
		__set_memory_4k(__va(0), __va(0) + ident_map_size);
>>>>>>> 2d5404ca
	pr_info("Write protected kernel read-only data: %luk\n",
		(unsigned long)(__end_rodata - _stext) >> 10);
}<|MERGE_RESOLUTION|>--- conflicted
+++ resolved
@@ -13,10 +13,7 @@
 #include <linux/slab.h>
 #include <linux/sort.h>
 #include <asm/page-states.h>
-<<<<<<< HEAD
-=======
 #include <asm/abs_lowcore.h>
->>>>>>> 2d5404ca
 #include <asm/cacheflush.h>
 #include <asm/maccess.h>
 #include <asm/nospec-branch.h>
@@ -60,12 +57,7 @@
 	if (!table)
 		return NULL;
 	crst_table_init(table, val);
-<<<<<<< HEAD
-	if (slab_is_available())
-		arch_set_page_dat(virt_to_page(table), CRST_ALLOC_ORDER);
-=======
 	__arch_set_page_dat(table, 1UL << CRST_ALLOC_ORDER);
->>>>>>> 2d5404ca
 	return table;
 }
 
@@ -665,42 +657,6 @@
 	mutex_unlock(&vmem_mutex);
 }
 
-<<<<<<< HEAD
-static int __init memblock_region_cmp(const void *a, const void *b)
-{
-	const struct memblock_region *r1 = a;
-	const struct memblock_region *r2 = b;
-
-	if (r1->base < r2->base)
-		return -1;
-	if (r1->base > r2->base)
-		return 1;
-	return 0;
-}
-
-static void __init memblock_region_swap(void *a, void *b, int size)
-{
-	swap(*(struct memblock_region *)a, *(struct memblock_region *)b);
-}
-
-#ifdef CONFIG_KASAN
-#define __sha(x)	((unsigned long)kasan_mem_to_shadow((void *)x))
-
-static inline int set_memory_kasan(unsigned long start, unsigned long end)
-{
-	start = PAGE_ALIGN_DOWN(__sha(start));
-	end = PAGE_ALIGN(__sha(end));
-	return set_memory_rwnx(start, (end - start) >> PAGE_SHIFT);
-}
-#endif
-
-/*
- * map whole physical memory to virtual memory (identity mapping)
- * we reserve enough space in the vmalloc area for vmemmap to hotplug
- * additional memory segments.
- */
-=======
->>>>>>> 2d5404ca
 void __init vmem_map_init(void)
 {
 	__set_memory_rox(_stext, _etext);
@@ -711,42 +667,10 @@
 	 * prefix page is used to return to the previous context with
 	 * an LPSWE instruction and therefore must be executable.
 	 */
-<<<<<<< HEAD
-	sort(&memory_rwx_regions,
-	     ARRAY_SIZE(memory_rwx_regions), sizeof(memory_rwx_regions[0]),
-	     memblock_region_cmp, memblock_region_swap);
-	__for_each_mem_range(i, &memblock.memory, &memory_rwx,
-			     NUMA_NO_NODE, MEMBLOCK_NONE, &base, &end, NULL) {
-		set_memory_rwnx((unsigned long)__va(base),
-				(end - base) >> PAGE_SHIFT);
-	}
-
-#ifdef CONFIG_KASAN
-	for_each_mem_range(i, &base, &end)
-		set_memory_kasan(base, end);
-#endif
-	set_memory_rox((unsigned long)_stext,
-		       (unsigned long)(_etext - _stext) >> PAGE_SHIFT);
-	set_memory_ro((unsigned long)_etext,
-		      (unsigned long)(__end_rodata - _etext) >> PAGE_SHIFT);
-	set_memory_rox((unsigned long)_sinittext,
-		       (unsigned long)(_einittext - _sinittext) >> PAGE_SHIFT);
-	set_memory_rox(__stext_amode31,
-		       (__etext_amode31 - __stext_amode31) >> PAGE_SHIFT);
-
-	/* lowcore must be executable for LPSWE */
-	if (static_key_enabled(&cpu_has_bear))
-		set_memory_nx(0, 1);
-	set_memory_nx(PAGE_SIZE, 1);
-	if (debug_pagealloc_enabled())
-		set_memory_4k(0, ident_map_size >> PAGE_SHIFT);
-
-=======
 	if (!static_key_enabled(&cpu_has_bear))
 		set_memory_x(0, 1);
 	if (debug_pagealloc_enabled())
 		__set_memory_4k(__va(0), __va(0) + ident_map_size);
->>>>>>> 2d5404ca
 	pr_info("Write protected kernel read-only data: %luk\n",
 		(unsigned long)(__end_rodata - _stext) >> 10);
 }