// SPDX-License-Identifier: GPL-2.0
/*
 *    Copyright IBM Corp. 2006
 */

#include <linux/memory_hotplug.h>
#include <linux/memblock.h>
#include <linux/pfn.h>
#include <linux/mm.h>
#include <linux/init.h>
#include <linux/list.h>
#include <linux/hugetlb.h>
#include <linux/slab.h>
#include <linux/sort.h>
#include <asm/cacheflush.h>
#include <asm/nospec-branch.h>
#include <asm/pgalloc.h>
#include <asm/setup.h>
#include <asm/tlbflush.h>
#include <asm/sections.h>
#include <asm/set_memory.h>

static DEFINE_MUTEX(vmem_mutex);

static void __ref *vmem_alloc_pages(unsigned int order)
{
	unsigned long size = PAGE_SIZE << order;

	if (slab_is_available())
		return (void *)__get_free_pages(GFP_KERNEL, order);
	return memblock_alloc(size, size);
}

static void vmem_free_pages(unsigned long addr, int order)
{
	/* We don't expect boot memory to be removed ever. */
	if (!slab_is_available() ||
	    WARN_ON_ONCE(PageReserved(virt_to_page(addr))))
		return;
	free_pages(addr, order);
}

void *vmem_crst_alloc(unsigned long val)
{
	unsigned long *table;

	table = vmem_alloc_pages(CRST_ALLOC_ORDER);
	if (table)
		crst_table_init(table, val);
	return table;
}

pte_t __ref *vmem_pte_alloc(void)
{
	unsigned long size = PTRS_PER_PTE * sizeof(pte_t);
	pte_t *pte;

	if (slab_is_available())
		pte = (pte_t *) page_table_alloc(&init_mm);
	else
		pte = (pte_t *) memblock_alloc(size, size);
	if (!pte)
		return NULL;
	memset64((u64 *)pte, _PAGE_INVALID, PTRS_PER_PTE);
	return pte;
}

static void vmem_pte_free(unsigned long *table)
{
	/* We don't expect boot memory to be removed ever. */
	if (!slab_is_available() ||
	    WARN_ON_ONCE(PageReserved(virt_to_page(table))))
		return;
	page_table_free(&init_mm, table);
}

#define PAGE_UNUSED 0xFD

/*
 * The unused vmemmap range, which was not yet memset(PAGE_UNUSED) ranges
 * from unused_sub_pmd_start to next PMD_SIZE boundary.
 */
static unsigned long unused_sub_pmd_start;

static void vmemmap_flush_unused_sub_pmd(void)
{
	if (!unused_sub_pmd_start)
		return;
	memset((void *)unused_sub_pmd_start, PAGE_UNUSED,
	       ALIGN(unused_sub_pmd_start, PMD_SIZE) - unused_sub_pmd_start);
	unused_sub_pmd_start = 0;
}

static void vmemmap_mark_sub_pmd_used(unsigned long start, unsigned long end)
{
	/*
	 * As we expect to add in the same granularity as we remove, it's
	 * sufficient to mark only some piece used to block the memmap page from
	 * getting removed (just in case the memmap never gets initialized,
	 * e.g., because the memory block never gets onlined).
	 */
	memset((void *)start, 0, sizeof(struct page));
}

static void vmemmap_use_sub_pmd(unsigned long start, unsigned long end)
{
	/*
	 * We only optimize if the new used range directly follows the
	 * previously unused range (esp., when populating consecutive sections).
	 */
	if (unused_sub_pmd_start == start) {
		unused_sub_pmd_start = end;
		if (likely(IS_ALIGNED(unused_sub_pmd_start, PMD_SIZE)))
			unused_sub_pmd_start = 0;
		return;
	}
	vmemmap_flush_unused_sub_pmd();
	vmemmap_mark_sub_pmd_used(start, end);
}

static void vmemmap_use_new_sub_pmd(unsigned long start, unsigned long end)
{
	unsigned long page = ALIGN_DOWN(start, PMD_SIZE);

	vmemmap_flush_unused_sub_pmd();

	/* Could be our memmap page is filled with PAGE_UNUSED already ... */
	vmemmap_mark_sub_pmd_used(start, end);

	/* Mark the unused parts of the new memmap page PAGE_UNUSED. */
	if (!IS_ALIGNED(start, PMD_SIZE))
		memset((void *)page, PAGE_UNUSED, start - page);
	/*
	 * We want to avoid memset(PAGE_UNUSED) when populating the vmemmap of
	 * consecutive sections. Remember for the last added PMD the last
	 * unused range in the populated PMD.
	 */
	if (!IS_ALIGNED(end, PMD_SIZE))
		unused_sub_pmd_start = end;
}

/* Returns true if the PMD is completely unused and can be freed. */
static bool vmemmap_unuse_sub_pmd(unsigned long start, unsigned long end)
{
	unsigned long page = ALIGN_DOWN(start, PMD_SIZE);

	vmemmap_flush_unused_sub_pmd();
	memset((void *)start, PAGE_UNUSED, end - start);
	return !memchr_inv((void *)page, PAGE_UNUSED, PMD_SIZE);
}

/* __ref: we'll only call vmemmap_alloc_block() via vmemmap_populate() */
static int __ref modify_pte_table(pmd_t *pmd, unsigned long addr,
				  unsigned long end, bool add, bool direct)
{
	unsigned long prot, pages = 0;
	int ret = -ENOMEM;
	pte_t *pte;

	prot = pgprot_val(PAGE_KERNEL);
	if (!MACHINE_HAS_NX)
		prot &= ~_PAGE_NOEXEC;

	pte = pte_offset_kernel(pmd, addr);
	for (; addr < end; addr += PAGE_SIZE, pte++) {
		if (!add) {
			if (pte_none(*pte))
				continue;
			if (!direct)
				vmem_free_pages((unsigned long) pfn_to_virt(pte_pfn(*pte)), 0);
			pte_clear(&init_mm, addr, pte);
		} else if (pte_none(*pte)) {
			if (!direct) {
				void *new_page = vmemmap_alloc_block(PAGE_SIZE, NUMA_NO_NODE);

				if (!new_page)
					goto out;
				set_pte(pte, __pte(__pa(new_page) | prot));
			} else {
				set_pte(pte, __pte(__pa(addr) | prot));
			}
		} else {
			continue;
		}
		pages++;
	}
	ret = 0;
out:
	if (direct)
		update_page_count(PG_DIRECT_MAP_4K, add ? pages : -pages);
	return ret;
}

static void try_free_pte_table(pmd_t *pmd, unsigned long start)
{
	pte_t *pte;
	int i;

	/* We can safely assume this is fully in 1:1 mapping & vmemmap area */
	pte = pte_offset_kernel(pmd, start);
	for (i = 0; i < PTRS_PER_PTE; i++, pte++) {
		if (!pte_none(*pte))
			return;
	}
	vmem_pte_free((unsigned long *) pmd_deref(*pmd));
	pmd_clear(pmd);
}

/* __ref: we'll only call vmemmap_alloc_block() via vmemmap_populate() */
static int __ref modify_pmd_table(pud_t *pud, unsigned long addr,
				  unsigned long end, bool add, bool direct)
{
	unsigned long next, prot, pages = 0;
	int ret = -ENOMEM;
	pmd_t *pmd;
	pte_t *pte;

	prot = pgprot_val(SEGMENT_KERNEL);
	if (!MACHINE_HAS_NX)
		prot &= ~_SEGMENT_ENTRY_NOEXEC;

	pmd = pmd_offset(pud, addr);
	for (; addr < end; addr = next, pmd++) {
		next = pmd_addr_end(addr, end);
		if (!add) {
			if (pmd_none(*pmd))
				continue;
			if (pmd_large(*pmd)) {
				if (IS_ALIGNED(addr, PMD_SIZE) &&
				    IS_ALIGNED(next, PMD_SIZE)) {
					if (!direct)
						vmem_free_pages(pmd_deref(*pmd), get_order(PMD_SIZE));
					pmd_clear(pmd);
					pages++;
				} else if (!direct && vmemmap_unuse_sub_pmd(addr, next)) {
					vmem_free_pages(pmd_deref(*pmd), get_order(PMD_SIZE));
					pmd_clear(pmd);
				}
				continue;
			}
		} else if (pmd_none(*pmd)) {
			if (IS_ALIGNED(addr, PMD_SIZE) &&
			    IS_ALIGNED(next, PMD_SIZE) &&
			    MACHINE_HAS_EDAT1 && direct &&
			    !debug_pagealloc_enabled()) {
				set_pmd(pmd, __pmd(__pa(addr) | prot));
				pages++;
				continue;
			} else if (!direct && MACHINE_HAS_EDAT1) {
				void *new_page;

				/*
				 * Use 1MB frames for vmemmap if available. We
				 * always use large frames even if they are only
				 * partially used. Otherwise we would have also
				 * page tables since vmemmap_populate gets
				 * called for each section separately.
				 */
				new_page = vmemmap_alloc_block(PMD_SIZE, NUMA_NO_NODE);
				if (new_page) {
					set_pmd(pmd, __pmd(__pa(new_page) | prot));
					if (!IS_ALIGNED(addr, PMD_SIZE) ||
					    !IS_ALIGNED(next, PMD_SIZE)) {
						vmemmap_use_new_sub_pmd(addr, next);
					}
					continue;
				}
			}
			pte = vmem_pte_alloc();
			if (!pte)
				goto out;
			pmd_populate(&init_mm, pmd, pte);
		} else if (pmd_large(*pmd)) {
			if (!direct)
				vmemmap_use_sub_pmd(addr, next);
			continue;
		}
		ret = modify_pte_table(pmd, addr, next, add, direct);
		if (ret)
			goto out;
		if (!add)
			try_free_pte_table(pmd, addr & PMD_MASK);
	}
	ret = 0;
out:
	if (direct)
		update_page_count(PG_DIRECT_MAP_1M, add ? pages : -pages);
	return ret;
}

static void try_free_pmd_table(pud_t *pud, unsigned long start)
{
	const unsigned long end = start + PUD_SIZE;
	pmd_t *pmd;
	int i;

	/* Don't mess with any tables not fully in 1:1 mapping & vmemmap area */
	if (end > VMALLOC_START)
		return;
<<<<<<< HEAD
#ifdef CONFIG_KASAN
	if (start < KASAN_SHADOW_END && end > KASAN_SHADOW_START)
		return;
#endif
=======

>>>>>>> 432d062d
	pmd = pmd_offset(pud, start);
	for (i = 0; i < PTRS_PER_PMD; i++, pmd++)
		if (!pmd_none(*pmd))
			return;
	vmem_free_pages(pud_deref(*pud), CRST_ALLOC_ORDER);
	pud_clear(pud);
}

static int modify_pud_table(p4d_t *p4d, unsigned long addr, unsigned long end,
			    bool add, bool direct)
{
	unsigned long next, prot, pages = 0;
	int ret = -ENOMEM;
	pud_t *pud;
	pmd_t *pmd;

	prot = pgprot_val(REGION3_KERNEL);
	if (!MACHINE_HAS_NX)
		prot &= ~_REGION_ENTRY_NOEXEC;
	pud = pud_offset(p4d, addr);
	for (; addr < end; addr = next, pud++) {
		next = pud_addr_end(addr, end);
		if (!add) {
			if (pud_none(*pud))
				continue;
			if (pud_large(*pud)) {
				if (IS_ALIGNED(addr, PUD_SIZE) &&
				    IS_ALIGNED(next, PUD_SIZE)) {
					pud_clear(pud);
					pages++;
				}
				continue;
			}
		} else if (pud_none(*pud)) {
			if (IS_ALIGNED(addr, PUD_SIZE) &&
			    IS_ALIGNED(next, PUD_SIZE) &&
			    MACHINE_HAS_EDAT2 && direct &&
			    !debug_pagealloc_enabled()) {
				set_pud(pud, __pud(__pa(addr) | prot));
				pages++;
				continue;
			}
			pmd = vmem_crst_alloc(_SEGMENT_ENTRY_EMPTY);
			if (!pmd)
				goto out;
			pud_populate(&init_mm, pud, pmd);
		} else if (pud_large(*pud)) {
			continue;
		}
		ret = modify_pmd_table(pud, addr, next, add, direct);
		if (ret)
			goto out;
		if (!add)
			try_free_pmd_table(pud, addr & PUD_MASK);
	}
	ret = 0;
out:
	if (direct)
		update_page_count(PG_DIRECT_MAP_2G, add ? pages : -pages);
	return ret;
}

static void try_free_pud_table(p4d_t *p4d, unsigned long start)
{
	const unsigned long end = start + P4D_SIZE;
	pud_t *pud;
	int i;

	/* Don't mess with any tables not fully in 1:1 mapping & vmemmap area */
	if (end > VMALLOC_START)
		return;
<<<<<<< HEAD
#ifdef CONFIG_KASAN
	if (start < KASAN_SHADOW_END && end > KASAN_SHADOW_START)
		return;
#endif
=======
>>>>>>> 432d062d

	pud = pud_offset(p4d, start);
	for (i = 0; i < PTRS_PER_PUD; i++, pud++) {
		if (!pud_none(*pud))
			return;
	}
	vmem_free_pages(p4d_deref(*p4d), CRST_ALLOC_ORDER);
	p4d_clear(p4d);
}

static int modify_p4d_table(pgd_t *pgd, unsigned long addr, unsigned long end,
			    bool add, bool direct)
{
	unsigned long next;
	int ret = -ENOMEM;
	p4d_t *p4d;
	pud_t *pud;

	p4d = p4d_offset(pgd, addr);
	for (; addr < end; addr = next, p4d++) {
		next = p4d_addr_end(addr, end);
		if (!add) {
			if (p4d_none(*p4d))
				continue;
		} else if (p4d_none(*p4d)) {
			pud = vmem_crst_alloc(_REGION3_ENTRY_EMPTY);
			if (!pud)
				goto out;
			p4d_populate(&init_mm, p4d, pud);
		}
		ret = modify_pud_table(p4d, addr, next, add, direct);
		if (ret)
			goto out;
		if (!add)
			try_free_pud_table(p4d, addr & P4D_MASK);
	}
	ret = 0;
out:
	return ret;
}

static void try_free_p4d_table(pgd_t *pgd, unsigned long start)
{
	const unsigned long end = start + PGDIR_SIZE;
	p4d_t *p4d;
	int i;

	/* Don't mess with any tables not fully in 1:1 mapping & vmemmap area */
	if (end > VMALLOC_START)
		return;
<<<<<<< HEAD
#ifdef CONFIG_KASAN
	if (start < KASAN_SHADOW_END && end > KASAN_SHADOW_START)
		return;
#endif
=======
>>>>>>> 432d062d

	p4d = p4d_offset(pgd, start);
	for (i = 0; i < PTRS_PER_P4D; i++, p4d++) {
		if (!p4d_none(*p4d))
			return;
	}
	vmem_free_pages(pgd_deref(*pgd), CRST_ALLOC_ORDER);
	pgd_clear(pgd);
}

static int modify_pagetable(unsigned long start, unsigned long end, bool add,
			    bool direct)
{
	unsigned long addr, next;
	int ret = -ENOMEM;
	pgd_t *pgd;
	p4d_t *p4d;

	if (WARN_ON_ONCE(!PAGE_ALIGNED(start | end)))
		return -EINVAL;
	for (addr = start; addr < end; addr = next) {
		next = pgd_addr_end(addr, end);
		pgd = pgd_offset_k(addr);

		if (!add) {
			if (pgd_none(*pgd))
				continue;
		} else if (pgd_none(*pgd)) {
			p4d = vmem_crst_alloc(_REGION2_ENTRY_EMPTY);
			if (!p4d)
				goto out;
			pgd_populate(&init_mm, pgd, p4d);
		}
		ret = modify_p4d_table(pgd, addr, next, add, direct);
		if (ret)
			goto out;
		if (!add)
			try_free_p4d_table(pgd, addr & PGDIR_MASK);
	}
	ret = 0;
out:
	if (!add)
		flush_tlb_kernel_range(start, end);
	return ret;
}

static int add_pagetable(unsigned long start, unsigned long end, bool direct)
{
	return modify_pagetable(start, end, true, direct);
}

static int remove_pagetable(unsigned long start, unsigned long end, bool direct)
{
	return modify_pagetable(start, end, false, direct);
}

/*
 * Add a physical memory range to the 1:1 mapping.
 */
static int vmem_add_range(unsigned long start, unsigned long size)
{
	return add_pagetable(start, start + size, true);
}

/*
 * Remove a physical memory range from the 1:1 mapping.
 */
static void vmem_remove_range(unsigned long start, unsigned long size)
{
	remove_pagetable(start, start + size, true);
}

/*
 * Add a backed mem_map array to the virtual mem_map array.
 */
int __meminit vmemmap_populate(unsigned long start, unsigned long end, int node,
			       struct vmem_altmap *altmap)
{
	int ret;

	mutex_lock(&vmem_mutex);
	/* We don't care about the node, just use NUMA_NO_NODE on allocations */
	ret = add_pagetable(start, end, false);
	if (ret)
		remove_pagetable(start, end, false);
	mutex_unlock(&vmem_mutex);
	return ret;
}

void vmemmap_free(unsigned long start, unsigned long end,
		  struct vmem_altmap *altmap)
{
	mutex_lock(&vmem_mutex);
	remove_pagetable(start, end, false);
	mutex_unlock(&vmem_mutex);
}

void vmem_remove_mapping(unsigned long start, unsigned long size)
{
	mutex_lock(&vmem_mutex);
	vmem_remove_range(start, size);
	mutex_unlock(&vmem_mutex);
}

struct range arch_get_mappable_range(void)
{
	struct range mhp_range;

	mhp_range.start = 0;
	mhp_range.end =  VMEM_MAX_PHYS - 1;
	return mhp_range;
}

int vmem_add_mapping(unsigned long start, unsigned long size)
{
	struct range range = arch_get_mappable_range();
	int ret;

	if (start < range.start ||
	    start + size > range.end + 1 ||
	    start + size < start)
		return -ERANGE;

	mutex_lock(&vmem_mutex);
	ret = vmem_add_range(start, size);
	if (ret)
		vmem_remove_range(start, size);
	mutex_unlock(&vmem_mutex);
	return ret;
}

/*
 * Allocate new or return existing page-table entry, but do not map it
 * to any physical address. If missing, allocate segment- and region-
 * table entries along. Meeting a large segment- or region-table entry
 * while traversing is an error, since the function is expected to be
 * called against virtual regions reserverd for 4KB mappings only.
 */
pte_t *vmem_get_alloc_pte(unsigned long addr, bool alloc)
{
	pte_t *ptep = NULL;
	pgd_t *pgd;
	p4d_t *p4d;
	pud_t *pud;
	pmd_t *pmd;
	pte_t *pte;

	pgd = pgd_offset_k(addr);
	if (pgd_none(*pgd)) {
		if (!alloc)
			goto out;
		p4d = vmem_crst_alloc(_REGION2_ENTRY_EMPTY);
		if (!p4d)
			goto out;
		pgd_populate(&init_mm, pgd, p4d);
	}
	p4d = p4d_offset(pgd, addr);
	if (p4d_none(*p4d)) {
		if (!alloc)
			goto out;
		pud = vmem_crst_alloc(_REGION3_ENTRY_EMPTY);
		if (!pud)
			goto out;
		p4d_populate(&init_mm, p4d, pud);
	}
	pud = pud_offset(p4d, addr);
	if (pud_none(*pud)) {
		if (!alloc)
			goto out;
		pmd = vmem_crst_alloc(_SEGMENT_ENTRY_EMPTY);
		if (!pmd)
			goto out;
		pud_populate(&init_mm, pud, pmd);
	} else if (WARN_ON_ONCE(pud_large(*pud))) {
		goto out;
	}
	pmd = pmd_offset(pud, addr);
	if (pmd_none(*pmd)) {
		if (!alloc)
			goto out;
		pte = vmem_pte_alloc();
		if (!pte)
			goto out;
		pmd_populate(&init_mm, pmd, pte);
	} else if (WARN_ON_ONCE(pmd_large(*pmd))) {
		goto out;
	}
	ptep = pte_offset_kernel(pmd, addr);
out:
	return ptep;
}

int __vmem_map_4k_page(unsigned long addr, unsigned long phys, pgprot_t prot, bool alloc)
{
	pte_t *ptep, pte;

	if (!IS_ALIGNED(addr, PAGE_SIZE))
		return -EINVAL;
	ptep = vmem_get_alloc_pte(addr, alloc);
	if (!ptep)
		return -ENOMEM;
	__ptep_ipte(addr, ptep, 0, 0, IPTE_GLOBAL);
	pte = mk_pte_phys(phys, prot);
	set_pte(ptep, pte);
	return 0;
}

int vmem_map_4k_page(unsigned long addr, unsigned long phys, pgprot_t prot)
{
	int rc;

	mutex_lock(&vmem_mutex);
	rc = __vmem_map_4k_page(addr, phys, prot, true);
	mutex_unlock(&vmem_mutex);
	return rc;
}

void vmem_unmap_4k_page(unsigned long addr)
{
	pte_t *ptep;

	mutex_lock(&vmem_mutex);
	ptep = virt_to_kpte(addr);
	__ptep_ipte(addr, ptep, 0, 0, IPTE_GLOBAL);
	pte_clear(&init_mm, addr, ptep);
	mutex_unlock(&vmem_mutex);
}

static int __init memblock_region_cmp(const void *a, const void *b)
{
	const struct memblock_region *r1 = a;
	const struct memblock_region *r2 = b;

	if (r1->base < r2->base)
		return -1;
	if (r1->base > r2->base)
		return 1;
	return 0;
}

static void __init memblock_region_swap(void *a, void *b, int size)
{
	swap(*(struct memblock_region *)a, *(struct memblock_region *)b);
}

/*
 * map whole physical memory to virtual memory (identity mapping)
 * we reserve enough space in the vmalloc area for vmemmap to hotplug
 * additional memory segments.
 */
void __init vmem_map_init(void)
{
	struct memblock_region memory_rwx_regions[] = {
		{
			.base	= 0,
			.size	= sizeof(struct lowcore),
			.flags	= MEMBLOCK_NONE,
#ifdef CONFIG_NUMA
			.nid	= NUMA_NO_NODE,
#endif
		},
		{
			.base	= __pa(_stext),
			.size	= _etext - _stext,
			.flags	= MEMBLOCK_NONE,
#ifdef CONFIG_NUMA
			.nid	= NUMA_NO_NODE,
#endif
		},
		{
			.base	= __pa(_sinittext),
			.size	= _einittext - _sinittext,
			.flags	= MEMBLOCK_NONE,
#ifdef CONFIG_NUMA
			.nid	= NUMA_NO_NODE,
#endif
		},
		{
			.base	= __stext_amode31,
			.size	= __etext_amode31 - __stext_amode31,
			.flags	= MEMBLOCK_NONE,
#ifdef CONFIG_NUMA
			.nid	= NUMA_NO_NODE,
#endif
		},
	};
	struct memblock_type memory_rwx = {
		.regions	= memory_rwx_regions,
		.cnt		= ARRAY_SIZE(memory_rwx_regions),
		.max		= ARRAY_SIZE(memory_rwx_regions),
	};
	phys_addr_t base, end;
	u64 i;

	/*
	 * Set RW+NX attribute on all memory, except regions enumerated with
	 * memory_rwx exclude type. These regions need different attributes,
	 * which are enforced afterwards.
	 *
	 * __for_each_mem_range() iterate and exclude types should be sorted.
	 * The relative location of _stext and _sinittext is hardcoded in the
	 * linker script. However a location of __stext_amode31 and the kernel
	 * image itself are chosen dynamically. Thus, sort the exclude type.
	 */
	sort(&memory_rwx_regions,
	     ARRAY_SIZE(memory_rwx_regions), sizeof(memory_rwx_regions[0]),
	     memblock_region_cmp, memblock_region_swap);
	__for_each_mem_range(i, &memblock.memory, &memory_rwx,
			     NUMA_NO_NODE, MEMBLOCK_NONE, &base, &end, NULL) {
		__set_memory((unsigned long)__va(base),
			     (end - base) >> PAGE_SHIFT,
			     SET_MEMORY_RW | SET_MEMORY_NX);
	}

	__set_memory((unsigned long)_stext,
		     (unsigned long)(_etext - _stext) >> PAGE_SHIFT,
		     SET_MEMORY_RO | SET_MEMORY_X);
	__set_memory((unsigned long)_etext,
		     (unsigned long)(__end_rodata - _etext) >> PAGE_SHIFT,
		     SET_MEMORY_RO);
	__set_memory((unsigned long)_sinittext,
		     (unsigned long)(_einittext - _sinittext) >> PAGE_SHIFT,
		     SET_MEMORY_RO | SET_MEMORY_X);
	__set_memory(__stext_amode31,
		     (__etext_amode31 - __stext_amode31) >> PAGE_SHIFT,
		     SET_MEMORY_RO | SET_MEMORY_X);

	/* lowcore must be executable for LPSWE */
	if (static_key_enabled(&cpu_has_bear))
		set_memory_nx(0, 1);
	set_memory_nx(PAGE_SIZE, 1);

	pr_info("Write protected kernel read-only data: %luk\n",
		(unsigned long)(__end_rodata - _stext) >> 10);
}<|MERGE_RESOLUTION|>--- conflicted
+++ resolved
@@ -297,14 +297,7 @@
 	/* Don't mess with any tables not fully in 1:1 mapping & vmemmap area */
 	if (end > VMALLOC_START)
 		return;
-<<<<<<< HEAD
-#ifdef CONFIG_KASAN
-	if (start < KASAN_SHADOW_END && end > KASAN_SHADOW_START)
-		return;
-#endif
-=======
-
->>>>>>> 432d062d
+
 	pmd = pmd_offset(pud, start);
 	for (i = 0; i < PTRS_PER_PMD; i++, pmd++)
 		if (!pmd_none(*pmd))
@@ -376,13 +369,6 @@
 	/* Don't mess with any tables not fully in 1:1 mapping & vmemmap area */
 	if (end > VMALLOC_START)
 		return;
-<<<<<<< HEAD
-#ifdef CONFIG_KASAN
-	if (start < KASAN_SHADOW_END && end > KASAN_SHADOW_START)
-		return;
-#endif
-=======
->>>>>>> 432d062d
 
 	pud = pud_offset(p4d, start);
 	for (i = 0; i < PTRS_PER_PUD; i++, pud++) {
@@ -433,13 +419,6 @@
 	/* Don't mess with any tables not fully in 1:1 mapping & vmemmap area */
 	if (end > VMALLOC_START)
 		return;
-<<<<<<< HEAD
-#ifdef CONFIG_KASAN
-	if (start < KASAN_SHADOW_END && end > KASAN_SHADOW_START)
-		return;
-#endif
-=======
->>>>>>> 432d062d
 
 	p4d = p4d_offset(pgd, start);
 	for (i = 0; i < PTRS_PER_P4D; i++, p4d++) {
