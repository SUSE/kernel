menu "Kernel hacking"

config TRACE_IRQFLAGS_SUPPORT
	def_bool y

source "lib/Kconfig.debug"

config STRICT_DEVMEM
	bool "Filter access to /dev/mem"
	help
	  If this option is disabled, you allow userspace (root) access to all
	  of memory, including kernel and userspace memory. Accidental
	  access to this is obviously disastrous, but specific access can
	  be used by people debugging the kernel. Note that with PAT support
	  enabled, even in this case there are restrictions on /dev/mem
	  use due to the cache aliasing requirements.

	  If this option is switched on, the /dev/mem file only allows
	  userspace access to PCI space and the BIOS code and data regions.
	  This is sufficient for dosemu and X and all common users of
	  /dev/mem.

	  If in doubt, say Y.

config X86_VERBOSE_BOOTUP
	bool "Enable verbose x86 bootup info messages"
	default y
	depends on !XEN
	help
	  Enables the informational output from the decompression stage
	  (e.g. bzImage) of the boot. If you disable this you will still
	  see errors. Disable this if you want silent bootup.

config EARLY_PRINTK
	bool "Early printk" if EMBEDDED
	default y
	help
	  Write kernel log output directly into the VGA buffer or to a serial
	  port.

	  This is useful for kernel debugging when your machine crashes very
	  early before the console code is initialized. For normal operation
	  it is not recommended because it looks ugly and doesn't cooperate
	  with klogd/syslogd or the X server. You should normally N here,
	  unless you want to debug such a crash.

config EARLY_PRINTK_DBGP
	bool "Early printk via EHCI debug port"
	default n
<<<<<<< HEAD
	depends on EARLY_PRINTK
=======
	depends on EARLY_PRINTK && PCI
>>>>>>> 18e352e4
	help
	  Write kernel log output directly into the EHCI debug port.

	  This is useful for kernel debugging when your machine crashes very
	  early before the console code is initialized. For normal operation
	  it is not recommended because it looks ugly and doesn't cooperate
	  with klogd/syslogd or the X server. You should normally N here,
	  unless you want to debug such a crash. You need usb debug device.

config DEBUG_STACKOVERFLOW
	bool "Check for stack overflows"
	depends on DEBUG_KERNEL
	help
	  This option will cause messages to be printed if free stack space
	  drops below a certain limit.

config DEBUG_STACK_USAGE
	bool "Stack utilization instrumentation"
	depends on DEBUG_KERNEL
	help
	  Enables the display of the minimum amount of free stack which each
	  task has ever had available in the sysrq-T and sysrq-P debug output.

	  This option will slow down process creation somewhat.

config DEBUG_PAGEALLOC
	bool "Debug page memory allocations"
	depends on DEBUG_KERNEL
	help
	  Unmap pages from the kernel linear mapping after free_pages().
	  This results in a large slowdown, but helps to find certain types
	  of memory corruptions.

config DEBUG_PER_CPU_MAPS
	bool "Debug access to per_cpu maps"
	depends on DEBUG_KERNEL
	depends on X86_SMP
	default n
	help
	  Say Y to verify that the per_cpu map being accessed has
	  been setup.  Adds a fair amount of code to kernel memory
	  and decreases performance.

	  Say N if unsure.

config X86_PTDUMP
	bool "Export kernel pagetable layout to userspace via debugfs"
	depends on DEBUG_KERNEL
	select DEBUG_FS
	help
	  Say Y here if you want to show the kernel pagetable layout in a
	  debugfs file. This information is only useful for kernel developers
	  who are working in architecture specific areas of the kernel.
	  It is probably not a good idea to enable this feature in a production
	  kernel.
	  If in doubt, say "N"

config DEBUG_RODATA
	bool "Write protect kernel read-only data structures"
	default y
	depends on DEBUG_KERNEL
	help
	  Mark the kernel read-only data as write-protected in the pagetables,
	  in order to catch accidental (and incorrect) writes to such const
	  data. This is recommended so that we can catch kernel bugs sooner.
	  If in doubt, say "Y".

config DEBUG_RODATA_TEST
	bool "Testcase for the DEBUG_RODATA feature"
	depends on DEBUG_RODATA
	help
	  This option enables a testcase for the DEBUG_RODATA
	  feature as well as for the change_page_attr() infrastructure.
	  If in doubt, say "N"

config DEBUG_NX_TEST
	tristate "Testcase for the NX non-executable stack feature"
	depends on DEBUG_KERNEL && m
	help
	  This option enables a testcase for the CPU NX capability
	  and the software setup of this feature.
	  If in doubt, say "N"

config 4KSTACKS
	bool "Use 4Kb for kernel stacks instead of 8Kb"
	depends on X86_32
	help
	  If you say Y here the kernel will use a 4Kb stacksize for the
	  kernel stack attached to each process/thread. This facilitates
	  running more threads on a system and also reduces the pressure
	  on the VM subsystem for higher order allocations. This option
	  will also use IRQ stacks to compensate for the reduced stackspace.

config DOUBLEFAULT
	default y
	bool "Enable doublefault exception handler" if EMBEDDED
	depends on X86_32 && !X86_NO_TSS
	help
	  This option allows trapping of rare doublefault exceptions that
	  would otherwise cause a system to silently reboot. Disabling this
	  option saves about 4k and might cause you much additional grey
	  hair.

config IOMMU_DEBUG
	bool "Enable IOMMU debugging"
	depends on GART_IOMMU && DEBUG_KERNEL
	depends on X86_64
	help
	  Force the IOMMU to on even when you have less than 4GB of
	  memory and add debugging code. On overflow always panic. And
	  allow to enable IOMMU leak tracing. Can be disabled at boot
	  time with iommu=noforce. This will also enable scatter gather
	  list merging.  Currently not recommended for production
	  code. When you use it make sure you have a big enough
	  IOMMU/AGP aperture.  Most of the options enabled by this can
	  be set more finegrained using the iommu= command line
	  options. See Documentation/x86_64/boot-options.txt for more
	  details.

config IOMMU_LEAK
	bool "IOMMU leak tracing"
	depends on DEBUG_KERNEL
	depends on IOMMU_DEBUG
	help
	  Add a simple leak tracer to the IOMMU code. This is useful when you
	  are debugging a buggy device driver that leaks IOMMU mappings.

config MMIOTRACE
	bool "Memory mapped IO tracing"
	depends on DEBUG_KERNEL && PCI && !XEN
	select TRACING
	help
	  Mmiotrace traces Memory Mapped I/O access and is meant for
	  debugging and reverse engineering. It is called from the ioremap
	  implementation and works via page faults. Tracing is disabled by
	  default and can be enabled at run-time.

	  See Documentation/tracers/mmiotrace.txt.
	  If you are not helping to develop drivers, say N.

config MMIOTRACE_TEST
	tristate "Test module for mmiotrace"
	depends on MMIOTRACE && m
	help
	  This is a dumb module for testing mmiotrace. It is very dangerous
	  as it will write garbage to IO memory starting at a given address.
	  However, it should be safe to use on e.g. unused portion of VRAM.

	  Say N, unless you absolutely know what you are doing.

#
# IO delay types:
#

config IO_DELAY_TYPE_0X80
	int
	default "0"

config IO_DELAY_TYPE_0XED
	int
	default "1"

config IO_DELAY_TYPE_UDELAY
	int
	default "2"

config IO_DELAY_TYPE_NONE
	int
	default "3"

choice
	prompt "IO delay type"
	default IO_DELAY_0X80

config IO_DELAY_0X80
	bool "port 0x80 based port-IO delay [recommended]"
	help
	  This is the traditional Linux IO delay used for in/out_p.
	  It is the most tested hence safest selection here.

config IO_DELAY_0XED
	bool "port 0xed based port-IO delay"
	help
	  Use port 0xed as the IO delay. This frees up port 0x80 which is
	  often used as a hardware-debug port.

config IO_DELAY_UDELAY
	bool "udelay based port-IO delay"
	help
	  Use udelay(2) as the IO delay method. This provides the delay
	  while not having any side-effect on the IO port space.

config IO_DELAY_NONE
	bool "no port-IO delay"
	help
	  No port-IO delay. Will break on old boxes that require port-IO
	  delay for certain operations. Should work on most new machines.

endchoice

if IO_DELAY_0X80
config DEFAULT_IO_DELAY_TYPE
	int
	default IO_DELAY_TYPE_0X80
endif

if IO_DELAY_0XED
config DEFAULT_IO_DELAY_TYPE
	int
	default IO_DELAY_TYPE_0XED
endif

if IO_DELAY_UDELAY
config DEFAULT_IO_DELAY_TYPE
	int
	default IO_DELAY_TYPE_UDELAY
endif

if IO_DELAY_NONE
config DEFAULT_IO_DELAY_TYPE
	int
	default IO_DELAY_TYPE_NONE
endif

config DEBUG_BOOT_PARAMS
	bool "Debug boot parameters"
	depends on DEBUG_KERNEL
	depends on DEBUG_FS
	depends on !XEN
	help
	  This option will cause struct boot_params to be exported via debugfs.

config CPA_DEBUG
	bool "CPA self-test code"
	depends on DEBUG_KERNEL
	help
	  Do change_page_attr() self-tests every 30 seconds.

config OPTIMIZE_INLINING
	bool "Allow gcc to uninline functions marked 'inline'"
	help
	  This option determines if the kernel forces gcc to inline the functions
	  developers have marked 'inline'. Doing so takes away freedom from gcc to
	  do what it thinks is best, which is desirable for the gcc 3.x series of
	  compilers. The gcc 4.x series have a rewritten inlining algorithm and
	  enabling this option will generate a smaller kernel there. Hopefully
	  this algorithm is so good that allowing gcc 4.x and above to make the
	  decision will become the default in the future. Until then this option
	  is there to test gcc for this.

	  If unsure, say N.

config KDB
	bool "Built-in Kernel Debugger support"
	depends on DEBUG_KERNEL && !XEN
	select KALLSYMS
	select KALLSYMS_ALL
	help
	  This option provides a built-in kernel debugger.  The built-in
	  kernel debugger contains commands which allow memory to be examined,
	  instructions to be disassembled and breakpoints to be set.  For details,
	  see Documentation/kdb/kdb.mm and the manual pages kdb_bt, kdb_ss, etc.
	  Kdb can also be used via the serial port.  Set up the system to
	  have a serial console (see Documentation/serial-console.txt).
	  The key sequence <escape>KDB on the serial port will cause the
	  kernel debugger to be entered with input from the serial port and
	  output to the serial console.  If unsure, say N.

config KDB_MODULES
	tristate "KDB modules"
	depends on KDB
	help
	  KDB can be extended by adding your own modules, in directory
	  kdb/modules.  This option selects the way that these modules should
	  be compiled, as free standing modules (select M) or built into the
	  kernel (select Y).  If unsure say M.

config KDB_OFF
	bool "KDB off by default"
	depends on KDB
	help
	  Normally kdb is activated by default, as long as CONFIG_KDB is set.
	  If you want to ship a kernel with kdb support but only have kdb
	  turned on when the user requests it then select this option.  When
	  compiled with CONFIG_KDB_OFF, kdb ignores all events unless you boot
	  with kdb=on or you echo "1" > /proc/sys/kernel/kdb.  This option also
	  works in reverse, if kdb is normally activated, you can boot with
	  kdb=off or echo "0" > /proc/sys/kernel/kdb to deactivate kdb. If
	  unsure, say N.

config KDB_CONTINUE_CATASTROPHIC
	int "KDB continues after catastrophic errors"
	depends on KDB
	default "0"
	help
	  This integer controls the behaviour of kdb when the kernel gets a
	  catastrophic error, i.e. for a panic, oops, NMI or other watchdog
	  tripping.  CONFIG_KDB_CONTINUE_CATASTROPHIC interacts with
	  /proc/sys/kernel/kdb and CONFIG_LKCD_DUMP (if your kernel has the
	  LKCD patch).
	  When KDB is active (/proc/sys/kernel/kdb == 1) and a catastrophic
	  error occurs, nothing extra happens until you type 'go'.
	  CONFIG_KDB_CONTINUE_CATASTROPHIC == 0 (default).  The first time
	  you type 'go', kdb warns you.  The second time you type 'go', KDB
	  tries to continue - no guarantees that the kernel is still usable.
	  CONFIG_KDB_CONTINUE_CATASTROPHIC == 1.  KDB tries to continue - no
	  guarantees that the kernel is still usable.
	  CONFIG_KDB_CONTINUE_CATASTROPHIC == 2.  If your kernel has the LKCD
	  patch and LKCD is configured to take a dump then KDB forces a dump.
	  Whether or not a dump is taken, KDB forces a reboot.
	  When KDB is not active (/proc/sys/kernel/kdb == 0) and a catastrophic
	  error occurs, the following steps are automatic, no human
	  intervention is required.
	  CONFIG_KDB_CONTINUE_CATASTROPHIC == 0 (default) or 1.  KDB attempts
	  to continue - no guarantees that the kernel is still usable.
	  CONFIG_KDB_CONTINUE_CATASTROPHIC == 2.  If your kernel has the LKCD
	  patch and LKCD is configured to take a dump then KDB automatically
	  forces a dump.  Whether or not a dump is taken, KDB forces a
	  reboot.
	  If you are not sure, say 0.  Read Documentation/kdb/dump.txt before
	  setting to 2.

config KDB_USB
	bool "Support for USB Keyboard in KDB (OHCI and/or EHCI only)"
	depends on KDB && (USB_OHCI_HCD || USB_EHCI_HCD)
	help
	  If you want to use kdb from USB keyboards then say Y here.  If you
	  say N then kdb can only be used from a PC (AT) keyboard or a serial
	  console.

config KDB_KDUMP
	bool "Support for Kdump in KDB"
	depends on KDB
	select KEXEC
	default N
	help
	  If you want to take Kdump kernel vmcore from KDB then say Y here.
	  Of imsire. say N.

endmenu<|MERGE_RESOLUTION|>--- conflicted
+++ resolved
@@ -25,7 +25,6 @@
 config X86_VERBOSE_BOOTUP
 	bool "Enable verbose x86 bootup info messages"
 	default y
-	depends on !XEN
 	help
 	  Enables the informational output from the decompression stage
 	  (e.g. bzImage) of the boot. If you disable this you will still
@@ -47,11 +46,7 @@
 config EARLY_PRINTK_DBGP
 	bool "Early printk via EHCI debug port"
 	default n
-<<<<<<< HEAD
-	depends on EARLY_PRINTK
-=======
 	depends on EARLY_PRINTK && PCI
->>>>>>> 18e352e4
 	help
 	  Write kernel log output directly into the EHCI debug port.
 
@@ -148,7 +143,7 @@
 config DOUBLEFAULT
 	default y
 	bool "Enable doublefault exception handler" if EMBEDDED
-	depends on X86_32 && !X86_NO_TSS
+	depends on X86_32
 	help
 	  This option allows trapping of rare doublefault exceptions that
 	  would otherwise cause a system to silently reboot. Disabling this
@@ -181,7 +176,7 @@
 
 config MMIOTRACE
 	bool "Memory mapped IO tracing"
-	depends on DEBUG_KERNEL && PCI && !XEN
+	depends on DEBUG_KERNEL && PCI
 	select TRACING
 	help
 	  Mmiotrace traces Memory Mapped I/O access and is meant for
@@ -280,7 +275,6 @@
 	bool "Debug boot parameters"
 	depends on DEBUG_KERNEL
 	depends on DEBUG_FS
-	depends on !XEN
 	help
 	  This option will cause struct boot_params to be exported via debugfs.
 
@@ -306,7 +300,7 @@
 
 config KDB
 	bool "Built-in Kernel Debugger support"
-	depends on DEBUG_KERNEL && !XEN
+	depends on DEBUG_KERNEL
 	select KALLSYMS
 	select KALLSYMS_ALL
 	help
