--- conflicted
+++ resolved
@@ -187,9 +187,6 @@
 		/*
 		 * Start remote flushes and then read tlb_gen.
 		 */
-<<<<<<< HEAD
-		unsigned int stack_pgd_index = pgd_index(current_stack_pointer);
-=======
 		cpumask_set_cpu(cpu, mm_cpumask(next));
 		next_tlb_gen = atomic64_read(&next->context.tlb_gen);
 
@@ -216,7 +213,6 @@
 			/* See above wrt _rcuidle. */
 			trace_tlb_flush_rcuidle(TLB_FLUSH_ON_TASK_SWITCH, 0);
 		}
->>>>>>> ef03de22
 
 		this_cpu_write(cpu_tlbstate.loaded_mm, next);
 		this_cpu_write(cpu_tlbstate.loaded_mm_asid, new_asid);
