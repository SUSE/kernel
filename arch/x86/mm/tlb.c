// SPDX-License-Identifier: GPL-2.0-only
#include <linux/init.h>

#include <linux/mm.h>
#include <linux/spinlock.h>
#include <linux/smp.h>
#include <linux/interrupt.h>
#include <linux/export.h>
#include <linux/cpu.h>
#include <linux/debugfs.h>
#include <linux/sched/smt.h>
#include <linux/task_work.h>
#include <linux/mmu_notifier.h>
#include <linux/mmu_context.h>

#include <asm/tlbflush.h>
#include <asm/mmu_context.h>
#include <asm/nospec-branch.h>
#include <asm/cache.h>
#include <asm/cacheflush.h>
#include <asm/apic.h>
#include <asm/perf_event.h>
#include <asm/tlb.h>

#include "mm_internal.h"

#ifdef CONFIG_PARAVIRT
# define STATIC_NOPV
#else
# define STATIC_NOPV			static
# define __flush_tlb_local		native_flush_tlb_local
# define __flush_tlb_global		native_flush_tlb_global
# define __flush_tlb_one_user(addr)	native_flush_tlb_one_user(addr)
# define __flush_tlb_multi(msk, info)	native_flush_tlb_multi(msk, info)
#endif

/*
 *	TLB flushing, formerly SMP-only
 *		c/o Linus Torvalds.
 *
 *	These mean you can really definitely utterly forget about
 *	writing to user space from interrupts. (Its not allowed anyway).
 *
 *	Optimizations Manfred Spraul <manfred@colorfullife.com>
 *
 *	More scalable flush, from Andi Kleen
 *
 *	Implement flush IPI by CALL_FUNCTION_VECTOR, Alex Shi
 */

/*
 * Bits to mangle the TIF_SPEC_* state into the mm pointer which is
 * stored in cpu_tlb_state.last_user_mm_spec.
 */
#define LAST_USER_MM_IBPB	0x1UL
#define LAST_USER_MM_L1D_FLUSH	0x2UL
#define LAST_USER_MM_SPEC_MASK	(LAST_USER_MM_IBPB | LAST_USER_MM_L1D_FLUSH)

/* Bits to set when tlbstate and flush is (re)initialized */
#define LAST_USER_MM_INIT	LAST_USER_MM_IBPB

/*
 * The x86 feature is called PCID (Process Context IDentifier). It is similar
 * to what is traditionally called ASID on the RISC processors.
 *
 * We don't use the traditional ASID implementation, where each process/mm gets
 * its own ASID and flush/restart when we run out of ASID space.
 *
 * Instead we have a small per-cpu array of ASIDs and cache the last few mm's
 * that came by on this CPU, allowing cheaper switch_mm between processes on
 * this CPU.
 *
 * We end up with different spaces for different things. To avoid confusion we
 * use different names for each of them:
 *
 * ASID  - [0, TLB_NR_DYN_ASIDS-1]
 *         the canonical identifier for an mm
 *
 * kPCID - [1, TLB_NR_DYN_ASIDS]
 *         the value we write into the PCID part of CR3; corresponds to the
 *         ASID+1, because PCID 0 is special.
 *
 * uPCID - [2048 + 1, 2048 + TLB_NR_DYN_ASIDS]
 *         for KPTI each mm has two address spaces and thus needs two
 *         PCID values, but we can still do with a single ASID denomination
 *         for each mm. Corresponds to kPCID + 2048.
 *
 */

/*
 * When enabled, MITIGATION_PAGE_TABLE_ISOLATION consumes a single bit for
 * user/kernel switches
 */
#ifdef CONFIG_MITIGATION_PAGE_TABLE_ISOLATION
# define PTI_CONSUMED_PCID_BITS	1
#else
# define PTI_CONSUMED_PCID_BITS	0
#endif

#define CR3_AVAIL_PCID_BITS (X86_CR3_PCID_BITS - PTI_CONSUMED_PCID_BITS)

/*
 * ASIDs are zero-based: 0->MAX_AVAIL_ASID are valid.  -1 below to account
 * for them being zero-based.  Another -1 is because PCID 0 is reserved for
 * use by non-PCID-aware users.
 */
#define MAX_ASID_AVAILABLE ((1 << CR3_AVAIL_PCID_BITS) - 2)

/*
 * Given @asid, compute kPCID
 */
static inline u16 kern_pcid(u16 asid)
{
	VM_WARN_ON_ONCE(asid > MAX_ASID_AVAILABLE);

#ifdef CONFIG_MITIGATION_PAGE_TABLE_ISOLATION
	/*
	 * Make sure that the dynamic ASID space does not conflict with the
	 * bit we are using to switch between user and kernel ASIDs.
	 */
	BUILD_BUG_ON(TLB_NR_DYN_ASIDS >= (1 << X86_CR3_PTI_PCID_USER_BIT));

	/*
	 * The ASID being passed in here should have respected the
	 * MAX_ASID_AVAILABLE and thus never have the switch bit set.
	 */
	VM_WARN_ON_ONCE(asid & (1 << X86_CR3_PTI_PCID_USER_BIT));
#endif
	/*
	 * The dynamically-assigned ASIDs that get passed in are small
	 * (<TLB_NR_DYN_ASIDS).  They never have the high switch bit set,
	 * so do not bother to clear it.
	 *
	 * If PCID is on, ASID-aware code paths put the ASID+1 into the
	 * PCID bits.  This serves two purposes.  It prevents a nasty
	 * situation in which PCID-unaware code saves CR3, loads some other
	 * value (with PCID == 0), and then restores CR3, thus corrupting
	 * the TLB for ASID 0 if the saved ASID was nonzero.  It also means
	 * that any bugs involving loading a PCID-enabled CR3 with
	 * CR4.PCIDE off will trigger deterministically.
	 */
	return asid + 1;
}

/*
 * Given @asid, compute uPCID
 */
static inline u16 user_pcid(u16 asid)
{
	u16 ret = kern_pcid(asid);
#ifdef CONFIG_MITIGATION_PAGE_TABLE_ISOLATION
	ret |= 1 << X86_CR3_PTI_PCID_USER_BIT;
#endif
	return ret;
}

static inline unsigned long build_cr3(pgd_t *pgd, u16 asid, unsigned long lam)
{
	unsigned long cr3 = __sme_pa(pgd) | lam;

	if (static_cpu_has(X86_FEATURE_PCID)) {
		cr3 |= kern_pcid(asid);
	} else {
		VM_WARN_ON_ONCE(asid != 0);
	}

	return cr3;
}

static inline unsigned long build_cr3_noflush(pgd_t *pgd, u16 asid,
					      unsigned long lam)
{
	/*
	 * Use boot_cpu_has() instead of this_cpu_has() as this function
	 * might be called during early boot. This should work even after
	 * boot because all CPU's the have same capabilities:
	 */
	VM_WARN_ON_ONCE(!boot_cpu_has(X86_FEATURE_PCID));
	return build_cr3(pgd, asid, lam) | CR3_NOFLUSH;
}

/*
 * We get here when we do something requiring a TLB invalidation
 * but could not go invalidate all of the contexts.  We do the
 * necessary invalidation by clearing out the 'ctx_id' which
 * forces a TLB flush when the context is loaded.
 */
static void clear_asid_other(void)
{
	u16 asid;

	/*
	 * This is only expected to be set if we have disabled
	 * kernel _PAGE_GLOBAL pages.
	 */
	if (!static_cpu_has(X86_FEATURE_PTI)) {
		WARN_ON_ONCE(1);
		return;
	}

	for (asid = 0; asid < TLB_NR_DYN_ASIDS; asid++) {
		/* Do not need to flush the current asid */
		if (asid == this_cpu_read(cpu_tlbstate.loaded_mm_asid))
			continue;
		/*
		 * Make sure the next time we go to switch to
		 * this asid, we do a flush:
		 */
		this_cpu_write(cpu_tlbstate.ctxs[asid].ctx_id, 0);
	}
	this_cpu_write(cpu_tlbstate.invalidate_other, false);
}

atomic64_t last_mm_ctx_id = ATOMIC64_INIT(1);


static void choose_new_asid(struct mm_struct *next, u64 next_tlb_gen,
			    u16 *new_asid, bool *need_flush)
{
	u16 asid;

	if (!static_cpu_has(X86_FEATURE_PCID)) {
		*new_asid = 0;
		*need_flush = true;
		return;
	}

	if (this_cpu_read(cpu_tlbstate.invalidate_other))
		clear_asid_other();

	for (asid = 0; asid < TLB_NR_DYN_ASIDS; asid++) {
		if (this_cpu_read(cpu_tlbstate.ctxs[asid].ctx_id) !=
		    next->context.ctx_id)
			continue;

		*new_asid = asid;
		*need_flush = (this_cpu_read(cpu_tlbstate.ctxs[asid].tlb_gen) <
			       next_tlb_gen);
		return;
	}

	/*
	 * We don't currently own an ASID slot on this CPU.
	 * Allocate a slot.
	 */
	*new_asid = this_cpu_add_return(cpu_tlbstate.next_asid, 1) - 1;
	if (*new_asid >= TLB_NR_DYN_ASIDS) {
		*new_asid = 0;
		this_cpu_write(cpu_tlbstate.next_asid, 1);
	}
	*need_flush = true;
}

/*
 * Given an ASID, flush the corresponding user ASID.  We can delay this
 * until the next time we switch to it.
 *
 * See SWITCH_TO_USER_CR3.
 */
static inline void invalidate_user_asid(u16 asid)
{
	/* There is no user ASID if address space separation is off */
	if (!IS_ENABLED(CONFIG_MITIGATION_PAGE_TABLE_ISOLATION))
		return;

	/*
	 * We only have a single ASID if PCID is off and the CR3
	 * write will have flushed it.
	 */
	if (!cpu_feature_enabled(X86_FEATURE_PCID))
		return;

	if (!static_cpu_has(X86_FEATURE_PTI))
		return;

	__set_bit(kern_pcid(asid),
		  (unsigned long *)this_cpu_ptr(&cpu_tlbstate.user_pcid_flush_mask));
}

static void load_new_mm_cr3(pgd_t *pgdir, u16 new_asid, unsigned long lam,
			    bool need_flush)
{
	unsigned long new_mm_cr3;

	if (need_flush) {
		invalidate_user_asid(new_asid);
		new_mm_cr3 = build_cr3(pgdir, new_asid, lam);
	} else {
		new_mm_cr3 = build_cr3_noflush(pgdir, new_asid, lam);
	}

	/*
	 * Caution: many callers of this function expect
	 * that load_cr3() is serializing and orders TLB
	 * fills with respect to the mm_cpumask writes.
	 */
	write_cr3(new_mm_cr3);
}

void leave_mm(void)
{
	struct mm_struct *loaded_mm = this_cpu_read(cpu_tlbstate.loaded_mm);

	/*
	 * It's plausible that we're in lazy TLB mode while our mm is init_mm.
	 * If so, our callers still expect us to flush the TLB, but there
	 * aren't any user TLB entries in init_mm to worry about.
	 *
	 * This needs to happen before any other sanity checks due to
	 * intel_idle's shenanigans.
	 */
	if (loaded_mm == &init_mm)
		return;

	/* Warn if we're not lazy. */
	WARN_ON(!this_cpu_read(cpu_tlbstate_shared.is_lazy));

	switch_mm(NULL, &init_mm, NULL);
}
EXPORT_SYMBOL_GPL(leave_mm);

void switch_mm(struct mm_struct *prev, struct mm_struct *next,
	       struct task_struct *tsk)
{
	unsigned long flags;

	local_irq_save(flags);
	switch_mm_irqs_off(NULL, next, tsk);
	local_irq_restore(flags);
}

/*
 * Invoked from return to user/guest by a task that opted-in to L1D
 * flushing but ended up running on an SMT enabled core due to wrong
 * affinity settings or CPU hotplug. This is part of the paranoid L1D flush
 * contract which this task requested.
 */
static void l1d_flush_force_sigbus(struct callback_head *ch)
{
	force_sig(SIGBUS);
}

static void l1d_flush_evaluate(unsigned long prev_mm, unsigned long next_mm,
				struct task_struct *next)
{
	/* Flush L1D if the outgoing task requests it */
	if (prev_mm & LAST_USER_MM_L1D_FLUSH)
		wrmsrl(MSR_IA32_FLUSH_CMD, L1D_FLUSH);

	/* Check whether the incoming task opted in for L1D flush */
	if (likely(!(next_mm & LAST_USER_MM_L1D_FLUSH)))
		return;

	/*
	 * Validate that it is not running on an SMT sibling as this would
	 * make the exercise pointless because the siblings share L1D. If
	 * it runs on a SMT sibling, notify it with SIGBUS on return to
	 * user/guest
	 */
	if (this_cpu_read(cpu_info.smt_active)) {
		clear_ti_thread_flag(&next->thread_info, TIF_SPEC_L1D_FLUSH);
		next->l1d_flush_kill.func = l1d_flush_force_sigbus;
		task_work_add(next, &next->l1d_flush_kill, TWA_RESUME);
	}
}

static unsigned long mm_mangle_tif_spec_bits(struct task_struct *next)
{
	unsigned long next_tif = read_task_thread_flags(next);
	unsigned long spec_bits = (next_tif >> TIF_SPEC_IB) & LAST_USER_MM_SPEC_MASK;

	/*
	 * Ensure that the bit shift above works as expected and the two flags
	 * end up in bit 0 and 1.
	 */
	BUILD_BUG_ON(TIF_SPEC_L1D_FLUSH != TIF_SPEC_IB + 1);

	return (unsigned long)next->mm | spec_bits;
}

static void cond_mitigation(struct task_struct *next)
{
	unsigned long prev_mm, next_mm;

	if (!next || !next->mm)
		return;

	next_mm = mm_mangle_tif_spec_bits(next);
	prev_mm = this_cpu_read(cpu_tlbstate.last_user_mm_spec);

	/*
	 * Avoid user/user BTB poisoning by flushing the branch predictor
	 * when switching between processes. This stops one process from
	 * doing Spectre-v2 attacks on another.
	 *
	 * Both, the conditional and the always IBPB mode use the mm
	 * pointer to avoid the IBPB when switching between tasks of the
	 * same process. Using the mm pointer instead of mm->context.ctx_id
	 * opens a hypothetical hole vs. mm_struct reuse, which is more or
	 * less impossible to control by an attacker. Aside of that it
	 * would only affect the first schedule so the theoretically
	 * exposed data is not really interesting.
	 */
	if (static_branch_likely(&switch_mm_cond_ibpb)) {
		/*
		 * This is a bit more complex than the always mode because
		 * it has to handle two cases:
		 *
		 * 1) Switch from a user space task (potential attacker)
		 *    which has TIF_SPEC_IB set to a user space task
		 *    (potential victim) which has TIF_SPEC_IB not set.
		 *
		 * 2) Switch from a user space task (potential attacker)
		 *    which has TIF_SPEC_IB not set to a user space task
		 *    (potential victim) which has TIF_SPEC_IB set.
		 *
		 * This could be done by unconditionally issuing IBPB when
		 * a task which has TIF_SPEC_IB set is either scheduled in
		 * or out. Though that results in two flushes when:
		 *
		 * - the same user space task is scheduled out and later
		 *   scheduled in again and only a kernel thread ran in
		 *   between.
		 *
		 * - a user space task belonging to the same process is
		 *   scheduled in after a kernel thread ran in between
		 *
		 * - a user space task belonging to the same process is
		 *   scheduled in immediately.
		 *
		 * Optimize this with reasonably small overhead for the
		 * above cases. Mangle the TIF_SPEC_IB bit into the mm
		 * pointer of the incoming task which is stored in
		 * cpu_tlbstate.last_user_mm_spec for comparison.
		 *
		 * Issue IBPB only if the mm's are different and one or
		 * both have the IBPB bit set.
		 */
		if (next_mm != prev_mm &&
		    (next_mm | prev_mm) & LAST_USER_MM_IBPB)
			indirect_branch_prediction_barrier();
	}

	if (static_branch_unlikely(&switch_mm_always_ibpb)) {
		/*
		 * Only flush when switching to a user space task with a
		 * different context than the user space task which ran
		 * last on this CPU.
		 */
		if ((prev_mm & ~LAST_USER_MM_SPEC_MASK) !=
					(unsigned long)next->mm)
			indirect_branch_prediction_barrier();
	}

	if (static_branch_unlikely(&switch_mm_cond_l1d_flush)) {
		/*
		 * Flush L1D when the outgoing task requested it and/or
		 * check whether the incoming task requested L1D flushing
		 * and ended up on an SMT sibling.
		 */
		if (unlikely((prev_mm | next_mm) & LAST_USER_MM_L1D_FLUSH))
			l1d_flush_evaluate(prev_mm, next_mm, next);
	}

	this_cpu_write(cpu_tlbstate.last_user_mm_spec, next_mm);
}

#ifdef CONFIG_PERF_EVENTS
static inline void cr4_update_pce_mm(struct mm_struct *mm)
{
	if (static_branch_unlikely(&rdpmc_always_available_key) ||
	    (!static_branch_unlikely(&rdpmc_never_available_key) &&
	     atomic_read(&mm->context.perf_rdpmc_allowed))) {
		/*
		 * Clear the existing dirty counters to
		 * prevent the leak for an RDPMC task.
		 */
		perf_clear_dirty_counters();
		cr4_set_bits_irqsoff(X86_CR4_PCE);
	} else
		cr4_clear_bits_irqsoff(X86_CR4_PCE);
}

void cr4_update_pce(void *ignored)
{
	cr4_update_pce_mm(this_cpu_read(cpu_tlbstate.loaded_mm));
}

#else
static inline void cr4_update_pce_mm(struct mm_struct *mm) { }
#endif

/*
 * This optimizes when not actually switching mm's.  Some architectures use the
 * 'unused' argument for this optimization, but x86 must use
 * 'cpu_tlbstate.loaded_mm' instead because it does not always keep
 * 'current->active_mm' up to date.
 */
void switch_mm_irqs_off(struct mm_struct *unused, struct mm_struct *next,
			struct task_struct *tsk)
{
	struct mm_struct *prev = this_cpu_read(cpu_tlbstate.loaded_mm);
	u16 prev_asid = this_cpu_read(cpu_tlbstate.loaded_mm_asid);
	bool was_lazy = this_cpu_read(cpu_tlbstate_shared.is_lazy);
	unsigned cpu = smp_processor_id();
	unsigned long new_lam;
	u64 next_tlb_gen;
	bool need_flush;
	u16 new_asid;

	/* We don't want flush_tlb_func() to run concurrently with us. */
	if (IS_ENABLED(CONFIG_PROVE_LOCKING))
		WARN_ON_ONCE(!irqs_disabled());

	/*
	 * Verify that CR3 is what we think it is.  This will catch
	 * hypothetical buggy code that directly switches to swapper_pg_dir
	 * without going through leave_mm() / switch_mm_irqs_off() or that
	 * does something like write_cr3(read_cr3_pa()).
	 *
	 * Only do this check if CONFIG_DEBUG_VM=y because __read_cr3()
	 * isn't free.
	 */
#ifdef CONFIG_DEBUG_VM
	if (WARN_ON_ONCE(__read_cr3() != build_cr3(prev->pgd, prev_asid,
						   tlbstate_lam_cr3_mask()))) {
		/*
		 * If we were to BUG here, we'd be very likely to kill
		 * the system so hard that we don't see the call trace.
		 * Try to recover instead by ignoring the error and doing
		 * a global flush to minimize the chance of corruption.
		 *
		 * (This is far from being a fully correct recovery.
		 *  Architecturally, the CPU could prefetch something
		 *  back into an incorrect ASID slot and leave it there
		 *  to cause trouble down the road.  It's better than
		 *  nothing, though.)
		 */
		__flush_tlb_all();
	}
#endif
	if (was_lazy)
		this_cpu_write(cpu_tlbstate_shared.is_lazy, false);

	/*
	 * The membarrier system call requires a full memory barrier and
	 * core serialization before returning to user-space, after
	 * storing to rq->curr, when changing mm.  This is because
	 * membarrier() sends IPIs to all CPUs that are in the target mm
	 * to make them issue memory barriers.  However, if another CPU
	 * switches to/from the target mm concurrently with
	 * membarrier(), it can cause that CPU not to receive an IPI
	 * when it really should issue a memory barrier.  Writing to CR3
	 * provides that full memory barrier and core serializing
	 * instruction.
	 */
	if (prev == next) {
		/* Not actually switching mm's */
		VM_WARN_ON(this_cpu_read(cpu_tlbstate.ctxs[prev_asid].ctx_id) !=
			   next->context.ctx_id);

		/*
		 * If this races with another thread that enables lam, 'new_lam'
		 * might not match tlbstate_lam_cr3_mask().
		 */

		/*
		 * Even in lazy TLB mode, the CPU should stay set in the
		 * mm_cpumask. The TLB shootdown code can figure out from
		 * cpu_tlbstate_shared.is_lazy whether or not to send an IPI.
		 */
		if (IS_ENABLED(CONFIG_DEBUG_VM) && WARN_ON_ONCE(prev != &init_mm &&
				 !cpumask_test_cpu(cpu, mm_cpumask(next))))
			cpumask_set_cpu(cpu, mm_cpumask(next));

		/*
		 * If the CPU is not in lazy TLB mode, we are just switching
		 * from one thread in a process to another thread in the same
		 * process. No TLB flush required.
		 */
		if (!was_lazy)
			return;

		/*
		 * Read the tlb_gen to check whether a flush is needed.
		 * If the TLB is up to date, just use it.
		 * The barrier synchronizes with the tlb_gen increment in
		 * the TLB shootdown code.
		 */
		smp_mb();
		next_tlb_gen = atomic64_read(&next->context.tlb_gen);
		if (this_cpu_read(cpu_tlbstate.ctxs[prev_asid].tlb_gen) ==
				next_tlb_gen)
			return;

		/*
		 * TLB contents went out of date while we were in lazy
		 * mode. Fall through to the TLB switching code below.
		 */
		new_asid = prev_asid;
		need_flush = true;
	} else {
		/*
		 * Apply process to process speculation vulnerability
		 * mitigations if applicable.
		 */
		cond_mitigation(tsk);

		/*
		 * Leave this CPU in prev's mm_cpumask. Atomic writes to
		 * mm_cpumask can be expensive under contention. The CPU
		 * will be removed lazily at TLB flush time.
		 */
		VM_WARN_ON_ONCE(prev != &init_mm && !cpumask_test_cpu(cpu,
				mm_cpumask(prev)));

		/* Start receiving IPIs and then read tlb_gen (and LAM below) */
		if (next != &init_mm && !cpumask_test_cpu(cpu, mm_cpumask(next)))
			cpumask_set_cpu(cpu, mm_cpumask(next));
		next_tlb_gen = atomic64_read(&next->context.tlb_gen);

		choose_new_asid(next, next_tlb_gen, &new_asid, &need_flush);

		/* Let nmi_uaccess_okay() know that we're changing CR3. */
		this_cpu_write(cpu_tlbstate.loaded_mm, LOADED_MM_SWITCHING);
		barrier();
	}

	new_lam = mm_lam_cr3_mask(next);
	if (need_flush) {
		this_cpu_write(cpu_tlbstate.ctxs[new_asid].ctx_id, next->context.ctx_id);
		this_cpu_write(cpu_tlbstate.ctxs[new_asid].tlb_gen, next_tlb_gen);
		load_new_mm_cr3(next->pgd, new_asid, new_lam, true);

		trace_tlb_flush(TLB_FLUSH_ON_TASK_SWITCH, TLB_FLUSH_ALL);
	} else {
		/* The new ASID is already up to date. */
		load_new_mm_cr3(next->pgd, new_asid, new_lam, false);

		trace_tlb_flush(TLB_FLUSH_ON_TASK_SWITCH, 0);
	}

	/* Make sure we write CR3 before loaded_mm. */
	barrier();

	this_cpu_write(cpu_tlbstate.loaded_mm, next);
	this_cpu_write(cpu_tlbstate.loaded_mm_asid, new_asid);
	cpu_tlbstate_update_lam(new_lam, mm_untag_mask(next));

	if (next != prev) {
		cr4_update_pce_mm(next);
		switch_ldt(prev, next);
	}
}

/*
 * Please ignore the name of this function.  It should be called
 * switch_to_kernel_thread().
 *
 * enter_lazy_tlb() is a hint from the scheduler that we are entering a
 * kernel thread or other context without an mm.  Acceptable implementations
 * include doing nothing whatsoever, switching to init_mm, or various clever
 * lazy tricks to try to minimize TLB flushes.
 *
 * The scheduler reserves the right to call enter_lazy_tlb() several times
 * in a row.  It will notify us that we're going back to a real mm by
 * calling switch_mm_irqs_off().
 */
void enter_lazy_tlb(struct mm_struct *mm, struct task_struct *tsk)
{
	if (this_cpu_read(cpu_tlbstate.loaded_mm) == &init_mm)
		return;

	this_cpu_write(cpu_tlbstate_shared.is_lazy, true);
}

/*
 * Call this when reinitializing a CPU.  It fixes the following potential
 * problems:
 *
 * - The ASID changed from what cpu_tlbstate thinks it is (most likely
 *   because the CPU was taken down and came back up with CR3's PCID
 *   bits clear.  CPU hotplug can do this.
 *
 * - The TLB contains junk in slots corresponding to inactive ASIDs.
 *
 * - The CPU went so far out to lunch that it may have missed a TLB
 *   flush.
 */
void initialize_tlbstate_and_flush(void)
{
	int i;
	struct mm_struct *mm = this_cpu_read(cpu_tlbstate.loaded_mm);
	u64 tlb_gen = atomic64_read(&init_mm.context.tlb_gen);
	unsigned long lam = mm_lam_cr3_mask(mm);
	unsigned long cr3 = __read_cr3();

	/* Assert that CR3 already references the right mm. */
	WARN_ON((cr3 & CR3_ADDR_MASK) != __pa(mm->pgd));

	/* LAM expected to be disabled */
	WARN_ON(cr3 & (X86_CR3_LAM_U48 | X86_CR3_LAM_U57));
	WARN_ON(lam);

	/*
	 * Assert that CR4.PCIDE is set if needed.  (CR4.PCIDE initialization
	 * doesn't work like other CR4 bits because it can only be set from
	 * long mode.)
	 */
	WARN_ON(boot_cpu_has(X86_FEATURE_PCID) &&
		!(cr4_read_shadow() & X86_CR4_PCIDE));

	/* Disable LAM, force ASID 0 and force a TLB flush. */
	write_cr3(build_cr3(mm->pgd, 0, 0));

	/* Reinitialize tlbstate. */
	this_cpu_write(cpu_tlbstate.last_user_mm_spec, LAST_USER_MM_INIT);
	this_cpu_write(cpu_tlbstate.loaded_mm_asid, 0);
	this_cpu_write(cpu_tlbstate.next_asid, 1);
	this_cpu_write(cpu_tlbstate.ctxs[0].ctx_id, mm->context.ctx_id);
	this_cpu_write(cpu_tlbstate.ctxs[0].tlb_gen, tlb_gen);
	cpu_tlbstate_update_lam(lam, mm_untag_mask(mm));

	for (i = 1; i < TLB_NR_DYN_ASIDS; i++)
		this_cpu_write(cpu_tlbstate.ctxs[i].ctx_id, 0);
}

/*
 * flush_tlb_func()'s memory ordering requirement is that any
 * TLB fills that happen after we flush the TLB are ordered after we
 * read active_mm's tlb_gen.  We don't need any explicit barriers
 * because all x86 flush operations are serializing and the
 * atomic64_read operation won't be reordered by the compiler.
 */
static void flush_tlb_func(void *info)
{
	/*
	 * We have three different tlb_gen values in here.  They are:
	 *
	 * - mm_tlb_gen:     the latest generation.
	 * - local_tlb_gen:  the generation that this CPU has already caught
	 *                   up to.
	 * - f->new_tlb_gen: the generation that the requester of the flush
	 *                   wants us to catch up to.
	 */
	const struct flush_tlb_info *f = info;
	struct mm_struct *loaded_mm = this_cpu_read(cpu_tlbstate.loaded_mm);
	u32 loaded_mm_asid = this_cpu_read(cpu_tlbstate.loaded_mm_asid);
	u64 local_tlb_gen = this_cpu_read(cpu_tlbstate.ctxs[loaded_mm_asid].tlb_gen);
	bool local = smp_processor_id() == f->initiating_cpu;
	unsigned long nr_invalidate = 0;
	u64 mm_tlb_gen;

	/* This code cannot presently handle being reentered. */
	VM_WARN_ON(!irqs_disabled());

	if (!local) {
		inc_irq_stat(irq_tlb_count);
		count_vm_tlb_event(NR_TLB_REMOTE_FLUSH_RECEIVED);
	}

	/* The CPU was left in the mm_cpumask of the target mm. Clear it. */
	if (f->mm && f->mm != loaded_mm) {
		cpumask_clear_cpu(raw_smp_processor_id(), mm_cpumask(f->mm));
		trace_tlb_flush(TLB_REMOTE_WRONG_CPU, 0);
		return;
	}

	if (unlikely(loaded_mm == &init_mm))
		return;

	VM_WARN_ON(this_cpu_read(cpu_tlbstate.ctxs[loaded_mm_asid].ctx_id) !=
		   loaded_mm->context.ctx_id);

	if (this_cpu_read(cpu_tlbstate_shared.is_lazy)) {
		/*
		 * We're in lazy mode.  We need to at least flush our
		 * paging-structure cache to avoid speculatively reading
		 * garbage into our TLB.  Since switching to init_mm is barely
		 * slower than a minimal flush, just switch to init_mm.
		 *
		 * This should be rare, with native_flush_tlb_multi() skipping
		 * IPIs to lazy TLB mode CPUs.
		 */
		switch_mm_irqs_off(NULL, &init_mm, NULL);
		return;
	}

	if (unlikely(f->new_tlb_gen != TLB_GENERATION_INVALID &&
		     f->new_tlb_gen <= local_tlb_gen)) {
		/*
		 * The TLB is already up to date in respect to f->new_tlb_gen.
		 * While the core might be still behind mm_tlb_gen, checking
		 * mm_tlb_gen unnecessarily would have negative caching effects
		 * so avoid it.
		 */
		return;
	}

	/*
	 * Defer mm_tlb_gen reading as long as possible to avoid cache
	 * contention.
	 */
	mm_tlb_gen = atomic64_read(&loaded_mm->context.tlb_gen);

	if (unlikely(local_tlb_gen == mm_tlb_gen)) {
		/*
		 * There's nothing to do: we're already up to date.  This can
		 * happen if two concurrent flushes happen -- the first flush to
		 * be handled can catch us all the way up, leaving no work for
		 * the second flush.
		 */
		goto done;
	}

	WARN_ON_ONCE(local_tlb_gen > mm_tlb_gen);
	WARN_ON_ONCE(f->new_tlb_gen > mm_tlb_gen);

	/*
	 * If we get to this point, we know that our TLB is out of date.
	 * This does not strictly imply that we need to flush (it's
	 * possible that f->new_tlb_gen <= local_tlb_gen), but we're
	 * going to need to flush in the very near future, so we might
	 * as well get it over with.
	 *
	 * The only question is whether to do a full or partial flush.
	 *
	 * We do a partial flush if requested and two extra conditions
	 * are met:
	 *
	 * 1. f->new_tlb_gen == local_tlb_gen + 1.  We have an invariant that
	 *    we've always done all needed flushes to catch up to
	 *    local_tlb_gen.  If, for example, local_tlb_gen == 2 and
	 *    f->new_tlb_gen == 3, then we know that the flush needed to bring
	 *    us up to date for tlb_gen 3 is the partial flush we're
	 *    processing.
	 *
	 *    As an example of why this check is needed, suppose that there
	 *    are two concurrent flushes.  The first is a full flush that
	 *    changes context.tlb_gen from 1 to 2.  The second is a partial
	 *    flush that changes context.tlb_gen from 2 to 3.  If they get
	 *    processed on this CPU in reverse order, we'll see
	 *     local_tlb_gen == 1, mm_tlb_gen == 3, and end != TLB_FLUSH_ALL.
	 *    If we were to use __flush_tlb_one_user() and set local_tlb_gen to
	 *    3, we'd be break the invariant: we'd update local_tlb_gen above
	 *    1 without the full flush that's needed for tlb_gen 2.
	 *
	 * 2. f->new_tlb_gen == mm_tlb_gen.  This is purely an optimization.
	 *    Partial TLB flushes are not all that much cheaper than full TLB
	 *    flushes, so it seems unlikely that it would be a performance win
	 *    to do a partial flush if that won't bring our TLB fully up to
	 *    date.  By doing a full flush instead, we can increase
	 *    local_tlb_gen all the way to mm_tlb_gen and we can probably
	 *    avoid another flush in the very near future.
	 */
	if (f->end != TLB_FLUSH_ALL &&
	    f->new_tlb_gen == local_tlb_gen + 1 &&
	    f->new_tlb_gen == mm_tlb_gen) {
		/* Partial flush */
		unsigned long addr = f->start;

		/* Partial flush cannot have invalid generations */
		VM_WARN_ON(f->new_tlb_gen == TLB_GENERATION_INVALID);

		/* Partial flush must have valid mm */
		VM_WARN_ON(f->mm == NULL);

		nr_invalidate = (f->end - f->start) >> f->stride_shift;

		while (addr < f->end) {
			flush_tlb_one_user(addr);
			addr += 1UL << f->stride_shift;
		}
		if (local)
			count_vm_tlb_events(NR_TLB_LOCAL_FLUSH_ONE, nr_invalidate);
	} else {
		/* Full flush. */
		nr_invalidate = TLB_FLUSH_ALL;

		flush_tlb_local();
		if (local)
			count_vm_tlb_event(NR_TLB_LOCAL_FLUSH_ALL);
	}

	/* Both paths above update our state to mm_tlb_gen. */
	this_cpu_write(cpu_tlbstate.ctxs[loaded_mm_asid].tlb_gen, mm_tlb_gen);

	/* Tracing is done in a unified manner to reduce the code size */
done:
	trace_tlb_flush(!local ? TLB_REMOTE_SHOOTDOWN :
				(f->mm == NULL) ? TLB_LOCAL_SHOOTDOWN :
						  TLB_LOCAL_MM_SHOOTDOWN,
			nr_invalidate);
}

static bool should_flush_tlb(int cpu, void *data)
<<<<<<< HEAD
{
	struct flush_tlb_info *info = data;

	/* Lazy TLB will get flushed at the next context switch. */
	if (per_cpu(cpu_tlbstate_shared.is_lazy, cpu))
		return false;

	/* No mm means kernel memory flush. */
	if (!info->mm)
		return true;

	/* The target mm is loaded, and the CPU is not lazy. */
	if (per_cpu(cpu_tlbstate.loaded_mm, cpu) == info->mm)
		return true;

	/* In cpumask, but not the loaded mm? Periodically remove by flushing. */
	if (info->trim_cpumask)
		return true;

	return false;
}

static bool should_trim_cpumask(struct mm_struct *mm)
{
=======
{
	struct flush_tlb_info *info = data;

	/* Lazy TLB will get flushed at the next context switch. */
	if (per_cpu(cpu_tlbstate_shared.is_lazy, cpu))
		return false;

	/* No mm means kernel memory flush. */
	if (!info->mm)
		return true;

	/* The target mm is loaded, and the CPU is not lazy. */
	if (per_cpu(cpu_tlbstate.loaded_mm, cpu) == info->mm)
		return true;

	/* In cpumask, but not the loaded mm? Periodically remove by flushing. */
	if (info->trim_cpumask)
		return true;

	return false;
}

static bool should_trim_cpumask(struct mm_struct *mm)
{
>>>>>>> 69730cac
	if (time_after(jiffies, READ_ONCE(mm->context.next_trim_cpumask))) {
		WRITE_ONCE(mm->context.next_trim_cpumask, jiffies + HZ);
		return true;
	}
	return false;
}

DEFINE_PER_CPU_SHARED_ALIGNED(struct tlb_state_shared, cpu_tlbstate_shared);
EXPORT_PER_CPU_SYMBOL(cpu_tlbstate_shared);

STATIC_NOPV void native_flush_tlb_multi(const struct cpumask *cpumask,
					 const struct flush_tlb_info *info)
{
	/*
	 * Do accounting and tracing. Note that there are (and have always been)
	 * cases in which a remote TLB flush will be traced, but eventually
	 * would not happen.
	 */
	count_vm_tlb_event(NR_TLB_REMOTE_FLUSH);
	if (info->end == TLB_FLUSH_ALL)
		trace_tlb_flush(TLB_REMOTE_SEND_IPI, TLB_FLUSH_ALL);
	else
		trace_tlb_flush(TLB_REMOTE_SEND_IPI,
				(info->end - info->start) >> PAGE_SHIFT);

	/*
	 * If no page tables were freed, we can skip sending IPIs to
	 * CPUs in lazy TLB mode. They will flush the CPU themselves
	 * at the next context switch.
	 *
	 * However, if page tables are getting freed, we need to send the
	 * IPI everywhere, to prevent CPUs in lazy TLB mode from tripping
	 * up on the new contents of what used to be page tables, while
	 * doing a speculative memory access.
	 */
	if (info->freed_tables)
		on_each_cpu_mask(cpumask, flush_tlb_func, (void *)info, true);
	else
		on_each_cpu_cond_mask(should_flush_tlb, flush_tlb_func,
				(void *)info, 1, cpumask);
}

void flush_tlb_multi(const struct cpumask *cpumask,
		      const struct flush_tlb_info *info)
{
	__flush_tlb_multi(cpumask, info);
}

/*
 * See Documentation/arch/x86/tlb.rst for details.  We choose 33
 * because it is large enough to cover the vast majority (at
 * least 95%) of allocations, and is small enough that we are
 * confident it will not cause too much overhead.  Each single
 * flush is about 100 ns, so this caps the maximum overhead at
 * _about_ 3,000 ns.
 *
 * This is in units of pages.
 */
unsigned long tlb_single_page_flush_ceiling __read_mostly = 33;

static DEFINE_PER_CPU_SHARED_ALIGNED(struct flush_tlb_info, flush_tlb_info);

#ifdef CONFIG_DEBUG_VM
static DEFINE_PER_CPU(unsigned int, flush_tlb_info_idx);
#endif

static struct flush_tlb_info *get_flush_tlb_info(struct mm_struct *mm,
			unsigned long start, unsigned long end,
			unsigned int stride_shift, bool freed_tables,
			u64 new_tlb_gen)
{
	struct flush_tlb_info *info = this_cpu_ptr(&flush_tlb_info);

#ifdef CONFIG_DEBUG_VM
	/*
	 * Ensure that the following code is non-reentrant and flush_tlb_info
	 * is not overwritten. This means no TLB flushing is initiated by
	 * interrupt handlers and machine-check exception handlers.
	 */
	BUG_ON(this_cpu_inc_return(flush_tlb_info_idx) != 1);
#endif

	info->start		= start;
	info->end		= end;
	info->mm		= mm;
	info->stride_shift	= stride_shift;
	info->freed_tables	= freed_tables;
	info->new_tlb_gen	= new_tlb_gen;
	info->initiating_cpu	= smp_processor_id();
	info->trim_cpumask	= 0;

	return info;
}

static void put_flush_tlb_info(void)
{
#ifdef CONFIG_DEBUG_VM
	/* Complete reentrancy prevention checks */
	barrier();
	this_cpu_dec(flush_tlb_info_idx);
#endif
}

void flush_tlb_mm_range(struct mm_struct *mm, unsigned long start,
				unsigned long end, unsigned int stride_shift,
				bool freed_tables)
{
	struct flush_tlb_info *info;
	u64 new_tlb_gen;
	int cpu;

	cpu = get_cpu();

	/* Should we flush just the requested range? */
	if ((end == TLB_FLUSH_ALL) ||
	    ((end - start) >> stride_shift) > tlb_single_page_flush_ceiling) {
		start = 0;
		end = TLB_FLUSH_ALL;
	}

	/* This is also a barrier that synchronizes with switch_mm(). */
	new_tlb_gen = inc_mm_tlb_gen(mm);

	info = get_flush_tlb_info(mm, start, end, stride_shift, freed_tables,
				  new_tlb_gen);

	/*
	 * flush_tlb_multi() is not optimized for the common case in which only
	 * a local TLB flush is needed. Optimize this use-case by calling
	 * flush_tlb_func_local() directly in this case.
	 */
	if (cpumask_any_but(mm_cpumask(mm), cpu) < nr_cpu_ids) {
		info->trim_cpumask = should_trim_cpumask(mm);
		flush_tlb_multi(mm_cpumask(mm), info);
	} else if (mm == this_cpu_read(cpu_tlbstate.loaded_mm)) {
		lockdep_assert_irqs_enabled();
		local_irq_disable();
		flush_tlb_func(info);
		local_irq_enable();
	}

	put_flush_tlb_info();
	put_cpu();
	mmu_notifier_arch_invalidate_secondary_tlbs(mm, start, end);
}


static void do_flush_tlb_all(void *info)
{
	count_vm_tlb_event(NR_TLB_REMOTE_FLUSH_RECEIVED);
	__flush_tlb_all();
}

void flush_tlb_all(void)
{
	count_vm_tlb_event(NR_TLB_REMOTE_FLUSH);
	on_each_cpu(do_flush_tlb_all, NULL, 1);
}

static void do_kernel_range_flush(void *info)
{
	struct flush_tlb_info *f = info;
	unsigned long addr;

	/* flush range by one by one 'invlpg' */
	for (addr = f->start; addr < f->end; addr += PAGE_SIZE)
		flush_tlb_one_kernel(addr);
}

void flush_tlb_kernel_range(unsigned long start, unsigned long end)
{
	/* Balance as user space task's flush, a bit conservative */
	if (end == TLB_FLUSH_ALL ||
	    (end - start) > tlb_single_page_flush_ceiling << PAGE_SHIFT) {
		on_each_cpu(do_flush_tlb_all, NULL, 1);
	} else {
		struct flush_tlb_info *info;

		preempt_disable();
		info = get_flush_tlb_info(NULL, start, end, 0, false,
					  TLB_GENERATION_INVALID);

		on_each_cpu(do_kernel_range_flush, info, 1);

		put_flush_tlb_info();
		preempt_enable();
	}
}

/*
 * This can be used from process context to figure out what the value of
 * CR3 is without needing to do a (slow) __read_cr3().
 *
 * It's intended to be used for code like KVM that sneakily changes CR3
 * and needs to restore it.  It needs to be used very carefully.
 */
unsigned long __get_current_cr3_fast(void)
{
	unsigned long cr3 =
		build_cr3(this_cpu_read(cpu_tlbstate.loaded_mm)->pgd,
			  this_cpu_read(cpu_tlbstate.loaded_mm_asid),
			  tlbstate_lam_cr3_mask());

	/* For now, be very restrictive about when this can be called. */
	VM_WARN_ON(in_nmi() || preemptible());

	VM_BUG_ON(cr3 != __read_cr3());
	return cr3;
}
EXPORT_SYMBOL_GPL(__get_current_cr3_fast);

/*
 * Flush one page in the kernel mapping
 */
void flush_tlb_one_kernel(unsigned long addr)
{
	count_vm_tlb_event(NR_TLB_LOCAL_FLUSH_ONE);

	/*
	 * If PTI is off, then __flush_tlb_one_user() is just INVLPG or its
	 * paravirt equivalent.  Even with PCID, this is sufficient: we only
	 * use PCID if we also use global PTEs for the kernel mapping, and
	 * INVLPG flushes global translations across all address spaces.
	 *
	 * If PTI is on, then the kernel is mapped with non-global PTEs, and
	 * __flush_tlb_one_user() will flush the given address for the current
	 * kernel address space and for its usermode counterpart, but it does
	 * not flush it for other address spaces.
	 */
	flush_tlb_one_user(addr);

	if (!static_cpu_has(X86_FEATURE_PTI))
		return;

	/*
	 * See above.  We need to propagate the flush to all other address
	 * spaces.  In principle, we only need to propagate it to kernelmode
	 * address spaces, but the extra bookkeeping we would need is not
	 * worth it.
	 */
	this_cpu_write(cpu_tlbstate.invalidate_other, true);
}

/*
 * Flush one page in the user mapping
 */
STATIC_NOPV void native_flush_tlb_one_user(unsigned long addr)
{
	u32 loaded_mm_asid;
	bool cpu_pcide;

	/* Flush 'addr' from the kernel PCID: */
	invlpg(addr);

	/* If PTI is off there is no user PCID and nothing to flush. */
	if (!static_cpu_has(X86_FEATURE_PTI))
		return;

	loaded_mm_asid = this_cpu_read(cpu_tlbstate.loaded_mm_asid);
	cpu_pcide      = this_cpu_read(cpu_tlbstate.cr4) & X86_CR4_PCIDE;

	/*
	 * invpcid_flush_one(pcid>0) will #GP if CR4.PCIDE==0.  Check
	 * 'cpu_pcide' to ensure that *this* CPU will not trigger those
	 * #GP's even if called before CR4.PCIDE has been initialized.
	 */
	if (boot_cpu_has(X86_FEATURE_INVPCID) && cpu_pcide)
		invpcid_flush_one(user_pcid(loaded_mm_asid), addr);
	else
		invalidate_user_asid(loaded_mm_asid);
}

void flush_tlb_one_user(unsigned long addr)
{
	__flush_tlb_one_user(addr);
}

/*
 * Flush everything
 */
STATIC_NOPV void native_flush_tlb_global(void)
{
	unsigned long flags;

	if (static_cpu_has(X86_FEATURE_INVPCID)) {
		/*
		 * Using INVPCID is considerably faster than a pair of writes
		 * to CR4 sandwiched inside an IRQ flag save/restore.
		 *
		 * Note, this works with CR4.PCIDE=0 or 1.
		 */
		invpcid_flush_all();
		return;
	}

	/*
	 * Read-modify-write to CR4 - protect it from preemption and
	 * from interrupts. (Use the raw variant because this code can
	 * be called from deep inside debugging code.)
	 */
	raw_local_irq_save(flags);

	__native_tlb_flush_global(this_cpu_read(cpu_tlbstate.cr4));

	raw_local_irq_restore(flags);
}

/*
 * Flush the entire current user mapping
 */
STATIC_NOPV void native_flush_tlb_local(void)
{
	/*
	 * Preemption or interrupts must be disabled to protect the access
	 * to the per CPU variable and to prevent being preempted between
	 * read_cr3() and write_cr3().
	 */
	WARN_ON_ONCE(preemptible());

	invalidate_user_asid(this_cpu_read(cpu_tlbstate.loaded_mm_asid));

	/* If current->mm == NULL then the read_cr3() "borrows" an mm */
	native_write_cr3(__native_read_cr3());
}

void flush_tlb_local(void)
{
	__flush_tlb_local();
}

/*
 * Flush everything
 */
void __flush_tlb_all(void)
{
	/*
	 * This is to catch users with enabled preemption and the PGE feature
	 * and don't trigger the warning in __native_flush_tlb().
	 */
	VM_WARN_ON_ONCE(preemptible());

	if (cpu_feature_enabled(X86_FEATURE_PGE)) {
		__flush_tlb_global();
	} else {
		/*
		 * !PGE -> !PCID (setup_pcid()), thus every flush is total.
		 */
		flush_tlb_local();
	}
}
EXPORT_SYMBOL_GPL(__flush_tlb_all);

void arch_tlbbatch_flush(struct arch_tlbflush_unmap_batch *batch)
{
	struct flush_tlb_info *info;

	int cpu = get_cpu();

	info = get_flush_tlb_info(NULL, 0, TLB_FLUSH_ALL, 0, false,
				  TLB_GENERATION_INVALID);
	/*
	 * flush_tlb_multi() is not optimized for the common case in which only
	 * a local TLB flush is needed. Optimize this use-case by calling
	 * flush_tlb_func_local() directly in this case.
	 */
	if (cpumask_any_but(&batch->cpumask, cpu) < nr_cpu_ids) {
		flush_tlb_multi(&batch->cpumask, info);
	} else if (cpumask_test_cpu(cpu, &batch->cpumask)) {
		lockdep_assert_irqs_enabled();
		local_irq_disable();
		flush_tlb_func(info);
		local_irq_enable();
	}

	cpumask_clear(&batch->cpumask);

	put_flush_tlb_info();
	put_cpu();
}

/*
 * Blindly accessing user memory from NMI context can be dangerous
 * if we're in the middle of switching the current user task or
 * switching the loaded mm.  It can also be dangerous if we
 * interrupted some kernel code that was temporarily using a
 * different mm.
 */
bool nmi_uaccess_okay(void)
{
	struct mm_struct *loaded_mm = this_cpu_read(cpu_tlbstate.loaded_mm);
	struct mm_struct *current_mm = current->mm;

	VM_WARN_ON_ONCE(!loaded_mm);

	/*
	 * The condition we want to check is
	 * current_mm->pgd == __va(read_cr3_pa()).  This may be slow, though,
	 * if we're running in a VM with shadow paging, and nmi_uaccess_okay()
	 * is supposed to be reasonably fast.
	 *
	 * Instead, we check the almost equivalent but somewhat conservative
	 * condition below, and we rely on the fact that switch_mm_irqs_off()
	 * sets loaded_mm to LOADED_MM_SWITCHING before writing to CR3.
	 */
	if (loaded_mm != current_mm)
		return false;

	VM_WARN_ON_ONCE(current_mm->pgd != __va(read_cr3_pa()));

	return true;
}

static ssize_t tlbflush_read_file(struct file *file, char __user *user_buf,
			     size_t count, loff_t *ppos)
{
	char buf[32];
	unsigned int len;

	len = sprintf(buf, "%ld\n", tlb_single_page_flush_ceiling);
	return simple_read_from_buffer(user_buf, count, ppos, buf, len);
}

static ssize_t tlbflush_write_file(struct file *file,
		 const char __user *user_buf, size_t count, loff_t *ppos)
{
	char buf[32];
	ssize_t len;
	int ceiling;

	len = min(count, sizeof(buf) - 1);
	if (copy_from_user(buf, user_buf, len))
		return -EFAULT;

	buf[len] = '\0';
	if (kstrtoint(buf, 0, &ceiling))
		return -EINVAL;

	if (ceiling < 0)
		return -EINVAL;

	tlb_single_page_flush_ceiling = ceiling;
	return count;
}

static const struct file_operations fops_tlbflush = {
	.read = tlbflush_read_file,
	.write = tlbflush_write_file,
	.llseek = default_llseek,
};

static int __init create_tlb_single_page_flush_ceiling(void)
{
	debugfs_create_file("tlb_single_page_flush_ceiling", S_IRUSR | S_IWUSR,
			    arch_debugfs_dir, NULL, &fops_tlbflush);
	return 0;
}
late_initcall(create_tlb_single_page_flush_ceiling);<|MERGE_RESOLUTION|>--- conflicted
+++ resolved
@@ -894,7 +894,6 @@
 }
 
 static bool should_flush_tlb(int cpu, void *data)
-<<<<<<< HEAD
 {
 	struct flush_tlb_info *info = data;
 
@@ -919,32 +918,6 @@
 
 static bool should_trim_cpumask(struct mm_struct *mm)
 {
-=======
-{
-	struct flush_tlb_info *info = data;
-
-	/* Lazy TLB will get flushed at the next context switch. */
-	if (per_cpu(cpu_tlbstate_shared.is_lazy, cpu))
-		return false;
-
-	/* No mm means kernel memory flush. */
-	if (!info->mm)
-		return true;
-
-	/* The target mm is loaded, and the CPU is not lazy. */
-	if (per_cpu(cpu_tlbstate.loaded_mm, cpu) == info->mm)
-		return true;
-
-	/* In cpumask, but not the loaded mm? Periodically remove by flushing. */
-	if (info->trim_cpumask)
-		return true;
-
-	return false;
-}
-
-static bool should_trim_cpumask(struct mm_struct *mm)
-{
->>>>>>> 69730cac
 	if (time_after(jiffies, READ_ONCE(mm->context.next_trim_cpumask))) {
 		WRITE_ONCE(mm->context.next_trim_cpumask, jiffies + HZ);
 		return true;
