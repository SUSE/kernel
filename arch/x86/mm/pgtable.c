--- conflicted
+++ resolved
@@ -153,20 +153,13 @@
 	   reserved at the pmd (PDPT) level. */
 	set_pud(pudp, __pud(__pa(pmd) | _PAGE_PRESENT));
 
-	preempt_disable();
 	/*
 	 * According to Intel App note "TLBs, Paging-Structure Caches,
 	 * and Their Invalidation", April 2007, document 317080-001,
 	 * section 8.1: in PAE mode we explicitly have to flush the
 	 * TLB via cr3 if the top-level pgd is changed...
 	 */
-<<<<<<< HEAD
-	if (mm == current->active_mm)
-		write_cr3(read_cr3());
-	preempt_enable();
-=======
 	flush_tlb_mm(mm);
->>>>>>> ad9c990a
 }
 #else  /* !CONFIG_X86_PAE */
 
