--- conflicted
+++ resolved
@@ -115,12 +115,9 @@
 	if (!sev_active())
 		return;
 
-<<<<<<< HEAD
-=======
 	if (!IS_ENABLED(CONFIG_EFI))
 		return;
 
->>>>>>> 7d2a07b7
 	if (efi_mem_type(addr) == EFI_RUNTIME_SERVICES_DATA ||
 	    (efi_mem_type(addr) == EFI_BOOT_SERVICES_DATA &&
 	     efi_mem_attributes(addr) & EFI_MEMORY_RUNTIME))
