#ifndef __PAT_INTERNAL_H_
#define __PAT_INTERNAL_H_

extern int pat_debug_enable;

#define dprintk(fmt, arg...) \
	do { if (pat_debug_enable) printk(KERN_INFO fmt, ##arg); } while (0)

struct memtype {
	u64			start;
	u64			end;
	u64			subtree_max_end;
	enum page_cache_mode	type;
	struct rb_node		rb;
};

static inline char *cattr_name(enum page_cache_mode pcm)
{
<<<<<<< HEAD
	switch (flags & _PAGE_CACHE_MASK) {
	case _PAGE_CACHE_UC:		return "uncached";
	case _PAGE_CACHE_UC_MINUS:	return "uncached-minus";
	case _PAGE_CACHE_WB:		return "write-back";
	case _PAGE_CACHE_WC:		return "write-combining";
#ifdef CONFIG_XEN
	case _PAGE_CACHE_WP:		return "write-protected";
	case _PAGE_CACHE_WT:		return "write-through";
#endif
	default:			return "broken";
=======
	switch (pcm) {
	case _PAGE_CACHE_MODE_UC:		return "uncached";
	case _PAGE_CACHE_MODE_UC_MINUS:		return "uncached-minus";
	case _PAGE_CACHE_MODE_WB:		return "write-back";
	case _PAGE_CACHE_MODE_WC:		return "write-combining";
	case _PAGE_CACHE_MODE_WT:		return "write-through";
	case _PAGE_CACHE_MODE_WP:		return "write-protected";
	default:				return "broken";
>>>>>>> ec6f34e5
	}
}

#ifdef CONFIG_X86_PAT
extern int rbt_memtype_check_insert(struct memtype *new,
					enum page_cache_mode *new_type);
extern struct memtype *rbt_memtype_erase(u64 start, u64 end);
extern struct memtype *rbt_memtype_lookup(u64 addr);
extern int rbt_memtype_copy_nth_element(struct memtype *out, loff_t pos);
#else
static inline int rbt_memtype_check_insert(struct memtype *new,
					enum page_cache_mode *new_type)
{ return 0; }
static inline struct memtype *rbt_memtype_erase(u64 start, u64 end)
{ return NULL; }
static inline struct memtype *rbt_memtype_lookup(u64 addr)
{ return NULL; }
static inline int rbt_memtype_copy_nth_element(struct memtype *out, loff_t pos)
{ return 0; }
#endif

#endif /* __PAT_INTERNAL_H_ */<|MERGE_RESOLUTION|>--- conflicted
+++ resolved
@@ -16,18 +16,6 @@
 
 static inline char *cattr_name(enum page_cache_mode pcm)
 {
-<<<<<<< HEAD
-	switch (flags & _PAGE_CACHE_MASK) {
-	case _PAGE_CACHE_UC:		return "uncached";
-	case _PAGE_CACHE_UC_MINUS:	return "uncached-minus";
-	case _PAGE_CACHE_WB:		return "write-back";
-	case _PAGE_CACHE_WC:		return "write-combining";
-#ifdef CONFIG_XEN
-	case _PAGE_CACHE_WP:		return "write-protected";
-	case _PAGE_CACHE_WT:		return "write-through";
-#endif
-	default:			return "broken";
-=======
 	switch (pcm) {
 	case _PAGE_CACHE_MODE_UC:		return "uncached";
 	case _PAGE_CACHE_MODE_UC_MINUS:		return "uncached-minus";
@@ -36,7 +24,6 @@
 	case _PAGE_CACHE_MODE_WT:		return "write-through";
 	case _PAGE_CACHE_MODE_WP:		return "write-protected";
 	default:				return "broken";
->>>>>>> ec6f34e5
 	}
 }
 
