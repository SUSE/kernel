// SPDX-License-Identifier: GPL-2.0-only
/*
 * AMD Memory Encryption Support
 *
 * Copyright (C) 2016-2024 Advanced Micro Devices, Inc.
 *
 * Author: Tom Lendacky <thomas.lendacky@amd.com>
 */

#define DISABLE_BRANCH_PROFILING

#include <linux/linkage.h>
#include <linux/init.h>
#include <linux/mm.h>
#include <linux/dma-direct.h>
#include <linux/swiotlb.h>
#include <linux/mem_encrypt.h>
#include <linux/device.h>
#include <linux/kernel.h>
#include <linux/bitops.h>
#include <linux/dma-mapping.h>
#include <linux/cc_platform.h>

#include <asm/tlbflush.h>
#include <asm/fixmap.h>
#include <asm/setup.h>
#include <asm/mem_encrypt.h>
#include <asm/bootparam.h>
#include <asm/set_memory.h>
#include <asm/cacheflush.h>
#include <asm/processor-flags.h>
#include <asm/msr.h>
#include <asm/cmdline.h>
#include <asm/sev.h>
#include <asm/ia32.h>

#include "mm_internal.h"

/*
 * Since SME related variables are set early in the boot process they must
 * reside in the .data section so as not to be zeroed out when the .bss
 * section is later cleared.
 */
u64 sme_me_mask __section(".data") = 0;
u64 sev_status __section(".data") = 0;
u64 sev_check_data __section(".data") = 0;
EXPORT_SYMBOL(sme_me_mask);

/* Buffer used for early in-place encryption by BSP, no locking needed */
static char sme_early_buffer[PAGE_SIZE] __initdata __aligned(PAGE_SIZE);

/*
 * SNP-specific routine which needs to additionally change the page state from
 * private to shared before copying the data from the source to destination and
 * restore after the copy.
 */
static inline void __init snp_memcpy(void *dst, void *src, size_t sz,
				     unsigned long paddr, bool decrypt)
{
	unsigned long npages = PAGE_ALIGN(sz) >> PAGE_SHIFT;

	if (decrypt) {
		/*
		 * @paddr needs to be accessed decrypted, mark the page shared in
		 * the RMP table before copying it.
		 */
		early_snp_set_memory_shared((unsigned long)__va(paddr), paddr, npages);

		memcpy(dst, src, sz);

		/* Restore the page state after the memcpy. */
		early_snp_set_memory_private((unsigned long)__va(paddr), paddr, npages);
	} else {
		/*
		 * @paddr need to be accessed encrypted, no need for the page state
		 * change.
		 */
		memcpy(dst, src, sz);
	}
}

/*
 * This routine does not change the underlying encryption setting of the
 * page(s) that map this memory. It assumes that eventually the memory is
 * meant to be accessed as either encrypted or decrypted but the contents
 * are currently not in the desired state.
 *
 * This routine follows the steps outlined in the AMD64 Architecture
 * Programmer's Manual Volume 2, Section 7.10.8 Encrypt-in-Place.
 */
static void __init __sme_early_enc_dec(resource_size_t paddr,
				       unsigned long size, bool enc)
{
	void *src, *dst;
	size_t len;

	if (!sme_me_mask)
		return;

	wbinvd();

	/*
	 * There are limited number of early mapping slots, so map (at most)
	 * one page at time.
	 */
	while (size) {
		len = min_t(size_t, sizeof(sme_early_buffer), size);

		/*
		 * Create mappings for the current and desired format of
		 * the memory. Use a write-protected mapping for the source.
		 */
		src = enc ? early_memremap_decrypted_wp(paddr, len) :
			    early_memremap_encrypted_wp(paddr, len);

		dst = enc ? early_memremap_encrypted(paddr, len) :
			    early_memremap_decrypted(paddr, len);

		/*
		 * If a mapping can't be obtained to perform the operation,
		 * then eventual access of that area in the desired mode
		 * will cause a crash.
		 */
		BUG_ON(!src || !dst);

		/*
		 * Use a temporary buffer, of cache-line multiple size, to
		 * avoid data corruption as documented in the APM.
		 */
		if (cc_platform_has(CC_ATTR_GUEST_SEV_SNP)) {
			snp_memcpy(sme_early_buffer, src, len, paddr, enc);
			snp_memcpy(dst, sme_early_buffer, len, paddr, !enc);
		} else {
			memcpy(sme_early_buffer, src, len);
			memcpy(dst, sme_early_buffer, len);
		}

		early_memunmap(dst, len);
		early_memunmap(src, len);

		paddr += len;
		size -= len;
	}
}

void __init sme_early_encrypt(resource_size_t paddr, unsigned long size)
{
	__sme_early_enc_dec(paddr, size, true);
}

void __init sme_early_decrypt(resource_size_t paddr, unsigned long size)
{
	__sme_early_enc_dec(paddr, size, false);
}

static void __init __sme_early_map_unmap_mem(void *vaddr, unsigned long size,
					     bool map)
{
	unsigned long paddr = (unsigned long)vaddr - __PAGE_OFFSET;
	pmdval_t pmd_flags, pmd;

	/* Use early_pmd_flags but remove the encryption mask */
	pmd_flags = __sme_clr(early_pmd_flags);

	do {
		pmd = map ? (paddr & PMD_MASK) + pmd_flags : 0;
		__early_make_pgtable((unsigned long)vaddr, pmd);

		vaddr += PMD_SIZE;
		paddr += PMD_SIZE;
		size = (size <= PMD_SIZE) ? 0 : size - PMD_SIZE;
	} while (size);

	flush_tlb_local();
}

void __init sme_unmap_bootdata(char *real_mode_data)
{
	struct boot_params *boot_data;
	unsigned long cmdline_paddr;

	if (!cc_platform_has(CC_ATTR_HOST_MEM_ENCRYPT))
		return;

	/* Get the command line address before unmapping the real_mode_data */
	boot_data = (struct boot_params *)real_mode_data;
	cmdline_paddr = boot_data->hdr.cmd_line_ptr | ((u64)boot_data->ext_cmd_line_ptr << 32);

	__sme_early_map_unmap_mem(real_mode_data, sizeof(boot_params), false);

	if (!cmdline_paddr)
		return;

	__sme_early_map_unmap_mem(__va(cmdline_paddr), COMMAND_LINE_SIZE, false);
}

void __init sme_map_bootdata(char *real_mode_data)
{
	struct boot_params *boot_data;
	unsigned long cmdline_paddr;

	if (!cc_platform_has(CC_ATTR_HOST_MEM_ENCRYPT))
		return;

	__sme_early_map_unmap_mem(real_mode_data, sizeof(boot_params), true);

	/* Get the command line address after mapping the real_mode_data */
	boot_data = (struct boot_params *)real_mode_data;
	cmdline_paddr = boot_data->hdr.cmd_line_ptr | ((u64)boot_data->ext_cmd_line_ptr << 32);

	if (!cmdline_paddr)
		return;

	__sme_early_map_unmap_mem(__va(cmdline_paddr), COMMAND_LINE_SIZE, true);
}

static unsigned long pg_level_to_pfn(int level, pte_t *kpte, pgprot_t *ret_prot)
{
	unsigned long pfn = 0;
	pgprot_t prot;

	switch (level) {
	case PG_LEVEL_4K:
		pfn = pte_pfn(*kpte);
		prot = pte_pgprot(*kpte);
		break;
	case PG_LEVEL_2M:
		pfn = pmd_pfn(*(pmd_t *)kpte);
		prot = pmd_pgprot(*(pmd_t *)kpte);
		break;
	case PG_LEVEL_1G:
		pfn = pud_pfn(*(pud_t *)kpte);
		prot = pud_pgprot(*(pud_t *)kpte);
		break;
	default:
		WARN_ONCE(1, "Invalid level for kpte\n");
		return 0;
	}

	if (ret_prot)
		*ret_prot = prot;

	return pfn;
}

static bool amd_enc_tlb_flush_required(bool enc)
{
	return true;
}

static bool amd_enc_cache_flush_required(void)
{
	return !cpu_feature_enabled(X86_FEATURE_SME_COHERENT);
}

static void enc_dec_hypercall(unsigned long vaddr, unsigned long size, bool enc)
{
#ifdef CONFIG_PARAVIRT
	unsigned long vaddr_end = vaddr + size;

	while (vaddr < vaddr_end) {
		int psize, pmask, level;
		unsigned long pfn;
		pte_t *kpte;

		kpte = lookup_address(vaddr, &level);
		if (!kpte || pte_none(*kpte)) {
			WARN_ONCE(1, "kpte lookup for vaddr\n");
			return;
		}

		pfn = pg_level_to_pfn(level, kpte, NULL);
		if (!pfn)
			continue;

		psize = page_level_size(level);
		pmask = page_level_mask(level);

		notify_page_enc_status_changed(pfn, psize >> PAGE_SHIFT, enc);

		vaddr = (vaddr & pmask) + psize;
	}
#endif
}

<<<<<<< HEAD
static bool amd_enc_status_change_prepare(unsigned long vaddr, int npages, bool enc)
=======
static int amd_enc_status_change_prepare(unsigned long vaddr, int npages, bool enc)
>>>>>>> 2d5404ca
{
	/*
	 * To maintain the security guarantees of SEV-SNP guests, make sure
	 * to invalidate the memory before encryption attribute is cleared.
	 */
	if (cc_platform_has(CC_ATTR_GUEST_SEV_SNP) && !enc)
		snp_set_memory_shared(vaddr, npages);

<<<<<<< HEAD
	return true;
=======
	return 0;
>>>>>>> 2d5404ca
}

/* Return true unconditionally: return value doesn't matter for the SEV side */
static int amd_enc_status_change_finish(unsigned long vaddr, int npages, bool enc)
{
	/*
	 * After memory is mapped encrypted in the page table, validate it
	 * so that it is consistent with the page table updates.
	 */
	if (cc_platform_has(CC_ATTR_GUEST_SEV_SNP) && enc)
		snp_set_memory_private(vaddr, npages);

	if (!cc_platform_has(CC_ATTR_HOST_MEM_ENCRYPT))
		enc_dec_hypercall(vaddr, npages << PAGE_SHIFT, enc);

	return 0;
}

static void __init __set_clr_pte_enc(pte_t *kpte, int level, bool enc)
{
	pgprot_t old_prot, new_prot;
	unsigned long pfn, pa, size;
	pte_t new_pte;

	pfn = pg_level_to_pfn(level, kpte, &old_prot);
	if (!pfn)
		return;

	new_prot = old_prot;
	if (enc)
		pgprot_val(new_prot) |= _PAGE_ENC;
	else
		pgprot_val(new_prot) &= ~_PAGE_ENC;

	/* If prot is same then do nothing. */
	if (pgprot_val(old_prot) == pgprot_val(new_prot))
		return;

	pa = pfn << PAGE_SHIFT;
	size = page_level_size(level);

	/*
	 * We are going to perform in-place en-/decryption and change the
	 * physical page attribute from C=1 to C=0 or vice versa. Flush the
	 * caches to ensure that data gets accessed with the correct C-bit.
	 */
	clflush_cache_range(__va(pa), size);

	/* Encrypt/decrypt the contents in-place */
	if (enc) {
		sme_early_encrypt(pa, size);
	} else {
		sme_early_decrypt(pa, size);

		/*
		 * ON SNP, the page state in the RMP table must happen
		 * before the page table updates.
		 */
		early_snp_set_memory_shared((unsigned long)__va(pa), pa, 1);
	}

	/* Change the page encryption mask. */
	new_pte = pfn_pte(pfn, new_prot);
	set_pte_atomic(kpte, new_pte);

	/*
	 * If page is set encrypted in the page table, then update the RMP table to
	 * add this page as private.
	 */
	if (enc)
		early_snp_set_memory_private((unsigned long)__va(pa), pa, 1);
}

static int __init early_set_memory_enc_dec(unsigned long vaddr,
					   unsigned long size, bool enc)
{
	unsigned long vaddr_end, vaddr_next, start;
	unsigned long psize, pmask;
	int split_page_size_mask;
	int level, ret;
	pte_t *kpte;

	start = vaddr;
	vaddr_next = vaddr;
	vaddr_end = vaddr + size;

	for (; vaddr < vaddr_end; vaddr = vaddr_next) {
		kpte = lookup_address(vaddr, &level);
		if (!kpte || pte_none(*kpte)) {
			ret = 1;
			goto out;
		}

		if (level == PG_LEVEL_4K) {
			__set_clr_pte_enc(kpte, level, enc);
			vaddr_next = (vaddr & PAGE_MASK) + PAGE_SIZE;
			continue;
		}

		psize = page_level_size(level);
		pmask = page_level_mask(level);

		/*
		 * Check whether we can change the large page in one go.
		 * We request a split when the address is not aligned and
		 * the number of pages to set/clear encryption bit is smaller
		 * than the number of pages in the large page.
		 */
		if (vaddr == (vaddr & pmask) &&
		    ((vaddr_end - vaddr) >= psize)) {
			__set_clr_pte_enc(kpte, level, enc);
			vaddr_next = (vaddr & pmask) + psize;
			continue;
		}

		/*
		 * The virtual address is part of a larger page, create the next
		 * level page table mapping (4K or 2M). If it is part of a 2M
		 * page then we request a split of the large page into 4K
		 * chunks. A 1GB large page is split into 2M pages, resp.
		 */
		if (level == PG_LEVEL_2M)
			split_page_size_mask = 0;
		else
			split_page_size_mask = 1 << PG_LEVEL_2M;

		/*
		 * kernel_physical_mapping_change() does not flush the TLBs, so
		 * a TLB flush is required after we exit from the for loop.
		 */
		kernel_physical_mapping_change(__pa(vaddr & pmask),
					       __pa((vaddr_end & pmask) + psize),
					       split_page_size_mask);
	}

	ret = 0;

	early_set_mem_enc_dec_hypercall(start, size, enc);
out:
	__flush_tlb_all();
	return ret;
}

int __init early_set_memory_decrypted(unsigned long vaddr, unsigned long size)
{
	return early_set_memory_enc_dec(vaddr, size, false);
}

int __init early_set_memory_encrypted(unsigned long vaddr, unsigned long size)
{
	return early_set_memory_enc_dec(vaddr, size, true);
}

void __init early_set_mem_enc_dec_hypercall(unsigned long vaddr, unsigned long size, bool enc)
{
	enc_dec_hypercall(vaddr, size, enc);
}

void __init sme_early_init(void)
{
	if (!sme_me_mask)
		return;

	early_pmd_flags = __sme_set(early_pmd_flags);

	__supported_pte_mask = __sme_set(__supported_pte_mask);

	/* Update the protection map with memory encryption mask */
	add_encrypt_protection_map();

	x86_platform.guest.enc_status_change_prepare = amd_enc_status_change_prepare;
	x86_platform.guest.enc_status_change_finish  = amd_enc_status_change_finish;
	x86_platform.guest.enc_tlb_flush_required    = amd_enc_tlb_flush_required;
	x86_platform.guest.enc_cache_flush_required  = amd_enc_cache_flush_required;

	/*
<<<<<<< HEAD
=======
	 * AMD-SEV-ES intercepts the RDMSR to read the X2APIC ID in the
	 * parallel bringup low level code. That raises #VC which cannot be
	 * handled there.
	 * It does not provide a RDMSR GHCB protocol so the early startup
	 * code cannot directly communicate with the secure firmware. The
	 * alternative solution to retrieve the APIC ID via CPUID(0xb),
	 * which is covered by the GHCB protocol, is not viable either
	 * because there is no enforcement of the CPUID(0xb) provided
	 * "initial" APIC ID to be the same as the real APIC ID.
	 * Disable parallel bootup.
	 */
	if (sev_status & MSR_AMD64_SEV_ES_ENABLED)
		x86_cpuinit.parallel_bringup = false;

	/*
>>>>>>> 2d5404ca
	 * The VMM is capable of injecting interrupt 0x80 and triggering the
	 * compatibility syscall path.
	 *
	 * By default, the 32-bit emulation is disabled in order to ensure
	 * the safety of the VM.
	 */
	if (sev_status & MSR_AMD64_SEV_ENABLED)
		ia32_disable();
<<<<<<< HEAD
=======

	/*
	 * Override init functions that scan the ROM region in SEV-SNP guests,
	 * as this memory is not pre-validated and would thus cause a crash.
	 */
	if (sev_status & MSR_AMD64_SEV_SNP_ENABLED) {
		x86_init.mpparse.find_mptable = x86_init_noop;
		x86_init.pci.init_irq = x86_init_noop;
		x86_init.resources.probe_roms = x86_init_noop;

		/*
		 * DMI setup behavior for SEV-SNP guests depends on
		 * efi_enabled(EFI_CONFIG_TABLES), which hasn't been
		 * parsed yet. snp_dmi_setup() will run after that
		 * parsing has happened.
		 */
		x86_init.resources.dmi_setup = snp_dmi_setup;
	}

	/*
	 * Switch the SVSM CA mapping (if active) from identity mapped to
	 * kernel mapped.
	 */
	snp_update_svsm_ca();
>>>>>>> 2d5404ca
}

void __init mem_encrypt_free_decrypted_mem(void)
{
	unsigned long vaddr, vaddr_end, npages;
	int r;

	vaddr = (unsigned long)__start_bss_decrypted_unused;
	vaddr_end = (unsigned long)__end_bss_decrypted;
	npages = (vaddr_end - vaddr) >> PAGE_SHIFT;

	/*
	 * If the unused memory range was mapped decrypted, change the encryption
	 * attribute from decrypted to encrypted before freeing it. Base the
	 * re-encryption on the same condition used for the decryption in
	 * sme_postprocess_startup(). Higher level abstractions, such as
	 * CC_ATTR_MEM_ENCRYPT, aren't necessarily equivalent in a Hyper-V VM
	 * using vTOM, where sme_me_mask is always zero.
	 */
	if (sme_me_mask) {
		r = set_memory_encrypted(vaddr, npages);
		if (r) {
			pr_warn("failed to free unused decrypted pages\n");
			return;
		}
	}

	free_init_pages("unused decrypted", vaddr, vaddr_end);
}<|MERGE_RESOLUTION|>--- conflicted
+++ resolved
@@ -283,11 +283,7 @@
 #endif
 }
 
-<<<<<<< HEAD
-static bool amd_enc_status_change_prepare(unsigned long vaddr, int npages, bool enc)
-=======
 static int amd_enc_status_change_prepare(unsigned long vaddr, int npages, bool enc)
->>>>>>> 2d5404ca
 {
 	/*
 	 * To maintain the security guarantees of SEV-SNP guests, make sure
@@ -296,11 +292,7 @@
 	if (cc_platform_has(CC_ATTR_GUEST_SEV_SNP) && !enc)
 		snp_set_memory_shared(vaddr, npages);
 
-<<<<<<< HEAD
-	return true;
-=======
 	return 0;
->>>>>>> 2d5404ca
 }
 
 /* Return true unconditionally: return value doesn't matter for the SEV side */
@@ -477,8 +469,6 @@
 	x86_platform.guest.enc_cache_flush_required  = amd_enc_cache_flush_required;
 
 	/*
-<<<<<<< HEAD
-=======
 	 * AMD-SEV-ES intercepts the RDMSR to read the X2APIC ID in the
 	 * parallel bringup low level code. That raises #VC which cannot be
 	 * handled there.
@@ -494,7 +484,6 @@
 		x86_cpuinit.parallel_bringup = false;
 
 	/*
->>>>>>> 2d5404ca
 	 * The VMM is capable of injecting interrupt 0x80 and triggering the
 	 * compatibility syscall path.
 	 *
@@ -503,8 +492,6 @@
 	 */
 	if (sev_status & MSR_AMD64_SEV_ENABLED)
 		ia32_disable();
-<<<<<<< HEAD
-=======
 
 	/*
 	 * Override init functions that scan the ROM region in SEV-SNP guests,
@@ -529,7 +516,6 @@
 	 * kernel mapped.
 	 */
 	snp_update_svsm_ca();
->>>>>>> 2d5404ca
 }
 
 void __init mem_encrypt_free_decrypted_mem(void)
