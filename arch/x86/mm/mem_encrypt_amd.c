--- conflicted
+++ resolved
@@ -498,11 +498,7 @@
 	 * as this memory is not pre-validated and would thus cause a crash.
 	 */
 	if (sev_status & MSR_AMD64_SEV_SNP_ENABLED) {
-<<<<<<< HEAD
-		x86_init.mpparse.find_smp_config = x86_init_noop;
-=======
 		x86_init.mpparse.find_mptable = x86_init_noop;
->>>>>>> b48d67c4
 		x86_init.pci.init_irq = x86_init_noop;
 		x86_init.resources.probe_roms = x86_init_noop;
 
