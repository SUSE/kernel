--- conflicted
+++ resolved
@@ -662,14 +662,9 @@
 
 /*
  * Lookup the page table entry for a virtual address in a specific pgd.
-<<<<<<< HEAD
- * Return a pointer to the entry, the level of the mapping, and the effective
- * NX and RW bits of all page table levels.
-=======
  * Return a pointer to the entry (or NULL if the entry does not exist),
  * the level of the entry, and the effective NX and RW bits of all
  * page table levels.
->>>>>>> 2d5404ca
  */
 pte_t *lookup_address_in_pgd_attr(pgd_t *pgd, unsigned long address,
 				  unsigned int *level, bool *nx, bool *rw)
@@ -678,21 +673,14 @@
 	pud_t *pud;
 	pmd_t *pmd;
 
-<<<<<<< HEAD
-	*level = PG_LEVEL_NONE;
-=======
 	*level = PG_LEVEL_256T;
->>>>>>> 2d5404ca
 	*nx = false;
 	*rw = true;
 
 	if (pgd_none(*pgd))
 		return NULL;
 
-<<<<<<< HEAD
-=======
 	*level = PG_LEVEL_512G;
->>>>>>> 2d5404ca
 	*nx |= pgd_flags(*pgd) & _PAGE_NX;
 	*rw &= pgd_flags(*pgd) & _PAGE_RW;
 
@@ -703,10 +691,7 @@
 	if (p4d_leaf(*p4d) || !p4d_present(*p4d))
 		return (pte_t *)p4d;
 
-<<<<<<< HEAD
-=======
 	*level = PG_LEVEL_1G;
->>>>>>> 2d5404ca
 	*nx |= p4d_flags(*p4d) & _PAGE_NX;
 	*rw &= p4d_flags(*p4d) & _PAGE_RW;
 
@@ -717,10 +702,7 @@
 	if (pud_leaf(*pud) || !pud_present(*pud))
 		return (pte_t *)pud;
 
-<<<<<<< HEAD
-=======
 	*level = PG_LEVEL_2M;
->>>>>>> 2d5404ca
 	*nx |= pud_flags(*pud) & _PAGE_NX;
 	*rw &= pud_flags(*pud) & _PAGE_RW;
 
@@ -730,9 +712,6 @@
 
 	if (pmd_leaf(*pmd) || !pmd_present(*pmd))
 		return (pte_t *)pmd;
-
-	*nx |= pmd_flags(*pmd) & _PAGE_NX;
-	*rw &= pmd_flags(*pmd) & _PAGE_RW;
 
 	*level = PG_LEVEL_4K;
 	*nx |= pmd_flags(*pmd) & _PAGE_NX;
@@ -770,21 +749,12 @@
 				  unsigned int *level, bool *nx, bool *rw)
 {
 	pgd_t *pgd;
-<<<<<<< HEAD
 
 	if (!cpa->pgd)
 		pgd = pgd_offset_k(address);
 	else
 		pgd = cpa->pgd + pgd_index(address);
 
-=======
-
-	if (!cpa->pgd)
-		pgd = pgd_offset_k(address);
-	else
-		pgd = cpa->pgd + pgd_index(address);
-
->>>>>>> 2d5404ca
 	return lookup_address_in_pgd_attr(pgd, address, level, nx, rw);
 }
 
@@ -2225,14 +2195,9 @@
 		cpa_flush(&cpa, x86_platform.guest.enc_cache_flush_required());
 
 	/* Notify hypervisor that we are about to set/clr encryption attribute. */
-<<<<<<< HEAD
-	if (!x86_platform.guest.enc_status_change_prepare(addr, numpages, enc))
-		return -EIO;
-=======
 	ret = x86_platform.guest.enc_status_change_prepare(addr, numpages, enc);
 	if (ret)
 		goto vmm_fail;
->>>>>>> 2d5404ca
 
 	ret = __change_page_attr_set_clr(&cpa, 1);
 
