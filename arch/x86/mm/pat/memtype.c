// SPDX-License-Identifier: GPL-2.0-only
/*
 * Page Attribute Table (PAT) support: handle memory caching attributes in page tables.
 *
 * Authors: Venkatesh Pallipadi <venkatesh.pallipadi@intel.com>
 *          Suresh B Siddha <suresh.b.siddha@intel.com>
 *
 * Loosely based on earlier PAT patchset from Eric Biederman and Andi Kleen.
 *
 * Basic principles:
 *
 * PAT is a CPU feature supported by all modern x86 CPUs, to allow the firmware and
 * the kernel to set one of a handful of 'caching type' attributes for physical
 * memory ranges: uncached, write-combining, write-through, write-protected,
 * and the most commonly used and default attribute: write-back caching.
 *
 * PAT support supersedes and augments MTRR support in a compatible fashion: MTRR is
 * a hardware interface to enumerate a limited number of physical memory ranges
 * and set their caching attributes explicitly, programmed into the CPU via MSRs.
 * Even modern CPUs have MTRRs enabled - but these are typically not touched
 * by the kernel or by user-space (such as the X server), we rely on PAT for any
 * additional cache attribute logic.
 *
 * PAT doesn't work via explicit memory ranges, but uses page table entries to add
 * cache attribute information to the mapped memory range: there's 3 bits used,
 * (_PAGE_PWT, _PAGE_PCD, _PAGE_PAT), with the 8 possible values mapped by the
 * CPU to actual cache attributes via an MSR loaded into the CPU (MSR_IA32_CR_PAT).
 *
 * ( There's a metric ton of finer details, such as compatibility with CPU quirks
 *   that only support 4 types of PAT entries, and interaction with MTRRs, see
 *   below for details. )
 */

#include <linux/seq_file.h>
#include <linux/memblock.h>
#include <linux/debugfs.h>
#include <linux/ioport.h>
#include <linux/kernel.h>
#include <linux/pfn_t.h>
#include <linux/slab.h>
#include <linux/mm.h>
#include <linux/highmem.h>
#include <linux/fs.h>
#include <linux/rbtree.h>

#include <asm/cacheflush.h>
#include <asm/cacheinfo.h>
#include <asm/processor.h>
#include <asm/tlbflush.h>
#include <asm/x86_init.h>
#include <asm/fcntl.h>
#include <asm/e820/api.h>
#include <asm/mtrr.h>
#include <asm/page.h>
#include <asm/msr.h>
#include <asm/memtype.h>
#include <asm/io.h>

#include "memtype.h"
#include "../mm_internal.h"

#undef pr_fmt
#define pr_fmt(fmt) "" fmt

static bool __read_mostly pat_disabled = !IS_ENABLED(CONFIG_X86_PAT);
static u64 __ro_after_init pat_msr_val;

/*
 * PAT support is enabled by default, but can be disabled for
 * various user-requested or hardware-forced reasons:
 */
static void __init pat_disable(const char *msg_reason)
{
	if (pat_disabled)
		return;

	pat_disabled = true;
	pr_info("x86/PAT: %s\n", msg_reason);

	memory_caching_control &= ~CACHE_PAT;
}

static int __init nopat(char *str)
{
	pat_disable("PAT support disabled via boot option.");
	return 0;
}
early_param("nopat", nopat);

bool pat_enabled(void)
{
	return !pat_disabled;
}
EXPORT_SYMBOL_GPL(pat_enabled);

int pat_debug_enable;

static int __init pat_debug_setup(char *str)
{
	pat_debug_enable = 1;
	return 1;
}
__setup("debugpat", pat_debug_setup);

#ifdef CONFIG_X86_PAT
/*
 * X86 PAT uses page flags arch_1 and uncached together to keep track of
 * memory type of pages that have backing page struct.
 *
 * X86 PAT supports 4 different memory types:
 *  - _PAGE_CACHE_MODE_WB
 *  - _PAGE_CACHE_MODE_WC
 *  - _PAGE_CACHE_MODE_UC_MINUS
 *  - _PAGE_CACHE_MODE_WT
 *
 * _PAGE_CACHE_MODE_WB is the default type.
 */

#define _PGMT_WB		0
#define _PGMT_WC		(1UL << PG_arch_1)
#define _PGMT_UC_MINUS		(1UL << PG_uncached)
#define _PGMT_WT		(1UL << PG_uncached | 1UL << PG_arch_1)
#define _PGMT_MASK		(1UL << PG_uncached | 1UL << PG_arch_1)
#define _PGMT_CLEAR_MASK	(~_PGMT_MASK)

static inline enum page_cache_mode get_page_memtype(struct page *pg)
{
	unsigned long pg_flags = pg->flags & _PGMT_MASK;

	if (pg_flags == _PGMT_WB)
		return _PAGE_CACHE_MODE_WB;
	else if (pg_flags == _PGMT_WC)
		return _PAGE_CACHE_MODE_WC;
	else if (pg_flags == _PGMT_UC_MINUS)
		return _PAGE_CACHE_MODE_UC_MINUS;
	else
		return _PAGE_CACHE_MODE_WT;
}

static inline void set_page_memtype(struct page *pg,
				    enum page_cache_mode memtype)
{
	unsigned long memtype_flags;
	unsigned long old_flags;
	unsigned long new_flags;

	switch (memtype) {
	case _PAGE_CACHE_MODE_WC:
		memtype_flags = _PGMT_WC;
		break;
	case _PAGE_CACHE_MODE_UC_MINUS:
		memtype_flags = _PGMT_UC_MINUS;
		break;
	case _PAGE_CACHE_MODE_WT:
		memtype_flags = _PGMT_WT;
		break;
	case _PAGE_CACHE_MODE_WB:
	default:
		memtype_flags = _PGMT_WB;
		break;
	}

	old_flags = READ_ONCE(pg->flags);
	do {
		new_flags = (old_flags & _PGMT_CLEAR_MASK) | memtype_flags;
	} while (!try_cmpxchg(&pg->flags, &old_flags, new_flags));
}
#else
static inline enum page_cache_mode get_page_memtype(struct page *pg)
{
	return -1;
}
static inline void set_page_memtype(struct page *pg,
				    enum page_cache_mode memtype)
{
}
#endif

enum {
	PAT_UC = 0,		/* uncached */
	PAT_WC = 1,		/* Write combining */
	PAT_WT = 4,		/* Write Through */
	PAT_WP = 5,		/* Write Protected */
	PAT_WB = 6,		/* Write Back (default) */
	PAT_UC_MINUS = 7,	/* UC, but can be overridden by MTRR */
};

#define CM(c) (_PAGE_CACHE_MODE_ ## c)

static enum page_cache_mode __init pat_get_cache_mode(unsigned int pat_val,
						      char *msg)
{
	enum page_cache_mode cache;
	char *cache_mode;

	switch (pat_val) {
	case PAT_UC:       cache = CM(UC);       cache_mode = "UC  "; break;
	case PAT_WC:       cache = CM(WC);       cache_mode = "WC  "; break;
	case PAT_WT:       cache = CM(WT);       cache_mode = "WT  "; break;
	case PAT_WP:       cache = CM(WP);       cache_mode = "WP  "; break;
	case PAT_WB:       cache = CM(WB);       cache_mode = "WB  "; break;
	case PAT_UC_MINUS: cache = CM(UC_MINUS); cache_mode = "UC- "; break;
	default:           cache = CM(WB);       cache_mode = "WB  "; break;
	}

	memcpy(msg, cache_mode, 4);

	return cache;
}

#undef CM

/*
 * Update the cache mode to pgprot translation tables according to PAT
 * configuration.
 * Using lower indices is preferred, so we start with highest index.
 */
static void __init init_cache_modes(u64 pat)
{
	enum page_cache_mode cache;
	char pat_msg[33];
	int i;

	pat_msg[32] = 0;
	for (i = 7; i >= 0; i--) {
		cache = pat_get_cache_mode((pat >> (i * 8)) & 7,
					   pat_msg + 4 * i);
		update_cache_mode_entry(i, cache);
	}
	pr_info("x86/PAT: Configuration [0-7]: %s\n", pat_msg);
}

void pat_cpu_init(void)
{
	if (!boot_cpu_has(X86_FEATURE_PAT)) {
		/*
		 * If this happens we are on a secondary CPU, but switched to
		 * PAT on the boot CPU. We have no way to undo PAT.
		 */
		panic("x86/PAT: PAT enabled, but not supported by secondary CPU\n");
	}

	wrmsrl(MSR_IA32_CR_PAT, pat_msr_val);

	__flush_tlb_all();
}

/**
 * pat_bp_init - Initialize the PAT MSR value and PAT table
 *
 * This function initializes PAT MSR value and PAT table with an OS-defined
 * value to enable additional cache attributes, WC, WT and WP.
 *
 * This function prepares the calls of pat_cpu_init() via cache_cpu_init()
 * on all CPUs.
 */
void __init pat_bp_init(void)
{
	struct cpuinfo_x86 *c = &boot_cpu_data;
#define PAT(p0, p1, p2, p3, p4, p5, p6, p7)			\
	(((u64)PAT_ ## p0) | ((u64)PAT_ ## p1 << 8) |		\
	((u64)PAT_ ## p2 << 16) | ((u64)PAT_ ## p3 << 24) |	\
	((u64)PAT_ ## p4 << 32) | ((u64)PAT_ ## p5 << 40) |	\
	((u64)PAT_ ## p6 << 48) | ((u64)PAT_ ## p7 << 56))


	if (!IS_ENABLED(CONFIG_X86_PAT))
		pr_info_once("x86/PAT: PAT support disabled because CONFIG_X86_PAT is disabled in the kernel.\n");

	if (!cpu_feature_enabled(X86_FEATURE_PAT))
		pat_disable("PAT not supported by the CPU.");
	else
		rdmsrl(MSR_IA32_CR_PAT, pat_msr_val);

	if (!pat_msr_val) {
		pat_disable("PAT support disabled by the firmware.");

		/*
		 * No PAT. Emulate the PAT table that corresponds to the two
		 * cache bits, PWT (Write Through) and PCD (Cache Disable).
		 * This setup is also the same as the BIOS default setup.
		 *
		 * PTE encoding:
		 *
		 *       PCD
		 *       |PWT  PAT
		 *       ||    slot
		 *       00    0    WB : _PAGE_CACHE_MODE_WB
		 *       01    1    WT : _PAGE_CACHE_MODE_WT
		 *       10    2    UC-: _PAGE_CACHE_MODE_UC_MINUS
		 *       11    3    UC : _PAGE_CACHE_MODE_UC
		 *
		 * NOTE: When WC or WP is used, it is redirected to UC- per
		 * the default setup in __cachemode2pte_tbl[].
		 */
		pat_msr_val = PAT(WB, WT, UC_MINUS, UC, WB, WT, UC_MINUS, UC);
	}

	/*
	 * Xen PV doesn't allow to set PAT MSR, but all cache modes are
	 * supported.
	 */
	if (pat_disabled || cpu_feature_enabled(X86_FEATURE_XENPV)) {
		init_cache_modes(pat_msr_val);
		return;
	}

	if ((c->x86_vendor == X86_VENDOR_INTEL) &&
	    (((c->x86 == 0x6) && (c->x86_model <= 0xd)) ||
	     ((c->x86 == 0xf) && (c->x86_model <= 0x6)))) {
		/*
		 * PAT support with the lower four entries. Intel Pentium 2,
		 * 3, M, and 4 are affected by PAT errata, which makes the
		 * upper four entries unusable. To be on the safe side, we don't
		 * use those.
		 *
		 *  PTE encoding:
		 *      PAT
		 *      |PCD
		 *      ||PWT  PAT
		 *      |||    slot
		 *      000    0    WB : _PAGE_CACHE_MODE_WB
		 *      001    1    WC : _PAGE_CACHE_MODE_WC
		 *      010    2    UC-: _PAGE_CACHE_MODE_UC_MINUS
		 *      011    3    UC : _PAGE_CACHE_MODE_UC
		 * PAT bit unused
		 *
		 * NOTE: When WT or WP is used, it is redirected to UC- per
		 * the default setup in __cachemode2pte_tbl[].
		 */
		pat_msr_val = PAT(WB, WC, UC_MINUS, UC, WB, WC, UC_MINUS, UC);
	} else {
		/*
		 * Full PAT support.  We put WT in slot 7 to improve
		 * robustness in the presence of errata that might cause
		 * the high PAT bit to be ignored.  This way, a buggy slot 7
		 * access will hit slot 3, and slot 3 is UC, so at worst
		 * we lose performance without causing a correctness issue.
		 * Pentium 4 erratum N46 is an example for such an erratum,
		 * although we try not to use PAT at all on affected CPUs.
		 *
		 *  PTE encoding:
		 *      PAT
		 *      |PCD
		 *      ||PWT  PAT
		 *      |||    slot
		 *      000    0    WB : _PAGE_CACHE_MODE_WB
		 *      001    1    WC : _PAGE_CACHE_MODE_WC
		 *      010    2    UC-: _PAGE_CACHE_MODE_UC_MINUS
		 *      011    3    UC : _PAGE_CACHE_MODE_UC
		 *      100    4    WB : Reserved
		 *      101    5    WP : _PAGE_CACHE_MODE_WP
		 *      110    6    UC-: Reserved
		 *      111    7    WT : _PAGE_CACHE_MODE_WT
		 *
		 * The reserved slots are unused, but mapped to their
		 * corresponding types in the presence of PAT errata.
		 */
		pat_msr_val = PAT(WB, WC, UC_MINUS, UC, WB, WP, UC_MINUS, WT);
	}

	memory_caching_control |= CACHE_PAT;

	init_cache_modes(pat_msr_val);
#undef PAT
}

static DEFINE_SPINLOCK(memtype_lock);	/* protects memtype accesses */

/*
 * Does intersection of PAT memory type and MTRR memory type and returns
 * the resulting memory type as PAT understands it.
 * (Type in pat and mtrr will not have same value)
 * The intersection is based on "Effective Memory Type" tables in IA-32
 * SDM vol 3a
 */
static unsigned long pat_x_mtrr_type(u64 start, u64 end,
				     enum page_cache_mode req_type)
{
	/*
	 * Look for MTRR hint to get the effective type in case where PAT
	 * request is for WB.
	 */
	if (req_type == _PAGE_CACHE_MODE_WB) {
		u8 mtrr_type, uniform;

		mtrr_type = mtrr_type_lookup(start, end, &uniform);
		if (mtrr_type != MTRR_TYPE_WRBACK)
			return _PAGE_CACHE_MODE_UC_MINUS;

		return _PAGE_CACHE_MODE_WB;
	}

	return req_type;
}

struct pagerange_state {
	unsigned long		cur_pfn;
	int			ram;
	int			not_ram;
};

static int
pagerange_is_ram_callback(unsigned long initial_pfn, unsigned long total_nr_pages, void *arg)
{
	struct pagerange_state *state = arg;

	state->not_ram	|= initial_pfn > state->cur_pfn;
	state->ram	|= total_nr_pages > 0;
	state->cur_pfn	 = initial_pfn + total_nr_pages;

	return state->ram && state->not_ram;
}

static int pat_pagerange_is_ram(resource_size_t start, resource_size_t end)
{
	int ret = 0;
	unsigned long start_pfn = start >> PAGE_SHIFT;
	unsigned long end_pfn = (end + PAGE_SIZE - 1) >> PAGE_SHIFT;
	struct pagerange_state state = {start_pfn, 0, 0};

	/*
	 * For legacy reasons, physical address range in the legacy ISA
	 * region is tracked as non-RAM. This will allow users of
	 * /dev/mem to map portions of legacy ISA region, even when
	 * some of those portions are listed(or not even listed) with
	 * different e820 types(RAM/reserved/..)
	 */
	if (start_pfn < ISA_END_ADDRESS >> PAGE_SHIFT)
		start_pfn = ISA_END_ADDRESS >> PAGE_SHIFT;

	if (start_pfn < end_pfn) {
		ret = walk_system_ram_range(start_pfn, end_pfn - start_pfn,
				&state, pagerange_is_ram_callback);
	}

	return (ret > 0) ? -1 : (state.ram ? 1 : 0);
}

/*
 * For RAM pages, we use page flags to mark the pages with appropriate type.
 * The page flags are limited to four types, WB (default), WC, WT and UC-.
 * WP request fails with -EINVAL, and UC gets redirected to UC-.  Setting
 * a new memory type is only allowed for a page mapped with the default WB
 * type.
 *
 * Here we do two passes:
 * - Find the memtype of all the pages in the range, look for any conflicts.
 * - In case of no conflicts, set the new memtype for pages in the range.
 */
static int reserve_ram_pages_type(u64 start, u64 end,
				  enum page_cache_mode req_type,
				  enum page_cache_mode *new_type)
{
	struct page *page;
	u64 pfn;

	if (req_type == _PAGE_CACHE_MODE_WP) {
		if (new_type)
			*new_type = _PAGE_CACHE_MODE_UC_MINUS;
		return -EINVAL;
	}

	if (req_type == _PAGE_CACHE_MODE_UC) {
		/* We do not support strong UC */
		WARN_ON_ONCE(1);
		req_type = _PAGE_CACHE_MODE_UC_MINUS;
	}

	for (pfn = (start >> PAGE_SHIFT); pfn < (end >> PAGE_SHIFT); ++pfn) {
		enum page_cache_mode type;

		page = pfn_to_page(pfn);
		type = get_page_memtype(page);
		if (type != _PAGE_CACHE_MODE_WB) {
			pr_info("x86/PAT: reserve_ram_pages_type failed [mem %#010Lx-%#010Lx], track 0x%x, req 0x%x\n",
				start, end - 1, type, req_type);
			if (new_type)
				*new_type = type;

			return -EBUSY;
		}
	}

	if (new_type)
		*new_type = req_type;

	for (pfn = (start >> PAGE_SHIFT); pfn < (end >> PAGE_SHIFT); ++pfn) {
		page = pfn_to_page(pfn);
		set_page_memtype(page, req_type);
	}
	return 0;
}

static int free_ram_pages_type(u64 start, u64 end)
{
	struct page *page;
	u64 pfn;

	for (pfn = (start >> PAGE_SHIFT); pfn < (end >> PAGE_SHIFT); ++pfn) {
		page = pfn_to_page(pfn);
		set_page_memtype(page, _PAGE_CACHE_MODE_WB);
	}
	return 0;
}

static u64 sanitize_phys(u64 address)
{
	/*
	 * When changing the memtype for pages containing poison allow
	 * for a "decoy" virtual address (bit 63 clear) passed to
	 * set_memory_X(). __pa() on a "decoy" address results in a
	 * physical address with bit 63 set.
	 *
	 * Decoy addresses are not present for 32-bit builds, see
	 * set_mce_nospec().
	 */
	if (IS_ENABLED(CONFIG_X86_64))
		return address & __PHYSICAL_MASK;
	return address;
}

/*
 * req_type typically has one of the:
 * - _PAGE_CACHE_MODE_WB
 * - _PAGE_CACHE_MODE_WC
 * - _PAGE_CACHE_MODE_UC_MINUS
 * - _PAGE_CACHE_MODE_UC
 * - _PAGE_CACHE_MODE_WT
 *
 * If new_type is NULL, function will return an error if it cannot reserve the
 * region with req_type. If new_type is non-NULL, function will return
 * available type in new_type in case of no error. In case of any error
 * it will return a negative return value.
 */
int memtype_reserve(u64 start, u64 end, enum page_cache_mode req_type,
		    enum page_cache_mode *new_type)
{
	struct memtype *entry_new;
	enum page_cache_mode actual_type;
	int is_range_ram;
	int err = 0;

	start = sanitize_phys(start);

	/*
	 * The end address passed into this function is exclusive, but
	 * sanitize_phys() expects an inclusive address.
	 */
	end = sanitize_phys(end - 1) + 1;
	if (start >= end) {
		WARN(1, "%s failed: [mem %#010Lx-%#010Lx], req %s\n", __func__,
				start, end - 1, cattr_name(req_type));
		return -EINVAL;
	}

	if (!pat_enabled()) {
		/* This is identical to page table setting without PAT */
		if (new_type)
			*new_type = req_type;
		return 0;
	}

	/* Low ISA region is always mapped WB in page table. No need to track */
	if (x86_platform.is_untracked_pat_range(start, end)) {
		if (new_type)
			*new_type = _PAGE_CACHE_MODE_WB;
		return 0;
	}

	/*
	 * Call mtrr_lookup to get the type hint. This is an
	 * optimization for /dev/mem mmap'ers into WB memory (BIOS
	 * tools and ACPI tools). Use WB request for WB memory and use
	 * UC_MINUS otherwise.
	 */
	actual_type = pat_x_mtrr_type(start, end, req_type);

	if (new_type)
		*new_type = actual_type;

	is_range_ram = pat_pagerange_is_ram(start, end);
	if (is_range_ram == 1) {

		err = reserve_ram_pages_type(start, end, req_type, new_type);

		return err;
	} else if (is_range_ram < 0) {
		return -EINVAL;
	}

	entry_new = kzalloc(sizeof(struct memtype), GFP_KERNEL);
	if (!entry_new)
		return -ENOMEM;

	entry_new->start = start;
	entry_new->end	 = end;
	entry_new->type	 = actual_type;

	spin_lock(&memtype_lock);

	err = memtype_check_insert(entry_new, new_type);
	if (err) {
		pr_info("x86/PAT: memtype_reserve failed [mem %#010Lx-%#010Lx], track %s, req %s\n",
			start, end - 1,
			cattr_name(entry_new->type), cattr_name(req_type));
		kfree(entry_new);
		spin_unlock(&memtype_lock);

		return err;
	}

	spin_unlock(&memtype_lock);

	dprintk("memtype_reserve added [mem %#010Lx-%#010Lx], track %s, req %s, ret %s\n",
		start, end - 1, cattr_name(entry_new->type), cattr_name(req_type),
		new_type ? cattr_name(*new_type) : "-");

	return err;
}

int memtype_free(u64 start, u64 end)
{
	int is_range_ram;
	struct memtype *entry_old;

	if (!pat_enabled())
		return 0;

	start = sanitize_phys(start);
	end = sanitize_phys(end);

	/* Low ISA region is always mapped WB. No need to track */
	if (x86_platform.is_untracked_pat_range(start, end))
		return 0;

	is_range_ram = pat_pagerange_is_ram(start, end);
	if (is_range_ram == 1)
		return free_ram_pages_type(start, end);
	if (is_range_ram < 0)
		return -EINVAL;

	spin_lock(&memtype_lock);
	entry_old = memtype_erase(start, end);
	spin_unlock(&memtype_lock);

	if (IS_ERR(entry_old)) {
		pr_info("x86/PAT: %s:%d freeing invalid memtype [mem %#010Lx-%#010Lx]\n",
			current->comm, current->pid, start, end - 1);
		return -EINVAL;
	}

	kfree(entry_old);

	dprintk("memtype_free request [mem %#010Lx-%#010Lx]\n", start, end - 1);

	return 0;
}


/**
 * lookup_memtype - Looks up the memory type for a physical address
 * @paddr: physical address of which memory type needs to be looked up
 *
 * Only to be called when PAT is enabled
 *
 * Returns _PAGE_CACHE_MODE_WB, _PAGE_CACHE_MODE_WC, _PAGE_CACHE_MODE_UC_MINUS
 * or _PAGE_CACHE_MODE_WT.
 */
static enum page_cache_mode lookup_memtype(u64 paddr)
{
	enum page_cache_mode rettype = _PAGE_CACHE_MODE_WB;
	struct memtype *entry;

	if (x86_platform.is_untracked_pat_range(paddr, paddr + PAGE_SIZE))
		return rettype;

	if (pat_pagerange_is_ram(paddr, paddr + PAGE_SIZE)) {
		struct page *page;

		page = pfn_to_page(paddr >> PAGE_SHIFT);
		return get_page_memtype(page);
	}

	spin_lock(&memtype_lock);

	entry = memtype_lookup(paddr);
	if (entry != NULL)
		rettype = entry->type;
	else
		rettype = _PAGE_CACHE_MODE_UC_MINUS;

	spin_unlock(&memtype_lock);

	return rettype;
}

/**
 * pat_pfn_immune_to_uc_mtrr - Check whether the PAT memory type
 * of @pfn cannot be overridden by UC MTRR memory type.
 *
 * Only to be called when PAT is enabled.
 *
 * Returns true, if the PAT memory type of @pfn is UC, UC-, or WC.
 * Returns false in other cases.
 */
bool pat_pfn_immune_to_uc_mtrr(unsigned long pfn)
{
	enum page_cache_mode cm = lookup_memtype(PFN_PHYS(pfn));

	return cm == _PAGE_CACHE_MODE_UC ||
	       cm == _PAGE_CACHE_MODE_UC_MINUS ||
	       cm == _PAGE_CACHE_MODE_WC;
}
EXPORT_SYMBOL_GPL(pat_pfn_immune_to_uc_mtrr);

/**
 * memtype_reserve_io - Request a memory type mapping for a region of memory
 * @start: start (physical address) of the region
 * @end: end (physical address) of the region
 * @type: A pointer to memtype, with requested type. On success, requested
 * or any other compatible type that was available for the region is returned
 *
 * On success, returns 0
 * On failure, returns non-zero
 */
int memtype_reserve_io(resource_size_t start, resource_size_t end,
			enum page_cache_mode *type)
{
	resource_size_t size = end - start;
	enum page_cache_mode req_type = *type;
	enum page_cache_mode new_type;
	int ret;

	WARN_ON_ONCE(iomem_map_sanity_check(start, size));

	ret = memtype_reserve(start, end, req_type, &new_type);
	if (ret)
		goto out_err;

	if (!is_new_memtype_allowed(start, size, req_type, new_type))
		goto out_free;

	if (memtype_kernel_map_sync(start, size, new_type) < 0)
		goto out_free;

	*type = new_type;
	return 0;

out_free:
	memtype_free(start, end);
	ret = -EBUSY;
out_err:
	return ret;
}

/**
 * memtype_free_io - Release a memory type mapping for a region of memory
 * @start: start (physical address) of the region
 * @end: end (physical address) of the region
 */
void memtype_free_io(resource_size_t start, resource_size_t end)
{
	memtype_free(start, end);
}

#ifdef CONFIG_X86_PAT
int arch_io_reserve_memtype_wc(resource_size_t start, resource_size_t size)
{
	enum page_cache_mode type = _PAGE_CACHE_MODE_WC;

	return memtype_reserve_io(start, start + size, &type);
}
EXPORT_SYMBOL(arch_io_reserve_memtype_wc);

void arch_io_free_memtype_wc(resource_size_t start, resource_size_t size)
{
	memtype_free_io(start, start + size);
}
EXPORT_SYMBOL(arch_io_free_memtype_wc);
#endif

pgprot_t phys_mem_access_prot(struct file *file, unsigned long pfn,
				unsigned long size, pgprot_t vma_prot)
{
	if (!phys_mem_access_encrypted(pfn << PAGE_SHIFT, size))
		vma_prot = pgprot_decrypted(vma_prot);

	return vma_prot;
}

#ifdef CONFIG_STRICT_DEVMEM
/* This check is done in drivers/char/mem.c in case of STRICT_DEVMEM */
static inline int range_is_allowed(unsigned long pfn, unsigned long size)
{
	return 1;
}
#else
/* This check is needed to avoid cache aliasing when PAT is enabled */
static inline int range_is_allowed(unsigned long pfn, unsigned long size)
{
	u64 from = ((u64)pfn) << PAGE_SHIFT;
	u64 to = from + size;
	u64 cursor = from;

	if (!pat_enabled())
		return 1;

	while (cursor < to) {
		if (!devmem_is_allowed(pfn))
			return 0;
		cursor += PAGE_SIZE;
		pfn++;
	}
	return 1;
}
#endif /* CONFIG_STRICT_DEVMEM */

int phys_mem_access_prot_allowed(struct file *file, unsigned long pfn,
				unsigned long size, pgprot_t *vma_prot)
{
	enum page_cache_mode pcm = _PAGE_CACHE_MODE_WB;

	if (!range_is_allowed(pfn, size))
		return 0;

	if (file->f_flags & O_DSYNC)
		pcm = _PAGE_CACHE_MODE_UC_MINUS;

	*vma_prot = __pgprot((pgprot_val(*vma_prot) & ~_PAGE_CACHE_MASK) |
			     cachemode2protval(pcm));
	return 1;
}

/*
 * Change the memory type for the physical address range in kernel identity
 * mapping space if that range is a part of identity map.
 */
int memtype_kernel_map_sync(u64 base, unsigned long size,
			    enum page_cache_mode pcm)
{
	unsigned long id_sz;

	if (base > __pa(high_memory-1))
		return 0;

	/*
	 * Some areas in the middle of the kernel identity range
	 * are not mapped, for example the PCI space.
	 */
	if (!page_is_ram(base >> PAGE_SHIFT))
		return 0;

	id_sz = (__pa(high_memory-1) <= base + size) ?
				__pa(high_memory) - base : size;

	if (ioremap_change_attr((unsigned long)__va(base), id_sz, pcm) < 0) {
		pr_info("x86/PAT: %s:%d ioremap_change_attr failed %s for [mem %#010Lx-%#010Lx]\n",
			current->comm, current->pid,
			cattr_name(pcm),
			base, (unsigned long long)(base + size-1));
		return -EINVAL;
	}
	return 0;
}

/*
 * Internal interface to reserve a range of physical memory with prot.
 * Reserved non RAM regions only and after successful memtype_reserve,
 * this func also keeps identity mapping (if any) in sync with this new prot.
 */
static int reserve_pfn_range(u64 paddr, unsigned long size, pgprot_t *vma_prot,
				int strict_prot)
{
	int is_ram = 0;
	int ret;
	enum page_cache_mode want_pcm = pgprot2cachemode(*vma_prot);
	enum page_cache_mode pcm = want_pcm;

	is_ram = pat_pagerange_is_ram(paddr, paddr + size);

	/*
	 * reserve_pfn_range() for RAM pages. We do not refcount to keep
	 * track of number of mappings of RAM pages. We can assert that
	 * the type requested matches the type of first page in the range.
	 */
	if (is_ram) {
		if (!pat_enabled())
			return 0;

		pcm = lookup_memtype(paddr);
		if (want_pcm != pcm) {
			pr_warn("x86/PAT: %s:%d map pfn RAM range req %s for [mem %#010Lx-%#010Lx], got %s\n",
				current->comm, current->pid,
				cattr_name(want_pcm),
				(unsigned long long)paddr,
				(unsigned long long)(paddr + size - 1),
				cattr_name(pcm));
			*vma_prot = __pgprot((pgprot_val(*vma_prot) &
					     (~_PAGE_CACHE_MASK)) |
					     cachemode2protval(pcm));
		}
		return 0;
	}

	ret = memtype_reserve(paddr, paddr + size, want_pcm, &pcm);
	if (ret)
		return ret;

	if (pcm != want_pcm) {
		if (strict_prot ||
		    !is_new_memtype_allowed(paddr, size, want_pcm, pcm)) {
			memtype_free(paddr, paddr + size);
			pr_err("x86/PAT: %s:%d map pfn expected mapping type %s for [mem %#010Lx-%#010Lx], got %s\n",
			       current->comm, current->pid,
			       cattr_name(want_pcm),
			       (unsigned long long)paddr,
			       (unsigned long long)(paddr + size - 1),
			       cattr_name(pcm));
			return -EINVAL;
		}
		/*
		 * We allow returning different type than the one requested in
		 * non strict case.
		 */
		*vma_prot = __pgprot((pgprot_val(*vma_prot) &
				      (~_PAGE_CACHE_MASK)) |
				     cachemode2protval(pcm));
	}

	if (memtype_kernel_map_sync(paddr, size, pcm) < 0) {
		memtype_free(paddr, paddr + size);
		return -EINVAL;
	}
	return 0;
}

/*
 * Internal interface to free a range of physical memory.
 * Frees non RAM regions only.
 */
static void free_pfn_range(u64 paddr, unsigned long size)
{
	int is_ram;

	is_ram = pat_pagerange_is_ram(paddr, paddr + size);
	if (is_ram == 0)
		memtype_free(paddr, paddr + size);
}

<<<<<<< HEAD
=======
static int follow_phys(struct vm_area_struct *vma, unsigned long *prot,
		resource_size_t *phys)
{
	pte_t *ptep, pte;
	spinlock_t *ptl;

	if (follow_pte(vma, vma->vm_start, &ptep, &ptl))
		return -EINVAL;

	pte = ptep_get(ptep);

	/* Never return PFNs of anon folios in COW mappings. */
	if (vm_normal_folio(vma, vma->vm_start, pte)) {
		pte_unmap_unlock(ptep, ptl);
		return -EINVAL;
	}

	*prot = pgprot_val(pte_pgprot(pte));
	*phys = (resource_size_t)pte_pfn(pte) << PAGE_SHIFT;
	pte_unmap_unlock(ptep, ptl);
	return 0;
}

>>>>>>> 0c383648
static int get_pat_info(struct vm_area_struct *vma, resource_size_t *paddr,
		pgprot_t *pgprot)
{
	unsigned long prot;

	VM_WARN_ON_ONCE(!(vma->vm_flags & VM_PAT));

	/*
	 * We need the starting PFN and cachemode used for track_pfn_remap()
	 * that covered the whole VMA. For most mappings, we can obtain that
	 * information from the page tables. For COW mappings, we might now
	 * suddenly have anon folios mapped and follow_phys() will fail.
	 *
	 * Fallback to using vma->vm_pgoff, see remap_pfn_range_notrack(), to
	 * detect the PFN. If we need the cachemode as well, we're out of luck
	 * for now and have to fail fork().
	 */
<<<<<<< HEAD
	if (!follow_phys(vma, vma->vm_start, 0, &prot, paddr)) {
=======
	if (!follow_phys(vma, &prot, paddr)) {
>>>>>>> 0c383648
		if (pgprot)
			*pgprot = __pgprot(prot);
		return 0;
	}
	if (is_cow_mapping(vma->vm_flags)) {
		if (pgprot)
			return -EINVAL;
		*paddr = (resource_size_t)vma->vm_pgoff << PAGE_SHIFT;
		return 0;
	}
	WARN_ON_ONCE(1);
	return -EINVAL;
}

/*
 * track_pfn_copy is called when vma that is covering the pfnmap gets
 * copied through copy_page_range().
 *
 * If the vma has a linear pfn mapping for the entire range, we get the prot
 * from pte and reserve the entire vma range with single reserve_pfn_range call.
 */
int track_pfn_copy(struct vm_area_struct *vma)
{
	resource_size_t paddr;
	unsigned long vma_size = vma->vm_end - vma->vm_start;
	pgprot_t pgprot;

	if (vma->vm_flags & VM_PAT) {
		if (get_pat_info(vma, &paddr, &pgprot))
			return -EINVAL;
		/* reserve the whole chunk covered by vma. */
		return reserve_pfn_range(paddr, vma_size, &pgprot, 1);
	}

	return 0;
}

/*
 * prot is passed in as a parameter for the new mapping. If the vma has
 * a linear pfn mapping for the entire range, or no vma is provided,
 * reserve the entire pfn + size range with single reserve_pfn_range
 * call.
 */
int track_pfn_remap(struct vm_area_struct *vma, pgprot_t *prot,
		    unsigned long pfn, unsigned long addr, unsigned long size)
{
	resource_size_t paddr = (resource_size_t)pfn << PAGE_SHIFT;
	enum page_cache_mode pcm;

	/* reserve the whole chunk starting from paddr */
	if (!vma || (addr == vma->vm_start
				&& size == (vma->vm_end - vma->vm_start))) {
		int ret;

		ret = reserve_pfn_range(paddr, size, prot, 0);
		if (ret == 0 && vma)
			vm_flags_set(vma, VM_PAT);
		return ret;
	}

	if (!pat_enabled())
		return 0;

	/*
	 * For anything smaller than the vma size we set prot based on the
	 * lookup.
	 */
	pcm = lookup_memtype(paddr);

	/* Check memtype for the remaining pages */
	while (size > PAGE_SIZE) {
		size -= PAGE_SIZE;
		paddr += PAGE_SIZE;
		if (pcm != lookup_memtype(paddr))
			return -EINVAL;
	}

	*prot = __pgprot((pgprot_val(*prot) & (~_PAGE_CACHE_MASK)) |
			 cachemode2protval(pcm));

	return 0;
}

void track_pfn_insert(struct vm_area_struct *vma, pgprot_t *prot, pfn_t pfn)
{
	enum page_cache_mode pcm;

	if (!pat_enabled())
		return;

	/* Set prot based on lookup */
	pcm = lookup_memtype(pfn_t_to_phys(pfn));
	*prot = __pgprot((pgprot_val(*prot) & (~_PAGE_CACHE_MASK)) |
			 cachemode2protval(pcm));
}

/*
 * untrack_pfn is called while unmapping a pfnmap for a region.
 * untrack can be called for a specific region indicated by pfn and size or
 * can be for the entire vma (in which case pfn, size are zero).
 */
void untrack_pfn(struct vm_area_struct *vma, unsigned long pfn,
		 unsigned long size, bool mm_wr_locked)
{
	resource_size_t paddr;

	if (vma && !(vma->vm_flags & VM_PAT))
		return;

	/* free the chunk starting from pfn or the whole chunk */
	paddr = (resource_size_t)pfn << PAGE_SHIFT;
	if (!paddr && !size) {
		if (get_pat_info(vma, &paddr, NULL))
			return;
		size = vma->vm_end - vma->vm_start;
	}
	free_pfn_range(paddr, size);
	if (vma) {
		if (mm_wr_locked)
			vm_flags_clear(vma, VM_PAT);
		else
			__vm_flags_mod(vma, 0, VM_PAT);
	}
}

/*
 * untrack_pfn_clear is called if the following situation fits:
 *
 * 1) while mremapping a pfnmap for a new region,  with the old vma after
 * its pfnmap page table has been removed.  The new vma has a new pfnmap
 * to the same pfn & cache type with VM_PAT set.
 * 2) while duplicating vm area, the new vma fails to copy the pgtable from
 * old vma.
 */
void untrack_pfn_clear(struct vm_area_struct *vma)
{
	vm_flags_clear(vma, VM_PAT);
}

pgprot_t pgprot_writecombine(pgprot_t prot)
{
	return __pgprot(pgprot_val(prot) |
				cachemode2protval(_PAGE_CACHE_MODE_WC));
}
EXPORT_SYMBOL_GPL(pgprot_writecombine);

pgprot_t pgprot_writethrough(pgprot_t prot)
{
	return __pgprot(pgprot_val(prot) |
				cachemode2protval(_PAGE_CACHE_MODE_WT));
}
EXPORT_SYMBOL_GPL(pgprot_writethrough);

#if defined(CONFIG_DEBUG_FS) && defined(CONFIG_X86_PAT)

/*
 * We are allocating a temporary printout-entry to be passed
 * between seq_start()/next() and seq_show():
 */
static struct memtype *memtype_get_idx(loff_t pos)
{
	struct memtype *entry_print;
	int ret;

	entry_print  = kzalloc(sizeof(struct memtype), GFP_KERNEL);
	if (!entry_print)
		return NULL;

	spin_lock(&memtype_lock);
	ret = memtype_copy_nth_element(entry_print, pos);
	spin_unlock(&memtype_lock);

	/* Free it on error: */
	if (ret) {
		kfree(entry_print);
		return NULL;
	}

	return entry_print;
}

static void *memtype_seq_start(struct seq_file *seq, loff_t *pos)
{
	if (*pos == 0) {
		++*pos;
		seq_puts(seq, "PAT memtype list:\n");
	}

	return memtype_get_idx(*pos);
}

static void *memtype_seq_next(struct seq_file *seq, void *v, loff_t *pos)
{
	kfree(v);
	++*pos;
	return memtype_get_idx(*pos);
}

static void memtype_seq_stop(struct seq_file *seq, void *v)
{
	kfree(v);
}

static int memtype_seq_show(struct seq_file *seq, void *v)
{
	struct memtype *entry_print = (struct memtype *)v;

	seq_printf(seq, "PAT: [mem 0x%016Lx-0x%016Lx] %s\n",
			entry_print->start,
			entry_print->end,
			cattr_name(entry_print->type));

	return 0;
}

static const struct seq_operations memtype_seq_ops = {
	.start = memtype_seq_start,
	.next  = memtype_seq_next,
	.stop  = memtype_seq_stop,
	.show  = memtype_seq_show,
};

static int memtype_seq_open(struct inode *inode, struct file *file)
{
	return seq_open(file, &memtype_seq_ops);
}

static const struct file_operations memtype_fops = {
	.open    = memtype_seq_open,
	.read    = seq_read,
	.llseek  = seq_lseek,
	.release = seq_release,
};

static int __init pat_memtype_list_init(void)
{
	if (pat_enabled()) {
		debugfs_create_file("pat_memtype_list", S_IRUSR,
				    arch_debugfs_dir, NULL, &memtype_fops);
	}
	return 0;
}
late_initcall(pat_memtype_list_init);

#endif /* CONFIG_DEBUG_FS && CONFIG_X86_PAT */<|MERGE_RESOLUTION|>--- conflicted
+++ resolved
@@ -948,8 +948,6 @@
 		memtype_free(paddr, paddr + size);
 }
 
-<<<<<<< HEAD
-=======
 static int follow_phys(struct vm_area_struct *vma, unsigned long *prot,
 		resource_size_t *phys)
 {
@@ -973,7 +971,6 @@
 	return 0;
 }
 
->>>>>>> 0c383648
 static int get_pat_info(struct vm_area_struct *vma, resource_size_t *paddr,
 		pgprot_t *pgprot)
 {
@@ -991,11 +988,7 @@
 	 * detect the PFN. If we need the cachemode as well, we're out of luck
 	 * for now and have to fail fork().
 	 */
-<<<<<<< HEAD
-	if (!follow_phys(vma, vma->vm_start, 0, &prot, paddr)) {
-=======
 	if (!follow_phys(vma, &prot, paddr)) {
->>>>>>> 0c383648
 		if (pgprot)
 			*pgprot = __pgprot(prot);
 		return 0;
