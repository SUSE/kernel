--- conflicted
+++ resolved
@@ -10,10 +10,7 @@
 #include <asm/traps.h>
 #include <asm/kdebug.h>
 #include <asm/insn-eval.h>
-<<<<<<< HEAD
-=======
 #include <asm/sgx.h>
->>>>>>> eb3cdb58
 
 static inline unsigned long *pt_regs_nr(struct pt_regs *regs, int nr)
 {
@@ -31,19 +28,6 @@
 {
 	return (unsigned long)&x->fixup + x->fixup;
 }
-<<<<<<< HEAD
-
-static bool ex_handler_default(const struct exception_table_entry *e,
-			       struct pt_regs *regs)
-{
-	if (e->type & EX_FLAG_CLEAR_AX)
-		regs->ax = 0;
-	if (e->type & EX_FLAG_CLEAR_DX)
-		regs->dx = 0;
-
-	regs->ip = ex_fixup_addr(e);
-	return true;
-=======
 
 static bool ex_handler_default(const struct exception_table_entry *e,
 			       struct pt_regs *regs)
@@ -108,7 +92,6 @@
 
 	*reg = *(unsigned long *)addr >> (offset * 8);
 	return ex_handler_default(e, regs);
->>>>>>> eb3cdb58
 }
 
 static bool ex_handler_fault(const struct exception_table_entry *fixup,
@@ -116,8 +99,6 @@
 {
 	regs->ax = trapnr;
 	return ex_handler_default(fixup, regs);
-<<<<<<< HEAD
-=======
 }
 
 static bool ex_handler_sgx(const struct exception_table_entry *fixup,
@@ -125,7 +106,6 @@
 {
 	regs->ax = trapnr | SGX_ENCLS_FAULT_FLAG;
 	return ex_handler_default(fixup, regs);
->>>>>>> eb3cdb58
 }
 
 /*
@@ -150,45 +130,6 @@
 	return true;
 }
 
-<<<<<<< HEAD
-static bool ex_handler_uaccess(const struct exception_table_entry *fixup,
-			       struct pt_regs *regs, int trapnr)
-{
-	WARN_ONCE(trapnr == X86_TRAP_GP, "General protection fault in user access. Non-canonical address?");
-	return ex_handler_default(fixup, regs);
-}
-
-static bool ex_handler_copy(const struct exception_table_entry *fixup,
-			    struct pt_regs *regs, int trapnr)
-{
-	WARN_ONCE(trapnr == X86_TRAP_GP, "General protection fault in user access. Non-canonical address?");
-	return ex_handler_fault(fixup, regs, trapnr);
-}
-
-static bool ex_handler_msr(const struct exception_table_entry *fixup,
-			   struct pt_regs *regs, bool wrmsr, bool safe, int reg)
-{
-	if (!safe && wrmsr &&
-	    pr_warn_once("unchecked MSR access error: WRMSR to 0x%x (tried to write 0x%08x%08x) at rIP: 0x%lx (%pS)\n",
-			 (unsigned int)regs->cx, (unsigned int)regs->dx,
-			 (unsigned int)regs->ax,  regs->ip, (void *)regs->ip))
-		show_stack_regs(regs);
-
-	if (!safe && !wrmsr &&
-	    pr_warn_once("unchecked MSR access error: RDMSR from 0x%x at rIP: 0x%lx (%pS)\n",
-			 (unsigned int)regs->cx, regs->ip, (void *)regs->ip))
-		show_stack_regs(regs);
-
-	if (!wrmsr) {
-		/* Pretend that the read succeeded and returned 0. */
-		regs->ax = 0;
-		regs->dx = 0;
-	}
-
-	if (safe)
-		*pt_regs_nr(regs, reg) = -EIO;
-
-=======
 /*
  * On x86-64, we end up being imprecise with 'access_ok()', and allow
  * non-canonical user addresses to make the range comparisons simpler,
@@ -254,7 +195,6 @@
 	if (safe)
 		*pt_regs_nr(regs, reg) = -EIO;
 
->>>>>>> eb3cdb58
 	return ex_handler_default(fixup, regs);
 }
 
@@ -274,8 +214,6 @@
 	return ex_handler_default(fixup, regs);
 }
 
-<<<<<<< HEAD
-=======
 static bool ex_handler_ucopy_len(const struct exception_table_entry *fixup,
 				  struct pt_regs *regs, int trapnr,
 				  unsigned long fault_address,
@@ -285,16 +223,11 @@
 	return ex_handler_uaccess(fixup, regs, trapnr, fault_address);
 }
 
->>>>>>> eb3cdb58
 int ex_get_fixup_type(unsigned long ip)
 {
 	const struct exception_table_entry *e = search_exception_tables(ip);
 
-<<<<<<< HEAD
-	return e ? FIELD_GET(EX_DATA_TYPE_MASK, e->type) : EX_TYPE_NONE;
-=======
 	return e ? FIELD_GET(EX_DATA_TYPE_MASK, e->data) : EX_TYPE_NONE;
->>>>>>> eb3cdb58
 }
 
 int fixup_exception(struct pt_regs *regs, int trapnr, unsigned long error_code,
@@ -321,15 +254,9 @@
 	if (!e)
 		return 0;
 
-<<<<<<< HEAD
-	type = FIELD_GET(EX_DATA_TYPE_MASK, e->type);
-	reg  = FIELD_GET(EX_DATA_REG_MASK,  e->type);
-	imm  = FIELD_GET(EX_DATA_IMM_MASK,  e->type);
-=======
 	type = FIELD_GET(EX_DATA_TYPE_MASK, e->data);
 	reg  = FIELD_GET(EX_DATA_REG_MASK,  e->data);
 	imm  = FIELD_GET(EX_DATA_IMM_MASK,  e->data);
->>>>>>> eb3cdb58
 
 	switch (type) {
 	case EX_TYPE_DEFAULT:
@@ -339,11 +266,7 @@
 	case EX_TYPE_FAULT_MCE_SAFE:
 		return ex_handler_fault(e, regs, trapnr);
 	case EX_TYPE_UACCESS:
-<<<<<<< HEAD
-		return ex_handler_uaccess(e, regs, trapnr);
-=======
 		return ex_handler_uaccess(e, regs, trapnr, fault_addr);
->>>>>>> eb3cdb58
 	case EX_TYPE_COPY:
 		return ex_handler_copy(e, regs, trapnr);
 	case EX_TYPE_CLEAR_FS:
@@ -366,10 +289,6 @@
 	case EX_TYPE_RDMSR_IN_MCE:
 		ex_handler_msr_mce(regs, false);
 		break;
-<<<<<<< HEAD
-	case EX_TYPE_IMM_REG:
-		return ex_handler_imm_reg(e, regs, reg, imm);
-=======
 	case EX_TYPE_POP_REG:
 		regs->sp += sizeof(long);
 		fallthrough;
@@ -381,7 +300,6 @@
 		return ex_handler_ucopy_len(e, regs, trapnr, fault_addr, reg, imm);
 	case EX_TYPE_ZEROPAD:
 		return ex_handler_zeropad(e, regs, fault_addr);
->>>>>>> eb3cdb58
 	}
 	BUG();
 }
