// SPDX-License-Identifier: GPL-2.0-only
/* Common code for 32 and 64-bit NUMA */
#include <linux/acpi.h>
#include <linux/kernel.h>
#include <linux/mm.h>
#include <linux/of.h>
#include <linux/string.h>
#include <linux/init.h>
#include <linux/memblock.h>
#include <linux/mmzone.h>
#include <linux/ctype.h>
#include <linux/nodemask.h>
#include <linux/sched.h>
#include <linux/topology.h>
#include <linux/sort.h>
<<<<<<< HEAD
=======
#include <linux/numa_memblks.h>
>>>>>>> 2d5404ca

#include <asm/e820/api.h>
#include <asm/proto.h>
#include <asm/dma.h>
#include <asm/amd_nb.h>

#include "numa_internal.h"

int numa_off;

static __init int numa_setup(char *opt)
{
	if (!opt)
		return -EINVAL;
	if (!strncmp(opt, "off", 3))
		numa_off = 1;
	if (!strncmp(opt, "fake=", 5))
		return numa_emu_cmdline(opt + 5);
	if (!strncmp(opt, "noacpi", 6))
		disable_srat();
	if (!strncmp(opt, "nohmat", 6))
		disable_hmat();
	return 0;
}
early_param("numa", numa_setup);

/*
 * apicid, cpu, node mappings
 */
s16 __apicid_to_node[MAX_LOCAL_APIC] = {
	[0 ... MAX_LOCAL_APIC-1] = NUMA_NO_NODE
};

int numa_cpu_node(int cpu)
{
	u32 apicid = early_per_cpu(x86_cpu_to_apicid, cpu);

	if (apicid != BAD_APICID)
		return __apicid_to_node[apicid];
	return NUMA_NO_NODE;
}

cpumask_var_t node_to_cpumask_map[MAX_NUMNODES];
EXPORT_SYMBOL(node_to_cpumask_map);

/*
 * Map cpu index to node index
 */
DEFINE_EARLY_PER_CPU(int, x86_cpu_to_node_map, NUMA_NO_NODE);
EXPORT_EARLY_PER_CPU_SYMBOL(x86_cpu_to_node_map);

void numa_set_node(int cpu, int node)
{
	int *cpu_to_node_map = early_per_cpu_ptr(x86_cpu_to_node_map);

	/* early setting, no percpu area yet */
	if (cpu_to_node_map) {
		cpu_to_node_map[cpu] = node;
		return;
	}

#ifdef CONFIG_DEBUG_PER_CPU_MAPS
	if (cpu >= nr_cpu_ids || !cpu_possible(cpu)) {
		printk(KERN_ERR "numa_set_node: invalid cpu# (%d)\n", cpu);
		dump_stack();
		return;
	}
#endif
	per_cpu(x86_cpu_to_node_map, cpu) = node;

	set_cpu_numa_node(cpu, node);
}

void numa_clear_node(int cpu)
{
	numa_set_node(cpu, NUMA_NO_NODE);
}

/*
 * Allocate node_to_cpumask_map based on number of available nodes
 * Requires node_possible_map to be valid.
 *
 * Note: cpumask_of_node() is not valid until after this is done.
 * (Use CONFIG_DEBUG_PER_CPU_MAPS to check this.)
 */
void __init setup_node_to_cpumask_map(void)
{
	unsigned int node;

	/* setup nr_node_ids if not done yet */
	if (nr_node_ids == MAX_NUMNODES)
		setup_nr_node_ids();

	/* allocate the map */
	for (node = 0; node < nr_node_ids; node++)
		alloc_bootmem_cpumask_var(&node_to_cpumask_map[node]);

	/* cpumask_of_node() will now work */
	pr_debug("Node to cpumask map for %u nodes\n", nr_node_ids);
}

static int __init numa_register_nodes(void)
{
	int nid;

	if (!memblock_validate_numa_coverage(SZ_1M))
		return -EINVAL;

	/* Finally register nodes. */
	for_each_node_mask(nid, node_possible_map) {
		unsigned long start_pfn, end_pfn;

		/*
		 * Note, get_pfn_range_for_nid() depends on
		 * memblock_set_node() having already happened
		 */
		get_pfn_range_for_nid(nid, &start_pfn, &end_pfn);
		if (start_pfn >= end_pfn)
			continue;

		alloc_node_data(nid);
		node_set_online(nid);
	}

	/* Dump memblock with node info and return. */
	memblock_dump_all();
	return 0;
}

/*
 * There are unfortunately some poorly designed mainboards around that
 * only connect memory to a single CPU. This breaks the 1:1 cpu->node
 * mapping. To avoid this fill in the mapping for all possible CPUs,
 * as the number of CPUs is not known yet. We round robin the existing
 * nodes.
 */
static void __init numa_init_array(void)
{
	int rr, i;

	rr = first_node(node_online_map);
	for (i = 0; i < nr_cpu_ids; i++) {
		if (early_cpu_to_node(i) != NUMA_NO_NODE)
			continue;
		numa_set_node(i, rr);
		rr = next_node_in(rr, node_online_map);
	}
}

static int __init numa_init(int (*init_func)(void))
{
	int i;
	int ret;

	for (i = 0; i < MAX_LOCAL_APIC; i++)
		set_apicid_to_node(i, NUMA_NO_NODE);

	ret = numa_memblks_init(init_func, /* memblock_force_top_down */ true);
	if (ret < 0)
		return ret;

	ret = numa_register_nodes();
	if (ret < 0)
		return ret;

	for (i = 0; i < nr_cpu_ids; i++) {
		int nid = early_cpu_to_node(i);

		if (nid == NUMA_NO_NODE)
			continue;
		if (!node_online(nid))
			numa_clear_node(i);
	}
	numa_init_array();

	return 0;
}

/**
 * dummy_numa_init - Fallback dummy NUMA init
 *
 * Used if there's no underlying NUMA architecture, NUMA initialization
 * fails, or NUMA is disabled on the command line.
 *
 * Must online at least one node and add memory blocks that cover all
 * allowed memory.  This function must not fail.
 */
static int __init dummy_numa_init(void)
{
	printk(KERN_INFO "%s\n",
	       numa_off ? "NUMA turned off" : "No NUMA configuration found");
	printk(KERN_INFO "Faking a node at [mem %#018Lx-%#018Lx]\n",
	       0LLU, PFN_PHYS(max_pfn) - 1);

	node_set(0, numa_nodes_parsed);
	numa_add_memblk(0, 0, PFN_PHYS(max_pfn));

	return 0;
}

/**
 * x86_numa_init - Initialize NUMA
 *
 * Try each configured NUMA initialization method until one succeeds.  The
 * last fallback is dummy single node config encompassing whole memory and
 * never fails.
 */
void __init x86_numa_init(void)
{
	if (!numa_off) {
#ifdef CONFIG_ACPI_NUMA
		if (!numa_init(x86_acpi_numa_init))
			return;
#endif
#ifdef CONFIG_AMD_NUMA
		if (!numa_init(amd_numa_init))
			return;
#endif
		if (acpi_disabled && !numa_init(of_numa_init))
			return;
	}

	numa_init(dummy_numa_init);
}


/*
 * A node may exist which has one or more Generic Initiators but no CPUs and no
 * memory.
 *
 * This function must be called after init_cpu_to_node(), to ensure that any
 * memoryless CPU nodes have already been brought online, and before the
 * node_data[nid] is needed for zone list setup in build_all_zonelists().
 *
 * When this function is called, any nodes containing either memory and/or CPUs
 * will already be online and there is no need to do anything extra, even if
 * they also contain one or more Generic Initiators.
 */
void __init init_gi_nodes(void)
{
	int nid;

	/*
	 * Exclude this node from
	 * bringup_nonboot_cpus
	 *  cpu_up
	 *   __try_online_node
	 *    register_one_node
	 * because node_subsys is not initialized yet.
	 * TODO remove dependency on node_online
	 */
	for_each_node_state(nid, N_GENERIC_INITIATOR)
		if (!node_online(nid))
			node_set_online(nid);
}

/*
 * Setup early cpu_to_node.
 *
 * Populate cpu_to_node[] only if x86_cpu_to_apicid[],
 * and apicid_to_node[] tables have valid entries for a CPU.
 * This means we skip cpu_to_node[] initialisation for NUMA
 * emulation and faking node case (when running a kernel compiled
 * for NUMA on a non NUMA box), which is OK as cpu_to_node[]
 * is already initialized in a round robin manner at numa_init_array,
 * prior to this call, and this initialization is good enough
 * for the fake NUMA cases.
 *
 * Called before the per_cpu areas are setup.
 */
void __init init_cpu_to_node(void)
{
	int cpu;
	u32 *cpu_to_apicid = early_per_cpu_ptr(x86_cpu_to_apicid);

	BUG_ON(cpu_to_apicid == NULL);

	for_each_possible_cpu(cpu) {
		int node = numa_cpu_node(cpu);

		if (node == NUMA_NO_NODE)
			continue;

		/*
		 * Exclude this node from
		 * bringup_nonboot_cpus
		 *  cpu_up
		 *   __try_online_node
		 *    register_one_node
		 * because node_subsys is not initialized yet.
		 * TODO remove dependency on node_online
		 */
		if (!node_online(node))
			node_set_online(node);

		numa_set_node(cpu, node);
	}
}

#ifndef CONFIG_DEBUG_PER_CPU_MAPS

# ifndef CONFIG_NUMA_EMU
void numa_add_cpu(unsigned int cpu)
{
	cpumask_set_cpu(cpu, node_to_cpumask_map[early_cpu_to_node(cpu)]);
}

void numa_remove_cpu(unsigned int cpu)
{
	cpumask_clear_cpu(cpu, node_to_cpumask_map[early_cpu_to_node(cpu)]);
}
# endif	/* !CONFIG_NUMA_EMU */

#else	/* !CONFIG_DEBUG_PER_CPU_MAPS */

int __cpu_to_node(int cpu)
{
	if (early_per_cpu_ptr(x86_cpu_to_node_map)) {
		printk(KERN_WARNING
			"cpu_to_node(%d): usage too early!\n", cpu);
		dump_stack();
		return early_per_cpu_ptr(x86_cpu_to_node_map)[cpu];
	}
	return per_cpu(x86_cpu_to_node_map, cpu);
}
EXPORT_SYMBOL(__cpu_to_node);

/*
 * Same function as cpu_to_node() but used if called before the
 * per_cpu areas are setup.
 */
int early_cpu_to_node(int cpu)
{
	if (early_per_cpu_ptr(x86_cpu_to_node_map))
		return early_per_cpu_ptr(x86_cpu_to_node_map)[cpu];

	if (!cpu_possible(cpu)) {
		printk(KERN_WARNING
			"early_cpu_to_node(%d): no per_cpu area!\n", cpu);
		dump_stack();
		return NUMA_NO_NODE;
	}
	return per_cpu(x86_cpu_to_node_map, cpu);
}

void debug_cpumask_set_cpu(unsigned int cpu, int node, bool enable)
{
	struct cpumask *mask;

	if (node == NUMA_NO_NODE) {
		/* early_cpu_to_node() already emits a warning and trace */
		return;
	}
	mask = node_to_cpumask_map[node];
	if (!cpumask_available(mask)) {
		pr_err("node_to_cpumask_map[%i] NULL\n", node);
		dump_stack();
		return;
	}

	if (enable)
		cpumask_set_cpu(cpu, mask);
	else
		cpumask_clear_cpu(cpu, mask);

	printk(KERN_DEBUG "%s cpu %d node %d: mask now %*pbl\n",
		enable ? "numa_add_cpu" : "numa_remove_cpu",
		cpu, node, cpumask_pr_args(mask));
	return;
}

# ifndef CONFIG_NUMA_EMU
static void numa_set_cpumask(int cpu, bool enable)
{
	debug_cpumask_set_cpu(cpu, early_cpu_to_node(cpu), enable);
}

void numa_add_cpu(unsigned int cpu)
{
	numa_set_cpumask(cpu, true);
}

void numa_remove_cpu(unsigned int cpu)
{
	numa_set_cpumask(cpu, false);
}
# endif	/* !CONFIG_NUMA_EMU */

/*
 * Returns a pointer to the bitmask of CPUs on Node 'node'.
 */
const struct cpumask *cpumask_of_node(int node)
{
	if ((unsigned)node >= nr_node_ids) {
		printk(KERN_WARNING
			"cpumask_of_node(%d): (unsigned)node >= nr_node_ids(%u)\n",
			node, nr_node_ids);
		dump_stack();
		return cpu_none_mask;
	}
	if (!cpumask_available(node_to_cpumask_map[node])) {
		printk(KERN_WARNING
			"cpumask_of_node(%d): no node_to_cpumask_map!\n",
			node);
		dump_stack();
		return cpu_online_mask;
	}
	return node_to_cpumask_map[node];
}
EXPORT_SYMBOL(cpumask_of_node);

#endif	/* !CONFIG_DEBUG_PER_CPU_MAPS */

#ifdef CONFIG_NUMA_EMU
void __init numa_emu_update_cpu_to_node(int *emu_nid_to_phys,
					unsigned int nr_emu_nids)
{
	int i, j;

	/*
	 * Transform __apicid_to_node table to use emulated nids by
	 * reverse-mapping phys_nid.  The maps should always exist but fall
	 * back to zero just in case.
	 */
	for (i = 0; i < ARRAY_SIZE(__apicid_to_node); i++) {
		if (__apicid_to_node[i] == NUMA_NO_NODE)
			continue;
		for (j = 0; j < nr_emu_nids; j++)
			if (__apicid_to_node[i] == emu_nid_to_phys[j])
				break;
		__apicid_to_node[i] = j < nr_emu_nids ? j : 0;
	}
}

u64 __init numa_emu_dma_end(void)
{
	return PFN_PHYS(MAX_DMA32_PFN);
}
<<<<<<< HEAD
EXPORT_SYMBOL_GPL(memory_add_physaddr_to_nid);

#endif

static int __init cmp_memblk(const void *a, const void *b)
{
	const struct numa_memblk *ma = *(const struct numa_memblk **)a;
	const struct numa_memblk *mb = *(const struct numa_memblk **)b;

	return (ma->start > mb->start) - (ma->start < mb->start);
}

static struct numa_memblk *numa_memblk_list[NR_NODE_MEMBLKS] __initdata;

/**
 * numa_fill_memblks - Fill gaps in numa_meminfo memblks
 * @start: address to begin fill
 * @end: address to end fill
 *
 * Find and extend numa_meminfo memblks to cover the physical
 * address range @start-@end
 *
 * RETURNS:
 * 0		  : Success
 * NUMA_NO_MEMBLK : No memblks exist in address range @start-@end
 */

int __init numa_fill_memblks(u64 start, u64 end)
{
	struct numa_memblk **blk = &numa_memblk_list[0];
	struct numa_meminfo *mi = &numa_meminfo;
	int count = 0;
	u64 prev_end;

	/*
	 * Create a list of pointers to numa_meminfo memblks that
	 * overlap start, end. The list is used to make in-place
	 * changes that fill out the numa_meminfo memblks.
	 */
	for (int i = 0; i < mi->nr_blks; i++) {
		struct numa_memblk *bi = &mi->blk[i];

		if (memblock_addrs_overlap(start, end - start, bi->start,
					   bi->end - bi->start)) {
			blk[count] = &mi->blk[i];
			count++;
		}
	}
	if (!count)
		return NUMA_NO_MEMBLK;

	/* Sort the list of pointers in memblk->start order */
	sort(&blk[0], count, sizeof(blk[0]), cmp_memblk, NULL);

	/* Make sure the first/last memblks include start/end */
	blk[0]->start = min(blk[0]->start, start);
	blk[count - 1]->end = max(blk[count - 1]->end, end);

	/*
	 * Fill any gaps by tracking the previous memblks
	 * end address and backfilling to it if needed.
	 */
	prev_end = blk[0]->end;
	for (int i = 1; i < count; i++) {
		struct numa_memblk *curr = blk[i];

		if (prev_end >= curr->start) {
			if (prev_end < curr->end)
				prev_end = curr->end;
		} else {
			curr->start = prev_end;
			prev_end = curr->end;
		}
	}
	return 0;
}
=======
#endif /* CONFIG_NUMA_EMU */
>>>>>>> 2d5404ca
<|MERGE_RESOLUTION|>--- conflicted
+++ resolved
@@ -13,10 +13,7 @@
 #include <linux/sched.h>
 #include <linux/topology.h>
 #include <linux/sort.h>
-<<<<<<< HEAD
-=======
 #include <linux/numa_memblks.h>
->>>>>>> 2d5404ca
 
 #include <asm/e820/api.h>
 #include <asm/proto.h>
@@ -455,83 +452,4 @@
 {
 	return PFN_PHYS(MAX_DMA32_PFN);
 }
-<<<<<<< HEAD
-EXPORT_SYMBOL_GPL(memory_add_physaddr_to_nid);
-
-#endif
-
-static int __init cmp_memblk(const void *a, const void *b)
-{
-	const struct numa_memblk *ma = *(const struct numa_memblk **)a;
-	const struct numa_memblk *mb = *(const struct numa_memblk **)b;
-
-	return (ma->start > mb->start) - (ma->start < mb->start);
-}
-
-static struct numa_memblk *numa_memblk_list[NR_NODE_MEMBLKS] __initdata;
-
-/**
- * numa_fill_memblks - Fill gaps in numa_meminfo memblks
- * @start: address to begin fill
- * @end: address to end fill
- *
- * Find and extend numa_meminfo memblks to cover the physical
- * address range @start-@end
- *
- * RETURNS:
- * 0		  : Success
- * NUMA_NO_MEMBLK : No memblks exist in address range @start-@end
- */
-
-int __init numa_fill_memblks(u64 start, u64 end)
-{
-	struct numa_memblk **blk = &numa_memblk_list[0];
-	struct numa_meminfo *mi = &numa_meminfo;
-	int count = 0;
-	u64 prev_end;
-
-	/*
-	 * Create a list of pointers to numa_meminfo memblks that
-	 * overlap start, end. The list is used to make in-place
-	 * changes that fill out the numa_meminfo memblks.
-	 */
-	for (int i = 0; i < mi->nr_blks; i++) {
-		struct numa_memblk *bi = &mi->blk[i];
-
-		if (memblock_addrs_overlap(start, end - start, bi->start,
-					   bi->end - bi->start)) {
-			blk[count] = &mi->blk[i];
-			count++;
-		}
-	}
-	if (!count)
-		return NUMA_NO_MEMBLK;
-
-	/* Sort the list of pointers in memblk->start order */
-	sort(&blk[0], count, sizeof(blk[0]), cmp_memblk, NULL);
-
-	/* Make sure the first/last memblks include start/end */
-	blk[0]->start = min(blk[0]->start, start);
-	blk[count - 1]->end = max(blk[count - 1]->end, end);
-
-	/*
-	 * Fill any gaps by tracking the previous memblks
-	 * end address and backfilling to it if needed.
-	 */
-	prev_end = blk[0]->end;
-	for (int i = 1; i < count; i++) {
-		struct numa_memblk *curr = blk[i];
-
-		if (prev_end >= curr->start) {
-			if (prev_end < curr->end)
-				prev_end = curr->end;
-		} else {
-			curr->start = prev_end;
-			prev_end = curr->end;
-		}
-	}
-	return 0;
-}
-=======
-#endif /* CONFIG_NUMA_EMU */
->>>>>>> 2d5404ca
+#endif /* CONFIG_NUMA_EMU */