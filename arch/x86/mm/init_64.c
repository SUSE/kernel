--- conflicted
+++ resolved
@@ -649,17 +649,8 @@
 		if (page_size_mask & (1<<PG_LEVEL_1G)) {
 			pages++;
 			spin_lock(&init_mm.page_table_lock);
-<<<<<<< HEAD
-
-			prot = __pgprot(pgprot_val(prot) | _PAGE_PSE);
-
-			set_pte_init((pte_t *)pud,
-				     pfn_pte((paddr & PUD_MASK) >> PAGE_SHIFT,
-					     prot),
-=======
 			set_pud_init(pud,
 				     pfn_pud(paddr >> PAGE_SHIFT, prot_sethuge(prot)),
->>>>>>> eb3cdb58
 				     init);
 			spin_unlock(&init_mm.page_table_lock);
 			paddr_last = paddr_next;
@@ -1425,50 +1416,6 @@
 	debug_checkwx();
 }
 
-<<<<<<< HEAD
-int kern_addr_valid(unsigned long addr)
-{
-	unsigned long above = ((long)addr) >> __VIRTUAL_MASK_SHIFT;
-	pgd_t *pgd;
-	p4d_t *p4d;
-	pud_t *pud;
-	pmd_t *pmd;
-	pte_t *pte;
-
-	if (above != 0 && above != -1UL)
-		return 0;
-
-	pgd = pgd_offset_k(addr);
-	if (pgd_none(*pgd))
-		return 0;
-
-	p4d = p4d_offset(pgd, addr);
-	if (!p4d_present(*p4d))
-		return 0;
-
-	pud = pud_offset(p4d, addr);
-	if (!pud_present(*pud))
-		return 0;
-
-	if (pud_large(*pud))
-		return pfn_valid(pud_pfn(*pud));
-
-	pmd = pmd_offset(pud, addr);
-	if (!pmd_present(*pmd))
-		return 0;
-
-	if (pmd_large(*pmd))
-		return pfn_valid(pmd_pfn(*pmd));
-
-	pte = pte_offset_kernel(pmd, addr);
-	if (pte_none(*pte))
-		return 0;
-
-	return pfn_valid(pte_pfn(*pte));
-}
-
-=======
->>>>>>> eb3cdb58
 /*
  * Block size is the minimum amount of memory which can be hotplugged or
  * hotremoved. It must be power of two and must be equal or larger than
