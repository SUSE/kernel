--- conflicted
+++ resolved
@@ -5,7 +5,6 @@
 #include <linux/kallsyms.h>
 #include <linux/kcore.h>
 #include <linux/pgtable.h>
-#include <linux/prandom.h>
 
 #include <asm/cpu_entry_area.h>
 #include <asm/fixmap.h>
@@ -28,14 +27,6 @@
 
 static __init void init_cea_offsets(void)
 {
-<<<<<<< HEAD
-	struct rnd_state rand_state;
-	unsigned int max_cea, rand;
-	unsigned int i, j;
-
-	max_cea = (CPU_ENTRY_AREA_MAP_SIZE - PAGE_SIZE) / CPU_ENTRY_AREA_SIZE;
-	prandom_seed_state(&rand_state, kaslr_get_random_long("CPU entry"));
-=======
 	unsigned int max_cea;
 	unsigned int i, j;
 
@@ -46,19 +37,13 @@
 	}
 
 	max_cea = (CPU_ENTRY_AREA_MAP_SIZE - PAGE_SIZE) / CPU_ENTRY_AREA_SIZE;
->>>>>>> eb3cdb58
 
 	/* O(sodding terrible) */
 	for_each_possible_cpu(i) {
 		unsigned int cea;
 
 again:
-<<<<<<< HEAD
-		prandom_bytes_state(&rand_state, &rand, sizeof(rand));
-		cea = rand % max_cea;
-=======
 		cea = get_random_u32_below(max_cea);
->>>>>>> eb3cdb58
 
 		for_each_possible_cpu(j) {
 			if (cea_offset(j) == cea)
