--- conflicted
+++ resolved
@@ -282,21 +282,17 @@
 	 * catches all aliases.
 	 */
 	if (within(pfn, __pa((unsigned long)__start_rodata) >> PAGE_SHIFT,
-<<<<<<< HEAD
 		   __pa((unsigned long)__end_rodata) >> PAGE_SHIFT)) {
 		if (!static_protections_allow_rodata)
 			pgprot_val(forbidden) |= _PAGE_RW;
 	}
-=======
-		   __pa((unsigned long)__end_rodata) >> PAGE_SHIFT))
-		pgprot_val(forbidden) |= _PAGE_RW;
+
 	/*
 	 * .data and .bss should always be writable.
 	 */
 	if (within(address, (unsigned long)_sdata, (unsigned long)_edata) ||
 	    within(address, (unsigned long)__bss_start, (unsigned long)__bss_stop))
 		pgprot_val(required) |= _PAGE_RW;
->>>>>>> c56eb8fb
 
 #if defined(CONFIG_X86_64) && defined(CONFIG_DEBUG_RODATA)
 	/*
