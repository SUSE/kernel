// SPDX-License-Identifier: GPL-2.0-only
/*
 * Memory Encryption Support Common Code
 *
 * Copyright (C) 2016 Advanced Micro Devices, Inc.
 *
 * Author: Tom Lendacky <thomas.lendacky@amd.com>
 */

#include <linux/dma-direct.h>
#include <linux/dma-mapping.h>
#include <linux/swiotlb.h>
#include <linux/cc_platform.h>
#include <linux/mem_encrypt.h>
#include <linux/virtio_anchor.h>

#include <asm/sev.h>

/* Override for DMA direct allocation check - ARCH_HAS_FORCE_DMA_UNENCRYPTED */
bool force_dma_unencrypted(struct device *dev)
{
	/*
	 * For SEV, all DMA must be to unencrypted addresses.
	 */
	if (cc_platform_has(CC_ATTR_GUEST_MEM_ENCRYPT))
		return true;

	/*
	 * For SME, all DMA must be to unencrypted addresses if the
	 * device does not support DMA to addresses that include the
	 * encryption mask.
	 */
	if (cc_platform_has(CC_ATTR_HOST_MEM_ENCRYPT)) {
		u64 dma_enc_mask = DMA_BIT_MASK(__ffs64(sme_me_mask));
		u64 dma_dev_mask = min_not_zero(dev->coherent_dma_mask,
						dev->bus_dma_limit);

		if (dma_dev_mask <= dma_enc_mask)
			return true;
	}

	return false;
}

static void print_mem_encrypt_feature_info(void)
{
	pr_info("Memory Encryption Features active: ");

	switch (cc_vendor) {
	case CC_VENDOR_INTEL:
		pr_cont("Intel TDX\n");
		break;
	case CC_VENDOR_AMD:
		pr_cont("AMD");

		/* Secure Memory Encryption */
		if (cc_platform_has(CC_ATTR_HOST_MEM_ENCRYPT)) {
		/*
		 * SME is mutually exclusive with any of the SEV
		 * features below.
		*/
			pr_cont(" SME\n");
			return;
		}

		/* Secure Encrypted Virtualization */
		if (cc_platform_has(CC_ATTR_GUEST_MEM_ENCRYPT))
			pr_cont(" SEV");

		/* Encrypted Register State */
		if (cc_platform_has(CC_ATTR_GUEST_STATE_ENCRYPT))
			pr_cont(" SEV-ES");

		/* Secure Nested Paging */
		if (cc_platform_has(CC_ATTR_GUEST_SEV_SNP))
			pr_cont(" SEV-SNP");

		pr_cont("\n");
<<<<<<< HEAD
=======

		sev_show_status();

>>>>>>> 2d5404ca
		break;
	default:
		pr_cont("Unknown\n");
	}
}

/* Architecture __weak replacement functions */
void __init mem_encrypt_init(void)
{
	if (!cc_platform_has(CC_ATTR_MEM_ENCRYPT))
		return;

	/* Call into SWIOTLB to update the SWIOTLB DMA buffers */
	swiotlb_update_mem_attributes();

	print_mem_encrypt_feature_info();
}

void __init mem_encrypt_setup_arch(void)
{
	phys_addr_t total_mem = memblock_phys_mem_size();
	unsigned long size;

	/*
	 * Do RMP table fixups after the e820 tables have been setup by
	 * e820__memory_setup().
	 */
	if (cc_platform_has(CC_ATTR_HOST_SEV_SNP))
		snp_fixup_e820_tables();

	if (!cc_platform_has(CC_ATTR_GUEST_MEM_ENCRYPT))
		return;

	/*
	 * For SEV and TDX, all DMA has to occur via shared/unencrypted pages.
	 * Kernel uses SWIOTLB to make this happen without changing device
	 * drivers. However, depending on the workload being run, the
	 * default 64MB of SWIOTLB may not be enough and SWIOTLB may
	 * run out of buffers for DMA, resulting in I/O errors and/or
	 * performance degradation especially with high I/O workloads.
	 *
	 * Adjust the default size of SWIOTLB using a percentage of guest
	 * memory for SWIOTLB buffers. Also, as the SWIOTLB bounce buffer
	 * memory is allocated from low memory, ensure that the adjusted size
	 * is within the limits of low available memory.
	 *
	 * The percentage of guest memory used here for SWIOTLB buffers
	 * is more of an approximation of the static adjustment which
	 * 64MB for <1G, and ~128M to 256M for 1G-to-4G, i.e., the 6%
	 */
	size = total_mem * 6 / 100;
	size = clamp_val(size, IO_TLB_DEFAULT_SIZE, SZ_1G);
	swiotlb_adjust_size(size);

	/* Set restricted memory access for virtio. */
	virtio_set_mem_acc_cb(virtio_require_restricted_mem_acc);
}<|MERGE_RESOLUTION|>--- conflicted
+++ resolved
@@ -76,12 +76,9 @@
 			pr_cont(" SEV-SNP");
 
 		pr_cont("\n");
-<<<<<<< HEAD
-=======
 
 		sev_show_status();
 
->>>>>>> 2d5404ca
 		break;
 	default:
 		pr_cont("Unknown\n");
