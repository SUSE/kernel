--- conflicted
+++ resolved
@@ -127,15 +127,6 @@
 #undef GEN
 #endif
 
-<<<<<<< HEAD
-#ifdef CONFIG_RETHUNK
-
-	.section .text..__x86.return_thunk
-
-#ifdef CONFIG_CPU_SRSO
-
-/*
-=======
 #ifdef CONFIG_MITIGATION_RETHUNK
 
 /*
@@ -150,7 +141,6 @@
 #ifdef CONFIG_MITIGATION_SRSO
 
 /*
->>>>>>> 2d5404ca
  * srso_alias_untrain_ret() and srso_alias_safe_ret() are placed at
  * special addresses:
  *
@@ -164,7 +154,6 @@
  * poisoned entries at that BTB slot to get evicted.
  *
  * As a result, srso_alias_safe_ret() becomes a safe return.
-<<<<<<< HEAD
  */
 	.pushsection .text..__x86.rethunk_untrain
 SYM_CODE_START_NOALIGN(srso_alias_untrain_ret)
@@ -182,7 +171,6 @@
 	lea 8(%_ASM_SP), %_ASM_SP
 	UNWIND_HINT_FUNC
 	ANNOTATE_UNRET_SAFE
-	ANNOTATE_NOENDBR
 	ret
 	int3
 SYM_FUNC_END(srso_alias_safe_ret)
@@ -205,47 +193,6 @@
  * later, it is a stack manipulation and a RET which is mispredicted and
  * thus a "safe" one to use.
  */
-=======
- */
-	.pushsection .text..__x86.rethunk_untrain
-SYM_CODE_START_NOALIGN(srso_alias_untrain_ret)
-	UNWIND_HINT_FUNC
-	ANNOTATE_NOENDBR
-	ASM_NOP2
-	lfence
-	jmp srso_alias_return_thunk
-SYM_FUNC_END(srso_alias_untrain_ret)
-__EXPORT_THUNK(srso_alias_untrain_ret)
-	.popsection
-
-	.pushsection .text..__x86.rethunk_safe
-SYM_CODE_START_NOALIGN(srso_alias_safe_ret)
-	lea 8(%_ASM_SP), %_ASM_SP
-	UNWIND_HINT_FUNC
-	ANNOTATE_UNRET_SAFE
-	ret
-	int3
-SYM_FUNC_END(srso_alias_safe_ret)
-
-SYM_CODE_START_NOALIGN(srso_alias_return_thunk)
-	UNWIND_HINT_FUNC
-	ANNOTATE_NOENDBR
-	call srso_alias_safe_ret
-	ud2
-SYM_CODE_END(srso_alias_return_thunk)
-	.popsection
-
-/*
- * SRSO untraining sequence for Zen1/2, similar to retbleed_untrain_ret()
- * above. On kernel entry, srso_untrain_ret() is executed which is a
- *
- * movabs $0xccccc30824648d48,%rax
- *
- * and when the return thunk executes the inner label srso_safe_ret()
- * later, it is a stack manipulation and a RET which is mispredicted and
- * thus a "safe" one to use.
- */
->>>>>>> 2d5404ca
 	.align 64
 	.skip 64 - (srso_safe_ret - srso_untrain_ret), 0xcc
 SYM_CODE_START_LOCAL_NOALIGN(srso_untrain_ret)
@@ -269,29 +216,6 @@
 	ud2
 SYM_CODE_END(srso_safe_ret)
 SYM_FUNC_END(srso_untrain_ret)
-<<<<<<< HEAD
-
-SYM_CODE_START(srso_return_thunk)
-	UNWIND_HINT_FUNC
-	ANNOTATE_NOENDBR
-	call srso_safe_ret
-	ud2
-SYM_CODE_END(srso_return_thunk)
-
-#define JMP_SRSO_UNTRAIN_RET "jmp srso_untrain_ret"
-#else /* !CONFIG_CPU_SRSO */
-/* Dummy for the alternative in CALL_UNTRAIN_RET. */
-SYM_CODE_START(srso_alias_untrain_ret)
-	ANNOTATE_UNRET_SAFE
-	ret
-	int3
-SYM_FUNC_END(srso_alias_untrain_ret)
-__EXPORT_THUNK(srso_alias_untrain_ret)
-#define JMP_SRSO_UNTRAIN_RET "ud2"
-#endif /* CONFIG_CPU_SRSO */
-
-#ifdef CONFIG_CPU_UNRET_ENTRY
-=======
 
 SYM_CODE_START(srso_return_thunk)
 	UNWIND_HINT_FUNC
@@ -314,7 +238,6 @@
 #endif /* CONFIG_MITIGATION_SRSO */
 
 #ifdef CONFIG_MITIGATION_UNRET_ENTRY
->>>>>>> 2d5404ca
 
 /*
  * Some generic notes on the untraining sequences:
@@ -396,30 +319,16 @@
 SYM_FUNC_END(retbleed_untrain_ret)
 
 #define JMP_RETBLEED_UNTRAIN_RET "jmp retbleed_untrain_ret"
-<<<<<<< HEAD
-#else /* !CONFIG_CPU_UNRET_ENTRY */
-#define JMP_RETBLEED_UNTRAIN_RET "ud2"
-#endif /* CONFIG_CPU_UNRET_ENTRY */
-
-#if defined(CONFIG_CPU_UNRET_ENTRY) || defined(CONFIG_CPU_SRSO)
-
-=======
 #else /* !CONFIG_MITIGATION_UNRET_ENTRY */
 #define JMP_RETBLEED_UNTRAIN_RET "ud2"
 #endif /* CONFIG_MITIGATION_UNRET_ENTRY */
 
 #if defined(CONFIG_MITIGATION_UNRET_ENTRY) || defined(CONFIG_MITIGATION_SRSO)
 
->>>>>>> 2d5404ca
 SYM_FUNC_START(entry_untrain_ret)
 	ALTERNATIVE JMP_RETBLEED_UNTRAIN_RET, JMP_SRSO_UNTRAIN_RET, X86_FEATURE_SRSO
 SYM_FUNC_END(entry_untrain_ret)
 __EXPORT_THUNK(entry_untrain_ret)
-<<<<<<< HEAD
-
-#endif /* CONFIG_CPU_UNRET_ENTRY || CONFIG_CPU_SRSO */
-=======
->>>>>>> 2d5404ca
 
 #endif /* CONFIG_MITIGATION_UNRET_ENTRY || CONFIG_MITIGATION_SRSO */
 
@@ -455,11 +364,7 @@
 	int3
 SYM_FUNC_END(call_depth_return_thunk)
 
-<<<<<<< HEAD
-#endif /* CONFIG_CALL_DEPTH_TRACKING */
-=======
 #endif /* CONFIG_MITIGATION_CALL_DEPTH_TRACKING */
->>>>>>> 2d5404ca
 
 /*
  * This function name is magical and is used by -mfunction-return=thunk-extern
@@ -468,22 +373,15 @@
  * This code is only used during kernel boot or module init.  All
  * 'JMP __x86_return_thunk' sites are changed to something else by
  * apply_returns().
-<<<<<<< HEAD
-=======
  *
  * The ALTERNATIVE below adds a really loud warning to catch the case
  * where the insufficient default return thunk ends up getting used for
  * whatever reason like miscompilation or failure of
  * objtool/alternatives/etc to patch all the return sites.
->>>>>>> 2d5404ca
  */
 SYM_CODE_START(__x86_return_thunk)
 	UNWIND_HINT_FUNC
 	ANNOTATE_NOENDBR
-<<<<<<< HEAD
-	ANNOTATE_UNRET_SAFE
-	ret
-=======
 #if defined(CONFIG_MITIGATION_UNRET_ENTRY) || \
     defined(CONFIG_MITIGATION_SRSO) || \
     defined(CONFIG_MITIGATION_CALL_DEPTH_TRACKING)
@@ -493,13 +391,8 @@
 	ANNOTATE_UNRET_SAFE
 	ret
 #endif
->>>>>>> 2d5404ca
 	int3
 SYM_CODE_END(__x86_return_thunk)
 EXPORT_SYMBOL(__x86_return_thunk)
 
-<<<<<<< HEAD
-#endif /* CONFIG_RETHUNK */
-=======
-#endif /* CONFIG_MITIGATION_RETHUNK */
->>>>>>> 2d5404ca
+#endif /* CONFIG_MITIGATION_RETHUNK */