--- conflicted
+++ resolved
@@ -371,8 +371,6 @@
 
 .macro ITS_THUNK reg
 
-<<<<<<< HEAD
-=======
 /*
  * If CFI paranoid is used then the ITS thunk starts with opcodes (0xea; jne 1b)
  * that complete the fineibt_paranoid caller sequence.
@@ -382,7 +380,6 @@
 	UNWIND_HINT_UNDEFINED
 	ANNOTATE_NOENDBR
 	jne 1b
->>>>>>> e747403a
 SYM_INNER_LABEL(__x86_indirect_its_thunk_\reg, SYM_L_GLOBAL)
 	UNWIND_HINT_UNDEFINED
 	ANNOTATE_NOENDBR
@@ -390,31 +387,19 @@
 	jmp *%\reg
 	int3
 	.align 32, 0xcc		/* fill to the end of the line */
-<<<<<<< HEAD
-	.skip  32, 0xcc		/* skip to the next upper half */
-=======
 	.skip  32 - (__x86_indirect_its_thunk_\reg - 1b), 0xcc /* skip to the next upper half */
->>>>>>> e747403a
 .endm
 
 /* ITS mitigation requires thunks be aligned to upper half of cacheline */
 .align 64, 0xcc
-<<<<<<< HEAD
-.skip 32, 0xcc
-SYM_CODE_START(__x86_indirect_its_thunk_array)
-=======
 .skip 29, 0xcc
->>>>>>> e747403a
 
 #define GEN(reg) ITS_THUNK reg
 #include <asm/GEN-for-each-reg.h>
 #undef GEN
 
 	.align 64, 0xcc
-<<<<<<< HEAD
-=======
 SYM_FUNC_ALIAS(__x86_indirect_its_thunk_array, __x86_indirect_its_thunk_rax)
->>>>>>> e747403a
 SYM_CODE_END(__x86_indirect_its_thunk_array)
 
 .align 64, 0xcc
