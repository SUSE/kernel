--- conflicted
+++ resolved
@@ -13,118 +13,8 @@
 #include <asm/export.h>
 
 /*
-<<<<<<< HEAD
- * copy_user_generic_unrolled - memory copy with exception handling.
- * This version is for CPUs like P4 that don't have efficient micro
- * code for rep movsq
- *
- * Input:
- * rdi destination
- * rsi source
- * rdx count
- *
- * Output:
- * eax uncopied bytes or 0 if successful.
- */
-SYM_FUNC_START(copy_user_generic_unrolled)
-	ASM_STAC
-	cmpl $8,%edx
-	jb 20f		/* less then 8 bytes, go to byte copy loop */
-	ALIGN_DESTINATION
-	movl %edx,%ecx
-	andl $63,%edx
-	shrl $6,%ecx
-	jz .L_copy_short_string
-1:	movq (%rsi),%r8
-2:	movq 1*8(%rsi),%r9
-3:	movq 2*8(%rsi),%r10
-4:	movq 3*8(%rsi),%r11
-5:	movq %r8,(%rdi)
-6:	movq %r9,1*8(%rdi)
-7:	movq %r10,2*8(%rdi)
-8:	movq %r11,3*8(%rdi)
-9:	movq 4*8(%rsi),%r8
-10:	movq 5*8(%rsi),%r9
-11:	movq 6*8(%rsi),%r10
-12:	movq 7*8(%rsi),%r11
-13:	movq %r8,4*8(%rdi)
-14:	movq %r9,5*8(%rdi)
-15:	movq %r10,6*8(%rdi)
-16:	movq %r11,7*8(%rdi)
-	leaq 64(%rsi),%rsi
-	leaq 64(%rdi),%rdi
-	decl %ecx
-	jnz 1b
-.L_copy_short_string:
-	movl %edx,%ecx
-	andl $7,%edx
-	shrl $3,%ecx
-	jz 20f
-18:	movq (%rsi),%r8
-19:	movq %r8,(%rdi)
-	leaq 8(%rsi),%rsi
-	leaq 8(%rdi),%rdi
-	decl %ecx
-	jnz 18b
-20:	andl %edx,%edx
-	jz 23f
-	movl %edx,%ecx
-21:	movb (%rsi),%al
-22:	movb %al,(%rdi)
-	incq %rsi
-	incq %rdi
-	decl %ecx
-	jnz 21b
-23:	xor %eax,%eax
-	ASM_CLAC
-	RET
-
-	.section .fixup,"ax"
-30:	shll $6,%ecx
-	addl %ecx,%edx
-	jmp 60f
-40:	leal (%rdx,%rcx,8),%edx
-	jmp 60f
-50:	movl %ecx,%edx
-60:	jmp .Lcopy_user_handle_tail /* ecx is zerorest also */
-	.previous
-
-	_ASM_EXTABLE_CPY(1b, 30b)
-	_ASM_EXTABLE_CPY(2b, 30b)
-	_ASM_EXTABLE_CPY(3b, 30b)
-	_ASM_EXTABLE_CPY(4b, 30b)
-	_ASM_EXTABLE_CPY(5b, 30b)
-	_ASM_EXTABLE_CPY(6b, 30b)
-	_ASM_EXTABLE_CPY(7b, 30b)
-	_ASM_EXTABLE_CPY(8b, 30b)
-	_ASM_EXTABLE_CPY(9b, 30b)
-	_ASM_EXTABLE_CPY(10b, 30b)
-	_ASM_EXTABLE_CPY(11b, 30b)
-	_ASM_EXTABLE_CPY(12b, 30b)
-	_ASM_EXTABLE_CPY(13b, 30b)
-	_ASM_EXTABLE_CPY(14b, 30b)
-	_ASM_EXTABLE_CPY(15b, 30b)
-	_ASM_EXTABLE_CPY(16b, 30b)
-	_ASM_EXTABLE_CPY(18b, 40b)
-	_ASM_EXTABLE_CPY(19b, 40b)
-	_ASM_EXTABLE_CPY(21b, 50b)
-	_ASM_EXTABLE_CPY(22b, 50b)
-SYM_FUNC_END(copy_user_generic_unrolled)
-EXPORT_SYMBOL(copy_user_generic_unrolled)
-
-/* Some CPUs run faster using the string copy instructions.
- * This is also a lot simpler. Use them when possible.
- *
- * Only 4GB of copy is supported. This shouldn't be a problem
- * because the kernel normally only writes from/to page sized chunks
- * even if user space passed a longer buffer.
- * And more would be dangerous because both Intel and AMD have
- * errata with rep movsq > 4GB. If someone feels the need to fix
- * this please consider this.
-=======
  * rep_movs_alternative - memory copy with exception handling.
  * This version is for CPUs that don't have FSRM (Fast Short Rep Movs)
->>>>>>> eb3cdb58
  *
  * Input:
  * rdi destination
@@ -132,250 +22,13 @@
  * rcx count
  *
  * Output:
-<<<<<<< HEAD
- * eax uncopied bytes or 0 if successful.
- */
-SYM_FUNC_START(copy_user_generic_string)
-	ASM_STAC
-	cmpl $8,%edx
-	jb 2f		/* less than 8 bytes, go to byte copy loop */
-	ALIGN_DESTINATION
-	movl %edx,%ecx
-	shrl $3,%ecx
-	andl $7,%edx
-1:	rep
-	movsq
-2:	movl %edx,%ecx
-3:	rep
-	movsb
-	xorl %eax,%eax
-	ASM_CLAC
-	RET
-
-	.section .fixup,"ax"
-11:	leal (%rdx,%rcx,8),%ecx
-12:	movl %ecx,%edx		/* ecx is zerorest also */
-	jmp .Lcopy_user_handle_tail
-	.previous
-
-	_ASM_EXTABLE_CPY(1b, 11b)
-	_ASM_EXTABLE_CPY(3b, 12b)
-SYM_FUNC_END(copy_user_generic_string)
-EXPORT_SYMBOL(copy_user_generic_string)
-
-/*
- * Some CPUs are adding enhanced REP MOVSB/STOSB instructions.
- * It's recommended to use enhanced REP MOVSB/STOSB if it's enabled.
- *
- * Input:
- * rdi destination
- * rsi source
- * rdx count
-=======
  * rcx uncopied bytes or 0 if successful.
->>>>>>> eb3cdb58
  *
  * NOTE! The calling convention is very intentionally the same as
  * for 'rep movs', so that we can rewrite the function call with
  * just a plain 'rep movs' on machines that have FSRM.  But to make
  * it simpler for us, we can clobber rsi/rdi and rax/r8-r11 freely.
  */
-<<<<<<< HEAD
-SYM_FUNC_START(copy_user_enhanced_fast_string)
-	ASM_STAC
-	cmpl $64,%edx
-	jb .L_copy_short_string	/* less then 64 bytes, avoid the costly 'rep' */
-	movl %edx,%ecx
-1:	rep
-	movsb
-	xorl %eax,%eax
-	ASM_CLAC
-	RET
-
-	.section .fixup,"ax"
-12:	movl %ecx,%edx		/* ecx is zerorest also */
-	jmp .Lcopy_user_handle_tail
-	.previous
-
-	_ASM_EXTABLE_CPY(1b, 12b)
-SYM_FUNC_END(copy_user_enhanced_fast_string)
-EXPORT_SYMBOL(copy_user_enhanced_fast_string)
-
-/*
- * Try to copy last bytes and clear the rest if needed.
- * Since protection fault in copy_from/to_user is not a normal situation,
- * it is not necessary to optimize tail handling.
- * Don't try to copy the tail if machine check happened
- *
- * Input:
- * rdi destination
- * rsi source
- * rdx count
- *
- * Output:
- * eax uncopied bytes or 0 if successful.
- */
-SYM_CODE_START_LOCAL(.Lcopy_user_handle_tail)
-	movl %edx,%ecx
-1:	rep movsb
-2:	mov %ecx,%eax
-	ASM_CLAC
-	RET
-
-	_ASM_EXTABLE_CPY(1b, 2b)
-SYM_CODE_END(.Lcopy_user_handle_tail)
-
-/*
- * copy_user_nocache - Uncached memory copy with exception handling
- * This will force destination out of cache for more performance.
- *
- * Note: Cached memory copy is used when destination or size is not
- * naturally aligned. That is:
- *  - Require 8-byte alignment when size is 8 bytes or larger.
- *  - Require 4-byte alignment when size is 4 bytes.
- */
-SYM_FUNC_START(__copy_user_nocache)
-	ASM_STAC
-
-	/* If size is less than 8 bytes, go to 4-byte copy */
-	cmpl $8,%edx
-	jb .L_4b_nocache_copy_entry
-
-	/* If destination is not 8-byte aligned, "cache" copy to align it */
-	ALIGN_DESTINATION
-
-	/* Set 4x8-byte copy count and remainder */
-	movl %edx,%ecx
-	andl $63,%edx
-	shrl $6,%ecx
-	jz .L_8b_nocache_copy_entry	/* jump if count is 0 */
-
-	/* Perform 4x8-byte nocache loop-copy */
-.L_4x8b_nocache_copy_loop:
-1:	movq (%rsi),%r8
-2:	movq 1*8(%rsi),%r9
-3:	movq 2*8(%rsi),%r10
-4:	movq 3*8(%rsi),%r11
-5:	movnti %r8,(%rdi)
-6:	movnti %r9,1*8(%rdi)
-7:	movnti %r10,2*8(%rdi)
-8:	movnti %r11,3*8(%rdi)
-9:	movq 4*8(%rsi),%r8
-10:	movq 5*8(%rsi),%r9
-11:	movq 6*8(%rsi),%r10
-12:	movq 7*8(%rsi),%r11
-13:	movnti %r8,4*8(%rdi)
-14:	movnti %r9,5*8(%rdi)
-15:	movnti %r10,6*8(%rdi)
-16:	movnti %r11,7*8(%rdi)
-	leaq 64(%rsi),%rsi
-	leaq 64(%rdi),%rdi
-	decl %ecx
-	jnz .L_4x8b_nocache_copy_loop
-
-	/* Set 8-byte copy count and remainder */
-.L_8b_nocache_copy_entry:
-	movl %edx,%ecx
-	andl $7,%edx
-	shrl $3,%ecx
-	jz .L_4b_nocache_copy_entry	/* jump if count is 0 */
-
-	/* Perform 8-byte nocache loop-copy */
-.L_8b_nocache_copy_loop:
-20:	movq (%rsi),%r8
-21:	movnti %r8,(%rdi)
-	leaq 8(%rsi),%rsi
-	leaq 8(%rdi),%rdi
-	decl %ecx
-	jnz .L_8b_nocache_copy_loop
-
-	/* If no byte left, we're done */
-.L_4b_nocache_copy_entry:
-	andl %edx,%edx
-	jz .L_finish_copy
-
-	/* If destination is not 4-byte aligned, go to byte copy: */
-	movl %edi,%ecx
-	andl $3,%ecx
-	jnz .L_1b_cache_copy_entry
-
-	/* Set 4-byte copy count (1 or 0) and remainder */
-	movl %edx,%ecx
-	andl $3,%edx
-	shrl $2,%ecx
-	jz .L_1b_cache_copy_entry	/* jump if count is 0 */
-
-	/* Perform 4-byte nocache copy: */
-30:	movl (%rsi),%r8d
-31:	movnti %r8d,(%rdi)
-	leaq 4(%rsi),%rsi
-	leaq 4(%rdi),%rdi
-
-	/* If no bytes left, we're done: */
-	andl %edx,%edx
-	jz .L_finish_copy
-
-	/* Perform byte "cache" loop-copy for the remainder */
-.L_1b_cache_copy_entry:
-	movl %edx,%ecx
-.L_1b_cache_copy_loop:
-40:	movb (%rsi),%al
-41:	movb %al,(%rdi)
-	incq %rsi
-	incq %rdi
-	decl %ecx
-	jnz .L_1b_cache_copy_loop
-
-	/* Finished copying; fence the prior stores */
-.L_finish_copy:
-	xorl %eax,%eax
-	ASM_CLAC
-	sfence
-	RET
-
-	.section .fixup,"ax"
-.L_fixup_4x8b_copy:
-	shll $6,%ecx
-	addl %ecx,%edx
-	jmp .L_fixup_handle_tail
-.L_fixup_8b_copy:
-	lea (%rdx,%rcx,8),%rdx
-	jmp .L_fixup_handle_tail
-.L_fixup_4b_copy:
-	lea (%rdx,%rcx,4),%rdx
-	jmp .L_fixup_handle_tail
-.L_fixup_1b_copy:
-	movl %ecx,%edx
-.L_fixup_handle_tail:
-	sfence
-	jmp .Lcopy_user_handle_tail
-	.previous
-
-	_ASM_EXTABLE_CPY(1b, .L_fixup_4x8b_copy)
-	_ASM_EXTABLE_CPY(2b, .L_fixup_4x8b_copy)
-	_ASM_EXTABLE_CPY(3b, .L_fixup_4x8b_copy)
-	_ASM_EXTABLE_CPY(4b, .L_fixup_4x8b_copy)
-	_ASM_EXTABLE_CPY(5b, .L_fixup_4x8b_copy)
-	_ASM_EXTABLE_CPY(6b, .L_fixup_4x8b_copy)
-	_ASM_EXTABLE_CPY(7b, .L_fixup_4x8b_copy)
-	_ASM_EXTABLE_CPY(8b, .L_fixup_4x8b_copy)
-	_ASM_EXTABLE_CPY(9b, .L_fixup_4x8b_copy)
-	_ASM_EXTABLE_CPY(10b, .L_fixup_4x8b_copy)
-	_ASM_EXTABLE_CPY(11b, .L_fixup_4x8b_copy)
-	_ASM_EXTABLE_CPY(12b, .L_fixup_4x8b_copy)
-	_ASM_EXTABLE_CPY(13b, .L_fixup_4x8b_copy)
-	_ASM_EXTABLE_CPY(14b, .L_fixup_4x8b_copy)
-	_ASM_EXTABLE_CPY(15b, .L_fixup_4x8b_copy)
-	_ASM_EXTABLE_CPY(16b, .L_fixup_4x8b_copy)
-	_ASM_EXTABLE_CPY(20b, .L_fixup_8b_copy)
-	_ASM_EXTABLE_CPY(21b, .L_fixup_8b_copy)
-	_ASM_EXTABLE_CPY(30b, .L_fixup_4b_copy)
-	_ASM_EXTABLE_CPY(31b, .L_fixup_4b_copy)
-	_ASM_EXTABLE_CPY(40b, .L_fixup_1b_copy)
-	_ASM_EXTABLE_CPY(41b, .L_fixup_1b_copy)
-SYM_FUNC_END(__copy_user_nocache)
-EXPORT_SYMBOL(__copy_user_nocache)
-=======
 SYM_FUNC_START(rep_movs_alternative)
 	cmpq $64,%rcx
 	jae .Llarge
@@ -466,5 +119,4 @@
 	_ASM_EXTABLE_UA(26b, .Lcopy_user_tail)
 	_ASM_EXTABLE_UA(27b, .Lcopy_user_tail)
 SYM_FUNC_END(rep_movs_alternative)
-EXPORT_SYMBOL(rep_movs_alternative)
->>>>>>> eb3cdb58
+EXPORT_SYMBOL(rep_movs_alternative)