--- conflicted
+++ resolved
@@ -40,26 +40,16 @@
 .macro check_range size:req
 .if IS_ENABLED(CONFIG_X86_64)
 	movq $0x0123456789abcdef,%rdx
-<<<<<<< HEAD
-  100:
-  .pushsection runtime_ptr_USER_PTR_MAX,"a"
-	.long 100b - 8 - .
-=======
   1:
   .pushsection runtime_ptr_USER_PTR_MAX,"a"
 	.long 1b - 8 - .
->>>>>>> 2d5404ca
   .popsection
 	cmp %rax, %rdx
 	sbb %rdx, %rdx
 	or %rdx, %rax
 .else
 	cmp $TASK_SIZE_MAX-\size+1, %eax
-.if \size != 8
 	jae .Lbad_get_user
-.else
-	jae .Lbad_get_user_8
-.endif
 	sbb %edx, %edx		/* array_index_mask_nospec() */
 	and %edx, %eax
 .endif
@@ -174,41 +164,4 @@
 	xor %edx,%edx
 	mov $(-EFAULT),%_ASM_AX
 	RET
-<<<<<<< HEAD
-SYM_CODE_END(.Lbad_get_user_clac)
-
-#ifdef CONFIG_X86_32
-SYM_CODE_START_LOCAL(.Lbad_get_user_8_clac)
-	ASM_CLAC
-.Lbad_get_user_8:
-	xor %edx,%edx
-	xor %ecx,%ecx
-	mov $(-EFAULT),%_ASM_AX
-	RET
-SYM_CODE_END(.Lbad_get_user_8_clac)
-#endif
-
-/* get_user */
-	_ASM_EXTABLE_UA(1b, .Lbad_get_user_clac)
-	_ASM_EXTABLE_UA(2b, .Lbad_get_user_clac)
-	_ASM_EXTABLE_UA(3b, .Lbad_get_user_clac)
-#ifdef CONFIG_X86_64
-	_ASM_EXTABLE_UA(4b, .Lbad_get_user_clac)
-#else
-	_ASM_EXTABLE_UA(4b, .Lbad_get_user_8_clac)
-	_ASM_EXTABLE_UA(5b, .Lbad_get_user_8_clac)
-#endif
-
-/* __get_user */
-	_ASM_EXTABLE_UA(6b, .Lbad_get_user_clac)
-	_ASM_EXTABLE_UA(7b, .Lbad_get_user_clac)
-	_ASM_EXTABLE_UA(8b, .Lbad_get_user_clac)
-#ifdef CONFIG_X86_64
-	_ASM_EXTABLE_UA(9b, .Lbad_get_user_clac)
-#else
-	_ASM_EXTABLE_UA(9b, .Lbad_get_user_8_clac)
-	_ASM_EXTABLE_UA(10b, .Lbad_get_user_8_clac)
-#endif
-=======
-SYM_CODE_END(__get_user_handle_exception)
->>>>>>> 2d5404ca
+SYM_CODE_END(__get_user_handle_exception)