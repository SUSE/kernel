--- conflicted
+++ resolved
@@ -38,17 +38,10 @@
 	cmp %rdi, %r8
 	jg 2f
 
-#define CHECK_LEN	cmp $0x20, %rdx; jb 1f
-#define MEMMOVE_BYTES	movq %rdx, %rcx; rep movsb; RET
+	/* FSRM implies ERMS => no length checks, do the copy directly */
 .Lmemmove_begin_forward:
-<<<<<<< HEAD
-	ALTERNATIVE_2 __stringify(CHECK_LEN), \
-		      __stringify(CHECK_LEN; MEMMOVE_BYTES), X86_FEATURE_ERMS, \
-		      __stringify(MEMMOVE_BYTES), X86_FEATURE_FSRM
-=======
 	ALTERNATIVE "cmp $0x20, %rdx; jb 1f", "", X86_FEATURE_FSRM
 	ALTERNATIVE "", "jmp .Lmemmove_erms", X86_FEATURE_ERMS
->>>>>>> eb3cdb58
 
 	/*
 	 * movsq instruction have many startup latency
@@ -214,14 +207,11 @@
 	movb %r11b, (%rdi)
 13:
 	RET
-<<<<<<< HEAD
-=======
 
 .Lmemmove_erms:
 	movq %rdx, %rcx
 	rep movsb
 	RET
->>>>>>> eb3cdb58
 SYM_FUNC_END(__memmove)
 EXPORT_SYMBOL(__memmove)
 
