--- conflicted
+++ resolved
@@ -404,8 +404,6 @@
 		/* BPF poking in modules is not supported */
 		return -EINVAL;
 
-<<<<<<< HEAD
-=======
 	/*
 	 * See emit_prologue(), for IBT builds the trampoline hook is preceded
 	 * with an ENDBR instruction.
@@ -413,7 +411,6 @@
 	if (is_endbr(*(u32 *)ip))
 		ip += ENDBR_INSN_SIZE;
 
->>>>>>> eb3cdb58
 	return __bpf_arch_text_poke(ip, t, old_addr, new_addr);
 }
 
@@ -427,20 +424,6 @@
 		EMIT_LFENCE();
 		EMIT2(0xFF, 0xE0 + reg);
 	} else if (cpu_feature_enabled(X86_FEATURE_RETPOLINE)) {
-<<<<<<< HEAD
-		emit_jump(&prog, &__x86_indirect_thunk_array[reg], ip);
-	} else {
-		EMIT2(0xFF, 0xE0 + reg);
-	}
-
-	*pprog = prog;
-}
-
-static void emit_return(u8 **pprog, u8 *ip)
-{
-	u8 *prog = *pprog;
-
-=======
 		OPTIMIZER_HIDE_VAR(reg);
 		if (cpu_feature_enabled(X86_FEATURE_CALL_DEPTH))
 			emit_jump(&prog, &__x86_indirect_jump_thunk_array[reg], ip);
@@ -459,7 +442,6 @@
 {
 	u8 *prog = *pprog;
 
->>>>>>> eb3cdb58
 	if (cpu_feature_enabled(X86_FEATURE_RETHUNK)) {
 		emit_jump(&prog, x86_return_thunk, ip);
 	} else {
@@ -1338,12 +1320,7 @@
 
 			/* speculation barrier */
 		case BPF_ST | BPF_NOSPEC:
-<<<<<<< HEAD
-			if (boot_cpu_has(X86_FEATURE_XMM2))
-				EMIT_LFENCE();
-=======
 			EMIT_LFENCE();
->>>>>>> eb3cdb58
 			break;
 
 			/* ST: *(u8*)(dst_reg + off) = imm */
@@ -1396,22 +1373,6 @@
 			insn_off = insn->off;
 
 			if (BPF_MODE(insn->code) == BPF_PROBE_MEM) {
-<<<<<<< HEAD
-				/* Though the verifier prevents negative insn->off in BPF_PROBE_MEM
-				 * add abs(insn->off) to the limit to make sure that negative
-				 * offset won't be an issue.
-				 * insn->off is s16, so it won't affect valid pointers.
-				 */
-				u64 limit = TASK_SIZE_MAX + PAGE_SIZE + abs(insn->off);
-				u8 *end_of_jmp1, *end_of_jmp2;
-
-				/* Conservatively check that src_reg + insn->off is a kernel address:
-				 * 1. src_reg + insn->off >= limit
-				 * 2. src_reg + insn->off doesn't become small positive.
-				 * Cannot do src_reg + insn->off >= limit in one branch,
-				 * since it needs two spare registers, but JIT has only one.
-				 */
-=======
 				/* Conservatively check that src_reg + insn->off is a kernel address:
 				 *   src_reg + insn->off >= TASK_SIZE_MAX + PAGE_SIZE
 				 * src_reg is used as scratch for src_reg += insn->off and restored
@@ -1425,32 +1386,11 @@
 				 * to src_reg, so no need to do relative load with insn->off offset
 				 */
 				insn_off = 0;
->>>>>>> eb3cdb58
 
 				/* movabsq r11, limit */
 				EMIT2(add_1mod(0x48, AUX_REG), add_1reg(0xB8, AUX_REG));
 				EMIT((u32)limit, 4);
 				EMIT(limit >> 32, 4);
-<<<<<<< HEAD
-				/* cmp src_reg, r11 */
-				maybe_emit_mod(&prog, src_reg, AUX_REG, true);
-				EMIT2(0x39, add_2reg(0xC0, src_reg, AUX_REG));
-				/* if unsigned '<' goto end_of_jmp2 */
-				EMIT2(X86_JB, 0);
-				end_of_jmp1 = prog;
-
-				/* mov r11, src_reg */
-				emit_mov_reg(&prog, true, AUX_REG, src_reg);
-				/* add r11, insn->off */
-				maybe_emit_1mod(&prog, AUX_REG, true);
-				EMIT2_off32(0x81, add_1reg(0xC0, AUX_REG), insn->off);
-				/* jmp if not carry to start_of_ldx
-				 * Otherwise ERR_PTR(-EINVAL) + 128 will be the user addr
-				 * that has to be rejected.
-				 */
-				EMIT2(0x73 /* JNC */, 0);
-				end_of_jmp2 = prog;
-=======
 
 				if (insn->off) {
 					/* add src_reg, insn->off */
@@ -1465,24 +1405,15 @@
 				/* if unsigned '>=', goto load */
 				EMIT2(X86_JAE, 0);
 				end_of_jmp = prog;
->>>>>>> eb3cdb58
 
 				/* xor dst_reg, dst_reg */
 				emit_mov_imm32(&prog, false, dst_reg, 0);
 				/* jmp byte_after_ldx */
 				EMIT2(0xEB, 0);
 
-<<<<<<< HEAD
-				/* populate jmp_offset for JB above to jump to xor dst_reg */
-				end_of_jmp1[-1] = end_of_jmp2 - end_of_jmp1;
-				/* populate jmp_offset for JNC above to jump to start_of_ldx */
-				start_of_ldx = prog;
-				end_of_jmp2[-1] = start_of_ldx - end_of_jmp2;
-=======
 				/* populate jmp_offset for JAE above to jump to start_of_ldx */
 				start_of_ldx = prog;
 				end_of_jmp[-1] = start_of_ldx - end_of_jmp;
->>>>>>> eb3cdb58
 			}
 			emit_ldx(&prog, BPF_SIZE(insn->code), dst_reg, src_reg, insn_off);
 			if (BPF_MODE(insn->code) == BPF_PROBE_MEM) {
@@ -1524,11 +1455,7 @@
 
 				ex->insn = delta;
 
-<<<<<<< HEAD
-				ex->type = EX_TYPE_BPF;
-=======
 				ex->data = EX_TYPE_BPF;
->>>>>>> eb3cdb58
 
 				if (dst_reg > BPF_REG_9) {
 					pr_err("verifier error\n");
@@ -1614,11 +1541,7 @@
 				/* mov rax, qword ptr [rbp - rounded_stack_depth - 8] */
 				EMIT3_off32(0x48, 0x8B, 0x85,
 					    -round_up(bpf_prog->aux->stack_depth, 8) - 8);
-<<<<<<< HEAD
-				if (!imm32 || emit_call(&prog, func, image + addrs[i - 1] + 7))
-=======
 				if (!imm32)
->>>>>>> eb3cdb58
 					return -EINVAL;
 				offs = 7 + x86_call_depth_emit_accounting(&prog, func);
 			} else {
@@ -2017,15 +1940,8 @@
 	/* arg2: lea rsi, [rbp - ctx_cookie_off] */
 	EMIT4(0x48, 0x8D, 0x75, -run_ctx_off);
 
-<<<<<<< HEAD
-	if (emit_call(&prog,
-		      p->aux->sleepable ? __bpf_prog_enter_sleepable :
-		      __bpf_prog_enter, prog))
-			return -EINVAL;
-=======
 	if (emit_rsb_call(&prog, bpf_trampoline_enter(p), prog))
 		return -EINVAL;
->>>>>>> eb3cdb58
 	/* remember prog start time returned by __bpf_prog_enter */
 	emit_mov_reg(&prog, true, BPF_REG_6, BPF_REG_0);
 
@@ -2069,15 +1985,8 @@
 	emit_mov_reg(&prog, true, BPF_REG_2, BPF_REG_6);
 	/* arg3: lea rdx, [rbp - run_ctx_off] */
 	EMIT4(0x48, 0x8D, 0x55, -run_ctx_off);
-<<<<<<< HEAD
-	if (emit_call(&prog,
-		      p->aux->sleepable ? __bpf_prog_exit_sleepable :
-		      __bpf_prog_exit, prog))
-			return -EINVAL;
-=======
 	if (emit_rsb_call(&prog, bpf_trampoline_exit(p), prog))
 		return -EINVAL;
->>>>>>> eb3cdb58
 
 	*pprog = prog;
 	return 0;
@@ -2159,23 +2068,6 @@
 
 	*pprog = prog;
 	return 0;
-}
-
-static bool is_valid_bpf_tramp_flags(unsigned int flags)
-{
-	if ((flags & BPF_TRAMP_F_RESTORE_REGS) &&
-	    (flags & BPF_TRAMP_F_SKIP_FRAME))
-		return false;
-
-	/*
-	 * BPF_TRAMP_F_RET_FENTRY_RET is only used by bpf_struct_ops,
-	 * and it must be used alone.
-	 */
-	if ((flags & BPF_TRAMP_F_RET_FENTRY_RET) &&
-	    (flags & ~BPF_TRAMP_F_RET_FENTRY_RET))
-		return false;
-
-	return true;
 }
 
 /* Example:
@@ -2241,18 +2133,6 @@
 int arch_prepare_bpf_trampoline(struct bpf_tramp_image *im, void *image, void *image_end,
 				const struct btf_func_model *m, u32 flags,
 				struct bpf_tramp_links *tlinks,
-<<<<<<< HEAD
-				void *orig_call)
-{
-	int ret, i, nr_args = m->nr_args;
-	int regs_off, ip_off, args_off, stack_size = nr_args * 8, run_ctx_off;
-	struct bpf_tramp_links *fentry = &tlinks[BPF_TRAMP_FENTRY];
-	struct bpf_tramp_links *fexit = &tlinks[BPF_TRAMP_FEXIT];
-	struct bpf_tramp_links *fmod_ret = &tlinks[BPF_TRAMP_MODIFY_RETURN];
-	u8 **branches = NULL;
-	u8 *prog;
-	bool save_ret;
-=======
 				void *func_addr)
 {
 	int i, ret, nr_regs = m->nr_args, stack_size = 0;
@@ -2269,36 +2149,11 @@
 	for (i = 0; i < m->nr_args; i++)
 		if (m->arg_flags[i] & BTF_FMODEL_STRUCT_ARG)
 			nr_regs += (m->arg_size[i] + 7) / 8 - 1;
->>>>>>> eb3cdb58
 
 	/* x86-64 supports up to 6 arguments. 7+ can be added in the future */
 	if (nr_regs > 6)
 		return -ENOTSUPP;
 
-<<<<<<< HEAD
-	if (!is_valid_bpf_tramp_flags(flags))
-		return -EINVAL;
-
-	/* Generated trampoline stack layout:
-	 *
-	 * RBP + 8         [ return address  ]
-	 * RBP + 0         [ RBP             ]
-	 *
-	 * RBP - 8         [ return value    ]  BPF_TRAMP_F_CALL_ORIG or
-	 *                                      BPF_TRAMP_F_RET_FENTRY_RET flags
-	 *
-	 *                 [ reg_argN        ]  always
-	 *                 [ ...             ]
-	 * RBP - regs_off  [ reg_arg1        ]  program's ctx pointer
-	 *
-	 * RBP - args_off  [ args count      ]  always
-	 *
-	 * RBP - ip_off    [ traced function ]  BPF_TRAMP_F_IP_ARG flag
-	 *
-	 * RBP - run_ctx_off [ bpf_tramp_run_ctx ]
-	 */
-
-=======
 	/* Generated trampoline stack layout:
 	 *
 	 * RBP + 8         [ return address  ]
@@ -2318,28 +2173,10 @@
 	 * RBP - run_ctx_off [ bpf_tramp_run_ctx ]
 	 */
 
->>>>>>> eb3cdb58
 	/* room for return value of orig_call or fentry prog */
 	save_ret = flags & (BPF_TRAMP_F_CALL_ORIG | BPF_TRAMP_F_RET_FENTRY_RET);
 	if (save_ret)
 		stack_size += 8;
-<<<<<<< HEAD
-
-	regs_off = stack_size;
-
-	/* args count  */
-	stack_size += 8;
-	args_off = stack_size;
-
-	if (flags & BPF_TRAMP_F_IP_ARG)
-		stack_size += 8; /* room for IP address argument */
-
-	ip_off = stack_size;
-
-	stack_size += (sizeof(struct bpf_tramp_run_ctx) + 7) & ~0x7;
-	run_ctx_off = stack_size;
-=======
->>>>>>> eb3cdb58
 
 	stack_size += nr_regs * 8;
 	regs_off = stack_size;
@@ -2378,27 +2215,6 @@
 	EMIT4(0x48, 0x83, 0xEC, stack_size); /* sub rsp, stack_size */
 	EMIT1(0x53);		 /* push rbx */
 
-<<<<<<< HEAD
-	/* Store number of arguments of the traced function:
-	 *   mov rax, nr_args
-	 *   mov QWORD PTR [rbp - args_off], rax
-	 */
-	emit_mov_imm64(&prog, BPF_REG_0, 0, (u32) nr_args);
-	emit_stx(&prog, BPF_DW, BPF_REG_FP, BPF_REG_0, -args_off);
-
-	if (flags & BPF_TRAMP_F_IP_ARG) {
-		/* Store IP address of the traced function:
-		 * mov rax, QWORD PTR [rbp + 8]
-		 * sub rax, X86_PATCH_SIZE
-		 * mov QWORD PTR [rbp - ip_off], rax
-		 */
-		emit_ldx(&prog, BPF_DW, BPF_REG_0, BPF_REG_FP, 8);
-		EMIT4(0x48, 0x83, 0xe8, X86_PATCH_SIZE);
-		emit_stx(&prog, BPF_DW, BPF_REG_FP, BPF_REG_0, -ip_off);
-	}
-
-	save_regs(m, &prog, nr_args, regs_off);
-=======
 	/* Store number of argument registers of the traced function:
 	 *   mov rax, nr_regs
 	 *   mov QWORD PTR [rbp - nregs_off], rax
@@ -2416,7 +2232,6 @@
 	}
 
 	save_regs(m, &prog, nr_regs, regs_off);
->>>>>>> eb3cdb58
 
 	if (flags & BPF_TRAMP_F_CALL_ORIG) {
 		/* arg1: mov rdi, im */
@@ -2446,11 +2261,7 @@
 	}
 
 	if (flags & BPF_TRAMP_F_CALL_ORIG) {
-<<<<<<< HEAD
-		restore_regs(m, &prog, nr_args, regs_off);
-=======
 		restore_regs(m, &prog, nr_regs, regs_off);
->>>>>>> eb3cdb58
 
 		if (flags & BPF_TRAMP_F_ORIG_STACK) {
 			emit_ldx(&prog, BPF_DW, BPF_REG_0, BPF_REG_FP, 8);
@@ -2491,11 +2302,7 @@
 		}
 
 	if (flags & BPF_TRAMP_F_RESTORE_REGS)
-<<<<<<< HEAD
-		restore_regs(m, &prog, nr_args, regs_off);
-=======
 		restore_regs(m, &prog, nr_regs, regs_off);
->>>>>>> eb3cdb58
 
 	/* This needs to be done regardless. If there were fmod_ret programs,
 	 * the return value is only updated on the stack and still needs to be
@@ -2532,11 +2339,7 @@
 	return ret;
 }
 
-<<<<<<< HEAD
-static int emit_bpf_dispatcher(u8 **pprog, int a, int b, s64 *progs)
-=======
 static int emit_bpf_dispatcher(u8 **pprog, int a, int b, s64 *progs, u8 *image, u8 *buf)
->>>>>>> eb3cdb58
 {
 	u8 *jg_reloc, *prog = *pprog;
 	int pivot, err, jg_bytes = 1;
@@ -2557,11 +2360,7 @@
 		if (err)
 			return err;
 
-<<<<<<< HEAD
-		emit_indirect_jump(&prog, 2 /* rdx */, prog);
-=======
 		emit_indirect_jump(&prog, 2 /* rdx */, image + (prog - buf));
->>>>>>> eb3cdb58
 
 		*pprog = prog;
 		return 0;
@@ -2829,8 +2628,6 @@
 	if (text_poke_copy(dst, src, len) == NULL)
 		return ERR_PTR(-EINVAL);
 	return dst;
-<<<<<<< HEAD
-=======
 }
 
 /* Indicate the JIT backend supports mixing bpf2bpf and tailcalls. */
@@ -2862,5 +2659,4 @@
 	}
 
 	bpf_prog_unlock_free(prog);
->>>>>>> eb3cdb58
 }