--- conflicted
+++ resolved
@@ -561,11 +561,7 @@
 static int emit_rsb_call(u8 **pprog, void *func, void *ip)
 {
 	OPTIMIZER_HIDE_VAR(func);
-<<<<<<< HEAD
-	ip += x86_call_depth_emit_accounting(pprog, func);
-=======
 	ip += x86_call_depth_emit_accounting(pprog, func, ip);
->>>>>>> 2d5404ca
 	return emit_patch(pprog, func, ip, 0xE8);
 }
 
@@ -1100,8 +1096,6 @@
 	*pprog = prog;
 }
 
-<<<<<<< HEAD
-=======
 static void emit_ldx_index(u8 **pprog, u32 size, u32 dst_reg, u32 src_reg, u32 index_reg, int off)
 {
 	u8 *prog = *pprog;
@@ -1133,7 +1127,6 @@
 	emit_ldx_index(pprog, size, dst_reg, src_reg, X86_REG_R12, off);
 }
 
->>>>>>> 2d5404ca
 /* STX: *(u8*)(dst_reg + off) = src_reg */
 static void emit_stx(u8 **pprog, u32 size, u32 dst_reg, u32 src_reg, int off)
 {
@@ -1413,17 +1406,11 @@
 
 #define INSN_SZ_DIFF (((addrs[i] - addrs[i - 1]) - (prog - temp)))
 
-<<<<<<< HEAD
-/* mov rax, qword ptr [rbp - rounded_stack_depth - 8] */
-#define RESTORE_TAIL_CALL_CNT(stack)				\
-	EMIT3_off32(0x48, 0x8B, 0x85, -round_up(stack, 8) - 8)
-=======
 #define __LOAD_TCC_PTR(off)			\
 	EMIT3_off32(0x48, 0x8B, 0x85, off)
 /* mov rax, qword ptr [rbp - rounded_stack_depth - 16] */
 #define LOAD_TAIL_CALL_CNT_PTR(stack)				\
 	__LOAD_TCC_PTR(BPF_TAIL_CALL_CNT_PTR_STACK_OFF(stack))
->>>>>>> 2d5404ca
 
 static int do_jit(struct bpf_prog *bpf_prog, int *addrs, u8 *image, u8 *rw_image,
 		  int oldproglen, struct jit_context *ctx, bool jmp_padding)
@@ -1440,12 +1427,9 @@
 	u8 *prog = temp;
 	int err;
 
-<<<<<<< HEAD
-=======
 	arena_vm_start = bpf_arena_get_kern_vm_start(bpf_prog->aux->arena);
 	user_vm_start = bpf_arena_get_user_vm_start(bpf_prog->aux->arena);
 
->>>>>>> 2d5404ca
 	detect_reg_usage(insn, insn_cnt, callee_regs_used);
 
 	emit_prologue(&prog, bpf_prog->aux->stack_depth,
@@ -2144,19 +2128,8 @@
 
 			func = (u8 *) __bpf_call_base + imm32;
 			if (tail_call_reachable) {
-<<<<<<< HEAD
-				RESTORE_TAIL_CALL_CNT(bpf_prog->aux->stack_depth);
-				if (!imm32)
-					return -EINVAL;
-				offs = 7 + x86_call_depth_emit_accounting(&prog, func);
-			} else {
-				if (!imm32)
-					return -EINVAL;
-				offs = x86_call_depth_emit_accounting(&prog, func);
-=======
 				LOAD_TAIL_CALL_CNT_PTR(bpf_prog->aux->stack_depth);
 				ip += 7;
->>>>>>> 2d5404ca
 			}
 			if (!imm32)
 				return -EINVAL;
@@ -2536,7 +2509,6 @@
 
 /* get the count of the regs that are used to pass arguments */
 static int get_nr_used_regs(const struct btf_func_model *m)
-<<<<<<< HEAD
 {
 	int i, arg_regs, nr_used_regs = 0;
 
@@ -2555,26 +2527,6 @@
 static void save_args(const struct btf_func_model *m, u8 **prog,
 		      int stack_size, bool for_call_origin)
 {
-=======
-{
-	int i, arg_regs, nr_used_regs = 0;
-
-	for (i = 0; i < min_t(int, m->nr_args, MAX_BPF_FUNC_ARGS); i++) {
-		arg_regs = (m->arg_size[i] + 7) / 8;
-		if (nr_used_regs + arg_regs <= 6)
-			nr_used_regs += arg_regs;
-
-		if (nr_used_regs >= 6)
-			break;
-	}
-
-	return nr_used_regs;
-}
-
-static void save_args(const struct btf_func_model *m, u8 **prog,
-		      int stack_size, bool for_call_origin)
-{
->>>>>>> 2d5404ca
 	int arg_regs, first_off = 0, nr_regs = 0, nr_stack_slots = 0;
 	int i, j;
 
@@ -2628,11 +2580,7 @@
 		} else {
 			/* Only copy the arguments on-stack to current
 			 * 'stack_size' and ignore the regs, used to
-<<<<<<< HEAD
-			 * prepare the arguments on-stack for orign call.
-=======
 			 * prepare the arguments on-stack for origin call.
->>>>>>> 2d5404ca
 			 */
 			if (for_call_origin) {
 				nr_regs += arg_regs;
@@ -2767,11 +2715,7 @@
 		EMIT3_off32(0x48, 0x8D, 0x95, -run_ctx_off);
 	else
 		EMIT4(0x48, 0x8D, 0x55, -run_ctx_off);
-<<<<<<< HEAD
-	if (emit_rsb_call(&prog, bpf_trampoline_exit(p), prog))
-=======
 	if (emit_rsb_call(&prog, bpf_trampoline_exit(p), image + (prog - (u8 *)rw_image)))
->>>>>>> 2d5404ca
 		return -EINVAL;
 
 	*pprog = prog;
@@ -2983,11 +2927,7 @@
 	 *                     [ ...        ]
 	 *                     [ stack_arg2 ]
 	 * RBP - arg_stack_off [ stack_arg1 ]
-<<<<<<< HEAD
-	 * RSP                 [ tail_call_cnt ] BPF_TRAMP_F_TAIL_CALL_CTX
-=======
 	 * RSP                 [ tail_call_cnt_ptr ] BPF_TRAMP_F_TAIL_CALL_CTX
->>>>>>> 2d5404ca
 	 */
 
 	/* room for return value of orig_call or fentry prog */
@@ -3052,14 +2992,6 @@
 	}
 	EMIT1(0x55);		 /* push rbp */
 	EMIT3(0x48, 0x89, 0xE5); /* mov rbp, rsp */
-<<<<<<< HEAD
-	if (!is_imm8(stack_size))
-		/* sub rsp, stack_size */
-		EMIT3_off32(0x48, 0x81, 0xEC, stack_size);
-	else
-		/* sub rsp, stack_size */
-		EMIT4(0x48, 0x83, 0xEC, stack_size);
-=======
 	if (!is_imm8(stack_size)) {
 		/* sub rsp, stack_size */
 		EMIT3_off32(0x48, 0x81, 0xEC, stack_size);
@@ -3067,7 +2999,6 @@
 		/* sub rsp, stack_size */
 		EMIT4(0x48, 0x83, 0xEC, stack_size);
 	}
->>>>>>> 2d5404ca
 	if (flags & BPF_TRAMP_F_TAIL_CALL_CTX)
 		EMIT1(0x50);		/* push rax */
 	/* mov QWORD PTR [rbp - rbx_off], rbx */
@@ -3124,20 +3055,12 @@
 		restore_regs(m, &prog, regs_off);
 		save_args(m, &prog, arg_stack_off, true);
 
-<<<<<<< HEAD
-		if (flags & BPF_TRAMP_F_TAIL_CALL_CTX)
-			/* Before calling the original function, restore the
-			 * tail_call_cnt from stack to rax.
-			 */
-			RESTORE_TAIL_CALL_CNT(stack_size);
-=======
 		if (flags & BPF_TRAMP_F_TAIL_CALL_CTX) {
 			/* Before calling the original function, load the
 			 * tail_call_cnt_ptr from stack to rax.
 			 */
 			LOAD_TRAMP_TAIL_CALL_CNT_PTR(stack_size);
 		}
->>>>>>> 2d5404ca
 
 		if (flags & BPF_TRAMP_F_ORIG_STACK) {
 			emit_ldx(&prog, BPF_DW, BPF_REG_6, BPF_REG_FP, 8);
@@ -3194,20 +3117,12 @@
 			ret = -EINVAL;
 			goto cleanup;
 		}
-<<<<<<< HEAD
-	} else if (flags & BPF_TRAMP_F_TAIL_CALL_CTX)
-		/* Before running the original function, restore the
-		 * tail_call_cnt from stack to rax.
-		 */
-		RESTORE_TAIL_CALL_CNT(stack_size);
-=======
 	} else if (flags & BPF_TRAMP_F_TAIL_CALL_CTX) {
 		/* Before running the original function, load the
 		 * tail_call_cnt_ptr from stack to rax.
 		 */
 		LOAD_TRAMP_TAIL_CALL_CNT_PTR(stack_size);
 	}
->>>>>>> 2d5404ca
 
 	/* restore return value of orig_call or fentry prog back into RAX */
 	if (save_ret)
@@ -3635,8 +3550,6 @@
 	bpf_prog_unlock_free(prog);
 }
 
-<<<<<<< HEAD
-=======
 bool bpf_jit_supports_exceptions(void)
 {
 	/* We unwind through both kernel frames (starting from within bpf_throw
@@ -3663,7 +3576,6 @@
 	WARN(1, "verification of programs using bpf_throw should have failed\n");
 }
 
->>>>>>> 2d5404ca
 void bpf_arch_poke_desc_update(struct bpf_jit_poke_descriptor *poke,
 			       struct bpf_prog *new, struct bpf_prog *old)
 {
@@ -3708,8 +3620,6 @@
 					   old_addr, NULL);
 		BUG_ON(ret < 0);
 	}
-<<<<<<< HEAD
-=======
 }
 
 bool bpf_jit_supports_arena(void)
@@ -3741,5 +3651,4 @@
 u64 bpf_arch_uaddress_limit(void)
 {
 	return 0;
->>>>>>> 2d5404ca
 }