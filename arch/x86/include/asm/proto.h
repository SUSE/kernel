--- conflicted
+++ resolved
@@ -42,11 +42,6 @@
 
 extern int reboot_force;
 
-<<<<<<< HEAD
-long do_arch_prctl_common(struct task_struct *task, int option,
-			  unsigned long arg2);
-=======
 long do_arch_prctl_common(int option, unsigned long arg2);
->>>>>>> eb3cdb58
 
 #endif /* _ASM_X86_PROTO_H */