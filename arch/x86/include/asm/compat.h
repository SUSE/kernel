--- conflicted
+++ resolved
@@ -14,23 +14,12 @@
 
 #define compat_mode_t	compat_mode_t
 typedef u16		compat_mode_t;
-<<<<<<< HEAD
-
-#include <asm-generic/compat.h>
-
-#define COMPAT_USER_HZ		100
-#define COMPAT_UTS_MACHINE	"i686\0\0"
-=======
->>>>>>> eb3cdb58
 
 #define __compat_uid_t	__compat_uid_t
 typedef u16		__compat_uid_t;
 typedef u16		__compat_gid_t;
-<<<<<<< HEAD
-=======
 
 #define compat_dev_t	compat_dev_t
->>>>>>> eb3cdb58
 typedef u16		compat_dev_t;
 
 #define compat_ipc_pid_t compat_ipc_pid_t
@@ -43,11 +32,6 @@
 #define COMPAT_UTS_MACHINE	"i686\0\0"
 
 typedef u16		compat_nlink_t;
-<<<<<<< HEAD
-typedef u16		compat_ipc_pid_t;
-typedef __kernel_fsid_t	compat_fsid_t;
-=======
->>>>>>> eb3cdb58
 
 struct compat_stat {
 	u32		st_dev;
@@ -91,71 +75,6 @@
 	int		f_spare[4];
 };
 
-<<<<<<< HEAD
-#define COMPAT_RLIM_INFINITY		0xffffffff
-
-#define COMPAT_OFF_T_MAX	0x7fffffff
-
-struct compat_ipc64_perm {
-	compat_key_t key;
-	__compat_uid32_t uid;
-	__compat_gid32_t gid;
-	__compat_uid32_t cuid;
-	__compat_gid32_t cgid;
-	unsigned short mode;
-	unsigned short __pad1;
-	unsigned short seq;
-	unsigned short __pad2;
-	compat_ulong_t unused1;
-	compat_ulong_t unused2;
-};
-
-struct compat_semid64_ds {
-	struct compat_ipc64_perm sem_perm;
-	compat_ulong_t sem_otime;
-	compat_ulong_t sem_otime_high;
-	compat_ulong_t sem_ctime;
-	compat_ulong_t sem_ctime_high;
-	compat_ulong_t sem_nsems;
-	compat_ulong_t __unused3;
-	compat_ulong_t __unused4;
-};
-
-struct compat_msqid64_ds {
-	struct compat_ipc64_perm msg_perm;
-	compat_ulong_t msg_stime;
-	compat_ulong_t msg_stime_high;
-	compat_ulong_t msg_rtime;
-	compat_ulong_t msg_rtime_high;
-	compat_ulong_t msg_ctime;
-	compat_ulong_t msg_ctime_high;
-	compat_ulong_t msg_cbytes;
-	compat_ulong_t msg_qnum;
-	compat_ulong_t msg_qbytes;
-	compat_pid_t   msg_lspid;
-	compat_pid_t   msg_lrpid;
-	compat_ulong_t __unused4;
-	compat_ulong_t __unused5;
-};
-
-struct compat_shmid64_ds {
-	struct compat_ipc64_perm shm_perm;
-	compat_size_t  shm_segsz;
-	compat_ulong_t shm_atime;
-	compat_ulong_t shm_atime_high;
-	compat_ulong_t shm_dtime;
-	compat_ulong_t shm_dtime_high;
-	compat_ulong_t shm_ctime;
-	compat_ulong_t shm_ctime_high;
-	compat_pid_t   shm_cpid;
-	compat_pid_t   shm_lpid;
-	compat_ulong_t shm_nattch;
-	compat_ulong_t __unused4;
-	compat_ulong_t __unused5;
-};
-
-=======
->>>>>>> eb3cdb58
 #ifdef CONFIG_X86_X32_ABI
 #define COMPAT_USE_64BIT_TIME \
 	(!!(task_pt_regs(current)->orig_ax & __X32_SYSCALL_BIT))
