/* SPDX-License-Identifier: GPL-2.0 */
#ifndef _ASM_X86_CPUFEATURES_H
#define _ASM_X86_CPUFEATURES_H

#ifndef _ASM_X86_REQUIRED_FEATURES_H
#include <asm/required-features.h>
#endif

#ifndef _ASM_X86_DISABLED_FEATURES_H
#include <asm/disabled-features.h>
#endif

/*
 * Defines x86 CPU feature bits
 */
<<<<<<< HEAD
#define NCAPINTS			22	   /* N 32-bit words worth of info */
#define NBUGINTS			1	   /* N 32-bit bug flags */
=======
#define NCAPINTS			21	   /* N 32-bit words worth of info */
#define NBUGINTS			2	   /* N 32-bit bug flags */
>>>>>>> eb3cdb58

/*
 * Note: If the comment begins with a quoted string, that string is used
 * in /proc/cpuinfo instead of the macro name.  If the string is "",
 * this feature bit is not displayed in /proc/cpuinfo at all.
 *
 * When adding new features here that depend on other features,
 * please update the table in kernel/cpu/cpuid-deps.c as well.
 */

/* Intel-defined CPU features, CPUID level 0x00000001 (EDX), word 0 */
#define X86_FEATURE_FPU			( 0*32+ 0) /* Onboard FPU */
#define X86_FEATURE_VME			( 0*32+ 1) /* Virtual Mode Extensions */
#define X86_FEATURE_DE			( 0*32+ 2) /* Debugging Extensions */
#define X86_FEATURE_PSE			( 0*32+ 3) /* Page Size Extensions */
#define X86_FEATURE_TSC			( 0*32+ 4) /* Time Stamp Counter */
#define X86_FEATURE_MSR			( 0*32+ 5) /* Model-Specific Registers */
#define X86_FEATURE_PAE			( 0*32+ 6) /* Physical Address Extensions */
#define X86_FEATURE_MCE			( 0*32+ 7) /* Machine Check Exception */
#define X86_FEATURE_CX8			( 0*32+ 8) /* CMPXCHG8 instruction */
#define X86_FEATURE_APIC		( 0*32+ 9) /* Onboard APIC */
#define X86_FEATURE_SEP			( 0*32+11) /* SYSENTER/SYSEXIT */
#define X86_FEATURE_MTRR		( 0*32+12) /* Memory Type Range Registers */
#define X86_FEATURE_PGE			( 0*32+13) /* Page Global Enable */
#define X86_FEATURE_MCA			( 0*32+14) /* Machine Check Architecture */
#define X86_FEATURE_CMOV		( 0*32+15) /* CMOV instructions (plus FCMOVcc, FCOMI with FPU) */
#define X86_FEATURE_PAT			( 0*32+16) /* Page Attribute Table */
#define X86_FEATURE_PSE36		( 0*32+17) /* 36-bit PSEs */
#define X86_FEATURE_PN			( 0*32+18) /* Processor serial number */
#define X86_FEATURE_CLFLUSH		( 0*32+19) /* CLFLUSH instruction */
#define X86_FEATURE_DS			( 0*32+21) /* "dts" Debug Store */
#define X86_FEATURE_ACPI		( 0*32+22) /* ACPI via MSR */
#define X86_FEATURE_MMX			( 0*32+23) /* Multimedia Extensions */
#define X86_FEATURE_FXSR		( 0*32+24) /* FXSAVE/FXRSTOR, CR4.OSFXSR */
#define X86_FEATURE_XMM			( 0*32+25) /* "sse" */
#define X86_FEATURE_XMM2		( 0*32+26) /* "sse2" */
#define X86_FEATURE_SELFSNOOP		( 0*32+27) /* "ss" CPU self snoop */
#define X86_FEATURE_HT			( 0*32+28) /* Hyper-Threading */
#define X86_FEATURE_ACC			( 0*32+29) /* "tm" Automatic clock control */
#define X86_FEATURE_IA64		( 0*32+30) /* IA-64 processor */
#define X86_FEATURE_PBE			( 0*32+31) /* Pending Break Enable */

/* AMD-defined CPU features, CPUID level 0x80000001, word 1 */
/* Don't duplicate feature flags which are redundant with Intel! */
#define X86_FEATURE_SYSCALL		( 1*32+11) /* SYSCALL/SYSRET */
#define X86_FEATURE_MP			( 1*32+19) /* MP Capable */
#define X86_FEATURE_NX			( 1*32+20) /* Execute Disable */
#define X86_FEATURE_MMXEXT		( 1*32+22) /* AMD MMX extensions */
#define X86_FEATURE_FXSR_OPT		( 1*32+25) /* FXSAVE/FXRSTOR optimizations */
#define X86_FEATURE_GBPAGES		( 1*32+26) /* "pdpe1gb" GB pages */
#define X86_FEATURE_RDTSCP		( 1*32+27) /* RDTSCP */
#define X86_FEATURE_LM			( 1*32+29) /* Long Mode (x86-64, 64-bit support) */
#define X86_FEATURE_3DNOWEXT		( 1*32+30) /* AMD 3DNow extensions */
#define X86_FEATURE_3DNOW		( 1*32+31) /* 3DNow */

/* Transmeta-defined CPU features, CPUID level 0x80860001, word 2 */
#define X86_FEATURE_RECOVERY		( 2*32+ 0) /* CPU in recovery mode */
#define X86_FEATURE_LONGRUN		( 2*32+ 1) /* Longrun power control */
#define X86_FEATURE_LRTI		( 2*32+ 3) /* LongRun table interface */

/* Other features, Linux-defined mapping, word 3 */
/* This range is used for feature bits which conflict or are synthesized */
#define X86_FEATURE_CXMMX		( 3*32+ 0) /* Cyrix MMX extensions */
#define X86_FEATURE_K6_MTRR		( 3*32+ 1) /* AMD K6 nonstandard MTRRs */
#define X86_FEATURE_CYRIX_ARR		( 3*32+ 2) /* Cyrix ARRs (= MTRRs) */
#define X86_FEATURE_CENTAUR_MCR		( 3*32+ 3) /* Centaur MCRs (= MTRRs) */

/* CPU types for specific tunings: */
#define X86_FEATURE_K8			( 3*32+ 4) /* "" Opteron, Athlon64 */
/* FREE, was #define X86_FEATURE_K7			( 3*32+ 5) "" Athlon */
#define X86_FEATURE_P3			( 3*32+ 6) /* "" P3 */
#define X86_FEATURE_P4			( 3*32+ 7) /* "" P4 */
#define X86_FEATURE_CONSTANT_TSC	( 3*32+ 8) /* TSC ticks at a constant rate */
#define X86_FEATURE_UP			( 3*32+ 9) /* SMP kernel running on UP */
#define X86_FEATURE_ART			( 3*32+10) /* Always running timer (ART) */
#define X86_FEATURE_ARCH_PERFMON	( 3*32+11) /* Intel Architectural PerfMon */
#define X86_FEATURE_PEBS		( 3*32+12) /* Precise-Event Based Sampling */
#define X86_FEATURE_BTS			( 3*32+13) /* Branch Trace Store */
#define X86_FEATURE_SYSCALL32		( 3*32+14) /* "" syscall in IA32 userspace */
#define X86_FEATURE_SYSENTER32		( 3*32+15) /* "" sysenter in IA32 userspace */
#define X86_FEATURE_REP_GOOD		( 3*32+16) /* REP microcode works well */
#define X86_FEATURE_AMD_LBR_V2		( 3*32+17) /* AMD Last Branch Record Extension Version 2 */
<<<<<<< HEAD
#define X86_FEATURE_LFENCE_RDTSC	( 3*32+18) /* "" LFENCE synchronizes RDTSC */
=======
/* FREE, was #define X86_FEATURE_LFENCE_RDTSC		( 3*32+18) "" LFENCE synchronizes RDTSC */
>>>>>>> eb3cdb58
#define X86_FEATURE_ACC_POWER		( 3*32+19) /* AMD Accumulated Power Mechanism */
#define X86_FEATURE_NOPL		( 3*32+20) /* The NOPL (0F 1F) instructions */
#define X86_FEATURE_ALWAYS		( 3*32+21) /* "" Always-present feature */
#define X86_FEATURE_XTOPOLOGY		( 3*32+22) /* CPU topology enum extensions */
#define X86_FEATURE_TSC_RELIABLE	( 3*32+23) /* TSC is known to be reliable */
#define X86_FEATURE_NONSTOP_TSC		( 3*32+24) /* TSC does not stop in C states */
#define X86_FEATURE_CPUID		( 3*32+25) /* CPU has CPUID instruction itself */
#define X86_FEATURE_EXTD_APICID		( 3*32+26) /* Extended APICID (8 bits) */
#define X86_FEATURE_AMD_DCM		( 3*32+27) /* AMD multi-node processor */
#define X86_FEATURE_APERFMPERF		( 3*32+28) /* P-State hardware coordination feedback capability (APERF/MPERF MSRs) */
#define X86_FEATURE_RAPL		( 3*32+29) /* AMD/Hygon RAPL interface */
#define X86_FEATURE_NONSTOP_TSC_S3	( 3*32+30) /* TSC doesn't stop in S3 state */
#define X86_FEATURE_TSC_KNOWN_FREQ	( 3*32+31) /* TSC has known frequency */

/* Intel-defined CPU features, CPUID level 0x00000001 (ECX), word 4 */
#define X86_FEATURE_XMM3		( 4*32+ 0) /* "pni" SSE-3 */
#define X86_FEATURE_PCLMULQDQ		( 4*32+ 1) /* PCLMULQDQ instruction */
#define X86_FEATURE_DTES64		( 4*32+ 2) /* 64-bit Debug Store */
#define X86_FEATURE_MWAIT		( 4*32+ 3) /* "monitor" MONITOR/MWAIT support */
#define X86_FEATURE_DSCPL		( 4*32+ 4) /* "ds_cpl" CPL-qualified (filtered) Debug Store */
#define X86_FEATURE_VMX			( 4*32+ 5) /* Hardware virtualization */
#define X86_FEATURE_SMX			( 4*32+ 6) /* Safer Mode eXtensions */
#define X86_FEATURE_EST			( 4*32+ 7) /* Enhanced SpeedStep */
#define X86_FEATURE_TM2			( 4*32+ 8) /* Thermal Monitor 2 */
#define X86_FEATURE_SSSE3		( 4*32+ 9) /* Supplemental SSE-3 */
#define X86_FEATURE_CID			( 4*32+10) /* Context ID */
#define X86_FEATURE_SDBG		( 4*32+11) /* Silicon Debug */
#define X86_FEATURE_FMA			( 4*32+12) /* Fused multiply-add */
#define X86_FEATURE_CX16		( 4*32+13) /* CMPXCHG16B instruction */
#define X86_FEATURE_XTPR		( 4*32+14) /* Send Task Priority Messages */
#define X86_FEATURE_PDCM		( 4*32+15) /* Perf/Debug Capabilities MSR */
#define X86_FEATURE_PCID		( 4*32+17) /* Process Context Identifiers */
#define X86_FEATURE_DCA			( 4*32+18) /* Direct Cache Access */
#define X86_FEATURE_XMM4_1		( 4*32+19) /* "sse4_1" SSE-4.1 */
#define X86_FEATURE_XMM4_2		( 4*32+20) /* "sse4_2" SSE-4.2 */
#define X86_FEATURE_X2APIC		( 4*32+21) /* X2APIC */
#define X86_FEATURE_MOVBE		( 4*32+22) /* MOVBE instruction */
#define X86_FEATURE_POPCNT		( 4*32+23) /* POPCNT instruction */
#define X86_FEATURE_TSC_DEADLINE_TIMER	( 4*32+24) /* TSC deadline timer */
#define X86_FEATURE_AES			( 4*32+25) /* AES instructions */
#define X86_FEATURE_XSAVE		( 4*32+26) /* XSAVE/XRSTOR/XSETBV/XGETBV instructions */
#define X86_FEATURE_OSXSAVE		( 4*32+27) /* "" XSAVE instruction enabled in the OS */
#define X86_FEATURE_AVX			( 4*32+28) /* Advanced Vector Extensions */
#define X86_FEATURE_F16C		( 4*32+29) /* 16-bit FP conversions */
#define X86_FEATURE_RDRAND		( 4*32+30) /* RDRAND instruction */
#define X86_FEATURE_HYPERVISOR		( 4*32+31) /* Running on a hypervisor */

/* VIA/Cyrix/Centaur-defined CPU features, CPUID level 0xC0000001, word 5 */
#define X86_FEATURE_XSTORE		( 5*32+ 2) /* "rng" RNG present (xstore) */
#define X86_FEATURE_XSTORE_EN		( 5*32+ 3) /* "rng_en" RNG enabled */
#define X86_FEATURE_XCRYPT		( 5*32+ 6) /* "ace" on-CPU crypto (xcrypt) */
#define X86_FEATURE_XCRYPT_EN		( 5*32+ 7) /* "ace_en" on-CPU crypto enabled */
#define X86_FEATURE_ACE2		( 5*32+ 8) /* Advanced Cryptography Engine v2 */
#define X86_FEATURE_ACE2_EN		( 5*32+ 9) /* ACE v2 enabled */
#define X86_FEATURE_PHE			( 5*32+10) /* PadLock Hash Engine */
#define X86_FEATURE_PHE_EN		( 5*32+11) /* PHE enabled */
#define X86_FEATURE_PMM			( 5*32+12) /* PadLock Montgomery Multiplier */
#define X86_FEATURE_PMM_EN		( 5*32+13) /* PMM enabled */

/* More extended AMD flags: CPUID level 0x80000001, ECX, word 6 */
#define X86_FEATURE_LAHF_LM		( 6*32+ 0) /* LAHF/SAHF in long mode */
#define X86_FEATURE_CMP_LEGACY		( 6*32+ 1) /* If yes HyperThreading not valid */
#define X86_FEATURE_SVM			( 6*32+ 2) /* Secure Virtual Machine */
#define X86_FEATURE_EXTAPIC		( 6*32+ 3) /* Extended APIC space */
#define X86_FEATURE_CR8_LEGACY		( 6*32+ 4) /* CR8 in 32-bit mode */
#define X86_FEATURE_ABM			( 6*32+ 5) /* Advanced bit manipulation */
#define X86_FEATURE_SSE4A		( 6*32+ 6) /* SSE-4A */
#define X86_FEATURE_MISALIGNSSE		( 6*32+ 7) /* Misaligned SSE mode */
#define X86_FEATURE_3DNOWPREFETCH	( 6*32+ 8) /* 3DNow prefetch instructions */
#define X86_FEATURE_OSVW		( 6*32+ 9) /* OS Visible Workaround */
#define X86_FEATURE_IBS			( 6*32+10) /* Instruction Based Sampling */
#define X86_FEATURE_XOP			( 6*32+11) /* extended AVX instructions */
#define X86_FEATURE_SKINIT		( 6*32+12) /* SKINIT/STGI instructions */
#define X86_FEATURE_WDT			( 6*32+13) /* Watchdog timer */
#define X86_FEATURE_LWP			( 6*32+15) /* Light Weight Profiling */
#define X86_FEATURE_FMA4		( 6*32+16) /* 4 operands MAC instructions */
#define X86_FEATURE_TCE			( 6*32+17) /* Translation Cache Extension */
#define X86_FEATURE_NODEID_MSR		( 6*32+19) /* NodeId MSR */
#define X86_FEATURE_TBM			( 6*32+21) /* Trailing Bit Manipulations */
#define X86_FEATURE_TOPOEXT		( 6*32+22) /* Topology extensions CPUID leafs */
#define X86_FEATURE_PERFCTR_CORE	( 6*32+23) /* Core performance counter extensions */
#define X86_FEATURE_PERFCTR_NB		( 6*32+24) /* NB performance counter extensions */
#define X86_FEATURE_BPEXT		( 6*32+26) /* Data breakpoint extension */
#define X86_FEATURE_PTSC		( 6*32+27) /* Performance time-stamp counter */
#define X86_FEATURE_PERFCTR_LLC		( 6*32+28) /* Last Level Cache performance counter extensions */
#define X86_FEATURE_MWAITX		( 6*32+29) /* MWAIT extension (MONITORX/MWAITX instructions) */

/*
 * Auxiliary flags: Linux defined - For features scattered in various
 * CPUID levels like 0x6, 0xA etc, word 7.
 *
 * Reuse free bits when adding new feature flags!
 */
#define X86_FEATURE_RING3MWAIT		( 7*32+ 0) /* Ring 3 MONITOR/MWAIT instructions */
#define X86_FEATURE_CPUID_FAULT		( 7*32+ 1) /* Intel CPUID faulting */
#define X86_FEATURE_CPB			( 7*32+ 2) /* AMD Core Performance Boost */
#define X86_FEATURE_EPB			( 7*32+ 3) /* IA32_ENERGY_PERF_BIAS support */
#define X86_FEATURE_CAT_L3		( 7*32+ 4) /* Cache Allocation Technology L3 */
#define X86_FEATURE_CAT_L2		( 7*32+ 5) /* Cache Allocation Technology L2 */
#define X86_FEATURE_CDP_L3		( 7*32+ 6) /* Code and Data Prioritization L3 */
#define X86_FEATURE_INVPCID_SINGLE	( 7*32+ 7) /* Effectively INVPCID && CR4.PCIDE=1 */
#define X86_FEATURE_HW_PSTATE		( 7*32+ 8) /* AMD HW-PState */
#define X86_FEATURE_PROC_FEEDBACK	( 7*32+ 9) /* AMD ProcFeedbackInterface */
#define X86_FEATURE_XCOMPACTED		( 7*32+10) /* "" Use compacted XSTATE (XSAVES or XSAVEC) */
#define X86_FEATURE_PTI			( 7*32+11) /* Kernel Page Table Isolation enabled */
#define X86_FEATURE_KERNEL_IBRS		( 7*32+12) /* "" Set/clear IBRS on kernel entry/exit */
#define X86_FEATURE_RSB_VMEXIT		( 7*32+13) /* "" Fill RSB on VM-Exit */
#define X86_FEATURE_INTEL_PPIN		( 7*32+14) /* Intel Processor Inventory Number */
#define X86_FEATURE_CDP_L2		( 7*32+15) /* Code and Data Prioritization L2 */
#define X86_FEATURE_MSR_SPEC_CTRL	( 7*32+16) /* "" MSR SPEC_CTRL is implemented */
#define X86_FEATURE_SSBD		( 7*32+17) /* Speculative Store Bypass Disable */
#define X86_FEATURE_MBA			( 7*32+18) /* Memory Bandwidth Allocation */
#define X86_FEATURE_RSB_CTXSW		( 7*32+19) /* "" Fill RSB on context switches */
#define X86_FEATURE_PERFMON_V2		( 7*32+20) /* AMD Performance Monitoring Version 2 */
#define X86_FEATURE_USE_IBPB		( 7*32+21) /* "" Indirect Branch Prediction Barrier enabled */
#define X86_FEATURE_USE_IBRS_FW		( 7*32+22) /* "" Use IBRS during runtime firmware calls */
#define X86_FEATURE_SPEC_STORE_BYPASS_DISABLE	( 7*32+23) /* "" Disable Speculative Store Bypass. */
#define X86_FEATURE_LS_CFG_SSBD		( 7*32+24)  /* "" AMD SSBD implementation via LS_CFG MSR */
#define X86_FEATURE_IBRS		( 7*32+25) /* Indirect Branch Restricted Speculation */
#define X86_FEATURE_IBPB		( 7*32+26) /* Indirect Branch Prediction Barrier */
#define X86_FEATURE_STIBP		( 7*32+27) /* Single Thread Indirect Branch Predictors */
#define X86_FEATURE_ZEN			(7*32+28) /* "" CPU based on Zen microarchitecture */
#define X86_FEATURE_L1TF_PTEINV		( 7*32+29) /* "" L1TF workaround PTE inversion */
#define X86_FEATURE_IBRS_ENHANCED	( 7*32+30) /* Enhanced IBRS */
#define X86_FEATURE_MSR_IA32_FEAT_CTL	( 7*32+31) /* "" MSR IA32_FEAT_CTL configured */

/* Virtualization flags: Linux defined, word 8 */
#define X86_FEATURE_TPR_SHADOW		( 8*32+ 0) /* Intel TPR Shadow */
#define X86_FEATURE_FLEXPRIORITY	( 8*32+ 1) /* Intel FlexPriority */
#define X86_FEATURE_EPT			( 8*32+ 2) /* Intel Extended Page Table */
#define X86_FEATURE_VPID		( 8*32+ 3) /* Intel Virtual Processor ID */

#define X86_FEATURE_VMMCALL		( 8*32+15) /* Prefer VMMCALL to VMCALL */
#define X86_FEATURE_XENPV		( 8*32+16) /* "" Xen paravirtual guest */
#define X86_FEATURE_EPT_AD		( 8*32+17) /* Intel Extended Page Table access-dirty bit */
#define X86_FEATURE_VMCALL		( 8*32+18) /* "" Hypervisor supports the VMCALL instruction */
#define X86_FEATURE_VMW_VMMCALL		( 8*32+19) /* "" VMware prefers VMMCALL hypercall instruction */
#define X86_FEATURE_PVUNLOCK		( 8*32+20) /* "" PV unlock function */
#define X86_FEATURE_VCPUPREEMPT		( 8*32+21) /* "" PV vcpu_is_preempted function */
#define X86_FEATURE_TDX_GUEST		( 8*32+22) /* Intel Trust Domain Extensions Guest */

/* Intel-defined CPU features, CPUID level 0x00000007:0 (EBX), word 9 */
#define X86_FEATURE_FSGSBASE		( 9*32+ 0) /* RDFSBASE, WRFSBASE, RDGSBASE, WRGSBASE instructions*/
#define X86_FEATURE_TSC_ADJUST		( 9*32+ 1) /* TSC adjustment MSR 0x3B */
#define X86_FEATURE_SGX			( 9*32+ 2) /* Software Guard Extensions */
#define X86_FEATURE_BMI1		( 9*32+ 3) /* 1st group bit manipulation extensions */
#define X86_FEATURE_HLE			( 9*32+ 4) /* Hardware Lock Elision */
#define X86_FEATURE_AVX2		( 9*32+ 5) /* AVX2 instructions */
#define X86_FEATURE_FDP_EXCPTN_ONLY	( 9*32+ 6) /* "" FPU data pointer updated only on x87 exceptions */
#define X86_FEATURE_SMEP		( 9*32+ 7) /* Supervisor Mode Execution Protection */
#define X86_FEATURE_BMI2		( 9*32+ 8) /* 2nd group bit manipulation extensions */
#define X86_FEATURE_ERMS		( 9*32+ 9) /* Enhanced REP MOVSB/STOSB instructions */
#define X86_FEATURE_INVPCID		( 9*32+10) /* Invalidate Processor Context ID */
#define X86_FEATURE_RTM			( 9*32+11) /* Restricted Transactional Memory */
#define X86_FEATURE_CQM			( 9*32+12) /* Cache QoS Monitoring */
#define X86_FEATURE_ZERO_FCS_FDS	( 9*32+13) /* "" Zero out FPU CS and FPU DS */
#define X86_FEATURE_MPX			( 9*32+14) /* Memory Protection Extension */
#define X86_FEATURE_RDT_A		( 9*32+15) /* Resource Director Technology Allocation */
#define X86_FEATURE_AVX512F		( 9*32+16) /* AVX-512 Foundation */
#define X86_FEATURE_AVX512DQ		( 9*32+17) /* AVX-512 DQ (Double/Quad granular) Instructions */
#define X86_FEATURE_RDSEED		( 9*32+18) /* RDSEED instruction */
#define X86_FEATURE_ADX			( 9*32+19) /* ADCX and ADOX instructions */
#define X86_FEATURE_SMAP		( 9*32+20) /* Supervisor Mode Access Prevention */
#define X86_FEATURE_AVX512IFMA		( 9*32+21) /* AVX-512 Integer Fused Multiply-Add instructions */
#define X86_FEATURE_CLFLUSHOPT		( 9*32+23) /* CLFLUSHOPT instruction */
#define X86_FEATURE_CLWB		( 9*32+24) /* CLWB instruction */
#define X86_FEATURE_INTEL_PT		( 9*32+25) /* Intel Processor Trace */
#define X86_FEATURE_AVX512PF		( 9*32+26) /* AVX-512 Prefetch */
#define X86_FEATURE_AVX512ER		( 9*32+27) /* AVX-512 Exponential and Reciprocal */
#define X86_FEATURE_AVX512CD		( 9*32+28) /* AVX-512 Conflict Detection */
#define X86_FEATURE_SHA_NI		( 9*32+29) /* SHA1/SHA256 Instruction Extensions */
#define X86_FEATURE_AVX512BW		( 9*32+30) /* AVX-512 BW (Byte/Word granular) Instructions */
#define X86_FEATURE_AVX512VL		( 9*32+31) /* AVX-512 VL (128/256 Vector Length) Extensions */

/* Extended state features, CPUID level 0x0000000d:1 (EAX), word 10 */
#define X86_FEATURE_XSAVEOPT		(10*32+ 0) /* XSAVEOPT instruction */
#define X86_FEATURE_XSAVEC		(10*32+ 1) /* XSAVEC instruction */
#define X86_FEATURE_XGETBV1		(10*32+ 2) /* XGETBV with ECX = 1 instruction */
#define X86_FEATURE_XSAVES		(10*32+ 3) /* XSAVES/XRSTORS instructions */
#define X86_FEATURE_XFD			(10*32+ 4) /* "" eXtended Feature Disabling */

/*
 * Extended auxiliary flags: Linux defined - for features scattered in various
 * CPUID levels like 0xf, etc.
 *
 * Reuse free bits when adding new feature flags!
 */
#define X86_FEATURE_CQM_LLC		(11*32+ 0) /* LLC QoS if 1 */
#define X86_FEATURE_CQM_OCCUP_LLC	(11*32+ 1) /* LLC occupancy monitoring */
#define X86_FEATURE_CQM_MBM_TOTAL	(11*32+ 2) /* LLC Total MBM monitoring */
#define X86_FEATURE_CQM_MBM_LOCAL	(11*32+ 3) /* LLC Local MBM monitoring */
#define X86_FEATURE_FENCE_SWAPGS_USER	(11*32+ 4) /* "" LFENCE in user entry SWAPGS path */
#define X86_FEATURE_FENCE_SWAPGS_KERNEL	(11*32+ 5) /* "" LFENCE in kernel entry SWAPGS path */
#define X86_FEATURE_SPLIT_LOCK_DETECT	(11*32+ 6) /* #AC for split lock */
#define X86_FEATURE_PER_THREAD_MBA	(11*32+ 7) /* "" Per-thread Memory Bandwidth Allocation */
#define X86_FEATURE_SGX1		(11*32+ 8) /* "" Basic SGX */
#define X86_FEATURE_SGX2		(11*32+ 9) /* "" SGX Enclave Dynamic Memory Management (EDMM) */
#define X86_FEATURE_ENTRY_IBPB		(11*32+10) /* "" Issue an IBPB on kernel entry */
#define X86_FEATURE_RRSBA_CTRL		(11*32+11) /* "" RET prediction control */
#define X86_FEATURE_RETPOLINE		(11*32+12) /* "" Generic Retpoline mitigation for Spectre variant 2 */
#define X86_FEATURE_RETPOLINE_LFENCE	(11*32+13) /* "" Use LFENCE for Spectre variant 2 */
#define X86_FEATURE_RETHUNK		(11*32+14) /* "" Use REturn THUNK */
#define X86_FEATURE_UNRET		(11*32+15) /* "" AMD BTB untrain return */
#define X86_FEATURE_USE_IBPB_FW		(11*32+16) /* "" Use IBPB during runtime firmware calls */
#define X86_FEATURE_RSB_VMEXIT_LITE	(11*32+17) /* "" Fill RSB on VM exit when EIBRS is enabled */
<<<<<<< HEAD


#define X86_FEATURE_MSR_TSX_CTRL	(11*32+20) /* "" MSR IA32_TSX_CTRL (Intel) implemented */
=======
#define X86_FEATURE_SGX_EDECCSSA	(11*32+18) /* "" SGX EDECCSSA user leaf function */
#define X86_FEATURE_CALL_DEPTH		(11*32+19) /* "" Call depth tracking for RSB stuffing */
#define X86_FEATURE_MSR_TSX_CTRL	(11*32+20) /* "" MSR IA32_TSX_CTRL (Intel) implemented */
#define X86_FEATURE_SMBA		(11*32+21) /* "" Slow Memory Bandwidth Allocation */
#define X86_FEATURE_BMEC		(11*32+22) /* "" Bandwidth Monitoring Event Configuration */
>>>>>>> eb3cdb58

#define X86_FEATURE_SRSO		(11*32+24) /* "" AMD BTB untrain RETs */
#define X86_FEATURE_SRSO_ALIAS		(11*32+25) /* "" AMD BTB untrain RETs through aliasing */
#define X86_FEATURE_IBPB_ON_VMEXIT	(11*32+26) /* "" Issue an IBPB only on VMEXIT */

/* Intel-defined CPU features, CPUID level 0x00000007:1 (EAX), word 12 */
#define X86_FEATURE_AVX_VNNI		(12*32+ 4) /* AVX VNNI instructions */
#define X86_FEATURE_AVX512_BF16		(12*32+ 5) /* AVX512 BFLOAT16 instructions */
<<<<<<< HEAD
#define X86_FEATURE_FZRM		(12*32+10) /* "" Fast zero-length REP MOVSB */
#define X86_FEATURE_FSRS		(12*32+11) /* "" Fast short REP STOSB */
#define X86_FEATURE_FSRC		(12*32+12) /* "" Fast short REP {CMPSB,SCASB} */
#define X86_FEATURE_AMX_TILE		(18*32+24) /* AMX tile Support */
=======
#define X86_FEATURE_CMPCCXADD           (12*32+ 7) /* "" CMPccXADD instructions */
#define X86_FEATURE_ARCH_PERFMON_EXT	(12*32+ 8) /* "" Intel Architectural PerfMon Extension */
#define X86_FEATURE_FZRM		(12*32+10) /* "" Fast zero-length REP MOVSB */
#define X86_FEATURE_FSRS		(12*32+11) /* "" Fast short REP STOSB */
#define X86_FEATURE_FSRC		(12*32+12) /* "" Fast short REP {CMPSB,SCASB} */
#define X86_FEATURE_LKGS		(12*32+18) /* "" Load "kernel" (userspace) GS */
#define X86_FEATURE_AMX_FP16		(12*32+21) /* "" AMX fp16 Support */
#define X86_FEATURE_AVX_IFMA            (12*32+23) /* "" Support for VPMADD52[H,L]UQ */
#define X86_FEATURE_LAM			(12*32+26) /* Linear Address Masking */
>>>>>>> eb3cdb58

/* AMD-defined CPU features, CPUID level 0x80000008 (EBX), word 13 */
#define X86_FEATURE_CLZERO		(13*32+ 0) /* CLZERO instruction */
#define X86_FEATURE_IRPERF		(13*32+ 1) /* Instructions Retired Count */
#define X86_FEATURE_XSAVEERPTR		(13*32+ 2) /* Always save/restore FP error pointers */
#define X86_FEATURE_RDPRU		(13*32+ 4) /* Read processor register at user level */
#define X86_FEATURE_WBNOINVD		(13*32+ 9) /* WBNOINVD instruction */
#define X86_FEATURE_AMD_IBPB		(13*32+12) /* "" Indirect Branch Prediction Barrier */
#define X86_FEATURE_AMD_IBRS		(13*32+14) /* "" Indirect Branch Restricted Speculation */
#define X86_FEATURE_AMD_STIBP		(13*32+15) /* "" Single Thread Indirect Branch Predictors */
#define X86_FEATURE_AMD_STIBP_ALWAYS_ON	(13*32+17) /* "" Single Thread Indirect Branch Predictors always-on preferred */
#define X86_FEATURE_AMD_PPIN		(13*32+23) /* Protected Processor Inventory Number */
#define X86_FEATURE_AMD_SSBD		(13*32+24) /* "" Speculative Store Bypass Disable */
#define X86_FEATURE_VIRT_SSBD		(13*32+25) /* Virtualized Speculative Store Bypass Disable */
#define X86_FEATURE_AMD_SSB_NO		(13*32+26) /* "" Speculative Store Bypass is fixed in hardware. */
#define X86_FEATURE_CPPC		(13*32+27) /* Collaborative Processor Performance Control */
<<<<<<< HEAD
=======
#define X86_FEATURE_AMD_PSFD            (13*32+28) /* "" Predictive Store Forwarding Disable */
>>>>>>> eb3cdb58
#define X86_FEATURE_BTC_NO		(13*32+29) /* "" Not vulnerable to Branch Type Confusion */
#define X86_FEATURE_BRS			(13*32+31) /* Branch Sampling available */

/* Thermal and Power Management Leaf, CPUID level 0x00000006 (EAX), word 14 */
#define X86_FEATURE_DTHERM		(14*32+ 0) /* Digital Thermal Sensor */
#define X86_FEATURE_IDA			(14*32+ 1) /* Intel Dynamic Acceleration */
#define X86_FEATURE_ARAT		(14*32+ 2) /* Always Running APIC Timer */
#define X86_FEATURE_PLN			(14*32+ 4) /* Intel Power Limit Notification */
#define X86_FEATURE_PTS			(14*32+ 6) /* Intel Package Thermal Status */
#define X86_FEATURE_HWP			(14*32+ 7) /* Intel Hardware P-states */
#define X86_FEATURE_HWP_NOTIFY		(14*32+ 8) /* HWP Notification */
#define X86_FEATURE_HWP_ACT_WINDOW	(14*32+ 9) /* HWP Activity Window */
#define X86_FEATURE_HWP_EPP		(14*32+10) /* HWP Energy Perf. Preference */
#define X86_FEATURE_HWP_PKG_REQ		(14*32+11) /* HWP Package Level Request */
#define X86_FEATURE_HFI			(14*32+19) /* Hardware Feedback Interface */

/* AMD SVM Feature Identification, CPUID level 0x8000000a (EDX), word 15 */
#define X86_FEATURE_NPT			(15*32+ 0) /* Nested Page Table support */
#define X86_FEATURE_LBRV		(15*32+ 1) /* LBR Virtualization support */
#define X86_FEATURE_SVML		(15*32+ 2) /* "svm_lock" SVM locking MSR */
#define X86_FEATURE_NRIPS		(15*32+ 3) /* "nrip_save" SVM next_rip save */
#define X86_FEATURE_TSCRATEMSR		(15*32+ 4) /* "tsc_scale" TSC scaling support */
#define X86_FEATURE_VMCBCLEAN		(15*32+ 5) /* "vmcb_clean" VMCB clean bits support */
#define X86_FEATURE_FLUSHBYASID		(15*32+ 6) /* flush-by-ASID support */
#define X86_FEATURE_DECODEASSISTS	(15*32+ 7) /* Decode Assists support */
#define X86_FEATURE_PAUSEFILTER		(15*32+10) /* filtered pause intercept */
#define X86_FEATURE_PFTHRESHOLD		(15*32+12) /* pause filter threshold */
#define X86_FEATURE_AVIC		(15*32+13) /* Virtual Interrupt Controller */
#define X86_FEATURE_V_VMSAVE_VMLOAD	(15*32+15) /* Virtual VMSAVE VMLOAD */
#define X86_FEATURE_VGIF		(15*32+16) /* Virtual GIF */
#define X86_FEATURE_X2AVIC		(15*32+18) /* Virtual x2apic */
#define X86_FEATURE_V_SPEC_CTRL		(15*32+20) /* Virtual SPEC_CTRL */
#define X86_FEATURE_VNMI		(15*32+25) /* Virtual NMI */
#define X86_FEATURE_SVME_ADDR_CHK	(15*32+28) /* "" SVME addr check */

/* Intel-defined CPU features, CPUID level 0x00000007:0 (ECX), word 16 */
#define X86_FEATURE_AVX512VBMI		(16*32+ 1) /* AVX512 Vector Bit Manipulation instructions*/
#define X86_FEATURE_UMIP		(16*32+ 2) /* User Mode Instruction Protection */
#define X86_FEATURE_PKU			(16*32+ 3) /* Protection Keys for Userspace */
#define X86_FEATURE_OSPKE		(16*32+ 4) /* OS Protection Keys Enable */
#define X86_FEATURE_WAITPKG		(16*32+ 5) /* UMONITOR/UMWAIT/TPAUSE Instructions */
#define X86_FEATURE_AVX512_VBMI2	(16*32+ 6) /* Additional AVX512 Vector Bit Manipulation Instructions */
#define X86_FEATURE_GFNI		(16*32+ 8) /* Galois Field New Instructions */
#define X86_FEATURE_VAES		(16*32+ 9) /* Vector AES */
#define X86_FEATURE_VPCLMULQDQ		(16*32+10) /* Carry-Less Multiplication Double Quadword */
#define X86_FEATURE_AVX512_VNNI		(16*32+11) /* Vector Neural Network Instructions */
#define X86_FEATURE_AVX512_BITALG	(16*32+12) /* Support for VPOPCNT[B,W] and VPSHUF-BITQMB instructions */
#define X86_FEATURE_TME			(16*32+13) /* Intel Total Memory Encryption */
#define X86_FEATURE_AVX512_VPOPCNTDQ	(16*32+14) /* POPCNT for vectors of DW/QW */
#define X86_FEATURE_LA57		(16*32+16) /* 5-level page tables */
#define X86_FEATURE_RDPID		(16*32+22) /* RDPID instruction */
#define X86_FEATURE_BUS_LOCK_DETECT	(16*32+24) /* Bus Lock detect */
#define X86_FEATURE_CLDEMOTE		(16*32+25) /* CLDEMOTE instruction */
#define X86_FEATURE_MOVDIRI		(16*32+27) /* MOVDIRI instruction */
#define X86_FEATURE_MOVDIR64B		(16*32+28) /* MOVDIR64B instruction */
#define X86_FEATURE_ENQCMD		(16*32+29) /* ENQCMD and ENQCMDS instructions */
#define X86_FEATURE_SGX_LC		(16*32+30) /* Software Guard Extensions Launch Control */

/* AMD-defined CPU features, CPUID level 0x80000007 (EBX), word 17 */
#define X86_FEATURE_OVERFLOW_RECOV	(17*32+ 0) /* MCA overflow recovery support */
#define X86_FEATURE_SUCCOR		(17*32+ 1) /* Uncorrectable error containment and recovery */
#define X86_FEATURE_SMCA		(17*32+ 3) /* Scalable MCA */

/* Intel-defined CPU features, CPUID level 0x00000007:0 (EDX), word 18 */
#define X86_FEATURE_AVX512_4VNNIW	(18*32+ 2) /* AVX-512 Neural Network Instructions */
#define X86_FEATURE_AVX512_4FMAPS	(18*32+ 3) /* AVX-512 Multiply Accumulation Single precision */
#define X86_FEATURE_FSRM		(18*32+ 4) /* Fast Short Rep Mov */
#define X86_FEATURE_AVX512_VP2INTERSECT (18*32+ 8) /* AVX-512 Intersect for D/Q */
#define X86_FEATURE_SRBDS_CTRL		(18*32+ 9) /* "" SRBDS mitigation MSR available */
#define X86_FEATURE_MD_CLEAR		(18*32+10) /* VERW clears CPU buffers */
#define X86_FEATURE_RTM_ALWAYS_ABORT	(18*32+11) /* "" RTM transaction always aborts */
#define X86_FEATURE_TSX_FORCE_ABORT	(18*32+13) /* "" TSX_FORCE_ABORT */
#define X86_FEATURE_SERIALIZE		(18*32+14) /* SERIALIZE instruction */
#define X86_FEATURE_HYBRID_CPU		(18*32+15) /* "" This part has CPUs of more than one type */
#define X86_FEATURE_TSXLDTRK		(18*32+16) /* TSX Suspend Load Address Tracking */
#define X86_FEATURE_PCONFIG		(18*32+18) /* Intel PCONFIG */
#define X86_FEATURE_ARCH_LBR		(18*32+19) /* Intel ARCH LBR */
#define X86_FEATURE_IBT			(18*32+20) /* Indirect Branch Tracking */
#define X86_FEATURE_AMX_BF16		(18*32+22) /* AMX bf16 Support */
#define X86_FEATURE_AVX512_FP16		(18*32+23) /* AVX512 FP16 */
#define X86_FEATURE_AMX_TILE		(18*32+24) /* AMX tile Support */
#define X86_FEATURE_AMX_INT8		(18*32+25) /* AMX int8 Support */
#define X86_FEATURE_SPEC_CTRL		(18*32+26) /* "" Speculation Control (IBRS + IBPB) */
#define X86_FEATURE_INTEL_STIBP		(18*32+27) /* "" Single Thread Indirect Branch Predictors */
#define X86_FEATURE_FLUSH_L1D		(18*32+28) /* Flush L1D cache */
#define X86_FEATURE_ARCH_CAPABILITIES	(18*32+29) /* IA32_ARCH_CAPABILITIES MSR (Intel) */
#define X86_FEATURE_CORE_CAPABILITIES	(18*32+30) /* "" IA32_CORE_CAPABILITIES MSR */
#define X86_FEATURE_SPEC_CTRL_SSBD	(18*32+31) /* "" Speculative Store Bypass Disable */

/* AMD-defined memory encryption features, CPUID level 0x8000001f (EAX), word 19 */
#define X86_FEATURE_SME			(19*32+ 0) /* AMD Secure Memory Encryption */
#define X86_FEATURE_SEV			(19*32+ 1) /* AMD Secure Encrypted Virtualization */
#define X86_FEATURE_VM_PAGE_FLUSH	(19*32+ 2) /* "" VM Page Flush MSR is supported */
#define X86_FEATURE_SEV_ES		(19*32+ 3) /* AMD Secure Encrypted Virtualization - Encrypted State */
#define X86_FEATURE_V_TSC_AUX		(19*32+ 9) /* "" Virtual TSC_AUX */
#define X86_FEATURE_SME_COHERENT	(19*32+10) /* "" AMD hardware-enforced cache coherency */

<<<<<<< HEAD
=======
/* AMD-defined Extended Feature 2 EAX, CPUID level 0x80000021 (EAX), word 20 */
#define X86_FEATURE_NO_NESTED_DATA_BP	(20*32+ 0) /* "" No Nested Data Breakpoints */
#define X86_FEATURE_LFENCE_RDTSC	(20*32+ 2) /* "" LFENCE always serializing / synchronizes RDTSC */
#define X86_FEATURE_NULL_SEL_CLR_BASE	(20*32+ 6) /* "" Null Selector Clears Base */
#define X86_FEATURE_AUTOIBRS		(20*32+ 8) /* "" Automatic IBRS */
#define X86_FEATURE_NO_SMM_CTL_MSR	(20*32+ 9) /* "" SMM_CTL MSR is not present */

>>>>>>> eb3cdb58
#define X86_FEATURE_SBPB		(20*32+27) /* "" Selective Branch Prediction Barrier */
#define X86_FEATURE_IBPB_BRTYPE		(20*32+28) /* "" MSR_PRED_CMD[IBPB] flushes all branch type predictions */
#define X86_FEATURE_SRSO_NO		(20*32+29) /* "" CPU is not affected by SRSO */

/*
 * BUG word(s)
 */
#define X86_BUG(x)			(NCAPINTS*32 + (x))

#define X86_BUG_F00F			X86_BUG(0) /* Intel F00F */
#define X86_BUG_FDIV			X86_BUG(1) /* FPU FDIV */
#define X86_BUG_COMA			X86_BUG(2) /* Cyrix 6x86 coma */
#define X86_BUG_AMD_TLB_MMATCH		X86_BUG(3) /* "tlb_mmatch" AMD Erratum 383 */
#define X86_BUG_AMD_APIC_C1E		X86_BUG(4) /* "apic_c1e" AMD Erratum 400 */
#define X86_BUG_11AP			X86_BUG(5) /* Bad local APIC aka 11AP */
#define X86_BUG_FXSAVE_LEAK		X86_BUG(6) /* FXSAVE leaks FOP/FIP/FOP */
#define X86_BUG_CLFLUSH_MONITOR		X86_BUG(7) /* AAI65, CLFLUSH required before MONITOR */
#define X86_BUG_SYSRET_SS_ATTRS		X86_BUG(8) /* SYSRET doesn't fix up SS attrs */
#ifdef CONFIG_X86_32
/*
 * 64-bit kernels don't use X86_BUG_ESPFIX.  Make the define conditional
 * to avoid confusion.
 */
#define X86_BUG_ESPFIX			X86_BUG(9) /* "" IRET to 16-bit SS corrupts ESP/RSP high bits */
#endif
#define X86_BUG_NULL_SEG		X86_BUG(10) /* Nulling a selector preserves the base */
#define X86_BUG_SWAPGS_FENCE		X86_BUG(11) /* SWAPGS without input dep on GS */
#define X86_BUG_MONITOR			X86_BUG(12) /* IPI required to wake up remote CPU */
#define X86_BUG_AMD_E400		X86_BUG(13) /* CPU is among the affected by Erratum 400 */
#define X86_BUG_CPU_MELTDOWN		X86_BUG(14) /* CPU is affected by meltdown attack and needs kernel page table isolation */
#define X86_BUG_SPECTRE_V1		X86_BUG(15) /* CPU is affected by Spectre variant 1 attack with conditional branches */
#define X86_BUG_SPECTRE_V2		X86_BUG(16) /* CPU is affected by Spectre variant 2 attack with indirect branches */
#define X86_BUG_SPEC_STORE_BYPASS	X86_BUG(17) /* CPU is affected by speculative store bypass attack */
#define X86_BUG_L1TF			X86_BUG(18) /* CPU is affected by L1 Terminal Fault */
#define X86_BUG_MDS			X86_BUG(19) /* CPU is affected by Microarchitectural data sampling */
#define X86_BUG_MSBDS_ONLY		X86_BUG(20) /* CPU is only affected by the  MSDBS variant of BUG_MDS */
#define X86_BUG_SWAPGS			X86_BUG(21) /* CPU is affected by speculation through SWAPGS */
#define X86_BUG_TAA			X86_BUG(22) /* CPU is affected by TSX Async Abort(TAA) */
#define X86_BUG_ITLB_MULTIHIT		X86_BUG(23) /* CPU may incur MCE during certain page attribute changes */
#define X86_BUG_SRBDS			X86_BUG(24) /* CPU may leak RNG bits if not mitigated */
#define X86_BUG_MMIO_STALE_DATA		X86_BUG(25) /* CPU is affected by Processor MMIO Stale Data vulnerabilities */
#define X86_BUG_MMIO_UNKNOWN		X86_BUG(26) /* CPU is too old and its MMIO Stale Data status is unknown */
#define X86_BUG_RETBLEED		X86_BUG(27) /* CPU is affected by RETBleed */
#define X86_BUG_EIBRS_PBRSB		X86_BUG(28) /* EIBRS is vulnerable to Post Barrier RSB Predictions */
#define X86_BUG_SMT_RSB			X86_BUG(29) /* CPU is vulnerable to Cross-Thread Return Address Predictions */
<<<<<<< HEAD
#define X86_BUG_SRSO			X86_BUG(30) /* AMD SRSO bug */
#define X86_BUG_GDS			X86_BUG(31) /* CPU is affected by Gather Data Sampling */
=======
#define X86_BUG_GDS			X86_BUG(30) /* CPU is affected by Gather Data Sampling */
>>>>>>> eb3cdb58

/* BUG word 2 */
#define X86_BUG_SRSO			X86_BUG(1*32 + 0) /* AMD SRSO bug */
#define X86_BUG_DIV0			X86_BUG(1*32 + 1) /* AMD DIV0 speculation bug */
#endif /* _ASM_X86_CPUFEATURES_H */<|MERGE_RESOLUTION|>--- conflicted
+++ resolved
@@ -13,13 +13,8 @@
 /*
  * Defines x86 CPU feature bits
  */
-<<<<<<< HEAD
-#define NCAPINTS			22	   /* N 32-bit words worth of info */
-#define NBUGINTS			1	   /* N 32-bit bug flags */
-=======
 #define NCAPINTS			21	   /* N 32-bit words worth of info */
 #define NBUGINTS			2	   /* N 32-bit bug flags */
->>>>>>> eb3cdb58
 
 /*
  * Note: If the comment begins with a quoted string, that string is used
@@ -102,11 +97,7 @@
 #define X86_FEATURE_SYSENTER32		( 3*32+15) /* "" sysenter in IA32 userspace */
 #define X86_FEATURE_REP_GOOD		( 3*32+16) /* REP microcode works well */
 #define X86_FEATURE_AMD_LBR_V2		( 3*32+17) /* AMD Last Branch Record Extension Version 2 */
-<<<<<<< HEAD
-#define X86_FEATURE_LFENCE_RDTSC	( 3*32+18) /* "" LFENCE synchronizes RDTSC */
-=======
 /* FREE, was #define X86_FEATURE_LFENCE_RDTSC		( 3*32+18) "" LFENCE synchronizes RDTSC */
->>>>>>> eb3cdb58
 #define X86_FEATURE_ACC_POWER		( 3*32+19) /* AMD Accumulated Power Mechanism */
 #define X86_FEATURE_NOPL		( 3*32+20) /* The NOPL (0F 1F) instructions */
 #define X86_FEATURE_ALWAYS		( 3*32+21) /* "" Always-present feature */
@@ -312,17 +303,11 @@
 #define X86_FEATURE_UNRET		(11*32+15) /* "" AMD BTB untrain return */
 #define X86_FEATURE_USE_IBPB_FW		(11*32+16) /* "" Use IBPB during runtime firmware calls */
 #define X86_FEATURE_RSB_VMEXIT_LITE	(11*32+17) /* "" Fill RSB on VM exit when EIBRS is enabled */
-<<<<<<< HEAD
-
-
-#define X86_FEATURE_MSR_TSX_CTRL	(11*32+20) /* "" MSR IA32_TSX_CTRL (Intel) implemented */
-=======
 #define X86_FEATURE_SGX_EDECCSSA	(11*32+18) /* "" SGX EDECCSSA user leaf function */
 #define X86_FEATURE_CALL_DEPTH		(11*32+19) /* "" Call depth tracking for RSB stuffing */
 #define X86_FEATURE_MSR_TSX_CTRL	(11*32+20) /* "" MSR IA32_TSX_CTRL (Intel) implemented */
 #define X86_FEATURE_SMBA		(11*32+21) /* "" Slow Memory Bandwidth Allocation */
 #define X86_FEATURE_BMEC		(11*32+22) /* "" Bandwidth Monitoring Event Configuration */
->>>>>>> eb3cdb58
 
 #define X86_FEATURE_SRSO		(11*32+24) /* "" AMD BTB untrain RETs */
 #define X86_FEATURE_SRSO_ALIAS		(11*32+25) /* "" AMD BTB untrain RETs through aliasing */
@@ -331,12 +316,6 @@
 /* Intel-defined CPU features, CPUID level 0x00000007:1 (EAX), word 12 */
 #define X86_FEATURE_AVX_VNNI		(12*32+ 4) /* AVX VNNI instructions */
 #define X86_FEATURE_AVX512_BF16		(12*32+ 5) /* AVX512 BFLOAT16 instructions */
-<<<<<<< HEAD
-#define X86_FEATURE_FZRM		(12*32+10) /* "" Fast zero-length REP MOVSB */
-#define X86_FEATURE_FSRS		(12*32+11) /* "" Fast short REP STOSB */
-#define X86_FEATURE_FSRC		(12*32+12) /* "" Fast short REP {CMPSB,SCASB} */
-#define X86_FEATURE_AMX_TILE		(18*32+24) /* AMX tile Support */
-=======
 #define X86_FEATURE_CMPCCXADD           (12*32+ 7) /* "" CMPccXADD instructions */
 #define X86_FEATURE_ARCH_PERFMON_EXT	(12*32+ 8) /* "" Intel Architectural PerfMon Extension */
 #define X86_FEATURE_FZRM		(12*32+10) /* "" Fast zero-length REP MOVSB */
@@ -346,7 +325,6 @@
 #define X86_FEATURE_AMX_FP16		(12*32+21) /* "" AMX fp16 Support */
 #define X86_FEATURE_AVX_IFMA            (12*32+23) /* "" Support for VPMADD52[H,L]UQ */
 #define X86_FEATURE_LAM			(12*32+26) /* Linear Address Masking */
->>>>>>> eb3cdb58
 
 /* AMD-defined CPU features, CPUID level 0x80000008 (EBX), word 13 */
 #define X86_FEATURE_CLZERO		(13*32+ 0) /* CLZERO instruction */
@@ -363,10 +341,7 @@
 #define X86_FEATURE_VIRT_SSBD		(13*32+25) /* Virtualized Speculative Store Bypass Disable */
 #define X86_FEATURE_AMD_SSB_NO		(13*32+26) /* "" Speculative Store Bypass is fixed in hardware. */
 #define X86_FEATURE_CPPC		(13*32+27) /* Collaborative Processor Performance Control */
-<<<<<<< HEAD
-=======
 #define X86_FEATURE_AMD_PSFD            (13*32+28) /* "" Predictive Store Forwarding Disable */
->>>>>>> eb3cdb58
 #define X86_FEATURE_BTC_NO		(13*32+29) /* "" Not vulnerable to Branch Type Confusion */
 #define X86_FEATURE_BRS			(13*32+31) /* Branch Sampling available */
 
@@ -464,8 +439,6 @@
 #define X86_FEATURE_V_TSC_AUX		(19*32+ 9) /* "" Virtual TSC_AUX */
 #define X86_FEATURE_SME_COHERENT	(19*32+10) /* "" AMD hardware-enforced cache coherency */
 
-<<<<<<< HEAD
-=======
 /* AMD-defined Extended Feature 2 EAX, CPUID level 0x80000021 (EAX), word 20 */
 #define X86_FEATURE_NO_NESTED_DATA_BP	(20*32+ 0) /* "" No Nested Data Breakpoints */
 #define X86_FEATURE_LFENCE_RDTSC	(20*32+ 2) /* "" LFENCE always serializing / synchronizes RDTSC */
@@ -473,7 +446,6 @@
 #define X86_FEATURE_AUTOIBRS		(20*32+ 8) /* "" Automatic IBRS */
 #define X86_FEATURE_NO_SMM_CTL_MSR	(20*32+ 9) /* "" SMM_CTL MSR is not present */
 
->>>>>>> eb3cdb58
 #define X86_FEATURE_SBPB		(20*32+27) /* "" Selective Branch Prediction Barrier */
 #define X86_FEATURE_IBPB_BRTYPE		(20*32+28) /* "" MSR_PRED_CMD[IBPB] flushes all branch type predictions */
 #define X86_FEATURE_SRSO_NO		(20*32+29) /* "" CPU is not affected by SRSO */
@@ -519,12 +491,7 @@
 #define X86_BUG_RETBLEED		X86_BUG(27) /* CPU is affected by RETBleed */
 #define X86_BUG_EIBRS_PBRSB		X86_BUG(28) /* EIBRS is vulnerable to Post Barrier RSB Predictions */
 #define X86_BUG_SMT_RSB			X86_BUG(29) /* CPU is vulnerable to Cross-Thread Return Address Predictions */
-<<<<<<< HEAD
-#define X86_BUG_SRSO			X86_BUG(30) /* AMD SRSO bug */
-#define X86_BUG_GDS			X86_BUG(31) /* CPU is affected by Gather Data Sampling */
-=======
 #define X86_BUG_GDS			X86_BUG(30) /* CPU is affected by Gather Data Sampling */
->>>>>>> eb3cdb58
 
 /* BUG word 2 */
 #define X86_BUG_SRSO			X86_BUG(1*32 + 0) /* AMD SRSO bug */
