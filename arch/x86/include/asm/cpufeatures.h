/* SPDX-License-Identifier: GPL-2.0 */
#ifndef _ASM_X86_CPUFEATURES_H
#define _ASM_X86_CPUFEATURES_H

#ifndef _ASM_X86_REQUIRED_FEATURES_H
#include <asm/required-features.h>
#endif

#ifndef _ASM_X86_DISABLED_FEATURES_H
#include <asm/disabled-features.h>
#endif

/*
 * Defines x86 CPU feature bits
 */
<<<<<<< HEAD
#define NCAPINTS			25	   /* N 32-bit words worth of info */
#define NBUGINTS			4	   /* N 32-bit bug flags */
=======
#define NCAPINTS			22	   /* N 32-bit words worth of info */
#define NBUGINTS			2	   /* N 32-bit bug flags */
>>>>>>> 2d5404ca

/*
 * Note: If the comment begins with a quoted string, that string is used
 * in /proc/cpuinfo instead of the macro name.  Otherwise, this feature
 * bit is not displayed in /proc/cpuinfo at all.
 *
 * When adding new features here that depend on other features,
 * please update the table in kernel/cpu/cpuid-deps.c as well.
 */

/* Intel-defined CPU features, CPUID level 0x00000001 (EDX), word 0 */
#define X86_FEATURE_FPU			( 0*32+ 0) /* "fpu" Onboard FPU */
#define X86_FEATURE_VME			( 0*32+ 1) /* "vme" Virtual Mode Extensions */
#define X86_FEATURE_DE			( 0*32+ 2) /* "de" Debugging Extensions */
#define X86_FEATURE_PSE			( 0*32+ 3) /* "pse" Page Size Extensions */
#define X86_FEATURE_TSC			( 0*32+ 4) /* "tsc" Time Stamp Counter */
#define X86_FEATURE_MSR			( 0*32+ 5) /* "msr" Model-Specific Registers */
#define X86_FEATURE_PAE			( 0*32+ 6) /* "pae" Physical Address Extensions */
#define X86_FEATURE_MCE			( 0*32+ 7) /* "mce" Machine Check Exception */
#define X86_FEATURE_CX8			( 0*32+ 8) /* "cx8" CMPXCHG8 instruction */
#define X86_FEATURE_APIC		( 0*32+ 9) /* "apic" Onboard APIC */
#define X86_FEATURE_SEP			( 0*32+11) /* "sep" SYSENTER/SYSEXIT */
#define X86_FEATURE_MTRR		( 0*32+12) /* "mtrr" Memory Type Range Registers */
#define X86_FEATURE_PGE			( 0*32+13) /* "pge" Page Global Enable */
#define X86_FEATURE_MCA			( 0*32+14) /* "mca" Machine Check Architecture */
#define X86_FEATURE_CMOV		( 0*32+15) /* "cmov" CMOV instructions (plus FCMOVcc, FCOMI with FPU) */
#define X86_FEATURE_PAT			( 0*32+16) /* "pat" Page Attribute Table */
#define X86_FEATURE_PSE36		( 0*32+17) /* "pse36" 36-bit PSEs */
#define X86_FEATURE_PN			( 0*32+18) /* "pn" Processor serial number */
#define X86_FEATURE_CLFLUSH		( 0*32+19) /* "clflush" CLFLUSH instruction */
#define X86_FEATURE_DS			( 0*32+21) /* "dts" Debug Store */
#define X86_FEATURE_ACPI		( 0*32+22) /* "acpi" ACPI via MSR */
#define X86_FEATURE_MMX			( 0*32+23) /* "mmx" Multimedia Extensions */
#define X86_FEATURE_FXSR		( 0*32+24) /* "fxsr" FXSAVE/FXRSTOR, CR4.OSFXSR */
#define X86_FEATURE_XMM			( 0*32+25) /* "sse" */
#define X86_FEATURE_XMM2		( 0*32+26) /* "sse2" */
#define X86_FEATURE_SELFSNOOP		( 0*32+27) /* "ss" CPU self snoop */
#define X86_FEATURE_HT			( 0*32+28) /* "ht" Hyper-Threading */
#define X86_FEATURE_ACC			( 0*32+29) /* "tm" Automatic clock control */
#define X86_FEATURE_IA64		( 0*32+30) /* "ia64" IA-64 processor */
#define X86_FEATURE_PBE			( 0*32+31) /* "pbe" Pending Break Enable */

/* AMD-defined CPU features, CPUID level 0x80000001, word 1 */
/* Don't duplicate feature flags which are redundant with Intel! */
#define X86_FEATURE_SYSCALL		( 1*32+11) /* "syscall" SYSCALL/SYSRET */
#define X86_FEATURE_MP			( 1*32+19) /* "mp" MP Capable */
#define X86_FEATURE_NX			( 1*32+20) /* "nx" Execute Disable */
#define X86_FEATURE_MMXEXT		( 1*32+22) /* "mmxext" AMD MMX extensions */
#define X86_FEATURE_FXSR_OPT		( 1*32+25) /* "fxsr_opt" FXSAVE/FXRSTOR optimizations */
#define X86_FEATURE_GBPAGES		( 1*32+26) /* "pdpe1gb" GB pages */
#define X86_FEATURE_RDTSCP		( 1*32+27) /* "rdtscp" RDTSCP */
#define X86_FEATURE_LM			( 1*32+29) /* "lm" Long Mode (x86-64, 64-bit support) */
#define X86_FEATURE_3DNOWEXT		( 1*32+30) /* "3dnowext" AMD 3DNow extensions */
#define X86_FEATURE_3DNOW		( 1*32+31) /* "3dnow" 3DNow */

/* Transmeta-defined CPU features, CPUID level 0x80860001, word 2 */
#define X86_FEATURE_RECOVERY		( 2*32+ 0) /* "recovery" CPU in recovery mode */
#define X86_FEATURE_LONGRUN		( 2*32+ 1) /* "longrun" Longrun power control */
#define X86_FEATURE_LRTI		( 2*32+ 3) /* "lrti" LongRun table interface */

/* Other features, Linux-defined mapping, word 3 */
/* This range is used for feature bits which conflict or are synthesized */
<<<<<<< HEAD
#define X86_FEATURE_CXMMX		( 3*32+ 0) /* Cyrix MMX extensions */
#define X86_FEATURE_K6_MTRR		( 3*32+ 1) /* AMD K6 nonstandard MTRRs */
#define X86_FEATURE_CYRIX_ARR		( 3*32+ 2) /* Cyrix ARRs (= MTRRs) */
#define X86_FEATURE_CENTAUR_MCR		( 3*32+ 3) /* Centaur MCRs (= MTRRs) */
#define X86_FEATURE_K8			( 3*32+ 4) /* "" Opteron, Athlon64 */
#define X86_FEATURE_ZEN5		( 3*32+ 5) /* "" CPU based on Zen5 microarchitecture */
#define X86_FEATURE_P3			( 3*32+ 6) /* "" P3 */
#define X86_FEATURE_P4			( 3*32+ 7) /* "" P4 */
#define X86_FEATURE_CONSTANT_TSC	( 3*32+ 8) /* TSC ticks at a constant rate */
#define X86_FEATURE_UP			( 3*32+ 9) /* SMP kernel running on UP */
#define X86_FEATURE_ART			( 3*32+10) /* Always running timer (ART) */
#define X86_FEATURE_ARCH_PERFMON	( 3*32+11) /* Intel Architectural PerfMon */
#define X86_FEATURE_PEBS		( 3*32+12) /* Precise-Event Based Sampling */
#define X86_FEATURE_BTS			( 3*32+13) /* Branch Trace Store */
#define X86_FEATURE_SYSCALL32		( 3*32+14) /* "" syscall in IA32 userspace */
#define X86_FEATURE_SYSENTER32		( 3*32+15) /* "" sysenter in IA32 userspace */
#define X86_FEATURE_REP_GOOD		( 3*32+16) /* REP microcode works well */
#define X86_FEATURE_AMD_LBR_V2		( 3*32+17) /* AMD Last Branch Record Extension Version 2 */
#define X86_FEATURE_CLEAR_CPU_BUF	( 3*32+18) /* "" Clear CPU buffers using VERW */
#define X86_FEATURE_ACC_POWER		( 3*32+19) /* AMD Accumulated Power Mechanism */
#define X86_FEATURE_NOPL		( 3*32+20) /* The NOPL (0F 1F) instructions */
#define X86_FEATURE_ALWAYS		( 3*32+21) /* "" Always-present feature */
#define X86_FEATURE_XTOPOLOGY		( 3*32+22) /* CPU topology enum extensions */
#define X86_FEATURE_TSC_RELIABLE	( 3*32+23) /* TSC is known to be reliable */
#define X86_FEATURE_NONSTOP_TSC		( 3*32+24) /* TSC does not stop in C states */
#define X86_FEATURE_CPUID		( 3*32+25) /* CPU has CPUID instruction itself */
#define X86_FEATURE_EXTD_APICID		( 3*32+26) /* Extended APICID (8 bits) */
#define X86_FEATURE_AMD_DCM		( 3*32+27) /* AMD multi-node processor */
#define X86_FEATURE_APERFMPERF		( 3*32+28) /* P-State hardware coordination feedback capability (APERF/MPERF MSRs) */
#define X86_FEATURE_RAPL		( 3*32+29) /* AMD/Hygon RAPL interface */
#define X86_FEATURE_NONSTOP_TSC_S3	( 3*32+30) /* TSC doesn't stop in S3 state */
#define X86_FEATURE_TSC_KNOWN_FREQ	( 3*32+31) /* TSC has known frequency */
=======
#define X86_FEATURE_CXMMX		( 3*32+ 0) /* "cxmmx" Cyrix MMX extensions */
#define X86_FEATURE_K6_MTRR		( 3*32+ 1) /* "k6_mtrr" AMD K6 nonstandard MTRRs */
#define X86_FEATURE_CYRIX_ARR		( 3*32+ 2) /* "cyrix_arr" Cyrix ARRs (= MTRRs) */
#define X86_FEATURE_CENTAUR_MCR		( 3*32+ 3) /* "centaur_mcr" Centaur MCRs (= MTRRs) */
#define X86_FEATURE_K8			( 3*32+ 4) /* Opteron, Athlon64 */
#define X86_FEATURE_ZEN5		( 3*32+ 5) /* CPU based on Zen5 microarchitecture */
#define X86_FEATURE_P3			( 3*32+ 6) /* P3 */
#define X86_FEATURE_P4			( 3*32+ 7) /* P4 */
#define X86_FEATURE_CONSTANT_TSC	( 3*32+ 8) /* "constant_tsc" TSC ticks at a constant rate */
#define X86_FEATURE_UP			( 3*32+ 9) /* "up" SMP kernel running on UP */
#define X86_FEATURE_ART			( 3*32+10) /* "art" Always running timer (ART) */
#define X86_FEATURE_ARCH_PERFMON	( 3*32+11) /* "arch_perfmon" Intel Architectural PerfMon */
#define X86_FEATURE_PEBS		( 3*32+12) /* "pebs" Precise-Event Based Sampling */
#define X86_FEATURE_BTS			( 3*32+13) /* "bts" Branch Trace Store */
#define X86_FEATURE_SYSCALL32		( 3*32+14) /* syscall in IA32 userspace */
#define X86_FEATURE_SYSENTER32		( 3*32+15) /* sysenter in IA32 userspace */
#define X86_FEATURE_REP_GOOD		( 3*32+16) /* "rep_good" REP microcode works well */
#define X86_FEATURE_AMD_LBR_V2		( 3*32+17) /* "amd_lbr_v2" AMD Last Branch Record Extension Version 2 */
#define X86_FEATURE_CLEAR_CPU_BUF	( 3*32+18) /* Clear CPU buffers using VERW */
#define X86_FEATURE_ACC_POWER		( 3*32+19) /* "acc_power" AMD Accumulated Power Mechanism */
#define X86_FEATURE_NOPL		( 3*32+20) /* "nopl" The NOPL (0F 1F) instructions */
#define X86_FEATURE_ALWAYS		( 3*32+21) /* Always-present feature */
#define X86_FEATURE_XTOPOLOGY		( 3*32+22) /* "xtopology" CPU topology enum extensions */
#define X86_FEATURE_TSC_RELIABLE	( 3*32+23) /* "tsc_reliable" TSC is known to be reliable */
#define X86_FEATURE_NONSTOP_TSC		( 3*32+24) /* "nonstop_tsc" TSC does not stop in C states */
#define X86_FEATURE_CPUID		( 3*32+25) /* "cpuid" CPU has CPUID instruction itself */
#define X86_FEATURE_EXTD_APICID		( 3*32+26) /* "extd_apicid" Extended APICID (8 bits) */
#define X86_FEATURE_AMD_DCM		( 3*32+27) /* "amd_dcm" AMD multi-node processor */
#define X86_FEATURE_APERFMPERF		( 3*32+28) /* "aperfmperf" P-State hardware coordination feedback capability (APERF/MPERF MSRs) */
#define X86_FEATURE_RAPL		( 3*32+29) /* "rapl" AMD/Hygon RAPL interface */
#define X86_FEATURE_NONSTOP_TSC_S3	( 3*32+30) /* "nonstop_tsc_s3" TSC doesn't stop in S3 state */
#define X86_FEATURE_TSC_KNOWN_FREQ	( 3*32+31) /* "tsc_known_freq" TSC has known frequency */
>>>>>>> 2d5404ca

/* Intel-defined CPU features, CPUID level 0x00000001 (ECX), word 4 */
#define X86_FEATURE_XMM3		( 4*32+ 0) /* "pni" SSE-3 */
#define X86_FEATURE_PCLMULQDQ		( 4*32+ 1) /* "pclmulqdq" PCLMULQDQ instruction */
#define X86_FEATURE_DTES64		( 4*32+ 2) /* "dtes64" 64-bit Debug Store */
#define X86_FEATURE_MWAIT		( 4*32+ 3) /* "monitor" MONITOR/MWAIT support */
#define X86_FEATURE_DSCPL		( 4*32+ 4) /* "ds_cpl" CPL-qualified (filtered) Debug Store */
#define X86_FEATURE_VMX			( 4*32+ 5) /* "vmx" Hardware virtualization */
#define X86_FEATURE_SMX			( 4*32+ 6) /* "smx" Safer Mode eXtensions */
#define X86_FEATURE_EST			( 4*32+ 7) /* "est" Enhanced SpeedStep */
#define X86_FEATURE_TM2			( 4*32+ 8) /* "tm2" Thermal Monitor 2 */
#define X86_FEATURE_SSSE3		( 4*32+ 9) /* "ssse3" Supplemental SSE-3 */
#define X86_FEATURE_CID			( 4*32+10) /* "cid" Context ID */
#define X86_FEATURE_SDBG		( 4*32+11) /* "sdbg" Silicon Debug */
#define X86_FEATURE_FMA			( 4*32+12) /* "fma" Fused multiply-add */
#define X86_FEATURE_CX16		( 4*32+13) /* "cx16" CMPXCHG16B instruction */
#define X86_FEATURE_XTPR		( 4*32+14) /* "xtpr" Send Task Priority Messages */
#define X86_FEATURE_PDCM		( 4*32+15) /* "pdcm" Perf/Debug Capabilities MSR */
#define X86_FEATURE_PCID		( 4*32+17) /* "pcid" Process Context Identifiers */
#define X86_FEATURE_DCA			( 4*32+18) /* "dca" Direct Cache Access */
#define X86_FEATURE_XMM4_1		( 4*32+19) /* "sse4_1" SSE-4.1 */
#define X86_FEATURE_XMM4_2		( 4*32+20) /* "sse4_2" SSE-4.2 */
#define X86_FEATURE_X2APIC		( 4*32+21) /* "x2apic" X2APIC */
#define X86_FEATURE_MOVBE		( 4*32+22) /* "movbe" MOVBE instruction */
#define X86_FEATURE_POPCNT		( 4*32+23) /* "popcnt" POPCNT instruction */
#define X86_FEATURE_TSC_DEADLINE_TIMER	( 4*32+24) /* "tsc_deadline_timer" TSC deadline timer */
#define X86_FEATURE_AES			( 4*32+25) /* "aes" AES instructions */
#define X86_FEATURE_XSAVE		( 4*32+26) /* "xsave" XSAVE/XRSTOR/XSETBV/XGETBV instructions */
#define X86_FEATURE_OSXSAVE		( 4*32+27) /* XSAVE instruction enabled in the OS */
#define X86_FEATURE_AVX			( 4*32+28) /* "avx" Advanced Vector Extensions */
#define X86_FEATURE_F16C		( 4*32+29) /* "f16c" 16-bit FP conversions */
#define X86_FEATURE_RDRAND		( 4*32+30) /* "rdrand" RDRAND instruction */
#define X86_FEATURE_HYPERVISOR		( 4*32+31) /* "hypervisor" Running on a hypervisor */

/* VIA/Cyrix/Centaur-defined CPU features, CPUID level 0xC0000001, word 5 */
#define X86_FEATURE_XSTORE		( 5*32+ 2) /* "rng" RNG present (xstore) */
#define X86_FEATURE_XSTORE_EN		( 5*32+ 3) /* "rng_en" RNG enabled */
#define X86_FEATURE_XCRYPT		( 5*32+ 6) /* "ace" on-CPU crypto (xcrypt) */
#define X86_FEATURE_XCRYPT_EN		( 5*32+ 7) /* "ace_en" on-CPU crypto enabled */
#define X86_FEATURE_ACE2		( 5*32+ 8) /* "ace2" Advanced Cryptography Engine v2 */
#define X86_FEATURE_ACE2_EN		( 5*32+ 9) /* "ace2_en" ACE v2 enabled */
#define X86_FEATURE_PHE			( 5*32+10) /* "phe" PadLock Hash Engine */
#define X86_FEATURE_PHE_EN		( 5*32+11) /* "phe_en" PHE enabled */
#define X86_FEATURE_PMM			( 5*32+12) /* "pmm" PadLock Montgomery Multiplier */
#define X86_FEATURE_PMM_EN		( 5*32+13) /* "pmm_en" PMM enabled */

/* More extended AMD flags: CPUID level 0x80000001, ECX, word 6 */
#define X86_FEATURE_LAHF_LM		( 6*32+ 0) /* "lahf_lm" LAHF/SAHF in long mode */
#define X86_FEATURE_CMP_LEGACY		( 6*32+ 1) /* "cmp_legacy" If yes HyperThreading not valid */
#define X86_FEATURE_SVM			( 6*32+ 2) /* "svm" Secure Virtual Machine */
#define X86_FEATURE_EXTAPIC		( 6*32+ 3) /* "extapic" Extended APIC space */
#define X86_FEATURE_CR8_LEGACY		( 6*32+ 4) /* "cr8_legacy" CR8 in 32-bit mode */
#define X86_FEATURE_ABM			( 6*32+ 5) /* "abm" Advanced bit manipulation */
#define X86_FEATURE_SSE4A		( 6*32+ 6) /* "sse4a" SSE-4A */
#define X86_FEATURE_MISALIGNSSE		( 6*32+ 7) /* "misalignsse" Misaligned SSE mode */
#define X86_FEATURE_3DNOWPREFETCH	( 6*32+ 8) /* "3dnowprefetch" 3DNow prefetch instructions */
#define X86_FEATURE_OSVW		( 6*32+ 9) /* "osvw" OS Visible Workaround */
#define X86_FEATURE_IBS			( 6*32+10) /* "ibs" Instruction Based Sampling */
#define X86_FEATURE_XOP			( 6*32+11) /* "xop" Extended AVX instructions */
#define X86_FEATURE_SKINIT		( 6*32+12) /* "skinit" SKINIT/STGI instructions */
#define X86_FEATURE_WDT			( 6*32+13) /* "wdt" Watchdog timer */
#define X86_FEATURE_LWP			( 6*32+15) /* "lwp" Light Weight Profiling */
#define X86_FEATURE_FMA4		( 6*32+16) /* "fma4" 4 operands MAC instructions */
#define X86_FEATURE_TCE			( 6*32+17) /* "tce" Translation Cache Extension */
#define X86_FEATURE_NODEID_MSR		( 6*32+19) /* "nodeid_msr" NodeId MSR */
#define X86_FEATURE_TBM			( 6*32+21) /* "tbm" Trailing Bit Manipulations */
#define X86_FEATURE_TOPOEXT		( 6*32+22) /* "topoext" Topology extensions CPUID leafs */
#define X86_FEATURE_PERFCTR_CORE	( 6*32+23) /* "perfctr_core" Core performance counter extensions */
#define X86_FEATURE_PERFCTR_NB		( 6*32+24) /* "perfctr_nb" NB performance counter extensions */
#define X86_FEATURE_BPEXT		( 6*32+26) /* "bpext" Data breakpoint extension */
#define X86_FEATURE_PTSC		( 6*32+27) /* "ptsc" Performance time-stamp counter */
#define X86_FEATURE_PERFCTR_LLC		( 6*32+28) /* "perfctr_llc" Last Level Cache performance counter extensions */
#define X86_FEATURE_MWAITX		( 6*32+29) /* "mwaitx" MWAIT extension (MONITORX/MWAITX instructions) */

/*
 * Auxiliary flags: Linux defined - For features scattered in various
 * CPUID levels like 0x80000022, etc and Linux defined features.
 *
 * Reuse free bits when adding new feature flags!
 */
<<<<<<< HEAD
#define X86_FEATURE_RING3MWAIT		( 7*32+ 0) /* Ring 3 MONITOR/MWAIT instructions */
#define X86_FEATURE_CPUID_FAULT		( 7*32+ 1) /* Intel CPUID faulting */
#define X86_FEATURE_CPB			( 7*32+ 2) /* AMD Core Performance Boost */
#define X86_FEATURE_EPB			( 7*32+ 3) /* IA32_ENERGY_PERF_BIAS support */
#define X86_FEATURE_CAT_L3		( 7*32+ 4) /* Cache Allocation Technology L3 */
#define X86_FEATURE_CAT_L2		( 7*32+ 5) /* Cache Allocation Technology L2 */
#define X86_FEATURE_CDP_L3		( 7*32+ 6) /* Code and Data Prioritization L3 */
#define X86_FEATURE_TDX_HOST_PLATFORM	( 7*32+ 7) /* Platform supports being a TDX host */
#define X86_FEATURE_HW_PSTATE		( 7*32+ 8) /* AMD HW-PState */
#define X86_FEATURE_PROC_FEEDBACK	( 7*32+ 9) /* AMD ProcFeedbackInterface */
#define X86_FEATURE_XCOMPACTED		( 7*32+10) /* "" Use compacted XSTATE (XSAVES or XSAVEC) */
#define X86_FEATURE_PTI			( 7*32+11) /* Kernel Page Table Isolation enabled */
#define X86_FEATURE_KERNEL_IBRS		( 7*32+12) /* "" Set/clear IBRS on kernel entry/exit */
#define X86_FEATURE_RSB_VMEXIT		( 7*32+13) /* "" Fill RSB on VM-Exit */
#define X86_FEATURE_INTEL_PPIN		( 7*32+14) /* Intel Processor Inventory Number */
#define X86_FEATURE_CDP_L2		( 7*32+15) /* Code and Data Prioritization L2 */
#define X86_FEATURE_MSR_SPEC_CTRL	( 7*32+16) /* "" MSR SPEC_CTRL is implemented */
#define X86_FEATURE_SSBD		( 7*32+17) /* Speculative Store Bypass Disable */
#define X86_FEATURE_MBA			( 7*32+18) /* Memory Bandwidth Allocation */
#define X86_FEATURE_RSB_CTXSW		( 7*32+19) /* "" Fill RSB on context switches */
#define X86_FEATURE_PERFMON_V2		( 7*32+20) /* AMD Performance Monitoring Version 2 */
#define X86_FEATURE_USE_IBPB		( 7*32+21) /* "" Indirect Branch Prediction Barrier enabled */
#define X86_FEATURE_USE_IBRS_FW		( 7*32+22) /* "" Use IBRS during runtime firmware calls */
#define X86_FEATURE_SPEC_STORE_BYPASS_DISABLE	( 7*32+23) /* "" Disable Speculative Store Bypass. */
#define X86_FEATURE_LS_CFG_SSBD		( 7*32+24)  /* "" AMD SSBD implementation via LS_CFG MSR */
#define X86_FEATURE_IBRS		( 7*32+25) /* Indirect Branch Restricted Speculation */
#define X86_FEATURE_IBPB		( 7*32+26) /* "ibpb" Indirect Branch Prediction Barrier without a guaranteed RSB flush */
#define X86_FEATURE_STIBP		( 7*32+27) /* Single Thread Indirect Branch Predictors */
#define X86_FEATURE_ZEN			( 7*32+28) /* "" Generic flag for all Zen and newer */
#define X86_FEATURE_L1TF_PTEINV		( 7*32+29) /* "" L1TF workaround PTE inversion */
#define X86_FEATURE_IBRS_ENHANCED	( 7*32+30) /* Enhanced IBRS */
#define X86_FEATURE_MSR_IA32_FEAT_CTL	( 7*32+31) /* "" MSR IA32_FEAT_CTL configured */
=======
#define X86_FEATURE_RING3MWAIT		( 7*32+ 0) /* "ring3mwait" Ring 3 MONITOR/MWAIT instructions */
#define X86_FEATURE_CPUID_FAULT		( 7*32+ 1) /* "cpuid_fault" Intel CPUID faulting */
#define X86_FEATURE_CPB			( 7*32+ 2) /* "cpb" AMD Core Performance Boost */
#define X86_FEATURE_EPB			( 7*32+ 3) /* "epb" IA32_ENERGY_PERF_BIAS support */
#define X86_FEATURE_CAT_L3		( 7*32+ 4) /* "cat_l3" Cache Allocation Technology L3 */
#define X86_FEATURE_CAT_L2		( 7*32+ 5) /* "cat_l2" Cache Allocation Technology L2 */
#define X86_FEATURE_CDP_L3		( 7*32+ 6) /* "cdp_l3" Code and Data Prioritization L3 */
#define X86_FEATURE_TDX_HOST_PLATFORM	( 7*32+ 7) /* "tdx_host_platform" Platform supports being a TDX host */
#define X86_FEATURE_HW_PSTATE		( 7*32+ 8) /* "hw_pstate" AMD HW-PState */
#define X86_FEATURE_PROC_FEEDBACK	( 7*32+ 9) /* "proc_feedback" AMD ProcFeedbackInterface */
#define X86_FEATURE_XCOMPACTED		( 7*32+10) /* Use compacted XSTATE (XSAVES or XSAVEC) */
#define X86_FEATURE_PTI			( 7*32+11) /* "pti" Kernel Page Table Isolation enabled */
#define X86_FEATURE_KERNEL_IBRS		( 7*32+12) /* Set/clear IBRS on kernel entry/exit */
#define X86_FEATURE_RSB_VMEXIT		( 7*32+13) /* Fill RSB on VM-Exit */
#define X86_FEATURE_INTEL_PPIN		( 7*32+14) /* "intel_ppin" Intel Processor Inventory Number */
#define X86_FEATURE_CDP_L2		( 7*32+15) /* "cdp_l2" Code and Data Prioritization L2 */
#define X86_FEATURE_MSR_SPEC_CTRL	( 7*32+16) /* MSR SPEC_CTRL is implemented */
#define X86_FEATURE_SSBD		( 7*32+17) /* "ssbd" Speculative Store Bypass Disable */
#define X86_FEATURE_MBA			( 7*32+18) /* "mba" Memory Bandwidth Allocation */
#define X86_FEATURE_RSB_CTXSW		( 7*32+19) /* Fill RSB on context switches */
#define X86_FEATURE_PERFMON_V2		( 7*32+20) /* "perfmon_v2" AMD Performance Monitoring Version 2 */
#define X86_FEATURE_USE_IBPB		( 7*32+21) /* Indirect Branch Prediction Barrier enabled */
#define X86_FEATURE_USE_IBRS_FW		( 7*32+22) /* Use IBRS during runtime firmware calls */
#define X86_FEATURE_SPEC_STORE_BYPASS_DISABLE	( 7*32+23) /* Disable Speculative Store Bypass. */
#define X86_FEATURE_LS_CFG_SSBD		( 7*32+24)  /* AMD SSBD implementation via LS_CFG MSR */
#define X86_FEATURE_IBRS		( 7*32+25) /* "ibrs" Indirect Branch Restricted Speculation */
#define X86_FEATURE_IBPB		( 7*32+26) /* "ibpb" Indirect Branch Prediction Barrier without a guaranteed RSB flush */
#define X86_FEATURE_STIBP		( 7*32+27) /* "stibp" Single Thread Indirect Branch Predictors */
#define X86_FEATURE_ZEN			( 7*32+28) /* Generic flag for all Zen and newer */
#define X86_FEATURE_L1TF_PTEINV		( 7*32+29) /* L1TF workaround PTE inversion */
#define X86_FEATURE_IBRS_ENHANCED	( 7*32+30) /* "ibrs_enhanced" Enhanced IBRS */
#define X86_FEATURE_MSR_IA32_FEAT_CTL	( 7*32+31) /* MSR IA32_FEAT_CTL configured */
>>>>>>> 2d5404ca

/* Virtualization flags: Linux defined, word 8 */
#define X86_FEATURE_TPR_SHADOW		( 8*32+ 0) /* "tpr_shadow" Intel TPR Shadow */
#define X86_FEATURE_FLEXPRIORITY	( 8*32+ 1) /* "flexpriority" Intel FlexPriority */
#define X86_FEATURE_EPT			( 8*32+ 2) /* "ept" Intel Extended Page Table */
#define X86_FEATURE_VPID		( 8*32+ 3) /* "vpid" Intel Virtual Processor ID */

#define X86_FEATURE_VMMCALL		( 8*32+15) /* "vmmcall" Prefer VMMCALL to VMCALL */
#define X86_FEATURE_XENPV		( 8*32+16) /* Xen paravirtual guest */
#define X86_FEATURE_EPT_AD		( 8*32+17) /* "ept_ad" Intel Extended Page Table access-dirty bit */
#define X86_FEATURE_VMCALL		( 8*32+18) /* Hypervisor supports the VMCALL instruction */
#define X86_FEATURE_VMW_VMMCALL		( 8*32+19) /* VMware prefers VMMCALL hypercall instruction */
#define X86_FEATURE_PVUNLOCK		( 8*32+20) /* PV unlock function */
#define X86_FEATURE_VCPUPREEMPT		( 8*32+21) /* PV vcpu_is_preempted function */
#define X86_FEATURE_TDX_GUEST		( 8*32+22) /* "tdx_guest" Intel Trust Domain Extensions Guest */

/* Intel-defined CPU features, CPUID level 0x00000007:0 (EBX), word 9 */
#define X86_FEATURE_FSGSBASE		( 9*32+ 0) /* "fsgsbase" RDFSBASE, WRFSBASE, RDGSBASE, WRGSBASE instructions*/
#define X86_FEATURE_TSC_ADJUST		( 9*32+ 1) /* "tsc_adjust" TSC adjustment MSR 0x3B */
#define X86_FEATURE_SGX			( 9*32+ 2) /* "sgx" Software Guard Extensions */
#define X86_FEATURE_BMI1		( 9*32+ 3) /* "bmi1" 1st group bit manipulation extensions */
#define X86_FEATURE_HLE			( 9*32+ 4) /* "hle" Hardware Lock Elision */
#define X86_FEATURE_AVX2		( 9*32+ 5) /* "avx2" AVX2 instructions */
#define X86_FEATURE_FDP_EXCPTN_ONLY	( 9*32+ 6) /* FPU data pointer updated only on x87 exceptions */
#define X86_FEATURE_SMEP		( 9*32+ 7) /* "smep" Supervisor Mode Execution Protection */
#define X86_FEATURE_BMI2		( 9*32+ 8) /* "bmi2" 2nd group bit manipulation extensions */
#define X86_FEATURE_ERMS		( 9*32+ 9) /* "erms" Enhanced REP MOVSB/STOSB instructions */
#define X86_FEATURE_INVPCID		( 9*32+10) /* "invpcid" Invalidate Processor Context ID */
#define X86_FEATURE_RTM			( 9*32+11) /* "rtm" Restricted Transactional Memory */
#define X86_FEATURE_CQM			( 9*32+12) /* "cqm" Cache QoS Monitoring */
#define X86_FEATURE_ZERO_FCS_FDS	( 9*32+13) /* Zero out FPU CS and FPU DS */
#define X86_FEATURE_MPX			( 9*32+14) /* "mpx" Memory Protection Extension */
#define X86_FEATURE_RDT_A		( 9*32+15) /* "rdt_a" Resource Director Technology Allocation */
#define X86_FEATURE_AVX512F		( 9*32+16) /* "avx512f" AVX-512 Foundation */
#define X86_FEATURE_AVX512DQ		( 9*32+17) /* "avx512dq" AVX-512 DQ (Double/Quad granular) Instructions */
#define X86_FEATURE_RDSEED		( 9*32+18) /* "rdseed" RDSEED instruction */
#define X86_FEATURE_ADX			( 9*32+19) /* "adx" ADCX and ADOX instructions */
#define X86_FEATURE_SMAP		( 9*32+20) /* "smap" Supervisor Mode Access Prevention */
#define X86_FEATURE_AVX512IFMA		( 9*32+21) /* "avx512ifma" AVX-512 Integer Fused Multiply-Add instructions */
#define X86_FEATURE_CLFLUSHOPT		( 9*32+23) /* "clflushopt" CLFLUSHOPT instruction */
#define X86_FEATURE_CLWB		( 9*32+24) /* "clwb" CLWB instruction */
#define X86_FEATURE_INTEL_PT		( 9*32+25) /* "intel_pt" Intel Processor Trace */
#define X86_FEATURE_AVX512PF		( 9*32+26) /* "avx512pf" AVX-512 Prefetch */
#define X86_FEATURE_AVX512ER		( 9*32+27) /* "avx512er" AVX-512 Exponential and Reciprocal */
#define X86_FEATURE_AVX512CD		( 9*32+28) /* "avx512cd" AVX-512 Conflict Detection */
#define X86_FEATURE_SHA_NI		( 9*32+29) /* "sha_ni" SHA1/SHA256 Instruction Extensions */
#define X86_FEATURE_AVX512BW		( 9*32+30) /* "avx512bw" AVX-512 BW (Byte/Word granular) Instructions */
#define X86_FEATURE_AVX512VL		( 9*32+31) /* "avx512vl" AVX-512 VL (128/256 Vector Length) Extensions */

/* Extended state features, CPUID level 0x0000000d:1 (EAX), word 10 */
#define X86_FEATURE_XSAVEOPT		(10*32+ 0) /* "xsaveopt" XSAVEOPT instruction */
#define X86_FEATURE_XSAVEC		(10*32+ 1) /* "xsavec" XSAVEC instruction */
#define X86_FEATURE_XGETBV1		(10*32+ 2) /* "xgetbv1" XGETBV with ECX = 1 instruction */
#define X86_FEATURE_XSAVES		(10*32+ 3) /* "xsaves" XSAVES/XRSTORS instructions */
#define X86_FEATURE_XFD			(10*32+ 4) /* eXtended Feature Disabling */

/*
 * Extended auxiliary flags: Linux defined - for features scattered in various
 * CPUID levels like 0xf, etc.
 *
 * Reuse free bits when adding new feature flags!
 */
<<<<<<< HEAD
#define X86_FEATURE_CQM_LLC		(11*32+ 0) /* LLC QoS if 1 */
#define X86_FEATURE_CQM_OCCUP_LLC	(11*32+ 1) /* LLC occupancy monitoring */
#define X86_FEATURE_CQM_MBM_TOTAL	(11*32+ 2) /* LLC Total MBM monitoring */
#define X86_FEATURE_CQM_MBM_LOCAL	(11*32+ 3) /* LLC Local MBM monitoring */
#define X86_FEATURE_FENCE_SWAPGS_USER	(11*32+ 4) /* "" LFENCE in user entry SWAPGS path */
#define X86_FEATURE_FENCE_SWAPGS_KERNEL	(11*32+ 5) /* "" LFENCE in kernel entry SWAPGS path */
#define X86_FEATURE_SPLIT_LOCK_DETECT	(11*32+ 6) /* #AC for split lock */
#define X86_FEATURE_PER_THREAD_MBA	(11*32+ 7) /* "" Per-thread Memory Bandwidth Allocation */
#define X86_FEATURE_SGX1		(11*32+ 8) /* "" Basic SGX */
#define X86_FEATURE_SGX2		(11*32+ 9) /* "" SGX Enclave Dynamic Memory Management (EDMM) */
#define X86_FEATURE_ENTRY_IBPB		(11*32+10) /* "" Issue an IBPB on kernel entry */
#define X86_FEATURE_RRSBA_CTRL		(11*32+11) /* "" RET prediction control */
#define X86_FEATURE_RETPOLINE		(11*32+12) /* "" Generic Retpoline mitigation for Spectre variant 2 */
#define X86_FEATURE_RETPOLINE_LFENCE	(11*32+13) /* "" Use LFENCE for Spectre variant 2 */
#define X86_FEATURE_RETHUNK		(11*32+14) /* "" Use REturn THUNK */
#define X86_FEATURE_UNRET		(11*32+15) /* "" AMD BTB untrain return */
#define X86_FEATURE_USE_IBPB_FW		(11*32+16) /* "" Use IBPB during runtime firmware calls */
#define X86_FEATURE_RSB_VMEXIT_LITE	(11*32+17) /* "" Fill RSB on VM exit when EIBRS is enabled */
#define X86_FEATURE_SGX_EDECCSSA	(11*32+18) /* "" SGX EDECCSSA user leaf function */
#define X86_FEATURE_CALL_DEPTH		(11*32+19) /* "" Call depth tracking for RSB stuffing */
#define X86_FEATURE_MSR_TSX_CTRL	(11*32+20) /* "" MSR IA32_TSX_CTRL (Intel) implemented */
#define X86_FEATURE_SMBA		(11*32+21) /* "" Slow Memory Bandwidth Allocation */
#define X86_FEATURE_BMEC		(11*32+22) /* "" Bandwidth Monitoring Event Configuration */
#define X86_FEATURE_USER_SHSTK		(11*32+23) /* Shadow stack support for user mode applications */
#define X86_FEATURE_SRSO		(11*32+24) /* "" AMD BTB untrain RETs */
#define X86_FEATURE_SRSO_ALIAS		(11*32+25) /* "" AMD BTB untrain RETs through aliasing */
#define X86_FEATURE_IBPB_ON_VMEXIT	(11*32+26) /* "" Issue an IBPB only on VMEXIT */
#define X86_FEATURE_APIC_MSRS_FENCE	(11*32+27) /* "" IA32_TSC_DEADLINE and X2APIC MSRs need fencing */
#define X86_FEATURE_ZEN2		(11*32+28) /* "" CPU based on Zen2 microarchitecture */
#define X86_FEATURE_ZEN3		(11*32+29) /* "" CPU based on Zen3 microarchitecture */
#define X86_FEATURE_ZEN4		(11*32+30) /* "" CPU based on Zen4 microarchitecture */
#define X86_FEATURE_ZEN1		(11*32+31) /* "" CPU based on Zen1 microarchitecture */
=======
#define X86_FEATURE_CQM_LLC		(11*32+ 0) /* "cqm_llc" LLC QoS if 1 */
#define X86_FEATURE_CQM_OCCUP_LLC	(11*32+ 1) /* "cqm_occup_llc" LLC occupancy monitoring */
#define X86_FEATURE_CQM_MBM_TOTAL	(11*32+ 2) /* "cqm_mbm_total" LLC Total MBM monitoring */
#define X86_FEATURE_CQM_MBM_LOCAL	(11*32+ 3) /* "cqm_mbm_local" LLC Local MBM monitoring */
#define X86_FEATURE_FENCE_SWAPGS_USER	(11*32+ 4) /* LFENCE in user entry SWAPGS path */
#define X86_FEATURE_FENCE_SWAPGS_KERNEL	(11*32+ 5) /* LFENCE in kernel entry SWAPGS path */
#define X86_FEATURE_SPLIT_LOCK_DETECT	(11*32+ 6) /* "split_lock_detect" #AC for split lock */
#define X86_FEATURE_PER_THREAD_MBA	(11*32+ 7) /* Per-thread Memory Bandwidth Allocation */
#define X86_FEATURE_SGX1		(11*32+ 8) /* Basic SGX */
#define X86_FEATURE_SGX2		(11*32+ 9) /* SGX Enclave Dynamic Memory Management (EDMM) */
#define X86_FEATURE_ENTRY_IBPB		(11*32+10) /* Issue an IBPB on kernel entry */
#define X86_FEATURE_RRSBA_CTRL		(11*32+11) /* RET prediction control */
#define X86_FEATURE_RETPOLINE		(11*32+12) /* Generic Retpoline mitigation for Spectre variant 2 */
#define X86_FEATURE_RETPOLINE_LFENCE	(11*32+13) /* Use LFENCE for Spectre variant 2 */
#define X86_FEATURE_RETHUNK		(11*32+14) /* Use REturn THUNK */
#define X86_FEATURE_UNRET		(11*32+15) /* AMD BTB untrain return */
#define X86_FEATURE_USE_IBPB_FW		(11*32+16) /* Use IBPB during runtime firmware calls */
#define X86_FEATURE_RSB_VMEXIT_LITE	(11*32+17) /* Fill RSB on VM exit when EIBRS is enabled */
#define X86_FEATURE_SGX_EDECCSSA	(11*32+18) /* SGX EDECCSSA user leaf function */
#define X86_FEATURE_CALL_DEPTH		(11*32+19) /* Call depth tracking for RSB stuffing */
#define X86_FEATURE_MSR_TSX_CTRL	(11*32+20) /* MSR IA32_TSX_CTRL (Intel) implemented */
#define X86_FEATURE_SMBA		(11*32+21) /* Slow Memory Bandwidth Allocation */
#define X86_FEATURE_BMEC		(11*32+22) /* Bandwidth Monitoring Event Configuration */
#define X86_FEATURE_USER_SHSTK		(11*32+23) /* "user_shstk" Shadow stack support for user mode applications */
#define X86_FEATURE_SRSO		(11*32+24) /* AMD BTB untrain RETs */
#define X86_FEATURE_SRSO_ALIAS		(11*32+25) /* AMD BTB untrain RETs through aliasing */
#define X86_FEATURE_IBPB_ON_VMEXIT	(11*32+26) /* Issue an IBPB only on VMEXIT */
#define X86_FEATURE_APIC_MSRS_FENCE	(11*32+27) /* IA32_TSC_DEADLINE and X2APIC MSRs need fencing */
#define X86_FEATURE_ZEN2		(11*32+28) /* CPU based on Zen2 microarchitecture */
#define X86_FEATURE_ZEN3		(11*32+29) /* CPU based on Zen3 microarchitecture */
#define X86_FEATURE_ZEN4		(11*32+30) /* CPU based on Zen4 microarchitecture */
#define X86_FEATURE_ZEN1		(11*32+31) /* CPU based on Zen1 microarchitecture */
>>>>>>> 2d5404ca

/* Intel-defined CPU features, CPUID level 0x00000007:1 (EAX), word 12 */
#define X86_FEATURE_AVX_VNNI		(12*32+ 4) /* "avx_vnni" AVX VNNI instructions */
#define X86_FEATURE_AVX512_BF16		(12*32+ 5) /* "avx512_bf16" AVX512 BFLOAT16 instructions */
#define X86_FEATURE_CMPCCXADD           (12*32+ 7) /* CMPccXADD instructions */
#define X86_FEATURE_ARCH_PERFMON_EXT	(12*32+ 8) /* Intel Architectural PerfMon Extension */
#define X86_FEATURE_FZRM		(12*32+10) /* Fast zero-length REP MOVSB */
#define X86_FEATURE_FSRS		(12*32+11) /* Fast short REP STOSB */
#define X86_FEATURE_FSRC		(12*32+12) /* Fast short REP {CMPSB,SCASB} */
#define X86_FEATURE_FRED		(12*32+17) /* "fred" Flexible Return and Event Delivery */
#define X86_FEATURE_LKGS		(12*32+18) /* Load "kernel" (userspace) GS */
#define X86_FEATURE_WRMSRNS		(12*32+19) /* Non-serializing WRMSR */
#define X86_FEATURE_AMX_FP16		(12*32+21) /* AMX fp16 Support */
#define X86_FEATURE_AVX_IFMA            (12*32+23) /* Support for VPMADD52[H,L]UQ */
#define X86_FEATURE_LAM			(12*32+26) /* "lam" Linear Address Masking */

/* AMD-defined CPU features, CPUID level 0x80000008 (EBX), word 13 */
<<<<<<< HEAD
#define X86_FEATURE_CLZERO		(13*32+ 0) /* CLZERO instruction */
#define X86_FEATURE_IRPERF		(13*32+ 1) /* Instructions Retired Count */
#define X86_FEATURE_XSAVEERPTR		(13*32+ 2) /* Always save/restore FP error pointers */
#define X86_FEATURE_RDPRU		(13*32+ 4) /* Read processor register at user level */
#define X86_FEATURE_WBNOINVD		(13*32+ 9) /* WBNOINVD instruction */
#define X86_FEATURE_AMD_IBPB		(13*32+12) /* "" Indirect Branch Prediction Barrier */
#define X86_FEATURE_AMD_IBRS		(13*32+14) /* "" Indirect Branch Restricted Speculation */
#define X86_FEATURE_AMD_STIBP		(13*32+15) /* "" Single Thread Indirect Branch Predictors */
#define X86_FEATURE_AMD_STIBP_ALWAYS_ON	(13*32+17) /* "" Single Thread Indirect Branch Predictors always-on preferred */
#define X86_FEATURE_AMD_PPIN		(13*32+23) /* Protected Processor Inventory Number */
#define X86_FEATURE_AMD_SSBD		(13*32+24) /* "" Speculative Store Bypass Disable */
#define X86_FEATURE_VIRT_SSBD		(13*32+25) /* Virtualized Speculative Store Bypass Disable */
#define X86_FEATURE_AMD_SSB_NO		(13*32+26) /* "" Speculative Store Bypass is fixed in hardware. */
#define X86_FEATURE_CPPC		(13*32+27) /* Collaborative Processor Performance Control */
#define X86_FEATURE_AMD_PSFD            (13*32+28) /* "" Predictive Store Forwarding Disable */
#define X86_FEATURE_BTC_NO		(13*32+29) /* "" Not vulnerable to Branch Type Confusion */
#define X86_FEATURE_AMD_IBPB_RET	(13*32+30) /* IBPB clears return address predictor */
#define X86_FEATURE_BRS			(13*32+31) /* Branch Sampling available */
=======
#define X86_FEATURE_CLZERO		(13*32+ 0) /* "clzero" CLZERO instruction */
#define X86_FEATURE_IRPERF		(13*32+ 1) /* "irperf" Instructions Retired Count */
#define X86_FEATURE_XSAVEERPTR		(13*32+ 2) /* "xsaveerptr" Always save/restore FP error pointers */
#define X86_FEATURE_RDPRU		(13*32+ 4) /* "rdpru" Read processor register at user level */
#define X86_FEATURE_WBNOINVD		(13*32+ 9) /* "wbnoinvd" WBNOINVD instruction */
#define X86_FEATURE_AMD_IBPB		(13*32+12) /* Indirect Branch Prediction Barrier */
#define X86_FEATURE_AMD_IBRS		(13*32+14) /* Indirect Branch Restricted Speculation */
#define X86_FEATURE_AMD_STIBP		(13*32+15) /* Single Thread Indirect Branch Predictors */
#define X86_FEATURE_AMD_STIBP_ALWAYS_ON	(13*32+17) /* Single Thread Indirect Branch Predictors always-on preferred */
#define X86_FEATURE_AMD_PPIN		(13*32+23) /* "amd_ppin" Protected Processor Inventory Number */
#define X86_FEATURE_AMD_SSBD		(13*32+24) /* Speculative Store Bypass Disable */
#define X86_FEATURE_VIRT_SSBD		(13*32+25) /* "virt_ssbd" Virtualized Speculative Store Bypass Disable */
#define X86_FEATURE_AMD_SSB_NO		(13*32+26) /* Speculative Store Bypass is fixed in hardware. */
#define X86_FEATURE_CPPC		(13*32+27) /* "cppc" Collaborative Processor Performance Control */
#define X86_FEATURE_AMD_PSFD            (13*32+28) /* Predictive Store Forwarding Disable */
#define X86_FEATURE_BTC_NO		(13*32+29) /* Not vulnerable to Branch Type Confusion */
#define X86_FEATURE_AMD_IBPB_RET	(13*32+30) /* IBPB clears return address predictor */
#define X86_FEATURE_BRS			(13*32+31) /* "brs" Branch Sampling available */
>>>>>>> 2d5404ca

/* Thermal and Power Management Leaf, CPUID level 0x00000006 (EAX), word 14 */
#define X86_FEATURE_DTHERM		(14*32+ 0) /* "dtherm" Digital Thermal Sensor */
#define X86_FEATURE_IDA			(14*32+ 1) /* "ida" Intel Dynamic Acceleration */
#define X86_FEATURE_ARAT		(14*32+ 2) /* "arat" Always Running APIC Timer */
#define X86_FEATURE_PLN			(14*32+ 4) /* "pln" Intel Power Limit Notification */
#define X86_FEATURE_PTS			(14*32+ 6) /* "pts" Intel Package Thermal Status */
#define X86_FEATURE_HWP			(14*32+ 7) /* "hwp" Intel Hardware P-states */
#define X86_FEATURE_HWP_NOTIFY		(14*32+ 8) /* "hwp_notify" HWP Notification */
#define X86_FEATURE_HWP_ACT_WINDOW	(14*32+ 9) /* "hwp_act_window" HWP Activity Window */
#define X86_FEATURE_HWP_EPP		(14*32+10) /* "hwp_epp" HWP Energy Perf. Preference */
#define X86_FEATURE_HWP_PKG_REQ		(14*32+11) /* "hwp_pkg_req" HWP Package Level Request */
#define X86_FEATURE_HWP_HIGHEST_PERF_CHANGE (14*32+15) /* HWP Highest perf change */
#define X86_FEATURE_HFI			(14*32+19) /* "hfi" Hardware Feedback Interface */

/* AMD SVM Feature Identification, CPUID level 0x8000000a (EDX), word 15 */
#define X86_FEATURE_NPT			(15*32+ 0) /* "npt" Nested Page Table support */
#define X86_FEATURE_LBRV		(15*32+ 1) /* "lbrv" LBR Virtualization support */
#define X86_FEATURE_SVML		(15*32+ 2) /* "svm_lock" SVM locking MSR */
#define X86_FEATURE_NRIPS		(15*32+ 3) /* "nrip_save" SVM next_rip save */
#define X86_FEATURE_TSCRATEMSR		(15*32+ 4) /* "tsc_scale" TSC scaling support */
#define X86_FEATURE_VMCBCLEAN		(15*32+ 5) /* "vmcb_clean" VMCB clean bits support */
#define X86_FEATURE_FLUSHBYASID		(15*32+ 6) /* "flushbyasid" Flush-by-ASID support */
#define X86_FEATURE_DECODEASSISTS	(15*32+ 7) /* "decodeassists" Decode Assists support */
#define X86_FEATURE_PAUSEFILTER		(15*32+10) /* "pausefilter" Filtered pause intercept */
#define X86_FEATURE_PFTHRESHOLD		(15*32+12) /* "pfthreshold" Pause filter threshold */
#define X86_FEATURE_AVIC		(15*32+13) /* "avic" Virtual Interrupt Controller */
#define X86_FEATURE_V_VMSAVE_VMLOAD	(15*32+15) /* "v_vmsave_vmload" Virtual VMSAVE VMLOAD */
#define X86_FEATURE_VGIF		(15*32+16) /* "vgif" Virtual GIF */
#define X86_FEATURE_X2AVIC		(15*32+18) /* "x2avic" Virtual x2apic */
#define X86_FEATURE_V_SPEC_CTRL		(15*32+20) /* "v_spec_ctrl" Virtual SPEC_CTRL */
#define X86_FEATURE_VNMI		(15*32+25) /* "vnmi" Virtual NMI */
#define X86_FEATURE_SVME_ADDR_CHK	(15*32+28) /* SVME addr check */

/* Intel-defined CPU features, CPUID level 0x00000007:0 (ECX), word 16 */
<<<<<<< HEAD
#define X86_FEATURE_AVX512VBMI		(16*32+ 1) /* AVX512 Vector Bit Manipulation instructions*/
#define X86_FEATURE_UMIP		(16*32+ 2) /* User Mode Instruction Protection */
#define X86_FEATURE_PKU			(16*32+ 3) /* Protection Keys for Userspace */
#define X86_FEATURE_OSPKE		(16*32+ 4) /* OS Protection Keys Enable */
#define X86_FEATURE_WAITPKG		(16*32+ 5) /* UMONITOR/UMWAIT/TPAUSE Instructions */
#define X86_FEATURE_AVX512_VBMI2	(16*32+ 6) /* Additional AVX512 Vector Bit Manipulation Instructions */
#define X86_FEATURE_SHSTK		(16*32+ 7) /* "" Shadow stack */
#define X86_FEATURE_GFNI		(16*32+ 8) /* Galois Field New Instructions */
#define X86_FEATURE_VAES		(16*32+ 9) /* Vector AES */
#define X86_FEATURE_VPCLMULQDQ		(16*32+10) /* Carry-Less Multiplication Double Quadword */
#define X86_FEATURE_AVX512_VNNI		(16*32+11) /* Vector Neural Network Instructions */
#define X86_FEATURE_AVX512_BITALG	(16*32+12) /* Support for VPOPCNT[B,W] and VPSHUF-BITQMB instructions */
#define X86_FEATURE_TME			(16*32+13) /* Intel Total Memory Encryption */
#define X86_FEATURE_AVX512_VPOPCNTDQ	(16*32+14) /* POPCNT for vectors of DW/QW */
#define X86_FEATURE_LA57		(16*32+16) /* 5-level page tables */
#define X86_FEATURE_RDPID		(16*32+22) /* RDPID instruction */
#define X86_FEATURE_BUS_LOCK_DETECT	(16*32+24) /* Bus Lock detect */
#define X86_FEATURE_CLDEMOTE		(16*32+25) /* CLDEMOTE instruction */
#define X86_FEATURE_MOVDIRI		(16*32+27) /* MOVDIRI instruction */
#define X86_FEATURE_MOVDIR64B		(16*32+28) /* MOVDIR64B instruction */
#define X86_FEATURE_ENQCMD		(16*32+29) /* ENQCMD and ENQCMDS instructions */
#define X86_FEATURE_SGX_LC		(16*32+30) /* Software Guard Extensions Launch Control */
=======
#define X86_FEATURE_AVX512VBMI		(16*32+ 1) /* "avx512vbmi" AVX512 Vector Bit Manipulation instructions*/
#define X86_FEATURE_UMIP		(16*32+ 2) /* "umip" User Mode Instruction Protection */
#define X86_FEATURE_PKU			(16*32+ 3) /* "pku" Protection Keys for Userspace */
#define X86_FEATURE_OSPKE		(16*32+ 4) /* "ospke" OS Protection Keys Enable */
#define X86_FEATURE_WAITPKG		(16*32+ 5) /* "waitpkg" UMONITOR/UMWAIT/TPAUSE Instructions */
#define X86_FEATURE_AVX512_VBMI2	(16*32+ 6) /* "avx512_vbmi2" Additional AVX512 Vector Bit Manipulation Instructions */
#define X86_FEATURE_SHSTK		(16*32+ 7) /* Shadow stack */
#define X86_FEATURE_GFNI		(16*32+ 8) /* "gfni" Galois Field New Instructions */
#define X86_FEATURE_VAES		(16*32+ 9) /* "vaes" Vector AES */
#define X86_FEATURE_VPCLMULQDQ		(16*32+10) /* "vpclmulqdq" Carry-Less Multiplication Double Quadword */
#define X86_FEATURE_AVX512_VNNI		(16*32+11) /* "avx512_vnni" Vector Neural Network Instructions */
#define X86_FEATURE_AVX512_BITALG	(16*32+12) /* "avx512_bitalg" Support for VPOPCNT[B,W] and VPSHUF-BITQMB instructions */
#define X86_FEATURE_TME			(16*32+13) /* "tme" Intel Total Memory Encryption */
#define X86_FEATURE_AVX512_VPOPCNTDQ	(16*32+14) /* "avx512_vpopcntdq" POPCNT for vectors of DW/QW */
#define X86_FEATURE_LA57		(16*32+16) /* "la57" 5-level page tables */
#define X86_FEATURE_RDPID		(16*32+22) /* "rdpid" RDPID instruction */
#define X86_FEATURE_BUS_LOCK_DETECT	(16*32+24) /* "bus_lock_detect" Bus Lock detect */
#define X86_FEATURE_CLDEMOTE		(16*32+25) /* "cldemote" CLDEMOTE instruction */
#define X86_FEATURE_MOVDIRI		(16*32+27) /* "movdiri" MOVDIRI instruction */
#define X86_FEATURE_MOVDIR64B		(16*32+28) /* "movdir64b" MOVDIR64B instruction */
#define X86_FEATURE_ENQCMD		(16*32+29) /* "enqcmd" ENQCMD and ENQCMDS instructions */
#define X86_FEATURE_SGX_LC		(16*32+30) /* "sgx_lc" Software Guard Extensions Launch Control */
>>>>>>> 2d5404ca

/* AMD-defined CPU features, CPUID level 0x80000007 (EBX), word 17 */
#define X86_FEATURE_OVERFLOW_RECOV	(17*32+ 0) /* "overflow_recov" MCA overflow recovery support */
#define X86_FEATURE_SUCCOR		(17*32+ 1) /* "succor" Uncorrectable error containment and recovery */
#define X86_FEATURE_SMCA		(17*32+ 3) /* "smca" Scalable MCA */

/* Intel-defined CPU features, CPUID level 0x00000007:0 (EDX), word 18 */
#define X86_FEATURE_AVX512_4VNNIW	(18*32+ 2) /* "avx512_4vnniw" AVX-512 Neural Network Instructions */
#define X86_FEATURE_AVX512_4FMAPS	(18*32+ 3) /* "avx512_4fmaps" AVX-512 Multiply Accumulation Single precision */
#define X86_FEATURE_FSRM		(18*32+ 4) /* "fsrm" Fast Short Rep Mov */
#define X86_FEATURE_AVX512_VP2INTERSECT (18*32+ 8) /* "avx512_vp2intersect" AVX-512 Intersect for D/Q */
#define X86_FEATURE_SRBDS_CTRL		(18*32+ 9) /* SRBDS mitigation MSR available */
#define X86_FEATURE_MD_CLEAR		(18*32+10) /* "md_clear" VERW clears CPU buffers */
#define X86_FEATURE_RTM_ALWAYS_ABORT	(18*32+11) /* RTM transaction always aborts */
#define X86_FEATURE_TSX_FORCE_ABORT	(18*32+13) /* TSX_FORCE_ABORT */
#define X86_FEATURE_SERIALIZE		(18*32+14) /* "serialize" SERIALIZE instruction */
#define X86_FEATURE_HYBRID_CPU		(18*32+15) /* This part has CPUs of more than one type */
#define X86_FEATURE_TSXLDTRK		(18*32+16) /* "tsxldtrk" TSX Suspend Load Address Tracking */
#define X86_FEATURE_PCONFIG		(18*32+18) /* "pconfig" Intel PCONFIG */
#define X86_FEATURE_ARCH_LBR		(18*32+19) /* "arch_lbr" Intel ARCH LBR */
#define X86_FEATURE_IBT			(18*32+20) /* "ibt" Indirect Branch Tracking */
#define X86_FEATURE_AMX_BF16		(18*32+22) /* "amx_bf16" AMX bf16 Support */
#define X86_FEATURE_AVX512_FP16		(18*32+23) /* "avx512_fp16" AVX512 FP16 */
#define X86_FEATURE_AMX_TILE		(18*32+24) /* "amx_tile" AMX tile Support */
#define X86_FEATURE_AMX_INT8		(18*32+25) /* "amx_int8" AMX int8 Support */
#define X86_FEATURE_SPEC_CTRL		(18*32+26) /* Speculation Control (IBRS + IBPB) */
#define X86_FEATURE_INTEL_STIBP		(18*32+27) /* Single Thread Indirect Branch Predictors */
#define X86_FEATURE_FLUSH_L1D		(18*32+28) /* "flush_l1d" Flush L1D cache */
#define X86_FEATURE_ARCH_CAPABILITIES	(18*32+29) /* "arch_capabilities" IA32_ARCH_CAPABILITIES MSR (Intel) */
#define X86_FEATURE_CORE_CAPABILITIES	(18*32+30) /* IA32_CORE_CAPABILITIES MSR */
#define X86_FEATURE_SPEC_CTRL_SSBD	(18*32+31) /* Speculative Store Bypass Disable */

/* AMD-defined memory encryption features, CPUID level 0x8000001f (EAX), word 19 */
<<<<<<< HEAD
#define X86_FEATURE_SME			(19*32+ 0) /* AMD Secure Memory Encryption */
#define X86_FEATURE_SEV			(19*32+ 1) /* AMD Secure Encrypted Virtualization */
#define X86_FEATURE_VM_PAGE_FLUSH	(19*32+ 2) /* "" VM Page Flush MSR is supported */
#define X86_FEATURE_SEV_ES		(19*32+ 3) /* AMD Secure Encrypted Virtualization - Encrypted State */
#define X86_FEATURE_SEV_SNP		(19*32+ 4) /* AMD Secure Encrypted Virtualization - Secure Nested Paging */
#define X86_FEATURE_V_TSC_AUX		(19*32+ 9) /* "" Virtual TSC_AUX */
#define X86_FEATURE_SME_COHERENT	(19*32+10) /* "" AMD hardware-enforced cache coherency */
#define X86_FEATURE_DEBUG_SWAP		(19*32+14) /* AMD SEV-ES full debug state swap support */

/* AMD-defined Extended Feature 2 EAX, CPUID level 0x80000021 (EAX), word 20 */
#define X86_FEATURE_NO_NESTED_DATA_BP	(20*32+ 0) /* "" No Nested Data Breakpoints */
#define X86_FEATURE_WRMSR_XX_BASE_NS	(20*32+ 1) /* "" WRMSR to {FS,GS,KERNEL_GS}_BASE is non-serializing */
#define X86_FEATURE_LFENCE_RDTSC	(20*32+ 2) /* "" LFENCE always serializing / synchronizes RDTSC */
#define X86_FEATURE_NULL_SEL_CLR_BASE	(20*32+ 6) /* "" Null Selector Clears Base */
#define X86_FEATURE_AUTOIBRS		(20*32+ 8) /* "" Automatic IBRS */
#define X86_FEATURE_NO_SMM_CTL_MSR	(20*32+ 9) /* "" SMM_CTL MSR is not present */
=======
#define X86_FEATURE_SME			(19*32+ 0) /* "sme" AMD Secure Memory Encryption */
#define X86_FEATURE_SEV			(19*32+ 1) /* "sev" AMD Secure Encrypted Virtualization */
#define X86_FEATURE_VM_PAGE_FLUSH	(19*32+ 2) /* VM Page Flush MSR is supported */
#define X86_FEATURE_SEV_ES		(19*32+ 3) /* "sev_es" AMD Secure Encrypted Virtualization - Encrypted State */
#define X86_FEATURE_SEV_SNP		(19*32+ 4) /* "sev_snp" AMD Secure Encrypted Virtualization - Secure Nested Paging */
#define X86_FEATURE_V_TSC_AUX		(19*32+ 9) /* Virtual TSC_AUX */
#define X86_FEATURE_SME_COHERENT	(19*32+10) /* AMD hardware-enforced cache coherency */
#define X86_FEATURE_DEBUG_SWAP		(19*32+14) /* "debug_swap" AMD SEV-ES full debug state swap support */
#define X86_FEATURE_SVSM		(19*32+28) /* "svsm" SVSM present */

/* AMD-defined Extended Feature 2 EAX, CPUID level 0x80000021 (EAX), word 20 */
#define X86_FEATURE_NO_NESTED_DATA_BP	(20*32+ 0) /* No Nested Data Breakpoints */
#define X86_FEATURE_WRMSR_XX_BASE_NS	(20*32+ 1) /* WRMSR to {FS,GS,KERNEL_GS}_BASE is non-serializing */
#define X86_FEATURE_LFENCE_RDTSC	(20*32+ 2) /* LFENCE always serializing / synchronizes RDTSC */
#define X86_FEATURE_NULL_SEL_CLR_BASE	(20*32+ 6) /* Null Selector Clears Base */
#define X86_FEATURE_AUTOIBRS		(20*32+ 8) /* Automatic IBRS */
#define X86_FEATURE_NO_SMM_CTL_MSR	(20*32+ 9) /* SMM_CTL MSR is not present */

#define X86_FEATURE_SBPB		(20*32+27) /* Selective Branch Prediction Barrier */
#define X86_FEATURE_IBPB_BRTYPE		(20*32+28) /* MSR_PRED_CMD[IBPB] flushes all branch type predictions */
#define X86_FEATURE_SRSO_NO		(20*32+29) /* CPU is not affected by SRSO */

/*
 * Extended auxiliary flags: Linux defined - for features scattered in various
 * CPUID levels like 0x80000022, etc and Linux defined features.
 *
 * Reuse free bits when adding new feature flags!
 */
#define X86_FEATURE_AMD_LBR_PMC_FREEZE	(21*32+ 0) /* "amd_lbr_pmc_freeze" AMD LBR and PMC Freeze */
#define X86_FEATURE_CLEAR_BHB_LOOP	(21*32+ 1) /* Clear branch history at syscall entry using SW loop */
#define X86_FEATURE_BHI_CTRL		(21*32+ 2) /* BHI_DIS_S HW control available */
#define X86_FEATURE_CLEAR_BHB_HW	(21*32+ 3) /* BHI_DIS_S HW control enabled */
#define X86_FEATURE_CLEAR_BHB_LOOP_ON_VMEXIT (21*32+ 4) /* Clear branch history at vmexit using SW loop */
#define X86_FEATURE_FAST_CPPC		(21*32 + 5) /* AMD Fast CPPC */
>>>>>>> 2d5404ca

#define X86_FEATURE_SBPB		(20*32+27) /* "" Selective Branch Prediction Barrier */
#define X86_FEATURE_IBPB_BRTYPE		(20*32+28) /* "" MSR_PRED_CMD[IBPB] flushes all branch type predictions */
#define X86_FEATURE_SRSO_NO		(20*32+29) /* "" CPU is not affected by SRSO */

/*
 * Extended auxiliary flags: Linux defined - for features scattered in various
 * CPUID levels like 0x80000022, etc and Linux defined features.
 *
 * Reuse free bits when adding new feature flags!
 */
#define X86_FEATURE_AMD_LBR_PMC_FREEZE	(21*32+ 0) /* AMD LBR and PMC Freeze */
#define X86_FEATURE_CLEAR_BHB_LOOP	(21*32+ 1) /* "" Clear branch history at syscall entry using SW loop */
#define X86_FEATURE_BHI_CTRL		(21*32+ 2) /* "" BHI_DIS_S HW control available */
#define X86_FEATURE_CLEAR_BHB_HW	(21*32+ 3) /* "" BHI_DIS_S HW control enabled */
#define X86_FEATURE_CLEAR_BHB_LOOP_ON_VMEXIT (21*32+ 4) /* "" Clear branch history at vmexit using SW loop */

/*
 * BUG word(s)
 */
#define X86_BUG(x)			(NCAPINTS*32 + (x))

#define X86_BUG_F00F			X86_BUG(0) /* "f00f" Intel F00F */
#define X86_BUG_FDIV			X86_BUG(1) /* "fdiv" FPU FDIV */
#define X86_BUG_COMA			X86_BUG(2) /* "coma" Cyrix 6x86 coma */
#define X86_BUG_AMD_TLB_MMATCH		X86_BUG(3) /* "tlb_mmatch" AMD Erratum 383 */
#define X86_BUG_AMD_APIC_C1E		X86_BUG(4) /* "apic_c1e" AMD Erratum 400 */
#define X86_BUG_11AP			X86_BUG(5) /* "11ap" Bad local APIC aka 11AP */
#define X86_BUG_FXSAVE_LEAK		X86_BUG(6) /* "fxsave_leak" FXSAVE leaks FOP/FIP/FOP */
#define X86_BUG_CLFLUSH_MONITOR		X86_BUG(7) /* "clflush_monitor" AAI65, CLFLUSH required before MONITOR */
#define X86_BUG_SYSRET_SS_ATTRS		X86_BUG(8) /* "sysret_ss_attrs" SYSRET doesn't fix up SS attrs */
#ifdef CONFIG_X86_32
/*
 * 64-bit kernels don't use X86_BUG_ESPFIX.  Make the define conditional
 * to avoid confusion.
 */
#define X86_BUG_ESPFIX			X86_BUG(9) /* IRET to 16-bit SS corrupts ESP/RSP high bits */
#endif
<<<<<<< HEAD
#define X86_BUG_NULL_SEG		X86_BUG(10) /* Nulling a selector preserves the base */
#define X86_BUG_SWAPGS_FENCE		X86_BUG(11) /* SWAPGS without input dep on GS */
#define X86_BUG_MONITOR			X86_BUG(12) /* IPI required to wake up remote CPU */
#define X86_BUG_AMD_E400		X86_BUG(13) /* CPU is among the affected by Erratum 400 */
#define X86_BUG_CPU_MELTDOWN		X86_BUG(14) /* CPU is affected by meltdown attack and needs kernel page table isolation */
#define X86_BUG_SPECTRE_V1		X86_BUG(15) /* CPU is affected by Spectre variant 1 attack with conditional branches */
#define X86_BUG_SPECTRE_V2		X86_BUG(16) /* CPU is affected by Spectre variant 2 attack with indirect branches */
#define X86_BUG_SPEC_STORE_BYPASS	X86_BUG(17) /* CPU is affected by speculative store bypass attack */
#define X86_BUG_L1TF			X86_BUG(18) /* CPU is affected by L1 Terminal Fault */
#define X86_BUG_MDS			X86_BUG(19) /* CPU is affected by Microarchitectural data sampling */
#define X86_BUG_MSBDS_ONLY		X86_BUG(20) /* CPU is only affected by the  MSDBS variant of BUG_MDS */
#define X86_BUG_SWAPGS			X86_BUG(21) /* CPU is affected by speculation through SWAPGS */
#define X86_BUG_TAA			X86_BUG(22) /* CPU is affected by TSX Async Abort(TAA) */
#define X86_BUG_ITLB_MULTIHIT		X86_BUG(23) /* CPU may incur MCE during certain page attribute changes */
#define X86_BUG_SRBDS			X86_BUG(24) /* CPU may leak RNG bits if not mitigated */
#define X86_BUG_MMIO_STALE_DATA		X86_BUG(25) /* CPU is affected by Processor MMIO Stale Data vulnerabilities */
#define X86_BUG_MMIO_UNKNOWN		X86_BUG(26) /* CPU is too old and its MMIO Stale Data status is unknown */
#define X86_BUG_RETBLEED		X86_BUG(27) /* CPU is affected by RETBleed */
#define X86_BUG_EIBRS_PBRSB		X86_BUG(28) /* EIBRS is vulnerable to Post Barrier RSB Predictions */
#define X86_BUG_SMT_RSB			X86_BUG(29) /* CPU is vulnerable to Cross-Thread Return Address Predictions */
#define X86_BUG_GDS			X86_BUG(30) /* CPU is affected by Gather Data Sampling */
#define X86_BUG_TDX_PW_MCE		X86_BUG(31) /* CPU may incur #MC if non-TD software does partial write to TDX private memory */

/* BUG word 2 */
#define X86_BUG_SRSO			X86_BUG(1*32 + 0) /* AMD SRSO bug */
#define X86_BUG_DIV0			X86_BUG(1*32 + 1) /* AMD DIV0 speculation bug */
#define X86_BUG_RFDS			X86_BUG(1*32 + 2) /* CPU is vulnerable to Register File Data Sampling */
#define X86_BUG_BHI			X86_BUG(1*32 + 3) /* CPU is affected by Branch History Injection */
=======
#define X86_BUG_NULL_SEG		X86_BUG(10) /* "null_seg" Nulling a selector preserves the base */
#define X86_BUG_SWAPGS_FENCE		X86_BUG(11) /* "swapgs_fence" SWAPGS without input dep on GS */
#define X86_BUG_MONITOR			X86_BUG(12) /* "monitor" IPI required to wake up remote CPU */
#define X86_BUG_AMD_E400		X86_BUG(13) /* "amd_e400" CPU is among the affected by Erratum 400 */
#define X86_BUG_CPU_MELTDOWN		X86_BUG(14) /* "cpu_meltdown" CPU is affected by meltdown attack and needs kernel page table isolation */
#define X86_BUG_SPECTRE_V1		X86_BUG(15) /* "spectre_v1" CPU is affected by Spectre variant 1 attack with conditional branches */
#define X86_BUG_SPECTRE_V2		X86_BUG(16) /* "spectre_v2" CPU is affected by Spectre variant 2 attack with indirect branches */
#define X86_BUG_SPEC_STORE_BYPASS	X86_BUG(17) /* "spec_store_bypass" CPU is affected by speculative store bypass attack */
#define X86_BUG_L1TF			X86_BUG(18) /* "l1tf" CPU is affected by L1 Terminal Fault */
#define X86_BUG_MDS			X86_BUG(19) /* "mds" CPU is affected by Microarchitectural data sampling */
#define X86_BUG_MSBDS_ONLY		X86_BUG(20) /* "msbds_only" CPU is only affected by the  MSDBS variant of BUG_MDS */
#define X86_BUG_SWAPGS			X86_BUG(21) /* "swapgs" CPU is affected by speculation through SWAPGS */
#define X86_BUG_TAA			X86_BUG(22) /* "taa" CPU is affected by TSX Async Abort(TAA) */
#define X86_BUG_ITLB_MULTIHIT		X86_BUG(23) /* "itlb_multihit" CPU may incur MCE during certain page attribute changes */
#define X86_BUG_SRBDS			X86_BUG(24) /* "srbds" CPU may leak RNG bits if not mitigated */
#define X86_BUG_MMIO_STALE_DATA		X86_BUG(25) /* "mmio_stale_data" CPU is affected by Processor MMIO Stale Data vulnerabilities */
#define X86_BUG_MMIO_UNKNOWN		X86_BUG(26) /* "mmio_unknown" CPU is too old and its MMIO Stale Data status is unknown */
#define X86_BUG_RETBLEED		X86_BUG(27) /* "retbleed" CPU is affected by RETBleed */
#define X86_BUG_EIBRS_PBRSB		X86_BUG(28) /* "eibrs_pbrsb" EIBRS is vulnerable to Post Barrier RSB Predictions */
#define X86_BUG_SMT_RSB			X86_BUG(29) /* "smt_rsb" CPU is vulnerable to Cross-Thread Return Address Predictions */
#define X86_BUG_GDS			X86_BUG(30) /* "gds" CPU is affected by Gather Data Sampling */
#define X86_BUG_TDX_PW_MCE		X86_BUG(31) /* "tdx_pw_mce" CPU may incur #MC if non-TD software does partial write to TDX private memory */

/* BUG word 2 */
#define X86_BUG_SRSO			X86_BUG(1*32 + 0) /* "srso" AMD SRSO bug */
#define X86_BUG_DIV0			X86_BUG(1*32 + 1) /* "div0" AMD DIV0 speculation bug */
#define X86_BUG_RFDS			X86_BUG(1*32 + 2) /* "rfds" CPU is vulnerable to Register File Data Sampling */
#define X86_BUG_BHI			X86_BUG(1*32 + 3) /* "bhi" CPU is affected by Branch History Injection */
>>>>>>> 2d5404ca
#define X86_BUG_IBPB_NO_RET	   	X86_BUG(1*32 + 4) /* "ibpb_no_ret" IBPB omits return target predictions */
#endif /* _ASM_X86_CPUFEATURES_H */<|MERGE_RESOLUTION|>--- conflicted
+++ resolved
@@ -13,13 +13,8 @@
 /*
  * Defines x86 CPU feature bits
  */
-<<<<<<< HEAD
-#define NCAPINTS			25	   /* N 32-bit words worth of info */
-#define NBUGINTS			4	   /* N 32-bit bug flags */
-=======
 #define NCAPINTS			22	   /* N 32-bit words worth of info */
 #define NBUGINTS			2	   /* N 32-bit bug flags */
->>>>>>> 2d5404ca
 
 /*
  * Note: If the comment begins with a quoted string, that string is used
@@ -82,40 +77,6 @@
 
 /* Other features, Linux-defined mapping, word 3 */
 /* This range is used for feature bits which conflict or are synthesized */
-<<<<<<< HEAD
-#define X86_FEATURE_CXMMX		( 3*32+ 0) /* Cyrix MMX extensions */
-#define X86_FEATURE_K6_MTRR		( 3*32+ 1) /* AMD K6 nonstandard MTRRs */
-#define X86_FEATURE_CYRIX_ARR		( 3*32+ 2) /* Cyrix ARRs (= MTRRs) */
-#define X86_FEATURE_CENTAUR_MCR		( 3*32+ 3) /* Centaur MCRs (= MTRRs) */
-#define X86_FEATURE_K8			( 3*32+ 4) /* "" Opteron, Athlon64 */
-#define X86_FEATURE_ZEN5		( 3*32+ 5) /* "" CPU based on Zen5 microarchitecture */
-#define X86_FEATURE_P3			( 3*32+ 6) /* "" P3 */
-#define X86_FEATURE_P4			( 3*32+ 7) /* "" P4 */
-#define X86_FEATURE_CONSTANT_TSC	( 3*32+ 8) /* TSC ticks at a constant rate */
-#define X86_FEATURE_UP			( 3*32+ 9) /* SMP kernel running on UP */
-#define X86_FEATURE_ART			( 3*32+10) /* Always running timer (ART) */
-#define X86_FEATURE_ARCH_PERFMON	( 3*32+11) /* Intel Architectural PerfMon */
-#define X86_FEATURE_PEBS		( 3*32+12) /* Precise-Event Based Sampling */
-#define X86_FEATURE_BTS			( 3*32+13) /* Branch Trace Store */
-#define X86_FEATURE_SYSCALL32		( 3*32+14) /* "" syscall in IA32 userspace */
-#define X86_FEATURE_SYSENTER32		( 3*32+15) /* "" sysenter in IA32 userspace */
-#define X86_FEATURE_REP_GOOD		( 3*32+16) /* REP microcode works well */
-#define X86_FEATURE_AMD_LBR_V2		( 3*32+17) /* AMD Last Branch Record Extension Version 2 */
-#define X86_FEATURE_CLEAR_CPU_BUF	( 3*32+18) /* "" Clear CPU buffers using VERW */
-#define X86_FEATURE_ACC_POWER		( 3*32+19) /* AMD Accumulated Power Mechanism */
-#define X86_FEATURE_NOPL		( 3*32+20) /* The NOPL (0F 1F) instructions */
-#define X86_FEATURE_ALWAYS		( 3*32+21) /* "" Always-present feature */
-#define X86_FEATURE_XTOPOLOGY		( 3*32+22) /* CPU topology enum extensions */
-#define X86_FEATURE_TSC_RELIABLE	( 3*32+23) /* TSC is known to be reliable */
-#define X86_FEATURE_NONSTOP_TSC		( 3*32+24) /* TSC does not stop in C states */
-#define X86_FEATURE_CPUID		( 3*32+25) /* CPU has CPUID instruction itself */
-#define X86_FEATURE_EXTD_APICID		( 3*32+26) /* Extended APICID (8 bits) */
-#define X86_FEATURE_AMD_DCM		( 3*32+27) /* AMD multi-node processor */
-#define X86_FEATURE_APERFMPERF		( 3*32+28) /* P-State hardware coordination feedback capability (APERF/MPERF MSRs) */
-#define X86_FEATURE_RAPL		( 3*32+29) /* AMD/Hygon RAPL interface */
-#define X86_FEATURE_NONSTOP_TSC_S3	( 3*32+30) /* TSC doesn't stop in S3 state */
-#define X86_FEATURE_TSC_KNOWN_FREQ	( 3*32+31) /* TSC has known frequency */
-=======
 #define X86_FEATURE_CXMMX		( 3*32+ 0) /* "cxmmx" Cyrix MMX extensions */
 #define X86_FEATURE_K6_MTRR		( 3*32+ 1) /* "k6_mtrr" AMD K6 nonstandard MTRRs */
 #define X86_FEATURE_CYRIX_ARR		( 3*32+ 2) /* "cyrix_arr" Cyrix ARRs (= MTRRs) */
@@ -148,7 +109,6 @@
 #define X86_FEATURE_RAPL		( 3*32+29) /* "rapl" AMD/Hygon RAPL interface */
 #define X86_FEATURE_NONSTOP_TSC_S3	( 3*32+30) /* "nonstop_tsc_s3" TSC doesn't stop in S3 state */
 #define X86_FEATURE_TSC_KNOWN_FREQ	( 3*32+31) /* "tsc_known_freq" TSC has known frequency */
->>>>>>> 2d5404ca
 
 /* Intel-defined CPU features, CPUID level 0x00000001 (ECX), word 4 */
 #define X86_FEATURE_XMM3		( 4*32+ 0) /* "pni" SSE-3 */
@@ -225,44 +185,10 @@
 
 /*
  * Auxiliary flags: Linux defined - For features scattered in various
- * CPUID levels like 0x80000022, etc and Linux defined features.
+ * CPUID levels like 0x6, 0xA etc, word 7.
  *
  * Reuse free bits when adding new feature flags!
  */
-<<<<<<< HEAD
-#define X86_FEATURE_RING3MWAIT		( 7*32+ 0) /* Ring 3 MONITOR/MWAIT instructions */
-#define X86_FEATURE_CPUID_FAULT		( 7*32+ 1) /* Intel CPUID faulting */
-#define X86_FEATURE_CPB			( 7*32+ 2) /* AMD Core Performance Boost */
-#define X86_FEATURE_EPB			( 7*32+ 3) /* IA32_ENERGY_PERF_BIAS support */
-#define X86_FEATURE_CAT_L3		( 7*32+ 4) /* Cache Allocation Technology L3 */
-#define X86_FEATURE_CAT_L2		( 7*32+ 5) /* Cache Allocation Technology L2 */
-#define X86_FEATURE_CDP_L3		( 7*32+ 6) /* Code and Data Prioritization L3 */
-#define X86_FEATURE_TDX_HOST_PLATFORM	( 7*32+ 7) /* Platform supports being a TDX host */
-#define X86_FEATURE_HW_PSTATE		( 7*32+ 8) /* AMD HW-PState */
-#define X86_FEATURE_PROC_FEEDBACK	( 7*32+ 9) /* AMD ProcFeedbackInterface */
-#define X86_FEATURE_XCOMPACTED		( 7*32+10) /* "" Use compacted XSTATE (XSAVES or XSAVEC) */
-#define X86_FEATURE_PTI			( 7*32+11) /* Kernel Page Table Isolation enabled */
-#define X86_FEATURE_KERNEL_IBRS		( 7*32+12) /* "" Set/clear IBRS on kernel entry/exit */
-#define X86_FEATURE_RSB_VMEXIT		( 7*32+13) /* "" Fill RSB on VM-Exit */
-#define X86_FEATURE_INTEL_PPIN		( 7*32+14) /* Intel Processor Inventory Number */
-#define X86_FEATURE_CDP_L2		( 7*32+15) /* Code and Data Prioritization L2 */
-#define X86_FEATURE_MSR_SPEC_CTRL	( 7*32+16) /* "" MSR SPEC_CTRL is implemented */
-#define X86_FEATURE_SSBD		( 7*32+17) /* Speculative Store Bypass Disable */
-#define X86_FEATURE_MBA			( 7*32+18) /* Memory Bandwidth Allocation */
-#define X86_FEATURE_RSB_CTXSW		( 7*32+19) /* "" Fill RSB on context switches */
-#define X86_FEATURE_PERFMON_V2		( 7*32+20) /* AMD Performance Monitoring Version 2 */
-#define X86_FEATURE_USE_IBPB		( 7*32+21) /* "" Indirect Branch Prediction Barrier enabled */
-#define X86_FEATURE_USE_IBRS_FW		( 7*32+22) /* "" Use IBRS during runtime firmware calls */
-#define X86_FEATURE_SPEC_STORE_BYPASS_DISABLE	( 7*32+23) /* "" Disable Speculative Store Bypass. */
-#define X86_FEATURE_LS_CFG_SSBD		( 7*32+24)  /* "" AMD SSBD implementation via LS_CFG MSR */
-#define X86_FEATURE_IBRS		( 7*32+25) /* Indirect Branch Restricted Speculation */
-#define X86_FEATURE_IBPB		( 7*32+26) /* "ibpb" Indirect Branch Prediction Barrier without a guaranteed RSB flush */
-#define X86_FEATURE_STIBP		( 7*32+27) /* Single Thread Indirect Branch Predictors */
-#define X86_FEATURE_ZEN			( 7*32+28) /* "" Generic flag for all Zen and newer */
-#define X86_FEATURE_L1TF_PTEINV		( 7*32+29) /* "" L1TF workaround PTE inversion */
-#define X86_FEATURE_IBRS_ENHANCED	( 7*32+30) /* Enhanced IBRS */
-#define X86_FEATURE_MSR_IA32_FEAT_CTL	( 7*32+31) /* "" MSR IA32_FEAT_CTL configured */
-=======
 #define X86_FEATURE_RING3MWAIT		( 7*32+ 0) /* "ring3mwait" Ring 3 MONITOR/MWAIT instructions */
 #define X86_FEATURE_CPUID_FAULT		( 7*32+ 1) /* "cpuid_fault" Intel CPUID faulting */
 #define X86_FEATURE_CPB			( 7*32+ 2) /* "cpb" AMD Core Performance Boost */
@@ -295,7 +221,6 @@
 #define X86_FEATURE_L1TF_PTEINV		( 7*32+29) /* L1TF workaround PTE inversion */
 #define X86_FEATURE_IBRS_ENHANCED	( 7*32+30) /* "ibrs_enhanced" Enhanced IBRS */
 #define X86_FEATURE_MSR_IA32_FEAT_CTL	( 7*32+31) /* MSR IA32_FEAT_CTL configured */
->>>>>>> 2d5404ca
 
 /* Virtualization flags: Linux defined, word 8 */
 #define X86_FEATURE_TPR_SHADOW		( 8*32+ 0) /* "tpr_shadow" Intel TPR Shadow */
@@ -358,40 +283,6 @@
  *
  * Reuse free bits when adding new feature flags!
  */
-<<<<<<< HEAD
-#define X86_FEATURE_CQM_LLC		(11*32+ 0) /* LLC QoS if 1 */
-#define X86_FEATURE_CQM_OCCUP_LLC	(11*32+ 1) /* LLC occupancy monitoring */
-#define X86_FEATURE_CQM_MBM_TOTAL	(11*32+ 2) /* LLC Total MBM monitoring */
-#define X86_FEATURE_CQM_MBM_LOCAL	(11*32+ 3) /* LLC Local MBM monitoring */
-#define X86_FEATURE_FENCE_SWAPGS_USER	(11*32+ 4) /* "" LFENCE in user entry SWAPGS path */
-#define X86_FEATURE_FENCE_SWAPGS_KERNEL	(11*32+ 5) /* "" LFENCE in kernel entry SWAPGS path */
-#define X86_FEATURE_SPLIT_LOCK_DETECT	(11*32+ 6) /* #AC for split lock */
-#define X86_FEATURE_PER_THREAD_MBA	(11*32+ 7) /* "" Per-thread Memory Bandwidth Allocation */
-#define X86_FEATURE_SGX1		(11*32+ 8) /* "" Basic SGX */
-#define X86_FEATURE_SGX2		(11*32+ 9) /* "" SGX Enclave Dynamic Memory Management (EDMM) */
-#define X86_FEATURE_ENTRY_IBPB		(11*32+10) /* "" Issue an IBPB on kernel entry */
-#define X86_FEATURE_RRSBA_CTRL		(11*32+11) /* "" RET prediction control */
-#define X86_FEATURE_RETPOLINE		(11*32+12) /* "" Generic Retpoline mitigation for Spectre variant 2 */
-#define X86_FEATURE_RETPOLINE_LFENCE	(11*32+13) /* "" Use LFENCE for Spectre variant 2 */
-#define X86_FEATURE_RETHUNK		(11*32+14) /* "" Use REturn THUNK */
-#define X86_FEATURE_UNRET		(11*32+15) /* "" AMD BTB untrain return */
-#define X86_FEATURE_USE_IBPB_FW		(11*32+16) /* "" Use IBPB during runtime firmware calls */
-#define X86_FEATURE_RSB_VMEXIT_LITE	(11*32+17) /* "" Fill RSB on VM exit when EIBRS is enabled */
-#define X86_FEATURE_SGX_EDECCSSA	(11*32+18) /* "" SGX EDECCSSA user leaf function */
-#define X86_FEATURE_CALL_DEPTH		(11*32+19) /* "" Call depth tracking for RSB stuffing */
-#define X86_FEATURE_MSR_TSX_CTRL	(11*32+20) /* "" MSR IA32_TSX_CTRL (Intel) implemented */
-#define X86_FEATURE_SMBA		(11*32+21) /* "" Slow Memory Bandwidth Allocation */
-#define X86_FEATURE_BMEC		(11*32+22) /* "" Bandwidth Monitoring Event Configuration */
-#define X86_FEATURE_USER_SHSTK		(11*32+23) /* Shadow stack support for user mode applications */
-#define X86_FEATURE_SRSO		(11*32+24) /* "" AMD BTB untrain RETs */
-#define X86_FEATURE_SRSO_ALIAS		(11*32+25) /* "" AMD BTB untrain RETs through aliasing */
-#define X86_FEATURE_IBPB_ON_VMEXIT	(11*32+26) /* "" Issue an IBPB only on VMEXIT */
-#define X86_FEATURE_APIC_MSRS_FENCE	(11*32+27) /* "" IA32_TSC_DEADLINE and X2APIC MSRs need fencing */
-#define X86_FEATURE_ZEN2		(11*32+28) /* "" CPU based on Zen2 microarchitecture */
-#define X86_FEATURE_ZEN3		(11*32+29) /* "" CPU based on Zen3 microarchitecture */
-#define X86_FEATURE_ZEN4		(11*32+30) /* "" CPU based on Zen4 microarchitecture */
-#define X86_FEATURE_ZEN1		(11*32+31) /* "" CPU based on Zen1 microarchitecture */
-=======
 #define X86_FEATURE_CQM_LLC		(11*32+ 0) /* "cqm_llc" LLC QoS if 1 */
 #define X86_FEATURE_CQM_OCCUP_LLC	(11*32+ 1) /* "cqm_occup_llc" LLC occupancy monitoring */
 #define X86_FEATURE_CQM_MBM_TOTAL	(11*32+ 2) /* "cqm_mbm_total" LLC Total MBM monitoring */
@@ -424,7 +315,6 @@
 #define X86_FEATURE_ZEN3		(11*32+29) /* CPU based on Zen3 microarchitecture */
 #define X86_FEATURE_ZEN4		(11*32+30) /* CPU based on Zen4 microarchitecture */
 #define X86_FEATURE_ZEN1		(11*32+31) /* CPU based on Zen1 microarchitecture */
->>>>>>> 2d5404ca
 
 /* Intel-defined CPU features, CPUID level 0x00000007:1 (EAX), word 12 */
 #define X86_FEATURE_AVX_VNNI		(12*32+ 4) /* "avx_vnni" AVX VNNI instructions */
@@ -442,26 +332,6 @@
 #define X86_FEATURE_LAM			(12*32+26) /* "lam" Linear Address Masking */
 
 /* AMD-defined CPU features, CPUID level 0x80000008 (EBX), word 13 */
-<<<<<<< HEAD
-#define X86_FEATURE_CLZERO		(13*32+ 0) /* CLZERO instruction */
-#define X86_FEATURE_IRPERF		(13*32+ 1) /* Instructions Retired Count */
-#define X86_FEATURE_XSAVEERPTR		(13*32+ 2) /* Always save/restore FP error pointers */
-#define X86_FEATURE_RDPRU		(13*32+ 4) /* Read processor register at user level */
-#define X86_FEATURE_WBNOINVD		(13*32+ 9) /* WBNOINVD instruction */
-#define X86_FEATURE_AMD_IBPB		(13*32+12) /* "" Indirect Branch Prediction Barrier */
-#define X86_FEATURE_AMD_IBRS		(13*32+14) /* "" Indirect Branch Restricted Speculation */
-#define X86_FEATURE_AMD_STIBP		(13*32+15) /* "" Single Thread Indirect Branch Predictors */
-#define X86_FEATURE_AMD_STIBP_ALWAYS_ON	(13*32+17) /* "" Single Thread Indirect Branch Predictors always-on preferred */
-#define X86_FEATURE_AMD_PPIN		(13*32+23) /* Protected Processor Inventory Number */
-#define X86_FEATURE_AMD_SSBD		(13*32+24) /* "" Speculative Store Bypass Disable */
-#define X86_FEATURE_VIRT_SSBD		(13*32+25) /* Virtualized Speculative Store Bypass Disable */
-#define X86_FEATURE_AMD_SSB_NO		(13*32+26) /* "" Speculative Store Bypass is fixed in hardware. */
-#define X86_FEATURE_CPPC		(13*32+27) /* Collaborative Processor Performance Control */
-#define X86_FEATURE_AMD_PSFD            (13*32+28) /* "" Predictive Store Forwarding Disable */
-#define X86_FEATURE_BTC_NO		(13*32+29) /* "" Not vulnerable to Branch Type Confusion */
-#define X86_FEATURE_AMD_IBPB_RET	(13*32+30) /* IBPB clears return address predictor */
-#define X86_FEATURE_BRS			(13*32+31) /* Branch Sampling available */
-=======
 #define X86_FEATURE_CLZERO		(13*32+ 0) /* "clzero" CLZERO instruction */
 #define X86_FEATURE_IRPERF		(13*32+ 1) /* "irperf" Instructions Retired Count */
 #define X86_FEATURE_XSAVEERPTR		(13*32+ 2) /* "xsaveerptr" Always save/restore FP error pointers */
@@ -480,7 +350,6 @@
 #define X86_FEATURE_BTC_NO		(13*32+29) /* Not vulnerable to Branch Type Confusion */
 #define X86_FEATURE_AMD_IBPB_RET	(13*32+30) /* IBPB clears return address predictor */
 #define X86_FEATURE_BRS			(13*32+31) /* "brs" Branch Sampling available */
->>>>>>> 2d5404ca
 
 /* Thermal and Power Management Leaf, CPUID level 0x00000006 (EAX), word 14 */
 #define X86_FEATURE_DTHERM		(14*32+ 0) /* "dtherm" Digital Thermal Sensor */
@@ -516,30 +385,6 @@
 #define X86_FEATURE_SVME_ADDR_CHK	(15*32+28) /* SVME addr check */
 
 /* Intel-defined CPU features, CPUID level 0x00000007:0 (ECX), word 16 */
-<<<<<<< HEAD
-#define X86_FEATURE_AVX512VBMI		(16*32+ 1) /* AVX512 Vector Bit Manipulation instructions*/
-#define X86_FEATURE_UMIP		(16*32+ 2) /* User Mode Instruction Protection */
-#define X86_FEATURE_PKU			(16*32+ 3) /* Protection Keys for Userspace */
-#define X86_FEATURE_OSPKE		(16*32+ 4) /* OS Protection Keys Enable */
-#define X86_FEATURE_WAITPKG		(16*32+ 5) /* UMONITOR/UMWAIT/TPAUSE Instructions */
-#define X86_FEATURE_AVX512_VBMI2	(16*32+ 6) /* Additional AVX512 Vector Bit Manipulation Instructions */
-#define X86_FEATURE_SHSTK		(16*32+ 7) /* "" Shadow stack */
-#define X86_FEATURE_GFNI		(16*32+ 8) /* Galois Field New Instructions */
-#define X86_FEATURE_VAES		(16*32+ 9) /* Vector AES */
-#define X86_FEATURE_VPCLMULQDQ		(16*32+10) /* Carry-Less Multiplication Double Quadword */
-#define X86_FEATURE_AVX512_VNNI		(16*32+11) /* Vector Neural Network Instructions */
-#define X86_FEATURE_AVX512_BITALG	(16*32+12) /* Support for VPOPCNT[B,W] and VPSHUF-BITQMB instructions */
-#define X86_FEATURE_TME			(16*32+13) /* Intel Total Memory Encryption */
-#define X86_FEATURE_AVX512_VPOPCNTDQ	(16*32+14) /* POPCNT for vectors of DW/QW */
-#define X86_FEATURE_LA57		(16*32+16) /* 5-level page tables */
-#define X86_FEATURE_RDPID		(16*32+22) /* RDPID instruction */
-#define X86_FEATURE_BUS_LOCK_DETECT	(16*32+24) /* Bus Lock detect */
-#define X86_FEATURE_CLDEMOTE		(16*32+25) /* CLDEMOTE instruction */
-#define X86_FEATURE_MOVDIRI		(16*32+27) /* MOVDIRI instruction */
-#define X86_FEATURE_MOVDIR64B		(16*32+28) /* MOVDIR64B instruction */
-#define X86_FEATURE_ENQCMD		(16*32+29) /* ENQCMD and ENQCMDS instructions */
-#define X86_FEATURE_SGX_LC		(16*32+30) /* Software Guard Extensions Launch Control */
-=======
 #define X86_FEATURE_AVX512VBMI		(16*32+ 1) /* "avx512vbmi" AVX512 Vector Bit Manipulation instructions*/
 #define X86_FEATURE_UMIP		(16*32+ 2) /* "umip" User Mode Instruction Protection */
 #define X86_FEATURE_PKU			(16*32+ 3) /* "pku" Protection Keys for Userspace */
@@ -562,7 +407,6 @@
 #define X86_FEATURE_MOVDIR64B		(16*32+28) /* "movdir64b" MOVDIR64B instruction */
 #define X86_FEATURE_ENQCMD		(16*32+29) /* "enqcmd" ENQCMD and ENQCMDS instructions */
 #define X86_FEATURE_SGX_LC		(16*32+30) /* "sgx_lc" Software Guard Extensions Launch Control */
->>>>>>> 2d5404ca
 
 /* AMD-defined CPU features, CPUID level 0x80000007 (EBX), word 17 */
 #define X86_FEATURE_OVERFLOW_RECOV	(17*32+ 0) /* "overflow_recov" MCA overflow recovery support */
@@ -596,24 +440,6 @@
 #define X86_FEATURE_SPEC_CTRL_SSBD	(18*32+31) /* Speculative Store Bypass Disable */
 
 /* AMD-defined memory encryption features, CPUID level 0x8000001f (EAX), word 19 */
-<<<<<<< HEAD
-#define X86_FEATURE_SME			(19*32+ 0) /* AMD Secure Memory Encryption */
-#define X86_FEATURE_SEV			(19*32+ 1) /* AMD Secure Encrypted Virtualization */
-#define X86_FEATURE_VM_PAGE_FLUSH	(19*32+ 2) /* "" VM Page Flush MSR is supported */
-#define X86_FEATURE_SEV_ES		(19*32+ 3) /* AMD Secure Encrypted Virtualization - Encrypted State */
-#define X86_FEATURE_SEV_SNP		(19*32+ 4) /* AMD Secure Encrypted Virtualization - Secure Nested Paging */
-#define X86_FEATURE_V_TSC_AUX		(19*32+ 9) /* "" Virtual TSC_AUX */
-#define X86_FEATURE_SME_COHERENT	(19*32+10) /* "" AMD hardware-enforced cache coherency */
-#define X86_FEATURE_DEBUG_SWAP		(19*32+14) /* AMD SEV-ES full debug state swap support */
-
-/* AMD-defined Extended Feature 2 EAX, CPUID level 0x80000021 (EAX), word 20 */
-#define X86_FEATURE_NO_NESTED_DATA_BP	(20*32+ 0) /* "" No Nested Data Breakpoints */
-#define X86_FEATURE_WRMSR_XX_BASE_NS	(20*32+ 1) /* "" WRMSR to {FS,GS,KERNEL_GS}_BASE is non-serializing */
-#define X86_FEATURE_LFENCE_RDTSC	(20*32+ 2) /* "" LFENCE always serializing / synchronizes RDTSC */
-#define X86_FEATURE_NULL_SEL_CLR_BASE	(20*32+ 6) /* "" Null Selector Clears Base */
-#define X86_FEATURE_AUTOIBRS		(20*32+ 8) /* "" Automatic IBRS */
-#define X86_FEATURE_NO_SMM_CTL_MSR	(20*32+ 9) /* "" SMM_CTL MSR is not present */
-=======
 #define X86_FEATURE_SME			(19*32+ 0) /* "sme" AMD Secure Memory Encryption */
 #define X86_FEATURE_SEV			(19*32+ 1) /* "sev" AMD Secure Encrypted Virtualization */
 #define X86_FEATURE_VM_PAGE_FLUSH	(19*32+ 2) /* VM Page Flush MSR is supported */
@@ -648,23 +474,6 @@
 #define X86_FEATURE_CLEAR_BHB_HW	(21*32+ 3) /* BHI_DIS_S HW control enabled */
 #define X86_FEATURE_CLEAR_BHB_LOOP_ON_VMEXIT (21*32+ 4) /* Clear branch history at vmexit using SW loop */
 #define X86_FEATURE_FAST_CPPC		(21*32 + 5) /* AMD Fast CPPC */
->>>>>>> 2d5404ca
-
-#define X86_FEATURE_SBPB		(20*32+27) /* "" Selective Branch Prediction Barrier */
-#define X86_FEATURE_IBPB_BRTYPE		(20*32+28) /* "" MSR_PRED_CMD[IBPB] flushes all branch type predictions */
-#define X86_FEATURE_SRSO_NO		(20*32+29) /* "" CPU is not affected by SRSO */
-
-/*
- * Extended auxiliary flags: Linux defined - for features scattered in various
- * CPUID levels like 0x80000022, etc and Linux defined features.
- *
- * Reuse free bits when adding new feature flags!
- */
-#define X86_FEATURE_AMD_LBR_PMC_FREEZE	(21*32+ 0) /* AMD LBR and PMC Freeze */
-#define X86_FEATURE_CLEAR_BHB_LOOP	(21*32+ 1) /* "" Clear branch history at syscall entry using SW loop */
-#define X86_FEATURE_BHI_CTRL		(21*32+ 2) /* "" BHI_DIS_S HW control available */
-#define X86_FEATURE_CLEAR_BHB_HW	(21*32+ 3) /* "" BHI_DIS_S HW control enabled */
-#define X86_FEATURE_CLEAR_BHB_LOOP_ON_VMEXIT (21*32+ 4) /* "" Clear branch history at vmexit using SW loop */
 
 /*
  * BUG word(s)
@@ -687,36 +496,6 @@
  */
 #define X86_BUG_ESPFIX			X86_BUG(9) /* IRET to 16-bit SS corrupts ESP/RSP high bits */
 #endif
-<<<<<<< HEAD
-#define X86_BUG_NULL_SEG		X86_BUG(10) /* Nulling a selector preserves the base */
-#define X86_BUG_SWAPGS_FENCE		X86_BUG(11) /* SWAPGS without input dep on GS */
-#define X86_BUG_MONITOR			X86_BUG(12) /* IPI required to wake up remote CPU */
-#define X86_BUG_AMD_E400		X86_BUG(13) /* CPU is among the affected by Erratum 400 */
-#define X86_BUG_CPU_MELTDOWN		X86_BUG(14) /* CPU is affected by meltdown attack and needs kernel page table isolation */
-#define X86_BUG_SPECTRE_V1		X86_BUG(15) /* CPU is affected by Spectre variant 1 attack with conditional branches */
-#define X86_BUG_SPECTRE_V2		X86_BUG(16) /* CPU is affected by Spectre variant 2 attack with indirect branches */
-#define X86_BUG_SPEC_STORE_BYPASS	X86_BUG(17) /* CPU is affected by speculative store bypass attack */
-#define X86_BUG_L1TF			X86_BUG(18) /* CPU is affected by L1 Terminal Fault */
-#define X86_BUG_MDS			X86_BUG(19) /* CPU is affected by Microarchitectural data sampling */
-#define X86_BUG_MSBDS_ONLY		X86_BUG(20) /* CPU is only affected by the  MSDBS variant of BUG_MDS */
-#define X86_BUG_SWAPGS			X86_BUG(21) /* CPU is affected by speculation through SWAPGS */
-#define X86_BUG_TAA			X86_BUG(22) /* CPU is affected by TSX Async Abort(TAA) */
-#define X86_BUG_ITLB_MULTIHIT		X86_BUG(23) /* CPU may incur MCE during certain page attribute changes */
-#define X86_BUG_SRBDS			X86_BUG(24) /* CPU may leak RNG bits if not mitigated */
-#define X86_BUG_MMIO_STALE_DATA		X86_BUG(25) /* CPU is affected by Processor MMIO Stale Data vulnerabilities */
-#define X86_BUG_MMIO_UNKNOWN		X86_BUG(26) /* CPU is too old and its MMIO Stale Data status is unknown */
-#define X86_BUG_RETBLEED		X86_BUG(27) /* CPU is affected by RETBleed */
-#define X86_BUG_EIBRS_PBRSB		X86_BUG(28) /* EIBRS is vulnerable to Post Barrier RSB Predictions */
-#define X86_BUG_SMT_RSB			X86_BUG(29) /* CPU is vulnerable to Cross-Thread Return Address Predictions */
-#define X86_BUG_GDS			X86_BUG(30) /* CPU is affected by Gather Data Sampling */
-#define X86_BUG_TDX_PW_MCE		X86_BUG(31) /* CPU may incur #MC if non-TD software does partial write to TDX private memory */
-
-/* BUG word 2 */
-#define X86_BUG_SRSO			X86_BUG(1*32 + 0) /* AMD SRSO bug */
-#define X86_BUG_DIV0			X86_BUG(1*32 + 1) /* AMD DIV0 speculation bug */
-#define X86_BUG_RFDS			X86_BUG(1*32 + 2) /* CPU is vulnerable to Register File Data Sampling */
-#define X86_BUG_BHI			X86_BUG(1*32 + 3) /* CPU is affected by Branch History Injection */
-=======
 #define X86_BUG_NULL_SEG		X86_BUG(10) /* "null_seg" Nulling a selector preserves the base */
 #define X86_BUG_SWAPGS_FENCE		X86_BUG(11) /* "swapgs_fence" SWAPGS without input dep on GS */
 #define X86_BUG_MONITOR			X86_BUG(12) /* "monitor" IPI required to wake up remote CPU */
@@ -745,6 +524,5 @@
 #define X86_BUG_DIV0			X86_BUG(1*32 + 1) /* "div0" AMD DIV0 speculation bug */
 #define X86_BUG_RFDS			X86_BUG(1*32 + 2) /* "rfds" CPU is vulnerable to Register File Data Sampling */
 #define X86_BUG_BHI			X86_BUG(1*32 + 3) /* "bhi" CPU is affected by Branch History Injection */
->>>>>>> 2d5404ca
 #define X86_BUG_IBPB_NO_RET	   	X86_BUG(1*32 + 4) /* "ibpb_no_ret" IBPB omits return target predictions */
 #endif /* _ASM_X86_CPUFEATURES_H */