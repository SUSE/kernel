--- conflicted
+++ resolved
@@ -96,13 +96,8 @@
 #define X86_FEATURE_SYSCALL32		( 3*32+14) /* "" syscall in IA32 userspace */
 #define X86_FEATURE_SYSENTER32		( 3*32+15) /* "" sysenter in IA32 userspace */
 #define X86_FEATURE_REP_GOOD		( 3*32+16) /* REP microcode works well */
-<<<<<<< HEAD
 #define X86_FEATURE_AMD_LBR_V2		( 3*32+17) /* AMD Last Branch Record Extension Version 2 */
-#define X86_FEATURE_LFENCE_RDTSC	( 3*32+18) /* "" LFENCE synchronizes RDTSC */
-=======
-/* FREE!                                ( 3*32+17) */
 /* FREE, was #define X86_FEATURE_LFENCE_RDTSC	( 3*32+18)  "" LFENCE synchronizes RDTSC */
->>>>>>> 0f914e5c
 #define X86_FEATURE_ACC_POWER		( 3*32+19) /* AMD Accumulated Power Mechanism */
 #define X86_FEATURE_NOPL		( 3*32+20) /* The NOPL (0F 1F) instructions */
 #define X86_FEATURE_ALWAYS		( 3*32+21) /* "" Always-present feature */
@@ -438,7 +433,6 @@
 #define X86_FEATURE_NULL_SEL_CLR_BASE	(20*32+ 6) /* "" Null Selector Clears Base */
 #define X86_FEATURE_AUTOIBRS		(20*32+ 8) /* "" Automatic IBRS */
 #define X86_FEATURE_NO_SMM_CTL_MSR	(20*32+ 9) /* "" SMM_CTL MSR is not present */
-
 #define X86_FEATURE_SBPB		(20*32+27) /* "" Selective Branch Prediction Barrier */
 #define X86_FEATURE_IBPB_BRTYPE		(20*32+28) /* "" MSR_PRED_CMD[IBPB] flushes all branch type predictions */
 #define X86_FEATURE_SRSO_NO		(20*32+29) /* "" CPU is not affected by SRSO */
