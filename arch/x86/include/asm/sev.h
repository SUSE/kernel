--- conflicted
+++ resolved
@@ -157,10 +157,7 @@
 		__sev_es_nmi_complete();
 }
 extern int __init sev_es_efi_map_ghcbs(pgd_t *pgd);
-<<<<<<< HEAD
-=======
-
->>>>>>> eb3cdb58
+
 static inline int rmpadjust(unsigned long vaddr, bool rmp_psize, unsigned long attrs)
 {
 	int rc;
@@ -190,20 +187,6 @@
 
 	return rc;
 }
-<<<<<<< HEAD
-void setup_ghcb(void);
-void __init early_snp_set_memory_private(unsigned long vaddr, unsigned long paddr,
-					 unsigned int npages);
-void __init early_snp_set_memory_shared(unsigned long vaddr, unsigned long paddr,
-					unsigned int npages);
-void __init snp_prep_memory(unsigned long paddr, unsigned int sz, enum psc_op op);
-void snp_set_memory_shared(unsigned long vaddr, unsigned int npages);
-void snp_set_memory_private(unsigned long vaddr, unsigned int npages);
-void snp_set_wakeup_secondary_cpu(void);
-bool snp_init(struct boot_params *bp);
-void snp_abort(void);
-int snp_issue_guest_request(u64 exit_code, struct snp_req_data *input, unsigned long *fw_err);
-=======
 
 struct snp_guest_request_ioctl;
 
@@ -219,7 +202,6 @@
 bool snp_init(struct boot_params *bp);
 void __init __noreturn snp_abort(void);
 int snp_issue_guest_request(u64 exit_code, struct snp_req_data *input, struct snp_guest_request_ioctl *rio);
->>>>>>> eb3cdb58
 #else
 static inline void sev_es_ist_enter(struct pt_regs *regs) { }
 static inline void sev_es_ist_exit(void) { }
@@ -230,19 +212,6 @@
 static inline int rmpadjust(unsigned long vaddr, bool rmp_psize, unsigned long attrs) { return 0; }
 static inline void setup_ghcb(void) { }
 static inline void __init
-<<<<<<< HEAD
-early_snp_set_memory_private(unsigned long vaddr, unsigned long paddr, unsigned int npages) { }
-static inline void __init
-early_snp_set_memory_shared(unsigned long vaddr, unsigned long paddr, unsigned int npages) { }
-static inline void __init snp_prep_memory(unsigned long paddr, unsigned int sz, enum psc_op op) { }
-static inline void snp_set_memory_shared(unsigned long vaddr, unsigned int npages) { }
-static inline void snp_set_memory_private(unsigned long vaddr, unsigned int npages) { }
-static inline void snp_set_wakeup_secondary_cpu(void) { }
-static inline bool snp_init(struct boot_params *bp) { return false; }
-static inline void snp_abort(void) { }
-static inline int snp_issue_guest_request(u64 exit_code, struct snp_req_data *input,
-					  unsigned long *fw_err)
-=======
 early_snp_set_memory_private(unsigned long vaddr, unsigned long paddr, unsigned long npages) { }
 static inline void __init
 early_snp_set_memory_shared(unsigned long vaddr, unsigned long paddr, unsigned long npages) { }
@@ -253,7 +222,6 @@
 static inline bool snp_init(struct boot_params *bp) { return false; }
 static inline void snp_abort(void) { }
 static inline int snp_issue_guest_request(u64 exit_code, struct snp_req_data *input, struct snp_guest_request_ioctl *rio)
->>>>>>> eb3cdb58
 {
 	return -ENOTTY;
 }
