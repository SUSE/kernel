/* SPDX-License-Identifier: GPL-2.0 */
/*
 * AMD Encrypted Register State Support
 *
 * Author: Joerg Roedel <jroedel@suse.de>
 */

#ifndef __ASM_ENCRYPTED_STATE_H
#define __ASM_ENCRYPTED_STATE_H

#include <linux/types.h>
#include <linux/sev-guest.h>

#include <asm/insn.h>
#include <asm/sev-common.h>
<<<<<<< HEAD
#include <asm/bootparam.h>
=======
>>>>>>> 2d5404ca
#include <asm/coco.h>

#define GHCB_PROTOCOL_MIN	1ULL
#define GHCB_PROTOCOL_MAX	2ULL
#define GHCB_DEFAULT_USAGE	0ULL

#define	VMGEXIT()			{ asm volatile("rep; vmmcall\n\r"); }

struct boot_params;

enum es_result {
	ES_OK,			/* All good */
	ES_UNSUPPORTED,		/* Requested operation not supported */
	ES_VMM_ERROR,		/* Unexpected state from the VMM */
	ES_DECODE_FAILED,	/* Instruction decoding failed */
	ES_EXCEPTION,		/* Instruction caused exception */
	ES_RETRY,		/* Retry instruction emulation */
};

struct es_fault_info {
	unsigned long vector;
	unsigned long error_code;
	unsigned long cr2;
};

struct pt_regs;

/* ES instruction emulation context */
struct es_em_ctxt {
	struct pt_regs *regs;
	struct insn insn;
	struct es_fault_info fi;
};

/*
 * AMD SEV Confidential computing blob structure. The structure is
 * defined in OVMF UEFI firmware header:
 * https://github.com/tianocore/edk2/blob/master/OvmfPkg/Include/Guid/ConfidentialComputingSevSnpBlob.h
 */
#define CC_BLOB_SEV_HDR_MAGIC	0x45444d41
struct cc_blob_sev_info {
	u32 magic;
	u16 version;
	u16 reserved;
	u64 secrets_phys;
	u32 secrets_len;
	u32 rsvd1;
	u64 cpuid_phys;
	u32 cpuid_len;
	u32 rsvd2;
} __packed;

void do_vc_no_ghcb(struct pt_regs *regs, unsigned long exit_code);

static inline u64 lower_bits(u64 val, unsigned int bits)
{
	u64 mask = (1ULL << bits) - 1;

	return (val & mask);
}

struct real_mode_header;
enum stack_type;

/* Early IDT entry points for #VC handler */
extern void vc_no_ghcb(void);
extern void vc_boot_ghcb(void);
extern bool handle_vc_boot_ghcb(struct pt_regs *regs);

/* PVALIDATE return codes */
#define PVALIDATE_FAIL_SIZEMISMATCH	6

/* Software defined (when rFlags.CF = 1) */
#define PVALIDATE_FAIL_NOUPDATE		255

/* RMUPDATE detected 4K page and 2MB page overlap. */
#define RMPUPDATE_FAIL_OVERLAP		4

<<<<<<< HEAD
=======
/* PSMASH failed due to concurrent access by another CPU */
#define PSMASH_FAIL_INUSE		3

>>>>>>> 2d5404ca
/* RMP page size */
#define RMP_PG_SIZE_4K			0
#define RMP_PG_SIZE_2M			1
#define RMP_TO_PG_LEVEL(level)		(((level) == RMP_PG_SIZE_4K) ? PG_LEVEL_4K : PG_LEVEL_2M)
#define PG_LEVEL_TO_RMP(level)		(((level) == PG_LEVEL_4K) ? RMP_PG_SIZE_4K : RMP_PG_SIZE_2M)

struct rmp_state {
	u64 gpa;
	u8 assigned;
	u8 pagesize;
	u8 immutable;
	u8 rsvd;
	u32 asid;
} __packed;

#define RMPADJUST_VMSA_PAGE_BIT		BIT(16)

/* SNP Guest message request */
struct snp_req_data {
	unsigned long req_gpa;
	unsigned long resp_gpa;
	unsigned long data_gpa;
	unsigned int data_npages;
};

#define MAX_AUTHTAG_LEN		32

/* See SNP spec SNP_GUEST_REQUEST section for the structure */
enum msg_type {
	SNP_MSG_TYPE_INVALID = 0,
	SNP_MSG_CPUID_REQ,
	SNP_MSG_CPUID_RSP,
	SNP_MSG_KEY_REQ,
	SNP_MSG_KEY_RSP,
	SNP_MSG_REPORT_REQ,
	SNP_MSG_REPORT_RSP,
	SNP_MSG_EXPORT_REQ,
	SNP_MSG_EXPORT_RSP,
	SNP_MSG_IMPORT_REQ,
	SNP_MSG_IMPORT_RSP,
	SNP_MSG_ABSORB_REQ,
	SNP_MSG_ABSORB_RSP,
	SNP_MSG_VMRK_REQ,
	SNP_MSG_VMRK_RSP,

	SNP_MSG_TYPE_MAX
};

enum aead_algo {
	SNP_AEAD_INVALID,
	SNP_AEAD_AES_256_GCM,
};

struct snp_guest_msg_hdr {
	u8 authtag[MAX_AUTHTAG_LEN];
	u64 msg_seqno;
	u8 rsvd1[8];
	u8 algo;
	u8 hdr_version;
	u16 hdr_sz;
	u8 msg_type;
	u8 msg_version;
	u16 msg_sz;
	u32 rsvd2;
	u8 msg_vmpck;
	u8 rsvd3[35];
} __packed;

struct snp_guest_msg {
	struct snp_guest_msg_hdr hdr;
	u8 payload[PAGE_SIZE - sizeof(struct snp_guest_msg_hdr)];
} __packed;

struct sev_guest_platform_data {
	u64 secrets_gpa;
};

/*
 * The secrets page contains 96-bytes of reserved field that can be used by
 * the guest OS. The guest OS uses the area to save the message sequence
 * number for each VMPCK.
 *
 * See the GHCB spec section Secret page layout for the format for this area.
 */
struct secrets_os_area {
	u32 msg_seqno_0;
	u32 msg_seqno_1;
	u32 msg_seqno_2;
	u32 msg_seqno_3;
	u64 ap_jump_table_pa;
	u8 rsvd[40];
	u8 guest_usage[32];
} __packed;

#define VMPCK_KEY_LEN		32

/* See the SNP spec version 0.9 for secrets page format */
struct snp_secrets_page {
	u32 version;
	u32 imien	: 1,
	    rsvd1	: 31;
	u32 fms;
	u32 rsvd2;
	u8 gosvw[16];
	u8 vmpck0[VMPCK_KEY_LEN];
	u8 vmpck1[VMPCK_KEY_LEN];
	u8 vmpck2[VMPCK_KEY_LEN];
	u8 vmpck3[VMPCK_KEY_LEN];
	struct secrets_os_area os_area;

	u8 vmsa_tweak_bitmap[64];

	/* SVSM fields */
	u64 svsm_base;
	u64 svsm_size;
	u64 svsm_caa;
	u32 svsm_max_version;
	u8 svsm_guest_vmpl;
	u8 rsvd3[3];

	/* Remainder of page */
	u8 rsvd4[3744];
} __packed;

/*
 * The SVSM Calling Area (CA) related structures.
 */
struct svsm_ca {
	u8 call_pending;
	u8 mem_available;
	u8 rsvd1[6];

	u8 svsm_buffer[PAGE_SIZE - 8];
};

#define SVSM_SUCCESS				0
#define SVSM_ERR_INCOMPLETE			0x80000000
#define SVSM_ERR_UNSUPPORTED_PROTOCOL		0x80000001
#define SVSM_ERR_UNSUPPORTED_CALL		0x80000002
#define SVSM_ERR_INVALID_ADDRESS		0x80000003
#define SVSM_ERR_INVALID_FORMAT			0x80000004
#define SVSM_ERR_INVALID_PARAMETER		0x80000005
#define SVSM_ERR_INVALID_REQUEST		0x80000006
#define SVSM_ERR_BUSY				0x80000007
#define SVSM_PVALIDATE_FAIL_SIZEMISMATCH	0x80001006

/*
 * The SVSM PVALIDATE related structures
 */
struct svsm_pvalidate_entry {
	u64 page_size		: 2,
	    action		: 1,
	    ignore_cf		: 1,
	    rsvd		: 8,
	    pfn			: 52;
};

struct svsm_pvalidate_call {
	u16 num_entries;
	u16 cur_index;

	u8 rsvd1[4];

	struct svsm_pvalidate_entry entry[];
};

#define SVSM_PVALIDATE_MAX_COUNT	((sizeof_field(struct svsm_ca, svsm_buffer) -		\
					  offsetof(struct svsm_pvalidate_call, entry)) /	\
					 sizeof(struct svsm_pvalidate_entry))

/*
 * The SVSM Attestation related structures
 */
struct svsm_loc_entry {
	u64 pa;
	u32 len;
	u8 rsvd[4];
};

struct svsm_attest_call {
	struct svsm_loc_entry report_buf;
	struct svsm_loc_entry nonce;
	struct svsm_loc_entry manifest_buf;
	struct svsm_loc_entry certificates_buf;

	/* For attesting a single service */
	u8 service_guid[16];
	u32 service_manifest_ver;
	u8 rsvd[4];
};

/*
 * SVSM protocol structure
 */
struct svsm_call {
	struct svsm_ca *caa;
	u64 rax;
	u64 rcx;
	u64 rdx;
	u64 r8;
	u64 r9;
	u64 rax_out;
	u64 rcx_out;
	u64 rdx_out;
	u64 r8_out;
	u64 r9_out;
};

#define SVSM_CORE_CALL(x)		((0ULL << 32) | (x))
#define SVSM_CORE_REMAP_CA		0
#define SVSM_CORE_PVALIDATE		1
#define SVSM_CORE_CREATE_VCPU		2
#define SVSM_CORE_DELETE_VCPU		3

#define SVSM_ATTEST_CALL(x)		((1ULL << 32) | (x))
#define SVSM_ATTEST_SERVICES		0
#define SVSM_ATTEST_SINGLE_SERVICE	1

#ifdef CONFIG_AMD_MEM_ENCRYPT
<<<<<<< HEAD
=======

extern u8 snp_vmpl;

>>>>>>> 2d5404ca
extern void __sev_es_ist_enter(struct pt_regs *regs);
extern void __sev_es_ist_exit(void);
static __always_inline void sev_es_ist_enter(struct pt_regs *regs)
{
	if (cc_vendor == CC_VENDOR_AMD &&
	    cc_platform_has(CC_ATTR_GUEST_STATE_ENCRYPT))
		__sev_es_ist_enter(regs);
}
static __always_inline void sev_es_ist_exit(void)
{
	if (cc_vendor == CC_VENDOR_AMD &&
	    cc_platform_has(CC_ATTR_GUEST_STATE_ENCRYPT))
		__sev_es_ist_exit();
}
extern int sev_es_setup_ap_jump_table(struct real_mode_header *rmh);
extern void __sev_es_nmi_complete(void);
static __always_inline void sev_es_nmi_complete(void)
{
	if (cc_vendor == CC_VENDOR_AMD &&
	    cc_platform_has(CC_ATTR_GUEST_STATE_ENCRYPT))
		__sev_es_nmi_complete();
}
extern int __init sev_es_efi_map_ghcbs(pgd_t *pgd);
extern void sev_enable(struct boot_params *bp);

/*
 * RMPADJUST modifies the RMP permissions of a page of a lesser-
 * privileged (numerically higher) VMPL.
 *
 * If the guest is running at a higher-privilege than the privilege
 * level the instruction is targeting, the instruction will succeed,
 * otherwise, it will fail.
 */
static inline int rmpadjust(unsigned long vaddr, bool rmp_psize, unsigned long attrs)
{
	int rc;

	/* "rmpadjust" mnemonic support in binutils 2.36 and newer */
	asm volatile(".byte 0xF3,0x0F,0x01,0xFE\n\t"
		     : "=a"(rc)
		     : "a"(vaddr), "c"(rmp_psize), "d"(attrs)
		     : "memory", "cc");

	return rc;
}
static inline int pvalidate(unsigned long vaddr, bool rmp_psize, bool validate)
{
	bool no_rmpupdate;
	int rc;

	/* "pvalidate" mnemonic support in binutils 2.36 and newer */
	asm volatile(".byte 0xF2, 0x0F, 0x01, 0xFF\n\t"
		     CC_SET(c)
		     : CC_OUT(c) (no_rmpupdate), "=a"(rc)
		     : "a"(vaddr), "c"(rmp_psize), "d"(validate)
		     : "memory", "cc");

	if (no_rmpupdate)
		return PVALIDATE_FAIL_NOUPDATE;

	return rc;
}

struct snp_guest_request_ioctl;

void setup_ghcb(void);
<<<<<<< HEAD
void __init early_snp_set_memory_private(unsigned long vaddr, unsigned long paddr,
					 unsigned long npages);
void __init early_snp_set_memory_shared(unsigned long vaddr, unsigned long paddr,
					unsigned long npages);
void __init snp_prep_memory(unsigned long paddr, unsigned int sz, enum psc_op op);
=======
void early_snp_set_memory_private(unsigned long vaddr, unsigned long paddr,
				  unsigned long npages);
void early_snp_set_memory_shared(unsigned long vaddr, unsigned long paddr,
				 unsigned long npages);
>>>>>>> 2d5404ca
void snp_set_memory_shared(unsigned long vaddr, unsigned long npages);
void snp_set_memory_private(unsigned long vaddr, unsigned long npages);
void snp_set_wakeup_secondary_cpu(void);
bool snp_init(struct boot_params *bp);
void __noreturn snp_abort(void);
void snp_dmi_setup(void);
int snp_issue_guest_request(u64 exit_code, struct snp_req_data *input, struct snp_guest_request_ioctl *rio);
<<<<<<< HEAD
void snp_accept_memory(phys_addr_t start, phys_addr_t end);
u64 snp_get_unsupported_features(u64 status);
u64 sev_get_status(void);
void kdump_sev_callback(void);
#else
=======
int snp_issue_svsm_attest_req(u64 call_id, struct svsm_call *call, struct svsm_attest_call *input);
void snp_accept_memory(phys_addr_t start, phys_addr_t end);
u64 snp_get_unsupported_features(u64 status);
u64 sev_get_status(void);
void sev_show_status(void);
void snp_update_svsm_ca(void);

#else	/* !CONFIG_AMD_MEM_ENCRYPT */

#define snp_vmpl 0
>>>>>>> 2d5404ca
static inline void sev_es_ist_enter(struct pt_regs *regs) { }
static inline void sev_es_ist_exit(void) { }
static inline int sev_es_setup_ap_jump_table(struct real_mode_header *rmh) { return 0; }
static inline void sev_es_nmi_complete(void) { }
static inline int sev_es_efi_map_ghcbs(pgd_t *pgd) { return 0; }
static inline void sev_enable(struct boot_params *bp) { }
static inline int pvalidate(unsigned long vaddr, bool rmp_psize, bool validate) { return 0; }
static inline int rmpadjust(unsigned long vaddr, bool rmp_psize, unsigned long attrs) { return 0; }
static inline void setup_ghcb(void) { }
static inline void __init
early_snp_set_memory_private(unsigned long vaddr, unsigned long paddr, unsigned long npages) { }
static inline void __init
early_snp_set_memory_shared(unsigned long vaddr, unsigned long paddr, unsigned long npages) { }
<<<<<<< HEAD
static inline void __init snp_prep_memory(unsigned long paddr, unsigned int sz, enum psc_op op) { }
=======
>>>>>>> 2d5404ca
static inline void snp_set_memory_shared(unsigned long vaddr, unsigned long npages) { }
static inline void snp_set_memory_private(unsigned long vaddr, unsigned long npages) { }
static inline void snp_set_wakeup_secondary_cpu(void) { }
static inline bool snp_init(struct boot_params *bp) { return false; }
static inline void snp_abort(void) { }
static inline void snp_dmi_setup(void) { }
static inline int snp_issue_guest_request(u64 exit_code, struct snp_req_data *input, struct snp_guest_request_ioctl *rio)
{
	return -ENOTTY;
}
<<<<<<< HEAD

static inline void snp_accept_memory(phys_addr_t start, phys_addr_t end) { }
static inline u64 snp_get_unsupported_features(u64 status) { return 0; }
static inline u64 sev_get_status(void) { return 0; }
static inline void kdump_sev_callback(void) { }
#endif
=======
static inline int snp_issue_svsm_attest_req(u64 call_id, struct svsm_call *call, struct svsm_attest_call *input)
{
	return -ENOTTY;
}
static inline void snp_accept_memory(phys_addr_t start, phys_addr_t end) { }
static inline u64 snp_get_unsupported_features(u64 status) { return 0; }
static inline u64 sev_get_status(void) { return 0; }
static inline void sev_show_status(void) { }
static inline void snp_update_svsm_ca(void) { }

#endif	/* CONFIG_AMD_MEM_ENCRYPT */
>>>>>>> 2d5404ca

#ifdef CONFIG_KVM_AMD_SEV
bool snp_probe_rmptable_info(void);
int snp_lookup_rmpentry(u64 pfn, bool *assigned, int *level);
void snp_dump_hva_rmpentry(unsigned long address);
int psmash(u64 pfn);
int rmp_make_private(u64 pfn, u64 gpa, enum pg_level level, u32 asid, bool immutable);
int rmp_make_shared(u64 pfn, enum pg_level level);
void snp_leak_pages(u64 pfn, unsigned int npages);
<<<<<<< HEAD
=======
void kdump_sev_callback(void);
void snp_fixup_e820_tables(void);
>>>>>>> 2d5404ca
#else
static inline bool snp_probe_rmptable_info(void) { return false; }
static inline int snp_lookup_rmpentry(u64 pfn, bool *assigned, int *level) { return -ENODEV; }
static inline void snp_dump_hva_rmpentry(unsigned long address) {}
static inline int psmash(u64 pfn) { return -ENODEV; }
static inline int rmp_make_private(u64 pfn, u64 gpa, enum pg_level level, u32 asid,
				   bool immutable)
{
	return -ENODEV;
}
static inline int rmp_make_shared(u64 pfn, enum pg_level level) { return -ENODEV; }
static inline void snp_leak_pages(u64 pfn, unsigned int npages) {}
<<<<<<< HEAD
=======
static inline void kdump_sev_callback(void) { }
static inline void snp_fixup_e820_tables(void) {}
>>>>>>> 2d5404ca
#endif

#endif<|MERGE_RESOLUTION|>--- conflicted
+++ resolved
@@ -13,10 +13,6 @@
 
 #include <asm/insn.h>
 #include <asm/sev-common.h>
-<<<<<<< HEAD
-#include <asm/bootparam.h>
-=======
->>>>>>> 2d5404ca
 #include <asm/coco.h>
 
 #define GHCB_PROTOCOL_MIN	1ULL
@@ -95,12 +91,9 @@
 /* RMUPDATE detected 4K page and 2MB page overlap. */
 #define RMPUPDATE_FAIL_OVERLAP		4
 
-<<<<<<< HEAD
-=======
 /* PSMASH failed due to concurrent access by another CPU */
 #define PSMASH_FAIL_INUSE		3
 
->>>>>>> 2d5404ca
 /* RMP page size */
 #define RMP_PG_SIZE_4K			0
 #define RMP_PG_SIZE_2M			1
@@ -320,12 +313,9 @@
 #define SVSM_ATTEST_SINGLE_SERVICE	1
 
 #ifdef CONFIG_AMD_MEM_ENCRYPT
-<<<<<<< HEAD
-=======
 
 extern u8 snp_vmpl;
 
->>>>>>> 2d5404ca
 extern void __sev_es_ist_enter(struct pt_regs *regs);
 extern void __sev_es_ist_exit(void);
 static __always_inline void sev_es_ist_enter(struct pt_regs *regs)
@@ -392,18 +382,10 @@
 struct snp_guest_request_ioctl;
 
 void setup_ghcb(void);
-<<<<<<< HEAD
-void __init early_snp_set_memory_private(unsigned long vaddr, unsigned long paddr,
-					 unsigned long npages);
-void __init early_snp_set_memory_shared(unsigned long vaddr, unsigned long paddr,
-					unsigned long npages);
-void __init snp_prep_memory(unsigned long paddr, unsigned int sz, enum psc_op op);
-=======
 void early_snp_set_memory_private(unsigned long vaddr, unsigned long paddr,
 				  unsigned long npages);
 void early_snp_set_memory_shared(unsigned long vaddr, unsigned long paddr,
 				 unsigned long npages);
->>>>>>> 2d5404ca
 void snp_set_memory_shared(unsigned long vaddr, unsigned long npages);
 void snp_set_memory_private(unsigned long vaddr, unsigned long npages);
 void snp_set_wakeup_secondary_cpu(void);
@@ -411,13 +393,6 @@
 void __noreturn snp_abort(void);
 void snp_dmi_setup(void);
 int snp_issue_guest_request(u64 exit_code, struct snp_req_data *input, struct snp_guest_request_ioctl *rio);
-<<<<<<< HEAD
-void snp_accept_memory(phys_addr_t start, phys_addr_t end);
-u64 snp_get_unsupported_features(u64 status);
-u64 sev_get_status(void);
-void kdump_sev_callback(void);
-#else
-=======
 int snp_issue_svsm_attest_req(u64 call_id, struct svsm_call *call, struct svsm_attest_call *input);
 void snp_accept_memory(phys_addr_t start, phys_addr_t end);
 u64 snp_get_unsupported_features(u64 status);
@@ -428,7 +403,6 @@
 #else	/* !CONFIG_AMD_MEM_ENCRYPT */
 
 #define snp_vmpl 0
->>>>>>> 2d5404ca
 static inline void sev_es_ist_enter(struct pt_regs *regs) { }
 static inline void sev_es_ist_exit(void) { }
 static inline int sev_es_setup_ap_jump_table(struct real_mode_header *rmh) { return 0; }
@@ -442,10 +416,6 @@
 early_snp_set_memory_private(unsigned long vaddr, unsigned long paddr, unsigned long npages) { }
 static inline void __init
 early_snp_set_memory_shared(unsigned long vaddr, unsigned long paddr, unsigned long npages) { }
-<<<<<<< HEAD
-static inline void __init snp_prep_memory(unsigned long paddr, unsigned int sz, enum psc_op op) { }
-=======
->>>>>>> 2d5404ca
 static inline void snp_set_memory_shared(unsigned long vaddr, unsigned long npages) { }
 static inline void snp_set_memory_private(unsigned long vaddr, unsigned long npages) { }
 static inline void snp_set_wakeup_secondary_cpu(void) { }
@@ -456,14 +426,6 @@
 {
 	return -ENOTTY;
 }
-<<<<<<< HEAD
-
-static inline void snp_accept_memory(phys_addr_t start, phys_addr_t end) { }
-static inline u64 snp_get_unsupported_features(u64 status) { return 0; }
-static inline u64 sev_get_status(void) { return 0; }
-static inline void kdump_sev_callback(void) { }
-#endif
-=======
 static inline int snp_issue_svsm_attest_req(u64 call_id, struct svsm_call *call, struct svsm_attest_call *input)
 {
 	return -ENOTTY;
@@ -475,7 +437,6 @@
 static inline void snp_update_svsm_ca(void) { }
 
 #endif	/* CONFIG_AMD_MEM_ENCRYPT */
->>>>>>> 2d5404ca
 
 #ifdef CONFIG_KVM_AMD_SEV
 bool snp_probe_rmptable_info(void);
@@ -485,11 +446,8 @@
 int rmp_make_private(u64 pfn, u64 gpa, enum pg_level level, u32 asid, bool immutable);
 int rmp_make_shared(u64 pfn, enum pg_level level);
 void snp_leak_pages(u64 pfn, unsigned int npages);
-<<<<<<< HEAD
-=======
 void kdump_sev_callback(void);
 void snp_fixup_e820_tables(void);
->>>>>>> 2d5404ca
 #else
 static inline bool snp_probe_rmptable_info(void) { return false; }
 static inline int snp_lookup_rmpentry(u64 pfn, bool *assigned, int *level) { return -ENODEV; }
@@ -502,11 +460,8 @@
 }
 static inline int rmp_make_shared(u64 pfn, enum pg_level level) { return -ENODEV; }
 static inline void snp_leak_pages(u64 pfn, unsigned int npages) {}
-<<<<<<< HEAD
-=======
 static inline void kdump_sev_callback(void) { }
 static inline void snp_fixup_e820_tables(void) {}
->>>>>>> 2d5404ca
 #endif
 
 #endif