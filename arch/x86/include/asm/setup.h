--- conflicted
+++ resolved
@@ -108,21 +108,6 @@
 void *extend_brk(size_t size, size_t align);
 
 /*
-<<<<<<< HEAD
- * Reserve space in the brk section.  The name must be unique within the file,
- * and somewhat descriptive.  The size is in bytes.
- *
- * The allocation is done using inline asm (rather than using a section
- * attribute on a normal variable) in order to allow the use of @nobits, so
- * that it doesn't take up any space in the vmlinux file.
- */
-#define RESERVE_BRK(name, size)						\
-	asm(".pushsection .brk_reservation,\"aw\",@nobits\n\t"		\
-	    ".brk." #name ":\n\t"					\
-	    ".skip " __stringify(size) "\n\t"				\
-	    ".size .brk." #name ", " __stringify(size) "\n\t"		\
-	    ".popsection\n\t")
-=======
  * Reserve space in the .brk section, which is a block of memory from which the
  * caller is allowed to allocate very early (before even memblock is available)
  * by calling extend_brk().  All allocated memory will be eventually converted
@@ -133,7 +118,6 @@
 #define RESERVE_BRK(name, size)					\
 	__section(".bss..brk") __aligned(1) __used	\
 	static char __brk_##name[size]
->>>>>>> f25a7d55
 
 extern void probe_roms(void);
 
