/* SPDX-License-Identifier: GPL-2.0-only */
#ifndef _ASM_X86_ENTRY_COMMON_H
#define _ASM_X86_ENTRY_COMMON_H

#include <linux/randomize_kstack.h>
#include <linux/user-return-notifier.h>

#include <asm/nospec-branch.h>
#include <asm/io_bitmap.h>
#include <asm/fpu/api.h>

/* Check that the stack and regs on entry from user mode are sane. */
static __always_inline void arch_enter_from_user_mode(struct pt_regs *regs)
{
	if (IS_ENABLED(CONFIG_DEBUG_ENTRY)) {
		/*
		 * Make sure that the entry code gave us a sensible EFLAGS
		 * register.  Native because we want to check the actual CPU
		 * state, not the interrupt state as imagined by Xen.
		 */
		unsigned long flags = native_save_fl();
		unsigned long mask = X86_EFLAGS_DF | X86_EFLAGS_NT;

		/*
		 * For !SMAP hardware we patch out CLAC on entry.
		 */
		if (cpu_feature_enabled(X86_FEATURE_SMAP) ||
		    cpu_feature_enabled(X86_FEATURE_XENPV))
			mask |= X86_EFLAGS_AC;

		WARN_ON_ONCE(flags & mask);

		/* We think we came from user mode. Make sure pt_regs agrees. */
		WARN_ON_ONCE(!user_mode(regs));

		/*
		 * All entries from user mode (except #DF) should be on the
		 * normal thread stack and should have user pt_regs in the
		 * correct location.
		 */
		WARN_ON_ONCE(!on_thread_stack());
		WARN_ON_ONCE(regs != task_pt_regs(current));
	}
}
#define arch_enter_from_user_mode arch_enter_from_user_mode

static inline void arch_exit_to_user_mode_prepare(struct pt_regs *regs,
						  unsigned long ti_work)
{
	if (ti_work & _TIF_USER_RETURN_NOTIFY)
		fire_user_return_notifiers();

	if (unlikely(ti_work & _TIF_IO_BITMAP))
		tss_update_io_bitmap();

	fpregs_assert_state_consistent();
	if (unlikely(ti_work & _TIF_NEED_FPU_LOAD))
		switch_fpu_return();

#ifdef CONFIG_COMPAT
	/*
	 * Compat syscalls set TS_COMPAT.  Make sure we clear it before
	 * returning to user mode.  We need to clear it *after* signal
	 * handling, because syscall restart has a fixup for compat
	 * syscalls.  The fixup is exercised by the ptrace_syscall_32
	 * selftest.
	 *
	 * We also need to clear TS_REGS_POKED_I386: the 32-bit tracer
	 * special case only applies after poking regs and before the
	 * very next return to user mode.
	 */
	current_thread_info()->status &= ~(TS_COMPAT | TS_I386_REGS_POKED);
#endif

	/*
	 * This value will get limited by KSTACK_OFFSET_MAX(), which is 10
	 * bits. The actual entropy will be further reduced by the compiler
	 * when applying stack alignment constraints (see cc_stack_align4/8 in
	 * arch/x86/Makefile), which will remove the 3 (x86_64) or 2 (ia32)
	 * low bits from any entropy chosen here.
	 *
	 * Therefore, final stack offset entropy will be 7 (x86_64) or
	 * 8 (ia32) bits.
	 */
<<<<<<< HEAD
	choose_random_kstack_offset(rdtsc());
=======
	choose_random_kstack_offset(rdtsc() & 0xFF);

	/* Avoid unnecessary reads of 'x86_ibpb_exit_to_user' */
	if (cpu_feature_enabled(X86_FEATURE_IBPB_EXIT_TO_USER) &&
	    this_cpu_read(x86_ibpb_exit_to_user)) {
		indirect_branch_prediction_barrier();
		this_cpu_write(x86_ibpb_exit_to_user, false);
	}
>>>>>>> a2a68538
}
#define arch_exit_to_user_mode_prepare arch_exit_to_user_mode_prepare

static __always_inline void arch_exit_to_user_mode(void)
{
	amd_clear_divider();
}
#define arch_exit_to_user_mode arch_exit_to_user_mode

#endif<|MERGE_RESOLUTION|>--- conflicted
+++ resolved
@@ -82,10 +82,7 @@
 	 * Therefore, final stack offset entropy will be 7 (x86_64) or
 	 * 8 (ia32) bits.
 	 */
-<<<<<<< HEAD
 	choose_random_kstack_offset(rdtsc());
-=======
-	choose_random_kstack_offset(rdtsc() & 0xFF);
 
 	/* Avoid unnecessary reads of 'x86_ibpb_exit_to_user' */
 	if (cpu_feature_enabled(X86_FEATURE_IBPB_EXIT_TO_USER) &&
@@ -93,7 +90,6 @@
 		indirect_branch_prediction_barrier();
 		this_cpu_write(x86_ibpb_exit_to_user, false);
 	}
->>>>>>> a2a68538
 }
 #define arch_exit_to_user_mode_prepare arch_exit_to_user_mode_prepare
 
