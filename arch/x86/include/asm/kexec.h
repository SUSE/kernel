#ifndef _ASM_X86_KEXEC_H
#define _ASM_X86_KEXEC_H

#ifdef CONFIG_X86_32
# define PA_CONTROL_PAGE	0
# define VA_CONTROL_PAGE	1
# define PA_PGD			2
# ifndef CONFIG_XEN
# define PA_SWAP_PAGE		3
# define PAGES_NR		4
# else /* CONFIG_XEN */
/*
 * The hypervisor interface implicitly requires that all entries (except
 * for possibly the final one) are arranged in matching PA_/VA_ pairs.
#  define VA_PGD		3
 */
#  define PA_SWAP_PAGE		4
#  define PAGES_NR		5
# endif /* CONFIG_XEN */
#else
# define PA_CONTROL_PAGE	0
# define VA_CONTROL_PAGE	1
# define PA_TABLE_PAGE		2
# ifndef CONFIG_XEN
# define PA_SWAP_PAGE		3
# define PAGES_NR		4
# else /* CONFIG_XEN, see comment above
#  define VA_TABLE_PAGE		3 */
#  define PA_SWAP_PAGE		4
#  define PAGES_NR		5
# endif /* CONFIG_XEN */
#endif

# define KEXEC_CONTROL_CODE_MAX_SIZE	2048

#ifndef __ASSEMBLY__

#include <linux/string.h>

#include <asm/page.h>
#include <asm/ptrace.h>

/*
 * KEXEC_SOURCE_MEMORY_LIMIT maximum page get_free_page can return.
 * I.e. Maximum page that is mapped directly into kernel memory,
 * and kmap is not required.
 *
 * So far x86_64 is limited to 40 physical address bits.
 */
#ifdef CONFIG_X86_32
/* Maximum physical address we can use pages from */
# define KEXEC_SOURCE_MEMORY_LIMIT (-1UL)
/* Maximum address we can reach in physical address mode */
# define KEXEC_DESTINATION_MEMORY_LIMIT (-1UL)
/* Maximum address we can use for the control code buffer */
# define KEXEC_CONTROL_MEMORY_LIMIT TASK_SIZE

# define KEXEC_CONTROL_PAGE_SIZE	4096

/* The native architecture */
# define KEXEC_ARCH KEXEC_ARCH_386

/* We can also handle crash dumps from 64 bit kernel. */
# define vmcore_elf_check_arch_cross(x) ((x)->e_machine == EM_X86_64)
#else
/* Maximum physical address we can use pages from */
# define KEXEC_SOURCE_MEMORY_LIMIT      (0xFFFFFFFFFFUL)
/* Maximum address we can reach in physical address mode */
# define KEXEC_DESTINATION_MEMORY_LIMIT (0xFFFFFFFFFFUL)
/* Maximum address we can use for the control pages */
# define KEXEC_CONTROL_MEMORY_LIMIT     (0xFFFFFFFFFFUL)

/* Allocate one page for the pdp and the second for the code */
# define KEXEC_CONTROL_PAGE_SIZE  (4096UL + 4096UL)

/* The native architecture */
# define KEXEC_ARCH KEXEC_ARCH_X86_64
#endif

/*
 * CPU does not save ss and sp on stack if execution is already
 * running in kernel mode at the time of NMI occurrence. This code
 * fixes it.
 */
static inline void crash_fixup_ss_esp(struct pt_regs *newregs,
				      struct pt_regs *oldregs)
{
#ifdef CONFIG_X86_32
	newregs->sp = (unsigned long)&(oldregs->sp);
	asm volatile("xorl %%eax, %%eax\n\t"
		     "movw %%ss, %%ax\n\t"
		     :"=a"(newregs->ss));
#endif
}

/*
 * This function is responsible for capturing register states if coming
 * via panic otherwise just fix up the ss and sp if coming via kernel
 * mode exception.
 */
static inline void crash_setup_regs(struct pt_regs *newregs,
				    struct pt_regs *oldregs)
{
	if (oldregs) {
		memcpy(newregs, oldregs, sizeof(*newregs));
		crash_fixup_ss_esp(newregs, oldregs);
	} else {
#ifdef CONFIG_X86_32
		asm volatile("movl %%ebx,%0" : "=m"(newregs->bx));
		asm volatile("movl %%ecx,%0" : "=m"(newregs->cx));
		asm volatile("movl %%edx,%0" : "=m"(newregs->dx));
		asm volatile("movl %%esi,%0" : "=m"(newregs->si));
		asm volatile("movl %%edi,%0" : "=m"(newregs->di));
		asm volatile("movl %%ebp,%0" : "=m"(newregs->bp));
		asm volatile("movl %%eax,%0" : "=m"(newregs->ax));
		asm volatile("movl %%esp,%0" : "=m"(newregs->sp));
		asm volatile("movl %%ss, %%eax;" :"=a"(newregs->ss));
		asm volatile("movl %%cs, %%eax;" :"=a"(newregs->cs));
		asm volatile("movl %%ds, %%eax;" :"=a"(newregs->ds));
		asm volatile("movl %%es, %%eax;" :"=a"(newregs->es));
		asm volatile("pushfl; popl %0" :"=m"(newregs->flags));
#else
		asm volatile("movq %%rbx,%0" : "=m"(newregs->bx));
		asm volatile("movq %%rcx,%0" : "=m"(newregs->cx));
		asm volatile("movq %%rdx,%0" : "=m"(newregs->dx));
		asm volatile("movq %%rsi,%0" : "=m"(newregs->si));
		asm volatile("movq %%rdi,%0" : "=m"(newregs->di));
		asm volatile("movq %%rbp,%0" : "=m"(newregs->bp));
		asm volatile("movq %%rax,%0" : "=m"(newregs->ax));
		asm volatile("movq %%rsp,%0" : "=m"(newregs->sp));
		asm volatile("movq %%r8,%0" : "=m"(newregs->r8));
		asm volatile("movq %%r9,%0" : "=m"(newregs->r9));
		asm volatile("movq %%r10,%0" : "=m"(newregs->r10));
		asm volatile("movq %%r11,%0" : "=m"(newregs->r11));
		asm volatile("movq %%r12,%0" : "=m"(newregs->r12));
		asm volatile("movq %%r13,%0" : "=m"(newregs->r13));
		asm volatile("movq %%r14,%0" : "=m"(newregs->r14));
		asm volatile("movq %%r15,%0" : "=m"(newregs->r15));
		asm volatile("movl %%ss, %%eax;" :"=a"(newregs->ss));
		asm volatile("movl %%cs, %%eax;" :"=a"(newregs->cs));
		asm volatile("pushfq; popq %0" :"=m"(newregs->flags));
#endif
		newregs->ip = (unsigned long)current_text_addr();
	}
}

#ifdef CONFIG_X86_32
asmlinkage unsigned long
relocate_kernel(unsigned long indirection_page,
		unsigned long control_page,
		unsigned long start_address,
		unsigned int has_pae,
		unsigned int preserve_context);
#else
unsigned long
relocate_kernel(unsigned long indirection_page,
		unsigned long page_list,
		unsigned long start_address,
		unsigned int preserve_context);
#endif

#define ARCH_HAS_KIMAGE_ARCH

#ifdef CONFIG_X86_32
struct kimage_arch {
	pgd_t *pgd;
#ifdef CONFIG_X86_PAE
	pmd_t *pmd0;
	pmd_t *pmd1;
#endif
	pte_t *pte0;
	pte_t *pte1;
};
#else
struct kimage_arch {
	pud_t *pud;
	pmd_t *pmd;
	pte_t *pte;
};
#endif

<<<<<<< HEAD
/* Under Xen we need to work with machine addresses. These macros give the
 * machine address of a certain page to the generic kexec code instead of
 * the pseudo physical address which would be given by the default macros.
 */

#ifdef CONFIG_XEN
#define KEXEC_ARCH_HAS_PAGE_MACROS
#define kexec_page_to_pfn(page)  pfn_to_mfn(page_to_pfn(page))
#define kexec_pfn_to_page(pfn)   pfn_to_page(mfn_to_pfn(pfn))
#define kexec_virt_to_phys(addr) virt_to_machine(addr)
#define kexec_phys_to_virt(addr) phys_to_virt(machine_to_phys(addr))
#endif
=======
typedef void crash_vmclear_fn(void);
extern crash_vmclear_fn __rcu *crash_vmclear_loaded_vmcss;
>>>>>>> a49f0d1e

#endif /* __ASSEMBLY__ */

#endif /* _ASM_X86_KEXEC_H */<|MERGE_RESOLUTION|>--- conflicted
+++ resolved
@@ -5,30 +5,14 @@
 # define PA_CONTROL_PAGE	0
 # define VA_CONTROL_PAGE	1
 # define PA_PGD			2
-# ifndef CONFIG_XEN
 # define PA_SWAP_PAGE		3
 # define PAGES_NR		4
-# else /* CONFIG_XEN */
-/*
- * The hypervisor interface implicitly requires that all entries (except
- * for possibly the final one) are arranged in matching PA_/VA_ pairs.
-#  define VA_PGD		3
- */
-#  define PA_SWAP_PAGE		4
-#  define PAGES_NR		5
-# endif /* CONFIG_XEN */
 #else
 # define PA_CONTROL_PAGE	0
 # define VA_CONTROL_PAGE	1
 # define PA_TABLE_PAGE		2
-# ifndef CONFIG_XEN
 # define PA_SWAP_PAGE		3
 # define PAGES_NR		4
-# else /* CONFIG_XEN, see comment above
-#  define VA_TABLE_PAGE		3 */
-#  define PA_SWAP_PAGE		4
-#  define PAGES_NR		5
-# endif /* CONFIG_XEN */
 #endif
 
 # define KEXEC_CONTROL_CODE_MAX_SIZE	2048
@@ -179,23 +163,8 @@
 };
 #endif
 
-<<<<<<< HEAD
-/* Under Xen we need to work with machine addresses. These macros give the
- * machine address of a certain page to the generic kexec code instead of
- * the pseudo physical address which would be given by the default macros.
- */
-
-#ifdef CONFIG_XEN
-#define KEXEC_ARCH_HAS_PAGE_MACROS
-#define kexec_page_to_pfn(page)  pfn_to_mfn(page_to_pfn(page))
-#define kexec_pfn_to_page(pfn)   pfn_to_page(mfn_to_pfn(pfn))
-#define kexec_virt_to_phys(addr) virt_to_machine(addr)
-#define kexec_phys_to_virt(addr) phys_to_virt(machine_to_phys(addr))
-#endif
-=======
 typedef void crash_vmclear_fn(void);
 extern crash_vmclear_fn __rcu *crash_vmclear_loaded_vmcss;
->>>>>>> a49f0d1e
 
 #endif /* __ASSEMBLY__ */
 
