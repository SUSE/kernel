/* SPDX-License-Identifier: GPL-2.0 */
#ifndef _ASM_X86_ALTERNATIVE_H
#define _ASM_X86_ALTERNATIVE_H

#include <linux/types.h>
#include <linux/stringify.h>
#include <linux/objtool.h>
#include <asm/asm.h>
#include <asm/bug.h>

#define ALT_FLAGS_SHIFT		16

#define ALT_FLAG_NOT		(1 << 0)
#define ALT_NOT(feature)	((ALT_FLAG_NOT << ALT_FLAGS_SHIFT) | (feature))
#define ALT_FLAG_DIRECT_CALL	(1 << 1)
#define ALT_DIRECT_CALL(feature) ((ALT_FLAG_DIRECT_CALL << ALT_FLAGS_SHIFT) | (feature))
#define ALT_CALL_ALWAYS		ALT_DIRECT_CALL(X86_FEATURE_ALWAYS)

#ifndef __ASSEMBLY__

#include <linux/stddef.h>

/*
 * Alternative inline assembly for SMP.
 *
 * The LOCK_PREFIX macro defined here replaces the LOCK and
 * LOCK_PREFIX macros used everywhere in the source tree.
 *
 * SMP alternatives use the same data structures as the other
 * alternatives and the X86_FEATURE_UP flag to indicate the case of a
 * UP system running a SMP kernel.  The existing apply_alternatives()
 * works fine for patching a SMP kernel for UP.
 *
 * The SMP alternative tables can be kept after boot and contain both
 * UP and SMP versions of the instructions to allow switching back to
 * SMP at runtime, when hotplugging in a new CPU, which is especially
 * useful in virtualized environments.
 *
 * The very common lock prefix is handled as special case in a
 * separate table which is a pure address list without replacement ptr
 * and size information.  That keeps the table sizes small.
 */

#ifdef CONFIG_SMP
#define LOCK_PREFIX_HERE \
		".pushsection .smp_locks,\"a\"\n"	\
		".balign 4\n"				\
		".long 671f - .\n" /* offset */		\
		".popsection\n"				\
		"671:"

#define LOCK_PREFIX LOCK_PREFIX_HERE "\n\tlock; "

#else /* ! CONFIG_SMP */
#define LOCK_PREFIX_HERE ""
#define LOCK_PREFIX ""
#endif

/*
 * The patching flags are part of the upper bits of the @ft_flags parameter when
 * specifying them. The split is currently like this:
 *
 * [31... flags ...16][15... CPUID feature bit ...0]
 *
 * but since this is all hidden in the macros argument being split, those fields can be
 * extended in the future to fit in a u64 or however the need arises.
 */
struct alt_instr {
	s32 instr_offset;	/* original instruction */
	s32 repl_offset;	/* offset to replacement instruction */

	union {
		struct {
			u32 cpuid: 16;	/* CPUID bit set for replacement */
			u32 flags: 16;	/* patching control flags */
		};
		u32 ft_flags;
	};

	u8  instrlen;		/* length of original instruction */
	u8  replacementlen;	/* length of new instruction */
} __packed;

extern struct alt_instr __alt_instructions[], __alt_instructions_end[];

/*
 * Debug flag that can be tested to see whether alternative
 * instructions were patched in already:
 */
extern int alternatives_patched;
struct module;

extern void alternative_instructions(void);
extern void apply_alternatives(struct alt_instr *start, struct alt_instr *end,
			       struct module *mod);
extern void apply_retpolines(s32 *start, s32 *end, struct module *mod);
extern void apply_returns(s32 *start, s32 *end, struct module *mod);
extern void apply_seal_endbr(s32 *start, s32 *end, struct module *mod);
extern void apply_fineibt(s32 *start_retpoline, s32 *end_retpoine,
			  s32 *start_cfi, s32 *end_cfi, struct module *mod);

struct callthunk_sites {
	s32				*call_start, *call_end;
	struct alt_instr		*alt_start, *alt_end;
};

#ifdef CONFIG_CALL_THUNKS
extern void callthunks_patch_builtin_calls(void);
extern void callthunks_patch_module_calls(struct callthunk_sites *sites,
					  struct module *mod);
extern void *callthunks_translate_call_dest(void *dest);
extern int x86_call_depth_emit_accounting(u8 **pprog, void *func, void *ip);
#else
static __always_inline void callthunks_patch_builtin_calls(void) {}
static __always_inline void
callthunks_patch_module_calls(struct callthunk_sites *sites,
			      struct module *mod) {}
static __always_inline void *callthunks_translate_call_dest(void *dest)
{
	return dest;
}
static __always_inline int x86_call_depth_emit_accounting(u8 **pprog,
							  void *func, void *ip)
{
	return 0;
}
#endif

#ifdef CONFIG_MITIGATION_ITS
extern void its_init_mod(struct module *mod);
extern void its_fini_mod(struct module *mod);
extern void its_free_mod(struct module *mod);
<<<<<<< HEAD
=======
extern u8 *its_static_thunk(int reg);
>>>>>>> 134876e3
#else /* CONFIG_MITIGATION_ITS */
static inline void its_init_mod(struct module *mod) { }
static inline void its_fini_mod(struct module *mod) { }
static inline void its_free_mod(struct module *mod) { }
<<<<<<< HEAD
=======
static inline u8 *its_static_thunk(int reg)
{
	WARN_ONCE(1, "ITS not compiled in");

	return NULL;
}
>>>>>>> 134876e3
#endif

#if defined(CONFIG_MITIGATION_RETHUNK) && defined(CONFIG_OBJTOOL)
extern bool cpu_wants_rethunk(void);
extern bool cpu_wants_rethunk_at(void *addr);
#else
static __always_inline bool cpu_wants_rethunk(void)
{
	return false;
}
static __always_inline bool cpu_wants_rethunk_at(void *addr)
{
	return false;
}
#endif

#ifdef CONFIG_SMP
extern void alternatives_smp_module_add(struct module *mod, char *name,
					void *locks, void *locks_end,
					void *text, void *text_end);
extern void alternatives_smp_module_del(struct module *mod);
extern void alternatives_enable_smp(void);
extern int alternatives_text_reserved(void *start, void *end);
extern bool skip_smp_alternatives;
#else
static inline void alternatives_smp_module_add(struct module *mod, char *name,
					       void *locks, void *locks_end,
					       void *text, void *text_end) {}
static inline void alternatives_smp_module_del(struct module *mod) {}
static inline void alternatives_enable_smp(void) {}
static inline int alternatives_text_reserved(void *start, void *end)
{
	return 0;
}
#endif	/* CONFIG_SMP */

#define ALT_CALL_INSTR		"call BUG_func"

#define alt_slen		"772b-771b"
#define alt_total_slen		"773b-771b"
#define alt_rlen		"775f-774f"

#define OLDINSTR(oldinstr)						\
	"# ALT: oldinstr\n"						\
	"771:\n\t" oldinstr "\n772:\n"					\
	"# ALT: padding\n"						\
	".skip -(((" alt_rlen ")-(" alt_slen ")) > 0) * "		\
		"((" alt_rlen ")-(" alt_slen ")),0x90\n"		\
	"773:\n"

#define ALTINSTR_ENTRY(ft_flags)					      \
	".pushsection .altinstructions,\"a\"\n"				      \
	" .long 771b - .\n"				/* label           */ \
	" .long 774f - .\n"				/* new instruction */ \
	" .4byte " __stringify(ft_flags) "\n"		/* feature + flags */ \
	" .byte " alt_total_slen "\n"			/* source len      */ \
	" .byte " alt_rlen "\n"				/* replacement len */ \
	".popsection\n"

#define ALTINSTR_REPLACEMENT(newinstr)		/* replacement */	\
	".pushsection .altinstr_replacement, \"ax\"\n"			\
	"# ALT: replacement\n"						\
	"774:\n\t" newinstr "\n775:\n"					\
	".popsection\n"

/* alternative assembly primitive: */
#define ALTERNATIVE(oldinstr, newinstr, ft_flags)			\
	OLDINSTR(oldinstr)						\
	ALTINSTR_ENTRY(ft_flags)					\
	ALTINSTR_REPLACEMENT(newinstr)

#define ALTERNATIVE_2(oldinstr, newinstr1, ft_flags1, newinstr2, ft_flags2) \
	ALTERNATIVE(ALTERNATIVE(oldinstr, newinstr1, ft_flags1), newinstr2, ft_flags2)

/* If @feature is set, patch in @newinstr_yes, otherwise @newinstr_no. */
#define ALTERNATIVE_TERNARY(oldinstr, ft_flags, newinstr_yes, newinstr_no) \
	ALTERNATIVE_2(oldinstr, newinstr_no, X86_FEATURE_ALWAYS, newinstr_yes, ft_flags)

#define ALTERNATIVE_3(oldinstr, newinstr1, ft_flags1, newinstr2, ft_flags2, \
			newinstr3, ft_flags3)				\
	ALTERNATIVE(ALTERNATIVE_2(oldinstr, newinstr1, ft_flags1, newinstr2, ft_flags2), \
		      newinstr3, ft_flags3)

/*
 * Alternative instructions for different CPU types or capabilities.
 *
 * This allows to use optimized instructions even on generic binary
 * kernels.
 *
 * length of oldinstr must be longer or equal the length of newinstr
 * It can be padded with nops as needed.
 *
 * For non barrier like inlines please define new variants
 * without volatile and memory clobber.
 */
#define alternative(oldinstr, newinstr, ft_flags)			\
	asm_inline volatile(ALTERNATIVE(oldinstr, newinstr, ft_flags) : : : "memory")

#define alternative_2(oldinstr, newinstr1, ft_flags1, newinstr2, ft_flags2) \
	asm_inline volatile(ALTERNATIVE_2(oldinstr, newinstr1, ft_flags1, newinstr2, ft_flags2) ::: "memory")

/*
 * Alternative inline assembly with input.
 *
 * Peculiarities:
 * No memory clobber here.
 * Argument numbers start with 1.
 * Leaving an unused argument 0 to keep API compatibility.
 */
#define alternative_input(oldinstr, newinstr, ft_flags, input...)	\
	asm_inline volatile(ALTERNATIVE(oldinstr, newinstr, ft_flags) \
		: : "i" (0), ## input)

/* Like alternative_input, but with a single output argument */
#define alternative_io(oldinstr, newinstr, ft_flags, output, input...)	\
	asm_inline volatile(ALTERNATIVE(oldinstr, newinstr, ft_flags)	\
		: output : "i" (0), ## input)

/*
 * Like alternative_io, but for replacing a direct call with another one.
 *
 * Use the %c operand modifier which is the generic way to print a bare
 * constant expression with all syntax-specific punctuation omitted. %P
 * is the x86-specific variant which can handle constants too, for
 * historical reasons, but it should be used primarily for PIC
 * references: i.e., if used for a function, it would add the PLT
 * suffix.
 */
#define alternative_call(oldfunc, newfunc, ft_flags, output, input...)			\
	asm_inline volatile(ALTERNATIVE("call %c[old]", "call %c[new]", ft_flags)	\
		: ALT_OUTPUT_SP(output)							\
		: [old] "i" (oldfunc), [new] "i" (newfunc), ## input)

/*
 * Like alternative_call, but there are two features and respective functions.
 * If CPU has feature2, function2 is used.
 * Otherwise, if CPU has feature1, function1 is used.
 * Otherwise, old function is used.
 */
#define alternative_call_2(oldfunc, newfunc1, ft_flags1, newfunc2, ft_flags2,		\
			   output, input...)						\
	asm_inline volatile(ALTERNATIVE_2("call %c[old]", "call %c[new1]", ft_flags1,	\
		"call %c[new2]", ft_flags2)						\
		: ALT_OUTPUT_SP(output)							\
		: [old] "i" (oldfunc), [new1] "i" (newfunc1),				\
		  [new2] "i" (newfunc2), ## input)

/*
 * use this macro(s) if you need more than one output parameter
 * in alternative_io
 */
#define ASM_OUTPUT2(a...) a

/*
 * use this macro if you need clobbers but no inputs in
 * alternative_{input,io,call}()
 */
#define ASM_NO_INPUT_CLOBBER(clbr...) "i" (0) : clbr

#define ALT_OUTPUT_SP(...) ASM_CALL_CONSTRAINT, ## __VA_ARGS__

/* Macro for creating assembler functions avoiding any C magic. */
#define DEFINE_ASM_FUNC(func, instr, sec)		\
	asm (".pushsection " #sec ", \"ax\"\n"		\
	     ".global " #func "\n\t"			\
	     ".type " #func ", @function\n\t"		\
	     ASM_FUNC_ALIGN "\n"			\
	     #func ":\n\t"				\
	     ASM_ENDBR					\
	     instr "\n\t"				\
	     ASM_RET					\
	     ".size " #func ", . - " #func "\n\t"	\
	     ".popsection")

void BUG_func(void);
void nop_func(void);

#else /* __ASSEMBLY__ */

#ifdef CONFIG_SMP
	.macro LOCK_PREFIX
672:	lock
	.pushsection .smp_locks,"a"
	.balign 4
	.long 672b - .
	.popsection
	.endm
#else
	.macro LOCK_PREFIX
	.endm
#endif

/*
 * Issue one struct alt_instr descriptor entry (need to put it into
 * the section .altinstructions, see below). This entry contains
 * enough information for the alternatives patching code to patch an
 * instruction. See apply_alternatives().
 */
.macro altinstr_entry orig alt ft_flags orig_len alt_len
	.long \orig - .
	.long \alt - .
	.4byte \ft_flags
	.byte \orig_len
	.byte \alt_len
.endm

.macro ALT_CALL_INSTR
	call BUG_func
.endm

/*
 * Define an alternative between two instructions. If @feature is
 * present, early code in apply_alternatives() replaces @oldinstr with
 * @newinstr. ".skip" directive takes care of proper instruction padding
 * in case @newinstr is longer than @oldinstr.
 */
#define __ALTERNATIVE(oldinst, newinst, flag)				\
740:									\
	oldinst	;							\
741:									\
	.skip -(((744f-743f)-(741b-740b)) > 0) * ((744f-743f)-(741b-740b)),0x90	;\
742:									\
	.pushsection .altinstructions,"a" ;				\
	altinstr_entry 740b,743f,flag,742b-740b,744f-743f ;		\
	.popsection ;							\
	.pushsection .altinstr_replacement,"ax"	;			\
743:									\
	newinst	;							\
744:									\
	.popsection ;

.macro ALTERNATIVE oldinstr, newinstr, ft_flags
	__ALTERNATIVE(\oldinstr, \newinstr, \ft_flags)
.endm

#define old_len			141b-140b
#define new_len1		144f-143f
#define new_len2		145f-144f
#define new_len3		146f-145f

/*
 * Same as ALTERNATIVE macro above but for two alternatives. If CPU
 * has @feature1, it replaces @oldinstr with @newinstr1. If CPU has
 * @feature2, it replaces @oldinstr with @feature2.
 */
.macro ALTERNATIVE_2 oldinstr, newinstr1, ft_flags1, newinstr2, ft_flags2
	__ALTERNATIVE(__ALTERNATIVE(\oldinstr, \newinstr1, \ft_flags1),
		      \newinstr2, \ft_flags2)
.endm

.macro ALTERNATIVE_3 oldinstr, newinstr1, ft_flags1, newinstr2, ft_flags2, newinstr3, ft_flags3
	__ALTERNATIVE(ALTERNATIVE_2(\oldinstr, \newinstr1, \ft_flags1, \newinstr2, \ft_flags2),
		      \newinstr3, \ft_flags3)
.endm

/* If @feature is set, patch in @newinstr_yes, otherwise @newinstr_no. */
#define ALTERNATIVE_TERNARY(oldinstr, ft_flags, newinstr_yes, newinstr_no) \
	ALTERNATIVE_2 oldinstr, newinstr_no, X86_FEATURE_ALWAYS,	\
	newinstr_yes, ft_flags

#endif /* __ASSEMBLY__ */

#endif /* _ASM_X86_ALTERNATIVE_H */<|MERGE_RESOLUTION|>--- conflicted
+++ resolved
@@ -130,23 +130,17 @@
 extern void its_init_mod(struct module *mod);
 extern void its_fini_mod(struct module *mod);
 extern void its_free_mod(struct module *mod);
-<<<<<<< HEAD
-=======
 extern u8 *its_static_thunk(int reg);
->>>>>>> 134876e3
 #else /* CONFIG_MITIGATION_ITS */
 static inline void its_init_mod(struct module *mod) { }
 static inline void its_fini_mod(struct module *mod) { }
 static inline void its_free_mod(struct module *mod) { }
-<<<<<<< HEAD
-=======
 static inline u8 *its_static_thunk(int reg)
 {
 	WARN_ONCE(1, "ITS not compiled in");
 
 	return NULL;
 }
->>>>>>> 134876e3
 #endif
 
 #if defined(CONFIG_MITIGATION_RETHUNK) && defined(CONFIG_OBJTOOL)
