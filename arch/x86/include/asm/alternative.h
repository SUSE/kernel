--- conflicted
+++ resolved
@@ -96,12 +96,9 @@
 extern void apply_alternatives(struct alt_instr *start, struct alt_instr *end);
 extern void apply_retpolines(s32 *start, s32 *end);
 extern void apply_returns(s32 *start, s32 *end);
-<<<<<<< HEAD
-=======
 extern void apply_ibt_endbr(s32 *start, s32 *end);
 extern void apply_fineibt(s32 *start_retpoline, s32 *end_retpoine,
 			  s32 *start_cfi, s32 *end_cfi);
->>>>>>> eb3cdb58
 
 struct module;
 struct paravirt_patch_site;
