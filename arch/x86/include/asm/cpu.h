--- conflicted
+++ resolved
@@ -16,14 +16,7 @@
 #endif /* CONFIG_SMP */
 
 #ifdef CONFIG_HOTPLUG_CPU
-<<<<<<< HEAD
-extern void start_cpu0(void);
-#ifdef CONFIG_DEBUG_HOTPLUG_CPU0
-extern int _debug_hotplug_cpu(int cpu, int action);
-#endif
-=======
 extern void soft_restart_cpu(void);
->>>>>>> 2d5404ca
 #endif
 
 extern void ap_init_aperfmperf(void);
