/* SPDX-License-Identifier: GPL-2.0 */
#ifndef _ASM_X86_INTEL_FAMILY_H
#define _ASM_X86_INTEL_FAMILY_H

/*
 * "Big Core" Processors (Branded as Core, Xeon, etc...)
 *
 * While adding a new CPUID for a new microarchitecture, add a new
 * group to keep logically sorted out in chronological order. Within
 * that group keep the CPUID for the variants sorted by model number.
 *
 * The defined symbol names have the following form:
 *	INTEL_FAM6{OPTFAMILY}_{MICROARCH}{OPTDIFF}
 * where:
 * OPTFAMILY	Describes the family of CPUs that this belongs to. Default
 *		is assumed to be "_CORE" (and should be omitted). Other values
 *		currently in use are _ATOM and _XEON_PHI
 * MICROARCH	Is the code name for the micro-architecture for this core.
 *		N.B. Not the platform name.
 * OPTDIFF	If needed, a short string to differentiate by market segment.
 *
 *		Common OPTDIFFs:
 *
 *			- regular client parts
 *		_L	- regular mobile parts
 *		_G	- parts with extra graphics on
 *		_X	- regular server parts
 *		_D	- micro server parts
 *		_N,_P	- other mobile parts
 *		_S	- other client parts
 *
 *		Historical OPTDIFFs:
 *
 *		_EP	- 2 socket server parts
 *		_EX	- 4+ socket server parts
 *
 * The #define line may optionally include a comment including platform or core
 * names. An exception is made for skylake/kabylake where steppings seem to have gotten
 * their own names :-(
 */

/* Wildcard match for FAM6 so X86_MATCH_INTEL_FAM6_MODEL(ANY) works */
#define INTEL_FAM6_ANY			X86_MODEL_ANY

#define INTEL_FAM6_CORE_YONAH		0x0E

#define INTEL_FAM6_CORE2_MEROM		0x0F
#define INTEL_FAM6_CORE2_MEROM_L	0x16
#define INTEL_FAM6_CORE2_PENRYN		0x17
#define INTEL_FAM6_CORE2_DUNNINGTON	0x1D

#define INTEL_FAM6_NEHALEM		0x1E
#define INTEL_FAM6_NEHALEM_G		0x1F /* Auburndale / Havendale */
#define INTEL_FAM6_NEHALEM_EP		0x1A
#define INTEL_FAM6_NEHALEM_EX		0x2E

#define INTEL_FAM6_WESTMERE		0x25
#define INTEL_FAM6_WESTMERE_EP		0x2C
#define INTEL_FAM6_WESTMERE_EX		0x2F

#define INTEL_FAM6_SANDYBRIDGE		0x2A
#define INTEL_FAM6_SANDYBRIDGE_X	0x2D
#define INTEL_FAM6_IVYBRIDGE		0x3A
#define INTEL_FAM6_IVYBRIDGE_X		0x3E

#define INTEL_FAM6_HASWELL		0x3C
#define INTEL_FAM6_HASWELL_X		0x3F
#define INTEL_FAM6_HASWELL_L		0x45
#define INTEL_FAM6_HASWELL_G		0x46

#define INTEL_FAM6_BROADWELL		0x3D
#define INTEL_FAM6_BROADWELL_G		0x47
#define INTEL_FAM6_BROADWELL_X		0x4F
#define INTEL_FAM6_BROADWELL_D		0x56

#define INTEL_FAM6_SKYLAKE_L		0x4E	/* Sky Lake             */
#define INTEL_FAM6_SKYLAKE		0x5E	/* Sky Lake             */
#define INTEL_FAM6_SKYLAKE_X		0x55	/* Sky Lake             */
/*                 CASCADELAKE_X	0x55	   Sky Lake -- s: 7     */
/*                 COOPERLAKE_X		0x55	   Sky Lake -- s: 11    */

#define INTEL_FAM6_KABYLAKE_L		0x8E	/* Sky Lake             */
/*                 AMBERLAKE_L		0x8E	   Sky Lake -- s: 9     */
/*                 COFFEELAKE_L		0x8E	   Sky Lake -- s: 10    */
/*                 WHISKEYLAKE_L	0x8E       Sky Lake -- s: 11,12 */

#define INTEL_FAM6_KABYLAKE		0x9E	/* Sky Lake             */
/*                 COFFEELAKE		0x9E	   Sky Lake -- s: 10-13 */

#define INTEL_FAM6_COMETLAKE		0xA5	/* Sky Lake             */
#define INTEL_FAM6_COMETLAKE_L		0xA6	/* Sky Lake             */

#define INTEL_FAM6_CANNONLAKE_L		0x66	/* Palm Cove */

#define INTEL_FAM6_ICELAKE_X		0x6A	/* Sunny Cove */
#define INTEL_FAM6_ICELAKE_D		0x6C	/* Sunny Cove */
#define INTEL_FAM6_ICELAKE		0x7D	/* Sunny Cove */
#define INTEL_FAM6_ICELAKE_L		0x7E	/* Sunny Cove */
#define INTEL_FAM6_ICELAKE_NNPI		0x9D	/* Sunny Cove */

#define INTEL_FAM6_LAKEFIELD		0x8A	/* Sunny Cove / Tremont */

#define INTEL_FAM6_ROCKETLAKE		0xA7	/* Cypress Cove */

#define INTEL_FAM6_TIGERLAKE_L		0x8C	/* Willow Cove */
#define INTEL_FAM6_TIGERLAKE		0x8D	/* Willow Cove */

#define INTEL_FAM6_SAPPHIRERAPIDS_X	0x8F	/* Golden Cove */

#define INTEL_FAM6_EMERALDRAPIDS_X	0xCF

#define INTEL_FAM6_GRANITERAPIDS_X	0xAD
#define INTEL_FAM6_GRANITERAPIDS_D	0xAE

#define INTEL_FAM6_ALDERLAKE		0x97	/* Golden Cove / Gracemont */
#define INTEL_FAM6_ALDERLAKE_L		0x9A	/* Golden Cove / Gracemont */
#define INTEL_FAM6_ALDERLAKE_N		0xBE

#define INTEL_FAM6_RAPTORLAKE		0xB7
#define INTEL_FAM6_RAPTORLAKE_P		0xBA
#define INTEL_FAM6_RAPTORLAKE_S		0xBF
<<<<<<< HEAD

#define INTEL_FAM6_METEORLAKE		0xAC
#define INTEL_FAM6_METEORLAKE_L		0xAA
=======

#define INTEL_FAM6_METEORLAKE		0xAC
#define INTEL_FAM6_METEORLAKE_L		0xAA

#define INTEL_FAM6_LUNARLAKE_M		0xBD

#define INTEL_FAM6_ARROWLAKE		0xC6
>>>>>>> eb3cdb58

/* "Small Core" Processors (Atom/E-Core) */

#define INTEL_FAM6_ATOM_BONNELL		0x1C /* Diamondville, Pineview */
#define INTEL_FAM6_ATOM_BONNELL_MID	0x26 /* Silverthorne, Lincroft */

#define INTEL_FAM6_ATOM_SALTWELL	0x36 /* Cedarview */
#define INTEL_FAM6_ATOM_SALTWELL_MID	0x27 /* Penwell */
#define INTEL_FAM6_ATOM_SALTWELL_TABLET	0x35 /* Cloverview */

#define INTEL_FAM6_ATOM_SILVERMONT	0x37 /* Bay Trail, Valleyview */
#define INTEL_FAM6_ATOM_SILVERMONT_D	0x4D /* Avaton, Rangely */
#define INTEL_FAM6_ATOM_SILVERMONT_MID	0x4A /* Merriefield */

#define INTEL_FAM6_ATOM_AIRMONT		0x4C /* Cherry Trail, Braswell */
#define INTEL_FAM6_ATOM_AIRMONT_MID	0x5A /* Moorefield */
#define INTEL_FAM6_ATOM_AIRMONT_NP	0x75 /* Lightning Mountain */

#define INTEL_FAM6_ATOM_GOLDMONT	0x5C /* Apollo Lake */
#define INTEL_FAM6_ATOM_GOLDMONT_D	0x5F /* Denverton */

/* Note: the micro-architecture is "Goldmont Plus" */
#define INTEL_FAM6_ATOM_GOLDMONT_PLUS	0x7A /* Gemini Lake */

#define INTEL_FAM6_ATOM_TREMONT_D	0x86 /* Jacobsville */
#define INTEL_FAM6_ATOM_TREMONT		0x96 /* Elkhart Lake */
#define INTEL_FAM6_ATOM_TREMONT_L	0x9C /* Jasper Lake */

#define INTEL_FAM6_SIERRAFOREST_X	0xAF

#define INTEL_FAM6_GRANDRIDGE		0xB6

/* Xeon Phi */

#define INTEL_FAM6_XEON_PHI_KNL		0x57 /* Knights Landing */
#define INTEL_FAM6_XEON_PHI_KNM		0x85 /* Knights Mill */

/* Family 5 */
#define INTEL_FAM5_QUARK_X1000		0x09 /* Quark X1000 SoC */

#endif /* _ASM_X86_INTEL_FAMILY_H */<|MERGE_RESOLUTION|>--- conflicted
+++ resolved
@@ -119,11 +119,6 @@
 #define INTEL_FAM6_RAPTORLAKE		0xB7
 #define INTEL_FAM6_RAPTORLAKE_P		0xBA
 #define INTEL_FAM6_RAPTORLAKE_S		0xBF
-<<<<<<< HEAD
-
-#define INTEL_FAM6_METEORLAKE		0xAC
-#define INTEL_FAM6_METEORLAKE_L		0xAA
-=======
 
 #define INTEL_FAM6_METEORLAKE		0xAC
 #define INTEL_FAM6_METEORLAKE_L		0xAA
@@ -131,7 +126,6 @@
 #define INTEL_FAM6_LUNARLAKE_M		0xBD
 
 #define INTEL_FAM6_ARROWLAKE		0xC6
->>>>>>> eb3cdb58
 
 /* "Small Core" Processors (Atom/E-Core) */
 
