--- conflicted
+++ resolved
@@ -69,10 +69,6 @@
 			 unsigned int type, bool increment);
 extern int mtrr_del(int reg, unsigned long base, unsigned long size);
 extern int mtrr_del_page(int reg, unsigned long base, unsigned long size);
-<<<<<<< HEAD
-extern void mtrr_bp_restore(void);
-=======
->>>>>>> 2d5404ca
 extern int mtrr_trim_uncached_memory(unsigned long end_pfn);
 extern int amd_special_default_mtrr(void);
 void mtrr_disable(void);
