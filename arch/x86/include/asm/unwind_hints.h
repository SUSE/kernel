--- conflicted
+++ resolved
@@ -7,17 +7,8 @@
 
 #ifdef __ASSEMBLY__
 
-<<<<<<< HEAD
-.macro UNWIND_HINT_EMPTY
-	UNWIND_HINT type=UNWIND_HINT_TYPE_CALL end=1
-.endm
-
-.macro UNWIND_HINT_ENTRY
-	UNWIND_HINT type=UNWIND_HINT_TYPE_ENTRY end=1
-=======
 .macro UNWIND_HINT_END_OF_STACK
 	UNWIND_HINT type=UNWIND_HINT_TYPE_END_OF_STACK
->>>>>>> eb3cdb58
 .endm
 
 .macro UNWIND_HINT_UNDEFINED
@@ -86,11 +77,7 @@
 #else
 
 #define UNWIND_HINT_FUNC \
-<<<<<<< HEAD
-	UNWIND_HINT(ORC_REG_SP, 8, UNWIND_HINT_TYPE_FUNC, 0)
-=======
 	UNWIND_HINT(UNWIND_HINT_TYPE_FUNC, ORC_REG_SP, 8, 0)
->>>>>>> eb3cdb58
 
 #endif /* __ASSEMBLY__ */
 
