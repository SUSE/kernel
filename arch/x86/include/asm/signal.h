--- conflicted
+++ resolved
@@ -28,14 +28,6 @@
 #define SA_IA32_ABI	0x02000000u
 #define SA_X32_ABI	0x01000000u
 
-<<<<<<< HEAD
-#ifndef CONFIG_COMPAT
-#define compat_sigset_t compat_sigset_t
-typedef sigset_t compat_sigset_t;
-#endif
-
-=======
->>>>>>> eb3cdb58
 #endif /* __ASSEMBLY__ */
 #include <uapi/asm/signal.h>
 #ifndef __ASSEMBLY__
