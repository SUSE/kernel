/* SPDX-License-Identifier: GPL-2.0 */
#ifndef _ASM_X86_CPUFEATURE_H
#define _ASM_X86_CPUFEATURE_H

#include <asm/processor.h>

#if defined(__KERNEL__) && !defined(__ASSEMBLY__)

#include <asm/asm.h>
#include <linux/bitops.h>
#include <asm/alternative.h>

enum cpuid_leafs
{
	CPUID_1_EDX		= 0,
	CPUID_8000_0001_EDX,
	CPUID_8086_0001_EDX,
	CPUID_LNX_1,
	CPUID_1_ECX,
	CPUID_C000_0001_EDX,
	CPUID_8000_0001_ECX,
	CPUID_LNX_2,
	CPUID_LNX_3,
	CPUID_7_0_EBX,
	CPUID_D_1_EAX,
	CPUID_LNX_4,
	CPUID_7_1_EAX,
	CPUID_8000_0008_EBX,
	CPUID_6_EAX,
	CPUID_8000_000A_EDX,
	CPUID_7_ECX,
	CPUID_8000_0007_EBX,
	CPUID_7_EDX,
	CPUID_8000_001F_EAX,
	CPUID_8000_0021_EAX,
	CPUID_LNX_5,
	NR_CPUID_WORDS,
};

#define X86_CAP_FMT_NUM "%d:%d"
#define x86_cap_flag_num(flag) ((flag) >> 5), ((flag) & 31)

extern const char * const x86_cap_flags[NCAPINTS*32];
extern const char * const x86_power_flags[32];
#define X86_CAP_FMT "%s"
#define x86_cap_flag(flag) x86_cap_flags[flag]

/*
 * In order to save room, we index into this array by doing
 * X86_BUG_<name> - NCAPINTS*32.
 */
extern const char * const x86_bug_flags[NBUGINTS*32];

#define test_cpu_cap(c, bit)						\
	 arch_test_bit(bit, (unsigned long *)((c)->x86_capability))

/*
 * There are 32 bits/features in each mask word.  The high bits
 * (selected with (bit>>5) give us the word number and the low 5
 * bits give us the bit/feature number inside the word.
 * (1UL<<((bit)&31) gives us a mask for the feature_bit so we can
 * see if it is set in the mask word.
 */
#define CHECK_BIT_IN_MASK_WORD(maskname, word, bit)	\
	(((bit)>>5)==(word) && (1UL<<((bit)&31) & maskname##word ))

/*
 * {REQUIRED,DISABLED}_MASK_CHECK below may seem duplicated with the
 * following BUILD_BUG_ON_ZERO() check but when NCAPINTS gets changed, all
 * header macros which use NCAPINTS need to be changed. The duplicated macro
 * use causes the compiler to issue errors for all headers so that all usage
 * sites can be corrected.
 */
#define REQUIRED_MASK_BIT_SET(feature_bit)		\
	 ( CHECK_BIT_IN_MASK_WORD(REQUIRED_MASK,  0, feature_bit) ||	\
	   CHECK_BIT_IN_MASK_WORD(REQUIRED_MASK,  1, feature_bit) ||	\
	   CHECK_BIT_IN_MASK_WORD(REQUIRED_MASK,  2, feature_bit) ||	\
	   CHECK_BIT_IN_MASK_WORD(REQUIRED_MASK,  3, feature_bit) ||	\
	   CHECK_BIT_IN_MASK_WORD(REQUIRED_MASK,  4, feature_bit) ||	\
	   CHECK_BIT_IN_MASK_WORD(REQUIRED_MASK,  5, feature_bit) ||	\
	   CHECK_BIT_IN_MASK_WORD(REQUIRED_MASK,  6, feature_bit) ||	\
	   CHECK_BIT_IN_MASK_WORD(REQUIRED_MASK,  7, feature_bit) ||	\
	   CHECK_BIT_IN_MASK_WORD(REQUIRED_MASK,  8, feature_bit) ||	\
	   CHECK_BIT_IN_MASK_WORD(REQUIRED_MASK,  9, feature_bit) ||	\
	   CHECK_BIT_IN_MASK_WORD(REQUIRED_MASK, 10, feature_bit) ||	\
	   CHECK_BIT_IN_MASK_WORD(REQUIRED_MASK, 11, feature_bit) ||	\
	   CHECK_BIT_IN_MASK_WORD(REQUIRED_MASK, 12, feature_bit) ||	\
	   CHECK_BIT_IN_MASK_WORD(REQUIRED_MASK, 13, feature_bit) ||	\
	   CHECK_BIT_IN_MASK_WORD(REQUIRED_MASK, 14, feature_bit) ||	\
	   CHECK_BIT_IN_MASK_WORD(REQUIRED_MASK, 15, feature_bit) ||	\
	   CHECK_BIT_IN_MASK_WORD(REQUIRED_MASK, 16, feature_bit) ||	\
	   CHECK_BIT_IN_MASK_WORD(REQUIRED_MASK, 17, feature_bit) ||	\
	   CHECK_BIT_IN_MASK_WORD(REQUIRED_MASK, 18, feature_bit) ||	\
	   CHECK_BIT_IN_MASK_WORD(REQUIRED_MASK, 19, feature_bit) ||	\
	   CHECK_BIT_IN_MASK_WORD(REQUIRED_MASK, 20, feature_bit) ||	\
	   CHECK_BIT_IN_MASK_WORD(REQUIRED_MASK, 21, feature_bit) ||	\
	   REQUIRED_MASK_CHECK					  ||	\
<<<<<<< HEAD
	   BUILD_BUG_ON_ZERO(NCAPINTS != 25))
=======
	   BUILD_BUG_ON_ZERO(NCAPINTS != 22))
>>>>>>> 2d5404ca

#define DISABLED_MASK_BIT_SET(feature_bit)				\
	 ( CHECK_BIT_IN_MASK_WORD(DISABLED_MASK,  0, feature_bit) ||	\
	   CHECK_BIT_IN_MASK_WORD(DISABLED_MASK,  1, feature_bit) ||	\
	   CHECK_BIT_IN_MASK_WORD(DISABLED_MASK,  2, feature_bit) ||	\
	   CHECK_BIT_IN_MASK_WORD(DISABLED_MASK,  3, feature_bit) ||	\
	   CHECK_BIT_IN_MASK_WORD(DISABLED_MASK,  4, feature_bit) ||	\
	   CHECK_BIT_IN_MASK_WORD(DISABLED_MASK,  5, feature_bit) ||	\
	   CHECK_BIT_IN_MASK_WORD(DISABLED_MASK,  6, feature_bit) ||	\
	   CHECK_BIT_IN_MASK_WORD(DISABLED_MASK,  7, feature_bit) ||	\
	   CHECK_BIT_IN_MASK_WORD(DISABLED_MASK,  8, feature_bit) ||	\
	   CHECK_BIT_IN_MASK_WORD(DISABLED_MASK,  9, feature_bit) ||	\
	   CHECK_BIT_IN_MASK_WORD(DISABLED_MASK, 10, feature_bit) ||	\
	   CHECK_BIT_IN_MASK_WORD(DISABLED_MASK, 11, feature_bit) ||	\
	   CHECK_BIT_IN_MASK_WORD(DISABLED_MASK, 12, feature_bit) ||	\
	   CHECK_BIT_IN_MASK_WORD(DISABLED_MASK, 13, feature_bit) ||	\
	   CHECK_BIT_IN_MASK_WORD(DISABLED_MASK, 14, feature_bit) ||	\
	   CHECK_BIT_IN_MASK_WORD(DISABLED_MASK, 15, feature_bit) ||	\
	   CHECK_BIT_IN_MASK_WORD(DISABLED_MASK, 16, feature_bit) ||	\
	   CHECK_BIT_IN_MASK_WORD(DISABLED_MASK, 17, feature_bit) ||	\
	   CHECK_BIT_IN_MASK_WORD(DISABLED_MASK, 18, feature_bit) ||	\
	   CHECK_BIT_IN_MASK_WORD(DISABLED_MASK, 19, feature_bit) ||	\
	   CHECK_BIT_IN_MASK_WORD(DISABLED_MASK, 20, feature_bit) ||	\
	   CHECK_BIT_IN_MASK_WORD(DISABLED_MASK, 21, feature_bit) ||	\
	   DISABLED_MASK_CHECK					  ||	\
<<<<<<< HEAD
	   BUILD_BUG_ON_ZERO(NCAPINTS != 25))
=======
	   BUILD_BUG_ON_ZERO(NCAPINTS != 22))
>>>>>>> 2d5404ca

#define cpu_has(c, bit)							\
	(__builtin_constant_p(bit) && REQUIRED_MASK_BIT_SET(bit) ? 1 :	\
	 test_cpu_cap(c, bit))

#define this_cpu_has(bit)						\
	(__builtin_constant_p(bit) && REQUIRED_MASK_BIT_SET(bit) ? 1 :	\
	 x86_this_cpu_test_bit(bit, cpu_info.x86_capability))

/*
 * This macro is for detection of features which need kernel
 * infrastructure to be used.  It may *not* directly test the CPU
 * itself.  Use the cpu_has() family if you want true runtime
 * testing of CPU features, like in hypervisor code where you are
 * supporting a possible guest feature where host support for it
 * is not relevant.
 */
#define cpu_feature_enabled(bit)	\
	(__builtin_constant_p(bit) && DISABLED_MASK_BIT_SET(bit) ? 0 : static_cpu_has(bit))

#define boot_cpu_has(bit)	cpu_has(&boot_cpu_data, bit)

#define set_cpu_cap(c, bit)	set_bit(bit, (unsigned long *)((c)->x86_capability))

extern void setup_clear_cpu_cap(unsigned int bit);
extern void clear_cpu_cap(struct cpuinfo_x86 *c, unsigned int bit);

#define setup_force_cpu_cap(bit) do {			\
							\
	if (!boot_cpu_has(bit))				\
		WARN_ON(alternatives_patched);		\
							\
	set_cpu_cap(&boot_cpu_data, bit);		\
	set_bit(bit, (unsigned long *)cpu_caps_set);	\
} while (0)

#define setup_force_cpu_bug(bit) setup_force_cpu_cap(bit)

/*
 * Static testing of CPU features. Used the same as boot_cpu_has(). It
 * statically patches the target code for additional performance. Use
 * static_cpu_has() only in fast paths, where every cycle counts. Which
 * means that the boot_cpu_has() variant is already fast enough for the
 * majority of cases and you should stick to using it as it is generally
 * only two instructions: a RIP-relative MOV and a TEST.
 *
 * Do not use an "m" constraint for [cap_byte] here: gcc doesn't know
 * that this is only used on a fallback path and will sometimes cause
 * it to manifest the address of boot_cpu_data in a register, fouling
 * the mainline (post-initialization) code.
 */
static __always_inline bool _static_cpu_has(u16 bit)
{
<<<<<<< HEAD
	asm goto(
		ALTERNATIVE_TERNARY("jmp 6f", %c[feature], "", "jmp %l[t_no]")
=======
	asm goto(ALTERNATIVE_TERNARY("jmp 6f", %c[feature], "", "jmp %l[t_no]")
>>>>>>> 2d5404ca
		".pushsection .altinstr_aux,\"ax\"\n"
		"6:\n"
		" testb %[bitnum], %a[cap_byte]\n"
		" jnz %l[t_yes]\n"
		" jmp %l[t_no]\n"
		".popsection\n"
		 : : [feature]  "i" (bit),
		     [bitnum]   "i" (1 << (bit & 7)),
		     [cap_byte] "i" (&((const char *)boot_cpu_data.x86_capability)[bit >> 3])
		 : : t_yes, t_no);
t_yes:
	return true;
t_no:
	return false;
}

#define static_cpu_has(bit)					\
(								\
	__builtin_constant_p(boot_cpu_has(bit)) ?		\
		boot_cpu_has(bit) :				\
		_static_cpu_has(bit)				\
)

#define cpu_has_bug(c, bit)		cpu_has(c, (bit))
#define set_cpu_bug(c, bit)		set_cpu_cap(c, (bit))
#define clear_cpu_bug(c, bit)		clear_cpu_cap(c, (bit))

#define static_cpu_has_bug(bit)		static_cpu_has((bit))
#define boot_cpu_has_bug(bit)		cpu_has_bug(&boot_cpu_data, (bit))
#define boot_cpu_set_bug(bit)		set_cpu_cap(&boot_cpu_data, (bit))

#define MAX_CPU_FEATURES		(NCAPINTS * 32)
#define cpu_have_feature		boot_cpu_has

#define CPU_FEATURE_TYPEFMT		"x86,ven%04Xfam%04Xmod%04X"
#define CPU_FEATURE_TYPEVAL		boot_cpu_data.x86_vendor, boot_cpu_data.x86, \
					boot_cpu_data.x86_model

#endif /* defined(__KERNEL__) && !defined(__ASSEMBLY__) */
#endif /* _ASM_X86_CPUFEATURE_H */<|MERGE_RESOLUTION|>--- conflicted
+++ resolved
@@ -95,11 +95,7 @@
 	   CHECK_BIT_IN_MASK_WORD(REQUIRED_MASK, 20, feature_bit) ||	\
 	   CHECK_BIT_IN_MASK_WORD(REQUIRED_MASK, 21, feature_bit) ||	\
 	   REQUIRED_MASK_CHECK					  ||	\
-<<<<<<< HEAD
-	   BUILD_BUG_ON_ZERO(NCAPINTS != 25))
-=======
 	   BUILD_BUG_ON_ZERO(NCAPINTS != 22))
->>>>>>> 2d5404ca
 
 #define DISABLED_MASK_BIT_SET(feature_bit)				\
 	 ( CHECK_BIT_IN_MASK_WORD(DISABLED_MASK,  0, feature_bit) ||	\
@@ -125,11 +121,7 @@
 	   CHECK_BIT_IN_MASK_WORD(DISABLED_MASK, 20, feature_bit) ||	\
 	   CHECK_BIT_IN_MASK_WORD(DISABLED_MASK, 21, feature_bit) ||	\
 	   DISABLED_MASK_CHECK					  ||	\
-<<<<<<< HEAD
-	   BUILD_BUG_ON_ZERO(NCAPINTS != 25))
-=======
 	   BUILD_BUG_ON_ZERO(NCAPINTS != 22))
->>>>>>> 2d5404ca
 
 #define cpu_has(c, bit)							\
 	(__builtin_constant_p(bit) && REQUIRED_MASK_BIT_SET(bit) ? 1 :	\
@@ -183,12 +175,7 @@
  */
 static __always_inline bool _static_cpu_has(u16 bit)
 {
-<<<<<<< HEAD
-	asm goto(
-		ALTERNATIVE_TERNARY("jmp 6f", %c[feature], "", "jmp %l[t_no]")
-=======
 	asm goto(ALTERNATIVE_TERNARY("jmp 6f", %c[feature], "", "jmp %l[t_no]")
->>>>>>> 2d5404ca
 		".pushsection .altinstr_aux,\"ax\"\n"
 		"6:\n"
 		" testb %[bitnum], %a[cap_byte]\n"
