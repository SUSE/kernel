--- conflicted
+++ resolved
@@ -21,11 +21,7 @@
  */
 
 struct exception_table_entry {
-<<<<<<< HEAD
-	int insn, fixup, type;
-=======
 	int insn, fixup, data;
->>>>>>> eb3cdb58
 };
 struct pt_regs;
 
@@ -35,13 +31,8 @@
 	do {							\
 		(a)->fixup = (b)->fixup + (delta);		\
 		(b)->fixup = (tmp).fixup - (delta);		\
-<<<<<<< HEAD
-		(a)->type = (b)->type;				\
-		(b)->type = (tmp).type;				\
-=======
 		(a)->data = (b)->data;				\
 		(b)->data = (tmp).data;				\
->>>>>>> eb3cdb58
 	} while (0)
 
 extern int fixup_exception(struct pt_regs *regs, int trapnr,
@@ -51,11 +42,6 @@
 extern void early_fixup_exception(struct pt_regs *regs, int trapnr);
 
 #ifdef CONFIG_X86_MCE
-<<<<<<< HEAD
-extern void ex_handler_msr_mce(struct pt_regs *regs, bool wrmsr);
-#else
-static inline void ex_handler_msr_mce(struct pt_regs *regs, bool wrmsr) { }
-=======
 extern void __noreturn ex_handler_msr_mce(struct pt_regs *regs, bool wrmsr);
 #else
 static inline void __noreturn ex_handler_msr_mce(struct pt_regs *regs, bool wrmsr)
@@ -63,7 +49,6 @@
 	for (;;)
 		cpu_relax();
 }
->>>>>>> eb3cdb58
 #endif
 
 #if defined(CONFIG_BPF_JIT) && defined(CONFIG_X86_64)
