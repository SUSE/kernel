--- conflicted
+++ resolved
@@ -1709,6 +1709,8 @@
 	void (*enable_nmi_window)(struct kvm_vcpu *vcpu);
 	void (*enable_irq_window)(struct kvm_vcpu *vcpu);
 	void (*update_cr8_intercept)(struct kvm_vcpu *vcpu, int tpr, int irr);
+
+	const bool x2apic_icr_is_split;
 	bool (*check_apicv_inhibit_reasons)(enum kvm_apicv_inhibit reason);
 	const unsigned long required_apicv_inhibits;
 	bool allow_apicv_in_x2apic_without_x2apic_virtualization;
@@ -1816,15 +1818,9 @@
 	gva_t (*get_untagged_addr)(struct kvm_vcpu *vcpu, gva_t gva, unsigned int flags);
 
 	void *(*alloc_apic_backing_page)(struct kvm_vcpu *vcpu);
-<<<<<<< HEAD
 	int (*gmem_prepare)(struct kvm *kvm, kvm_pfn_t pfn, gfn_t gfn, int max_order);
 	void (*gmem_invalidate)(kvm_pfn_t start, kvm_pfn_t end);
 	int (*private_max_mapping_level)(struct kvm *kvm, kvm_pfn_t pfn);
-=======
-#ifndef __GENKSYMS__
-	const bool x2apic_icr_is_split;
-#endif
->>>>>>> 3cd016ca
 };
 
 struct kvm_x86_nested_ops {
