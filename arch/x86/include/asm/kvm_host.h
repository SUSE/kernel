/* SPDX-License-Identifier: GPL-2.0-only */
/*
 * Kernel-based Virtual Machine driver for Linux
 *
 * This header defines architecture specific interfaces, x86 version
 */

#ifndef _ASM_X86_KVM_HOST_H
#define _ASM_X86_KVM_HOST_H

#include <linux/types.h>
#include <linux/mm.h>
#include <linux/mmu_notifier.h>
#include <linux/tracepoint.h>
#include <linux/cpumask.h>
#include <linux/irq_work.h>
#include <linux/irq.h>

#include <linux/kvm.h>
#include <linux/kvm_para.h>
#include <linux/kvm_types.h>
#include <linux/perf_event.h>
#include <linux/pvclock_gtod.h>
#include <linux/clocksource.h>
#include <linux/irqbypass.h>
#include <linux/hyperv.h>

#include <asm/apic.h>
#include <asm/pvclock-abi.h>
#include <asm/desc.h>
#include <asm/mtrr.h>
#include <asm/msr-index.h>
#include <asm/asm.h>
#include <asm/kvm_page_track.h>
#include <asm/kvm_vcpu_regs.h>
#include <asm/hyperv-tlfs.h>

#define __KVM_HAVE_ARCH_VCPU_DEBUGFS

#define KVM_MAX_VCPUS 288
#define KVM_SOFT_MAX_VCPUS 240
#define KVM_MAX_VCPU_ID 1023
/* memory slots that are not exposed to userspace */
#define KVM_PRIVATE_MEM_SLOTS 3

#define KVM_HALT_POLL_NS_DEFAULT 200000

#define KVM_IRQCHIP_NUM_PINS  KVM_IOAPIC_NUM_PINS

#define KVM_DIRTY_LOG_MANUAL_CAPS   (KVM_DIRTY_LOG_MANUAL_PROTECT_ENABLE | \
					KVM_DIRTY_LOG_INITIALLY_SET)

#define KVM_BUS_LOCK_DETECTION_VALID_MODE	(KVM_BUS_LOCK_DETECTION_OFF | \
						 KVM_BUS_LOCK_DETECTION_EXIT)

/* x86-specific vcpu->requests bit members */
#define KVM_REQ_MIGRATE_TIMER		KVM_ARCH_REQ(0)
#define KVM_REQ_REPORT_TPR_ACCESS	KVM_ARCH_REQ(1)
#define KVM_REQ_TRIPLE_FAULT		KVM_ARCH_REQ(2)
#define KVM_REQ_MMU_SYNC		KVM_ARCH_REQ(3)
#define KVM_REQ_CLOCK_UPDATE		KVM_ARCH_REQ(4)
#define KVM_REQ_LOAD_MMU_PGD		KVM_ARCH_REQ(5)
#define KVM_REQ_EVENT			KVM_ARCH_REQ(6)
#define KVM_REQ_APF_HALT		KVM_ARCH_REQ(7)
#define KVM_REQ_STEAL_UPDATE		KVM_ARCH_REQ(8)
#define KVM_REQ_NMI			KVM_ARCH_REQ(9)
#define KVM_REQ_PMU			KVM_ARCH_REQ(10)
#define KVM_REQ_PMI			KVM_ARCH_REQ(11)
#define KVM_REQ_SMI			KVM_ARCH_REQ(12)
#define KVM_REQ_MASTERCLOCK_UPDATE	KVM_ARCH_REQ(13)
#define KVM_REQ_MCLOCK_INPROGRESS \
	KVM_ARCH_REQ_FLAGS(14, KVM_REQUEST_WAIT | KVM_REQUEST_NO_WAKEUP)
#define KVM_REQ_SCAN_IOAPIC \
	KVM_ARCH_REQ_FLAGS(15, KVM_REQUEST_WAIT | KVM_REQUEST_NO_WAKEUP)
#define KVM_REQ_GLOBAL_CLOCK_UPDATE	KVM_ARCH_REQ(16)
#define KVM_REQ_APIC_PAGE_RELOAD \
	KVM_ARCH_REQ_FLAGS(17, KVM_REQUEST_WAIT | KVM_REQUEST_NO_WAKEUP)
#define KVM_REQ_HV_CRASH		KVM_ARCH_REQ(18)
#define KVM_REQ_IOAPIC_EOI_EXIT		KVM_ARCH_REQ(19)
#define KVM_REQ_HV_RESET		KVM_ARCH_REQ(20)
#define KVM_REQ_HV_EXIT			KVM_ARCH_REQ(21)
#define KVM_REQ_HV_STIMER		KVM_ARCH_REQ(22)
#define KVM_REQ_LOAD_EOI_EXITMAP	KVM_ARCH_REQ(23)
#define KVM_REQ_GET_NESTED_STATE_PAGES	KVM_ARCH_REQ(24)
#define KVM_REQ_APICV_UPDATE \
	KVM_ARCH_REQ_FLAGS(25, KVM_REQUEST_WAIT | KVM_REQUEST_NO_WAKEUP)
#define KVM_REQ_TLB_FLUSH_CURRENT	KVM_ARCH_REQ(26)
#define KVM_REQ_TLB_FLUSH_GUEST \
	KVM_ARCH_REQ_FLAGS(27, KVM_REQUEST_WAIT | KVM_REQUEST_NO_WAKEUP)
#define KVM_REQ_APF_READY		KVM_ARCH_REQ(28)
#define KVM_REQ_MSR_FILTER_CHANGED	KVM_ARCH_REQ(29)
#define KVM_REQ_UPDATE_CPU_DIRTY_LOGGING \
	KVM_ARCH_REQ_FLAGS(30, KVM_REQUEST_WAIT | KVM_REQUEST_NO_WAKEUP)

#define CR0_RESERVED_BITS                                               \
	(~(unsigned long)(X86_CR0_PE | X86_CR0_MP | X86_CR0_EM | X86_CR0_TS \
			  | X86_CR0_ET | X86_CR0_NE | X86_CR0_WP | X86_CR0_AM \
			  | X86_CR0_NW | X86_CR0_CD | X86_CR0_PG))

#define CR4_RESERVED_BITS                                               \
	(~(unsigned long)(X86_CR4_VME | X86_CR4_PVI | X86_CR4_TSD | X86_CR4_DE\
			  | X86_CR4_PSE | X86_CR4_PAE | X86_CR4_MCE     \
			  | X86_CR4_PGE | X86_CR4_PCE | X86_CR4_OSFXSR | X86_CR4_PCIDE \
			  | X86_CR4_OSXSAVE | X86_CR4_SMEP | X86_CR4_FSGSBASE \
			  | X86_CR4_OSXMMEXCPT | X86_CR4_LA57 | X86_CR4_VMXE \
			  | X86_CR4_SMAP | X86_CR4_PKE | X86_CR4_UMIP))

#define CR8_RESERVED_BITS (~(unsigned long)X86_CR8_TPR)



#define INVALID_PAGE (~(hpa_t)0)
#define VALID_PAGE(x) ((x) != INVALID_PAGE)

#define UNMAPPED_GVA (~(gpa_t)0)
#define INVALID_GPA (~(gpa_t)0)

/* KVM Hugepage definitions for x86 */
#define KVM_MAX_HUGEPAGE_LEVEL	PG_LEVEL_1G
#define KVM_NR_PAGE_SIZES	(KVM_MAX_HUGEPAGE_LEVEL - PG_LEVEL_4K + 1)
#define KVM_HPAGE_GFN_SHIFT(x)	(((x) - 1) * 9)
#define KVM_HPAGE_SHIFT(x)	(PAGE_SHIFT + KVM_HPAGE_GFN_SHIFT(x))
#define KVM_HPAGE_SIZE(x)	(1UL << KVM_HPAGE_SHIFT(x))
#define KVM_HPAGE_MASK(x)	(~(KVM_HPAGE_SIZE(x) - 1))
#define KVM_PAGES_PER_HPAGE(x)	(KVM_HPAGE_SIZE(x) / PAGE_SIZE)

static inline gfn_t gfn_to_index(gfn_t gfn, gfn_t base_gfn, int level)
{
	/* KVM_HPAGE_GFN_SHIFT(PG_LEVEL_4K) must be 0. */
	return (gfn >> KVM_HPAGE_GFN_SHIFT(level)) -
		(base_gfn >> KVM_HPAGE_GFN_SHIFT(level));
}

#define KVM_PERMILLE_MMU_PAGES 20
#define KVM_MIN_ALLOC_MMU_PAGES 64UL
#define KVM_MMU_HASH_SHIFT 12
#define KVM_NUM_MMU_PAGES (1 << KVM_MMU_HASH_SHIFT)
#define KVM_MIN_FREE_MMU_PAGES 5
#define KVM_REFILL_PAGES 25
#define KVM_MAX_CPUID_ENTRIES 256
#define KVM_NR_FIXED_MTRR_REGION 88
#define KVM_NR_VAR_MTRR 8

#define ASYNC_PF_PER_VCPU 64

enum kvm_reg {
	VCPU_REGS_RAX = __VCPU_REGS_RAX,
	VCPU_REGS_RCX = __VCPU_REGS_RCX,
	VCPU_REGS_RDX = __VCPU_REGS_RDX,
	VCPU_REGS_RBX = __VCPU_REGS_RBX,
	VCPU_REGS_RSP = __VCPU_REGS_RSP,
	VCPU_REGS_RBP = __VCPU_REGS_RBP,
	VCPU_REGS_RSI = __VCPU_REGS_RSI,
	VCPU_REGS_RDI = __VCPU_REGS_RDI,
#ifdef CONFIG_X86_64
	VCPU_REGS_R8  = __VCPU_REGS_R8,
	VCPU_REGS_R9  = __VCPU_REGS_R9,
	VCPU_REGS_R10 = __VCPU_REGS_R10,
	VCPU_REGS_R11 = __VCPU_REGS_R11,
	VCPU_REGS_R12 = __VCPU_REGS_R12,
	VCPU_REGS_R13 = __VCPU_REGS_R13,
	VCPU_REGS_R14 = __VCPU_REGS_R14,
	VCPU_REGS_R15 = __VCPU_REGS_R15,
#endif
	VCPU_REGS_RIP,
	NR_VCPU_REGS,

	VCPU_EXREG_PDPTR = NR_VCPU_REGS,
	VCPU_EXREG_CR0,
	VCPU_EXREG_CR3,
	VCPU_EXREG_CR4,
	VCPU_EXREG_RFLAGS,
	VCPU_EXREG_SEGMENTS,
	VCPU_EXREG_EXIT_INFO_1,
	VCPU_EXREG_EXIT_INFO_2,
};

enum {
	VCPU_SREG_ES,
	VCPU_SREG_CS,
	VCPU_SREG_SS,
	VCPU_SREG_DS,
	VCPU_SREG_FS,
	VCPU_SREG_GS,
	VCPU_SREG_TR,
	VCPU_SREG_LDTR,
};

enum exit_fastpath_completion {
	EXIT_FASTPATH_NONE,
	EXIT_FASTPATH_REENTER_GUEST,
	EXIT_FASTPATH_EXIT_HANDLED,
};
typedef enum exit_fastpath_completion fastpath_t;

struct x86_emulate_ctxt;
struct x86_exception;
enum x86_intercept;
enum x86_intercept_stage;

#define KVM_NR_DB_REGS	4

#define DR6_BUS_LOCK   (1 << 11)
#define DR6_BD		(1 << 13)
#define DR6_BS		(1 << 14)
#define DR6_BT		(1 << 15)
#define DR6_RTM		(1 << 16)
/*
 * DR6_ACTIVE_LOW combines fixed-1 and active-low bits.
 * We can regard all the bits in DR6_FIXED_1 as active_low bits;
 * they will never be 0 for now, but when they are defined
 * in the future it will require no code change.
 *
 * DR6_ACTIVE_LOW is also used as the init/reset value for DR6.
 */
#define DR6_ACTIVE_LOW	0xffff0ff0
#define DR6_VOLATILE	0x0001e80f
#define DR6_FIXED_1	(DR6_ACTIVE_LOW & ~DR6_VOLATILE)

#define DR7_BP_EN_MASK	0x000000ff
#define DR7_GE		(1 << 9)
#define DR7_GD		(1 << 13)
#define DR7_FIXED_1	0x00000400
#define DR7_VOLATILE	0xffff2bff

#define KVM_GUESTDBG_VALID_MASK \
	(KVM_GUESTDBG_ENABLE | \
	KVM_GUESTDBG_SINGLESTEP | \
	KVM_GUESTDBG_USE_HW_BP | \
	KVM_GUESTDBG_USE_SW_BP | \
	KVM_GUESTDBG_INJECT_BP | \
	KVM_GUESTDBG_INJECT_DB)


#define PFERR_PRESENT_BIT 0
#define PFERR_WRITE_BIT 1
#define PFERR_USER_BIT 2
#define PFERR_RSVD_BIT 3
#define PFERR_FETCH_BIT 4
#define PFERR_PK_BIT 5
#define PFERR_SGX_BIT 15
#define PFERR_GUEST_FINAL_BIT 32
#define PFERR_GUEST_PAGE_BIT 33

#define PFERR_PRESENT_MASK (1U << PFERR_PRESENT_BIT)
#define PFERR_WRITE_MASK (1U << PFERR_WRITE_BIT)
#define PFERR_USER_MASK (1U << PFERR_USER_BIT)
#define PFERR_RSVD_MASK (1U << PFERR_RSVD_BIT)
#define PFERR_FETCH_MASK (1U << PFERR_FETCH_BIT)
#define PFERR_PK_MASK (1U << PFERR_PK_BIT)
#define PFERR_SGX_MASK (1U << PFERR_SGX_BIT)
#define PFERR_GUEST_FINAL_MASK (1ULL << PFERR_GUEST_FINAL_BIT)
#define PFERR_GUEST_PAGE_MASK (1ULL << PFERR_GUEST_PAGE_BIT)

#define PFERR_NESTED_GUEST_PAGE (PFERR_GUEST_PAGE_MASK |	\
				 PFERR_WRITE_MASK |		\
				 PFERR_PRESENT_MASK)

/* apic attention bits */
#define KVM_APIC_CHECK_VAPIC	0
/*
 * The following bit is set with PV-EOI, unset on EOI.
 * We detect PV-EOI changes by guest by comparing
 * this bit with PV-EOI in guest memory.
 * See the implementation in apic_update_pv_eoi.
 */
#define KVM_APIC_PV_EOI_PENDING	1

struct kvm_kernel_irq_routing_entry;

/*
 * kvm_mmu_page_role tracks the properties of a shadow page (where shadow page
 * also includes TDP pages) to determine whether or not a page can be used in
 * the given MMU context.  This is a subset of the overall kvm_mmu_role to
 * minimize the size of kvm_memory_slot.arch.gfn_track, i.e. allows allocating
 * 2 bytes per gfn instead of 4 bytes per gfn.
 *
 * Indirect upper-level shadow pages are tracked for write-protection via
 * gfn_track.  As above, gfn_track is a 16 bit counter, so KVM must not create
 * more than 2^16-1 upper-level shadow pages at a single gfn, otherwise
 * gfn_track will overflow and explosions will ensure.
 *
 * A unique shadow page (SP) for a gfn is created if and only if an existing SP
 * cannot be reused.  The ability to reuse a SP is tracked by its role, which
 * incorporates various mode bits and properties of the SP.  Roughly speaking,
 * the number of unique SPs that can theoretically be created is 2^n, where n
 * is the number of bits that are used to compute the role.
 *
 * But, even though there are 18 bits in the mask below, not all combinations
 * of modes and flags are possible.  The maximum number of possible upper-level
 * shadow pages for a single gfn is in the neighborhood of 2^13.
 *
 *   - invalid shadow pages are not accounted.
 *   - level is effectively limited to four combinations, not 16 as the number
 *     bits would imply, as 4k SPs are not tracked (allowed to go unsync).
 *   - level is effectively unused for non-PAE paging because there is exactly
 *     one upper level (see 4k SP exception above).
 *   - quadrant is used only for non-PAE paging and is exclusive with
 *     gpte_is_8_bytes.
 *   - execonly and ad_disabled are used only for nested EPT, which makes it
 *     exclusive with quadrant.
 */
union kvm_mmu_page_role {
	u32 word;
	struct {
		unsigned level:4;
		unsigned gpte_is_8_bytes:1;
		unsigned quadrant:2;
		unsigned direct:1;
		unsigned access:3;
		unsigned invalid:1;
		unsigned efer_nx:1;
		unsigned cr0_wp:1;
		unsigned smep_andnot_wp:1;
		unsigned smap_andnot_wp:1;
		unsigned ad_disabled:1;
		unsigned guest_mode:1;
		unsigned :6;

		/*
		 * This is left at the top of the word so that
		 * kvm_memslots_for_spte_role can extract it with a
		 * simple shift.  While there is room, give it a whole
		 * byte so it is also faster to load it from memory.
		 */
		unsigned smm:8;
	};
};

/*
 * kvm_mmu_extended_role complements kvm_mmu_page_role, tracking properties
 * relevant to the current MMU configuration.   When loading CR0, CR4, or EFER,
 * including on nested transitions, if nothing in the full role changes then
 * MMU re-configuration can be skipped. @valid bit is set on first usage so we
 * don't treat all-zero structure as valid data.
 *
 * The properties that are tracked in the extended role but not the page role
 * are for things that either (a) do not affect the validity of the shadow page
 * or (b) are indirectly reflected in the shadow page's role.  For example,
 * CR4.PKE only affects permission checks for software walks of the guest page
 * tables (because KVM doesn't support Protection Keys with shadow paging), and
 * CR0.PG, CR4.PAE, and CR4.PSE are indirectly reflected in role.level.
 *
 * Note, SMEP and SMAP are not redundant with sm*p_andnot_wp in the page role.
 * If CR0.WP=1, KVM can reuse shadow pages for the guest regardless of SMEP and
 * SMAP, but the MMU's permission checks for software walks need to be SMEP and
 * SMAP aware regardless of CR0.WP.
 */
union kvm_mmu_extended_role {
	u32 word;
	struct {
		unsigned int valid:1;
		unsigned int execonly:1;
		unsigned int cr0_pg:1;
		unsigned int cr4_pae:1;
		unsigned int cr4_pse:1;
		unsigned int cr4_pke:1;
		unsigned int cr4_smap:1;
		unsigned int cr4_smep:1;
		unsigned int cr4_la57:1;
#ifndef __GENKSYMS__
		unsigned int efer_lma:1;
#endif
	};
};

union kvm_mmu_role {
	u64 as_u64;
	struct {
		union kvm_mmu_page_role base;
		union kvm_mmu_extended_role ext;
	};
};

struct kvm_rmap_head {
	unsigned long val;
};

struct kvm_pio_request {
	unsigned long linear_rip;
	unsigned long count;
	int in;
	int port;
	int size;
};

#define PT64_ROOT_MAX_LEVEL 5

struct rsvd_bits_validate {
	u64 rsvd_bits_mask[2][PT64_ROOT_MAX_LEVEL];
	u64 bad_mt_xwr;
};

struct kvm_mmu_root_info {
	gpa_t pgd;
	hpa_t hpa;
};

#define KVM_MMU_ROOT_INFO_INVALID \
	((struct kvm_mmu_root_info) { .pgd = INVALID_PAGE, .hpa = INVALID_PAGE })

#define KVM_MMU_NUM_PREV_ROOTS 3

#define KVM_HAVE_MMU_RWLOCK

struct kvm_mmu_page;

/*
 * x86 supports 4 paging modes (5-level 64-bit, 4-level 64-bit, 3-level 32-bit,
 * and 2-level 32-bit).  The kvm_mmu structure abstracts the details of the
 * current mmu mode.
 */
struct kvm_mmu {
	unsigned long (*get_guest_pgd)(struct kvm_vcpu *vcpu);
	u64 (*get_pdptr)(struct kvm_vcpu *vcpu, int index);
	int (*page_fault)(struct kvm_vcpu *vcpu, gpa_t cr2_or_gpa, u32 err,
			  bool prefault);
	void (*inject_page_fault)(struct kvm_vcpu *vcpu,
				  struct x86_exception *fault);
	gpa_t (*gva_to_gpa)(struct kvm_vcpu *vcpu, gpa_t gva_or_gpa,
			    u32 access, struct x86_exception *exception);
	gpa_t (*translate_gpa)(struct kvm_vcpu *vcpu, gpa_t gpa, u32 access,
			       struct x86_exception *exception);
	int (*sync_page)(struct kvm_vcpu *vcpu,
			 struct kvm_mmu_page *sp);
	void (*invlpg)(struct kvm_vcpu *vcpu, gva_t gva, hpa_t root_hpa);
	hpa_t root_hpa;
	gpa_t root_pgd;
	union kvm_mmu_role mmu_role;
	u8 root_level;
	u8 shadow_root_level;
	u8 ept_ad;
	bool direct_map;
	struct kvm_mmu_root_info prev_roots[KVM_MMU_NUM_PREV_ROOTS];

	/*
	 * Bitmap; bit set = permission fault
	 * Byte index: page fault error code [4:1]
	 * Bit index: pte permissions in ACC_* format
	 */
	u8 permissions[16];

	/*
	* The pkru_mask indicates if protection key checks are needed.  It
	* consists of 16 domains indexed by page fault error code bits [4:1],
	* with PFEC.RSVD replaced by ACC_USER_MASK from the page tables.
	* Each domain has 2 bits which are ANDed with AD and WD from PKRU.
	*/
	u32 pkru_mask;

	u64 *pae_root;
	u64 *pml4_root;
	u64 *pml5_root;

	/*
	 * check zero bits on shadow page table entries, these
	 * bits include not only hardware reserved bits but also
	 * the bits spte never used.
	 */
	struct rsvd_bits_validate shadow_zero_check;

	struct rsvd_bits_validate guest_rsvd_check;

	u64 pdptrs[4]; /* pae */
};

struct kvm_tlb_range {
	u64 start_gfn;
	u64 pages;
};

enum pmc_type {
	KVM_PMC_GP = 0,
	KVM_PMC_FIXED,
};

struct kvm_pmc {
	enum pmc_type type;
	u8 idx;
#ifndef __GENKSYMS__
	bool intr;
#endif
	u64 counter;
	u64 eventsel;
	struct perf_event *perf_event;
	struct kvm_vcpu *vcpu;
	/*
	 * eventsel value for general purpose counters,
	 * ctrl value for fixed counters.
	 */
	u64 current_config;
};

struct kvm_pmu {
	unsigned nr_arch_gp_counters;
	unsigned nr_arch_fixed_counters;
	unsigned available_event_types;
	u64 fixed_ctr_ctrl;
	u64 global_ctrl;
	u64 global_status;
	u64 global_ovf_ctrl;
	u64 counter_bitmask[2];
	u64 global_ctrl_mask;
	u64 global_ovf_ctrl_mask;
	u64 reserved_bits;
	u8 version;
	struct kvm_pmc gp_counters[INTEL_PMC_MAX_GENERIC];
	struct kvm_pmc fixed_counters[INTEL_PMC_MAX_FIXED];
	struct irq_work irq_work;
	DECLARE_BITMAP(reprogram_pmi, X86_PMC_IDX_MAX);
	DECLARE_BITMAP(all_valid_pmc_idx, X86_PMC_IDX_MAX);
	DECLARE_BITMAP(pmc_in_use, X86_PMC_IDX_MAX);

	/*
	 * The gate to release perf_events not marked in
	 * pmc_in_use only once in a vcpu time slice.
	 */
	bool need_cleanup;

	/*
	 * The total number of programmed perf_events and it helps to avoid
	 * redundant check before cleanup if guest don't use vPMU at all.
	 */
	u8 event_count;
};

struct kvm_pmu_ops;

enum {
	KVM_DEBUGREG_BP_ENABLED = 1,
	KVM_DEBUGREG_WONT_EXIT = 2,
	KVM_DEBUGREG_RELOAD = 4,
};

struct kvm_mtrr_range {
	u64 base;
	u64 mask;
	struct list_head node;
};

struct kvm_mtrr {
	struct kvm_mtrr_range var_ranges[KVM_NR_VAR_MTRR];
	mtrr_type fixed_ranges[KVM_NR_FIXED_MTRR_REGION];
	u64 deftype;

	struct list_head head;
};

/* Hyper-V SynIC timer */
struct kvm_vcpu_hv_stimer {
	struct hrtimer timer;
	int index;
	union hv_stimer_config config;
	u64 count;
	u64 exp_time;
	struct hv_message msg;
	bool msg_pending;
};

/* Hyper-V synthetic interrupt controller (SynIC)*/
struct kvm_vcpu_hv_synic {
	u64 version;
	u64 control;
	u64 msg_page;
	u64 evt_page;
	atomic64_t sint[HV_SYNIC_SINT_COUNT];
	atomic_t sint_to_gsi[HV_SYNIC_SINT_COUNT];
	DECLARE_BITMAP(auto_eoi_bitmap, 256);
	DECLARE_BITMAP(vec_bitmap, 256);
	bool active;
	bool dont_zero_synic_pages;
};

/* Hyper-V per vcpu emulation context */
struct kvm_vcpu_hv {
	struct kvm_vcpu *vcpu;
	u32 vp_index;
	u64 hv_vapic;
	s64 runtime_offset;
	struct kvm_vcpu_hv_synic synic;
	struct kvm_hyperv_exit exit;
	struct kvm_vcpu_hv_stimer stimer[HV_SYNIC_STIMER_COUNT];
	DECLARE_BITMAP(stimer_pending_bitmap, HV_SYNIC_STIMER_COUNT);
	cpumask_t tlb_flush;
	bool enforce_cpuid;
	struct {
		u32 features_eax; /* HYPERV_CPUID_FEATURES.EAX */
		u32 features_ebx; /* HYPERV_CPUID_FEATURES.EBX */
		u32 features_edx; /* HYPERV_CPUID_FEATURES.EDX */
		u32 enlightenments_eax; /* HYPERV_CPUID_ENLIGHTMENT_INFO.EAX */
		u32 enlightenments_ebx; /* HYPERV_CPUID_ENLIGHTMENT_INFO.EBX */
		u32 syndbg_cap_eax; /* HYPERV_CPUID_SYNDBG_PLATFORM_CAPABILITIES.EAX */
	} cpuid_cache;
};

/* Xen HVM per vcpu emulation context */
struct kvm_vcpu_xen {
	u64 hypercall_rip;
	u32 current_runstate;
	bool vcpu_info_set;
	bool vcpu_time_info_set;
	bool runstate_set;
	struct gfn_to_hva_cache vcpu_info_cache;
	struct gfn_to_hva_cache vcpu_time_info_cache;
	struct gfn_to_hva_cache runstate_cache;
	u64 last_steal;
	u64 runstate_entry_time;
	u64 runstate_times[4];
};

struct kvm_vcpu_arch {
	/*
	 * rip and regs accesses must go through
	 * kvm_{register,rip}_{read,write} functions.
	 */
	unsigned long regs[NR_VCPU_REGS];
	u32 regs_avail;
	u32 regs_dirty;

	unsigned long cr0;
	unsigned long cr0_guest_owned_bits;
	unsigned long cr2;
	unsigned long cr3;
	unsigned long cr4;
	unsigned long cr4_guest_owned_bits;
	unsigned long cr4_guest_rsvd_bits;
	unsigned long cr8;
	u32 host_pkru;
	u32 pkru;
	u32 hflags;
	u64 efer;
	u64 apic_base;
	struct kvm_lapic *apic;    /* kernel irqchip context */
	bool apicv_active;
	bool load_eoi_exitmap_pending;
	DECLARE_BITMAP(ioapic_handled_vectors, 256);
	unsigned long apic_attention;
	int32_t apic_arb_prio;
	int mp_state;
	u64 ia32_misc_enable_msr;
	u64 smbase;
	u64 smi_count;
	bool tpr_access_reporting;
	bool xsaves_enabled;
	u64 ia32_xss;
	u64 microcode_version;
	u64 arch_capabilities;
	u64 perf_capabilities;

	/*
	 * Paging state of the vcpu
	 *
	 * If the vcpu runs in guest mode with two level paging this still saves
	 * the paging mode of the l1 guest. This context is always used to
	 * handle faults.
	 */
	struct kvm_mmu *mmu;

	/* Non-nested MMU for L1 */
	struct kvm_mmu root_mmu;

	/* L1 MMU when running nested */
	struct kvm_mmu guest_mmu;

	/*
	 * Paging state of an L2 guest (used for nested npt)
	 *
	 * This context will save all necessary information to walk page tables
	 * of an L2 guest. This context is only initialized for page table
	 * walking and not for faulting since we never handle l2 page faults on
	 * the host.
	 */
	struct kvm_mmu nested_mmu;

	/*
	 * Pointer to the mmu context currently used for
	 * gva_to_gpa translations.
	 */
	struct kvm_mmu *walk_mmu;

	struct kvm_mmu_memory_cache mmu_pte_list_desc_cache;
	struct kvm_mmu_memory_cache mmu_shadow_page_cache;
	struct kvm_mmu_memory_cache mmu_gfn_array_cache;
	struct kvm_mmu_memory_cache mmu_page_header_cache;

	/*
	 * QEMU userspace and the guest each have their own FPU state.
	 * In vcpu_run, we switch between the user and guest FPU contexts.
	 * While running a VCPU, the VCPU thread will have the guest FPU
	 * context.
	 *
	 * Note that while the PKRU state lives inside the fpu registers,
	 * it is switched out separately at VMENTER and VMEXIT time. The
	 * "guest_fpstate" state here contains the guest FPU context, with the
	 * host PRKU bits.
	 */
	struct fpu_guest guest_fpu;

	u64 xcr0;
	u64 guest_supported_xcr0;

	struct kvm_pio_request pio;
	void *pio_data;
	void *sev_pio_data;
	unsigned sev_pio_count;

	u8 event_exit_inst_len;

	struct kvm_queued_exception {
		bool pending;
		bool injected;
		bool has_error_code;
		u8 nr;
		u32 error_code;
		unsigned long payload;
		bool has_payload;
		u8 nested_apf;
	} exception;

	struct kvm_queued_interrupt {
		bool injected;
		bool soft;
		u8 nr;
	} interrupt;

	int halt_request; /* real mode on Intel only */

	int cpuid_nent;
	struct kvm_cpuid_entry2 *cpuid_entries;

	u64 reserved_gpa_bits;
	int maxphyaddr;

	/* emulate context */

	struct x86_emulate_ctxt *emulate_ctxt;
	bool emulate_regs_need_sync_to_vcpu;
	bool emulate_regs_need_sync_from_vcpu;
	int (*complete_userspace_io)(struct kvm_vcpu *vcpu);

	gpa_t time;
	struct pvclock_vcpu_time_info hv_clock;
	unsigned int hw_tsc_khz;
	struct gfn_to_hva_cache pv_time;
	bool pv_time_enabled;
	/* set guest stopped flag in pvclock flags field */
	bool pvclock_set_guest_stopped_request;

	struct {
		u8 preempted;
		u64 msr_val;
		u64 last_steal;
		struct gfn_to_hva_cache cache;
	} st;

	u64 l1_tsc_offset;
	u64 tsc_offset; /* current tsc offset */
	u64 last_guest_tsc;
	u64 last_host_tsc;
	u64 tsc_offset_adjustment;
	u64 this_tsc_nsec;
	u64 this_tsc_write;
	u64 this_tsc_generation;
	bool tsc_catchup;
	bool tsc_always_catchup;
	s8 virtual_tsc_shift;
	u32 virtual_tsc_mult;
	u32 virtual_tsc_khz;
	s64 ia32_tsc_adjust_msr;
	u64 msr_ia32_power_ctl;
	u64 l1_tsc_scaling_ratio;
	u64 tsc_scaling_ratio; /* current scaling ratio */

	atomic_t nmi_queued;  /* unprocessed asynchronous NMIs */
	unsigned nmi_pending; /* NMI queued after currently running handler */
	bool nmi_injected;    /* Trying to inject an NMI this entry */
	bool smi_pending;    /* SMI queued after currently running handler */

	struct kvm_mtrr mtrr_state;
	u64 pat;

	unsigned switch_db_regs;
	unsigned long db[KVM_NR_DB_REGS];
	unsigned long dr6;
	unsigned long dr7;
	unsigned long eff_db[KVM_NR_DB_REGS];
	unsigned long guest_debug_dr7;
	u64 msr_platform_info;
	u64 msr_misc_features_enables;

	u64 mcg_cap;
	u64 mcg_status;
	u64 mcg_ctl;
	u64 mcg_ext_ctl;
	u64 *mce_banks;

	/* Cache MMIO info */
	u64 mmio_gva;
	unsigned mmio_access;
	gfn_t mmio_gfn;
	u64 mmio_gen;

	struct kvm_pmu pmu;

	/* used for guest single stepping over the given code position */
	unsigned long singlestep_rip;

	bool hyperv_enabled;
	struct kvm_vcpu_hv *hyperv;
	struct kvm_vcpu_xen xen;

	cpumask_var_t wbinvd_dirty_mask;

	unsigned long last_retry_eip;
	unsigned long last_retry_addr;

	struct {
		bool halted;
		gfn_t gfns[ASYNC_PF_PER_VCPU];
		struct gfn_to_hva_cache data;
		u64 msr_en_val; /* MSR_KVM_ASYNC_PF_EN */
		u64 msr_int_val; /* MSR_KVM_ASYNC_PF_INT */
		u16 vec;
		u32 id;
		bool send_user_only;
		u32 host_apf_flags;
		unsigned long nested_apf_token;
		bool delivery_as_pf_vmexit;
		bool pageready_pending;
	} apf;

	/* OSVW MSRs (AMD only) */
	struct {
		u64 length;
		u64 status;
	} osvw;

	struct {
		u64 msr_val;
		struct gfn_to_hva_cache data;
	} pv_eoi;

	u64 msr_kvm_poll_control;

	/*
	 * Indicates the guest is trying to write a gfn that contains one or
	 * more of the PTEs used to translate the write itself, i.e. the access
	 * is changing its own translation in the guest page tables.  KVM exits
	 * to userspace if emulation of the faulting instruction fails and this
	 * flag is set, as KVM cannot make forward progress.
	 *
	 * If emulation fails for a write to guest page tables, KVM unprotects
	 * (zaps) the shadow page for the target gfn and resumes the guest to
	 * retry the non-emulatable instruction (on hardware).  Unprotecting the
	 * gfn doesn't allow forward progress for a self-changing access because
	 * doing so also zaps the translation for the gfn, i.e. retrying the
	 * instruction will hit a !PRESENT fault, which results in a new shadow
	 * page and sends KVM back to square one.
	 */
	bool write_fault_to_shadow_pgtable;

	/* set at EPT violation at this point */
	unsigned long exit_qualification;

	/* pv related host specific info */
	struct {
		bool pv_unhalted;
	} pv;

	int pending_ioapic_eoi;
	int pending_external_vector;

	/* be preempted when it's in kernel-mode(cpl=0) */
	bool preempted_in_kernel;

	/* Flush the L1 Data cache for L1TF mitigation on VMENTER */
	bool l1tf_flush_l1d;

	/* Host CPU on which VM-entry was most recently attempted */
	int last_vmentry_cpu;

	/* AMD MSRC001_0015 Hardware Configuration */
	u64 msr_hwcr;

	/* pv related cpuid info */
	struct {
		/*
		 * value of the eax register in the KVM_CPUID_FEATURES CPUID
		 * leaf.
		 */
		u32 features;

		/*
		 * indicates whether pv emulation should be disabled if features
		 * are not present in the guest's cpuid
		 */
		bool enforce;
	} pv_cpuid;

	/* Protected Guests */
	bool guest_state_protected;

	/*
	 * Set when PDPTS were loaded directly by the userspace without
	 * reading the guest memory
	 */
	bool pdptrs_from_userspace;

#if IS_ENABLED(CONFIG_HYPERV)
	hpa_t hv_root_tdp;
#endif
#ifndef __GENKSYMS__
	bool at_instruction_boundary;
#endif
};

struct kvm_lpage_info {
	int disallow_lpage;
};

struct kvm_arch_memory_slot {
	struct kvm_rmap_head *rmap[KVM_NR_PAGE_SIZES];
	struct kvm_lpage_info *lpage_info[KVM_NR_PAGE_SIZES - 1];
	unsigned short *gfn_track[KVM_PAGE_TRACK_MAX];
};

/*
 * We use as the mode the number of bits allocated in the LDR for the
 * logical processor ID.  It happens that these are all powers of two.
 * This makes it is very easy to detect cases where the APICs are
 * configured for multiple modes; in that case, we cannot use the map and
 * hence cannot use kvm_irq_delivery_to_apic_fast either.
 */
#define KVM_APIC_MODE_XAPIC_CLUSTER          4
#define KVM_APIC_MODE_XAPIC_FLAT             8
#define KVM_APIC_MODE_X2APIC                16

struct kvm_apic_map {
	struct rcu_head rcu;
	u8 mode;
	u32 max_apic_id;
	union {
		struct kvm_lapic *xapic_flat_map[8];
		struct kvm_lapic *xapic_cluster_map[16][4];
	};
	struct kvm_lapic *phys_map[];
};

/* Hyper-V synthetic debugger (SynDbg)*/
struct kvm_hv_syndbg {
	struct {
		u64 control;
		u64 status;
		u64 send_page;
		u64 recv_page;
		u64 pending_page;
	} control;
	u64 options;
};

/* Current state of Hyper-V TSC page clocksource */
enum hv_tsc_page_status {
	/* TSC page was not set up or disabled */
	HV_TSC_PAGE_UNSET = 0,
	/* TSC page MSR was written by the guest, update pending */
	HV_TSC_PAGE_GUEST_CHANGED,
	/* TSC page MSR was written by KVM userspace, update pending */
	HV_TSC_PAGE_HOST_CHANGED,
	/* TSC page was properly set up and is currently active  */
	HV_TSC_PAGE_SET,
	/* TSC page is currently being updated and therefore is inactive */
	HV_TSC_PAGE_UPDATING,
	/* TSC page was set up with an inaccessible GPA */
	HV_TSC_PAGE_BROKEN,
};

/* Hyper-V emulation context */
struct kvm_hv {
	struct mutex hv_lock;
	u64 hv_guest_os_id;
	u64 hv_hypercall;
	u64 hv_tsc_page;
	enum hv_tsc_page_status hv_tsc_page_status;

	/* Hyper-v based guest crash (NT kernel bugcheck) parameters */
	u64 hv_crash_param[HV_X64_MSR_CRASH_PARAMS];
	u64 hv_crash_ctl;

	struct ms_hyperv_tsc_page tsc_ref;

	struct idr conn_to_evt;

	u64 hv_reenlightenment_control;
	u64 hv_tsc_emulation_control;
	u64 hv_tsc_emulation_status;

	/* How many vCPUs have VP index != vCPU index */
	atomic_t num_mismatched_vp_indexes;

	struct hv_partition_assist_pg *hv_pa_pg;
	struct kvm_hv_syndbg hv_syndbg;
};

struct msr_bitmap_range {
	u32 flags;
	u32 nmsrs;
	u32 base;
	unsigned long *bitmap;
};

/* Xen emulation context */
struct kvm_xen {
	bool long_mode;
	bool shinfo_set;
	u8 upcall_vector;
	struct gfn_to_hva_cache shinfo_cache;
};

enum kvm_irqchip_mode {
	KVM_IRQCHIP_NONE,
	KVM_IRQCHIP_KERNEL,       /* created with KVM_CREATE_IRQCHIP */
	KVM_IRQCHIP_SPLIT,        /* created with KVM_CAP_SPLIT_IRQCHIP */
};

struct kvm_x86_msr_filter {
	u8 count;
	bool default_allow:1;
	struct msr_bitmap_range ranges[16];
};

#define APICV_INHIBIT_REASON_DISABLE    0
#define APICV_INHIBIT_REASON_HYPERV     1
#define APICV_INHIBIT_REASON_NESTED     2
#define APICV_INHIBIT_REASON_IRQWIN     3
#define APICV_INHIBIT_REASON_PIT_REINJ  4
#define APICV_INHIBIT_REASON_X2APIC	5

struct kvm_arch {
	unsigned long n_used_mmu_pages;
	unsigned long n_requested_mmu_pages;
	unsigned long n_max_mmu_pages;
	unsigned int indirect_shadow_pages;
	u8 mmu_valid_gen;
	struct hlist_head mmu_page_hash[KVM_NUM_MMU_PAGES];
	struct list_head active_mmu_pages;
	struct list_head zapped_obsolete_pages;
	struct list_head lpage_disallowed_mmu_pages;
	struct kvm_page_track_notifier_node mmu_sp_tracker;
	struct kvm_page_track_notifier_head track_notifier_head;
	/*
	 * Protects marking pages unsync during page faults, as TDP MMU page
	 * faults only take mmu_lock for read.  For simplicity, the unsync
	 * pages lock is always taken when marking pages unsync regardless of
	 * whether mmu_lock is held for read or write.
	 */
	spinlock_t mmu_unsync_pages_lock;

	struct list_head assigned_dev_head;
	struct iommu_domain *iommu_domain;
	bool iommu_noncoherent;
#define __KVM_HAVE_ARCH_NONCOHERENT_DMA
	atomic_t noncoherent_dma_count;
#define __KVM_HAVE_ARCH_ASSIGNED_DEVICE
	atomic_t assigned_device_count;
	struct kvm_pic *vpic;
	struct kvm_ioapic *vioapic;
	struct kvm_pit *vpit;
	atomic_t vapics_in_nmi_mode;
	struct mutex apic_map_lock;
	struct kvm_apic_map __rcu *apic_map;
	atomic_t apic_map_dirty;

	bool apic_access_memslot_enabled;
	unsigned long apicv_inhibit_reasons;

	gpa_t wall_clock;

	bool mwait_in_guest;
	bool hlt_in_guest;
	bool pause_in_guest;
	bool cstate_in_guest;

	unsigned long irq_sources_bitmap;
	s64 kvmclock_offset;
	raw_spinlock_t tsc_write_lock;
	u64 last_tsc_nsec;
	u64 last_tsc_write;
	u32 last_tsc_khz;
	u64 cur_tsc_nsec;
	u64 cur_tsc_write;
	u64 cur_tsc_offset;
	u64 cur_tsc_generation;
	int nr_vcpus_matched_tsc;

	raw_spinlock_t pvclock_gtod_sync_lock;
	bool use_master_clock;
	u64 master_kernel_ns;
	u64 master_cycle_now;
	struct delayed_work kvmclock_update_work;
	struct delayed_work kvmclock_sync_work;

	struct kvm_xen_hvm_config xen_hvm_config;

	/* reads protected by irq_srcu, writes by irq_lock */
	struct hlist_head mask_notifier_list;

	struct kvm_hv hyperv;
	struct kvm_xen xen;

	#ifdef CONFIG_KVM_MMU_AUDIT
	int audit_point;
	#endif

	bool backwards_tsc_observed;
	bool boot_vcpu_runs_old_kvmclock;
	u32 bsp_vcpu_id;

	u64 disabled_quirks;
	int cpu_dirty_logging_count;

	enum kvm_irqchip_mode irqchip_mode;
	u8 nr_reserved_ioapic_pins;

	bool disabled_lapic_found;

	bool x2apic_format;
	bool x2apic_broadcast_quirk_disabled;

	bool guest_can_read_msr_platform_info;
	bool exception_payload_enabled;

	bool bus_lock_detection_enabled;
	/*
	 * If exit_on_emulation_error is set, and the in-kernel instruction
	 * emulator fails to emulate an instruction, allow userspace
	 * the opportunity to look at it.
	 */
	bool exit_on_emulation_error;

	/* Deflect RDMSR and WRMSR to user space when they trigger a #GP */
	u32 user_space_msr_mask;
	struct kvm_x86_msr_filter __rcu *msr_filter;

	u32 hypercall_exit_enabled;

	/* Guest can access the SGX PROVISIONKEY. */
	bool sgx_provisioning_allowed;

	struct kvm_pmu_event_filter __rcu *pmu_event_filter;
	struct task_struct *nx_lpage_recovery_thread;

#ifdef CONFIG_X86_64
	/*
	 * Whether the TDP MMU is enabled for this VM. This contains a
	 * snapshot of the TDP MMU module parameter from when the VM was
	 * created and remains unchanged for the life of the VM. If this is
	 * true, TDP MMU handler functions will run for various MMU
	 * operations.
	 */
	bool tdp_mmu_enabled;

	/*
	 * List of struct kvm_mmu_pages being used as roots.
	 * All struct kvm_mmu_pages in the list should have
	 * tdp_mmu_page set.
	 *
	 * For reads, this list is protected by:
	 *	the MMU lock in read mode + RCU or
	 *	the MMU lock in write mode
	 *
	 * For writes, this list is protected by:
	 *	the MMU lock in read mode + the tdp_mmu_pages_lock or
	 *	the MMU lock in write mode
	 *
	 * Roots will remain in the list until their tdp_mmu_root_count
	 * drops to zero, at which point the thread that decremented the
	 * count to zero should removed the root from the list and clean
	 * it up, freeing the root after an RCU grace period.
	 */
	struct list_head tdp_mmu_roots;

	/*
	 * List of struct kvmp_mmu_pages not being used as roots.
	 * All struct kvm_mmu_pages in the list should have
	 * tdp_mmu_page set and a tdp_mmu_root_count of 0.
	 */
	struct list_head tdp_mmu_pages;

	/*
	 * Protects accesses to the following fields when the MMU lock
	 * is held in read mode:
	 *  - tdp_mmu_roots (above)
	 *  - tdp_mmu_pages (above)
	 *  - the link field of struct kvm_mmu_pages used by the TDP MMU
	 *  - lpage_disallowed_mmu_pages
	 *  - the lpage_disallowed_link field of struct kvm_mmu_pages used
	 *    by the TDP MMU
	 * It is acceptable, but not necessary, to acquire this lock when
	 * the thread holds the MMU lock in write mode.
	 */
	spinlock_t tdp_mmu_pages_lock;
#endif /* CONFIG_X86_64 */

	/*
	 * If set, rmaps have been allocated for all memslots and should be
	 * allocated for any newly created or modified memslots.
	 */
	bool memslots_have_rmaps;

#if IS_ENABLED(CONFIG_HYPERV)
	hpa_t	hv_root_tdp;
	spinlock_t hv_root_tdp_lock;
#endif
};

struct kvm_vm_stat {
	struct kvm_vm_stat_generic generic;
	u64 mmu_shadow_zapped;
	u64 mmu_pte_write;
	u64 mmu_pde_zapped;
	u64 mmu_flooded;
	u64 mmu_recycled;
	u64 mmu_cache_miss;
	u64 mmu_unsync;
	u64 lpages;
	u64 nx_lpage_splits;
	u64 max_mmu_page_hash_collisions;
};

struct kvm_vcpu_stat {
	struct kvm_vcpu_stat_generic generic;
	u64 pf_fixed;
	u64 pf_guest;
	u64 tlb_flush;
	u64 invlpg;

	u64 exits;
	u64 io_exits;
	u64 mmio_exits;
	u64 signal_exits;
	u64 irq_window_exits;
	u64 nmi_window_exits;
	u64 l1d_flush;
	u64 halt_exits;
	u64 request_irq_exits;
	u64 irq_exits;
	u64 host_state_reload;
	u64 fpu_reload;
	u64 insn_emulation;
	u64 insn_emulation_fail;
	u64 hypercalls;
	u64 irq_injections;
	u64 nmi_injections;
	u64 req_event;
	u64 nested_run;
	u64 directed_yield_attempted;
	u64 directed_yield_successful;
	u64 guest_mode;
#ifndef __GENKSYMS__
	u64 preemption_reported;
	u64 preemption_other;
#endif
};

struct x86_instruction_info;

struct msr_data {
	bool host_initiated;
	u32 index;
	u64 data;
};

struct kvm_lapic_irq {
	u32 vector;
	u16 delivery_mode;
	u16 dest_mode;
	bool level;
	u16 trig_mode;
	u32 shorthand;
	u32 dest_id;
	bool msi_redir_hint;
};

static inline u16 kvm_lapic_irq_dest_mode(bool dest_mode_logical)
{
	return dest_mode_logical ? APIC_DEST_LOGICAL : APIC_DEST_PHYSICAL;
}

struct kvm_x86_ops {
	int (*hardware_enable)(void);
	void (*hardware_disable)(void);
	void (*hardware_unsetup)(void);
	bool (*cpu_has_accelerated_tpr)(void);
	bool (*has_emulated_msr)(struct kvm *kvm, u32 index);
	void (*vcpu_after_set_cpuid)(struct kvm_vcpu *vcpu);

	unsigned int vm_size;
	int (*vm_init)(struct kvm *kvm);
	void (*vm_destroy)(struct kvm *kvm);

	/* Create, but do not attach this VCPU */
	int (*vcpu_create)(struct kvm_vcpu *vcpu);
	void (*vcpu_free)(struct kvm_vcpu *vcpu);
	void (*vcpu_reset)(struct kvm_vcpu *vcpu, bool init_event);

	void (*prepare_guest_switch)(struct kvm_vcpu *vcpu);
	void (*vcpu_load)(struct kvm_vcpu *vcpu, int cpu);
	void (*vcpu_put)(struct kvm_vcpu *vcpu);

	void (*update_exception_bitmap)(struct kvm_vcpu *vcpu);
	int (*get_msr)(struct kvm_vcpu *vcpu, struct msr_data *msr);
	int (*set_msr)(struct kvm_vcpu *vcpu, struct msr_data *msr);
	u64 (*get_segment_base)(struct kvm_vcpu *vcpu, int seg);
	void (*get_segment)(struct kvm_vcpu *vcpu,
			    struct kvm_segment *var, int seg);
	int (*get_cpl)(struct kvm_vcpu *vcpu);
	void (*set_segment)(struct kvm_vcpu *vcpu,
			    struct kvm_segment *var, int seg);
	void (*get_cs_db_l_bits)(struct kvm_vcpu *vcpu, int *db, int *l);
	void (*set_cr0)(struct kvm_vcpu *vcpu, unsigned long cr0);
	bool (*is_valid_cr4)(struct kvm_vcpu *vcpu, unsigned long cr0);
	void (*set_cr4)(struct kvm_vcpu *vcpu, unsigned long cr4);
	int (*set_efer)(struct kvm_vcpu *vcpu, u64 efer);
	void (*get_idt)(struct kvm_vcpu *vcpu, struct desc_ptr *dt);
	void (*set_idt)(struct kvm_vcpu *vcpu, struct desc_ptr *dt);
	void (*get_gdt)(struct kvm_vcpu *vcpu, struct desc_ptr *dt);
	void (*set_gdt)(struct kvm_vcpu *vcpu, struct desc_ptr *dt);
	void (*sync_dirty_debug_regs)(struct kvm_vcpu *vcpu);
	void (*set_dr7)(struct kvm_vcpu *vcpu, unsigned long value);
	void (*cache_reg)(struct kvm_vcpu *vcpu, enum kvm_reg reg);
	unsigned long (*get_rflags)(struct kvm_vcpu *vcpu);
	void (*set_rflags)(struct kvm_vcpu *vcpu, unsigned long rflags);

	void (*tlb_flush_all)(struct kvm_vcpu *vcpu);
	void (*tlb_flush_current)(struct kvm_vcpu *vcpu);
	int  (*tlb_remote_flush)(struct kvm *kvm);
	int  (*tlb_remote_flush_with_range)(struct kvm *kvm,
			struct kvm_tlb_range *range);

	/*
	 * Flush any TLB entries associated with the given GVA.
	 * Does not need to flush GPA->HPA mappings.
	 * Can potentially get non-canonical addresses through INVLPGs, which
	 * the implementation may choose to ignore if appropriate.
	 */
	void (*tlb_flush_gva)(struct kvm_vcpu *vcpu, gva_t addr);

	/*
	 * Flush any TLB entries created by the guest.  Like tlb_flush_gva(),
	 * does not need to flush GPA->HPA mappings.
	 */
	void (*tlb_flush_guest)(struct kvm_vcpu *vcpu);

	enum exit_fastpath_completion (*run)(struct kvm_vcpu *vcpu);
	int (*handle_exit)(struct kvm_vcpu *vcpu,
		enum exit_fastpath_completion exit_fastpath);
	int (*skip_emulated_instruction)(struct kvm_vcpu *vcpu);
	void (*update_emulated_instruction)(struct kvm_vcpu *vcpu);
	void (*set_interrupt_shadow)(struct kvm_vcpu *vcpu, int mask);
	u32 (*get_interrupt_shadow)(struct kvm_vcpu *vcpu);
	void (*patch_hypercall)(struct kvm_vcpu *vcpu,
				unsigned char *hypercall_addr);
	void (*set_irq)(struct kvm_vcpu *vcpu);
	void (*set_nmi)(struct kvm_vcpu *vcpu);
	void (*queue_exception)(struct kvm_vcpu *vcpu);
	void (*cancel_injection)(struct kvm_vcpu *vcpu);
	int (*interrupt_allowed)(struct kvm_vcpu *vcpu, bool for_injection);
	int (*nmi_allowed)(struct kvm_vcpu *vcpu, bool for_injection);
	bool (*get_nmi_mask)(struct kvm_vcpu *vcpu);
	void (*set_nmi_mask)(struct kvm_vcpu *vcpu, bool masked);
	void (*enable_nmi_window)(struct kvm_vcpu *vcpu);
	void (*enable_irq_window)(struct kvm_vcpu *vcpu);
	void (*update_cr8_intercept)(struct kvm_vcpu *vcpu, int tpr, int irr);
	bool (*check_apicv_inhibit_reasons)(ulong bit);
	void (*pre_update_apicv_exec_ctrl)(struct kvm *kvm, bool activate);
	void (*refresh_apicv_exec_ctrl)(struct kvm_vcpu *vcpu);
	void (*hwapic_irr_update)(struct kvm_vcpu *vcpu, int max_irr);
	void (*hwapic_isr_update)(struct kvm_vcpu *vcpu, int isr);
	bool (*guest_apic_has_interrupt)(struct kvm_vcpu *vcpu);
	void (*load_eoi_exitmap)(struct kvm_vcpu *vcpu, u64 *eoi_exit_bitmap);
	void (*set_virtual_apic_mode)(struct kvm_vcpu *vcpu);
	void (*set_apic_access_page_addr)(struct kvm_vcpu *vcpu);
	int (*deliver_posted_interrupt)(struct kvm_vcpu *vcpu, int vector);
	int (*sync_pir_to_irr)(struct kvm_vcpu *vcpu);
	int (*set_tss_addr)(struct kvm *kvm, unsigned int addr);
	int (*set_identity_map_addr)(struct kvm *kvm, u64 ident_addr);
	u64 (*get_mt_mask)(struct kvm_vcpu *vcpu, gfn_t gfn, bool is_mmio);

	void (*load_mmu_pgd)(struct kvm_vcpu *vcpu, hpa_t root_hpa,
			     int root_level);

	bool (*has_wbinvd_exit)(void);

	u64 (*get_l2_tsc_offset)(struct kvm_vcpu *vcpu);
	u64 (*get_l2_tsc_multiplier)(struct kvm_vcpu *vcpu);
	void (*write_tsc_offset)(struct kvm_vcpu *vcpu, u64 offset);
	void (*write_tsc_multiplier)(struct kvm_vcpu *vcpu, u64 multiplier);

	/*
	 * Retrieve somewhat arbitrary exit information.  Intended to be used
	 * only from within tracepoints to avoid VMREADs when tracing is off.
	 */
	void (*get_exit_info)(struct kvm_vcpu *vcpu, u64 *info1, u64 *info2,
			      u32 *exit_int_info, u32 *exit_int_info_err_code);

	int (*check_intercept)(struct kvm_vcpu *vcpu,
			       struct x86_instruction_info *info,
			       enum x86_intercept_stage stage,
			       struct x86_exception *exception);
	void (*handle_exit_irqoff)(struct kvm_vcpu *vcpu);

	void (*request_immediate_exit)(struct kvm_vcpu *vcpu);

	void (*sched_in)(struct kvm_vcpu *kvm, int cpu);

	/*
	 * Size of the CPU's dirty log buffer, i.e. VMX's PML buffer.  A zero
	 * value indicates CPU dirty logging is unsupported or disabled.
	 */
	int cpu_dirty_log_size;
	void (*update_cpu_dirty_logging)(struct kvm_vcpu *vcpu);

	/* pmu operations of sub-arch */
	const struct kvm_pmu_ops *pmu_ops;
	const struct kvm_x86_nested_ops *nested_ops;

	/*
	 * Architecture specific hooks for vCPU blocking due to
	 * HLT instruction.
	 * Returns for .pre_block():
	 *    - 0 means continue to block the vCPU.
	 *    - 1 means we cannot block the vCPU since some event
	 *        happens during this period, such as, 'ON' bit in
	 *        posted-interrupts descriptor is set.
	 */
	int (*pre_block)(struct kvm_vcpu *vcpu);
	void (*post_block)(struct kvm_vcpu *vcpu);

	void (*vcpu_blocking)(struct kvm_vcpu *vcpu);
	void (*vcpu_unblocking)(struct kvm_vcpu *vcpu);

	int (*update_pi_irte)(struct kvm *kvm, unsigned int host_irq,
			      uint32_t guest_irq, bool set);
	void (*start_assignment)(struct kvm *kvm);
	void (*apicv_post_state_restore)(struct kvm_vcpu *vcpu);
	bool (*dy_apicv_has_pending_interrupt)(struct kvm_vcpu *vcpu);

	int (*set_hv_timer)(struct kvm_vcpu *vcpu, u64 guest_deadline_tsc,
			    bool *expired);
	void (*cancel_hv_timer)(struct kvm_vcpu *vcpu);

	void (*setup_mce)(struct kvm_vcpu *vcpu);

	int (*smi_allowed)(struct kvm_vcpu *vcpu, bool for_injection);
	int (*enter_smm)(struct kvm_vcpu *vcpu, char *smstate);
	int (*leave_smm)(struct kvm_vcpu *vcpu, const char *smstate);
	void (*enable_smi_window)(struct kvm_vcpu *vcpu);

	int (*mem_enc_op)(struct kvm *kvm, void __user *argp);
	int (*mem_enc_reg_region)(struct kvm *kvm, struct kvm_enc_region *argp);
	int (*mem_enc_unreg_region)(struct kvm *kvm, struct kvm_enc_region *argp);
	int (*vm_copy_enc_context_from)(struct kvm *kvm, unsigned int source_fd);
	int (*vm_move_enc_context_from)(struct kvm *kvm, unsigned int source_fd);
	void (*guest_memory_reclaimed)(struct kvm *kvm);

	int (*get_msr_feature)(struct kvm_msr_entry *entry);

	bool (*can_emulate_instruction)(struct kvm_vcpu *vcpu, void *insn, int insn_len);

	bool (*apic_init_signal_blocked)(struct kvm_vcpu *vcpu);
	int (*enable_direct_tlbflush)(struct kvm_vcpu *vcpu);

	void (*migrate_timers)(struct kvm_vcpu *vcpu);
	void (*msr_filter_changed)(struct kvm_vcpu *vcpu);
	int (*complete_emulated_msr)(struct kvm_vcpu *vcpu, int err);

	void (*vcpu_deliver_sipi_vector)(struct kvm_vcpu *vcpu, u8 vector);
<<<<<<< HEAD
=======

#ifndef __GENKSYMS__
	void (*guest_memory_reclaimed)(struct kvm *kvm);
	bool (*get_if_flag)(struct kvm_vcpu *vcpu);
#endif
>>>>>>> b195f4b1
};

struct kvm_x86_nested_ops {
	int (*check_events)(struct kvm_vcpu *vcpu);
	bool (*hv_timer_pending)(struct kvm_vcpu *vcpu);
	void (*triple_fault)(struct kvm_vcpu *vcpu);
	int (*get_state)(struct kvm_vcpu *vcpu,
			 struct kvm_nested_state __user *user_kvm_nested_state,
			 unsigned user_data_size);
	int (*set_state)(struct kvm_vcpu *vcpu,
			 struct kvm_nested_state __user *user_kvm_nested_state,
			 struct kvm_nested_state *kvm_state);
	bool (*get_nested_state_pages)(struct kvm_vcpu *vcpu);
	int (*write_log_dirty)(struct kvm_vcpu *vcpu, gpa_t l2_gpa);

	int (*enable_evmcs)(struct kvm_vcpu *vcpu,
			    uint16_t *vmcs_version);
	uint16_t (*get_evmcs_version)(struct kvm_vcpu *vcpu);
#ifndef __GENKSYMS__
	void (*leave_nested)(struct kvm_vcpu *vcpu);
#endif
};

struct kvm_x86_init_ops {
	int (*cpu_has_kvm_support)(void);
	int (*disabled_by_bios)(void);
	int (*check_processor_compatibility)(void);
	int (*hardware_setup)(void);
	bool (*intel_pt_intr_in_guest)(void);

	struct kvm_x86_ops *runtime_ops;
};

struct kvm_arch_async_pf {
	u32 token;
	gfn_t gfn;
	unsigned long cr3;
	bool direct_map;
};

extern u32 __read_mostly kvm_nr_uret_msrs;
extern u64 __read_mostly host_efer;
extern bool __read_mostly allow_smaller_maxphyaddr;
extern bool __read_mostly enable_apicv;
extern struct kvm_x86_ops kvm_x86_ops;

#define KVM_X86_OP(func) \
	DECLARE_STATIC_CALL(kvm_x86_##func, *(((struct kvm_x86_ops *)0)->func));
#define KVM_X86_OP_NULL KVM_X86_OP
#include <asm/kvm-x86-ops.h>

static inline void kvm_ops_static_call_update(void)
{
#define KVM_X86_OP(func) \
	static_call_update(kvm_x86_##func, kvm_x86_ops.func);
#define KVM_X86_OP_NULL KVM_X86_OP
#include <asm/kvm-x86-ops.h>
}

#define __KVM_HAVE_ARCH_VM_ALLOC
static inline struct kvm *kvm_arch_alloc_vm(void)
{
	return __vmalloc(kvm_x86_ops.vm_size, GFP_KERNEL_ACCOUNT | __GFP_ZERO);
}
void kvm_arch_free_vm(struct kvm *kvm);

#define __KVM_HAVE_ARCH_FLUSH_REMOTE_TLB
static inline int kvm_arch_flush_remote_tlb(struct kvm *kvm)
{
	if (kvm_x86_ops.tlb_remote_flush &&
	    !static_call(kvm_x86_tlb_remote_flush)(kvm))
		return 0;
	else
		return -ENOTSUPP;
}

int kvm_mmu_module_init(void);
void kvm_mmu_module_exit(void);

void kvm_mmu_destroy(struct kvm_vcpu *vcpu);
int kvm_mmu_create(struct kvm_vcpu *vcpu);
void kvm_mmu_init_vm(struct kvm *kvm);
void kvm_mmu_uninit_vm(struct kvm *kvm);

void kvm_mmu_after_set_cpuid(struct kvm_vcpu *vcpu);
void kvm_mmu_reset_context(struct kvm_vcpu *vcpu);
void kvm_mmu_slot_remove_write_access(struct kvm *kvm,
				      struct kvm_memory_slot *memslot,
				      int start_level);
void kvm_mmu_zap_collapsible_sptes(struct kvm *kvm,
				   const struct kvm_memory_slot *memslot);
void kvm_mmu_slot_leaf_clear_dirty(struct kvm *kvm,
				   struct kvm_memory_slot *memslot);
void kvm_mmu_zap_all(struct kvm *kvm);
void kvm_mmu_invalidate_mmio_sptes(struct kvm *kvm, u64 gen);
unsigned long kvm_mmu_calculate_default_mmu_pages(struct kvm *kvm);
void kvm_mmu_change_mmu_pages(struct kvm *kvm, unsigned long kvm_nr_mmu_pages);

int load_pdptrs(struct kvm_vcpu *vcpu, struct kvm_mmu *mmu, unsigned long cr3);

int emulator_write_phys(struct kvm_vcpu *vcpu, gpa_t gpa,
			  const void *val, int bytes);

struct kvm_irq_mask_notifier {
	void (*func)(struct kvm_irq_mask_notifier *kimn, bool masked);
	int irq;
	struct hlist_node link;
};

void kvm_register_irq_mask_notifier(struct kvm *kvm, int irq,
				    struct kvm_irq_mask_notifier *kimn);
void kvm_unregister_irq_mask_notifier(struct kvm *kvm, int irq,
				      struct kvm_irq_mask_notifier *kimn);
void kvm_fire_mask_notifiers(struct kvm *kvm, unsigned irqchip, unsigned pin,
			     bool mask);

extern bool tdp_enabled;

u64 vcpu_tsc_khz(struct kvm_vcpu *vcpu);

/* control of guest tsc rate supported? */
extern bool kvm_has_tsc_control;
/* maximum supported tsc_khz for guests */
extern u32  kvm_max_guest_tsc_khz;
/* number of bits of the fractional part of the TSC scaling ratio */
extern u8   kvm_tsc_scaling_ratio_frac_bits;
/* maximum allowed value of TSC scaling ratio */
extern u64  kvm_max_tsc_scaling_ratio;
/* 1ull << kvm_tsc_scaling_ratio_frac_bits */
extern u64  kvm_default_tsc_scaling_ratio;
/* bus lock detection supported? */
extern bool kvm_has_bus_lock_exit;

extern u64 kvm_mce_cap_supported;

/*
 * EMULTYPE_NO_DECODE - Set when re-emulating an instruction (after completing
 *			userspace I/O) to indicate that the emulation context
 *			should be reused as is, i.e. skip initialization of
 *			emulation context, instruction fetch and decode.
 *
 * EMULTYPE_TRAP_UD - Set when emulating an intercepted #UD from hardware.
 *		      Indicates that only select instructions (tagged with
 *		      EmulateOnUD) should be emulated (to minimize the emulator
 *		      attack surface).  See also EMULTYPE_TRAP_UD_FORCED.
 *
 * EMULTYPE_SKIP - Set when emulating solely to skip an instruction, i.e. to
 *		   decode the instruction length.  For use *only* by
 *		   kvm_x86_ops.skip_emulated_instruction() implementations.
 *
 * EMULTYPE_ALLOW_RETRY_PF - Set when the emulator should resume the guest to
 *			     retry native execution under certain conditions,
 *			     Can only be set in conjunction with EMULTYPE_PF.
 *
 * EMULTYPE_TRAP_UD_FORCED - Set when emulating an intercepted #UD that was
 *			     triggered by KVM's magic "force emulation" prefix,
 *			     which is opt in via module param (off by default).
 *			     Bypasses EmulateOnUD restriction despite emulating
 *			     due to an intercepted #UD (see EMULTYPE_TRAP_UD).
 *			     Used to test the full emulator from userspace.
 *
 * EMULTYPE_VMWARE_GP - Set when emulating an intercepted #GP for VMware
 *			backdoor emulation, which is opt in via module param.
 *			VMware backdoor emulation handles select instructions
 *			and reinjects the #GP for all other cases.
 *
 * EMULTYPE_PF - Set when emulating MMIO by way of an intercepted #PF, in which
 *		 case the CR2/GPA value pass on the stack is valid.
 */
#define EMULTYPE_NO_DECODE	    (1 << 0)
#define EMULTYPE_TRAP_UD	    (1 << 1)
#define EMULTYPE_SKIP		    (1 << 2)
#define EMULTYPE_ALLOW_RETRY_PF	    (1 << 3)
#define EMULTYPE_TRAP_UD_FORCED	    (1 << 4)
#define EMULTYPE_VMWARE_GP	    (1 << 5)
#define EMULTYPE_PF		    (1 << 6)

int kvm_emulate_instruction(struct kvm_vcpu *vcpu, int emulation_type);
int kvm_emulate_instruction_from_buffer(struct kvm_vcpu *vcpu,
					void *insn, int insn_len);

void kvm_enable_efer_bits(u64);
bool kvm_valid_efer(struct kvm_vcpu *vcpu, u64 efer);
int __kvm_get_msr(struct kvm_vcpu *vcpu, u32 index, u64 *data, bool host_initiated);
int kvm_get_msr(struct kvm_vcpu *vcpu, u32 index, u64 *data);
int kvm_set_msr(struct kvm_vcpu *vcpu, u32 index, u64 data);
int kvm_emulate_rdmsr(struct kvm_vcpu *vcpu);
int kvm_emulate_wrmsr(struct kvm_vcpu *vcpu);
int kvm_emulate_as_nop(struct kvm_vcpu *vcpu);
int kvm_emulate_invd(struct kvm_vcpu *vcpu);
int kvm_emulate_mwait(struct kvm_vcpu *vcpu);
int kvm_handle_invalid_op(struct kvm_vcpu *vcpu);
int kvm_emulate_monitor(struct kvm_vcpu *vcpu);

int kvm_fast_pio(struct kvm_vcpu *vcpu, int size, unsigned short port, int in);
int kvm_emulate_cpuid(struct kvm_vcpu *vcpu);
int kvm_emulate_halt(struct kvm_vcpu *vcpu);
int kvm_vcpu_halt(struct kvm_vcpu *vcpu);
int kvm_emulate_ap_reset_hold(struct kvm_vcpu *vcpu);
int kvm_emulate_wbinvd(struct kvm_vcpu *vcpu);

void kvm_get_segment(struct kvm_vcpu *vcpu, struct kvm_segment *var, int seg);
int kvm_load_segment_descriptor(struct kvm_vcpu *vcpu, u16 selector, int seg);
void kvm_vcpu_deliver_sipi_vector(struct kvm_vcpu *vcpu, u8 vector);

int kvm_task_switch(struct kvm_vcpu *vcpu, u16 tss_selector, int idt_index,
		    int reason, bool has_error_code, u32 error_code);

void kvm_post_set_cr0(struct kvm_vcpu *vcpu, unsigned long old_cr0, unsigned long cr0);
void kvm_post_set_cr4(struct kvm_vcpu *vcpu, unsigned long old_cr4, unsigned long cr4);
int kvm_set_cr0(struct kvm_vcpu *vcpu, unsigned long cr0);
int kvm_set_cr3(struct kvm_vcpu *vcpu, unsigned long cr3);
int kvm_set_cr4(struct kvm_vcpu *vcpu, unsigned long cr4);
int kvm_set_cr8(struct kvm_vcpu *vcpu, unsigned long cr8);
int kvm_set_dr(struct kvm_vcpu *vcpu, int dr, unsigned long val);
void kvm_get_dr(struct kvm_vcpu *vcpu, int dr, unsigned long *val);
unsigned long kvm_get_cr8(struct kvm_vcpu *vcpu);
void kvm_lmsw(struct kvm_vcpu *vcpu, unsigned long msw);
void kvm_get_cs_db_l_bits(struct kvm_vcpu *vcpu, int *db, int *l);
int kvm_emulate_xsetbv(struct kvm_vcpu *vcpu);

int kvm_get_msr_common(struct kvm_vcpu *vcpu, struct msr_data *msr);
int kvm_set_msr_common(struct kvm_vcpu *vcpu, struct msr_data *msr);

unsigned long kvm_get_rflags(struct kvm_vcpu *vcpu);
void kvm_set_rflags(struct kvm_vcpu *vcpu, unsigned long rflags);
int kvm_emulate_rdpmc(struct kvm_vcpu *vcpu);

void kvm_queue_exception(struct kvm_vcpu *vcpu, unsigned nr);
void kvm_queue_exception_e(struct kvm_vcpu *vcpu, unsigned nr, u32 error_code);
void kvm_queue_exception_p(struct kvm_vcpu *vcpu, unsigned nr, unsigned long payload);
void kvm_requeue_exception(struct kvm_vcpu *vcpu, unsigned nr);
void kvm_requeue_exception_e(struct kvm_vcpu *vcpu, unsigned nr, u32 error_code);
void kvm_inject_page_fault(struct kvm_vcpu *vcpu, struct x86_exception *fault);
bool kvm_inject_emulated_page_fault(struct kvm_vcpu *vcpu,
				    struct x86_exception *fault);
int kvm_read_guest_page_mmu(struct kvm_vcpu *vcpu, struct kvm_mmu *mmu,
			    gfn_t gfn, void *data, int offset, int len,
			    u32 access);
bool kvm_require_cpl(struct kvm_vcpu *vcpu, int required_cpl);
bool kvm_require_dr(struct kvm_vcpu *vcpu, int dr);

static inline int __kvm_irq_line_state(unsigned long *irq_state,
				       int irq_source_id, int level)
{
	/* Logical OR for level trig interrupt */
	if (level)
		__set_bit(irq_source_id, irq_state);
	else
		__clear_bit(irq_source_id, irq_state);

	return !!(*irq_state);
}

#define KVM_MMU_ROOT_CURRENT		BIT(0)
#define KVM_MMU_ROOT_PREVIOUS(i)	BIT(1+i)
#define KVM_MMU_ROOTS_ALL		(~0UL)

int kvm_pic_set_irq(struct kvm_pic *pic, int irq, int irq_source_id, int level);
void kvm_pic_clear_all(struct kvm_pic *pic, int irq_source_id);

void kvm_inject_nmi(struct kvm_vcpu *vcpu);

void kvm_update_dr7(struct kvm_vcpu *vcpu);

int kvm_mmu_unprotect_page(struct kvm *kvm, gfn_t gfn);
void __kvm_mmu_free_some_pages(struct kvm_vcpu *vcpu);
void kvm_mmu_free_roots(struct kvm_vcpu *vcpu, struct kvm_mmu *mmu,
			ulong roots_to_free);
void kvm_mmu_free_guest_mode_roots(struct kvm_vcpu *vcpu, struct kvm_mmu *mmu);
gpa_t translate_nested_gpa(struct kvm_vcpu *vcpu, gpa_t gpa, u32 access,
			   struct x86_exception *exception);
gpa_t kvm_mmu_gva_to_gpa_read(struct kvm_vcpu *vcpu, gva_t gva,
			      struct x86_exception *exception);
gpa_t kvm_mmu_gva_to_gpa_fetch(struct kvm_vcpu *vcpu, gva_t gva,
			       struct x86_exception *exception);
gpa_t kvm_mmu_gva_to_gpa_write(struct kvm_vcpu *vcpu, gva_t gva,
			       struct x86_exception *exception);
gpa_t kvm_mmu_gva_to_gpa_system(struct kvm_vcpu *vcpu, gva_t gva,
				struct x86_exception *exception);

bool kvm_apicv_activated(struct kvm *kvm);
void kvm_vcpu_update_apicv(struct kvm_vcpu *vcpu);
void kvm_request_apicv_update(struct kvm *kvm, bool activate,
			      unsigned long bit);

int kvm_emulate_hypercall(struct kvm_vcpu *vcpu);

int kvm_mmu_page_fault(struct kvm_vcpu *vcpu, gpa_t cr2_or_gpa, u64 error_code,
		       void *insn, int insn_len);
void kvm_mmu_invlpg(struct kvm_vcpu *vcpu, gva_t gva);
void kvm_mmu_invalidate_gva(struct kvm_vcpu *vcpu, struct kvm_mmu *mmu,
			    gva_t gva, hpa_t root_hpa);
void kvm_mmu_invpcid_gva(struct kvm_vcpu *vcpu, gva_t gva, unsigned long pcid);
void kvm_mmu_new_pgd(struct kvm_vcpu *vcpu, gpa_t new_pgd);

void kvm_configure_mmu(bool enable_tdp, int tdp_forced_root_level,
		       int tdp_max_root_level, int tdp_huge_page_level);

static inline u16 kvm_read_ldt(void)
{
	u16 ldt;
	asm("sldt %0" : "=g"(ldt));
	return ldt;
}

static inline void kvm_load_ldt(u16 sel)
{
	asm("lldt %0" : : "rm"(sel));
}

#ifdef CONFIG_X86_64
static inline unsigned long read_msr(unsigned long msr)
{
	u64 value;

	rdmsrl(msr, value);
	return value;
}
#endif

static inline u32 get_rdx_init_val(void)
{
	return 0x600; /* P6 family */
}

static inline void kvm_inject_gp(struct kvm_vcpu *vcpu, u32 error_code)
{
	kvm_queue_exception_e(vcpu, GP_VECTOR, error_code);
}

#define TSS_IOPB_BASE_OFFSET 0x66
#define TSS_BASE_SIZE 0x68
#define TSS_IOPB_SIZE (65536 / 8)
#define TSS_REDIRECTION_SIZE (256 / 8)
#define RMODE_TSS_SIZE							\
	(TSS_BASE_SIZE + TSS_REDIRECTION_SIZE + TSS_IOPB_SIZE + 1)

enum {
	TASK_SWITCH_CALL = 0,
	TASK_SWITCH_IRET = 1,
	TASK_SWITCH_JMP = 2,
	TASK_SWITCH_GATE = 3,
};

#define HF_GIF_MASK		(1 << 0)
#define HF_NMI_MASK		(1 << 3)
#define HF_IRET_MASK		(1 << 4)
#define HF_GUEST_MASK		(1 << 5) /* VCPU is in guest-mode */
#define HF_SMM_MASK		(1 << 6)
#define HF_SMM_INSIDE_NMI_MASK	(1 << 7)

#define __KVM_VCPU_MULTIPLE_ADDRESS_SPACE
#define KVM_ADDRESS_SPACE_NUM 2

#define kvm_arch_vcpu_memslots_id(vcpu) ((vcpu)->arch.hflags & HF_SMM_MASK ? 1 : 0)
#define kvm_memslots_for_spte_role(kvm, role) __kvm_memslots(kvm, (role).smm)

asmlinkage void kvm_spurious_fault(void);

/*
 * Hardware virtualization extension instructions may fault if a
 * reboot turns off virtualization while processes are running.
 * Usually after catching the fault we just panic; during reboot
 * instead the instruction is ignored.
 */
#define __kvm_handle_fault_on_reboot(insn)				\
	"666: \n\t"							\
	insn "\n\t"							\
	"jmp	668f \n\t"						\
	"667: \n\t"							\
	"1: \n\t"							\
	".pushsection .discard.instr_begin \n\t"			\
	".long 1b - . \n\t"						\
	".popsection \n\t"						\
	"call	kvm_spurious_fault \n\t"				\
	"1: \n\t"							\
	".pushsection .discard.instr_end \n\t"				\
	".long 1b - . \n\t"						\
	".popsection \n\t"						\
	"668: \n\t"							\
	_ASM_EXTABLE(666b, 667b)

#define KVM_ARCH_WANT_MMU_NOTIFIER

int kvm_cpu_has_injectable_intr(struct kvm_vcpu *v);
int kvm_cpu_has_interrupt(struct kvm_vcpu *vcpu);
int kvm_cpu_has_extint(struct kvm_vcpu *v);
int kvm_arch_interrupt_allowed(struct kvm_vcpu *vcpu);
int kvm_cpu_get_interrupt(struct kvm_vcpu *v);
void kvm_vcpu_reset(struct kvm_vcpu *vcpu, bool init_event);
void kvm_vcpu_reload_apic_access_page(struct kvm_vcpu *vcpu);

int kvm_pv_send_ipi(struct kvm *kvm, unsigned long ipi_bitmap_low,
		    unsigned long ipi_bitmap_high, u32 min,
		    unsigned long icr, int op_64_bit);

int kvm_add_user_return_msr(u32 msr);
int kvm_find_user_return_msr(u32 msr);
int kvm_set_user_return_msr(unsigned index, u64 val, u64 mask);

static inline bool kvm_is_supported_user_return_msr(u32 msr)
{
	return kvm_find_user_return_msr(msr) >= 0;
}

u64 kvm_scale_tsc(struct kvm_vcpu *vcpu, u64 tsc, u64 ratio);
u64 kvm_read_l1_tsc(struct kvm_vcpu *vcpu, u64 host_tsc);
u64 kvm_calc_nested_tsc_offset(u64 l1_offset, u64 l2_offset, u64 l2_multiplier);
u64 kvm_calc_nested_tsc_multiplier(u64 l1_multiplier, u64 l2_multiplier);

unsigned long kvm_get_linear_rip(struct kvm_vcpu *vcpu);
bool kvm_is_linear_rip(struct kvm_vcpu *vcpu, unsigned long linear_rip);

void kvm_make_mclock_inprogress_request(struct kvm *kvm);
void kvm_make_scan_ioapic_request(struct kvm *kvm);
void kvm_make_scan_ioapic_request_mask(struct kvm *kvm,
				       unsigned long *vcpu_bitmap);

bool kvm_arch_async_page_not_present(struct kvm_vcpu *vcpu,
				     struct kvm_async_pf *work);
void kvm_arch_async_page_present(struct kvm_vcpu *vcpu,
				 struct kvm_async_pf *work);
void kvm_arch_async_page_ready(struct kvm_vcpu *vcpu,
			       struct kvm_async_pf *work);
void kvm_arch_async_page_present_queued(struct kvm_vcpu *vcpu);
bool kvm_arch_can_dequeue_async_page_present(struct kvm_vcpu *vcpu);
extern bool kvm_find_async_pf_gfn(struct kvm_vcpu *vcpu, gfn_t gfn);

int kvm_skip_emulated_instruction(struct kvm_vcpu *vcpu);
int kvm_complete_insn_gp(struct kvm_vcpu *vcpu, int err);
void __kvm_request_immediate_exit(struct kvm_vcpu *vcpu);

int kvm_is_in_guest(void);

void __user *__x86_set_memory_region(struct kvm *kvm, int id, gpa_t gpa,
				     u32 size);
bool kvm_vcpu_is_reset_bsp(struct kvm_vcpu *vcpu);
bool kvm_vcpu_is_bsp(struct kvm_vcpu *vcpu);

bool kvm_intr_is_single_vcpu(struct kvm *kvm, struct kvm_lapic_irq *irq,
			     struct kvm_vcpu **dest_vcpu);

void kvm_set_msi_irq(struct kvm *kvm, struct kvm_kernel_irq_routing_entry *e,
		     struct kvm_lapic_irq *irq);

static inline bool kvm_irq_is_postable(struct kvm_lapic_irq *irq)
{
	/* We can only post Fixed and LowPrio IRQs */
	return (irq->delivery_mode == APIC_DM_FIXED ||
		irq->delivery_mode == APIC_DM_LOWEST);
}

static inline void kvm_arch_vcpu_blocking(struct kvm_vcpu *vcpu)
{
	static_call_cond(kvm_x86_vcpu_blocking)(vcpu);
}

static inline void kvm_arch_vcpu_unblocking(struct kvm_vcpu *vcpu)
{
	static_call_cond(kvm_x86_vcpu_unblocking)(vcpu);
}

static inline void kvm_arch_vcpu_block_finish(struct kvm_vcpu *vcpu) {}

static inline int kvm_cpu_get_apicid(int mps_cpu)
{
#ifdef CONFIG_X86_LOCAL_APIC
	return default_cpu_present_to_apicid(mps_cpu);
#else
	WARN_ON_ONCE(1);
	return BAD_APICID;
#endif
}

#define put_smstate(type, buf, offset, val)                      \
	*(type *)((buf) + (offset) - 0x7e00) = val

#define GET_SMSTATE(type, buf, offset)		\
	(*(type *)((buf) + (offset) - 0x7e00))

int kvm_cpu_dirty_log_size(void);

int alloc_all_memslots_rmaps(struct kvm *kvm);

#endif /* _ASM_X86_KVM_HOST_H */<|MERGE_RESOLUTION|>--- conflicted
+++ resolved
@@ -477,9 +477,6 @@
 struct kvm_pmc {
 	enum pmc_type type;
 	u8 idx;
-#ifndef __GENKSYMS__
-	bool intr;
-#endif
 	u64 counter;
 	u64 eventsel;
 	struct perf_event *perf_event;
@@ -489,6 +486,7 @@
 	 * ctrl value for fixed counters.
 	 */
 	u64 current_config;
+	bool intr;
 };
 
 struct kvm_pmu {
@@ -1330,6 +1328,7 @@
 	void (*cache_reg)(struct kvm_vcpu *vcpu, enum kvm_reg reg);
 	unsigned long (*get_rflags)(struct kvm_vcpu *vcpu);
 	void (*set_rflags)(struct kvm_vcpu *vcpu, unsigned long rflags);
+	bool (*get_if_flag)(struct kvm_vcpu *vcpu);
 
 	void (*tlb_flush_all)(struct kvm_vcpu *vcpu);
 	void (*tlb_flush_current)(struct kvm_vcpu *vcpu);
@@ -1475,17 +1474,10 @@
 	int (*complete_emulated_msr)(struct kvm_vcpu *vcpu, int err);
 
 	void (*vcpu_deliver_sipi_vector)(struct kvm_vcpu *vcpu, u8 vector);
-<<<<<<< HEAD
-=======
-
-#ifndef __GENKSYMS__
-	void (*guest_memory_reclaimed)(struct kvm *kvm);
-	bool (*get_if_flag)(struct kvm_vcpu *vcpu);
-#endif
->>>>>>> b195f4b1
 };
 
 struct kvm_x86_nested_ops {
+	void (*leave_nested)(struct kvm_vcpu *vcpu);
 	int (*check_events)(struct kvm_vcpu *vcpu);
 	bool (*hv_timer_pending)(struct kvm_vcpu *vcpu);
 	void (*triple_fault)(struct kvm_vcpu *vcpu);
@@ -1501,9 +1493,6 @@
 	int (*enable_evmcs)(struct kvm_vcpu *vcpu,
 			    uint16_t *vmcs_version);
 	uint16_t (*get_evmcs_version)(struct kvm_vcpu *vcpu);
-#ifndef __GENKSYMS__
-	void (*leave_nested)(struct kvm_vcpu *vcpu);
-#endif
 };
 
 struct kvm_x86_init_ops {
