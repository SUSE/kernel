/* SPDX-License-Identifier: GPL-2.0-only */
/*
 * Kernel-based Virtual Machine driver for Linux
 *
 * This header defines architecture specific interfaces, x86 version
 */

#ifndef _ASM_X86_KVM_HOST_H
#define _ASM_X86_KVM_HOST_H

#include <linux/types.h>
#include <linux/mm.h>
#include <linux/mmu_notifier.h>
#include <linux/tracepoint.h>
#include <linux/cpumask.h>
#include <linux/irq_work.h>
#include <linux/irq.h>
#include <linux/workqueue.h>

#include <linux/kvm.h>
#include <linux/kvm_para.h>
#include <linux/kvm_types.h>
#include <linux/perf_event.h>
#include <linux/pvclock_gtod.h>
#include <linux/clocksource.h>
#include <linux/irqbypass.h>
#include <linux/hyperv.h>
#include <linux/kfifo.h>

#include <asm/apic.h>
#include <asm/pvclock-abi.h>
#include <asm/desc.h>
#include <asm/mtrr.h>
#include <asm/msr-index.h>
#include <asm/asm.h>
#include <asm/kvm_page_track.h>
#include <asm/kvm_vcpu_regs.h>
#include <asm/hyperv-tlfs.h>

#define __KVM_HAVE_ARCH_VCPU_DEBUGFS

#define KVM_MAX_VCPUS 1024

/*
 * In x86, the VCPU ID corresponds to the APIC ID, and APIC IDs
 * might be larger than the actual number of VCPUs because the
 * APIC ID encodes CPU topology information.
 *
 * In the worst case, we'll need less than one extra bit for the
 * Core ID, and less than one extra bit for the Package (Die) ID,
 * so ratio of 4 should be enough.
 */
#define KVM_VCPU_ID_RATIO 4
#define KVM_MAX_VCPU_IDS (KVM_MAX_VCPUS * KVM_VCPU_ID_RATIO)

/* memory slots that are not exposed to userspace */
#define KVM_INTERNAL_MEM_SLOTS 3

#define KVM_HALT_POLL_NS_DEFAULT 200000

#define KVM_IRQCHIP_NUM_PINS  KVM_IOAPIC_NUM_PINS

#define KVM_DIRTY_LOG_MANUAL_CAPS   (KVM_DIRTY_LOG_MANUAL_PROTECT_ENABLE | \
					KVM_DIRTY_LOG_INITIALLY_SET)

#define KVM_BUS_LOCK_DETECTION_VALID_MODE	(KVM_BUS_LOCK_DETECTION_OFF | \
						 KVM_BUS_LOCK_DETECTION_EXIT)

#define KVM_X86_NOTIFY_VMEXIT_VALID_BITS	(KVM_X86_NOTIFY_VMEXIT_ENABLED | \
						 KVM_X86_NOTIFY_VMEXIT_USER)

/* x86-specific vcpu->requests bit members */
#define KVM_REQ_MIGRATE_TIMER		KVM_ARCH_REQ(0)
#define KVM_REQ_REPORT_TPR_ACCESS	KVM_ARCH_REQ(1)
#define KVM_REQ_TRIPLE_FAULT		KVM_ARCH_REQ(2)
#define KVM_REQ_MMU_SYNC		KVM_ARCH_REQ(3)
#define KVM_REQ_CLOCK_UPDATE		KVM_ARCH_REQ(4)
#define KVM_REQ_LOAD_MMU_PGD		KVM_ARCH_REQ(5)
#define KVM_REQ_EVENT			KVM_ARCH_REQ(6)
#define KVM_REQ_APF_HALT		KVM_ARCH_REQ(7)
#define KVM_REQ_STEAL_UPDATE		KVM_ARCH_REQ(8)
#define KVM_REQ_NMI			KVM_ARCH_REQ(9)
#define KVM_REQ_PMU			KVM_ARCH_REQ(10)
#define KVM_REQ_PMI			KVM_ARCH_REQ(11)
#ifdef CONFIG_KVM_SMM
#define KVM_REQ_SMI			KVM_ARCH_REQ(12)
#endif
#define KVM_REQ_MASTERCLOCK_UPDATE	KVM_ARCH_REQ(13)
#define KVM_REQ_MCLOCK_INPROGRESS \
	KVM_ARCH_REQ_FLAGS(14, KVM_REQUEST_WAIT | KVM_REQUEST_NO_WAKEUP)
#define KVM_REQ_SCAN_IOAPIC \
	KVM_ARCH_REQ_FLAGS(15, KVM_REQUEST_WAIT | KVM_REQUEST_NO_WAKEUP)
#define KVM_REQ_GLOBAL_CLOCK_UPDATE	KVM_ARCH_REQ(16)
#define KVM_REQ_APIC_PAGE_RELOAD \
	KVM_ARCH_REQ_FLAGS(17, KVM_REQUEST_WAIT | KVM_REQUEST_NO_WAKEUP)
#define KVM_REQ_HV_CRASH		KVM_ARCH_REQ(18)
#define KVM_REQ_IOAPIC_EOI_EXIT		KVM_ARCH_REQ(19)
#define KVM_REQ_HV_RESET		KVM_ARCH_REQ(20)
#define KVM_REQ_HV_EXIT			KVM_ARCH_REQ(21)
#define KVM_REQ_HV_STIMER		KVM_ARCH_REQ(22)
#define KVM_REQ_LOAD_EOI_EXITMAP	KVM_ARCH_REQ(23)
#define KVM_REQ_GET_NESTED_STATE_PAGES	KVM_ARCH_REQ(24)
#define KVM_REQ_APICV_UPDATE \
	KVM_ARCH_REQ_FLAGS(25, KVM_REQUEST_WAIT | KVM_REQUEST_NO_WAKEUP)
#define KVM_REQ_TLB_FLUSH_CURRENT	KVM_ARCH_REQ(26)
#define KVM_REQ_TLB_FLUSH_GUEST \
	KVM_ARCH_REQ_FLAGS(27, KVM_REQUEST_WAIT | KVM_REQUEST_NO_WAKEUP)
#define KVM_REQ_APF_READY		KVM_ARCH_REQ(28)
#define KVM_REQ_MSR_FILTER_CHANGED	KVM_ARCH_REQ(29)
#define KVM_REQ_UPDATE_CPU_DIRTY_LOGGING \
	KVM_ARCH_REQ_FLAGS(30, KVM_REQUEST_WAIT | KVM_REQUEST_NO_WAKEUP)
#define KVM_REQ_MMU_FREE_OBSOLETE_ROOTS \
	KVM_ARCH_REQ_FLAGS(31, KVM_REQUEST_WAIT | KVM_REQUEST_NO_WAKEUP)
#define KVM_REQ_HV_TLB_FLUSH \
	KVM_ARCH_REQ_FLAGS(32, KVM_REQUEST_WAIT | KVM_REQUEST_NO_WAKEUP)

#define CR0_RESERVED_BITS                                               \
	(~(unsigned long)(X86_CR0_PE | X86_CR0_MP | X86_CR0_EM | X86_CR0_TS \
			  | X86_CR0_ET | X86_CR0_NE | X86_CR0_WP | X86_CR0_AM \
			  | X86_CR0_NW | X86_CR0_CD | X86_CR0_PG))

#define CR4_RESERVED_BITS                                               \
	(~(unsigned long)(X86_CR4_VME | X86_CR4_PVI | X86_CR4_TSD | X86_CR4_DE\
			  | X86_CR4_PSE | X86_CR4_PAE | X86_CR4_MCE     \
			  | X86_CR4_PGE | X86_CR4_PCE | X86_CR4_OSFXSR | X86_CR4_PCIDE \
			  | X86_CR4_OSXSAVE | X86_CR4_SMEP | X86_CR4_FSGSBASE \
			  | X86_CR4_OSXMMEXCPT | X86_CR4_LA57 | X86_CR4_VMXE \
			  | X86_CR4_SMAP | X86_CR4_PKE | X86_CR4_UMIP))

#define CR8_RESERVED_BITS (~(unsigned long)X86_CR8_TPR)



#define INVALID_PAGE (~(hpa_t)0)
#define VALID_PAGE(x) ((x) != INVALID_PAGE)

/* KVM Hugepage definitions for x86 */
#define KVM_MAX_HUGEPAGE_LEVEL	PG_LEVEL_1G
#define KVM_NR_PAGE_SIZES	(KVM_MAX_HUGEPAGE_LEVEL - PG_LEVEL_4K + 1)
#define KVM_HPAGE_GFN_SHIFT(x)	(((x) - 1) * 9)
#define KVM_HPAGE_SHIFT(x)	(PAGE_SHIFT + KVM_HPAGE_GFN_SHIFT(x))
#define KVM_HPAGE_SIZE(x)	(1UL << KVM_HPAGE_SHIFT(x))
#define KVM_HPAGE_MASK(x)	(~(KVM_HPAGE_SIZE(x) - 1))
#define KVM_PAGES_PER_HPAGE(x)	(KVM_HPAGE_SIZE(x) / PAGE_SIZE)

#define KVM_MEMSLOT_PAGES_TO_MMU_PAGES_RATIO 50
#define KVM_MIN_ALLOC_MMU_PAGES 64UL
#define KVM_MMU_HASH_SHIFT 12
#define KVM_NUM_MMU_PAGES (1 << KVM_MMU_HASH_SHIFT)
#define KVM_MIN_FREE_MMU_PAGES 5
#define KVM_REFILL_PAGES 25
#define KVM_MAX_CPUID_ENTRIES 256
#define KVM_NR_FIXED_MTRR_REGION 88
#define KVM_NR_VAR_MTRR 8

#define ASYNC_PF_PER_VCPU 64

enum kvm_reg {
	VCPU_REGS_RAX = __VCPU_REGS_RAX,
	VCPU_REGS_RCX = __VCPU_REGS_RCX,
	VCPU_REGS_RDX = __VCPU_REGS_RDX,
	VCPU_REGS_RBX = __VCPU_REGS_RBX,
	VCPU_REGS_RSP = __VCPU_REGS_RSP,
	VCPU_REGS_RBP = __VCPU_REGS_RBP,
	VCPU_REGS_RSI = __VCPU_REGS_RSI,
	VCPU_REGS_RDI = __VCPU_REGS_RDI,
#ifdef CONFIG_X86_64
	VCPU_REGS_R8  = __VCPU_REGS_R8,
	VCPU_REGS_R9  = __VCPU_REGS_R9,
	VCPU_REGS_R10 = __VCPU_REGS_R10,
	VCPU_REGS_R11 = __VCPU_REGS_R11,
	VCPU_REGS_R12 = __VCPU_REGS_R12,
	VCPU_REGS_R13 = __VCPU_REGS_R13,
	VCPU_REGS_R14 = __VCPU_REGS_R14,
	VCPU_REGS_R15 = __VCPU_REGS_R15,
#endif
	VCPU_REGS_RIP,
	NR_VCPU_REGS,

	VCPU_EXREG_PDPTR = NR_VCPU_REGS,
	VCPU_EXREG_CR0,
	VCPU_EXREG_CR3,
	VCPU_EXREG_CR4,
	VCPU_EXREG_RFLAGS,
	VCPU_EXREG_SEGMENTS,
	VCPU_EXREG_EXIT_INFO_1,
	VCPU_EXREG_EXIT_INFO_2,
};

enum {
	VCPU_SREG_ES,
	VCPU_SREG_CS,
	VCPU_SREG_SS,
	VCPU_SREG_DS,
	VCPU_SREG_FS,
	VCPU_SREG_GS,
	VCPU_SREG_TR,
	VCPU_SREG_LDTR,
};

enum exit_fastpath_completion {
	EXIT_FASTPATH_NONE,
	EXIT_FASTPATH_REENTER_GUEST,
	EXIT_FASTPATH_EXIT_HANDLED,
};
typedef enum exit_fastpath_completion fastpath_t;

struct x86_emulate_ctxt;
struct x86_exception;
union kvm_smram;
enum x86_intercept;
enum x86_intercept_stage;

#define KVM_NR_DB_REGS	4

#define DR6_BUS_LOCK   (1 << 11)
#define DR6_BD		(1 << 13)
#define DR6_BS		(1 << 14)
#define DR6_BT		(1 << 15)
#define DR6_RTM		(1 << 16)
/*
 * DR6_ACTIVE_LOW combines fixed-1 and active-low bits.
 * We can regard all the bits in DR6_FIXED_1 as active_low bits;
 * they will never be 0 for now, but when they are defined
 * in the future it will require no code change.
 *
 * DR6_ACTIVE_LOW is also used as the init/reset value for DR6.
 */
#define DR6_ACTIVE_LOW	0xffff0ff0
#define DR6_VOLATILE	0x0001e80f
#define DR6_FIXED_1	(DR6_ACTIVE_LOW & ~DR6_VOLATILE)

#define DR7_BP_EN_MASK	0x000000ff
#define DR7_GE		(1 << 9)
#define DR7_GD		(1 << 13)
#define DR7_FIXED_1	0x00000400
#define DR7_VOLATILE	0xffff2bff

#define KVM_GUESTDBG_VALID_MASK \
	(KVM_GUESTDBG_ENABLE | \
	KVM_GUESTDBG_SINGLESTEP | \
	KVM_GUESTDBG_USE_HW_BP | \
	KVM_GUESTDBG_USE_SW_BP | \
	KVM_GUESTDBG_INJECT_BP | \
	KVM_GUESTDBG_INJECT_DB | \
	KVM_GUESTDBG_BLOCKIRQ)


#define PFERR_PRESENT_BIT 0
#define PFERR_WRITE_BIT 1
#define PFERR_USER_BIT 2
#define PFERR_RSVD_BIT 3
#define PFERR_FETCH_BIT 4
#define PFERR_PK_BIT 5
#define PFERR_SGX_BIT 15
#define PFERR_GUEST_FINAL_BIT 32
#define PFERR_GUEST_PAGE_BIT 33
#define PFERR_IMPLICIT_ACCESS_BIT 48

#define PFERR_PRESENT_MASK	BIT(PFERR_PRESENT_BIT)
#define PFERR_WRITE_MASK	BIT(PFERR_WRITE_BIT)
#define PFERR_USER_MASK		BIT(PFERR_USER_BIT)
#define PFERR_RSVD_MASK		BIT(PFERR_RSVD_BIT)
#define PFERR_FETCH_MASK	BIT(PFERR_FETCH_BIT)
#define PFERR_PK_MASK		BIT(PFERR_PK_BIT)
#define PFERR_SGX_MASK		BIT(PFERR_SGX_BIT)
#define PFERR_GUEST_FINAL_MASK	BIT_ULL(PFERR_GUEST_FINAL_BIT)
#define PFERR_GUEST_PAGE_MASK	BIT_ULL(PFERR_GUEST_PAGE_BIT)
#define PFERR_IMPLICIT_ACCESS	BIT_ULL(PFERR_IMPLICIT_ACCESS_BIT)

#define PFERR_NESTED_GUEST_PAGE (PFERR_GUEST_PAGE_MASK |	\
				 PFERR_WRITE_MASK |		\
				 PFERR_PRESENT_MASK)

/* apic attention bits */
#define KVM_APIC_CHECK_VAPIC	0
/*
 * The following bit is set with PV-EOI, unset on EOI.
 * We detect PV-EOI changes by guest by comparing
 * this bit with PV-EOI in guest memory.
 * See the implementation in apic_update_pv_eoi.
 */
#define KVM_APIC_PV_EOI_PENDING	1

struct kvm_kernel_irq_routing_entry;

/*
 * kvm_mmu_page_role tracks the properties of a shadow page (where shadow page
 * also includes TDP pages) to determine whether or not a page can be used in
 * the given MMU context.  This is a subset of the overall kvm_cpu_role to
 * minimize the size of kvm_memory_slot.arch.gfn_track, i.e. allows allocating
 * 2 bytes per gfn instead of 4 bytes per gfn.
 *
 * Upper-level shadow pages having gptes are tracked for write-protection via
 * gfn_track.  As above, gfn_track is a 16 bit counter, so KVM must not create
 * more than 2^16-1 upper-level shadow pages at a single gfn, otherwise
 * gfn_track will overflow and explosions will ensure.
 *
 * A unique shadow page (SP) for a gfn is created if and only if an existing SP
 * cannot be reused.  The ability to reuse a SP is tracked by its role, which
 * incorporates various mode bits and properties of the SP.  Roughly speaking,
 * the number of unique SPs that can theoretically be created is 2^n, where n
 * is the number of bits that are used to compute the role.
 *
 * But, even though there are 19 bits in the mask below, not all combinations
 * of modes and flags are possible:
 *
 *   - invalid shadow pages are not accounted, so the bits are effectively 18
 *
 *   - quadrant will only be used if has_4_byte_gpte=1 (non-PAE paging);
 *     execonly and ad_disabled are only used for nested EPT which has
 *     has_4_byte_gpte=0.  Therefore, 2 bits are always unused.
 *
 *   - the 4 bits of level are effectively limited to the values 2/3/4/5,
 *     as 4k SPs are not tracked (allowed to go unsync).  In addition non-PAE
 *     paging has exactly one upper level, making level completely redundant
 *     when has_4_byte_gpte=1.
 *
 *   - on top of this, smep_andnot_wp and smap_andnot_wp are only set if
 *     cr0_wp=0, therefore these three bits only give rise to 5 possibilities.
 *
 * Therefore, the maximum number of possible upper-level shadow pages for a
 * single gfn is a bit less than 2^13.
 */
union kvm_mmu_page_role {
	u32 word;
	struct {
		unsigned level:4;
		unsigned has_4_byte_gpte:1;
		unsigned quadrant:2;
		unsigned direct:1;
		unsigned access:3;
		unsigned invalid:1;
		unsigned efer_nx:1;
		unsigned cr0_wp:1;
		unsigned smep_andnot_wp:1;
		unsigned smap_andnot_wp:1;
		unsigned ad_disabled:1;
		unsigned guest_mode:1;
		unsigned passthrough:1;
		unsigned :5;

		/*
		 * This is left at the top of the word so that
		 * kvm_memslots_for_spte_role can extract it with a
		 * simple shift.  While there is room, give it a whole
		 * byte so it is also faster to load it from memory.
		 */
		unsigned smm:8;
	};
};

/*
 * kvm_mmu_extended_role complements kvm_mmu_page_role, tracking properties
 * relevant to the current MMU configuration.   When loading CR0, CR4, or EFER,
 * including on nested transitions, if nothing in the full role changes then
 * MMU re-configuration can be skipped. @valid bit is set on first usage so we
 * don't treat all-zero structure as valid data.
 *
 * The properties that are tracked in the extended role but not the page role
 * are for things that either (a) do not affect the validity of the shadow page
 * or (b) are indirectly reflected in the shadow page's role.  For example,
 * CR4.PKE only affects permission checks for software walks of the guest page
 * tables (because KVM doesn't support Protection Keys with shadow paging), and
 * CR0.PG, CR4.PAE, and CR4.PSE are indirectly reflected in role.level.
 *
 * Note, SMEP and SMAP are not redundant with sm*p_andnot_wp in the page role.
 * If CR0.WP=1, KVM can reuse shadow pages for the guest regardless of SMEP and
 * SMAP, but the MMU's permission checks for software walks need to be SMEP and
 * SMAP aware regardless of CR0.WP.
 */
union kvm_mmu_extended_role {
	u32 word;
	struct {
		unsigned int valid:1;
		unsigned int execonly:1;
		unsigned int cr4_pse:1;
		unsigned int cr4_pke:1;
		unsigned int cr4_smap:1;
		unsigned int cr4_smep:1;
		unsigned int cr4_la57:1;
<<<<<<< HEAD
#ifndef __GENKSYMS__
		unsigned int efer_lma:1;
#endif
=======
		unsigned int efer_lma:1;
>>>>>>> eb3cdb58
	};
};

union kvm_cpu_role {
	u64 as_u64;
	struct {
		union kvm_mmu_page_role base;
		union kvm_mmu_extended_role ext;
	};
};

struct kvm_rmap_head {
	unsigned long val;
};

struct kvm_pio_request {
	unsigned long linear_rip;
	unsigned long count;
	int in;
	int port;
	int size;
};

#define PT64_ROOT_MAX_LEVEL 5

struct rsvd_bits_validate {
	u64 rsvd_bits_mask[2][PT64_ROOT_MAX_LEVEL];
	u64 bad_mt_xwr;
};

struct kvm_mmu_root_info {
	gpa_t pgd;
	hpa_t hpa;
};

#define KVM_MMU_ROOT_INFO_INVALID \
	((struct kvm_mmu_root_info) { .pgd = INVALID_PAGE, .hpa = INVALID_PAGE })

#define KVM_MMU_NUM_PREV_ROOTS 3

#define KVM_MMU_ROOT_CURRENT		BIT(0)
#define KVM_MMU_ROOT_PREVIOUS(i)	BIT(1+i)
#define KVM_MMU_ROOTS_ALL		(BIT(1 + KVM_MMU_NUM_PREV_ROOTS) - 1)

#define KVM_HAVE_MMU_RWLOCK

struct kvm_mmu_page;
struct kvm_page_fault;

/*
 * x86 supports 4 paging modes (5-level 64-bit, 4-level 64-bit, 3-level 32-bit,
 * and 2-level 32-bit).  The kvm_mmu structure abstracts the details of the
 * current mmu mode.
 */
struct kvm_mmu {
	unsigned long (*get_guest_pgd)(struct kvm_vcpu *vcpu);
	u64 (*get_pdptr)(struct kvm_vcpu *vcpu, int index);
	int (*page_fault)(struct kvm_vcpu *vcpu, struct kvm_page_fault *fault);
	void (*inject_page_fault)(struct kvm_vcpu *vcpu,
				  struct x86_exception *fault);
	gpa_t (*gva_to_gpa)(struct kvm_vcpu *vcpu, struct kvm_mmu *mmu,
			    gpa_t gva_or_gpa, u64 access,
			    struct x86_exception *exception);
	int (*sync_spte)(struct kvm_vcpu *vcpu,
			 struct kvm_mmu_page *sp, int i);
	struct kvm_mmu_root_info root;
	union kvm_cpu_role cpu_role;
	union kvm_mmu_page_role root_role;

	/*
	* The pkru_mask indicates if protection key checks are needed.  It
	* consists of 16 domains indexed by page fault error code bits [4:1],
	* with PFEC.RSVD replaced by ACC_USER_MASK from the page tables.
	* Each domain has 2 bits which are ANDed with AD and WD from PKRU.
	*/
	u32 pkru_mask;

	struct kvm_mmu_root_info prev_roots[KVM_MMU_NUM_PREV_ROOTS];

	/*
	 * Bitmap; bit set = permission fault
	 * Byte index: page fault error code [4:1]
	 * Bit index: pte permissions in ACC_* format
	 */
	u8 permissions[16];

	u64 *pae_root;
	u64 *pml4_root;
	u64 *pml5_root;

	/*
	 * check zero bits on shadow page table entries, these
	 * bits include not only hardware reserved bits but also
	 * the bits spte never used.
	 */
	struct rsvd_bits_validate shadow_zero_check;

	struct rsvd_bits_validate guest_rsvd_check;

	u64 pdptrs[4]; /* pae */
};

enum pmc_type {
	KVM_PMC_GP = 0,
	KVM_PMC_FIXED,
};

struct kvm_pmc {
	enum pmc_type type;
	u8 idx;
	bool is_paused;
	bool intr;
	u64 counter;
	u64 prev_counter;
	u64 eventsel;
	struct perf_event *perf_event;
	struct kvm_vcpu *vcpu;
	/*
	 * only for creating or reusing perf_event,
	 * eventsel value for general purpose counters,
	 * ctrl value for fixed counters.
	 */
	u64 current_config;
	bool intr;
};

<<<<<<< HEAD
#define KVM_PMC_MAX_FIXED	3
=======
/* More counters may conflict with other existing Architectural MSRs */
#define KVM_INTEL_PMC_MAX_GENERIC	8
#define MSR_ARCH_PERFMON_PERFCTR_MAX	(MSR_ARCH_PERFMON_PERFCTR0 + KVM_INTEL_PMC_MAX_GENERIC - 1)
#define MSR_ARCH_PERFMON_EVENTSEL_MAX	(MSR_ARCH_PERFMON_EVENTSEL0 + KVM_INTEL_PMC_MAX_GENERIC - 1)
#define KVM_PMC_MAX_FIXED	3
#define MSR_ARCH_PERFMON_FIXED_CTR_MAX	(MSR_ARCH_PERFMON_FIXED_CTR0 + KVM_PMC_MAX_FIXED - 1)
#define KVM_AMD_PMC_MAX_GENERIC	6
>>>>>>> eb3cdb58
struct kvm_pmu {
	u8 version;
	unsigned nr_arch_gp_counters;
	unsigned nr_arch_fixed_counters;
	unsigned available_event_types;
	u64 fixed_ctr_ctrl;
	u64 fixed_ctr_ctrl_mask;
	u64 global_ctrl;
	u64 global_status;
	u64 counter_bitmask[2];
	u64 global_ctrl_mask;
	u64 global_ovf_ctrl_mask;
	u64 reserved_bits;
	u64 raw_event_mask;
<<<<<<< HEAD
	u8 version;
	struct kvm_pmc gp_counters[INTEL_PMC_MAX_GENERIC];
=======
	struct kvm_pmc gp_counters[KVM_INTEL_PMC_MAX_GENERIC];
>>>>>>> eb3cdb58
	struct kvm_pmc fixed_counters[KVM_PMC_MAX_FIXED];
	struct irq_work irq_work;

	/*
	 * Overlay the bitmap with a 64-bit atomic so that all bits can be
	 * set in a single access, e.g. to reprogram all counters when the PMU
	 * filter changes.
	 */
	union {
		DECLARE_BITMAP(reprogram_pmi, X86_PMC_IDX_MAX);
		atomic64_t __reprogram_pmi;
	};
	DECLARE_BITMAP(all_valid_pmc_idx, X86_PMC_IDX_MAX);
	DECLARE_BITMAP(pmc_in_use, X86_PMC_IDX_MAX);

	u64 ds_area;
	u64 pebs_enable;
	u64 pebs_enable_mask;
	u64 pebs_data_cfg;
	u64 pebs_data_cfg_mask;

	/*
	 * If a guest counter is cross-mapped to host counter with different
	 * index, its PEBS capability will be temporarily disabled.
	 *
	 * The user should make sure that this mask is updated
	 * after disabling interrupts and before perf_guest_get_msrs();
	 */
	u64 host_cross_mapped_mask;

	/*
	 * The gate to release perf_events not marked in
	 * pmc_in_use only once in a vcpu time slice.
	 */
	bool need_cleanup;

	/*
	 * The total number of programmed perf_events and it helps to avoid
	 * redundant check before cleanup if guest don't use vPMU at all.
	 */
	u8 event_count;
};

struct kvm_pmu_ops;

enum {
	KVM_DEBUGREG_BP_ENABLED = 1,
	KVM_DEBUGREG_WONT_EXIT = 2,
};

struct kvm_mtrr_range {
	u64 base;
	u64 mask;
	struct list_head node;
};

struct kvm_mtrr {
	struct kvm_mtrr_range var_ranges[KVM_NR_VAR_MTRR];
	mtrr_type fixed_ranges[KVM_NR_FIXED_MTRR_REGION];
	u64 deftype;

	struct list_head head;
};

/* Hyper-V SynIC timer */
struct kvm_vcpu_hv_stimer {
	struct hrtimer timer;
	int index;
	union hv_stimer_config config;
	u64 count;
	u64 exp_time;
	struct hv_message msg;
	bool msg_pending;
};

/* Hyper-V synthetic interrupt controller (SynIC)*/
struct kvm_vcpu_hv_synic {
	u64 version;
	u64 control;
	u64 msg_page;
	u64 evt_page;
	atomic64_t sint[HV_SYNIC_SINT_COUNT];
	atomic_t sint_to_gsi[HV_SYNIC_SINT_COUNT];
	DECLARE_BITMAP(auto_eoi_bitmap, 256);
	DECLARE_BITMAP(vec_bitmap, 256);
	bool active;
	bool dont_zero_synic_pages;
};

/* The maximum number of entries on the TLB flush fifo. */
#define KVM_HV_TLB_FLUSH_FIFO_SIZE (16)
/*
 * Note: the following 'magic' entry is made up by KVM to avoid putting
 * anything besides GVA on the TLB flush fifo. It is theoretically possible
 * to observe a request to flush 4095 PFNs starting from 0xfffffffffffff000
 * which will look identical. KVM's action to 'flush everything' instead of
 * flushing these particular addresses is, however, fully legitimate as
 * flushing more than requested is always OK.
 */
#define KVM_HV_TLB_FLUSHALL_ENTRY  ((u64)-1)

enum hv_tlb_flush_fifos {
	HV_L1_TLB_FLUSH_FIFO,
	HV_L2_TLB_FLUSH_FIFO,
	HV_NR_TLB_FLUSH_FIFOS,
};

struct kvm_vcpu_hv_tlb_flush_fifo {
	spinlock_t write_lock;
	DECLARE_KFIFO(entries, u64, KVM_HV_TLB_FLUSH_FIFO_SIZE);
};

/* Hyper-V per vcpu emulation context */
struct kvm_vcpu_hv {
	struct kvm_vcpu *vcpu;
	u32 vp_index;
	u64 hv_vapic;
	s64 runtime_offset;
	struct kvm_vcpu_hv_synic synic;
	struct kvm_hyperv_exit exit;
	struct kvm_vcpu_hv_stimer stimer[HV_SYNIC_STIMER_COUNT];
	DECLARE_BITMAP(stimer_pending_bitmap, HV_SYNIC_STIMER_COUNT);
	bool enforce_cpuid;
	struct {
		u32 features_eax; /* HYPERV_CPUID_FEATURES.EAX */
		u32 features_ebx; /* HYPERV_CPUID_FEATURES.EBX */
		u32 features_edx; /* HYPERV_CPUID_FEATURES.EDX */
		u32 enlightenments_eax; /* HYPERV_CPUID_ENLIGHTMENT_INFO.EAX */
		u32 enlightenments_ebx; /* HYPERV_CPUID_ENLIGHTMENT_INFO.EBX */
		u32 syndbg_cap_eax; /* HYPERV_CPUID_SYNDBG_PLATFORM_CAPABILITIES.EAX */
		u32 nested_eax; /* HYPERV_CPUID_NESTED_FEATURES.EAX */
		u32 nested_ebx; /* HYPERV_CPUID_NESTED_FEATURES.EBX */
	} cpuid_cache;

	struct kvm_vcpu_hv_tlb_flush_fifo tlb_flush_fifo[HV_NR_TLB_FLUSH_FIFOS];

	/* Preallocated buffer for handling hypercalls passing sparse vCPU set */
	u64 sparse_banks[HV_MAX_SPARSE_VCPU_BANKS];

	struct hv_vp_assist_page vp_assist_page;

	struct {
		u64 pa_page_gpa;
		u64 vm_id;
		u32 vp_id;
	} nested;
};

struct kvm_hypervisor_cpuid {
	u32 base;
	u32 limit;
};

/* Xen HVM per vcpu emulation context */
struct kvm_vcpu_xen {
	u64 hypercall_rip;
	u32 current_runstate;
	u8 upcall_vector;
	struct gfn_to_pfn_cache vcpu_info_cache;
	struct gfn_to_pfn_cache vcpu_time_info_cache;
	struct gfn_to_pfn_cache runstate_cache;
	struct gfn_to_pfn_cache runstate2_cache;
	u64 last_steal;
	u64 runstate_entry_time;
	u64 runstate_times[4];
	unsigned long evtchn_pending_sel;
	u32 vcpu_id; /* The Xen / ACPI vCPU ID */
	u32 timer_virq;
	u64 timer_expires; /* In guest epoch */
	atomic_t timer_pending;
	struct hrtimer timer;
	int poll_evtchn;
	struct timer_list poll_timer;
	struct kvm_hypervisor_cpuid cpuid;
};

struct kvm_queued_exception {
	bool pending;
	bool injected;
	bool has_error_code;
	u8 vector;
	u32 error_code;
	unsigned long payload;
	bool has_payload;
};

struct kvm_vcpu_arch {
	/*
	 * rip and regs accesses must go through
	 * kvm_{register,rip}_{read,write} functions.
	 */
	unsigned long regs[NR_VCPU_REGS];
	u32 regs_avail;
	u32 regs_dirty;

	unsigned long cr0;
	unsigned long cr0_guest_owned_bits;
	unsigned long cr2;
	unsigned long cr3;
	unsigned long cr4;
	unsigned long cr4_guest_owned_bits;
	unsigned long cr4_guest_rsvd_bits;
	unsigned long cr8;
	u32 host_pkru;
	u32 pkru;
	u32 hflags;
	u64 efer;
	u64 apic_base;
	struct kvm_lapic *apic;    /* kernel irqchip context */
	bool load_eoi_exitmap_pending;
	DECLARE_BITMAP(ioapic_handled_vectors, 256);
	unsigned long apic_attention;
	int32_t apic_arb_prio;
	int mp_state;
	u64 ia32_misc_enable_msr;
	u64 smbase;
	u64 smi_count;
	bool at_instruction_boundary;
	bool tpr_access_reporting;
	bool xsaves_enabled;
	bool xfd_no_write_intercept;
	u64 ia32_xss;
	u64 microcode_version;
	u64 arch_capabilities;
	u64 perf_capabilities;

	/*
	 * Paging state of the vcpu
	 *
	 * If the vcpu runs in guest mode with two level paging this still saves
	 * the paging mode of the l1 guest. This context is always used to
	 * handle faults.
	 */
	struct kvm_mmu *mmu;

	/* Non-nested MMU for L1 */
	struct kvm_mmu root_mmu;

	/* L1 MMU when running nested */
	struct kvm_mmu guest_mmu;

	/*
	 * Paging state of an L2 guest (used for nested npt)
	 *
	 * This context will save all necessary information to walk page tables
	 * of an L2 guest. This context is only initialized for page table
	 * walking and not for faulting since we never handle l2 page faults on
	 * the host.
	 */
	struct kvm_mmu nested_mmu;

	/*
	 * Pointer to the mmu context currently used for
	 * gva_to_gpa translations.
	 */
	struct kvm_mmu *walk_mmu;

	struct kvm_mmu_memory_cache mmu_pte_list_desc_cache;
	struct kvm_mmu_memory_cache mmu_shadow_page_cache;
	struct kvm_mmu_memory_cache mmu_shadowed_info_cache;
	struct kvm_mmu_memory_cache mmu_page_header_cache;

	/*
	 * QEMU userspace and the guest each have their own FPU state.
	 * In vcpu_run, we switch between the user and guest FPU contexts.
	 * While running a VCPU, the VCPU thread will have the guest FPU
	 * context.
	 *
	 * Note that while the PKRU state lives inside the fpu registers,
	 * it is switched out separately at VMENTER and VMEXIT time. The
	 * "guest_fpstate" state here contains the guest FPU context, with the
	 * host PRKU bits.
	 */
	struct fpu_guest guest_fpu;

	u64 xcr0;
	u64 guest_supported_xcr0;

	struct kvm_pio_request pio;
	void *pio_data;
	void *sev_pio_data;
	unsigned sev_pio_count;

	u8 event_exit_inst_len;

	bool exception_from_userspace;

	/* Exceptions to be injected to the guest. */
	struct kvm_queued_exception exception;
	/* Exception VM-Exits to be synthesized to L1. */
	struct kvm_queued_exception exception_vmexit;

	struct kvm_queued_interrupt {
		bool injected;
		bool soft;
		u8 nr;
	} interrupt;

	int halt_request; /* real mode on Intel only */

	int cpuid_nent;
	struct kvm_cpuid_entry2 *cpuid_entries;
	struct kvm_hypervisor_cpuid kvm_cpuid;

	u64 reserved_gpa_bits;
	int maxphyaddr;

	/* emulate context */

	struct x86_emulate_ctxt *emulate_ctxt;
	bool emulate_regs_need_sync_to_vcpu;
	bool emulate_regs_need_sync_from_vcpu;
	int (*complete_userspace_io)(struct kvm_vcpu *vcpu);

	gpa_t time;
	struct pvclock_vcpu_time_info hv_clock;
	unsigned int hw_tsc_khz;
	struct gfn_to_pfn_cache pv_time;
	/* set guest stopped flag in pvclock flags field */
	bool pvclock_set_guest_stopped_request;

	struct {
		u8 preempted;
		u64 msr_val;
		u64 last_steal;
		struct gfn_to_hva_cache cache;
	} st;

	u64 l1_tsc_offset;
	u64 tsc_offset; /* current tsc offset */
	u64 last_guest_tsc;
	u64 last_host_tsc;
	u64 tsc_offset_adjustment;
	u64 this_tsc_nsec;
	u64 this_tsc_write;
	u64 this_tsc_generation;
	bool tsc_catchup;
	bool tsc_always_catchup;
	s8 virtual_tsc_shift;
	u32 virtual_tsc_mult;
	u32 virtual_tsc_khz;
	s64 ia32_tsc_adjust_msr;
	u64 msr_ia32_power_ctl;
	u64 l1_tsc_scaling_ratio;
	u64 tsc_scaling_ratio; /* current scaling ratio */

	atomic_t nmi_queued;  /* unprocessed asynchronous NMIs */
	/* Number of NMIs pending injection, not including hardware vNMIs. */
	unsigned int nmi_pending;
	bool nmi_injected;    /* Trying to inject an NMI this entry */
	bool smi_pending;    /* SMI queued after currently running handler */
	u8 handling_intr_from_guest;

	struct kvm_mtrr mtrr_state;
	u64 pat;

	unsigned switch_db_regs;
	unsigned long db[KVM_NR_DB_REGS];
	unsigned long dr6;
	unsigned long dr7;
	unsigned long eff_db[KVM_NR_DB_REGS];
	unsigned long guest_debug_dr7;
	u64 msr_platform_info;
	u64 msr_misc_features_enables;

	u64 mcg_cap;
	u64 mcg_status;
	u64 mcg_ctl;
	u64 mcg_ext_ctl;
	u64 *mce_banks;
	u64 *mci_ctl2_banks;

	/* Cache MMIO info */
	u64 mmio_gva;
	unsigned mmio_access;
	gfn_t mmio_gfn;
	u64 mmio_gen;

	struct kvm_pmu pmu;

	/* used for guest single stepping over the given code position */
	unsigned long singlestep_rip;

	bool hyperv_enabled;
	struct kvm_vcpu_hv *hyperv;
	struct kvm_vcpu_xen xen;

	cpumask_var_t wbinvd_dirty_mask;

	unsigned long last_retry_eip;
	unsigned long last_retry_addr;

	struct {
		bool halted;
		gfn_t gfns[ASYNC_PF_PER_VCPU];
		struct gfn_to_hva_cache data;
		u64 msr_en_val; /* MSR_KVM_ASYNC_PF_EN */
		u64 msr_int_val; /* MSR_KVM_ASYNC_PF_INT */
		u16 vec;
		u32 id;
		bool send_user_only;
		u32 host_apf_flags;
		bool delivery_as_pf_vmexit;
		bool pageready_pending;
	} apf;

	/* OSVW MSRs (AMD only) */
	struct {
		u64 length;
		u64 status;
	} osvw;

	struct {
		u64 msr_val;
		struct gfn_to_hva_cache data;
	} pv_eoi;

	u64 msr_kvm_poll_control;

	/* set at EPT violation at this point */
	unsigned long exit_qualification;

	/* pv related host specific info */
	struct {
		bool pv_unhalted;
	} pv;

	int pending_ioapic_eoi;
	int pending_external_vector;

	/* be preempted when it's in kernel-mode(cpl=0) */
	bool preempted_in_kernel;

	/* Flush the L1 Data cache for L1TF mitigation on VMENTER */
	bool l1tf_flush_l1d;

	/* Host CPU on which VM-entry was most recently attempted */
	int last_vmentry_cpu;

	/* AMD MSRC001_0015 Hardware Configuration */
	u64 msr_hwcr;

	/* pv related cpuid info */
	struct {
		/*
		 * value of the eax register in the KVM_CPUID_FEATURES CPUID
		 * leaf.
		 */
		u32 features;

		/*
		 * indicates whether pv emulation should be disabled if features
		 * are not present in the guest's cpuid
		 */
		bool enforce;
	} pv_cpuid;

	/* Protected Guests */
	bool guest_state_protected;

	/*
	 * Set when PDPTS were loaded directly by the userspace without
	 * reading the guest memory
	 */
	bool pdptrs_from_userspace;

#if IS_ENABLED(CONFIG_HYPERV)
	hpa_t hv_root_tdp;
#endif
#ifndef __GENKSYMS__
	bool at_instruction_boundary;
#endif
};

struct kvm_lpage_info {
	int disallow_lpage;
};

struct kvm_arch_memory_slot {
	struct kvm_rmap_head *rmap[KVM_NR_PAGE_SIZES];
	struct kvm_lpage_info *lpage_info[KVM_NR_PAGE_SIZES - 1];
	unsigned short *gfn_track[KVM_PAGE_TRACK_MAX];
};

/*
 * Track the mode of the optimized logical map, as the rules for decoding the
 * destination vary per mode.  Enabling the optimized logical map requires all
 * software-enabled local APIs to be in the same mode, each addressable APIC to
 * be mapped to only one MDA, and each MDA to map to at most one APIC.
 */
enum kvm_apic_logical_mode {
	/* All local APICs are software disabled. */
	KVM_APIC_MODE_SW_DISABLED,
	/* All software enabled local APICs in xAPIC cluster addressing mode. */
	KVM_APIC_MODE_XAPIC_CLUSTER,
	/* All software enabled local APICs in xAPIC flat addressing mode. */
	KVM_APIC_MODE_XAPIC_FLAT,
	/* All software enabled local APICs in x2APIC mode. */
	KVM_APIC_MODE_X2APIC,
	/*
	 * Optimized map disabled, e.g. not all local APICs in the same logical
	 * mode, same logical ID assigned to multiple APICs, etc.
	 */
	KVM_APIC_MODE_MAP_DISABLED,
};

struct kvm_apic_map {
	struct rcu_head rcu;
	enum kvm_apic_logical_mode logical_mode;
	u32 max_apic_id;
	union {
		struct kvm_lapic *xapic_flat_map[8];
		struct kvm_lapic *xapic_cluster_map[16][4];
	};
	struct kvm_lapic *phys_map[];
};

/* Hyper-V synthetic debugger (SynDbg)*/
struct kvm_hv_syndbg {
	struct {
		u64 control;
		u64 status;
		u64 send_page;
		u64 recv_page;
		u64 pending_page;
	} control;
	u64 options;
};

/* Current state of Hyper-V TSC page clocksource */
enum hv_tsc_page_status {
	/* TSC page was not set up or disabled */
	HV_TSC_PAGE_UNSET = 0,
	/* TSC page MSR was written by the guest, update pending */
	HV_TSC_PAGE_GUEST_CHANGED,
	/* TSC page update was triggered from the host side */
	HV_TSC_PAGE_HOST_CHANGED,
	/* TSC page was properly set up and is currently active  */
	HV_TSC_PAGE_SET,
	/* TSC page was set up with an inaccessible GPA */
	HV_TSC_PAGE_BROKEN,
};

/* Hyper-V emulation context */
struct kvm_hv {
	struct mutex hv_lock;
	u64 hv_guest_os_id;
	u64 hv_hypercall;
	u64 hv_tsc_page;
	enum hv_tsc_page_status hv_tsc_page_status;

	/* Hyper-v based guest crash (NT kernel bugcheck) parameters */
	u64 hv_crash_param[HV_X64_MSR_CRASH_PARAMS];
	u64 hv_crash_ctl;

	struct ms_hyperv_tsc_page tsc_ref;

	struct idr conn_to_evt;

	u64 hv_reenlightenment_control;
	u64 hv_tsc_emulation_control;
	u64 hv_tsc_emulation_status;
	u64 hv_invtsc_control;

	/* How many vCPUs have VP index != vCPU index */
	atomic_t num_mismatched_vp_indexes;

	/*
	 * How many SynICs use 'AutoEOI' feature
	 * (protected by arch.apicv_update_lock)
	 */
	unsigned int synic_auto_eoi_used;

	struct hv_partition_assist_pg *hv_pa_pg;
	struct kvm_hv_syndbg hv_syndbg;
};

struct msr_bitmap_range {
	u32 flags;
	u32 nmsrs;
	u32 base;
	unsigned long *bitmap;
};

/* Xen emulation context */
struct kvm_xen {
	struct mutex xen_lock;
	u32 xen_version;
	bool long_mode;
	bool runstate_update_flag;
	u8 upcall_vector;
	struct gfn_to_pfn_cache shinfo_cache;
	struct idr evtchn_ports;
	unsigned long poll_mask[BITS_TO_LONGS(KVM_MAX_VCPUS)];
};

enum kvm_irqchip_mode {
	KVM_IRQCHIP_NONE,
	KVM_IRQCHIP_KERNEL,       /* created with KVM_CREATE_IRQCHIP */
	KVM_IRQCHIP_SPLIT,        /* created with KVM_CAP_SPLIT_IRQCHIP */
};

struct kvm_x86_msr_filter {
	u8 count;
	bool default_allow:1;
	struct msr_bitmap_range ranges[16];
};

struct kvm_x86_pmu_event_filter {
	__u32 action;
	__u32 nevents;
	__u32 fixed_counter_bitmap;
	__u32 flags;
	__u32 nr_includes;
	__u32 nr_excludes;
	__u64 *includes;
	__u64 *excludes;
	__u64 events[];
};

enum kvm_apicv_inhibit {

	/********************************************************************/
	/* INHIBITs that are relevant to both Intel's APICv and AMD's AVIC. */
	/********************************************************************/

	/*
	 * APIC acceleration is disabled by a module parameter
	 * and/or not supported in hardware.
	 */
	APICV_INHIBIT_REASON_DISABLE,

	/*
	 * APIC acceleration is inhibited because AutoEOI feature is
	 * being used by a HyperV guest.
	 */
	APICV_INHIBIT_REASON_HYPERV,

	/*
	 * APIC acceleration is inhibited because the userspace didn't yet
	 * enable the kernel/split irqchip.
	 */
	APICV_INHIBIT_REASON_ABSENT,

	/* APIC acceleration is inhibited because KVM_GUESTDBG_BLOCKIRQ
	 * (out of band, debug measure of blocking all interrupts on this vCPU)
	 * was enabled, to avoid AVIC/APICv bypassing it.
	 */
	APICV_INHIBIT_REASON_BLOCKIRQ,

	/*
	 * APICv is disabled because not all vCPUs have a 1:1 mapping between
	 * APIC ID and vCPU, _and_ KVM is not applying its x2APIC hotplug hack.
	 */
	APICV_INHIBIT_REASON_PHYSICAL_ID_ALIASED,

	/*
	 * For simplicity, the APIC acceleration is inhibited
	 * first time either APIC ID or APIC base are changed by the guest
	 * from their reset values.
	 */
	APICV_INHIBIT_REASON_APIC_ID_MODIFIED,
	APICV_INHIBIT_REASON_APIC_BASE_MODIFIED,

	/******************************************************/
	/* INHIBITs that are relevant only to the AMD's AVIC. */
	/******************************************************/

	/*
	 * AVIC is inhibited on a vCPU because it runs a nested guest.
	 *
	 * This is needed because unlike APICv, the peers of this vCPU
	 * cannot use the doorbell mechanism to signal interrupts via AVIC when
	 * a vCPU runs nested.
	 */
	APICV_INHIBIT_REASON_NESTED,

	/*
	 * On SVM, the wait for the IRQ window is implemented with pending vIRQ,
	 * which cannot be injected when the AVIC is enabled, thus AVIC
	 * is inhibited while KVM waits for IRQ window.
	 */
	APICV_INHIBIT_REASON_IRQWIN,

	/*
	 * PIT (i8254) 're-inject' mode, relies on EOI intercept,
	 * which AVIC doesn't support for edge triggered interrupts.
	 */
	APICV_INHIBIT_REASON_PIT_REINJ,

	/*
	 * AVIC is disabled because SEV doesn't support it.
	 */
	APICV_INHIBIT_REASON_SEV,

	/*
	 * AVIC is disabled because not all vCPUs with a valid LDR have a 1:1
	 * mapping between logical ID and vCPU.
	 */
	APICV_INHIBIT_REASON_LOGICAL_ID_ALIASED,
};

struct kvm_arch {
	unsigned long n_used_mmu_pages;
	unsigned long n_requested_mmu_pages;
	unsigned long n_max_mmu_pages;
	unsigned int indirect_shadow_pages;
	u8 mmu_valid_gen;
	struct hlist_head mmu_page_hash[KVM_NUM_MMU_PAGES];
	struct list_head active_mmu_pages;
	struct list_head zapped_obsolete_pages;
	/*
	 * A list of kvm_mmu_page structs that, if zapped, could possibly be
	 * replaced by an NX huge page.  A shadow page is on this list if its
	 * existence disallows an NX huge page (nx_huge_page_disallowed is set)
	 * and there are no other conditions that prevent a huge page, e.g.
	 * the backing host page is huge, dirtly logging is not enabled for its
	 * memslot, etc...  Note, zapping shadow pages on this list doesn't
	 * guarantee an NX huge page will be created in its stead, e.g. if the
	 * guest attempts to execute from the region then KVM obviously can't
	 * create an NX huge page (without hanging the guest).
	 */
	struct list_head possible_nx_huge_pages;
	struct kvm_page_track_notifier_node mmu_sp_tracker;
	struct kvm_page_track_notifier_head track_notifier_head;
	/*
	 * Protects marking pages unsync during page faults, as TDP MMU page
	 * faults only take mmu_lock for read.  For simplicity, the unsync
	 * pages lock is always taken when marking pages unsync regardless of
	 * whether mmu_lock is held for read or write.
	 */
	spinlock_t mmu_unsync_pages_lock;

	struct list_head assigned_dev_head;
	struct iommu_domain *iommu_domain;
	bool iommu_noncoherent;
#define __KVM_HAVE_ARCH_NONCOHERENT_DMA
	atomic_t noncoherent_dma_count;
#define __KVM_HAVE_ARCH_ASSIGNED_DEVICE
	atomic_t assigned_device_count;
	struct kvm_pic *vpic;
	struct kvm_ioapic *vioapic;
	struct kvm_pit *vpit;
	atomic_t vapics_in_nmi_mode;
	struct mutex apic_map_lock;
	struct kvm_apic_map __rcu *apic_map;
	atomic_t apic_map_dirty;

	bool apic_access_memslot_enabled;
	bool apic_access_memslot_inhibited;

	/* Protects apicv_inhibit_reasons */
	struct rw_semaphore apicv_update_lock;
	unsigned long apicv_inhibit_reasons;

	gpa_t wall_clock;

	bool mwait_in_guest;
	bool hlt_in_guest;
	bool pause_in_guest;
	bool cstate_in_guest;

	unsigned long irq_sources_bitmap;
	s64 kvmclock_offset;

	/*
	 * This also protects nr_vcpus_matched_tsc which is read from a
	 * preemption-disabled region, so it must be a raw spinlock.
	 */
	raw_spinlock_t tsc_write_lock;
	u64 last_tsc_nsec;
	u64 last_tsc_write;
	u32 last_tsc_khz;
	u64 last_tsc_offset;
	u64 cur_tsc_nsec;
	u64 cur_tsc_write;
	u64 cur_tsc_offset;
	u64 cur_tsc_generation;
	int nr_vcpus_matched_tsc;

<<<<<<< HEAD
	raw_spinlock_t pvclock_gtod_sync_lock;
=======
	u32 default_tsc_khz;

	seqcount_raw_spinlock_t pvclock_sc;
>>>>>>> eb3cdb58
	bool use_master_clock;
	u64 master_kernel_ns;
	u64 master_cycle_now;
	struct delayed_work kvmclock_update_work;
	struct delayed_work kvmclock_sync_work;

	struct kvm_xen_hvm_config xen_hvm_config;

	/* reads protected by irq_srcu, writes by irq_lock */
	struct hlist_head mask_notifier_list;

	struct kvm_hv hyperv;
	struct kvm_xen xen;

	bool backwards_tsc_observed;
	bool boot_vcpu_runs_old_kvmclock;
	u32 bsp_vcpu_id;

	u64 disabled_quirks;

	enum kvm_irqchip_mode irqchip_mode;
	u8 nr_reserved_ioapic_pins;

	bool disabled_lapic_found;

	bool x2apic_format;
	bool x2apic_broadcast_quirk_disabled;

	bool guest_can_read_msr_platform_info;
	bool exception_payload_enabled;

	bool triple_fault_event;

	bool bus_lock_detection_enabled;
	bool enable_pmu;

	u32 notify_window;
	u32 notify_vmexit_flags;
	/*
	 * If exit_on_emulation_error is set, and the in-kernel instruction
	 * emulator fails to emulate an instruction, allow userspace
	 * the opportunity to look at it.
	 */
	bool exit_on_emulation_error;

	/* Deflect RDMSR and WRMSR to user space when they trigger a #GP */
	u32 user_space_msr_mask;
	struct kvm_x86_msr_filter __rcu *msr_filter;

	u32 hypercall_exit_enabled;

	/* Guest can access the SGX PROVISIONKEY. */
	bool sgx_provisioning_allowed;

	struct kvm_x86_pmu_event_filter __rcu *pmu_event_filter;
	struct task_struct *nx_huge_page_recovery_thread;

#ifdef CONFIG_X86_64
	/* The number of TDP MMU pages across all roots. */
	atomic64_t tdp_mmu_pages;

	/*
	 * List of struct kvm_mmu_pages being used as roots.
	 * All struct kvm_mmu_pages in the list should have
	 * tdp_mmu_page set.
	 *
	 * For reads, this list is protected by:
	 *	the MMU lock in read mode + RCU or
	 *	the MMU lock in write mode
	 *
	 * For writes, this list is protected by:
	 *	the MMU lock in read mode + the tdp_mmu_pages_lock or
	 *	the MMU lock in write mode
	 *
	 * Roots will remain in the list until their tdp_mmu_root_count
	 * drops to zero, at which point the thread that decremented the
	 * count to zero should removed the root from the list and clean
	 * it up, freeing the root after an RCU grace period.
	 */
	struct list_head tdp_mmu_roots;

	/*
	 * Protects accesses to the following fields when the MMU lock
	 * is held in read mode:
	 *  - tdp_mmu_roots (above)
	 *  - the link field of kvm_mmu_page structs used by the TDP MMU
	 *  - possible_nx_huge_pages;
	 *  - the possible_nx_huge_page_link field of kvm_mmu_page structs used
	 *    by the TDP MMU
	 * It is acceptable, but not necessary, to acquire this lock when
	 * the thread holds the MMU lock in write mode.
	 */
	spinlock_t tdp_mmu_pages_lock;
	struct workqueue_struct *tdp_mmu_zap_wq;
#endif /* CONFIG_X86_64 */

	/*
	 * If set, at least one shadow root has been allocated. This flag
	 * is used as one input when determining whether certain memslot
	 * related allocations are necessary.
	 */
	bool shadow_root_allocated;

#if IS_ENABLED(CONFIG_HYPERV)
	hpa_t	hv_root_tdp;
	spinlock_t hv_root_tdp_lock;
#endif
	/*
	 * VM-scope maximum vCPU ID. Used to determine the size of structures
	 * that increase along with the maximum vCPU ID, in which case, using
	 * the global KVM_MAX_VCPU_IDS may lead to significant memory waste.
	 */
	u32 max_vcpu_ids;

	bool disable_nx_huge_pages;

	/*
	 * Memory caches used to allocate shadow pages when performing eager
	 * page splitting. No need for a shadowed_info_cache since eager page
	 * splitting only allocates direct shadow pages.
	 *
	 * Protected by kvm->slots_lock.
	 */
	struct kvm_mmu_memory_cache split_shadow_page_cache;
	struct kvm_mmu_memory_cache split_page_header_cache;

	/*
	 * Memory cache used to allocate pte_list_desc structs while splitting
	 * huge pages. In the worst case, to split one huge page, 512
	 * pte_list_desc structs are needed to add each lower level leaf sptep
	 * to the rmap plus 1 to extend the parent_ptes rmap of the lower level
	 * page table.
	 *
	 * Protected by kvm->slots_lock.
	 */
#define SPLIT_DESC_CACHE_MIN_NR_OBJECTS (SPTE_ENT_PER_PAGE + 1)
	struct kvm_mmu_memory_cache split_desc_cache;
};

struct kvm_vm_stat {
	struct kvm_vm_stat_generic generic;
	u64 mmu_shadow_zapped;
	u64 mmu_pte_write;
	u64 mmu_pde_zapped;
	u64 mmu_flooded;
	u64 mmu_recycled;
	u64 mmu_cache_miss;
	u64 mmu_unsync;
	union {
		struct {
			atomic64_t pages_4k;
			atomic64_t pages_2m;
			atomic64_t pages_1g;
		};
		atomic64_t pages[KVM_NR_PAGE_SIZES];
	};
	u64 nx_lpage_splits;
	u64 max_mmu_page_hash_collisions;
	u64 max_mmu_rmap_size;
};

struct kvm_vcpu_stat {
	struct kvm_vcpu_stat_generic generic;
	u64 pf_taken;
	u64 pf_fixed;
	u64 pf_emulate;
	u64 pf_spurious;
	u64 pf_fast;
	u64 pf_mmio_spte_created;
	u64 pf_guest;
	u64 tlb_flush;
	u64 invlpg;

	u64 exits;
	u64 io_exits;
	u64 mmio_exits;
	u64 signal_exits;
	u64 irq_window_exits;
	u64 nmi_window_exits;
	u64 l1d_flush;
	u64 halt_exits;
	u64 request_irq_exits;
	u64 irq_exits;
	u64 host_state_reload;
	u64 fpu_reload;
	u64 insn_emulation;
	u64 insn_emulation_fail;
	u64 hypercalls;
	u64 irq_injections;
	u64 nmi_injections;
	u64 req_event;
	u64 nested_run;
	u64 directed_yield_attempted;
	u64 directed_yield_successful;
	u64 preemption_reported;
	u64 preemption_other;
	u64 guest_mode;
<<<<<<< HEAD
#ifndef __GENKSYMS__
	u64 preemption_reported;
	u64 preemption_other;
#endif
=======
	u64 notify_window_exits;
>>>>>>> eb3cdb58
};

struct x86_instruction_info;

struct msr_data {
	bool host_initiated;
	u32 index;
	u64 data;
};

struct kvm_lapic_irq {
	u32 vector;
	u16 delivery_mode;
	u16 dest_mode;
	bool level;
	u16 trig_mode;
	u32 shorthand;
	u32 dest_id;
	bool msi_redir_hint;
};

static inline u16 kvm_lapic_irq_dest_mode(bool dest_mode_logical)
{
	return dest_mode_logical ? APIC_DEST_LOGICAL : APIC_DEST_PHYSICAL;
}

struct kvm_x86_ops {
	const char *name;

	int (*check_processor_compatibility)(void);

	int (*hardware_enable)(void);
	void (*hardware_disable)(void);
	void (*hardware_unsetup)(void);
	bool (*has_emulated_msr)(struct kvm *kvm, u32 index);
	void (*vcpu_after_set_cpuid)(struct kvm_vcpu *vcpu);

	unsigned int vm_size;
	int (*vm_init)(struct kvm *kvm);
	void (*vm_destroy)(struct kvm *kvm);

	/* Create, but do not attach this VCPU */
	int (*vcpu_precreate)(struct kvm *kvm);
	int (*vcpu_create)(struct kvm_vcpu *vcpu);
	void (*vcpu_free)(struct kvm_vcpu *vcpu);
	void (*vcpu_reset)(struct kvm_vcpu *vcpu, bool init_event);

	void (*prepare_switch_to_guest)(struct kvm_vcpu *vcpu);
	void (*vcpu_load)(struct kvm_vcpu *vcpu, int cpu);
	void (*vcpu_put)(struct kvm_vcpu *vcpu);

	void (*update_exception_bitmap)(struct kvm_vcpu *vcpu);
	int (*get_msr)(struct kvm_vcpu *vcpu, struct msr_data *msr);
	int (*set_msr)(struct kvm_vcpu *vcpu, struct msr_data *msr);
	u64 (*get_segment_base)(struct kvm_vcpu *vcpu, int seg);
	void (*get_segment)(struct kvm_vcpu *vcpu,
			    struct kvm_segment *var, int seg);
	int (*get_cpl)(struct kvm_vcpu *vcpu);
	void (*set_segment)(struct kvm_vcpu *vcpu,
			    struct kvm_segment *var, int seg);
	void (*get_cs_db_l_bits)(struct kvm_vcpu *vcpu, int *db, int *l);
	bool (*is_valid_cr0)(struct kvm_vcpu *vcpu, unsigned long cr0);
	void (*set_cr0)(struct kvm_vcpu *vcpu, unsigned long cr0);
	void (*post_set_cr3)(struct kvm_vcpu *vcpu, unsigned long cr3);
	bool (*is_valid_cr4)(struct kvm_vcpu *vcpu, unsigned long cr4);
	void (*set_cr4)(struct kvm_vcpu *vcpu, unsigned long cr4);
	int (*set_efer)(struct kvm_vcpu *vcpu, u64 efer);
	void (*get_idt)(struct kvm_vcpu *vcpu, struct desc_ptr *dt);
	void (*set_idt)(struct kvm_vcpu *vcpu, struct desc_ptr *dt);
	void (*get_gdt)(struct kvm_vcpu *vcpu, struct desc_ptr *dt);
	void (*set_gdt)(struct kvm_vcpu *vcpu, struct desc_ptr *dt);
	void (*sync_dirty_debug_regs)(struct kvm_vcpu *vcpu);
	void (*set_dr7)(struct kvm_vcpu *vcpu, unsigned long value);
	void (*cache_reg)(struct kvm_vcpu *vcpu, enum kvm_reg reg);
	unsigned long (*get_rflags)(struct kvm_vcpu *vcpu);
	void (*set_rflags)(struct kvm_vcpu *vcpu, unsigned long rflags);
	bool (*get_if_flag)(struct kvm_vcpu *vcpu);

	void (*flush_tlb_all)(struct kvm_vcpu *vcpu);
	void (*flush_tlb_current)(struct kvm_vcpu *vcpu);
	int  (*flush_remote_tlbs)(struct kvm *kvm);
	int  (*flush_remote_tlbs_range)(struct kvm *kvm, gfn_t gfn,
					gfn_t nr_pages);

	/*
	 * Flush any TLB entries associated with the given GVA.
	 * Does not need to flush GPA->HPA mappings.
	 * Can potentially get non-canonical addresses through INVLPGs, which
	 * the implementation may choose to ignore if appropriate.
	 */
	void (*flush_tlb_gva)(struct kvm_vcpu *vcpu, gva_t addr);

	/*
	 * Flush any TLB entries created by the guest.  Like tlb_flush_gva(),
	 * does not need to flush GPA->HPA mappings.
	 */
	void (*flush_tlb_guest)(struct kvm_vcpu *vcpu);

	int (*vcpu_pre_run)(struct kvm_vcpu *vcpu);
	enum exit_fastpath_completion (*vcpu_run)(struct kvm_vcpu *vcpu);
	int (*handle_exit)(struct kvm_vcpu *vcpu,
		enum exit_fastpath_completion exit_fastpath);
	int (*skip_emulated_instruction)(struct kvm_vcpu *vcpu);
	void (*update_emulated_instruction)(struct kvm_vcpu *vcpu);
	void (*set_interrupt_shadow)(struct kvm_vcpu *vcpu, int mask);
	u32 (*get_interrupt_shadow)(struct kvm_vcpu *vcpu);
	void (*patch_hypercall)(struct kvm_vcpu *vcpu,
				unsigned char *hypercall_addr);
	void (*inject_irq)(struct kvm_vcpu *vcpu, bool reinjected);
	void (*inject_nmi)(struct kvm_vcpu *vcpu);
	void (*inject_exception)(struct kvm_vcpu *vcpu);
	void (*cancel_injection)(struct kvm_vcpu *vcpu);
	int (*interrupt_allowed)(struct kvm_vcpu *vcpu, bool for_injection);
	int (*nmi_allowed)(struct kvm_vcpu *vcpu, bool for_injection);
	bool (*get_nmi_mask)(struct kvm_vcpu *vcpu);
	void (*set_nmi_mask)(struct kvm_vcpu *vcpu, bool masked);
	/* Whether or not a virtual NMI is pending in hardware. */
	bool (*is_vnmi_pending)(struct kvm_vcpu *vcpu);
	/*
	 * Attempt to pend a virtual NMI in harware.  Returns %true on success
	 * to allow using static_call_ret0 as the fallback.
	 */
	bool (*set_vnmi_pending)(struct kvm_vcpu *vcpu);
	void (*enable_nmi_window)(struct kvm_vcpu *vcpu);
	void (*enable_irq_window)(struct kvm_vcpu *vcpu);
	void (*update_cr8_intercept)(struct kvm_vcpu *vcpu, int tpr, int irr);
	bool (*check_apicv_inhibit_reasons)(enum kvm_apicv_inhibit reason);
	const unsigned long required_apicv_inhibits;
	bool allow_apicv_in_x2apic_without_x2apic_virtualization;
	void (*refresh_apicv_exec_ctrl)(struct kvm_vcpu *vcpu);
	void (*hwapic_irr_update)(struct kvm_vcpu *vcpu, int max_irr);
	void (*hwapic_isr_update)(int isr);
	bool (*guest_apic_has_interrupt)(struct kvm_vcpu *vcpu);
	void (*load_eoi_exitmap)(struct kvm_vcpu *vcpu, u64 *eoi_exit_bitmap);
	void (*set_virtual_apic_mode)(struct kvm_vcpu *vcpu);
	void (*set_apic_access_page_addr)(struct kvm_vcpu *vcpu);
	void (*deliver_interrupt)(struct kvm_lapic *apic, int delivery_mode,
				  int trig_mode, int vector);
	int (*sync_pir_to_irr)(struct kvm_vcpu *vcpu);
	int (*set_tss_addr)(struct kvm *kvm, unsigned int addr);
	int (*set_identity_map_addr)(struct kvm *kvm, u64 ident_addr);
	u8 (*get_mt_mask)(struct kvm_vcpu *vcpu, gfn_t gfn, bool is_mmio);

	void (*load_mmu_pgd)(struct kvm_vcpu *vcpu, hpa_t root_hpa,
			     int root_level);

	bool (*has_wbinvd_exit)(void);

	u64 (*get_l2_tsc_offset)(struct kvm_vcpu *vcpu);
	u64 (*get_l2_tsc_multiplier)(struct kvm_vcpu *vcpu);
	void (*write_tsc_offset)(struct kvm_vcpu *vcpu, u64 offset);
	void (*write_tsc_multiplier)(struct kvm_vcpu *vcpu, u64 multiplier);

	/*
	 * Retrieve somewhat arbitrary exit information.  Intended to
	 * be used only from within tracepoints or error paths.
	 */
	void (*get_exit_info)(struct kvm_vcpu *vcpu, u32 *reason,
			      u64 *info1, u64 *info2,
			      u32 *exit_int_info, u32 *exit_int_info_err_code);

	int (*check_intercept)(struct kvm_vcpu *vcpu,
			       struct x86_instruction_info *info,
			       enum x86_intercept_stage stage,
			       struct x86_exception *exception);
	void (*handle_exit_irqoff)(struct kvm_vcpu *vcpu);

	void (*request_immediate_exit)(struct kvm_vcpu *vcpu);

	void (*sched_in)(struct kvm_vcpu *kvm, int cpu);

	/*
	 * Size of the CPU's dirty log buffer, i.e. VMX's PML buffer.  A zero
	 * value indicates CPU dirty logging is unsupported or disabled.
	 */
	int cpu_dirty_log_size;
	void (*update_cpu_dirty_logging)(struct kvm_vcpu *vcpu);

	const struct kvm_x86_nested_ops *nested_ops;

	void (*vcpu_blocking)(struct kvm_vcpu *vcpu);
	void (*vcpu_unblocking)(struct kvm_vcpu *vcpu);

	int (*pi_update_irte)(struct kvm *kvm, unsigned int host_irq,
			      uint32_t guest_irq, bool set);
	void (*pi_start_assignment)(struct kvm *kvm);
	void (*apicv_post_state_restore)(struct kvm_vcpu *vcpu);
	bool (*dy_apicv_has_pending_interrupt)(struct kvm_vcpu *vcpu);

	int (*set_hv_timer)(struct kvm_vcpu *vcpu, u64 guest_deadline_tsc,
			    bool *expired);
	void (*cancel_hv_timer)(struct kvm_vcpu *vcpu);

	void (*setup_mce)(struct kvm_vcpu *vcpu);

#ifdef CONFIG_KVM_SMM
	int (*smi_allowed)(struct kvm_vcpu *vcpu, bool for_injection);
	int (*enter_smm)(struct kvm_vcpu *vcpu, union kvm_smram *smram);
	int (*leave_smm)(struct kvm_vcpu *vcpu, const union kvm_smram *smram);
	void (*enable_smi_window)(struct kvm_vcpu *vcpu);
#endif

	int (*mem_enc_ioctl)(struct kvm *kvm, void __user *argp);
	int (*mem_enc_register_region)(struct kvm *kvm, struct kvm_enc_region *argp);
	int (*mem_enc_unregister_region)(struct kvm *kvm, struct kvm_enc_region *argp);
	int (*vm_copy_enc_context_from)(struct kvm *kvm, unsigned int source_fd);
	int (*vm_move_enc_context_from)(struct kvm *kvm, unsigned int source_fd);
	void (*guest_memory_reclaimed)(struct kvm *kvm);

	int (*get_msr_feature)(struct kvm_msr_entry *entry);

	bool (*can_emulate_instruction)(struct kvm_vcpu *vcpu, int emul_type,
					void *insn, int insn_len);

	bool (*apic_init_signal_blocked)(struct kvm_vcpu *vcpu);
	int (*enable_l2_tlb_flush)(struct kvm_vcpu *vcpu);

	void (*migrate_timers)(struct kvm_vcpu *vcpu);
	void (*msr_filter_changed)(struct kvm_vcpu *vcpu);
	int (*complete_emulated_msr)(struct kvm_vcpu *vcpu, int err);

	void (*vcpu_deliver_sipi_vector)(struct kvm_vcpu *vcpu, u8 vector);

	/*
	 * Returns vCPU specific APICv inhibit reasons
	 */
	unsigned long (*vcpu_get_apicv_inhibit_reasons)(struct kvm_vcpu *vcpu);
};

struct kvm_x86_nested_ops {
	void (*leave_nested)(struct kvm_vcpu *vcpu);
<<<<<<< HEAD
=======
	bool (*is_exception_vmexit)(struct kvm_vcpu *vcpu, u8 vector,
				    u32 error_code);
>>>>>>> eb3cdb58
	int (*check_events)(struct kvm_vcpu *vcpu);
	bool (*has_events)(struct kvm_vcpu *vcpu);
	void (*triple_fault)(struct kvm_vcpu *vcpu);
	int (*get_state)(struct kvm_vcpu *vcpu,
			 struct kvm_nested_state __user *user_kvm_nested_state,
			 unsigned user_data_size);
	int (*set_state)(struct kvm_vcpu *vcpu,
			 struct kvm_nested_state __user *user_kvm_nested_state,
			 struct kvm_nested_state *kvm_state);
	bool (*get_nested_state_pages)(struct kvm_vcpu *vcpu);
	int (*write_log_dirty)(struct kvm_vcpu *vcpu, gpa_t l2_gpa);

	int (*enable_evmcs)(struct kvm_vcpu *vcpu,
			    uint16_t *vmcs_version);
	uint16_t (*get_evmcs_version)(struct kvm_vcpu *vcpu);
	void (*hv_inject_synthetic_vmexit_post_tlb_flush)(struct kvm_vcpu *vcpu);
};

struct kvm_x86_init_ops {
	int (*hardware_setup)(void);
<<<<<<< HEAD
	bool (*intel_pt_intr_in_guest)(void);
=======
	unsigned int (*handle_intel_pt_intr)(void);
>>>>>>> eb3cdb58

	struct kvm_x86_ops *runtime_ops;
	struct kvm_pmu_ops *pmu_ops;
};

struct kvm_arch_async_pf {
	u32 token;
	gfn_t gfn;
	unsigned long cr3;
	bool direct_map;
};

extern u32 __read_mostly kvm_nr_uret_msrs;
extern u64 __read_mostly host_efer;
extern bool __read_mostly allow_smaller_maxphyaddr;
extern bool __read_mostly enable_apicv;
extern struct kvm_x86_ops kvm_x86_ops;

#define KVM_X86_OP(func) \
	DECLARE_STATIC_CALL(kvm_x86_##func, *(((struct kvm_x86_ops *)0)->func));
#define KVM_X86_OP_OPTIONAL KVM_X86_OP
#define KVM_X86_OP_OPTIONAL_RET0 KVM_X86_OP
#include <asm/kvm-x86-ops.h>

int kvm_x86_vendor_init(struct kvm_x86_init_ops *ops);
void kvm_x86_vendor_exit(void);

#define __KVM_HAVE_ARCH_VM_ALLOC
static inline struct kvm *kvm_arch_alloc_vm(void)
{
	return __vmalloc(kvm_x86_ops.vm_size, GFP_KERNEL_ACCOUNT | __GFP_ZERO);
}

#define __KVM_HAVE_ARCH_VM_FREE
void kvm_arch_free_vm(struct kvm *kvm);

#define __KVM_HAVE_ARCH_FLUSH_REMOTE_TLB
static inline int kvm_arch_flush_remote_tlb(struct kvm *kvm)
{
	if (kvm_x86_ops.flush_remote_tlbs &&
	    !static_call(kvm_x86_flush_remote_tlbs)(kvm))
		return 0;
	else
		return -ENOTSUPP;
}

#define kvm_arch_pmi_in_guest(vcpu) \
	((vcpu) && (vcpu)->arch.handling_intr_from_guest)

void __init kvm_mmu_x86_module_init(void);
int kvm_mmu_vendor_module_init(void);
void kvm_mmu_vendor_module_exit(void);

void kvm_mmu_destroy(struct kvm_vcpu *vcpu);
int kvm_mmu_create(struct kvm_vcpu *vcpu);
int kvm_mmu_init_vm(struct kvm *kvm);
void kvm_mmu_uninit_vm(struct kvm *kvm);

void kvm_mmu_after_set_cpuid(struct kvm_vcpu *vcpu);
void kvm_mmu_reset_context(struct kvm_vcpu *vcpu);
void kvm_mmu_slot_remove_write_access(struct kvm *kvm,
				      const struct kvm_memory_slot *memslot,
				      int start_level);
void kvm_mmu_slot_try_split_huge_pages(struct kvm *kvm,
				       const struct kvm_memory_slot *memslot,
				       int target_level);
void kvm_mmu_try_split_huge_pages(struct kvm *kvm,
				  const struct kvm_memory_slot *memslot,
				  u64 start, u64 end,
				  int target_level);
void kvm_mmu_zap_collapsible_sptes(struct kvm *kvm,
				   const struct kvm_memory_slot *memslot);
void kvm_mmu_slot_leaf_clear_dirty(struct kvm *kvm,
				   const struct kvm_memory_slot *memslot);
void kvm_mmu_zap_all(struct kvm *kvm);
void kvm_mmu_invalidate_mmio_sptes(struct kvm *kvm, u64 gen);
void kvm_mmu_change_mmu_pages(struct kvm *kvm, unsigned long kvm_nr_mmu_pages);

int load_pdptrs(struct kvm_vcpu *vcpu, unsigned long cr3);

int emulator_write_phys(struct kvm_vcpu *vcpu, gpa_t gpa,
			  const void *val, int bytes);

struct kvm_irq_mask_notifier {
	void (*func)(struct kvm_irq_mask_notifier *kimn, bool masked);
	int irq;
	struct hlist_node link;
};

void kvm_register_irq_mask_notifier(struct kvm *kvm, int irq,
				    struct kvm_irq_mask_notifier *kimn);
void kvm_unregister_irq_mask_notifier(struct kvm *kvm, int irq,
				      struct kvm_irq_mask_notifier *kimn);
void kvm_fire_mask_notifiers(struct kvm *kvm, unsigned irqchip, unsigned pin,
			     bool mask);

extern bool tdp_enabled;

u64 vcpu_tsc_khz(struct kvm_vcpu *vcpu);

/*
 * EMULTYPE_NO_DECODE - Set when re-emulating an instruction (after completing
 *			userspace I/O) to indicate that the emulation context
 *			should be reused as is, i.e. skip initialization of
 *			emulation context, instruction fetch and decode.
 *
 * EMULTYPE_TRAP_UD - Set when emulating an intercepted #UD from hardware.
 *		      Indicates that only select instructions (tagged with
 *		      EmulateOnUD) should be emulated (to minimize the emulator
 *		      attack surface).  See also EMULTYPE_TRAP_UD_FORCED.
 *
 * EMULTYPE_SKIP - Set when emulating solely to skip an instruction, i.e. to
 *		   decode the instruction length.  For use *only* by
 *		   kvm_x86_ops.skip_emulated_instruction() implementations if
 *		   EMULTYPE_COMPLETE_USER_EXIT is not set.
 *
 * EMULTYPE_ALLOW_RETRY_PF - Set when the emulator should resume the guest to
 *			     retry native execution under certain conditions,
 *			     Can only be set in conjunction with EMULTYPE_PF.
 *
 * EMULTYPE_TRAP_UD_FORCED - Set when emulating an intercepted #UD that was
 *			     triggered by KVM's magic "force emulation" prefix,
 *			     which is opt in via module param (off by default).
 *			     Bypasses EmulateOnUD restriction despite emulating
 *			     due to an intercepted #UD (see EMULTYPE_TRAP_UD).
 *			     Used to test the full emulator from userspace.
 *
 * EMULTYPE_VMWARE_GP - Set when emulating an intercepted #GP for VMware
 *			backdoor emulation, which is opt in via module param.
 *			VMware backdoor emulation handles select instructions
 *			and reinjects the #GP for all other cases.
 *
 * EMULTYPE_PF - Set when emulating MMIO by way of an intercepted #PF, in which
 *		 case the CR2/GPA value pass on the stack is valid.
 *
 * EMULTYPE_COMPLETE_USER_EXIT - Set when the emulator should update interruptibility
 *				 state and inject single-step #DBs after skipping
 *				 an instruction (after completing userspace I/O).
 *
 * EMULTYPE_WRITE_PF_TO_SP - Set when emulating an intercepted page fault that
 *			     is attempting to write a gfn that contains one or
 *			     more of the PTEs used to translate the write itself,
 *			     and the owning page table is being shadowed by KVM.
 *			     If emulation of the faulting instruction fails and
 *			     this flag is set, KVM will exit to userspace instead
 *			     of retrying emulation as KVM cannot make forward
 *			     progress.
 *
 *			     If emulation fails for a write to guest page tables,
 *			     KVM unprotects (zaps) the shadow page for the target
 *			     gfn and resumes the guest to retry the non-emulatable
 *			     instruction (on hardware).  Unprotecting the gfn
 *			     doesn't allow forward progress for a self-changing
 *			     access because doing so also zaps the translation for
 *			     the gfn, i.e. retrying the instruction will hit a
 *			     !PRESENT fault, which results in a new shadow page
 *			     and sends KVM back to square one.
 */
#define EMULTYPE_NO_DECODE	    (1 << 0)
#define EMULTYPE_TRAP_UD	    (1 << 1)
#define EMULTYPE_SKIP		    (1 << 2)
#define EMULTYPE_ALLOW_RETRY_PF	    (1 << 3)
#define EMULTYPE_TRAP_UD_FORCED	    (1 << 4)
#define EMULTYPE_VMWARE_GP	    (1 << 5)
#define EMULTYPE_PF		    (1 << 6)
#define EMULTYPE_COMPLETE_USER_EXIT (1 << 7)
#define EMULTYPE_WRITE_PF_TO_SP	    (1 << 8)

int kvm_emulate_instruction(struct kvm_vcpu *vcpu, int emulation_type);
int kvm_emulate_instruction_from_buffer(struct kvm_vcpu *vcpu,
					void *insn, int insn_len);
void __kvm_prepare_emulation_failure_exit(struct kvm_vcpu *vcpu,
					  u64 *data, u8 ndata);
void kvm_prepare_emulation_failure_exit(struct kvm_vcpu *vcpu);

void kvm_enable_efer_bits(u64);
bool kvm_valid_efer(struct kvm_vcpu *vcpu, u64 efer);
int __kvm_get_msr(struct kvm_vcpu *vcpu, u32 index, u64 *data, bool host_initiated);
int kvm_get_msr(struct kvm_vcpu *vcpu, u32 index, u64 *data);
int kvm_set_msr(struct kvm_vcpu *vcpu, u32 index, u64 data);
int kvm_emulate_rdmsr(struct kvm_vcpu *vcpu);
int kvm_emulate_wrmsr(struct kvm_vcpu *vcpu);
int kvm_emulate_as_nop(struct kvm_vcpu *vcpu);
int kvm_emulate_invd(struct kvm_vcpu *vcpu);
int kvm_emulate_mwait(struct kvm_vcpu *vcpu);
int kvm_handle_invalid_op(struct kvm_vcpu *vcpu);
int kvm_emulate_monitor(struct kvm_vcpu *vcpu);

int kvm_fast_pio(struct kvm_vcpu *vcpu, int size, unsigned short port, int in);
int kvm_emulate_cpuid(struct kvm_vcpu *vcpu);
int kvm_emulate_halt(struct kvm_vcpu *vcpu);
int kvm_emulate_halt_noskip(struct kvm_vcpu *vcpu);
int kvm_emulate_ap_reset_hold(struct kvm_vcpu *vcpu);
int kvm_emulate_wbinvd(struct kvm_vcpu *vcpu);

void kvm_get_segment(struct kvm_vcpu *vcpu, struct kvm_segment *var, int seg);
void kvm_set_segment(struct kvm_vcpu *vcpu, struct kvm_segment *var, int seg);
int kvm_load_segment_descriptor(struct kvm_vcpu *vcpu, u16 selector, int seg);
void kvm_vcpu_deliver_sipi_vector(struct kvm_vcpu *vcpu, u8 vector);

int kvm_task_switch(struct kvm_vcpu *vcpu, u16 tss_selector, int idt_index,
		    int reason, bool has_error_code, u32 error_code);

void kvm_post_set_cr0(struct kvm_vcpu *vcpu, unsigned long old_cr0, unsigned long cr0);
void kvm_post_set_cr4(struct kvm_vcpu *vcpu, unsigned long old_cr4, unsigned long cr4);
int kvm_set_cr0(struct kvm_vcpu *vcpu, unsigned long cr0);
int kvm_set_cr3(struct kvm_vcpu *vcpu, unsigned long cr3);
int kvm_set_cr4(struct kvm_vcpu *vcpu, unsigned long cr4);
int kvm_set_cr8(struct kvm_vcpu *vcpu, unsigned long cr8);
int kvm_set_dr(struct kvm_vcpu *vcpu, int dr, unsigned long val);
void kvm_get_dr(struct kvm_vcpu *vcpu, int dr, unsigned long *val);
unsigned long kvm_get_cr8(struct kvm_vcpu *vcpu);
void kvm_lmsw(struct kvm_vcpu *vcpu, unsigned long msw);
int kvm_emulate_xsetbv(struct kvm_vcpu *vcpu);

int kvm_get_msr_common(struct kvm_vcpu *vcpu, struct msr_data *msr);
int kvm_set_msr_common(struct kvm_vcpu *vcpu, struct msr_data *msr);

unsigned long kvm_get_rflags(struct kvm_vcpu *vcpu);
void kvm_set_rflags(struct kvm_vcpu *vcpu, unsigned long rflags);
int kvm_emulate_rdpmc(struct kvm_vcpu *vcpu);

void kvm_queue_exception(struct kvm_vcpu *vcpu, unsigned nr);
void kvm_queue_exception_e(struct kvm_vcpu *vcpu, unsigned nr, u32 error_code);
void kvm_queue_exception_p(struct kvm_vcpu *vcpu, unsigned nr, unsigned long payload);
void kvm_requeue_exception(struct kvm_vcpu *vcpu, unsigned nr);
void kvm_requeue_exception_e(struct kvm_vcpu *vcpu, unsigned nr, u32 error_code);
void kvm_inject_page_fault(struct kvm_vcpu *vcpu, struct x86_exception *fault);
void kvm_inject_emulated_page_fault(struct kvm_vcpu *vcpu,
				    struct x86_exception *fault);
bool kvm_require_cpl(struct kvm_vcpu *vcpu, int required_cpl);
bool kvm_require_dr(struct kvm_vcpu *vcpu, int dr);

static inline int __kvm_irq_line_state(unsigned long *irq_state,
				       int irq_source_id, int level)
{
	/* Logical OR for level trig interrupt */
	if (level)
		__set_bit(irq_source_id, irq_state);
	else
		__clear_bit(irq_source_id, irq_state);

	return !!(*irq_state);
}

int kvm_pic_set_irq(struct kvm_pic *pic, int irq, int irq_source_id, int level);
void kvm_pic_clear_all(struct kvm_pic *pic, int irq_source_id);

void kvm_inject_nmi(struct kvm_vcpu *vcpu);
int kvm_get_nr_pending_nmis(struct kvm_vcpu *vcpu);

void kvm_update_dr7(struct kvm_vcpu *vcpu);

int kvm_mmu_unprotect_page(struct kvm *kvm, gfn_t gfn);
void kvm_mmu_free_roots(struct kvm *kvm, struct kvm_mmu *mmu,
			ulong roots_to_free);
void kvm_mmu_free_guest_mode_roots(struct kvm *kvm, struct kvm_mmu *mmu);
gpa_t kvm_mmu_gva_to_gpa_read(struct kvm_vcpu *vcpu, gva_t gva,
			      struct x86_exception *exception);
gpa_t kvm_mmu_gva_to_gpa_write(struct kvm_vcpu *vcpu, gva_t gva,
			       struct x86_exception *exception);
gpa_t kvm_mmu_gva_to_gpa_system(struct kvm_vcpu *vcpu, gva_t gva,
				struct x86_exception *exception);

bool kvm_apicv_activated(struct kvm *kvm);
bool kvm_vcpu_apicv_activated(struct kvm_vcpu *vcpu);
void __kvm_vcpu_update_apicv(struct kvm_vcpu *vcpu);
void __kvm_set_or_clear_apicv_inhibit(struct kvm *kvm,
				      enum kvm_apicv_inhibit reason, bool set);
void kvm_set_or_clear_apicv_inhibit(struct kvm *kvm,
				    enum kvm_apicv_inhibit reason, bool set);

static inline void kvm_set_apicv_inhibit(struct kvm *kvm,
					 enum kvm_apicv_inhibit reason)
{
	kvm_set_or_clear_apicv_inhibit(kvm, reason, true);
}

static inline void kvm_clear_apicv_inhibit(struct kvm *kvm,
					   enum kvm_apicv_inhibit reason)
{
	kvm_set_or_clear_apicv_inhibit(kvm, reason, false);
}

int kvm_emulate_hypercall(struct kvm_vcpu *vcpu);

int kvm_mmu_page_fault(struct kvm_vcpu *vcpu, gpa_t cr2_or_gpa, u64 error_code,
		       void *insn, int insn_len);
void kvm_mmu_invlpg(struct kvm_vcpu *vcpu, gva_t gva);
void kvm_mmu_invalidate_addr(struct kvm_vcpu *vcpu, struct kvm_mmu *mmu,
			     u64 addr, unsigned long roots);
void kvm_mmu_invpcid_gva(struct kvm_vcpu *vcpu, gva_t gva, unsigned long pcid);
void kvm_mmu_new_pgd(struct kvm_vcpu *vcpu, gpa_t new_pgd);

void kvm_configure_mmu(bool enable_tdp, int tdp_forced_root_level,
		       int tdp_max_root_level, int tdp_huge_page_level);

static inline u16 kvm_read_ldt(void)
{
	u16 ldt;
	asm("sldt %0" : "=g"(ldt));
	return ldt;
}

static inline void kvm_load_ldt(u16 sel)
{
	asm("lldt %0" : : "rm"(sel));
}

#ifdef CONFIG_X86_64
static inline unsigned long read_msr(unsigned long msr)
{
	u64 value;

	rdmsrl(msr, value);
	return value;
}
#endif

static inline void kvm_inject_gp(struct kvm_vcpu *vcpu, u32 error_code)
{
	kvm_queue_exception_e(vcpu, GP_VECTOR, error_code);
}

#define TSS_IOPB_BASE_OFFSET 0x66
#define TSS_BASE_SIZE 0x68
#define TSS_IOPB_SIZE (65536 / 8)
#define TSS_REDIRECTION_SIZE (256 / 8)
#define RMODE_TSS_SIZE							\
	(TSS_BASE_SIZE + TSS_REDIRECTION_SIZE + TSS_IOPB_SIZE + 1)

enum {
	TASK_SWITCH_CALL = 0,
	TASK_SWITCH_IRET = 1,
	TASK_SWITCH_JMP = 2,
	TASK_SWITCH_GATE = 3,
};

#define HF_GUEST_MASK		(1 << 0) /* VCPU is in guest-mode */

#ifdef CONFIG_KVM_SMM
#define HF_SMM_MASK		(1 << 1)
#define HF_SMM_INSIDE_NMI_MASK	(1 << 2)

# define __KVM_VCPU_MULTIPLE_ADDRESS_SPACE
# define KVM_ADDRESS_SPACE_NUM 2
# define kvm_arch_vcpu_memslots_id(vcpu) ((vcpu)->arch.hflags & HF_SMM_MASK ? 1 : 0)
# define kvm_memslots_for_spte_role(kvm, role) __kvm_memslots(kvm, (role).smm)
#else
# define kvm_memslots_for_spte_role(kvm, role) __kvm_memslots(kvm, 0)
#endif

#define KVM_ARCH_WANT_MMU_NOTIFIER

int kvm_cpu_has_injectable_intr(struct kvm_vcpu *v);
int kvm_cpu_has_interrupt(struct kvm_vcpu *vcpu);
int kvm_cpu_has_extint(struct kvm_vcpu *v);
int kvm_arch_interrupt_allowed(struct kvm_vcpu *vcpu);
int kvm_cpu_get_interrupt(struct kvm_vcpu *v);
void kvm_vcpu_reset(struct kvm_vcpu *vcpu, bool init_event);

int kvm_pv_send_ipi(struct kvm *kvm, unsigned long ipi_bitmap_low,
		    unsigned long ipi_bitmap_high, u32 min,
		    unsigned long icr, int op_64_bit);

int kvm_add_user_return_msr(u32 msr);
int kvm_find_user_return_msr(u32 msr);
int kvm_set_user_return_msr(unsigned index, u64 val, u64 mask);

static inline bool kvm_is_supported_user_return_msr(u32 msr)
{
	return kvm_find_user_return_msr(msr) >= 0;
}

u64 kvm_scale_tsc(u64 tsc, u64 ratio);
u64 kvm_read_l1_tsc(struct kvm_vcpu *vcpu, u64 host_tsc);
u64 kvm_calc_nested_tsc_offset(u64 l1_offset, u64 l2_offset, u64 l2_multiplier);
u64 kvm_calc_nested_tsc_multiplier(u64 l1_multiplier, u64 l2_multiplier);

unsigned long kvm_get_linear_rip(struct kvm_vcpu *vcpu);
bool kvm_is_linear_rip(struct kvm_vcpu *vcpu, unsigned long linear_rip);

void kvm_make_scan_ioapic_request(struct kvm *kvm);
void kvm_make_scan_ioapic_request_mask(struct kvm *kvm,
				       unsigned long *vcpu_bitmap);

bool kvm_arch_async_page_not_present(struct kvm_vcpu *vcpu,
				     struct kvm_async_pf *work);
void kvm_arch_async_page_present(struct kvm_vcpu *vcpu,
				 struct kvm_async_pf *work);
void kvm_arch_async_page_ready(struct kvm_vcpu *vcpu,
			       struct kvm_async_pf *work);
void kvm_arch_async_page_present_queued(struct kvm_vcpu *vcpu);
bool kvm_arch_can_dequeue_async_page_present(struct kvm_vcpu *vcpu);
extern bool kvm_find_async_pf_gfn(struct kvm_vcpu *vcpu, gfn_t gfn);

int kvm_skip_emulated_instruction(struct kvm_vcpu *vcpu);
int kvm_complete_insn_gp(struct kvm_vcpu *vcpu, int err);
void __kvm_request_immediate_exit(struct kvm_vcpu *vcpu);

void __user *__x86_set_memory_region(struct kvm *kvm, int id, gpa_t gpa,
				     u32 size);
bool kvm_vcpu_is_reset_bsp(struct kvm_vcpu *vcpu);
bool kvm_vcpu_is_bsp(struct kvm_vcpu *vcpu);

bool kvm_intr_is_single_vcpu(struct kvm *kvm, struct kvm_lapic_irq *irq,
			     struct kvm_vcpu **dest_vcpu);

void kvm_set_msi_irq(struct kvm *kvm, struct kvm_kernel_irq_routing_entry *e,
		     struct kvm_lapic_irq *irq);

static inline bool kvm_irq_is_postable(struct kvm_lapic_irq *irq)
{
	/* We can only post Fixed and LowPrio IRQs */
	return (irq->delivery_mode == APIC_DM_FIXED ||
		irq->delivery_mode == APIC_DM_LOWEST);
}

static inline void kvm_arch_vcpu_blocking(struct kvm_vcpu *vcpu)
{
	static_call_cond(kvm_x86_vcpu_blocking)(vcpu);
}

static inline void kvm_arch_vcpu_unblocking(struct kvm_vcpu *vcpu)
{
	static_call_cond(kvm_x86_vcpu_unblocking)(vcpu);
}

static inline int kvm_cpu_get_apicid(int mps_cpu)
{
#ifdef CONFIG_X86_LOCAL_APIC
	return default_cpu_present_to_apicid(mps_cpu);
#else
	WARN_ON_ONCE(1);
	return BAD_APICID;
#endif
}

int memslot_rmap_alloc(struct kvm_memory_slot *slot, unsigned long npages);

#define KVM_CLOCK_VALID_FLAGS						\
	(KVM_CLOCK_TSC_STABLE | KVM_CLOCK_REALTIME | KVM_CLOCK_HOST_TSC)

#define KVM_X86_VALID_QUIRKS			\
	(KVM_X86_QUIRK_LINT0_REENABLED |	\
	 KVM_X86_QUIRK_CD_NW_CLEARED |		\
	 KVM_X86_QUIRK_LAPIC_MMIO_HOLE |	\
	 KVM_X86_QUIRK_OUT_7E_INC_RIP |		\
	 KVM_X86_QUIRK_MISC_ENABLE_NO_MWAIT |	\
	 KVM_X86_QUIRK_FIX_HYPERCALL_INSN |	\
	 KVM_X86_QUIRK_MWAIT_NEVER_UD_FAULTS)

/*
 * KVM previously used a u32 field in kvm_run to indicate the hypercall was
 * initiated from long mode. KVM now sets bit 0 to indicate long mode, but the
 * remaining 31 lower bits must be 0 to preserve ABI.
 */
#define KVM_EXIT_HYPERCALL_MBZ		GENMASK_ULL(31, 1)

#endif /* _ASM_X86_KVM_HOST_H */<|MERGE_RESOLUTION|>--- conflicted
+++ resolved
@@ -379,13 +379,7 @@
 		unsigned int cr4_smap:1;
 		unsigned int cr4_smep:1;
 		unsigned int cr4_la57:1;
-<<<<<<< HEAD
-#ifndef __GENKSYMS__
 		unsigned int efer_lma:1;
-#endif
-=======
-		unsigned int efer_lma:1;
->>>>>>> eb3cdb58
 	};
 };
 
@@ -509,12 +503,8 @@
 	 * ctrl value for fixed counters.
 	 */
 	u64 current_config;
-	bool intr;
-};
-
-<<<<<<< HEAD
-#define KVM_PMC_MAX_FIXED	3
-=======
+};
+
 /* More counters may conflict with other existing Architectural MSRs */
 #define KVM_INTEL_PMC_MAX_GENERIC	8
 #define MSR_ARCH_PERFMON_PERFCTR_MAX	(MSR_ARCH_PERFMON_PERFCTR0 + KVM_INTEL_PMC_MAX_GENERIC - 1)
@@ -522,7 +512,6 @@
 #define KVM_PMC_MAX_FIXED	3
 #define MSR_ARCH_PERFMON_FIXED_CTR_MAX	(MSR_ARCH_PERFMON_FIXED_CTR0 + KVM_PMC_MAX_FIXED - 1)
 #define KVM_AMD_PMC_MAX_GENERIC	6
->>>>>>> eb3cdb58
 struct kvm_pmu {
 	u8 version;
 	unsigned nr_arch_gp_counters;
@@ -537,12 +526,7 @@
 	u64 global_ovf_ctrl_mask;
 	u64 reserved_bits;
 	u64 raw_event_mask;
-<<<<<<< HEAD
-	u8 version;
-	struct kvm_pmc gp_counters[INTEL_PMC_MAX_GENERIC];
-=======
 	struct kvm_pmc gp_counters[KVM_INTEL_PMC_MAX_GENERIC];
->>>>>>> eb3cdb58
 	struct kvm_pmc fixed_counters[KVM_PMC_MAX_FIXED];
 	struct irq_work irq_work;
 
@@ -1012,9 +996,6 @@
 #if IS_ENABLED(CONFIG_HYPERV)
 	hpa_t hv_root_tdp;
 #endif
-#ifndef __GENKSYMS__
-	bool at_instruction_boundary;
-#endif
 };
 
 struct kvm_lpage_info {
@@ -1323,13 +1304,9 @@
 	u64 cur_tsc_generation;
 	int nr_vcpus_matched_tsc;
 
-<<<<<<< HEAD
-	raw_spinlock_t pvclock_gtod_sync_lock;
-=======
 	u32 default_tsc_khz;
 
 	seqcount_raw_spinlock_t pvclock_sc;
->>>>>>> eb3cdb58
 	bool use_master_clock;
 	u64 master_kernel_ns;
 	u64 master_cycle_now;
@@ -1527,14 +1504,7 @@
 	u64 preemption_reported;
 	u64 preemption_other;
 	u64 guest_mode;
-<<<<<<< HEAD
-#ifndef __GENKSYMS__
-	u64 preemption_reported;
-	u64 preemption_other;
-#endif
-=======
 	u64 notify_window_exits;
->>>>>>> eb3cdb58
 };
 
 struct x86_instruction_info;
@@ -1766,11 +1736,8 @@
 
 struct kvm_x86_nested_ops {
 	void (*leave_nested)(struct kvm_vcpu *vcpu);
-<<<<<<< HEAD
-=======
 	bool (*is_exception_vmexit)(struct kvm_vcpu *vcpu, u8 vector,
 				    u32 error_code);
->>>>>>> eb3cdb58
 	int (*check_events)(struct kvm_vcpu *vcpu);
 	bool (*has_events)(struct kvm_vcpu *vcpu);
 	void (*triple_fault)(struct kvm_vcpu *vcpu);
@@ -1791,11 +1758,7 @@
 
 struct kvm_x86_init_ops {
 	int (*hardware_setup)(void);
-<<<<<<< HEAD
-	bool (*intel_pt_intr_in_guest)(void);
-=======
 	unsigned int (*handle_intel_pt_intr)(void);
->>>>>>> eb3cdb58
 
 	struct kvm_x86_ops *runtime_ops;
 	struct kvm_pmu_ops *pmu_ops;
