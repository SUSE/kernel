/* SPDX-License-Identifier: GPL-2.0 */
#ifndef __ASM_QSPINLOCK_PARAVIRT_H
#define __ASM_QSPINLOCK_PARAVIRT_H

#include <asm/ibt.h>

/*
 * For x86-64, PV_CALLEE_SAVE_REGS_THUNK() saves and restores 8 64-bit
 * registers. For i386, however, only 1 32-bit register needs to be saved
 * and restored. So an optimized version of __pv_queued_spin_unlock() is
 * hand-coded for 64-bit, but it isn't worthwhile to do it for 32-bit.
 */
#ifdef CONFIG_64BIT

__PV_CALLEE_SAVE_REGS_THUNK(__pv_queued_spin_unlock_slowpath, ".spinlock.text");
#define __pv_queued_spin_unlock	__pv_queued_spin_unlock

/*
 * Optimized assembly version of __raw_callee_save___pv_queued_spin_unlock
 * which combines the registers saving trunk and the body of the following
 * C code.  Note that it puts the code in the .spinlock.text section which
 * is equivalent to adding __lockfunc in the C code:
 *
 * void __lockfunc __pv_queued_spin_unlock(struct qspinlock *lock)
 * {
 *	u8 lockval = cmpxchg(&lock->locked, _Q_LOCKED_VAL, 0);
 *
 *	if (likely(lockval == _Q_LOCKED_VAL))
 *		return;
 *	pv_queued_spin_unlock_slowpath(lock, lockval);
 * }
 *
 * For x86-64,
 *   rdi = lock              (first argument)
 *   rsi = lockval           (second argument)
 *   rdx = internal variable (set to 0)
 */
<<<<<<< HEAD
asm    (".pushsection .spinlock.text;"
	".globl " PV_UNLOCK ";"
	".type " PV_UNLOCK ", @function;"
	".align 4,0x90;"
	PV_UNLOCK ": "
	FRAME_BEGIN
	"push  %rdx;"
	"mov   $0x1,%eax;"
	"xor   %edx,%edx;"
	LOCK_PREFIX "cmpxchg %dl,(%rdi);"
	"cmp   $0x1,%al;"
	"jne   .slowpath;"
	"pop   %rdx;"
	FRAME_END
	ASM_RET
	".slowpath: "
	"push   %rsi;"
	"movzbl %al,%esi;"
	"call " PV_UNLOCK_SLOWPATH ";"
	"pop    %rsi;"
	"pop    %rdx;"
	FRAME_END
	ASM_RET
	".size " PV_UNLOCK ", .-" PV_UNLOCK ";"
	".popsection");
=======
#define PV_UNLOCK_ASM							\
	FRAME_BEGIN							\
	"push  %rdx\n\t"						\
	"mov   $0x1,%eax\n\t"						\
	"xor   %edx,%edx\n\t"						\
	LOCK_PREFIX "cmpxchg %dl,(%rdi)\n\t"				\
	"cmp   $0x1,%al\n\t"						\
	"jne   .slowpath\n\t"						\
	"pop   %rdx\n\t"						\
	FRAME_END							\
	ASM_RET								\
	".slowpath:\n\t"						\
	"push   %rsi\n\t"						\
	"movzbl %al,%esi\n\t"						\
	"call __raw_callee_save___pv_queued_spin_unlock_slowpath\n\t"	\
	"pop    %rsi\n\t"						\
	"pop    %rdx\n\t"						\
	FRAME_END

DEFINE_PARAVIRT_ASM(__raw_callee_save___pv_queued_spin_unlock,
		    PV_UNLOCK_ASM, .spinlock.text);
>>>>>>> eb3cdb58

#else /* CONFIG_64BIT */

extern void __lockfunc __pv_queued_spin_unlock(struct qspinlock *lock);
__PV_CALLEE_SAVE_REGS_THUNK(__pv_queued_spin_unlock, ".spinlock.text");

#endif /* CONFIG_64BIT */
#endif<|MERGE_RESOLUTION|>--- conflicted
+++ resolved
@@ -35,33 +35,6 @@
  *   rsi = lockval           (second argument)
  *   rdx = internal variable (set to 0)
  */
-<<<<<<< HEAD
-asm    (".pushsection .spinlock.text;"
-	".globl " PV_UNLOCK ";"
-	".type " PV_UNLOCK ", @function;"
-	".align 4,0x90;"
-	PV_UNLOCK ": "
-	FRAME_BEGIN
-	"push  %rdx;"
-	"mov   $0x1,%eax;"
-	"xor   %edx,%edx;"
-	LOCK_PREFIX "cmpxchg %dl,(%rdi);"
-	"cmp   $0x1,%al;"
-	"jne   .slowpath;"
-	"pop   %rdx;"
-	FRAME_END
-	ASM_RET
-	".slowpath: "
-	"push   %rsi;"
-	"movzbl %al,%esi;"
-	"call " PV_UNLOCK_SLOWPATH ";"
-	"pop    %rsi;"
-	"pop    %rdx;"
-	FRAME_END
-	ASM_RET
-	".size " PV_UNLOCK ", .-" PV_UNLOCK ";"
-	".popsection");
-=======
 #define PV_UNLOCK_ASM							\
 	FRAME_BEGIN							\
 	"push  %rdx\n\t"						\
@@ -83,7 +56,6 @@
 
 DEFINE_PARAVIRT_ASM(__raw_callee_save___pv_queued_spin_unlock,
 		    PV_UNLOCK_ASM, .spinlock.text);
->>>>>>> eb3cdb58
 
 #else /* CONFIG_64BIT */
 
