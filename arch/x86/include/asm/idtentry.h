/* SPDX-License-Identifier: GPL-2.0 */
#ifndef _ASM_X86_IDTENTRY_H
#define _ASM_X86_IDTENTRY_H

/* Interrupts/Exceptions */
#include <asm/trapnr.h>

#define IDT_ALIGN	(8 * (1 + HAS_KERNEL_IBT))

#ifndef __ASSEMBLY__
#include <linux/entry-common.h>
#include <linux/hardirq.h>

#include <asm/irq_stack.h>

typedef void (*idtentry_t)(struct pt_regs *regs);

/**
 * DECLARE_IDTENTRY - Declare functions for simple IDT entry points
 *		      No error code pushed by hardware
 * @vector:	Vector number (ignored for C)
 * @func:	Function name of the entry point
 *
 * Declares four functions:
 * - The ASM entry point: asm_##func
 * - The XEN PV trap entry point: xen_##func (maybe unused)
 * - The C handler called from the FRED event dispatcher (maybe unused)
 * - The C handler called from the ASM entry point
 *
 * Note: This is the C variant of DECLARE_IDTENTRY(). As the name says it
 * declares the entry points for usage in C code. There is an ASM variant
 * as well which is used to emit the entry stubs in entry_32/64.S.
 */
#define DECLARE_IDTENTRY(vector, func)					\
	asmlinkage void asm_##func(void);				\
	asmlinkage void xen_asm_##func(void);				\
	void fred_##func(struct pt_regs *regs);				\
	__visible void func(struct pt_regs *regs)

/**
 * DEFINE_IDTENTRY - Emit code for simple IDT entry points
 * @func:	Function name of the entry point
 *
 * @func is called from ASM entry code with interrupts disabled.
 *
 * The macro is written so it acts as function definition. Append the
 * body with a pair of curly brackets.
 *
 * irqentry_enter() contains common code which has to be invoked before
 * arbitrary code in the body. irqentry_exit() contains common code
 * which has to run before returning to the low level assembly code.
 */
#define DEFINE_IDTENTRY(func)						\
static __always_inline void __##func(struct pt_regs *regs);		\
									\
__visible noinstr void func(struct pt_regs *regs)			\
{									\
	irqentry_state_t state = irqentry_enter(regs);			\
									\
	instrumentation_begin();					\
	__##func (regs);						\
	instrumentation_end();						\
	irqentry_exit(regs, state);					\
}									\
									\
static __always_inline void __##func(struct pt_regs *regs)

/* Special case for 32bit IRET 'trap' */
#define DECLARE_IDTENTRY_SW	DECLARE_IDTENTRY
#define DEFINE_IDTENTRY_SW	DEFINE_IDTENTRY

/**
 * DECLARE_IDTENTRY_ERRORCODE - Declare functions for simple IDT entry points
 *				Error code pushed by hardware
 * @vector:	Vector number (ignored for C)
 * @func:	Function name of the entry point
 *
 * Declares three functions:
 * - The ASM entry point: asm_##func
 * - The XEN PV trap entry point: xen_##func (maybe unused)
 * - The C handler called from the ASM entry point
 *
 * Same as DECLARE_IDTENTRY, but has an extra error_code argument for the
 * C-handler.
 */
#define DECLARE_IDTENTRY_ERRORCODE(vector, func)			\
	asmlinkage void asm_##func(void);				\
	asmlinkage void xen_asm_##func(void);				\
	__visible void func(struct pt_regs *regs, unsigned long error_code)

/**
 * DEFINE_IDTENTRY_ERRORCODE - Emit code for simple IDT entry points
 *			       Error code pushed by hardware
 * @func:	Function name of the entry point
 *
 * Same as DEFINE_IDTENTRY, but has an extra error_code argument
 */
#define DEFINE_IDTENTRY_ERRORCODE(func)					\
static __always_inline void __##func(struct pt_regs *regs,		\
				     unsigned long error_code);		\
									\
__visible noinstr void func(struct pt_regs *regs,			\
			    unsigned long error_code)			\
{									\
	irqentry_state_t state = irqentry_enter(regs);			\
									\
	instrumentation_begin();					\
	__##func (regs, error_code);					\
	instrumentation_end();						\
	irqentry_exit(regs, state);					\
}									\
									\
static __always_inline void __##func(struct pt_regs *regs,		\
				     unsigned long error_code)

/**
 * DECLARE_IDTENTRY_RAW - Declare functions for raw IDT entry points
 *		      No error code pushed by hardware
 * @vector:	Vector number (ignored for C)
 * @func:	Function name of the entry point
 *
 * Maps to DECLARE_IDTENTRY().
 */
#define DECLARE_IDTENTRY_RAW(vector, func)				\
	DECLARE_IDTENTRY(vector, func)

/**
 * DEFINE_IDTENTRY_RAW - Emit code for raw IDT entry points
 * @func:	Function name of the entry point
 *
 * @func is called from ASM entry code with interrupts disabled.
 *
 * The macro is written so it acts as function definition. Append the
 * body with a pair of curly brackets.
 *
 * Contrary to DEFINE_IDTENTRY() this does not invoke the
 * idtentry_enter/exit() helpers before and after the body invocation. This
 * needs to be done in the body itself if applicable. Use if extra work
 * is required before the enter/exit() helpers are invoked.
 */
#define DEFINE_IDTENTRY_RAW(func)					\
__visible noinstr void func(struct pt_regs *regs)

/**
 * DEFINE_FREDENTRY_RAW - Emit code for raw FRED entry points
 * @func:	Function name of the entry point
 *
 * @func is called from the FRED event dispatcher with interrupts disabled.
 *
 * See @DEFINE_IDTENTRY_RAW for further details.
 */
#define DEFINE_FREDENTRY_RAW(func)					\
noinstr void fred_##func(struct pt_regs *regs)

/**
 * DECLARE_IDTENTRY_RAW_ERRORCODE - Declare functions for raw IDT entry points
 *				    Error code pushed by hardware
 * @vector:	Vector number (ignored for C)
 * @func:	Function name of the entry point
 *
 * Maps to DECLARE_IDTENTRY_ERRORCODE()
 */
#define DECLARE_IDTENTRY_RAW_ERRORCODE(vector, func)			\
	DECLARE_IDTENTRY_ERRORCODE(vector, func)

/**
 * DEFINE_IDTENTRY_RAW_ERRORCODE - Emit code for raw IDT entry points
 * @func:	Function name of the entry point
 *
 * @func is called from ASM entry code with interrupts disabled.
 *
 * The macro is written so it acts as function definition. Append the
 * body with a pair of curly brackets.
 *
 * Contrary to DEFINE_IDTENTRY_ERRORCODE() this does not invoke the
 * irqentry_enter/exit() helpers before and after the body invocation. This
 * needs to be done in the body itself if applicable. Use if extra work
 * is required before the enter/exit() helpers are invoked.
 */
#define DEFINE_IDTENTRY_RAW_ERRORCODE(func)				\
__visible noinstr void func(struct pt_regs *regs, unsigned long error_code)

/**
 * DECLARE_IDTENTRY_IRQ - Declare functions for device interrupt IDT entry
 *			  points (common/spurious)
 * @vector:	Vector number (ignored for C)
 * @func:	Function name of the entry point
 *
 * Maps to DECLARE_IDTENTRY_ERRORCODE()
 */
#define DECLARE_IDTENTRY_IRQ(vector, func)				\
	DECLARE_IDTENTRY_ERRORCODE(vector, func)

/**
 * DEFINE_IDTENTRY_IRQ - Emit code for device interrupt IDT entry points
 * @func:	Function name of the entry point
 *
 * The vector number is pushed by the low level entry stub and handed
 * to the function as error_code argument which needs to be truncated
 * to an u8 because the push is sign extending.
 *
 * irq_enter/exit_rcu() are invoked before the function body and the
 * KVM L1D flush request is set. Stack switching to the interrupt stack
 * has to be done in the function body if necessary.
 */
#define DEFINE_IDTENTRY_IRQ(func)					\
static void __##func(struct pt_regs *regs, u32 vector);			\
									\
__visible noinstr void func(struct pt_regs *regs,			\
			    unsigned long error_code)			\
{									\
	irqentry_state_t state = irqentry_enter(regs);			\
	u32 vector = (u32)(u8)error_code;				\
									\
	kvm_set_cpu_l1tf_flush_l1d();                                   \
	instrumentation_begin();					\
	run_irq_on_irqstack_cond(__##func, regs, vector);		\
	instrumentation_end();						\
	irqentry_exit(regs, state);					\
}									\
									\
static noinline void __##func(struct pt_regs *regs, u32 vector)

/**
 * DECLARE_IDTENTRY_SYSVEC - Declare functions for system vector entry points
 * @vector:	Vector number (ignored for C)
 * @func:	Function name of the entry point
 *
 * Declares three functions:
 * - The ASM entry point: asm_##func
 * - The XEN PV trap entry point: xen_##func (maybe unused)
 * - The C handler called from the ASM entry point
 *
 * Maps to DECLARE_IDTENTRY().
 */
#define DECLARE_IDTENTRY_SYSVEC(vector, func)				\
	DECLARE_IDTENTRY(vector, func)

/**
 * DEFINE_IDTENTRY_SYSVEC - Emit code for system vector IDT entry points
 * @func:	Function name of the entry point
 *
 * irqentry_enter/exit() and irq_enter/exit_rcu() are invoked before the
 * function body. KVM L1D flush request is set.
 *
 * Runs the function on the interrupt stack if the entry hit kernel mode
 */
#define DEFINE_IDTENTRY_SYSVEC(func)					\
static void __##func(struct pt_regs *regs);				\
									\
static __always_inline void instr_##func(struct pt_regs *regs)		\
{									\
	run_sysvec_on_irqstack_cond(__##func, regs);			\
}									\
									\
__visible noinstr void func(struct pt_regs *regs)			\
{									\
	irqentry_state_t state = irqentry_enter(regs);			\
									\
	kvm_set_cpu_l1tf_flush_l1d();                                   \
	instrumentation_begin();					\
<<<<<<< HEAD
	run_sysvec_on_irqstack_cond(__##func, regs);			\
=======
	instr_##func (regs);						\
>>>>>>> 2d5404ca
	instrumentation_end();						\
	irqentry_exit(regs, state);					\
}									\
									\
void fred_##func(struct pt_regs *regs)					\
{									\
	instr_##func (regs);						\
}									\
									\
static noinline void __##func(struct pt_regs *regs)

/**
 * DEFINE_IDTENTRY_SYSVEC_SIMPLE - Emit code for simple system vector IDT
 *				   entry points
 * @func:	Function name of the entry point
 *
 * Runs the function on the interrupted stack. No switch to IRQ stack and
 * only the minimal __irq_enter/exit() handling.
 *
 * Only use for 'empty' vectors like reschedule IPI and KVM posted
 * interrupt vectors.
 */
#define DEFINE_IDTENTRY_SYSVEC_SIMPLE(func)				\
static __always_inline void __##func(struct pt_regs *regs);		\
									\
static __always_inline void instr_##func(struct pt_regs *regs)		\
{									\
	__irq_enter_raw();						\
	__##func (regs);						\
	__irq_exit_raw();						\
}									\
									\
__visible noinstr void func(struct pt_regs *regs)			\
{									\
	irqentry_state_t state = irqentry_enter(regs);			\
									\
	kvm_set_cpu_l1tf_flush_l1d();                                   \
	instrumentation_begin();					\
<<<<<<< HEAD
	__irq_enter_raw();						\
	__##func (regs);						\
	__irq_exit_raw();						\
=======
	instr_##func (regs);						\
>>>>>>> 2d5404ca
	instrumentation_end();						\
	irqentry_exit(regs, state);					\
}									\
									\
void fred_##func(struct pt_regs *regs)					\
{									\
	instr_##func (regs);						\
}									\
									\
static __always_inline void __##func(struct pt_regs *regs)

/**
 * DECLARE_IDTENTRY_XENCB - Declare functions for XEN HV callback entry point
 * @vector:	Vector number (ignored for C)
 * @func:	Function name of the entry point
 *
 * Declares three functions:
 * - The ASM entry point: asm_##func
 * - The XEN PV trap entry point: xen_##func (maybe unused)
 * - The C handler called from the ASM entry point
 *
 * Maps to DECLARE_IDTENTRY(). Distinct entry point to handle the 32/64-bit
 * difference
 */
#define DECLARE_IDTENTRY_XENCB(vector, func)				\
	DECLARE_IDTENTRY(vector, func)

#ifdef CONFIG_X86_64
/**
 * DECLARE_IDTENTRY_IST - Declare functions for IST handling IDT entry points
 * @vector:	Vector number (ignored for C)
 * @func:	Function name of the entry point
 *
 * Maps to DECLARE_IDTENTRY_RAW, but declares also the NOIST C handler
 * which is called from the ASM entry point on user mode entry
 */
#define DECLARE_IDTENTRY_IST(vector, func)				\
	DECLARE_IDTENTRY_RAW(vector, func);				\
	__visible void noist_##func(struct pt_regs *regs)

/**
 * DECLARE_IDTENTRY_VC - Declare functions for the VC entry point
 * @vector:	Vector number (ignored for C)
 * @func:	Function name of the entry point
 *
 * Maps to DECLARE_IDTENTRY_RAW_ERRORCODE, but declares also the
 * safe_stack C handler.
 */
#define DECLARE_IDTENTRY_VC(vector, func)				\
	DECLARE_IDTENTRY_RAW_ERRORCODE(vector, func);			\
	__visible noinstr void kernel_##func(struct pt_regs *regs, unsigned long error_code);	\
	__visible noinstr void   user_##func(struct pt_regs *regs, unsigned long error_code)

/**
 * DEFINE_IDTENTRY_IST - Emit code for IST entry points
 * @func:	Function name of the entry point
 *
 * Maps to DEFINE_IDTENTRY_RAW
 */
#define DEFINE_IDTENTRY_IST(func)					\
	DEFINE_IDTENTRY_RAW(func)

/**
 * DEFINE_IDTENTRY_NOIST - Emit code for NOIST entry points which
 *			   belong to a IST entry point (MCE, DB)
 * @func:	Function name of the entry point. Must be the same as
 *		the function name of the corresponding IST variant
 *
 * Maps to DEFINE_IDTENTRY_RAW().
 */
#define DEFINE_IDTENTRY_NOIST(func)					\
	DEFINE_IDTENTRY_RAW(noist_##func)

/**
 * DECLARE_IDTENTRY_DF - Declare functions for double fault
 * @vector:	Vector number (ignored for C)
 * @func:	Function name of the entry point
 *
 * Maps to DECLARE_IDTENTRY_RAW_ERRORCODE
 */
#define DECLARE_IDTENTRY_DF(vector, func)				\
	DECLARE_IDTENTRY_RAW_ERRORCODE(vector, func)

/**
 * DEFINE_IDTENTRY_DF - Emit code for double fault
 * @func:	Function name of the entry point
 *
 * Maps to DEFINE_IDTENTRY_RAW_ERRORCODE
 */
#define DEFINE_IDTENTRY_DF(func)					\
	DEFINE_IDTENTRY_RAW_ERRORCODE(func)

/**
 * DEFINE_IDTENTRY_VC_KERNEL - Emit code for VMM communication handler
			       when raised from kernel mode
 * @func:	Function name of the entry point
 *
 * Maps to DEFINE_IDTENTRY_RAW_ERRORCODE
 */
#define DEFINE_IDTENTRY_VC_KERNEL(func)				\
	DEFINE_IDTENTRY_RAW_ERRORCODE(kernel_##func)

/**
 * DEFINE_IDTENTRY_VC_USER - Emit code for VMM communication handler
			     when raised from user mode
 * @func:	Function name of the entry point
 *
 * Maps to DEFINE_IDTENTRY_RAW_ERRORCODE
 */
#define DEFINE_IDTENTRY_VC_USER(func)				\
	DEFINE_IDTENTRY_RAW_ERRORCODE(user_##func)

#else	/* CONFIG_X86_64 */

/**
 * DECLARE_IDTENTRY_DF - Declare functions for double fault 32bit variant
 * @vector:	Vector number (ignored for C)
 * @func:	Function name of the entry point
 *
 * Declares two functions:
 * - The ASM entry point: asm_##func
 * - The C handler called from the C shim
 */
#define DECLARE_IDTENTRY_DF(vector, func)				\
	asmlinkage void asm_##func(void);				\
	__visible void func(struct pt_regs *regs,			\
			    unsigned long error_code,			\
			    unsigned long address)

/**
 * DEFINE_IDTENTRY_DF - Emit code for double fault on 32bit
 * @func:	Function name of the entry point
 *
 * This is called through the doublefault shim which already provides
 * cr2 in the address argument.
 */
#define DEFINE_IDTENTRY_DF(func)					\
__visible noinstr void func(struct pt_regs *regs,			\
			    unsigned long error_code,			\
			    unsigned long address)

#endif	/* !CONFIG_X86_64 */

/* C-Code mapping */
#define DECLARE_IDTENTRY_NMI		DECLARE_IDTENTRY_RAW
#define DEFINE_IDTENTRY_NMI		DEFINE_IDTENTRY_RAW
#define DEFINE_FREDENTRY_NMI		DEFINE_FREDENTRY_RAW

#ifdef CONFIG_X86_64
#define DECLARE_IDTENTRY_MCE		DECLARE_IDTENTRY_IST
#define DEFINE_IDTENTRY_MCE		DEFINE_IDTENTRY_IST
#define DEFINE_IDTENTRY_MCE_USER	DEFINE_IDTENTRY_NOIST
#define DEFINE_FREDENTRY_MCE		DEFINE_FREDENTRY_RAW

#define DECLARE_IDTENTRY_DEBUG		DECLARE_IDTENTRY_IST
#define DEFINE_IDTENTRY_DEBUG		DEFINE_IDTENTRY_IST
#define DEFINE_IDTENTRY_DEBUG_USER	DEFINE_IDTENTRY_NOIST
#define DEFINE_FREDENTRY_DEBUG		DEFINE_FREDENTRY_RAW
#endif

void idt_install_sysvec(unsigned int n, const void *function);

#ifdef CONFIG_X86_FRED
void fred_install_sysvec(unsigned int vector, const idtentry_t function);
#else
static inline void fred_install_sysvec(unsigned int vector, const idtentry_t function) { }
#endif

#define sysvec_install(vector, function) {				\
	if (cpu_feature_enabled(X86_FEATURE_FRED))			\
		fred_install_sysvec(vector, function);			\
	else								\
		idt_install_sysvec(vector, asm_##function);		\
}

#else /* !__ASSEMBLY__ */

/*
 * The ASM variants for DECLARE_IDTENTRY*() which emit the ASM entry stubs.
 */
#define DECLARE_IDTENTRY(vector, func)					\
	idtentry vector asm_##func func has_error_code=0

#define DECLARE_IDTENTRY_ERRORCODE(vector, func)			\
	idtentry vector asm_##func func has_error_code=1

/* Special case for 32bit IRET 'trap'. Do not emit ASM code */
#define DECLARE_IDTENTRY_SW(vector, func)

#define DECLARE_IDTENTRY_RAW(vector, func)				\
	DECLARE_IDTENTRY(vector, func)

#define DECLARE_IDTENTRY_RAW_ERRORCODE(vector, func)			\
	DECLARE_IDTENTRY_ERRORCODE(vector, func)

/* Entries for common/spurious (device) interrupts */
#define DECLARE_IDTENTRY_IRQ(vector, func)				\
	idtentry_irq vector func

/* System vector entries */
#define DECLARE_IDTENTRY_SYSVEC(vector, func)				\
	DECLARE_IDTENTRY(vector, func)

#ifdef CONFIG_X86_64
# define DECLARE_IDTENTRY_MCE(vector, func)				\
	idtentry_mce_db vector asm_##func func

# define DECLARE_IDTENTRY_DEBUG(vector, func)				\
	idtentry_mce_db vector asm_##func func

# define DECLARE_IDTENTRY_DF(vector, func)				\
	idtentry_df vector asm_##func func

# define DECLARE_IDTENTRY_XENCB(vector, func)				\
	DECLARE_IDTENTRY(vector, func)

# define DECLARE_IDTENTRY_VC(vector, func)				\
	idtentry_vc vector asm_##func func

#else
# define DECLARE_IDTENTRY_MCE(vector, func)				\
	DECLARE_IDTENTRY(vector, func)

/* No ASM emitted for DF as this goes through a C shim */
# define DECLARE_IDTENTRY_DF(vector, func)

/* No ASM emitted for XEN hypervisor callback */
# define DECLARE_IDTENTRY_XENCB(vector, func)

#endif

/* No ASM code emitted for NMI */
#define DECLARE_IDTENTRY_NMI(vector, func)

/*
 * ASM code to emit the common vector entry stubs where each stub is
 * packed into IDT_ALIGN bytes.
 *
 * Note, that the 'pushq imm8' is emitted via '.byte 0x6a, vector' because
 * GCC treats the local vector variable as unsigned int and would expand
 * all vectors above 0x7F to a 5 byte push. The original code did an
 * adjustment of the vector number to be in the signed byte range to avoid
 * this. While clever it's mindboggling counterintuitive and requires the
 * odd conversion back to a real vector number in the C entry points. Using
 * .byte achieves the same thing and the only fixup needed in the C entry
 * point is to mask off the bits above bit 7 because the push is sign
 * extending.
 */
	.align IDT_ALIGN
SYM_CODE_START(irq_entries_start)
    vector=FIRST_EXTERNAL_VECTOR
    .rept NR_EXTERNAL_VECTORS
	UNWIND_HINT_IRET_REGS
0 :
	ENDBR
	.byte	0x6a, vector
	jmp	asm_common_interrupt
	/* Ensure that the above is IDT_ALIGN bytes max */
	.fill 0b + IDT_ALIGN - ., 1, 0xcc
	vector = vector+1
    .endr
SYM_CODE_END(irq_entries_start)

#ifdef CONFIG_X86_LOCAL_APIC
	.align IDT_ALIGN
SYM_CODE_START(spurious_entries_start)
    vector=FIRST_SYSTEM_VECTOR
    .rept NR_SYSTEM_VECTORS
	UNWIND_HINT_IRET_REGS
0 :
	ENDBR
	.byte	0x6a, vector
	jmp	asm_spurious_interrupt
	/* Ensure that the above is IDT_ALIGN bytes max */
	.fill 0b + IDT_ALIGN - ., 1, 0xcc
	vector = vector+1
    .endr
SYM_CODE_END(spurious_entries_start)
#endif

#endif /* __ASSEMBLY__ */

/*
 * The actual entry points. Note that DECLARE_IDTENTRY*() serves two
 * purposes:
 *  - provide the function declarations when included from C-Code
 *  - emit the ASM stubs when included from entry_32/64.S
 *
 * This avoids duplicate defines and ensures that everything is consistent.
 */

/*
 * Dummy trap number so the low level ASM macro vector number checks do not
 * match which results in emitting plain IDTENTRY stubs without bells and
 * whistles.
 */
#define X86_TRAP_OTHER		0xFFFF

/* Simple exception entry points. No hardware error code */
DECLARE_IDTENTRY(X86_TRAP_DE,		exc_divide_error);
DECLARE_IDTENTRY(X86_TRAP_OF,		exc_overflow);
DECLARE_IDTENTRY(X86_TRAP_BR,		exc_bounds);
DECLARE_IDTENTRY(X86_TRAP_NM,		exc_device_not_available);
DECLARE_IDTENTRY(X86_TRAP_OLD_MF,	exc_coproc_segment_overrun);
DECLARE_IDTENTRY(X86_TRAP_SPURIOUS,	exc_spurious_interrupt_bug);
DECLARE_IDTENTRY(X86_TRAP_MF,		exc_coprocessor_error);
DECLARE_IDTENTRY(X86_TRAP_XF,		exc_simd_coprocessor_error);

/* 32bit software IRET trap. Do not emit ASM code */
DECLARE_IDTENTRY_SW(X86_TRAP_IRET,	iret_error);

/* Simple exception entries with error code pushed by hardware */
DECLARE_IDTENTRY_ERRORCODE(X86_TRAP_TS,	exc_invalid_tss);
DECLARE_IDTENTRY_ERRORCODE(X86_TRAP_NP,	exc_segment_not_present);
DECLARE_IDTENTRY_ERRORCODE(X86_TRAP_SS,	exc_stack_segment);
DECLARE_IDTENTRY_ERRORCODE(X86_TRAP_GP,	exc_general_protection);
DECLARE_IDTENTRY_ERRORCODE(X86_TRAP_AC,	exc_alignment_check);

/* Raw exception entries which need extra work */
DECLARE_IDTENTRY_RAW(X86_TRAP_UD,		exc_invalid_op);
DECLARE_IDTENTRY_RAW(X86_TRAP_BP,		exc_int3);
DECLARE_IDTENTRY_RAW_ERRORCODE(X86_TRAP_PF,	exc_page_fault);

#if defined(CONFIG_IA32_EMULATION)
DECLARE_IDTENTRY_RAW(IA32_SYSCALL_VECTOR,	int80_emulation);
#endif

#ifdef CONFIG_X86_MCE
#ifdef CONFIG_X86_64
DECLARE_IDTENTRY_MCE(X86_TRAP_MC,	exc_machine_check);
#else
DECLARE_IDTENTRY_RAW(X86_TRAP_MC,	exc_machine_check);
#endif
#ifdef CONFIG_XEN_PV
DECLARE_IDTENTRY_RAW(X86_TRAP_MC,	xenpv_exc_machine_check);
#endif
#endif

/* NMI */

#if IS_ENABLED(CONFIG_KVM_INTEL)
/*
 * Special entry point for VMX which invokes this on the kernel stack, even for
 * 64-bit, i.e. without using an IST.  asm_exc_nmi() requires an IST to work
 * correctly vs. the NMI 'executing' marker.  Used for 32-bit kernels as well
 * to avoid more ifdeffery.
 */
DECLARE_IDTENTRY(X86_TRAP_NMI,		exc_nmi_kvm_vmx);
#endif

DECLARE_IDTENTRY_NMI(X86_TRAP_NMI,	exc_nmi);
#ifdef CONFIG_XEN_PV
DECLARE_IDTENTRY_RAW(X86_TRAP_NMI,	xenpv_exc_nmi);
#endif

/* #DB */
#ifdef CONFIG_X86_64
DECLARE_IDTENTRY_DEBUG(X86_TRAP_DB,	exc_debug);
#else
DECLARE_IDTENTRY_RAW(X86_TRAP_DB,	exc_debug);
#endif
#ifdef CONFIG_XEN_PV
DECLARE_IDTENTRY_RAW(X86_TRAP_DB,	xenpv_exc_debug);
#endif

/* #DF */
DECLARE_IDTENTRY_DF(X86_TRAP_DF,	exc_double_fault);
#ifdef CONFIG_XEN_PV
DECLARE_IDTENTRY_RAW_ERRORCODE(X86_TRAP_DF,	xenpv_exc_double_fault);
#endif

/* #CP */
#ifdef CONFIG_X86_CET
DECLARE_IDTENTRY_ERRORCODE(X86_TRAP_CP,	exc_control_protection);
#endif

/* #VC */
#ifdef CONFIG_AMD_MEM_ENCRYPT
DECLARE_IDTENTRY_VC(X86_TRAP_VC,	exc_vmm_communication);
#endif

#ifdef CONFIG_XEN_PV
DECLARE_IDTENTRY_XENCB(X86_TRAP_OTHER,	exc_xen_hypervisor_callback);
DECLARE_IDTENTRY_RAW(X86_TRAP_OTHER,	exc_xen_unknown_trap);
#endif

#ifdef CONFIG_INTEL_TDX_GUEST
DECLARE_IDTENTRY(X86_TRAP_VE,		exc_virtualization_exception);
#endif

/* Device interrupts common/spurious */
DECLARE_IDTENTRY_IRQ(X86_TRAP_OTHER,	common_interrupt);
#ifdef CONFIG_X86_LOCAL_APIC
DECLARE_IDTENTRY_IRQ(X86_TRAP_OTHER,	spurious_interrupt);
#endif

/* System vector entry points */
#ifdef CONFIG_X86_LOCAL_APIC
DECLARE_IDTENTRY_SYSVEC(ERROR_APIC_VECTOR,		sysvec_error_interrupt);
DECLARE_IDTENTRY_SYSVEC(SPURIOUS_APIC_VECTOR,		sysvec_spurious_apic_interrupt);
DECLARE_IDTENTRY_SYSVEC(LOCAL_TIMER_VECTOR,		sysvec_apic_timer_interrupt);
DECLARE_IDTENTRY_SYSVEC(X86_PLATFORM_IPI_VECTOR,	sysvec_x86_platform_ipi);
#endif

#ifdef CONFIG_SMP
DECLARE_IDTENTRY(RESCHEDULE_VECTOR,			sysvec_reschedule_ipi);
DECLARE_IDTENTRY_SYSVEC(REBOOT_VECTOR,			sysvec_reboot);
DECLARE_IDTENTRY_SYSVEC(CALL_FUNCTION_SINGLE_VECTOR,	sysvec_call_function_single);
DECLARE_IDTENTRY_SYSVEC(CALL_FUNCTION_VECTOR,		sysvec_call_function);
#else
# define fred_sysvec_reschedule_ipi			NULL
# define fred_sysvec_reboot				NULL
# define fred_sysvec_call_function_single		NULL
# define fred_sysvec_call_function			NULL
#endif

#ifdef CONFIG_X86_LOCAL_APIC
# ifdef CONFIG_X86_MCE_THRESHOLD
DECLARE_IDTENTRY_SYSVEC(THRESHOLD_APIC_VECTOR,		sysvec_threshold);
# else
# define fred_sysvec_threshold				NULL
# endif

# ifdef CONFIG_X86_MCE_AMD
DECLARE_IDTENTRY_SYSVEC(DEFERRED_ERROR_VECTOR,		sysvec_deferred_error);
# else
# define fred_sysvec_deferred_error			NULL
# endif

# ifdef CONFIG_X86_THERMAL_VECTOR
DECLARE_IDTENTRY_SYSVEC(THERMAL_APIC_VECTOR,		sysvec_thermal);
# else
# define fred_sysvec_thermal				NULL
# endif

# ifdef CONFIG_IRQ_WORK
DECLARE_IDTENTRY_SYSVEC(IRQ_WORK_VECTOR,		sysvec_irq_work);
# else
# define fred_sysvec_irq_work				NULL
# endif
#endif

#if IS_ENABLED(CONFIG_KVM)
DECLARE_IDTENTRY_SYSVEC(POSTED_INTR_VECTOR,		sysvec_kvm_posted_intr_ipi);
DECLARE_IDTENTRY_SYSVEC(POSTED_INTR_WAKEUP_VECTOR,	sysvec_kvm_posted_intr_wakeup_ipi);
DECLARE_IDTENTRY_SYSVEC(POSTED_INTR_NESTED_VECTOR,	sysvec_kvm_posted_intr_nested_ipi);
#else
# define fred_sysvec_kvm_posted_intr_ipi		NULL
# define fred_sysvec_kvm_posted_intr_wakeup_ipi		NULL
# define fred_sysvec_kvm_posted_intr_nested_ipi		NULL
#endif

# ifdef CONFIG_X86_POSTED_MSI
DECLARE_IDTENTRY_SYSVEC(POSTED_MSI_NOTIFICATION_VECTOR,	sysvec_posted_msi_notification);
#else
# define fred_sysvec_posted_msi_notification		NULL
# endif

#if IS_ENABLED(CONFIG_HYPERV)
DECLARE_IDTENTRY_SYSVEC(HYPERVISOR_CALLBACK_VECTOR,	sysvec_hyperv_callback);
DECLARE_IDTENTRY_SYSVEC(HYPERV_REENLIGHTENMENT_VECTOR,	sysvec_hyperv_reenlightenment);
DECLARE_IDTENTRY_SYSVEC(HYPERV_STIMER0_VECTOR,		sysvec_hyperv_stimer0);
#endif

#if IS_ENABLED(CONFIG_ACRN_GUEST)
DECLARE_IDTENTRY_SYSVEC(HYPERVISOR_CALLBACK_VECTOR,	sysvec_acrn_hv_callback);
#endif

#ifdef CONFIG_XEN_PVHVM
DECLARE_IDTENTRY_SYSVEC(HYPERVISOR_CALLBACK_VECTOR,	sysvec_xen_hvm_callback);
#endif

#ifdef CONFIG_KVM_GUEST
DECLARE_IDTENTRY_SYSVEC(HYPERVISOR_CALLBACK_VECTOR,	sysvec_kvm_asyncpf_interrupt);
#endif

#undef X86_TRAP_OTHER

#endif<|MERGE_RESOLUTION|>--- conflicted
+++ resolved
@@ -259,11 +259,7 @@
 									\
 	kvm_set_cpu_l1tf_flush_l1d();                                   \
 	instrumentation_begin();					\
-<<<<<<< HEAD
-	run_sysvec_on_irqstack_cond(__##func, regs);			\
-=======
 	instr_##func (regs);						\
->>>>>>> 2d5404ca
 	instrumentation_end();						\
 	irqentry_exit(regs, state);					\
 }									\
@@ -302,13 +298,7 @@
 									\
 	kvm_set_cpu_l1tf_flush_l1d();                                   \
 	instrumentation_begin();					\
-<<<<<<< HEAD
-	__irq_enter_raw();						\
-	__##func (regs);						\
-	__irq_exit_raw();						\
-=======
 	instr_##func (regs);						\
->>>>>>> 2d5404ca
 	instrumentation_end();						\
 	irqentry_exit(regs, state);					\
 }									\
