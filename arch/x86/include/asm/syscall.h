/* SPDX-License-Identifier: GPL-2.0-only */
/*
 * Access to user system call parameters and results
 *
 * Copyright (C) 2008-2009 Red Hat, Inc.  All rights reserved.
 *
 * See asm-generic/syscall.h for descriptions of what we must do here.
 */

#ifndef _ASM_X86_SYSCALL_H
#define _ASM_X86_SYSCALL_H

#include <uapi/linux/audit.h>
#include <linux/sched.h>
#include <linux/err.h>
#include <asm/thread_info.h>	/* for TS_COMPAT */
#include <asm/unistd.h>

/* This is used purely for kernel/trace/trace_syscalls.c */
typedef long (*sys_call_ptr_t)(const struct pt_regs *);
extern const sys_call_ptr_t sys_call_table[];

/*
 * These may not exist, but still put the prototypes in so we
 * can use IS_ENABLED().
 */
extern long ia32_sys_call(const struct pt_regs *, unsigned int nr);
extern long x32_sys_call(const struct pt_regs *, unsigned int nr);
extern long x64_sys_call(const struct pt_regs *, unsigned int nr);

/*
 * Only the low 32 bits of orig_ax are meaningful, so we return int.
 * This importantly ignores the high bits on 64-bit, so comparisons
 * sign-extend the low 32 bits.
 */
static inline int syscall_get_nr(struct task_struct *task, struct pt_regs *regs)
{
	return regs->orig_ax;
}

static inline void syscall_rollback(struct task_struct *task,
				    struct pt_regs *regs)
{
	regs->ax = regs->orig_ax;
}

static inline long syscall_get_error(struct task_struct *task,
				     struct pt_regs *regs)
{
	unsigned long error = regs->ax;
#ifdef CONFIG_IA32_EMULATION
	/*
	 * TS_COMPAT is set for 32-bit syscall entries and then
	 * remains set until we return to user mode.
	 */
	if (task->thread_info.status & (TS_COMPAT|TS_I386_REGS_POKED))
		/*
		 * Sign-extend the value so (int)-EFOO becomes (long)-EFOO
		 * and will match correctly in comparisons.
		 */
		error = (long) (int) error;
#endif
	return IS_ERR_VALUE(error) ? error : 0;
}

static inline long syscall_get_return_value(struct task_struct *task,
					    struct pt_regs *regs)
{
	return regs->ax;
}

static inline void syscall_set_return_value(struct task_struct *task,
					    struct pt_regs *regs,
					    int error, long val)
{
	regs->ax = (long) error ?: val;
}

#ifdef CONFIG_X86_32

static inline void syscall_get_arguments(struct task_struct *task,
					 struct pt_regs *regs,
					 unsigned long *args)
{
	args[0] = regs->bx;
	args[1] = regs->cx;
	args[2] = regs->dx;
	args[3] = regs->si;
	args[4] = regs->di;
	args[5] = regs->bp;
}

static inline int syscall_get_arch(struct task_struct *task)
{
	return AUDIT_ARCH_I386;
}

#else	 /* CONFIG_X86_64 */

static inline void syscall_get_arguments(struct task_struct *task,
					 struct pt_regs *regs,
					 unsigned long *args)
{
# ifdef CONFIG_IA32_EMULATION
	if (task->thread_info.status & TS_COMPAT) {
		*args++ = regs->bx;
		*args++ = regs->cx;
		*args++ = regs->dx;
		*args++ = regs->si;
		*args++ = regs->di;
		*args   = regs->bp;
	} else
# endif
	{
		*args++ = regs->di;
		*args++ = regs->si;
		*args++ = regs->dx;
		*args++ = regs->r10;
		*args++ = regs->r8;
		*args   = regs->r9;
	}
}

static inline int syscall_get_arch(struct task_struct *task)
{
	/* x32 tasks should be considered AUDIT_ARCH_X86_64. */
	return (IS_ENABLED(CONFIG_IA32_EMULATION) &&
		task->thread_info.status & TS_COMPAT)
		? AUDIT_ARCH_I386 : AUDIT_ARCH_X86_64;
}

<<<<<<< HEAD
void do_syscall_64(struct pt_regs *regs, int nr);
void do_int80_emulation(struct pt_regs *regs);
void do_int80_syscall_32(struct pt_regs *regs);
long do_fast_syscall_32(struct pt_regs *regs);
=======
bool do_syscall_64(struct pt_regs *regs, int nr);
void do_int80_emulation(struct pt_regs *regs);
>>>>>>> 2d5404ca

#endif	/* CONFIG_X86_32 */

void do_int80_syscall_32(struct pt_regs *regs);
bool do_fast_syscall_32(struct pt_regs *regs);
bool do_SYSENTER_32(struct pt_regs *regs);

#endif	/* _ASM_X86_SYSCALL_H */<|MERGE_RESOLUTION|>--- conflicted
+++ resolved
@@ -129,15 +129,8 @@
 		? AUDIT_ARCH_I386 : AUDIT_ARCH_X86_64;
 }
 
-<<<<<<< HEAD
-void do_syscall_64(struct pt_regs *regs, int nr);
-void do_int80_emulation(struct pt_regs *regs);
-void do_int80_syscall_32(struct pt_regs *regs);
-long do_fast_syscall_32(struct pt_regs *regs);
-=======
 bool do_syscall_64(struct pt_regs *regs, int nr);
 void do_int80_emulation(struct pt_regs *regs);
->>>>>>> 2d5404ca
 
 #endif	/* CONFIG_X86_32 */
 
