--- conflicted
+++ resolved
@@ -303,7 +303,6 @@
 	       (reg <= HV_X64_MSR_SINT15);
 }
 
-<<<<<<< HEAD
 u64 hv_get_msr(unsigned int reg);
 void hv_set_msr(unsigned int reg, u64 value);
 u64 hv_get_non_nested_msr(unsigned int reg);
@@ -313,13 +312,7 @@
 {
 	return __rdmsr(reg);
 }
-=======
-u64 hv_get_register(unsigned int reg);
-void hv_set_register(unsigned int reg, u64 value);
-u64 hv_get_non_nested_register(unsigned int reg);
-void hv_set_non_nested_register(unsigned int reg, u64 value);
 int hv_apicid_to_vp_index(u32 apic_id);
->>>>>>> 53197092
 
 #else /* CONFIG_HYPERV */
 static inline void hyperv_init(void) {}
@@ -337,18 +330,11 @@
 {
 	return -1;
 }
-<<<<<<< HEAD
 static inline void hv_set_msr(unsigned int reg, u64 value) { }
 static inline u64 hv_get_msr(unsigned int reg) { return 0; }
 static inline void hv_set_non_nested_msr(unsigned int reg, u64 value) { }
 static inline u64 hv_get_non_nested_msr(unsigned int reg) { return 0; }
-=======
-static inline void hv_set_register(unsigned int reg, u64 value) { }
-static inline u64 hv_get_register(unsigned int reg) { return 0; }
-static inline void hv_set_non_nested_register(unsigned int reg, u64 value) { }
-static inline u64 hv_get_non_nested_register(unsigned int reg) { return 0; }
 static inline int hv_apicid_to_vp_index(u32 apic_id) { return -EINVAL; }
->>>>>>> 53197092
 #endif /* CONFIG_HYPERV */
 
 
