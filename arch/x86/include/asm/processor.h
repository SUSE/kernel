--- conflicted
+++ resolved
@@ -185,11 +185,7 @@
 
 static inline unsigned long long l1tf_pfn_limit(void)
 {
-<<<<<<< HEAD
-	return BIT_ULL(boot_cpu_data.x86_phys_bits - 1 - PAGE_SHIFT);
-=======
 	return BIT_ULL(boot_cpu_data.x86_cache_bits - 1 - PAGE_SHIFT);
->>>>>>> 3a2c2383
 }
 
 extern void early_cpu_init(void);
