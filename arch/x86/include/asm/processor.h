--- conflicted
+++ resolved
@@ -531,77 +531,7 @@
 
 #endif /* CONFIG_PARAVIRT_XXL */
 
-<<<<<<< HEAD
-/* Free all resources held by a thread. */
-extern void release_thread(struct task_struct *);
-
 unsigned long __get_wchan(struct task_struct *p);
-
-/*
- * Generic CPUID function
- * clear %ecx since some cpus (Cyrix MII) do not set or clear %ecx
- * resulting in stale register contents being returned.
- */
-static inline void cpuid(unsigned int op,
-			 unsigned int *eax, unsigned int *ebx,
-			 unsigned int *ecx, unsigned int *edx)
-{
-	*eax = op;
-	*ecx = 0;
-	__cpuid(eax, ebx, ecx, edx);
-}
-
-/* Some CPUID calls want 'count' to be placed in ecx */
-static inline void cpuid_count(unsigned int op, int count,
-			       unsigned int *eax, unsigned int *ebx,
-			       unsigned int *ecx, unsigned int *edx)
-{
-	*eax = op;
-	*ecx = count;
-	__cpuid(eax, ebx, ecx, edx);
-}
-
-/*
- * CPUID functions returning a single datum
- */
-static inline unsigned int cpuid_eax(unsigned int op)
-{
-	unsigned int eax, ebx, ecx, edx;
-
-	cpuid(op, &eax, &ebx, &ecx, &edx);
-
-	return eax;
-}
-
-static inline unsigned int cpuid_ebx(unsigned int op)
-{
-	unsigned int eax, ebx, ecx, edx;
-
-	cpuid(op, &eax, &ebx, &ecx, &edx);
-
-	return ebx;
-}
-
-static inline unsigned int cpuid_ecx(unsigned int op)
-{
-	unsigned int eax, ebx, ecx, edx;
-
-	cpuid(op, &eax, &ebx, &ecx, &edx);
-
-	return ecx;
-}
-
-static inline unsigned int cpuid_edx(unsigned int op)
-{
-	unsigned int eax, ebx, ecx, edx;
-
-	cpuid(op, &eax, &ebx, &ecx, &edx);
-
-	return edx;
-}
-=======
-unsigned long __get_wchan(struct task_struct *p);
->>>>>>> eb3cdb58
 
 extern void select_idle_routine(const struct cpuinfo_x86 *c);
 extern void amd_e400_c1e_apic_setup(void);
@@ -754,18 +684,12 @@
 extern u32 amd_get_nodes_per_socket(void);
 extern u32 amd_get_highest_perf(void);
 extern bool cpu_has_ibpb_brtype_microcode(void);
-<<<<<<< HEAD
-=======
 extern void amd_clear_divider(void);
->>>>>>> eb3cdb58
 #else
 static inline u32 amd_get_nodes_per_socket(void)	{ return 0; }
 static inline u32 amd_get_highest_perf(void)		{ return 0; }
 static inline bool cpu_has_ibpb_brtype_microcode(void)	{ return false; }
-<<<<<<< HEAD
-=======
 static inline void amd_clear_divider(void)		{ }
->>>>>>> eb3cdb58
 #endif
 
 extern unsigned long arch_align_stack(unsigned long sp);
@@ -779,11 +703,7 @@
 #define xen_set_default_idle 0
 #endif
 
-<<<<<<< HEAD
-void stop_this_cpu(void *dummy);
-=======
 void __noreturn stop_this_cpu(void *dummy);
->>>>>>> eb3cdb58
 void microcode_check(struct cpuinfo_x86 *prev_info);
 void store_cpu_caps(struct cpuinfo_x86 *info);
 
