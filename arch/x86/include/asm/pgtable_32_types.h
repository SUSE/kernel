--- conflicted
+++ resolved
@@ -20,58 +20,4 @@
 #define PGDIR_SIZE	(1UL << PGDIR_SHIFT)
 #define PGDIR_MASK	(~(PGDIR_SIZE - 1))
 
-<<<<<<< HEAD
-/* Just any arbitrary offset to the start of the vmalloc VM area: the
- * current 8MB value just means that there will be a 8MB "hole" after the
- * physical memory until the kernel virtual memory starts.  That means that
- * any out-of-bounds memory accesses will hopefully be caught.
- * The vmalloc() routines leaves a hole of 4kB between each vmalloced
- * area for the same reason. ;)
- */
-#define VMALLOC_OFFSET	(8 * 1024 * 1024)
-
-#ifndef __ASSEMBLY__
-extern bool __vmalloc_start_set; /* set once high_memory is set */
-#endif
-
-#define VMALLOC_START	((unsigned long)high_memory + VMALLOC_OFFSET)
-#ifdef CONFIG_X86_PAE
-#define LAST_PKMAP 512
-#else
-#define LAST_PKMAP 1024
-#endif
-
-/*
- * Define this here and validate with BUILD_BUG_ON() in pgtable_32.c
- * to avoid include recursion hell
- */
-#define CPU_ENTRY_AREA_PAGES	(NR_CPUS * 39)
-
-/* The +1 is for the readonly IDT page: */
-#define CPU_ENTRY_AREA_BASE	\
-	((FIXADDR_TOT_START - PAGE_SIZE*(CPU_ENTRY_AREA_PAGES+1)) & PMD_MASK)
-
-#define LDT_BASE_ADDR		\
-	((CPU_ENTRY_AREA_BASE - PAGE_SIZE) & PMD_MASK)
-
-#define LDT_END_ADDR		(LDT_BASE_ADDR + PMD_SIZE)
-
-#define PKMAP_BASE		\
-	((LDT_BASE_ADDR - PAGE_SIZE) & PMD_MASK)
-
-#ifdef CONFIG_HIGHMEM
-# define VMALLOC_END	(PKMAP_BASE - 2 * PAGE_SIZE)
-#else
-# define VMALLOC_END	(LDT_BASE_ADDR - 2 * PAGE_SIZE)
-#endif
-
-#define MODULES_VADDR	VMALLOC_START
-#define MODULES_END	VMALLOC_END
-#define MODULES_LEN	(MODULES_VADDR - MODULES_END)
-
-#define MAXMEM	(VMALLOC_END - PAGE_OFFSET - __VMALLOC_RESERVE)
-
-#endif /* _ASM_X86_PGTABLE_32_DEFS_H */
-=======
-#endif /* _ASM_X86_PGTABLE_32_TYPES_H */
->>>>>>> 7d2a07b7
+#endif /* _ASM_X86_PGTABLE_32_TYPES_H */