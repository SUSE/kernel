/* SPDX-License-Identifier: GPL-2.0 */
#ifndef _ASM_X86_FPU_XCR_H
#define _ASM_X86_FPU_XCR_H

#define XCR_XFEATURE_ENABLED_MASK	0x00000000
#define XCR_XFEATURE_IN_USE_MASK	0x00000001

static __always_inline u64 xgetbv(u32 index)
{
	u32 eax, edx;

	asm volatile("xgetbv" : "=a" (eax), "=d" (edx) : "c" (index));
	return eax + ((u64)edx << 32);
}

static inline void xsetbv(u32 index, u64 value)
{
	u32 eax = value;
	u32 edx = value >> 32;

	asm volatile("xsetbv" :: "a" (eax), "d" (edx), "c" (index));
}

/*
 * Return a mask of xfeatures which are currently being tracked
 * by the processor as being in the initial configuration.
 *
 * Callers should check X86_FEATURE_XGETBV1.
 */
<<<<<<< HEAD
static inline u64 xfeatures_in_use(void)
=======
static __always_inline u64 xfeatures_in_use(void)
>>>>>>> eb3cdb58
{
	return xgetbv(XCR_XFEATURE_IN_USE_MASK);
}

#endif /* _ASM_X86_FPU_XCR_H */<|MERGE_RESOLUTION|>--- conflicted
+++ resolved
@@ -27,11 +27,7 @@
  *
  * Callers should check X86_FEATURE_XGETBV1.
  */
-<<<<<<< HEAD
-static inline u64 xfeatures_in_use(void)
-=======
 static __always_inline u64 xfeatures_in_use(void)
->>>>>>> eb3cdb58
 {
 	return xgetbv(XCR_XFEATURE_IN_USE_MASK);
 }
