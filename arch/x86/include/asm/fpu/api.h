/* SPDX-License-Identifier: GPL-2.0 */
/*
 * Copyright (C) 1994 Linus Torvalds
 *
 * Pentium III FXSR, SSE support
 * General FPU state handling cleanups
 *	Gareth Hughes <gareth@valinux.com>, May 2000
 * x86-64 work by Andi Kleen 2002
 */

#ifndef _ASM_X86_FPU_API_H
#define _ASM_X86_FPU_API_H
#include <linux/bottom_half.h>

#include <asm/fpu/types.h>

/*
 * Use kernel_fpu_begin/end() if you intend to use FPU in kernel context. It
 * disables preemption so be careful if you intend to use it for long periods
 * of time.
 * If you intend to use the FPU in irq/softirq you need to check first with
 * irq_fpu_usable() if it is possible.
 */

/* Kernel FPU states to initialize in kernel_fpu_begin_mask() */
#define KFPU_387	_BITUL(0)	/* 387 state will be initialized */
#define KFPU_MXCSR	_BITUL(1)	/* MXCSR will be initialized */

extern void kernel_fpu_begin_mask(unsigned int kfpu_mask);
extern void kernel_fpu_end(void);
extern bool irq_fpu_usable(void);
extern void fpregs_mark_activate(void);

/* Code that is unaware of kernel_fpu_begin_mask() can use this */
static inline void kernel_fpu_begin(void)
{
#ifdef CONFIG_X86_64
	/*
	 * Any 64-bit code that uses 387 instructions must explicitly request
	 * KFPU_387.
	 */
	kernel_fpu_begin_mask(KFPU_MXCSR);
#else
	/*
	 * 32-bit kernel code may use 387 operations as well as SSE2, etc,
	 * as long as it checks that the CPU has the required capability.
	 */
	kernel_fpu_begin_mask(KFPU_387 | KFPU_MXCSR);
#endif
}

/*
 * Use fpregs_lock() while editing CPU's FPU registers or fpu->fpstate.
 * A context switch will (and softirq might) save CPU's FPU registers to
 * fpu->fpstate.regs and set TIF_NEED_FPU_LOAD leaving CPU's FPU registers in
 * a random state.
 *
 * local_bh_disable() protects against both preemption and soft interrupts
 * on !RT kernels.
 *
 * On RT kernels local_bh_disable() is not sufficient because it only
 * serializes soft interrupt related sections via a local lock, but stays
 * preemptible. Disabling preemption is the right choice here as bottom
 * half processing is always in thread context on RT kernels so it
 * implicitly prevents bottom half processing as well.
 *
 * Disabling preemption also serializes against kernel_fpu_begin().
 */
static inline void fpregs_lock(void)
{
	if (!IS_ENABLED(CONFIG_PREEMPT_RT))
		local_bh_disable();
	else
		preempt_disable();
}

static inline void fpregs_unlock(void)
{
	if (!IS_ENABLED(CONFIG_PREEMPT_RT))
		local_bh_enable();
	else
		preempt_enable();
}

#ifdef CONFIG_X86_DEBUG_FPU
extern void fpregs_assert_state_consistent(void);
#else
static inline void fpregs_assert_state_consistent(void) { }
#endif

/*
 * Load the task FPU state before returning to userspace.
 */
extern void switch_fpu_return(void);

/*
 * Query the presence of one or more xfeatures. Works on any legacy CPU as well.
 *
 * If 'feature_name' is set then put a human-readable description of
 * the feature there as well - this can be used to print error (or success)
 * messages.
 */
extern int cpu_has_xfeatures(u64 xfeatures_mask, const char **feature_name);

/* Trap handling */
extern int  fpu__exception_code(struct fpu *fpu, int trap_nr);
extern void fpu_sync_fpstate(struct fpu *fpu);
extern void fpu_reset_from_exception_fixup(void);

/* Boot, hotplug and resume */
extern void fpu__init_cpu(void);
extern void fpu__init_system(void);
extern void fpu__init_check_bugs(void);
extern void fpu__resume_cpu(void);

#ifdef CONFIG_MATH_EMULATION
extern void fpstate_init_soft(struct swregs_state *soft);
#else
static inline void fpstate_init_soft(struct swregs_state *soft) {}
#endif

/* State tracking */
DECLARE_PER_CPU(struct fpu *, fpu_fpregs_owner_ctx);

/* Process cleanup */
#ifdef CONFIG_X86_64
extern void fpstate_free(struct fpu *fpu);
#else
static inline void fpstate_free(struct fpu *fpu) { }
#endif

/* fpstate-related functions which are exported to KVM */
extern void fpstate_clear_xstate_component(struct fpstate *fps, unsigned int xfeature);

extern u64 xstate_get_guest_group_perm(void);

/* KVM specific functions */
extern bool fpu_alloc_guest_fpstate(struct fpu_guest *gfpu);
extern void fpu_free_guest_fpstate(struct fpu_guest *gfpu);
extern int fpu_swap_kvm_fpstate(struct fpu_guest *gfpu, bool enter_guest);
extern int fpu_enable_guest_xfd_features(struct fpu_guest *guest_fpu, u64 xfeatures);

#ifdef CONFIG_X86_64
extern void fpu_update_guest_xfd(struct fpu_guest *guest_fpu, u64 xfd);
extern void fpu_sync_guest_vmexit_xfd_state(void);
#else
static inline void fpu_update_guest_xfd(struct fpu_guest *guest_fpu, u64 xfd) { }
static inline void fpu_sync_guest_vmexit_xfd_state(void) { }
#endif

extern void fpu_copy_guest_fpstate_to_uabi(struct fpu_guest *gfpu, void *buf, unsigned int size, u32 pkru);
extern int fpu_copy_uabi_to_guest_fpstate(struct fpu_guest *gfpu, const void *buf, u64 xcr0, u32 *vpkru);

static inline void fpstate_set_confidential(struct fpu_guest *gfpu)
{
	gfpu->fpstate->is_confidential = true;
}

static inline bool fpstate_is_confidential(struct fpu_guest *gfpu)
{
	return gfpu->fpstate->is_confidential;
}

/* prctl */
extern long fpu_xstate_prctl(int option, unsigned long arg2);

<<<<<<< HEAD
/* Trap handling */
extern int  fpu__exception_code(struct fpu *fpu, int trap_nr);
extern void fpu_sync_fpstate(struct fpu *fpu);
extern void fpu_reset_from_exception_fixup(void);

/* Boot, hotplug and resume */
extern void fpu__init_cpu(void);
extern void fpu__init_system(void);
extern void fpu__init_check_bugs(void);
extern void fpu__resume_cpu(void);

#ifdef CONFIG_MATH_EMULATION
extern void fpstate_init_soft(struct swregs_state *soft);
#else
static inline void fpstate_init_soft(struct swregs_state *soft) {}
#endif

/* State tracking */
DECLARE_PER_CPU(struct fpu *, fpu_fpregs_owner_ctx);

/* Process cleanup */
#ifdef CONFIG_X86_64
extern void fpstate_free(struct fpu *fpu);
#else
static inline void fpstate_free(struct fpu *fpu) { }
#endif

/* fpstate-related functions which are exported to KVM */
extern void fpstate_clear_xstate_component(struct fpstate *fps, unsigned int xfeature);

/* KVM specific functions */
extern bool fpu_alloc_guest_fpstate(struct fpu_guest *gfpu);
extern void fpu_free_guest_fpstate(struct fpu_guest *gfpu);
extern int fpu_swap_kvm_fpstate(struct fpu_guest *gfpu, bool enter_guest);

extern void fpu_copy_guest_fpstate_to_uabi(struct fpu_guest *gfpu, void *buf, unsigned int size, u32 pkru);
extern int fpu_copy_uabi_to_guest_fpstate(struct fpu_guest *gfpu, const void *buf, u64 xcr0, u32 *vpkru);

static inline void fpstate_set_confidential(struct fpu_guest *gfpu)
{
	gfpu->fpstate->is_confidential = true;
}

static inline bool fpstate_is_confidential(struct fpu_guest *gfpu)
{
	return gfpu->fpstate->is_confidential;
}

/* prctl */
struct task_struct;
extern long fpu_xstate_prctl(struct task_struct *tsk, int option, unsigned long arg2);

=======
>>>>>>> eb3cdb58
extern void fpu_idle_fpregs(void);

#endif /* _ASM_X86_FPU_API_H */<|MERGE_RESOLUTION|>--- conflicted
+++ resolved
@@ -164,61 +164,6 @@
 /* prctl */
 extern long fpu_xstate_prctl(int option, unsigned long arg2);
 
-<<<<<<< HEAD
-/* Trap handling */
-extern int  fpu__exception_code(struct fpu *fpu, int trap_nr);
-extern void fpu_sync_fpstate(struct fpu *fpu);
-extern void fpu_reset_from_exception_fixup(void);
-
-/* Boot, hotplug and resume */
-extern void fpu__init_cpu(void);
-extern void fpu__init_system(void);
-extern void fpu__init_check_bugs(void);
-extern void fpu__resume_cpu(void);
-
-#ifdef CONFIG_MATH_EMULATION
-extern void fpstate_init_soft(struct swregs_state *soft);
-#else
-static inline void fpstate_init_soft(struct swregs_state *soft) {}
-#endif
-
-/* State tracking */
-DECLARE_PER_CPU(struct fpu *, fpu_fpregs_owner_ctx);
-
-/* Process cleanup */
-#ifdef CONFIG_X86_64
-extern void fpstate_free(struct fpu *fpu);
-#else
-static inline void fpstate_free(struct fpu *fpu) { }
-#endif
-
-/* fpstate-related functions which are exported to KVM */
-extern void fpstate_clear_xstate_component(struct fpstate *fps, unsigned int xfeature);
-
-/* KVM specific functions */
-extern bool fpu_alloc_guest_fpstate(struct fpu_guest *gfpu);
-extern void fpu_free_guest_fpstate(struct fpu_guest *gfpu);
-extern int fpu_swap_kvm_fpstate(struct fpu_guest *gfpu, bool enter_guest);
-
-extern void fpu_copy_guest_fpstate_to_uabi(struct fpu_guest *gfpu, void *buf, unsigned int size, u32 pkru);
-extern int fpu_copy_uabi_to_guest_fpstate(struct fpu_guest *gfpu, const void *buf, u64 xcr0, u32 *vpkru);
-
-static inline void fpstate_set_confidential(struct fpu_guest *gfpu)
-{
-	gfpu->fpstate->is_confidential = true;
-}
-
-static inline bool fpstate_is_confidential(struct fpu_guest *gfpu)
-{
-	return gfpu->fpstate->is_confidential;
-}
-
-/* prctl */
-struct task_struct;
-extern long fpu_xstate_prctl(struct task_struct *tsk, int option, unsigned long arg2);
-
-=======
->>>>>>> eb3cdb58
 extern void fpu_idle_fpregs(void);
 
 #endif /* _ASM_X86_FPU_API_H */