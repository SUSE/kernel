/* SPDX-License-Identifier: GPL-2.0 */
/*
 * AMD Node helper functions and common defines
 *
 * Copyright (c) 2024, Advanced Micro Devices, Inc.
 * All Rights Reserved.
 *
 * Author: Yazen Ghannam <Yazen.Ghannam@amd.com>
 *
 * Note:
 * Items in this file may only be used in a single place.
 * However, it's prudent to keep all AMD Node functionality
 * in a unified place rather than spreading throughout the
 * kernel.
 */

#ifndef _ASM_X86_AMD_NODE_H_
#define _ASM_X86_AMD_NODE_H_

#include <linux/pci.h>

#define MAX_AMD_NUM_NODES	8
#define AMD_NODE0_PCI_SLOT	0x18

struct pci_dev *amd_node_get_func(u16 node, u8 func);
struct pci_dev *amd_node_get_root(u16 node);

static inline u16 amd_num_nodes(void)
{
	return topology_amd_nodes_per_pkg() * topology_max_packages();
}

#ifdef CONFIG_AMD_NODE
int __must_check amd_smn_read(u16 node, u32 address, u32 *value);
int __must_check amd_smn_write(u16 node, u32 address, u32 value);

/* Should only be used by the HSMP driver. */
int __must_check amd_smn_hsmp_rdwr(u16 node, u32 address, u32 *value, bool write);
#else
static inline int __must_check amd_smn_read(u16 node, u32 address, u32 *value) { return -ENODEV; }
static inline int __must_check amd_smn_write(u16 node, u32 address, u32 value) { return -ENODEV; }

static inline int __must_check amd_smn_hsmp_rdwr(u16 node, u32 address, u32 *value, bool write)
{
	return -ENODEV;
}
#endif /* CONFIG_AMD_NODE */

<<<<<<< HEAD
=======
/* helper for use with read_poll_timeout */
static inline int smn_read_register(u32 reg)
{
	int data, rc;

	rc = amd_smn_read(0, reg, &data);
	if (rc)
		return rc;

	return data;
}
>>>>>>> e747403a
#endif /*_ASM_X86_AMD_NODE_H_*/<|MERGE_RESOLUTION|>--- conflicted
+++ resolved
@@ -46,8 +46,6 @@
 }
 #endif /* CONFIG_AMD_NODE */
 
-<<<<<<< HEAD
-=======
 /* helper for use with read_poll_timeout */
 static inline int smn_read_register(u32 reg)
 {
@@ -59,5 +57,4 @@
 
 	return data;
 }
->>>>>>> e747403a
 #endif /*_ASM_X86_AMD_NODE_H_*/