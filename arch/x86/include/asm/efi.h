/* SPDX-License-Identifier: GPL-2.0 */
#ifndef _ASM_X86_EFI_H
#define _ASM_X86_EFI_H

#include <asm/fpu/api.h>
#include <asm/processor-flags.h>
#include <asm/tlb.h>
#include <asm/nospec-branch.h>
#include <asm/mmu_context.h>
#include <asm/ibt.h>
#include <linux/build_bug.h>
#include <linux/kernel.h>
#include <linux/pgtable.h>

extern unsigned long efi_fw_vendor, efi_config_table;
extern unsigned long efi_mixed_mode_stack_pa;

/*
 * We map the EFI regions needed for runtime services non-contiguously,
 * with preserved alignment on virtual addresses starting from -4G down
 * for a total max space of 64G. This way, we provide for stable runtime
 * services addresses across kernels so that a kexec'd kernel can still
 * use them.
 *
 * This is the main reason why we're doing stable VA mappings for RT
 * services.
 */

#define EFI32_LOADER_SIGNATURE	"EL32"
#define EFI64_LOADER_SIGNATURE	"EL64"

#define ARCH_EFI_IRQ_FLAGS_MASK	X86_EFLAGS_IF

/*
 * The EFI services are called through variadic functions in many cases. These
 * functions are implemented in assembler and support only a fixed number of
 * arguments. The macros below allows us to check at build time that we don't
 * try to call them with too many arguments.
 *
 * __efi_nargs() will return the number of arguments if it is 7 or less, and
 * cause a BUILD_BUG otherwise. The limitations of the C preprocessor make it
 * impossible to calculate the exact number of arguments beyond some
 * pre-defined limit. The maximum number of arguments currently supported by
 * any of the thunks is 7, so this is good enough for now and can be extended
 * in the obvious way if we ever need more.
 */

#define __efi_nargs(...) __efi_nargs_(__VA_ARGS__)
#define __efi_nargs_(...) __efi_nargs__(0, ##__VA_ARGS__,	\
	__efi_arg_sentinel(9), __efi_arg_sentinel(8),		\
	__efi_arg_sentinel(7), __efi_arg_sentinel(6),		\
	__efi_arg_sentinel(5), __efi_arg_sentinel(4),		\
	__efi_arg_sentinel(3), __efi_arg_sentinel(2),		\
	__efi_arg_sentinel(1), __efi_arg_sentinel(0))
#define __efi_nargs__(_0, _1, _2, _3, _4, _5, _6, _7, _8, _9, n, ...)	\
	__take_second_arg(n,					\
		({ BUILD_BUG_ON_MSG(1, "__efi_nargs limit exceeded"); 10; }))
#define __efi_arg_sentinel(n) , n

/*
 * __efi_nargs_check(f, n, ...) will cause a BUILD_BUG if the ellipsis
 * represents more than n arguments.
 */

#define __efi_nargs_check(f, n, ...)					\
	__efi_nargs_check_(f, __efi_nargs(__VA_ARGS__), n)
#define __efi_nargs_check_(f, p, n) __efi_nargs_check__(f, p, n)
#define __efi_nargs_check__(f, p, n) ({					\
	BUILD_BUG_ON_MSG(						\
		(p) > (n),						\
		#f " called with too many arguments (" #p ">" #n ")");	\
})

static inline void efi_fpu_begin(void)
{
	/*
	 * The UEFI calling convention (UEFI spec 2.3.2 and 2.3.4) requires
	 * that FCW and MXCSR (64-bit) must be initialized prior to calling
	 * UEFI code.  (Oddly the spec does not require that the FPU stack
	 * be empty.)
	 */
	kernel_fpu_begin_mask(KFPU_387 | KFPU_MXCSR);
}

static inline void efi_fpu_end(void)
{
	kernel_fpu_end();
}

#ifdef CONFIG_X86_32
#define arch_efi_call_virt_setup()					\
({									\
	efi_fpu_begin();						\
	firmware_restrict_branch_speculation_start();			\
})

#define arch_efi_call_virt_teardown()					\
({									\
	firmware_restrict_branch_speculation_end();			\
	efi_fpu_end();							\
})

#else /* !CONFIG_X86_32 */

#define EFI_LOADER_SIGNATURE	"EL64"

extern asmlinkage u64 __efi_call(void *fp, ...);

extern bool efi_disable_ibt_for_runtime;

#define efi_call(...) ({						\
	__efi_nargs_check(efi_call, 7, __VA_ARGS__);			\
	__efi_call(__VA_ARGS__);					\
})

#define arch_efi_call_virt_setup()					\
({									\
	efi_sync_low_kernel_mappings();					\
	efi_fpu_begin();						\
	firmware_restrict_branch_speculation_start();			\
	efi_enter_mm();							\
})

#undef arch_efi_call_virt
<<<<<<< HEAD
#define arch_efi_call_virt(p, f, args...)				\
	efi_call((void *)p->f, args)					\
=======
#define arch_efi_call_virt(p, f, args...) ({				\
	u64 ret, ibt = ibt_save(efi_disable_ibt_for_runtime);		\
	ret = efi_call((void *)p->f, args);				\
	ibt_restore(ibt);						\
	ret;								\
})
>>>>>>> eb3cdb58

#define arch_efi_call_virt_teardown()					\
({									\
	efi_leave_mm();							\
	firmware_restrict_branch_speculation_end();			\
	efi_fpu_end();							\
})

#ifdef CONFIG_KASAN
/*
 * CONFIG_KASAN may redefine memset to __memset.  __memset function is present
 * only in kernel binary.  Since the EFI stub linked into a separate binary it
 * doesn't have __memset().  So we should use standard memset from
 * arch/x86/boot/compressed/string.c.  The same applies to memcpy and memmove.
 */
#undef memcpy
#undef memset
#undef memmove
#endif

#endif /* CONFIG_X86_32 */

extern int __init efi_memblock_x86_reserve_range(void);
extern void __init efi_print_memmap(void);
extern void __init efi_map_region(efi_memory_desc_t *md);
extern void __init efi_map_region_fixed(efi_memory_desc_t *md);
extern void efi_sync_low_kernel_mappings(void);
extern int __init efi_alloc_page_tables(void);
extern int __init efi_setup_page_tables(unsigned long pa_memmap, unsigned num_pages);
extern void __init efi_runtime_update_mappings(void);
extern void __init efi_dump_pagetable(void);
extern void __init efi_apply_memmap_quirks(void);
extern int __init efi_reuse_config(u64 tables, int nr_tables);
extern void efi_delete_dummy_variable(void);
extern void efi_crash_gracefully_on_page_fault(unsigned long phys_addr);
extern void efi_free_boot_services(void);

void efi_enter_mm(void);
void efi_leave_mm(void);

/* kexec external ABI */
struct efi_setup_data {
	u64 fw_vendor;
	u64 __unused;
	u64 tables;
	u64 smbios;
	u64 reserved[8];
};

extern u64 efi_setup;

#ifdef CONFIG_EFI
extern u64 __efi64_thunk(u32, ...);

#define efi64_thunk(...) ({						\
	u64 __pad[3]; /* must have space for 3 args on the stack */	\
	__efi_nargs_check(efi64_thunk, 9, __VA_ARGS__);			\
	__efi64_thunk(__VA_ARGS__, __pad);				\
})

static inline bool efi_is_mixed(void)
{
	if (!IS_ENABLED(CONFIG_EFI_MIXED))
		return false;
	return IS_ENABLED(CONFIG_X86_64) && !efi_enabled(EFI_64BIT);
}

static inline bool efi_runtime_supported(void)
{
	if (IS_ENABLED(CONFIG_X86_64) == efi_enabled(EFI_64BIT))
		return true;

	return IS_ENABLED(CONFIG_EFI_MIXED);
}

extern void parse_efi_setup(u64 phys_addr, u32 data_len);

<<<<<<< HEAD
#ifdef CONFIG_EFI_SECRET_KEY
extern void efi_setup_secret_key(struct boot_params *params);
extern void parse_efi_secret_key_setup(u64 phys_addr, u32 data_len);
#else
static inline void efi_setup_secret_key(struct boot_params *params) {}
static inline void parse_efi_secret_key_setup(u64 phys_addr, u32 data_len) {}
#endif /* CONFIG_EFI_SECRET_KEY */

=======
>>>>>>> eb3cdb58
extern void efi_thunk_runtime_setup(void);
efi_status_t efi_set_virtual_address_map(unsigned long memory_map_size,
					 unsigned long descriptor_size,
					 u32 descriptor_version,
					 efi_memory_desc_t *virtual_map,
					 unsigned long systab_phys);

/* arch specific definitions used by the stub code */

#ifdef CONFIG_EFI_MIXED

#define ARCH_HAS_EFISTUB_WRAPPERS

static inline bool efi_is_64bit(void)
{
	extern const bool efi_is64;

	return efi_is64;
}

static inline bool efi_is_native(void)
{
	return efi_is_64bit();
}

#define efi_table_attr(inst, attr)					\
	(efi_is_native() ? (inst)->attr					\
			 : efi_mixed_table_attr((inst), attr))

#define efi_mixed_table_attr(inst, attr)				\
	(__typeof__(inst->attr))					\
		_Generic(inst->mixed_mode.attr,				\
		u32:		(unsigned long)(inst->mixed_mode.attr),	\
		default:	(inst->mixed_mode.attr))

/*
 * The following macros allow translating arguments if necessary from native to
 * mixed mode. The use case for this is to initialize the upper 32 bits of
 * output parameters, and where the 32-bit method requires a 64-bit argument,
 * which must be split up into two arguments to be thunked properly.
 *
 * As examples, the AllocatePool boot service returns the address of the
 * allocation, but it will not set the high 32 bits of the address. To ensure
 * that the full 64-bit address is initialized, we zero-init the address before
 * calling the thunk.
 *
 * The FreePages boot service takes a 64-bit physical address even in 32-bit
 * mode. For the thunk to work correctly, a native 64-bit call of
 * 	free_pages(addr, size)
 * must be translated to
 * 	efi64_thunk(free_pages, addr & U32_MAX, addr >> 32, size)
 * so that the two 32-bit halves of addr get pushed onto the stack separately.
 */

static inline void *efi64_zero_upper(void *p)
{
	((u32 *)p)[1] = 0;
	return p;
}

static inline u32 efi64_convert_status(efi_status_t status)
{
	return (u32)(status | (u64)status >> 32);
}

#define __efi64_split(val)		(val) & U32_MAX, (u64)(val) >> 32

#define __efi64_argmap_free_pages(addr, size)				\
	((addr), 0, (size))

#define __efi64_argmap_get_memory_map(mm_size, mm, key, size, ver)	\
	((mm_size), (mm), efi64_zero_upper(key), efi64_zero_upper(size), (ver))

#define __efi64_argmap_allocate_pool(type, size, buffer)		\
	((type), (size), efi64_zero_upper(buffer))

#define __efi64_argmap_create_event(type, tpl, f, c, event)		\
	((type), (tpl), (f), (c), efi64_zero_upper(event))

#define __efi64_argmap_set_timer(event, type, time)			\
	((event), (type), lower_32_bits(time), upper_32_bits(time))

#define __efi64_argmap_wait_for_event(num, event, index)		\
	((num), (event), efi64_zero_upper(index))

#define __efi64_argmap_handle_protocol(handle, protocol, interface)	\
	((handle), (protocol), efi64_zero_upper(interface))

#define __efi64_argmap_locate_protocol(protocol, reg, interface)	\
	((protocol), (reg), efi64_zero_upper(interface))

#define __efi64_argmap_locate_device_path(protocol, path, handle)	\
	((protocol), (path), efi64_zero_upper(handle))

#define __efi64_argmap_exit(handle, status, size, data)			\
	((handle), efi64_convert_status(status), (size), (data))

/* PCI I/O */
#define __efi64_argmap_get_location(protocol, seg, bus, dev, func)	\
	((protocol), efi64_zero_upper(seg), efi64_zero_upper(bus),	\
	 efi64_zero_upper(dev), efi64_zero_upper(func))

/* LoadFile */
#define __efi64_argmap_load_file(protocol, path, policy, bufsize, buf)	\
	((protocol), (path), (policy), efi64_zero_upper(bufsize), (buf))

/* Graphics Output Protocol */
#define __efi64_argmap_query_mode(gop, mode, size, info)		\
	((gop), (mode), efi64_zero_upper(size), efi64_zero_upper(info))

/* TCG2 protocol */
#define __efi64_argmap_hash_log_extend_event(prot, fl, addr, size, ev)	\
	((prot), (fl), 0ULL, (u64)(addr), 0ULL, (u64)(size), 0ULL, ev)

/* DXE services */
#define __efi64_argmap_get_memory_space_descriptor(phys, desc) \
	(__efi64_split(phys), (desc))

#define __efi64_argmap_set_memory_space_attributes(phys, size, flags) \
	(__efi64_split(phys), __efi64_split(size), __efi64_split(flags))

<<<<<<< HEAD
=======
/* file protocol */
#define __efi64_argmap_open(prot, newh, fname, mode, attr) \
	((prot), efi64_zero_upper(newh), (fname), __efi64_split(mode), \
	 __efi64_split(attr))

#define __efi64_argmap_set_position(pos) (__efi64_split(pos))

/* file system protocol */
#define __efi64_argmap_open_volume(prot, file) \
	((prot), efi64_zero_upper(file))

/* Memory Attribute Protocol */
#define __efi64_argmap_get_memory_attributes(protocol, phys, size, flags) \
	((protocol), __efi64_split(phys), __efi64_split(size), (flags))

#define __efi64_argmap_set_memory_attributes(protocol, phys, size, flags) \
	((protocol), __efi64_split(phys), __efi64_split(size), __efi64_split(flags))

#define __efi64_argmap_clear_memory_attributes(protocol, phys, size, flags) \
	((protocol), __efi64_split(phys), __efi64_split(size), __efi64_split(flags))

>>>>>>> eb3cdb58
/*
 * The macros below handle the plumbing for the argument mapping. To add a
 * mapping for a specific EFI method, simply define a macro
 * __efi64_argmap_<method name>, following the examples above.
 */

#define __efi64_thunk_map(inst, func, ...)				\
	efi64_thunk(inst->mixed_mode.func,				\
		__efi64_argmap(__efi64_argmap_ ## func(__VA_ARGS__),	\
			       (__VA_ARGS__)))

#define __efi64_argmap(mapped, args)					\
	__PASTE(__efi64_argmap__, __efi_nargs(__efi_eat mapped))(mapped, args)
#define __efi64_argmap__0(mapped, args) __efi_eval mapped
#define __efi64_argmap__1(mapped, args) __efi_eval args

#define __efi_eat(...)
#define __efi_eval(...) __VA_ARGS__

static inline efi_status_t __efi64_widen_efi_status(u64 status)
{
	/* use rotate to move the value of bit #31 into position #63 */
	return ror64(rol32(status, 1), 1);
}

/* The macro below handles dispatching via the thunk if needed */

#define efi_fn_call(inst, func, ...)					\
	(efi_is_native() ? (inst)->func(__VA_ARGS__)			\
			 : efi_mixed_call((inst), func, ##__VA_ARGS__))

#define efi_mixed_call(inst, func, ...)					\
	_Generic(inst->func(__VA_ARGS__),				\
	efi_status_t:							\
		__efi64_widen_efi_status(				\
			__efi64_thunk_map(inst, func, ##__VA_ARGS__)),	\
	u64: ({ BUILD_BUG(); ULONG_MAX; }),				\
	default:							\
		(__typeof__(inst->func(__VA_ARGS__)))			\
			__efi64_thunk_map(inst, func, ##__VA_ARGS__))

#define efi_dxe_call(func, ...)						\
	(efi_is_native()						\
		? efi_dxe_table->func(__VA_ARGS__)			\
		: __efi64_thunk_map(efi_dxe_table, func, __VA_ARGS__))

#else /* CONFIG_EFI_MIXED */

static inline bool efi_is_64bit(void)
{
	return IS_ENABLED(CONFIG_X86_64);
}

#endif /* CONFIG_EFI_MIXED */

extern bool efi_reboot_required(void);
extern bool efi_is_table_address(unsigned long phys_addr);

extern void efi_reserve_boot_services(void);
#else
static inline void parse_efi_setup(u64 phys_addr, u32 data_len) {}
static inline void parse_efi_secret_key_setup(u64 phys_addr, u32 data_len) {}
static inline void efi_setup_secret_key(efi_system_table_t *table,
					struct boot_params *params) {}
static inline bool efi_reboot_required(void)
{
	return false;
}
static inline  bool efi_is_table_address(unsigned long phys_addr)
{
	return false;
}
static inline void efi_reserve_boot_services(void)
{
}
#endif /* CONFIG_EFI */

#ifdef CONFIG_EFI_FAKE_MEMMAP
extern void __init efi_fake_memmap_early(void);
extern void __init efi_fake_memmap(void);
#else
static inline void efi_fake_memmap_early(void)
{
}

static inline void efi_fake_memmap(void)
{
}
#endif

extern int __init efi_memmap_alloc(unsigned int num_entries,
				   struct efi_memory_map_data *data);
extern void __efi_memmap_free(u64 phys, unsigned long size,
			      unsigned long flags);
#define __efi_memmap_free __efi_memmap_free

extern int __init efi_memmap_install(struct efi_memory_map_data *data);
extern int __init efi_memmap_split_count(efi_memory_desc_t *md,
					 struct range *range);
extern void __init efi_memmap_insert(struct efi_memory_map *old_memmap,
				     void *buf, struct efi_mem_range *mem);

#define arch_ima_efi_boot_mode	\
	({ extern struct boot_params boot_params; boot_params.secure_boot; })

#ifdef CONFIG_EFI_RUNTIME_MAP
int efi_get_runtime_map_size(void);
int efi_get_runtime_map_desc_size(void);
int efi_runtime_map_copy(void *buf, size_t bufsz);
#else
static inline int efi_get_runtime_map_size(void)
{
	return 0;
}

static inline int efi_get_runtime_map_desc_size(void)
{
	return 0;
}

static inline int efi_runtime_map_copy(void *buf, size_t bufsz)
{
	return 0;
}

#endif

#endif /* _ASM_X86_EFI_H */<|MERGE_RESOLUTION|>--- conflicted
+++ resolved
@@ -122,17 +122,12 @@
 })
 
 #undef arch_efi_call_virt
-<<<<<<< HEAD
-#define arch_efi_call_virt(p, f, args...)				\
-	efi_call((void *)p->f, args)					\
-=======
 #define arch_efi_call_virt(p, f, args...) ({				\
 	u64 ret, ibt = ibt_save(efi_disable_ibt_for_runtime);		\
 	ret = efi_call((void *)p->f, args);				\
 	ibt_restore(ibt);						\
 	ret;								\
 })
->>>>>>> eb3cdb58
 
 #define arch_efi_call_virt_teardown()					\
 ({									\
@@ -210,17 +205,6 @@
 
 extern void parse_efi_setup(u64 phys_addr, u32 data_len);
 
-<<<<<<< HEAD
-#ifdef CONFIG_EFI_SECRET_KEY
-extern void efi_setup_secret_key(struct boot_params *params);
-extern void parse_efi_secret_key_setup(u64 phys_addr, u32 data_len);
-#else
-static inline void efi_setup_secret_key(struct boot_params *params) {}
-static inline void parse_efi_secret_key_setup(u64 phys_addr, u32 data_len) {}
-#endif /* CONFIG_EFI_SECRET_KEY */
-
-=======
->>>>>>> eb3cdb58
 extern void efi_thunk_runtime_setup(void);
 efi_status_t efi_set_virtual_address_map(unsigned long memory_map_size,
 					 unsigned long descriptor_size,
@@ -342,8 +326,6 @@
 #define __efi64_argmap_set_memory_space_attributes(phys, size, flags) \
 	(__efi64_split(phys), __efi64_split(size), __efi64_split(flags))
 
-<<<<<<< HEAD
-=======
 /* file protocol */
 #define __efi64_argmap_open(prot, newh, fname, mode, attr) \
 	((prot), efi64_zero_upper(newh), (fname), __efi64_split(mode), \
@@ -365,7 +347,6 @@
 #define __efi64_argmap_clear_memory_attributes(protocol, phys, size, flags) \
 	((protocol), __efi64_split(phys), __efi64_split(size), __efi64_split(flags))
 
->>>>>>> eb3cdb58
 /*
  * The macros below handle the plumbing for the argument mapping. To add a
  * mapping for a specific EFI method, simply define a macro
@@ -407,11 +388,6 @@
 		(__typeof__(inst->func(__VA_ARGS__)))			\
 			__efi64_thunk_map(inst, func, ##__VA_ARGS__))
 
-#define efi_dxe_call(func, ...)						\
-	(efi_is_native()						\
-		? efi_dxe_table->func(__VA_ARGS__)			\
-		: __efi64_thunk_map(efi_dxe_table, func, __VA_ARGS__))
-
 #else /* CONFIG_EFI_MIXED */
 
 static inline bool efi_is_64bit(void)
@@ -427,9 +403,6 @@
 extern void efi_reserve_boot_services(void);
 #else
 static inline void parse_efi_setup(u64 phys_addr, u32 data_len) {}
-static inline void parse_efi_secret_key_setup(u64 phys_addr, u32 data_len) {}
-static inline void efi_setup_secret_key(efi_system_table_t *table,
-					struct boot_params *params) {}
 static inline bool efi_reboot_required(void)
 {
 	return false;
