#ifndef _ASM_X86_APIC_H
#define _ASM_X86_APIC_H

#include <linux/cpumask.h>
#include <linux/delay.h>
#include <linux/pm.h>

#include <asm/alternative.h>
#include <asm/cpufeature.h>
#include <asm/processor.h>
#include <asm/apicdef.h>
#include <asm/atomic.h>
#ifndef CONFIG_XEN
#include <asm/fixmap.h>
#endif
#include <asm/mpspec.h>
#include <asm/system.h>
#include <asm/msr.h>

#ifndef CONFIG_XEN
#define ARCH_APICTIMER_STOPS_ON_C3	1
#endif

/*
 * Debugging macros
 */
#define APIC_QUIET   0
#define APIC_VERBOSE 1
#define APIC_DEBUG   2

/*
 * Define the default level of output to be very little
 * This can be turned up by using apic=verbose for more
 * information and apic=debug for _lots_ of information.
 * apic_verbosity is defined in apic.c
 */
#define apic_printk(v, s, a...) do {       \
		if ((v) <= apic_verbosity) \
			printk(s, ##a);    \
	} while (0)


#if defined(CONFIG_X86_LOCAL_APIC) && defined(CONFIG_X86_32)
extern void generic_apic_probe(void);
#else
static inline void generic_apic_probe(void)
{
}
#endif

#ifdef CONFIG_X86_LOCAL_APIC

extern unsigned int apic_verbosity;
#ifndef CONFIG_XEN
extern int local_apic_timer_c2_ok;

extern int disable_apic;

#ifdef CONFIG_SMP
extern void __inquire_remote_apic(int apicid);
#else /* CONFIG_SMP */
static inline void __inquire_remote_apic(int apicid)
{
}
#endif /* CONFIG_SMP */

static inline void default_inquire_remote_apic(int apicid)
{
	if (apic_verbosity >= APIC_DEBUG)
		__inquire_remote_apic(apicid);
}

/*
 * With 82489DX we can't rely on apic feature bit
 * retrieved via cpuid but still have to deal with
 * such an apic chip so we assume that SMP configuration
 * is found from MP table (64bit case uses ACPI mostly
 * which set smp presence flag as well so we are safe
 * to use this helper too).
 */
static inline bool apic_from_smp_config(void)
{
	return smp_found_config && !disable_apic;
}

/*
 * Basic functions accessing APICs.
 */
#ifdef CONFIG_PARAVIRT_APIC
#include <asm/paravirt.h>
#endif

#ifdef CONFIG_X86_64
extern int is_vsmp_box(void);
#else
static inline int is_vsmp_box(void)
{
	return 0;
}
#endif
extern void xapic_wait_icr_idle(void);
extern u32 safe_xapic_wait_icr_idle(void);
extern void xapic_icr_write(u32, u32);
extern int setup_profiling_timer(unsigned int);

static inline void native_apic_mem_write(u32 reg, u32 v)
{
	volatile u32 *addr = (volatile u32 *)(APIC_BASE + reg);

	alternative_io("movl %0, %1", "xchgl %0, %1", X86_FEATURE_11AP,
		       ASM_OUTPUT2("=r" (v), "=m" (*addr)),
		       ASM_OUTPUT2("0" (v), "m" (*addr)));
}

static inline u32 native_apic_mem_read(u32 reg)
{
	return *((volatile u32 *)(APIC_BASE + reg));
}

extern void native_apic_wait_icr_idle(void);
extern u32 native_safe_apic_wait_icr_idle(void);
extern void native_apic_icr_write(u32 low, u32 id);
extern u64 native_apic_icr_read(void);

extern int x2apic_mode;

#endif /* CONFIG_XEN */

#ifdef CONFIG_X86_X2APIC
/*
 * Make previous memory operations globally visible before
 * sending the IPI through x2apic wrmsr. We need a serializing instruction or
 * mfence for this.
 */
static inline void x2apic_wrmsr_fence(void)
{
	asm volatile("mfence" : : : "memory");
}

static inline void native_apic_msr_write(u32 reg, u32 v)
{
	if (reg == APIC_DFR || reg == APIC_ID || reg == APIC_LDR ||
	    reg == APIC_LVR)
		return;

	wrmsr(APIC_BASE_MSR + (reg >> 4), v, 0);
}

static inline u32 native_apic_msr_read(u32 reg)
{
	u32 low, high;

	if (reg == APIC_DFR)
		return -1;

	rdmsr(APIC_BASE_MSR + (reg >> 4), low, high);
	return low;
}

static inline void native_x2apic_wait_icr_idle(void)
{
	/* no need to wait for icr idle in x2apic */
	return;
}

static inline u32 native_safe_x2apic_wait_icr_idle(void)
{
	/* no need to wait for icr idle in x2apic */
	return 0;
}

static inline void native_x2apic_icr_write(u32 low, u32 id)
{
	wrmsrl(APIC_BASE_MSR + (APIC_ICR >> 4), ((__u64) id) << 32 | low);
}

static inline u64 native_x2apic_icr_read(void)
{
	unsigned long val;

	rdmsrl(APIC_BASE_MSR + (APIC_ICR >> 4), val);
	return val;
}

extern int x2apic_phys;
extern void check_x2apic(void);
extern void enable_x2apic(void);
extern void x2apic_icr_write(u32 low, u32 id);
static inline int x2apic_enabled(void)
{
	int msr, msr2;

	if (!cpu_has_x2apic)
		return 0;

	rdmsr(MSR_IA32_APICBASE, msr, msr2);
	if (msr & X2APIC_ENABLE)
		return 1;
	return 0;
}

#define x2apic_supported()	(cpu_has_x2apic)
static inline void x2apic_force_phys(void)
{
	x2apic_phys = 1;
}
#else
static inline void check_x2apic(void)
{
}
static inline void enable_x2apic(void)
{
}
static inline int x2apic_enabled(void)
{
	return 0;
}
static inline void x2apic_force_phys(void)
{
}

#define	x2apic_preenabled 0
#define	x2apic_supported()	0
#endif

extern void enable_IR_x2apic(void);

extern int get_physical_broadcast(void);

extern void apic_disable(void);
extern int lapic_get_maxlvt(void);
extern void clear_local_APIC(void);
extern void connect_bsp_APIC(void);
extern void disconnect_bsp_APIC(int virt_wire_setup);
extern void disable_local_APIC(void);
extern void lapic_shutdown(void);
extern int verify_local_APIC(void);
extern void cache_APIC_registers(void);
extern void sync_Arb_IDs(void);
extern void init_bsp_APIC(void);
extern void setup_local_APIC(void);
extern void end_local_APIC_setup(void);
extern void init_apic_mappings(void);
extern void setup_boot_APIC_clock(void);
extern void setup_secondary_APIC_clock(void);
extern int APIC_init_uniprocessor(void);
extern void enable_NMI_through_LVT0(void);

/*
 * On 32bit this is mach-xxx local
 */
#ifdef CONFIG_X86_64
extern void early_init_lapic_mapping(void);
extern int apic_is_clustered_box(void);
#else
static inline int apic_is_clustered_box(void)
{
	return 0;
}
#endif

extern u8 setup_APIC_eilvt_mce(u8 vector, u8 msg_type, u8 mask);
extern u8 setup_APIC_eilvt_ibs(u8 vector, u8 msg_type, u8 mask);


#else /* !CONFIG_X86_LOCAL_APIC */
static inline void lapic_shutdown(void) { }
#define local_apic_timer_c2_ok		1
static inline void init_apic_mappings(void) { }
static inline void disable_local_APIC(void) { }
static inline void apic_disable(void) { }
# define setup_boot_APIC_clock x86_init_noop
# define setup_secondary_APIC_clock x86_init_noop
#endif /* !CONFIG_X86_LOCAL_APIC */

#ifdef CONFIG_X86_64
#define	SET_APIC_ID(x)		(apic->set_apic_id(x))
#else

#endif

/*
 * Copyright 2004 James Cleverdon, IBM.
 * Subject to the GNU Public License, v.2
 *
 * Generic APIC sub-arch data struct.
 *
 * Hacked for x86-64 by James Cleverdon from i386 architecture code by
 * Martin Bligh, Andi Kleen, James Bottomley, John Stultz, and
 * James Cleverdon.
 */
struct apic {
	char *name;

	int (*probe)(void);
	int (*acpi_madt_oem_check)(char *oem_id, char *oem_table_id);
	int (*apic_id_registered)(void);

	u32 irq_delivery_mode;
	u32 irq_dest_mode;

	const struct cpumask *(*target_cpus)(void);

	int disable_esr;

	int dest_logical;
	unsigned long (*check_apicid_used)(physid_mask_t *map, int apicid);
	unsigned long (*check_apicid_present)(int apicid);

	void (*vector_allocation_domain)(int cpu, struct cpumask *retmask);
	void (*init_apic_ldr)(void);

	void (*ioapic_phys_id_map)(physid_mask_t *phys_map, physid_mask_t *retmap);

	void (*setup_apic_routing)(void);
	int (*multi_timer_check)(int apic, int irq);
	int (*apicid_to_node)(int logical_apicid);
	int (*cpu_to_logical_apicid)(int cpu);
	int (*cpu_present_to_apicid)(int mps_cpu);
	void (*apicid_to_cpu_present)(int phys_apicid, physid_mask_t *retmap);
	void (*setup_portio_remap)(void);
	int (*check_phys_apicid_present)(int phys_apicid);
	void (*enable_apic_mode)(void);
	int (*phys_pkg_id)(int cpuid_apic, int index_msb);

	/*
	 * When one of the next two hooks returns 1 the apic
	 * is switched to this. Essentially they are additional
	 * probe functions:
	 */
	int (*mps_oem_check)(struct mpc_table *mpc, char *oem, char *productid);

	unsigned int (*get_apic_id)(unsigned long x);
	unsigned long (*set_apic_id)(unsigned int id);
	unsigned long apic_id_mask;

	unsigned int (*cpu_mask_to_apicid)(const struct cpumask *cpumask);
	unsigned int (*cpu_mask_to_apicid_and)(const struct cpumask *cpumask,
					       const struct cpumask *andmask);

	/* ipi */
	void (*send_IPI_mask)(const struct cpumask *mask, int vector);
	void (*send_IPI_mask_allbutself)(const struct cpumask *mask,
					 int vector);
	void (*send_IPI_allbutself)(int vector);
	void (*send_IPI_all)(int vector);
	void (*send_IPI_self)(int vector);

	/* wakeup_secondary_cpu */
	int (*wakeup_secondary_cpu)(int apicid, unsigned long start_eip);

	int trampoline_phys_low;
	int trampoline_phys_high;

	void (*wait_for_init_deassert)(atomic_t *deassert);
	void (*smp_callin_clear_local_apic)(void);
	void (*inquire_remote_apic)(int apicid);

	/* apic ops */
	u32 (*read)(u32 reg);
	void (*write)(u32 reg, u32 v);
	u64 (*icr_read)(void);
	void (*icr_write)(u32 low, u32 high);
	void (*wait_icr_idle)(void);
	u32 (*safe_wait_icr_idle)(void);
};

/*
 * Pointer to the local APIC driver in use on this system (there's
 * always just one such driver in use - the kernel decides via an
 * early probing process which one it picks - and then sticks to it):
 */
extern struct apic *apic;

#ifndef CONFIG_XEN

/*
 * APIC functionality to boot other CPUs - only used on SMP:
 */
#ifdef CONFIG_SMP
extern atomic_t init_deasserted;
extern int wakeup_secondary_cpu_via_nmi(int apicid, unsigned long start_eip);
#endif

static inline u32 apic_read(u32 reg)
{
	return apic->read(reg);
}

static inline void apic_write(u32 reg, u32 val)
{
	apic->write(reg, val);
}

static inline u64 apic_icr_read(void)
{
	return apic->icr_read();
}

static inline void apic_icr_write(u32 low, u32 high)
{
	apic->icr_write(low, high);
}

static inline void apic_wait_icr_idle(void)
{
	apic->wait_icr_idle();
}

static inline u32 safe_apic_wait_icr_idle(void)
{
	return apic->safe_wait_icr_idle();
}


static inline void ack_APIC_irq(void)
{
#ifdef CONFIG_X86_LOCAL_APIC
	/*
	 * ack_APIC_irq() actually gets compiled as a single instruction
	 * ... yummie.
	 */

	/* Docs say use 0 for future compatibility */
	apic_write(APIC_EOI, 0);
#endif
}

static inline unsigned default_get_apic_id(unsigned long x)
{
	unsigned int ver = GET_APIC_VERSION(apic_read(APIC_LVR));

	if (APIC_XAPIC(ver) || boot_cpu_has(X86_FEATURE_EXTD_APICID))
		return (x >> 24) & 0xFF;
	else
		return (x >> 24) & 0x0F;
}

/*
 * Warm reset vector default position:
 */
#define DEFAULT_TRAMPOLINE_PHYS_LOW		0x467
#define DEFAULT_TRAMPOLINE_PHYS_HIGH		0x469

#ifdef CONFIG_X86_64
extern struct apic apic_flat;
extern struct apic apic_physflat;
extern struct apic apic_x2apic_cluster;
extern struct apic apic_x2apic_phys;
extern int default_acpi_madt_oem_check(char *, char *);

extern void apic_send_IPI_self(int vector);

extern struct apic apic_x2apic_uv_x;
DECLARE_PER_CPU(int, x2apic_extra_bits);

extern int default_cpu_present_to_apicid(int mps_cpu);
extern int default_check_phys_apicid_present(int phys_apicid);
#endif

static inline void default_wait_for_init_deassert(atomic_t *deassert)
{
	while (!atomic_read(deassert))
		cpu_relax();
	return;
}

extern void generic_bigsmp_probe(void);

#endif /* CONFIG_XEN */


#ifdef CONFIG_X86_LOCAL_APIC

#include <asm/smp.h>

#define APIC_DFR_VALUE	(APIC_DFR_FLAT)

static inline const struct cpumask *default_target_cpus(void)
{
#ifdef CONFIG_SMP
	return cpu_online_mask;
#else
	return cpumask_of(0);
#endif
}

DECLARE_EARLY_PER_CPU(u16, x86_bios_cpu_apicid);


#ifndef CONFIG_XEN

static inline unsigned int read_apic_id(void)
{
	unsigned int reg;

	reg = apic_read(APIC_ID);

	return apic->get_apic_id(reg);
}

extern void default_setup_apic_routing(void);

extern struct apic apic_noop;

#ifdef CONFIG_X86_32

extern struct apic apic_default;

/*
 * Set up the logical destination ID.
 *
 * Intel recommends to set DFR, LDR and TPR before enabling
 * an APIC.  See e.g. "AP-388 82489DX User's Manual" (Intel
 * document number 292116).  So here it goes...
 */
extern void default_init_apic_ldr(void);

static inline int default_apic_id_registered(void)
{
	return physid_isset(read_apic_id(), phys_cpu_present_map);
}

static inline int default_phys_pkg_id(int cpuid_apic, int index_msb)
{
	return cpuid_apic >> index_msb;
}

extern int default_apicid_to_node(int logical_apicid);

#endif

static inline unsigned int
default_cpu_mask_to_apicid(const struct cpumask *cpumask)
{
	return cpumask_bits(cpumask)[0] & APIC_ALL_CPUS;
}

static inline unsigned int
default_cpu_mask_to_apicid_and(const struct cpumask *cpumask,
			       const struct cpumask *andmask)
{
	unsigned long mask1 = cpumask_bits(cpumask)[0];
	unsigned long mask2 = cpumask_bits(andmask)[0];
	unsigned long mask3 = cpumask_bits(cpu_online_mask)[0];

	return (unsigned int)(mask1 & mask2 & mask3);
}

static inline unsigned long default_check_apicid_used(physid_mask_t *map, int apicid)
{
	return physid_isset(apicid, *map);
}

static inline unsigned long default_check_apicid_present(int bit)
{
	return physid_isset(bit, phys_cpu_present_map);
}

static inline void default_ioapic_phys_id_map(physid_mask_t *phys_map, physid_mask_t *retmap)
{
	*retmap = *phys_map;
}

/* Mapping from cpu number to logical apicid */
static inline int default_cpu_to_logical_apicid(int cpu)
{
	return 1 << cpu;
}

static inline int __default_cpu_present_to_apicid(int mps_cpu)
{
	if (mps_cpu < nr_cpu_ids && cpu_present(mps_cpu))
		return (int)per_cpu(x86_bios_cpu_apicid, mps_cpu);
	else
		return BAD_APICID;
}

static inline int
__default_check_phys_apicid_present(int phys_apicid)
{
	return physid_isset(phys_apicid, phys_cpu_present_map);
}

#ifdef CONFIG_X86_32
static inline int default_cpu_present_to_apicid(int mps_cpu)
{
	return __default_cpu_present_to_apicid(mps_cpu);
}

static inline int
default_check_phys_apicid_present(int phys_apicid)
{
	return __default_check_phys_apicid_present(phys_apicid);
}
#else
extern int default_cpu_present_to_apicid(int mps_cpu);
extern int default_check_phys_apicid_present(int phys_apicid);
#endif

<<<<<<< HEAD
static inline physid_mask_t default_apicid_to_cpu_present(int phys_apicid)
{
	return physid_mask_of_physid(phys_apicid);
}

#endif /* CONFIG_XEN */

=======
>>>>>>> 92dcffb9
#endif /* CONFIG_X86_LOCAL_APIC */

#ifdef CONFIG_X86_32
extern u8 cpu_2_logical_apicid[NR_CPUS];
#endif

#endif /* _ASM_X86_APIC_H */<|MERGE_RESOLUTION|>--- conflicted
+++ resolved
@@ -10,16 +10,12 @@
 #include <asm/processor.h>
 #include <asm/apicdef.h>
 #include <asm/atomic.h>
-#ifndef CONFIG_XEN
 #include <asm/fixmap.h>
-#endif
 #include <asm/mpspec.h>
 #include <asm/system.h>
 #include <asm/msr.h>
 
-#ifndef CONFIG_XEN
 #define ARCH_APICTIMER_STOPS_ON_C3	1
-#endif
 
 /*
  * Debugging macros
@@ -51,7 +47,6 @@
 #ifdef CONFIG_X86_LOCAL_APIC
 
 extern unsigned int apic_verbosity;
-#ifndef CONFIG_XEN
 extern int local_apic_timer_c2_ok;
 
 extern int disable_apic;
@@ -123,8 +118,6 @@
 extern u64 native_apic_icr_read(void);
 
 extern int x2apic_mode;
-
-#endif /* CONFIG_XEN */
 
 #ifdef CONFIG_X86_X2APIC
 /*
@@ -372,8 +365,6 @@
  */
 extern struct apic *apic;
 
-#ifndef CONFIG_XEN
-
 /*
  * APIC functionality to boot other CPUs - only used on SMP:
  */
@@ -467,8 +458,6 @@
 
 extern void generic_bigsmp_probe(void);
 
-#endif /* CONFIG_XEN */
-
 
 #ifdef CONFIG_X86_LOCAL_APIC
 
@@ -487,8 +476,6 @@
 
 DECLARE_EARLY_PER_CPU(u16, x86_bios_cpu_apicid);
 
-
-#ifndef CONFIG_XEN
 
 static inline unsigned int read_apic_id(void)
 {
@@ -598,16 +585,6 @@
 extern int default_check_phys_apicid_present(int phys_apicid);
 #endif
 
-<<<<<<< HEAD
-static inline physid_mask_t default_apicid_to_cpu_present(int phys_apicid)
-{
-	return physid_mask_of_physid(phys_apicid);
-}
-
-#endif /* CONFIG_XEN */
-
-=======
->>>>>>> 92dcffb9
 #endif /* CONFIG_X86_LOCAL_APIC */
 
 #ifdef CONFIG_X86_32
