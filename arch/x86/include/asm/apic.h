--- conflicted
+++ resolved
@@ -115,8 +115,6 @@
 	return msr & X2APIC_ENABLE;
 }
 
-<<<<<<< HEAD
-=======
 extern void enable_IR_x2apic(void);
 
 extern int get_physical_broadcast(void);
@@ -170,7 +168,6 @@
 # define setup_secondary_APIC_clock x86_init_noop
 #endif /* !CONFIG_X86_LOCAL_APIC */
 
->>>>>>> daba514f
 #ifdef CONFIG_X86_X2APIC
 /*
  * Make previous memory operations globally visible before
@@ -249,64 +246,7 @@
 
 #define x2apic_mode		(0)
 #define	x2apic_supported()	(0)
-<<<<<<< HEAD
-#endif
-
-extern void enable_IR_x2apic(void);
-
-extern int get_physical_broadcast(void);
-
-extern int lapic_get_maxlvt(void);
-extern void clear_local_APIC(void);
-extern void disconnect_bsp_APIC(int virt_wire_setup);
-extern void disable_local_APIC(void);
-extern void lapic_shutdown(void);
-extern void sync_Arb_IDs(void);
-extern void init_bsp_APIC(void);
-extern void setup_local_APIC(void);
-extern void init_apic_mappings(void);
-void register_lapic_address(unsigned long address);
-extern void setup_boot_APIC_clock(void);
-extern void setup_secondary_APIC_clock(void);
-extern int APIC_init_uniprocessor(void);
-
-#ifdef CONFIG_X86_64
-static inline int apic_force_enable(unsigned long addr)
-{
-	return -1;
-}
-#else
-extern int apic_force_enable(unsigned long addr);
-#endif
-
-extern int apic_bsp_setup(bool upmode);
-extern void apic_ap_setup(void);
-
-/*
- * On 32bit this is mach-xxx local
- */
-#ifdef CONFIG_X86_64
-extern int apic_is_clustered_box(void);
-#else
-static inline int apic_is_clustered_box(void)
-{
-	return 0;
-}
-#endif
-
-extern int setup_APIC_eilvt(u8 lvt_off, u8 vector, u8 msg_type, u8 mask);
-
-#else /* !CONFIG_X86_LOCAL_APIC */
-static inline void lapic_shutdown(void) { }
-#define local_apic_timer_c2_ok		1
-static inline void init_apic_mappings(void) { }
-static inline void disable_local_APIC(void) { }
-# define setup_boot_APIC_clock x86_init_noop
-# define setup_secondary_APIC_clock x86_init_noop
-#endif /* !CONFIG_X86_LOCAL_APIC */
-=======
 #endif /* !CONFIG_X86_X2APIC */
->>>>>>> daba514f
 
 #ifdef CONFIG_X86_64
 #define	SET_APIC_ID(x)		(apic->set_apic_id(x))
