--- conflicted
+++ resolved
@@ -281,11 +281,7 @@
 
 /* The Intel SPEC CTRL MSR base value cache */
 extern u64 x86_spec_ctrl_base;
-<<<<<<< HEAD
-extern u64 x86_spec_ctrl_current;
-=======
 DECLARE_PER_CPU(u64, x86_spec_ctrl_current);
->>>>>>> 9aa5a042
 extern void write_spec_ctrl_current(u64 val, bool force);
 extern u64 spec_ctrl_current(void);
 
