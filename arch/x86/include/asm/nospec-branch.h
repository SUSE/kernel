--- conflicted
+++ resolved
@@ -203,11 +203,7 @@
  */
 .macro VALIDATE_UNRET_END
 #if defined(CONFIG_NOINSTR_VALIDATION) && \
-<<<<<<< HEAD
-	(defined(CONFIG_CPU_UNRET_ENTRY) || defined(CONFIG_CPU_SRSO))
-=======
 	(defined(CONFIG_MITIGATION_UNRET_ENTRY) || defined(CONFIG_MITIGATION_SRSO))
->>>>>>> 2d5404ca
 	ANNOTATE_RETPOLINE_SAFE
 	nop
 #endif
@@ -275,17 +271,10 @@
  * kernel can support nested alternatives with arbitrary nesting.
  */
 .macro CALL_UNTRAIN_RET
-<<<<<<< HEAD
-#if defined(CONFIG_CPU_UNRET_ENTRY) || defined(CONFIG_CPU_SRSO)
-	ALTERNATIVE_2 "", "call entry_untrain_ret", X86_FEATURE_UNRET, \
-		          "call srso_alias_untrain_ret", X86_FEATURE_SRSO_ALIAS
- #endif
-=======
 #if defined(CONFIG_MITIGATION_UNRET_ENTRY) || defined(CONFIG_MITIGATION_SRSO)
 	ALTERNATIVE_2 "", "call entry_untrain_ret", X86_FEATURE_UNRET, \
 		          "call srso_alias_untrain_ret", X86_FEATURE_SRSO_ALIAS
 #endif
->>>>>>> 2d5404ca
 .endm
 
 /*
@@ -300,11 +289,7 @@
  * where we have a stack but before any RET instruction.
  */
 .macro __UNTRAIN_RET ibpb_feature, call_depth_insns
-<<<<<<< HEAD
-#if defined(CONFIG_RETHUNK) || defined(CONFIG_CPU_IBPB_ENTRY)
-=======
 #if defined(CONFIG_MITIGATION_RETHUNK) || defined(CONFIG_MITIGATION_IBPB_ENTRY)
->>>>>>> 2d5404ca
 	VALIDATE_UNRET_END
 	CALL_UNTRAIN_RET
 	ALTERNATIVE_2 "",						\
@@ -338,9 +323,6 @@
  * Note: Only the memory operand variant of VERW clears the CPU buffers.
  */
 .macro CLEAR_CPU_BUFFERS
-<<<<<<< HEAD
-	ALTERNATIVE "", __stringify(verw _ASM_RIP(mds_verw_sel)), X86_FEATURE_CLEAR_CPU_BUF
-=======
 #ifdef CONFIG_X86_64
 	ALTERNATIVE "", "verw mds_verw_sel(%rip)", X86_FEATURE_CLEAR_CPU_BUF
 #else
@@ -351,7 +333,6 @@
 	 */
 	ALTERNATIVE "", "verw %cs:mds_verw_sel", X86_FEATURE_CLEAR_CPU_BUF
 #endif
->>>>>>> 2d5404ca
 .endm
 
 #ifdef CONFIG_X86_64
@@ -380,21 +361,13 @@
 extern retpoline_thunk_t __x86_indirect_call_thunk_array[];
 extern retpoline_thunk_t __x86_indirect_jump_thunk_array[];
 
-<<<<<<< HEAD
-#ifdef CONFIG_RETHUNK
-=======
 #ifdef CONFIG_MITIGATION_RETHUNK
->>>>>>> 2d5404ca
 extern void __x86_return_thunk(void);
 #else
 static inline void __x86_return_thunk(void) {}
 #endif
 
-<<<<<<< HEAD
-#ifdef CONFIG_CPU_UNRET_ENTRY
-=======
 #ifdef CONFIG_MITIGATION_UNRET_ENTRY
->>>>>>> 2d5404ca
 extern void retbleed_return_thunk(void);
 #else
 static inline void retbleed_return_thunk(void) {}
@@ -402,11 +375,7 @@
 
 extern void srso_alias_untrain_ret(void);
 
-<<<<<<< HEAD
-#ifdef CONFIG_CPU_SRSO
-=======
 #ifdef CONFIG_MITIGATION_SRSO
->>>>>>> 2d5404ca
 extern void srso_return_thunk(void);
 extern void srso_alias_return_thunk(void);
 #else
@@ -427,13 +396,9 @@
 
 extern void (*x86_return_thunk)(void);
 
-<<<<<<< HEAD
-#ifdef CONFIG_CALL_DEPTH_TRACKING
-=======
 extern void __warn_thunk(void);
 
 #ifdef CONFIG_MITIGATION_CALL_DEPTH_TRACKING
->>>>>>> 2d5404ca
 extern void call_depth_return_thunk(void);
 
 #define CALL_DEPTH_ACCOUNT					\
@@ -447,20 +412,12 @@
 DECLARE_PER_CPU(u64, __x86_stuffs_count);
 DECLARE_PER_CPU(u64, __x86_ctxsw_count);
 #endif
-<<<<<<< HEAD
-#else /* !CONFIG_CALL_DEPTH_TRACKING */
-=======
 #else /* !CONFIG_MITIGATION_CALL_DEPTH_TRACKING */
->>>>>>> 2d5404ca
 
 static inline void call_depth_return_thunk(void) {}
 #define CALL_DEPTH_ACCOUNT ""
 
-<<<<<<< HEAD
-#endif /* CONFIG_CALL_DEPTH_TRACKING */
-=======
 #endif /* CONFIG_MITIGATION_CALL_DEPTH_TRACKING */
->>>>>>> 2d5404ca
 
 #ifdef CONFIG_MITIGATION_RETPOLINE
 
