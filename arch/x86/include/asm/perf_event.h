--- conflicted
+++ resolved
@@ -32,11 +32,8 @@
 #define ARCH_PERFMON_EVENTSEL_INV			(1ULL << 23)
 #define ARCH_PERFMON_EVENTSEL_CMASK			0xFF000000ULL
 #define ARCH_PERFMON_EVENTSEL_BR_CNTR			(1ULL << 35)
-<<<<<<< HEAD
-=======
 #define ARCH_PERFMON_EVENTSEL_EQ			(1ULL << 36)
 #define ARCH_PERFMON_EVENTSEL_UMASK2			(0xFFULL << 40)
->>>>>>> 2d5404ca
 
 #define INTEL_FIXED_BITS_MASK				0xFULL
 #define INTEL_FIXED_BITS_STRIDE			4
@@ -562,12 +559,7 @@
 };
 
 struct x86_pmu_lbr {
-#ifdef __GENKSYMS__
 	unsigned int	nr;
-#else
-	unsigned int	nr:31;
-	unsigned int	has_callstack:1;
-#endif
 	unsigned int	from;
 	unsigned int	to;
 	unsigned int	info;
