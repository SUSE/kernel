--- conflicted
+++ resolved
@@ -201,19 +201,6 @@
 
 #include <linux/cpu_smt.h>
 
-<<<<<<< HEAD
-int topology_update_package_map(unsigned int apicid, unsigned int cpu);
-int topology_update_die_map(unsigned int dieid, unsigned int cpu);
-int topology_phys_to_logical_pkg(unsigned int pkg);
-int topology_phys_to_logical_die(unsigned int die, unsigned int cpu);
-bool topology_is_primary_thread(unsigned int cpu);
-#else
-#define topology_max_packages()			(1)
-static inline int
-topology_update_package_map(unsigned int apicid, unsigned int cpu) { return 0; }
-static inline int
-topology_update_die_map(unsigned int dieid, unsigned int cpu) { return 0; }
-=======
 extern unsigned int __amd_nodes_per_pkg;
 
 static inline unsigned int topology_amd_nodes_per_pkg(void)
@@ -234,16 +221,11 @@
 }
 
 #else /* CONFIG_SMP */
->>>>>>> 2d5404ca
 static inline int topology_phys_to_logical_pkg(unsigned int pkg) { return 0; }
 static inline int topology_max_smt_threads(void) { return 1; }
 static inline bool topology_is_primary_thread(unsigned int cpu) { return true; }
-<<<<<<< HEAD
-#endif
-=======
 static inline unsigned int topology_amd_nodes_per_pkg(void) { return 1; }
 #endif /* !CONFIG_SMP */
->>>>>>> 2d5404ca
 
 static inline void arch_fix_phys_package_id(int num, u32 slot)
 {
