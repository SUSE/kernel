/* SPDX-License-Identifier: GPL-2.0 */
#ifndef _ASM_X86_PLATFORM_H
#define _ASM_X86_PLATFORM_H

#include <asm/bootparam.h>

struct ghcb;
struct mpc_bus;
struct mpc_cpu;
struct pt_regs;
struct mpc_table;
struct cpuinfo_x86;
struct irq_domain;

/**
 * struct x86_init_mpparse - platform specific mpparse ops
 * @setup_ioapic_ids:		platform specific ioapic id override
 * @find_smp_config:		find the smp configuration
 * @get_smp_config:		get the smp configuration
 */
struct x86_init_mpparse {
	void (*setup_ioapic_ids)(void);
	void (*find_smp_config)(void);
	void (*get_smp_config)(unsigned int early);
};

/**
 * struct x86_init_resources - platform specific resource related ops
 * @probe_roms:			probe BIOS roms
 * @reserve_resources:		reserve the standard resources for the
 *				platform
 * @memory_setup:		platform specific memory setup
 *
 */
struct x86_init_resources {
	void (*probe_roms)(void);
	void (*reserve_resources)(void);
	char *(*memory_setup)(void);
};

/**
 * struct x86_init_irqs - platform specific interrupt setup
 * @pre_vector_init:		init code to run before interrupt vectors
 *				are set up.
 * @intr_init:			interrupt init code
 * @intr_mode_select:		interrupt delivery mode selection
 * @intr_mode_init:		interrupt delivery mode setup
 * @create_pci_msi_domain:	Create the PCI/MSI interrupt domain
 */
struct x86_init_irqs {
	void (*pre_vector_init)(void);
	void (*intr_init)(void);
	void (*intr_mode_select)(void);
	void (*intr_mode_init)(void);
	struct irq_domain *(*create_pci_msi_domain)(void);
};

/**
 * struct x86_init_oem - oem platform specific customizing functions
 * @arch_setup:			platform specific architecture setup
 * @banner:			print a platform specific banner
 */
struct x86_init_oem {
	void (*arch_setup)(void);
	void (*banner)(void);
};

/**
 * struct x86_init_paging - platform specific paging functions
 * @pagetable_init:	platform specific paging initialization call to setup
 *			the kernel pagetables and prepare accessors functions.
 *			Callback must call paging_init(). Called once after the
 *			direct mapping for phys memory is available.
 */
struct x86_init_paging {
	void (*pagetable_init)(void);
};

/**
 * struct x86_init_timers - platform specific timer setup
 * @setup_perpcu_clockev:	set up the per cpu clock event device for the
 *				boot cpu
 * @timer_init:			initialize the platform timer (default PIT/HPET)
 * @wallclock_init:		init the wallclock device
 */
struct x86_init_timers {
	void (*setup_percpu_clockev)(void);
	void (*timer_init)(void);
	void (*wallclock_init)(void);
};

/**
 * struct x86_init_iommu - platform specific iommu setup
 * @iommu_init:			platform specific iommu setup
 */
struct x86_init_iommu {
	int (*iommu_init)(void);
};

/**
 * struct x86_init_pci - platform specific pci init functions
 * @arch_init:			platform specific pci arch init call
 * @init:			platform specific pci subsystem init
 * @init_irq:			platform specific pci irq init
 * @fixup_irqs:			platform specific pci irq fixup
 */
struct x86_init_pci {
	int (*arch_init)(void);
	int (*init)(void);
	void (*init_irq)(void);
	void (*fixup_irqs)(void);
};

/**
 * struct x86_hyper_init - x86 hypervisor init functions
 * @init_platform:		platform setup
 * @guest_late_init:		guest late init
 * @x2apic_available:		X2APIC detection
 * @msi_ext_dest_id:		MSI supports 15-bit APIC IDs
 * @init_mem_mapping:		setup early mappings during init_mem_mapping()
 * @init_after_bootmem:		guest init after boot allocator is finished
 */
struct x86_hyper_init {
	void (*init_platform)(void);
	void (*guest_late_init)(void);
	bool (*x2apic_available)(void);
	bool (*msi_ext_dest_id)(void);
	void (*init_mem_mapping)(void);
	void (*init_after_bootmem)(void);
};

/**
 * struct x86_init_acpi - x86 ACPI init functions
 * @set_root_poitner:		set RSDP address
 * @get_root_pointer:		get RSDP address
 * @reduced_hw_early_init:	hardware reduced platform early init
 */
struct x86_init_acpi {
	void (*set_root_pointer)(u64 addr);
	u64 (*get_root_pointer)(void);
	void (*reduced_hw_early_init)(void);
};

/**
 * struct x86_guest - Functions used by misc guest incarnations like SEV, TDX, etc.
 *
 * @enc_status_change_prepare	Notify HV before the encryption status of a range is changed
 * @enc_status_change_finish	Notify HV after the encryption status of a range is changed
 * @enc_tlb_flush_required	Returns true if a TLB flush is needed before changing page encryption status
 * @enc_cache_flush_required	Returns true if a cache flush is needed before changing page encryption status
 */
struct x86_guest {
<<<<<<< HEAD
	void (*enc_status_change_prepare)(unsigned long vaddr, int npages, bool enc);
=======
	bool (*enc_status_change_prepare)(unsigned long vaddr, int npages, bool enc);
>>>>>>> eb3cdb58
	bool (*enc_status_change_finish)(unsigned long vaddr, int npages, bool enc);
	bool (*enc_tlb_flush_required)(bool enc);
	bool (*enc_cache_flush_required)(void);
};

/**
 * struct x86_init_ops - functions for platform specific setup
 *
 */
struct x86_init_ops {
	struct x86_init_resources	resources;
	struct x86_init_mpparse		mpparse;
	struct x86_init_irqs		irqs;
	struct x86_init_oem		oem;
	struct x86_init_paging		paging;
	struct x86_init_timers		timers;
	struct x86_init_iommu		iommu;
	struct x86_init_pci		pci;
	struct x86_hyper_init		hyper;
	struct x86_init_acpi		acpi;
};

/**
 * struct x86_cpuinit_ops - platform specific cpu hotplug setups
 * @setup_percpu_clockev:	set up the per cpu clock event device
 * @early_percpu_clock_init:	early init of the per cpu clock event device
 */
struct x86_cpuinit_ops {
	void (*setup_percpu_clockev)(void);
	void (*early_percpu_clock_init)(void);
	void (*fixup_cpu_id)(struct cpuinfo_x86 *c, int node);
};

struct timespec64;

/**
 * struct x86_legacy_devices - legacy x86 devices
 *
 * @pnpbios: this platform can have a PNPBIOS. If this is disabled the platform
 * 	is known to never have a PNPBIOS.
 *
 * These are devices known to require LPC or ISA bus. The definition of legacy
 * devices adheres to the ACPI 5.2.9.3 IA-PC Boot Architecture flag
 * ACPI_FADT_LEGACY_DEVICES. These devices consist of user visible devices on
 * the LPC or ISA bus. User visible devices are devices that have end-user
 * accessible connectors (for example, LPT parallel port). Legacy devices on
 * the LPC bus consist for example of serial and parallel ports, PS/2 keyboard
 * / mouse, and the floppy disk controller. A system that lacks all known
 * legacy devices can assume all devices can be detected exclusively via
 * standard device enumeration mechanisms including the ACPI namespace.
 *
 * A system which has does not have ACPI_FADT_LEGACY_DEVICES enabled must not
 * have any of the legacy devices enumerated below present.
 */
struct x86_legacy_devices {
	int pnpbios;
};

/**
 * enum x86_legacy_i8042_state - i8042 keyboard controller state
 * @X86_LEGACY_I8042_PLATFORM_ABSENT: the controller is always absent on
 *	given platform/subarch.
 * @X86_LEGACY_I8042_FIRMWARE_ABSENT: firmware reports that the controller
 *	is absent.
 * @X86_LEGACY_i8042_EXPECTED_PRESENT: the controller is likely to be
 *	present, the i8042 driver should probe for controller existence.
 */
enum x86_legacy_i8042_state {
	X86_LEGACY_I8042_PLATFORM_ABSENT,
	X86_LEGACY_I8042_FIRMWARE_ABSENT,
	X86_LEGACY_I8042_EXPECTED_PRESENT,
};

/**
 * struct x86_legacy_features - legacy x86 features
 *
 * @i8042: indicated if we expect the device to have i8042 controller
 *	present.
 * @rtc: this device has a CMOS real-time clock present
 * @reserve_bios_regions: boot code will search for the EBDA address and the
 * 	start of the 640k - 1M BIOS region.  If false, the platform must
 * 	ensure that its memory map correctly reserves sub-1MB regions as needed.
 * @devices: legacy x86 devices, refer to struct x86_legacy_devices
 * 	documentation for further details.
 */
struct x86_legacy_features {
	enum x86_legacy_i8042_state i8042;
	int rtc;
	int warm_reset;
	int no_vga;
	int reserve_bios_regions;
	struct x86_legacy_devices devices;
};

/**
 * struct x86_hyper_runtime - x86 hypervisor specific runtime callbacks
 *
 * @pin_vcpu:			pin current vcpu to specified physical
 *				cpu (run rarely)
 * @sev_es_hcall_prepare:	Load additional hypervisor-specific
 *				state into the GHCB when doing a VMMCALL under
 *				SEV-ES. Called from the #VC exception handler.
 * @sev_es_hcall_finish:	Copies state from the GHCB back into the
 *				processor (or pt_regs). Also runs checks on the
 *				state returned from the hypervisor after a
 *				VMMCALL under SEV-ES.  Needs to return 'false'
 *				if the checks fail.  Called from the #VC
 *				exception handler.
 * @is_private_mmio:		For CoCo VMs, must map MMIO address as private.
 *				Used when device is emulated by a paravisor
 *				layer in the VM context.
 */
struct x86_hyper_runtime {
	void (*pin_vcpu)(int cpu);
	void (*sev_es_hcall_prepare)(struct ghcb *ghcb, struct pt_regs *regs);
	bool (*sev_es_hcall_finish)(struct ghcb *ghcb, struct pt_regs *regs);
	bool (*is_private_mmio)(u64 addr);
};

/**
 * struct x86_platform_ops - platform specific runtime functions
 * @calibrate_cpu:		calibrate CPU
 * @calibrate_tsc:		calibrate TSC, if different from CPU
 * @get_wallclock:		get time from HW clock like RTC etc.
 * @set_wallclock:		set time back to HW clock
 * @is_untracked_pat_range	exclude from PAT logic
 * @nmi_init			enable NMI on cpus
 * @save_sched_clock_state:	save state for sched_clock() on suspend
 * @restore_sched_clock_state:	restore state for sched_clock() on resume
 * @apic_post_init:		adjust apic if needed
 * @legacy:			legacy features
 * @set_legacy_features:	override legacy features. Use of this callback
 * 				is highly discouraged. You should only need
 * 				this if your hardware platform requires further
 * 				custom fine tuning far beyond what may be
 * 				possible in x86_early_init_platform_quirks() by
 * 				only using the current x86_hardware_subarch
 * 				semantics.
 * @realmode_reserve:		reserve memory for realmode trampoline
 * @realmode_init:		initialize realmode trampoline
 * @hyper:			x86 hypervisor specific runtime callbacks
 */
struct x86_platform_ops {
	unsigned long (*calibrate_cpu)(void);
	unsigned long (*calibrate_tsc)(void);
	void (*get_wallclock)(struct timespec64 *ts);
	int (*set_wallclock)(const struct timespec64 *ts);
	void (*iommu_shutdown)(void);
	bool (*is_untracked_pat_range)(u64 start, u64 end);
	void (*nmi_init)(void);
	unsigned char (*get_nmi_reason)(void);
	void (*save_sched_clock_state)(void);
	void (*restore_sched_clock_state)(void);
	void (*apic_post_init)(void);
	struct x86_legacy_features legacy;
	void (*set_legacy_features)(void);
	void (*realmode_reserve)(void);
	void (*realmode_init)(void);
	struct x86_hyper_runtime hyper;
	struct x86_guest guest;
<<<<<<< HEAD
#ifndef __GENKSYMS__
	void (*realmode_reserve)(void);
	void (*realmode_init)(void);
#endif
};

struct pci_dev;

struct x86_msi_ops {
	void (*restore_msi_irqs)(struct pci_dev *dev);
=======
>>>>>>> eb3cdb58
};

struct x86_apic_ops {
	unsigned int	(*io_apic_read)   (unsigned int apic, unsigned int reg);
	void		(*restore)(void);
};

extern struct x86_init_ops x86_init;
extern struct x86_cpuinit_ops x86_cpuinit;
extern struct x86_platform_ops x86_platform;
extern struct x86_msi_ops x86_msi;
extern struct x86_apic_ops x86_apic_ops;

extern void x86_early_init_platform_quirks(void);
extern void x86_init_noop(void);
extern void x86_init_uint_noop(unsigned int unused);
extern bool bool_x86_init_noop(void);
extern void x86_op_int_noop(int cpu);
extern bool x86_pnpbios_disabled(void);
extern int set_rtc_noop(const struct timespec64 *now);
extern void get_rtc_noop(struct timespec64 *now);

#endif<|MERGE_RESOLUTION|>--- conflicted
+++ resolved
@@ -150,11 +150,7 @@
  * @enc_cache_flush_required	Returns true if a cache flush is needed before changing page encryption status
  */
 struct x86_guest {
-<<<<<<< HEAD
-	void (*enc_status_change_prepare)(unsigned long vaddr, int npages, bool enc);
-=======
 	bool (*enc_status_change_prepare)(unsigned long vaddr, int npages, bool enc);
->>>>>>> eb3cdb58
 	bool (*enc_status_change_finish)(unsigned long vaddr, int npages, bool enc);
 	bool (*enc_tlb_flush_required)(bool enc);
 	bool (*enc_cache_flush_required)(void);
@@ -315,19 +311,6 @@
 	void (*realmode_init)(void);
 	struct x86_hyper_runtime hyper;
 	struct x86_guest guest;
-<<<<<<< HEAD
-#ifndef __GENKSYMS__
-	void (*realmode_reserve)(void);
-	void (*realmode_init)(void);
-#endif
-};
-
-struct pci_dev;
-
-struct x86_msi_ops {
-	void (*restore_msi_irqs)(struct pci_dev *dev);
-=======
->>>>>>> eb3cdb58
 };
 
 struct x86_apic_ops {
