--- conflicted
+++ resolved
@@ -111,14 +111,11 @@
  */
 #define MAXMEM			(1UL << MAX_PHYSMEM_BITS)
 
-<<<<<<< HEAD
-=======
 #define GUARD_HOLE_PGD_ENTRY	-256UL
 #define GUARD_HOLE_SIZE		(16UL << PGDIR_SHIFT)
 #define GUARD_HOLE_BASE_ADDR	(GUARD_HOLE_PGD_ENTRY << PGDIR_SHIFT)
 #define GUARD_HOLE_END_ADDR	(GUARD_HOLE_BASE_ADDR + GUARD_HOLE_SIZE)
 
->>>>>>> e2afa97a
 #define LDT_PGD_ENTRY		-240UL
 #define LDT_BASE_ADDR		(LDT_PGD_ENTRY << PGDIR_SHIFT)
 #define LDT_END_ADDR		(LDT_BASE_ADDR + PGDIR_SIZE)
