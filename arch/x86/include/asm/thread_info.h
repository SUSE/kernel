--- conflicted
+++ resolved
@@ -94,15 +94,8 @@
 #define TIF_FORCED_TF		24	/* true if TF in eflags artificially */
 #define TIF_DEBUGCTLMSR		25	/* uses thread_struct.debugctlmsr */
 #define TIF_DS_AREA_MSR		26      /* uses thread_struct.ds_area_msr */
-<<<<<<< HEAD
-#define TIF_SYSCALL_FTRACE	27	/* for ftrace syscall instrumentation */
-#ifdef CONFIG_X86_XEN
-#define TIF_CSTAR		31      /* cstar-based syscall (special handling) */
-#endif
-=======
 #define TIF_LAZY_MMU_UPDATES	27	/* task is updating the mmu lazily */
 #define TIF_SYSCALL_FTRACE	28	/* for ftrace syscall instrumentation */
->>>>>>> 7c5371c4
 
 #define _TIF_SYSCALL_TRACE	(1 << TIF_SYSCALL_TRACE)
 #define _TIF_NOTIFY_RESUME	(1 << TIF_NOTIFY_RESUME)
@@ -126,7 +119,6 @@
 #define _TIF_DS_AREA_MSR	(1 << TIF_DS_AREA_MSR)
 #define _TIF_LAZY_MMU_UPDATES	(1 << TIF_LAZY_MMU_UPDATES)
 #define _TIF_SYSCALL_FTRACE	(1 << TIF_SYSCALL_FTRACE)
-#define _TIF_CSTAR		(1 << TIF_CSTAR)
 
 /* work to do in syscall_trace_enter() */
 #define _TIF_WORK_SYSCALL_ENTRY	\
@@ -152,14 +144,9 @@
 	(_TIF_SIGPENDING|_TIF_MCE_NOTIFY|_TIF_NOTIFY_RESUME)
 
 /* flags to check in __switch_to() */
-#ifndef CONFIG_XEN
 #define _TIF_WORK_CTXSW							\
 	(_TIF_IO_BITMAP|_TIF_DEBUGCTLMSR|_TIF_DS_AREA_MSR|_TIF_NOTSC)
 
-#else
-#define _TIF_WORK_CTXSW (_TIF_NOTSC \
-     /*todo | _TIF_DEBUGCTLMSR | _TIF_DS_AREA_MSR | _TIF_BTS_TRACE_TS*/)
-#endif
 #define _TIF_WORK_CTXSW_PREV _TIF_WORK_CTXSW
 #define _TIF_WORK_CTXSW_NEXT (_TIF_WORK_CTXSW|_TIF_DEBUG)
 
