--- conflicted
+++ resolved
@@ -133,41 +133,6 @@
 	ret__;						\
 })
 
-<<<<<<< HEAD
-#define percpu_xchg_op(op, var, val)			\
-({							\
-	typedef typeof(var) T__;			\
-	T__ ret__;					\
-	if (0)						\
-		ret__ = (val);				\
-	switch (sizeof(var)) {				\
-	case 1:						\
-		asm(op "b %0,"__percpu_arg(1)		\
-		    : "=q" (ret__), "+m" (var)		\
-		    : "0" ((T__)(val)));		\
-		break;					\
-	case 2:						\
-		asm(op "w %0,"__percpu_arg(1)		\
-		    : "=r" (ret__), "+m" (var)		\
-		    : "0" ((T__)(val)));		\
-		break;					\
-	case 4:						\
-		asm(op "l %0,"__percpu_arg(1)		\
-		    : "=r" (ret__), "+m" (var)		\
-		    : "0" ((T__)(val)));		\
-		break;					\
-	case 8:						\
-		asm(op "q %0,"__percpu_arg(1)		\
-		    : "=r" (ret__), "+m" (var)		\
-		    : "0" ((T__)(val)));		\
-		break;					\
-	default: __bad_percpu_size();			\
-	}						\
-	ret__;						\
-})
-
-#define percpu_read(var)	percpu_from_op("mov", per_cpu__##var)
-=======
 /*
  * percpu_read() makes gcc load the percpu variable every time it is
  * accessed while percpu_read_stable() allows the value to be cached.
@@ -181,17 +146,12 @@
 					       "m" (per_cpu__##var))
 #define percpu_read_stable(var)	percpu_from_op("mov", per_cpu__##var,	\
 					       "p" (&per_cpu__##var))
->>>>>>> 17d857be
 #define percpu_write(var, val)	percpu_to_op("mov", per_cpu__##var, val)
 #define percpu_add(var, val)	percpu_to_op("add", per_cpu__##var, val)
 #define percpu_sub(var, val)	percpu_to_op("sub", per_cpu__##var, val)
 #define percpu_and(var, val)	percpu_to_op("and", per_cpu__##var, val)
 #define percpu_or(var, val)	percpu_to_op("or", per_cpu__##var, val)
 #define percpu_xor(var, val)	percpu_to_op("xor", per_cpu__##var, val)
-#define percpu_xchg(var, val)   percpu_xchg_op("xchg", per_cpu__##var, val)
-#if defined(CONFIG_X86_XADD) || defined(CONFIG_X86_64)
-#define percpu_xadd(var, val)   percpu_xchg_op("xadd", per_cpu__##var, val)
-#endif
 
 /* This is not atomic against other CPUs -- CPU preemption needs to be off */
 #define x86_test_and_clear_bit_percpu(bit, var)				\
@@ -207,7 +167,6 @@
 
 /* We can use this directly for local CPU (faster). */
 DECLARE_PER_CPU(unsigned long, this_cpu_off);
-DECLARE_PER_CPU(unsigned long, old_rsp);
 
 #endif /* !__ASSEMBLY__ */
 
