--- conflicted
+++ resolved
@@ -104,12 +104,6 @@
 }
 
 #ifdef CONFIG_PREEMPTION
-<<<<<<< HEAD
-  extern asmlinkage void ___preempt_schedule(void);
-# define __preempt_schedule() \
-	asm volatile ("call ___preempt_schedule" : ASM_CALL_CONSTRAINT)
-=======
->>>>>>> 7d2a07b7
 
 extern asmlinkage void preempt_schedule(void);
 extern asmlinkage void preempt_schedule_thunk(void);
