--- conflicted
+++ resolved
@@ -76,19 +76,13 @@
 
 #ifndef __ASSEMBLY__
 extern unsigned int output_len;
-<<<<<<< HEAD
-=======
 extern const unsigned long kernel_text_size;
->>>>>>> 2d5404ca
 extern const unsigned long kernel_total_size;
 
 unsigned long decompress_kernel(unsigned char *outbuf, unsigned long virt_addr,
 				void (*error)(char *x));
-<<<<<<< HEAD
-=======
 
 extern struct boot_params *boot_params_ptr;
->>>>>>> 2d5404ca
 #endif
 
 #endif /* _ASM_X86_BOOT_H */