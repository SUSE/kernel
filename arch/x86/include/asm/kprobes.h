/* SPDX-License-Identifier: GPL-2.0-or-later */
#ifndef _ASM_X86_KPROBES_H
#define _ASM_X86_KPROBES_H
/*
 *  Kernel Probes (KProbes)
 *
 * Copyright (C) IBM Corporation, 2002, 2004
 *
 * See arch/x86/kernel/kprobes.c for x86 kprobes history.
 */

#include <asm-generic/kprobes.h>

#ifdef CONFIG_KPROBES
#include <linux/types.h>
#include <linux/ptrace.h>
#include <linux/percpu.h>
#include <asm/text-patching.h>
#include <asm/insn.h>

#define  __ARCH_WANT_KPROBES_INSN_SLOT

struct pt_regs;
struct kprobe;

typedef u8 kprobe_opcode_t;

#define MAX_STACK_SIZE 64
#define CUR_STACK_SIZE(ADDR) \
	(current_top_of_stack() - (unsigned long)(ADDR))
#define MIN_STACK_SIZE(ADDR)				\
	(MAX_STACK_SIZE < CUR_STACK_SIZE(ADDR) ?	\
	 MAX_STACK_SIZE : CUR_STACK_SIZE(ADDR))

#define flush_insn_slot(p)	do { } while (0)

/* optinsn template addresses */
extern __visible kprobe_opcode_t optprobe_template_entry[];
extern __visible kprobe_opcode_t optprobe_template_clac[];
extern __visible kprobe_opcode_t optprobe_template_val[];
extern __visible kprobe_opcode_t optprobe_template_call[];
extern __visible kprobe_opcode_t optprobe_template_end[];
#define MAX_OPTIMIZED_LENGTH (MAX_INSN_SIZE + DISP32_SIZE)
#define MAX_OPTINSN_SIZE 				\
	(((unsigned long)optprobe_template_end -	\
	  (unsigned long)optprobe_template_entry) +	\
	 MAX_OPTIMIZED_LENGTH + JMP32_INSN_SIZE)

extern const int kretprobe_blacklist_size;

void arch_remove_kprobe(struct kprobe *p);
<<<<<<< HEAD

extern void arch_kprobe_override_function(struct pt_regs *regs);
=======
>>>>>>> eb3cdb58

/* Architecture specific copy of original instruction*/
struct arch_specific_insn {
	/* copy of the original instruction */
	kprobe_opcode_t *insn;
	/*
	 * boostable = 0: This instruction type is not boostable.
	 * boostable = 1: This instruction has been boosted: we have
	 * added a relative jump after the instruction copy in insn,
	 * so no single-step and fixup are needed (unless there's
	 * a post_handler).
	 */
	unsigned boostable:1;
	unsigned char size;	/* The size of insn */
	union {
		unsigned char opcode;
		struct {
			unsigned char type;
		} jcc;
		struct {
			unsigned char type;
			unsigned char asize;
		} loop;
		struct {
			unsigned char reg;
		} indirect;
	};
	s32 rel32;	/* relative offset must be s32, s16, or s8 */
	void (*emulate_op)(struct kprobe *p, struct pt_regs *regs);
	/* Number of bytes of text poked */
	int tp_len;
};

struct arch_optimized_insn {
	/* copy of the original instructions */
	kprobe_opcode_t copied_insn[DISP32_SIZE];
	/* detour code buffer */
	kprobe_opcode_t *insn;
	/* the size of instructions copied to detour code buffer */
	size_t size;
};

/* Return true (!0) if optinsn is prepared for optimization. */
static inline int arch_prepared_optinsn(struct arch_optimized_insn *optinsn)
{
	return optinsn->size;
}

struct prev_kprobe {
	struct kprobe *kp;
	unsigned long status;
	unsigned long old_flags;
	unsigned long saved_flags;
};

/* per-cpu kprobe control block */
struct kprobe_ctlblk {
	unsigned long kprobe_status;
	unsigned long kprobe_old_flags;
	unsigned long kprobe_saved_flags;
	struct prev_kprobe prev_kprobe;
};

extern int kprobe_fault_handler(struct pt_regs *regs, int trapnr);
extern int kprobe_exceptions_notify(struct notifier_block *self,
				    unsigned long val, void *data);
extern int kprobe_int3_handler(struct pt_regs *regs);

#else

static inline int kprobe_debug_handler(struct pt_regs *regs) { return 0; }

#endif /* CONFIG_KPROBES */
#endif /* _ASM_X86_KPROBES_H */<|MERGE_RESOLUTION|>--- conflicted
+++ resolved
@@ -49,11 +49,6 @@
 extern const int kretprobe_blacklist_size;
 
 void arch_remove_kprobe(struct kprobe *p);
-<<<<<<< HEAD
-
-extern void arch_kprobe_override_function(struct pt_regs *regs);
-=======
->>>>>>> eb3cdb58
 
 /* Architecture specific copy of original instruction*/
 struct arch_specific_insn {
