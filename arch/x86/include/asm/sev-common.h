/* SPDX-License-Identifier: GPL-2.0 */
/*
 * AMD SEV header common between the guest and the hypervisor.
 *
 * Author: Brijesh Singh <brijesh.singh@amd.com>
 */

#ifndef __ASM_X86_SEV_COMMON_H
#define __ASM_X86_SEV_COMMON_H

#define GHCB_MSR_INFO_POS		0
#define GHCB_DATA_LOW			12
#define GHCB_MSR_INFO_MASK		(BIT_ULL(GHCB_DATA_LOW) - 1)

#define GHCB_DATA(v)			\
	(((unsigned long)(v) & ~GHCB_MSR_INFO_MASK) >> GHCB_DATA_LOW)

/* SEV Information Request/Response */
#define GHCB_MSR_SEV_INFO_RESP		0x001
#define GHCB_MSR_SEV_INFO_REQ		0x002

#define GHCB_MSR_SEV_INFO(_max, _min, _cbit)	\
	/* GHCBData[63:48] */			\
	((((_max) & 0xffff) << 48) |		\
	 /* GHCBData[47:32] */			\
	 (((_min) & 0xffff) << 32) |		\
	 /* GHCBData[31:24] */			\
	 (((_cbit) & 0xff)  << 24) |		\
	 GHCB_MSR_SEV_INFO_RESP)

#define GHCB_MSR_INFO(v)		((v) & 0xfffUL)
#define GHCB_MSR_PROTO_MAX(v)		(((v) >> 48) & 0xffff)
#define GHCB_MSR_PROTO_MIN(v)		(((v) >> 32) & 0xffff)

/* CPUID Request/Response */
#define GHCB_MSR_CPUID_REQ		0x004
#define GHCB_MSR_CPUID_RESP		0x005
#define GHCB_MSR_CPUID_FUNC_POS		32
#define GHCB_MSR_CPUID_FUNC_MASK	0xffffffff
#define GHCB_MSR_CPUID_VALUE_POS	32
#define GHCB_MSR_CPUID_VALUE_MASK	0xffffffff
#define GHCB_MSR_CPUID_REG_POS		30
#define GHCB_MSR_CPUID_REG_MASK		0x3
#define GHCB_CPUID_REQ_EAX		0
#define GHCB_CPUID_REQ_EBX		1
#define GHCB_CPUID_REQ_ECX		2
#define GHCB_CPUID_REQ_EDX		3
#define GHCB_CPUID_REQ(fn, reg)				\
	/* GHCBData[11:0] */				\
	(GHCB_MSR_CPUID_REQ |				\
	/* GHCBData[31:12] */				\
	(((unsigned long)(reg) & 0x3) << 30) |		\
	/* GHCBData[63:32] */				\
	(((unsigned long)fn) << 32))

/* AP Reset Hold */
#define GHCB_MSR_AP_RESET_HOLD_REQ		0x006
#define GHCB_MSR_AP_RESET_HOLD_RESP		0x007
#define GHCB_MSR_AP_RESET_HOLD_RESULT_POS	12
#define GHCB_MSR_AP_RESET_HOLD_RESULT_MASK	GENMASK_ULL(51, 0)

/* Preferred GHCB GPA Request */
#define GHCB_MSR_PREF_GPA_REQ		0x010
#define GHCB_MSR_GPA_VALUE_POS		12
#define GHCB_MSR_GPA_VALUE_MASK		GENMASK_ULL(51, 0)

#define GHCB_MSR_PREF_GPA_RESP		0x011
#define GHCB_MSR_PREF_GPA_NONE		0xfffffffffffff

/* GHCB GPA Register */
#define GHCB_MSR_REG_GPA_REQ		0x012
#define GHCB_MSR_REG_GPA_REQ_VAL(v)			\
	/* GHCBData[63:12] */				\
	(((u64)((v) & GENMASK_ULL(51, 0)) << 12) |	\
	/* GHCBData[11:0] */				\
	GHCB_MSR_REG_GPA_REQ)

#define GHCB_MSR_REG_GPA_RESP		0x013
#define GHCB_MSR_REG_GPA_RESP_VAL(v)			\
	/* GHCBData[63:12] */				\
	(((u64)(v) & GENMASK_ULL(63, 12)) >> 12)

/*
 * SNP Page State Change Operation
 *
 * GHCBData[55:52] - Page operation:
 *   0x0001	Page assignment, Private
 *   0x0002	Page assignment, Shared
 */
enum psc_op {
	SNP_PAGE_STATE_PRIVATE = 1,
	SNP_PAGE_STATE_SHARED,
};

#define GHCB_MSR_PSC_REQ		0x014
#define GHCB_MSR_PSC_REQ_GFN(gfn, op)			\
	/* GHCBData[55:52] */				\
	(((u64)((op) & 0xf) << 52) |			\
	/* GHCBData[51:12] */				\
	((u64)((gfn) & GENMASK_ULL(39, 0)) << 12) |	\
	/* GHCBData[11:0] */				\
	GHCB_MSR_PSC_REQ)

#define GHCB_MSR_PSC_REQ_TO_GFN(msr) (((msr) & GENMASK_ULL(51, 12)) >> 12)
#define GHCB_MSR_PSC_REQ_TO_OP(msr) (((msr) & GENMASK_ULL(55, 52)) >> 52)

#define GHCB_MSR_PSC_RESP		0x015
#define GHCB_MSR_PSC_RESP_VAL(val)			\
	/* GHCBData[63:32] */				\
	(((u64)(val) & GENMASK_ULL(63, 32)) >> 32)

/* Set highest bit as a generic error response */
#define GHCB_MSR_PSC_RESP_ERROR (BIT_ULL(63) | GHCB_MSR_PSC_RESP)

/* GHCB Run at VMPL Request/Response */
#define GHCB_MSR_VMPL_REQ		0x016
#define GHCB_MSR_VMPL_REQ_LEVEL(v)			\
	/* GHCBData[39:32] */				\
	(((u64)(v) & GENMASK_ULL(7, 0) << 32) |		\
	/* GHCBDdata[11:0] */				\
	GHCB_MSR_VMPL_REQ)

#define GHCB_MSR_VMPL_RESP		0x017
#define GHCB_MSR_VMPL_RESP_VAL(v)			\
	/* GHCBData[63:32] */				\
	(((u64)(v) & GENMASK_ULL(63, 32)) >> 32)

/* GHCB Hypervisor Feature Request/Response */
#define GHCB_MSR_HV_FT_REQ		0x080
#define GHCB_MSR_HV_FT_RESP		0x081
#define GHCB_MSR_HV_FT_POS		12
#define GHCB_MSR_HV_FT_MASK		GENMASK_ULL(51, 0)
#define GHCB_MSR_HV_FT_RESP_VAL(v)			\
	/* GHCBData[63:12] */				\
	(((u64)(v) & GENMASK_ULL(63, 12)) >> 12)

#define GHCB_HV_FT_SNP			BIT_ULL(0)
#define GHCB_HV_FT_SNP_AP_CREATION	BIT_ULL(1)
#define GHCB_HV_FT_SNP_MULTI_VMPL	BIT_ULL(5)

/*
 * SNP Page State Change NAE event
 *   The VMGEXIT_PSC_MAX_ENTRY determines the size of the PSC structure, which
 *   is a local stack variable in set_pages_state(). Do not increase this value
 *   without evaluating the impact to stack usage.
 *
 *   Use VMGEXIT_PSC_MAX_COUNT in cases where the actual GHCB-defined max value
 *   is needed, such as when processing GHCB requests on the hypervisor side.
 */
#define VMGEXIT_PSC_MAX_ENTRY		64
#define VMGEXIT_PSC_MAX_COUNT		253

#define VMGEXIT_PSC_ERROR_GENERIC	(0x100UL << 32)
#define VMGEXIT_PSC_ERROR_INVALID_HDR	((1UL << 32) | 1)
#define VMGEXIT_PSC_ERROR_INVALID_ENTRY	((1UL << 32) | 2)

<<<<<<< HEAD
/*
 * SNP Page State Change NAE event
 *   The VMGEXIT_PSC_MAX_ENTRY determines the size of the PSC structure, which
 *   is a local stack variable in set_pages_state(). Do not increase this value
 *   without evaluating the impact to stack usage.
 */
#define VMGEXIT_PSC_MAX_ENTRY		64
=======
#define VMGEXIT_PSC_OP_PRIVATE		1
#define VMGEXIT_PSC_OP_SHARED		2
>>>>>>> 2d5404ca

struct psc_hdr {
	u16 cur_entry;
	u16 end_entry;
	u32 reserved;
} __packed;

struct psc_entry {
	u64	cur_page	: 12,
		gfn		: 40,
		operation	: 4,
		pagesize	: 1,
		reserved	: 7;
} __packed;

struct snp_psc_desc {
	struct psc_hdr hdr;
	struct psc_entry entries[VMGEXIT_PSC_MAX_ENTRY];
} __packed;

#define GHCB_MSR_TERM_REQ		0x100
#define GHCB_MSR_TERM_REASON_SET_POS	12
#define GHCB_MSR_TERM_REASON_SET_MASK	0xf
#define GHCB_MSR_TERM_REASON_POS	16
#define GHCB_MSR_TERM_REASON_MASK	0xff

#define GHCB_SEV_TERM_REASON(reason_set, reason_val)	\
	/* GHCBData[15:12] */				\
	(((((u64)reason_set) &  0xf) << 12) |		\
	 /* GHCBData[23:16] */				\
	((((u64)reason_val) & 0xff) << 16))

/* Error codes from reason set 0 */
#define SEV_TERM_SET_GEN		0
#define GHCB_SEV_ES_GEN_REQ		0
#define GHCB_SEV_ES_PROT_UNSUPPORTED	1
#define GHCB_SNP_UNSUPPORTED		2

/* Linux-specific reason codes (used with reason set 1) */
#define SEV_TERM_SET_LINUX		1
#define GHCB_TERM_REGISTER		0	/* GHCB GPA registration failure */
#define GHCB_TERM_PSC			1	/* Page State Change failure */
#define GHCB_TERM_PVALIDATE		2	/* Pvalidate failure */
#define GHCB_TERM_NOT_VMPL0		3	/* SNP guest is not running at VMPL-0 */
#define GHCB_TERM_CPUID			4	/* CPUID-validation failure */
#define GHCB_TERM_CPUID_HV		5	/* CPUID failure during hypervisor fallback */
#define GHCB_TERM_SECRETS_PAGE		6	/* Secrets page failure */
#define GHCB_TERM_NO_SVSM		7	/* SVSM is not advertised in the secrets page */
#define GHCB_TERM_SVSM_VMPL0		8	/* SVSM is present but has set VMPL to 0 */
#define GHCB_TERM_SVSM_CAA		9	/* SVSM is present but CAA is not page aligned */

#define GHCB_RESP_CODE(v)		((v) & GHCB_MSR_INFO_MASK)

/*
 * Error codes related to GHCB input that can be communicated back to the guest
 * by setting the lower 32-bits of the GHCB SW_EXITINFO1 field to 2.
 */
#define GHCB_ERR_NOT_REGISTERED		1
#define GHCB_ERR_INVALID_USAGE		2
#define GHCB_ERR_INVALID_SCRATCH_AREA	3
#define GHCB_ERR_MISSING_INPUT		4
#define GHCB_ERR_INVALID_INPUT		5
#define GHCB_ERR_INVALID_EVENT		6

#endif<|MERGE_RESOLUTION|>--- conflicted
+++ resolved
@@ -154,18 +154,8 @@
 #define VMGEXIT_PSC_ERROR_INVALID_HDR	((1UL << 32) | 1)
 #define VMGEXIT_PSC_ERROR_INVALID_ENTRY	((1UL << 32) | 2)
 
-<<<<<<< HEAD
-/*
- * SNP Page State Change NAE event
- *   The VMGEXIT_PSC_MAX_ENTRY determines the size of the PSC structure, which
- *   is a local stack variable in set_pages_state(). Do not increase this value
- *   without evaluating the impact to stack usage.
- */
-#define VMGEXIT_PSC_MAX_ENTRY		64
-=======
 #define VMGEXIT_PSC_OP_PRIVATE		1
 #define VMGEXIT_PSC_OP_SHARED		2
->>>>>>> 2d5404ca
 
 struct psc_hdr {
 	u16 cur_entry;
