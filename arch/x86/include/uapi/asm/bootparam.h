--- conflicted
+++ resolved
@@ -11,21 +11,12 @@
 #define SETUP_APPLE_PROPERTIES		5
 #define SETUP_JAILHOUSE			6
 #define SETUP_CC_BLOB			7
-<<<<<<< HEAD
-#define SETUP_EFI_SECRET_KEY		16
-
-#define SETUP_INDIRECT			(1<<31)
-
-/* SETUP_INDIRECT | max(SETUP_*) */
-#define SETUP_TYPE_MAX			(SETUP_INDIRECT | SETUP_CC_BLOB)
-=======
 #define SETUP_IMA			8
 #define SETUP_RNG_SEED			9
 #define SETUP_ENUM_MAX			SETUP_RNG_SEED
 
 #define SETUP_INDIRECT			(1<<31)
 #define SETUP_TYPE_MAX			(SETUP_ENUM_MAX | SETUP_INDIRECT)
->>>>>>> eb3cdb58
 
 /* ram_size flags */
 #define RAMDISK_IMAGE_START_MASK	0x07FF
