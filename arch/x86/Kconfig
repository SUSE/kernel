--- conflicted
+++ resolved
@@ -622,28 +622,14 @@
 	  Configure maximum number of CPUS and NUMA Nodes for this architecture.
 	  If unsure, say N.
 
-<<<<<<< HEAD
-if MAXSMP
-config NR_CPUS
-	int
-	default "32" if XEN
-	default "4096"
-endif
-
-if !MAXSMP
-config NR_CPUS
-	int "Maximum number of CPUs (2-4096)"
-	range 2 32 if XEN
-	range 2 4096
-=======
 config NR_CPUS
 	int "Maximum number of CPUs (2-512)" if !MAXSMP
 	range 2 512
->>>>>>> 24342c34
+	range 2 32 if XEN
+	default "32" if XEN
 	depends on SMP
 	default "4096" if MAXSMP
 	default "32" if X86_NUMAQ || X86_SUMMIT || X86_BIGSMP || X86_ES7000
-	default "16" if X86_64_XEN
 	default "8"
 	help
 	  This allows you to specify the maximum number of CPUs which this
@@ -1074,18 +1060,7 @@
 	  number of nodes. This is only useful for debugging.
 
 config NODES_SHIFT
-<<<<<<< HEAD
-	int
-	default "9"
-	depends on NEED_MULTIPLE_NODES
-endif
-
-if !MAXSMP
-config NODES_SHIFT
-	int "Maximum NUMA Nodes (as a power of 2)"
-=======
 	int "Maximum NUMA Nodes (as a power of 2)" if !MAXSMP
->>>>>>> 24342c34
 	range 1 9   if X86_64
 	default "9" if MAXSMP
 	default "6" if X86_64
