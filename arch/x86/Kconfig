--- conflicted
+++ resolved
@@ -75,10 +75,7 @@
 	select ARCH_HAS_CACHE_LINE_SIZE
 	select ARCH_HAS_CPU_CACHE_INVALIDATE_MEMREGION
 	select ARCH_HAS_CPU_FINALIZE_INIT
-<<<<<<< HEAD
-=======
 	select ARCH_HAS_CPU_PASID		if IOMMU_SVA
->>>>>>> 2d5404ca
 	select ARCH_HAS_CURRENT_STACK_POINTER
 	select ARCH_HAS_DEBUG_VIRTUAL
 	select ARCH_HAS_DEBUG_VM_PGTABLE	if !X86_PAE
@@ -1978,10 +1975,7 @@
 	depends on X86_X2APIC
 	select ARCH_KEEP_MEMBLOCK
 	depends on CONTIG_ALLOC
-<<<<<<< HEAD
-=======
 	depends on !KEXEC_CORE
->>>>>>> 2d5404ca
 	depends on X86_MCE
 	help
 	  Intel Trust Domain Extensions (TDX) protects guest VMs from malicious
@@ -2094,11 +2088,7 @@
 	def_bool y
 
 config ARCH_HAS_GENERIC_CRASHKERNEL_RESERVATION
-<<<<<<< HEAD
-	def_bool CRASH_CORE
-=======
 	def_bool CRASH_RESERVE
->>>>>>> 2d5404ca
 
 config PHYSICAL_START
 	hex "Physical address where the kernel is loaded" if (EXPERT || CRASH_DUMP)
@@ -2601,24 +2591,14 @@
 	  This mitigates both spectre_v2 and retbleed at great cost to
 	  performance.
 
-<<<<<<< HEAD
-config CPU_SRSO
-	bool "Mitigate speculative RAS overflow on AMD"
-	depends on CPU_SUP_AMD && X86_64 && RETHUNK
-=======
 config MITIGATION_SRSO
 	bool "Mitigate speculative RAS overflow on AMD"
 	depends on CPU_SUP_AMD && X86_64 && MITIGATION_RETHUNK
->>>>>>> 2d5404ca
 	default y
 	help
 	  Enable the SRSO mitigation needed on AMD Zen1-4 machines.
 
-<<<<<<< HEAD
-config SLS
-=======
 config MITIGATION_SLS
->>>>>>> 2d5404ca
 	bool "Mitigate Straight-Line-Speculation"
 	depends on CC_HAS_SLS && X86_64
 	select OBJTOOL if HAVE_OBJTOOL
@@ -2628,26 +2608,6 @@
 	  against straight line speculation. The kernel image might be slightly
 	  larger.
 
-<<<<<<< HEAD
-config GDS_FORCE_MITIGATION
-	bool "Force GDS Mitigation"
-	depends on CPU_SUP_INTEL
-	default n
-	help
-	  Gather Data Sampling (GDS) is a hardware vulnerability which allows
-	  unprivileged speculative access to data which was previously stored in
-	  vector registers.
-
-	  This option is equivalent to setting gather_data_sampling=force on the
-	  command line. The microcode mitigation is used if present, otherwise
-	  AVX is disabled as a mitigation. On affected systems that are missing
-	  the microcode any userspace code that unconditionally uses AVX will
-	  break with this option set.
-
-	  Setting this option on systems not vulnerable to GDS has no effect.
-
-	  If in doubt, say N.
-=======
 config MITIGATION_GDS
 	bool "Mitigate Gather Data Sampling"
 	depends on CPU_SUP_INTEL
@@ -2657,7 +2617,6 @@
 	  vulnerability which allows unprivileged speculative access to data
 	  which was previously stored in vector registers. The attacker uses gather
 	  instructions to infer the stale vector register data.
->>>>>>> 2d5404ca
 
 config MITIGATION_RFDS
 	bool "RFDS Mitigation"
@@ -2680,8 +2639,6 @@
 	  indirect branches.
 	  See <file:Documentation/admin-guide/hw-vuln/spectre.rst>
 
-<<<<<<< HEAD
-=======
 config MITIGATION_MDS
 	bool "Mitigate Microarchitectural Data Sampling (MDS) hardware bug"
 	depends on CPU_SUP_INTEL
@@ -2783,7 +2740,6 @@
 	  of speculative execution in a similar way to the Meltdown and Spectre
 	  security vulnerabilities.
 
->>>>>>> 2d5404ca
 endif
 
 config ARCH_HAS_ADD_PAGES
