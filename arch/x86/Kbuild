--- conflicted
+++ resolved
@@ -28,11 +28,7 @@
 
 obj-$(CONFIG_KEXEC_FILE) += purgatory/
 
-<<<<<<< HEAD
-obj-y += virt/svm/
-=======
 obj-y += virt/
->>>>>>> 2d5404ca
 
 # for cleaning
 subdir- += boot tools