--- conflicted
+++ resolved
@@ -1,7 +1,3 @@
 # SPDX-License-Identifier: GPL-2.0-only
-<<<<<<< HEAD
-obj-$(CONFIG_FB_CORE)		+= fbdev.o
-=======
 
-obj-y	+= video-common.o
->>>>>>> 2d5404ca
+obj-y	+= video-common.o