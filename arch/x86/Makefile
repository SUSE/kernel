--- conflicted
+++ resolved
@@ -107,38 +107,6 @@
 # prevent gcc from generating any FP code by mistake
 KBUILD_CFLAGS += $(call cc-option,-mno-sse -mno-mmx -mno-sse2 -mno-3dnow,)
 
-<<<<<<< HEAD
-###
-# Sub architecture support
-# fcore-y is linked before mcore-y files.
-
-# Default subarch .c files
-mcore-y  := arch/x86/mach-default/
-
-# Voyager subarch support
-mflags-$(CONFIG_X86_VOYAGER)	:= -Iarch/x86/include/asm/mach-voyager
-mcore-$(CONFIG_X86_VOYAGER)	:= arch/x86/mach-voyager/
-
-# Xen subarch support
-mflags-$(CONFIG_XEN)		:= -Iarch/x86/include/mach-xen
-mcore-$(CONFIG_XEN)		:= arch/x86/mach-xen/
-
-# generic subarchitecture
-mflags-$(CONFIG_X86_GENERICARCH):= -Iarch/x86/include/asm/mach-generic
-fcore-$(CONFIG_X86_GENERICARCH)	+= arch/x86/mach-generic/
-mcore-$(CONFIG_X86_GENERICARCH)	:= arch/x86/mach-default/
-
-# default subarch .h files
-mflags-y += -Iarch/x86/include/asm/mach-default
-
-# 64 bit does not support subarch support - clear sub arch variables
-ifneq ($(CONFIG_XEN),y)
-fcore-$(CONFIG_X86_64)  :=
-mcore-$(CONFIG_X86_64)  :=
-endif
-
-=======
->>>>>>> 0882e8dd
 KBUILD_CFLAGS += $(mflags-y)
 KBUILD_AFLAGS += $(mflags-y)
 
@@ -156,7 +124,7 @@
 core-y += $(fcore-y)
 
 # Xen paravirtualization support
-core-$(CONFIG_PARAVIRT_XEN) += arch/x86/xen/
+core-$(CONFIG_XEN) += arch/x86/xen/
 
 # lguest paravirtualization support
 core-$(CONFIG_LGUEST_GUEST) += arch/x86/lguest/
@@ -164,14 +132,6 @@
 core-y += arch/x86/kernel/
 core-y += arch/x86/mm/
 
-<<<<<<< HEAD
-core-$(CONFIG_PERFMON) += arch/x86/perfmon/
-
-# Remaining sub architecture files
-core-y += $(mcore-y)
-
-=======
->>>>>>> 0882e8dd
 core-y += arch/x86/crypto/
 core-y += arch/x86/vdso/
 core-$(CONFIG_IA32_EMULATION) += arch/x86/ia32/
@@ -198,34 +158,10 @@
 
 boot := arch/x86/boot
 
-<<<<<<< HEAD
-PHONY += zImage bzImage vmlinuz compressed zlilo bzlilo \
-         zdisk bzdisk fdimage fdimage144 fdimage288 isoimage install
-=======
 BOOT_TARGETS = bzlilo bzdisk fdimage fdimage144 fdimage288 isoimage install
 
 PHONY += bzImage $(BOOT_TARGETS)
->>>>>>> 0882e8dd
-
-ifdef CONFIG_XEN
-LINUXINCLUDE := -D__XEN_INTERFACE_VERSION__=$(CONFIG_XEN_INTERFACE_VERSION) \
-	-I$(srctree)/arch/x86/include/mach-xen $(LINUXINCLUDE)
-
-ifdef CONFIG_X86_64
-LDFLAGS_vmlinux := -e startup_64
-endif
-
-# Default kernel to build
-all: vmlinuz
-
-# KBUILD_IMAGE specifies the target image being built
-KBUILD_IMAGE := $(boot)/vmlinuz
-
-vmlinuz: vmlinux
-	$(Q)$(MAKE) $(build)=$(boot) $(KBUILD_IMAGE)
-	$(Q)mkdir -p $(objtree)/arch/$(UTS_MACHINE)/boot
-	$(Q)ln -fsn ../../x86/boot/$@ $(objtree)/arch/$(UTS_MACHINE)/boot/$@
-else
+
 # Default kernel to build
 all: bzImage
 
@@ -237,25 +173,8 @@
 	$(Q)mkdir -p $(objtree)/arch/$(UTS_MACHINE)/boot
 	$(Q)ln -fsn ../../x86/boot/bzImage $(objtree)/arch/$(UTS_MACHINE)/boot/$@
 
-<<<<<<< HEAD
-compressed: zImage
-
-zlilo bzlilo: vmlinux
-	$(Q)$(MAKE) $(build)=$(boot) BOOTIMAGE=$(KBUILD_IMAGE) zlilo
-
-zdisk bzdisk: vmlinux
-	$(Q)$(MAKE) $(build)=$(boot) BOOTIMAGE=$(KBUILD_IMAGE) zdisk
-
-fdimage fdimage144 fdimage288 isoimage: vmlinux
-	$(Q)$(MAKE) $(build)=$(boot) BOOTIMAGE=$(KBUILD_IMAGE) $@
-endif
-
-install:
-	$(Q)$(MAKE) $(build)=$(boot) BOOTIMAGE=$(KBUILD_IMAGE) install
-=======
 $(BOOT_TARGETS): vmlinux
 	$(Q)$(MAKE) $(build)=$(boot) $@
->>>>>>> 0882e8dd
 
 PHONY += vdso_install
 vdso_install:
