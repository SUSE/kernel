--- conflicted
+++ resolved
@@ -27,10 +27,7 @@
 RETPOLINE_CFLAGS	+= $(RETHUNK_CFLAGS)
 endif
 
-<<<<<<< HEAD
-=======
 export RETHUNK_CFLAGS
->>>>>>> f25a7d55
 export RETPOLINE_CFLAGS
 export RETPOLINE_VDSO_CFLAGS
 
