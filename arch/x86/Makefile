# SPDX-License-Identifier: GPL-2.0
# Unified Makefile for i386 and x86_64

# select defconfig based on actual architecture
ifeq ($(ARCH),x86)
  ifeq ($(shell uname -m | sed -e 's/i.86/i386/'),i386)
        KBUILD_DEFCONFIG := i386_defconfig
  else
        KBUILD_DEFCONFIG := x86_64_defconfig
  endif
else
        KBUILD_DEFCONFIG := $(ARCH)_defconfig
endif

ifdef CONFIG_CC_IS_GCC
RETPOLINE_CFLAGS	:= $(call cc-option,-mindirect-branch=thunk-extern -mindirect-branch-register)
RETPOLINE_VDSO_CFLAGS	:= $(call cc-option,-mindirect-branch=thunk-inline -mindirect-branch-register)
endif
ifdef CONFIG_CC_IS_CLANG
RETPOLINE_CFLAGS	:= -mretpoline-external-thunk
RETPOLINE_VDSO_CFLAGS	:= -mretpoline
endif
RETPOLINE_CFLAGS	+= $(call cc-option,-mindirect-branch-cs-prefix)

ifdef CONFIG_MITIGATION_RETHUNK
RETHUNK_CFLAGS		:= -mfunction-return=thunk-extern
RETHUNK_RUSTFLAGS	:= -Zfunction-return=thunk-extern
RETPOLINE_CFLAGS	+= $(RETHUNK_CFLAGS)
RETPOLINE_RUSTFLAGS	+= $(RETHUNK_RUSTFLAGS)
endif

export RETHUNK_CFLAGS
export RETHUNK_RUSTFLAGS
export RETPOLINE_CFLAGS
export RETPOLINE_RUSTFLAGS
export RETPOLINE_VDSO_CFLAGS

# For gcc stack alignment is specified with -mpreferred-stack-boundary,
# clang has the option -mstack-alignment for that purpose.
ifneq ($(call cc-option, -mpreferred-stack-boundary=4),)
      cc_stack_align4 := -mpreferred-stack-boundary=2
      cc_stack_align8 := -mpreferred-stack-boundary=3
else ifneq ($(call cc-option, -mstack-alignment=16),)
      cc_stack_align4 := -mstack-alignment=4
      cc_stack_align8 := -mstack-alignment=8
endif

# How to compile the 16-bit code.  Note we always compile for -march=i386;
# that way we can complain to the user if the CPU is insufficient.
REALMODE_CFLAGS	:= -std=gnu11 -m16 -g -Os -DDISABLE_BRANCH_PROFILING -D__DISABLE_EXPORTS \
		   -Wall -Wstrict-prototypes -march=i386 -mregparm=3 \
		   -fno-strict-aliasing -fomit-frame-pointer -fno-pic \
		   -mno-mmx -mno-sse $(call cc-option,-fcf-protection=none)

REALMODE_CFLAGS += -ffreestanding
REALMODE_CFLAGS += -fno-stack-protector
REALMODE_CFLAGS += -Wno-address-of-packed-member
REALMODE_CFLAGS += $(cc_stack_align4)
REALMODE_CFLAGS += $(CLANG_FLAGS)
ifdef CONFIG_CC_IS_CLANG
REALMODE_CFLAGS += -Wno-gnu
endif
export REALMODE_CFLAGS

# BITS is used as extension for files which are available in a 32 bit
# and a 64 bit version to simplify shared Makefiles.
# e.g.: obj-y += foo_$(BITS).o
export BITS

#
# Prevent GCC from generating any FP code by mistake.
#
# This must happen before we try the -mpreferred-stack-boundary, see:
#
#    https://gcc.gnu.org/bugzilla/show_bug.cgi?id=53383
#
KBUILD_CFLAGS += -mno-sse -mno-mmx -mno-sse2 -mno-3dnow -mno-avx
KBUILD_RUSTFLAGS += --target=$(objtree)/scripts/target.json
KBUILD_RUSTFLAGS += -Ctarget-feature=-sse,-sse2,-sse3,-ssse3,-sse4.1,-sse4.2,-avx,-avx2

#
# CFLAGS for compiling floating point code inside the kernel.
#
CC_FLAGS_FPU := -msse -msse2
ifdef CONFIG_CC_IS_GCC
# Stack alignment mismatch, proceed with caution.
# GCC < 7.1 cannot compile code using `double` and -mpreferred-stack-boundary=3
# (8B stack alignment).
# See https://gcc.gnu.org/bugzilla/show_bug.cgi?id=53383
#
# The "-msse" in the first argument is there so that the
# -mpreferred-stack-boundary=3 build error:
#
#  -mpreferred-stack-boundary=3 is not between 4 and 12
#
# can be triggered. Otherwise gcc doesn't complain.
CC_FLAGS_FPU += -mhard-float
CC_FLAGS_FPU += $(call cc-option,-msse -mpreferred-stack-boundary=3,-mpreferred-stack-boundary=4)
endif

ifeq ($(CONFIG_X86_KERNEL_IBT),y)
#
# Kernel IBT has S_CET.NOTRACK_EN=0, as such the compilers must not generate
# NOTRACK prefixes. Current generation compilers unconditionally employ NOTRACK
# for jump-tables, as such, disable jump-tables for now.
#
# (jump-tables are implicitly disabled by RETPOLINE)
#
#   https://gcc.gnu.org/bugzilla/show_bug.cgi?id=104816
#
KBUILD_CFLAGS += $(call cc-option,-fcf-protection=branch -fno-jump-tables)
KBUILD_RUSTFLAGS += -Zcf-protection=branch -Zno-jump-tables
else
KBUILD_CFLAGS += $(call cc-option,-fcf-protection=none)
endif

ifeq ($(CONFIG_X86_32),y)
        BITS := 32
        UTS_MACHINE := i386
        CHECKFLAGS += -D__i386__

        KBUILD_AFLAGS += -m32
        KBUILD_CFLAGS += -m32

        KBUILD_CFLAGS += -msoft-float -mregparm=3 -freg-struct-return

        # Never want PIC in a 32-bit kernel, prevent breakage with GCC built
        # with nonstandard options
        KBUILD_CFLAGS += -fno-pic

        # Align the stack to the register width instead of using the default
        # alignment of 16 bytes. This reduces stack usage and the number of
        # alignment instructions.
        KBUILD_CFLAGS += $(cc_stack_align4)

        # CPU-specific tuning. Anything which can be shared with UML should go here.
        include $(srctree)/arch/x86/Makefile_32.cpu
        KBUILD_CFLAGS += $(cflags-y)

        # temporary until string.h is fixed
        KBUILD_CFLAGS += -ffreestanding

    ifeq ($(CONFIG_STACKPROTECTOR),y)
        ifeq ($(CONFIG_SMP),y)
			KBUILD_CFLAGS += -mstack-protector-guard-reg=fs -mstack-protector-guard-symbol=__stack_chk_guard
        else
			KBUILD_CFLAGS += -mstack-protector-guard=global
        endif
    endif
else
        BITS := 64
        UTS_MACHINE := x86_64
        CHECKFLAGS += -D__x86_64__

        KBUILD_AFLAGS += -m64
        KBUILD_CFLAGS += -m64

        # Align jump targets to 1 byte, not the default 16 bytes:
        KBUILD_CFLAGS += $(call cc-option,-falign-jumps=1)

        # Pack loops tightly as well:
        KBUILD_CFLAGS += $(call cc-option,-falign-loops=1)

        # Don't autogenerate traditional x87 instructions
        KBUILD_CFLAGS += -mno-80387
        KBUILD_CFLAGS += $(call cc-option,-mno-fp-ret-in-387)

        # By default gcc and clang use a stack alignment of 16 bytes for x86.
        # However the standard kernel entry on x86-64 leaves the stack on an
        # 8-byte boundary. If the compiler isn't informed about the actual
        # alignment it will generate extra alignment instructions for the
        # default alignment which keep the stack *mis*aligned.
        # Furthermore an alignment to the register width reduces stack usage
        # and the number of alignment instructions.
        KBUILD_CFLAGS += $(cc_stack_align8)

	# Use -mskip-rax-setup if supported.
	KBUILD_CFLAGS += $(call cc-option,-mskip-rax-setup)

        # FIXME - should be integrated in Makefile.cpu (Makefile_32.cpu)
        cflags-$(CONFIG_MK8)		+= -march=k8
        cflags-$(CONFIG_MPSC)		+= -march=nocona
        cflags-$(CONFIG_MCORE2)		+= -march=core2
        cflags-$(CONFIG_MATOM)		+= -march=atom
        cflags-$(CONFIG_GENERIC_CPU)	+= -mtune=generic
        KBUILD_CFLAGS += $(cflags-y)

        rustflags-$(CONFIG_MK8)		+= -Ctarget-cpu=k8
        rustflags-$(CONFIG_MPSC)	+= -Ctarget-cpu=nocona
        rustflags-$(CONFIG_MCORE2)	+= -Ctarget-cpu=core2
        rustflags-$(CONFIG_MATOM)	+= -Ctarget-cpu=atom
        rustflags-$(CONFIG_GENERIC_CPU)	+= -Ztune-cpu=generic
        KBUILD_RUSTFLAGS += $(rustflags-y)

        KBUILD_CFLAGS += -mno-red-zone
        KBUILD_CFLAGS += -mcmodel=kernel
        KBUILD_RUSTFLAGS += -Cno-redzone=y
        KBUILD_RUSTFLAGS += -Ccode-model=kernel
endif

#
# If the function graph tracer is used with mcount instead of fentry,
# '-maccumulate-outgoing-args' is needed to prevent a GCC bug
# (https://gcc.gnu.org/bugzilla/show_bug.cgi?id=42109)
#
ifdef CONFIG_FUNCTION_GRAPH_TRACER
  ifndef CONFIG_HAVE_FENTRY
	ACCUMULATE_OUTGOING_ARGS := 1
  endif
endif

ifeq ($(ACCUMULATE_OUTGOING_ARGS), 1)
	# This compiler flag is not supported by Clang:
	KBUILD_CFLAGS += $(call cc-option,-maccumulate-outgoing-args,)
endif

# Workaround for a gcc prelease that unfortunately was shipped in a suse release
KBUILD_CFLAGS += -Wno-sign-compare
#
KBUILD_CFLAGS += -fno-asynchronous-unwind-tables

# Avoid indirect branches in kernel to deal with Spectre
ifdef CONFIG_MITIGATION_RETPOLINE
  KBUILD_CFLAGS += $(RETPOLINE_CFLAGS)
  KBUILD_RUSTFLAGS += $(RETPOLINE_RUSTFLAGS)
  # Additionally, avoid generating expensive indirect jumps which
  # are subject to retpolines for small number of switch cases.
  # LLVM turns off jump table generation by default when under
  # retpoline builds, however, gcc does not for x86. This has
  # only been fixed starting from gcc stable version 8.4.0 and
  # onwards, but not for older ones. See gcc bug #86952.
  ifndef CONFIG_CC_IS_CLANG
    KBUILD_CFLAGS += -fno-jump-tables
  endif
endif

ifdef CONFIG_MITIGATION_SLS
  KBUILD_CFLAGS += -mharden-sls=all
endif

ifdef CONFIG_CALL_PADDING
PADDING_CFLAGS := -fpatchable-function-entry=$(CONFIG_FUNCTION_PADDING_BYTES),$(CONFIG_FUNCTION_PADDING_BYTES)
KBUILD_CFLAGS += $(PADDING_CFLAGS)
export PADDING_CFLAGS

PADDING_RUSTFLAGS := -Zpatchable-function-entry=$(CONFIG_FUNCTION_PADDING_BYTES),$(CONFIG_FUNCTION_PADDING_BYTES)
KBUILD_RUSTFLAGS += $(PADDING_RUSTFLAGS)
export PADDING_RUSTFLAGS
endif

KBUILD_LDFLAGS += -m elf_$(UTS_MACHINE)

ifdef CONFIG_X86_NEED_RELOCS
LDFLAGS_vmlinux := --emit-relocs --discard-none
else
LDFLAGS_vmlinux :=
endif

#
# The 64-bit kernel must be aligned to 2MB.  Pass -z max-page-size=0x200000 to
# the linker to force 2MB page size regardless of the default page size used
# by the linker.
#
ifdef CONFIG_X86_64
LDFLAGS_vmlinux += -z max-page-size=0x200000
endif


archscripts: scripts_basic
	$(Q)$(MAKE) $(build)=arch/x86/tools relocs

###
# Syscall table generation

archheaders:
	$(Q)$(MAKE) $(build)=arch/x86/entry/syscalls all

###
# Kernel objects

libs-y  += arch/x86/lib/

core-y += arch/x86/virt/

# drivers-y are linked after core-y
drivers-$(CONFIG_MATH_EMULATION) += arch/x86/math-emu/
drivers-$(CONFIG_PCI)            += arch/x86/pci/

# suspend and hibernation support
drivers-$(CONFIG_PM) += arch/x86/power/

<<<<<<< HEAD
drivers-$(CONFIG_FB_CORE) += arch/x86/video/
=======
drivers-$(CONFIG_VIDEO) += arch/x86/video/
>>>>>>> 2d5404ca

####
# boot loader support. Several targets are kept for legacy purposes

boot := arch/x86/boot

BOOT_TARGETS = bzdisk fdimage fdimage144 fdimage288 hdimage isoimage

PHONY += bzImage $(BOOT_TARGETS)

# Default kernel to build
all: bzImage

# KBUILD_IMAGE specify target image being built
KBUILD_IMAGE := $(boot)/bzImage

bzImage: vmlinux
ifeq ($(CONFIG_X86_DECODER_SELFTEST),y)
	$(Q)$(MAKE) $(build)=arch/x86/tools posttest
endif
	$(Q)$(MAKE) $(build)=$(boot) $(KBUILD_IMAGE)
	$(Q)mkdir -p $(objtree)/arch/$(UTS_MACHINE)/boot
	$(Q)ln -fsn ../../x86/boot/bzImage $(objtree)/arch/$(UTS_MACHINE)/boot/$@

$(BOOT_TARGETS): vmlinux
	$(Q)$(MAKE) $(build)=$(boot) $@

PHONY += install
install:
	$(call cmd,install)

vdso-install-$(CONFIG_X86_64)		+= arch/x86/entry/vdso/vdso64.so.dbg
vdso-install-$(CONFIG_X86_X32_ABI)	+= arch/x86/entry/vdso/vdsox32.so.dbg
vdso-install-$(CONFIG_COMPAT_32)	+= arch/x86/entry/vdso/vdso32.so.dbg

archprepare: checkbin
checkbin:
ifdef CONFIG_MITIGATION_RETPOLINE
ifeq ($(RETPOLINE_CFLAGS),)
	@echo "You are building kernel with non-retpoline compiler." >&2
	@echo "Please update your compiler." >&2
	@false
endif
endif

ifdef CONFIG_UNWINDER_ORC
orc_hash_h := arch/$(SRCARCH)/include/generated/asm/orc_hash.h
orc_hash_sh := $(srctree)/scripts/orc_hash.sh
targets += $(orc_hash_h)
quiet_cmd_orc_hash = GEN     $@
      cmd_orc_hash = mkdir -p $(dir $@); \
		     $(CONFIG_SHELL) $(orc_hash_sh) < $< > $@
$(orc_hash_h): $(srctree)/arch/x86/include/asm/orc_types.h $(orc_hash_sh) FORCE
	$(call if_changed,orc_hash)
archprepare: $(orc_hash_h)
endif

archclean:
	$(Q)rm -rf $(objtree)/arch/i386
	$(Q)rm -rf $(objtree)/arch/x86_64

define archhelp
  echo  '* bzImage		- Compressed kernel image (arch/x86/boot/bzImage)'
  echo  '  install		- Install kernel using (your) ~/bin/$(INSTALLKERNEL) or'
  echo  '			  (distribution) /sbin/$(INSTALLKERNEL) or install to '
  echo  '			  $$(INSTALL_PATH) and run lilo'
  echo  ''
  echo  '  fdimage		- Create 1.4MB boot floppy image (arch/x86/boot/fdimage)'
  echo  '  fdimage144		- Create 1.4MB boot floppy image (arch/x86/boot/fdimage)'
  echo  '  fdimage288		- Create 2.8MB boot floppy image (arch/x86/boot/fdimage)'
  echo  '  hdimage		- Create a BIOS/EFI hard disk image (arch/x86/boot/hdimage)'
  echo  '  isoimage		- Create a boot CD-ROM image (arch/x86/boot/image.iso)'
  echo  '			  bzdisk/fdimage*/hdimage/isoimage also accept:'
  echo  '			  FDARGS="..."  arguments for the booted kernel'
  echo  '			  FDINITRD=file initrd for the booted kernel'

endef<|MERGE_RESOLUTION|>--- conflicted
+++ resolved
@@ -280,8 +280,6 @@
 
 libs-y  += arch/x86/lib/
 
-core-y += arch/x86/virt/
-
 # drivers-y are linked after core-y
 drivers-$(CONFIG_MATH_EMULATION) += arch/x86/math-emu/
 drivers-$(CONFIG_PCI)            += arch/x86/pci/
@@ -289,11 +287,7 @@
 # suspend and hibernation support
 drivers-$(CONFIG_PM) += arch/x86/power/
 
-<<<<<<< HEAD
-drivers-$(CONFIG_FB_CORE) += arch/x86/video/
-=======
 drivers-$(CONFIG_VIDEO) += arch/x86/video/
->>>>>>> 2d5404ca
 
 ####
 # boot loader support. Several targets are kept for legacy purposes
