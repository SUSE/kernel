/**
 * @file backtrace.c
 *
 * @remark Copyright 2002 OProfile authors
 * @remark Read the file COPYING
 *
 * @author John Levon
 * @author David Smith
 */

#include <linux/oprofile.h>
#include <linux/sched.h>
#include <linux/mm.h>
#include <linux/compat.h>
<<<<<<< HEAD
#include <linux/highmem.h>
=======
#include <linux/uaccess.h>
>>>>>>> 9c61904c

#include <asm/ptrace.h>
#include <asm/stacktrace.h>

static void backtrace_warning_symbol(void *data, char *msg,
				     unsigned long symbol)
{
	/* Ignore warnings */
}

static void backtrace_warning(void *data, char *msg)
{
	/* Ignore warnings */
}

static int backtrace_stack(void *data, char *name)
{
	/* Yes, we want all stacks */
	return 0;
}

static void backtrace_address(void *data, unsigned long addr, int reliable)
{
	unsigned int *depth = data;

	if ((*depth)--)
		oprofile_add_trace(addr);
}

static struct stacktrace_ops backtrace_ops = {
	.warning	= backtrace_warning,
	.warning_symbol	= backtrace_warning_symbol,
	.stack		= backtrace_stack,
	.address	= backtrace_address,
	.walk_stack	= print_context_stack,
};

/* from arch/x86/kernel/cpu/perf_event.c: */

/*
 * best effort, GUP based copy_from_user() that assumes IRQ or NMI context
 */
static unsigned long
copy_from_user_nmi(void *to, const void __user *from, unsigned long n)
{
	unsigned long offset, addr = (unsigned long)from;
	unsigned long size, len = 0;
	struct page *page;
	void *map;
	int ret;

	do {
		ret = __get_user_pages_fast(addr, 1, 0, &page);
		if (!ret)
			break;

		offset = addr & (PAGE_SIZE - 1);
		size = min(PAGE_SIZE - offset, n - len);

		map = kmap_atomic(page);
		memcpy(to, map+offset, size);
		kunmap_atomic(map);
		put_page(page);

		len  += size;
		to   += size;
		addr += size;

	} while (len < n);

	return len;
}

#ifdef CONFIG_COMPAT
static struct stack_frame_ia32 *
dump_user_backtrace_32(struct stack_frame_ia32 *head)
{
	/* Also check accessibility of one struct frame_head beyond: */
	struct stack_frame_ia32 bufhead[2];
	struct stack_frame_ia32 *fp;
	unsigned long bytes;

	bytes = copy_from_user_nmi(bufhead, head, sizeof(bufhead));
	if (bytes != sizeof(bufhead))
		return NULL;

	fp = (struct stack_frame_ia32 *) compat_ptr(bufhead[0].next_frame);

	oprofile_add_trace(bufhead[0].return_address);

	/* frame pointers should strictly progress back up the stack
	* (towards higher addresses) */
	if (head >= fp)
		return NULL;

	return fp;
}

static inline int
x86_backtrace_32(struct pt_regs * const regs, unsigned int depth)
{
	struct stack_frame_ia32 *head;

	/* User process is 32-bit */
	if (!current || !test_thread_flag(TIF_IA32))
		return 0;

	head = (struct stack_frame_ia32 *) regs->bp;
	while (depth-- && head)
		head = dump_user_backtrace_32(head);

	return 1;
}

#else
static inline int
x86_backtrace_32(struct pt_regs * const regs, unsigned int depth)
{
	return 0;
}
#endif /* CONFIG_COMPAT */

static struct stack_frame *dump_user_backtrace(struct stack_frame *head)
{
	/* Also check accessibility of one struct frame_head beyond: */
	struct stack_frame bufhead[2];
	unsigned long bytes;

	bytes = copy_from_user_nmi(bufhead, head, sizeof(bufhead));
	if (bytes != sizeof(bufhead))
		return NULL;

	oprofile_add_trace(bufhead[0].return_address);

	/* frame pointers should strictly progress back up the stack
	 * (towards higher addresses) */
	if (head >= bufhead[0].next_frame)
		return NULL;

	return bufhead[0].next_frame;
}

void
x86_backtrace(struct pt_regs * const regs, unsigned int depth)
{
	struct stack_frame *head = (struct stack_frame *)frame_pointer(regs);

	if (!user_mode_vm(regs)) {
		unsigned long stack = kernel_stack_pointer(regs);
		if (depth)
			dump_trace(NULL, regs, (unsigned long *)stack, 0,
				   &backtrace_ops, &depth);
		return;
	}

	if (x86_backtrace_32(regs, depth))
		return;

	while (depth-- && head)
		head = dump_user_backtrace(head);
}<|MERGE_RESOLUTION|>--- conflicted
+++ resolved
@@ -12,11 +12,7 @@
 #include <linux/sched.h>
 #include <linux/mm.h>
 #include <linux/compat.h>
-<<<<<<< HEAD
-#include <linux/highmem.h>
-=======
 #include <linux/uaccess.h>
->>>>>>> 9c61904c
 
 #include <asm/ptrace.h>
 #include <asm/stacktrace.h>
@@ -53,42 +49,6 @@
 	.address	= backtrace_address,
 	.walk_stack	= print_context_stack,
 };
-
-/* from arch/x86/kernel/cpu/perf_event.c: */
-
-/*
- * best effort, GUP based copy_from_user() that assumes IRQ or NMI context
- */
-static unsigned long
-copy_from_user_nmi(void *to, const void __user *from, unsigned long n)
-{
-	unsigned long offset, addr = (unsigned long)from;
-	unsigned long size, len = 0;
-	struct page *page;
-	void *map;
-	int ret;
-
-	do {
-		ret = __get_user_pages_fast(addr, 1, 0, &page);
-		if (!ret)
-			break;
-
-		offset = addr & (PAGE_SIZE - 1);
-		size = min(PAGE_SIZE - offset, n - len);
-
-		map = kmap_atomic(page);
-		memcpy(to, map+offset, size);
-		kunmap_atomic(map);
-		put_page(page);
-
-		len  += size;
-		to   += size;
-		addr += size;
-
-	} while (len < n);
-
-	return len;
-}
 
 #ifdef CONFIG_COMPAT
 static struct stack_frame_ia32 *
