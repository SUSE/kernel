// SPDX-License-Identifier: GPL-2.0-only
/*
 * Confidential Computing Platform Capability checks
 *
 * Copyright (C) 2021 Advanced Micro Devices, Inc.
 * Copyright (C) 2024 Jason A. Donenfeld <Jason@zx2c4.com>. All Rights Reserved.
 *
 * Author: Tom Lendacky <thomas.lendacky@amd.com>
 */

#include <linux/export.h>
#include <linux/cc_platform.h>
#include <linux/string.h>
#include <linux/random.h>

#include <asm/archrandom.h>
#include <asm/coco.h>
#include <asm/processor.h>

enum cc_vendor cc_vendor __ro_after_init = CC_VENDOR_NONE;
u64 cc_mask __ro_after_init;

<<<<<<< HEAD
=======
static struct cc_attr_flags {
	__u64 host_sev_snp	: 1,
	      __resv		: 63;
} cc_flags;

>>>>>>> 2d5404ca
static bool noinstr intel_cc_platform_has(enum cc_attr attr)
{
	switch (attr) {
	case CC_ATTR_GUEST_UNROLL_STRING_IO:
	case CC_ATTR_GUEST_MEM_ENCRYPT:
	case CC_ATTR_MEM_ENCRYPT:
		return true;
	default:
		return false;
	}
}

/*
 * Handle the SEV-SNP vTOM case where sme_me_mask is zero, and
 * the other levels of SME/SEV functionality, including C-bit
 * based SEV-SNP, are not enabled.
 */
static __maybe_unused __always_inline bool amd_cc_platform_vtom(enum cc_attr attr)
{
	switch (attr) {
	case CC_ATTR_GUEST_MEM_ENCRYPT:
	case CC_ATTR_MEM_ENCRYPT:
		return true;
	default:
		return false;
	}
}

/*
 * SME and SEV are very similar but they are not the same, so there are
 * times that the kernel will need to distinguish between SME and SEV. The
 * cc_platform_has() function is used for this.  When a distinction isn't
 * needed, the CC_ATTR_MEM_ENCRYPT attribute can be used.
 *
 * The trampoline code is a good example for this requirement.  Before
 * paging is activated, SME will access all memory as decrypted, but SEV
 * will access all memory as encrypted.  So, when APs are being brought
 * up under SME the trampoline area cannot be encrypted, whereas under SEV
 * the trampoline area must be encrypted.
 */

static bool noinstr amd_cc_platform_has(enum cc_attr attr)
{
#ifdef CONFIG_AMD_MEM_ENCRYPT

	if (sev_status & MSR_AMD64_SNP_VTOM)
		return amd_cc_platform_vtom(attr);

	switch (attr) {
	case CC_ATTR_MEM_ENCRYPT:
		return sme_me_mask;

	case CC_ATTR_HOST_MEM_ENCRYPT:
		return sme_me_mask && !(sev_status & MSR_AMD64_SEV_ENABLED);

	case CC_ATTR_GUEST_MEM_ENCRYPT:
		return sev_status & MSR_AMD64_SEV_ENABLED;

	case CC_ATTR_GUEST_STATE_ENCRYPT:
		return sev_status & MSR_AMD64_SEV_ES_ENABLED;

	/*
	 * With SEV, the rep string I/O instructions need to be unrolled
	 * but SEV-ES supports them through the #VC handler.
	 */
	case CC_ATTR_GUEST_UNROLL_STRING_IO:
		return (sev_status & MSR_AMD64_SEV_ENABLED) &&
			!(sev_status & MSR_AMD64_SEV_ES_ENABLED);

	case CC_ATTR_GUEST_SEV_SNP:
		return sev_status & MSR_AMD64_SEV_SNP_ENABLED;

	case CC_ATTR_HOST_SEV_SNP:
		return cc_flags.host_sev_snp;

	default:
		return false;
	}
#else
	return false;
#endif
}

bool noinstr cc_platform_has(enum cc_attr attr)
{
	switch (cc_vendor) {
	case CC_VENDOR_AMD:
		return amd_cc_platform_has(attr);
	case CC_VENDOR_INTEL:
		return intel_cc_platform_has(attr);
	default:
		return false;
	}
}
EXPORT_SYMBOL_GPL(cc_platform_has);

u64 cc_mkenc(u64 val)
{
	/*
	 * Both AMD and Intel use a bit in the page table to indicate
	 * encryption status of the page.
	 *
	 * - for AMD, bit *set* means the page is encrypted
	 * - for AMD with vTOM and for Intel, *clear* means encrypted
	 */
	switch (cc_vendor) {
	case CC_VENDOR_AMD:
		if (sev_status & MSR_AMD64_SNP_VTOM)
			return val & ~cc_mask;
		else
			return val | cc_mask;
	case CC_VENDOR_INTEL:
		return val & ~cc_mask;
	default:
		return val;
	}
}

u64 cc_mkdec(u64 val)
{
	/* See comment in cc_mkenc() */
	switch (cc_vendor) {
	case CC_VENDOR_AMD:
		if (sev_status & MSR_AMD64_SNP_VTOM)
			return val | cc_mask;
		else
			return val & ~cc_mask;
	case CC_VENDOR_INTEL:
		return val | cc_mask;
	default:
		return val;
	}
}
EXPORT_SYMBOL_GPL(cc_mkdec);

<<<<<<< HEAD
__init void cc_random_init(void)
{
      /*
       * The seed is 32 bytes (in units of longs), which is 256 bits, which
       * is the security level that the RNG is targeting.
       */
      unsigned long rng_seed[32 / sizeof(long)];
      size_t i, longs;

      if (!cc_platform_has(CC_ATTR_GUEST_MEM_ENCRYPT))
              return;

      /*
       * Since the CoCo threat model includes the host, the only reliable
       * source of entropy that can be neither observed nor manipulated is
       * RDRAND. Usually, RDRAND failure is considered tolerable, but since
       * CoCo guests have no other unobservable source of entropy, it's
       * important to at least ensure the RNG gets some initial random seeds.
       */
      for (i = 0; i < ARRAY_SIZE(rng_seed); i += longs) {
              longs = arch_get_random_longs(&rng_seed[i], ARRAY_SIZE(rng_seed) - i);

              /*
               * A zero return value means that the guest doesn't have RDRAND
               * or the CPU is physically broken, and in both cases that
               * means most crypto inside of the CoCo instance will be
               * broken, defeating the purpose of CoCo in the first place. So
               * just panic here because it's absolutely unsafe to continue
               * executing.
               */
              if (longs == 0)
                      panic("RDRAND is defective.");
      }
      add_device_randomness(rng_seed, sizeof(rng_seed));
      memzero_explicit(rng_seed, sizeof(rng_seed));
}

=======
static void amd_cc_platform_clear(enum cc_attr attr)
{
	switch (attr) {
	case CC_ATTR_HOST_SEV_SNP:
		cc_flags.host_sev_snp = 0;
		break;
	default:
		break;
	}
}

void cc_platform_clear(enum cc_attr attr)
{
	switch (cc_vendor) {
	case CC_VENDOR_AMD:
		amd_cc_platform_clear(attr);
		break;
	default:
		break;
	}
}

static void amd_cc_platform_set(enum cc_attr attr)
{
	switch (attr) {
	case CC_ATTR_HOST_SEV_SNP:
		cc_flags.host_sev_snp = 1;
		break;
	default:
		break;
	}
}

void cc_platform_set(enum cc_attr attr)
{
	switch (cc_vendor) {
	case CC_VENDOR_AMD:
		amd_cc_platform_set(attr);
		break;
	default:
		break;
	}
}

__init void cc_random_init(void)
{
	/*
	 * The seed is 32 bytes (in units of longs), which is 256 bits, which
	 * is the security level that the RNG is targeting.
	 */
	unsigned long rng_seed[32 / sizeof(long)];
	size_t i, longs;

	if (!cc_platform_has(CC_ATTR_GUEST_MEM_ENCRYPT))
		return;

	/*
	 * Since the CoCo threat model includes the host, the only reliable
	 * source of entropy that can be neither observed nor manipulated is
	 * RDRAND. Usually, RDRAND failure is considered tolerable, but since
	 * CoCo guests have no other unobservable source of entropy, it's
	 * important to at least ensure the RNG gets some initial random seeds.
	 */
	for (i = 0; i < ARRAY_SIZE(rng_seed); i += longs) {
		longs = arch_get_random_longs(&rng_seed[i], ARRAY_SIZE(rng_seed) - i);

		/*
		 * A zero return value means that the guest doesn't have RDRAND
		 * or the CPU is physically broken, and in both cases that
		 * means most crypto inside of the CoCo instance will be
		 * broken, defeating the purpose of CoCo in the first place. So
		 * just panic here because it's absolutely unsafe to continue
		 * executing.
		 */
		if (longs == 0)
			panic("RDRAND is defective.");
	}
	add_device_randomness(rng_seed, sizeof(rng_seed));
	memzero_explicit(rng_seed, sizeof(rng_seed));
}
>>>>>>> 2d5404ca
<|MERGE_RESOLUTION|>--- conflicted
+++ resolved
@@ -20,14 +20,11 @@
 enum cc_vendor cc_vendor __ro_after_init = CC_VENDOR_NONE;
 u64 cc_mask __ro_after_init;
 
-<<<<<<< HEAD
-=======
 static struct cc_attr_flags {
 	__u64 host_sev_snp	: 1,
 	      __resv		: 63;
 } cc_flags;
 
->>>>>>> 2d5404ca
 static bool noinstr intel_cc_platform_has(enum cc_attr attr)
 {
 	switch (attr) {
@@ -163,45 +160,6 @@
 }
 EXPORT_SYMBOL_GPL(cc_mkdec);
 
-<<<<<<< HEAD
-__init void cc_random_init(void)
-{
-      /*
-       * The seed is 32 bytes (in units of longs), which is 256 bits, which
-       * is the security level that the RNG is targeting.
-       */
-      unsigned long rng_seed[32 / sizeof(long)];
-      size_t i, longs;
-
-      if (!cc_platform_has(CC_ATTR_GUEST_MEM_ENCRYPT))
-              return;
-
-      /*
-       * Since the CoCo threat model includes the host, the only reliable
-       * source of entropy that can be neither observed nor manipulated is
-       * RDRAND. Usually, RDRAND failure is considered tolerable, but since
-       * CoCo guests have no other unobservable source of entropy, it's
-       * important to at least ensure the RNG gets some initial random seeds.
-       */
-      for (i = 0; i < ARRAY_SIZE(rng_seed); i += longs) {
-              longs = arch_get_random_longs(&rng_seed[i], ARRAY_SIZE(rng_seed) - i);
-
-              /*
-               * A zero return value means that the guest doesn't have RDRAND
-               * or the CPU is physically broken, and in both cases that
-               * means most crypto inside of the CoCo instance will be
-               * broken, defeating the purpose of CoCo in the first place. So
-               * just panic here because it's absolutely unsafe to continue
-               * executing.
-               */
-              if (longs == 0)
-                      panic("RDRAND is defective.");
-      }
-      add_device_randomness(rng_seed, sizeof(rng_seed));
-      memzero_explicit(rng_seed, sizeof(rng_seed));
-}
-
-=======
 static void amd_cc_platform_clear(enum cc_attr attr)
 {
 	switch (attr) {
@@ -281,5 +239,4 @@
 	}
 	add_device_randomness(rng_seed, sizeof(rng_seed));
 	memzero_explicit(rng_seed, sizeof(rng_seed));
-}
->>>>>>> 2d5404ca
+}