// SPDX-License-Identifier: GPL-2.0
/* Copyright (C) 2021-2022 Intel Corporation */

#undef pr_fmt
#define pr_fmt(fmt)     "tdx: " fmt

#include <linux/cpufeature.h>
#include <linux/export.h>
#include <linux/io.h>
#include <linux/kexec.h>
#include <asm/coco.h>
#include <asm/tdx.h>
#include <asm/vmx.h>
#include <asm/ia32.h>
#include <asm/insn.h>
#include <asm/insn-eval.h>
#include <asm/pgtable.h>
<<<<<<< HEAD
=======
#include <asm/set_memory.h>
>>>>>>> 2d5404ca
#include <asm/traps.h>

/* MMIO direction */
#define EPT_READ	0
#define EPT_WRITE	1

/* Port I/O direction */
#define PORT_READ	0
#define PORT_WRITE	1

/* See Exit Qualification for I/O Instructions in VMX documentation */
#define VE_IS_IO_IN(e)		((e) & BIT(3))
#define VE_GET_IO_SIZE(e)	(((e) & GENMASK(2, 0)) + 1)
#define VE_GET_PORT_NUM(e)	((e) >> 16)
#define VE_IS_IO_STRING(e)	((e) & BIT(4))

#define ATTR_DEBUG		BIT(0)
#define ATTR_SEPT_VE_DISABLE	BIT(28)

/* TDX Module call error codes */
#define TDCALL_RETURN_CODE(a)	((a) >> 32)
#define TDCALL_INVALID_OPERAND	0xc0000100

#define TDREPORT_SUBTYPE_0	0

<<<<<<< HEAD
=======
static atomic_long_t nr_shared;

>>>>>>> 2d5404ca
/* Called from __tdx_hypercall() for unrecoverable failure */
noinstr void __noreturn __tdx_hypercall_failed(void)
{
	instrumentation_begin();
	panic("TDVMCALL failed. TDX module bug?");
}

#ifdef CONFIG_KVM_GUEST
long tdx_kvm_hypercall(unsigned int nr, unsigned long p1, unsigned long p2,
		       unsigned long p3, unsigned long p4)
{
	struct tdx_module_args args = {
		.r10 = nr,
		.r11 = p1,
		.r12 = p2,
		.r13 = p3,
		.r14 = p4,
	};

	return __tdx_hypercall(&args);
}
EXPORT_SYMBOL_GPL(tdx_kvm_hypercall);
#endif

/*
 * Used for TDX guests to make calls directly to the TD module.  This
 * should only be used for calls that have no legitimate reason to fail
 * or where the kernel can not survive the call failing.
 */
static inline void tdcall(u64 fn, struct tdx_module_args *args)
{
	if (__tdcall_ret(fn, args))
		panic("TDCALL %lld failed (Buggy TDX module!)\n", fn);
}

/**
 * tdx_mcall_get_report0() - Wrapper to get TDREPORT0 (a.k.a. TDREPORT
 *                           subtype 0) using TDG.MR.REPORT TDCALL.
 * @reportdata: Address of the input buffer which contains user-defined
 *              REPORTDATA to be included into TDREPORT.
 * @tdreport: Address of the output buffer to store TDREPORT.
 *
 * Refer to section titled "TDG.MR.REPORT leaf" in the TDX Module
 * v1.0 specification for more information on TDG.MR.REPORT TDCALL.
 * It is used in the TDX guest driver module to get the TDREPORT0.
 *
 * Return 0 on success, -EINVAL for invalid operands, or -EIO on
 * other TDCALL failures.
 */
int tdx_mcall_get_report0(u8 *reportdata, u8 *tdreport)
{
	struct tdx_module_args args = {
		.rcx = virt_to_phys(tdreport),
		.rdx = virt_to_phys(reportdata),
		.r8 = TDREPORT_SUBTYPE_0,
	};
	u64 ret;

	ret = __tdcall(TDG_MR_REPORT, &args);
	if (ret) {
		if (TDCALL_RETURN_CODE(ret) == TDCALL_INVALID_OPERAND)
			return -EINVAL;
		return -EIO;
	}

	return 0;
}
EXPORT_SYMBOL_GPL(tdx_mcall_get_report0);

/**
 * tdx_hcall_get_quote() - Wrapper to request TD Quote using GetQuote
 *                         hypercall.
 * @buf: Address of the directly mapped shared kernel buffer which
 *       contains TDREPORT. The same buffer will be used by VMM to
 *       store the generated TD Quote output.
 * @size: size of the tdquote buffer (4KB-aligned).
 *
 * Refer to section titled "TDG.VP.VMCALL<GetQuote>" in the TDX GHCI
 * v1.0 specification for more information on GetQuote hypercall.
 * It is used in the TDX guest driver module to get the TD Quote.
 *
 * Return 0 on success or error code on failure.
 */
u64 tdx_hcall_get_quote(u8 *buf, size_t size)
{
	/* Since buf is a shared memory, set the shared (decrypted) bits */
	return _tdx_hypercall(TDVMCALL_GET_QUOTE, cc_mkdec(virt_to_phys(buf)), size, 0, 0);
}
EXPORT_SYMBOL_GPL(tdx_hcall_get_quote);

static void __noreturn tdx_panic(const char *msg)
{
	struct tdx_module_args args = {
		.r10 = TDX_HYPERCALL_STANDARD,
		.r11 = TDVMCALL_REPORT_FATAL_ERROR,
		.r12 = 0, /* Error code: 0 is Panic */
	};
	union {
		/* Define register order according to the GHCI */
		struct { u64 r14, r15, rbx, rdi, rsi, r8, r9, rdx; };

		char str[64];
	} message;

	/* VMM assumes '\0' in byte 65, if the message took all 64 bytes */
	strtomem_pad(message.str, msg, '\0');

	args.r8  = message.r8;
	args.r9  = message.r9;
	args.r14 = message.r14;
	args.r15 = message.r15;
	args.rdi = message.rdi;
	args.rsi = message.rsi;
	args.rbx = message.rbx;
	args.rdx = message.rdx;

	/*
	 * This hypercall should never return and it is not safe
	 * to keep the guest running. Call it forever if it
	 * happens to return.
	 */
	while (1)
		__tdx_hypercall(&args);
}

static void tdx_parse_tdinfo(u64 *cc_mask)
{
	struct tdx_module_args args = {};
	unsigned int gpa_width;
	u64 td_attr;

	/*
	 * TDINFO TDX module call is used to get the TD execution environment
	 * information like GPA width, number of available vcpus, debug mode
	 * information, etc. More details about the ABI can be found in TDX
	 * Guest-Host-Communication Interface (GHCI), section 2.4.2 TDCALL
	 * [TDG.VP.INFO].
	 */
	tdcall(TDG_VP_INFO, &args);

	/*
	 * The highest bit of a guest physical address is the "sharing" bit.
	 * Set it for shared pages and clear it for private pages.
	 *
	 * The GPA width that comes out of this call is critical. TDX guests
	 * can not meaningfully run without it.
	 */
	gpa_width = args.rcx & GENMASK(5, 0);
	*cc_mask = BIT_ULL(gpa_width - 1);

	/*
	 * The kernel can not handle #VE's when accessing normal kernel
	 * memory.  Ensure that no #VE will be delivered for accesses to
	 * TD-private memory.  Only VMM-shared memory (MMIO) will #VE.
	 */
	td_attr = args.rdx;
	if (!(td_attr & ATTR_SEPT_VE_DISABLE)) {
		const char *msg = "TD misconfiguration: SEPT_VE_DISABLE attribute must be set.";

		/* Relax SEPT_VE_DISABLE check for debug TD. */
		if (td_attr & ATTR_DEBUG)
			pr_warn("%s\n", msg);
		else
			tdx_panic(msg);
	}
}

/*
 * The TDX module spec states that #VE may be injected for a limited set of
 * reasons:
 *
 *  - Emulation of the architectural #VE injection on EPT violation;
 *
 *  - As a result of guest TD execution of a disallowed instruction,
 *    a disallowed MSR access, or CPUID virtualization;
 *
 *  - A notification to the guest TD about anomalous behavior;
 *
 * The last one is opt-in and is not used by the kernel.
 *
 * The Intel Software Developer's Manual describes cases when instruction
 * length field can be used in section "Information for VM Exits Due to
 * Instruction Execution".
 *
 * For TDX, it ultimately means GET_VEINFO provides reliable instruction length
 * information if #VE occurred due to instruction execution, but not for EPT
 * violations.
 */
static int ve_instr_len(struct ve_info *ve)
{
	switch (ve->exit_reason) {
	case EXIT_REASON_HLT:
	case EXIT_REASON_MSR_READ:
	case EXIT_REASON_MSR_WRITE:
	case EXIT_REASON_CPUID:
	case EXIT_REASON_IO_INSTRUCTION:
		/* It is safe to use ve->instr_len for #VE due instructions */
		return ve->instr_len;
	case EXIT_REASON_EPT_VIOLATION:
		/*
		 * For EPT violations, ve->insn_len is not defined. For those,
		 * the kernel must decode instructions manually and should not
		 * be using this function.
		 */
		WARN_ONCE(1, "ve->instr_len is not defined for EPT violations");
		return 0;
	default:
		WARN_ONCE(1, "Unexpected #VE-type: %lld\n", ve->exit_reason);
		return ve->instr_len;
	}
}

static u64 __cpuidle __halt(const bool irq_disabled)
{
	struct tdx_module_args args = {
		.r10 = TDX_HYPERCALL_STANDARD,
		.r11 = hcall_func(EXIT_REASON_HLT),
		.r12 = irq_disabled,
	};

	/*
	 * Emulate HLT operation via hypercall. More info about ABI
	 * can be found in TDX Guest-Host-Communication Interface
	 * (GHCI), section 3.8 TDG.VP.VMCALL<Instruction.HLT>.
	 *
	 * The VMM uses the "IRQ disabled" param to understand IRQ
	 * enabled status (RFLAGS.IF) of the TD guest and to determine
	 * whether or not it should schedule the halted vCPU if an
	 * IRQ becomes pending. E.g. if IRQs are disabled, the VMM
	 * can keep the vCPU in virtual HLT, even if an IRQ is
	 * pending, without hanging/breaking the guest.
	 */
	return __tdx_hypercall(&args);
}

static int handle_halt(struct ve_info *ve)
{
	const bool irq_disabled = irqs_disabled();

	if (__halt(irq_disabled))
		return -EIO;

	return ve_instr_len(ve);
}

void __cpuidle tdx_safe_halt(void)
{
	const bool irq_disabled = false;

	/*
	 * Use WARN_ONCE() to report the failure.
	 */
	if (__halt(irq_disabled))
		WARN_ONCE(1, "HLT instruction emulation failed\n");
}

static int read_msr(struct pt_regs *regs, struct ve_info *ve)
{
	struct tdx_module_args args = {
		.r10 = TDX_HYPERCALL_STANDARD,
		.r11 = hcall_func(EXIT_REASON_MSR_READ),
		.r12 = regs->cx,
	};

	/*
	 * Emulate the MSR read via hypercall. More info about ABI
	 * can be found in TDX Guest-Host-Communication Interface
	 * (GHCI), section titled "TDG.VP.VMCALL<Instruction.RDMSR>".
	 */
	if (__tdx_hypercall(&args))
		return -EIO;

	regs->ax = lower_32_bits(args.r11);
	regs->dx = upper_32_bits(args.r11);
	return ve_instr_len(ve);
}

static int write_msr(struct pt_regs *regs, struct ve_info *ve)
{
	struct tdx_module_args args = {
		.r10 = TDX_HYPERCALL_STANDARD,
		.r11 = hcall_func(EXIT_REASON_MSR_WRITE),
		.r12 = regs->cx,
		.r13 = (u64)regs->dx << 32 | regs->ax,
	};

	/*
	 * Emulate the MSR write via hypercall. More info about ABI
	 * can be found in TDX Guest-Host-Communication Interface
	 * (GHCI) section titled "TDG.VP.VMCALL<Instruction.WRMSR>".
	 */
	if (__tdx_hypercall(&args))
		return -EIO;

	return ve_instr_len(ve);
}

static int handle_cpuid(struct pt_regs *regs, struct ve_info *ve)
{
	struct tdx_module_args args = {
		.r10 = TDX_HYPERCALL_STANDARD,
		.r11 = hcall_func(EXIT_REASON_CPUID),
		.r12 = regs->ax,
		.r13 = regs->cx,
	};

	/*
	 * Only allow VMM to control range reserved for hypervisor
	 * communication.
	 *
	 * Return all-zeros for any CPUID outside the range. It matches CPU
	 * behaviour for non-supported leaf.
	 */
	if (regs->ax < 0x40000000 || regs->ax > 0x4FFFFFFF) {
		regs->ax = regs->bx = regs->cx = regs->dx = 0;
		return ve_instr_len(ve);
	}

	/*
	 * Emulate the CPUID instruction via a hypercall. More info about
	 * ABI can be found in TDX Guest-Host-Communication Interface
	 * (GHCI), section titled "VP.VMCALL<Instruction.CPUID>".
	 */
	if (__tdx_hypercall(&args))
		return -EIO;

	/*
	 * As per TDX GHCI CPUID ABI, r12-r15 registers contain contents of
	 * EAX, EBX, ECX, EDX registers after the CPUID instruction execution.
	 * So copy the register contents back to pt_regs.
	 */
	regs->ax = args.r12;
	regs->bx = args.r13;
	regs->cx = args.r14;
	regs->dx = args.r15;

	return ve_instr_len(ve);
}

static bool mmio_read(int size, unsigned long addr, unsigned long *val)
{
	struct tdx_module_args args = {
		.r10 = TDX_HYPERCALL_STANDARD,
		.r11 = hcall_func(EXIT_REASON_EPT_VIOLATION),
		.r12 = size,
		.r13 = EPT_READ,
		.r14 = addr,
	};

	if (__tdx_hypercall(&args))
		return false;

	*val = args.r11;
	return true;
}

static bool mmio_write(int size, unsigned long addr, unsigned long val)
{
	return !_tdx_hypercall(hcall_func(EXIT_REASON_EPT_VIOLATION), size,
			       EPT_WRITE, addr, val);
}

static int handle_mmio(struct pt_regs *regs, struct ve_info *ve)
{
	unsigned long *reg, val, vaddr;
	char buffer[MAX_INSN_SIZE];
	enum insn_mmio_type mmio;
	struct insn insn = {};
	int size, extend_size;
	u8 extend_val = 0;

	/* Only in-kernel MMIO is supported */
	if (WARN_ON_ONCE(user_mode(regs)))
		return -EFAULT;

	if (copy_from_kernel_nofault(buffer, (void *)regs->ip, MAX_INSN_SIZE))
		return -EFAULT;

	if (insn_decode(&insn, buffer, MAX_INSN_SIZE, INSN_MODE_64))
		return -EINVAL;

	mmio = insn_decode_mmio(&insn, &size);
	if (WARN_ON_ONCE(mmio == INSN_MMIO_DECODE_FAILED))
		return -EINVAL;

	if (mmio != INSN_MMIO_WRITE_IMM && mmio != INSN_MMIO_MOVS) {
		reg = insn_get_modrm_reg_ptr(&insn, regs);
		if (!reg)
			return -EINVAL;
	}

	if (!fault_in_kernel_space(ve->gla)) {
		WARN_ONCE(1, "Access to userspace address is not supported");
		return -EINVAL;
	}

	/*
	 * Reject EPT violation #VEs that split pages.
	 *
	 * MMIO accesses are supposed to be naturally aligned and therefore
	 * never cross page boundaries. Seeing split page accesses indicates
	 * a bug or a load_unaligned_zeropad() that stepped into an MMIO page.
	 *
	 * load_unaligned_zeropad() will recover using exception fixups.
	 */
	vaddr = (unsigned long)insn_get_addr_ref(&insn, regs);
	if (vaddr / PAGE_SIZE != (vaddr + size - 1) / PAGE_SIZE)
		return -EFAULT;

	/* Handle writes first */
	switch (mmio) {
	case INSN_MMIO_WRITE:
		memcpy(&val, reg, size);
		if (!mmio_write(size, ve->gpa, val))
			return -EIO;
		return insn.length;
	case INSN_MMIO_WRITE_IMM:
		val = insn.immediate.value;
		if (!mmio_write(size, ve->gpa, val))
			return -EIO;
		return insn.length;
	case INSN_MMIO_READ:
	case INSN_MMIO_READ_ZERO_EXTEND:
	case INSN_MMIO_READ_SIGN_EXTEND:
		/* Reads are handled below */
		break;
	case INSN_MMIO_MOVS:
	case INSN_MMIO_DECODE_FAILED:
		/*
		 * MMIO was accessed with an instruction that could not be
		 * decoded or handled properly. It was likely not using io.h
		 * helpers or accessed MMIO accidentally.
		 */
		return -EINVAL;
	default:
		WARN_ONCE(1, "Unknown insn_decode_mmio() decode value?");
		return -EINVAL;
	}

	/* Handle reads */
	if (!mmio_read(size, ve->gpa, &val))
		return -EIO;

	switch (mmio) {
	case INSN_MMIO_READ:
		/* Zero-extend for 32-bit operation */
		extend_size = size == 4 ? sizeof(*reg) : 0;
		break;
	case INSN_MMIO_READ_ZERO_EXTEND:
		/* Zero extend based on operand size */
		extend_size = insn.opnd_bytes;
		break;
	case INSN_MMIO_READ_SIGN_EXTEND:
		/* Sign extend based on operand size */
		extend_size = insn.opnd_bytes;
		if (size == 1 && val & BIT(7))
			extend_val = 0xFF;
		else if (size > 1 && val & BIT(15))
			extend_val = 0xFF;
		break;
	default:
		/* All other cases has to be covered with the first switch() */
		WARN_ON_ONCE(1);
		return -EINVAL;
	}

	if (extend_size)
		memset(reg, extend_val, extend_size);
	memcpy(reg, &val, size);
	return insn.length;
}

static bool handle_in(struct pt_regs *regs, int size, int port)
{
	struct tdx_module_args args = {
		.r10 = TDX_HYPERCALL_STANDARD,
		.r11 = hcall_func(EXIT_REASON_IO_INSTRUCTION),
		.r12 = size,
		.r13 = PORT_READ,
		.r14 = port,
	};
	u64 mask = GENMASK(BITS_PER_BYTE * size, 0);
	bool success;

	/*
	 * Emulate the I/O read via hypercall. More info about ABI can be found
	 * in TDX Guest-Host-Communication Interface (GHCI) section titled
	 * "TDG.VP.VMCALL<Instruction.IO>".
	 */
	success = !__tdx_hypercall(&args);

	/* Update part of the register affected by the emulated instruction */
	regs->ax &= ~mask;
	if (success)
		regs->ax |= args.r11 & mask;

	return success;
}

static bool handle_out(struct pt_regs *regs, int size, int port)
{
	u64 mask = GENMASK(BITS_PER_BYTE * size, 0);

	/*
	 * Emulate the I/O write via hypercall. More info about ABI can be found
	 * in TDX Guest-Host-Communication Interface (GHCI) section titled
	 * "TDG.VP.VMCALL<Instruction.IO>".
	 */
	return !_tdx_hypercall(hcall_func(EXIT_REASON_IO_INSTRUCTION), size,
			       PORT_WRITE, port, regs->ax & mask);
}

/*
 * Emulate I/O using hypercall.
 *
 * Assumes the IO instruction was using ax, which is enforced
 * by the standard io.h macros.
 *
 * Return True on success or False on failure.
 */
static int handle_io(struct pt_regs *regs, struct ve_info *ve)
{
	u32 exit_qual = ve->exit_qual;
	int size, port;
	bool in, ret;

	if (VE_IS_IO_STRING(exit_qual))
		return -EIO;

	in   = VE_IS_IO_IN(exit_qual);
	size = VE_GET_IO_SIZE(exit_qual);
	port = VE_GET_PORT_NUM(exit_qual);


	if (in)
		ret = handle_in(regs, size, port);
	else
		ret = handle_out(regs, size, port);
	if (!ret)
		return -EIO;

	return ve_instr_len(ve);
}

/*
 * Early #VE exception handler. Only handles a subset of port I/O.
 * Intended only for earlyprintk. If failed, return false.
 */
__init bool tdx_early_handle_ve(struct pt_regs *regs)
{
	struct ve_info ve;
	int insn_len;

	tdx_get_ve_info(&ve);

	if (ve.exit_reason != EXIT_REASON_IO_INSTRUCTION)
		return false;

	insn_len = handle_io(regs, &ve);
	if (insn_len < 0)
		return false;

	regs->ip += insn_len;
	return true;
}

void tdx_get_ve_info(struct ve_info *ve)
{
	struct tdx_module_args args = {};

	/*
	 * Called during #VE handling to retrieve the #VE info from the
	 * TDX module.
	 *
	 * This has to be called early in #VE handling.  A "nested" #VE which
	 * occurs before this will raise a #DF and is not recoverable.
	 *
	 * The call retrieves the #VE info from the TDX module, which also
	 * clears the "#VE valid" flag. This must be done before anything else
	 * because any #VE that occurs while the valid flag is set will lead to
	 * #DF.
	 *
	 * Note, the TDX module treats virtual NMIs as inhibited if the #VE
	 * valid flag is set. It means that NMI=>#VE will not result in a #DF.
	 */
	tdcall(TDG_VP_VEINFO_GET, &args);

	/* Transfer the output parameters */
	ve->exit_reason = args.rcx;
	ve->exit_qual   = args.rdx;
	ve->gla         = args.r8;
	ve->gpa         = args.r9;
	ve->instr_len   = lower_32_bits(args.r10);
	ve->instr_info  = upper_32_bits(args.r10);
}

/*
 * Handle the user initiated #VE.
 *
 * On success, returns the number of bytes RIP should be incremented (>=0)
 * or -errno on error.
 */
static int virt_exception_user(struct pt_regs *regs, struct ve_info *ve)
{
	switch (ve->exit_reason) {
	case EXIT_REASON_CPUID:
		return handle_cpuid(regs, ve);
	default:
		pr_warn("Unexpected #VE: %lld\n", ve->exit_reason);
		return -EIO;
	}
}

static inline bool is_private_gpa(u64 gpa)
{
	return gpa == cc_mkenc(gpa);
}

/*
 * Handle the kernel #VE.
 *
 * On success, returns the number of bytes RIP should be incremented (>=0)
 * or -errno on error.
 */
static int virt_exception_kernel(struct pt_regs *regs, struct ve_info *ve)
{
	switch (ve->exit_reason) {
	case EXIT_REASON_HLT:
		return handle_halt(ve);
	case EXIT_REASON_MSR_READ:
		return read_msr(regs, ve);
	case EXIT_REASON_MSR_WRITE:
		return write_msr(regs, ve);
	case EXIT_REASON_CPUID:
		return handle_cpuid(regs, ve);
	case EXIT_REASON_EPT_VIOLATION:
		if (is_private_gpa(ve->gpa))
			panic("Unexpected EPT-violation on private memory.");
		return handle_mmio(regs, ve);
	case EXIT_REASON_IO_INSTRUCTION:
		return handle_io(regs, ve);
	default:
		pr_warn("Unexpected #VE: %lld\n", ve->exit_reason);
		return -EIO;
	}
}

bool tdx_handle_virt_exception(struct pt_regs *regs, struct ve_info *ve)
{
	int insn_len;

	if (user_mode(regs))
		insn_len = virt_exception_user(regs, ve);
	else
		insn_len = virt_exception_kernel(regs, ve);
	if (insn_len < 0)
		return false;

	/* After successful #VE handling, move the IP */
	regs->ip += insn_len;

	return true;
}

static bool tdx_tlb_flush_required(bool private)
{
	/*
	 * TDX guest is responsible for flushing TLB on private->shared
	 * transition. VMM is responsible for flushing on shared->private.
	 *
	 * The VMM _can't_ flush private addresses as it can't generate PAs
	 * with the guest's HKID.  Shared memory isn't subject to integrity
	 * checking, i.e. the VMM doesn't need to flush for its own protection.
	 *
	 * There's no need to flush when converting from shared to private,
	 * as flushing is the VMM's responsibility in this case, e.g. it must
	 * flush to avoid integrity failures in the face of a buggy or
	 * malicious guest.
	 */
	return !private;
}

static bool tdx_cache_flush_required(void)
{
	/*
	 * AMD SME/SEV can avoid cache flushing if HW enforces cache coherence.
	 * TDX doesn't have such capability.
	 *
	 * Flush cache unconditionally.
	 */
	return true;
}

/*
 * Notify the VMM about page mapping conversion. More info about ABI
 * can be found in TDX Guest-Host-Communication Interface (GHCI),
 * section "TDG.VP.VMCALL<MapGPA>".
 */
static bool tdx_map_gpa(phys_addr_t start, phys_addr_t end, bool enc)
{
	/* Retrying the hypercall a second time should succeed; use 3 just in case */
	const int max_retries_per_page = 3;
	int retry_count = 0;

	if (!enc) {
		/* Set the shared (decrypted) bits: */
		start |= cc_mkdec(0);
		end   |= cc_mkdec(0);
	}

	while (retry_count < max_retries_per_page) {
		struct tdx_module_args args = {
			.r10 = TDX_HYPERCALL_STANDARD,
			.r11 = TDVMCALL_MAP_GPA,
			.r12 = start,
			.r13 = end - start };

		u64 map_fail_paddr;
		u64 ret = __tdx_hypercall(&args);

		if (ret != TDVMCALL_STATUS_RETRY)
			return !ret;
		/*
		 * The guest must retry the operation for the pages in the
		 * region starting at the GPA specified in R11. R11 comes
		 * from the untrusted VMM. Sanity check it.
		 */
		map_fail_paddr = args.r11;
		if (map_fail_paddr < start || map_fail_paddr >= end)
			return false;

		/* "Consume" a retry without forward progress */
		if (map_fail_paddr == start) {
			retry_count++;
			continue;
		}

		start = map_fail_paddr;
		retry_count = 0;
	}

	return false;
}

/*
 * Inform the VMM of the guest's intent for this physical page: shared with
 * the VMM or private to the guest.  The VMM is expected to change its mapping
 * of the page in response.
 */
static bool tdx_enc_status_changed(unsigned long vaddr, int numpages, bool enc)
{
	phys_addr_t start = __pa(vaddr);
	phys_addr_t end   = __pa(vaddr + numpages * PAGE_SIZE);

	if (!tdx_map_gpa(start, end, enc))
		return false;
<<<<<<< HEAD

	/* shared->private conversion requires memory to be accepted before use */
	if (enc)
		return tdx_accept_memory(start, end);

	return true;
}

static bool tdx_enc_status_change_prepare(unsigned long vaddr, int numpages,
					  bool enc)
{
	/*
	 * Only handle shared->private conversion here.
	 * See the comment in tdx_early_init().
	 */
	if (enc)
		return tdx_enc_status_changed(vaddr, numpages, enc);
	return true;
}

static bool tdx_enc_status_change_finish(unsigned long vaddr, int numpages,
					 bool enc)
{
	/*
	 * Only handle private->shared conversion here.
	 * See the comment in tdx_early_init().
	 */
	if (!enc)
		return tdx_enc_status_changed(vaddr, numpages, enc);
	return true;
=======

	/* shared->private conversion requires memory to be accepted before use */
	if (enc)
		return tdx_accept_memory(start, end);

	return true;
}

static int tdx_enc_status_change_prepare(unsigned long vaddr, int numpages,
					 bool enc)
{
	/*
	 * Only handle shared->private conversion here.
	 * See the comment in tdx_early_init().
	 */
	if (enc && !tdx_enc_status_changed(vaddr, numpages, enc))
		return -EIO;

	return 0;
}

static int tdx_enc_status_change_finish(unsigned long vaddr, int numpages,
					 bool enc)
{
	/*
	 * Only handle private->shared conversion here.
	 * See the comment in tdx_early_init().
	 */
	if (!enc && !tdx_enc_status_changed(vaddr, numpages, enc))
		return -EIO;

	if (enc)
		atomic_long_sub(numpages, &nr_shared);
	else
		atomic_long_add(numpages, &nr_shared);

	return 0;
}

/* Stop new private<->shared conversions */
static void tdx_kexec_begin(void)
{
	if (!IS_ENABLED(CONFIG_KEXEC_CORE))
		return;

	/*
	 * Crash kernel reaches here with interrupts disabled: can't wait for
	 * conversions to finish.
	 *
	 * If race happened, just report and proceed.
	 */
	if (!set_memory_enc_stop_conversion())
		pr_warn("Failed to stop shared<->private conversions\n");
}

/* Walk direct mapping and convert all shared memory back to private */
static void tdx_kexec_finish(void)
{
	unsigned long addr, end;
	long found = 0, shared;

	if (!IS_ENABLED(CONFIG_KEXEC_CORE))
		return;

	lockdep_assert_irqs_disabled();

	addr = PAGE_OFFSET;
	end  = PAGE_OFFSET + get_max_mapped();

	while (addr < end) {
		unsigned long size;
		unsigned int level;
		pte_t *pte;

		pte = lookup_address(addr, &level);
		size = page_level_size(level);

		if (pte && pte_decrypted(*pte)) {
			int pages = size / PAGE_SIZE;

			/*
			 * Touching memory with shared bit set triggers implicit
			 * conversion to shared.
			 *
			 * Make sure nobody touches the shared range from
			 * now on.
			 */
			set_pte(pte, __pte(0));

			/*
			 * Memory encryption state persists across kexec.
			 * If tdx_enc_status_changed() fails in the first
			 * kernel, it leaves memory in an unknown state.
			 *
			 * If that memory remains shared, accessing it in the
			 * *next* kernel through a private mapping will result
			 * in an unrecoverable guest shutdown.
			 *
			 * The kdump kernel boot is not impacted as it uses
			 * a pre-reserved memory range that is always private.
			 * However, gathering crash information could lead to
			 * a crash if it accesses unconverted memory through
			 * a private mapping which is possible when accessing
			 * that memory through /proc/vmcore, for example.
			 *
			 * In all cases, print error info in order to leave
			 * enough bread crumbs for debugging.
			 */
			if (!tdx_enc_status_changed(addr, pages, true)) {
				pr_err("Failed to unshare range %#lx-%#lx\n",
				       addr, addr + size);
			}

			found += pages;
		}

		addr += size;
	}

	__flush_tlb_all();

	shared = atomic_long_read(&nr_shared);
	if (shared != found) {
		pr_err("shared page accounting is off\n");
		pr_err("nr_shared = %ld, nr_found = %ld\n", shared, found);
	}
>>>>>>> 2d5404ca
}

void __init tdx_early_init(void)
{
	struct tdx_module_args args = {
		.rdx = TDCS_NOTIFY_ENABLES,
		.r9 = -1ULL,
	};
	u64 cc_mask;
	u32 eax, sig[3];

	cpuid_count(TDX_CPUID_LEAF_ID, 0, &eax, &sig[0], &sig[2],  &sig[1]);

	if (memcmp(TDX_IDENT, sig, sizeof(sig)))
		return;

	setup_force_cpu_cap(X86_FEATURE_TDX_GUEST);

	/* TSC is the only reliable clock in TDX guest */
	setup_force_cpu_cap(X86_FEATURE_TSC_RELIABLE);

	cc_vendor = CC_VENDOR_INTEL;
	tdx_parse_tdinfo(&cc_mask);
	cc_set_mask(cc_mask);

	/* Kernel does not use NOTIFY_ENABLES and does not need random #VEs */
	tdcall(TDG_VM_WR, &args);

	/*
	 * All bits above GPA width are reserved and kernel treats shared bit
	 * as flag, not as part of physical address.
	 *
	 * Adjust physical mask to only cover valid GPA bits.
	 */
	physical_mask &= cc_mask - 1;

	/*
	 * The kernel mapping should match the TDX metadata for the page.
	 * load_unaligned_zeropad() can touch memory *adjacent* to that which is
	 * owned by the caller and can catch even _momentary_ mismatches.  Bad
	 * things happen on mismatch:
	 *
	 *   - Private mapping => Shared Page  == Guest shutdown
         *   - Shared mapping  => Private Page == Recoverable #VE
	 *
	 * guest.enc_status_change_prepare() converts the page from
	 * shared=>private before the mapping becomes private.
	 *
	 * guest.enc_status_change_finish() converts the page from
	 * private=>shared after the mapping becomes private.
	 *
	 * In both cases there is a temporary shared mapping to a private page,
	 * which can result in a #VE.  But, there is never a private mapping to
	 * a shared page.
	 */
	x86_platform.guest.enc_status_change_prepare = tdx_enc_status_change_prepare;
	x86_platform.guest.enc_status_change_finish  = tdx_enc_status_change_finish;

	x86_platform.guest.enc_cache_flush_required  = tdx_cache_flush_required;
	x86_platform.guest.enc_tlb_flush_required    = tdx_tlb_flush_required;
<<<<<<< HEAD
=======

	x86_platform.guest.enc_kexec_begin	     = tdx_kexec_begin;
	x86_platform.guest.enc_kexec_finish	     = tdx_kexec_finish;

	/*
	 * TDX intercepts the RDMSR to read the X2APIC ID in the parallel
	 * bringup low level code. That raises #VE which cannot be handled
	 * there.
	 *
	 * Intel-TDX has a secure RDMSR hypercall, but that needs to be
	 * implemented separately in the low level startup ASM code.
	 * Until that is in place, disable parallel bringup for TDX.
	 */
	x86_cpuinit.parallel_bringup = false;
>>>>>>> 2d5404ca

	pr_info("Guest detected\n");
}<|MERGE_RESOLUTION|>--- conflicted
+++ resolved
@@ -15,10 +15,7 @@
 #include <asm/insn.h>
 #include <asm/insn-eval.h>
 #include <asm/pgtable.h>
-<<<<<<< HEAD
-=======
 #include <asm/set_memory.h>
->>>>>>> 2d5404ca
 #include <asm/traps.h>
 
 /* MMIO direction */
@@ -44,11 +41,8 @@
 
 #define TDREPORT_SUBTYPE_0	0
 
-<<<<<<< HEAD
-=======
 static atomic_long_t nr_shared;
 
->>>>>>> 2d5404ca
 /* Called from __tdx_hypercall() for unrecoverable failure */
 noinstr void __noreturn __tdx_hypercall_failed(void)
 {
@@ -805,38 +799,6 @@
 
 	if (!tdx_map_gpa(start, end, enc))
 		return false;
-<<<<<<< HEAD
-
-	/* shared->private conversion requires memory to be accepted before use */
-	if (enc)
-		return tdx_accept_memory(start, end);
-
-	return true;
-}
-
-static bool tdx_enc_status_change_prepare(unsigned long vaddr, int numpages,
-					  bool enc)
-{
-	/*
-	 * Only handle shared->private conversion here.
-	 * See the comment in tdx_early_init().
-	 */
-	if (enc)
-		return tdx_enc_status_changed(vaddr, numpages, enc);
-	return true;
-}
-
-static bool tdx_enc_status_change_finish(unsigned long vaddr, int numpages,
-					 bool enc)
-{
-	/*
-	 * Only handle private->shared conversion here.
-	 * See the comment in tdx_early_init().
-	 */
-	if (!enc)
-		return tdx_enc_status_changed(vaddr, numpages, enc);
-	return true;
-=======
 
 	/* shared->private conversion requires memory to be accepted before use */
 	if (enc)
@@ -963,7 +925,6 @@
 		pr_err("shared page accounting is off\n");
 		pr_err("nr_shared = %ld, nr_found = %ld\n", shared, found);
 	}
->>>>>>> 2d5404ca
 }
 
 void __init tdx_early_init(void)
@@ -1024,8 +985,6 @@
 
 	x86_platform.guest.enc_cache_flush_required  = tdx_cache_flush_required;
 	x86_platform.guest.enc_tlb_flush_required    = tdx_tlb_flush_required;
-<<<<<<< HEAD
-=======
 
 	x86_platform.guest.enc_kexec_begin	     = tdx_kexec_begin;
 	x86_platform.guest.enc_kexec_finish	     = tdx_kexec_finish;
@@ -1040,7 +999,6 @@
 	 * Until that is in place, disable parallel bringup for TDX.
 	 */
 	x86_cpuinit.parallel_bringup = false;
->>>>>>> 2d5404ca
 
 	pr_info("Guest detected\n");
 }