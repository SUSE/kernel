--- conflicted
+++ resolved
@@ -109,11 +109,7 @@
 		__syscall_clobber, "r10", "r8", "r9");
 }
 
-<<<<<<< HEAD
-static __always_inline void *get_stub_page(void)
-=======
 static __always_inline void *get_stub_data(void)
->>>>>>> eb3cdb58
 {
 	unsigned long ret;
 
@@ -121,11 +117,7 @@
 		"movq %%rsp,%0 ;"
 		"andq %1,%0"
 		: "=a" (ret)
-<<<<<<< HEAD
-		: "g" (~(UM_KERN_PAGE_SIZE - 1)));
-=======
 		: "g" (~(STUB_DATA_PAGES * UM_KERN_PAGE_SIZE - 1)));
->>>>>>> eb3cdb58
 
 	return (void *)ret;
 }
