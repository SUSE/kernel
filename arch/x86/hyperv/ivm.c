// SPDX-License-Identifier: GPL-2.0
/*
 * Hyper-V Isolation VM interface with paravisor and hypervisor
 *
 * Author:
 *  Tianyu Lan <Tianyu.Lan@microsoft.com>
 */

#include <linux/bitfield.h>
#include <linux/types.h>
#include <linux/slab.h>
#include <linux/cpu.h>
<<<<<<< HEAD
=======
#include <linux/export.h>
>>>>>>> 3f4ee458
#include <asm/svm.h>
#include <asm/sev.h>
#include <asm/io.h>
#include <asm/coco.h>
#include <asm/mem_encrypt.h>
#include <asm/set_memory.h>
#include <asm/mshyperv.h>
#include <asm/hypervisor.h>
#include <asm/mtrr.h>
#include <asm/io_apic.h>
#include <asm/realmode.h>
#include <asm/e820/api.h>
#include <asm/desc.h>
#include <asm/msr.h>
#include <uapi/asm/vmx.h>

#ifdef CONFIG_AMD_MEM_ENCRYPT

#define GHCB_USAGE_HYPERV_CALL	1

union hv_ghcb {
	struct ghcb ghcb;
	struct {
		u64 hypercalldata[509];
		u64 outputgpa;
		union {
			union {
				struct {
					u32 callcode        : 16;
					u32 isfast          : 1;
					u32 reserved1       : 14;
					u32 isnested        : 1;
					u32 countofelements : 12;
					u32 reserved2       : 4;
					u32 repstartindex   : 12;
					u32 reserved3       : 4;
				};
				u64 asuint64;
			} hypercallinput;
			union {
				struct {
					u16 callstatus;
					u16 reserved1;
					u32 elementsprocessed : 12;
					u32 reserved2         : 20;
				};
				u64 asunit64;
			} hypercalloutput;
		};
		u64 reserved2;
	} hypercall;
} __packed __aligned(HV_HYP_PAGE_SIZE);

/* Only used in an SNP VM with the paravisor */
static u16 hv_ghcb_version __ro_after_init;

/* Functions only used in an SNP VM with the paravisor go here. */
u64 hv_ghcb_hypercall(u64 control, void *input, void *output, u32 input_size)
{
	union hv_ghcb *hv_ghcb;
	void **ghcb_base;
	unsigned long flags;
	u64 status;

	if (!hv_ghcb_pg)
		return -EFAULT;

	WARN_ON(in_nmi());

	local_irq_save(flags);
	ghcb_base = (void **)this_cpu_ptr(hv_ghcb_pg);
	hv_ghcb = (union hv_ghcb *)*ghcb_base;
	if (!hv_ghcb) {
		local_irq_restore(flags);
		return -EFAULT;
	}

	hv_ghcb->ghcb.protocol_version = GHCB_PROTOCOL_MAX;
	hv_ghcb->ghcb.ghcb_usage = GHCB_USAGE_HYPERV_CALL;

	hv_ghcb->hypercall.outputgpa = (u64)output;
	hv_ghcb->hypercall.hypercallinput.asuint64 = 0;
	hv_ghcb->hypercall.hypercallinput.callcode = control;

	if (input_size)
		memcpy(hv_ghcb->hypercall.hypercalldata, input, input_size);

	VMGEXIT();

	hv_ghcb->ghcb.ghcb_usage = 0xffffffff;
	memset(hv_ghcb->ghcb.save.valid_bitmap, 0,
	       sizeof(hv_ghcb->ghcb.save.valid_bitmap));

	status = hv_ghcb->hypercall.hypercalloutput.callstatus;

	local_irq_restore(flags);

	return status;
}

static inline u64 rd_ghcb_msr(void)
{
	return native_rdmsrq(MSR_AMD64_SEV_ES_GHCB);
}

static inline void wr_ghcb_msr(u64 val)
{
	native_wrmsrq(MSR_AMD64_SEV_ES_GHCB, val);
}

static enum es_result hv_ghcb_hv_call(struct ghcb *ghcb, u64 exit_code,
				   u64 exit_info_1, u64 exit_info_2)
{
	/* Fill in protocol and format specifiers */
	ghcb->protocol_version = hv_ghcb_version;
	ghcb->ghcb_usage       = GHCB_DEFAULT_USAGE;

	ghcb_set_sw_exit_code(ghcb, exit_code);
	ghcb_set_sw_exit_info_1(ghcb, exit_info_1);
	ghcb_set_sw_exit_info_2(ghcb, exit_info_2);

	VMGEXIT();

	if (ghcb->save.sw_exit_info_1 & GENMASK_ULL(31, 0))
		return ES_VMM_ERROR;
	else
		return ES_OK;
}

void __noreturn hv_ghcb_terminate(unsigned int set, unsigned int reason)
{
	u64 val = GHCB_MSR_TERM_REQ;

	/* Tell the hypervisor what went wrong. */
	val |= GHCB_SEV_TERM_REASON(set, reason);

	/* Request Guest Termination from Hypervisor */
	wr_ghcb_msr(val);
	VMGEXIT();

	while (true)
		asm volatile("hlt\n" : : : "memory");
}

bool hv_ghcb_negotiate_protocol(void)
{
	u64 ghcb_gpa;
	u64 val;

	/* Save ghcb page gpa. */
	ghcb_gpa = rd_ghcb_msr();

	/* Do the GHCB protocol version negotiation */
	wr_ghcb_msr(GHCB_MSR_SEV_INFO_REQ);
	VMGEXIT();
	val = rd_ghcb_msr();

	if (GHCB_MSR_INFO(val) != GHCB_MSR_SEV_INFO_RESP)
		return false;

	if (GHCB_MSR_PROTO_MAX(val) < GHCB_PROTOCOL_MIN ||
	    GHCB_MSR_PROTO_MIN(val) > GHCB_PROTOCOL_MAX)
		return false;

	hv_ghcb_version = min_t(size_t, GHCB_MSR_PROTO_MAX(val),
			     GHCB_PROTOCOL_MAX);

	/* Write ghcb page back after negotiating protocol. */
	wr_ghcb_msr(ghcb_gpa);
	VMGEXIT();

	return true;
}

static void hv_ghcb_msr_write(u64 msr, u64 value)
{
	union hv_ghcb *hv_ghcb;
	void **ghcb_base;
	unsigned long flags;

	if (!hv_ghcb_pg)
		return;

	WARN_ON(in_nmi());

	local_irq_save(flags);
	ghcb_base = (void **)this_cpu_ptr(hv_ghcb_pg);
	hv_ghcb = (union hv_ghcb *)*ghcb_base;
	if (!hv_ghcb) {
		local_irq_restore(flags);
		return;
	}

	ghcb_set_rcx(&hv_ghcb->ghcb, msr);
	ghcb_set_rax(&hv_ghcb->ghcb, lower_32_bits(value));
	ghcb_set_rdx(&hv_ghcb->ghcb, upper_32_bits(value));

	if (hv_ghcb_hv_call(&hv_ghcb->ghcb, SVM_EXIT_MSR, 1, 0))
		pr_warn("Fail to write msr via ghcb %llx.\n", msr);

	local_irq_restore(flags);
}

static void hv_ghcb_msr_read(u64 msr, u64 *value)
{
	union hv_ghcb *hv_ghcb;
	void **ghcb_base;
	unsigned long flags;

	/* Check size of union hv_ghcb here. */
	BUILD_BUG_ON(sizeof(union hv_ghcb) != HV_HYP_PAGE_SIZE);

	if (!hv_ghcb_pg)
		return;

	WARN_ON(in_nmi());

	local_irq_save(flags);
	ghcb_base = (void **)this_cpu_ptr(hv_ghcb_pg);
	hv_ghcb = (union hv_ghcb *)*ghcb_base;
	if (!hv_ghcb) {
		local_irq_restore(flags);
		return;
	}

	ghcb_set_rcx(&hv_ghcb->ghcb, msr);
	if (hv_ghcb_hv_call(&hv_ghcb->ghcb, SVM_EXIT_MSR, 0, 0))
		pr_warn("Fail to read msr via ghcb %llx.\n", msr);
	else
		*value = (u64)lower_32_bits(hv_ghcb->ghcb.save.rax)
			| ((u64)lower_32_bits(hv_ghcb->ghcb.save.rdx) << 32);
	local_irq_restore(flags);
}

/* Only used in a fully enlightened SNP VM, i.e. without the paravisor */
static u8 ap_start_input_arg[PAGE_SIZE] __bss_decrypted __aligned(PAGE_SIZE);
static u8 ap_start_stack[PAGE_SIZE] __aligned(PAGE_SIZE);
static DEFINE_PER_CPU(struct sev_es_save_area *, hv_sev_vmsa);

/* Functions only used in an SNP VM without the paravisor go here. */

#define hv_populate_vmcb_seg(seg, gdtr_base)			\
do {								\
	if (seg.selector) {					\
		seg.base = 0;					\
		seg.limit = HV_AP_SEGMENT_LIMIT;		\
		seg.attrib = *(u16 *)(gdtr_base + seg.selector + 5);	\
		seg.attrib = (seg.attrib & 0xFF) | ((seg.attrib >> 4) & 0xF00); \
	}							\
} while (0)							\

static int snp_set_vmsa(void *va, bool vmsa)
{
	u64 attrs;

	/*
	 * Running at VMPL0 allows the kernel to change the VMSA bit for a page
	 * using the RMPADJUST instruction. However, for the instruction to
	 * succeed it must target the permissions of a lesser privileged
	 * (higher numbered) VMPL level, so use VMPL1 (refer to the RMPADJUST
	 * instruction in the AMD64 APM Volume 3).
	 */
	attrs = 1;
	if (vmsa)
		attrs |= RMPADJUST_VMSA_PAGE_BIT;

	return rmpadjust((unsigned long)va, RMP_PG_SIZE_4K, attrs);
}

static void snp_cleanup_vmsa(struct sev_es_save_area *vmsa)
{
	int err;

	err = snp_set_vmsa(vmsa, false);
	if (err)
		pr_err("clear VMSA page failed (%u), leaking page\n", err);
	else
		free_page((unsigned long)vmsa);
}

<<<<<<< HEAD
int hv_snp_boot_ap(u32 apic_id, unsigned long start_ip)
=======
int hv_snp_boot_ap(u32 apic_id, unsigned long start_ip, unsigned int cpu)
>>>>>>> 3f4ee458
{
	struct sev_es_save_area *vmsa = (struct sev_es_save_area *)
		__get_free_page(GFP_KERNEL | __GFP_ZERO);
	struct sev_es_save_area *cur_vmsa;
	struct desc_ptr gdtr;
	u64 ret, retry = 5;
	struct hv_enable_vp_vtl *start_vp_input;
	unsigned long flags;
<<<<<<< HEAD
	int cpu, vp_index;
=======
	int vp_index;
>>>>>>> 3f4ee458

	if (!vmsa)
		return -ENOMEM;

	/* Find the Hyper-V VP index which might be not the same as APIC ID */
	vp_index = hv_apicid_to_vp_index(apic_id);
	if (vp_index < 0 || vp_index > ms_hyperv.max_vp_index)
		return -EINVAL;

<<<<<<< HEAD
	/*
	 * Find the Linux CPU number for addressing the per-CPU data, and it
	 * might not be the same as APIC ID.
	 */
	for_each_present_cpu(cpu) {
		if (arch_match_cpu_phys_id(cpu, apic_id))
			break;
	}
	if (cpu >= nr_cpu_ids)
		return -EINVAL;

=======
>>>>>>> 3f4ee458
	native_store_gdt(&gdtr);

	vmsa->gdtr.base = gdtr.address;
	vmsa->gdtr.limit = gdtr.size;

	asm volatile("movl %%es, %%eax;" : "=a" (vmsa->es.selector));
	hv_populate_vmcb_seg(vmsa->es, vmsa->gdtr.base);

	asm volatile("movl %%cs, %%eax;" : "=a" (vmsa->cs.selector));
	hv_populate_vmcb_seg(vmsa->cs, vmsa->gdtr.base);

	asm volatile("movl %%ss, %%eax;" : "=a" (vmsa->ss.selector));
	hv_populate_vmcb_seg(vmsa->ss, vmsa->gdtr.base);

	asm volatile("movl %%ds, %%eax;" : "=a" (vmsa->ds.selector));
	hv_populate_vmcb_seg(vmsa->ds, vmsa->gdtr.base);

	vmsa->efer = native_read_msr(MSR_EFER);

	vmsa->cr4 = native_read_cr4();
	vmsa->cr3 = __native_read_cr3();
	vmsa->cr0 = native_read_cr0();

	vmsa->xcr0 = 1;
	vmsa->g_pat = HV_AP_INIT_GPAT_DEFAULT;
	vmsa->rip = (u64)secondary_startup_64_no_verify;
	vmsa->rsp = (u64)&ap_start_stack[PAGE_SIZE];

	/*
	 * Set the SNP-specific fields for this VMSA:
	 *   VMPL level
	 *   SEV_FEATURES (matches the SEV STATUS MSR right shifted 2 bits)
	 */
	vmsa->vmpl = 0;
	vmsa->sev_features = sev_status >> 2;

	ret = snp_set_vmsa(vmsa, true);
	if (ret) {
		pr_err("RMPADJUST(%llx) failed: %llx\n", (u64)vmsa, ret);
		free_page((u64)vmsa);
		return ret;
	}

	local_irq_save(flags);
	start_vp_input = (struct hv_enable_vp_vtl *)ap_start_input_arg;
	memset(start_vp_input, 0, sizeof(*start_vp_input));
	start_vp_input->partition_id = -1;
	start_vp_input->vp_index = vp_index;
	start_vp_input->target_vtl.target_vtl = ms_hyperv.vtl;
	*(u64 *)&start_vp_input->vp_context = __pa(vmsa) | 1;

	do {
		ret = hv_do_hypercall(HVCALL_START_VP,
				      start_vp_input, NULL);
	} while (hv_result(ret) == HV_STATUS_TIME_OUT && retry--);

	local_irq_restore(flags);

	if (!hv_result_success(ret)) {
		pr_err("HvCallStartVirtualProcessor failed: %llx\n", ret);
		snp_cleanup_vmsa(vmsa);
		vmsa = NULL;
	}

	cur_vmsa = per_cpu(hv_sev_vmsa, cpu);
	/* Free up any previous VMSA page */
	if (cur_vmsa)
		snp_cleanup_vmsa(cur_vmsa);

	/* Record the current VMSA page */
	per_cpu(hv_sev_vmsa, cpu) = vmsa;

	return ret;
}

#else
static inline void hv_ghcb_msr_write(u64 msr, u64 value) {}
static inline void hv_ghcb_msr_read(u64 msr, u64 *value) {}
#endif /* CONFIG_AMD_MEM_ENCRYPT */

#ifdef CONFIG_INTEL_TDX_GUEST
static void hv_tdx_msr_write(u64 msr, u64 val)
{
	struct tdx_module_args args = {
		.r10 = TDX_HYPERCALL_STANDARD,
		.r11 = EXIT_REASON_MSR_WRITE,
		.r12 = msr,
		.r13 = val,
	};

	u64 ret = __tdx_hypercall(&args);

	WARN_ONCE(ret, "Failed to emulate MSR write: %lld\n", ret);
}

static void hv_tdx_msr_read(u64 msr, u64 *val)
{
	struct tdx_module_args args = {
		.r10 = TDX_HYPERCALL_STANDARD,
		.r11 = EXIT_REASON_MSR_READ,
		.r12 = msr,
	};

	u64 ret = __tdx_hypercall(&args);

	if (WARN_ONCE(ret, "Failed to emulate MSR read: %lld\n", ret))
		*val = 0;
	else
		*val = args.r11;
}

u64 hv_tdx_hypercall(u64 control, u64 param1, u64 param2)
{
	struct tdx_module_args args = { };

	args.r10 = control;
	args.rdx = param1;
	args.r8  = param2;

	(void)__tdx_hypercall(&args);

	return args.r11;
}

#else
static inline void hv_tdx_msr_write(u64 msr, u64 value) {}
static inline void hv_tdx_msr_read(u64 msr, u64 *value) {}
#endif /* CONFIG_INTEL_TDX_GUEST */

#if defined(CONFIG_AMD_MEM_ENCRYPT) || defined(CONFIG_INTEL_TDX_GUEST)
void hv_ivm_msr_write(u64 msr, u64 value)
{
	if (!ms_hyperv.paravisor_present)
		return;

	if (hv_isolation_type_tdx())
		hv_tdx_msr_write(msr, value);
	else if (hv_isolation_type_snp())
		hv_ghcb_msr_write(msr, value);
}

void hv_ivm_msr_read(u64 msr, u64 *value)
{
	if (!ms_hyperv.paravisor_present)
		return;

	if (hv_isolation_type_tdx())
		hv_tdx_msr_read(msr, value);
	else if (hv_isolation_type_snp())
		hv_ghcb_msr_read(msr, value);
}

/*
 * hv_mark_gpa_visibility - Set pages visible to host via hvcall.
 *
 * In Isolation VM, all guest memory is encrypted from host and guest
 * needs to set memory visible to host via hvcall before sharing memory
 * with host.
 */
static int hv_mark_gpa_visibility(u16 count, const u64 pfn[],
			   enum hv_mem_host_visibility visibility)
{
	struct hv_gpa_range_for_visibility *input;
	u64 hv_status;
	unsigned long flags;

	/* no-op if partition isolation is not enabled */
	if (!hv_is_isolation_supported())
		return 0;

	if (count > HV_MAX_MODIFY_GPA_REP_COUNT) {
		pr_err("Hyper-V: GPA count:%d exceeds supported:%lu\n", count,
			HV_MAX_MODIFY_GPA_REP_COUNT);
		return -EINVAL;
	}

	local_irq_save(flags);
	input = *this_cpu_ptr(hyperv_pcpu_input_arg);

	if (unlikely(!input)) {
		local_irq_restore(flags);
		return -EINVAL;
	}

	input->partition_id = HV_PARTITION_ID_SELF;
	input->host_visibility = visibility;
	input->reserved0 = 0;
	input->reserved1 = 0;
	memcpy((void *)input->gpa_page_list, pfn, count * sizeof(*pfn));
	hv_status = hv_do_rep_hypercall(
			HVCALL_MODIFY_SPARSE_GPA_PAGE_HOST_VISIBILITY, count,
			0, input, NULL);
	local_irq_restore(flags);

	if (hv_result_success(hv_status))
		return 0;
	else
		return -EFAULT;
}

/*
 * When transitioning memory between encrypted and decrypted, the caller
 * of set_memory_encrypted() or set_memory_decrypted() is responsible for
 * ensuring that the memory isn't in use and isn't referenced while the
 * transition is in progress.  The transition has multiple steps, and the
 * memory is in an inconsistent state until all steps are complete. A
 * reference while the state is inconsistent could result in an exception
 * that can't be cleanly fixed up.
 *
 * But the Linux kernel load_unaligned_zeropad() mechanism could cause a
 * stray reference that can't be prevented by the caller, so Linux has
 * specific code to handle this case. But when the #VC and #VE exceptions
 * routed to a paravisor, the specific code doesn't work. To avoid this
 * problem, mark the pages as "not present" while the transition is in
 * progress. If load_unaligned_zeropad() causes a stray reference, a normal
 * page fault is generated instead of #VC or #VE, and the page-fault-based
 * handlers for load_unaligned_zeropad() resolve the reference.  When the
 * transition is complete, hv_vtom_set_host_visibility() marks the pages
 * as "present" again.
 */
static int hv_vtom_clear_present(unsigned long kbuffer, int pagecount, bool enc)
{
	return set_memory_np(kbuffer, pagecount);
}

/*
 * hv_vtom_set_host_visibility - Set specified memory visible to host.
 *
 * In Isolation VM, all guest memory is encrypted from host and guest
 * needs to set memory visible to host via hvcall before sharing memory
 * with host. This function works as wrap of hv_mark_gpa_visibility()
 * with memory base and size.
 */
static int hv_vtom_set_host_visibility(unsigned long kbuffer, int pagecount, bool enc)
{
	enum hv_mem_host_visibility visibility = enc ?
			VMBUS_PAGE_NOT_VISIBLE : VMBUS_PAGE_VISIBLE_READ_WRITE;
	u64 *pfn_array;
	phys_addr_t paddr;
	int i, pfn, err;
	void *vaddr;
	int ret = 0;

	pfn_array = kmalloc(HV_HYP_PAGE_SIZE, GFP_KERNEL);
	if (!pfn_array) {
		ret = -ENOMEM;
		goto err_set_memory_p;
	}

	for (i = 0, pfn = 0; i < pagecount; i++) {
		/*
		 * Use slow_virt_to_phys() because the PRESENT bit has been
		 * temporarily cleared in the PTEs.  slow_virt_to_phys() works
		 * without the PRESENT bit while virt_to_hvpfn() or similar
		 * does not.
		 */
		vaddr = (void *)kbuffer + (i * HV_HYP_PAGE_SIZE);
		paddr = slow_virt_to_phys(vaddr);
		pfn_array[pfn] = paddr >> HV_HYP_PAGE_SHIFT;
		pfn++;

		if (pfn == HV_MAX_MODIFY_GPA_REP_COUNT || i == pagecount - 1) {
			ret = hv_mark_gpa_visibility(pfn, pfn_array,
						     visibility);
			if (ret)
				goto err_free_pfn_array;
			pfn = 0;
		}
	}

err_free_pfn_array:
	kfree(pfn_array);

err_set_memory_p:
	/*
	 * Set the PTE PRESENT bits again to revert what hv_vtom_clear_present()
	 * did. Do this even if there is an error earlier in this function in
	 * order to avoid leaving the memory range in a "broken" state. Setting
	 * the PRESENT bits shouldn't fail, but return an error if it does.
	 */
	err = set_memory_p(kbuffer, pagecount);
	if (err && !ret)
		ret = err;

	return ret;
}

static bool hv_vtom_tlb_flush_required(bool private)
{
	/*
	 * Since hv_vtom_clear_present() marks the PTEs as "not present"
	 * and flushes the TLB, they can't be in the TLB. That makes the
	 * flush controlled by this function redundant, so return "false".
	 */
	return false;
}

static bool hv_vtom_cache_flush_required(void)
{
	return false;
}

static bool hv_is_private_mmio(u64 addr)
{
	/*
	 * Hyper-V always provides a single IO-APIC in a guest VM.
	 * When a paravisor is used, it is emulated by the paravisor
	 * in the guest context and must be mapped private.
	 */
	if (addr >= HV_IOAPIC_BASE_ADDRESS &&
	    addr < (HV_IOAPIC_BASE_ADDRESS + PAGE_SIZE))
		return true;

	/* Same with a vTPM */
	if (addr >= VTPM_BASE_ADDRESS &&
	    addr < (VTPM_BASE_ADDRESS + PAGE_SIZE))
		return true;

	return false;
}

void __init hv_vtom_init(void)
{
	enum hv_isolation_type type = hv_get_isolation_type();

	switch (type) {
	case HV_ISOLATION_TYPE_VBS:
		fallthrough;
	/*
	 * By design, a VM using vTOM doesn't see the SEV setting,
	 * so SEV initialization is bypassed and sev_status isn't set.
	 * Set it here to indicate a vTOM VM.
	 *
	 * Note: if CONFIG_AMD_MEM_ENCRYPT is not set, sev_status is
	 * defined as 0ULL, to which we can't assigned a value.
	 */
#ifdef CONFIG_AMD_MEM_ENCRYPT
	case HV_ISOLATION_TYPE_SNP:
		sev_status = MSR_AMD64_SNP_VTOM;
		cc_vendor = CC_VENDOR_AMD;
		break;
#endif

	case HV_ISOLATION_TYPE_TDX:
		cc_vendor = CC_VENDOR_INTEL;
		break;

	default:
		panic("hv_vtom_init: unsupported isolation type %d\n", type);
	}

	cc_set_mask(ms_hyperv.shared_gpa_boundary);
	physical_mask &= ms_hyperv.shared_gpa_boundary - 1;

	x86_platform.hyper.is_private_mmio = hv_is_private_mmio;
	x86_platform.guest.enc_cache_flush_required = hv_vtom_cache_flush_required;
	x86_platform.guest.enc_tlb_flush_required = hv_vtom_tlb_flush_required;
	x86_platform.guest.enc_status_change_prepare = hv_vtom_clear_present;
	x86_platform.guest.enc_status_change_finish = hv_vtom_set_host_visibility;

	/* Set WB as the default cache mode. */
	guest_force_mtrr_state(NULL, 0, MTRR_TYPE_WRBACK);
}

#endif /* defined(CONFIG_AMD_MEM_ENCRYPT) || defined(CONFIG_INTEL_TDX_GUEST) */

enum hv_isolation_type hv_get_isolation_type(void)
{
	if (!(ms_hyperv.priv_high & HV_ISOLATION))
		return HV_ISOLATION_TYPE_NONE;
	return FIELD_GET(HV_ISOLATION_TYPE, ms_hyperv.isolation_config_b);
}
EXPORT_SYMBOL_GPL(hv_get_isolation_type);

/*
 * hv_is_isolation_supported - Check system runs in the Hyper-V
 * isolation VM.
 */
bool hv_is_isolation_supported(void)
{
	if (!cpu_feature_enabled(X86_FEATURE_HYPERVISOR))
		return false;

	if (!hypervisor_is_type(X86_HYPER_MS_HYPERV))
		return false;

	return hv_get_isolation_type() != HV_ISOLATION_TYPE_NONE;
}

DEFINE_STATIC_KEY_FALSE(isolation_type_snp);

/*
 * hv_isolation_type_snp - Check if the system runs in an AMD SEV-SNP based
 * isolation VM.
 */
bool hv_isolation_type_snp(void)
{
	return static_branch_unlikely(&isolation_type_snp);
}

DEFINE_STATIC_KEY_FALSE(isolation_type_tdx);
/*
 * hv_isolation_type_tdx - Check if the system runs in an Intel TDX based
 * isolated VM.
 */
bool hv_isolation_type_tdx(void)
{
	return static_branch_unlikely(&isolation_type_tdx);
}<|MERGE_RESOLUTION|>--- conflicted
+++ resolved
@@ -10,10 +10,7 @@
 #include <linux/types.h>
 #include <linux/slab.h>
 #include <linux/cpu.h>
-<<<<<<< HEAD
-=======
 #include <linux/export.h>
->>>>>>> 3f4ee458
 #include <asm/svm.h>
 #include <asm/sev.h>
 #include <asm/io.h>
@@ -294,11 +291,7 @@
 		free_page((unsigned long)vmsa);
 }
 
-<<<<<<< HEAD
-int hv_snp_boot_ap(u32 apic_id, unsigned long start_ip)
-=======
 int hv_snp_boot_ap(u32 apic_id, unsigned long start_ip, unsigned int cpu)
->>>>>>> 3f4ee458
 {
 	struct sev_es_save_area *vmsa = (struct sev_es_save_area *)
 		__get_free_page(GFP_KERNEL | __GFP_ZERO);
@@ -307,11 +300,7 @@
 	u64 ret, retry = 5;
 	struct hv_enable_vp_vtl *start_vp_input;
 	unsigned long flags;
-<<<<<<< HEAD
-	int cpu, vp_index;
-=======
 	int vp_index;
->>>>>>> 3f4ee458
 
 	if (!vmsa)
 		return -ENOMEM;
@@ -321,20 +310,6 @@
 	if (vp_index < 0 || vp_index > ms_hyperv.max_vp_index)
 		return -EINVAL;
 
-<<<<<<< HEAD
-	/*
-	 * Find the Linux CPU number for addressing the per-CPU data, and it
-	 * might not be the same as APIC ID.
-	 */
-	for_each_present_cpu(cpu) {
-		if (arch_match_cpu_phys_id(cpu, apic_id))
-			break;
-	}
-	if (cpu >= nr_cpu_ids)
-		return -EINVAL;
-
-=======
->>>>>>> 3f4ee458
 	native_store_gdt(&gdtr);
 
 	vmsa->gdtr.base = gdtr.address;
