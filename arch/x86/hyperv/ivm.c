--- conflicted
+++ resolved
@@ -289,11 +289,7 @@
 		free_page((unsigned long)vmsa);
 }
 
-<<<<<<< HEAD
-int hv_snp_boot_ap(int cpu, unsigned long start_ip)
-=======
 int hv_snp_boot_ap(u32 cpu, unsigned long start_ip)
->>>>>>> 2d5404ca
 {
 	struct sev_es_save_area *vmsa = (struct sev_es_save_area *)
 		__get_free_page(GFP_KERNEL | __GFP_ZERO);
@@ -325,15 +321,9 @@
 
 	vmsa->efer = native_read_msr(MSR_EFER);
 
-<<<<<<< HEAD
-	asm volatile("movq %%cr4, %%rax;" : "=a" (vmsa->cr4));
-	asm volatile("movq %%cr3, %%rax;" : "=a" (vmsa->cr3));
-	asm volatile("movq %%cr0, %%rax;" : "=a" (vmsa->cr0));
-=======
 	vmsa->cr4 = native_read_cr4();
 	vmsa->cr3 = __native_read_cr3();
 	vmsa->cr0 = native_read_cr0();
->>>>>>> 2d5404ca
 
 	vmsa->xcr0 = 1;
 	vmsa->g_pat = HV_AP_INIT_GPAT_DEFAULT;
