// SPDX-License-Identifier: GPL-2.0

/*
 * Hyper-V specific APIC code.
 *
 * Copyright (C) 2018, Microsoft, Inc.
 *
 * Author : K. Y. Srinivasan <kys@microsoft.com>
 *
 * This program is free software; you can redistribute it and/or modify it
 * under the terms of the GNU General Public License version 2 as published
 * by the Free Software Foundation.
 *
 * This program is distributed in the hope that it will be useful, but
 * WITHOUT ANY WARRANTY; without even the implied warranty of
 * MERCHANTABILITY OR FITNESS FOR A PARTICULAR PURPOSE, GOOD TITLE or
 * NON INFRINGEMENT.  See the GNU General Public License for more
 * details.
 *
 */

#include <linux/types.h>
#include <linux/vmalloc.h>
#include <linux/mm.h>
#include <linux/clockchips.h>
#include <linux/hyperv.h>
#include <linux/slab.h>
#include <linux/cpuhotplug.h>
#include <asm/hypervisor.h>
#include <asm/mshyperv.h>
#include <asm/apic.h>

#include <asm/trace/hyperv.h>

static struct apic orig_apic;

static u64 hv_apic_icr_read(void)
{
	u64 reg_val;

	rdmsrl(HV_X64_MSR_ICR, reg_val);
	return reg_val;
}

static void hv_apic_icr_write(u32 low, u32 id)
{
	u64 reg_val;

	reg_val = SET_XAPIC_DEST_FIELD(id);
	reg_val = reg_val << 32;
	reg_val |= low;

	wrmsrl(HV_X64_MSR_ICR, reg_val);
}

static u32 hv_apic_read(u32 reg)
{
	u32 reg_val, hi;

	switch (reg) {
	case APIC_EOI:
		rdmsr(HV_X64_MSR_EOI, reg_val, hi);
		(void)hi;
		return reg_val;
	case APIC_TASKPRI:
		rdmsr(HV_X64_MSR_TPR, reg_val, hi);
		(void)hi;
		return reg_val;

	default:
		return native_apic_mem_read(reg);
	}
}

static void hv_apic_write(u32 reg, u32 val)
{
	switch (reg) {
	case APIC_EOI:
		wrmsr(HV_X64_MSR_EOI, val, 0);
		break;
	case APIC_TASKPRI:
		wrmsr(HV_X64_MSR_TPR, val, 0);
		break;
	default:
		native_apic_mem_write(reg, val);
	}
}

static void hv_apic_eoi_write(u32 reg, u32 val)
{
	struct hv_vp_assist_page *hvp = hv_vp_assist_page[smp_processor_id()];

	if (hvp && (xchg(&hvp->apic_assist, 0) & 0x1))
		return;

	wrmsr(HV_X64_MSR_EOI, val, 0);
}

static bool cpu_is_self(int cpu)
{
	return cpu == smp_processor_id();
}

/*
 * IPI implementation on Hyper-V.
 */
static bool __send_ipi_mask_ex(const struct cpumask *mask, int vector,
		bool exclude_self)
{
	struct hv_send_ipi_ex **arg;
	struct hv_send_ipi_ex *ipi_arg;
	unsigned long flags;
	int nr_bank = 0;
	u64 status = HV_STATUS_INVALID_PARAMETER;

	if (!(ms_hyperv.hints & HV_X64_EX_PROCESSOR_MASKS_RECOMMENDED))
		return false;

	local_irq_save(flags);
	arg = (struct hv_send_ipi_ex **)this_cpu_ptr(hyperv_pcpu_input_arg);

	ipi_arg = *arg;
	if (unlikely(!ipi_arg))
		goto ipi_mask_ex_done;

	ipi_arg->vector = vector;
	ipi_arg->reserved = 0;
	ipi_arg->vp_set.valid_bank_mask = 0;

	/*
	 * Use HV_GENERIC_SET_ALL and avoid converting cpumask to VP_SET
	 * when the IPI is sent to all currently present CPUs.
	 */
	if (!cpumask_equal(mask, cpu_present_mask) || exclude_self) {
		ipi_arg->vp_set.format = HV_GENERIC_SET_SPARSE_4K;
<<<<<<< HEAD
		if (exclude_self)
			nr_bank = cpumask_to_vpset_noself(&(ipi_arg->vp_set), mask);
		else
			nr_bank = cpumask_to_vpset(&(ipi_arg->vp_set), mask);
=======

		nr_bank = cpumask_to_vpset_skip(&(ipi_arg->vp_set), mask,
				exclude_self ? cpu_is_self : NULL);
>>>>>>> eb3cdb58

		/*
		 * 'nr_bank <= 0' means some CPUs in cpumask can't be
		 * represented in VP_SET. Return an error and fall back to
		 * native (architectural) method of sending IPIs.
		 */
		if (nr_bank <= 0)
			goto ipi_mask_ex_done;
	} else {
		ipi_arg->vp_set.format = HV_GENERIC_SET_ALL;
	}

	status = hv_do_rep_hypercall(HVCALL_SEND_IPI_EX, 0, nr_bank,
			      ipi_arg, NULL);

ipi_mask_ex_done:
	local_irq_restore(flags);
	return hv_result_success(status);
}

static bool __send_ipi_mask(const struct cpumask *mask, int vector,
		bool exclude_self)
{
	int cur_cpu, vcpu, this_cpu = smp_processor_id();
	struct hv_send_ipi ipi_arg;
	u64 status;
	unsigned int weight;

	trace_hyperv_send_ipi_mask(mask, vector);

	weight = cpumask_weight(mask);

	/*
	 * Do nothing if
	 *   1. the mask is empty
	 *   2. the mask only contains self when exclude_self is true
	 */
	if (weight == 0 ||
	    (exclude_self && weight == 1 && cpumask_test_cpu(this_cpu, mask)))
		return true;

	if (!hv_hypercall_pg)
		return false;

	if ((vector < HV_IPI_LOW_VECTOR) || (vector > HV_IPI_HIGH_VECTOR))
		return false;

	/*
	 * From the supplied CPU set we need to figure out if we can get away
	 * with cheaper HVCALL_SEND_IPI hypercall. This is possible when the
	 * highest VP number in the set is < 64. As VP numbers are usually in
	 * ascending order and match Linux CPU ids, here is an optimization:
	 * we check the VP number for the highest bit in the supplied set first
	 * so we can quickly find out if using HVCALL_SEND_IPI_EX hypercall is
	 * a must. We will also check all VP numbers when walking the supplied
	 * CPU set to remain correct in all cases.
	 */
	if (hv_cpu_number_to_vp_number(cpumask_last(mask)) >= 64)
		goto do_ex_hypercall;

	ipi_arg.vector = vector;
	ipi_arg.cpu_mask = 0;

	for_each_cpu(cur_cpu, mask) {
		if (exclude_self && cur_cpu == this_cpu)
			continue;
		vcpu = hv_cpu_number_to_vp_number(cur_cpu);
		if (vcpu == VP_INVAL)
			return false;

		/*
		 * This particular version of the IPI hypercall can
		 * only target upto 64 CPUs.
		 */
		if (vcpu >= 64)
			goto do_ex_hypercall;

		__set_bit(vcpu, (unsigned long *)&ipi_arg.cpu_mask);
	}

	status = hv_do_fast_hypercall16(HVCALL_SEND_IPI, ipi_arg.vector,
				     ipi_arg.cpu_mask);
	return hv_result_success(status);

do_ex_hypercall:
	return __send_ipi_mask_ex(mask, vector, exclude_self);
}

static bool __send_ipi_one(int cpu, int vector)
{
	int vp = hv_cpu_number_to_vp_number(cpu);
	u64 status;

	trace_hyperv_send_ipi_one(cpu, vector);

	if (!hv_hypercall_pg || (vp == VP_INVAL))
		return false;

	if ((vector < HV_IPI_LOW_VECTOR) || (vector > HV_IPI_HIGH_VECTOR))
		return false;

	if (vp >= 64)
		return __send_ipi_mask_ex(cpumask_of(cpu), vector, false);

	status = hv_do_fast_hypercall16(HVCALL_SEND_IPI, vector, BIT_ULL(vp));
	return hv_result_success(status);
}

static void hv_send_ipi(int cpu, int vector)
{
	if (!__send_ipi_one(cpu, vector))
		orig_apic.send_IPI(cpu, vector);
}

static void hv_send_ipi_mask(const struct cpumask *mask, int vector)
{
	if (!__send_ipi_mask(mask, vector, false))
		orig_apic.send_IPI_mask(mask, vector);
}

static void hv_send_ipi_mask_allbutself(const struct cpumask *mask, int vector)
{
	if (!__send_ipi_mask(mask, vector, true))
		orig_apic.send_IPI_mask_allbutself(mask, vector);
}

static void hv_send_ipi_allbutself(int vector)
{
	hv_send_ipi_mask_allbutself(cpu_online_mask, vector);
}

static void hv_send_ipi_all(int vector)
{
	if (!__send_ipi_mask(cpu_online_mask, vector, false))
		orig_apic.send_IPI_all(vector);
}

static void hv_send_ipi_self(int vector)
{
	if (!__send_ipi_one(smp_processor_id(), vector))
		orig_apic.send_IPI_self(vector);
}

void __init hv_apic_init(void)
{
	if (ms_hyperv.hints & HV_X64_CLUSTER_IPI_RECOMMENDED) {
		pr_info("Hyper-V: Using IPI hypercalls\n");
		/*
		 * Set the IPI entry points.
		 */
		orig_apic = *apic;

		apic->send_IPI = hv_send_ipi;
		apic->send_IPI_mask = hv_send_ipi_mask;
		apic->send_IPI_mask_allbutself = hv_send_ipi_mask_allbutself;
		apic->send_IPI_allbutself = hv_send_ipi_allbutself;
		apic->send_IPI_all = hv_send_ipi_all;
		apic->send_IPI_self = hv_send_ipi_self;
	}

	if (ms_hyperv.hints & HV_X64_APIC_ACCESS_RECOMMENDED) {
		pr_info("Hyper-V: Using enlightened APIC (%s mode)",
			x2apic_enabled() ? "x2apic" : "xapic");
		/*
		 * When in x2apic mode, don't use the Hyper-V specific APIC
		 * accessors since the field layout in the ICR register is
		 * different in x2apic mode. Furthermore, the architectural
		 * x2apic MSRs function just as well as the Hyper-V
		 * synthetic APIC MSRs, so there's no benefit in having
		 * separate Hyper-V accessors for x2apic mode. The only
		 * exception is hv_apic_eoi_write, because it benefits from
		 * lazy EOI when available, but the same accessor works for
		 * both xapic and x2apic because the field layout is the same.
		 */
		apic_set_eoi_write(hv_apic_eoi_write);
		if (!x2apic_enabled()) {
			apic->read      = hv_apic_read;
			apic->write     = hv_apic_write;
			apic->icr_write = hv_apic_icr_write;
			apic->icr_read  = hv_apic_icr_read;
		}
	}
}<|MERGE_RESOLUTION|>--- conflicted
+++ resolved
@@ -133,16 +133,9 @@
 	 */
 	if (!cpumask_equal(mask, cpu_present_mask) || exclude_self) {
 		ipi_arg->vp_set.format = HV_GENERIC_SET_SPARSE_4K;
-<<<<<<< HEAD
-		if (exclude_self)
-			nr_bank = cpumask_to_vpset_noself(&(ipi_arg->vp_set), mask);
-		else
-			nr_bank = cpumask_to_vpset(&(ipi_arg->vp_set), mask);
-=======
 
 		nr_bank = cpumask_to_vpset_skip(&(ipi_arg->vp_set), mask,
 				exclude_self ? cpu_is_self : NULL);
->>>>>>> eb3cdb58
 
 		/*
 		 * 'nr_bank <= 0' means some CPUs in cpumask can't be
