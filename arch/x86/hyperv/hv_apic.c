--- conflicted
+++ resolved
@@ -197,10 +197,7 @@
 static bool __send_ipi_one(int cpu, int vector)
 {
 	int vp = hv_cpu_number_to_vp_number(cpu);
-<<<<<<< HEAD
-=======
 	u64 status;
->>>>>>> 7d2a07b7
 
 	trace_hyperv_send_ipi_one(cpu, vector);
 
@@ -213,12 +210,8 @@
 	if (vp >= 64)
 		return __send_ipi_mask_ex(cpumask_of(cpu), vector);
 
-<<<<<<< HEAD
-	return !hv_do_fast_hypercall16(HVCALL_SEND_IPI, vector, BIT_ULL(vp));
-=======
 	status = hv_do_fast_hypercall16(HVCALL_SEND_IPI, vector, BIT_ULL(vp));
 	return hv_result_success(status);
->>>>>>> 7d2a07b7
 }
 
 static void hv_send_ipi(int cpu, int vector)
