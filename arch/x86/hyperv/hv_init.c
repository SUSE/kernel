--- conflicted
+++ resolved
@@ -391,8 +391,6 @@
 	u64 guest_id;
 	union hv_x64_msr_hypercall_contents hypercall_msr;
 	int cpuhp;
-	__u8 d1 = 0x10; /* SUSE */
-	__u16 d2 = 0x0; /* -d of a.b.c-d */
 
 	if (x86_hyper_type != X86_HYPER_MS_HYPERV)
 		return;
@@ -428,11 +426,7 @@
 	 * 1. Register the guest ID
 	 * 2. Enable the hypercall and register the hypercall page
 	 */
-<<<<<<< HEAD
-	guest_id = generate_guest_id(d1, LINUX_VERSION_CODE, d2);
-=======
 	guest_id = hv_generate_guest_id(LINUX_VERSION_CODE);
->>>>>>> 9abf2313
 	wrmsrl(HV_X64_MSR_GUEST_OS_ID, guest_id);
 
 	/* Hyper-V requires to write guest os id via ghcb in SNP IVM. */
