// SPDX-License-Identifier: GPL-2.0-only
/*
 * Kernel-based Virtual Machine driver for Linux
 *
 * This module enables machines with Intel VT-x extensions to run virtual
 * machines without emulation or binary translation.
 *
 * MMU support
 *
 * Copyright (C) 2006 Qumranet, Inc.
 * Copyright 2010 Red Hat, Inc. and/or its affiliates.
 *
 * Authors:
 *   Yaniv Kamay  <yaniv@qumranet.com>
 *   Avi Kivity   <avi@qumranet.com>
 */

#include "irq.h"
#include "ioapic.h"
#include "mmu.h"
#include "mmu_internal.h"
#include "tdp_mmu.h"
#include "x86.h"
#include "kvm_cache_regs.h"
#include "kvm_emulate.h"
#include "cpuid.h"
#include "spte.h"

#include <linux/kvm_host.h>
#include <linux/types.h>
#include <linux/string.h>
#include <linux/mm.h>
#include <linux/highmem.h>
#include <linux/moduleparam.h>
#include <linux/export.h>
#include <linux/swap.h>
#include <linux/hugetlb.h>
#include <linux/compiler.h>
#include <linux/srcu.h>
#include <linux/slab.h>
#include <linux/sched/signal.h>
#include <linux/uaccess.h>
#include <linux/hash.h>
#include <linux/kern_levels.h>
#include <linux/kthread.h>

#include <asm/page.h>
#include <asm/memtype.h>
#include <asm/cmpxchg.h>
#include <asm/io.h>
#include <asm/set_memory.h>
#include <asm/vmx.h>
#include <asm/kvm_page_track.h>
#include "trace.h"

extern bool itlb_multihit_kvm_mitigation;

int __read_mostly nx_huge_pages = -1;
#ifdef CONFIG_PREEMPT_RT
/* Recovery can cause latency spikes, disable it for PREEMPT_RT.  */
static uint __read_mostly nx_huge_pages_recovery_ratio = 0;
#else
static uint __read_mostly nx_huge_pages_recovery_ratio = 60;
#endif

static int set_nx_huge_pages(const char *val, const struct kernel_param *kp);
static int set_nx_huge_pages_recovery_ratio(const char *val, const struct kernel_param *kp);

static const struct kernel_param_ops nx_huge_pages_ops = {
	.set = set_nx_huge_pages,
	.get = param_get_bool,
};

static const struct kernel_param_ops nx_huge_pages_recovery_ratio_ops = {
	.set = set_nx_huge_pages_recovery_ratio,
	.get = param_get_uint,
};

module_param_cb(nx_huge_pages, &nx_huge_pages_ops, &nx_huge_pages, 0644);
__MODULE_PARM_TYPE(nx_huge_pages, "bool");
module_param_cb(nx_huge_pages_recovery_ratio, &nx_huge_pages_recovery_ratio_ops,
		&nx_huge_pages_recovery_ratio, 0644);
__MODULE_PARM_TYPE(nx_huge_pages_recovery_ratio, "uint");

static bool __read_mostly force_flush_and_sync_on_reuse;
module_param_named(flush_on_reuse, force_flush_and_sync_on_reuse, bool, 0644);

/*
 * When setting this variable to true it enables Two-Dimensional-Paging
 * where the hardware walks 2 page tables:
 * 1. the guest-virtual to guest-physical
 * 2. while doing 1. it walks guest-physical to host-physical
 * If the hardware supports that we don't need to do shadow paging.
 */
bool tdp_enabled = false;

static int max_huge_page_level __read_mostly;
static int max_tdp_level __read_mostly;

enum {
	AUDIT_PRE_PAGE_FAULT,
	AUDIT_POST_PAGE_FAULT,
	AUDIT_PRE_PTE_WRITE,
	AUDIT_POST_PTE_WRITE,
	AUDIT_PRE_SYNC,
	AUDIT_POST_SYNC
};

#ifdef MMU_DEBUG
bool dbg = 0;
module_param(dbg, bool, 0644);
#endif

#define PTE_PREFETCH_NUM		8

#define PT32_LEVEL_BITS 10

#define PT32_LEVEL_SHIFT(level) \
		(PAGE_SHIFT + (level - 1) * PT32_LEVEL_BITS)

#define PT32_LVL_OFFSET_MASK(level) \
	(PT32_BASE_ADDR_MASK & ((1ULL << (PAGE_SHIFT + (((level) - 1) \
						* PT32_LEVEL_BITS))) - 1))

#define PT32_INDEX(address, level)\
	(((address) >> PT32_LEVEL_SHIFT(level)) & ((1 << PT32_LEVEL_BITS) - 1))


#define PT32_BASE_ADDR_MASK PAGE_MASK
#define PT32_DIR_BASE_ADDR_MASK \
	(PAGE_MASK & ~((1ULL << (PAGE_SHIFT + PT32_LEVEL_BITS)) - 1))
#define PT32_LVL_ADDR_MASK(level) \
	(PAGE_MASK & ~((1ULL << (PAGE_SHIFT + (((level) - 1) \
					    * PT32_LEVEL_BITS))) - 1))

#include <trace/events/kvm.h>

/* make pte_list_desc fit well in cache line */
#define PTE_LIST_EXT 3

struct pte_list_desc {
	u64 *sptes[PTE_LIST_EXT];
	struct pte_list_desc *more;
};

struct kvm_shadow_walk_iterator {
	u64 addr;
	hpa_t shadow_addr;
	u64 *sptep;
	int level;
	unsigned index;
};

#define for_each_shadow_entry_using_root(_vcpu, _root, _addr, _walker)     \
	for (shadow_walk_init_using_root(&(_walker), (_vcpu),              \
					 (_root), (_addr));                \
	     shadow_walk_okay(&(_walker));			           \
	     shadow_walk_next(&(_walker)))

#define for_each_shadow_entry(_vcpu, _addr, _walker)            \
	for (shadow_walk_init(&(_walker), _vcpu, _addr);	\
	     shadow_walk_okay(&(_walker));			\
	     shadow_walk_next(&(_walker)))

#define for_each_shadow_entry_lockless(_vcpu, _addr, _walker, spte)	\
	for (shadow_walk_init(&(_walker), _vcpu, _addr);		\
	     shadow_walk_okay(&(_walker)) &&				\
		({ spte = mmu_spte_get_lockless(_walker.sptep); 1; });	\
	     __shadow_walk_next(&(_walker), spte))

static struct kmem_cache *pte_list_desc_cache;
struct kmem_cache *mmu_page_header_cache;
static struct percpu_counter kvm_total_used_mmu_pages;

static void mmu_spte_set(u64 *sptep, u64 spte);
static union kvm_mmu_page_role
kvm_mmu_calc_root_page_role(struct kvm_vcpu *vcpu);

struct kvm_mmu_role_regs {
	const unsigned long cr0;
	const unsigned long cr4;
	const u64 efer;
};

#define CREATE_TRACE_POINTS
#include "mmutrace.h"

/*
 * Yes, lot's of underscores.  They're a hint that you probably shouldn't be
 * reading from the role_regs.  Once the mmu_role is constructed, it becomes
 * the single source of truth for the MMU's state.
 */
#define BUILD_MMU_ROLE_REGS_ACCESSOR(reg, name, flag)			\
static inline bool ____is_##reg##_##name(struct kvm_mmu_role_regs *regs)\
{									\
	return !!(regs->reg & flag);					\
}
BUILD_MMU_ROLE_REGS_ACCESSOR(cr0, pg, X86_CR0_PG);
BUILD_MMU_ROLE_REGS_ACCESSOR(cr0, wp, X86_CR0_WP);
BUILD_MMU_ROLE_REGS_ACCESSOR(cr4, pse, X86_CR4_PSE);
BUILD_MMU_ROLE_REGS_ACCESSOR(cr4, pae, X86_CR4_PAE);
BUILD_MMU_ROLE_REGS_ACCESSOR(cr4, smep, X86_CR4_SMEP);
BUILD_MMU_ROLE_REGS_ACCESSOR(cr4, smap, X86_CR4_SMAP);
BUILD_MMU_ROLE_REGS_ACCESSOR(cr4, pke, X86_CR4_PKE);
BUILD_MMU_ROLE_REGS_ACCESSOR(cr4, la57, X86_CR4_LA57);
BUILD_MMU_ROLE_REGS_ACCESSOR(efer, nx, EFER_NX);
BUILD_MMU_ROLE_REGS_ACCESSOR(efer, lma, EFER_LMA);

/*
 * The MMU itself (with a valid role) is the single source of truth for the
 * MMU.  Do not use the regs used to build the MMU/role, nor the vCPU.  The
 * regs don't account for dependencies, e.g. clearing CR4 bits if CR0.PG=1,
 * and the vCPU may be incorrect/irrelevant.
 */
#define BUILD_MMU_ROLE_ACCESSOR(base_or_ext, reg, name)		\
static inline bool is_##reg##_##name(struct kvm_mmu *mmu)	\
{								\
	return !!(mmu->mmu_role. base_or_ext . reg##_##name);	\
}
BUILD_MMU_ROLE_ACCESSOR(ext,  cr0, pg);
BUILD_MMU_ROLE_ACCESSOR(base, cr0, wp);
BUILD_MMU_ROLE_ACCESSOR(ext,  cr4, pse);
BUILD_MMU_ROLE_ACCESSOR(ext,  cr4, pae);
BUILD_MMU_ROLE_ACCESSOR(ext,  cr4, smep);
BUILD_MMU_ROLE_ACCESSOR(ext,  cr4, smap);
BUILD_MMU_ROLE_ACCESSOR(ext,  cr4, pke);
BUILD_MMU_ROLE_ACCESSOR(ext,  cr4, la57);
BUILD_MMU_ROLE_ACCESSOR(base, efer, nx);

static struct kvm_mmu_role_regs vcpu_to_role_regs(struct kvm_vcpu *vcpu)
{
	struct kvm_mmu_role_regs regs = {
		.cr0 = kvm_read_cr0_bits(vcpu, KVM_MMU_CR0_ROLE_BITS),
		.cr4 = kvm_read_cr4_bits(vcpu, KVM_MMU_CR4_ROLE_BITS),
		.efer = vcpu->arch.efer,
	};

	return regs;
}

static int role_regs_to_root_level(struct kvm_mmu_role_regs *regs)
{
	if (!____is_cr0_pg(regs))
		return 0;
	else if (____is_efer_lma(regs))
		return ____is_cr4_la57(regs) ? PT64_ROOT_5LEVEL :
					       PT64_ROOT_4LEVEL;
	else if (____is_cr4_pae(regs))
		return PT32E_ROOT_LEVEL;
	else
		return PT32_ROOT_LEVEL;
}

static inline bool kvm_available_flush_tlb_with_range(void)
{
	return kvm_x86_ops.tlb_remote_flush_with_range;
}

static void kvm_flush_remote_tlbs_with_range(struct kvm *kvm,
		struct kvm_tlb_range *range)
{
	int ret = -ENOTSUPP;

	if (range && kvm_x86_ops.tlb_remote_flush_with_range)
		ret = static_call(kvm_x86_tlb_remote_flush_with_range)(kvm, range);

	if (ret)
		kvm_flush_remote_tlbs(kvm);
}

void kvm_flush_remote_tlbs_with_address(struct kvm *kvm,
		u64 start_gfn, u64 pages)
{
	struct kvm_tlb_range range;

	range.start_gfn = start_gfn;
	range.pages = pages;

	kvm_flush_remote_tlbs_with_range(kvm, &range);
}

static void mark_mmio_spte(struct kvm_vcpu *vcpu, u64 *sptep, u64 gfn,
			   unsigned int access)
{
	u64 spte = make_mmio_spte(vcpu, gfn, access);

	trace_mark_mmio_spte(sptep, gfn, spte);
	mmu_spte_set(sptep, spte);
}

static gfn_t get_mmio_spte_gfn(u64 spte)
{
	u64 gpa = spte & shadow_nonpresent_or_rsvd_lower_gfn_mask;

	gpa |= (spte >> SHADOW_NONPRESENT_OR_RSVD_MASK_LEN)
	       & shadow_nonpresent_or_rsvd_mask;

	return gpa >> PAGE_SHIFT;
}

static unsigned get_mmio_spte_access(u64 spte)
{
	return spte & shadow_mmio_access_mask;
}

static bool check_mmio_spte(struct kvm_vcpu *vcpu, u64 spte)
{
	u64 kvm_gen, spte_gen, gen;

	gen = kvm_vcpu_memslots(vcpu)->generation;
	if (unlikely(gen & KVM_MEMSLOT_GEN_UPDATE_IN_PROGRESS))
		return false;

	kvm_gen = gen & MMIO_SPTE_GEN_MASK;
	spte_gen = get_mmio_spte_generation(spte);

	trace_check_mmio_spte(spte, kvm_gen, spte_gen);
	return likely(kvm_gen == spte_gen);
}

static gpa_t translate_gpa(struct kvm_vcpu *vcpu, gpa_t gpa, u32 access,
                                  struct x86_exception *exception)
{
	/* Check if guest physical address doesn't exceed guest maximum */
	if (kvm_vcpu_is_illegal_gpa(vcpu, gpa)) {
		exception->error_code |= PFERR_RSVD_MASK;
		return UNMAPPED_GVA;
	}

        return gpa;
}

static int is_cpuid_PSE36(void)
{
	return 1;
}

static gfn_t pse36_gfn_delta(u32 gpte)
{
	int shift = 32 - PT32_DIR_PSE36_SHIFT - PAGE_SHIFT;

	return (gpte & PT32_DIR_PSE36_MASK) << shift;
}

#ifdef CONFIG_X86_64
static void __set_spte(u64 *sptep, u64 spte)
{
	WRITE_ONCE(*sptep, spte);
}

static void __update_clear_spte_fast(u64 *sptep, u64 spte)
{
	WRITE_ONCE(*sptep, spte);
}

static u64 __update_clear_spte_slow(u64 *sptep, u64 spte)
{
	return xchg(sptep, spte);
}

static u64 __get_spte_lockless(u64 *sptep)
{
	return READ_ONCE(*sptep);
}
#else
union split_spte {
	struct {
		u32 spte_low;
		u32 spte_high;
	};
	u64 spte;
};

static void count_spte_clear(u64 *sptep, u64 spte)
{
	struct kvm_mmu_page *sp =  sptep_to_sp(sptep);

	if (is_shadow_present_pte(spte))
		return;

	/* Ensure the spte is completely set before we increase the count */
	smp_wmb();
	sp->clear_spte_count++;
}

static void __set_spte(u64 *sptep, u64 spte)
{
	union split_spte *ssptep, sspte;

	ssptep = (union split_spte *)sptep;
	sspte = (union split_spte)spte;

	ssptep->spte_high = sspte.spte_high;

	/*
	 * If we map the spte from nonpresent to present, We should store
	 * the high bits firstly, then set present bit, so cpu can not
	 * fetch this spte while we are setting the spte.
	 */
	smp_wmb();

	WRITE_ONCE(ssptep->spte_low, sspte.spte_low);
}

static void __update_clear_spte_fast(u64 *sptep, u64 spte)
{
	union split_spte *ssptep, sspte;

	ssptep = (union split_spte *)sptep;
	sspte = (union split_spte)spte;

	WRITE_ONCE(ssptep->spte_low, sspte.spte_low);

	/*
	 * If we map the spte from present to nonpresent, we should clear
	 * present bit firstly to avoid vcpu fetch the old high bits.
	 */
	smp_wmb();

	ssptep->spte_high = sspte.spte_high;
	count_spte_clear(sptep, spte);
}

static u64 __update_clear_spte_slow(u64 *sptep, u64 spte)
{
	union split_spte *ssptep, sspte, orig;

	ssptep = (union split_spte *)sptep;
	sspte = (union split_spte)spte;

	/* xchg acts as a barrier before the setting of the high bits */
	orig.spte_low = xchg(&ssptep->spte_low, sspte.spte_low);
	orig.spte_high = ssptep->spte_high;
	ssptep->spte_high = sspte.spte_high;
	count_spte_clear(sptep, spte);

	return orig.spte;
}

/*
 * The idea using the light way get the spte on x86_32 guest is from
 * gup_get_pte (mm/gup.c).
 *
 * An spte tlb flush may be pending, because kvm_set_pte_rmapp
 * coalesces them and we are running out of the MMU lock.  Therefore
 * we need to protect against in-progress updates of the spte.
 *
 * Reading the spte while an update is in progress may get the old value
 * for the high part of the spte.  The race is fine for a present->non-present
 * change (because the high part of the spte is ignored for non-present spte),
 * but for a present->present change we must reread the spte.
 *
 * All such changes are done in two steps (present->non-present and
 * non-present->present), hence it is enough to count the number of
 * present->non-present updates: if it changed while reading the spte,
 * we might have hit the race.  This is done using clear_spte_count.
 */
static u64 __get_spte_lockless(u64 *sptep)
{
	struct kvm_mmu_page *sp =  sptep_to_sp(sptep);
	union split_spte spte, *orig = (union split_spte *)sptep;
	int count;

retry:
	count = sp->clear_spte_count;
	smp_rmb();

	spte.spte_low = orig->spte_low;
	smp_rmb();

	spte.spte_high = orig->spte_high;
	smp_rmb();

	if (unlikely(spte.spte_low != orig->spte_low ||
	      count != sp->clear_spte_count))
		goto retry;

	return spte.spte;
}
#endif

static bool spte_has_volatile_bits(u64 spte)
{
	if (!is_shadow_present_pte(spte))
		return false;

	/*
	 * Always atomically update spte if it can be updated
	 * out of mmu-lock, it can ensure dirty bit is not lost,
	 * also, it can help us to get a stable is_writable_pte()
	 * to ensure tlb flush is not missed.
	 */
	if (spte_can_locklessly_be_made_writable(spte) ||
	    is_access_track_spte(spte))
		return true;

	if (spte_ad_enabled(spte)) {
		if ((spte & shadow_accessed_mask) == 0 ||
	    	    (is_writable_pte(spte) && (spte & shadow_dirty_mask) == 0))
			return true;
	}

	return false;
}

/* Rules for using mmu_spte_set:
 * Set the sptep from nonpresent to present.
 * Note: the sptep being assigned *must* be either not present
 * or in a state where the hardware will not attempt to update
 * the spte.
 */
static void mmu_spte_set(u64 *sptep, u64 new_spte)
{
	WARN_ON(is_shadow_present_pte(*sptep));
	__set_spte(sptep, new_spte);
}

/*
 * Update the SPTE (excluding the PFN), but do not track changes in its
 * accessed/dirty status.
 */
static u64 mmu_spte_update_no_track(u64 *sptep, u64 new_spte)
{
	u64 old_spte = *sptep;

	WARN_ON(!is_shadow_present_pte(new_spte));

	if (!is_shadow_present_pte(old_spte)) {
		mmu_spte_set(sptep, new_spte);
		return old_spte;
	}

	if (!spte_has_volatile_bits(old_spte))
		__update_clear_spte_fast(sptep, new_spte);
	else
		old_spte = __update_clear_spte_slow(sptep, new_spte);

	WARN_ON(spte_to_pfn(old_spte) != spte_to_pfn(new_spte));

	return old_spte;
}

/* Rules for using mmu_spte_update:
 * Update the state bits, it means the mapped pfn is not changed.
 *
 * Whenever we overwrite a writable spte with a read-only one we
 * should flush remote TLBs. Otherwise rmap_write_protect
 * will find a read-only spte, even though the writable spte
 * might be cached on a CPU's TLB, the return value indicates this
 * case.
 *
 * Returns true if the TLB needs to be flushed
 */
static bool mmu_spte_update(u64 *sptep, u64 new_spte)
{
	bool flush = false;
	u64 old_spte = mmu_spte_update_no_track(sptep, new_spte);

	if (!is_shadow_present_pte(old_spte))
		return false;

	/*
	 * For the spte updated out of mmu-lock is safe, since
	 * we always atomically update it, see the comments in
	 * spte_has_volatile_bits().
	 */
	if (spte_can_locklessly_be_made_writable(old_spte) &&
	      !is_writable_pte(new_spte))
		flush = true;

	/*
	 * Flush TLB when accessed/dirty states are changed in the page tables,
	 * to guarantee consistency between TLB and page tables.
	 */

	if (is_accessed_spte(old_spte) && !is_accessed_spte(new_spte)) {
		flush = true;
		kvm_set_pfn_accessed(spte_to_pfn(old_spte));
	}

	if (is_dirty_spte(old_spte) && !is_dirty_spte(new_spte)) {
		flush = true;
		kvm_set_pfn_dirty(spte_to_pfn(old_spte));
	}

	return flush;
}

/*
 * Rules for using mmu_spte_clear_track_bits:
 * It sets the sptep from present to nonpresent, and track the
 * state bits, it is used to clear the last level sptep.
 * Returns non-zero if the PTE was previously valid.
 */
static int mmu_spte_clear_track_bits(u64 *sptep)
{
	kvm_pfn_t pfn;
	u64 old_spte = *sptep;

	if (!spte_has_volatile_bits(old_spte))
		__update_clear_spte_fast(sptep, 0ull);
	else
		old_spte = __update_clear_spte_slow(sptep, 0ull);

	if (!is_shadow_present_pte(old_spte))
		return 0;

	pfn = spte_to_pfn(old_spte);

	/*
	 * KVM does not hold the refcount of the page used by
	 * kvm mmu, before reclaiming the page, we should
	 * unmap it from mmu first.
	 */
	WARN_ON(!kvm_is_reserved_pfn(pfn) && !page_count(pfn_to_page(pfn)));

	if (is_accessed_spte(old_spte))
		kvm_set_pfn_accessed(pfn);

	if (is_dirty_spte(old_spte))
		kvm_set_pfn_dirty(pfn);

	return 1;
}

/*
 * Rules for using mmu_spte_clear_no_track:
 * Directly clear spte without caring the state bits of sptep,
 * it is used to set the upper level spte.
 */
static void mmu_spte_clear_no_track(u64 *sptep)
{
	__update_clear_spte_fast(sptep, 0ull);
}

static u64 mmu_spte_get_lockless(u64 *sptep)
{
	return __get_spte_lockless(sptep);
}

/* Restore an acc-track PTE back to a regular PTE */
static u64 restore_acc_track_spte(u64 spte)
{
	u64 new_spte = spte;
	u64 saved_bits = (spte >> SHADOW_ACC_TRACK_SAVED_BITS_SHIFT)
			 & SHADOW_ACC_TRACK_SAVED_BITS_MASK;

	WARN_ON_ONCE(spte_ad_enabled(spte));
	WARN_ON_ONCE(!is_access_track_spte(spte));

	new_spte &= ~shadow_acc_track_mask;
	new_spte &= ~(SHADOW_ACC_TRACK_SAVED_BITS_MASK <<
		      SHADOW_ACC_TRACK_SAVED_BITS_SHIFT);
	new_spte |= saved_bits;

	return new_spte;
}

/* Returns the Accessed status of the PTE and resets it at the same time. */
static bool mmu_spte_age(u64 *sptep)
{
	u64 spte = mmu_spte_get_lockless(sptep);

	if (!is_accessed_spte(spte))
		return false;

	if (spte_ad_enabled(spte)) {
		clear_bit((ffs(shadow_accessed_mask) - 1),
			  (unsigned long *)sptep);
	} else {
		/*
		 * Capture the dirty status of the page, so that it doesn't get
		 * lost when the SPTE is marked for access tracking.
		 */
		if (is_writable_pte(spte))
			kvm_set_pfn_dirty(spte_to_pfn(spte));

		spte = mark_spte_for_access_track(spte);
		mmu_spte_update_no_track(sptep, spte);
	}

	return true;
}

static void walk_shadow_page_lockless_begin(struct kvm_vcpu *vcpu)
{
	/*
	 * Prevent page table teardown by making any free-er wait during
	 * kvm_flush_remote_tlbs() IPI to all active vcpus.
	 */
	local_irq_disable();

	/*
	 * Make sure a following spte read is not reordered ahead of the write
	 * to vcpu->mode.
	 */
	smp_store_mb(vcpu->mode, READING_SHADOW_PAGE_TABLES);
}

static void walk_shadow_page_lockless_end(struct kvm_vcpu *vcpu)
{
	/*
	 * Make sure the write to vcpu->mode is not reordered in front of
	 * reads to sptes.  If it does, kvm_mmu_commit_zap_page() can see us
	 * OUTSIDE_GUEST_MODE and proceed to free the shadow page table.
	 */
	smp_store_release(&vcpu->mode, OUTSIDE_GUEST_MODE);
	local_irq_enable();
}

static int mmu_topup_memory_caches(struct kvm_vcpu *vcpu, bool maybe_indirect)
{
	int r;

	/* 1 rmap, 1 parent PTE per level, and the prefetched rmaps. */
	r = kvm_mmu_topup_memory_cache(&vcpu->arch.mmu_pte_list_desc_cache,
				       1 + PT64_ROOT_MAX_LEVEL + PTE_PREFETCH_NUM);
	if (r)
		return r;
	r = kvm_mmu_topup_memory_cache(&vcpu->arch.mmu_shadow_page_cache,
				       PT64_ROOT_MAX_LEVEL);
	if (r)
		return r;
	if (maybe_indirect) {
		r = kvm_mmu_topup_memory_cache(&vcpu->arch.mmu_gfn_array_cache,
					       PT64_ROOT_MAX_LEVEL);
		if (r)
			return r;
	}
	return kvm_mmu_topup_memory_cache(&vcpu->arch.mmu_page_header_cache,
					  PT64_ROOT_MAX_LEVEL);
}

static void mmu_free_memory_caches(struct kvm_vcpu *vcpu)
{
	kvm_mmu_free_memory_cache(&vcpu->arch.mmu_pte_list_desc_cache);
	kvm_mmu_free_memory_cache(&vcpu->arch.mmu_shadow_page_cache);
	kvm_mmu_free_memory_cache(&vcpu->arch.mmu_gfn_array_cache);
	kvm_mmu_free_memory_cache(&vcpu->arch.mmu_page_header_cache);
}

static struct pte_list_desc *mmu_alloc_pte_list_desc(struct kvm_vcpu *vcpu)
{
	return kvm_mmu_memory_cache_alloc(&vcpu->arch.mmu_pte_list_desc_cache);
}

static void mmu_free_pte_list_desc(struct pte_list_desc *pte_list_desc)
{
	kmem_cache_free(pte_list_desc_cache, pte_list_desc);
}

static gfn_t kvm_mmu_page_get_gfn(struct kvm_mmu_page *sp, int index)
{
	if (!sp->role.direct)
		return sp->gfns[index];

	return sp->gfn + (index << ((sp->role.level - 1) * PT64_LEVEL_BITS));
}

static void kvm_mmu_page_set_gfn(struct kvm_mmu_page *sp, int index, gfn_t gfn)
{
	if (!sp->role.direct) {
		sp->gfns[index] = gfn;
		return;
	}

	if (WARN_ON(gfn != kvm_mmu_page_get_gfn(sp, index)))
		pr_err_ratelimited("gfn mismatch under direct page %llx "
				   "(expected %llx, got %llx)\n",
				   sp->gfn,
				   kvm_mmu_page_get_gfn(sp, index), gfn);
}

/*
 * Return the pointer to the large page information for a given gfn,
 * handling slots that are not large page aligned.
 */
static struct kvm_lpage_info *lpage_info_slot(gfn_t gfn,
		const struct kvm_memory_slot *slot, int level)
{
	unsigned long idx;

	idx = gfn_to_index(gfn, slot->base_gfn, level);
	return &slot->arch.lpage_info[level - 2][idx];
}

static void update_gfn_disallow_lpage_count(struct kvm_memory_slot *slot,
					    gfn_t gfn, int count)
{
	struct kvm_lpage_info *linfo;
	int i;

	for (i = PG_LEVEL_2M; i <= KVM_MAX_HUGEPAGE_LEVEL; ++i) {
		linfo = lpage_info_slot(gfn, slot, i);
		linfo->disallow_lpage += count;
		WARN_ON(linfo->disallow_lpage < 0);
	}
}

void kvm_mmu_gfn_disallow_lpage(struct kvm_memory_slot *slot, gfn_t gfn)
{
	update_gfn_disallow_lpage_count(slot, gfn, 1);
}

void kvm_mmu_gfn_allow_lpage(struct kvm_memory_slot *slot, gfn_t gfn)
{
	update_gfn_disallow_lpage_count(slot, gfn, -1);
}

static void account_shadowed(struct kvm *kvm, struct kvm_mmu_page *sp)
{
	struct kvm_memslots *slots;
	struct kvm_memory_slot *slot;
	gfn_t gfn;

	kvm->arch.indirect_shadow_pages++;
	gfn = sp->gfn;
	slots = kvm_memslots_for_spte_role(kvm, sp->role);
	slot = __gfn_to_memslot(slots, gfn);

	/* the non-leaf shadow pages are keeping readonly. */
	if (sp->role.level > PG_LEVEL_4K)
		return kvm_slot_page_track_add_page(kvm, slot, gfn,
						    KVM_PAGE_TRACK_WRITE);

	kvm_mmu_gfn_disallow_lpage(slot, gfn);
}

void account_huge_nx_page(struct kvm *kvm, struct kvm_mmu_page *sp)
{
	if (sp->lpage_disallowed)
		return;

	++kvm->stat.nx_lpage_splits;
	list_add_tail(&sp->lpage_disallowed_link,
		      &kvm->arch.lpage_disallowed_mmu_pages);
	sp->lpage_disallowed = true;
}

static void unaccount_shadowed(struct kvm *kvm, struct kvm_mmu_page *sp)
{
	struct kvm_memslots *slots;
	struct kvm_memory_slot *slot;
	gfn_t gfn;

	kvm->arch.indirect_shadow_pages--;
	gfn = sp->gfn;
	slots = kvm_memslots_for_spte_role(kvm, sp->role);
	slot = __gfn_to_memslot(slots, gfn);
	if (sp->role.level > PG_LEVEL_4K)
		return kvm_slot_page_track_remove_page(kvm, slot, gfn,
						       KVM_PAGE_TRACK_WRITE);

	kvm_mmu_gfn_allow_lpage(slot, gfn);
}

void unaccount_huge_nx_page(struct kvm *kvm, struct kvm_mmu_page *sp)
{
	--kvm->stat.nx_lpage_splits;
	sp->lpage_disallowed = false;
	list_del(&sp->lpage_disallowed_link);
}

static struct kvm_memory_slot *
gfn_to_memslot_dirty_bitmap(struct kvm_vcpu *vcpu, gfn_t gfn,
			    bool no_dirty_log)
{
	struct kvm_memory_slot *slot;

	slot = kvm_vcpu_gfn_to_memslot(vcpu, gfn);
	if (!slot || slot->flags & KVM_MEMSLOT_INVALID)
		return NULL;
	if (no_dirty_log && kvm_slot_dirty_track_enabled(slot))
		return NULL;

	return slot;
}

/*
 * About rmap_head encoding:
 *
 * If the bit zero of rmap_head->val is clear, then it points to the only spte
 * in this rmap chain. Otherwise, (rmap_head->val & ~1) points to a struct
 * pte_list_desc containing more mappings.
 */

/*
 * Returns the number of pointers in the rmap chain, not counting the new one.
 */
static int pte_list_add(struct kvm_vcpu *vcpu, u64 *spte,
			struct kvm_rmap_head *rmap_head)
{
	struct pte_list_desc *desc;
	int i, count = 0;

	if (!rmap_head->val) {
		rmap_printk("%p %llx 0->1\n", spte, *spte);
		rmap_head->val = (unsigned long)spte;
	} else if (!(rmap_head->val & 1)) {
		rmap_printk("%p %llx 1->many\n", spte, *spte);
		desc = mmu_alloc_pte_list_desc(vcpu);
		desc->sptes[0] = (u64 *)rmap_head->val;
		desc->sptes[1] = spte;
		rmap_head->val = (unsigned long)desc | 1;
		++count;
	} else {
		rmap_printk("%p %llx many->many\n", spte, *spte);
		desc = (struct pte_list_desc *)(rmap_head->val & ~1ul);
		while (desc->sptes[PTE_LIST_EXT-1]) {
			count += PTE_LIST_EXT;

			if (!desc->more) {
				desc->more = mmu_alloc_pte_list_desc(vcpu);
				desc = desc->more;
				break;
			}
			desc = desc->more;
		}
		for (i = 0; desc->sptes[i]; ++i)
			++count;
		desc->sptes[i] = spte;
	}
	return count;
}

static void
pte_list_desc_remove_entry(struct kvm_rmap_head *rmap_head,
			   struct pte_list_desc *desc, int i,
			   struct pte_list_desc *prev_desc)
{
	int j;

	for (j = PTE_LIST_EXT - 1; !desc->sptes[j] && j > i; --j)
		;
	desc->sptes[i] = desc->sptes[j];
	desc->sptes[j] = NULL;
	if (j != 0)
		return;
	if (!prev_desc && !desc->more)
		rmap_head->val = 0;
	else
		if (prev_desc)
			prev_desc->more = desc->more;
		else
			rmap_head->val = (unsigned long)desc->more | 1;
	mmu_free_pte_list_desc(desc);
}

static void __pte_list_remove(u64 *spte, struct kvm_rmap_head *rmap_head)
{
	struct pte_list_desc *desc;
	struct pte_list_desc *prev_desc;
	int i;

	if (!rmap_head->val) {
		pr_err("%s: %p 0->BUG\n", __func__, spte);
		BUG();
	} else if (!(rmap_head->val & 1)) {
		rmap_printk("%p 1->0\n", spte);
		if ((u64 *)rmap_head->val != spte) {
			pr_err("%s:  %p 1->BUG\n", __func__, spte);
			BUG();
		}
		rmap_head->val = 0;
	} else {
		rmap_printk("%p many->many\n", spte);
		desc = (struct pte_list_desc *)(rmap_head->val & ~1ul);
		prev_desc = NULL;
		while (desc) {
			for (i = 0; i < PTE_LIST_EXT && desc->sptes[i]; ++i) {
				if (desc->sptes[i] == spte) {
					pte_list_desc_remove_entry(rmap_head,
							desc, i, prev_desc);
					return;
				}
			}
			prev_desc = desc;
			desc = desc->more;
		}
		pr_err("%s: %p many->many\n", __func__, spte);
		BUG();
	}
}

static void pte_list_remove(struct kvm_rmap_head *rmap_head, u64 *sptep)
{
	mmu_spte_clear_track_bits(sptep);
	__pte_list_remove(sptep, rmap_head);
}

static struct kvm_rmap_head *__gfn_to_rmap(gfn_t gfn, int level,
					   struct kvm_memory_slot *slot)
{
	unsigned long idx;

	idx = gfn_to_index(gfn, slot->base_gfn, level);
	return &slot->arch.rmap[level - PG_LEVEL_4K][idx];
}

static struct kvm_rmap_head *gfn_to_rmap(struct kvm *kvm, gfn_t gfn,
					 struct kvm_mmu_page *sp)
{
	struct kvm_memslots *slots;
	struct kvm_memory_slot *slot;

	slots = kvm_memslots_for_spte_role(kvm, sp->role);
	slot = __gfn_to_memslot(slots, gfn);
	return __gfn_to_rmap(gfn, sp->role.level, slot);
}

static bool rmap_can_add(struct kvm_vcpu *vcpu)
{
	struct kvm_mmu_memory_cache *mc;

	mc = &vcpu->arch.mmu_pte_list_desc_cache;
	return kvm_mmu_memory_cache_nr_free_objects(mc);
}

static int rmap_add(struct kvm_vcpu *vcpu, u64 *spte, gfn_t gfn)
{
	struct kvm_mmu_page *sp;
	struct kvm_rmap_head *rmap_head;

	sp = sptep_to_sp(spte);
	kvm_mmu_page_set_gfn(sp, spte - sp->spt, gfn);
	rmap_head = gfn_to_rmap(vcpu->kvm, gfn, sp);
	return pte_list_add(vcpu, spte, rmap_head);
}

static void rmap_remove(struct kvm *kvm, u64 *spte)
{
	struct kvm_mmu_page *sp;
	gfn_t gfn;
	struct kvm_rmap_head *rmap_head;

	sp = sptep_to_sp(spte);
	gfn = kvm_mmu_page_get_gfn(sp, spte - sp->spt);
	rmap_head = gfn_to_rmap(kvm, gfn, sp);
	__pte_list_remove(spte, rmap_head);
}

/*
 * Used by the following functions to iterate through the sptes linked by a
 * rmap.  All fields are private and not assumed to be used outside.
 */
struct rmap_iterator {
	/* private fields */
	struct pte_list_desc *desc;	/* holds the sptep if not NULL */
	int pos;			/* index of the sptep */
};

/*
 * Iteration must be started by this function.  This should also be used after
 * removing/dropping sptes from the rmap link because in such cases the
 * information in the iterator may not be valid.
 *
 * Returns sptep if found, NULL otherwise.
 */
static u64 *rmap_get_first(struct kvm_rmap_head *rmap_head,
			   struct rmap_iterator *iter)
{
	u64 *sptep;

	if (!rmap_head->val)
		return NULL;

	if (!(rmap_head->val & 1)) {
		iter->desc = NULL;
		sptep = (u64 *)rmap_head->val;
		goto out;
	}

	iter->desc = (struct pte_list_desc *)(rmap_head->val & ~1ul);
	iter->pos = 0;
	sptep = iter->desc->sptes[iter->pos];
out:
	BUG_ON(!is_shadow_present_pte(*sptep));
	return sptep;
}

/*
 * Must be used with a valid iterator: e.g. after rmap_get_first().
 *
 * Returns sptep if found, NULL otherwise.
 */
static u64 *rmap_get_next(struct rmap_iterator *iter)
{
	u64 *sptep;

	if (iter->desc) {
		if (iter->pos < PTE_LIST_EXT - 1) {
			++iter->pos;
			sptep = iter->desc->sptes[iter->pos];
			if (sptep)
				goto out;
		}

		iter->desc = iter->desc->more;

		if (iter->desc) {
			iter->pos = 0;
			/* desc->sptes[0] cannot be NULL */
			sptep = iter->desc->sptes[iter->pos];
			goto out;
		}
	}

	return NULL;
out:
	BUG_ON(!is_shadow_present_pte(*sptep));
	return sptep;
}

#define for_each_rmap_spte(_rmap_head_, _iter_, _spte_)			\
	for (_spte_ = rmap_get_first(_rmap_head_, _iter_);		\
	     _spte_; _spte_ = rmap_get_next(_iter_))

static void drop_spte(struct kvm *kvm, u64 *sptep)
{
	if (mmu_spte_clear_track_bits(sptep))
		rmap_remove(kvm, sptep);
}


static bool __drop_large_spte(struct kvm *kvm, u64 *sptep)
{
	if (is_large_pte(*sptep)) {
		WARN_ON(sptep_to_sp(sptep)->role.level == PG_LEVEL_4K);
		drop_spte(kvm, sptep);
		--kvm->stat.lpages;
		return true;
	}

	return false;
}

static void drop_large_spte(struct kvm_vcpu *vcpu, u64 *sptep)
{
	if (__drop_large_spte(vcpu->kvm, sptep)) {
		struct kvm_mmu_page *sp = sptep_to_sp(sptep);

		kvm_flush_remote_tlbs_with_address(vcpu->kvm, sp->gfn,
			KVM_PAGES_PER_HPAGE(sp->role.level));
	}
}

/*
 * Write-protect on the specified @sptep, @pt_protect indicates whether
 * spte write-protection is caused by protecting shadow page table.
 *
 * Note: write protection is difference between dirty logging and spte
 * protection:
 * - for dirty logging, the spte can be set to writable at anytime if
 *   its dirty bitmap is properly set.
 * - for spte protection, the spte can be writable only after unsync-ing
 *   shadow page.
 *
 * Return true if tlb need be flushed.
 */
static bool spte_write_protect(u64 *sptep, bool pt_protect)
{
	u64 spte = *sptep;

	if (!is_writable_pte(spte) &&
	      !(pt_protect && spte_can_locklessly_be_made_writable(spte)))
		return false;

	rmap_printk("spte %p %llx\n", sptep, *sptep);

	if (pt_protect)
		spte &= ~shadow_mmu_writable_mask;
	spte = spte & ~PT_WRITABLE_MASK;

	return mmu_spte_update(sptep, spte);
}

static bool __rmap_write_protect(struct kvm *kvm,
				 struct kvm_rmap_head *rmap_head,
				 bool pt_protect)
{
	u64 *sptep;
	struct rmap_iterator iter;
	bool flush = false;

	for_each_rmap_spte(rmap_head, &iter, sptep)
		flush |= spte_write_protect(sptep, pt_protect);

	return flush;
}

static bool spte_clear_dirty(u64 *sptep)
{
	u64 spte = *sptep;

	rmap_printk("spte %p %llx\n", sptep, *sptep);

	MMU_WARN_ON(!spte_ad_enabled(spte));
	spte &= ~shadow_dirty_mask;
	return mmu_spte_update(sptep, spte);
}

static bool spte_wrprot_for_clear_dirty(u64 *sptep)
{
	bool was_writable = test_and_clear_bit(PT_WRITABLE_SHIFT,
					       (unsigned long *)sptep);
	if (was_writable && !spte_ad_enabled(*sptep))
		kvm_set_pfn_dirty(spte_to_pfn(*sptep));

	return was_writable;
}

/*
 * Gets the GFN ready for another round of dirty logging by clearing the
 *	- D bit on ad-enabled SPTEs, and
 *	- W bit on ad-disabled SPTEs.
 * Returns true iff any D or W bits were cleared.
 */
static bool __rmap_clear_dirty(struct kvm *kvm, struct kvm_rmap_head *rmap_head,
			       struct kvm_memory_slot *slot)
{
	u64 *sptep;
	struct rmap_iterator iter;
	bool flush = false;

	for_each_rmap_spte(rmap_head, &iter, sptep)
		if (spte_ad_need_write_protect(*sptep))
			flush |= spte_wrprot_for_clear_dirty(sptep);
		else
			flush |= spte_clear_dirty(sptep);

	return flush;
}

/**
 * kvm_mmu_write_protect_pt_masked - write protect selected PT level pages
 * @kvm: kvm instance
 * @slot: slot to protect
 * @gfn_offset: start of the BITS_PER_LONG pages we care about
 * @mask: indicates which pages we should protect
 *
 * Used when we do not need to care about huge page mappings.
 */
static void kvm_mmu_write_protect_pt_masked(struct kvm *kvm,
				     struct kvm_memory_slot *slot,
				     gfn_t gfn_offset, unsigned long mask)
{
	struct kvm_rmap_head *rmap_head;

	if (is_tdp_mmu_enabled(kvm))
		kvm_tdp_mmu_clear_dirty_pt_masked(kvm, slot,
				slot->base_gfn + gfn_offset, mask, true);

	if (!kvm_memslots_have_rmaps(kvm))
		return;

	while (mask) {
		rmap_head = __gfn_to_rmap(slot->base_gfn + gfn_offset + __ffs(mask),
					  PG_LEVEL_4K, slot);
		__rmap_write_protect(kvm, rmap_head, false);

		/* clear the first set bit */
		mask &= mask - 1;
	}
}

/**
 * kvm_mmu_clear_dirty_pt_masked - clear MMU D-bit for PT level pages, or write
 * protect the page if the D-bit isn't supported.
 * @kvm: kvm instance
 * @slot: slot to clear D-bit
 * @gfn_offset: start of the BITS_PER_LONG pages we care about
 * @mask: indicates which pages we should clear D-bit
 *
 * Used for PML to re-log the dirty GPAs after userspace querying dirty_bitmap.
 */
static void kvm_mmu_clear_dirty_pt_masked(struct kvm *kvm,
					 struct kvm_memory_slot *slot,
					 gfn_t gfn_offset, unsigned long mask)
{
	struct kvm_rmap_head *rmap_head;

	if (is_tdp_mmu_enabled(kvm))
		kvm_tdp_mmu_clear_dirty_pt_masked(kvm, slot,
				slot->base_gfn + gfn_offset, mask, false);

	if (!kvm_memslots_have_rmaps(kvm))
		return;

	while (mask) {
		rmap_head = __gfn_to_rmap(slot->base_gfn + gfn_offset + __ffs(mask),
					  PG_LEVEL_4K, slot);
		__rmap_clear_dirty(kvm, rmap_head, slot);

		/* clear the first set bit */
		mask &= mask - 1;
	}
}

/**
 * kvm_arch_mmu_enable_log_dirty_pt_masked - enable dirty logging for selected
 * PT level pages.
 *
 * It calls kvm_mmu_write_protect_pt_masked to write protect selected pages to
 * enable dirty logging for them.
 *
 * We need to care about huge page mappings: e.g. during dirty logging we may
 * have such mappings.
 */
void kvm_arch_mmu_enable_log_dirty_pt_masked(struct kvm *kvm,
				struct kvm_memory_slot *slot,
				gfn_t gfn_offset, unsigned long mask)
{
	/*
	 * Huge pages are NOT write protected when we start dirty logging in
	 * initially-all-set mode; must write protect them here so that they
	 * are split to 4K on the first write.
	 *
	 * The gfn_offset is guaranteed to be aligned to 64, but the base_gfn
	 * of memslot has no such restriction, so the range can cross two large
	 * pages.
	 */
	if (kvm_dirty_log_manual_protect_and_init_set(kvm)) {
		gfn_t start = slot->base_gfn + gfn_offset + __ffs(mask);
		gfn_t end = slot->base_gfn + gfn_offset + __fls(mask);

		kvm_mmu_slot_gfn_write_protect(kvm, slot, start, PG_LEVEL_2M);

		/* Cross two large pages? */
		if (ALIGN(start << PAGE_SHIFT, PMD_SIZE) !=
		    ALIGN(end << PAGE_SHIFT, PMD_SIZE))
			kvm_mmu_slot_gfn_write_protect(kvm, slot, end,
						       PG_LEVEL_2M);
	}

	/* Now handle 4K PTEs.  */
	if (kvm_x86_ops.cpu_dirty_log_size)
		kvm_mmu_clear_dirty_pt_masked(kvm, slot, gfn_offset, mask);
	else
		kvm_mmu_write_protect_pt_masked(kvm, slot, gfn_offset, mask);
}

int kvm_cpu_dirty_log_size(void)
{
	return kvm_x86_ops.cpu_dirty_log_size;
}

bool kvm_mmu_slot_gfn_write_protect(struct kvm *kvm,
				    struct kvm_memory_slot *slot, u64 gfn,
				    int min_level)
{
	struct kvm_rmap_head *rmap_head;
	int i;
	bool write_protected = false;

	if (kvm_memslots_have_rmaps(kvm)) {
		for (i = min_level; i <= KVM_MAX_HUGEPAGE_LEVEL; ++i) {
			rmap_head = __gfn_to_rmap(gfn, i, slot);
			write_protected |= __rmap_write_protect(kvm, rmap_head, true);
		}
	}

	if (is_tdp_mmu_enabled(kvm))
		write_protected |=
			kvm_tdp_mmu_write_protect_gfn(kvm, slot, gfn, min_level);

	return write_protected;
}

static bool rmap_write_protect(struct kvm_vcpu *vcpu, u64 gfn)
{
	struct kvm_memory_slot *slot;

	slot = kvm_vcpu_gfn_to_memslot(vcpu, gfn);
	return kvm_mmu_slot_gfn_write_protect(vcpu->kvm, slot, gfn, PG_LEVEL_4K);
}

static bool kvm_zap_rmapp(struct kvm *kvm, struct kvm_rmap_head *rmap_head,
			  struct kvm_memory_slot *slot)
{
	u64 *sptep;
	struct rmap_iterator iter;
	bool flush = false;

	while ((sptep = rmap_get_first(rmap_head, &iter))) {
		rmap_printk("spte %p %llx.\n", sptep, *sptep);

		pte_list_remove(rmap_head, sptep);
		flush = true;
	}

	return flush;
}

static bool kvm_unmap_rmapp(struct kvm *kvm, struct kvm_rmap_head *rmap_head,
			    struct kvm_memory_slot *slot, gfn_t gfn, int level,
			    pte_t unused)
{
	return kvm_zap_rmapp(kvm, rmap_head, slot);
}

static bool kvm_set_pte_rmapp(struct kvm *kvm, struct kvm_rmap_head *rmap_head,
			      struct kvm_memory_slot *slot, gfn_t gfn, int level,
			      pte_t pte)
{
	u64 *sptep;
	struct rmap_iterator iter;
	int need_flush = 0;
	u64 new_spte;
	kvm_pfn_t new_pfn;

	WARN_ON(pte_huge(pte));
	new_pfn = pte_pfn(pte);

restart:
	for_each_rmap_spte(rmap_head, &iter, sptep) {
		rmap_printk("spte %p %llx gfn %llx (%d)\n",
			    sptep, *sptep, gfn, level);

		need_flush = 1;

		if (pte_write(pte)) {
			pte_list_remove(rmap_head, sptep);
			goto restart;
		} else {
			new_spte = kvm_mmu_changed_pte_notifier_make_spte(
					*sptep, new_pfn);

			mmu_spte_clear_track_bits(sptep);
			mmu_spte_set(sptep, new_spte);
		}
	}

	if (need_flush && kvm_available_flush_tlb_with_range()) {
		kvm_flush_remote_tlbs_with_address(kvm, gfn, 1);
		return 0;
	}

	return need_flush;
}

struct slot_rmap_walk_iterator {
	/* input fields. */
	struct kvm_memory_slot *slot;
	gfn_t start_gfn;
	gfn_t end_gfn;
	int start_level;
	int end_level;

	/* output fields. */
	gfn_t gfn;
	struct kvm_rmap_head *rmap;
	int level;

	/* private field. */
	struct kvm_rmap_head *end_rmap;
};

static void
rmap_walk_init_level(struct slot_rmap_walk_iterator *iterator, int level)
{
	iterator->level = level;
	iterator->gfn = iterator->start_gfn;
	iterator->rmap = __gfn_to_rmap(iterator->gfn, level, iterator->slot);
	iterator->end_rmap = __gfn_to_rmap(iterator->end_gfn, level,
					   iterator->slot);
}

static void
slot_rmap_walk_init(struct slot_rmap_walk_iterator *iterator,
		    struct kvm_memory_slot *slot, int start_level,
		    int end_level, gfn_t start_gfn, gfn_t end_gfn)
{
	iterator->slot = slot;
	iterator->start_level = start_level;
	iterator->end_level = end_level;
	iterator->start_gfn = start_gfn;
	iterator->end_gfn = end_gfn;

	rmap_walk_init_level(iterator, iterator->start_level);
}

static bool slot_rmap_walk_okay(struct slot_rmap_walk_iterator *iterator)
{
	return !!iterator->rmap;
}

static void slot_rmap_walk_next(struct slot_rmap_walk_iterator *iterator)
{
	if (++iterator->rmap <= iterator->end_rmap) {
		iterator->gfn += (1UL << KVM_HPAGE_GFN_SHIFT(iterator->level));
		return;
	}

	if (++iterator->level > iterator->end_level) {
		iterator->rmap = NULL;
		return;
	}

	rmap_walk_init_level(iterator, iterator->level);
}

#define for_each_slot_rmap_range(_slot_, _start_level_, _end_level_,	\
	   _start_gfn, _end_gfn, _iter_)				\
	for (slot_rmap_walk_init(_iter_, _slot_, _start_level_,		\
				 _end_level_, _start_gfn, _end_gfn);	\
	     slot_rmap_walk_okay(_iter_);				\
	     slot_rmap_walk_next(_iter_))

typedef bool (*rmap_handler_t)(struct kvm *kvm, struct kvm_rmap_head *rmap_head,
			       struct kvm_memory_slot *slot, gfn_t gfn,
			       int level, pte_t pte);

static __always_inline bool kvm_handle_gfn_range(struct kvm *kvm,
						 struct kvm_gfn_range *range,
						 rmap_handler_t handler)
{
	struct slot_rmap_walk_iterator iterator;
	bool ret = false;

	for_each_slot_rmap_range(range->slot, PG_LEVEL_4K, KVM_MAX_HUGEPAGE_LEVEL,
				 range->start, range->end - 1, &iterator)
		ret |= handler(kvm, iterator.rmap, range->slot, iterator.gfn,
			       iterator.level, range->pte);

	return ret;
}

bool kvm_unmap_gfn_range(struct kvm *kvm, struct kvm_gfn_range *range)
{
	bool flush = false;

	if (kvm_memslots_have_rmaps(kvm))
		flush = kvm_handle_gfn_range(kvm, range, kvm_unmap_rmapp);

	if (is_tdp_mmu_enabled(kvm))
		flush |= kvm_tdp_mmu_unmap_gfn_range(kvm, range, flush);

	return flush;
}

bool kvm_set_spte_gfn(struct kvm *kvm, struct kvm_gfn_range *range)
{
	bool flush = false;

	if (kvm_memslots_have_rmaps(kvm))
		flush = kvm_handle_gfn_range(kvm, range, kvm_set_pte_rmapp);

	if (is_tdp_mmu_enabled(kvm))
		flush |= kvm_tdp_mmu_set_spte_gfn(kvm, range);

	return flush;
}

static bool kvm_age_rmapp(struct kvm *kvm, struct kvm_rmap_head *rmap_head,
			  struct kvm_memory_slot *slot, gfn_t gfn, int level,
			  pte_t unused)
{
	u64 *sptep;
	struct rmap_iterator iter;
	int young = 0;

	for_each_rmap_spte(rmap_head, &iter, sptep)
		young |= mmu_spte_age(sptep);

	return young;
}

static bool kvm_test_age_rmapp(struct kvm *kvm, struct kvm_rmap_head *rmap_head,
			       struct kvm_memory_slot *slot, gfn_t gfn,
			       int level, pte_t unused)
{
	u64 *sptep;
	struct rmap_iterator iter;

	for_each_rmap_spte(rmap_head, &iter, sptep)
		if (is_accessed_spte(*sptep))
			return 1;
	return 0;
}

#define RMAP_RECYCLE_THRESHOLD 1000

static void rmap_recycle(struct kvm_vcpu *vcpu, u64 *spte, gfn_t gfn)
{
	struct kvm_rmap_head *rmap_head;
	struct kvm_mmu_page *sp;

	sp = sptep_to_sp(spte);

	rmap_head = gfn_to_rmap(vcpu->kvm, gfn, sp);

	kvm_unmap_rmapp(vcpu->kvm, rmap_head, NULL, gfn, sp->role.level, __pte(0));
	kvm_flush_remote_tlbs_with_address(vcpu->kvm, sp->gfn,
			KVM_PAGES_PER_HPAGE(sp->role.level));
}

bool kvm_age_gfn(struct kvm *kvm, struct kvm_gfn_range *range)
{
	bool young = false;

	if (kvm_memslots_have_rmaps(kvm))
		young = kvm_handle_gfn_range(kvm, range, kvm_age_rmapp);

	if (is_tdp_mmu_enabled(kvm))
		young |= kvm_tdp_mmu_age_gfn_range(kvm, range);

	return young;
}

bool kvm_test_age_gfn(struct kvm *kvm, struct kvm_gfn_range *range)
{
	bool young = false;

	if (kvm_memslots_have_rmaps(kvm))
		young = kvm_handle_gfn_range(kvm, range, kvm_test_age_rmapp);

	if (is_tdp_mmu_enabled(kvm))
		young |= kvm_tdp_mmu_test_age_gfn(kvm, range);

	return young;
}

#ifdef MMU_DEBUG
static int is_empty_shadow_page(u64 *spt)
{
	u64 *pos;
	u64 *end;

	for (pos = spt, end = pos + PAGE_SIZE / sizeof(u64); pos != end; pos++)
		if (is_shadow_present_pte(*pos)) {
			printk(KERN_ERR "%s: %p %llx\n", __func__,
			       pos, *pos);
			return 0;
		}
	return 1;
}
#endif

/*
 * This value is the sum of all of the kvm instances's
 * kvm->arch.n_used_mmu_pages values.  We need a global,
 * aggregate version in order to make the slab shrinker
 * faster
 */
static inline void kvm_mod_used_mmu_pages(struct kvm *kvm, unsigned long nr)
{
	kvm->arch.n_used_mmu_pages += nr;
	percpu_counter_add(&kvm_total_used_mmu_pages, nr);
}

static void kvm_mmu_free_page(struct kvm_mmu_page *sp)
{
	MMU_WARN_ON(!is_empty_shadow_page(sp->spt));
	hlist_del(&sp->hash_link);
	list_del(&sp->link);
	free_page((unsigned long)sp->spt);
	if (!sp->role.direct)
		free_page((unsigned long)sp->gfns);
	kmem_cache_free(mmu_page_header_cache, sp);
}

static unsigned kvm_page_table_hashfn(gfn_t gfn)
{
	return hash_64(gfn, KVM_MMU_HASH_SHIFT);
}

static void mmu_page_add_parent_pte(struct kvm_vcpu *vcpu,
				    struct kvm_mmu_page *sp, u64 *parent_pte)
{
	if (!parent_pte)
		return;

	pte_list_add(vcpu, parent_pte, &sp->parent_ptes);
}

static void mmu_page_remove_parent_pte(struct kvm_mmu_page *sp,
				       u64 *parent_pte)
{
	__pte_list_remove(parent_pte, &sp->parent_ptes);
}

static void drop_parent_pte(struct kvm_mmu_page *sp,
			    u64 *parent_pte)
{
	mmu_page_remove_parent_pte(sp, parent_pte);
	mmu_spte_clear_no_track(parent_pte);
}

static struct kvm_mmu_page *kvm_mmu_alloc_page(struct kvm_vcpu *vcpu, int direct)
{
	struct kvm_mmu_page *sp;

	sp = kvm_mmu_memory_cache_alloc(&vcpu->arch.mmu_page_header_cache);
	sp->spt = kvm_mmu_memory_cache_alloc(&vcpu->arch.mmu_shadow_page_cache);
	if (!direct)
		sp->gfns = kvm_mmu_memory_cache_alloc(&vcpu->arch.mmu_gfn_array_cache);
	set_page_private(virt_to_page(sp->spt), (unsigned long)sp);

	/*
	 * active_mmu_pages must be a FIFO list, as kvm_zap_obsolete_pages()
	 * depends on valid pages being added to the head of the list.  See
	 * comments in kvm_zap_obsolete_pages().
	 */
	sp->mmu_valid_gen = vcpu->kvm->arch.mmu_valid_gen;
	list_add(&sp->link, &vcpu->kvm->arch.active_mmu_pages);
	kvm_mod_used_mmu_pages(vcpu->kvm, +1);
	return sp;
}

static void mark_unsync(u64 *spte);
static void kvm_mmu_mark_parents_unsync(struct kvm_mmu_page *sp)
{
	u64 *sptep;
	struct rmap_iterator iter;

	for_each_rmap_spte(&sp->parent_ptes, &iter, sptep) {
		mark_unsync(sptep);
	}
}

static void mark_unsync(u64 *spte)
{
	struct kvm_mmu_page *sp;
	unsigned int index;

	sp = sptep_to_sp(spte);
	index = spte - sp->spt;
	if (__test_and_set_bit(index, sp->unsync_child_bitmap))
		return;
	if (sp->unsync_children++)
		return;
	kvm_mmu_mark_parents_unsync(sp);
}

static int nonpaging_sync_page(struct kvm_vcpu *vcpu,
			       struct kvm_mmu_page *sp)
{
	return 0;
}

#define KVM_PAGE_ARRAY_NR 16

struct kvm_mmu_pages {
	struct mmu_page_and_offset {
		struct kvm_mmu_page *sp;
		unsigned int idx;
	} page[KVM_PAGE_ARRAY_NR];
	unsigned int nr;
};

static int mmu_pages_add(struct kvm_mmu_pages *pvec, struct kvm_mmu_page *sp,
			 int idx)
{
	int i;

	if (sp->unsync)
		for (i=0; i < pvec->nr; i++)
			if (pvec->page[i].sp == sp)
				return 0;

	pvec->page[pvec->nr].sp = sp;
	pvec->page[pvec->nr].idx = idx;
	pvec->nr++;
	return (pvec->nr == KVM_PAGE_ARRAY_NR);
}

static inline void clear_unsync_child_bit(struct kvm_mmu_page *sp, int idx)
{
	--sp->unsync_children;
	WARN_ON((int)sp->unsync_children < 0);
	__clear_bit(idx, sp->unsync_child_bitmap);
}

static int __mmu_unsync_walk(struct kvm_mmu_page *sp,
			   struct kvm_mmu_pages *pvec)
{
	int i, ret, nr_unsync_leaf = 0;

	for_each_set_bit(i, sp->unsync_child_bitmap, 512) {
		struct kvm_mmu_page *child;
		u64 ent = sp->spt[i];

		if (!is_shadow_present_pte(ent) || is_large_pte(ent)) {
			clear_unsync_child_bit(sp, i);
			continue;
		}

		child = to_shadow_page(ent & PT64_BASE_ADDR_MASK);

		if (child->unsync_children) {
			if (mmu_pages_add(pvec, child, i))
				return -ENOSPC;

			ret = __mmu_unsync_walk(child, pvec);
			if (!ret) {
				clear_unsync_child_bit(sp, i);
				continue;
			} else if (ret > 0) {
				nr_unsync_leaf += ret;
			} else
				return ret;
		} else if (child->unsync) {
			nr_unsync_leaf++;
			if (mmu_pages_add(pvec, child, i))
				return -ENOSPC;
		} else
			clear_unsync_child_bit(sp, i);
	}

	return nr_unsync_leaf;
}

#define INVALID_INDEX (-1)

static int mmu_unsync_walk(struct kvm_mmu_page *sp,
			   struct kvm_mmu_pages *pvec)
{
	pvec->nr = 0;
	if (!sp->unsync_children)
		return 0;

	mmu_pages_add(pvec, sp, INVALID_INDEX);
	return __mmu_unsync_walk(sp, pvec);
}

static void kvm_unlink_unsync_page(struct kvm *kvm, struct kvm_mmu_page *sp)
{
	WARN_ON(!sp->unsync);
	trace_kvm_mmu_sync_page(sp);
	sp->unsync = 0;
	--kvm->stat.mmu_unsync;
}

static bool kvm_mmu_prepare_zap_page(struct kvm *kvm, struct kvm_mmu_page *sp,
				     struct list_head *invalid_list);
static void kvm_mmu_commit_zap_page(struct kvm *kvm,
				    struct list_head *invalid_list);

#define for_each_valid_sp(_kvm, _sp, _list)				\
	hlist_for_each_entry(_sp, _list, hash_link)			\
		if (is_obsolete_sp((_kvm), (_sp))) {			\
		} else

#define for_each_gfn_indirect_valid_sp(_kvm, _sp, _gfn)			\
	for_each_valid_sp(_kvm, _sp,					\
	  &(_kvm)->arch.mmu_page_hash[kvm_page_table_hashfn(_gfn)])	\
		if ((_sp)->gfn != (_gfn) || (_sp)->role.direct) {} else

static bool kvm_sync_page(struct kvm_vcpu *vcpu, struct kvm_mmu_page *sp,
			 struct list_head *invalid_list)
{
	if (vcpu->arch.mmu->sync_page(vcpu, sp) == 0) {
		kvm_mmu_prepare_zap_page(vcpu->kvm, sp, invalid_list);
		return false;
	}

	return true;
}

static bool kvm_mmu_remote_flush_or_zap(struct kvm *kvm,
					struct list_head *invalid_list,
					bool remote_flush)
{
	if (!remote_flush && list_empty(invalid_list))
		return false;

	if (!list_empty(invalid_list))
		kvm_mmu_commit_zap_page(kvm, invalid_list);
	else
		kvm_flush_remote_tlbs(kvm);
	return true;
}

static void kvm_mmu_flush_or_zap(struct kvm_vcpu *vcpu,
				 struct list_head *invalid_list,
				 bool remote_flush, bool local_flush)
{
	if (kvm_mmu_remote_flush_or_zap(vcpu->kvm, invalid_list, remote_flush))
		return;

	if (local_flush)
		kvm_make_request(KVM_REQ_TLB_FLUSH_CURRENT, vcpu);
}

#ifdef CONFIG_KVM_MMU_AUDIT
#include "mmu_audit.c"
#else
static void kvm_mmu_audit(struct kvm_vcpu *vcpu, int point) { }
static void mmu_audit_disable(void) { }
#endif

static bool is_obsolete_sp(struct kvm *kvm, struct kvm_mmu_page *sp)
{
	return sp->role.invalid ||
	       unlikely(sp->mmu_valid_gen != kvm->arch.mmu_valid_gen);
}

struct mmu_page_path {
	struct kvm_mmu_page *parent[PT64_ROOT_MAX_LEVEL];
	unsigned int idx[PT64_ROOT_MAX_LEVEL];
};

#define for_each_sp(pvec, sp, parents, i)			\
		for (i = mmu_pages_first(&pvec, &parents);	\
			i < pvec.nr && ({ sp = pvec.page[i].sp; 1;});	\
			i = mmu_pages_next(&pvec, &parents, i))

static int mmu_pages_next(struct kvm_mmu_pages *pvec,
			  struct mmu_page_path *parents,
			  int i)
{
	int n;

	for (n = i+1; n < pvec->nr; n++) {
		struct kvm_mmu_page *sp = pvec->page[n].sp;
		unsigned idx = pvec->page[n].idx;
		int level = sp->role.level;

		parents->idx[level-1] = idx;
		if (level == PG_LEVEL_4K)
			break;

		parents->parent[level-2] = sp;
	}

	return n;
}

static int mmu_pages_first(struct kvm_mmu_pages *pvec,
			   struct mmu_page_path *parents)
{
	struct kvm_mmu_page *sp;
	int level;

	if (pvec->nr == 0)
		return 0;

	WARN_ON(pvec->page[0].idx != INVALID_INDEX);

	sp = pvec->page[0].sp;
	level = sp->role.level;
	WARN_ON(level == PG_LEVEL_4K);

	parents->parent[level-2] = sp;

	/* Also set up a sentinel.  Further entries in pvec are all
	 * children of sp, so this element is never overwritten.
	 */
	parents->parent[level-1] = NULL;
	return mmu_pages_next(pvec, parents, 0);
}

static void mmu_pages_clear_parents(struct mmu_page_path *parents)
{
	struct kvm_mmu_page *sp;
	unsigned int level = 0;

	do {
		unsigned int idx = parents->idx[level];
		sp = parents->parent[level];
		if (!sp)
			return;

		WARN_ON(idx == INVALID_INDEX);
		clear_unsync_child_bit(sp, idx);
		level++;
	} while (!sp->unsync_children);
}

static void mmu_sync_children(struct kvm_vcpu *vcpu,
			      struct kvm_mmu_page *parent)
{
	int i;
	struct kvm_mmu_page *sp;
	struct mmu_page_path parents;
	struct kvm_mmu_pages pages;
	LIST_HEAD(invalid_list);
	bool flush = false;

	while (mmu_unsync_walk(parent, &pages)) {
		bool protected = false;

		for_each_sp(pages, sp, parents, i)
			protected |= rmap_write_protect(vcpu, sp->gfn);

		if (protected) {
			kvm_flush_remote_tlbs(vcpu->kvm);
			flush = false;
		}

		for_each_sp(pages, sp, parents, i) {
			kvm_unlink_unsync_page(vcpu->kvm, sp);
			flush |= kvm_sync_page(vcpu, sp, &invalid_list);
			mmu_pages_clear_parents(&parents);
		}
		if (need_resched() || rwlock_needbreak(&vcpu->kvm->mmu_lock)) {
			kvm_mmu_flush_or_zap(vcpu, &invalid_list, false, flush);
			cond_resched_rwlock_write(&vcpu->kvm->mmu_lock);
			flush = false;
		}
	}

	kvm_mmu_flush_or_zap(vcpu, &invalid_list, false, flush);
}

static void __clear_sp_write_flooding_count(struct kvm_mmu_page *sp)
{
	atomic_set(&sp->write_flooding_count,  0);
}

static void clear_sp_write_flooding_count(u64 *spte)
{
	__clear_sp_write_flooding_count(sptep_to_sp(spte));
}

static struct kvm_mmu_page *kvm_mmu_get_page(struct kvm_vcpu *vcpu,
					     gfn_t gfn,
					     gva_t gaddr,
					     unsigned level,
					     int direct,
					     unsigned int access)
{
	bool direct_mmu = vcpu->arch.mmu->direct_map;
	union kvm_mmu_page_role role;
	struct hlist_head *sp_list;
	unsigned quadrant;
	struct kvm_mmu_page *sp;
	int collisions = 0;
	LIST_HEAD(invalid_list);

	role = vcpu->arch.mmu->mmu_role.base;
	role.level = level;
	role.direct = direct;
	if (role.direct)
		role.gpte_is_8_bytes = true;
	role.access = access;
	if (!direct_mmu && vcpu->arch.mmu->root_level <= PT32_ROOT_LEVEL) {
		quadrant = gaddr >> (PAGE_SHIFT + (PT64_PT_BITS * level));
		quadrant &= (1 << ((PT32_PT_BITS - PT64_PT_BITS) * level)) - 1;
		role.quadrant = quadrant;
	}

	sp_list = &vcpu->kvm->arch.mmu_page_hash[kvm_page_table_hashfn(gfn)];
	for_each_valid_sp(vcpu->kvm, sp, sp_list) {
		if (sp->gfn != gfn) {
			collisions++;
			continue;
		}

		if (sp->role.word != role.word) {
			/*
			 * If the guest is creating an upper-level page, zap
			 * unsync pages for the same gfn.  While it's possible
			 * the guest is using recursive page tables, in all
			 * likelihood the guest has stopped using the unsync
			 * page and is installing a completely unrelated page.
			 * Unsync pages must not be left as is, because the new
			 * upper-level page will be write-protected.
			 */
			if (level > PG_LEVEL_4K && sp->unsync)
				kvm_mmu_prepare_zap_page(vcpu->kvm, sp,
							 &invalid_list);
			continue;
		}

		if (direct_mmu)
			goto trace_get_page;

		if (sp->unsync) {
			/*
			 * The page is good, but is stale.  kvm_sync_page does
			 * get the latest guest state, but (unlike mmu_unsync_children)
			 * it doesn't write-protect the page or mark it synchronized!
			 * This way the validity of the mapping is ensured, but the
			 * overhead of write protection is not incurred until the
			 * guest invalidates the TLB mapping.  This allows multiple
			 * SPs for a single gfn to be unsync.
			 *
			 * If the sync fails, the page is zapped.  If so, break
			 * in order to rebuild it.
			 */
			if (!kvm_sync_page(vcpu, sp, &invalid_list))
				break;

			WARN_ON(!list_empty(&invalid_list));
			kvm_make_request(KVM_REQ_TLB_FLUSH_CURRENT, vcpu);
		}

		if (sp->unsync_children)
			kvm_make_request(KVM_REQ_MMU_SYNC, vcpu);

		__clear_sp_write_flooding_count(sp);

trace_get_page:
		trace_kvm_mmu_get_page(sp, false);
		goto out;
	}

	++vcpu->kvm->stat.mmu_cache_miss;

	sp = kvm_mmu_alloc_page(vcpu, direct);

	sp->gfn = gfn;
	sp->role = role;
	hlist_add_head(&sp->hash_link, sp_list);
	if (!direct) {
		account_shadowed(vcpu->kvm, sp);
		if (level == PG_LEVEL_4K && rmap_write_protect(vcpu, gfn))
			kvm_flush_remote_tlbs_with_address(vcpu->kvm, gfn, 1);
	}
	trace_kvm_mmu_get_page(sp, true);
out:
	kvm_mmu_commit_zap_page(vcpu->kvm, &invalid_list);

	if (collisions > vcpu->kvm->stat.max_mmu_page_hash_collisions)
		vcpu->kvm->stat.max_mmu_page_hash_collisions = collisions;
	return sp;
}

static void shadow_walk_init_using_root(struct kvm_shadow_walk_iterator *iterator,
					struct kvm_vcpu *vcpu, hpa_t root,
					u64 addr)
{
	iterator->addr = addr;
	iterator->shadow_addr = root;
	iterator->level = vcpu->arch.mmu->shadow_root_level;

	if (iterator->level == PT64_ROOT_4LEVEL &&
	    vcpu->arch.mmu->root_level < PT64_ROOT_4LEVEL &&
	    !vcpu->arch.mmu->direct_map)
		--iterator->level;

	if (iterator->level == PT32E_ROOT_LEVEL) {
		/*
		 * prev_root is currently only used for 64-bit hosts. So only
		 * the active root_hpa is valid here.
		 */
		BUG_ON(root != vcpu->arch.mmu->root_hpa);

		iterator->shadow_addr
			= vcpu->arch.mmu->pae_root[(addr >> 30) & 3];
		iterator->shadow_addr &= PT64_BASE_ADDR_MASK;
		--iterator->level;
		if (!iterator->shadow_addr)
			iterator->level = 0;
	}
}

static void shadow_walk_init(struct kvm_shadow_walk_iterator *iterator,
			     struct kvm_vcpu *vcpu, u64 addr)
{
	shadow_walk_init_using_root(iterator, vcpu, vcpu->arch.mmu->root_hpa,
				    addr);
}

static bool shadow_walk_okay(struct kvm_shadow_walk_iterator *iterator)
{
	if (iterator->level < PG_LEVEL_4K)
		return false;

	iterator->index = SHADOW_PT_INDEX(iterator->addr, iterator->level);
	iterator->sptep	= ((u64 *)__va(iterator->shadow_addr)) + iterator->index;
	return true;
}

static void __shadow_walk_next(struct kvm_shadow_walk_iterator *iterator,
			       u64 spte)
{
	if (is_last_spte(spte, iterator->level)) {
		iterator->level = 0;
		return;
	}

	iterator->shadow_addr = spte & PT64_BASE_ADDR_MASK;
	--iterator->level;
}

static void shadow_walk_next(struct kvm_shadow_walk_iterator *iterator)
{
	__shadow_walk_next(iterator, *iterator->sptep);
}

static void link_shadow_page(struct kvm_vcpu *vcpu, u64 *sptep,
			     struct kvm_mmu_page *sp)
{
	u64 spte;

	BUILD_BUG_ON(VMX_EPT_WRITABLE_MASK != PT_WRITABLE_MASK);

	spte = make_nonleaf_spte(sp->spt, sp_ad_disabled(sp));

	mmu_spte_set(sptep, spte);

	mmu_page_add_parent_pte(vcpu, sp, sptep);

	if (sp->unsync_children || sp->unsync)
		mark_unsync(sptep);
}

static void validate_direct_spte(struct kvm_vcpu *vcpu, u64 *sptep,
				   unsigned direct_access)
{
	if (is_shadow_present_pte(*sptep) && !is_large_pte(*sptep)) {
		struct kvm_mmu_page *child;

		/*
		 * For the direct sp, if the guest pte's dirty bit
		 * changed form clean to dirty, it will corrupt the
		 * sp's access: allow writable in the read-only sp,
		 * so we should update the spte at this point to get
		 * a new sp with the correct access.
		 */
		child = to_shadow_page(*sptep & PT64_BASE_ADDR_MASK);
		if (child->role.access == direct_access)
			return;

		drop_parent_pte(child, sptep);
		kvm_flush_remote_tlbs_with_address(vcpu->kvm, child->gfn, 1);
	}
}

/* Returns the number of zapped non-leaf child shadow pages. */
static int mmu_page_zap_pte(struct kvm *kvm, struct kvm_mmu_page *sp,
			    u64 *spte, struct list_head *invalid_list)
{
	u64 pte;
	struct kvm_mmu_page *child;

	pte = *spte;
	if (is_shadow_present_pte(pte)) {
		if (is_last_spte(pte, sp->role.level)) {
			drop_spte(kvm, spte);
			if (is_large_pte(pte))
				--kvm->stat.lpages;
		} else {
			child = to_shadow_page(pte & PT64_BASE_ADDR_MASK);
			drop_parent_pte(child, spte);

			/*
			 * Recursively zap nested TDP SPs, parentless SPs are
			 * unlikely to be used again in the near future.  This
			 * avoids retaining a large number of stale nested SPs.
			 */
			if (tdp_enabled && invalid_list &&
			    child->role.guest_mode && !child->parent_ptes.val)
				return kvm_mmu_prepare_zap_page(kvm, child,
								invalid_list);
		}
	} else if (is_mmio_spte(pte)) {
		mmu_spte_clear_no_track(spte);
	}
	return 0;
}

static int kvm_mmu_page_unlink_children(struct kvm *kvm,
					struct kvm_mmu_page *sp,
					struct list_head *invalid_list)
{
	int zapped = 0;
	unsigned i;

	for (i = 0; i < PT64_ENT_PER_PAGE; ++i)
		zapped += mmu_page_zap_pte(kvm, sp, sp->spt + i, invalid_list);

	return zapped;
}

static void kvm_mmu_unlink_parents(struct kvm *kvm, struct kvm_mmu_page *sp)
{
	u64 *sptep;
	struct rmap_iterator iter;

	while ((sptep = rmap_get_first(&sp->parent_ptes, &iter)))
		drop_parent_pte(sp, sptep);
}

static int mmu_zap_unsync_children(struct kvm *kvm,
				   struct kvm_mmu_page *parent,
				   struct list_head *invalid_list)
{
	int i, zapped = 0;
	struct mmu_page_path parents;
	struct kvm_mmu_pages pages;

	if (parent->role.level == PG_LEVEL_4K)
		return 0;

	while (mmu_unsync_walk(parent, &pages)) {
		struct kvm_mmu_page *sp;

		for_each_sp(pages, sp, parents, i) {
			kvm_mmu_prepare_zap_page(kvm, sp, invalid_list);
			mmu_pages_clear_parents(&parents);
			zapped++;
		}
	}

	return zapped;
}

static bool __kvm_mmu_prepare_zap_page(struct kvm *kvm,
				       struct kvm_mmu_page *sp,
				       struct list_head *invalid_list,
				       int *nr_zapped)
{
	bool list_unstable;

	trace_kvm_mmu_prepare_zap_page(sp);
	++kvm->stat.mmu_shadow_zapped;
	*nr_zapped = mmu_zap_unsync_children(kvm, sp, invalid_list);
	*nr_zapped += kvm_mmu_page_unlink_children(kvm, sp, invalid_list);
	kvm_mmu_unlink_parents(kvm, sp);

	/* Zapping children means active_mmu_pages has become unstable. */
	list_unstable = *nr_zapped;

	if (!sp->role.invalid && !sp->role.direct)
		unaccount_shadowed(kvm, sp);

	if (sp->unsync)
		kvm_unlink_unsync_page(kvm, sp);
	if (!sp->root_count) {
		/* Count self */
		(*nr_zapped)++;

		/*
		 * Already invalid pages (previously active roots) are not on
		 * the active page list.  See list_del() in the "else" case of
		 * !sp->root_count.
		 */
		if (sp->role.invalid)
			list_add(&sp->link, invalid_list);
		else
			list_move(&sp->link, invalid_list);
		kvm_mod_used_mmu_pages(kvm, -1);
	} else {
		/*
		 * Remove the active root from the active page list, the root
		 * will be explicitly freed when the root_count hits zero.
		 */
		list_del(&sp->link);

		/*
		 * Obsolete pages cannot be used on any vCPUs, see the comment
		 * in kvm_mmu_zap_all_fast().  Note, is_obsolete_sp() also
		 * treats invalid shadow pages as being obsolete.
		 */
		if (!is_obsolete_sp(kvm, sp))
			kvm_reload_remote_mmus(kvm);
	}

	if (sp->lpage_disallowed)
		unaccount_huge_nx_page(kvm, sp);

	sp->role.invalid = 1;
	return list_unstable;
}

static bool kvm_mmu_prepare_zap_page(struct kvm *kvm, struct kvm_mmu_page *sp,
				     struct list_head *invalid_list)
{
	int nr_zapped;

	__kvm_mmu_prepare_zap_page(kvm, sp, invalid_list, &nr_zapped);
	return nr_zapped;
}

static void kvm_mmu_commit_zap_page(struct kvm *kvm,
				    struct list_head *invalid_list)
{
	struct kvm_mmu_page *sp, *nsp;

	if (list_empty(invalid_list))
		return;

	/*
	 * We need to make sure everyone sees our modifications to
	 * the page tables and see changes to vcpu->mode here. The barrier
	 * in the kvm_flush_remote_tlbs() achieves this. This pairs
	 * with vcpu_enter_guest and walk_shadow_page_lockless_begin/end.
	 *
	 * In addition, kvm_flush_remote_tlbs waits for all vcpus to exit
	 * guest mode and/or lockless shadow page table walks.
	 */
	kvm_flush_remote_tlbs(kvm);

	list_for_each_entry_safe(sp, nsp, invalid_list, link) {
		WARN_ON(!sp->role.invalid || sp->root_count);
		kvm_mmu_free_page(sp);
	}
}

static unsigned long kvm_mmu_zap_oldest_mmu_pages(struct kvm *kvm,
						  unsigned long nr_to_zap)
{
	unsigned long total_zapped = 0;
	struct kvm_mmu_page *sp, *tmp;
	LIST_HEAD(invalid_list);
	bool unstable;
	int nr_zapped;

	if (list_empty(&kvm->arch.active_mmu_pages))
		return 0;

restart:
	list_for_each_entry_safe_reverse(sp, tmp, &kvm->arch.active_mmu_pages, link) {
		/*
		 * Don't zap active root pages, the page itself can't be freed
		 * and zapping it will just force vCPUs to realloc and reload.
		 */
		if (sp->root_count)
			continue;

		unstable = __kvm_mmu_prepare_zap_page(kvm, sp, &invalid_list,
						      &nr_zapped);
		total_zapped += nr_zapped;
		if (total_zapped >= nr_to_zap)
			break;

		if (unstable)
			goto restart;
	}

	kvm_mmu_commit_zap_page(kvm, &invalid_list);

	kvm->stat.mmu_recycled += total_zapped;
	return total_zapped;
}

static inline unsigned long kvm_mmu_available_pages(struct kvm *kvm)
{
	if (kvm->arch.n_max_mmu_pages > kvm->arch.n_used_mmu_pages)
		return kvm->arch.n_max_mmu_pages -
			kvm->arch.n_used_mmu_pages;

	return 0;
}

static int make_mmu_pages_available(struct kvm_vcpu *vcpu)
{
	unsigned long avail = kvm_mmu_available_pages(vcpu->kvm);

	if (likely(avail >= KVM_MIN_FREE_MMU_PAGES))
		return 0;

	kvm_mmu_zap_oldest_mmu_pages(vcpu->kvm, KVM_REFILL_PAGES - avail);

	/*
	 * Note, this check is intentionally soft, it only guarantees that one
	 * page is available, while the caller may end up allocating as many as
	 * four pages, e.g. for PAE roots or for 5-level paging.  Temporarily
	 * exceeding the (arbitrary by default) limit will not harm the host,
	 * being too aggressive may unnecessarily kill the guest, and getting an
	 * exact count is far more trouble than it's worth, especially in the
	 * page fault paths.
	 */
	if (!kvm_mmu_available_pages(vcpu->kvm))
		return -ENOSPC;
	return 0;
}

/*
 * Changing the number of mmu pages allocated to the vm
 * Note: if goal_nr_mmu_pages is too small, you will get dead lock
 */
void kvm_mmu_change_mmu_pages(struct kvm *kvm, unsigned long goal_nr_mmu_pages)
{
	write_lock(&kvm->mmu_lock);

	if (kvm->arch.n_used_mmu_pages > goal_nr_mmu_pages) {
		kvm_mmu_zap_oldest_mmu_pages(kvm, kvm->arch.n_used_mmu_pages -
						  goal_nr_mmu_pages);

		goal_nr_mmu_pages = kvm->arch.n_used_mmu_pages;
	}

	kvm->arch.n_max_mmu_pages = goal_nr_mmu_pages;

	write_unlock(&kvm->mmu_lock);
}

int kvm_mmu_unprotect_page(struct kvm *kvm, gfn_t gfn)
{
	struct kvm_mmu_page *sp;
	LIST_HEAD(invalid_list);
	int r;

	pgprintk("%s: looking for gfn %llx\n", __func__, gfn);
	r = 0;
	write_lock(&kvm->mmu_lock);
	for_each_gfn_indirect_valid_sp(kvm, sp, gfn) {
		pgprintk("%s: gfn %llx role %x\n", __func__, gfn,
			 sp->role.word);
		r = 1;
		kvm_mmu_prepare_zap_page(kvm, sp, &invalid_list);
	}
	kvm_mmu_commit_zap_page(kvm, &invalid_list);
	write_unlock(&kvm->mmu_lock);

	return r;
}

static int kvm_mmu_unprotect_page_virt(struct kvm_vcpu *vcpu, gva_t gva)
{
	gpa_t gpa;
	int r;

	if (vcpu->arch.mmu->direct_map)
		return 0;

	gpa = kvm_mmu_gva_to_gpa_read(vcpu, gva, NULL);

	r = kvm_mmu_unprotect_page(vcpu->kvm, gpa >> PAGE_SHIFT);

	return r;
}

static void kvm_unsync_page(struct kvm_vcpu *vcpu, struct kvm_mmu_page *sp)
{
	trace_kvm_mmu_unsync_page(sp);
	++vcpu->kvm->stat.mmu_unsync;
	sp->unsync = 1;

	kvm_mmu_mark_parents_unsync(sp);
}

/*
 * Attempt to unsync any shadow pages that can be reached by the specified gfn,
 * KVM is creating a writable mapping for said gfn.  Returns 0 if all pages
 * were marked unsync (or if there is no shadow page), -EPERM if the SPTE must
 * be write-protected.
 */
int mmu_try_to_unsync_pages(struct kvm_vcpu *vcpu, gfn_t gfn, bool can_unsync)
{
	struct kvm_mmu_page *sp;

	/*
	 * Force write-protection if the page is being tracked.  Note, the page
	 * track machinery is used to write-protect upper-level shadow pages,
	 * i.e. this guards the role.level == 4K assertion below!
	 */
	if (kvm_page_track_is_active(vcpu, gfn, KVM_PAGE_TRACK_WRITE))
		return -EPERM;

	/*
	 * The page is not write-tracked, mark existing shadow pages unsync
	 * unless KVM is synchronizing an unsync SP (can_unsync = false).  In
	 * that case, KVM must complete emulation of the guest TLB flush before
	 * allowing shadow pages to become unsync (writable by the guest).
	 */
	for_each_gfn_indirect_valid_sp(vcpu->kvm, sp, gfn) {
		if (!can_unsync)
			return -EPERM;

		if (sp->unsync)
			continue;

		WARN_ON(sp->role.level != PG_LEVEL_4K);
		kvm_unsync_page(vcpu, sp);
	}

	/*
	 * We need to ensure that the marking of unsync pages is visible
	 * before the SPTE is updated to allow writes because
	 * kvm_mmu_sync_roots() checks the unsync flags without holding
	 * the MMU lock and so can race with this. If the SPTE was updated
	 * before the page had been marked as unsync-ed, something like the
	 * following could happen:
	 *
	 * CPU 1                    CPU 2
	 * ---------------------------------------------------------------------
	 * 1.2 Host updates SPTE
	 *     to be writable
	 *                      2.1 Guest writes a GPTE for GVA X.
	 *                          (GPTE being in the guest page table shadowed
	 *                           by the SP from CPU 1.)
	 *                          This reads SPTE during the page table walk.
	 *                          Since SPTE.W is read as 1, there is no
	 *                          fault.
	 *
	 *                      2.2 Guest issues TLB flush.
	 *                          That causes a VM Exit.
	 *
	 *                      2.3 Walking of unsync pages sees sp->unsync is
	 *                          false and skips the page.
	 *
	 *                      2.4 Guest accesses GVA X.
	 *                          Since the mapping in the SP was not updated,
	 *                          so the old mapping for GVA X incorrectly
	 *                          gets used.
	 * 1.1 Host marks SP
	 *     as unsync
	 *     (sp->unsync = true)
	 *
	 * The write barrier below ensures that 1.1 happens before 1.2 and thus
	 * the situation in 2.4 does not arise. The implicit barrier in 2.2
	 * pairs with this write barrier.
	 */
	smp_wmb();

	return 0;
}

static int set_spte(struct kvm_vcpu *vcpu, u64 *sptep,
		    unsigned int pte_access, int level,
		    gfn_t gfn, kvm_pfn_t pfn, bool speculative,
		    bool can_unsync, bool host_writable)
{
	u64 spte;
	struct kvm_mmu_page *sp;
	int ret;

	sp = sptep_to_sp(sptep);

	ret = make_spte(vcpu, pte_access, level, gfn, pfn, *sptep, speculative,
			can_unsync, host_writable, sp_ad_disabled(sp), &spte);

	if (spte & PT_WRITABLE_MASK)
		kvm_vcpu_mark_page_dirty(vcpu, gfn);

	if (*sptep == spte)
		ret |= SET_SPTE_SPURIOUS;
	else if (mmu_spte_update(sptep, spte))
		ret |= SET_SPTE_NEED_REMOTE_TLB_FLUSH;
	return ret;
}

static int mmu_set_spte(struct kvm_vcpu *vcpu, u64 *sptep,
			unsigned int pte_access, bool write_fault, int level,
			gfn_t gfn, kvm_pfn_t pfn, bool speculative,
			bool host_writable)
{
	int was_rmapped = 0;
	int rmap_count;
	int set_spte_ret;
	int ret = RET_PF_FIXED;
	bool flush = false;

	pgprintk("%s: spte %llx write_fault %d gfn %llx\n", __func__,
		 *sptep, write_fault, gfn);

	if (unlikely(is_noslot_pfn(pfn))) {
		mark_mmio_spte(vcpu, sptep, gfn, pte_access);
		return RET_PF_EMULATE;
	}

	if (is_shadow_present_pte(*sptep)) {
		/*
		 * If we overwrite a PTE page pointer with a 2MB PMD, unlink
		 * the parent of the now unreachable PTE.
		 */
		if (level > PG_LEVEL_4K && !is_large_pte(*sptep)) {
			struct kvm_mmu_page *child;
			u64 pte = *sptep;

			child = to_shadow_page(pte & PT64_BASE_ADDR_MASK);
			drop_parent_pte(child, sptep);
			flush = true;
		} else if (pfn != spte_to_pfn(*sptep)) {
			pgprintk("hfn old %llx new %llx\n",
				 spte_to_pfn(*sptep), pfn);
			drop_spte(vcpu->kvm, sptep);
			flush = true;
		} else
			was_rmapped = 1;
	}

	set_spte_ret = set_spte(vcpu, sptep, pte_access, level, gfn, pfn,
				speculative, true, host_writable);
	if (set_spte_ret & SET_SPTE_WRITE_PROTECTED_PT) {
		if (write_fault)
			ret = RET_PF_EMULATE;
		kvm_make_request(KVM_REQ_TLB_FLUSH_CURRENT, vcpu);
	}

	if (set_spte_ret & SET_SPTE_NEED_REMOTE_TLB_FLUSH || flush)
		kvm_flush_remote_tlbs_with_address(vcpu->kvm, gfn,
				KVM_PAGES_PER_HPAGE(level));

	/*
	 * The fault is fully spurious if and only if the new SPTE and old SPTE
	 * are identical, and emulation is not required.
	 */
	if ((set_spte_ret & SET_SPTE_SPURIOUS) && ret == RET_PF_FIXED) {
		WARN_ON_ONCE(!was_rmapped);
		return RET_PF_SPURIOUS;
	}

	pgprintk("%s: setting spte %llx\n", __func__, *sptep);
	trace_kvm_mmu_set_spte(level, gfn, sptep);
	if (!was_rmapped && is_large_pte(*sptep))
		++vcpu->kvm->stat.lpages;

	if (is_shadow_present_pte(*sptep)) {
		if (!was_rmapped) {
			rmap_count = rmap_add(vcpu, sptep, gfn);
			if (rmap_count > RMAP_RECYCLE_THRESHOLD)
				rmap_recycle(vcpu, sptep, gfn);
		}
	}

	return ret;
}

static kvm_pfn_t pte_prefetch_gfn_to_pfn(struct kvm_vcpu *vcpu, gfn_t gfn,
				     bool no_dirty_log)
{
	struct kvm_memory_slot *slot;

	slot = gfn_to_memslot_dirty_bitmap(vcpu, gfn, no_dirty_log);
	if (!slot)
		return KVM_PFN_ERR_FAULT;

	return gfn_to_pfn_memslot_atomic(slot, gfn);
}

static int direct_pte_prefetch_many(struct kvm_vcpu *vcpu,
				    struct kvm_mmu_page *sp,
				    u64 *start, u64 *end)
{
	struct page *pages[PTE_PREFETCH_NUM];
	struct kvm_memory_slot *slot;
	unsigned int access = sp->role.access;
	int i, ret;
	gfn_t gfn;

	gfn = kvm_mmu_page_get_gfn(sp, start - sp->spt);
	slot = gfn_to_memslot_dirty_bitmap(vcpu, gfn, access & ACC_WRITE_MASK);
	if (!slot)
		return -1;

	ret = gfn_to_page_many_atomic(slot, gfn, pages, end - start);
	if (ret <= 0)
		return -1;

	for (i = 0; i < ret; i++, gfn++, start++) {
		mmu_set_spte(vcpu, start, access, false, sp->role.level, gfn,
			     page_to_pfn(pages[i]), true, true);
		put_page(pages[i]);
	}

	return 0;
}

static void __direct_pte_prefetch(struct kvm_vcpu *vcpu,
				  struct kvm_mmu_page *sp, u64 *sptep)
{
	u64 *spte, *start = NULL;
	int i;

	WARN_ON(!sp->role.direct);

	i = (sptep - sp->spt) & ~(PTE_PREFETCH_NUM - 1);
	spte = sp->spt + i;

	for (i = 0; i < PTE_PREFETCH_NUM; i++, spte++) {
		if (is_shadow_present_pte(*spte) || spte == sptep) {
			if (!start)
				continue;
			if (direct_pte_prefetch_many(vcpu, sp, start, spte) < 0)
				break;
			start = NULL;
		} else if (!start)
			start = spte;
	}
}

static void direct_pte_prefetch(struct kvm_vcpu *vcpu, u64 *sptep)
{
	struct kvm_mmu_page *sp;

	sp = sptep_to_sp(sptep);

	/*
	 * Without accessed bits, there's no way to distinguish between
	 * actually accessed translations and prefetched, so disable pte
	 * prefetch if accessed bits aren't available.
	 */
	if (sp_ad_disabled(sp))
		return;

	if (sp->role.level > PG_LEVEL_4K)
		return;

	/*
	 * If addresses are being invalidated, skip prefetching to avoid
	 * accidentally prefetching those addresses.
	 */
	if (unlikely(vcpu->kvm->mmu_notifier_count))
		return;

	__direct_pte_prefetch(vcpu, sp, sptep);
}

static int host_pfn_mapping_level(struct kvm *kvm, gfn_t gfn, kvm_pfn_t pfn,
				  const struct kvm_memory_slot *slot)
{
	unsigned long hva;
	pte_t *pte;
	int level;

	if (!PageCompound(pfn_to_page(pfn)) && !kvm_is_zone_device_pfn(pfn))
		return PG_LEVEL_4K;

	/*
	 * Note, using the already-retrieved memslot and __gfn_to_hva_memslot()
	 * is not solely for performance, it's also necessary to avoid the
	 * "writable" check in __gfn_to_hva_many(), which will always fail on
	 * read-only memslots due to gfn_to_hva() assuming writes.  Earlier
	 * page fault steps have already verified the guest isn't writing a
	 * read-only memslot.
	 */
	hva = __gfn_to_hva_memslot(slot, gfn);

	pte = lookup_address_in_mm(kvm->mm, hva, &level);
	if (unlikely(!pte))
		return PG_LEVEL_4K;

	return level;
}

int kvm_mmu_max_mapping_level(struct kvm *kvm,
			      const struct kvm_memory_slot *slot, gfn_t gfn,
			      kvm_pfn_t pfn, int max_level)
{
	struct kvm_lpage_info *linfo;

	max_level = min(max_level, max_huge_page_level);
	for ( ; max_level > PG_LEVEL_4K; max_level--) {
		linfo = lpage_info_slot(gfn, slot, max_level);
		if (!linfo->disallow_lpage)
			break;
	}

	if (max_level == PG_LEVEL_4K)
		return PG_LEVEL_4K;

	return host_pfn_mapping_level(kvm, gfn, pfn, slot);
}

int kvm_mmu_hugepage_adjust(struct kvm_vcpu *vcpu, gfn_t gfn,
			    int max_level, kvm_pfn_t *pfnp,
			    bool huge_page_disallowed, int *req_level)
{
	struct kvm_memory_slot *slot;
	kvm_pfn_t pfn = *pfnp;
	kvm_pfn_t mask;
	int level;

	*req_level = PG_LEVEL_4K;

	if (unlikely(max_level == PG_LEVEL_4K))
		return PG_LEVEL_4K;

	if (is_error_noslot_pfn(pfn) || kvm_is_reserved_pfn(pfn))
		return PG_LEVEL_4K;

	slot = gfn_to_memslot_dirty_bitmap(vcpu, gfn, true);
	if (!slot)
		return PG_LEVEL_4K;

	level = kvm_mmu_max_mapping_level(vcpu->kvm, slot, gfn, pfn, max_level);
	if (level == PG_LEVEL_4K)
		return level;

	*req_level = level = min(level, max_level);

	/*
	 * Enforce the iTLB multihit workaround after capturing the requested
	 * level, which will be used to do precise, accurate accounting.
	 */
	if (huge_page_disallowed)
		return PG_LEVEL_4K;

	/*
	 * mmu_notifier_retry() was successful and mmu_lock is held, so
	 * the pmd can't be split from under us.
	 */
	mask = KVM_PAGES_PER_HPAGE(level) - 1;
	VM_BUG_ON((gfn & mask) != (pfn & mask));
	*pfnp = pfn & ~mask;

	return level;
}

void disallowed_hugepage_adjust(u64 spte, gfn_t gfn, int cur_level,
				kvm_pfn_t *pfnp, int *goal_levelp)
{
	int level = *goal_levelp;

	if (cur_level == level && level > PG_LEVEL_4K &&
	    is_shadow_present_pte(spte) &&
	    !is_large_pte(spte)) {
		/*
		 * A small SPTE exists for this pfn, but FNAME(fetch)
		 * and __direct_map would like to create a large PTE
		 * instead: just force them to go down another level,
		 * patching back for them into pfn the next 9 bits of
		 * the address.
		 */
		u64 page_mask = KVM_PAGES_PER_HPAGE(level) -
				KVM_PAGES_PER_HPAGE(level - 1);
		*pfnp |= gfn & page_mask;
		(*goal_levelp)--;
	}
}

static int __direct_map(struct kvm_vcpu *vcpu, gpa_t gpa, u32 error_code,
			int map_writable, int max_level, kvm_pfn_t pfn,
			bool prefault, bool is_tdp)
{
	bool nx_huge_page_workaround_enabled = is_nx_huge_page_enabled();
	bool write = error_code & PFERR_WRITE_MASK;
	bool exec = error_code & PFERR_FETCH_MASK;
	bool huge_page_disallowed = exec && nx_huge_page_workaround_enabled;
	struct kvm_shadow_walk_iterator it;
	struct kvm_mmu_page *sp;
	int level, req_level, ret;
	gfn_t gfn = gpa >> PAGE_SHIFT;
	gfn_t base_gfn = gfn;

	level = kvm_mmu_hugepage_adjust(vcpu, gfn, max_level, &pfn,
					huge_page_disallowed, &req_level);

	trace_kvm_mmu_spte_requested(gpa, level, pfn);
	for_each_shadow_entry(vcpu, gpa, it) {
		/*
		 * We cannot overwrite existing page tables with an NX
		 * large page, as the leaf could be executable.
		 */
		if (nx_huge_page_workaround_enabled)
			disallowed_hugepage_adjust(*it.sptep, gfn, it.level,
						   &pfn, &level);

		base_gfn = gfn & ~(KVM_PAGES_PER_HPAGE(it.level) - 1);
		if (it.level == level)
			break;

		drop_large_spte(vcpu, it.sptep);
		if (!is_shadow_present_pte(*it.sptep)) {
			sp = kvm_mmu_get_page(vcpu, base_gfn, it.addr,
					      it.level - 1, true, ACC_ALL);

			link_shadow_page(vcpu, it.sptep, sp);
			if (is_tdp && huge_page_disallowed &&
			    req_level >= it.level)
				account_huge_nx_page(vcpu->kvm, sp);
		}
	}

	ret = mmu_set_spte(vcpu, it.sptep, ACC_ALL,
			   write, level, base_gfn, pfn, prefault,
			   map_writable);
	if (ret == RET_PF_SPURIOUS)
		return ret;

	direct_pte_prefetch(vcpu, it.sptep);
	++vcpu->stat.pf_fixed;
	return ret;
}

static void kvm_send_hwpoison_signal(unsigned long address, struct task_struct *tsk)
{
	send_sig_mceerr(BUS_MCEERR_AR, (void __user *)address, PAGE_SHIFT, tsk);
}

static int kvm_handle_bad_page(struct kvm_vcpu *vcpu, gfn_t gfn, kvm_pfn_t pfn)
{
	/*
	 * Do not cache the mmio info caused by writing the readonly gfn
	 * into the spte otherwise read access on readonly gfn also can
	 * caused mmio page fault and treat it as mmio access.
	 */
	if (pfn == KVM_PFN_ERR_RO_FAULT)
		return RET_PF_EMULATE;

	if (pfn == KVM_PFN_ERR_HWPOISON) {
		kvm_send_hwpoison_signal(kvm_vcpu_gfn_to_hva(vcpu, gfn), current);
		return RET_PF_RETRY;
	}

	return -EFAULT;
}

static bool handle_abnormal_pfn(struct kvm_vcpu *vcpu, gva_t gva, gfn_t gfn,
				kvm_pfn_t pfn, unsigned int access,
				int *ret_val)
{
	/* The pfn is invalid, report the error! */
	if (unlikely(is_error_pfn(pfn))) {
		*ret_val = kvm_handle_bad_page(vcpu, gfn, pfn);
		return true;
	}

	if (unlikely(is_noslot_pfn(pfn))) {
		vcpu_cache_mmio_info(vcpu, gva, gfn,
				     access & shadow_mmio_access_mask);
		/*
		 * If MMIO caching is disabled, emulate immediately without
		 * touching the shadow page tables as attempting to install an
		 * MMIO SPTE will just be an expensive nop.
		 */
		if (unlikely(!shadow_mmio_value)) {
			*ret_val = RET_PF_EMULATE;
			return true;
		}
	}

	return false;
}

static bool page_fault_can_be_fast(u32 error_code)
{
	/*
	 * Do not fix the mmio spte with invalid generation number which
	 * need to be updated by slow page fault path.
	 */
	if (unlikely(error_code & PFERR_RSVD_MASK))
		return false;

	/* See if the page fault is due to an NX violation */
	if (unlikely(((error_code & (PFERR_FETCH_MASK | PFERR_PRESENT_MASK))
		      == (PFERR_FETCH_MASK | PFERR_PRESENT_MASK))))
		return false;

	/*
	 * #PF can be fast if:
	 * 1. The shadow page table entry is not present, which could mean that
	 *    the fault is potentially caused by access tracking (if enabled).
	 * 2. The shadow page table entry is present and the fault
	 *    is caused by write-protect, that means we just need change the W
	 *    bit of the spte which can be done out of mmu-lock.
	 *
	 * However, if access tracking is disabled we know that a non-present
	 * page must be a genuine page fault where we have to create a new SPTE.
	 * So, if access tracking is disabled, we return true only for write
	 * accesses to a present page.
	 */

	return shadow_acc_track_mask != 0 ||
	       ((error_code & (PFERR_WRITE_MASK | PFERR_PRESENT_MASK))
		== (PFERR_WRITE_MASK | PFERR_PRESENT_MASK));
}

/*
 * Returns true if the SPTE was fixed successfully. Otherwise,
 * someone else modified the SPTE from its original value.
 */
static bool
fast_pf_fix_direct_spte(struct kvm_vcpu *vcpu, struct kvm_mmu_page *sp,
			u64 *sptep, u64 old_spte, u64 new_spte)
{
	gfn_t gfn;

	WARN_ON(!sp->role.direct);

	/*
	 * Theoretically we could also set dirty bit (and flush TLB) here in
	 * order to eliminate unnecessary PML logging. See comments in
	 * set_spte. But fast_page_fault is very unlikely to happen with PML
	 * enabled, so we do not do this. This might result in the same GPA
	 * to be logged in PML buffer again when the write really happens, and
	 * eventually to be called by mark_page_dirty twice. But it's also no
	 * harm. This also avoids the TLB flush needed after setting dirty bit
	 * so non-PML cases won't be impacted.
	 *
	 * Compare with set_spte where instead shadow_dirty_mask is set.
	 */
	if (cmpxchg64(sptep, old_spte, new_spte) != old_spte)
		return false;

	if (is_writable_pte(new_spte) && !is_writable_pte(old_spte)) {
		/*
		 * The gfn of direct spte is stable since it is
		 * calculated by sp->gfn.
		 */
		gfn = kvm_mmu_page_get_gfn(sp, sptep - sp->spt);
		kvm_vcpu_mark_page_dirty(vcpu, gfn);
	}

	return true;
}

static bool is_access_allowed(u32 fault_err_code, u64 spte)
{
	if (fault_err_code & PFERR_FETCH_MASK)
		return is_executable_pte(spte);

	if (fault_err_code & PFERR_WRITE_MASK)
		return is_writable_pte(spte);

	/* Fault was on Read access */
	return spte & PT_PRESENT_MASK;
}

/*
 * Returns one of RET_PF_INVALID, RET_PF_FIXED or RET_PF_SPURIOUS.
 */
static int fast_page_fault(struct kvm_vcpu *vcpu, gpa_t cr2_or_gpa,
			   u32 error_code)
{
	struct kvm_shadow_walk_iterator iterator;
	struct kvm_mmu_page *sp;
	int ret = RET_PF_INVALID;
	u64 spte = 0ull;
	uint retry_count = 0;

	if (!page_fault_can_be_fast(error_code))
		return ret;

	walk_shadow_page_lockless_begin(vcpu);

	do {
		u64 new_spte;

		for_each_shadow_entry_lockless(vcpu, cr2_or_gpa, iterator, spte)
			if (!is_shadow_present_pte(spte))
				break;

		if (!is_shadow_present_pte(spte))
			break;

		sp = sptep_to_sp(iterator.sptep);
		if (!is_last_spte(spte, sp->role.level))
			break;

		/*
		 * Check whether the memory access that caused the fault would
		 * still cause it if it were to be performed right now. If not,
		 * then this is a spurious fault caused by TLB lazily flushed,
		 * or some other CPU has already fixed the PTE after the
		 * current CPU took the fault.
		 *
		 * Need not check the access of upper level table entries since
		 * they are always ACC_ALL.
		 */
		if (is_access_allowed(error_code, spte)) {
			ret = RET_PF_SPURIOUS;
			break;
		}

		new_spte = spte;

		if (is_access_track_spte(spte))
			new_spte = restore_acc_track_spte(new_spte);

		/*
		 * Currently, to simplify the code, write-protection can
		 * be removed in the fast path only if the SPTE was
		 * write-protected for dirty-logging or access tracking.
		 */
		if ((error_code & PFERR_WRITE_MASK) &&
		    spte_can_locklessly_be_made_writable(spte)) {
			new_spte |= PT_WRITABLE_MASK;

			/*
			 * Do not fix write-permission on the large spte.  Since
			 * we only dirty the first page into the dirty-bitmap in
			 * fast_pf_fix_direct_spte(), other pages are missed
			 * if its slot has dirty logging enabled.
			 *
			 * Instead, we let the slow page fault path create a
			 * normal spte to fix the access.
			 *
			 * See the comments in kvm_arch_commit_memory_region().
			 */
			if (sp->role.level > PG_LEVEL_4K)
				break;
		}

		/* Verify that the fault can be handled in the fast path */
		if (new_spte == spte ||
		    !is_access_allowed(error_code, new_spte))
			break;

		/*
		 * Currently, fast page fault only works for direct mapping
		 * since the gfn is not stable for indirect shadow page. See
		 * Documentation/virt/kvm/locking.rst to get more detail.
		 */
		if (fast_pf_fix_direct_spte(vcpu, sp, iterator.sptep, spte,
					    new_spte)) {
			ret = RET_PF_FIXED;
			break;
		}

		if (++retry_count > 4) {
			printk_once(KERN_WARNING
				"kvm: Fast #PF retrying more than 4 times.\n");
			break;
		}

	} while (true);

	trace_fast_page_fault(vcpu, cr2_or_gpa, error_code, iterator.sptep,
			      spte, ret);
	walk_shadow_page_lockless_end(vcpu);

	return ret;
}

static void mmu_free_root_page(struct kvm *kvm, hpa_t *root_hpa,
			       struct list_head *invalid_list)
{
	struct kvm_mmu_page *sp;

	if (!VALID_PAGE(*root_hpa))
		return;

	sp = to_shadow_page(*root_hpa & PT64_BASE_ADDR_MASK);

	if (is_tdp_mmu_page(sp))
		kvm_tdp_mmu_put_root(kvm, sp, false);
	else if (!--sp->root_count && sp->role.invalid)
		kvm_mmu_prepare_zap_page(kvm, sp, invalid_list);

	*root_hpa = INVALID_PAGE;
}

/* roots_to_free must be some combination of the KVM_MMU_ROOT_* flags */
void kvm_mmu_free_roots(struct kvm_vcpu *vcpu, struct kvm_mmu *mmu,
			ulong roots_to_free)
{
	struct kvm *kvm = vcpu->kvm;
	int i;
	LIST_HEAD(invalid_list);
	bool free_active_root = roots_to_free & KVM_MMU_ROOT_CURRENT;

	BUILD_BUG_ON(KVM_MMU_NUM_PREV_ROOTS >= BITS_PER_LONG);

	/* Before acquiring the MMU lock, see if we need to do any real work. */
	if (!(free_active_root && VALID_PAGE(mmu->root_hpa))) {
		for (i = 0; i < KVM_MMU_NUM_PREV_ROOTS; i++)
			if ((roots_to_free & KVM_MMU_ROOT_PREVIOUS(i)) &&
			    VALID_PAGE(mmu->prev_roots[i].hpa))
				break;

		if (i == KVM_MMU_NUM_PREV_ROOTS)
			return;
	}

	write_lock(&kvm->mmu_lock);

	for (i = 0; i < KVM_MMU_NUM_PREV_ROOTS; i++)
		if (roots_to_free & KVM_MMU_ROOT_PREVIOUS(i))
			mmu_free_root_page(kvm, &mmu->prev_roots[i].hpa,
					   &invalid_list);

	if (free_active_root) {
		if (mmu->shadow_root_level >= PT64_ROOT_4LEVEL &&
		    (mmu->root_level >= PT64_ROOT_4LEVEL || mmu->direct_map)) {
			mmu_free_root_page(kvm, &mmu->root_hpa, &invalid_list);
		} else if (mmu->pae_root) {
			for (i = 0; i < 4; ++i) {
				if (!IS_VALID_PAE_ROOT(mmu->pae_root[i]))
					continue;

				mmu_free_root_page(kvm, &mmu->pae_root[i],
						   &invalid_list);
				mmu->pae_root[i] = INVALID_PAE_ROOT;
			}
		}
		mmu->root_hpa = INVALID_PAGE;
		mmu->root_pgd = 0;
	}

	kvm_mmu_commit_zap_page(kvm, &invalid_list);
	write_unlock(&kvm->mmu_lock);
}
EXPORT_SYMBOL_GPL(kvm_mmu_free_roots);

void kvm_mmu_free_guest_mode_roots(struct kvm_vcpu *vcpu, struct kvm_mmu *mmu)
{
	unsigned long roots_to_free = 0;
	hpa_t root_hpa;
	int i;

	/*
	 * This should not be called while L2 is active, L2 can't invalidate
	 * _only_ its own roots, e.g. INVVPID unconditionally exits.
	 */
	WARN_ON_ONCE(mmu->mmu_role.base.guest_mode);

	for (i = 0; i < KVM_MMU_NUM_PREV_ROOTS; i++) {
		root_hpa = mmu->prev_roots[i].hpa;
		if (!VALID_PAGE(root_hpa))
			continue;

		if (!to_shadow_page(root_hpa) ||
			to_shadow_page(root_hpa)->role.guest_mode)
			roots_to_free |= KVM_MMU_ROOT_PREVIOUS(i);
	}

	kvm_mmu_free_roots(vcpu, mmu, roots_to_free);
}
EXPORT_SYMBOL_GPL(kvm_mmu_free_guest_mode_roots);


static int mmu_check_root(struct kvm_vcpu *vcpu, gfn_t root_gfn)
{
	int ret = 0;

	if (!kvm_vcpu_is_visible_gfn(vcpu, root_gfn)) {
		kvm_make_request(KVM_REQ_TRIPLE_FAULT, vcpu);
		ret = 1;
	}

	return ret;
}

static hpa_t mmu_alloc_root(struct kvm_vcpu *vcpu, gfn_t gfn, gva_t gva,
			    u8 level, bool direct)
{
	struct kvm_mmu_page *sp;

	sp = kvm_mmu_get_page(vcpu, gfn, gva, level, direct, ACC_ALL);
	++sp->root_count;

	return __pa(sp->spt);
}

static int mmu_alloc_direct_roots(struct kvm_vcpu *vcpu)
{
	struct kvm_mmu *mmu = vcpu->arch.mmu;
	u8 shadow_root_level = mmu->shadow_root_level;
	hpa_t root;
	unsigned i;
	int r;

	write_lock(&vcpu->kvm->mmu_lock);
	r = make_mmu_pages_available(vcpu);
	if (r < 0)
		goto out_unlock;

	if (is_tdp_mmu_enabled(vcpu->kvm)) {
		root = kvm_tdp_mmu_get_vcpu_root_hpa(vcpu);
		mmu->root_hpa = root;
	} else if (shadow_root_level >= PT64_ROOT_4LEVEL) {
		root = mmu_alloc_root(vcpu, 0, 0, shadow_root_level, true);
		mmu->root_hpa = root;
	} else if (shadow_root_level == PT32E_ROOT_LEVEL) {
		if (WARN_ON_ONCE(!mmu->pae_root)) {
			r = -EIO;
			goto out_unlock;
		}

		for (i = 0; i < 4; ++i) {
			WARN_ON_ONCE(IS_VALID_PAE_ROOT(mmu->pae_root[i]));

			root = mmu_alloc_root(vcpu, i << (30 - PAGE_SHIFT),
					      i << 30, PT32_ROOT_LEVEL, true);
			mmu->pae_root[i] = root | PT_PRESENT_MASK |
					   shadow_me_mask;
		}
		mmu->root_hpa = __pa(mmu->pae_root);
	} else {
		WARN_ONCE(1, "Bad TDP root level = %d\n", shadow_root_level);
		r = -EIO;
		goto out_unlock;
	}

	/* root_pgd is ignored for direct MMUs. */
	mmu->root_pgd = 0;
out_unlock:
	write_unlock(&vcpu->kvm->mmu_lock);
	return r;
}

static int mmu_alloc_shadow_roots(struct kvm_vcpu *vcpu)
{
	struct kvm_mmu *mmu = vcpu->arch.mmu;
	u64 pdptrs[4], pm_mask;
	gfn_t root_gfn, root_pgd;
	hpa_t root;
	unsigned i;
	int r;

	root_pgd = mmu->get_guest_pgd(vcpu);
	root_gfn = root_pgd >> PAGE_SHIFT;

	if (mmu_check_root(vcpu, root_gfn))
		return 1;

	/*
	 * On SVM, reading PDPTRs might access guest memory, which might fault
	 * and thus might sleep.  Grab the PDPTRs before acquiring mmu_lock.
	 */
	if (mmu->root_level == PT32E_ROOT_LEVEL) {
		for (i = 0; i < 4; ++i) {
			pdptrs[i] = mmu->get_pdptr(vcpu, i);
			if (!(pdptrs[i] & PT_PRESENT_MASK))
				continue;

			if (mmu_check_root(vcpu, pdptrs[i] >> PAGE_SHIFT))
				return 1;
		}
	}

	r = alloc_all_memslots_rmaps(vcpu->kvm);
	if (r)
		return r;

	write_lock(&vcpu->kvm->mmu_lock);
	r = make_mmu_pages_available(vcpu);
	if (r < 0)
		goto out_unlock;

	/*
	 * Do we shadow a long mode page table? If so we need to
	 * write-protect the guests page table root.
	 */
	if (mmu->root_level >= PT64_ROOT_4LEVEL) {
		root = mmu_alloc_root(vcpu, root_gfn, 0,
				      mmu->shadow_root_level, false);
		mmu->root_hpa = root;
		goto set_root_pgd;
	}

	if (WARN_ON_ONCE(!mmu->pae_root)) {
		r = -EIO;
		goto out_unlock;
	}

	/*
	 * We shadow a 32 bit page table. This may be a legacy 2-level
	 * or a PAE 3-level page table. In either case we need to be aware that
	 * the shadow page table may be a PAE or a long mode page table.
	 */
	pm_mask = PT_PRESENT_MASK | shadow_me_mask;
	if (mmu->shadow_root_level == PT64_ROOT_4LEVEL) {
		pm_mask |= PT_ACCESSED_MASK | PT_WRITABLE_MASK | PT_USER_MASK;

		if (WARN_ON_ONCE(!mmu->pml4_root)) {
			r = -EIO;
			goto out_unlock;
		}

		mmu->pml4_root[0] = __pa(mmu->pae_root) | pm_mask;
	}

	for (i = 0; i < 4; ++i) {
		WARN_ON_ONCE(IS_VALID_PAE_ROOT(mmu->pae_root[i]));

		if (mmu->root_level == PT32E_ROOT_LEVEL) {
			if (!(pdptrs[i] & PT_PRESENT_MASK)) {
				mmu->pae_root[i] = INVALID_PAE_ROOT;
				continue;
			}
			root_gfn = pdptrs[i] >> PAGE_SHIFT;
		}

		root = mmu_alloc_root(vcpu, root_gfn, i << 30,
				      PT32_ROOT_LEVEL, false);
		mmu->pae_root[i] = root | pm_mask;
	}

	if (mmu->shadow_root_level == PT64_ROOT_4LEVEL)
		mmu->root_hpa = __pa(mmu->pml4_root);
	else
		mmu->root_hpa = __pa(mmu->pae_root);

set_root_pgd:
	mmu->root_pgd = root_pgd;
out_unlock:
	write_unlock(&vcpu->kvm->mmu_lock);

	return 0;
}

static int mmu_alloc_special_roots(struct kvm_vcpu *vcpu)
{
	struct kvm_mmu *mmu = vcpu->arch.mmu;
	u64 *pml4_root, *pae_root;

	/*
	 * When shadowing 32-bit or PAE NPT with 64-bit NPT, the PML4 and PDP
	 * tables are allocated and initialized at root creation as there is no
	 * equivalent level in the guest's NPT to shadow.  Allocate the tables
	 * on demand, as running a 32-bit L1 VMM on 64-bit KVM is very rare.
	 */
	if (mmu->direct_map || mmu->root_level >= PT64_ROOT_4LEVEL ||
	    mmu->shadow_root_level < PT64_ROOT_4LEVEL)
		return 0;

	/*
	 * This mess only works with 4-level paging and needs to be updated to
	 * work with 5-level paging.
	 */
	if (WARN_ON_ONCE(mmu->shadow_root_level != PT64_ROOT_4LEVEL))
		return -EIO;

	if (mmu->pae_root && mmu->pml4_root)
		return 0;

	/*
	 * The special roots should always be allocated in concert.  Yell and
	 * bail if KVM ends up in a state where only one of the roots is valid.
	 */
	if (WARN_ON_ONCE(!tdp_enabled || mmu->pae_root || mmu->pml4_root))
		return -EIO;

	/*
	 * Unlike 32-bit NPT, the PDP table doesn't need to be in low mem, and
	 * doesn't need to be decrypted.
	 */
	pae_root = (void *)get_zeroed_page(GFP_KERNEL_ACCOUNT);
	if (!pae_root)
		return -ENOMEM;

	pml4_root = (void *)get_zeroed_page(GFP_KERNEL_ACCOUNT);
	if (!pml4_root) {
		free_page((unsigned long)pae_root);
		return -ENOMEM;
	}

	mmu->pae_root = pae_root;
	mmu->pml4_root = pml4_root;

	return 0;
}

void kvm_mmu_sync_roots(struct kvm_vcpu *vcpu)
{
	int i;
	struct kvm_mmu_page *sp;

	if (vcpu->arch.mmu->direct_map)
		return;

	if (!VALID_PAGE(vcpu->arch.mmu->root_hpa))
		return;

	vcpu_clear_mmio_info(vcpu, MMIO_GVA_ANY);

	if (vcpu->arch.mmu->root_level >= PT64_ROOT_4LEVEL) {
		hpa_t root = vcpu->arch.mmu->root_hpa;
		sp = to_shadow_page(root);

		/*
		 * Even if another CPU was marking the SP as unsync-ed
		 * simultaneously, any guest page table changes are not
		 * guaranteed to be visible anyway until this VCPU issues a TLB
		 * flush strictly after those changes are made. We only need to
		 * ensure that the other CPU sets these flags before any actual
		 * changes to the page tables are made. The comments in
		 * mmu_try_to_unsync_pages() describe what could go wrong if
		 * this requirement isn't satisfied.
		 */
		if (!smp_load_acquire(&sp->unsync) &&
		    !smp_load_acquire(&sp->unsync_children))
			return;

		write_lock(&vcpu->kvm->mmu_lock);
		kvm_mmu_audit(vcpu, AUDIT_PRE_SYNC);

		mmu_sync_children(vcpu, sp);

		kvm_mmu_audit(vcpu, AUDIT_POST_SYNC);
		write_unlock(&vcpu->kvm->mmu_lock);
		return;
	}

	write_lock(&vcpu->kvm->mmu_lock);
	kvm_mmu_audit(vcpu, AUDIT_PRE_SYNC);

	for (i = 0; i < 4; ++i) {
		hpa_t root = vcpu->arch.mmu->pae_root[i];

		if (IS_VALID_PAE_ROOT(root)) {
			root &= PT64_BASE_ADDR_MASK;
			sp = to_shadow_page(root);
			mmu_sync_children(vcpu, sp);
		}
	}

	kvm_mmu_audit(vcpu, AUDIT_POST_SYNC);
	write_unlock(&vcpu->kvm->mmu_lock);
}

static gpa_t nonpaging_gva_to_gpa(struct kvm_vcpu *vcpu, gpa_t vaddr,
				  u32 access, struct x86_exception *exception)
{
	if (exception)
		exception->error_code = 0;
	return vaddr;
}

static gpa_t nonpaging_gva_to_gpa_nested(struct kvm_vcpu *vcpu, gpa_t vaddr,
					 u32 access,
					 struct x86_exception *exception)
{
	if (exception)
		exception->error_code = 0;
	return vcpu->arch.nested_mmu.translate_gpa(vcpu, vaddr, access, exception);
}

static bool mmio_info_in_cache(struct kvm_vcpu *vcpu, u64 addr, bool direct)
{
	/*
	 * A nested guest cannot use the MMIO cache if it is using nested
	 * page tables, because cr2 is a nGPA while the cache stores GPAs.
	 */
	if (mmu_is_nested(vcpu))
		return false;

	if (direct)
		return vcpu_match_mmio_gpa(vcpu, addr);

	return vcpu_match_mmio_gva(vcpu, addr);
}

/*
 * Return the level of the lowest level SPTE added to sptes.
 * That SPTE may be non-present.
 */
static int get_walk(struct kvm_vcpu *vcpu, u64 addr, u64 *sptes, int *root_level)
{
	struct kvm_shadow_walk_iterator iterator;
	int leaf = -1;
	u64 spte;

	walk_shadow_page_lockless_begin(vcpu);

	for (shadow_walk_init(&iterator, vcpu, addr),
	     *root_level = iterator.level;
	     shadow_walk_okay(&iterator);
	     __shadow_walk_next(&iterator, spte)) {
		leaf = iterator.level;
		spte = mmu_spte_get_lockless(iterator.sptep);

		sptes[leaf] = spte;

		if (!is_shadow_present_pte(spte))
			break;
	}

	walk_shadow_page_lockless_end(vcpu);

	return leaf;
}

/* return true if reserved bit(s) are detected on a valid, non-MMIO SPTE. */
static bool get_mmio_spte(struct kvm_vcpu *vcpu, u64 addr, u64 *sptep)
{
	u64 sptes[PT64_ROOT_MAX_LEVEL + 1];
	struct rsvd_bits_validate *rsvd_check;
	int root, leaf, level;
	bool reserved = false;

	if (is_tdp_mmu(vcpu->arch.mmu))
		leaf = kvm_tdp_mmu_get_walk(vcpu, addr, sptes, &root);
	else
		leaf = get_walk(vcpu, addr, sptes, &root);

	if (unlikely(leaf < 0)) {
		*sptep = 0ull;
		return reserved;
	}

	*sptep = sptes[leaf];

	/*
	 * Skip reserved bits checks on the terminal leaf if it's not a valid
	 * SPTE.  Note, this also (intentionally) skips MMIO SPTEs, which, by
	 * design, always have reserved bits set.  The purpose of the checks is
	 * to detect reserved bits on non-MMIO SPTEs. i.e. buggy SPTEs.
	 */
	if (!is_shadow_present_pte(sptes[leaf]))
		leaf++;

	rsvd_check = &vcpu->arch.mmu->shadow_zero_check;

	for (level = root; level >= leaf; level--)
		reserved |= is_rsvd_spte(rsvd_check, sptes[level], level);

	if (reserved) {
		pr_err("%s: reserved bits set on MMU-present spte, addr 0x%llx, hierarchy:\n",
		       __func__, addr);
		for (level = root; level >= leaf; level--)
			pr_err("------ spte = 0x%llx level = %d, rsvd bits = 0x%llx",
			       sptes[level], level,
			       get_rsvd_bits(rsvd_check, sptes[level], level));
	}

	return reserved;
}

static int handle_mmio_page_fault(struct kvm_vcpu *vcpu, u64 addr, bool direct)
{
	u64 spte;
	bool reserved;

	if (mmio_info_in_cache(vcpu, addr, direct))
		return RET_PF_EMULATE;

	reserved = get_mmio_spte(vcpu, addr, &spte);
	if (WARN_ON(reserved))
		return -EINVAL;

	if (is_mmio_spte(spte)) {
		gfn_t gfn = get_mmio_spte_gfn(spte);
		unsigned int access = get_mmio_spte_access(spte);

		if (!check_mmio_spte(vcpu, spte))
			return RET_PF_INVALID;

		if (direct)
			addr = 0;

		trace_handle_mmio_page_fault(addr, gfn, access);
		vcpu_cache_mmio_info(vcpu, addr, gfn, access);
		return RET_PF_EMULATE;
	}

	/*
	 * If the page table is zapped by other cpus, let CPU fault again on
	 * the address.
	 */
	return RET_PF_RETRY;
}

static bool page_fault_handle_page_track(struct kvm_vcpu *vcpu,
					 u32 error_code, gfn_t gfn)
{
	if (unlikely(error_code & PFERR_RSVD_MASK))
		return false;

	if (!(error_code & PFERR_PRESENT_MASK) ||
	      !(error_code & PFERR_WRITE_MASK))
		return false;

	/*
	 * guest is writing the page which is write tracked which can
	 * not be fixed by page fault handler.
	 */
	if (kvm_page_track_is_active(vcpu, gfn, KVM_PAGE_TRACK_WRITE))
		return true;

	return false;
}

static void shadow_page_table_clear_flood(struct kvm_vcpu *vcpu, gva_t addr)
{
	struct kvm_shadow_walk_iterator iterator;
	u64 spte;

	walk_shadow_page_lockless_begin(vcpu);
	for_each_shadow_entry_lockless(vcpu, addr, iterator, spte) {
		clear_sp_write_flooding_count(iterator.sptep);
		if (!is_shadow_present_pte(spte))
			break;
	}
	walk_shadow_page_lockless_end(vcpu);
}

static bool kvm_arch_setup_async_pf(struct kvm_vcpu *vcpu, gpa_t cr2_or_gpa,
				    gfn_t gfn)
{
	struct kvm_arch_async_pf arch;

	arch.token = (vcpu->arch.apf.id++ << 12) | vcpu->vcpu_id;
	arch.gfn = gfn;
	arch.direct_map = vcpu->arch.mmu->direct_map;
	arch.cr3 = vcpu->arch.mmu->get_guest_pgd(vcpu);

	return kvm_setup_async_pf(vcpu, cr2_or_gpa,
				  kvm_vcpu_gfn_to_hva(vcpu, gfn), &arch);
}

static bool try_async_pf(struct kvm_vcpu *vcpu, bool prefault, gfn_t gfn,
			 gpa_t cr2_or_gpa, kvm_pfn_t *pfn, hva_t *hva,
			 bool write, bool *writable)
{
	struct kvm_memory_slot *slot = kvm_vcpu_gfn_to_memslot(vcpu, gfn);
	bool async;

	/*
	 * Retry the page fault if the gfn hit a memslot that is being deleted
	 * or moved.  This ensures any existing SPTEs for the old memslot will
	 * be zapped before KVM inserts a new MMIO SPTE for the gfn.
	 */
	if (slot && (slot->flags & KVM_MEMSLOT_INVALID))
		return true;

	/* Don't expose private memslots to L2. */
	if (is_guest_mode(vcpu) && !kvm_is_visible_memslot(slot)) {
		*pfn = KVM_PFN_NOSLOT;
		*writable = false;
		return false;
	}

	async = false;
	*pfn = __gfn_to_pfn_memslot(slot, gfn, false, &async,
				    write, writable, hva);
	if (!async)
		return false; /* *pfn has correct page already */

	if (!prefault && kvm_can_do_async_pf(vcpu)) {
		trace_kvm_try_async_get_page(cr2_or_gpa, gfn);
		if (kvm_find_async_pf_gfn(vcpu, gfn)) {
			trace_kvm_async_pf_doublefault(cr2_or_gpa, gfn);
			kvm_make_request(KVM_REQ_APF_HALT, vcpu);
			return true;
		} else if (kvm_arch_setup_async_pf(vcpu, cr2_or_gpa, gfn))
			return true;
	}

	*pfn = __gfn_to_pfn_memslot(slot, gfn, false, NULL,
				    write, writable, hva);
	return false;
}

static int direct_page_fault(struct kvm_vcpu *vcpu, gpa_t gpa, u32 error_code,
			     bool prefault, int max_level, bool is_tdp)
{
	bool is_tdp_mmu_fault = is_tdp_mmu(vcpu->arch.mmu);
	bool write = error_code & PFERR_WRITE_MASK;
	bool map_writable;

	gfn_t gfn = gpa >> PAGE_SHIFT;
	unsigned long mmu_seq;
	kvm_pfn_t pfn;
	hva_t hva;
	int r;

	if (page_fault_handle_page_track(vcpu, error_code, gfn))
		return RET_PF_EMULATE;

	if (!is_tdp_mmu_fault) {
		r = fast_page_fault(vcpu, gpa, error_code);
		if (r != RET_PF_INVALID)
			return r;
	}

	r = mmu_topup_memory_caches(vcpu, false);
	if (r)
		return r;

	mmu_seq = vcpu->kvm->mmu_notifier_seq;
	smp_rmb();

	if (try_async_pf(vcpu, prefault, gfn, gpa, &pfn, &hva,
			 write, &map_writable))
		return RET_PF_RETRY;

	if (handle_abnormal_pfn(vcpu, is_tdp ? 0 : gpa, gfn, pfn, ACC_ALL, &r))
		return r;

	r = RET_PF_RETRY;

	if (is_tdp_mmu_fault)
		read_lock(&vcpu->kvm->mmu_lock);
	else
		write_lock(&vcpu->kvm->mmu_lock);

	if (!is_noslot_pfn(pfn) && mmu_notifier_retry_hva(vcpu->kvm, mmu_seq, hva))
		goto out_unlock;
	r = make_mmu_pages_available(vcpu);
	if (r)
		goto out_unlock;

	if (is_tdp_mmu_fault)
		r = kvm_tdp_mmu_map(vcpu, gpa, error_code, map_writable, max_level,
				    pfn, prefault);
	else
		r = __direct_map(vcpu, gpa, error_code, map_writable, max_level, pfn,
				 prefault, is_tdp);

out_unlock:
	if (is_tdp_mmu_fault)
		read_unlock(&vcpu->kvm->mmu_lock);
	else
		write_unlock(&vcpu->kvm->mmu_lock);
	kvm_release_pfn_clean(pfn);
	return r;
}

static int nonpaging_page_fault(struct kvm_vcpu *vcpu, gpa_t gpa,
				u32 error_code, bool prefault)
{
	pgprintk("%s: gva %lx error %x\n", __func__, gpa, error_code);

	/* This path builds a PAE pagetable, we can map 2mb pages at maximum. */
	return direct_page_fault(vcpu, gpa & PAGE_MASK, error_code, prefault,
				 PG_LEVEL_2M, false);
}

int kvm_handle_page_fault(struct kvm_vcpu *vcpu, u64 error_code,
				u64 fault_address, char *insn, int insn_len)
{
	int r = 1;
	u32 flags = vcpu->arch.apf.host_apf_flags;

#ifndef CONFIG_X86_64
	/* A 64-bit CR2 should be impossible on 32-bit KVM. */
	if (WARN_ON_ONCE(fault_address >> 32))
		return -EFAULT;
#endif

	vcpu->arch.l1tf_flush_l1d = true;
	if (!flags) {
		trace_kvm_page_fault(fault_address, error_code);

		if (kvm_event_needs_reinjection(vcpu))
			kvm_mmu_unprotect_page_virt(vcpu, fault_address);
		r = kvm_mmu_page_fault(vcpu, fault_address, error_code, insn,
				insn_len);
	} else if (flags & KVM_PV_REASON_PAGE_NOT_PRESENT) {
		vcpu->arch.apf.host_apf_flags = 0;
		local_irq_disable();
		kvm_async_pf_task_wait_schedule(fault_address);
		local_irq_enable();
	} else {
		WARN_ONCE(1, "Unexpected host async PF flags: %x\n", flags);
	}

	return r;
}
EXPORT_SYMBOL_GPL(kvm_handle_page_fault);

int kvm_tdp_page_fault(struct kvm_vcpu *vcpu, gpa_t gpa, u32 error_code,
		       bool prefault)
{
	int max_level;

	for (max_level = KVM_MAX_HUGEPAGE_LEVEL;
	     max_level > PG_LEVEL_4K;
	     max_level--) {
		int page_num = KVM_PAGES_PER_HPAGE(max_level);
		gfn_t base = (gpa >> PAGE_SHIFT) & ~(page_num - 1);

		if (kvm_mtrr_check_gfn_range_consistency(vcpu, base, page_num))
			break;
	}

	return direct_page_fault(vcpu, gpa, error_code, prefault,
				 max_level, true);
}

static void nonpaging_init_context(struct kvm_mmu *context)
{
	context->page_fault = nonpaging_page_fault;
	context->gva_to_gpa = nonpaging_gva_to_gpa;
	context->sync_page = nonpaging_sync_page;
	context->invlpg = NULL;
	context->direct_map = true;
}

static inline bool is_root_usable(struct kvm_mmu_root_info *root, gpa_t pgd,
				  union kvm_mmu_page_role role)
{
	return (role.direct || pgd == root->pgd) &&
	       VALID_PAGE(root->hpa) && to_shadow_page(root->hpa) &&
	       role.word == to_shadow_page(root->hpa)->role.word;
}

/*
 * Find out if a previously cached root matching the new pgd/role is available.
 * The current root is also inserted into the cache.
 * If a matching root was found, it is assigned to kvm_mmu->root_hpa and true is
 * returned.
 * Otherwise, the LRU root from the cache is assigned to kvm_mmu->root_hpa and
 * false is returned. This root should now be freed by the caller.
 */
static bool cached_root_available(struct kvm_vcpu *vcpu, gpa_t new_pgd,
				  union kvm_mmu_page_role new_role)
{
	uint i;
	struct kvm_mmu_root_info root;
	struct kvm_mmu *mmu = vcpu->arch.mmu;

	root.pgd = mmu->root_pgd;
	root.hpa = mmu->root_hpa;

	if (is_root_usable(&root, new_pgd, new_role))
		return true;

	for (i = 0; i < KVM_MMU_NUM_PREV_ROOTS; i++) {
		swap(root, mmu->prev_roots[i]);

		if (is_root_usable(&root, new_pgd, new_role))
			break;
	}

	mmu->root_hpa = root.hpa;
	mmu->root_pgd = root.pgd;

	return i < KVM_MMU_NUM_PREV_ROOTS;
}

static bool fast_pgd_switch(struct kvm_vcpu *vcpu, gpa_t new_pgd,
			    union kvm_mmu_page_role new_role)
{
	struct kvm_mmu *mmu = vcpu->arch.mmu;

	/*
	 * For now, limit the fast switch to 64-bit hosts+VMs in order to avoid
	 * having to deal with PDPTEs. We may add support for 32-bit hosts/VMs
	 * later if necessary.
	 */
	if (mmu->shadow_root_level >= PT64_ROOT_4LEVEL &&
	    mmu->root_level >= PT64_ROOT_4LEVEL)
		return cached_root_available(vcpu, new_pgd, new_role);

	return false;
}

static void __kvm_mmu_new_pgd(struct kvm_vcpu *vcpu, gpa_t new_pgd,
			      union kvm_mmu_page_role new_role)
{
	if (!fast_pgd_switch(vcpu, new_pgd, new_role)) {
		kvm_mmu_free_roots(vcpu, vcpu->arch.mmu, KVM_MMU_ROOT_CURRENT);
		return;
	}

	/*
	 * It's possible that the cached previous root page is obsolete because
	 * of a change in the MMU generation number. However, changing the
	 * generation number is accompanied by KVM_REQ_MMU_RELOAD, which will
	 * free the root set here and allocate a new one.
	 */
	kvm_make_request(KVM_REQ_LOAD_MMU_PGD, vcpu);

	if (force_flush_and_sync_on_reuse) {
		kvm_make_request(KVM_REQ_MMU_SYNC, vcpu);
		kvm_make_request(KVM_REQ_TLB_FLUSH_CURRENT, vcpu);
	}

	/*
	 * The last MMIO access's GVA and GPA are cached in the VCPU. When
	 * switching to a new CR3, that GVA->GPA mapping may no longer be
	 * valid. So clear any cached MMIO info even when we don't need to sync
	 * the shadow page tables.
	 */
	vcpu_clear_mmio_info(vcpu, MMIO_GVA_ANY);

	/*
	 * If this is a direct root page, it doesn't have a write flooding
	 * count. Otherwise, clear the write flooding count.
	 */
	if (!new_role.direct)
		__clear_sp_write_flooding_count(
				to_shadow_page(vcpu->arch.mmu->root_hpa));
}

void kvm_mmu_new_pgd(struct kvm_vcpu *vcpu, gpa_t new_pgd)
{
	__kvm_mmu_new_pgd(vcpu, new_pgd, kvm_mmu_calc_root_page_role(vcpu));
}
EXPORT_SYMBOL_GPL(kvm_mmu_new_pgd);

static unsigned long get_cr3(struct kvm_vcpu *vcpu)
{
	return kvm_read_cr3(vcpu);
}

static bool sync_mmio_spte(struct kvm_vcpu *vcpu, u64 *sptep, gfn_t gfn,
			   unsigned int access, int *nr_present)
{
	if (unlikely(is_mmio_spte(*sptep))) {
		if (gfn != get_mmio_spte_gfn(*sptep)) {
			mmu_spte_clear_no_track(sptep);
			return true;
		}

		(*nr_present)++;
		mark_mmio_spte(vcpu, sptep, gfn, access);
		return true;
	}

	return false;
}

#define PTTYPE_EPT 18 /* arbitrary */
#define PTTYPE PTTYPE_EPT
#include "paging_tmpl.h"
#undef PTTYPE

#define PTTYPE 64
#include "paging_tmpl.h"
#undef PTTYPE

#define PTTYPE 32
#include "paging_tmpl.h"
#undef PTTYPE

static void
__reset_rsvds_bits_mask(struct rsvd_bits_validate *rsvd_check,
			u64 pa_bits_rsvd, int level, bool nx, bool gbpages,
			bool pse, bool amd)
{
	u64 gbpages_bit_rsvd = 0;
	u64 nonleaf_bit8_rsvd = 0;
	u64 high_bits_rsvd;

	rsvd_check->bad_mt_xwr = 0;

	if (!gbpages)
		gbpages_bit_rsvd = rsvd_bits(7, 7);

	if (level == PT32E_ROOT_LEVEL)
		high_bits_rsvd = pa_bits_rsvd & rsvd_bits(0, 62);
	else
		high_bits_rsvd = pa_bits_rsvd & rsvd_bits(0, 51);

	/* Note, NX doesn't exist in PDPTEs, this is handled below. */
	if (!nx)
		high_bits_rsvd |= rsvd_bits(63, 63);

	/*
	 * Non-leaf PML4Es and PDPEs reserve bit 8 (which would be the G bit for
	 * leaf entries) on AMD CPUs only.
	 */
	if (amd)
		nonleaf_bit8_rsvd = rsvd_bits(8, 8);

	switch (level) {
	case PT32_ROOT_LEVEL:
		/* no rsvd bits for 2 level 4K page table entries */
		rsvd_check->rsvd_bits_mask[0][1] = 0;
		rsvd_check->rsvd_bits_mask[0][0] = 0;
		rsvd_check->rsvd_bits_mask[1][0] =
			rsvd_check->rsvd_bits_mask[0][0];

		if (!pse) {
			rsvd_check->rsvd_bits_mask[1][1] = 0;
			break;
		}

		if (is_cpuid_PSE36())
			/* 36bits PSE 4MB page */
			rsvd_check->rsvd_bits_mask[1][1] = rsvd_bits(17, 21);
		else
			/* 32 bits PSE 4MB page */
			rsvd_check->rsvd_bits_mask[1][1] = rsvd_bits(13, 21);
		break;
	case PT32E_ROOT_LEVEL:
		rsvd_check->rsvd_bits_mask[0][2] = rsvd_bits(63, 63) |
						   high_bits_rsvd |
						   rsvd_bits(5, 8) |
						   rsvd_bits(1, 2);	/* PDPTE */
		rsvd_check->rsvd_bits_mask[0][1] = high_bits_rsvd;	/* PDE */
		rsvd_check->rsvd_bits_mask[0][0] = high_bits_rsvd;	/* PTE */
		rsvd_check->rsvd_bits_mask[1][1] = high_bits_rsvd |
						   rsvd_bits(13, 20);	/* large page */
		rsvd_check->rsvd_bits_mask[1][0] =
			rsvd_check->rsvd_bits_mask[0][0];
		break;
	case PT64_ROOT_5LEVEL:
		rsvd_check->rsvd_bits_mask[0][4] = high_bits_rsvd |
						   nonleaf_bit8_rsvd |
						   rsvd_bits(7, 7);
		rsvd_check->rsvd_bits_mask[1][4] =
			rsvd_check->rsvd_bits_mask[0][4];
		fallthrough;
	case PT64_ROOT_4LEVEL:
		rsvd_check->rsvd_bits_mask[0][3] = high_bits_rsvd |
						   nonleaf_bit8_rsvd |
						   rsvd_bits(7, 7);
		rsvd_check->rsvd_bits_mask[0][2] = high_bits_rsvd |
						   gbpages_bit_rsvd;
		rsvd_check->rsvd_bits_mask[0][1] = high_bits_rsvd;
		rsvd_check->rsvd_bits_mask[0][0] = high_bits_rsvd;
		rsvd_check->rsvd_bits_mask[1][3] =
			rsvd_check->rsvd_bits_mask[0][3];
		rsvd_check->rsvd_bits_mask[1][2] = high_bits_rsvd |
						   gbpages_bit_rsvd |
						   rsvd_bits(13, 29);
		rsvd_check->rsvd_bits_mask[1][1] = high_bits_rsvd |
						   rsvd_bits(13, 20); /* large page */
		rsvd_check->rsvd_bits_mask[1][0] =
			rsvd_check->rsvd_bits_mask[0][0];
		break;
	}
}

static bool guest_can_use_gbpages(struct kvm_vcpu *vcpu)
{
	/*
	 * If TDP is enabled, let the guest use GBPAGES if they're supported in
	 * hardware.  The hardware page walker doesn't let KVM disable GBPAGES,
	 * i.e. won't treat them as reserved, and KVM doesn't redo the GVA->GPA
	 * walk for performance and complexity reasons.  Not to mention KVM
	 * _can't_ solve the problem because GVA->GPA walks aren't visible to
	 * KVM once a TDP translation is installed.  Mimic hardware behavior so
	 * that KVM's is at least consistent, i.e. doesn't randomly inject #PF.
	 */
	return tdp_enabled ? boot_cpu_has(X86_FEATURE_GBPAGES) :
			     guest_cpuid_has(vcpu, X86_FEATURE_GBPAGES);
}

static void reset_rsvds_bits_mask(struct kvm_vcpu *vcpu,
				  struct kvm_mmu *context)
{
	__reset_rsvds_bits_mask(&context->guest_rsvd_check,
				vcpu->arch.reserved_gpa_bits,
				context->root_level, is_efer_nx(context),
				guest_can_use_gbpages(vcpu),
				is_cr4_pse(context),
				guest_cpuid_is_amd_or_hygon(vcpu));
}

static void
__reset_rsvds_bits_mask_ept(struct rsvd_bits_validate *rsvd_check,
			    u64 pa_bits_rsvd, bool execonly)
{
	u64 high_bits_rsvd = pa_bits_rsvd & rsvd_bits(0, 51);
	u64 bad_mt_xwr;

	rsvd_check->rsvd_bits_mask[0][4] = high_bits_rsvd | rsvd_bits(3, 7);
	rsvd_check->rsvd_bits_mask[0][3] = high_bits_rsvd | rsvd_bits(3, 7);
	rsvd_check->rsvd_bits_mask[0][2] = high_bits_rsvd | rsvd_bits(3, 6);
	rsvd_check->rsvd_bits_mask[0][1] = high_bits_rsvd | rsvd_bits(3, 6);
	rsvd_check->rsvd_bits_mask[0][0] = high_bits_rsvd;

	/* large page */
	rsvd_check->rsvd_bits_mask[1][4] = rsvd_check->rsvd_bits_mask[0][4];
	rsvd_check->rsvd_bits_mask[1][3] = rsvd_check->rsvd_bits_mask[0][3];
	rsvd_check->rsvd_bits_mask[1][2] = high_bits_rsvd | rsvd_bits(12, 29);
	rsvd_check->rsvd_bits_mask[1][1] = high_bits_rsvd | rsvd_bits(12, 20);
	rsvd_check->rsvd_bits_mask[1][0] = rsvd_check->rsvd_bits_mask[0][0];

	bad_mt_xwr = 0xFFull << (2 * 8);	/* bits 3..5 must not be 2 */
	bad_mt_xwr |= 0xFFull << (3 * 8);	/* bits 3..5 must not be 3 */
	bad_mt_xwr |= 0xFFull << (7 * 8);	/* bits 3..5 must not be 7 */
	bad_mt_xwr |= REPEAT_BYTE(1ull << 2);	/* bits 0..2 must not be 010 */
	bad_mt_xwr |= REPEAT_BYTE(1ull << 6);	/* bits 0..2 must not be 110 */
	if (!execonly) {
		/* bits 0..2 must not be 100 unless VMX capabilities allow it */
		bad_mt_xwr |= REPEAT_BYTE(1ull << 4);
	}
	rsvd_check->bad_mt_xwr = bad_mt_xwr;
}

static void reset_rsvds_bits_mask_ept(struct kvm_vcpu *vcpu,
		struct kvm_mmu *context, bool execonly)
{
	__reset_rsvds_bits_mask_ept(&context->guest_rsvd_check,
				    vcpu->arch.reserved_gpa_bits, execonly);
}

static inline u64 reserved_hpa_bits(void)
{
	return rsvd_bits(shadow_phys_bits, 63);
}

/*
 * the page table on host is the shadow page table for the page
 * table in guest or amd nested guest, its mmu features completely
 * follow the features in guest.
 */
static void reset_shadow_zero_bits_mask(struct kvm_vcpu *vcpu,
					struct kvm_mmu *context)
{
	/*
	 * KVM uses NX when TDP is disabled to handle a variety of scenarios,
	 * notably for huge SPTEs if iTLB multi-hit mitigation is enabled and
	 * to generate correct permissions for CR0.WP=0/CR4.SMEP=1/EFER.NX=0.
	 * The iTLB multi-hit workaround can be toggled at any time, so assume
	 * NX can be used by any non-nested shadow MMU to avoid having to reset
	 * MMU contexts.  Note, KVM forces EFER.NX=1 when TDP is disabled.
	 */
	bool uses_nx = is_efer_nx(context) || !tdp_enabled;

	/* @amd adds a check on bit of SPTEs, which KVM shouldn't use anyways. */
	bool is_amd = true;
	/* KVM doesn't use 2-level page tables for the shadow MMU. */
	bool is_pse = false;
	struct rsvd_bits_validate *shadow_zero_check;
	int i;

	WARN_ON_ONCE(context->shadow_root_level < PT32E_ROOT_LEVEL);

	shadow_zero_check = &context->shadow_zero_check;
	__reset_rsvds_bits_mask(shadow_zero_check, reserved_hpa_bits(),
				context->shadow_root_level, uses_nx,
				guest_can_use_gbpages(vcpu), is_pse, is_amd);

	if (!shadow_me_mask)
		return;

	for (i = context->shadow_root_level; --i >= 0;) {
		shadow_zero_check->rsvd_bits_mask[0][i] &= ~shadow_me_mask;
		shadow_zero_check->rsvd_bits_mask[1][i] &= ~shadow_me_mask;
	}

}

static inline bool boot_cpu_is_amd(void)
{
	WARN_ON_ONCE(!tdp_enabled);
	return shadow_x_mask == 0;
}

/*
 * the direct page table on host, use as much mmu features as
 * possible, however, kvm currently does not do execution-protection.
 */
static void
reset_tdp_shadow_zero_bits_mask(struct kvm_vcpu *vcpu,
				struct kvm_mmu *context)
{
	struct rsvd_bits_validate *shadow_zero_check;
	int i;

	shadow_zero_check = &context->shadow_zero_check;

	if (boot_cpu_is_amd())
		__reset_rsvds_bits_mask(shadow_zero_check, reserved_hpa_bits(),
					context->shadow_root_level, false,
					boot_cpu_has(X86_FEATURE_GBPAGES),
					false, true);
	else
		__reset_rsvds_bits_mask_ept(shadow_zero_check,
					    reserved_hpa_bits(), false);

	if (!shadow_me_mask)
		return;

	for (i = context->shadow_root_level; --i >= 0;) {
		shadow_zero_check->rsvd_bits_mask[0][i] &= ~shadow_me_mask;
		shadow_zero_check->rsvd_bits_mask[1][i] &= ~shadow_me_mask;
	}
}

/*
 * as the comments in reset_shadow_zero_bits_mask() except it
 * is the shadow page table for intel nested guest.
 */
static void
reset_ept_shadow_zero_bits_mask(struct kvm_vcpu *vcpu,
				struct kvm_mmu *context, bool execonly)
{
	__reset_rsvds_bits_mask_ept(&context->shadow_zero_check,
				    reserved_hpa_bits(), execonly);
}

#define BYTE_MASK(access) \
	((1 & (access) ? 2 : 0) | \
	 (2 & (access) ? 4 : 0) | \
	 (3 & (access) ? 8 : 0) | \
	 (4 & (access) ? 16 : 0) | \
	 (5 & (access) ? 32 : 0) | \
	 (6 & (access) ? 64 : 0) | \
	 (7 & (access) ? 128 : 0))


static void update_permission_bitmask(struct kvm_mmu *mmu, bool ept)
{
	unsigned byte;

	const u8 x = BYTE_MASK(ACC_EXEC_MASK);
	const u8 w = BYTE_MASK(ACC_WRITE_MASK);
	const u8 u = BYTE_MASK(ACC_USER_MASK);

	bool cr4_smep = is_cr4_smep(mmu);
	bool cr4_smap = is_cr4_smap(mmu);
	bool cr0_wp = is_cr0_wp(mmu);
	bool efer_nx = is_efer_nx(mmu);

	for (byte = 0; byte < ARRAY_SIZE(mmu->permissions); ++byte) {
		unsigned pfec = byte << 1;

		/*
		 * Each "*f" variable has a 1 bit for each UWX value
		 * that causes a fault with the given PFEC.
		 */

		/* Faults from writes to non-writable pages */
		u8 wf = (pfec & PFERR_WRITE_MASK) ? (u8)~w : 0;
		/* Faults from user mode accesses to supervisor pages */
		u8 uf = (pfec & PFERR_USER_MASK) ? (u8)~u : 0;
		/* Faults from fetches of non-executable pages*/
		u8 ff = (pfec & PFERR_FETCH_MASK) ? (u8)~x : 0;
		/* Faults from kernel mode fetches of user pages */
		u8 smepf = 0;
		/* Faults from kernel mode accesses of user pages */
		u8 smapf = 0;

		if (!ept) {
			/* Faults from kernel mode accesses to user pages */
			u8 kf = (pfec & PFERR_USER_MASK) ? 0 : u;

			/* Not really needed: !nx will cause pte.nx to fault */
			if (!efer_nx)
				ff = 0;

			/* Allow supervisor writes if !cr0.wp */
			if (!cr0_wp)
				wf = (pfec & PFERR_USER_MASK) ? wf : 0;

			/* Disallow supervisor fetches of user code if cr4.smep */
			if (cr4_smep)
				smepf = (pfec & PFERR_FETCH_MASK) ? kf : 0;

			/*
			 * SMAP:kernel-mode data accesses from user-mode
			 * mappings should fault. A fault is considered
			 * as a SMAP violation if all of the following
			 * conditions are true:
			 *   - X86_CR4_SMAP is set in CR4
			 *   - A user page is accessed
			 *   - The access is not a fetch
			 *   - Page fault in kernel mode
			 *   - if CPL = 3 or X86_EFLAGS_AC is clear
			 *
			 * Here, we cover the first three conditions.
			 * The fourth is computed dynamically in permission_fault();
			 * PFERR_RSVD_MASK bit will be set in PFEC if the access is
			 * *not* subject to SMAP restrictions.
			 */
			if (cr4_smap)
				smapf = (pfec & (PFERR_RSVD_MASK|PFERR_FETCH_MASK)) ? 0 : kf;
		}

		mmu->permissions[byte] = ff | uf | wf | smepf | smapf;
	}
}

/*
* PKU is an additional mechanism by which the paging controls access to
* user-mode addresses based on the value in the PKRU register.  Protection
* key violations are reported through a bit in the page fault error code.
* Unlike other bits of the error code, the PK bit is not known at the
* call site of e.g. gva_to_gpa; it must be computed directly in
* permission_fault based on two bits of PKRU, on some machine state (CR4,
* CR0, EFER, CPL), and on other bits of the error code and the page tables.
*
* In particular the following conditions come from the error code, the
* page tables and the machine state:
* - PK is always zero unless CR4.PKE=1 and EFER.LMA=1
* - PK is always zero if RSVD=1 (reserved bit set) or F=1 (instruction fetch)
* - PK is always zero if U=0 in the page tables
* - PKRU.WD is ignored if CR0.WP=0 and the access is a supervisor access.
*
* The PKRU bitmask caches the result of these four conditions.  The error
* code (minus the P bit) and the page table's U bit form an index into the
* PKRU bitmask.  Two bits of the PKRU bitmask are then extracted and ANDed
* with the two bits of the PKRU register corresponding to the protection key.
* For the first three conditions above the bits will be 00, thus masking
* away both AD and WD.  For all reads or if the last condition holds, WD
* only will be masked away.
*/
static void update_pkru_bitmask(struct kvm_mmu *mmu)
{
	unsigned bit;
	bool wp;

	if (!is_cr4_pke(mmu)) {
		mmu->pkru_mask = 0;
		return;
	}

	wp = is_cr0_wp(mmu);

	for (bit = 0; bit < ARRAY_SIZE(mmu->permissions); ++bit) {
		unsigned pfec, pkey_bits;
		bool check_pkey, check_write, ff, uf, wf, pte_user;

		pfec = bit << 1;
		ff = pfec & PFERR_FETCH_MASK;
		uf = pfec & PFERR_USER_MASK;
		wf = pfec & PFERR_WRITE_MASK;

		/* PFEC.RSVD is replaced by ACC_USER_MASK. */
		pte_user = pfec & PFERR_RSVD_MASK;

		/*
		 * Only need to check the access which is not an
		 * instruction fetch and is to a user page.
		 */
		check_pkey = (!ff && pte_user);
		/*
		 * write access is controlled by PKRU if it is a
		 * user access or CR0.WP = 1.
		 */
		check_write = check_pkey && wf && (uf || wp);

		/* PKRU.AD stops both read and write access. */
		pkey_bits = !!check_pkey;
		/* PKRU.WD stops write access. */
		pkey_bits |= (!!check_write) << 1;

		mmu->pkru_mask |= (pkey_bits & 3) << pfec;
	}
}

static void reset_guest_paging_metadata(struct kvm_vcpu *vcpu,
					struct kvm_mmu *mmu)
{
	if (!is_cr0_pg(mmu))
		return;

	reset_rsvds_bits_mask(vcpu, mmu);
	update_permission_bitmask(mmu, false);
	update_pkru_bitmask(mmu);
}

static void paging64_init_context(struct kvm_mmu *context)
{
	context->page_fault = paging64_page_fault;
	context->gva_to_gpa = paging64_gva_to_gpa;
	context->sync_page = paging64_sync_page;
	context->invlpg = paging64_invlpg;
	context->direct_map = false;
}

static void paging32_init_context(struct kvm_mmu *context)
{
	context->page_fault = paging32_page_fault;
	context->gva_to_gpa = paging32_gva_to_gpa;
	context->sync_page = paging32_sync_page;
	context->invlpg = paging32_invlpg;
	context->direct_map = false;
}

static union kvm_mmu_extended_role kvm_calc_mmu_role_ext(struct kvm_vcpu *vcpu,
							 struct kvm_mmu_role_regs *regs)
{
	union kvm_mmu_extended_role ext = {0};

<<<<<<< HEAD
	ext.cr0_pg = !!is_paging(vcpu);
	ext.cr4_pae = !!is_pae(vcpu);
	ext.cr4_smep = !!kvm_read_cr4_bits(vcpu, X86_CR4_SMEP);
	ext.cr4_smap = !!kvm_read_cr4_bits(vcpu, X86_CR4_SMAP);
	ext.cr4_pse = !!is_pse(vcpu);
	ext.cr4_pke = !!kvm_read_cr4_bits(vcpu, X86_CR4_PKE);
	ext.cr4_la57 = !!kvm_read_cr4_bits(vcpu, X86_CR4_LA57);
	ext.maxphyaddr = cpuid_maxphyaddr(vcpu);
=======
	if (____is_cr0_pg(regs)) {
		ext.cr0_pg = 1;
		ext.cr4_pae = ____is_cr4_pae(regs);
		ext.cr4_smep = ____is_cr4_smep(regs);
		ext.cr4_smap = ____is_cr4_smap(regs);
		ext.cr4_pse = ____is_cr4_pse(regs);

		/* PKEY and LA57 are active iff long mode is active. */
		ext.cr4_pke = ____is_efer_lma(regs) && ____is_cr4_pke(regs);
		ext.cr4_la57 = ____is_efer_lma(regs) && ____is_cr4_la57(regs);
	}
>>>>>>> e73f0f0e

	ext.valid = 1;

	return ext;
}

static union kvm_mmu_role kvm_calc_mmu_role_common(struct kvm_vcpu *vcpu,
						   struct kvm_mmu_role_regs *regs,
						   bool base_only)
{
	union kvm_mmu_role role = {0};

	role.base.access = ACC_ALL;
	if (____is_cr0_pg(regs)) {
		role.base.efer_nx = ____is_efer_nx(regs);
		role.base.cr0_wp = ____is_cr0_wp(regs);
	}
	role.base.smm = is_smm(vcpu);
	role.base.guest_mode = is_guest_mode(vcpu);

	if (base_only)
		return role;

	role.ext = kvm_calc_mmu_role_ext(vcpu, regs);

	return role;
}

static inline int kvm_mmu_get_tdp_level(struct kvm_vcpu *vcpu)
{
	/* Use 5-level TDP if and only if it's useful/necessary. */
	if (max_tdp_level == 5 && cpuid_maxphyaddr(vcpu) <= 48)
		return 4;

	return max_tdp_level;
}

static union kvm_mmu_role
kvm_calc_tdp_mmu_root_page_role(struct kvm_vcpu *vcpu,
				struct kvm_mmu_role_regs *regs, bool base_only)
{
	union kvm_mmu_role role = kvm_calc_mmu_role_common(vcpu, regs, base_only);

	role.base.ad_disabled = (shadow_accessed_mask == 0);
	role.base.level = kvm_mmu_get_tdp_level(vcpu);
	role.base.direct = true;
	role.base.gpte_is_8_bytes = true;

	return role;
}

static void init_kvm_tdp_mmu(struct kvm_vcpu *vcpu)
{
	struct kvm_mmu *context = &vcpu->arch.root_mmu;
	struct kvm_mmu_role_regs regs = vcpu_to_role_regs(vcpu);
	union kvm_mmu_role new_role =
		kvm_calc_tdp_mmu_root_page_role(vcpu, &regs, false);

	if (new_role.as_u64 == context->mmu_role.as_u64)
		return;

	context->mmu_role.as_u64 = new_role.as_u64;
	context->page_fault = kvm_tdp_page_fault;
	context->sync_page = nonpaging_sync_page;
	context->invlpg = NULL;
	context->shadow_root_level = kvm_mmu_get_tdp_level(vcpu);
	context->direct_map = true;
	context->get_guest_pgd = get_cr3;
	context->get_pdptr = kvm_pdptr_read;
	context->inject_page_fault = kvm_inject_page_fault;
	context->root_level = role_regs_to_root_level(&regs);

	if (!is_cr0_pg(context))
		context->gva_to_gpa = nonpaging_gva_to_gpa;
	else if (is_cr4_pae(context))
		context->gva_to_gpa = paging64_gva_to_gpa;
	else
		context->gva_to_gpa = paging32_gva_to_gpa;

	reset_guest_paging_metadata(vcpu, context);
	reset_tdp_shadow_zero_bits_mask(vcpu, context);
}

static union kvm_mmu_role
kvm_calc_shadow_root_page_role_common(struct kvm_vcpu *vcpu,
				      struct kvm_mmu_role_regs *regs, bool base_only)
{
	union kvm_mmu_role role = kvm_calc_mmu_role_common(vcpu, regs, base_only);

	role.base.smep_andnot_wp = role.ext.cr4_smep && !____is_cr0_wp(regs);
	role.base.smap_andnot_wp = role.ext.cr4_smap && !____is_cr0_wp(regs);
	role.base.gpte_is_8_bytes = ____is_cr0_pg(regs) && ____is_cr4_pae(regs);

	return role;
}

static union kvm_mmu_role
kvm_calc_shadow_mmu_root_page_role(struct kvm_vcpu *vcpu,
				   struct kvm_mmu_role_regs *regs, bool base_only)
{
	union kvm_mmu_role role =
		kvm_calc_shadow_root_page_role_common(vcpu, regs, base_only);

	role.base.direct = !____is_cr0_pg(regs);

	if (!____is_efer_lma(regs))
		role.base.level = PT32E_ROOT_LEVEL;
	else if (____is_cr4_la57(regs))
		role.base.level = PT64_ROOT_5LEVEL;
	else
		role.base.level = PT64_ROOT_4LEVEL;

	return role;
}

static void shadow_mmu_init_context(struct kvm_vcpu *vcpu, struct kvm_mmu *context,
				    struct kvm_mmu_role_regs *regs,
				    union kvm_mmu_role new_role)
{
	if (new_role.as_u64 == context->mmu_role.as_u64)
		return;

	context->mmu_role.as_u64 = new_role.as_u64;

	if (!is_cr0_pg(context))
		nonpaging_init_context(context);
	else if (is_cr4_pae(context))
		paging64_init_context(context);
	else
		paging32_init_context(context);
	context->root_level = role_regs_to_root_level(regs);

	reset_guest_paging_metadata(vcpu, context);
	context->shadow_root_level = new_role.base.level;

	reset_shadow_zero_bits_mask(vcpu, context);
}

static void kvm_init_shadow_mmu(struct kvm_vcpu *vcpu,
				struct kvm_mmu_role_regs *regs)
{
	struct kvm_mmu *context = &vcpu->arch.root_mmu;
	union kvm_mmu_role new_role =
		kvm_calc_shadow_mmu_root_page_role(vcpu, regs, false);

	shadow_mmu_init_context(vcpu, context, regs, new_role);
}

static union kvm_mmu_role
kvm_calc_shadow_npt_root_page_role(struct kvm_vcpu *vcpu,
				   struct kvm_mmu_role_regs *regs)
{
	union kvm_mmu_role role =
		kvm_calc_shadow_root_page_role_common(vcpu, regs, false);

	role.base.direct = false;
	role.base.level = kvm_mmu_get_tdp_level(vcpu);

	return role;
}

void kvm_init_shadow_npt_mmu(struct kvm_vcpu *vcpu, unsigned long cr0,
			     unsigned long cr4, u64 efer, gpa_t nested_cr3)
{
	struct kvm_mmu *context = &vcpu->arch.guest_mmu;
	struct kvm_mmu_role_regs regs = {
		.cr0 = cr0,
		.cr4 = cr4,
		.efer = efer,
	};
	union kvm_mmu_role new_role;

	new_role = kvm_calc_shadow_npt_root_page_role(vcpu, &regs);

	__kvm_mmu_new_pgd(vcpu, nested_cr3, new_role.base);

	shadow_mmu_init_context(vcpu, context, &regs, new_role);
}
EXPORT_SYMBOL_GPL(kvm_init_shadow_npt_mmu);

static union kvm_mmu_role
kvm_calc_shadow_ept_root_page_role(struct kvm_vcpu *vcpu, bool accessed_dirty,
				   bool execonly, u8 level)
{
	union kvm_mmu_role role = {0};

	/* SMM flag is inherited from root_mmu */
	role.base.smm = vcpu->arch.root_mmu.mmu_role.base.smm;

	role.base.level = level;
	role.base.gpte_is_8_bytes = true;
	role.base.direct = false;
	role.base.ad_disabled = !accessed_dirty;
	role.base.guest_mode = true;
	role.base.access = ACC_ALL;

	/* EPT, and thus nested EPT, does not consume CR0, CR4, nor EFER. */
	role.ext.word = 0;
	role.ext.execonly = execonly;
	role.ext.valid = 1;

	return role;
}

void kvm_init_shadow_ept_mmu(struct kvm_vcpu *vcpu, bool execonly,
			     bool accessed_dirty, gpa_t new_eptp)
{
	struct kvm_mmu *context = &vcpu->arch.guest_mmu;
	u8 level = vmx_eptp_page_walk_level(new_eptp);
	union kvm_mmu_role new_role =
		kvm_calc_shadow_ept_root_page_role(vcpu, accessed_dirty,
						   execonly, level);

	__kvm_mmu_new_pgd(vcpu, new_eptp, new_role.base);

	if (new_role.as_u64 == context->mmu_role.as_u64)
		return;

	context->mmu_role.as_u64 = new_role.as_u64;

	context->shadow_root_level = level;

	context->ept_ad = accessed_dirty;
	context->page_fault = ept_page_fault;
	context->gva_to_gpa = ept_gva_to_gpa;
	context->sync_page = ept_sync_page;
	context->invlpg = ept_invlpg;
	context->root_level = level;
	context->direct_map = false;

	update_permission_bitmask(context, true);
	update_pkru_bitmask(context);
	reset_rsvds_bits_mask_ept(vcpu, context, execonly);
	reset_ept_shadow_zero_bits_mask(vcpu, context, execonly);
}
EXPORT_SYMBOL_GPL(kvm_init_shadow_ept_mmu);

static void init_kvm_softmmu(struct kvm_vcpu *vcpu)
{
	struct kvm_mmu *context = &vcpu->arch.root_mmu;
	struct kvm_mmu_role_regs regs = vcpu_to_role_regs(vcpu);

	kvm_init_shadow_mmu(vcpu, &regs);

	context->get_guest_pgd     = get_cr3;
	context->get_pdptr         = kvm_pdptr_read;
	context->inject_page_fault = kvm_inject_page_fault;
}

static union kvm_mmu_role
kvm_calc_nested_mmu_role(struct kvm_vcpu *vcpu, struct kvm_mmu_role_regs *regs)
{
	union kvm_mmu_role role;

	role = kvm_calc_shadow_root_page_role_common(vcpu, regs, false);

	/*
	 * Nested MMUs are used only for walking L2's gva->gpa, they never have
	 * shadow pages of their own and so "direct" has no meaning.   Set it
	 * to "true" to try to detect bogus usage of the nested MMU.
	 */
	role.base.direct = true;
	role.base.level = role_regs_to_root_level(regs);
	return role;
}

static void init_kvm_nested_mmu(struct kvm_vcpu *vcpu)
{
	struct kvm_mmu_role_regs regs = vcpu_to_role_regs(vcpu);
	union kvm_mmu_role new_role = kvm_calc_nested_mmu_role(vcpu, &regs);
	struct kvm_mmu *g_context = &vcpu->arch.nested_mmu;

	if (new_role.as_u64 == g_context->mmu_role.as_u64)
		return;

	g_context->mmu_role.as_u64 = new_role.as_u64;
	g_context->get_guest_pgd     = get_cr3;
	g_context->get_pdptr         = kvm_pdptr_read;
	g_context->inject_page_fault = kvm_inject_page_fault;
	g_context->root_level        = new_role.base.level;

	/*
	 * L2 page tables are never shadowed, so there is no need to sync
	 * SPTEs.
	 */
	g_context->invlpg            = NULL;

	/*
	 * Note that arch.mmu->gva_to_gpa translates l2_gpa to l1_gpa using
	 * L1's nested page tables (e.g. EPT12). The nested translation
	 * of l2_gva to l1_gpa is done by arch.nested_mmu.gva_to_gpa using
	 * L2's page tables as the first level of translation and L1's
	 * nested page tables as the second level of translation. Basically
	 * the gva_to_gpa functions between mmu and nested_mmu are swapped.
	 */
	if (!is_paging(vcpu))
		g_context->gva_to_gpa = nonpaging_gva_to_gpa_nested;
	else if (is_long_mode(vcpu))
		g_context->gva_to_gpa = paging64_gva_to_gpa_nested;
	else if (is_pae(vcpu))
		g_context->gva_to_gpa = paging64_gva_to_gpa_nested;
	else
		g_context->gva_to_gpa = paging32_gva_to_gpa_nested;

	reset_guest_paging_metadata(vcpu, g_context);
}

void kvm_init_mmu(struct kvm_vcpu *vcpu)
{
	if (mmu_is_nested(vcpu))
		init_kvm_nested_mmu(vcpu);
	else if (tdp_enabled)
		init_kvm_tdp_mmu(vcpu);
	else
		init_kvm_softmmu(vcpu);
}
EXPORT_SYMBOL_GPL(kvm_init_mmu);

static union kvm_mmu_page_role
kvm_mmu_calc_root_page_role(struct kvm_vcpu *vcpu)
{
	struct kvm_mmu_role_regs regs = vcpu_to_role_regs(vcpu);
	union kvm_mmu_role role;

	if (tdp_enabled)
		role = kvm_calc_tdp_mmu_root_page_role(vcpu, &regs, true);
	else
		role = kvm_calc_shadow_mmu_root_page_role(vcpu, &regs, true);

	return role.base;
}

void kvm_mmu_after_set_cpuid(struct kvm_vcpu *vcpu)
{
	/*
	 * Invalidate all MMU roles to force them to reinitialize as CPUID
	 * information is factored into reserved bit calculations.
	 */
	vcpu->arch.root_mmu.mmu_role.ext.valid = 0;
	vcpu->arch.guest_mmu.mmu_role.ext.valid = 0;
	vcpu->arch.nested_mmu.mmu_role.ext.valid = 0;
	kvm_mmu_reset_context(vcpu);

	/*
	 * KVM does not correctly handle changing guest CPUID after KVM_RUN, as
	 * MAXPHYADDR, GBPAGES support, AMD reserved bit behavior, etc.. aren't
	 * tracked in kvm_mmu_page_role.  As a result, KVM may miss guest page
	 * faults due to reusing SPs/SPTEs.  Alert userspace, but otherwise
	 * sweep the problem under the rug.
	 *
	 * KVM's horrific CPUID ABI makes the problem all but impossible to
	 * solve, as correctly handling multiple vCPU models (with respect to
	 * paging and physical address properties) in a single VM would require
	 * tracking all relevant CPUID information in kvm_mmu_page_role.  That
	 * is very undesirable as it would double the memory requirements for
	 * gfn_track (see struct kvm_mmu_page_role comments), and in practice
	 * no sane VMM mucks with the core vCPU model on the fly.
	 */
	if (vcpu->arch.last_vmentry_cpu != -1) {
		pr_warn_ratelimited("KVM: KVM_SET_CPUID{,2} after KVM_RUN may cause guest instability\n");
		pr_warn_ratelimited("KVM: KVM_SET_CPUID{,2} will fail after KVM_RUN starting with Linux 5.16\n");
	}
}

void kvm_mmu_reset_context(struct kvm_vcpu *vcpu)
{
	kvm_mmu_unload(vcpu);
	kvm_init_mmu(vcpu);
}
EXPORT_SYMBOL_GPL(kvm_mmu_reset_context);

int kvm_mmu_load(struct kvm_vcpu *vcpu)
{
	int r;

	r = mmu_topup_memory_caches(vcpu, !vcpu->arch.mmu->direct_map);
	if (r)
		goto out;
	r = mmu_alloc_special_roots(vcpu);
	if (r)
		goto out;
	if (vcpu->arch.mmu->direct_map)
		r = mmu_alloc_direct_roots(vcpu);
	else
		r = mmu_alloc_shadow_roots(vcpu);
	if (r)
		goto out;

	kvm_mmu_sync_roots(vcpu);

	kvm_mmu_load_pgd(vcpu);
	static_call(kvm_x86_tlb_flush_current)(vcpu);
out:
	return r;
}

void kvm_mmu_unload(struct kvm_vcpu *vcpu)
{
	kvm_mmu_free_roots(vcpu, &vcpu->arch.root_mmu, KVM_MMU_ROOTS_ALL);
	WARN_ON(VALID_PAGE(vcpu->arch.root_mmu.root_hpa));
	kvm_mmu_free_roots(vcpu, &vcpu->arch.guest_mmu, KVM_MMU_ROOTS_ALL);
	WARN_ON(VALID_PAGE(vcpu->arch.guest_mmu.root_hpa));
}

static bool need_remote_flush(u64 old, u64 new)
{
	if (!is_shadow_present_pte(old))
		return false;
	if (!is_shadow_present_pte(new))
		return true;
	if ((old ^ new) & PT64_BASE_ADDR_MASK)
		return true;
	old ^= shadow_nx_mask;
	new ^= shadow_nx_mask;
	return (old & ~new & PT64_PERM_MASK) != 0;
}

static u64 mmu_pte_write_fetch_gpte(struct kvm_vcpu *vcpu, gpa_t *gpa,
				    int *bytes)
{
	u64 gentry = 0;
	int r;

	/*
	 * Assume that the pte write on a page table of the same type
	 * as the current vcpu paging mode since we update the sptes only
	 * when they have the same mode.
	 */
	if (is_pae(vcpu) && *bytes == 4) {
		/* Handle a 32-bit guest writing two halves of a 64-bit gpte */
		*gpa &= ~(gpa_t)7;
		*bytes = 8;
	}

	if (*bytes == 4 || *bytes == 8) {
		r = kvm_vcpu_read_guest_atomic(vcpu, *gpa, &gentry, *bytes);
		if (r)
			gentry = 0;
	}

	return gentry;
}

/*
 * If we're seeing too many writes to a page, it may no longer be a page table,
 * or we may be forking, in which case it is better to unmap the page.
 */
static bool detect_write_flooding(struct kvm_mmu_page *sp)
{
	/*
	 * Skip write-flooding detected for the sp whose level is 1, because
	 * it can become unsync, then the guest page is not write-protected.
	 */
	if (sp->role.level == PG_LEVEL_4K)
		return false;

	atomic_inc(&sp->write_flooding_count);
	return atomic_read(&sp->write_flooding_count) >= 3;
}

/*
 * Misaligned accesses are too much trouble to fix up; also, they usually
 * indicate a page is not used as a page table.
 */
static bool detect_write_misaligned(struct kvm_mmu_page *sp, gpa_t gpa,
				    int bytes)
{
	unsigned offset, pte_size, misaligned;

	pgprintk("misaligned: gpa %llx bytes %d role %x\n",
		 gpa, bytes, sp->role.word);

	offset = offset_in_page(gpa);
	pte_size = sp->role.gpte_is_8_bytes ? 8 : 4;

	/*
	 * Sometimes, the OS only writes the last one bytes to update status
	 * bits, for example, in linux, andb instruction is used in clear_bit().
	 */
	if (!(offset & (pte_size - 1)) && bytes == 1)
		return false;

	misaligned = (offset ^ (offset + bytes - 1)) & ~(pte_size - 1);
	misaligned |= bytes < 4;

	return misaligned;
}

static u64 *get_written_sptes(struct kvm_mmu_page *sp, gpa_t gpa, int *nspte)
{
	unsigned page_offset, quadrant;
	u64 *spte;
	int level;

	page_offset = offset_in_page(gpa);
	level = sp->role.level;
	*nspte = 1;
	if (!sp->role.gpte_is_8_bytes) {
		page_offset <<= 1;	/* 32->64 */
		/*
		 * A 32-bit pde maps 4MB while the shadow pdes map
		 * only 2MB.  So we need to double the offset again
		 * and zap two pdes instead of one.
		 */
		if (level == PT32_ROOT_LEVEL) {
			page_offset &= ~7; /* kill rounding error */
			page_offset <<= 1;
			*nspte = 2;
		}
		quadrant = page_offset >> PAGE_SHIFT;
		page_offset &= ~PAGE_MASK;
		if (quadrant != sp->role.quadrant)
			return NULL;
	}

	spte = &sp->spt[page_offset / sizeof(*spte)];
	return spte;
}

static void kvm_mmu_pte_write(struct kvm_vcpu *vcpu, gpa_t gpa,
			      const u8 *new, int bytes,
			      struct kvm_page_track_notifier_node *node)
{
	gfn_t gfn = gpa >> PAGE_SHIFT;
	struct kvm_mmu_page *sp;
	LIST_HEAD(invalid_list);
	u64 entry, gentry, *spte;
	int npte;
	bool remote_flush, local_flush;

	/*
	 * If we don't have indirect shadow pages, it means no page is
	 * write-protected, so we can exit simply.
	 */
	if (!READ_ONCE(vcpu->kvm->arch.indirect_shadow_pages))
		return;

	remote_flush = local_flush = false;

	pgprintk("%s: gpa %llx bytes %d\n", __func__, gpa, bytes);

	/*
	 * No need to care whether allocation memory is successful
	 * or not since pte prefetch is skipped if it does not have
	 * enough objects in the cache.
	 */
	mmu_topup_memory_caches(vcpu, true);

	write_lock(&vcpu->kvm->mmu_lock);

	gentry = mmu_pte_write_fetch_gpte(vcpu, &gpa, &bytes);

	++vcpu->kvm->stat.mmu_pte_write;
	kvm_mmu_audit(vcpu, AUDIT_PRE_PTE_WRITE);

	for_each_gfn_indirect_valid_sp(vcpu->kvm, sp, gfn) {
		if (detect_write_misaligned(sp, gpa, bytes) ||
		      detect_write_flooding(sp)) {
			kvm_mmu_prepare_zap_page(vcpu->kvm, sp, &invalid_list);
			++vcpu->kvm->stat.mmu_flooded;
			continue;
		}

		spte = get_written_sptes(sp, gpa, &npte);
		if (!spte)
			continue;

		local_flush = true;
		while (npte--) {
			entry = *spte;
			mmu_page_zap_pte(vcpu->kvm, sp, spte, NULL);
			if (gentry && sp->role.level != PG_LEVEL_4K)
				++vcpu->kvm->stat.mmu_pde_zapped;
			if (need_remote_flush(entry, *spte))
				remote_flush = true;
			++spte;
		}
	}
	kvm_mmu_flush_or_zap(vcpu, &invalid_list, remote_flush, local_flush);
	kvm_mmu_audit(vcpu, AUDIT_POST_PTE_WRITE);
	write_unlock(&vcpu->kvm->mmu_lock);
}

int kvm_mmu_page_fault(struct kvm_vcpu *vcpu, gpa_t cr2_or_gpa, u64 error_code,
		       void *insn, int insn_len)
{
	int r, emulation_type = EMULTYPE_PF;
	bool direct = vcpu->arch.mmu->direct_map;

	if (WARN_ON(!VALID_PAGE(vcpu->arch.mmu->root_hpa)))
		return RET_PF_RETRY;

	r = RET_PF_INVALID;
	if (unlikely(error_code & PFERR_RSVD_MASK)) {
		r = handle_mmio_page_fault(vcpu, cr2_or_gpa, direct);
		if (r == RET_PF_EMULATE)
			goto emulate;
	}

	if (r == RET_PF_INVALID) {
		r = kvm_mmu_do_page_fault(vcpu, cr2_or_gpa,
					  lower_32_bits(error_code), false);
		if (WARN_ON_ONCE(r == RET_PF_INVALID))
			return -EIO;
	}

	if (r < 0)
		return r;
	if (r != RET_PF_EMULATE)
		return 1;

	/*
	 * Before emulating the instruction, check if the error code
	 * was due to a RO violation while translating the guest page.
	 * This can occur when using nested virtualization with nested
	 * paging in both guests. If true, we simply unprotect the page
	 * and resume the guest.
	 */
	if (vcpu->arch.mmu->direct_map &&
	    (error_code & PFERR_NESTED_GUEST_PAGE) == PFERR_NESTED_GUEST_PAGE) {
		kvm_mmu_unprotect_page(vcpu->kvm, gpa_to_gfn(cr2_or_gpa));
		return 1;
	}

	/*
	 * vcpu->arch.mmu.page_fault returned RET_PF_EMULATE, but we can still
	 * optimistically try to just unprotect the page and let the processor
	 * re-execute the instruction that caused the page fault.  Do not allow
	 * retrying MMIO emulation, as it's not only pointless but could also
	 * cause us to enter an infinite loop because the processor will keep
	 * faulting on the non-existent MMIO address.  Retrying an instruction
	 * from a nested guest is also pointless and dangerous as we are only
	 * explicitly shadowing L1's page tables, i.e. unprotecting something
	 * for L1 isn't going to magically fix whatever issue cause L2 to fail.
	 */
	if (!mmio_info_in_cache(vcpu, cr2_or_gpa, direct) && !is_guest_mode(vcpu))
		emulation_type |= EMULTYPE_ALLOW_RETRY_PF;
emulate:
	return x86_emulate_instruction(vcpu, cr2_or_gpa, emulation_type, insn,
				       insn_len);
}
EXPORT_SYMBOL_GPL(kvm_mmu_page_fault);

void kvm_mmu_invalidate_gva(struct kvm_vcpu *vcpu, struct kvm_mmu *mmu,
			    gva_t gva, hpa_t root_hpa)
{
	int i;

	/* It's actually a GPA for vcpu->arch.guest_mmu.  */
	if (mmu != &vcpu->arch.guest_mmu) {
		/* INVLPG on a non-canonical address is a NOP according to the SDM.  */
		if (is_noncanonical_address(gva, vcpu))
			return;

		static_call(kvm_x86_tlb_flush_gva)(vcpu, gva);
	}

	if (!mmu->invlpg)
		return;

	if (root_hpa == INVALID_PAGE) {
		mmu->invlpg(vcpu, gva, mmu->root_hpa);

		/*
		 * INVLPG is required to invalidate any global mappings for the VA,
		 * irrespective of PCID. Since it would take us roughly similar amount
		 * of work to determine whether any of the prev_root mappings of the VA
		 * is marked global, or to just sync it blindly, so we might as well
		 * just always sync it.
		 *
		 * Mappings not reachable via the current cr3 or the prev_roots will be
		 * synced when switching to that cr3, so nothing needs to be done here
		 * for them.
		 */
		for (i = 0; i < KVM_MMU_NUM_PREV_ROOTS; i++)
			if (VALID_PAGE(mmu->prev_roots[i].hpa))
				mmu->invlpg(vcpu, gva, mmu->prev_roots[i].hpa);
	} else {
		mmu->invlpg(vcpu, gva, root_hpa);
	}
}

void kvm_mmu_invlpg(struct kvm_vcpu *vcpu, gva_t gva)
{
	kvm_mmu_invalidate_gva(vcpu, vcpu->arch.mmu, gva, INVALID_PAGE);
	++vcpu->stat.invlpg;
}
EXPORT_SYMBOL_GPL(kvm_mmu_invlpg);


void kvm_mmu_invpcid_gva(struct kvm_vcpu *vcpu, gva_t gva, unsigned long pcid)
{
	struct kvm_mmu *mmu = vcpu->arch.mmu;
	bool tlb_flush = false;
	uint i;

	if (pcid == kvm_get_active_pcid(vcpu)) {
		mmu->invlpg(vcpu, gva, mmu->root_hpa);
		tlb_flush = true;
	}

	for (i = 0; i < KVM_MMU_NUM_PREV_ROOTS; i++) {
		if (VALID_PAGE(mmu->prev_roots[i].hpa) &&
		    pcid == kvm_get_pcid(vcpu, mmu->prev_roots[i].pgd)) {
			mmu->invlpg(vcpu, gva, mmu->prev_roots[i].hpa);
			tlb_flush = true;
		}
	}

	if (tlb_flush)
		static_call(kvm_x86_tlb_flush_gva)(vcpu, gva);

	++vcpu->stat.invlpg;

	/*
	 * Mappings not reachable via the current cr3 or the prev_roots will be
	 * synced when switching to that cr3, so nothing needs to be done here
	 * for them.
	 */
}

void kvm_configure_mmu(bool enable_tdp, int tdp_max_root_level,
		       int tdp_huge_page_level)
{
	tdp_enabled = enable_tdp;
	max_tdp_level = tdp_max_root_level;

	/*
	 * max_huge_page_level reflects KVM's MMU capabilities irrespective
	 * of kernel support, e.g. KVM may be capable of using 1GB pages when
	 * the kernel is not.  But, KVM never creates a page size greater than
	 * what is used by the kernel for any given HVA, i.e. the kernel's
	 * capabilities are ultimately consulted by kvm_mmu_hugepage_adjust().
	 */
	if (tdp_enabled)
		max_huge_page_level = tdp_huge_page_level;
	else if (boot_cpu_has(X86_FEATURE_GBPAGES))
		max_huge_page_level = PG_LEVEL_1G;
	else
		max_huge_page_level = PG_LEVEL_2M;
}
EXPORT_SYMBOL_GPL(kvm_configure_mmu);

/* The return value indicates if tlb flush on all vcpus is needed. */
typedef bool (*slot_level_handler) (struct kvm *kvm, struct kvm_rmap_head *rmap_head,
				    struct kvm_memory_slot *slot);

/* The caller should hold mmu-lock before calling this function. */
static __always_inline bool
slot_handle_level_range(struct kvm *kvm, struct kvm_memory_slot *memslot,
			slot_level_handler fn, int start_level, int end_level,
			gfn_t start_gfn, gfn_t end_gfn, bool flush_on_yield,
			bool flush)
{
	struct slot_rmap_walk_iterator iterator;

	for_each_slot_rmap_range(memslot, start_level, end_level, start_gfn,
			end_gfn, &iterator) {
		if (iterator.rmap)
			flush |= fn(kvm, iterator.rmap, memslot);

		if (need_resched() || rwlock_needbreak(&kvm->mmu_lock)) {
			if (flush && flush_on_yield) {
				kvm_flush_remote_tlbs_with_address(kvm,
						start_gfn,
						iterator.gfn - start_gfn + 1);
				flush = false;
			}
			cond_resched_rwlock_write(&kvm->mmu_lock);
		}
	}

	return flush;
}

static __always_inline bool
slot_handle_level(struct kvm *kvm, struct kvm_memory_slot *memslot,
		  slot_level_handler fn, int start_level, int end_level,
		  bool flush_on_yield)
{
	return slot_handle_level_range(kvm, memslot, fn, start_level,
			end_level, memslot->base_gfn,
			memslot->base_gfn + memslot->npages - 1,
			flush_on_yield, false);
}

static __always_inline bool
slot_handle_leaf(struct kvm *kvm, struct kvm_memory_slot *memslot,
		 slot_level_handler fn, bool flush_on_yield)
{
	return slot_handle_level(kvm, memslot, fn, PG_LEVEL_4K,
				 PG_LEVEL_4K, flush_on_yield);
}

static void free_mmu_pages(struct kvm_mmu *mmu)
{
	if (!tdp_enabled && mmu->pae_root)
		set_memory_encrypted((unsigned long)mmu->pae_root, 1);
	free_page((unsigned long)mmu->pae_root);
	free_page((unsigned long)mmu->pml4_root);
}

static int __kvm_mmu_create(struct kvm_vcpu *vcpu, struct kvm_mmu *mmu)
{
	struct page *page;
	int i;

	mmu->root_hpa = INVALID_PAGE;
	mmu->root_pgd = 0;
	mmu->translate_gpa = translate_gpa;
	for (i = 0; i < KVM_MMU_NUM_PREV_ROOTS; i++)
		mmu->prev_roots[i] = KVM_MMU_ROOT_INFO_INVALID;

	/*
	 * When using PAE paging, the four PDPTEs are treated as 'root' pages,
	 * while the PDP table is a per-vCPU construct that's allocated at MMU
	 * creation.  When emulating 32-bit mode, cr3 is only 32 bits even on
	 * x86_64.  Therefore we need to allocate the PDP table in the first
	 * 4GB of memory, which happens to fit the DMA32 zone.  TDP paging
	 * generally doesn't use PAE paging and can skip allocating the PDP
	 * table.  The main exception, handled here, is SVM's 32-bit NPT.  The
	 * other exception is for shadowing L1's 32-bit or PAE NPT on 64-bit
	 * KVM; that horror is handled on-demand by mmu_alloc_shadow_roots().
	 */
	if (tdp_enabled && kvm_mmu_get_tdp_level(vcpu) > PT32E_ROOT_LEVEL)
		return 0;

	page = alloc_page(GFP_KERNEL_ACCOUNT | __GFP_DMA32);
	if (!page)
		return -ENOMEM;

	mmu->pae_root = page_address(page);

	/*
	 * CR3 is only 32 bits when PAE paging is used, thus it's impossible to
	 * get the CPU to treat the PDPTEs as encrypted.  Decrypt the page so
	 * that KVM's writes and the CPU's reads get along.  Note, this is
	 * only necessary when using shadow paging, as 64-bit NPT can get at
	 * the C-bit even when shadowing 32-bit NPT, and SME isn't supported
	 * by 32-bit kernels (when KVM itself uses 32-bit NPT).
	 */
	if (!tdp_enabled)
		set_memory_decrypted((unsigned long)mmu->pae_root, 1);
	else
		WARN_ON_ONCE(shadow_me_mask);

	for (i = 0; i < 4; ++i)
		mmu->pae_root[i] = INVALID_PAE_ROOT;

	return 0;
}

int kvm_mmu_create(struct kvm_vcpu *vcpu)
{
	int ret;

	vcpu->arch.mmu_pte_list_desc_cache.kmem_cache = pte_list_desc_cache;
	vcpu->arch.mmu_pte_list_desc_cache.gfp_zero = __GFP_ZERO;

	vcpu->arch.mmu_page_header_cache.kmem_cache = mmu_page_header_cache;
	vcpu->arch.mmu_page_header_cache.gfp_zero = __GFP_ZERO;

	vcpu->arch.mmu_shadow_page_cache.gfp_zero = __GFP_ZERO;

	vcpu->arch.mmu = &vcpu->arch.root_mmu;
	vcpu->arch.walk_mmu = &vcpu->arch.root_mmu;

	vcpu->arch.nested_mmu.translate_gpa = translate_nested_gpa;

	ret = __kvm_mmu_create(vcpu, &vcpu->arch.guest_mmu);
	if (ret)
		return ret;

	ret = __kvm_mmu_create(vcpu, &vcpu->arch.root_mmu);
	if (ret)
		goto fail_allocate_root;

	return ret;
 fail_allocate_root:
	free_mmu_pages(&vcpu->arch.guest_mmu);
	return ret;
}

#define BATCH_ZAP_PAGES	10
static void kvm_zap_obsolete_pages(struct kvm *kvm)
{
	struct kvm_mmu_page *sp, *node;
	int nr_zapped, batch = 0;

restart:
	list_for_each_entry_safe_reverse(sp, node,
	      &kvm->arch.active_mmu_pages, link) {
		/*
		 * No obsolete valid page exists before a newly created page
		 * since active_mmu_pages is a FIFO list.
		 */
		if (!is_obsolete_sp(kvm, sp))
			break;

		/*
		 * Invalid pages should never land back on the list of active
		 * pages.  Skip the bogus page, otherwise we'll get stuck in an
		 * infinite loop if the page gets put back on the list (again).
		 */
		if (WARN_ON(sp->role.invalid))
			continue;

		/*
		 * No need to flush the TLB since we're only zapping shadow
		 * pages with an obsolete generation number and all vCPUS have
		 * loaded a new root, i.e. the shadow pages being zapped cannot
		 * be in active use by the guest.
		 */
		if (batch >= BATCH_ZAP_PAGES &&
		    cond_resched_rwlock_write(&kvm->mmu_lock)) {
			batch = 0;
			goto restart;
		}

		if (__kvm_mmu_prepare_zap_page(kvm, sp,
				&kvm->arch.zapped_obsolete_pages, &nr_zapped)) {
			batch += nr_zapped;
			goto restart;
		}
	}

	/*
	 * Trigger a remote TLB flush before freeing the page tables to ensure
	 * KVM is not in the middle of a lockless shadow page table walk, which
	 * may reference the pages.
	 */
	kvm_mmu_commit_zap_page(kvm, &kvm->arch.zapped_obsolete_pages);
}

/*
 * Fast invalidate all shadow pages and use lock-break technique
 * to zap obsolete pages.
 *
 * It's required when memslot is being deleted or VM is being
 * destroyed, in these cases, we should ensure that KVM MMU does
 * not use any resource of the being-deleted slot or all slots
 * after calling the function.
 */
static void kvm_mmu_zap_all_fast(struct kvm *kvm)
{
	lockdep_assert_held(&kvm->slots_lock);

	write_lock(&kvm->mmu_lock);
	trace_kvm_mmu_zap_all_fast(kvm);

	/*
	 * Toggle mmu_valid_gen between '0' and '1'.  Because slots_lock is
	 * held for the entire duration of zapping obsolete pages, it's
	 * impossible for there to be multiple invalid generations associated
	 * with *valid* shadow pages at any given time, i.e. there is exactly
	 * one valid generation and (at most) one invalid generation.
	 */
	kvm->arch.mmu_valid_gen = kvm->arch.mmu_valid_gen ? 0 : 1;

	/* In order to ensure all threads see this change when
	 * handling the MMU reload signal, this must happen in the
	 * same critical section as kvm_reload_remote_mmus, and
	 * before kvm_zap_obsolete_pages as kvm_zap_obsolete_pages
	 * could drop the MMU lock and yield.
	 */
	if (is_tdp_mmu_enabled(kvm))
		kvm_tdp_mmu_invalidate_all_roots(kvm);

	/*
	 * Notify all vcpus to reload its shadow page table and flush TLB.
	 * Then all vcpus will switch to new shadow page table with the new
	 * mmu_valid_gen.
	 *
	 * Note: we need to do this under the protection of mmu_lock,
	 * otherwise, vcpu would purge shadow page but miss tlb flush.
	 */
	kvm_reload_remote_mmus(kvm);

	kvm_zap_obsolete_pages(kvm);

	write_unlock(&kvm->mmu_lock);

	if (is_tdp_mmu_enabled(kvm)) {
		read_lock(&kvm->mmu_lock);
		kvm_tdp_mmu_zap_invalidated_roots(kvm);
		read_unlock(&kvm->mmu_lock);
	}
}

static bool kvm_has_zapped_obsolete_pages(struct kvm *kvm)
{
	return unlikely(!list_empty_careful(&kvm->arch.zapped_obsolete_pages));
}

static void kvm_mmu_invalidate_zap_pages_in_memslot(struct kvm *kvm,
			struct kvm_memory_slot *slot,
			struct kvm_page_track_notifier_node *node)
{
	kvm_mmu_zap_all_fast(kvm);
}

void kvm_mmu_init_vm(struct kvm *kvm)
{
	struct kvm_page_track_notifier_node *node = &kvm->arch.mmu_sp_tracker;

	if (!kvm_mmu_init_tdp_mmu(kvm))
		/*
		 * No smp_load/store wrappers needed here as we are in
		 * VM init and there cannot be any memslots / other threads
		 * accessing this struct kvm yet.
		 */
		kvm->arch.memslots_have_rmaps = true;

	node->track_write = kvm_mmu_pte_write;
	node->track_flush_slot = kvm_mmu_invalidate_zap_pages_in_memslot;
	kvm_page_track_register_notifier(kvm, node);
}

void kvm_mmu_uninit_vm(struct kvm *kvm)
{
	struct kvm_page_track_notifier_node *node = &kvm->arch.mmu_sp_tracker;

	kvm_page_track_unregister_notifier(kvm, node);

	kvm_mmu_uninit_tdp_mmu(kvm);
}

void kvm_zap_gfn_range(struct kvm *kvm, gfn_t gfn_start, gfn_t gfn_end)
{
	struct kvm_memslots *slots;
	struct kvm_memory_slot *memslot;
	int i;
	bool flush = false;

	if (kvm_memslots_have_rmaps(kvm)) {
		write_lock(&kvm->mmu_lock);
		for (i = 0; i < KVM_ADDRESS_SPACE_NUM; i++) {
			slots = __kvm_memslots(kvm, i);
			kvm_for_each_memslot(memslot, slots) {
				gfn_t start, end;

				start = max(gfn_start, memslot->base_gfn);
				end = min(gfn_end, memslot->base_gfn + memslot->npages);
				if (start >= end)
					continue;

				flush = slot_handle_level_range(kvm, memslot,
						kvm_zap_rmapp, PG_LEVEL_4K,
						KVM_MAX_HUGEPAGE_LEVEL, start,
						end - 1, true, flush);
			}
		}
		if (flush)
			kvm_flush_remote_tlbs_with_address(kvm, gfn_start, gfn_end);
		write_unlock(&kvm->mmu_lock);
	}

	if (is_tdp_mmu_enabled(kvm)) {
		flush = false;

		read_lock(&kvm->mmu_lock);
		for (i = 0; i < KVM_ADDRESS_SPACE_NUM; i++)
			flush = kvm_tdp_mmu_zap_gfn_range(kvm, i, gfn_start,
							  gfn_end, flush, true);
		if (flush)
			kvm_flush_remote_tlbs_with_address(kvm, gfn_start,
							   gfn_end);

		read_unlock(&kvm->mmu_lock);
	}
}

static bool slot_rmap_write_protect(struct kvm *kvm,
				    struct kvm_rmap_head *rmap_head,
				    struct kvm_memory_slot *slot)
{
	return __rmap_write_protect(kvm, rmap_head, false);
}

void kvm_mmu_slot_remove_write_access(struct kvm *kvm,
				      struct kvm_memory_slot *memslot,
				      int start_level)
{
	bool flush = false;

	if (kvm_memslots_have_rmaps(kvm)) {
		write_lock(&kvm->mmu_lock);
		flush = slot_handle_level(kvm, memslot, slot_rmap_write_protect,
					  start_level, KVM_MAX_HUGEPAGE_LEVEL,
					  false);
		write_unlock(&kvm->mmu_lock);
	}

	if (is_tdp_mmu_enabled(kvm)) {
		read_lock(&kvm->mmu_lock);
		flush |= kvm_tdp_mmu_wrprot_slot(kvm, memslot, start_level);
		read_unlock(&kvm->mmu_lock);
	}

	/*
	 * We can flush all the TLBs out of the mmu lock without TLB
	 * corruption since we just change the spte from writable to
	 * readonly so that we only need to care the case of changing
	 * spte from present to present (changing the spte from present
	 * to nonpresent will flush all the TLBs immediately), in other
	 * words, the only case we care is mmu_spte_update() where we
	 * have checked Host-writable | MMU-writable instead of
	 * PT_WRITABLE_MASK, that means it does not depend on PT_WRITABLE_MASK
	 * anymore.
	 */
	if (flush)
		kvm_arch_flush_remote_tlbs_memslot(kvm, memslot);
}

static bool kvm_mmu_zap_collapsible_spte(struct kvm *kvm,
					 struct kvm_rmap_head *rmap_head,
					 struct kvm_memory_slot *slot)
{
	u64 *sptep;
	struct rmap_iterator iter;
	int need_tlb_flush = 0;
	kvm_pfn_t pfn;
	struct kvm_mmu_page *sp;

restart:
	for_each_rmap_spte(rmap_head, &iter, sptep) {
		sp = sptep_to_sp(sptep);
		pfn = spte_to_pfn(*sptep);

		/*
		 * We cannot do huge page mapping for indirect shadow pages,
		 * which are found on the last rmap (level = 1) when not using
		 * tdp; such shadow pages are synced with the page table in
		 * the guest, and the guest page table is using 4K page size
		 * mapping if the indirect sp has level = 1.
		 */
		if (sp->role.direct && !kvm_is_reserved_pfn(pfn) &&
		    sp->role.level < kvm_mmu_max_mapping_level(kvm, slot, sp->gfn,
							       pfn, PG_LEVEL_NUM)) {
			pte_list_remove(rmap_head, sptep);

			if (kvm_available_flush_tlb_with_range())
				kvm_flush_remote_tlbs_with_address(kvm, sp->gfn,
					KVM_PAGES_PER_HPAGE(sp->role.level));
			else
				need_tlb_flush = 1;

			goto restart;
		}
	}

	return need_tlb_flush;
}

void kvm_mmu_zap_collapsible_sptes(struct kvm *kvm,
				   const struct kvm_memory_slot *memslot)
{
	/* FIXME: const-ify all uses of struct kvm_memory_slot.  */
	struct kvm_memory_slot *slot = (struct kvm_memory_slot *)memslot;
	bool flush = false;

	if (kvm_memslots_have_rmaps(kvm)) {
		write_lock(&kvm->mmu_lock);
		flush = slot_handle_leaf(kvm, slot, kvm_mmu_zap_collapsible_spte, true);
		if (flush)
			kvm_arch_flush_remote_tlbs_memslot(kvm, slot);
		write_unlock(&kvm->mmu_lock);
	}

	if (is_tdp_mmu_enabled(kvm)) {
		read_lock(&kvm->mmu_lock);
		flush = kvm_tdp_mmu_zap_collapsible_sptes(kvm, slot, flush);
		if (flush)
			kvm_arch_flush_remote_tlbs_memslot(kvm, slot);
		read_unlock(&kvm->mmu_lock);
	}
}

void kvm_arch_flush_remote_tlbs_memslot(struct kvm *kvm,
					const struct kvm_memory_slot *memslot)
{
	/*
	 * All current use cases for flushing the TLBs for a specific memslot
	 * related to dirty logging, and many do the TLB flush out of mmu_lock.
	 * The interaction between the various operations on memslot must be
	 * serialized by slots_locks to ensure the TLB flush from one operation
	 * is observed by any other operation on the same memslot.
	 */
	lockdep_assert_held(&kvm->slots_lock);
	kvm_flush_remote_tlbs_with_address(kvm, memslot->base_gfn,
					   memslot->npages);
}

void kvm_mmu_slot_leaf_clear_dirty(struct kvm *kvm,
				   struct kvm_memory_slot *memslot)
{
	bool flush = false;

	if (kvm_memslots_have_rmaps(kvm)) {
		write_lock(&kvm->mmu_lock);
		flush = slot_handle_leaf(kvm, memslot, __rmap_clear_dirty,
					 false);
		write_unlock(&kvm->mmu_lock);
	}

	if (is_tdp_mmu_enabled(kvm)) {
		read_lock(&kvm->mmu_lock);
		flush |= kvm_tdp_mmu_clear_dirty_slot(kvm, memslot);
		read_unlock(&kvm->mmu_lock);
	}

	/*
	 * It's also safe to flush TLBs out of mmu lock here as currently this
	 * function is only used for dirty logging, in which case flushing TLB
	 * out of mmu lock also guarantees no dirty pages will be lost in
	 * dirty_bitmap.
	 */
	if (flush)
		kvm_arch_flush_remote_tlbs_memslot(kvm, memslot);
}

void kvm_mmu_zap_all(struct kvm *kvm)
{
	struct kvm_mmu_page *sp, *node;
	LIST_HEAD(invalid_list);
	int ign;

	write_lock(&kvm->mmu_lock);
restart:
	list_for_each_entry_safe(sp, node, &kvm->arch.active_mmu_pages, link) {
		if (WARN_ON(sp->role.invalid))
			continue;
		if (__kvm_mmu_prepare_zap_page(kvm, sp, &invalid_list, &ign))
			goto restart;
		if (cond_resched_rwlock_write(&kvm->mmu_lock))
			goto restart;
	}

	kvm_mmu_commit_zap_page(kvm, &invalid_list);

	if (is_tdp_mmu_enabled(kvm))
		kvm_tdp_mmu_zap_all(kvm);

	write_unlock(&kvm->mmu_lock);
}

void kvm_mmu_invalidate_mmio_sptes(struct kvm *kvm, u64 gen)
{
	WARN_ON(gen & KVM_MEMSLOT_GEN_UPDATE_IN_PROGRESS);

	gen &= MMIO_SPTE_GEN_MASK;

	/*
	 * Generation numbers are incremented in multiples of the number of
	 * address spaces in order to provide unique generations across all
	 * address spaces.  Strip what is effectively the address space
	 * modifier prior to checking for a wrap of the MMIO generation so
	 * that a wrap in any address space is detected.
	 */
	gen &= ~((u64)KVM_ADDRESS_SPACE_NUM - 1);

	/*
	 * The very rare case: if the MMIO generation number has wrapped,
	 * zap all shadow pages.
	 */
	if (unlikely(gen == 0)) {
		kvm_debug_ratelimited("kvm: zapping shadow pages for mmio generation wraparound\n");
		kvm_mmu_zap_all_fast(kvm);
	}
}

static unsigned long
mmu_shrink_scan(struct shrinker *shrink, struct shrink_control *sc)
{
	struct kvm *kvm;
	int nr_to_scan = sc->nr_to_scan;
	unsigned long freed = 0;

	mutex_lock(&kvm_lock);

	list_for_each_entry(kvm, &vm_list, vm_list) {
		int idx;
		LIST_HEAD(invalid_list);

		/*
		 * Never scan more than sc->nr_to_scan VM instances.
		 * Will not hit this condition practically since we do not try
		 * to shrink more than one VM and it is very unlikely to see
		 * !n_used_mmu_pages so many times.
		 */
		if (!nr_to_scan--)
			break;
		/*
		 * n_used_mmu_pages is accessed without holding kvm->mmu_lock
		 * here. We may skip a VM instance errorneosly, but we do not
		 * want to shrink a VM that only started to populate its MMU
		 * anyway.
		 */
		if (!kvm->arch.n_used_mmu_pages &&
		    !kvm_has_zapped_obsolete_pages(kvm))
			continue;

		idx = srcu_read_lock(&kvm->srcu);
		write_lock(&kvm->mmu_lock);

		if (kvm_has_zapped_obsolete_pages(kvm)) {
			kvm_mmu_commit_zap_page(kvm,
			      &kvm->arch.zapped_obsolete_pages);
			goto unlock;
		}

		freed = kvm_mmu_zap_oldest_mmu_pages(kvm, sc->nr_to_scan);

unlock:
		write_unlock(&kvm->mmu_lock);
		srcu_read_unlock(&kvm->srcu, idx);

		/*
		 * unfair on small ones
		 * per-vm shrinkers cry out
		 * sadness comes quickly
		 */
		list_move_tail(&kvm->vm_list, &vm_list);
		break;
	}

	mutex_unlock(&kvm_lock);
	return freed;
}

static unsigned long
mmu_shrink_count(struct shrinker *shrink, struct shrink_control *sc)
{
	return percpu_counter_read_positive(&kvm_total_used_mmu_pages);
}

static struct shrinker mmu_shrinker = {
	.count_objects = mmu_shrink_count,
	.scan_objects = mmu_shrink_scan,
	.seeks = DEFAULT_SEEKS * 10,
};

static void mmu_destroy_caches(void)
{
	kmem_cache_destroy(pte_list_desc_cache);
	kmem_cache_destroy(mmu_page_header_cache);
}

static bool get_nx_auto_mode(void)
{
	/* Return true when CPU has the bug, and mitigations are ON */
	return boot_cpu_has_bug(X86_BUG_ITLB_MULTIHIT) && !cpu_mitigations_off();
}

static void __set_nx_huge_pages(bool val)
{
	nx_huge_pages = itlb_multihit_kvm_mitigation = val;
}

static int set_nx_huge_pages(const char *val, const struct kernel_param *kp)
{
	bool old_val = nx_huge_pages;
	bool new_val;

	/* In "auto" mode deploy workaround only if CPU has the bug. */
	if (sysfs_streq(val, "off"))
		new_val = 0;
	else if (sysfs_streq(val, "force"))
		new_val = 1;
	else if (sysfs_streq(val, "auto"))
		new_val = get_nx_auto_mode();
	else if (strtobool(val, &new_val) < 0)
		return -EINVAL;

	__set_nx_huge_pages(new_val);

	if (new_val != old_val) {
		struct kvm *kvm;

		mutex_lock(&kvm_lock);

		list_for_each_entry(kvm, &vm_list, vm_list) {
			mutex_lock(&kvm->slots_lock);
			kvm_mmu_zap_all_fast(kvm);
			mutex_unlock(&kvm->slots_lock);

			wake_up_process(kvm->arch.nx_lpage_recovery_thread);
		}
		mutex_unlock(&kvm_lock);
	}

	return 0;
}

int kvm_mmu_module_init(void)
{
	int ret = -ENOMEM;

	if (nx_huge_pages == -1)
		__set_nx_huge_pages(get_nx_auto_mode());

	/*
	 * MMU roles use union aliasing which is, generally speaking, an
	 * undefined behavior. However, we supposedly know how compilers behave
	 * and the current status quo is unlikely to change. Guardians below are
	 * supposed to let us know if the assumption becomes false.
	 */
	BUILD_BUG_ON(sizeof(union kvm_mmu_page_role) != sizeof(u32));
	BUILD_BUG_ON(sizeof(union kvm_mmu_extended_role) != sizeof(u32));
	BUILD_BUG_ON(sizeof(union kvm_mmu_role) != sizeof(u64));

	kvm_mmu_reset_all_pte_masks();

	pte_list_desc_cache = kmem_cache_create("pte_list_desc",
					    sizeof(struct pte_list_desc),
					    0, SLAB_ACCOUNT, NULL);
	if (!pte_list_desc_cache)
		goto out;

	mmu_page_header_cache = kmem_cache_create("kvm_mmu_page_header",
						  sizeof(struct kvm_mmu_page),
						  0, SLAB_ACCOUNT, NULL);
	if (!mmu_page_header_cache)
		goto out;

	if (percpu_counter_init(&kvm_total_used_mmu_pages, 0, GFP_KERNEL))
		goto out;

	ret = register_shrinker(&mmu_shrinker);
	if (ret)
		goto out;

	return 0;

out:
	mmu_destroy_caches();
	return ret;
}

/*
 * Calculate mmu pages needed for kvm.
 */
unsigned long kvm_mmu_calculate_default_mmu_pages(struct kvm *kvm)
{
	unsigned long nr_mmu_pages;
	unsigned long nr_pages = 0;
	struct kvm_memslots *slots;
	struct kvm_memory_slot *memslot;
	int i;

	for (i = 0; i < KVM_ADDRESS_SPACE_NUM; i++) {
		slots = __kvm_memslots(kvm, i);

		kvm_for_each_memslot(memslot, slots)
			nr_pages += memslot->npages;
	}

	nr_mmu_pages = nr_pages * KVM_PERMILLE_MMU_PAGES / 1000;
	nr_mmu_pages = max(nr_mmu_pages, KVM_MIN_ALLOC_MMU_PAGES);

	return nr_mmu_pages;
}

void kvm_mmu_destroy(struct kvm_vcpu *vcpu)
{
	kvm_mmu_unload(vcpu);
	free_mmu_pages(&vcpu->arch.root_mmu);
	free_mmu_pages(&vcpu->arch.guest_mmu);
	mmu_free_memory_caches(vcpu);
}

void kvm_mmu_module_exit(void)
{
	mmu_destroy_caches();
	percpu_counter_destroy(&kvm_total_used_mmu_pages);
	unregister_shrinker(&mmu_shrinker);
	mmu_audit_disable();
}

static int set_nx_huge_pages_recovery_ratio(const char *val, const struct kernel_param *kp)
{
	unsigned int old_val;
	int err;

	old_val = nx_huge_pages_recovery_ratio;
	err = param_set_uint(val, kp);
	if (err)
		return err;

	if (READ_ONCE(nx_huge_pages) &&
	    !old_val && nx_huge_pages_recovery_ratio) {
		struct kvm *kvm;

		mutex_lock(&kvm_lock);

		list_for_each_entry(kvm, &vm_list, vm_list)
			wake_up_process(kvm->arch.nx_lpage_recovery_thread);

		mutex_unlock(&kvm_lock);
	}

	return err;
}

static void kvm_recover_nx_lpages(struct kvm *kvm)
{
	unsigned long nx_lpage_splits = kvm->stat.nx_lpage_splits;
	int rcu_idx;
	struct kvm_mmu_page *sp;
	unsigned int ratio;
	LIST_HEAD(invalid_list);
	bool flush = false;
	ulong to_zap;

	rcu_idx = srcu_read_lock(&kvm->srcu);
	write_lock(&kvm->mmu_lock);

	ratio = READ_ONCE(nx_huge_pages_recovery_ratio);
	to_zap = ratio ? DIV_ROUND_UP(nx_lpage_splits, ratio) : 0;
	for ( ; to_zap; --to_zap) {
		if (list_empty(&kvm->arch.lpage_disallowed_mmu_pages))
			break;

		/*
		 * We use a separate list instead of just using active_mmu_pages
		 * because the number of lpage_disallowed pages is expected to
		 * be relatively small compared to the total.
		 */
		sp = list_first_entry(&kvm->arch.lpage_disallowed_mmu_pages,
				      struct kvm_mmu_page,
				      lpage_disallowed_link);
		WARN_ON_ONCE(!sp->lpage_disallowed);
		if (is_tdp_mmu_page(sp)) {
			flush |= kvm_tdp_mmu_zap_sp(kvm, sp);
		} else {
			kvm_mmu_prepare_zap_page(kvm, sp, &invalid_list);
			WARN_ON_ONCE(sp->lpage_disallowed);
		}

		if (need_resched() || rwlock_needbreak(&kvm->mmu_lock)) {
			kvm_mmu_remote_flush_or_zap(kvm, &invalid_list, flush);
			cond_resched_rwlock_write(&kvm->mmu_lock);
			flush = false;
		}
	}
	kvm_mmu_remote_flush_or_zap(kvm, &invalid_list, flush);

	write_unlock(&kvm->mmu_lock);
	srcu_read_unlock(&kvm->srcu, rcu_idx);
}

static long get_nx_lpage_recovery_timeout(u64 start_time)
{
	return READ_ONCE(nx_huge_pages) && READ_ONCE(nx_huge_pages_recovery_ratio)
		? start_time + 60 * HZ - get_jiffies_64()
		: MAX_SCHEDULE_TIMEOUT;
}

static int kvm_nx_lpage_recovery_worker(struct kvm *kvm, uintptr_t data)
{
	u64 start_time;
	long remaining_time;

	while (true) {
		start_time = get_jiffies_64();
		remaining_time = get_nx_lpage_recovery_timeout(start_time);

		set_current_state(TASK_INTERRUPTIBLE);
		while (!kthread_should_stop() && remaining_time > 0) {
			schedule_timeout(remaining_time);
			remaining_time = get_nx_lpage_recovery_timeout(start_time);
			set_current_state(TASK_INTERRUPTIBLE);
		}

		set_current_state(TASK_RUNNING);

		if (kthread_should_stop())
			return 0;

		kvm_recover_nx_lpages(kvm);
	}
}

int kvm_mmu_post_init_vm(struct kvm *kvm)
{
	int err;

	err = kvm_vm_create_worker_thread(kvm, kvm_nx_lpage_recovery_worker, 0,
					  "kvm-nx-lpage-recovery",
					  &kvm->arch.nx_lpage_recovery_thread);
	if (!err)
		kthread_unpark(kvm->arch.nx_lpage_recovery_thread);

	return err;
}

void kvm_mmu_pre_destroy_vm(struct kvm *kvm)
{
	if (kvm->arch.nx_lpage_recovery_thread)
		kthread_stop(kvm->arch.nx_lpage_recovery_thread);
}<|MERGE_RESOLUTION|>--- conflicted
+++ resolved
@@ -4519,16 +4519,6 @@
 {
 	union kvm_mmu_extended_role ext = {0};
 
-<<<<<<< HEAD
-	ext.cr0_pg = !!is_paging(vcpu);
-	ext.cr4_pae = !!is_pae(vcpu);
-	ext.cr4_smep = !!kvm_read_cr4_bits(vcpu, X86_CR4_SMEP);
-	ext.cr4_smap = !!kvm_read_cr4_bits(vcpu, X86_CR4_SMAP);
-	ext.cr4_pse = !!is_pse(vcpu);
-	ext.cr4_pke = !!kvm_read_cr4_bits(vcpu, X86_CR4_PKE);
-	ext.cr4_la57 = !!kvm_read_cr4_bits(vcpu, X86_CR4_LA57);
-	ext.maxphyaddr = cpuid_maxphyaddr(vcpu);
-=======
 	if (____is_cr0_pg(regs)) {
 		ext.cr0_pg = 1;
 		ext.cr4_pae = ____is_cr4_pae(regs);
@@ -4540,7 +4530,6 @@
 		ext.cr4_pke = ____is_efer_lma(regs) && ____is_cr4_pke(regs);
 		ext.cr4_la57 = ____is_efer_lma(regs) && ____is_cr4_la57(regs);
 	}
->>>>>>> e73f0f0e
 
 	ext.valid = 1;
 
